--- conflicted
+++ resolved
@@ -350,11 +350,7 @@
 	return IRQ_HANDLED;
 }
 
-<<<<<<< HEAD
-void __init init_ext_interrupts(void)
-=======
 static void __init init_ext_interrupts(void)
->>>>>>> c1084c27
 {
 	int idx;
 
@@ -365,8 +361,6 @@
 				 &dummy_irq_chip, handle_percpu_irq);
 	if (request_irq(EXT_INTERRUPT, do_ext_interrupt, 0, "EXT", NULL))
 		panic("Failed to register EXT interrupt\n");
-<<<<<<< HEAD
-=======
 }
 
 void __init init_IRQ(void)
@@ -375,7 +369,6 @@
 	init_cio_interrupts();
 	init_airq_interrupts();
 	init_ext_interrupts();
->>>>>>> c1084c27
 }
 
 static DEFINE_SPINLOCK(irq_subclass_lock);
