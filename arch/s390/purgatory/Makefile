--- conflicted
+++ resolved
@@ -19,10 +19,7 @@
 GCOV_PROFILE := n
 UBSAN_SANITIZE := n
 KASAN_SANITIZE := n
-<<<<<<< HEAD
-=======
 KCSAN_SANITIZE := n
->>>>>>> c1084c27
 
 KBUILD_CFLAGS := -fno-strict-aliasing -Wall -Wstrict-prototypes
 KBUILD_CFLAGS += -Wno-pointer-sign -Wno-sign-compare
