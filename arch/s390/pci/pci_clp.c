--- conflicted
+++ resolved
@@ -212,47 +212,6 @@
 	return rc;
 }
 
-<<<<<<< HEAD
-int clp_add_pci_device(u32 fid, u32 fh, int configured)
-{
-	struct zpci_dev *zdev;
-	int rc = -ENOMEM;
-
-	zpci_dbg(3, "add fid:%x, fh:%x, c:%d\n", fid, fh, configured);
-	zdev = kzalloc(sizeof(*zdev), GFP_KERNEL);
-	if (!zdev)
-		goto error;
-
-	zdev->fh = fh;
-	zdev->fid = fid;
-
-	/* Query function properties and update zdev */
-	rc = clp_query_pci_fn(zdev, fh);
-	if (rc)
-		goto error;
-
-	if (configured)
-		zdev->state = ZPCI_FN_STATE_CONFIGURED;
-	else
-		zdev->state = ZPCI_FN_STATE_STANDBY;
-
-	rc = zpci_create_device(zdev);
-	if (rc)
-		goto error;
-	return 0;
-
-error:
-	zpci_dbg(0, "add fid:%x, rc:%d\n", fid, rc);
-	kfree(zdev);
-	return rc;
-}
-
-/*
- * Enable/Disable a given PCI function and update its function handle if
- * necessary
- */
-static int clp_set_pci_fn(struct zpci_dev *zdev, u8 nr_dma_as, u8 command)
-=======
 /**
  * clp_set_pci_fn() - Execute a command on a PCI function
  * @zdev: Function that will be affected
@@ -264,11 +223,9 @@
  * > 0 for non-success platform responses
  */
 static int clp_set_pci_fn(struct zpci_dev *zdev, u32 *fh, u8 nr_dma_as, u8 command)
->>>>>>> c1084c27
 {
 	struct clp_req_rsp_set_pci *rrb;
 	int rc, retries = 100;
-	u32 fid = zdev->fid;
 
 	*fh = 0;
 	rrb = clp_alloc_block(GFP_KERNEL);
@@ -293,19 +250,6 @@
 		}
 	} while (rrb->response.hdr.rsp == CLP_RC_SETPCIFN_BUSY);
 
-<<<<<<< HEAD
-	if (rc || rrb->response.hdr.rsp != CLP_RC_OK) {
-		zpci_err("Set PCI FN:\n");
-		zpci_err_clp(rrb->response.hdr.rsp, rc);
-	}
-
-	if (!rc && rrb->response.hdr.rsp == CLP_RC_OK) {
-		zdev->fh = rrb->response.fh;
-	} else if (!rc && rrb->response.hdr.rsp == CLP_RC_SETPCIFN_ALRDY &&
-			rrb->response.fh == 0) {
-		/* Function is already in desired state - update handle */
-		rc = clp_rescan_pci_devices_simple(&fid);
-=======
 	if (!rc && rrb->response.hdr.rsp == CLP_RC_OK) {
 		*fh = rrb->response.fh;
 	} else {
@@ -313,7 +257,6 @@
 		zpci_err_clp(rrb->response.hdr.rsp, rc);
 		if (!rc)
 			rc = rrb->response.hdr.rsp;
->>>>>>> c1084c27
 	}
 	clp_free_block(rrb);
 	return rc;
@@ -321,19 +264,6 @@
 
 int clp_setup_writeback_mio(void)
 {
-<<<<<<< HEAD
-	int rc;
-
-	rc = clp_set_pci_fn(zdev, nr_dma_as, CLP_SET_ENABLE_PCI_FN);
-	zpci_dbg(3, "ena fid:%x, fh:%x, rc:%d\n", zdev->fid, zdev->fh, rc);
-	if (rc)
-		goto out;
-
-	if (zpci_use_mio(zdev)) {
-		rc = clp_set_pci_fn(zdev, nr_dma_as, CLP_SET_ENABLE_MIO);
-		zpci_dbg(3, "ena mio fid:%x, fh:%x, rc:%d\n",
-				zdev->fid, zdev->fh, rc);
-=======
 	struct clp_req_rsp_slpc_pci *rrb;
 	u8  wb_bit_pos;
 	int rc;
@@ -376,7 +306,6 @@
 		rc = clp_set_pci_fn(zdev, fh, nr_dma_as, CLP_SET_ENABLE_MIO);
 		zpci_dbg(3, "ena mio fid:%x, fh:%x, rc:%d\n",
 				zdev->fid, *fh, rc);
->>>>>>> c1084c27
 		if (rc)
 			clp_disable_fh(zdev, fh);
 	}
@@ -390,10 +319,6 @@
 	if (!zdev_enabled(zdev))
 		return 0;
 
-<<<<<<< HEAD
-	rc = clp_set_pci_fn(zdev, 0, CLP_SET_DISABLE_PCI_FN);
-	zpci_dbg(3, "dis fid:%x, fh:%x, rc:%d\n", zdev->fid, zdev->fh, rc);
-=======
 	rc = clp_set_pci_fn(zdev, fh, 0, CLP_SET_DISABLE_PCI_FN);
 	zpci_dbg(3, "dis fid:%x, fh:%x, rc:%d\n", zdev->fid, *fh, rc);
 	return rc;
@@ -427,7 +352,6 @@
 		rrb->response.entry_size;
 	*resume_token = rrb->response.resume_token;
 
->>>>>>> c1084c27
 	return rc;
 }
 
@@ -474,12 +398,8 @@
 static void __clp_add(struct clp_fh_list_entry *entry, void *data)
 {
 	struct zpci_dev *zdev;
-	u32 *fid = data;
 
 	if (!entry->vendor_id)
-		return;
-
-	if (fid && *fid != entry->fid)
 		return;
 
 	zdev = get_zdev_by_fid(entry->fid);
@@ -502,34 +422,10 @@
 	return rc;
 }
 
-<<<<<<< HEAD
-int clp_rescan_pci_devices(void)
-{
-	struct clp_req_rsp_list_pci *rrb;
-	int rc;
-
-	zpci_remove_reserved_devices();
-
-	rrb = clp_alloc_block(GFP_KERNEL);
-	if (!rrb)
-		return -ENOMEM;
-
-	rc = clp_list_pci(rrb, NULL, __clp_add);
-
-	clp_free_block(rrb);
-	return rc;
-}
-
-/* Rescan PCI functions and refresh function handles. If fid is non-NULL only
- * refresh the handle of the function matching @fid
- */
-int clp_rescan_pci_devices_simple(u32 *fid)
-=======
 /*
  * Get the current function handle of the function matching @fid
  */
 int clp_refresh_fh(u32 fid, u32 *fh)
->>>>>>> c1084c27
 {
 	struct clp_req_rsp_list_pci *rrb;
 	struct clp_fh_list_entry entry;
@@ -539,13 +435,9 @@
 	if (!rrb)
 		return -ENOMEM;
 
-<<<<<<< HEAD
-	rc = clp_list_pci(rrb, fid, __clp_update);
-=======
 	rc = clp_find_pci(rrb, fid, &entry);
 	if (!rc)
 		*fh = entry.fh;
->>>>>>> c1084c27
 
 	clp_free_block(rrb);
 	return rc;
