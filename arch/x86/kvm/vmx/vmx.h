--- conflicted
+++ resolved
@@ -11,14 +11,8 @@
 #include "kvm_cache_regs.h"
 #include "posted_intr.h"
 #include "vmcs.h"
-<<<<<<< HEAD
-
-extern const u32 vmx_msr_index[];
-extern u64 host_efer;
-=======
 #include "vmx_ops.h"
 #include "cpuid.h"
->>>>>>> c1084c27
 
 #define MSR_TYPE_R	1
 #define MSR_TYPE_W	2
@@ -354,10 +348,6 @@
 bool nested_vmx_allowed(struct kvm_vcpu *vcpu);
 void vmx_vcpu_load_vmcs(struct kvm_vcpu *vcpu, int cpu,
 			struct loaded_vmcs *buddy);
-<<<<<<< HEAD
-void vmx_vcpu_load(struct kvm_vcpu *vcpu, int cpu);
-=======
->>>>>>> c1084c27
 int allocate_vpid(void);
 void free_vpid(int vpid);
 void vmx_set_constant_host_state(struct vcpu_vmx *vmx);
