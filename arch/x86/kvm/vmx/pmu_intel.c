// SPDX-License-Identifier: GPL-2.0-only
/*
 * KVM PMU support for Intel CPUs
 *
 * Copyright 2011 Red Hat, Inc. and/or its affiliates.
 *
 * Authors:
 *   Avi Kivity   <avi@redhat.com>
 *   Gleb Natapov <gleb@redhat.com>
 */
#include <linux/types.h>
#include <linux/kvm_host.h>
#include <linux/perf_event.h>
#include <asm/perf_event.h>
#include "x86.h"
#include "cpuid.h"
#include "lapic.h"
#include "nested.h"
#include "pmu.h"

#define MSR_PMC_FULL_WIDTH_BIT      (MSR_IA32_PMC0 - MSR_IA32_PERFCTR0)

static struct kvm_event_hw_type_mapping intel_arch_events[] = {
	/* Index must match CPUID 0x0A.EBX bit vector */
	[0] = { 0x3c, 0x00, PERF_COUNT_HW_CPU_CYCLES },
	[1] = { 0xc0, 0x00, PERF_COUNT_HW_INSTRUCTIONS },
	[2] = { 0x3c, 0x01, PERF_COUNT_HW_BUS_CYCLES  },
	[3] = { 0x2e, 0x4f, PERF_COUNT_HW_CACHE_REFERENCES },
	[4] = { 0x2e, 0x41, PERF_COUNT_HW_CACHE_MISSES },
	[5] = { 0xc4, 0x00, PERF_COUNT_HW_BRANCH_INSTRUCTIONS },
	[6] = { 0xc5, 0x00, PERF_COUNT_HW_BRANCH_MISSES },
	[7] = { 0x00, 0x03, PERF_COUNT_HW_REF_CPU_CYCLES },
};

/* mapping between fixed pmc index and intel_arch_events array */
static int fixed_pmc_events[] = {1, 0, 7};

static void reprogram_fixed_counters(struct kvm_pmu *pmu, u64 data)
{
	int i;

	for (i = 0; i < pmu->nr_arch_fixed_counters; i++) {
		u8 new_ctrl = fixed_ctrl_field(data, i);
		u8 old_ctrl = fixed_ctrl_field(pmu->fixed_ctr_ctrl, i);
		struct kvm_pmc *pmc;

		pmc = get_fixed_pmc(pmu, MSR_CORE_PERF_FIXED_CTR0 + i);

		if (old_ctrl == new_ctrl)
			continue;

		__set_bit(INTEL_PMC_IDX_FIXED + i, pmu->pmc_in_use);
		reprogram_fixed_counter(pmc, new_ctrl, i);
	}

	pmu->fixed_ctr_ctrl = data;
}

/* function is called when global control register has been updated. */
static void global_ctrl_changed(struct kvm_pmu *pmu, u64 data)
{
	int bit;
	u64 diff = pmu->global_ctrl ^ data;

	pmu->global_ctrl = data;

	for_each_set_bit(bit, (unsigned long *)&diff, X86_PMC_IDX_MAX)
		reprogram_counter(pmu, bit);
}

static unsigned intel_find_arch_event(struct kvm_pmu *pmu,
				      u8 event_select,
				      u8 unit_mask)
{
	int i;

	for (i = 0; i < ARRAY_SIZE(intel_arch_events); i++)
		if (intel_arch_events[i].eventsel == event_select
		    && intel_arch_events[i].unit_mask == unit_mask
		    && (pmu->available_event_types & (1 << i)))
			break;

	if (i == ARRAY_SIZE(intel_arch_events))
		return PERF_COUNT_HW_MAX;

	return intel_arch_events[i].event_type;
}

static unsigned intel_find_fixed_event(int idx)
{
	u32 event;
	size_t size = ARRAY_SIZE(fixed_pmc_events);

	if (idx >= size)
		return PERF_COUNT_HW_MAX;

	event = fixed_pmc_events[array_index_nospec(idx, size)];
	return intel_arch_events[event].event_type;
}

/* check if a PMC is enabled by comparing it with globl_ctrl bits. */
static bool intel_pmc_is_enabled(struct kvm_pmc *pmc)
{
	struct kvm_pmu *pmu = pmc_to_pmu(pmc);

	return test_bit(pmc->idx, (unsigned long *)&pmu->global_ctrl);
}

static struct kvm_pmc *intel_pmc_idx_to_pmc(struct kvm_pmu *pmu, int pmc_idx)
{
	if (pmc_idx < INTEL_PMC_IDX_FIXED)
		return get_gp_pmc(pmu, MSR_P6_EVNTSEL0 + pmc_idx,
				  MSR_P6_EVNTSEL0);
	else {
		u32 idx = pmc_idx - INTEL_PMC_IDX_FIXED;

		return get_fixed_pmc(pmu, idx + MSR_CORE_PERF_FIXED_CTR0);
	}
}

/* returns 0 if idx's corresponding MSR exists; otherwise returns 1. */
static int intel_is_valid_rdpmc_ecx(struct kvm_vcpu *vcpu, unsigned int idx)
{
	struct kvm_pmu *pmu = vcpu_to_pmu(vcpu);
	bool fixed = idx & (1u << 30);

	idx &= ~(3u << 30);

	return (!fixed && idx >= pmu->nr_arch_gp_counters) ||
		(fixed && idx >= pmu->nr_arch_fixed_counters);
}

static struct kvm_pmc *intel_rdpmc_ecx_to_pmc(struct kvm_vcpu *vcpu,
					    unsigned int idx, u64 *mask)
{
	struct kvm_pmu *pmu = vcpu_to_pmu(vcpu);
	bool fixed = idx & (1u << 30);
	struct kvm_pmc *counters;
	unsigned int num_counters;

	idx &= ~(3u << 30);
	if (fixed) {
		counters = pmu->fixed_counters;
		num_counters = pmu->nr_arch_fixed_counters;
	} else {
		counters = pmu->gp_counters;
		num_counters = pmu->nr_arch_gp_counters;
	}
	if (idx >= num_counters)
		return NULL;
	*mask &= pmu->counter_bitmask[fixed ? KVM_PMC_FIXED : KVM_PMC_GP];
	return &counters[array_index_nospec(idx, num_counters)];
<<<<<<< HEAD
=======
}

static inline u64 vcpu_get_perf_capabilities(struct kvm_vcpu *vcpu)
{
	if (!guest_cpuid_has(vcpu, X86_FEATURE_PDCM))
		return 0;

	return vcpu->arch.perf_capabilities;
}

static inline bool fw_writes_is_enabled(struct kvm_vcpu *vcpu)
{
	return (vcpu_get_perf_capabilities(vcpu) & PMU_CAP_FW_WRITES) != 0;
}

static inline struct kvm_pmc *get_fw_gp_pmc(struct kvm_pmu *pmu, u32 msr)
{
	if (!fw_writes_is_enabled(pmu_to_vcpu(pmu)))
		return NULL;

	return get_gp_pmc(pmu, msr, MSR_IA32_PMC0);
}

bool intel_pmu_lbr_is_compatible(struct kvm_vcpu *vcpu)
{
	/*
	 * As a first step, a guest could only enable LBR feature if its
	 * cpu model is the same as the host because the LBR registers
	 * would be pass-through to the guest and they're model specific.
	 */
	return boot_cpu_data.x86_model == guest_cpuid_model(vcpu);
}

bool intel_pmu_lbr_is_enabled(struct kvm_vcpu *vcpu)
{
	struct x86_pmu_lbr *lbr = vcpu_to_lbr_records(vcpu);

	return lbr->nr && (vcpu_get_perf_capabilities(vcpu) & PMU_CAP_LBR_FMT);
}

static bool intel_pmu_is_valid_lbr_msr(struct kvm_vcpu *vcpu, u32 index)
{
	struct x86_pmu_lbr *records = vcpu_to_lbr_records(vcpu);
	bool ret = false;

	if (!intel_pmu_lbr_is_enabled(vcpu))
		return ret;

	ret = (index == MSR_LBR_SELECT) || (index == MSR_LBR_TOS) ||
		(index >= records->from && index < records->from + records->nr) ||
		(index >= records->to && index < records->to + records->nr);

	if (!ret && records->info)
		ret = (index >= records->info && index < records->info + records->nr);

	return ret;
>>>>>>> c1084c27
}

static bool intel_is_valid_msr(struct kvm_vcpu *vcpu, u32 msr)
{
	struct kvm_pmu *pmu = vcpu_to_pmu(vcpu);
	int ret;

	switch (msr) {
	case MSR_CORE_PERF_FIXED_CTR_CTRL:
	case MSR_CORE_PERF_GLOBAL_STATUS:
	case MSR_CORE_PERF_GLOBAL_CTRL:
	case MSR_CORE_PERF_GLOBAL_OVF_CTRL:
		ret = pmu->version > 1;
		break;
	default:
		ret = get_gp_pmc(pmu, msr, MSR_IA32_PERFCTR0) ||
			get_gp_pmc(pmu, msr, MSR_P6_EVNTSEL0) ||
			get_fixed_pmc(pmu, msr) || get_fw_gp_pmc(pmu, msr) ||
			intel_pmu_is_valid_lbr_msr(vcpu, msr);
		break;
	}

	return ret;
}

static struct kvm_pmc *intel_msr_idx_to_pmc(struct kvm_vcpu *vcpu, u32 msr)
{
	struct kvm_pmu *pmu = vcpu_to_pmu(vcpu);
	struct kvm_pmc *pmc;

	pmc = get_fixed_pmc(pmu, msr);
	pmc = pmc ? pmc : get_gp_pmc(pmu, msr, MSR_P6_EVNTSEL0);
	pmc = pmc ? pmc : get_gp_pmc(pmu, msr, MSR_IA32_PERFCTR0);

	return pmc;
}

static inline void intel_pmu_release_guest_lbr_event(struct kvm_vcpu *vcpu)
{
	struct lbr_desc *lbr_desc = vcpu_to_lbr_desc(vcpu);

	if (lbr_desc->event) {
		perf_event_release_kernel(lbr_desc->event);
		lbr_desc->event = NULL;
		vcpu_to_pmu(vcpu)->event_count--;
	}
}

int intel_pmu_create_guest_lbr_event(struct kvm_vcpu *vcpu)
{
	struct lbr_desc *lbr_desc = vcpu_to_lbr_desc(vcpu);
	struct kvm_pmu *pmu = vcpu_to_pmu(vcpu);
	struct perf_event *event;

	/*
	 * The perf_event_attr is constructed in the minimum efficient way:
	 * - set 'pinned = true' to make it task pinned so that if another
	 *   cpu pinned event reclaims LBR, the event->oncpu will be set to -1;
	 * - set '.exclude_host = true' to record guest branches behavior;
	 *
	 * - set '.config = INTEL_FIXED_VLBR_EVENT' to indicates host perf
	 *   schedule the event without a real HW counter but a fake one;
	 *   check is_guest_lbr_event() and __intel_get_event_constraints();
	 *
	 * - set 'sample_type = PERF_SAMPLE_BRANCH_STACK' and
	 *   'branch_sample_type = PERF_SAMPLE_BRANCH_CALL_STACK |
	 *   PERF_SAMPLE_BRANCH_USER' to configure it as a LBR callstack
	 *   event, which helps KVM to save/restore guest LBR records
	 *   during host context switches and reduces quite a lot overhead,
	 *   check branch_user_callstack() and intel_pmu_lbr_sched_task();
	 */
	struct perf_event_attr attr = {
		.type = PERF_TYPE_RAW,
		.size = sizeof(attr),
		.config = INTEL_FIXED_VLBR_EVENT,
		.sample_type = PERF_SAMPLE_BRANCH_STACK,
		.pinned = true,
		.exclude_host = true,
		.branch_sample_type = PERF_SAMPLE_BRANCH_CALL_STACK |
					PERF_SAMPLE_BRANCH_USER,
	};

	if (unlikely(lbr_desc->event)) {
		__set_bit(INTEL_PMC_IDX_FIXED_VLBR, pmu->pmc_in_use);
		return 0;
	}

	event = perf_event_create_kernel_counter(&attr, -1,
						current, NULL, NULL);
	if (IS_ERR(event)) {
		pr_debug_ratelimited("%s: failed %ld\n",
					__func__, PTR_ERR(event));
		return PTR_ERR(event);
	}
	lbr_desc->event = event;
	pmu->event_count++;
	__set_bit(INTEL_PMC_IDX_FIXED_VLBR, pmu->pmc_in_use);
	return 0;
}

/*
 * It's safe to access LBR msrs from guest when they have not
 * been passthrough since the host would help restore or reset
 * the LBR msrs records when the guest LBR event is scheduled in.
 */
static bool intel_pmu_handle_lbr_msrs_access(struct kvm_vcpu *vcpu,
				     struct msr_data *msr_info, bool read)
{
	struct lbr_desc *lbr_desc = vcpu_to_lbr_desc(vcpu);
	u32 index = msr_info->index;

	if (!intel_pmu_is_valid_lbr_msr(vcpu, index))
		return false;

	if (!lbr_desc->event && intel_pmu_create_guest_lbr_event(vcpu) < 0)
		goto dummy;

	/*
	 * Disable irq to ensure the LBR feature doesn't get reclaimed by the
	 * host at the time the value is read from the msr, and this avoids the
	 * host LBR value to be leaked to the guest. If LBR has been reclaimed,
	 * return 0 on guest reads.
	 */
	local_irq_disable();
	if (lbr_desc->event->state == PERF_EVENT_STATE_ACTIVE) {
		if (read)
			rdmsrl(index, msr_info->data);
		else
			wrmsrl(index, msr_info->data);
		__set_bit(INTEL_PMC_IDX_FIXED_VLBR, vcpu_to_pmu(vcpu)->pmc_in_use);
		local_irq_enable();
		return true;
	}
	clear_bit(INTEL_PMC_IDX_FIXED_VLBR, vcpu_to_pmu(vcpu)->pmc_in_use);
	local_irq_enable();

dummy:
	if (read)
		msr_info->data = 0;
	return true;
}

static int intel_pmu_get_msr(struct kvm_vcpu *vcpu, struct msr_data *msr_info)
{
	struct kvm_pmu *pmu = vcpu_to_pmu(vcpu);
	struct kvm_pmc *pmc;
	u32 msr = msr_info->index;

	switch (msr) {
	case MSR_CORE_PERF_FIXED_CTR_CTRL:
		msr_info->data = pmu->fixed_ctr_ctrl;
		return 0;
	case MSR_CORE_PERF_GLOBAL_STATUS:
		msr_info->data = pmu->global_status;
		return 0;
	case MSR_CORE_PERF_GLOBAL_CTRL:
		msr_info->data = pmu->global_ctrl;
		return 0;
	case MSR_CORE_PERF_GLOBAL_OVF_CTRL:
		msr_info->data = pmu->global_ovf_ctrl;
		return 0;
	default:
		if ((pmc = get_gp_pmc(pmu, msr, MSR_IA32_PERFCTR0)) ||
		    (pmc = get_gp_pmc(pmu, msr, MSR_IA32_PMC0))) {
			u64 val = pmc_read_counter(pmc);
			msr_info->data =
				val & pmu->counter_bitmask[KVM_PMC_GP];
			return 0;
		} else if ((pmc = get_fixed_pmc(pmu, msr))) {
			u64 val = pmc_read_counter(pmc);
			msr_info->data =
				val & pmu->counter_bitmask[KVM_PMC_FIXED];
			return 0;
		} else if ((pmc = get_gp_pmc(pmu, msr, MSR_P6_EVNTSEL0))) {
			msr_info->data = pmc->eventsel;
			return 0;
		} else if (intel_pmu_handle_lbr_msrs_access(vcpu, msr_info, true))
			return 0;
	}

	return 1;
}

static int intel_pmu_set_msr(struct kvm_vcpu *vcpu, struct msr_data *msr_info)
{
	struct kvm_pmu *pmu = vcpu_to_pmu(vcpu);
	struct kvm_pmc *pmc;
	u32 msr = msr_info->index;
	u64 data = msr_info->data;

	switch (msr) {
	case MSR_CORE_PERF_FIXED_CTR_CTRL:
		if (pmu->fixed_ctr_ctrl == data)
			return 0;
		if (!(data & 0xfffffffffffff444ull)) {
			reprogram_fixed_counters(pmu, data);
			return 0;
		}
		break;
	case MSR_CORE_PERF_GLOBAL_STATUS:
		if (msr_info->host_initiated) {
			pmu->global_status = data;
			return 0;
		}
		break; /* RO MSR */
	case MSR_CORE_PERF_GLOBAL_CTRL:
		if (pmu->global_ctrl == data)
			return 0;
		if (kvm_valid_perf_global_ctrl(pmu, data)) {
			global_ctrl_changed(pmu, data);
			return 0;
		}
		break;
	case MSR_CORE_PERF_GLOBAL_OVF_CTRL:
		if (!(data & pmu->global_ovf_ctrl_mask)) {
			if (!msr_info->host_initiated)
				pmu->global_status &= ~data;
			pmu->global_ovf_ctrl = data;
			return 0;
		}
		break;
	default:
		if ((pmc = get_gp_pmc(pmu, msr, MSR_IA32_PERFCTR0)) ||
		    (pmc = get_gp_pmc(pmu, msr, MSR_IA32_PMC0))) {
			if ((msr & MSR_PMC_FULL_WIDTH_BIT) &&
			    (data & ~pmu->counter_bitmask[KVM_PMC_GP]))
				return 1;
			if (!msr_info->host_initiated &&
			    !(msr & MSR_PMC_FULL_WIDTH_BIT))
				data = (s64)(s32)data;
			pmc->counter += data - pmc_read_counter(pmc);
			if (pmc->perf_event && !pmc->is_paused)
				perf_event_period(pmc->perf_event,
						  get_sample_period(pmc, data));
			return 0;
		} else if ((pmc = get_fixed_pmc(pmu, msr))) {
			pmc->counter += data - pmc_read_counter(pmc);
			if (pmc->perf_event && !pmc->is_paused)
				perf_event_period(pmc->perf_event,
						  get_sample_period(pmc, data));
			return 0;
		} else if ((pmc = get_gp_pmc(pmu, msr, MSR_P6_EVNTSEL0))) {
			if (data == pmc->eventsel)
				return 0;
			if (!(data & pmu->reserved_bits)) {
				reprogram_gp_counter(pmc, data);
				return 0;
			}
		} else if (intel_pmu_handle_lbr_msrs_access(vcpu, msr_info, false))
			return 0;
	}

	return 1;
}

static void intel_pmu_refresh(struct kvm_vcpu *vcpu)
{
	struct kvm_pmu *pmu = vcpu_to_pmu(vcpu);
	struct lbr_desc *lbr_desc = vcpu_to_lbr_desc(vcpu);

	struct x86_pmu_capability x86_pmu;
	struct kvm_cpuid_entry2 *entry;
	union cpuid10_eax eax;
	union cpuid10_edx edx;

	pmu->nr_arch_gp_counters = 0;
	pmu->nr_arch_fixed_counters = 0;
	pmu->counter_bitmask[KVM_PMC_GP] = 0;
	pmu->counter_bitmask[KVM_PMC_FIXED] = 0;
	pmu->version = 0;
	pmu->reserved_bits = 0xffffffff00200000ull;

	entry = kvm_find_cpuid_entry(vcpu, 0xa, 0);
	if (!entry)
		return;
	eax.full = entry->eax;
	edx.full = entry->edx;

	pmu->version = eax.split.version_id;
	if (!pmu->version)
		return;

	perf_get_x86_pmu_capability(&x86_pmu);

	pmu->nr_arch_gp_counters = min_t(int, eax.split.num_counters,
					 x86_pmu.num_counters_gp);
	eax.split.bit_width = min_t(int, eax.split.bit_width, x86_pmu.bit_width_gp);
	pmu->counter_bitmask[KVM_PMC_GP] = ((u64)1 << eax.split.bit_width) - 1;
	eax.split.mask_length = min_t(int, eax.split.mask_length, x86_pmu.events_mask_len);
	pmu->available_event_types = ~entry->ebx &
					((1ull << eax.split.mask_length) - 1);

	if (pmu->version == 1) {
		pmu->nr_arch_fixed_counters = 0;
	} else {
		pmu->nr_arch_fixed_counters =
			min_t(int, edx.split.num_counters_fixed,
			      x86_pmu.num_counters_fixed);
		edx.split.bit_width_fixed = min_t(int,
			edx.split.bit_width_fixed, x86_pmu.bit_width_fixed);
		pmu->counter_bitmask[KVM_PMC_FIXED] =
			((u64)1 << edx.split.bit_width_fixed) - 1;
	}

	pmu->global_ctrl = ((1ull << pmu->nr_arch_gp_counters) - 1) |
		(((1ull << pmu->nr_arch_fixed_counters) - 1) << INTEL_PMC_IDX_FIXED);
	pmu->global_ctrl_mask = ~pmu->global_ctrl;
	pmu->global_ovf_ctrl_mask = pmu->global_ctrl_mask
			& ~(MSR_CORE_PERF_GLOBAL_OVF_CTRL_OVF_BUF |
			    MSR_CORE_PERF_GLOBAL_OVF_CTRL_COND_CHGD);
	if (vmx_pt_mode_is_host_guest())
		pmu->global_ovf_ctrl_mask &=
				~MSR_CORE_PERF_GLOBAL_OVF_CTRL_TRACE_TOPA_PMI;

	entry = kvm_find_cpuid_entry(vcpu, 7, 0);
	if (entry &&
	    (boot_cpu_has(X86_FEATURE_HLE) || boot_cpu_has(X86_FEATURE_RTM)) &&
	    (entry->ebx & (X86_FEATURE_HLE|X86_FEATURE_RTM)))
		pmu->reserved_bits ^= HSW_IN_TX|HSW_IN_TX_CHECKPOINTED;

	bitmap_set(pmu->all_valid_pmc_idx,
		0, pmu->nr_arch_gp_counters);
	bitmap_set(pmu->all_valid_pmc_idx,
		INTEL_PMC_MAX_GENERIC, pmu->nr_arch_fixed_counters);

	nested_vmx_pmu_entry_exit_ctls_update(vcpu);

	if (intel_pmu_lbr_is_compatible(vcpu))
		x86_perf_get_lbr(&lbr_desc->records);
	else
		lbr_desc->records.nr = 0;

	if (lbr_desc->records.nr)
		bitmap_set(pmu->all_valid_pmc_idx, INTEL_PMC_IDX_FIXED_VLBR, 1);
}

static void intel_pmu_init(struct kvm_vcpu *vcpu)
{
	int i;
	struct kvm_pmu *pmu = vcpu_to_pmu(vcpu);
	struct lbr_desc *lbr_desc = vcpu_to_lbr_desc(vcpu);

	for (i = 0; i < INTEL_PMC_MAX_GENERIC; i++) {
		pmu->gp_counters[i].type = KVM_PMC_GP;
		pmu->gp_counters[i].vcpu = vcpu;
		pmu->gp_counters[i].idx = i;
		pmu->gp_counters[i].current_config = 0;
	}

	for (i = 0; i < INTEL_PMC_MAX_FIXED; i++) {
		pmu->fixed_counters[i].type = KVM_PMC_FIXED;
		pmu->fixed_counters[i].vcpu = vcpu;
		pmu->fixed_counters[i].idx = i + INTEL_PMC_IDX_FIXED;
		pmu->fixed_counters[i].current_config = 0;
	}

	vcpu->arch.perf_capabilities = vmx_get_perf_capabilities();
	lbr_desc->records.nr = 0;
	lbr_desc->event = NULL;
	lbr_desc->msr_passthrough = false;
}

static void intel_pmu_reset(struct kvm_vcpu *vcpu)
{
	struct kvm_pmu *pmu = vcpu_to_pmu(vcpu);
	struct kvm_pmc *pmc = NULL;
	int i;

	for (i = 0; i < INTEL_PMC_MAX_GENERIC; i++) {
		pmc = &pmu->gp_counters[i];

		pmc_stop_counter(pmc);
		pmc->counter = pmc->eventsel = 0;
	}

	for (i = 0; i < INTEL_PMC_MAX_FIXED; i++) {
		pmc = &pmu->fixed_counters[i];

		pmc_stop_counter(pmc);
		pmc->counter = 0;
	}

	pmu->fixed_ctr_ctrl = pmu->global_ctrl = pmu->global_status =
		pmu->global_ovf_ctrl = 0;

	intel_pmu_release_guest_lbr_event(vcpu);
}

/*
 * Emulate LBR_On_PMI behavior for 1 < pmu.version < 4.
 *
 * If Freeze_LBR_On_PMI = 1, the LBR is frozen on PMI and
 * the KVM emulates to clear the LBR bit (bit 0) in IA32_DEBUGCTL.
 *
 * Guest needs to re-enable LBR to resume branches recording.
 */
static void intel_pmu_legacy_freezing_lbrs_on_pmi(struct kvm_vcpu *vcpu)
{
	u64 data = vmcs_read64(GUEST_IA32_DEBUGCTL);

	if (data & DEBUGCTLMSR_FREEZE_LBRS_ON_PMI) {
		data &= ~DEBUGCTLMSR_LBR;
		vmcs_write64(GUEST_IA32_DEBUGCTL, data);
	}
}

static void intel_pmu_deliver_pmi(struct kvm_vcpu *vcpu)
{
	u8 version = vcpu_to_pmu(vcpu)->version;

	if (!intel_pmu_lbr_is_enabled(vcpu))
		return;

	if (version > 1 && version < 4)
		intel_pmu_legacy_freezing_lbrs_on_pmi(vcpu);
}

static void vmx_update_intercept_for_lbr_msrs(struct kvm_vcpu *vcpu, bool set)
{
	struct x86_pmu_lbr *lbr = vcpu_to_lbr_records(vcpu);
	int i;

	for (i = 0; i < lbr->nr; i++) {
		vmx_set_intercept_for_msr(vcpu, lbr->from + i, MSR_TYPE_RW, set);
		vmx_set_intercept_for_msr(vcpu, lbr->to + i, MSR_TYPE_RW, set);
		if (lbr->info)
			vmx_set_intercept_for_msr(vcpu, lbr->info + i, MSR_TYPE_RW, set);
	}

	vmx_set_intercept_for_msr(vcpu, MSR_LBR_SELECT, MSR_TYPE_RW, set);
	vmx_set_intercept_for_msr(vcpu, MSR_LBR_TOS, MSR_TYPE_RW, set);
}

static inline void vmx_disable_lbr_msrs_passthrough(struct kvm_vcpu *vcpu)
{
	struct lbr_desc *lbr_desc = vcpu_to_lbr_desc(vcpu);

	if (!lbr_desc->msr_passthrough)
		return;

	vmx_update_intercept_for_lbr_msrs(vcpu, true);
	lbr_desc->msr_passthrough = false;
}

static inline void vmx_enable_lbr_msrs_passthrough(struct kvm_vcpu *vcpu)
{
	struct lbr_desc *lbr_desc = vcpu_to_lbr_desc(vcpu);

	if (lbr_desc->msr_passthrough)
		return;

	vmx_update_intercept_for_lbr_msrs(vcpu, false);
	lbr_desc->msr_passthrough = true;
}

/*
 * Higher priority host perf events (e.g. cpu pinned) could reclaim the
 * pmu resources (e.g. LBR) that were assigned to the guest. This is
 * usually done via ipi calls (more details in perf_install_in_context).
 *
 * Before entering the non-root mode (with irq disabled here), double
 * confirm that the pmu features enabled to the guest are not reclaimed
 * by higher priority host events. Otherwise, disallow vcpu's access to
 * the reclaimed features.
 */
void vmx_passthrough_lbr_msrs(struct kvm_vcpu *vcpu)
{
	struct kvm_pmu *pmu = vcpu_to_pmu(vcpu);
	struct lbr_desc *lbr_desc = vcpu_to_lbr_desc(vcpu);

	if (!lbr_desc->event) {
		vmx_disable_lbr_msrs_passthrough(vcpu);
		if (vmcs_read64(GUEST_IA32_DEBUGCTL) & DEBUGCTLMSR_LBR)
			goto warn;
		if (test_bit(INTEL_PMC_IDX_FIXED_VLBR, pmu->pmc_in_use))
			goto warn;
		return;
	}

	if (lbr_desc->event->state < PERF_EVENT_STATE_ACTIVE) {
		vmx_disable_lbr_msrs_passthrough(vcpu);
		__clear_bit(INTEL_PMC_IDX_FIXED_VLBR, pmu->pmc_in_use);
		goto warn;
	} else
		vmx_enable_lbr_msrs_passthrough(vcpu);

	return;

warn:
	pr_warn_ratelimited("kvm: vcpu-%d: fail to passthrough LBR.\n",
		vcpu->vcpu_id);
}

static void intel_pmu_cleanup(struct kvm_vcpu *vcpu)
{
	if (!(vmcs_read64(GUEST_IA32_DEBUGCTL) & DEBUGCTLMSR_LBR))
		intel_pmu_release_guest_lbr_event(vcpu);
}

struct kvm_pmu_ops intel_pmu_ops = {
	.find_arch_event = intel_find_arch_event,
	.find_fixed_event = intel_find_fixed_event,
	.pmc_is_enabled = intel_pmc_is_enabled,
	.pmc_idx_to_pmc = intel_pmc_idx_to_pmc,
	.rdpmc_ecx_to_pmc = intel_rdpmc_ecx_to_pmc,
	.msr_idx_to_pmc = intel_msr_idx_to_pmc,
	.is_valid_rdpmc_ecx = intel_is_valid_rdpmc_ecx,
	.is_valid_msr = intel_is_valid_msr,
	.get_msr = intel_pmu_get_msr,
	.set_msr = intel_pmu_set_msr,
	.refresh = intel_pmu_refresh,
	.init = intel_pmu_init,
	.reset = intel_pmu_reset,
	.deliver_pmi = intel_pmu_deliver_pmi,
	.cleanup = intel_pmu_cleanup,
};<|MERGE_RESOLUTION|>--- conflicted
+++ resolved
@@ -150,8 +150,6 @@
 		return NULL;
 	*mask &= pmu->counter_bitmask[fixed ? KVM_PMC_FIXED : KVM_PMC_GP];
 	return &counters[array_index_nospec(idx, num_counters)];
-<<<<<<< HEAD
-=======
 }
 
 static inline u64 vcpu_get_perf_capabilities(struct kvm_vcpu *vcpu)
@@ -208,7 +206,6 @@
 		ret = (index >= records->info && index < records->info + records->nr);
 
 	return ret;
->>>>>>> c1084c27
 }
 
 static bool intel_is_valid_msr(struct kvm_vcpu *vcpu, u32 msr)
