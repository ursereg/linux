/* SPDX-License-Identifier: GPL-2.0 */
/*
 *  linux/boot/head.S
 *
 *  Copyright (C) 1991, 1992, 1993  Linus Torvalds
 */

/*
 *  head.S contains the 32-bit startup code.
 *
 * NOTE!!! Startup happens at absolute address 0x00001000, which is also where
 * the page directory will exist. The startup code will be overwritten by
 * the page directory. [According to comments etc elsewhere on a compressed
 * kernel it will end up at 0x1000 + 1Mb I hope so as I assume this. - AC]
 *
 * Page 0 is deliberately kept safe, since System Management Mode code in 
 * laptops may need to access the BIOS data stored there.  This is also
 * useful for future device drivers that either access the BIOS via VM86 
 * mode.
 */

/*
 * High loaded stuff by Hans Lermen & Werner Almesberger, Feb. 1996
 */
	.code32
	.text

#include <linux/init.h>
#include <linux/linkage.h>
#include <asm/segment.h>
#include <asm/boot.h>
#include <asm/msr.h>
#include <asm/processor-flags.h>
#include <asm/asm-offsets.h>
#include <asm/bootparam.h>
#include <asm/desc_defs.h>
#include <asm/trapnr.h>
#include "pgtable.h"

/*
 * Locally defined symbols should be marked hidden:
 */
	.hidden _bss
	.hidden _ebss
<<<<<<< HEAD
	.hidden _got
	.hidden _egot
=======
>>>>>>> c1084c27
	.hidden _end

	__HEAD

/*
 * This macro gives the relative virtual address of X, i.e. the offset of X
 * from startup_32. This is the same as the link-time virtual address of X,
 * since startup_32 is at 0, but defining it this way tells the
 * assembler/linker that we do not want the actual run-time address of X. This
 * prevents the linker from trying to create unwanted run-time relocation
 * entries for the reference when the compressed kernel is linked as PIE.
 *
 * A reference X(%reg) will result in the link-time VA of X being stored with
 * the instruction, and a run-time R_X86_64_RELATIVE relocation entry that
 * adds the 64-bit base address where the kernel is loaded.
 *
 * Replacing it with (X-startup_32)(%reg) results in the offset being stored,
 * and no run-time relocation.
 *
 * The macro should be used as a displacement with a base register containing
 * the run-time address of startup_32 [i.e. rva(X)(%reg)], or as an immediate
 * [$ rva(X)].
 *
 * This macro can only be used from within the .head.text section, since the
 * expression requires startup_32 to be in the same section as the code being
 * assembled.
 */
#define rva(X) ((X) - startup_32)

	.code32
SYM_FUNC_START(startup_32)
	/*
	 * 32bit entry is 0 and it is ABI so immutable!
	 * If we come here directly from a bootloader,
	 * kernel(text+data+bss+brk) ramdisk, zero_page, command line
	 * all need to be under the 4G limit.
	 */
	cld
	cli

/*
 * Calculate the delta between where we were compiled to run
 * at and where we were actually loaded at.  This can only be done
 * with a short local call on x86.  Nothing  else will tell us what
 * address we are running at.  The reserved chunk of the real-mode
 * data at 0x1e4 (defined as a scratch field) are used as the stack
 * for this calculation. Only 4 bytes are needed.
 */
	leal	(BP_scratch+4)(%esi), %esp
	call	1f
1:	popl	%ebp
	subl	$ rva(1b), %ebp

	/* Load new GDT with the 64bit segments using 32bit descriptor */
	leal	rva(gdt)(%ebp), %eax
	movl	%eax, 2(%eax)
	lgdt	(%eax)

	/* Load segment registers with our descriptors */
	movl	$__BOOT_DS, %eax
	movl	%eax, %ds
	movl	%eax, %es
	movl	%eax, %fs
	movl	%eax, %gs
	movl	%eax, %ss

	/* Setup a stack and load CS from current GDT */
	leal	rva(boot_stack_end)(%ebp), %esp

	pushl	$__KERNEL32_CS
	leal	rva(1f)(%ebp), %eax
	pushl	%eax
	lretl
1:

	/* Setup Exception handling for SEV-ES */
	call	startup32_load_idt

	/* Make sure cpu supports long mode. */
	call	verify_cpu
	testl	%eax, %eax
	jnz	.Lno_longmode

/*
 * Compute the delta between where we were compiled to run at
 * and where the code will actually run at.
 *
 * %ebp contains the address we are loaded at by the boot loader and %ebx
 * contains the address where we should move the kernel image temporarily
 * for safe in-place decompression.
 */

#ifdef CONFIG_RELOCATABLE
	movl	%ebp, %ebx

#ifdef CONFIG_EFI_STUB
/*
 * If we were loaded via the EFI LoadImage service, startup_32 will be at an
 * offset to the start of the space allocated for the image. efi_pe_entry will
 * set up image_offset to tell us where the image actually starts, so that we
 * can use the full available buffer.
 *	image_offset = startup_32 - image_base
 * Otherwise image_offset will be zero and has no effect on the calculations.
 */
	subl    rva(image_offset)(%ebp), %ebx
#endif

	movl	BP_kernel_alignment(%esi), %eax
	decl	%eax
	addl	%eax, %ebx
	notl	%eax
	andl	%eax, %ebx
	cmpl	$LOAD_PHYSICAL_ADDR, %ebx
	jae	1f
#endif
	movl	$LOAD_PHYSICAL_ADDR, %ebx
1:

	/* Target address to relocate to for decompression */
	addl	BP_init_size(%esi), %ebx
	subl	$ rva(_end), %ebx

/*
 * Prepare for entering 64 bit mode
 */

	/* Enable PAE mode */
	movl	%cr4, %eax
	orl	$X86_CR4_PAE, %eax
	movl	%eax, %cr4

 /*
  * Build early 4G boot pagetable
  */
	/*
	 * If SEV is active then set the encryption mask in the page tables.
	 * This will insure that when the kernel is copied and decompressed
	 * it will be done so encrypted.
	 */
	call	get_sev_encryption_bit
	xorl	%edx, %edx
#ifdef	CONFIG_AMD_MEM_ENCRYPT
	testl	%eax, %eax
	jz	1f
	subl	$32, %eax	/* Encryption bit is always above bit 31 */
	bts	%eax, %edx	/* Set encryption mask for page tables */
	/*
	 * Mark SEV as active in sev_status so that startup32_check_sev_cbit()
	 * will do a check. The sev_status memory will be fully initialized
	 * with the contents of MSR_AMD_SEV_STATUS later in
	 * set_sev_encryption_mask(). For now it is sufficient to know that SEV
	 * is active.
	 */
	movl	$1, rva(sev_status)(%ebp)
1:
#endif

	/* Initialize Page tables to 0 */
	leal	rva(pgtable)(%ebx), %edi
	xorl	%eax, %eax
	movl	$(BOOT_INIT_PGT_SIZE/4), %ecx
	rep	stosl

	/* Build Level 4 */
	leal	rva(pgtable + 0)(%ebx), %edi
	leal	0x1007 (%edi), %eax
	movl	%eax, 0(%edi)
	addl	%edx, 4(%edi)

	/* Build Level 3 */
	leal	rva(pgtable + 0x1000)(%ebx), %edi
	leal	0x1007(%edi), %eax
	movl	$4, %ecx
1:	movl	%eax, 0x00(%edi)
	addl	%edx, 0x04(%edi)
	addl	$0x00001000, %eax
	addl	$8, %edi
	decl	%ecx
	jnz	1b

	/* Build Level 2 */
	leal	rva(pgtable + 0x2000)(%ebx), %edi
	movl	$0x00000183, %eax
	movl	$2048, %ecx
1:	movl	%eax, 0(%edi)
	addl	%edx, 4(%edi)
	addl	$0x00200000, %eax
	addl	$8, %edi
	decl	%ecx
	jnz	1b

	/* Enable the boot page tables */
	leal	rva(pgtable)(%ebx), %eax
	movl	%eax, %cr3

	/* Enable Long mode in EFER (Extended Feature Enable Register) */
	movl	$MSR_EFER, %ecx
	rdmsr
	btsl	$_EFER_LME, %eax
	wrmsr

	/* After gdt is loaded */
	xorl	%eax, %eax
	lldt	%ax
	movl    $__BOOT_TSS, %eax
	ltr	%ax

	/*
	 * Setup for the jump to 64bit mode
	 *
	 * When the jump is performed we will be in long mode but
	 * in 32bit compatibility mode with EFER.LME = 1, CS.L = 0, CS.D = 1
	 * (and in turn EFER.LMA = 1).	To jump into 64bit mode we use
	 * the new gdt/idt that has __KERNEL_CS with CS.L = 1.
	 * We place all of the values on our mini stack so lret can
	 * used to perform that far jump.
	 */
	leal	rva(startup_64)(%ebp), %eax
#ifdef CONFIG_EFI_MIXED
	movl	rva(efi32_boot_args)(%ebp), %edi
	testl	%edi, %edi
	jz	1f
	leal	rva(efi64_stub_entry)(%ebp), %eax
	movl	rva(efi32_boot_args+4)(%ebp), %esi
	movl	rva(efi32_boot_args+8)(%ebp), %edx	// saved bootparams pointer
	testl	%edx, %edx
	jnz	1f
	/*
	 * efi_pe_entry uses MS calling convention, which requires 32 bytes of
	 * shadow space on the stack even if all arguments are passed in
	 * registers. We also need an additional 8 bytes for the space that
	 * would be occupied by the return address, and this also results in
	 * the correct stack alignment for entry.
	 */
	subl	$40, %esp
	leal	rva(efi_pe_entry)(%ebp), %eax
	movl	%edi, %ecx			// MS calling convention
	movl	%esi, %edx
1:
#endif
	/* Check if the C-bit position is correct when SEV is active */
	call	startup32_check_sev_cbit

	pushl	$__KERNEL_CS
	pushl	%eax

	/* Enter paged protected Mode, activating Long Mode */
	movl	$(X86_CR0_PG | X86_CR0_PE), %eax /* Enable Paging and Protected mode */
	movl	%eax, %cr0

	/* Jump from 32bit compatibility mode into 64bit mode. */
	lret
SYM_FUNC_END(startup_32)

#ifdef CONFIG_EFI_MIXED
	.org 0x190
SYM_FUNC_START(efi32_stub_entry)
	add	$0x4, %esp		/* Discard return address */
	popl	%ecx
	popl	%edx
	popl	%esi

	call	1f
1:	pop	%ebp
	subl	$ rva(1b), %ebp

	movl	%esi, rva(efi32_boot_args+8)(%ebp)
SYM_INNER_LABEL(efi32_pe_stub_entry, SYM_L_LOCAL)
	movl	%ecx, rva(efi32_boot_args)(%ebp)
	movl	%edx, rva(efi32_boot_args+4)(%ebp)
	movb	$0, rva(efi_is64)(%ebp)

	/* Save firmware GDTR and code/data selectors */
	sgdtl	rva(efi32_boot_gdt)(%ebp)
	movw	%cs, rva(efi32_boot_cs)(%ebp)
	movw	%ds, rva(efi32_boot_ds)(%ebp)

	/* Store firmware IDT descriptor */
	sidtl	rva(efi32_boot_idt)(%ebp)

	/* Disable paging */
	movl	%cr0, %eax
	btrl	$X86_CR0_PG_BIT, %eax
	movl	%eax, %cr0

	/* Disable paging */
	movl	%cr0, %eax
	btrl	$X86_CR0_PG_BIT, %eax
	movl	%eax, %cr0

	jmp	startup_32
SYM_FUNC_END(efi32_stub_entry)
#endif

	.code64
	.org 0x200
SYM_CODE_START(startup_64)
	/*
	 * 64bit entry is 0x200 and it is ABI so immutable!
	 * We come here either from startup_32 or directly from a
	 * 64bit bootloader.
	 * If we come here from a bootloader, kernel(text+data+bss+brk),
	 * ramdisk, zero_page, command line could be above 4G.
	 * We depend on an identity mapped page table being provided
	 * that maps our entire kernel(text+data+bss+brk), zero page
	 * and command line.
	 */

	cld
	cli

	/* Setup data segments. */
	xorl	%eax, %eax
	movl	%eax, %ds
	movl	%eax, %es
	movl	%eax, %ss
	movl	%eax, %fs
	movl	%eax, %gs

	/*
	 * Compute the decompressed kernel start address.  It is where
	 * we were loaded at aligned to a 2M boundary. %rbp contains the
	 * decompressed kernel start address.
	 *
	 * If it is a relocatable kernel then decompress and run the kernel
	 * from load address aligned to 2MB addr, otherwise decompress and
	 * run the kernel from LOAD_PHYSICAL_ADDR
	 *
	 * We cannot rely on the calculation done in 32-bit mode, since we
	 * may have been invoked via the 64-bit entry point.
	 */

	/* Start with the delta to where the kernel will run at. */
#ifdef CONFIG_RELOCATABLE
	leaq	startup_32(%rip) /* - $startup_32 */, %rbp

#ifdef CONFIG_EFI_STUB
/*
 * If we were loaded via the EFI LoadImage service, startup_32 will be at an
 * offset to the start of the space allocated for the image. efi_pe_entry will
 * set up image_offset to tell us where the image actually starts, so that we
 * can use the full available buffer.
 *	image_offset = startup_32 - image_base
 * Otherwise image_offset will be zero and has no effect on the calculations.
 */
	movl    image_offset(%rip), %eax
	subq	%rax, %rbp
#endif

	movl	BP_kernel_alignment(%rsi), %eax
	decl	%eax
	addq	%rax, %rbp
	notq	%rax
	andq	%rax, %rbp
	cmpq	$LOAD_PHYSICAL_ADDR, %rbp
	jae	1f
#endif
	movq	$LOAD_PHYSICAL_ADDR, %rbp
1:

	/* Target address to relocate to for decompression */
	movl	BP_init_size(%rsi), %ebx
	subl	$ rva(_end), %ebx
	addq	%rbp, %rbx

	/* Set up the stack */
	leaq	rva(boot_stack_end)(%rbx), %rsp

	/*
	 * At this point we are in long mode with 4-level paging enabled,
	 * but we might want to enable 5-level paging or vice versa.
	 *
	 * The problem is that we cannot do it directly. Setting or clearing
	 * CR4.LA57 in long mode would trigger #GP. So we need to switch off
	 * long mode and paging first.
	 *
	 * We also need a trampoline in lower memory to switch over from
	 * 4- to 5-level paging for cases when the bootloader puts the kernel
	 * above 4G, but didn't enable 5-level paging for us.
	 *
	 * The same trampoline can be used to switch from 5- to 4-level paging
	 * mode, like when starting 4-level paging kernel via kexec() when
	 * original kernel worked in 5-level paging mode.
	 *
	 * For the trampoline, we need the top page table to reside in lower
	 * memory as we don't have a way to load 64-bit values into CR3 in
	 * 32-bit mode.
	 *
	 * We go though the trampoline even if we don't have to: if we're
	 * already in a desired paging mode. This way the trampoline code gets
	 * tested on every boot.
	 */

	/* Make sure we have GDT with 32-bit code segment */
	leaq	gdt64(%rip), %rax
	addq	%rax, 2(%rax)
	lgdt	(%rax)

	/* Reload CS so IRET returns to a CS actually in the GDT */
	pushq	$__KERNEL_CS
	leaq	.Lon_kernel_cs(%rip), %rax
	pushq	%rax
	lretq

.Lon_kernel_cs:

	pushq	%rsi
	call	load_stage1_idt
	popq	%rsi

	/*
	 * paging_prepare() sets up the trampoline and checks if we need to
	 * enable 5-level paging.
	 *
	 * paging_prepare() returns a two-quadword structure which lands
	 * into RDX:RAX:
	 *   - Address of the trampoline is returned in RAX.
	 *   - Non zero RDX means trampoline needs to enable 5-level
	 *     paging.
	 *
	 * RSI holds real mode data and needs to be preserved across
	 * this function call.
	 */
	pushq	%rsi
	movq	%rsi, %rdi		/* real mode address */
	call	paging_prepare
	popq	%rsi

	/* Save the trampoline address in RCX */
	movq	%rax, %rcx

	/*
	 * Load the address of trampoline_return() into RDI.
	 * It will be used by the trampoline to return to the main code.
	 */
	leaq	trampoline_return(%rip), %rdi

	/* Switch to compatibility mode (CS.L = 0 CS.D = 1) via far return */
	pushq	$__KERNEL32_CS
	leaq	TRAMPOLINE_32BIT_CODE_OFFSET(%rax), %rax
	pushq	%rax
	lretq
trampoline_return:
	/* Restore the stack, the 32-bit trampoline uses its own stack */
	leaq	rva(boot_stack_end)(%rbx), %rsp

	/*
	 * cleanup_trampoline() would restore trampoline memory.
	 *
	 * RDI is address of the page table to use instead of page table
	 * in trampoline memory (if required).
	 *
	 * RSI holds real mode data and needs to be preserved across
	 * this function call.
	 */
	pushq	%rsi
	leaq	rva(top_pgtable)(%rbx), %rdi
	call	cleanup_trampoline
	popq	%rsi

	/* Zero EFLAGS */
	pushq	$0
	popfq

/*
 * Copy the compressed kernel to the end of our buffer
 * where decompression in place becomes safe.
 */
	pushq	%rsi
	leaq	(_bss-8)(%rip), %rsi
	leaq	rva(_bss-8)(%rbx), %rdi
	movl	$(_bss - startup_32), %ecx
	shrl	$3, %ecx
	std
	rep	movsq
	cld
	popq	%rsi

	/*
	 * The GDT may get overwritten either during the copy we just did or
	 * during extract_kernel below. To avoid any issues, repoint the GDTR
	 * to the new copy of the GDT.
	 */
	leaq	rva(gdt64)(%rbx), %rax
	leaq	rva(gdt)(%rbx), %rdx
	movq	%rdx, 2(%rax)
	lgdt	(%rax)

/*
 * Jump to the relocated address.
 */
	leaq	rva(.Lrelocated)(%rbx), %rax
	jmp	*%rax
SYM_CODE_END(startup_64)

#ifdef CONFIG_EFI_STUB
	.org 0x390
SYM_FUNC_START(efi64_stub_entry)
SYM_FUNC_START_ALIAS(efi_stub_entry)
	and	$~0xf, %rsp			/* realign the stack */
	movq	%rdx, %rbx			/* save boot_params pointer */
	call	efi_main
	movq	%rbx,%rsi
	leaq	rva(startup_64)(%rax), %rax
	jmp	*%rax
SYM_FUNC_END(efi64_stub_entry)
SYM_FUNC_END_ALIAS(efi_stub_entry)
#endif

	.text
SYM_FUNC_START_LOCAL_NOALIGN(.Lrelocated)

/*
 * Clear BSS (stack is currently empty)
 */
	xorl	%eax, %eax
	leaq    _bss(%rip), %rdi
	leaq    _ebss(%rip), %rcx
	subq	%rdi, %rcx
	shrq	$3, %rcx
	rep	stosq

/*
 * If running as an SEV guest, the encryption mask is required in the
 * page-table setup code below. When the guest also has SEV-ES enabled
 * set_sev_encryption_mask() will cause #VC exceptions, but the stage2
 * handler can't map its GHCB because the page-table is not set up yet.
 * So set up the encryption mask here while still on the stage1 #VC
 * handler. Then load stage2 IDT and switch to the kernel's own
 * page-table.
 */
	pushq	%rsi
	call	set_sev_encryption_mask
	call	load_stage2_idt

	/* Pass boot_params to initialize_identity_maps() */
	movq	(%rsp), %rdi
	call	initialize_identity_maps
	popq	%rsi

/*
 * Do the extraction, and jump to the new kernel..
 */
	pushq	%rsi			/* Save the real mode argument */
	movq	%rsi, %rdi		/* real mode address */
	leaq	boot_heap(%rip), %rsi	/* malloc area for uncompression */
	leaq	input_data(%rip), %rdx  /* input_data */
	movl	input_len(%rip), %ecx	/* input_len */
	movq	%rbp, %r8		/* output target address */
	movl	output_len(%rip), %r9d	/* decompressed length, end of relocs */
	call	extract_kernel		/* returns kernel location in %rax */
	popq	%rsi

/*
 * Jump to the decompressed kernel.
 */
	jmp	*%rax
SYM_FUNC_END(.Lrelocated)

	.code32
/*
 * This is the 32-bit trampoline that will be copied over to low memory.
 *
 * RDI contains the return address (might be above 4G).
 * ECX contains the base address of the trampoline memory.
 * Non zero RDX means trampoline needs to enable 5-level paging.
 */
SYM_CODE_START(trampoline_32bit_src)
	/* Set up data and stack segments */
	movl	$__KERNEL_DS, %eax
	movl	%eax, %ds
	movl	%eax, %ss

	/* Set up new stack */
	leal	TRAMPOLINE_32BIT_STACK_END(%ecx), %esp

	/* Disable paging */
	movl	%cr0, %eax
	btrl	$X86_CR0_PG_BIT, %eax
	movl	%eax, %cr0

	/* Check what paging mode we want to be in after the trampoline */
	testl	%edx, %edx
	jz	1f

	/* We want 5-level paging: don't touch CR3 if it already points to 5-level page tables */
	movl	%cr4, %eax
	testl	$X86_CR4_LA57, %eax
	jnz	3f
	jmp	2f
1:
	/* We want 4-level paging: don't touch CR3 if it already points to 4-level page tables */
	movl	%cr4, %eax
	testl	$X86_CR4_LA57, %eax
	jz	3f
2:
	/* Point CR3 to the trampoline's new top level page table */
	leal	TRAMPOLINE_32BIT_PGTABLE_OFFSET(%ecx), %eax
	movl	%eax, %cr3
3:
	/* Set EFER.LME=1 as a precaution in case hypervsior pulls the rug */
	pushl	%ecx
	pushl	%edx
	movl	$MSR_EFER, %ecx
	rdmsr
	btsl	$_EFER_LME, %eax
	wrmsr
	popl	%edx
	popl	%ecx

	/* Enable PAE and LA57 (if required) paging modes */
	movl	$X86_CR4_PAE, %eax
	testl	%edx, %edx
	jz	1f
	orl	$X86_CR4_LA57, %eax
1:
	movl	%eax, %cr4

	/* Calculate address of paging_enabled() once we are executing in the trampoline */
	leal	.Lpaging_enabled - trampoline_32bit_src + TRAMPOLINE_32BIT_CODE_OFFSET(%ecx), %eax

	/* Prepare the stack for far return to Long Mode */
	pushl	$__KERNEL_CS
	pushl	%eax

	/* Enable paging again */
	movl	$(X86_CR0_PG | X86_CR0_PE), %eax
	movl	%eax, %cr0

	lret
SYM_CODE_END(trampoline_32bit_src)

	.code64
SYM_FUNC_START_LOCAL_NOALIGN(.Lpaging_enabled)
	/* Return from the trampoline */
	jmp	*%rdi
SYM_FUNC_END(.Lpaging_enabled)

	/*
         * The trampoline code has a size limit.
         * Make sure we fail to compile if the trampoline code grows
         * beyond TRAMPOLINE_32BIT_CODE_SIZE bytes.
	 */
	.org	trampoline_32bit_src + TRAMPOLINE_32BIT_CODE_SIZE

	.code32
SYM_FUNC_START_LOCAL_NOALIGN(.Lno_longmode)
	/* This isn't an x86-64 CPU, so hang intentionally, we cannot continue */
1:
	hlt
	jmp     1b
SYM_FUNC_END(.Lno_longmode)

#include "../../kernel/verify_cpu.S"

	.data
SYM_DATA_START_LOCAL(gdt64)
	.word	gdt_end - gdt - 1
	.quad   gdt - gdt64
SYM_DATA_END(gdt64)
	.balign	8
SYM_DATA_START_LOCAL(gdt)
	.word	gdt_end - gdt - 1
	.long	0
	.word	0
	.quad	0x00cf9a000000ffff	/* __KERNEL32_CS */
	.quad	0x00af9a000000ffff	/* __KERNEL_CS */
	.quad	0x00cf92000000ffff	/* __KERNEL_DS */
	.quad	0x0080890000000000	/* TS descriptor */
	.quad   0x0000000000000000	/* TS continued */
SYM_DATA_END_LABEL(gdt, SYM_L_LOCAL, gdt_end)

SYM_DATA_START(boot_idt_desc)
	.word	boot_idt_end - boot_idt - 1
	.quad	0
SYM_DATA_END(boot_idt_desc)
	.balign 8
SYM_DATA_START(boot_idt)
	.rept	BOOT_IDT_ENTRIES
	.quad	0
	.quad	0
	.endr
SYM_DATA_END_LABEL(boot_idt, SYM_L_GLOBAL, boot_idt_end)

#ifdef CONFIG_AMD_MEM_ENCRYPT
SYM_DATA_START(boot32_idt_desc)
	.word   boot32_idt_end - boot32_idt - 1
	.long   0
SYM_DATA_END(boot32_idt_desc)
	.balign 8
SYM_DATA_START(boot32_idt)
	.rept 32
	.quad 0
	.endr
SYM_DATA_END_LABEL(boot32_idt, SYM_L_GLOBAL, boot32_idt_end)
#endif

#ifdef CONFIG_EFI_STUB
SYM_DATA(image_offset, .long 0)
#endif
#ifdef CONFIG_EFI_MIXED
SYM_DATA_LOCAL(efi32_boot_args, .long 0, 0, 0)
SYM_DATA(efi_is64, .byte 1)

#define ST32_boottime		60 // offsetof(efi_system_table_32_t, boottime)
#define BS32_handle_protocol	88 // offsetof(efi_boot_services_32_t, handle_protocol)
#define LI32_image_base		32 // offsetof(efi_loaded_image_32_t, image_base)

	__HEAD
	.code32
SYM_FUNC_START(efi32_pe_entry)
/*
 * efi_status_t efi32_pe_entry(efi_handle_t image_handle,
 *			       efi_system_table_32_t *sys_table)
 */

	pushl	%ebp
	movl	%esp, %ebp
	pushl	%eax				// dummy push to allocate loaded_image

	pushl	%ebx				// save callee-save registers
	pushl	%edi

	call	verify_cpu			// check for long mode support
	testl	%eax, %eax
	movl	$0x80000003, %eax		// EFI_UNSUPPORTED
	jnz	2f

	call	1f
1:	pop	%ebx
	subl	$ rva(1b), %ebx

	/* Get the loaded image protocol pointer from the image handle */
	leal	-4(%ebp), %eax
	pushl	%eax				// &loaded_image
	leal	rva(loaded_image_proto)(%ebx), %eax
	pushl	%eax				// pass the GUID address
	pushl	8(%ebp)				// pass the image handle

	/*
	 * Note the alignment of the stack frame.
	 *   sys_table
	 *   handle             <-- 16-byte aligned on entry by ABI
	 *   return address
	 *   frame pointer
	 *   loaded_image       <-- local variable
	 *   saved %ebx		<-- 16-byte aligned here
	 *   saved %edi
	 *   &loaded_image
	 *   &loaded_image_proto
	 *   handle             <-- 16-byte aligned for call to handle_protocol
	 */

	movl	12(%ebp), %eax			// sys_table
	movl	ST32_boottime(%eax), %eax	// sys_table->boottime
	call	*BS32_handle_protocol(%eax)	// sys_table->boottime->handle_protocol
	addl	$12, %esp			// restore argument space
	testl	%eax, %eax
	jnz	2f

	movl	8(%ebp), %ecx			// image_handle
	movl	12(%ebp), %edx			// sys_table
	movl	-4(%ebp), %esi			// loaded_image
	movl	LI32_image_base(%esi), %esi	// loaded_image->image_base
	movl	%ebx, %ebp			// startup_32 for efi32_pe_stub_entry
	/*
	 * We need to set the image_offset variable here since startup_32() will
	 * use it before we get to the 64-bit efi_pe_entry() in C code.
	 */
	subl	%esi, %ebx
	movl	%ebx, rva(image_offset)(%ebp)	// save image_offset
	jmp	efi32_pe_stub_entry

2:	popl	%edi				// restore callee-save registers
	popl	%ebx
	leave
	ret
SYM_FUNC_END(efi32_pe_entry)

	.section ".rodata"
	/* EFI loaded image protocol GUID */
	.balign 4
SYM_DATA_START_LOCAL(loaded_image_proto)
	.long	0x5b1b31a1
	.word	0x9562, 0x11d2
	.byte	0x8e, 0x3f, 0x00, 0xa0, 0xc9, 0x69, 0x72, 0x3b
SYM_DATA_END(loaded_image_proto)
#endif

#ifdef CONFIG_AMD_MEM_ENCRYPT
	__HEAD
	.code32
/*
 * Write an IDT entry into boot32_idt
 *
 * Parameters:
 *
 * %eax:	Handler address
 * %edx:	Vector number
 *
 * Physical offset is expected in %ebp
 */
SYM_FUNC_START(startup32_set_idt_entry)
	push    %ebx
	push    %ecx

	/* IDT entry address to %ebx */
	leal    rva(boot32_idt)(%ebp), %ebx
	shl	$3, %edx
	addl    %edx, %ebx

	/* Build IDT entry, lower 4 bytes */
	movl    %eax, %edx
	andl    $0x0000ffff, %edx	# Target code segment offset [15:0]
	movl    $__KERNEL32_CS, %ecx	# Target code segment selector
	shl     $16, %ecx
	orl     %ecx, %edx

	/* Store lower 4 bytes to IDT */
	movl    %edx, (%ebx)

	/* Build IDT entry, upper 4 bytes */
	movl    %eax, %edx
	andl    $0xffff0000, %edx	# Target code segment offset [31:16]
	orl     $0x00008e00, %edx	# Present, Type 32-bit Interrupt Gate

	/* Store upper 4 bytes to IDT */
	movl    %edx, 4(%ebx)

	pop     %ecx
	pop     %ebx
	ret
SYM_FUNC_END(startup32_set_idt_entry)
#endif

SYM_FUNC_START(startup32_load_idt)
#ifdef CONFIG_AMD_MEM_ENCRYPT
	/* #VC handler */
	leal    rva(startup32_vc_handler)(%ebp), %eax
	movl    $X86_TRAP_VC, %edx
	call    startup32_set_idt_entry

	/* Load IDT */
	leal	rva(boot32_idt)(%ebp), %eax
	movl	%eax, rva(boot32_idt_desc+2)(%ebp)
	lidt    rva(boot32_idt_desc)(%ebp)
#endif
	ret
SYM_FUNC_END(startup32_load_idt)

/*
 * Check for the correct C-bit position when the startup_32 boot-path is used.
 *
 * The check makes use of the fact that all memory is encrypted when paging is
 * disabled. The function creates 64 bits of random data using the RDRAND
 * instruction. RDRAND is mandatory for SEV guests, so always available. If the
 * hypervisor violates that the kernel will crash right here.
 *
 * The 64 bits of random data are stored to a memory location and at the same
 * time kept in the %eax and %ebx registers. Since encryption is always active
 * when paging is off the random data will be stored encrypted in main memory.
 *
 * Then paging is enabled. When the C-bit position is correct all memory is
 * still mapped encrypted and comparing the register values with memory will
 * succeed. An incorrect C-bit position will map all memory unencrypted, so that
 * the compare will use the encrypted random data and fail.
 */
SYM_FUNC_START(startup32_check_sev_cbit)
#ifdef CONFIG_AMD_MEM_ENCRYPT
	pushl	%eax
	pushl	%ebx
	pushl	%ecx
	pushl	%edx

	/* Check for non-zero sev_status */
	movl	rva(sev_status)(%ebp), %eax
	testl	%eax, %eax
	jz	4f

	/*
	 * Get two 32-bit random values - Don't bail out if RDRAND fails
	 * because it is better to prevent forward progress if no random value
	 * can be gathered.
	 */
1:	rdrand	%eax
	jnc	1b
2:	rdrand	%ebx
	jnc	2b

	/* Store to memory and keep it in the registers */
	movl	%eax, rva(sev_check_data)(%ebp)
	movl	%ebx, rva(sev_check_data+4)(%ebp)

	/* Enable paging to see if encryption is active */
	movl	%cr0, %edx			 /* Backup %cr0 in %edx */
	movl	$(X86_CR0_PG | X86_CR0_PE), %ecx /* Enable Paging and Protected mode */
	movl	%ecx, %cr0

	cmpl	%eax, rva(sev_check_data)(%ebp)
	jne	3f
	cmpl	%ebx, rva(sev_check_data+4)(%ebp)
	jne	3f

	movl	%edx, %cr0	/* Restore previous %cr0 */

	jmp	4f

3:	/* Check failed - hlt the machine */
	hlt
	jmp	3b

4:
	popl	%edx
	popl	%ecx
	popl	%ebx
	popl	%eax
#endif
	ret
SYM_FUNC_END(startup32_check_sev_cbit)

/*
 * Stack and heap for uncompression
 */
	.bss
	.balign 4
SYM_DATA_LOCAL(boot_heap,	.fill BOOT_HEAP_SIZE, 1, 0)

SYM_DATA_START_LOCAL(boot_stack)
	.fill BOOT_STACK_SIZE, 1, 0
	.balign 16
SYM_DATA_END_LABEL(boot_stack, SYM_L_LOCAL, boot_stack_end)

/*
 * Space for page tables (not in .bss so not zeroed)
 */
	.section ".pgtable","aw",@nobits
	.balign 4096
SYM_DATA_LOCAL(pgtable,		.fill BOOT_PGT_SIZE, 1, 0)

/*
 * The page table is going to be used instead of page table in the trampoline
 * memory.
 */
SYM_DATA_LOCAL(top_pgtable,	.fill PAGE_SIZE, 1, 0)<|MERGE_RESOLUTION|>--- conflicted
+++ resolved
@@ -42,11 +42,6 @@
  */
 	.hidden _bss
 	.hidden _ebss
-<<<<<<< HEAD
-	.hidden _got
-	.hidden _egot
-=======
->>>>>>> c1084c27
 	.hidden _end
 
 	__HEAD
@@ -326,11 +321,6 @@
 
 	/* Store firmware IDT descriptor */
 	sidtl	rva(efi32_boot_idt)(%ebp)
-
-	/* Disable paging */
-	movl	%cr0, %eax
-	btrl	$X86_CR0_PG_BIT, %eax
-	movl	%eax, %cr0
 
 	/* Disable paging */
 	movl	%cr0, %eax
