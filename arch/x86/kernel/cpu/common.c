// SPDX-License-Identifier: GPL-2.0-only
/* cpu_feature_enabled() cannot be used this early */
#define USE_EARLY_PGTABLE_L5

#include <linux/memblock.h>
#include <linux/linkage.h>
#include <linux/bitops.h>
#include <linux/kernel.h>
#include <linux/export.h>
#include <linux/percpu.h>
#include <linux/string.h>
#include <linux/ctype.h>
#include <linux/delay.h>
#include <linux/sched/mm.h>
#include <linux/sched/clock.h>
#include <linux/sched/task.h>
#include <linux/sched/smt.h>
#include <linux/init.h>
#include <linux/kprobes.h>
#include <linux/kgdb.h>
#include <linux/smp.h>
#include <linux/io.h>
#include <linux/syscore_ops.h>
#include <linux/pgtable.h>

#include <asm/cmdline.h>
#include <asm/stackprotector.h>
#include <asm/perf_event.h>
#include <asm/mmu_context.h>
#include <asm/doublefault.h>
#include <asm/archrandom.h>
#include <asm/hypervisor.h>
#include <asm/processor.h>
#include <asm/tlbflush.h>
#include <asm/debugreg.h>
#include <asm/sections.h>
#include <asm/vsyscall.h>
#include <linux/topology.h>
#include <linux/cpumask.h>
#include <linux/atomic.h>
#include <asm/proto.h>
#include <asm/setup.h>
#include <asm/apic.h>
#include <asm/desc.h>
#include <asm/fpu/internal.h>
#include <asm/mtrr.h>
#include <asm/hwcap2.h>
#include <linux/numa.h>
#include <asm/numa.h>
#include <asm/asm.h>
#include <asm/bugs.h>
#include <asm/cpu.h>
#include <asm/mce.h>
#include <asm/msr.h>
#include <asm/memtype.h>
#include <asm/microcode.h>
#include <asm/microcode_intel.h>
#include <asm/intel-family.h>
#include <asm/cpu_device_id.h>
#include <asm/uv/uv.h>
#include <asm/sigframe.h>

#include "cpu.h"

u32 elf_hwcap2 __read_mostly;

/* all of these masks are initialized in setup_cpu_local_masks() */
cpumask_var_t cpu_initialized_mask;
cpumask_var_t cpu_callout_mask;
cpumask_var_t cpu_callin_mask;

/* representing cpus for which sibling maps can be computed */
cpumask_var_t cpu_sibling_setup_mask;

/* Number of siblings per CPU package */
int smp_num_siblings = 1;
EXPORT_SYMBOL(smp_num_siblings);

/* Last level cache ID of each logical CPU */
DEFINE_PER_CPU_READ_MOSTLY(u16, cpu_llc_id) = BAD_APICID;

u16 get_llc_id(unsigned int cpu)
{
	return per_cpu(cpu_llc_id, cpu);
}
EXPORT_SYMBOL_GPL(get_llc_id);

/* correctly size the local cpu masks */
void __init setup_cpu_local_masks(void)
{
	alloc_bootmem_cpumask_var(&cpu_initialized_mask);
	alloc_bootmem_cpumask_var(&cpu_callin_mask);
	alloc_bootmem_cpumask_var(&cpu_callout_mask);
	alloc_bootmem_cpumask_var(&cpu_sibling_setup_mask);
}

static void default_init(struct cpuinfo_x86 *c)
{
#ifdef CONFIG_X86_64
	cpu_detect_cache_sizes(c);
#else
	/* Not much we can do here... */
	/* Check if at least it has cpuid */
	if (c->cpuid_level == -1) {
		/* No cpuid. It must be an ancient CPU */
		if (c->x86 == 4)
			strcpy(c->x86_model_id, "486");
		else if (c->x86 == 3)
			strcpy(c->x86_model_id, "386");
	}
#endif
}

static const struct cpu_dev default_cpu = {
	.c_init		= default_init,
	.c_vendor	= "Unknown",
	.c_x86_vendor	= X86_VENDOR_UNKNOWN,
};

static const struct cpu_dev *this_cpu = &default_cpu;

DEFINE_PER_CPU_PAGE_ALIGNED(struct gdt_page, gdt_page) = { .gdt = {
#ifdef CONFIG_X86_64
	/*
	 * We need valid kernel segments for data and code in long mode too
	 * IRET will check the segment types  kkeil 2000/10/28
	 * Also sysret mandates a special GDT layout
	 *
	 * TLS descriptors are currently at a different place compared to i386.
	 * Hopefully nobody expects them at a fixed place (Wine?)
	 */
	[GDT_ENTRY_KERNEL32_CS]		= GDT_ENTRY_INIT(0xc09b, 0, 0xfffff),
	[GDT_ENTRY_KERNEL_CS]		= GDT_ENTRY_INIT(0xa09b, 0, 0xfffff),
	[GDT_ENTRY_KERNEL_DS]		= GDT_ENTRY_INIT(0xc093, 0, 0xfffff),
	[GDT_ENTRY_DEFAULT_USER32_CS]	= GDT_ENTRY_INIT(0xc0fb, 0, 0xfffff),
	[GDT_ENTRY_DEFAULT_USER_DS]	= GDT_ENTRY_INIT(0xc0f3, 0, 0xfffff),
	[GDT_ENTRY_DEFAULT_USER_CS]	= GDT_ENTRY_INIT(0xa0fb, 0, 0xfffff),
#else
	[GDT_ENTRY_KERNEL_CS]		= GDT_ENTRY_INIT(0xc09a, 0, 0xfffff),
	[GDT_ENTRY_KERNEL_DS]		= GDT_ENTRY_INIT(0xc092, 0, 0xfffff),
	[GDT_ENTRY_DEFAULT_USER_CS]	= GDT_ENTRY_INIT(0xc0fa, 0, 0xfffff),
	[GDT_ENTRY_DEFAULT_USER_DS]	= GDT_ENTRY_INIT(0xc0f2, 0, 0xfffff),
	/*
	 * Segments used for calling PnP BIOS have byte granularity.
	 * They code segments and data segments have fixed 64k limits,
	 * the transfer segment sizes are set at run time.
	 */
	/* 32-bit code */
	[GDT_ENTRY_PNPBIOS_CS32]	= GDT_ENTRY_INIT(0x409a, 0, 0xffff),
	/* 16-bit code */
	[GDT_ENTRY_PNPBIOS_CS16]	= GDT_ENTRY_INIT(0x009a, 0, 0xffff),
	/* 16-bit data */
	[GDT_ENTRY_PNPBIOS_DS]		= GDT_ENTRY_INIT(0x0092, 0, 0xffff),
	/* 16-bit data */
	[GDT_ENTRY_PNPBIOS_TS1]		= GDT_ENTRY_INIT(0x0092, 0, 0),
	/* 16-bit data */
	[GDT_ENTRY_PNPBIOS_TS2]		= GDT_ENTRY_INIT(0x0092, 0, 0),
	/*
	 * The APM segments have byte granularity and their bases
	 * are set at run time.  All have 64k limits.
	 */
	/* 32-bit code */
	[GDT_ENTRY_APMBIOS_BASE]	= GDT_ENTRY_INIT(0x409a, 0, 0xffff),
	/* 16-bit code */
	[GDT_ENTRY_APMBIOS_BASE+1]	= GDT_ENTRY_INIT(0x009a, 0, 0xffff),
	/* data */
	[GDT_ENTRY_APMBIOS_BASE+2]	= GDT_ENTRY_INIT(0x4092, 0, 0xffff),

	[GDT_ENTRY_ESPFIX_SS]		= GDT_ENTRY_INIT(0xc092, 0, 0xfffff),
	[GDT_ENTRY_PERCPU]		= GDT_ENTRY_INIT(0xc092, 0, 0xfffff),
#endif
} };
EXPORT_PER_CPU_SYMBOL_GPL(gdt_page);

#ifdef CONFIG_X86_64
static int __init x86_nopcid_setup(char *s)
{
	/* nopcid doesn't accept parameters */
	if (s)
		return -EINVAL;

	/* do not emit a message if the feature is not present */
	if (!boot_cpu_has(X86_FEATURE_PCID))
		return 0;

	setup_clear_cpu_cap(X86_FEATURE_PCID);
	pr_info("nopcid: PCID feature disabled\n");
	return 0;
}
early_param("nopcid", x86_nopcid_setup);
#endif

static int __init x86_noinvpcid_setup(char *s)
{
	/* noinvpcid doesn't accept parameters */
	if (s)
		return -EINVAL;

	/* do not emit a message if the feature is not present */
	if (!boot_cpu_has(X86_FEATURE_INVPCID))
		return 0;

	setup_clear_cpu_cap(X86_FEATURE_INVPCID);
	pr_info("noinvpcid: INVPCID feature disabled\n");
	return 0;
}
early_param("noinvpcid", x86_noinvpcid_setup);

#ifdef CONFIG_X86_32
static int cachesize_override = -1;
static int disable_x86_serial_nr = 1;

static int __init cachesize_setup(char *str)
{
	get_option(&str, &cachesize_override);
	return 1;
}
__setup("cachesize=", cachesize_setup);

static int __init x86_sep_setup(char *s)
{
	setup_clear_cpu_cap(X86_FEATURE_SEP);
	return 1;
}
__setup("nosep", x86_sep_setup);

/* Standard macro to see if a specific flag is changeable */
static inline int flag_is_changeable_p(u32 flag)
{
	u32 f1, f2;

	/*
	 * Cyrix and IDT cpus allow disabling of CPUID
	 * so the code below may return different results
	 * when it is executed before and after enabling
	 * the CPUID. Add "volatile" to not allow gcc to
	 * optimize the subsequent calls to this function.
	 */
	asm volatile ("pushfl		\n\t"
		      "pushfl		\n\t"
		      "popl %0		\n\t"
		      "movl %0, %1	\n\t"
		      "xorl %2, %0	\n\t"
		      "pushl %0		\n\t"
		      "popfl		\n\t"
		      "pushfl		\n\t"
		      "popl %0		\n\t"
		      "popfl		\n\t"

		      : "=&r" (f1), "=&r" (f2)
		      : "ir" (flag));

	return ((f1^f2) & flag) != 0;
}

/* Probe for the CPUID instruction */
int have_cpuid_p(void)
{
	return flag_is_changeable_p(X86_EFLAGS_ID);
}

static void squash_the_stupid_serial_number(struct cpuinfo_x86 *c)
{
	unsigned long lo, hi;

	if (!cpu_has(c, X86_FEATURE_PN) || !disable_x86_serial_nr)
		return;

	/* Disable processor serial number: */

	rdmsr(MSR_IA32_BBL_CR_CTL, lo, hi);
	lo |= 0x200000;
	wrmsr(MSR_IA32_BBL_CR_CTL, lo, hi);

	pr_notice("CPU serial number disabled.\n");
	clear_cpu_cap(c, X86_FEATURE_PN);

	/* Disabling the serial number may affect the cpuid level */
	c->cpuid_level = cpuid_eax(0);
}

static int __init x86_serial_nr_setup(char *s)
{
	disable_x86_serial_nr = 0;
	return 1;
}
__setup("serialnumber", x86_serial_nr_setup);
#else
static inline int flag_is_changeable_p(u32 flag)
{
	return 1;
}
static inline void squash_the_stupid_serial_number(struct cpuinfo_x86 *c)
{
}
#endif

static __init int setup_disable_smep(char *arg)
{
	setup_clear_cpu_cap(X86_FEATURE_SMEP);
	return 1;
}
__setup("nosmep", setup_disable_smep);

static __always_inline void setup_smep(struct cpuinfo_x86 *c)
{
	if (cpu_has(c, X86_FEATURE_SMEP))
		cr4_set_bits(X86_CR4_SMEP);
}

static __init int setup_disable_smap(char *arg)
{
	setup_clear_cpu_cap(X86_FEATURE_SMAP);
	return 1;
}
__setup("nosmap", setup_disable_smap);

static __always_inline void setup_smap(struct cpuinfo_x86 *c)
{
	unsigned long eflags = native_save_fl();

	/* This should have been cleared long ago */
	BUG_ON(eflags & X86_EFLAGS_AC);

	if (cpu_has(c, X86_FEATURE_SMAP)) {
#ifdef CONFIG_X86_SMAP
		cr4_set_bits(X86_CR4_SMAP);
#else
		clear_cpu_cap(c, X86_FEATURE_SMAP);
		cr4_clear_bits(X86_CR4_SMAP);
#endif
	}
}

static __always_inline void setup_umip(struct cpuinfo_x86 *c)
{
	/* Check the boot processor, plus build option for UMIP. */
	if (!cpu_feature_enabled(X86_FEATURE_UMIP))
		goto out;

	/* Check the current processor's cpuid bits. */
	if (!cpu_has(c, X86_FEATURE_UMIP))
		goto out;

	cr4_set_bits(X86_CR4_UMIP);

	pr_info_once("x86/cpu: User Mode Instruction Prevention (UMIP) activated\n");

	return;

out:
	/*
	 * Make sure UMIP is disabled in case it was enabled in a
	 * previous boot (e.g., via kexec).
	 */
	cr4_clear_bits(X86_CR4_UMIP);
}

/* These bits should not change their value after CPU init is finished. */
static const unsigned long cr4_pinned_mask =
	X86_CR4_SMEP | X86_CR4_SMAP | X86_CR4_UMIP | X86_CR4_FSGSBASE;
static DEFINE_STATIC_KEY_FALSE_RO(cr_pinning);
static unsigned long cr4_pinned_bits __ro_after_init;

void native_write_cr0(unsigned long val)
{
	unsigned long bits_missing = 0;

set_register:
	asm volatile("mov %0,%%cr0": "+r" (val) : : "memory");

	if (static_branch_likely(&cr_pinning)) {
		if (unlikely((val & X86_CR0_WP) != X86_CR0_WP)) {
			bits_missing = X86_CR0_WP;
			val |= bits_missing;
			goto set_register;
		}
		/* Warn after we've set the missing bits. */
		WARN_ONCE(bits_missing, "CR0 WP bit went missing!?\n");
	}
}
EXPORT_SYMBOL(native_write_cr0);

void native_write_cr4(unsigned long val)
{
	unsigned long bits_changed = 0;

set_register:
	asm volatile("mov %0,%%cr4": "+r" (val) : : "memory");

	if (static_branch_likely(&cr_pinning)) {
		if (unlikely((val & cr4_pinned_mask) != cr4_pinned_bits)) {
			bits_changed = (val & cr4_pinned_mask) ^ cr4_pinned_bits;
			val = (val & ~cr4_pinned_mask) | cr4_pinned_bits;
			goto set_register;
		}
		/* Warn after we've corrected the changed bits. */
		WARN_ONCE(bits_changed, "pinned CR4 bits changed: 0x%lx!?\n",
			  bits_changed);
<<<<<<< HEAD
=======
	}
}
#if IS_MODULE(CONFIG_LKDTM)
EXPORT_SYMBOL_GPL(native_write_cr4);
#endif

void cr4_update_irqsoff(unsigned long set, unsigned long clear)
{
	unsigned long newval, cr4 = this_cpu_read(cpu_tlbstate.cr4);

	lockdep_assert_irqs_disabled();

	newval = (cr4 & ~clear) | set;
	if (newval != cr4) {
		this_cpu_write(cpu_tlbstate.cr4, newval);
		__write_cr4(newval);
>>>>>>> c1084c27
	}
}
EXPORT_SYMBOL(cr4_update_irqsoff);

/* Read the CR4 shadow. */
unsigned long cr4_read_shadow(void)
{
	return this_cpu_read(cpu_tlbstate.cr4);
}
EXPORT_SYMBOL_GPL(cr4_read_shadow);

void cr4_init(void)
{
	unsigned long cr4 = __read_cr4();

	if (boot_cpu_has(X86_FEATURE_PCID))
		cr4 |= X86_CR4_PCIDE;
	if (static_branch_likely(&cr_pinning))
		cr4 = (cr4 & ~cr4_pinned_mask) | cr4_pinned_bits;

	__write_cr4(cr4);

	/* Initialize cr4 shadow for this CPU. */
	this_cpu_write(cpu_tlbstate.cr4, cr4);
}

/*
 * Once CPU feature detection is finished (and boot params have been
 * parsed), record any of the sensitive CR bits that are set, and
 * enable CR pinning.
 */
static void __init setup_cr_pinning(void)
{
	cr4_pinned_bits = this_cpu_read(cpu_tlbstate.cr4) & cr4_pinned_mask;
	static_key_enable(&cr_pinning.key);
}

static __init int x86_nofsgsbase_setup(char *arg)
{
	/* Require an exact match without trailing characters. */
	if (strlen(arg))
		return 0;

	/* Do not emit a message if the feature is not present. */
	if (!boot_cpu_has(X86_FEATURE_FSGSBASE))
		return 1;

	setup_clear_cpu_cap(X86_FEATURE_FSGSBASE);
	pr_info("FSGSBASE disabled via kernel command line\n");
	return 1;
}
__setup("nofsgsbase", x86_nofsgsbase_setup);

/*
 * Protection Keys are not available in 32-bit mode.
 */
static bool pku_disabled;

static __always_inline void setup_pku(struct cpuinfo_x86 *c)
{
	if (c == &boot_cpu_data) {
		if (pku_disabled || !cpu_feature_enabled(X86_FEATURE_PKU))
			return;
		/*
		 * Setting CR4.PKE will cause the X86_FEATURE_OSPKE cpuid
		 * bit to be set.  Enforce it.
		 */
		setup_force_cpu_cap(X86_FEATURE_OSPKE);

	} else if (!cpu_feature_enabled(X86_FEATURE_OSPKE)) {
		return;
	}

	cr4_set_bits(X86_CR4_PKE);
<<<<<<< HEAD
	pk = get_xsave_addr(&init_fpstate.xsave, XFEATURE_PKRU);
	if (pk)
		pk->pkru = init_pkru_value;
	/*
	 * Seting X86_CR4_PKE will cause the X86_FEATURE_OSPKE
	 * cpuid bit to be set.  We need to ensure that we
	 * update that bit in this CPU's "cpu_info".
	 */
	set_cpu_cap(c, X86_FEATURE_OSPKE);
=======
	/* Load the default PKRU value */
	pkru_write_default();
>>>>>>> c1084c27
}

#ifdef CONFIG_X86_INTEL_MEMORY_PROTECTION_KEYS
static __init int setup_disable_pku(char *arg)
{
	/*
	 * Do not clear the X86_FEATURE_PKU bit.  All of the
	 * runtime checks are against OSPKE so clearing the
	 * bit does nothing.
	 *
	 * This way, we will see "pku" in cpuinfo, but not
	 * "ospke", which is exactly what we want.  It shows
	 * that the CPU has PKU, but the OS has not enabled it.
	 * This happens to be exactly how a system would look
	 * if we disabled the config option.
	 */
	pr_info("x86: 'nopku' specified, disabling Memory Protection Keys\n");
	pku_disabled = true;
	return 1;
}
__setup("nopku", setup_disable_pku);
#endif /* CONFIG_X86_64 */

/*
 * Some CPU features depend on higher CPUID levels, which may not always
 * be available due to CPUID level capping or broken virtualization
 * software.  Add those features to this table to auto-disable them.
 */
struct cpuid_dependent_feature {
	u32 feature;
	u32 level;
};

static const struct cpuid_dependent_feature
cpuid_dependent_features[] = {
	{ X86_FEATURE_MWAIT,		0x00000005 },
	{ X86_FEATURE_DCA,		0x00000009 },
	{ X86_FEATURE_XSAVE,		0x0000000d },
	{ 0, 0 }
};

static void filter_cpuid_features(struct cpuinfo_x86 *c, bool warn)
{
	const struct cpuid_dependent_feature *df;

	for (df = cpuid_dependent_features; df->feature; df++) {

		if (!cpu_has(c, df->feature))
			continue;
		/*
		 * Note: cpuid_level is set to -1 if unavailable, but
		 * extended_extended_level is set to 0 if unavailable
		 * and the legitimate extended levels are all negative
		 * when signed; hence the weird messing around with
		 * signs here...
		 */
		if (!((s32)df->level < 0 ?
		     (u32)df->level > (u32)c->extended_cpuid_level :
		     (s32)df->level > (s32)c->cpuid_level))
			continue;

		clear_cpu_cap(c, df->feature);
		if (!warn)
			continue;

		pr_warn("CPU: CPU feature " X86_CAP_FMT " disabled, no CPUID level 0x%x\n",
			x86_cap_flag(df->feature), df->level);
	}
}

/*
 * Naming convention should be: <Name> [(<Codename>)]
 * This table only is used unless init_<vendor>() below doesn't set it;
 * in particular, if CPUID levels 0x80000002..4 are supported, this
 * isn't used
 */

/* Look up CPU names by table lookup. */
static const char *table_lookup_model(struct cpuinfo_x86 *c)
{
#ifdef CONFIG_X86_32
	const struct legacy_cpu_model_info *info;

	if (c->x86_model >= 16)
		return NULL;	/* Range check */

	if (!this_cpu)
		return NULL;

	info = this_cpu->legacy_models;

	while (info->family) {
		if (info->family == c->x86)
			return info->model_names[c->x86_model];
		info++;
	}
#endif
	return NULL;		/* Not found */
}

/* Aligned to unsigned long to avoid split lock in atomic bitmap ops */
__u32 cpu_caps_cleared[NCAPINTS + NBUGINTS] __aligned(sizeof(unsigned long));
__u32 cpu_caps_set[NCAPINTS + NBUGINTS] __aligned(sizeof(unsigned long));

void load_percpu_segment(int cpu)
{
#ifdef CONFIG_X86_32
	loadsegment(fs, __KERNEL_PERCPU);
#else
	__loadsegment_simple(gs, 0);
	wrmsrl(MSR_GS_BASE, cpu_kernelmode_gs_base(cpu));
#endif
}

#ifdef CONFIG_X86_32
/* The 32-bit entry code needs to find cpu_entry_area. */
DEFINE_PER_CPU(struct cpu_entry_area *, cpu_entry_area);
#endif

/* Load the original GDT from the per-cpu structure */
void load_direct_gdt(int cpu)
{
	struct desc_ptr gdt_descr;

	gdt_descr.address = (long)get_cpu_gdt_rw(cpu);
	gdt_descr.size = GDT_SIZE - 1;
	load_gdt(&gdt_descr);
}
EXPORT_SYMBOL_GPL(load_direct_gdt);

/* Load a fixmap remapping of the per-cpu GDT */
void load_fixmap_gdt(int cpu)
{
	struct desc_ptr gdt_descr;

	gdt_descr.address = (long)get_cpu_gdt_ro(cpu);
	gdt_descr.size = GDT_SIZE - 1;
	load_gdt(&gdt_descr);
}
EXPORT_SYMBOL_GPL(load_fixmap_gdt);

/*
 * Current gdt points %fs at the "master" per-cpu area: after this,
 * it's on the real one.
 */
void switch_to_new_gdt(int cpu)
{
	/* Load the original GDT */
	load_direct_gdt(cpu);
	/* Reload the per-cpu base */
	load_percpu_segment(cpu);
}

static const struct cpu_dev *cpu_devs[X86_VENDOR_NUM] = {};

static void get_model_name(struct cpuinfo_x86 *c)
{
	unsigned int *v;
	char *p, *q, *s;

	if (c->extended_cpuid_level < 0x80000004)
		return;

	v = (unsigned int *)c->x86_model_id;
	cpuid(0x80000002, &v[0], &v[1], &v[2], &v[3]);
	cpuid(0x80000003, &v[4], &v[5], &v[6], &v[7]);
	cpuid(0x80000004, &v[8], &v[9], &v[10], &v[11]);
	c->x86_model_id[48] = 0;

	/* Trim whitespace */
	p = q = s = &c->x86_model_id[0];

	while (*p == ' ')
		p++;

	while (*p) {
		/* Note the last non-whitespace index */
		if (!isspace(*p))
			s = q;

		*q++ = *p++;
	}

	*(s + 1) = '\0';
}

void detect_num_cpu_cores(struct cpuinfo_x86 *c)
{
	unsigned int eax, ebx, ecx, edx;

	c->x86_max_cores = 1;
	if (!IS_ENABLED(CONFIG_SMP) || c->cpuid_level < 4)
		return;

	cpuid_count(4, 0, &eax, &ebx, &ecx, &edx);
	if (eax & 0x1f)
		c->x86_max_cores = (eax >> 26) + 1;
}

void cpu_detect_cache_sizes(struct cpuinfo_x86 *c)
{
	unsigned int n, dummy, ebx, ecx, edx, l2size;

	n = c->extended_cpuid_level;

	if (n >= 0x80000005) {
		cpuid(0x80000005, &dummy, &ebx, &ecx, &edx);
		c->x86_cache_size = (ecx>>24) + (edx>>24);
#ifdef CONFIG_X86_64
		/* On K8 L1 TLB is inclusive, so don't count it */
		c->x86_tlbsize = 0;
#endif
	}

	if (n < 0x80000006)	/* Some chips just has a large L1. */
		return;

	cpuid(0x80000006, &dummy, &ebx, &ecx, &edx);
	l2size = ecx >> 16;

#ifdef CONFIG_X86_64
	c->x86_tlbsize += ((ebx >> 16) & 0xfff) + (ebx & 0xfff);
#else
	/* do processor-specific cache resizing */
	if (this_cpu->legacy_cache_size)
		l2size = this_cpu->legacy_cache_size(c, l2size);

	/* Allow user to override all this if necessary. */
	if (cachesize_override != -1)
		l2size = cachesize_override;

	if (l2size == 0)
		return;		/* Again, no L2 cache is possible */
#endif

	c->x86_cache_size = l2size;
}

u16 __read_mostly tlb_lli_4k[NR_INFO];
u16 __read_mostly tlb_lli_2m[NR_INFO];
u16 __read_mostly tlb_lli_4m[NR_INFO];
u16 __read_mostly tlb_lld_4k[NR_INFO];
u16 __read_mostly tlb_lld_2m[NR_INFO];
u16 __read_mostly tlb_lld_4m[NR_INFO];
u16 __read_mostly tlb_lld_1g[NR_INFO];

static void cpu_detect_tlb(struct cpuinfo_x86 *c)
{
	if (this_cpu->c_detect_tlb)
		this_cpu->c_detect_tlb(c);

	pr_info("Last level iTLB entries: 4KB %d, 2MB %d, 4MB %d\n",
		tlb_lli_4k[ENTRIES], tlb_lli_2m[ENTRIES],
		tlb_lli_4m[ENTRIES]);

	pr_info("Last level dTLB entries: 4KB %d, 2MB %d, 4MB %d, 1GB %d\n",
		tlb_lld_4k[ENTRIES], tlb_lld_2m[ENTRIES],
		tlb_lld_4m[ENTRIES], tlb_lld_1g[ENTRIES]);
}

int detect_ht_early(struct cpuinfo_x86 *c)
{
#ifdef CONFIG_SMP
	u32 eax, ebx, ecx, edx;

	if (!cpu_has(c, X86_FEATURE_HT))
		return -1;

	if (cpu_has(c, X86_FEATURE_CMP_LEGACY))
		return -1;

	if (cpu_has(c, X86_FEATURE_XTOPOLOGY))
		return -1;

	cpuid(1, &eax, &ebx, &ecx, &edx);

	smp_num_siblings = (ebx & 0xff0000) >> 16;
	if (smp_num_siblings == 1)
		pr_info_once("CPU0: Hyper-Threading is disabled\n");
#endif
	return 0;
}

void detect_ht(struct cpuinfo_x86 *c)
{
#ifdef CONFIG_SMP
	int index_msb, core_bits;

	if (detect_ht_early(c) < 0)
		return;

	index_msb = get_count_order(smp_num_siblings);
	c->phys_proc_id = apic->phys_pkg_id(c->initial_apicid, index_msb);

	smp_num_siblings = smp_num_siblings / c->x86_max_cores;

	index_msb = get_count_order(smp_num_siblings);

	core_bits = get_count_order(c->x86_max_cores);

	c->cpu_core_id = apic->phys_pkg_id(c->initial_apicid, index_msb) &
				       ((1 << core_bits) - 1);
#endif
}

static void get_cpu_vendor(struct cpuinfo_x86 *c)
{
	char *v = c->x86_vendor_id;
	int i;

	for (i = 0; i < X86_VENDOR_NUM; i++) {
		if (!cpu_devs[i])
			break;

		if (!strcmp(v, cpu_devs[i]->c_ident[0]) ||
		    (cpu_devs[i]->c_ident[1] &&
		     !strcmp(v, cpu_devs[i]->c_ident[1]))) {

			this_cpu = cpu_devs[i];
			c->x86_vendor = this_cpu->c_x86_vendor;
			return;
		}
	}

	pr_err_once("CPU: vendor_id '%s' unknown, using generic init.\n" \
		    "CPU: Your system may be unstable.\n", v);

	c->x86_vendor = X86_VENDOR_UNKNOWN;
	this_cpu = &default_cpu;
}

void cpu_detect(struct cpuinfo_x86 *c)
{
	/* Get vendor name */
	cpuid(0x00000000, (unsigned int *)&c->cpuid_level,
	      (unsigned int *)&c->x86_vendor_id[0],
	      (unsigned int *)&c->x86_vendor_id[8],
	      (unsigned int *)&c->x86_vendor_id[4]);

	c->x86 = 4;
	/* Intel-defined flags: level 0x00000001 */
	if (c->cpuid_level >= 0x00000001) {
		u32 junk, tfms, cap0, misc;

		cpuid(0x00000001, &tfms, &misc, &junk, &cap0);
		c->x86		= x86_family(tfms);
		c->x86_model	= x86_model(tfms);
		c->x86_stepping	= x86_stepping(tfms);

		if (cap0 & (1<<19)) {
			c->x86_clflush_size = ((misc >> 8) & 0xff) * 8;
			c->x86_cache_alignment = c->x86_clflush_size;
		}
	}
}

static void apply_forced_caps(struct cpuinfo_x86 *c)
{
	int i;

	for (i = 0; i < NCAPINTS + NBUGINTS; i++) {
		c->x86_capability[i] &= ~cpu_caps_cleared[i];
		c->x86_capability[i] |= cpu_caps_set[i];
	}
}

static void init_speculation_control(struct cpuinfo_x86 *c)
{
	/*
	 * The Intel SPEC_CTRL CPUID bit implies IBRS and IBPB support,
	 * and they also have a different bit for STIBP support. Also,
	 * a hypervisor might have set the individual AMD bits even on
	 * Intel CPUs, for finer-grained selection of what's available.
	 */
	if (cpu_has(c, X86_FEATURE_SPEC_CTRL)) {
		set_cpu_cap(c, X86_FEATURE_IBRS);
		set_cpu_cap(c, X86_FEATURE_IBPB);
		set_cpu_cap(c, X86_FEATURE_MSR_SPEC_CTRL);
	}

	if (cpu_has(c, X86_FEATURE_INTEL_STIBP))
		set_cpu_cap(c, X86_FEATURE_STIBP);

	if (cpu_has(c, X86_FEATURE_SPEC_CTRL_SSBD) ||
	    cpu_has(c, X86_FEATURE_VIRT_SSBD))
		set_cpu_cap(c, X86_FEATURE_SSBD);

	if (cpu_has(c, X86_FEATURE_AMD_IBRS)) {
		set_cpu_cap(c, X86_FEATURE_IBRS);
		set_cpu_cap(c, X86_FEATURE_MSR_SPEC_CTRL);
	}

	if (cpu_has(c, X86_FEATURE_AMD_IBPB))
		set_cpu_cap(c, X86_FEATURE_IBPB);

	if (cpu_has(c, X86_FEATURE_AMD_STIBP)) {
		set_cpu_cap(c, X86_FEATURE_STIBP);
		set_cpu_cap(c, X86_FEATURE_MSR_SPEC_CTRL);
	}

	if (cpu_has(c, X86_FEATURE_AMD_SSBD)) {
		set_cpu_cap(c, X86_FEATURE_SSBD);
		set_cpu_cap(c, X86_FEATURE_MSR_SPEC_CTRL);
		clear_cpu_cap(c, X86_FEATURE_VIRT_SSBD);
	}
}

void get_cpu_cap(struct cpuinfo_x86 *c)
{
	u32 eax, ebx, ecx, edx;

	/* Intel-defined flags: level 0x00000001 */
	if (c->cpuid_level >= 0x00000001) {
		cpuid(0x00000001, &eax, &ebx, &ecx, &edx);

		c->x86_capability[CPUID_1_ECX] = ecx;
		c->x86_capability[CPUID_1_EDX] = edx;
	}

	/* Thermal and Power Management Leaf: level 0x00000006 (eax) */
	if (c->cpuid_level >= 0x00000006)
		c->x86_capability[CPUID_6_EAX] = cpuid_eax(0x00000006);

	/* Additional Intel-defined flags: level 0x00000007 */
	if (c->cpuid_level >= 0x00000007) {
		cpuid_count(0x00000007, 0, &eax, &ebx, &ecx, &edx);
		c->x86_capability[CPUID_7_0_EBX] = ebx;
		c->x86_capability[CPUID_7_ECX] = ecx;
		c->x86_capability[CPUID_7_EDX] = edx;

		/* Check valid sub-leaf index before accessing it */
		if (eax >= 1) {
			cpuid_count(0x00000007, 1, &eax, &ebx, &ecx, &edx);
			c->x86_capability[CPUID_7_1_EAX] = eax;
		}
	}

	/* Extended state features: level 0x0000000d */
	if (c->cpuid_level >= 0x0000000d) {
		cpuid_count(0x0000000d, 1, &eax, &ebx, &ecx, &edx);

		c->x86_capability[CPUID_D_1_EAX] = eax;
	}

	/* AMD-defined flags: level 0x80000001 */
	eax = cpuid_eax(0x80000000);
	c->extended_cpuid_level = eax;

	if ((eax & 0xffff0000) == 0x80000000) {
		if (eax >= 0x80000001) {
			cpuid(0x80000001, &eax, &ebx, &ecx, &edx);

			c->x86_capability[CPUID_8000_0001_ECX] = ecx;
			c->x86_capability[CPUID_8000_0001_EDX] = edx;
		}
	}

	if (c->extended_cpuid_level >= 0x80000007) {
		cpuid(0x80000007, &eax, &ebx, &ecx, &edx);

		c->x86_capability[CPUID_8000_0007_EBX] = ebx;
		c->x86_power = edx;
	}

	if (c->extended_cpuid_level >= 0x80000008) {
		cpuid(0x80000008, &eax, &ebx, &ecx, &edx);
		c->x86_capability[CPUID_8000_0008_EBX] = ebx;
	}

	if (c->extended_cpuid_level >= 0x8000000a)
		c->x86_capability[CPUID_8000_000A_EDX] = cpuid_edx(0x8000000a);

	if (c->extended_cpuid_level >= 0x8000001f)
		c->x86_capability[CPUID_8000_001F_EAX] = cpuid_eax(0x8000001f);

	init_scattered_cpuid_features(c);
	init_speculation_control(c);

	/*
	 * Clear/Set all flags overridden by options, after probe.
	 * This needs to happen each time we re-probe, which may happen
	 * several times during CPU initialization.
	 */
	apply_forced_caps(c);
}

void get_cpu_address_sizes(struct cpuinfo_x86 *c)
{
	u32 eax, ebx, ecx, edx;

	if (c->extended_cpuid_level >= 0x80000008) {
		cpuid(0x80000008, &eax, &ebx, &ecx, &edx);

		c->x86_virt_bits = (eax >> 8) & 0xff;
		c->x86_phys_bits = eax & 0xff;
	}
#ifdef CONFIG_X86_32
	else if (cpu_has(c, X86_FEATURE_PAE) || cpu_has(c, X86_FEATURE_PSE36))
		c->x86_phys_bits = 36;
#endif
	c->x86_cache_bits = c->x86_phys_bits;
}

static void identify_cpu_without_cpuid(struct cpuinfo_x86 *c)
{
#ifdef CONFIG_X86_32
	int i;

	/*
	 * First of all, decide if this is a 486 or higher
	 * It's a 486 if we can modify the AC flag
	 */
	if (flag_is_changeable_p(X86_EFLAGS_AC))
		c->x86 = 4;
	else
		c->x86 = 3;

	for (i = 0; i < X86_VENDOR_NUM; i++)
		if (cpu_devs[i] && cpu_devs[i]->c_identify) {
			c->x86_vendor_id[0] = 0;
			cpu_devs[i]->c_identify(c);
			if (c->x86_vendor_id[0]) {
				get_cpu_vendor(c);
				break;
			}
		}
#endif
}

#define NO_SPECULATION		BIT(0)
#define NO_MELTDOWN		BIT(1)
#define NO_SSB			BIT(2)
#define NO_L1TF			BIT(3)
#define NO_MDS			BIT(4)
#define MSBDS_ONLY		BIT(5)
#define NO_SWAPGS		BIT(6)
#define NO_ITLB_MULTIHIT	BIT(7)
#define NO_SPECTRE_V2		BIT(8)

#define VULNWL(vendor, family, model, whitelist)	\
	X86_MATCH_VENDOR_FAM_MODEL(vendor, family, model, whitelist)

#define VULNWL_INTEL(model, whitelist)		\
	VULNWL(INTEL, 6, INTEL_FAM6_##model, whitelist)

#define VULNWL_AMD(family, whitelist)		\
	VULNWL(AMD, family, X86_MODEL_ANY, whitelist)

#define VULNWL_HYGON(family, whitelist)		\
	VULNWL(HYGON, family, X86_MODEL_ANY, whitelist)

static const __initconst struct x86_cpu_id cpu_vuln_whitelist[] = {
	VULNWL(ANY,	4, X86_MODEL_ANY,	NO_SPECULATION),
	VULNWL(CENTAUR,	5, X86_MODEL_ANY,	NO_SPECULATION),
	VULNWL(INTEL,	5, X86_MODEL_ANY,	NO_SPECULATION),
	VULNWL(NSC,	5, X86_MODEL_ANY,	NO_SPECULATION),

	/* Intel Family 6 */
	VULNWL_INTEL(ATOM_SALTWELL,		NO_SPECULATION | NO_ITLB_MULTIHIT),
	VULNWL_INTEL(ATOM_SALTWELL_TABLET,	NO_SPECULATION | NO_ITLB_MULTIHIT),
	VULNWL_INTEL(ATOM_SALTWELL_MID,		NO_SPECULATION | NO_ITLB_MULTIHIT),
	VULNWL_INTEL(ATOM_BONNELL,		NO_SPECULATION | NO_ITLB_MULTIHIT),
	VULNWL_INTEL(ATOM_BONNELL_MID,		NO_SPECULATION | NO_ITLB_MULTIHIT),

	VULNWL_INTEL(ATOM_SILVERMONT,		NO_SSB | NO_L1TF | MSBDS_ONLY | NO_SWAPGS | NO_ITLB_MULTIHIT),
	VULNWL_INTEL(ATOM_SILVERMONT_D,		NO_SSB | NO_L1TF | MSBDS_ONLY | NO_SWAPGS | NO_ITLB_MULTIHIT),
	VULNWL_INTEL(ATOM_SILVERMONT_MID,	NO_SSB | NO_L1TF | MSBDS_ONLY | NO_SWAPGS | NO_ITLB_MULTIHIT),
	VULNWL_INTEL(ATOM_AIRMONT,		NO_SSB | NO_L1TF | MSBDS_ONLY | NO_SWAPGS | NO_ITLB_MULTIHIT),
	VULNWL_INTEL(XEON_PHI_KNL,		NO_SSB | NO_L1TF | MSBDS_ONLY | NO_SWAPGS | NO_ITLB_MULTIHIT),
	VULNWL_INTEL(XEON_PHI_KNM,		NO_SSB | NO_L1TF | MSBDS_ONLY | NO_SWAPGS | NO_ITLB_MULTIHIT),

	VULNWL_INTEL(CORE_YONAH,		NO_SSB),

	VULNWL_INTEL(ATOM_AIRMONT_MID,		NO_L1TF | MSBDS_ONLY | NO_SWAPGS | NO_ITLB_MULTIHIT),
	VULNWL_INTEL(ATOM_AIRMONT_NP,		NO_L1TF | NO_SWAPGS | NO_ITLB_MULTIHIT),

	VULNWL_INTEL(ATOM_GOLDMONT,		NO_MDS | NO_L1TF | NO_SWAPGS | NO_ITLB_MULTIHIT),
	VULNWL_INTEL(ATOM_GOLDMONT_D,		NO_MDS | NO_L1TF | NO_SWAPGS | NO_ITLB_MULTIHIT),
	VULNWL_INTEL(ATOM_GOLDMONT_PLUS,	NO_MDS | NO_L1TF | NO_SWAPGS | NO_ITLB_MULTIHIT),

	/*
	 * Technically, swapgs isn't serializing on AMD (despite it previously
	 * being documented as such in the APM).  But according to AMD, %gs is
	 * updated non-speculatively, and the issuing of %gs-relative memory
	 * operands will be blocked until the %gs update completes, which is
	 * good enough for our purposes.
	 */

	VULNWL_INTEL(ATOM_TREMONT_D,		NO_ITLB_MULTIHIT),

	/* AMD Family 0xf - 0x12 */
	VULNWL_AMD(0x0f,	NO_MELTDOWN | NO_SSB | NO_L1TF | NO_MDS | NO_SWAPGS | NO_ITLB_MULTIHIT),
	VULNWL_AMD(0x10,	NO_MELTDOWN | NO_SSB | NO_L1TF | NO_MDS | NO_SWAPGS | NO_ITLB_MULTIHIT),
	VULNWL_AMD(0x11,	NO_MELTDOWN | NO_SSB | NO_L1TF | NO_MDS | NO_SWAPGS | NO_ITLB_MULTIHIT),
	VULNWL_AMD(0x12,	NO_MELTDOWN | NO_SSB | NO_L1TF | NO_MDS | NO_SWAPGS | NO_ITLB_MULTIHIT),

	/* FAMILY_ANY must be last, otherwise 0x0f - 0x12 matches won't work */
	VULNWL_AMD(X86_FAMILY_ANY,	NO_MELTDOWN | NO_L1TF | NO_MDS | NO_SWAPGS | NO_ITLB_MULTIHIT),
	VULNWL_HYGON(X86_FAMILY_ANY,	NO_MELTDOWN | NO_L1TF | NO_MDS | NO_SWAPGS | NO_ITLB_MULTIHIT),

	/* Zhaoxin Family 7 */
<<<<<<< HEAD
	VULNWL(CENTAUR,	7, X86_MODEL_ANY,	NO_SPECTRE_V2),
	VULNWL(ZHAOXIN,	7, X86_MODEL_ANY,	NO_SPECTRE_V2),
=======
	VULNWL(CENTAUR,	7, X86_MODEL_ANY,	NO_SPECTRE_V2 | NO_SWAPGS),
	VULNWL(ZHAOXIN,	7, X86_MODEL_ANY,	NO_SPECTRE_V2 | NO_SWAPGS),
>>>>>>> c1084c27
	{}
};

#define VULNBL_INTEL_STEPPINGS(model, steppings, issues)		   \
	X86_MATCH_VENDOR_FAM_MODEL_STEPPINGS_FEATURE(INTEL, 6,		   \
					    INTEL_FAM6_##model, steppings, \
					    X86_FEATURE_ANY, issues)

#define SRBDS		BIT(0)

static const struct x86_cpu_id cpu_vuln_blacklist[] __initconst = {
	VULNBL_INTEL_STEPPINGS(IVYBRIDGE,	X86_STEPPING_ANY,		SRBDS),
	VULNBL_INTEL_STEPPINGS(HASWELL,		X86_STEPPING_ANY,		SRBDS),
	VULNBL_INTEL_STEPPINGS(HASWELL_L,	X86_STEPPING_ANY,		SRBDS),
	VULNBL_INTEL_STEPPINGS(HASWELL_G,	X86_STEPPING_ANY,		SRBDS),
	VULNBL_INTEL_STEPPINGS(BROADWELL_G,	X86_STEPPING_ANY,		SRBDS),
	VULNBL_INTEL_STEPPINGS(BROADWELL,	X86_STEPPING_ANY,		SRBDS),
	VULNBL_INTEL_STEPPINGS(SKYLAKE_L,	X86_STEPPING_ANY,		SRBDS),
	VULNBL_INTEL_STEPPINGS(SKYLAKE,		X86_STEPPING_ANY,		SRBDS),
	VULNBL_INTEL_STEPPINGS(KABYLAKE_L,	X86_STEPPINGS(0x0, 0xC),	SRBDS),
	VULNBL_INTEL_STEPPINGS(KABYLAKE,	X86_STEPPINGS(0x0, 0xD),	SRBDS),
	{}
};

static bool __init cpu_matches(const struct x86_cpu_id *table, unsigned long which)
{
	const struct x86_cpu_id *m = x86_match_cpu(table);

	return m && !!(m->driver_data & which);
}

u64 x86_read_arch_cap_msr(void)
{
	u64 ia32_cap = 0;

	if (boot_cpu_has(X86_FEATURE_ARCH_CAPABILITIES))
		rdmsrl(MSR_IA32_ARCH_CAPABILITIES, ia32_cap);

	return ia32_cap;
}

static void __init cpu_set_bug_bits(struct cpuinfo_x86 *c)
{
	u64 ia32_cap = x86_read_arch_cap_msr();

	/* Set ITLB_MULTIHIT bug if cpu is not in the whitelist and not mitigated */
	if (!cpu_matches(cpu_vuln_whitelist, NO_ITLB_MULTIHIT) &&
	    !(ia32_cap & ARCH_CAP_PSCHANGE_MC_NO))
		setup_force_cpu_bug(X86_BUG_ITLB_MULTIHIT);

	if (cpu_matches(cpu_vuln_whitelist, NO_SPECULATION))
		return;

	setup_force_cpu_bug(X86_BUG_SPECTRE_V1);

	if (!cpu_matches(cpu_vuln_whitelist, NO_SPECTRE_V2))
		setup_force_cpu_bug(X86_BUG_SPECTRE_V2);

	if (!cpu_matches(cpu_vuln_whitelist, NO_SSB) &&
	    !(ia32_cap & ARCH_CAP_SSB_NO) &&
	   !cpu_has(c, X86_FEATURE_AMD_SSB_NO))
		setup_force_cpu_bug(X86_BUG_SPEC_STORE_BYPASS);

	if (ia32_cap & ARCH_CAP_IBRS_ALL)
		setup_force_cpu_cap(X86_FEATURE_IBRS_ENHANCED);

	if (!cpu_matches(cpu_vuln_whitelist, NO_MDS) &&
	    !(ia32_cap & ARCH_CAP_MDS_NO)) {
		setup_force_cpu_bug(X86_BUG_MDS);
		if (cpu_matches(cpu_vuln_whitelist, MSBDS_ONLY))
			setup_force_cpu_bug(X86_BUG_MSBDS_ONLY);
	}

	if (!cpu_matches(cpu_vuln_whitelist, NO_SWAPGS))
		setup_force_cpu_bug(X86_BUG_SWAPGS);

	/*
	 * When the CPU is not mitigated for TAA (TAA_NO=0) set TAA bug when:
	 *	- TSX is supported or
	 *	- TSX_CTRL is present
	 *
	 * TSX_CTRL check is needed for cases when TSX could be disabled before
	 * the kernel boot e.g. kexec.
	 * TSX_CTRL check alone is not sufficient for cases when the microcode
	 * update is not present or running as guest that don't get TSX_CTRL.
	 */
	if (!(ia32_cap & ARCH_CAP_TAA_NO) &&
	    (cpu_has(c, X86_FEATURE_RTM) ||
	     (ia32_cap & ARCH_CAP_TSX_CTRL_MSR)))
		setup_force_cpu_bug(X86_BUG_TAA);

	/*
	 * SRBDS affects CPUs which support RDRAND or RDSEED and are listed
	 * in the vulnerability blacklist.
	 */
	if ((cpu_has(c, X86_FEATURE_RDRAND) ||
	     cpu_has(c, X86_FEATURE_RDSEED)) &&
	    cpu_matches(cpu_vuln_blacklist, SRBDS))
		    setup_force_cpu_bug(X86_BUG_SRBDS);

	if (cpu_matches(cpu_vuln_whitelist, NO_MELTDOWN))
		return;

	/* Rogue Data Cache Load? No! */
	if (ia32_cap & ARCH_CAP_RDCL_NO)
		return;

	setup_force_cpu_bug(X86_BUG_CPU_MELTDOWN);

	if (cpu_matches(cpu_vuln_whitelist, NO_L1TF))
		return;

	setup_force_cpu_bug(X86_BUG_L1TF);
}

/*
 * The NOPL instruction is supposed to exist on all CPUs of family >= 6;
 * unfortunately, that's not true in practice because of early VIA
 * chips and (more importantly) broken virtualizers that are not easy
 * to detect. In the latter case it doesn't even *fail* reliably, so
 * probing for it doesn't even work. Disable it completely on 32-bit
 * unless we can find a reliable way to detect all the broken cases.
 * Enable it explicitly on 64-bit for non-constant inputs of cpu_has().
 */
static void detect_nopl(void)
{
#ifdef CONFIG_X86_32
	setup_clear_cpu_cap(X86_FEATURE_NOPL);
#else
	setup_force_cpu_cap(X86_FEATURE_NOPL);
#endif
}

/*
 * We parse cpu parameters early because fpu__init_system() is executed
 * before parse_early_param().
 */
static void __init cpu_parse_early_param(void)
{
	char arg[128];
	char *argptr = arg;
	int arglen, res, bit;

#ifdef CONFIG_X86_32
	if (cmdline_find_option_bool(boot_command_line, "no387"))
#ifdef CONFIG_MATH_EMULATION
		setup_clear_cpu_cap(X86_FEATURE_FPU);
#else
		pr_err("Option 'no387' required CONFIG_MATH_EMULATION enabled.\n");
#endif

	if (cmdline_find_option_bool(boot_command_line, "nofxsr"))
		setup_clear_cpu_cap(X86_FEATURE_FXSR);
#endif

	if (cmdline_find_option_bool(boot_command_line, "noxsave"))
		setup_clear_cpu_cap(X86_FEATURE_XSAVE);

	if (cmdline_find_option_bool(boot_command_line, "noxsaveopt"))
		setup_clear_cpu_cap(X86_FEATURE_XSAVEOPT);

	if (cmdline_find_option_bool(boot_command_line, "noxsaves"))
		setup_clear_cpu_cap(X86_FEATURE_XSAVES);

	arglen = cmdline_find_option(boot_command_line, "clearcpuid", arg, sizeof(arg));
	if (arglen <= 0)
		return;

	pr_info("Clearing CPUID bits:");
	do {
		res = get_option(&argptr, &bit);
		if (res == 0 || res == 3)
			break;

		/* If the argument was too long, the last bit may be cut off */
		if (res == 1 && arglen >= sizeof(arg))
			break;

		if (bit >= 0 && bit < NCAPINTS * 32) {
			pr_cont(" " X86_CAP_FMT, x86_cap_flag(bit));
			setup_clear_cpu_cap(bit);
		}
	} while (res == 2);
	pr_cont("\n");
}

/*
 * Do minimum CPU detection early.
 * Fields really needed: vendor, cpuid_level, family, model, mask,
 * cache alignment.
 * The others are not touched to avoid unwanted side effects.
 *
 * WARNING: this function is only called on the boot CPU.  Don't add code
 * here that is supposed to run on all CPUs.
 */
static void __init early_identify_cpu(struct cpuinfo_x86 *c)
{
#ifdef CONFIG_X86_64
	c->x86_clflush_size = 64;
	c->x86_phys_bits = 36;
	c->x86_virt_bits = 48;
#else
	c->x86_clflush_size = 32;
	c->x86_phys_bits = 32;
	c->x86_virt_bits = 32;
#endif
	c->x86_cache_alignment = c->x86_clflush_size;

	memset(&c->x86_capability, 0, sizeof(c->x86_capability));
	c->extended_cpuid_level = 0;

	if (!have_cpuid_p())
		identify_cpu_without_cpuid(c);

	/* cyrix could have cpuid enabled via c_identify()*/
	if (have_cpuid_p()) {
		cpu_detect(c);
		get_cpu_vendor(c);
		get_cpu_cap(c);
		get_cpu_address_sizes(c);
		setup_force_cpu_cap(X86_FEATURE_CPUID);
		cpu_parse_early_param();

		if (this_cpu->c_early_init)
			this_cpu->c_early_init(c);

		c->cpu_index = 0;
		filter_cpuid_features(c, false);

		if (this_cpu->c_bsp_init)
			this_cpu->c_bsp_init(c);
	} else {
		setup_clear_cpu_cap(X86_FEATURE_CPUID);
	}

	setup_force_cpu_cap(X86_FEATURE_ALWAYS);

	cpu_set_bug_bits(c);

	sld_setup(c);

	fpu__init_system(c);

	init_sigframe_size();

#ifdef CONFIG_X86_32
	/*
	 * Regardless of whether PCID is enumerated, the SDM says
	 * that it can't be enabled in 32-bit mode.
	 */
	setup_clear_cpu_cap(X86_FEATURE_PCID);
#endif

	/*
	 * Later in the boot process pgtable_l5_enabled() relies on
	 * cpu_feature_enabled(X86_FEATURE_LA57). If 5-level paging is not
	 * enabled by this point we need to clear the feature bit to avoid
	 * false-positives at the later stage.
	 *
	 * pgtable_l5_enabled() can be false here for several reasons:
	 *  - 5-level paging is disabled compile-time;
	 *  - it's 32-bit kernel;
	 *  - machine doesn't support 5-level paging;
	 *  - user specified 'no5lvl' in kernel command line.
	 */
	if (!pgtable_l5_enabled())
		setup_clear_cpu_cap(X86_FEATURE_LA57);

	detect_nopl();
}

void __init early_cpu_init(void)
{
	const struct cpu_dev *const *cdev;
	int count = 0;

#ifdef CONFIG_PROCESSOR_SELECT
	pr_info("KERNEL supported cpus:\n");
#endif

	for (cdev = __x86_cpu_dev_start; cdev < __x86_cpu_dev_end; cdev++) {
		const struct cpu_dev *cpudev = *cdev;

		if (count >= X86_VENDOR_NUM)
			break;
		cpu_devs[count] = cpudev;
		count++;

#ifdef CONFIG_PROCESSOR_SELECT
		{
			unsigned int j;

			for (j = 0; j < 2; j++) {
				if (!cpudev->c_ident[j])
					continue;
				pr_info("  %s %s\n", cpudev->c_vendor,
					cpudev->c_ident[j]);
			}
		}
#endif
	}
	early_identify_cpu(&boot_cpu_data);
}

static bool detect_null_seg_behavior(void)
{
	/*
	 * Empirically, writing zero to a segment selector on AMD does
	 * not clear the base, whereas writing zero to a segment
	 * selector on Intel does clear the base.  Intel's behavior
	 * allows slightly faster context switches in the common case
	 * where GS is unused by the prev and next threads.
	 *
	 * Since neither vendor documents this anywhere that I can see,
	 * detect it directly instead of hard-coding the choice by
	 * vendor.
	 *
	 * I've designated AMD's behavior as the "bug" because it's
	 * counterintuitive and less friendly.
	 */

	unsigned long old_base, tmp;
	rdmsrl(MSR_FS_BASE, old_base);
	wrmsrl(MSR_FS_BASE, 1);
	loadsegment(fs, 0);
	rdmsrl(MSR_FS_BASE, tmp);
	wrmsrl(MSR_FS_BASE, old_base);
	return tmp == 0;
}

void check_null_seg_clears_base(struct cpuinfo_x86 *c)
{
	/* BUG_NULL_SEG is only relevant with 64bit userspace */
	if (!IS_ENABLED(CONFIG_X86_64))
		return;

	/* Zen3 CPUs advertise Null Selector Clears Base in CPUID. */
	if (c->extended_cpuid_level >= 0x80000021 &&
	    cpuid_eax(0x80000021) & BIT(6))
		return;

	/*
	 * CPUID bit above wasn't set. If this kernel is still running
	 * as a HV guest, then the HV has decided not to advertize
	 * that CPUID bit for whatever reason.	For example, one
	 * member of the migration pool might be vulnerable.  Which
	 * means, the bug is present: set the BUG flag and return.
	 */
	if (cpu_has(c, X86_FEATURE_HYPERVISOR)) {
		set_cpu_bug(c, X86_BUG_NULL_SEG);
		return;
	}

	/*
	 * Zen2 CPUs also have this behaviour, but no CPUID bit.
	 * 0x18 is the respective family for Hygon.
	 */
	if ((c->x86 == 0x17 || c->x86 == 0x18) &&
	    detect_null_seg_behavior())
		return;

	/* All the remaining ones are affected */
	set_cpu_bug(c, X86_BUG_NULL_SEG);
}

static void generic_identify(struct cpuinfo_x86 *c)
{
	c->extended_cpuid_level = 0;

	if (!have_cpuid_p())
		identify_cpu_without_cpuid(c);

	/* cyrix could have cpuid enabled via c_identify()*/
	if (!have_cpuid_p())
		return;

	cpu_detect(c);

	get_cpu_vendor(c);

	get_cpu_cap(c);

	get_cpu_address_sizes(c);

	if (c->cpuid_level >= 0x00000001) {
		c->initial_apicid = (cpuid_ebx(1) >> 24) & 0xFF;
#ifdef CONFIG_X86_32
# ifdef CONFIG_SMP
		c->apicid = apic->phys_pkg_id(c->initial_apicid, 0);
# else
		c->apicid = c->initial_apicid;
# endif
#endif
		c->phys_proc_id = c->initial_apicid;
	}

	get_model_name(c); /* Default name */

	/*
	 * ESPFIX is a strange bug.  All real CPUs have it.  Paravirt
	 * systems that run Linux at CPL > 0 may or may not have the
	 * issue, but, even if they have the issue, there's absolutely
	 * nothing we can do about it because we can't use the real IRET
	 * instruction.
	 *
	 * NB: For the time being, only 32-bit kernels support
	 * X86_BUG_ESPFIX as such.  64-bit kernels directly choose
	 * whether to apply espfix using paravirt hooks.  If any
	 * non-paravirt system ever shows up that does *not* have the
	 * ESPFIX issue, we can change this.
	 */
#ifdef CONFIG_X86_32
	set_cpu_bug(c, X86_BUG_ESPFIX);
#endif
}

/*
 * Validate that ACPI/mptables have the same information about the
 * effective APIC id and update the package map.
 */
static void validate_apic_and_package_id(struct cpuinfo_x86 *c)
{
#ifdef CONFIG_SMP
	unsigned int apicid, cpu = smp_processor_id();

	apicid = apic->cpu_present_to_apicid(cpu);

	if (apicid != c->apicid) {
		pr_err(FW_BUG "CPU%u: APIC id mismatch. Firmware: %x APIC: %x\n",
		       cpu, apicid, c->initial_apicid);
	}
	BUG_ON(topology_update_package_map(c->phys_proc_id, cpu));
	BUG_ON(topology_update_die_map(c->cpu_die_id, cpu));
#else
	c->logical_proc_id = 0;
#endif
}

/*
 * This does the hard work of actually picking apart the CPU stuff...
 */
static void identify_cpu(struct cpuinfo_x86 *c)
{
	int i;

	c->loops_per_jiffy = loops_per_jiffy;
	c->x86_cache_size = 0;
	c->x86_vendor = X86_VENDOR_UNKNOWN;
	c->x86_model = c->x86_stepping = 0;	/* So far unknown... */
	c->x86_vendor_id[0] = '\0'; /* Unset */
	c->x86_model_id[0] = '\0';  /* Unset */
	c->x86_max_cores = 1;
	c->x86_coreid_bits = 0;
	c->cu_id = 0xff;
#ifdef CONFIG_X86_64
	c->x86_clflush_size = 64;
	c->x86_phys_bits = 36;
	c->x86_virt_bits = 48;
#else
	c->cpuid_level = -1;	/* CPUID not detected */
	c->x86_clflush_size = 32;
	c->x86_phys_bits = 32;
	c->x86_virt_bits = 32;
#endif
	c->x86_cache_alignment = c->x86_clflush_size;
	memset(&c->x86_capability, 0, sizeof(c->x86_capability));
#ifdef CONFIG_X86_VMX_FEATURE_NAMES
	memset(&c->vmx_capability, 0, sizeof(c->vmx_capability));
#endif

	generic_identify(c);

	if (this_cpu->c_identify)
		this_cpu->c_identify(c);

	/* Clear/Set all flags overridden by options, after probe */
	apply_forced_caps(c);

#ifdef CONFIG_X86_64
	c->apicid = apic->phys_pkg_id(c->initial_apicid, 0);
#endif

	/*
	 * Vendor-specific initialization.  In this section we
	 * canonicalize the feature flags, meaning if there are
	 * features a certain CPU supports which CPUID doesn't
	 * tell us, CPUID claiming incorrect flags, or other bugs,
	 * we handle them here.
	 *
	 * At the end of this section, c->x86_capability better
	 * indicate the features this CPU genuinely supports!
	 */
	if (this_cpu->c_init)
		this_cpu->c_init(c);

	/* Disable the PN if appropriate */
	squash_the_stupid_serial_number(c);

	/* Set up SMEP/SMAP/UMIP */
	setup_smep(c);
	setup_smap(c);
	setup_umip(c);

	/* Enable FSGSBASE instructions if available. */
	if (cpu_has(c, X86_FEATURE_FSGSBASE)) {
		cr4_set_bits(X86_CR4_FSGSBASE);
		elf_hwcap2 |= HWCAP2_FSGSBASE;
	}

	/*
	 * The vendor-specific functions might have changed features.
	 * Now we do "generic changes."
	 */

	/* Filter out anything that depends on CPUID levels we don't have */
	filter_cpuid_features(c, true);

	/* If the model name is still unset, do table lookup. */
	if (!c->x86_model_id[0]) {
		const char *p;
		p = table_lookup_model(c);
		if (p)
			strcpy(c->x86_model_id, p);
		else
			/* Last resort... */
			sprintf(c->x86_model_id, "%02x/%02x",
				c->x86, c->x86_model);
	}

#ifdef CONFIG_X86_64
	detect_ht(c);
#endif

	x86_init_rdrand(c);
	setup_pku(c);

	/*
	 * Clear/Set all flags overridden by options, need do it
	 * before following smp all cpus cap AND.
	 */
	apply_forced_caps(c);

	/*
	 * On SMP, boot_cpu_data holds the common feature set between
	 * all CPUs; so make sure that we indicate which features are
	 * common between the CPUs.  The first time this routine gets
	 * executed, c == &boot_cpu_data.
	 */
	if (c != &boot_cpu_data) {
		/* AND the already accumulated flags with these */
		for (i = 0; i < NCAPINTS; i++)
			boot_cpu_data.x86_capability[i] &= c->x86_capability[i];

		/* OR, i.e. replicate the bug flags */
		for (i = NCAPINTS; i < NCAPINTS + NBUGINTS; i++)
			c->x86_capability[i] |= boot_cpu_data.x86_capability[i];
	}

	/* Init Machine Check Exception if available. */
	mcheck_cpu_init(c);

	select_idle_routine(c);

#ifdef CONFIG_NUMA
	numa_add_cpu(smp_processor_id());
#endif
}

/*
 * Set up the CPU state needed to execute SYSENTER/SYSEXIT instructions
 * on 32-bit kernels:
 */
#ifdef CONFIG_X86_32
void enable_sep_cpu(void)
{
	struct tss_struct *tss;
	int cpu;

	if (!boot_cpu_has(X86_FEATURE_SEP))
		return;

	cpu = get_cpu();
	tss = &per_cpu(cpu_tss_rw, cpu);

	/*
	 * We cache MSR_IA32_SYSENTER_CS's value in the TSS's ss1 field --
	 * see the big comment in struct x86_hw_tss's definition.
	 */

	tss->x86_tss.ss1 = __KERNEL_CS;
	wrmsr(MSR_IA32_SYSENTER_CS, tss->x86_tss.ss1, 0);
	wrmsr(MSR_IA32_SYSENTER_ESP, (unsigned long)(cpu_entry_stack(cpu) + 1), 0);
	wrmsr(MSR_IA32_SYSENTER_EIP, (unsigned long)entry_SYSENTER_32, 0);

	put_cpu();
}
#endif

void __init identify_boot_cpu(void)
{
	identify_cpu(&boot_cpu_data);
#ifdef CONFIG_X86_32
	sysenter_setup();
	enable_sep_cpu();
#endif
	cpu_detect_tlb(&boot_cpu_data);
	setup_cr_pinning();

	tsx_init();
}

void identify_secondary_cpu(struct cpuinfo_x86 *c)
{
	BUG_ON(c == &boot_cpu_data);
	identify_cpu(c);
#ifdef CONFIG_X86_32
	enable_sep_cpu();
#endif
	mtrr_ap_init();
	validate_apic_and_package_id(c);
	x86_spec_ctrl_setup_ap();
	update_srbds_msr();
}

static __init int setup_noclflush(char *arg)
{
	setup_clear_cpu_cap(X86_FEATURE_CLFLUSH);
	setup_clear_cpu_cap(X86_FEATURE_CLFLUSHOPT);
	return 1;
}
__setup("noclflush", setup_noclflush);

void print_cpu_info(struct cpuinfo_x86 *c)
{
	const char *vendor = NULL;

	if (c->x86_vendor < X86_VENDOR_NUM) {
		vendor = this_cpu->c_vendor;
	} else {
		if (c->cpuid_level >= 0)
			vendor = c->x86_vendor_id;
	}

	if (vendor && !strstr(c->x86_model_id, vendor))
		pr_cont("%s ", vendor);

	if (c->x86_model_id[0])
		pr_cont("%s", c->x86_model_id);
	else
		pr_cont("%d86", c->x86);

	pr_cont(" (family: 0x%x, model: 0x%x", c->x86, c->x86_model);

	if (c->x86_stepping || c->cpuid_level >= 0)
		pr_cont(", stepping: 0x%x)\n", c->x86_stepping);
	else
		pr_cont(")\n");
}

/*
 * clearcpuid= was already parsed in cpu_parse_early_param().  This dummy
 * function prevents it from becoming an environment variable for init.
 */
static __init int setup_clearcpuid(char *arg)
{
	return 1;
}
__setup("clearcpuid=", setup_clearcpuid);

#ifdef CONFIG_X86_64
DEFINE_PER_CPU_FIRST(struct fixed_percpu_data,
		     fixed_percpu_data) __aligned(PAGE_SIZE) __visible;
EXPORT_PER_CPU_SYMBOL_GPL(fixed_percpu_data);

/*
 * The following percpu variables are hot.  Align current_task to
 * cacheline size such that they fall in the same cacheline.
 */
DEFINE_PER_CPU(struct task_struct *, current_task) ____cacheline_aligned =
	&init_task;
EXPORT_PER_CPU_SYMBOL(current_task);

DEFINE_PER_CPU(void *, hardirq_stack_ptr);
DEFINE_PER_CPU(bool, hardirq_stack_inuse);

DEFINE_PER_CPU(int, __preempt_count) = INIT_PREEMPT_COUNT;
EXPORT_PER_CPU_SYMBOL(__preempt_count);

DEFINE_PER_CPU(unsigned long, cpu_current_top_of_stack) = TOP_OF_INIT_STACK;

/* May not be marked __init: used by software suspend */
void syscall_init(void)
{
	wrmsr(MSR_STAR, 0, (__USER32_CS << 16) | __KERNEL_CS);
	wrmsrl(MSR_LSTAR, (unsigned long)entry_SYSCALL_64);

#ifdef CONFIG_IA32_EMULATION
	wrmsrl(MSR_CSTAR, (unsigned long)entry_SYSCALL_compat);
	/*
	 * This only works on Intel CPUs.
	 * On AMD CPUs these MSRs are 32-bit, CPU truncates MSR_IA32_SYSENTER_EIP.
	 * This does not cause SYSENTER to jump to the wrong location, because
	 * AMD doesn't allow SYSENTER in long mode (either 32- or 64-bit).
	 */
	wrmsrl_safe(MSR_IA32_SYSENTER_CS, (u64)__KERNEL_CS);
	wrmsrl_safe(MSR_IA32_SYSENTER_ESP,
		    (unsigned long)(cpu_entry_stack(smp_processor_id()) + 1));
	wrmsrl_safe(MSR_IA32_SYSENTER_EIP, (u64)entry_SYSENTER_compat);
#else
	wrmsrl(MSR_CSTAR, (unsigned long)ignore_sysret);
	wrmsrl_safe(MSR_IA32_SYSENTER_CS, (u64)GDT_ENTRY_INVALID_SEG);
	wrmsrl_safe(MSR_IA32_SYSENTER_ESP, 0ULL);
	wrmsrl_safe(MSR_IA32_SYSENTER_EIP, 0ULL);
#endif

	/*
	 * Flags to clear on syscall; clear as much as possible
	 * to minimize user space-kernel interference.
	 */
	wrmsrl(MSR_SYSCALL_MASK,
	       X86_EFLAGS_CF|X86_EFLAGS_PF|X86_EFLAGS_AF|
	       X86_EFLAGS_ZF|X86_EFLAGS_SF|X86_EFLAGS_TF|
	       X86_EFLAGS_IF|X86_EFLAGS_DF|X86_EFLAGS_OF|
	       X86_EFLAGS_IOPL|X86_EFLAGS_NT|X86_EFLAGS_RF|
	       X86_EFLAGS_AC|X86_EFLAGS_ID);
}

#else	/* CONFIG_X86_64 */

DEFINE_PER_CPU(struct task_struct *, current_task) = &init_task;
EXPORT_PER_CPU_SYMBOL(current_task);
DEFINE_PER_CPU(int, __preempt_count) = INIT_PREEMPT_COUNT;
EXPORT_PER_CPU_SYMBOL(__preempt_count);

/*
 * On x86_32, vm86 modifies tss.sp0, so sp0 isn't a reliable way to find
 * the top of the kernel stack.  Use an extra percpu variable to track the
 * top of the kernel stack directly.
 */
DEFINE_PER_CPU(unsigned long, cpu_current_top_of_stack) =
	(unsigned long)&init_thread_union + THREAD_SIZE;
EXPORT_PER_CPU_SYMBOL(cpu_current_top_of_stack);

#ifdef CONFIG_STACKPROTECTOR
DEFINE_PER_CPU(unsigned long, __stack_chk_guard);
EXPORT_PER_CPU_SYMBOL(__stack_chk_guard);
#endif

#endif	/* CONFIG_X86_64 */

/*
 * Clear all 6 debug registers:
 */
static void clear_all_debug_regs(void)
{
	int i;

	for (i = 0; i < 8; i++) {
		/* Ignore db4, db5 */
		if ((i == 4) || (i == 5))
			continue;

		set_debugreg(0, i);
	}
}

#ifdef CONFIG_KGDB
/*
 * Restore debug regs if using kgdbwait and you have a kernel debugger
 * connection established.
 */
static void dbg_restore_debug_regs(void)
{
	if (unlikely(kgdb_connected && arch_kgdb_ops.correct_hw_break))
		arch_kgdb_ops.correct_hw_break();
}
#else /* ! CONFIG_KGDB */
#define dbg_restore_debug_regs()
#endif /* ! CONFIG_KGDB */

static void wait_for_master_cpu(int cpu)
{
#ifdef CONFIG_SMP
	/*
	 * wait for ACK from master CPU before continuing
	 * with AP initialization
	 */
	WARN_ON(cpumask_test_and_set_cpu(cpu, cpu_initialized_mask));
	while (!cpumask_test_cpu(cpu, cpu_callout_mask))
		cpu_relax();
#endif
}

#ifdef CONFIG_X86_64
static inline void setup_getcpu(int cpu)
{
	unsigned long cpudata = vdso_encode_cpunode(cpu, early_cpu_to_node(cpu));
	struct desc_struct d = { };

	if (boot_cpu_has(X86_FEATURE_RDTSCP) || boot_cpu_has(X86_FEATURE_RDPID))
		wrmsr(MSR_TSC_AUX, cpudata, 0);

	/* Store CPU and node number in limit. */
	d.limit0 = cpudata;
	d.limit1 = cpudata >> 16;

	d.type = 5;		/* RO data, expand down, accessed */
	d.dpl = 3;		/* Visible to user code */
	d.s = 1;		/* Not a system segment */
	d.p = 1;		/* Present */
	d.d = 1;		/* 32-bit */

	write_gdt_entry(get_cpu_gdt_rw(cpu), GDT_ENTRY_CPUNODE, &d, DESCTYPE_S);
}

static inline void ucode_cpu_init(int cpu)
{
	if (cpu)
		load_ucode_ap();
}

static inline void tss_setup_ist(struct tss_struct *tss)
{
	/* Set up the per-CPU TSS IST stacks */
	tss->x86_tss.ist[IST_INDEX_DF] = __this_cpu_ist_top_va(DF);
	tss->x86_tss.ist[IST_INDEX_NMI] = __this_cpu_ist_top_va(NMI);
	tss->x86_tss.ist[IST_INDEX_DB] = __this_cpu_ist_top_va(DB);
	tss->x86_tss.ist[IST_INDEX_MCE] = __this_cpu_ist_top_va(MCE);
	/* Only mapped when SEV-ES is active */
	tss->x86_tss.ist[IST_INDEX_VC] = __this_cpu_ist_top_va(VC);
}

#else /* CONFIG_X86_64 */

static inline void setup_getcpu(int cpu) { }

static inline void ucode_cpu_init(int cpu)
{
	show_ucode_info_early();
}

static inline void tss_setup_ist(struct tss_struct *tss) { }

#endif /* !CONFIG_X86_64 */

static inline void tss_setup_io_bitmap(struct tss_struct *tss)
{
	tss->x86_tss.io_bitmap_base = IO_BITMAP_OFFSET_INVALID;

#ifdef CONFIG_X86_IOPL_IOPERM
	tss->io_bitmap.prev_max = 0;
	tss->io_bitmap.prev_sequence = 0;
	memset(tss->io_bitmap.bitmap, 0xff, sizeof(tss->io_bitmap.bitmap));
	/*
	 * Invalidate the extra array entry past the end of the all
	 * permission bitmap as required by the hardware.
	 */
	tss->io_bitmap.mapall[IO_BITMAP_LONGS] = ~0UL;
#endif
}

/*
 * Setup everything needed to handle exceptions from the IDT, including the IST
 * exceptions which use paranoid_entry().
 */
void cpu_init_exception_handling(void)
{
	struct tss_struct *tss = this_cpu_ptr(&cpu_tss_rw);
	int cpu = raw_smp_processor_id();

	/* paranoid_entry() gets the CPU number from the GDT */
	setup_getcpu(cpu);

	/* IST vectors need TSS to be set up. */
	tss_setup_ist(tss);
	tss_setup_io_bitmap(tss);
	set_tss_desc(cpu, &get_cpu_entry_area(cpu)->tss.x86_tss);

	load_TR_desc();

	/* Finally load the IDT */
	load_current_idt();
}

/*
 * cpu_init() initializes state that is per-CPU. Some data is already
 * initialized (naturally) in the bootstrap process, such as the GDT.  We
 * reload it nevertheless, this function acts as a 'CPU state barrier',
 * nothing should get across.
 */
void cpu_init(void)
{
	struct task_struct *cur = current;
	int cpu = raw_smp_processor_id();

	wait_for_master_cpu(cpu);

	ucode_cpu_init(cpu);

#ifdef CONFIG_NUMA
	if (this_cpu_read(numa_node) == 0 &&
	    early_cpu_to_node(cpu) != NUMA_NO_NODE)
		set_numa_node(early_cpu_to_node(cpu));
#endif
	pr_debug("Initializing CPU#%d\n", cpu);

	if (IS_ENABLED(CONFIG_X86_64) || cpu_feature_enabled(X86_FEATURE_VME) ||
	    boot_cpu_has(X86_FEATURE_TSC) || boot_cpu_has(X86_FEATURE_DE))
		cr4_clear_bits(X86_CR4_VME|X86_CR4_PVI|X86_CR4_TSD|X86_CR4_DE);

	/*
	 * Initialize the per-CPU GDT with the boot GDT,
	 * and set up the GDT descriptor:
	 */
	switch_to_new_gdt(cpu);

	if (IS_ENABLED(CONFIG_X86_64)) {
		loadsegment(fs, 0);
		memset(cur->thread.tls_array, 0, GDT_ENTRY_TLS_ENTRIES * 8);
		syscall_init();

		wrmsrl(MSR_FS_BASE, 0);
		wrmsrl(MSR_KERNEL_GS_BASE, 0);
		barrier();

		x2apic_setup();
	}

	mmgrab(&init_mm);
	cur->active_mm = &init_mm;
	BUG_ON(cur->mm);
	initialize_tlbstate_and_flush();
	enter_lazy_tlb(&init_mm, cur);

	/*
	 * sp0 points to the entry trampoline stack regardless of what task
	 * is running.
	 */
	load_sp0((unsigned long)(cpu_entry_stack(cpu) + 1));

	load_mm_ldt(&init_mm);

	clear_all_debug_regs();
	dbg_restore_debug_regs();

	doublefault_init_cpu_tss();

	fpu__init_cpu();

	if (is_uv_system())
		uv_cpu_init();

	load_fixmap_gdt(cpu);
}

#ifdef CONFIG_SMP
void cpu_init_secondary(void)
{
	/*
	 * Relies on the BP having set-up the IDT tables, which are loaded
	 * on this CPU in cpu_init_exception_handling().
	 */
	cpu_init_exception_handling();
	cpu_init();
}
#endif

/*
 * The microcode loader calls this upon late microcode load to recheck features,
 * only when microcode has been updated. Caller holds microcode_mutex and CPU
 * hotplug lock.
 */
void microcode_check(void)
{
	struct cpuinfo_x86 info;

	perf_check_microcode();

	/* Reload CPUID max function as it might've changed. */
	info.cpuid_level = cpuid_eax(0);

	/*
	 * Copy all capability leafs to pick up the synthetic ones so that
	 * memcmp() below doesn't fail on that. The ones coming from CPUID will
	 * get overwritten in get_cpu_cap().
	 */
	memcpy(&info.x86_capability, &boot_cpu_data.x86_capability, sizeof(info.x86_capability));

	get_cpu_cap(&info);

	if (!memcmp(&info.x86_capability, &boot_cpu_data.x86_capability, sizeof(info.x86_capability)))
		return;

	pr_warn("x86/CPU: CPU features have changed after loading microcode, but might not take effect.\n");
	pr_warn("x86/CPU: Please consider either early loading through initrd/built-in or a potential BIOS update.\n");
}

/*
 * Invoked from core CPU hotplug code after hotplug operations
 */
void arch_smt_update(void)
{
	/* Handle the speculative execution misfeatures */
	cpu_bugs_smt_update();
	/* Check whether IPI broadcasting can be enabled */
	apic_smt_update();
}<|MERGE_RESOLUTION|>--- conflicted
+++ resolved
@@ -397,8 +397,6 @@
 		/* Warn after we've corrected the changed bits. */
 		WARN_ONCE(bits_changed, "pinned CR4 bits changed: 0x%lx!?\n",
 			  bits_changed);
-<<<<<<< HEAD
-=======
 	}
 }
 #if IS_MODULE(CONFIG_LKDTM)
@@ -415,7 +413,6 @@
 	if (newval != cr4) {
 		this_cpu_write(cpu_tlbstate.cr4, newval);
 		__write_cr4(newval);
->>>>>>> c1084c27
 	}
 }
 EXPORT_SYMBOL(cr4_update_irqsoff);
@@ -490,20 +487,8 @@
 	}
 
 	cr4_set_bits(X86_CR4_PKE);
-<<<<<<< HEAD
-	pk = get_xsave_addr(&init_fpstate.xsave, XFEATURE_PKRU);
-	if (pk)
-		pk->pkru = init_pkru_value;
-	/*
-	 * Seting X86_CR4_PKE will cause the X86_FEATURE_OSPKE
-	 * cpuid bit to be set.  We need to ensure that we
-	 * update that bit in this CPU's "cpu_info".
-	 */
-	set_cpu_cap(c, X86_FEATURE_OSPKE);
-=======
 	/* Load the default PKRU value */
 	pkru_write_default();
->>>>>>> c1084c27
 }
 
 #ifdef CONFIG_X86_INTEL_MEMORY_PROTECTION_KEYS
@@ -1105,13 +1090,8 @@
 	VULNWL_HYGON(X86_FAMILY_ANY,	NO_MELTDOWN | NO_L1TF | NO_MDS | NO_SWAPGS | NO_ITLB_MULTIHIT),
 
 	/* Zhaoxin Family 7 */
-<<<<<<< HEAD
-	VULNWL(CENTAUR,	7, X86_MODEL_ANY,	NO_SPECTRE_V2),
-	VULNWL(ZHAOXIN,	7, X86_MODEL_ANY,	NO_SPECTRE_V2),
-=======
 	VULNWL(CENTAUR,	7, X86_MODEL_ANY,	NO_SPECTRE_V2 | NO_SWAPGS),
 	VULNWL(ZHAOXIN,	7, X86_MODEL_ANY,	NO_SPECTRE_V2 | NO_SWAPGS),
->>>>>>> c1084c27
 	{}
 };
 
