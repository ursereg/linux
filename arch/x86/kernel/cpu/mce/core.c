--- conflicted
+++ resolved
@@ -590,10 +590,7 @@
 {
 	if (!mca_cfg.ser || !(m->status & MCI_STATUS_MISCV))
 		return true;
-<<<<<<< HEAD
-=======
-
->>>>>>> c1084c27
+
 	return MCI_MISC_ADDR_LSB(m->misc) >= PAGE_SHIFT;
 }
 
@@ -644,12 +641,6 @@
 	if (!mce || !mce_usable_address(mce))
 		return NOTIFY_DONE;
 
-<<<<<<< HEAD
-	if (mce_usable_address(mce) && (mce->severity == MCE_AO_SEVERITY)) {
-		pfn = mce->addr >> PAGE_SHIFT;
-		if (!memory_failure(pfn, 0))
-			set_mce_nospec(pfn, whole_page(mce));
-=======
 	if (mce->severity != MCE_AO_SEVERITY &&
 	    mce->severity != MCE_DEFERRED_SEVERITY)
 		return NOTIFY_DONE;
@@ -658,7 +649,6 @@
 	if (!memory_failure(pfn, 0)) {
 		set_mce_nospec(pfn, whole_page(mce));
 		mce->kflags |= MCE_HANDLED_UC;
->>>>>>> c1084c27
 	}
 
 	return NOTIFY_OK;
@@ -870,11 +860,7 @@
 			quirk_no_way_out(i, m, regs);
 
 		m->bank = i;
-<<<<<<< HEAD
-		if (mce_severity(m, mca_cfg.tolerant, &tmp, true) >= MCE_PANIC_SEVERITY) {
-=======
 		if (mce_severity(m, regs, mca_cfg.tolerant, &tmp, true) >= MCE_PANIC_SEVERITY) {
->>>>>>> c1084c27
 			mce_read_aux(m, i);
 			*msg = tmp;
 			return 1;
@@ -1162,26 +1148,6 @@
 	}
 }
 
-<<<<<<< HEAD
-static int do_memory_failure(struct mce *m)
-{
-	int flags = MF_ACTION_REQUIRED;
-	int ret;
-
-	pr_err("Uncorrected hardware memory error in user-access at %llx", m->addr);
-	if (!(m->mcgstatus & MCG_STATUS_RIPV))
-		flags |= MF_MUST_KILL;
-	ret = memory_failure(m->addr >> PAGE_SHIFT, flags);
-	if (ret)
-		pr_err("Memory error not recovered");
-	else
-		set_mce_nospec(m->addr >> PAGE_SHIFT, whole_page(m));
-	return ret;
-}
-
-
-=======
->>>>>>> c1084c27
 /*
  * Cases where we avoid rendezvous handler timeout:
  * 1) If this CPU is offline.
