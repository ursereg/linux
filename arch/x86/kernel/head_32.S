--- conflicted
+++ resolved
@@ -528,10 +528,7 @@
 	.fill 1024, 4, 0
 #endif
 
-<<<<<<< HEAD
-=======
 SYM_DATA_END(initial_page_table)
->>>>>>> c1084c27
 #endif
 
 .data
