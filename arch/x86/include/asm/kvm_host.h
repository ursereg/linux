/* SPDX-License-Identifier: GPL-2.0-only */
/*
 * Kernel-based Virtual Machine driver for Linux
 *
 * This header defines architecture specific interfaces, x86 version
 */

#ifndef _ASM_X86_KVM_HOST_H
#define _ASM_X86_KVM_HOST_H

#include <linux/types.h>
#include <linux/mm.h>
#include <linux/mmu_notifier.h>
#include <linux/tracepoint.h>
#include <linux/cpumask.h>
#include <linux/irq_work.h>
#include <linux/irq.h>

#include <linux/kvm.h>
#include <linux/kvm_para.h>
#include <linux/kvm_types.h>
#include <linux/perf_event.h>
#include <linux/pvclock_gtod.h>
#include <linux/clocksource.h>
#include <linux/irqbypass.h>
#include <linux/hyperv.h>

#include <asm/apic.h>
#include <asm/pvclock-abi.h>
#include <asm/desc.h>
#include <asm/mtrr.h>
#include <asm/msr-index.h>
#include <asm/asm.h>
#include <asm/kvm_page_track.h>
#include <asm/kvm_vcpu_regs.h>
#include <asm/hyperv-tlfs.h>

#define __KVM_HAVE_ARCH_VCPU_DEBUGFS

#define KVM_MAX_VCPUS 1024
#define KVM_SOFT_MAX_VCPUS 710

/*
 * In x86, the VCPU ID corresponds to the APIC ID, and APIC IDs
 * might be larger than the actual number of VCPUs because the
 * APIC ID encodes CPU topology information.
 *
 * In the worst case, we'll need less than one extra bit for the
 * Core ID, and less than one extra bit for the Package (Die) ID,
 * so ratio of 4 should be enough.
 */
#define KVM_VCPU_ID_RATIO 4
#define KVM_MAX_VCPU_ID (KVM_MAX_VCPUS * KVM_VCPU_ID_RATIO)

/* memory slots that are not exposed to userspace */
#define KVM_PRIVATE_MEM_SLOTS 3

#define KVM_HALT_POLL_NS_DEFAULT 200000

#define KVM_IRQCHIP_NUM_PINS  KVM_IOAPIC_NUM_PINS

#define KVM_DIRTY_LOG_MANUAL_CAPS   (KVM_DIRTY_LOG_MANUAL_PROTECT_ENABLE | \
					KVM_DIRTY_LOG_INITIALLY_SET)

#define KVM_BUS_LOCK_DETECTION_VALID_MODE	(KVM_BUS_LOCK_DETECTION_OFF | \
						 KVM_BUS_LOCK_DETECTION_EXIT)

/* x86-specific vcpu->requests bit members */
#define KVM_REQ_MIGRATE_TIMER		KVM_ARCH_REQ(0)
#define KVM_REQ_REPORT_TPR_ACCESS	KVM_ARCH_REQ(1)
#define KVM_REQ_TRIPLE_FAULT		KVM_ARCH_REQ(2)
#define KVM_REQ_MMU_SYNC		KVM_ARCH_REQ(3)
#define KVM_REQ_CLOCK_UPDATE		KVM_ARCH_REQ(4)
#define KVM_REQ_LOAD_MMU_PGD		KVM_ARCH_REQ(5)
#define KVM_REQ_EVENT			KVM_ARCH_REQ(6)
#define KVM_REQ_APF_HALT		KVM_ARCH_REQ(7)
#define KVM_REQ_STEAL_UPDATE		KVM_ARCH_REQ(8)
#define KVM_REQ_NMI			KVM_ARCH_REQ(9)
#define KVM_REQ_PMU			KVM_ARCH_REQ(10)
#define KVM_REQ_PMI			KVM_ARCH_REQ(11)
#define KVM_REQ_SMI			KVM_ARCH_REQ(12)
#define KVM_REQ_MASTERCLOCK_UPDATE	KVM_ARCH_REQ(13)
#define KVM_REQ_MCLOCK_INPROGRESS \
	KVM_ARCH_REQ_FLAGS(14, KVM_REQUEST_WAIT | KVM_REQUEST_NO_WAKEUP)
#define KVM_REQ_SCAN_IOAPIC \
	KVM_ARCH_REQ_FLAGS(15, KVM_REQUEST_WAIT | KVM_REQUEST_NO_WAKEUP)
#define KVM_REQ_GLOBAL_CLOCK_UPDATE	KVM_ARCH_REQ(16)
#define KVM_REQ_APIC_PAGE_RELOAD \
	KVM_ARCH_REQ_FLAGS(17, KVM_REQUEST_WAIT | KVM_REQUEST_NO_WAKEUP)
#define KVM_REQ_HV_CRASH		KVM_ARCH_REQ(18)
#define KVM_REQ_IOAPIC_EOI_EXIT		KVM_ARCH_REQ(19)
#define KVM_REQ_HV_RESET		KVM_ARCH_REQ(20)
#define KVM_REQ_HV_EXIT			KVM_ARCH_REQ(21)
#define KVM_REQ_HV_STIMER		KVM_ARCH_REQ(22)
#define KVM_REQ_LOAD_EOI_EXITMAP	KVM_ARCH_REQ(23)
#define KVM_REQ_GET_NESTED_STATE_PAGES	KVM_ARCH_REQ(24)
#define KVM_REQ_APICV_UPDATE \
	KVM_ARCH_REQ_FLAGS(25, KVM_REQUEST_WAIT | KVM_REQUEST_NO_WAKEUP)
#define KVM_REQ_TLB_FLUSH_CURRENT	KVM_ARCH_REQ(26)
#define KVM_REQ_TLB_FLUSH_GUEST \
	KVM_ARCH_REQ_FLAGS(27, KVM_REQUEST_NO_WAKEUP)
#define KVM_REQ_APF_READY		KVM_ARCH_REQ(28)
#define KVM_REQ_MSR_FILTER_CHANGED	KVM_ARCH_REQ(29)
#define KVM_REQ_UPDATE_CPU_DIRTY_LOGGING \
	KVM_ARCH_REQ_FLAGS(30, KVM_REQUEST_WAIT | KVM_REQUEST_NO_WAKEUP)

#define CR0_RESERVED_BITS                                               \
	(~(unsigned long)(X86_CR0_PE | X86_CR0_MP | X86_CR0_EM | X86_CR0_TS \
			  | X86_CR0_ET | X86_CR0_NE | X86_CR0_WP | X86_CR0_AM \
			  | X86_CR0_NW | X86_CR0_CD | X86_CR0_PG))

#define CR4_RESERVED_BITS                                               \
	(~(unsigned long)(X86_CR4_VME | X86_CR4_PVI | X86_CR4_TSD | X86_CR4_DE\
			  | X86_CR4_PSE | X86_CR4_PAE | X86_CR4_MCE     \
			  | X86_CR4_PGE | X86_CR4_PCE | X86_CR4_OSFXSR | X86_CR4_PCIDE \
			  | X86_CR4_OSXSAVE | X86_CR4_SMEP | X86_CR4_FSGSBASE \
			  | X86_CR4_OSXMMEXCPT | X86_CR4_LA57 | X86_CR4_VMXE \
			  | X86_CR4_SMAP | X86_CR4_PKE | X86_CR4_UMIP))

#define CR8_RESERVED_BITS (~(unsigned long)X86_CR8_TPR)



#define INVALID_PAGE (~(hpa_t)0)
#define VALID_PAGE(x) ((x) != INVALID_PAGE)

#define UNMAPPED_GVA (~(gpa_t)0)
#define INVALID_GPA (~(gpa_t)0)

/* KVM Hugepage definitions for x86 */
#define KVM_MAX_HUGEPAGE_LEVEL	PG_LEVEL_1G
#define KVM_NR_PAGE_SIZES	(KVM_MAX_HUGEPAGE_LEVEL - PG_LEVEL_4K + 1)
#define KVM_HPAGE_GFN_SHIFT(x)	(((x) - 1) * 9)
#define KVM_HPAGE_SHIFT(x)	(PAGE_SHIFT + KVM_HPAGE_GFN_SHIFT(x))
#define KVM_HPAGE_SIZE(x)	(1UL << KVM_HPAGE_SHIFT(x))
#define KVM_HPAGE_MASK(x)	(~(KVM_HPAGE_SIZE(x) - 1))
#define KVM_PAGES_PER_HPAGE(x)	(KVM_HPAGE_SIZE(x) / PAGE_SIZE)

#define KVM_PERMILLE_MMU_PAGES 20
#define KVM_MIN_ALLOC_MMU_PAGES 64UL
#define KVM_MMU_HASH_SHIFT 12
#define KVM_NUM_MMU_PAGES (1 << KVM_MMU_HASH_SHIFT)
#define KVM_MIN_FREE_MMU_PAGES 5
#define KVM_REFILL_PAGES 25
#define KVM_MAX_CPUID_ENTRIES 256
#define KVM_NR_FIXED_MTRR_REGION 88
#define KVM_NR_VAR_MTRR 8

#define ASYNC_PF_PER_VCPU 64

enum kvm_reg {
	VCPU_REGS_RAX = __VCPU_REGS_RAX,
	VCPU_REGS_RCX = __VCPU_REGS_RCX,
	VCPU_REGS_RDX = __VCPU_REGS_RDX,
	VCPU_REGS_RBX = __VCPU_REGS_RBX,
	VCPU_REGS_RSP = __VCPU_REGS_RSP,
	VCPU_REGS_RBP = __VCPU_REGS_RBP,
	VCPU_REGS_RSI = __VCPU_REGS_RSI,
	VCPU_REGS_RDI = __VCPU_REGS_RDI,
#ifdef CONFIG_X86_64
	VCPU_REGS_R8  = __VCPU_REGS_R8,
	VCPU_REGS_R9  = __VCPU_REGS_R9,
	VCPU_REGS_R10 = __VCPU_REGS_R10,
	VCPU_REGS_R11 = __VCPU_REGS_R11,
	VCPU_REGS_R12 = __VCPU_REGS_R12,
	VCPU_REGS_R13 = __VCPU_REGS_R13,
	VCPU_REGS_R14 = __VCPU_REGS_R14,
	VCPU_REGS_R15 = __VCPU_REGS_R15,
#endif
	VCPU_REGS_RIP,
	NR_VCPU_REGS,

	VCPU_EXREG_PDPTR = NR_VCPU_REGS,
	VCPU_EXREG_CR0,
	VCPU_EXREG_CR3,
	VCPU_EXREG_CR4,
	VCPU_EXREG_RFLAGS,
	VCPU_EXREG_SEGMENTS,
	VCPU_EXREG_EXIT_INFO_1,
	VCPU_EXREG_EXIT_INFO_2,
};

enum {
	VCPU_SREG_ES,
	VCPU_SREG_CS,
	VCPU_SREG_SS,
	VCPU_SREG_DS,
	VCPU_SREG_FS,
	VCPU_SREG_GS,
	VCPU_SREG_TR,
	VCPU_SREG_LDTR,
};

enum exit_fastpath_completion {
	EXIT_FASTPATH_NONE,
	EXIT_FASTPATH_REENTER_GUEST,
	EXIT_FASTPATH_EXIT_HANDLED,
};
typedef enum exit_fastpath_completion fastpath_t;

struct x86_emulate_ctxt;
struct x86_exception;
enum x86_intercept;
enum x86_intercept_stage;

#define KVM_NR_DB_REGS	4

#define DR6_BUS_LOCK   (1 << 11)
#define DR6_BD		(1 << 13)
#define DR6_BS		(1 << 14)
#define DR6_BT		(1 << 15)
#define DR6_RTM		(1 << 16)
/*
 * DR6_ACTIVE_LOW combines fixed-1 and active-low bits.
 * We can regard all the bits in DR6_FIXED_1 as active_low bits;
 * they will never be 0 for now, but when they are defined
 * in the future it will require no code change.
 *
 * DR6_ACTIVE_LOW is also used as the init/reset value for DR6.
 */
#define DR6_ACTIVE_LOW	0xffff0ff0
#define DR6_VOLATILE	0x0001e80f
#define DR6_FIXED_1	(DR6_ACTIVE_LOW & ~DR6_VOLATILE)

#define DR7_BP_EN_MASK	0x000000ff
#define DR7_GE		(1 << 9)
#define DR7_GD		(1 << 13)
#define DR7_FIXED_1	0x00000400
#define DR7_VOLATILE	0xffff2bff

#define KVM_GUESTDBG_VALID_MASK \
	(KVM_GUESTDBG_ENABLE | \
	KVM_GUESTDBG_SINGLESTEP | \
	KVM_GUESTDBG_USE_HW_BP | \
	KVM_GUESTDBG_USE_SW_BP | \
	KVM_GUESTDBG_INJECT_BP | \
	KVM_GUESTDBG_INJECT_DB | \
	KVM_GUESTDBG_BLOCKIRQ)


#define PFERR_PRESENT_BIT 0
#define PFERR_WRITE_BIT 1
#define PFERR_USER_BIT 2
#define PFERR_RSVD_BIT 3
#define PFERR_FETCH_BIT 4
#define PFERR_PK_BIT 5
#define PFERR_SGX_BIT 15
#define PFERR_GUEST_FINAL_BIT 32
#define PFERR_GUEST_PAGE_BIT 33

#define PFERR_PRESENT_MASK (1U << PFERR_PRESENT_BIT)
#define PFERR_WRITE_MASK (1U << PFERR_WRITE_BIT)
#define PFERR_USER_MASK (1U << PFERR_USER_BIT)
#define PFERR_RSVD_MASK (1U << PFERR_RSVD_BIT)
#define PFERR_FETCH_MASK (1U << PFERR_FETCH_BIT)
#define PFERR_PK_MASK (1U << PFERR_PK_BIT)
#define PFERR_SGX_MASK (1U << PFERR_SGX_BIT)
#define PFERR_GUEST_FINAL_MASK (1ULL << PFERR_GUEST_FINAL_BIT)
#define PFERR_GUEST_PAGE_MASK (1ULL << PFERR_GUEST_PAGE_BIT)

#define PFERR_NESTED_GUEST_PAGE (PFERR_GUEST_PAGE_MASK |	\
				 PFERR_WRITE_MASK |		\
				 PFERR_PRESENT_MASK)

/* apic attention bits */
#define KVM_APIC_CHECK_VAPIC	0
/*
 * The following bit is set with PV-EOI, unset on EOI.
 * We detect PV-EOI changes by guest by comparing
 * this bit with PV-EOI in guest memory.
 * See the implementation in apic_update_pv_eoi.
 */
#define KVM_APIC_PV_EOI_PENDING	1

struct kvm_kernel_irq_routing_entry;

/*
 * kvm_mmu_page_role tracks the properties of a shadow page (where shadow page
 * also includes TDP pages) to determine whether or not a page can be used in
 * the given MMU context.  This is a subset of the overall kvm_mmu_role to
 * minimize the size of kvm_memory_slot.arch.gfn_track, i.e. allows allocating
 * 2 bytes per gfn instead of 4 bytes per gfn.
 *
 * Indirect upper-level shadow pages are tracked for write-protection via
 * gfn_track.  As above, gfn_track is a 16 bit counter, so KVM must not create
 * more than 2^16-1 upper-level shadow pages at a single gfn, otherwise
 * gfn_track will overflow and explosions will ensure.
 *
 * A unique shadow page (SP) for a gfn is created if and only if an existing SP
 * cannot be reused.  The ability to reuse a SP is tracked by its role, which
 * incorporates various mode bits and properties of the SP.  Roughly speaking,
 * the number of unique SPs that can theoretically be created is 2^n, where n
 * is the number of bits that are used to compute the role.
 *
 * But, even though there are 18 bits in the mask below, not all combinations
 * of modes and flags are possible.  The maximum number of possible upper-level
 * shadow pages for a single gfn is in the neighborhood of 2^13.
 *
 *   - invalid shadow pages are not accounted.
 *   - level is effectively limited to four combinations, not 16 as the number
 *     bits would imply, as 4k SPs are not tracked (allowed to go unsync).
 *   - level is effectively unused for non-PAE paging because there is exactly
 *     one upper level (see 4k SP exception above).
 *   - quadrant is used only for non-PAE paging and is exclusive with
 *     gpte_is_8_bytes.
 *   - execonly and ad_disabled are used only for nested EPT, which makes it
 *     exclusive with quadrant.
 */
union kvm_mmu_page_role {
	u32 word;
	struct {
		unsigned level:4;
		unsigned gpte_is_8_bytes:1;
		unsigned quadrant:2;
		unsigned direct:1;
		unsigned access:3;
		unsigned invalid:1;
		unsigned efer_nx:1;
		unsigned cr0_wp:1;
		unsigned smep_andnot_wp:1;
		unsigned smap_andnot_wp:1;
		unsigned ad_disabled:1;
		unsigned guest_mode:1;
		unsigned :6;

		/*
		 * This is left at the top of the word so that
		 * kvm_memslots_for_spte_role can extract it with a
		 * simple shift.  While there is room, give it a whole
		 * byte so it is also faster to load it from memory.
		 */
		unsigned smm:8;
	};
};

/*
 * kvm_mmu_extended_role complements kvm_mmu_page_role, tracking properties
 * relevant to the current MMU configuration.   When loading CR0, CR4, or EFER,
 * including on nested transitions, if nothing in the full role changes then
 * MMU re-configuration can be skipped. @valid bit is set on first usage so we
 * don't treat all-zero structure as valid data.
 *
 * The properties that are tracked in the extended role but not the page role
 * are for things that either (a) do not affect the validity of the shadow page
 * or (b) are indirectly reflected in the shadow page's role.  For example,
 * CR4.PKE only affects permission checks for software walks of the guest page
 * tables (because KVM doesn't support Protection Keys with shadow paging), and
 * CR0.PG, CR4.PAE, and CR4.PSE are indirectly reflected in role.level.
 *
 * Note, SMEP and SMAP are not redundant with sm*p_andnot_wp in the page role.
 * If CR0.WP=1, KVM can reuse shadow pages for the guest regardless of SMEP and
 * SMAP, but the MMU's permission checks for software walks need to be SMEP and
 * SMAP aware regardless of CR0.WP.
 */
union kvm_mmu_extended_role {
	u32 word;
	struct {
		unsigned int valid:1;
		unsigned int execonly:1;
		unsigned int cr0_pg:1;
		unsigned int cr4_pae:1;
		unsigned int cr4_pse:1;
		unsigned int cr4_pke:1;
		unsigned int cr4_smap:1;
		unsigned int cr4_smep:1;
		unsigned int cr4_la57:1;
		unsigned int efer_lma:1;
	};
};

union kvm_mmu_role {
	u64 as_u64;
	struct {
		union kvm_mmu_page_role base;
		union kvm_mmu_extended_role ext;
	};
};

struct kvm_rmap_head {
	unsigned long val;
};

struct kvm_pio_request {
	unsigned long linear_rip;
	unsigned long count;
	int in;
	int port;
	int size;
};

#define PT64_ROOT_MAX_LEVEL 5

struct rsvd_bits_validate {
	u64 rsvd_bits_mask[2][PT64_ROOT_MAX_LEVEL];
	u64 bad_mt_xwr;
};

struct kvm_mmu_root_info {
	gpa_t pgd;
	hpa_t hpa;
};

#define KVM_MMU_ROOT_INFO_INVALID \
	((struct kvm_mmu_root_info) { .pgd = INVALID_PAGE, .hpa = INVALID_PAGE })

#define KVM_MMU_NUM_PREV_ROOTS 3

#define KVM_HAVE_MMU_RWLOCK

struct kvm_mmu_page;

/*
 * x86 supports 4 paging modes (5-level 64-bit, 4-level 64-bit, 3-level 32-bit,
 * and 2-level 32-bit).  The kvm_mmu structure abstracts the details of the
 * current mmu mode.
 */
struct kvm_mmu {
	unsigned long (*get_guest_pgd)(struct kvm_vcpu *vcpu);
	u64 (*get_pdptr)(struct kvm_vcpu *vcpu, int index);
	int (*page_fault)(struct kvm_vcpu *vcpu, gpa_t cr2_or_gpa, u32 err,
			  bool prefault);
	void (*inject_page_fault)(struct kvm_vcpu *vcpu,
				  struct x86_exception *fault);
	gpa_t (*gva_to_gpa)(struct kvm_vcpu *vcpu, gpa_t gva_or_gpa,
			    u32 access, struct x86_exception *exception);
	gpa_t (*translate_gpa)(struct kvm_vcpu *vcpu, gpa_t gpa, u32 access,
			       struct x86_exception *exception);
	int (*sync_page)(struct kvm_vcpu *vcpu,
			 struct kvm_mmu_page *sp);
	void (*invlpg)(struct kvm_vcpu *vcpu, gva_t gva, hpa_t root_hpa);
	hpa_t root_hpa;
	gpa_t root_pgd;
	union kvm_mmu_role mmu_role;
	u8 root_level;
	u8 shadow_root_level;
	u8 ept_ad;
	bool direct_map;
	struct kvm_mmu_root_info prev_roots[KVM_MMU_NUM_PREV_ROOTS];

	/*
	 * Bitmap; bit set = permission fault
	 * Byte index: page fault error code [4:1]
	 * Bit index: pte permissions in ACC_* format
	 */
	u8 permissions[16];

	/*
	* The pkru_mask indicates if protection key checks are needed.  It
	* consists of 16 domains indexed by page fault error code bits [4:1],
	* with PFEC.RSVD replaced by ACC_USER_MASK from the page tables.
	* Each domain has 2 bits which are ANDed with AD and WD from PKRU.
	*/
	u32 pkru_mask;

	u64 *pae_root;
	u64 *pml4_root;
	u64 *pml5_root;

	/*
	 * check zero bits on shadow page table entries, these
	 * bits include not only hardware reserved bits but also
	 * the bits spte never used.
	 */
	struct rsvd_bits_validate shadow_zero_check;

	struct rsvd_bits_validate guest_rsvd_check;

	u64 pdptrs[4]; /* pae */
};

struct kvm_tlb_range {
	u64 start_gfn;
	u64 pages;
};

enum pmc_type {
	KVM_PMC_GP = 0,
	KVM_PMC_FIXED,
};

struct kvm_pmc {
	enum pmc_type type;
	u8 idx;
	u64 counter;
	u64 eventsel;
	struct perf_event *perf_event;
	struct kvm_vcpu *vcpu;
	/*
	 * eventsel value for general purpose counters,
	 * ctrl value for fixed counters.
	 */
	u64 current_config;
	bool is_paused;
};

struct kvm_pmu {
	unsigned nr_arch_gp_counters;
	unsigned nr_arch_fixed_counters;
	unsigned available_event_types;
	u64 fixed_ctr_ctrl;
	u64 global_ctrl;
	u64 global_status;
	u64 global_ovf_ctrl;
	u64 counter_bitmask[2];
	u64 global_ctrl_mask;
	u64 global_ovf_ctrl_mask;
	u64 reserved_bits;
	u8 version;
	struct kvm_pmc gp_counters[INTEL_PMC_MAX_GENERIC];
	struct kvm_pmc fixed_counters[INTEL_PMC_MAX_FIXED];
	struct irq_work irq_work;
	DECLARE_BITMAP(reprogram_pmi, X86_PMC_IDX_MAX);
	DECLARE_BITMAP(all_valid_pmc_idx, X86_PMC_IDX_MAX);
	DECLARE_BITMAP(pmc_in_use, X86_PMC_IDX_MAX);

	/*
	 * The gate to release perf_events not marked in
	 * pmc_in_use only once in a vcpu time slice.
	 */
	bool need_cleanup;

	/*
	 * The total number of programmed perf_events and it helps to avoid
	 * redundant check before cleanup if guest don't use vPMU at all.
	 */
	u8 event_count;
};

struct kvm_pmu_ops;

enum {
	KVM_DEBUGREG_BP_ENABLED = 1,
	KVM_DEBUGREG_WONT_EXIT = 2,
};

struct kvm_mtrr_range {
	u64 base;
	u64 mask;
	struct list_head node;
};

struct kvm_mtrr {
	struct kvm_mtrr_range var_ranges[KVM_NR_VAR_MTRR];
	mtrr_type fixed_ranges[KVM_NR_FIXED_MTRR_REGION];
	u64 deftype;

	struct list_head head;
};

/* Hyper-V SynIC timer */
struct kvm_vcpu_hv_stimer {
	struct hrtimer timer;
	int index;
	union hv_stimer_config config;
	u64 count;
	u64 exp_time;
	struct hv_message msg;
	bool msg_pending;
};

/* Hyper-V synthetic interrupt controller (SynIC)*/
struct kvm_vcpu_hv_synic {
	u64 version;
	u64 control;
	u64 msg_page;
	u64 evt_page;
	atomic64_t sint[HV_SYNIC_SINT_COUNT];
	atomic_t sint_to_gsi[HV_SYNIC_SINT_COUNT];
	DECLARE_BITMAP(auto_eoi_bitmap, 256);
	DECLARE_BITMAP(vec_bitmap, 256);
	bool active;
	bool dont_zero_synic_pages;
};

/* Hyper-V per vcpu emulation context */
struct kvm_vcpu_hv {
	struct kvm_vcpu *vcpu;
	u32 vp_index;
	u64 hv_vapic;
	s64 runtime_offset;
	struct kvm_vcpu_hv_synic synic;
	struct kvm_hyperv_exit exit;
	struct kvm_vcpu_hv_stimer stimer[HV_SYNIC_STIMER_COUNT];
	DECLARE_BITMAP(stimer_pending_bitmap, HV_SYNIC_STIMER_COUNT);
	cpumask_t tlb_flush;
	bool enforce_cpuid;
	struct {
		u32 features_eax; /* HYPERV_CPUID_FEATURES.EAX */
		u32 features_ebx; /* HYPERV_CPUID_FEATURES.EBX */
		u32 features_edx; /* HYPERV_CPUID_FEATURES.EDX */
		u32 enlightenments_eax; /* HYPERV_CPUID_ENLIGHTMENT_INFO.EAX */
		u32 enlightenments_ebx; /* HYPERV_CPUID_ENLIGHTMENT_INFO.EBX */
		u32 syndbg_cap_eax; /* HYPERV_CPUID_SYNDBG_PLATFORM_CAPABILITIES.EAX */
	} cpuid_cache;
};

/* Xen HVM per vcpu emulation context */
struct kvm_vcpu_xen {
	u64 hypercall_rip;
	u32 current_runstate;
	bool vcpu_info_set;
	bool vcpu_time_info_set;
	bool runstate_set;
	struct gfn_to_hva_cache vcpu_info_cache;
	struct gfn_to_hva_cache vcpu_time_info_cache;
	struct gfn_to_hva_cache runstate_cache;
	u64 last_steal;
	u64 runstate_entry_time;
	u64 runstate_times[4];
};

struct kvm_vcpu_arch {
	/*
	 * rip and regs accesses must go through
	 * kvm_{register,rip}_{read,write} functions.
	 */
	unsigned long regs[NR_VCPU_REGS];
	u32 regs_avail;
	u32 regs_dirty;

	unsigned long cr0;
	unsigned long cr0_guest_owned_bits;
	unsigned long cr2;
	unsigned long cr3;
	unsigned long cr4;
	unsigned long cr4_guest_owned_bits;
	unsigned long cr4_guest_rsvd_bits;
	unsigned long cr8;
	u32 host_pkru;
	u32 pkru;
	u32 hflags;
	u64 efer;
	u64 apic_base;
	struct kvm_lapic *apic;    /* kernel irqchip context */
	bool apicv_active;
	bool load_eoi_exitmap_pending;
	DECLARE_BITMAP(ioapic_handled_vectors, 256);
	unsigned long apic_attention;
	int32_t apic_arb_prio;
	int mp_state;
	u64 ia32_misc_enable_msr;
	u64 smbase;
	u64 smi_count;
	bool tpr_access_reporting;
	bool xsaves_enabled;
	u64 ia32_xss;
	u64 microcode_version;
	u64 arch_capabilities;
	u64 perf_capabilities;

	/*
	 * Paging state of the vcpu
	 *
	 * If the vcpu runs in guest mode with two level paging this still saves
	 * the paging mode of the l1 guest. This context is always used to
	 * handle faults.
	 */
	struct kvm_mmu *mmu;

	/* Non-nested MMU for L1 */
	struct kvm_mmu root_mmu;

	/* L1 MMU when running nested */
	struct kvm_mmu guest_mmu;

	/*
	 * Paging state of an L2 guest (used for nested npt)
	 *
	 * This context will save all necessary information to walk page tables
	 * of an L2 guest. This context is only initialized for page table
	 * walking and not for faulting since we never handle l2 page faults on
	 * the host.
	 */
	struct kvm_mmu nested_mmu;

	/*
	 * Pointer to the mmu context currently used for
	 * gva_to_gpa translations.
	 */
	struct kvm_mmu *walk_mmu;

	struct kvm_mmu_memory_cache mmu_pte_list_desc_cache;
	struct kvm_mmu_memory_cache mmu_shadow_page_cache;
	struct kvm_mmu_memory_cache mmu_gfn_array_cache;
	struct kvm_mmu_memory_cache mmu_page_header_cache;

	/*
	 * QEMU userspace and the guest each have their own FPU state.
	 * In vcpu_run, we switch between the user and guest FPU contexts.
	 * While running a VCPU, the VCPU thread will have the guest FPU
	 * context.
	 *
	 * Note that while the PKRU state lives inside the fpu registers,
	 * it is switched out separately at VMENTER and VMEXIT time. The
	 * "guest_fpu" state here contains the guest FPU context, with the
	 * host PRKU bits.
	 */
	struct fpu *user_fpu;
	struct fpu *guest_fpu;

	u64 xcr0;
	u64 guest_supported_xcr0;

	struct kvm_pio_request pio;
	void *pio_data;
	void *sev_pio_data;
	unsigned sev_pio_count;

	u8 event_exit_inst_len;

	struct kvm_queued_exception {
		bool pending;
		bool injected;
		bool has_error_code;
		u8 nr;
		u32 error_code;
		unsigned long payload;
		bool has_payload;
		u8 nested_apf;
	} exception;

	struct kvm_queued_interrupt {
		bool injected;
		bool soft;
		u8 nr;
	} interrupt;

	int halt_request; /* real mode on Intel only */

	int cpuid_nent;
	struct kvm_cpuid_entry2 *cpuid_entries;

	u64 reserved_gpa_bits;
	int maxphyaddr;

	/* emulate context */

	struct x86_emulate_ctxt *emulate_ctxt;
	bool emulate_regs_need_sync_to_vcpu;
	bool emulate_regs_need_sync_from_vcpu;
	int (*complete_userspace_io)(struct kvm_vcpu *vcpu);

	gpa_t time;
	struct pvclock_vcpu_time_info hv_clock;
	unsigned int hw_tsc_khz;
	struct gfn_to_hva_cache pv_time;
	bool pv_time_enabled;
	/* set guest stopped flag in pvclock flags field */
	bool pvclock_set_guest_stopped_request;

	struct {
		u8 preempted;
		u64 msr_val;
		u64 last_steal;
<<<<<<< HEAD
		struct gfn_to_pfn_cache cache;
=======
		struct gfn_to_hva_cache cache;
>>>>>>> c1084c27
	} st;

	u64 l1_tsc_offset;
	u64 tsc_offset; /* current tsc offset */
	u64 last_guest_tsc;
	u64 last_host_tsc;
	u64 tsc_offset_adjustment;
	u64 this_tsc_nsec;
	u64 this_tsc_write;
	u64 this_tsc_generation;
	bool tsc_catchup;
	bool tsc_always_catchup;
	s8 virtual_tsc_shift;
	u32 virtual_tsc_mult;
	u32 virtual_tsc_khz;
	s64 ia32_tsc_adjust_msr;
	u64 msr_ia32_power_ctl;
	u64 l1_tsc_scaling_ratio;
	u64 tsc_scaling_ratio; /* current scaling ratio */

	atomic_t nmi_queued;  /* unprocessed asynchronous NMIs */
	unsigned nmi_pending; /* NMI queued after currently running handler */
	bool nmi_injected;    /* Trying to inject an NMI this entry */
	bool smi_pending;    /* SMI queued after currently running handler */

	struct kvm_mtrr mtrr_state;
	u64 pat;

	unsigned switch_db_regs;
	unsigned long db[KVM_NR_DB_REGS];
	unsigned long dr6;
	unsigned long dr7;
	unsigned long eff_db[KVM_NR_DB_REGS];
	unsigned long guest_debug_dr7;
	u64 msr_platform_info;
	u64 msr_misc_features_enables;

	u64 mcg_cap;
	u64 mcg_status;
	u64 mcg_ctl;
	u64 mcg_ext_ctl;
	u64 *mce_banks;

	/* Cache MMIO info */
	u64 mmio_gva;
	unsigned mmio_access;
	gfn_t mmio_gfn;
	u64 mmio_gen;

	struct kvm_pmu pmu;

	/* used for guest single stepping over the given code position */
	unsigned long singlestep_rip;

	bool hyperv_enabled;
	struct kvm_vcpu_hv *hyperv;
	struct kvm_vcpu_xen xen;

	cpumask_var_t wbinvd_dirty_mask;

	unsigned long last_retry_eip;
	unsigned long last_retry_addr;

	struct {
		bool halted;
		gfn_t gfns[ASYNC_PF_PER_VCPU];
		struct gfn_to_hva_cache data;
		u64 msr_en_val; /* MSR_KVM_ASYNC_PF_EN */
		u64 msr_int_val; /* MSR_KVM_ASYNC_PF_INT */
		u16 vec;
		u32 id;
		bool send_user_only;
		u32 host_apf_flags;
		unsigned long nested_apf_token;
		bool delivery_as_pf_vmexit;
		bool pageready_pending;
	} apf;

	/* OSVW MSRs (AMD only) */
	struct {
		u64 length;
		u64 status;
	} osvw;

	struct {
		u64 msr_val;
		struct gfn_to_hva_cache data;
	} pv_eoi;

	u64 msr_kvm_poll_control;

	/*
	 * Indicates the guest is trying to write a gfn that contains one or
	 * more of the PTEs used to translate the write itself, i.e. the access
	 * is changing its own translation in the guest page tables.  KVM exits
	 * to userspace if emulation of the faulting instruction fails and this
	 * flag is set, as KVM cannot make forward progress.
	 *
	 * If emulation fails for a write to guest page tables, KVM unprotects
	 * (zaps) the shadow page for the target gfn and resumes the guest to
	 * retry the non-emulatable instruction (on hardware).  Unprotecting the
	 * gfn doesn't allow forward progress for a self-changing access because
	 * doing so also zaps the translation for the gfn, i.e. retrying the
	 * instruction will hit a !PRESENT fault, which results in a new shadow
	 * page and sends KVM back to square one.
	 */
	bool write_fault_to_shadow_pgtable;

	/* set at EPT violation at this point */
	unsigned long exit_qualification;

	/* pv related host specific info */
	struct {
		bool pv_unhalted;
	} pv;

	int pending_ioapic_eoi;
	int pending_external_vector;

	/* be preempted when it's in kernel-mode(cpl=0) */
	bool preempted_in_kernel;

	/* Flush the L1 Data cache for L1TF mitigation on VMENTER */
	bool l1tf_flush_l1d;

	/* Host CPU on which VM-entry was most recently attempted */
	int last_vmentry_cpu;

	/* AMD MSRC001_0015 Hardware Configuration */
	u64 msr_hwcr;

	/* pv related cpuid info */
	struct {
		/*
		 * value of the eax register in the KVM_CPUID_FEATURES CPUID
		 * leaf.
		 */
		u32 features;

		/*
		 * indicates whether pv emulation should be disabled if features
		 * are not present in the guest's cpuid
		 */
		bool enforce;
	} pv_cpuid;

	/* Protected Guests */
	bool guest_state_protected;

	/*
	 * Set when PDPTS were loaded directly by the userspace without
	 * reading the guest memory
	 */
	bool pdptrs_from_userspace;

#if IS_ENABLED(CONFIG_HYPERV)
	hpa_t hv_root_tdp;
#endif
};

struct kvm_lpage_info {
	int disallow_lpage;
};

struct kvm_arch_memory_slot {
	struct kvm_rmap_head *rmap[KVM_NR_PAGE_SIZES];
	struct kvm_lpage_info *lpage_info[KVM_NR_PAGE_SIZES - 1];
	unsigned short *gfn_track[KVM_PAGE_TRACK_MAX];
};

/*
 * We use as the mode the number of bits allocated in the LDR for the
 * logical processor ID.  It happens that these are all powers of two.
 * This makes it is very easy to detect cases where the APICs are
 * configured for multiple modes; in that case, we cannot use the map and
 * hence cannot use kvm_irq_delivery_to_apic_fast either.
 */
#define KVM_APIC_MODE_XAPIC_CLUSTER          4
#define KVM_APIC_MODE_XAPIC_FLAT             8
#define KVM_APIC_MODE_X2APIC                16

struct kvm_apic_map {
	struct rcu_head rcu;
	u8 mode;
	u32 max_apic_id;
	union {
		struct kvm_lapic *xapic_flat_map[8];
		struct kvm_lapic *xapic_cluster_map[16][4];
	};
	struct kvm_lapic *phys_map[];
};

/* Hyper-V synthetic debugger (SynDbg)*/
struct kvm_hv_syndbg {
	struct {
		u64 control;
		u64 status;
		u64 send_page;
		u64 recv_page;
		u64 pending_page;
	} control;
	u64 options;
};

/* Current state of Hyper-V TSC page clocksource */
enum hv_tsc_page_status {
	/* TSC page was not set up or disabled */
	HV_TSC_PAGE_UNSET = 0,
	/* TSC page MSR was written by the guest, update pending */
	HV_TSC_PAGE_GUEST_CHANGED,
	/* TSC page MSR was written by KVM userspace, update pending */
	HV_TSC_PAGE_HOST_CHANGED,
	/* TSC page was properly set up and is currently active  */
	HV_TSC_PAGE_SET,
	/* TSC page is currently being updated and therefore is inactive */
	HV_TSC_PAGE_UPDATING,
	/* TSC page was set up with an inaccessible GPA */
	HV_TSC_PAGE_BROKEN,
};

/* Hyper-V emulation context */
struct kvm_hv {
	struct mutex hv_lock;
	u64 hv_guest_os_id;
	u64 hv_hypercall;
	u64 hv_tsc_page;
	enum hv_tsc_page_status hv_tsc_page_status;

	/* Hyper-v based guest crash (NT kernel bugcheck) parameters */
	u64 hv_crash_param[HV_X64_MSR_CRASH_PARAMS];
	u64 hv_crash_ctl;

	struct ms_hyperv_tsc_page tsc_ref;

	struct idr conn_to_evt;

	u64 hv_reenlightenment_control;
	u64 hv_tsc_emulation_control;
	u64 hv_tsc_emulation_status;

	/* How many vCPUs have VP index != vCPU index */
	atomic_t num_mismatched_vp_indexes;

	/*
	 * How many SynICs use 'AutoEOI' feature
	 * (protected by arch.apicv_update_lock)
	 */
	unsigned int synic_auto_eoi_used;

	struct hv_partition_assist_pg *hv_pa_pg;
	struct kvm_hv_syndbg hv_syndbg;
};

struct msr_bitmap_range {
	u32 flags;
	u32 nmsrs;
	u32 base;
	unsigned long *bitmap;
};

/* Xen emulation context */
struct kvm_xen {
	bool long_mode;
	u8 upcall_vector;
	gfn_t shinfo_gfn;
};

enum kvm_irqchip_mode {
	KVM_IRQCHIP_NONE,
	KVM_IRQCHIP_KERNEL,       /* created with KVM_CREATE_IRQCHIP */
	KVM_IRQCHIP_SPLIT,        /* created with KVM_CAP_SPLIT_IRQCHIP */
};

struct kvm_x86_msr_filter {
	u8 count;
	bool default_allow:1;
	struct msr_bitmap_range ranges[16];
};

#define APICV_INHIBIT_REASON_DISABLE    0
#define APICV_INHIBIT_REASON_HYPERV     1
#define APICV_INHIBIT_REASON_NESTED     2
#define APICV_INHIBIT_REASON_IRQWIN     3
#define APICV_INHIBIT_REASON_PIT_REINJ  4
#define APICV_INHIBIT_REASON_X2APIC	5

struct kvm_arch {
	unsigned long n_used_mmu_pages;
	unsigned long n_requested_mmu_pages;
	unsigned long n_max_mmu_pages;
	unsigned int indirect_shadow_pages;
	u8 mmu_valid_gen;
	struct hlist_head mmu_page_hash[KVM_NUM_MMU_PAGES];
	struct list_head active_mmu_pages;
	struct list_head zapped_obsolete_pages;
	struct list_head lpage_disallowed_mmu_pages;
	struct kvm_page_track_notifier_node mmu_sp_tracker;
	struct kvm_page_track_notifier_head track_notifier_head;
	/*
	 * Protects marking pages unsync during page faults, as TDP MMU page
	 * faults only take mmu_lock for read.  For simplicity, the unsync
	 * pages lock is always taken when marking pages unsync regardless of
	 * whether mmu_lock is held for read or write.
	 */
	spinlock_t mmu_unsync_pages_lock;

	struct list_head assigned_dev_head;
	struct iommu_domain *iommu_domain;
	bool iommu_noncoherent;
#define __KVM_HAVE_ARCH_NONCOHERENT_DMA
	atomic_t noncoherent_dma_count;
#define __KVM_HAVE_ARCH_ASSIGNED_DEVICE
	atomic_t assigned_device_count;
	struct kvm_pic *vpic;
	struct kvm_ioapic *vioapic;
	struct kvm_pit *vpit;
	atomic_t vapics_in_nmi_mode;
	struct mutex apic_map_lock;
	struct kvm_apic_map __rcu *apic_map;
	atomic_t apic_map_dirty;

	/* Protects apic_access_memslot_enabled and apicv_inhibit_reasons */
	struct mutex apicv_update_lock;

	bool apic_access_memslot_enabled;
	unsigned long apicv_inhibit_reasons;

	gpa_t wall_clock;

	bool mwait_in_guest;
	bool hlt_in_guest;
	bool pause_in_guest;
	bool cstate_in_guest;

	unsigned long irq_sources_bitmap;
	s64 kvmclock_offset;
	raw_spinlock_t tsc_write_lock;
	u64 last_tsc_nsec;
	u64 last_tsc_write;
	u32 last_tsc_khz;
	u64 cur_tsc_nsec;
	u64 cur_tsc_write;
	u64 cur_tsc_offset;
	u64 cur_tsc_generation;
	int nr_vcpus_matched_tsc;

	raw_spinlock_t pvclock_gtod_sync_lock;
	bool use_master_clock;
	u64 master_kernel_ns;
	u64 master_cycle_now;
	struct delayed_work kvmclock_update_work;
	struct delayed_work kvmclock_sync_work;

	struct kvm_xen_hvm_config xen_hvm_config;

	/* reads protected by irq_srcu, writes by irq_lock */
	struct hlist_head mask_notifier_list;

	struct kvm_hv hyperv;
	struct kvm_xen xen;

	#ifdef CONFIG_KVM_MMU_AUDIT
	int audit_point;
	#endif

	bool backwards_tsc_observed;
	bool boot_vcpu_runs_old_kvmclock;
	u32 bsp_vcpu_id;

	u64 disabled_quirks;
	int cpu_dirty_logging_count;

	enum kvm_irqchip_mode irqchip_mode;
	u8 nr_reserved_ioapic_pins;

	bool disabled_lapic_found;

	bool x2apic_format;
	bool x2apic_broadcast_quirk_disabled;

	bool guest_can_read_msr_platform_info;
	bool exception_payload_enabled;

	bool bus_lock_detection_enabled;
	/*
	 * If exit_on_emulation_error is set, and the in-kernel instruction
	 * emulator fails to emulate an instruction, allow userspace
	 * the opportunity to look at it.
	 */
	bool exit_on_emulation_error;

	/* Deflect RDMSR and WRMSR to user space when they trigger a #GP */
	u32 user_space_msr_mask;
	struct kvm_x86_msr_filter __rcu *msr_filter;

	u32 hypercall_exit_enabled;

	/* Guest can access the SGX PROVISIONKEY. */
	bool sgx_provisioning_allowed;

	struct kvm_pmu_event_filter __rcu *pmu_event_filter;
	struct task_struct *nx_lpage_recovery_thread;

#ifdef CONFIG_X86_64
	/*
	 * Whether the TDP MMU is enabled for this VM. This contains a
	 * snapshot of the TDP MMU module parameter from when the VM was
	 * created and remains unchanged for the life of the VM. If this is
	 * true, TDP MMU handler functions will run for various MMU
	 * operations.
	 */
	bool tdp_mmu_enabled;

	/*
	 * List of struct kvm_mmu_pages being used as roots.
	 * All struct kvm_mmu_pages in the list should have
	 * tdp_mmu_page set.
	 *
	 * For reads, this list is protected by:
	 *	the MMU lock in read mode + RCU or
	 *	the MMU lock in write mode
	 *
	 * For writes, this list is protected by:
	 *	the MMU lock in read mode + the tdp_mmu_pages_lock or
	 *	the MMU lock in write mode
	 *
	 * Roots will remain in the list until their tdp_mmu_root_count
	 * drops to zero, at which point the thread that decremented the
	 * count to zero should removed the root from the list and clean
	 * it up, freeing the root after an RCU grace period.
	 */
	struct list_head tdp_mmu_roots;

	/*
	 * List of struct kvmp_mmu_pages not being used as roots.
	 * All struct kvm_mmu_pages in the list should have
	 * tdp_mmu_page set and a tdp_mmu_root_count of 0.
	 */
	struct list_head tdp_mmu_pages;

	/*
	 * Protects accesses to the following fields when the MMU lock
	 * is held in read mode:
	 *  - tdp_mmu_roots (above)
	 *  - tdp_mmu_pages (above)
	 *  - the link field of struct kvm_mmu_pages used by the TDP MMU
	 *  - lpage_disallowed_mmu_pages
	 *  - the lpage_disallowed_link field of struct kvm_mmu_pages used
	 *    by the TDP MMU
	 * It is acceptable, but not necessary, to acquire this lock when
	 * the thread holds the MMU lock in write mode.
	 */
	spinlock_t tdp_mmu_pages_lock;
#endif /* CONFIG_X86_64 */

	/*
	 * If set, rmaps have been allocated for all memslots and should be
	 * allocated for any newly created or modified memslots.
	 */
	bool memslots_have_rmaps;

#if IS_ENABLED(CONFIG_HYPERV)
	hpa_t	hv_root_tdp;
	spinlock_t hv_root_tdp_lock;
#endif
};

struct kvm_vm_stat {
	struct kvm_vm_stat_generic generic;
	u64 mmu_shadow_zapped;
	u64 mmu_pte_write;
	u64 mmu_pde_zapped;
	u64 mmu_flooded;
	u64 mmu_recycled;
	u64 mmu_cache_miss;
	u64 mmu_unsync;
	union {
		struct {
			atomic64_t pages_4k;
			atomic64_t pages_2m;
			atomic64_t pages_1g;
		};
		atomic64_t pages[KVM_NR_PAGE_SIZES];
	};
	u64 nx_lpage_splits;
	u64 max_mmu_page_hash_collisions;
	u64 max_mmu_rmap_size;
};

struct kvm_vcpu_stat {
	struct kvm_vcpu_stat_generic generic;
	u64 pf_fixed;
	u64 pf_guest;
	u64 tlb_flush;
	u64 invlpg;

	u64 exits;
	u64 io_exits;
	u64 mmio_exits;
	u64 signal_exits;
	u64 irq_window_exits;
	u64 nmi_window_exits;
	u64 l1d_flush;
	u64 halt_exits;
	u64 request_irq_exits;
	u64 irq_exits;
	u64 host_state_reload;
	u64 fpu_reload;
	u64 insn_emulation;
	u64 insn_emulation_fail;
	u64 hypercalls;
	u64 irq_injections;
	u64 nmi_injections;
	u64 req_event;
	u64 nested_run;
	u64 directed_yield_attempted;
	u64 directed_yield_successful;
	u64 guest_mode;
};

struct x86_instruction_info;

struct msr_data {
	bool host_initiated;
	u32 index;
	u64 data;
};

struct kvm_lapic_irq {
	u32 vector;
	u16 delivery_mode;
	u16 dest_mode;
	bool level;
	u16 trig_mode;
	u32 shorthand;
	u32 dest_id;
	bool msi_redir_hint;
};

static inline u16 kvm_lapic_irq_dest_mode(bool dest_mode_logical)
{
	return dest_mode_logical ? APIC_DEST_LOGICAL : APIC_DEST_PHYSICAL;
}

struct kvm_x86_ops {
	int (*hardware_enable)(void);
	void (*hardware_disable)(void);
	void (*hardware_unsetup)(void);
	bool (*cpu_has_accelerated_tpr)(void);
	bool (*has_emulated_msr)(struct kvm *kvm, u32 index);
	void (*vcpu_after_set_cpuid)(struct kvm_vcpu *vcpu);

	unsigned int vm_size;
	int (*vm_init)(struct kvm *kvm);
	void (*vm_destroy)(struct kvm *kvm);

	/* Create, but do not attach this VCPU */
	int (*vcpu_create)(struct kvm_vcpu *vcpu);
	void (*vcpu_free)(struct kvm_vcpu *vcpu);
	void (*vcpu_reset)(struct kvm_vcpu *vcpu, bool init_event);

	void (*prepare_guest_switch)(struct kvm_vcpu *vcpu);
	void (*vcpu_load)(struct kvm_vcpu *vcpu, int cpu);
	void (*vcpu_put)(struct kvm_vcpu *vcpu);

	void (*update_exception_bitmap)(struct kvm_vcpu *vcpu);
	int (*get_msr)(struct kvm_vcpu *vcpu, struct msr_data *msr);
	int (*set_msr)(struct kvm_vcpu *vcpu, struct msr_data *msr);
	u64 (*get_segment_base)(struct kvm_vcpu *vcpu, int seg);
	void (*get_segment)(struct kvm_vcpu *vcpu,
			    struct kvm_segment *var, int seg);
	int (*get_cpl)(struct kvm_vcpu *vcpu);
	void (*set_segment)(struct kvm_vcpu *vcpu,
			    struct kvm_segment *var, int seg);
	void (*get_cs_db_l_bits)(struct kvm_vcpu *vcpu, int *db, int *l);
	void (*set_cr0)(struct kvm_vcpu *vcpu, unsigned long cr0);
	bool (*is_valid_cr4)(struct kvm_vcpu *vcpu, unsigned long cr0);
	void (*set_cr4)(struct kvm_vcpu *vcpu, unsigned long cr4);
	int (*set_efer)(struct kvm_vcpu *vcpu, u64 efer);
	void (*get_idt)(struct kvm_vcpu *vcpu, struct desc_ptr *dt);
	void (*set_idt)(struct kvm_vcpu *vcpu, struct desc_ptr *dt);
	void (*get_gdt)(struct kvm_vcpu *vcpu, struct desc_ptr *dt);
	void (*set_gdt)(struct kvm_vcpu *vcpu, struct desc_ptr *dt);
	void (*sync_dirty_debug_regs)(struct kvm_vcpu *vcpu);
	void (*set_dr7)(struct kvm_vcpu *vcpu, unsigned long value);
	void (*cache_reg)(struct kvm_vcpu *vcpu, enum kvm_reg reg);
	unsigned long (*get_rflags)(struct kvm_vcpu *vcpu);
	void (*set_rflags)(struct kvm_vcpu *vcpu, unsigned long rflags);

	void (*tlb_flush_all)(struct kvm_vcpu *vcpu);
	void (*tlb_flush_current)(struct kvm_vcpu *vcpu);
	int  (*tlb_remote_flush)(struct kvm *kvm);
	int  (*tlb_remote_flush_with_range)(struct kvm *kvm,
			struct kvm_tlb_range *range);

	/*
	 * Flush any TLB entries associated with the given GVA.
	 * Does not need to flush GPA->HPA mappings.
	 * Can potentially get non-canonical addresses through INVLPGs, which
	 * the implementation may choose to ignore if appropriate.
	 */
	void (*tlb_flush_gva)(struct kvm_vcpu *vcpu, gva_t addr);

	/*
	 * Flush any TLB entries created by the guest.  Like tlb_flush_gva(),
	 * does not need to flush GPA->HPA mappings.
	 */
	void (*tlb_flush_guest)(struct kvm_vcpu *vcpu);

	enum exit_fastpath_completion (*run)(struct kvm_vcpu *vcpu);
	int (*handle_exit)(struct kvm_vcpu *vcpu,
		enum exit_fastpath_completion exit_fastpath);
	int (*skip_emulated_instruction)(struct kvm_vcpu *vcpu);
	void (*update_emulated_instruction)(struct kvm_vcpu *vcpu);
	void (*set_interrupt_shadow)(struct kvm_vcpu *vcpu, int mask);
	u32 (*get_interrupt_shadow)(struct kvm_vcpu *vcpu);
	void (*patch_hypercall)(struct kvm_vcpu *vcpu,
				unsigned char *hypercall_addr);
	void (*set_irq)(struct kvm_vcpu *vcpu);
	void (*set_nmi)(struct kvm_vcpu *vcpu);
	void (*queue_exception)(struct kvm_vcpu *vcpu);
	void (*cancel_injection)(struct kvm_vcpu *vcpu);
	int (*interrupt_allowed)(struct kvm_vcpu *vcpu, bool for_injection);
	int (*nmi_allowed)(struct kvm_vcpu *vcpu, bool for_injection);
	bool (*get_nmi_mask)(struct kvm_vcpu *vcpu);
	void (*set_nmi_mask)(struct kvm_vcpu *vcpu, bool masked);
	void (*enable_nmi_window)(struct kvm_vcpu *vcpu);
	void (*enable_irq_window)(struct kvm_vcpu *vcpu);
	void (*update_cr8_intercept)(struct kvm_vcpu *vcpu, int tpr, int irr);
	bool (*check_apicv_inhibit_reasons)(ulong bit);
	void (*refresh_apicv_exec_ctrl)(struct kvm_vcpu *vcpu);
	void (*hwapic_irr_update)(struct kvm_vcpu *vcpu, int max_irr);
	void (*hwapic_isr_update)(struct kvm_vcpu *vcpu, int isr);
	bool (*guest_apic_has_interrupt)(struct kvm_vcpu *vcpu);
	void (*load_eoi_exitmap)(struct kvm_vcpu *vcpu, u64 *eoi_exit_bitmap);
	void (*set_virtual_apic_mode)(struct kvm_vcpu *vcpu);
<<<<<<< HEAD
	void (*set_apic_access_page_addr)(struct kvm_vcpu *vcpu, hpa_t hpa);
=======
	void (*set_apic_access_page_addr)(struct kvm_vcpu *vcpu);
>>>>>>> c1084c27
	int (*deliver_posted_interrupt)(struct kvm_vcpu *vcpu, int vector);
	int (*sync_pir_to_irr)(struct kvm_vcpu *vcpu);
	int (*set_tss_addr)(struct kvm *kvm, unsigned int addr);
	int (*set_identity_map_addr)(struct kvm *kvm, u64 ident_addr);
	u64 (*get_mt_mask)(struct kvm_vcpu *vcpu, gfn_t gfn, bool is_mmio);

	void (*load_mmu_pgd)(struct kvm_vcpu *vcpu, hpa_t root_hpa,
			     int root_level);

	bool (*has_wbinvd_exit)(void);

	u64 (*get_l2_tsc_offset)(struct kvm_vcpu *vcpu);
	u64 (*get_l2_tsc_multiplier)(struct kvm_vcpu *vcpu);
	void (*write_tsc_offset)(struct kvm_vcpu *vcpu, u64 offset);
	void (*write_tsc_multiplier)(struct kvm_vcpu *vcpu, u64 multiplier);

	/*
	 * Retrieve somewhat arbitrary exit information.  Intended to be used
	 * only from within tracepoints to avoid VMREADs when tracing is off.
	 */
	void (*get_exit_info)(struct kvm_vcpu *vcpu, u64 *info1, u64 *info2,
			      u32 *exit_int_info, u32 *exit_int_info_err_code);

	int (*check_intercept)(struct kvm_vcpu *vcpu,
			       struct x86_instruction_info *info,
			       enum x86_intercept_stage stage,
			       struct x86_exception *exception);
	void (*handle_exit_irqoff)(struct kvm_vcpu *vcpu);
<<<<<<< HEAD
	bool (*mpx_supported)(void);
	bool (*xsaves_supported)(void);
	bool (*umip_emulated)(void);
	bool (*pt_supported)(void);
	bool (*pku_supported)(void);

	int (*check_nested_events)(struct kvm_vcpu *vcpu);
=======

>>>>>>> c1084c27
	void (*request_immediate_exit)(struct kvm_vcpu *vcpu);

	void (*sched_in)(struct kvm_vcpu *kvm, int cpu);

	/*
	 * Size of the CPU's dirty log buffer, i.e. VMX's PML buffer.  A zero
	 * value indicates CPU dirty logging is unsupported or disabled.
	 */
<<<<<<< HEAD
	void (*slot_enable_log_dirty)(struct kvm *kvm,
				      struct kvm_memory_slot *slot);
	void (*slot_disable_log_dirty)(struct kvm *kvm,
				       struct kvm_memory_slot *slot);
	void (*flush_log_dirty)(struct kvm *kvm);
	void (*enable_log_dirty_pt_masked)(struct kvm *kvm,
					   struct kvm_memory_slot *slot,
					   gfn_t offset, unsigned long mask);
	int (*write_log_dirty)(struct kvm_vcpu *vcpu, gpa_t l2_gpa);
=======
	int cpu_dirty_log_size;
	void (*update_cpu_dirty_logging)(struct kvm_vcpu *vcpu);
>>>>>>> c1084c27

	/* pmu operations of sub-arch */
	const struct kvm_pmu_ops *pmu_ops;
	const struct kvm_x86_nested_ops *nested_ops;

	/*
	 * Architecture specific hooks for vCPU blocking due to
	 * HLT instruction.
	 * Returns for .pre_block():
	 *    - 0 means continue to block the vCPU.
	 *    - 1 means we cannot block the vCPU since some event
	 *        happens during this period, such as, 'ON' bit in
	 *        posted-interrupts descriptor is set.
	 */
	int (*pre_block)(struct kvm_vcpu *vcpu);
	void (*post_block)(struct kvm_vcpu *vcpu);

	void (*vcpu_blocking)(struct kvm_vcpu *vcpu);
	void (*vcpu_unblocking)(struct kvm_vcpu *vcpu);

	int (*update_pi_irte)(struct kvm *kvm, unsigned int host_irq,
			      uint32_t guest_irq, bool set);
	void (*start_assignment)(struct kvm *kvm);
	void (*apicv_post_state_restore)(struct kvm_vcpu *vcpu);
	bool (*dy_apicv_has_pending_interrupt)(struct kvm_vcpu *vcpu);

	int (*set_hv_timer)(struct kvm_vcpu *vcpu, u64 guest_deadline_tsc,
			    bool *expired);
	void (*cancel_hv_timer)(struct kvm_vcpu *vcpu);

	void (*setup_mce)(struct kvm_vcpu *vcpu);

	int (*smi_allowed)(struct kvm_vcpu *vcpu, bool for_injection);
	int (*enter_smm)(struct kvm_vcpu *vcpu, char *smstate);
	int (*leave_smm)(struct kvm_vcpu *vcpu, const char *smstate);
	void (*enable_smi_window)(struct kvm_vcpu *vcpu);

	int (*mem_enc_op)(struct kvm *kvm, void __user *argp);
	int (*mem_enc_reg_region)(struct kvm *kvm, struct kvm_enc_region *argp);
	int (*mem_enc_unreg_region)(struct kvm *kvm, struct kvm_enc_region *argp);
	int (*vm_copy_enc_context_from)(struct kvm *kvm, unsigned int source_fd);

	int (*get_msr_feature)(struct kvm_msr_entry *entry);

	bool (*can_emulate_instruction)(struct kvm_vcpu *vcpu, void *insn, int insn_len);

	bool (*apic_init_signal_blocked)(struct kvm_vcpu *vcpu);
	int (*enable_direct_tlbflush)(struct kvm_vcpu *vcpu);

	void (*migrate_timers)(struct kvm_vcpu *vcpu);
	void (*msr_filter_changed)(struct kvm_vcpu *vcpu);
	int (*complete_emulated_msr)(struct kvm_vcpu *vcpu, int err);

	void (*vcpu_deliver_sipi_vector)(struct kvm_vcpu *vcpu, u8 vector);
};

struct kvm_x86_nested_ops {
	int (*check_events)(struct kvm_vcpu *vcpu);
	bool (*hv_timer_pending)(struct kvm_vcpu *vcpu);
	void (*triple_fault)(struct kvm_vcpu *vcpu);
	int (*get_state)(struct kvm_vcpu *vcpu,
			 struct kvm_nested_state __user *user_kvm_nested_state,
			 unsigned user_data_size);
	int (*set_state)(struct kvm_vcpu *vcpu,
			 struct kvm_nested_state __user *user_kvm_nested_state,
			 struct kvm_nested_state *kvm_state);
	bool (*get_nested_state_pages)(struct kvm_vcpu *vcpu);
	int (*write_log_dirty)(struct kvm_vcpu *vcpu, gpa_t l2_gpa);

	int (*enable_evmcs)(struct kvm_vcpu *vcpu,
			    uint16_t *vmcs_version);
	uint16_t (*get_evmcs_version)(struct kvm_vcpu *vcpu);
};

struct kvm_x86_init_ops {
	int (*cpu_has_kvm_support)(void);
	int (*disabled_by_bios)(void);
	int (*check_processor_compatibility)(void);
	int (*hardware_setup)(void);

	struct kvm_x86_ops *runtime_ops;
};

struct kvm_arch_async_pf {
	u32 token;
	gfn_t gfn;
	unsigned long cr3;
	bool direct_map;
};

extern u32 __read_mostly kvm_nr_uret_msrs;
extern u64 __read_mostly host_efer;
extern bool __read_mostly allow_smaller_maxphyaddr;
extern bool __read_mostly enable_apicv;
extern struct kvm_x86_ops kvm_x86_ops;

#define KVM_X86_OP(func) \
	DECLARE_STATIC_CALL(kvm_x86_##func, *(((struct kvm_x86_ops *)0)->func));
#define KVM_X86_OP_NULL KVM_X86_OP
#include <asm/kvm-x86-ops.h>

static inline void kvm_ops_static_call_update(void)
{
#define KVM_X86_OP(func) \
	static_call_update(kvm_x86_##func, kvm_x86_ops.func);
#define KVM_X86_OP_NULL KVM_X86_OP
#include <asm/kvm-x86-ops.h>
}

#define __KVM_HAVE_ARCH_VM_ALLOC
static inline struct kvm *kvm_arch_alloc_vm(void)
{
	return __vmalloc(kvm_x86_ops.vm_size, GFP_KERNEL_ACCOUNT | __GFP_ZERO);
}
void kvm_arch_free_vm(struct kvm *kvm);

#define __KVM_HAVE_ARCH_FLUSH_REMOTE_TLB
static inline int kvm_arch_flush_remote_tlb(struct kvm *kvm)
{
	if (kvm_x86_ops.tlb_remote_flush &&
	    !static_call(kvm_x86_tlb_remote_flush)(kvm))
		return 0;
	else
		return -ENOTSUPP;
}

int kvm_mmu_module_init(void);
void kvm_mmu_module_exit(void);

void kvm_mmu_destroy(struct kvm_vcpu *vcpu);
int kvm_mmu_create(struct kvm_vcpu *vcpu);
void kvm_mmu_init_vm(struct kvm *kvm);
void kvm_mmu_uninit_vm(struct kvm *kvm);

void kvm_mmu_after_set_cpuid(struct kvm_vcpu *vcpu);
void kvm_mmu_reset_context(struct kvm_vcpu *vcpu);
void kvm_mmu_slot_remove_write_access(struct kvm *kvm,
				      const struct kvm_memory_slot *memslot,
				      int start_level);
void kvm_mmu_zap_collapsible_sptes(struct kvm *kvm,
				   const struct kvm_memory_slot *memslot);
void kvm_mmu_slot_leaf_clear_dirty(struct kvm *kvm,
				   const struct kvm_memory_slot *memslot);
void kvm_mmu_zap_all(struct kvm *kvm);
void kvm_mmu_invalidate_mmio_sptes(struct kvm *kvm, u64 gen);
unsigned long kvm_mmu_calculate_default_mmu_pages(struct kvm *kvm);
void kvm_mmu_change_mmu_pages(struct kvm *kvm, unsigned long kvm_nr_mmu_pages);

int load_pdptrs(struct kvm_vcpu *vcpu, struct kvm_mmu *mmu, unsigned long cr3);

int emulator_write_phys(struct kvm_vcpu *vcpu, gpa_t gpa,
			  const void *val, int bytes);

struct kvm_irq_mask_notifier {
	void (*func)(struct kvm_irq_mask_notifier *kimn, bool masked);
	int irq;
	struct hlist_node link;
};

void kvm_register_irq_mask_notifier(struct kvm *kvm, int irq,
				    struct kvm_irq_mask_notifier *kimn);
void kvm_unregister_irq_mask_notifier(struct kvm *kvm, int irq,
				      struct kvm_irq_mask_notifier *kimn);
void kvm_fire_mask_notifiers(struct kvm *kvm, unsigned irqchip, unsigned pin,
			     bool mask);

extern bool tdp_enabled;

u64 vcpu_tsc_khz(struct kvm_vcpu *vcpu);

/* control of guest tsc rate supported? */
extern bool kvm_has_tsc_control;
/* maximum supported tsc_khz for guests */
extern u32  kvm_max_guest_tsc_khz;
/* number of bits of the fractional part of the TSC scaling ratio */
extern u8   kvm_tsc_scaling_ratio_frac_bits;
/* maximum allowed value of TSC scaling ratio */
extern u64  kvm_max_tsc_scaling_ratio;
/* 1ull << kvm_tsc_scaling_ratio_frac_bits */
extern u64  kvm_default_tsc_scaling_ratio;
/* bus lock detection supported? */
extern bool kvm_has_bus_lock_exit;

extern u64 kvm_mce_cap_supported;

/*
 * EMULTYPE_NO_DECODE - Set when re-emulating an instruction (after completing
 *			userspace I/O) to indicate that the emulation context
 *			should be reused as is, i.e. skip initialization of
 *			emulation context, instruction fetch and decode.
 *
 * EMULTYPE_TRAP_UD - Set when emulating an intercepted #UD from hardware.
 *		      Indicates that only select instructions (tagged with
 *		      EmulateOnUD) should be emulated (to minimize the emulator
 *		      attack surface).  See also EMULTYPE_TRAP_UD_FORCED.
 *
 * EMULTYPE_SKIP - Set when emulating solely to skip an instruction, i.e. to
 *		   decode the instruction length.  For use *only* by
 *		   kvm_x86_ops.skip_emulated_instruction() implementations.
 *
 * EMULTYPE_ALLOW_RETRY_PF - Set when the emulator should resume the guest to
 *			     retry native execution under certain conditions,
 *			     Can only be set in conjunction with EMULTYPE_PF.
 *
 * EMULTYPE_TRAP_UD_FORCED - Set when emulating an intercepted #UD that was
 *			     triggered by KVM's magic "force emulation" prefix,
 *			     which is opt in via module param (off by default).
 *			     Bypasses EmulateOnUD restriction despite emulating
 *			     due to an intercepted #UD (see EMULTYPE_TRAP_UD).
 *			     Used to test the full emulator from userspace.
 *
 * EMULTYPE_VMWARE_GP - Set when emulating an intercepted #GP for VMware
 *			backdoor emulation, which is opt in via module param.
 *			VMware backdoor emulation handles select instructions
 *			and reinjects the #GP for all other cases.
 *
 * EMULTYPE_PF - Set when emulating MMIO by way of an intercepted #PF, in which
 *		 case the CR2/GPA value pass on the stack is valid.
 */
#define EMULTYPE_NO_DECODE	    (1 << 0)
#define EMULTYPE_TRAP_UD	    (1 << 1)
#define EMULTYPE_SKIP		    (1 << 2)
#define EMULTYPE_ALLOW_RETRY_PF	    (1 << 3)
#define EMULTYPE_TRAP_UD_FORCED	    (1 << 4)
#define EMULTYPE_VMWARE_GP	    (1 << 5)
#define EMULTYPE_PF		    (1 << 6)

int kvm_emulate_instruction(struct kvm_vcpu *vcpu, int emulation_type);
int kvm_emulate_instruction_from_buffer(struct kvm_vcpu *vcpu,
					void *insn, int insn_len);

void kvm_enable_efer_bits(u64);
bool kvm_valid_efer(struct kvm_vcpu *vcpu, u64 efer);
int __kvm_get_msr(struct kvm_vcpu *vcpu, u32 index, u64 *data, bool host_initiated);
int kvm_get_msr(struct kvm_vcpu *vcpu, u32 index, u64 *data);
int kvm_set_msr(struct kvm_vcpu *vcpu, u32 index, u64 data);
int kvm_emulate_rdmsr(struct kvm_vcpu *vcpu);
int kvm_emulate_wrmsr(struct kvm_vcpu *vcpu);
int kvm_emulate_as_nop(struct kvm_vcpu *vcpu);
int kvm_emulate_invd(struct kvm_vcpu *vcpu);
int kvm_emulate_mwait(struct kvm_vcpu *vcpu);
int kvm_handle_invalid_op(struct kvm_vcpu *vcpu);
int kvm_emulate_monitor(struct kvm_vcpu *vcpu);

int kvm_fast_pio(struct kvm_vcpu *vcpu, int size, unsigned short port, int in);
int kvm_emulate_cpuid(struct kvm_vcpu *vcpu);
int kvm_emulate_halt(struct kvm_vcpu *vcpu);
int kvm_vcpu_halt(struct kvm_vcpu *vcpu);
int kvm_emulate_ap_reset_hold(struct kvm_vcpu *vcpu);
int kvm_emulate_wbinvd(struct kvm_vcpu *vcpu);

void kvm_get_segment(struct kvm_vcpu *vcpu, struct kvm_segment *var, int seg);
int kvm_load_segment_descriptor(struct kvm_vcpu *vcpu, u16 selector, int seg);
void kvm_vcpu_deliver_sipi_vector(struct kvm_vcpu *vcpu, u8 vector);

int kvm_task_switch(struct kvm_vcpu *vcpu, u16 tss_selector, int idt_index,
		    int reason, bool has_error_code, u32 error_code);

void kvm_free_guest_fpu(struct kvm_vcpu *vcpu);

void kvm_post_set_cr0(struct kvm_vcpu *vcpu, unsigned long old_cr0, unsigned long cr0);
void kvm_post_set_cr4(struct kvm_vcpu *vcpu, unsigned long old_cr4, unsigned long cr4);
int kvm_set_cr0(struct kvm_vcpu *vcpu, unsigned long cr0);
int kvm_set_cr3(struct kvm_vcpu *vcpu, unsigned long cr3);
int kvm_set_cr4(struct kvm_vcpu *vcpu, unsigned long cr4);
int kvm_set_cr8(struct kvm_vcpu *vcpu, unsigned long cr8);
int kvm_set_dr(struct kvm_vcpu *vcpu, int dr, unsigned long val);
void kvm_get_dr(struct kvm_vcpu *vcpu, int dr, unsigned long *val);
unsigned long kvm_get_cr8(struct kvm_vcpu *vcpu);
void kvm_lmsw(struct kvm_vcpu *vcpu, unsigned long msw);
void kvm_get_cs_db_l_bits(struct kvm_vcpu *vcpu, int *db, int *l);
int kvm_emulate_xsetbv(struct kvm_vcpu *vcpu);

int kvm_get_msr_common(struct kvm_vcpu *vcpu, struct msr_data *msr);
int kvm_set_msr_common(struct kvm_vcpu *vcpu, struct msr_data *msr);

unsigned long kvm_get_rflags(struct kvm_vcpu *vcpu);
void kvm_set_rflags(struct kvm_vcpu *vcpu, unsigned long rflags);
int kvm_emulate_rdpmc(struct kvm_vcpu *vcpu);

void kvm_queue_exception(struct kvm_vcpu *vcpu, unsigned nr);
void kvm_queue_exception_e(struct kvm_vcpu *vcpu, unsigned nr, u32 error_code);
void kvm_queue_exception_p(struct kvm_vcpu *vcpu, unsigned nr, unsigned long payload);
void kvm_requeue_exception(struct kvm_vcpu *vcpu, unsigned nr);
void kvm_requeue_exception_e(struct kvm_vcpu *vcpu, unsigned nr, u32 error_code);
void kvm_inject_page_fault(struct kvm_vcpu *vcpu, struct x86_exception *fault);
bool kvm_inject_emulated_page_fault(struct kvm_vcpu *vcpu,
				    struct x86_exception *fault);
int kvm_read_guest_page_mmu(struct kvm_vcpu *vcpu, struct kvm_mmu *mmu,
			    gfn_t gfn, void *data, int offset, int len,
			    u32 access);
bool kvm_require_cpl(struct kvm_vcpu *vcpu, int required_cpl);
bool kvm_require_dr(struct kvm_vcpu *vcpu, int dr);

static inline int __kvm_irq_line_state(unsigned long *irq_state,
				       int irq_source_id, int level)
{
	/* Logical OR for level trig interrupt */
	if (level)
		__set_bit(irq_source_id, irq_state);
	else
		__clear_bit(irq_source_id, irq_state);

	return !!(*irq_state);
}

#define KVM_MMU_ROOT_CURRENT		BIT(0)
#define KVM_MMU_ROOT_PREVIOUS(i)	BIT(1+i)
#define KVM_MMU_ROOTS_ALL		(~0UL)

int kvm_pic_set_irq(struct kvm_pic *pic, int irq, int irq_source_id, int level);
void kvm_pic_clear_all(struct kvm_pic *pic, int irq_source_id);

void kvm_inject_nmi(struct kvm_vcpu *vcpu);

void kvm_update_dr7(struct kvm_vcpu *vcpu);

int kvm_mmu_unprotect_page(struct kvm *kvm, gfn_t gfn);
void __kvm_mmu_free_some_pages(struct kvm_vcpu *vcpu);
void kvm_mmu_free_roots(struct kvm_vcpu *vcpu, struct kvm_mmu *mmu,
			ulong roots_to_free);
void kvm_mmu_free_guest_mode_roots(struct kvm_vcpu *vcpu, struct kvm_mmu *mmu);
gpa_t translate_nested_gpa(struct kvm_vcpu *vcpu, gpa_t gpa, u32 access,
			   struct x86_exception *exception);
gpa_t kvm_mmu_gva_to_gpa_read(struct kvm_vcpu *vcpu, gva_t gva,
			      struct x86_exception *exception);
gpa_t kvm_mmu_gva_to_gpa_fetch(struct kvm_vcpu *vcpu, gva_t gva,
			       struct x86_exception *exception);
gpa_t kvm_mmu_gva_to_gpa_write(struct kvm_vcpu *vcpu, gva_t gva,
			       struct x86_exception *exception);
gpa_t kvm_mmu_gva_to_gpa_system(struct kvm_vcpu *vcpu, gva_t gva,
				struct x86_exception *exception);

bool kvm_apicv_activated(struct kvm *kvm);
void kvm_vcpu_update_apicv(struct kvm_vcpu *vcpu);
void kvm_request_apicv_update(struct kvm *kvm, bool activate,
			      unsigned long bit);

void __kvm_request_apicv_update(struct kvm *kvm, bool activate,
				unsigned long bit);

int kvm_emulate_hypercall(struct kvm_vcpu *vcpu);

int kvm_mmu_page_fault(struct kvm_vcpu *vcpu, gpa_t cr2_or_gpa, u64 error_code,
		       void *insn, int insn_len);
void kvm_mmu_invlpg(struct kvm_vcpu *vcpu, gva_t gva);
void kvm_mmu_invalidate_gva(struct kvm_vcpu *vcpu, struct kvm_mmu *mmu,
			    gva_t gva, hpa_t root_hpa);
void kvm_mmu_invpcid_gva(struct kvm_vcpu *vcpu, gva_t gva, unsigned long pcid);
void kvm_mmu_new_pgd(struct kvm_vcpu *vcpu, gpa_t new_pgd);

void kvm_configure_mmu(bool enable_tdp, int tdp_forced_root_level,
		       int tdp_max_root_level, int tdp_huge_page_level);

static inline u16 kvm_read_ldt(void)
{
	u16 ldt;
	asm("sldt %0" : "=g"(ldt));
	return ldt;
}

static inline void kvm_load_ldt(u16 sel)
{
	asm("lldt %0" : : "rm"(sel));
}

#ifdef CONFIG_X86_64
static inline unsigned long read_msr(unsigned long msr)
{
	u64 value;

	rdmsrl(msr, value);
	return value;
}
#endif

static inline void kvm_inject_gp(struct kvm_vcpu *vcpu, u32 error_code)
{
	kvm_queue_exception_e(vcpu, GP_VECTOR, error_code);
}

#define TSS_IOPB_BASE_OFFSET 0x66
#define TSS_BASE_SIZE 0x68
#define TSS_IOPB_SIZE (65536 / 8)
#define TSS_REDIRECTION_SIZE (256 / 8)
#define RMODE_TSS_SIZE							\
	(TSS_BASE_SIZE + TSS_REDIRECTION_SIZE + TSS_IOPB_SIZE + 1)

enum {
	TASK_SWITCH_CALL = 0,
	TASK_SWITCH_IRET = 1,
	TASK_SWITCH_JMP = 2,
	TASK_SWITCH_GATE = 3,
};

#define HF_GIF_MASK		(1 << 0)
#define HF_NMI_MASK		(1 << 3)
#define HF_IRET_MASK		(1 << 4)
#define HF_GUEST_MASK		(1 << 5) /* VCPU is in guest-mode */
#define HF_SMM_MASK		(1 << 6)
#define HF_SMM_INSIDE_NMI_MASK	(1 << 7)

#define __KVM_VCPU_MULTIPLE_ADDRESS_SPACE
#define KVM_ADDRESS_SPACE_NUM 2

#define kvm_arch_vcpu_memslots_id(vcpu) ((vcpu)->arch.hflags & HF_SMM_MASK ? 1 : 0)
#define kvm_memslots_for_spte_role(kvm, role) __kvm_memslots(kvm, (role).smm)

#define KVM_ARCH_WANT_MMU_NOTIFIER
<<<<<<< HEAD
int kvm_unmap_hva_range(struct kvm *kvm, unsigned long start, unsigned long end,
			unsigned flags);
int kvm_age_hva(struct kvm *kvm, unsigned long start, unsigned long end);
int kvm_test_age_hva(struct kvm *kvm, unsigned long hva);
int kvm_set_spte_hva(struct kvm *kvm, unsigned long hva, pte_t pte);
=======

>>>>>>> c1084c27
int kvm_cpu_has_injectable_intr(struct kvm_vcpu *v);
int kvm_cpu_has_interrupt(struct kvm_vcpu *vcpu);
int kvm_cpu_has_extint(struct kvm_vcpu *v);
int kvm_arch_interrupt_allowed(struct kvm_vcpu *vcpu);
int kvm_cpu_get_interrupt(struct kvm_vcpu *v);
void kvm_vcpu_reset(struct kvm_vcpu *vcpu, bool init_event);
void kvm_vcpu_reload_apic_access_page(struct kvm_vcpu *vcpu);

int kvm_pv_send_ipi(struct kvm *kvm, unsigned long ipi_bitmap_low,
		    unsigned long ipi_bitmap_high, u32 min,
		    unsigned long icr, int op_64_bit);

int kvm_add_user_return_msr(u32 msr);
int kvm_find_user_return_msr(u32 msr);
int kvm_set_user_return_msr(unsigned index, u64 val, u64 mask);

static inline bool kvm_is_supported_user_return_msr(u32 msr)
{
	return kvm_find_user_return_msr(msr) >= 0;
}

u64 kvm_scale_tsc(struct kvm_vcpu *vcpu, u64 tsc, u64 ratio);
u64 kvm_read_l1_tsc(struct kvm_vcpu *vcpu, u64 host_tsc);
u64 kvm_calc_nested_tsc_offset(u64 l1_offset, u64 l2_offset, u64 l2_multiplier);
u64 kvm_calc_nested_tsc_multiplier(u64 l1_multiplier, u64 l2_multiplier);

unsigned long kvm_get_linear_rip(struct kvm_vcpu *vcpu);
bool kvm_is_linear_rip(struct kvm_vcpu *vcpu, unsigned long linear_rip);

void kvm_make_mclock_inprogress_request(struct kvm *kvm);
void kvm_make_scan_ioapic_request(struct kvm *kvm);
void kvm_make_scan_ioapic_request_mask(struct kvm *kvm,
				       unsigned long *vcpu_bitmap);

bool kvm_arch_async_page_not_present(struct kvm_vcpu *vcpu,
				     struct kvm_async_pf *work);
void kvm_arch_async_page_present(struct kvm_vcpu *vcpu,
				 struct kvm_async_pf *work);
void kvm_arch_async_page_ready(struct kvm_vcpu *vcpu,
			       struct kvm_async_pf *work);
void kvm_arch_async_page_present_queued(struct kvm_vcpu *vcpu);
bool kvm_arch_can_dequeue_async_page_present(struct kvm_vcpu *vcpu);
extern bool kvm_find_async_pf_gfn(struct kvm_vcpu *vcpu, gfn_t gfn);

int kvm_skip_emulated_instruction(struct kvm_vcpu *vcpu);
int kvm_complete_insn_gp(struct kvm_vcpu *vcpu, int err);
void __kvm_request_immediate_exit(struct kvm_vcpu *vcpu);

int kvm_is_in_guest(void);

void __user *__x86_set_memory_region(struct kvm *kvm, int id, gpa_t gpa,
				     u32 size);
bool kvm_vcpu_is_reset_bsp(struct kvm_vcpu *vcpu);
bool kvm_vcpu_is_bsp(struct kvm_vcpu *vcpu);

bool kvm_intr_is_single_vcpu(struct kvm *kvm, struct kvm_lapic_irq *irq,
			     struct kvm_vcpu **dest_vcpu);

void kvm_set_msi_irq(struct kvm *kvm, struct kvm_kernel_irq_routing_entry *e,
		     struct kvm_lapic_irq *irq);

static inline bool kvm_irq_is_postable(struct kvm_lapic_irq *irq)
{
	/* We can only post Fixed and LowPrio IRQs */
	return (irq->delivery_mode == APIC_DM_FIXED ||
		irq->delivery_mode == APIC_DM_LOWEST);
}

static inline void kvm_arch_vcpu_blocking(struct kvm_vcpu *vcpu)
{
	static_call_cond(kvm_x86_vcpu_blocking)(vcpu);
}

static inline void kvm_arch_vcpu_unblocking(struct kvm_vcpu *vcpu)
{
	static_call_cond(kvm_x86_vcpu_unblocking)(vcpu);
}

static inline void kvm_arch_vcpu_block_finish(struct kvm_vcpu *vcpu) {}

static inline int kvm_cpu_get_apicid(int mps_cpu)
{
#ifdef CONFIG_X86_LOCAL_APIC
	return default_cpu_present_to_apicid(mps_cpu);
#else
	WARN_ON_ONCE(1);
	return BAD_APICID;
#endif
}

#define put_smstate(type, buf, offset, val)                      \
	*(type *)((buf) + (offset) - 0x7e00) = val

#define GET_SMSTATE(type, buf, offset)		\
	(*(type *)((buf) + (offset) - 0x7e00))

int kvm_cpu_dirty_log_size(void);

int alloc_all_memslots_rmaps(struct kvm *kvm);

#endif /* _ASM_X86_KVM_HOST_H */<|MERGE_RESOLUTION|>--- conflicted
+++ resolved
@@ -752,11 +752,7 @@
 		u8 preempted;
 		u64 msr_val;
 		u64 last_steal;
-<<<<<<< HEAD
-		struct gfn_to_pfn_cache cache;
-=======
 		struct gfn_to_hva_cache cache;
->>>>>>> c1084c27
 	} st;
 
 	u64 l1_tsc_offset;
@@ -1393,11 +1389,7 @@
 	bool (*guest_apic_has_interrupt)(struct kvm_vcpu *vcpu);
 	void (*load_eoi_exitmap)(struct kvm_vcpu *vcpu, u64 *eoi_exit_bitmap);
 	void (*set_virtual_apic_mode)(struct kvm_vcpu *vcpu);
-<<<<<<< HEAD
-	void (*set_apic_access_page_addr)(struct kvm_vcpu *vcpu, hpa_t hpa);
-=======
 	void (*set_apic_access_page_addr)(struct kvm_vcpu *vcpu);
->>>>>>> c1084c27
 	int (*deliver_posted_interrupt)(struct kvm_vcpu *vcpu, int vector);
 	int (*sync_pir_to_irr)(struct kvm_vcpu *vcpu);
 	int (*set_tss_addr)(struct kvm *kvm, unsigned int addr);
@@ -1426,17 +1418,7 @@
 			       enum x86_intercept_stage stage,
 			       struct x86_exception *exception);
 	void (*handle_exit_irqoff)(struct kvm_vcpu *vcpu);
-<<<<<<< HEAD
-	bool (*mpx_supported)(void);
-	bool (*xsaves_supported)(void);
-	bool (*umip_emulated)(void);
-	bool (*pt_supported)(void);
-	bool (*pku_supported)(void);
-
-	int (*check_nested_events)(struct kvm_vcpu *vcpu);
-=======
-
->>>>>>> c1084c27
+
 	void (*request_immediate_exit)(struct kvm_vcpu *vcpu);
 
 	void (*sched_in)(struct kvm_vcpu *kvm, int cpu);
@@ -1445,20 +1427,8 @@
 	 * Size of the CPU's dirty log buffer, i.e. VMX's PML buffer.  A zero
 	 * value indicates CPU dirty logging is unsupported or disabled.
 	 */
-<<<<<<< HEAD
-	void (*slot_enable_log_dirty)(struct kvm *kvm,
-				      struct kvm_memory_slot *slot);
-	void (*slot_disable_log_dirty)(struct kvm *kvm,
-				       struct kvm_memory_slot *slot);
-	void (*flush_log_dirty)(struct kvm *kvm);
-	void (*enable_log_dirty_pt_masked)(struct kvm *kvm,
-					   struct kvm_memory_slot *slot,
-					   gfn_t offset, unsigned long mask);
-	int (*write_log_dirty)(struct kvm_vcpu *vcpu, gpa_t l2_gpa);
-=======
 	int cpu_dirty_log_size;
 	void (*update_cpu_dirty_logging)(struct kvm_vcpu *vcpu);
->>>>>>> c1084c27
 
 	/* pmu operations of sub-arch */
 	const struct kvm_pmu_ops *pmu_ops;
@@ -1868,15 +1838,7 @@
 #define kvm_memslots_for_spte_role(kvm, role) __kvm_memslots(kvm, (role).smm)
 
 #define KVM_ARCH_WANT_MMU_NOTIFIER
-<<<<<<< HEAD
-int kvm_unmap_hva_range(struct kvm *kvm, unsigned long start, unsigned long end,
-			unsigned flags);
-int kvm_age_hva(struct kvm *kvm, unsigned long start, unsigned long end);
-int kvm_test_age_hva(struct kvm *kvm, unsigned long hva);
-int kvm_set_spte_hva(struct kvm *kvm, unsigned long hva, pte_t pte);
-=======
-
->>>>>>> c1084c27
+
 int kvm_cpu_has_injectable_intr(struct kvm_vcpu *v);
 int kvm_cpu_has_interrupt(struct kvm_vcpu *vcpu);
 int kvm_cpu_has_extint(struct kvm_vcpu *v);
