--- conflicted
+++ resolved
@@ -2,21 +2,12 @@
 #ifndef _ASM_X86_PKEYS_H
 #define _ASM_X86_PKEYS_H
 
-<<<<<<< HEAD
-#define ARCH_DEFAULT_PKEY	0
-
-=======
->>>>>>> c1084c27
 /*
  * If more than 16 keys are ever supported, a thorough audit
  * will be necessary to ensure that the types that store key
  * numbers and masks have sufficient capacity.
  */
-<<<<<<< HEAD
-#define arch_max_pkey() (boot_cpu_has(X86_FEATURE_OSPKE) ? 16 : 1)
-=======
 #define arch_max_pkey() (cpu_feature_enabled(X86_FEATURE_OSPKE) ? 16 : 1)
->>>>>>> c1084c27
 
 extern int arch_set_user_pkey_access(struct task_struct *tsk, int pkey,
 		unsigned long init_val);
