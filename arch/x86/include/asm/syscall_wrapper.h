--- conflicted
+++ resolved
@@ -8,8 +8,6 @@
 
 struct pt_regs;
 
-<<<<<<< HEAD
-=======
 extern long __x64_sys_ni_syscall(const struct pt_regs *regs);
 extern long __ia32_sys_ni_syscall(const struct pt_regs *regs);
 
@@ -54,7 +52,6 @@
  * the call chain.
  */
 
->>>>>>> c1084c27
 /* Mapping of registers to parameters for syscalls on x86-64 and x32 */
 #define SC_X86_64_REGS_TO_ARGS(x, ...)					\
 	__MAP(x,__SC_ARGS						\
@@ -141,53 +138,6 @@
  * kernel/sys_ni.c and SYS_NI in kernel/time/posix-stubs.c to cover this
  * case as well.
  */
-<<<<<<< HEAD
-#define __IA32_COMPAT_SYS_STUB0(x, name)				\
-	asmlinkage long __ia32_compat_sys_##name(const struct pt_regs *regs);\
-	ALLOW_ERROR_INJECTION(__ia32_compat_sys_##name, ERRNO);		\
-	asmlinkage long __ia32_compat_sys_##name(const struct pt_regs *regs)\
-	{								\
-		return __se_compat_sys_##name();			\
-	}
-
-#define __IA32_COMPAT_SYS_STUBx(x, name, ...)				\
-	asmlinkage long __ia32_compat_sys##name(const struct pt_regs *regs);\
-	ALLOW_ERROR_INJECTION(__ia32_compat_sys##name, ERRNO);		\
-	asmlinkage long __ia32_compat_sys##name(const struct pt_regs *regs)\
-	{								\
-		return __se_compat_sys##name(SC_IA32_REGS_TO_ARGS(x,__VA_ARGS__));\
-	}
-
-#define __IA32_SYS_STUBx(x, name, ...)					\
-	asmlinkage long __ia32_sys##name(const struct pt_regs *regs);	\
-	ALLOW_ERROR_INJECTION(__ia32_sys##name, ERRNO);			\
-	asmlinkage long __ia32_sys##name(const struct pt_regs *regs)	\
-	{								\
-		return __se_sys##name(SC_IA32_REGS_TO_ARGS(x,__VA_ARGS__));\
-	}
-
-/*
- * To keep the naming coherent, re-define SYSCALL_DEFINE0 to create an alias
- * named __ia32_sys_*()
- */
-
-#define SYSCALL_DEFINE0(sname)						\
-	SYSCALL_METADATA(_##sname, 0);					\
-	asmlinkage long __x64_sys_##sname(const struct pt_regs *__unused);\
-	ALLOW_ERROR_INJECTION(__x64_sys_##sname, ERRNO);		\
-	SYSCALL_ALIAS(__ia32_sys_##sname, __x64_sys_##sname);		\
-	asmlinkage long __x64_sys_##sname(const struct pt_regs *__unused)
-
-#define COND_SYSCALL(name)							\
-	asmlinkage __weak long __x64_sys_##name(const struct pt_regs *__unused)	\
-	{									\
-		return sys_ni_syscall();					\
-	}									\
-	asmlinkage __weak long __ia32_sys_##name(const struct pt_regs *__unused)\
-	{									\
-		return sys_ni_syscall();					\
-	}
-=======
 #define __IA32_COMPAT_SYS_STUB0(name)					\
 	__SYS_STUB0(ia32, compat_sys_##name)
 
@@ -197,7 +147,6 @@
 
 #define __IA32_COMPAT_COND_SYSCALL(name)				\
 	__COND_SYSCALL(ia32, compat_sys_##name)
->>>>>>> c1084c27
 
 #define __IA32_COMPAT_SYS_NI(name)					\
 	__SYS_NI(ia32, compat_sys_##name)
@@ -216,30 +165,12 @@
  * of the x86-64-style parameter ordering of x32 syscalls. The syscalls common
  * with x86_64 obviously do not need such care.
  */
-<<<<<<< HEAD
-#define __X32_COMPAT_SYS_STUB0(x, name, ...)				\
-	asmlinkage long __x32_compat_sys_##name(const struct pt_regs *regs);\
-	ALLOW_ERROR_INJECTION(__x32_compat_sys_##name, ERRNO);		\
-	asmlinkage long __x32_compat_sys_##name(const struct pt_regs *regs)\
-	{								\
-		return __se_compat_sys_##name();\
-	}
-
-#define __X32_COMPAT_SYS_STUBx(x, name, ...)				\
-	asmlinkage long __x32_compat_sys##name(const struct pt_regs *regs);\
-	ALLOW_ERROR_INJECTION(__x32_compat_sys##name, ERRNO);		\
-	asmlinkage long __x32_compat_sys##name(const struct pt_regs *regs)\
-	{								\
-		return __se_compat_sys##name(SC_X86_64_REGS_TO_ARGS(x,__VA_ARGS__));\
-	}
-=======
 #define __X32_COMPAT_SYS_STUB0(name)					\
 	__SYS_STUB0(x64, compat_sys_##name)
 
 #define __X32_COMPAT_SYS_STUBx(x, name, ...)				\
 	__SYS_STUBx(x64, compat_sys##name,				\
 		    SC_X86_64_REGS_TO_ARGS(x, __VA_ARGS__))
->>>>>>> c1084c27
 
 #define __X32_COMPAT_COND_SYSCALL(name)					\
 	__COND_SYSCALL(x64, compat_sys_##name)
@@ -247,11 +178,7 @@
 #define __X32_COMPAT_SYS_NI(name)					\
 	__SYS_NI(x64, compat_sys_##name)
 #else /* CONFIG_X86_X32 */
-<<<<<<< HEAD
-#define __X32_COMPAT_SYS_STUB0(x, name)
-=======
 #define __X32_COMPAT_SYS_STUB0(name)
->>>>>>> c1084c27
 #define __X32_COMPAT_SYS_STUBx(x, name, ...)
 #define __X32_COMPAT_COND_SYSCALL(name)
 #define __X32_COMPAT_SYS_NI(name)
@@ -265,24 +192,12 @@
  * of them.
  */
 #define COMPAT_SYSCALL_DEFINE0(name)					\
-<<<<<<< HEAD
-	static long __se_compat_sys_##name(void);			\
-	static inline long __do_compat_sys_##name(void);		\
-	__IA32_COMPAT_SYS_STUB0(x, name)				\
-	__X32_COMPAT_SYS_STUB0(x, name)					\
-	static long __se_compat_sys_##name(void)			\
-	{								\
-		return __do_compat_sys_##name();			\
-	}								\
-	static inline long __do_compat_sys_##name(void)
-=======
 	static long							\
 	__do_compat_sys_##name(const struct pt_regs *__unused);		\
 	__IA32_COMPAT_SYS_STUB0(name)					\
 	__X32_COMPAT_SYS_STUB0(name)					\
 	static long							\
 	__do_compat_sys_##name(const struct pt_regs *__unused)
->>>>>>> c1084c27
 
 #define COMPAT_SYSCALL_DEFINEx(x, name, ...)					\
 	static long __se_compat_sys##name(__MAP(x,__SC_LONG,__VA_ARGS__));	\
@@ -331,23 +246,6 @@
  * SYSCALL_DEFINEx() -- which is essential for the COND_SYSCALL() and SYS_NI()
  * macros to work correctly.
  */
-<<<<<<< HEAD
-#ifndef SYSCALL_DEFINE0
-#define SYSCALL_DEFINE0(sname)						\
-	SYSCALL_METADATA(_##sname, 0);					\
-	asmlinkage long __x64_sys_##sname(const struct pt_regs *__unused);\
-	ALLOW_ERROR_INJECTION(__x64_sys_##sname, ERRNO);		\
-	asmlinkage long __x64_sys_##sname(const struct pt_regs *__unused)
-#endif
-
-#ifndef COND_SYSCALL
-#define COND_SYSCALL(name) 							\
-	asmlinkage __weak long __x64_sys_##name(const struct pt_regs *__unused)	\
-	{									\
-		return sys_ni_syscall();					\
-	}
-#endif
-=======
 #define SYSCALL_DEFINE0(sname)						\
 	SYSCALL_METADATA(_##sname, 0);					\
 	static long __do_sys_##sname(const struct pt_regs *__unused);	\
@@ -358,7 +256,6 @@
 #define COND_SYSCALL(name)						\
 	__X64_COND_SYSCALL(name)					\
 	__IA32_COND_SYSCALL(name)
->>>>>>> c1084c27
 
 #define SYS_NI(name)							\
 	__X64_SYS_NI(name)						\
@@ -369,14 +266,8 @@
  * For VSYSCALLS, we need to declare these three syscalls with the new
  * pt_regs-based calling convention for in-kernel use.
  */
-<<<<<<< HEAD
-asmlinkage long __x64_sys_getcpu(const struct pt_regs *regs);
-asmlinkage long __x64_sys_gettimeofday(const struct pt_regs *regs);
-asmlinkage long __x64_sys_time(const struct pt_regs *regs);
-=======
 long __x64_sys_getcpu(const struct pt_regs *regs);
 long __x64_sys_gettimeofday(const struct pt_regs *regs);
 long __x64_sys_time(const struct pt_regs *regs);
->>>>>>> c1084c27
 
 #endif /* _ASM_X86_SYSCALL_WRAPPER_H */