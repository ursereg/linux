--- conflicted
+++ resolved
@@ -2077,8 +2077,6 @@
 	/* must define OFFCORE_RSP_X first, see intel_fixup_er() */
 	INTEL_UEVENT_EXTRA_REG(0x01b7, MSR_OFFCORE_RSP_0, 0x800ff0ffffff9fffull, RSP_0),
 	INTEL_UEVENT_EXTRA_REG(0x02b7, MSR_OFFCORE_RSP_1, 0xff0ffffff9fffull, RSP_1),
-<<<<<<< HEAD
-=======
 	EVENT_EXTRA_END
 };
 
@@ -2087,7 +2085,6 @@
 	INTEL_UEVENT_EXTRA_REG(0x01b7, MSR_OFFCORE_RSP_0, 0x3fffffffffull, RSP_0),
 	INTEL_UEVENT_EXTRA_REG(0x02b7, MSR_OFFCORE_RSP_1, 0x3fffffffffull, RSP_1),
 	INTEL_UEVENT_PEBS_LDLAT_EXTRA_REG(0x5d0),
->>>>>>> c1084c27
 	EVENT_EXTRA_END
 };
 
@@ -5760,10 +5757,7 @@
 
 	case INTEL_FAM6_ATOM_TREMONT_D:
 	case INTEL_FAM6_ATOM_TREMONT:
-<<<<<<< HEAD
-=======
 	case INTEL_FAM6_ATOM_TREMONT_L:
->>>>>>> c1084c27
 		x86_pmu.late_ack = true;
 		memcpy(hw_cache_event_ids, glp_hw_cache_event_ids,
 		       sizeof(hw_cache_event_ids));
