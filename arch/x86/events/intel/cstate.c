--- conflicted
+++ resolved
@@ -40,11 +40,7 @@
  * Model specific counters:
  *	MSR_CORE_C1_RES: CORE C1 Residency Counter
  *			 perf code: 0x00
-<<<<<<< HEAD
- *			 Available model: SLM,AMT,GLM,CNL,TNT
-=======
  *			 Available model: SLM,AMT,GLM,CNL,ICX,TNT,ADL
->>>>>>> c1084c27
  *			 Scope: Core (each processor core has a MSR)
  *	MSR_CORE_C3_RESIDENCY: CORE C3 Residency Counter
  *			       perf code: 0x01
@@ -54,13 +50,8 @@
  *	MSR_CORE_C6_RESIDENCY: CORE C6 Residency Counter
  *			       perf code: 0x02
  *			       Available model: SLM,AMT,NHM,WSM,SNB,IVB,HSW,BDW,
-<<<<<<< HEAD
- *						SKL,KNL,GLM,CNL,KBL,CML,ICL,TGL,
- *						TNT
-=======
  *						SKL,KNL,GLM,CNL,KBL,CML,ICL,ICX,
  *						TGL,TNT,RKL,ADL
->>>>>>> c1084c27
  *			       Scope: Core
  *	MSR_CORE_C7_RESIDENCY: CORE C7 Residency Counter
  *			       perf code: 0x03
@@ -70,32 +61,19 @@
  *	MSR_PKG_C2_RESIDENCY:  Package C2 Residency Counter.
  *			       perf code: 0x00
  *			       Available model: SNB,IVB,HSW,BDW,SKL,KNL,GLM,CNL,
-<<<<<<< HEAD
- *						KBL,CML,ICL,TGL,TNT
-=======
  *						KBL,CML,ICL,ICX,TGL,TNT,RKL,ADL
->>>>>>> c1084c27
  *			       Scope: Package (physical package)
  *	MSR_PKG_C3_RESIDENCY:  Package C3 Residency Counter.
  *			       perf code: 0x01
  *			       Available model: NHM,WSM,SNB,IVB,HSW,BDW,SKL,KNL,
-<<<<<<< HEAD
- *						GLM,CNL,KBL,CML,ICL,TGL,TNT
-=======
  *						GLM,CNL,KBL,CML,ICL,TGL,TNT,RKL,
  *						ADL
->>>>>>> c1084c27
  *			       Scope: Package (physical package)
  *	MSR_PKG_C6_RESIDENCY:  Package C6 Residency Counter.
  *			       perf code: 0x02
  *			       Available model: SLM,AMT,NHM,WSM,SNB,IVB,HSW,BDW,
-<<<<<<< HEAD
- *						SKL,KNL,GLM,CNL,KBL,CML,ICL,TGL,
- *						TNT
-=======
  *						SKL,KNL,GLM,CNL,KBL,CML,ICL,ICX,
  *						TGL,TNT,RKL,ADL
->>>>>>> c1084c27
  *			       Scope: Package (physical package)
  *	MSR_PKG_C7_RESIDENCY:  Package C7 Residency Counter.
  *			       perf code: 0x03
@@ -115,11 +93,7 @@
  *	MSR_PKG_C10_RESIDENCY: Package C10 Residency Counter.
  *			       perf code: 0x06
  *			       Available model: HSW ULT,KBL,GLM,CNL,CML,ICL,TGL,
-<<<<<<< HEAD
- *						TNT
-=======
  *						TNT,RKL,ADL
->>>>>>> c1084c27
  *			       Scope: Package (physical package)
  *
  */
@@ -646,61 +620,6 @@
 
 
 static const struct x86_cpu_id intel_cstates_match[] __initconst = {
-<<<<<<< HEAD
-	X86_CSTATES_MODEL(INTEL_FAM6_NEHALEM,    nhm_cstates),
-	X86_CSTATES_MODEL(INTEL_FAM6_NEHALEM_EP, nhm_cstates),
-	X86_CSTATES_MODEL(INTEL_FAM6_NEHALEM_EX, nhm_cstates),
-
-	X86_CSTATES_MODEL(INTEL_FAM6_WESTMERE,    nhm_cstates),
-	X86_CSTATES_MODEL(INTEL_FAM6_WESTMERE_EP, nhm_cstates),
-	X86_CSTATES_MODEL(INTEL_FAM6_WESTMERE_EX, nhm_cstates),
-
-	X86_CSTATES_MODEL(INTEL_FAM6_SANDYBRIDGE,   snb_cstates),
-	X86_CSTATES_MODEL(INTEL_FAM6_SANDYBRIDGE_X, snb_cstates),
-
-	X86_CSTATES_MODEL(INTEL_FAM6_IVYBRIDGE,   snb_cstates),
-	X86_CSTATES_MODEL(INTEL_FAM6_IVYBRIDGE_X, snb_cstates),
-
-	X86_CSTATES_MODEL(INTEL_FAM6_HASWELL,   snb_cstates),
-	X86_CSTATES_MODEL(INTEL_FAM6_HASWELL_X, snb_cstates),
-	X86_CSTATES_MODEL(INTEL_FAM6_HASWELL_G, snb_cstates),
-
-	X86_CSTATES_MODEL(INTEL_FAM6_HASWELL_L, hswult_cstates),
-
-	X86_CSTATES_MODEL(INTEL_FAM6_ATOM_SILVERMONT,   slm_cstates),
-	X86_CSTATES_MODEL(INTEL_FAM6_ATOM_SILVERMONT_D, slm_cstates),
-	X86_CSTATES_MODEL(INTEL_FAM6_ATOM_AIRMONT,      slm_cstates),
-
-	X86_CSTATES_MODEL(INTEL_FAM6_BROADWELL,   snb_cstates),
-	X86_CSTATES_MODEL(INTEL_FAM6_BROADWELL_D, snb_cstates),
-	X86_CSTATES_MODEL(INTEL_FAM6_BROADWELL_G, snb_cstates),
-	X86_CSTATES_MODEL(INTEL_FAM6_BROADWELL_X, snb_cstates),
-
-	X86_CSTATES_MODEL(INTEL_FAM6_SKYLAKE_L, snb_cstates),
-	X86_CSTATES_MODEL(INTEL_FAM6_SKYLAKE,   snb_cstates),
-	X86_CSTATES_MODEL(INTEL_FAM6_SKYLAKE_X, snb_cstates),
-
-	X86_CSTATES_MODEL(INTEL_FAM6_KABYLAKE_L, hswult_cstates),
-	X86_CSTATES_MODEL(INTEL_FAM6_KABYLAKE,   hswult_cstates),
-	X86_CSTATES_MODEL(INTEL_FAM6_COMETLAKE_L, hswult_cstates),
-	X86_CSTATES_MODEL(INTEL_FAM6_COMETLAKE, hswult_cstates),
-
-	X86_CSTATES_MODEL(INTEL_FAM6_CANNONLAKE_L, cnl_cstates),
-
-	X86_CSTATES_MODEL(INTEL_FAM6_XEON_PHI_KNL, knl_cstates),
-	X86_CSTATES_MODEL(INTEL_FAM6_XEON_PHI_KNM, knl_cstates),
-
-	X86_CSTATES_MODEL(INTEL_FAM6_ATOM_GOLDMONT,   glm_cstates),
-	X86_CSTATES_MODEL(INTEL_FAM6_ATOM_GOLDMONT_D, glm_cstates),
-	X86_CSTATES_MODEL(INTEL_FAM6_ATOM_GOLDMONT_PLUS, glm_cstates),
-	X86_CSTATES_MODEL(INTEL_FAM6_ATOM_TREMONT_D, glm_cstates),
-	X86_CSTATES_MODEL(INTEL_FAM6_ATOM_TREMONT, glm_cstates),
-
-	X86_CSTATES_MODEL(INTEL_FAM6_ICELAKE_L, icl_cstates),
-	X86_CSTATES_MODEL(INTEL_FAM6_ICELAKE,   icl_cstates),
-	X86_CSTATES_MODEL(INTEL_FAM6_TIGERLAKE_L, icl_cstates),
-	X86_CSTATES_MODEL(INTEL_FAM6_TIGERLAKE, icl_cstates),
-=======
 	X86_MATCH_INTEL_FAM6_MODEL(NEHALEM,		&nhm_cstates),
 	X86_MATCH_INTEL_FAM6_MODEL(NEHALEM_EP,		&nhm_cstates),
 	X86_MATCH_INTEL_FAM6_MODEL(NEHALEM_EX,		&nhm_cstates),
@@ -761,7 +680,6 @@
 	X86_MATCH_INTEL_FAM6_MODEL(ROCKETLAKE,		&icl_cstates),
 	X86_MATCH_INTEL_FAM6_MODEL(ALDERLAKE,		&adl_cstates),
 	X86_MATCH_INTEL_FAM6_MODEL(ALDERLAKE_L,		&adl_cstates),
->>>>>>> c1084c27
 	{ },
 };
 MODULE_DEVICE_TABLE(x86cpu, intel_cstates_match);
