// SPDX-License-Identifier: GPL-2.0-only
/*
 * Copyright (C) 2013 Advanced Micro Devices, Inc.
 *
 * Author: Jacob Shin <jacob.shin@amd.com>
 */

#include <linux/perf_event.h>
#include <linux/percpu.h>
#include <linux/types.h>
#include <linux/slab.h>
#include <linux/init.h>
#include <linux/cpu.h>
#include <linux/cpumask.h>
#include <linux/cpufeature.h>
#include <linux/smp.h>

#include <asm/perf_event.h>
#include <asm/msr.h>

#define NUM_COUNTERS_NB		4
#define NUM_COUNTERS_L2		4
#define NUM_COUNTERS_L3		6
#define MAX_COUNTERS		6

#define RDPMC_BASE_NB		6
#define RDPMC_BASE_LLC		10

#define COUNTER_SHIFT		16

#undef pr_fmt
#define pr_fmt(fmt)	"amd_uncore: " fmt

static int num_counters_llc;
static int num_counters_nb;
static bool l3_mask;

static HLIST_HEAD(uncore_unused_list);

struct amd_uncore {
	int id;
	int refcnt;
	int cpu;
	int num_counters;
	int rdpmc_base;
	u32 msr_base;
	cpumask_t *active_mask;
	struct pmu *pmu;
	struct perf_event *events[MAX_COUNTERS];
	struct hlist_node node;
};

static struct amd_uncore * __percpu *amd_uncore_nb;
static struct amd_uncore * __percpu *amd_uncore_llc;

static struct pmu amd_nb_pmu;
static struct pmu amd_llc_pmu;

static cpumask_t amd_nb_active_mask;
static cpumask_t amd_llc_active_mask;

static bool is_nb_event(struct perf_event *event)
{
	return event->pmu->type == amd_nb_pmu.type;
}

static bool is_llc_event(struct perf_event *event)
{
	return event->pmu->type == amd_llc_pmu.type;
}

static struct amd_uncore *event_to_amd_uncore(struct perf_event *event)
{
	if (is_nb_event(event) && amd_uncore_nb)
		return *per_cpu_ptr(amd_uncore_nb, event->cpu);
	else if (is_llc_event(event) && amd_uncore_llc)
		return *per_cpu_ptr(amd_uncore_llc, event->cpu);

	return NULL;
}

static void amd_uncore_read(struct perf_event *event)
{
	struct hw_perf_event *hwc = &event->hw;
	u64 prev, new;
	s64 delta;

	/*
	 * since we do not enable counter overflow interrupts,
	 * we do not have to worry about prev_count changing on us
	 */

	prev = local64_read(&hwc->prev_count);
	rdpmcl(hwc->event_base_rdpmc, new);
	local64_set(&hwc->prev_count, new);
	delta = (new << COUNTER_SHIFT) - (prev << COUNTER_SHIFT);
	delta >>= COUNTER_SHIFT;
	local64_add(delta, &event->count);
}

static void amd_uncore_start(struct perf_event *event, int flags)
{
	struct hw_perf_event *hwc = &event->hw;

	if (flags & PERF_EF_RELOAD)
		wrmsrl(hwc->event_base, (u64)local64_read(&hwc->prev_count));

	hwc->state = 0;
	wrmsrl(hwc->config_base, (hwc->config | ARCH_PERFMON_EVENTSEL_ENABLE));
	perf_event_update_userpage(event);
}

static void amd_uncore_stop(struct perf_event *event, int flags)
{
	struct hw_perf_event *hwc = &event->hw;

	wrmsrl(hwc->config_base, hwc->config);
	hwc->state |= PERF_HES_STOPPED;

	if ((flags & PERF_EF_UPDATE) && !(hwc->state & PERF_HES_UPTODATE)) {
		amd_uncore_read(event);
		hwc->state |= PERF_HES_UPTODATE;
	}
}

static int amd_uncore_add(struct perf_event *event, int flags)
{
	int i;
	struct amd_uncore *uncore = event_to_amd_uncore(event);
	struct hw_perf_event *hwc = &event->hw;

	/* are we already assigned? */
	if (hwc->idx != -1 && uncore->events[hwc->idx] == event)
		goto out;

	for (i = 0; i < uncore->num_counters; i++) {
		if (uncore->events[i] == event) {
			hwc->idx = i;
			goto out;
		}
	}

	/* if not, take the first available counter */
	hwc->idx = -1;
	for (i = 0; i < uncore->num_counters; i++) {
		if (cmpxchg(&uncore->events[i], NULL, event) == NULL) {
			hwc->idx = i;
			break;
		}
	}

out:
	if (hwc->idx == -1)
		return -EBUSY;

	hwc->config_base = uncore->msr_base + (2 * hwc->idx);
	hwc->event_base = uncore->msr_base + 1 + (2 * hwc->idx);
	hwc->event_base_rdpmc = uncore->rdpmc_base + hwc->idx;
	hwc->state = PERF_HES_UPTODATE | PERF_HES_STOPPED;

	if (flags & PERF_EF_START)
		amd_uncore_start(event, PERF_EF_RELOAD);

	return 0;
}

static void amd_uncore_del(struct perf_event *event, int flags)
{
	int i;
	struct amd_uncore *uncore = event_to_amd_uncore(event);
	struct hw_perf_event *hwc = &event->hw;

	amd_uncore_stop(event, PERF_EF_UPDATE);

	for (i = 0; i < uncore->num_counters; i++) {
		if (cmpxchg(&uncore->events[i], event, NULL) == event)
			break;
	}

	hwc->idx = -1;
}

/*
 * Return a full thread and slice mask unless user
 * has provided them
 */
static u64 l3_thread_slice_mask(u64 config)
{
	if (boot_cpu_data.x86 <= 0x18)
		return ((config & AMD64_L3_SLICE_MASK) ? : AMD64_L3_SLICE_MASK) |
		       ((config & AMD64_L3_THREAD_MASK) ? : AMD64_L3_THREAD_MASK);

	/*
	 * If the user doesn't specify a threadmask, they're not trying to
	 * count core 0, so we enable all cores & threads.
	 * We'll also assume that they want to count slice 0 if they specify
	 * a threadmask and leave sliceid and enallslices unpopulated.
	 */
	if (!(config & AMD64_L3_F19H_THREAD_MASK))
		return AMD64_L3_F19H_THREAD_MASK | AMD64_L3_EN_ALL_SLICES |
		       AMD64_L3_EN_ALL_CORES;

	return config & (AMD64_L3_F19H_THREAD_MASK | AMD64_L3_SLICEID_MASK |
			 AMD64_L3_EN_ALL_CORES | AMD64_L3_EN_ALL_SLICES |
			 AMD64_L3_COREID_MASK);
}

static int amd_uncore_event_init(struct perf_event *event)
{
	struct amd_uncore *uncore;
	struct hw_perf_event *hwc = &event->hw;

	if (event->attr.type != event->pmu->type)
		return -ENOENT;

	/*
	 * NB and Last level cache counters (MSRs) are shared across all cores
	 * that share the same NB / Last level cache.  On family 16h and below,
	 * Interrupts can be directed to a single target core, however, event
	 * counts generated by processes running on other cores cannot be masked
	 * out. So we do not support sampling and per-thread events via
	 * CAP_NO_INTERRUPT, and we do not enable counter overflow interrupts:
	 */
	hwc->config = event->attr.config & AMD64_RAW_EVENT_MASK_NB;
	hwc->idx = -1;

	if (event->cpu < 0)
		return -EINVAL;

	/*
	 * SliceMask and ThreadMask need to be set for certain L3 events.
	 * For other events, the two fields do not affect the count.
	 */
	if (l3_mask && is_llc_event(event))
		hwc->config |= l3_thread_slice_mask(event->attr.config);

	uncore = event_to_amd_uncore(event);
	if (!uncore)
		return -ENODEV;

	/*
	 * since request can come in to any of the shared cores, we will remap
	 * to a single common cpu.
	 */
	event->cpu = uncore->cpu;

	return 0;
}

static ssize_t amd_uncore_attr_show_cpumask(struct device *dev,
					    struct device_attribute *attr,
					    char *buf)
{
	cpumask_t *active_mask;
	struct pmu *pmu = dev_get_drvdata(dev);

	if (pmu->type == amd_nb_pmu.type)
		active_mask = &amd_nb_active_mask;
	else if (pmu->type == amd_llc_pmu.type)
		active_mask = &amd_llc_active_mask;
	else
		return 0;

	return cpumap_print_to_pagebuf(true, buf, active_mask);
}
static DEVICE_ATTR(cpumask, S_IRUGO, amd_uncore_attr_show_cpumask, NULL);

static struct attribute *amd_uncore_attrs[] = {
	&dev_attr_cpumask.attr,
	NULL,
};

static struct attribute_group amd_uncore_attr_group = {
	.attrs = amd_uncore_attrs,
};

#define DEFINE_UNCORE_FORMAT_ATTR(_var, _name, _format)			\
static ssize_t __uncore_##_var##_show(struct device *dev,		\
				struct device_attribute *attr,		\
				char *page)				\
{									\
	BUILD_BUG_ON(sizeof(_format) >= PAGE_SIZE);			\
	return sprintf(page, _format "\n");				\
}									\
static struct device_attribute format_attr_##_var =			\
	__ATTR(_name, 0444, __uncore_##_var##_show, NULL)

DEFINE_UNCORE_FORMAT_ATTR(event12,	event,		"config:0-7,32-35");
DEFINE_UNCORE_FORMAT_ATTR(event14,	event,		"config:0-7,32-35,59-60"); /* F17h+ DF */
DEFINE_UNCORE_FORMAT_ATTR(event8,	event,		"config:0-7");		   /* F17h+ L3 */
DEFINE_UNCORE_FORMAT_ATTR(umask,	umask,		"config:8-15");
DEFINE_UNCORE_FORMAT_ATTR(coreid,	coreid,		"config:42-44");	   /* F19h L3 */
DEFINE_UNCORE_FORMAT_ATTR(slicemask,	slicemask,	"config:48-51");	   /* F17h L3 */
DEFINE_UNCORE_FORMAT_ATTR(threadmask8,	threadmask,	"config:56-63");	   /* F17h L3 */
DEFINE_UNCORE_FORMAT_ATTR(threadmask2,	threadmask,	"config:56-57");	   /* F19h L3 */
DEFINE_UNCORE_FORMAT_ATTR(enallslices,	enallslices,	"config:46");		   /* F19h L3 */
DEFINE_UNCORE_FORMAT_ATTR(enallcores,	enallcores,	"config:47");		   /* F19h L3 */
DEFINE_UNCORE_FORMAT_ATTR(sliceid,	sliceid,	"config:48-50");	   /* F19h L3 */

static struct attribute *amd_uncore_df_format_attr[] = {
	&format_attr_event12.attr, /* event14 if F17h+ */
	&format_attr_umask.attr,
	NULL,
};

static struct attribute *amd_uncore_l3_format_attr[] = {
	&format_attr_event12.attr, /* event8 if F17h+ */
	&format_attr_umask.attr,
	NULL, /* slicemask if F17h,	coreid if F19h */
	NULL, /* threadmask8 if F17h,	enallslices if F19h */
	NULL, /*			enallcores if F19h */
	NULL, /*			sliceid if F19h */
	NULL, /*			threadmask2 if F19h */
	NULL,
};

static struct attribute_group amd_uncore_df_format_group = {
	.name = "format",
	.attrs = amd_uncore_df_format_attr,
};

static struct attribute_group amd_uncore_l3_format_group = {
	.name = "format",
	.attrs = amd_uncore_l3_format_attr,
};

static const struct attribute_group *amd_uncore_df_attr_groups[] = {
	&amd_uncore_attr_group,
	&amd_uncore_df_format_group,
	NULL,
};

static const struct attribute_group *amd_uncore_l3_attr_groups[] = {
	&amd_uncore_attr_group,
	&amd_uncore_l3_format_group,
	NULL,
};

static struct pmu amd_nb_pmu = {
	.task_ctx_nr	= perf_invalid_context,
	.attr_groups	= amd_uncore_df_attr_groups,
	.name		= "amd_nb",
	.event_init	= amd_uncore_event_init,
	.add		= amd_uncore_add,
	.del		= amd_uncore_del,
	.start		= amd_uncore_start,
	.stop		= amd_uncore_stop,
	.read		= amd_uncore_read,
	.capabilities	= PERF_PMU_CAP_NO_EXCLUDE | PERF_PMU_CAP_NO_INTERRUPT,
<<<<<<< HEAD
=======
	.module		= THIS_MODULE,
>>>>>>> c1084c27
};

static struct pmu amd_llc_pmu = {
	.task_ctx_nr	= perf_invalid_context,
	.attr_groups	= amd_uncore_l3_attr_groups,
	.name		= "amd_l2",
	.event_init	= amd_uncore_event_init,
	.add		= amd_uncore_add,
	.del		= amd_uncore_del,
	.start		= amd_uncore_start,
	.stop		= amd_uncore_stop,
	.read		= amd_uncore_read,
	.capabilities	= PERF_PMU_CAP_NO_EXCLUDE | PERF_PMU_CAP_NO_INTERRUPT,
<<<<<<< HEAD
=======
	.module		= THIS_MODULE,
>>>>>>> c1084c27
};

static struct amd_uncore *amd_uncore_alloc(unsigned int cpu)
{
	return kzalloc_node(sizeof(struct amd_uncore), GFP_KERNEL,
			cpu_to_node(cpu));
}

static int amd_uncore_cpu_up_prepare(unsigned int cpu)
{
	struct amd_uncore *uncore_nb = NULL, *uncore_llc;

	if (amd_uncore_nb) {
		uncore_nb = amd_uncore_alloc(cpu);
		if (!uncore_nb)
			goto fail;
		uncore_nb->cpu = cpu;
		uncore_nb->num_counters = num_counters_nb;
		uncore_nb->rdpmc_base = RDPMC_BASE_NB;
		uncore_nb->msr_base = MSR_F15H_NB_PERF_CTL;
		uncore_nb->active_mask = &amd_nb_active_mask;
		uncore_nb->pmu = &amd_nb_pmu;
		uncore_nb->id = -1;
		*per_cpu_ptr(amd_uncore_nb, cpu) = uncore_nb;
	}

	if (amd_uncore_llc) {
		uncore_llc = amd_uncore_alloc(cpu);
		if (!uncore_llc)
			goto fail;
		uncore_llc->cpu = cpu;
		uncore_llc->num_counters = num_counters_llc;
		uncore_llc->rdpmc_base = RDPMC_BASE_LLC;
		uncore_llc->msr_base = MSR_F16H_L2I_PERF_CTL;
		uncore_llc->active_mask = &amd_llc_active_mask;
		uncore_llc->pmu = &amd_llc_pmu;
		uncore_llc->id = -1;
		*per_cpu_ptr(amd_uncore_llc, cpu) = uncore_llc;
	}

	return 0;

fail:
	if (amd_uncore_nb)
		*per_cpu_ptr(amd_uncore_nb, cpu) = NULL;
	kfree(uncore_nb);
	return -ENOMEM;
}

static struct amd_uncore *
amd_uncore_find_online_sibling(struct amd_uncore *this,
			       struct amd_uncore * __percpu *uncores)
{
	unsigned int cpu;
	struct amd_uncore *that;

	for_each_online_cpu(cpu) {
		that = *per_cpu_ptr(uncores, cpu);

		if (!that)
			continue;

		if (this == that)
			continue;

		if (this->id == that->id) {
			hlist_add_head(&this->node, &uncore_unused_list);
			this = that;
			break;
		}
	}

	this->refcnt++;
	return this;
}

static int amd_uncore_cpu_starting(unsigned int cpu)
{
	unsigned int eax, ebx, ecx, edx;
	struct amd_uncore *uncore;

	if (amd_uncore_nb) {
		uncore = *per_cpu_ptr(amd_uncore_nb, cpu);
		cpuid(0x8000001e, &eax, &ebx, &ecx, &edx);
		uncore->id = ecx & 0xff;

		uncore = amd_uncore_find_online_sibling(uncore, amd_uncore_nb);
		*per_cpu_ptr(amd_uncore_nb, cpu) = uncore;
	}

	if (amd_uncore_llc) {
		uncore = *per_cpu_ptr(amd_uncore_llc, cpu);
		uncore->id = get_llc_id(cpu);

		uncore = amd_uncore_find_online_sibling(uncore, amd_uncore_llc);
		*per_cpu_ptr(amd_uncore_llc, cpu) = uncore;
	}

	return 0;
}

static void uncore_clean_online(void)
{
	struct amd_uncore *uncore;
	struct hlist_node *n;

	hlist_for_each_entry_safe(uncore, n, &uncore_unused_list, node) {
		hlist_del(&uncore->node);
		kfree(uncore);
	}
}

static void uncore_online(unsigned int cpu,
			  struct amd_uncore * __percpu *uncores)
{
	struct amd_uncore *uncore = *per_cpu_ptr(uncores, cpu);

	uncore_clean_online();

	if (cpu == uncore->cpu)
		cpumask_set_cpu(cpu, uncore->active_mask);
}

static int amd_uncore_cpu_online(unsigned int cpu)
{
	if (amd_uncore_nb)
		uncore_online(cpu, amd_uncore_nb);

	if (amd_uncore_llc)
		uncore_online(cpu, amd_uncore_llc);

	return 0;
}

static void uncore_down_prepare(unsigned int cpu,
				struct amd_uncore * __percpu *uncores)
{
	unsigned int i;
	struct amd_uncore *this = *per_cpu_ptr(uncores, cpu);

	if (this->cpu != cpu)
		return;

	/* this cpu is going down, migrate to a shared sibling if possible */
	for_each_online_cpu(i) {
		struct amd_uncore *that = *per_cpu_ptr(uncores, i);

		if (cpu == i)
			continue;

		if (this == that) {
			perf_pmu_migrate_context(this->pmu, cpu, i);
			cpumask_clear_cpu(cpu, that->active_mask);
			cpumask_set_cpu(i, that->active_mask);
			that->cpu = i;
			break;
		}
	}
}

static int amd_uncore_cpu_down_prepare(unsigned int cpu)
{
	if (amd_uncore_nb)
		uncore_down_prepare(cpu, amd_uncore_nb);

	if (amd_uncore_llc)
		uncore_down_prepare(cpu, amd_uncore_llc);

	return 0;
}

static void uncore_dead(unsigned int cpu, struct amd_uncore * __percpu *uncores)
{
	struct amd_uncore *uncore = *per_cpu_ptr(uncores, cpu);

	if (cpu == uncore->cpu)
		cpumask_clear_cpu(cpu, uncore->active_mask);

	if (!--uncore->refcnt)
		kfree(uncore);
	*per_cpu_ptr(uncores, cpu) = NULL;
}

static int amd_uncore_cpu_dead(unsigned int cpu)
{
	if (amd_uncore_nb)
		uncore_dead(cpu, amd_uncore_nb);

	if (amd_uncore_llc)
		uncore_dead(cpu, amd_uncore_llc);

	return 0;
}

static int __init amd_uncore_init(void)
{
	struct attribute **df_attr = amd_uncore_df_format_attr;
	struct attribute **l3_attr = amd_uncore_l3_format_attr;
	int ret = -ENODEV;

	if (boot_cpu_data.x86_vendor != X86_VENDOR_AMD &&
	    boot_cpu_data.x86_vendor != X86_VENDOR_HYGON)
		return -ENODEV;

	if (!boot_cpu_has(X86_FEATURE_TOPOEXT))
		return -ENODEV;

	num_counters_nb	= NUM_COUNTERS_NB;
	num_counters_llc = NUM_COUNTERS_L2;
	if (boot_cpu_data.x86 >= 0x17) {
		/*
		 * For F17h and above, the Northbridge counters are
		 * repurposed as Data Fabric counters. Also, L3
		 * counters are supported too. The PMUs are exported
		 * based on family as either L2 or L3 and NB or DF.
		 */
		num_counters_llc	  = NUM_COUNTERS_L3;
		amd_nb_pmu.name		  = "amd_df";
		amd_llc_pmu.name	  = "amd_l3";
		l3_mask			  = true;
	}

	if (boot_cpu_has(X86_FEATURE_PERFCTR_NB)) {
		if (boot_cpu_data.x86 >= 0x17)
			*df_attr = &format_attr_event14.attr;

		amd_uncore_nb = alloc_percpu(struct amd_uncore *);
		if (!amd_uncore_nb) {
			ret = -ENOMEM;
			goto fail_nb;
		}
		ret = perf_pmu_register(&amd_nb_pmu, amd_nb_pmu.name, -1);
		if (ret)
			goto fail_nb;

		pr_info("%d %s %s counters detected\n", num_counters_nb,
			boot_cpu_data.x86_vendor == X86_VENDOR_HYGON ?  "HYGON" : "",
			amd_nb_pmu.name);

		ret = 0;
	}

	if (boot_cpu_has(X86_FEATURE_PERFCTR_LLC)) {
		if (boot_cpu_data.x86 >= 0x19) {
			*l3_attr++ = &format_attr_event8.attr;
			*l3_attr++ = &format_attr_umask.attr;
			*l3_attr++ = &format_attr_coreid.attr;
			*l3_attr++ = &format_attr_enallslices.attr;
			*l3_attr++ = &format_attr_enallcores.attr;
			*l3_attr++ = &format_attr_sliceid.attr;
			*l3_attr++ = &format_attr_threadmask2.attr;
		} else if (boot_cpu_data.x86 >= 0x17) {
			*l3_attr++ = &format_attr_event8.attr;
			*l3_attr++ = &format_attr_umask.attr;
			*l3_attr++ = &format_attr_slicemask.attr;
			*l3_attr++ = &format_attr_threadmask8.attr;
		}

		amd_uncore_llc = alloc_percpu(struct amd_uncore *);
		if (!amd_uncore_llc) {
			ret = -ENOMEM;
			goto fail_llc;
		}
		ret = perf_pmu_register(&amd_llc_pmu, amd_llc_pmu.name, -1);
		if (ret)
			goto fail_llc;

		pr_info("%d %s %s counters detected\n", num_counters_llc,
			boot_cpu_data.x86_vendor == X86_VENDOR_HYGON ?  "HYGON" : "",
			amd_llc_pmu.name);
		ret = 0;
	}

	/*
	 * Install callbacks. Core will call them for each online cpu.
	 */
	if (cpuhp_setup_state(CPUHP_PERF_X86_AMD_UNCORE_PREP,
			      "perf/x86/amd/uncore:prepare",
			      amd_uncore_cpu_up_prepare, amd_uncore_cpu_dead))
		goto fail_llc;

	if (cpuhp_setup_state(CPUHP_AP_PERF_X86_AMD_UNCORE_STARTING,
			      "perf/x86/amd/uncore:starting",
			      amd_uncore_cpu_starting, NULL))
		goto fail_prep;
	if (cpuhp_setup_state(CPUHP_AP_PERF_X86_AMD_UNCORE_ONLINE,
			      "perf/x86/amd/uncore:online",
			      amd_uncore_cpu_online,
			      amd_uncore_cpu_down_prepare))
		goto fail_start;
	return 0;

fail_start:
	cpuhp_remove_state(CPUHP_AP_PERF_X86_AMD_UNCORE_STARTING);
fail_prep:
	cpuhp_remove_state(CPUHP_PERF_X86_AMD_UNCORE_PREP);
fail_llc:
	if (boot_cpu_has(X86_FEATURE_PERFCTR_NB))
		perf_pmu_unregister(&amd_nb_pmu);
	free_percpu(amd_uncore_llc);
fail_nb:
	free_percpu(amd_uncore_nb);

	return ret;
}

static void __exit amd_uncore_exit(void)
{
	cpuhp_remove_state(CPUHP_AP_PERF_X86_AMD_UNCORE_ONLINE);
	cpuhp_remove_state(CPUHP_AP_PERF_X86_AMD_UNCORE_STARTING);
	cpuhp_remove_state(CPUHP_PERF_X86_AMD_UNCORE_PREP);

	if (boot_cpu_has(X86_FEATURE_PERFCTR_LLC)) {
		perf_pmu_unregister(&amd_llc_pmu);
		free_percpu(amd_uncore_llc);
		amd_uncore_llc = NULL;
	}

	if (boot_cpu_has(X86_FEATURE_PERFCTR_NB)) {
		perf_pmu_unregister(&amd_nb_pmu);
		free_percpu(amd_uncore_nb);
		amd_uncore_nb = NULL;
	}
}

module_init(amd_uncore_init);
module_exit(amd_uncore_exit);

MODULE_DESCRIPTION("AMD Uncore Driver");
MODULE_LICENSE("GPL v2");<|MERGE_RESOLUTION|>--- conflicted
+++ resolved
@@ -347,10 +347,7 @@
 	.stop		= amd_uncore_stop,
 	.read		= amd_uncore_read,
 	.capabilities	= PERF_PMU_CAP_NO_EXCLUDE | PERF_PMU_CAP_NO_INTERRUPT,
-<<<<<<< HEAD
-=======
 	.module		= THIS_MODULE,
->>>>>>> c1084c27
 };
 
 static struct pmu amd_llc_pmu = {
@@ -364,10 +361,7 @@
 	.stop		= amd_uncore_stop,
 	.read		= amd_uncore_read,
 	.capabilities	= PERF_PMU_CAP_NO_EXCLUDE | PERF_PMU_CAP_NO_INTERRUPT,
-<<<<<<< HEAD
-=======
 	.module		= THIS_MODULE,
->>>>>>> c1084c27
 };
 
 static struct amd_uncore *amd_uncore_alloc(unsigned int cpu)
