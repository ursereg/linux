--- conflicted
+++ resolved
@@ -8,38 +8,18 @@
 #include <asm/syscall.h>
 
 #ifdef CONFIG_IA32_EMULATION
-<<<<<<< HEAD
-/* On X86_64, we use struct pt_regs * to pass parameters to syscalls */
-#define __SYSCALL_I386(nr, sym, qual) extern asmlinkage long sym(const struct pt_regs *);
-#define __sys_ni_syscall __ia32_sys_ni_syscall
-#else /* CONFIG_IA32_EMULATION */
-#define __SYSCALL_I386(nr, sym, qual) extern asmlinkage long sym(unsigned long, unsigned long, unsigned long, unsigned long, unsigned long, unsigned long);
-extern asmlinkage long sys_ni_syscall(unsigned long, unsigned long, unsigned long, unsigned long, unsigned long, unsigned long);
-#define __sys_ni_syscall sys_ni_syscall
-#endif /* CONFIG_IA32_EMULATION */
-=======
 #define __SYSCALL_WITH_COMPAT(nr, native, compat)	__SYSCALL(nr, compat)
 #else
 #define __SYSCALL_WITH_COMPAT(nr, native, compat)	__SYSCALL(nr, native)
 #endif
 
 #define __SYSCALL(nr, sym) extern long __ia32_##sym(const struct pt_regs *);
->>>>>>> c1084c27
 
 #include <asm/syscalls_32.h>
 #undef __SYSCALL
 
 #define __SYSCALL(nr, sym) __ia32_##sym,
 
-<<<<<<< HEAD
-__visible const sys_call_ptr_t ia32_sys_call_table[__NR_syscall_compat_max+1] = {
-	/*
-	 * Smells like a compiler bug -- it doesn't work
-	 * when the & below is removed.
-	 */
-	[0 ... __NR_syscall_compat_max] = &__sys_ni_syscall,
-=======
 __visible const sys_call_ptr_t ia32_sys_call_table[] = {
->>>>>>> c1084c27
 #include <asm/syscalls_32.h>
 };