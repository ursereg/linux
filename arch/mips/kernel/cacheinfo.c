// SPDX-License-Identifier: GPL-2.0-only
/*
 * MIPS cacheinfo support
 */
#include <linux/cacheinfo.h>

/* Populates leaf and increments to next leaf */
#define populate_cache(cache, leaf, c_level, c_type)		\
do {								\
	leaf->type = c_type;					\
	leaf->level = c_level;					\
	leaf->coherency_line_size = c->cache.linesz;		\
	leaf->number_of_sets = c->cache.sets;			\
	leaf->ways_of_associativity = c->cache.ways;		\
	leaf->size = c->cache.linesz * c->cache.sets *		\
		c->cache.ways;					\
	leaf++;							\
} while (0)

int init_cache_level(unsigned int cpu)
{
	struct cpuinfo_mips *c = &current_cpu_data;
	struct cpu_cacheinfo *this_cpu_ci = get_cpu_cacheinfo(cpu);
	int levels = 0, leaves = 0;

	/*
	 * If Dcache is not set, we assume the cache structures
	 * are not properly initialized.
	 */
	if (c->dcache.waysize)
		levels += 1;
	else
		return -ENOENT;


	leaves += (c->icache.waysize) ? 2 : 1;

	if (c->vcache.waysize) {
		levels++;
		leaves++;
	}

	if (c->scache.waysize) {
		levels++;
		leaves++;
	}

	if (c->tcache.waysize) {
		levels++;
		leaves++;
	}

	this_cpu_ci->num_levels = levels;
	this_cpu_ci->num_leaves = leaves;
	return 0;
}

static void fill_cpumask_siblings(int cpu, cpumask_t *cpu_map)
{
	int cpu1;

	for_each_possible_cpu(cpu1)
		if (cpus_are_siblings(cpu, cpu1))
			cpumask_set_cpu(cpu1, cpu_map);
}

static void fill_cpumask_cluster(int cpu, cpumask_t *cpu_map)
{
	int cpu1;
	int cluster = cpu_cluster(&cpu_data[cpu]);

	for_each_possible_cpu(cpu1)
		if (cpu_cluster(&cpu_data[cpu1]) == cluster)
			cpumask_set_cpu(cpu1, cpu_map);
}

<<<<<<< HEAD
static int __populate_cache_leaves(unsigned int cpu)
=======
int populate_cache_leaves(unsigned int cpu)
>>>>>>> c1084c27
{
	struct cpuinfo_mips *c = &current_cpu_data;
	struct cpu_cacheinfo *this_cpu_ci = get_cpu_cacheinfo(cpu);
	struct cacheinfo *this_leaf = this_cpu_ci->info_list;
	int level = 1;

	if (c->icache.waysize) {
<<<<<<< HEAD
		/* L1 caches are per core */
		fill_cpumask_siblings(cpu, &this_leaf->shared_cpu_map);
		populate_cache(dcache, this_leaf, 1, CACHE_TYPE_DATA);
		fill_cpumask_siblings(cpu, &this_leaf->shared_cpu_map);
		populate_cache(icache, this_leaf, 1, CACHE_TYPE_INST);
=======
		/* I/D caches are per core */
		fill_cpumask_siblings(cpu, &this_leaf->shared_cpu_map);
		populate_cache(dcache, this_leaf, level, CACHE_TYPE_DATA);
		fill_cpumask_siblings(cpu, &this_leaf->shared_cpu_map);
		populate_cache(icache, this_leaf, level, CACHE_TYPE_INST);
		level++;
>>>>>>> c1084c27
	} else {
		populate_cache(dcache, this_leaf, level, CACHE_TYPE_UNIFIED);
		level++;
	}

<<<<<<< HEAD
	if (c->scache.waysize) {
		/* L2 cache is per cluster */
		fill_cpumask_cluster(cpu, &this_leaf->shared_cpu_map);
		populate_cache(scache, this_leaf, 2, CACHE_TYPE_UNIFIED);
=======
	if (c->vcache.waysize) {
		/* Vcache is per core as well */
		fill_cpumask_siblings(cpu, &this_leaf->shared_cpu_map);
		populate_cache(vcache, this_leaf, level, CACHE_TYPE_UNIFIED);
		level++;
	}

	if (c->scache.waysize) {
		/* Scache is per cluster */
		fill_cpumask_cluster(cpu, &this_leaf->shared_cpu_map);
		populate_cache(scache, this_leaf, level, CACHE_TYPE_UNIFIED);
		level++;
>>>>>>> c1084c27
	}

	if (c->tcache.waysize)
		populate_cache(tcache, this_leaf, level, CACHE_TYPE_UNIFIED);

	this_cpu_ci->cpu_map_populated = true;

	return 0;
}<|MERGE_RESOLUTION|>--- conflicted
+++ resolved
@@ -74,11 +74,7 @@
 			cpumask_set_cpu(cpu1, cpu_map);
 }
 
-<<<<<<< HEAD
-static int __populate_cache_leaves(unsigned int cpu)
-=======
 int populate_cache_leaves(unsigned int cpu)
->>>>>>> c1084c27
 {
 	struct cpuinfo_mips *c = &current_cpu_data;
 	struct cpu_cacheinfo *this_cpu_ci = get_cpu_cacheinfo(cpu);
@@ -86,31 +82,17 @@
 	int level = 1;
 
 	if (c->icache.waysize) {
-<<<<<<< HEAD
-		/* L1 caches are per core */
-		fill_cpumask_siblings(cpu, &this_leaf->shared_cpu_map);
-		populate_cache(dcache, this_leaf, 1, CACHE_TYPE_DATA);
-		fill_cpumask_siblings(cpu, &this_leaf->shared_cpu_map);
-		populate_cache(icache, this_leaf, 1, CACHE_TYPE_INST);
-=======
 		/* I/D caches are per core */
 		fill_cpumask_siblings(cpu, &this_leaf->shared_cpu_map);
 		populate_cache(dcache, this_leaf, level, CACHE_TYPE_DATA);
 		fill_cpumask_siblings(cpu, &this_leaf->shared_cpu_map);
 		populate_cache(icache, this_leaf, level, CACHE_TYPE_INST);
 		level++;
->>>>>>> c1084c27
 	} else {
 		populate_cache(dcache, this_leaf, level, CACHE_TYPE_UNIFIED);
 		level++;
 	}
 
-<<<<<<< HEAD
-	if (c->scache.waysize) {
-		/* L2 cache is per cluster */
-		fill_cpumask_cluster(cpu, &this_leaf->shared_cpu_map);
-		populate_cache(scache, this_leaf, 2, CACHE_TYPE_UNIFIED);
-=======
 	if (c->vcache.waysize) {
 		/* Vcache is per core as well */
 		fill_cpumask_siblings(cpu, &this_leaf->shared_cpu_map);
@@ -123,7 +105,6 @@
 		fill_cpumask_cluster(cpu, &this_leaf->shared_cpu_map);
 		populate_cache(scache, this_leaf, level, CACHE_TYPE_UNIFIED);
 		level++;
->>>>>>> c1084c27
 	}
 
 	if (c->tcache.waysize)
