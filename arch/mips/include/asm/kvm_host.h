/*
* This file is subject to the terms and conditions of the GNU General Public
* License.  See the file "COPYING" in the main directory of this archive
* for more details.
*
* Copyright (C) 2012  MIPS Technologies, Inc.  All rights reserved.
* Authors: Sanjay Lal <sanjayl@kymasys.com>
*/

#ifndef __MIPS_KVM_HOST_H__
#define __MIPS_KVM_HOST_H__

#include <linux/cpumask.h>
#include <linux/mutex.h>
#include <linux/hrtimer.h>
#include <linux/interrupt.h>
#include <linux/types.h>
#include <linux/kvm.h>
#include <linux/kvm_types.h>
#include <linux/threads.h>
#include <linux/spinlock.h>

#include <asm/inst.h>
#include <asm/mipsregs.h>

#include <kvm/iodev.h>

/* MIPS KVM register ids */
#define MIPS_CP0_32(_R, _S)					\
	(KVM_REG_MIPS_CP0 | KVM_REG_SIZE_U32 | (8 * (_R) + (_S)))

#define MIPS_CP0_64(_R, _S)					\
	(KVM_REG_MIPS_CP0 | KVM_REG_SIZE_U64 | (8 * (_R) + (_S)))

#define KVM_REG_MIPS_CP0_INDEX		MIPS_CP0_32(0, 0)
#define KVM_REG_MIPS_CP0_ENTRYLO0	MIPS_CP0_64(2, 0)
#define KVM_REG_MIPS_CP0_ENTRYLO1	MIPS_CP0_64(3, 0)
#define KVM_REG_MIPS_CP0_CONTEXT	MIPS_CP0_64(4, 0)
#define KVM_REG_MIPS_CP0_CONTEXTCONFIG	MIPS_CP0_32(4, 1)
#define KVM_REG_MIPS_CP0_USERLOCAL	MIPS_CP0_64(4, 2)
#define KVM_REG_MIPS_CP0_XCONTEXTCONFIG	MIPS_CP0_64(4, 3)
#define KVM_REG_MIPS_CP0_PAGEMASK	MIPS_CP0_32(5, 0)
#define KVM_REG_MIPS_CP0_PAGEGRAIN	MIPS_CP0_32(5, 1)
#define KVM_REG_MIPS_CP0_SEGCTL0	MIPS_CP0_64(5, 2)
#define KVM_REG_MIPS_CP0_SEGCTL1	MIPS_CP0_64(5, 3)
#define KVM_REG_MIPS_CP0_SEGCTL2	MIPS_CP0_64(5, 4)
#define KVM_REG_MIPS_CP0_PWBASE		MIPS_CP0_64(5, 5)
#define KVM_REG_MIPS_CP0_PWFIELD	MIPS_CP0_64(5, 6)
#define KVM_REG_MIPS_CP0_PWSIZE		MIPS_CP0_64(5, 7)
#define KVM_REG_MIPS_CP0_WIRED		MIPS_CP0_32(6, 0)
#define KVM_REG_MIPS_CP0_PWCTL		MIPS_CP0_32(6, 6)
#define KVM_REG_MIPS_CP0_HWRENA		MIPS_CP0_32(7, 0)
#define KVM_REG_MIPS_CP0_BADVADDR	MIPS_CP0_64(8, 0)
#define KVM_REG_MIPS_CP0_BADINSTR	MIPS_CP0_32(8, 1)
#define KVM_REG_MIPS_CP0_BADINSTRP	MIPS_CP0_32(8, 2)
#define KVM_REG_MIPS_CP0_COUNT		MIPS_CP0_32(9, 0)
#define KVM_REG_MIPS_CP0_ENTRYHI	MIPS_CP0_64(10, 0)
#define KVM_REG_MIPS_CP0_COMPARE	MIPS_CP0_32(11, 0)
#define KVM_REG_MIPS_CP0_STATUS		MIPS_CP0_32(12, 0)
#define KVM_REG_MIPS_CP0_INTCTL		MIPS_CP0_32(12, 1)
#define KVM_REG_MIPS_CP0_CAUSE		MIPS_CP0_32(13, 0)
#define KVM_REG_MIPS_CP0_EPC		MIPS_CP0_64(14, 0)
#define KVM_REG_MIPS_CP0_PRID		MIPS_CP0_32(15, 0)
#define KVM_REG_MIPS_CP0_EBASE		MIPS_CP0_64(15, 1)
#define KVM_REG_MIPS_CP0_CONFIG		MIPS_CP0_32(16, 0)
#define KVM_REG_MIPS_CP0_CONFIG1	MIPS_CP0_32(16, 1)
#define KVM_REG_MIPS_CP0_CONFIG2	MIPS_CP0_32(16, 2)
#define KVM_REG_MIPS_CP0_CONFIG3	MIPS_CP0_32(16, 3)
#define KVM_REG_MIPS_CP0_CONFIG4	MIPS_CP0_32(16, 4)
#define KVM_REG_MIPS_CP0_CONFIG5	MIPS_CP0_32(16, 5)
#define KVM_REG_MIPS_CP0_CONFIG6	MIPS_CP0_32(16, 6)
#define KVM_REG_MIPS_CP0_CONFIG7	MIPS_CP0_32(16, 7)
#define KVM_REG_MIPS_CP0_MAARI		MIPS_CP0_64(17, 2)
#define KVM_REG_MIPS_CP0_XCONTEXT	MIPS_CP0_64(20, 0)
#define KVM_REG_MIPS_CP0_DIAG		MIPS_CP0_32(22, 0)
#define KVM_REG_MIPS_CP0_ERROREPC	MIPS_CP0_64(30, 0)
#define KVM_REG_MIPS_CP0_KSCRATCH1	MIPS_CP0_64(31, 2)
#define KVM_REG_MIPS_CP0_KSCRATCH2	MIPS_CP0_64(31, 3)
#define KVM_REG_MIPS_CP0_KSCRATCH3	MIPS_CP0_64(31, 4)
#define KVM_REG_MIPS_CP0_KSCRATCH4	MIPS_CP0_64(31, 5)
#define KVM_REG_MIPS_CP0_KSCRATCH5	MIPS_CP0_64(31, 6)
#define KVM_REG_MIPS_CP0_KSCRATCH6	MIPS_CP0_64(31, 7)


#define KVM_MAX_VCPUS		16
/* memory slots that does not exposed to userspace */
#define KVM_PRIVATE_MEM_SLOTS	0

#define KVM_HALT_POLL_NS_DEFAULT 500000

extern unsigned long GUESTID_MASK;
extern unsigned long GUESTID_FIRST_VERSION;
extern unsigned long GUESTID_VERSION_MASK;

#define KVM_INVALID_ADDR		0xdeadbeef

/*
 * EVA has overlapping user & kernel address spaces, so user VAs may be >
 * PAGE_OFFSET. For this reason we can't use the default KVM_HVA_ERR_BAD of
 * PAGE_OFFSET.
 */

#define KVM_HVA_ERR_BAD			(-1UL)
#define KVM_HVA_ERR_RO_BAD		(-2UL)

static inline bool kvm_is_error_hva(unsigned long addr)
{
	return IS_ERR_VALUE(addr);
}

struct kvm_vm_stat {
	struct kvm_vm_stat_generic generic;
};

struct kvm_vcpu_stat {
	struct kvm_vcpu_stat_generic generic;
	u64 wait_exits;
	u64 cache_exits;
	u64 signal_exits;
	u64 int_exits;
	u64 cop_unusable_exits;
	u64 tlbmod_exits;
	u64 tlbmiss_ld_exits;
	u64 tlbmiss_st_exits;
	u64 addrerr_st_exits;
	u64 addrerr_ld_exits;
	u64 syscall_exits;
	u64 resvd_inst_exits;
	u64 break_inst_exits;
	u64 trap_inst_exits;
	u64 msa_fpe_exits;
	u64 fpe_exits;
	u64 msa_disabled_exits;
	u64 flush_dcache_exits;
	u64 vz_gpsi_exits;
	u64 vz_gsfc_exits;
	u64 vz_hc_exits;
	u64 vz_grr_exits;
	u64 vz_gva_exits;
	u64 vz_ghfc_exits;
	u64 vz_gpa_exits;
	u64 vz_resvd_exits;
#ifdef CONFIG_CPU_LOONGSON64
	u64 vz_cpucfg_exits;
#endif
};

struct kvm_arch_memory_slot {
};

#ifdef CONFIG_CPU_LOONGSON64
struct ipi_state {
	uint32_t status;
	uint32_t en;
	uint32_t set;
	uint32_t clear;
	uint64_t buf[4];
};

struct loongson_kvm_ipi;

struct ipi_io_device {
	int node_id;
	struct loongson_kvm_ipi *ipi;
	struct kvm_io_device device;
};

struct loongson_kvm_ipi {
	spinlock_t lock;
	struct kvm *kvm;
	struct ipi_state ipistate[16];
	struct ipi_io_device dev_ipi[4];
};
#endif

struct kvm_arch {
	/* Guest physical mm */
	struct mm_struct gpa_mm;
	/* Mask of CPUs needing GPA ASID flush */
	cpumask_t asid_flush_mask;
#ifdef CONFIG_CPU_LOONGSON64
	struct loongson_kvm_ipi ipi;
#endif
};

#define N_MIPS_COPROC_REGS	32
#define N_MIPS_COPROC_SEL	8

struct mips_coproc {
	unsigned long reg[N_MIPS_COPROC_REGS][N_MIPS_COPROC_SEL];
#ifdef CONFIG_KVM_MIPS_DEBUG_COP0_COUNTERS
	unsigned long stat[N_MIPS_COPROC_REGS][N_MIPS_COPROC_SEL];
#endif
};

/*
 * Coprocessor 0 register names
 */
#define MIPS_CP0_TLB_INDEX	0
#define MIPS_CP0_TLB_RANDOM	1
#define MIPS_CP0_TLB_LOW	2
#define MIPS_CP0_TLB_LO0	2
#define MIPS_CP0_TLB_LO1	3
#define MIPS_CP0_TLB_CONTEXT	4
#define MIPS_CP0_TLB_PG_MASK	5
#define MIPS_CP0_TLB_WIRED	6
#define MIPS_CP0_HWRENA		7
#define MIPS_CP0_BAD_VADDR	8
#define MIPS_CP0_COUNT		9
#define MIPS_CP0_TLB_HI		10
#define MIPS_CP0_COMPARE	11
#define MIPS_CP0_STATUS		12
#define MIPS_CP0_CAUSE		13
#define MIPS_CP0_EXC_PC		14
#define MIPS_CP0_PRID		15
#define MIPS_CP0_CONFIG		16
#define MIPS_CP0_LLADDR		17
#define MIPS_CP0_WATCH_LO	18
#define MIPS_CP0_WATCH_HI	19
#define MIPS_CP0_TLB_XCONTEXT	20
#define MIPS_CP0_DIAG		22
#define MIPS_CP0_ECC		26
#define MIPS_CP0_CACHE_ERR	27
#define MIPS_CP0_TAG_LO		28
#define MIPS_CP0_TAG_HI		29
#define MIPS_CP0_ERROR_PC	30
#define MIPS_CP0_DEBUG		23
#define MIPS_CP0_DEPC		24
#define MIPS_CP0_PERFCNT	25
#define MIPS_CP0_ERRCTL		26
#define MIPS_CP0_DATA_LO	28
#define MIPS_CP0_DATA_HI	29
#define MIPS_CP0_DESAVE		31

#define MIPS_CP0_CONFIG_SEL	0
#define MIPS_CP0_CONFIG1_SEL	1
#define MIPS_CP0_CONFIG2_SEL	2
#define MIPS_CP0_CONFIG3_SEL	3
#define MIPS_CP0_CONFIG4_SEL	4
#define MIPS_CP0_CONFIG5_SEL	5

#define MIPS_CP0_GUESTCTL2	10
#define MIPS_CP0_GUESTCTL2_SEL	5
#define MIPS_CP0_GTOFFSET	12
#define MIPS_CP0_GTOFFSET_SEL	7

/* Resume Flags */
#define RESUME_FLAG_DR		(1<<0)	/* Reload guest nonvolatile state? */
#define RESUME_FLAG_HOST	(1<<1)	/* Resume host? */

#define RESUME_GUEST		0
#define RESUME_GUEST_DR		RESUME_FLAG_DR
#define RESUME_HOST		RESUME_FLAG_HOST

enum emulation_result {
	EMULATE_DONE,		/* no further processing */
	EMULATE_DO_MMIO,	/* kvm_run filled with MMIO request */
	EMULATE_FAIL,		/* can't emulate this instruction */
	EMULATE_WAIT,		/* WAIT instruction */
	EMULATE_PRIV_FAIL,
	EMULATE_EXCEPT,		/* A guest exception has been generated */
	EMULATE_HYPERCALL,	/* HYPCALL instruction */
};

<<<<<<< HEAD
#define mips3_paddr_to_tlbpfn(x) \
	(((unsigned long)(x) >> MIPS3_PG_SHIFT) & MIPS3_PG_FRAME)
#define mips3_tlbpfn_to_paddr(x) \
	((unsigned long)((x) & MIPS3_PG_FRAME) << MIPS3_PG_SHIFT)

#define MIPS3_PG_SHIFT		6
#define MIPS3_PG_FRAME		0x3fffffc0

=======
>>>>>>> c1084c27
#if defined(CONFIG_64BIT)
#define VPN2_MASK		GENMASK(cpu_vmbits - 1, 13)
#else
#define VPN2_MASK		0xffffe000
#endif
#define KVM_ENTRYHI_ASID	cpu_asid_mask(&boot_cpu_data)
#define TLB_IS_GLOBAL(x)	((x).tlb_lo[0] & (x).tlb_lo[1] & ENTRYLO_G)
#define TLB_VPN2(x)		((x).tlb_hi & VPN2_MASK)
#define TLB_ASID(x)		((x).tlb_hi & KVM_ENTRYHI_ASID)
#define TLB_LO_IDX(x, va)	(((va) >> PAGE_SHIFT) & 1)
#define TLB_IS_VALID(x, va)	((x).tlb_lo[TLB_LO_IDX(x, va)] & ENTRYLO_V)
#define TLB_IS_DIRTY(x, va)	((x).tlb_lo[TLB_LO_IDX(x, va)] & ENTRYLO_D)
#define TLB_HI_VPN2_HIT(x, y)	((TLB_VPN2(x) & ~(x).tlb_mask) ==	\
				 ((y) & VPN2_MASK & ~(x).tlb_mask))
#define TLB_HI_ASID_HIT(x, y)	(TLB_IS_GLOBAL(x) ||			\
				 TLB_ASID(x) == ((y) & KVM_ENTRYHI_ASID))

struct kvm_mips_tlb {
	long tlb_mask;
	long tlb_hi;
	long tlb_lo[2];
};

#define KVM_MIPS_AUX_FPU	0x1
#define KVM_MIPS_AUX_MSA	0x2

struct kvm_vcpu_arch {
	void *guest_ebase;
	int (*vcpu_run)(struct kvm_vcpu *vcpu);

	/* Host registers preserved across guest mode execution */
	unsigned long host_stack;
	unsigned long host_gp;
	unsigned long host_pgd;
	unsigned long host_entryhi;

	/* Host CP0 registers used when handling exits from guest */
	unsigned long host_cp0_badvaddr;
	unsigned long host_cp0_epc;
	u32 host_cp0_cause;
	u32 host_cp0_guestctl0;
	u32 host_cp0_badinstr;
	u32 host_cp0_badinstrp;

	/* GPRS */
	unsigned long gprs[32];
	unsigned long hi;
	unsigned long lo;
	unsigned long pc;

	/* FPU State */
	struct mips_fpu_struct fpu;
	/* Which auxiliary state is loaded (KVM_MIPS_AUX_*) */
	unsigned int aux_inuse;

	/* COP0 State */
	struct mips_coproc *cop0;

	/* Resume PC after MMIO completion */
	unsigned long io_pc;
	/* GPR used as IO source/target */
	u32 io_gpr;

	struct hrtimer comparecount_timer;
	/* Count timer control KVM register */
	u32 count_ctl;
	/* Count bias from the raw time */
	u32 count_bias;
	/* Frequency of timer in Hz */
	u32 count_hz;
	/* Dynamic nanosecond bias (multiple of count_period) to avoid overflow */
	s64 count_dyn_bias;
	/* Resume time */
	ktime_t count_resume;
	/* Period of timer tick in ns */
	u64 count_period;

	/* Bitmask of exceptions that are pending */
	unsigned long pending_exceptions;

	/* Bitmask of pending exceptions to be cleared */
	unsigned long pending_exceptions_clr;

	/* Cache some mmu pages needed inside spinlock regions */
	struct kvm_mmu_memory_cache mmu_page_cache;

	/* vcpu's vzguestid is different on each host cpu in an smp system */
	u32 vzguestid[NR_CPUS];

	/* wired guest TLB entries */
	struct kvm_mips_tlb *wired_tlb;
	unsigned int wired_tlb_limit;
	unsigned int wired_tlb_used;

	/* emulated guest MAAR registers */
	unsigned long maar[6];

	/* Last CPU the VCPU state was loaded on */
	int last_sched_cpu;
	/* Last CPU the VCPU actually executed guest code on */
	int last_exec_cpu;

	/* WAIT executed */
	int wait;

	u8 fpu_enabled;
	u8 msa_enabled;
};

static inline void _kvm_atomic_set_c0_guest_reg(unsigned long *reg,
						unsigned long val)
{
	unsigned long temp;
	do {
		__asm__ __volatile__(
		"	.set	push				\n"
		"	.set	"MIPS_ISA_ARCH_LEVEL"		\n"
		"	" __LL "%0, %1				\n"
		"	or	%0, %2				\n"
		"	" __SC	"%0, %1				\n"
		"	.set	pop				\n"
		: "=&r" (temp), "+m" (*reg)
		: "r" (val));
	} while (unlikely(!temp));
}

static inline void _kvm_atomic_clear_c0_guest_reg(unsigned long *reg,
						  unsigned long val)
{
	unsigned long temp;
	do {
		__asm__ __volatile__(
		"	.set	push				\n"
		"	.set	"MIPS_ISA_ARCH_LEVEL"		\n"
		"	" __LL "%0, %1				\n"
		"	and	%0, %2				\n"
		"	" __SC	"%0, %1				\n"
		"	.set	pop				\n"
		: "=&r" (temp), "+m" (*reg)
		: "r" (~val));
	} while (unlikely(!temp));
}

static inline void _kvm_atomic_change_c0_guest_reg(unsigned long *reg,
						   unsigned long change,
						   unsigned long val)
{
	unsigned long temp;
	do {
		__asm__ __volatile__(
		"	.set	push				\n"
		"	.set	"MIPS_ISA_ARCH_LEVEL"		\n"
		"	" __LL "%0, %1				\n"
		"	and	%0, %2				\n"
		"	or	%0, %3				\n"
		"	" __SC	"%0, %1				\n"
		"	.set	pop				\n"
		: "=&r" (temp), "+m" (*reg)
		: "r" (~change), "r" (val & change));
	} while (unlikely(!temp));
}

/* Guest register types, used in accessor build below */
#define __KVMT32	u32
#define __KVMTl	unsigned long

/*
 * __BUILD_KVM_$ops_SAVED(): kvm_$op_sw_gc0_$reg()
 * These operate on the saved guest C0 state in RAM.
 */

/* Generate saved context simple accessors */
#define __BUILD_KVM_RW_SAVED(name, type, _reg, sel)			\
static inline __KVMT##type kvm_read_sw_gc0_##name(struct mips_coproc *cop0) \
{									\
	return cop0->reg[(_reg)][(sel)];				\
}									\
static inline void kvm_write_sw_gc0_##name(struct mips_coproc *cop0,	\
					   __KVMT##type val)		\
{									\
	cop0->reg[(_reg)][(sel)] = val;					\
}

/* Generate saved context bitwise modifiers */
#define __BUILD_KVM_SET_SAVED(name, type, _reg, sel)			\
static inline void kvm_set_sw_gc0_##name(struct mips_coproc *cop0,	\
					 __KVMT##type val)		\
{									\
	cop0->reg[(_reg)][(sel)] |= val;				\
}									\
static inline void kvm_clear_sw_gc0_##name(struct mips_coproc *cop0,	\
					   __KVMT##type val)		\
{									\
	cop0->reg[(_reg)][(sel)] &= ~val;				\
}									\
static inline void kvm_change_sw_gc0_##name(struct mips_coproc *cop0,	\
					    __KVMT##type mask,		\
					    __KVMT##type val)		\
{									\
	unsigned long _mask = mask;					\
	cop0->reg[(_reg)][(sel)] &= ~_mask;				\
	cop0->reg[(_reg)][(sel)] |= val & _mask;			\
}

/* Generate saved context atomic bitwise modifiers */
#define __BUILD_KVM_ATOMIC_SAVED(name, type, _reg, sel)			\
static inline void kvm_set_sw_gc0_##name(struct mips_coproc *cop0,	\
					 __KVMT##type val)		\
{									\
	_kvm_atomic_set_c0_guest_reg(&cop0->reg[(_reg)][(sel)], val);	\
}									\
static inline void kvm_clear_sw_gc0_##name(struct mips_coproc *cop0,	\
					   __KVMT##type val)		\
{									\
	_kvm_atomic_clear_c0_guest_reg(&cop0->reg[(_reg)][(sel)], val);	\
}									\
static inline void kvm_change_sw_gc0_##name(struct mips_coproc *cop0,	\
					    __KVMT##type mask,		\
					    __KVMT##type val)		\
{									\
	_kvm_atomic_change_c0_guest_reg(&cop0->reg[(_reg)][(sel)], mask, \
					val);				\
}

/*
 * __BUILD_KVM_$ops_VZ(): kvm_$op_vz_gc0_$reg()
 * These operate on the VZ guest C0 context in hardware.
 */

/* Generate VZ guest context simple accessors */
#define __BUILD_KVM_RW_VZ(name, type, _reg, sel)			\
static inline __KVMT##type kvm_read_vz_gc0_##name(struct mips_coproc *cop0) \
{									\
	return read_gc0_##name();					\
}									\
static inline void kvm_write_vz_gc0_##name(struct mips_coproc *cop0,	\
					   __KVMT##type val)		\
{									\
	write_gc0_##name(val);						\
}

/* Generate VZ guest context bitwise modifiers */
#define __BUILD_KVM_SET_VZ(name, type, _reg, sel)			\
static inline void kvm_set_vz_gc0_##name(struct mips_coproc *cop0,	\
					 __KVMT##type val)		\
{									\
	set_gc0_##name(val);						\
}									\
static inline void kvm_clear_vz_gc0_##name(struct mips_coproc *cop0,	\
					   __KVMT##type val)		\
{									\
	clear_gc0_##name(val);						\
}									\
static inline void kvm_change_vz_gc0_##name(struct mips_coproc *cop0,	\
					    __KVMT##type mask,		\
					    __KVMT##type val)		\
{									\
	change_gc0_##name(mask, val);					\
}

/* Generate VZ guest context save/restore to/from saved context */
#define __BUILD_KVM_SAVE_VZ(name, _reg, sel)			\
static inline void kvm_restore_gc0_##name(struct mips_coproc *cop0)	\
{									\
	write_gc0_##name(cop0->reg[(_reg)][(sel)]);			\
}									\
static inline void kvm_save_gc0_##name(struct mips_coproc *cop0)	\
{									\
	cop0->reg[(_reg)][(sel)] = read_gc0_##name();			\
}

/*
 * __BUILD_KVM_$ops_WRAP(): kvm_$op_$name1() -> kvm_$op_$name2()
 * These wrap a set of operations to provide them with a different name.
 */

/* Generate simple accessor wrapper */
#define __BUILD_KVM_RW_WRAP(name1, name2, type)				\
static inline __KVMT##type kvm_read_##name1(struct mips_coproc *cop0)	\
{									\
	return kvm_read_##name2(cop0);					\
}									\
static inline void kvm_write_##name1(struct mips_coproc *cop0,		\
				     __KVMT##type val)			\
{									\
	kvm_write_##name2(cop0, val);					\
}

/* Generate bitwise modifier wrapper */
#define __BUILD_KVM_SET_WRAP(name1, name2, type)			\
static inline void kvm_set_##name1(struct mips_coproc *cop0,		\
				   __KVMT##type val)			\
{									\
	kvm_set_##name2(cop0, val);					\
}									\
static inline void kvm_clear_##name1(struct mips_coproc *cop0,		\
				     __KVMT##type val)			\
{									\
	kvm_clear_##name2(cop0, val);					\
}									\
static inline void kvm_change_##name1(struct mips_coproc *cop0,		\
				      __KVMT##type mask,		\
				      __KVMT##type val)			\
{									\
	kvm_change_##name2(cop0, mask, val);				\
}

/*
 * __BUILD_KVM_$ops_SW(): kvm_$op_c0_guest_$reg() -> kvm_$op_sw_gc0_$reg()
 * These generate accessors operating on the saved context in RAM, and wrap them
 * with the common guest C0 accessors (for use by common emulation code).
 */

#define __BUILD_KVM_RW_SW(name, type, _reg, sel)			\
	__BUILD_KVM_RW_SAVED(name, type, _reg, sel)			\
	__BUILD_KVM_RW_WRAP(c0_guest_##name, sw_gc0_##name, type)

#define __BUILD_KVM_SET_SW(name, type, _reg, sel)			\
	__BUILD_KVM_SET_SAVED(name, type, _reg, sel)			\
	__BUILD_KVM_SET_WRAP(c0_guest_##name, sw_gc0_##name, type)

#define __BUILD_KVM_ATOMIC_SW(name, type, _reg, sel)			\
	__BUILD_KVM_ATOMIC_SAVED(name, type, _reg, sel)			\
	__BUILD_KVM_SET_WRAP(c0_guest_##name, sw_gc0_##name, type)

/*
 * VZ (hardware assisted virtualisation)
 * These macros use the active guest state in VZ mode (hardware registers),
 */

/*
 * __BUILD_KVM_$ops_HW(): kvm_$op_c0_guest_$reg() -> kvm_$op_vz_gc0_$reg()
 * These generate accessors operating on the VZ guest context in hardware, and
 * wrap them with the common guest C0 accessors (for use by common emulation
 * code).
 *
 * Accessors operating on the saved context in RAM are also generated to allow
 * convenient explicit saving and restoring of the state.
 */

#define __BUILD_KVM_RW_HW(name, type, _reg, sel)			\
	__BUILD_KVM_RW_SAVED(name, type, _reg, sel)			\
	__BUILD_KVM_RW_VZ(name, type, _reg, sel)			\
	__BUILD_KVM_RW_WRAP(c0_guest_##name, vz_gc0_##name, type)	\
	__BUILD_KVM_SAVE_VZ(name, _reg, sel)

#define __BUILD_KVM_SET_HW(name, type, _reg, sel)			\
	__BUILD_KVM_SET_SAVED(name, type, _reg, sel)			\
	__BUILD_KVM_SET_VZ(name, type, _reg, sel)			\
	__BUILD_KVM_SET_WRAP(c0_guest_##name, vz_gc0_##name, type)

/*
 * We can't do atomic modifications of COP0 state if hardware can modify it.
 * Races must be handled explicitly.
 */
#define __BUILD_KVM_ATOMIC_HW	__BUILD_KVM_SET_HW

/*
 * Define accessors for CP0 registers that are accessible to the guest. These
 * are primarily used by common emulation code, which may need to access the
 * registers differently depending on the implementation.
 *
 *    fns_hw/sw    name     type    reg num         select
 */
__BUILD_KVM_RW_HW(index,          32, MIPS_CP0_TLB_INDEX,    0)
__BUILD_KVM_RW_HW(entrylo0,       l,  MIPS_CP0_TLB_LO0,      0)
__BUILD_KVM_RW_HW(entrylo1,       l,  MIPS_CP0_TLB_LO1,      0)
__BUILD_KVM_RW_HW(context,        l,  MIPS_CP0_TLB_CONTEXT,  0)
__BUILD_KVM_RW_HW(contextconfig,  32, MIPS_CP0_TLB_CONTEXT,  1)
__BUILD_KVM_RW_HW(userlocal,      l,  MIPS_CP0_TLB_CONTEXT,  2)
__BUILD_KVM_RW_HW(xcontextconfig, l,  MIPS_CP0_TLB_CONTEXT,  3)
__BUILD_KVM_RW_HW(pagemask,       l,  MIPS_CP0_TLB_PG_MASK,  0)
__BUILD_KVM_RW_HW(pagegrain,      32, MIPS_CP0_TLB_PG_MASK,  1)
__BUILD_KVM_RW_HW(segctl0,        l,  MIPS_CP0_TLB_PG_MASK,  2)
__BUILD_KVM_RW_HW(segctl1,        l,  MIPS_CP0_TLB_PG_MASK,  3)
__BUILD_KVM_RW_HW(segctl2,        l,  MIPS_CP0_TLB_PG_MASK,  4)
__BUILD_KVM_RW_HW(pwbase,         l,  MIPS_CP0_TLB_PG_MASK,  5)
__BUILD_KVM_RW_HW(pwfield,        l,  MIPS_CP0_TLB_PG_MASK,  6)
__BUILD_KVM_RW_HW(pwsize,         l,  MIPS_CP0_TLB_PG_MASK,  7)
__BUILD_KVM_RW_HW(wired,          32, MIPS_CP0_TLB_WIRED,    0)
__BUILD_KVM_RW_HW(pwctl,          32, MIPS_CP0_TLB_WIRED,    6)
__BUILD_KVM_RW_HW(hwrena,         32, MIPS_CP0_HWRENA,       0)
__BUILD_KVM_RW_HW(badvaddr,       l,  MIPS_CP0_BAD_VADDR,    0)
__BUILD_KVM_RW_HW(badinstr,       32, MIPS_CP0_BAD_VADDR,    1)
__BUILD_KVM_RW_HW(badinstrp,      32, MIPS_CP0_BAD_VADDR,    2)
__BUILD_KVM_RW_SW(count,          32, MIPS_CP0_COUNT,        0)
__BUILD_KVM_RW_HW(entryhi,        l,  MIPS_CP0_TLB_HI,       0)
__BUILD_KVM_RW_HW(compare,        32, MIPS_CP0_COMPARE,      0)
__BUILD_KVM_RW_HW(status,         32, MIPS_CP0_STATUS,       0)
__BUILD_KVM_RW_HW(intctl,         32, MIPS_CP0_STATUS,       1)
__BUILD_KVM_RW_HW(cause,          32, MIPS_CP0_CAUSE,        0)
__BUILD_KVM_RW_HW(epc,            l,  MIPS_CP0_EXC_PC,       0)
__BUILD_KVM_RW_SW(prid,           32, MIPS_CP0_PRID,         0)
__BUILD_KVM_RW_HW(ebase,          l,  MIPS_CP0_PRID,         1)
__BUILD_KVM_RW_HW(config,         32, MIPS_CP0_CONFIG,       0)
__BUILD_KVM_RW_HW(config1,        32, MIPS_CP0_CONFIG,       1)
__BUILD_KVM_RW_HW(config2,        32, MIPS_CP0_CONFIG,       2)
__BUILD_KVM_RW_HW(config3,        32, MIPS_CP0_CONFIG,       3)
__BUILD_KVM_RW_HW(config4,        32, MIPS_CP0_CONFIG,       4)
__BUILD_KVM_RW_HW(config5,        32, MIPS_CP0_CONFIG,       5)
__BUILD_KVM_RW_HW(config6,        32, MIPS_CP0_CONFIG,       6)
__BUILD_KVM_RW_HW(config7,        32, MIPS_CP0_CONFIG,       7)
__BUILD_KVM_RW_SW(maari,          l,  MIPS_CP0_LLADDR,       2)
__BUILD_KVM_RW_HW(xcontext,       l,  MIPS_CP0_TLB_XCONTEXT, 0)
__BUILD_KVM_RW_HW(errorepc,       l,  MIPS_CP0_ERROR_PC,     0)
__BUILD_KVM_RW_HW(kscratch1,      l,  MIPS_CP0_DESAVE,       2)
__BUILD_KVM_RW_HW(kscratch2,      l,  MIPS_CP0_DESAVE,       3)
__BUILD_KVM_RW_HW(kscratch3,      l,  MIPS_CP0_DESAVE,       4)
__BUILD_KVM_RW_HW(kscratch4,      l,  MIPS_CP0_DESAVE,       5)
__BUILD_KVM_RW_HW(kscratch5,      l,  MIPS_CP0_DESAVE,       6)
__BUILD_KVM_RW_HW(kscratch6,      l,  MIPS_CP0_DESAVE,       7)

/* Bitwise operations (on HW state) */
__BUILD_KVM_SET_HW(status,        32, MIPS_CP0_STATUS,       0)
/* Cause can be modified asynchronously from hardirq hrtimer callback */
__BUILD_KVM_ATOMIC_HW(cause,      32, MIPS_CP0_CAUSE,        0)
__BUILD_KVM_SET_HW(ebase,         l,  MIPS_CP0_PRID,         1)

/* Bitwise operations (on saved state) */
__BUILD_KVM_SET_SAVED(config,     32, MIPS_CP0_CONFIG,       0)
__BUILD_KVM_SET_SAVED(config1,    32, MIPS_CP0_CONFIG,       1)
__BUILD_KVM_SET_SAVED(config2,    32, MIPS_CP0_CONFIG,       2)
__BUILD_KVM_SET_SAVED(config3,    32, MIPS_CP0_CONFIG,       3)
__BUILD_KVM_SET_SAVED(config4,    32, MIPS_CP0_CONFIG,       4)
__BUILD_KVM_SET_SAVED(config5,    32, MIPS_CP0_CONFIG,       5)

/* Helpers */

static inline bool kvm_mips_guest_can_have_fpu(struct kvm_vcpu_arch *vcpu)
{
	return (!__builtin_constant_p(raw_cpu_has_fpu) || raw_cpu_has_fpu) &&
		vcpu->fpu_enabled;
}

static inline bool kvm_mips_guest_has_fpu(struct kvm_vcpu_arch *vcpu)
{
	return kvm_mips_guest_can_have_fpu(vcpu) &&
		kvm_read_c0_guest_config1(vcpu->cop0) & MIPS_CONF1_FP;
}

static inline bool kvm_mips_guest_can_have_msa(struct kvm_vcpu_arch *vcpu)
{
	return (!__builtin_constant_p(cpu_has_msa) || cpu_has_msa) &&
		vcpu->msa_enabled;
}

static inline bool kvm_mips_guest_has_msa(struct kvm_vcpu_arch *vcpu)
{
	return kvm_mips_guest_can_have_msa(vcpu) &&
		kvm_read_c0_guest_config3(vcpu->cop0) & MIPS_CONF3_MSA;
}

struct kvm_mips_callbacks {
	int (*handle_cop_unusable)(struct kvm_vcpu *vcpu);
	int (*handle_tlb_mod)(struct kvm_vcpu *vcpu);
	int (*handle_tlb_ld_miss)(struct kvm_vcpu *vcpu);
	int (*handle_tlb_st_miss)(struct kvm_vcpu *vcpu);
	int (*handle_addr_err_st)(struct kvm_vcpu *vcpu);
	int (*handle_addr_err_ld)(struct kvm_vcpu *vcpu);
	int (*handle_syscall)(struct kvm_vcpu *vcpu);
	int (*handle_res_inst)(struct kvm_vcpu *vcpu);
	int (*handle_break)(struct kvm_vcpu *vcpu);
	int (*handle_trap)(struct kvm_vcpu *vcpu);
	int (*handle_msa_fpe)(struct kvm_vcpu *vcpu);
	int (*handle_fpe)(struct kvm_vcpu *vcpu);
	int (*handle_msa_disabled)(struct kvm_vcpu *vcpu);
	int (*handle_guest_exit)(struct kvm_vcpu *vcpu);
	int (*hardware_enable)(void);
	void (*hardware_disable)(void);
	int (*check_extension)(struct kvm *kvm, long ext);
	int (*vcpu_init)(struct kvm_vcpu *vcpu);
	void (*vcpu_uninit)(struct kvm_vcpu *vcpu);
	int (*vcpu_setup)(struct kvm_vcpu *vcpu);
	void (*prepare_flush_shadow)(struct kvm *kvm);
	gpa_t (*gva_to_gpa)(gva_t gva);
	void (*queue_timer_int)(struct kvm_vcpu *vcpu);
	void (*dequeue_timer_int)(struct kvm_vcpu *vcpu);
	void (*queue_io_int)(struct kvm_vcpu *vcpu,
			     struct kvm_mips_interrupt *irq);
	void (*dequeue_io_int)(struct kvm_vcpu *vcpu,
			       struct kvm_mips_interrupt *irq);
	int (*irq_deliver)(struct kvm_vcpu *vcpu, unsigned int priority,
			   u32 cause);
	int (*irq_clear)(struct kvm_vcpu *vcpu, unsigned int priority,
			 u32 cause);
	unsigned long (*num_regs)(struct kvm_vcpu *vcpu);
	int (*copy_reg_indices)(struct kvm_vcpu *vcpu, u64 __user *indices);
	int (*get_one_reg)(struct kvm_vcpu *vcpu,
			   const struct kvm_one_reg *reg, s64 *v);
	int (*set_one_reg)(struct kvm_vcpu *vcpu,
			   const struct kvm_one_reg *reg, s64 v);
	int (*vcpu_load)(struct kvm_vcpu *vcpu, int cpu);
	int (*vcpu_put)(struct kvm_vcpu *vcpu, int cpu);
	int (*vcpu_run)(struct kvm_vcpu *vcpu);
	void (*vcpu_reenter)(struct kvm_vcpu *vcpu);
};
extern struct kvm_mips_callbacks *kvm_mips_callbacks;
int kvm_mips_emulation_init(struct kvm_mips_callbacks **install_callbacks);

/* Debug: dump vcpu state */
int kvm_arch_vcpu_dump_regs(struct kvm_vcpu *vcpu);

extern int kvm_mips_handle_exit(struct kvm_vcpu *vcpu);

/* Building of entry/exception code */
int kvm_mips_entry_setup(void);
void *kvm_mips_build_vcpu_run(void *addr);
void *kvm_mips_build_tlb_refill_exception(void *addr, void *handler);
void *kvm_mips_build_exception(void *addr, void *handler);
void *kvm_mips_build_exit(void *addr);

/* FPU/MSA context management */
void __kvm_save_fpu(struct kvm_vcpu_arch *vcpu);
void __kvm_restore_fpu(struct kvm_vcpu_arch *vcpu);
void __kvm_restore_fcsr(struct kvm_vcpu_arch *vcpu);
void __kvm_save_msa(struct kvm_vcpu_arch *vcpu);
void __kvm_restore_msa(struct kvm_vcpu_arch *vcpu);
void __kvm_restore_msa_upper(struct kvm_vcpu_arch *vcpu);
void __kvm_restore_msacsr(struct kvm_vcpu_arch *vcpu);
void kvm_own_fpu(struct kvm_vcpu *vcpu);
void kvm_own_msa(struct kvm_vcpu *vcpu);
void kvm_drop_fpu(struct kvm_vcpu *vcpu);
void kvm_lose_fpu(struct kvm_vcpu *vcpu);

/* TLB handling */
int kvm_mips_handle_vz_root_tlb_fault(unsigned long badvaddr,
				      struct kvm_vcpu *vcpu, bool write_fault);

int kvm_vz_host_tlb_inv(struct kvm_vcpu *vcpu, unsigned long entryhi);
int kvm_vz_guest_tlb_lookup(struct kvm_vcpu *vcpu, unsigned long gva,
			    unsigned long *gpa);
void kvm_vz_local_flush_roottlb_all_guests(void);
void kvm_vz_local_flush_guesttlb_all(void);
void kvm_vz_save_guesttlb(struct kvm_mips_tlb *buf, unsigned int index,
			  unsigned int count);
void kvm_vz_load_guesttlb(const struct kvm_mips_tlb *buf, unsigned int index,
			  unsigned int count);
#ifdef CONFIG_CPU_LOONGSON64
void kvm_loongson_clear_guest_vtlb(void);
void kvm_loongson_clear_guest_ftlb(void);
#endif

/* MMU handling */

bool kvm_mips_flush_gpa_pt(struct kvm *kvm, gfn_t start_gfn, gfn_t end_gfn);
int kvm_mips_mkclean_gpa_pt(struct kvm *kvm, gfn_t start_gfn, gfn_t end_gfn);
pgd_t *kvm_pgd_alloc(void);
void kvm_mmu_free_memory_caches(struct kvm_vcpu *vcpu);

#define KVM_ARCH_WANT_MMU_NOTIFIER
<<<<<<< HEAD
int kvm_unmap_hva_range(struct kvm *kvm,
			unsigned long start, unsigned long end, unsigned flags);
int kvm_set_spte_hva(struct kvm *kvm, unsigned long hva, pte_t pte);
int kvm_age_hva(struct kvm *kvm, unsigned long start, unsigned long end);
int kvm_test_age_hva(struct kvm *kvm, unsigned long hva);
=======
>>>>>>> c1084c27

/* Emulation */
enum emulation_result update_pc(struct kvm_vcpu *vcpu, u32 cause);
int kvm_get_badinstr(u32 *opc, struct kvm_vcpu *vcpu, u32 *out);
int kvm_get_badinstrp(u32 *opc, struct kvm_vcpu *vcpu, u32 *out);

/**
 * kvm_is_ifetch_fault() - Find whether a TLBL exception is due to ifetch fault.
 * @vcpu:	Virtual CPU.
 *
 * Returns:	Whether the TLBL exception was likely due to an instruction
 *		fetch fault rather than a data load fault.
 */
static inline bool kvm_is_ifetch_fault(struct kvm_vcpu_arch *vcpu)
{
	unsigned long badvaddr = vcpu->host_cp0_badvaddr;
	unsigned long epc = msk_isa16_mode(vcpu->pc);
	u32 cause = vcpu->host_cp0_cause;

	if (epc == badvaddr)
		return true;

	/*
	 * Branches may be 32-bit or 16-bit instructions.
	 * This isn't exact, but we don't really support MIPS16 or microMIPS yet
	 * in KVM anyway.
	 */
	if ((cause & CAUSEF_BD) && badvaddr - epc <= 4)
		return true;

	return false;
}

extern enum emulation_result kvm_mips_complete_mmio_load(struct kvm_vcpu *vcpu);

u32 kvm_mips_read_count(struct kvm_vcpu *vcpu);
void kvm_mips_write_count(struct kvm_vcpu *vcpu, u32 count);
void kvm_mips_write_compare(struct kvm_vcpu *vcpu, u32 compare, bool ack);
void kvm_mips_init_count(struct kvm_vcpu *vcpu, unsigned long count_hz);
int kvm_mips_set_count_ctl(struct kvm_vcpu *vcpu, s64 count_ctl);
int kvm_mips_set_count_resume(struct kvm_vcpu *vcpu, s64 count_resume);
int kvm_mips_set_count_hz(struct kvm_vcpu *vcpu, s64 count_hz);
void kvm_mips_count_enable_cause(struct kvm_vcpu *vcpu);
void kvm_mips_count_disable_cause(struct kvm_vcpu *vcpu);
enum hrtimer_restart kvm_mips_count_timeout(struct kvm_vcpu *vcpu);

/* fairly internal functions requiring some care to use */
int kvm_mips_count_disabled(struct kvm_vcpu *vcpu);
ktime_t kvm_mips_freeze_hrtimer(struct kvm_vcpu *vcpu, u32 *count);
int kvm_mips_restore_hrtimer(struct kvm_vcpu *vcpu, ktime_t before,
			     u32 count, int min_drift);

void kvm_vz_acquire_htimer(struct kvm_vcpu *vcpu);
void kvm_vz_lose_htimer(struct kvm_vcpu *vcpu);

enum emulation_result kvm_mips_emulate_store(union mips_instruction inst,
					     u32 cause,
					     struct kvm_vcpu *vcpu);
enum emulation_result kvm_mips_emulate_load(union mips_instruction inst,
					    u32 cause,
					    struct kvm_vcpu *vcpu);

/* COP0 */
enum emulation_result kvm_mips_emul_wait(struct kvm_vcpu *vcpu);

/* Hypercalls (hypcall.c) */

enum emulation_result kvm_mips_emul_hypcall(struct kvm_vcpu *vcpu,
					    union mips_instruction inst);
int kvm_mips_handle_hypcall(struct kvm_vcpu *vcpu);

/* Misc */
extern void kvm_mips_dump_stats(struct kvm_vcpu *vcpu);
extern unsigned long kvm_mips_get_ramsize(struct kvm *kvm);
extern int kvm_vcpu_ioctl_interrupt(struct kvm_vcpu *vcpu,
			     struct kvm_mips_interrupt *irq);

static inline void kvm_arch_hardware_unsetup(void) {}
static inline void kvm_arch_sync_events(struct kvm *kvm) {}
static inline void kvm_arch_free_memslot(struct kvm *kvm,
					 struct kvm_memory_slot *slot) {}
static inline void kvm_arch_memslots_updated(struct kvm *kvm, u64 gen) {}
static inline void kvm_arch_sched_in(struct kvm_vcpu *vcpu, int cpu) {}
static inline void kvm_arch_vcpu_blocking(struct kvm_vcpu *vcpu) {}
static inline void kvm_arch_vcpu_unblocking(struct kvm_vcpu *vcpu) {}
static inline void kvm_arch_vcpu_block_finish(struct kvm_vcpu *vcpu) {}

#define __KVM_HAVE_ARCH_FLUSH_REMOTE_TLB
int kvm_arch_flush_remote_tlb(struct kvm *kvm);

#endif /* __MIPS_KVM_HOST_H__ */<|MERGE_RESOLUTION|>--- conflicted
+++ resolved
@@ -262,17 +262,6 @@
 	EMULATE_HYPERCALL,	/* HYPCALL instruction */
 };
 
-<<<<<<< HEAD
-#define mips3_paddr_to_tlbpfn(x) \
-	(((unsigned long)(x) >> MIPS3_PG_SHIFT) & MIPS3_PG_FRAME)
-#define mips3_tlbpfn_to_paddr(x) \
-	((unsigned long)((x) & MIPS3_PG_FRAME) << MIPS3_PG_SHIFT)
-
-#define MIPS3_PG_SHIFT		6
-#define MIPS3_PG_FRAME		0x3fffffc0
-
-=======
->>>>>>> c1084c27
 #if defined(CONFIG_64BIT)
 #define VPN2_MASK		GENMASK(cpu_vmbits - 1, 13)
 #else
@@ -823,14 +812,6 @@
 void kvm_mmu_free_memory_caches(struct kvm_vcpu *vcpu);
 
 #define KVM_ARCH_WANT_MMU_NOTIFIER
-<<<<<<< HEAD
-int kvm_unmap_hva_range(struct kvm *kvm,
-			unsigned long start, unsigned long end, unsigned flags);
-int kvm_set_spte_hva(struct kvm *kvm, unsigned long hva, pte_t pte);
-int kvm_age_hva(struct kvm *kvm, unsigned long start, unsigned long end);
-int kvm_test_age_hva(struct kvm *kvm, unsigned long hva);
-=======
->>>>>>> c1084c27
 
 /* Emulation */
 enum emulation_result update_pc(struct kvm_vcpu *vcpu, u32 cause);
