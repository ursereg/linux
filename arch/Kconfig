# SPDX-License-Identifier: GPL-2.0
#
# General architecture dependent options
#

#
# Note: arch/$(SRCARCH)/Kconfig needs to be included first so that it can
# override the default values in this file.
#
source "arch/$(SRCARCH)/Kconfig"

menu "General architecture-dependent options"

config CRASH_CORE
	bool

config KEXEC_CORE
	select CRASH_CORE
	bool

config KEXEC_ELF
	bool

config HAVE_IMA_KEXEC
	bool

config SET_FS
	bool

config HOTPLUG_SMT
	bool

config GENERIC_ENTRY
       bool

config KPROBES
	bool "Kprobes"
	depends on MODULES
	depends on HAVE_KPROBES
	select KALLSYMS
	help
	  Kprobes allows you to trap at almost any kernel address and
	  execute a callback function.  register_kprobe() establishes
	  a probepoint and specifies the callback.  Kprobes is useful
	  for kernel debugging, non-intrusive instrumentation and testing.
	  If in doubt, say "N".

config JUMP_LABEL
	bool "Optimize very unlikely/likely branches"
	depends on HAVE_ARCH_JUMP_LABEL
	depends on CC_HAS_ASM_GOTO
	help
	 This option enables a transparent branch optimization that
	 makes certain almost-always-true or almost-always-false branch
	 conditions even cheaper to execute within the kernel.

	 Certain performance-sensitive kernel code, such as trace points,
	 scheduler functionality, networking code and KVM have such
	 branches and include support for this optimization technique.

	 If it is detected that the compiler has support for "asm goto",
	 the kernel will compile such branches with just a nop
	 instruction. When the condition flag is toggled to true, the
	 nop will be converted to a jump instruction to execute the
	 conditional block of instructions.

	 This technique lowers overhead and stress on the branch prediction
	 of the processor and generally makes the kernel faster. The update
	 of the condition is slower, but those are always very rare.

	 ( On 32-bit x86, the necessary options added to the compiler
	   flags may increase the size of the kernel slightly. )

config STATIC_KEYS_SELFTEST
	bool "Static key selftest"
	depends on JUMP_LABEL
	help
	  Boot time self-test of the branch patching code.

config STATIC_CALL_SELFTEST
	bool "Static call selftest"
	depends on HAVE_STATIC_CALL
	help
	  Boot time self-test of the call patching code.

config OPTPROBES
	def_bool y
	depends on KPROBES && HAVE_OPTPROBES
	select TASKS_RCU if PREEMPTION

config KPROBES_ON_FTRACE
	def_bool y
	depends on KPROBES && HAVE_KPROBES_ON_FTRACE
	depends on DYNAMIC_FTRACE_WITH_REGS
	help
	 If function tracer is enabled and the arch supports full
	 passing of pt_regs to function tracing, then kprobes can
	 optimize on top of function tracing.

config UPROBES
	def_bool n
	depends on ARCH_SUPPORTS_UPROBES
	help
	  Uprobes is the user-space counterpart to kprobes: they
	  enable instrumentation applications (such as 'perf probe')
	  to establish unintrusive probes in user-space binaries and
	  libraries, by executing handler functions when the probes
	  are hit by user-space applications.

	  ( These probes come in the form of single-byte breakpoints,
	    managed by the kernel and kept transparent to the probed
	    application. )

config HAVE_64BIT_ALIGNED_ACCESS
	def_bool 64BIT && !HAVE_EFFICIENT_UNALIGNED_ACCESS
	help
	  Some architectures require 64 bit accesses to be 64 bit
	  aligned, which also requires structs containing 64 bit values
	  to be 64 bit aligned too. This includes some 32 bit
	  architectures which can do 64 bit accesses, as well as 64 bit
	  architectures without unaligned access.

	  This symbol should be selected by an architecture if 64 bit
	  accesses are required to be 64 bit aligned in this way even
	  though it is not a 64 bit architecture.

	  See Documentation/core-api/unaligned-memory-access.rst for
	  more information on the topic of unaligned memory accesses.

config HAVE_EFFICIENT_UNALIGNED_ACCESS
	bool
	help
	  Some architectures are unable to perform unaligned accesses
	  without the use of get_unaligned/put_unaligned. Others are
	  unable to perform such accesses efficiently (e.g. trap on
	  unaligned access and require fixing it up in the exception
	  handler.)

	  This symbol should be selected by an architecture if it can
	  perform unaligned accesses efficiently to allow different
	  code paths to be selected for these cases. Some network
	  drivers, for example, could opt to not fix up alignment
	  problems with received packets if doing so would not help
	  much.

	  See Documentation/core-api/unaligned-memory-access.rst for more
	  information on the topic of unaligned memory accesses.

config ARCH_USE_BUILTIN_BSWAP
	bool
	help
	 Modern versions of GCC (since 4.4) have builtin functions
	 for handling byte-swapping. Using these, instead of the old
	 inline assembler that the architecture code provides in the
	 __arch_bswapXX() macros, allows the compiler to see what's
	 happening and offers more opportunity for optimisation. In
	 particular, the compiler will be able to combine the byteswap
	 with a nearby load or store and use load-and-swap or
	 store-and-swap instructions if the architecture has them. It
	 should almost *never* result in code which is worse than the
	 hand-coded assembler in <asm/swab.h>.  But just in case it
	 does, the use of the builtins is optional.

	 Any architecture with load-and-swap or store-and-swap
	 instructions should set this. And it shouldn't hurt to set it
	 on architectures that don't have such instructions.

config KRETPROBES
	def_bool y
	depends on KPROBES && HAVE_KRETPROBES

config USER_RETURN_NOTIFIER
	bool
	depends on HAVE_USER_RETURN_NOTIFIER
	help
	  Provide a kernel-internal notification when a cpu is about to
	  switch to user mode.

config HAVE_IOREMAP_PROT
	bool

config HAVE_KPROBES
	bool

config HAVE_KRETPROBES
	bool

config HAVE_OPTPROBES
	bool

config HAVE_KPROBES_ON_FTRACE
	bool

config HAVE_FUNCTION_ERROR_INJECTION
	bool

config HAVE_NMI
	bool

config TRACE_IRQFLAGS_SUPPORT
	bool

#
# An arch should select this if it provides all these things:
#
#	task_pt_regs()		in asm/processor.h or asm/ptrace.h
#	arch_has_single_step()	if there is hardware single-step support
#	arch_has_block_step()	if there is hardware block-step support
#	asm/syscall.h		supplying asm-generic/syscall.h interface
#	linux/regset.h		user_regset interfaces
#	CORE_DUMP_USE_REGSET	#define'd in linux/elf.h
#	TIF_SYSCALL_TRACE	calls tracehook_report_syscall_{entry,exit}
#	TIF_NOTIFY_RESUME	calls tracehook_notify_resume()
#	signal delivery		calls tracehook_signal_handler()
#
config HAVE_ARCH_TRACEHOOK
	bool

config HAVE_DMA_CONTIGUOUS
	bool

config GENERIC_SMP_IDLE_THREAD
	bool

config GENERIC_IDLE_POLL_SETUP
	bool

config ARCH_HAS_FORTIFY_SOURCE
	bool
	help
	  An architecture should select this when it can successfully
	  build and run with CONFIG_FORTIFY_SOURCE.

#
# Select if the arch provides a historic keepinit alias for the retain_initrd
# command line option
#
config ARCH_HAS_KEEPINITRD
	bool

# Select if arch has all set_memory_ro/rw/x/nx() functions in asm/cacheflush.h
config ARCH_HAS_SET_MEMORY
	bool

# Select if arch has all set_direct_map_invalid/default() functions
config ARCH_HAS_SET_DIRECT_MAP
	bool

#
# Select if the architecture provides the arch_dma_set_uncached symbol to
# either provide an uncached segment alias for a DMA allocation, or
# to remap the page tables in place.
#
config ARCH_HAS_DMA_SET_UNCACHED
	bool

#
# Select if the architectures provides the arch_dma_clear_uncached symbol
# to undo an in-place page table remap for uncached access.
#
config ARCH_HAS_DMA_CLEAR_UNCACHED
	bool

# Select if arch init_task must go in the __init_task_data section
config ARCH_TASK_STRUCT_ON_STACK
	bool

# Select if arch has its private alloc_task_struct() function
config ARCH_TASK_STRUCT_ALLOCATOR
	bool

config HAVE_ARCH_THREAD_STRUCT_WHITELIST
	bool
	depends on !ARCH_TASK_STRUCT_ALLOCATOR
	help
	  An architecture should select this to provide hardened usercopy
	  knowledge about what region of the thread_struct should be
	  whitelisted for copying to userspace. Normally this is only the
	  FPU registers. Specifically, arch_thread_struct_whitelist()
	  should be implemented. Without this, the entire thread_struct
	  field in task_struct will be left whitelisted.

# Select if arch has its private alloc_thread_stack() function
config ARCH_THREAD_STACK_ALLOCATOR
	bool

# Select if arch wants to size task_struct dynamically via arch_task_struct_size:
config ARCH_WANTS_DYNAMIC_TASK_STRUCT
	bool

config ARCH_WANTS_NO_INSTR
	bool
	help
	  An architecture should select this if the noinstr macro is being used on
	  functions to denote that the toolchain should avoid instrumenting such
	  functions and is required for correctness.

config ARCH_32BIT_OFF_T
	bool
	depends on !64BIT
	help
	  All new 32-bit architectures should have 64-bit off_t type on
	  userspace side which corresponds to the loff_t kernel type. This
	  is the requirement for modern ABIs. Some existing architectures
	  still support 32-bit off_t. This option is enabled for all such
	  architectures explicitly.

# Selected by 64 bit architectures which have a 32 bit f_tinode in struct ustat
config ARCH_32BIT_USTAT_F_TINODE
	bool

config HAVE_ASM_MODVERSIONS
	bool
	help
	  This symbol should be selected by an architecture if it provides
	  <asm/asm-prototypes.h> to support the module versioning for symbols
	  exported from assembly code.

config HAVE_REGS_AND_STACK_ACCESS_API
	bool
	help
	  This symbol should be selected by an architecture if it supports
	  the API needed to access registers and stack entries from pt_regs,
	  declared in asm/ptrace.h
	  For example the kprobes-based event tracer needs this API.

config HAVE_RSEQ
	bool
	depends on HAVE_REGS_AND_STACK_ACCESS_API
	help
	  This symbol should be selected by an architecture if it
	  supports an implementation of restartable sequences.

config HAVE_FUNCTION_ARG_ACCESS_API
	bool
	help
	  This symbol should be selected by an architecture if it supports
	  the API needed to access function arguments from pt_regs,
	  declared in asm/ptrace.h

config HAVE_HW_BREAKPOINT
	bool
	depends on PERF_EVENTS

config HAVE_MIXED_BREAKPOINTS_REGS
	bool
	depends on HAVE_HW_BREAKPOINT
	help
	  Depending on the arch implementation of hardware breakpoints,
	  some of them have separate registers for data and instruction
	  breakpoints addresses, others have mixed registers to store
	  them but define the access type in a control register.
	  Select this option if your arch implements breakpoints under the
	  latter fashion.

config HAVE_USER_RETURN_NOTIFIER
	bool

config HAVE_PERF_EVENTS_NMI
	bool
	help
	  System hardware can generate an NMI using the perf event
	  subsystem.  Also has support for calculating CPU cycle events
	  to determine how many clock cycles in a given period.

config HAVE_HARDLOCKUP_DETECTOR_PERF
	bool
	depends on HAVE_PERF_EVENTS_NMI
	help
	  The arch chooses to use the generic perf-NMI-based hardlockup
	  detector. Must define HAVE_PERF_EVENTS_NMI.

config HAVE_NMI_WATCHDOG
	depends on HAVE_NMI
	bool
	help
	  The arch provides a low level NMI watchdog. It provides
	  asm/nmi.h, and defines its own arch_touch_nmi_watchdog().

config HAVE_HARDLOCKUP_DETECTOR_ARCH
	bool
	select HAVE_NMI_WATCHDOG
	help
	  The arch chooses to provide its own hardlockup detector, which is
	  a superset of the HAVE_NMI_WATCHDOG. It also conforms to config
	  interfaces and parameters provided by hardlockup detector subsystem.

config HAVE_PERF_REGS
	bool
	help
	  Support selective register dumps for perf events. This includes
	  bit-mapping of each registers and a unique architecture id.

config HAVE_PERF_USER_STACK_DUMP
	bool
	help
	  Support user stack dumps for perf event samples. This needs
	  access to the user stack pointer which is not unified across
	  architectures.

config HAVE_ARCH_JUMP_LABEL
	bool

config HAVE_ARCH_JUMP_LABEL_RELATIVE
	bool

config MMU_GATHER_TABLE_FREE
	bool

<<<<<<< HEAD
config HAVE_MMU_GATHER_PAGE_SIZE
=======
config MMU_GATHER_RCU_TABLE_FREE
>>>>>>> c1084c27
	bool
	select MMU_GATHER_TABLE_FREE

<<<<<<< HEAD
config MMU_GATHER_NO_RANGE
=======
config MMU_GATHER_PAGE_SIZE
>>>>>>> c1084c27
	bool

config MMU_GATHER_NO_RANGE
	bool

config MMU_GATHER_NO_GATHER
	bool
	depends on MMU_GATHER_TABLE_FREE

config ARCH_WANT_IRQS_OFF_ACTIVATE_MM
	bool
	help
	  Temporary select until all architectures can be converted to have
	  irqs disabled over activate_mm. Architectures that do IPI based TLB
	  shootdowns should enable this.

config ARCH_HAVE_NMI_SAFE_CMPXCHG
	bool

config HAVE_ALIGNED_STRUCT_PAGE
	bool
	help
	  This makes sure that struct pages are double word aligned and that
	  e.g. the SLUB allocator can perform double word atomic operations
	  on a struct page for better performance. However selecting this
	  might increase the size of a struct page by a word.

config HAVE_CMPXCHG_LOCAL
	bool

config HAVE_CMPXCHG_DOUBLE
	bool

config ARCH_WEAK_RELEASE_ACQUIRE
	bool

config ARCH_WANT_IPC_PARSE_VERSION
	bool

config ARCH_WANT_COMPAT_IPC_PARSE_VERSION
	bool

config ARCH_WANT_OLD_COMPAT_IPC
	select ARCH_WANT_COMPAT_IPC_PARSE_VERSION
	bool

config HAVE_ARCH_SECCOMP
	bool
	help
	  An arch should select this symbol to support seccomp mode 1 (the fixed
	  syscall policy), and must provide an overrides for __NR_seccomp_sigreturn,
	  and compat syscalls if the asm-generic/seccomp.h defaults need adjustment:
	  - __NR_seccomp_read_32
	  - __NR_seccomp_write_32
	  - __NR_seccomp_exit_32
	  - __NR_seccomp_sigreturn_32

config HAVE_ARCH_SECCOMP_FILTER
	bool
	select HAVE_ARCH_SECCOMP
	help
	  An arch should select this symbol if it provides all of these things:
	  - all the requirements for HAVE_ARCH_SECCOMP
	  - syscall_get_arch()
	  - syscall_get_arguments()
	  - syscall_rollback()
	  - syscall_set_return_value()
	  - SIGSYS siginfo_t support
	  - secure_computing is called from a ptrace_event()-safe context
	  - secure_computing return value is checked and a return value of -1
	    results in the system call being skipped immediately.
	  - seccomp syscall wired up
	  - if !HAVE_SPARSE_SYSCALL_NR, have SECCOMP_ARCH_NATIVE,
	    SECCOMP_ARCH_NATIVE_NR, SECCOMP_ARCH_NATIVE_NAME defined. If
	    COMPAT is supported, have the SECCOMP_ARCH_COMPAT* defines too.

config SECCOMP
	prompt "Enable seccomp to safely execute untrusted bytecode"
	def_bool y
	depends on HAVE_ARCH_SECCOMP
	help
	  This kernel feature is useful for number crunching applications
	  that may need to handle untrusted bytecode during their
	  execution. By using pipes or other transports made available
	  to the process as file descriptors supporting the read/write
	  syscalls, it's possible to isolate those applications in their
	  own address space using seccomp. Once seccomp is enabled via
	  prctl(PR_SET_SECCOMP) or the seccomp() syscall, it cannot be
	  disabled and the task is only allowed to execute a few safe
	  syscalls defined by each seccomp mode.

	  If unsure, say Y.

config SECCOMP_FILTER
	def_bool y
	depends on HAVE_ARCH_SECCOMP_FILTER && SECCOMP && NET
	help
	  Enable tasks to build secure computing environments defined
	  in terms of Berkeley Packet Filter programs which implement
	  task-defined system call filtering polices.

	  See Documentation/userspace-api/seccomp_filter.rst for details.

config SECCOMP_CACHE_DEBUG
	bool "Show seccomp filter cache status in /proc/pid/seccomp_cache"
	depends on SECCOMP_FILTER && !HAVE_SPARSE_SYSCALL_NR
	depends on PROC_FS
	help
	  This enables the /proc/pid/seccomp_cache interface to monitor
	  seccomp cache data. The file format is subject to change. Reading
	  the file requires CAP_SYS_ADMIN.

	  This option is for debugging only. Enabling presents the risk that
	  an adversary may be able to infer the seccomp filter logic.

	  If unsure, say N.

config HAVE_ARCH_STACKLEAK
	bool
	help
	  An architecture should select this if it has the code which
	  fills the used part of the kernel stack with the STACKLEAK_POISON
	  value before returning from system calls.

config HAVE_STACKPROTECTOR
	bool
	help
	  An arch should select this symbol if:
	  - it has implemented a stack canary (e.g. __stack_chk_guard)

config STACKPROTECTOR
	bool "Stack Protector buffer overflow detection"
	depends on HAVE_STACKPROTECTOR
	depends on $(cc-option,-fstack-protector)
	default y
	help
	  This option turns on the "stack-protector" GCC feature. This
	  feature puts, at the beginning of functions, a canary value on
	  the stack just before the return address, and validates
	  the value just before actually returning.  Stack based buffer
	  overflows (that need to overwrite this return address) now also
	  overwrite the canary, which gets detected and the attack is then
	  neutralized via a kernel panic.

	  Functions will have the stack-protector canary logic added if they
	  have an 8-byte or larger character array on the stack.

	  This feature requires gcc version 4.2 or above, or a distribution
	  gcc with the feature backported ("-fstack-protector").

	  On an x86 "defconfig" build, this feature adds canary checks to
	  about 3% of all kernel functions, which increases kernel code size
	  by about 0.3%.

config STACKPROTECTOR_STRONG
	bool "Strong Stack Protector"
	depends on STACKPROTECTOR
	depends on $(cc-option,-fstack-protector-strong)
	default y
	help
	  Functions will have the stack-protector canary logic added in any
	  of the following conditions:

	  - local variable's address used as part of the right hand side of an
	    assignment or function argument
	  - local variable is an array (or union containing an array),
	    regardless of array type or length
	  - uses register local variables

	  This feature requires gcc version 4.9 or above, or a distribution
	  gcc with the feature backported ("-fstack-protector-strong").

	  On an x86 "defconfig" build, this feature adds canary checks to
	  about 20% of all kernel functions, which increases the kernel code
	  size by about 2%.

config ARCH_SUPPORTS_SHADOW_CALL_STACK
	bool
	help
	  An architecture should select this if it supports Clang's Shadow
	  Call Stack and implements runtime support for shadow stack
	  switching.

config SHADOW_CALL_STACK
	bool "Clang Shadow Call Stack"
	depends on CC_IS_CLANG && ARCH_SUPPORTS_SHADOW_CALL_STACK
	depends on DYNAMIC_FTRACE_WITH_REGS || !FUNCTION_GRAPH_TRACER
	help
	  This option enables Clang's Shadow Call Stack, which uses a
	  shadow stack to protect function return addresses from being
	  overwritten by an attacker. More information can be found in
	  Clang's documentation:

	    https://clang.llvm.org/docs/ShadowCallStack.html

	  Note that security guarantees in the kernel differ from the
	  ones documented for user space. The kernel must store addresses
	  of shadow stacks in memory, which means an attacker capable of
	  reading and writing arbitrary memory may be able to locate them
	  and hijack control flow by modifying the stacks.

config LTO
	bool
	help
	  Selected if the kernel will be built using the compiler's LTO feature.

config LTO_CLANG
	bool
	select LTO
	help
	  Selected if the kernel will be built using Clang's LTO feature.

config ARCH_SUPPORTS_LTO_CLANG
	bool
	help
	  An architecture should select this option if it supports:
	  - compiling with Clang,
	  - compiling inline assembly with Clang's integrated assembler,
	  - and linking with LLD.

config ARCH_SUPPORTS_LTO_CLANG_THIN
	bool
	help
	  An architecture should select this option if it can support Clang's
	  ThinLTO mode.

config HAS_LTO_CLANG
	def_bool y
	# Clang >= 11: https://github.com/ClangBuiltLinux/linux/issues/510
	depends on CC_IS_CLANG && CLANG_VERSION >= 110000 && LD_IS_LLD && AS_IS_LLVM
	depends on $(success,$(NM) --help | head -n 1 | grep -qi llvm)
	depends on $(success,$(AR) --help | head -n 1 | grep -qi llvm)
	depends on ARCH_SUPPORTS_LTO_CLANG
	depends on !FTRACE_MCOUNT_USE_RECORDMCOUNT
	depends on !KASAN || KASAN_HW_TAGS
	depends on !GCOV_KERNEL
	help
	  The compiler and Kconfig options support building with Clang's
	  LTO.

choice
	prompt "Link Time Optimization (LTO)"
	default LTO_NONE
	help
	  This option enables Link Time Optimization (LTO), which allows the
	  compiler to optimize binaries globally.

	  If unsure, select LTO_NONE. Note that LTO is very resource-intensive
	  so it's disabled by default.

config LTO_NONE
	bool "None"
	help
	  Build the kernel normally, without Link Time Optimization (LTO).

config LTO_CLANG_FULL
	bool "Clang Full LTO (EXPERIMENTAL)"
	depends on HAS_LTO_CLANG
	depends on !COMPILE_TEST
	select LTO_CLANG
	help
          This option enables Clang's full Link Time Optimization (LTO), which
          allows the compiler to optimize the kernel globally. If you enable
          this option, the compiler generates LLVM bitcode instead of ELF
          object files, and the actual compilation from bitcode happens at
          the LTO link step, which may take several minutes depending on the
          kernel configuration. More information can be found from LLVM's
          documentation:

	    https://llvm.org/docs/LinkTimeOptimization.html

	  During link time, this option can use a large amount of RAM, and
	  may take much longer than the ThinLTO option.

config LTO_CLANG_THIN
	bool "Clang ThinLTO (EXPERIMENTAL)"
	depends on HAS_LTO_CLANG && ARCH_SUPPORTS_LTO_CLANG_THIN
	select LTO_CLANG
	help
	  This option enables Clang's ThinLTO, which allows for parallel
	  optimization and faster incremental compiles compared to the
	  CONFIG_LTO_CLANG_FULL option. More information can be found
	  from Clang's documentation:

	    https://clang.llvm.org/docs/ThinLTO.html

	  If unsure, say Y.
endchoice

config ARCH_SUPPORTS_CFI_CLANG
	bool
	help
	  An architecture should select this option if it can support Clang's
	  Control-Flow Integrity (CFI) checking.

config CFI_CLANG
	bool "Use Clang's Control Flow Integrity (CFI)"
	depends on LTO_CLANG && ARCH_SUPPORTS_CFI_CLANG
	# Clang >= 12:
	# - https://bugs.llvm.org/show_bug.cgi?id=46258
	# - https://bugs.llvm.org/show_bug.cgi?id=47479
	depends on CLANG_VERSION >= 120000
	select KALLSYMS
	help
	  This option enables Clang’s forward-edge Control Flow Integrity
	  (CFI) checking, where the compiler injects a runtime check to each
	  indirect function call to ensure the target is a valid function with
	  the correct static type. This restricts possible call targets and
	  makes it more difficult for an attacker to exploit bugs that allow
	  the modification of stored function pointers. More information can be
	  found from Clang's documentation:

	    https://clang.llvm.org/docs/ControlFlowIntegrity.html

config CFI_CLANG_SHADOW
	bool "Use CFI shadow to speed up cross-module checks"
	default y
	depends on CFI_CLANG && MODULES
	help
	  If you select this option, the kernel builds a fast look-up table of
	  CFI check functions in loaded modules to reduce performance overhead.

	  If unsure, say Y.

config CFI_PERMISSIVE
	bool "Use CFI in permissive mode"
	depends on CFI_CLANG
	help
	  When selected, Control Flow Integrity (CFI) violations result in a
	  warning instead of a kernel panic. This option should only be used
	  for finding indirect call type mismatches during development.

	  If unsure, say N.

config HAVE_ARCH_WITHIN_STACK_FRAMES
	bool
	help
	  An architecture should select this if it can walk the kernel stack
	  frames to determine if an object is part of either the arguments
	  or local variables (i.e. that it excludes saved return addresses,
	  and similar) by implementing an inline arch_within_stack_frames(),
	  which is used by CONFIG_HARDENED_USERCOPY.

config HAVE_CONTEXT_TRACKING
	bool
	help
	  Provide kernel/user boundaries probes necessary for subsystems
	  that need it, such as userspace RCU extended quiescent state.
	  Syscalls need to be wrapped inside user_exit()-user_enter(), either
	  optimized behind static key or through the slow path using TIF_NOHZ
	  flag. Exceptions handlers must be wrapped as well. Irqs are already
	  protected inside rcu_irq_enter/rcu_irq_exit() but preemption or signal
	  handling on irq exit still need to be protected.

config HAVE_CONTEXT_TRACKING_OFFSTACK
	bool
	help
	  Architecture neither relies on exception_enter()/exception_exit()
	  nor on schedule_user(). Also preempt_schedule_notrace() and
	  preempt_schedule_irq() can't be called in a preemptible section
	  while context tracking is CONTEXT_USER. This feature reflects a sane
	  entry implementation where the following requirements are met on
	  critical entry code, ie: before user_exit() or after user_enter():

	  - Critical entry code isn't preemptible (or better yet:
	    not interruptible).
	  - No use of RCU read side critical sections, unless rcu_nmi_enter()
	    got called.
	  - No use of instrumentation, unless instrumentation_begin() got
	    called.

config HAVE_TIF_NOHZ
	bool
	help
	  Arch relies on TIF_NOHZ and syscall slow path to implement context
	  tracking calls to user_enter()/user_exit().

config HAVE_VIRT_CPU_ACCOUNTING
	bool

config HAVE_VIRT_CPU_ACCOUNTING_IDLE
	bool
	help
	  Architecture has its own way to account idle CPU time and therefore
	  doesn't implement vtime_account_idle().

config ARCH_HAS_SCALED_CPUTIME
	bool

config HAVE_VIRT_CPU_ACCOUNTING_GEN
	bool
	default y if 64BIT
	help
	  With VIRT_CPU_ACCOUNTING_GEN, cputime_t becomes 64-bit.
	  Before enabling this option, arch code must be audited
	  to ensure there are no races in concurrent read/write of
	  cputime_t. For example, reading/writing 64-bit cputime_t on
	  some 32-bit arches may require multiple accesses, so proper
	  locking is needed to protect against concurrent accesses.

config HAVE_IRQ_TIME_ACCOUNTING
	bool
	help
	  Archs need to ensure they use a high enough resolution clock to
	  support irq time accounting and then call enable_sched_clock_irqtime().

config HAVE_MOVE_PUD
	bool
	help
	  Architectures that select this are able to move page tables at the
	  PUD level. If there are only 3 page table levels, the move effectively
	  happens at the PGD level.

config HAVE_MOVE_PMD
	bool
	help
	  Archs that select this are able to move page tables at the PMD level.

config HAVE_ARCH_TRANSPARENT_HUGEPAGE
	bool

config HAVE_ARCH_TRANSPARENT_HUGEPAGE_PUD
	bool

config HAVE_ARCH_HUGE_VMAP
	bool

#
#  Archs that select this would be capable of PMD-sized vmaps (i.e.,
#  arch_vmap_pmd_supported() returns true), and they must make no assumptions
#  that vmalloc memory is mapped with PAGE_SIZE ptes. The VM_NO_HUGE_VMAP flag
#  can be used to prohibit arch-specific allocations from using hugepages to
#  help with this (e.g., modules may require it).
#
config HAVE_ARCH_HUGE_VMALLOC
	depends on HAVE_ARCH_HUGE_VMAP
	bool

config ARCH_WANT_HUGE_PMD_SHARE
	bool

config HAVE_ARCH_SOFT_DIRTY
	bool

config HAVE_MOD_ARCH_SPECIFIC
	bool
	help
	  The arch uses struct mod_arch_specific to store data.  Many arches
	  just need a simple module loader without arch specific data - those
	  should not enable this.

config MODULES_USE_ELF_RELA
	bool
	help
	  Modules only use ELF RELA relocations.  Modules with ELF REL
	  relocations will give an error.

config MODULES_USE_ELF_REL
	bool
	help
	  Modules only use ELF REL relocations.  Modules with ELF RELA
	  relocations will give an error.

config HAVE_IRQ_EXIT_ON_IRQ_STACK
	bool
	help
	  Architecture doesn't only execute the irq handler on the irq stack
	  but also irq_exit(). This way we can process softirqs on this irq
	  stack instead of switching to a new one when we call __do_softirq()
	  in the end of an hardirq.
	  This spares a stack switch and improves cache usage on softirq
	  processing.

config HAVE_SOFTIRQ_ON_OWN_STACK
	bool
	help
	  Architecture provides a function to run __do_softirq() on a
	  separate stack.

config PGTABLE_LEVELS
	int
	default 2

config ARCH_HAS_ELF_RANDOMIZE
	bool
	help
	  An architecture supports choosing randomized locations for
	  stack, mmap, brk, and ET_DYN. Defined functions:
	  - arch_mmap_rnd()
	  - arch_randomize_brk()

config HAVE_ARCH_MMAP_RND_BITS
	bool
	help
	  An arch should select this symbol if it supports setting a variable
	  number of bits for use in establishing the base address for mmap
	  allocations, has MMU enabled and provides values for both:
	  - ARCH_MMAP_RND_BITS_MIN
	  - ARCH_MMAP_RND_BITS_MAX

config HAVE_EXIT_THREAD
	bool
	help
	  An architecture implements exit_thread.

config ARCH_MMAP_RND_BITS_MIN
	int

config ARCH_MMAP_RND_BITS_MAX
	int

config ARCH_MMAP_RND_BITS_DEFAULT
	int

config ARCH_MMAP_RND_BITS
	int "Number of bits to use for ASLR of mmap base address" if EXPERT
	range ARCH_MMAP_RND_BITS_MIN ARCH_MMAP_RND_BITS_MAX
	default ARCH_MMAP_RND_BITS_DEFAULT if ARCH_MMAP_RND_BITS_DEFAULT
	default ARCH_MMAP_RND_BITS_MIN
	depends on HAVE_ARCH_MMAP_RND_BITS
	help
	  This value can be used to select the number of bits to use to
	  determine the random offset to the base address of vma regions
	  resulting from mmap allocations. This value will be bounded
	  by the architecture's minimum and maximum supported values.

	  This value can be changed after boot using the
	  /proc/sys/vm/mmap_rnd_bits tunable

config HAVE_ARCH_MMAP_RND_COMPAT_BITS
	bool
	help
	  An arch should select this symbol if it supports running applications
	  in compatibility mode, supports setting a variable number of bits for
	  use in establishing the base address for mmap allocations, has MMU
	  enabled and provides values for both:
	  - ARCH_MMAP_RND_COMPAT_BITS_MIN
	  - ARCH_MMAP_RND_COMPAT_BITS_MAX

config ARCH_MMAP_RND_COMPAT_BITS_MIN
	int

config ARCH_MMAP_RND_COMPAT_BITS_MAX
	int

config ARCH_MMAP_RND_COMPAT_BITS_DEFAULT
	int

config ARCH_MMAP_RND_COMPAT_BITS
	int "Number of bits to use for ASLR of mmap base address for compatible applications" if EXPERT
	range ARCH_MMAP_RND_COMPAT_BITS_MIN ARCH_MMAP_RND_COMPAT_BITS_MAX
	default ARCH_MMAP_RND_COMPAT_BITS_DEFAULT if ARCH_MMAP_RND_COMPAT_BITS_DEFAULT
	default ARCH_MMAP_RND_COMPAT_BITS_MIN
	depends on HAVE_ARCH_MMAP_RND_COMPAT_BITS
	help
	  This value can be used to select the number of bits to use to
	  determine the random offset to the base address of vma regions
	  resulting from mmap allocations for compatible applications This
	  value will be bounded by the architecture's minimum and maximum
	  supported values.

	  This value can be changed after boot using the
	  /proc/sys/vm/mmap_rnd_compat_bits tunable

config HAVE_ARCH_COMPAT_MMAP_BASES
	bool
	help
	  This allows 64bit applications to invoke 32-bit mmap() syscall
	  and vice-versa 32-bit applications to call 64-bit mmap().
	  Required for applications doing different bitness syscalls.

# This allows to use a set of generic functions to determine mmap base
# address by giving priority to top-down scheme only if the process
# is not in legacy mode (compat task, unlimited stack size or
# sysctl_legacy_va_layout).
# Architecture that selects this option can provide its own version of:
# - STACK_RND_MASK
config ARCH_WANT_DEFAULT_TOPDOWN_MMAP_LAYOUT
	bool
	depends on MMU
	select ARCH_HAS_ELF_RANDOMIZE

config HAVE_STACK_VALIDATION
	bool
	help
	  Architecture supports the 'objtool check' host tool command, which
	  performs compile-time stack metadata validation.

config HAVE_RELIABLE_STACKTRACE
	bool
	help
	  Architecture has either save_stack_trace_tsk_reliable() or
	  arch_stack_walk_reliable() function which only returns a stack trace
	  if it can guarantee the trace is reliable.

config HAVE_ARCH_HASH
	bool
	default n
	help
	  If this is set, the architecture provides an <asm/hash.h>
	  file which provides platform-specific implementations of some
	  functions in <linux/hash.h> or fs/namei.c.

config HAVE_ARCH_NVRAM_OPS
	bool

config ISA_BUS_API
	def_bool ISA

#
# ABI hall of shame
#
config CLONE_BACKWARDS
	bool
	help
	  Architecture has tls passed as the 4th argument of clone(2),
	  not the 5th one.

config CLONE_BACKWARDS2
	bool
	help
	  Architecture has the first two arguments of clone(2) swapped.

config CLONE_BACKWARDS3
	bool
	help
	  Architecture has tls passed as the 3rd argument of clone(2),
	  not the 5th one.

config ODD_RT_SIGACTION
	bool
	help
	  Architecture has unusual rt_sigaction(2) arguments

config OLD_SIGSUSPEND
	bool
	help
	  Architecture has old sigsuspend(2) syscall, of one-argument variety

config OLD_SIGSUSPEND3
	bool
	help
	  Even weirder antique ABI - three-argument sigsuspend(2)

config OLD_SIGACTION
	bool
	help
	  Architecture has old sigaction(2) syscall.  Nope, not the same
	  as OLD_SIGSUSPEND | OLD_SIGSUSPEND3 - alpha has sigsuspend(2),
	  but fairly different variant of sigaction(2), thanks to OSF/1
	  compatibility...

config COMPAT_OLD_SIGACTION
	bool

config COMPAT_32BIT_TIME
	bool "Provide system calls for 32-bit time_t"
	default !64BIT || COMPAT
	help
	  This enables 32 bit time_t support in addition to 64 bit time_t support.
	  This is relevant on all 32-bit architectures, and 64-bit architectures
	  as part of compat syscall handling.

config ARCH_NO_PREEMPT
	bool

config ARCH_EPHEMERAL_INODES
	def_bool n
	help
	  An arch should select this symbol if it doesn't keep track of inode
	  instances on its own, but instead relies on something else (e.g. the
	  host kernel for an UML kernel).

config ARCH_SUPPORTS_RT
	bool

config CPU_NO_EFFICIENT_FFS
	def_bool n

config HAVE_ARCH_VMAP_STACK
	def_bool n
	help
	  An arch should select this symbol if it can support kernel stacks
	  in vmalloc space.  This means:

	  - vmalloc space must be large enough to hold many kernel stacks.
	    This may rule out many 32-bit architectures.

	  - Stacks in vmalloc space need to work reliably.  For example, if
	    vmap page tables are created on demand, either this mechanism
	    needs to work while the stack points to a virtual address with
	    unpopulated page tables or arch code (switch_to() and switch_mm(),
	    most likely) needs to ensure that the stack's page table entries
	    are populated before running on a possibly unpopulated stack.

	  - If the stack overflows into a guard page, something reasonable
	    should happen.  The definition of "reasonable" is flexible, but
	    instantly rebooting without logging anything would be unfriendly.

config VMAP_STACK
	default y
	bool "Use a virtually-mapped stack"
	depends on HAVE_ARCH_VMAP_STACK
	depends on !KASAN || KASAN_HW_TAGS || KASAN_VMALLOC
	help
	  Enable this if you want the use virtually-mapped kernel stacks
	  with guard pages.  This causes kernel stack overflows to be
	  caught immediately rather than causing difficult-to-diagnose
	  corruption.

	  To use this with software KASAN modes, the architecture must support
	  backing virtual mappings with real shadow memory, and KASAN_VMALLOC
	  must be enabled.

config HAVE_ARCH_RANDOMIZE_KSTACK_OFFSET
	def_bool n
	help
	  An arch should select this symbol if it can support kernel stack
	  offset randomization with calls to add_random_kstack_offset()
	  during syscall entry and choose_random_kstack_offset() during
	  syscall exit. Careful removal of -fstack-protector-strong and
	  -fstack-protector should also be applied to the entry code and
	  closely examined, as the artificial stack bump looks like an array
	  to the compiler, so it will attempt to add canary checks regardless
	  of the static branch state.

config RANDOMIZE_KSTACK_OFFSET_DEFAULT
	bool "Randomize kernel stack offset on syscall entry"
	depends on HAVE_ARCH_RANDOMIZE_KSTACK_OFFSET
	help
	  The kernel stack offset can be randomized (after pt_regs) by
	  roughly 5 bits of entropy, frustrating memory corruption
	  attacks that depend on stack address determinism or
	  cross-syscall address exposures. This feature is controlled
	  by kernel boot param "randomize_kstack_offset=on/off", and this
	  config chooses the default boot state.

config ARCH_OPTIONAL_KERNEL_RWX
	def_bool n

config ARCH_OPTIONAL_KERNEL_RWX_DEFAULT
	def_bool n

config ARCH_HAS_STRICT_KERNEL_RWX
	def_bool n

config STRICT_KERNEL_RWX
	bool "Make kernel text and rodata read-only" if ARCH_OPTIONAL_KERNEL_RWX
	depends on ARCH_HAS_STRICT_KERNEL_RWX
	default !ARCH_OPTIONAL_KERNEL_RWX || ARCH_OPTIONAL_KERNEL_RWX_DEFAULT
	help
	  If this is set, kernel text and rodata memory will be made read-only,
	  and non-text memory will be made non-executable. This provides
	  protection against certain security exploits (e.g. executing the heap
	  or modifying text)

	  These features are considered standard security practice these days.
	  You should say Y here in almost all cases.

config ARCH_HAS_STRICT_MODULE_RWX
	def_bool n

config STRICT_MODULE_RWX
	bool "Set loadable kernel module data as NX and text as RO" if ARCH_OPTIONAL_KERNEL_RWX
	depends on ARCH_HAS_STRICT_MODULE_RWX && MODULES
	default !ARCH_OPTIONAL_KERNEL_RWX || ARCH_OPTIONAL_KERNEL_RWX_DEFAULT
	help
	  If this is set, module text and rodata memory will be made read-only,
	  and non-text memory will be made non-executable. This provides
	  protection against certain security exploits (e.g. writing to text)

# select if the architecture provides an asm/dma-direct.h header
config ARCH_HAS_PHYS_TO_DMA
	bool

config HAVE_ARCH_COMPILER_H
	bool
	help
	  An architecture can select this if it provides an
	  asm/compiler.h header that should be included after
	  linux/compiler-*.h in order to override macro definitions that those
	  headers generally provide.

config HAVE_ARCH_PREL32_RELOCATIONS
	bool
	help
	  May be selected by an architecture if it supports place-relative
	  32-bit relocations, both in the toolchain and in the module loader,
	  in which case relative references can be used in special sections
	  for PCI fixup, initcalls etc which are only half the size on 64 bit
	  architectures, and don't require runtime relocation on relocatable
	  kernels.

config ARCH_USE_MEMREMAP_PROT
	bool

config LOCK_EVENT_COUNTS
	bool "Locking event counts collection"
	depends on DEBUG_FS
	help
	  Enable light-weight counting of various locking related events
	  in the system with minimal performance impact. This reduces
	  the chance of application behavior change because of timing
	  differences. The counts are reported via debugfs.

# Select if the architecture has support for applying RELR relocations.
config ARCH_HAS_RELR
	bool

config RELR
	bool "Use RELR relocation packing"
	depends on ARCH_HAS_RELR && TOOLS_SUPPORT_RELR
	default y
	help
	  Store the kernel's dynamic relocations in the RELR relocation packing
	  format. Requires a compatible linker (LLD supports this feature), as
	  well as compatible NM and OBJCOPY utilities (llvm-nm and llvm-objcopy
	  are compatible).

config ARCH_HAS_MEM_ENCRYPT
	bool

config ARCH_HAS_CC_PLATFORM
	bool

config HAVE_SPARSE_SYSCALL_NR
       bool
       help
          An architecture should select this if its syscall numbering is sparse
	  to save space. For example, MIPS architecture has a syscall array with
	  entries at 4000, 5000 and 6000 locations. This option turns on syscall
	  related optimizations for a given architecture.

config ARCH_HAS_VDSO_DATA
	bool

config HAVE_STATIC_CALL
	bool

config HAVE_STATIC_CALL_INLINE
	bool
	depends on HAVE_STATIC_CALL

config HAVE_PREEMPT_DYNAMIC
	bool
	depends on HAVE_STATIC_CALL
	depends on GENERIC_ENTRY
	help
	   Select this if the architecture support boot time preempt setting
	   on top of static calls. It is strongly advised to support inline
	   static call to avoid any overhead.

config ARCH_WANT_LD_ORPHAN_WARN
	bool
	help
	  An arch should select this symbol once all linker sections are explicitly
	  included, size-asserted, or discarded in the linker scripts. This is
	  important because we never want expected sections to be placed heuristically
	  by the linker, since the locations of such sections can change between linker
	  versions.

config HAVE_ARCH_PFN_VALID
	bool

config ARCH_SUPPORTS_DEBUG_PAGEALLOC
	bool

config ARCH_SPLIT_ARG64
	bool
	help
	   If a 32-bit architecture requires 64-bit arguments to be split into
	   pairs of 32-bit arguments, select this option.

config ARCH_HAS_ELFCORE_COMPAT
	bool

config ARCH_HAS_PARANOID_L1D_FLUSH
	bool

source "kernel/gcov/Kconfig"

source "scripts/gcc-plugins/Kconfig"

endmenu<|MERGE_RESOLUTION|>--- conflicted
+++ resolved
@@ -407,19 +407,11 @@
 config MMU_GATHER_TABLE_FREE
 	bool
 
-<<<<<<< HEAD
-config HAVE_MMU_GATHER_PAGE_SIZE
-=======
 config MMU_GATHER_RCU_TABLE_FREE
->>>>>>> c1084c27
 	bool
 	select MMU_GATHER_TABLE_FREE
 
-<<<<<<< HEAD
-config MMU_GATHER_NO_RANGE
-=======
 config MMU_GATHER_PAGE_SIZE
->>>>>>> c1084c27
 	bool
 
 config MMU_GATHER_NO_RANGE
