--- conflicted
+++ resolved
@@ -365,39 +365,6 @@
 
 	  If you are unsure, say N.
 
-<<<<<<< HEAD
-config PPC_PTDUMP
-        bool "Export kernel pagetable layout to userspace via debugfs"
-        depends on DEBUG_KERNEL && DEBUG_FS
-        help
-	  This option exports the state of the kernel pagetables to a
-	  debugfs file. This is only useful for kernel developers who are
-	  working in architecture specific areas of the kernel - probably
-	  not a good idea to enable this feature in a production kernel.
-
-	  If you are unsure, say N.
-
-config PPC_DEBUG_WX
-	bool "Warn on W+X mappings at boot"
-	depends on PPC_PTDUMP && STRICT_KERNEL_RWX
-	help
-	  Generate a warning if any W+X mappings are found at boot.
-
-	  This is useful for discovering cases where the kernel is leaving
-	  W+X mappings after applying NX, as such mappings are a security risk.
-
-	  Note that even if the check fails, your kernel is possibly
-	  still fine, as W+X mappings are not a security hole in
-	  themselves, what they do is that they make the exploitation
-	  of other unfixed kernel bugs easier.
-
-	  There is no runtime or memory usage effect of this option
-	  once the kernel has booted up - it's a one time check.
-
-	  If in doubt, say "Y".
-
-=======
->>>>>>> c1084c27
 config PPC_FAST_ENDIAN_SWITCH
 	bool "Deprecated fast endian-switch syscall"
 	depends on DEBUG_KERNEL && PPC_BOOK3S_64
