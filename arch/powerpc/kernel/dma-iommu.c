--- conflicted
+++ resolved
@@ -193,12 +193,9 @@
 		}
 	}
 
-<<<<<<< HEAD
-=======
 	if (!tbl)
 		return 0;
 
->>>>>>> c1084c27
 	mask = 1ULL << (fls_long(tbl->it_offset + tbl->it_size) +
 			tbl->it_page_shift - 1);
 	mask += mask - 1;
