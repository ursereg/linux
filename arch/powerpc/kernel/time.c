--- conflicted
+++ resolved
@@ -796,43 +796,10 @@
 	return (cycle_t)get_tb();
 }
 
-<<<<<<< HEAD
-static inline void update_gtod(u64 new_tb_stamp, u64 new_stamp_xsec,
-			       u64 new_tb_to_xs, struct timespec *now,
-			       u32 frac_sec)
-{
-	/*
-	 * tb_update_count is used to allow the userspace gettimeofday code
-	 * to assure itself that it sees a consistent view of the tb_to_xs and
-	 * stamp_xsec variables.  It reads the tb_update_count, then reads
-	 * tb_to_xs and stamp_xsec and then reads tb_update_count again.  If
-	 * the two values of tb_update_count match and are even then the
-	 * tb_to_xs and stamp_xsec values are consistent.  If not, then it
-	 * loops back and reads them again until this criteria is met.
-	 * We expect the caller to have done the first increment of
-	 * vdso_data->tb_update_count already.
-	 */
-	vdso_data->tb_orig_stamp = new_tb_stamp;
-	vdso_data->stamp_xsec = new_stamp_xsec;
-	vdso_data->tb_to_xs = new_tb_to_xs;
-	vdso_data->wtom_clock_sec = wall_to_monotonic.tv_sec;
-	vdso_data->wtom_clock_nsec = wall_to_monotonic.tv_nsec;
-	vdso_data->stamp_xtime = *now;
-	vdso_data->stamp_sec_fraction = frac_sec;
-	smp_wmb();
-	++(vdso_data->tb_update_count);
-}
-
-void update_vsyscall(struct timespec *wall_time, struct clocksource *clock,
-		     u32 mult)
-{
-	u64 t2x, stamp_xsec;
-=======
 void update_vsyscall(struct timespec *wall_time, struct timespec *wtm,
 			struct clocksource *clock, u32 mult)
 {
 	u64 new_tb_to_xs, new_stamp_xsec;
->>>>>>> b2923076
 	u32 frac_sec;
 
 	if (clock != &clocksource_timebase)
@@ -844,24 +811,14 @@
 
 	/* XXX this assumes clock->shift == 22 */
 	/* 4611686018 ~= 2^(20+64-22) / 1e9 */
-<<<<<<< HEAD
-	t2x = (u64) mult * 4611686018ULL;
-	stamp_xsec = (u64) wall_time->tv_nsec * XSEC_PER_SEC;
-	do_div(stamp_xsec, 1000000000);
-	stamp_xsec += (u64) wall_time->tv_sec * XSEC_PER_SEC;
-=======
 	new_tb_to_xs = (u64) mult * 4611686018ULL;
 	new_stamp_xsec = (u64) wall_time->tv_nsec * XSEC_PER_SEC;
 	do_div(new_stamp_xsec, 1000000000);
 	new_stamp_xsec += (u64) wall_time->tv_sec * XSEC_PER_SEC;
->>>>>>> b2923076
 
 	BUG_ON(wall_time->tv_nsec >= NSEC_PER_SEC);
 	/* this is tv_nsec / 1e9 as a 0.32 fraction */
 	frac_sec = ((u64) wall_time->tv_nsec * 18446744073ULL) >> 32;
-<<<<<<< HEAD
-	update_gtod(clock->cycle_last, stamp_xsec, t2x, wall_time, frac_sec);
-=======
 
 	/*
 	 * tb_update_count is used to allow the userspace gettimeofday code
@@ -883,7 +840,6 @@
 	vdso_data->stamp_sec_fraction = frac_sec;
 	smp_wmb();
 	++(vdso_data->tb_update_count);
->>>>>>> b2923076
 }
 
 void update_vsyscall_tz(void)
