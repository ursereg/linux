// SPDX-License-Identifier: GPL-2.0-or-later
/*
 *  Copyright (C) 1995-1996  Gary Thomas (gdt@linuxppc.org)
 *  Copyright 2007-2010 Freescale Semiconductor, Inc.
 *
 *  Modified by Cort Dougan (cort@cs.nmt.edu)
 *  and Paul Mackerras (paulus@samba.org)
 */

/*
 * This file handles the architecture-dependent parts of hardware exceptions
 */

#include <linux/errno.h>
#include <linux/sched.h>
#include <linux/sched/debug.h>
#include <linux/kernel.h>
#include <linux/mm.h>
#include <linux/pkeys.h>
#include <linux/stddef.h>
#include <linux/unistd.h>
#include <linux/ptrace.h>
#include <linux/user.h>
#include <linux/interrupt.h>
#include <linux/init.h>
#include <linux/extable.h>
#include <linux/module.h>	/* print_modules */
#include <linux/prctl.h>
#include <linux/delay.h>
#include <linux/kprobes.h>
#include <linux/kexec.h>
#include <linux/backlight.h>
#include <linux/bug.h>
#include <linux/kdebug.h>
#include <linux/ratelimit.h>
#include <linux/context_tracking.h>
#include <linux/smp.h>
#include <linux/console.h>
#include <linux/kmsg_dump.h>
#include <linux/debugfs.h>

#include <asm/emulated_ops.h>
#include <linux/uaccess.h>
#include <asm/interrupt.h>
#include <asm/io.h>
#include <asm/machdep.h>
#include <asm/rtas.h>
#include <asm/pmc.h>
#include <asm/reg.h>
#ifdef CONFIG_PMAC_BACKLIGHT
#include <asm/backlight.h>
#endif
#ifdef CONFIG_PPC64
#include <asm/firmware.h>
#include <asm/processor.h>
#endif
#include <asm/kexec.h>
#include <asm/ppc-opcode.h>
#include <asm/rio.h>
#include <asm/fadump.h>
#include <asm/switch_to.h>
#include <asm/tm.h>
#include <asm/debug.h>
#include <asm/asm-prototypes.h>
#include <asm/hmi.h>
#include <sysdev/fsl_pci.h>
#include <asm/kprobes.h>
#include <asm/stacktrace.h>
#include <asm/nmi.h>
#include <asm/disassemble.h>

#if defined(CONFIG_DEBUGGER) || defined(CONFIG_KEXEC_CORE)
int (*__debugger)(struct pt_regs *regs) __read_mostly;
int (*__debugger_ipi)(struct pt_regs *regs) __read_mostly;
int (*__debugger_bpt)(struct pt_regs *regs) __read_mostly;
int (*__debugger_sstep)(struct pt_regs *regs) __read_mostly;
int (*__debugger_iabr_match)(struct pt_regs *regs) __read_mostly;
int (*__debugger_break_match)(struct pt_regs *regs) __read_mostly;
int (*__debugger_fault_handler)(struct pt_regs *regs) __read_mostly;

EXPORT_SYMBOL(__debugger);
EXPORT_SYMBOL(__debugger_ipi);
EXPORT_SYMBOL(__debugger_bpt);
EXPORT_SYMBOL(__debugger_sstep);
EXPORT_SYMBOL(__debugger_iabr_match);
EXPORT_SYMBOL(__debugger_break_match);
EXPORT_SYMBOL(__debugger_fault_handler);
#endif

/* Transactional Memory trap debug */
#ifdef TM_DEBUG_SW
#define TM_DEBUG(x...) printk(KERN_INFO x)
#else
#define TM_DEBUG(x...) do { } while(0)
#endif

static const char *signame(int signr)
{
	switch (signr) {
	case SIGBUS:	return "bus error";
	case SIGFPE:	return "floating point exception";
	case SIGILL:	return "illegal instruction";
	case SIGSEGV:	return "segfault";
	case SIGTRAP:	return "unhandled trap";
	}

	return "unknown signal";
}

/*
 * Trap & Exception support
 */

#ifdef CONFIG_PMAC_BACKLIGHT
static void pmac_backlight_unblank(void)
{
	mutex_lock(&pmac_backlight_mutex);
	if (pmac_backlight) {
		struct backlight_properties *props;

		props = &pmac_backlight->props;
		props->brightness = props->max_brightness;
		props->power = FB_BLANK_UNBLANK;
		backlight_update_status(pmac_backlight);
	}
	mutex_unlock(&pmac_backlight_mutex);
}
#else
static inline void pmac_backlight_unblank(void) { }
#endif

/*
 * If oops/die is expected to crash the machine, return true here.
 *
 * This should not be expected to be 100% accurate, there may be
 * notifiers registered or other unexpected conditions that may bring
 * down the kernel. Or if the current process in the kernel is holding
 * locks or has other critical state, the kernel may become effectively
 * unusable anyway.
 */
bool die_will_crash(void)
{
	if (should_fadump_crash())
		return true;
	if (kexec_should_crash(current))
		return true;
	if (in_interrupt() || panic_on_oops ||
			!current->pid || is_global_init(current))
		return true;

	return false;
}

static arch_spinlock_t die_lock = __ARCH_SPIN_LOCK_UNLOCKED;
static int die_owner = -1;
static unsigned int die_nest_count;
static int die_counter;

extern void panic_flush_kmsg_start(void)
{
	/*
	 * These are mostly taken from kernel/panic.c, but tries to do
	 * relatively minimal work. Don't use delay functions (TB may
	 * be broken), don't crash dump (need to set a firmware log),
	 * don't run notifiers. We do want to get some information to
	 * Linux console.
	 */
	console_verbose();
	bust_spinlocks(1);
}

extern void panic_flush_kmsg_end(void)
{
	kmsg_dump(KMSG_DUMP_PANIC);
	bust_spinlocks(0);
	debug_locks_off();
	console_flush_on_panic(CONSOLE_FLUSH_PENDING);
}

static unsigned long oops_begin(struct pt_regs *regs)
{
	int cpu;
	unsigned long flags;

	oops_enter();

	/* racy, but better than risking deadlock. */
	raw_local_irq_save(flags);
	cpu = smp_processor_id();
	if (!arch_spin_trylock(&die_lock)) {
		if (cpu == die_owner)
			/* nested oops. should stop eventually */;
		else
			arch_spin_lock(&die_lock);
	}
	die_nest_count++;
	die_owner = cpu;
	console_verbose();
	bust_spinlocks(1);
	if (machine_is(powermac))
		pmac_backlight_unblank();
	return flags;
}
NOKPROBE_SYMBOL(oops_begin);

static void oops_end(unsigned long flags, struct pt_regs *regs,
			       int signr)
{
	bust_spinlocks(0);
	add_taint(TAINT_DIE, LOCKDEP_NOW_UNRELIABLE);
	die_nest_count--;
	oops_exit();
	printk("\n");
	if (!die_nest_count) {
		/* Nest count reaches zero, release the lock. */
		die_owner = -1;
		arch_spin_unlock(&die_lock);
	}
	raw_local_irq_restore(flags);

	/*
	 * system_reset_excption handles debugger, crash dump, panic, for 0x100
	 */
	if (TRAP(regs) == INTERRUPT_SYSTEM_RESET)
		return;

	crash_fadump(regs, "die oops");

	if (kexec_should_crash(current))
		crash_kexec(regs);

	if (!signr)
		return;

	/*
	 * While our oops output is serialised by a spinlock, output
	 * from panic() called below can race and corrupt it. If we
	 * know we are going to panic, delay for 1 second so we have a
	 * chance to get clean backtraces from all CPUs that are oopsing.
	 */
	if (in_interrupt() || panic_on_oops || !current->pid ||
	    is_global_init(current)) {
		mdelay(MSEC_PER_SEC);
	}

	if (panic_on_oops)
		panic("Fatal exception");
	do_exit(signr);
}
NOKPROBE_SYMBOL(oops_end);

static char *get_mmu_str(void)
{
	if (early_radix_enabled())
		return " MMU=Radix";
	if (early_mmu_has_feature(MMU_FTR_HPTE_TABLE))
		return " MMU=Hash";
	return "";
}

static int __die(const char *str, struct pt_regs *regs, long err)
{
	printk("Oops: %s, sig: %ld [#%d]\n", str, err, ++die_counter);

	printk("%s PAGE_SIZE=%luK%s%s%s%s%s%s %s\n",
	       IS_ENABLED(CONFIG_CPU_LITTLE_ENDIAN) ? "LE" : "BE",
	       PAGE_SIZE / 1024, get_mmu_str(),
	       IS_ENABLED(CONFIG_PREEMPT) ? " PREEMPT" : "",
	       IS_ENABLED(CONFIG_SMP) ? " SMP" : "",
	       IS_ENABLED(CONFIG_SMP) ? (" NR_CPUS=" __stringify(NR_CPUS)) : "",
	       debug_pagealloc_enabled() ? " DEBUG_PAGEALLOC" : "",
	       IS_ENABLED(CONFIG_NUMA) ? " NUMA" : "",
	       ppc_md.name ? ppc_md.name : "");

	if (notify_die(DIE_OOPS, str, regs, err, 255, SIGSEGV) == NOTIFY_STOP)
		return 1;

	print_modules();
	show_regs(regs);

	return 0;
}
NOKPROBE_SYMBOL(__die);

void die(const char *str, struct pt_regs *regs, long err)
{
	unsigned long flags;

	/*
	 * system_reset_excption handles debugger, crash dump, panic, for 0x100
	 */
	if (TRAP(regs) != INTERRUPT_SYSTEM_RESET) {
		if (debugger(regs))
			return;
	}

	flags = oops_begin(regs);
	if (__die(str, regs, err))
		err = 0;
	oops_end(flags, regs, err);
}
NOKPROBE_SYMBOL(die);

void user_single_step_report(struct pt_regs *regs)
{
	force_sig_fault(SIGTRAP, TRAP_TRACE, (void __user *)regs->nip);
}

static void show_signal_msg(int signr, struct pt_regs *regs, int code,
			    unsigned long addr)
{
	static DEFINE_RATELIMIT_STATE(rs, DEFAULT_RATELIMIT_INTERVAL,
				      DEFAULT_RATELIMIT_BURST);

	if (!show_unhandled_signals)
		return;

	if (!unhandled_signal(current, signr))
		return;

	if (!__ratelimit(&rs))
		return;

	pr_info("%s[%d]: %s (%d) at %lx nip %lx lr %lx code %x",
		current->comm, current->pid, signame(signr), signr,
		addr, regs->nip, regs->link, code);

	print_vma_addr(KERN_CONT " in ", regs->nip);

	pr_cont("\n");

	show_user_instructions(regs);
}

static bool exception_common(int signr, struct pt_regs *regs, int code,
			      unsigned long addr)
{
	if (!user_mode(regs)) {
		die("Exception in kernel mode", regs, signr);
		return false;
	}

	/*
	 * Must not enable interrupts even for user-mode exception, because
	 * this can be called from machine check, which may be a NMI or IRQ
	 * which don't like interrupts being enabled. Could check for
	 * in_hardirq || in_nmi perhaps, but there doesn't seem to be a good
	 * reason why _exception() should enable irqs for an exception handler,
	 * the handlers themselves do that directly.
	 */

	show_signal_msg(signr, regs, code, addr);

	current->thread.trap_nr = code;

	return true;
}

void _exception_pkey(struct pt_regs *regs, unsigned long addr, int key)
{
	if (!exception_common(SIGSEGV, regs, SEGV_PKUERR, addr))
		return;

	force_sig_pkuerr((void __user *) addr, key);
}

void _exception(int signr, struct pt_regs *regs, int code, unsigned long addr)
{
	if (!exception_common(signr, regs, code, addr))
		return;

	force_sig_fault(signr, code, (void __user *)addr);
}

/*
 * The interrupt architecture has a quirk in that the HV interrupts excluding
 * the NMIs (0x100 and 0x200) do not clear MSR[RI] at entry. The first thing
 * that an interrupt handler must do is save off a GPR into a scratch register,
 * and all interrupts on POWERNV (HV=1) use the HSPRG1 register as scratch.
 * Therefore an NMI can clobber an HV interrupt's live HSPRG1 without noticing
 * that it is non-reentrant, which leads to random data corruption.
 *
 * The solution is for NMI interrupts in HV mode to check if they originated
 * from these critical HV interrupt regions. If so, then mark them not
 * recoverable.
 *
 * An alternative would be for HV NMIs to use SPRG for scratch to avoid the
 * HSPRG1 clobber, however this would cause guest SPRG to be clobbered. Linux
 * guests should always have MSR[RI]=0 when its scratch SPRG is in use, so
 * that would work. However any other guest OS that may have the SPRG live
 * and MSR[RI]=1 could encounter silent corruption.
 *
 * Builds that do not support KVM could take this second option to increase
 * the recoverability of NMIs.
 */
void hv_nmi_check_nonrecoverable(struct pt_regs *regs)
{
#ifdef CONFIG_PPC_POWERNV
	unsigned long kbase = (unsigned long)_stext;
	unsigned long nip = regs->nip;

	if (!(regs->msr & MSR_RI))
		return;
	if (!(regs->msr & MSR_HV))
		return;
	if (regs->msr & MSR_PR)
		return;

	/*
	 * Now test if the interrupt has hit a range that may be using
	 * HSPRG1 without having RI=0 (i.e., an HSRR interrupt). The
	 * problem ranges all run un-relocated. Test real and virt modes
	 * at the same time by dropping the high bit of the nip (virt mode
	 * entry points still have the +0x4000 offset).
	 */
	nip &= ~0xc000000000000000ULL;
	if ((nip >= 0x500 && nip < 0x600) || (nip >= 0x4500 && nip < 0x4600))
		goto nonrecoverable;
	if ((nip >= 0x980 && nip < 0xa00) || (nip >= 0x4980 && nip < 0x4a00))
		goto nonrecoverable;
	if ((nip >= 0xe00 && nip < 0xec0) || (nip >= 0x4e00 && nip < 0x4ec0))
		goto nonrecoverable;
	if ((nip >= 0xf80 && nip < 0xfa0) || (nip >= 0x4f80 && nip < 0x4fa0))
		goto nonrecoverable;

	/* Trampoline code runs un-relocated so subtract kbase. */
	if (nip >= (unsigned long)(start_real_trampolines - kbase) &&
			nip < (unsigned long)(end_real_trampolines - kbase))
		goto nonrecoverable;
	if (nip >= (unsigned long)(start_virt_trampolines - kbase) &&
			nip < (unsigned long)(end_virt_trampolines - kbase))
		goto nonrecoverable;
	return;

nonrecoverable:
	regs_set_unrecoverable(regs);
#endif
}
DEFINE_INTERRUPT_HANDLER_NMI(system_reset_exception)
{
	unsigned long hsrr0, hsrr1;
	bool saved_hsrrs = false;

	/*
	 * System reset can interrupt code where HSRRs are live and MSR[RI]=1.
	 * The system reset interrupt itself may clobber HSRRs (e.g., to call
	 * OPAL), so save them here and restore them before returning.
	 *
	 * Machine checks don't need to save HSRRs, as the real mode handler
	 * is careful to avoid them, and the regular handler is not delivered
	 * as an NMI.
	 */
	if (cpu_has_feature(CPU_FTR_HVMODE)) {
		hsrr0 = mfspr(SPRN_HSRR0);
		hsrr1 = mfspr(SPRN_HSRR1);
		saved_hsrrs = true;
	}

	hv_nmi_check_nonrecoverable(regs);

	__this_cpu_inc(irq_stat.sreset_irqs);

	/* See if any machine dependent calls */
	if (ppc_md.system_reset_exception) {
		if (ppc_md.system_reset_exception(regs))
			goto out;
	}

	if (debugger(regs))
		goto out;

	kmsg_dump(KMSG_DUMP_OOPS);
	/*
	 * A system reset is a request to dump, so we always send
	 * it through the crashdump code (if fadump or kdump are
	 * registered).
	 */
	crash_fadump(regs, "System Reset");

	crash_kexec(regs);

	/*
	 * We aren't the primary crash CPU. We need to send it
	 * to a holding pattern to avoid it ending up in the panic
	 * code.
	 */
	crash_kexec_secondary(regs);

	/*
	 * No debugger or crash dump registered, print logs then
	 * panic.
	 */
	die("System Reset", regs, SIGABRT);

	mdelay(2*MSEC_PER_SEC); /* Wait a little while for others to print */
	add_taint(TAINT_DIE, LOCKDEP_NOW_UNRELIABLE);
	nmi_panic(regs, "System Reset");

out:
#ifdef CONFIG_PPC_BOOK3S_64
	BUG_ON(get_paca()->in_nmi == 0);
	if (get_paca()->in_nmi > 1)
		die("Unrecoverable nested System Reset", regs, SIGABRT);
#endif
	/* Must die if the interrupt is not recoverable */
<<<<<<< HEAD
	if (!(regs->msr & MSR_RI))
		die("Unrecoverable System Reset", regs, SIGABRT);
=======
	if (regs_is_unrecoverable(regs)) {
		/* For the reason explained in die_mce, nmi_exit before die */
		nmi_exit();
		die("Unrecoverable System Reset", regs, SIGABRT);
	}
>>>>>>> c1084c27

	if (saved_hsrrs) {
		mtspr(SPRN_HSRR0, hsrr0);
		mtspr(SPRN_HSRR1, hsrr1);
	}

	/* What should we do here? We could issue a shutdown or hard reset. */

	return 0;
}

/*
 * I/O accesses can cause machine checks on powermacs.
 * Check if the NIP corresponds to the address of a sync
 * instruction for which there is an entry in the exception
 * table.
 *  -- paulus.
 */
static inline int check_io_access(struct pt_regs *regs)
{
#ifdef CONFIG_PPC32
	unsigned long msr = regs->msr;
	const struct exception_table_entry *entry;
	unsigned int *nip = (unsigned int *)regs->nip;

	if (((msr & 0xffff0000) == 0 || (msr & (0x80000 | 0x40000)))
	    && (entry = search_exception_tables(regs->nip)) != NULL) {
		/*
		 * Check that it's a sync instruction, or somewhere
		 * in the twi; isync; nop sequence that inb/inw/inl uses.
		 * As the address is in the exception table
		 * we should be able to read the instr there.
		 * For the debug message, we look at the preceding
		 * load or store.
		 */
		if (*nip == PPC_RAW_NOP())
			nip -= 2;
		else if (*nip == PPC_RAW_ISYNC())
			--nip;
		if (*nip == PPC_RAW_SYNC() || get_op(*nip) == OP_TRAP) {
			unsigned int rb;

			--nip;
			rb = (*nip >> 11) & 0x1f;
			printk(KERN_DEBUG "%s bad port %lx at %p\n",
			       (*nip & 0x100)? "OUT to": "IN from",
			       regs->gpr[rb] - _IO_BASE, nip);
			regs_set_recoverable(regs);
			regs_set_return_ip(regs, extable_fixup(entry));
			return 1;
		}
	}
#endif /* CONFIG_PPC32 */
	return 0;
}

#ifdef CONFIG_PPC_ADV_DEBUG_REGS
/* On 4xx, the reason for the machine check or program exception
   is in the ESR. */
#define get_reason(regs)	((regs)->esr)
#define REASON_FP		ESR_FP
#define REASON_ILLEGAL		(ESR_PIL | ESR_PUO)
#define REASON_PRIVILEGED	ESR_PPR
#define REASON_TRAP		ESR_PTR
#define REASON_PREFIXED		0
#define REASON_BOUNDARY		0

/* single-step stuff */
#define single_stepping(regs)	(current->thread.debug.dbcr0 & DBCR0_IC)
#define clear_single_step(regs)	(current->thread.debug.dbcr0 &= ~DBCR0_IC)
#define clear_br_trace(regs)	do {} while(0)
#else
/* On non-4xx, the reason for the machine check or program
   exception is in the MSR. */
#define get_reason(regs)	((regs)->msr)
#define REASON_TM		SRR1_PROGTM
#define REASON_FP		SRR1_PROGFPE
#define REASON_ILLEGAL		SRR1_PROGILL
#define REASON_PRIVILEGED	SRR1_PROGPRIV
#define REASON_TRAP		SRR1_PROGTRAP
#define REASON_PREFIXED		SRR1_PREFIXED
#define REASON_BOUNDARY		SRR1_BOUNDARY

#define single_stepping(regs)	((regs)->msr & MSR_SE)
#define clear_single_step(regs)	(regs_set_return_msr((regs), (regs)->msr & ~MSR_SE))
#define clear_br_trace(regs)	(regs_set_return_msr((regs), (regs)->msr & ~MSR_BE))
#endif

#define inst_length(reason)	(((reason) & REASON_PREFIXED) ? 8 : 4)

#if defined(CONFIG_E500)
int machine_check_e500mc(struct pt_regs *regs)
{
	unsigned long mcsr = mfspr(SPRN_MCSR);
	unsigned long pvr = mfspr(SPRN_PVR);
	unsigned long reason = mcsr;
	int recoverable = 1;

	if (reason & MCSR_LD) {
		recoverable = fsl_rio_mcheck_exception(regs);
		if (recoverable == 1)
			goto silent_out;
	}

	printk("Machine check in kernel mode.\n");
	printk("Caused by (from MCSR=%lx): ", reason);

	if (reason & MCSR_MCP)
		pr_cont("Machine Check Signal\n");

	if (reason & MCSR_ICPERR) {
		pr_cont("Instruction Cache Parity Error\n");

		/*
		 * This is recoverable by invalidating the i-cache.
		 */
		mtspr(SPRN_L1CSR1, mfspr(SPRN_L1CSR1) | L1CSR1_ICFI);
		while (mfspr(SPRN_L1CSR1) & L1CSR1_ICFI)
			;

		/*
		 * This will generally be accompanied by an instruction
		 * fetch error report -- only treat MCSR_IF as fatal
		 * if it wasn't due to an L1 parity error.
		 */
		reason &= ~MCSR_IF;
	}

	if (reason & MCSR_DCPERR_MC) {
		pr_cont("Data Cache Parity Error\n");

		/*
		 * In write shadow mode we auto-recover from the error, but it
		 * may still get logged and cause a machine check.  We should
		 * only treat the non-write shadow case as non-recoverable.
		 */
		/* On e6500 core, L1 DCWS (Data cache write shadow mode) bit
		 * is not implemented but L1 data cache always runs in write
		 * shadow mode. Hence on data cache parity errors HW will
		 * automatically invalidate the L1 Data Cache.
		 */
		if (PVR_VER(pvr) != PVR_VER_E6500) {
			if (!(mfspr(SPRN_L1CSR2) & L1CSR2_DCWS))
				recoverable = 0;
		}
	}

	if (reason & MCSR_L2MMU_MHIT) {
		pr_cont("Hit on multiple TLB entries\n");
		recoverable = 0;
	}

	if (reason & MCSR_NMI)
		pr_cont("Non-maskable interrupt\n");

	if (reason & MCSR_IF) {
		pr_cont("Instruction Fetch Error Report\n");
		recoverable = 0;
	}

	if (reason & MCSR_LD) {
		pr_cont("Load Error Report\n");
		recoverable = 0;
	}

	if (reason & MCSR_ST) {
		pr_cont("Store Error Report\n");
		recoverable = 0;
	}

	if (reason & MCSR_LDG) {
		pr_cont("Guarded Load Error Report\n");
		recoverable = 0;
	}

	if (reason & MCSR_TLBSYNC)
		pr_cont("Simultaneous tlbsync operations\n");

	if (reason & MCSR_BSL2_ERR) {
		pr_cont("Level 2 Cache Error\n");
		recoverable = 0;
	}

	if (reason & MCSR_MAV) {
		u64 addr;

		addr = mfspr(SPRN_MCAR);
		addr |= (u64)mfspr(SPRN_MCARU) << 32;

		pr_cont("Machine Check %s Address: %#llx\n",
		       reason & MCSR_MEA ? "Effective" : "Physical", addr);
	}

silent_out:
	mtspr(SPRN_MCSR, mcsr);
	return mfspr(SPRN_MCSR) == 0 && recoverable;
}

int machine_check_e500(struct pt_regs *regs)
{
	unsigned long reason = mfspr(SPRN_MCSR);

	if (reason & MCSR_BUS_RBERR) {
		if (fsl_rio_mcheck_exception(regs))
			return 1;
		if (fsl_pci_mcheck_exception(regs))
			return 1;
	}

	printk("Machine check in kernel mode.\n");
	printk("Caused by (from MCSR=%lx): ", reason);

	if (reason & MCSR_MCP)
		pr_cont("Machine Check Signal\n");
	if (reason & MCSR_ICPERR)
		pr_cont("Instruction Cache Parity Error\n");
	if (reason & MCSR_DCP_PERR)
		pr_cont("Data Cache Push Parity Error\n");
	if (reason & MCSR_DCPERR)
		pr_cont("Data Cache Parity Error\n");
	if (reason & MCSR_BUS_IAERR)
		pr_cont("Bus - Instruction Address Error\n");
	if (reason & MCSR_BUS_RAERR)
		pr_cont("Bus - Read Address Error\n");
	if (reason & MCSR_BUS_WAERR)
		pr_cont("Bus - Write Address Error\n");
	if (reason & MCSR_BUS_IBERR)
		pr_cont("Bus - Instruction Data Error\n");
	if (reason & MCSR_BUS_RBERR)
		pr_cont("Bus - Read Data Bus Error\n");
	if (reason & MCSR_BUS_WBERR)
		pr_cont("Bus - Write Data Bus Error\n");
	if (reason & MCSR_BUS_IPERR)
		pr_cont("Bus - Instruction Parity Error\n");
	if (reason & MCSR_BUS_RPERR)
		pr_cont("Bus - Read Parity Error\n");

	return 0;
}

int machine_check_generic(struct pt_regs *regs)
{
	return 0;
}
#elif defined(CONFIG_PPC32)
int machine_check_generic(struct pt_regs *regs)
{
	unsigned long reason = regs->msr;

	printk("Machine check in kernel mode.\n");
	printk("Caused by (from SRR1=%lx): ", reason);
	switch (reason & 0x601F0000) {
	case 0x80000:
		pr_cont("Machine check signal\n");
		break;
	case 0x40000:
	case 0x140000:	/* 7450 MSS error and TEA */
		pr_cont("Transfer error ack signal\n");
		break;
	case 0x20000:
		pr_cont("Data parity error signal\n");
		break;
	case 0x10000:
		pr_cont("Address parity error signal\n");
		break;
	case 0x20000000:
		pr_cont("L1 Data Cache error\n");
		break;
	case 0x40000000:
		pr_cont("L1 Instruction Cache error\n");
		break;
	case 0x00100000:
		pr_cont("L2 data cache parity error\n");
		break;
	default:
		pr_cont("Unknown values in msr\n");
	}
	return 0;
}
#endif /* everything else */

void die_mce(const char *str, struct pt_regs *regs, long err)
{
	/*
	 * The machine check wants to kill the interrupted context, but
	 * do_exit() checks for in_interrupt() and panics in that case, so
	 * exit the irq/nmi before calling die.
	 */
	if (in_nmi())
		nmi_exit();
	else
		irq_exit();
	die(str, regs, err);
}

/*
 * BOOK3S_64 does not usually call this handler as a non-maskable interrupt
 * (it uses its own early real-mode handler to handle the MCE proper
 * and then raises irq_work to call this handler when interrupts are
 * enabled). The only time when this is not true is if the early handler
 * is unrecoverable, then it does call this directly to try to get a
 * message out.
 */
static void __machine_check_exception(struct pt_regs *regs)
{
	int recover = 0;

	__this_cpu_inc(irq_stat.mce_exceptions);

	add_taint(TAINT_MACHINE_CHECK, LOCKDEP_NOW_UNRELIABLE);

	/* See if any machine dependent calls. In theory, we would want
	 * to call the CPU first, and call the ppc_md. one if the CPU
	 * one returns a positive number. However there is existing code
	 * that assumes the board gets a first chance, so let's keep it
	 * that way for now and fix things later. --BenH.
	 */
	if (ppc_md.machine_check_exception)
		recover = ppc_md.machine_check_exception(regs);
	else if (cur_cpu_spec->machine_check)
		recover = cur_cpu_spec->machine_check(regs);

	if (recover > 0)
		goto bail;

	if (debugger_fault_handler(regs))
		goto bail;

	if (check_io_access(regs))
		goto bail;

	die_mce("Machine check", regs, SIGBUS);

bail:
	/* Must die if the interrupt is not recoverable */
<<<<<<< HEAD
	if (!(regs->msr & MSR_RI))
		die("Unrecoverable Machine check", regs, SIGBUS);
=======
	if (regs_is_unrecoverable(regs))
		die_mce("Unrecoverable Machine check", regs, SIGBUS);
}
>>>>>>> c1084c27

#ifdef CONFIG_PPC_BOOK3S_64
DEFINE_INTERRUPT_HANDLER_ASYNC(machine_check_exception_async)
{
	__machine_check_exception(regs);
}
#endif
DEFINE_INTERRUPT_HANDLER_NMI(machine_check_exception)
{
	__machine_check_exception(regs);

	return 0;
}

DEFINE_INTERRUPT_HANDLER(SMIException) /* async? */
{
	die("System Management Interrupt", regs, SIGABRT);
}

#ifdef CONFIG_VSX
static void p9_hmi_special_emu(struct pt_regs *regs)
{
	unsigned int ra, rb, t, i, sel, instr, rc;
	const void __user *addr;
	u8 vbuf[16] __aligned(16), *vdst;
	unsigned long ea, msr, msr_mask;
	bool swap;

	if (__get_user(instr, (unsigned int __user *)regs->nip))
		return;

	/*
	 * lxvb16x	opcode: 0x7c0006d8
	 * lxvd2x	opcode: 0x7c000698
	 * lxvh8x	opcode: 0x7c000658
	 * lxvw4x	opcode: 0x7c000618
	 */
	if ((instr & 0xfc00073e) != 0x7c000618) {
		pr_devel("HMI vec emu: not vector CI %i:%s[%d] nip=%016lx"
			 " instr=%08x\n",
			 smp_processor_id(), current->comm, current->pid,
			 regs->nip, instr);
		return;
	}

	/* Grab vector registers into the task struct */
	msr = regs->msr; /* Grab msr before we flush the bits */
	flush_vsx_to_thread(current);
	enable_kernel_altivec();

	/*
	 * Is userspace running with a different endian (this is rare but
	 * not impossible)
	 */
	swap = (msr & MSR_LE) != (MSR_KERNEL & MSR_LE);

	/* Decode the instruction */
	ra = (instr >> 16) & 0x1f;
	rb = (instr >> 11) & 0x1f;
	t = (instr >> 21) & 0x1f;
	if (instr & 1)
		vdst = (u8 *)&current->thread.vr_state.vr[t];
	else
		vdst = (u8 *)&current->thread.fp_state.fpr[t][0];

	/* Grab the vector address */
	ea = regs->gpr[rb] + (ra ? regs->gpr[ra] : 0);
	if (is_32bit_task())
		ea &= 0xfffffffful;
	addr = (__force const void __user *)ea;

	/* Check it */
	if (!access_ok(addr, 16)) {
		pr_devel("HMI vec emu: bad access %i:%s[%d] nip=%016lx"
			 " instr=%08x addr=%016lx\n",
			 smp_processor_id(), current->comm, current->pid,
			 regs->nip, instr, (unsigned long)addr);
		return;
	}

	/* Read the vector */
	rc = 0;
	if ((unsigned long)addr & 0xfUL)
		/* unaligned case */
		rc = __copy_from_user_inatomic(vbuf, addr, 16);
	else
		__get_user_atomic_128_aligned(vbuf, addr, rc);
	if (rc) {
		pr_devel("HMI vec emu: page fault %i:%s[%d] nip=%016lx"
			 " instr=%08x addr=%016lx\n",
			 smp_processor_id(), current->comm, current->pid,
			 regs->nip, instr, (unsigned long)addr);
		return;
	}

	pr_devel("HMI vec emu: emulated vector CI %i:%s[%d] nip=%016lx"
		 " instr=%08x addr=%016lx\n",
		 smp_processor_id(), current->comm, current->pid, regs->nip,
		 instr, (unsigned long) addr);

	/* Grab instruction "selector" */
	sel = (instr >> 6) & 3;

	/*
	 * Check to make sure the facility is actually enabled. This
	 * could happen if we get a false positive hit.
	 *
	 * lxvd2x/lxvw4x always check MSR VSX sel = 0,2
	 * lxvh8x/lxvb16x check MSR VSX or VEC depending on VSR used sel = 1,3
	 */
	msr_mask = MSR_VSX;
	if ((sel & 1) && (instr & 1)) /* lxvh8x & lxvb16x + VSR >= 32 */
		msr_mask = MSR_VEC;
	if (!(msr & msr_mask)) {
		pr_devel("HMI vec emu: MSR fac clear %i:%s[%d] nip=%016lx"
			 " instr=%08x msr:%016lx\n",
			 smp_processor_id(), current->comm, current->pid,
			 regs->nip, instr, msr);
		return;
	}

	/* Do logging here before we modify sel based on endian */
	switch (sel) {
	case 0:	/* lxvw4x */
		PPC_WARN_EMULATED(lxvw4x, regs);
		break;
	case 1: /* lxvh8x */
		PPC_WARN_EMULATED(lxvh8x, regs);
		break;
	case 2: /* lxvd2x */
		PPC_WARN_EMULATED(lxvd2x, regs);
		break;
	case 3: /* lxvb16x */
		PPC_WARN_EMULATED(lxvb16x, regs);
		break;
	}

#ifdef __LITTLE_ENDIAN__
	/*
	 * An LE kernel stores the vector in the task struct as an LE
	 * byte array (effectively swapping both the components and
	 * the content of the components). Those instructions expect
	 * the components to remain in ascending address order, so we
	 * swap them back.
	 *
	 * If we are running a BE user space, the expectation is that
	 * of a simple memcpy, so forcing the emulation to look like
	 * a lxvb16x should do the trick.
	 */
	if (swap)
		sel = 3;

	switch (sel) {
	case 0:	/* lxvw4x */
		for (i = 0; i < 4; i++)
			((u32 *)vdst)[i] = ((u32 *)vbuf)[3-i];
		break;
	case 1: /* lxvh8x */
		for (i = 0; i < 8; i++)
			((u16 *)vdst)[i] = ((u16 *)vbuf)[7-i];
		break;
	case 2: /* lxvd2x */
		for (i = 0; i < 2; i++)
			((u64 *)vdst)[i] = ((u64 *)vbuf)[1-i];
		break;
	case 3: /* lxvb16x */
		for (i = 0; i < 16; i++)
			vdst[i] = vbuf[15-i];
		break;
	}
#else /* __LITTLE_ENDIAN__ */
	/* On a big endian kernel, a BE userspace only needs a memcpy */
	if (!swap)
		sel = 3;

	/* Otherwise, we need to swap the content of the components */
	switch (sel) {
	case 0:	/* lxvw4x */
		for (i = 0; i < 4; i++)
			((u32 *)vdst)[i] = cpu_to_le32(((u32 *)vbuf)[i]);
		break;
	case 1: /* lxvh8x */
		for (i = 0; i < 8; i++)
			((u16 *)vdst)[i] = cpu_to_le16(((u16 *)vbuf)[i]);
		break;
	case 2: /* lxvd2x */
		for (i = 0; i < 2; i++)
			((u64 *)vdst)[i] = cpu_to_le64(((u64 *)vbuf)[i]);
		break;
	case 3: /* lxvb16x */
		memcpy(vdst, vbuf, 16);
		break;
	}
#endif /* !__LITTLE_ENDIAN__ */

	/* Go to next instruction */
	regs_add_return_ip(regs, 4);
}
#endif /* CONFIG_VSX */

DEFINE_INTERRUPT_HANDLER_ASYNC(handle_hmi_exception)
{
	struct pt_regs *old_regs;

	old_regs = set_irq_regs(regs);

#ifdef CONFIG_VSX
	/* Real mode flagged P9 special emu is needed */
	if (local_paca->hmi_p9_special_emu) {
		local_paca->hmi_p9_special_emu = 0;

		/*
		 * We don't want to take page faults while doing the
		 * emulation, we just replay the instruction if necessary.
		 */
		pagefault_disable();
		p9_hmi_special_emu(regs);
		pagefault_enable();
	}
#endif /* CONFIG_VSX */

	if (ppc_md.handle_hmi_exception)
		ppc_md.handle_hmi_exception(regs);

	set_irq_regs(old_regs);
}

DEFINE_INTERRUPT_HANDLER(unknown_exception)
{
	printk("Bad trap at PC: %lx, SR: %lx, vector=%lx\n",
	       regs->nip, regs->msr, regs->trap);

	_exception(SIGTRAP, regs, TRAP_UNK, 0);
}

DEFINE_INTERRUPT_HANDLER_ASYNC(unknown_async_exception)
{
	printk("Bad trap at PC: %lx, SR: %lx, vector=%lx\n",
	       regs->nip, regs->msr, regs->trap);

	_exception(SIGTRAP, regs, TRAP_UNK, 0);
}

DEFINE_INTERRUPT_HANDLER_NMI(unknown_nmi_exception)
{
	printk("Bad trap at PC: %lx, SR: %lx, vector=%lx\n",
	       regs->nip, regs->msr, regs->trap);

	_exception(SIGTRAP, regs, TRAP_UNK, 0);

	return 0;
}

DEFINE_INTERRUPT_HANDLER(instruction_breakpoint_exception)
{
	if (notify_die(DIE_IABR_MATCH, "iabr_match", regs, 5,
					5, SIGTRAP) == NOTIFY_STOP)
		return;
	if (debugger_iabr_match(regs))
		return;
	_exception(SIGTRAP, regs, TRAP_BRKPT, regs->nip);
}

DEFINE_INTERRUPT_HANDLER(RunModeException)
{
	_exception(SIGTRAP, regs, TRAP_UNK, 0);
}

static void __single_step_exception(struct pt_regs *regs)
{
	clear_single_step(regs);
	clear_br_trace(regs);

	if (kprobe_post_handler(regs))
		return;

	if (notify_die(DIE_SSTEP, "single_step", regs, 5,
					5, SIGTRAP) == NOTIFY_STOP)
		return;
	if (debugger_sstep(regs))
		return;

	_exception(SIGTRAP, regs, TRAP_TRACE, regs->nip);
}

DEFINE_INTERRUPT_HANDLER(single_step_exception)
{
	__single_step_exception(regs);
}

/*
 * After we have successfully emulated an instruction, we have to
 * check if the instruction was being single-stepped, and if so,
 * pretend we got a single-step exception.  This was pointed out
 * by Kumar Gala.  -- paulus
 */
static void emulate_single_step(struct pt_regs *regs)
{
	if (single_stepping(regs))
		__single_step_exception(regs);
}

static inline int __parse_fpscr(unsigned long fpscr)
{
	int ret = FPE_FLTUNK;

	/* Invalid operation */
	if ((fpscr & FPSCR_VE) && (fpscr & FPSCR_VX))
		ret = FPE_FLTINV;

	/* Overflow */
	else if ((fpscr & FPSCR_OE) && (fpscr & FPSCR_OX))
		ret = FPE_FLTOVF;

	/* Underflow */
	else if ((fpscr & FPSCR_UE) && (fpscr & FPSCR_UX))
		ret = FPE_FLTUND;

	/* Divide by zero */
	else if ((fpscr & FPSCR_ZE) && (fpscr & FPSCR_ZX))
		ret = FPE_FLTDIV;

	/* Inexact result */
	else if ((fpscr & FPSCR_XE) && (fpscr & FPSCR_XX))
		ret = FPE_FLTRES;

	return ret;
}

static void parse_fpe(struct pt_regs *regs)
{
	int code = 0;

	flush_fp_to_thread(current);

#ifdef CONFIG_PPC_FPU_REGS
	code = __parse_fpscr(current->thread.fp_state.fpscr);
#endif

	_exception(SIGFPE, regs, code, regs->nip);
}

/*
 * Illegal instruction emulation support.  Originally written to
 * provide the PVR to user applications using the mfspr rd, PVR.
 * Return non-zero if we can't emulate, or -EFAULT if the associated
 * memory access caused an access fault.  Return zero on success.
 *
 * There are a couple of ways to do this, either "decode" the instruction
 * or directly match lots of bits.  In this case, matching lots of
 * bits is faster and easier.
 *
 */
static int emulate_string_inst(struct pt_regs *regs, u32 instword)
{
	u8 rT = (instword >> 21) & 0x1f;
	u8 rA = (instword >> 16) & 0x1f;
	u8 NB_RB = (instword >> 11) & 0x1f;
	u32 num_bytes;
	unsigned long EA;
	int pos = 0;

	/* Early out if we are an invalid form of lswx */
	if ((instword & PPC_INST_STRING_MASK) == PPC_INST_LSWX)
		if ((rT == rA) || (rT == NB_RB))
			return -EINVAL;

	EA = (rA == 0) ? 0 : regs->gpr[rA];

	switch (instword & PPC_INST_STRING_MASK) {
		case PPC_INST_LSWX:
		case PPC_INST_STSWX:
			EA += NB_RB;
			num_bytes = regs->xer & 0x7f;
			break;
		case PPC_INST_LSWI:
		case PPC_INST_STSWI:
			num_bytes = (NB_RB == 0) ? 32 : NB_RB;
			break;
		default:
			return -EINVAL;
	}

	while (num_bytes != 0)
	{
		u8 val;
		u32 shift = 8 * (3 - (pos & 0x3));

		/* if process is 32-bit, clear upper 32 bits of EA */
		if ((regs->msr & MSR_64BIT) == 0)
			EA &= 0xFFFFFFFF;

		switch ((instword & PPC_INST_STRING_MASK)) {
			case PPC_INST_LSWX:
			case PPC_INST_LSWI:
				if (get_user(val, (u8 __user *)EA))
					return -EFAULT;
				/* first time updating this reg,
				 * zero it out */
				if (pos == 0)
					regs->gpr[rT] = 0;
				regs->gpr[rT] |= val << shift;
				break;
			case PPC_INST_STSWI:
			case PPC_INST_STSWX:
				val = regs->gpr[rT] >> shift;
				if (put_user(val, (u8 __user *)EA))
					return -EFAULT;
				break;
		}
		/* move EA to next address */
		EA += 1;
		num_bytes--;

		/* manage our position within the register */
		if (++pos == 4) {
			pos = 0;
			if (++rT == 32)
				rT = 0;
		}
	}

	return 0;
}

static int emulate_popcntb_inst(struct pt_regs *regs, u32 instword)
{
	u32 ra,rs;
	unsigned long tmp;

	ra = (instword >> 16) & 0x1f;
	rs = (instword >> 21) & 0x1f;

	tmp = regs->gpr[rs];
	tmp = tmp - ((tmp >> 1) & 0x5555555555555555ULL);
	tmp = (tmp & 0x3333333333333333ULL) + ((tmp >> 2) & 0x3333333333333333ULL);
	tmp = (tmp + (tmp >> 4)) & 0x0f0f0f0f0f0f0f0fULL;
	regs->gpr[ra] = tmp;

	return 0;
}

static int emulate_isel(struct pt_regs *regs, u32 instword)
{
	u8 rT = (instword >> 21) & 0x1f;
	u8 rA = (instword >> 16) & 0x1f;
	u8 rB = (instword >> 11) & 0x1f;
	u8 BC = (instword >> 6) & 0x1f;
	u8 bit;
	unsigned long tmp;

	tmp = (rA == 0) ? 0 : regs->gpr[rA];
	bit = (regs->ccr >> (31 - BC)) & 0x1;

	regs->gpr[rT] = bit ? tmp : regs->gpr[rB];

	return 0;
}

#ifdef CONFIG_PPC_TRANSACTIONAL_MEM
static inline bool tm_abort_check(struct pt_regs *regs, int cause)
{
        /* If we're emulating a load/store in an active transaction, we cannot
         * emulate it as the kernel operates in transaction suspended context.
         * We need to abort the transaction.  This creates a persistent TM
         * abort so tell the user what caused it with a new code.
	 */
	if (MSR_TM_TRANSACTIONAL(regs->msr)) {
		tm_enable();
		tm_abort(cause);
		return true;
	}
	return false;
}
#else
static inline bool tm_abort_check(struct pt_regs *regs, int reason)
{
	return false;
}
#endif

static int emulate_instruction(struct pt_regs *regs)
{
	u32 instword;
	u32 rd;

	if (!user_mode(regs))
		return -EINVAL;

	if (get_user(instword, (u32 __user *)(regs->nip)))
		return -EFAULT;

	/* Emulate the mfspr rD, PVR. */
	if ((instword & PPC_INST_MFSPR_PVR_MASK) == PPC_INST_MFSPR_PVR) {
		PPC_WARN_EMULATED(mfpvr, regs);
		rd = (instword >> 21) & 0x1f;
		regs->gpr[rd] = mfspr(SPRN_PVR);
		return 0;
	}

	/* Emulating the dcba insn is just a no-op.  */
	if ((instword & PPC_INST_DCBA_MASK) == PPC_INST_DCBA) {
		PPC_WARN_EMULATED(dcba, regs);
		return 0;
	}

	/* Emulate the mcrxr insn.  */
	if ((instword & PPC_INST_MCRXR_MASK) == PPC_INST_MCRXR) {
		int shift = (instword >> 21) & 0x1c;
		unsigned long msk = 0xf0000000UL >> shift;

		PPC_WARN_EMULATED(mcrxr, regs);
		regs->ccr = (regs->ccr & ~msk) | ((regs->xer >> shift) & msk);
		regs->xer &= ~0xf0000000UL;
		return 0;
	}

	/* Emulate load/store string insn. */
	if ((instword & PPC_INST_STRING_GEN_MASK) == PPC_INST_STRING) {
		if (tm_abort_check(regs,
				   TM_CAUSE_EMULATE | TM_CAUSE_PERSISTENT))
			return -EINVAL;
		PPC_WARN_EMULATED(string, regs);
		return emulate_string_inst(regs, instword);
	}

	/* Emulate the popcntb (Population Count Bytes) instruction. */
	if ((instword & PPC_INST_POPCNTB_MASK) == PPC_INST_POPCNTB) {
		PPC_WARN_EMULATED(popcntb, regs);
		return emulate_popcntb_inst(regs, instword);
	}

	/* Emulate isel (Integer Select) instruction */
	if ((instword & PPC_INST_ISEL_MASK) == PPC_INST_ISEL) {
		PPC_WARN_EMULATED(isel, regs);
		return emulate_isel(regs, instword);
	}

	/* Emulate sync instruction variants */
	if ((instword & PPC_INST_SYNC_MASK) == PPC_INST_SYNC) {
		PPC_WARN_EMULATED(sync, regs);
		asm volatile("sync");
		return 0;
	}

#ifdef CONFIG_PPC64
	/* Emulate the mfspr rD, DSCR. */
	if ((((instword & PPC_INST_MFSPR_DSCR_USER_MASK) ==
		PPC_INST_MFSPR_DSCR_USER) ||
	     ((instword & PPC_INST_MFSPR_DSCR_MASK) ==
		PPC_INST_MFSPR_DSCR)) &&
			cpu_has_feature(CPU_FTR_DSCR)) {
		PPC_WARN_EMULATED(mfdscr, regs);
		rd = (instword >> 21) & 0x1f;
		regs->gpr[rd] = mfspr(SPRN_DSCR);
		return 0;
	}
	/* Emulate the mtspr DSCR, rD. */
	if ((((instword & PPC_INST_MTSPR_DSCR_USER_MASK) ==
		PPC_INST_MTSPR_DSCR_USER) ||
	     ((instword & PPC_INST_MTSPR_DSCR_MASK) ==
		PPC_INST_MTSPR_DSCR)) &&
			cpu_has_feature(CPU_FTR_DSCR)) {
		PPC_WARN_EMULATED(mtdscr, regs);
		rd = (instword >> 21) & 0x1f;
		current->thread.dscr = regs->gpr[rd];
		current->thread.dscr_inherit = 1;
		mtspr(SPRN_DSCR, current->thread.dscr);
		return 0;
	}
#endif

	return -EINVAL;
}

int is_valid_bugaddr(unsigned long addr)
{
	return is_kernel_addr(addr);
}

#ifdef CONFIG_MATH_EMULATION
static int emulate_math(struct pt_regs *regs)
{
	int ret;

	ret = do_mathemu(regs);
	if (ret >= 0)
		PPC_WARN_EMULATED(math, regs);

	switch (ret) {
	case 0:
		emulate_single_step(regs);
		return 0;
	case 1: {
			int code = 0;
			code = __parse_fpscr(current->thread.fp_state.fpscr);
			_exception(SIGFPE, regs, code, regs->nip);
			return 0;
		}
	case -EFAULT:
		_exception(SIGSEGV, regs, SEGV_MAPERR, regs->nip);
		return 0;
	}

	return -1;
}
#else
static inline int emulate_math(struct pt_regs *regs) { return -1; }
#endif

static void do_program_check(struct pt_regs *regs)
{
	unsigned int reason = get_reason(regs);

	/* We can now get here via a FP Unavailable exception if the core
	 * has no FPU, in that case the reason flags will be 0 */

	if (reason & REASON_FP) {
		/* IEEE FP exception */
		parse_fpe(regs);
		return;
	}
	if (reason & REASON_TRAP) {
		unsigned long bugaddr;
		/* Debugger is first in line to stop recursive faults in
		 * rcu_lock, notify_die, or atomic_notifier_call_chain */
		if (debugger_bpt(regs))
			return;

		if (kprobe_handler(regs))
			return;

		/* trap exception */
		if (notify_die(DIE_BPT, "breakpoint", regs, 5, 5, SIGTRAP)
				== NOTIFY_STOP)
			return;

		bugaddr = regs->nip;
		/*
		 * Fixup bugaddr for BUG_ON() in real mode
		 */
		if (!is_kernel_addr(bugaddr) && !(regs->msr & MSR_IR))
			bugaddr += PAGE_OFFSET;

		if (!(regs->msr & MSR_PR) &&  /* not user-mode */
		    report_bug(bugaddr, regs) == BUG_TRAP_TYPE_WARN) {
			const struct exception_table_entry *entry;

			entry = search_exception_tables(bugaddr);
			if (entry) {
				regs_set_return_ip(regs, extable_fixup(entry) + regs->nip - bugaddr);
				return;
			}
		}
		_exception(SIGTRAP, regs, TRAP_BRKPT, regs->nip);
		return;
	}
#ifdef CONFIG_PPC_TRANSACTIONAL_MEM
	if (reason & REASON_TM) {
		/* This is a TM "Bad Thing Exception" program check.
		 * This occurs when:
		 * -  An rfid/hrfid/mtmsrd attempts to cause an illegal
		 *    transition in TM states.
		 * -  A trechkpt is attempted when transactional.
		 * -  A treclaim is attempted when non transactional.
		 * -  A tend is illegally attempted.
		 * -  writing a TM SPR when transactional.
		 *
		 * If usermode caused this, it's done something illegal and
		 * gets a SIGILL slap on the wrist.  We call it an illegal
		 * operand to distinguish from the instruction just being bad
		 * (e.g. executing a 'tend' on a CPU without TM!); it's an
		 * illegal /placement/ of a valid instruction.
		 */
		if (user_mode(regs)) {
			_exception(SIGILL, regs, ILL_ILLOPN, regs->nip);
			return;
		} else {
			printk(KERN_EMERG "Unexpected TM Bad Thing exception "
			       "at %lx (msr 0x%lx) tm_scratch=%llx\n",
			       regs->nip, regs->msr, get_paca()->tm_scratch);
			die("Unrecoverable exception", regs, SIGABRT);
		}
	}
#endif

	/*
	 * If we took the program check in the kernel skip down to sending a
	 * SIGILL. The subsequent cases all relate to emulating instructions
	 * which we should only do for userspace. We also do not want to enable
	 * interrupts for kernel faults because that might lead to further
	 * faults, and loose the context of the original exception.
	 */
	if (!user_mode(regs))
		goto sigill;

	interrupt_cond_local_irq_enable(regs);

	/* (reason & REASON_ILLEGAL) would be the obvious thing here,
	 * but there seems to be a hardware bug on the 405GP (RevD)
	 * that means ESR is sometimes set incorrectly - either to
	 * ESR_DST (!?) or 0.  In the process of chasing this with the
	 * hardware people - not sure if it can happen on any illegal
	 * instruction or only on FP instructions, whether there is a
	 * pattern to occurrences etc. -dgibson 31/Mar/2003
	 */
	if (!emulate_math(regs))
		return;

	/* Try to emulate it if we should. */
	if (reason & (REASON_ILLEGAL | REASON_PRIVILEGED)) {
		switch (emulate_instruction(regs)) {
		case 0:
			regs_add_return_ip(regs, 4);
			emulate_single_step(regs);
			return;
		case -EFAULT:
			_exception(SIGSEGV, regs, SEGV_MAPERR, regs->nip);
			return;
		}
	}

sigill:
	if (reason & REASON_PRIVILEGED)
		_exception(SIGILL, regs, ILL_PRVOPC, regs->nip);
	else
		_exception(SIGILL, regs, ILL_ILLOPC, regs->nip);

}

DEFINE_INTERRUPT_HANDLER(program_check_exception)
{
	do_program_check(regs);
}

/*
 * This occurs when running in hypervisor mode on POWER6 or later
 * and an illegal instruction is encountered.
 */
DEFINE_INTERRUPT_HANDLER(emulation_assist_interrupt)
{
	regs_set_return_msr(regs, regs->msr | REASON_ILLEGAL);
	do_program_check(regs);
}

DEFINE_INTERRUPT_HANDLER(alignment_exception)
{
	int sig, code, fixed = 0;
	unsigned long  reason;

	interrupt_cond_local_irq_enable(regs);

	reason = get_reason(regs);
	if (reason & REASON_BOUNDARY) {
		sig = SIGBUS;
		code = BUS_ADRALN;
		goto bad;
	}

	if (tm_abort_check(regs, TM_CAUSE_ALIGNMENT | TM_CAUSE_PERSISTENT))
		return;

	/* we don't implement logging of alignment exceptions */
	if (!(current->thread.align_ctl & PR_UNALIGN_SIGBUS))
		fixed = fix_alignment(regs);

	if (fixed == 1) {
		/* skip over emulated instruction */
		regs_add_return_ip(regs, inst_length(reason));
		emulate_single_step(regs);
		return;
	}

	/* Operand address was bad */
	if (fixed == -EFAULT) {
		sig = SIGSEGV;
		code = SEGV_ACCERR;
	} else {
		sig = SIGBUS;
		code = BUS_ADRALN;
	}
bad:
	if (user_mode(regs))
		_exception(sig, regs, code, regs->dar);
	else
		bad_page_fault(regs, sig);
}

DEFINE_INTERRUPT_HANDLER(stack_overflow_exception)
{
	die("Kernel stack overflow", regs, SIGSEGV);
}

DEFINE_INTERRUPT_HANDLER(kernel_fp_unavailable_exception)
{
	printk(KERN_EMERG "Unrecoverable FP Unavailable Exception "
			  "%lx at %lx\n", regs->trap, regs->nip);
	die("Unrecoverable FP Unavailable Exception", regs, SIGABRT);
}

DEFINE_INTERRUPT_HANDLER(altivec_unavailable_exception)
{
	if (user_mode(regs)) {
		/* A user program has executed an altivec instruction,
		   but this kernel doesn't support altivec. */
		_exception(SIGILL, regs, ILL_ILLOPC, regs->nip);
		return;
	}

	printk(KERN_EMERG "Unrecoverable VMX/Altivec Unavailable Exception "
			"%lx at %lx\n", regs->trap, regs->nip);
	die("Unrecoverable VMX/Altivec Unavailable Exception", regs, SIGABRT);
}

DEFINE_INTERRUPT_HANDLER(vsx_unavailable_exception)
{
	if (user_mode(regs)) {
		/* A user program has executed an vsx instruction,
		   but this kernel doesn't support vsx. */
		_exception(SIGILL, regs, ILL_ILLOPC, regs->nip);
		return;
	}

	printk(KERN_EMERG "Unrecoverable VSX Unavailable Exception "
			"%lx at %lx\n", regs->trap, regs->nip);
	die("Unrecoverable VSX Unavailable Exception", regs, SIGABRT);
}

#ifdef CONFIG_PPC64
static void tm_unavailable(struct pt_regs *regs)
{
#ifdef CONFIG_PPC_TRANSACTIONAL_MEM
	if (user_mode(regs)) {
		current->thread.load_tm++;
		regs_set_return_msr(regs, regs->msr | MSR_TM);
		tm_enable();
		tm_restore_sprs(&current->thread);
		return;
	}
#endif
	pr_emerg("Unrecoverable TM Unavailable Exception "
			"%lx at %lx\n", regs->trap, regs->nip);
	die("Unrecoverable TM Unavailable Exception", regs, SIGABRT);
}

DEFINE_INTERRUPT_HANDLER(facility_unavailable_exception)
{
	static char *facility_strings[] = {
		[FSCR_FP_LG] = "FPU",
		[FSCR_VECVSX_LG] = "VMX/VSX",
		[FSCR_DSCR_LG] = "DSCR",
		[FSCR_PM_LG] = "PMU SPRs",
		[FSCR_BHRB_LG] = "BHRB",
		[FSCR_TM_LG] = "TM",
		[FSCR_EBB_LG] = "EBB",
		[FSCR_TAR_LG] = "TAR",
		[FSCR_MSGP_LG] = "MSGP",
		[FSCR_SCV_LG] = "SCV",
		[FSCR_PREFIX_LG] = "PREFIX",
	};
	char *facility = "unknown";
	u64 value;
	u32 instword, rd;
	u8 status;
	bool hv;

	hv = (TRAP(regs) == INTERRUPT_H_FAC_UNAVAIL);
	if (hv)
		value = mfspr(SPRN_HFSCR);
	else
		value = mfspr(SPRN_FSCR);

	status = value >> 56;
	if ((hv || status >= 2) &&
	    (status < ARRAY_SIZE(facility_strings)) &&
	    facility_strings[status])
		facility = facility_strings[status];

	/* We should not have taken this interrupt in kernel */
	if (!user_mode(regs)) {
		pr_emerg("Facility '%s' unavailable (%d) exception in kernel mode at %lx\n",
			 facility, status, regs->nip);
		die("Unexpected facility unavailable exception", regs, SIGABRT);
	}

	interrupt_cond_local_irq_enable(regs);

	if (status == FSCR_DSCR_LG) {
		/*
		 * User is accessing the DSCR register using the problem
		 * state only SPR number (0x03) either through a mfspr or
		 * a mtspr instruction. If it is a write attempt through
		 * a mtspr, then we set the inherit bit. This also allows
		 * the user to write or read the register directly in the
		 * future by setting via the FSCR DSCR bit. But in case it
		 * is a read DSCR attempt through a mfspr instruction, we
		 * just emulate the instruction instead. This code path will
		 * always emulate all the mfspr instructions till the user
		 * has attempted at least one mtspr instruction. This way it
		 * preserves the same behaviour when the user is accessing
		 * the DSCR through privilege level only SPR number (0x11)
		 * which is emulated through illegal instruction exception.
		 * We always leave HFSCR DSCR set.
		 */
		if (get_user(instword, (u32 __user *)(regs->nip))) {
			pr_err("Failed to fetch the user instruction\n");
			return;
		}

		/* Write into DSCR (mtspr 0x03, RS) */
		if ((instword & PPC_INST_MTSPR_DSCR_USER_MASK)
				== PPC_INST_MTSPR_DSCR_USER) {
			rd = (instword >> 21) & 0x1f;
			current->thread.dscr = regs->gpr[rd];
			current->thread.dscr_inherit = 1;
			current->thread.fscr |= FSCR_DSCR;
			mtspr(SPRN_FSCR, current->thread.fscr);
		}

		/* Read from DSCR (mfspr RT, 0x03) */
		if ((instword & PPC_INST_MFSPR_DSCR_USER_MASK)
				== PPC_INST_MFSPR_DSCR_USER) {
			if (emulate_instruction(regs)) {
				pr_err("DSCR based mfspr emulation failed\n");
				return;
			}
			regs_add_return_ip(regs, 4);
			emulate_single_step(regs);
		}
		return;
	}

	if (status == FSCR_TM_LG) {
		/*
		 * If we're here then the hardware is TM aware because it
		 * generated an exception with FSRM_TM set.
		 *
		 * If cpu_has_feature(CPU_FTR_TM) is false, then either firmware
		 * told us not to do TM, or the kernel is not built with TM
		 * support.
		 *
		 * If both of those things are true, then userspace can spam the
		 * console by triggering the printk() below just by continually
		 * doing tbegin (or any TM instruction). So in that case just
		 * send the process a SIGILL immediately.
		 */
		if (!cpu_has_feature(CPU_FTR_TM))
			goto out;

		tm_unavailable(regs);
		return;
	}

	pr_err_ratelimited("%sFacility '%s' unavailable (%d), exception at 0x%lx, MSR=%lx\n",
		hv ? "Hypervisor " : "", facility, status, regs->nip, regs->msr);

out:
	_exception(SIGILL, regs, ILL_ILLOPC, regs->nip);
}
#endif

#ifdef CONFIG_PPC_TRANSACTIONAL_MEM

DEFINE_INTERRUPT_HANDLER(fp_unavailable_tm)
{
	/* Note:  This does not handle any kind of FP laziness. */

	TM_DEBUG("FP Unavailable trap whilst transactional at 0x%lx, MSR=%lx\n",
		 regs->nip, regs->msr);

        /* We can only have got here if the task started using FP after
         * beginning the transaction.  So, the transactional regs are just a
         * copy of the checkpointed ones.  But, we still need to recheckpoint
         * as we're enabling FP for the process; it will return, abort the
         * transaction, and probably retry but now with FP enabled.  So the
         * checkpointed FP registers need to be loaded.
	 */
	tm_reclaim_current(TM_CAUSE_FAC_UNAV);

	/*
	 * Reclaim initially saved out bogus (lazy) FPRs to ckfp_state, and
	 * then it was overwrite by the thr->fp_state by tm_reclaim_thread().
	 *
	 * At this point, ck{fp,vr}_state contains the exact values we want to
	 * recheckpoint.
	 */

	/* Enable FP for the task: */
	current->thread.load_fp = 1;

	/*
	 * Recheckpoint all the checkpointed ckpt, ck{fp, vr}_state registers.
	 */
	tm_recheckpoint(&current->thread);
}

DEFINE_INTERRUPT_HANDLER(altivec_unavailable_tm)
{
	/* See the comments in fp_unavailable_tm().  This function operates
	 * the same way.
	 */

	TM_DEBUG("Vector Unavailable trap whilst transactional at 0x%lx,"
		 "MSR=%lx\n",
		 regs->nip, regs->msr);
	tm_reclaim_current(TM_CAUSE_FAC_UNAV);
	current->thread.load_vec = 1;
	tm_recheckpoint(&current->thread);
	current->thread.used_vr = 1;
}

DEFINE_INTERRUPT_HANDLER(vsx_unavailable_tm)
{
	/* See the comments in fp_unavailable_tm().  This works similarly,
	 * though we're loading both FP and VEC registers in here.
	 *
	 * If FP isn't in use, load FP regs.  If VEC isn't in use, load VEC
	 * regs.  Either way, set MSR_VSX.
	 */

	TM_DEBUG("VSX Unavailable trap whilst transactional at 0x%lx,"
		 "MSR=%lx\n",
		 regs->nip, regs->msr);

	current->thread.used_vsr = 1;

	/* This reclaims FP and/or VR regs if they're already enabled */
	tm_reclaim_current(TM_CAUSE_FAC_UNAV);

	current->thread.load_vec = 1;
	current->thread.load_fp = 1;

	tm_recheckpoint(&current->thread);
}
#endif /* CONFIG_PPC_TRANSACTIONAL_MEM */

#ifdef CONFIG_PPC64
DECLARE_INTERRUPT_HANDLER_NMI(performance_monitor_exception_nmi);
DEFINE_INTERRUPT_HANDLER_NMI(performance_monitor_exception_nmi)
{
	__this_cpu_inc(irq_stat.pmu_irqs);

	perf_irq(regs);

	return 0;
}
#endif

DECLARE_INTERRUPT_HANDLER_ASYNC(performance_monitor_exception_async);
DEFINE_INTERRUPT_HANDLER_ASYNC(performance_monitor_exception_async)
{
	__this_cpu_inc(irq_stat.pmu_irqs);

	perf_irq(regs);
}

DEFINE_INTERRUPT_HANDLER_RAW(performance_monitor_exception)
{
	/*
	 * On 64-bit, if perf interrupts hit in a local_irq_disable
	 * (soft-masked) region, we consider them as NMIs. This is required to
	 * prevent hash faults on user addresses when reading callchains (and
	 * looks better from an irq tracing perspective).
	 */
	if (IS_ENABLED(CONFIG_PPC64) && unlikely(arch_irq_disabled_regs(regs)))
		performance_monitor_exception_nmi(regs);
	else
		performance_monitor_exception_async(regs);

	return 0;
}

#ifdef CONFIG_PPC_ADV_DEBUG_REGS
static void handle_debug(struct pt_regs *regs, unsigned long debug_status)
{
	int changed = 0;
	/*
	 * Determine the cause of the debug event, clear the
	 * event flags and send a trap to the handler. Torez
	 */
	if (debug_status & (DBSR_DAC1R | DBSR_DAC1W)) {
		dbcr_dac(current) &= ~(DBCR_DAC1R | DBCR_DAC1W);
#ifdef CONFIG_PPC_ADV_DEBUG_DAC_RANGE
		current->thread.debug.dbcr2 &= ~DBCR2_DAC12MODE;
#endif
		do_send_trap(regs, mfspr(SPRN_DAC1), debug_status,
			     5);
		changed |= 0x01;
	}  else if (debug_status & (DBSR_DAC2R | DBSR_DAC2W)) {
		dbcr_dac(current) &= ~(DBCR_DAC2R | DBCR_DAC2W);
		do_send_trap(regs, mfspr(SPRN_DAC2), debug_status,
			     6);
		changed |= 0x01;
	}  else if (debug_status & DBSR_IAC1) {
		current->thread.debug.dbcr0 &= ~DBCR0_IAC1;
		dbcr_iac_range(current) &= ~DBCR_IAC12MODE;
		do_send_trap(regs, mfspr(SPRN_IAC1), debug_status,
			     1);
		changed |= 0x01;
	}  else if (debug_status & DBSR_IAC2) {
		current->thread.debug.dbcr0 &= ~DBCR0_IAC2;
		do_send_trap(regs, mfspr(SPRN_IAC2), debug_status,
			     2);
		changed |= 0x01;
	}  else if (debug_status & DBSR_IAC3) {
		current->thread.debug.dbcr0 &= ~DBCR0_IAC3;
		dbcr_iac_range(current) &= ~DBCR_IAC34MODE;
		do_send_trap(regs, mfspr(SPRN_IAC3), debug_status,
			     3);
		changed |= 0x01;
	}  else if (debug_status & DBSR_IAC4) {
		current->thread.debug.dbcr0 &= ~DBCR0_IAC4;
		do_send_trap(regs, mfspr(SPRN_IAC4), debug_status,
			     4);
		changed |= 0x01;
	}
	/*
	 * At the point this routine was called, the MSR(DE) was turned off.
	 * Check all other debug flags and see if that bit needs to be turned
	 * back on or not.
	 */
	if (DBCR_ACTIVE_EVENTS(current->thread.debug.dbcr0,
			       current->thread.debug.dbcr1))
		regs_set_return_msr(regs, regs->msr | MSR_DE);
	else
		/* Make sure the IDM flag is off */
		current->thread.debug.dbcr0 &= ~DBCR0_IDM;

	if (changed & 0x01)
		mtspr(SPRN_DBCR0, current->thread.debug.dbcr0);
}

DEFINE_INTERRUPT_HANDLER(DebugException)
{
	unsigned long debug_status = regs->dsisr;

	current->thread.debug.dbsr = debug_status;

	/* Hack alert: On BookE, Branch Taken stops on the branch itself, while
	 * on server, it stops on the target of the branch. In order to simulate
	 * the server behaviour, we thus restart right away with a single step
	 * instead of stopping here when hitting a BT
	 */
	if (debug_status & DBSR_BT) {
		regs_set_return_msr(regs, regs->msr & ~MSR_DE);

		/* Disable BT */
		mtspr(SPRN_DBCR0, mfspr(SPRN_DBCR0) & ~DBCR0_BT);
		/* Clear the BT event */
		mtspr(SPRN_DBSR, DBSR_BT);

		/* Do the single step trick only when coming from userspace */
		if (user_mode(regs)) {
			current->thread.debug.dbcr0 &= ~DBCR0_BT;
			current->thread.debug.dbcr0 |= DBCR0_IDM | DBCR0_IC;
			regs_set_return_msr(regs, regs->msr | MSR_DE);
			return;
		}

		if (kprobe_post_handler(regs))
			return;

		if (notify_die(DIE_SSTEP, "block_step", regs, 5,
			       5, SIGTRAP) == NOTIFY_STOP) {
			return;
		}
		if (debugger_sstep(regs))
			return;
	} else if (debug_status & DBSR_IC) { 	/* Instruction complete */
		regs_set_return_msr(regs, regs->msr & ~MSR_DE);

		/* Disable instruction completion */
		mtspr(SPRN_DBCR0, mfspr(SPRN_DBCR0) & ~DBCR0_IC);
		/* Clear the instruction completion event */
		mtspr(SPRN_DBSR, DBSR_IC);

		if (kprobe_post_handler(regs))
			return;

		if (notify_die(DIE_SSTEP, "single_step", regs, 5,
			       5, SIGTRAP) == NOTIFY_STOP) {
			return;
		}

		if (debugger_sstep(regs))
			return;

		if (user_mode(regs)) {
			current->thread.debug.dbcr0 &= ~DBCR0_IC;
			if (DBCR_ACTIVE_EVENTS(current->thread.debug.dbcr0,
					       current->thread.debug.dbcr1))
				regs_set_return_msr(regs, regs->msr | MSR_DE);
			else
				/* Make sure the IDM bit is off */
				current->thread.debug.dbcr0 &= ~DBCR0_IDM;
		}

		_exception(SIGTRAP, regs, TRAP_TRACE, regs->nip);
	} else
		handle_debug(regs, debug_status);
}
#endif /* CONFIG_PPC_ADV_DEBUG_REGS */

#ifdef CONFIG_ALTIVEC
DEFINE_INTERRUPT_HANDLER(altivec_assist_exception)
{
	int err;

	if (!user_mode(regs)) {
		printk(KERN_EMERG "VMX/Altivec assist exception in kernel mode"
		       " at %lx\n", regs->nip);
		die("Kernel VMX/Altivec assist exception", regs, SIGILL);
	}

	flush_altivec_to_thread(current);

	PPC_WARN_EMULATED(altivec, regs);
	err = emulate_altivec(regs);
	if (err == 0) {
		regs_add_return_ip(regs, 4); /* skip emulated instruction */
		emulate_single_step(regs);
		return;
	}

	if (err == -EFAULT) {
		/* got an error reading the instruction */
		_exception(SIGSEGV, regs, SEGV_ACCERR, regs->nip);
	} else {
		/* didn't recognize the instruction */
		/* XXX quick hack for now: set the non-Java bit in the VSCR */
		printk_ratelimited(KERN_ERR "Unrecognized altivec instruction "
				   "in %s at %lx\n", current->comm, regs->nip);
		current->thread.vr_state.vscr.u[3] |= 0x10000;
	}
}
#endif /* CONFIG_ALTIVEC */

#ifdef CONFIG_FSL_BOOKE
DEFINE_INTERRUPT_HANDLER(CacheLockingException)
{
	unsigned long error_code = regs->dsisr;

	/* We treat cache locking instructions from the user
	 * as priv ops, in the future we could try to do
	 * something smarter
	 */
	if (error_code & (ESR_DLK|ESR_ILK))
		_exception(SIGILL, regs, ILL_PRVOPC, regs->nip);
	return;
}
#endif /* CONFIG_FSL_BOOKE */

#ifdef CONFIG_SPE
DEFINE_INTERRUPT_HANDLER(SPEFloatingPointException)
{
	extern int do_spe_mathemu(struct pt_regs *regs);
	unsigned long spefscr;
	int fpexc_mode;
	int code = FPE_FLTUNK;
	int err;

	interrupt_cond_local_irq_enable(regs);

	flush_spe_to_thread(current);

	spefscr = current->thread.spefscr;
	fpexc_mode = current->thread.fpexc_mode;

	if ((spefscr & SPEFSCR_FOVF) && (fpexc_mode & PR_FP_EXC_OVF)) {
		code = FPE_FLTOVF;
	}
	else if ((spefscr & SPEFSCR_FUNF) && (fpexc_mode & PR_FP_EXC_UND)) {
		code = FPE_FLTUND;
	}
	else if ((spefscr & SPEFSCR_FDBZ) && (fpexc_mode & PR_FP_EXC_DIV))
		code = FPE_FLTDIV;
	else if ((spefscr & SPEFSCR_FINV) && (fpexc_mode & PR_FP_EXC_INV)) {
		code = FPE_FLTINV;
	}
	else if ((spefscr & (SPEFSCR_FG | SPEFSCR_FX)) && (fpexc_mode & PR_FP_EXC_RES))
		code = FPE_FLTRES;

	err = do_spe_mathemu(regs);
	if (err == 0) {
		regs_add_return_ip(regs, 4); /* skip emulated instruction */
		emulate_single_step(regs);
		return;
	}

	if (err == -EFAULT) {
		/* got an error reading the instruction */
		_exception(SIGSEGV, regs, SEGV_ACCERR, regs->nip);
	} else if (err == -EINVAL) {
		/* didn't recognize the instruction */
		printk(KERN_ERR "unrecognized spe instruction "
		       "in %s at %lx\n", current->comm, regs->nip);
	} else {
		_exception(SIGFPE, regs, code, regs->nip);
	}

	return;
}

DEFINE_INTERRUPT_HANDLER(SPEFloatingPointRoundException)
{
	extern int speround_handler(struct pt_regs *regs);
	int err;

	interrupt_cond_local_irq_enable(regs);

	preempt_disable();
	if (regs->msr & MSR_SPE)
		giveup_spe(current);
	preempt_enable();

	regs_add_return_ip(regs, -4);
	err = speround_handler(regs);
	if (err == 0) {
		regs_add_return_ip(regs, 4); /* skip emulated instruction */
		emulate_single_step(regs);
		return;
	}

	if (err == -EFAULT) {
		/* got an error reading the instruction */
		_exception(SIGSEGV, regs, SEGV_ACCERR, regs->nip);
	} else if (err == -EINVAL) {
		/* didn't recognize the instruction */
		printk(KERN_ERR "unrecognized spe instruction "
		       "in %s at %lx\n", current->comm, regs->nip);
	} else {
		_exception(SIGFPE, regs, FPE_FLTUNK, regs->nip);
		return;
	}
}
#endif

/*
 * We enter here if we get an unrecoverable exception, that is, one
 * that happened at a point where the RI (recoverable interrupt) bit
 * in the MSR is 0.  This indicates that SRR0/1 are live, and that
 * we therefore lost state by taking this exception.
 */
void __noreturn unrecoverable_exception(struct pt_regs *regs)
{
	pr_emerg("Unrecoverable exception %lx at %lx (msr=%lx)\n",
		 regs->trap, regs->nip, regs->msr);
	die("Unrecoverable exception", regs, SIGABRT);
	/* die() should not return */
	for (;;)
		;
}

#if defined(CONFIG_BOOKE_WDT) || defined(CONFIG_40x)
/*
 * Default handler for a Watchdog exception,
 * spins until a reboot occurs
 */
void __attribute__ ((weak)) WatchdogHandler(struct pt_regs *regs)
{
	/* Generic WatchdogHandler, implement your own */
	mtspr(SPRN_TCR, mfspr(SPRN_TCR)&(~TCR_WIE));
	return;
}

DEFINE_INTERRUPT_HANDLER_NMI(WatchdogException)
{
	printk (KERN_EMERG "PowerPC Book-E Watchdog Exception\n");
	WatchdogHandler(regs);
	return 0;
}
#endif

/*
 * We enter here if we discover during exception entry that we are
 * running in supervisor mode with a userspace value in the stack pointer.
 */
DEFINE_INTERRUPT_HANDLER(kernel_bad_stack)
{
	printk(KERN_EMERG "Bad kernel stack pointer %lx at %lx\n",
	       regs->gpr[1], regs->nip);
	die("Bad kernel stack pointer", regs, SIGABRT);
}

#ifdef CONFIG_PPC_EMULATED_STATS

#define WARN_EMULATED_SETUP(type)	.type = { .name = #type }

struct ppc_emulated ppc_emulated = {
#ifdef CONFIG_ALTIVEC
	WARN_EMULATED_SETUP(altivec),
#endif
	WARN_EMULATED_SETUP(dcba),
	WARN_EMULATED_SETUP(dcbz),
	WARN_EMULATED_SETUP(fp_pair),
	WARN_EMULATED_SETUP(isel),
	WARN_EMULATED_SETUP(mcrxr),
	WARN_EMULATED_SETUP(mfpvr),
	WARN_EMULATED_SETUP(multiple),
	WARN_EMULATED_SETUP(popcntb),
	WARN_EMULATED_SETUP(spe),
	WARN_EMULATED_SETUP(string),
	WARN_EMULATED_SETUP(sync),
	WARN_EMULATED_SETUP(unaligned),
#ifdef CONFIG_MATH_EMULATION
	WARN_EMULATED_SETUP(math),
#endif
#ifdef CONFIG_VSX
	WARN_EMULATED_SETUP(vsx),
#endif
#ifdef CONFIG_PPC64
	WARN_EMULATED_SETUP(mfdscr),
	WARN_EMULATED_SETUP(mtdscr),
	WARN_EMULATED_SETUP(lq_stq),
	WARN_EMULATED_SETUP(lxvw4x),
	WARN_EMULATED_SETUP(lxvh8x),
	WARN_EMULATED_SETUP(lxvd2x),
	WARN_EMULATED_SETUP(lxvb16x),
#endif
};

u32 ppc_warn_emulated;

void ppc_warn_emulated_print(const char *type)
{
	pr_warn_ratelimited("%s used emulated %s instruction\n", current->comm,
			    type);
}

static int __init ppc_warn_emulated_init(void)
{
	struct dentry *dir;
	unsigned int i;
	struct ppc_emulated_entry *entries = (void *)&ppc_emulated;

	dir = debugfs_create_dir("emulated_instructions",
				 arch_debugfs_dir);

	debugfs_create_u32("do_warn", 0644, dir, &ppc_warn_emulated);

	for (i = 0; i < sizeof(ppc_emulated)/sizeof(*entries); i++)
		debugfs_create_u32(entries[i].name, 0644, dir,
				   (u32 *)&entries[i].val.counter);

	return 0;
}

device_initcall(ppc_warn_emulated_init);

#endif /* CONFIG_PPC_EMULATED_STATS */<|MERGE_RESOLUTION|>--- conflicted
+++ resolved
@@ -503,16 +503,11 @@
 		die("Unrecoverable nested System Reset", regs, SIGABRT);
 #endif
 	/* Must die if the interrupt is not recoverable */
-<<<<<<< HEAD
-	if (!(regs->msr & MSR_RI))
-		die("Unrecoverable System Reset", regs, SIGABRT);
-=======
 	if (regs_is_unrecoverable(regs)) {
 		/* For the reason explained in die_mce, nmi_exit before die */
 		nmi_exit();
 		die("Unrecoverable System Reset", regs, SIGABRT);
 	}
->>>>>>> c1084c27
 
 	if (saved_hsrrs) {
 		mtspr(SPRN_HSRR0, hsrr0);
@@ -848,14 +843,9 @@
 
 bail:
 	/* Must die if the interrupt is not recoverable */
-<<<<<<< HEAD
-	if (!(regs->msr & MSR_RI))
-		die("Unrecoverable Machine check", regs, SIGBUS);
-=======
 	if (regs_is_unrecoverable(regs))
 		die_mce("Unrecoverable Machine check", regs, SIGBUS);
 }
->>>>>>> c1084c27
 
 #ifdef CONFIG_PPC_BOOK3S_64
 DEFINE_INTERRUPT_HANDLER_ASYNC(machine_check_exception_async)
