--- conflicted
+++ resolved
@@ -292,12 +292,8 @@
 	if (user_mode(regs))
 		return 0;
 
-<<<<<<< HEAD
-	if (!(regs->msr & MSR_IR) || !(regs->msr & MSR_DR))
-=======
 	if (!IS_ENABLED(CONFIG_BOOKE) &&
 	    (!(regs->msr & MSR_IR) || !(regs->msr & MSR_DR)))
->>>>>>> c1084c27
 		return 0;
 
 	/*
