--- conflicted
+++ resolved
@@ -2034,10 +2034,6 @@
 		 */
 		if (old.oprofile_cpu_type != NULL) {
 			t->oprofile_cpu_type = old.oprofile_cpu_type;
-<<<<<<< HEAD
-			t->oprofile_type = old.oprofile_type;
-=======
->>>>>>> c1084c27
 			t->cpu_features |= old.cpu_features & CPU_FTR_PMAO_BUG;
 		}
 	}
