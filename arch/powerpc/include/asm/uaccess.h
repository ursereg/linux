/* SPDX-License-Identifier: GPL-2.0 */
#ifndef _ARCH_POWERPC_UACCESS_H
#define _ARCH_POWERPC_UACCESS_H

#include <asm/ppc_asm.h>
#include <asm/processor.h>
#include <asm/page.h>
#include <asm/extable.h>
#include <asm/kup.h>

#ifdef __powerpc64__
/* We use TASK_SIZE_USER64 as TASK_SIZE is not constant */
#define TASK_SIZE_MAX		TASK_SIZE_USER64
#else
#define TASK_SIZE_MAX		TASK_SIZE
#endif

static inline bool __access_ok(unsigned long addr, unsigned long size)
{
	return addr < TASK_SIZE_MAX && size <= TASK_SIZE_MAX - addr;
}

#define access_ok(addr, size)		\
	(__chk_user_ptr(addr),		\
	 __access_ok((unsigned long)(addr), (size)))

/*
 * These are the main single-value transfer routines.  They automatically
 * use the right size if we just have the right pointer type.
 *
 * This gets kind of ugly. We want to return _two_ values in "get_user()"
 * and yet we don't want to do any pointers, because that is too much
 * of a performance impact. Thus we have a few rather ugly macros here,
 * and hide all the ugliness from the user.
 *
 * The "__xxx" versions of the user access functions are versions that
 * do not verify the address space, that must have been done previously
 * with a separate "access_ok()" call (this is used when we do multiple
 * accesses to the same area of user memory).
 *
 * As we use the same address space for kernel and user data on the
 * PowerPC, we can just do these as direct assignments.  (Of course, the
 * exception handling means that it's no longer "just"...)
 *
 */
#define __put_user(x, ptr)					\
({								\
	long __pu_err;						\
	__typeof__(*(ptr)) __user *__pu_addr = (ptr);		\
	__typeof__(*(ptr)) __pu_val = (__typeof__(*(ptr)))(x);	\
	__typeof__(sizeof(*(ptr))) __pu_size = sizeof(*(ptr));	\
								\
	might_fault();						\
	do {							\
		__label__ __pu_failed;				\
								\
		allow_write_to_user(__pu_addr, __pu_size);	\
		__put_user_size_goto(__pu_val, __pu_addr, __pu_size, __pu_failed);	\
		prevent_write_to_user(__pu_addr, __pu_size);	\
		__pu_err = 0;					\
		break;						\
								\
__pu_failed:							\
		prevent_write_to_user(__pu_addr, __pu_size);	\
		__pu_err = -EFAULT;				\
	} while (0);						\
								\
	__pu_err;						\
})

#define put_user(x, ptr)						\
({									\
	__typeof__(*(ptr)) __user *_pu_addr = (ptr);			\
									\
	access_ok(_pu_addr, sizeof(*(ptr))) ?				\
		  __put_user(x, _pu_addr) : -EFAULT;			\
})

/*
 * We don't tell gcc that we are accessing memory, but this is OK
 * because we do not write to any memory gcc knows about, so there
 * are no aliasing issues.
 */
#define __put_user_asm_goto(x, addr, label, op)			\
	asm_volatile_goto(					\
		"1:	" op "%U1%X1 %0,%1	# put_user\n"	\
		EX_TABLE(1b, %l2)				\
		:						\
		: "r" (x), "m"UPD_CONSTR (*addr)		\
		:						\
		: label)

#ifdef __powerpc64__
#define __put_user_asm2_goto(x, ptr, label)			\
	__put_user_asm_goto(x, ptr, label, "std")
#else /* __powerpc64__ */
#define __put_user_asm2_goto(x, addr, label)			\
	asm_volatile_goto(					\
		"1:	stw%X1 %0, %1\n"			\
		"2:	stw%X1 %L0, %L1\n"			\
		EX_TABLE(1b, %l2)				\
		EX_TABLE(2b, %l2)				\
		:						\
		: "r" (x), "m" (*addr)				\
		:						\
		: label)
#endif /* __powerpc64__ */

#define __put_user_size_goto(x, ptr, size, label)		\
do {								\
	__typeof__(*(ptr)) __user *__pus_addr = (ptr);		\
								\
	switch (size) {						\
	case 1: __put_user_asm_goto(x, __pus_addr, label, "stb"); break;	\
	case 2: __put_user_asm_goto(x, __pus_addr, label, "sth"); break;	\
	case 4: __put_user_asm_goto(x, __pus_addr, label, "stw"); break;	\
	case 8: __put_user_asm2_goto(x, __pus_addr, label); break;		\
	default: BUILD_BUG();					\
	}							\
} while (0)

/*
 * This does an atomic 128 byte aligned load from userspace.
 * Upto caller to do enable_kernel_vmx() before calling!
 */
#define __get_user_atomic_128_aligned(kaddr, uaddr, err)		\
	__asm__ __volatile__(				\
		"1:	lvx  0,0,%1	# get user\n"	\
		" 	stvx 0,0,%2	# put kernel\n"	\
		"2:\n"					\
		".section .fixup,\"ax\"\n"		\
		"3:	li %0,%3\n"			\
		"	b 2b\n"				\
		".previous\n"				\
		EX_TABLE(1b, 3b)			\
		: "=r" (err)			\
		: "b" (uaddr), "b" (kaddr), "i" (-EFAULT), "0" (err))

#ifdef CONFIG_CC_HAS_ASM_GOTO_OUTPUT

#define __get_user_asm_goto(x, addr, label, op)			\
	asm_volatile_goto(					\
		"1:	"op"%U1%X1 %0, %1	# get_user\n"	\
		EX_TABLE(1b, %l2)				\
		: "=r" (x)					\
		: "m"UPD_CONSTR (*addr)				\
		:						\
		: label)

#ifdef __powerpc64__
#define __get_user_asm2_goto(x, addr, label)			\
	__get_user_asm_goto(x, addr, label, "ld")
#else /* __powerpc64__ */
#define __get_user_asm2_goto(x, addr, label)			\
	asm_volatile_goto(					\
		"1:	lwz%X1 %0, %1\n"			\
		"2:	lwz%X1 %L0, %L1\n"			\
		EX_TABLE(1b, %l2)				\
		EX_TABLE(2b, %l2)				\
		: "=&r" (x)					\
		: "m" (*addr)					\
		:						\
		: label)
#endif /* __powerpc64__ */

#define __get_user_size_goto(x, ptr, size, label)				\
do {										\
	BUILD_BUG_ON(size > sizeof(x));						\
	switch (size) {								\
	case 1: __get_user_asm_goto(x, (u8 __user *)ptr, label, "lbz"); break;	\
	case 2: __get_user_asm_goto(x, (u16 __user *)ptr, label, "lhz"); break;	\
	case 4: __get_user_asm_goto(x, (u32 __user *)ptr, label, "lwz"); break;	\
	case 8: __get_user_asm2_goto(x, (u64 __user *)ptr, label);  break;	\
	default: x = 0; BUILD_BUG();						\
	}									\
} while (0)

#define __get_user_size_allowed(x, ptr, size, retval)			\
do {									\
		__label__ __gus_failed;					\
									\
		__get_user_size_goto(x, ptr, size, __gus_failed);	\
		retval = 0;						\
		break;							\
__gus_failed:								\
		x = 0;							\
		retval = -EFAULT;					\
} while (0)

#else /* CONFIG_CC_HAS_ASM_GOTO_OUTPUT */

#define __get_user_asm(x, addr, err, op)		\
	__asm__ __volatile__(				\
		"1:	"op"%U2%X2 %1, %2	# get_user\n"	\
		"2:\n"					\
		".section .fixup,\"ax\"\n"		\
		"3:	li %0,%3\n"			\
		"	li %1,0\n"			\
		"	b 2b\n"				\
		".previous\n"				\
		EX_TABLE(1b, 3b)			\
		: "=r" (err), "=r" (x)			\
		: "m"UPD_CONSTR (*addr), "i" (-EFAULT), "0" (err))

#ifdef __powerpc64__
#define __get_user_asm2(x, addr, err)			\
	__get_user_asm(x, addr, err, "ld")
#else /* __powerpc64__ */
#define __get_user_asm2(x, addr, err)			\
	__asm__ __volatile__(				\
		"1:	lwz%X2 %1, %2\n"			\
		"2:	lwz%X2 %L1, %L2\n"		\
		"3:\n"					\
		".section .fixup,\"ax\"\n"		\
		"4:	li %0,%3\n"			\
		"	li %1,0\n"			\
		"	li %1+1,0\n"			\
		"	b 3b\n"				\
		".previous\n"				\
		EX_TABLE(1b, 4b)			\
		EX_TABLE(2b, 4b)			\
		: "=r" (err), "=&r" (x)			\
		: "m" (*addr), "i" (-EFAULT), "0" (err))
#endif /* __powerpc64__ */

#define __get_user_size_allowed(x, ptr, size, retval)		\
do {								\
	retval = 0;						\
	BUILD_BUG_ON(size > sizeof(x));				\
	switch (size) {						\
	case 1: __get_user_asm(x, (u8 __user *)ptr, retval, "lbz"); break;	\
	case 2: __get_user_asm(x, (u16 __user *)ptr, retval, "lhz"); break;	\
	case 4: __get_user_asm(x, (u32 __user *)ptr, retval, "lwz"); break;	\
	case 8: __get_user_asm2(x, (u64 __user *)ptr, retval);  break;	\
	default: x = 0; BUILD_BUG();				\
	}							\
} while (0)

#define __get_user_size_goto(x, ptr, size, label)		\
do {								\
	long __gus_retval;					\
								\
	__get_user_size_allowed(x, ptr, size, __gus_retval);	\
	if (__gus_retval)					\
		goto label;					\
} while (0)

#endif /* CONFIG_CC_HAS_ASM_GOTO_OUTPUT */

/*
 * This is a type: either unsigned long, if the argument fits into
 * that type, or otherwise unsigned long long.
 */
#define __long_type(x) \
	__typeof__(__builtin_choose_expr(sizeof(x) > sizeof(0UL), 0ULL, 0UL))

#define __get_user(x, ptr)					\
({								\
	long __gu_err;						\
	__long_type(*(ptr)) __gu_val;				\
	__typeof__(*(ptr)) __user *__gu_addr = (ptr);	\
	__typeof__(sizeof(*(ptr))) __gu_size = sizeof(*(ptr));	\
								\
	might_fault();					\
	allow_read_from_user(__gu_addr, __gu_size);		\
	__get_user_size_allowed(__gu_val, __gu_addr, __gu_size, __gu_err);	\
	prevent_read_from_user(__gu_addr, __gu_size);		\
	(x) = (__typeof__(*(ptr)))__gu_val;			\
								\
	__gu_err;						\
})

#define get_user(x, ptr)						\
({									\
	__typeof__(*(ptr)) __user *_gu_addr = (ptr);			\
									\
	access_ok(_gu_addr, sizeof(*(ptr))) ?				\
		  __get_user(x, _gu_addr) :				\
		  ((x) = (__force __typeof__(*(ptr)))0, -EFAULT);	\
})

/* more complex routines */

extern unsigned long __copy_tofrom_user(void __user *to,
		const void __user *from, unsigned long size);

#ifdef __powerpc64__
static inline unsigned long
raw_copy_in_user(void __user *to, const void __user *from, unsigned long n)
{
	unsigned long ret;

<<<<<<< HEAD
	barrier_nospec();
=======
>>>>>>> c1084c27
	allow_read_write_user(to, from, n);
	ret = __copy_tofrom_user(to, from, n);
	prevent_read_write_user(to, from, n);
	return ret;
}
#endif /* __powerpc64__ */

static inline unsigned long raw_copy_from_user(void *to,
		const void __user *from, unsigned long n)
{
	unsigned long ret;

	allow_read_from_user(from, n);
	ret = __copy_tofrom_user((__force void __user *)to, from, n);
	prevent_read_from_user(from, n);
	return ret;
}

static inline unsigned long
raw_copy_to_user(void __user *to, const void *from, unsigned long n)
{
	unsigned long ret;

	allow_write_to_user(to, n);
	ret = __copy_tofrom_user(to, (__force const void __user *)from, n);
	prevent_write_to_user(to, n);
	return ret;
}

unsigned long __arch_clear_user(void __user *addr, unsigned long size);

static inline unsigned long __clear_user(void __user *addr, unsigned long size)
{
	unsigned long ret;

	might_fault();
	allow_write_to_user(addr, size);
	ret = __arch_clear_user(addr, size);
	prevent_write_to_user(addr, size);
	return ret;
}

static inline unsigned long clear_user(void __user *addr, unsigned long size)
{
	return likely(access_ok(addr, size)) ? __clear_user(addr, size) : size;
}

extern long strncpy_from_user(char *dst, const char __user *src, long count);
extern __must_check long strnlen_user(const char __user *str, long n);

#ifdef CONFIG_ARCH_HAS_COPY_MC
unsigned long __must_check
copy_mc_generic(void *to, const void *from, unsigned long size);

static inline unsigned long __must_check
copy_mc_to_kernel(void *to, const void *from, unsigned long size)
{
	return copy_mc_generic(to, from, size);
}
#define copy_mc_to_kernel copy_mc_to_kernel

static inline unsigned long __must_check
copy_mc_to_user(void __user *to, const void *from, unsigned long n)
{
	if (likely(check_copy_size(from, n, true))) {
		if (access_ok(to, n)) {
			allow_write_to_user(to, n);
			n = copy_mc_generic((void *)to, from, n);
			prevent_write_to_user(to, n);
		}
	}

	return n;
}
#endif

<<<<<<< HEAD
unsigned long __arch_clear_user(void __user *addr, unsigned long size);
=======
extern long __copy_from_user_flushcache(void *dst, const void __user *src,
		unsigned size);
extern void memcpy_page_flushcache(char *to, struct page *page, size_t offset,
			   size_t len);
>>>>>>> c1084c27

static __must_check inline bool user_access_begin(const void __user *ptr, size_t len)
{
	if (unlikely(!access_ok(ptr, len)))
		return false;

	might_fault();
<<<<<<< HEAD
	if (likely(access_ok(addr, size))) {
		allow_write_to_user(addr, size);
		ret = __arch_clear_user(addr, size);
		prevent_write_to_user(addr, size);
	}
	return ret;
=======

	allow_read_write_user((void __user *)ptr, ptr, len);
	return true;
>>>>>>> c1084c27
}
#define user_access_begin	user_access_begin
#define user_access_end		prevent_current_access_user
#define user_access_save	prevent_user_access_return
#define user_access_restore	restore_user_access

<<<<<<< HEAD
static inline unsigned long __clear_user(void __user *addr, unsigned long size)
{
	return clear_user(addr, size);
}

extern long strncpy_from_user(char *dst, const char __user *src, long count);
extern __must_check long strnlen_user(const char __user *str, long n);
=======
static __must_check inline bool
user_read_access_begin(const void __user *ptr, size_t len)
{
	if (unlikely(!access_ok(ptr, len)))
		return false;
>>>>>>> c1084c27

	might_fault();

	allow_read_from_user(ptr, len);
	return true;
}
#define user_read_access_begin	user_read_access_begin
#define user_read_access_end		prevent_current_read_from_user

static __must_check inline bool
user_write_access_begin(const void __user *ptr, size_t len)
{
	if (unlikely(!access_ok(ptr, len)))
		return false;

	might_fault();

	allow_write_to_user((void __user *)ptr, len);
	return true;
}
#define user_write_access_begin	user_write_access_begin
#define user_write_access_end		prevent_current_write_to_user

#define unsafe_get_user(x, p, e) do {					\
	__long_type(*(p)) __gu_val;				\
	__typeof__(*(p)) __user *__gu_addr = (p);		\
								\
	__get_user_size_goto(__gu_val, __gu_addr, sizeof(*(p)), e); \
	(x) = (__typeof__(*(p)))__gu_val;			\
} while (0)

#define unsafe_put_user(x, p, e) \
	__put_user_size_goto((__typeof__(*(p)))(x), (p), sizeof(*(p)), e)

#define unsafe_copy_from_user(d, s, l, e) \
do {											\
	u8 *_dst = (u8 *)(d);								\
	const u8 __user *_src = (const u8 __user *)(s);					\
	size_t _len = (l);								\
	int _i;										\
											\
	for (_i = 0; _i < (_len & ~(sizeof(u64) - 1)); _i += sizeof(u64))		\
		unsafe_get_user(*(u64 *)(_dst + _i), (u64 __user *)(_src + _i), e);	\
	if (_len & 4) {									\
		unsafe_get_user(*(u32 *)(_dst + _i), (u32 __user *)(_src + _i), e);	\
		_i += 4;								\
	}										\
	if (_len & 2) {									\
		unsafe_get_user(*(u16 *)(_dst + _i), (u16 __user *)(_src + _i), e);	\
		_i += 2;								\
	}										\
	if (_len & 1)									\
		unsafe_get_user(*(u8 *)(_dst + _i), (u8 __user *)(_src + _i), e);	\
} while (0)

#define unsafe_copy_to_user(d, s, l, e) \
do {									\
	u8 __user *_dst = (u8 __user *)(d);				\
	const u8 *_src = (const u8 *)(s);				\
	size_t _len = (l);						\
	int _i;								\
									\
	for (_i = 0; _i < (_len & ~(sizeof(u64) - 1)); _i += sizeof(u64))	\
		unsafe_put_user(*(u64 *)(_src + _i), (u64 __user *)(_dst + _i), e); \
	if (_len & 4) {							\
		unsafe_put_user(*(u32*)(_src + _i), (u32 __user *)(_dst + _i), e); \
		_i += 4;						\
	}								\
	if (_len & 2) {							\
		unsafe_put_user(*(u16*)(_src + _i), (u16 __user *)(_dst + _i), e); \
		_i += 2;						\
	}								\
	if (_len & 1) \
		unsafe_put_user(*(u8*)(_src + _i), (u8 __user *)(_dst + _i), e); \
} while (0)

#define HAVE_GET_KERNEL_NOFAULT

#define __get_kernel_nofault(dst, src, type, err_label)			\
	__get_user_size_goto(*((type *)(dst)),				\
		(__force type __user *)(src), sizeof(type), err_label)

#define __put_kernel_nofault(dst, src, type, err_label)			\
	__put_user_size_goto(*((type *)(src)),				\
		(__force type __user *)(dst), sizeof(type), err_label)

#endif	/* _ARCH_POWERPC_UACCESS_H */<|MERGE_RESOLUTION|>--- conflicted
+++ resolved
@@ -290,10 +290,6 @@
 {
 	unsigned long ret;
 
-<<<<<<< HEAD
-	barrier_nospec();
-=======
->>>>>>> c1084c27
 	allow_read_write_user(to, from, n);
 	ret = __copy_tofrom_user(to, from, n);
 	prevent_read_write_user(to, from, n);
@@ -370,14 +366,10 @@
 }
 #endif
 
-<<<<<<< HEAD
-unsigned long __arch_clear_user(void __user *addr, unsigned long size);
-=======
 extern long __copy_from_user_flushcache(void *dst, const void __user *src,
 		unsigned size);
 extern void memcpy_page_flushcache(char *to, struct page *page, size_t offset,
 			   size_t len);
->>>>>>> c1084c27
 
 static __must_check inline bool user_access_begin(const void __user *ptr, size_t len)
 {
@@ -385,39 +377,20 @@
 		return false;
 
 	might_fault();
-<<<<<<< HEAD
-	if (likely(access_ok(addr, size))) {
-		allow_write_to_user(addr, size);
-		ret = __arch_clear_user(addr, size);
-		prevent_write_to_user(addr, size);
-	}
-	return ret;
-=======
 
 	allow_read_write_user((void __user *)ptr, ptr, len);
 	return true;
->>>>>>> c1084c27
 }
 #define user_access_begin	user_access_begin
 #define user_access_end		prevent_current_access_user
 #define user_access_save	prevent_user_access_return
 #define user_access_restore	restore_user_access
 
-<<<<<<< HEAD
-static inline unsigned long __clear_user(void __user *addr, unsigned long size)
-{
-	return clear_user(addr, size);
-}
-
-extern long strncpy_from_user(char *dst, const char __user *src, long count);
-extern __must_check long strnlen_user(const char __user *str, long n);
-=======
 static __must_check inline bool
 user_read_access_begin(const void __user *ptr, size_t len)
 {
 	if (unlikely(!access_ok(ptr, len)))
 		return false;
->>>>>>> c1084c27
 
 	might_fault();
 
