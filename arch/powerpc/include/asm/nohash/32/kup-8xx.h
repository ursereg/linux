--- conflicted
+++ resolved
@@ -71,10 +71,6 @@
 	mtspr(SPRN_MD_AP, MD_APG_INIT);
 }
 
-<<<<<<< HEAD
-static inline void prevent_user_access(void __user *to, const void __user *from,
-				       unsigned long size, unsigned long dir)
-=======
 static inline void prevent_user_access(unsigned long dir)
 {
 	if (kuap_is_disabled())
@@ -84,7 +80,6 @@
 }
 
 static inline unsigned long prevent_user_access_return(void)
->>>>>>> c1084c27
 {
 	unsigned long flags;
 
@@ -98,12 +93,7 @@
 	return flags;
 }
 
-<<<<<<< HEAD
-static inline bool
-bad_kuap_fault(struct pt_regs *regs, unsigned long address, bool is_write)
-=======
 static inline void restore_user_access(unsigned long flags)
->>>>>>> c1084c27
 {
 	if (kuap_is_disabled())
 		return;
