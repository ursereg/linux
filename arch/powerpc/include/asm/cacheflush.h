--- conflicted
+++ resolved
@@ -30,11 +30,6 @@
 #endif /* CONFIG_PPC_BOOK3S_64 */
 
 #define ARCH_IMPLEMENTS_FLUSH_DCACHE_PAGE 1
-<<<<<<< HEAD
-extern void flush_dcache_page(struct page *page);
-#define flush_dcache_mmap_lock(mapping)		do { } while (0)
-#define flush_dcache_mmap_unlock(mapping)	do { } while (0)
-=======
 /*
  * This is called when a page has been modified by the kernel.
  * It just marks the page as not i-cache clean.  We do the i-cache
@@ -48,7 +43,6 @@
 	if (test_bit(PG_dcache_clean, &page->flags))
 		clear_bit(PG_dcache_clean, &page->flags);
 }
->>>>>>> c1084c27
 
 extern void __flush_disable_L1(void);
 #ifdef CONFIG_FSL_SOC_BOOKE
@@ -58,13 +52,6 @@
 #endif
 
 void flush_icache_range(unsigned long start, unsigned long stop);
-<<<<<<< HEAD
-extern void flush_icache_user_range(struct vm_area_struct *vma,
-				    struct page *page, unsigned long addr,
-				    int len);
-extern void flush_dcache_icache_page(struct page *page);
-void __flush_dcache_icache(void *page);
-=======
 #define flush_icache_range flush_icache_range
 
 void flush_icache_user_page(struct vm_area_struct *vma, struct page *page,
@@ -72,7 +59,6 @@
 #define flush_icache_user_page flush_icache_user_page
 
 void flush_dcache_icache_page(struct page *page);
->>>>>>> c1084c27
 
 /**
  * flush_dcache_range(): Write any modified data cache blocks out to memory and
