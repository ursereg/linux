--- conflicted
+++ resolved
@@ -359,24 +359,8 @@
 	if (is_fadump_memory_area(lmb->base_addr, memory_block_size_bytes()))
 		return false;
 #endif
-<<<<<<< HEAD
-
-	for (i = 0; i < scns_per_block; i++) {
-		pfn = PFN_DOWN(phys_addr);
-		if (!pfn_present(pfn)) {
-			phys_addr += MIN_MEMORY_BLOCK_SIZE;
-			continue;
-		}
-
-		rc &= is_mem_section_removable(pfn, PAGES_PER_SECTION);
-		phys_addr += MIN_MEMORY_BLOCK_SIZE;
-	}
-
-	return rc ? true : false;
-=======
 	/* device_offline() will determine if we can actually remove this lmb */
 	return true;
->>>>>>> c1084c27
 }
 
 static int dlpar_add_lmb(struct drmem_lmb *);
