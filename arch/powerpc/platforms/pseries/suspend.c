--- conflicted
+++ resolved
@@ -75,10 +75,7 @@
 			       struct device_attribute *attr,
 			       const char *buf, size_t count)
 {
-<<<<<<< HEAD
-=======
 	u64 stream_id;
->>>>>>> c1084c27
 	int rc;
 
 	if (!capable(CAP_SYS_ADMIN))
@@ -92,28 +89,15 @@
 			ssleep(1);
 	} while (rc == -EAGAIN);
 
-<<<<<<< HEAD
-	if (!rc) {
-		stop_topology_update();
-		rc = pm_suspend(PM_SUSPEND_MEM);
-		start_topology_update();
-=======
 	if (!rc)
 		rc = pm_suspend(PM_SUSPEND_MEM);
 
 	if (!rc) {
 		rc = count;
 		post_mobility_fixup();
->>>>>>> c1084c27
 	}
 
 
-<<<<<<< HEAD
-	if (!rc)
-		rc = count;
-
-=======
->>>>>>> c1084c27
 	return rc;
 }
 
