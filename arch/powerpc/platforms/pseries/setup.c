// SPDX-License-Identifier: GPL-2.0-or-later
/*
 *  64-bit pSeries and RS/6000 setup code.
 *
 *  Copyright (C) 1995  Linus Torvalds
 *  Adapted from 'alpha' version by Gary Thomas
 *  Modified by Cort Dougan (cort@cs.nmt.edu)
 *  Modified by PPC64 Team, IBM Corp
 */

/*
 * bootup setup stuff..
 */

#include <linux/cpu.h>
#include <linux/errno.h>
#include <linux/sched.h>
#include <linux/kernel.h>
#include <linux/mm.h>
#include <linux/stddef.h>
#include <linux/unistd.h>
#include <linux/user.h>
#include <linux/tty.h>
#include <linux/major.h>
#include <linux/interrupt.h>
#include <linux/reboot.h>
#include <linux/init.h>
#include <linux/ioport.h>
#include <linux/console.h>
#include <linux/pci.h>
#include <linux/utsname.h>
#include <linux/adb.h>
#include <linux/export.h>
#include <linux/delay.h>
#include <linux/irq.h>
#include <linux/seq_file.h>
#include <linux/root_dev.h>
#include <linux/of.h>
#include <linux/of_pci.h>
#include <linux/memblock.h>
#include <linux/swiotlb.h>

#include <asm/mmu.h>
#include <asm/processor.h>
#include <asm/io.h>
#include <asm/prom.h>
#include <asm/rtas.h>
#include <asm/pci-bridge.h>
#include <asm/iommu.h>
#include <asm/dma.h>
#include <asm/machdep.h>
#include <asm/irq.h>
#include <asm/time.h>
#include <asm/nvram.h>
#include <asm/pmc.h>
#include <asm/xics.h>
#include <asm/xive.h>
#include <asm/ppc-pci.h>
#include <asm/i8259.h>
#include <asm/udbg.h>
#include <asm/smp.h>
#include <asm/firmware.h>
#include <asm/eeh.h>
#include <asm/reg.h>
#include <asm/plpar_wrappers.h>
#include <asm/kexec.h>
#include <asm/isa-bridge.h>
#include <asm/security_features.h>
#include <asm/asm-const.h>
#include <asm/idle.h>
#include <asm/swiotlb.h>
#include <asm/svm.h>
#include <asm/dtl.h>
#include <asm/hvconsole.h>

#include "pseries.h"
#include "../../../../drivers/pci/pci.h"

DEFINE_STATIC_KEY_FALSE(shared_processor);
<<<<<<< HEAD
EXPORT_SYMBOL_GPL(shared_processor);
=======
EXPORT_SYMBOL(shared_processor);
>>>>>>> c1084c27

int CMO_PrPSP = -1;
int CMO_SecPSP = -1;
unsigned long CMO_PageSize = (ASM_CONST(1) << IOMMU_PAGE_SHIFT_4K);
EXPORT_SYMBOL(CMO_PageSize);

int fwnmi_active;  /* TRUE if an FWNMI handler is present */
int ibm_nmi_interlock_token;
u32 pseries_security_flavor;

static void pSeries_show_cpuinfo(struct seq_file *m)
{
	struct device_node *root;
	const char *model = "";

	root = of_find_node_by_path("/");
	if (root)
		model = of_get_property(root, "model", NULL);
	seq_printf(m, "machine\t\t: CHRP %s\n", model);
	of_node_put(root);
	if (radix_enabled())
		seq_printf(m, "MMU\t\t: Radix\n");
	else
		seq_printf(m, "MMU\t\t: Hash\n");
}

/* Initialize firmware assisted non-maskable interrupts if
 * the firmware supports this feature.
 */
static void __init fwnmi_init(void)
{
	unsigned long system_reset_addr, machine_check_addr;
	u8 *mce_data_buf;
	unsigned int i;
	int nr_cpus = num_possible_cpus();
#ifdef CONFIG_PPC_BOOK3S_64
	struct slb_entry *slb_ptr;
	size_t size;
#endif
	int ibm_nmi_register_token;

	ibm_nmi_register_token = rtas_token("ibm,nmi-register");
	if (ibm_nmi_register_token == RTAS_UNKNOWN_SERVICE)
		return;

	ibm_nmi_interlock_token = rtas_token("ibm,nmi-interlock");
	if (WARN_ON(ibm_nmi_interlock_token == RTAS_UNKNOWN_SERVICE))
		return;

	/* If the kernel's not linked at zero we point the firmware at low
	 * addresses anyway, and use a trampoline to get to the real code. */
	system_reset_addr  = __pa(system_reset_fwnmi) - PHYSICAL_START;
	machine_check_addr = __pa(machine_check_fwnmi) - PHYSICAL_START;

	if (0 == rtas_call(ibm_nmi_register_token, 2, 1, NULL,
			   system_reset_addr, machine_check_addr))
		fwnmi_active = 1;

	/*
	 * Allocate a chunk for per cpu buffer to hold rtas errorlog.
	 * It will be used in real mode mce handler, hence it needs to be
	 * below RMA.
	 */
	mce_data_buf = memblock_alloc_try_nid_raw(RTAS_ERROR_LOG_MAX * nr_cpus,
					RTAS_ERROR_LOG_MAX, MEMBLOCK_LOW_LIMIT,
					ppc64_rma_size, NUMA_NO_NODE);
	if (!mce_data_buf)
		panic("Failed to allocate %d bytes below %pa for MCE buffer\n",
		      RTAS_ERROR_LOG_MAX * nr_cpus, &ppc64_rma_size);

	for_each_possible_cpu(i) {
		paca_ptrs[i]->mce_data_buf = mce_data_buf +
						(RTAS_ERROR_LOG_MAX * i);
	}

#ifdef CONFIG_PPC_BOOK3S_64
	if (!radix_enabled()) {
		/* Allocate per cpu area to save old slb contents during MCE */
		size = sizeof(struct slb_entry) * mmu_slb_size * nr_cpus;
		slb_ptr = memblock_alloc_try_nid_raw(size,
				sizeof(struct slb_entry), MEMBLOCK_LOW_LIMIT,
				ppc64_rma_size, NUMA_NO_NODE);
		if (!slb_ptr)
			panic("Failed to allocate %zu bytes below %pa for slb area\n",
			      size, &ppc64_rma_size);

		for_each_possible_cpu(i)
			paca_ptrs[i]->mce_faulty_slbs = slb_ptr + (mmu_slb_size * i);
	}
#endif
}

static void pseries_8259_cascade(struct irq_desc *desc)
{
	struct irq_chip *chip = irq_desc_get_chip(desc);
	unsigned int cascade_irq = i8259_irq();

	if (cascade_irq)
		generic_handle_irq(cascade_irq);

	chip->irq_eoi(&desc->irq_data);
}

static void __init pseries_setup_i8259_cascade(void)
{
	struct device_node *np, *old, *found = NULL;
	unsigned int cascade;
	const u32 *addrp;
	unsigned long intack = 0;
	int naddr;

	for_each_node_by_type(np, "interrupt-controller") {
		if (of_device_is_compatible(np, "chrp,iic")) {
			found = np;
			break;
		}
	}

	if (found == NULL) {
		printk(KERN_DEBUG "pic: no ISA interrupt controller\n");
		return;
	}

	cascade = irq_of_parse_and_map(found, 0);
	if (!cascade) {
		printk(KERN_ERR "pic: failed to map cascade interrupt");
		return;
	}
	pr_debug("pic: cascade mapped to irq %d\n", cascade);

	for (old = of_node_get(found); old != NULL ; old = np) {
		np = of_get_parent(old);
		of_node_put(old);
		if (np == NULL)
			break;
		if (!of_node_name_eq(np, "pci"))
			continue;
		addrp = of_get_property(np, "8259-interrupt-acknowledge", NULL);
		if (addrp == NULL)
			continue;
		naddr = of_n_addr_cells(np);
		intack = addrp[naddr-1];
		if (naddr > 1)
			intack |= ((unsigned long)addrp[naddr-2]) << 32;
	}
	if (intack)
		printk(KERN_DEBUG "pic: PCI 8259 intack at 0x%016lx\n", intack);
	i8259_init(found, intack);
	of_node_put(found);
	irq_set_chained_handler(cascade, pseries_8259_cascade);
}

static void __init pseries_init_irq(void)
{
	/* Try using a XIVE if available, otherwise use a XICS */
	if (!xive_spapr_init()) {
		xics_init();
		pseries_setup_i8259_cascade();
	}
}

static void pseries_lpar_enable_pmcs(void)
{
	unsigned long set, reset;

	set = 1UL << 63;
	reset = 0;
	plpar_hcall_norets(H_PERFMON, set, reset);
}

static int pci_dn_reconfig_notifier(struct notifier_block *nb, unsigned long action, void *data)
{
	struct of_reconfig_data *rd = data;
	struct device_node *parent, *np = rd->dn;
	struct pci_dn *pdn;
	int err = NOTIFY_OK;

	switch (action) {
	case OF_RECONFIG_ATTACH_NODE:
		parent = of_get_parent(np);
		pdn = parent ? PCI_DN(parent) : NULL;
		if (pdn)
			pci_add_device_node_info(pdn->phb, np);

		of_node_put(parent);
		break;
	case OF_RECONFIG_DETACH_NODE:
		pdn = PCI_DN(np);
		if (pdn)
			list_del(&pdn->list);
		break;
	default:
		err = NOTIFY_DONE;
		break;
	}
	return err;
}

static struct notifier_block pci_dn_reconfig_nb = {
	.notifier_call = pci_dn_reconfig_notifier,
};

struct kmem_cache *dtl_cache;

#ifdef CONFIG_VIRT_CPU_ACCOUNTING_NATIVE
/*
 * Allocate space for the dispatch trace log for all possible cpus
 * and register the buffers with the hypervisor.  This is used for
 * computing time stolen by the hypervisor.
 */
static int alloc_dispatch_logs(void)
{
	if (!firmware_has_feature(FW_FEATURE_SPLPAR))
		return 0;

	if (!dtl_cache)
		return 0;

	alloc_dtl_buffers(0);

	/* Register the DTL for the current (boot) cpu */
	register_dtl_buffer(smp_processor_id());

	return 0;
}
#else /* !CONFIG_VIRT_CPU_ACCOUNTING_NATIVE */
static inline int alloc_dispatch_logs(void)
{
	return 0;
}
#endif /* CONFIG_VIRT_CPU_ACCOUNTING_NATIVE */

static int alloc_dispatch_log_kmem_cache(void)
{
	void (*ctor)(void *) = get_dtl_cache_ctor();

	dtl_cache = kmem_cache_create("dtl", DISPATCH_LOG_BYTES,
						DISPATCH_LOG_BYTES, 0, ctor);
	if (!dtl_cache) {
		pr_warn("Failed to create dispatch trace log buffer cache\n");
		pr_warn("Stolen time statistics will be unreliable\n");
		return 0;
	}

	return alloc_dispatch_logs();
}
machine_early_initcall(pseries, alloc_dispatch_log_kmem_cache);

DEFINE_PER_CPU(u64, idle_spurr_cycles);
DEFINE_PER_CPU(u64, idle_entry_purr_snap);
DEFINE_PER_CPU(u64, idle_entry_spurr_snap);
static void pseries_lpar_idle(void)
{
	/*
	 * Default handler to go into low thread priority and possibly
	 * low power mode by ceding processor to hypervisor
	 */

	if (!prep_irq_for_idle())
		return;

	/* Indicate to hypervisor that we are idle. */
	pseries_idle_prolog();

	/*
	 * Yield the processor to the hypervisor.  We return if
	 * an external interrupt occurs (which are driven prior
	 * to returning here) or if a prod occurs from another
	 * processor. When returning here, external interrupts
	 * are enabled.
	 */
	cede_processor();

	pseries_idle_epilog();
}

/*
 * Enable relocation on during exceptions. This has partition wide scope and
 * may take a while to complete, if it takes longer than one second we will
 * just give up rather than wasting any more time on this - if that turns out
 * to ever be a problem in practice we can move this into a kernel thread to
 * finish off the process later in boot.
 */
bool pseries_enable_reloc_on_exc(void)
{
	long rc;
	unsigned int delay, total_delay = 0;

	while (1) {
		rc = enable_reloc_on_exceptions();
		if (!H_IS_LONG_BUSY(rc)) {
			if (rc == H_P2) {
				pr_info("Relocation on exceptions not"
					" supported\n");
				return false;
			} else if (rc != H_SUCCESS) {
				pr_warn("Unable to enable relocation"
					" on exceptions: %ld\n", rc);
				return false;
			}
			return true;
		}

		delay = get_longbusy_msecs(rc);
		total_delay += delay;
		if (total_delay > 1000) {
			pr_warn("Warning: Giving up waiting to enable "
				"relocation on exceptions (%u msec)!\n",
				total_delay);
			return false;
		}

		mdelay(delay);
	}
}
EXPORT_SYMBOL(pseries_enable_reloc_on_exc);

void pseries_disable_reloc_on_exc(void)
{
	long rc;

	while (1) {
		rc = disable_reloc_on_exceptions();
		if (!H_IS_LONG_BUSY(rc))
			break;
		mdelay(get_longbusy_msecs(rc));
	}
	if (rc != H_SUCCESS)
		pr_warn("Warning: Failed to disable relocation on exceptions: %ld\n",
			rc);
}
EXPORT_SYMBOL(pseries_disable_reloc_on_exc);

#ifdef CONFIG_KEXEC_CORE
static void pSeries_machine_kexec(struct kimage *image)
{
	if (firmware_has_feature(FW_FEATURE_SET_MODE))
		pseries_disable_reloc_on_exc();

	default_machine_kexec(image);
}
#endif

#ifdef __LITTLE_ENDIAN__
void pseries_big_endian_exceptions(void)
{
	long rc;

	while (1) {
		rc = enable_big_endian_exceptions();
		if (!H_IS_LONG_BUSY(rc))
			break;
		mdelay(get_longbusy_msecs(rc));
	}

	/*
	 * At this point it is unlikely panic() will get anything
	 * out to the user, since this is called very late in kexec
	 * but at least this will stop us from continuing on further
	 * and creating an even more difficult to debug situation.
	 *
	 * There is a known problem when kdump'ing, if cpus are offline
	 * the above call will fail. Rather than panicking again, keep
	 * going and hope the kdump kernel is also little endian, which
	 * it usually is.
	 */
	if (rc && !kdump_in_progress())
		panic("Could not enable big endian exceptions");
}

void pseries_little_endian_exceptions(void)
{
	long rc;

	while (1) {
		rc = enable_little_endian_exceptions();
		if (!H_IS_LONG_BUSY(rc))
			break;
		mdelay(get_longbusy_msecs(rc));
	}
	if (rc) {
		ppc_md.progress("H_SET_MODE LE exception fail", 0);
		panic("Could not enable little endian exceptions");
	}
}
#endif

static void __init pSeries_discover_phbs(void)
{
	struct device_node *node;
	struct pci_controller *phb;
	struct device_node *root = of_find_node_by_path("/");

	for_each_child_of_node(root, node) {
		if (!of_node_is_type(node, "pci") &&
		    !of_node_is_type(node, "pciex"))
			continue;

		phb = pcibios_alloc_controller(node);
		if (!phb)
			continue;
		rtas_setup_phb(phb);
		pci_process_bridge_OF_ranges(phb, node, 0);
		isa_bridge_find_early(phb);
		phb->controller_ops = pseries_pci_controller_ops;

		/* create pci_dn's for DT nodes under this PHB */
		pci_devs_phb_init_dynamic(phb);

		pseries_msi_allocate_domains(phb);
	}

	of_node_put(root);

	/*
	 * PCI_PROBE_ONLY and PCI_REASSIGN_ALL_BUS can be set via properties
	 * in chosen.
	 */
	of_pci_check_probe_only();
}

static void init_cpu_char_feature_flags(struct h_cpu_char_result *result)
{
	/*
	 * The features below are disabled by default, so we instead look to see
	 * if firmware has *enabled* them, and set them if so.
	 */
	if (result->character & H_CPU_CHAR_SPEC_BAR_ORI31)
		security_ftr_set(SEC_FTR_SPEC_BAR_ORI31);

	if (result->character & H_CPU_CHAR_BCCTRL_SERIALISED)
		security_ftr_set(SEC_FTR_BCCTRL_SERIALISED);

	if (result->character & H_CPU_CHAR_L1D_FLUSH_ORI30)
		security_ftr_set(SEC_FTR_L1D_FLUSH_ORI30);

	if (result->character & H_CPU_CHAR_L1D_FLUSH_TRIG2)
		security_ftr_set(SEC_FTR_L1D_FLUSH_TRIG2);

	if (result->character & H_CPU_CHAR_L1D_THREAD_PRIV)
		security_ftr_set(SEC_FTR_L1D_THREAD_PRIV);

	if (result->character & H_CPU_CHAR_COUNT_CACHE_DISABLED)
		security_ftr_set(SEC_FTR_COUNT_CACHE_DISABLED);

	if (result->character & H_CPU_CHAR_BCCTR_FLUSH_ASSIST)
		security_ftr_set(SEC_FTR_BCCTR_FLUSH_ASSIST);

	if (result->character & H_CPU_CHAR_BCCTR_LINK_FLUSH_ASSIST)
		security_ftr_set(SEC_FTR_BCCTR_LINK_FLUSH_ASSIST);

	if (result->behaviour & H_CPU_BEHAV_FLUSH_COUNT_CACHE)
		security_ftr_set(SEC_FTR_FLUSH_COUNT_CACHE);

	if (result->behaviour & H_CPU_BEHAV_FLUSH_LINK_STACK)
		security_ftr_set(SEC_FTR_FLUSH_LINK_STACK);

	/*
	 * The features below are enabled by default, so we instead look to see
	 * if firmware has *disabled* them, and clear them if so.
	 * H_CPU_BEHAV_FAVOUR_SECURITY_H could be set only if
	 * H_CPU_BEHAV_FAVOUR_SECURITY is.
	 */
	if (!(result->behaviour & H_CPU_BEHAV_FAVOUR_SECURITY)) {
		security_ftr_clear(SEC_FTR_FAVOUR_SECURITY);
		pseries_security_flavor = 0;
	} else if (result->behaviour & H_CPU_BEHAV_FAVOUR_SECURITY_H)
		pseries_security_flavor = 1;
	else
		pseries_security_flavor = 2;

	if (!(result->behaviour & H_CPU_BEHAV_L1D_FLUSH_PR))
		security_ftr_clear(SEC_FTR_L1D_FLUSH_PR);

	if (result->behaviour & H_CPU_BEHAV_NO_L1D_FLUSH_ENTRY)
		security_ftr_clear(SEC_FTR_L1D_FLUSH_ENTRY);

	if (result->behaviour & H_CPU_BEHAV_NO_L1D_FLUSH_UACCESS)
		security_ftr_clear(SEC_FTR_L1D_FLUSH_UACCESS);

	if (result->behaviour & H_CPU_BEHAV_NO_STF_BARRIER)
		security_ftr_clear(SEC_FTR_STF_BARRIER);

	if (!(result->behaviour & H_CPU_BEHAV_BNDS_CHK_SPEC_BAR))
		security_ftr_clear(SEC_FTR_BNDS_CHK_SPEC_BAR);
}

void pseries_setup_security_mitigations(void)
{
	struct h_cpu_char_result result;
	enum l1d_flush_type types;
	bool enable;
	long rc;

	/*
	 * Set features to the defaults assumed by init_cpu_char_feature_flags()
	 * so it can set/clear again any features that might have changed after
	 * migration, and in case the hypercall fails and it is not even called.
	 */
	powerpc_security_features = SEC_FTR_DEFAULT;

	rc = plpar_get_cpu_characteristics(&result);
	if (rc == H_SUCCESS)
		init_cpu_char_feature_flags(&result);

	/*
	 * We're the guest so this doesn't apply to us, clear it to simplify
	 * handling of it elsewhere.
	 */
	security_ftr_clear(SEC_FTR_L1D_FLUSH_HV);

	types = L1D_FLUSH_FALLBACK;

	if (security_ftr_enabled(SEC_FTR_L1D_FLUSH_TRIG2))
		types |= L1D_FLUSH_MTTRIG;

	if (security_ftr_enabled(SEC_FTR_L1D_FLUSH_ORI30))
		types |= L1D_FLUSH_ORI;

	enable = security_ftr_enabled(SEC_FTR_FAVOUR_SECURITY) && \
		 security_ftr_enabled(SEC_FTR_L1D_FLUSH_PR);

	setup_rfi_flush(types, enable);
	setup_count_cache_flush();

	enable = security_ftr_enabled(SEC_FTR_FAVOUR_SECURITY) &&
		 security_ftr_enabled(SEC_FTR_L1D_FLUSH_ENTRY);
	setup_entry_flush(enable);

	enable = security_ftr_enabled(SEC_FTR_FAVOUR_SECURITY) &&
		 security_ftr_enabled(SEC_FTR_L1D_FLUSH_UACCESS);
	setup_uaccess_flush(enable);

	setup_stf_barrier();
}

#ifdef CONFIG_PCI_IOV
enum rtas_iov_fw_value_map {
	NUM_RES_PROPERTY  = 0, /* Number of Resources */
	LOW_INT           = 1, /* Lowest 32 bits of Address */
	START_OF_ENTRIES  = 2, /* Always start of entry */
	APERTURE_PROPERTY = 2, /* Start of entry+ to  Aperture Size */
	WDW_SIZE_PROPERTY = 4, /* Start of entry+ to Window Size */
	NEXT_ENTRY        = 7  /* Go to next entry on array */
};

enum get_iov_fw_value_index {
	BAR_ADDRS     = 1,    /*  Get Bar Address */
	APERTURE_SIZE = 2,    /*  Get Aperture Size */
	WDW_SIZE      = 3     /*  Get Window Size */
};

static resource_size_t pseries_get_iov_fw_value(struct pci_dev *dev, int resno,
						enum get_iov_fw_value_index value)
{
	const int *indexes;
	struct device_node *dn = pci_device_to_OF_node(dev);
	int i, num_res, ret = 0;

	indexes = of_get_property(dn, "ibm,open-sriov-vf-bar-info", NULL);
	if (!indexes)
		return  0;

	/*
	 * First element in the array is the number of Bars
	 * returned.  Search through the list to find the matching
	 * bar
	 */
	num_res = of_read_number(&indexes[NUM_RES_PROPERTY], 1);
	if (resno >= num_res)
		return 0; /* or an errror */

	i = START_OF_ENTRIES + NEXT_ENTRY * resno;
	switch (value) {
	case BAR_ADDRS:
		ret = of_read_number(&indexes[i], 2);
		break;
	case APERTURE_SIZE:
		ret = of_read_number(&indexes[i + APERTURE_PROPERTY], 2);
		break;
	case WDW_SIZE:
		ret = of_read_number(&indexes[i + WDW_SIZE_PROPERTY], 2);
		break;
	}

	return ret;
}

static void of_pci_set_vf_bar_size(struct pci_dev *dev, const int *indexes)
{
	struct resource *res;
	resource_size_t base, size;
	int i, r, num_res;

	num_res = of_read_number(&indexes[NUM_RES_PROPERTY], 1);
	num_res = min_t(int, num_res, PCI_SRIOV_NUM_BARS);
	for (i = START_OF_ENTRIES, r = 0; r < num_res && r < PCI_SRIOV_NUM_BARS;
	     i += NEXT_ENTRY, r++) {
		res = &dev->resource[r + PCI_IOV_RESOURCES];
		base = of_read_number(&indexes[i], 2);
		size = of_read_number(&indexes[i + APERTURE_PROPERTY], 2);
		res->flags = pci_parse_of_flags(of_read_number
						(&indexes[i + LOW_INT], 1), 0);
		res->flags |= (IORESOURCE_MEM_64 | IORESOURCE_PCI_FIXED);
		res->name = pci_name(dev);
		res->start = base;
		res->end = base + size - 1;
	}
}

static void of_pci_parse_iov_addrs(struct pci_dev *dev, const int *indexes)
{
	struct resource *res, *root, *conflict;
	resource_size_t base, size;
	int i, r, num_res;

	/*
	 * First element in the array is the number of Bars
	 * returned.  Search through the list to find the matching
	 * bars assign them from firmware into resources structure.
	 */
	num_res = of_read_number(&indexes[NUM_RES_PROPERTY], 1);
	for (i = START_OF_ENTRIES, r = 0; r < num_res && r < PCI_SRIOV_NUM_BARS;
	     i += NEXT_ENTRY, r++) {
		res = &dev->resource[r + PCI_IOV_RESOURCES];
		base = of_read_number(&indexes[i], 2);
		size = of_read_number(&indexes[i + WDW_SIZE_PROPERTY], 2);
		res->name = pci_name(dev);
		res->start = base;
		res->end = base + size - 1;
		root = &iomem_resource;
		dev_dbg(&dev->dev,
			"pSeries IOV BAR %d: trying firmware assignment %pR\n",
			 r + PCI_IOV_RESOURCES, res);
		conflict = request_resource_conflict(root, res);
		if (conflict) {
			dev_info(&dev->dev,
				 "BAR %d: %pR conflicts with %s %pR\n",
				 r + PCI_IOV_RESOURCES, res,
				 conflict->name, conflict);
			res->flags |= IORESOURCE_UNSET;
		}
	}
}

static void pseries_disable_sriov_resources(struct pci_dev *pdev)
{
	int i;

	pci_warn(pdev, "No hypervisor support for SR-IOV on this device, IOV BARs disabled.\n");
	for (i = 0; i < PCI_SRIOV_NUM_BARS; i++)
		pdev->resource[i + PCI_IOV_RESOURCES].flags = 0;
}

static void pseries_pci_fixup_resources(struct pci_dev *pdev)
{
	const int *indexes;
	struct device_node *dn = pci_device_to_OF_node(pdev);

	/*Firmware must support open sriov otherwise dont configure*/
	indexes = of_get_property(dn, "ibm,open-sriov-vf-bar-info", NULL);
	if (indexes)
		of_pci_set_vf_bar_size(pdev, indexes);
	else
		pseries_disable_sriov_resources(pdev);
}

static void pseries_pci_fixup_iov_resources(struct pci_dev *pdev)
{
	const int *indexes;
	struct device_node *dn = pci_device_to_OF_node(pdev);

	if (!pdev->is_physfn || pci_dev_is_added(pdev))
		return;
	/*Firmware must support open sriov otherwise dont configure*/
	indexes = of_get_property(dn, "ibm,open-sriov-vf-bar-info", NULL);
	if (indexes)
		of_pci_parse_iov_addrs(pdev, indexes);
	else
		pseries_disable_sriov_resources(pdev);
}

static resource_size_t pseries_pci_iov_resource_alignment(struct pci_dev *pdev,
							  int resno)
{
	const __be32 *reg;
	struct device_node *dn = pci_device_to_OF_node(pdev);

	/*Firmware must support open sriov otherwise report regular alignment*/
	reg = of_get_property(dn, "ibm,is-open-sriov-pf", NULL);
	if (!reg)
		return pci_iov_resource_size(pdev, resno);

	if (!pdev->is_physfn)
		return 0;
	return pseries_get_iov_fw_value(pdev,
					resno - PCI_IOV_RESOURCES,
					APERTURE_SIZE);
}
#endif

static void __init pSeries_setup_arch(void)
{
	set_arch_panic_timeout(10, ARCH_PANIC_TIMEOUT);

	/* Discover PIC type and setup ppc_md accordingly */
	smp_init_pseries();


	if (radix_enabled() && !mmu_has_feature(MMU_FTR_GTSE))
		if (!firmware_has_feature(FW_FEATURE_RPT_INVALIDATE))
			panic("BUG: Radix support requires either GTSE or RPT_INVALIDATE\n");


	/* openpic global configuration register (64-bit format). */
	/* openpic Interrupt Source Unit pointer (64-bit format). */
	/* python0 facility area (mmio) (64-bit format) REAL address. */

	/* init to some ~sane value until calibrate_delay() runs */
	loops_per_jiffy = 50000000;

	fwnmi_init();

	pseries_setup_security_mitigations();
	pseries_lpar_read_hblkrm_characteristics();

	/* By default, only probe PCI (can be overridden by rtas_pci) */
	pci_add_flags(PCI_PROBE_ONLY);

	/* Find and initialize PCI host bridges */
	init_pci_config_tokens();
	of_reconfig_notifier_register(&pci_dn_reconfig_nb);

	pSeries_nvram_init();

	if (firmware_has_feature(FW_FEATURE_LPAR)) {
		vpa_init(boot_cpuid);

<<<<<<< HEAD
		if (lppaca_shared_proc(get_lppaca()))
			static_branch_enable(&shared_processor);
=======
		if (lppaca_shared_proc(get_lppaca())) {
			static_branch_enable(&shared_processor);
			pv_spinlocks_init();
		}
>>>>>>> c1084c27

		ppc_md.power_save = pseries_lpar_idle;
		ppc_md.enable_pmcs = pseries_lpar_enable_pmcs;
#ifdef CONFIG_PCI_IOV
		ppc_md.pcibios_fixup_resources =
			pseries_pci_fixup_resources;
		ppc_md.pcibios_fixup_sriov =
			pseries_pci_fixup_iov_resources;
		ppc_md.pcibios_iov_resource_alignment =
			pseries_pci_iov_resource_alignment;
#endif
	} else {
		/* No special idle routine */
		ppc_md.enable_pmcs = power4_enable_pmcs;
	}

	ppc_md.pcibios_root_bridge_prepare = pseries_root_bridge_prepare;

	if (swiotlb_force == SWIOTLB_FORCE)
		ppc_swiotlb_enable = 1;
}

static void pseries_panic(char *str)
{
	panic_flush_kmsg_end();
	rtas_os_term(str);
}

static int __init pSeries_init_panel(void)
{
	/* Manually leave the kernel version on the panel. */
#ifdef __BIG_ENDIAN__
	ppc_md.progress("Linux ppc64\n", 0);
#else
	ppc_md.progress("Linux ppc64le\n", 0);
#endif
	ppc_md.progress(init_utsname()->version, 0);

	return 0;
}
machine_arch_initcall(pseries, pSeries_init_panel);

static int pseries_set_dabr(unsigned long dabr, unsigned long dabrx)
{
	return plpar_hcall_norets(H_SET_DABR, dabr);
}

static int pseries_set_xdabr(unsigned long dabr, unsigned long dabrx)
{
	/* Have to set at least one bit in the DABRX according to PAPR */
	if (dabrx == 0 && dabr == 0)
		dabrx = DABRX_USER;
	/* PAPR says we can only set kernel and user bits */
	dabrx &= DABRX_KERNEL | DABRX_USER;

	return plpar_hcall_norets(H_SET_XDABR, dabr, dabrx);
}

static int pseries_set_dawr(int nr, unsigned long dawr, unsigned long dawrx)
{
	/* PAPR says we can't set HYP */
	dawrx &= ~DAWRX_HYP;

	if (nr == 0)
		return plpar_set_watchpoint0(dawr, dawrx);
	else
		return plpar_set_watchpoint1(dawr, dawrx);
}

#define CMO_CHARACTERISTICS_TOKEN 44
#define CMO_MAXLENGTH 1026

void pSeries_coalesce_init(void)
{
	struct hvcall_mpp_x_data mpp_x_data;

	if (firmware_has_feature(FW_FEATURE_CMO) && !h_get_mpp_x(&mpp_x_data))
		powerpc_firmware_features |= FW_FEATURE_XCMO;
	else
		powerpc_firmware_features &= ~FW_FEATURE_XCMO;
}

/**
 * fw_cmo_feature_init - FW_FEATURE_CMO is not stored in ibm,hypertas-functions,
 * handle that here. (Stolen from parse_system_parameter_string)
 */
static void pSeries_cmo_feature_init(void)
{
	char *ptr, *key, *value, *end;
	int call_status;
	int page_order = IOMMU_PAGE_SHIFT_4K;

	pr_debug(" -> fw_cmo_feature_init()\n");
	spin_lock(&rtas_data_buf_lock);
	memset(rtas_data_buf, 0, RTAS_DATA_BUF_SIZE);
	call_status = rtas_call(rtas_token("ibm,get-system-parameter"), 3, 1,
				NULL,
				CMO_CHARACTERISTICS_TOKEN,
				__pa(rtas_data_buf),
				RTAS_DATA_BUF_SIZE);

	if (call_status != 0) {
		spin_unlock(&rtas_data_buf_lock);
		pr_debug("CMO not available\n");
		pr_debug(" <- fw_cmo_feature_init()\n");
		return;
	}

	end = rtas_data_buf + CMO_MAXLENGTH - 2;
	ptr = rtas_data_buf + 2;	/* step over strlen value */
	key = value = ptr;

	while (*ptr && (ptr <= end)) {
		/* Separate the key and value by replacing '=' with '\0' and
		 * point the value at the string after the '='
		 */
		if (ptr[0] == '=') {
			ptr[0] = '\0';
			value = ptr + 1;
		} else if (ptr[0] == '\0' || ptr[0] == ',') {
			/* Terminate the string containing the key/value pair */
			ptr[0] = '\0';

			if (key == value) {
				pr_debug("Malformed key/value pair\n");
				/* Never found a '=', end processing */
				break;
			}

			if (0 == strcmp(key, "CMOPageSize"))
				page_order = simple_strtol(value, NULL, 10);
			else if (0 == strcmp(key, "PrPSP"))
				CMO_PrPSP = simple_strtol(value, NULL, 10);
			else if (0 == strcmp(key, "SecPSP"))
				CMO_SecPSP = simple_strtol(value, NULL, 10);
			value = key = ptr + 1;
		}
		ptr++;
	}

	/* Page size is returned as the power of 2 of the page size,
	 * convert to the page size in bytes before returning
	 */
	CMO_PageSize = 1 << page_order;
	pr_debug("CMO_PageSize = %lu\n", CMO_PageSize);

	if (CMO_PrPSP != -1 || CMO_SecPSP != -1) {
		pr_info("CMO enabled\n");
		pr_debug("CMO enabled, PrPSP=%d, SecPSP=%d\n", CMO_PrPSP,
		         CMO_SecPSP);
		powerpc_firmware_features |= FW_FEATURE_CMO;
		pSeries_coalesce_init();
	} else
		pr_debug("CMO not enabled, PrPSP=%d, SecPSP=%d\n", CMO_PrPSP,
		         CMO_SecPSP);
	spin_unlock(&rtas_data_buf_lock);
	pr_debug(" <- fw_cmo_feature_init()\n");
}

/*
 * Early initialization.  Relocation is on but do not reference unbolted pages
 */
static void __init pseries_init(void)
{
	pr_debug(" -> pseries_init()\n");

#ifdef CONFIG_HVC_CONSOLE
	if (firmware_has_feature(FW_FEATURE_LPAR))
		hvc_vio_init_early();
#endif
	if (firmware_has_feature(FW_FEATURE_XDABR))
		ppc_md.set_dabr = pseries_set_xdabr;
	else if (firmware_has_feature(FW_FEATURE_DABR))
		ppc_md.set_dabr = pseries_set_dabr;

	if (firmware_has_feature(FW_FEATURE_SET_MODE))
		ppc_md.set_dawr = pseries_set_dawr;

	pSeries_cmo_feature_init();
	iommu_init_early_pSeries();

	pr_debug(" <- pseries_init()\n");
}

/**
 * pseries_power_off - tell firmware about how to power off the system.
 *
 * This function calls either the power-off rtas token in normal cases
 * or the ibm,power-off-ups token (if present & requested) in case of
 * a power failure. If power-off token is used, power on will only be
 * possible with power button press. If ibm,power-off-ups token is used
 * it will allow auto poweron after power is restored.
 */
static void pseries_power_off(void)
{
	int rc;
	int rtas_poweroff_ups_token = rtas_token("ibm,power-off-ups");

	if (rtas_flash_term_hook)
		rtas_flash_term_hook(SYS_POWER_OFF);

	if (rtas_poweron_auto == 0 ||
		rtas_poweroff_ups_token == RTAS_UNKNOWN_SERVICE) {
		rc = rtas_call(rtas_token("power-off"), 2, 1, NULL, -1, -1);
		printk(KERN_INFO "RTAS power-off returned %d\n", rc);
	} else {
		rc = rtas_call(rtas_poweroff_ups_token, 0, 1, NULL);
		printk(KERN_INFO "RTAS ibm,power-off-ups returned %d\n", rc);
	}
	for (;;);
}

static int __init pSeries_probe(void)
{
	if (!of_node_is_type(of_root, "chrp"))
		return 0;

	/* Cell blades firmware claims to be chrp while it's not. Until this
	 * is fixed, we need to avoid those here.
	 */
	if (of_machine_is_compatible("IBM,CPBW-1.0") ||
	    of_machine_is_compatible("IBM,CBEA"))
		return 0;

	pm_power_off = pseries_power_off;

	pr_debug("Machine is%s LPAR !\n",
	         (powerpc_firmware_features & FW_FEATURE_LPAR) ? "" : " not");

	pseries_init();

	return 1;
}

static int pSeries_pci_probe_mode(struct pci_bus *bus)
{
	if (firmware_has_feature(FW_FEATURE_LPAR))
		return PCI_PROBE_DEVTREE;
	return PCI_PROBE_NORMAL;
}

struct pci_controller_ops pseries_pci_controller_ops = {
	.probe_mode		= pSeries_pci_probe_mode,
};

define_machine(pseries) {
	.name			= "pSeries",
	.probe			= pSeries_probe,
	.setup_arch		= pSeries_setup_arch,
	.init_IRQ		= pseries_init_irq,
	.show_cpuinfo		= pSeries_show_cpuinfo,
	.log_error		= pSeries_log_error,
	.discover_phbs		= pSeries_discover_phbs,
	.pcibios_fixup		= pSeries_final_fixup,
	.restart		= rtas_restart,
	.halt			= rtas_halt,
	.panic			= pseries_panic,
	.get_boot_time		= rtas_get_boot_time,
	.get_rtc_time		= rtas_get_rtc_time,
	.set_rtc_time		= rtas_set_rtc_time,
	.calibrate_decr		= generic_calibrate_decr,
	.progress		= rtas_progress,
	.system_reset_exception = pSeries_system_reset_exception,
	.machine_check_early	= pseries_machine_check_realmode,
	.machine_check_exception = pSeries_machine_check_exception,
#ifdef CONFIG_KEXEC_CORE
	.machine_kexec          = pSeries_machine_kexec,
	.kexec_cpu_down         = pseries_kexec_cpu_down,
#endif
#ifdef CONFIG_MEMORY_HOTPLUG_SPARSE
	.memory_block_size	= pseries_memory_block_size,
#endif
};<|MERGE_RESOLUTION|>--- conflicted
+++ resolved
@@ -77,11 +77,7 @@
 #include "../../../../drivers/pci/pci.h"
 
 DEFINE_STATIC_KEY_FALSE(shared_processor);
-<<<<<<< HEAD
-EXPORT_SYMBOL_GPL(shared_processor);
-=======
 EXPORT_SYMBOL(shared_processor);
->>>>>>> c1084c27
 
 int CMO_PrPSP = -1;
 int CMO_SecPSP = -1;
@@ -820,15 +816,10 @@
 	if (firmware_has_feature(FW_FEATURE_LPAR)) {
 		vpa_init(boot_cpuid);
 
-<<<<<<< HEAD
-		if (lppaca_shared_proc(get_lppaca()))
-			static_branch_enable(&shared_processor);
-=======
 		if (lppaca_shared_proc(get_lppaca())) {
 			static_branch_enable(&shared_processor);
 			pv_spinlocks_init();
 		}
->>>>>>> c1084c27
 
 		ppc_md.power_save = pseries_lpar_idle;
 		ppc_md.enable_pmcs = pseries_lpar_enable_pmcs;
