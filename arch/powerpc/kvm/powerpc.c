--- conflicted
+++ resolved
@@ -1545,11 +1545,8 @@
 int kvm_arch_vcpu_ioctl_run(struct kvm_vcpu *vcpu, struct kvm_run *run)
 {
 	int r;
-<<<<<<< HEAD
-=======
 
 	vcpu_load(vcpu);
->>>>>>> 03a0dded
 
 	if (vcpu->mmio_needed) {
 		vcpu->mmio_needed = 0;
