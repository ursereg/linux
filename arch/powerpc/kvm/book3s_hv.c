--- conflicted
+++ resolved
@@ -2787,11 +2787,7 @@
 	mutex_unlock(&kvm->lock);
 
 	if (!vcore)
-<<<<<<< HEAD
-		goto uninit_vcpu;
-=======
 		return err;
->>>>>>> c1084c27
 
 	spin_lock(&vcore->lock);
 	++vcore->num_threads;
@@ -2806,18 +2802,7 @@
 
 	debugfs_vcpu_init(vcpu, id);
 
-<<<<<<< HEAD
-	return vcpu;
-
-uninit_vcpu:
-	kvm_vcpu_uninit(vcpu);
-free_vcpu:
-	kmem_cache_free(kvm_vcpu_cache, vcpu);
-out:
-	return ERR_PTR(err);
-=======
 	return 0;
->>>>>>> c1084c27
 }
 
 static int kvmhv_set_smt_mode(struct kvm *kvm, unsigned long smt_mode,
@@ -3993,11 +3978,7 @@
 		/* H_CEDE has to be handled now, not later */
 		if (trap == BOOK3S_INTERRUPT_SYSCALL && !vcpu->arch.nested &&
 		    kvmppc_get_gpr(vcpu, 3) == H_CEDE) {
-<<<<<<< HEAD
-			kvmppc_nested_cede(vcpu);
-=======
 			kvmppc_cede(vcpu);
->>>>>>> c1084c27
 			kvmppc_set_gpr(vcpu, 3, 0);
 			trap = 0;
 		}
