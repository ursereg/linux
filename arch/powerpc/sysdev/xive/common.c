--- conflicted
+++ resolved
@@ -273,14 +273,10 @@
 
 int xmon_xive_get_irq_config(u32 hw_irq, struct irq_data *d)
 {
-	struct irq_chip *chip = irq_data_get_irq_chip(d);
 	int rc;
 	u32 target;
 	u8 prio;
 	u32 lirq;
-
-	if (!is_xive_irq(chip))
-		return -EINVAL;
 
 	rc = xive_ops->get_irq_config(hw_irq, &target, &prio, &lirq);
 	if (rc) {
@@ -949,12 +945,8 @@
 		 * interrupt to be inactive in that case.
 		 */
 		*state = (pq != XIVE_ESB_INVALID) && !xd->stale_p &&
-<<<<<<< HEAD
-			(xd->saved_p || !!(pq & XIVE_ESB_VAL_P));
-=======
 			(xd->saved_p || (!!(pq & XIVE_ESB_VAL_P) &&
 			 !irqd_irq_disabled(data)));
->>>>>>> c1084c27
 		return 0;
 	default:
 		return -EINVAL;
@@ -986,16 +978,12 @@
 	pr_debug("%s for HW %x\n", __func__, xd->hw_irq);
 
 	if (xd->eoi_mmio) {
-		unmap_kernel_range((unsigned long)xd->eoi_mmio,
-				   1u << xd->esb_shift);
 		iounmap(xd->eoi_mmio);
 		if (xd->eoi_mmio == xd->trig_mmio)
 			xd->trig_mmio = NULL;
 		xd->eoi_mmio = NULL;
 	}
 	if (xd->trig_mmio) {
-		unmap_kernel_range((unsigned long)xd->trig_mmio,
-				   1u << xd->esb_shift);
 		iounmap(xd->trig_mmio);
 		xd->trig_mmio = NULL;
 	}
@@ -1488,18 +1476,10 @@
 				  GFP_KERNEL, cpu_to_node(cpu));
 		if (!xc)
 			return -ENOMEM;
-<<<<<<< HEAD
-		np = of_get_cpu_node(cpu, NULL);
-		if (np)
-			xc->chip_id = of_get_ibm_chip_id(np);
-		of_node_put(np);
-		xc->hw_ipi = XIVE_BAD_IRQ;
-=======
 		xc->hw_ipi = XIVE_BAD_IRQ;
 		xc->chip_id = XIVE_INVALID_CHIP_ID;
 		if (xive_ops->prepare_cpu)
 			xive_ops->prepare_cpu(cpu, xc);
->>>>>>> c1084c27
 
 		per_cpu(xive_cpu, cpu) = xc;
 	}
