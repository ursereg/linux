--- conflicted
+++ resolved
@@ -68,11 +68,7 @@
 #else /* !CONFIG_FRAME_POINTER */
 
 void notrace walk_stackframe(struct task_struct *task,
-<<<<<<< HEAD
-	struct pt_regs *regs, bool (*fn)(unsigned long, void *), void *arg)
-=======
 	struct pt_regs *regs, bool (*fn)(void *, unsigned long), void *arg)
->>>>>>> c1084c27
 {
 	unsigned long sp, pc;
 	unsigned long *ksp;
