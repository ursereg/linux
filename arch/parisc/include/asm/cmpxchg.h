--- conflicted
+++ resolved
@@ -44,11 +44,7 @@
 **		if (((unsigned long)p & 0xf) == 0)
 **			return __ldcw(p);
 */
-<<<<<<< HEAD
-#define xchg(ptr, x)							\
-=======
 #define arch_xchg(ptr, x)						\
->>>>>>> c1084c27
 ({									\
 	__typeof__(*(ptr)) __ret;					\
 	__typeof__(*(ptr)) _x_ = (x);					\
@@ -76,11 +72,7 @@
 #endif
 	case 4: return __cmpxchg_u32((unsigned int *)ptr,
 				     (unsigned int)old, (unsigned int)new_);
-<<<<<<< HEAD
-	case 1: return __cmpxchg_u8((u8 *)ptr, (u8)old, (u8)new_);
-=======
 	case 1: return __cmpxchg_u8((u8 *)ptr, old & 0xff, new_ & 0xff);
->>>>>>> c1084c27
 	}
 	__cmpxchg_called_with_bad_pointer();
 	return old;
