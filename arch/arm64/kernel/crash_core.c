--- conflicted
+++ resolved
@@ -16,13 +16,6 @@
 	return (read_sysreg(tcr_el1) & TCR_T1SZ_MASK) >> TCR_T1SZ_OFFSET;
 }
 
-static inline u64 get_tcr_el1_t1sz(void);
-
-static inline u64 get_tcr_el1_t1sz(void)
-{
-	return (read_sysreg(tcr_el1) & TCR_T1SZ_MASK) >> TCR_T1SZ_OFFSET;
-}
-
 void arch_crash_save_vmcoreinfo(void)
 {
 	VMCOREINFO_NUMBER(VA_BITS);
@@ -31,11 +24,7 @@
 						kimage_voffset);
 	vmcoreinfo_append_str("NUMBER(PHYS_OFFSET)=0x%llx\n",
 						PHYS_OFFSET);
-<<<<<<< HEAD
-	vmcoreinfo_append_str("NUMBER(tcr_el1_t1sz)=0x%llx\n",
-=======
 	vmcoreinfo_append_str("NUMBER(TCR_EL1_T1SZ)=0x%llx\n",
->>>>>>> c1084c27
 						get_tcr_el1_t1sz());
 	vmcoreinfo_append_str("KERNELOFFSET=%lx\n", kaslr_offset());
 	vmcoreinfo_append_str("NUMBER(KERNELPACMASK)=0x%llx\n",
