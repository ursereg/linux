--- conflicted
+++ resolved
@@ -73,13 +73,6 @@
 
 jiffies = jiffies_64;
 
-
-#define HYPERVISOR_EXTABLE					\
-	. = ALIGN(SZ_8);					\
-	__start___kvm_ex_table = .;				\
-	*(__kvm_ex_table)					\
-	__stop___kvm_ex_table = .;
-
 #define HYPERVISOR_TEXT					\
 	. = ALIGN(PAGE_SIZE);				\
 	__hyp_idmap_text_start = .;			\
@@ -88,10 +81,7 @@
 	__hyp_text_start = .;				\
 	*(.hyp.text)					\
 	HYPERVISOR_EXTABLE				\
-<<<<<<< HEAD
-=======
 	. = ALIGN(PAGE_SIZE);				\
->>>>>>> c1084c27
 	__hyp_text_end = .;
 
 #define IDMAP_TEXT					\
