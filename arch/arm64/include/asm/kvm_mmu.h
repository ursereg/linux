/* SPDX-License-Identifier: GPL-2.0-only */
/*
 * Copyright (C) 2012,2013 - ARM Ltd
 * Author: Marc Zyngier <marc.zyngier@arm.com>
 */

#ifndef __ARM64_KVM_MMU_H__
#define __ARM64_KVM_MMU_H__

#include <asm/page.h>
#include <asm/memory.h>
#include <asm/mmu.h>
#include <asm/cpufeature.h>

/*
 * As ARMv8.0 only has the TTBR0_EL2 register, we cannot express
 * "negative" addresses. This makes it impossible to directly share
 * mappings with the kernel.
 *
 * Instead, give the HYP mode its own VA region at a fixed offset from
 * the kernel by just masking the top bits (which are all ones for a
 * kernel address). We need to find out how many bits to mask.
 *
 * We want to build a set of page tables that cover both parts of the
 * idmap (the trampoline page used to initialize EL2), and our normal
 * runtime VA space, at the same time.
 *
 * Given that the kernel uses VA_BITS for its entire address space,
 * and that half of that space (VA_BITS - 1) is used for the linear
 * mapping, we can also limit the EL2 space to (VA_BITS - 1).
 *
 * The main question is "Within the VA_BITS space, does EL2 use the
 * top or the bottom half of that space to shadow the kernel's linear
 * mapping?". As we need to idmap the trampoline page, this is
 * determined by the range in which this page lives.
 *
 * If the page is in the bottom half, we have to use the top half. If
 * the page is in the top half, we have to use the bottom half:
 *
 * T = __pa_symbol(__hyp_idmap_text_start)
 * if (T & BIT(VA_BITS - 1))
 *	HYP_VA_MIN = 0  //idmap in upper half
 * else
 *	HYP_VA_MIN = 1 << (VA_BITS - 1)
 * HYP_VA_MAX = HYP_VA_MIN + (1 << (VA_BITS - 1)) - 1
 *
 * When using VHE, there are no separate hyp mappings and all KVM
 * functionality is already mapped as part of the main kernel
 * mappings, and none of this applies in that case.
 */

#ifdef __ASSEMBLY__

#include <asm/alternative.h>

/*
 * Convert a kernel VA into a HYP VA.
 * reg: VA to be converted.
 *
 * The actual code generation takes place in kvm_update_va_mask, and
 * the instructions below are only there to reserve the space and
 * perform the register allocation (kvm_update_va_mask uses the
 * specific registers encoded in the instructions).
 */
.macro kern_hyp_va	reg
alternative_cb kvm_update_va_mask
	and     \reg, \reg, #1		/* mask with va_mask */
	ror	\reg, \reg, #1		/* rotate to the first tag bit */
	add	\reg, \reg, #0		/* insert the low 12 bits of the tag */
	add	\reg, \reg, #0, lsl 12	/* insert the top 12 bits of the tag */
	ror	\reg, \reg, #63		/* rotate back */
alternative_cb_end
.endm

/*
 * Convert a hypervisor VA to a PA
 * reg: hypervisor address to be converted in place
 * tmp: temporary register
 */
.macro hyp_pa reg, tmp
	ldr_l	\tmp, hyp_physvirt_offset
	add	\reg, \reg, \tmp
.endm

/*
 * Convert a hypervisor VA to a kernel image address
 * reg: hypervisor address to be converted in place
 * tmp: temporary register
 *
 * The actual code generation takes place in kvm_get_kimage_voffset, and
 * the instructions below are only there to reserve the space and
 * perform the register allocation (kvm_get_kimage_voffset uses the
 * specific registers encoded in the instructions).
 */
.macro hyp_kimg_va reg, tmp
	/* Convert hyp VA -> PA. */
	hyp_pa	\reg, \tmp

	/* Load kimage_voffset. */
alternative_cb kvm_get_kimage_voffset
	movz	\tmp, #0
	movk	\tmp, #0, lsl #16
	movk	\tmp, #0, lsl #32
	movk	\tmp, #0, lsl #48
alternative_cb_end

	/* Convert PA -> kimg VA. */
	add	\reg, \reg, \tmp
.endm

#else

#include <linux/pgtable.h>
#include <asm/pgalloc.h>
#include <asm/cache.h>
#include <asm/cacheflush.h>
#include <asm/mmu_context.h>

void kvm_update_va_mask(struct alt_instr *alt,
			__le32 *origptr, __le32 *updptr, int nr_inst);
void kvm_compute_layout(void);
void kvm_apply_hyp_relocations(void);

#define __hyp_pa(x) (((phys_addr_t)(x)) + hyp_physvirt_offset)

static __always_inline unsigned long __kern_hyp_va(unsigned long v)
{
	asm volatile(ALTERNATIVE_CB("and %0, %0, #1\n"
				    "ror %0, %0, #1\n"
				    "add %0, %0, #0\n"
				    "add %0, %0, #0, lsl 12\n"
				    "ror %0, %0, #63\n",
				    kvm_update_va_mask)
		     : "+r" (v));
	return v;
}

#define kern_hyp_va(v) 	((typeof(v))(__kern_hyp_va((unsigned long)(v))))

/*
 * We currently support using a VM-specified IPA size. For backward
 * compatibility, the default IPA size is fixed to 40bits.
 */
#define KVM_PHYS_SHIFT	(40)

#define kvm_phys_shift(kvm)		VTCR_EL2_IPA(kvm->arch.vtcr)
#define kvm_phys_size(kvm)		(_AC(1, ULL) << kvm_phys_shift(kvm))
#define kvm_phys_mask(kvm)		(kvm_phys_size(kvm) - _AC(1, ULL))

#include <asm/kvm_pgtable.h>
#include <asm/stage2_pgtable.h>

int create_hyp_mappings(void *from, void *to, enum kvm_pgtable_prot prot);
int create_hyp_io_mappings(phys_addr_t phys_addr, size_t size,
			   void __iomem **kaddr,
			   void __iomem **haddr);
int create_hyp_exec_mappings(phys_addr_t phys_addr, size_t size,
			     void **haddr);
void free_hyp_pgds(void);

void stage2_unmap_vm(struct kvm *kvm);
int kvm_init_stage2_mmu(struct kvm *kvm, struct kvm_s2_mmu *mmu);
void kvm_free_stage2_pgd(struct kvm_s2_mmu *mmu);
int kvm_phys_addr_ioremap(struct kvm *kvm, phys_addr_t guest_ipa,
			  phys_addr_t pa, unsigned long size, bool writable,
			  pgprot_t prot);

int kvm_handle_guest_abort(struct kvm_vcpu *vcpu);

phys_addr_t kvm_mmu_get_httbr(void);
phys_addr_t kvm_get_idmap_vector(void);
int kvm_mmu_init(u32 *hyp_va_bits);

static inline void *__kvm_vector_slot2addr(void *base,
					   enum arm64_hyp_spectre_vector slot)
{
	int idx = slot - (slot != HYP_VECTOR_DIRECT);

	return base + (idx * SZ_2K);
}

struct kvm;

#define kvm_flush_dcache_to_poc(a,l)	\
	dcache_clean_inval_poc((unsigned long)(a), (unsigned long)(a)+(l))

static inline bool vcpu_has_cache_enabled(struct kvm_vcpu *vcpu)
{
	return (vcpu_read_sys_reg(vcpu, SCTLR_EL1) & 0b101) == 0b101;
}

static inline void __clean_dcache_guest_page(void *va, size_t size)
{
	/*
	 * With FWB, we ensure that the guest always accesses memory using
	 * cacheable attributes, and we don't have to clean to PoC when
	 * faulting in pages. Furthermore, FWB implies IDC, so cleaning to
	 * PoU is not required either in this case.
	 */
	if (cpus_have_const_cap(ARM64_HAS_STAGE2_FWB))
		return;

	kvm_flush_dcache_to_poc(va, size);
}

static inline void __invalidate_icache_guest_page(void *va, size_t size)
{
	if (icache_is_aliasing()) {
		/* any kind of VIPT cache */
		icache_inval_all_pou();
	} else if (is_kernel_in_hyp_mode() || !icache_is_vpipt()) {
		/* PIPT or VPIPT at EL2 (see comment in __kvm_tlb_flush_vmid_ipa) */
		icache_inval_pou((unsigned long)va, (unsigned long)va + size);
	}
}

<<<<<<< HEAD
static inline void __kvm_flush_dcache_pte(pte_t pte)
{
	if (!cpus_have_const_cap(ARM64_HAS_STAGE2_FWB)) {
		if (pfn_valid(pte_pfn(pte))) {
			struct page *page = pte_page(pte);

			kvm_flush_dcache_to_poc(page_address(page), PAGE_SIZE);
		} else {
			void __iomem *va = ioremap_cache_ns(pte_pfn(pte) << PAGE_SHIFT, PAGE_SIZE);

			kvm_flush_dcache_to_poc(va, PAGE_SIZE);
			iounmap(va);
		}
	}
}

static inline void __kvm_flush_dcache_pmd(pmd_t pmd)
{
	if (!cpus_have_const_cap(ARM64_HAS_STAGE2_FWB)) {
		struct page *page = pmd_page(pmd);
		kvm_flush_dcache_to_poc(page_address(page), PMD_SIZE);
	}
}

static inline void __kvm_flush_dcache_pud(pud_t pud)
{
	if (!cpus_have_const_cap(ARM64_HAS_STAGE2_FWB)) {
		struct page *page = pud_page(pud);
		kvm_flush_dcache_to_poc(page_address(page), PUD_SIZE);
	}
}

#define kvm_virt_to_phys(x)		__pa_symbol(x)

=======
>>>>>>> c1084c27
void kvm_set_way_flush(struct kvm_vcpu *vcpu);
void kvm_toggle_cache(struct kvm_vcpu *vcpu, bool was_enabled);

static inline unsigned int kvm_get_vmid_bits(void)
{
	int reg = read_sanitised_ftr_reg(SYS_ID_AA64MMFR1_EL1);

	return get_vmid_bits(reg);
}

/*
 * We are not in the kvm->srcu critical section most of the time, so we take
 * the SRCU read lock here. Since we copy the data from the user page, we
 * can immediately drop the lock again.
 */
static inline int kvm_read_guest_lock(struct kvm *kvm,
				      gpa_t gpa, void *data, unsigned long len)
{
	int srcu_idx = srcu_read_lock(&kvm->srcu);
	int ret = kvm_read_guest(kvm, gpa, data, len);

	srcu_read_unlock(&kvm->srcu, srcu_idx);

	return ret;
}

static inline int kvm_write_guest_lock(struct kvm *kvm, gpa_t gpa,
				       const void *data, unsigned long len)
{
	int srcu_idx = srcu_read_lock(&kvm->srcu);
	int ret = kvm_write_guest(kvm, gpa, data, len);

	srcu_read_unlock(&kvm->srcu, srcu_idx);

	return ret;
}

#define kvm_phys_to_vttbr(addr)		phys_to_ttbr(addr)

/*
 * When this is (directly or indirectly) used on the TLB invalidation
 * path, we rely on a previously issued DSB so that page table updates
 * and VMID reads are correctly ordered.
 */
static __always_inline u64 kvm_get_vttbr(struct kvm_s2_mmu *mmu)
{
	struct kvm_vmid *vmid = &mmu->vmid;
	u64 vmid_field, baddr;
	u64 cnp = system_supports_cnp() ? VTTBR_CNP_BIT : 0;

	baddr = mmu->pgd_phys;
	vmid_field = (u64)READ_ONCE(vmid->vmid) << VTTBR_VMID_SHIFT;
	return kvm_phys_to_vttbr(baddr) | vmid_field | cnp;
}

/*
 * Must be called from hyp code running at EL2 with an updated VTTBR
 * and interrupts disabled.
 */
static __always_inline void __load_stage2(struct kvm_s2_mmu *mmu,
					  struct kvm_arch *arch)
{
	write_sysreg(arch->vtcr, vtcr_el2);
	write_sysreg(kvm_get_vttbr(mmu), vttbr_el2);

	/*
	 * ARM errata 1165522 and 1530923 require the actual execution of the
	 * above before we can switch to the EL1/EL0 translation regime used by
	 * the guest.
	 */
	asm(ALTERNATIVE("nop", "isb", ARM64_WORKAROUND_SPECULATIVE_AT));
}

static inline struct kvm *kvm_s2_mmu_to_kvm(struct kvm_s2_mmu *mmu)
{
	return container_of(mmu->arch, struct kvm, arch);
}
#endif /* __ASSEMBLY__ */
#endif /* __ARM64_KVM_MMU_H__ */<|MERGE_RESOLUTION|>--- conflicted
+++ resolved
@@ -162,8 +162,7 @@
 int kvm_init_stage2_mmu(struct kvm *kvm, struct kvm_s2_mmu *mmu);
 void kvm_free_stage2_pgd(struct kvm_s2_mmu *mmu);
 int kvm_phys_addr_ioremap(struct kvm *kvm, phys_addr_t guest_ipa,
-			  phys_addr_t pa, unsigned long size, bool writable,
-			  pgprot_t prot);
+			  phys_addr_t pa, unsigned long size, bool writable);
 
 int kvm_handle_guest_abort(struct kvm_vcpu *vcpu);
 
@@ -214,43 +213,6 @@
 	}
 }
 
-<<<<<<< HEAD
-static inline void __kvm_flush_dcache_pte(pte_t pte)
-{
-	if (!cpus_have_const_cap(ARM64_HAS_STAGE2_FWB)) {
-		if (pfn_valid(pte_pfn(pte))) {
-			struct page *page = pte_page(pte);
-
-			kvm_flush_dcache_to_poc(page_address(page), PAGE_SIZE);
-		} else {
-			void __iomem *va = ioremap_cache_ns(pte_pfn(pte) << PAGE_SHIFT, PAGE_SIZE);
-
-			kvm_flush_dcache_to_poc(va, PAGE_SIZE);
-			iounmap(va);
-		}
-	}
-}
-
-static inline void __kvm_flush_dcache_pmd(pmd_t pmd)
-{
-	if (!cpus_have_const_cap(ARM64_HAS_STAGE2_FWB)) {
-		struct page *page = pmd_page(pmd);
-		kvm_flush_dcache_to_poc(page_address(page), PMD_SIZE);
-	}
-}
-
-static inline void __kvm_flush_dcache_pud(pud_t pud)
-{
-	if (!cpus_have_const_cap(ARM64_HAS_STAGE2_FWB)) {
-		struct page *page = pud_page(pud);
-		kvm_flush_dcache_to_poc(page_address(page), PUD_SIZE);
-	}
-}
-
-#define kvm_virt_to_phys(x)		__pa_symbol(x)
-
-=======
->>>>>>> c1084c27
 void kvm_set_way_flush(struct kvm_vcpu *vcpu);
 void kvm_toggle_cache(struct kvm_vcpu *vcpu, bool was_enabled);
 
