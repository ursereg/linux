--- conflicted
+++ resolved
@@ -43,17 +43,7 @@
 static inline long syscall_get_error(struct task_struct *task,
 				     struct pt_regs *regs)
 {
-<<<<<<< HEAD
-	unsigned long error = regs->regs[0];
-
-	if (is_compat_thread(task_thread_info(task)))
-		error = sign_extend64(error, 31);
-
-	return IS_ERR_VALUE(error) ? error : 0;
-}
-=======
 	unsigned long error = syscall_get_return_value(task, regs);
->>>>>>> c1084c27
 
 	return IS_ERR_VALUE(error) ? error : 0;
 }
