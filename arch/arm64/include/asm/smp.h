/* SPDX-License-Identifier: GPL-2.0-only */
/*
 * Copyright (C) 2012 ARM Ltd.
 */
#ifndef __ASM_SMP_H
#define __ASM_SMP_H

#include <linux/const.h>

/* Values for secondary_data.status */
#define CPU_STUCK_REASON_SHIFT		(8)
#define CPU_BOOT_STATUS_MASK		((UL(1) << CPU_STUCK_REASON_SHIFT) - 1)

#define CPU_MMU_OFF			(-1)
#define CPU_BOOT_SUCCESS		(0)
/* The cpu invoked ops->cpu_die, synchronise it with cpu_kill */
#define CPU_KILL_ME			(1)
/* The cpu couldn't die gracefully and is looping in the kernel */
#define CPU_STUCK_IN_KERNEL		(2)
/* Fatal system error detected by secondary CPU, crash the system */
#define CPU_PANIC_KERNEL		(3)

#define CPU_STUCK_REASON_52_BIT_VA	(UL(1) << CPU_STUCK_REASON_SHIFT)
#define CPU_STUCK_REASON_NO_GRAN	(UL(2) << CPU_STUCK_REASON_SHIFT)

#ifndef __ASSEMBLY__

#include <asm/percpu.h>

#include <linux/threads.h>
#include <linux/cpumask.h>
#include <linux/thread_info.h>

DECLARE_PER_CPU_READ_MOSTLY(int, cpu_number);

/*
 * We don't use this_cpu_read(cpu_number) as that has implicit writes to
 * preempt_count, and associated (compiler) barriers, that we'd like to avoid
 * the expense of. If we're preemptible, the value can be stale at use anyway.
 * And we can't use this_cpu_ptr() either, as that winds up recursing back
 * here under CONFIG_DEBUG_PREEMPT=y.
 */
#define raw_smp_processor_id() (*raw_cpu_ptr(&cpu_number))

/*
 * Logical CPU mapping.
 */
extern u64 __cpu_logical_map[NR_CPUS];
<<<<<<< HEAD
extern u64 cpu_logical_map(int cpu);

static inline void set_cpu_logical_map(int cpu, u64 hwid)
{
	__cpu_logical_map[cpu] = hwid;
}
=======
extern u64 cpu_logical_map(unsigned int cpu);
>>>>>>> c1084c27

static inline void set_cpu_logical_map(unsigned int cpu, u64 hwid)
{
	__cpu_logical_map[cpu] = hwid;
}

struct seq_file;

/*
 * Discover the set of possible CPUs and determine their
 * SMP operations.
 */
extern void smp_init_cpus(void);

/*
 * Register IPI interrupts with the arch SMP code
 */
extern void set_smp_ipi_range(int ipi_base, int nr_ipi);

/*
 * Called from the secondary holding pen, this is the secondary CPU entry point.
 */
asmlinkage void secondary_start_kernel(void);

/*
 * Initial data for bringing up a secondary CPU.
 * @status - Result passed back from the secondary CPU to
 *           indicate failure.
 */
struct secondary_data {
	struct task_struct *task;
	long status;
};

extern struct secondary_data secondary_data;
extern long __early_cpu_boot_status;
extern void secondary_entry(void);

extern void arch_send_call_function_single_ipi(int cpu);
extern void arch_send_call_function_ipi_mask(const struct cpumask *mask);

#ifdef CONFIG_ARM64_ACPI_PARKING_PROTOCOL
extern void arch_send_wakeup_ipi_mask(const struct cpumask *mask);
#else
static inline void arch_send_wakeup_ipi_mask(const struct cpumask *mask)
{
	BUILD_BUG();
}
#endif

extern int __cpu_disable(void);

extern void __cpu_die(unsigned int cpu);
extern void cpu_die(void);
extern void cpu_die_early(void);

static inline void cpu_park_loop(void)
{
	for (;;) {
		wfe();
		wfi();
	}
}

static inline void update_cpu_boot_status(int val)
{
	WRITE_ONCE(secondary_data.status, val);
	/* Ensure the visibility of the status update */
	dsb(ishst);
}

/*
 * The calling secondary CPU has detected serious configuration mismatch,
 * which calls for a kernel panic. Update the boot status and park the calling
 * CPU.
 */
static inline void cpu_panic_kernel(void)
{
	update_cpu_boot_status(CPU_PANIC_KERNEL);
	cpu_park_loop();
}

/*
 * If a secondary CPU enters the kernel but fails to come online,
 * (e.g. due to mismatched features), and cannot exit the kernel,
 * we increment cpus_stuck_in_kernel and leave the CPU in a
 * quiesecent loop within the kernel text. The memory containing
 * this loop must not be re-used for anything else as the 'stuck'
 * core is executing it.
 *
 * This function is used to inhibit features like kexec and hibernate.
 */
bool cpus_are_stuck_in_kernel(void);

extern void crash_smp_send_stop(void);
extern bool smp_crash_stop_failed(void);
extern void panic_smp_self_stop(void);

#endif /* ifndef __ASSEMBLY__ */

#endif /* ifndef __ASM_SMP_H */<|MERGE_RESOLUTION|>--- conflicted
+++ resolved
@@ -46,16 +46,7 @@
  * Logical CPU mapping.
  */
 extern u64 __cpu_logical_map[NR_CPUS];
-<<<<<<< HEAD
-extern u64 cpu_logical_map(int cpu);
-
-static inline void set_cpu_logical_map(int cpu, u64 hwid)
-{
-	__cpu_logical_map[cpu] = hwid;
-}
-=======
 extern u64 cpu_logical_map(unsigned int cpu);
->>>>>>> c1084c27
 
 static inline void set_cpu_logical_map(unsigned int cpu, u64 hwid)
 {
