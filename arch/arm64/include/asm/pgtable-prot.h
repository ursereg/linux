--- conflicted
+++ resolved
@@ -57,10 +57,7 @@
 #define PROT_NORMAL_NC		(PROT_DEFAULT | PTE_PXN | PTE_UXN | PTE_WRITE | PTE_ATTRINDX(MT_NORMAL_NC))
 #define PROT_NORMAL		(PROT_DEFAULT | PTE_PXN | PTE_UXN | PTE_WRITE | PTE_ATTRINDX(MT_NORMAL))
 #define PROT_NORMAL_NS		(PTE_TYPE_PAGE | PTE_AF | PTE_PXN | PTE_UXN | PTE_DIRTY | PTE_WRITE | PTE_ATTRINDX(MT_NORMAL))
-<<<<<<< HEAD
-=======
 #define PROT_NORMAL_TAGGED	(PROT_DEFAULT | PTE_PXN | PTE_UXN | PTE_WRITE | PTE_ATTRINDX(MT_NORMAL_TAGGED))
->>>>>>> c1084c27
 
 #define PROT_SECT_DEVICE_nGnRE	(PROT_SECT_DEFAULT | PMD_SECT_PXN | PMD_SECT_UXN | PMD_ATTRINDX(MT_DEVICE_nGnRE))
 #define PROT_SECT_NORMAL	(PROT_SECT_DEFAULT | PMD_SECT_PXN | PMD_SECT_UXN | PMD_ATTRINDX(MT_NORMAL))
@@ -74,16 +71,7 @@
 #define PAGE_KERNEL_EXEC	__pgprot(PROT_NORMAL & ~PTE_PXN)
 #define PAGE_KERNEL_EXEC_CONT	__pgprot((PROT_NORMAL & ~PTE_PXN) | PTE_CONT)
 
-<<<<<<< HEAD
-#define PAGE_HYP		__pgprot(_HYP_PAGE_DEFAULT | PTE_HYP | PTE_HYP_XN)
-#define PAGE_HYP_EXEC		__pgprot(_HYP_PAGE_DEFAULT | PTE_HYP | PTE_RDONLY)
-#define PAGE_HYP_RO		__pgprot(_HYP_PAGE_DEFAULT | PTE_HYP | PTE_RDONLY | PTE_HYP_XN)
-#define PAGE_HYP_DEVICE		__pgprot(_PROT_DEFAULT | PTE_ATTRINDX(MT_DEVICE_nGnRE) | PTE_HYP | PTE_HYP_XN)
-
-#define PAGE_S2_MEMATTR(attr)						\
-=======
 #define PAGE_S2_MEMATTR(attr, has_fwb)					\
->>>>>>> c1084c27
 	({								\
 		u64 __val;						\
 		if (has_fwb)						\
@@ -93,35 +81,19 @@
 		__val;							\
 	 })
 
-<<<<<<< HEAD
-#define PAGE_S2_XN							\
-	({								\
-		u64 __val;						\
-		if (cpus_have_const_cap(ARM64_HAS_CACHE_DIC))		\
-			__val = 0;					\
-		else							\
-			__val = PTE_S2_XN;				\
-		__val;							\
-	})
-
-#define PAGE_S2			__pgprot(_PROT_DEFAULT | PAGE_S2_MEMATTR(NORMAL) | PTE_S2_RDONLY | PAGE_S2_XN)
-#define PAGE_S2_NS		__pgprot(PAGE_S2_MEMATTR(NORMAL) | PTE_S2_RDWR | PTE_TYPE_PAGE | PTE_AF)
-#define PAGE_S2_DEVICE		__pgprot(_PROT_DEFAULT | PAGE_S2_MEMATTR(DEVICE_nGnRE) | PTE_S2_RDONLY | PTE_S2_XN)
-
-=======
->>>>>>> c1084c27
 #define PAGE_NONE		__pgprot(((_PAGE_DEFAULT) & ~PTE_VALID) | PTE_PROT_NONE | PTE_RDONLY | PTE_NG | PTE_PXN | PTE_UXN)
 /* shared+writable pages are clean by default, hence PTE_RDONLY|PTE_WRITE */
 #define PAGE_SHARED		__pgprot(_PAGE_DEFAULT | PTE_USER | PTE_RDONLY | PTE_NG | PTE_PXN | PTE_UXN | PTE_WRITE)
 #define PAGE_SHARED_EXEC	__pgprot(_PAGE_DEFAULT | PTE_USER | PTE_RDONLY | PTE_NG | PTE_PXN | PTE_WRITE)
 #define PAGE_READONLY		__pgprot(_PAGE_DEFAULT | PTE_USER | PTE_RDONLY | PTE_NG | PTE_PXN | PTE_UXN)
 #define PAGE_READONLY_EXEC	__pgprot(_PAGE_DEFAULT | PTE_USER | PTE_RDONLY | PTE_NG | PTE_PXN)
+#define PAGE_EXECONLY		__pgprot(_PAGE_DEFAULT | PTE_RDONLY | PTE_NG | PTE_PXN)
 
 #define __P000  PAGE_NONE
 #define __P001  PAGE_READONLY
 #define __P010  PAGE_READONLY
 #define __P011  PAGE_READONLY
-#define __P100  PAGE_READONLY_EXEC
+#define __P100  PAGE_EXECONLY
 #define __P101  PAGE_READONLY_EXEC
 #define __P110  PAGE_READONLY_EXEC
 #define __P111  PAGE_READONLY_EXEC
@@ -130,7 +102,7 @@
 #define __S001  PAGE_READONLY
 #define __S010  PAGE_SHARED
 #define __S011  PAGE_SHARED
-#define __S100  PAGE_READONLY_EXEC
+#define __S100  PAGE_EXECONLY
 #define __S101  PAGE_READONLY_EXEC
 #define __S110  PAGE_SHARED_EXEC
 #define __S111  PAGE_SHARED_EXEC
