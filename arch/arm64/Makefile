--- conflicted
+++ resolved
@@ -59,10 +59,6 @@
 endif
 
 # Ensure that if the compiler supports branch protection we default it
-<<<<<<< HEAD
-# off.
-KBUILD_CFLAGS += $(call cc-option,-mbranch-protection=none)
-=======
 # off, this will be overridden if we are using branch protection.
 branch-prot-flags-y += $(call cc-option,-mbranch-protection=none)
 
@@ -105,7 +101,6 @@
 ifeq ($(CONFIG_SHADOW_CALL_STACK), y)
 KBUILD_CFLAGS	+= -ffixed-x18
 endif
->>>>>>> c1084c27
 
 ifeq ($(CONFIG_CPU_BIG_ENDIAN), y)
 KBUILD_CPPFLAGS	+= -mbig-endian
@@ -173,8 +168,6 @@
 	$(Q)$(MAKE) $(build)=arch/arm64/kernel/vdso $@
 	$(if $(CONFIG_COMPAT_VDSO), \
 		$(Q)$(MAKE) $(build)=arch/arm64/kernel/vdso32 $@)
-<<<<<<< HEAD
-=======
 
 archprepare:
 	$(Q)$(MAKE) $(build)=arch/arm64/tools kapi
@@ -189,7 +182,6 @@
   endif
 endif
 
->>>>>>> c1084c27
 
 # We use MRPROPER_FILES and CLEAN_FILES now
 archclean:
