/*
 * Copyright (c) 2014 MediaTek Inc.
 * Author: Eddie Huang <eddie.huang@mediatek.com>
 *
 * This program is free software; you can redistribute it and/or modify
 * it under the terms of the GNU General Public License version 2 as
 * published by the Free Software Foundation.
 *
 * This program is distributed in the hope that it will be useful,
 * MERCHANTABILITY or FITNESS FOR A PARTICULAR PURPOSE.  See the
 * GNU General Public License for more details.
 */

#include <dt-bindings/clock/mt8173-clk.h>
#include <dt-bindings/interrupt-controller/irq.h>
#include <dt-bindings/interrupt-controller/arm-gic.h>
#include <dt-bindings/memory/mt8173-larb-port.h>
#include <dt-bindings/phy/phy.h>
#include <dt-bindings/power/mt8173-power.h>
#include <dt-bindings/reset/mt8173-resets.h>
#include <dt-bindings/gce/mt8173-gce.h>
#include <dt-bindings/thermal/thermal.h>
#include "mt8173-pinfunc.h"

/ {
	compatible = "mediatek,mt8173";
	interrupt-parent = <&sysirq>;
	#address-cells = <2>;
	#size-cells = <2>;

	aliases {
		ovl0 = &ovl0;
		ovl1 = &ovl1;
		rdma0 = &rdma0;
		rdma1 = &rdma1;
		rdma2 = &rdma2;
		wdma0 = &wdma0;
		wdma1 = &wdma1;
		color0 = &color0;
		color1 = &color1;
		split0 = &split0;
		split1 = &split1;
		dpi0 = &dpi0;
		dsi0 = &dsi0;
		dsi1 = &dsi1;
		mdp-rdma0 = &mdp_rdma0;
		mdp-rdma1 = &mdp_rdma1;
		mdp-rsz0 = &mdp_rsz0;
		mdp-rsz1 = &mdp_rsz1;
		mdp-rsz2 = &mdp_rsz2;
		mdp-wdma0 = &mdp_wdma0;
		mdp-wrot0 = &mdp_wrot0;
		mdp-wrot1 = &mdp_wrot1;
		serial0 = &uart0;
		serial1 = &uart1;
		serial2 = &uart2;
		serial3 = &uart3;
	};

	cluster0_opp: opp_table0 {
		compatible = "operating-points-v2";
		opp-shared;
		opp-507000000 {
			opp-hz = /bits/ 64 <507000000>;
			opp-microvolt = <859000>;
		};
		opp-702000000 {
			opp-hz = /bits/ 64 <702000000>;
			opp-microvolt = <908000>;
		};
		opp-1001000000 {
			opp-hz = /bits/ 64 <1001000000>;
			opp-microvolt = <983000>;
		};
		opp-1105000000 {
			opp-hz = /bits/ 64 <1105000000>;
			opp-microvolt = <1009000>;
		};
		opp-1209000000 {
			opp-hz = /bits/ 64 <1209000000>;
			opp-microvolt = <1034000>;
		};
		opp-1300000000 {
			opp-hz = /bits/ 64 <1300000000>;
			opp-microvolt = <1057000>;
		};
		opp-1508000000 {
			opp-hz = /bits/ 64 <1508000000>;
			opp-microvolt = <1109000>;
		};
		opp-1703000000 {
			opp-hz = /bits/ 64 <1703000000>;
			opp-microvolt = <1125000>;
		};
	};

	cluster1_opp: opp_table1 {
		compatible = "operating-points-v2";
		opp-shared;
		opp-507000000 {
			opp-hz = /bits/ 64 <507000000>;
			opp-microvolt = <828000>;
		};
		opp-702000000 {
			opp-hz = /bits/ 64 <702000000>;
			opp-microvolt = <867000>;
		};
		opp-1001000000 {
			opp-hz = /bits/ 64 <1001000000>;
			opp-microvolt = <927000>;
		};
		opp-1209000000 {
			opp-hz = /bits/ 64 <1209000000>;
			opp-microvolt = <968000>;
		};
		opp-1404000000 {
			opp-hz = /bits/ 64 <1404000000>;
			opp-microvolt = <1007000>;
		};
		opp-1612000000 {
			opp-hz = /bits/ 64 <1612000000>;
			opp-microvolt = <1049000>;
		};
		opp-1807000000 {
			opp-hz = /bits/ 64 <1807000000>;
			opp-microvolt = <1089000>;
		};
		opp-2106000000 {
			opp-hz = /bits/ 64 <2106000000>;
			opp-microvolt = <1125000>;
		};
	};

	cpus {
		#address-cells = <1>;
		#size-cells = <0>;

		cpu-map {
			cluster0 {
				core0 {
					cpu = <&cpu0>;
				};
				core1 {
					cpu = <&cpu1>;
				};
			};

			cluster1 {
				core0 {
					cpu = <&cpu2>;
				};
				core1 {
					cpu = <&cpu3>;
				};
			};
		};

		cpu0: cpu@0 {
			device_type = "cpu";
			compatible = "arm,cortex-a53";
			reg = <0x000>;
			enable-method = "psci";
			cpu-idle-states = <&CPU_SLEEP_0>;
			#cooling-cells = <2>;
			dynamic-power-coefficient = <263>;
			clocks = <&infracfg CLK_INFRA_CA53SEL>,
				 <&apmixedsys CLK_APMIXED_MAINPLL>;
			clock-names = "cpu", "intermediate";
			operating-points-v2 = <&cluster0_opp>;
			capacity-dmips-mhz = <740>;
		};

		cpu1: cpu@1 {
			device_type = "cpu";
			compatible = "arm,cortex-a53";
			reg = <0x001>;
			enable-method = "psci";
			cpu-idle-states = <&CPU_SLEEP_0>;
			#cooling-cells = <2>;
			dynamic-power-coefficient = <263>;
			clocks = <&infracfg CLK_INFRA_CA53SEL>,
				 <&apmixedsys CLK_APMIXED_MAINPLL>;
			clock-names = "cpu", "intermediate";
			operating-points-v2 = <&cluster0_opp>;
			capacity-dmips-mhz = <740>;
		};

		cpu2: cpu@100 {
			device_type = "cpu";
			compatible = "arm,cortex-a72";
			reg = <0x100>;
			enable-method = "psci";
			cpu-idle-states = <&CPU_SLEEP_0>;
			#cooling-cells = <2>;
			dynamic-power-coefficient = <530>;
			clocks = <&infracfg CLK_INFRA_CA72SEL>,
				 <&apmixedsys CLK_APMIXED_MAINPLL>;
			clock-names = "cpu", "intermediate";
			operating-points-v2 = <&cluster1_opp>;
			capacity-dmips-mhz = <1024>;
		};

		cpu3: cpu@101 {
			device_type = "cpu";
			compatible = "arm,cortex-a72";
			reg = <0x101>;
			enable-method = "psci";
			cpu-idle-states = <&CPU_SLEEP_0>;
			#cooling-cells = <2>;
			dynamic-power-coefficient = <530>;
			clocks = <&infracfg CLK_INFRA_CA72SEL>,
				 <&apmixedsys CLK_APMIXED_MAINPLL>;
			clock-names = "cpu", "intermediate";
			operating-points-v2 = <&cluster1_opp>;
			capacity-dmips-mhz = <1024>;
		};

		idle-states {
			entry-method = "psci";

			CPU_SLEEP_0: cpu-sleep-0 {
				compatible = "arm,idle-state";
				local-timer-stop;
				entry-latency-us = <639>;
				exit-latency-us = <680>;
				min-residency-us = <1088>;
				arm,psci-suspend-param = <0x0010000>;
			};
		};
	};

	pmu_a53 {
		compatible = "arm,cortex-a53-pmu";
		interrupts = <GIC_SPI 8 IRQ_TYPE_LEVEL_LOW>,
			     <GIC_SPI 9 IRQ_TYPE_LEVEL_LOW>;
		interrupt-affinity = <&cpu0>, <&cpu1>;
	};

	pmu_a72 {
		compatible = "arm,cortex-a72-pmu";
		interrupts = <GIC_SPI 12 IRQ_TYPE_LEVEL_LOW>,
			     <GIC_SPI 13 IRQ_TYPE_LEVEL_LOW>;
		interrupt-affinity = <&cpu2>, <&cpu3>;
	};

	psci {
		compatible = "arm,psci-1.0", "arm,psci-0.2", "arm,psci";
		method = "smc";
		cpu_suspend   = <0x84000001>;
		cpu_off	      = <0x84000002>;
		cpu_on	      = <0x84000003>;
	};

	clk26m: oscillator0 {
		compatible = "fixed-clock";
		#clock-cells = <0>;
		clock-frequency = <26000000>;
		clock-output-names = "clk26m";
	};

	clk32k: oscillator1 {
		compatible = "fixed-clock";
		#clock-cells = <0>;
		clock-frequency = <32000>;
		clock-output-names = "clk32k";
	};

	cpum_ck: oscillator2 {
		compatible = "fixed-clock";
		#clock-cells = <0>;
		clock-frequency = <0>;
		clock-output-names = "cpum_ck";
	};

	thermal-zones {
		cpu_thermal: cpu_thermal {
			polling-delay-passive = <1000>; /* milliseconds */
			polling-delay = <1000>; /* milliseconds */

			thermal-sensors = <&thermal>;
			sustainable-power = <1500>; /* milliwatts */

			trips {
				threshold: trip-point0 {
					temperature = <68000>;
					hysteresis = <2000>;
					type = "passive";
				};

				target: trip-point1 {
					temperature = <85000>;
					hysteresis = <2000>;
					type = "passive";
				};

				cpu_crit: cpu_crit0 {
					temperature = <115000>;
					hysteresis = <2000>;
					type = "critical";
				};
			};

			cooling-maps {
				map0 {
					trip = <&target>;
					cooling-device = <&cpu0 THERMAL_NO_LIMIT
							  THERMAL_NO_LIMIT>,
							 <&cpu1 THERMAL_NO_LIMIT
							  THERMAL_NO_LIMIT>;
					contribution = <3072>;
				};
				map1 {
					trip = <&target>;
					cooling-device = <&cpu2 THERMAL_NO_LIMIT
							  THERMAL_NO_LIMIT>,
							 <&cpu3 THERMAL_NO_LIMIT
							  THERMAL_NO_LIMIT>;
					contribution = <1024>;
				};
			};
		};
	};

	reserved-memory {
		#address-cells = <2>;
		#size-cells = <2>;
		ranges;
		vpu_dma_reserved: vpu_dma_mem_region@b7000000 {
			compatible = "shared-dma-pool";
			reg = <0 0xb7000000 0 0x500000>;
			alignment = <0x1000>;
			no-map;
		};
	};

	timer {
		compatible = "arm,armv8-timer";
		interrupt-parent = <&gic>;
		interrupts = <GIC_PPI 13
			      (GIC_CPU_MASK_SIMPLE(4) | IRQ_TYPE_LEVEL_LOW)>,
			     <GIC_PPI 14
			      (GIC_CPU_MASK_SIMPLE(4) | IRQ_TYPE_LEVEL_LOW)>,
			     <GIC_PPI 11
			      (GIC_CPU_MASK_SIMPLE(4) | IRQ_TYPE_LEVEL_LOW)>,
			     <GIC_PPI 10
			      (GIC_CPU_MASK_SIMPLE(4) | IRQ_TYPE_LEVEL_LOW)>;
		arm,no-tick-in-suspend;
	};

	soc {
		#address-cells = <2>;
		#size-cells = <2>;
		compatible = "simple-bus";
		ranges;

		topckgen: clock-controller@10000000 {
			compatible = "mediatek,mt8173-topckgen";
			reg = <0 0x10000000 0 0x1000>;
			#clock-cells = <1>;
		};

		infracfg: power-controller@10001000 {
			compatible = "mediatek,mt8173-infracfg", "syscon";
			reg = <0 0x10001000 0 0x1000>;
			#clock-cells = <1>;
			#reset-cells = <1>;
		};

		pericfg: power-controller@10003000 {
			compatible = "mediatek,mt8173-pericfg", "syscon";
			reg = <0 0x10003000 0 0x1000>;
			#clock-cells = <1>;
			#reset-cells = <1>;
		};

		syscfg_pctl_a: syscfg_pctl_a@10005000 {
			compatible = "mediatek,mt8173-pctl-a-syscfg", "syscon";
			reg = <0 0x10005000 0 0x1000>;
		};

		pio: pinctrl@1000b000 {
			compatible = "mediatek,mt8173-pinctrl";
			reg = <0 0x1000b000 0 0x1000>;
			mediatek,pctl-regmap = <&syscfg_pctl_a>;
			pins-are-numbered;
			gpio-controller;
			#gpio-cells = <2>;
			interrupt-controller;
			#interrupt-cells = <2>;
			interrupts = <GIC_SPI 145 IRQ_TYPE_LEVEL_HIGH>,
				     <GIC_SPI 146 IRQ_TYPE_LEVEL_HIGH>,
				     <GIC_SPI 147 IRQ_TYPE_LEVEL_HIGH>;

			hdmi_pin: xxx {

				/*hdmi htplg pin*/
				pins1 {
					pinmux = <MT8173_PIN_21_HTPLG__FUNC_HTPLG>;
					input-enable;
					bias-pull-down;
				};
			};

			i2c0_pins_a: i2c0 {
				pins1 {
					pinmux = <MT8173_PIN_45_SDA0__FUNC_SDA0>,
						 <MT8173_PIN_46_SCL0__FUNC_SCL0>;
					bias-disable;
				};
			};

			i2c1_pins_a: i2c1 {
				pins1 {
					pinmux = <MT8173_PIN_125_SDA1__FUNC_SDA1>,
						 <MT8173_PIN_126_SCL1__FUNC_SCL1>;
					bias-disable;
				};
			};

			i2c2_pins_a: i2c2 {
				pins1 {
					pinmux = <MT8173_PIN_43_SDA2__FUNC_SDA2>,
						 <MT8173_PIN_44_SCL2__FUNC_SCL2>;
					bias-disable;
				};
			};

			i2c3_pins_a: i2c3 {
				pins1 {
					pinmux = <MT8173_PIN_106_SDA3__FUNC_SDA3>,
						 <MT8173_PIN_107_SCL3__FUNC_SCL3>;
					bias-disable;
				};
			};

			i2c4_pins_a: i2c4 {
				pins1 {
					pinmux = <MT8173_PIN_133_SDA4__FUNC_SDA4>,
						 <MT8173_PIN_134_SCL4__FUNC_SCL4>;
					bias-disable;
				};
			};

			i2c6_pins_a: i2c6 {
				pins1 {
					pinmux = <MT8173_PIN_100_MSDC2_DAT0__FUNC_SDA5>,
						 <MT8173_PIN_101_MSDC2_DAT1__FUNC_SCL5>;
					bias-disable;
				};
			};
		};

		scpsys: syscon@10006000 {
			compatible = "syscon", "simple-mfd";
			reg = <0 0x10006000 0 0x1000>;
			#power-domain-cells = <1>;

			/* System Power Manager */
			spm: power-controller {
				compatible = "mediatek,mt8173-power-controller";
				#address-cells = <1>;
				#size-cells = <0>;
				#power-domain-cells = <1>;

				/* power domains of the SoC */
				power-domain@MT8173_POWER_DOMAIN_VDEC {
					reg = <MT8173_POWER_DOMAIN_VDEC>;
					clocks = <&topckgen CLK_TOP_MM_SEL>;
					clock-names = "mm";
					#power-domain-cells = <0>;
				};
				power-domain@MT8173_POWER_DOMAIN_VENC {
					reg = <MT8173_POWER_DOMAIN_VENC>;
					clocks = <&topckgen CLK_TOP_MM_SEL>,
						 <&topckgen CLK_TOP_VENC_SEL>;
					clock-names = "mm", "venc";
					#power-domain-cells = <0>;
				};
				power-domain@MT8173_POWER_DOMAIN_ISP {
					reg = <MT8173_POWER_DOMAIN_ISP>;
					clocks = <&topckgen CLK_TOP_MM_SEL>;
					clock-names = "mm";
					#power-domain-cells = <0>;
				};
				power-domain@MT8173_POWER_DOMAIN_MM {
					reg = <MT8173_POWER_DOMAIN_MM>;
					clocks = <&topckgen CLK_TOP_MM_SEL>;
					clock-names = "mm";
					#power-domain-cells = <0>;
					mediatek,infracfg = <&infracfg>;
				};
				power-domain@MT8173_POWER_DOMAIN_VENC_LT {
					reg = <MT8173_POWER_DOMAIN_VENC_LT>;
					clocks = <&topckgen CLK_TOP_MM_SEL>,
						 <&topckgen CLK_TOP_VENC_LT_SEL>;
					clock-names = "mm", "venclt";
					#power-domain-cells = <0>;
				};
				power-domain@MT8173_POWER_DOMAIN_AUDIO {
					reg = <MT8173_POWER_DOMAIN_AUDIO>;
					#power-domain-cells = <0>;
				};
				power-domain@MT8173_POWER_DOMAIN_USB {
					reg = <MT8173_POWER_DOMAIN_USB>;
					#power-domain-cells = <0>;
				};
				mfg_async: power-domain@MT8173_POWER_DOMAIN_MFG_ASYNC {
					reg = <MT8173_POWER_DOMAIN_MFG_ASYNC>;
					clocks = <&clk26m>;
					clock-names = "mfg";
					#address-cells = <1>;
					#size-cells = <0>;
					#power-domain-cells = <1>;

					power-domain@MT8173_POWER_DOMAIN_MFG_2D {
						reg = <MT8173_POWER_DOMAIN_MFG_2D>;
						#address-cells = <1>;
						#size-cells = <0>;
						#power-domain-cells = <1>;

						power-domain@MT8173_POWER_DOMAIN_MFG {
							reg = <MT8173_POWER_DOMAIN_MFG>;
							#power-domain-cells = <0>;
							mediatek,infracfg = <&infracfg>;
						};
					};
				};
			};
		};

		watchdog: watchdog@10007000 {
			compatible = "mediatek,mt8173-wdt",
				     "mediatek,mt6589-wdt";
			reg = <0 0x10007000 0 0x100>;
		};

		timer: timer@10008000 {
			compatible = "mediatek,mt8173-timer",
				     "mediatek,mt6577-timer";
			reg = <0 0x10008000 0 0x1000>;
			interrupts = <GIC_SPI 144 IRQ_TYPE_LEVEL_LOW>;
			clocks = <&infracfg CLK_INFRA_CLK_13M>,
				 <&topckgen CLK_TOP_RTC_SEL>;
		};

		pwrap: pwrap@1000d000 {
			compatible = "mediatek,mt8173-pwrap";
			reg = <0 0x1000d000 0 0x1000>;
			reg-names = "pwrap";
			interrupts = <GIC_SPI 153 IRQ_TYPE_LEVEL_HIGH>;
			resets = <&infracfg MT8173_INFRA_PMIC_WRAP_RST>;
			reset-names = "pwrap";
			clocks = <&infracfg CLK_INFRA_PMICSPI>, <&infracfg CLK_INFRA_PMICWRAP>;
			clock-names = "spi", "wrap";
		};

		cec: cec@10013000 {
			compatible = "mediatek,mt8173-cec";
			reg = <0 0x10013000 0 0xbc>;
			interrupts = <GIC_SPI 167 IRQ_TYPE_LEVEL_LOW>;
			clocks = <&infracfg CLK_INFRA_CEC>;
			status = "disabled";
		};

		vpu: vpu@10020000 {
			compatible = "mediatek,mt8173-vpu";
			reg = <0 0x10020000 0 0x30000>,
			      <0 0x10050000 0 0x100>;
			reg-names = "tcm", "cfg_reg";
			interrupts = <GIC_SPI 166 IRQ_TYPE_LEVEL_HIGH>;
			clocks = <&topckgen CLK_TOP_SCP_SEL>;
			clock-names = "main";
			memory-region = <&vpu_dma_reserved>;
		};

		sysirq: intpol-controller@10200620 {
			compatible = "mediatek,mt8173-sysirq",
				     "mediatek,mt6577-sysirq";
			interrupt-controller;
			#interrupt-cells = <3>;
			interrupt-parent = <&gic>;
			reg = <0 0x10200620 0 0x20>;
		};

		iommu: iommu@10205000 {
			compatible = "mediatek,mt8173-m4u";
			reg = <0 0x10205000 0 0x1000>;
			interrupts = <GIC_SPI 139 IRQ_TYPE_LEVEL_LOW>;
			clocks = <&infracfg CLK_INFRA_M4U>;
			clock-names = "bclk";
			mediatek,larbs = <&larb0 &larb1 &larb2
					  &larb3 &larb4 &larb5>;
			#iommu-cells = <1>;
		};

		efuse: efuse@10206000 {
			compatible = "mediatek,mt8173-efuse";
			reg = <0 0x10206000 0 0x1000>;
			#address-cells = <1>;
			#size-cells = <1>;
			thermal_calibration: calib@528 {
				reg = <0x528 0xc>;
			};
		};

		apmixedsys: clock-controller@10209000 {
			compatible = "mediatek,mt8173-apmixedsys";
			reg = <0 0x10209000 0 0x1000>;
			#clock-cells = <1>;
		};

		hdmi_phy: hdmi-phy@10209100 {
			compatible = "mediatek,mt8173-hdmi-phy";
			reg = <0 0x10209100 0 0x24>;
			clocks = <&apmixedsys CLK_APMIXED_HDMI_REF>;
			clock-names = "pll_ref";
			clock-output-names = "hdmitx_dig_cts";
			mediatek,ibias = <0xa>;
			mediatek,ibias_up = <0x1c>;
			#clock-cells = <0>;
			#phy-cells = <0>;
			status = "disabled";
		};

		gce: mailbox@10212000 {
			compatible = "mediatek,mt8173-gce";
			reg = <0 0x10212000 0 0x1000>;
			interrupts = <GIC_SPI 135 IRQ_TYPE_LEVEL_LOW>;
			clocks = <&infracfg CLK_INFRA_GCE>;
			clock-names = "gce";
			#mbox-cells = <2>;
		};

		mipi_tx0: dsi-phy@10215000 {
			compatible = "mediatek,mt8173-mipi-tx";
			reg = <0 0x10215000 0 0x1000>;
			clocks = <&clk26m>;
			clock-output-names = "mipi_tx0_pll";
			#clock-cells = <0>;
			#phy-cells = <0>;
			status = "disabled";
		};

		mipi_tx1: dsi-phy@10216000 {
			compatible = "mediatek,mt8173-mipi-tx";
			reg = <0 0x10216000 0 0x1000>;
			clocks = <&clk26m>;
			clock-output-names = "mipi_tx1_pll";
			#clock-cells = <0>;
			#phy-cells = <0>;
			status = "disabled";
		};

		gic: interrupt-controller@10221000 {
			compatible = "arm,gic-400";
			#interrupt-cells = <3>;
			interrupt-parent = <&gic>;
			interrupt-controller;
			reg = <0 0x10221000 0 0x1000>,
			      <0 0x10222000 0 0x2000>,
			      <0 0x10224000 0 0x2000>,
			      <0 0x10226000 0 0x2000>;
			interrupts = <GIC_PPI 9
				(GIC_CPU_MASK_SIMPLE(4) | IRQ_TYPE_LEVEL_HIGH)>;
		};

		auxadc: auxadc@11001000 {
			compatible = "mediatek,mt8173-auxadc";
			reg = <0 0x11001000 0 0x1000>;
			clocks = <&pericfg CLK_PERI_AUXADC>;
			clock-names = "main";
			#io-channel-cells = <1>;
		};

		uart0: serial@11002000 {
			compatible = "mediatek,mt8173-uart",
				     "mediatek,mt6577-uart";
			reg = <0 0x11002000 0 0x400>;
			interrupts = <GIC_SPI 83 IRQ_TYPE_LEVEL_LOW>;
			clocks = <&pericfg CLK_PERI_UART0_SEL>, <&pericfg CLK_PERI_UART0>;
			clock-names = "baud", "bus";
			status = "disabled";
		};

		uart1: serial@11003000 {
			compatible = "mediatek,mt8173-uart",
				     "mediatek,mt6577-uart";
			reg = <0 0x11003000 0 0x400>;
			interrupts = <GIC_SPI 84 IRQ_TYPE_LEVEL_LOW>;
			clocks = <&pericfg CLK_PERI_UART1_SEL>, <&pericfg CLK_PERI_UART1>;
			clock-names = "baud", "bus";
			status = "disabled";
		};

		uart2: serial@11004000 {
			compatible = "mediatek,mt8173-uart",
				     "mediatek,mt6577-uart";
			reg = <0 0x11004000 0 0x400>;
			interrupts = <GIC_SPI 85 IRQ_TYPE_LEVEL_LOW>;
			clocks = <&pericfg CLK_PERI_UART2_SEL>, <&pericfg CLK_PERI_UART2>;
			clock-names = "baud", "bus";
			status = "disabled";
		};

		uart3: serial@11005000 {
			compatible = "mediatek,mt8173-uart",
				     "mediatek,mt6577-uart";
			reg = <0 0x11005000 0 0x400>;
			interrupts = <GIC_SPI 86 IRQ_TYPE_LEVEL_LOW>;
			clocks = <&pericfg CLK_PERI_UART3_SEL>, <&pericfg CLK_PERI_UART3>;
			clock-names = "baud", "bus";
			status = "disabled";
		};

		i2c0: i2c@11007000 {
			compatible = "mediatek,mt8173-i2c";
			reg = <0 0x11007000 0 0x70>,
			      <0 0x11000100 0 0x80>;
			interrupts = <GIC_SPI 76 IRQ_TYPE_LEVEL_LOW>;
			clock-div = <16>;
			clocks = <&pericfg CLK_PERI_I2C0>,
				 <&pericfg CLK_PERI_AP_DMA>;
			clock-names = "main", "dma";
			pinctrl-names = "default";
			pinctrl-0 = <&i2c0_pins_a>;
			#address-cells = <1>;
			#size-cells = <0>;
			status = "disabled";
		};

		i2c1: i2c@11008000 {
			compatible = "mediatek,mt8173-i2c";
			reg = <0 0x11008000 0 0x70>,
			      <0 0x11000180 0 0x80>;
			interrupts = <GIC_SPI 77 IRQ_TYPE_LEVEL_LOW>;
			clock-div = <16>;
			clocks = <&pericfg CLK_PERI_I2C1>,
				 <&pericfg CLK_PERI_AP_DMA>;
			clock-names = "main", "dma";
			pinctrl-names = "default";
			pinctrl-0 = <&i2c1_pins_a>;
			#address-cells = <1>;
			#size-cells = <0>;
			status = "disabled";
		};

		i2c2: i2c@11009000 {
			compatible = "mediatek,mt8173-i2c";
			reg = <0 0x11009000 0 0x70>,
			      <0 0x11000200 0 0x80>;
			interrupts = <GIC_SPI 78 IRQ_TYPE_LEVEL_LOW>;
			clock-div = <16>;
			clocks = <&pericfg CLK_PERI_I2C2>,
				 <&pericfg CLK_PERI_AP_DMA>;
			clock-names = "main", "dma";
			pinctrl-names = "default";
			pinctrl-0 = <&i2c2_pins_a>;
			#address-cells = <1>;
			#size-cells = <0>;
			status = "disabled";
		};

		spi: spi@1100a000 {
			compatible = "mediatek,mt8173-spi";
			#address-cells = <1>;
			#size-cells = <0>;
			reg = <0 0x1100a000 0 0x1000>;
			interrupts = <GIC_SPI 110 IRQ_TYPE_LEVEL_LOW>;
			clocks = <&topckgen CLK_TOP_SYSPLL3_D2>,
				 <&topckgen CLK_TOP_SPI_SEL>,
				 <&pericfg CLK_PERI_SPI0>;
			clock-names = "parent-clk", "sel-clk", "spi-clk";
			status = "disabled";
		};

		thermal: thermal@1100b000 {
			#thermal-sensor-cells = <0>;
			compatible = "mediatek,mt8173-thermal";
			reg = <0 0x1100b000 0 0x1000>;
			interrupts = <0 70 IRQ_TYPE_LEVEL_LOW>;
			clocks = <&pericfg CLK_PERI_THERM>, <&pericfg CLK_PERI_AUXADC>;
			clock-names = "therm", "auxadc";
			resets = <&pericfg MT8173_PERI_THERM_SW_RST>;
			mediatek,auxadc = <&auxadc>;
			mediatek,apmixedsys = <&apmixedsys>;
			nvmem-cells = <&thermal_calibration>;
			nvmem-cell-names = "calibration-data";
		};

		nor_flash: spi@1100d000 {
			compatible = "mediatek,mt8173-nor";
			reg = <0 0x1100d000 0 0xe0>;
			clocks = <&pericfg CLK_PERI_SPI>,
				 <&topckgen CLK_TOP_SPINFI_IFR_SEL>;
			clock-names = "spi", "sf";
			#address-cells = <1>;
			#size-cells = <0>;
			status = "disabled";
		};

		i2c3: i2c@11010000 {
			compatible = "mediatek,mt8173-i2c";
			reg = <0 0x11010000 0 0x70>,
			      <0 0x11000280 0 0x80>;
			interrupts = <GIC_SPI 79 IRQ_TYPE_LEVEL_LOW>;
			clock-div = <16>;
			clocks = <&pericfg CLK_PERI_I2C3>,
				 <&pericfg CLK_PERI_AP_DMA>;
			clock-names = "main", "dma";
			pinctrl-names = "default";
			pinctrl-0 = <&i2c3_pins_a>;
			#address-cells = <1>;
			#size-cells = <0>;
			status = "disabled";
		};

		i2c4: i2c@11011000 {
			compatible = "mediatek,mt8173-i2c";
			reg = <0 0x11011000 0 0x70>,
			      <0 0x11000300 0 0x80>;
			interrupts = <GIC_SPI 80 IRQ_TYPE_LEVEL_LOW>;
			clock-div = <16>;
			clocks = <&pericfg CLK_PERI_I2C4>,
				 <&pericfg CLK_PERI_AP_DMA>;
			clock-names = "main", "dma";
			pinctrl-names = "default";
			pinctrl-0 = <&i2c4_pins_a>;
			#address-cells = <1>;
			#size-cells = <0>;
			status = "disabled";
		};

		hdmiddc0: i2c@11012000 {
			compatible = "mediatek,mt8173-hdmi-ddc";
			interrupts = <GIC_SPI 81 IRQ_TYPE_LEVEL_LOW>;
			reg = <0 0x11012000 0 0x1C>;
			clocks = <&pericfg CLK_PERI_I2C5>;
			clock-names = "ddc-i2c";
		};

		i2c6: i2c@11013000 {
			compatible = "mediatek,mt8173-i2c";
			reg = <0 0x11013000 0 0x70>,
			      <0 0x11000080 0 0x80>;
			interrupts = <GIC_SPI 82 IRQ_TYPE_LEVEL_LOW>;
			clock-div = <16>;
			clocks = <&pericfg CLK_PERI_I2C6>,
				 <&pericfg CLK_PERI_AP_DMA>;
			clock-names = "main", "dma";
			pinctrl-names = "default";
			pinctrl-0 = <&i2c6_pins_a>;
			#address-cells = <1>;
			#size-cells = <0>;
			status = "disabled";
		};

		afe: audio-controller@11220000  {
			compatible = "mediatek,mt8173-afe-pcm";
			reg = <0 0x11220000 0 0x1000>;
			interrupts = <GIC_SPI 134 IRQ_TYPE_EDGE_FALLING>;
			power-domains = <&spm MT8173_POWER_DOMAIN_AUDIO>;
			clocks = <&infracfg CLK_INFRA_AUDIO>,
				 <&topckgen CLK_TOP_AUDIO_SEL>,
				 <&topckgen CLK_TOP_AUD_INTBUS_SEL>,
				 <&topckgen CLK_TOP_APLL1_DIV0>,
				 <&topckgen CLK_TOP_APLL2_DIV0>,
				 <&topckgen CLK_TOP_I2S0_M_SEL>,
				 <&topckgen CLK_TOP_I2S1_M_SEL>,
				 <&topckgen CLK_TOP_I2S2_M_SEL>,
				 <&topckgen CLK_TOP_I2S3_M_SEL>,
				 <&topckgen CLK_TOP_I2S3_B_SEL>;
			clock-names = "infra_sys_audio_clk",
				      "top_pdn_audio",
				      "top_pdn_aud_intbus",
				      "bck0",
				      "bck1",
				      "i2s0_m",
				      "i2s1_m",
				      "i2s2_m",
				      "i2s3_m",
				      "i2s3_b";
			assigned-clocks = <&topckgen CLK_TOP_AUD_1_SEL>,
					  <&topckgen CLK_TOP_AUD_2_SEL>;
			assigned-clock-parents = <&topckgen CLK_TOP_APLL1>,
						 <&topckgen CLK_TOP_APLL2>;
		};

		mmc0: mmc@11230000 {
			compatible = "mediatek,mt8173-mmc";
			reg = <0 0x11230000 0 0x1000>;
			interrupts = <GIC_SPI 71 IRQ_TYPE_LEVEL_LOW>;
			clocks = <&pericfg CLK_PERI_MSDC30_0>,
				 <&topckgen CLK_TOP_MSDC50_0_H_SEL>;
			clock-names = "source", "hclk";
			status = "disabled";
		};

		mmc1: mmc@11240000 {
			compatible = "mediatek,mt8173-mmc";
			reg = <0 0x11240000 0 0x1000>;
			interrupts = <GIC_SPI 72 IRQ_TYPE_LEVEL_LOW>;
			clocks = <&pericfg CLK_PERI_MSDC30_1>,
				 <&topckgen CLK_TOP_AXI_SEL>;
			clock-names = "source", "hclk";
			status = "disabled";
		};

		mmc2: mmc@11250000 {
			compatible = "mediatek,mt8173-mmc";
			reg = <0 0x11250000 0 0x1000>;
			interrupts = <GIC_SPI 73 IRQ_TYPE_LEVEL_LOW>;
			clocks = <&pericfg CLK_PERI_MSDC30_2>,
				 <&topckgen CLK_TOP_AXI_SEL>;
			clock-names = "source", "hclk";
			status = "disabled";
		};

		mmc3: mmc@11260000 {
			compatible = "mediatek,mt8173-mmc";
			reg = <0 0x11260000 0 0x1000>;
			interrupts = <GIC_SPI 74 IRQ_TYPE_LEVEL_LOW>;
			clocks = <&pericfg CLK_PERI_MSDC30_3>,
				 <&topckgen CLK_TOP_MSDC50_2_H_SEL>;
			clock-names = "source", "hclk";
			status = "disabled";
		};

		ssusb: usb@11271000 {
			compatible = "mediatek,mt8173-mtu3", "mediatek,mtu3";
			reg = <0 0x11271000 0 0x3000>,
			      <0 0x11280700 0 0x0100>;
			reg-names = "mac", "ippc";
			interrupts = <GIC_SPI 64 IRQ_TYPE_LEVEL_LOW>;
			phys = <&u2port0 PHY_TYPE_USB2>,
			       <&u3port0 PHY_TYPE_USB3>,
			       <&u2port1 PHY_TYPE_USB2>;
			power-domains = <&spm MT8173_POWER_DOMAIN_USB>;
			clocks = <&topckgen CLK_TOP_USB30_SEL>, <&clk26m>;
			clock-names = "sys_ck", "ref_ck";
			mediatek,syscon-wakeup = <&pericfg 0x400 1>;
			#address-cells = <2>;
			#size-cells = <2>;
			ranges;
			status = "disabled";

			usb_host: usb@11270000 {
				compatible = "mediatek,mt8173-xhci",
					     "mediatek,mtk-xhci";
				reg = <0 0x11270000 0 0x1000>;
				reg-names = "mac";
				interrupts = <GIC_SPI 115 IRQ_TYPE_LEVEL_LOW>;
				power-domains = <&spm MT8173_POWER_DOMAIN_USB>;
				clocks = <&topckgen CLK_TOP_USB30_SEL>, <&clk26m>;
				clock-names = "sys_ck", "ref_ck";
				status = "disabled";
			};
		};

		u3phy: t-phy@11290000 {
			compatible = "mediatek,mt8173-u3phy";
			reg = <0 0x11290000 0 0x800>;
			#address-cells = <2>;
			#size-cells = <2>;
			ranges;
			status = "okay";

			u2port0: usb-phy@11290800 {
				reg = <0 0x11290800 0 0x100>;
				clocks = <&apmixedsys CLK_APMIXED_REF2USB_TX>;
				clock-names = "ref";
				#phy-cells = <1>;
				status = "okay";
			};

			u3port0: usb-phy@11290900 {
				reg = <0 0x11290900 0 0x700>;
				clocks = <&clk26m>;
				clock-names = "ref";
				#phy-cells = <1>;
				status = "okay";
			};

			u2port1: usb-phy@11291000 {
				reg = <0 0x11291000 0 0x100>;
				clocks = <&apmixedsys CLK_APMIXED_REF2USB_TX>;
				clock-names = "ref";
				#phy-cells = <1>;
				status = "okay";
			};
		};

		mmsys: syscon@14000000 {
			compatible = "mediatek,mt8173-mmsys", "syscon";
			reg = <0 0x14000000 0 0x1000>;
			power-domains = <&spm MT8173_POWER_DOMAIN_MM>;
			assigned-clocks = <&topckgen CLK_TOP_MM_SEL>;
			assigned-clock-rates = <400000000>;
			#clock-cells = <1>;
			mboxes = <&gce 0 CMDQ_THR_PRIO_HIGHEST>,
				 <&gce 1 CMDQ_THR_PRIO_HIGHEST>;
			mediatek,gce-client-reg = <&gce SUBSYS_1400XXXX 0 0x1000>;
		};

		mdp_rdma0: rdma@14001000 {
			compatible = "mediatek,mt8173-mdp-rdma",
				     "mediatek,mt8173-mdp";
			reg = <0 0x14001000 0 0x1000>;
			clocks = <&mmsys CLK_MM_MDP_RDMA0>,
				 <&mmsys CLK_MM_MUTEX_32K>;
			power-domains = <&spm MT8173_POWER_DOMAIN_MM>;
			iommus = <&iommu M4U_PORT_MDP_RDMA0>;
			mediatek,larb = <&larb0>;
			mediatek,vpu = <&vpu>;
		};

		mdp_rdma1: rdma@14002000 {
			compatible = "mediatek,mt8173-mdp-rdma";
			reg = <0 0x14002000 0 0x1000>;
			clocks = <&mmsys CLK_MM_MDP_RDMA1>,
				 <&mmsys CLK_MM_MUTEX_32K>;
			power-domains = <&spm MT8173_POWER_DOMAIN_MM>;
			iommus = <&iommu M4U_PORT_MDP_RDMA1>;
			mediatek,larb = <&larb4>;
		};

		mdp_rsz0: rsz@14003000 {
			compatible = "mediatek,mt8173-mdp-rsz";
			reg = <0 0x14003000 0 0x1000>;
			clocks = <&mmsys CLK_MM_MDP_RSZ0>;
			power-domains = <&spm MT8173_POWER_DOMAIN_MM>;
		};

		mdp_rsz1: rsz@14004000 {
			compatible = "mediatek,mt8173-mdp-rsz";
			reg = <0 0x14004000 0 0x1000>;
			clocks = <&mmsys CLK_MM_MDP_RSZ1>;
			power-domains = <&spm MT8173_POWER_DOMAIN_MM>;
		};

		mdp_rsz2: rsz@14005000 {
			compatible = "mediatek,mt8173-mdp-rsz";
			reg = <0 0x14005000 0 0x1000>;
			clocks = <&mmsys CLK_MM_MDP_RSZ2>;
			power-domains = <&spm MT8173_POWER_DOMAIN_MM>;
		};

		mdp_wdma0: wdma@14006000 {
			compatible = "mediatek,mt8173-mdp-wdma";
			reg = <0 0x14006000 0 0x1000>;
			clocks = <&mmsys CLK_MM_MDP_WDMA>;
			power-domains = <&spm MT8173_POWER_DOMAIN_MM>;
			iommus = <&iommu M4U_PORT_MDP_WDMA>;
			mediatek,larb = <&larb0>;
		};

		mdp_wrot0: wrot@14007000 {
			compatible = "mediatek,mt8173-mdp-wrot";
			reg = <0 0x14007000 0 0x1000>;
			clocks = <&mmsys CLK_MM_MDP_WROT0>;
			power-domains = <&spm MT8173_POWER_DOMAIN_MM>;
			iommus = <&iommu M4U_PORT_MDP_WROT0>;
			mediatek,larb = <&larb0>;
		};

		mdp_wrot1: wrot@14008000 {
			compatible = "mediatek,mt8173-mdp-wrot";
			reg = <0 0x14008000 0 0x1000>;
			clocks = <&mmsys CLK_MM_MDP_WROT1>;
			power-domains = <&spm MT8173_POWER_DOMAIN_MM>;
			iommus = <&iommu M4U_PORT_MDP_WROT1>;
			mediatek,larb = <&larb4>;
		};

		ovl0: ovl@1400c000 {
			compatible = "mediatek,mt8173-disp-ovl";
			reg = <0 0x1400c000 0 0x1000>;
			interrupts = <GIC_SPI 180 IRQ_TYPE_LEVEL_LOW>;
			power-domains = <&spm MT8173_POWER_DOMAIN_MM>;
			clocks = <&mmsys CLK_MM_DISP_OVL0>;
			iommus = <&iommu M4U_PORT_DISP_OVL0>;
			mediatek,larb = <&larb0>;
			mediatek,gce-client-reg = <&gce SUBSYS_1400XXXX 0xc000 0x1000>;
		};

		ovl1: ovl@1400d000 {
			compatible = "mediatek,mt8173-disp-ovl";
			reg = <0 0x1400d000 0 0x1000>;
			interrupts = <GIC_SPI 181 IRQ_TYPE_LEVEL_LOW>;
			power-domains = <&spm MT8173_POWER_DOMAIN_MM>;
			clocks = <&mmsys CLK_MM_DISP_OVL1>;
			iommus = <&iommu M4U_PORT_DISP_OVL1>;
			mediatek,larb = <&larb4>;
			mediatek,gce-client-reg = <&gce SUBSYS_1400XXXX 0xd000 0x1000>;
		};

		rdma0: rdma@1400e000 {
			compatible = "mediatek,mt8173-disp-rdma";
			reg = <0 0x1400e000 0 0x1000>;
			interrupts = <GIC_SPI 182 IRQ_TYPE_LEVEL_LOW>;
			power-domains = <&spm MT8173_POWER_DOMAIN_MM>;
			clocks = <&mmsys CLK_MM_DISP_RDMA0>;
			iommus = <&iommu M4U_PORT_DISP_RDMA0>;
			mediatek,larb = <&larb0>;
			mediatek,gce-client-reg = <&gce SUBSYS_1400XXXX 0xe000 0x1000>;
		};

		rdma1: rdma@1400f000 {
			compatible = "mediatek,mt8173-disp-rdma";
			reg = <0 0x1400f000 0 0x1000>;
			interrupts = <GIC_SPI 183 IRQ_TYPE_LEVEL_LOW>;
			power-domains = <&spm MT8173_POWER_DOMAIN_MM>;
			clocks = <&mmsys CLK_MM_DISP_RDMA1>;
			iommus = <&iommu M4U_PORT_DISP_RDMA1>;
			mediatek,larb = <&larb4>;
			mediatek,gce-client-reg = <&gce SUBSYS_1400XXXX 0xf000 0x1000>;
		};

		rdma2: rdma@14010000 {
			compatible = "mediatek,mt8173-disp-rdma";
			reg = <0 0x14010000 0 0x1000>;
			interrupts = <GIC_SPI 184 IRQ_TYPE_LEVEL_LOW>;
			power-domains = <&spm MT8173_POWER_DOMAIN_MM>;
			clocks = <&mmsys CLK_MM_DISP_RDMA2>;
			iommus = <&iommu M4U_PORT_DISP_RDMA2>;
			mediatek,larb = <&larb4>;
			mediatek,gce-client-reg = <&gce SUBSYS_1401XXXX 0 0x1000>;
		};

		wdma0: wdma@14011000 {
			compatible = "mediatek,mt8173-disp-wdma";
			reg = <0 0x14011000 0 0x1000>;
			interrupts = <GIC_SPI 185 IRQ_TYPE_LEVEL_LOW>;
			power-domains = <&spm MT8173_POWER_DOMAIN_MM>;
			clocks = <&mmsys CLK_MM_DISP_WDMA0>;
			iommus = <&iommu M4U_PORT_DISP_WDMA0>;
			mediatek,larb = <&larb0>;
			mediatek,gce-client-reg = <&gce SUBSYS_1401XXXX 0x1000 0x1000>;
		};

		wdma1: wdma@14012000 {
			compatible = "mediatek,mt8173-disp-wdma";
			reg = <0 0x14012000 0 0x1000>;
			interrupts = <GIC_SPI 186 IRQ_TYPE_LEVEL_LOW>;
			power-domains = <&spm MT8173_POWER_DOMAIN_MM>;
			clocks = <&mmsys CLK_MM_DISP_WDMA1>;
			iommus = <&iommu M4U_PORT_DISP_WDMA1>;
			mediatek,larb = <&larb4>;
			mediatek,gce-client-reg = <&gce SUBSYS_1401XXXX 0x2000 0x1000>;
		};

		color0: color@14013000 {
			compatible = "mediatek,mt8173-disp-color";
			reg = <0 0x14013000 0 0x1000>;
			interrupts = <GIC_SPI 187 IRQ_TYPE_LEVEL_LOW>;
			power-domains = <&spm MT8173_POWER_DOMAIN_MM>;
			clocks = <&mmsys CLK_MM_DISP_COLOR0>;
			mediatek,gce-client-reg = <&gce SUBSYS_1401XXXX 0x3000 0x1000>;
		};

		color1: color@14014000 {
			compatible = "mediatek,mt8173-disp-color";
			reg = <0 0x14014000 0 0x1000>;
			interrupts = <GIC_SPI 188 IRQ_TYPE_LEVEL_LOW>;
			power-domains = <&spm MT8173_POWER_DOMAIN_MM>;
			clocks = <&mmsys CLK_MM_DISP_COLOR1>;
			mediatek,gce-client-reg = <&gce SUBSYS_1401XXXX 0x4000 0x1000>;
		};

		aal@14015000 {
			compatible = "mediatek,mt8173-disp-aal";
			reg = <0 0x14015000 0 0x1000>;
			interrupts = <GIC_SPI 189 IRQ_TYPE_LEVEL_LOW>;
			power-domains = <&spm MT8173_POWER_DOMAIN_MM>;
			clocks = <&mmsys CLK_MM_DISP_AAL>;
			mediatek,gce-client-reg = <&gce SUBSYS_1401XXXX 0x5000 0x1000>;
		};

		gamma@14016000 {
			compatible = "mediatek,mt8173-disp-gamma";
			reg = <0 0x14016000 0 0x1000>;
			interrupts = <GIC_SPI 190 IRQ_TYPE_LEVEL_LOW>;
			power-domains = <&spm MT8173_POWER_DOMAIN_MM>;
			clocks = <&mmsys CLK_MM_DISP_GAMMA>;
			mediatek,gce-client-reg = <&gce SUBSYS_1401XXXX 0x6000 0x1000>;
		};

		merge@14017000 {
			compatible = "mediatek,mt8173-disp-merge";
			reg = <0 0x14017000 0 0x1000>;
			power-domains = <&spm MT8173_POWER_DOMAIN_MM>;
			clocks = <&mmsys CLK_MM_DISP_MERGE>;
		};

		split0: split@14018000 {
			compatible = "mediatek,mt8173-disp-split";
			reg = <0 0x14018000 0 0x1000>;
			power-domains = <&spm MT8173_POWER_DOMAIN_MM>;
			clocks = <&mmsys CLK_MM_DISP_SPLIT0>;
		};

		split1: split@14019000 {
			compatible = "mediatek,mt8173-disp-split";
			reg = <0 0x14019000 0 0x1000>;
			power-domains = <&spm MT8173_POWER_DOMAIN_MM>;
			clocks = <&mmsys CLK_MM_DISP_SPLIT1>;
		};

		ufoe@1401a000 {
			compatible = "mediatek,mt8173-disp-ufoe";
			reg = <0 0x1401a000 0 0x1000>;
			interrupts = <GIC_SPI 191 IRQ_TYPE_LEVEL_LOW>;
			power-domains = <&spm MT8173_POWER_DOMAIN_MM>;
			clocks = <&mmsys CLK_MM_DISP_UFOE>;
		};

		dsi0: dsi@1401b000 {
			compatible = "mediatek,mt8173-dsi";
			reg = <0 0x1401b000 0 0x1000>;
			interrupts = <GIC_SPI 192 IRQ_TYPE_LEVEL_LOW>;
			power-domains = <&spm MT8173_POWER_DOMAIN_MM>;
			clocks = <&mmsys CLK_MM_DSI0_ENGINE>,
				 <&mmsys CLK_MM_DSI0_DIGITAL>,
				 <&mipi_tx0>;
			clock-names = "engine", "digital", "hs";
			phys = <&mipi_tx0>;
			phy-names = "dphy";
			status = "disabled";
		};

		dsi1: dsi@1401c000 {
			compatible = "mediatek,mt8173-dsi";
			reg = <0 0x1401c000 0 0x1000>;
			interrupts = <GIC_SPI 193 IRQ_TYPE_LEVEL_LOW>;
			power-domains = <&spm MT8173_POWER_DOMAIN_MM>;
			clocks = <&mmsys CLK_MM_DSI1_ENGINE>,
				 <&mmsys CLK_MM_DSI1_DIGITAL>,
				 <&mipi_tx1>;
			clock-names = "engine", "digital", "hs";
			phys = <&mipi_tx1>;
			phy-names = "dphy";
			status = "disabled";
		};

		dpi0: dpi@1401d000 {
			compatible = "mediatek,mt8173-dpi";
			reg = <0 0x1401d000 0 0x1000>;
			interrupts = <GIC_SPI 194 IRQ_TYPE_LEVEL_LOW>;
			power-domains = <&spm MT8173_POWER_DOMAIN_MM>;
			clocks = <&mmsys CLK_MM_DPI_PIXEL>,
				 <&mmsys CLK_MM_DPI_ENGINE>,
				 <&apmixedsys CLK_APMIXED_TVDPLL>;
			clock-names = "pixel", "engine", "pll";
			status = "disabled";

			port {
				dpi0_out: endpoint {
					remote-endpoint = <&hdmi0_in>;
				};
			};
		};

		pwm0: pwm@1401e000 {
			compatible = "mediatek,mt8173-disp-pwm",
				     "mediatek,mt6595-disp-pwm";
			reg = <0 0x1401e000 0 0x1000>;
			#pwm-cells = <2>;
			clocks = <&mmsys CLK_MM_DISP_PWM026M>,
				 <&mmsys CLK_MM_DISP_PWM0MM>;
			clock-names = "main", "mm";
			status = "disabled";
		};

		pwm1: pwm@1401f000 {
			compatible = "mediatek,mt8173-disp-pwm",
				     "mediatek,mt6595-disp-pwm";
			reg = <0 0x1401f000 0 0x1000>;
			#pwm-cells = <2>;
			clocks = <&mmsys CLK_MM_DISP_PWM126M>,
				 <&mmsys CLK_MM_DISP_PWM1MM>;
			clock-names = "main", "mm";
			status = "disabled";
		};

		mutex: mutex@14020000 {
			compatible = "mediatek,mt8173-disp-mutex";
			reg = <0 0x14020000 0 0x1000>;
			interrupts = <GIC_SPI 169 IRQ_TYPE_LEVEL_LOW>;
			power-domains = <&spm MT8173_POWER_DOMAIN_MM>;
			clocks = <&mmsys CLK_MM_MUTEX_32K>;
			mediatek,gce-events = <CMDQ_EVENT_MUTEX0_STREAM_EOF>,
                                              <CMDQ_EVENT_MUTEX1_STREAM_EOF>;
		};

		larb0: larb@14021000 {
			compatible = "mediatek,mt8173-smi-larb";
			reg = <0 0x14021000 0 0x1000>;
			mediatek,smi = <&smi_common>;
			power-domains = <&spm MT8173_POWER_DOMAIN_MM>;
			clocks = <&mmsys CLK_MM_SMI_LARB0>,
				 <&mmsys CLK_MM_SMI_LARB0>;
			clock-names = "apb", "smi";
		};

		smi_common: smi@14022000 {
			compatible = "mediatek,mt8173-smi-common";
			reg = <0 0x14022000 0 0x1000>;
			power-domains = <&spm MT8173_POWER_DOMAIN_MM>;
			clocks = <&mmsys CLK_MM_SMI_COMMON>,
				 <&mmsys CLK_MM_SMI_COMMON>;
			clock-names = "apb", "smi";
		};

		od@14023000 {
			compatible = "mediatek,mt8173-disp-od";
			reg = <0 0x14023000 0 0x1000>;
			clocks = <&mmsys CLK_MM_DISP_OD>;
		};

		hdmi0: hdmi@14025000 {
			compatible = "mediatek,mt8173-hdmi";
			reg = <0 0x14025000 0 0x400>;
			interrupts = <GIC_SPI 206 IRQ_TYPE_LEVEL_LOW>;
			clocks = <&mmsys CLK_MM_HDMI_PIXEL>,
				 <&mmsys CLK_MM_HDMI_PLLCK>,
				 <&mmsys CLK_MM_HDMI_AUDIO>,
				 <&mmsys CLK_MM_HDMI_SPDIF>;
			clock-names = "pixel", "pll", "bclk", "spdif";
			pinctrl-names = "default";
			pinctrl-0 = <&hdmi_pin>;
			phys = <&hdmi_phy>;
			phy-names = "hdmi";
			mediatek,syscon-hdmi = <&mmsys 0x900>;
			assigned-clocks = <&topckgen CLK_TOP_HDMI_SEL>;
			assigned-clock-parents = <&hdmi_phy>;
			status = "disabled";

			ports {
				#address-cells = <1>;
				#size-cells = <0>;

				port@0 {
					reg = <0>;

					hdmi0_in: endpoint {
						remote-endpoint = <&dpi0_out>;
					};
				};
			};
		};

		larb4: larb@14027000 {
			compatible = "mediatek,mt8173-smi-larb";
			reg = <0 0x14027000 0 0x1000>;
			mediatek,smi = <&smi_common>;
			power-domains = <&spm MT8173_POWER_DOMAIN_MM>;
			clocks = <&mmsys CLK_MM_SMI_LARB4>,
				 <&mmsys CLK_MM_SMI_LARB4>;
			clock-names = "apb", "smi";
		};

		imgsys: clock-controller@15000000 {
			compatible = "mediatek,mt8173-imgsys", "syscon";
			reg = <0 0x15000000 0 0x1000>;
			#clock-cells = <1>;
		};

		larb2: larb@15001000 {
			compatible = "mediatek,mt8173-smi-larb";
			reg = <0 0x15001000 0 0x1000>;
			mediatek,smi = <&smi_common>;
			power-domains = <&spm MT8173_POWER_DOMAIN_ISP>;
			clocks = <&imgsys CLK_IMG_LARB2_SMI>,
				 <&imgsys CLK_IMG_LARB2_SMI>;
			clock-names = "apb", "smi";
		};

		vdecsys: clock-controller@16000000 {
			compatible = "mediatek,mt8173-vdecsys", "syscon";
			reg = <0 0x16000000 0 0x1000>;
			#clock-cells = <1>;
		};

		vcodec_dec: vcodec@16000000 {
			compatible = "mediatek,mt8173-vcodec-dec";
			reg = <0 0x16000000 0 0x100>,	/* VDEC_SYS */
			      <0 0x16020000 0 0x1000>,	/* VDEC_MISC */
			      <0 0x16021000 0 0x800>,	/* VDEC_LD */
			      <0 0x16021800 0 0x800>,	/* VDEC_TOP */
			      <0 0x16022000 0 0x1000>,	/* VDEC_CM */
			      <0 0x16023000 0 0x1000>,	/* VDEC_AD */
			      <0 0x16024000 0 0x1000>,	/* VDEC_AV */
			      <0 0x16025000 0 0x1000>,	/* VDEC_PP */
			      <0 0x16026800 0 0x800>,	/* VDEC_HWD */
			      <0 0x16027000 0 0x800>,	/* VDEC_HWQ */
			      <0 0x16027800 0 0x800>,	/* VDEC_HWB */
			      <0 0x16028400 0 0x400>;	/* VDEC_HWG */
			interrupts = <GIC_SPI 204 IRQ_TYPE_LEVEL_LOW>;
			mediatek,larb = <&larb1>;
			iommus = <&iommu M4U_PORT_HW_VDEC_MC_EXT>,
				 <&iommu M4U_PORT_HW_VDEC_PP_EXT>,
				 <&iommu M4U_PORT_HW_VDEC_AVC_MV_EXT>,
				 <&iommu M4U_PORT_HW_VDEC_PRED_RD_EXT>,
				 <&iommu M4U_PORT_HW_VDEC_PRED_WR_EXT>,
				 <&iommu M4U_PORT_HW_VDEC_UFO_EXT>,
				 <&iommu M4U_PORT_HW_VDEC_VLD_EXT>,
				 <&iommu M4U_PORT_HW_VDEC_VLD2_EXT>;
			mediatek,vpu = <&vpu>;
			power-domains = <&spm MT8173_POWER_DOMAIN_VDEC>;
			clocks = <&apmixedsys CLK_APMIXED_VCODECPLL>,
				 <&topckgen CLK_TOP_UNIVPLL_D2>,
				 <&topckgen CLK_TOP_CCI400_SEL>,
				 <&topckgen CLK_TOP_VDEC_SEL>,
				 <&topckgen CLK_TOP_VCODECPLL>,
				 <&apmixedsys CLK_APMIXED_VENCPLL>,
				 <&topckgen CLK_TOP_VENC_LT_SEL>,
				 <&topckgen CLK_TOP_VCODECPLL_370P5>;
			clock-names = "vcodecpll",
				      "univpll_d2",
				      "clk_cci400_sel",
				      "vdec_sel",
				      "vdecpll",
				      "vencpll",
				      "venc_lt_sel",
				      "vdec_bus_clk_src";
			assigned-clocks = <&topckgen CLK_TOP_VENC_LT_SEL>,
					  <&topckgen CLK_TOP_CCI400_SEL>,
					  <&topckgen CLK_TOP_VDEC_SEL>,
					  <&apmixedsys CLK_APMIXED_VCODECPLL>,
					  <&apmixedsys CLK_APMIXED_VENCPLL>;
			assigned-clock-parents = <&topckgen CLK_TOP_VCODECPLL_370P5>,
						 <&topckgen CLK_TOP_UNIVPLL_D2>,
						 <&topckgen CLK_TOP_VCODECPLL>;
			assigned-clock-rates = <0>, <0>, <0>, <1482000000>, <800000000>;
		};

		larb1: larb@16010000 {
			compatible = "mediatek,mt8173-smi-larb";
			reg = <0 0x16010000 0 0x1000>;
			mediatek,smi = <&smi_common>;
			power-domains = <&spm MT8173_POWER_DOMAIN_VDEC>;
			clocks = <&vdecsys CLK_VDEC_CKEN>,
				 <&vdecsys CLK_VDEC_LARB_CKEN>;
			clock-names = "apb", "smi";
		};

		vencsys: clock-controller@18000000 {
			compatible = "mediatek,mt8173-vencsys", "syscon";
			reg = <0 0x18000000 0 0x1000>;
			#clock-cells = <1>;
		};

		larb3: larb@18001000 {
			compatible = "mediatek,mt8173-smi-larb";
			reg = <0 0x18001000 0 0x1000>;
			mediatek,smi = <&smi_common>;
			power-domains = <&spm MT8173_POWER_DOMAIN_VENC>;
			clocks = <&vencsys CLK_VENC_CKE1>,
				 <&vencsys CLK_VENC_CKE0>;
			clock-names = "apb", "smi";
		};

		vcodec_enc_avc: vcodec@18002000 {
			compatible = "mediatek,mt8173-vcodec-enc";
			reg = <0 0x18002000 0 0x1000>;	/* VENC_SYS */
			interrupts = <GIC_SPI 198 IRQ_TYPE_LEVEL_LOW>;
			mediatek,larb = <&larb3>;
			iommus = <&iommu M4U_PORT_VENC_RCPU>,
				 <&iommu M4U_PORT_VENC_REC>,
				 <&iommu M4U_PORT_VENC_BSDMA>,
				 <&iommu M4U_PORT_VENC_SV_COMV>,
				 <&iommu M4U_PORT_VENC_RD_COMV>,
				 <&iommu M4U_PORT_VENC_CUR_LUMA>,
				 <&iommu M4U_PORT_VENC_CUR_CHROMA>,
				 <&iommu M4U_PORT_VENC_REF_LUMA>,
				 <&iommu M4U_PORT_VENC_REF_CHROMA>,
				 <&iommu M4U_PORT_VENC_NBM_RDMA>,
				 <&iommu M4U_PORT_VENC_NBM_WDMA>;
			mediatek,vpu = <&vpu>;
<<<<<<< HEAD
			clocks = <&topckgen CLK_TOP_VENCPLL_D2>,
				 <&topckgen CLK_TOP_VENC_SEL>,
				 <&topckgen CLK_TOP_UNIVPLL1_D2>,
				 <&topckgen CLK_TOP_VENC_LT_SEL>;
			clock-names = "venc_sel_src",
				      "venc_sel",
				      "venc_lt_sel_src",
				      "venc_lt_sel";
			assigned-clocks = <&topckgen CLK_TOP_VENC_SEL>,
					  <&topckgen CLK_TOP_VENC_LT_SEL>;
			assigned-clock-parents = <&topckgen CLK_TOP_VCODECPLL>,
						 <&topckgen CLK_TOP_VCODECPLL_370P5>;
=======
			clocks = <&topckgen CLK_TOP_VENC_SEL>;
			clock-names = "venc_sel";
			assigned-clocks = <&topckgen CLK_TOP_VENC_SEL>;
			assigned-clock-parents = <&topckgen CLK_TOP_VCODECPLL>;
		};

		jpegdec: jpegdec@18004000 {
			compatible = "mediatek,mt8173-jpgdec";
			reg = <0 0x18004000 0 0x1000>;
			interrupts = <GIC_SPI 203 IRQ_TYPE_LEVEL_LOW>;
			clocks = <&vencsys CLK_VENC_CKE0>,
				 <&vencsys CLK_VENC_CKE3>;
			clock-names = "jpgdec-smi",
				      "jpgdec";
			power-domains = <&spm MT8173_POWER_DOMAIN_VENC>;
			mediatek,larb = <&larb3>;
			iommus = <&iommu M4U_PORT_JPGDEC_WDMA>,
				 <&iommu M4U_PORT_JPGDEC_BSDMA>;
>>>>>>> c1084c27
		};

		vencltsys: clock-controller@19000000 {
			compatible = "mediatek,mt8173-vencltsys", "syscon";
			reg = <0 0x19000000 0 0x1000>;
			#clock-cells = <1>;
		};

		larb5: larb@19001000 {
			compatible = "mediatek,mt8173-smi-larb";
			reg = <0 0x19001000 0 0x1000>;
			mediatek,smi = <&smi_common>;
			power-domains = <&spm MT8173_POWER_DOMAIN_VENC_LT>;
			clocks = <&vencltsys CLK_VENCLT_CKE1>,
				 <&vencltsys CLK_VENCLT_CKE0>;
			clock-names = "apb", "smi";
		};

		vcodec_enc_vp8: vcodec@19002000 {
			compatible = "mediatek,mt8173-vcodec-enc-vp8";
			reg =  <0 0x19002000 0 0x1000>; /* VENC_LT_SYS */
			interrupts = <GIC_SPI 202 IRQ_TYPE_LEVEL_LOW>;
			iommus = <&iommu M4U_PORT_VENC_RCPU_SET2>,
				 <&iommu M4U_PORT_VENC_REC_FRM_SET2>,
				 <&iommu M4U_PORT_VENC_BSDMA_SET2>,
				 <&iommu M4U_PORT_VENC_SV_COMA_SET2>,
				 <&iommu M4U_PORT_VENC_RD_COMA_SET2>,
				 <&iommu M4U_PORT_VENC_CUR_LUMA_SET2>,
				 <&iommu M4U_PORT_VENC_CUR_CHROMA_SET2>,
				 <&iommu M4U_PORT_VENC_REF_LUMA_SET2>,
				 <&iommu M4U_PORT_VENC_REC_CHROMA_SET2>;
			mediatek,larb = <&larb5>;
			mediatek,vpu = <&vpu>;
			clocks = <&topckgen CLK_TOP_VENC_LT_SEL>;
			clock-names = "venc_lt_sel";
			assigned-clocks = <&topckgen CLK_TOP_VENC_LT_SEL>;
			assigned-clock-parents =
				 <&topckgen CLK_TOP_VCODECPLL_370P5>;
		};
	};
};<|MERGE_RESOLUTION|>--- conflicted
+++ resolved
@@ -1476,20 +1476,6 @@
 				 <&iommu M4U_PORT_VENC_NBM_RDMA>,
 				 <&iommu M4U_PORT_VENC_NBM_WDMA>;
 			mediatek,vpu = <&vpu>;
-<<<<<<< HEAD
-			clocks = <&topckgen CLK_TOP_VENCPLL_D2>,
-				 <&topckgen CLK_TOP_VENC_SEL>,
-				 <&topckgen CLK_TOP_UNIVPLL1_D2>,
-				 <&topckgen CLK_TOP_VENC_LT_SEL>;
-			clock-names = "venc_sel_src",
-				      "venc_sel",
-				      "venc_lt_sel_src",
-				      "venc_lt_sel";
-			assigned-clocks = <&topckgen CLK_TOP_VENC_SEL>,
-					  <&topckgen CLK_TOP_VENC_LT_SEL>;
-			assigned-clock-parents = <&topckgen CLK_TOP_VCODECPLL>,
-						 <&topckgen CLK_TOP_VCODECPLL_370P5>;
-=======
 			clocks = <&topckgen CLK_TOP_VENC_SEL>;
 			clock-names = "venc_sel";
 			assigned-clocks = <&topckgen CLK_TOP_VENC_SEL>;
@@ -1508,7 +1494,6 @@
 			mediatek,larb = <&larb3>;
 			iommus = <&iommu M4U_PORT_JPGDEC_WDMA>,
 				 <&iommu M4U_PORT_JPGDEC_BSDMA>;
->>>>>>> c1084c27
 		};
 
 		vencltsys: clock-controller@19000000 {
