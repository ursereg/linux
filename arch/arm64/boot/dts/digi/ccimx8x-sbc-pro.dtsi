/*
 * Copyright 2018, Digi International Inc.
 *
 * Permission to use, copy, modify, and/or distribute this software for any
 * purpose with or without fee is hereby granted, provided that the above
 * copyright notice and this permission notice appear in all copies.
 * THE SOFTWARE IS PROVIDED "AS IS" AND THE AUTHOR DISCLAIMS ALL WARRANTIES
 * WITH REGARD TO THIS SOFTWARE INCLUDING ALL IMPLIED WARRANTIES OF
 * MERCHANTABILITY AND FITNESS. IN NO EVENT SHALL THE AUTHOR BE LIABLE FOR
 * ANY SPECIAL, DIRECT, INDIRECT, OR CONSEQUENTIAL DAMAGES OR ANY DAMAGES
 * WHATSOEVER RESULTING FROM LOSS OF USE, DATA OR PROFITS, WHETHER IN AN
 * ACTION OF CONTRACT, NEGLIGENCE OR OTHER TORTIOUS ACTION, ARISING OUT OF
 * OR IN CONNECTION WITH THE USE OR PERFORMANCE OF THIS SOFTWARE.
 */

/ {
	model = "Digi International ConnectCore 8X SBC Pro.";
	compatible = "digi,ccimx8x-sbc-pro", "digi,ccimx8x", "fsl,imx8qxp";
	digi,machine,name = "ccimx8x-sbc-pro";

	chosen {
		bootargs = "console=ttyLP2,115200 earlycon=lpuart32,0x5a080000,115200";
		stdout-path = &lpuart2;
	};

	lvds_backlight0: lvds_backlight@0 {
		compatible = "pwm-backlight";
		pwms = <&pwm_mipi_lvds0 0 100000 0>;

		brightness-levels = < 0  1  2  3  4  5  6  7  8  9
				     10 11 12 13 14 15 16 17 18 19
				     20 21 22 23 24 25 26 27 28 29
				     30 31 32 33 34 35 36 37 38 39
				     40 41 42 43 44 45 46 47 48 49
				     50 51 52 53 54 55 56 57 58 59
				     60 61 62 63 64 65 66 67 68 69
				     70 71 72 73 74 75 76 77 78 79
				     80 81 82 83 84 85 86 87 88 89
				     90 91 92 93 94 95 96 97 98 99
				    100>;
		default-brightness-level = <80>;
		power-supply = <&reg_5v_sbc>;
		status = "disabled";
	};

	lvds_backlight1: lvds_backlight@1 {
		compatible = "pwm-backlight";
		pwms = <&pwm_mipi_lvds1 0 100000 0>;

		brightness-levels = < 0  1  2  3  4  5  6  7  8  9
				     10 11 12 13 14 15 16 17 18 19
				     20 21 22 23 24 25 26 27 28 29
				     30 31 32 33 34 35 36 37 38 39
				     40 41 42 43 44 45 46 47 48 49
				     50 51 52 53 54 55 56 57 58 59
				     60 61 62 63 64 65 66 67 68 69
				     70 71 72 73 74 75 76 77 78 79
				     80 81 82 83 84 85 86 87 88 89
				     90 91 92 93 94 95 96 97 98 99
				    100>;
		default-brightness-level = <80>;
		power-supply = <&reg_5v_sbc>;
		status = "disabled";
	};

	regulators {
		compatible = "simple-bus";
		#address-cells = <1>;
		#size-cells = <0>;

		reg_3v3_ext: regulator@1 {
			compatible = "regulator-fixed";
			reg = <1>;
			regulator-name = "3v3_ext";
			regulator-min-microvolt = <3300000>;
			regulator-max-microvolt = <3300000>;
			gpio = <&mca_gpio 5 GPIO_ACTIVE_HIGH>;
			enable-active-high;
			vin-supply = <&reg_3v3>;
		};

		reg_1v8_ext: regulator@2 {
			compatible = "regulator-fixed";
			reg = <2>;
			regulator-name = "1v8_ext";
			regulator-min-microvolt = <1800000>;
			regulator-max-microvolt = <1800000>;
			gpio = <&mca_gpio 6 GPIO_ACTIVE_HIGH>;
			enable-active-high;
			vin-supply = <&reg_1v8>;
		};

		reg_3v3_eth0: regulator@3 {
			pinctrl-names = "default", "sleep";
			pinctrl-0 = <&pinctrl_reg_3v3_eth0>;
			pinctrl-1 = <&pinctrl_reg_3v3_eth0_sleep>;
			compatible = "regulator-fixed";
			reg = <3>;
			regulator-name = "3v3_eth0";
			regulator-min-microvolt = <3300000>;
			regulator-max-microvolt = <3300000>;
			gpio = <&gpio3 13 GPIO_ACTIVE_HIGH>;
			enable-active-high;
			startup-delay-us = <10000>;
<<<<<<< HEAD
=======
			vin-supply = <&reg_3v3_ext>;
>>>>>>> 736feffe
		};

		reg_5v_sbc: regulator@4 {
			compatible = "regulator-fixed";
			reg = <4>;
			pinctrl-names = "default";
			pinctrl-0 = <&pinctrl_reg_5v_sbc>;
			regulator-name = "5v_display";
			regulator-min-microvolt = <5000000>;
			regulator-max-microvolt = <5000000>;
			gpio = <&gpio0 13 GPIO_ACTIVE_HIGH>;
			enable-active-high;
		};

		reg_3v3_audio: regulator@5 {
			compatible = "regulator-fixed";
			reg = <5>;
			pinctrl-names = "default";
			pinctrl-0 = <&pinctrl_reg_3v3_aud>;
			regulator-name = "3v3_audio";
			regulator-min-microvolt = <3300000>;
			regulator-max-microvolt = <3300000>;
			gpio = <&gpio0 14 GPIO_ACTIVE_HIGH>;
			enable-active-high;
			startup-delay-us = <1000>;
			vin-supply = <&reg_3v3_ext>;
		};

		reg_3v3_pcie: regulator@6 {
			compatible = "regulator-fixed";
			reg = <6>;
			regulator-name = "vcc";
			regulator-min-microvolt = <3300000>;
			regulator-max-microvolt = <3300000>;
			gpio = <&gpio0 31 GPIO_ACTIVE_HIGH>; /* PCIE_VCC_EN */
			enable-active-high;
			startup-delay-us = <100000>;
		};

		reg_3v3_usb_hub: regulator@7 {
			compatible = "regulator-fixed";
			reg = <7>;
			pinctrl-names = "default";
			pinctrl-0 = <&pinctrl_reg_3v3_usb_hub>;
			regulator-name = "3v3_usb_hub";
			regulator-min-microvolt = <3300000>;
			regulator-max-microvolt = <3300000>;
			gpio = <&gpio0 15 GPIO_ACTIVE_HIGH>;
			enable-active-high;
			vin-supply = <&reg_3v3_ext>;
		};

		reg_3v3_usb_sw: regulator@8 {
			compatible = "regulator-fixed";
			reg = <8>;
			pinctrl-names = "default";
			pinctrl-0 = <&pinctrl_reg_3v3_usb_sw>;
			regulator-name = "3v3_usb_sw";
			regulator-min-microvolt = <3300000>;
			regulator-max-microvolt = <3300000>;
			gpio = <&gpio4 5 GPIO_ACTIVE_LOW>;
		};
	};

	sound_max98089: sound-max98089 {
		compatible = "fsl,imx-audio-max98088";
		model = "imx-max98088";
		cpu-dai = <&sai0>;
		audio-codec = <&max98089>;
		asrc-controller = <&asrc0>;
		audio-routing =
			"Headphone Jack", "HPL",
			"Headphone Jack", "HPR",
			"Ext Spk", "SPKL",
			"Ext Spk", "SPKR",
			"LineOut", "RECL",
			"LineOut", "RECR",
			"Mic1", "MIC1",
			"Mic2", "MIC2",
			"LineInA", "INA1",
			"LineInA", "INA2",
			"LineInB", "INB1",
			"LineInB", "INB2";
		status = "disabled";
	};
};

&asrc0 {
	fsl,asrc-rate  = <48000>;
};

&fec1 {
	pinctrl-names = "default", "sleep";
	pinctrl-0 = <&pinctrl_fec_mdio>,
		    <&pinctrl_fec1_gpio>,
		    <&pinctrl_fec1>;
	pinctrl-1 = <&pinctrl_fec1_gpio_sleep>;
<<<<<<< HEAD
	clocks = <&clk IMX8QXP_ENET0_IPG_CLK>,
		 <&clk IMX8QXP_ENET0_AHB_CLK>,
		 <&clk IMX8QXP_ENET0_REF_50MHZ_CLK>,
		 <&clk IMX8QXP_ENET0_PTP_CLK>,
		 <&clk IMX8QXP_ENET0_TX_CLK>;
=======
>>>>>>> 736feffe
	phy-mode = "rgmii-id";
	phy-handle = <&ethphy1>;
	digi,mdio-lt-supply = <&reg_1v8_ext>;
	phy-supply = <&reg_3v3_eth0>;
	phy-reset-gpios = <&gpio3 18 GPIO_ACTIVE_LOW>;
	phy-reset-duration = <1>;
	digi,phy-reset-in-suspend;
	fsl,magic-packet;
	status = "disabled";

	mdio {
		#address-cells = <1>;
		#size-cells = <0>;

		ethphy0: ethernet-phy@0 {
			compatible = "ethernet-phy-ieee802.3-c22";
			reg = <0>;
			at803x,eee-disabled;
			at803x,vddio-1p8v;
		};

		ethphy1: ethernet-phy@1 {
			compatible = "ethernet-phy-ieee802.3-c22";
			reg = <1>;
			at803x,eee-disabled;
			at803x,vddio-1p8v;
		};
	};
};

&fec2 {
	pinctrl-names = "default", "sleep";
	pinctrl-0 = <&pinctrl_fec2_gpio>,
		    <&pinctrl_fec2>;
	pinctrl-1 = <&pinctrl_fec2_gpio_sleep>;
	phy-mode = "rgmii-id";
	phy-handle = <&ethphy0>;
	digi,mdio-lt-supply = <&reg_1v8_ext>;
	phy-supply = <&reg_3v3_eth0>;
	phy-reset-gpios = <&gpio3 22 GPIO_ACTIVE_LOW>;
	phy-reset-duration = <1>;
	digi,phy-reset-in-suspend;
	fsl,magic-packet;
	status = "disabled";
};

/*
 * CAN0
 * Conflicts with LPUART0 RTS/CTS lines.
 * Before enabling the port you need to configure
 * lpuart0 node as 2 wires.
 */
&flexcan1 {
	pinctrl-names = "default";
	pinctrl-0 = <&pinctrl_flexcan1>;
	xceiver-supply = <&reg_5v_sbc>;
	status = "disabled";
};

/* CAN1 on expansion header */
&flexcan2 {
	pinctrl-names = "default";
	pinctrl-0 = <&pinctrl_flexcan2>;
	xceiver-supply = <&reg_5v_sbc>;
	stby-gpios = <&gpio1 0 GPIO_ACTIVE_HIGH>;
	status = "disabled";
};

/*
 * CAN2 on expansion header.
 * Conflicts with LPUART3 RX/TX lines.
 * Requires signal CAN/RS485# (GPIO3_IO23) to be driven high
 */
&flexcan3 {
	pinctrl-names = "default";
	pinctrl-0 = <&pinctrl_flexcan3>,
		    <&pinctrl_flexcan3_lpuart3_gpios>;
	xceiver-supply = <&reg_5v_sbc>;
	stby-gpios = <&gpio1 2 GPIO_ACTIVE_HIGH>;
	pinctrl-assert-gpios = <&gpio3 23 GPIO_ACTIVE_HIGH>;
	status = "disabled";
};

/*
 * I2C3 connected to Audio codec and USB 3.0 PD PHY.
 * Also available on:
 * - Expansion header
 * - PCIe connector
 * - Parallel Camera connector
 */
&i2c3 {
	#address-cells = <1>;
	#size-cells = <0>;
	clock-frequency = <100000>;
	pinctrl-names = "default";
	pinctrl-0 = <&pinctrl_lpi2c3>;
	status = "disabled";

	max98089: codec@10 {
		compatible = "maxim,max98089";
		reg = <0x10>;
		clocks = <&clk IMX8QXP_AUD_MCLKOUT1>;
		clock-names = "mclk";
		power-domains = <&pd_mclk_out1>;
		vcc-supply = <&reg_3v3_audio>;
		dvdd-supply = <&reg_1v8_ext>;
		assigned-clocks = <&clk IMX8QXP_AUD_PLL0_DIV>,
				  <&clk IMX8QXP_AUD_ACM_AUD_PLL_CLK0_DIV>,
				  <&clk IMX8QXP_AUD_ACM_AUD_REC_CLK0_DIV>,
				  <&clk IMX8QXP_AUD_MCLKOUT1>;
		assigned-clock-rates = <786432000>, <49152000>, <12288000>, <12288000>;
		status = "disabled";
	};

	/* CSI Parallel Camera */
	ov5640: ov5640@3c {
		compatible = "ovti,ov5640_v3";
		reg = <0x3c>;
		pinctrl-names = "default";
		pinctrl-0 = <&pinctrl_parallel_csi>;
		clocks = <&clk IMX8QXP_PARALLEL_CSI_MISC0_CLK>;
		clock-names = "csi_mclk";
		pwn-gpios = <&gpio3 2 GPIO_ACTIVE_LOW>;
		rst-gpios = <&gpio3 3 GPIO_ACTIVE_HIGH>;
		csi_id = <0>;
		mclk = <24000000>;
		mclk_source = <0>;
		status = "disabled";

		port {
			ov5640_ep: endpoint {
				remote-endpoint = <&parallel_csi_ep>;
			};
		};
	};

	typec_ptn5110: typec@52 {
		compatible = "usb,tcpci";
		pinctrl-names = "default";
		pinctrl-0 = <&pinctrl_typec>;
		reg = <0x52>;
		interrupt-parent = <&gpio4>;
		interrupts = <4 IRQ_TYPE_LEVEL_LOW>;
		ss-sel-gpios = <&gpio4 6 GPIO_ACTIVE_LOW>;
		src-pdos = <0x380190c8 0x3803c0c8>;
		port-type = "drp";
		sink-disable;
		default-role = "source";
		status = "okay";
	};
};

&cameradev {
	parallel_csi;
};

&parallel_csi {
	#address-cells = <1>;
	#size-cells = <0>;
	status = "disabled";

	port@0 {
		reg = <0>;
		parallel_csi_ep: endpoint {
			remote-endpoint = <&ov5640_ep>;
		};
	};
};

&isi_0 {
	interface = <6 0 2>;	/* INPUT: 6-PARALLEL CSI */
	parallel_csi;
};

&isi_1 {
	interface = <2 0 2>;	/* INPUT: 2-MIPI CSI0 */
};

/* MIPI-DSI0 I2C available on LVDS0 connector */
&i2c0_mipi_lvds0 {
	#address-cells = <1>;
	#size-cells = <0>;
	pinctrl-names = "default", "gpio";
	pinctrl-0 = <&pinctrl_i2c0_mipi_lvds0>;
	pinctrl-1 = <&pinctrl_i2c0_lvds0_gpio>;
	scl-gpios = <&gpio1 25 GPIO_ACTIVE_HIGH>;
	sda-gpios = <&gpio1 26 GPIO_ACTIVE_HIGH>;
	clock-frequency = <100000>;
	status = "disabled";

	fusion_touch: fusion@10 {
		compatible = "touchrev,fusion-touch";
		reg = <0x10>;
		interrupt-parent = <&gpio3>;
		/* LVDS0 interrupt */
		interrupts = <20 IRQ_TYPE_EDGE_FALLING>;
		/* LVDS1 interrupt */
		//interrupts = <19 IRQ_TYPE_EDGE_FALLING>;
		status = "disabled";
	};

	/*
	 * On the CC8X SBC, an inconsistent reset sequence makes
	 * the Goodix display's touch controller respond to two I2C
	 * addresses: 0x14 and 0x5D. To make sure the touchscreen
	 * works every time, the touch controller's description must
	 * be duplicated for both addresses.
	 */
	lvds0_goodix_touch1: gt9271@14 {
		compatible = "goodix,gt9271";
		reg = <0x14>;
		/* Interrupt for LVDS0 */
		interrupt-parent = <&gpio3>;
		interrupts = <20 IRQ_TYPE_EDGE_FALLING>;
		irq-gpios = <&gpio3 20 GPIO_ACTIVE_LOW>;
		reload-fw-on-resume;
		skip-firmware-request;
		status = "disabled";
	};

	lvds0_goodix_touch2: gt9271@5D {
		compatible = "goodix,gt9271";
		reg = <0x5D>;
		/* Interrupt for LVDS0 */
		interrupt-parent = <&gpio3>;
		interrupts = <20 IRQ_TYPE_EDGE_FALLING>;
		irq-gpios = <&gpio3 20 GPIO_ACTIVE_LOW>;
		reload-fw-on-resume;
		skip-firmware-request;
		status = "disabled";
	};
};

/* MIPI-CSI0 I2C available on MIPI Camera connector */
&i2c0_csi0 {
	#address-cells = <1>;
	#size-cells = <0>;
	pinctrl-names = "default", "gpio";
	pinctrl-0 = <&pinctrl_csi0_lpi2c0>;
	pinctrl-1 = <&pinctrl_csi0_lpi2c0_gpio>;
	scl-gpios = <&gpio3 6 GPIO_ACTIVE_HIGH>;
	sda-gpios = <&gpio3 5 GPIO_ACTIVE_HIGH>;
	clock-frequency = <100000>;
	status = "disabled";

	/* MIPI-CSI2 camera */
	ov5640_mipi: ov5640_mipi@3c {
		compatible = "ovti,ov5640_mipi_v3";
		reg = <0x3c>;
		pinctrl-names = "default";
		pinctrl-0 = <&pinctrl_mipi>;
		clocks = <&clk IMX8QXP_24MHZ>;
		clock-names = "csi_mclk";
		csi_id = <0>;
		rst-gpios = <&gpio3 21 GPIO_ACTIVE_HIGH>;
		mclk = <24000000>;
		mclk_source = <0>;
		mipi_csi;
		status = "disabled";

		port {
			ov5640_mipi_ep: endpoint {
				remote-endpoint = <&mipi_csi0_ep>;
			};
		};
	};
};

&mipi_csi_0 {
	#address-cells = <1>;
	#size-cells = <0>;
	status = "disabled";

	/* Camera 0  MIPI CSI-2 (CSIS0) */
	port@0 {
		reg = <0>;
		mipi_csi0_ep: endpoint {
			remote-endpoint = <&ov5640_mipi_ep>;
			data-lanes = <1 2>;
		};
	};
};

&ldb1 {
	pinctrl-names = "default";
	pinctrl-0 = <&pinctrl_lvds0>;
	status = "disabled";

	lvds0: lvds-channel@0 {
		fsl,data-mapping = "jeida";
		fsl,data-width = <24>;
		digi,bits-per-pixel = <16>;
		status = "disabled";

		display-timings {
			native-mode = <&lvds0_g101evn010_1>;

			/* AUO G101EVN01.0 */
			lvds0_g101evn010_1: timing@0 {
				clock-frequency = <68930000>;
				hactive = <1280>;
				vactive = <800>;
				hfront-porch = <120>;
				hback-porch = <0>;
				hsync-len = <8>;
				vback-porch = <10>;
				vfront-porch = <0>;
				vsync-len = <6>;
				hsync-active = <1>;
				vsync-active = <1>;
				de-active = <1>;
				pixelclk-active = <0>;
			};

			/* Fusion 10" F10A-0102 */
			lvds0_hsd101pfw2_1: timing@1 {
				clock-frequency = <45000000>;
				hactive = <1024>;
				vactive = <600>;
				hfront-porch = <0>;
				hback-porch = <0>;
				hsync-len = <176>;
				vback-porch = <0>;
				vfront-porch = <2>;
				vsync-len = <23>;
			};
		};
	};
};

&ldb1_phy {
	status = "disabled";
};

/* MIPI-DSI1 I2C available on LVDS1 connector */
&i2c0_mipi_lvds1 {
	#address-cells = <1>;
	#size-cells = <0>;
	pinctrl-names = "default", "gpio";
	pinctrl-0 = <&pinctrl_i2c0_mipi_lvds1>;
	pinctrl-1 = <&pinctrl_i2c0_lvds1_gpio>;
	scl-gpios = <&gpio1 29 GPIO_ACTIVE_HIGH>;
	sda-gpios = <&gpio1 30 GPIO_ACTIVE_HIGH>;
	clock-frequency = <100000>;
	status = "disabled";

	/*
	 * On the CC8X SBC, an inconsistent reset sequence makes
	 * the Goodix display's touch controller respond to two I2C
	 * addresses: 0x14 and 0x5D. To make sure the touchscreen
	 * works every time, the touch controller's description must
	 * be duplicated for both addresses.
	 */
	lvds1_goodix_touch1: gt9271@14 {
		compatible = "goodix,gt9271";
		reg = <0x14>;
		/* Interrupt for LVDS1 */
		interrupt-parent = <&gpio3>;
		interrupts = <19 IRQ_TYPE_EDGE_FALLING>;
		irq-gpios = <&gpio3 19 GPIO_ACTIVE_LOW>;
		reload-fw-on-resume;
		skip-firmware-request;
		status = "disabled";
	};

	lvds1_goodix_touch2: gt9271@5D {
		compatible = "goodix,gt9271";
		reg = <0x5D>;
		/* Interrupt for LVDS1 */
		interrupt-parent = <&gpio3>;
		interrupts = <19 IRQ_TYPE_EDGE_FALLING>;
		irq-gpios = <&gpio3 19 GPIO_ACTIVE_LOW>;
		reload-fw-on-resume;
		skip-firmware-request;
		status = "disabled";
	};
};

&ldb2 {
	pinctrl-names = "default";
	pinctrl-0 = <&pinctrl_lvds1>;
	status = "disabled";

	lvds1: lvds-channel@0 {
		fsl,data-mapping = "jeida";
		fsl,data-width = <24>;
		digi,bits-per-pixel = <16>;
		status = "disabled";

		display-timings {
			native-mode = <&lvds1_g101evn010_1>;

			/* AUO G101EVN01.0 */
			lvds1_g101evn010_1: timing@0 {
				clock-frequency = <68930000>;
				hactive = <1280>;
				vactive = <800>;
				hfront-porch = <120>;
				hback-porch = <0>;
				hsync-len = <8>;
				vback-porch = <10>;
				vfront-porch = <0>;
				vsync-len = <6>;
				hsync-active = <1>;
				vsync-active = <1>;
				de-active = <1>;
				pixelclk-active = <0>;
			};

			/* Fusion 10" F10A-0102 */
			lvds1_hsd101pfw2_1: timing@1 {
				clock-frequency = <45000000>;
				hactive = <1024>;
				vactive = <600>;
				hfront-porch = <0>;
				hback-porch = <0>;
				hsync-len = <176>;
				vback-porch = <0>;
				vfront-porch = <2>;
				vsync-len = <23>;
			};
		};
	};
};

&ldb2_phy {
	status = "disabled";
};

/* LPSPI0 on expansion header */
&lpspi0 {
	#address-cells = <1>;
	#size-cells = <0>;
	pinctrl-names = "default";
	pinctrl-0 = <&pinctrl_lpspi0>;
	status = "disabled";
};

/* LPUART0 on expansion header */
&lpuart0 {
	/* RTS/CTS lines multiplexed with CAN0 */
	pinctrl-names = "default";
	pinctrl-0 = <&pinctrl_lpuart0_4wires>;
	status = "disabled";
};

/* Console */
&lpuart2 {
	pinctrl-names = "default";
	pinctrl-0 = <&pinctrl_lpuart2>;
	status = "disabled";
};

/*
 * LPUART3 on expansion header.
 * Conflicts with CAN2.
 * Requires signal CAN/RS485# (GPIO3_IO23) to be driven low
 */
&lpuart3 {
	pinctrl-names = "default";
	pinctrl-0 = <&pinctrl_lpuart3>,
		    <&pinctrl_flexcan3_lpuart3_gpios>;
	pinctrl-assert-gpios = <&gpio3 23 GPIO_ACTIVE_LOW>;
	/* Enable RS485 mode */
	linux,rs485-enabled-at-boot-time;
	digi,rts-gpio = <&gpio3 24 GPIO_ACTIVE_HIGH>;
	status = "disabled";
};

&pd_dma_lpuart2 {
	debug_console;
};

/* PCIE (Mini Card) */
&pcieb {
	vpcie-supply = <&reg_3v3_pcie>;
};

&pixel_combiner {
	status = "okay";
};

&prg1 {
	status = "okay";
};

&prg2 {
	status = "okay";
};

&prg3 {
	status = "okay";
};

&prg4 {
	status = "okay";
};

&prg5 {
	status = "okay";
};

&prg6 {
	status = "okay";
};

&prg7 {
	status = "okay";
};

&prg8 {
	status = "okay";
};

&prg9 {
	status = "okay";
};

/*
 * Remove MCA PWM node that uses MCA_IO5 and MCA_IO6 pads, since these lines
 * are being used as GPIOs for enabling voltage regulators on SBC Pro board.
 */
/delete-node/ &{/i2c@5a800000/mca@63/pwms/pwm@1};

/* PWM signal on Expansion connector: SPI0_CS1 (conflicts with SPI0 CS1) */
&pwm_adma_lcdif {
	pinctrl-names = "default";
	pinctrl-0 = <&pinctrl_pwm_adma>;
	status = "disabled";
};

&sai0 {
	assigned-clocks = <&clk IMX8QXP_AUD_PLL0_DIV>,
			  <&clk IMX8QXP_AUD_ACM_AUD_PLL_CLK0_DIV>,
			  <&clk IMX8QXP_AUD_ACM_AUD_REC_CLK0_DIV>,
			  <&clk IMX8QXP_AUD_SAI_0_MCLK>;
	assigned-clock-rates = <786432000>, <49152000>, <12288000>, <49152000>;
	pinctrl-names = "default";
	pinctrl-0 = <&pinctrl_sai0>;
	status = "disabled";
};

/* USB_OTG1 connected to usb hub */
&usbotg1 {
	pinctrl-names = "default";
	pinctrl-0 = <&pinctrl_usbotg1>;

	vbus-supply = <&reg_3v3_usb_hub>;
	fsl,reset-gpio = <&gpio1 3 GPIO_ACTIVE_LOW>;
	dr_mode = "host";
	disable-over-current;
	status = "disabled";
};

/* USB_OTG2/USB_SS3 */
&usbotg3 {
	dr_mode = "otg";
	extcon = <&typec_ptn5110>;
	status = "disabled";
};

/* usbotg3 phy */
&usbphynop1 {
	/*
	 * USB 3.0 on TypeC connector only works on SBC Pro versions >= 3.
	 * If using an earlier version of the SBC Pro, comment this line
	 * to have the port work as USB 2.0 on the TypeC connector.
	 */

	 vcc-supply = <&reg_3v3_usb_sw>;
};

/* Micro SD card */
&usdhc2 {
	pinctrl-names = "default", "state_100mhz", "state_200mhz";
	pinctrl-0 = <&pinctrl_usdhc2>, <&pinctrl_usdhc2_gpio>;
	pinctrl-1 = <&pinctrl_usdhc2_100mhz>, <&pinctrl_usdhc2_gpio>;
	pinctrl-2 = <&pinctrl_usdhc2_200mhz>, <&pinctrl_usdhc2_gpio>;
	bus-width = <4>;
	no-1-8-v;
	cd-gpios = <&gpio4 22 GPIO_ACTIVE_HIGH>;
	status = "disabled";
};

/* IOMUX */
&iomuxc {
	pinctrl_lpspi0: lpspi0grp {
		fsl,pins = <
			SC_P_SPI0_SCK_ADMA_SPI0_SCK	0x0600004c
			SC_P_SPI0_SDO_ADMA_SPI0_SDO	0x0600004c
			SC_P_SPI0_SDI_ADMA_SPI0_SDI	0x0600004c
			SC_P_SPI0_CS0_ADMA_SPI0_CS0	0x0600004c
			SC_P_SPI0_CS1_ADMA_SPI0_CS1	0x0600004c
		>;
	};

	pinctrl_lpuart0_2wires: lpuart0grp_2wires {
		fsl,pins = <
			SC_P_UART0_RX_ADMA_UART0_RX		0x06000020
			SC_P_UART0_TX_ADMA_UART0_TX		0x06000020
		>;
	};

	pinctrl_lpuart0_4wires: lpuart0grp_4wires {
		fsl,pins = <
			SC_P_UART0_RX_ADMA_UART0_RX		0x06000020
			SC_P_UART0_TX_ADMA_UART0_TX		0x06000020
			SC_P_FLEXCAN0_RX_ADMA_UART0_RTS_B	0x06000020
			SC_P_FLEXCAN0_TX_ADMA_UART0_CTS_B	0x06000020
		>;
	};

	pinctrl_lpuart2: lpuart2grp {
		fsl,pins = <
			SC_P_UART2_TX_ADMA_UART2_TX	0x06000020
			SC_P_UART2_RX_ADMA_UART2_RX	0x06000020
		>;
	};

	pinctrl_lpuart3: lpuart3grp {
		fsl,pins = <
			SC_P_FLEXCAN2_TX_ADMA_UART3_TX		0x06000020
			SC_P_FLEXCAN2_RX_ADMA_UART3_RX		0x06000020
			/* RS485 RE#/DE line */
			SC_P_QSPI0B_SS1_B_LSIO_GPIO3_IO24	0x06000040
		>;
	};

	pinctrl_lvds0: lvds0grp {
		fsl,pins = <
			/* LVDS0 touch interrupt */
			SC_P_QSPI0B_DATA2_LSIO_GPIO3_IO20	0x06000020
			/* LVDS0 PWM backlight */
			SC_P_MIPI_DSI0_GPIO0_00_MIPI_DSI0_PWM0_OUT	0x00000020
		>;
	};

	pinctrl_lvds1: lvds1grp {
		fsl,pins = <
			/* LVDS1 touch interrupt */
			SC_P_QSPI0B_DATA1_LSIO_GPIO3_IO19       0x06000020
			/* LVDS1 PWM backlight */
			SC_P_MIPI_DSI1_GPIO0_00_MIPI_DSI1_PWM0_OUT 0x00000020
		>;
	};

	/* Ethernet PHYs regulator */
	pinctrl_reg_3v3_eth0: pinctrl_reg_3v3_eth0grp {
		fsl,pins = <
			/* PHY power */
			SC_P_QSPI0A_DQS_LSIO_GPIO3_IO13		0x06000021
		>;
	};

	pinctrl_reg_3v3_eth0_sleep: pinctrl_reg_3v3_eth0grp_sleep {
		fsl,pins = <
			/* PHY power (lp_config=LATCH) */
			SC_P_QSPI0A_DQS_LSIO_GPIO3_IO13		0x07800021
		>;
	};

	/* FEC shared MDIO bus */
	pinctrl_fec_mdio: fecmdiogrp {
		fsl,pins = <
			SC_P_ENET0_MDC_CONN_ENET0_MDC		0x06000020
			SC_P_ENET0_MDIO_CONN_ENET0_MDIO		0x06000020
		>;
	};

	pinctrl_fec1_gpio: fec1gpiogrp {
		fsl,pins = <
			/* PHY reset */
			SC_P_QSPI0B_DATA0_LSIO_GPIO3_IO18	0x06000021
			/* PHY interrupt */
			SC_P_MIPI_DSI0_GPIO0_01_LSIO_GPIO1_IO28	0x06000021
		>;
	};

	pinctrl_fec1_gpio_sleep: fec1gpiosleepgrp {
		fsl,pins = <
<<<<<<< HEAD
			/* PHY reset (lp_config=LATCH) */
			SC_P_QSPI0B_DATA0_LSIO_GPIO3_IO18	0x07800021
=======
			/* PHY reset */
			SC_P_QSPI0B_DATA0_LSIO_GPIO3_IO18	0x06000041
>>>>>>> 736feffe
		>;
	};

	pinctrl_fec1: fec1grp {
		fsl,pins = <
			/*
			 * The SCFW of B0 defaults ENET0 domains to 2.5V:
			 * - VDD_ENET0_1P8_2P5_3P3
			 * - VDD_ENET0_VSELECT_1P8_2P5_3P3
			 * Turn the domains back to 1.8/3.3V detector
			 */
			SC_P_COMP_CTL_GPIO_1V8_3V3_ENET_ENETB0_PAD	0x000014a0
			SC_P_COMP_CTL_GPIO_1V8_3V3_ENET_ENETB1_PAD	0x000014a0

			SC_P_ENET0_RGMII_TX_CTL_CONN_ENET0_RGMII_TX_CTL	0x00000061
			SC_P_ENET0_RGMII_TXC_CONN_ENET0_RGMII_TXC	0x00000061
			SC_P_ENET0_RGMII_TXD0_CONN_ENET0_RGMII_TXD0	0x00000061
			SC_P_ENET0_RGMII_TXD1_CONN_ENET0_RGMII_TXD1	0x00000061
			SC_P_ENET0_RGMII_TXD2_CONN_ENET0_RGMII_TXD2	0x00000061
			SC_P_ENET0_RGMII_TXD3_CONN_ENET0_RGMII_TXD3	0x00000061
			SC_P_ENET0_RGMII_RXC_CONN_ENET0_RGMII_RXC	0x00000061
			SC_P_ENET0_RGMII_RX_CTL_CONN_ENET0_RGMII_RX_CTL	0x00000061
			SC_P_ENET0_RGMII_RXD0_CONN_ENET0_RGMII_RXD0	0x00000061
			SC_P_ENET0_RGMII_RXD1_CONN_ENET0_RGMII_RXD1	0x00000061
			SC_P_ENET0_RGMII_RXD2_CONN_ENET0_RGMII_RXD2	0x00000061
			SC_P_ENET0_RGMII_RXD3_CONN_ENET0_RGMII_RXD3	0x00000061
		>;
	};

	pinctrl_fec2_gpio: fec2gpiogrp {
		fsl,pins = <
			/* PHY reset */
			SC_P_QSPI0B_DQS_LSIO_GPIO3_IO22		0x06000021
			/* PHY interrupt */
			SC_P_MIPI_DSI1_GPIO0_01_LSIO_GPIO2_IO00	0x06000021
		>;
	};

	pinctrl_fec2_gpio_sleep: fec2gpiosleepgrp {
		fsl,pins = <
<<<<<<< HEAD
			/* PHY reset (lp_config=LATCH) */
			SC_P_QSPI0B_DQS_LSIO_GPIO3_IO22		0x07800021
=======
			/* PHY reset */
			SC_P_QSPI0B_DQS_LSIO_GPIO3_IO22		0x06000041
>>>>>>> 736feffe
		>;
	};

	pinctrl_fec2: fec2grp {
		fsl,pins = <
			/*
			 * The SCFW of B0 defaults ENET1 domain to 2.5V:
			 * - VDD_ESAI_SPDIF_1P8_2P5_3P3
			 * Turn the domain back to 1.8/3.3V detector
			 */
			SC_P_COMP_CTL_GPIO_1V8_3V3_GPIORHB_PAD		0x000514a0

			SC_P_ESAI0_SCKR_CONN_ENET1_RGMII_TX_CTL		0x00000060
			SC_P_ESAI0_FSR_CONN_ENET1_RGMII_TXC		0x00000060
			SC_P_ESAI0_TX4_RX1_CONN_ENET1_RGMII_TXD0	0x00000060
			SC_P_ESAI0_TX5_RX0_CONN_ENET1_RGMII_TXD1	0x00000060
			SC_P_ESAI0_FST_CONN_ENET1_RGMII_TXD2		0x00000060
			SC_P_ESAI0_SCKT_CONN_ENET1_RGMII_TXD3		0x00000060
			SC_P_ESAI0_TX0_CONN_ENET1_RGMII_RXC		0x00000060
			SC_P_SPDIF0_TX_CONN_ENET1_RGMII_RX_CTL		0x00000060
			SC_P_SPDIF0_RX_CONN_ENET1_RGMII_RXD0		0x00000060
			SC_P_ESAI0_TX3_RX2_CONN_ENET1_RGMII_RXD1	0x00000060
			SC_P_ESAI0_TX2_RX3_CONN_ENET1_RGMII_RXD2	0x00000060
			SC_P_ESAI0_TX1_CONN_ENET1_RGMII_RXD3		0x00000060
		>;
	};

	pinctrl_flexcan1: flexcan0grp {
		fsl,pins = <
			SC_P_FLEXCAN0_TX_ADMA_FLEXCAN0_TX		0x21
			SC_P_FLEXCAN0_RX_ADMA_FLEXCAN0_RX		0x21
		>;
	};

	pinctrl_flexcan2: flexcan1grp {
		fsl,pins = <
			SC_P_FLEXCAN1_TX_ADMA_FLEXCAN1_TX		0x21
			SC_P_FLEXCAN1_RX_ADMA_FLEXCAN1_RX		0x21
			SC_P_SPI2_CS0_LSIO_GPIO1_IO00                   0x06000020
		>;
	};

	pinctrl_flexcan3: flexcan2grp {
		fsl,pins = <
			SC_P_FLEXCAN2_TX_ADMA_FLEXCAN2_TX		0x21
			SC_P_FLEXCAN2_RX_ADMA_FLEXCAN2_RX		0x21
			SC_P_SPI2_SDI_LSIO_GPIO1_IO02                   0x06000020
		>;
	};

	pinctrl_flexcan3_lpuart3_gpios: flexcan2lpuart3gpios-grp {
		fsl,pins = <
			SC_P_QSPI0B_SS0_B_LSIO_GPIO3_IO23 0x06000060
		>;
	};

	pinctrl_i2c0_mipi_lvds0: mipi_lvds0_i2c0_grp {
		fsl,pins = <
			SC_P_MIPI_DSI0_I2C0_SCL_MIPI_DSI0_I2C0_SCL 0xc6000020
			SC_P_MIPI_DSI0_I2C0_SDA_MIPI_DSI0_I2C0_SDA 0xc6000020
		>;
	};

	pinctrl_i2c0_lvds0_gpio: i2c0_lvds0_gpio_grp {
		fsl,pins = <
			SC_P_MIPI_DSI0_I2C0_SCL_LSIO_GPIO1_IO25 0xc6000020
			SC_P_MIPI_DSI0_I2C0_SDA_LSIO_GPIO1_IO26 0xc6000020
		>;
	};

	pinctrl_i2c0_mipi_lvds1: mipi_lvds1_i2c0_grp {
		fsl,pins = <
			SC_P_MIPI_DSI1_I2C0_SCL_MIPI_DSI1_I2C0_SCL 0xc6000020
			SC_P_MIPI_DSI1_I2C0_SDA_MIPI_DSI1_I2C0_SDA 0xc6000020
		>;
	};

	pinctrl_i2c0_lvds1_gpio: i2c0_lvds1_gpio_grp {
		fsl,pins = <
			SC_P_MIPI_DSI1_I2C0_SCL_LSIO_GPIO1_IO29 0xc6000020
			SC_P_MIPI_DSI1_I2C0_SDA_LSIO_GPIO1_IO30 0xc6000020
		>;
	};

	pinctrl_csi0_lpi2c0: csi0lpi2c0grp {
		fsl,pins = <
			SC_P_MIPI_CSI0_I2C0_SCL_MIPI_CSI0_I2C0_SCL	0xc2000020
			SC_P_MIPI_CSI0_I2C0_SDA_MIPI_CSI0_I2C0_SDA	0xc2000020
		>;
	};

	pinctrl_csi0_lpi2c0_gpio: csi0lpi2c0gpiogrp {
		fsl,pins = <
			SC_P_MIPI_CSI0_I2C0_SCL_LSIO_GPIO3_IO05	0xc2000020
			SC_P_MIPI_CSI0_I2C0_SDA_LSIO_GPIO3_IO06	0xc2000020
		>;
	};

	pinctrl_lpi2c3: lpi2c3grp {
		fsl,pins = <
			SC_P_SPI3_CS1_ADMA_I2C3_SCL	0x06000020
			SC_P_MCLK_IN1_ADMA_I2C3_SDA	0x06000020
		>;
	};

	pinctrl_parallel_csi: parallelcsigrp {
		fsl,pins = <
			SC_P_CSI_D00_CI_PI_D02		0xC0000041
			SC_P_CSI_D01_CI_PI_D03		0xC0000041
			SC_P_CSI_D02_CI_PI_D04		0xC0000041
			SC_P_CSI_D03_CI_PI_D05		0xC0000041
			SC_P_CSI_D04_CI_PI_D06		0xC0000041
			SC_P_CSI_D05_CI_PI_D07		0xC0000041
			SC_P_CSI_D06_CI_PI_D08		0xC0000041
			SC_P_CSI_D07_CI_PI_D09		0xC0000041

			SC_P_CSI_MCLK_CI_PI_MCLK	0xC0000041
			SC_P_CSI_PCLK_CI_PI_PCLK	0xC0000041
			SC_P_CSI_HSYNC_CI_PI_HSYNC	0xC0000041
			SC_P_CSI_VSYNC_CI_PI_VSYNC	0xC0000041
			/* CSI Camera enable */
			SC_P_CSI_EN_LSIO_GPIO3_IO02	0xC0000041
			/* CSI Camera reset */
			SC_P_CSI_RESET_LSIO_GPIO3_IO03	0xC0000041
		>;
	};

	/* PCIE (Mini Card) */
	pinctrl_pcieb_mini_card: pcieagrp_mini_card {
		fsl,pins = <
			/* PCIE_RESET_N */
			SC_P_QSPI0A_SCLK_LSIO_GPIO3_IO16	0x06000021
			/* PCIE_DIS_N */
			SC_P_SAI1_RXC_LSIO_GPIO0_IO30		0x06000061
			/* PCIE_WAKE_N */
			SC_P_SAI1_RXD_LSIO_GPIO0_IO29		0x04000021
		>;
	};

	pinctrl_pwm_adma: pwm_adma_grp {
		fsl,pins = <
			/* PWM on Expansion connector */
			SC_P_SPI0_CS1_ADMA_LCD_PWM0_OUT		0x00000060
		>;
	};

	pinctrl_reg_3v3_aud: reg_3v3_aud_grp {
		fsl,pins = <
			/* Audio power enable */
			SC_P_SPI3_SDO_LSIO_GPIO0_IO14		0x06000020
		>;
	};

	pinctrl_reg_5v_sbc: reg_5v_sbc_grp {
		fsl,pins = <
			/* 5V regulator power enable */
			SC_P_SPI3_SCK_LSIO_GPIO0_IO13		0x06000020
		>;
	};

	pinctrl_reg_3v3_pcie: reg_3v3_pcie_grp {
		fsl,pins = <
			/* Voltage for PCIe domain (PCIE_VCC_EN) */
			SC_P_SAI1_RXFS_LSIO_GPIO0_IO31		0x06000021
		>;
	};

	pinctrl_reg_3v3_pcie_sleep: reg_3v3_pcie_sleep_grp {
		fsl,pins = <
			/* PCIE_VCC_EN (lp_config=LATCH) */
			SC_P_SAI1_RXFS_LSIO_GPIO0_IO31          0x07800021
		>;
	};

	pinctrl_reg_3v3_usb_hub: reg_3v3_usb_hub_grp {
		fsl,pins = <
			/* GPIO0_15 USB hub power enable */
			SC_P_SPI3_SDI_LSIO_GPIO0_IO15		0x06000020
		>;
	};

	pinctrl_reg_3v3_usb_sw: reg_3v3_usb_sw_grp {
		fsl,pins = <
			/* GPIO4_5 USB3 switch power enable */
			SC_P_USB_SS3_TC2_LSIO_GPIO4_IO05	0x06000020
		>;
	};

	pinctrl_sai0: sai0grp {
		fsl,pins = <
			SC_P_SAI0_RXD_ADMA_SAI0_RXD		0x06000040
			SC_P_SAI0_TXD_ADMA_SAI0_TXD		0x06000060
			SC_P_SAI0_TXFS_ADMA_SAI0_TXFS		0x06000040
			SC_P_SAI0_TXC_ADMA_SAI0_TXC		0x06000040
			SC_P_SPI3_CS0_ADMA_ACM_MCLK_OUT1	0x06000040
		>;
	};

	pinctrl_usbotg1: usbotg1grp {
		fsl,pins = <
			/* USB hub reset */
			SC_P_SPI2_SCK_LSIO_GPIO1_IO03		0x06000020
		>;
	};

	pinctrl_typec: typecgrp {
		fsl,pins = <
			/* USB3 switch bus selector (SEL) */
			SC_P_USB_SS3_TC3_LSIO_GPIO4_IO06	0x06000021
			/* PTN5110 irq line (ALERT) */
			SC_P_USB_SS3_TC1_LSIO_GPIO4_IO04	0x06000021
			/* PTN5110 debug irq (DBG_ACC) */
			SC_P_USB_SS3_TC0_LSIO_GPIO4_IO03	0x06000021
		>;
	};

	pinctrl_usdhc2_gpio: usdhc2gpiogrp {
		fsl,pins = <
			/* Card detect */
			SC_P_USDHC1_CD_B_LSIO_GPIO4_IO22	0x06000021
		>;
	};

	pinctrl_usdhc2: usdhc2grp {
		fsl,pins = <
			SC_P_USDHC1_CLK_CONN_USDHC1_CLK		0x06000041
			SC_P_USDHC1_CMD_CONN_USDHC1_CMD		0x00000021
			SC_P_USDHC1_DATA0_CONN_USDHC1_DATA0	0x00000021
			SC_P_USDHC1_DATA1_CONN_USDHC1_DATA1	0x00000021
			SC_P_USDHC1_DATA2_CONN_USDHC1_DATA2	0x00000021
			SC_P_USDHC1_DATA3_CONN_USDHC1_DATA3	0x00000021
		>;
	};

	pinctrl_usdhc2_100mhz: usdhc2grp100mhz {
		fsl,pins = <
			SC_P_USDHC1_CLK_CONN_USDHC1_CLK		0x06000041
			SC_P_USDHC1_CMD_CONN_USDHC1_CMD		0x00000021
			SC_P_USDHC1_DATA0_CONN_USDHC1_DATA0	0x00000021
			SC_P_USDHC1_DATA1_CONN_USDHC1_DATA1	0x00000021
			SC_P_USDHC1_DATA2_CONN_USDHC1_DATA2	0x00000021
			SC_P_USDHC1_DATA3_CONN_USDHC1_DATA3	0x00000021
		>;
	};

	pinctrl_usdhc2_200mhz: usdhc2grp200mhz {
		fsl,pins = <
			SC_P_USDHC1_CLK_CONN_USDHC1_CLK		0x06000041
			SC_P_USDHC1_CMD_CONN_USDHC1_CMD		0x00000021
			SC_P_USDHC1_DATA0_CONN_USDHC1_DATA0	0x00000021
			SC_P_USDHC1_DATA1_CONN_USDHC1_DATA1	0x00000021
			SC_P_USDHC1_DATA2_CONN_USDHC1_DATA2	0x00000021
			SC_P_USDHC1_DATA3_CONN_USDHC1_DATA3	0x00000021
		>;
	};

	pinctrl_mipi: mipi {
		fsl,pins = <
			SC_P_QSPI0B_DATA3_LSIO_GPIO3_IO21 0xC0000041
		>;
	};
};<|MERGE_RESOLUTION|>--- conflicted
+++ resolved
@@ -102,10 +102,7 @@
 			gpio = <&gpio3 13 GPIO_ACTIVE_HIGH>;
 			enable-active-high;
 			startup-delay-us = <10000>;
-<<<<<<< HEAD
-=======
 			vin-supply = <&reg_3v3_ext>;
->>>>>>> 736feffe
 		};
 
 		reg_5v_sbc: regulator@4 {
@@ -203,14 +200,6 @@
 		    <&pinctrl_fec1_gpio>,
 		    <&pinctrl_fec1>;
 	pinctrl-1 = <&pinctrl_fec1_gpio_sleep>;
-<<<<<<< HEAD
-	clocks = <&clk IMX8QXP_ENET0_IPG_CLK>,
-		 <&clk IMX8QXP_ENET0_AHB_CLK>,
-		 <&clk IMX8QXP_ENET0_REF_50MHZ_CLK>,
-		 <&clk IMX8QXP_ENET0_PTP_CLK>,
-		 <&clk IMX8QXP_ENET0_TX_CLK>;
-=======
->>>>>>> 736feffe
 	phy-mode = "rgmii-id";
 	phy-handle = <&ethphy1>;
 	digi,mdio-lt-supply = <&reg_1v8_ext>;
@@ -891,13 +880,8 @@
 
 	pinctrl_fec1_gpio_sleep: fec1gpiosleepgrp {
 		fsl,pins = <
-<<<<<<< HEAD
-			/* PHY reset (lp_config=LATCH) */
-			SC_P_QSPI0B_DATA0_LSIO_GPIO3_IO18	0x07800021
-=======
 			/* PHY reset */
 			SC_P_QSPI0B_DATA0_LSIO_GPIO3_IO18	0x06000041
->>>>>>> 736feffe
 		>;
 	};
 
@@ -938,13 +922,8 @@
 
 	pinctrl_fec2_gpio_sleep: fec2gpiosleepgrp {
 		fsl,pins = <
-<<<<<<< HEAD
-			/* PHY reset (lp_config=LATCH) */
-			SC_P_QSPI0B_DQS_LSIO_GPIO3_IO22		0x07800021
-=======
 			/* PHY reset */
 			SC_P_QSPI0B_DQS_LSIO_GPIO3_IO22		0x06000041
->>>>>>> 736feffe
 		>;
 	};
 
