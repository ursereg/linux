// SPDX-License-Identifier: (GPL-2.0+ OR MIT)
/*
 * Device Tree Include file for Freescale Layerscape-1046A family SoC.
 *
 * Copyright 2016 Freescale Semiconductor, Inc.
 * Copyright 2018-2019 NXP
 *
 * Shaohui Xie <Shaohui.Xie@nxp.com>
 */

/dts-v1/;

#include "fsl-ls1046a.dtsi"

/ {
	model = "LS1046A QDS Board";
	compatible = "fsl,ls1046a-qds", "fsl,ls1046a";

	aliases {
		gpio0 = &gpio0;
		gpio1 = &gpio1;
		gpio2 = &gpio2;
		gpio3 = &gpio3;
		serial0 = &duart0;
		serial1 = &duart1;
		serial2 = &duart2;
		serial3 = &duart3;

		emi1-slot1 = &ls1046mdio_s1;
		emi1-slot2 = &ls1046mdio_s2;
		emi1-slot4 = &ls1046mdio_s4;

		sgmii-s1-p1 = &sgmii_phy_s1_p1;
		sgmii-s1-p2 = &sgmii_phy_s1_p2;
		sgmii-s1-p3 = &sgmii_phy_s1_p3;
		sgmii-s1-p4 = &sgmii_phy_s1_p4;
		sgmii-s4-p1 = &sgmii_phy_s4_p1;
		qsgmii-s2-p1 = &qsgmii_phy_s2_p1;
		qsgmii-s2-p2 = &qsgmii_phy_s2_p2;
		qsgmii-s2-p3 = &qsgmii_phy_s2_p3;
		qsgmii-s2-p4 = &qsgmii_phy_s2_p4;
	};

	chosen {
		stdout-path = "serial0:115200n8";
	};
};

&dspi {
	bus-num = <0>;
	status = "okay";

	flash@0 {
		#address-cells = <1>;
		#size-cells = <1>;
		compatible = "n25q128a11", "jedec,spi-nor";
		reg = <0>;
		spi-max-frequency = <10000000>;
	};

	flash@1 {
		#address-cells = <1>;
		#size-cells = <1>;
		compatible = "sst25wf040b", "jedec,spi-nor";
		spi-cpol;
		spi-cpha;
		reg = <1>;
		spi-max-frequency = <10000000>;
	};

	flash@2 {
		#address-cells = <1>;
		#size-cells = <1>;
		compatible = "en25s64", "jedec,spi-nor";
		spi-cpol;
		spi-cpha;
		reg = <2>;
		spi-max-frequency = <10000000>;
	};
};

&duart0 {
	status = "okay";
};

&duart1 {
	status = "okay";
};

&i2c0 {
	status = "okay";

	pca9547@77 {
		compatible = "nxp,pca9547";
		reg = <0x77>;
		#address-cells = <1>;
		#size-cells = <0>;

		i2c@2 {
			#address-cells = <1>;
			#size-cells = <0>;
			reg = <0x2>;

			ina220@40 {
				compatible = "ti,ina220";
				reg = <0x40>;
				shunt-resistor = <1000>;
			};

			ina220@41 {
				compatible = "ti,ina220";
				reg = <0x41>;
				shunt-resistor = <1000>;
			};
		};

		i2c@3 {
			#address-cells = <1>;
			#size-cells = <0>;
			reg = <0x3>;

			rtc@51 {
				compatible = "nxp,pcf2129";
				reg = <0x51>;
				/* IRQ10_B */
				interrupts = <0 150 0x4>;
			};

			eeprom@56 {
				compatible = "atmel,24c512";
				reg = <0x56>;
			};

			eeprom@57 {
				compatible = "atmel,24c512";
				reg = <0x57>;
			};

			temp-sensor@4c {
				compatible = "adi,adt7461a";
				reg = <0x4c>;
			};
		};
	};
};

&ifc {
	#address-cells = <2>;
	#size-cells = <1>;
	/* NOR, NAND Flashes and FPGA on board */
	ranges = <0x0 0x0 0x0 0x60000000 0x08000000
		  0x1 0x0 0x0 0x7e800000 0x00010000
		  0x2 0x0 0x0 0x7fb00000 0x00000100>;
	status = "okay";

	nor@0,0 {
		compatible = "cfi-flash";
		reg = <0x0 0x0 0x8000000>;
		big-endian;
		bank-width = <2>;
		device-width = <1>;
	};

	nand@1,0 {
		compatible = "fsl,ifc-nand";
		reg = <0x1 0x0 0x10000>;
	};

	fpga: board-control@2,0 {
<<<<<<< HEAD
		compatible = "fsl,ls1046aqds-fpga", "fsl,fpga-qixis", "simple-bus";
=======
		compatible = "fsl,ls1046aqds-fpga", "fsl,fpga-qixis", "simple-mfd";
>>>>>>> c1084c27
		reg = <0x2 0x0 0x0000100>;
		ranges = <0 2 0 0x100>;
	};
};

&lpuart0 {
	status = "okay";
};

&qspi {
	status = "okay";

	qflash0: flash@0 {
		compatible = "spansion,m25p80";
		#address-cells = <1>;
		#size-cells = <1>;
		spi-max-frequency = <50000000>;
		spi-rx-bus-width = <4>;
		spi-tx-bus-width = <4>;
		reg = <0>;
	};
};

#include "fsl-ls1046-post.dtsi"

&fman0 {
	ethernet@e0000 {
		phy-handle = <&qsgmii_phy_s2_p1>;
		phy-connection-type = "sgmii";
	};

	ethernet@e2000 {
		phy-handle = <&sgmii_phy_s4_p1>;
		phy-connection-type = "sgmii";
	};

	ethernet@e4000 {
		phy-handle = <&rgmii_phy1>;
		phy-connection-type = "rgmii";
	};

	ethernet@e6000 {
		phy-handle = <&rgmii_phy2>;
		phy-connection-type = "rgmii";
	};

	ethernet@e8000 {
		phy-handle = <&sgmii_phy_s1_p3>;
		phy-connection-type = "sgmii";
	};

	ethernet@ea000 {
		phy-handle = <&sgmii_phy_s1_p4>;
		phy-connection-type = "sgmii";
	};

	ethernet@f0000 { /* DTSEC9/10GEC1 */
		phy-handle = <&sgmii_phy_s1_p1>;
		phy-connection-type = "xgmii";
	};

	ethernet@f2000 { /* DTSEC10/10GEC2 */
		phy-handle = <&sgmii_phy_s1_p2>;
		phy-connection-type = "xgmii";
	};
};

&fpga {
	#address-cells = <1>;
	#size-cells = <1>;
	mdio-mux-emi1 {
		compatible = "mdio-mux-mmioreg", "mdio-mux";
		mdio-parent-bus = <&mdio0>;
		#address-cells = <1>;
		#size-cells = <0>;
		reg = <0x54 1>;    /* BRDCFG4 */
		mux-mask = <0xe0>; /* EMI1 */

		/* On-board RGMII1 PHY */
		ls1046mdio0: mdio@0 {
			reg = <0>;
			#address-cells = <1>;
			#size-cells = <0>;

			rgmii_phy1: ethernet-phy@1 { /* MAC3 */
				reg = <0x1>;
			};
		};

		/* On-board RGMII2 PHY */
		ls1046mdio1: mdio@1 {
			reg = <0x20>;
			#address-cells = <1>;
			#size-cells = <0>;

			rgmii_phy2: ethernet-phy@2 { /* MAC4 */
				reg = <0x2>;
			};
		};

		/* Slot 1 */
		ls1046mdio_s1: mdio@2 {
			reg = <0x40>;
			#address-cells = <1>;
			#size-cells = <0>;
			status = "disabled";

			sgmii_phy_s1_p1: ethernet-phy@1c {
				reg = <0x1c>;
			};

			sgmii_phy_s1_p2: ethernet-phy@1d {
				reg = <0x1d>;
			};

			sgmii_phy_s1_p3: ethernet-phy@1e {
				reg = <0x1e>;
			};

			sgmii_phy_s1_p4: ethernet-phy@1f {
				reg = <0x1f>;
			};
		};

		/* Slot 2 */
		ls1046mdio_s2: mdio@3 {
			reg = <0x60>;
			#address-cells = <1>;
			#size-cells = <0>;
			status = "disabled";

			qsgmii_phy_s2_p1: ethernet-phy@8 {
				reg = <0x8>;
			};
<<<<<<< HEAD
			qsgmii_phy_s2_p2: ethernet-phy@9 {
				reg = <0x9>;
			};
			qsgmii_phy_s2_p3: ethernet-phy@a {
				reg = <0xa>;
			};
=======

			qsgmii_phy_s2_p2: ethernet-phy@9 {
				reg = <0x9>;
			};

			qsgmii_phy_s2_p3: ethernet-phy@a {
				reg = <0xa>;
			};

>>>>>>> c1084c27
			qsgmii_phy_s2_p4: ethernet-phy@b {
				reg = <0xb>;
			};
		};

		/* Slot 4 */
		ls1046mdio_s4: mdio@5 {
			reg = <0x80>;
			#address-cells = <1>;
			#size-cells = <0>;
			status = "disabled";

			sgmii_phy_s4_p1: ethernet-phy@1c {
				reg = <0x1c>;
			};
		};
	};
};<|MERGE_RESOLUTION|>--- conflicted
+++ resolved
@@ -167,11 +167,7 @@
 	};
 
 	fpga: board-control@2,0 {
-<<<<<<< HEAD
-		compatible = "fsl,ls1046aqds-fpga", "fsl,fpga-qixis", "simple-bus";
-=======
 		compatible = "fsl,ls1046aqds-fpga", "fsl,fpga-qixis", "simple-mfd";
->>>>>>> c1084c27
 		reg = <0x2 0x0 0x0000100>;
 		ranges = <0 2 0 0x100>;
 	};
@@ -306,24 +302,15 @@
 			qsgmii_phy_s2_p1: ethernet-phy@8 {
 				reg = <0x8>;
 			};
-<<<<<<< HEAD
+
 			qsgmii_phy_s2_p2: ethernet-phy@9 {
 				reg = <0x9>;
 			};
+
 			qsgmii_phy_s2_p3: ethernet-phy@a {
 				reg = <0xa>;
 			};
-=======
-
-			qsgmii_phy_s2_p2: ethernet-phy@9 {
-				reg = <0x9>;
-			};
-
-			qsgmii_phy_s2_p3: ethernet-phy@a {
-				reg = <0xa>;
-			};
-
->>>>>>> c1084c27
+
 			qsgmii_phy_s2_p4: ethernet-phy@b {
 				reg = <0xb>;
 			};
