--- conflicted
+++ resolved
@@ -106,33 +106,17 @@
 
 };
 
-<<<<<<< HEAD
-
-&qspi {
-	num-cs = <1>;
-	bus-num = <0>;
-	status = "okay";
-
-	qflash0: flash@0 {
-=======
 &qspi {
 	status = "okay";
 
 	mt25qu512a0: flash@0 {
->>>>>>> c1084c27
 		compatible = "jedec,spi-nor";
 		#address-cells = <1>;
 		#size-cells = <1>;
 		spi-max-frequency = <50000000>;
-<<<<<<< HEAD
-		reg = <0>;
-		spi-rx-bus-width = <4>;
-		spi-tx-bus-width = <4>;
-=======
 		spi-rx-bus-width = <4>;
 		spi-tx-bus-width = <1>;
 		reg = <0>;
->>>>>>> c1084c27
 	};
 };
 
