--- conflicted
+++ resolved
@@ -36,7 +36,7 @@
 		#address-cells = <1>;
 		#size-cells = <0>;
 
-		cooling_map0: cpu0: cpu@0 {
+		cpu0: cpu@0 {
 			device_type = "cpu";
 			compatible = "arm,cortex-a72";
 			reg = <0x0>;
@@ -118,9 +118,6 @@
 		mask = <0x02>;
 	};
 
-<<<<<<< HEAD
-	#include "fsl-tmu.dtsi"
-=======
 	thermal-zones {
 		ddr-controller {
 			polling-delay-passive = <1000>;
@@ -233,7 +230,6 @@
 			};
 		};
 	};
->>>>>>> c1084c27
 
 	timer {
 		compatible = "arm,armv8-timer";
@@ -583,12 +579,8 @@
 			#size-cells = <0>;
 			reg = <0x0 0x21b0000 0x0 0x10000>;
 			interrupts = <GIC_SPI 59 IRQ_TYPE_LEVEL_HIGH>;
-<<<<<<< HEAD
-			clocks = <&clockgen 4 1>;
-=======
-			clocks = <&clockgen QORIQ_CLK_PLATFORM_PLL
-					    QORIQ_CLK_PLL_DIV(2)>;
->>>>>>> c1084c27
+			clocks = <&clockgen QORIQ_CLK_PLATFORM_PLL
+					    QORIQ_CLK_PLL_DIV(2)>;
 			scl-gpios = <&gpio3 12 0>;
 			status = "disabled";
 		};
@@ -772,10 +764,6 @@
 				snps,dis_rxdet_inp3_quirk;
 				snps,incr-burst-type-adjustment = <1>, <4>, <8>, <16>;
 				usb3-lpm-capable;
-<<<<<<< HEAD
-				snps,dis-u1u2-when-u3-quirk;
-=======
->>>>>>> c1084c27
 				snps,host-vbus-glitches;
 				dma-coherent;
 			};
@@ -789,10 +777,6 @@
 				snps,dis_rxdet_inp3_quirk;
 				snps,incr-burst-type-adjustment = <1>, <4>, <8>, <16>;
 				usb3-lpm-capable;
-<<<<<<< HEAD
-				snps,dis-u1u2-when-u3-quirk;
-=======
->>>>>>> c1084c27
 				snps,host-vbus-glitches;
 				dma-coherent;
 			};
@@ -806,10 +790,6 @@
 				snps,dis_rxdet_inp3_quirk;
 				snps,incr-burst-type-adjustment = <1>, <4>, <8>, <16>;
 				usb3-lpm-capable;
-<<<<<<< HEAD
-				snps,dis-u1u2-when-u3-quirk;
-=======
->>>>>>> c1084c27
 				snps,host-vbus-glitches;
 				dma-coherent;
 			};
@@ -820,12 +800,8 @@
 					<0x0 0x20140520 0x0 0x4>;
 				reg-names = "ahci", "sata-ecc";
 				interrupts = <GIC_SPI 69 IRQ_TYPE_LEVEL_HIGH>;
-<<<<<<< HEAD
-				clocks = <&clockgen 4 1>;
-=======
 				clocks = <&clockgen QORIQ_CLK_PLATFORM_PLL
 						    QORIQ_CLK_PLL_DIV(2)>;
->>>>>>> c1084c27
 			};
 		};
 
@@ -1003,15 +979,9 @@
 			big-endian;
 		};
 
-<<<<<<< HEAD
-		rcpm: rcpm@1ee208c {
-			compatible = "fsl,ls1046a-rcpm", "fsl,qoriq-rcpm-2.1+";
-			reg = <0x0 0x1ee208c 0x0 0x4>;
-=======
 		rcpm: power-controller@1ee2140 {
 			compatible = "fsl,ls1046a-rcpm", "fsl,qoriq-rcpm-2.1+";
 			reg = <0x0 0x1ee2140 0x0 0x4>;
->>>>>>> c1084c27
 			#fsl,rcpm-wakeup-cells = <1>;
 		};
 
@@ -1060,26 +1030,4 @@
 };
 
 #include "qoriq-qman-portals.dtsi"
-#include "qoriq-bman-portals.dtsi"
-
-&thermal_zones {
-	thermal-zone0 {
-		status = "okay";
-	};
-
-	thermal-zone1 {
-		status = "okay";
-	};
-
-	thermal-zone2 {
-		status = "okay";
-	};
-
-	thermal-zone3 {
-		status = "okay";
-	};
-
-	thermal-zone4 {
-		status = "okay";
-	};
-};+#include "qoriq-bman-portals.dtsi"