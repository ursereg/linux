// SPDX-License-Identifier: (GPL-2.0 OR MIT)
/*
 * Copyright 2017 NXP
 * Copyright (C) 2017-2018 Pengutronix, Lucas Stach <kernel@pengutronix.de>
 */

/dts-v1/;

#include <dt-bindings/usb/pd.h>
#include "imx8mq.dtsi"

/ {
	model = "NXP i.MX8MQ EVK";
	compatible = "fsl,imx8mq-evk", "fsl,imx8mq";

	chosen {
		stdout-path = &uart1;
	};

	memory@40000000 {
		device_type = "memory";
		reg = <0x00000000 0x40000000 0 0xc0000000>;
	};

	reserved-memory {
		#address-cells = <2>;
		#size-cells = <2>;
		ranges;

		rpmsg_reserved: rpmsg@0xb8000000 {
			no-map;
			reg = <0 0xb8000000 0 0x400000>;
		};
	};

	modem_reset: modem-reset {
		compatible = "gpio-reset";
		reset-gpios = <&gpio3 5 GPIO_ACTIVE_LOW>;
		reset-delay-us = <2000>;
		reset-post-delay-ms = <40>;
		#reset-cells = <0>;
	};

	resmem: reserved-memory {
		#address-cells = <2>;
		#size-cells = <2>;
		ranges;

		/* global autoconfigured region for contiguous allocations */
		linux,cma {
			compatible = "shared-dma-pool";
			reusable;
			size = <0 0x3c000000>;
			alloc-ranges = <0 0x40000000 0 0x40000000>;
			linux,cma-default;
		};
	};

	pcie0_refclk: pcie0-refclk {
		compatible = "fixed-clock";
		#clock-cells = <0>;
		clock-frequency = <100000000>;
	};

	pcie1_refclk: pcie0-refclk {
		compatible = "fixed-clock";
		#clock-cells = <0>;
		clock-frequency = <100000000>;
	};

	ptn36043 {
		compatible = "nxp,ptn36043";
		pinctrl-names = "default";
		pinctrl-0 = <&pinctrl_ss_sel>;
		switch-gpios = <&gpio3 15 GPIO_ACTIVE_HIGH>;
		orientation-switch;

		port {
			usb3_data_ss: endpoint {
				remote-endpoint = <&typec_con_ss>;
			};
		};
	};

	reg_usdhc2_vmmc: regulator-vsd-3v3 {
		pinctrl-names = "default";
		pinctrl-0 = <&pinctrl_reg_usdhc2>;
		compatible = "regulator-fixed";
		regulator-name = "VSD_3V3";
		regulator-min-microvolt = <3300000>;
		regulator-max-microvolt = <3300000>;
		gpio = <&gpio2 19 GPIO_ACTIVE_HIGH>;
		off-on-delay-us = <20000>;
		enable-active-high;
	};

	buck2_reg: regulator-buck2 {
		pinctrl-names = "default";
		pinctrl-0 = <&pinctrl_buck2>;
		compatible = "regulator-gpio";
		regulator-name = "vdd_arm";
		regulator-min-microvolt = <900000>;
		regulator-max-microvolt = <1000000>;
		gpios = <&gpio1 13 GPIO_ACTIVE_HIGH>;
		states = <1000000 0x0
			  900000 0x1>;
	};

	wm8524: audio-codec {
		#sound-dai-cells = <0>;
		compatible = "wlf,wm8524";
		wlf,mute-gpios = <&gpio1 8 GPIO_ACTIVE_LOW>;
	};

	sound-wm8524 {
		compatible = "simple-audio-card";
		simple-audio-card,name = "wm8524-audio";
		simple-audio-card,format = "i2s";
		simple-audio-card,frame-master = <&cpudai>;
		simple-audio-card,bitclock-master = <&cpudai>;
		simple-audio-card,widgets =
			"Line", "Left Line Out Jack",
			"Line", "Right Line Out Jack";
		simple-audio-card,routing =
			"Left Line Out Jack", "LINEVOUTL",
			"Right Line Out Jack", "LINEVOUTR";

		cpudai: simple-audio-card,cpu {
			sound-dai = <&sai2>;
			dai-tdm-slot-num = <2>;
			dai-tdm-slot-width = <32>;
		};

		link_codec: simple-audio-card,codec {
			sound-dai = <&wm8524>;
			clocks = <&clk IMX8MQ_CLK_SAI2_ROOT>;
		};
	};

	sound-hdmi {
		compatible = "fsl,imx8mq-evk-cdnhdmi",
				"fsl,imx-audio-cdnhdmi";
		model = "imx-audio-hdmi";
		audio-cpu = <&sai4>;
		protocol = <1>;
		hdmi-out;
		constraint-rate = <44100>,
				<88200>,
				<176400>,
				<32000>,
				<48000>,
				<96000>,
				<192000>;
	};

	sound-spdif {
		compatible = "fsl,imx-audio-spdif";
		model = "imx-spdif";
		spdif-controller = <&spdif1>;
		spdif-out;
		spdif-in;
	};

	sound-hdmi-arc {
		compatible = "fsl,imx-audio-spdif";
		model = "imx-hdmi-arc";
		spdif-controller = <&spdif2>;
		spdif-in;
	};

	sound-ak4458 {
		compatible = "fsl,imx-audio-ak4458-mq";
		model = "ak4458-audio";
		audio-cpu = <&sai1>;
		audio-codec = <&ak4458_1>, <&ak4458_2>;
		ak4458,pdn-gpio = <&gpio3 18 GPIO_ACTIVE_HIGH>;
	};

	sound-ak5558 {
		compatible = "fsl,imx-audio-ak5558-mq";
		model = "ak5558-audio";
		audio-cpu = <&sai5>;
		audio-codec = <&ak5558>;
	};

	sound-ak4497 {
		compatible = "fsl,imx-audio-ak4497-mq";
		model = "ak4497-audio";
		audio-cpu = <&sai1>;
		audio-codec = <&ak4497>;
		status = "disabled";
	};
};

&A53_0 {
	cpu-supply = <&buck2_reg>;
};

&A53_1 {
	cpu-supply = <&buck2_reg>;
};

&A53_2 {
	cpu-supply = <&buck2_reg>;
};

&A53_3 {
	cpu-supply = <&buck2_reg>;
};

&csi1_bridge {
	fsl,mipi-mode;
	fsl,two-8bit-sensor-mode;
	status = "okay";

	port {
		csi1_ep: endpoint {
			remote-endpoint = <&csi1_mipi_ep>;
		};
	};
};

&csi2_bridge {
	fsl,mipi-mode;
	fsl,two-8bit-sensor-mode;
	status = "okay";

	port {
		csi2_ep: endpoint {
			remote-endpoint = <&csi2_mipi_ep>;
		};
	};
};

&fec1 {
	pinctrl-names = "default";
	pinctrl-0 = <&pinctrl_fec1>;
	phy-mode = "rgmii-id";
	phy-handle = <&ethphy0>;
	fsl,magic-packet;
	status = "okay";

	mdio {
		#address-cells = <1>;
		#size-cells = <0>;

		ethphy0: ethernet-phy@0 {
			compatible = "ethernet-phy-ieee802.3-c22";
			reg = <0>;
			at803x,eee-disabled;
		};
	};
};

&mipi_csi_1 {
	#address-cells = <1>;
	#size-cells = <0>;
	status = "okay";
	port {
		mipi1_sensor_ep: endpoint@0 {
			remote-endpoint = <&ov5640_mipi1_ep>;
			data-lanes = <1 2>;
			bus-type = <4>;
		};

		csi1_mipi_ep: endpoint@1 {
			remote-endpoint = <&csi1_ep>;
		};
	};
};

&mipi_csi_2 {
	#address-cells = <1>;
	#size-cells = <0>;
	status = "okay";
	port {
		mipi2_sensor_ep: endpoint@0 {
			remote-endpoint = <&ov5640_mipi2_ep>;
			data-lanes = <1 2>;
			bus-type = <4>;
		};

		csi2_mipi_ep: endpoint@1 {
			remote-endpoint = <&csi2_ep>;
		};
	};
};

&sai2 {
	pinctrl-names = "default";
	pinctrl-0 = <&pinctrl_sai2>;
	assigned-clocks = <&clk IMX8MQ_CLK_SAI2>;
	assigned-clock-parents = <&clk IMX8MQ_AUDIO_PLL1_OUT>;
	assigned-clock-rates = <24576000>;
	status = "okay";
};

&sai1 {
	pinctrl-names = "default", "pcm_b2m", "dsd";
	pinctrl-0 = <&pinctrl_sai1_pcm>;
	pinctrl-1 = <&pinctrl_sai1_pcm_b2m>;
	pinctrl-2 = <&pinctrl_sai1_dsd>;
	assigned-clocks = <&clk IMX8MQ_CLK_SAI1>;
	assigned-clock-parents = <&clk IMX8MQ_AUDIO_PLL1_OUT>;
	assigned-clock-rates = <49152000>;
	clocks = <&clk IMX8MQ_CLK_SAI1_IPG>, <&clk IMX8MQ_CLK_DUMMY>,
		<&clk IMX8MQ_CLK_SAI1_ROOT>, <&clk IMX8MQ_CLK_DUMMY>,
		<&clk IMX8MQ_CLK_DUMMY>, <&clk IMX8MQ_AUDIO_PLL1_OUT>,
		<&clk IMX8MQ_AUDIO_PLL2_OUT>;
	clock-names = "bus", "mclk0", "mclk1", "mclk2", "mclk3", "pll8k", "pll11k";
	fsl,sai-multi-lane;
	fsl,dataline,dsd = <0 0xff 0xff 2 0xff 0x11>;
	dmas = <&sdma2 8 25 0>, <&sdma2 9 25 0>;
	status = "okay";
};

&sai4 {
	assigned-clocks = <&clk IMX8MQ_CLK_SAI4>;
	assigned-clock-parents = <&clk IMX8MQ_AUDIO_PLL1_OUT>;
	assigned-clock-rates = <24576000>;
	clocks = <&clk IMX8MQ_CLK_SAI4_IPG>, <&clk IMX8MQ_CLK_DUMMY>,
		<&clk IMX8MQ_CLK_SAI4_ROOT>, <&clk IMX8MQ_CLK_DUMMY>,
		<&clk IMX8MQ_CLK_DUMMY>, <&clk IMX8MQ_AUDIO_PLL1_OUT>,
		<&clk IMX8MQ_AUDIO_PLL2_OUT>;
	clock-names = "bus", "mclk0", "mclk1", "mclk2", "mclk3", "pll8k", "pll11k";
	status = "okay";
};

&sai5 {
	pinctrl-names = "default";
	pinctrl-0 = <&pinctrl_sai5>;
	assigned-clocks = <&clk IMX8MQ_CLK_SAI5>;
	assigned-clock-parents = <&clk IMX8MQ_AUDIO_PLL1_OUT>;
	assigned-clock-rates = <49152000>;
	clocks = <&clk IMX8MQ_CLK_SAI5_IPG>, <&clk IMX8MQ_CLK_DUMMY>,
		<&clk IMX8MQ_CLK_SAI5_ROOT>, <&clk IMX8MQ_CLK_DUMMY>,
		<&clk IMX8MQ_CLK_DUMMY>, <&clk IMX8MQ_AUDIO_PLL1_OUT>,
		<&clk IMX8MQ_AUDIO_PLL2_OUT>;
	clock-names = "bus", "mclk0", "mclk1", "mclk2", "mclk3", "pll8k", "pll11k";
	fsl,sai-asynchronous;
	status = "okay";
};

&spdif1 {
	pinctrl-names = "default";
	pinctrl-0 = <&pinctrl_spdif1>;
	assigned-clocks = <&clk IMX8MQ_CLK_SPDIF1>;
	assigned-clock-parents = <&clk IMX8MQ_AUDIO_PLL1_OUT>;
	assigned-clock-rates = <24576000>;
	clocks = <&clk IMX8MQ_CLK_IPG_ROOT>, <&clk IMX8MQ_CLK_25M>,
		<&clk IMX8MQ_CLK_SPDIF1>, <&clk IMX8MQ_CLK_DUMMY>,
		<&clk IMX8MQ_CLK_DUMMY>, <&clk IMX8MQ_CLK_DUMMY>,
		<&clk IMX8MQ_CLK_IPG_ROOT>, <&clk IMX8MQ_CLK_DUMMY>,
		<&clk IMX8MQ_CLK_DUMMY>, <&clk IMX8MQ_CLK_DUMMY>,
		<&clk IMX8MQ_AUDIO_PLL1_OUT>, <&clk IMX8MQ_AUDIO_PLL2_OUT>;
	clock-names = "core", "rxtx0", "rxtx1", "rxtx2", "rxtx3", "rxtx4",
		      "rxtx5", "rxtx6", "rxtx7", "spba", "pll8k", "pll11k";
	status = "okay";
};

&spdif2 {
	assigned-clocks = <&clk IMX8MQ_CLK_SPDIF2>;
	assigned-clock-parents = <&clk IMX8MQ_AUDIO_PLL1_OUT>;
	assigned-clock-rates = <24576000>;
	status = "okay";
};


&gpio5 {
	pinctrl-names = "default";
	pinctrl-0 = <&pinctrl_wifi_reset>;

	wl-reg-on {
		gpio-hog;
		gpios = <29 GPIO_ACTIVE_HIGH>;
		output-high;
	};
};

&i2c1 {
	clock-frequency = <100000>;
	pinctrl-names = "default";
	pinctrl-0 = <&pinctrl_i2c1>;
	status = "okay";

	ov5640_mipi2: ov5640_mipi2@3c {
		compatible = "ovti,ov5640_mipi";
		reg = <0x3c>;
		status = "okay";
		pinctrl-names = "default";
		pinctrl-0 = <&pinctrl_csi2_pwn>, <&pinctrl_csi_rst>;
		clocks = <&clk IMX8MQ_CLK_CLKO2>;
		clock-names = "csi_mclk";
		assigned-clocks = <&clk IMX8MQ_CLK_CLKO2>;
		assigned-clock-parents = <&clk IMX8MQ_SYS2_PLL_200M>;
		assigned-clock-rates = <20000000>;
		csi_id = <1>;
		pwn-gpios = <&gpio1 5 GPIO_ACTIVE_HIGH>;
		mclk = <20000000>;
		mclk_source = <0>;
		port {
			ov5640_mipi2_ep: endpoint {
				remote-endpoint = <&mipi2_sensor_ep>;
			};
		};
	};

	pmic@8 {
		compatible = "fsl,pfuze100";
		fsl,pfuze-support-disable-sw;
		reg = <0x8>;

		regulators {
			sw1a_reg: sw1ab {
				regulator-min-microvolt = <825000>;
				regulator-max-microvolt = <1100000>;
			};

			sw1c_reg: sw1c {
				regulator-min-microvolt = <825000>;
				regulator-max-microvolt = <1100000>;
			};

			sw2_reg: sw2 {
				regulator-min-microvolt = <1100000>;
				regulator-max-microvolt = <1100000>;
				regulator-always-on;
			};

			sw3a_reg: sw3ab {
				regulator-min-microvolt = <825000>;
				regulator-max-microvolt = <1100000>;
				regulator-always-on;
			};

			sw4_reg: sw4 {
				regulator-min-microvolt = <1800000>;
				regulator-max-microvolt = <1800000>;
				regulator-always-on;
			};

			swbst_reg: swbst {
				regulator-min-microvolt = <5000000>;
				regulator-max-microvolt = <5150000>;
			};

			snvs_reg: vsnvs {
				regulator-min-microvolt = <1000000>;
				regulator-max-microvolt = <3000000>;
				regulator-always-on;
			};

			vref_reg: vrefddr {
				regulator-always-on;
			};

			vgen1_reg: vgen1 {
				regulator-min-microvolt = <800000>;
				regulator-max-microvolt = <1550000>;
			};

			vgen2_reg: vgen2 {
				regulator-min-microvolt = <850000>;
				regulator-max-microvolt = <975000>;
				regulator-always-on;
			};

			vgen3_reg: vgen3 {
				regulator-min-microvolt = <1675000>;
				regulator-max-microvolt = <1975000>;
				regulator-always-on;
			};

			vgen4_reg: vgen4 {
				regulator-min-microvolt = <1625000>;
				regulator-max-microvolt = <1875000>;
				regulator-always-on;
			};

			vgen5_reg: vgen5 {
				regulator-min-microvolt = <3075000>;
				regulator-max-microvolt = <3625000>;
				regulator-always-on;
			};

			vgen6_reg: vgen6 {
				regulator-min-microvolt = <1800000>;
				regulator-max-microvolt = <3300000>;
			};
		};
	};

	ptn5110: tcpc@50 {
		compatible = "nxp,ptn5110";
		pinctrl-names = "default";
		pinctrl-0 = <&pinctrl_typec>;
		reg = <0x50>;
		interrupt-parent = <&gpio3>;
		interrupts = <3 8>;

		port {
			typec_dr_sw: endpoint {
				remote-endpoint = <&usb3_drd_sw>;
			};
		};

		usb_con: connector {
			compatible = "usb-c-connector";
			label = "USB-C";
			power-role = "dual";
			data-role = "dual";
			try-power-role = "sink";
			source-pdos = <PDO_FIXED(5000, 3000, PDO_FIXED_USB_COMM)>;
			sink-pdos = <PDO_FIXED(5000, 3000, PDO_FIXED_USB_COMM)
				     PDO_VAR(5000, 20000, 3000)>;
			op-sink-microwatt = <15000000>;
			self-powered;

			ports {
				#address-cells = <1>;
				#size-cells = <0>;

				port@1 {
					reg = <1>;
					typec_con_ss: endpoint {
						remote-endpoint = <&usb3_data_ss>;
					};
				};
			};
		};
	};
};

&i2c3 {
	clock-frequency = <100000>;
	pinctrl-names = "default";
	pinctrl-0 = <&pinctrl_i2c3>;
	status = "okay";

	synaptics_dsx_ts: synaptics_dsx_ts@20 {
		compatible = "synaptics_dsx";
		reg = <0x20>;
		pinctrl-names = "default";
		pinctrl-0 = <&pinctrl_i2c1_dsi_ts_int>;
		interrupt-parent = <&gpio5>;
		interrupts = <7 IRQ_TYPE_LEVEL_LOW>;
		synaptics,diagonal-rotation;
		status = "disabled";
	};

	ak4458_1: ak4458@10 {
		compatible = "asahi-kasei,ak4458";
		reg = <0x10>;
	};

	ak4458_2: ak4458@12 {
		compatible = "asahi-kasei,ak4458";
		reg = <0x12>;
	};

	ak5558: ak5558@13 {
		compatible = "asahi-kasei,ak5558";
		reg = <0x13>;
		ak5558,pdn-gpio = <&gpio3 17 GPIO_ACTIVE_HIGH>;
	};

	ak4497: ak4497@11 {
		compatible = "asahi-kasei,ak4497";
		reg = <0x11>;
		ak4497,pdn-gpio = <&gpio3 16 GPIO_ACTIVE_HIGH>;
	};

	adv_bridge: adv7535@3d {
		compatible = "adi,adv7535";
		reg = <0x3d>;
		adi,addr-cec = <0x3b>;
		adi,dsi-lanes = <4>;
		pinctrl-0 = <&pinctrl_i2c1_dsi_ts_int>;
		interrupt-parent = <&gpio5>;
		interrupts = <7 IRQ_TYPE_LEVEL_LOW>;

		status = "disabled";
	};
};

&i2c2 {
	clock-frequency = <100000>;
	pinctrl-names = "default";
	pinctrl-0 = <&pinctrl_i2c2>;
	status = "okay";

	ov5640_mipi: ov5640_mipi@3c {
		compatible = "ovti,ov5640_mipi";
		reg = <0x3c>;
		status = "okay";
		pinctrl-names = "default";
		pinctrl-0 = <&pinctrl_csi1_pwn>;
		clocks = <&clk IMX8MQ_CLK_CLKO2>;
		clock-names = "csi_mclk";
		assigned-clocks = <&clk IMX8MQ_CLK_CLKO2>;
		assigned-clock-parents = <&clk IMX8MQ_SYS2_PLL_200M>;
		assigned-clock-rates = <20000000>;
		csi_id = <0>;
		pwn-gpios = <&gpio1 3 GPIO_ACTIVE_HIGH>;
		mclk = <20000000>;
		mclk_source = <0>;
		port {
			ov5640_mipi1_ep: endpoint {
				remote-endpoint = <&mipi1_sensor_ep>;
			};
		};
	};
};

&pcie0 {
	pinctrl-names = "default";
	pinctrl-0 = <&pinctrl_pcie0>;
	reset-gpio = <&gpio5 28 GPIO_ACTIVE_LOW>;
	clocks = <&clk IMX8MQ_CLK_PCIE1_ROOT>,
		 <&clk IMX8MQ_CLK_PCIE1_AUX>,
		 <&clk IMX8MQ_CLK_PCIE1_PHY>,
		 <&pcie0_refclk>;
	clock-names = "pcie", "pcie_aux", "pcie_phy", "pcie_bus";
	hard-wired = <1>;
	status = "okay";
};

&pcie1 {
	pinctrl-names = "default";
	pinctrl-0 = <&pinctrl_pcie1>;
	disable-gpio = <&gpio5 10 GPIO_ACTIVE_LOW>;
	reset-gpio = <&gpio5 12 GPIO_ACTIVE_LOW>;
	clocks = <&clk IMX8MQ_CLK_PCIE2_ROOT>,
		 <&clk IMX8MQ_CLK_PCIE2_AUX>,
		 <&clk IMX8MQ_CLK_PCIE2_PHY>,
		 <&pcie1_refclk>;
	clock-names = "pcie", "pcie_aux", "pcie_phy", "pcie_bus";
	reserved-region = <&rpmsg_reserved>;
	status = "okay";
};

&pgc_gpu {
	power-supply = <&sw1a_reg>;
};

&pgc_vpu {
	power-supply = <&sw1c_reg>;
};

&snvs_pwrkey {
	status = "okay";
};

&qspi0 {
	pinctrl-names = "default";
	pinctrl-0 = <&pinctrl_qspi>;
	status = "okay";

	flash0: n25q256a@0 {
		reg = <0>;
		#address-cells = <1>;
		#size-cells = <1>;
		compatible = "jedec,spi-nor";
		spi-max-frequency = <29000000>;
		spi-tx-bus-width = <4>;
		spi-rx-bus-width = <4>;
		spi-nor,ddr-quad-read-dummy = <6>;
	};
};

&uart1 {
	pinctrl-names = "default";
	pinctrl-0 = <&pinctrl_uart1>;
	assigned-clocks = <&clk IMX8MQ_CLK_UART1>;
	assigned-clock-parents = <&clk IMX8MQ_CLK_25M>;
	status = "okay";
};

&uart3 { /* BT */
	pinctrl-names = "default";
	pinctrl-0 = <&pinctrl_uart3>;
	assigned-clocks = <&clk IMX8MQ_CLK_UART3>;
	assigned-clock-parents = <&clk IMX8MQ_SYS1_PLL_80M>;
	fsl,uart-has-rtscts;
	resets = <&modem_reset>;
	status = "okay";
};

&usb3_phy0 {
	status = "okay";
};

&usb_dwc3_0 {
	dr_mode = "otg";
	hnp-disable;
	srp-disable;
	adp-disable;
	usb-role-switch;
<<<<<<< HEAD
=======
	snps,dis-u1-entry-quirk;
	snps,dis-u2-entry-quirk;
>>>>>>> f69558f3
	status = "okay";

	port {
		usb3_drd_sw: endpoint {
			remote-endpoint = <&typec_dr_sw>;
		};
	};
};

&usb3_phy1 {
	status = "okay";
};

&usb_dwc3_1 {
	dr_mode = "host";
	status = "okay";
};

&usdhc1 {
	pinctrl-names = "default", "state_100mhz", "state_200mhz";
	pinctrl-0 = <&pinctrl_usdhc1>;
	pinctrl-1 = <&pinctrl_usdhc1_100mhz>;
	pinctrl-2 = <&pinctrl_usdhc1_200mhz>;
	vqmmc-supply = <&sw4_reg>;
	bus-width = <8>;
	non-removable;
	no-sd;
	no-sdio;
	status = "okay";
};

&usdhc2 {
	pinctrl-names = "default", "state_100mhz", "state_200mhz";
	pinctrl-0 = <&pinctrl_usdhc2>;
	pinctrl-1 = <&pinctrl_usdhc2_100mhz>;
	pinctrl-2 = <&pinctrl_usdhc2_200mhz>;
	cd-gpios = <&gpio2 12 GPIO_ACTIVE_LOW>;
	vmmc-supply = <&reg_usdhc2_vmmc>;
	status = "okay";
};

&wdog1 {
	pinctrl-names = "default";
	pinctrl-0 = <&pinctrl_wdog>;
	fsl,ext-reset-output;
	status = "okay";
};

&iomuxc {
	pinctrl-names = "default";
	pinctrl-0 = <&pinctrl_hog>;

	pinctrl_hog: hoggrp {
		fsl,pins = <
			MX8MQ_IOMUXC_NAND_READY_B_GPIO3_IO16		0x19
			MX8MQ_IOMUXC_NAND_WE_B_GPIO3_IO17		0x19
			MX8MQ_IOMUXC_NAND_WP_B_GPIO3_IO18		0x19
			MX8MQ_IOMUXC_GPIO1_IO08_GPIO1_IO8		0xd6
			MX8MQ_IOMUXC_GPIO1_IO00_ANAMIX_REF_CLK_32K	0x16
		>;
	};

	pinctrl_buck2: vddarmgrp {
		fsl,pins = <
			MX8MQ_IOMUXC_GPIO1_IO13_GPIO1_IO13		0x19
		>;

	};

	pinctrl_csi1_pwn: csi1_pwn_grp {
		fsl,pins = <
			MX8MQ_IOMUXC_GPIO1_IO03_GPIO1_IO3		0x19
		>;
	};
	pinctrl_csi2_pwn: csi2_pwn_grp {
		fsl,pins = <
			MX8MQ_IOMUXC_GPIO1_IO05_GPIO1_IO5		0x19
		>;
	};

	pinctrl_csi_rst: csi_rst_grp {
		fsl,pins = <
			MX8MQ_IOMUXC_GPIO1_IO06_GPIO1_IO6		0x19
			MX8MQ_IOMUXC_GPIO1_IO15_CCMSRCGPCMIX_CLKO2	0x59
		>;
	};

	pinctrl_fec1: fec1grp {
		fsl,pins = <
			MX8MQ_IOMUXC_ENET_MDC_ENET1_MDC			0x3
			MX8MQ_IOMUXC_ENET_MDIO_ENET1_MDIO		0x23
			MX8MQ_IOMUXC_ENET_TD3_ENET1_RGMII_TD3		0x1f
			MX8MQ_IOMUXC_ENET_TD2_ENET1_RGMII_TD2		0x1f
			MX8MQ_IOMUXC_ENET_TD1_ENET1_RGMII_TD1		0x1f
			MX8MQ_IOMUXC_ENET_TD0_ENET1_RGMII_TD0		0x1f
			MX8MQ_IOMUXC_ENET_RD3_ENET1_RGMII_RD3		0x91
			MX8MQ_IOMUXC_ENET_RD2_ENET1_RGMII_RD2		0x91
			MX8MQ_IOMUXC_ENET_RD1_ENET1_RGMII_RD1		0x91
			MX8MQ_IOMUXC_ENET_RD0_ENET1_RGMII_RD0		0x91
			MX8MQ_IOMUXC_ENET_TXC_ENET1_RGMII_TXC		0x1f
			MX8MQ_IOMUXC_ENET_RXC_ENET1_RGMII_RXC		0x91
			MX8MQ_IOMUXC_ENET_RX_CTL_ENET1_RGMII_RX_CTL	0x91
			MX8MQ_IOMUXC_ENET_TX_CTL_ENET1_RGMII_TX_CTL	0x1f
			MX8MQ_IOMUXC_GPIO1_IO09_GPIO1_IO9		0x19
		>;
	};

	pinctrl_i2c1: i2c1grp {
		fsl,pins = <
			MX8MQ_IOMUXC_I2C1_SCL_I2C1_SCL			0x4000007f
			MX8MQ_IOMUXC_I2C1_SDA_I2C1_SDA			0x4000007f
		>;
	};

	pinctrl_i2c3: i2c3grp {
		fsl,pins = <
			MX8MQ_IOMUXC_I2C3_SCL_I2C3_SCL			0x4000007f
			MX8MQ_IOMUXC_I2C3_SDA_I2C3_SDA			0x4000007f
		>;
	};

	pinctrl_i2c1_dsi_ts_int: dsi_ts_int {
		fsl,pins = <
			MX8MQ_IOMUXC_ECSPI1_MOSI_GPIO5_IO7		0x19
		>;
	};

	pinctrl_i2c2: i2c2grp {
		fsl,pins = <
			MX8MQ_IOMUXC_I2C2_SCL_I2C2_SCL			0x40000067
			MX8MQ_IOMUXC_I2C2_SDA_I2C2_SDA			0x40000067
		>;
	};

	pinctrl_pcie0: pcie0grp {
		fsl,pins = <
			MX8MQ_IOMUXC_I2C4_SCL_PCIE1_CLKREQ_B		0x76
			MX8MQ_IOMUXC_UART4_RXD_GPIO5_IO28		0x16
		>;
	};

	pinctrl_pcie1: pcie1grp {
		fsl,pins = <
			MX8MQ_IOMUXC_I2C4_SDA_PCIE2_CLKREQ_B		0x76 /* open drain, pull up */
			MX8MQ_IOMUXC_ECSPI2_SCLK_GPIO5_IO10		0x16
			MX8MQ_IOMUXC_ECSPI2_MISO_GPIO5_IO12		0x16
		>;
	};

	pinctrl_qspi: qspigrp {
		fsl,pins = <
			MX8MQ_IOMUXC_NAND_ALE_QSPI_A_SCLK	0x82
			MX8MQ_IOMUXC_NAND_CE0_B_QSPI_A_SS0_B	0x82
			MX8MQ_IOMUXC_NAND_DATA00_QSPI_A_DATA0	0x82
			MX8MQ_IOMUXC_NAND_DATA01_QSPI_A_DATA1	0x82
			MX8MQ_IOMUXC_NAND_DATA02_QSPI_A_DATA2	0x82
			MX8MQ_IOMUXC_NAND_DATA03_QSPI_A_DATA3	0x82

		>;
	};

	pinctrl_reg_usdhc2: regusdhc2grpgpio {
		fsl,pins = <
			MX8MQ_IOMUXC_SD2_RESET_B_GPIO2_IO19		0x41
		>;
	};

	pinctrl_sai2: sai2grp {
		fsl,pins = <
			MX8MQ_IOMUXC_SAI2_TXFS_SAI2_TX_SYNC     0xd6
			MX8MQ_IOMUXC_SAI2_TXC_SAI2_TX_BCLK      0xd6
			MX8MQ_IOMUXC_SAI2_MCLK_SAI2_MCLK        0xd6
			MX8MQ_IOMUXC_SAI2_TXD0_SAI2_TX_DATA0    0xd6
		>;
	};

	pinctrl_sai1_pcm: sai1grp_pcm {
		fsl,pins = <
			MX8MQ_IOMUXC_SAI1_MCLK_SAI1_MCLK		0xd6
			MX8MQ_IOMUXC_SAI1_TXFS_SAI1_TX_SYNC		0xd6
			MX8MQ_IOMUXC_SAI1_RXD7_SAI1_TX_SYNC		0xd6
			MX8MQ_IOMUXC_SAI1_TXC_SAI1_TX_BCLK		0xd6
			MX8MQ_IOMUXC_SAI1_TXD0_SAI1_TX_DATA0		0xd6
			MX8MQ_IOMUXC_SAI1_TXD1_SAI1_TX_DATA1		0xd6
			MX8MQ_IOMUXC_SAI1_TXD2_SAI1_TX_DATA2		0xd6
			MX8MQ_IOMUXC_SAI1_TXD3_SAI1_TX_DATA3		0xd6
			MX8MQ_IOMUXC_SAI1_TXD4_SAI1_TX_DATA4		0xd6
			MX8MQ_IOMUXC_SAI1_TXD5_SAI1_TX_DATA5		0xd6
			MX8MQ_IOMUXC_SAI1_TXD6_SAI1_TX_DATA6		0xd6
			MX8MQ_IOMUXC_SAI1_TXD7_SAI1_TX_DATA7		0xd6
		>;
	};

	pinctrl_sai1_pcm_b2m: sai1grp_pcm_b2m {
		fsl,pins = <
			MX8MQ_IOMUXC_SAI1_MCLK_SAI1_TX_BCLK		0xd6
			MX8MQ_IOMUXC_SAI1_TXFS_SAI1_TX_SYNC		0xd6
			MX8MQ_IOMUXC_SAI1_RXD7_SAI1_TX_SYNC		0xd6
			MX8MQ_IOMUXC_SAI1_TXC_SAI1_TX_BCLK		0xd6
			MX8MQ_IOMUXC_SAI1_TXD0_SAI1_TX_DATA0		0xd6
			MX8MQ_IOMUXC_SAI1_TXD1_SAI1_TX_DATA1		0xd6
			MX8MQ_IOMUXC_SAI1_TXD2_SAI1_TX_DATA2		0xd6
			MX8MQ_IOMUXC_SAI1_TXD3_SAI1_TX_DATA3		0xd6
			MX8MQ_IOMUXC_SAI1_TXD4_SAI1_TX_DATA4		0xd6
			MX8MQ_IOMUXC_SAI1_TXD5_SAI1_TX_DATA5		0xd6
			MX8MQ_IOMUXC_SAI1_TXD6_SAI1_TX_DATA6		0xd6
			MX8MQ_IOMUXC_SAI1_TXD7_SAI1_TX_DATA7		0xd6
		>;
	};

	pinctrl_sai1_dsd: sai1grp_dsd {
		fsl,pins = <
			MX8MQ_IOMUXC_SAI1_MCLK_SAI1_MCLK		0xd6
			MX8MQ_IOMUXC_SAI1_TXFS_SAI1_TX_SYNC		0xd6
			MX8MQ_IOMUXC_SAI1_RXD7_SAI1_TX_DATA4		0xd6
			MX8MQ_IOMUXC_SAI1_TXC_SAI1_TX_BCLK		0xd6
			MX8MQ_IOMUXC_SAI1_TXD0_SAI1_TX_DATA0		0xd6
			MX8MQ_IOMUXC_SAI1_TXD1_SAI1_TX_DATA1		0xd6
			MX8MQ_IOMUXC_SAI1_TXD2_SAI1_TX_DATA2		0xd6
			MX8MQ_IOMUXC_SAI1_TXD3_SAI1_TX_DATA3		0xd6
			MX8MQ_IOMUXC_SAI1_TXD4_SAI1_TX_DATA4		0xd6
			MX8MQ_IOMUXC_SAI1_TXD5_SAI1_TX_DATA5		0xd6
			MX8MQ_IOMUXC_SAI1_TXD6_SAI1_TX_DATA6		0xd6
			MX8MQ_IOMUXC_SAI1_TXD7_SAI1_TX_DATA7		0xd6
		>;
	};

	pinctrl_sai5: sai5grp {
		fsl,pins = <
			MX8MQ_IOMUXC_SAI5_MCLK_SAI5_MCLK	0xd6
			MX8MQ_IOMUXC_SAI5_RXC_SAI5_RX_BCLK	0xd6
			MX8MQ_IOMUXC_SAI5_RXFS_SAI5_RX_SYNC	0xd6
			MX8MQ_IOMUXC_SAI5_RXD0_SAI5_RX_DATA0	0xd6
			MX8MQ_IOMUXC_SAI5_RXD1_SAI5_RX_DATA1    0xd6
			MX8MQ_IOMUXC_SAI5_RXD2_SAI5_RX_DATA2    0xd6
			MX8MQ_IOMUXC_SAI5_RXD3_SAI5_RX_DATA3    0xd6
		>;
	};

	pinctrl_spdif1: spdif1grp {
		fsl,pins = <
			MX8MQ_IOMUXC_SPDIF_TX_SPDIF1_OUT	0xd6
			MX8MQ_IOMUXC_SPDIF_RX_SPDIF1_IN		0xd6
		>;
	};

	pinctrl_ss_sel: usb3ssgrp{
		fsl,pins = <
			MX8MQ_IOMUXC_NAND_RE_B_GPIO3_IO15		0x16
		>;
	};

	pinctrl_typec: typecgrp {
		fsl,pins = <
			MX8MQ_IOMUXC_NAND_CE2_B_GPIO3_IO3		0x17059
		>;
	};

	pinctrl_uart1: uart1grp {
		fsl,pins = <
			MX8MQ_IOMUXC_UART1_RXD_UART1_DCE_RX		0x49
			MX8MQ_IOMUXC_UART1_TXD_UART1_DCE_TX		0x49
		>;
	};

	pinctrl_uart3: uart3grp {
		fsl,pins = <
			MX8MQ_IOMUXC_UART3_TXD_UART3_DCE_TX		0x49
			MX8MQ_IOMUXC_UART3_RXD_UART3_DCE_RX		0x49
			MX8MQ_IOMUXC_ECSPI1_MISO_UART3_DCE_CTS_B	0x49
			MX8MQ_IOMUXC_ECSPI1_SS0_UART3_DCE_RTS_B		0x49
			MX8MQ_IOMUXC_NAND_CLE_GPIO3_IO5			0x19
		>;
	};

	pinctrl_usdhc1: usdhc1grp {
		fsl,pins = <
			MX8MQ_IOMUXC_SD1_CLK_USDHC1_CLK			0x83
			MX8MQ_IOMUXC_SD1_CMD_USDHC1_CMD			0xc3
			MX8MQ_IOMUXC_SD1_DATA0_USDHC1_DATA0		0xc3
			MX8MQ_IOMUXC_SD1_DATA1_USDHC1_DATA1		0xc3
			MX8MQ_IOMUXC_SD1_DATA2_USDHC1_DATA2		0xc3
			MX8MQ_IOMUXC_SD1_DATA3_USDHC1_DATA3		0xc3
			MX8MQ_IOMUXC_SD1_DATA4_USDHC1_DATA4		0xc3
			MX8MQ_IOMUXC_SD1_DATA5_USDHC1_DATA5		0xc3
			MX8MQ_IOMUXC_SD1_DATA6_USDHC1_DATA6		0xc3
			MX8MQ_IOMUXC_SD1_DATA7_USDHC1_DATA7		0xc3
			MX8MQ_IOMUXC_SD1_STROBE_USDHC1_STROBE		0x83
			MX8MQ_IOMUXC_SD1_RESET_B_USDHC1_RESET_B		0xc1
		>;
	};

	pinctrl_usdhc1_100mhz: usdhc1-100grp {
		fsl,pins = <
			MX8MQ_IOMUXC_SD1_CLK_USDHC1_CLK			0x8d
			MX8MQ_IOMUXC_SD1_CMD_USDHC1_CMD			0xcd
			MX8MQ_IOMUXC_SD1_DATA0_USDHC1_DATA0		0xcd
			MX8MQ_IOMUXC_SD1_DATA1_USDHC1_DATA1		0xcd
			MX8MQ_IOMUXC_SD1_DATA2_USDHC1_DATA2		0xcd
			MX8MQ_IOMUXC_SD1_DATA3_USDHC1_DATA3		0xcd
			MX8MQ_IOMUXC_SD1_DATA4_USDHC1_DATA4		0xcd
			MX8MQ_IOMUXC_SD1_DATA5_USDHC1_DATA5		0xcd
			MX8MQ_IOMUXC_SD1_DATA6_USDHC1_DATA6		0xcd
			MX8MQ_IOMUXC_SD1_DATA7_USDHC1_DATA7		0xcd
			MX8MQ_IOMUXC_SD1_STROBE_USDHC1_STROBE		0x8d
			MX8MQ_IOMUXC_SD1_RESET_B_USDHC1_RESET_B		0xc1
		>;
	};

	pinctrl_usdhc1_200mhz: usdhc1-200grp {
		fsl,pins = <
			MX8MQ_IOMUXC_SD1_CLK_USDHC1_CLK			0x9f
			MX8MQ_IOMUXC_SD1_CMD_USDHC1_CMD			0xdf
			MX8MQ_IOMUXC_SD1_DATA0_USDHC1_DATA0		0xdf
			MX8MQ_IOMUXC_SD1_DATA1_USDHC1_DATA1		0xdf
			MX8MQ_IOMUXC_SD1_DATA2_USDHC1_DATA2		0xdf
			MX8MQ_IOMUXC_SD1_DATA3_USDHC1_DATA3		0xdf
			MX8MQ_IOMUXC_SD1_DATA4_USDHC1_DATA4		0xdf
			MX8MQ_IOMUXC_SD1_DATA5_USDHC1_DATA5		0xdf
			MX8MQ_IOMUXC_SD1_DATA6_USDHC1_DATA6		0xdf
			MX8MQ_IOMUXC_SD1_DATA7_USDHC1_DATA7		0xdf
			MX8MQ_IOMUXC_SD1_STROBE_USDHC1_STROBE		0x9f
			MX8MQ_IOMUXC_SD1_RESET_B_USDHC1_RESET_B		0xc1
		>;
	};

	pinctrl_usdhc2: usdhc2grp {
		fsl,pins = <
			MX8MQ_IOMUXC_SD2_CLK_USDHC2_CLK			0x83
			MX8MQ_IOMUXC_SD2_CMD_USDHC2_CMD			0xc3
			MX8MQ_IOMUXC_SD2_DATA0_USDHC2_DATA0		0xc3
			MX8MQ_IOMUXC_SD2_DATA1_USDHC2_DATA1		0xc3
			MX8MQ_IOMUXC_SD2_DATA2_USDHC2_DATA2		0xc3
			MX8MQ_IOMUXC_SD2_DATA3_USDHC2_DATA3		0xc3
			MX8MQ_IOMUXC_GPIO1_IO04_USDHC2_VSELECT		0xc1
		>;
	};

	pinctrl_usdhc2_100mhz: usdhc2-100grp {
		fsl,pins = <
			MX8MQ_IOMUXC_SD2_CLK_USDHC2_CLK			0x85
			MX8MQ_IOMUXC_SD2_CMD_USDHC2_CMD			0xc5
			MX8MQ_IOMUXC_SD2_DATA0_USDHC2_DATA0		0xc5
			MX8MQ_IOMUXC_SD2_DATA1_USDHC2_DATA1		0xc5
			MX8MQ_IOMUXC_SD2_DATA2_USDHC2_DATA2		0xc5
			MX8MQ_IOMUXC_SD2_DATA3_USDHC2_DATA3		0xc5
			MX8MQ_IOMUXC_GPIO1_IO04_USDHC2_VSELECT		0xc1
		>;
	};

	pinctrl_usdhc2_200mhz: usdhc2-200grp {
		fsl,pins = <
			MX8MQ_IOMUXC_SD2_CLK_USDHC2_CLK			0x87
			MX8MQ_IOMUXC_SD2_CMD_USDHC2_CMD			0xc7
			MX8MQ_IOMUXC_SD2_DATA0_USDHC2_DATA0		0xc7
			MX8MQ_IOMUXC_SD2_DATA1_USDHC2_DATA1		0xc7
			MX8MQ_IOMUXC_SD2_DATA2_USDHC2_DATA2		0xc7
			MX8MQ_IOMUXC_SD2_DATA3_USDHC2_DATA3		0xc7
			MX8MQ_IOMUXC_GPIO1_IO04_USDHC2_VSELECT		0xc1
		>;
	};

	pinctrl_wdog: wdog1grp {
		fsl,pins = <
			MX8MQ_IOMUXC_GPIO1_IO02_WDOG1_WDOG_B		0xc6
		>;
	};

	pinctrl_wifi_reset: wifiresetgrp {
		fsl,pins = <
			MX8MQ_IOMUXC_UART4_TXD_GPIO5_IO29		0x16
		>;
	};
};

&vpu {
	status = "okay";
};

&gpu3d {
	status = "okay";
};

&irqsteer {
	status = "okay";
};

&dcss {
	status = "okay";

	port@0 {
		dcss_out: endpoint {
			  remote-endpoint = <&hdmi_in>;
		};
	};
};

&hdmi {
	compatible = "cdn,imx8mq-hdmi";
	lane-mapping = <0xe4>;
	status = "okay";
	port@1 {
		hdmi_in: endpoint {
			remote-endpoint = <&dcss_out>;
		};
	};
};<|MERGE_RESOLUTION|>--- conflicted
+++ resolved
@@ -696,11 +696,8 @@
 	srp-disable;
 	adp-disable;
 	usb-role-switch;
-<<<<<<< HEAD
-=======
 	snps,dis-u1-entry-quirk;
 	snps,dis-u2-entry-quirk;
->>>>>>> f69558f3
 	status = "okay";
 
 	port {
