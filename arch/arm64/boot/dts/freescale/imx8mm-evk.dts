--- conflicted
+++ resolved
@@ -241,8 +241,6 @@
 	status = "okay";
 };
 
-<<<<<<< HEAD
-=======
 &sai2 {
 	#sound-dai-cells = <0>;
 	pinctrl-names = "default";
@@ -253,7 +251,6 @@
 	status = "okay";
 };
 
->>>>>>> f69558f3
 &sai1 {
 	pinctrl-names = "default", "dsd";
 	pinctrl-0 = <&pinctrl_sai1>;
@@ -287,15 +284,12 @@
 	status = "disabled";
 };
 
-<<<<<<< HEAD
-=======
 &sai6 {
 	fsl,sai-monitor-spdif;
 	fsl,sai-asynchronous;
 	status = "okay";
 };
 
->>>>>>> f69558f3
 &spdif1 {
 	pinctrl-names = "default";
 	pinctrl-0 = <&pinctrl_spdif1>;
@@ -604,10 +598,7 @@
 		reg = <0x20>;
 		gpio-controller;
 		#gpio-cells = <2>;
-<<<<<<< HEAD
-=======
 		vcc-supply = <&buck4_reg>;
->>>>>>> f69558f3
 	};
 
 	ak4458_1: ak4458@10 {
