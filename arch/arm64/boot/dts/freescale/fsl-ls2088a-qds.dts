// SPDX-License-Identifier: (GPL-2.0+ OR MIT)
/*
 * Device Tree file for Freescale LS2088A QDS Board.
 *
 * Copyright 2016 Freescale Semiconductor, Inc.
 * Copyright 2017 NXP
 *
 * Abhimanyu Saini <abhimanyu.saini@nxp.com>
 *
 */

/dts-v1/;

#include "fsl-ls2088a.dtsi"
#include "fsl-ls208xa-qds.dtsi"

/ {
	model = "Freescale Layerscape 2088A QDS Board";
	compatible = "fsl,ls2088a-qds", "fsl,ls2088a";

	chosen {
		stdout-path = "serial0:115200n8";
	};
};

<<<<<<< HEAD
=======
/* Update DPMAC connections to external PHYs, under SerDes 0x2a_0x49. */
&dpmac9 {
	phy-handle = <&mdio0_phy12>;
	phy-connection-type = "sgmii";
};

&dpmac10 {
	phy-handle = <&mdio0_phy13>;
	phy-connection-type = "sgmii";
};

&dpmac11 {
	phy-handle = <&mdio0_phy14>;
	phy-connection-type = "sgmii";
};

&dpmac12 {
	phy-handle = <&mdio0_phy15>;
	phy-connection-type = "sgmii";
};

>>>>>>> c1084c27
&ifc {
	boardctrl: board-control@3,0 {
		#address-cells = <1>;
		#size-cells = <1>;
<<<<<<< HEAD
		compatible = "fsl,tetra-fpga", "fsl,fpga-qixis", "simple-bus";
=======
		compatible = "fsl,tetra-fpga", "fsl,fpga-qixis", "simple-mfd";
>>>>>>> c1084c27
		reg = <3 0 0x300>;		/* TODO check address */
		ranges = <0 3 0 0x300>;

		mdio_mux_emi1 {
			compatible = "mdio-mux-mmioreg", "mdio-mux";
			mdio-parent-bus = <&emdio1>;
			reg = <0x54 1>;		/* BRDCFG4 */
			mux-mask = <0xe0>;	/* EMI1_MDIO */

			#address-cells=<1>;
			#size-cells = <0>;

			/* Child MDIO buses, one for each riser card:
			 * reg = 0x0, 0x20, 0x40, 0x60, 0x80, 0xa0.
			 * VSC8234 PHYs on the riser cards.
			 */

			mdio_mux3: mdio@60 {
				reg = <0x60>;
				#address-cells = <1>;
				#size-cells = <0>;

				mdio0_phy12: mdio_phy0@1c {
					reg = <0x1c>;
<<<<<<< HEAD
					phy-connection-type = "sgmii";
				};
				mdio0_phy13: mdio_phy1@1d {
					reg = <0x1d>;
					phy-connection-type = "sgmii";
				};
				mdio0_phy14: mdio_phy2@1e {
					reg = <0x1e>;
					phy-connection-type = "sgmii";
				};
				mdio0_phy15: mdio_phy3@1f {
					reg = <0x1f>;
					phy-connection-type = "sgmii";
				};
			};
		};
	};
};

/* Update DPMAC connections to external PHYs, under SerDes 0x2a_0x49. */
&dpmac9 {
	phy-handle = <&mdio0_phy12>;
};
&dpmac10 {
	phy-handle = <&mdio0_phy13>;
};
&dpmac11 {
	phy-handle = <&mdio0_phy14>;
};
&dpmac12 {
	phy-handle = <&mdio0_phy15>;
=======
				};

				mdio0_phy13: mdio_phy1@1d {
					reg = <0x1d>;
				};

				mdio0_phy14: mdio_phy2@1e {
					reg = <0x1e>;
				};

				mdio0_phy15: mdio_phy3@1f {
					reg = <0x1f>;
				};
			};
		};
	};
>>>>>>> c1084c27
};<|MERGE_RESOLUTION|>--- conflicted
+++ resolved
@@ -23,8 +23,6 @@
 	};
 };
 
-<<<<<<< HEAD
-=======
 /* Update DPMAC connections to external PHYs, under SerDes 0x2a_0x49. */
 &dpmac9 {
 	phy-handle = <&mdio0_phy12>;
@@ -46,16 +44,11 @@
 	phy-connection-type = "sgmii";
 };
 
->>>>>>> c1084c27
 &ifc {
 	boardctrl: board-control@3,0 {
 		#address-cells = <1>;
 		#size-cells = <1>;
-<<<<<<< HEAD
-		compatible = "fsl,tetra-fpga", "fsl,fpga-qixis", "simple-bus";
-=======
 		compatible = "fsl,tetra-fpga", "fsl,fpga-qixis", "simple-mfd";
->>>>>>> c1084c27
 		reg = <3 0 0x300>;		/* TODO check address */
 		ranges = <0 3 0 0x300>;
 
@@ -80,39 +73,6 @@
 
 				mdio0_phy12: mdio_phy0@1c {
 					reg = <0x1c>;
-<<<<<<< HEAD
-					phy-connection-type = "sgmii";
-				};
-				mdio0_phy13: mdio_phy1@1d {
-					reg = <0x1d>;
-					phy-connection-type = "sgmii";
-				};
-				mdio0_phy14: mdio_phy2@1e {
-					reg = <0x1e>;
-					phy-connection-type = "sgmii";
-				};
-				mdio0_phy15: mdio_phy3@1f {
-					reg = <0x1f>;
-					phy-connection-type = "sgmii";
-				};
-			};
-		};
-	};
-};
-
-/* Update DPMAC connections to external PHYs, under SerDes 0x2a_0x49. */
-&dpmac9 {
-	phy-handle = <&mdio0_phy12>;
-};
-&dpmac10 {
-	phy-handle = <&mdio0_phy13>;
-};
-&dpmac11 {
-	phy-handle = <&mdio0_phy14>;
-};
-&dpmac12 {
-	phy-handle = <&mdio0_phy15>;
-=======
 				};
 
 				mdio0_phy13: mdio_phy1@1d {
@@ -129,5 +89,4 @@
 			};
 		};
 	};
->>>>>>> c1084c27
 };