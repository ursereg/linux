/*
 * Copyright 2018 NXP
 *
 * This program is free software; you can redistribute it and/or
 * modify it under the terms of the GNU General Public License
 * as published by the Free Software Foundation; either version 2
 * of the License, or (at your option) any later version.
 *
 * This program is distributed in the hope that it will be useful,
 * but WITHOUT ANY WARRANTY; without even the implied warranty of
 * MERCHANTABILITY or FITNESS FOR A PARTICULAR PURPOSE.  See the
 * GNU General Public License for more details.
 */

#include "fsl-imx8mm-evk.dts"

/ {
	interrupt-parent = <&gic>;
};

/delete-node/ &gpc;

&CPU_SLEEP {
	/* We are not using GPC for now, need set 0 to avoid hang */
	/delete-property/ compatible;
	/*arm,psci-suspend-param = <0x0>;*/
};

&clk {
<<<<<<< HEAD
	init-on-array = <IMX8MM_CLK_AHB_CG IMX8MM_CLK_DRAM_CORE
			 IMX8MM_CLK_NOC_CG IMX8MM_CLK_NOC_APB_CG
			 IMX8MM_CLK_USB_BUS_CG
			 IMX8MM_CLK_MAIN_AXI_CG IMX8MM_CLK_AUDIO_AHB_CG
			 IMX8MM_CLK_DRAM_APB_DIV IMX8MM_CLK_A53_DIV
			 IMX8MM_ARM_PLL_OUT IMX8MM_CLK_DISP_AXI_CG
			 IMX8MM_CLK_DISP_APB_CG
			 IMX8MM_CLK_NAND_USDHC_BUS_CG
=======
	init-on-array = <IMX8MM_CLK_AHB IMX8MM_CLK_DRAM_CORE
			 IMX8MM_CLK_NOC IMX8MM_CLK_NOC_APB
			 IMX8MM_CLK_USB_BUS
			 IMX8MM_CLK_MAIN_AXI IMX8MM_CLK_AUDIO_AHB
			 IMX8MM_CLK_DRAM_APB IMX8MM_CLK_A53_DIV
			 IMX8MM_ARM_PLL_OUT IMX8MM_CLK_DISP_AXI
			 IMX8MM_CLK_DISP_APB
			 IMX8MM_CLK_NAND_USDHC_BUS
>>>>>>> 5202bc82
			 IMX8MM_CLK_USDHC3_ROOT
			 IMX8MM_CLK_UART4_ROOT>;
};

&iomuxc {
	imx8mq-evk {
		/*
		 * Used for the 2nd Linux.
		 * TODO: M4 may use these pins.
		 */
		pinctrl_uart4: uart4grp {
			fsl,pins = <
				MX8MM_IOMUXC_UART4_RXD_UART4_DCE_RX	0x140
				MX8MM_IOMUXC_UART4_TXD_UART4_DCE_TX	0x140
			>;
		};

	};
};

&{/busfreq} {
	/* Disable busfreq, to avoid 1st Linux busfreq crash other inmates */
	status = "disabled";
};

&{/reserved-memory} {

	ivshmem_reserved: ivshmem@0xbbb00000 {
		no-map;
		reg = <0 0xbbb00000 0x0 0x00100000>;
	};

	ivshmem2_reserved: ivshmem2@0xbba00000 {
		no-map;
		reg = <0 0xbba00000 0x0 0x00100000>;
	};

	pci_reserved: pci@0xbb800000 {
		no-map;
		reg = <0 0xbb800000 0x0 0x00200000>;
	};

	loader_reserved: loader@0xbb700000 {
		no-map;
		reg = <0 0xbb700000 0x0 0x00100000>;
	};

	jh_reserved: jh@0xb7c00000 {
		no-map;
		reg = <0 0xb7c00000 0x0 0x00400000>;
	};

	/* 512MB */
	inmate_reserved: inmate@0x93c00000 {
		no-map;
		reg = <0 0x93c00000 0x0 0x24000000>;
	};
};

&uart2 {
	/* uart2 is used by the 2nd OS, so configure pin and clk */
	pinctrl-0 = <&pinctrl_uart2>, <&pinctrl_uart4>;
<<<<<<< HEAD
	assigned-clocks = <&clk IMX8MM_CLK_UART4_SRC>;
=======
	assigned-clocks = <&clk IMX8MM_CLK_UART4>;
>>>>>>> 5202bc82
	assigned-clock-parents = <&clk IMX8MM_CLK_24M>;
};

&usdhc3 {
	status = "disabled";
};

&usdhc2 {
	/* sdhc3 is used by 2nd linux, configure the pin */
	pinctrl-0 = <&pinctrl_usdhc3>, <&pinctrl_usdhc2>, <&pinctrl_usdhc2_gpio>;
	pinctrl-1 = <&pinctrl_usdhc3>, <&pinctrl_usdhc2_100mhz>, <&pinctrl_usdhc2_gpio>;
	pinctrl-2 = <&pinctrl_usdhc3>, <&pinctrl_usdhc2_200mhz>, <&pinctrl_usdhc2_gpio>;
};<|MERGE_RESOLUTION|>--- conflicted
+++ resolved
@@ -27,16 +27,6 @@
 };
 
 &clk {
-<<<<<<< HEAD
-	init-on-array = <IMX8MM_CLK_AHB_CG IMX8MM_CLK_DRAM_CORE
-			 IMX8MM_CLK_NOC_CG IMX8MM_CLK_NOC_APB_CG
-			 IMX8MM_CLK_USB_BUS_CG
-			 IMX8MM_CLK_MAIN_AXI_CG IMX8MM_CLK_AUDIO_AHB_CG
-			 IMX8MM_CLK_DRAM_APB_DIV IMX8MM_CLK_A53_DIV
-			 IMX8MM_ARM_PLL_OUT IMX8MM_CLK_DISP_AXI_CG
-			 IMX8MM_CLK_DISP_APB_CG
-			 IMX8MM_CLK_NAND_USDHC_BUS_CG
-=======
 	init-on-array = <IMX8MM_CLK_AHB IMX8MM_CLK_DRAM_CORE
 			 IMX8MM_CLK_NOC IMX8MM_CLK_NOC_APB
 			 IMX8MM_CLK_USB_BUS
@@ -45,7 +35,6 @@
 			 IMX8MM_ARM_PLL_OUT IMX8MM_CLK_DISP_AXI
 			 IMX8MM_CLK_DISP_APB
 			 IMX8MM_CLK_NAND_USDHC_BUS
->>>>>>> 5202bc82
 			 IMX8MM_CLK_USDHC3_ROOT
 			 IMX8MM_CLK_UART4_ROOT>;
 };
@@ -108,11 +97,7 @@
 &uart2 {
 	/* uart2 is used by the 2nd OS, so configure pin and clk */
 	pinctrl-0 = <&pinctrl_uart2>, <&pinctrl_uart4>;
-<<<<<<< HEAD
-	assigned-clocks = <&clk IMX8MM_CLK_UART4_SRC>;
-=======
 	assigned-clocks = <&clk IMX8MM_CLK_UART4>;
->>>>>>> 5202bc82
 	assigned-clock-parents = <&clk IMX8MM_CLK_24M>;
 };
 
