// SPDX-License-Identifier: (GPL-2.0 OR MIT)
//
// Device Tree Include file for Layerscape-LX2160A family SoC.
//
<<<<<<< HEAD
// Copyright 2018-2019 NXP
=======
// Copyright 2018-2020 NXP
>>>>>>> c1084c27

#include <dt-bindings/clock/fsl,qoriq-clockgen.h>
#include <dt-bindings/gpio/gpio.h>
#include <dt-bindings/interrupt-controller/arm-gic.h>
#include <dt-bindings/thermal/thermal.h>

/memreserve/ 0x80000000 0x00010000;

/ {
	compatible = "fsl,lx2160a";
	interrupt-parent = <&gic>;
	#address-cells = <2>;
	#size-cells = <2>;

	aliases {
		rtc1 = &ftm_alarm0;
	};

	cpus {
		#address-cells = <1>;
		#size-cells = <0>;

		// 8 clusters having 2 Cortex-A72 cores each
		cpu0: cpu@0 {
			device_type = "cpu";
			compatible = "arm,cortex-a72";
			enable-method = "psci";
			reg = <0x0>;
			clocks = <&clockgen QORIQ_CLK_CMUX 0>;
			d-cache-size = <0x8000>;
			d-cache-line-size = <64>;
			d-cache-sets = <128>;
			i-cache-size = <0xC000>;
			i-cache-line-size = <64>;
			i-cache-sets = <192>;
			next-level-cache = <&cluster0_l2>;
			cpu-idle-states = <&cpu_pw15>;
			#cooling-cells = <2>;
		};

		cpu1: cpu@1 {
			device_type = "cpu";
			compatible = "arm,cortex-a72";
			enable-method = "psci";
			reg = <0x1>;
			clocks = <&clockgen QORIQ_CLK_CMUX 0>;
			d-cache-size = <0x8000>;
			d-cache-line-size = <64>;
			d-cache-sets = <128>;
			i-cache-size = <0xC000>;
			i-cache-line-size = <64>;
			i-cache-sets = <192>;
			next-level-cache = <&cluster0_l2>;
			cpu-idle-states = <&cpu_pw15>;
			#cooling-cells = <2>;
		};

		cpu100: cpu@100 {
			device_type = "cpu";
			compatible = "arm,cortex-a72";
			enable-method = "psci";
			reg = <0x100>;
			clocks = <&clockgen QORIQ_CLK_CMUX 1>;
			d-cache-size = <0x8000>;
			d-cache-line-size = <64>;
			d-cache-sets = <128>;
			i-cache-size = <0xC000>;
			i-cache-line-size = <64>;
			i-cache-sets = <192>;
			next-level-cache = <&cluster1_l2>;
			cpu-idle-states = <&cpu_pw15>;
			#cooling-cells = <2>;
		};

		cpu101: cpu@101 {
			device_type = "cpu";
			compatible = "arm,cortex-a72";
			enable-method = "psci";
			reg = <0x101>;
			clocks = <&clockgen QORIQ_CLK_CMUX 1>;
			d-cache-size = <0x8000>;
			d-cache-line-size = <64>;
			d-cache-sets = <128>;
			i-cache-size = <0xC000>;
			i-cache-line-size = <64>;
			i-cache-sets = <192>;
			next-level-cache = <&cluster1_l2>;
			cpu-idle-states = <&cpu_pw15>;
			#cooling-cells = <2>;
		};

		cpu200: cpu@200 {
			device_type = "cpu";
			compatible = "arm,cortex-a72";
			enable-method = "psci";
			reg = <0x200>;
			clocks = <&clockgen QORIQ_CLK_CMUX 2>;
			d-cache-size = <0x8000>;
			d-cache-line-size = <64>;
			d-cache-sets = <128>;
			i-cache-size = <0xC000>;
			i-cache-line-size = <64>;
			i-cache-sets = <192>;
			next-level-cache = <&cluster2_l2>;
			cpu-idle-states = <&cpu_pw15>;
			#cooling-cells = <2>;
		};

		cpu201: cpu@201 {
			device_type = "cpu";
			compatible = "arm,cortex-a72";
			enable-method = "psci";
			reg = <0x201>;
			clocks = <&clockgen QORIQ_CLK_CMUX 2>;
			d-cache-size = <0x8000>;
			d-cache-line-size = <64>;
			d-cache-sets = <128>;
			i-cache-size = <0xC000>;
			i-cache-line-size = <64>;
			i-cache-sets = <192>;
			next-level-cache = <&cluster2_l2>;
			cpu-idle-states = <&cpu_pw15>;
			#cooling-cells = <2>;
		};

		cpu300: cpu@300 {
			device_type = "cpu";
			compatible = "arm,cortex-a72";
			enable-method = "psci";
			reg = <0x300>;
			clocks = <&clockgen QORIQ_CLK_CMUX 3>;
			d-cache-size = <0x8000>;
			d-cache-line-size = <64>;
			d-cache-sets = <128>;
			i-cache-size = <0xC000>;
			i-cache-line-size = <64>;
			i-cache-sets = <192>;
			next-level-cache = <&cluster3_l2>;
			cpu-idle-states = <&cpu_pw15>;
			#cooling-cells = <2>;
		};

		cpu301: cpu@301 {
			device_type = "cpu";
			compatible = "arm,cortex-a72";
			enable-method = "psci";
			reg = <0x301>;
			clocks = <&clockgen QORIQ_CLK_CMUX 3>;
			d-cache-size = <0x8000>;
			d-cache-line-size = <64>;
			d-cache-sets = <128>;
			i-cache-size = <0xC000>;
			i-cache-line-size = <64>;
			i-cache-sets = <192>;
			next-level-cache = <&cluster3_l2>;
			cpu-idle-states = <&cpu_pw15>;
			#cooling-cells = <2>;
		};

		cpu400: cpu@400 {
			device_type = "cpu";
			compatible = "arm,cortex-a72";
			enable-method = "psci";
			reg = <0x400>;
			clocks = <&clockgen QORIQ_CLK_CMUX 4>;
			d-cache-size = <0x8000>;
			d-cache-line-size = <64>;
			d-cache-sets = <128>;
			i-cache-size = <0xC000>;
			i-cache-line-size = <64>;
			i-cache-sets = <192>;
			next-level-cache = <&cluster4_l2>;
			cpu-idle-states = <&cpu_pw15>;
			#cooling-cells = <2>;
		};

		cpu401: cpu@401 {
			device_type = "cpu";
			compatible = "arm,cortex-a72";
			enable-method = "psci";
			reg = <0x401>;
			clocks = <&clockgen QORIQ_CLK_CMUX 4>;
			d-cache-size = <0x8000>;
			d-cache-line-size = <64>;
			d-cache-sets = <128>;
			i-cache-size = <0xC000>;
			i-cache-line-size = <64>;
			i-cache-sets = <192>;
			next-level-cache = <&cluster4_l2>;
			cpu-idle-states = <&cpu_pw15>;
			#cooling-cells = <2>;
		};

		cpu500: cpu@500 {
			device_type = "cpu";
			compatible = "arm,cortex-a72";
			enable-method = "psci";
			reg = <0x500>;
			clocks = <&clockgen QORIQ_CLK_CMUX 5>;
			d-cache-size = <0x8000>;
			d-cache-line-size = <64>;
			d-cache-sets = <128>;
			i-cache-size = <0xC000>;
			i-cache-line-size = <64>;
			i-cache-sets = <192>;
			next-level-cache = <&cluster5_l2>;
			cpu-idle-states = <&cpu_pw15>;
			#cooling-cells = <2>;
		};

		cpu501: cpu@501 {
			device_type = "cpu";
			compatible = "arm,cortex-a72";
			enable-method = "psci";
			reg = <0x501>;
			clocks = <&clockgen QORIQ_CLK_CMUX 5>;
			d-cache-size = <0x8000>;
			d-cache-line-size = <64>;
			d-cache-sets = <128>;
			i-cache-size = <0xC000>;
			i-cache-line-size = <64>;
			i-cache-sets = <192>;
			next-level-cache = <&cluster5_l2>;
			cpu-idle-states = <&cpu_pw15>;
			#cooling-cells = <2>;
		};

		cpu600: cpu@600 {
			device_type = "cpu";
			compatible = "arm,cortex-a72";
			enable-method = "psci";
			reg = <0x600>;
			clocks = <&clockgen QORIQ_CLK_CMUX 6>;
			d-cache-size = <0x8000>;
			d-cache-line-size = <64>;
			d-cache-sets = <128>;
			i-cache-size = <0xC000>;
			i-cache-line-size = <64>;
			i-cache-sets = <192>;
			next-level-cache = <&cluster6_l2>;
			cpu-idle-states = <&cpu_pw15>;
			#cooling-cells = <2>;
		};

		cpu601: cpu@601 {
			device_type = "cpu";
			compatible = "arm,cortex-a72";
			enable-method = "psci";
			reg = <0x601>;
			clocks = <&clockgen QORIQ_CLK_CMUX 6>;
			d-cache-size = <0x8000>;
			d-cache-line-size = <64>;
			d-cache-sets = <128>;
			i-cache-size = <0xC000>;
			i-cache-line-size = <64>;
			i-cache-sets = <192>;
			next-level-cache = <&cluster6_l2>;
			cpu-idle-states = <&cpu_pw15>;
			#cooling-cells = <2>;
		};

		cpu700: cpu@700 {
			device_type = "cpu";
			compatible = "arm,cortex-a72";
			enable-method = "psci";
			reg = <0x700>;
			clocks = <&clockgen QORIQ_CLK_CMUX 7>;
			d-cache-size = <0x8000>;
			d-cache-line-size = <64>;
			d-cache-sets = <128>;
			i-cache-size = <0xC000>;
			i-cache-line-size = <64>;
			i-cache-sets = <192>;
			next-level-cache = <&cluster7_l2>;
			cpu-idle-states = <&cpu_pw15>;
			#cooling-cells = <2>;
		};

		cpu701: cpu@701 {
			device_type = "cpu";
			compatible = "arm,cortex-a72";
			enable-method = "psci";
			reg = <0x701>;
			clocks = <&clockgen QORIQ_CLK_CMUX 7>;
			d-cache-size = <0x8000>;
			d-cache-line-size = <64>;
			d-cache-sets = <128>;
			i-cache-size = <0xC000>;
			i-cache-line-size = <64>;
			i-cache-sets = <192>;
			next-level-cache = <&cluster7_l2>;
			cpu-idle-states = <&cpu_pw15>;
			#cooling-cells = <2>;
		};

		cluster0_l2: l2-cache0 {
			compatible = "cache";
			cache-size = <0x100000>;
			cache-line-size = <64>;
			cache-sets = <1024>;
			cache-level = <2>;
		};

		cluster1_l2: l2-cache1 {
			compatible = "cache";
			cache-size = <0x100000>;
			cache-line-size = <64>;
			cache-sets = <1024>;
			cache-level = <2>;
		};

		cluster2_l2: l2-cache2 {
			compatible = "cache";
			cache-size = <0x100000>;
			cache-line-size = <64>;
			cache-sets = <1024>;
			cache-level = <2>;
		};

		cluster3_l2: l2-cache3 {
			compatible = "cache";
			cache-size = <0x100000>;
			cache-line-size = <64>;
			cache-sets = <1024>;
			cache-level = <2>;
		};

		cluster4_l2: l2-cache4 {
			compatible = "cache";
			cache-size = <0x100000>;
			cache-line-size = <64>;
			cache-sets = <1024>;
			cache-level = <2>;
		};

		cluster5_l2: l2-cache5 {
			compatible = "cache";
			cache-size = <0x100000>;
			cache-line-size = <64>;
			cache-sets = <1024>;
			cache-level = <2>;
		};

		cluster6_l2: l2-cache6 {
			compatible = "cache";
			cache-size = <0x100000>;
			cache-line-size = <64>;
			cache-sets = <1024>;
			cache-level = <2>;
		};

		cluster7_l2: l2-cache7 {
			compatible = "cache";
			cache-size = <0x100000>;
			cache-line-size = <64>;
			cache-sets = <1024>;
			cache-level = <2>;
		};

		cpu_pw15: cpu-pw15 {
			compatible = "arm,idle-state";
			idle-state-name = "PW15";
			arm,psci-suspend-param = <0x0>;
			entry-latency-us = <2000>;
			exit-latency-us = <2000>;
			min-residency-us = <6000>;
		  };
	};

	gic: interrupt-controller@6000000 {
		compatible = "arm,gic-v3";
		reg = <0x0 0x06000000 0 0x10000>, // GIC Dist
			<0x0 0x06200000 0 0x200000>, // GICR (RD_base +
						     // SGI_base)
			<0x0 0x0c0c0000 0 0x2000>, // GICC
			<0x0 0x0c0d0000 0 0x1000>, // GICH
			<0x0 0x0c0e0000 0 0x20000>; // GICV
		#interrupt-cells = <3>;
		#address-cells = <2>;
		#size-cells = <2>;
		ranges;
		interrupt-controller;
		interrupts = <GIC_PPI 9 IRQ_TYPE_LEVEL_HIGH>;

		its: gic-its@6020000 {
			compatible = "arm,gic-v3-its";
			msi-controller;
			reg = <0x0 0x6020000 0 0x20000>;
		};
	};

	timer {
		compatible = "arm,armv8-timer";
		interrupts = <GIC_PPI 13 IRQ_TYPE_LEVEL_HIGH>,
			     <GIC_PPI 14 IRQ_TYPE_LEVEL_HIGH>,
			     <GIC_PPI 11 IRQ_TYPE_LEVEL_HIGH>,
			     <GIC_PPI 10 IRQ_TYPE_LEVEL_HIGH>;
	};

	pmu {
		compatible = "arm,cortex-a72-pmu";
		interrupts = <GIC_PPI 7 IRQ_TYPE_LEVEL_LOW>;
	};

	psci {
		compatible = "arm,psci-0.2";
		method = "smc";
	};

	memory@80000000 {
		// DRAM space - 1, size : 2 GB DRAM
		device_type = "memory";
		reg = <0x00000000 0x80000000 0 0x80000000>;
	};

	ddr1: memory-controller@1080000 {
		compatible = "fsl,qoriq-memory-controller";
		reg = <0x0 0x1080000 0x0 0x1000>;
		interrupts = <GIC_SPI 17 IRQ_TYPE_LEVEL_HIGH>;
		little-endian;
	};

	ddr2: memory-controller@1090000 {
		compatible = "fsl,qoriq-memory-controller";
		reg = <0x0 0x1090000 0x0 0x1000>;
		interrupts = <GIC_SPI 18 IRQ_TYPE_LEVEL_HIGH>;
		little-endian;
	};

	// One clock unit-sysclk node which bootloader require during DT fix-up
	sysclk: sysclk {
		compatible = "fixed-clock";
		#clock-cells = <0>;
		clock-frequency = <100000000>; // fixed up by bootloader
		clock-output-names = "sysclk";
	};

	thermal-zones {
<<<<<<< HEAD
		core_thermal1: core-thermal1 {
=======
		cluster6-7 {
>>>>>>> c1084c27
			polling-delay-passive = <1000>;
			polling-delay = <5000>;
			thermal-sensors = <&tmu 0>;

			trips {
<<<<<<< HEAD
				core_cluster_alert: core-cluster-alert {
=======
				cluster6_7_alert: cluster6-7-alert {
>>>>>>> c1084c27
					temperature = <85000>;
					hysteresis = <2000>;
					type = "passive";
				};

<<<<<<< HEAD
				core_cluster_crit: core-cluster-crit {
=======
				cluster6_7_crit: cluster6-7-crit {
>>>>>>> c1084c27
					temperature = <95000>;
					hysteresis = <2000>;
					type = "critical";
				};
			};

			cooling-maps {
				map0 {
<<<<<<< HEAD
					trip = <&core_cluster_alert>;
=======
					trip = <&cluster6_7_alert>;
>>>>>>> c1084c27
					cooling-device =
						<&cpu0 THERMAL_NO_LIMIT THERMAL_NO_LIMIT>,
						<&cpu1 THERMAL_NO_LIMIT THERMAL_NO_LIMIT>,
						<&cpu100 THERMAL_NO_LIMIT THERMAL_NO_LIMIT>,
						<&cpu101 THERMAL_NO_LIMIT THERMAL_NO_LIMIT>,
						<&cpu200 THERMAL_NO_LIMIT THERMAL_NO_LIMIT>,
						<&cpu201 THERMAL_NO_LIMIT THERMAL_NO_LIMIT>,
						<&cpu300 THERMAL_NO_LIMIT THERMAL_NO_LIMIT>,
						<&cpu301 THERMAL_NO_LIMIT THERMAL_NO_LIMIT>,
						<&cpu400 THERMAL_NO_LIMIT THERMAL_NO_LIMIT>,
						<&cpu401 THERMAL_NO_LIMIT THERMAL_NO_LIMIT>,
						<&cpu500 THERMAL_NO_LIMIT THERMAL_NO_LIMIT>,
						<&cpu501 THERMAL_NO_LIMIT THERMAL_NO_LIMIT>,
						<&cpu600 THERMAL_NO_LIMIT THERMAL_NO_LIMIT>,
						<&cpu601 THERMAL_NO_LIMIT THERMAL_NO_LIMIT>,
						<&cpu700 THERMAL_NO_LIMIT THERMAL_NO_LIMIT>,
						<&cpu701 THERMAL_NO_LIMIT THERMAL_NO_LIMIT>;
				};
			};
		};
<<<<<<< HEAD
=======

		ddr-cluster5 {
			polling-delay-passive = <1000>;
			polling-delay = <5000>;
			thermal-sensors = <&tmu 1>;

			trips {
				ddr-cluster5-alert {
					temperature = <85000>;
					hysteresis = <2000>;
					type = "passive";
				};

				ddr-cluster5-crit {
					temperature = <95000>;
					hysteresis = <2000>;
					type = "critical";
				};
			};
		};

		wriop {
			polling-delay-passive = <1000>;
			polling-delay = <5000>;
			thermal-sensors = <&tmu 2>;

			trips {
				wriop-alert {
					temperature = <85000>;
					hysteresis = <2000>;
					type = "passive";
				};

				wriop-crit {
					temperature = <95000>;
					hysteresis = <2000>;
					type = "critical";
				};
			};
		};

		dce-qbman-hsio2 {
			polling-delay-passive = <1000>;
			polling-delay = <5000>;
			thermal-sensors = <&tmu 3>;

			trips {
				dce-qbman-alert {
					temperature = <85000>;
					hysteresis = <2000>;
					type = "passive";
				};

				dce-qbman-crit {
					temperature = <95000>;
					hysteresis = <2000>;
					type = "critical";
				};
			};
		};

		ccn-dpaa-tbu {
			polling-delay-passive = <1000>;
			polling-delay = <5000>;
			thermal-sensors = <&tmu 4>;

			trips {
				ccn-dpaa-alert {
					temperature = <85000>;
					hysteresis = <2000>;
					type = "passive";
				};

				ccn-dpaa-crit {
					temperature = <95000>;
					hysteresis = <2000>;
					type = "critical";
				};
			};
		};

		cluster4-hsio3 {
			polling-delay-passive = <1000>;
			polling-delay = <5000>;
			thermal-sensors = <&tmu 5>;

			trips {
				clust4-hsio3-alert {
					temperature = <85000>;
					hysteresis = <2000>;
					type = "passive";
				};

				clust4-hsio3-crit {
					temperature = <95000>;
					hysteresis = <2000>;
					type = "critical";
				};
			};
		};

		cluster2-3 {
			polling-delay-passive = <1000>;
			polling-delay = <5000>;
			thermal-sensors = <&tmu 6>;

			trips {
				cluster2-3-alert {
					temperature = <85000>;
					hysteresis = <2000>;
					type = "passive";
				};

				cluster2-3-crit {
					temperature = <95000>;
					hysteresis = <2000>;
					type = "critical";
				};
			};
		};
>>>>>>> c1084c27
	};

	soc {
		compatible = "simple-bus";
		#address-cells = <2>;
		#size-cells = <2>;
		ranges;
		dma-ranges = <0x0 0x0 0x0 0x0 0x10000 0x00000000>;

		crypto: crypto@8000000 {
			compatible = "fsl,sec-v5.0", "fsl,sec-v4.0";
			fsl,sec-era = <10>;
			#address-cells = <1>;
			#size-cells = <1>;
			ranges = <0x0 0x00 0x8000000 0x100000>;
			reg = <0x00 0x8000000 0x0 0x100000>;
			interrupts = <GIC_SPI 139 IRQ_TYPE_LEVEL_HIGH>;
			dma-coherent;
			status = "disabled";

			sec_jr0: jr@10000 {
				compatible = "fsl,sec-v5.0-job-ring",
					     "fsl,sec-v4.0-job-ring";
				reg        = <0x10000 0x10000>;
				interrupts = <GIC_SPI 140 IRQ_TYPE_LEVEL_HIGH>;
			};

			sec_jr1: jr@20000 {
				compatible = "fsl,sec-v5.0-job-ring",
					     "fsl,sec-v4.0-job-ring";
				reg        = <0x20000 0x10000>;
				interrupts = <GIC_SPI 141 IRQ_TYPE_LEVEL_HIGH>;
			};

			sec_jr2: jr@30000 {
				compatible = "fsl,sec-v5.0-job-ring",
					     "fsl,sec-v4.0-job-ring";
				reg        = <0x30000 0x10000>;
				interrupts = <GIC_SPI 142 IRQ_TYPE_LEVEL_HIGH>;
			};

			sec_jr3: jr@40000 {
				compatible = "fsl,sec-v5.0-job-ring",
					     "fsl,sec-v4.0-job-ring";
				reg        = <0x40000 0x10000>;
				interrupts = <GIC_SPI 143 IRQ_TYPE_LEVEL_HIGH>;
			};
		};

		clockgen: clock-controller@1300000 {
			compatible = "fsl,lx2160a-clockgen";
			reg = <0 0x1300000 0 0xa0000>;
			#clock-cells = <2>;
			clocks = <&sysclk>;
		};

		dcfg: syscon@1e00000 {
			compatible = "fsl,lx2160a-dcfg", "syscon";
			reg = <0x0 0x1e00000 0x0 0x10000>;
			little-endian;
		};

<<<<<<< HEAD
		/* WRIOP0: 0x8b8_0000, E-MDIO1: 0x1_6000 */
		emdio1: mdio@8b96000 {
			compatible = "fsl,fman-memac-mdio";
			reg = <0x0 0x8b96000 0x0 0x1000>;
			interrupts = <GIC_SPI 90 IRQ_TYPE_LEVEL_HIGH>;
			#address-cells = <1>;
			#size-cells = <0>;
			little-endian;	/* force the driver in LE mode */
			status = "disabled";
		};

		/* WRIOP0: 0x8b8_0000, E-MDIO2: 0x1_7000 */
		emdio2: mdio@8b97000 {
			compatible = "fsl,fman-memac-mdio";
			reg = <0x0 0x8b97000 0x0 0x1000>;
			interrupts = <GIC_SPI 91 IRQ_TYPE_LEVEL_HIGH>;
			#address-cells = <1>;
			#size-cells = <0>;
			little-endian;	/* force the driver in LE mode */
			status = "disabled";
=======
		isc: syscon@1f70000 {
			compatible = "fsl,lx2160a-isc", "syscon";
			reg = <0x0 0x1f70000 0x0 0x10000>;
			little-endian;
			#address-cells = <1>;
			#size-cells = <1>;
			ranges = <0x0 0x0 0x1f70000 0x10000>;

			extirq: interrupt-controller@14 {
				compatible = "fsl,lx2160a-extirq", "fsl,ls1088a-extirq";
				#interrupt-cells = <2>;
				#address-cells = <0>;
				interrupt-controller;
				reg = <0x14 4>;
				interrupt-map =
					<0 0 &gic GIC_SPI 0 IRQ_TYPE_LEVEL_HIGH>,
					<1 0 &gic GIC_SPI 1 IRQ_TYPE_LEVEL_HIGH>,
					<2 0 &gic GIC_SPI 2 IRQ_TYPE_LEVEL_HIGH>,
					<3 0 &gic GIC_SPI 3 IRQ_TYPE_LEVEL_HIGH>,
					<4 0 &gic GIC_SPI 4 IRQ_TYPE_LEVEL_HIGH>,
					<5 0 &gic GIC_SPI 5 IRQ_TYPE_LEVEL_HIGH>,
					<6 0 &gic GIC_SPI 6 IRQ_TYPE_LEVEL_HIGH>,
					<7 0 &gic GIC_SPI 7 IRQ_TYPE_LEVEL_HIGH>,
					<8 0 &gic GIC_SPI 8 IRQ_TYPE_LEVEL_HIGH>,
					<9 0 &gic GIC_SPI 9 IRQ_TYPE_LEVEL_HIGH>,
					<10 0 &gic GIC_SPI 10 IRQ_TYPE_LEVEL_HIGH>,
					<11 0 &gic GIC_SPI 11 IRQ_TYPE_LEVEL_HIGH>;
				interrupt-map-mask = <0xffffffff 0x0>;
			};
		};

		tmu: tmu@1f80000 {
			compatible = "fsl,qoriq-tmu";
			reg = <0x0 0x1f80000 0x0 0x10000>;
			interrupts = <GIC_SPI 23 IRQ_TYPE_LEVEL_HIGH>;
			fsl,tmu-range = <0x800000e6 0x8001017d>;
			fsl,tmu-calibration =
				/* Calibration data group 1 */
				<0x00000000 0x00000035
				/* Calibration data group 2 */
				0x00000001 0x00000154>;
			little-endian;
			#thermal-sensor-cells = <1>;
>>>>>>> c1084c27
		};

		i2c0: i2c@2000000 {
			compatible = "fsl,vf610-i2c";
			#address-cells = <1>;
			#size-cells = <0>;
			reg = <0x0 0x2000000 0x0 0x10000>;
			interrupts = <GIC_SPI 34 IRQ_TYPE_LEVEL_HIGH>;
			clock-names = "i2c";
<<<<<<< HEAD
			clocks = <&clockgen 4 15>;
=======
			clocks = <&clockgen QORIQ_CLK_PLATFORM_PLL
					    QORIQ_CLK_PLL_DIV(16)>;
>>>>>>> c1084c27
			scl-gpios = <&gpio2 15 GPIO_ACTIVE_HIGH>;
			status = "disabled";
		};

		i2c1: i2c@2010000 {
			compatible = "fsl,vf610-i2c";
			#address-cells = <1>;
			#size-cells = <0>;
			reg = <0x0 0x2010000 0x0 0x10000>;
			interrupts = <GIC_SPI 34 IRQ_TYPE_LEVEL_HIGH>;
			clock-names = "i2c";
			clocks = <&clockgen QORIQ_CLK_PLATFORM_PLL
					    QORIQ_CLK_PLL_DIV(16)>;
			status = "disabled";
		};

		i2c2: i2c@2020000 {
			compatible = "fsl,vf610-i2c";
			#address-cells = <1>;
			#size-cells = <0>;
			reg = <0x0 0x2020000 0x0 0x10000>;
			interrupts = <GIC_SPI 35 IRQ_TYPE_LEVEL_HIGH>;
			clock-names = "i2c";
			clocks = <&clockgen QORIQ_CLK_PLATFORM_PLL
					    QORIQ_CLK_PLL_DIV(16)>;
			status = "disabled";
		};

		i2c3: i2c@2030000 {
			compatible = "fsl,vf610-i2c";
			#address-cells = <1>;
			#size-cells = <0>;
			reg = <0x0 0x2030000 0x0 0x10000>;
			interrupts = <GIC_SPI 35 IRQ_TYPE_LEVEL_HIGH>;
			clock-names = "i2c";
			clocks = <&clockgen QORIQ_CLK_PLATFORM_PLL
					    QORIQ_CLK_PLL_DIV(16)>;
			status = "disabled";
		};

		i2c4: i2c@2040000 {
			compatible = "fsl,vf610-i2c";
			#address-cells = <1>;
			#size-cells = <0>;
			reg = <0x0 0x2040000 0x0 0x10000>;
			interrupts = <GIC_SPI 74 IRQ_TYPE_LEVEL_HIGH>;
			clock-names = "i2c";
<<<<<<< HEAD
			clocks = <&clockgen 4 15>;
=======
			clocks = <&clockgen QORIQ_CLK_PLATFORM_PLL
					    QORIQ_CLK_PLL_DIV(16)>;
>>>>>>> c1084c27
			scl-gpios = <&gpio2 16 GPIO_ACTIVE_HIGH>;
			status = "disabled";
		};

		i2c5: i2c@2050000 {
			compatible = "fsl,vf610-i2c";
			#address-cells = <1>;
			#size-cells = <0>;
			reg = <0x0 0x2050000 0x0 0x10000>;
			interrupts = <GIC_SPI 74 IRQ_TYPE_LEVEL_HIGH>;
			clock-names = "i2c";
			clocks = <&clockgen QORIQ_CLK_PLATFORM_PLL
					    QORIQ_CLK_PLL_DIV(16)>;
			status = "disabled";
		};

		i2c6: i2c@2060000 {
			compatible = "fsl,vf610-i2c";
			#address-cells = <1>;
			#size-cells = <0>;
			reg = <0x0 0x2060000 0x0 0x10000>;
			interrupts = <GIC_SPI 75 IRQ_TYPE_LEVEL_HIGH>;
			clock-names = "i2c";
			clocks = <&clockgen QORIQ_CLK_PLATFORM_PLL
					    QORIQ_CLK_PLL_DIV(16)>;
			status = "disabled";
		};

		i2c7: i2c@2070000 {
			compatible = "fsl,vf610-i2c";
			#address-cells = <1>;
			#size-cells = <0>;
			reg = <0x0 0x2070000 0x0 0x10000>;
			interrupts = <GIC_SPI 75 IRQ_TYPE_LEVEL_HIGH>;
			clock-names = "i2c";
			clocks = <&clockgen QORIQ_CLK_PLATFORM_PLL
					    QORIQ_CLK_PLL_DIV(16)>;
			status = "disabled";
		};

		fspi: spi@20c0000 {
			compatible = "nxp,lx2160a-fspi";
			#address-cells = <1>;
			#size-cells = <0>;
			reg = <0x0 0x20c0000 0x0 0x10000>,
			      <0x0 0x20000000 0x0 0x10000000>;
			reg-names = "fspi_base", "fspi_mmap";
			interrupts = <GIC_SPI 25 IRQ_TYPE_LEVEL_HIGH>;
			clocks = <&clockgen QORIQ_CLK_PLATFORM_PLL
					    QORIQ_CLK_PLL_DIV(4)>,
				 <&clockgen QORIQ_CLK_PLATFORM_PLL
					    QORIQ_CLK_PLL_DIV(4)>;
			clock-names = "fspi_en", "fspi";
			status = "disabled";
		};

		dspi0: spi@2100000 {
			compatible = "fsl,lx2160a-dspi", "fsl,ls2085a-dspi";
			#address-cells = <1>;
			#size-cells = <0>;
			reg = <0x0 0x2100000 0x0 0x10000>;
			interrupts = <GIC_SPI 26 IRQ_TYPE_LEVEL_HIGH>;
<<<<<<< HEAD
			clocks = <&clockgen 4 7>;
=======
			clocks = <&clockgen QORIQ_CLK_PLATFORM_PLL
					    QORIQ_CLK_PLL_DIV(8)>;
>>>>>>> c1084c27
			clock-names = "dspi";
			spi-num-chipselects = <5>;
			bus-num = <0>;
			status = "disabled";
		};

		dspi1: spi@2110000 {
			compatible = "fsl,lx2160a-dspi", "fsl,ls2085a-dspi";
			#address-cells = <1>;
			#size-cells = <0>;
			reg = <0x0 0x2110000 0x0 0x10000>;
			interrupts = <GIC_SPI 26 IRQ_TYPE_LEVEL_HIGH>;
<<<<<<< HEAD
			clocks = <&clockgen 4 7>;
=======
			clocks = <&clockgen QORIQ_CLK_PLATFORM_PLL
					    QORIQ_CLK_PLL_DIV(8)>;
>>>>>>> c1084c27
			clock-names = "dspi";
			spi-num-chipselects = <5>;
			bus-num = <1>;
			status = "disabled";
		};

		dspi2: spi@2120000 {
			compatible = "fsl,lx2160a-dspi", "fsl,ls2085a-dspi";
			#address-cells = <1>;
			#size-cells = <0>;
			reg = <0x0 0x2120000 0x0 0x10000>;
			interrupts = <GIC_SPI 241 IRQ_TYPE_LEVEL_HIGH>;
<<<<<<< HEAD
			clocks = <&clockgen 4 7>;
=======
			clocks = <&clockgen QORIQ_CLK_PLATFORM_PLL
					    QORIQ_CLK_PLL_DIV(8)>;
>>>>>>> c1084c27
			clock-names = "dspi";
			spi-num-chipselects = <5>;
			bus-num = <2>;
			status = "disabled";
		};

		esdhc0: esdhc@2140000 {
			compatible = "fsl,esdhc";
			reg = <0x0 0x2140000 0x0 0x10000>;
			interrupts = <0 28 0x4>; /* Level high type */
			clocks = <&clockgen QORIQ_CLK_PLATFORM_PLL
					    QORIQ_CLK_PLL_DIV(2)>;
			dma-coherent;
			voltage-ranges = <1800 1800 3300 3300>;
			sdhci,auto-cmd12;
			little-endian;
			bus-width = <4>;
			status = "disabled";
		};

		esdhc1: esdhc@2150000 {
			compatible = "fsl,esdhc";
			reg = <0x0 0x2150000 0x0 0x10000>;
			interrupts = <0 63 0x4>; /* Level high type */
			clocks = <&clockgen QORIQ_CLK_PLATFORM_PLL
					    QORIQ_CLK_PLL_DIV(2)>;
			dma-coherent;
			voltage-ranges = <1800 1800 3300 3300>;
			sdhci,auto-cmd12;
			broken-cd;
			little-endian;
			bus-width = <4>;
			status = "disabled";
		};

		can0: can@2180000 {
			compatible = "fsl,lx2160ar1-flexcan";
			reg = <0x0 0x2180000 0x0 0x10000>;
			interrupts = <GIC_SPI 21 IRQ_TYPE_LEVEL_HIGH>;
<<<<<<< HEAD
			clocks = <&sysclk>, <&clockgen 4 7>;
			clock-names = "ipg", "per";
=======
			clocks = <&clockgen QORIQ_CLK_PLATFORM_PLL
					    QORIQ_CLK_PLL_DIV(8)>,
				 <&clockgen QORIQ_CLK_SYSCLK 0>;
			clock-names = "ipg", "per";
			fsl,clk-source = <0>;
>>>>>>> c1084c27
			status = "disabled";
		};

		can1: can@2190000 {
			compatible = "fsl,lx2160ar1-flexcan";
			reg = <0x0 0x2190000 0x0 0x10000>;
			interrupts = <GIC_SPI 22 IRQ_TYPE_LEVEL_HIGH>;
<<<<<<< HEAD
			clocks = <&sysclk>, <&clockgen 4 7>;
			clock-names = "ipg", "per";
			status = "disabled";
		};

		tmu: tmu@1f80000 {
			compatible = "fsl,qoriq-tmu";
			reg = <0x0 0x1f80000 0x0 0x10000>;
			interrupts = <0 23 0x4>;
			fsl,tmu-range = <0x800000E6 0x8001017D>;
			fsl,tmu-calibration =
				/* Calibration data group 1 */
				<0x00000000 0x00000035
				/* Calibration data group 2 */
				0x00010001 0x00000154>;
			little-endian;
			#thermal-sensor-cells = <1>;
		};

=======
			clocks = <&clockgen QORIQ_CLK_PLATFORM_PLL
					    QORIQ_CLK_PLL_DIV(8)>,
				 <&clockgen QORIQ_CLK_SYSCLK 0>;
			clock-names = "ipg", "per";
			fsl,clk-source = <0>;
			status = "disabled";
		};

>>>>>>> c1084c27
		uart0: serial@21c0000 {
			compatible = "arm,sbsa-uart","arm,pl011";
			reg = <0x0 0x21c0000 0x0 0x1000>;
			interrupts = <GIC_SPI 32 IRQ_TYPE_LEVEL_HIGH>;
			current-speed = <115200>;
			status = "disabled";
		};

		uart1: serial@21d0000 {
			compatible = "arm,sbsa-uart","arm,pl011";
			reg = <0x0 0x21d0000 0x0 0x1000>;
			interrupts = <GIC_SPI 33 IRQ_TYPE_LEVEL_HIGH>;
			current-speed = <115200>;
			status = "disabled";
		};

		uart2: serial@21e0000 {
			compatible = "arm,sbsa-uart","arm,pl011";
			reg = <0x0 0x21e0000 0x0 0x1000>;
			interrupts = <GIC_SPI 72 IRQ_TYPE_LEVEL_HIGH>;
			current-speed = <115200>;
			status = "disabled";
		};

		uart3: serial@21f0000 {
			compatible = "arm,sbsa-uart","arm,pl011";
			reg = <0x0 0x21f0000 0x0 0x1000>;
			interrupts = <GIC_SPI 73 IRQ_TYPE_LEVEL_HIGH>;
			current-speed = <115200>;
			status = "disabled";
		};

		gpio0: gpio@2300000 {
			compatible = "fsl,qoriq-gpio";
			reg = <0x0 0x2300000 0x0 0x10000>;
			interrupts = <GIC_SPI 36 IRQ_TYPE_LEVEL_HIGH>;
			gpio-controller;
			little-endian;
			#gpio-cells = <2>;
			interrupt-controller;
			#interrupt-cells = <2>;
		};

		gpio1: gpio@2310000 {
			compatible = "fsl,qoriq-gpio";
			reg = <0x0 0x2310000 0x0 0x10000>;
			interrupts = <GIC_SPI 36 IRQ_TYPE_LEVEL_HIGH>;
			gpio-controller;
			little-endian;
			#gpio-cells = <2>;
			interrupt-controller;
			#interrupt-cells = <2>;
		};

		gpio2: gpio@2320000 {
			compatible = "fsl,qoriq-gpio";
			reg = <0x0 0x2320000 0x0 0x10000>;
			interrupts = <GIC_SPI 37 IRQ_TYPE_LEVEL_HIGH>;
			gpio-controller;
			little-endian;
			#gpio-cells = <2>;
			interrupt-controller;
			#interrupt-cells = <2>;
		};

		gpio3: gpio@2330000 {
			compatible = "fsl,qoriq-gpio";
			reg = <0x0 0x2330000 0x0 0x10000>;
			interrupts = <GIC_SPI 37 IRQ_TYPE_LEVEL_HIGH>;
			gpio-controller;
			little-endian;
			#gpio-cells = <2>;
			interrupt-controller;
			#interrupt-cells = <2>;
		};

		watchdog@23a0000 {
			compatible = "arm,sbsa-gwdt";
			reg = <0x0 0x23a0000 0 0x1000>,
			      <0x0 0x2390000 0 0x1000>;
			interrupts = <GIC_SPI 59 IRQ_TYPE_LEVEL_HIGH>;
			timeout-sec = <30>;
		};

<<<<<<< HEAD
		rcpm: rcpm@1e34040 {
=======
		rcpm: power-controller@1e34040 {
>>>>>>> c1084c27
			compatible = "fsl,lx2160a-rcpm", "fsl,qoriq-rcpm-2.1+";
			reg = <0x0 0x1e34040 0x0 0x1c>;
			#fsl,rcpm-wakeup-cells = <7>;
			little-endian;
		};

		ftm_alarm0: timer@2800000 {
			compatible = "fsl,lx2160a-ftm-alarm";
			reg = <0x0 0x2800000 0x0 0x10000>;
			fsl,rcpm-wakeup = <&rcpm 0x0 0x0 0x0 0x0 0x4000 0x0 0x0>;
<<<<<<< HEAD
			interrupts = <0 44 4>;
=======
			interrupts = <GIC_SPI 44 IRQ_TYPE_LEVEL_HIGH>;
>>>>>>> c1084c27
		};

		usb0: usb@3100000 {
			compatible = "fsl,lx2160a-dwc3", "snps,dwc3";
			reg = <0x0 0x3100000 0x0 0x10000>;
			interrupts = <GIC_SPI 80 IRQ_TYPE_LEVEL_HIGH>;
			dr_mode = "host";
			snps,quirk-frame-length-adjustment = <0x20>;
			usb3-lpm-capable;
<<<<<<< HEAD
			snps,dis-u1u2-when-u3-quirk;
=======
>>>>>>> c1084c27
			snps,dis_rxdet_inp3_quirk;
			snps,incr-burst-type-adjustment = <1>, <4>, <8>, <16>;
			snps,host-vbus-glitches;
			dma-coherent;
			status = "disabled";
		};

		usb1: usb@3110000 {
			compatible = "fsl,lx2160a-dwc3", "snps,dwc3";
			reg = <0x0 0x3110000 0x0 0x10000>;
			interrupts = <GIC_SPI 81 IRQ_TYPE_LEVEL_HIGH>;
			dr_mode = "host";
			snps,quirk-frame-length-adjustment = <0x20>;
			usb3-lpm-capable;
<<<<<<< HEAD
			snps,dis-u1u2-when-u3-quirk;
			snps,dis_rxdet_inp3_quirk;
			snps,incr-burst-type-adjustment = <1>, <4>, <8>, <16>;
			snps,host-vbus-glitches;
=======
			snps,dis_rxdet_inp3_quirk;
			snps,incr-burst-type-adjustment = <1>, <4>, <8>, <16>;
			snps,host-vbus-glitches;
			dma-coherent;
>>>>>>> c1084c27
			status = "disabled";
		};

		sata0: sata@3200000 {
			compatible = "fsl,lx2160a-ahci";
			reg = <0x0 0x3200000 0x0 0x10000>,
			      <0x7 0x100520 0x0 0x4>;
			reg-names = "ahci", "sata-ecc";
			interrupts = <GIC_SPI 133 IRQ_TYPE_LEVEL_HIGH>;
			clocks = <&clockgen QORIQ_CLK_PLATFORM_PLL
					    QORIQ_CLK_PLL_DIV(4)>;
			dma-coherent;
			status = "disabled";
		};

		sata1: sata@3210000 {
			compatible = "fsl,lx2160a-ahci";
			reg = <0x0 0x3210000 0x0 0x10000>,
			      <0x7 0x100520 0x0 0x4>;
			reg-names = "ahci", "sata-ecc";
			interrupts = <GIC_SPI 136 IRQ_TYPE_LEVEL_HIGH>;
			clocks = <&clockgen QORIQ_CLK_PLATFORM_PLL
					    QORIQ_CLK_PLL_DIV(4)>;
			dma-coherent;
			status = "disabled";
		};

		sata2: sata@3220000 {
			compatible = "fsl,lx2160a-ahci";
			reg = <0x0 0x3220000 0x0 0x10000>,
			      <0x7 0x100520 0x0 0x4>;
			reg-names = "ahci", "sata-ecc";
			interrupts = <GIC_SPI 97 IRQ_TYPE_LEVEL_HIGH>;
			clocks = <&clockgen QORIQ_CLK_PLATFORM_PLL
					    QORIQ_CLK_PLL_DIV(4)>;
			dma-coherent;
			status = "disabled";
		};

		sata3: sata@3230000 {
			compatible = "fsl,lx2160a-ahci";
			reg = <0x0 0x3230000 0x0 0x10000>,
			      <0x7 0x100520 0x0 0x4>;
			reg-names = "ahci", "sata-ecc";
			interrupts = <GIC_SPI 100 IRQ_TYPE_LEVEL_HIGH>;
			clocks = <&clockgen QORIQ_CLK_PLATFORM_PLL
					    QORIQ_CLK_PLL_DIV(4)>;
			dma-coherent;
			status = "disabled";
		};

<<<<<<< HEAD
		pcie@3400000 {
			compatible = "fsl,lx2160a-pcie";
			reg = <0x00 0x03400000 0x0 0x00100000   /* controller registers */
			       0x80 0x00000000 0x0 0x00001000>; /* configuration space */
			reg-names = "csr_axi_slave", "config_axi_slave";
=======
		pcie1: pcie@3400000 {
			compatible = "fsl,ls2088a-pcie";
			reg = <0x00 0x03400000 0x0 0x00100000   /* controller registers */
			       0x80 0x00000000 0x0 0x00002000>; /* configuration space */
			reg-names = "regs", "config";
>>>>>>> c1084c27
			interrupts = <GIC_SPI 108 IRQ_TYPE_LEVEL_HIGH>, /* AER interrupt */
				     <GIC_SPI 108 IRQ_TYPE_LEVEL_HIGH>, /* PME interrupt */
				     <GIC_SPI 108 IRQ_TYPE_LEVEL_HIGH>; /* controller interrupt */
			interrupt-names = "aer", "pme", "intr";
			#address-cells = <3>;
			#size-cells = <2>;
			device_type = "pci";
			dma-coherent;
<<<<<<< HEAD
			apio-wins = <8>;
			ppio-wins = <8>;
			bus-range = <0x0 0xff>;
			ranges = <0x82000000 0x0 0x40000000 0x80 0x40000000 0x0 0x40000000>; /* non-prefetchable memory */
=======
			num-viewport = <8>;
			bus-range = <0x0 0xff>;
			ranges = <0x81000000 0x0 0x00000000 0x80 0x00010000 0x0 0x00010000
				  0x82000000 0x0 0x40000000 0x80 0x40000000 0x0 0x40000000>; /* non-prefetchable memory */
>>>>>>> c1084c27
			msi-parent = <&its>;
			iommu-map = <0 &smmu 0 1>; /* This is fixed-up by u-boot */
			#interrupt-cells = <1>;
			interrupt-map-mask = <0 0 0 7>;
			interrupt-map = <0000 0 0 1 &gic 0 0 GIC_SPI 109 IRQ_TYPE_LEVEL_HIGH>,
					<0000 0 0 2 &gic 0 0 GIC_SPI 110 IRQ_TYPE_LEVEL_HIGH>,
					<0000 0 0 3 &gic 0 0 GIC_SPI 111 IRQ_TYPE_LEVEL_HIGH>,
					<0000 0 0 4 &gic 0 0 GIC_SPI 112 IRQ_TYPE_LEVEL_HIGH>;
			status = "disabled";
		};

<<<<<<< HEAD
		pcie_ep@3400000 {
			compatible = "fsl,lx2160a-pcie-ep";
			reg = <0x00 0x03400000 0x0 0x00100000
			       0x80 0x00000000 0x8 0x00000000>;
			reg-names = "regs", "addr_space";
			num-ob-windows = <256>;
			status = "disabled";
		};

		pcie@3500000 {
			compatible = "fsl,lx2160a-pcie";
			reg = <0x00 0x03500000 0x0 0x00100000   /* controller registers */
			       0x88 0x00000000 0x0 0x00001000>; /* configuration space */
			reg-names = "csr_axi_slave", "config_axi_slave";
=======
		pcie_ep1: pcie_ep@3400000 {
			compatible = "fsl,lx2160ar2-pcie-ep", "fsl,ls-pcie-ep";
			reg = <0x00 0x03400000 0x0 0x00100000
			       0x80 0x00000000 0x8 0x00000000>;
			reg-names = "regs", "addr_space";
			num-ob-windows = <8>;
			num-ib-windows = <8>;
			status = "disabled";
		};

		pcie2: pcie@3500000 {
			compatible = "fsl,ls2088a-pcie";
			reg = <0x00 0x03500000 0x0 0x00100000   /* controller registers */
			       0x88 0x00000000 0x0 0x00002000>; /* configuration space */
			reg-names = "regs", "config";
>>>>>>> c1084c27
			interrupts = <GIC_SPI 113 IRQ_TYPE_LEVEL_HIGH>, /* AER interrupt */
				     <GIC_SPI 113 IRQ_TYPE_LEVEL_HIGH>, /* PME interrupt */
				     <GIC_SPI 113 IRQ_TYPE_LEVEL_HIGH>; /* controller interrupt */
			interrupt-names = "aer", "pme", "intr";
			#address-cells = <3>;
			#size-cells = <2>;
			device_type = "pci";
			dma-coherent;
<<<<<<< HEAD
			apio-wins = <8>;
			ppio-wins = <8>;
			bus-range = <0x0 0xff>;
			ranges = <0x82000000 0x0 0x40000000 0x88 0x40000000 0x0 0x40000000>; /* non-prefetchable memory */
=======
			num-viewport = <8>;
			bus-range = <0x0 0xff>;
			ranges = <0x81000000 0x0 0x00000000 0x88 0x00010000 0x0 0x00010000
				  0x82000000 0x0 0x40000000 0x88 0x40000000 0x0 0x40000000>; /* non-prefetchable memory */
>>>>>>> c1084c27
			msi-parent = <&its>;
			iommu-map = <0 &smmu 0 1>; /* This is fixed-up by u-boot */
			#interrupt-cells = <1>;
			interrupt-map-mask = <0 0 0 7>;
			interrupt-map = <0000 0 0 1 &gic 0 0 GIC_SPI 114 IRQ_TYPE_LEVEL_HIGH>,
					<0000 0 0 2 &gic 0 0 GIC_SPI 115 IRQ_TYPE_LEVEL_HIGH>,
					<0000 0 0 3 &gic 0 0 GIC_SPI 116 IRQ_TYPE_LEVEL_HIGH>,
					<0000 0 0 4 &gic 0 0 GIC_SPI 117 IRQ_TYPE_LEVEL_HIGH>;
			status = "disabled";
		};

<<<<<<< HEAD
		pcie_ep@3500000 {
			compatible = "fsl,lx2160a-pcie-ep";
			reg = <0x00 0x03500000 0x0 0x00100000
			       0x88 0x00000000 0x8 0x00000000>;
			reg-names = "regs", "addr_space";
			num-ob-windows = <256>;
			status = "disabled";
		};

		pcie@3600000 {
			compatible = "fsl,lx2160a-pcie";
			reg = <0x00 0x03600000 0x0 0x00100000   /* controller registers */
			       0x90 0x00000000 0x0 0x00001000>; /* configuration space */
			reg-names = "csr_axi_slave", "config_axi_slave";
=======
		pcie_ep2: pcie_ep@3500000 {
			compatible = "fsl,lx2160ar2-pcie-ep", "fsl,ls-pcie-ep";
			reg = <0x00 0x03500000 0x0 0x00100000
			       0x88 0x00000000 0x8 0x00000000>;
			reg-names = "regs", "addr_space";
			num-ob-windows = <8>;
			num-ib-windows = <8>;
			status = "disabled";
		};

		pcie3: pcie@3600000 {
			compatible = "fsl,ls2088a-pcie";
			reg = <0x00 0x03600000 0x0 0x00100000   /* controller registers */
			       0x90 0x00000000 0x0 0x00002000>; /* configuration space */
			reg-names = "regs", "config";
>>>>>>> c1084c27
			interrupts = <GIC_SPI 118 IRQ_TYPE_LEVEL_HIGH>, /* AER interrupt */
				     <GIC_SPI 118 IRQ_TYPE_LEVEL_HIGH>, /* PME interrupt */
				     <GIC_SPI 118 IRQ_TYPE_LEVEL_HIGH>; /* controller interrupt */
			interrupt-names = "aer", "pme", "intr";
			#address-cells = <3>;
			#size-cells = <2>;
			device_type = "pci";
			dma-coherent;
<<<<<<< HEAD
			apio-wins = <8>;
			ppio-wins = <8>;
			bus-range = <0x0 0xff>;
			ranges = <0x82000000 0x0 0x40000000 0x90 0x40000000 0x0 0x40000000>; /* non-prefetchable memory */
=======
			num-viewport = <256>;
			bus-range = <0x0 0xff>;
			ranges = <0x81000000 0x0 0x00000000 0x90 0x00010000 0x0 0x00010000
				  0x82000000 0x0 0x40000000 0x90 0x40000000 0x0 0x40000000>; /* non-prefetchable memory */
>>>>>>> c1084c27
			msi-parent = <&its>;
			iommu-map = <0 &smmu 0 1>; /* This is fixed-up by u-boot */
			#interrupt-cells = <1>;
			interrupt-map-mask = <0 0 0 7>;
			interrupt-map = <0000 0 0 1 &gic 0 0 GIC_SPI 119 IRQ_TYPE_LEVEL_HIGH>,
					<0000 0 0 2 &gic 0 0 GIC_SPI 120 IRQ_TYPE_LEVEL_HIGH>,
					<0000 0 0 3 &gic 0 0 GIC_SPI 121 IRQ_TYPE_LEVEL_HIGH>,
					<0000 0 0 4 &gic 0 0 GIC_SPI 122 IRQ_TYPE_LEVEL_HIGH>;
			status = "disabled";
		};

<<<<<<< HEAD
		pcie_ep@3600000 {
			compatible = "fsl,lx2160a-pcie-ep";
=======
		pcie_ep3: pcie_ep@3600000 {
			compatible = "fsl,lx2160ar2-pcie-ep", "fsl,ls-pcie-ep";
>>>>>>> c1084c27
			reg = <0x00 0x03600000 0x0 0x00100000
			       0x90 0x00000000 0x8 0x00000000>;
			reg-names = "regs", "addr_space";
			num-ob-windows = <256>;
<<<<<<< HEAD
			max-functions = <2>;
			status = "disabled";
		};

		pcie@3700000 {
			compatible = "fsl,lx2160a-pcie";
			reg = <0x00 0x03700000 0x0 0x00100000   /* controller registers */
			       0x98 0x00000000 0x0 0x00001000>; /* configuration space */
			reg-names = "csr_axi_slave", "config_axi_slave";
=======
			num-ib-windows = <24>;
			status = "disabled";
		};

		pcie4: pcie@3700000 {
			compatible = "fsl,ls2088a-pcie";
			reg = <0x00 0x03700000 0x0 0x00100000   /* controller registers */
			       0x98 0x00000000 0x0 0x00002000>; /* configuration space */
			reg-names = "regs", "config";
>>>>>>> c1084c27
			interrupts = <GIC_SPI 123 IRQ_TYPE_LEVEL_HIGH>, /* AER interrupt */
				     <GIC_SPI 123 IRQ_TYPE_LEVEL_HIGH>, /* PME interrupt */
				     <GIC_SPI 123 IRQ_TYPE_LEVEL_HIGH>; /* controller interrupt */
			interrupt-names = "aer", "pme", "intr";
			#address-cells = <3>;
			#size-cells = <2>;
			device_type = "pci";
			dma-coherent;
<<<<<<< HEAD
			apio-wins = <8>;
			ppio-wins = <8>;
			bus-range = <0x0 0xff>;
			ranges = <0x82000000 0x0 0x40000000 0x98 0x40000000 0x0 0x40000000>; /* non-prefetchable memory */
=======
			num-viewport = <8>;
			bus-range = <0x0 0xff>;
			ranges = <0x81000000 0x0 0x00000000 0x98 0x00010000 0x0 0x00010000
				  0x82000000 0x0 0x40000000 0x98 0x40000000 0x0 0x40000000>; /* non-prefetchable memory */
>>>>>>> c1084c27
			msi-parent = <&its>;
			iommu-map = <0 &smmu 0 1>; /* This is fixed-up by u-boot */
			#interrupt-cells = <1>;
			interrupt-map-mask = <0 0 0 7>;
			interrupt-map = <0000 0 0 1 &gic 0 0 GIC_SPI 124 IRQ_TYPE_LEVEL_HIGH>,
					<0000 0 0 2 &gic 0 0 GIC_SPI 125 IRQ_TYPE_LEVEL_HIGH>,
					<0000 0 0 3 &gic 0 0 GIC_SPI 126 IRQ_TYPE_LEVEL_HIGH>,
					<0000 0 0 4 &gic 0 0 GIC_SPI 127 IRQ_TYPE_LEVEL_HIGH>;
			status = "disabled";
		};

<<<<<<< HEAD
		pcie_ep@3700000 {
			compatible = "fsl,lx2160a-pcie-ep";
			reg = <0x00 0x03700000 0x0 0x00100000
			       0x98 0x00000000 0x8 0x00000000>;
			reg-names = "regs", "addr_space";
			num-ob-windows = <256>;
			status = "disabled";
		};

		pcie@3800000 {
			compatible = "fsl,lx2160a-pcie";
			reg = <0x00 0x03800000 0x0 0x00100000   /* controller registers */
			       0xa0 0x00000000 0x0 0x00001000>; /* configuration space */
			reg-names = "csr_axi_slave", "config_axi_slave";
=======
		pcie_ep4: pcie_ep@3700000 {
			compatible = "fsl,lx2160ar2-pcie-ep", "fsl,ls-pcie-ep";
			reg = <0x00 0x03700000 0x0 0x00100000
			       0x98 0x00000000 0x8 0x00000000>;
			reg-names = "regs", "addr_space";
			num-ob-windows = <8>;
			num-ib-windows = <8>;
			status = "disabled";
		};

		pcie5: pcie@3800000 {
			compatible = "fsl,ls2088a-pcie";
			reg = <0x00 0x03800000 0x0 0x00100000   /* controller registers */
			       0xa0 0x00000000 0x0 0x00002000>; /* configuration space */
			reg-names = "regs", "config";
>>>>>>> c1084c27
			interrupts = <GIC_SPI 128 IRQ_TYPE_LEVEL_HIGH>, /* AER interrupt */
				     <GIC_SPI 128 IRQ_TYPE_LEVEL_HIGH>, /* PME interrupt */
				     <GIC_SPI 128 IRQ_TYPE_LEVEL_HIGH>; /* controller interrupt */
			interrupt-names = "aer", "pme", "intr";
			#address-cells = <3>;
			#size-cells = <2>;
			device_type = "pci";
			dma-coherent;
<<<<<<< HEAD
			apio-wins = <8>;
			ppio-wins = <8>;
			bus-range = <0x0 0xff>;
			ranges = <0x82000000 0x0 0x40000000 0xa0 0x40000000 0x0 0x40000000>; /* non-prefetchable memory */
=======
			num-viewport = <256>;
			bus-range = <0x0 0xff>;
			ranges = <0x81000000 0x0 0x00000000 0xa0 0x00010000 0x0 0x00010000
				  0x82000000 0x0 0x40000000 0xa0 0x40000000 0x0 0x40000000>; /* non-prefetchable memory */
>>>>>>> c1084c27
			msi-parent = <&its>;
			iommu-map = <0 &smmu 0 1>; /* This is fixed-up by u-boot */
			#interrupt-cells = <1>;
			interrupt-map-mask = <0 0 0 7>;
			interrupt-map = <0000 0 0 1 &gic 0 0 GIC_SPI 129 IRQ_TYPE_LEVEL_HIGH>,
					<0000 0 0 2 &gic 0 0 GIC_SPI 130 IRQ_TYPE_LEVEL_HIGH>,
					<0000 0 0 3 &gic 0 0 GIC_SPI 131 IRQ_TYPE_LEVEL_HIGH>,
					<0000 0 0 4 &gic 0 0 GIC_SPI 132 IRQ_TYPE_LEVEL_HIGH>;
			status = "disabled";
		};

<<<<<<< HEAD
		pcie_ep@3800000 {
			compatible = "fsl,lx2160a-pcie-ep";
=======
		pcie_ep5: pcie_ep@3800000 {
			compatible = "fsl,lx2160ar2-pcie-ep", "fsl,ls-pcie-ep";
>>>>>>> c1084c27
			reg = <0x00 0x03800000 0x0 0x00100000
			       0xa0 0x00000000 0x8 0x00000000>;
			reg-names = "regs", "addr_space";
			num-ob-windows = <256>;
<<<<<<< HEAD
			max-functions = <2>;
			status = "disabled";
		};

		pcie@3900000 {
			compatible = "fsl,lx2160a-pcie";
			reg = <0x00 0x03900000 0x0 0x00100000   /* controller registers */
			       0xa8 0x00000000 0x0 0x00001000>; /* configuration space */
			reg-names = "csr_axi_slave", "config_axi_slave";
=======
			num-ib-windows = <24>;
			status = "disabled";
		};

		pcie6: pcie@3900000 {
			compatible = "fsl,ls2088a-pcie";
			reg = <0x00 0x03900000 0x0 0x00100000   /* controller registers */
			       0xa8 0x00000000 0x0 0x00002000>; /* configuration space */
			reg-names = "regs", "config";
>>>>>>> c1084c27
			interrupts = <GIC_SPI 103 IRQ_TYPE_LEVEL_HIGH>, /* AER interrupt */
				     <GIC_SPI 103 IRQ_TYPE_LEVEL_HIGH>, /* PME interrupt */
				     <GIC_SPI 103 IRQ_TYPE_LEVEL_HIGH>; /* controller interrupt */
			interrupt-names = "aer", "pme", "intr";
			#address-cells = <3>;
			#size-cells = <2>;
			device_type = "pci";
			dma-coherent;
<<<<<<< HEAD
			apio-wins = <8>;
			ppio-wins = <8>;
			bus-range = <0x0 0xff>;
			ranges = <0x82000000 0x0 0x40000000 0xa8 0x40000000 0x0 0x40000000>; /* non-prefetchable memory */
=======
			num-viewport = <8>;
			bus-range = <0x0 0xff>;
			ranges = <0x81000000 0x0 0x00000000 0xa8 0x00010000 0x0 0x00010000
				  0x82000000 0x0 0x40000000 0xa8 0x40000000 0x0 0x40000000>; /* non-prefetchable memory */
>>>>>>> c1084c27
			msi-parent = <&its>;
			iommu-map = <0 &smmu 0 1>; /* This is fixed-up by u-boot */
			#interrupt-cells = <1>;
			interrupt-map-mask = <0 0 0 7>;
			interrupt-map = <0000 0 0 1 &gic 0 0 GIC_SPI 104 IRQ_TYPE_LEVEL_HIGH>,
					<0000 0 0 2 &gic 0 0 GIC_SPI 105 IRQ_TYPE_LEVEL_HIGH>,
					<0000 0 0 3 &gic 0 0 GIC_SPI 106 IRQ_TYPE_LEVEL_HIGH>,
					<0000 0 0 4 &gic 0 0 GIC_SPI 107 IRQ_TYPE_LEVEL_HIGH>;
			status = "disabled";
		};

<<<<<<< HEAD
		pcie_ep@3900000 {
			compatible = "fsl,lx2160a-pcie-ep";
			reg = <0x00 0x03900000 0x0 0x00100000
			       0xa8 0x00000000 0x8 0x00000000>;
			reg-names = "regs", "addr_space";
			num-ob-windows = <256>;
=======
		pcie_ep6: pcie_ep@3900000 {
			compatible = "fsl,lx2160ar2-pcie-ep", "fsl,ls-pcie-ep";
			reg = <0x00 0x03900000 0x0 0x00100000
			       0xa8 0x00000000 0x8 0x00000000>;
			reg-names = "regs", "addr_space";
			num-ob-windows = <8>;
			num-ib-windows = <8>;
>>>>>>> c1084c27
			status = "disabled";
		};

		smmu: iommu@5000000 {
			compatible = "arm,mmu-500";
			reg = <0 0x5000000 0 0x800000>;
			#iommu-cells = <1>;
			#global-interrupts = <14>;
				     // global secure fault
			interrupts = <GIC_SPI 13 IRQ_TYPE_LEVEL_HIGH>,
				     // combined secure
				     <GIC_SPI 14 IRQ_TYPE_LEVEL_HIGH>,
				     // global non-secure fault
				     <GIC_SPI 15 IRQ_TYPE_LEVEL_HIGH>,
				     // combined non-secure
				     <GIC_SPI 16 IRQ_TYPE_LEVEL_HIGH>,
				     // performance counter interrupts 0-9
				     <GIC_SPI 211 IRQ_TYPE_LEVEL_HIGH>,
				     <GIC_SPI 212 IRQ_TYPE_LEVEL_HIGH>,
				     <GIC_SPI 213 IRQ_TYPE_LEVEL_HIGH>,
				     <GIC_SPI 214 IRQ_TYPE_LEVEL_HIGH>,
				     <GIC_SPI 215 IRQ_TYPE_LEVEL_HIGH>,
				     <GIC_SPI 216 IRQ_TYPE_LEVEL_HIGH>,
				     <GIC_SPI 217 IRQ_TYPE_LEVEL_HIGH>,
				     <GIC_SPI 218 IRQ_TYPE_LEVEL_HIGH>,
				     <GIC_SPI 219 IRQ_TYPE_LEVEL_HIGH>,
				     <GIC_SPI 220 IRQ_TYPE_LEVEL_HIGH>,
				     // per context interrupt, 64 interrupts
				     <GIC_SPI 146 IRQ_TYPE_LEVEL_HIGH>,
				     <GIC_SPI 147 IRQ_TYPE_LEVEL_HIGH>,
				     <GIC_SPI 148 IRQ_TYPE_LEVEL_HIGH>,
				     <GIC_SPI 149 IRQ_TYPE_LEVEL_HIGH>,
				     <GIC_SPI 150 IRQ_TYPE_LEVEL_HIGH>,
				     <GIC_SPI 151 IRQ_TYPE_LEVEL_HIGH>,
				     <GIC_SPI 152 IRQ_TYPE_LEVEL_HIGH>,
				     <GIC_SPI 153 IRQ_TYPE_LEVEL_HIGH>,
				     <GIC_SPI 154 IRQ_TYPE_LEVEL_HIGH>,
				     <GIC_SPI 155 IRQ_TYPE_LEVEL_HIGH>,
				     <GIC_SPI 156 IRQ_TYPE_LEVEL_HIGH>,
				     <GIC_SPI 157 IRQ_TYPE_LEVEL_HIGH>,
				     <GIC_SPI 158 IRQ_TYPE_LEVEL_HIGH>,
				     <GIC_SPI 159 IRQ_TYPE_LEVEL_HIGH>,
				     <GIC_SPI 160 IRQ_TYPE_LEVEL_HIGH>,
				     <GIC_SPI 161 IRQ_TYPE_LEVEL_HIGH>,
				     <GIC_SPI 162 IRQ_TYPE_LEVEL_HIGH>,
				     <GIC_SPI 163 IRQ_TYPE_LEVEL_HIGH>,
				     <GIC_SPI 164 IRQ_TYPE_LEVEL_HIGH>,
				     <GIC_SPI 165 IRQ_TYPE_LEVEL_HIGH>,
				     <GIC_SPI 166 IRQ_TYPE_LEVEL_HIGH>,
				     <GIC_SPI 167 IRQ_TYPE_LEVEL_HIGH>,
				     <GIC_SPI 168 IRQ_TYPE_LEVEL_HIGH>,
				     <GIC_SPI 169 IRQ_TYPE_LEVEL_HIGH>,
				     <GIC_SPI 170 IRQ_TYPE_LEVEL_HIGH>,
				     <GIC_SPI 171 IRQ_TYPE_LEVEL_HIGH>,
				     <GIC_SPI 172 IRQ_TYPE_LEVEL_HIGH>,
				     <GIC_SPI 173 IRQ_TYPE_LEVEL_HIGH>,
				     <GIC_SPI 174 IRQ_TYPE_LEVEL_HIGH>,
				     <GIC_SPI 175 IRQ_TYPE_LEVEL_HIGH>,
				     <GIC_SPI 176 IRQ_TYPE_LEVEL_HIGH>,
				     <GIC_SPI 177 IRQ_TYPE_LEVEL_HIGH>,
				     <GIC_SPI 178 IRQ_TYPE_LEVEL_HIGH>,
				     <GIC_SPI 179 IRQ_TYPE_LEVEL_HIGH>,
				     <GIC_SPI 180 IRQ_TYPE_LEVEL_HIGH>,
				     <GIC_SPI 181 IRQ_TYPE_LEVEL_HIGH>,
				     <GIC_SPI 182 IRQ_TYPE_LEVEL_HIGH>,
				     <GIC_SPI 183 IRQ_TYPE_LEVEL_HIGH>,
				     <GIC_SPI 184 IRQ_TYPE_LEVEL_HIGH>,
				     <GIC_SPI 185 IRQ_TYPE_LEVEL_HIGH>,
				     <GIC_SPI 186 IRQ_TYPE_LEVEL_HIGH>,
				     <GIC_SPI 187 IRQ_TYPE_LEVEL_HIGH>,
				     <GIC_SPI 188 IRQ_TYPE_LEVEL_HIGH>,
				     <GIC_SPI 189 IRQ_TYPE_LEVEL_HIGH>,
				     <GIC_SPI 190 IRQ_TYPE_LEVEL_HIGH>,
				     <GIC_SPI 191 IRQ_TYPE_LEVEL_HIGH>,
				     <GIC_SPI 192 IRQ_TYPE_LEVEL_HIGH>,
				     <GIC_SPI 193 IRQ_TYPE_LEVEL_HIGH>,
				     <GIC_SPI 194 IRQ_TYPE_LEVEL_HIGH>,
				     <GIC_SPI 195 IRQ_TYPE_LEVEL_HIGH>,
				     <GIC_SPI 196 IRQ_TYPE_LEVEL_HIGH>,
				     <GIC_SPI 197 IRQ_TYPE_LEVEL_HIGH>,
				     <GIC_SPI 198 IRQ_TYPE_LEVEL_HIGH>,
				     <GIC_SPI 199 IRQ_TYPE_LEVEL_HIGH>,
				     <GIC_SPI 200 IRQ_TYPE_LEVEL_HIGH>,
				     <GIC_SPI 201 IRQ_TYPE_LEVEL_HIGH>,
				     <GIC_SPI 202 IRQ_TYPE_LEVEL_HIGH>,
				     <GIC_SPI 203 IRQ_TYPE_LEVEL_HIGH>,
				     <GIC_SPI 204 IRQ_TYPE_LEVEL_HIGH>,
				     <GIC_SPI 205 IRQ_TYPE_LEVEL_HIGH>,
				     <GIC_SPI 206 IRQ_TYPE_LEVEL_HIGH>,
				     <GIC_SPI 207 IRQ_TYPE_LEVEL_HIGH>,
				     <GIC_SPI 208 IRQ_TYPE_LEVEL_HIGH>,
				     <GIC_SPI 209 IRQ_TYPE_LEVEL_HIGH>;
			dma-coherent;
		};

		console@8340020 {
			compatible = "fsl,dpaa2-console";
			reg = <0x00000000 0x08340020 0 0x2>;
		};

		ptp-timer@8b95000 {
			compatible = "fsl,dpaa2-ptp";
			reg = <0x0 0x8b95000 0x0 0x100>;
			clocks = <&clockgen QORIQ_CLK_PLATFORM_PLL
					    QORIQ_CLK_PLL_DIV(2)>;
			little-endian;
			fsl,extts-fifo;
		};

		/* WRIOP0: 0x8b8_0000, E-MDIO1: 0x1_6000 */
		emdio1: mdio@8b96000 {
			compatible = "fsl,fman-memac-mdio";
			reg = <0x0 0x8b96000 0x0 0x1000>;
			interrupts = <GIC_SPI 90 IRQ_TYPE_LEVEL_HIGH>;
			#address-cells = <1>;
			#size-cells = <0>;
			little-endian;
			status = "disabled";
		};

		emdio2: mdio@8b97000 {
			compatible = "fsl,fman-memac-mdio";
			reg = <0x0 0x8b97000 0x0 0x1000>;
			interrupts = <GIC_SPI 91 IRQ_TYPE_LEVEL_HIGH>;
			little-endian;
			#address-cells = <1>;
			#size-cells = <0>;
			status = "disabled";
		};

		pcs_mdio1: mdio@8c07000 {
			compatible = "fsl,fman-memac-mdio";
			reg = <0x0 0x8c07000 0x0 0x1000>;
			little-endian;
			#address-cells = <1>;
			#size-cells = <0>;
			status = "disabled";

			pcs1: ethernet-phy@0 {
				reg = <0>;
			};
		};

		pcs_mdio2: mdio@8c0b000 {
			compatible = "fsl,fman-memac-mdio";
			reg = <0x0 0x8c0b000 0x0 0x1000>;
			little-endian;
			#address-cells = <1>;
			#size-cells = <0>;
			status = "disabled";

			pcs2: ethernet-phy@0 {
				reg = <0>;
			};
		};

		pcs_mdio3: mdio@8c0f000 {
			compatible = "fsl,fman-memac-mdio";
			reg = <0x0 0x8c0f000 0x0 0x1000>;
			little-endian;
			#address-cells = <1>;
			#size-cells = <0>;
			status = "disabled";

			pcs3: ethernet-phy@0 {
				reg = <0>;
			};
		};

		pcs_mdio4: mdio@8c13000 {
			compatible = "fsl,fman-memac-mdio";
			reg = <0x0 0x8c13000 0x0 0x1000>;
			little-endian;
			#address-cells = <1>;
			#size-cells = <0>;
			status = "disabled";

			pcs4: ethernet-phy@0 {
				reg = <0>;
			};
		};

		pcs_mdio5: mdio@8c17000 {
			compatible = "fsl,fman-memac-mdio";
			reg = <0x0 0x8c17000 0x0 0x1000>;
			little-endian;
			#address-cells = <1>;
			#size-cells = <0>;
			status = "disabled";

			pcs5: ethernet-phy@0 {
				reg = <0>;
			};
		};

		pcs_mdio6: mdio@8c1b000 {
			compatible = "fsl,fman-memac-mdio";
			reg = <0x0 0x8c1b000 0x0 0x1000>;
			little-endian;
			#address-cells = <1>;
			#size-cells = <0>;
			status = "disabled";

			pcs6: ethernet-phy@0 {
				reg = <0>;
			};
		};

		pcs_mdio7: mdio@8c1f000 {
			compatible = "fsl,fman-memac-mdio";
			reg = <0x0 0x8c1f000 0x0 0x1000>;
			little-endian;
			#address-cells = <1>;
			#size-cells = <0>;
			status = "disabled";

			pcs7: ethernet-phy@0 {
				reg = <0>;
			};
		};

		pcs_mdio8: mdio@8c23000 {
			compatible = "fsl,fman-memac-mdio";
			reg = <0x0 0x8c23000 0x0 0x1000>;
			little-endian;
			#address-cells = <1>;
			#size-cells = <0>;
			status = "disabled";

			pcs8: ethernet-phy@0 {
				reg = <0>;
			};
		};

		pcs_mdio9: mdio@8c27000 {
			compatible = "fsl,fman-memac-mdio";
			reg = <0x0 0x8c27000 0x0 0x1000>;
			little-endian;
			#address-cells = <1>;
			#size-cells = <0>;
			status = "disabled";

			pcs9: ethernet-phy@0 {
				reg = <0>;
			};
		};

		pcs_mdio10: mdio@8c2b000 {
			compatible = "fsl,fman-memac-mdio";
			reg = <0x0 0x8c2b000 0x0 0x1000>;
			little-endian;
			#address-cells = <1>;
			#size-cells = <0>;
			status = "disabled";

			pcs10: ethernet-phy@0 {
				reg = <0>;
			};
		};

		pcs_mdio11: mdio@8c2f000 {
			compatible = "fsl,fman-memac-mdio";
			reg = <0x0 0x8c2f000 0x0 0x1000>;
			little-endian;
			#address-cells = <1>;
			#size-cells = <0>;
			status = "disabled";

			pcs11: ethernet-phy@0 {
				reg = <0>;
			};
		};

		pcs_mdio12: mdio@8c33000 {
			compatible = "fsl,fman-memac-mdio";
			reg = <0x0 0x8c33000 0x0 0x1000>;
			little-endian;
			#address-cells = <1>;
			#size-cells = <0>;
			status = "disabled";

			pcs12: ethernet-phy@0 {
				reg = <0>;
			};
		};

		pcs_mdio13: mdio@8c37000 {
			compatible = "fsl,fman-memac-mdio";
			reg = <0x0 0x8c37000 0x0 0x1000>;
			little-endian;
			#address-cells = <1>;
			#size-cells = <0>;
			status = "disabled";

			pcs13: ethernet-phy@0 {
				reg = <0>;
			};
		};

		pcs_mdio14: mdio@8c3b000 {
			compatible = "fsl,fman-memac-mdio";
			reg = <0x0 0x8c3b000 0x0 0x1000>;
			little-endian;
			#address-cells = <1>;
			#size-cells = <0>;
			status = "disabled";

			pcs14: ethernet-phy@0 {
				reg = <0>;
			};
		};

		pcs_mdio15: mdio@8c3f000 {
			compatible = "fsl,fman-memac-mdio";
			reg = <0x0 0x8c3f000 0x0 0x1000>;
			little-endian;
			#address-cells = <1>;
			#size-cells = <0>;
			status = "disabled";

			pcs15: ethernet-phy@0 {
				reg = <0>;
			};
		};

		pcs_mdio16: mdio@8c43000 {
			compatible = "fsl,fman-memac-mdio";
			reg = <0x0 0x8c43000 0x0 0x1000>;
			little-endian;
			#address-cells = <1>;
			#size-cells = <0>;
			status = "disabled";

			pcs16: ethernet-phy@0 {
				reg = <0>;
			};
		};

		pcs_mdio17: mdio@8c47000 {
			compatible = "fsl,fman-memac-mdio";
			reg = <0x0 0x8c47000 0x0 0x1000>;
			little-endian;
			#address-cells = <1>;
			#size-cells = <0>;
			status = "disabled";

			pcs17: ethernet-phy@0 {
				reg = <0>;
			};
		};

		pcs_mdio18: mdio@8c4b000 {
			compatible = "fsl,fman-memac-mdio";
			reg = <0x0 0x8c4b000 0x0 0x1000>;
			little-endian;
			#address-cells = <1>;
			#size-cells = <0>;
			status = "disabled";

			pcs18: ethernet-phy@0 {
				reg = <0>;
			};
		};

		fsl_mc: fsl-mc@80c000000 {
			compatible = "fsl,qoriq-mc";
			reg = <0x00000008 0x0c000000 0 0x40>,
			      <0x00000000 0x08340000 0 0x40000>;
			msi-parent = <&its>;
			/* iommu-map property is fixed up by u-boot */
			iommu-map = <0 &smmu 0 0>;
			dma-coherent;
			#address-cells = <3>;
			#size-cells = <1>;

			/*
			 * Region type 0x0 - MC portals
			 * Region type 0x1 - QBMAN portals
			 */
			ranges = <0x0 0x0 0x0 0x8 0x0c000000 0x4000000
				  0x1 0x0 0x0 0x8 0x18000000 0x8000000>;

			/*
			 * Define the maximum number of MACs present on the SoC.
			 */
			dpmacs {
				#address-cells = <1>;
				#size-cells = <0>;

				dpmac1: ethernet@1 {
					compatible = "fsl,qoriq-mc-dpmac";
					reg = <0x1>;
					pcs-handle = <&pcs1>;
				};

				dpmac2: ethernet@2 {
					compatible = "fsl,qoriq-mc-dpmac";
					reg = <0x2>;
					pcs-handle = <&pcs2>;
				};

				dpmac3: ethernet@3 {
					compatible = "fsl,qoriq-mc-dpmac";
					reg = <0x3>;
					pcs-handle = <&pcs3>;
				};

				dpmac4: ethernet@4 {
					compatible = "fsl,qoriq-mc-dpmac";
					reg = <0x4>;
					pcs-handle = <&pcs4>;
				};

				dpmac5: ethernet@5 {
					compatible = "fsl,qoriq-mc-dpmac";
					reg = <0x5>;
					pcs-handle = <&pcs5>;
				};

				dpmac6: ethernet@6 {
					compatible = "fsl,qoriq-mc-dpmac";
					reg = <0x6>;
					pcs-handle = <&pcs6>;
				};

				dpmac7: ethernet@7 {
					compatible = "fsl,qoriq-mc-dpmac";
					reg = <0x7>;
					pcs-handle = <&pcs7>;
				};

				dpmac8: ethernet@8 {
					compatible = "fsl,qoriq-mc-dpmac";
					reg = <0x8>;
					pcs-handle = <&pcs8>;
				};

				dpmac9: ethernet@9 {
					compatible = "fsl,qoriq-mc-dpmac";
					reg = <0x9>;
					pcs-handle = <&pcs9>;
				};

				dpmac10: ethernet@a {
					compatible = "fsl,qoriq-mc-dpmac";
					reg = <0xa>;
					pcs-handle = <&pcs10>;
				};

				dpmac11: ethernet@b {
					compatible = "fsl,qoriq-mc-dpmac";
					reg = <0xb>;
					pcs-handle = <&pcs11>;
				};

				dpmac12: ethernet@c {
					compatible = "fsl,qoriq-mc-dpmac";
					reg = <0xc>;
					pcs-handle = <&pcs12>;
				};

				dpmac13: ethernet@d {
					compatible = "fsl,qoriq-mc-dpmac";
					reg = <0xd>;
					pcs-handle = <&pcs13>;
				};

				dpmac14: ethernet@e {
					compatible = "fsl,qoriq-mc-dpmac";
					reg = <0xe>;
					pcs-handle = <&pcs14>;
				};

				dpmac15: ethernet@f {
					compatible = "fsl,qoriq-mc-dpmac";
					reg = <0xf>;
					pcs-handle = <&pcs15>;
				};

				dpmac16: ethernet@10 {
					compatible = "fsl,qoriq-mc-dpmac";
					reg = <0x10>;
					pcs-handle = <&pcs16>;
				};

				dpmac17: ethernet@11 {
					compatible = "fsl,qoriq-mc-dpmac";
					reg = <0x11>;
					pcs-handle = <&pcs17>;
				};

				dpmac18: ethernet@12 {
					compatible = "fsl,qoriq-mc-dpmac";
					reg = <0x12>;
					pcs-handle = <&pcs18>;
				};
			};
		};
	};

	firmware {
<<<<<<< HEAD
		optee {
			compatible = "linaro,optee-tz";
			method = "smc";
=======
		optee: optee {
			compatible = "linaro,optee-tz";
			method = "smc";
			status = "disabled";
>>>>>>> c1084c27
		};
	};
};<|MERGE_RESOLUTION|>--- conflicted
+++ resolved
@@ -2,11 +2,7 @@
 //
 // Device Tree Include file for Layerscape-LX2160A family SoC.
 //
-<<<<<<< HEAD
-// Copyright 2018-2019 NXP
-=======
 // Copyright 2018-2020 NXP
->>>>>>> c1084c27
 
 #include <dt-bindings/clock/fsl,qoriq-clockgen.h>
 #include <dt-bindings/gpio/gpio.h>
@@ -445,31 +441,19 @@
 	};
 
 	thermal-zones {
-<<<<<<< HEAD
-		core_thermal1: core-thermal1 {
-=======
 		cluster6-7 {
->>>>>>> c1084c27
 			polling-delay-passive = <1000>;
 			polling-delay = <5000>;
 			thermal-sensors = <&tmu 0>;
 
 			trips {
-<<<<<<< HEAD
-				core_cluster_alert: core-cluster-alert {
-=======
 				cluster6_7_alert: cluster6-7-alert {
->>>>>>> c1084c27
 					temperature = <85000>;
 					hysteresis = <2000>;
 					type = "passive";
 				};
 
-<<<<<<< HEAD
-				core_cluster_crit: core-cluster-crit {
-=======
 				cluster6_7_crit: cluster6-7-crit {
->>>>>>> c1084c27
 					temperature = <95000>;
 					hysteresis = <2000>;
 					type = "critical";
@@ -478,11 +462,7 @@
 
 			cooling-maps {
 				map0 {
-<<<<<<< HEAD
-					trip = <&core_cluster_alert>;
-=======
 					trip = <&cluster6_7_alert>;
->>>>>>> c1084c27
 					cooling-device =
 						<&cpu0 THERMAL_NO_LIMIT THERMAL_NO_LIMIT>,
 						<&cpu1 THERMAL_NO_LIMIT THERMAL_NO_LIMIT>,
@@ -503,8 +483,6 @@
 				};
 			};
 		};
-<<<<<<< HEAD
-=======
 
 		ddr-cluster5 {
 			polling-delay-passive = <1000>;
@@ -625,7 +603,6 @@
 				};
 			};
 		};
->>>>>>> c1084c27
 	};
 
 	soc {
@@ -688,28 +665,6 @@
 			little-endian;
 		};
 
-<<<<<<< HEAD
-		/* WRIOP0: 0x8b8_0000, E-MDIO1: 0x1_6000 */
-		emdio1: mdio@8b96000 {
-			compatible = "fsl,fman-memac-mdio";
-			reg = <0x0 0x8b96000 0x0 0x1000>;
-			interrupts = <GIC_SPI 90 IRQ_TYPE_LEVEL_HIGH>;
-			#address-cells = <1>;
-			#size-cells = <0>;
-			little-endian;	/* force the driver in LE mode */
-			status = "disabled";
-		};
-
-		/* WRIOP0: 0x8b8_0000, E-MDIO2: 0x1_7000 */
-		emdio2: mdio@8b97000 {
-			compatible = "fsl,fman-memac-mdio";
-			reg = <0x0 0x8b97000 0x0 0x1000>;
-			interrupts = <GIC_SPI 91 IRQ_TYPE_LEVEL_HIGH>;
-			#address-cells = <1>;
-			#size-cells = <0>;
-			little-endian;	/* force the driver in LE mode */
-			status = "disabled";
-=======
 		isc: syscon@1f70000 {
 			compatible = "fsl,lx2160a-isc", "syscon";
 			reg = <0x0 0x1f70000 0x0 0x10000>;
@@ -753,7 +708,6 @@
 				0x00000001 0x00000154>;
 			little-endian;
 			#thermal-sensor-cells = <1>;
->>>>>>> c1084c27
 		};
 
 		i2c0: i2c@2000000 {
@@ -763,12 +717,8 @@
 			reg = <0x0 0x2000000 0x0 0x10000>;
 			interrupts = <GIC_SPI 34 IRQ_TYPE_LEVEL_HIGH>;
 			clock-names = "i2c";
-<<<<<<< HEAD
-			clocks = <&clockgen 4 15>;
-=======
 			clocks = <&clockgen QORIQ_CLK_PLATFORM_PLL
 					    QORIQ_CLK_PLL_DIV(16)>;
->>>>>>> c1084c27
 			scl-gpios = <&gpio2 15 GPIO_ACTIVE_HIGH>;
 			status = "disabled";
 		};
@@ -816,12 +766,8 @@
 			reg = <0x0 0x2040000 0x0 0x10000>;
 			interrupts = <GIC_SPI 74 IRQ_TYPE_LEVEL_HIGH>;
 			clock-names = "i2c";
-<<<<<<< HEAD
-			clocks = <&clockgen 4 15>;
-=======
 			clocks = <&clockgen QORIQ_CLK_PLATFORM_PLL
 					    QORIQ_CLK_PLL_DIV(16)>;
->>>>>>> c1084c27
 			scl-gpios = <&gpio2 16 GPIO_ACTIVE_HIGH>;
 			status = "disabled";
 		};
@@ -884,12 +830,8 @@
 			#size-cells = <0>;
 			reg = <0x0 0x2100000 0x0 0x10000>;
 			interrupts = <GIC_SPI 26 IRQ_TYPE_LEVEL_HIGH>;
-<<<<<<< HEAD
-			clocks = <&clockgen 4 7>;
-=======
 			clocks = <&clockgen QORIQ_CLK_PLATFORM_PLL
 					    QORIQ_CLK_PLL_DIV(8)>;
->>>>>>> c1084c27
 			clock-names = "dspi";
 			spi-num-chipselects = <5>;
 			bus-num = <0>;
@@ -902,12 +844,8 @@
 			#size-cells = <0>;
 			reg = <0x0 0x2110000 0x0 0x10000>;
 			interrupts = <GIC_SPI 26 IRQ_TYPE_LEVEL_HIGH>;
-<<<<<<< HEAD
-			clocks = <&clockgen 4 7>;
-=======
 			clocks = <&clockgen QORIQ_CLK_PLATFORM_PLL
 					    QORIQ_CLK_PLL_DIV(8)>;
->>>>>>> c1084c27
 			clock-names = "dspi";
 			spi-num-chipselects = <5>;
 			bus-num = <1>;
@@ -920,12 +858,8 @@
 			#size-cells = <0>;
 			reg = <0x0 0x2120000 0x0 0x10000>;
 			interrupts = <GIC_SPI 241 IRQ_TYPE_LEVEL_HIGH>;
-<<<<<<< HEAD
-			clocks = <&clockgen 4 7>;
-=======
 			clocks = <&clockgen QORIQ_CLK_PLATFORM_PLL
 					    QORIQ_CLK_PLL_DIV(8)>;
->>>>>>> c1084c27
 			clock-names = "dspi";
 			spi-num-chipselects = <5>;
 			bus-num = <2>;
@@ -965,16 +899,11 @@
 			compatible = "fsl,lx2160ar1-flexcan";
 			reg = <0x0 0x2180000 0x0 0x10000>;
 			interrupts = <GIC_SPI 21 IRQ_TYPE_LEVEL_HIGH>;
-<<<<<<< HEAD
-			clocks = <&sysclk>, <&clockgen 4 7>;
-			clock-names = "ipg", "per";
-=======
 			clocks = <&clockgen QORIQ_CLK_PLATFORM_PLL
 					    QORIQ_CLK_PLL_DIV(8)>,
 				 <&clockgen QORIQ_CLK_SYSCLK 0>;
 			clock-names = "ipg", "per";
 			fsl,clk-source = <0>;
->>>>>>> c1084c27
 			status = "disabled";
 		};
 
@@ -982,27 +911,6 @@
 			compatible = "fsl,lx2160ar1-flexcan";
 			reg = <0x0 0x2190000 0x0 0x10000>;
 			interrupts = <GIC_SPI 22 IRQ_TYPE_LEVEL_HIGH>;
-<<<<<<< HEAD
-			clocks = <&sysclk>, <&clockgen 4 7>;
-			clock-names = "ipg", "per";
-			status = "disabled";
-		};
-
-		tmu: tmu@1f80000 {
-			compatible = "fsl,qoriq-tmu";
-			reg = <0x0 0x1f80000 0x0 0x10000>;
-			interrupts = <0 23 0x4>;
-			fsl,tmu-range = <0x800000E6 0x8001017D>;
-			fsl,tmu-calibration =
-				/* Calibration data group 1 */
-				<0x00000000 0x00000035
-				/* Calibration data group 2 */
-				0x00010001 0x00000154>;
-			little-endian;
-			#thermal-sensor-cells = <1>;
-		};
-
-=======
 			clocks = <&clockgen QORIQ_CLK_PLATFORM_PLL
 					    QORIQ_CLK_PLL_DIV(8)>,
 				 <&clockgen QORIQ_CLK_SYSCLK 0>;
@@ -1011,7 +919,6 @@
 			status = "disabled";
 		};
 
->>>>>>> c1084c27
 		uart0: serial@21c0000 {
 			compatible = "arm,sbsa-uart","arm,pl011";
 			reg = <0x0 0x21c0000 0x0 0x1000>;
@@ -1096,11 +1003,7 @@
 			timeout-sec = <30>;
 		};
 
-<<<<<<< HEAD
-		rcpm: rcpm@1e34040 {
-=======
 		rcpm: power-controller@1e34040 {
->>>>>>> c1084c27
 			compatible = "fsl,lx2160a-rcpm", "fsl,qoriq-rcpm-2.1+";
 			reg = <0x0 0x1e34040 0x0 0x1c>;
 			#fsl,rcpm-wakeup-cells = <7>;
@@ -1111,11 +1014,7 @@
 			compatible = "fsl,lx2160a-ftm-alarm";
 			reg = <0x0 0x2800000 0x0 0x10000>;
 			fsl,rcpm-wakeup = <&rcpm 0x0 0x0 0x0 0x0 0x4000 0x0 0x0>;
-<<<<<<< HEAD
-			interrupts = <0 44 4>;
-=======
 			interrupts = <GIC_SPI 44 IRQ_TYPE_LEVEL_HIGH>;
->>>>>>> c1084c27
 		};
 
 		usb0: usb@3100000 {
@@ -1125,10 +1024,6 @@
 			dr_mode = "host";
 			snps,quirk-frame-length-adjustment = <0x20>;
 			usb3-lpm-capable;
-<<<<<<< HEAD
-			snps,dis-u1u2-when-u3-quirk;
-=======
->>>>>>> c1084c27
 			snps,dis_rxdet_inp3_quirk;
 			snps,incr-burst-type-adjustment = <1>, <4>, <8>, <16>;
 			snps,host-vbus-glitches;
@@ -1143,17 +1038,10 @@
 			dr_mode = "host";
 			snps,quirk-frame-length-adjustment = <0x20>;
 			usb3-lpm-capable;
-<<<<<<< HEAD
-			snps,dis-u1u2-when-u3-quirk;
-			snps,dis_rxdet_inp3_quirk;
-			snps,incr-burst-type-adjustment = <1>, <4>, <8>, <16>;
-			snps,host-vbus-glitches;
-=======
 			snps,dis_rxdet_inp3_quirk;
 			snps,incr-burst-type-adjustment = <1>, <4>, <8>, <16>;
 			snps,host-vbus-glitches;
 			dma-coherent;
->>>>>>> c1084c27
 			status = "disabled";
 		};
 
@@ -1205,19 +1093,11 @@
 			status = "disabled";
 		};
 
-<<<<<<< HEAD
-		pcie@3400000 {
-			compatible = "fsl,lx2160a-pcie";
-			reg = <0x00 0x03400000 0x0 0x00100000   /* controller registers */
-			       0x80 0x00000000 0x0 0x00001000>; /* configuration space */
-			reg-names = "csr_axi_slave", "config_axi_slave";
-=======
 		pcie1: pcie@3400000 {
 			compatible = "fsl,ls2088a-pcie";
 			reg = <0x00 0x03400000 0x0 0x00100000   /* controller registers */
 			       0x80 0x00000000 0x0 0x00002000>; /* configuration space */
 			reg-names = "regs", "config";
->>>>>>> c1084c27
 			interrupts = <GIC_SPI 108 IRQ_TYPE_LEVEL_HIGH>, /* AER interrupt */
 				     <GIC_SPI 108 IRQ_TYPE_LEVEL_HIGH>, /* PME interrupt */
 				     <GIC_SPI 108 IRQ_TYPE_LEVEL_HIGH>; /* controller interrupt */
@@ -1226,17 +1106,10 @@
 			#size-cells = <2>;
 			device_type = "pci";
 			dma-coherent;
-<<<<<<< HEAD
-			apio-wins = <8>;
-			ppio-wins = <8>;
-			bus-range = <0x0 0xff>;
-			ranges = <0x82000000 0x0 0x40000000 0x80 0x40000000 0x0 0x40000000>; /* non-prefetchable memory */
-=======
 			num-viewport = <8>;
 			bus-range = <0x0 0xff>;
 			ranges = <0x81000000 0x0 0x00000000 0x80 0x00010000 0x0 0x00010000
 				  0x82000000 0x0 0x40000000 0x80 0x40000000 0x0 0x40000000>; /* non-prefetchable memory */
->>>>>>> c1084c27
 			msi-parent = <&its>;
 			iommu-map = <0 &smmu 0 1>; /* This is fixed-up by u-boot */
 			#interrupt-cells = <1>;
@@ -1248,22 +1121,6 @@
 			status = "disabled";
 		};
 
-<<<<<<< HEAD
-		pcie_ep@3400000 {
-			compatible = "fsl,lx2160a-pcie-ep";
-			reg = <0x00 0x03400000 0x0 0x00100000
-			       0x80 0x00000000 0x8 0x00000000>;
-			reg-names = "regs", "addr_space";
-			num-ob-windows = <256>;
-			status = "disabled";
-		};
-
-		pcie@3500000 {
-			compatible = "fsl,lx2160a-pcie";
-			reg = <0x00 0x03500000 0x0 0x00100000   /* controller registers */
-			       0x88 0x00000000 0x0 0x00001000>; /* configuration space */
-			reg-names = "csr_axi_slave", "config_axi_slave";
-=======
 		pcie_ep1: pcie_ep@3400000 {
 			compatible = "fsl,lx2160ar2-pcie-ep", "fsl,ls-pcie-ep";
 			reg = <0x00 0x03400000 0x0 0x00100000
@@ -1279,7 +1136,6 @@
 			reg = <0x00 0x03500000 0x0 0x00100000   /* controller registers */
 			       0x88 0x00000000 0x0 0x00002000>; /* configuration space */
 			reg-names = "regs", "config";
->>>>>>> c1084c27
 			interrupts = <GIC_SPI 113 IRQ_TYPE_LEVEL_HIGH>, /* AER interrupt */
 				     <GIC_SPI 113 IRQ_TYPE_LEVEL_HIGH>, /* PME interrupt */
 				     <GIC_SPI 113 IRQ_TYPE_LEVEL_HIGH>; /* controller interrupt */
@@ -1288,17 +1144,10 @@
 			#size-cells = <2>;
 			device_type = "pci";
 			dma-coherent;
-<<<<<<< HEAD
-			apio-wins = <8>;
-			ppio-wins = <8>;
-			bus-range = <0x0 0xff>;
-			ranges = <0x82000000 0x0 0x40000000 0x88 0x40000000 0x0 0x40000000>; /* non-prefetchable memory */
-=======
 			num-viewport = <8>;
 			bus-range = <0x0 0xff>;
 			ranges = <0x81000000 0x0 0x00000000 0x88 0x00010000 0x0 0x00010000
 				  0x82000000 0x0 0x40000000 0x88 0x40000000 0x0 0x40000000>; /* non-prefetchable memory */
->>>>>>> c1084c27
 			msi-parent = <&its>;
 			iommu-map = <0 &smmu 0 1>; /* This is fixed-up by u-boot */
 			#interrupt-cells = <1>;
@@ -1310,22 +1159,6 @@
 			status = "disabled";
 		};
 
-<<<<<<< HEAD
-		pcie_ep@3500000 {
-			compatible = "fsl,lx2160a-pcie-ep";
-			reg = <0x00 0x03500000 0x0 0x00100000
-			       0x88 0x00000000 0x8 0x00000000>;
-			reg-names = "regs", "addr_space";
-			num-ob-windows = <256>;
-			status = "disabled";
-		};
-
-		pcie@3600000 {
-			compatible = "fsl,lx2160a-pcie";
-			reg = <0x00 0x03600000 0x0 0x00100000   /* controller registers */
-			       0x90 0x00000000 0x0 0x00001000>; /* configuration space */
-			reg-names = "csr_axi_slave", "config_axi_slave";
-=======
 		pcie_ep2: pcie_ep@3500000 {
 			compatible = "fsl,lx2160ar2-pcie-ep", "fsl,ls-pcie-ep";
 			reg = <0x00 0x03500000 0x0 0x00100000
@@ -1341,7 +1174,6 @@
 			reg = <0x00 0x03600000 0x0 0x00100000   /* controller registers */
 			       0x90 0x00000000 0x0 0x00002000>; /* configuration space */
 			reg-names = "regs", "config";
->>>>>>> c1084c27
 			interrupts = <GIC_SPI 118 IRQ_TYPE_LEVEL_HIGH>, /* AER interrupt */
 				     <GIC_SPI 118 IRQ_TYPE_LEVEL_HIGH>, /* PME interrupt */
 				     <GIC_SPI 118 IRQ_TYPE_LEVEL_HIGH>; /* controller interrupt */
@@ -1350,17 +1182,10 @@
 			#size-cells = <2>;
 			device_type = "pci";
 			dma-coherent;
-<<<<<<< HEAD
-			apio-wins = <8>;
-			ppio-wins = <8>;
-			bus-range = <0x0 0xff>;
-			ranges = <0x82000000 0x0 0x40000000 0x90 0x40000000 0x0 0x40000000>; /* non-prefetchable memory */
-=======
 			num-viewport = <256>;
 			bus-range = <0x0 0xff>;
 			ranges = <0x81000000 0x0 0x00000000 0x90 0x00010000 0x0 0x00010000
 				  0x82000000 0x0 0x40000000 0x90 0x40000000 0x0 0x40000000>; /* non-prefetchable memory */
->>>>>>> c1084c27
 			msi-parent = <&its>;
 			iommu-map = <0 &smmu 0 1>; /* This is fixed-up by u-boot */
 			#interrupt-cells = <1>;
@@ -1372,28 +1197,12 @@
 			status = "disabled";
 		};
 
-<<<<<<< HEAD
-		pcie_ep@3600000 {
-			compatible = "fsl,lx2160a-pcie-ep";
-=======
 		pcie_ep3: pcie_ep@3600000 {
 			compatible = "fsl,lx2160ar2-pcie-ep", "fsl,ls-pcie-ep";
->>>>>>> c1084c27
 			reg = <0x00 0x03600000 0x0 0x00100000
 			       0x90 0x00000000 0x8 0x00000000>;
 			reg-names = "regs", "addr_space";
 			num-ob-windows = <256>;
-<<<<<<< HEAD
-			max-functions = <2>;
-			status = "disabled";
-		};
-
-		pcie@3700000 {
-			compatible = "fsl,lx2160a-pcie";
-			reg = <0x00 0x03700000 0x0 0x00100000   /* controller registers */
-			       0x98 0x00000000 0x0 0x00001000>; /* configuration space */
-			reg-names = "csr_axi_slave", "config_axi_slave";
-=======
 			num-ib-windows = <24>;
 			status = "disabled";
 		};
@@ -1403,7 +1212,6 @@
 			reg = <0x00 0x03700000 0x0 0x00100000   /* controller registers */
 			       0x98 0x00000000 0x0 0x00002000>; /* configuration space */
 			reg-names = "regs", "config";
->>>>>>> c1084c27
 			interrupts = <GIC_SPI 123 IRQ_TYPE_LEVEL_HIGH>, /* AER interrupt */
 				     <GIC_SPI 123 IRQ_TYPE_LEVEL_HIGH>, /* PME interrupt */
 				     <GIC_SPI 123 IRQ_TYPE_LEVEL_HIGH>; /* controller interrupt */
@@ -1412,17 +1220,10 @@
 			#size-cells = <2>;
 			device_type = "pci";
 			dma-coherent;
-<<<<<<< HEAD
-			apio-wins = <8>;
-			ppio-wins = <8>;
-			bus-range = <0x0 0xff>;
-			ranges = <0x82000000 0x0 0x40000000 0x98 0x40000000 0x0 0x40000000>; /* non-prefetchable memory */
-=======
 			num-viewport = <8>;
 			bus-range = <0x0 0xff>;
 			ranges = <0x81000000 0x0 0x00000000 0x98 0x00010000 0x0 0x00010000
 				  0x82000000 0x0 0x40000000 0x98 0x40000000 0x0 0x40000000>; /* non-prefetchable memory */
->>>>>>> c1084c27
 			msi-parent = <&its>;
 			iommu-map = <0 &smmu 0 1>; /* This is fixed-up by u-boot */
 			#interrupt-cells = <1>;
@@ -1434,22 +1235,6 @@
 			status = "disabled";
 		};
 
-<<<<<<< HEAD
-		pcie_ep@3700000 {
-			compatible = "fsl,lx2160a-pcie-ep";
-			reg = <0x00 0x03700000 0x0 0x00100000
-			       0x98 0x00000000 0x8 0x00000000>;
-			reg-names = "regs", "addr_space";
-			num-ob-windows = <256>;
-			status = "disabled";
-		};
-
-		pcie@3800000 {
-			compatible = "fsl,lx2160a-pcie";
-			reg = <0x00 0x03800000 0x0 0x00100000   /* controller registers */
-			       0xa0 0x00000000 0x0 0x00001000>; /* configuration space */
-			reg-names = "csr_axi_slave", "config_axi_slave";
-=======
 		pcie_ep4: pcie_ep@3700000 {
 			compatible = "fsl,lx2160ar2-pcie-ep", "fsl,ls-pcie-ep";
 			reg = <0x00 0x03700000 0x0 0x00100000
@@ -1465,7 +1250,6 @@
 			reg = <0x00 0x03800000 0x0 0x00100000   /* controller registers */
 			       0xa0 0x00000000 0x0 0x00002000>; /* configuration space */
 			reg-names = "regs", "config";
->>>>>>> c1084c27
 			interrupts = <GIC_SPI 128 IRQ_TYPE_LEVEL_HIGH>, /* AER interrupt */
 				     <GIC_SPI 128 IRQ_TYPE_LEVEL_HIGH>, /* PME interrupt */
 				     <GIC_SPI 128 IRQ_TYPE_LEVEL_HIGH>; /* controller interrupt */
@@ -1474,17 +1258,10 @@
 			#size-cells = <2>;
 			device_type = "pci";
 			dma-coherent;
-<<<<<<< HEAD
-			apio-wins = <8>;
-			ppio-wins = <8>;
-			bus-range = <0x0 0xff>;
-			ranges = <0x82000000 0x0 0x40000000 0xa0 0x40000000 0x0 0x40000000>; /* non-prefetchable memory */
-=======
 			num-viewport = <256>;
 			bus-range = <0x0 0xff>;
 			ranges = <0x81000000 0x0 0x00000000 0xa0 0x00010000 0x0 0x00010000
 				  0x82000000 0x0 0x40000000 0xa0 0x40000000 0x0 0x40000000>; /* non-prefetchable memory */
->>>>>>> c1084c27
 			msi-parent = <&its>;
 			iommu-map = <0 &smmu 0 1>; /* This is fixed-up by u-boot */
 			#interrupt-cells = <1>;
@@ -1496,28 +1273,12 @@
 			status = "disabled";
 		};
 
-<<<<<<< HEAD
-		pcie_ep@3800000 {
-			compatible = "fsl,lx2160a-pcie-ep";
-=======
 		pcie_ep5: pcie_ep@3800000 {
 			compatible = "fsl,lx2160ar2-pcie-ep", "fsl,ls-pcie-ep";
->>>>>>> c1084c27
 			reg = <0x00 0x03800000 0x0 0x00100000
 			       0xa0 0x00000000 0x8 0x00000000>;
 			reg-names = "regs", "addr_space";
 			num-ob-windows = <256>;
-<<<<<<< HEAD
-			max-functions = <2>;
-			status = "disabled";
-		};
-
-		pcie@3900000 {
-			compatible = "fsl,lx2160a-pcie";
-			reg = <0x00 0x03900000 0x0 0x00100000   /* controller registers */
-			       0xa8 0x00000000 0x0 0x00001000>; /* configuration space */
-			reg-names = "csr_axi_slave", "config_axi_slave";
-=======
 			num-ib-windows = <24>;
 			status = "disabled";
 		};
@@ -1527,7 +1288,6 @@
 			reg = <0x00 0x03900000 0x0 0x00100000   /* controller registers */
 			       0xa8 0x00000000 0x0 0x00002000>; /* configuration space */
 			reg-names = "regs", "config";
->>>>>>> c1084c27
 			interrupts = <GIC_SPI 103 IRQ_TYPE_LEVEL_HIGH>, /* AER interrupt */
 				     <GIC_SPI 103 IRQ_TYPE_LEVEL_HIGH>, /* PME interrupt */
 				     <GIC_SPI 103 IRQ_TYPE_LEVEL_HIGH>; /* controller interrupt */
@@ -1536,17 +1296,10 @@
 			#size-cells = <2>;
 			device_type = "pci";
 			dma-coherent;
-<<<<<<< HEAD
-			apio-wins = <8>;
-			ppio-wins = <8>;
-			bus-range = <0x0 0xff>;
-			ranges = <0x82000000 0x0 0x40000000 0xa8 0x40000000 0x0 0x40000000>; /* non-prefetchable memory */
-=======
 			num-viewport = <8>;
 			bus-range = <0x0 0xff>;
 			ranges = <0x81000000 0x0 0x00000000 0xa8 0x00010000 0x0 0x00010000
 				  0x82000000 0x0 0x40000000 0xa8 0x40000000 0x0 0x40000000>; /* non-prefetchable memory */
->>>>>>> c1084c27
 			msi-parent = <&its>;
 			iommu-map = <0 &smmu 0 1>; /* This is fixed-up by u-boot */
 			#interrupt-cells = <1>;
@@ -1558,14 +1311,6 @@
 			status = "disabled";
 		};
 
-<<<<<<< HEAD
-		pcie_ep@3900000 {
-			compatible = "fsl,lx2160a-pcie-ep";
-			reg = <0x00 0x03900000 0x0 0x00100000
-			       0xa8 0x00000000 0x8 0x00000000>;
-			reg-names = "regs", "addr_space";
-			num-ob-windows = <256>;
-=======
 		pcie_ep6: pcie_ep@3900000 {
 			compatible = "fsl,lx2160ar2-pcie-ep", "fsl,ls-pcie-ep";
 			reg = <0x00 0x03900000 0x0 0x00100000
@@ -1573,7 +1318,6 @@
 			reg-names = "regs", "addr_space";
 			num-ob-windows = <8>;
 			num-ib-windows = <8>;
->>>>>>> c1084c27
 			status = "disabled";
 		};
 
@@ -2075,16 +1819,10 @@
 	};
 
 	firmware {
-<<<<<<< HEAD
-		optee {
-			compatible = "linaro,optee-tz";
-			method = "smc";
-=======
 		optee: optee {
 			compatible = "linaro,optee-tz";
 			method = "smc";
 			status = "disabled";
->>>>>>> c1084c27
 		};
 	};
 };