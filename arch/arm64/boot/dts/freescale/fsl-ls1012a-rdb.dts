--- conflicted
+++ resolved
@@ -15,22 +15,12 @@
 	compatible = "fsl,ls1012a-rdb", "fsl,ls1012a";
 
 	aliases {
-<<<<<<< HEAD
-		ethernet0 = &pfe_mac0;
-		ethernet1 = &pfe_mac1;
-	};
-};
-
-&pcie {
-	status = "okay";
-=======
 		serial0 = &duart0;
 		mmc0 = &esdhc0;
 		mmc1 = &esdhc1;
 		ethernet0 = &pfe_mac0;
 		ethernet1 = &pfe_mac1;
 	};
->>>>>>> c1084c27
 };
 
 &duart0 {
@@ -138,11 +128,7 @@
 		#size-cells = <0>;
 		reg = <0x1>;	/* GEM_ID */
 		fsl,mdio-mux-val = <0x0>;
-<<<<<<< HEAD
-		phy-mode = "rgmii-txid";
-=======
 		phy-mode = "rgmii-id";
->>>>>>> c1084c27
 		phy-handle = <&rgmii_phy>;
 	};
 	mdio@0 {
@@ -157,23 +143,4 @@
 			reg = <0x1>;
 		};
 	};
-<<<<<<< HEAD
-};
-
-&qspi {
-	status = "okay";
-
-	s25fs512s0: flash@0 {
-		compatible = "jedec,spi-nor";
-		#address-cells = <1>;
-		#size-cells = <1>;
-		spi-max-frequency = <20000000>;
-		m25p,fast-read;
-		reg = <0>;
-		spi-rx-bus-width = <1>;
-		spi-tx-bus-width = <1>;
-	};
-
-=======
->>>>>>> c1084c27
 };