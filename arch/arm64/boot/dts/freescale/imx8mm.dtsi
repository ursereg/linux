--- conflicted
+++ resolved
@@ -44,22 +44,6 @@
 		spi0 = &ecspi1;
 		spi1 = &ecspi2;
 		spi2 = &ecspi3;
-<<<<<<< HEAD
-		mmc0 = &usdhc1;
-		mmc1 = &usdhc2;
-		mmc2 = &usdhc3;
-		gpio0 = &gpio1;
-		gpio1 = &gpio2;
-		gpio2 = &gpio3;
-		gpio3 = &gpio4;
-		gpio4 = &gpio5;
-		sai1 = &sai1;
-		sai2 = &sai2;
-		sai3 = &sai3;
-		sai5 = &sai5;
-		sai6 = &sai6;
-=======
->>>>>>> c1084c27
 	};
 
 	cpus {
@@ -182,22 +166,6 @@
 		};
 	};
 
-	resmem: reserved-memory {
-		#address-cells = <2>;
-		#size-cells = <2>;
-		ranges;
-
-		/* global autoconfigured region for contiguous allocations */
-		linux,cma {
-			compatible = "shared-dma-pool";
-			reusable;
-			size = <0 0x28000000>;
-			alloc-ranges = <0 0x40000000 0 0x60000000>;
-			linux,cma-default;
-		};
-	};
-
-
 	osc_32k: clock-osc-32k {
 		compatible = "fixed-clock";
 		#clock-cells = <0>;
@@ -249,110 +217,6 @@
 		compatible = "arm,cortex-a53-pmu";
 		interrupts = <GIC_PPI 7
 			     (GIC_CPU_MASK_SIMPLE(4) | IRQ_TYPE_LEVEL_HIGH)>;
-	};
-
-	power-domains {
-		compatible = "simple-bus";
-		/* HSIO SS */
-		hsiomix_pd: hsiomix-pd {
-			compatible = "fsl,imx8m-pm-domain";
-			#power-domain-cells = <0>;
-			domain-index = <0>;
-			domain-name = "hsiomix";
-			clocks = <&clk IMX8MM_CLK_USB1_CTRL_ROOT>;
-		};
-
-		pcie_pd: pcie-pd {
-			compatible = "fsl,imx8m-pm-domain";
-			#power-domain-cells = <0>;
-			domain-index = <1>;
-			domain-name = "pcie";
-			parent-domains = <&hsiomix_pd>;
-			clocks = <&clk IMX8MM_CLK_PCIE1_ROOT>;
-		};
-
-		usb_otg1_pd: usbotg1-pd {
-			compatible = "fsl,imx8m-pm-domain";
-			#power-domain-cells = <0>;
-			domain-index = <2>;
-			domain-name = "usb_otg1";
-			parent-domains = <&hsiomix_pd>;
-		};
-
-		usb_otg2_pd: usbotg2-pd {
-			compatible = "fsl,imx8m-pm-domain";
-			#power-domain-cells = <0>;
-			domain-index = <3>;
-			domain-name = "usb_otg2";
-			parent-domains = <&hsiomix_pd>;
-		};
-
-		/* GPU SS */
-		gpumix_pd: gpumix-pd {
-			compatible = "fsl,imx8m-pm-domain";
-			#power-domain-cells = <0>;
-			domain-index = <4>;
-			domain-name = "gpumix";
-			clocks = <&clk IMX8MM_CLK_GPU_BUS_ROOT>,
-				 <&clk IMX8MM_CLK_GPU_AHB>,
-				 <&clk IMX8MM_CLK_GPU2D_ROOT>,
-				 <&clk IMX8MM_CLK_GPU3D_ROOT>;
-		};
-
-		/* VPU SS */
-		vpumix_pd: vpumix-pd {
-			compatible = "fsl,imx8m-pm-domain";
-			#power-domain-cells = <0>;
-			domain-index = <5>;
-			domain-name = "vpumix";
-			clocks = <&clk IMX8MM_CLK_VPU_DEC_ROOT>;
-		};
-
-		vpu_g1_pd: vpug1-pd {
-			compatible = "fsl,imx8m-pm-domain";
-			#power-domain-cells = <0>;
-			domain-index = <6>;
-			domain-name = "vpu_g1";
-			parent-domains = <&vpumix_pd>;
-			clocks = <&clk IMX8MM_CLK_VPU_G1_ROOT>;
-		};
-
-		vpu_g2_pd: vpug2-pd {
-			compatible = "fsl,imx8m-pm-domain";
-			#power-domain-cells = <0>;
-			domain-index = <7>;
-			domain-name = "vpu_g2";
-			parent-domains = <&vpumix_pd>;
-			clocks = <&clk IMX8MM_CLK_VPU_G2_ROOT>;
-		};
-
-		vpu_h1_pd: vpuh1-pd {
-			compatible = "fsl,imx8m-pm-domain";
-			#power-domain-cells = <0>;
-			domain-index = <8>;
-			domain-name = "vpu_h1";
-			parent-domains = <&vpumix_pd>;
-			clocks = <&clk IMX8MM_CLK_VPU_H1_ROOT>;
-		};
-
-		/* DISP SS */
-		dispmix_pd: dispmix-pd {
-			compatible = "fsl,imx8m-pm-domain";
-			#power-domain-cells = <0>;
-			domain-index = <9>;
-			domain-name = "dispmix";
-			clocks = <&clk IMX8MM_CLK_DISP_ROOT>,
-				 <&clk IMX8MM_CLK_DISP_AXI_ROOT>,
-				 <&clk IMX8MM_CLK_DISP_APB_ROOT>;
-		};
-
-		mipi_pd: mipi-pd {
-			compatible = "fsl,imx8m-pm-domain";
-			#power-domain-cells = <0>;
-			domain-index = <10>;
-			domain-name = "mipi";
-			parent-domains = <&dispmix_pd>;
-		};
 	};
 
 	power-domains {
@@ -552,11 +416,6 @@
 			reg = <0x100000 0x8000>;
 		};
 
-		caam_sm: caam-sm@100000 {
-			compatible = "fsl,imx6q-caam-sm";
-			reg = <0x100000 0x8000>;
-		};
-
 		aips1: bus@30000000 {
 			compatible = "fsl,aips-bus", "simple-bus";
 			reg = <0x30000000 0x400000>;
@@ -564,74 +423,6 @@
 			#size-cells = <1>;
 			ranges = <0x30000000 0x30000000 0x400000>;
 
-<<<<<<< HEAD
-			sai1: sai@30010000 {
-				compatible = "fsl,imx8mm-sai", "fsl,imx8mq-sai";
-				reg = <0x30010000 0x10000>;
-				interrupts = <GIC_SPI 95 IRQ_TYPE_LEVEL_HIGH>;
-				clocks = <&clk IMX8MM_CLK_SAI1_IPG>, <&clk IMX8MM_CLK_DUMMY>,
-					 <&clk IMX8MM_CLK_SAI1_ROOT>,
-					 <&clk IMX8MM_CLK_DUMMY>, <&clk IMX8MM_CLK_DUMMY>;
-				clock-names = "bus", "mclk0", "mclk1", "mclk2", "mclk3";
-				dmas = <&sdma2 0 2 0>, <&sdma2 1 2 0>;
-				dma-names = "rx", "tx";
-				fsl,dataline = <0 0xff 0xff>;
-				status = "disabled";
-			};
-
-			sai2: sai@30020000 {
-				compatible = "fsl,imx8mm-sai", "fsl,imx8mq-sai";
-				reg = <0x30020000 0x10000>;
-				interrupts = <GIC_SPI 96 IRQ_TYPE_LEVEL_HIGH>;
-				clocks = <&clk IMX8MM_CLK_SAI2_IPG>, <&clk IMX8MM_CLK_DUMMY>,
-					<&clk IMX8MM_CLK_SAI2_ROOT>,
-					<&clk IMX8MM_CLK_DUMMY>, <&clk IMX8MM_CLK_DUMMY>;
-				clock-names = "bus", "mclk0", "mclk1", "mclk2", "mclk3";
-				dmas = <&sdma2 2 2 0>, <&sdma2 3 2 0>;
-				dma-names = "rx", "tx";
-				status = "disabled";
-			};
-
-			sai3: sai@30030000 {
-				#sound-dai-cells = <0>;
-				compatible = "fsl,imx8mm-sai", "fsl,imx8mq-sai";
-				reg = <0x30030000 0x10000>;
-				interrupts = <GIC_SPI 50 IRQ_TYPE_LEVEL_HIGH>;
-				clocks = <&clk IMX8MM_CLK_SAI3_IPG>, <&clk IMX8MM_CLK_DUMMY>,
-					 <&clk IMX8MM_CLK_SAI3_ROOT>,
-					 <&clk IMX8MM_CLK_DUMMY>, <&clk IMX8MM_CLK_DUMMY>;
-				clock-names = "bus", "mclk0", "mclk1", "mclk2", "mclk3";
-				dmas = <&sdma2 4 2 0>, <&sdma2 5 2 0>;
-				dma-names = "rx", "tx";
-				status = "disabled";
-			};
-
-			sai5: sai@30050000 {
-				compatible = "fsl,imx8mm-sai", "fsl,imx8mq-sai";
-				reg = <0x30050000 0x10000>;
-				interrupts = <GIC_SPI 90 IRQ_TYPE_LEVEL_HIGH>;
-				clocks = <&clk IMX8MM_CLK_SAI5_IPG>, <&clk IMX8MM_CLK_DUMMY>,
-					 <&clk IMX8MM_CLK_SAI5_ROOT>,
-					 <&clk IMX8MM_CLK_DUMMY>, <&clk IMX8MM_CLK_DUMMY>;
-				clock-names = "bus", "mclk0", "mclk1", "mclk2", "mclk3";
-				dmas = <&sdma2 8 2 0>, <&sdma2 9 2 0>;
-				dma-names = "rx", "tx";
-				fsl,dataline = <0 0xf 0xf>;
-				status = "disabled";
-			};
-
-			sai6: sai@30060000 {
-				compatible = "fsl,imx8mm-sai", "fsl,imx8mq-sai";
-				reg = <0x30060000 0x10000>;
-				interrupts = <GIC_SPI 90 IRQ_TYPE_LEVEL_HIGH>;
-				clocks = <&clk IMX8MM_CLK_SAI6_IPG>, <&clk IMX8MM_CLK_DUMMY>,
-					 <&clk IMX8MM_CLK_SAI6_ROOT>,
-					 <&clk IMX8MM_CLK_DUMMY>, <&clk IMX8MM_CLK_DUMMY>;
-				clock-names = "bus", "mclk0", "mclk1", "mclk2", "mclk3";
-				dmas = <&sdma2 10 2 0>, <&sdma2 11 2 0>;
-				dma-names = "rx", "tx";
-				status = "disabled";
-=======
 			spba2: spba-bus@30000000 {
 				compatible = "fsl,spba-bus", "simple-bus";
 				#address-cells = <1>;
@@ -753,50 +544,6 @@
 					dma-names = "rx", "tx";
 					status = "disabled";
 				};
->>>>>>> c1084c27
-			};
-
-			micfil: micfil@30080000 {
-				compatible = "fsl,imx8mm-micfil";
-				reg = <0x30080000 0x10000>;
-				interrupts = <GIC_SPI 109 IRQ_TYPE_LEVEL_HIGH>,
-					     <GIC_SPI 110 IRQ_TYPE_LEVEL_HIGH>,
-					     <GIC_SPI 44 IRQ_TYPE_LEVEL_HIGH>,
-					     <GIC_SPI 45 IRQ_TYPE_LEVEL_HIGH>;
-				clocks = <&clk IMX8MM_CLK_PDM_IPG>,
-					 <&clk IMX8MM_CLK_PDM_ROOT>,
-					 <&clk IMX8MM_AUDIO_PLL1_OUT>,
-					 <&clk IMX8MM_AUDIO_PLL2_OUT>,
-					 <&clk IMX8MM_CLK_EXT3>;
-				clock-names = "ipg_clk", "ipg_clk_app",
-					      "pll8k", "pll11k", "clkext3";
-				dmas = <&sdma2 24 25 0x80000000>;
-				dma-names = "rx";
-				status = "disabled";
-			};
-
-			spdif1: spdif@30090000 {
-				compatible = "fsl,imx8mm-spdif";
-				reg = <0x30090000 0x10000>;
-				interrupts = <GIC_SPI 6 IRQ_TYPE_LEVEL_HIGH>;
-				clocks = <&clk IMX8MM_CLK_AUDIO_AHB>, /* core */
-					 <&clk IMX8MM_CLK_24M>, /* rxtx0 */
-					 <&clk IMX8MM_CLK_SPDIF1>, /* rxtx1 */
-					 <&clk IMX8MM_CLK_DUMMY>, /* rxtx2 */
-					 <&clk IMX8MM_CLK_DUMMY>, /* rxtx3 */
-					 <&clk IMX8MM_CLK_DUMMY>, /* rxtx4 */
-					 <&clk IMX8MM_CLK_AUDIO_AHB>, /* rxtx5 */
-					 <&clk IMX8MM_CLK_DUMMY>, /* rxtx6 */
-					 <&clk IMX8MM_CLK_DUMMY>, /* rxtx7 */
-					 <&clk IMX8MM_CLK_DUMMY>; /* spba */
-				clock-names = "core", "rxtx0",
-					      "rxtx1", "rxtx2",
-					      "rxtx3", "rxtx4",
-					      "rxtx5", "rxtx6",
-					      "rxtx7", "spba";
-				dmas = <&sdma2 28 18 0>, <&sdma2 29 18 0>;
-				dma-names = "rx", "tx";
-				status = "disabled";
 			};
 
 			gpio1: gpio@30200000 {
@@ -943,11 +690,6 @@
 					reg = <0x10 4>;
 				};
 
-<<<<<<< HEAD
-				fec_mac_address: mac-address@640 {
-					reg = <0x90 6>;
-				};
-=======
 				fec_mac_address: mac-address@90 {
 					reg = <0x90 6>;
 				};
@@ -957,7 +699,6 @@
 					nvmem-cells = <&imx8mm_uid>;
 					nvmem-cell-names = "soc_unique_id";
 				};
->>>>>>> c1084c27
 			};
 
 			anatop: anatop@30360000 {
@@ -1000,11 +741,7 @@
 					regmap = <&snvs>;
 					interrupts = <GIC_SPI 4 IRQ_TYPE_LEVEL_HIGH>;
 					clocks = <&clk IMX8MM_CLK_SNVS_ROOT>;
-<<<<<<< HEAD
-					clock-names = "snvs";
-=======
 					clock-names = "snvs-pwrkey";
->>>>>>> c1084c27
 					linux,keycode = <KEY_POWER>;
 					wakeup-source;
 					status = "disabled";
@@ -1028,13 +765,9 @@
 						<&clk IMX8MM_VIDEO_PLL1>,
 						<&clk IMX8MM_AUDIO_PLL1>,
 						<&clk IMX8MM_AUDIO_PLL2>;
-<<<<<<< HEAD
-				assigned-clock-parents = <&clk IMX8MM_SYS_PLL3_OUT>,
-=======
 				assigned-clock-parents = <&clk IMX8MM_SYS_PLL1_800M>,
 							 <&clk IMX8MM_ARM_PLL_OUT>,
 							 <&clk IMX8MM_SYS_PLL3_OUT>,
->>>>>>> c1084c27
 							 <&clk IMX8MM_SYS_PLL1_800M>;
 				assigned-clock-rates = <0>, <0>, <0>,
 							<400000000>,
@@ -1120,22 +853,6 @@
 			#size-cells = <1>;
 			ranges = <0x30800000 0x30800000 0x400000>,
 				 <0x8000000 0x8000000 0x10000000>;
-<<<<<<< HEAD
-
-			flexspi: spi@30bb0000 {
-				#address-cells = <1>;
-				#size-cells = <0>;
-				compatible = "nxp,imx8mm-fspi";
-				reg = <0x30bb0000 0x10000>, <0x8000000 0x10000000>;
-				reg-names = "fspi_base", "fspi_mmap";
-				interrupts = <GIC_SPI 107 IRQ_TYPE_LEVEL_HIGH>;
-				clocks = <&clk IMX8MM_CLK_QSPI_ROOT>,
-					 <&clk IMX8MM_CLK_QSPI_ROOT>;
-				clock-names = "fspi", "fspi_en";
-				status = "disabled";
-			};
-=======
->>>>>>> c1084c27
 
 			spba1: spba-bus@30800000 {
 				compatible = "fsl,spba-bus", "simple-bus";
@@ -1251,36 +968,6 @@
 				};
 			};
 
-			crypto: crypto@30900000 {
-				compatible = "fsl,sec-v4.0";
-				#address-cells = <0x1>;
-				#size-cells = <0x1>;
-				reg = <0x30900000 0x40000>;
-				ranges = <0 0x30900000 0x40000>;
-				interrupts = <GIC_SPI 91 IRQ_TYPE_LEVEL_HIGH>;
-				clocks = <&clk IMX8MM_CLK_AHB>,
-					 <&clk IMX8MM_CLK_IPG_ROOT>;
-				clock-names = "aclk", "ipg";
-
-				sec_jr0: jr@1000 {
-					 compatible = "fsl,sec-v4.0-job-ring";
-					 reg = <0x1000 0x1000>;
-					 interrupts = <GIC_SPI 105 IRQ_TYPE_LEVEL_HIGH>;
-				};
-
-				sec_jr1: jr@2000 {
-					 compatible = "fsl,sec-v4.0-job-ring";
-					 reg = <0x2000 0x1000>;
-					 interrupts = <GIC_SPI 106 IRQ_TYPE_LEVEL_HIGH>;
-				};
-
-				sec_jr2: jr@3000 {
-					 compatible = "fsl,sec-v4.0-job-ring";
-					 reg = <0x3000 0x1000>;
-					 interrupts = <GIC_SPI 114 IRQ_TYPE_LEVEL_HIGH>;
-				};
-			};
-
 			i2c1: i2c@30a20000 {
 				compatible = "fsl,imx8mm-i2c", "fsl,imx21-i2c";
 				#address-cells = <1>;
@@ -1333,11 +1020,7 @@
 				status = "disabled";
 			};
 
-<<<<<<< HEAD
-			mu: mu@30aa0000 {
-=======
 			mu: mailbox@30aa0000 {
->>>>>>> c1084c27
 				compatible = "fsl,imx8mm-mu", "fsl,imx6sx-mu";
 				reg = <0x30aa0000 0x10000>;
 				interrupts = <GIC_SPI 88 IRQ_TYPE_LEVEL_HIGH>;
@@ -1440,11 +1123,7 @@
 				nvmem-cells = <&fec_mac_address>;
 				nvmem-cell-names = "mac-address";
 				nvmem_macaddr_swap;
-<<<<<<< HEAD
-				stop-mode = <&gpr 0x10 3>;
-=======
 				fsl,stop-mode = <&gpr 0x10 3>;
->>>>>>> c1084c27
 				fsl,wakeup_irq = <2>;
 				status = "disabled";
 			};
@@ -1663,24 +1342,15 @@
 				   0x82000000 0 0x18000000 0x18000000 0 0x07f00000>; /* non-prefetchable memory */
 			num-lanes = <1>;
 			num-viewport = <4>;
-<<<<<<< HEAD
-			interrupts = <GIC_SPI 122 IRQ_TYPE_LEVEL_HIGH>,
-					<GIC_SPI 127 IRQ_TYPE_LEVEL_HIGH>; /* eDMA */
-			interrupt-names = "msi", "dma";
-=======
 			interrupts = <GIC_SPI 122 IRQ_TYPE_LEVEL_HIGH>;
 			interrupt-names = "msi";
->>>>>>> c1084c27
 			#interrupt-cells = <1>;
 			interrupt-map-mask = <0 0 0 0x7>;
 			interrupt-map = <0 0 0 1 &gic GIC_SPI 125 IRQ_TYPE_LEVEL_HIGH>,
 					<0 0 0 2 &gic GIC_SPI 124 IRQ_TYPE_LEVEL_HIGH>,
 					<0 0 0 3 &gic GIC_SPI 123 IRQ_TYPE_LEVEL_HIGH>,
 					<0 0 0 4 &gic GIC_SPI 122 IRQ_TYPE_LEVEL_HIGH>;
-<<<<<<< HEAD
-=======
 			linux,pci-domain = <0>;
->>>>>>> c1084c27
 			fsl,max-link-speed = <2>;
 			power-domains = <&pcie_pd>;
 			resets = <&src IMX8MQ_RESET_PCIEPHY>,
@@ -1809,23 +1479,6 @@
 		};
 	};
 
-<<<<<<< HEAD
-	rpmsg: rpmsg{
-		compatible = "fsl,imx8mq-rpmsg";
-		/* up to now, the following channels are used in imx rpmsg
-		 * - tx1/rx1: messages channel.
-		 * - general interrupt1: remote proc finish re-init rpmsg stack
-		 *   when A core is partition reset.
-		 */
-		mbox-names = "tx", "rx", "rxdb";
-		mboxes = <&mu 0 1
-			  &mu 1 1
-			  &mu 3 1>;
-		status = "disabled";
-	};
-
-=======
->>>>>>> c1084c27
 	vpu_h1: vpu_h1@38320000 {
 		compatible = "nxp,imx8mm-hantro-h1";
 		reg = <0x0 0x38320000 0x0 0x10000>;
@@ -1871,14 +1524,11 @@
 		status = "disabled";
 	};
 
-<<<<<<< HEAD
-=======
 	vpu_v4l2: vpu_v4l2 {
 		compatible = "nxp,imx8m-vsiv4l2";
 		status = "disabled";
 	};
 
->>>>>>> c1084c27
         gpu: gpu@38000000 {
 		compatible ="fsl,imx8mm-gpu", "fsl,imx6q-gpu";
 		reg = <0x0 0x38000000 0x0 0x8000>, <0x0 0x38008000 0x0 0x8000>,
