// SPDX-License-Identifier: (GPL-2.0+ OR MIT)
/*
 * Device Tree Include file for Freescale Layerscape-2080A family SoC.
 *
 * Copyright 2016 Freescale Semiconductor, Inc.
<<<<<<< HEAD
 * Copyright 2017-2019 NXP
=======
 * Copyright 2017-2020 NXP
>>>>>>> c1084c27
 *
 * Abhimanyu Saini <abhimanyu.saini@nxp.com>
 *
 */

#include <dt-bindings/clock/fsl,qoriq-clockgen.h>
#include <dt-bindings/thermal/thermal.h>
#include <dt-bindings/interrupt-controller/arm-gic.h>

/ {
	compatible = "fsl,ls2080a";
	interrupt-parent = <&gic>;
	#address-cells = <2>;
	#size-cells = <2>;

	aliases {
		crypto = &crypto;
		rtc1 = &ftm_alarm0;
		serial0 = &serial0;
		serial1 = &serial1;
		serial2 = &serial2;
		serial3 = &serial3;
		rtc1 = &ftm_alarm0;
	};

	cpu: cpus {
		#address-cells = <1>;
		#size-cells = <0>;
	};

	memory@80000000 {
		device_type = "memory";
		reg = <0x00000000 0x80000000 0 0x80000000>;
		      /* DRAM space - 1, size : 2 GB DRAM */
	};

	sysclk: sysclk {
		compatible = "fixed-clock";
		#clock-cells = <0>;
		clock-frequency = <100000000>;
		clock-output-names = "sysclk";
	};

	gic: interrupt-controller@6000000 {
		compatible = "arm,gic-v3";
		reg = <0x0 0x06000000 0 0x10000>, /* GIC Dist */
			<0x0 0x06100000 0 0x100000>, /* GICR (RD_base + SGI_base) */
			<0x0 0x0c0c0000 0 0x2000>, /* GICC */
			<0x0 0x0c0d0000 0 0x1000>, /* GICH */
			<0x0 0x0c0e0000 0 0x20000>; /* GICV */
		#interrupt-cells = <3>;
		#address-cells = <2>;
		#size-cells = <2>;
		ranges;
		interrupt-controller;
		interrupts = <1 9 0x4>;

		its: gic-its@6020000 {
			compatible = "arm,gic-v3-its";
			msi-controller;
			reg = <0x0 0x6020000 0 0x20000>;
		};
	};

	rstcr: syscon@1e60000 {
		compatible = "fsl,ls2080a-rstcr", "syscon";
		reg = <0x0 0x1e60000 0x0 0x4>;
	};

	reboot {
		compatible ="syscon-reboot";
		regmap = <&rstcr>;
		offset = <0x0>;
		mask = <0x2>;
	};

<<<<<<< HEAD
	#include "fsl-tmu.dtsi"

=======
	thermal-zones {
		ddr-controller1 {
			polling-delay-passive = <1000>;
			polling-delay = <5000>;
			thermal-sensors = <&tmu 1>;

			trips {
				ddr-ctrler1-crit {
					temperature = <95000>;
					hysteresis = <2000>;
					type = "critical";
				};
			};
		};

		ddr-controller2 {
			polling-delay-passive = <1000>;
			polling-delay = <5000>;
			thermal-sensors = <&tmu 2>;

			trips {
				ddr-ctrler2-crit {
					temperature = <95000>;
					hysteresis = <2000>;
					type = "critical";
				};
			};
		};

		ddr-controller3 {
			polling-delay-passive = <1000>;
			polling-delay = <5000>;
			thermal-sensors = <&tmu 3>;

			trips {
				ddr-ctrler3-crit {
					temperature = <95000>;
					hysteresis = <2000>;
					type = "critical";
				};
			};
		};

		core-cluster1 {
			polling-delay-passive = <1000>;
			polling-delay = <5000>;
			thermal-sensors = <&tmu 4>;

			trips {
				core_cluster1_alert: core-cluster1-alert {
					temperature = <85000>;
					hysteresis = <2000>;
					type = "passive";
				};

				core-cluster1-crit {
					temperature = <95000>;
					hysteresis = <2000>;
					type = "critical";
				};
			};

			cooling-maps {
				map0 {
					trip = <&core_cluster1_alert>;
					cooling-device =
						<&cpu0 THERMAL_NO_LIMIT THERMAL_NO_LIMIT>,
						<&cpu1 THERMAL_NO_LIMIT THERMAL_NO_LIMIT>;
				};
			};
		};

		core-cluster2 {
			polling-delay-passive = <1000>;
			polling-delay = <5000>;
			thermal-sensors = <&tmu 5>;

			trips {
				core_cluster2_alert: core-cluster2-alert {
					temperature = <85000>;
					hysteresis = <2000>;
					type = "passive";
				};

				core-cluster2-crit {
					temperature = <95000>;
					hysteresis = <2000>;
					type = "critical";
				};
			};

			cooling-maps {
				map0 {
					trip = <&core_cluster2_alert>;
					cooling-device =
						<&cpu2 THERMAL_NO_LIMIT THERMAL_NO_LIMIT>,
						<&cpu3 THERMAL_NO_LIMIT THERMAL_NO_LIMIT>;
				};
			};
		};

		core-cluster3 {
			polling-delay-passive = <1000>;
			polling-delay = <5000>;
			thermal-sensors = <&tmu 6>;

			trips {
				core_cluster3_alert: core-cluster3-alert {
					temperature = <85000>;
					hysteresis = <2000>;
					type = "passive";
				};

				core-cluster3-crit {
					temperature = <95000>;
					hysteresis = <2000>;
					type = "critical";
				};
			};

			cooling-maps {
				map0 {
					trip = <&core_cluster3_alert>;
					cooling-device =
						<&cpu4 THERMAL_NO_LIMIT THERMAL_NO_LIMIT>,
						<&cpu5 THERMAL_NO_LIMIT THERMAL_NO_LIMIT>;
				};
			};
		};

		core-cluster4 {
			polling-delay-passive = <1000>;
			polling-delay = <5000>;
			thermal-sensors = <&tmu 7>;

			trips {
				core_cluster4_alert: core-cluster4-alert {
					temperature = <85000>;
					hysteresis = <2000>;
					type = "passive";
				};

				core-cluster4-crit {
					temperature = <95000>;
					hysteresis = <2000>;
					type = "critical";
				};
			};

			cooling-maps {
				map0 {
					trip = <&core_cluster4_alert>;
					cooling-device =
						<&cpu6 THERMAL_NO_LIMIT THERMAL_NO_LIMIT>,
						<&cpu7 THERMAL_NO_LIMIT THERMAL_NO_LIMIT>;
				};
			};
		};
	};

>>>>>>> c1084c27
	timer: timer {
		compatible = "arm,armv8-timer";
		interrupts = <1 13 4>, /* Physical Secure PPI, active-low */
			     <1 14 4>, /* Physical Non-Secure PPI, active-low */
			     <1 11 4>, /* Virtual PPI, active-low */
			     <1 10 4>; /* Hypervisor PPI, active-low */
	};

	pmu {
		compatible = "arm,armv8-pmuv3";
		interrupts = <1 7 0x8>; /* PMU PPI, Level low type */
	};

	psci {
		compatible = "arm,psci-0.2";
		method = "smc";
	};

	soc {
		compatible = "simple-bus";
		#address-cells = <2>;
		#size-cells = <2>;
		ranges;
		dma-ranges = <0x0 0x0 0x0 0x0 0x10000 0x00000000>;

		clockgen: clocking@1300000 {
			compatible = "fsl,ls2080a-clockgen";
			reg = <0 0x1300000 0 0xa0000>;
			#clock-cells = <2>;
			clocks = <&sysclk>;
		};

		dcfg: dcfg@1e00000 {
			compatible = "fsl,ls2080a-dcfg", "syscon";
			reg = <0x0 0x1e00000 0x0 0x10000>;
			little-endian;
		};

		isc: syscon@1f70000 {
			compatible = "fsl,ls2080a-isc", "syscon";
			reg = <0x0 0x1f70000 0x0 0x10000>;
			little-endian;
			#address-cells = <1>;
			#size-cells = <1>;
			ranges = <0x0 0x0 0x1f70000 0x10000>;

			extirq: interrupt-controller@14 {
				compatible = "fsl,ls2080a-extirq", "fsl,ls1088a-extirq";
				#interrupt-cells = <2>;
				#address-cells = <0>;
				interrupt-controller;
				reg = <0x14 4>;
				interrupt-map =
					<0 0 &gic GIC_SPI 0 IRQ_TYPE_LEVEL_HIGH>,
					<1 0 &gic GIC_SPI 1 IRQ_TYPE_LEVEL_HIGH>,
					<2 0 &gic GIC_SPI 2 IRQ_TYPE_LEVEL_HIGH>,
					<3 0 &gic GIC_SPI 3 IRQ_TYPE_LEVEL_HIGH>,
					<4 0 &gic GIC_SPI 4 IRQ_TYPE_LEVEL_HIGH>,
					<5 0 &gic GIC_SPI 5 IRQ_TYPE_LEVEL_HIGH>,
					<6 0 &gic GIC_SPI 6 IRQ_TYPE_LEVEL_HIGH>,
					<7 0 &gic GIC_SPI 7 IRQ_TYPE_LEVEL_HIGH>,
					<8 0 &gic GIC_SPI 8 IRQ_TYPE_LEVEL_HIGH>,
					<9 0 &gic GIC_SPI 9 IRQ_TYPE_LEVEL_HIGH>,
					<10 0 &gic GIC_SPI 10 IRQ_TYPE_LEVEL_HIGH>,
					<11 0 &gic GIC_SPI 11 IRQ_TYPE_LEVEL_HIGH>;
				interrupt-map-mask = <0xffffffff 0x0>;
			};
		};

		tmu: tmu@1f80000 {
			compatible = "fsl,qoriq-tmu";
			reg = <0x0 0x1f80000 0x0 0x10000>;
			interrupts = <0 23 0x4>;
			fsl,tmu-range = <0xb0000 0x9002a 0x6004c 0x30062>;
			fsl,tmu-calibration = <0x00000000 0x00000026
					       0x00000001 0x0000002d
					       0x00000002 0x00000032
					       0x00000003 0x00000039
					       0x00000004 0x0000003f
					       0x00000005 0x00000046
					       0x00000006 0x0000004d
					       0x00000007 0x00000054
					       0x00000008 0x0000005a
					       0x00000009 0x00000061
					       0x0000000a 0x0000006a
					       0x0000000b 0x00000071

					       0x00010000 0x00000025
					       0x00010001 0x0000002c
					       0x00010002 0x00000035
					       0x00010003 0x0000003d
					       0x00010004 0x00000045
					       0x00010005 0x0000004e
					       0x00010006 0x00000057
					       0x00010007 0x00000061
					       0x00010008 0x0000006b
					       0x00010009 0x00000076

					       0x00020000 0x00000029
					       0x00020001 0x00000033
					       0x00020002 0x0000003d
					       0x00020003 0x00000049
					       0x00020004 0x00000056
					       0x00020005 0x00000061
					       0x00020006 0x0000006d

					       0x00030000 0x00000021
					       0x00030001 0x0000002a
					       0x00030002 0x0000003c
					       0x00030003 0x0000004e>;
			little-endian;
			#thermal-sensor-cells = <1>;
		};

		serial0: serial@21c0500 {
			compatible = "fsl,ns16550", "ns16550a";
			reg = <0x0 0x21c0500 0x0 0x100>;
			clocks = <&clockgen QORIQ_CLK_PLATFORM_PLL
					    QORIQ_CLK_PLL_DIV(4)>;
			interrupts = <0 32 0x4>; /* Level high type */
		};

		serial1: serial@21c0600 {
			compatible = "fsl,ns16550", "ns16550a";
			reg = <0x0 0x21c0600 0x0 0x100>;
			clocks = <&clockgen QORIQ_CLK_PLATFORM_PLL
					    QORIQ_CLK_PLL_DIV(4)>;
			interrupts = <0 32 0x4>; /* Level high type */
		};

		serial2: serial@21d0500 {
			compatible = "fsl,ns16550", "ns16550a";
			reg = <0x0 0x21d0500 0x0 0x100>;
			clocks = <&clockgen QORIQ_CLK_PLATFORM_PLL
					    QORIQ_CLK_PLL_DIV(4)>;
			interrupts = <0 33 0x4>; /* Level high type */
		};

		serial3: serial@21d0600 {
			compatible = "fsl,ns16550", "ns16550a";
			reg = <0x0 0x21d0600 0x0 0x100>;
			clocks = <&clockgen QORIQ_CLK_PLATFORM_PLL
					    QORIQ_CLK_PLL_DIV(4)>;
			interrupts = <0 33 0x4>; /* Level high type */
		};

		cluster1_core0_watchdog: wdt@c000000 {
			compatible = "arm,sp805", "arm,primecell";
			reg = <0x0 0xc000000 0x0 0x1000>;
			clocks = <&clockgen QORIQ_CLK_PLATFORM_PLL
					    QORIQ_CLK_PLL_DIV(32)>,
				 <&clockgen QORIQ_CLK_PLATFORM_PLL
					    QORIQ_CLK_PLL_DIV(32)>;
			clock-names = "wdog_clk", "apb_pclk";
		};

		cluster1_core1_watchdog: wdt@c010000 {
			compatible = "arm,sp805", "arm,primecell";
			reg = <0x0 0xc010000 0x0 0x1000>;
			clocks = <&clockgen QORIQ_CLK_PLATFORM_PLL
					    QORIQ_CLK_PLL_DIV(32)>,
				 <&clockgen QORIQ_CLK_PLATFORM_PLL
					    QORIQ_CLK_PLL_DIV(32)>;
			clock-names = "wdog_clk", "apb_pclk";
		};

		cluster2_core0_watchdog: wdt@c100000 {
			compatible = "arm,sp805", "arm,primecell";
			reg = <0x0 0xc100000 0x0 0x1000>;
			clocks = <&clockgen QORIQ_CLK_PLATFORM_PLL
					    QORIQ_CLK_PLL_DIV(32)>,
				 <&clockgen QORIQ_CLK_PLATFORM_PLL
					    QORIQ_CLK_PLL_DIV(32)>;
			clock-names = "wdog_clk", "apb_pclk";
		};

		cluster2_core1_watchdog: wdt@c110000 {
			compatible = "arm,sp805", "arm,primecell";
			reg = <0x0 0xc110000 0x0 0x1000>;
			clocks = <&clockgen QORIQ_CLK_PLATFORM_PLL
					    QORIQ_CLK_PLL_DIV(32)>,
				 <&clockgen QORIQ_CLK_PLATFORM_PLL
					    QORIQ_CLK_PLL_DIV(32)>;
			clock-names = "wdog_clk", "apb_pclk";
		};

		cluster3_core0_watchdog: wdt@c200000 {
			compatible = "arm,sp805", "arm,primecell";
			reg = <0x0 0xc200000 0x0 0x1000>;
			clocks = <&clockgen QORIQ_CLK_PLATFORM_PLL
					    QORIQ_CLK_PLL_DIV(32)>,
				 <&clockgen QORIQ_CLK_PLATFORM_PLL
					    QORIQ_CLK_PLL_DIV(32)>;
			clock-names = "wdog_clk", "apb_pclk";
		};

		cluster3_core1_watchdog: wdt@c210000 {
			compatible = "arm,sp805", "arm,primecell";
			reg = <0x0 0xc210000 0x0 0x1000>;
			clocks = <&clockgen QORIQ_CLK_PLATFORM_PLL
					    QORIQ_CLK_PLL_DIV(32)>,
				 <&clockgen QORIQ_CLK_PLATFORM_PLL
					    QORIQ_CLK_PLL_DIV(32)>;
			clock-names = "wdog_clk", "apb_pclk";
		};

		cluster4_core0_watchdog: wdt@c300000 {
			compatible = "arm,sp805", "arm,primecell";
			reg = <0x0 0xc300000 0x0 0x1000>;
			clocks = <&clockgen QORIQ_CLK_PLATFORM_PLL
					    QORIQ_CLK_PLL_DIV(32)>,
				 <&clockgen QORIQ_CLK_PLATFORM_PLL
					    QORIQ_CLK_PLL_DIV(32)>;
			clock-names = "wdog_clk", "apb_pclk";
		};

		cluster4_core1_watchdog: wdt@c310000 {
			compatible = "arm,sp805", "arm,primecell";
			reg = <0x0 0xc310000 0x0 0x1000>;
			clocks = <&clockgen QORIQ_CLK_PLATFORM_PLL
					    QORIQ_CLK_PLL_DIV(32)>,
				 <&clockgen QORIQ_CLK_PLATFORM_PLL
					    QORIQ_CLK_PLL_DIV(32)>;
			clock-names = "wdog_clk", "apb_pclk";
		};

		crypto: crypto@8000000 {
			compatible = "fsl,sec-v5.0", "fsl,sec-v4.0";
			fsl,sec-era = <8>;
			#address-cells = <1>;
			#size-cells = <1>;
			ranges = <0x0 0x00 0x8000000 0x100000>;
			reg = <0x00 0x8000000 0x0 0x100000>;
			interrupts = <GIC_SPI 139 IRQ_TYPE_LEVEL_HIGH>;
			dma-coherent;

			sec_jr0: jr@10000 {
				compatible = "fsl,sec-v5.0-job-ring",
					     "fsl,sec-v4.0-job-ring";
				reg	   = <0x10000 0x10000>;
				interrupts = <GIC_SPI 140 IRQ_TYPE_LEVEL_HIGH>;
			};

			sec_jr1: jr@20000 {
				compatible = "fsl,sec-v5.0-job-ring",
					     "fsl,sec-v4.0-job-ring";
				reg	   = <0x20000 0x10000>;
				interrupts = <GIC_SPI 141 IRQ_TYPE_LEVEL_HIGH>;
			};

			sec_jr2: jr@30000 {
				compatible = "fsl,sec-v5.0-job-ring",
					     "fsl,sec-v4.0-job-ring";
				reg	   = <0x30000 0x10000>;
				interrupts = <GIC_SPI 142 IRQ_TYPE_LEVEL_HIGH>;
			};

			sec_jr3: jr@40000 {
				compatible = "fsl,sec-v5.0-job-ring",
					     "fsl,sec-v4.0-job-ring";
				reg	   = <0x40000 0x10000>;
				interrupts = <GIC_SPI 143 IRQ_TYPE_LEVEL_HIGH>;
			};
		};

		console@8340020 {
			compatible = "fsl,dpaa2-console";
			reg = <0x00000000 0x08340020 0 0x2>;
		};

		ptp-timer@8b95000 {
			compatible = "fsl,dpaa2-ptp";
			reg = <0x0 0x8b95000 0x0 0x100>;
			clocks = <&clockgen QORIQ_CLK_PLATFORM_PLL
					    QORIQ_CLK_PLL_DIV(2)>;
			little-endian;
			fsl,extts-fifo;
		};

		emdio1: mdio@8b96000 {
			compatible = "fsl,fman-memac-mdio";
			reg = <0x0 0x8b96000 0x0 0x1000>;
			little-endian;
			#address-cells = <1>;
			#size-cells = <0>;
			status = "disabled";
		};

		emdio2: mdio@8b97000 {
			compatible = "fsl,fman-memac-mdio";
			reg = <0x0 0x8b97000 0x0 0x1000>;
			little-endian;
			#address-cells = <1>;
			#size-cells = <0>;
			status = "disabled";
		};

		pcs_mdio1: mdio@8c07000 {
			compatible = "fsl,fman-memac-mdio";
			reg = <0x0 0x8c07000 0x0 0x1000>;
			little-endian;
			#address-cells = <1>;
			#size-cells = <0>;
			status = "disabled";

			pcs1: ethernet-phy@0 {
				reg = <0>;
			};
		};

		pcs_mdio2: mdio@8c0b000 {
			compatible = "fsl,fman-memac-mdio";
			reg = <0x0 0x8c0b000 0x0 0x1000>;
			little-endian;
			#address-cells = <1>;
			#size-cells = <0>;
			status = "disabled";

			pcs2: ethernet-phy@0 {
				reg = <0>;
			};
		};

		pcs_mdio3: mdio@8c0f000 {
			compatible = "fsl,fman-memac-mdio";
			reg = <0x0 0x8c0f000 0x0 0x1000>;
			little-endian;
			#address-cells = <1>;
			#size-cells = <0>;
			status = "disabled";

			pcs3: ethernet-phy@0 {
				reg = <0>;
			};
		};

		pcs_mdio4: mdio@8c13000 {
			compatible = "fsl,fman-memac-mdio";
			reg = <0x0 0x8c13000 0x0 0x1000>;
			little-endian;
			#address-cells = <1>;
			#size-cells = <0>;
			status = "disabled";

			pcs4: ethernet-phy@0 {
				reg = <0>;
			};
		};

		pcs_mdio5: mdio@8c17000 {
			compatible = "fsl,fman-memac-mdio";
			reg = <0x0 0x8c17000 0x0 0x1000>;
			little-endian;
			#address-cells = <1>;
			#size-cells = <0>;
			status = "disabled";

			pcs5: ethernet-phy@0 {
				reg = <0>;
			};
		};

		pcs_mdio6: mdio@8c1b000 {
			compatible = "fsl,fman-memac-mdio";
			reg = <0x0 0x8c1b000 0x0 0x1000>;
			little-endian;
			#address-cells = <1>;
			#size-cells = <0>;
			status = "disabled";

			pcs6: ethernet-phy@0 {
				reg = <0>;
			};
		};

		pcs_mdio7: mdio@8c1f000 {
			compatible = "fsl,fman-memac-mdio";
			reg = <0x0 0x8c1f000 0x0 0x1000>;
			little-endian;
			#address-cells = <1>;
			#size-cells = <0>;
			status = "disabled";

			pcs7: ethernet-phy@0 {
				reg = <0>;
			};
		};

		pcs_mdio8: mdio@8c23000 {
			compatible = "fsl,fman-memac-mdio";
			reg = <0x0 0x8c23000 0x0 0x1000>;
			little-endian;
			#address-cells = <1>;
			#size-cells = <0>;
			status = "disabled";

			pcs8: ethernet-phy@0 {
				reg = <0>;
			};
		};

		pcs_mdio9: mdio@8c27000 {
			compatible = "fsl,fman-memac-mdio";
			reg = <0x0 0x8c27000 0x0 0x1000>;
			little-endian;
			#address-cells = <1>;
			#size-cells = <0>;
			status = "disabled";

			pcs9: ethernet-phy@0 {
				reg = <0>;
			};
		};

		pcs_mdio10: mdio@8c2b000 {
			compatible = "fsl,fman-memac-mdio";
			reg = <0x0 0x8c2b000 0x0 0x1000>;
			little-endian;
			#address-cells = <1>;
			#size-cells = <0>;
			status = "disabled";

			pcs10: ethernet-phy@0 {
				reg = <0>;
			};
		};

		pcs_mdio11: mdio@8c2f000 {
			compatible = "fsl,fman-memac-mdio";
			reg = <0x0 0x8c2f000 0x0 0x1000>;
			little-endian;
			#address-cells = <1>;
			#size-cells = <0>;
			status = "disabled";

			pcs11: ethernet-phy@0 {
				reg = <0>;
			};
		};

		pcs_mdio12: mdio@8c33000 {
			compatible = "fsl,fman-memac-mdio";
			reg = <0x0 0x8c33000 0x0 0x1000>;
			little-endian;
			#address-cells = <1>;
			#size-cells = <0>;
			status = "disabled";

			pcs12: ethernet-phy@0 {
				reg = <0>;
			};
		};

		pcs_mdio13: mdio@8c37000 {
			compatible = "fsl,fman-memac-mdio";
			reg = <0x0 0x8c37000 0x0 0x1000>;
			little-endian;
			#address-cells = <1>;
			#size-cells = <0>;
			status = "disabled";

			pcs13: ethernet-phy@0 {
				reg = <0>;
			};
		};

		pcs_mdio14: mdio@8c3b000 {
			compatible = "fsl,fman-memac-mdio";
			reg = <0x0 0x8c3b000 0x0 0x1000>;
			little-endian;
			#address-cells = <1>;
			#size-cells = <0>;
			status = "disabled";

			pcs14: ethernet-phy@0 {
				reg = <0>;
			};
		};

		pcs_mdio15: mdio@8c3f000 {
			compatible = "fsl,fman-memac-mdio";
			reg = <0x0 0x8c3f000 0x0 0x1000>;
			little-endian;
			#address-cells = <1>;
			#size-cells = <0>;
			status = "disabled";

			pcs15: ethernet-phy@0 {
				reg = <0>;
			};
		};

		pcs_mdio16: mdio@8c43000 {
			compatible = "fsl,fman-memac-mdio";
			reg = <0x0 0x8c43000 0x0 0x1000>;
			little-endian;
			#address-cells = <1>;
			#size-cells = <0>;
			status = "disabled";

			pcs16: ethernet-phy@0 {
				reg = <0>;
			};
		};

		fsl_mc: fsl-mc@80c000000 {
			compatible = "fsl,qoriq-mc";
			reg = <0x00000008 0x0c000000 0 0x40>,	 /* MC portal base */
			      <0x00000000 0x08340000 0 0x40000>; /* MC control reg */
			msi-parent = <&its>;
			iommu-map = <0 &smmu 0 0>;	/* This is fixed-up by u-boot */
			dma-coherent;
			#address-cells = <3>;
			#size-cells = <1>;

			/*
			 * Region type 0x0 - MC portals
			 * Region type 0x1 - QBMAN portals
			 */
			ranges = <0x0 0x0 0x0 0x8 0x0c000000 0x4000000
				  0x1 0x0 0x0 0x8 0x18000000 0x8000000>;

			/*
			 * Define the maximum number of MACs present on the SoC.
			 */
			dpmacs {
				#address-cells = <1>;
				#size-cells = <0>;

				dpmac1: ethernet@1 {
					compatible = "fsl,qoriq-mc-dpmac";
					reg = <0x1>;
					pcs-handle = <&pcs1>;
				};

				dpmac2: ethernet@2 {
					compatible = "fsl,qoriq-mc-dpmac";
					reg = <0x2>;
					pcs-handle = <&pcs2>;
				};

				dpmac3: ethernet@3 {
					compatible = "fsl,qoriq-mc-dpmac";
					reg = <0x3>;
					pcs-handle = <&pcs3>;
				};

				dpmac4: ethernet@4 {
					compatible = "fsl,qoriq-mc-dpmac";
					reg = <0x4>;
					pcs-handle = <&pcs4>;
				};

				dpmac5: ethernet@5 {
					compatible = "fsl,qoriq-mc-dpmac";
					reg = <0x5>;
					pcs-handle = <&pcs5>;
				};

				dpmac6: ethernet@6 {
					compatible = "fsl,qoriq-mc-dpmac";
					reg = <0x6>;
					pcs-handle = <&pcs6>;
				};

				dpmac7: ethernet@7 {
					compatible = "fsl,qoriq-mc-dpmac";
					reg = <0x7>;
					pcs-handle = <&pcs7>;
				};

				dpmac8: ethernet@8 {
					compatible = "fsl,qoriq-mc-dpmac";
					reg = <0x8>;
					pcs-handle = <&pcs8>;
				};

				dpmac9: ethernet@9 {
					compatible = "fsl,qoriq-mc-dpmac";
					reg = <0x9>;
					pcs-handle = <&pcs9>;
				};

				dpmac10: ethernet@a {
					compatible = "fsl,qoriq-mc-dpmac";
					reg = <0xa>;
					pcs-handle = <&pcs10>;
				};

				dpmac11: ethernet@b {
					compatible = "fsl,qoriq-mc-dpmac";
					reg = <0xb>;
					pcs-handle = <&pcs11>;
				};

				dpmac12: ethernet@c {
					compatible = "fsl,qoriq-mc-dpmac";
					reg = <0xc>;
					pcs-handle = <&pcs12>;
				};

				dpmac13: ethernet@d {
					compatible = "fsl,qoriq-mc-dpmac";
					reg = <0xd>;
					pcs-handle = <&pcs13>;
				};

				dpmac14: ethernet@e {
					compatible = "fsl,qoriq-mc-dpmac";
					reg = <0xe>;
					pcs-handle = <&pcs14>;
				};

				dpmac15: ethernet@f {
					compatible = "fsl,qoriq-mc-dpmac";
					reg = <0xf>;
					pcs-handle = <&pcs15>;
				};

				dpmac16: ethernet@10 {
					compatible = "fsl,qoriq-mc-dpmac";
					reg = <0x10>;
					pcs-handle = <&pcs16>;
				};
			};
		};

		smmu: iommu@5000000 {
			compatible = "arm,mmu-500";
			reg = <0 0x5000000 0 0x800000>;
			#global-interrupts = <12>;
			#iommu-cells = <1>;
			stream-match-mask = <0x7C00>;
			dma-coherent;
			interrupts = <0 13 4>, /* global secure fault */
				     <0 14 4>, /* combined secure interrupt */
				     <0 15 4>, /* global non-secure fault */
				     <0 16 4>, /* combined non-secure interrupt */
				/* performance counter interrupts 0-7 */
				     <0 211 4>, <0 212 4>,
				     <0 213 4>, <0 214 4>,
				     <0 215 4>, <0 216 4>,
				     <0 217 4>, <0 218 4>,
				/* per context interrupt, 64 interrupts */
				     <0 146 4>, <0 147 4>,
				     <0 148 4>, <0 149 4>,
				     <0 150 4>, <0 151 4>,
				     <0 152 4>, <0 153 4>,
				     <0 154 4>, <0 155 4>,
				     <0 156 4>, <0 157 4>,
				     <0 158 4>, <0 159 4>,
				     <0 160 4>, <0 161 4>,
				     <0 162 4>, <0 163 4>,
				     <0 164 4>, <0 165 4>,
				     <0 166 4>, <0 167 4>,
				     <0 168 4>, <0 169 4>,
				     <0 170 4>, <0 171 4>,
				     <0 172 4>, <0 173 4>,
				     <0 174 4>, <0 175 4>,
				     <0 176 4>, <0 177 4>,
				     <0 178 4>, <0 179 4>,
				     <0 180 4>, <0 181 4>,
				     <0 182 4>, <0 183 4>,
				     <0 184 4>, <0 185 4>,
				     <0 186 4>, <0 187 4>,
				     <0 188 4>, <0 189 4>,
				     <0 190 4>, <0 191 4>,
				     <0 192 4>, <0 193 4>,
				     <0 194 4>, <0 195 4>,
				     <0 196 4>, <0 197 4>,
				     <0 198 4>, <0 199 4>,
				     <0 200 4>, <0 201 4>,
				     <0 202 4>, <0 203 4>,
				     <0 204 4>, <0 205 4>,
				     <0 206 4>, <0 207 4>,
				     <0 208 4>, <0 209 4>;
		};

		dspi: spi@2100000 {
			status = "disabled";
			compatible = "fsl,ls2080a-dspi", "fsl,ls2085a-dspi";
			#address-cells = <1>;
			#size-cells = <0>;
			reg = <0x0 0x2100000 0x0 0x10000>;
			interrupts = <0 26 0x4>; /* Level high type */
			clocks = <&clockgen QORIQ_CLK_PLATFORM_PLL
					    QORIQ_CLK_PLL_DIV(4)>;
			clock-names = "dspi";
			spi-num-chipselects = <5>;
		};

		esdhc: esdhc@2140000 {
			status = "disabled";
			compatible = "fsl,ls2080a-esdhc", "fsl,esdhc";
			reg = <0x0 0x2140000 0x0 0x10000>;
			interrupts = <0 28 0x4>; /* Level high type */
			clocks = <&clockgen QORIQ_CLK_PLATFORM_PLL
					    QORIQ_CLK_PLL_DIV(2)>;
			voltage-ranges = <1800 1800 3300 3300>;
			sdhci,auto-cmd12;
			little-endian;
			bus-width = <4>;
		};

		gpio0: gpio@2300000 {
			compatible = "fsl,ls2080a-gpio", "fsl,qoriq-gpio";
			reg = <0x0 0x2300000 0x0 0x10000>;
			interrupts = <0 36 0x4>; /* Level high type */
			gpio-controller;
			little-endian;
			#gpio-cells = <2>;
			interrupt-controller;
			#interrupt-cells = <2>;
		};

		gpio1: gpio@2310000 {
			compatible = "fsl,ls2080a-gpio", "fsl,qoriq-gpio";
			reg = <0x0 0x2310000 0x0 0x10000>;
			interrupts = <0 36 0x4>; /* Level high type */
			gpio-controller;
			little-endian;
			#gpio-cells = <2>;
			interrupt-controller;
			#interrupt-cells = <2>;
		};

		gpio2: gpio@2320000 {
			compatible = "fsl,ls2080a-gpio", "fsl,qoriq-gpio";
			reg = <0x0 0x2320000 0x0 0x10000>;
			interrupts = <0 37 0x4>; /* Level high type */
			gpio-controller;
			little-endian;
			#gpio-cells = <2>;
			interrupt-controller;
			#interrupt-cells = <2>;
		};

		gpio3: gpio@2330000 {
			compatible = "fsl,ls2080a-gpio", "fsl,qoriq-gpio";
			reg = <0x0 0x2330000 0x0 0x10000>;
			interrupts = <0 37 0x4>; /* Level high type */
			gpio-controller;
			little-endian;
			#gpio-cells = <2>;
			interrupt-controller;
			#interrupt-cells = <2>;
		};

		/* TODO: WRIOP (CCSR?) */
		emdio1: mdio@8B96000 { /* WRIOP0: 0x8B8_0000,
					  * E-MDIO1: 0x1_6000
					  */
			compatible = "fsl,fman-memac-mdio";
			reg = <0x0 0x8B96000 0x0 0x1000>;
			device_type = "mdio";	/* TODO: is this necessary? */
			little-endian;	/* force the driver in LE mode */

			/* Not necessary on the QDS, but needed on the RDB */
			#address-cells = <1>;
			#size-cells = <0>;
		};

		emdio2: mdio@8B97000 { /* WRIOP0: 0x8B8_0000,
					  * E-MDIO2: 0x1_7000
					  */
			compatible = "fsl,fman-memac-mdio";
			reg = <0x0 0x8B97000 0x0 0x1000>;
			device_type = "mdio";	/* TODO: is this necessary? */
			little-endian;	/* force the driver in LE mode */

			#address-cells = <1>;
			#size-cells = <0>;
		};

		i2c0: i2c@2000000 {
			status = "disabled";
			compatible = "fsl,vf610-i2c", "fsl,ls208xa-vf610-i2c";
			#address-cells = <1>;
			#size-cells = <0>;
			reg = <0x0 0x2000000 0x0 0x10000>;
			interrupts = <0 34 0x4>; /* Level high type */
			clock-names = "i2c";
<<<<<<< HEAD
			clocks = <&clockgen 4 1>;
=======
			clocks = <&clockgen QORIQ_CLK_PLATFORM_PLL
					    QORIQ_CLK_PLL_DIV(4)>;
>>>>>>> c1084c27
			scl-gpios = <&gpio3 10 0>;
		};

		i2c1: i2c@2010000 {
			status = "disabled";
			compatible = "fsl,vf610-i2c";
			#address-cells = <1>;
			#size-cells = <0>;
			reg = <0x0 0x2010000 0x0 0x10000>;
			interrupts = <0 34 0x4>; /* Level high type */
			clock-names = "i2c";
<<<<<<< HEAD
			clocks = <&clockgen 4 1>;
=======
			clocks = <&clockgen QORIQ_CLK_PLATFORM_PLL
					    QORIQ_CLK_PLL_DIV(4)>;
>>>>>>> c1084c27
		};

		i2c2: i2c@2020000 {
			status = "disabled";
			compatible = "fsl,vf610-i2c";
			#address-cells = <1>;
			#size-cells = <0>;
			reg = <0x0 0x2020000 0x0 0x10000>;
			interrupts = <0 35 0x4>; /* Level high type */
			clock-names = "i2c";
<<<<<<< HEAD
			clocks = <&clockgen 4 1>;
=======
			clocks = <&clockgen QORIQ_CLK_PLATFORM_PLL
					    QORIQ_CLK_PLL_DIV(4)>;
>>>>>>> c1084c27
		};

		i2c3: i2c@2030000 {
			status = "disabled";
			compatible = "fsl,vf610-i2c";
			#address-cells = <1>;
			#size-cells = <0>;
			reg = <0x0 0x2030000 0x0 0x10000>;
			interrupts = <0 35 0x4>; /* Level high type */
			clock-names = "i2c";
<<<<<<< HEAD
			clocks = <&clockgen 4 1>;
=======
			clocks = <&clockgen QORIQ_CLK_PLATFORM_PLL
					    QORIQ_CLK_PLL_DIV(4)>;
>>>>>>> c1084c27
		};

		ifc: memory-controller@2240000 {
			compatible = "fsl,ifc";
			reg = <0x0 0x2240000 0x0 0x20000>;
			interrupts = <0 21 0x4>; /* Level high type */
			little-endian;
			#address-cells = <2>;
			#size-cells = <1>;

			ranges = <0 0 0x5 0x80000000 0x08000000
				  2 0 0x5 0x30000000 0x00010000
				  3 0 0x5 0x20000000 0x00010000>;
		};

		qspi: spi@20c0000 {
			compatible = "fsl,ls2080a-qspi";
			#address-cells = <1>;
			#size-cells = <0>;
			reg = <0x0 0x20c0000 0x0 0x10000>,
			      <0x0 0x20000000 0x0 0x10000000>;
			reg-names = "QuadSPI", "QuadSPI-memory";
			interrupts = <GIC_SPI 25 IRQ_TYPE_LEVEL_HIGH>;
<<<<<<< HEAD
			clocks = <&clockgen 4 3>, <&clockgen 4 3>;
=======
			clocks = <&clockgen QORIQ_CLK_PLATFORM_PLL
					    QORIQ_CLK_PLL_DIV(4)>,
				 <&clockgen QORIQ_CLK_PLATFORM_PLL
					    QORIQ_CLK_PLL_DIV(4)>;
>>>>>>> c1084c27
			clock-names = "qspi_en", "qspi";
			status = "disabled";
		};

		pcie1: pcie@3400000 {
			compatible = "fsl,ls2080a-pcie", "fsl,ls2085a-pcie";
			reg-names = "regs", "config";
			interrupts = <0 108 0x4>; /* aer interrupt */
			interrupt-names = "aer";
			#address-cells = <3>;
			#size-cells = <2>;
			device_type = "pci";
			dma-coherent;
			num-viewport = <6>;
			bus-range = <0x0 0xff>;
			msi-parent = <&its>;
			iommu-map = <0 &smmu 0 1>;	/* This is fixed-up by u-boot */
			#interrupt-cells = <1>;
			interrupt-map-mask = <0 0 0 7>;
			interrupt-map = <0000 0 0 1 &gic 0 0 0 109 4>,
					<0000 0 0 2 &gic 0 0 0 110 4>,
					<0000 0 0 3 &gic 0 0 0 111 4>,
					<0000 0 0 4 &gic 0 0 0 112 4>;
			iommu-map = <0 &smmu 0 1>; /* Fixed-up by bootloader */
			status = "disabled";
		};

		pcie2: pcie@3500000 {
			compatible = "fsl,ls2080a-pcie", "fsl,ls2085a-pcie";
			reg-names = "regs", "config";
			interrupts = <0 113 0x4>; /* aer interrupt */
			interrupt-names = "aer";
			#address-cells = <3>;
			#size-cells = <2>;
			device_type = "pci";
			dma-coherent;
			num-viewport = <6>;
			bus-range = <0x0 0xff>;
			msi-parent = <&its>;
			iommu-map = <0 &smmu 0 1>;	/* This is fixed-up by u-boot */
			#interrupt-cells = <1>;
			interrupt-map-mask = <0 0 0 7>;
			interrupt-map = <0000 0 0 1 &gic 0 0 0 114 4>,
					<0000 0 0 2 &gic 0 0 0 115 4>,
					<0000 0 0 3 &gic 0 0 0 116 4>,
					<0000 0 0 4 &gic 0 0 0 117 4>;
			iommu-map = <0 &smmu 0 1>; /* Fixed-up by bootloader */
			status = "disabled";
		};

		pcie3: pcie@3600000 {
			compatible = "fsl,ls2080a-pcie", "fsl,ls2085a-pcie";
			reg-names = "regs", "config";
			interrupts = <0 118 0x4>; /* aer interrupt */
			interrupt-names = "aer";
			#address-cells = <3>;
			#size-cells = <2>;
			device_type = "pci";
			dma-coherent;
			num-viewport = <256>;
			bus-range = <0x0 0xff>;
			msi-parent = <&its>;
			iommu-map = <0 &smmu 0 1>;	/* This is fixed-up by u-boot */
			#interrupt-cells = <1>;
			interrupt-map-mask = <0 0 0 7>;
			interrupt-map = <0000 0 0 1 &gic 0 0 0 119 4>,
					<0000 0 0 2 &gic 0 0 0 120 4>,
					<0000 0 0 3 &gic 0 0 0 121 4>,
					<0000 0 0 4 &gic 0 0 0 122 4>;
			iommu-map = <0 &smmu 0 1>; /* Fixed-up by bootloader */
			status = "disabled";
		};

		pcie4: pcie@3700000 {
			compatible = "fsl,ls2080a-pcie", "fsl,ls2085a-pcie";
			reg-names = "regs", "config";
			interrupts = <0 123 0x4>; /* aer interrupt */
			interrupt-names = "aer";
			#address-cells = <3>;
			#size-cells = <2>;
			device_type = "pci";
			dma-coherent;
			num-viewport = <6>;
			bus-range = <0x0 0xff>;
			msi-parent = <&its>;
			iommu-map = <0 &smmu 0 1>;	/* This is fixed-up by u-boot */
			#interrupt-cells = <1>;
			interrupt-map-mask = <0 0 0 7>;
			interrupt-map = <0000 0 0 1 &gic 0 0 0 124 4>,
					<0000 0 0 2 &gic 0 0 0 125 4>,
					<0000 0 0 3 &gic 0 0 0 126 4>,
					<0000 0 0 4 &gic 0 0 0 127 4>;
			iommu-map = <0 &smmu 0 1>; /* Fixed-up by bootloader */
			status = "disabled";
		};

		sata0: sata@3200000 {
			status = "disabled";
			compatible = "fsl,ls2080a-ahci";
			reg = <0x0 0x3200000 0x0 0x10000>;
			interrupts = <0 133 0x4>; /* Level high type */
			clocks = <&clockgen QORIQ_CLK_PLATFORM_PLL
					    QORIQ_CLK_PLL_DIV(4)>;
			dma-coherent;
		};

		sata1: sata@3210000 {
			status = "disabled";
			compatible = "fsl,ls2080a-ahci";
			reg = <0x0 0x3210000 0x0 0x10000>;
			interrupts = <0 136 0x4>; /* Level high type */
			clocks = <&clockgen QORIQ_CLK_PLATFORM_PLL
					    QORIQ_CLK_PLL_DIV(4)>;
			dma-coherent;
		};

		usb0: usb@3100000 {
			status = "disabled";
			compatible = "fsl,ls2088a-dwc3", "snps,dwc3";
			reg = <0x0 0x3100000 0x0 0x10000>;
			interrupts = <0 80 0x4>; /* Level high type */
			dr_mode = "host";
			snps,quirk-frame-length-adjustment = <0x20>;
			snps,dis_rxdet_inp3_quirk;
			snps,incr-burst-type-adjustment = <1>, <4>, <8>, <16>;
			snps,host-vbus-glitches;
		};

		usb1: usb@3110000 {
			status = "disabled";
			compatible = "fsl,ls2088a-dwc3", "snps,dwc3";
			reg = <0x0 0x3110000 0x0 0x10000>;
			interrupts = <0 81 0x4>; /* Level high type */
			dr_mode = "host";
			snps,quirk-frame-length-adjustment = <0x20>;
			snps,dis_rxdet_inp3_quirk;
			snps,incr-burst-type-adjustment = <1>, <4>, <8>, <16>;
			snps,host-vbus-glitches;
		};

		ccn@4000000 {
			compatible = "arm,ccn-504";
			reg = <0x0 0x04000000 0x0 0x01000000>;
			interrupts = <0 12 4>;
		};

<<<<<<< HEAD
		rcpm: rcpm@1e34040 {
=======
		rcpm: power-controller@1e34040 {
>>>>>>> c1084c27
			compatible = "fsl,ls208xa-rcpm", "fsl,qoriq-rcpm-2.1+";
			reg = <0x0 0x1e34040 0x0 0x18>;
			#fsl,rcpm-wakeup-cells = <6>;
			little-endian;
		};

		ftm_alarm0: timer@2800000 {
			compatible = "fsl,ls208xa-ftm-alarm";
			reg = <0x0 0x2800000 0x0 0x10000>;
			fsl,rcpm-wakeup = <&rcpm 0x0 0x0 0x0 0x0 0x4000 0x0>;
<<<<<<< HEAD
			interrupts = <0 44 4>;
=======
			interrupts = <GIC_SPI 44 IRQ_TYPE_LEVEL_HIGH>;
>>>>>>> c1084c27
		};
	};

	ddr1: memory-controller@1080000 {
		compatible = "fsl,qoriq-memory-controller";
		reg = <0x0 0x1080000 0x0 0x1000>;
		interrupts = <0 17 0x4>;
		little-endian;
	};

	ddr2: memory-controller@1090000 {
		compatible = "fsl,qoriq-memory-controller";
		reg = <0x0 0x1090000 0x0 0x1000>;
		interrupts = <0 18 0x4>;
		little-endian;
	};

	firmware {
		optee {
			compatible = "linaro,optee-tz";
			method = "smc";
		};
	};
};

#include "fsl-tmu-map1.dtsi"
#include "fsl-tmu-map2.dtsi"
#include "fsl-tmu-map3.dtsi"
&thermal_zones {
	thermal-zone1 {
		status = "okay";
	};

	thermal-zone2{
		status = "okay";
	};

	thermal-zone3{
		status = "okay";
	};

	thermal-zone4{
		status = "okay";
	};

	thermal-zone5{
		status = "okay";
	};

	thermal-zone6{
		status = "okay";
	};

	thermal-zone7 {
		status = "okay";
	};
};<|MERGE_RESOLUTION|>--- conflicted
+++ resolved
@@ -3,11 +3,7 @@
  * Device Tree Include file for Freescale Layerscape-2080A family SoC.
  *
  * Copyright 2016 Freescale Semiconductor, Inc.
-<<<<<<< HEAD
- * Copyright 2017-2019 NXP
-=======
  * Copyright 2017-2020 NXP
->>>>>>> c1084c27
  *
  * Abhimanyu Saini <abhimanyu.saini@nxp.com>
  *
@@ -30,7 +26,6 @@
 		serial1 = &serial1;
 		serial2 = &serial2;
 		serial3 = &serial3;
-		rtc1 = &ftm_alarm0;
 	};
 
 	cpu: cpus {
@@ -84,10 +79,6 @@
 		mask = <0x2>;
 	};
 
-<<<<<<< HEAD
-	#include "fsl-tmu.dtsi"
-
-=======
 	thermal-zones {
 		ddr-controller1 {
 			polling-delay-passive = <1000>;
@@ -248,7 +239,6 @@
 		};
 	};
 
->>>>>>> c1084c27
 	timer: timer {
 		compatible = "arm,armv8-timer";
 		interrupts = <1 13 4>, /* Physical Secure PPI, active-low */
@@ -997,32 +987,6 @@
 			#interrupt-cells = <2>;
 		};
 
-		/* TODO: WRIOP (CCSR?) */
-		emdio1: mdio@8B96000 { /* WRIOP0: 0x8B8_0000,
-					  * E-MDIO1: 0x1_6000
-					  */
-			compatible = "fsl,fman-memac-mdio";
-			reg = <0x0 0x8B96000 0x0 0x1000>;
-			device_type = "mdio";	/* TODO: is this necessary? */
-			little-endian;	/* force the driver in LE mode */
-
-			/* Not necessary on the QDS, but needed on the RDB */
-			#address-cells = <1>;
-			#size-cells = <0>;
-		};
-
-		emdio2: mdio@8B97000 { /* WRIOP0: 0x8B8_0000,
-					  * E-MDIO2: 0x1_7000
-					  */
-			compatible = "fsl,fman-memac-mdio";
-			reg = <0x0 0x8B97000 0x0 0x1000>;
-			device_type = "mdio";	/* TODO: is this necessary? */
-			little-endian;	/* force the driver in LE mode */
-
-			#address-cells = <1>;
-			#size-cells = <0>;
-		};
-
 		i2c0: i2c@2000000 {
 			status = "disabled";
 			compatible = "fsl,vf610-i2c", "fsl,ls208xa-vf610-i2c";
@@ -1031,12 +995,8 @@
 			reg = <0x0 0x2000000 0x0 0x10000>;
 			interrupts = <0 34 0x4>; /* Level high type */
 			clock-names = "i2c";
-<<<<<<< HEAD
-			clocks = <&clockgen 4 1>;
-=======
 			clocks = <&clockgen QORIQ_CLK_PLATFORM_PLL
 					    QORIQ_CLK_PLL_DIV(4)>;
->>>>>>> c1084c27
 			scl-gpios = <&gpio3 10 0>;
 		};
 
@@ -1048,12 +1008,8 @@
 			reg = <0x0 0x2010000 0x0 0x10000>;
 			interrupts = <0 34 0x4>; /* Level high type */
 			clock-names = "i2c";
-<<<<<<< HEAD
-			clocks = <&clockgen 4 1>;
-=======
 			clocks = <&clockgen QORIQ_CLK_PLATFORM_PLL
 					    QORIQ_CLK_PLL_DIV(4)>;
->>>>>>> c1084c27
 		};
 
 		i2c2: i2c@2020000 {
@@ -1064,12 +1020,8 @@
 			reg = <0x0 0x2020000 0x0 0x10000>;
 			interrupts = <0 35 0x4>; /* Level high type */
 			clock-names = "i2c";
-<<<<<<< HEAD
-			clocks = <&clockgen 4 1>;
-=======
 			clocks = <&clockgen QORIQ_CLK_PLATFORM_PLL
 					    QORIQ_CLK_PLL_DIV(4)>;
->>>>>>> c1084c27
 		};
 
 		i2c3: i2c@2030000 {
@@ -1080,12 +1032,8 @@
 			reg = <0x0 0x2030000 0x0 0x10000>;
 			interrupts = <0 35 0x4>; /* Level high type */
 			clock-names = "i2c";
-<<<<<<< HEAD
-			clocks = <&clockgen 4 1>;
-=======
 			clocks = <&clockgen QORIQ_CLK_PLATFORM_PLL
 					    QORIQ_CLK_PLL_DIV(4)>;
->>>>>>> c1084c27
 		};
 
 		ifc: memory-controller@2240000 {
@@ -1109,14 +1057,10 @@
 			      <0x0 0x20000000 0x0 0x10000000>;
 			reg-names = "QuadSPI", "QuadSPI-memory";
 			interrupts = <GIC_SPI 25 IRQ_TYPE_LEVEL_HIGH>;
-<<<<<<< HEAD
-			clocks = <&clockgen 4 3>, <&clockgen 4 3>;
-=======
 			clocks = <&clockgen QORIQ_CLK_PLATFORM_PLL
 					    QORIQ_CLK_PLL_DIV(4)>,
 				 <&clockgen QORIQ_CLK_PLATFORM_PLL
 					    QORIQ_CLK_PLL_DIV(4)>;
->>>>>>> c1084c27
 			clock-names = "qspi_en", "qspi";
 			status = "disabled";
 		};
@@ -1133,7 +1077,6 @@
 			num-viewport = <6>;
 			bus-range = <0x0 0xff>;
 			msi-parent = <&its>;
-			iommu-map = <0 &smmu 0 1>;	/* This is fixed-up by u-boot */
 			#interrupt-cells = <1>;
 			interrupt-map-mask = <0 0 0 7>;
 			interrupt-map = <0000 0 0 1 &gic 0 0 0 109 4>,
@@ -1156,7 +1099,6 @@
 			num-viewport = <6>;
 			bus-range = <0x0 0xff>;
 			msi-parent = <&its>;
-			iommu-map = <0 &smmu 0 1>;	/* This is fixed-up by u-boot */
 			#interrupt-cells = <1>;
 			interrupt-map-mask = <0 0 0 7>;
 			interrupt-map = <0000 0 0 1 &gic 0 0 0 114 4>,
@@ -1179,7 +1121,6 @@
 			num-viewport = <256>;
 			bus-range = <0x0 0xff>;
 			msi-parent = <&its>;
-			iommu-map = <0 &smmu 0 1>;	/* This is fixed-up by u-boot */
 			#interrupt-cells = <1>;
 			interrupt-map-mask = <0 0 0 7>;
 			interrupt-map = <0000 0 0 1 &gic 0 0 0 119 4>,
@@ -1202,7 +1143,6 @@
 			num-viewport = <6>;
 			bus-range = <0x0 0xff>;
 			msi-parent = <&its>;
-			iommu-map = <0 &smmu 0 1>;	/* This is fixed-up by u-boot */
 			#interrupt-cells = <1>;
 			interrupt-map-mask = <0 0 0 7>;
 			interrupt-map = <0000 0 0 1 &gic 0 0 0 124 4>,
@@ -1263,11 +1203,7 @@
 			interrupts = <0 12 4>;
 		};
 
-<<<<<<< HEAD
-		rcpm: rcpm@1e34040 {
-=======
 		rcpm: power-controller@1e34040 {
->>>>>>> c1084c27
 			compatible = "fsl,ls208xa-rcpm", "fsl,qoriq-rcpm-2.1+";
 			reg = <0x0 0x1e34040 0x0 0x18>;
 			#fsl,rcpm-wakeup-cells = <6>;
@@ -1278,11 +1214,7 @@
 			compatible = "fsl,ls208xa-ftm-alarm";
 			reg = <0x0 0x2800000 0x0 0x10000>;
 			fsl,rcpm-wakeup = <&rcpm 0x0 0x0 0x0 0x0 0x4000 0x0>;
-<<<<<<< HEAD
-			interrupts = <0 44 4>;
-=======
 			interrupts = <GIC_SPI 44 IRQ_TYPE_LEVEL_HIGH>;
->>>>>>> c1084c27
 		};
 	};
 
@@ -1306,37 +1238,4 @@
 			method = "smc";
 		};
 	};
-};
-
-#include "fsl-tmu-map1.dtsi"
-#include "fsl-tmu-map2.dtsi"
-#include "fsl-tmu-map3.dtsi"
-&thermal_zones {
-	thermal-zone1 {
-		status = "okay";
-	};
-
-	thermal-zone2{
-		status = "okay";
-	};
-
-	thermal-zone3{
-		status = "okay";
-	};
-
-	thermal-zone4{
-		status = "okay";
-	};
-
-	thermal-zone5{
-		status = "okay";
-	};
-
-	thermal-zone6{
-		status = "okay";
-	};
-
-	thermal-zone7 {
-		status = "okay";
-	};
 };