--- conflicted
+++ resolved
@@ -23,26 +23,6 @@
 	};
 };
 
-<<<<<<< HEAD
-&emdio1 {
-	status = "disabled";
-	/* CS4340 PHYs */
-	mdio1_phy1: emdio1_phy@1 {
-		reg = <0x10>;
-		phy-connection-type = "xfi";
-	};
-	mdio1_phy2: emdio1_phy@2 {
-		reg = <0x11>;
-		phy-connection-type = "xfi";
-	};
-	mdio1_phy3: emdio1_phy@3 {
-		reg = <0x12>;
-		phy-connection-type = "xfi";
-	};
-	mdio1_phy4: emdio1_phy@4 {
-		reg = <0x13>;
-		phy-connection-type = "xfi";
-=======
 &dpmac1 {
 	phy-handle = <&mdio1_phy1>;
 	phy-connection-type = "10gbase-r";
@@ -104,69 +84,10 @@
 	mdio1_phy4: ethernet-phy@13 {
 		compatible = "ethernet-phy-id13e5.1002";
 		reg = <0x13>;
->>>>>>> c1084c27
 	};
 };
 
 &emdio2 {
-<<<<<<< HEAD
-	/* AQR405 PHYs */
-	mdio2_phy1: emdio2_phy@1 {
-		compatible = "ethernet-phy-ieee802.3-c45";
-		interrupts = <0 1 0x4>; /* Level high type */
-		reg = <0x0>;
-		phy-connection-type = "xfi";
-	};
-	mdio2_phy2: emdio2_phy@2 {
-		compatible = "ethernet-phy-ieee802.3-c45";
-		interrupts = <0 2 0x4>; /* Level high type */
-		reg = <0x1>;
-		phy-connection-type = "xfi";
-	};
-	mdio2_phy3: emdio2_phy@3 {
-		compatible = "ethernet-phy-ieee802.3-c45";
-		interrupts = <0 4 0x4>; /* Level high type */
-		reg = <0x2>;
-		phy-connection-type = "xfi";
-	};
-	mdio2_phy4: emdio2_phy@4 {
-		compatible = "ethernet-phy-ieee802.3-c45";
-		interrupts = <0 5 0x4>; /* Level high type */
-		reg = <0x3>;
-		phy-connection-type = "xfi";
-	};
-};
-
-/* Update DPMAC connections to external PHYs, under the assumption of
- * SerDes 0x2a_0x41. This is currently the only SerDes supported on the board.
- */
-/* Leave Cortina PHYs commented out until proper driver is integrated
- *&dpmac1 {
- *	phy-handle = <&mdio1_phy1>;
- *};
- *&dpmac2 {
- *	phy-handle = <&mdio1_phy2>;
- *};
- *&dpmac3 {
- *	phy-handle = <&mdio1_phy3>;
- *};
- *&dpmac4 {
- *	phy-handle = <&mdio1_phy4>;
- *};
- */
-
-&dpmac5 {
-	phy-handle = <&mdio2_phy1>;
-};
-&dpmac6 {
-	phy-handle = <&mdio2_phy2>;
-};
-&dpmac7 {
-	phy-handle = <&mdio2_phy3>;
-};
-&dpmac8 {
-	phy-handle = <&mdio2_phy4>;
-=======
 	status = "okay";
 
 	mdio2_phy1: ethernet-phy@0 {
@@ -224,5 +145,4 @@
 
 &pcs_mdio8 {
 	status = "okay";
->>>>>>> c1084c27
 };