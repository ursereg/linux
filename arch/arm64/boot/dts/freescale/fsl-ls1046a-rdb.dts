--- conflicted
+++ resolved
@@ -3,11 +3,7 @@
  * Device Tree Include file for Freescale Layerscape-1046A family SoC.
  *
  * Copyright 2016 Freescale Semiconductor, Inc.
-<<<<<<< HEAD
- * Copyright 2019 NXP
-=======
  * Copyright 2019-2020 NXP
->>>>>>> c1084c27
  *
  * Mingkai Hu <mingkai.hu@nxp.com>
  */
@@ -46,10 +42,6 @@
 	sd-uhs-sdr50;
 	sd-uhs-sdr25;
 	sd-uhs-sdr12;
-};
-
-&usb1 {
-	dr_mode = "otg";
 };
 
 &i2c0 {
@@ -117,11 +109,7 @@
 		reg = <0>;
 	};
 
-<<<<<<< HEAD
-	s25fs512s: flash@1 {
-=======
 	s25fs512s1: flash@1 {
->>>>>>> c1084c27
 		compatible = "jedec,spi-nor";
 		#address-cells = <1>;
 		#size-cells = <1>;
