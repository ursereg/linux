// SPDX-License-Identifier: (GPL-2.0+ OR MIT)
/*
 * Device Tree Include file for NXP Layerscape-1088A family SoC.
 *
<<<<<<< HEAD
 * Copyright 2017-2019 NXP
=======
 * Copyright 2017-2020 NXP
>>>>>>> c1084c27
 *
 * Harninder Rai <harninder.rai@nxp.com>
 *
 */
#include <dt-bindings/clock/fsl,qoriq-clockgen.h>
#include <dt-bindings/interrupt-controller/arm-gic.h>
#include <dt-bindings/thermal/thermal.h>

/ {
	compatible = "fsl,ls1088a";
	interrupt-parent = <&gic>;
	#address-cells = <2>;
	#size-cells = <2>;

	aliases {
		crypto = &crypto;
		rtc1 = &ftm_alarm0;
	};

	cpus {
		#address-cells = <1>;
		#size-cells = <0>;

		/* We have 2 clusters having 4 Cortex-A53 cores each */
		cooling_map0: cpu0: cpu@0 {
			device_type = "cpu";
			compatible = "arm,cortex-a53";
			reg = <0x0>;
			clocks = <&clockgen QORIQ_CLK_CMUX 0>;
			cpu-idle-states = <&CPU_PH20>;
			#cooling-cells = <2>;
		};

		cpu1: cpu@1 {
			device_type = "cpu";
			compatible = "arm,cortex-a53";
			reg = <0x1>;
			clocks = <&clockgen QORIQ_CLK_CMUX 0>;
			cpu-idle-states = <&CPU_PH20>;
			#cooling-cells = <2>;
		};

		cpu2: cpu@2 {
			device_type = "cpu";
			compatible = "arm,cortex-a53";
			reg = <0x2>;
			clocks = <&clockgen QORIQ_CLK_CMUX 0>;
			cpu-idle-states = <&CPU_PH20>;
			#cooling-cells = <2>;
		};

		cpu3: cpu@3 {
			device_type = "cpu";
			compatible = "arm,cortex-a53";
			reg = <0x3>;
			clocks = <&clockgen QORIQ_CLK_CMUX 0>;
			cpu-idle-states = <&CPU_PH20>;
			#cooling-cells = <2>;
		};

		cooling_map1: cpu4: cpu@100 {
			device_type = "cpu";
			compatible = "arm,cortex-a53";
			reg = <0x100>;
			clocks = <&clockgen QORIQ_CLK_CMUX 1>;
			cpu-idle-states = <&CPU_PH20>;
			#cooling-cells = <2>;
		};

		cpu5: cpu@101 {
			device_type = "cpu";
			compatible = "arm,cortex-a53";
			reg = <0x101>;
			clocks = <&clockgen QORIQ_CLK_CMUX 1>;
			cpu-idle-states = <&CPU_PH20>;
			#cooling-cells = <2>;
		};

		cpu6: cpu@102 {
			device_type = "cpu";
			compatible = "arm,cortex-a53";
			reg = <0x102>;
			clocks = <&clockgen QORIQ_CLK_CMUX 1>;
			cpu-idle-states = <&CPU_PH20>;
			#cooling-cells = <2>;
		};

		cpu7: cpu@103 {
			device_type = "cpu";
			compatible = "arm,cortex-a53";
			reg = <0x103>;
			clocks = <&clockgen QORIQ_CLK_CMUX 1>;
			cpu-idle-states = <&CPU_PH20>;
			#cooling-cells = <2>;
		};

		CPU_PH20: cpu-ph20 {
			compatible = "arm,idle-state";
			idle-state-name = "PH20";
			arm,psci-suspend-param = <0x0>;
			entry-latency-us = <1000>;
			exit-latency-us = <1000>;
			min-residency-us = <3000>;
		};
	};

	gic: interrupt-controller@6000000 {
		compatible = "arm,gic-v3";
		#interrupt-cells = <3>;
		interrupt-controller;
		reg = <0x0 0x06000000 0 0x10000>, /* GIC Dist */
		      <0x0 0x06100000 0 0x100000>, /* GICR(RD_base+SGI_base)*/
		      <0x0 0x0c0c0000 0 0x2000>, /* GICC */
		      <0x0 0x0c0d0000 0 0x1000>, /* GICH */
		      <0x0 0x0c0e0000 0 0x20000>; /* GICV */
		interrupts = <1 9 IRQ_TYPE_LEVEL_HIGH>;
		#address-cells = <2>;
		#size-cells = <2>;
		ranges;

		its: gic-its@6020000 {
			compatible = "arm,gic-v3-its";
			msi-controller;
			reg = <0x0 0x6020000 0 0x20000>;
		};
	};

<<<<<<< HEAD
	#include "fsl-tmu.dtsi"
=======
	thermal-zones {
		core-cluster {
			polling-delay-passive = <1000>;
			polling-delay = <5000>;
			thermal-sensors = <&tmu 0>;

			trips {
				core_cluster_alert: core-cluster-alert {
					temperature = <85000>;
					hysteresis = <2000>;
					type = "passive";
				};

				core-cluster-crit {
					temperature = <95000>;
					hysteresis = <2000>;
					type = "critical";
				};
			};

			cooling-maps {
				map0 {
					trip = <&core_cluster_alert>;
					cooling-device =
						<&cpu0 THERMAL_NO_LIMIT THERMAL_NO_LIMIT>,
						<&cpu1 THERMAL_NO_LIMIT THERMAL_NO_LIMIT>,
						<&cpu2 THERMAL_NO_LIMIT THERMAL_NO_LIMIT>,
						<&cpu3 THERMAL_NO_LIMIT THERMAL_NO_LIMIT>,
						<&cpu4 THERMAL_NO_LIMIT THERMAL_NO_LIMIT>,
						<&cpu5 THERMAL_NO_LIMIT THERMAL_NO_LIMIT>,
						<&cpu6 THERMAL_NO_LIMIT THERMAL_NO_LIMIT>,
						<&cpu7 THERMAL_NO_LIMIT THERMAL_NO_LIMIT>;
				};
			};
		};

		soc {
			polling-delay-passive = <1000>;
			polling-delay = <5000>;
			thermal-sensors = <&tmu 1>;

			trips {
				soc-crit {
					temperature = <95000>;
					hysteresis = <2000>;
					type = "critical";
				};
			};
		};
	};
>>>>>>> c1084c27

	timer {
		compatible = "arm,armv8-timer";
		interrupts = <1 13 IRQ_TYPE_LEVEL_LOW>,/* Physical Secure PPI */
			     <1 14 IRQ_TYPE_LEVEL_LOW>,/* Physical Non-Secure PPI */
			     <1 11 IRQ_TYPE_LEVEL_LOW>,/* Virtual PPI */
			     <1 10 IRQ_TYPE_LEVEL_LOW>;/* Hypervisor PPI */
	};

	pmu {
		compatible = "arm,cortex-a53-pmu";
		interrupts = <GIC_PPI 7 IRQ_TYPE_LEVEL_LOW>;
	};

	psci {
		compatible = "arm,psci-0.2";
		method = "smc";
	};

	sysclk: sysclk {
		compatible = "fixed-clock";
		#clock-cells = <0>;
		clock-frequency = <100000000>;
		clock-output-names = "sysclk";
	};

	rstcr: syscon@1e60000 {
		compatible = "fsl,ls1088a-rstcr", "syscon";
		reg = <0x0 0x1e60000 0x0 0x4>;
	};

	reboot {
		compatible = "syscon-reboot";
		regmap = <&rstcr>;
		offset = <0x0>;
		mask = <0x02>;
	};


	soc {
		compatible = "simple-bus";
		#address-cells = <2>;
		#size-cells = <2>;
		ranges;
		dma-ranges = <0x0 0x0 0x0 0x0 0x10000 0x00000000>;

		clockgen: clocking@1300000 {
			compatible = "fsl,ls1088a-clockgen";
			reg = <0 0x1300000 0 0xa0000>;
			#clock-cells = <2>;
			clocks = <&sysclk>;
		};

		dcfg: dcfg@1e00000 {
			compatible = "fsl,ls1088a-dcfg", "syscon";
			reg = <0x0 0x1e00000 0x0 0x10000>;
			little-endian;
		};

		isc: syscon@1f70000 {
			compatible = "fsl,ls1088a-isc", "syscon";
			reg = <0x0 0x1f70000 0x0 0x10000>;
			little-endian;
			#address-cells = <1>;
			#size-cells = <1>;
			ranges = <0x0 0x0 0x1f70000 0x10000>;

			extirq: interrupt-controller@14 {
				compatible = "fsl,ls1088a-extirq";
				#interrupt-cells = <2>;
				#address-cells = <0>;
				interrupt-controller;
				reg = <0x14 4>;
				interrupt-map =
					<0 0 &gic GIC_SPI 0 IRQ_TYPE_LEVEL_HIGH>,
					<1 0 &gic GIC_SPI 1 IRQ_TYPE_LEVEL_HIGH>,
					<2 0 &gic GIC_SPI 2 IRQ_TYPE_LEVEL_HIGH>,
					<3 0 &gic GIC_SPI 3 IRQ_TYPE_LEVEL_HIGH>,
					<4 0 &gic GIC_SPI 4 IRQ_TYPE_LEVEL_HIGH>,
					<5 0 &gic GIC_SPI 5 IRQ_TYPE_LEVEL_HIGH>,
					<6 0 &gic GIC_SPI 6 IRQ_TYPE_LEVEL_HIGH>,
					<7 0 &gic GIC_SPI 7 IRQ_TYPE_LEVEL_HIGH>,
					<8 0 &gic GIC_SPI 8 IRQ_TYPE_LEVEL_HIGH>,
					<9 0 &gic GIC_SPI 9 IRQ_TYPE_LEVEL_HIGH>,
					<10 0 &gic GIC_SPI 10 IRQ_TYPE_LEVEL_HIGH>,
					<11 0 &gic GIC_SPI 11 IRQ_TYPE_LEVEL_HIGH>;
				interrupt-map-mask = <0xffffffff 0x0>;
			};
		};

		tmu: tmu@1f80000 {
			compatible = "fsl,qoriq-tmu";
			reg = <0x0 0x1f80000 0x0 0x10000>;
			interrupts = <0 23 0x4>;
			fsl,tmu-range = <0xb0000 0x9002a 0x6004c 0x70062>;
			fsl,tmu-calibration =
				/* Calibration data group 1 */
				<0x00000000 0x00000023
				0x00000001 0x0000002a
				0x00000002 0x00000030
				0x00000003 0x00000037
				0x00000004 0x0000003d
				0x00000005 0x00000044
				0x00000006 0x0000004a
				0x00000007 0x00000051
				0x00000008 0x00000057
				0x00000009 0x0000005e
				0x0000000a 0x00000064
				0x0000000b 0x0000006b
				/* Calibration data group 2 */
				0x00010000 0x00000022
				0x00010001 0x0000002a
				0x00010002 0x00000032
				0x00010003 0x0000003a
				0x00010004 0x00000042
				0x00010005 0x0000004a
				0x00010006 0x00000052
				0x00010007 0x0000005a
				0x00010008 0x00000062
				0x00010009 0x0000006a
				/* Calibration data group 3 */
				0x00020000 0x00000021
				0x00020001 0x0000002b
				0x00020002 0x00000035
				0x00020003 0x00000040
				0x00020004 0x0000004a
				0x00020005 0x00000054
				0x00020006 0x0000005e
				/* Calibration data group 4 */
				0x00030000 0x00000010
				0x00030001 0x0000001c
				0x00030002 0x00000027
				0x00030003 0x00000032
				0x00030004 0x0000003e
				0x00030005 0x00000049
				0x00030006 0x00000054
				0x00030007 0x00000060>;
			little-endian;
			#thermal-sensor-cells = <1>;
		};

		dspi: spi@2100000 {
			compatible = "fsl,ls1088a-dspi",
				     "fsl,ls1021a-v1.0-dspi";
			#address-cells = <1>;
			#size-cells = <0>;
			reg = <0x0 0x2100000 0x0 0x10000>;
			interrupts = <GIC_SPI 26 IRQ_TYPE_LEVEL_HIGH>;
			clock-names = "dspi";
			clocks = <&clockgen QORIQ_CLK_PLATFORM_PLL
					    QORIQ_CLK_PLL_DIV(2)>;
			spi-num-chipselects = <6>;
			status = "disabled";
		};

		duart0: serial@21c0500 {
			compatible = "fsl,ns16550", "ns16550a";
			reg = <0x0 0x21c0500 0x0 0x100>;
			clocks = <&clockgen QORIQ_CLK_PLATFORM_PLL
					    QORIQ_CLK_PLL_DIV(4)>;
			interrupts = <0 32 IRQ_TYPE_LEVEL_HIGH>;
			status = "disabled";
		};

		duart1: serial@21c0600 {
			compatible = "fsl,ns16550", "ns16550a";
			reg = <0x0 0x21c0600 0x0 0x100>;
			clocks = <&clockgen QORIQ_CLK_PLATFORM_PLL
					    QORIQ_CLK_PLL_DIV(4)>;
			interrupts = <0 32 IRQ_TYPE_LEVEL_HIGH>;
			status = "disabled";
		};

		gpio0: gpio@2300000 {
			compatible = "fsl,ls1088a-gpio", "fsl,qoriq-gpio";
			reg = <0x0 0x2300000 0x0 0x10000>;
			interrupts = <0 36 IRQ_TYPE_LEVEL_HIGH>;
			little-endian;
			gpio-controller;
			#gpio-cells = <2>;
			interrupt-controller;
			#interrupt-cells = <2>;
		};

		gpio1: gpio@2310000 {
			compatible = "fsl,ls1088a-gpio", "fsl,qoriq-gpio";
			reg = <0x0 0x2310000 0x0 0x10000>;
			interrupts = <0 36 IRQ_TYPE_LEVEL_HIGH>;
			little-endian;
			gpio-controller;
			#gpio-cells = <2>;
			interrupt-controller;
			#interrupt-cells = <2>;
		};

		gpio2: gpio@2320000 {
			compatible = "fsl,ls1088a-gpio", "fsl,qoriq-gpio";
			reg = <0x0 0x2320000 0x0 0x10000>;
			interrupts = <0 37 IRQ_TYPE_LEVEL_HIGH>;
			little-endian;
			gpio-controller;
			#gpio-cells = <2>;
			interrupt-controller;
			#interrupt-cells = <2>;
		};

		gpio3: gpio@2330000 {
			compatible = "fsl,ls1088a-gpio", "fsl,qoriq-gpio";
			reg = <0x0 0x2330000 0x0 0x10000>;
			interrupts = <0 37 IRQ_TYPE_LEVEL_HIGH>;
			little-endian;
			gpio-controller;
			#gpio-cells = <2>;
			interrupt-controller;
			#interrupt-cells = <2>;
		};

<<<<<<< HEAD
		/* TODO: WRIOP (CCSR?) */
		emdio1: mdio@8B96000 { /* WRIOP0: 0x8B8_0000,
					  * E-MDIO1: 0x1_6000
					  */
			compatible = "fsl,fman-memac-mdio";
			reg = <0x0 0x8B96000 0x0 0x1000>;
			device_type = "mdio";
			little-endian;	/* force the driver in LE mode */

			/* Not necessary on the QDS, but needed on the RDB */
			#address-cells = <1>;
			#size-cells = <0>;
		};

		emdio2: mdio@8B97000 { /* WRIOP0: 0x8B8_0000,
					  * E-MDIO2: 0x1_7000
					  */
			compatible = "fsl,fman-memac-mdio";
			reg = <0x0 0x8B97000 0x0 0x1000>;
			device_type = "mdio";
			little-endian;	/* force the driver in LE mode */

			#address-cells = <1>;
			#size-cells = <0>;
		};

		ifc: ifc@2240000 {
			compatible = "fsl,ifc", "simple-bus";
=======
		ifc: memory-controller@2240000 {
			compatible = "fsl,ifc";
>>>>>>> c1084c27
			reg = <0x0 0x2240000 0x0 0x20000>;
			interrupts = <0 21 IRQ_TYPE_LEVEL_HIGH>;
			little-endian;
			#address-cells = <2>;
			#size-cells = <1>;
			status = "disabled";
		};

		i2c0: i2c@2000000 {
			compatible = "fsl,vf610-i2c", "fsl,ls1088a-vf610-i2c";
			#address-cells = <1>;
			#size-cells = <0>;
			reg = <0x0 0x2000000 0x0 0x10000>;
			interrupts = <0 34 IRQ_TYPE_LEVEL_HIGH>;
<<<<<<< HEAD
			clocks = <&clockgen 4 7>;
=======
			clocks = <&clockgen QORIQ_CLK_PLATFORM_PLL
					    QORIQ_CLK_PLL_DIV(8)>;
>>>>>>> c1084c27
			scl-gpios = <&gpio3 30 0>;
			status = "disabled";
		};

		i2c1: i2c@2010000 {
			compatible = "fsl,vf610-i2c";
			#address-cells = <1>;
			#size-cells = <0>;
			reg = <0x0 0x2010000 0x0 0x10000>;
			interrupts = <0 34 IRQ_TYPE_LEVEL_HIGH>;
			clocks = <&clockgen QORIQ_CLK_PLATFORM_PLL
					    QORIQ_CLK_PLL_DIV(8)>;
			status = "disabled";
		};

		i2c2: i2c@2020000 {
			compatible = "fsl,vf610-i2c";
			#address-cells = <1>;
			#size-cells = <0>;
			reg = <0x0 0x2020000 0x0 0x10000>;
			interrupts = <0 35 IRQ_TYPE_LEVEL_HIGH>;
			clocks = <&clockgen QORIQ_CLK_PLATFORM_PLL
					    QORIQ_CLK_PLL_DIV(8)>;
			status = "disabled";
		};

		i2c3: i2c@2030000 {
			compatible = "fsl,vf610-i2c";
			#address-cells = <1>;
			#size-cells = <0>;
			reg = <0x0 0x2030000 0x0 0x10000>;
			interrupts = <0 35 IRQ_TYPE_LEVEL_HIGH>;
			clocks = <&clockgen QORIQ_CLK_PLATFORM_PLL
					    QORIQ_CLK_PLL_DIV(8)>;
			status = "disabled";
		};

		qspi: spi@20c0000 {
			compatible = "fsl,ls2080a-qspi";
			#address-cells = <1>;
			#size-cells = <0>;
			reg = <0x0 0x20c0000 0x0 0x10000>,
			      <0x0 0x20000000 0x0 0x10000000>;
			reg-names = "QuadSPI", "QuadSPI-memory";
			interrupts = <GIC_SPI 25 IRQ_TYPE_LEVEL_HIGH>;
			clock-names = "qspi_en", "qspi";
			clocks = <&clockgen QORIQ_CLK_PLATFORM_PLL
					    QORIQ_CLK_PLL_DIV(4)>,
				 <&clockgen QORIQ_CLK_PLATFORM_PLL
					    QORIQ_CLK_PLL_DIV(4)>;
			status = "disabled";
		};

		esdhc: esdhc@2140000 {
			compatible = "fsl,ls1088a-esdhc", "fsl,esdhc";
			reg = <0x0 0x2140000 0x0 0x10000>;
			interrupts = <0 28 0x4>; /* Level high type */
			clock-frequency = <0>;
			clocks = <&clockgen QORIQ_CLK_HWACCEL 1>;
			voltage-ranges = <1800 1800 3300 3300>;
			sdhci,auto-cmd12;
			little-endian;
			bus-width = <4>;
			status = "disabled";
		};

<<<<<<< HEAD
		usb0: usb3@3100000 {
=======
		usb0: usb@3100000 {
>>>>>>> c1084c27
			compatible = "fsl,ls1088a-dwc3", "snps,dwc3";
			reg = <0x0 0x3100000 0x0 0x10000>;
			interrupts = <0 80 IRQ_TYPE_LEVEL_HIGH>;
			dr_mode = "host";
			snps,quirk-frame-length-adjustment = <0x20>;
			snps,dis_rxdet_inp3_quirk;
			snps,incr-burst-type-adjustment = <1>, <4>, <8>, <16>;
			snps,host-vbus-glitches;
			dma-coherent;
			status = "disabled";
		};

<<<<<<< HEAD
		usb1: usb3@3110000 {
=======
		usb1: usb@3110000 {
>>>>>>> c1084c27
			compatible = "fsl,ls1088a-dwc3", "snps,dwc3";
			reg = <0x0 0x3110000 0x0 0x10000>;
			interrupts = <0 81 IRQ_TYPE_LEVEL_HIGH>;
			dr_mode = "host";
			snps,quirk-frame-length-adjustment = <0x20>;
			snps,dis_rxdet_inp3_quirk;
			snps,incr-burst-type-adjustment = <1>, <4>, <8>, <16>;
			snps,host-vbus-glitches;
			dma-coherent;
			status = "disabled";
		};

		sata: sata@3200000 {
			compatible = "fsl,ls1088a-ahci";
			reg = <0x0 0x3200000 0x0 0x10000>,
				<0x7 0x100520 0x0 0x4>;
			reg-names = "ahci", "sata-ecc";
			interrupts = <0 133 IRQ_TYPE_LEVEL_HIGH>;
			clocks = <&clockgen QORIQ_CLK_PLATFORM_PLL
					    QORIQ_CLK_PLL_DIV(4)>;
			dma-coherent;
			status = "disabled";
		};
		qspi: spi@20c0000 {
			compatible = "fsl,ls2080a-qspi";
			#address-cells = <1>;
			#size-cells = <0>;
			reg = <0x0 0x20c0000 0x0 0x10000>,
				<0x0 0x20000000 0x0 0x10000000>;
			reg-names = "QuadSPI", "QuadSPI-memory";
			interrupts = <0 25 0x4>; /* Level high type */
			clocks = <&clockgen 4 3>, <&clockgen 4 3>;
			clock-names = "qspi_en", "qspi";
		};

		crypto: crypto@8000000 {
			compatible = "fsl,sec-v5.0", "fsl,sec-v4.0";
			fsl,sec-era = <8>;
			#address-cells = <1>;
			#size-cells = <1>;
			ranges = <0x0 0x00 0x8000000 0x100000>;
			reg = <0x00 0x8000000 0x0 0x100000>;
			interrupts = <GIC_SPI 139 IRQ_TYPE_LEVEL_HIGH>;
			dma-coherent;

			sec_jr0: jr@10000 {
				compatible = "fsl,sec-v5.0-job-ring",
					     "fsl,sec-v4.0-job-ring";
				reg	   = <0x10000 0x10000>;
				interrupts = <GIC_SPI 140 IRQ_TYPE_LEVEL_HIGH>;
			};

			sec_jr1: jr@20000 {
				compatible = "fsl,sec-v5.0-job-ring",
					     "fsl,sec-v4.0-job-ring";
				reg	   = <0x20000 0x10000>;
				interrupts = <GIC_SPI 141 IRQ_TYPE_LEVEL_HIGH>;
			};

			sec_jr2: jr@30000 {
				compatible = "fsl,sec-v5.0-job-ring",
					     "fsl,sec-v4.0-job-ring";
				reg	   = <0x30000 0x10000>;
				interrupts = <GIC_SPI 142 IRQ_TYPE_LEVEL_HIGH>;
			};

			sec_jr3: jr@40000 {
				compatible = "fsl,sec-v5.0-job-ring",
					     "fsl,sec-v4.0-job-ring";
				reg	   = <0x40000 0x10000>;
				interrupts = <GIC_SPI 143 IRQ_TYPE_LEVEL_HIGH>;
			};
		};

		pcie1: pcie@3400000 {
			compatible = "fsl,ls1088a-pcie";
			reg = <0x00 0x03400000 0x0 0x00100000>, /* controller registers */
			      <0x20 0x00000000 0x0 0x00002000>; /* configuration space */
			reg-names = "regs", "config";
			interrupts = <0 108 IRQ_TYPE_LEVEL_HIGH>; /* aer interrupt */
			interrupt-names = "aer";
			#address-cells = <3>;
			#size-cells = <2>;
			device_type = "pci";
			dma-coherent;
			num-viewport = <256>;
			bus-range = <0x0 0xff>;
			ranges = <0x81000000 0x0 0x00000000 0x20 0x00010000 0x0 0x00010000   /* downstream I/O */
				  0x82000000 0x0 0x40000000 0x20 0x40000000 0x0 0x40000000>; /* non-prefetchable memory */
			msi-parent = <&its>;
			iommu-map = <0 &smmu 0 1>;	/* This is fixed-up by u-boot */
			#interrupt-cells = <1>;
			interrupt-map-mask = <0 0 0 7>;
			interrupt-map = <0000 0 0 1 &gic 0 0 0 109 IRQ_TYPE_LEVEL_HIGH>,
					<0000 0 0 2 &gic 0 0 0 110 IRQ_TYPE_LEVEL_HIGH>,
					<0000 0 0 3 &gic 0 0 0 111 IRQ_TYPE_LEVEL_HIGH>,
					<0000 0 0 4 &gic 0 0 0 112 IRQ_TYPE_LEVEL_HIGH>;
			iommu-map = <0 &smmu 0 1>; /* Fixed-up by bootloader */
			status = "disabled";
		};

		pcie_ep1: pcie-ep@3400000 {
			compatible = "fsl,ls1088a-pcie-ep", "fsl,ls-pcie-ep";
			reg = <0x00 0x03400000 0x0 0x00100000>,
			      <0x20 0x00000000 0x8 0x00000000>;
			reg-names = "regs", "addr_space";
			interrupts = <GIC_SPI 108 IRQ_TYPE_LEVEL_HIGH>; /* PME interrupt */
			interrupt-names = "pme";
			num-ib-windows = <24>;
			num-ob-windows = <256>;
			max-functions = /bits/ 8 <2>;
			big-endian;
			status = "disabled";
		};

		pcie2: pcie@3500000 {
			compatible = "fsl,ls1088a-pcie";
			reg = <0x00 0x03500000 0x0 0x00100000>, /* controller registers */
			      <0x28 0x00000000 0x0 0x00002000>; /* configuration space */
			reg-names = "regs", "config";
			interrupts = <0 113 IRQ_TYPE_LEVEL_HIGH>; /* aer interrupt */
			interrupt-names = "aer";
			#address-cells = <3>;
			#size-cells = <2>;
			device_type = "pci";
			dma-coherent;
			num-viewport = <6>;
			bus-range = <0x0 0xff>;
			ranges = <0x81000000 0x0 0x00000000 0x28 0x00010000 0x0 0x00010000   /* downstream I/O */
				  0x82000000 0x0 0x40000000 0x28 0x40000000 0x0 0x40000000>; /* non-prefetchable memory */
			msi-parent = <&its>;
			iommu-map = <0 &smmu 0 1>;	/* This is fixed-up by u-boot */
			#interrupt-cells = <1>;
			interrupt-map-mask = <0 0 0 7>;
			interrupt-map = <0000 0 0 1 &gic 0 0 0 114 IRQ_TYPE_LEVEL_HIGH>,
					<0000 0 0 2 &gic 0 0 0 115 IRQ_TYPE_LEVEL_HIGH>,
					<0000 0 0 3 &gic 0 0 0 116 IRQ_TYPE_LEVEL_HIGH>,
					<0000 0 0 4 &gic 0 0 0 117 IRQ_TYPE_LEVEL_HIGH>;
			iommu-map = <0 &smmu 0 1>; /* Fixed-up by bootloader */
			status = "disabled";
		};

		pcie_ep2: pcie-ep@3500000 {
			compatible = "fsl,ls1088a-pcie-ep", "fsl,ls-pcie-ep";
			reg = <0x00 0x03500000 0x0 0x00100000>,
			      <0x28 0x00000000 0x8 0x00000000>;
			reg-names = "regs", "addr_space";
			interrupts = <GIC_SPI 113 IRQ_TYPE_LEVEL_HIGH>; /* PME interrupt */
			interrupt-names = "pme";
			num-ib-windows = <6>;
			num-ob-windows = <6>;
			big-endian;
			status = "disabled";
		};

		pcie3: pcie@3600000 {
			compatible = "fsl,ls1088a-pcie";
			reg = <0x00 0x03600000 0x0 0x00100000>, /* controller registers */
			      <0x30 0x00000000 0x0 0x00002000>; /* configuration space */
			reg-names = "regs", "config";
			interrupts = <0 118 IRQ_TYPE_LEVEL_HIGH>; /* aer interrupt */
			interrupt-names = "aer";
			#address-cells = <3>;
			#size-cells = <2>;
			device_type = "pci";
			dma-coherent;
			num-viewport = <6>;
			bus-range = <0x0 0xff>;
			ranges = <0x81000000 0x0 0x00000000 0x30 0x00010000 0x0 0x00010000   /* downstream I/O */
				  0x82000000 0x0 0x40000000 0x30 0x40000000 0x0 0x40000000>; /* non-prefetchable memory */
			msi-parent = <&its>;
			iommu-map = <0 &smmu 0 1>;	/* This is fixed-up by u-boot */
			#interrupt-cells = <1>;
			interrupt-map-mask = <0 0 0 7>;
			interrupt-map = <0000 0 0 1 &gic 0 0 0 119 IRQ_TYPE_LEVEL_HIGH>,
					<0000 0 0 2 &gic 0 0 0 120 IRQ_TYPE_LEVEL_HIGH>,
					<0000 0 0 3 &gic 0 0 0 121 IRQ_TYPE_LEVEL_HIGH>,
					<0000 0 0 4 &gic 0 0 0 122 IRQ_TYPE_LEVEL_HIGH>;
			iommu-map = <0 &smmu 0 1>; /* Fixed-up by bootloader */
			status = "disabled";
		};

		pcie_ep3: pcie-ep@3600000 {
			compatible = "fsl,ls1088a-pcie-ep", "fsl,ls-pcie-ep";
			reg = <0x00 0x03600000 0x0 0x00100000>,
			      <0x30 0x00000000 0x8 0x00000000>;
			reg-names = "regs", "addr_space";
			interrupts = <GIC_SPI 118 IRQ_TYPE_LEVEL_HIGH>; /* PME interrupt */
			interrupt-names = "pme";
			num-ib-windows = <6>;
			num-ob-windows = <6>;
			big-endian;
			status = "disabled";
		};

		smmu: iommu@5000000 {
			compatible = "arm,mmu-500";
			reg = <0 0x5000000 0 0x800000>;
			#iommu-cells = <1>;
			stream-match-mask = <0x7C00>;
			#global-interrupts = <12>;
				     // global secure fault
			interrupts = <GIC_SPI 13 IRQ_TYPE_LEVEL_HIGH>,
				     // combined secure
				     <GIC_SPI 14 IRQ_TYPE_LEVEL_HIGH>,
				     // global non-secure fault
				     <GIC_SPI 15 IRQ_TYPE_LEVEL_HIGH>,
				     // combined non-secure
				     <GIC_SPI 16 IRQ_TYPE_LEVEL_HIGH>,
				     // performance counter interrupts 0-7
				     <GIC_SPI 211 IRQ_TYPE_LEVEL_HIGH>,
				     <GIC_SPI 212 IRQ_TYPE_LEVEL_HIGH>,
				     <GIC_SPI 213 IRQ_TYPE_LEVEL_HIGH>,
				     <GIC_SPI 214 IRQ_TYPE_LEVEL_HIGH>,
				     <GIC_SPI 215 IRQ_TYPE_LEVEL_HIGH>,
				     <GIC_SPI 216 IRQ_TYPE_LEVEL_HIGH>,
				     <GIC_SPI 217 IRQ_TYPE_LEVEL_HIGH>,
				     <GIC_SPI 218 IRQ_TYPE_LEVEL_HIGH>,
				     // per context interrupt, 64 interrupts
				     <GIC_SPI 146 IRQ_TYPE_LEVEL_HIGH>,
				     <GIC_SPI 147 IRQ_TYPE_LEVEL_HIGH>,
				     <GIC_SPI 148 IRQ_TYPE_LEVEL_HIGH>,
				     <GIC_SPI 149 IRQ_TYPE_LEVEL_HIGH>,
				     <GIC_SPI 150 IRQ_TYPE_LEVEL_HIGH>,
				     <GIC_SPI 151 IRQ_TYPE_LEVEL_HIGH>,
				     <GIC_SPI 152 IRQ_TYPE_LEVEL_HIGH>,
				     <GIC_SPI 153 IRQ_TYPE_LEVEL_HIGH>,
				     <GIC_SPI 154 IRQ_TYPE_LEVEL_HIGH>,
				     <GIC_SPI 155 IRQ_TYPE_LEVEL_HIGH>,
				     <GIC_SPI 156 IRQ_TYPE_LEVEL_HIGH>,
				     <GIC_SPI 157 IRQ_TYPE_LEVEL_HIGH>,
				     <GIC_SPI 158 IRQ_TYPE_LEVEL_HIGH>,
				     <GIC_SPI 159 IRQ_TYPE_LEVEL_HIGH>,
				     <GIC_SPI 160 IRQ_TYPE_LEVEL_HIGH>,
				     <GIC_SPI 161 IRQ_TYPE_LEVEL_HIGH>,
				     <GIC_SPI 162 IRQ_TYPE_LEVEL_HIGH>,
				     <GIC_SPI 163 IRQ_TYPE_LEVEL_HIGH>,
				     <GIC_SPI 164 IRQ_TYPE_LEVEL_HIGH>,
				     <GIC_SPI 165 IRQ_TYPE_LEVEL_HIGH>,
				     <GIC_SPI 166 IRQ_TYPE_LEVEL_HIGH>,
				     <GIC_SPI 167 IRQ_TYPE_LEVEL_HIGH>,
				     <GIC_SPI 168 IRQ_TYPE_LEVEL_HIGH>,
				     <GIC_SPI 169 IRQ_TYPE_LEVEL_HIGH>,
				     <GIC_SPI 170 IRQ_TYPE_LEVEL_HIGH>,
				     <GIC_SPI 171 IRQ_TYPE_LEVEL_HIGH>,
				     <GIC_SPI 172 IRQ_TYPE_LEVEL_HIGH>,
				     <GIC_SPI 173 IRQ_TYPE_LEVEL_HIGH>,
				     <GIC_SPI 174 IRQ_TYPE_LEVEL_HIGH>,
				     <GIC_SPI 175 IRQ_TYPE_LEVEL_HIGH>,
				     <GIC_SPI 176 IRQ_TYPE_LEVEL_HIGH>,
				     <GIC_SPI 177 IRQ_TYPE_LEVEL_HIGH>,
				     <GIC_SPI 178 IRQ_TYPE_LEVEL_HIGH>,
				     <GIC_SPI 179 IRQ_TYPE_LEVEL_HIGH>,
				     <GIC_SPI 180 IRQ_TYPE_LEVEL_HIGH>,
				     <GIC_SPI 181 IRQ_TYPE_LEVEL_HIGH>,
				     <GIC_SPI 182 IRQ_TYPE_LEVEL_HIGH>,
				     <GIC_SPI 183 IRQ_TYPE_LEVEL_HIGH>,
				     <GIC_SPI 184 IRQ_TYPE_LEVEL_HIGH>,
				     <GIC_SPI 185 IRQ_TYPE_LEVEL_HIGH>,
				     <GIC_SPI 186 IRQ_TYPE_LEVEL_HIGH>,
				     <GIC_SPI 187 IRQ_TYPE_LEVEL_HIGH>,
				     <GIC_SPI 188 IRQ_TYPE_LEVEL_HIGH>,
				     <GIC_SPI 189 IRQ_TYPE_LEVEL_HIGH>,
				     <GIC_SPI 190 IRQ_TYPE_LEVEL_HIGH>,
				     <GIC_SPI 191 IRQ_TYPE_LEVEL_HIGH>,
				     <GIC_SPI 192 IRQ_TYPE_LEVEL_HIGH>,
				     <GIC_SPI 193 IRQ_TYPE_LEVEL_HIGH>,
				     <GIC_SPI 194 IRQ_TYPE_LEVEL_HIGH>,
				     <GIC_SPI 195 IRQ_TYPE_LEVEL_HIGH>,
				     <GIC_SPI 196 IRQ_TYPE_LEVEL_HIGH>,
				     <GIC_SPI 197 IRQ_TYPE_LEVEL_HIGH>,
				     <GIC_SPI 198 IRQ_TYPE_LEVEL_HIGH>,
				     <GIC_SPI 199 IRQ_TYPE_LEVEL_HIGH>,
				     <GIC_SPI 200 IRQ_TYPE_LEVEL_HIGH>,
				     <GIC_SPI 201 IRQ_TYPE_LEVEL_HIGH>,
				     <GIC_SPI 202 IRQ_TYPE_LEVEL_HIGH>,
				     <GIC_SPI 203 IRQ_TYPE_LEVEL_HIGH>,
				     <GIC_SPI 204 IRQ_TYPE_LEVEL_HIGH>,
				     <GIC_SPI 205 IRQ_TYPE_LEVEL_HIGH>,
				     <GIC_SPI 206 IRQ_TYPE_LEVEL_HIGH>,
				     <GIC_SPI 207 IRQ_TYPE_LEVEL_HIGH>,
				     <GIC_SPI 208 IRQ_TYPE_LEVEL_HIGH>,
				     <GIC_SPI 209 IRQ_TYPE_LEVEL_HIGH>;
		};

		console@8340020 {
			compatible = "fsl,dpaa2-console";
			reg = <0x00000000 0x08340020 0 0x2>;
		};

		ptp-timer@8b95000 {
			compatible = "fsl,dpaa2-ptp";
			reg = <0x0 0x8b95000 0x0 0x100>;
			clocks = <&clockgen QORIQ_CLK_PLATFORM_PLL
					    QORIQ_CLK_PLL_DIV(1)>;
			little-endian;
			fsl,extts-fifo;
		};

		emdio1: mdio@8b96000 {
			compatible = "fsl,fman-memac-mdio";
			reg = <0x0 0x8b96000 0x0 0x1000>;
			little-endian;
			#address-cells = <1>;
			#size-cells = <0>;
			status = "disabled";
		};

		emdio2: mdio@8b97000 {
			compatible = "fsl,fman-memac-mdio";
			reg = <0x0 0x8b97000 0x0 0x1000>;
			little-endian;
			#address-cells = <1>;
			#size-cells = <0>;
			status = "disabled";
		};

		pcs_mdio1: mdio@8c07000 {
			compatible = "fsl,fman-memac-mdio";
			reg = <0x0 0x8c07000 0x0 0x1000>;
			little-endian;
			#address-cells = <1>;
			#size-cells = <0>;
			status = "disabled";

			pcs1: ethernet-phy@0 {
				reg = <0>;
			};
		};

		pcs_mdio2: mdio@8c0b000 {
			compatible = "fsl,fman-memac-mdio";
			reg = <0x0 0x8c0b000 0x0 0x1000>;
			little-endian;
			#address-cells = <1>;
			#size-cells = <0>;
			status = "disabled";

			pcs2: ethernet-phy@0 {
				reg = <0>;
			};
		};

		pcs_mdio3: mdio@8c0f000 {
			compatible = "fsl,fman-memac-mdio";
			reg = <0x0 0x8c0f000 0x0 0x1000>;
			little-endian;
			#address-cells = <1>;
			#size-cells = <0>;
			status = "disabled";

			pcs3_0: ethernet-phy@0 {
				reg = <0>;
			};

			pcs3_1: ethernet-phy@1 {
				reg = <1>;
			};

			pcs3_2: ethernet-phy@2 {
				reg = <2>;
			};

			pcs3_3: ethernet-phy@3 {
				reg = <3>;
			};
		};

		pcs_mdio7: mdio@8c1f000 {
			compatible = "fsl,fman-memac-mdio";
			reg = <0x0 0x8c1f000 0x0 0x1000>;
			little-endian;
			#address-cells = <1>;
			#size-cells = <0>;
			status = "disabled";

			pcs7_0: ethernet-phy@0 {
				reg = <0>;
			};

			pcs7_1: ethernet-phy@1 {
				reg = <1>;
			};

			pcs7_2: ethernet-phy@2 {
				reg = <2>;
			};

			pcs7_3: ethernet-phy@3 {
				reg = <3>;
			};
		};

		cluster1_core0_watchdog: wdt@c000000 {
			compatible = "arm,sp805", "arm,primecell";
			reg = <0x0 0xc000000 0x0 0x1000>;
			clocks = <&clockgen QORIQ_CLK_PLATFORM_PLL
					    QORIQ_CLK_PLL_DIV(16)>,
				 <&clockgen QORIQ_CLK_PLATFORM_PLL
					    QORIQ_CLK_PLL_DIV(16)>;
			clock-names = "wdog_clk", "apb_pclk";
		};

		cluster1_core1_watchdog: wdt@c010000 {
			compatible = "arm,sp805", "arm,primecell";
			reg = <0x0 0xc010000 0x0 0x1000>;
			clocks = <&clockgen QORIQ_CLK_PLATFORM_PLL
					    QORIQ_CLK_PLL_DIV(16)>,
				 <&clockgen QORIQ_CLK_PLATFORM_PLL
					    QORIQ_CLK_PLL_DIV(16)>;
			clock-names = "wdog_clk", "apb_pclk";
		};

		cluster1_core2_watchdog: wdt@c020000 {
			compatible = "arm,sp805", "arm,primecell";
			reg = <0x0 0xc020000 0x0 0x1000>;
			clocks = <&clockgen QORIQ_CLK_PLATFORM_PLL
					    QORIQ_CLK_PLL_DIV(16)>,
				 <&clockgen QORIQ_CLK_PLATFORM_PLL
					    QORIQ_CLK_PLL_DIV(16)>;
			clock-names = "wdog_clk", "apb_pclk";
		};

		cluster1_core3_watchdog: wdt@c030000 {
			compatible = "arm,sp805", "arm,primecell";
			reg = <0x0 0xc030000 0x0 0x1000>;
			clocks = <&clockgen QORIQ_CLK_PLATFORM_PLL
					    QORIQ_CLK_PLL_DIV(16)>,
				 <&clockgen QORIQ_CLK_PLATFORM_PLL
					    QORIQ_CLK_PLL_DIV(16)>;
			clock-names = "wdog_clk", "apb_pclk";
		};

		cluster2_core0_watchdog: wdt@c100000 {
			compatible = "arm,sp805", "arm,primecell";
			reg = <0x0 0xc100000 0x0 0x1000>;
			clocks = <&clockgen QORIQ_CLK_PLATFORM_PLL
					    QORIQ_CLK_PLL_DIV(16)>,
				 <&clockgen QORIQ_CLK_PLATFORM_PLL
					    QORIQ_CLK_PLL_DIV(16)>;
			clock-names = "wdog_clk", "apb_pclk";
		};

		cluster2_core1_watchdog: wdt@c110000 {
			compatible = "arm,sp805", "arm,primecell";
			reg = <0x0 0xc110000 0x0 0x1000>;
			clocks = <&clockgen QORIQ_CLK_PLATFORM_PLL
					    QORIQ_CLK_PLL_DIV(16)>,
				 <&clockgen QORIQ_CLK_PLATFORM_PLL
					    QORIQ_CLK_PLL_DIV(16)>;
			clock-names = "wdog_clk", "apb_pclk";
		};

		cluster2_core2_watchdog: wdt@c120000 {
			compatible = "arm,sp805", "arm,primecell";
			reg = <0x0 0xc120000 0x0 0x1000>;
			clocks = <&clockgen QORIQ_CLK_PLATFORM_PLL
					    QORIQ_CLK_PLL_DIV(16)>,
				 <&clockgen QORIQ_CLK_PLATFORM_PLL
					    QORIQ_CLK_PLL_DIV(16)>;
			clock-names = "wdog_clk", "apb_pclk";
		};

		cluster2_core3_watchdog: wdt@c130000 {
			compatible = "arm,sp805", "arm,primecell";
			reg = <0x0 0xc130000 0x0 0x1000>;
			clocks = <&clockgen QORIQ_CLK_PLATFORM_PLL
					    QORIQ_CLK_PLL_DIV(16)>,
				 <&clockgen QORIQ_CLK_PLATFORM_PLL
					    QORIQ_CLK_PLL_DIV(16)>;
			clock-names = "wdog_clk", "apb_pclk";
		};

		fsl_mc: fsl-mc@80c000000 {
			compatible = "fsl,qoriq-mc";
			reg = <0x00000008 0x0c000000 0 0x40>,	 /* MC portal base */
			      <0x00000000 0x08340000 0 0x40000>; /* MC control reg */
			msi-parent = <&its>;
			iommu-map = <0 &smmu 0 0>;	/* This is fixed-up by u-boot */
			dma-coherent;
			#address-cells = <3>;
			#size-cells = <1>;

			/*
			 * Region type 0x0 - MC portals
			 * Region type 0x1 - QBMAN portals
			 */
			ranges = <0x0 0x0 0x0 0x8 0x0c000000 0x4000000
				  0x1 0x0 0x0 0x8 0x18000000 0x8000000>;

			dpmacs {
				#address-cells = <1>;
				#size-cells = <0>;

				dpmac1: ethernet@1 {
					compatible = "fsl,qoriq-mc-dpmac";
					reg = <1>;
				};

				dpmac2: ethernet@2 {
					compatible = "fsl,qoriq-mc-dpmac";
					reg = <2>;
				};

				dpmac3: ethernet@3 {
					compatible = "fsl,qoriq-mc-dpmac";
					reg = <3>;
				};

				dpmac4: ethernet@4 {
					compatible = "fsl,qoriq-mc-dpmac";
					reg = <4>;
				};

				dpmac5: ethernet@5 {
					compatible = "fsl,qoriq-mc-dpmac";
					reg = <5>;
				};

				dpmac6: ethernet@6 {
					compatible = "fsl,qoriq-mc-dpmac";
					reg = <6>;
				};

				dpmac7: ethernet@7 {
					compatible = "fsl,qoriq-mc-dpmac";
					reg = <7>;
				};

				dpmac8: ethernet@8 {
					compatible = "fsl,qoriq-mc-dpmac";
					reg = <8>;
				};

				dpmac9: ethernet@9 {
					compatible = "fsl,qoriq-mc-dpmac";
					reg = <9>;
				};

				dpmac10: ethernet@a {
					compatible = "fsl,qoriq-mc-dpmac";
					reg = <0xa>;
				};
			};
		};

<<<<<<< HEAD
		rcpm: rcpm@1e34040 {
=======
		rcpm: power-controller@1e34040 {
>>>>>>> c1084c27
			compatible = "fsl,ls1088a-rcpm", "fsl,qoriq-rcpm-2.1+";
			reg = <0x0 0x1e34040 0x0 0x18>;
			#fsl,rcpm-wakeup-cells = <6>;
			little-endian;
		};

		ftm_alarm0: timer@2800000 {
			compatible = "fsl,ls1088a-ftm-alarm";
			reg = <0x0 0x2800000 0x0 0x10000>;
			fsl,rcpm-wakeup = <&rcpm 0x0 0x0 0x0 0x0 0x4000 0x0>;
<<<<<<< HEAD
			interrupts = <0 44 4>;
=======
			interrupts = <GIC_SPI 44 IRQ_TYPE_LEVEL_HIGH>;
>>>>>>> c1084c27
		};
	};

	firmware {
		optee {
			compatible = "linaro,optee-tz";
			method = "smc";
		};
	};
};

#include "fsl-tmu-map1.dtsi"

&thermal_zones {
	thermal-zone0 {
		status = "okay";
	};

	thermal-zone1 {
		status = "okay";
	};
};<|MERGE_RESOLUTION|>--- conflicted
+++ resolved
@@ -2,11 +2,7 @@
 /*
  * Device Tree Include file for NXP Layerscape-1088A family SoC.
  *
-<<<<<<< HEAD
- * Copyright 2017-2019 NXP
-=======
  * Copyright 2017-2020 NXP
->>>>>>> c1084c27
  *
  * Harninder Rai <harninder.rai@nxp.com>
  *
@@ -31,7 +27,7 @@
 		#size-cells = <0>;
 
 		/* We have 2 clusters having 4 Cortex-A53 cores each */
-		cooling_map0: cpu0: cpu@0 {
+		cpu0: cpu@0 {
 			device_type = "cpu";
 			compatible = "arm,cortex-a53";
 			reg = <0x0>;
@@ -67,7 +63,7 @@
 			#cooling-cells = <2>;
 		};
 
-		cooling_map1: cpu4: cpu@100 {
+		cpu4: cpu@100 {
 			device_type = "cpu";
 			compatible = "arm,cortex-a53";
 			reg = <0x100>;
@@ -134,9 +130,6 @@
 		};
 	};
 
-<<<<<<< HEAD
-	#include "fsl-tmu.dtsi"
-=======
 	thermal-zones {
 		core-cluster {
 			polling-delay-passive = <1000>;
@@ -187,7 +180,6 @@
 			};
 		};
 	};
->>>>>>> c1084c27
 
 	timer {
 		compatible = "arm,armv8-timer";
@@ -405,39 +397,8 @@
 			#interrupt-cells = <2>;
 		};
 
-<<<<<<< HEAD
-		/* TODO: WRIOP (CCSR?) */
-		emdio1: mdio@8B96000 { /* WRIOP0: 0x8B8_0000,
-					  * E-MDIO1: 0x1_6000
-					  */
-			compatible = "fsl,fman-memac-mdio";
-			reg = <0x0 0x8B96000 0x0 0x1000>;
-			device_type = "mdio";
-			little-endian;	/* force the driver in LE mode */
-
-			/* Not necessary on the QDS, but needed on the RDB */
-			#address-cells = <1>;
-			#size-cells = <0>;
-		};
-
-		emdio2: mdio@8B97000 { /* WRIOP0: 0x8B8_0000,
-					  * E-MDIO2: 0x1_7000
-					  */
-			compatible = "fsl,fman-memac-mdio";
-			reg = <0x0 0x8B97000 0x0 0x1000>;
-			device_type = "mdio";
-			little-endian;	/* force the driver in LE mode */
-
-			#address-cells = <1>;
-			#size-cells = <0>;
-		};
-
-		ifc: ifc@2240000 {
-			compatible = "fsl,ifc", "simple-bus";
-=======
 		ifc: memory-controller@2240000 {
 			compatible = "fsl,ifc";
->>>>>>> c1084c27
 			reg = <0x0 0x2240000 0x0 0x20000>;
 			interrupts = <0 21 IRQ_TYPE_LEVEL_HIGH>;
 			little-endian;
@@ -452,12 +413,8 @@
 			#size-cells = <0>;
 			reg = <0x0 0x2000000 0x0 0x10000>;
 			interrupts = <0 34 IRQ_TYPE_LEVEL_HIGH>;
-<<<<<<< HEAD
-			clocks = <&clockgen 4 7>;
-=======
 			clocks = <&clockgen QORIQ_CLK_PLATFORM_PLL
 					    QORIQ_CLK_PLL_DIV(8)>;
->>>>>>> c1084c27
 			scl-gpios = <&gpio3 30 0>;
 			status = "disabled";
 		};
@@ -524,11 +481,7 @@
 			status = "disabled";
 		};
 
-<<<<<<< HEAD
-		usb0: usb3@3100000 {
-=======
 		usb0: usb@3100000 {
->>>>>>> c1084c27
 			compatible = "fsl,ls1088a-dwc3", "snps,dwc3";
 			reg = <0x0 0x3100000 0x0 0x10000>;
 			interrupts = <0 80 IRQ_TYPE_LEVEL_HIGH>;
@@ -541,11 +494,7 @@
 			status = "disabled";
 		};
 
-<<<<<<< HEAD
-		usb1: usb3@3110000 {
-=======
 		usb1: usb@3110000 {
->>>>>>> c1084c27
 			compatible = "fsl,ls1088a-dwc3", "snps,dwc3";
 			reg = <0x0 0x3110000 0x0 0x10000>;
 			interrupts = <0 81 IRQ_TYPE_LEVEL_HIGH>;
@@ -568,17 +517,6 @@
 					    QORIQ_CLK_PLL_DIV(4)>;
 			dma-coherent;
 			status = "disabled";
-		};
-		qspi: spi@20c0000 {
-			compatible = "fsl,ls2080a-qspi";
-			#address-cells = <1>;
-			#size-cells = <0>;
-			reg = <0x0 0x20c0000 0x0 0x10000>,
-				<0x0 0x20000000 0x0 0x10000000>;
-			reg-names = "QuadSPI", "QuadSPI-memory";
-			interrupts = <0 25 0x4>; /* Level high type */
-			clocks = <&clockgen 4 3>, <&clockgen 4 3>;
-			clock-names = "qspi_en", "qspi";
 		};
 
 		crypto: crypto@8000000 {
@@ -636,7 +574,6 @@
 			ranges = <0x81000000 0x0 0x00000000 0x20 0x00010000 0x0 0x00010000   /* downstream I/O */
 				  0x82000000 0x0 0x40000000 0x20 0x40000000 0x0 0x40000000>; /* non-prefetchable memory */
 			msi-parent = <&its>;
-			iommu-map = <0 &smmu 0 1>;	/* This is fixed-up by u-boot */
 			#interrupt-cells = <1>;
 			interrupt-map-mask = <0 0 0 7>;
 			interrupt-map = <0000 0 0 1 &gic 0 0 0 109 IRQ_TYPE_LEVEL_HIGH>,
@@ -677,7 +614,6 @@
 			ranges = <0x81000000 0x0 0x00000000 0x28 0x00010000 0x0 0x00010000   /* downstream I/O */
 				  0x82000000 0x0 0x40000000 0x28 0x40000000 0x0 0x40000000>; /* non-prefetchable memory */
 			msi-parent = <&its>;
-			iommu-map = <0 &smmu 0 1>;	/* This is fixed-up by u-boot */
 			#interrupt-cells = <1>;
 			interrupt-map-mask = <0 0 0 7>;
 			interrupt-map = <0000 0 0 1 &gic 0 0 0 114 IRQ_TYPE_LEVEL_HIGH>,
@@ -717,7 +653,6 @@
 			ranges = <0x81000000 0x0 0x00000000 0x30 0x00010000 0x0 0x00010000   /* downstream I/O */
 				  0x82000000 0x0 0x40000000 0x30 0x40000000 0x0 0x40000000>; /* non-prefetchable memory */
 			msi-parent = <&its>;
-			iommu-map = <0 &smmu 0 1>;	/* This is fixed-up by u-boot */
 			#interrupt-cells = <1>;
 			interrupt-map-mask = <0 0 0 7>;
 			interrupt-map = <0000 0 0 1 &gic 0 0 0 119 IRQ_TYPE_LEVEL_HIGH>,
@@ -1092,11 +1027,7 @@
 			};
 		};
 
-<<<<<<< HEAD
-		rcpm: rcpm@1e34040 {
-=======
 		rcpm: power-controller@1e34040 {
->>>>>>> c1084c27
 			compatible = "fsl,ls1088a-rcpm", "fsl,qoriq-rcpm-2.1+";
 			reg = <0x0 0x1e34040 0x0 0x18>;
 			#fsl,rcpm-wakeup-cells = <6>;
@@ -1107,11 +1038,7 @@
 			compatible = "fsl,ls1088a-ftm-alarm";
 			reg = <0x0 0x2800000 0x0 0x10000>;
 			fsl,rcpm-wakeup = <&rcpm 0x0 0x0 0x0 0x0 0x4000 0x0>;
-<<<<<<< HEAD
-			interrupts = <0 44 4>;
-=======
 			interrupts = <GIC_SPI 44 IRQ_TYPE_LEVEL_HIGH>;
->>>>>>> c1084c27
 		};
 	};
 
@@ -1121,16 +1048,4 @@
 			method = "smc";
 		};
 	};
-};
-
-#include "fsl-tmu-map1.dtsi"
-
-&thermal_zones {
-	thermal-zone0 {
-		status = "okay";
-	};
-
-	thermal-zone1 {
-		status = "okay";
-	};
 };