/*
 * Copyright (C) 2016 Freescale Semiconductor, Inc.
 * Copyright 2017-2018 NXP
 *
 * This program is free software; you can redistribute it and/or
 * modify it under the terms of the GNU General Public License
 * as published by the Free Software Foundation; either version 2
 * of the License, or (at your option) any later version.
 *
 * This program is distributed in the hope that it will be useful,
 * but WITHOUT ANY WARRANTY; without even the implied warranty of
 * MERCHANTABILITY or FITNESS FOR A PARTICULAR PURPOSE.  See the
 * GNU General Public License for more details.
 */

#include <dt-bindings/interrupt-controller/arm-gic.h>
#include "fsl-imx8-ca35.dtsi"
#include <dt-bindings/soc/imx_rsrc.h>
#include <dt-bindings/soc/imx8_hsio.h>
#include <dt-bindings/soc/imx8_pd.h>
#include <dt-bindings/clock/imx8qxp-clock.h>
#include <dt-bindings/input/input.h>
#include <dt-bindings/pinctrl/pads-imx8qxp.h>
#include <dt-bindings/gpio/gpio.h>
#include <dt-bindings/thermal/thermal.h>

/ {
    model = "Freescale i.MX8DX";
    compatible = "fsl,imx8dx", "fsl,imx8qxp";
    interrupt-parent = <&gic>;
    #address-cells = <2>;
    #size-cells = <2>;

	pmu {
	interrupt-affinity = <&A35_0>, <&A35_1>;
	};

	aliases {
		csi0 = &mipi_csi_0;
		dpu0 = &dpu1;
		ethernet0 = &fec1;
		ethernet1 = &fec2;
		dsi_phy0 = &mipi_dsi_phy1;
		dsi_phy1 = &mipi_dsi_phy2;
		mipi_dsi0 = &mipi_dsi1;
		mipi_dsi1 = &mipi_dsi2;
		ldb0 = &ldb1;
		ldb1 = &ldb2;
		isi0 = &isi_0;
		isi1 = &isi_1;
		isi2 = &isi_2;
		isi3 = &isi_3;
		isi4 = &isi_4;
		isi5 = &isi_5;
		isi6 = &isi_6;
		isi7 = &isi_7;
		serial0 = &lpuart0;
		serial1 = &lpuart1;
		serial2 = &lpuart2;
		serial3 = &lpuart3;
		mmc0 = &usdhc1;
		mmc1 = &usdhc2;
		mmc2 = &usdhc3;
		can0 = &flexcan1;
		can1 = &flexcan2;
		can2 = &flexcan3;
		i2c1 = &i2c_rpbus_1;
		i2c5 = &i2c_rpbus_5;
		i2c12 = &i2c_rpbus_12;
		i2c13 = &i2c_rpbus_13;
		i2c14 = &i2c_rpbus_14;
		i2c15 = &i2c_rpbus_15;
	};

	cpus {
		idle-states {
			entry-method = "psci";

			CPU_SLEEP: cpu-sleep {
				compatible = "arm,idle-state";
				arm,psci-suspend-param = <0x10000>;
				local-timer-stop;
				entry-latency-us = <500>;
				exit-latency-us = <500>;
				min-residency-us = <5000>;
			};

			CLUSTER_SLEEP: cluster-sleep {
				compatible = "arm,idle-state";
				arm,psci-suspend-param = <0x10033>;
				local-timer-stop;
				entry-latency-us = <500>;
				exit-latency-us = <2300>;
				min-residency-us = <14000>;
			};
		};
	};

	memory@80000000 {
		device_type = "memory";
		reg = <0x00000000 0x80000000 0 0x40000000>;
		      /* DRAM space - 1, size : 1 GB DRAM */
	};

	reserved-memory {
		#address-cells = <2>;
		#size-cells = <2>;
		ranges;

		/*
		 * reserved-memory layout
		 * 0x8800_0000 ~ 0x8FFF_FFFF is reserved for M4
		 * Shouldn't be used at A core and Linux side.
		 *
		 */
		decoder_boot: decoder_boot@0x84000000 {
			no-map;
			reg = <0 0x84000000 0 0x2000000>;
		};
		encoder_boot: encoder_boot@0x86000000 {
			no-map;
			reg = <0 0x86000000 0 0x200000>;
		};
		rpmsg_reserved: rpmsg@0x90000000 {
			no-map;
			reg = <0 0x90000000 0 0x400000>;
		};
		rpmsg_dma_reserved:rpmsg_dma@0x90400000 {
			compatible = "shared-dma-pool";
			no-map;
			reg = <0 0x90400000 0 0x1C00000>;
		};
		decoder_rpc: decoder_rpc@0x92000000 {
			no-map;
			reg = <0 0x92000000 0 0x200000>;
		};
		encoder_rpc: encoder_rpc@0x92200000 {
			no-map;
			reg = <0 0x92200000 0 0x200000>;
		};
		dsp_reserved: dsp@0x92400000 {
			no-map;
			reg = <0 0x92400000 0 0x2000000>;
		};
		encoder_reserved: encoder_reserved@0x94400000 {
			no-map;
			reg = <0 0x94400000 0 0x800000>;
		};
		/* global autoconfigured region for contiguous allocations */
		linux,cma {
			compatible = "shared-dma-pool";
			reusable;
			size = <0 0x3c000000>;
			alloc-ranges = <0 0x96000000 0 0x3c000000>;
			linux,cma-default;
		};
	};

	gic: interrupt-controller@51a00000 {
		compatible = "arm,gic-v3";
		reg = <0x0 0x51a00000 0 0x10000>, /* GIC Dist */
		      <0x0 0x51b00000 0 0xC0000>; /* GICR (RD_base + SGI_base) */
		#interrupt-cells = <3>;
		interrupt-controller;
		interrupts = <GIC_PPI 9
			(GIC_CPU_MASK_SIMPLE(6) | IRQ_TYPE_LEVEL_HIGH)>;
		interrupt-parent = <&gic>;
	};

	mu: mu@5d1c0000 {
		compatible = "fsl,imx8-mu";
		reg = <0x0 0x5d1c0000 0x0 0x10000>;
		interrupts = <GIC_SPI 177 IRQ_TYPE_LEVEL_HIGH>;
		interrupt-parent = <&gic>;
		fsl,scu_ap_mu_id = <0>;
		status = "okay";
	};

	mu13: mu13@5d280000 {
		compatible = "fsl,imx8-mu-dsp";
		reg = <0x0 0x5d280000 0x0 0x10000>;
		interrupts = <GIC_SPI 192 IRQ_TYPE_LEVEL_HIGH>;
		fsl,dsp_ap_mu_id = <13>;
		status = "okay";
	};

	mu_m4: mu_m4@37440000 {
		compatible = "fsl,imx8-mu0-vpu-m4";
		reg = <0x0 0x37440000 0x0 0x10000>;
		interrupts = <GIC_SPI 16 IRQ_TYPE_LEVEL_HIGH>;
		fsl,vpu_ap_mu_id = <15>;
		status = "okay";
	};

	mu_m0: mu_m0@2d000000 {
		compatible = "fsl,imx8-mu0-vpu-m0";
		reg = <0x0 0x2d000000 0x0 0x20000>;
		interrupts = <GIC_SPI 469 IRQ_TYPE_LEVEL_HIGH>;
		fsl,vpu_ap_mu_id = <16>;
		status = "okay";
	};

	mu1_m0: mu1_m0@2d020000 {
		compatible = "fsl,imx8-mu1-vpu-m0";
		reg = <0x0 0x2d020000 0x0 0x20000>;
		interrupts = <GIC_SPI 470 IRQ_TYPE_LEVEL_HIGH>;
		fsl,vpu_ap_mu_id = <17>;
		status = "okay";
	};
	clk: clk {
		compatible = "fsl,imx8qxp-clk";
		#clock-cells = <1>;
	};

	iomuxc: iomuxc {
		compatible = "fsl,imx8qxp-iomuxc";
	};

	rtc: rtc {
		compatible = "fsl,imx-sc-rtc";
	};

	timer {
		compatible = "arm,armv8-timer";
		interrupts = <GIC_PPI 13 (GIC_CPU_MASK_SIMPLE(6) | IRQ_TYPE_LEVEL_LOW)>, /* Physical Secure */
			     <GIC_PPI 14 (GIC_CPU_MASK_SIMPLE(6) | IRQ_TYPE_LEVEL_LOW)>, /* Physical Non-Secure */
			     <GIC_PPI 11 (GIC_CPU_MASK_SIMPLE(6) | IRQ_TYPE_LEVEL_LOW)>, /* Virtual */
			     <GIC_PPI 10 (GIC_CPU_MASK_SIMPLE(6) | IRQ_TYPE_LEVEL_LOW)>; /* Hypervisor */
		clock-frequency = <8000000>;
		interrupt-parent = <&gic>;
	};

	imx8qx-pm {
		#address-cells = <1>;
		#size-cells = <0>;

		pd_lsio: PD_LSIO {
			compatible = "nxp,imx8-pd";
			reg = <SC_R_NONE>;
			#power-domain-cells = <0>;
			#address-cells = <1>;
			#size-cells = <0>;

			pd_lsio_pwm0: PD_LSIO_PWM_0 {
				reg = <SC_R_PWM_0>;
				#power-domain-cells = <0>;
				power-domains = <&pd_lsio>;
			};
			pd_lsio_pwm1: PD_LSIO_PWM_1 {
				reg = <SC_R_PWM_1>;
				#power-domain-cells = <0>;
				power-domains = <&pd_lsio>;
			};
			pd_lsio_pwm2: PD_LSIO_PWM_2 {
				reg = <SC_R_PWM_2>;
				#power-domain-cells = <0>;
				power-domains = <&pd_lsio>;
			};
			pd_lsio_pwm3: PD_LSIO_PWM_3 {
				reg = <SC_R_PWM_3>;
				#power-domain-cells = <0>;
				power-domains = <&pd_lsio>;
			};
			pd_lsio_pwm4: PD_LSIO_PWM_4 {
				reg = <SC_R_PWM_4>;
				#power-domain-cells = <0>;
				power-domains = <&pd_lsio>;
			};
			pd_lsio_pwm5: PD_LSIO_PWM_5 {
				reg = <SC_R_PWM_5>;
				#power-domain-cells = <0>;
				power-domains = <&pd_lsio>;
			};
			pd_lsio_pwm6: PD_LSIO_PWM_6 {
				reg = <SC_R_PWM_6>;
				#power-domain-cells = <0>;
				power-domains = <&pd_lsio>;
			};
			pd_lsio_pwm7: PD_LSIO_PWM_7 {
				reg = <SC_R_PWM_7>;
				#power-domain-cells = <0>;
				power-domains = <&pd_lsio>;
			};
			pd_lsio_kpp: PD_LSIO_KPP {
				reg = <SC_R_KPP>;
				#power-domain-cells = <0>;
				power-domains = <&pd_lsio>;
			};
			pd_lsio_gpio0: PD_LSIO_GPIO_0 {
				reg = <SC_R_GPIO_0>;
				#power-domain-cells = <0>;
				power-domains = <&pd_lsio>;
			};
			pd_lsio_gpio1: PD_LSIO_GPIO_1 {
				reg = <SC_R_GPIO_1>;
				#power-domain-cells = <0>;
				power-domains = <&pd_lsio>;
			};
			pd_lsio_gpio2: PD_LSIO_GPIO_2 {
				reg = <SC_R_GPIO_2>;
				#power-domain-cells = <0>;
				power-domains = <&pd_lsio>;
			};
			pd_lsio_gpio3: PD_LSIO_GPIO_3 {
				reg = <SC_R_GPIO_3>;
				#power-domain-cells = <0>;
				power-domains = <&pd_lsio>;
			};
			pd_lsio_gpio4: PD_LSIO_GPIO_4 {
				reg = <SC_R_GPIO_4>;
				#power-domain-cells = <0>;
				power-domains = <&pd_lsio>;
			};
			pd_lsio_gpio5: PD_LSIO_GPIO_5{
				reg = <SC_R_GPIO_5>;
				#power-domain-cells = <0>;
				power-domains = <&pd_lsio>;
			};
			pd_lsio_gpio6:PD_LSIO_GPIO_6 {
				reg = <SC_R_GPIO_6>;
				#power-domain-cells = <0>;
				power-domains = <&pd_lsio>;
			};
			pd_lsio_gpio7: PD_LSIO_GPIO_7 {
				reg = <SC_R_GPIO_7>;
				#power-domain-cells = <0>;
				power-domains = <&pd_lsio>;
			};
			pd_lsio_gpt0: PD_LSIO_GPT_0 {
				reg = <SC_R_GPT_0>;
				#power-domain-cells = <0>;
				power-domains = <&pd_lsio>;
			};
			pd_lsio_gpt1: PD_LSIO_GPT_1 {
				reg = <SC_R_GPT_1>;
				#power-domain-cells = <0>;
				power-domains = <&pd_lsio>;
			};
			pd_lsio_gpt2: PD_LSIO_GPT_2 {
				reg = <SC_R_GPT_2>;
				#power-domain-cells = <0>;
				power-domains = <&pd_lsio>;
			};
			pd_lsio_gpt3: PD_LSIO_GPT_3 {
				reg = <SC_R_GPT_3>;
				#power-domain-cells = <0>;
				power-domains = <&pd_lsio>;
			};
			pd_lsio_gpt4: PD_LSIO_GPT_4 {
				reg = <SC_R_GPT_4>;
				#power-domain-cells = <0>;
				power-domains = <&pd_lsio>;
			};
			pd_lsio_flexspi0: PD_LSIO_FSPI_0 {
				reg = <SC_R_FSPI_0>;
				#power-domain-cells = <0>;
				power-domains = <&pd_lsio>;
			};
			pd_lsio_flexspi1: PD_LSIO_FSPI_1{
				reg = <SC_R_FSPI_1>;
				#power-domain-cells = <0>;
				power-domains = <&pd_lsio>;
			};
			pd_lsio_mu5a: PD_LSIO_MU5A {
				reg = <SC_R_MU_5A>;
				#power-domain-cells = <0>;
				power-domains = <&pd_lsio>;
			};
		};

		pd_conn: PD_CONN {
			compatible = "nxp,imx8-pd";
			reg = <SC_R_NONE>;
			#power-domain-cells = <0>;
			#address-cells = <1>;
			#size-cells = <0>;

			pd_conn_usbotg0: PD_CONN_USB_0 {
				reg = <SC_R_USB_0>;
				#power-domain-cells = <0>;
				power-domains = <&pd_conn>;
				#address-cells = <1>;
				#size-cells = <0>;
				wakeup-irq = <267>;

				pd_conn_usbotg0_phy: PD_CONN_USB_0_PHY {
					reg = <SC_R_USB_0_PHY>;
					#power-domain-cells = <0>;
					power-domains = <&pd_conn_usbotg0>;
					wakeup-irq = <267>;
				};

			};
			pd_conn_usbotg1: PD_CONN_USB_1 {
				reg = <SC_R_USB_1>;
				#power-domain-cells = <0>;
				power-domains = <&pd_conn>;
			};
			pd_conn_usb2: PD_CONN_USB_2 {
				reg = <SC_R_USB_2>;
				#power-domain-cells = <0>;
				#address-cells = <1>;
				#size-cells = <0>;
				power-domains = <&pd_conn>;
				wakeup-irq = <271>;

				pd_conn_usb2_phy: PD_CONN_USB_2_PHY {
					reg = <SC_R_USB_2_PHY>;
					#power-domain-cells = <0>;
					power-domains = <&pd_conn_usb2>;
					wakeup-irq = <271>;
				};

			};
			pd_conn_sdch0: PD_CONN_SDHC_0 {
				reg = <SC_R_SDHC_0>;
				#power-domain-cells = <0>;
				power-domains = <&pd_conn>;
			};
			pd_conn_sdch1: PD_CONN_SDHC_1 {
				reg = <SC_R_SDHC_1>;
				#power-domain-cells = <0>;
				power-domains = <&pd_conn>;
			};
			pd_conn_sdch2: PD_CONN_SDHC_2 {
				reg = <SC_R_SDHC_2>;
				#power-domain-cells = <0>;
				power-domains = <&pd_conn>;
			};
			pd_conn_enet0: PD_CONN_ENET_0 {
				reg = <SC_R_ENET_0>;
				#power-domain-cells = <0>;
				power-domains = <&pd_conn>;
                                wakeup-irq = <258>;
			};
			pd_conn_enet1: PD_CONN_ENET_1 {
				reg = <SC_R_ENET_1>;
				#power-domain-cells = <0>;
				power-domains = <&pd_conn>;
                                fsl,wakeup_irq = <262>;
			};
			pd_conn_nand: PD_CONN_NAND {
				reg = <SC_R_NAND>;
				#power-domain-cells = <0>;
				power-domains = <&pd_conn>;
			};
			pd_conn_mlb0: PD_CONN_MLB_0 {
				reg = <SC_R_MLB_0>;
				#power-domain-cells = <0>;
				power-domains = <&pd_conn>;
			};
			pd_conn_edma_ch0: PD_CONN_DMA_4_CH0 {
				reg = <SC_R_DMA_4_CH0>;
				#power-domain-cells = <0>;
				power-domains =<&pd_conn>;
			};
			pd_conn_edma_ch1: PD_CONN_DMA_4_CH1 {
				reg = <SC_R_DMA_4_CH1>;
				#power-domain-cells = <0>;
				power-domains =<&pd_conn>;
			};
			pd_conn_edma_ch2: PD_CONN_DMA_4_CH2 {
				reg = <SC_R_DMA_4_CH2>;
				#power-domain-cells = <0>;
				power-domains =<&pd_conn>;
			};
			pd_conn_edma_ch3: PD_CONN_DMA_4_CH3 {
				reg = <SC_R_DMA_4_CH3>;
				#power-domain-cells = <0>;
				power-domains =<&pd_conn>;
			};
			pd_conn_edma_ch4: PD_CONN_DMA_4_CH4 {
				reg = <SC_R_DMA_4_CH4>;
				#power-domain-cells = <0>;
				power-domains =<&pd_conn>;
			};
		};

		pd_audio: PD_AUDIO {
			compatible = "nxp,imx8-pd";
			reg = <SC_R_NONE>;
			#power-domain-cells = <0>;
			#address-cells = <1>;
			#size-cells = <0>;

			pd_audio_pll0: PD_AUD_AUDIO_PLL_0 {
				reg = <SC_R_AUDIO_PLL_0>;
				power-domains =<&pd_audio>;
				#power-domain-cells = <0>;
				#address-cells = <1>;
				#size-cells = <0>;

				pd_audio_pll1: PD_AUD_AUDIO_PLL_1 {
					reg = <SC_R_AUDIO_PLL_1>;
					power-domains =<&pd_audio_pll0>;
					#power-domain-cells = <0>;
					#address-cells = <1>;
					#size-cells = <0>;

					pd_audio_clk0: PD_AUD_AUDIO_CLK_0 {
						reg = <SC_R_AUDIO_CLK_0>;
						power-domains =<&pd_audio_pll1>;
						#power-domain-cells = <0>;
						#address-cells = <1>;
						#size-cells = <0>;

						pd_audio_clk1: PD_AUD_AUDIO_CLK_1 {
							reg = <SC_R_AUDIO_CLK_1>;
							#power-domain-cells = <0>;
							power-domains =<&pd_audio_clk0>;
							#address-cells = <1>;
							#size-cells = <0>;

							pd_dma0_chan0: PD_ASRC_0_RXA {
								reg = <SC_R_DMA_0_CH0>;
								power-domains =<&pd_audio_clk1>;
								#power-domain-cells = <0>;
								#address-cells = <1>;
								#size-cells = <0>;

							pd_dma0_chan1: PD_ASRC_0_RXB {
								reg = <SC_R_DMA_0_CH1>;
								power-domains =<&pd_dma0_chan0>;
								#power-domain-cells = <0>;
								#address-cells = <1>;
								#size-cells = <0>;

							pd_dma0_chan2: PD_ASRC_0_RXC {
								reg = <SC_R_DMA_0_CH2>;
								power-domains =<&pd_dma0_chan1>;
								#power-domain-cells = <0>;
								#address-cells = <1>;
								#size-cells = <0>;

							pd_dma0_chan3: PD_ASRC_0_TXA {
								reg = <SC_R_DMA_0_CH3>;
								power-domains =<&pd_dma0_chan2>;
								#power-domain-cells = <0>;
								#address-cells = <1>;
								#size-cells = <0>;

							pd_dma0_chan4: PD_ASRC_0_TXB {
								reg = <SC_R_DMA_0_CH4>;
								power-domains =<&pd_dma0_chan3>;
								#power-domain-cells = <0>;
								#address-cells = <1>;
								#size-cells = <0>;

							pd_dma0_chan5: PD_ASRC_0_TXC {
								reg = <SC_R_DMA_0_CH5>;
								power-domains =<&pd_dma0_chan4>;
								#power-domain-cells = <0>;
								#address-cells = <1>;
								#size-cells = <0>;

								pd_asrc0:PD_AUD_ASRC_0 {
									reg = <SC_R_ASRC_0>;
									#power-domain-cells = <0>;
									power-domains =<&pd_dma0_chan5>;
								};
							};
							};
							};
							};
							};
							};

							pd_dma1_chan0: PD_ASRC_1_RXA {
								reg = <SC_R_DMA_1_CH0>;
								power-domains =<&pd_audio_clk1>;
								#power-domain-cells = <0>;
								#address-cells = <1>;
								#size-cells = <0>;

							pd_dma1_chan1: PD_ASRC_1_RXB {
								reg = <SC_R_DMA_1_CH1>;
								power-domains =<&pd_dma1_chan0>;
								#power-domain-cells = <0>;
								#address-cells = <1>;
								#size-cells = <0>;

							pd_dma1_chan2: PD_ASRC_1_RXC {
								reg = <SC_R_DMA_1_CH2>;
								power-domains =<&pd_dma1_chan1>;
								#power-domain-cells = <0>;
								#address-cells = <1>;
								#size-cells = <0>;

							pd_dma1_chan3: PD_ASRC_1_TXA {
								reg = <SC_R_DMA_1_CH3>;
								power-domains =<&pd_dma1_chan2>;
								#power-domain-cells = <0>;
								#address-cells = <1>;
								#size-cells = <0>;

							pd_dma1_chan4: PD_ASRC_1_TXB {
								reg = <SC_R_DMA_1_CH4>;
								power-domains =<&pd_dma1_chan3>;
								#power-domain-cells = <0>;
								#address-cells = <1>;
								#size-cells = <0>;

							pd_dma1_chan5: PD_ASRC_1_TXC {
								reg = <SC_R_DMA_1_CH5>;
								power-domains =<&pd_dma1_chan4>;
								#power-domain-cells = <0>;
								#address-cells = <1>;
								#size-cells = <0>;

								pd_asrc1: PD_AUD_ASRC_1 {
									reg = <SC_R_ASRC_1>;
									#power-domain-cells = <0>;
									power-domains =<&pd_dma1_chan5>;

								};
							};
							};
							};
							};
							};
							};
							pd_dma0_chan6: PD_ESAI_0_RX {
								reg = <SC_R_DMA_0_CH6>;
								power-domains =<&pd_audio_clk1>;
								#power-domain-cells = <0>;
								#address-cells = <1>;
								#size-cells = <0>;

							pd_dma0_chan7: PD_ESAI_0_TX {
								reg = <SC_R_DMA_0_CH7>;
								power-domains =<&pd_dma0_chan6>;
								#power-domain-cells = <0>;
								#address-cells = <1>;
								#size-cells = <0>;

								pd_esai0: PD_AUD_ESAI_0 {
									reg = <SC_R_ESAI_0>;
									#power-domain-cells = <0>;
									power-domains =<&pd_dma0_chan7>;
								};
							};
							};
							pd_dma0_chan8: PD_SPDIF_0_RX {
								reg = <SC_R_DMA_0_CH8>;
								power-domains =<&pd_audio_clk1>;
								#power-domain-cells = <0>;
								#address-cells = <1>;
								#size-cells = <0>;

							pd_dma0_chan9: PD_SPDIF_0_TX {
								reg = <SC_R_DMA_0_CH9>;
								power-domains =<&pd_dma0_chan8>;
								#power-domain-cells = <0>;
								#address-cells = <1>;
								#size-cells = <0>;

								pd_spdif0: PD_AUD_SPDIF_0 {
									reg = <SC_R_SPDIF_0>;
									#power-domain-cells = <0>;
									power-domains =<&pd_dma0_chan9>;

								};
							};
							};
							pd_dma0_chan12: PD_SAI_0_RX {
								reg = <SC_R_DMA_0_CH12>;
								power-domains =<&pd_audio_clk1>;
								#power-domain-cells = <0>;
								#address-cells = <1>;
								#size-cells = <0>;

							pd_dma0_chan13: PD_SAI_0_TX {
								reg = <SC_R_DMA_0_CH13>;
								power-domains =<&pd_dma0_chan12>;
								#power-domain-cells = <0>;
								#address-cells = <1>;
								#size-cells = <0>;

								pd_sai0:PD_AUD_SAI_0 {
									reg = <SC_R_SAI_0>;
									#power-domain-cells = <0>;
									power-domains =<&pd_dma0_chan13>;
								};
							};

							};
							pd_dma0_chan14: PD_SAI_1_RX {
								reg = <SC_R_DMA_0_CH14>;
								power-domains =<&pd_audio_clk1>;
								#power-domain-cells = <0>;
								#address-cells = <1>;
								#size-cells = <0>;

							pd_dma0_chan15: PD_SAI_1_TX {
								reg = <SC_R_DMA_0_CH15>;
								power-domains =<&pd_dma0_chan14>;
								#power-domain-cells = <0>;
								#address-cells = <1>;
								#size-cells = <0>;

								pd_sai1: PD_AUD_SAI_1 {
									reg = <SC_R_SAI_1>;
									#power-domain-cells = <0>;
									power-domains =<&pd_dma0_chan15>;
								};
							};
							};
							pd_dma0_chan16: PD_SAI_2_RX {
								reg = <SC_R_DMA_0_CH16>;
								power-domains =<&pd_audio_clk1>;
								#power-domain-cells = <0>;
								#address-cells = <1>;
								#size-cells = <0>;
								pd_sai2: PD_AUD_SAI_2 {
									reg = <SC_R_SAI_2>;
									#power-domain-cells = <0>;
									power-domains =<&pd_dma0_chan16>;
								};
							};
							pd_dma0_chan17: PD_SAI_3_RX {
								reg = <SC_R_DMA_0_CH17>;
								power-domains =<&pd_audio_clk1>;
								#power-domain-cells = <0>;
								#address-cells = <1>;
								#size-cells = <0>;

								pd_sai3: PD_AUD_SAI_3 {
									reg = <SC_R_SAI_3>;
									#power-domain-cells = <0>;
									power-domains =<&pd_dma0_chan17>;
								};
							};
							pd_dma1_chan8: PD_SAI_4_RX {
								reg = <SC_R_DMA_1_CH8>;
								power-domains =<&pd_audio_clk1>;
								#power-domain-cells = <0>;
								#address-cells = <1>;
								#size-cells = <0>;

							pd_dma1_chan9: PD_SAI_4_TX {
								reg = <SC_R_DMA_1_CH9>;
								power-domains =<&pd_dma1_chan8>;
								#power-domain-cells = <0>;
								#address-cells = <1>;
								#size-cells = <0>;

								pd_sai4: PD_AUD_SAI_4 {
									reg = <SC_R_SAI_4>;
									#power-domain-cells = <0>;
									power-domains =<&pd_dma1_chan9>;

								};
							};
							};
							pd_dma1_chan10: PD_SAI_5_TX {
								reg = <SC_R_DMA_1_CH10>;
								power-domains =<&pd_audio_clk1>;
								#power-domain-cells = <0>;
								#address-cells = <1>;
								#size-cells = <0>;
								pd_sai5: PD_AUD_SAI_5 {
									reg = <SC_R_SAI_5>;
									#power-domain-cells = <0>;
									power-domains =<&pd_dma1_chan10>;
								};
							};
							pd_gpt5: PD_AUD_GPT_5 {
								reg = <SC_R_GPT_5>;
								#power-domain-cells = <0>;
								power-domains =<&pd_audio_clk1>;
							};
							pd_gpt6: PD_AUD_GPT_6 {
								reg = <SC_R_GPT_6>;
								#power-domain-cells = <0>;
								power-domains =<&pd_audio_clk1>;
							};
							pd_gpt7: PD_AUD_GPT_7 {
								reg = <SC_R_GPT_7>;
								#power-domain-cells = <0>;
								power-domains =<&pd_audio_clk1>;
							};
							pd_gpt8: PD_AUD_GPT_8 {
								reg = <SC_R_GPT_8>;
								#power-domain-cells = <0>;
								power-domains =<&pd_audio_clk1>;
							};
							pd_gpt9: PD_AUD_GPT_9 {
								reg = <SC_R_GPT_9>;
								#power-domain-cells = <0>;
								power-domains =<&pd_audio_clk1>;
							};
							pd_gpt10: PD_AUD_GPT_10 {
								reg = <SC_R_GPT_10>;
								#power-domain-cells = <0>;
								power-domains =<&pd_audio_clk1>;
							};
							pd_amix: PD_AUD_AMIX {
								reg = <SC_R_AMIX>;
								#power-domain-cells = <0>;
								power-domains =<&pd_audio_clk1>;
							};
							pd_mqs0: PD_AUD_MQS_0 {
								reg = <SC_R_MQS_0>;
								#power-domain-cells = <0>;
								power-domains =<&pd_audio_clk1>;
							};
							pd_mclk_out0: PD_AUD_MCLK_OUT_0 {
								reg = <SC_R_MCLK_OUT_0>;
								#power-domain-cells = <0>;
								power-domains =<&pd_audio_clk1>;
							};
							pd_mclk_out1: PD_AUD_MCLK_OUT_1 {
								reg = <SC_R_MCLK_OUT_1>;
								#power-domain-cells = <0>;
								power-domains =<&pd_audio_clk1>;
							};
						};
					};
				};
			};

			pd_dsp_mu_A: PD_DSP_MU_A {
				reg = <SC_R_MU_13A>;
				#power-domain-cells = <0>;
				power-domains =<&pd_audio>;
				#address-cells = <1>;
				#size-cells = <0>;

				pd_dsp_mu_B: PD_DSP_MU_B {
					reg = <SC_R_MU_13B>;
					#power-domain-cells = <0>;
					power-domains =<&pd_dsp_mu_A>;
					#address-cells = <1>;
					#size-cells = <0>;

					pd_dsp_ram: PD_AUD_OCRAM {
						reg = <SC_R_DSP_RAM>;
						#power-domain-cells = <0>;
						power-domains =<&pd_dsp_mu_B>;
						#address-cells = <1>;
						#size-cells = <0>;
						pd_dsp: PD_AUD_DSP {
							reg = <SC_R_DSP>;
							#power-domain-cells = <0>;
							power-domains =<&pd_dsp_ram>;
						};
					};
				};
			};
		};

		pd_dma: PD_DMA {
			compatible = "nxp,imx8-pd";
			reg = <SC_R_NONE>;
			#power-domain-cells = <0>;
			#address-cells = <1>;
			#size-cells = <0>;

			pd_dma_elcdif_pll: PD_DMA_ELCDIF_PLL {
				reg = <SC_R_ELCDIF_PLL>;
				#power-domain-cells = <0>;
				power-domains = <&pd_dma>;
				#address-cells = <1>;
				#size-cells = <0>;

				pd_dma_lcd0: PD_DMA_LCD_0 {
					reg = <SC_R_LCD_0>;
					#power-domain-cells = <0>;
					power-domains = <&pd_dma_elcdif_pll>;
				};
			};
			pd_dma_flexcan0: PD_DMA_CAN_0 {
				reg = <SC_R_CAN_0>;
				#power-domain-cells = <0>;
				power-domains = <&pd_dma>;
				wakeup-irq = <235>;
				#address-cells = <1>;
				#size-cells = <0>;

				pd_dma_flexcan1: PD_DMA_CAN_1 {
					reg = <SC_R_CAN_1>;
					#power-domain-cells = <0>;
					power-domains = <&pd_dma_flexcan0>;
					wakeup-irq = <236>;
				};

				pd_dma_flexcan2: PD_DMA_CAN_2 {
					reg = <SC_R_CAN_2>;
					#power-domain-cells = <0>;
					power-domains = <&pd_dma_flexcan0>;
					wakeup-irq = <237>;
				};
			};

			pd_dma_ftm0: PD_DMA_FTM_0 {
				reg = <SC_R_FTM_0>;
				#power-domain-cells = <0>;
				power-domains = <&pd_dma>;
			};
			pd_dma_ftm1: PD_DMA_FTM_1 {
				reg = <SC_R_FTM_1>;
				#power-domain-cells = <0>;
				power-domains = <&pd_dma>;
			};
			pd_dma_adc0: PD_DMA_ADC_0 {
				reg = <SC_R_ADC_0>;
				#power-domain-cells = <0>;
				power-domains = <&pd_dma>;
			};
			pd_dma_lpi2c0: PD_DMA_I2C_0 {
				reg = <SC_R_I2C_0>;
				#power-domain-cells = <0>;
				power-domains = <&pd_dma>;
			};
			pd_dma_lpi2c1: PD_DMA_I2C_1 {
				reg = <SC_R_I2C_1>;
				#power-domain-cells = <0>;
				power-domains = <&pd_dma>;
			};
			pd_dma_lpi2c2:PD_DMA_I2C_2 {
				reg = <SC_R_I2C_2>;
				#power-domain-cells = <0>;
				power-domains = <&pd_dma>;
			};
			pd_dma_lpi2c3: PD_DMA_I2C_3 {
				reg = <SC_R_I2C_3>;
				#power-domain-cells = <0>;
				power-domains = <&pd_dma>;
			};
			pd_dma_lpuart0: PD_DMA_UART0 {
				reg = <SC_R_UART_0>;
				#power-domain-cells = <0>;
				power-domains = <&pd_dma>;
<<<<<<< HEAD
				#address-cells = <1>;
				#size-cells = <0>;
				wakeup-irq = <345>;

				pd_dma2_chan8: PD_UART0_RX {
					reg = <SC_R_DMA_2_CH8>;
					power-domains =<&pd_dma_lpuart0>;
					#power-domain-cells = <0>;
					#address-cells = <1>;
					#size-cells = <0>;

					pd_dma2_chan9: PD_UART0_TX {
						reg = <SC_R_DMA_2_CH9>;
						power-domains =<&pd_dma2_chan8>;
						#power-domain-cells = <0>;
						#address-cells = <1>;
						#size-cells = <0>;
					};
				};
=======
				wakeup-irq = <345>;
>>>>>>> 5202bc82
			};
			pd_dma_lpuart1: PD_DMA_UART1 {
				reg = <SC_R_UART_1>;
				#power-domain-cells = <0>;
				power-domains = <&pd_dma>;
				#address-cells = <1>;
				#size-cells = <0>;
				wakeup-irq = <346>;

				pd_dma2_chan10: PD_UART1_RX {
					reg = <SC_R_DMA_2_CH10>;
					power-domains =<&pd_dma_lpuart1>;
					#power-domain-cells = <0>;
					#address-cells = <1>;
					#size-cells = <0>;

					pd_dma2_chan11: PD_UART1_TX {
						reg = <SC_R_DMA_2_CH11>;
						power-domains =<&pd_dma2_chan10>;
						#power-domain-cells = <0>;
						#address-cells = <1>;
						#size-cells = <0>;
					};
				};
			};
			pd_dma_lpuart2: PD_DMA_UART2 {
				reg = <SC_R_UART_2>;
				#power-domain-cells = <0>;
				power-domains = <&pd_dma>;
				#address-cells = <1>;
				#size-cells = <0>;
				wakeup-irq = <347>;

				pd_dma2_chan12: PD_UART2_RX {
					reg = <SC_R_DMA_2_CH12>;
					power-domains =<&pd_dma_lpuart2>;
					#power-domain-cells = <0>;
					#address-cells = <1>;
					#size-cells = <0>;

					pd_dma2_chan13: PD_UART2_TX {
						reg = <SC_R_DMA_2_CH13>;
						power-domains =<&pd_dma2_chan12>;
						#power-domain-cells = <0>;
						#address-cells = <1>;
						#size-cells = <0>;
					};
				};
			};
			pd_dma_lpuart3: PD_DMA_UART3 {
				reg = <SC_R_UART_3>;
				#power-domain-cells = <0>;
				power-domains = <&pd_dma>;
				#address-cells = <1>;
				#size-cells = <0>;
				wakeup-irq = <348>;

				pd_dma3_chan14: PD_UART3_RX {
					reg = <SC_R_DMA_2_CH14>;
					power-domains =<&pd_dma_lpuart3>;
					#power-domain-cells = <0>;
					#address-cells = <1>;
					#size-cells = <0>;

					pd_dma3_chan15: PD_UART3_TX {
						reg = <SC_R_DMA_2_CH15>;
						power-domains =<&pd_dma3_chan14>;
						#power-domain-cells = <0>;
						#address-cells = <1>;
						#size-cells = <0>;
					};
				};
			};
			pd_dma_lpspi0: PD_DMA_SPI_0 {
				reg = <SC_R_SPI_0>;
				#power-domain-cells = <0>;
				power-domains = <&pd_dma>;
				#address-cells = <1>;
				#size-cells = <0>;
				wakeup-irq = <336>;

				pd_dma2_chan0: PD_LPSPI0_RX {
					reg = <SC_R_DMA_2_CH0>;
					power-domains =<&pd_dma_lpspi0>;
					#power-domain-cells = <0>;
					#address-cells = <1>;
					#size-cells = <0>;

					pd_dma2_chan1: PD_LPSPI0_TX {
						reg = <SC_R_DMA_2_CH1>;
						power-domains =<&pd_dma2_chan0>;
						#power-domain-cells = <0>;
						#address-cells = <1>;
						#size-cells = <0>;
					};
				};
			};
			pd_dma_lpspi1: PD_DMA_SPI_1 {
				reg = <SC_R_SPI_1>;
				#power-domain-cells = <0>;
				power-domains = <&pd_dma>;
			};
			pd_dma_lpspi2: PD_DMA_SPI_2 {
				reg = <SC_R_SPI_2>;
				#power-domain-cells = <0>;
				power-domains = <&pd_dma>;
				#address-cells = <1>;
				#size-cells = <0>;
				wakeup-irq = <338>;

				pd_dma2_chan4: PD_LPSPI2_RX {
					reg = <SC_R_DMA_2_CH4>;
					power-domains =<&pd_dma_lpspi2>;
					#power-domain-cells = <0>;
					#address-cells = <1>;
					#size-cells = <0>;

					pd_dma2_chan5: PD_LPSPI2_TX {
						reg = <SC_R_DMA_2_CH5>;
						power-domains =<&pd_dma2_chan4>;
						#power-domain-cells = <0>;
						#address-cells = <1>;
						#size-cells = <0>;
					};
				};
			};
			pd_dma_lpspi3: PD_DMA_SPI_3 {
				reg = <SC_R_SPI_3>;
				#power-domain-cells = <0>;
				power-domains = <&pd_dma>;
			};
			pd_dma_pwm0: PD_DMA_PWM_0 {
				reg = <SC_R_LCD_0_PWM_0>;
				#power-domain-cells = <0>;
				power-domains = <&pd_dma>;
			};
		};

		pd_gpu: gpu-power-domain {
			compatible = "nxp,imx8-pd";
			reg = <SC_R_NONE>;
			#power-domain-cells = <0>;
			#address-cells = <1>;
			#size-cells = <0>;

			pd_gpu0: gpu0 {
				name = "gpu0";
				reg = <SC_R_GPU_0_PID0>;
				#power-domain-cells = <0>;
				power-domains =<&pd_gpu>;
				#address-cells = <1>;
				#size-cells = <0>;
			};
		};

		pd_vpu: vpu-power-domain {
			compatible = "nxp,imx8-pd";
			reg = <SC_R_VPU>;
			#power-domain-cells = <0>;
			#address-cells = <1>;
			#size-cells = <0>;

			pd_vpu_mu_enc: VPU_ENC_MU {
				reg = <SC_R_VPU_MU_1>;
				#power-domain-cells = <0>;
				power-domains =<&pd_vpu>;
				#address-cells = <1>;
				#size-cells = <0>;

				pd_vpu_enc: VPU_ENC {
					reg = <SC_R_VPU_ENC_0>;
					#power-domain-cells = <0>;
					power-domains =<&pd_vpu_mu_enc>;
				};
			};

			pd_vpu_mu_dec: VPU_DEC_MU {
				reg = <SC_R_VPU_MU_0>;
				#power-domain-cells = <0>;
				power-domains =<&pd_vpu>;
				#address-cells = <1>;
				#size-cells = <0>;

				pd_vpu_dec: VPU_DEC {
					reg = <SC_R_VPU_DEC_0>;
					#power-domain-cells = <0>;
					power-domains =<&pd_vpu_mu_dec>;
				};
			};
		};

		pd_hsio: hsio-power-domain {
			compatible = "nxp,imx8-pd";
			reg = <SC_R_NONE>;
			#power-domain-cells = <0>;
			#address-cells = <1>;
			#size-cells = <0>;

			pd_hsio_gpio: PD_HSIO_GPIO {
				reg = <SC_R_HSIO_GPIO>;
				#power-domain-cells = <0>;
				power-domains =<&pd_hsio>;
				#address-cells = <1>;
				#size-cells = <0>;

				pd_serdes1: PD_HSIO_SERDES_1 {
					reg = <SC_R_SERDES_1>;
					#power-domain-cells = <0>;
					power-domains =<&pd_hsio_gpio>;
					#address-cells = <1>;
					#size-cells = <0>;

					pd_pcie: PD_HSIO_PCIE_B {
						reg = <SC_R_PCIE_B>;
						#power-domain-cells = <0>;
						power-domains =<&pd_serdes1>;
					};
				};
			};
		};

		pd_cm40: PD_CM40 {
			compatible = "nxp,imx8-pd";
			reg = <SC_R_NONE>;
			#power-domain-cells = <0>;
			#address-cells = <1>;
			#size-cells = <0>;

			pd_cm40_i2c: PD_CM40_I2C {
				reg = <SC_R_M4_0_I2C>;
				#power-domain-cells = <0>;
				power-domains =<&pd_cm40>;
			};

			pd_cm40_intmux: PD_CM40_INTMUX {
				reg = <SC_R_M4_0_INTMUX>;
				#power-domain-cells = <0>;
				power-domains =<&pd_cm40>;
			};
		};


		pd_dc0: PD_DC_0 {
			compatible = "nxp,imx8-pd";
			reg = <SC_R_DC_0>;
			#power-domain-cells = <0>;
			#address-cells = <1>;
			#size-cells = <0>;

			pd_dc0_pll0: PD_DC_0_PLL_0{
				reg = <SC_R_DC_0_PLL_0>;
				#power-domain-cells = <0>;
				power-domains =<&pd_dc0>;
				#address-cells = <1>;
				#size-cells = <0>;

				pd_dc0_pll1: PD_DC_0_PLL_1{
					reg = <SC_R_DC_0_PLL_1>;
					#power-domain-cells = <0>;
					power-domains =<&pd_dc0_pll0>;
				};
			};
			pd_mipi_dsi0: PD_MIPI_0_DSI {
				reg = <SC_R_MIPI_0>;
				#power-domain-cells = <0>;
				power-domains =<&pd_dc0>;
				#address-cells = <1>;
				#size-cells = <0>;

				pd_mipi_dsi_0_lvds: PD_LVDS0 {
					reg = <SC_R_LVDS_0>;
					#power-domain-cells = <0>;
					power-domains =<&pd_mipi_dsi0>;
				};

				pd_mipi_dsi_0_aux_lvds: PD_AUX_LVDS0 {
					reg = <SC_R_LVDS_0>;
					#power-domain-cells = <0>;
					power-domains = <&pd_mipi_dsi0>;
					#address-cells = <1>;
					#size-cells = <0>;

					pd_mipi_dsi_1_dual_lvds: PD_DUAL_LVDS1 {
						reg = <SC_R_LVDS_1>;
						#power-domain-cells = <0>;
						power-domains = <&pd_mipi_dsi_0_aux_lvds>;
					};
				};

				pd_mipi_dsi_0_i2c0: PD_MIPI_0_DSI_I2C0 {
					reg = <SC_R_MIPI_0_I2C_0>;
					#power-domain-cells = <0>;
					power-domains =<&pd_mipi_dsi0>;
				};
				pd_mipi_dsi_0_i2c1: PD_MIPI_0_DSI_I2C1 {
					reg = <SC_R_MIPI_0_I2C_1>;
					#power-domain-cells = <0>;
					power-domains =<&pd_mipi_dsi0>;
				};
				pd_mipi_0_pwm0: PD_MIPI_0_DSI_PWM0 {
					reg = <SC_R_MIPI_0_PWM_0>;
					#power-domain-cells = <0>;
					power-domains =<&pd_mipi_dsi0>;
				};
			};

			pd_mipi_dsi1: PD_MIPI_1_DSI {
				reg = <SC_R_MIPI_1>;
				#power-domain-cells = <0>;
				power-domains =<&pd_dc0>;
				#address-cells = <1>;
				#size-cells = <0>;

				pd_mipi_dsi_1_lvds: PD_LVDS1 {
					reg = <SC_R_LVDS_1>;
					#power-domain-cells = <0>;
					power-domains =<&pd_mipi_dsi1>;
				};

				pd_mipi_dsi_1_aux_lvds: PD_AUX_LVDS1 {
					reg = <SC_R_LVDS_1>;
					#power-domain-cells = <0>;
					power-domains = <&pd_mipi_dsi1>;
					#address-cells = <1>;
					#size-cells = <0>;

					pd_mipi_dsi_0_dual_lvds: PD_DUAL_LVDS0 {
						reg = <SC_R_LVDS_0>;
						#power-domain-cells = <0>;
						power-domains = <&pd_mipi_dsi_1_aux_lvds>;
					};
				};

				pd_mipi_dsi_1_i2c0: PD_MIPI_1_DSI_I2C0 {
					reg = <SC_R_MIPI_1_I2C_0>;
					#power-domain-cells = <0>;
					power-domains =<&pd_mipi_dsi1>;
				};
				pd_mipi_dsi_1_i2c1: PD_MIPI_1_DSI_I2C1 {
					reg = <SC_R_MIPI_1_I2C_1>;
					#power-domain-cells = <0>;
					power-domains =<&pd_mipi_dsi1>;
				};
				pd_mipi_1_pwm0: PD_MIPI_1_DSI_PWM0 {
					reg = <SC_R_MIPI_1_PWM_0>;
					#power-domain-cells = <0>;
					power-domains =<&pd_mipi_dsi1>;
				};
			};
		};

		pd_isi_ch0: PD_IMAGING {
			compatible = "nxp,imx8-pd";
			reg = <SC_R_ISI_CH0>;
			#power-domain-cells = <0>;
			#address-cells = <1>;
			#size-cells = <0>;

			pd_mipi_csi: PD_MIPI_CSI0 {
				reg = <SC_R_CSI_0>;
				#power-domain-cells = <0>;
				#address-cells = <1>;
				#size-cells = <0>;
				power-domains =<&pd_isi_ch0>;

				pd_mipi_csi_i2c0: PD_MIPI_CSI0_I2C0 {
					reg = <SC_R_CSI_0_I2C_0>;
					#power-domain-cells = <0>;
					power-domains =<&pd_mipi_csi>;
				};

				pd_mipi_csi_pwm0: PD_MIPI_CSI0_PWM {
					name = "mipi_csi0_pwm";
					reg = <SC_R_CSI_0_PWM_0>;
					#power-domain-cells = <0>;
					power-domains =<&pd_mipi_csi>;
				};
			};

			pd_parallel_csi: PD_PARALLEL_CSI {
				reg = <SC_R_PI_0>;
				#power-domain-cells = <0>;
				#address-cells = <1>;
				#size-cells = <0>;
				power-domains =<&pd_isi_ch0>;

				pd_parallel_csi_i2c0: PD_PARALLEL_CSI_I2C {
					name = "parallel_csi_i2c";
					reg = <SC_R_PI_0_I2C_0>;
					#power-domain-cells = <0>;
					power-domains =<&pd_parallel_csi>;
				};

				pd_parallel_csi_pwm0: PD_PARALLEL_CSI_PWM {
					name = "parallel_csi_pwm";
					reg = <SC_R_PI_0_PWM_0>;
					#power-domain-cells = <0>;
					power-domains =<&pd_parallel_csi>;
				};

				pd_parallel_csi_pll: PD_PARALLEL_CSI_PLL {
					name = "parallel_csi_pll";
					reg = <SC_R_PI_0_PLL>;
					#power-domain-cells = <0>;
					power-domains =<&pd_parallel_csi>;
				};
			};

			pd_isi_ch1: PD_IMAGING_PDMA1 {
				reg = <SC_R_ISI_CH1>;
				#power-domain-cells = <0>;
				power-domains =<&pd_isi_ch0>;
			};

			pd_isi_ch2: PD_IMAGING_PDMA2 {
				reg = <SC_R_ISI_CH2>;
				#power-domain-cells = <0>;
				power-domains =<&pd_isi_ch0>;
			};

			pd_isi_ch3: PD_IMAGING_PDMA3 {
				reg = <SC_R_ISI_CH3>;
				#power-domain-cells = <0>;
				power-domains =<&pd_isi_ch0>;
			};

			pd_isi_ch4: PD_IMAGING_PDMA4 {
				reg = <SC_R_ISI_CH4>;
				#power-domain-cells = <0>;
				power-domains =<&pd_isi_ch0>;
			};

			pd_isi_ch5: PD_IMAGING_PDMA5 {
				reg = <SC_R_ISI_CH5>;
				#power-domain-cells = <0>;
				power-domains =<&pd_isi_ch0>;
			};

			pd_isi_ch6: PD_IMAGING_PDMA6 {
				reg = <SC_R_ISI_CH6>;
				#power-domain-cells = <0>;
				power-domains =<&pd_isi_ch0>;
			};

			pd_isi_ch7: PD_IMAGING_PDMA7 {
				reg = <SC_R_ISI_CH7>;
				#power-domain-cells = <0>;
				power-domains =<&pd_isi_ch0>;
			};

			pd_jpeg_dec_mp: PD_JPEG_DEC_MP{
				reg = <SC_R_MJPEG_DEC_MP>;
				#power-domain-cells = <0>;
				power-domains =<&pd_isi_ch0>;
				#address-cells = <1>;
				#size-cells = <0>;

				pd_jpgdec: PD_IMAGING_JPEG_DEC {
					reg = <SC_R_MJPEG_DEC_S0>;
					#power-domain-cells = <0>;
					power-domains =<&pd_jpeg_dec_mp>;
				};
			};

			pd_jpeg_enc_mp: PD_JPEG_ENC_MP{
				reg = <SC_R_MJPEG_ENC_MP>;
				#power-domain-cells = <0>;
				power-domains =<&pd_isi_ch0>;
				#address-cells = <1>;
				#size-cells = <0>;

				pd_jpgenc: PD_IMAGING_JPEG_ENC {
					reg = <SC_R_MJPEG_ENC_S0>;
					#power-domain-cells = <0>;
					power-domains =<&pd_jpeg_enc_mp>;
				};
			};
		};
		pd_caam: PD_CAAM {
			compatible = "nxp,imx8-pd";
			reg = <SC_R_NONE>;
			#power-domain-cells = <0>;
			#address-cells = <1>;
			#size-cells = <0>;

			pd_caam_jr1: PD_CAAM_JR1 {
				reg = <SC_R_CAAM_JR1>;
				#power-domain-cells = <0>;
				power-domains = <&pd_caam>;
			};
			pd_caam_jr2: PD_CAAM_JR2 {
				reg = <SC_R_CAAM_JR2>;
				#power-domain-cells = <0>;
				power-domains = <&pd_caam>;
			};
			pd_caam_jr3: PD_CAAM_JR3 {
				reg = <SC_R_CAAM_JR3>;
				#power-domain-cells = <0>;
				power-domains = <&pd_caam>;
			};
		};
	};

	tsens: thermal-sensor {
		compatible = "nxp,imx8qxp-sc-tsens";
		/* number of the temp sensor on the chip */
		tsens-num = <2>;
		#thermal-sensor-cells = <1>;
	};

	thermal_zones: thermal-zones {
		/* cpu thermal */
		cpu-thermal0 {
			polling-delay-passive = <250>;
			polling-delay = <2000>;
			/*the slope and offset of the temp sensor */
			thermal-sensors = <&tsens 0>;
			trips {
				cpu_alert0: trip0 {
					temperature = <107000>;
					hysteresis = <2000>;
					type = "passive";
				};
				cpu_crit0: trip1 {
					temperature = <127000>;
					hysteresis = <2000>;
					type = "critical";
				};
			};
			cooling-maps {
				map0 {
					trip = <&cpu_alert0>;
					cooling-device =
					<&A35_0 THERMAL_NO_LIMIT THERMAL_NO_LIMIT>;
				};
			};
		};

		drc-thermal0 {
			polling-delay-passive = <250>;
			polling-delay = <2000>;
			thermal-sensors = <&tsens 1>;
			status = "disabled";
			trips {
				drc_alert0: trip0 {
					temperature = <107000>;
					hysteresis = <2000>;
					type = "passive";
				};
				drc_crit0: trip1 {
					temperature = <127000>;
					hysteresis = <2000>;
					type = "critical";
				};
			};
		};
	};

	irqsteer_csi: irqsteer@58220000 {
		compatible = "nxp,imx-irqsteer";
		reg = <0x0 0x58220000 0x0 0x1000>;
		interrupts = <GIC_SPI 320 IRQ_TYPE_LEVEL_HIGH>;
		interrupt-controller;
		interrupt-parent = <&gic>;
		#interrupt-cells = <2>;
		clocks = <&clk IMX8QXP_CLK_DUMMY>;
		clock-names = "ipg";
		power-domains = <&pd_mipi_csi>;
	};

	i2c0_csi0: i2c@58226000 {
		compatible = "fsl,imx8qm-lpi2c";
		reg = <0x0 0x58226000 0x0 0x1000>;
		interrupts = <8 IRQ_TYPE_LEVEL_HIGH>;
		interrupt-parent = <&irqsteer_csi>;
		clocks = <&clk IMX8QXP_CSI0_I2C0_CLK>,
			<&clk IMX8QXP_CSI0_I2C0_IPG_CLK>;
		clock-names = "per", "ipg";
		assigned-clocks = <&clk IMX8QXP_CSI0_I2C0_CLK>;
		assigned-clock-rates = <24000000>;
		power-domains = <&pd_mipi_csi_i2c0>;
		status = "disabled";
	};

	intmux_cm40: intmux@37400000 {
		compatible = "nxp,imx-intmux";
		reg = <0x0 0x37400000 0x0 0x1000>;
		interrupts = <GIC_SPI 16 IRQ_TYPE_LEVEL_HIGH>,
				<GIC_SPI 17 IRQ_TYPE_LEVEL_HIGH>,
				<GIC_SPI 18 IRQ_TYPE_LEVEL_HIGH>,
				<GIC_SPI 19 IRQ_TYPE_LEVEL_HIGH>,
				<GIC_SPI 20 IRQ_TYPE_LEVEL_HIGH>,
				<GIC_SPI 21 IRQ_TYPE_LEVEL_HIGH>,
				<GIC_SPI 22 IRQ_TYPE_LEVEL_HIGH>,
				<GIC_SPI 23 IRQ_TYPE_LEVEL_HIGH>;
		interrupt-controller;
		interrupt-parent = <&gic>;
		#interrupt-cells = <2>;
		clocks = <&clk IMX8QXP_CM40_IPG_CLK>;
		clock-names = "ipg";
		power-domains = <&pd_cm40_intmux>;
		status = "disabled";
	};

	i2c0_cm40: i2c@37230000 {
		compatible = "fsl,imx8qm-lpi2c";
		reg = <0x0 0x37230000 0x0 0x1000>;
		interrupts = <9 IRQ_TYPE_LEVEL_HIGH>;
		interrupt-parent = <&intmux_cm40>;
		clocks = <&clk IMX8QXP_CM40_I2C_CLK>,
			<&clk IMX8QXP_CM40_I2C_IPG_CLK>;
		clock-names = "per", "ipg";
		assigned-clocks = <&clk IMX8QXP_CM40_I2C_CLK>;
		assigned-clock-rates = <24000000>;
		power-domains = <&pd_cm40_i2c>;
		status = "disabled";
	};

	dpu_intsteer: dpu_intsteer@56000000 {
		compatible = "fsl,imx8qxp-dpu-intsteer", "syscon";
		reg = <0x0 0x56000000 0x0 0x10000>;
	};

	pixel_combiner: pixel-combiner@56020000 {
		compatible = "fsl,imx8qxp-pixel-combiner";
		reg = <0x0 0x56020000 0x0 0x10000>;
		power-domains = <&pd_dc0>;
		status = "disabled";
	};

	prg1: prg@56040000 {
		compatible = "fsl,imx8qxp-prg", "fsl,imx8qm-prg";
		reg = <0x0 0x56040000 0x0 0x10000>;
		clocks = <&clk IMX8QXP_DC0_PRG0_APB_CLK>,
			 <&clk IMX8QXP_DC0_PRG0_RTRAM_CLK>;
		clock-names = "apb", "rtram";
		power-domains = <&pd_dc0>;
		status = "disabled";
	};

	prg2: prg@56050000 {
		compatible = "fsl,imx8qxp-prg", "fsl,imx8qm-prg";
		reg = <0x0 0x56050000 0x0 0x10000>;
		clocks = <&clk IMX8QXP_DC0_PRG1_APB_CLK>,
			 <&clk IMX8QXP_DC0_PRG1_RTRAM_CLK>;
		clock-names = "apb", "rtram";
		power-domains = <&pd_dc0>;
		status = "disabled";
	};

	prg3: prg@56060000 {
		compatible = "fsl,imx8qxp-prg", "fsl,imx8qm-prg";
		reg = <0x0 0x56060000 0x0 0x10000>;
		clocks = <&clk IMX8QXP_DC0_PRG2_APB_CLK>,
			 <&clk IMX8QXP_DC0_PRG2_RTRAM_CLK>;
		clock-names = "apb", "rtram";
		power-domains = <&pd_dc0>;
		status = "disabled";
	};

	prg4: prg@56070000 {
		compatible = "fsl,imx8qxp-prg", "fsl,imx8qm-prg";
		reg = <0x0 0x56070000 0x0 0x10000>;
		clocks = <&clk IMX8QXP_DC0_PRG3_APB_CLK>,
			 <&clk IMX8QXP_DC0_PRG3_RTRAM_CLK>;
		clock-names = "apb", "rtram";
		power-domains = <&pd_dc0>;
		status = "disabled";
	};

	prg5: prg@56080000 {
		compatible = "fsl,imx8qxp-prg", "fsl,imx8qm-prg";
		reg = <0x0 0x56080000 0x0 0x10000>;
		clocks = <&clk IMX8QXP_DC0_PRG4_APB_CLK>,
			 <&clk IMX8QXP_DC0_PRG4_RTRAM_CLK>;
		clock-names = "apb", "rtram";
		power-domains = <&pd_dc0>;
		status = "disabled";
	};

	prg6: prg@56090000 {
		compatible = "fsl,imx8qxp-prg", "fsl,imx8qm-prg";
		reg = <0x0 0x56090000 0x0 0x10000>;
		clocks = <&clk IMX8QXP_DC0_PRG5_APB_CLK>,
			 <&clk IMX8QXP_DC0_PRG5_RTRAM_CLK>;
		clock-names = "apb", "rtram";
		power-domains = <&pd_dc0>;
		status = "disabled";
	};

	prg7: prg@560a0000 {
		compatible = "fsl,imx8qxp-prg", "fsl,imx8qm-prg";
		reg = <0x0 0x560a0000 0x0 0x10000>;
		clocks = <&clk IMX8QXP_DC0_PRG6_APB_CLK>,
			 <&clk IMX8QXP_DC0_PRG6_RTRAM_CLK>;
		clock-names = "apb", "rtram";
		power-domains = <&pd_dc0>;
		status = "disabled";
	};

	prg8: prg@560b0000 {
		compatible = "fsl,imx8qxp-prg", "fsl,imx8qm-prg";
		reg = <0x0 0x560b0000 0x0 0x10000>;
		clocks = <&clk IMX8QXP_DC0_PRG7_APB_CLK>,
			 <&clk IMX8QXP_DC0_PRG7_RTRAM_CLK>;
		clock-names = "apb", "rtram";
		power-domains = <&pd_dc0>;
		status = "disabled";
	};

	prg9: prg@560c0000 {
		compatible = "fsl,imx8qxp-prg", "fsl,imx8qm-prg";
		reg = <0x0 0x560c0000 0x0 0x10000>;
		clocks = <&clk IMX8QXP_DC0_PRG8_APB_CLK>,
			 <&clk IMX8QXP_DC0_PRG8_RTRAM_CLK>;
		clock-names = "apb", "rtram";
		power-domains = <&pd_dc0>;
		status = "disabled";
	};

	dpr1_channel1: dpr-channel@560d0000 {
		compatible = "fsl,imx8qxp-dpr-channel",
			     "fsl,imx8qm-dpr-channel";
		reg = <0x0 0x560d0000 0x0 0x10000>;
		fsl,sc-resource = <SC_R_DC_0_BLIT0>;
		fsl,prgs = <&prg1>;
		clocks = <&clk IMX8QXP_DC0_DPR0_APB_CLK>,
			 <&clk IMX8QXP_DC0_DPR0_B_CLK>,
			 <&clk IMX8QXP_DC0_RTRAM0_CLK>;
		clock-names = "apb", "b", "rtram";
		power-domains = <&pd_dc0>;
		status = "disabled";
	};

	dpr1_channel2: dpr-channel@560e0000 {
		compatible = "fsl,imx8qxp-dpr-channel",
			     "fsl,imx8qm-dpr-channel";
		reg = <0x0 0x560e0000 0x0 0x10000>;
		fsl,sc-resource = <SC_R_DC_0_BLIT1>;
		fsl,prgs = <&prg2>, <&prg1>;
		clocks = <&clk IMX8QXP_DC0_DPR0_APB_CLK>,
			 <&clk IMX8QXP_DC0_DPR0_B_CLK>,
			 <&clk IMX8QXP_DC0_RTRAM0_CLK>;
		clock-names = "apb", "b", "rtram";
		power-domains = <&pd_dc0>;
		status = "disabled";
	};

	dpr1_channel3: dpr-channel@560f0000 {
		compatible = "fsl,imx8qxp-dpr-channel",
			     "fsl,imx8qm-dpr-channel";
		reg = <0x0 0x560f0000 0x0 0x10000>;
		fsl,sc-resource = <SC_R_DC_0_FRAC0>;
		fsl,prgs = <&prg3>;
		clocks = <&clk IMX8QXP_DC0_DPR0_APB_CLK>,
			 <&clk IMX8QXP_DC0_DPR0_B_CLK>,
			 <&clk IMX8QXP_DC0_RTRAM0_CLK>;
		clock-names = "apb", "b", "rtram";
		power-domains = <&pd_dc0>;
		status = "disabled";
	};

	dpr2_channel1: dpr-channel@56100000 {
		compatible = "fsl,imx8qxp-dpr-channel",
			     "fsl,imx8qm-dpr-channel";
		reg = <0x0 0x56100000 0x0 0x10000>;
		fsl,sc-resource = <SC_R_DC_0_VIDEO0>;
		fsl,prgs = <&prg4>, <&prg5>;
		clocks = <&clk IMX8QXP_DC0_DPR1_APB_CLK>,
			 <&clk IMX8QXP_DC0_DPR1_B_CLK>,
			 <&clk IMX8QXP_DC0_RTRAM1_CLK>;
		clock-names = "apb", "b", "rtram";
		power-domains = <&pd_dc0>;
		status = "disabled";
	};

	dpr2_channel2: dpr-channel@56110000 {
		compatible = "fsl,imx8qxp-dpr-channel",
			     "fsl,imx8qm-dpr-channel";
		reg = <0x0 0x56110000 0x0 0x10000>;
		fsl,sc-resource = <SC_R_DC_0_VIDEO1>;
		fsl,prgs = <&prg6>, <&prg7>;
		clocks = <&clk IMX8QXP_DC0_DPR1_APB_CLK>,
			 <&clk IMX8QXP_DC0_DPR1_B_CLK>,
			 <&clk IMX8QXP_DC0_RTRAM1_CLK>;
		clock-names = "apb", "b", "rtram";
		power-domains = <&pd_dc0>;
		status = "disabled";
	};

	dpr2_channel3: dpr-channel@56120000 {
		compatible = "fsl,imx8qxp-dpr-channel",
			     "fsl,imx8qm-dpr-channel";
		reg = <0x0 0x56120000 0x0 0x10000>;
		fsl,sc-resource = <SC_R_DC_0_WARP>;
		fsl,prgs = <&prg8>, <&prg9>;
		clocks = <&clk IMX8QXP_DC0_DPR1_APB_CLK>,
			 <&clk IMX8QXP_DC0_DPR1_B_CLK>,
			 <&clk IMX8QXP_DC0_RTRAM1_CLK>;
		clock-names = "apb", "b", "rtram";
		power-domains = <&pd_dc0>;
		status = "disabled";
	};

	dpu1: dpu@56180000 {
		#address-cells = <1>;
		#size-cells = <0>;
		compatible = "fsl,imx8qxp-dpu", "fsl,imx8qm-dpu";
		reg = <0x0 0x56180000 0x0 0x40000>;
		intsteer = <&dpu_intsteer>;
		interrupts = <GIC_SPI 40 IRQ_TYPE_LEVEL_HIGH>,
			     <GIC_SPI 41 IRQ_TYPE_LEVEL_HIGH>,
			     <GIC_SPI 42 IRQ_TYPE_LEVEL_HIGH>,
			     <GIC_SPI 43 IRQ_TYPE_LEVEL_HIGH>,
			     <GIC_SPI 44 IRQ_TYPE_LEVEL_HIGH>,
			     <GIC_SPI 45 IRQ_TYPE_LEVEL_HIGH>,
			     <GIC_SPI 46 IRQ_TYPE_LEVEL_HIGH>,
			     <GIC_SPI 47 IRQ_TYPE_LEVEL_HIGH>,
			     <GIC_SPI 50 IRQ_TYPE_LEVEL_HIGH>,
			     <GIC_SPI 51 IRQ_TYPE_LEVEL_HIGH>;
		interrupt-names = "irq_common",
				  "irq_stream0a",
				  "irq_stream0b",	/* to M4? */
				  "irq_stream1a",
				  "irq_stream1b",	/* to M4? */
				  "irq_reserved0",
				  "irq_reserved1",
				  "irq_blit",
				  "irq_dpr0",
				  "irq_dpr1";
		clocks = <&clk IMX8QXP_DC0_PLL0_CLK>,
			 <&clk IMX8QXP_DC0_PLL1_CLK>,
			 <&clk IMX8QXP_DC0_DISP0_CLK>,
			 <&clk IMX8QXP_DC0_DISP1_CLK>;
		clock-names = "pll0", "pll1", "disp0", "disp1";
		power-domains = <&pd_dc0_pll1>;
		fsl,dpr-channels = <&dpr1_channel1>, <&dpr1_channel2>,
				   <&dpr1_channel3>, <&dpr2_channel1>,
				   <&dpr2_channel2>, <&dpr2_channel3>;
		fsl,pixel-combiner = <&pixel_combiner>;
		status = "disabled";

		dpu_disp0: port@0 {
			reg = <0>;

			dpu_disp0_lvds0_ch0: lvds0-endpoint {
				remote-endpoint = <&ldb1_ch0>;
			};

			dpu_disp0_lvds0_ch1: lvds1-endpoint {
				remote-endpoint = <&ldb1_ch1>;
			};

			dpu_disp0_mipi_dsi: mipi-dsi-endpoint {
				remote-endpoint = <&mipi_dsi1_in>;
			};
		};

		dpu_disp1: port@1 {
			reg = <1>;

			dpu_disp1_lvds1_ch0: lvds0-endpoint {
				remote-endpoint = <&ldb2_ch0>;
			};

			dpu_disp1_lvds1_ch1: lvds1-endpoint {
				remote-endpoint = <&ldb2_ch1>;
			};

			dpu_disp1_mipi_dsi: mipi-dsi-endpoint {
				remote-endpoint = <&mipi_dsi2_in>;
			};
		};
	};

	irqsteer_mipi_lvds0: irqsteer@56220000 {
		compatible = "nxp,imx-irqsteer";
		reg = <0x0 0x56220000 0x0 0x1000>;
		interrupts = <GIC_SPI 59 IRQ_TYPE_LEVEL_HIGH>;
		interrupt-controller;
		interrupt-parent = <&gic>;
		#interrupt-cells = <2>;
		clocks = <&clk IMX8QXP_MIPI0_LIS_IPG_CLK>;
		clock-names = "ipg";
		power-domains = <&pd_mipi_dsi0>;
	};

	adma_lcdif: lcdif@5a180000 {
		compatible = "fsl,imx8qxp-lcdif", "fsl,imx28-lcdif";
		reg = <0x0 0x5a180000 0x0 0x10000>;
		clocks = <&clk IMX8QXP_LCD_CLK>,
			 <&clk IMX8QXP_LCD_PXL_CLK>,
			 <&clk IMX8QXP_LCD_IPG_CLK>;
		clock-names = "pix", "disp_axi", "axi";
		assigned-clocks = <&clk IMX8QXP_LCD_SEL>,
				  <&clk IMX8QXP_LCD_PXL_SEL>,
				  <&clk IMX8QXP_ELCDIF_PLL_DIV>;
		assigned-clock-parents = <&clk IMX8QXP_ELCDIF_PLL>,
					 <&clk IMX8QXP_LCD_PXL_BYPASS_DIV>;
		assigned-clock-rates = <0>, <24000000>, <804000000>;
		interrupts = <GIC_SPI 62 IRQ_TYPE_LEVEL_HIGH>;
		power-domains = <&pd_dma_lcd0>;
		status = "disabled";
	};

	pwm_adma_lcdif: pwm@5a190000 {
		compatible = "fsl,imx8qxp-pwm", "fsl,imx27-pwm";
		reg = <0x0 0x5a190000 0 0x1000>;
		clocks = <&clk IMX8QXP_PWM_IPG_CLK>,
			 <&clk IMX8QXP_PWM_CLK>;
		clock-names = "ipg", "per";
		assigned-clocks = <&clk IMX8QXP_PWM_CLK>;
		assigned-clock-rates = <24000000>;
		#pwm-cells = <2>;
		power-domains = <&pd_dma_pwm0>;
		status = "disabled";
	};

	mipi_dsi_csr1: csr@56221000 {
		compatible = "fsl,imx8qxp-mipi-dsi-csr", "syscon";
		reg = <0x0 0x56221000 0x0 0x1000>;
	};

	mipi_dsi_phy1: dsi_phy@56228300 {
		#address-cells = <1>;
		#size-cells = <0>;
		compatible = "mixel,imx8qxp-mipi-dsi-phy";
		reg = <0x0 0x56228300 0x0 0x100>;
		#phy-cells = <0>;
		status = "disabled";
	};

	mipi_dsi_bridge1: mipi_dsi_bridge@56228000 {
		#address-cells = <1>;
		#size-cells = <0>;
		compatible = "nwl,mipi-dsi";
		reg = <0x0 0x56228000 0x0 0x300>;
		interrupts = <16 IRQ_TYPE_LEVEL_HIGH>;
		interrupt-parent = <&irqsteer_mipi_lvds0>;
		clocks =
			<&clk IMX8QXP_MIPI0_DSI_PHY_CLK>,
			<&clk IMX8QXP_MIPI0_DSI_TX_ESC_CLK>,
			<&clk IMX8QXP_MIPI0_DSI_RX_ESC_CLK>;
		clock-names = "phy_ref", "tx_esc", "rx_esc";
		assigned-clocks =
			<&clk IMX8QXP_MIPI0_DSI_PHY_SEL>,
			<&clk IMX8QXP_MIPI0_DSI_TX_ESC_SEL>,
			<&clk IMX8QXP_MIPI0_DSI_RX_ESC_SEL>,
			<&clk IMX8QXP_MIPI0_DSI_TX_ESC_CLK>,
			<&clk IMX8QXP_MIPI0_DSI_RX_ESC_CLK>;
		assigned-clock-rates = <0>, <0>, <0>, <18000000>, <72000000>;
		assigned-clock-parents =
			<&clk IMX8QXP_MIPI0_DSI_PLL_DIV2_CLK>,
			<&clk IMX8QXP_MIPI0_DSI_PLL_DIV2_CLK>,
			<&clk IMX8QXP_MIPI0_DSI_PLL_DIV2_CLK>;
		power-domains = <&pd_mipi_dsi0>;
		phys = <&mipi_dsi_phy1>;
		phy-names = "dphy";
		status = "disabled";

		port@0 {
			mipi_dsi_bridge1_in: endpoint {
				remote-endpoint = <&mipi_dsi1_out>;
			};
		};
	};

	mipi_dsi1: mipi_dsi@56228000 {
		compatible = "fsl,imx8qxp-mipi-dsi";
		clocks =
			<&clk IMX8QXP_MIPI0_PIXEL_CLK>,
			<&clk IMX8QXP_MIPI0_BYPASS_CLK>,
			<&clk IMX8QXP_MIPI0_DSI_PHY_CLK>;
		clock-names = "pixel", "bypass", "phy_ref";
		power-domains = <&pd_mipi_dsi0>;
		csr = <&mipi_dsi_csr1>;
		phys = <&mipi_dsi_phy1>;
		phy-names = "dphy";
		status = "disabled";

		port@0 {
			mipi_dsi1_in: endpoint {
				remote-endpoint = <&dpu_disp0_mipi_dsi>;
			};
		};

		port@1 {
			mipi_dsi1_out: endpoint {
				remote-endpoint = <&mipi_dsi_bridge1_in>;
			};
		};
	};

	lvds_region1: lvds_region@56220000 {
		compatible = "fsl,imx8qxp-lvds-region", "syscon";
		reg = <0x0 0x56220000 0x0 0x10000>;
	};

	ldb1_phy: ldb_phy@56221000 {
		compatible = "mixel,lvds-combo-phy";
		reg = <0x0 0x56221000 0x0 0x100>, <0x0 0x56228000 0x0 0x1000>;
		#phy-cells = <0>;
		clocks = <&clk IMX8QXP_MIPI0_LVDS_PHY_CLK>;
		clock-names = "phy";
		status = "disabled";
	};

	ldb1: ldb@562210e0 {
		#address-cells = <1>;
		#size-cells = <0>;
		compatible = "fsl,imx8qxp-ldb";
		clocks = <&clk IMX8QXP_MIPI0_LVDS_PIXEL_CLK>,
			 <&clk IMX8QXP_MIPI0_LVDS_BYPASS_CLK>,
			 <&clk IMX8QXP_MIPI1_LVDS_PIXEL_CLK>,
			 <&clk IMX8QXP_MIPI1_LVDS_BYPASS_CLK>;
		clock-names = "pixel", "bypass", "aux_pixel", "aux_bypass";
		power-domains = <&pd_mipi_dsi_0_lvds>;
		gpr = <&lvds_region1>;
		aux-gpr = <&lvds_region2>;
		status = "disabled";

		lvds-channel@0 {
			#address-cells = <1>;
			#size-cells = <0>;
			reg = <0>;
			phys = <&ldb1_phy>, <&ldb2_phy>;
			phy-names = "ldb_phy", "aux_ldb_phy";
			status = "disabled";

			port@0 {
				reg = <0>;

				ldb1_ch0: endpoint {
					remote-endpoint = <&dpu_disp0_lvds0_ch0>;
				};
			};
		};

		lvds-channel@1 {
			#address-cells = <1>;
			#size-cells = <0>;
			reg = <1>;
			phys = <&ldb1_phy>;
			phy-names = "ldb_phy";
			status = "disabled";

			port@0 {
				reg = <0>;

				ldb1_ch1: endpoint {
					remote-endpoint = <&dpu_disp0_lvds0_ch1>;
				};
			};
		};
	};

	pwm_mipi_lvds0: pwm@56224000 {
		compatible = "fsl,imx8qxp-pwm", "fsl,imx27-pwm";
		reg = <0x0 0x56224000 0 0x1000>;
		clocks = <&clk IMX8QXP_MIPI0_PWM_IPG_CLK>,
			 <&clk IMX8QXP_MIPI0_PWM_CLK>,
			 <&clk IMX8QXP_MIPI0_PWM_32K_CLK>;
		clock-names = "ipg", "per", "32k";
		assigned-clocks = <&clk IMX8QXP_MIPI0_PWM_CLK>;
		assigned-clock-rates = <24000000>;
		#pwm-cells = <2>;
		power-domains = <&pd_mipi_0_pwm0>;
		status = "disabled";
	};

	i2c0_mipi_lvds0: i2c@56226000 {
		compatible = "fsl,imx8qxp-lpi2c", "fsl,imx8qm-lpi2c";
		reg = <0x0 0x56226000 0x0 0x1000>;
		interrupts = <8 IRQ_TYPE_LEVEL_HIGH>;
		interrupt-parent = <&irqsteer_mipi_lvds0>;
		clocks = <&clk IMX8QXP_MIPI0_I2C0_CLK>,
			 <&clk IMX8QXP_MIPI0_I2C0_IPG_CLK>;
		clock-names = "per", "ipg";
		assigned-clocks = <&clk IMX8QXP_MIPI0_I2C0_DIV>;
		assigned-clock-rates = <24000000>;
		power-domains = <&pd_mipi_dsi_0_i2c0>;
		status = "disabled";
	};

	irqsteer_mipi_lvds1: irqsteer@56240000 {
		compatible = "nxp,imx-irqsteer";
		reg = <0x0 0x56240000 0x0 0x1000>;
		interrupts = <GIC_SPI 60 IRQ_TYPE_LEVEL_HIGH>;
		interrupt-controller;
		interrupt-parent = <&gic>;
		#interrupt-cells = <2>;
		clocks = <&clk IMX8QXP_MIPI1_LIS_IPG_CLK>;
		clock-names = "ipg";
		power-domains = <&pd_mipi_dsi1>;
	};

	mipi_dsi_csr2: csr@56241000 {
		compatible = "fsl,imx8qxp-mipi-dsi-csr", "syscon";
		reg = <0x0 0x56241000 0x0 0x1000>;
	};

	mipi_dsi_phy2: dsi_phy@56248300 {
		#address-cells = <1>;
		#size-cells = <0>;
		compatible = "mixel,imx8qxp-mipi-dsi-phy";
		reg = <0x0 0x56248300 0x0 0x100>;
		#phy-cells = <0>;
		status = "disabled";
	};

	mipi_dsi_bridge2: mipi_dsi_bridge@56248000 {
		#address-cells = <1>;
		#size-cells = <0>;
		compatible = "nwl,mipi-dsi";
		reg = <0x0 0x56248000 0x0 0x300>;
		interrupts = <16 IRQ_TYPE_LEVEL_HIGH>;
		interrupt-parent = <&irqsteer_mipi_lvds1>;
		clocks =
			<&clk IMX8QXP_MIPI1_DSI_PHY_CLK>,
			<&clk IMX8QXP_MIPI1_DSI_TX_ESC_CLK>,
			<&clk IMX8QXP_MIPI1_DSI_RX_ESC_CLK>;
		clock-names = "phy_ref", "tx_esc", "rx_esc";
		assigned-clocks =
			<&clk IMX8QXP_MIPI1_DSI_PHY_SEL>,
			<&clk IMX8QXP_MIPI1_DSI_TX_ESC_SEL>,
			<&clk IMX8QXP_MIPI1_DSI_RX_ESC_SEL>,
			<&clk IMX8QXP_MIPI1_DSI_TX_ESC_CLK>,
			<&clk IMX8QXP_MIPI1_DSI_RX_ESC_CLK>;
		assigned-clock-rates = <0>, <0>, <0>, <18000000>, <72000000>;
		assigned-clock-parents =
			<&clk IMX8QXP_MIPI1_DSI_PLL_DIV2_CLK>,
			<&clk IMX8QXP_MIPI1_DSI_PLL_DIV2_CLK>,
			<&clk IMX8QXP_MIPI1_DSI_PLL_DIV2_CLK>;
		power-domains = <&pd_mipi_dsi1>;
		phys = <&mipi_dsi_phy2>;
		phy-names = "dphy";
		status = "disabled";

		port@0 {
			mipi_dsi_bridge2_in: endpoint {
				remote-endpoint = <&mipi_dsi2_out>;
			};
		};
	};

	mipi_dsi2: mipi_dsi@56248000 {
		compatible = "fsl,imx8qxp-mipi-dsi";
		clocks =
			<&clk IMX8QXP_MIPI1_PIXEL_CLK>,
			<&clk IMX8QXP_MIPI1_BYPASS_CLK>,
			<&clk IMX8QXP_MIPI1_DSI_PHY_CLK>;
		clock-names = "pixel", "bypass", "phy_ref";
		power-domains = <&pd_mipi_dsi1>;
		csr = <&mipi_dsi_csr2>;
		phys = <&mipi_dsi_phy2>;
		phy-names = "dphy";
		status = "disabled";

		port@0 {
			mipi_dsi2_in: endpoint {
				remote-endpoint = <&dpu_disp1_mipi_dsi>;
			};
		};

		port@1 {
			mipi_dsi2_out: endpoint {
				remote-endpoint = <&mipi_dsi_bridge2_in>;
			};
		};
	};

	lvds_region2: lvds_region@56240000 {
		compatible = "fsl,imx8qxp-lvds-region", "syscon";
		reg = <0x0 0x56240000 0x0 0x10000>;
	};

	ldb2_phy: ldb_phy@56241000 {
		compatible = "mixel,lvds-combo-phy";
		reg = <0x0 0x56241000 0x0 0x100>, <0x0 0x56248000 0x0 0x1000>;
		#phy-cells = <0>;
		clocks = <&clk IMX8QXP_MIPI1_LVDS_PHY_CLK>;
		clock-names = "phy";
		status = "disabled";
	};

	ldb2: ldb@562410e0 {
		#address-cells = <1>;
		#size-cells = <0>;
		compatible = "fsl,imx8qxp-ldb";
		clocks = <&clk IMX8QXP_MIPI1_LVDS_PIXEL_CLK>,
			 <&clk IMX8QXP_MIPI1_LVDS_BYPASS_CLK>,
			 <&clk IMX8QXP_MIPI0_LVDS_PIXEL_CLK>,
			 <&clk IMX8QXP_MIPI0_LVDS_BYPASS_CLK>;
		clock-names = "pixel", "bypass", "aux_pixel", "aux_bypass";
		power-domains = <&pd_mipi_dsi_1_lvds>;
		gpr = <&lvds_region2>;
		aux-gpr = <&lvds_region1>;
		status = "disabled";

		lvds-channel@0 {
			#address-cells = <1>;
			#size-cells = <0>;
			reg = <0>;
			phys = <&ldb2_phy>, <&ldb1_phy>;
			phy-names = "ldb_phy", "aux_ldb_phy";
			status = "disabled";

			port@0 {
				reg = <0>;

				ldb2_ch0: endpoint {
					remote-endpoint = <&dpu_disp1_lvds1_ch0>;
				};
			};
		};

		lvds-channel@1 {
			#address-cells = <1>;
			#size-cells = <0>;
			reg = <1>;
			phys = <&ldb2_phy>;
			phy-names = "ldb_phy";
			status = "disabled";

			port@0 {
				reg = <0>;

				ldb2_ch1: endpoint {
					remote-endpoint = <&dpu_disp1_lvds1_ch1>;
				};
			};
		};
	};

	cameradev: camera {
		compatible = "fsl,mxc-md", "simple-bus";
		#address-cells = <2>;
		#size-cells = <2>;
		ranges;

		isi_0: isi@58100000 {
			compatible = "fsl,imx8-isi";
			reg = <0x0 0x58100000 0x0 0x10000>;
			interrupts = <0 297 0>;
			interface = <2 0 2>;  /* <Input MIPI_VCx Output>
									Input:  0-DC0, 1-DC1, 2-MIPI CSI0, 3-MIPI CSI1, 4-HDMI, 5-MEM
									VCx:    0-VC0, 1-VC1, 2-VC2, 3-VC3, MIPI CSI only
									Output: 0-DC0, 1-DC1, 2-MEM */
			clocks = <&clk IMX8QXP_IMG_PDMA_0_CLK>;
			clock-names = "per";
			assigned-clocks = <&clk IMX8QXP_IMG_PDMA_0_CLK>;
			assigned-clock-rates = <600000000>;
			power-domains =<&pd_isi_ch0>;
			status = "disabled";
		};

		isi_1: isi@58110000 {
			compatible = "fsl,imx8-isi";
			reg = <0x0 0x58110000 0x0 0x10000>;
			interrupts = <0 298 0>;
			interface = <2 1 2>;
			clocks = <&clk IMX8QXP_IMG_PDMA_1_CLK>;
			clock-names = "per";
			assigned-clocks = <&clk IMX8QXP_IMG_PDMA_1_CLK>;
			assigned-clock-rates = <600000000>;
			power-domains =<&pd_isi_ch1>;
			status = "disabled";
		};

		isi_2: isi@58120000 {
			compatible = "fsl,imx8-isi";
			reg = <0x0 0x58120000 0x0 0x10000>;
			interrupts = <0 299 0>;
			interface = <2 2 2>;
			clocks = <&clk IMX8QXP_IMG_PDMA_2_CLK>;
			clock-names = "per";
			assigned-clocks = <&clk IMX8QXP_IMG_PDMA_2_CLK>;
			assigned-clock-rates = <600000000>;
			power-domains =<&pd_isi_ch2>;
			status = "disabled";
		};

		isi_3: isi@58130000 {
			compatible = "fsl,imx8-isi";
			reg = <0x0 0x58130000 0x0 0x10000>;
			interrupts = <0 300 0>;
			interface = <2 3 2>;
			clocks = <&clk IMX8QXP_IMG_PDMA_3_CLK>;
			clock-names = "per";
			assigned-clocks = <&clk IMX8QXP_IMG_PDMA_3_CLK>;
			assigned-clock-rates = <600000000>;
			power-domains =<&pd_isi_ch3>;
			status = "disabled";
		};

		isi_4: isi@58140000 {
			compatible = "fsl,imx8-isi";
			reg = <0x0 0x58140000 0x0 0x10000>;
			interrupts = <0 301 0>;
			interface = <3 0 2>;
			clocks = <&clk IMX8QXP_IMG_PDMA_4_CLK>;
			clock-names = "per";
			assigned-clocks = <&clk IMX8QXP_IMG_PDMA_4_CLK>;
			assigned-clock-rates = <600000000>;
			power-domains =<&pd_isi_ch4>;
			status = "disabled";
		};

		isi_5: isi@58150000 {
			compatible = "fsl,imx8-isi";
			reg = <0x0 0x58150000 0x0 0x10000>;
			interrupts = <0 302 0>;
			interface = <3 1 2>;
			clocks = <&clk IMX8QXP_IMG_PDMA_5_CLK>;
			clock-names = "per";
			assigned-clocks = <&clk IMX8QXP_IMG_PDMA_5_CLK>;
			assigned-clock-rates = <600000000>;
			power-domains =<&pd_isi_ch5>;
			status = "disabled";
		};

		isi_6: isi@58160000 {
			compatible = "fsl,imx8-isi";
			reg = <0x0 0x58160000 0x0 0x10000>;
			interrupts = <0 303 0>;
			interface = <3 2 2>;
			clocks = <&clk IMX8QXP_IMG_PDMA_6_CLK>;
			clock-names = "per";
			assigned-clocks = <&clk IMX8QXP_IMG_PDMA_6_CLK>;
			assigned-clock-rates = <600000000>;
			power-domains =<&pd_isi_ch6>;
			status = "disabled";
		};

		isi_7: isi@58170000 {
			compatible = "fsl,imx8-isi";
			reg = <0x0 0x58170000 0x0 0x10000>;
			interrupts = <0 304 0>;
			interface = <3 3 2>;
			clocks = <&clk IMX8QXP_IMG_PDMA_7_CLK>;
			clock-names = "per";
			assigned-clocks = <&clk IMX8QXP_IMG_PDMA_7_CLK>;
			assigned-clock-rates = <600000000>;
			power-domains =<&pd_isi_ch7>;
			status = "disabled";
		};

		mipi_csi_0: csi@58227000 {
			compatible = "fsl,mxc-mipi-csi2";
			reg = <0x0 0x58227000 0x0 0x1000>, /* CSI0 Controler base addr */
				<0x0 0x58221000 0x0 0x1000>; /* CSI0 Subsystem CSR base addr  */
			interrupts = <10 IRQ_TYPE_LEVEL_HIGH>;
			interrupt-parent = <&irqsteer_csi>;
			clocks = <&clk IMX8QXP_CLK_DUMMY>,
					<&clk IMX8QXP_CSI0_CORE_CLK>,
					<&clk IMX8QXP_CSI0_ESC_CLK>,
					<&clk IMX8QXP_IMG_PXL_LINK_CSI0_CLK>;
			clock-names = "clk_apb", "clk_core", "clk_esc", "clk_pxl";
			assigned-clocks = <&clk IMX8QXP_CSI0_CORE_CLK>,
							<&clk IMX8QXP_CSI0_ESC_CLK>;
			assigned-clock-rates = <360000000>, <72000000>;
			power-domains = <&pd_mipi_csi>;
			status = "disabled";
		};

		parallel_csi: pcsi@58261000 {
			compatible = "fsl,mxc-parallel-csi";
			reg = <0x0 0x58261000 0x0 0x1000>;
			clocks = <&clk IMX8QXP_PARALLEL_CSI_PIXEL_CLK>,
				   <&clk IMX8QXP_PARALLEL_CSI_IPG_CLK>,
				   <&clk IMX8QXP_PARALLEL_CSI_CLK_SEL>,
				   <&clk IMX8QXP_PARALLEL_CSI_PER_CLK_DIV>,
				   <&clk IMX8QXP_PARALLEL_CSI_CLK_DPLL>;
			clock-names = "pixel", "ipg", "sel", "div", "dpll";
			assigned-clocks = <&clk IMX8QXP_PARALLEL_CSI_CLK_SEL>,
							<&clk IMX8QXP_PARALLEL_CSI_PER_CLK_DIV>;
			assigned-clock-parents = <&clk IMX8QXP_PARALLEL_CSI_CLK_DPLL>;
			assigned-clock-rates = <0>, <160000000>;  /* 160MHz */
			power-domains = <&pd_parallel_csi>;
			status = "disabled";
		};

		jpegdec: jpegdec@58400000 {
			compatible = "fsl,imx8-jpgdec";
			reg = <0x0 0x58400000 0x0 0x00040020 >;
			interrupts = <GIC_SPI 309 IRQ_TYPE_LEVEL_HIGH>;
			clocks = <&clk IMX8QXP_IMG_JPEG_DEC_IPG_CLK >,
					<&clk IMX8QXP_IMG_JPEG_DEC_CLK >;
			clock-names = "ipg", "per";
			assigned-clocks = <&clk IMX8QXP_IMG_JPEG_DEC_IPG_CLK >,
					<&clk IMX8QXP_IMG_JPEG_DEC_CLK >;
			assigned-clock-rates = <200000000>;
			power-domains =<&pd_jpgdec>;
			status = "okay";
		};

		jpegenc: jpegenc@58450000 {
			compatible = "fsl,imx8-jpgenc";
			reg = <0x0 0x58450000 0x0 0x00240020 >;
			interrupts = <GIC_SPI 305 IRQ_TYPE_LEVEL_HIGH>;
			clocks = <&clk IMX8QXP_IMG_JPEG_ENC_IPG_CLK >,
					<&clk IMX8QXP_IMG_JPEG_ENC_CLK >;
			clock-names = "ipg", "per";
			assigned-clocks = <&clk IMX8QXP_IMG_JPEG_ENC_IPG_CLK >,
					<&clk IMX8QXP_IMG_JPEG_ENC_CLK >;
			assigned-clock-rates = <200000000>;
			power-domains =<&pd_jpgenc>;
			status = "okay";
		};
	};

	i2c_rpbus_1: i2c-rpbus-1 {
		compatible = "fsl,i2c-rpbus";
		status = "disabled";
	};

	i2c_rpbus_5: i2c-rpbus-5 {
		compatible = "fsl,i2c-rpbus";
		status = "disabled";
	};

	i2c_rpbus_12: i2c-rpbus-12 {
		compatible = "fsl,i2c-rpbus";
		status = "disabled";
	};

	i2c_rpbus_13: i2c-rpbus-13 {
		compatible = "fsl,i2c-rpbus";
		status = "disabled";
	};

	i2c_rpbus_14: i2c-rpbus-14 {
		compatible = "fsl,i2c-rpbus";
		status = "disabled";
	};

	i2c_rpbus_15: i2c-rpbus-15 {
		compatible = "fsl,i2c-rpbus";
		status = "disabled";
	};

	pwm_mipi_lvds1: pwm@56244000 {
		compatible = "fsl,imx8qxp-pwm", "fsl,imx27-pwm";
		reg = <0x0 0x56244000 0 0x1000>;
		clocks = <&clk IMX8QXP_MIPI1_PWM_IPG_CLK>,
			 <&clk IMX8QXP_MIPI1_PWM_CLK>,
			 <&clk IMX8QXP_MIPI1_PWM_32K_CLK>;
		clock-names = "ipg", "per", "32k";
		assigned-clocks = <&clk IMX8QXP_MIPI1_PWM_CLK>;
		assigned-clock-rates = <24000000>;
		#pwm-cells = <2>;
		power-domains = <&pd_mipi_1_pwm0>;
		status = "disabled";
	};

	i2c0_mipi_lvds1: i2c@56246000 {
		compatible = "fsl,imx8qxp-lpi2c", "fsl,imx8qm-lpi2c";
		reg = <0x0 0x56246000 0x0 0x1000>;
		interrupts = <8 IRQ_TYPE_LEVEL_HIGH>;
		interrupt-parent = <&irqsteer_mipi_lvds1>;
		clocks = <&clk IMX8QXP_MIPI1_I2C0_CLK>,
			 <&clk IMX8QXP_MIPI1_I2C0_IPG_CLK>;
		clock-names = "per", "ipg";
		assigned-clocks = <&clk IMX8QXP_MIPI1_I2C0_DIV>;
		assigned-clock-rates = <24000000>;
		power-domains = <&pd_mipi_dsi_1_i2c0>;
		status = "disabled";
	};

	adc0: adc@5a880000 {
		compatible = "fsl,imx8qxp-adc";
		reg = <0x0 0x5a880000 0x0 0x10000>;
		interrupts = <GIC_SPI 240 IRQ_TYPE_LEVEL_HIGH>;
		interrupt-parent = <&gic>;
		clocks = <&clk IMX8QXP_ADC0_CLK>,
			 <&clk IMX8QXP_ADC0_IPG_CLK>;
		clock-names = "per", "ipg";
		assigned-clocks = <&clk IMX8QXP_ADC0_CLK>;
		assigned-clock-rates = <24000000>;
		power-domains = <&pd_dma_adc0>;
		status = "disabled";
	};

	i2c0: i2c@5a800000 {
		compatible = "fsl,imx8qm-lpi2c", "fsl,imx7ulp-lpi2c";
		reg = <0x0 0x5a800000 0x0 0x4000>;
		interrupts = <GIC_SPI 220 IRQ_TYPE_LEVEL_HIGH>;
		interrupt-parent = <&gic>;
		clocks = <&clk IMX8QXP_I2C0_CLK>,
			<&clk IMX8QXP_I2C0_IPG_CLK>;
		clock-names = "per", "ipg";
		assigned-clocks = <&clk IMX8QXP_I2C0_CLK>;
		assigned-clock-rates = <24000000>;
		power-domains = <&pd_dma_lpi2c0>;
		status = "disabled";
	};

	i2c1: i2c@5a810000 {
		compatible = "fsl,imx8qm-lpi2c", "fsl,imx7ulp-lpi2c";
		reg = <0x0 0x5a810000 0x0 0x4000>;
		interrupts = <GIC_SPI 221 IRQ_TYPE_LEVEL_HIGH>;
		interrupt-parent = <&gic>;
		clocks = <&clk IMX8QXP_I2C1_CLK>,
			<&clk IMX8QXP_I2C1_IPG_CLK>;
		clock-names = "per", "ipg";
		assigned-clocks = <&clk IMX8QXP_I2C1_CLK>;
		assigned-clock-rates = <24000000>;
		power-domains = <&pd_dma_lpi2c1>;
		status = "disabled";
	};

	i2c2: i2c@5a820000 {
		compatible = "fsl,imx8qm-lpi2c", "fsl,imx7ulp-lpi2c";
		reg = <0x0 0x5a820000 0x0 0x4000>;
		interrupts = <GIC_SPI 222 IRQ_TYPE_LEVEL_HIGH>;
		interrupt-parent = <&gic>;
		clocks = <&clk IMX8QXP_I2C2_CLK>,
			<&clk IMX8QXP_I2C2_IPG_CLK>;
		clock-names = "per", "ipg";
		assigned-clocks = <&clk IMX8QXP_I2C2_CLK>;
		assigned-clock-rates = <24000000>;
		power-domains = <&pd_dma_lpi2c2>;
		status = "disabled";
	};

	i2c3: i2c@5a830000 {
		compatible = "fsl,imx8qm-lpi2c", "fsl,imx7ulp-lpi2c";
		reg = <0x0 0x5a830000 0x0 0x4000>;
		interrupts = <GIC_SPI 223 IRQ_TYPE_LEVEL_HIGH>;
		interrupt-parent = <&gic>;
		clocks = <&clk IMX8QXP_I2C3_CLK>,
			<&clk IMX8QXP_I2C3_IPG_CLK>;
		clock-names = "per", "ipg";
		assigned-clocks = <&clk IMX8QXP_I2C3_CLK>;
		assigned-clock-rates = <24000000>;
		power-domains = <&pd_dma_lpi2c3>;
		status = "disabled";
	};

	usbmisc1: usbmisc@5b0d0200 {
		#index-cells = <1>;
		compatible = "fsl,imx7d-usbmisc", "fsl,imx6q-usbmisc";
		reg = <0x0 0x5b0d0200 0x0 0x200>;
	};

	usbphy1: usbphy@0x5b100000 {
		compatible = "fsl,imx8qm-usbphy", "fsl,imx7ulp-usbphy", "fsl,imx6ul-usbphy", "fsl,imx23-usbphy";
		reg = <0x0 0x5b100000 0x0 0x1000>;
		clocks = <&clk IMX8QXP_USB2_PHY_IPG_CLK>;
		power-domains = <&pd_conn_usbotg0_phy>;
	};

	usbotg1: usb@5b0d0000 {
		compatible = "fsl,imx8qm-usb", "fsl,imx27-usb";
		reg = <0x0 0x5b0d0000 0x0 0x200>;
		interrupt-parent = <&wu>;
		interrupts = <GIC_SPI 267 IRQ_TYPE_LEVEL_HIGH>;
		fsl,usbphy = <&usbphy1>;
		fsl,usbmisc = <&usbmisc1 0>;
		clocks = <&clk IMX8QXP_USB2_OH_AHB_CLK>;
		ahb-burst-config = <0x0>;
		tx-burst-size-dword = <0x10>;
		rx-burst-size-dword = <0x10>;
		#stream-id-cells = <1>;
		power-domains = <&pd_conn_usbotg0>;
		status = "disabled";
	};

	flexcan1: can@5a8d0000 {
		compatible = "fsl,imx8qxp-flexcan", "fsl,imx8qm-flexcan";
		reg = <0x0 0x5a8d0000 0x0 0x10000>;
		interrupts = <GIC_SPI 235 IRQ_TYPE_LEVEL_HIGH>;
		interrupt-parent = <&wu>;
		clocks = <&clk IMX8QXP_CAN0_IPG_CLK>,
			 <&clk IMX8QXP_CAN0_CLK>;
		clock-names = "ipg", "per";
		assigned-clocks = <&clk IMX8QXP_CAN0_CLK>;
		assigned-clock-rates = <40000000>;
		power-domains = <&pd_dma_flexcan0>;
		/* SLSlice[4] */
		clk-src = <0>;
		status = "disabled";
	};

	flexcan2: can@5a8e0000 {
		compatible = "fsl,imx8qxp-flexcan", "fsl,imx8qm-flexcan";
		reg = <0x0 0x5a8e0000 0x0 0x10000>;
		interrupts = <GIC_SPI 236 IRQ_TYPE_LEVEL_HIGH>;
		interrupt-parent = <&wu>;
		/* CAN0 clock and PD is shared among all CAN instances */
		clocks = <&clk IMX8QXP_CAN0_IPG_CLK>,
			 <&clk IMX8QXP_CAN0_CLK>;
		clock-names = "ipg", "per";
		assigned-clocks = <&clk IMX8QXP_CAN0_CLK>;
		assigned-clock-rates = <40000000>;
		power-domains = <&pd_dma_flexcan1>;
		/* SLSlice[4] */
		clk-src = <0>;
		status = "disabled";
	};

	flexcan3: can@5a8f0000 {
		compatible = "fsl,imx8qxp-flexcan", "fsl,imx8qm-flexcan";
		reg = <0x0 0x5a8f0000 0x0 0x10000>;
		interrupts = <GIC_SPI 237 IRQ_TYPE_LEVEL_HIGH>;
		interrupt-parent = <&wu>;
		/* CAN0 clock and PD is shared among all CAN instances */
		clocks = <&clk IMX8QXP_CAN0_IPG_CLK>,
			 <&clk IMX8QXP_CAN0_CLK>;
		clock-names = "ipg", "per";
		assigned-clocks = <&clk IMX8QXP_CAN0_CLK>;
		assigned-clock-rates = <40000000>;
		power-domains = <&pd_dma_flexcan2>;
		/* SLSlice[4] */
		clk-src = <0>;
		status = "disabled";
	};

	dma_apbh: dma-apbh@5b810000 {
		compatible = "fsl,imx28-dma-apbh";
		reg = <0x0 0x5b810000 0x0 0x2000>;
		interrupts = <GIC_SPI 274 IRQ_TYPE_LEVEL_HIGH>,
			<GIC_SPI 274 IRQ_TYPE_LEVEL_HIGH>,
			<GIC_SPI 274 IRQ_TYPE_LEVEL_HIGH>,
			<GIC_SPI 274 IRQ_TYPE_LEVEL_HIGH>;
		interrupt-names = "gpmi0", "gpmi1", "gpmi2", "gpmi3";
		#dma-cells = <1>;
		dma-channels = <4>;
		clocks = <&clk IMX8QXP_APBHDMA_CLK>;
		power-domains = <&pd_conn_nand>;
	};

	gpmi: gpmi-nand@5b812000{
		compatible = "fsl,imx8qxp-gpmi-nand";
		#address-cells = <1>;
		#size-cells = <1>;
		reg = <0x0 0x5b812000 0x0 0x2000>, <0x0 0x5b814000 0x0 0x2000>;
		reg-names = "gpmi-nand", "bch";
		interrupts = <GIC_SPI 272 IRQ_TYPE_LEVEL_HIGH>;
		interrupt-names = "bch";
		clocks = <&clk IMX8QXP_GPMI_BCH_IO_CLK>,
			<&clk IMX8QXP_GPMI_APB_CLK>,
			<&clk IMX8QXP_GPMI_BCH_CLK>,
			<&clk IMX8QXP_GPMI_APB_BCH_CLK>;
		clock-names = "gpmi_io", "gpmi_apb", "gpmi_bch", "gpmi_apb_bch";
		dmas = <&dma_apbh 0>;
		dma-names = "rx-tx";
		power-domains = <&pd_conn_nand>;
		assigned-clocks = <&clk IMX8QXP_GPMI_BCH_IO_CLK>;
		assigned-clock-rates = <50000000>;
		status = "disabled";
	};

	usbphynop1: usbphynop1 {
		compatible = "usb-nop-xceiv";
		clocks = <&clk IMX8QXP_USB3_PHY_CLK>;
		clock-names = "main_clk";
		power-domains = <&pd_conn_usb2_phy>;
	};

	usbotg3: usb3@5b110000 {
		compatible = "Cadence,usb3";
		reg = <0x0 0x5B110000 0x0 0x10000>,
			<0x0 0x5B130000 0x0 0x10000>,
			<0x0 0x5B140000 0x0 0x10000>,
			<0x0 0x5B160000 0x0 0x40000>,
			<0x0 0x5B120000 0x0 0x10000>;
		interrupt-parent = <&wu>;
		interrupts = <GIC_SPI 271 IRQ_TYPE_LEVEL_HIGH>;
		clocks = <&clk IMX8QXP_USB3_LPM_CLK>,
			<&clk IMX8QXP_USB3_BUS_CLK>,
			<&clk IMX8QXP_USB3_ACLK>,
			<&clk IMX8QXP_USB3_IPG_CLK>,
			<&clk IMX8QXP_USB3_CORE_PCLK>;
		clock-names = "usb3_lpm_clk", "usb3_bus_clk", "usb3_aclk",
			"usb3_ipg_clk", "usb3_core_pclk";
		power-domains = <&pd_conn_usb2>;
		cdns3,usbphy = <&usbphynop1>;
		status = "disabled";
	};

	wu: wu {
		compatible = "fsl,imx8-wu";
		interrupt-controller;
		#interrupt-cells = <3>;
		interrupt-parent = <&gic>;
	};

	gpio0: gpio@5d080000 {
		compatible = "fsl,imx8qm-gpio", "fsl,imx35-gpio";
		reg = <0x0 0x5d080000 0x0 0x10000>;
		interrupts = <GIC_SPI 136 IRQ_TYPE_LEVEL_HIGH>;
		gpio-controller;
		#gpio-cells = <2>;
                power-domains = <&pd_lsio_gpio0>;
		interrupt-controller;
		#interrupt-cells = <2>;
	};

	gpio1: gpio@5d090000 {
		compatible = "fsl,imx8qm-gpio", "fsl,imx35-gpio";
		reg = <0x0 0x5d090000 0x0 0x10000>;
		interrupts = <GIC_SPI 137 IRQ_TYPE_LEVEL_HIGH>;
		gpio-controller;
		#gpio-cells = <2>;
                power-domains = <&pd_lsio_gpio1>;
		interrupt-controller;
		#interrupt-cells = <2>;
	};

	gpio2: gpio@5d0a0000 {
		compatible = "fsl,imx8qm-gpio", "fsl,imx35-gpio";
		reg = <0x0 0x5d0a0000 0x0 0x10000>;
		interrupts = <GIC_SPI 138 IRQ_TYPE_LEVEL_HIGH>;
		gpio-controller;
		#gpio-cells = <2>;
                power-domains = <&pd_lsio_gpio2>;
		interrupt-controller;
		#interrupt-cells = <2>;
	};

	gpio3: gpio@5d0b0000 {
		compatible = "fsl,imx8qm-gpio", "fsl,imx35-gpio";
		reg = <0x0 0x5d0b0000 0x0 0x10000>;
		interrupts = <GIC_SPI 139 IRQ_TYPE_LEVEL_HIGH>;
		gpio-controller;
		#gpio-cells = <2>;
                power-domains = <&pd_lsio_gpio3>;
		interrupt-controller;
		#interrupt-cells = <2>;
	};

	gpio4: gpio@5d0c0000 {
		compatible = "fsl,imx8qm-gpio", "fsl,imx35-gpio";
		reg = <0x0 0x5d0c0000 0x0 0x10000>;
		interrupts = <GIC_SPI 140 IRQ_TYPE_LEVEL_HIGH>;
		gpio-controller;
		#gpio-cells = <2>;
		power-domains = <&pd_lsio_gpio4>;
		interrupt-controller;
		#interrupt-cells = <2>;
	};

	gpio5: gpio@5d0d0000 {
		compatible = "fsl,imx8qm-gpio", "fsl,imx35-gpio";
		reg = <0x0 0x5d0d0000 0x0 0x10000>;
		interrupts = <GIC_SPI 141 IRQ_TYPE_LEVEL_HIGH>;
		gpio-controller;
		#gpio-cells = <2>;
                power-domains = <&pd_lsio_gpio5>;
		interrupt-controller;
		#interrupt-cells = <2>;
	};

	gpio6: gpio@5d0e0000 {
		compatible = "fsl,imx8qm-gpio", "fsl,imx35-gpio";
		reg = <0x0 0x5d0e0000 0x0 0x10000>;
		interrupts = <GIC_SPI 142 IRQ_TYPE_LEVEL_HIGH>;
		gpio-controller;
		#gpio-cells = <2>;
                power-domains = <&pd_lsio_gpio6>;
		interrupt-controller;
		#interrupt-cells = <2>;
	};

	gpio7: gpio@5d0f0000 {
		compatible = "fsl,imx8qm-gpio", "fsl,imx35-gpio";
		reg = <0x0 0x5d0f0000 0x0 0x10000>;
		interrupts = <GIC_SPI 143 IRQ_TYPE_LEVEL_HIGH>;
		gpio-controller;
		#gpio-cells = <2>;
                power-domains = <&pd_lsio_gpio7>;
		interrupt-controller;
		#interrupt-cells = <2>;
	};

	gpio0_mipi_csi0: gpio@58222000 {
		compatible = "fsl,imx8qm-gpio", "fsl,imx35-gpio";
		reg = <0x0 0x58222000 0x0 0x1000>;
		interrupts = <0 IRQ_TYPE_LEVEL_HIGH>;
		interrupt-parent = <&irqsteer_csi>;
		gpio-controller;
		#gpio-cells = <2>;
		interrupt-controller;
		#interrupt-cells = <2>;
		power-domains = <&pd_mipi_csi>;
	};

	gpu_3d0: gpu@53100000 {
		compatible = "fsl,imx8-gpu";
		reg = <0x0 0x53100000 0 0x40000>;
		interrupts = <GIC_SPI 64 IRQ_TYPE_LEVEL_HIGH>;
		clocks = <&clk IMX8QXP_GPU0_CORE_CLK>, <&clk IMX8QXP_GPU0_SHADER_CLK>;
		clock-names = "core", "shader";
		assigned-clocks = <&clk IMX8QXP_GPU0_CORE_CLK>, <&clk IMX8QXP_GPU0_SHADER_CLK>;
		assigned-clock-rates = <700000000>, <850000000>;
		power-domains = <&pd_gpu0>;
		status = "disabled";
	};

	imx8_gpu_ss: imx8_gpu_ss {
		compatible = "fsl,imx8qxp-gpu", "fsl,imx8-gpu-ss";
		cores = <&gpu_3d0>;
		reg = <0x0 0x80000000 0x0 0x80000000>, <0x0 0x0 0x0 0x10000000>;
		reg-names = "phys_baseaddr", "contiguous_mem";
		status = "disabled";
	};

	ddr_pmu0: ddr_pmu@5c020000 {
		compatible = "fsl,imx8-ddr-pmu";
		reg = <0x0 0x5c020000 0x0 0x10000>;
		interrupt-parent = <&gic>;
		interrupts = <GIC_SPI 131 IRQ_TYPE_LEVEL_HIGH>;
	};

	lpspi0: lpspi@5a000000 {
		compatible = "fsl,imx7ulp-spi";
		reg = <0x0 0x5a000000 0x0 0x10000>;
		interrupts = <GIC_SPI 216 IRQ_TYPE_LEVEL_HIGH>;
		interrupt-parent = <&gic>;
		clocks = <&clk IMX8QXP_SPI0_CLK>,
			 <&clk IMX8QXP_SPI0_IPG_CLK>;
		clock-names = "per", "ipg";
		assigned-clocks = <&clk IMX8QXP_SPI0_CLK>;
		assigned-clock-rates = <20000000>;
		power-domains = <&pd_dma2_chan1>;
		dma-names = "tx","rx";
		dmas = <&edma2 1 0 0>, <&edma2 0 0 1>;
<<<<<<< HEAD
		status = "disabled";
	};

	lpspi2: lpspi@5a020000 {
		compatible = "fsl,imx7ulp-spi";
		reg = <0x0 0x5a020000 0x0 0x10000>;
		interrupts = <GIC_SPI 218 IRQ_TYPE_LEVEL_HIGH>;
		interrupt-parent = <&gic>;
		clocks = <&clk IMX8QXP_SPI2_CLK>,
			 <&clk IMX8QXP_SPI2_IPG_CLK>;
		clock-names = "per", "ipg";
		assigned-clocks = <&clk IMX8QXP_SPI2_CLK>;
		assigned-clock-rates = <20000000>;
		power-domains = <&pd_dma2_chan5>;
		dma-names = "tx","rx";
		dmas = <&edma2 5 0 0>, <&edma2 4 0 1>;
		status = "disabled";
	};

	lpspi1: lpspi@5a010000 {
		compatible = "fsl,imx7ulp-spi";
		reg = <0x0 0x5a010000 0x0 0x10000>;
		interrupts = <GIC_SPI 217 IRQ_TYPE_LEVEL_HIGH>;
		interrupt-parent = <&gic>;
		clocks = <&clk IMX8QXP_SPI1_CLK>,
			 <&clk IMX8QXP_SPI1_IPG_CLK>;
		clock-names = "per", "ipg";
		assigned-clocks = <&clk IMX8QXP_SPI1_CLK>;
		assigned-clock-rates = <20000000>;
		power-domains = <&pd_dma_lpspi1>;
=======
>>>>>>> 5202bc82
		status = "disabled";
	};

	lpspi2: lpspi@5a020000 {
		compatible = "fsl,imx7ulp-spi";
		reg = <0x0 0x5a020000 0x0 0x10000>;
		interrupts = <GIC_SPI 218 IRQ_TYPE_LEVEL_HIGH>;
		interrupt-parent = <&gic>;
		clocks = <&clk IMX8QXP_SPI2_CLK>,
			 <&clk IMX8QXP_SPI2_IPG_CLK>;
		clock-names = "per", "ipg";
		assigned-clocks = <&clk IMX8QXP_SPI2_CLK>;
		assigned-clock-rates = <20000000>;
		power-domains = <&pd_dma2_chan5>;
		dma-names = "tx","rx";
		dmas = <&edma2 5 0 0>, <&edma2 4 0 1>;
		status = "disabled";
	};

	lpspi3: lpspi@5a030000 {
		compatible = "fsl,imx7ulp-spi";
		reg = <0x0 0x5a030000 0x0 0x10000>;
		interrupts = <GIC_SPI 219 IRQ_TYPE_LEVEL_HIGH>;
		interrupt-parent = <&gic>;
		clocks = <&clk IMX8QXP_SPI3_CLK>,
			 <&clk IMX8QXP_SPI3_IPG_CLK>;
		clock-names = "per", "ipg";
		assigned-clocks = <&clk IMX8QXP_SPI3_CLK>;
		assigned-clock-rates = <20000000>;
		power-domains = <&pd_dma_lpspi3>;
		status = "disabled";
	};

	lpuart0: serial@5a060000 {
		compatible = "fsl,imx8qm-lpuart";
		reg = <0x0 0x5a060000 0x0 0x1000>;
		interrupts = <GIC_SPI 345 IRQ_TYPE_LEVEL_HIGH>;
		interrupt-parent = <&wu>;
		clocks = <&clk IMX8QXP_UART0_CLK>,
			 <&clk IMX8QXP_UART0_IPG_CLK>;
		clock-names = "per", "ipg";
		assigned-clocks = <&clk IMX8QXP_UART0_CLK>;
		assigned-clock-rates = <80000000>;
		power-domains = <&pd_dma2_chan9>;
		dma-names = "tx","rx";
		dmas = <&edma2 9 0 0>,
			<&edma2 8 0 1>;
		status = "disabled";
	};

	lpuart1: serial@5a070000 {
		compatible = "fsl,imx8qm-lpuart";
		reg = <0x0 0x5a070000 0x0 0x1000>;
		interrupts = <GIC_SPI 346 IRQ_TYPE_LEVEL_HIGH>;
		interrupt-parent = <&wu>;
		clocks = <&clk IMX8QXP_UART1_CLK>,
			<&clk IMX8QXP_UART1_IPG_CLK>;
		clock-names = "per", "ipg";
		assigned-clocks = <&clk IMX8QXP_UART1_CLK>;
		assigned-clock-rates = <80000000>;
		power-domains = <&pd_dma2_chan11>;
		dma-names = "tx","rx";
		dmas = <&edma2 11 0 0>,
			<&edma2 10 0 1>;
		status = "disabled";
	};

	lpuart2: serial@5a080000 {
		compatible = "fsl,imx8qm-lpuart";
		reg = <0x0 0x5a080000 0x0 0x1000>;
		interrupts = <GIC_SPI 347 IRQ_TYPE_LEVEL_HIGH>;
		interrupt-parent = <&wu>;
		clocks = <&clk IMX8QXP_UART2_CLK>,
			<&clk IMX8QXP_UART2_IPG_CLK>;
		clock-names = "per", "ipg";
		assigned-clocks = <&clk IMX8QXP_UART2_CLK>;
		assigned-clock-rates = <80000000>;
		power-domains = <&pd_dma2_chan13>;
		dma-names = "tx","rx";
		dmas = <&edma2 13 0 0>,
			<&edma2 12 0 1>;
		status = "disabled";
	};

	lpuart3: serial@5a090000 {
		compatible = "fsl,imx8qm-lpuart";
		reg = <0x0 0x5a090000 0x0 0x1000>;
		interrupts = <GIC_SPI 348 IRQ_TYPE_LEVEL_HIGH>;
		interrupt-parent = <&wu>;
		clocks = <&clk IMX8QXP_UART3_CLK>,
			<&clk IMX8QXP_UART3_IPG_CLK>;
		clock-names = "per", "ipg";
		assigned-clocks = <&clk IMX8QXP_UART3_CLK>;
		assigned-clock-rates = <80000000>;
		power-domains = <&pd_dma3_chan15>;
		dma-names = "tx","rx";
		dmas = <&edma2 15 0 0>,
			<&edma2 14 0 1>;
		status = "disabled";
	};

	edma2: dma-controller@5a1f0000 {
		compatible = "fsl,imx8qm-edma";
		reg = <0x0 0x5a200000 0x0 0x10000>, /* channel0 LPSPI0 rx */
		      <0x0 0x5a210000 0x0 0x10000>, /* channel1 LPSPI0 tx */
		      <0x0 0x5a220000 0x0 0x10000>, /* channel2 LPSPI1 rx */
		      <0x0 0x5a230000 0x0 0x10000>, /* channel3 LPSPI1 tx */
		      <0x0 0x5a240000 0x0 0x10000>, /* channel4 LPSPI2 rx */
		      <0x0 0x5a250000 0x0 0x10000>, /* channel5 LPSPI2 tx */
		      <0x0 0x5a260000 0x0 0x10000>, /* channel6 LPSPI3 rx */
		      <0x0 0x5a270000 0x0 0x10000>, /* channel7 LPSPI3 tx */
		      <0x0 0x5a280000 0x0 0x10000>, /* channel8 UART0 rx */
		      <0x0 0x5a290000 0x0 0x10000>, /* channel9 UART0 tx */
		      <0x0 0x5a2a0000 0x0 0x10000>, /* channel10 UART1 rx */
		      <0x0 0x5a2b0000 0x0 0x10000>, /* channel11 UART1 tx */
		      <0x0 0x5a2c0000 0x0 0x10000>, /* channel12 UART2 rx */
		      <0x0 0x5a2d0000 0x0 0x10000>, /* channel13 UART2 tx */
		      <0x0 0x5a2e0000 0x0 0x10000>, /* channel14 UART3 rx */
		      <0x0 0x5a2f0000 0x0 0x10000>; /* channel15 UART3 tx */
		#dma-cells = <3>;
		dma-channels = <16>;
		interrupts = <GIC_SPI 416 IRQ_TYPE_LEVEL_HIGH>,
			     <GIC_SPI 417 IRQ_TYPE_LEVEL_HIGH>,
			     <GIC_SPI 418 IRQ_TYPE_LEVEL_HIGH>,
			     <GIC_SPI 419 IRQ_TYPE_LEVEL_HIGH>,
			     <GIC_SPI 420 IRQ_TYPE_LEVEL_HIGH>,
			     <GIC_SPI 421 IRQ_TYPE_LEVEL_HIGH>,
			     <GIC_SPI 422 IRQ_TYPE_LEVEL_HIGH>,
			     <GIC_SPI 423 IRQ_TYPE_LEVEL_HIGH>,
			     <GIC_SPI 434 IRQ_TYPE_LEVEL_HIGH>,
			     <GIC_SPI 435 IRQ_TYPE_LEVEL_HIGH>,
			     <GIC_SPI 436 IRQ_TYPE_LEVEL_HIGH>,
			     <GIC_SPI 437 IRQ_TYPE_LEVEL_HIGH>,
			     <GIC_SPI 438 IRQ_TYPE_LEVEL_HIGH>,
			     <GIC_SPI 439 IRQ_TYPE_LEVEL_HIGH>,
			     <GIC_SPI 440 IRQ_TYPE_LEVEL_HIGH>,
			     <GIC_SPI 441 IRQ_TYPE_LEVEL_HIGH>;
		interrupt-names = "edma2-chan0-rx", "edma2-chan1-tx",
				  "edma2-chan2-rx", "edma2-chan3-tx",
				  "edma2-chan4-rx", "edma2-chan5-tx",
				  "edma2-chan6-rx", "edma2-chan7-tx",
				  "edma2-chan8-rx", "edma2-chan9-tx",
				  "edma2-chan10-rx", "edma2-chan11-tx",
				  "edma2-chan12-rx", "edma2-chan13-tx",
				  "edma2-chan14-rx", "edma2-chan15-tx";
		status = "okay";
	};

	edma0: dma-controller@591F0000 {
		compatible = "fsl,imx8qm-edma";
		reg = <0x0 0x59200000 0x0 0x10000>, /* asrc0 */
			<0x0 0x59210000 0x0 0x10000>,
			<0x0 0x59220000 0x0 0x10000>,
			<0x0 0x59230000 0x0 0x10000>,
			<0x0 0x59240000 0x0 0x10000>,
			<0x0 0x59250000 0x0 0x10000>,
			<0x0 0x59260000 0x0 0x10000>, /* esai0 rx */
			<0x0 0x59270000 0x0 0x10000>, /* esai0 tx */
			<0x0 0x59280000 0x0 0x10000>, /* spdif0 rx */
			<0x0 0x59290000 0x0 0x10000>, /* spdif0 tx */
			<0x0 0x592c0000 0x0 0x10000>, /* sai0 rx */
			<0x0 0x592d0000 0x0 0x10000>, /* sai0 tx */
			<0x0 0x592e0000 0x0 0x10000>, /* sai1 rx */
			<0x0 0x592f0000 0x0 0x10000>, /* sai1 tx */
			<0x0 0x59350000 0x0 0x10000>,
			<0x0 0x59370000 0x0 0x10000>;
		#dma-cells = <3>;
		shared-interrupt;
		dma-channels = <16>;
		interrupts = <GIC_SPI 374 IRQ_TYPE_LEVEL_HIGH>, /* asrc 0 */
				<GIC_SPI 375 IRQ_TYPE_LEVEL_HIGH>,
				<GIC_SPI 376 IRQ_TYPE_LEVEL_HIGH>,
				<GIC_SPI 377 IRQ_TYPE_LEVEL_HIGH>,
				<GIC_SPI 378 IRQ_TYPE_LEVEL_HIGH>,
				<GIC_SPI 379 IRQ_TYPE_LEVEL_HIGH>,
				<GIC_SPI 410 IRQ_TYPE_LEVEL_HIGH>, /* esai0 */
				<GIC_SPI 410 IRQ_TYPE_LEVEL_HIGH>,
				<GIC_SPI 457 IRQ_TYPE_LEVEL_HIGH>, /* spdif0 */
				<GIC_SPI 459 IRQ_TYPE_LEVEL_HIGH>,
				<GIC_SPI 315 IRQ_TYPE_LEVEL_HIGH>, /* sai0 */
				<GIC_SPI 315 IRQ_TYPE_LEVEL_HIGH>,
				<GIC_SPI 317 IRQ_TYPE_LEVEL_HIGH>, /* sai1 */
				<GIC_SPI 317 IRQ_TYPE_LEVEL_HIGH>,
				<GIC_SPI 391 IRQ_TYPE_LEVEL_HIGH>,
				<GIC_SPI 393 IRQ_TYPE_LEVEL_HIGH>;
		interrupt-names = "edma0-chan0-rx", "edma0-chan1-rx", /* asrc0 */
				"edma0-chan2-rx", "edma0-chan3-tx",
				"edma0-chan4-tx", "edma0-chan5-tx",
				"edma0-chan6-rx", "edma0-chan7-tx", /* esai0 */
				"edma0-chan8-rx", "edma0-chan9-tx", /* spdif0 */
				"edma0-chan12-rx", "edma0-chan13-tx", /* sai0 */
				"edma0-chan14-rx", "edma0-chan15-tx", /* sai1 */
				"edma0-chan21-tx",		/* gpt5 */
				"edma0-chan23-rx";		/* gpt7 */
		status = "okay";
	};

	edma1: dma-controller@599F0000 {
		compatible = "fsl,imx8qm-edma";
		reg = <0x0 0x59A00000 0x0 0x10000>, /* asrc1 */
			<0x0 0x59A10000 0x0 0x10000>,
			<0x0 0x59A20000 0x0 0x10000>,
			<0x0 0x59A30000 0x0 0x10000>,
			<0x0 0x59A40000 0x0 0x10000>,
			<0x0 0x59A50000 0x0 0x10000>,
			<0x0 0x59A80000 0x0 0x10000>, /* sai4 rx */
			<0x0 0x59A90000 0x0 0x10000>, /* sai4 tx */
			<0x0 0x59AA0000 0x0 0x10000>; /* sai5 tx */
		#dma-cells = <3>;
		shared-interrupt;
		dma-channels = <9>;
		interrupts = <GIC_SPI 382 IRQ_TYPE_LEVEL_HIGH>, /* asrc 1 */
				<GIC_SPI 383 IRQ_TYPE_LEVEL_HIGH>,
				<GIC_SPI 384 IRQ_TYPE_LEVEL_HIGH>,
				<GIC_SPI 385 IRQ_TYPE_LEVEL_HIGH>,
				<GIC_SPI 386 IRQ_TYPE_LEVEL_HIGH>,
				<GIC_SPI 387 IRQ_TYPE_LEVEL_HIGH>,
				<GIC_SPI 330 IRQ_TYPE_LEVEL_HIGH>, /* sai4 */
				<GIC_SPI 330 IRQ_TYPE_LEVEL_HIGH>,
				<GIC_SPI 332 IRQ_TYPE_LEVEL_HIGH>; /* sai5 */
		interrupt-names = "edma1-chan0-rx", "edma1-chan1-rx", /* asrc1 */
				"edma1-chan2-rx", "edma1-chan3-tx",
				"edma1-chan4-tx", "edma1-chan5-tx",
				"edma1-chan8-rx", "edma1-chan9-tx", /* sai4 */
				"edma1-chan10-tx";                 /* sai5 */
		status = "okay";
	};

	acm: acm@59e00000 {
		compatible = "nxp,imx8qm-acm";
		reg = <0x0 0x59e00000 0x0 0x1D0000>;
		status = "disabled";
	};

	sai0: sai@59040000 {
		compatible = "fsl,imx8qm-sai";
		reg = <0x0 0x59040000 0x0 0x10000>;
		interrupts = <GIC_SPI 314 IRQ_TYPE_LEVEL_HIGH>;
		clocks = <&clk IMX8QXP_AUD_SAI_0_IPG>,
			<&clk IMX8QXP_CLK_DUMMY>,
			<&clk IMX8QXP_AUD_SAI_0_MCLK>,
			<&clk IMX8QXP_CLK_DUMMY>,
			<&clk IMX8QXP_CLK_DUMMY>;
		clock-names = "bus", "mclk0", "mclk1", "mclk2", "mclk3";
		dma-names = "rx", "tx";
		dmas = <&edma0 12 0 1>, <&edma0 13 0 0>;
		status = "disabled";
		power-domains = <&pd_sai0>;
	};

	sai1: sai@59050000 {
		compatible = "fsl,imx8qm-sai";
		reg = <0x0 0x59050000 0x0 0x10000>;
		interrupts = <GIC_SPI 316 IRQ_TYPE_LEVEL_HIGH>;
		clocks = <&clk IMX8QXP_AUD_SAI_1_IPG>,
			<&clk IMX8QXP_CLK_DUMMY>,
			<&clk IMX8QXP_AUD_SAI_1_MCLK>,
			<&clk IMX8QXP_CLK_DUMMY>,
			<&clk IMX8QXP_CLK_DUMMY>;
		clock-names = "bus", "mclk0", "mclk1", "mclk2", "mclk3";
		dma-names = "rx", "tx";
		dmas = <&edma0 14 0 1>, <&edma0 15 0 0>;
		status = "disabled";
		power-domains = <&pd_sai1>;
	};

	sai2: sai@59060000 {
		compatible = "fsl,imx8qm-sai";
		reg = <0x0 0x59060000 0x0 0x10000>;
		interrupts = <GIC_SPI 318 IRQ_TYPE_LEVEL_HIGH>;
		clocks = <&clk IMX8QXP_AUD_SAI_2_IPG>,
			<&clk IMX8QXP_CLK_DUMMY>,
			<&clk IMX8QXP_AUD_SAI_2_MCLK>,
			<&clk IMX8QXP_CLK_DUMMY>,
			<&clk IMX8QXP_CLK_DUMMY>;
		clock-names = "bus", "mclk0", "mclk1", "mclk2", "mclk3";
		dma-names = "rx";
		dmas = <&edma0 16 0 1>;
		status = "disabled";
		power-domains = <&pd_sai2>;
	};

	sai3: sai@59070000 {
		compatible = "fsl,imx8qm-sai";
		reg = <0x0 0x59070000 0x0 0x10000>;
		interrupts = <GIC_SPI 323 IRQ_TYPE_LEVEL_HIGH>;
		clocks = <&clk IMX8QXP_AUD_SAI_3_IPG>,
			<&clk IMX8QXP_CLK_DUMMY>,
			<&clk IMX8QXP_AUD_SAI_3_MCLK>,
			<&clk IMX8QXP_CLK_DUMMY>,
			<&clk IMX8QXP_CLK_DUMMY>;
		clock-names = "bus", "mclk0", "mclk1", "mclk2", "mclk3";
		dma-names = "rx";
		dmas = <&edma0 17 0 1>;
		status = "disabled";
		power-domains = <&pd_sai3>;
	};

	sai4: sai@59820000 {
		compatible = "fsl,imx8qm-sai";
		reg = <0x0 0x59820000 0x0 0x10000>;
		interrupts = <GIC_SPI 329 IRQ_TYPE_LEVEL_HIGH>;
		clocks = <&clk IMX8QXP_AUD_SAI_4_IPG>,
			<&clk IMX8QXP_CLK_DUMMY>,
			<&clk IMX8QXP_AUD_SAI_4_MCLK>,
			<&clk IMX8QXP_CLK_DUMMY>,
			<&clk IMX8QXP_CLK_DUMMY>;
		dmas = <&edma1 8 0 1>, <&edma1 9 0 0>;
		clock-names = "bus", "mclk0", "mclk1", "mclk2", "mclk3";
		dma-names = "rx", "tx";
		status = "disabled";
		power-domains = <&pd_sai4>;
	};

	sai5: sai@59830000 {
		compatible = "fsl,imx8qm-sai";
		reg = <0x0 0x59830000 0x0 0x10000>;
		interrupts = <GIC_SPI 331 IRQ_TYPE_LEVEL_HIGH>;
		clocks = <&clk IMX8QXP_AUD_SAI_5_IPG>,
			<&clk IMX8QXP_CLK_DUMMY>,
			<&clk IMX8QXP_AUD_SAI_5_MCLK>,
			<&clk IMX8QXP_CLK_DUMMY>,
			<&clk IMX8QXP_CLK_DUMMY>;
		clock-names = "bus", "mclk0", "mclk1", "mclk2", "mclk3";
		dma-names = "tx";
		dmas = <&edma1 10 0 0>;
		status = "disabled";
		power-domains = <&pd_sai5>;
	};

	amix: amix@59840000 {
		compatible = "fsl,imx8qm-amix";
		reg = <0x0 0x59840000 0x0 0x10000>;
		clocks = <&clk IMX8QXP_AUD_AMIX_IPG>;
		clock-names = "ipg";
		power-domains = <&pd_amix>;
		status = "disabled";
	};

	asrc0: asrc@59000000 {
		compatible = "fsl,imx8qm-asrc0";
		reg = <0x0 0x59000000 0x0 0x10000>;
		interrupts = <GIC_SPI 372 IRQ_TYPE_LEVEL_HIGH>,
			<GIC_SPI 373 IRQ_TYPE_LEVEL_HIGH>;
		clocks = <&clk IMX8QXP_AUD_ASRC_0_IPG>,
			<&clk IMX8QXP_CLK_DUMMY>,
			<&clk IMX8QXP_AUD_ACM_AUD_PLL_CLK0_CLK>,
			<&clk IMX8QXP_AUD_ACM_AUD_PLL_CLK1_CLK>,
			<&clk IMX8QXP_ACM_AUD_CLK0_SEL>,
			<&clk IMX8QXP_ACM_AUD_CLK1_SEL>,
			<&clk IMX8QXP_CLK_DUMMY>,
			<&clk IMX8QXP_CLK_DUMMY>,
			<&clk IMX8QXP_CLK_DUMMY>,
			<&clk IMX8QXP_CLK_DUMMY>,
			<&clk IMX8QXP_CLK_DUMMY>,
			<&clk IMX8QXP_CLK_DUMMY>,
			<&clk IMX8QXP_CLK_DUMMY>,
			<&clk IMX8QXP_CLK_DUMMY>,
			<&clk IMX8QXP_CLK_DUMMY>,
			<&clk IMX8QXP_CLK_DUMMY>,
			<&clk IMX8QXP_CLK_DUMMY>,
			<&clk IMX8QXP_CLK_DUMMY>,
			<&clk IMX8QXP_CLK_DUMMY>;
		clock-names = "ipg", "mem",
			"asrck_0", "asrck_1", "asrck_2", "asrck_3",
			"asrck_4", "asrck_5", "asrck_6", "asrck_7",
			"asrck_8", "asrck_9", "asrck_a", "asrck_b",
			"asrck_c", "asrck_d", "asrck_e", "asrck_f",
			"spba";
		dmas = <&edma0 0 0 0>, <&edma0 1 0 0>, <&edma0 2 0 0>,
			<&edma0 3 0 1>, <&edma0 4 0 1>, <&edma0 5 0 1>;
		dma-names = "rxa", "rxb", "rxc",
				"txa", "txb", "txc";
		fsl,asrc-rate  = <8000>;
		fsl,asrc-width = <16>;
		power-domains = <&pd_asrc0>;
		status = "disabled";
	};

	asrc1: asrc@59800000 {
		compatible = "fsl,imx8qm-asrc1";
		reg = <0x0 0x59800000 0x0 0x10000>;
		interrupts = <GIC_SPI 380 IRQ_TYPE_LEVEL_HIGH>,
			<GIC_SPI 381 IRQ_TYPE_LEVEL_HIGH>;
		clocks = <&clk IMX8QXP_AUD_ASRC_1_IPG>,
			<&clk IMX8QXP_CLK_DUMMY>,
			<&clk IMX8QXP_AUD_ACM_AUD_PLL_CLK0_CLK>,
			<&clk IMX8QXP_AUD_ACM_AUD_PLL_CLK1_CLK>,
			<&clk IMX8QXP_ACM_AUD_CLK0_SEL>,
			<&clk IMX8QXP_ACM_AUD_CLK1_SEL>,
			<&clk IMX8QXP_CLK_DUMMY>,
			<&clk IMX8QXP_CLK_DUMMY>,
			<&clk IMX8QXP_CLK_DUMMY>,
			<&clk IMX8QXP_CLK_DUMMY>,
			<&clk IMX8QXP_CLK_DUMMY>,
			<&clk IMX8QXP_CLK_DUMMY>,
			<&clk IMX8QXP_CLK_DUMMY>,
			<&clk IMX8QXP_CLK_DUMMY>,
			<&clk IMX8QXP_CLK_DUMMY>,
			<&clk IMX8QXP_CLK_DUMMY>,
			<&clk IMX8QXP_CLK_DUMMY>,
			<&clk IMX8QXP_CLK_DUMMY>,
			<&clk IMX8QXP_CLK_DUMMY>;
		clock-names = "ipg", "mem",
			"asrck_0", "asrck_1", "asrck_2", "asrck_3",
			"asrck_4", "asrck_5", "asrck_6", "asrck_7",
			"asrck_8", "asrck_9", "asrck_a", "asrck_b",
			"asrck_c", "asrck_d", "asrck_e", "asrck_f",
			"spba";
		dmas = <&edma1 0 0 0>, <&edma1 1 0 0>, <&edma1 2 0 0>,
			<&edma1 3 0 1>, <&edma1 4 0 1>, <&edma1 5 0 1>;
		dma-names = "rxa", "rxb", "rxc",
				"txa", "txb", "txc";
		fsl,asrc-rate  = <8000>;
		fsl,asrc-width = <16>;
		power-domains = <&pd_asrc1>;
		status = "disabled";
	};

	mqs: mqs@59850000 {
		compatible = "fsl,imx8qm-mqs";
		reg = <0x0 0x59850000 0x0 0x10000>;
		clocks = <&clk IMX8QXP_AUD_MQS_IPG>,
			<&clk IMX8QXP_AUD_MQS_HMCLK>;
		clock-names = "core", "mclk";
		power-domains = <&pd_mqs0>;
		status = "disabled";
	};

	usdhc1: usdhc@5b010000 {
		compatible = "fsl,imx8qm-usdhc", "fsl,imx6sl-usdhc";
		interrupt-parent = <&gic>;
		interrupts = <GIC_SPI 232 IRQ_TYPE_LEVEL_HIGH>;
		reg = <0x0 0x5b010000 0x0 0x10000>;
		clocks = <&clk IMX8QXP_SDHC0_IPG_CLK>,
			<&clk IMX8QXP_SDHC0_CLK>,
			<&clk IMX8QXP_CLK_DUMMY>;
		clock-names = "ipg", "per", "ahb";
		assigned-clocks = <&clk IMX8QXP_SDHC0_SEL>, <&clk IMX8QXP_SDHC0_DIV>;
		assigned-clock-parents = <&clk IMX8QXP_CONN_PLL1_CLK>;
		assigned-clock-rates = <0>, <400000000>;
		power-domains = <&pd_conn_sdch0>;
		fsl,tuning-start-tap = <20>;
		fsl,tuning-step= <2>;
		status = "disabled";
	};

	usdhc2: usdhc@5b020000 {
		compatible = "fsl,imx8qm-usdhc", "fsl,imx6sl-usdhc";
		interrupt-parent = <&gic>;
		interrupts = <GIC_SPI 233 IRQ_TYPE_LEVEL_HIGH>;
		reg = <0x0 0x5b020000 0x0 0x10000>;
		clocks = <&clk IMX8QXP_SDHC1_IPG_CLK>,
			<&clk IMX8QXP_SDHC1_CLK>,
			<&clk IMX8QXP_CLK_DUMMY>;
		clock-names = "ipg", "per", "ahb";
		assigned-clocks = <&clk IMX8QXP_SDHC1_SEL>, <&clk IMX8QXP_SDHC1_DIV>;
		assigned-clock-parents = <&clk IMX8QXP_CONN_PLL1_CLK>;
		assigned-clock-rates = <0>, <200000000>;
		power-domains = <&pd_conn_sdch1>;
		fsl,tuning-start-tap = <20>;
		fsl,tuning-step= <2>;
		status = "disabled";
	};

	usdhc3: usdhc@5b030000 {
		compatible = "fsl,imx8qm-usdhc", "fsl,imx6sl-usdhc";
		interrupt-parent = <&gic>;
		interrupts = <GIC_SPI 234 IRQ_TYPE_LEVEL_HIGH>;
		reg = <0x0 0x5b030000 0x0 0x10000>;
		clocks = <&clk IMX8QXP_SDHC2_IPG_CLK>,
			<&clk IMX8QXP_SDHC2_CLK>,
			<&clk IMX8QXP_CLK_DUMMY>;
		clock-names = "ipg", "per", "ahb";
		assigned-clocks = <&clk IMX8QXP_SDHC2_SEL>, <&clk IMX8QXP_SDHC2_DIV>;
		assigned-clock-parents = <&clk IMX8QXP_CONN_PLL1_CLK>;
		assigned-clock-rates = <0>, <200000000>;
		power-domains = <&pd_conn_sdch2>;
		status = "disabled";
	};

	fec1: ethernet@5b040000 {
		compatible = "fsl,imx8qm-fec";
		reg = <0x0 0x5b040000 0x0 0x10000>;
                interrupt-parent = <&wu>;
		interrupts = <GIC_SPI 258 IRQ_TYPE_LEVEL_HIGH>,
				<GIC_SPI 256 IRQ_TYPE_LEVEL_HIGH>,
				<GIC_SPI 257 IRQ_TYPE_LEVEL_HIGH>,
				<GIC_SPI 259 IRQ_TYPE_LEVEL_HIGH>;
		clocks = <&clk IMX8QXP_ENET0_IPG_CLK>, <&clk IMX8QXP_ENET0_AHB_CLK>, <&clk IMX8QXP_ENET0_RGMII_TX_CLK>,
			<&clk IMX8QXP_ENET0_PTP_CLK>, <&clk IMX8QXP_ENET0_TX_CLK>;
		clock-names = "ipg", "ahb", "enet_clk_ref", "ptp", "enet_2x_txclk";
		assigned-clocks = <&clk IMX8QXP_ENET0_ROOT_DIV>,
				  <&clk IMX8QXP_ENET0_REF_DIV>;
		assigned-clock-rates = <250000000>, <125000000>;
		fsl,num-tx-queues=<3>;
		fsl,num-rx-queues=<3>;
                fsl,wakeup_irq = <0>;
		power-domains = <&pd_conn_enet0>;
		status = "disabled";
	};

	fec2: ethernet@5b050000 {
		compatible = "fsl,imx8qm-fec";
		reg = <0x0 0x5b050000 0x0 0x10000>;
                interrupt-parent = <&wu>;
		interrupts = <GIC_SPI 262 IRQ_TYPE_LEVEL_HIGH>,
				<GIC_SPI 260 IRQ_TYPE_LEVEL_HIGH>,
				<GIC_SPI 261 IRQ_TYPE_LEVEL_HIGH>,
				<GIC_SPI 263 IRQ_TYPE_LEVEL_HIGH>;
		clocks = <&clk IMX8QXP_ENET1_IPG_CLK>, <&clk IMX8QXP_ENET1_AHB_CLK>, <&clk IMX8QXP_ENET1_RGMII_TX_CLK>,
			<&clk IMX8QXP_ENET1_PTP_CLK>, <&clk IMX8QXP_ENET1_TX_CLK>;
		clock-names = "ipg", "ahb", "enet_clk_ref", "ptp", "enet_2x_txclk";
		assigned-clocks = <&clk IMX8QXP_ENET1_ROOT_DIV>,
				  <&clk IMX8QXP_ENET1_REF_DIV>;
		assigned-clock-rates = <250000000>, <125000000>;
		fsl,num-tx-queues=<3>;
		fsl,num-rx-queues=<3>;
                fsl,wakeup_irq = <0>;
		power-domains = <&pd_conn_enet1>;
		status = "disabled";
	};

	mlb: mlb@5B060000 {
		compatible = "fsl,imx6q-mlb150";
		reg = <0x0 0x5B060000 0x0 0x10000>;
		interrupt-parent = <&gic>;
		interrupts = <0 265 IRQ_TYPE_LEVEL_HIGH>,
			     <0 266 IRQ_TYPE_LEVEL_HIGH>;
		clocks = <&clk IMX8QXP_MLB_CLK>,
			 <&clk IMX8QXP_MLB_HCLK>,
			 <&clk IMX8QXP_MLB_IPG_CLK>;
		clock-names = "mlb", "hclk", "ipg";
		assigned-clocks = <&clk IMX8QXP_MLB_CLK>,
				  <&clk IMX8QXP_MLB_HCLK>,
				  <&clk IMX8QXP_MLB_IPG_CLK>;
		assigned-clock-rates = <333333333>, <333333333>, <83333333>;
		power-domains = <&pd_conn_mlb0>;
		status = "disabled";
	};

	gpt0: gpt0@5d140000 {
		compatible = "fsl,imx8qxp-gpt";
		reg = <0x0 0x5d140000 0x0 0x4000>;
		interrupts = <GIC_SPI 80 IRQ_TYPE_LEVEL_HIGH>;
		clocks = <&clk IMX8QXP_CLK_DUMMY>, <&clk IMX8QXP_GPT_3M>;
		clock-names = "ipg", "per";
		power-domains = <&pd_lsio_gpt0>;
	};

	dsp: dsp@596e8000 {
		compatible = "fsl,imx8qxp-dsp";
		reserved-region = <&dsp_reserved>;
		reg = <0x0 0x596e8000 0x0 0x88000>;
		clocks = <&clk IMX8QXP_AUD_DSP_IPG>,
			<&clk IMX8QXP_AUD_OCRAM_IPG>,
			<&clk IMX8QXP_AUD_DSP_CORE_CLK>;
		clock-names = "ipg", "ocram", "core";
		fsl,dsp-firmware = "imx/dsp/hifi4.bin";
		power-domains = <&pd_dsp>;
	};

	esai0: esai@59010000 {
		compatible = "fsl,imx8qm-esai";
		reg = <0x0 0x59010000 0x0 0x10000>;
		interrupts = <GIC_SPI 409 IRQ_TYPE_LEVEL_HIGH>;
		clocks = <&clk IMX8QXP_AUD_ESAI_0_IPG>,
			<&clk IMX8QXP_AUD_ESAI_0_EXTAL_IPG>,
			<&clk IMX8QXP_AUD_ESAI_0_IPG>,
			<&clk IMX8QXP_CLK_DUMMY>;
		clock-names = "core", "extal", "fsys", "spba";
		dmas = <&edma0 6 0 1>, <&edma0 7 0 0>;
		dma-names = "rx", "tx";
		power-domains = <&pd_esai0>;
		status = "disabled";
	};

	spdif0: spdif@59020000 {
		compatible = "fsl,imx8qm-spdif";
		reg = <0x0 0x59020000 0x0 0x10000>;
		interrupts =  <GIC_SPI 456 IRQ_TYPE_LEVEL_HIGH>, /* rx */
			     <GIC_SPI 458 IRQ_TYPE_LEVEL_HIGH>; /* tx */
		clocks = <&clk IMX8QXP_AUD_SPDIF_0_GCLKW>, /* core */
			<&clk IMX8QXP_CLK_DUMMY>, /* rxtx0 */
			<&clk IMX8QXP_AUD_SPDIF_0_TX_CLK>, /* rxtx1 */
			<&clk IMX8QXP_CLK_DUMMY>, /* rxtx2 */
			<&clk IMX8QXP_CLK_DUMMY>, /* rxtx3 */
			<&clk IMX8QXP_CLK_DUMMY>, /* rxtx4 */
			<&clk IMX8QXP_IPG_AUD_CLK_ROOT>, /* rxtx5 */
			<&clk IMX8QXP_CLK_DUMMY>, /* rxtx6 */
			<&clk IMX8QXP_CLK_DUMMY>, /* rxtx7 */
			<&clk IMX8QXP_CLK_DUMMY>; /* spba */
		clock-names = "core", "rxtx0",
			      "rxtx1", "rxtx2",
			      "rxtx3", "rxtx4",
			      "rxtx5", "rxtx6",
			      "rxtx7", "spba";
		dmas = <&edma0 8 0 5>, <&edma0 9 0 4>;
		dma-names = "rx", "tx";
		power-domains = <&pd_spdif0>;
		status = "disabled";
	};

	flexspi0: flexspi@05d120000 {
		#address-cells = <1>;
		#size-cells = <0>;
		compatible = "fsl,imx8qxp-flexspi";
		reg = <0x0 0x5d120000 0x0 0x10000>, <0x0 0x08000000 0x0 0x10000000>;
		reg-names = "FlexSPI", "FlexSPI-memory";
		interrupts = <GIC_SPI 92 IRQ_TYPE_LEVEL_HIGH>;
		clocks = <&clk IMX8QXP_LSIO_FSPI0_CLK>;
		assigned-clock-rates = <29000000>;
		clock-names = "fspi";
		power-domains = <&pd_lsio_flexspi0>;
		status = "disabled";
	};

	hyperbus: hyperbus@05d120000 {
		#address-cells = <1>;
		#size-cells = <1>;
		compatible = "fsl,imx8qxp-hyperbus";
		reg = <0x0 0x5d120000 0x0 0x10000>, <0x0 0x8000000 0x0 0x4000000>;
		ranges = <0 0 0x08000000 0x04000000>;
		reg-names = "HyperBus", "HyperBus-memory";
		interrupts = <GIC_SPI 92 IRQ_TYPE_LEVEL_HIGH>;
		clocks = <&clk IMX8QXP_LSIO_FSPI0_CLK>;
		assigned-clock-rates = <29000000>;
		clock-names = "hyperbus";
		power-domains = <&pd_lsio_flexspi0>;
		status = "disabled";
	};

	display-subsystem {
		compatible = "fsl,imx-display-subsystem";
		ports = <&dpu_disp0>, <&dpu_disp1>;
	};

	dma_cap: dma_cap {
		compatible = "dma-capability";
		only-dma-mask32 = <1>;
	};

	hsio: hsio@5f080000 {
		compatible = "fsl,imx8qm-hsio", "syscon";
		reg = <0x0 0x5f080000 0x0 0xF0000>; /* lpcg, csr, msic, gpio */
	};

	ocotp: ocotp {
		#address-cells = <1>;
		#size-cells = <1>;
		compatible = "fsl,imx8qxp-ocotp", "syscon";
	};

	pcieb: pcie@0x5f010000 {
		/*
		 * pcieb phyx1 lane1 in default, adjust it refer to the
		 * exact hw design.
		 */
		compatible = "fsl,imx8qxp-pcie","snps,dw-pcie";
		reg = <0x0 0x5f010000 0x0 0x10000>, /* Controller reg*/
		      <0x0 0x7ff00000 0x0 0x80000>; /* PCI cfg space */
		reg-names = "dbi", "config";
		reserved-region = <&rpmsg_reserved>;
		#address-cells = <3>;
		#size-cells = <2>;
		device_type = "pci";
		ranges = <0x81000000 0 0x00000000 0x0 0x7ff80000 0 0x00010000 /* downstream I/O */
			  0x82000000 0 0x70000000 0x0 0x70000000 0 0x0ff00000>; /* non-prefetchable memory */
		num-lanes = <1>;

		#interrupt-cells = <1>;
		interrupts = <GIC_SPI 102 IRQ_TYPE_LEVEL_HIGH>,
				<GIC_SPI 104 IRQ_TYPE_LEVEL_HIGH>; /* eDMA */
		interrupt-names = "msi";

		/*
		 * Set these clocks in default, then clocks should be
		 * refined for exact hw design of imx8 pcie.
		 */
		clocks = <&clk IMX8QXP_HSIO_PCIE_MSTR_AXI_CLK>,
			 <&clk IMX8QXP_HSIO_PCIE_SLV_AXI_CLK>,
			 <&clk IMX8QXP_HSIO_PHY_X1_PCLK>,
			 <&clk IMX8QXP_HSIO_PCIE_X1_PER_CLK>,
			 <&clk IMX8QXP_HSIO_PCIE_DBI_AXI_CLK>;
		clock-names = "pcie", "pcie_bus", "pcie_phy", "pcie_per", "pcie_inbound_axi";

		interrupt-map-mask = <0 0 0 0x7>;
		interrupt-map =  <0 0 0 1 &gic 0 105 4>,
				 <0 0 0 2 &gic 0 106 4>,
				 <0 0 0 3 &gic 0 107 4>,
				 <0 0 0 4 &gic 0 108 4>;
		power-domains = <&pd_pcie>;
		fsl,max-link-speed = <3>;
		hsio-cfg = <PCIEAX2PCIEBX1>;
		hsio = <&hsio>;
		ctrl-id = <1>; /* pcieb */
		cpu-base-addr = <0x80000000>;
		status = "disabled";
	};

	imx_ion {
		compatible = "fsl,mxc-ion";
		fsl,heap-id = <0>;
	};

	vpu: vpu@2c000000 {
		compatible = "nxp,imx8qm-vpu", "nxp,imx8qxp-vpu";
		reg = <0x0 0x2c000000 0x0 0x1000000>;
		reg-names = "vpu_regs";
		interrupts = <0 464 0x4>, /* encoder irq */
		<0 465 0x4>, /* encoder fiq */
		<0 466 0x4>, /* decoder irq */
		<0 467 0x4>, /* decoder fiq */
		<0 468 0x4>; /* decoder sif */
		interrupt-names = "enc_irq", "enc_fiq", "dec_irq", "dec_fiq", "dec_sif";
		clocks = <&clk IMX8QXP_VPU_DEC_CLK>;
		clock-names = "vpu_clk";
		assigned-clocks = <&clk IMX8QXP_VPU_DEC_CLK>;
		power-domains = <&pd_vpu_dec>;
		status = "disabled";
	};

	vpu_decoder: vpu_decoder@2c000000 {
		compatible = "nxp,imx8qm-b0-vpudec", "nxp,imx8qxp-b0-vpudec";
		boot-region = <&decoder_boot>;
		rpc-region = <&decoder_rpc>;
		reg = <0x0 0x2c000000 0x0 0x1000000>;
		reg-names = "vpu_regs";
		power-domains = <&pd_vpu_dec>;
		reg-csr = <0x2d040000>;
		status = "disabled";
	};

	vpu_encoder: vpu_encoder@2d000000 {
		compatible = "nxp,imx8qxp-b0-vpuenc";
		#address-cells = <1>;
		#size-cells = <1>;

		boot-region = <&encoder_boot>;
		rpc-region = <&encoder_rpc>;
		reserved-region = <&encoder_reserved>;
		reg = <0x0 0x2d000000 0x0 0x1000000>,	/*VPU Encoder*/
			<0x0 0x2c000000 0x0 0x2000000>; /*VPU*/
		reg-names = "vpu_regs";
		power-domains = <&pd_vpu_enc>;
		reg-rpc-system = <0x40000000>;

		resolution-max = <1920 1920>;
		fps-max = <120>;
		status = "disabled";

		core0@1020000 {
			compatible = "fsl,imx8-mu1-vpu-m0";
			reg = <0x1020000 0x20000>;
			reg-csr = <0x1050000 0x10000>;
			interrupts = <GIC_SPI 470 IRQ_TYPE_LEVEL_HIGH>;
			fsl,vpu_ap_mu_id = <17>;
			fw-buf-size = <0x200000>;
			rpc-buf-size = <0x80000>;
			print-buf-size = <0x80000>;
		};
	};
	imx_rpmsg: imx_rpmsg {
		compatible = "fsl,rpmsg-bus", "simple-bus";
		#address-cells = <2>;
		#size-cells = <2>;
		ranges;

		mu_rpmsg: mu_rpmsg@5d200000 {
			compatible = "fsl,imx6sx-mu";
			reg = <0x0 0x5d200000 0x0 0x10000>;
			interrupts = <GIC_SPI 184 IRQ_TYPE_LEVEL_HIGH>;
			clocks = <&clk IMX8QXP_LSIO_MU5A_IPG_CLK>;
			clock-names = "ipg";
			power-domains = <&pd_lsio_mu5a>;
		};

		rpmsg: rpmsg{
			compatible = "fsl,imx8qxp-rpmsg";
			status = "disabled";
			mub-partition = <3>;
			power-domains = <&pd_lsio_mu5a>;
			memory-region = <&rpmsg_dma_reserved>;
		};
	};

	crypto: caam@0x31400000 {
		compatible = "fsl,sec-v4.0";
		reg = <0 0x31400000 0 0x400000>;
		interrupts = <GIC_SPI 148 IRQ_TYPE_LEVEL_HIGH>;
		#address-cells = <1>;
		#size-cells = <1>;
		ranges = <0 0 0x31400000 0x400000>;
		fsl,sec-era = <9>;

		sec_jr1: jr1@0x20000 {
			compatible = "fsl,sec-v4.0-job-ring";
			reg = <0x20000 0x1000>;
			interrupts = <GIC_SPI 452 IRQ_TYPE_LEVEL_HIGH>;
			power-domains = <&pd_caam_jr1>;
			status = "disabled";
		};

		sec_jr2: jr2@30000 {
			compatible = "fsl,sec-v4.0-job-ring";
			reg = <0x30000 0x1000>;
			interrupts = <GIC_SPI 453 IRQ_TYPE_LEVEL_HIGH>;
			power-domains = <&pd_caam_jr2>;
			status = "okay";
		};

		sec_jr3: jr3@40000 {
			compatible = "fsl,sec-v4.0-job-ring";
			reg = <0x40000 0x1000>;
			interrupts = <GIC_SPI 454 IRQ_TYPE_LEVEL_HIGH>;
			power-domains = <&pd_caam_jr3>;
			status = "okay";
		};
	};

	caam_sm: caam-sm@31800000 {
		compatible = "fsl,imx6q-caam-sm";
		reg = <0 0x31800000 0 0x10000>;
	};

	sc_pwrkey: sc-powerkey {
		compatible = "fsl,imx8-pwrkey";
		linux,keycode = <KEY_POWER>;
		wakeup-source;
	};

	wdog: wdog {
		compatible = "fsl,imx8-wdt";
	};
};

&A35_0 {
	operating-points = <
		/* kHz	uV*/
		/* voltage is maintained by SCFW, so no need here */
		1200000 0
		 900000 0
	>;
	clocks = <&clk IMX8QXP_A35_DIV>;
	clock-latency = <61036>;
	#cooling-cells = <2>;
};

/delete-node/ &A35_2;
/delete-node/ &A35_3;<|MERGE_RESOLUTION|>--- conflicted
+++ resolved
@@ -931,7 +931,6 @@
 				reg = <SC_R_UART_0>;
 				#power-domain-cells = <0>;
 				power-domains = <&pd_dma>;
-<<<<<<< HEAD
 				#address-cells = <1>;
 				#size-cells = <0>;
 				wakeup-irq = <345>;
@@ -951,9 +950,6 @@
 						#size-cells = <0>;
 					};
 				};
-=======
-				wakeup-irq = <345>;
->>>>>>> 5202bc82
 			};
 			pd_dma_lpuart1: PD_DMA_UART1 {
 				reg = <SC_R_UART_1>;
@@ -2782,7 +2778,6 @@
 		power-domains = <&pd_dma2_chan1>;
 		dma-names = "tx","rx";
 		dmas = <&edma2 1 0 0>, <&edma2 0 0 1>;
-<<<<<<< HEAD
 		status = "disabled";
 	};
 
@@ -2813,8 +2808,6 @@
 		assigned-clocks = <&clk IMX8QXP_SPI1_CLK>;
 		assigned-clock-rates = <20000000>;
 		power-domains = <&pd_dma_lpspi1>;
-=======
->>>>>>> 5202bc82
 		status = "disabled";
 	};
 
@@ -2828,9 +2821,7 @@
 		clock-names = "per", "ipg";
 		assigned-clocks = <&clk IMX8QXP_SPI2_CLK>;
 		assigned-clock-rates = <20000000>;
-		power-domains = <&pd_dma2_chan5>;
-		dma-names = "tx","rx";
-		dmas = <&edma2 5 0 0>, <&edma2 4 0 1>;
+		power-domains = <&pd_dma_lpspi2>;
 		status = "disabled";
 	};
 
