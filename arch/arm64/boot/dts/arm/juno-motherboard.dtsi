/*
 * ARM Juno Platform motherboard peripherals
 *
 * Copyright (c) 2013-2014 ARM Ltd
 *
 * This file is licensed under a dual GPLv2 or BSD license.
 *
 */

/ {
	mb_clk24mhz: clk24mhz {
		compatible = "fixed-clock";
		#clock-cells = <0>;
		clock-frequency = <24000000>;
		clock-output-names = "juno_mb:clk24mhz";
	};

	mb_clk25mhz: clk25mhz {
		compatible = "fixed-clock";
		#clock-cells = <0>;
		clock-frequency = <25000000>;
		clock-output-names = "juno_mb:clk25mhz";
	};

	v2m_refclk1mhz: refclk1mhz {
		compatible = "fixed-clock";
		#clock-cells = <0>;
		clock-frequency = <1000000>;
		clock-output-names = "juno_mb:refclk1mhz";
	};

	v2m_refclk32khz: refclk32khz {
		compatible = "fixed-clock";
		#clock-cells = <0>;
		clock-frequency = <32768>;
		clock-output-names = "juno_mb:refclk32khz";
	};

	mb_fixed_3v3: mcc-sb-3v3 {
		compatible = "regulator-fixed";
		regulator-name = "MCC_SB_3V3";
		regulator-min-microvolt = <3300000>;
		regulator-max-microvolt = <3300000>;
		regulator-always-on;
	};

	gpio-keys {
		compatible = "gpio-keys";

		power-button {
			debounce-interval = <50>;
			wakeup-source;
			linux,code = <116>;
			label = "POWER";
			gpios = <&iofpga_gpio0 0 0x4>;
		};
		home-button {
			debounce-interval = <50>;
			wakeup-source;
			linux,code = <102>;
			label = "HOME";
			gpios = <&iofpga_gpio0 1 0x4>;
		};
		rlock-button {
			debounce-interval = <50>;
			wakeup-source;
			linux,code = <152>;
			label = "RLOCK";
			gpios = <&iofpga_gpio0 2 0x4>;
		};
		vol-up-button {
			debounce-interval = <50>;
			wakeup-source;
			linux,code = <115>;
			label = "VOL+";
			gpios = <&iofpga_gpio0 3 0x4>;
		};
		vol-down-button {
			debounce-interval = <50>;
			wakeup-source;
			linux,code = <114>;
			label = "VOL-";
			gpios = <&iofpga_gpio0 4 0x4>;
		};
		nmi-button {
			debounce-interval = <50>;
			wakeup-source;
			linux,code = <99>;
			label = "NMI";
			gpios = <&iofpga_gpio0 5 0x4>;
		};
	};

	bus@8000000 {
		compatible = "simple-bus";
		#address-cells = <2>;
		#size-cells = <1>;
		ranges = <0 0x8000000 0 0x8000000 0x18000000>;

		motherboard-bus@8000000 {
			compatible = "arm,vexpress,v2p-p1", "simple-bus";
			#address-cells = <2>;  /* SMB chipselect number and offset */
			#size-cells = <1>;
			ranges = <0 0 0 0x08000000 0x04000000>,
				 <1 0 0 0x14000000 0x04000000>,
				 <2 0 0 0x18000000 0x04000000>,
				 <3 0 0 0x1c000000 0x04000000>,
				 <4 0 0 0x0c000000 0x04000000>,
				 <5 0 0 0x10000000 0x04000000>;
			arm,hbi = <0x252>;
			arm,vexpress,site = <0>;

			flash@0 {
				/* 2 * 32MiB NOR Flash memory mounted on CS0 */
				compatible = "arm,vexpress-flash", "cfi-flash";
				reg = <0 0x00000000 0x04000000>;
				bank-width = <4>;
				/*
				 * Unfortunately, accessing the flash disturbs
				 * the CPU idle states (suspend) and CPU
				 * hotplug of the platform. For this reason,
				 * flash hardware access is disabled by default.
				 */
				status = "disabled";
				partitions {
					compatible = "arm,arm-firmware-suite";
				};
			};

			ethernet@200000000 {
				compatible = "smsc,lan9118", "smsc,lan9115";
				reg = <2 0x00000000 0x10000>;
				interrupts = <3>;
				phy-mode = "mii";
				reg-io-width = <4>;
				smsc,irq-active-high;
				smsc,irq-push-pull;
				clocks = <&mb_clk25mhz>;
				vdd33a-supply = <&mb_fixed_3v3>;
				vddvario-supply = <&mb_fixed_3v3>;
			};

<<<<<<< HEAD
			iofpga@300000000 {
=======
			iofpga-bus@300000000 {
>>>>>>> c1084c27
				compatible = "simple-bus";
				#address-cells = <1>;
				#size-cells = <1>;
				ranges = <0 3 0 0x200000>;

				v2m_sysctl: sysctl@20000 {
					compatible = "arm,sp810", "arm,primecell";
					reg = <0x020000 0x1000>;
					clocks = <&v2m_refclk32khz>, <&v2m_refclk1mhz>, <&mb_clk24mhz>;
					clock-names = "refclk", "timclk", "apb_pclk";
					#clock-cells = <1>;
					clock-output-names = "timerclken0", "timerclken1", "timerclken2", "timerclken3";
					assigned-clocks = <&v2m_sysctl 0>, <&v2m_sysctl 1>, <&v2m_sysctl 3>, <&v2m_sysctl 3>;
					assigned-clock-parents = <&v2m_refclk1mhz>, <&v2m_refclk1mhz>, <&v2m_refclk1mhz>, <&v2m_refclk1mhz>;
				};

				apbregs@10000 {
					compatible = "syscon", "simple-mfd";
					reg = <0x010000 0x1000>;

					led0 {
						compatible = "register-bit-led";
						offset = <0x08>;
						mask = <0x01>;
						label = "vexpress:0";
						linux,default-trigger = "heartbeat";
						default-state = "on";
					};
					led1 {
						compatible = "register-bit-led";
						offset = <0x08>;
						mask = <0x02>;
						label = "vexpress:1";
						linux,default-trigger = "mmc0";
						default-state = "off";
					};
					led2 {
						compatible = "register-bit-led";
						offset = <0x08>;
						mask = <0x04>;
						label = "vexpress:2";
						linux,default-trigger = "cpu0";
						default-state = "off";
					};
					led3 {
						compatible = "register-bit-led";
						offset = <0x08>;
						mask = <0x08>;
						label = "vexpress:3";
						linux,default-trigger = "cpu1";
						default-state = "off";
					};
					led4 {
						compatible = "register-bit-led";
						offset = <0x08>;
						mask = <0x10>;
						label = "vexpress:4";
						linux,default-trigger = "cpu2";
						default-state = "off";
					};
					led5 {
						compatible = "register-bit-led";
						offset = <0x08>;
						mask = <0x20>;
						label = "vexpress:5";
						linux,default-trigger = "cpu3";
						default-state = "off";
					};
					led6 {
						compatible = "register-bit-led";
						offset = <0x08>;
						mask = <0x40>;
						label = "vexpress:6";
						default-state = "off";
					};
					led7 {
						compatible = "register-bit-led";
						offset = <0x08>;
						mask = <0x80>;
						label = "vexpress:7";
						default-state = "off";
					};
				};

				mmc@50000 {
					compatible = "arm,pl180", "arm,primecell";
					reg = <0x050000 0x1000>;
					interrupts = <5>;
					/* cd-gpios = <&v2m_mmc_gpios 0 0>;
					wp-gpios = <&v2m_mmc_gpios 1 0>; */
					max-frequency = <12000000>;
					vmmc-supply = <&mb_fixed_3v3>;
					clocks = <&mb_clk24mhz>, <&soc_smc50mhz>;
					clock-names = "mclk", "apb_pclk";
				};

				kmi@60000 {
					compatible = "arm,pl050", "arm,primecell";
					reg = <0x060000 0x1000>;
					interrupts = <8>;
					clocks = <&mb_clk24mhz>, <&soc_smc50mhz>;
					clock-names = "KMIREFCLK", "apb_pclk";
				};

				kmi@70000 {
					compatible = "arm,pl050", "arm,primecell";
					reg = <0x070000 0x1000>;
					interrupts = <8>;
					clocks = <&mb_clk24mhz>, <&soc_smc50mhz>;
					clock-names = "KMIREFCLK", "apb_pclk";
				};

				watchdog@f0000 {
					compatible = "arm,sp805", "arm,primecell";
					reg = <0x0f0000 0x10000>;
					interrupts = <7>;
					clocks = <&mb_clk24mhz>, <&soc_smc50mhz>;
					clock-names = "wdog_clk", "apb_pclk";
				};

				v2m_timer01: timer@110000 {
					compatible = "arm,sp804", "arm,primecell";
					reg = <0x110000 0x10000>;
					interrupts = <9>;
					clocks = <&v2m_sysctl 0>, <&v2m_sysctl 1>, <&mb_clk24mhz>;
					clock-names = "timclken1", "timclken2", "apb_pclk";
				};

				v2m_timer23: timer@120000 {
					compatible = "arm,sp804", "arm,primecell";
					reg = <0x120000 0x10000>;
					interrupts = <9>;
					clocks = <&v2m_sysctl 2>, <&v2m_sysctl 3>, <&mb_clk24mhz>;
					clock-names = "timclken1", "timclken2", "apb_pclk";
				};

				rtc@170000 {
					compatible = "arm,pl031", "arm,primecell";
					reg = <0x170000 0x10000>;
					interrupts = <0>;
					clocks = <&soc_smc50mhz>;
					clock-names = "apb_pclk";
				};

				iofpga_gpio0: gpio@1d0000 {
					compatible = "arm,pl061", "arm,primecell";
					reg = <0x1d0000 0x1000>;
					interrupts = <6>;
					clocks = <&soc_smc50mhz>;
					clock-names = "apb_pclk";
					gpio-controller;
					#gpio-cells = <2>;
					interrupt-controller;
					#interrupt-cells = <2>;
				};
			};
		};
	};
};<|MERGE_RESOLUTION|>--- conflicted
+++ resolved
@@ -140,11 +140,7 @@
 				vddvario-supply = <&mb_fixed_3v3>;
 			};
 
-<<<<<<< HEAD
-			iofpga@300000000 {
-=======
 			iofpga-bus@300000000 {
->>>>>>> c1084c27
 				compatible = "simple-bus";
 				#address-cells = <1>;
 				#size-cells = <1>;
