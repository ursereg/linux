# SPDX-License-Identifier: GPL-2.0-only
menu "Platform selection"

config ARCH_ACTIONS
	bool "Actions Semi Platforms"
	select OWL_TIMER
	select PINCTRL
	help
	  This enables support for the Actions Semiconductor S900 SoC family.

config ARCH_SUNXI
	bool "Allwinner sunxi 64-bit SoC Family"
	select ARCH_HAS_RESET_CONTROLLER
	select GENERIC_IRQ_CHIP
	select IRQ_DOMAIN_HIERARCHY
	select IRQ_FASTEOI_HIERARCHY_HANDLERS
	select PINCTRL
	select RESET_CONTROLLER
	select SUN4I_TIMER
	help
	  This enables support for Allwinner sunxi based SoCs like the A64.

config ARCH_ALPINE
	bool "Annapurna Labs Alpine platform"
	select ALPINE_MSI if PCI
	help
	  This enables support for the Annapurna Labs Alpine
	  Soc family.

config ARCH_APPLE
	bool "Apple Silicon SoC family"
	select APPLE_AIC
	help
	  This enables support for Apple's in-house ARM SoC family, starting
	  with the Apple M1.

config ARCH_BCM2835
	bool "Broadcom BCM2835 family"
	select TIMER_OF
	select GPIOLIB
	select MFD_CORE
	select PINCTRL
	select PINCTRL_BCM2835
	select ARM_AMBA
	select ARM_GIC
	select ARM_TIMER_SP804
	select BRCMSTB_L2_IRQ
	help
	  This enables support for the Broadcom BCM2837 and BCM2711 SoC.
	  These SoCs are used in the Raspberry Pi 3 and 4 devices.

config ARCH_BCM4908
	bool "Broadcom BCM4908 family"
	select GPIOLIB
	help
	  This enables support for the Broadcom BCM4906, BCM4908 and
	  BCM49408 SoCs. These SoCs use Brahma-B53 cores and can be
	  found in home routers.

config ARCH_BCM_IPROC
	bool "Broadcom iProc SoC Family"
	select COMMON_CLK_IPROC
	select GPIOLIB
	select PINCTRL
	help
	  This enables support for Broadcom iProc based SoCs

config ARCH_BERLIN
	bool "Marvell Berlin SoC Family"
	select DW_APB_ICTL
	select DW_APB_TIMER_OF
	select GPIOLIB
	select PINCTRL
	help
	  This enables support for Marvell Berlin SoC Family

config ARCH_BITMAIN
	bool "Bitmain SoC Platforms"
	help
	  This enables support for the Bitmain SoC Family.

config ARCH_BRCMSTB
	bool "Broadcom Set-Top-Box SoCs"
	select ARCH_HAS_RESET_CONTROLLER
	select BCM7038_L1_IRQ
	select BRCMSTB_L2_IRQ
	select GENERIC_IRQ_CHIP
	select PINCTRL
	help
	  This enables support for Broadcom's ARMv8 Set Top Box SoCs

config ARCH_EXYNOS
	bool "ARMv8 based Samsung Exynos SoC family"
	select COMMON_CLK_SAMSUNG
	select EXYNOS_CHIPID
	select EXYNOS_PM_DOMAINS if PM_GENERIC_DOMAINS
	select EXYNOS_PMU
	select HAVE_S3C_RTC if RTC_CLASS
	select PINCTRL
	select PINCTRL_EXYNOS
	select PM_GENERIC_DOMAINS if PM
	select SOC_SAMSUNG
	help
	  This enables support for ARMv8 based Samsung Exynos SoC family.

config ARCH_SPARX5
	bool "ARMv8 based Microchip Sparx5 SoC family"
	select PINCTRL
	select DW_APB_TIMER_OF
	help
	  This enables support for the Microchip Sparx5 ARMv8-based
	  SoC family of TSN-capable gigabit switches.

	  The SparX-5 Ethernet switch family provides a rich set of
	  switching features such as advanced TCAM-based VLAN and QoS
	  processing enabling delivery of differentiated services, and
	  security through TCAM-based frame processing using versatile
	  content aware processor (VCAP).

config ARCH_K3
	bool "Texas Instruments Inc. K3 multicore SoC architecture"
	select PM_GENERIC_DOMAINS if PM
	select MAILBOX
	select SOC_TI
	select TI_MESSAGE_MANAGER
	select TI_SCI_PROTOCOL
	select TI_SCI_INTR_IRQCHIP
	select TI_SCI_INTA_IRQCHIP
	select TI_K3_SOCINFO
	help
	  This enables support for Texas Instruments' K3 multicore SoC
	  architecture.

config ARCH_LAYERSCAPE
	bool "ARMv8 based Freescale Layerscape SoC family"
	select EDAC_SUPPORT
	help
	  This enables support for the Freescale Layerscape SoC family.

config ARCH_LG1K
	bool "LG Electronics LG1K SoC Family"
	help
	  This enables support for LG Electronics LG1K SoC Family

config ARCH_HISI
	bool "Hisilicon SoC Family"
	select ARM_TIMER_SP804
	select HISILICON_IRQ_MBIGEN if PCI
	select PINCTRL
	help
	  This enables support for Hisilicon ARMv8 SoC family

config ARCH_KEEMBAY
	bool "Keem Bay SoC"
	help
	  This enables support for Intel Movidius SoC code-named Keem Bay.

config ARCH_MEDIATEK
	bool "MediaTek SoC Family"
	select ARM_GIC
	select PINCTRL
	select MTK_TIMER
	help
	  This enables support for MediaTek MT27xx, MT65xx, MT76xx
	  & MT81xx ARMv8 SoCs

config ARCH_MESON
	bool "Amlogic Platforms"
	select COMMON_CLK
	select MESON_IRQ_GPIO
	help
	  This enables support for the arm64 based Amlogic SoCs
	  such as the s905, S905X/D, S912, A113X/D or S905X/D2

config ARCH_MVEBU
	bool "Marvell EBU SoC Family"
	select ARMADA_AP806_SYSCON
	select ARMADA_CP110_SYSCON
	select ARMADA_37XX_CLK
	select GPIOLIB
	select GPIOLIB_IRQCHIP
	select MVEBU_GICP
	select MVEBU_ICU
	select MVEBU_ODMI
	select MVEBU_PIC
	select MVEBU_SEI
	select OF_GPIO
	select PINCTRL
	select PINCTRL_ARMADA_37XX
	select PINCTRL_ARMADA_AP806
	select PINCTRL_ARMADA_CP110
	help
	  This enables support for Marvell EBU familly, including:
	   - Armada 3700 SoC Family
	   - Armada 7K SoC Family
	   - Armada 8K SoC Family

config ARCH_MXC
	bool "ARMv8 based NXP i.MX SoC family"
	select ARM64_ERRATUM_843419
	select ARM64_ERRATUM_845719 if COMPAT
	select IMX_GPCV2
	select IMX_GPCV2_PM_DOMAINS
	select HAVE_IMX_BUSFREQ
<<<<<<< HEAD
	select IMX8M_BUSFREQ
	select IMX8M_PM_DOMAINS
=======
>>>>>>> c1084c27
	select PM
	select PM_GENERIC_DOMAINS
	select SOC_BUS
	select TIMER_IMX_SYS_CTR
	select CLKSRC_IMX_TPM
	help
	  This enables support for the ARMv8 based SoCs in the
	  NXP i.MX family.

config HAVE_IMX_BUSFREQ
	bool "i.MX8M busfreq"

config ARCH_QCOM
	bool "Qualcomm Platforms"
	select GPIOLIB
	select PINCTRL
	help
	  This enables support for the ARMv8 based Qualcomm chipsets.

config ARCH_REALTEK
	bool "Realtek Platforms"
	select RESET_CONTROLLER
	help
	  This enables support for the ARMv8 based Realtek chipsets,
	  like the RTD1295.

config ARCH_RENESAS
	bool "Renesas SoC Platforms"
	select GPIOLIB
	select PINCTRL
	select SOC_BUS
	help
	  This enables support for the ARMv8 based Renesas SoCs.

config ARCH_ROCKCHIP
	bool "Rockchip Platforms"
	select ARCH_HAS_RESET_CONTROLLER
	select PINCTRL
	select PM
	select ROCKCHIP_TIMER
	help
	  This enables support for the ARMv8 based Rockchip chipsets,
	  like the RK3368.

config ARCH_S32
	bool "NXP S32 SoC Family"
	select ARCH_S32_CLK
	select PINCTRL
	help
	  This enables support for the NXP S32 family of processors.

if ARCH_S32
menu "S32 SOC selection"
	config SOC_S32V234
		bool "S32V234 SOC"
endmenu
endif

config ARCH_SEATTLE
	bool "AMD Seattle SoC Family"
	help
	  This enables support for AMD Seattle SOC Family

config ARCH_INTEL_SOCFPGA
	bool "Intel's SoCFPGA ARMv8 Families"
	help
	  This enables support for Intel's SoCFPGA ARMv8 families:
	  Stratix 10 (ex. Altera), Agilex and eASIC N5X.

config ARCH_SYNQUACER
	bool "Socionext SynQuacer SoC Family"

config ARCH_TEGRA
	bool "NVIDIA Tegra SoC Family"
	select ARCH_HAS_RESET_CONTROLLER
	select ARM_GIC_PM
	select CLKSRC_MMIO
	select TIMER_OF
	select GPIOLIB
	select PINCTRL
	select PM
	select PM_GENERIC_DOMAINS
	select RESET_CONTROLLER
	help
	  This enables support for the NVIDIA Tegra SoC family.

config ARCH_SPRD
	bool "Spreadtrum SoC platform"
	help
	  Support for Spreadtrum ARM based SoCs

config ARCH_THUNDER
	bool "Cavium Inc. Thunder SoC Family"
	help
	  This enables support for Cavium's Thunder Family of SoCs.

config ARCH_THUNDER2
	bool "Cavium ThunderX2 Server Processors"
	select GPIOLIB
	help
	  This enables support for Cavium's ThunderX2 CN99XX family of
	  server processors.

config ARCH_UNIPHIER
	bool "Socionext UniPhier SoC Family"
	select ARCH_HAS_RESET_CONTROLLER
	select PINCTRL
	select RESET_CONTROLLER
	help
	  This enables support for Socionext UniPhier SoC family.

config ARCH_VEXPRESS
	bool "ARMv8 software model (Versatile Express)"
	select GPIOLIB
	select PM
	select PM_GENERIC_DOMAINS
	help
	  This enables support for the ARMv8 software model (Versatile
	  Express).

config ARCH_VISCONTI
	bool "Toshiba Visconti SoC Family"
	select PINCTRL
	select PINCTRL_VISCONTI
	help
	  This enables support for Toshiba Visconti SoCs Family.

config ARCH_VULCAN
	def_bool n

config ARCH_XGENE
	bool "AppliedMicro X-Gene SOC Family"
	help
	  This enables support for AppliedMicro X-Gene SOC Family

config ARCH_ZYNQMP
	bool "Xilinx ZynqMP Family"
	help
	  This enables support for Xilinx ZynqMP Family

endmenu<|MERGE_RESOLUTION|>--- conflicted
+++ resolved
@@ -202,11 +202,6 @@
 	select IMX_GPCV2
 	select IMX_GPCV2_PM_DOMAINS
 	select HAVE_IMX_BUSFREQ
-<<<<<<< HEAD
-	select IMX8M_BUSFREQ
-	select IMX8M_PM_DOMAINS
-=======
->>>>>>> c1084c27
 	select PM
 	select PM_GENERIC_DOMAINS
 	select SOC_BUS
