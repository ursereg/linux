--- conflicted
+++ resolved
@@ -220,12 +220,7 @@
 
 config ARCH_S32
 	bool "NXP S32 SoC Family"
-<<<<<<< HEAD
 	select ARCH_S32_CLK
-	help
-	  This enables support for the NXP S32 family of processors.
-
-=======
 	select PINCTRL
 	help
 	  This enables support for the NXP S32 family of processors.
@@ -237,7 +232,6 @@
 endmenu
 endif
 
->>>>>>> bf5b9043
 config ARCH_SEATTLE
 	bool "AMD Seattle SoC Family"
 	help
