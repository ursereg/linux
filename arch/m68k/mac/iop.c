--- conflicted
+++ resolved
@@ -229,43 +229,6 @@
 }
 
 /*
-<<<<<<< HEAD
- * This is called by the startup code before anything else. Its purpose
- * is to find and initialize the IOPs early in the boot sequence, so that
- * the serial IOP can be placed into bypass mode _before_ we try to
- * initialize the serial console.
- */
-
-void __init iop_preinit(void)
-{
-	if (macintosh_config->scc_type == MAC_SCC_IOP) {
-		if (macintosh_config->ident == MAC_MODEL_IIFX) {
-			iop_base[IOP_NUM_SCC] = (struct mac_iop *) SCC_IOP_BASE_IIFX;
-		} else {
-			iop_base[IOP_NUM_SCC] = (struct mac_iop *) SCC_IOP_BASE_QUADRA;
-		}
-		iop_scc_present = 1;
-	} else {
-		iop_base[IOP_NUM_SCC] = NULL;
-		iop_scc_present = 0;
-	}
-	if (macintosh_config->adb_type == MAC_ADB_IOP) {
-		if (macintosh_config->ident == MAC_MODEL_IIFX) {
-			iop_base[IOP_NUM_ISM] = (struct mac_iop *) ISM_IOP_BASE_IIFX;
-		} else {
-			iop_base[IOP_NUM_ISM] = (struct mac_iop *) ISM_IOP_BASE_QUADRA;
-		}
-		iop_stop(iop_base[IOP_NUM_ISM]);
-		iop_ism_present = 1;
-	} else {
-		iop_base[IOP_NUM_ISM] = NULL;
-		iop_ism_present = 0;
-	}
-}
-
-/*
-=======
->>>>>>> c1084c27
  * Initialize the IOPs, if present.
  */
 
