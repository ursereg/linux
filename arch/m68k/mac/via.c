// SPDX-License-Identifier: GPL-2.0
/*
 *	6522 Versatile Interface Adapter (VIA)
 *
 *	There are two of these on the Mac II. Some IRQs are vectored
 *	via them as are assorted bits and bobs - eg RTC, ADB.
 *
 * CSA: Motorola seems to have removed documentation on the 6522 from
 * their web site; try
 *     http://nerini.drf.com/vectrex/other/text/chips/6522/
 *     http://www.zymurgy.net/classic/vic20/vicdet1.htm
 * and
 *     http://193.23.168.87/mikro_laborversuche/via_iobaustein/via6522_1.html
 * for info.  A full-text web search on 6522 AND VIA will probably also
 * net some usefulness. <cananian@alumni.princeton.edu> 20apr1999
 *
 * Additional data is here (the SY6522 was used in the Mac II etc):
 *     http://www.6502.org/documents/datasheets/synertek/synertek_sy6522.pdf
 *     http://www.6502.org/documents/datasheets/synertek/synertek_sy6522_programming_reference.pdf
 *
 * PRAM/RTC access algorithms are from the NetBSD RTC toolkit version 1.08b
 * by Erik Vogan and adapted to Linux by Joshua M. Thompson (funaho@jurai.org)
 *
 */

#include <linux/clocksource.h>
#include <linux/types.h>
#include <linux/kernel.h>
#include <linux/mm.h>
#include <linux/delay.h>
#include <linux/init.h>
#include <linux/module.h>
#include <linux/irq.h>

#include <asm/macintosh.h>
#include <asm/macints.h>
#include <asm/mac_via.h>
#include <asm/mac_psc.h>
#include <asm/mac_oss.h>

volatile __u8 *via1, *via2;
int rbv_present;
int via_alt_mapping;
EXPORT_SYMBOL(via_alt_mapping);
static __u8 rbv_clear;

/*
 * Globals for accessing the VIA chip registers without having to
 * check if we're hitting a real VIA or an RBV. Normally you could
 * just hit the combined register (ie, vIER|rIER) but that seems to
 * break on AV Macs...probably because they actually decode more than
 * eight address bits. Why can't Apple engineers at least be
 * _consistently_ lazy?                          - 1999-05-21 (jmt)
 */

static int gIER,gIFR,gBufA,gBufB;

/*
 * On Macs with a genuine VIA chip there is no way to mask an individual slot
 * interrupt. This limitation also seems to apply to VIA clone logic cores in
 * Quadra-like ASICs. (RBV and OSS machines don't have this limitation.)
 *
 * We used to fake it by configuring the relevant VIA pin as an output
 * (to mask the interrupt) or input (to unmask). That scheme did not work on
 * (at least) the Quadra 700. A NuBus card's /NMRQ signal is an open-collector
 * circuit (see Designing Cards and Drivers for Macintosh II and Macintosh SE,
 * p. 10-11 etc) but VIA outputs are not (see datasheet).
 *
 * Driving these outputs high must cause the VIA to source current and the
 * card to sink current when it asserts /NMRQ. Current will flow but the pin
 * voltage is uncertain and so the /NMRQ condition may still cause a transition
 * at the VIA2 CA1 input (which explains the lost interrupts). A side effect
 * is that a disabled slot IRQ can never be tested as pending or not.
 *
 * Driving these outputs low doesn't work either. All the slot /NMRQ lines are
 * (active low) OR'd together to generate the CA1 (aka "SLOTS") interrupt (see
 * The Guide To Macintosh Family Hardware, 2nd edition p. 167). If we drive a
 * disabled /NMRQ line low, the falling edge immediately triggers a CA1
 * interrupt and all slot interrupts after that will generate no transition
 * and therefore no interrupt, even after being re-enabled.
 *
 * So we make the VIA port A I/O lines inputs and use nubus_disabled to keep
 * track of their states. When any slot IRQ becomes disabled we mask the CA1
 * umbrella interrupt. Only when all slot IRQs become enabled do we unmask
 * the CA1 interrupt. It must remain enabled even when cards have no interrupt
 * handler registered. Drivers must therefore disable a slot interrupt at the
 * device before they call free_irq (like shared and autovector interrupts).
 *
 * There is also a related problem when MacOS is used to boot Linux. A network
 * card brought up by a MacOS driver may raise an interrupt while Linux boots.
 * This can be fatal since it can't be handled until the right driver loads
 * (if such a driver exists at all). Apparently related to this hardware
 * limitation, "Designing Cards and Drivers", p. 9-8, says that a slot
 * interrupt with no driver would crash MacOS (the book was written before
 * the appearance of Macs with RBV or OSS).
 */

static u8 nubus_disabled;

void via_debug_dump(void);
static void via_nubus_init(void);

/*
 * Initialize the VIAs
 *
 * First we figure out where they actually _are_ as well as what type of
 * VIA we have for VIA2 (it could be a real VIA or an RBV or even an OSS.)
 * Then we pretty much clear them out and disable all IRQ sources.
 */

void __init via_init(void)
{
	via1 = (void *)VIA1_BASE;
	pr_debug("VIA1 detected at %p\n", via1);

	if (oss_present) {
		via2 = NULL;
		rbv_present = 0;
	} else {
		switch (macintosh_config->via_type) {

		/* IIci, IIsi, IIvx, IIvi (P6xx), LC series */

		case MAC_VIA_IICI:
			via2 = (void *)RBV_BASE;
			pr_debug("VIA2 (RBV) detected at %p\n", via2);
			rbv_present = 1;
			if (macintosh_config->ident == MAC_MODEL_LCIII) {
				rbv_clear = 0x00;
			} else {
				/* on most RBVs (& unlike the VIAs), you   */
				/* need to set bit 7 when you write to IFR */
				/* in order for your clear to occur.       */
				rbv_clear = 0x80;
			}
			gIER = rIER;
			gIFR = rIFR;
			gBufA = rSIFR;
			gBufB = rBufB;
			break;

		/* Quadra and early MacIIs agree on the VIA locations */

		case MAC_VIA_QUADRA:
		case MAC_VIA_II:
			via2 = (void *) VIA2_BASE;
			pr_debug("VIA2 detected at %p\n", via2);
			rbv_present = 0;
			rbv_clear = 0x00;
			gIER = vIER;
			gIFR = vIFR;
			gBufA = vBufA;
			gBufB = vBufB;
			break;

		default:
			panic("UNKNOWN VIA TYPE");
		}
	}

#ifdef DEBUG_VIA
	via_debug_dump();
#endif

	/*
	 * Shut down all IRQ sources, reset the timers, and
	 * kill the timer latch on VIA1.
	 */

	via1[vIER] = 0x7F;
	via1[vIFR] = 0x7F;
	via1[vT1CL] = 0;
	via1[vT1CH] = 0;
	via1[vT2CL] = 0;
	via1[vT2CH] = 0;
	via1[vACR] &= ~0xC0; /* setup T1 timer with no PB7 output */
	via1[vACR] &= ~0x03; /* disable port A & B latches */

	/*
	 * SE/30: disable video IRQ
	 */

	if (macintosh_config->ident == MAC_MODEL_SE30) {
		via1[vDirB] |= 0x40;
		via1[vBufB] |= 0x40;
	}

	switch (macintosh_config->adb_type) {
	case MAC_ADB_IOP:
	case MAC_ADB_II:
	case MAC_ADB_PB1:
		/*
		 * Set the RTC bits to a known state: all lines to outputs and
		 * RTC disabled (yes that's 0 to enable and 1 to disable).
		 */
		via1[vDirB] |= VIA1B_vRTCEnb | VIA1B_vRTCClk | VIA1B_vRTCData;
		via1[vBufB] |= VIA1B_vRTCEnb | VIA1B_vRTCClk;
		break;
	}

	/* Everything below this point is VIA2/RBV only... */

	if (oss_present)
		return;

	if ((macintosh_config->via_type == MAC_VIA_QUADRA) &&
	    (macintosh_config->adb_type != MAC_ADB_PB1) &&
	    (macintosh_config->adb_type != MAC_ADB_PB2) &&
	    (macintosh_config->ident    != MAC_MODEL_C660) &&
	    (macintosh_config->ident    != MAC_MODEL_Q840)) {
		via_alt_mapping = 1;
		via1[vDirB] |= 0x40;
		via1[vBufB] &= ~0x40;
	} else {
		via_alt_mapping = 0;
	}

	/*
	 * Now initialize VIA2. For RBV we just kill all interrupts;
	 * for a regular VIA we also reset the timers and stuff.
	 */

	via2[gIER] = 0x7F;
	via2[gIFR] = 0x7F | rbv_clear;
	if (!rbv_present) {
		via2[vT1CL] = 0;
		via2[vT1CH] = 0;
		via2[vT2CL] = 0;
		via2[vT2CH] = 0;
		via2[vACR] &= ~0xC0; /* setup T1 timer with no PB7 output */
		via2[vACR] &= ~0x03; /* disable port A & B latches */
	}

	via_nubus_init();

	/* Everything below this point is VIA2 only... */

	if (rbv_present)
		return;

	/*
	 * Set vPCR for control line interrupts.
	 *
	 * CA1 (SLOTS IRQ), CB1 (ASC IRQ): negative edge trigger.
	 *
	 * Macs with ESP SCSI have a negative edge triggered SCSI interrupt.
	 * Testing reveals that PowerBooks do too. However, the SE/30
	 * schematic diagram shows an active high NCR5380 IRQ line.
	 */

	pr_debug("VIA2 vPCR is 0x%02X\n", via2[vPCR]);
	if (macintosh_config->via_type == MAC_VIA_II) {
		/* CA2 (SCSI DRQ), CB2 (SCSI IRQ): indep. input, pos. edge */
		via2[vPCR] = 0x66;
	} else {
		/* CA2 (SCSI DRQ), CB2 (SCSI IRQ): indep. input, neg. edge */
		via2[vPCR] = 0x22;
	}
}

/*
 * Debugging dump, used in various places to see what's going on.
 */

void via_debug_dump(void)
{
	printk(KERN_DEBUG "VIA1: DDRA = 0x%02X DDRB = 0x%02X ACR = 0x%02X\n",
		(uint) via1[vDirA], (uint) via1[vDirB], (uint) via1[vACR]);
	printk(KERN_DEBUG "         PCR = 0x%02X  IFR = 0x%02X IER = 0x%02X\n",
		(uint) via1[vPCR], (uint) via1[vIFR], (uint) via1[vIER]);
	if (!via2)
		return;
	if (rbv_present) {
		printk(KERN_DEBUG "VIA2:  IFR = 0x%02X  IER = 0x%02X\n",
			(uint) via2[rIFR], (uint) via2[rIER]);
		printk(KERN_DEBUG "      SIFR = 0x%02X SIER = 0x%02X\n",
			(uint) via2[rSIFR], (uint) via2[rSIER]);
	} else {
		printk(KERN_DEBUG "VIA2: DDRA = 0x%02X DDRB = 0x%02X ACR = 0x%02X\n",
			(uint) via2[vDirA], (uint) via2[vDirB],
			(uint) via2[vACR]);
		printk(KERN_DEBUG "         PCR = 0x%02X  IFR = 0x%02X IER = 0x%02X\n",
			(uint) via2[vPCR],
			(uint) via2[vIFR], (uint) via2[vIER]);
	}
}

/*
 * Flush the L2 cache on Macs that have it by flipping
 * the system into 24-bit mode for an instant.
 */

void via_l2_flush(int writeback)
{
	unsigned long flags;

	local_irq_save(flags);
	via2[gBufB] &= ~VIA2B_vMode32;
	via2[gBufB] |= VIA2B_vMode32;
	local_irq_restore(flags);
<<<<<<< HEAD
}

/*
 * Return the status of the L2 cache on a IIci
 */

int via_get_cache_disable(void)
{
	/* Safeguard against being called accidentally */
	if (!via2) {
		printk(KERN_ERR "via_get_cache_disable called on a non-VIA machine!\n");
		return 1;
	}

	return (int) via2[gBufB] & VIA2B_vCDis;
=======
>>>>>>> c1084c27
}

/*
 * Initialize VIA2 for Nubus access
 */

static void __init via_nubus_init(void)
{
	/* unlock nubus transactions */

	if ((macintosh_config->adb_type != MAC_ADB_PB1) &&
	    (macintosh_config->adb_type != MAC_ADB_PB2)) {
		/* set the line to be an output on non-RBV machines */
		if (!rbv_present)
			via2[vDirB] |= 0x02;

		/* this seems to be an ADB bit on PMU machines */
		/* according to MkLinux.  -- jmt               */
		via2[gBufB] |= 0x02;
	}

	/*
	 * Disable the slot interrupts. On some hardware that's not possible.
	 * On some hardware it's unclear what all of these I/O lines do.
	 */

	switch (macintosh_config->via_type) {
	case MAC_VIA_II:
	case MAC_VIA_QUADRA:
		pr_debug("VIA2 vDirA is 0x%02X\n", via2[vDirA]);
		break;
	case MAC_VIA_IICI:
		/* RBV. Disable all the slot interrupts. SIER works like IER. */
		via2[rSIER] = 0x7F;
		break;
	}
}

void via_nubus_irq_startup(int irq)
{
	int irq_idx = IRQ_IDX(irq);

	switch (macintosh_config->via_type) {
	case MAC_VIA_II:
	case MAC_VIA_QUADRA:
		/* Make the port A line an input. Probably redundant. */
		if (macintosh_config->via_type == MAC_VIA_II) {
			/* The top two bits are RAM size outputs. */
			via2[vDirA] &= 0xC0 | ~(1 << irq_idx);
		} else {
			/* Allow NuBus slots 9 through F. */
			via2[vDirA] &= 0x80 | ~(1 << irq_idx);
		}
		fallthrough;
	case MAC_VIA_IICI:
		via_irq_enable(irq);
		break;
	}
}

void via_nubus_irq_shutdown(int irq)
{
	switch (macintosh_config->via_type) {
	case MAC_VIA_II:
	case MAC_VIA_QUADRA:
		/* Ensure that the umbrella CA1 interrupt remains enabled. */
		via_irq_enable(irq);
		break;
	case MAC_VIA_IICI:
		via_irq_disable(irq);
		break;
	}
}

/*
 * The generic VIA interrupt routines (shamelessly stolen from Alan Cox's
 * via6522.c :-), disable/pending masks added.
 */

#define VIA_TIMER_1_INT BIT(6)

void via1_irq(struct irq_desc *desc)
{
	int irq_num;
	unsigned char irq_bit, events;

	events = via1[vIFR] & via1[vIER] & 0x7F;
	if (!events)
		return;

	irq_num = IRQ_MAC_TIMER_1;
	irq_bit = VIA_TIMER_1_INT;
	if (events & irq_bit) {
		unsigned long flags;

		local_irq_save(flags);
		via1[vIFR] = irq_bit;
		generic_handle_irq(irq_num);
		local_irq_restore(flags);

		events &= ~irq_bit;
		if (!events)
			return;
	}

	irq_num = VIA1_SOURCE_BASE;
	irq_bit = 1;
	do {
		if (events & irq_bit) {
			via1[vIFR] = irq_bit;
			generic_handle_irq(irq_num);
		}
		++irq_num;
		irq_bit <<= 1;
	} while (events >= irq_bit);
}

static void via2_irq(struct irq_desc *desc)
{
	int irq_num;
	unsigned char irq_bit, events;

	events = via2[gIFR] & via2[gIER] & 0x7F;
	if (!events)
		return;

	irq_num = VIA2_SOURCE_BASE;
	irq_bit = 1;
	do {
		if (events & irq_bit) {
			via2[gIFR] = irq_bit | rbv_clear;
			generic_handle_irq(irq_num);
		}
		++irq_num;
		irq_bit <<= 1;
	} while (events >= irq_bit);
}

/*
 * Dispatch Nubus interrupts. We are called as a secondary dispatch by the
 * VIA2 dispatcher as a fast interrupt handler.
 */

static void via_nubus_irq(struct irq_desc *desc)
{
	int slot_irq;
	unsigned char slot_bit, events;

	events = ~via2[gBufA] & 0x7F;
	if (rbv_present)
		events &= via2[rSIER];
	else
		events &= ~via2[vDirA];
	if (!events)
		return;

	do {
		slot_irq = IRQ_NUBUS_F;
		slot_bit = 0x40;
		do {
			if (events & slot_bit) {
				events &= ~slot_bit;
				generic_handle_irq(slot_irq);
			}
			--slot_irq;
			slot_bit >>= 1;
		} while (events);

 		/* clear the CA1 interrupt and make certain there's no more. */
		via2[gIFR] = 0x02 | rbv_clear;
		events = ~via2[gBufA] & 0x7F;
		if (rbv_present)
			events &= via2[rSIER];
		else
			events &= ~via2[vDirA];
	} while (events);
}

/*
 * Register the interrupt dispatchers for VIA or RBV machines only.
 */

void __init via_register_interrupts(void)
{
	if (via_alt_mapping) {
		/* software interrupt */
		irq_set_chained_handler(IRQ_AUTO_1, via1_irq);
		/* via1 interrupt */
		irq_set_chained_handler(IRQ_AUTO_6, via1_irq);
	} else {
		irq_set_chained_handler(IRQ_AUTO_1, via1_irq);
	}
	irq_set_chained_handler(IRQ_AUTO_2, via2_irq);
	irq_set_chained_handler(IRQ_MAC_NUBUS, via_nubus_irq);
}

void via_irq_enable(int irq) {
	int irq_src	= IRQ_SRC(irq);
	int irq_idx	= IRQ_IDX(irq);

	if (irq_src == 1) {
		via1[vIER] = IER_SET_BIT(irq_idx);
	} else if (irq_src == 2) {
		if (irq != IRQ_MAC_NUBUS || nubus_disabled == 0)
			via2[gIER] = IER_SET_BIT(irq_idx);
	} else if (irq_src == 7) {
		switch (macintosh_config->via_type) {
		case MAC_VIA_II:
		case MAC_VIA_QUADRA:
			nubus_disabled &= ~(1 << irq_idx);
			/* Enable the CA1 interrupt when no slot is disabled. */
			if (!nubus_disabled)
				via2[gIER] = IER_SET_BIT(1);
			break;
		case MAC_VIA_IICI:
			/* On RBV, enable the slot interrupt.
			 * SIER works like IER.
			 */
			via2[rSIER] = IER_SET_BIT(irq_idx);
			break;
		}
	}
}

void via_irq_disable(int irq) {
	int irq_src	= IRQ_SRC(irq);
	int irq_idx	= IRQ_IDX(irq);

	if (irq_src == 1) {
		via1[vIER] = IER_CLR_BIT(irq_idx);
	} else if (irq_src == 2) {
		via2[gIER] = IER_CLR_BIT(irq_idx);
	} else if (irq_src == 7) {
		switch (macintosh_config->via_type) {
		case MAC_VIA_II:
		case MAC_VIA_QUADRA:
			nubus_disabled |= 1 << irq_idx;
			if (nubus_disabled)
				via2[gIER] = IER_CLR_BIT(1);
			break;
		case MAC_VIA_IICI:
			via2[rSIER] = IER_CLR_BIT(irq_idx);
			break;
		}
	}
}

void via1_set_head(int head)
{
	if (head == 0)
		via1[vBufA] &= ~VIA1A_vHeadSel;
	else
		via1[vBufA] |= VIA1A_vHeadSel;
}
EXPORT_SYMBOL(via1_set_head);

int via2_scsi_drq_pending(void)
{
	return via2[gIFR] & (1 << IRQ_IDX(IRQ_MAC_SCSIDRQ));
}
EXPORT_SYMBOL(via2_scsi_drq_pending);

/* timer and clock source */

#define VIA_CLOCK_FREQ     783360                /* VIA "phase 2" clock in Hz */
#define VIA_TIMER_CYCLES   (VIA_CLOCK_FREQ / HZ) /* clock cycles per jiffy */

#define VIA_TC             (VIA_TIMER_CYCLES - 2) /* including 0 and -1 */
#define VIA_TC_LOW         (VIA_TC & 0xFF)
#define VIA_TC_HIGH        (VIA_TC >> 8)

static u64 mac_read_clk(struct clocksource *cs);

static struct clocksource mac_clk = {
	.name   = "via1",
	.rating = 250,
	.read   = mac_read_clk,
	.mask   = CLOCKSOURCE_MASK(32),
	.flags  = CLOCK_SOURCE_IS_CONTINUOUS,
};

static u32 clk_total, clk_offset;

static irqreturn_t via_timer_handler(int irq, void *dev_id)
{
	clk_total += VIA_TIMER_CYCLES;
	clk_offset = 0;
	legacy_timer_tick(1);

	return IRQ_HANDLED;
}

void __init via_init_clock(void)
{
	if (request_irq(IRQ_MAC_TIMER_1, via_timer_handler, IRQF_TIMER, "timer",
			NULL)) {
		pr_err("Couldn't register %s interrupt\n", "timer");
		return;
	}

	via1[vT1CL] = VIA_TC_LOW;
	via1[vT1CH] = VIA_TC_HIGH;
	via1[vACR] |= 0x40;

	clocksource_register_hz(&mac_clk, VIA_CLOCK_FREQ);
}

static u64 mac_read_clk(struct clocksource *cs)
{
	unsigned long flags;
	u8 count_high;
	u16 count;
	u32 ticks;

	/*
	 * Timer counter wrap-around is detected with the timer interrupt flag
	 * but reading the counter low byte (vT1CL) would reset the flag.
	 * Also, accessing both counter registers is essentially a data race.
	 * These problems are avoided by ignoring the low byte. Clock accuracy
	 * is 256 times worse (error can reach 0.327 ms) but CPU overhead is
	 * reduced by avoiding slow VIA register accesses.
	 */

	local_irq_save(flags);
	count_high = via1[vT1CH];
	if (count_high == 0xFF)
		count_high = 0;
	if (count_high > 0 && (via1[vIFR] & VIA_TIMER_1_INT))
		clk_offset = VIA_TIMER_CYCLES;
	count = count_high << 8;
	ticks = VIA_TIMER_CYCLES - count;
	ticks += clk_offset + clk_total;
	local_irq_restore(flags);

	return ticks;
}<|MERGE_RESOLUTION|>--- conflicted
+++ resolved
@@ -298,24 +298,6 @@
 	via2[gBufB] &= ~VIA2B_vMode32;
 	via2[gBufB] |= VIA2B_vMode32;
 	local_irq_restore(flags);
-<<<<<<< HEAD
-}
-
-/*
- * Return the status of the L2 cache on a IIci
- */
-
-int via_get_cache_disable(void)
-{
-	/* Safeguard against being called accidentally */
-	if (!via2) {
-		printk(KERN_ERR "via_get_cache_disable called on a non-VIA machine!\n");
-		return 1;
-	}
-
-	return (int) via2[gBufB] & VIA2B_vCDis;
-=======
->>>>>>> c1084c27
 }
 
 /*
