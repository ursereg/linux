/* SPDX-License-Identifier: GPL-2.0 */

#ifndef __ASM_CSKY_UACCESS_H
#define __ASM_CSKY_UACCESS_H

#define user_addr_max() \
	(uaccess_kernel() ? KERNEL_DS.seg : get_fs().seg)

static inline int __access_ok(unsigned long addr, unsigned long size)
{
	unsigned long limit = current_thread_info()->addr_limit.seg;

	return ((addr < limit) && ((addr + size) < limit));
}
#define __access_ok __access_ok

/*
 * __put_user_fn
 */
extern int __put_user_bad(void);

#define __put_user_asm_b(x, ptr, err)			\
do {							\
	int errcode;					\
	__asm__ __volatile__(				\
	"1:     stb   %1, (%2,0)	\n"		\
	"       br    3f		\n"		\
	"2:     mov   %0, %3		\n"		\
	"       br    3f		\n"		\
	".section __ex_table, \"a\"	\n"		\
	".align   2			\n"		\
	".long    1b,2b			\n"		\
	".previous			\n"		\
	"3:				\n"		\
	: "=r"(err), "=r"(x), "=r"(ptr), "=r"(errcode)	\
	: "0"(err), "1"(x), "2"(ptr), "3"(-EFAULT)	\
	: "memory");					\
} while (0)

#define __put_user_asm_h(x, ptr, err)			\
do {							\
	int errcode;					\
	__asm__ __volatile__(				\
	"1:     sth   %1, (%2,0)	\n"		\
	"       br    3f		\n"		\
	"2:     mov   %0, %3		\n"		\
	"       br    3f		\n"		\
	".section __ex_table, \"a\"	\n"		\
	".align   2			\n"		\
	".long    1b,2b			\n"		\
	".previous			\n"		\
	"3:				\n"		\
	: "=r"(err), "=r"(x), "=r"(ptr), "=r"(errcode)	\
	: "0"(err), "1"(x), "2"(ptr), "3"(-EFAULT)	\
	: "memory");					\
} while (0)

#define __put_user_asm_w(x, ptr, err)			\
do {							\
	int errcode;					\
	__asm__ __volatile__(				\
	"1:     stw   %1, (%2,0)	\n"		\
	"       br    3f		\n"		\
	"2:     mov   %0, %3		\n"		\
	"       br    3f		\n"		\
	".section __ex_table,\"a\"	\n"		\
	".align   2			\n"		\
	".long    1b, 2b		\n"		\
	".previous			\n"		\
	"3:				\n"		\
	: "=r"(err), "=r"(x), "=r"(ptr), "=r"(errcode)	\
	: "0"(err), "1"(x), "2"(ptr), "3"(-EFAULT)	\
	: "memory");					\
} while (0)

#define __put_user_asm_64(x, ptr, err)			\
do {							\
	int tmp;					\
	int errcode;					\
							\
	__asm__ __volatile__(				\
	"     ldw     %3, (%1, 0)     \n"		\
	"1:   stw     %3, (%2, 0)     \n"		\
	"     ldw     %3, (%1, 4)     \n"		\
	"2:   stw     %3, (%2, 4)     \n"		\
	"     br      4f              \n"		\
	"3:   mov     %0, %4          \n"		\
	"     br      4f              \n"		\
	".section __ex_table, \"a\"   \n"		\
	".align   2                   \n"		\
	".long    1b, 3b              \n"		\
	".long    2b, 3b              \n"		\
	".previous                    \n"		\
	"4:                           \n"		\
	: "=r"(err), "=r"(x), "=r"(ptr),		\
	  "=r"(tmp), "=r"(errcode)			\
	: "0"(err), "1"(x), "2"(ptr), "3"(0),		\
	  "4"(-EFAULT)					\
	: "memory");					\
} while (0)

static inline int __put_user_fn(size_t size, void __user *ptr, void *x)
{
	int retval = 0;
	u32 tmp;

	switch (size) {
	case 1:
		tmp = *(u8 *)x;
		__put_user_asm_b(tmp, ptr, retval);
		break;
	case 2:
		tmp = *(u16 *)x;
		__put_user_asm_h(tmp, ptr, retval);
		break;
	case 4:
		tmp = *(u32 *)x;
		__put_user_asm_w(tmp, ptr, retval);
		break;
	case 8:
		__put_user_asm_64(x, (u64 *)ptr, retval);
		break;
	}

	return retval;
}
#define __put_user_fn __put_user_fn

/*
 * __get_user_fn
 */
extern int __get_user_bad(void);

<<<<<<< HEAD
#define ___copy_to_user(to, from, n)			\
do {							\
	int w0, w1, w2, w3;				\
	asm volatile(					\
	"0:     cmpnei  %1, 0           \n"		\
	"       bf      8f              \n"		\
	"       mov     %3, %1          \n"		\
	"       or      %3, %2          \n"		\
	"       andi    %3, 3           \n"		\
	"       cmpnei  %3, 0           \n"		\
	"       bf      1f              \n"		\
	"       br      5f              \n"		\
	"1:     cmplti  %0, 16          \n" /* 4W */	\
	"       bt      3f              \n"		\
	"       ldw     %3, (%2, 0)     \n"		\
	"       ldw     %4, (%2, 4)     \n"		\
	"       ldw     %5, (%2, 8)     \n"		\
	"       ldw     %6, (%2, 12)    \n"		\
	"2:     stw     %3, (%1, 0)     \n"		\
	"9:     stw     %4, (%1, 4)     \n"		\
	"10:    stw     %5, (%1, 8)     \n"		\
	"11:    stw     %6, (%1, 12)    \n"		\
	"       addi    %2, 16          \n"		\
	"       addi    %1, 16          \n"		\
	"       subi    %0, 16          \n"		\
	"       br      1b              \n"		\
	"3:     cmplti  %0, 4           \n" /* 1W */	\
	"       bt      5f              \n"		\
	"       ldw     %3, (%2, 0)     \n"		\
	"4:     stw     %3, (%1, 0)     \n"		\
	"       addi    %2, 4           \n"		\
	"       addi    %1, 4           \n"		\
	"       subi    %0, 4           \n"		\
	"       br      3b              \n"		\
	"5:     cmpnei  %0, 0           \n"  /* 1B */   \
	"       bf      13f             \n"		\
	"       ldb     %3, (%2, 0)     \n"		\
	"6:     stb     %3, (%1, 0)     \n"		\
	"       addi    %2,  1          \n"		\
	"       addi    %1,  1          \n"		\
	"       subi    %0,  1          \n"		\
	"       br      5b              \n"		\
	"7:     subi	%0,  4          \n"		\
	"8:     subi	%0,  4          \n"		\
	"12:    subi	%0,  4          \n"		\
	"       br      13f             \n"		\
	".section __ex_table, \"a\"     \n"		\
	".align   2                     \n"		\
	".long    2b, 13f               \n"		\
	".long    4b, 13f               \n"		\
	".long    6b, 13f               \n"		\
	".long    9b, 12b               \n"		\
	".long   10b, 8b                \n"		\
	".long   11b, 7b                \n"		\
	".previous                      \n"		\
	"13:                            \n"		\
	: "=r"(n), "=r"(to), "=r"(from), "=r"(w0),	\
	  "=r"(w1), "=r"(w2), "=r"(w3)			\
	: "0"(n), "1"(to), "2"(from)			\
	: "memory");					\
} while (0)

#define ___copy_from_user(to, from, n)			\
do {							\
	int tmp;					\
	int nsave;					\
	asm volatile(					\
	"0:     cmpnei  %1, 0           \n"		\
	"       bf      7f              \n"		\
	"       mov     %3, %1          \n"		\
	"       or      %3, %2          \n"		\
	"       andi    %3, 3           \n"		\
	"       cmpnei  %3, 0           \n"		\
	"       bf      1f              \n"		\
	"       br      5f              \n"		\
	"1:     cmplti  %0, 16          \n"		\
	"       bt      3f              \n"		\
	"2:     ldw     %3, (%2, 0)     \n"		\
	"10:    ldw     %4, (%2, 4)     \n"		\
	"       stw     %3, (%1, 0)     \n"		\
	"       stw     %4, (%1, 4)     \n"		\
	"11:    ldw     %3, (%2, 8)     \n"		\
	"12:    ldw     %4, (%2, 12)    \n"		\
	"       stw     %3, (%1, 8)     \n"		\
	"       stw     %4, (%1, 12)    \n"		\
	"       addi    %2, 16          \n"		\
	"       addi    %1, 16          \n"		\
	"       subi    %0, 16          \n"		\
	"       br      1b              \n"		\
	"3:     cmplti  %0, 4           \n"		\
	"       bt      5f              \n"		\
	"4:     ldw     %3, (%2, 0)     \n"		\
	"       stw     %3, (%1, 0)     \n"		\
	"       addi    %2, 4           \n"		\
	"       addi    %1, 4           \n"		\
	"       subi    %0, 4           \n"		\
	"       br      3b              \n"		\
	"5:     cmpnei  %0, 0           \n"		\
	"       bf      7f              \n"		\
	"6:     ldb     %3, (%2, 0)     \n"		\
	"       stb     %3, (%1, 0)     \n"		\
	"       addi    %2,  1          \n"		\
	"       addi    %1,  1          \n"		\
	"       subi    %0,  1          \n"		\
	"       br      5b              \n"		\
	"8:     stw     %3, (%1, 0)     \n"		\
	"       subi    %0, 4           \n"		\
	"       bf      7f              \n"		\
	"9:     subi    %0, 8           \n"		\
	"       bf      7f              \n"		\
	"13:    stw     %3, (%1, 8)     \n"		\
	"       subi    %0, 12          \n"		\
	"       bf      7f              \n"		\
	".section __ex_table, \"a\"     \n"		\
	".align   2                     \n"		\
	".long    2b, 7f                \n"		\
	".long    4b, 7f                \n"		\
	".long    6b, 7f                \n"		\
	".long   10b, 8b                \n"		\
	".long   11b, 9b                \n"		\
	".long   12b,13b                \n"		\
	".previous                      \n"		\
	"7:                             \n"		\
	: "=r"(n), "=r"(to), "=r"(from), "=r"(nsave),	\
	  "=r"(tmp)					\
	: "0"(n), "1"(to), "2"(from)			\
=======
#define __get_user_asm_common(x, ptr, ins, err)		\
do {							\
	int errcode;					\
	__asm__ __volatile__(				\
	"1:   " ins " %1, (%4, 0)	\n"		\
	"       br    3f		\n"		\
	"2:     mov   %0, %2		\n"		\
	"       movi  %1, 0		\n"		\
	"       br    3f		\n"		\
	".section __ex_table,\"a\"      \n"		\
	".align   2			\n"		\
	".long    1b, 2b		\n"		\
	".previous			\n"		\
	"3:				\n" 		\
	: "=r"(err), "=r"(x), "=r"(errcode)		\
	: "0"(0), "r"(ptr), "2"(-EFAULT)		\
	: "memory");					\
} while (0)

#define __get_user_asm_64(x, ptr, err)			\
do {							\
	int tmp;					\
	int errcode;					\
							\
	__asm__ __volatile__(				\
	"1:   ldw     %3, (%2, 0)     \n"		\
	"     stw     %3, (%1, 0)     \n"		\
	"2:   ldw     %3, (%2, 4)     \n"		\
	"     stw     %3, (%1, 4)     \n"		\
	"     br      4f              \n"		\
	"3:   mov     %0, %4          \n"		\
	"     br      4f              \n"		\
	".section __ex_table, \"a\"   \n"		\
	".align   2                   \n"		\
	".long    1b, 3b              \n"		\
	".long    2b, 3b              \n"		\
	".previous                    \n"		\
	"4:                           \n"		\
	: "=r"(err), "=r"(x), "=r"(ptr),		\
	  "=r"(tmp), "=r"(errcode)			\
	: "0"(err), "1"(x), "2"(ptr), "3"(0),		\
	  "4"(-EFAULT)					\
>>>>>>> c1084c27
	: "memory");					\
} while (0)

static inline int __get_user_fn(size_t size, const void __user *ptr, void *x)
{
	int retval;
	u32 tmp;

	switch (size) {
	case 1:
		__get_user_asm_common(tmp, ptr, "ldb", retval);
		*(u8 *)x = (u8)tmp;
		break;
	case 2:
		__get_user_asm_common(tmp, ptr, "ldh", retval);
		*(u16 *)x = (u16)tmp;
		break;
	case 4:
		__get_user_asm_common(tmp, ptr, "ldw", retval);
		*(u32 *)x = (u32)tmp;
		break;
	case 8:
		__get_user_asm_64(x, ptr, retval);
		break;
	}

	return retval;
}
#define __get_user_fn __get_user_fn

unsigned long raw_copy_from_user(void *to, const void *from, unsigned long n);
unsigned long raw_copy_to_user(void *to, const void *from, unsigned long n);

unsigned long __clear_user(void __user *to, unsigned long n);
#define __clear_user __clear_user

#include <asm/segment.h>
#include <asm-generic/uaccess.h>

#endif /* __ASM_CSKY_UACCESS_H */<|MERGE_RESOLUTION|>--- conflicted
+++ resolved
@@ -131,134 +131,6 @@
  */
 extern int __get_user_bad(void);
 
-<<<<<<< HEAD
-#define ___copy_to_user(to, from, n)			\
-do {							\
-	int w0, w1, w2, w3;				\
-	asm volatile(					\
-	"0:     cmpnei  %1, 0           \n"		\
-	"       bf      8f              \n"		\
-	"       mov     %3, %1          \n"		\
-	"       or      %3, %2          \n"		\
-	"       andi    %3, 3           \n"		\
-	"       cmpnei  %3, 0           \n"		\
-	"       bf      1f              \n"		\
-	"       br      5f              \n"		\
-	"1:     cmplti  %0, 16          \n" /* 4W */	\
-	"       bt      3f              \n"		\
-	"       ldw     %3, (%2, 0)     \n"		\
-	"       ldw     %4, (%2, 4)     \n"		\
-	"       ldw     %5, (%2, 8)     \n"		\
-	"       ldw     %6, (%2, 12)    \n"		\
-	"2:     stw     %3, (%1, 0)     \n"		\
-	"9:     stw     %4, (%1, 4)     \n"		\
-	"10:    stw     %5, (%1, 8)     \n"		\
-	"11:    stw     %6, (%1, 12)    \n"		\
-	"       addi    %2, 16          \n"		\
-	"       addi    %1, 16          \n"		\
-	"       subi    %0, 16          \n"		\
-	"       br      1b              \n"		\
-	"3:     cmplti  %0, 4           \n" /* 1W */	\
-	"       bt      5f              \n"		\
-	"       ldw     %3, (%2, 0)     \n"		\
-	"4:     stw     %3, (%1, 0)     \n"		\
-	"       addi    %2, 4           \n"		\
-	"       addi    %1, 4           \n"		\
-	"       subi    %0, 4           \n"		\
-	"       br      3b              \n"		\
-	"5:     cmpnei  %0, 0           \n"  /* 1B */   \
-	"       bf      13f             \n"		\
-	"       ldb     %3, (%2, 0)     \n"		\
-	"6:     stb     %3, (%1, 0)     \n"		\
-	"       addi    %2,  1          \n"		\
-	"       addi    %1,  1          \n"		\
-	"       subi    %0,  1          \n"		\
-	"       br      5b              \n"		\
-	"7:     subi	%0,  4          \n"		\
-	"8:     subi	%0,  4          \n"		\
-	"12:    subi	%0,  4          \n"		\
-	"       br      13f             \n"		\
-	".section __ex_table, \"a\"     \n"		\
-	".align   2                     \n"		\
-	".long    2b, 13f               \n"		\
-	".long    4b, 13f               \n"		\
-	".long    6b, 13f               \n"		\
-	".long    9b, 12b               \n"		\
-	".long   10b, 8b                \n"		\
-	".long   11b, 7b                \n"		\
-	".previous                      \n"		\
-	"13:                            \n"		\
-	: "=r"(n), "=r"(to), "=r"(from), "=r"(w0),	\
-	  "=r"(w1), "=r"(w2), "=r"(w3)			\
-	: "0"(n), "1"(to), "2"(from)			\
-	: "memory");					\
-} while (0)
-
-#define ___copy_from_user(to, from, n)			\
-do {							\
-	int tmp;					\
-	int nsave;					\
-	asm volatile(					\
-	"0:     cmpnei  %1, 0           \n"		\
-	"       bf      7f              \n"		\
-	"       mov     %3, %1          \n"		\
-	"       or      %3, %2          \n"		\
-	"       andi    %3, 3           \n"		\
-	"       cmpnei  %3, 0           \n"		\
-	"       bf      1f              \n"		\
-	"       br      5f              \n"		\
-	"1:     cmplti  %0, 16          \n"		\
-	"       bt      3f              \n"		\
-	"2:     ldw     %3, (%2, 0)     \n"		\
-	"10:    ldw     %4, (%2, 4)     \n"		\
-	"       stw     %3, (%1, 0)     \n"		\
-	"       stw     %4, (%1, 4)     \n"		\
-	"11:    ldw     %3, (%2, 8)     \n"		\
-	"12:    ldw     %4, (%2, 12)    \n"		\
-	"       stw     %3, (%1, 8)     \n"		\
-	"       stw     %4, (%1, 12)    \n"		\
-	"       addi    %2, 16          \n"		\
-	"       addi    %1, 16          \n"		\
-	"       subi    %0, 16          \n"		\
-	"       br      1b              \n"		\
-	"3:     cmplti  %0, 4           \n"		\
-	"       bt      5f              \n"		\
-	"4:     ldw     %3, (%2, 0)     \n"		\
-	"       stw     %3, (%1, 0)     \n"		\
-	"       addi    %2, 4           \n"		\
-	"       addi    %1, 4           \n"		\
-	"       subi    %0, 4           \n"		\
-	"       br      3b              \n"		\
-	"5:     cmpnei  %0, 0           \n"		\
-	"       bf      7f              \n"		\
-	"6:     ldb     %3, (%2, 0)     \n"		\
-	"       stb     %3, (%1, 0)     \n"		\
-	"       addi    %2,  1          \n"		\
-	"       addi    %1,  1          \n"		\
-	"       subi    %0,  1          \n"		\
-	"       br      5b              \n"		\
-	"8:     stw     %3, (%1, 0)     \n"		\
-	"       subi    %0, 4           \n"		\
-	"       bf      7f              \n"		\
-	"9:     subi    %0, 8           \n"		\
-	"       bf      7f              \n"		\
-	"13:    stw     %3, (%1, 8)     \n"		\
-	"       subi    %0, 12          \n"		\
-	"       bf      7f              \n"		\
-	".section __ex_table, \"a\"     \n"		\
-	".align   2                     \n"		\
-	".long    2b, 7f                \n"		\
-	".long    4b, 7f                \n"		\
-	".long    6b, 7f                \n"		\
-	".long   10b, 8b                \n"		\
-	".long   11b, 9b                \n"		\
-	".long   12b,13b                \n"		\
-	".previous                      \n"		\
-	"7:                             \n"		\
-	: "=r"(n), "=r"(to), "=r"(from), "=r"(nsave),	\
-	  "=r"(tmp)					\
-	: "0"(n), "1"(to), "2"(from)			\
-=======
 #define __get_user_asm_common(x, ptr, ins, err)		\
 do {							\
 	int errcode;					\
@@ -301,7 +173,6 @@
 	  "=r"(tmp), "=r"(errcode)			\
 	: "0"(err), "1"(x), "2"(ptr), "3"(0),		\
 	  "4"(-EFAULT)					\
->>>>>>> c1084c27
 	: "memory");					\
 } while (0)
 
