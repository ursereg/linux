--- conflicted
+++ resolved
@@ -21,12 +21,6 @@
 ENTRY(_start_smp_secondary)
 	SETUP_MMU
 
-<<<<<<< HEAD
-	/* copy msa1 from CPU0 */
-	lrw     r6, secondary_msa1
-	ld.w	r6, (r6, 0)
-	mtcr	r6, cr<31, 15>
-=======
 #ifdef CONFIG_PAGE_OFFSET_80000000
 	lrw	r6, secondary_msa1
 	ld.w	r6, (r6, 0)
@@ -37,7 +31,6 @@
 	ld.w	r6, (r6, 0)
 	mtcr	r6, cr<28, 15>
 	mtcr	r6, cr<29, 15>
->>>>>>> c1084c27
 
 	/* set stack point */
 	lrw     r6, secondary_stack
