--- conflicted
+++ resolved
@@ -153,8 +153,6 @@
 #endif
 
 /*
-<<<<<<< HEAD
-=======
  * Cortex-A8
  */
 	globl_equ	cpu_ca8_proc_init,	cpu_v7_proc_init
@@ -170,7 +168,6 @@
 #endif
 
 /*
->>>>>>> 33e8bb5d
  * Cortex-A9 processor functions
  */
 	globl_equ	cpu_ca9mp_proc_init,	cpu_v7_proc_init
@@ -411,17 +408,6 @@
 	mcrlt	p15, 0, r10, c15, c0, 1		@ write diagnostic register
 1:
 #endif
-#ifdef CONFIG_ARM_ERRATA_794072
-	mrc	p15, 0, r10, c15, c0, 1		@ read diagnostic register
-	orr	r10, r10, #1 << 4		@ set bit #4
-	mcr	p15, 0, r10, c15, c0, 1		@ write diagnostic register
-#endif
-#ifdef CONFIG_ARM_ERRATA_761320
-	cmp	r6, #0x40			@ present prior to r4p0
-	mrclt	p15, 0, r10, c15, c0, 1		@ read diagnostic register
-	orrlt	r10, r10, #1 << 21		@ set bit #21
-	mcrlt	p15, 0, r10, c15, c0, 1		@ write diagnostic register
-#endif
 
 	/* Cortex-A15 Errata */
 3:	ldr	r10, =0x00000c0f		@ Cortex-A15 primary part number
@@ -480,14 +466,10 @@
 
 	@ define struct processor (see <asm/proc-fns.h> and proc-macros.S)
 	define_processor_functions v7, dabort=v7_early_abort, pabort=v7_pabort, suspend=1
-<<<<<<< HEAD
-	define_processor_functions ca9mp, dabort=v7_early_abort, pabort=v7_pabort, suspend=1
-=======
 #ifndef CONFIG_ARM_LPAE
 	define_processor_functions ca8, dabort=v7_early_abort, pabort=v7_pabort, suspend=1
 	define_processor_functions ca9mp, dabort=v7_early_abort, pabort=v7_pabort, suspend=1
 #endif
->>>>>>> 33e8bb5d
 #ifdef CONFIG_CPU_PJ4B
 	define_processor_functions pj4b, dabort=v7_early_abort, pabort=v7_pabort, suspend=1
 #endif
@@ -540,11 +522,7 @@
 __v7_ca9mp_proc_info:
 	.long	0x410fc090
 	.long	0xff0ffff0
-<<<<<<< HEAD
-	__v7_proc __v7_ca9mp_setup, proc_fns = ca9mp_processor_functions
-=======
 	__v7_proc __v7_ca9mp_proc_info, __v7_ca9mp_setup, proc_fns = ca9mp_processor_functions
->>>>>>> 33e8bb5d
 	.size	__v7_ca9mp_proc_info, . - __v7_ca9mp_proc_info
 
 	/*
