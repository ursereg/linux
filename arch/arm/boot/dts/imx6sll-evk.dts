--- conflicted
+++ resolved
@@ -163,17 +163,11 @@
 
 	sound {
 		compatible = "fsl,imx6sl-evk-wm8962", "fsl,imx-audio-wm8962";
-<<<<<<< HEAD
-		model = "wm8962-audio";
-		audio-cpu = <&ssi2>;
-		audio-codec = <&codec>;
-=======
 		pinctrl-names = "default";
 		pinctrl-0 = <&pinctrl_hp>;
 		model = "wm8962-audio";
 		audio-cpu = <&ssi2>;
 		audio-codec = <&wm8962>;
->>>>>>> c1084c27
 		audio-routing =
 			"Headphone Jack", "HPOUTL",
 			"Headphone Jack", "HPOUTR",
@@ -183,12 +177,7 @@
 			"IN3R", "AMIC";
 		mux-int-port = <2>;
 		mux-ext-port = <3>;
-<<<<<<< HEAD
-		codec-master;
-		hp-det-gpios = <&gpio4 24 1>;
-=======
 		hp-det-gpio = <&gpio4 24 GPIO_ACTIVE_LOW>;
->>>>>>> c1084c27
 	};
 };
 
@@ -400,11 +389,7 @@
 	pinctrl-0 = <&pinctrl_i2c3>;
 	status = "okay";
 
-<<<<<<< HEAD
-	codec: wm8962@1a {
-=======
 	wm8962: audio-codec@1a {
->>>>>>> c1084c27
 		compatible = "wlf,wm8962";
 		reg = <0x1a>;
 		clocks = <&clks IMX6SLL_CLK_EXTERN_AUDIO>;
@@ -416,10 +401,6 @@
 		PLLVDD-supply = <&vgen3_reg>;
 		SPKVDD1-supply = <&reg_aud4v>;
 		SPKVDD2-supply = <&reg_aud4v>;
-<<<<<<< HEAD
-		amic-mono;
-=======
->>>>>>> c1084c27
 	};
 };
 
@@ -561,10 +542,6 @@
 
 	pinctrl_hog: hoggrp {
 		fsl,pins = <
-<<<<<<< HEAD
-			MX6SLL_PAD_GPIO4_IO24__GPIO4_IO24 0x17059 /* HP DETECT */
-=======
->>>>>>> c1084c27
 			/* CHG_FLT, CHG_UOK/DOK, CHG_STATUS */
 			MX6SLL_PAD_ECSPI2_MISO__GPIO4_IO14 0x17000
 			MX6SLL_PAD_ECSPI2_MOSI__GPIO4_IO13 0x17000
@@ -622,15 +599,12 @@
 		>;
 	};
 
-<<<<<<< HEAD
-=======
 	pinctrl_hp: hpgrp {
 		fsl,pins = <
 			MX6SLL_PAD_GPIO4_IO24__GPIO4_IO24 0x17059 /* HP DETECT */
 		>;
 	};
 
->>>>>>> c1084c27
 	pinctrl_reg_sd3_vmmc: sd3vmmcgrp {
 		fsl,pins = <
 			MX6SLL_PAD_KEY_COL6__GPIO4_IO04 0x17059
@@ -670,10 +644,6 @@
 
 	pinctrl_uart5: uart5grp {
 		fsl,pins = <
-<<<<<<< HEAD
-			MX6SLL_PAD_KEY_ROW1__GPIO3_IO27 0x1b0b1  /* bt reg on */
-=======
->>>>>>> c1084c27
 			MX6SLL_PAD_ECSPI1_MOSI__UART5_DCE_TX 0x1b0b1
 			MX6SLL_PAD_ECSPI1_SCLK__UART5_DCE_RX 0x1b0b1
 			MX6SLL_PAD_ECSPI1_SS0__UART5_DCE_CTS 0x1b0b1
