--- conflicted
+++ resolved
@@ -127,8 +127,6 @@
 &mmc3 {
 	/* dra76x is not affected by i887 */
 	max-frequency = <96000000>;
-<<<<<<< HEAD
-=======
 };
 
 &cpu0_opp_table {
@@ -158,5 +156,4 @@
 	1210000		0	0x8	0 0x02000000 0x01F00000
 	1250000		0	0xC	0 0x02000000 0x01F00000
 	>;
->>>>>>> c1084c27
 };