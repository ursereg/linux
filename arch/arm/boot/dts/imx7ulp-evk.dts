--- conflicted
+++ resolved
@@ -33,13 +33,6 @@
 		#size-cells = <1>;
 		ranges;
 
-<<<<<<< HEAD
-		rpmsg_reserved: rpmsg@9FF00000 {
-			no-map;
-			reg = <0x9FF00000 0x100000>;
-		};
-
-=======
 		vdev0vring0: vdev0vring0@9ff00000 {
                         compatible = "shared-dma-pool";
 			reg = <0x9ff00000 0x8000>;
@@ -65,7 +58,6 @@
 			reg = <0x9ff20000 0xe0000>;
 			no-map;
 		};
->>>>>>> f69558f3
 	};
 
 	backlight {
@@ -262,8 +254,6 @@
 			"Playback", "CPU-Playback",
 			"CPU-Capture", "Capture";
 	};
-<<<<<<< HEAD
-=======
 
 	imx7ulp-cm4 {
 		compatible = "fsl,imx7ulp-cm4";
@@ -276,7 +266,6 @@
 		memory-region = <&vdev0vring0>, <&vdev0vring1>,
 				<&vdev1vring0>, <&vdev1vring1>;
 	};
->>>>>>> f69558f3
 };
 
 &cpu0 {
@@ -365,79 +354,6 @@
 	pinctrl-0 = <&pinctrl_lpuart6>;
 	pinctrl-1 = <&pinctrl_lpuart6>;
 	resets = <&modem_reset>;
-<<<<<<< HEAD
-	status = "okay";
-};
-
-&lpuart7 { /* Uart test */
-	pinctrl-names = "default", "sleep";
-	pinctrl-0 = <&pinctrl_lpuart7>;
-	pinctrl-1 = <&pinctrl_lpuart7>;
-	status = "disabled";
-};
-
-&lpi2c7 {
-	#address-cells = <1>;
-	#size-cells = <0>;
-	pinctrl-names = "default", "sleep";
-	pinctrl-0 = <&pinctrl_lpi2c7 &pinctrl_touch_io>;
-	pinctrl-1 = <&pinctrl_lpi2c7 &pinctrl_touch_io>;
-	status = "okay";
-
-	focaltech@38 {
-		compatible = "focaltech,fts";
-		reg = <0x38>;
-		interrupt-parent = <&gpio_ptf>;
-		interrupts = <0 0x2>;
-		focaltech,panel-type = <FT5426>;
-		focaltech,reset-gpio = <&gpio_ptf 1 0x1>;
-		focaltech,irq-gpio = <&gpio_ptf 0 0x2>;
-		focaltech,max-touch-number = <5>;
-		focaltech,display-coords =  <0 0 480 854>;
-
-		focaltech,have-key;
-		focaltech,key-number = <3>;
-		focaltech,keys = <139 102 158>;
-		focaltech,key-y-coord = <2000>;
-		focaltech,key-x-coords = <200 600 800>;
-	};
-};
-
-&adv7535 {
-	status = "okay";
-
-	port {
-		dsi_to_hdmi: endpoint {
-			remote-endpoint = <&mipi_dsi_ep>;
-		};
-	};
-};
-
-&mipi_dsi {
-	pinctrl-names = "default", "sleep";
-	pinctrl-0 = <&pinctrl_mipi_dsi_reset>;
-	pinctrl-1 = <&pinctrl_mipi_dsi_reset>;
-	lcd_panel = "TRULY-WVGA-TFT3P5581E";
-	resets = <&mipi_dsi_reset>;
-	status = "okay";
-
-	port {
-		mipi_dsi_ep: endpoint {
-			remote-endpoint = <&dsi_to_hdmi>;
-		};
-	};
-};
-
-&rpmsg{
-	/*
-	 * 64K for one rpmsg instance, default using 2 rpmsg instances:
-	 * --0x9FF00000~0x9FF0FFFF: pmic,pm,audio,keys,gpio,sensor
-	 * --0x9FF10000~0x9FF1FFFF: pingpong,virtual tty
-	 */
-	vdev-nums = <2>;
-	reg = <0x9FF00000 0x20000>;
-=======
->>>>>>> f69558f3
 	status = "okay";
 };
 
