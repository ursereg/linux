--- conflicted
+++ resolved
@@ -125,10 +125,7 @@
 			"IN3R", "AMIC";
 		mux-int-port = <2>;
 		mux-ext-port = <3>;
-<<<<<<< HEAD
-=======
 		codec-master;
->>>>>>> b63f3f52
 		hp-det-gpios = <&gpio4 19 1>;
 	};
 
