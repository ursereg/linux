/*
 * Copyright 2011-2016 Freescale Semiconductor, Inc.
 * Copyright 2011 Linaro Ltd.
 *
 * The code contained herein is licensed under the GNU General Public
 * License. You may obtain a copy of the GNU General Public License
 * Version 2 or later at the following locations:
 *
 * http://www.opensource.org/licenses/gpl-license.html
 * http://www.gnu.org/copyleft/gpl.html
 */

#include <dt-bindings/clock/imx6qdl-clock.h>
#include <dt-bindings/interrupt-controller/arm-gic.h>

#include "skeleton.dtsi"

/ {
	aliases {
		ethernet0 = &fec;
		can0 = &can1;
		can1 = &can2;
		gpio0 = &gpio1;
		gpio1 = &gpio2;
		gpio2 = &gpio3;
		gpio3 = &gpio4;
		gpio4 = &gpio5;
		gpio5 = &gpio6;
		gpio6 = &gpio7;
		i2c0 = &i2c1;
		i2c1 = &i2c2;
		i2c2 = &i2c3;
		ipu0 = &ipu1;
<<<<<<< HEAD
		mmc0 = &usdhc4;
=======
		mmc0 = &usdhc1;
>>>>>>> b63f3f52
		mmc1 = &usdhc2;
		mmc2 = &usdhc3;
		mmc3 = &usdhc1;
		serial0 = &uart1;
		serial1 = &uart2;
		serial2 = &uart3;
		serial3 = &uart4;
		serial4 = &uart5;
		spi0 = &ecspi1;
		spi1 = &ecspi2;
		spi2 = &ecspi3;
		spi3 = &ecspi4;
		usbphy0 = &usbphy1;
		usbphy1 = &usbphy2;
	};

	intc: interrupt-controller@00a01000 {
		compatible = "arm,cortex-a9-gic";
		#interrupt-cells = <3>;
		interrupt-controller;
		reg = <0x00a01000 0x1000>,
		      <0x00a00100 0x100>;
		interrupt-parent = <&intc>;
	};

	clocks {
		#address-cells = <1>;
		#size-cells = <0>;

		ckil {
			compatible = "fsl,imx-ckil", "fixed-clock";
			#clock-cells = <0>;
			clock-frequency = <32768>;
		};

		ckih1 {
			compatible = "fsl,imx-ckih1", "fixed-clock";
			#clock-cells = <0>;
			clock-frequency = <0>;
		};

		osc {
			compatible = "fsl,imx-osc", "fixed-clock";
			#clock-cells = <0>;
			clock-frequency = <24000000>;
		};
	};

	soc {
		#address-cells = <1>;
		#size-cells = <1>;
		compatible = "simple-bus";
		interrupt-parent = <&gpc>;
		ranges;

		caam_sm: caam-sm@00100000 {
			compatible = "fsl,imx6q-caam-sm";
			reg = <0x00100000 0x3fff>;
		};

		dma_apbh: dma-apbh@00110000 {
			compatible = "fsl,imx6q-dma-apbh", "fsl,imx28-dma-apbh";
			reg = <0x00110000 0x2000>;
			interrupts = <0 13 IRQ_TYPE_LEVEL_HIGH>,
				     <0 13 IRQ_TYPE_LEVEL_HIGH>,
				     <0 13 IRQ_TYPE_LEVEL_HIGH>,
				     <0 13 IRQ_TYPE_LEVEL_HIGH>;
			interrupt-names = "gpmi0", "gpmi1", "gpmi2", "gpmi3";
			#dma-cells = <1>;
			dma-channels = <4>;
			clocks = <&clks IMX6QDL_CLK_APBH_DMA>;
		};

		irq_sec_vio: caam_secvio {
			compatible = "fsl,imx6q-caam-secvio";
			interrupts = <0 20 0x04>;
			secvio_src = <0x8000001d>;
<<<<<<< HEAD
=======
			jtag-tamper = "disabled";
			watchdog-tamper = "enabled";
			internal-boot-tamper = "enabled";
			external-pin-tamper = "disabled";
>>>>>>> b63f3f52
		};

		gpmi: gpmi-nand@00112000 {
			compatible = "fsl,imx6q-gpmi-nand";
			#address-cells = <1>;
			#size-cells = <1>;
			reg = <0x00112000 0x2000>, <0x00114000 0x2000>;
			reg-names = "gpmi-nand", "bch";
			interrupts = <0 15 IRQ_TYPE_LEVEL_HIGH>;
			interrupt-names = "bch";
			clocks = <&clks IMX6QDL_CLK_GPMI_IO>,
				 <&clks IMX6QDL_CLK_GPMI_APB>,
				 <&clks IMX6QDL_CLK_GPMI_BCH>,
				 <&clks IMX6QDL_CLK_GPMI_BCH_APB>,
				 <&clks IMX6QDL_CLK_PER1_BCH>;
			clock-names = "gpmi_io", "gpmi_apb", "gpmi_bch",
				      "gpmi_bch_apb", "per1_bch";
			dmas = <&dma_apbh 0>;
			dma-names = "rx-tx";
			status = "disabled";
		};

		ocrams: sram@00900000 {
			compatible = "fsl,lpm-sram";
			reg = <0x00900000 0x4000>;
			clocks = <&clks IMX6QDL_CLK_OCRAM>;
		};

		ocrams_ddr: sram@00904000 {
			compatible = "fsl,ddr-lpm-sram";
			reg = <0x00904000 0x1000>;
			clocks = <&clks IMX6QDL_CLK_OCRAM>;
		};

		timer@00a00600 {
			compatible = "arm,cortex-a9-twd-timer";
			reg = <0x00a00600 0x20>;
			interrupts = <1 13 0xf01>;
			interrupt-parent = <&intc>;
			clocks = <&clks IMX6QDL_CLK_TWD>;
		};

		L2: l2-cache@00a02000 {
			compatible = "arm,pl310-cache";
			reg = <0x00a02000 0x1000>;
			interrupts = <0 92 IRQ_TYPE_LEVEL_HIGH>;
			cache-unified;
			cache-level = <2>;
			arm,tag-latency = <4 2 3>;
			arm,data-latency = <4 2 3>;
		};

		pcie: pcie@0x01000000 {
			compatible = "fsl,imx6q-pcie", "snps,dw-pcie";
			reg = <0x01ffc000 0x04000>,
			      <0x01f00000 0x80000>;
			reg-names = "dbi", "config";
			#address-cells = <3>;
			#size-cells = <2>;
			device_type = "pci";
			ranges = <0x00000800 0 0x01f00000 0x01f00000 0 0x00080000 /* configuration space */
				  0x81000000 0 0          0x01f80000 0 0x00010000 /* downstream I/O */
				  0x82000000 0 0x01000000 0x01000000 0 0x00f00000>; /* non-prefetchable memory */
			num-lanes = <1>;
			interrupts = <GIC_SPI 120 IRQ_TYPE_LEVEL_HIGH>;
			interrupt-names = "msi";
			#interrupt-cells = <1>;
			interrupt-map-mask = <0 0 0 0x7>;
			interrupt-map = <0 0 0 1 &gpc GIC_SPI 123 IRQ_TYPE_LEVEL_HIGH>,
			                <0 0 0 2 &gpc GIC_SPI 122 IRQ_TYPE_LEVEL_HIGH>,
			                <0 0 0 3 &gpc GIC_SPI 121 IRQ_TYPE_LEVEL_HIGH>,
			                <0 0 0 4 &gpc GIC_SPI 120 IRQ_TYPE_LEVEL_HIGH>;
			clocks = <&clks IMX6QDL_CLK_PCIE_AXI>,
				 <&clks IMX6QDL_CLK_LVDS1_GATE>,
				 <&clks IMX6QDL_CLK_PCIE_REF_125M>;
			clock-names = "pcie", "pcie_bus", "pcie_phy";
			status = "disabled";
		};

		pmu {
			compatible = "arm,cortex-a9-pmu";
			interrupts = <0 94 IRQ_TYPE_LEVEL_HIGH>;
		};

		hdmi_core: hdmi_core@00120000 {
			compatible = "fsl,imx6q-hdmi-core";
			reg = <0x00120000 0x9000>;
			clocks = <&clks IMX6QDL_CLK_HDMI_ISFR>,
					<&clks IMX6QDL_CLK_HDMI_IAHB>,
					<&clks IMX6QDL_CLK_HSI_TX>;
			clock-names = "hdmi_isfr", "hdmi_iahb", "mipi_core";
			status = "disabled";
		};

		hdmi_video: hdmi_video@020e0000 {
			compatible = "fsl,imx6q-hdmi-video";
			reg = <0x020e0000 0x1000>;
			reg-names = "hdmi_gpr";
			interrupts = <0 115 IRQ_TYPE_LEVEL_HIGH>;
			clocks = <&clks IMX6QDL_CLK_HDMI_ISFR>,
					<&clks IMX6QDL_CLK_HDMI_IAHB>,
					<&clks IMX6QDL_CLK_HSI_TX>;
			clock-names = "hdmi_isfr", "hdmi_iahb", "mipi_core";
			status = "disabled";
		};

		hdmi_audio: hdmi_audio@00120000 {
			compatible = "fsl,imx6q-hdmi-audio";
			clocks = <&clks IMX6QDL_CLK_HDMI_ISFR>,
					<&clks IMX6QDL_CLK_HDMI_IAHB>,
					<&clks IMX6QDL_CLK_HSI_TX>;
			clock-names = "hdmi_isfr", "hdmi_iahb", "mipi_core";
			dmas = <&sdma 2 25 0>;
			dma-names = "tx";
			status = "disabled";
		};

		hdmi_cec: hdmi_cec@00120000 {
			compatible = "fsl,imx6q-hdmi-cec";
			interrupts = <0 115 IRQ_TYPE_LEVEL_HIGH>;
			status = "disabled";
		};

		aips-bus@02000000 { /* AIPS1 */
			compatible = "fsl,aips-bus", "simple-bus";
			#address-cells = <1>;
			#size-cells = <1>;
			reg = <0x02000000 0x100000>;
			ranges;

			spba-bus@02000000 {
				compatible = "fsl,spba-bus", "simple-bus";
				#address-cells = <1>;
				#size-cells = <1>;
				reg = <0x02000000 0x40000>;
				ranges;

				spdif: spdif@02004000 {
					compatible = "fsl,imx35-spdif";
					reg = <0x02004000 0x4000>;
					interrupts = <0 52 IRQ_TYPE_LEVEL_HIGH>;
					dmas = <&sdma 14 18 0>,
					       <&sdma 15 18 0>;
					dma-names = "rx", "tx";
					clocks = <&clks IMX6QDL_CLK_SPDIF_GCLK>, <&clks IMX6QDL_CLK_OSC>,
						 <&clks IMX6QDL_CLK_SPDIF>, <&clks IMX6QDL_CLK_ASRC>,
						 <&clks IMX6QDL_CLK_DUMMY>, <&clks IMX6QDL_CLK_ESAI_EXTAL>,
						 <&clks IMX6QDL_CLK_IPG>, <&clks IMX6QDL_CLK_MLB>,
						 <&clks IMX6QDL_CLK_DUMMY>, <&clks IMX6QDL_CLK_SPBA>;
					clock-names = "core",  "rxtx0",
						      "rxtx1", "rxtx2",
						      "rxtx3", "rxtx4",
						      "rxtx5", "rxtx6",
						      "rxtx7", "dma";
					status = "disabled";
				};

				ecspi1: ecspi@02008000 {
					#address-cells = <1>;
					#size-cells = <0>;
					compatible = "fsl,imx6q-ecspi", "fsl,imx51-ecspi";
					reg = <0x02008000 0x4000>;
					interrupts = <0 31 IRQ_TYPE_LEVEL_HIGH>;
					clocks = <&clks IMX6QDL_CLK_ECSPI1>,
						 <&clks IMX6QDL_CLK_ECSPI1>;
					clock-names = "ipg", "per";
					dmas = <&sdma 3 7 1>, <&sdma 4 7 2>;
					dma-names = "rx", "tx";
					status = "disabled";
				};

				ecspi2: ecspi@0200c000 {
					#address-cells = <1>;
					#size-cells = <0>;
					compatible = "fsl,imx6q-ecspi", "fsl,imx51-ecspi";
					reg = <0x0200c000 0x4000>;
					interrupts = <0 32 IRQ_TYPE_LEVEL_HIGH>;
					clocks = <&clks IMX6QDL_CLK_ECSPI2>,
						 <&clks IMX6QDL_CLK_ECSPI2>;
					clock-names = "ipg", "per";
					dmas = <&sdma 5 7 1>, <&sdma 6 7 2>;
					dma-names = "rx", "tx";
					status = "disabled";
				};

				ecspi3: ecspi@02010000 {
					#address-cells = <1>;
					#size-cells = <0>;
					compatible = "fsl,imx6q-ecspi", "fsl,imx51-ecspi";
					reg = <0x02010000 0x4000>;
					interrupts = <0 33 IRQ_TYPE_LEVEL_HIGH>;
					clocks = <&clks IMX6QDL_CLK_ECSPI3>,
						 <&clks IMX6QDL_CLK_ECSPI3>;
					clock-names = "ipg", "per";
					dmas = <&sdma 7 7 1>, <&sdma 8 7 2>;
					dma-names = "rx", "tx";
					status = "disabled";
				};

				ecspi4: ecspi@02014000 {
					#address-cells = <1>;
					#size-cells = <0>;
					compatible = "fsl,imx6q-ecspi", "fsl,imx51-ecspi";
					reg = <0x02014000 0x4000>;
					interrupts = <0 34 IRQ_TYPE_LEVEL_HIGH>;
					clocks = <&clks IMX6QDL_CLK_ECSPI4>,
						 <&clks IMX6QDL_CLK_ECSPI4>;
					clock-names = "ipg", "per";
					dmas = <&sdma 9 7 1>, <&sdma 10 7 2>;
					dma-names = "rx", "tx";
					status = "disabled";
				};

				uart1: serial@02020000 {
					compatible = "fsl,imx6q-uart", "fsl,imx21-uart";
					reg = <0x02020000 0x4000>;
					interrupts = <0 26 IRQ_TYPE_LEVEL_HIGH>;
					clocks = <&clks IMX6QDL_CLK_UART_IPG>,
						 <&clks IMX6QDL_CLK_UART_SERIAL>;
					clock-names = "ipg", "per";
					dmas = <&sdma 25 4 0>, <&sdma 26 4 0>;
					dma-names = "rx", "tx";
					status = "disabled";
				};

				esai: esai@02024000 {
					#sound-dai-cells = <0>;
					compatible = "fsl,imx35-esai";
					reg = <0x02024000 0x4000>;
					interrupts = <0 51 IRQ_TYPE_LEVEL_HIGH>;
					clocks = <&clks IMX6QDL_CLK_ESAI_IPG>,
						 <&clks IMX6QDL_CLK_ESAI_MEM>,
						 <&clks IMX6QDL_CLK_ESAI_EXTAL>,
						 <&clks IMX6QDL_CLK_ESAI_IPG>,
						 <&clks IMX6QDL_CLK_SPBA>;
					clock-names = "core", "mem", "extal", "fsys", "dma";
					dmas = <&sdma 23 21 0>, <&sdma 24 21 0>;
					dma-names = "rx", "tx";
					status = "disabled";
				};

				ssi1: ssi@02028000 {
					#sound-dai-cells = <0>;
					compatible = "fsl,imx6q-ssi",
							"fsl,imx51-ssi";
					reg = <0x02028000 0x4000>;
					interrupts = <0 46 IRQ_TYPE_LEVEL_HIGH>;
					clocks = <&clks IMX6QDL_CLK_SSI1_IPG>,
						 <&clks IMX6QDL_CLK_SSI1>;
					clock-names = "ipg", "baud";
					dmas = <&sdma 37 22 0>,
					       <&sdma 38 22 0>;
					dma-names = "rx", "tx";
					fsl,fifo-depth = <15>;
					status = "disabled";
				};

				ssi2: ssi@0202c000 {
					#sound-dai-cells = <0>;
					compatible = "fsl,imx6q-ssi",
							"fsl,imx51-ssi";
					reg = <0x0202c000 0x4000>;
					interrupts = <0 47 IRQ_TYPE_LEVEL_HIGH>;
					clocks = <&clks IMX6QDL_CLK_SSI2_IPG>,
						 <&clks IMX6QDL_CLK_SSI2>;
					clock-names = "ipg", "baud";
					dmas = <&sdma 41 22 0>,
					       <&sdma 42 22 0>;
					dma-names = "rx", "tx";
					fsl,fifo-depth = <15>;
					status = "disabled";
				};

				ssi3: ssi@02030000 {
					#sound-dai-cells = <0>;
					compatible = "fsl,imx6q-ssi",
							"fsl,imx51-ssi";
					reg = <0x02030000 0x4000>;
					interrupts = <0 48 IRQ_TYPE_LEVEL_HIGH>;
					clocks = <&clks IMX6QDL_CLK_SSI3_IPG>,
						 <&clks IMX6QDL_CLK_SSI3>;
					clock-names = "ipg", "baud";
					dmas = <&sdma 45 22 0>,
					       <&sdma 46 22 0>;
					dma-names = "rx", "tx";
					fsl,fifo-depth = <15>;
					status = "disabled";
				};

				asrc: asrc@02034000 {
					compatible = "fsl,imx53-asrc";
					reg = <0x02034000 0x4000>;
					interrupts = <0 50 IRQ_TYPE_LEVEL_HIGH>;
					clocks = <&clks IMX6QDL_CLK_ASRC_IPG>,
						<&clks IMX6QDL_CLK_ASRC_MEM>, <&clks 0>,
						<&clks 0>, <&clks 0>, <&clks 0>, <&clks 0>,
						<&clks 0>, <&clks 0>, <&clks 0>, <&clks 0>,
						<&clks 0>, <&clks 0>, <&clks 0>, <&clks 0>,
						<&clks IMX6QDL_CLK_ASRC>, <&clks 0>, <&clks 0>,
						<&clks IMX6QDL_CLK_SPBA>;
					clock-names = "mem", "ipg", "asrck_0",
						"asrck_1", "asrck_2", "asrck_3", "asrck_4",
						"asrck_5", "asrck_6", "asrck_7", "asrck_8",
						"asrck_9", "asrck_a", "asrck_b", "asrck_c",
						"asrck_d", "asrck_e", "asrck_f", "dma";
					dmas = <&sdma 17 23 1>, <&sdma 18 23 1>, <&sdma 19 23 1>,
						<&sdma 20 23 1>, <&sdma 21 23 1>, <&sdma 22 23 1>;
					dma-names = "rxa", "rxb", "rxc",
							"txa", "txb", "txc";
					fsl,asrc-rate  = <48000>;
					fsl,asrc-width = <16>;
					status = "okay";
				};

				spba@0203c000 {
					reg = <0x0203c000 0x4000>;
				};
			};

			vpu: vpu@02040000 {
				compatible = "cnm,coda960";
				reg = <0x02040000 0x3c000>;
				interrupts = <0 12 IRQ_TYPE_LEVEL_HIGH>,
					     <0 3 IRQ_TYPE_LEVEL_HIGH>;
				interrupt-names = "bit", "jpeg";
				clocks = <&clks IMX6QDL_CLK_VPU_AXI>,
					 <&clks IMX6QDL_CLK_MMDC_CH0_AXI>;
				clock-names = "per", "ahb";
				resets = <&src 1>;
				iram = <&ocram>;
				status = "disabled";
			};

			vpu_fsl: vpu_fsl@02040000 {
				compatible = "fsl,imx6-vpu";
				reg = <0x02040000 0x3c000>;
				reg-names = "vpu_regs";
				interrupts = <0 3 IRQ_TYPE_EDGE_RISING>,
				             <0 12 IRQ_TYPE_LEVEL_HIGH>;
				interrupt-names = "vpu_jpu_irq", "vpu_ipi_irq";
				clocks = <&clks IMX6QDL_CLK_VPU_AXI>,
					 <&clks IMX6QDL_CLK_MMDC_CH0_AXI>,
					 <&clks IMX6QDL_CLK_OCRAM>;
				clock-names = "vpu_clk", "mmdc_ch0_axi", "ocram";
				iramsize = <0x21000>;
				iram = <&ocram>;
				resets = <&src 1>;
				power-domains = <&gpc 1>;
			};

			aipstz@0207c000 { /* AIPSTZ1 */
				reg = <0x0207c000 0x4000>;
			};

			pwm1: pwm@02080000 {
				#pwm-cells = <2>;
				compatible = "fsl,imx6q-pwm", "fsl,imx27-pwm";
				reg = <0x02080000 0x4000>;
				interrupts = <0 83 IRQ_TYPE_LEVEL_HIGH>;
				clocks = <&clks IMX6QDL_CLK_IPG>,
					 <&clks IMX6QDL_CLK_PWM1>;
				clock-names = "ipg", "per";
				status = "disabled";
			};

			pwm2: pwm@02084000 {
				#pwm-cells = <2>;
				compatible = "fsl,imx6q-pwm", "fsl,imx27-pwm";
				reg = <0x02084000 0x4000>;
				interrupts = <0 84 IRQ_TYPE_LEVEL_HIGH>;
				clocks = <&clks IMX6QDL_CLK_IPG>,
					 <&clks IMX6QDL_CLK_PWM2>;
				clock-names = "ipg", "per";
				status = "disabled";
			};

			pwm3: pwm@02088000 {
				#pwm-cells = <2>;
				compatible = "fsl,imx6q-pwm", "fsl,imx27-pwm";
				reg = <0x02088000 0x4000>;
				interrupts = <0 85 IRQ_TYPE_LEVEL_HIGH>;
				clocks = <&clks IMX6QDL_CLK_IPG>,
					 <&clks IMX6QDL_CLK_PWM3>;
				clock-names = "ipg", "per";
				status = "disabled";
			};

			pwm4: pwm@0208c000 {
				#pwm-cells = <2>;
				compatible = "fsl,imx6q-pwm", "fsl,imx27-pwm";
				reg = <0x0208c000 0x4000>;
				interrupts = <0 86 IRQ_TYPE_LEVEL_HIGH>;
				clocks = <&clks IMX6QDL_CLK_IPG>,
					 <&clks IMX6QDL_CLK_PWM4>;
				clock-names = "ipg", "per";
				status = "disabled";
			};

			can1: flexcan@02090000 {
				compatible = "fsl,imx6q-flexcan";
				reg = <0x02090000 0x4000>;
				interrupts = <0 110 IRQ_TYPE_LEVEL_HIGH>;
				clocks = <&clks IMX6QDL_CLK_CAN1_IPG>,
					 <&clks IMX6QDL_CLK_CAN1_SERIAL>;
				clock-names = "ipg", "per";
				stop-mode = <&gpr 0x34 28 0x10 17>;
				status = "disabled";
			};

			can2: flexcan@02094000 {
				compatible = "fsl,imx6q-flexcan";
				reg = <0x02094000 0x4000>;
				interrupts = <0 111 IRQ_TYPE_LEVEL_HIGH>;
				clocks = <&clks IMX6QDL_CLK_CAN2_IPG>,
					 <&clks IMX6QDL_CLK_CAN2_SERIAL>;
				clock-names = "ipg", "per";
				stop-mode = <&gpr 0x34 29 0x10 18>;
				status = "disabled";
			};

			gpt: gpt@02098000 {
				compatible = "fsl,imx6q-gpt", "fsl,imx31-gpt";
				reg = <0x02098000 0x4000>;
				interrupts = <0 55 IRQ_TYPE_LEVEL_HIGH>;
				clocks = <&clks IMX6QDL_CLK_GPT_IPG>,
					 <&clks IMX6QDL_CLK_GPT_IPG_PER>,
					 <&clks IMX6QDL_CLK_GPT_3M>;
				clock-names = "ipg", "per", "osc_per";
			};

			gpio1: gpio@0209c000 {
				compatible = "fsl,imx6q-gpio", "fsl,imx35-gpio";
				reg = <0x0209c000 0x4000>;
				interrupts = <0 66 IRQ_TYPE_LEVEL_HIGH>,
					     <0 67 IRQ_TYPE_LEVEL_HIGH>;
				gpio-controller;
				#gpio-cells = <2>;
				interrupt-controller;
				#interrupt-cells = <2>;
			};

			gpio2: gpio@020a0000 {
				compatible = "fsl,imx6q-gpio", "fsl,imx35-gpio";
				reg = <0x020a0000 0x4000>;
				interrupts = <0 68 IRQ_TYPE_LEVEL_HIGH>,
					     <0 69 IRQ_TYPE_LEVEL_HIGH>;
				gpio-controller;
				#gpio-cells = <2>;
				interrupt-controller;
				#interrupt-cells = <2>;
			};

			gpio3: gpio@020a4000 {
				compatible = "fsl,imx6q-gpio", "fsl,imx35-gpio";
				reg = <0x020a4000 0x4000>;
				interrupts = <0 70 IRQ_TYPE_LEVEL_HIGH>,
					     <0 71 IRQ_TYPE_LEVEL_HIGH>;
				gpio-controller;
				#gpio-cells = <2>;
				interrupt-controller;
				#interrupt-cells = <2>;
			};

			gpio4: gpio@020a8000 {
				compatible = "fsl,imx6q-gpio", "fsl,imx35-gpio";
				reg = <0x020a8000 0x4000>;
				interrupts = <0 72 IRQ_TYPE_LEVEL_HIGH>,
					     <0 73 IRQ_TYPE_LEVEL_HIGH>;
				gpio-controller;
				#gpio-cells = <2>;
				interrupt-controller;
				#interrupt-cells = <2>;
			};

			gpio5: gpio@020ac000 {
				compatible = "fsl,imx6q-gpio", "fsl,imx35-gpio";
				reg = <0x020ac000 0x4000>;
				interrupts = <0 74 IRQ_TYPE_LEVEL_HIGH>,
					     <0 75 IRQ_TYPE_LEVEL_HIGH>;
				gpio-controller;
				#gpio-cells = <2>;
				interrupt-controller;
				#interrupt-cells = <2>;
			};

			gpio6: gpio@020b0000 {
				compatible = "fsl,imx6q-gpio", "fsl,imx35-gpio";
				reg = <0x020b0000 0x4000>;
				interrupts = <0 76 IRQ_TYPE_LEVEL_HIGH>,
					     <0 77 IRQ_TYPE_LEVEL_HIGH>;
				gpio-controller;
				#gpio-cells = <2>;
				interrupt-controller;
				#interrupt-cells = <2>;
			};

			gpio7: gpio@020b4000 {
				compatible = "fsl,imx6q-gpio", "fsl,imx35-gpio";
				reg = <0x020b4000 0x4000>;
				interrupts = <0 78 IRQ_TYPE_LEVEL_HIGH>,
					     <0 79 IRQ_TYPE_LEVEL_HIGH>;
				gpio-controller;
				#gpio-cells = <2>;
				interrupt-controller;
				#interrupt-cells = <2>;
			};

			kpp: kpp@020b8000 {
				compatible = "fsl,imx6q-kpp", "fsl,imx21-kpp";
				reg = <0x020b8000 0x4000>;
				interrupts = <0 82 IRQ_TYPE_LEVEL_HIGH>;
				clocks = <&clks IMX6QDL_CLK_IPG>;
				status = "disabled";
			};

			wdog1: wdog@020bc000 {
				compatible = "fsl,imx6q-wdt", "fsl,imx21-wdt";
				reg = <0x020bc000 0x4000>;
				interrupts = <0 80 IRQ_TYPE_LEVEL_HIGH>;
				clocks = <&clks IMX6QDL_CLK_DUMMY>;
			};

			wdog2: wdog@020c0000 {
				compatible = "fsl,imx6q-wdt", "fsl,imx21-wdt";
				reg = <0x020c0000 0x4000>;
				interrupts = <0 81 IRQ_TYPE_LEVEL_HIGH>;
				clocks = <&clks IMX6QDL_CLK_DUMMY>;
				status = "disabled";
			};

			clks: ccm@020c4000 {
				compatible = "fsl,imx6q-ccm";
				reg = <0x020c4000 0x4000>;
				interrupts = <0 87 IRQ_TYPE_LEVEL_HIGH>,
					     <0 88 IRQ_TYPE_LEVEL_HIGH>;
				#clock-cells = <1>;
			};

			anatop: anatop@020c8000 {
				compatible = "fsl,imx6q-anatop", "syscon", "simple-bus";
				reg = <0x020c8000 0x1000>;
				interrupts = <0 49 IRQ_TYPE_LEVEL_HIGH>,
					     <0 54 IRQ_TYPE_LEVEL_HIGH>,
					     <0 127 IRQ_TYPE_LEVEL_HIGH>;

				regulator-1p1@110 {
					compatible = "fsl,anatop-regulator";
					regulator-name = "vdd1p1";
					regulator-min-microvolt = <800000>;
					regulator-max-microvolt = <1375000>;
					regulator-always-on;
					anatop-reg-offset = <0x110>;
					anatop-vol-bit-shift = <8>;
					anatop-vol-bit-width = <5>;
					anatop-min-bit-val = <4>;
					anatop-min-voltage = <800000>;
					anatop-max-voltage = <1375000>;
					anatop-enable-bit = <0>;
				};

				reg_3p0: regulator-3p0@120 {
					compatible = "fsl,anatop-regulator";
					regulator-name = "vdd3p0";
					regulator-min-microvolt = <2625000>;
					regulator-max-microvolt = <3400000>;
					anatop-reg-offset = <0x120>;
					anatop-vol-bit-shift = <8>;
					anatop-vol-bit-width = <5>;
					anatop-min-bit-val = <0>;
					anatop-min-voltage = <2625000>;
					anatop-max-voltage = <3400000>;
					anatop-enable-bit = <0>;
				};

				regulator-2p5@130 {
					compatible = "fsl,anatop-regulator";
					regulator-name = "vdd2p5";
					regulator-min-microvolt = <2000000>;
					regulator-max-microvolt = <2750000>;
					regulator-always-on;
					anatop-reg-offset = <0x130>;
					anatop-vol-bit-shift = <8>;
					anatop-vol-bit-width = <5>;
					anatop-min-bit-val = <0>;
					anatop-min-voltage = <2000000>;
					anatop-max-voltage = <2750000>;
					anatop-enable-bit = <0>;
				};

				reg_arm: regulator-vddcore@140 {
					compatible = "fsl,anatop-regulator";
					regulator-name = "vddarm";
					regulator-min-microvolt = <725000>;
					regulator-max-microvolt = <1450000>;
					regulator-always-on;
					anatop-reg-offset = <0x140>;
					anatop-vol-bit-shift = <0>;
					anatop-vol-bit-width = <5>;
					anatop-delay-reg-offset = <0x170>;
					anatop-delay-bit-shift = <24>;
					anatop-delay-bit-width = <2>;
					anatop-min-bit-val = <1>;
					anatop-min-voltage = <725000>;
					anatop-max-voltage = <1450000>;
					regulator-allow-bypass;
				};

				reg_pu: regulator-vddpu@140 {
					compatible = "fsl,anatop-regulator";
					regulator-name = "vddpu";
					regulator-min-microvolt = <725000>;
					regulator-max-microvolt = <1450000>;
					regulator-enable-ramp-delay = <150>;
					anatop-reg-offset = <0x140>;
					anatop-vol-bit-shift = <9>;
					anatop-vol-bit-width = <5>;
					anatop-delay-reg-offset = <0x170>;
					anatop-delay-bit-shift = <26>;
					anatop-delay-bit-width = <2>;
					anatop-min-bit-val = <1>;
					anatop-min-voltage = <725000>;
					anatop-max-voltage = <1450000>;
					regulator-allow-bypass;
				};

				reg_soc: regulator-vddsoc@140 {
					compatible = "fsl,anatop-regulator";
					regulator-name = "vddsoc";
					regulator-min-microvolt = <725000>;
					regulator-max-microvolt = <1450000>;
					regulator-always-on;
					anatop-reg-offset = <0x140>;
					anatop-vol-bit-shift = <18>;
					anatop-vol-bit-width = <5>;
					anatop-delay-reg-offset = <0x170>;
					anatop-delay-bit-shift = <28>;
					anatop-delay-bit-width = <2>;
					anatop-min-bit-val = <1>;
					anatop-min-voltage = <725000>;
					anatop-max-voltage = <1450000>;
					regulator-allow-bypass;
				};
			};

			tempmon: tempmon {
				compatible = "fsl,imx6q-tempmon";
				interrupts = <0 49 IRQ_TYPE_LEVEL_HIGH>;
				fsl,tempmon = <&anatop>;
				fsl,tempmon-data = <&ocotp>;
				clocks = <&clks IMX6QDL_CLK_PLL3_USB_OTG>;
			};

			usbphy1: usbphy@020c9000 {
				compatible = "fsl,imx6q-usbphy", "fsl,imx23-usbphy";
				reg = <0x020c9000 0x1000>;
				interrupts = <0 44 IRQ_TYPE_LEVEL_HIGH>;
				clocks = <&clks IMX6QDL_CLK_USBPHY1>;
				phy-3p0-supply = <&reg_3p0>;
				fsl,anatop = <&anatop>;
			};

			usbphy2: usbphy@020ca000 {
				compatible = "fsl,imx6q-usbphy", "fsl,imx23-usbphy";
				reg = <0x020ca000 0x1000>;
				interrupts = <0 45 IRQ_TYPE_LEVEL_HIGH>;
				clocks = <&clks IMX6QDL_CLK_USBPHY2>;
				phy-3p0-supply = <&reg_3p0>;
				fsl,anatop = <&anatop>;
			};

			usbphy_nop1: usbphy_nop1 {
				compatible = "usb-nop-xceiv";
				clocks = <&clks IMX6QDL_CLK_USBPHY1>;
				clock-names = "main_clk";
			};
<<<<<<< HEAD

			usbphy_nop2: usbphy_nop2 {
				compatible = "usb-nop-xceiv";
				clocks = <&clks IMX6QDL_CLK_USBPHY1>;
				clock-names = "main_clk";
			};

=======

			usbphy_nop2: usbphy_nop2 {
				compatible = "usb-nop-xceiv";
				clocks = <&clks IMX6QDL_CLK_USBPHY1>;
				clock-names = "main_clk";
			};

>>>>>>> b63f3f52
			caam_snvs: caam-snvs@020cc000 {
				compatible = "fsl,imx6q-caam-snvs";
				reg = <0x020cc000 0x4000>;
			};

			snvs: snvs@020cc000 {
				compatible = "fsl,sec-v4.0-mon", "syscon", "simple-mfd";
				reg = <0x020cc000 0x4000>;

				snvs_rtc: snvs-rtc-lp {
					compatible = "fsl,sec-v4.0-mon-rtc-lp";
					regmap = <&snvs>;
					offset = <0x34>;
					interrupts = <0 19 IRQ_TYPE_LEVEL_HIGH>,
						     <0 20 IRQ_TYPE_LEVEL_HIGH>;
				};

				snvs_poweroff: snvs-poweroff {
					compatible = "syscon-poweroff";
					regmap = <&snvs>;
					offset = <0x38>;
					mask = <0x61>;
					status = "disabled";
				};
			};

			epit1: epit@020d0000 { /* EPIT1 */
				reg = <0x020d0000 0x4000>;
				interrupts = <0 56 IRQ_TYPE_LEVEL_HIGH>;
			};

			epit2: epit@020d4000 { /* EPIT2 */
				reg = <0x020d4000 0x4000>;
				interrupts = <0 57 IRQ_TYPE_LEVEL_HIGH>;
			};

			src: src@020d8000 {
				compatible = "fsl,imx6q-src", "fsl,imx51-src";
				reg = <0x020d8000 0x4000>;
				interrupts = <0 91 IRQ_TYPE_LEVEL_HIGH>,
					     <0 96 IRQ_TYPE_LEVEL_HIGH>;
				#reset-cells = <1>;
			};

			gpc: gpc@020dc000 {
				compatible = "fsl,imx6q-gpc";
				reg = <0x020dc000 0x4000>;
				interrupt-controller;
				#interrupt-cells = <3>;
				interrupts = <0 89 IRQ_TYPE_LEVEL_HIGH>,
					     <0 90 IRQ_TYPE_LEVEL_HIGH>;
				interrupt-parent = <&intc>;
				pu-supply = <&reg_pu>;
				clocks = <&clks IMX6QDL_CLK_GPU3D_CORE>,
					 <&clks IMX6QDL_CLK_GPU3D_SHADER>,
					 <&clks IMX6QDL_CLK_GPU2D_CORE>,
					 <&clks IMX6QDL_CLK_GPU2D_AXI>,
					 <&clks IMX6QDL_CLK_OPENVG_AXI>,
					 <&clks IMX6QDL_CLK_VPU_AXI>;
				#power-domain-cells = <1>;
			};

			gpr: iomuxc-gpr@020e0000 {
				compatible = "fsl,imx6q-iomuxc-gpr", "syscon";
				reg = <0x020e0000 0x38>;
			};

			iomuxc: iomuxc@020e0000 {
				compatible = "fsl,imx6dl-iomuxc", "fsl,imx6q-iomuxc";
				reg = <0x020e0000 0x4000>;
			};

			ldb: ldb@020e0008 {
				#address-cells = <1>;
				#size-cells = <0>;
				gpr = <&gpr>;
				status = "disabled";

				lvds-channel@0 {
					#address-cells = <1>;
					#size-cells = <0>;
					reg = <0>;
					status = "disabled";
				};

				lvds-channel@1 {
					#address-cells = <1>;
					#size-cells = <0>;
					reg = <1>;
					status = "disabled";
				};
			};

			dcic1: dcic@020e4000 {
				compatible = "fsl,imx6q-dcic";
				reg = <0x020e4000 0x4000>;
				interrupts = <0 124 IRQ_TYPE_LEVEL_HIGH>;
				clocks = <&clks IMX6QDL_CLK_DCIC1>, <&clks IMX6QDL_CLK_DCIC1>;
				clock-names = "dcic", "disp-axi";
				gpr = <&gpr>;
				status = "disabled";
			};

			dcic2: dcic@020e8000 {
				compatible = "fsl,imx6q-dcic";
				reg = <0x020e8000 0x4000>;
				interrupts = <0 125 IRQ_TYPE_LEVEL_HIGH>;
				clocks = <&clks IMX6QDL_CLK_DCIC2>, <&clks IMX6QDL_CLK_DCIC2>;
				clock-names = "dcic", "disp-axi";
				gpr = <&gpr>;
				status = "disabled";
			};

			sdma: sdma@020ec000 {
				compatible = "fsl,imx6q-sdma", "fsl,imx35-sdma";
				reg = <0x020ec000 0x4000>;
				interrupts = <0 2 IRQ_TYPE_LEVEL_HIGH>;
				clocks = <&clks IMX6QDL_CLK_SDMA>,
					 <&clks IMX6QDL_CLK_SDMA>;
				clock-names = "ipg", "ahb";
				#dma-cells = <3>;
				fsl,sdma-ram-script-name = "imx/sdma/sdma-imx6q.bin";
			};
		};

		aips-bus@02100000 { /* AIPS2 */
			compatible = "fsl,aips-bus", "simple-bus";
			#address-cells = <1>;
			#size-cells = <1>;
			reg = <0x02100000 0x100000>;
			ranges;

			crypto: caam@2100000 {
                                compatible = "fsl,sec-v4.0";
                                #address-cells = <1>;
                                #size-cells = <1>;
                                reg = <0x2100000 0x40000>;
                                ranges = <0 0x2100000 0x40000>;
                                interrupt-parent = <&intc>; /* interrupts = <0 92 0x4>; */
                                clocks = <&clks IMX6QDL_CAAM_MEM>, <&clks IMX6QDL_CAAM_ACLK>, <&clks IMX6QDL_CAAM_IPG> ,<&clks IMX6QDL_CLK_EIM_SLOW>;
                                clock-names = "caam_mem", "caam_aclk", "caam_ipg", "caam_emi_slow";

                                sec_jr0: jr0@1000 {
                                        compatible = "fsl,sec-v4.0-job-ring";
                                        reg = <0x1000 0x1000>;
                                        interrupt-parent = <&intc>;
                                        interrupts = <0 105 0x4>;
                                };

                                sec_jr1: jr1@2000 {
                                        compatible = "fsl,sec-v4.0-job-ring";
                                        reg = <0x2000 0x1000>;
                                        interrupt-parent = <&intc>;
                                        interrupts = <0 106 0x4>;
                                };
<<<<<<< HEAD
			};
=======
				};
>>>>>>> b63f3f52

			aipstz@0217c000 { /* AIPSTZ2 */
				reg = <0x0217c000 0x4000>;
			};

			usbotg: usb@02184000 {
				compatible = "fsl,imx6q-usb", "fsl,imx27-usb";
				reg = <0x02184000 0x200>;
				interrupts = <0 43 IRQ_TYPE_LEVEL_HIGH>;
				clocks = <&clks IMX6QDL_CLK_USBOH3>;
				fsl,usbphy = <&usbphy1>;
				fsl,usbmisc = <&usbmisc 0>;
				ahb-burst-config = <0x0>;
				tx-burst-size-dword = <0x10>;
				rx-burst-size-dword = <0x10>;
				fsl,anatop = <&anatop>;
				status = "disabled";
			};

			usbh1: usb@02184200 {
				compatible = "fsl,imx6q-usb", "fsl,imx27-usb";
				reg = <0x02184200 0x200>;
				interrupts = <0 40 IRQ_TYPE_LEVEL_HIGH>;
				clocks = <&clks IMX6QDL_CLK_USBOH3>;
				fsl,usbphy = <&usbphy2>;
				fsl,usbmisc = <&usbmisc 1>;
				dr_mode = "host";
				ahb-burst-config = <0x0>;
				tx-burst-size-dword = <0x10>;
				rx-burst-size-dword = <0x10>;
				status = "disabled";
			};

			usbh2: usb@02184400 {
				compatible = "fsl,imx6q-usb", "fsl,imx27-usb";
				reg = <0x02184400 0x200>;
				interrupts = <0 41 IRQ_TYPE_LEVEL_HIGH>;
				clocks = <&clks IMX6QDL_CLK_USBOH3>;
				fsl,usbmisc = <&usbmisc 2>;
				dr_mode = "host";
				ahb-burst-config = <0x0>;
				tx-burst-size-dword = <0x10>;
				rx-burst-size-dword = <0x10>;
				phy_type = "hsic";
				fsl,usbphy = <&usbphy_nop1>;
				fsl,anatop = <&anatop>;
				status = "disabled";
			};

			usbh3: usb@02184600 {
				compatible = "fsl,imx6q-usb", "fsl,imx27-usb";
				reg = <0x02184600 0x200>;
				interrupts = <0 42 IRQ_TYPE_LEVEL_HIGH>;
				clocks = <&clks IMX6QDL_CLK_USBOH3>;
				fsl,usbmisc = <&usbmisc 3>;
				dr_mode = "host";
				ahb-burst-config = <0x0>;
				tx-burst-size-dword = <0x10>;
				rx-burst-size-dword = <0x10>;
				phy_type = "hsic";
				fsl,usbphy = <&usbphy_nop2>;
				fsl,anatop = <&anatop>;
				status = "disabled";
			};

			usbmisc: usbmisc@02184800 {
				#index-cells = <1>;
				compatible = "fsl,imx6q-usbmisc";
				reg = <0x02184800 0x200>;
				clocks = <&clks IMX6QDL_CLK_USBOH3>;
			};

			fec: ethernet@02188000 {
				compatible = "fsl,imx6q-fec";
				reg = <0x02188000 0x4000>;
				interrupts-extended =
					<&gpc 0 118 IRQ_TYPE_LEVEL_HIGH>,
					<&gpc 0 119 IRQ_TYPE_LEVEL_HIGH>;
				clocks = <&clks IMX6QDL_CLK_ENET>,
					 <&clks IMX6QDL_CLK_ENET>,
					 <&clks IMX6QDL_CLK_ENET_REF>;
				clock-names = "ipg", "ahb", "ptp";
				stop-mode = <&gpr 0x34 27>;
				fsl,wakeup_irq = <0>;
				status = "disabled";
			};

			mlb: mlb@0218c000 {
				compatible = "fsl,imx6q-mlb150";
				reg = <0x0218c000 0x4000>;
				interrupts = <0 53 IRQ_TYPE_LEVEL_HIGH>,
					     <0 117 IRQ_TYPE_LEVEL_HIGH>,
					     <0 126 IRQ_TYPE_LEVEL_HIGH>;
				clocks = <&clks IMX6QDL_CLK_MLB>,
					 <&clks IMX6QDL_CLK_PLL8_MLB>;
				clock-names = "mlb", "pll8_mlb";
				iram = <&ocram>;
				status = "disabled";
			};

			usdhc1: usdhc@02190000 {
				compatible = "fsl,imx6q-usdhc";
				reg = <0x02190000 0x4000>;
				interrupts = <0 22 IRQ_TYPE_LEVEL_HIGH>;
				clocks = <&clks IMX6QDL_CLK_USDHC1>,
					 <&clks IMX6QDL_CLK_USDHC1>,
					 <&clks IMX6QDL_CLK_USDHC1>;
				clock-names = "ipg", "ahb", "per";
				bus-width = <4>;
				status = "disabled";
			};

			usdhc2: usdhc@02194000 {
				compatible = "fsl,imx6q-usdhc";
				reg = <0x02194000 0x4000>;
				interrupts = <0 23 IRQ_TYPE_LEVEL_HIGH>;
				clocks = <&clks IMX6QDL_CLK_USDHC2>,
					 <&clks IMX6QDL_CLK_USDHC2>,
					 <&clks IMX6QDL_CLK_USDHC2>;
				clock-names = "ipg", "ahb", "per";
				bus-width = <4>;
				status = "disabled";
			};

			usdhc3: usdhc@02198000 {
				compatible = "fsl,imx6q-usdhc";
				reg = <0x02198000 0x4000>;
				interrupts = <0 24 IRQ_TYPE_LEVEL_HIGH>;
				clocks = <&clks IMX6QDL_CLK_USDHC3>,
					 <&clks IMX6QDL_CLK_USDHC3>,
					 <&clks IMX6QDL_CLK_USDHC3>;
				clock-names = "ipg", "ahb", "per";
				bus-width = <4>;
				status = "disabled";
			};

			usdhc4: usdhc@0219c000 {
				compatible = "fsl,imx6q-usdhc";
				reg = <0x0219c000 0x4000>;
				interrupts = <0 25 IRQ_TYPE_LEVEL_HIGH>;
				clocks = <&clks IMX6QDL_CLK_USDHC4>,
					 <&clks IMX6QDL_CLK_USDHC4>,
					 <&clks IMX6QDL_CLK_USDHC4>;
				clock-names = "ipg", "ahb", "per";
				bus-width = <4>;
				status = "disabled";
			};

			i2c1: i2c@021a0000 {
				#address-cells = <1>;
				#size-cells = <0>;
				compatible = "fsl,imx6q-i2c", "fsl,imx21-i2c";
				reg = <0x021a0000 0x4000>;
				interrupts = <0 36 IRQ_TYPE_LEVEL_HIGH>;
				clocks = <&clks IMX6QDL_CLK_I2C1>;
				status = "disabled";
			};

			i2c2: i2c@021a4000 {
				#address-cells = <1>;
				#size-cells = <0>;
				compatible = "fsl,imx6q-i2c", "fsl,imx21-i2c";
				reg = <0x021a4000 0x4000>;
				interrupts = <0 37 IRQ_TYPE_LEVEL_HIGH>;
				clocks = <&clks IMX6QDL_CLK_I2C2>;
				status = "disabled";
			};

			i2c3: i2c@021a8000 {
				#address-cells = <1>;
				#size-cells = <0>;
				compatible = "fsl,imx6q-i2c", "fsl,imx21-i2c";
				reg = <0x021a8000 0x4000>;
				interrupts = <0 38 IRQ_TYPE_LEVEL_HIGH>;
				clocks = <&clks IMX6QDL_CLK_I2C3>;
				status = "disabled";
			};

			romcp@021ac000 {
				reg = <0x021ac000 0x4000>;
			};

			mmdc0-1@021b0000 { /* MMDC0-1 */
				compatible = "fsl,imx6q-mmdc-combine";
				reg = <0x021b0000 0x8000>;
			};

			mmdc0: mmdc@021b0000 { /* MMDC0 */
				compatible = "fsl,imx6q-mmdc";
				reg = <0x021b0000 0x4000>;
			};

			mmdc1: mmdc@021b4000 { /* MMDC1 */
				reg = <0x021b4000 0x4000>;
			};

			weim: weim@021b8000 {
				compatible = "fsl,imx6q-weim";
				reg = <0x021b8000 0x4000>;
				interrupts = <0 14 IRQ_TYPE_LEVEL_HIGH>;
				clocks = <&clks IMX6QDL_CLK_EIM_SLOW>;
			};

			ocotp: ocotp@021bc000 {
				compatible = "fsl,imx6q-ocotp", "syscon";
				reg = <0x021bc000 0x4000>;
				clocks = <&clks IMX6QDL_CLK_IIM>;
			};

			tzasc@021d0000 { /* TZASC1 */
				reg = <0x021d0000 0x4000>;
				interrupts = <0 108 IRQ_TYPE_LEVEL_HIGH>;
			};

			tzasc@021d4000 { /* TZASC2 */
				reg = <0x021d4000 0x4000>;
				interrupts = <0 109 IRQ_TYPE_LEVEL_HIGH>;
			};

			audmux: audmux@021d8000 {
				compatible = "fsl,imx6q-audmux", "fsl,imx31-audmux";
				reg = <0x021d8000 0x4000>;
				status = "disabled";
			};

			mipi_csi: mipi_csi@021dc000 { /* MIPI-CSI */
				compatible = "fsl,imx6q-mipi-csi2";
				reg = <0x021dc000 0x4000>;
				interrupts = <0 100 0x04>, <0 101 0x04>;
				clocks = <&clks IMX6QDL_CLK_HSI_TX>,
					 <&clks IMX6QDL_CLK_EMI_SEL>,
					 <&clks IMX6QDL_CLK_VIDEO_27M>;
				/* Note: clks 138 is hsi_tx, however, the dphy_c
				 * hsi_tx and pll_refclk use the same clk gate.
				 * In current clk driver, open/close clk gate do
				 * use hsi_tx for a temporary debug purpose.
				 */
				clock-names = "dphy_clk", "pixel_clk", "cfg_clk";
				status = "disabled";
			};

			mipi@021e0000 { /* MIPI-DSI */
				reg = <0x021e0000 0x4000>;
			};

			vdoa@021e4000 {
				compatible = "fsl,imx6q-vdoa";
				reg = <0x021e4000 0x4000>;
				interrupts = <0 18 IRQ_TYPE_LEVEL_HIGH>;
				clocks = <&clks IMX6QDL_CLK_VDOA>;
				iram = <&ocram>;
			};

			uart2: serial@021e8000 {
				compatible = "fsl,imx6q-uart", "fsl,imx21-uart";
				reg = <0x021e8000 0x4000>;
				interrupts = <0 27 IRQ_TYPE_LEVEL_HIGH>;
				clocks = <&clks IMX6QDL_CLK_UART_IPG>,
					 <&clks IMX6QDL_CLK_UART_SERIAL>;
				clock-names = "ipg", "per";
				dmas = <&sdma 27 4 0>, <&sdma 28 4 0>;
				dma-names = "rx", "tx";
				status = "disabled";
			};

			uart3: serial@021ec000 {
				compatible = "fsl,imx6q-uart", "fsl,imx21-uart";
				reg = <0x021ec000 0x4000>;
				interrupts = <0 28 IRQ_TYPE_LEVEL_HIGH>;
				clocks = <&clks IMX6QDL_CLK_UART_IPG>,
					 <&clks IMX6QDL_CLK_UART_SERIAL>;
				clock-names = "ipg", "per";
				dmas = <&sdma 29 4 0>, <&sdma 30 4 0>;
				dma-names = "rx", "tx";
				status = "disabled";
			};

			uart4: serial@021f0000 {
				compatible = "fsl,imx6q-uart", "fsl,imx21-uart";
				reg = <0x021f0000 0x4000>;
				interrupts = <0 29 IRQ_TYPE_LEVEL_HIGH>;
				clocks = <&clks IMX6QDL_CLK_UART_IPG>,
					 <&clks IMX6QDL_CLK_UART_SERIAL>;
				clock-names = "ipg", "per";
				dmas = <&sdma 31 4 0>, <&sdma 32 4 0>;
				dma-names = "rx", "tx";
				status = "disabled";
			};

			uart5: serial@021f4000 {
				compatible = "fsl,imx6q-uart", "fsl,imx21-uart";
				reg = <0x021f4000 0x4000>;
				interrupts = <0 30 IRQ_TYPE_LEVEL_HIGH>;
				clocks = <&clks IMX6QDL_CLK_UART_IPG>,
					 <&clks IMX6QDL_CLK_UART_SERIAL>;
				clock-names = "ipg", "per";
				dmas = <&sdma 33 4 0>, <&sdma 34 4 0>;
				dma-names = "rx", "tx";
				status = "disabled";
			};
		};

		ipu1: ipu@02400000 {
			#address-cells = <1>;
			#size-cells = <0>;
			compatible = "fsl,imx6q-ipu";
			reg = <0x02400000 0x400000>;
			interrupts = <0 6 IRQ_TYPE_LEVEL_HIGH>,
				     <0 5 IRQ_TYPE_LEVEL_HIGH>;
			clocks = <&clks IMX6QDL_CLK_IPU1>,
				 <&clks IMX6QDL_CLK_IPU1_DI0>, <&clks IMX6QDL_CLK_IPU1_DI1>,
				 <&clks IMX6QDL_CLK_IPU1_DI0_SEL>, <&clks IMX6QDL_CLK_IPU1_DI1_SEL>,
				 <&clks IMX6QDL_CLK_LDB_DI0>, <&clks IMX6QDL_CLK_LDB_DI1>;
			clock-names = "bus",
				      "di0", "di1",
				      "di0_sel", "di1_sel",
				      "ldb_di0", "ldb_di1";
			resets = <&src 2>;
			bypass_reset = <0>;
		};
	};
};<|MERGE_RESOLUTION|>--- conflicted
+++ resolved
@@ -31,11 +31,7 @@
 		i2c1 = &i2c2;
 		i2c2 = &i2c3;
 		ipu0 = &ipu1;
-<<<<<<< HEAD
 		mmc0 = &usdhc4;
-=======
-		mmc0 = &usdhc1;
->>>>>>> b63f3f52
 		mmc1 = &usdhc2;
 		mmc2 = &usdhc3;
 		mmc3 = &usdhc1;
@@ -113,13 +109,10 @@
 			compatible = "fsl,imx6q-caam-secvio";
 			interrupts = <0 20 0x04>;
 			secvio_src = <0x8000001d>;
-<<<<<<< HEAD
-=======
 			jtag-tamper = "disabled";
 			watchdog-tamper = "enabled";
 			internal-boot-tamper = "enabled";
 			external-pin-tamper = "disabled";
->>>>>>> b63f3f52
 		};
 
 		gpmi: gpmi-nand@00112000 {
@@ -795,7 +788,6 @@
 				clocks = <&clks IMX6QDL_CLK_USBPHY1>;
 				clock-names = "main_clk";
 			};
-<<<<<<< HEAD
 
 			usbphy_nop2: usbphy_nop2 {
 				compatible = "usb-nop-xceiv";
@@ -803,15 +795,6 @@
 				clock-names = "main_clk";
 			};
 
-=======
-
-			usbphy_nop2: usbphy_nop2 {
-				compatible = "usb-nop-xceiv";
-				clocks = <&clks IMX6QDL_CLK_USBPHY1>;
-				clock-names = "main_clk";
-			};
-
->>>>>>> b63f3f52
 			caam_snvs: caam-snvs@020cc000 {
 				compatible = "fsl,imx6q-caam-snvs";
 				reg = <0x020cc000 0x4000>;
@@ -967,11 +950,7 @@
                                         interrupt-parent = <&intc>;
                                         interrupts = <0 106 0x4>;
                                 };
-<<<<<<< HEAD
-			};
-=======
-				};
->>>>>>> b63f3f52
+			};
 
 			aipstz@0217c000 { /* AIPSTZ2 */
 				reg = <0x0217c000 0x4000>;
