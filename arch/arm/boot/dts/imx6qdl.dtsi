--- conflicted
+++ resolved
@@ -363,11 +363,7 @@
 			status = "disabled";
 		};
 
-<<<<<<< HEAD
-		aips-bus@2000000 { /* AIPS1 */
-=======
 		bus@2000000 { /* AIPS1 */
->>>>>>> c1084c27
 			compatible = "fsl,aips-bus", "simple-bus";
 			#address-cells = <1>;
 			#size-cells = <1>;
@@ -887,8 +883,6 @@
 					anatop-min-voltage = <725000>;
 					anatop-max-voltage = <1450000>;
 					regulator-allow-bypass;
-<<<<<<< HEAD
-=======
 				};
 
 				tempmon: tempmon {
@@ -900,7 +894,6 @@
 					nvmem-cell-names = "calib", "temp_grade";
 					clocks = <&clks IMX6QDL_CLK_PLL3_USB_OTG>;
 					#thermal-sensor-cells = <0>;
->>>>>>> c1084c27
 				};
 			};
 
@@ -1170,27 +1163,16 @@
 				compatible = "fsl,imx6q-fec";
 				reg = <0x02188000 0x4000>;
 				interrupt-names = "int0", "pps";
-<<<<<<< HEAD
-				interrupts-extended =
-					<&gpc 0 118 IRQ_TYPE_LEVEL_HIGH>,
-					<&gpc 0 119 IRQ_TYPE_LEVEL_HIGH>;
-=======
 				interrupts = <0 118 IRQ_TYPE_LEVEL_HIGH>,
 					     <0 119 IRQ_TYPE_LEVEL_HIGH>;
->>>>>>> c1084c27
 				clocks = <&clks IMX6QDL_CLK_ENET>,
 					 <&clks IMX6QDL_CLK_ENET>,
 					 <&clks IMX6QDL_CLK_ENET_REF>,
 					 <&clks IMX6QDL_CLK_ENET_REF>;
-<<<<<<< HEAD
-				clock-names = "ipg", "ahb", "ptp";
-				stop-mode = <&gpr 0x34 27>;
-=======
 				clock-names = "ipg", "ahb", "ptp", "enet_out";
 				assigned-clocks = <&clks IMX6QDL_CLK_ENET_REF>;
 				assigned-clock-rates = <125000000>;
 				fsl,stop-mode = <&gpr 0x34 27>;
->>>>>>> c1084c27
 				fsl,wakeup_irq = <0>;
 				status = "disabled";
 			};
@@ -1465,11 +1447,7 @@
 				      "di0_sel", "di1_sel",
 				      "ldb_di0", "ldb_di1";
 			resets = <&src 2>;
-<<<<<<< HEAD
-			bypass_reset = <0>;
-=======
 			bypass_reset = <1>;
->>>>>>> c1084c27
 
 			ipu1_csi0: port@0 {
 				reg = <0>;
