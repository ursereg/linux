ifeq ($(CONFIG_OF),y)

# Keep at91 dtb files sorted alphabetically for each SoC
# rm9200
dtb-$(CONFIG_ARCH_AT91) += at91rm9200ek.dtb
dtb-$(CONFIG_ARCH_AT91) += mpa1600.dtb
# sam9260
dtb-$(CONFIG_ARCH_AT91) += animeo_ip.dtb
dtb-$(CONFIG_ARCH_AT91) += at91-qil_a9260.dtb
dtb-$(CONFIG_ARCH_AT91) += aks-cdu.dtb
dtb-$(CONFIG_ARCH_AT91) += ethernut5.dtb
dtb-$(CONFIG_ARCH_AT91) += evk-pro3.dtb
dtb-$(CONFIG_ARCH_AT91) += tny_a9260.dtb
dtb-$(CONFIG_ARCH_AT91) += usb_a9260.dtb
# sam9263
dtb-$(CONFIG_ARCH_AT91) += at91sam9263ek.dtb
dtb-$(CONFIG_ARCH_AT91) += tny_a9263.dtb
dtb-$(CONFIG_ARCH_AT91) += usb_a9263.dtb
# sam9g20
dtb-$(CONFIG_ARCH_AT91) += at91-foxg20.dtb
dtb-$(CONFIG_ARCH_AT91) += at91sam9g20ek.dtb
dtb-$(CONFIG_ARCH_AT91) += at91sam9g20ek_2mmc.dtb
dtb-$(CONFIG_ARCH_AT91) += kizbox.dtb
dtb-$(CONFIG_ARCH_AT91) += tny_a9g20.dtb
dtb-$(CONFIG_ARCH_AT91) += usb_a9g20.dtb
dtb-$(CONFIG_ARCH_AT91) += usb_a9g20_lpw.dtb
# sam9g45
dtb-$(CONFIG_ARCH_AT91) += at91sam9m10g45ek.dtb
dtb-$(CONFIG_ARCH_AT91) += pm9g45.dtb
# sam9n12
dtb-$(CONFIG_ARCH_AT91) += at91sam9n12ek.dtb
# sam9x5
dtb-$(CONFIG_ARCH_AT91) += at91-ariag25.dtb
dtb-$(CONFIG_ARCH_AT91) += at91-cosino_mega2560.dtb
dtb-$(CONFIG_ARCH_AT91) += at91sam9g15ek.dtb
dtb-$(CONFIG_ARCH_AT91) += at91sam9g25ek.dtb
dtb-$(CONFIG_ARCH_AT91) += at91sam9g35ek.dtb
dtb-$(CONFIG_ARCH_AT91) += at91sam9x25ek.dtb
dtb-$(CONFIG_ARCH_AT91) += at91sam9x35ek.dtb
# sama5d3
dtb-$(CONFIG_ARCH_AT91)	+= at91-sama5d3_xplained.dtb
dtb-$(CONFIG_ARCH_AT91)	+= sama5d31ek.dtb
dtb-$(CONFIG_ARCH_AT91)	+= sama5d33ek.dtb
dtb-$(CONFIG_ARCH_AT91)	+= sama5d34ek.dtb
dtb-$(CONFIG_ARCH_AT91)	+= sama5d35ek.dtb
dtb-$(CONFIG_ARCH_AT91)	+= sama5d36ek.dtb

dtb-$(CONFIG_ARCH_ATLAS6) += atlas6-evb.dtb
dtb-$(CONFIG_ARCH_BCM2835) += bcm2835-rpi-b.dtb
dtb-$(CONFIG_ARCH_BCM_MOBILE) += bcm11351-brt.dtb \
	bcm28155-ap.dtb
dtb-$(CONFIG_ARCH_BCM2835) += bcm2835-rpi-b.dtb
dtb-$(CONFIG_ARCH_BERLIN) += \
	berlin2-sony-nsz-gs7.dtb	\
	berlin2cd-google-chromecast.dtb
dtb-$(CONFIG_ARCH_DAVINCI) += da850-enbw-cmc.dtb \
	da850-evm.dtb
dtb-$(CONFIG_ARCH_DOVE) += dove-cm-a510.dtb \
	dove-cubox.dtb \
	dove-d2plug.dtb \
	dove-d3plug.dtb \
	dove-dove-db.dtb
dtb-$(CONFIG_ARCH_EFM32) += efm32gg-dk3750.dtb
dtb-$(CONFIG_ARCH_EXYNOS) += exynos4210-origen.dtb \
	exynos4210-smdkv310.dtb \
	exynos4210-trats.dtb \
	exynos4210-universal_c210.dtb \
	exynos4412-odroidx.dtb \
	exynos4412-origen.dtb \
	exynos4412-smdk4412.dtb \
	exynos4412-tiny4412.dtb \
	exynos4412-trats2.dtb \
	exynos5250-arndale.dtb \
	exynos5250-smdk5250.dtb \
	exynos5250-snow.dtb \
	exynos5420-arndale-octa.dtb \
	exynos5420-smdk5420.dtb \
	exynos5440-sd5v1.dtb \
	exynos5440-ssdk5440.dtb
dtb-$(CONFIG_ARCH_HI3xxx) += hi3620-hi4511.dtb
dtb-$(CONFIG_ARCH_HIGHBANK) += highbank.dtb \
	ecx-2000.dtb
dtb-$(CONFIG_ARCH_INTEGRATOR) += integratorap.dtb \
	integratorcp.dtb
dtb-$(CONFIG_ARCH_LPC32XX) += ea3250.dtb phy3250.dtb
dtb-$(CONFIG_ARCH_KIRKWOOD) += kirkwood-cloudbox.dtb \
	kirkwood-db-88f6281.dtb \
	kirkwood-db-88f6282.dtb \
	kirkwood-dns320.dtb \
	kirkwood-dns325.dtb \
	kirkwood-dockstar.dtb \
	kirkwood-dreamplug.dtb \
	kirkwood-goflexnet.dtb \
	kirkwood-guruplug-server-plus.dtb \
	kirkwood-ib62x0.dtb \
	kirkwood-iconnect.dtb \
	kirkwood-iomega_ix2_200.dtb \
	kirkwood-is2.dtb \
	kirkwood-km_kirkwood.dtb \
	kirkwood-laplug.dtb \
	kirkwood-lschlv2.dtb \
	kirkwood-lsxhl.dtb \
	kirkwood-mplcec4.dtb \
	kirkwood-mv88f6281gtw-ge.dtb \
	kirkwood-netgear_readynas_duo_v2.dtb \
	kirkwood-netgear_readynas_nv+_v2.dtb \
	kirkwood-ns2.dtb \
	kirkwood-ns2lite.dtb \
	kirkwood-ns2max.dtb \
	kirkwood-ns2mini.dtb \
	kirkwood-nsa310.dtb \
	kirkwood-nsa310a.dtb \
	kirkwood-openblocks_a6.dtb \
	kirkwood-openblocks_a7.dtb \
	kirkwood-sheevaplug.dtb \
	kirkwood-sheevaplug-esata.dtb \
	kirkwood-topkick.dtb \
	kirkwood-ts219-6281.dtb \
	kirkwood-ts219-6282.dtb
dtb-$(CONFIG_ARCH_MARCO) += marco-evb.dtb
dtb-$(CONFIG_ARCH_MOXART) += moxart-uc7112lx.dtb
dtb-$(CONFIG_ARCH_MSM) += qcom-msm8660-surf.dtb \
	qcom-msm8960-cdp.dtb \
	qcom-apq8074-dragonboard.dtb
dtb-$(CONFIG_ARCH_MVEBU) += armada-370-db.dtb \
	armada-370-mirabox.dtb \
	armada-370-netgear-rn102.dtb \
	armada-370-netgear-rn104.dtb \
	armada-370-rd.dtb \
	armada-xp-axpwifiap.dtb \
	armada-xp-db.dtb \
	armada-xp-gp.dtb \
	armada-xp-netgear-rn2120.dtb \
	armada-xp-matrix.dtb \
	armada-xp-openblocks-ax3-4.dtb
dtb-$(CONFIG_ARCH_MXC) += \
	imx25-karo-tx25.dtb \
	imx25-pdk.dtb \
	imx27-apf27.dtb \
	imx27-apf27dev.dtb \
	imx27-pdk.dtb \
	imx27-phytec-phycore-som.dtb \
	imx27-phytec-phycore-rdk.dtb \
	imx27-phytec-phycard-s-som.dtb \
	imx27-phytec-phycard-s-rdk.dtb \
	imx31-bug.dtb \
	imx51-apf51.dtb \
	imx51-apf51dev.dtb \
	imx51-babbage.dtb \
	imx53-ard.dtb \
	imx53-evk.dtb \
	imx53-m53evk.dtb \
	imx53-mba53.dtb \
	imx53-qsb.dtb \
	imx53-smd.dtb \
	imx6dl-cubox-i.dtb \
	imx6dl-hummingboard.dtb \
	imx6dl-sabreauto.dtb \
	imx6dl-sabreauto-ecspi.dtb \
	imx6dl-sabreauto-flexcan1.dtb \
	imx6dl-sabreauto-gpmi-weim.dtb \
	imx6dl-sabresd.dtb \
	imx6dl-sabresd-hdcp.dtb \
	imx6dl-sabresd-ldo.dtb \
	imx6dl-sabresd-pf200.dtb \
	imx6dl-wandboard.dtb \
	imx6dl-ccimx6sbc.dtb \
	imx6dl-ccimx6sbc-w.dtb \
	imx6dl-ccimx6sbc-mw.dtb \
	imx6dl-ccimx6sbc-mwb.dtb \
	imx6q-arm2.dtb \
<<<<<<< HEAD
	imx6q-cubox-i.dtb \
	imx6q-phytec-pbab01.dtb \
	imx6q-ccimx6adpt.dtb \
=======
>>>>>>> 03b5a0f0
	imx6q-ccimx6sbc.dtb \
	imx6q-ccimx6sbc-w.dtb \
	imx6q-ccimx6sbc-wb.dtb \
	imx6q-ccimx6sbc-wb-ldo-bypass.dtb \
	imx6q-sabreauto.dtb \
	imx6q-sabreauto-ecspi.dtb \
	imx6q-sabreauto-flexcan1.dtb \
	imx6q-sabreauto-gpmi-weim.dtb \
	imx6q-sabrelite.dtb \
	imx6q-sabresd.dtb \
	imx6q-sbc6x.dtb \
	imx6q-udoo.dtb \
	imx6q-wandboard.dtb \
	imx6sl-evk.dtb \
	vf610-cosmic.dtb \
	imx6q-sabresd-hdcp.dtb \
	imx6q-sabresd-ldo.dtb \
	imx6q-sbc6x.dtb \
	imx6sl-evk.dtb \
	imx6sl-evk-csi.dtb \
	imx6sl-evk-ldo.dtb \
	imx6sl-evk-pf200.dtb \
	vf610-twr.dtb
dtb-$(CONFIG_ARCH_MXS) += imx23-evk.dtb \
	imx23-olinuxino.dtb \
	imx23-stmp378x_devb.dtb \
	imx28-apf28.dtb \
	imx28-apf28dev.dtb \
	imx28-apx4devkit.dtb \
	imx28-ccardimx28js.dtb \
	imx28-cfa10036.dtb \
	imx28-cfa10037.dtb \
	imx28-cfa10049.dtb \
	imx28-cfa10055.dtb \
	imx28-cfa10056.dtb \
	imx28-cfa10057.dtb \
	imx28-cfa10058.dtb \
	imx28-evk.dtb \
	imx28-m28cu3.dtb \
	imx28-m28evk.dtb \
	imx28-sps1.dtb \
	imx28-tx28.dtb
dtb-$(CONFIG_ARCH_NOMADIK) += ste-nomadik-s8815.dtb
dtb-$(CONFIG_ARCH_NSPIRE) += nspire-cx.dtb \
	nspire-tp.dtb \
	nspire-clp.dtb
dtb-$(CONFIG_ARCH_OMAP2PLUS) += omap2420-h4.dtb \
	omap2430-sdp.dtb \
	omap2420-n800.dtb \
	omap2420-n810.dtb \
	omap2420-n810-wimax.dtb \
	omap3430-sdp.dtb \
	omap3-beagle.dtb \
	omap3-cm-t3730.dtb \
	omap3-sbc-t3730.dtb \
	omap3-devkit8000.dtb \
	omap3-beagle-xm.dtb \
	omap3-evm.dtb \
	omap3-evm-37xx.dtb \
	omap3-ldp.dtb \
	omap3-n900.dtb \
	omap3-n9.dtb \
	omap3-n950.dtb \
	omap3-overo-tobi.dtb \
	omap3-overo-storm-tobi.dtb \
	omap3-gta04.dtb \
	omap3-igep0020.dtb \
	omap3-igep0030.dtb \
	omap3-zoom3.dtb \
	omap4-panda.dtb \
	omap4-panda-a4.dtb \
	omap4-panda-es.dtb \
	omap4-var-som.dtb \
	omap4-sdp.dtb \
	omap4-sdp-es23plus.dtb \
	omap5-uevm.dtb \
	am335x-evm.dtb \
	am335x-evmsk.dtb \
	am335x-bone.dtb \
	am335x-boneblack.dtb \
	am335x-nano.dtb \
	am335x-base0033.dtb \
	am3517-evm.dtb \
	am3517_mt_ventoux.dtb \
	am43x-epos-evm.dtb \
	dra7-evm.dtb
dtb-$(CONFIG_ARCH_ORION5X) += orion5x-lacie-ethernet-disk-mini-v2.dtb
dtb-$(CONFIG_ARCH_PRIMA2) += prima2-evb.dtb
dtb-$(CONFIG_ARCH_U8500) += ste-snowball.dtb \
	ste-hrefprev60-stuib.dtb \
	ste-hrefprev60-tvk.dtb \
	ste-hrefv60plus-stuib.dtb \
	ste-hrefv60plus-tvk.dtb \
	ste-ccu8540.dtb \
	ste-ccu9540.dtb
dtb-$(CONFIG_ARCH_S3C24XX) += s3c2416-smdk2416.dtb
dtb-$(CONFIG_ARCH_S3C64XX) += s3c6410-mini6410.dtb \
	s3c6410-smdk6410.dtb
dtb-$(CONFIG_ARCH_SHMOBILE_LEGACY) += emev2-kzm9d.dtb \
	r7s72100-genmai.dtb \
	r7s72100-genmai-reference.dtb \
	r8a7740-armadillo800eva.dtb \
	r8a7778-bockw.dtb \
	r8a7778-bockw-reference.dtb \
	r8a7740-armadillo800eva-reference.dtb \
	r8a7779-marzen.dtb \
	r8a7779-marzen-reference.dtb \
	r8a7791-koelsch.dtb \
	r8a7790-lager.dtb \
	sh73a0-kzm9g.dtb \
	sh73a0-kzm9g-reference.dtb \
	r8a73a4-ape6evm.dtb \
	r8a73a4-ape6evm-reference.dtb \
	sh7372-mackerel.dtb
dtb-$(CONFIG_ARCH_SHMOBILE_MULTI) += emev2-kzm9d.dtb \
	r7s72100-genmai-reference.dtb \
	r8a7791-koelsch.dtb \
	r8a7790-lager.dtb
dtb-$(CONFIG_ARCH_SOCFPGA) += socfpga_arria5_socdk.dtb \
	socfpga_cyclone5_socdk.dtb \
	socfpga_cyclone5_sockit.dtb \
	socfpga_vt.dtb
dtb-$(CONFIG_ARCH_SPEAR13XX) += spear1310-evb.dtb \
	spear1340-evb.dtb
dtb-$(CONFIG_ARCH_SPEAR3XX)+= spear300-evb.dtb \
	spear310-evb.dtb \
	spear320-evb.dtb \
	spear320-hmi.dtb
dtb-$(CONFIG_ARCH_SPEAR6XX)+= spear600-evb.dtb
dtb-$(CONFIG_ARCH_STI)+= stih415-b2000.dtb \
	stih416-b2000.dtb \
	stih415-b2020.dtb \
	stih416-b2020.dtb
dtb-$(CONFIG_ARCH_SUNXI) += \
	sun4i-a10-a1000.dtb \
	sun4i-a10-cubieboard.dtb \
	sun4i-a10-mini-xplus.dtb \
	sun4i-a10-hackberry.dtb \
	sun5i-a10s-olinuxino-micro.dtb \
	sun5i-a13-olinuxino.dtb \
	sun5i-a13-olinuxino-micro.dtb \
	sun6i-a31-colombus.dtb \
	sun7i-a20-cubieboard2.dtb \
	sun7i-a20-cubietruck.dtb \
	sun7i-a20-olinuxino-micro.dtb
dtb-$(CONFIG_ARCH_TEGRA) += tegra20-harmony.dtb \
	tegra20-iris-512.dtb \
	tegra20-medcom-wide.dtb \
	tegra20-paz00.dtb \
	tegra20-plutux.dtb \
	tegra20-seaboard.dtb \
	tegra20-tec.dtb \
	tegra20-trimslice.dtb \
	tegra20-ventana.dtb \
	tegra20-whistler.dtb \
	tegra30-beaver.dtb \
	tegra30-cardhu-a02.dtb \
	tegra30-cardhu-a04.dtb \
	tegra114-dalmore.dtb \
	tegra124-venice2.dtb
dtb-$(CONFIG_ARCH_VERSATILE) += versatile-ab.dtb \
	versatile-pb.dtb
dtb-$(CONFIG_ARCH_U300) += ste-u300.dtb
dtb-$(CONFIG_ARCH_VEXPRESS) += vexpress-v2p-ca5s.dtb \
	vexpress-v2p-ca9.dtb \
	vexpress-v2p-ca15-tc1.dtb \
	vexpress-v2p-ca15_a7.dtb
dtb-$(CONFIG_ARCH_VIRT) += xenvm-4.2.dtb
dtb-$(CONFIG_ARCH_VT8500) += vt8500-bv07.dtb \
	wm8505-ref.dtb \
	wm8650-mid.dtb \
	wm8750-apc8750.dtb \
	wm8850-w70v2.dtb
dtb-$(CONFIG_ARCH_ZYNQ) += zynq-zc702.dtb \
	zynq-zc706.dtb \
	zynq-zed.dtb

targets += dtbs
targets += $(dtb-y)
endif

# *.dtb used to be generated in the directory above. Clean out the
# old build results so people don't accidentally use them.
dtbs: $(addprefix $(obj)/, $(dtb-y))
	$(Q)rm -f $(obj)/../*.dtb

clean-files := *.dtb<|MERGE_RESOLUTION|>--- conflicted
+++ resolved
@@ -169,12 +169,8 @@
 	imx6dl-ccimx6sbc-mw.dtb \
 	imx6dl-ccimx6sbc-mwb.dtb \
 	imx6q-arm2.dtb \
-<<<<<<< HEAD
 	imx6q-cubox-i.dtb \
 	imx6q-phytec-pbab01.dtb \
-	imx6q-ccimx6adpt.dtb \
-=======
->>>>>>> 03b5a0f0
 	imx6q-ccimx6sbc.dtb \
 	imx6q-ccimx6sbc-w.dtb \
 	imx6q-ccimx6sbc-wb.dtb \
