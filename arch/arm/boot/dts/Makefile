# SPDX-License-Identifier: GPL-2.0
dtb-$(CONFIG_ARCH_ALPINE) += \
	alpine-db.dtb
dtb-$(CONFIG_MACH_ARTPEC6) += \
	artpec6-devboard.dtb
dtb-$(CONFIG_MACH_ASM9260) += \
	alphascale-asm9260-devkit.dtb
# Keep at91 dtb files sorted alphabetically for each SoC
dtb-$(CONFIG_SOC_AT91RM9200) += \
	at91rm9200ek.dtb \
	mpa1600.dtb
dtb-$(CONFIG_SOC_AT91SAM9) += \
	animeo_ip.dtb \
	at91-qil_a9260.dtb \
	aks-cdu.dtb \
	ethernut5.dtb \
	evk-pro3.dtb \
	tny_a9260.dtb \
	usb_a9260.dtb \
	at91sam9260ek.dtb \
	at91sam9261ek.dtb \
	at91sam9263ek.dtb \
	at91-sam9_l9260.dtb \
	tny_a9263.dtb \
	usb_a9263.dtb \
	at91-foxg20.dtb \
	at91-kizbox.dtb \
	at91sam9g20ek.dtb \
	at91sam9g20ek_2mmc.dtb \
	tny_a9g20.dtb \
	usb_a9g20.dtb \
	usb_a9g20_lpw.dtb \
	at91sam9m10g45ek.dtb \
	pm9g45.dtb \
	at91sam9n12ek.dtb \
	at91sam9rlek.dtb \
	at91-ariag25.dtb \
	at91-ariettag25.dtb \
	at91-cosino_mega2560.dtb \
	at91-kizboxmini.dtb \
	at91-wb45n.dtb \
	at91sam9g15ek.dtb \
	at91sam9g25ek.dtb \
	at91sam9g35ek.dtb \
	at91sam9x25ek.dtb \
	at91sam9x35ek.dtb
dtb-$(CONFIG_SOC_SAM_V7) += \
	at91-kizbox2.dtb \
	at91-nattis-2-natte-2.dtb \
	at91-sama5d27_som1_ek.dtb \
	at91-sama5d2_ptc_ek.dtb \
	at91-sama5d2_xplained.dtb \
	at91-sama5d3_xplained.dtb \
	at91-dvk_som60.dtb \
	at91-gatwick.dtb \
	at91-tse850-3.dtb \
	at91-wb50n.dtb \
	sama5d31ek.dtb \
	sama5d33ek.dtb \
	sama5d34ek.dtb \
	sama5d35ek.dtb \
	sama5d36ek.dtb \
	sama5d36ek_cmp.dtb \
	at91-sama5d4_ma5d4evk.dtb \
	at91-sama5d4_xplained.dtb \
	at91-sama5d4ek.dtb \
	at91-vinco.dtb
dtb-$(CONFIG_ARCH_ATLAS6) += \
	atlas6-evb.dtb
dtb-$(CONFIG_ARCH_ATLAS7) += \
	atlas7-evb.dtb
dtb-$(CONFIG_ARCH_AXXIA) += \
	axm5516-amarillo.dtb
dtb-$(CONFIG_ARCH_BCM2835) += \
	bcm2835-rpi-b.dtb \
	bcm2835-rpi-a.dtb \
	bcm2835-rpi-b-rev2.dtb \
	bcm2835-rpi-b-plus.dtb \
	bcm2835-rpi-a-plus.dtb \
	bcm2835-rpi-cm1-io1.dtb \
	bcm2836-rpi-2-b.dtb \
	bcm2837-rpi-3-a-plus.dtb \
	bcm2837-rpi-3-b.dtb \
	bcm2837-rpi-3-b-plus.dtb \
	bcm2837-rpi-cm3-io3.dtb \
	bcm2835-rpi-zero.dtb \
	bcm2835-rpi-zero-w.dtb
dtb-$(CONFIG_ARCH_BCM_5301X) += \
	bcm4708-asus-rt-ac56u.dtb \
	bcm4708-asus-rt-ac68u.dtb \
	bcm4708-buffalo-wzr-1750dhp.dtb \
	bcm4708-linksys-ea6300-v1.dtb \
	bcm4708-linksys-ea6500-v2.dtb \
	bcm4708-luxul-xap-1510.dtb \
	bcm4708-luxul-xwc-1000.dtb \
	bcm4708-netgear-r6250.dtb \
	bcm4708-netgear-r6300-v2.dtb \
	bcm4708-smartrg-sr400ac.dtb \
	bcm47081-asus-rt-n18u.dtb \
	bcm47081-buffalo-wzr-600dhp2.dtb \
	bcm47081-buffalo-wzr-900dhp.dtb \
	bcm47081-luxul-xap-1410.dtb \
	bcm47081-luxul-xwr-1200.dtb \
	bcm47081-tplink-archer-c5-v2.dtb \
	bcm4709-asus-rt-ac87u.dtb \
	bcm4709-buffalo-wxr-1900dhp.dtb \
	bcm4709-linksys-ea9200.dtb \
	bcm4709-netgear-r7000.dtb \
	bcm4709-netgear-r8000.dtb \
	bcm4709-tplink-archer-c9-v1.dtb \
	bcm47094-dlink-dir-885l.dtb \
	bcm47094-linksys-panamera.dtb \
	bcm47094-luxul-abr-4500.dtb \
	bcm47094-luxul-xap-1610.dtb \
	bcm47094-luxul-xbr-4500.dtb \
	bcm47094-luxul-xwr-3100.dtb \
	bcm47094-luxul-xwr-3150-v1.dtb \
	bcm47094-netgear-r8500.dtb \
	bcm47094-phicomm-k3.dtb \
	bcm94708.dtb \
	bcm94709.dtb \
	bcm953012er.dtb \
	bcm953012hr.dtb \
	bcm953012k.dtb
dtb-$(CONFIG_ARCH_BCM_53573) += \
	bcm47189-luxul-xap-1440.dtb \
	bcm47189-luxul-xap-810.dtb \
	bcm47189-tenda-ac9.dtb \
	bcm947189acdbmr.dtb
dtb-$(CONFIG_ARCH_BCM_63XX) += \
	bcm963138dvt.dtb
dtb-$(CONFIG_ARCH_BCM_CYGNUS) += \
	bcm911360_entphn.dtb \
	bcm911360k.dtb \
	bcm958300k.dtb \
	bcm958305k.dtb
dtb-$(CONFIG_ARCH_BCM_HR2) += \
	bcm53340-ubnt-unifi-switch8.dtb
dtb-$(CONFIG_ARCH_BCM_MOBILE) += \
	bcm28155-ap.dtb \
	bcm21664-garnet.dtb \
	bcm23550-sparrow.dtb
dtb-$(CONFIG_ARCH_BCM_NSP) += \
	bcm958522er.dtb \
	bcm958525er.dtb \
	bcm958525xmc.dtb \
	bcm958622hr.dtb \
	bcm958623hr.dtb \
	bcm958625hr.dtb \
	bcm988312hr.dtb \
	bcm958625k.dtb
dtb-$(CONFIG_ARCH_BERLIN) += \
	berlin2-sony-nsz-gs7.dtb \
	berlin2cd-google-chromecast.dtb \
	berlin2cd-valve-steamlink.dtb \
	berlin2q-marvell-dmp.dtb
dtb-$(CONFIG_ARCH_BRCMSTB) += \
	bcm7445-bcm97445svmb.dtb
dtb-$(CONFIG_ARCH_CLPS711X) += \
	ep7211-edb7211.dtb
dtb-$(CONFIG_ARCH_DAVINCI) += \
	da850-lcdk.dtb \
	da850-enbw-cmc.dtb \
	da850-evm.dtb \
	da850-lego-ev3.dtb
dtb-$(CONFIG_ARCH_DIGICOLOR) += \
	cx92755_equinox.dtb
dtb-$(CONFIG_ARCH_EFM32) += \
	efm32gg-dk3750.dtb
dtb-$(CONFIG_ARCH_EXYNOS3) += \
	exynos3250-artik5-eval.dtb \
	exynos3250-monk.dtb \
	exynos3250-rinato.dtb
dtb-$(CONFIG_ARCH_EXYNOS4) += \
	exynos4210-origen.dtb \
	exynos4210-smdkv310.dtb \
	exynos4210-trats.dtb \
	exynos4210-universal_c210.dtb \
	exynos4412-i9300.dtb \
	exynos4412-i9305.dtb \
	exynos4412-itop-elite.dtb \
	exynos4412-n710x.dtb \
	exynos4412-odroidu3.dtb \
	exynos4412-odroidx.dtb \
	exynos4412-odroidx2.dtb \
	exynos4412-origen.dtb \
	exynos4412-smdk4412.dtb \
	exynos4412-tiny4412.dtb \
	exynos4412-trats2.dtb
dtb-$(CONFIG_ARCH_EXYNOS5) += \
	exynos5250-arndale.dtb \
	exynos5250-smdk5250.dtb \
	exynos5250-snow.dtb \
	exynos5250-snow-rev5.dtb \
	exynos5250-spring.dtb \
	exynos5260-xyref5260.dtb \
	exynos5410-odroidxu.dtb \
	exynos5410-smdk5410.dtb \
	exynos5420-arndale-octa.dtb \
	exynos5420-peach-pit.dtb \
	exynos5420-smdk5420.dtb \
	exynos5422-odroidhc1.dtb \
	exynos5422-odroidxu3.dtb \
	exynos5422-odroidxu3-lite.dtb \
	exynos5422-odroidxu4.dtb \
	exynos5800-peach-pi.dtb
dtb-$(CONFIG_ARCH_GEMINI) += \
	gemini-dlink-dir-685.dtb \
	gemini-dlink-dns-313.dtb \
	gemini-nas4220b.dtb \
	gemini-rut1xx.dtb \
	gemini-sl93512r.dtb \
	gemini-sq201.dtb \
	gemini-wbd111.dtb \
	gemini-wbd222.dtb
dtb-$(CONFIG_ARCH_HI3xxx) += \
	hi3620-hi4511.dtb
dtb-$(CONFIG_ARCH_HIGHBANK) += \
	highbank.dtb \
	ecx-2000.dtb
dtb-$(CONFIG_ARCH_HIP01) += \
	hip01-ca9x2.dtb
dtb-$(CONFIG_ARCH_HIP04) += \
	hip04-d01.dtb
dtb-$(CONFIG_ARCH_HISI) += \
	hi3519-demb.dtb
dtb-$(CONFIG_ARCH_HIX5HD2) += \
	hisi-x5hd2-dkb.dtb
dtb-$(CONFIG_ARCH_INTEGRATOR) += \
	integratorap.dtb \
	integratorcp.dtb
dtb-$(CONFIG_ARCH_IXP4XX) += \
	intel-ixp42x-linksys-nslu2.dtb \
	intel-ixp43x-gateworks-gw2358.dtb
dtb-$(CONFIG_ARCH_KEYSTONE) += \
	keystone-k2hk-evm.dtb \
	keystone-k2l-evm.dtb \
	keystone-k2e-evm.dtb \
	keystone-k2g-evm.dtb \
	keystone-k2g-ice.dtb
dtb-$(CONFIG_MACH_KIRKWOOD) += \
	kirkwood-b3.dtb \
	kirkwood-blackarmor-nas220.dtb \
	kirkwood-cloudbox.dtb \
	kirkwood-d2net.dtb \
	kirkwood-db-88f6281.dtb \
	kirkwood-db-88f6282.dtb \
	kirkwood-dir665.dtb \
	kirkwood-dns320.dtb \
	kirkwood-dns325.dtb \
	kirkwood-dockstar.dtb \
	kirkwood-dreamplug.dtb \
	kirkwood-ds109.dtb \
	kirkwood-ds110jv10.dtb \
	kirkwood-ds111.dtb \
	kirkwood-ds112.dtb \
	kirkwood-ds209.dtb \
	kirkwood-ds210.dtb \
	kirkwood-ds212.dtb \
	kirkwood-ds212j.dtb \
	kirkwood-ds409.dtb \
	kirkwood-ds409slim.dtb \
	kirkwood-ds411.dtb \
	kirkwood-ds411j.dtb \
	kirkwood-ds411slim.dtb \
	kirkwood-goflexnet.dtb \
	kirkwood-guruplug-server-plus.dtb \
	kirkwood-ib62x0.dtb \
	kirkwood-iconnect.dtb \
	kirkwood-iomega_ix2_200.dtb \
	kirkwood-is2.dtb \
	kirkwood-km_kirkwood.dtb \
	kirkwood-laplug.dtb \
	kirkwood-linkstation-lsqvl.dtb \
	kirkwood-linkstation-lsvl.dtb \
	kirkwood-linkstation-lswsxl.dtb \
	kirkwood-linkstation-lswvl.dtb \
	kirkwood-linkstation-lswxl.dtb \
	kirkwood-linksys-viper.dtb \
	kirkwood-lschlv2.dtb \
	kirkwood-lsxhl.dtb \
	kirkwood-mplcec4.dtb \
	kirkwood-mv88f6281gtw-ge.dtb \
	kirkwood-nas2big.dtb \
	kirkwood-net2big.dtb \
	kirkwood-net5big.dtb \
	kirkwood-netgear_readynas_duo_v2.dtb \
	kirkwood-netgear_readynas_nv+_v2.dtb \
	kirkwood-ns2.dtb \
	kirkwood-ns2lite.dtb \
	kirkwood-ns2max.dtb \
	kirkwood-ns2mini.dtb \
	kirkwood-nsa310.dtb \
	kirkwood-nsa310a.dtb \
	kirkwood-nsa320.dtb \
	kirkwood-nsa325.dtb \
	kirkwood-openblocks_a6.dtb \
	kirkwood-openblocks_a7.dtb \
	kirkwood-openrd-base.dtb \
	kirkwood-openrd-client.dtb \
	kirkwood-openrd-ultimate.dtb \
	kirkwood-pogo_e02.dtb \
	kirkwood-pogoplug-series-4.dtb \
	kirkwood-rd88f6192.dtb \
	kirkwood-rd88f6281-z0.dtb \
	kirkwood-rd88f6281-a.dtb \
	kirkwood-rs212.dtb \
	kirkwood-rs409.dtb \
	kirkwood-rs411.dtb \
	kirkwood-sheevaplug.dtb \
	kirkwood-sheevaplug-esata.dtb \
	kirkwood-t5325.dtb \
	kirkwood-topkick.dtb \
	kirkwood-ts219-6281.dtb \
	kirkwood-ts219-6282.dtb \
	kirkwood-ts419-6281.dtb \
	kirkwood-ts419-6282.dtb
dtb-$(CONFIG_ARCH_LPC18XX) += \
	lpc4337-ciaa.dtb \
	lpc4350-hitex-eval.dtb \
	lpc4357-ea4357-devkit.dtb \
	lpc4357-myd-lpc4357.dtb
dtb-$(CONFIG_ARCH_LPC32XX) += \
	lpc3250-ea3250.dtb \
	lpc3250-phy3250.dtb
dtb-$(CONFIG_ARCH_NPCM7XX) += \
	nuvoton-npcm750-evb.dtb
dtb-$(CONFIG_MACH_MESON6) += \
	meson6-atv1200.dtb
dtb-$(CONFIG_MACH_MESON8) += \
	meson8-minix-neo-x8.dtb \
	meson8b-ec100.dtb \
	meson8b-mxq.dtb \
	meson8b-odroidc1.dtb \
	meson8m2-mxiii-plus.dtb
dtb-$(CONFIG_ARCH_MMP) += \
	pxa168-aspenite.dtb \
	pxa910-dkb.dtb \
	mmp2-brownstone.dtb \
	mmp2-olpc-xo-1-75.dtb
dtb-$(CONFIG_ARCH_MPS2) += \
	mps2-an385.dtb \
	mps2-an399.dtb
dtb-$(CONFIG_ARCH_MOXART) += \
	moxart-uc7112lx.dtb
dtb-$(CONFIG_SOC_IMX1) += \
	imx1-ads.dtb \
	imx1-apf9328.dtb
dtb-$(CONFIG_SOC_IMX25) += \
	imx25-eukrea-mbimxsd25-baseboard.dtb \
	imx25-eukrea-mbimxsd25-baseboard-cmo-qvga.dtb \
	imx25-eukrea-mbimxsd25-baseboard-dvi-svga.dtb \
	imx25-eukrea-mbimxsd25-baseboard-dvi-vga.dtb \
	imx25-karo-tx25.dtb \
	imx25-pdk.dtb
dtb-$(CONFIG_SOC_IMX27) += \
	imx27-apf27.dtb \
	imx27-apf27dev.dtb \
	imx27-eukrea-mbimxsd27-baseboard.dtb \
	imx27-pdk.dtb \
	imx27-phytec-phycore-rdk.dtb \
	imx27-phytec-phycard-s-rdk.dtb
dtb-$(CONFIG_SOC_IMX31) += \
	imx31-bug.dtb \
	imx31-lite.dtb
dtb-$(CONFIG_SOC_IMX35) += \
	imx35-eukrea-mbimxsd35-baseboard.dtb \
	imx35-pdk.dtb
dtb-$(CONFIG_SOC_IMX50) += \
	imx50-evk.dtb \
	imx50-kobo-aura.dtb
dtb-$(CONFIG_SOC_IMX51) += \
	imx51-apf51.dtb \
	imx51-apf51dev.dtb \
	imx51-babbage.dtb \
	imx51-digi-connectcore-jsk.dtb \
	imx51-eukrea-mbimxsd51-baseboard.dtb \
	imx51-ts4800.dtb \
	imx51-zii-rdu1.dtb \
	imx51-zii-scu2-mezz.dtb \
	imx51-zii-scu3-esb.dtb
dtb-$(CONFIG_SOC_IMX53) += \
	imx53-ard.dtb \
	imx53-cx9020.dtb \
	imx53-kp-ddc.dtb \
	imx53-kp-hsc.dtb \
	imx53-m53evk.dtb \
	imx53-m53menlo.dtb \
	imx53-mba53.dtb \
	imx53-ppd.dtb \
	imx53-qsb.dtb \
	imx53-qsrb.dtb \
	imx53-smd.dtb \
	imx53-tx53-x03x.dtb \
	imx53-tx53-x13x.dtb \
	imx53-usbarmory.dtb \
	imx53-voipac-bsb.dtb
dtb-$(CONFIG_SOC_IMX6Q) += \
	imx6dl-apf6dev.dtb \
	imx6dl-aristainetos_4.dtb \
	imx6dl-aristainetos_7.dtb \
	imx6dl-aristainetos2_4.dtb \
	imx6dl-aristainetos2_7.dtb \
	imx6dl-ccimx6sbc.dtb \
	imx6dl-ccimx6sbc-id131.dtb \
	imx6dl-ccimx6sbc-w.dtb \
	imx6dl-ccimx6sbc-wb.dtb \
	imx6dl-colibri-eval-v3.dtb \
	imx6dl-cubox-i.dtb \
	imx6dl-cubox-i-emmc-som-v15.dtb \
	imx6dl-cubox-i-som-v15.dtb \
	imx6dl-dfi-fs700-m60.dtb \
	imx6dl-eckelmann-ci4x10.dtb \
	imx6dl-emcon-avari.dtb \
	imx6dl-gw51xx.dtb \
	imx6dl-gw52xx.dtb \
	imx6dl-gw53xx.dtb \
	imx6dl-gw54xx.dtb \
	imx6dl-gw551x.dtb \
	imx6dl-gw552x.dtb \
	imx6dl-gw553x.dtb \
	imx6dl-gw560x.dtb \
	imx6dl-gw5903.dtb \
	imx6dl-gw5904.dtb \
	imx6dl-hummingboard.dtb \
	imx6dl-hummingboard-emmc-som-v15.dtb \
	imx6dl-hummingboard-som-v15.dtb \
	imx6dl-hummingboard2.dtb \
	imx6dl-hummingboard2-emmc-som-v15.dtb \
	imx6dl-hummingboard2-som-v15.dtb \
	imx6dl-icore.dtb \
	imx6dl-icore-mipi.dtb \
	imx6dl-icore-rqs.dtb \
	imx6dl-mamoj.dtb \
	imx6dl-nit6xlite.dtb \
	imx6dl-nitrogen6x.dtb \
	imx6dl-phytec-mira-rdk-nand.dtb \
	imx6dl-phytec-pbab01.dtb \
	imx6dl-rex-basic.dtb \
	imx6dl-riotboard.dtb \
	imx6dl-sabreauto.dtb \
	imx6dl-sabreauto-enetirq.dtb \
	imx6dl-sabreauto-flexcan1.dtb \
	imx6dl-sabreauto-ecspi.dtb \
	imx6dl-sabreauto-gpmi-weim.dtb \
	imx6dl-sabreauto-pcie.dtb \
	imx6dl-sabrelite.dtb \
	imx6dl-sabresd.dtb \
	imx6dl-sabresd-ldo.dtb \
	imx6dl-sabresd-btwifi.dtb \
	imx6dl-sabresd-hdcp.dtb \
	imx6dl-sabresd-enetirq.dtb \
	imx6dl-sabresd-pcie.dtb \
<<<<<<< HEAD
=======
	imx6dl-sabresd-pcie-ep.dtb \
>>>>>>> ea790475
	imx6dl-savageboard.dtb \
	imx6dl-ts4900.dtb \
	imx6dl-ts7970.dtb \
	imx6dl-tx6dl-comtft.dtb \
	imx6dl-tx6s-8034.dtb \
	imx6dl-tx6s-8034-mb7.dtb \
	imx6dl-tx6s-8035.dtb \
	imx6dl-tx6s-8035-mb7.dtb \
	imx6dl-tx6u-801x.dtb \
	imx6dl-tx6u-80xx-mb7.dtb \
	imx6dl-tx6u-8033.dtb \
	imx6dl-tx6u-8033-mb7.dtb \
	imx6dl-tx6u-811x.dtb \
	imx6dl-tx6u-81xx-mb7.dtb \
	imx6dl-udoo.dtb \
	imx6dl-wandboard.dtb \
	imx6dl-wandboard-revb1.dtb \
	imx6dl-wandboard-revd1.dtb \
	imx6dl-yapp4-draco.dtb \
	imx6dl-yapp4-hydra.dtb \
	imx6dl-yapp4-ursa.dtb \
	imx6q-apalis-eval.dtb \
	imx6q-apalis-ixora.dtb \
	imx6q-apalis-ixora-v1.1.dtb \
	imx6q-apf6dev.dtb \
	imx6q-arm2.dtb \
	imx6q-b450v3.dtb \
	imx6q-b650v3.dtb \
	imx6q-b850v3.dtb \
	imx6q-ccimx6sbc.dtb \
	imx6q-ccimx6sbc-id129.dtb \
	imx6q-ccimx6sbc-id130.dtb \
	imx6q-ccimx6sbc-w.dtb \
	imx6q-ccimx6sbc-wb.dtb \
	imx6q-ccimx6sbc-wb-ldo-bypass.dtb \
	imx6q-cm-fx6.dtb \
	imx6q-cubox-i.dtb \
	imx6q-cubox-i-emmc-som-v15.dtb \
	imx6q-cubox-i-som-v15.dtb \
	imx6q-dfi-fs700-m60.dtb \
	imx6q-dhcom-pdk2.dtb \
	imx6q-display5-tianma-tm070-1280x768.dtb \
	imx6q-dmo-edmqmx6.dtb \
	imx6q-dms-ba16.dtb \
	imx6q-emcon-avari.dtb \
	imx6q-evi.dtb \
	imx6q-gk802.dtb \
	imx6q-gw51xx.dtb \
	imx6q-gw52xx.dtb \
	imx6q-gw53xx.dtb \
	imx6q-gw5400-a.dtb \
	imx6q-gw54xx.dtb \
	imx6q-gw551x.dtb \
	imx6q-gw552x.dtb \
	imx6q-gw553x.dtb \
	imx6q-gw560x.dtb \
	imx6q-gw5903.dtb \
	imx6q-gw5904.dtb \
	imx6q-h100.dtb \
	imx6q-hummingboard.dtb \
	imx6q-hummingboard-emmc-som-v15.dtb \
	imx6q-hummingboard-som-v15.dtb \
	imx6q-hummingboard2.dtb \
	imx6q-hummingboard2-emmc-som-v15.dtb \
	imx6q-hummingboard2-som-v15.dtb \
	imx6q-icore.dtb \
	imx6q-icore-mipi.dtb \
	imx6q-icore-ofcap10.dtb \
	imx6q-icore-ofcap12.dtb \
	imx6q-icore-rqs.dtb \
	imx6q-kp-tpc.dtb \
	imx6q-marsboard.dtb \
	imx6q-mccmon6.dtb \
	imx6q-nitrogen6x.dtb \
	imx6q-nitrogen6_max.dtb \
	imx6q-nitrogen6_som2.dtb \
	imx6q-novena.dtb \
	imx6q-phytec-mira-rdk-emmc.dtb \
	imx6q-phytec-mira-rdk-nand.dtb \
	imx6q-phytec-pbab01.dtb \
	imx6q-pistachio.dtb \
	imx6q-rex-pro.dtb \
	imx6q-sabreauto.dtb \
	imx6q-sabreauto-enetirq.dtb \
	imx6q-sabreauto-flexcan1.dtb \
	imx6q-sabreauto-ecspi.dtb \
	imx6q-sabreauto-gpmi-weim.dtb \
	imx6q-sabreauto-pcie.dtb \
	imx6q-sabrelite.dtb \
	imx6q-sabresd.dtb \
	imx6q-sabresd-ldo.dtb \
	imx6q-sabresd-btwifi.dtb \
	imx6q-sabresd-hdcp.dtb \
	imx6q-sabresd-uart.dtb \
	imx6q-sabresd-enetirq.dtb \
	imx6q-sabresd-pcie.dtb \
<<<<<<< HEAD
=======
	imx6q-sabresd-pcie-ep.dtb \
>>>>>>> ea790475
	imx6q-savageboard.dtb \
	imx6q-sbc6x.dtb \
	imx6q-tbs2910.dtb \
	imx6q-ts4900.dtb \
	imx6q-ts7970.dtb \
	imx6q-tx6q-1010.dtb \
	imx6q-tx6q-1010-comtft.dtb \
	imx6q-tx6q-1020.dtb \
	imx6q-tx6q-1020-comtft.dtb \
	imx6q-tx6q-1036.dtb \
	imx6q-tx6q-1036-mb7.dtb \
	imx6q-tx6q-10x0-mb7.dtb \
	imx6q-tx6q-1110.dtb \
	imx6q-tx6q-11x0-mb7.dtb \
	imx6q-udoo.dtb \
	imx6q-utilite-pro.dtb \
	imx6q-var-dt6customboard.dtb \
	imx6q-wandboard.dtb \
	imx6q-wandboard-revb1.dtb \
	imx6q-wandboard-revd1.dtb \
	imx6q-zii-rdu2.dtb \
	imx6qp-ccimx6qp-mfg.dtb \
	imx6qp-ccimx6qp-mfg-rf.dtb \
	imx6qp-ccimx6qpsbc.dtb \
	imx6qp-ccimx6qpsbc-id160.dtb \
	imx6qp-ccimx6qpsbc-wb.dtb \
	imx6qp-nitrogen6_max.dtb \
	imx6qp-nitrogen6_som2.dtb \
	imx6qp-phytec-mira-rdk-nand.dtb \
	imx6qp-sabreauto.dtb \
	imx6qp-sabreauto-flexcan1.dtb \
	imx6qp-sabreauto-ecspi.dtb \
	imx6qp-sabreauto-gpmi-weim.dtb \
	imx6qp-sabresd.dtb \
	imx6qp-sabresd-ldo.dtb \
	imx6qp-sabresd-btwifi.dtb \
	imx6qp-sabresd-hdcp.dtb \
<<<<<<< HEAD
=======
	imx6qp-sabresd-pcie-ep.dtb \
>>>>>>> ea790475
	imx6qp-tx6qp-8037.dtb \
	imx6qp-tx6qp-8037-mb7.dtb \
	imx6qp-tx6qp-8137.dtb \
	imx6qp-tx6qp-8137-mb7.dtb \
	imx6qp-wandboard-revd1.dtb \
	imx6qp-zii-rdu2.dtb
dtb-$(CONFIG_SOC_IMX6SL) += \
	imx6sl-evk.dtb \
	imx6sl-evk-ldo.dtb \
	imx6sl-evk-csi.dtb \
	imx6sl-evk-uart.dtb \
	imx6sl-evk-btwifi.dtb \
	imx6sl-warp.dtb
dtb-$(CONFIG_SOC_IMX6SLL) += \
	imx6sll-evk.dtb \
	imx6sll-evk-reva.dtb \
	imx6sll-evk-btwifi.dtb
dtb-$(CONFIG_SOC_IMX6SX) += \
	imx6sx-nitrogen6sx.dtb \
	imx6sx-sabreauto.dtb \
	imx6sx-sdb-reva.dtb \
	imx6sx-sdb-reva-ldo.dtb \
	imx6sx-sdb-sai.dtb \
	imx6sx-sdb.dtb \
	imx6sx-sdb-ldo.dtb \
	imx6sx-sdb-emmc.dtb \
	imx6sx-sdb-lcdif1.dtb \
	imx6sx-sdb-m4.dtb \
	imx6sx-sdb-mqs.dtb \
	imx6sx-sdb-btwifi.dtb \
<<<<<<< HEAD
=======
	imx6sx-sdb-pcie-ep.dtb \
>>>>>>> ea790475
	imx6sx-softing-vining-2000.dtb \
	imx6sx-udoo-neo-basic.dtb \
	imx6sx-udoo-neo-extended.dtb \
	imx6sx-udoo-neo-full.dtb
dtb-$(CONFIG_SOC_IMX6UL) += \
	imx6ul-14x14-evk.dtb \
	imx6ul-14x14-evk-csi.dtb \
	imx6ul-14x14-evk-emmc.dtb \
	imx6ul-14x14-evk-btwifi.dtb \
	imx6ul-14x14-evk-btwifi-oob.dtb \
	imx6ul-14x14-evk-ecspi-slave.dtb \
	imx6ul-14x14-evk-ecspi.dtb \
	imx6ul-14x14-evk-gpmi-weim.dtb \
	imx6ul-9x9-evk.dtb \
	imx6ul-9x9-evk-ldo.dtb \
	imx6ul-9x9-evk-btwifi.dtb \
	imx6ul-9x9-evk-btwifi-oob.dtb \
	imx6ul-ccimx6ulsbcexpress.dtb \
	imx6ul-ccimx6ulsbcpro.dtb \
	imx6ul-geam.dtb \
	imx6ul-isiot-emmc.dtb \
	imx6ul-isiot-nand.dtb \
	imx6ul-kontron-n6310-s.dtb \
	imx6ul-kontron-n6310-s-43.dtb \
	imx6ul-liteboard.dtb \
	imx6ul-opos6uldev.dtb \
	imx6ul-pico-hobbit.dtb \
	imx6ul-pico-pi.dtb \
	imx6ul-phytec-segin-ff-rdk-nand.dtb \
	imx6ul-tx6ul-0010.dtb \
	imx6ul-tx6ul-0011.dtb \
	imx6ul-tx6ul-mainboard.dtb \
	imx6ul-ccimx6ul-mfg.dtb \
	imx6ul-ccimx6ul-mfg-rf.dtb \
	imx6ul-ccimx6ulsbc.dtb \
	imx6ul-ccimx6ulsbc-id135.dtb \
	imx6ul-ccimx6ulsbc-id136.dtb \
	imx6ul-ccimx6ulsbc-wb.dtb \
	imx6ul-ccimx6ulsbc-wb-mfg.dtb \
	imx6ul-ccimx6ulstarter.dtb \
	imx6ul-ccimx6ulstarter-id129.dtb \
	imx6ul-ccimx6ulstarter-wb.dtb \
	imx6ul-ccimx6ulstarter-wb-mfg.dtb \
	imx6ull-14x14-evk.dtb \
	imx6ull-14x14-evk-emmc.dtb \
	imx6ull-14x14-evk-btwifi.dtb \
	imx6ull-14x14-evk-btwifi-oob.dtb \
	imx6ull-14x14-evk-gpmi-weim.dtb \
	imx6ull-9x9-evk.dtb \
	imx6ull-9x9-evk-ldo.dtb \
	imx6ull-9x9-evk-btwifi.dtb \
	imx6ull-9x9-evk-btwifi-oob.dtb \
	imx6ull-colibri-eval-v3.dtb \
	imx6ull-colibri-wifi-eval-v3.dtb \
	imx6ull-phytec-segin-ff-rdk-nand.dtb \
	imx6ull-phytec-segin-ff-rdk-emmc.dtb \
	imx6ull-phytec-segin-lc-rdk-nand.dtb \
	imx6ulz-14x14-evk.dtb \
	imx6ulz-14x14-evk-btwifi.dtb \
	imx6ulz-14x14-evk-gpmi-weim.dtb \
	imx6ulz-14x14-evk-emmc.dtb
dtb-$(CONFIG_SOC_IMX7D) += \
	imx7d-cl-som-imx7.dtb \
	imx7d-colibri-emmc-eval-v3.dtb \
	imx7d-colibri-eval-v3.dtb \
	imx7d-mba7.dtb \
	imx7d-meerkat96.dtb \
	imx7d-nitrogen7.dtb \
	imx7d-pico-hobbit.dtb \
	imx7d-pico-pi.dtb \
	imx7d-sbc-imx7.dtb \
	imx7d-sdb.dtb \
	imx7d-sdb-epdc.dtb \
	imx7d-sdb-mipi-dsi.dtb \
	imx7d-sdb-gpmi-weim.dtb \
	imx7d-sdb-m4.dtb \
	imx7d-sdb-qspi.dtb \
	imx7d-sdb-reva.dtb \
	imx7d-sdb-sht11.dtb \
	imx7d-sdb-usd-wifi.dtb \
<<<<<<< HEAD
=======
	imx7d-sdb-pcie-ep.dtb \
>>>>>>> ea790475
	imx7d-12x12-lpddr3-val.dtb \
	imx7d-12x12-lpddr3-val-sai.dtb \
	imx7d-zii-rmu2.dtb \
	imx7d-zii-rpu2.dtb \
	imx7s-colibri-eval-v3.dtb \
	imx7s-mba7.dtb \
	imx7s-warp.dtb
dtb-$(CONFIG_SOC_IMX7ULP) += \
	imx7ulp-evk.dtb \
	imx7ulp-evk-ft5416.dtb \
	imx7ulp-evk-mipi.dtb \
	imx7ulp-evkb.dtb \
	imx7ulp-evkb-emmc.dtb \
	imx7ulp-evkb-sd1.dtb \
	imx7ulp-evkb-spi-slave.dtb \
	imx7ulp-evkb-sensors-to-i2c5.dtb \
	imx7ulp-evkb-lpuart.dtb \
	imx7ulp-evkb-mipi.dtb \
	imx7ulp-evkb-rm68200-wxga.dtb \
	imx7ulp-evkb-rm68191-qhd.dtb
dtb-$(CONFIG_SOC_LS1021A) += \
	ls1021a-moxa-uc-8410a.dtb \
	ls1021a-qds.dtb \
	ls1021a-tsn.dtb \
	ls1021a-twr.dtb
dtb-$(CONFIG_SOC_VF610) += \
	vf500-colibri-eval-v3.dtb \
	vf610-bk4.dtb \
	vf610-colibri-eval-v3.dtb \
	vf610m4-colibri.dtb \
	vf610-cosmic.dtb \
	vf610m4-cosmic.dtb \
	vf610-twr.dtb \
	vf610-zii-cfu1.dtb \
	vf610-zii-dev-rev-b.dtb \
	vf610-zii-dev-rev-c.dtb \
	vf610-zii-scu4-aib.dtb \
	vf610-zii-spb4.dtb \
	vf610-zii-ssmb-dtu.dtb \
	vf610-zii-ssmb-spu3.dtb
dtb-$(CONFIG_ARCH_MXS) += \
	imx23-evk.dtb \
	imx23-olinuxino.dtb \
	imx23-sansa.dtb \
	imx23-stmp378x_devb.dtb \
	imx23-xfi3.dtb \
	imx28-apf28.dtb \
	imx28-apf28dev.dtb \
	imx28-apx4devkit.dtb \
	imx28-cfa10036.dtb \
	imx28-cfa10037.dtb \
	imx28-cfa10049.dtb \
	imx28-cfa10055.dtb \
	imx28-cfa10056.dtb \
	imx28-cfa10057.dtb \
	imx28-cfa10058.dtb \
	imx28-duckbill-2-485.dtb \
	imx28-duckbill-2.dtb \
	imx28-duckbill-2-enocean.dtb \
	imx28-duckbill-2-spi.dtb \
	imx28-duckbill.dtb \
	imx28-eukrea-mbmx283lc.dtb \
	imx28-eukrea-mbmx287lc.dtb \
	imx28-evk.dtb \
	imx28-m28cu3.dtb \
	imx28-m28evk.dtb \
	imx28-sps1.dtb \
	imx28-ts4600.dtb \
	imx28-tx28.dtb
dtb-$(CONFIG_ARCH_NOMADIK) += \
	ste-nomadik-s8815.dtb \
	ste-nomadik-nhk15.dtb
dtb-$(CONFIG_ARCH_NSPIRE) += \
	nspire-cx.dtb \
	nspire-tp.dtb \
	nspire-clp.dtb
dtb-$(CONFIG_ARCH_OMAP2) += \
	omap2420-h4.dtb \
	omap2420-n800.dtb \
	omap2420-n810.dtb \
	omap2420-n810-wimax.dtb \
	omap2430-sdp.dtb
dtb-$(CONFIG_ARCH_OMAP3) += \
	am3517-craneboard.dtb \
	am3517-evm.dtb \
	am3517_mt_ventoux.dtb \
	logicpd-torpedo-37xx-devkit.dtb \
	logicpd-som-lv-37xx-devkit.dtb \
	omap3430-sdp.dtb \
	omap3-beagle.dtb \
	omap3-beagle-xm.dtb \
	omap3-beagle-xm-ab.dtb \
	omap3-cm-t3517.dtb \
	omap3-cm-t3530.dtb \
	omap3-cm-t3730.dtb \
	omap3-devkit8000.dtb \
	omap3-devkit8000-lcd43.dtb \
	omap3-devkit8000-lcd70.dtb \
	omap3-evm.dtb \
	omap3-evm-37xx.dtb \
	omap3-gta04a3.dtb \
	omap3-gta04a4.dtb \
	omap3-gta04a5.dtb \
	omap3-gta04a5one.dtb \
	omap3-ha.dtb \
	omap3-ha-lcd.dtb \
	omap3-igep0020.dtb \
	omap3-igep0020-rev-f.dtb \
	omap3-igep0030.dtb \
	omap3-igep0030-rev-g.dtb \
	omap3-ldp.dtb \
	omap3-lilly-dbb056.dtb \
	omap3-n900.dtb \
	omap3-n9.dtb \
	omap3-n950.dtb \
	omap3-overo-alto35.dtb \
	omap3-overo-chestnut43.dtb \
	omap3-overo-gallop43.dtb \
	omap3-overo-palo35.dtb \
	omap3-overo-palo43.dtb \
	omap3-overo-storm-alto35.dtb \
	omap3-overo-storm-chestnut43.dtb \
	omap3-overo-storm-gallop43.dtb \
	omap3-overo-storm-palo35.dtb \
	omap3-overo-storm-palo43.dtb \
	omap3-overo-storm-summit.dtb \
	omap3-overo-storm-tobi.dtb \
	omap3-overo-storm-tobiduo.dtb \
	omap3-overo-summit.dtb \
	omap3-overo-tobi.dtb \
	omap3-overo-tobiduo.dtb \
	omap3-pandora-600mhz.dtb \
	omap3-pandora-1ghz.dtb \
	omap3-sbc-t3517.dtb \
	omap3-sbc-t3530.dtb \
	omap3-sbc-t3730.dtb \
	omap3-sniper.dtb \
	omap3-thunder.dtb \
	omap3-zoom3.dtb
dtb-$(CONFIG_SOC_TI81XX) += \
	am3874-iceboard.dtb \
	dm8148-evm.dtb \
	dm8148-t410.dtb \
	dm8168-evm.dtb \
	dra62x-j5eco-evm.dtb
dtb-$(CONFIG_SOC_AM33XX) += \
	am335x-baltos-ir2110.dtb \
	am335x-baltos-ir3220.dtb \
	am335x-baltos-ir5221.dtb \
	am335x-base0033.dtb \
	am335x-bone.dtb \
	am335x-boneblack.dtb \
	am335x-boneblack-wireless.dtb \
	am335x-boneblue.dtb \
	am335x-bonegreen.dtb \
	am335x-bonegreen-wireless.dtb \
	am335x-chiliboard.dtb \
	am335x-cm-t335.dtb \
	am335x-evm.dtb \
	am335x-evmsk.dtb \
	am335x-guardian.dtb \
	am335x-icev2.dtb \
	am335x-lxm.dtb \
	am335x-moxa-uc-2101.dtb \
	am335x-moxa-uc-8100-me-t.dtb \
	am335x-nano.dtb \
	am335x-pdu001.dtb \
	am335x-pepper.dtb \
	am335x-phycore-rdk.dtb \
	am335x-pocketbeagle.dtb \
	am335x-regor-rdk.dtb \
	am335x-sancloud-bbe.dtb \
	am335x-shc.dtb \
	am335x-sbc-t335.dtb \
	am335x-sl50.dtb \
	am335x-wega-rdk.dtb \
	am335x-osd3358-sm-red.dtb
dtb-$(CONFIG_ARCH_OMAP4) += \
	omap4-droid4-xt894.dtb \
	omap4-duovero-parlor.dtb \
	omap4-kc1.dtb \
	omap4-panda.dtb \
	omap4-panda-a4.dtb \
	omap4-panda-es.dtb \
	omap4-sdp.dtb \
	omap4-sdp-es23plus.dtb \
	omap4-var-dvk-om44.dtb \
	omap4-var-stk-om44.dtb
dtb-$(CONFIG_SOC_AM43XX) += \
	am43x-epos-evm.dtb \
	am437x-cm-t43.dtb \
	am437x-gp-evm.dtb \
	am437x-idk-evm.dtb \
	am437x-sbc-t43.dtb \
	am437x-sk-evm.dtb
dtb-$(CONFIG_SOC_OMAP5) += \
	omap5-cm-t54.dtb \
	omap5-igep0050.dtb \
	omap5-sbc-t54.dtb \
	omap5-uevm.dtb
dtb-$(CONFIG_SOC_DRA7XX) += \
	am57xx-beagle-x15.dtb \
	am57xx-beagle-x15-revb1.dtb \
	am57xx-beagle-x15-revc.dtb \
	am57xx-cl-som-am57x.dtb \
	am57xx-sbc-am57x.dtb \
	am572x-idk.dtb \
	am571x-idk.dtb \
	am574x-idk.dtb \
	dra7-evm.dtb \
	dra72-evm.dtb \
	dra72-evm-revc.dtb \
	dra71-evm.dtb \
	dra76-evm.dtb
dtb-$(CONFIG_ARCH_ORION5X) += \
	orion5x-kuroboxpro.dtb \
	orion5x-lacie-d2-network.dtb \
	orion5x-lacie-ethernet-disk-mini-v2.dtb \
	orion5x-linkstation-lsgl.dtb \
	orion5x-linkstation-lswtgl.dtb \
	orion5x-linkstation-lschl.dtb \
	orion5x-lswsgl.dtb \
	orion5x-maxtor-shared-storage-2.dtb \
	orion5x-netgear-wnr854t.dtb \
	orion5x-rd88f5182-nas.dtb
dtb-$(CONFIG_ARCH_ACTIONS) += \
	owl-s500-cubieboard6.dtb \
	owl-s500-guitar-bb-rev-b.dtb \
	owl-s500-sparky.dtb
dtb-$(CONFIG_ARCH_PRIMA2) += \
	prima2-evb.dtb
dtb-$(CONFIG_ARCH_PXA) += \
	pxa300-raumfeld-connector.dtb \
	pxa300-raumfeld-controller.dtb \
	pxa300-raumfeld-speaker-l.dtb \
	pxa300-raumfeld-speaker-m.dtb \
	pxa300-raumfeld-speaker-one.dtb \
	pxa300-raumfeld-speaker-s.dtb
dtb-$(CONFIG_ARCH_OXNAS) += \
	ox810se-wd-mbwe.dtb \
	ox820-cloudengines-pogoplug-series-3.dtb
dtb-$(CONFIG_ARCH_QCOM) += \
	qcom-apq8060-dragonboard.dtb \
	qcom-apq8064-cm-qs600.dtb \
	qcom-apq8064-ifc6410.dtb \
	qcom-apq8064-sony-xperia-yuga.dtb \
	qcom-apq8064-asus-nexus7-flo.dtb \
	qcom-apq8074-dragonboard.dtb \
	qcom-apq8084-ifc6540.dtb \
	qcom-apq8084-mtp.dtb \
	qcom-ipq4019-ap.dk01.1-c1.dtb \
	qcom-ipq4019-ap.dk04.1-c1.dtb \
	qcom-ipq4019-ap.dk04.1-c3.dtb \
	qcom-ipq4019-ap.dk07.1-c1.dtb \
	qcom-ipq4019-ap.dk07.1-c2.dtb \
	qcom-ipq8064-ap148.dtb \
	qcom-msm8660-surf.dtb \
	qcom-msm8960-cdp.dtb \
	qcom-msm8974-fairphone-fp2.dtb \
	qcom-msm8974-lge-nexus5-hammerhead.dtb \
	qcom-msm8974-samsung-klte.dtb \
	qcom-msm8974-sony-xperia-amami.dtb \
	qcom-msm8974-sony-xperia-castor.dtb \
	qcom-msm8974-sony-xperia-honami.dtb \
	qcom-mdm9615-wp8548-mangoh-green.dtb
dtb-$(CONFIG_ARCH_RDA) += \
	rda8810pl-orangepi-2g-iot.dtb \
	rda8810pl-orangepi-i96.dtb
dtb-$(CONFIG_ARCH_REALVIEW) += \
	arm-realview-pb1176.dtb \
	arm-realview-pb11mp.dtb \
	arm-realview-eb.dtb \
	arm-realview-eb-bbrevd.dtb \
	arm-realview-eb-11mp.dtb \
	arm-realview-eb-11mp-bbrevd.dtb \
	arm-realview-eb-11mp-ctrevb.dtb \
	arm-realview-eb-11mp-bbrevd-ctrevb.dtb \
	arm-realview-eb-a9mp.dtb \
	arm-realview-eb-a9mp-bbrevd.dtb \
	arm-realview-pba8.dtb \
	arm-realview-pbx-a9.dtb
dtb-$(CONFIG_ARCH_RENESAS) += \
	emev2-kzm9d.dtb \
	r7s72100-genmai.dtb \
	r7s72100-gr-peach.dtb \
	r7s72100-rskrza1.dtb \
	r7s9210-rza2mevb.dtb \
	r8a73a4-ape6evm.dtb \
	r8a7740-armadillo800eva.dtb \
	r8a7743-iwg20d-q7.dtb \
	r8a7743-iwg20d-q7-dbcm-ca.dtb \
	r8a7743-sk-rzg1m.dtb \
	r8a7744-iwg20d-q7.dtb \
	r8a7744-iwg20d-q7-dbcm-ca.dtb \
	r8a7745-iwg22d-sodimm.dtb \
	r8a7745-iwg22d-sodimm-dbhd-ca.dtb \
	r8a7745-sk-rzg1e.dtb \
	r8a77470-iwg23s-sbc.dtb \
	r8a7778-bockw.dtb \
	r8a7779-marzen.dtb \
	r8a7790-lager.dtb \
	r8a7790-stout.dtb \
	r8a7791-koelsch.dtb \
	r8a7791-porter.dtb \
	r8a7792-blanche.dtb \
	r8a7792-wheat.dtb \
	r8a7793-gose.dtb \
	r8a7794-alt.dtb \
	r8a7794-silk.dtb \
	r9a06g032-rzn1d400-db.dtb \
	sh73a0-kzm9g.dtb
dtb-$(CONFIG_ARCH_ROCKCHIP) += \
	rv1108-elgin-r1.dtb \
	rv1108-evb.dtb \
	rk3036-evb.dtb \
	rk3036-kylin.dtb \
	rk3066a-bqcurie2.dtb \
	rk3066a-marsboard.dtb \
	rk3066a-mk808.dtb \
	rk3066a-rayeager.dtb \
	rk3188-bqedison2qc.dtb \
	rk3188-px3-evb.dtb \
	rk3188-radxarock.dtb \
	rk3228-evb.dtb \
	rk3229-evb.dtb \
	rk3229-xms6.dtb \
	rk3288-evb-act8846.dtb \
	rk3288-evb-rk808.dtb \
	rk3288-firefly-beta.dtb \
	rk3288-firefly.dtb \
	rk3288-firefly-reload.dtb \
	rk3288-miqi.dtb \
	rk3288-phycore-rdk.dtb \
	rk3288-popmetal.dtb \
	rk3288-r89.dtb \
	rk3288-rock2-square.dtb \
	rk3288-tinker.dtb \
	rk3288-tinker-s.dtb \
	rk3288-veyron-brain.dtb \
	rk3288-veyron-fievel.dtb \
	rk3288-veyron-jaq.dtb \
	rk3288-veyron-jerry.dtb \
	rk3288-veyron-mickey.dtb \
	rk3288-veyron-mighty.dtb \
	rk3288-veyron-minnie.dtb \
	rk3288-veyron-pinky.dtb \
	rk3288-veyron-speedy.dtb \
	rk3288-veyron-tiger.dtb \
	rk3288-vyasa.dtb
dtb-$(CONFIG_ARCH_S3C24XX) += \
	s3c2416-smdk2416.dtb
dtb-$(CONFIG_ARCH_S3C64XX) += \
	s3c6410-mini6410.dtb \
	s3c6410-smdk6410.dtb
dtb-$(CONFIG_ARCH_S5PV210) += \
	s5pv210-aquila.dtb \
	s5pv210-fascinate4g.dtb \
	s5pv210-galaxys.dtb \
	s5pv210-goni.dtb \
	s5pv210-smdkc110.dtb \
	s5pv210-smdkv210.dtb \
	s5pv210-torbreck.dtb
dtb-$(CONFIG_ARCH_SOCFPGA) += \
	socfpga_arria5_socdk.dtb \
	socfpga_arria10_socdk_nand.dtb \
	socfpga_arria10_socdk_qspi.dtb \
	socfpga_arria10_socdk_sdmmc.dtb \
	socfpga_cyclone5_chameleon96.dtb \
	socfpga_cyclone5_mcvevk.dtb \
	socfpga_cyclone5_socdk.dtb \
	socfpga_cyclone5_de0_nano_soc.dtb \
	socfpga_cyclone5_sockit.dtb \
	socfpga_cyclone5_socrates.dtb \
	socfpga_cyclone5_sodia.dtb \
	socfpga_cyclone5_vining_fpga.dtb \
	socfpga_vt.dtb
dtb-$(CONFIG_ARCH_SPEAR13XX) += \
	spear1310-evb.dtb \
	spear1340-evb.dtb
dtb-$(CONFIG_ARCH_SPEAR3XX) += \
	spear300-evb.dtb \
	spear310-evb.dtb \
	spear320-evb.dtb \
	spear320-hmi.dtb
dtb-$(CONFIG_ARCH_SPEAR6XX) += \
	spear600-evb.dtb
dtb-$(CONFIG_ARCH_STI) += \
	stih407-b2120.dtb \
	stih410-b2120.dtb \
	stih410-b2260.dtb \
	stih418-b2199.dtb
dtb-$(CONFIG_ARCH_STM32) += \
	stm32f429-disco.dtb \
	stm32f469-disco.dtb \
	stm32f746-disco.dtb \
	stm32f769-disco.dtb \
	stm32429i-eval.dtb \
	stm32746g-eval.dtb \
	stm32h743i-eval.dtb \
	stm32h743i-disco.dtb \
	stm32mp157a-avenger96.dtb \
	stm32mp157a-dk1.dtb \
	stm32mp157c-dk2.dtb \
	stm32mp157c-ed1.dtb \
	stm32mp157c-ev1.dtb
dtb-$(CONFIG_MACH_SUN4I) += \
	sun4i-a10-a1000.dtb \
	sun4i-a10-ba10-tvbox.dtb \
	sun4i-a10-chuwi-v7-cw0825.dtb \
	sun4i-a10-cubieboard.dtb \
	sun4i-a10-dserve-dsrv9703c.dtb \
	sun4i-a10-gemei-g9.dtb \
	sun4i-a10-hackberry.dtb \
	sun4i-a10-hyundai-a7hd.dtb \
	sun4i-a10-inet1.dtb \
	sun4i-a10-inet97fv2.dtb \
	sun4i-a10-inet9f-rev03.dtb \
	sun4i-a10-itead-iteaduino-plus.dtb \
	sun4i-a10-jesurun-q5.dtb \
	sun4i-a10-marsboard.dtb \
	sun4i-a10-mini-xplus.dtb \
	sun4i-a10-mk802.dtb \
	sun4i-a10-mk802ii.dtb \
	sun4i-a10-olinuxino-lime.dtb \
	sun4i-a10-pcduino.dtb \
	sun4i-a10-pcduino2.dtb \
	sun4i-a10-pov-protab2-ips9.dtb
dtb-$(CONFIG_MACH_SUN5I) += \
	sun5i-a10s-auxtek-t003.dtb \
	sun5i-a10s-auxtek-t004.dtb \
	sun5i-a10s-mk802.dtb \
	sun5i-a10s-olinuxino-micro.dtb \
	sun5i-a10s-r7-tv-dongle.dtb \
	sun5i-a10s-wobo-i5.dtb \
	sun5i-a13-difrnce-dit4350.dtb \
	sun5i-a13-empire-electronix-d709.dtb \
	sun5i-a13-empire-electronix-m712.dtb \
	sun5i-a13-hsg-h702.dtb \
	sun5i-a13-inet-98v-rev2.dtb \
	sun5i-a13-licheepi-one.dtb \
	sun5i-a13-olinuxino.dtb \
	sun5i-a13-olinuxino-micro.dtb \
	sun5i-a13-q8-tablet.dtb \
	sun5i-a13-utoo-p66.dtb \
	sun5i-gr8-chip-pro.dtb \
	sun5i-gr8-evb.dtb \
	sun5i-r8-chip.dtb
dtb-$(CONFIG_MACH_SUN6I) += \
	sun6i-a31-app4-evb1.dtb \
	sun6i-a31-colombus.dtb \
	sun6i-a31-hummingbird.dtb \
	sun6i-a31-i7.dtb \
	sun6i-a31-m9.dtb \
	sun6i-a31-mele-a1000g-quad.dtb \
	sun6i-a31s-colorfly-e708-q1.dtb \
	sun6i-a31s-cs908.dtb \
	sun6i-a31s-inet-q972.dtb \
	sun6i-a31s-primo81.dtb \
	sun6i-a31s-sina31s.dtb \
	sun6i-a31s-sinovoip-bpi-m2.dtb \
	sun6i-a31s-yones-toptech-bs1078-v2.dtb
dtb-$(CONFIG_MACH_SUN7I) += \
	sun7i-a20-bananapi.dtb \
	sun7i-a20-bananapi-m1-plus.dtb \
	sun7i-a20-bananapro.dtb \
	sun7i-a20-cubieboard2.dtb \
	sun7i-a20-cubietruck.dtb \
	sun7i-a20-hummingbird.dtb \
	sun7i-a20-itead-ibox.dtb \
	sun7i-a20-i12-tvbox.dtb \
	sun7i-a20-icnova-swac.dtb \
	sun7i-a20-lamobo-r1.dtb \
	sun7i-a20-m3.dtb \
	sun7i-a20-mk808c.dtb \
	sun7i-a20-olimex-som-evb.dtb \
	sun7i-a20-olimex-som-evb-emmc.dtb \
	sun7i-a20-olimex-som204-evb.dtb \
	sun7i-a20-olimex-som204-evb-emmc.dtb \
	sun7i-a20-olinuxino-lime.dtb \
	sun7i-a20-olinuxino-lime2.dtb \
	sun7i-a20-olinuxino-lime2-emmc.dtb \
	sun7i-a20-olinuxino-micro.dtb \
	sun7i-a20-olinuxino-micro-emmc.dtb \
	sun7i-a20-orangepi.dtb \
	sun7i-a20-orangepi-mini.dtb \
	sun7i-a20-pcduino3.dtb \
	sun7i-a20-pcduino3-nano.dtb \
	sun7i-a20-wexler-tab7200.dtb \
	sun7i-a20-wits-pro-a20-dkt.dtb
dtb-$(CONFIG_MACH_SUN8I) += \
	sun8i-a23-evb.dtb \
	sun8i-a23-gt90h-v4.dtb \
	sun8i-a23-inet86dz.dtb \
	sun8i-a23-ippo-q8h-v5.dtb \
	sun8i-a23-ippo-q8h-v1.2.dtb \
	sun8i-a23-polaroid-mid2407pxe03.dtb \
	sun8i-a23-polaroid-mid2809pxe04.dtb \
	sun8i-a23-q8-tablet.dtb \
	sun8i-a33-et-q8-v1.6.dtb \
	sun8i-a33-ga10h-v1.1.dtb \
	sun8i-a33-inet-d978-rev2.dtb \
	sun8i-a33-ippo-q8h-v1.2.dtb \
	sun8i-a33-olinuxino.dtb \
	sun8i-a33-q8-tablet.dtb \
	sun8i-a33-sinlinx-sina33.dtb \
	sun8i-a83t-allwinner-h8homlet-v2.dtb \
	sun8i-a83t-bananapi-m3.dtb \
	sun8i-a83t-cubietruck-plus.dtb \
	sun8i-a83t-tbs-a711.dtb \
	sun8i-h2-plus-bananapi-m2-zero.dtb \
	sun8i-h2-plus-libretech-all-h3-cc.dtb \
	sun8i-h2-plus-orangepi-r1.dtb \
	sun8i-h2-plus-orangepi-zero.dtb \
	sun8i-h3-bananapi-m2-plus.dtb \
	sun8i-h3-bananapi-m2-plus-v1.2.dtb \
	sun8i-h3-beelink-x2.dtb \
	sun8i-h3-libretech-all-h3-cc.dtb \
	sun8i-h3-mapleboard-mp130.dtb \
	sun8i-h3-nanopi-m1.dtb	\
	sun8i-h3-nanopi-m1-plus.dtb \
	sun8i-h3-nanopi-neo.dtb \
	sun8i-h3-nanopi-neo-air.dtb \
	sun8i-h3-orangepi-2.dtb \
	sun8i-h3-orangepi-lite.dtb \
	sun8i-h3-orangepi-one.dtb \
	sun8i-h3-orangepi-pc.dtb \
	sun8i-h3-orangepi-pc-plus.dtb \
	sun8i-h3-orangepi-plus.dtb \
	sun8i-h3-orangepi-plus2e.dtb \
	sun8i-h3-orangepi-zero-plus2.dtb \
	sun8i-h3-rervision-dvk.dtb \
	sun8i-r16-bananapi-m2m.dtb \
	sun8i-r16-nintendo-nes-classic.dtb \
	sun8i-r16-nintendo-super-nes-classic.dtb \
	sun8i-r16-parrot.dtb \
	sun8i-r40-bananapi-m2-ultra.dtb \
	sun8i-s3-lichee-zero-plus.dtb \
	sun8i-t3-cqa3t-bv3.dtb \
	sun8i-v3s-licheepi-zero.dtb \
	sun8i-v3s-licheepi-zero-dock.dtb \
	sun8i-v40-bananapi-m2-berry.dtb
dtb-$(CONFIG_MACH_SUN9I) += \
	sun9i-a80-optimus.dtb \
	sun9i-a80-cubieboard4.dtb
dtb-$(CONFIG_MACH_SUNIV) += \
	suniv-f1c100s-licheepi-nano.dtb
dtb-$(CONFIG_ARCH_TANGO) += \
	tango4-vantage-1172.dtb
dtb-$(CONFIG_ARCH_TEGRA_2x_SOC) += \
	tegra20-harmony.dtb \
	tegra20-colibri-eval-v3.dtb \
	tegra20-colibri-iris.dtb \
	tegra20-medcom-wide.dtb \
	tegra20-paz00.dtb \
	tegra20-plutux.dtb \
	tegra20-seaboard.dtb \
	tegra20-tec.dtb \
	tegra20-trimslice.dtb \
	tegra20-ventana.dtb
dtb-$(CONFIG_ARCH_TEGRA_3x_SOC) += \
	tegra30-apalis-eval.dtb \
	tegra30-apalis-v1.1-eval.dtb \
	tegra30-beaver.dtb \
	tegra30-cardhu-a02.dtb \
	tegra30-cardhu-a04.dtb \
	tegra30-colibri-eval-v3.dtb
dtb-$(CONFIG_ARCH_TEGRA_114_SOC) += \
	tegra114-dalmore.dtb \
	tegra114-roth.dtb \
	tegra114-tn7.dtb
dtb-$(CONFIG_ARCH_TEGRA_124_SOC) += \
	tegra124-apalis-eval.dtb \
	tegra124-apalis-v1.2-eval.dtb \
	tegra124-jetson-tk1.dtb \
	tegra124-nyan-big.dtb \
	tegra124-nyan-blaze.dtb \
	tegra124-venice2.dtb
dtb-$(CONFIG_ARCH_U300) += \
	ste-u300.dtb
dtb-$(CONFIG_ARCH_U8500) += \
	ste-snowball.dtb \
	ste-hrefprev60-stuib.dtb \
	ste-hrefprev60-tvk.dtb \
	ste-hrefv60plus-stuib.dtb \
	ste-hrefv60plus-tvk.dtb
dtb-$(CONFIG_ARCH_UNIPHIER) += \
	uniphier-ld4-ref.dtb \
	uniphier-ld6b-ref.dtb \
	uniphier-pro4-ace.dtb \
	uniphier-pro4-ref.dtb \
	uniphier-pro4-sanji.dtb \
	uniphier-pxs2-gentil.dtb \
	uniphier-pxs2-vodka.dtb \
	uniphier-sld8-ref.dtb
dtb-$(CONFIG_ARCH_VERSATILE) += \
	versatile-ab.dtb \
	versatile-ab-ib2.dtb \
	versatile-pb.dtb
dtb-$(CONFIG_ARCH_VEXPRESS) += \
	vexpress-v2p-ca5s.dtb \
	vexpress-v2p-ca9.dtb \
	vexpress-v2p-ca15-tc1.dtb \
	vexpress-v2p-ca15_a7.dtb
dtb-$(CONFIG_ARCH_VIRT) += \
	xenvm-4.2.dtb
dtb-$(CONFIG_ARCH_VT8500) += \
	vt8500-bv07.dtb \
	wm8505-ref.dtb \
	wm8650-mid.dtb \
	wm8750-apc8750.dtb \
	wm8850-w70v2.dtb
dtb-$(CONFIG_ARCH_ZYNQ) += \
	zynq-cc108.dtb \
	zynq-microzed.dtb \
	zynq-parallella.dtb \
	zynq-zc702.dtb \
	zynq-zc706.dtb \
	zynq-zc770-xm010.dtb \
	zynq-zc770-xm011.dtb \
	zynq-zc770-xm012.dtb \
	zynq-zc770-xm013.dtb \
	zynq-zed.dtb \
	zynq-zturn.dtb \
	zynq-zybo.dtb \
	zynq-zybo-z7.dtb
dtb-$(CONFIG_MACH_ARMADA_370) += \
	armada-370-db.dtb \
	armada-370-dlink-dns327l.dtb \
	armada-370-mirabox.dtb \
	armada-370-netgear-rn102.dtb \
	armada-370-netgear-rn104.dtb \
	armada-370-rd.dtb \
	armada-370-seagate-nas-2bay.dtb \
	armada-370-seagate-nas-4bay.dtb \
	armada-370-seagate-personal-cloud.dtb \
	armada-370-seagate-personal-cloud-2bay.dtb \
	armada-370-synology-ds213j.dtb
dtb-$(CONFIG_MACH_ARMADA_375) += \
	armada-375-db.dtb
dtb-$(CONFIG_MACH_ARMADA_38X) += \
	armada-385-db-88f6820-amc.dtb \
	armada-385-db-ap.dtb \
	armada-385-linksys-caiman.dtb \
	armada-385-linksys-cobra.dtb \
	armada-385-linksys-rango.dtb \
	armada-385-linksys-shelby.dtb \
	armada-385-synology-ds116.dtb \
	armada-385-turris-omnia.dtb \
	armada-388-clearfog.dtb \
	armada-388-clearfog-base.dtb \
	armada-388-clearfog-pro.dtb \
	armada-388-db.dtb \
	armada-388-gp.dtb \
	armada-388-helios4.dtb \
	armada-388-rd.dtb
dtb-$(CONFIG_MACH_ARMADA_39X) += \
	armada-398-db.dtb
dtb-$(CONFIG_MACH_ARMADA_XP) += \
	armada-xp-axpwifiap.dtb \
	armada-xp-db.dtb \
	armada-xp-db-dxbc2.dtb \
	armada-xp-db-xc3-24g4xg.dtb \
	armada-xp-gp.dtb \
	armada-xp-lenovo-ix4-300d.dtb \
	armada-xp-linksys-mamba.dtb \
	armada-xp-matrix.dtb \
	armada-xp-netgear-rn2120.dtb \
	armada-xp-openblocks-ax3-4.dtb \
	armada-xp-synology-ds414.dtb
dtb-$(CONFIG_MACH_DOVE) += \
	dove-cubox.dtb \
	dove-cubox-es.dtb \
	dove-d2plug.dtb \
	dove-d3plug.dtb \
	dove-dove-db.dtb \
	dove-sbc-a510.dtb
dtb-$(CONFIG_ARCH_MEDIATEK) += \
	mt2701-evb.dtb \
	mt6580-evbp1.dtb \
	mt6589-aquaris5.dtb \
	mt6592-evb.dtb \
	mt7623a-rfb-emmc.dtb \
	mt7623a-rfb-nand.dtb \
	mt7623n-rfb-emmc.dtb \
	mt7623n-bananapi-bpi-r2.dtb \
	mt7629-rfb.dtb \
	mt8127-moose.dtb \
	mt8135-evbp1.dtb
dtb-$(CONFIG_ARCH_MILBEAUT) += milbeaut-m10v-evb.dtb
dtb-$(CONFIG_ARCH_ZX) += zx296702-ad1.dtb
dtb-$(CONFIG_ARCH_ASPEED) += \
	aspeed-ast2500-evb.dtb \
	aspeed-ast2600-evb.dtb \
	aspeed-bmc-arm-centriq2400-rep.dtb \
	aspeed-bmc-arm-stardragon4800-rep2.dtb \
	aspeed-bmc-facebook-cmm.dtb \
	aspeed-bmc-facebook-minipack.dtb \
	aspeed-bmc-facebook-tiogapass.dtb \
	aspeed-bmc-facebook-wedge40.dtb \
	aspeed-bmc-facebook-wedge100.dtb \
	aspeed-bmc-facebook-yamp.dtb \
	aspeed-bmc-intel-s2600wf.dtb \
	aspeed-bmc-inspur-fp5280g2.dtb \
	aspeed-bmc-lenovo-hr630.dtb \
	aspeed-bmc-lenovo-hr855xg2.dtb \
	aspeed-bmc-microsoft-olympus.dtb \
	aspeed-bmc-opp-lanyang.dtb \
	aspeed-bmc-opp-mihawk.dtb \
	aspeed-bmc-opp-palmetto.dtb \
	aspeed-bmc-opp-romulus.dtb \
	aspeed-bmc-opp-swift.dtb \
	aspeed-bmc-opp-vesnin.dtb \
	aspeed-bmc-opp-witherspoon.dtb \
	aspeed-bmc-opp-zaius.dtb \
	aspeed-bmc-portwell-neptune.dtb \
	aspeed-bmc-quanta-q71l.dtb<|MERGE_RESOLUTION|>--- conflicted
+++ resolved
@@ -451,10 +451,7 @@
 	imx6dl-sabresd-hdcp.dtb \
 	imx6dl-sabresd-enetirq.dtb \
 	imx6dl-sabresd-pcie.dtb \
-<<<<<<< HEAD
-=======
 	imx6dl-sabresd-pcie-ep.dtb \
->>>>>>> ea790475
 	imx6dl-savageboard.dtb \
 	imx6dl-ts4900.dtb \
 	imx6dl-ts7970.dtb \
@@ -551,10 +548,7 @@
 	imx6q-sabresd-uart.dtb \
 	imx6q-sabresd-enetirq.dtb \
 	imx6q-sabresd-pcie.dtb \
-<<<<<<< HEAD
-=======
 	imx6q-sabresd-pcie-ep.dtb \
->>>>>>> ea790475
 	imx6q-savageboard.dtb \
 	imx6q-sbc6x.dtb \
 	imx6q-tbs2910.dtb \
@@ -592,10 +586,7 @@
 	imx6qp-sabresd-ldo.dtb \
 	imx6qp-sabresd-btwifi.dtb \
 	imx6qp-sabresd-hdcp.dtb \
-<<<<<<< HEAD
-=======
 	imx6qp-sabresd-pcie-ep.dtb \
->>>>>>> ea790475
 	imx6qp-tx6qp-8037.dtb \
 	imx6qp-tx6qp-8037-mb7.dtb \
 	imx6qp-tx6qp-8137.dtb \
@@ -626,10 +617,7 @@
 	imx6sx-sdb-m4.dtb \
 	imx6sx-sdb-mqs.dtb \
 	imx6sx-sdb-btwifi.dtb \
-<<<<<<< HEAD
-=======
 	imx6sx-sdb-pcie-ep.dtb \
->>>>>>> ea790475
 	imx6sx-softing-vining-2000.dtb \
 	imx6sx-udoo-neo-basic.dtb \
 	imx6sx-udoo-neo-extended.dtb \
@@ -710,10 +698,7 @@
 	imx7d-sdb-reva.dtb \
 	imx7d-sdb-sht11.dtb \
 	imx7d-sdb-usd-wifi.dtb \
-<<<<<<< HEAD
-=======
 	imx7d-sdb-pcie-ep.dtb \
->>>>>>> ea790475
 	imx7d-12x12-lpddr3-val.dtb \
 	imx7d-12x12-lpddr3-val-sai.dtb \
 	imx7d-zii-rmu2.dtb \
