--- conflicted
+++ resolved
@@ -256,6 +256,10 @@
 dtb-$(CONFIG_SOC_IMX6Q) += \
 	imx6dl-aristainetos_4.dtb \
 	imx6dl-aristainetos_7.dtb \
+	imx6dl-ccimx6sbc.dtb \
+	imx6dl-ccimx6sbc-id131.dtb \
+	imx6dl-ccimx6sbc-w.dtb \
+	imx6dl-ccimx6sbc-wb.dtb \
 	imx6dl-cubox-i.dtb \
 	imx6dl-dfi-fs700-m60.dtb \
 	imx6dl-gw51xx.dtb \
@@ -269,22 +273,6 @@
 	imx6dl-rex-basic.dtb \
 	imx6dl-riotboard.dtb \
 	imx6dl-sabreauto.dtb \
-<<<<<<< HEAD
-	imx6dl-sabreauto-flexcan1.dtb \
-	imx6dl-sabreauto-ecspi.dtb \
-	imx6dl-sabreauto-gpmi-weim.dtb \
-	imx6dl-sabresd.dtb \
-	imx6dl-sabresd-btwifi.dtb \
-	imx6dl-sabresd-enetirq.dtb \
-	imx6dl-sabresd-ldo.dtb \
-	imx6dl-sabresd-pf200.dtb \
-	imx6dl-sabresd-hdcp.dtb \
-	imx6dl-wandboard.dtb \
-	imx6dl-ccimx6sbc.dtb \
-	imx6dl-ccimx6sbc-id131.dtb \
-	imx6dl-ccimx6sbc-w.dtb \
-	imx6dl-ccimx6sbc-wb.dtb \
-=======
 	imx6dl-sabreauto-ecspi.dtb \
 	imx6dl-sabreauto-enetirq.dtb \
 	imx6dl-sabreauto-flexcan1.dtb \
@@ -301,9 +289,14 @@
 	imx6dl-sabresd-enetirq.dtb \
 	imx6dl-wandboard.dtb \
 	imx6dl-wandboard-revb1.dtb \
->>>>>>> 33e8bb5d
 	imx6q-arm2.dtb \
 	imx6q-pop-arm2.dtb \
+	imx6q-ccimx6sbc.dtb \
+	imx6q-ccimx6sbc-id129.dtb \
+	imx6q-ccimx6sbc-id130.dtb \
+	imx6q-ccimx6sbc-w.dtb \
+	imx6q-ccimx6sbc-wb.dtb \
+	imx6q-ccimx6sbc-wb-ldo-bypass.dtb \
 	imx6q-cm-fx6.dtb \
 	imx6q-cubox-i.dtb \
 	imx6q-dfi-fs700-m60.dtb \
@@ -318,23 +311,11 @@
 	imx6q-hummingboard.dtb \
 	imx6q-nitrogen6x.dtb \
 	imx6q-phytec-pbab01.dtb \
-<<<<<<< HEAD
-	imx6q-ccimx6sbc.dtb \
-	imx6q-ccimx6sbc-id129.dtb \
-	imx6q-ccimx6sbc-id130.dtb \
-	imx6q-ccimx6sbc-w.dtb \
-	imx6q-ccimx6sbc-wb.dtb \
-	imx6q-ccimx6sbc-wb-ldo-bypass.dtb \
-	imx6q-sabreauto.dtb \
-	imx6q-sabreauto-flexcan1.dtb \
-	imx6q-sabreauto-ecspi.dtb \
-=======
 	imx6q-rex-pro.dtb \
 	imx6q-sabreauto.dtb \
 	imx6q-sabreauto-ecspi.dtb \
 	imx6q-sabreauto-enetirq.dtb \
 	imx6q-sabreauto-flexcan1.dtb \
->>>>>>> 33e8bb5d
 	imx6q-sabreauto-gpmi-weim.dtb \
 	imx6qp-sabreauto.dtb \
 	imx6qp-sabreauto-ecspi.dtb \
@@ -342,16 +323,6 @@
 	imx6qp-sabreauto-gpmi-weim.dtb \
 	imx6qp-sabresd.dtb \
 	imx6qp-sabresd-btwifi.dtb \
-<<<<<<< HEAD
-	imx6qp-sabresd-ldo.dtb \
-	imx6qp-sabresd-hdcp.dtb \
-	imx6q-sabrelite.dtb \
-	imx6q-sabresd.dtb \
-	imx6q-sabresd-btwifi.dtb \
-	imx6q-sabresd-enetirq.dtb \
-	imx6q-sabresd-ldo.dtb \
-	imx6q-sabresd-hdcp.dtb \
-=======
 	imx6qp-sabresd-hdcp.dtb \
 	imx6qp-sabresd-ldo.dtb \
 	imx6q-sabrelite.dtb \
@@ -360,7 +331,6 @@
 	imx6q-sabresd-hdcp.dtb \
 	imx6q-sabresd-ldo.dtb \
 	imx6q-sabresd-enetirq.dtb \
->>>>>>> 33e8bb5d
 	imx6q-sbc6x.dtb \
 	imx6q-tbs2910.dtb \
 	imx6q-tx6q-1010.dtb \
@@ -374,45 +344,6 @@
 dtb-$(CONFIG_SOC_IMX6SL) += \
 	imx6sl-evk.dtb \
 	imx6sl-evk-btwifi.dtb \
-<<<<<<< HEAD
-	imx6sl-evk-csi.dtb \
-	imx6sl-evk-ldo.dtb \
-	imx6sl-evk-pf200.dtb \
-	imx6sl-evk-uart.dtb \
-	imx6sx-14x14-arm2.dtb \
-	imx6sx-17x17-arm2.dtb \
-	imx6sx-17x17-arm2-ldo.dtb \
-	imx6sx-17x17-arm2-ecspi.dtb \
-	imx6sx-17x17-arm2-gpmi-weim.dtb \
-	imx6sx-17x17-arm2-mlb.dtb \
-	imx6sx-17x17-arm2-sai.dtb \
-	imx6sx-17x17-arm2-spdif.dtb \
-	imx6sx-17x17-arm2-ssi.dtb \
-	imx6sx-19x19-arm2.dtb \
-	imx6sx-19x19-arm2-ldo.dtb \
-	imx6sx-19x19-arm2-mqs.dtb \
-	imx6sx-19x19-arm2-sai.dtb \
-	imx6sx-19x19-arm2-csi.dtb \
-	imx6sx-19x19-arm2-lcdif1.dtb \
-	imx6sx-19x19-arm2-gpmi-weim.dtb \
-	imx6sx-sdb.dtb \
-	imx6sx-sdb-btwifi.dtb \
-	imx6sx-sdb-ldo.dtb \
-	imx6sx-sdb-mqs.dtb \
-	imx6sx-sdb-reva.dtb \
-	imx6sx-sdb-reva-ldo.dtb \
-	imx6sx-sdb-sai.dtb \
-	imx6sx-sabreauto.dtb \
-	imx6sx-sabreauto-m4.dtb \
-	imx6sx-sdb-lcdif1.dtb \
-	imx6ul-14x14-lpddr2-arm2.dtb \
-	imx6ul-14x14-ddr3-arm2.dtb \
-	imx6ul-14x14-ddr3-arm2-adc.dtb \
-	imx6ul-14x14-ddr3-arm2-emmc.dtb	\
-	imx6ul-14x14-ddr3-arm2-flexcan2.dtb \
-	imx6ul-14x14-ddr3-arm2-gpmi-weim.dtb \
-	imx6ul-14x14-ddr3-arm2-lcdif.dtb \
-=======
 	imx6sl-evk-ldo.dtb \
 	imx6sl-evk-csi.dtb \
 	imx6sl-evk-uart.dtb \
@@ -440,52 +371,12 @@
 	imx6ul-14x14-ddr3-arm2-emmc.dtb	\
 	imx6ul-14x14-ddr3-arm2-flexcan2.dtb \
 	imx6ul-14x14-ddr3-arm2-gpmi-weim.dtb \
->>>>>>> 33e8bb5d
 	imx6ul-14x14-ddr3-arm2-mqs.dtb \
 	imx6ul-14x14-ddr3-arm2-spdif.dtb \
 	imx6ul-14x14-ddr3-arm2-wm8958.dtb \
 	imx6ul-14x14-evk.dtb \
 	imx6ul-14x14-evk-btwifi.dtb \
 	imx6ul-14x14-evk-csi.dtb \
-<<<<<<< HEAD
-	imx6ul-9x9-evk.dtb \
-	imx6ul-9x9-evk-btwifi.dtb \
-	imx6ul-9x9-evk-ldo.dtb \
-	imx6ul-9x9-evk-csi.dtb \
-	vf610-cosmic.dtb \
-	imx6sx-sdb-emmc.dtb \
-	imx6sx-sdb-m4.dtb \
-	vf610-twr.dtb \
-	imx7d-12x12-lpddr3-arm2.dtb \
-	imx7d-12x12-ddr3-arm2.dtb \
-	imx7d-12x12-lpddr3-arm2-ecspi.dtb \
-	imx7d-12x12-lpddr3-arm2-enet.dtb \
-	imx7d-12x12-lpddr3-arm2-flexcan.dtb \
-	imx7d-12x12-lpddr3-arm2-qspi.dtb \
-	imx7d-12x12-lpddr3-arm2-sai.dtb \
-	imx7d-12x12-lpddr3-arm2-sim.dtb \
-	imx7d-12x12-lpddr3-arm2-m4.dtb \
-	imx7d-12x12-lpddr3-arm2-pcie.dtb \
-	imx7d-12x12-lpddr3-arm2-mipi_dsi.dtb \
-	imx7d-12x12-lpddr3-arm2-mqs.dtb \
-	imx7d-19x19-lpddr2-arm2.dtb \
-	imx7d-19x19-lpddr3-arm2.dtb \
-	imx7d-19x19-ddr3-arm2.dtb \
-	imx7d-19x19-ddr3-arm2-csi.dtb \
-	imx7d-19x19-ddr3-arm2-sai.dtb \
-	imx7d-19x19-ddr3-arm2-mipi.dtb \
-	imx7d-sdb.dtb \
-	imx7d-sdb-enet.dtb \
-	imx7d-sdb-epdc.dtb \
-	imx7d-sdb-gpmi-weim.dtb \
-	imx7d-sdb-hdmi-audio.dtb \
-	imx7d-sdb-qspi.dtb \
-	imx7d-sdb-sim.dtb \
-	imx7d-sdb-touch.dtb \
-	imx7d-sdb-wm8960.dtb \
-	imx7d-sdb-m4.dtb
-dtb-$(CONFIG_ARCH_MXS) += imx23-evk.dtb \
-=======
 	imx6ul-14x14-lpddr2-arm2.dtb \
 	imx6ul-9x9-evk.dtb \
 	imx6ul-9x9-evk-btwifi.dtb \
@@ -526,13 +417,11 @@
 	vf610-twr.dtb
 dtb-$(CONFIG_ARCH_MXS) += \
 	imx23-evk.dtb \
->>>>>>> 33e8bb5d
 	imx23-olinuxino.dtb \
 	imx23-stmp378x_devb.dtb \
 	imx28-apf28.dtb \
 	imx28-apf28dev.dtb \
 	imx28-apx4devkit.dtb \
-	imx28-ccardimx28js.dtb \
 	imx28-cfa10036.dtb \
 	imx28-cfa10037.dtb \
 	imx28-cfa10049.dtb \
