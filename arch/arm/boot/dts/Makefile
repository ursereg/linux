--- conflicted
+++ resolved
@@ -156,15 +156,6 @@
 	imx6dl-cubox-i.dtb \
 	imx6dl-hummingboard.dtb \
 	imx6dl-sabreauto.dtb \
-<<<<<<< HEAD
-	imx6dl-sabreauto-ecspi.dtb \
-	imx6dl-sabreauto-flexcan1.dtb \
-	imx6dl-sabreauto-gpmi-weim.dtb \
-	imx6dl-sabresd.dtb \
-	imx6dl-sabresd-hdcp.dtb \
-	imx6dl-sabresd-ldo.dtb \
-	imx6dl-sabresd-pf200.dtb \
-=======
 	imx6dl-sabreauto-flexcan1.dtb \
 	imx6dl-sabreauto-ecspi.dtb \
 	imx6dl-sabreauto-gpmi-weim.dtb \
@@ -173,7 +164,6 @@
 	imx6dl-sabresd-ldo.dtb \
 	imx6dl-sabresd-pf200.dtb \
 	imx6dl-sabresd-hdcp.dtb \
->>>>>>> 825dd90e
 	imx6dl-wandboard.dtb \
 	imx6dl-ccimx6sbc.dtb \
 	imx6dl-ccimx6sbc-w.dtb \
@@ -187,13 +177,8 @@
 	imx6q-ccimx6sbc-wb.dtb \
 	imx6q-ccimx6sbc-wb-ldo-bypass.dtb \
 	imx6q-sabreauto.dtb \
-<<<<<<< HEAD
-	imx6q-sabreauto-ecspi.dtb \
-	imx6q-sabreauto-flexcan1.dtb \
-=======
 	imx6q-sabreauto-flexcan1.dtb \
 	imx6q-sabreauto-ecspi.dtb \
->>>>>>> 825dd90e
 	imx6q-sabreauto-gpmi-weim.dtb \
 	imx6q-sabrelite.dtb \
 	imx6q-sabresd.dtb \
@@ -228,18 +213,8 @@
 	imx6sx-sabreauto-m4.dtb \
 	imx6sx-sdb-lcdif1.dtb \
 	vf610-cosmic.dtb \
-<<<<<<< HEAD
-	imx6q-sabresd-hdcp.dtb \
-	imx6q-sabresd-ldo.dtb \
-	imx6q-sbc6x.dtb \
-	imx6sl-evk.dtb \
-	imx6sl-evk-csi.dtb \
-	imx6sl-evk-ldo.dtb \
-	imx6sl-evk-pf200.dtb \
-=======
 	imx6sx-sdb-emmc.dtb \
 	imx6sx-sdb-m4.dtb \
->>>>>>> 825dd90e
 	vf610-twr.dtb
 dtb-$(CONFIG_ARCH_MXS) += imx23-evk.dtb \
 	imx23-olinuxino.dtb \
