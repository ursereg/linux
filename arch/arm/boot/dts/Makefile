--- conflicted
+++ resolved
@@ -165,26 +165,21 @@
 	imx6dl-sabresd-pf200.dtb \
 	imx6dl-wandboard.dtb \
 	imx6q-arm2.dtb \
-<<<<<<< HEAD
 	imx6q-cubox-i.dtb \
 	imx6q-phytec-pbab01.dtb \
-=======
 	imx6q-ccimx6adpt.dtb \
 	imx6q-ccimx6sbc.dtb \
->>>>>>> 8aa3903a
 	imx6q-sabreauto.dtb \
 	imx6q-sabreauto-ecspi.dtb \
 	imx6q-sabreauto-flexcan1.dtb \
 	imx6q-sabreauto-gpmi-weim.dtb \
 	imx6q-sabrelite.dtb \
 	imx6q-sabresd.dtb \
-<<<<<<< HEAD
 	imx6q-sbc6x.dtb \
 	imx6q-udoo.dtb \
 	imx6q-wandboard.dtb \
 	imx6sl-evk.dtb \
 	vf610-cosmic.dtb \
-=======
 	imx6q-sabresd-hdcp.dtb \
 	imx6q-sabresd-ldo.dtb \
 	imx6q-sbc6x.dtb \
@@ -192,7 +187,6 @@
 	imx6sl-evk-csi.dtb \
 	imx6sl-evk-ldo.dtb \
 	imx6sl-evk-pf200.dtb \
->>>>>>> 8aa3903a
 	vf610-twr.dtb
 dtb-$(CONFIG_ARCH_MXS) += imx23-evk.dtb \
 	imx23-olinuxino.dtb \
