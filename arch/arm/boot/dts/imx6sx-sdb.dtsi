/*
 * Copyright (C) 2014 Freescale Semiconductor, Inc.
 *
 * This program is free software; you can redistribute it and/or modify
 * it under the terms of the GNU General Public License version 2 as
 * published by the Free Software Foundation.
 */

/dts-v1/;

#include <dt-bindings/gpio/gpio.h>
#include <dt-bindings/input/input.h>
#include "imx6sx.dtsi"

/ {
	model = "Freescale i.MX6 SoloX SDB Board";
	compatible = "fsl,imx6sx-sdb", "fsl,imx6sx";

	chosen {
		stdout-path = &uart1;
	};

	memory {
		reg = <0x80000000 0x40000000>;
	};

	backlight1 {
		compatible = "pwm-backlight";
		pwms = <&pwm3 0 5000000>;
		brightness-levels = <0 4 8 16 32 64 128 255>;
		default-brightness-level = <6>;
		fb-names = "mxs-lcdif0";
	};
	backlight2 {
		compatible = "pwm-backlight";
		pwms = <&pwm4 0 5000000>;
		brightness-levels = <0 4 8 16 32 64 128 255>;
		default-brightness-level = <6>;
		fb-names = "mxs-lcdif1";
	};

	gpio-keys {
		compatible = "gpio-keys";
		pinctrl-names = "default";
		pinctrl-0 = <&pinctrl_gpio_keys>;

		volume-up {
			label = "Volume Up";
			gpios = <&gpio1 18 GPIO_ACTIVE_LOW>;
			linux,code = <KEY_VOLUMEUP>;
		};

		volume-down {
			label = "Volume Down";
			gpios = <&gpio1 19 GPIO_ACTIVE_LOW>;
			linux,code = <KEY_VOLUMEDOWN>;
		};
	};

	hannstar_cabc {
		compatible = "hannstar,cabc";
		lvds0 {
			gpios = <&gpio4 26 GPIO_ACTIVE_HIGH>;
		};
	};

        pxp_v4l2_out {
                compatible = "fsl,imx6sx-pxp-v4l2", "fsl,imx6sl-pxp-v4l2";
                status = "okay";
        };

	regulators {
		compatible = "simple-bus";
		#address-cells = <1>;
		#size-cells = <0>;

		vcc_sd3: regulator@0 {
			compatible = "regulator-fixed";
			reg = <0>;
			pinctrl-names = "default";
			pinctrl-0 = <&pinctrl_vcc_sd3>;
			regulator-name = "VCC_SD3";
			regulator-min-microvolt = <3000000>;
			regulator-max-microvolt = <3000000>;
			gpio = <&gpio2 11 GPIO_ACTIVE_HIGH>;
			enable-active-high;
		};

		reg_usb_otg1_vbus: regulator@1 {
			compatible = "regulator-fixed";
			reg = <1>;
			pinctrl-names = "default";
			pinctrl-0 = <&pinctrl_usb_otg1>;
			regulator-name = "usb_otg1_vbus";
			regulator-min-microvolt = <5000000>;
			regulator-max-microvolt = <5000000>;
			gpio = <&gpio1 9 GPIO_ACTIVE_HIGH>;
			enable-active-high;
		};

		reg_usb_otg2_vbus: regulator@2 {
			compatible = "regulator-fixed";
			reg = <2>;
			pinctrl-names = "default";
			pinctrl-0 = <&pinctrl_usb_otg2>;
			regulator-name = "usb_otg2_vbus";
			regulator-min-microvolt = <5000000>;
			regulator-max-microvolt = <5000000>;
			gpio = <&gpio1 12 GPIO_ACTIVE_HIGH>;
			enable-active-high;
		};

		reg_psu_5v: regulator@3 {
			compatible = "regulator-fixed";
			reg = <3>;
			regulator-name = "PSU-5V0";
			regulator-min-microvolt = <5000000>;
			regulator-max-microvolt = <5000000>;
		};

		reg_lcd_3v3: regulator@4 {
			compatible = "regulator-fixed";
			reg = <4>;
			regulator-name = "lcd-3v3";
			gpio = <&gpio3 27 0>;
			enable-active-high;
			status = "disabled";
		};

		reg_peri_3v3: regulator@5 {
			compatible = "regulator-fixed";
			reg = <5>;
			pinctrl-names = "default";
			pinctrl-0 = <&pinctrl_peri_3v3>;
			regulator-name = "peri_3v3";
			regulator-min-microvolt = <3300000>;
			regulator-max-microvolt = <3300000>;
			gpios = <&gpio4 16 GPIO_ACTIVE_HIGH>;
			enable-active-high;
			regulator-always-on;
		};

		reg_enet_3v3: regulator@6 {
			compatible = "regulator-fixed";
			reg = <6>;
			pinctrl-names = "default";
			pinctrl-0 = <&pinctrl_enet_3v3>;
			regulator-name = "enet_3v3";
			regulator-min-microvolt = <3300000>;
			regulator-max-microvolt = <3300000>;
			gpios = <&gpio2 6 GPIO_ACTIVE_LOW>;
		};

		reg_vref_3v3: regulator@7 {
			compatible = "regulator-fixed";
			reg = <7>;
			regulator-name = "vref-3v3";
			regulator-min-microvolt = <3300000>;
			regulator-max-microvolt = <3300000>;
		};

		reg_pcie: regulator@8 {
			compatible = "regulator-fixed";
			reg = <8>;
			pinctrl-names = "default";
			pinctrl-0 = <&pinctrl_pcie_reg>;
			regulator-name = "MPCIE_3V3";
			regulator-min-microvolt = <3300000>;
			regulator-max-microvolt = <3300000>;
			gpio = <&gpio2 1 0>;
			regulator-always-on;
			enable-active-high;
		};

		reg_can_en: regulator@9 {
			compatible = "regulator-fixed";
			reg = <9>;
			regulator-name = "can-en";
			regulator-min-microvolt = <3300000>;
			regulator-max-microvolt = <3300000>;
		};

		reg_can_stby: regulator@10 {
			compatible = "regulator-fixed";
			reg = <10>;
			regulator-name = "can-stby";
			regulator-min-microvolt = <3300000>;
			regulator-max-microvolt = <3300000>;
		};
	};

	sound {
		compatible = "fsl,imx6sx-sdb-wm8962", "fsl,imx-audio-wm8962";
		model = "wm8962-audio";
		cpu-dai = <&ssi2>;
		audio-codec = <&codec>;
		audio-routing =
			"Headphone Jack", "HPOUTL",
			"Headphone Jack", "HPOUTR",
			"Ext Spk", "SPKOUTL",
			"Ext Spk", "SPKOUTR",
			"AMIC", "MICBIAS",
			"IN3R", "AMIC";
		mux-int-port = <2>;
		mux-ext-port = <6>;
<<<<<<< HEAD
=======
		codec-master;
>>>>>>> b63f3f52
		hp-det-gpios = <&gpio1 17 1>;
	};

	sound-spdif {
		compatible = "fsl,imx-audio-spdif",
			   "fsl,imx6sx-sdb-spdif";
		model = "imx-spdif";
		spdif-controller = <&spdif>;
		spdif-out;
	};

	sii902x_reset: sii902x-reset {
		compatible = "gpio-reset";
		reset-gpios = <&gpio3 27 1>;
		reset-delay-us = <100000>;
		#reset-cells = <0>;
		status = "disabled";
	};
};

&adc1 {
	vref-supply = <&reg_vref_3v3>;
	status = "okay";
};

&adc2 {
	vref-supply = <&reg_vref_3v3>;
	status = "okay";
};

&audmux {
	pinctrl-names = "default";
	pinctrl-0 = <&pinctrl_audmux>;
	status = "okay";
};


&gpc {
	fsl,ldo-bypass = <1>;
};

&fec1 {
	pinctrl-names = "default";
	pinctrl-0 = <&pinctrl_enet1>;
	phy-supply = <&reg_enet_3v3>;
	phy-mode = "rgmii";
	phy-handle = <&ethphy1>;
	status = "okay";

	mdio {
		#address-cells = <1>;
		#size-cells = <0>;

		ethphy1: ethernet-phy@1 {
			reg = <1>;
		};

		ethphy2: ethernet-phy@2 {
			reg = <2>;
		};
	};
};

&csi1 {
	status = "okay";

	port {
		csi1_ep: endpoint {
			remote-endpoint = <&ov5640_ep>;
		};
	};
};

&csi2 {
	status = "okay";
	port {
		csi2_ep: endpoint {
			remote-endpoint = <&vadc_ep>;
		};
	};
};

&dcic1 {
	dcic_id = <0>;
	dcic_mux = "dcic-lcdif1";
	status = "okay";
};

&dcic2 {
	dcic_id = <1>;
	dcic_mux = "dcic-lvds";
	status = "okay";
};

&fec2 {
	pinctrl-names = "default";
	pinctrl-0 = <&pinctrl_enet2>;
	phy-mode = "rgmii";
	phy-handle = <&ethphy2>;
	status = "okay";
};

&flexcan1 {
	pinctrl-names = "default";
	pinctrl-0 = <&pinctrl_flexcan1>;
	xceiver-supply = <&reg_can_stby>;
	status = "okay";
};

&flexcan2 {
	pinctrl-names = "default";
	pinctrl-0 = <&pinctrl_flexcan2>;
	xceiver-supply = <&reg_can_stby>;
	status = "okay";
};

&i2c1 {
	clock-frequency = <100000>;
	pinctrl-names = "default";
	pinctrl-0 = <&pinctrl_i2c1>;
	status = "okay";

	pmic: pfuze100@08 {
		compatible = "fsl,pfuze200";
		reg = <0x08>;

		regulators {
			sw1a_reg: sw1ab {
				regulator-min-microvolt = <300000>;
				regulator-max-microvolt = <1875000>;
				regulator-boot-on;
				regulator-always-on;
				regulator-ramp-delay = <6250>;
			};

			sw2_reg: sw2 {
				regulator-min-microvolt = <800000>;
				regulator-max-microvolt = <3300000>;
				regulator-boot-on;
				regulator-always-on;
			};

			sw3a_reg: sw3a {
				regulator-min-microvolt = <400000>;
				regulator-max-microvolt = <1975000>;
				regulator-boot-on;
				regulator-always-on;
			};

			sw3b_reg: sw3b {
				regulator-min-microvolt = <400000>;
				regulator-max-microvolt = <1975000>;
				regulator-boot-on;
				regulator-always-on;
			};

			swbst_reg: swbst {
				regulator-min-microvolt = <5000000>;
				regulator-max-microvolt = <5150000>;
			};

			snvs_reg: vsnvs {
				regulator-min-microvolt = <1000000>;
				regulator-max-microvolt = <3000000>;
				regulator-boot-on;
				regulator-always-on;
			};

			vref_reg: vrefddr {
				regulator-boot-on;
				regulator-always-on;
			};

			vgen1_reg: vgen1 {
				regulator-min-microvolt = <800000>;
				regulator-max-microvolt = <1550000>;
				regulator-always-on;
			};

			vgen2_reg: vgen2 {
				regulator-min-microvolt = <800000>;
				regulator-max-microvolt = <1550000>;
			};

			vgen3_reg: vgen3 {
				regulator-min-microvolt = <1800000>;
				regulator-max-microvolt = <3300000>;
				regulator-always-on;
			};

			vgen4_reg: vgen4 {
				regulator-min-microvolt = <1800000>;
				regulator-max-microvolt = <3300000>;
				regulator-always-on;
			};

			vgen5_reg: vgen5 {
				regulator-min-microvolt = <1800000>;
				regulator-max-microvolt = <3300000>;
				regulator-always-on;
			};

			vgen6_reg: vgen6 {
				regulator-min-microvolt = <1800000>;
				regulator-max-microvolt = <3300000>;
				regulator-always-on;
			};
		};
	};

	ov5640: ov5640@3c {
		compatible = "ovti,ov5640";
		reg = <0x3c>;
		pinctrl-names = "default";
		pinctrl-0 = <&pinctrl_csi_0>;
		clocks = <&clks IMX6SX_CLK_CSI>;
		clock-names = "csi_mclk";
		AVDD-supply = <&vgen3_reg>;  /* 2.8v */
		DVDD-supply = <&vgen2_reg>;  /* 1.5v*/
		pwn-gpios = <&gpio3 28 1>;
		rst-gpios = <&gpio3 27 0>;
		csi_id = <0>;
		mclk = <24000000>;
		mclk_source = <0>;
		port {
			ov5640_ep: endpoint {
				remote-endpoint = <&csi1_ep>;
			};
		};
	};

	sii902x@39 {
		compatible = "SiI,sii902x";
		interrupt-parent = <&gpio4>;
		interrupts = <21 2>;
		mode_str ="1280x720M@60";
		bits-per-pixel = <16>;
		resets = <&sii902x_reset>;
		reg = <0x39>;
		status = "disabled";
	};
};

&i2c2 {
	clock-frequency = <100000>;
	pinctrl-names = "default";
	pinctrl-0 = <&pinctrl_i2c2>;
	status = "okay";

	egalax_ts@04 {
		compatible = "eeti,egalax_ts";
		reg = <0x04>;
		pinctrl-names = "default";
		pinctrl-0 = <&pinctrl_egalax_int>;
		interrupt-parent = <&gpio4>;
		interrupts = <19 2>;
		wakeup-gpios = <&gpio4 19 GPIO_ACTIVE_HIGH>;
	};
};

&i2c3 {
	clock-frequency = <100000>;
	pinctrl-names = "default";
	pinctrl-0 = <&pinctrl_i2c3>;
	status = "okay";

	isl29023@44 {
		compatible = "fsl,isl29023";
		reg = <0x44>;
		rext = <499>;
		interrupt-parent = <&gpio6>;
		interrupts = <5 1>;
		shared-interrupt;
	};

	mag3110@0e {
		compatible = "fsl,mag3110";
		reg = <0x0e>;
		position = <2>;
		interrupt-parent = <&gpio6>;
		interrupts = <5 1>;
		shared-interrupt;
	};

	mma8451@1c {
		compatible = "fsl,mma8451";
		reg = <0x1c>;
		position = <1>;
		interrupt-parent = <&gpio6>;
		interrupts = <2 8>;
		interrupt-route = <2>;
	};
};

&i2c4 {
        clock-frequency = <100000>;
        pinctrl-names = "default";
        pinctrl-0 = <&pinctrl_i2c4>;
        status = "okay";

	codec: wm8962@1a {
		compatible = "wlf,wm8962";
		reg = <0x1a>;
		clocks = <&clks IMX6SX_CLK_AUDIO>;
		DCVDD-supply = <&vgen4_reg>;
		DBVDD-supply = <&vgen4_reg>;
		AVDD-supply = <&vgen4_reg>;
		CPVDD-supply = <&vgen4_reg>;
		MICVDD-supply = <&vgen3_reg>;
		PLLVDD-supply = <&vgen4_reg>;
		SPKVDD1-supply = <&reg_psu_5v>;
		SPKVDD2-supply = <&reg_psu_5v>;
		amic-mono;
	};
};

&lcdif1 {
	pinctrl-names = "default";
	pinctrl-0 = <&pinctrl_lcd>;
	lcd-supply = <&reg_lcd_3v3>;
	display = <&display0>;
	status = "disabled";

	display0: display {
		bits-per-pixel = <16>;
		bus-width = <24>;

		display-timings {
			native-mode = <&timing0>;
			timing0: timing0 {
				clock-frequency = <33500000>;
				hactive = <800>;
				vactive = <480>;
				hback-porch = <89>;
				hfront-porch = <164>;
				vback-porch = <23>;
				vfront-porch = <10>;
				hsync-len = <10>;
				vsync-len = <10>;
				hsync-active = <0>;
				vsync-active = <0>;
				de-active = <1>;
				pixelclk-active = <0>;
			};
		};
	};
};

&pcie {
	pinctrl-names = "default";
	pinctrl-0 = <&pinctrl_pcie>;
	reset-gpio = <&gpio2 0 0>;
	status = "okay";
};

&lcdif2 {
	display = <&display1>;
	disp-dev = "ldb";
	status = "okay";
	display1: display {
		bits-per-pixel = <16>;
		bus-width = <18>;
	};
};
&ldb {
	status = "okay";
	lvds-channel@0 {
		fsl,data-mapping = "spwg";
		fsl,data-width = <18>;
		crtc = "lcdif2";
		status = "okay";
		display-timings {
			native-mode = <&timing1>;
			timing1: hsd100pxn1 {
				clock-frequency = <65000000>;
				hactive = <1024>;
				vactive = <768>;
				hback-porch = <220>;
				hfront-porch = <40>;
				vback-porch = <21>;
				vfront-porch = <7>;
				hsync-len = <60>;
				vsync-len = <10>;
			};
		};
	};
};

&pwm3 {
	pinctrl-names = "default";
	pinctrl-0 = <&pinctrl_pwm3>;
	status = "okay";
};

<<<<<<< HEAD
=======
&pwm4 {
	pinctrl-names = "default";
	pinctrl-0 = <&pinctrl_pwm4>;
	status = "okay";
};

>>>>>>> b63f3f52
&pxp {
        status = "okay";
};

&snvs_poweroff {
	status = "okay";
};

&spdif {
	pinctrl-names = "default";
	pinctrl-0 = <&pinctrl_spdif>;
	status = "okay";
};

&ssi2 {
	status = "okay";
};

&uart1 {
	pinctrl-names = "default";
	pinctrl-0 = <&pinctrl_uart1>;
	status = "okay";
};

&uart5 { /* for bluetooth */
	pinctrl-names = "default";
	pinctrl-0 = <&pinctrl_uart5>;
	fsl,uart-has-rtscts;
	status = "okay";
	/* for DTE mode, add below change */
	/* fsl,dte-mode;*/
	/* pinctrl-0 = <&pinctrl_uart5dte_1>; */
};

&usbotg1 {
	vbus-supply = <&reg_usb_otg1_vbus>;
	pinctrl-names = "default";
	pinctrl-0 = <&pinctrl_usb_otg1_id>;
	srp-disable;
	hnp-disable;
	adp-disable;
	status = "okay";
};

&usbotg2 {
	vbus-supply = <&reg_usb_otg2_vbus>;
	dr_mode = "host";
	status = "okay";
};

&usdhc2 {
	pinctrl-names = "default";
	pinctrl-0 = <&pinctrl_usdhc2>;
	non-removable;
	no-1-8-v;
	keep-power-in-suspend;
	enable-sdio-wakeup;
	status = "okay";
};

&usdhc3 {
	pinctrl-names = "default", "state_100mhz", "state_200mhz";
	pinctrl-0 = <&pinctrl_usdhc3>;
	pinctrl-1 = <&pinctrl_usdhc3_100mhz>;
	pinctrl-2 = <&pinctrl_usdhc3_200mhz>;
	bus-width = <8>;
	cd-gpios = <&gpio2 10 GPIO_ACTIVE_LOW>;
	wp-gpios = <&gpio2 15 GPIO_ACTIVE_HIGH>;
	keep-power-in-suspend;
	enable-sdio-wakeup;
	vmmc-supply = <&vcc_sd3>;
	status = "okay";
};

&usdhc4 {
	pinctrl-names = "default";
	pinctrl-0 = <&pinctrl_usdhc4>;
	cd-gpios = <&gpio6 21 GPIO_ACTIVE_LOW>;
	wp-gpios = <&gpio6 20 GPIO_ACTIVE_HIGH>;
	status = "okay";
};

&wdog1 {
	pinctrl-names = "default";
	pinctrl-0 = <&pinctrl_wdog>;
	fsl,wdog_b;
};

&iomuxc {
	pinctrl-names = "default";
	pinctrl-0 = <&pinctrl_hog &pinctrl_can_gpios>;

	imx6x-sdb {
		pinctrl_hog: hoggrp {
			fsl,pins = <
				MX6SX_PAD_SD1_DATA0__GPIO6_IO_2 0x17059
				MX6SX_PAD_SD1_DATA3__GPIO6_IO_5 0xb000
				MX6SX_PAD_CSI_DATA03__GPIO1_IO_17 0x17059
			>;
		};

		pinctrl_can_gpios: can-gpios {
			fsl,pins = <
				MX6SX_PAD_QSPI1B_DATA1__GPIO4_IO_25 0x17059
				MX6SX_PAD_QSPI1B_DATA3__GPIO4_IO_27 0x17059
			>;
		};

		pinctrl_audmux: audmuxgrp {
			fsl,pins = <
				MX6SX_PAD_CSI_DATA00__AUDMUX_AUD6_TXC	0x130b0
				MX6SX_PAD_CSI_DATA01__AUDMUX_AUD6_TXFS	0x130b0
				MX6SX_PAD_CSI_HSYNC__AUDMUX_AUD6_TXD	0x120b0
				MX6SX_PAD_CSI_VSYNC__AUDMUX_AUD6_RXD	0x130b0
				MX6SX_PAD_CSI_PIXCLK__AUDMUX_MCLK	0x130b0
			>;
		};

		pinctrl_csi_0: csigrp-0 {
			fsl,pins = <
				MX6SX_PAD_LCD1_DATA07__CSI1_MCLK	0x110b0
				MX6SX_PAD_LCD1_DATA06__CSI1_PIXCLK	0x110b0
				MX6SX_PAD_LCD1_DATA04__CSI1_VSYNC	0x110b0
				MX6SX_PAD_LCD1_DATA05__CSI1_HSYNC	0x110b0
				MX6SX_PAD_LCD1_DATA17__CSI1_DATA_0	0x110b0
				MX6SX_PAD_LCD1_DATA16__CSI1_DATA_1	0x110b0
				MX6SX_PAD_LCD1_DATA15__CSI1_DATA_2	0x110b0
				MX6SX_PAD_LCD1_DATA14__CSI1_DATA_3	0x110b0
				MX6SX_PAD_LCD1_DATA13__CSI1_DATA_4	0x110b0
				MX6SX_PAD_LCD1_DATA12__CSI1_DATA_5	0x110b0
				MX6SX_PAD_LCD1_DATA11__CSI1_DATA_6	0x110b0
				MX6SX_PAD_LCD1_DATA10__CSI1_DATA_7	0x110b0
				MX6SX_PAD_LCD1_DATA09__CSI1_DATA_8	0x110b0
				MX6SX_PAD_LCD1_DATA08__CSI1_DATA_9	0x110b0
				MX6SX_PAD_LCD1_RESET__GPIO3_IO_27	0x80000000
				MX6SX_PAD_LCD1_VSYNC__GPIO3_IO_28	0x80000000
			>;
		};

		pinctrl_egalax_int: egalax_intgrp {
			fsl,pins = <
				MX6SX_PAD_QSPI1A_DATA3__GPIO4_IO_19 0x80000000
			>;
		};

		pinctrl_enet1: enet1grp {
			fsl,pins = <
				MX6SX_PAD_ENET1_MDIO__ENET1_MDIO	0xa0b1
				MX6SX_PAD_ENET1_MDC__ENET1_MDC		0xa0b1
				MX6SX_PAD_RGMII1_TXC__ENET1_RGMII_TXC	0xa0b9
				MX6SX_PAD_RGMII1_TD0__ENET1_TX_DATA_0	0xa0b1
				MX6SX_PAD_RGMII1_TD1__ENET1_TX_DATA_1	0xa0b1
				MX6SX_PAD_RGMII1_TD2__ENET1_TX_DATA_2	0xa0b1
				MX6SX_PAD_RGMII1_TD3__ENET1_TX_DATA_3	0xa0b1
				MX6SX_PAD_RGMII1_TX_CTL__ENET1_TX_EN	0xa0b1
				MX6SX_PAD_RGMII1_RXC__ENET1_RX_CLK	0x3081
				MX6SX_PAD_RGMII1_RD0__ENET1_RX_DATA_0	0x3081
				MX6SX_PAD_RGMII1_RD1__ENET1_RX_DATA_1	0x3081
				MX6SX_PAD_RGMII1_RD2__ENET1_RX_DATA_2	0x3081
				MX6SX_PAD_RGMII1_RD3__ENET1_RX_DATA_3	0x3081
				MX6SX_PAD_RGMII1_RX_CTL__ENET1_RX_EN	0x3081
				MX6SX_PAD_ENET2_RX_CLK__ENET2_REF_CLK_25M	0x91
			>;
		};

		pinctrl_enet_3v3: enet3v3grp {
			fsl,pins = <
				MX6SX_PAD_ENET2_COL__GPIO2_IO_6		0x80000000
			>;
		};

		pinctrl_enet2: enet2grp {
			fsl,pins = <
				MX6SX_PAD_RGMII2_TXC__ENET2_RGMII_TXC	0xa0b9
				MX6SX_PAD_RGMII2_TD0__ENET2_TX_DATA_0	0xa0b1
				MX6SX_PAD_RGMII2_TD1__ENET2_TX_DATA_1	0xa0b1
				MX6SX_PAD_RGMII2_TD2__ENET2_TX_DATA_2	0xa0b1
				MX6SX_PAD_RGMII2_TD3__ENET2_TX_DATA_3	0xa0b1
				MX6SX_PAD_RGMII2_TX_CTL__ENET2_TX_EN	0xa0b1
				MX6SX_PAD_RGMII2_RXC__ENET2_RX_CLK	0x3081
				MX6SX_PAD_RGMII2_RD0__ENET2_RX_DATA_0	0x3081
				MX6SX_PAD_RGMII2_RD1__ENET2_RX_DATA_1	0x3081
				MX6SX_PAD_RGMII2_RD2__ENET2_RX_DATA_2	0x3081
				MX6SX_PAD_RGMII2_RD3__ENET2_RX_DATA_3	0x3081
				MX6SX_PAD_RGMII2_RX_CTL__ENET2_RX_EN	0x3081
			>;
		};

		pinctrl_flexcan1: flexcan1grp {
			fsl,pins = <
				MX6SX_PAD_QSPI1B_DQS__CAN1_TX		0x1b020
				MX6SX_PAD_QSPI1A_SS1_B__CAN1_RX		0x1b020
			>;
		};

		pinctrl_flexcan2: flexcan2grp {
			fsl,pins = <
				MX6SX_PAD_QSPI1B_SS1_B__CAN2_RX		0x1b020
				MX6SX_PAD_QSPI1A_DQS__CAN2_TX		0x1b020
			>;
		};

		pinctrl_gpio_keys: gpio_keysgrp {
			fsl,pins = <
				MX6SX_PAD_CSI_DATA04__GPIO1_IO_18 0x17059
				MX6SX_PAD_CSI_DATA05__GPIO1_IO_19 0x17059
			>;
		};

		pinctrl_i2c1: i2c1grp {
			fsl,pins = <
				MX6SX_PAD_GPIO1_IO01__I2C1_SDA		0x4001b8b1
				MX6SX_PAD_GPIO1_IO00__I2C1_SCL		0x4001b8b1
			>;
		};

		pinctrl_i2c2: i2c2grp {
			fsl,pins = <
				MX6SX_PAD_GPIO1_IO03__I2C2_SDA 0x4001b8b1
				MX6SX_PAD_GPIO1_IO02__I2C2_SCL 0x4001b8b1
			>;
		};

		pinctrl_i2c3: i2c3grp {
			fsl,pins = <
				MX6SX_PAD_KEY_ROW4__I2C3_SDA 0x4001b8b1
				MX6SX_PAD_KEY_COL4__I2C3_SCL 0x4001b8b1
			>;
		};

		pinctrl_i2c4: i2c4grp {
			fsl,pins = <
				MX6SX_PAD_CSI_DATA07__I2C4_SDA		0x4001b8b1
				MX6SX_PAD_CSI_DATA06__I2C4_SCL		0x4001b8b1
			>;
		};

		pinctrl_lcd: lcdgrp {
			fsl,pins = <
				MX6SX_PAD_LCD1_DATA00__LCDIF1_DATA_0 0x4001b0b0
				MX6SX_PAD_LCD1_DATA01__LCDIF1_DATA_1 0x4001b0b0
				MX6SX_PAD_LCD1_DATA02__LCDIF1_DATA_2 0x4001b0b0
				MX6SX_PAD_LCD1_DATA03__LCDIF1_DATA_3 0x4001b0b0
				MX6SX_PAD_LCD1_DATA04__LCDIF1_DATA_4 0x4001b0b0
				MX6SX_PAD_LCD1_DATA05__LCDIF1_DATA_5 0x4001b0b0
				MX6SX_PAD_LCD1_DATA06__LCDIF1_DATA_6 0x4001b0b0
				MX6SX_PAD_LCD1_DATA07__LCDIF1_DATA_7 0x4001b0b0
				MX6SX_PAD_LCD1_DATA08__LCDIF1_DATA_8 0x4001b0b0
				MX6SX_PAD_LCD1_DATA09__LCDIF1_DATA_9 0x4001b0b0
				MX6SX_PAD_LCD1_DATA10__LCDIF1_DATA_10 0x4001b0b0
				MX6SX_PAD_LCD1_DATA11__LCDIF1_DATA_11 0x4001b0b0
				MX6SX_PAD_LCD1_DATA12__LCDIF1_DATA_12 0x4001b0b0
				MX6SX_PAD_LCD1_DATA13__LCDIF1_DATA_13 0x4001b0b0
				MX6SX_PAD_LCD1_DATA14__LCDIF1_DATA_14 0x4001b0b0
				MX6SX_PAD_LCD1_DATA15__LCDIF1_DATA_15 0x4001b0b0
				MX6SX_PAD_LCD1_DATA16__LCDIF1_DATA_16 0x4001b0b0
				MX6SX_PAD_LCD1_DATA17__LCDIF1_DATA_17 0x4001b0b0
				MX6SX_PAD_LCD1_DATA18__LCDIF1_DATA_18 0x4001b0b0
				MX6SX_PAD_LCD1_DATA19__LCDIF1_DATA_19 0x4001b0b0
				MX6SX_PAD_LCD1_DATA20__LCDIF1_DATA_20 0x4001b0b0
				MX6SX_PAD_LCD1_DATA21__LCDIF1_DATA_21 0x4001b0b0
				MX6SX_PAD_LCD1_DATA22__LCDIF1_DATA_22 0x4001b0b0
				MX6SX_PAD_LCD1_DATA23__LCDIF1_DATA_23 0x4001b0b0
				MX6SX_PAD_LCD1_CLK__LCDIF1_CLK	0x4001b0b0
				MX6SX_PAD_LCD1_ENABLE__LCDIF1_ENABLE 0x4001b0b0
				MX6SX_PAD_LCD1_VSYNC__LCDIF1_VSYNC 0x4001b0b0
				MX6SX_PAD_LCD1_HSYNC__LCDIF1_HSYNC 0x4001b0b0
				MX6SX_PAD_LCD1_RESET__GPIO3_IO_27 0x4001b0b0
			>;
		};

		pinctrl_mqs: mqsgrp {
			fsl,pins = <
				MX6SX_PAD_SD2_CLK__MQS_RIGHT 0x120b0
				MX6SX_PAD_SD2_CMD__MQS_LEFT  0x120b0
			>;
		};

		pinctrl_pcie: pciegrp {
			fsl,pins = <
				MX6SX_PAD_ENET1_COL__GPIO2_IO_0 0x10b0
			>;
		};

		pinctrl_pcie_reg: pciereggrp {
			fsl,pins = <
				MX6SX_PAD_ENET1_CRS__GPIO2_IO_1	0x10b0
			>;
		};

		pinctrl_peri_3v3: peri3v3grp {
			fsl,pins = <
				MX6SX_PAD_QSPI1A_DATA0__GPIO4_IO_16	0x80000000
			>;
		};

		pinctrl_pwm3: pwm3grp-1 {
			fsl,pins = <
				MX6SX_PAD_SD1_DATA2__PWM3_OUT 0x110b0
			>;
		};

		pinctrl_pwm4: pwm4grp-1 {
			fsl,pins = <
				MX6SX_PAD_SD1_DATA1__PWM4_OUT 0x110b0
			>;
		};

		pinctrl_qspi2: qspi2grp {
			fsl,pins = <
				MX6SX_PAD_NAND_WP_B__QSPI2_A_DATA_0     0x70f1
				MX6SX_PAD_NAND_READY_B__QSPI2_A_DATA_1  0x70f1
				MX6SX_PAD_NAND_CE0_B__QSPI2_A_DATA_2    0x70f1
				MX6SX_PAD_NAND_CE1_B__QSPI2_A_DATA_3    0x70f1
				MX6SX_PAD_NAND_CLE__QSPI2_A_SCLK        0x70f1
				MX6SX_PAD_NAND_ALE__QSPI2_A_SS0_B       0x70f1
				MX6SX_PAD_NAND_DATA01__QSPI2_B_DATA_0   0x70f1
				MX6SX_PAD_NAND_DATA00__QSPI2_B_DATA_1   0x70f1
				MX6SX_PAD_NAND_WE_B__QSPI2_B_DATA_2     0x70f1
				MX6SX_PAD_NAND_RE_B__QSPI2_B_DATA_3     0x70f1
				MX6SX_PAD_NAND_DATA02__QSPI2_B_SCLK     0x70f1
				MX6SX_PAD_NAND_DATA03__QSPI2_B_SS0_B    0x70f1
			>;
		};

		pinctrl_sai1: sai1grp {
                        fsl,pins = <
                                MX6SX_PAD_CSI_DATA00__SAI1_TX_BCLK     0x130b0
                                MX6SX_PAD_CSI_DATA01__SAI1_TX_SYNC     0x130b0
                                MX6SX_PAD_CSI_HSYNC__SAI1_TX_DATA_0    0x120b0
                                MX6SX_PAD_CSI_VSYNC__SAI1_RX_DATA_0    0x130b0
                                MX6SX_PAD_CSI_PIXCLK__AUDMUX_MCLK      0x130b0
                        >;
                };

		pinctrl_spdif: spdifgrp {
			fsl,pins = <
				MX6SX_PAD_SD4_DATA4__SPDIF_OUT          0x1b0b0
			>;
		};

		pinctrl_vcc_sd3: vccsd3grp {
			fsl,pins = <
				MX6SX_PAD_KEY_COL1__GPIO2_IO_11		0x17059
			>;
		};

		pinctrl_uart1: uart1grp {
			fsl,pins = <
				MX6SX_PAD_GPIO1_IO04__UART1_TX		0x1b0b1
				MX6SX_PAD_GPIO1_IO05__UART1_RX		0x1b0b1
			>;
		};

		pinctrl_uart5: uart5grp {
			fsl,pins = <
				MX6SX_PAD_KEY_ROW3__UART5_RX		0x1b0b1
				MX6SX_PAD_KEY_COL3__UART5_TX		0x1b0b1
				MX6SX_PAD_KEY_ROW2__UART5_CTS_B		0x1b0b1
				MX6SX_PAD_KEY_COL2__UART5_RTS_B		0x1b0b1
			>;
		};

		pinctrl_uart5dte_1: uart5dtegrp-1 {
			fsl,pins = <
				MX6SX_PAD_KEY_ROW3__UART5_TX		0x1b0b1
				MX6SX_PAD_KEY_COL3__UART5_RX		0x1b0b1
				MX6SX_PAD_KEY_ROW2__UART5_RTS_B		0x1b0b1
				MX6SX_PAD_KEY_COL2__UART5_CTS_B		0x1b0b1
			>;
		};

		pinctrl_usb_otg1: usbotg1grp {
			fsl,pins = <
				MX6SX_PAD_GPIO1_IO09__GPIO1_IO_9	0x10b0
			>;
		};

		pinctrl_usb_otg1_id: usbotg1idgrp {
			fsl,pins = <
				MX6SX_PAD_GPIO1_IO10__ANATOP_OTG1_ID	0x17059
			>;
		};

		pinctrl_usb_otg2: usbot2ggrp {
			fsl,pins = <
				MX6SX_PAD_GPIO1_IO12__GPIO1_IO_12	0x10b0
			>;
		};

		pinctrl_usdhc2: usdhc2grp {
			fsl,pins = <
				MX6SX_PAD_SD2_CMD__USDHC2_CMD		0x17059
				MX6SX_PAD_SD2_CLK__USDHC2_CLK		0x10059
				MX6SX_PAD_SD2_DATA0__USDHC2_DATA0	0x17059
				MX6SX_PAD_SD2_DATA1__USDHC2_DATA1	0x17059
				MX6SX_PAD_SD2_DATA2__USDHC2_DATA2	0x17059
				MX6SX_PAD_SD2_DATA3__USDHC2_DATA3	0x17059
			>;
		};

		pinctrl_usdhc3: usdhc3grp {
			fsl,pins = <
				MX6SX_PAD_SD3_CMD__USDHC3_CMD		0x17069
				MX6SX_PAD_SD3_CLK__USDHC3_CLK		0x10071
				MX6SX_PAD_SD3_DATA0__USDHC3_DATA0	0x17069
				MX6SX_PAD_SD3_DATA1__USDHC3_DATA1	0x17069
				MX6SX_PAD_SD3_DATA2__USDHC3_DATA2	0x17069
				MX6SX_PAD_SD3_DATA3__USDHC3_DATA3	0x17069
				MX6SX_PAD_SD3_DATA4__USDHC3_DATA4	0x17069
				MX6SX_PAD_SD3_DATA5__USDHC3_DATA5	0x17069
				MX6SX_PAD_SD3_DATA6__USDHC3_DATA6	0x17069
				MX6SX_PAD_SD3_DATA7__USDHC3_DATA7	0x17069
				MX6SX_PAD_KEY_COL0__GPIO2_IO_10		0x17059 /* CD */
				MX6SX_PAD_KEY_ROW0__GPIO2_IO_15		0x17059 /* WP */
			>;
		};

		pinctrl_usdhc3_100mhz: usdhc3grp-100mhz {
			fsl,pins = <
				MX6SX_PAD_SD3_CMD__USDHC3_CMD		0x170b9
				MX6SX_PAD_SD3_CLK__USDHC3_CLK		0x100b9
				MX6SX_PAD_SD3_DATA0__USDHC3_DATA0	0x170b9
				MX6SX_PAD_SD3_DATA1__USDHC3_DATA1	0x170b9
				MX6SX_PAD_SD3_DATA2__USDHC3_DATA2	0x170b9
				MX6SX_PAD_SD3_DATA3__USDHC3_DATA3	0x170b9
				MX6SX_PAD_SD3_DATA4__USDHC3_DATA4	0x170b9
				MX6SX_PAD_SD3_DATA5__USDHC3_DATA5	0x170b9
				MX6SX_PAD_SD3_DATA6__USDHC3_DATA6	0x170b9
				MX6SX_PAD_SD3_DATA7__USDHC3_DATA7	0x170b9
			>;
		};

		pinctrl_usdhc3_200mhz: usdhc3grp-200mhz {
			fsl,pins = <
				MX6SX_PAD_SD3_CMD__USDHC3_CMD		0x170f9
				MX6SX_PAD_SD3_CLK__USDHC3_CLK		0x100f9
				MX6SX_PAD_SD3_DATA0__USDHC3_DATA0	0x170f9
				MX6SX_PAD_SD3_DATA1__USDHC3_DATA1	0x170f9
				MX6SX_PAD_SD3_DATA2__USDHC3_DATA2	0x170f9
				MX6SX_PAD_SD3_DATA3__USDHC3_DATA3	0x170f9
				MX6SX_PAD_SD3_DATA4__USDHC3_DATA4	0x170f9
				MX6SX_PAD_SD3_DATA5__USDHC3_DATA5	0x170f9
				MX6SX_PAD_SD3_DATA6__USDHC3_DATA6	0x170f9
				MX6SX_PAD_SD3_DATA7__USDHC3_DATA7	0x170f9
			>;
		};

		pinctrl_usdhc4: usdhc4grp {
			fsl,pins = <
				MX6SX_PAD_SD4_CMD__USDHC4_CMD		0x17059
				MX6SX_PAD_SD4_CLK__USDHC4_CLK		0x10059
				MX6SX_PAD_SD4_DATA0__USDHC4_DATA0	0x17059
				MX6SX_PAD_SD4_DATA1__USDHC4_DATA1	0x17059
				MX6SX_PAD_SD4_DATA2__USDHC4_DATA2	0x17059
				MX6SX_PAD_SD4_DATA3__USDHC4_DATA3	0x17059
				MX6SX_PAD_SD4_DATA7__GPIO6_IO_21	0x17059 /* CD */
				MX6SX_PAD_SD4_DATA6__GPIO6_IO_20	0x17059 /* WP */
			>;
		};

		pinctrl_usdhc4_1: usdhc4grp-1 {
			fsl,pins = <
				MX6SX_PAD_SD4_CMD__USDHC4_CMD		0x17059
				MX6SX_PAD_SD4_CLK__USDHC4_CLK		0x10059
				MX6SX_PAD_SD4_DATA0__USDHC4_DATA0	0x17059
				MX6SX_PAD_SD4_DATA1__USDHC4_DATA1	0x17059
				MX6SX_PAD_SD4_DATA2__USDHC4_DATA2	0x17059
				MX6SX_PAD_SD4_DATA3__USDHC4_DATA3	0x17059
				MX6SX_PAD_SD4_DATA4__USDHC4_DATA4	0x17059
				MX6SX_PAD_SD4_DATA5__USDHC4_DATA5	0x17059
				MX6SX_PAD_SD4_DATA6__USDHC4_DATA6	0x17059
				MX6SX_PAD_SD4_DATA7__USDHC4_DATA7	0x17059
			>;
		};

		pinctrl_usdhc4_1_100mhz: usdhc4grp-1-100mhz {
			fsl,pins = <
				MX6SX_PAD_SD4_CMD__USDHC4_CMD		0x170b9
				MX6SX_PAD_SD4_CLK__USDHC4_CLK		0x100b9
				MX6SX_PAD_SD4_DATA0__USDHC4_DATA0	0x170b9
				MX6SX_PAD_SD4_DATA1__USDHC4_DATA1	0x170b9
				MX6SX_PAD_SD4_DATA2__USDHC4_DATA2	0x170b9
				MX6SX_PAD_SD4_DATA3__USDHC4_DATA3	0x170b9
				MX6SX_PAD_SD4_DATA4__USDHC4_DATA4	0x170b9
				MX6SX_PAD_SD4_DATA5__USDHC4_DATA5	0x170b9
				MX6SX_PAD_SD4_DATA6__USDHC4_DATA6	0x170b9
				MX6SX_PAD_SD4_DATA7__USDHC4_DATA7	0x170b9
			>;
		};

		pinctrl_usdhc4_1_200mhz: usdhc4grp-1-200mhz {
			fsl,pins = <
				MX6SX_PAD_SD4_CMD__USDHC4_CMD		0x170f9
				MX6SX_PAD_SD4_CLK__USDHC4_CLK		0x100f9
				MX6SX_PAD_SD4_DATA0__USDHC4_DATA0	0x170f9
				MX6SX_PAD_SD4_DATA1__USDHC4_DATA1	0x170f9
				MX6SX_PAD_SD4_DATA2__USDHC4_DATA2	0x170f9
				MX6SX_PAD_SD4_DATA3__USDHC4_DATA3	0x170f9
				MX6SX_PAD_SD4_DATA4__USDHC4_DATA4	0x170f9
				MX6SX_PAD_SD4_DATA5__USDHC4_DATA5	0x170f9
				MX6SX_PAD_SD4_DATA6__USDHC4_DATA6	0x170f9
				MX6SX_PAD_SD4_DATA7__USDHC4_DATA7	0x170f9
			>;
		};

		pinctrl_wdog: wdoggrp {
			fsl,pins = <
				MX6SX_PAD_GPIO1_IO13__WDOG1_WDOG_ANY 0x30b0
			>;
		};
	};
};

&vadc {
	vadc_in = <0>;
	csi_id = <1>;
	status = "okay";
	port {
		vadc_ep: endpoint {
			remote-endpoint = <&csi2_ep>;
		};
	};
};<|MERGE_RESOLUTION|>--- conflicted
+++ resolved
@@ -203,10 +203,7 @@
 			"IN3R", "AMIC";
 		mux-int-port = <2>;
 		mux-ext-port = <6>;
-<<<<<<< HEAD
-=======
 		codec-master;
->>>>>>> b63f3f52
 		hp-det-gpios = <&gpio1 17 1>;
 	};
 
@@ -601,15 +598,12 @@
 	status = "okay";
 };
 
-<<<<<<< HEAD
-=======
 &pwm4 {
 	pinctrl-names = "default";
 	pinctrl-0 = <&pinctrl_pwm4>;
 	status = "okay";
 };
 
->>>>>>> b63f3f52
 &pxp {
         status = "okay";
 };
