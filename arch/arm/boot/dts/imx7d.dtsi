// SPDX-License-Identifier: GPL-2.0+ OR MIT
//
// Copyright 2015 Freescale Semiconductor, Inc.
// Copyright 2016 Toradex AG

#include "imx7s.dtsi"
#include <dt-bindings/reset/imx7-reset.h>

/ {
	cpus {
		cpu0: cpu@0 {
			clock-frequency = <996000000>;
			operating-points-v2 = <&cpu0_opp_table>;
			#cooling-cells = <2>;
			nvmem-cells = <&cpu_speed_grade>;
			nvmem-cell-names = "speed_grade";
		};

		cpu1: cpu@1 {
			compatible = "arm,cortex-a7";
			device_type = "cpu";
			reg = <1>;
			clock-frequency = <996000000>;
			operating-points-v2 = <&cpu0_opp_table>;
		};
	};

	timer {
		compatible = "arm,armv7-timer";
		interrupt-parent = <&intc>;
		interrupts = <GIC_PPI 13 (GIC_CPU_MASK_SIMPLE(2) | IRQ_TYPE_LEVEL_LOW)>,
			     <GIC_PPI 14 (GIC_CPU_MASK_SIMPLE(2) | IRQ_TYPE_LEVEL_LOW)>,
			     <GIC_PPI 11 (GIC_CPU_MASK_SIMPLE(2) | IRQ_TYPE_LEVEL_LOW)>,
			     <GIC_PPI 10 (GIC_CPU_MASK_SIMPLE(2) | IRQ_TYPE_LEVEL_LOW)>;
	};

	cpu0_opp_table: opp-table {
		compatible = "operating-points-v2";
		opp-shared;

		opp-792000000 {
			opp-hz = /bits/ 64 <792000000>;
			opp-microvolt = <1000000>;
			clock-latency-ns = <150000>;
			opp-supported-hw = <0xf>, <0xf>;
		};

		opp-996000000 {
			opp-hz = /bits/ 64 <996000000>;
			opp-microvolt = <1100000>;
			clock-latency-ns = <150000>;
			opp-supported-hw = <0xc>, <0xf>;
		};

		opp-1200000000 {
			opp-hz = /bits/ 64 <1200000000>;
			opp-microvolt = <1225000>;
			clock-latency-ns = <150000>;
			opp-supported-hw = <0x8>, <0xf>;
		};
	};

	usbphynop2: usbphynop2 {
		compatible = "usb-nop-xceiv";
		clocks = <&clks IMX7D_USB_PHY2_CLK>;
		clock-names = "main_clk";
		#phy-cells = <0>;
	};

	soc {
		busfreq {
			compatible = "fsl,imx_busfreq";
			fsl,max_ddr_freq = <533000000>;
			clocks = <&clks IMX7D_OSC_24M_CLK>, <&clks IMX7D_MAIN_AXI_ROOT_SRC>,
				<&clks IMX7D_AHB_CHANNEL_ROOT_SRC>, <&clks IMX7D_PLL_SYS_PFD0_392M_CLK>,
				<&clks IMX7D_DRAM_ROOT_SRC>, <&clks IMX7D_DRAM_ALT_ROOT_SRC>,
				<&clks IMX7D_PLL_DRAM_MAIN_CLK>, <&clks IMX7D_DRAM_ALT_ROOT_CLK>,
				<&clks IMX7D_PLL_SYS_PFD2_270M_CLK>, <&clks IMX7D_PLL_SYS_PFD1_332M_CLK>,
				<&clks IMX7D_AHB_CHANNEL_ROOT_DIV>, <&clks IMX7D_MAIN_AXI_ROOT_DIV>;
			clock-names = "osc", "axi_sel", "ahb_sel", "pfd0_392m", "dram_root",
					"dram_alt_sel", "pll_dram", "dram_alt_root", "pfd2_270m",
					"pfd1_332m", "ahb", "axi";
			interrupts = <0 112 0x04>, <0 113 0x04>;
			interrupt-names = "irq_busfreq_0", "irq_busfreq_1";
		};

		ocrams_ddr: sram@900000 {
			compatible = "fsl,ddr-lpm-sram";
			reg = <0x900000 0x1000>;
			clocks = <&clks IMX7D_OCRAM_CLK>;
		};

		ocram: sram@901000 {
			compatible = "mmio-sram";
			reg = <0x901000 0x1f000>;
			clocks = <&clks IMX7D_OCRAM_CLK>;
		};

		ocrams: sram@180000 {
			compatible = "fsl,lpm-sram";
			reg = <0x180000 0x8000>;
			clocks = <&clks IMX7D_OCRAM_S_CLK>;
			status = "disabled";
		};

		ocram_optee {
			compatible = "fsl,optee-lpm-sram";
			reg = <0x180000 0x8000>;
			overw_reg = <&ocrams_ddr 0x904000 0x1000>,
					<&ocram 0x905000 0x1b000>,
					<&ocrams 0x900000 0x4000>;
			overw_clock = <&ocrams &clks IMX7D_OCRAM_CLK>;
		};

		ocrams_mf: sram-mf@900000 {
			compatible = "fsl,mega-fast-sram";
			reg = <0x900000 0x20000>;
			clocks = <&clks IMX7D_OCRAM_CLK>;
		};

		etm@3007d000 {
			compatible = "arm,coresight-etm3x", "arm,primecell";
			reg = <0x3007d000 0x1000>;

			/*
			 * System will hang if added nosmp in kernel command line
			 * without arm,primecell-periphid because amba bus try to
			 * read id and core1 power off at this time.
			 */
			arm,primecell-periphid = <0xbb956>;
			cpu = <&cpu1>;
			clocks = <&clks IMX7D_MAIN_AXI_ROOT_CLK>;
			clock-names = "apb_pclk";

			out-ports {
				port {
					etm1_out_port: endpoint {
						remote-endpoint = <&ca_funnel_in_port1>;
					};
				};
			};
		};

		intc: interrupt-controller@31001000 {
			compatible = "arm,cortex-a7-gic";
			interrupts = <GIC_PPI 9 (GIC_CPU_MASK_SIMPLE(2) | IRQ_TYPE_LEVEL_HIGH)>;
			#interrupt-cells = <3>;
			interrupt-controller;
			interrupt-parent = <&intc>;
			reg = <0x31001000 0x1000>,
			      <0x31002000 0x2000>,
			      <0x31004000 0x2000>,
			      <0x31006000 0x2000>;
		};
	};
};

/delete-node/&csi;
/delete-node/&video_mux;

&aips2 {
	pcie_phy: pcie-phy@306d0000 {
		  compatible = "fsl,imx7d-pcie-phy";
		  reg = <0x306d0000 0x10000>;
		  status = "disabled";
	};

	system_counter_rd: system-counter-rd@306a0000 {
		compatible = "fsl,imx7d-system-counter-rd";
		reg = <0x306a0000 0x10000>;
		status = "disabled";
	};

	system_counter_cmp: system-counter-cmp@306b0000 {
		compatible = "fsl,imx7d-system-counter-cmp";
		reg = <0x306b0000 0x10000>;
		status = "disabled";
	};

	system_counter_ctrl: system-counter-ctrl@306c0000 {
		compatible = "fsl,imx7d-system-counter-ctrl";
		reg = <0x306c0000 0x10000>;
		interrupts = <GIC_SPI 47 IRQ_TYPE_LEVEL_HIGH>,
			<GIC_SPI 48 IRQ_TYPE_LEVEL_HIGH>;
		status = "disabled";
	};

	epdc: epdc@306f0000 {
		compatible = "fsl,imx7d-epdc";
		interrupts = <GIC_SPI 117 IRQ_TYPE_LEVEL_HIGH>;
		reg = <0x306f0000 0x10000>;
		clocks = <&clks IMX7D_CLK_DUMMY>, <&clks IMX7D_EPDC_PIXEL_ROOT_CLK>;
		clock-names = "epdc_axi", "epdc_pix";
		epdc-ram = <&gpr 0x4 30>;
		qos = <&qosc>;
		status = "disabled";
	};

	epxp: epxp@30700000 {
		compatible = "fsl,imx7d-pxp-dma";
		interrupts = <GIC_SPI 8 IRQ_TYPE_LEVEL_HIGH>,
			<GIC_SPI 46 IRQ_TYPE_LEVEL_HIGH>;
		reg = <0x30700000 0x10000>;
		clocks = <&clks IMX7D_PXP_IPG_CLK>, <&clks IMX7D_PXP_AXI_CLK>;
		clock-names = "pxp_ipg", "pxp_axi";
		status = "disabled";
	};

	csi1: csi1@30710000 {
		compatible = "fsl,imx7d-csi", "fsl,imx6s-csi";
		reg = <0x30710000 0x10000>;
		interrupts = <GIC_SPI 7 IRQ_TYPE_LEVEL_HIGH>;
		clocks = <&clks IMX7D_CLK_DUMMY>,
			<&clks IMX7D_CSI_MCLK_ROOT_CLK>,
			<&clks IMX7D_CLK_DUMMY>;
		clock-names = "disp-axi", "csi_mclk", "disp_dcic";
		status = "disabled";
	};

	mipi_csi: mipi-csi@30750000 {
		compatible = "fsl,imx7d-mipi-csi";
		reg = <0x30750000 0x10000>;
		interrupts = <GIC_SPI 25 IRQ_TYPE_LEVEL_HIGH>;
		clocks = <&clks IMX7D_MIPI_CSI_ROOT_CLK>,
				<&clks IMX7D_MIPI_DPHY_ROOT_CLK>;
		clock-names = "mipi_clk", "phy_clk";
		mipi-phy-supply = <&reg_1p0d>;
		csis-phy-reset = <&src 0x28 2>;
		bus-width = <4>;
		status = "disabled";
		/delete-node/ port@0;
		/delete-node/ port@1;
	};

	mipi_dsi: mipi-dsi@30760000 {
		compatible = "fsl,imx7d-mipi-dsi";
		reg = <0x30760000 0x10000>;
		interrupts = <GIC_SPI 41 IRQ_TYPE_LEVEL_HIGH>;
		clocks = <&clks IMX7D_MIPI_DSI_ROOT_CLK>,
			<&clks IMX7D_MIPI_DPHY_ROOT_CLK>;
		clock-names = "mipi_cfg_clk", "mipi_pllref_clk";
		power-domains = <&pgc_mipi_phy>;
		status = "disabled";
	};

	qosc: qosc@307f0000 {
		compatible = "fsl,imx7d-qosc", "syscon";
		reg = <0x307f0000 0x4000>;
	};
};

&aips3 {
	mu: mu@30aa0000 {
		compatible = "fsl,imx7d-mu", "fsl,imx6sx-mu";
		reg = <0x30aa0000 0x10000>;
		interrupts = <GIC_SPI 88 IRQ_TYPE_LEVEL_HIGH>;
		clocks = <&clks IMX7D_MU_ROOT_CLK>;
		clock-names = "mu";
		#mbox-cells = <2>;
	};

	mu_lp: mu_lp@30aa0000 {
		compatible = "fsl,imx7d-mu-lp", "fsl,imx6sx-mu-lp";
		reg = <0x30aa0000 0x10000>;
		interrupts = <GIC_SPI 88 IRQ_TYPE_LEVEL_HIGH>;
		clocks = <&clks IMX7D_MU_ROOT_CLK>;
		clock-names = "mu";
		status = "okay";
	};

	sema4: sema4@30ac0000 {
		compatible = "fsl,imx7d-sema4";
		reg = <0x30ac0000 0x10000>;
		interrupts = <GIC_SPI 116 IRQ_TYPE_LEVEL_HIGH>;
		clocks = <&clks IMX7D_SEMA4_HS_ROOT_CLK>;
		clock-names = "sema4";
		status = "okay";
	};

	sim1: sim@30b90000 {
		compatible = "fsl,imx7d-sim";
		reg = <0x30b90000 0x10000>;
		interrupts = <GIC_SPI 90 IRQ_TYPE_LEVEL_HIGH>;
		clocks = <&clks IMX7D_SIM1_ROOT_CLK>;
		clock-names = "sim";
		status = "disabled";
	};

	qspi1: spi@30bb0000 {
		#address-cells = <1>;
		#size-cells = <0>;
		compatible = "fsl,imx7d-qspi";
		reg = <0x30bb0000 0x10000>, <0x60000000 0x10000000>;
		reg-names = "QuadSPI", "QuadSPI-memory";
		interrupts = <GIC_SPI 107 IRQ_TYPE_LEVEL_HIGH>;
		clocks = <&clks IMX7D_QSPI_ROOT_CLK>,
			<&clks IMX7D_QSPI_ROOT_CLK>;
		clock-names = "qspi_en", "qspi";
		status = "disabled";
	};

	sim2: sim@30ba0000 {
		compatible = "fsl,imx7d-sim";
		reg = <0x30ba0000 0x10000>;
		interrupts = <GIC_SPI 6 IRQ_TYPE_LEVEL_HIGH>;
		status = "disabled";
	};

	usbotg2: usb@30b20000 {
		compatible = "fsl,imx7d-usb", "fsl,imx27-usb";
		reg = <0x30b20000 0x200>;
		interrupts = <GIC_SPI 42 IRQ_TYPE_LEVEL_HIGH>;
		clocks = <&clks IMX7D_USB_CTRL_CLK>;
		fsl,usbphy = <&usbphynop2>;
		fsl,usbmisc = <&usbmisc2 0>;
		phy-clkgate-delay-us = <400>;
		status = "disabled";
	};

	usbmisc2: usbmisc@30b20200 {
		#index-cells = <1>;
		compatible = "fsl,imx7d-usbmisc", "fsl,imx6q-usbmisc";
		reg = <0x30b20200 0x200>;
	};

	fec2: ethernet@30bf0000 {
		compatible = "fsl,imx7d-fec", "fsl,imx6sx-fec";
		reg = <0x30bf0000 0x10000>;
		interrupt-names = "int0", "int1", "int2", "pps";
		interrupts = <GIC_SPI 102 IRQ_TYPE_LEVEL_HIGH>,
			<GIC_SPI 100 IRQ_TYPE_LEVEL_HIGH>,
			<GIC_SPI 101 IRQ_TYPE_LEVEL_HIGH>,
			<GIC_SPI 103 IRQ_TYPE_LEVEL_HIGH>;
		clocks = <&clks IMX7D_ENET2_IPG_ROOT_CLK>,
			<&clks IMX7D_ENET_AXI_ROOT_CLK>,
			<&clks IMX7D_ENET2_TIME_ROOT_CLK>,
			<&clks IMX7D_PLL_ENET_MAIN_125M_CLK>,
			<&clks IMX7D_ENET_PHY_REF_ROOT_DIV>;
		clock-names = "ipg", "ahb", "ptp",
			"enet_clk_ref", "enet_out";
		fsl,num-tx-queues = <3>;
		fsl,num-rx-queues = <3>;
		status = "disabled";
	};

	pcie: pcie@33800000 {
		compatible = "fsl,imx7d-pcie", "snps,dw-pcie";
		reg = <0x33800000 0x4000>,
		      <0x4ff00000 0x80000>;
		reg-names = "dbi", "config";
		#address-cells = <3>;
		#size-cells = <2>;
		device_type = "pci";
		bus-range = <0x00 0xff>;
		ranges = <0x81000000 0 0          0x4ff80000 0 0x00010000   /* downstream I/O */
			  0x82000000 0 0x40000000 0x40000000 0 0x0ff00000>; /* non-prefetchable memory */
		num-lanes = <1>;
		num-viewport = <4>;
		interrupts = <GIC_SPI 122 IRQ_TYPE_LEVEL_HIGH>;
		interrupt-names = "msi";
		#interrupt-cells = <1>;
		interrupt-map-mask = <0 0 0 0x7>;
		/*
		 * Reference manual lists pci irqs incorrectly
		 * Real hardware ordering is same as imx6: D+MSI, C, B, A
		 */
		interrupt-map = <0 0 0 1 &intc GIC_SPI 125 IRQ_TYPE_LEVEL_HIGH>,
				<0 0 0 2 &intc GIC_SPI 124 IRQ_TYPE_LEVEL_HIGH>,
				<0 0 0 3 &intc GIC_SPI 123 IRQ_TYPE_LEVEL_HIGH>,
				<0 0 0 4 &intc GIC_SPI 122 IRQ_TYPE_LEVEL_HIGH>;
		clocks = <&clks IMX7D_PCIE_CTRL_ROOT_CLK>,
			 <&clks IMX7D_PLL_ENET_MAIN_100M_CLK>,
			 <&clks IMX7D_PCIE_PHY_ROOT_CLK>;
		clock-names = "pcie", "pcie_bus", "pcie_phy";
		assigned-clocks = <&clks IMX7D_PCIE_CTRL_ROOT_SRC>,
				  <&clks IMX7D_PCIE_PHY_ROOT_SRC>;
		assigned-clock-parents = <&clks IMX7D_PLL_ENET_MAIN_250M_CLK>,
					 <&clks IMX7D_PLL_ENET_MAIN_100M_CLK>;

		fsl,max-link-speed = <2>;
		power-domains = <&pgc_pcie_phy>;
		resets = <&src IMX7_RESET_PCIEPHY>,
			 <&src IMX7_RESET_PCIE_CTRL_APPS_EN>,
			 <&src IMX7_RESET_PCIE_CTRL_APPS_TURNOFF>;
		reset-names = "pciephy", "apps", "turnoff";
		fsl,imx7d-pcie-phy = <&pcie_phy>;
		status = "disabled";
	};

<<<<<<< HEAD
=======
	pcie_ep: pcie_ep@33800000 {
		compatible = "fsl,imx7d-pcie-ep";
		reg = <0x33800000 0x4000>, <0x40000000 0x10000000>;
		reg-names = "regs", "addr_space";
		num-lanes = <1>;
		clocks = <&clks IMX7D_PCIE_CTRL_ROOT_CLK>,
			 <&clks IMX7D_PLL_ENET_MAIN_100M_CLK>,
			 <&clks IMX7D_PCIE_PHY_ROOT_CLK>;
		clock-names = "pcie", "pcie_bus", "pcie_phy";
		assigned-clocks = <&clks IMX7D_PCIE_CTRL_ROOT_SRC>,
				  <&clks IMX7D_PCIE_PHY_ROOT_SRC>;
		assigned-clock-parents = <&clks IMX7D_PLL_ENET_MAIN_250M_CLK>,
					 <&clks IMX7D_PLL_ENET_MAIN_100M_CLK>;

		fsl,max-link-speed = <2>;
		power-domains = <&pgc_pcie_phy>;
		resets = <&src IMX7_RESET_PCIEPHY>,
			 <&src IMX7_RESET_PCIE_CTRL_APPS_EN>,
			 <&src IMX7_RESET_PCIE_CTRL_APPS_TURNOFF>;
		reset-names = "pciephy", "apps", "turnoff";
		fsl,imx7d-pcie-phy = <&pcie_phy>;
		num-ib-windows = <4>;
		num-ob-windows = <4>;
		status = "disabled";
	};

>>>>>>> ea790475
	rpmsg: rpmsg{
		compatible = "fsl,imx7d-rpmsg";
		/* up to now, the following channels are used in imx rpmsg
		 * - tx1/rx1: messages channel.
		 * - general interrupt1: remote proc finish re-init rpmsg stack
		 *   when A core is partition reset.
		 */
		mbox-names = "tx", "rx", "rxdb";
		mboxes = <&mu 0 1
			  &mu 1 1
			  &mu 3 1>;
		status = "disabled";
	};
};

&ca_funnel_in_ports {
	#address-cells = <1>;
	#size-cells = <0>;

	port@1 {
		reg = <1>;
		ca_funnel_in_port1: endpoint {
			remote-endpoint = <&etm1_out_port>;
		};
	};
};<|MERGE_RESOLUTION|>--- conflicted
+++ resolved
@@ -387,8 +387,6 @@
 		status = "disabled";
 	};
 
-<<<<<<< HEAD
-=======
 	pcie_ep: pcie_ep@33800000 {
 		compatible = "fsl,imx7d-pcie-ep";
 		reg = <0x33800000 0x4000>, <0x40000000 0x10000000>;
@@ -415,7 +413,6 @@
 		status = "disabled";
 	};
 
->>>>>>> ea790475
 	rpmsg: rpmsg{
 		compatible = "fsl,imx7d-rpmsg";
 		/* up to now, the following channels are used in imx rpmsg
