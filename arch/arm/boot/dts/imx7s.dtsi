// SPDX-License-Identifier: GPL-2.0+ OR MIT
//
// Copyright 2015 Freescale Semiconductor, Inc.
// Copyright 2016 Toradex AG

#include <dt-bindings/clock/imx7d-clock.h>
#include <dt-bindings/power/imx7-power.h>
#include <dt-bindings/gpio/gpio.h>
#include <dt-bindings/input/input.h>
#include <dt-bindings/interrupt-controller/arm-gic.h>
#include <dt-bindings/reset/imx7-reset.h>
#include "imx7d-pinfunc.h"

/ {
	#address-cells = <1>;
	#size-cells = <1>;
	/*
	 * The decompressor and also some bootloaders rely on a
	 * pre-existing /chosen node to be available to insert the
	 * command line and merge other ATAGS info.
	 */
	chosen {};

	aliases {
		gpio0 = &gpio1;
		gpio1 = &gpio2;
		gpio2 = &gpio3;
		gpio3 = &gpio4;
		gpio4 = &gpio5;
		gpio5 = &gpio6;
		gpio6 = &gpio7;
		i2c0 = &i2c1;
		i2c1 = &i2c2;
		i2c2 = &i2c3;
		i2c3 = &i2c4;
		mmc0 = &usdhc1;
		mmc1 = &usdhc2;
		mmc2 = &usdhc3;
		serial0 = &uart1;
		serial1 = &uart2;
		serial2 = &uart3;
		serial3 = &uart4;
		serial4 = &uart5;
		serial5 = &uart6;
		serial6 = &uart7;
		spi0 = &ecspi1;
		spi1 = &ecspi2;
		spi2 = &ecspi3;
		spi3 = &ecspi4;
		usb0 = &usbotg1;
		usb1 = &usbh;
	};

	cpus {
		#address-cells = <1>;
		#size-cells = <0>;

		cpu0: cpu@0 {
			compatible = "arm,cortex-a7";
			device_type = "cpu";
			reg = <0>;
			clock-frequency = <792000000>;
			clock-latency = <61036>; /* two CLK32 periods */
			clocks = <&clks IMX7D_CLK_ARM>;
		};
	};

	ckil: clock-cki {
		compatible = "fixed-clock";
		#clock-cells = <0>;
		clock-frequency = <32768>;
		clock-output-names = "ckil";
	};

	osc: clock-osc {
		compatible = "fixed-clock";
		#clock-cells = <0>;
		clock-frequency = <24000000>;
		clock-output-names = "osc";
	};

	usbphynop1: usbphynop1 {
		compatible = "usb-nop-xceiv";
		clocks = <&clks IMX7D_USB_PHY1_CLK>;
		clock-names = "main_clk";
		#phy-cells = <0>;
	};

	usbphynop3: usbphynop3 {
		compatible = "usb-nop-xceiv";
		clocks = <&clks IMX7D_USB_HSIC_ROOT_CLK>;
		clock-names = "main_clk";
		#phy-cells = <0>;
	};

	pmu {
		compatible = "arm,cortex-a7-pmu";
		interrupt-parent = <&gpc>;
		interrupts = <GIC_SPI 92 IRQ_TYPE_LEVEL_HIGH>;
		interrupt-affinity = <&cpu0>;
	};

	replicator {
		/*
		 * non-configurable replicators don't show up on the
		 * AMBA bus.  As such no need to add "arm,primecell"
		 */
		compatible = "arm,coresight-static-replicator";

		out-ports {
			#address-cells = <1>;
			#size-cells = <0>;
				/* replicator output ports */
			port@0 {
				reg = <0>;
				replicator_out_port0: endpoint {
					remote-endpoint = <&tpiu_in_port>;
				};
			};

			port@1 {
				reg = <1>;
				replicator_out_port1: endpoint {
					remote-endpoint = <&etr_in_port>;
				};
			};
		};

		in-ports {
			port {
				replicator_in_port0: endpoint {
					remote-endpoint = <&etf_out_port>;
				};
			};
		};
	};

<<<<<<< HEAD
	tempmon: tempmon {
		compatible = "fsl,imx7d-tempmon";
		interrupt-parent = <&gpc>;
		interrupts = <GIC_SPI 49 IRQ_TYPE_LEVEL_HIGH>;
		fsl,tempmon = <&anatop>;
		nvmem-cells = <&tempmon_calib>,
			<&tempmon_temp_grade>;
		nvmem-cell-names = "calib", "temp_grade";
		clocks = <&clks IMX7D_PLL_SYS_MAIN_CLK>;
	};

=======
>>>>>>> c1084c27
	soc {
		#address-cells = <1>;
		#size-cells = <1>;
		compatible = "simple-bus";
		interrupt-parent = <&gpc>;
		ranges;

		funnel@30041000 {
			compatible = "arm,coresight-dynamic-funnel", "arm,primecell";
			reg = <0x30041000 0x1000>;
			clocks = <&clks IMX7D_MAIN_AXI_ROOT_CLK>;
			clock-names = "apb_pclk";

			ca_funnel_in_ports: in-ports {
				port {
					ca_funnel_in_port0: endpoint {
						remote-endpoint = <&etm0_out_port>;
					};
				};

				/* the other input ports are not connect to anything */
			};

			out-ports {
				port {
					ca_funnel_out_port0: endpoint {
						remote-endpoint = <&hugo_funnel_in_port0>;
					};
				};

			};
		};

		etm@3007c000 {
			compatible = "arm,coresight-etm3x", "arm,primecell";
			reg = <0x3007c000 0x1000>;
			cpu = <&cpu0>;
			clocks = <&clks IMX7D_MAIN_AXI_ROOT_CLK>;
			clock-names = "apb_pclk";

			out-ports {
				port {
					etm0_out_port: endpoint {
						remote-endpoint = <&ca_funnel_in_port0>;
					};
				};
			};
		};

		caam_sm: caam-sm@100000 {
			 compatible = "fsl,imx7d-caam-sm", "fsl,imx6q-caam-sm";
			 reg = <0x100000 0x8000>;
		};

		funnel@30083000 {
			compatible = "arm,coresight-dynamic-funnel", "arm,primecell";
			reg = <0x30083000 0x1000>;
			clocks = <&clks IMX7D_MAIN_AXI_ROOT_CLK>;
			clock-names = "apb_pclk";

			in-ports {
				#address-cells = <1>;
				#size-cells = <0>;

				port@0 {
					reg = <0>;
					hugo_funnel_in_port0: endpoint {
						remote-endpoint = <&ca_funnel_out_port0>;
					};
				};

				port@1 {
					reg = <1>;
					hugo_funnel_in_port1: endpoint {
						/* M4 input */
					};
				};
				/* the other input ports are not connect to anything */
			};

			out-ports {
				port {
					hugo_funnel_out_port0: endpoint {
						remote-endpoint = <&etf_in_port>;
					};
				};
			};
		};

		etf@30084000 {
			compatible = "arm,coresight-tmc", "arm,primecell";
			reg = <0x30084000 0x1000>;
			clocks = <&clks IMX7D_MAIN_AXI_ROOT_CLK>;
			clock-names = "apb_pclk";

			in-ports {
				port {
					etf_in_port: endpoint {
						remote-endpoint = <&hugo_funnel_out_port0>;
					};
				};
			};

			out-ports {
				port {
					etf_out_port: endpoint {
						remote-endpoint = <&replicator_in_port0>;
					};
				};
			};
		};

		etr@30086000 {
			compatible = "arm,coresight-tmc", "arm,primecell";
			reg = <0x30086000 0x1000>;
			clocks = <&clks IMX7D_MAIN_AXI_ROOT_CLK>;
			clock-names = "apb_pclk";

			in-ports {
				port {
					etr_in_port: endpoint {
						remote-endpoint = <&replicator_out_port1>;
					};
				};
			};
		};

		tpiu@30087000 {
			compatible = "arm,coresight-tpiu", "arm,primecell";
			reg = <0x30087000 0x1000>;
			clocks = <&clks IMX7D_MAIN_AXI_ROOT_CLK>;
			clock-names = "apb_pclk";

			in-ports {
				port {
					tpiu_in_port: endpoint {
						remote-endpoint = <&replicator_out_port0>;
					};
				};
			};
		};

		intc: interrupt-controller@31001000 {
			compatible = "arm,cortex-a7-gic";
			interrupts = <GIC_PPI 9 (GIC_CPU_MASK_SIMPLE(1) | IRQ_TYPE_LEVEL_HIGH)>;
			#interrupt-cells = <3>;
			interrupt-controller;
			interrupt-parent = <&intc>;
			reg = <0x31001000 0x1000>,
			      <0x31002000 0x2000>,
			      <0x31004000 0x2000>,
			      <0x31006000 0x2000>;
		};

		timer {
			compatible = "arm,armv7-timer";
			arm,cpu-registers-not-fw-configured;
			interrupt-parent = <&intc>;
			interrupts = <GIC_PPI 13 (GIC_CPU_MASK_SIMPLE(4) | IRQ_TYPE_LEVEL_LOW)>,
				     <GIC_PPI 14 (GIC_CPU_MASK_SIMPLE(4) | IRQ_TYPE_LEVEL_LOW)>,
				     <GIC_PPI 11 (GIC_CPU_MASK_SIMPLE(4) | IRQ_TYPE_LEVEL_LOW)>,
				     <GIC_PPI 10 (GIC_CPU_MASK_SIMPLE(4) | IRQ_TYPE_LEVEL_LOW)>;
			clock-frequency = <8000000>;
		};

<<<<<<< HEAD
		aips1: aips-bus@30000000 {
=======
		aips1: bus@30000000 {
>>>>>>> c1084c27
			compatible = "fsl,aips-bus", "simple-bus";
			#address-cells = <1>;
			#size-cells = <1>;
			reg = <0x30000000 0x400000>;
			ranges;

			gpio1: gpio@30200000 {
				compatible = "fsl,imx7d-gpio", "fsl,imx35-gpio";
				reg = <0x30200000 0x10000>;
				interrupts = <GIC_SPI 64 IRQ_TYPE_LEVEL_HIGH>, /* GPIO1_INT15_0 */
					     <GIC_SPI 65 IRQ_TYPE_LEVEL_HIGH>; /* GPIO1_INT31_16 */
				gpio-controller;
				#gpio-cells = <2>;
				interrupt-controller;
				#interrupt-cells = <2>;
				gpio-ranges = <&iomuxc_lpsr 0 0 8>, <&iomuxc 8 5 8>;
			};

			gpio2: gpio@30210000 {
				compatible = "fsl,imx7d-gpio", "fsl,imx35-gpio";
				reg = <0x30210000 0x10000>;
				interrupts = <GIC_SPI 66 IRQ_TYPE_LEVEL_HIGH>,
					     <GIC_SPI 67 IRQ_TYPE_LEVEL_HIGH>;
				gpio-controller;
				#gpio-cells = <2>;
				interrupt-controller;
				#interrupt-cells = <2>;
				gpio-ranges = <&iomuxc 0 13 32>;
			};

			gpio3: gpio@30220000 {
				compatible = "fsl,imx7d-gpio", "fsl,imx35-gpio";
				reg = <0x30220000 0x10000>;
				interrupts = <GIC_SPI 68 IRQ_TYPE_LEVEL_HIGH>,
					     <GIC_SPI 69 IRQ_TYPE_LEVEL_HIGH>;
				gpio-controller;
				#gpio-cells = <2>;
				interrupt-controller;
				#interrupt-cells = <2>;
				gpio-ranges = <&iomuxc 0 45 29>;
			};

			gpio4: gpio@30230000 {
				compatible = "fsl,imx7d-gpio", "fsl,imx35-gpio";
				reg = <0x30230000 0x10000>;
				interrupts = <GIC_SPI 70 IRQ_TYPE_LEVEL_HIGH>,
					     <GIC_SPI 71 IRQ_TYPE_LEVEL_HIGH>;
				gpio-controller;
				#gpio-cells = <2>;
				interrupt-controller;
				#interrupt-cells = <2>;
				gpio-ranges = <&iomuxc 0 74 24>;
			};

			gpio5: gpio@30240000 {
				compatible = "fsl,imx7d-gpio", "fsl,imx35-gpio";
				reg = <0x30240000 0x10000>;
				interrupts = <GIC_SPI 72 IRQ_TYPE_LEVEL_HIGH>,
					     <GIC_SPI 73 IRQ_TYPE_LEVEL_HIGH>;
				gpio-controller;
				#gpio-cells = <2>;
				interrupt-controller;
				#interrupt-cells = <2>;
				gpio-ranges = <&iomuxc 0 98 18>;
			};

			gpio6: gpio@30250000 {
				compatible = "fsl,imx7d-gpio", "fsl,imx35-gpio";
				reg = <0x30250000 0x10000>;
				interrupts = <GIC_SPI 74 IRQ_TYPE_LEVEL_HIGH>,
					     <GIC_SPI 75 IRQ_TYPE_LEVEL_HIGH>;
				gpio-controller;
				#gpio-cells = <2>;
				interrupt-controller;
				#interrupt-cells = <2>;
				gpio-ranges = <&iomuxc 0 116 23>;
			};

			gpio7: gpio@30260000 {
				compatible = "fsl,imx7d-gpio", "fsl,imx35-gpio";
				reg = <0x30260000 0x10000>;
				interrupts = <GIC_SPI 76 IRQ_TYPE_LEVEL_HIGH>,
					     <GIC_SPI 77 IRQ_TYPE_LEVEL_HIGH>;
				gpio-controller;
				#gpio-cells = <2>;
				interrupt-controller;
				#interrupt-cells = <2>;
				gpio-ranges = <&iomuxc 0 139 16>;
			};

			wdog1: watchdog@30280000 {
				compatible = "fsl,imx7d-wdt", "fsl,imx21-wdt";
				reg = <0x30280000 0x10000>;
				interrupts = <GIC_SPI 78 IRQ_TYPE_LEVEL_HIGH>;
				clocks = <&clks IMX7D_WDOG1_ROOT_CLK>;
			};

			wdog2: watchdog@30290000 {
				compatible = "fsl,imx7d-wdt", "fsl,imx21-wdt";
				reg = <0x30290000 0x10000>;
				interrupts = <GIC_SPI 79 IRQ_TYPE_LEVEL_HIGH>;
				clocks = <&clks IMX7D_WDOG2_ROOT_CLK>;
				status = "disabled";
			};

			wdog3: watchdog@302a0000 {
				compatible = "fsl,imx7d-wdt", "fsl,imx21-wdt";
				reg = <0x302a0000 0x10000>;
				interrupts = <GIC_SPI 10 IRQ_TYPE_LEVEL_HIGH>;
				clocks = <&clks IMX7D_WDOG3_ROOT_CLK>;
				status = "disabled";
			};

			wdog4: watchdog@302b0000 {
				compatible = "fsl,imx7d-wdt", "fsl,imx21-wdt";
				reg = <0x302b0000 0x10000>;
				interrupts = <GIC_SPI 109 IRQ_TYPE_LEVEL_HIGH>;
				clocks = <&clks IMX7D_WDOG4_ROOT_CLK>;
				status = "disabled";
			};

			iomuxc_lpsr: iomuxc-lpsr@302c0000 {
				compatible = "fsl,imx7d-iomuxc-lpsr";
				reg = <0x302c0000 0x10000>;
				fsl,input-sel = <&iomuxc>;
			};

			gpt1: timer@302d0000 {
				compatible = "fsl,imx7d-gpt", "fsl,imx6sx-gpt";
				reg = <0x302d0000 0x10000>;
				interrupts = <GIC_SPI 55 IRQ_TYPE_LEVEL_HIGH>;
				clocks = <&clks IMX7D_GPT1_ROOT_CLK>,
					<&clks IMX7D_GPT1_ROOT_CLK>,
					<&clks IMX7D_GPT_3M_CLK>;
				clock-names = "ipg", "per", "osc_per";
			};

			gpt2: timer@302e0000 {
				compatible = "fsl,imx7d-gpt", "fsl,imx6sx-gpt";
				reg = <0x302e0000 0x10000>;
				interrupts = <GIC_SPI 54 IRQ_TYPE_LEVEL_HIGH>;
				clocks = <&clks IMX7D_GPT2_ROOT_CLK>,
					 <&clks IMX7D_GPT2_ROOT_CLK>;
				clock-names = "ipg", "per";
				status = "disabled";
			};

			gpt3: timer@302f0000 {
				compatible = "fsl,imx7d-gpt", "fsl,imx6sx-gpt";
				reg = <0x302f0000 0x10000>;
				interrupts = <GIC_SPI 53 IRQ_TYPE_LEVEL_HIGH>;
				clocks = <&clks IMX7D_GPT3_ROOT_CLK>,
					 <&clks IMX7D_GPT3_ROOT_CLK>;
				clock-names = "ipg", "per";
				status = "disabled";
			};

			gpt4: timer@30300000 {
				compatible = "fsl,imx7d-gpt", "fsl,imx6sx-gpt";
				reg = <0x30300000 0x10000>;
				interrupts = <GIC_SPI 52 IRQ_TYPE_LEVEL_HIGH>;
				clocks = <&clks IMX7D_GPT4_ROOT_CLK>,
					 <&clks IMX7D_GPT4_ROOT_CLK>;
				clock-names = "ipg", "per";
				status = "disabled";
			};

			kpp: keypad@30320000 {
				compatible = "fsl,imx7d-kpp", "fsl,imx21-kpp";
				reg = <0x30320000 0x10000>;
				interrupts = <GIC_SPI 80 IRQ_TYPE_LEVEL_HIGH>;
				clocks = <&clks IMX7D_KPP_ROOT_CLK>;
				status = "disabled";
			};

			iomuxc: pinctrl@30330000 {
				compatible = "fsl,imx7d-iomuxc";
				reg = <0x30330000 0x10000>;
			};

			gpr: iomuxc-gpr@30340000 {
				compatible = "fsl,imx7d-iomuxc-gpr",
					"fsl,imx6q-iomuxc-gpr", "syscon",
					"simple-mfd";
				reg = <0x30340000 0x10000>;

				mux: mux-controller {
					compatible = "mmio-mux";
					#mux-control-cells = <0>;
					mux-reg-masks = <0x14 0x00000010>;
				};

				video_mux: csi-mux {
					compatible = "video-mux";
					mux-controls = <&mux 0>;
					#address-cells = <1>;
					#size-cells = <0>;
					status = "disabled";

					port@0 {
						reg = <0>;
					};

					port@1 {
						reg = <1>;

						csi_mux_from_mipi_vc0: endpoint {
							remote-endpoint = <&mipi_vc0_to_csi_mux>;
						};
					};

					port@2 {
						reg = <2>;

						csi_mux_to_csi: endpoint {
							remote-endpoint = <&csi_from_csi_mux>;
						};
					};
				};
			};

			ocotp: efuse@30350000 {
				#address-cells = <1>;
				#size-cells = <1>;
				compatible = "fsl,imx7d-ocotp", "syscon";
				reg = <0x30350000 0x10000>;
				clocks = <&clks IMX7D_OCOTP_CLK>;

				tempmon_calib: calib@3c {
					reg = <0x3c 0x4>;
				};

				fuse_grade: fuse-grade@10 {
					reg = <0x10 0x4>;
				};
			};

			anatop: anatop@30360000 {
				compatible = "fsl,imx7d-anatop", "fsl,imx6q-anatop",
					"syscon", "simple-mfd";
				reg = <0x30360000 0x10000>;
				interrupts = <GIC_SPI 49 IRQ_TYPE_LEVEL_HIGH>,
					<GIC_SPI 51 IRQ_TYPE_LEVEL_HIGH>;

				reg_1p0d: regulator-vdd1p0d {
					compatible = "fsl,anatop-regulator";
					regulator-name = "vdd1p0d";
					regulator-min-microvolt = <800000>;
					regulator-max-microvolt = <1200000>;
					anatop-reg-offset = <0x210>;
					anatop-vol-bit-shift = <8>;
					anatop-vol-bit-width = <5>;
					anatop-min-bit-val = <8>;
					anatop-min-voltage = <800000>;
					anatop-max-voltage = <1200000>;
					anatop-enable-bit = <0>;
				};

				reg_1p2: regulator-vdd1p2 {
					compatible = "fsl,anatop-regulator";
					regulator-name = "vdd1p2";
					regulator-min-microvolt = <1100000>;
					regulator-max-microvolt = <1300000>;
					anatop-reg-offset = <0x220>;
					anatop-vol-bit-shift = <8>;
					anatop-vol-bit-width = <5>;
					anatop-min-bit-val = <0x14>;
					anatop-min-voltage = <1100000>;
					anatop-max-voltage = <1300000>;
					anatop-enable-bit = <0>;
				};

				tempmon: tempmon {
					compatible = "fsl,imx7d-tempmon";
					interrupt-parent = <&gpc>;
					interrupts = <GIC_SPI 49 IRQ_TYPE_LEVEL_HIGH>;
					fsl,tempmon = <&anatop>;
					nvmem-cells = <&tempmon_calib>,	<&fuse_grade>;
					nvmem-cell-names = "calib", "temp_grade";
					clocks = <&clks IMX7D_PLL_SYS_MAIN_CLK>;
				};
			};

			irq_sec_vio: caam_secvio {
				compatible = "fsl,imx6q-caam-secvio";
				interrupts = <GIC_SPI 20 IRQ_TYPE_LEVEL_HIGH>;
				jtag-tamper = "disabled";
				watchdog-tamper = "enabled";
				internal-boot-tamper = "enabled";
				external-pin-tamper = "disabled";
			};

			caam_snvs: caam-snvs@30370000 {
				compatible = "fsl,imx6q-caam-snvs";
				reg = <0x30370000 0x10000>;
			};

			irq_sec_vio: caam_secvio {
				compatible = "fsl,imx6q-caam-secvio";
				interrupts = <GIC_SPI 20 IRQ_TYPE_LEVEL_HIGH>;
				jtag-tamper = "disabled";
				watchdog-tamper = "enabled";
				internal-boot-tamper = "enabled";
				external-pin-tamper = "disabled";
			};

			caam_snvs: caam-snvs@30370000 {
				compatible = "fsl,imx6q-caam-snvs";
				reg = <0x30370000 0x10000>;
			};

			snvs: snvs@30370000 {
				compatible = "fsl,sec-v4.0-mon", "syscon", "simple-mfd";
				reg = <0x30370000 0x10000>;

				snvs_rtc: snvs-rtc-lp {
					compatible = "fsl,sec-v4.0-mon-rtc-lp";
					regmap = <&snvs>;
					offset = <0x34>;
					interrupts = <GIC_SPI 19 IRQ_TYPE_LEVEL_HIGH>,
						     <GIC_SPI 20 IRQ_TYPE_LEVEL_HIGH>;
					clocks = <&clks IMX7D_SNVS_CLK>;
					clock-names = "snvs-rtc";
				};

				snvs_poweroff: snvs-poweroff {
					compatible = "syscon-poweroff";
					regmap = <&snvs>;
					offset = <0x38>;
					value = <0x60>;
					mask = <0x60>;
					status = "disabled";
				};

				snvs_pwrkey: snvs-powerkey {
					compatible = "fsl,sec-v4.0-pwrkey";
					regmap = <&snvs>;
					interrupts = <GIC_SPI 4 IRQ_TYPE_LEVEL_HIGH>;
					clocks = <&clks IMX7D_SNVS_CLK>;
<<<<<<< HEAD
					clock-names = "snvs";
=======
					clock-names = "snvs-pwrkey";
>>>>>>> c1084c27
					linux,keycode = <KEY_POWER>;
					wakeup-source;
					status = "disabled";
				};
			};

			clks: clock-controller@30380000 {
				compatible = "fsl,imx7d-ccm";
				reg = <0x30380000 0x10000>;
				interrupts = <GIC_SPI 85 IRQ_TYPE_LEVEL_HIGH>,
					     <GIC_SPI 86 IRQ_TYPE_LEVEL_HIGH>;
				#clock-cells = <1>;
				clocks = <&ckil>, <&osc>;
				clock-names = "ckil", "osc";
			};

<<<<<<< HEAD
			src: src@30390000 {
				compatible = "fsl,imx7d-src", "fsl,imx51-src", "syscon";
=======
			src: reset-controller@30390000 {
				compatible = "fsl,imx7d-src", "syscon";
>>>>>>> c1084c27
				reg = <0x30390000 0x10000>;
				interrupts = <GIC_SPI 89 IRQ_TYPE_LEVEL_HIGH>;
				#reset-cells = <1>;
			};

			gpc: gpc@303a0000 {
				compatible = "fsl,imx7d-gpc";
				reg = <0x303a0000 0x10000>;
				interrupt-controller;
				interrupts = <GIC_SPI 87 IRQ_TYPE_LEVEL_HIGH>;
				#interrupt-cells = <3>;
				interrupt-parent = <&intc>;
<<<<<<< HEAD
				fsl,mf-mix-wakeup-irq = <0x54010000 0xc00 0x0 0x1040640>;
=======
				fsl,mf-mix-wakeup-irq = <0x54410000 0xc00 0x0 0x1040640>;
>>>>>>> c1084c27
				#power-domain-cells = <1>;

				pgc {
					#address-cells = <1>;
					#size-cells = <0>;

					pgc_mipi_phy: power-domain@0 {
						#power-domain-cells = <0>;
						reg = <0>;
						power-supply = <&reg_1p0d>;
					};

					pgc_pcie_phy: power-domain@1 {
						#power-domain-cells = <0>;
						reg = <1>;
						power-supply = <&reg_1p0d>;
					};

					pgc_hsic_phy: power-domain@2 {
						#power-domain-cells = <0>;
						reg = <2>;
						power-supply = <&reg_1p2>;
					};
				};
			};
		};

		aips2: bus@30400000 {
			compatible = "fsl,aips-bus", "simple-bus";
			#address-cells = <1>;
			#size-cells = <1>;
			reg = <0x30400000 0x400000>;
			ranges;

			adc1: adc@30610000 {
				compatible = "fsl,imx7d-adc";
				reg = <0x30610000 0x10000>;
				interrupts = <GIC_SPI 98 IRQ_TYPE_LEVEL_HIGH>;
				clocks = <&clks IMX7D_ADC_ROOT_CLK>;
				clock-names = "adc";
				#io-channel-cells = <1>;
				status = "disabled";
			};

			adc2: adc@30620000 {
				compatible = "fsl,imx7d-adc";
				reg = <0x30620000 0x10000>;
				interrupts = <GIC_SPI 99 IRQ_TYPE_LEVEL_HIGH>;
				clocks = <&clks IMX7D_ADC_ROOT_CLK>;
				clock-names = "adc";
				#io-channel-cells = <1>;
				status = "disabled";
			};

			ecspi4: spi@30630000 {
				#address-cells = <1>;
				#size-cells = <0>;
				compatible = "fsl,imx7d-ecspi", "fsl,imx51-ecspi";
				reg = <0x30630000 0x10000>;
				interrupts = <GIC_SPI 34 IRQ_TYPE_LEVEL_HIGH>;
				clocks = <&clks IMX7D_ECSPI4_ROOT_CLK>,
					<&clks IMX7D_ECSPI4_ROOT_CLK>;
				clock-names = "ipg", "per";
				dmas = <&sdma 6 7 1>, <&sdma 7 7 2>;
				dma-names = "rx", "tx";
<<<<<<< HEAD
=======
				status = "disabled";
			};

			ftm1: pwm@30640000 {
				compatible = "fsl,vf610-ftm-pwm";
				reg = <0x30640000 0x10000>;
				#pwm-cells = <3>;
				interrupts = <GIC_SPI 17 IRQ_TYPE_LEVEL_HIGH>;
				clock-names = "ftm_sys", "ftm_ext",
				"ftm_fix", "ftm_cnt_clk_en";
				clocks = <&clks IMX7D_FLEXTIMER1_ROOT_CLK>,
					<&clks IMX7D_FLEXTIMER1_ROOT_CLK>,
					<&clks IMX7D_FLEXTIMER1_ROOT_CLK>,
					<&clks IMX7D_FLEXTIMER1_ROOT_CLK>;
				status = "disabled";
			};

			ftm2: pwm@30650000 {
				compatible = "fsl,vf610-ftm-pwm";
				reg = <0x30650000 0x10000>;
				#pwm-cells = <3>;
				interrupts = <GIC_SPI 18 IRQ_TYPE_LEVEL_HIGH>;
				clock-names = "ftm_sys", "ftm_ext",
				"ftm_fix", "ftm_cnt_clk_en";
				clocks = <&clks IMX7D_FLEXTIMER2_ROOT_CLK>,
					<&clks IMX7D_FLEXTIMER2_ROOT_CLK>,
					<&clks IMX7D_FLEXTIMER2_ROOT_CLK>,
					<&clks IMX7D_FLEXTIMER2_ROOT_CLK>;
>>>>>>> c1084c27
				status = "disabled";
			};

			pwm1: pwm@30660000 {
				compatible = "fsl,imx7d-pwm", "fsl,imx27-pwm";
				reg = <0x30660000 0x10000>;
				interrupts = <GIC_SPI 81 IRQ_TYPE_LEVEL_HIGH>;
				clocks = <&clks IMX7D_PWM1_ROOT_CLK>,
					 <&clks IMX7D_PWM1_ROOT_CLK>;
				clock-names = "ipg", "per";
				#pwm-cells = <3>;
				status = "disabled";
			};

			pwm2: pwm@30670000 {
				compatible = "fsl,imx7d-pwm", "fsl,imx27-pwm";
				reg = <0x30670000 0x10000>;
				interrupts = <GIC_SPI 82 IRQ_TYPE_LEVEL_HIGH>;
				clocks = <&clks IMX7D_PWM2_ROOT_CLK>,
					 <&clks IMX7D_PWM2_ROOT_CLK>;
				clock-names = "ipg", "per";
				#pwm-cells = <3>;
				status = "disabled";
			};

			pwm3: pwm@30680000 {
				compatible = "fsl,imx7d-pwm", "fsl,imx27-pwm";
				reg = <0x30680000 0x10000>;
				interrupts = <GIC_SPI 83 IRQ_TYPE_LEVEL_HIGH>;
				clocks = <&clks IMX7D_PWM3_ROOT_CLK>,
					 <&clks IMX7D_PWM3_ROOT_CLK>;
				clock-names = "ipg", "per";
				#pwm-cells = <3>;
				status = "disabled";
			};

			pwm4: pwm@30690000 {
				compatible = "fsl,imx7d-pwm", "fsl,imx27-pwm";
				reg = <0x30690000 0x10000>;
				interrupts = <GIC_SPI 84 IRQ_TYPE_LEVEL_HIGH>;
				clocks = <&clks IMX7D_PWM4_ROOT_CLK>,
					 <&clks IMX7D_PWM4_ROOT_CLK>;
				clock-names = "ipg", "per";
				#pwm-cells = <3>;
				status = "disabled";
			};

			csi: csi@30710000 {
				compatible = "fsl,imx7-csi";
				reg = <0x30710000 0x10000>;
				interrupts = <GIC_SPI 7 IRQ_TYPE_LEVEL_HIGH>;
				clocks = <&clks IMX7D_CLK_DUMMY>,
					 <&clks IMX7D_CSI_MCLK_ROOT_CLK>,
					 <&clks IMX7D_CLK_DUMMY>;
				clock-names = "axi", "mclk", "dcic";
				status = "disabled";

				port {
					csi_from_csi_mux: endpoint {
						remote-endpoint = <&csi_mux_to_csi>;
					};
				};
			};

			lcdif: lcdif@30730000 {
				compatible = "fsl,imx7d-lcdif", "fsl,imx28-lcdif";
				reg = <0x30730000 0x10000>;
				interrupts = <GIC_SPI 5 IRQ_TYPE_LEVEL_HIGH>;
				clocks = <&clks IMX7D_LCDIF_PIXEL_ROOT_CLK>,
					 <&clks IMX7D_CLK_DUMMY>,
					 <&clks IMX7D_CLK_DUMMY>;
<<<<<<< HEAD
=======
				assigned-clocks = <&clks IMX7D_LCDIF_PIXEL_ROOT_SRC>;
				assigned-clock-parents = <&clks IMX7D_PLL_VIDEO_POST_DIV>;
>>>>>>> c1084c27
				clock-names = "pix", "axi", "disp_axi";
				status = "disabled";
			};

			mipi_csi: mipi-csi@30750000 {
				compatible = "fsl,imx7-mipi-csi2";
				reg = <0x30750000 0x10000>;
				#address-cells = <1>;
				#size-cells = <0>;
				interrupts = <GIC_SPI 25 IRQ_TYPE_LEVEL_HIGH>;
				clocks = <&clks IMX7D_IPG_ROOT_CLK>,
					 <&clks IMX7D_MIPI_CSI_ROOT_CLK>,
					 <&clks IMX7D_MIPI_DPHY_ROOT_CLK>;
				clock-names = "pclk", "wrap", "phy";
				power-domains = <&pgc_mipi_phy>;
				phy-supply = <&reg_1p0d>;
				resets = <&src IMX7_RESET_MIPI_PHY_MRST>;
				reset-names = "mrst";
				status = "disabled";

				port@0 {
					reg = <0>;
				};

				port@1 {
					reg = <1>;

					mipi_vc0_to_csi_mux: endpoint {
						remote-endpoint = <&csi_mux_from_mipi_vc0>;
					};
				};
			};

			ddrc: ddrc@307a0000 {
				compatible = "fsl,imx7-ddrc";
				reg = <0x307a0000 0x10000>;
			};
		};

		aips3: bus@30800000 {
			compatible = "fsl,aips-bus", "simple-bus";
			#address-cells = <1>;
			#size-cells = <1>;
			reg = <0x30800000 0x400000>;
			ranges;

			spba-bus@30800000 {
				compatible = "fsl,spba-bus", "simple-bus";
				#address-cells = <1>;
				#size-cells = <1>;
				reg = <0x30800000 0x100000>;
				ranges;

				ecspi1: spi@30820000 {
					#address-cells = <1>;
					#size-cells = <0>;
					compatible = "fsl,imx7d-ecspi", "fsl,imx51-ecspi";
					reg = <0x30820000 0x10000>;
					interrupts = <GIC_SPI 31 IRQ_TYPE_LEVEL_HIGH>;
					clocks = <&clks IMX7D_ECSPI1_ROOT_CLK>,
						<&clks IMX7D_ECSPI1_ROOT_CLK>;
					clock-names = "ipg", "per";
					dmas = <&sdma 0 7 1>, <&sdma 1 7 2>;
					dma-names = "rx", "tx";
					status = "disabled";
				};

				ecspi2: spi@30830000 {
					#address-cells = <1>;
					#size-cells = <0>;
					compatible = "fsl,imx7d-ecspi", "fsl,imx51-ecspi";
					reg = <0x30830000 0x10000>;
					interrupts = <GIC_SPI 32 IRQ_TYPE_LEVEL_HIGH>;
					clocks = <&clks IMX7D_ECSPI2_ROOT_CLK>,
						<&clks IMX7D_ECSPI2_ROOT_CLK>;
					clock-names = "ipg", "per";
					dmas = <&sdma 2 7 1>, <&sdma 3 7 2>;
					dma-names = "rx", "tx";
					status = "disabled";
				};

				ecspi3: spi@30840000 {
					#address-cells = <1>;
					#size-cells = <0>;
					compatible = "fsl,imx7d-ecspi", "fsl,imx51-ecspi";
					reg = <0x30840000 0x10000>;
					interrupts = <GIC_SPI 33 IRQ_TYPE_LEVEL_HIGH>;
					clocks = <&clks IMX7D_ECSPI3_ROOT_CLK>,
						<&clks IMX7D_ECSPI3_ROOT_CLK>;
					clock-names = "ipg", "per";
					dmas = <&sdma 4 7 1>, <&sdma 5 7 2>;
					dma-names = "rx", "tx";
					status = "disabled";
				};

				uart1: serial@30860000 {
					compatible = "fsl,imx7d-uart",
						     "fsl,imx6q-uart";
					reg = <0x30860000 0x10000>;
					interrupts = <GIC_SPI 26 IRQ_TYPE_LEVEL_HIGH>;
					clocks = <&clks IMX7D_UART1_ROOT_CLK>,
						<&clks IMX7D_UART1_ROOT_CLK>;
					clock-names = "ipg", "per";
					status = "disabled";
				};

				uart2: serial@30890000 {
					compatible = "fsl,imx7d-uart",
						     "fsl,imx6q-uart";
					reg = <0x30890000 0x10000>;
					interrupts = <GIC_SPI 27 IRQ_TYPE_LEVEL_HIGH>;
					clocks = <&clks IMX7D_UART2_ROOT_CLK>,
						<&clks IMX7D_UART2_ROOT_CLK>;
					clock-names = "ipg", "per";
					dmas = <&sdma 24 4 0>, <&sdma 25 4 0>;
					dma-names = "rx", "tx";
					status = "disabled";
				};

				uart3: serial@30880000 {
					compatible = "fsl,imx7d-uart",
						     "fsl,imx6q-uart";
					reg = <0x30880000 0x10000>;
					interrupts = <GIC_SPI 28 IRQ_TYPE_LEVEL_HIGH>;
					clocks = <&clks IMX7D_UART3_ROOT_CLK>,
						<&clks IMX7D_UART3_ROOT_CLK>;
					clock-names = "ipg", "per";
					dmas = <&sdma 26 4 0>, <&sdma 27 4 0>;
					dma-names = "rx", "tx";
					status = "disabled";
				};

				sai1: sai@308a0000 {
					#sound-dai-cells = <0>;
					compatible = "fsl,imx7d-sai", "fsl,imx6sx-sai";
					reg = <0x308a0000 0x10000>;
					interrupts = <GIC_SPI 95 IRQ_TYPE_LEVEL_HIGH>;
					clocks = <&clks IMX7D_SAI1_IPG_CLK>,
						 <&clks IMX7D_SAI1_ROOT_CLK>,
						 <&clks IMX7D_CLK_DUMMY>,
						 <&clks IMX7D_CLK_DUMMY>;
					clock-names = "bus", "mclk1", "mclk2", "mclk3";
					dma-names = "rx", "tx";
					dmas = <&sdma 8 24 0>, <&sdma 9 24 0>;
					status = "disabled";
				};

				sai2: sai@308b0000 {
					#sound-dai-cells = <0>;
					compatible = "fsl,imx7d-sai", "fsl,imx6sx-sai";
					reg = <0x308b0000 0x10000>;
					interrupts = <GIC_SPI 96 IRQ_TYPE_LEVEL_HIGH>;
					clocks = <&clks IMX7D_SAI2_IPG_CLK>,
						 <&clks IMX7D_SAI2_ROOT_CLK>,
						 <&clks IMX7D_CLK_DUMMY>,
						 <&clks IMX7D_CLK_DUMMY>;
					clock-names = "bus", "mclk1", "mclk2", "mclk3";
					dma-names = "rx", "tx";
					dmas = <&sdma 10 24 0>, <&sdma 11 24 0>;
					status = "disabled";
				};

				sai3: sai@308c0000 {
					#sound-dai-cells = <0>;
					compatible = "fsl,imx7d-sai", "fsl,imx6sx-sai";
					reg = <0x308c0000 0x10000>;
					interrupts = <GIC_SPI 50 IRQ_TYPE_LEVEL_HIGH>;
					clocks = <&clks IMX7D_SAI3_IPG_CLK>,
						 <&clks IMX7D_SAI3_ROOT_CLK>,
						 <&clks IMX7D_CLK_DUMMY>,
						 <&clks IMX7D_CLK_DUMMY>;
					clock-names = "bus", "mclk1", "mclk2", "mclk3";
					dma-names = "rx", "tx";
					dmas = <&sdma 12 24 0>, <&sdma 13 24 0>;
					status = "disabled";
				};
			};

			crypto: crypto@30900000 {
				compatible = "fsl,sec-v4.0";
				#address-cells = <1>;
				#size-cells = <1>;
				reg = <0x30900000 0x40000>;
				ranges = <0 0x30900000 0x40000>;
				interrupts = <GIC_SPI 91 IRQ_TYPE_LEVEL_HIGH>;
				clocks = <&clks IMX7D_CAAM_CLK>,
					 <&clks IMX7D_AHB_CHANNEL_ROOT_CLK>;
				clock-names = "ipg", "aclk";

				sec_jr0: jr@1000 {
					compatible = "fsl,sec-v4.0-job-ring";
					reg = <0x1000 0x1000>;
					interrupts = <GIC_SPI 105 IRQ_TYPE_LEVEL_HIGH>;
				};

				sec_jr1: jr@2000 {
					compatible = "fsl,sec-v4.0-job-ring";
					reg = <0x2000 0x1000>;
					interrupts = <GIC_SPI 106 IRQ_TYPE_LEVEL_HIGH>;
				};

				sec_jr2: jr@3000 {
					compatible = "fsl,sec-v4.0-job-ring";
					reg = <0x3000 0x1000>;
					interrupts = <GIC_SPI 114 IRQ_TYPE_LEVEL_HIGH>;
				};
			};

			flexcan1: can@30a00000 {
				compatible = "fsl,imx7d-flexcan", "fsl,imx6q-flexcan";
				reg = <0x30a00000 0x10000>;
				interrupts = <GIC_SPI 110 IRQ_TYPE_LEVEL_HIGH>;
				clocks = <&clks IMX7D_CLK_DUMMY>,
					<&clks IMX7D_CAN1_ROOT_CLK>;
				clock-names = "ipg", "per";
				fsl,stop-mode = <&gpr 0x10 1>;
				status = "disabled";
			};

			flexcan2: can@30a10000 {
				compatible = "fsl,imx7d-flexcan", "fsl,imx6q-flexcan";
				reg = <0x30a10000 0x10000>;
				interrupts = <GIC_SPI 111 IRQ_TYPE_LEVEL_HIGH>;
				clocks = <&clks IMX7D_CLK_DUMMY>,
					<&clks IMX7D_CAN2_ROOT_CLK>;
				clock-names = "ipg", "per";
				fsl,stop-mode = <&gpr 0x10 2>;
				status = "disabled";
			};

			i2c1: i2c@30a20000 {
				#address-cells = <1>;
				#size-cells = <0>;
				compatible = "fsl,imx7d-i2c", "fsl,imx21-i2c";
				reg = <0x30a20000 0x10000>;
				interrupts = <GIC_SPI 35 IRQ_TYPE_LEVEL_HIGH>;
				clocks = <&clks IMX7D_I2C1_ROOT_CLK>;
				status = "disabled";
			};

			i2c2: i2c@30a30000 {
				#address-cells = <1>;
				#size-cells = <0>;
				compatible = "fsl,imx7d-i2c", "fsl,imx21-i2c";
				reg = <0x30a30000 0x10000>;
				interrupts = <GIC_SPI 36 IRQ_TYPE_LEVEL_HIGH>;
				clocks = <&clks IMX7D_I2C2_ROOT_CLK>;
				status = "disabled";
			};

			i2c3: i2c@30a40000 {
				#address-cells = <1>;
				#size-cells = <0>;
				compatible = "fsl,imx7d-i2c", "fsl,imx21-i2c";
				reg = <0x30a40000 0x10000>;
				interrupts = <GIC_SPI 37 IRQ_TYPE_LEVEL_HIGH>;
				clocks = <&clks IMX7D_I2C3_ROOT_CLK>;
				status = "disabled";
			};

			i2c4: i2c@30a50000 {
				#address-cells = <1>;
				#size-cells = <0>;
				compatible = "fsl,imx7d-i2c", "fsl,imx21-i2c";
				reg = <0x30a50000 0x10000>;
				interrupts = <GIC_SPI 38 IRQ_TYPE_LEVEL_HIGH>;
				clocks = <&clks IMX7D_I2C4_ROOT_CLK>;
				status = "disabled";
			};

			uart4: serial@30a60000 {
				compatible = "fsl,imx7d-uart",
					     "fsl,imx6q-uart";
				reg = <0x30a60000 0x10000>;
				interrupts = <GIC_SPI 29 IRQ_TYPE_LEVEL_HIGH>;
				clocks = <&clks IMX7D_UART4_ROOT_CLK>,
					<&clks IMX7D_UART4_ROOT_CLK>;
				clock-names = "ipg", "per";
				dmas = <&sdma 28 4 0>, <&sdma 29 4 0>;
				dma-names = "rx", "tx";
				status = "disabled";
			};

			uart5: serial@30a70000 {
				compatible = "fsl,imx7d-uart",
					     "fsl,imx6q-uart";
				reg = <0x30a70000 0x10000>;
				interrupts = <GIC_SPI 30 IRQ_TYPE_LEVEL_HIGH>;
				clocks = <&clks IMX7D_UART5_ROOT_CLK>,
					<&clks IMX7D_UART5_ROOT_CLK>;
				clock-names = "ipg", "per";
				dmas = <&sdma 30 4 0>, <&sdma 31 4 0>;
				dma-names = "rx", "tx";
				status = "disabled";
			};

			uart6: serial@30a80000 {
				compatible = "fsl,imx7d-uart",
					     "fsl,imx6q-uart";
				reg = <0x30a80000 0x10000>;
				interrupts = <GIC_SPI 16 IRQ_TYPE_LEVEL_HIGH>;
				clocks = <&clks IMX7D_UART6_ROOT_CLK>,
					<&clks IMX7D_UART6_ROOT_CLK>;
				clock-names = "ipg", "per";
				dmas = <&sdma 32 4 0>, <&sdma 33 4 0>;
				dma-names = "rx", "tx";
				status = "disabled";
			};

			uart7: serial@30a90000 {
				compatible = "fsl,imx7d-uart",
					     "fsl,imx6q-uart";
				reg = <0x30a90000 0x10000>;
				interrupts = <GIC_SPI 126 IRQ_TYPE_LEVEL_HIGH>;
				clocks = <&clks IMX7D_UART7_ROOT_CLK>,
					<&clks IMX7D_UART7_ROOT_CLK>;
				clock-names = "ipg", "per";
				dmas = <&sdma 34 4 0>, <&sdma 35 4 0>;
				dma-names = "rx", "tx";
				status = "disabled";
			};

			mu0a: mailbox@30aa0000 {
				compatible = "fsl,imx7s-mu", "fsl,imx6sx-mu";
				reg = <0x30aa0000 0x10000>;
				interrupts = <GIC_SPI 88 IRQ_TYPE_LEVEL_HIGH>;
				clocks = <&clks IMX7D_MU_ROOT_CLK>;
				#mbox-cells = <2>;
				status = "disabled";
			};

			mu0b: mailbox@30ab0000 {
				compatible = "fsl,imx7s-mu", "fsl,imx6sx-mu";
				reg = <0x30ab0000 0x10000>;
				interrupts = <GIC_SPI 97 IRQ_TYPE_LEVEL_HIGH>;
				clocks = <&clks IMX7D_MU_ROOT_CLK>;
				#mbox-cells = <2>;
				fsl,mu-side-b;
				status = "disabled";
			};

			usbotg1: usb@30b10000 {
				compatible = "fsl,imx7d-usb", "fsl,imx27-usb";
				reg = <0x30b10000 0x200>;
				interrupts = <GIC_SPI 43 IRQ_TYPE_LEVEL_HIGH>;
				clocks = <&clks IMX7D_USB_CTRL_CLK>;
				fsl,usbphy = <&usbphynop1>;
				fsl,usbmisc = <&usbmisc1 0>;
				phy-clkgate-delay-us = <400>;
				status = "disabled";
			};

			usbh: usb@30b30000 {
				compatible = "fsl,imx7d-usb", "fsl,imx27-usb";
				reg = <0x30b30000 0x200>;
				interrupts = <GIC_SPI 40 IRQ_TYPE_LEVEL_HIGH>;
				power-domains = <&pgc_hsic_phy>;
				clocks = <&clks IMX7D_USB_CTRL_CLK>;
				fsl,usbphy = <&usbphynop3>;
				fsl,usbmisc = <&usbmisc3 0>;
				phy_type = "hsic";
				dr_mode = "host";
				phy-clkgate-delay-us = <400>;
				status = "disabled";
			};

			usbmisc1: usbmisc@30b10200 {
				#index-cells = <1>;
				compatible = "fsl,imx7d-usbmisc", "fsl,imx6q-usbmisc";
				reg = <0x30b10200 0x200>;
			};

			usbmisc3: usbmisc@30b30200 {
				#index-cells = <1>;
				compatible = "fsl,imx7d-usbmisc", "fsl,imx6q-usbmisc";
				reg = <0x30b30200 0x200>;
			};

			usdhc1: mmc@30b40000 {
				compatible = "fsl,imx7d-usdhc", "fsl,imx6sl-usdhc";
				reg = <0x30b40000 0x10000>;
				interrupts = <GIC_SPI 22 IRQ_TYPE_LEVEL_HIGH>;
				clocks = <&clks IMX7D_IPG_ROOT_CLK>,
					<&clks IMX7D_NAND_USDHC_BUS_ROOT_CLK>,
					<&clks IMX7D_USDHC1_ROOT_CLK>;
				clock-names = "ipg", "ahb", "per";
				bus-width = <4>;
				fsl,tuning-step = <2>;
				fsl,tuning-start-tap = <20>;
				status = "disabled";
			};

			usdhc2: mmc@30b50000 {
				compatible = "fsl,imx7d-usdhc", "fsl,imx6sl-usdhc";
				reg = <0x30b50000 0x10000>;
				interrupts = <GIC_SPI 23 IRQ_TYPE_LEVEL_HIGH>;
				clocks = <&clks IMX7D_IPG_ROOT_CLK>,
					<&clks IMX7D_NAND_USDHC_BUS_ROOT_CLK>,
					<&clks IMX7D_USDHC2_ROOT_CLK>;
				clock-names = "ipg", "ahb", "per";
				bus-width = <4>;
				fsl,tuning-step = <2>;
				fsl,tuning-start-tap = <20>;
				status = "disabled";
			};

			usdhc3: mmc@30b60000 {
				compatible = "fsl,imx7d-usdhc", "fsl,imx6sl-usdhc";
				reg = <0x30b60000 0x10000>;
				interrupts = <GIC_SPI 24 IRQ_TYPE_LEVEL_HIGH>;
				clocks = <&clks IMX7D_IPG_ROOT_CLK>,
					<&clks IMX7D_NAND_USDHC_BUS_ROOT_CLK>,
					<&clks IMX7D_USDHC3_ROOT_CLK>;
				clock-names = "ipg", "ahb", "per";
				bus-width = <4>;
				fsl,tuning-step = <2>;
				fsl,tuning-start-tap = <20>;
<<<<<<< HEAD
=======
				status = "disabled";
			};

			qspi: spi@30bb0000 {
				compatible = "fsl,imx7d-qspi";
				reg = <0x30bb0000 0x10000>, <0x60000000 0x10000000>;
				reg-names = "QuadSPI", "QuadSPI-memory";
				#address-cells = <1>;
				#size-cells = <0>;
				interrupts = <GIC_SPI 107 IRQ_TYPE_LEVEL_HIGH>;
				clocks = <&clks IMX7D_QSPI_ROOT_CLK>,
					<&clks IMX7D_QSPI_ROOT_CLK>;
				clock-names = "qspi_en", "qspi";
>>>>>>> c1084c27
				status = "disabled";
			};

			sdma: sdma@30bd0000 {
				compatible = "fsl,imx7d-sdma", "fsl,imx35-sdma";
				reg = <0x30bd0000 0x10000>;
				interrupts = <GIC_SPI 2 IRQ_TYPE_LEVEL_HIGH>;
				clocks = <&clks IMX7D_IPG_ROOT_CLK>,
					 <&clks IMX7D_SDMA_CORE_CLK>;
				clock-names = "ipg", "ahb";
				#dma-cells = <3>;
				fsl,sdma-ram-script-name = "imx/sdma/sdma-imx7d.bin";
			};

			fec1: ethernet@30be0000 {
				compatible = "fsl,imx7d-fec", "fsl,imx6sx-fec";
				reg = <0x30be0000 0x10000>;
				interrupt-names = "int0", "int1", "int2", "pps";
				interrupts = <GIC_SPI 120 IRQ_TYPE_LEVEL_HIGH>,
					<GIC_SPI 118 IRQ_TYPE_LEVEL_HIGH>,
					<GIC_SPI 119 IRQ_TYPE_LEVEL_HIGH>,
					<GIC_SPI 121 IRQ_TYPE_LEVEL_HIGH>;
				clocks = <&clks IMX7D_ENET1_IPG_ROOT_CLK>,
					<&clks IMX7D_ENET_AXI_ROOT_CLK>,
					<&clks IMX7D_ENET1_TIME_ROOT_CLK>,
					<&clks IMX7D_PLL_ENET_MAIN_125M_CLK>,
					<&clks IMX7D_ENET_PHY_REF_ROOT_DIV>;
				clock-names = "ipg", "ahb", "ptp",
					"enet_clk_ref", "enet_out";
				fsl,num-tx-queues = <3>;
				fsl,num-rx-queues = <3>;
				fsl,stop-mode = <&gpr 0x10 3>;
				status = "disabled";
			};
		};

		dma_apbh: dma-apbh@33000000 {
			compatible = "fsl,imx7d-dma-apbh", "fsl,imx28-dma-apbh";
			reg = <0x33000000 0x2000>;
			interrupts = <GIC_SPI 12 IRQ_TYPE_LEVEL_HIGH>,
				     <GIC_SPI 12 IRQ_TYPE_LEVEL_HIGH>,
				     <GIC_SPI 12 IRQ_TYPE_LEVEL_HIGH>,
				     <GIC_SPI 12 IRQ_TYPE_LEVEL_HIGH>;
			interrupt-names = "gpmi0", "gpmi1", "gpmi2", "gpmi3";
			#dma-cells = <1>;
			dma-channels = <4>;
			clocks = <&clks IMX7D_NAND_USDHC_BUS_RAWNAND_CLK>;
		};

		gpmi: nand-controller@33002000{
			compatible = "fsl,imx7d-gpmi-nand";
			#address-cells = <1>;
			#size-cells = <1>;
			reg = <0x33002000 0x2000>, <0x33004000 0x4000>;
			reg-names = "gpmi-nand", "bch";
			interrupts = <GIC_SPI 14 IRQ_TYPE_LEVEL_HIGH>;
			interrupt-names = "bch";
			clocks = <&clks IMX7D_NAND_RAWNAND_CLK>,
				<&clks IMX7D_NAND_USDHC_BUS_RAWNAND_CLK>;
			clock-names = "gpmi_io", "gpmi_bch_apb";
			dmas = <&dma_apbh 0>;
			dma-names = "rx-tx";
			status = "disabled";
			assigned-clocks = <&clks IMX7D_NAND_ROOT_SRC>;
			assigned-clock-parents = <&clks IMX7D_PLL_ENET_MAIN_500M_CLK>;
		};
	};
};<|MERGE_RESOLUTION|>--- conflicted
+++ resolved
@@ -135,20 +135,6 @@
 		};
 	};
 
-<<<<<<< HEAD
-	tempmon: tempmon {
-		compatible = "fsl,imx7d-tempmon";
-		interrupt-parent = <&gpc>;
-		interrupts = <GIC_SPI 49 IRQ_TYPE_LEVEL_HIGH>;
-		fsl,tempmon = <&anatop>;
-		nvmem-cells = <&tempmon_calib>,
-			<&tempmon_temp_grade>;
-		nvmem-cell-names = "calib", "temp_grade";
-		clocks = <&clks IMX7D_PLL_SYS_MAIN_CLK>;
-	};
-
-=======
->>>>>>> c1084c27
 	soc {
 		#address-cells = <1>;
 		#size-cells = <1>;
@@ -314,11 +300,7 @@
 			clock-frequency = <8000000>;
 		};
 
-<<<<<<< HEAD
-		aips1: aips-bus@30000000 {
-=======
 		aips1: bus@30000000 {
->>>>>>> c1084c27
 			compatible = "fsl,aips-bus", "simple-bus";
 			#address-cells = <1>;
 			#size-cells = <1>;
@@ -616,20 +598,6 @@
 				reg = <0x30370000 0x10000>;
 			};
 
-			irq_sec_vio: caam_secvio {
-				compatible = "fsl,imx6q-caam-secvio";
-				interrupts = <GIC_SPI 20 IRQ_TYPE_LEVEL_HIGH>;
-				jtag-tamper = "disabled";
-				watchdog-tamper = "enabled";
-				internal-boot-tamper = "enabled";
-				external-pin-tamper = "disabled";
-			};
-
-			caam_snvs: caam-snvs@30370000 {
-				compatible = "fsl,imx6q-caam-snvs";
-				reg = <0x30370000 0x10000>;
-			};
-
 			snvs: snvs@30370000 {
 				compatible = "fsl,sec-v4.0-mon", "syscon", "simple-mfd";
 				reg = <0x30370000 0x10000>;
@@ -658,11 +626,7 @@
 					regmap = <&snvs>;
 					interrupts = <GIC_SPI 4 IRQ_TYPE_LEVEL_HIGH>;
 					clocks = <&clks IMX7D_SNVS_CLK>;
-<<<<<<< HEAD
-					clock-names = "snvs";
-=======
 					clock-names = "snvs-pwrkey";
->>>>>>> c1084c27
 					linux,keycode = <KEY_POWER>;
 					wakeup-source;
 					status = "disabled";
@@ -679,13 +643,8 @@
 				clock-names = "ckil", "osc";
 			};
 
-<<<<<<< HEAD
-			src: src@30390000 {
-				compatible = "fsl,imx7d-src", "fsl,imx51-src", "syscon";
-=======
 			src: reset-controller@30390000 {
 				compatible = "fsl,imx7d-src", "syscon";
->>>>>>> c1084c27
 				reg = <0x30390000 0x10000>;
 				interrupts = <GIC_SPI 89 IRQ_TYPE_LEVEL_HIGH>;
 				#reset-cells = <1>;
@@ -698,11 +657,7 @@
 				interrupts = <GIC_SPI 87 IRQ_TYPE_LEVEL_HIGH>;
 				#interrupt-cells = <3>;
 				interrupt-parent = <&intc>;
-<<<<<<< HEAD
-				fsl,mf-mix-wakeup-irq = <0x54010000 0xc00 0x0 0x1040640>;
-=======
 				fsl,mf-mix-wakeup-irq = <0x54410000 0xc00 0x0 0x1040640>;
->>>>>>> c1084c27
 				#power-domain-cells = <1>;
 
 				pgc {
@@ -768,8 +723,6 @@
 				clock-names = "ipg", "per";
 				dmas = <&sdma 6 7 1>, <&sdma 7 7 2>;
 				dma-names = "rx", "tx";
-<<<<<<< HEAD
-=======
 				status = "disabled";
 			};
 
@@ -798,7 +751,6 @@
 					<&clks IMX7D_FLEXTIMER2_ROOT_CLK>,
 					<&clks IMX7D_FLEXTIMER2_ROOT_CLK>,
 					<&clks IMX7D_FLEXTIMER2_ROOT_CLK>;
->>>>>>> c1084c27
 				status = "disabled";
 			};
 
@@ -870,11 +822,8 @@
 				clocks = <&clks IMX7D_LCDIF_PIXEL_ROOT_CLK>,
 					 <&clks IMX7D_CLK_DUMMY>,
 					 <&clks IMX7D_CLK_DUMMY>;
-<<<<<<< HEAD
-=======
 				assigned-clocks = <&clks IMX7D_LCDIF_PIXEL_ROOT_SRC>;
 				assigned-clock-parents = <&clks IMX7D_PLL_VIDEO_POST_DIV>;
->>>>>>> c1084c27
 				clock-names = "pix", "axi", "disp_axi";
 				status = "disabled";
 			};
@@ -1292,8 +1241,6 @@
 				bus-width = <4>;
 				fsl,tuning-step = <2>;
 				fsl,tuning-start-tap = <20>;
-<<<<<<< HEAD
-=======
 				status = "disabled";
 			};
 
@@ -1307,7 +1254,6 @@
 				clocks = <&clks IMX7D_QSPI_ROOT_CLK>,
 					<&clks IMX7D_QSPI_ROOT_CLK>;
 				clock-names = "qspi_en", "qspi";
->>>>>>> c1084c27
 				status = "disabled";
 			};
 
