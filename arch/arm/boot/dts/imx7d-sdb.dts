// SPDX-License-Identifier: GPL-2.0+ OR MIT
//
// Copyright (C) 2015 Freescale Semiconductor, Inc.

/dts-v1/;

#include "imx7d.dtsi"

/ {
	model = "Freescale i.MX7 SabreSD Board";
	compatible = "fsl,imx7d-sdb", "fsl,imx7d";

	chosen {
		stdout-path = &uart1;
	};

	memory@80000000 {
		device_type = "memory";
		reg = <0x80000000 0x80000000>;
	};

	reserved-memory {
		#address-cells = <1>;
		#size-cells = <1>;
		ranges;

		linux,cma {
			compatible = "shared-dma-pool";
			reusable;
			size = <0x14000000>;
			linux,cma-default;
		};
	};

	modem_reset: modem-reset {
		compatible = "gpio-reset";
		reset-gpios = <&gpio4 23 GPIO_ACTIVE_LOW>;
		reset-delay-us = <1000>;
		#reset-cells = <0>;
	};

	gpio-keys {
		compatible = "gpio-keys";
		pinctrl-names = "default";
		pinctrl-0 = <&pinctrl_gpio_keys>;

		volume-up {
			label = "Volume Up";
			gpios = <&gpio5 11 GPIO_ACTIVE_LOW>;
			linux,code = <KEY_VOLUMEUP>;
			wakeup-source;
		};

		volume-down {
			label = "Volume Down";
			gpios = <&gpio5 10 GPIO_ACTIVE_LOW>;
			linux,code = <KEY_VOLUMEDOWN>;
			wakeup-source;
		};
	};

	spi4 {
		compatible = "spi-gpio";
		pinctrl-names = "default";
		pinctrl-0 = <&pinctrl_spi4>;
		gpio-sck = <&gpio1 13 GPIO_ACTIVE_HIGH>;
		gpio-mosi = <&gpio1 9 GPIO_ACTIVE_HIGH>;
		cs-gpios = <&gpio1 12 GPIO_ACTIVE_HIGH>;
		num-chipselects = <1>;
		#address-cells = <1>;
		#size-cells = <0>;

		extended_io: gpio-expander@0 {
			compatible = "fairchild,74hc595";
			gpio-controller;
			#gpio-cells = <2>;
			reg = <0>;
			registers-number = <1>;
			registers-default = /bits/ 8 <0x74>; /* Enable PERI_3V3, SENSOR_RST_B and HDMI_RST*/
			spi-max-frequency = <100000>;
		};
	};

	reg_usb_otg1_vbus: regulator-usb-otg1-vbus {
		compatible = "regulator-fixed";
		regulator-name = "usb_otg1_vbus";
		regulator-min-microvolt = <5000000>;
		regulator-max-microvolt = <5000000>;
		gpio = <&gpio1 5 GPIO_ACTIVE_HIGH>;
		enable-active-high;
	};

	reg_usb_otg2_vbus: regulator-usb-otg2-vbus {
		compatible = "regulator-fixed";
		regulator-name = "usb_otg2_vbus";
		pinctrl-names = "default";
		pinctrl-0 = <&pinctrl_usb_otg2_vbus_reg>;
		regulator-min-microvolt = <5000000>;
		regulator-max-microvolt = <5000000>;
		gpio = <&gpio1 7 GPIO_ACTIVE_HIGH>;
		enable-active-high;
	};

	reg_vref_1v8: regulator-vref-1v8 {
		compatible = "regulator-fixed";
		regulator-name = "vref-1v8";
		regulator-min-microvolt = <1800000>;
		regulator-max-microvolt = <1800000>;
	};

	reg_sd1_vmmc: regulator-sd1-vmmc {
		compatible = "regulator-fixed";
		regulator-name = "VDD_SD1";
		regulator-min-microvolt = <3300000>;
		regulator-max-microvolt = <3300000>;
		gpio = <&gpio5 2 GPIO_ACTIVE_HIGH>;
		startup-delay-us = <200000>;
		off-on-delay-us = <20000>;
		enable-active-high;
	};

	reg_lcd_3v3: regulator-lcd-3v3 {
		compatible = "regulator-fixed";
		regulator-name = "lcd-3v3";
		regulator-min-microvolt = <3300000>;
		regulator-max-microvolt = <3300000>;
		gpio = <&extended_io 7 GPIO_ACTIVE_LOW>;
	};

	reg_can2_3v3: regulator-can2-3v3 {
		compatible = "regulator-fixed";
		regulator-name = "can2-3v3";
		pinctrl-names = "default";
		pinctrl-0 = <&pinctrl_flexcan2_reg>;
		regulator-min-microvolt = <3300000>;
		regulator-max-microvolt = <3300000>;
		gpio = <&gpio2 14 GPIO_ACTIVE_LOW>;
	};

	reg_fec2_3v3: regulator-fec2-3v3 {
		compatible = "regulator-fixed";
		regulator-name = "fec2-3v3";
		pinctrl-names = "default";
		pinctrl-0 = <&pinctrl_enet2_reg>;
		regulator-min-microvolt = <3300000>;
		regulator-max-microvolt = <3300000>;
		gpio = <&gpio1 4 GPIO_ACTIVE_LOW>;
	};

	backlight: backlight {
		compatible = "pwm-backlight";
		pwms = <&pwm1 0 5000000 0>;
		brightness-levels = <0 4 8 16 32 64 128 255>;
		default-brightness-level = <6>;
		status = "okay";
	};

	pxp_v4l2_out {
		compatible = "fsl,imx7d-pxp-v4l2", "fsl,imx6sx-pxp-v4l2", "fsl,imx6sl-pxp-v4l2";
		status = "okay";
	};

	sound {
<<<<<<< HEAD
		compatible = "fsl,imx7d-evk-wm8960", "fsl,imx-audio-wm8960";
		model = "wm8960-audio";
		cpu-dai = <&sai1>;
		audio-codec = <&codec>;
		codec-master;
		/* JD2: hp detect high for headphone*/
		hp-det = <2 0>;
		hp-det-gpios = <&gpio2 28 0>;
=======
		compatible = "fsl,imx7d-evk-wm8960",
			     "fsl,imx-audio-wm8960";
		model = "wm8960-audio";
		audio-cpu = <&sai1>;
		audio-codec = <&codec>;
		hp-det-gpio = <&gpio2 28 GPIO_ACTIVE_HIGH>;
>>>>>>> c1084c27
		audio-routing =
			"Headphone Jack", "HP_L",
			"Headphone Jack", "HP_R",
			"Ext Spk", "SPK_LP",
			"Ext Spk", "SPK_LN",
			"Ext Spk", "SPK_RP",
			"Ext Spk", "SPK_RN",
<<<<<<< HEAD
			"LINPUT1", "Main MIC",
			"Main MIC", "MICB";
		assigned-clocks = <&clks IMX7D_AUDIO_MCLK_ROOT_SRC>,
				<&clks IMX7D_AUDIO_MCLK_ROOT_CLK>;
		assigned-clock-parents = <&clks IMX7D_PLL_AUDIO_POST_DIV>;
		assigned-clock-rates = <0>, <12288000>;
	};

	sound-hdmi {
		compatible = "fsl,imx7d-sdb-sii902x",
			   "fsl,imx-audio-sii902x";
		model = "sii902x-audio";
		cpu-dai = <&sai3>;
		hdmi-controller = <&sii902x>;
=======
			"LINPUT1", "AMIC",
			"AMIC", "MICB";
	};

	sound-hdmi {
		compatible = "fsl,imx-audio-sii902x";
		model = "sii902x-audio";
		audio-cpu = <&sai3>;
		hdmi-out;
>>>>>>> c1084c27
	};

	usdhc2_pwrseq: usdhc2_pwrseq {
		compatible = "mmc-pwrseq-simple";
		pinctrl-names = "default";
		pinctrl-0 = <&pinctrl_brcm_reg>;
		reset-gpios = <&gpio4 21 GPIO_ACTIVE_LOW>;
	};
};

&adc1 {
	vref-supply = <&reg_vref_1v8>;
	status = "okay";
};

&adc2 {
	vref-supply = <&reg_vref_1v8>;
	status = "okay";
};

&cpu0 {
	cpu-supply = <&sw1a_reg>;
};

<<<<<<< HEAD
&clks {
	assigned-clocks = <&clks IMX7D_PLL_AUDIO_POST_DIV>;
	assigned-clock-rates = <884736000>;
=======
&cpu1 {
	cpu-supply = <&sw1a_reg>;
>>>>>>> c1084c27
};

&csi1 {
	csi-mux-mipi = <&gpr 0x14 4>;
	fsl,mipi-mode;
	status = "okay";

	port {
		csi_ep: endpoint {
			remote-endpoint = <&csi_mipi_ep>;
		};
	};
};

&ecspi3 {
	pinctrl-names = "default";
	pinctrl-0 = <&pinctrl_ecspi3>;
	cs-gpios = <&gpio5 9 GPIO_ACTIVE_LOW>;
	status = "okay";

	tsc2046@0 {
		compatible = "ti,tsc2046";
		reg = <0>;
		spi-max-frequency = <1000000>;
		pinctrl-names ="default";
		pinctrl-0 = <&pinctrl_tsc2046_pendown>;
		interrupt-parent = <&gpio2>;
		interrupts = <29 0>;
		pendown-gpio = <&gpio2 29 GPIO_ACTIVE_HIGH>;
		ti,x-min = /bits/ 16 <0>;
		ti,x-max = /bits/ 16 <0>;
		ti,y-min = /bits/ 16 <0>;
		ti,y-max = /bits/ 16 <0>;
		ti,pressure-max = /bits/ 16 <0>;
		ti,x-plate-ohms = /bits/ 16 <400>;
		wakeup-source;
	};
};

&epdc {
	pinctrl-names = "default";
	pinctrl-0 = <&pinctrl_epdc0 &pinctrl_enet2_reg>;
	V3P3-supply = <&V3P3_reg>;
	VCOM-supply = <&VCOM_reg>;
	DISPLAY-supply = <&DISPLAY_reg>;
	en-gpios = <&gpio1 4 GPIO_ACTIVE_HIGH>;
	status = "disabled";
};

&epxp {
	status = "okay";
};

&fec1 {
	pinctrl-names = "default";
	pinctrl-0 = <&pinctrl_enet1>;
	assigned-clocks = <&clks IMX7D_ENET_PHY_REF_ROOT_SRC>,
			  <&clks IMX7D_ENET_AXI_ROOT_SRC>,
			  <&clks IMX7D_ENET1_TIME_ROOT_SRC>,
			  <&clks IMX7D_ENET1_TIME_ROOT_CLK>,
			  <&clks IMX7D_ENET_AXI_ROOT_CLK>;
	assigned-clock-parents = <&clks IMX7D_PLL_ENET_MAIN_25M_CLK>,
				 <&clks IMX7D_PLL_ENET_MAIN_250M_CLK>,
				 <&clks IMX7D_PLL_ENET_MAIN_100M_CLK>;
	assigned-clock-rates = <0>, <0>, <0>, <100000000>, <250000000>;
	phy-mode = "rgmii";
	phy-handle = <&ethphy0>;
	fsl,magic-packet;
	phy-reset-gpios = <&extended_io 5 GPIO_ACTIVE_LOW>;
	status = "okay";

	mdio {
		#address-cells = <1>;
		#size-cells = <0>;

		ethphy0: ethernet-phy@0 {
			reg = <0>;
		};

		ethphy1: ethernet-phy@1 {
			reg = <1>;
		};
	};
};

&fec2 {
	pinctrl-names = "default";
	pinctrl-0 = <&pinctrl_enet2>;
	assigned-clocks = <&clks IMX7D_ENET_PHY_REF_ROOT_SRC>,
			  <&clks IMX7D_ENET_AXI_ROOT_SRC>,
			  <&clks IMX7D_ENET2_TIME_ROOT_SRC>,
			  <&clks IMX7D_ENET2_TIME_ROOT_CLK>,
			  <&clks IMX7D_ENET_AXI_ROOT_CLK>;
	assigned-clock-parents = <&clks IMX7D_PLL_ENET_MAIN_25M_CLK>,
				 <&clks IMX7D_PLL_ENET_MAIN_250M_CLK>,
				 <&clks IMX7D_PLL_ENET_MAIN_100M_CLK>;
	assigned-clock-rates = <0>, <0>, <0>, <100000000>, <250000000>;
	phy-mode = "rgmii";
	phy-handle = <&ethphy1>;
	phy-supply = <&reg_fec2_3v3>;
	fsl,magic-packet;
	status = "okay";
};

&flexcan2 {
	pinctrl-names = "default";
	pinctrl-0 = <&pinctrl_flexcan2>;
	xceiver-supply = <&reg_can2_3v3>;
	status = "okay";
};

&mipi_csi {
	clock-frequency = <240000000>;
	status = "okay";
	port {
		mipi_sensor_ep: endpoint@1 {
			remote-endpoint = <&ov5640_mipi_ep>;
			data-lanes = <2>;
			csis-hs-settle = <13>;
			csis-clk-settle = <2>;
			csis-wclk;
		};

		csi_mipi_ep: endpoint@2 {
			remote-endpoint = <&csi_ep>;
		};
	};
};

&gpmi {
	pinctrl-names = "default";
	pinctrl-0 = <&pinctrl_gpmi_nand_1>;
	status = "disabled";
	nand-on-flash-bbt;
};

&i2c1 {
	pinctrl-names = "default";
	pinctrl-0 = <&pinctrl_i2c1>;
	status = "okay";

	pmic: pfuze3000@8 {
		compatible = "fsl,pfuze3000";
		reg = <0x08>;

		regulators {
			sw1a_reg: sw1a {
				regulator-min-microvolt = <700000>;
				regulator-max-microvolt = <1475000>;
				regulator-boot-on;
				regulator-always-on;
				regulator-ramp-delay = <6250>;
			};

			/* use sw1c_reg to align with pfuze100/pfuze200 */
			sw1c_reg: sw1b {
				regulator-min-microvolt = <700000>;
				regulator-max-microvolt = <1475000>;
				regulator-boot-on;
				regulator-always-on;
				regulator-ramp-delay = <6250>;
			};

			sw2_reg: sw2 {
				regulator-min-microvolt = <1800000>;
				regulator-max-microvolt = <1800000>;
				regulator-boot-on;
				regulator-always-on;
			};

			sw3a_reg: sw3 {
				regulator-min-microvolt = <900000>;
				regulator-max-microvolt = <1650000>;
				regulator-boot-on;
				regulator-always-on;
			};

			swbst_reg: swbst {
				regulator-min-microvolt = <5000000>;
				regulator-max-microvolt = <5150000>;
			};

			snvs_reg: vsnvs {
				regulator-min-microvolt = <1000000>;
				regulator-max-microvolt = <3000000>;
				regulator-boot-on;
				regulator-always-on;
			};

			vref_reg: vrefddr {
				regulator-boot-on;
				regulator-always-on;
			};

			vgen1_reg: vldo1 {
				regulator-min-microvolt = <1800000>;
				regulator-max-microvolt = <3300000>;
				regulator-always-on;
			};

			vgen2_reg: vldo2 {
				regulator-min-microvolt = <800000>;
				regulator-max-microvolt = <1550000>;
			};

			vgen3_reg: vccsd {
				regulator-min-microvolt = <2850000>;
				regulator-max-microvolt = <3300000>;
				regulator-always-on;
			};

			vgen4_reg: v33 {
				regulator-min-microvolt = <2850000>;
				regulator-max-microvolt = <3300000>;
				regulator-always-on;
			};

			vgen5_reg: vldo3 {
				regulator-min-microvolt = <1800000>;
				regulator-max-microvolt = <3300000>;
				regulator-always-on;
			};

			vgen6_reg: vldo4 {
				regulator-min-microvolt = <2800000>;
				regulator-max-microvolt = <2800000>;
				regulator-always-on;
			};
		};
	};
};

&i2c2 {
	pinctrl-names = "default";
	pinctrl-0 = <&pinctrl_i2c2>;
	status = "okay";

	fxas2100x@20 {
<<<<<<< HEAD
		compatible = "fsl,fxas2100x";
=======
		compatible = "nxp,fxas21002c";
>>>>>>> c1084c27
		reg = <0x20>;
	};

	fxos8700@1e {
		compatible = "fsl,fxos8700";
		reg = <0x1e>;
	};

	mpl3115@60 {
		compatible = "fsl,mpl3115";
		reg = <0x60>;
	};
};

&i2c3 {
	pinctrl-names = "default";
	pinctrl-0 = <&pinctrl_i2c3>;
	status = "okay";

	sii902x: sii902x@39 {
		compatible = "SiI,sii902x";
		pinctrl-names = "default";
		pinctrl-0 = <&pinctrl_sii902x>;
		interrupt-parent = <&gpio2>;
		interrupts = <13 IRQ_TYPE_EDGE_FALLING>;
		mode_str ="1280x720M@60";
		bits-per-pixel = <16>;
		reg = <0x39>;
		status = "okay";
	};

	max17135: max17135@48 {
		pinctrl-names = "default";
		pinctrl-0 = <&pinctrl_max17135>;
		compatible = "maxim,max17135";
		reg = <0x48>;
		status = "disabled";

		vneg_pwrup = <1>;
		gvee_pwrup = <2>;
		vpos_pwrup = <10>;
		gvdd_pwrup = <12>;
		gvdd_pwrdn = <1>;
		vpos_pwrdn = <2>;
		gvee_pwrdn = <8>;
		vneg_pwrdn = <10>;
		gpio_pmic_pwrgood = <&gpio2 31 0>;
		gpio_pmic_vcom_ctrl = <&gpio4 14 0>;
		gpio_pmic_wakeup = <&gpio2 23 0>;
		gpio_pmic_v3p3 = <&gpio2 30 0>;
		gpio_pmic_intr = <&gpio2 22 0>;

		regulators {
			DISPLAY_reg: DISPLAY {
				regulator-name = "DISPLAY";
			};

			GVDD_reg: GVDD {
				/* 20v */
				regulator-name = "GVDD";
			};

			GVEE_reg: GVEE {
				/* -22v */
				regulator-name = "GVEE";
			};

			HVINN_reg: HVINN {
				/* -22v */
				regulator-name = "HVINN";
			};

			HVINP_reg: HVINP {
				/* 20v */
				regulator-name = "HVINP";
			};

			VCOM_reg: VCOM {
				regulator-name = "VCOM";
				/* Real max value: -500000 */
				regulator-max-microvolt = <4325000>;
				/* Real min value: -4325000 */
				regulator-min-microvolt = <500000>;
			};

			VNEG_reg: VNEG {
				/* -15v */
				regulator-name = "VNEG";
			};

			VPOS_reg: VPOS {
				/* 15v */
				regulator-name = "VPOS";
			};

			V3P3_reg: V3P3 {
				regulator-name = "V3P3";
			};
		};
	};
};

&i2c4 {
	pinctrl-names = "default";
	pinctrl-0 = <&pinctrl_i2c4>;
	status = "okay";

	codec: wm8960@1a {
		compatible = "wlf,wm8960";
		reg = <0x1a>;
		clocks = <&clks IMX7D_AUDIO_MCLK_ROOT_CLK>;
		clock-names = "mclk";
		wlf,shared-lrclk;
		wlf,hp-cfg = <2 2 3>;
		wlf,gpio-cfg = <1 3>;
		assigned-clocks = <&clks IMX7D_AUDIO_MCLK_ROOT_SRC>,
				  <&clks IMX7D_PLL_AUDIO_POST_DIV>,
				  <&clks IMX7D_AUDIO_MCLK_ROOT_CLK>;
		assigned-clock-parents = <&clks IMX7D_PLL_AUDIO_POST_DIV>;
		assigned-clock-rates = <0>, <884736000>, <12288000>;
	};

	ov5640_mipi: ov5640_mipi@3c {
		compatible = "ovti,ov5640_mipi";
		reg = <0x3c>;
		clocks = <&clks IMX7D_CLK_DUMMY>;
		clock-names = "csi_mclk";
		csi_id = <0>;
		pwn-gpios = <&extended_io 6 GPIO_ACTIVE_HIGH>;
		AVDD-supply = <&vgen6_reg>;
		mclk = <24000000>;
		mclk_source = <0>;
		port {
			ov5640_mipi_ep: endpoint {
				remote-endpoint = <&mipi_sensor_ep>;
			};
		};
	};

	ov5640_mipi: ov5640_mipi@3c {
		compatible = "ovti,ov5640_mipi";
		reg = <0x3c>;
		clocks = <&clks IMX7D_CLK_DUMMY>;
		clock-names = "csi_mclk";
		csi_id = <0>;
		pwn-gpios = <&extended_io 6 GPIO_ACTIVE_HIGH>;
		AVDD-supply = <&vgen6_reg>;
		mclk = <24000000>;
		mclk_source = <0>;
		port {
			ov5640_mipi_ep: endpoint {
				remote-endpoint = <&mipi_sensor_ep>;
			};
		};
	};
};

&lcdif {
	pinctrl-names = "default";
	pinctrl-0 = <&pinctrl_lcdif>;
	lcd-supply = <&reg_lcd_3v3>;
	display = <&display0>;
	status = "okay";

	display0: display@0 {
		bits-per-pixel = <16>;
		bus-width = <24>;

		display-timings {
			native-mode = <&timing0>;

			timing0: timing0 {
				clock-frequency = <9200000>;
				hactive = <480>;
				vactive = <272>;
				hfront-porch = <8>;
				hback-porch = <4>;
				hsync-len = <41>;
				vback-porch = <2>;
				vfront-porch = <4>;
				vsync-len = <10>;
				hsync-active = <0>;
				vsync-active = <0>;
				de-active = <1>;
				pixelclk-active = <0>;
			};
		};
	};
};

&pcie {
	reset-gpio = <&extended_io 1 GPIO_ACTIVE_LOW>;
	status = "okay";
};

&reg_1p0d {
	vin-supply = <&sw2_reg>;
};

&reg_1p2 {
	vin-supply = <&sw2_reg>;
};

&sai1 {
	pinctrl-names = "default";
	pinctrl-0 = <&pinctrl_sai1>;
	assigned-clocks = <&clks IMX7D_SAI1_ROOT_SRC>,
<<<<<<< HEAD
			  <&clks IMX7D_SAI1_ROOT_CLK>;
	assigned-clock-parents = <&clks IMX7D_PLL_AUDIO_POST_DIV>;
	assigned-clock-rates = <0>, <36864000>;
=======
			  <&clks IMX7D_PLL_AUDIO_POST_DIV>,
			  <&clks IMX7D_SAI1_ROOT_CLK>;
	assigned-clock-parents = <&clks IMX7D_PLL_AUDIO_POST_DIV>;
	assigned-clock-rates = <0>, <884736000>, <36864000>;
>>>>>>> c1084c27
	status = "okay";
};

&sai3 {
	pinctrl-names = "default";
	pinctrl-0 = <&pinctrl_sai3 &pinctrl_sai3_mclk>;
	assigned-clocks = <&clks IMX7D_SAI3_ROOT_SRC>,
<<<<<<< HEAD
			  <&clks IMX7D_SAI3_ROOT_CLK>;
	assigned-clock-parents = <&clks IMX7D_PLL_AUDIO_POST_DIV>;
	assigned-clock-rates = <0>, <36864000>;
=======
			  <&clks IMX7D_PLL_AUDIO_POST_DIV>,
			  <&clks IMX7D_SAI3_ROOT_CLK>;
	assigned-clock-parents = <&clks IMX7D_PLL_AUDIO_POST_DIV>;
	assigned-clock-rates = <0>, <884736000>, <36864000>;
>>>>>>> c1084c27
	status = "okay";
};

&sim1 {
	pinctrl-names = "default";
	pinctrl-0 = <&pinctrl_sim1_1>;
	port = <0>;
	sven_low_active;
	status = "okay";
};

&snvs_poweroff {
	status = "okay";
};

&snvs_pwrkey {
	status = "okay";
};

&uart1 {
	pinctrl-names = "default";
	pinctrl-0 = <&pinctrl_uart1>;
	assigned-clocks = <&clks IMX7D_UART1_ROOT_SRC>;
	assigned-clock-parents = <&clks IMX7D_OSC_24M_CLK>;
	status = "okay";
};

&uart5 {
	pinctrl-names = "default";
	pinctrl-0 = <&pinctrl_uart5>;
	assigned-clocks = <&clks IMX7D_UART5_ROOT_SRC>;
	assigned-clock-parents = <&clks IMX7D_PLL_SYS_MAIN_240M_CLK>;
	/* for DTE mode, add below change */
	/* fsl,dte-mode; */
	/* pinctrl-0 = <&pinctrl_uart5dte>; */
	status = "okay";
};

&uart6 {
	pinctrl-names = "default";
	pinctrl-0 = <&pinctrl_uart6>;
	assigned-clocks = <&clks IMX7D_UART6_ROOT_SRC>;
	assigned-clock-parents = <&clks IMX7D_PLL_SYS_MAIN_240M_CLK>;
	uart-has-rtscts;
	resets = <&modem_reset>;
	status = "okay";
};

&usbotg1 {
	vbus-supply = <&reg_usb_otg1_vbus>;
	status = "okay";
};

&usbotg2 {
	vbus-supply = <&reg_usb_otg2_vbus>;
	dr_mode = "host";
	status = "okay";
};

&usdhc1 {
	pinctrl-names = "default", "state_100mhz", "state_200mhz";
	pinctrl-0 = <&pinctrl_usdhc1>, <&pinctrl_usdhc1_gpio>;
	pinctrl-1 = <&pinctrl_usdhc1_100mhz>, <&pinctrl_usdhc1_gpio>;
	pinctrl-2 = <&pinctrl_usdhc1_200mhz>, <&pinctrl_usdhc1_gpio>;
	cd-gpios = <&gpio5 0 GPIO_ACTIVE_LOW>;
	wp-gpios = <&gpio5 1 GPIO_ACTIVE_HIGH>;
	vmmc-supply = <&reg_sd1_vmmc>;
	status = "okay";
};

&usdhc2 {
	#address-cells = <1>;
	#size-cells = <0>;
	pinctrl-names = "default", "state_100mhz", "state_200mhz";
	pinctrl-0 = <&pinctrl_usdhc2 &pinctrl_wifi>;
	pinctrl-1 = <&pinctrl_usdhc2_100mhz &pinctrl_wifi>;
	pinctrl-2 = <&pinctrl_usdhc2_200mhz &pinctrl_wifi>;
	keep-power-in-suspend;
	non-removable;
	mmc-pwrseq = <&usdhc2_pwrseq>;
	fsl,tuning-step = <2>;
	pm-ignore-notify;
	cap-power-off-card;
	status = "okay";

	brcmf: bcrmf@1 {
		reg = <1>;
		compatible = "brcm,bcm4329-fmac";
	};
};

&usdhc3 {
	pinctrl-names = "default", "state_100mhz", "state_200mhz";
	pinctrl-0 = <&pinctrl_usdhc3>;
	pinctrl-1 = <&pinctrl_usdhc3_100mhz>;
	pinctrl-2 = <&pinctrl_usdhc3_200mhz>;
	assigned-clocks = <&clks IMX7D_USDHC3_ROOT_CLK>;
	assigned-clock-rates = <400000000>;
	bus-width = <8>;
	non-removable;
	auto-cmd23-broken;
	status = "okay";
};

&wdog1 {
	pinctrl-names = "default";
	pinctrl-0 = <&pinctrl_wdog>;
	fsl,ext-reset-output;
};

&iomuxc {
	pinctrl-names = "default";
	pinctrl-0 = <&pinctrl_hog>;

	imx7d-sdb {
		pinctrl_brcm_reg: brcmreggrp {
			fsl,pins = <
				MX7D_PAD_ECSPI2_MOSI__GPIO4_IO21	0x14
			>;
		};

		pinctrl_epdc_elan_touch: epdc_elan_touch_grp {
			fsl,pins = <
				MX7D_PAD_SAI1_RX_DATA__GPIO6_IO12 0x59
				MX7D_PAD_SAI1_TX_DATA__GPIO6_IO15 0x1b
				MX7D_PAD_SAI1_TX_BCLK__GPIO6_IO13 0x80000000
			>;
		};
		pinctrl_mipi_dsi_reset: mipi_dsi_reset_grp {
			fsl,pins = <
				MX7D_PAD_SAI1_TX_DATA__GPIO6_IO15 0x1b
			>;
		};

		pinctrl_ecspi3: ecspi3grp {
			fsl,pins = <
				MX7D_PAD_SAI2_TX_SYNC__ECSPI3_MISO	0x2
				MX7D_PAD_SAI2_TX_BCLK__ECSPI3_MOSI	0x2
				MX7D_PAD_SAI2_RX_DATA__ECSPI3_SCLK	0x2
				MX7D_PAD_SD2_CD_B__GPIO5_IO9		0x59
			>;
		};

		pinctrl_enet1: enet1grp {
			fsl,pins = <
				MX7D_PAD_GPIO1_IO10__ENET1_MDIO			0x3
				MX7D_PAD_GPIO1_IO11__ENET1_MDC			0x3
				MX7D_PAD_ENET1_RGMII_TXC__ENET1_RGMII_TXC	0x1
				MX7D_PAD_ENET1_RGMII_TD0__ENET1_RGMII_TD0	0x1
				MX7D_PAD_ENET1_RGMII_TD1__ENET1_RGMII_TD1	0x1
				MX7D_PAD_ENET1_RGMII_TD2__ENET1_RGMII_TD2	0x1
				MX7D_PAD_ENET1_RGMII_TD3__ENET1_RGMII_TD3	0x1
				MX7D_PAD_ENET1_RGMII_TX_CTL__ENET1_RGMII_TX_CTL	0x1
				MX7D_PAD_ENET1_RGMII_RXC__ENET1_RGMII_RXC	0x1
				MX7D_PAD_ENET1_RGMII_RD0__ENET1_RGMII_RD0	0x1
				MX7D_PAD_ENET1_RGMII_RD1__ENET1_RGMII_RD1	0x1
				MX7D_PAD_ENET1_RGMII_RD2__ENET1_RGMII_RD2	0x1
				MX7D_PAD_ENET1_RGMII_RD3__ENET1_RGMII_RD3	0x1
				MX7D_PAD_ENET1_RGMII_RX_CTL__ENET1_RGMII_RX_CTL	0x1
			>;
		};

		pinctrl_enet2: enet2grp {
			fsl,pins = <
				MX7D_PAD_EPDC_GDSP__ENET2_RGMII_TXC		0x1
				MX7D_PAD_EPDC_SDCE2__ENET2_RGMII_TD0		0x1
				MX7D_PAD_EPDC_SDCE3__ENET2_RGMII_TD1		0x1
				MX7D_PAD_EPDC_GDCLK__ENET2_RGMII_TD2		0x1
				MX7D_PAD_EPDC_GDOE__ENET2_RGMII_TD3		0x1
				MX7D_PAD_EPDC_GDRL__ENET2_RGMII_TX_CTL		0x1
				MX7D_PAD_EPDC_SDCE1__ENET2_RGMII_RXC		0x1
				MX7D_PAD_EPDC_SDCLK__ENET2_RGMII_RD0		0x1
				MX7D_PAD_EPDC_SDLE__ENET2_RGMII_RD1		0x1
				MX7D_PAD_EPDC_SDOE__ENET2_RGMII_RD2		0x1
				MX7D_PAD_EPDC_SDSHR__ENET2_RGMII_RD3		0x1
				MX7D_PAD_EPDC_SDCE0__ENET2_RGMII_RX_CTL		0x1
			>;
		};

		pinctrl_epdc0: epdcgrp0 {
			fsl,pins = <
				MX7D_PAD_EPDC_DATA00__EPDC_DATA0  0x2
				MX7D_PAD_EPDC_DATA01__EPDC_DATA1  0x2
				MX7D_PAD_EPDC_DATA02__EPDC_DATA2  0x2
				MX7D_PAD_EPDC_DATA03__EPDC_DATA3  0x2
				MX7D_PAD_EPDC_DATA04__EPDC_DATA4  0x2
				MX7D_PAD_EPDC_DATA05__EPDC_DATA5  0x2
				MX7D_PAD_EPDC_DATA06__EPDC_DATA6  0x2
				MX7D_PAD_EPDC_DATA07__EPDC_DATA7  0x2
				MX7D_PAD_EPDC_DATA08__EPDC_DATA8  0x2
				MX7D_PAD_EPDC_DATA09__EPDC_DATA9  0x2
				MX7D_PAD_EPDC_DATA10__EPDC_DATA10 0x2
				MX7D_PAD_EPDC_DATA11__EPDC_DATA11 0x2
				MX7D_PAD_EPDC_DATA12__EPDC_DATA12 0x2
				MX7D_PAD_EPDC_DATA13__EPDC_DATA13 0x2
				MX7D_PAD_EPDC_DATA14__EPDC_DATA14 0x2
				MX7D_PAD_EPDC_DATA15__EPDC_DATA15 0x2
				MX7D_PAD_EPDC_SDCLK__EPDC_SDCLK   0x2
				MX7D_PAD_EPDC_SDLE__EPDC_SDLE     0x2
				MX7D_PAD_EPDC_SDOE__EPDC_SDOE     0x2
				MX7D_PAD_EPDC_SDSHR__EPDC_SDSHR   0x2
				MX7D_PAD_EPDC_SDCE0__EPDC_SDCE0   0x2
				MX7D_PAD_EPDC_SDCE1__EPDC_SDCE1   0x2
				MX7D_PAD_EPDC_GDCLK__EPDC_GDCLK   0x2
				MX7D_PAD_EPDC_GDOE__EPDC_GDOE     0x2
				MX7D_PAD_EPDC_GDRL__EPDC_GDRL     0x2
				MX7D_PAD_EPDC_GDSP__EPDC_GDSP     0x2
			>;
		};

		pinctrl_flexcan2: flexcan2grp {
			fsl,pins = <
				MX7D_PAD_GPIO1_IO14__FLEXCAN2_RX	0x59
				MX7D_PAD_GPIO1_IO15__FLEXCAN2_TX	0x59
			>;
		};

		pinctrl_flexcan2_reg: flexcan2reggrp {
			fsl,pins = <
				MX7D_PAD_EPDC_DATA14__GPIO2_IO14	0x59	/* CAN_STBY */
			>;
		};

		pinctrl_gpio_keys: gpio_keysgrp {
			fsl,pins = <
				MX7D_PAD_SD2_RESET_B__GPIO5_IO11	0x59
				MX7D_PAD_SD2_WP__GPIO5_IO10		0x59
			>;
		};

		pinctrl_gpmi_nand_1: gpmi-nand-1 {
			fsl,pins = <
				MX7D_PAD_SD3_CLK__NAND_CLE		0x71
				MX7D_PAD_SD3_CMD__NAND_ALE		0x71
				MX7D_PAD_SAI1_MCLK__NAND_WP_B		0x71
				MX7D_PAD_SAI1_TX_BCLK__NAND_CE0_B	0x71
				MX7D_PAD_SAI1_RX_DATA__NAND_CE1_B	0x71
				MX7D_PAD_SAI1_TX_DATA__NAND_READY_B	0x74
				MX7D_PAD_SD3_STROBE__NAND_RE_B		0x71
				MX7D_PAD_SD3_RESET_B__NAND_WE_B		0x71
				MX7D_PAD_SD3_DATA0__NAND_DATA00		0x71
				MX7D_PAD_SD3_DATA1__NAND_DATA01		0x71
				MX7D_PAD_SD3_DATA2__NAND_DATA02		0x71
				MX7D_PAD_SD3_DATA3__NAND_DATA03		0x71
				MX7D_PAD_SD3_DATA4__NAND_DATA04		0x71
				MX7D_PAD_SD3_DATA5__NAND_DATA05		0x71
				MX7D_PAD_SD3_DATA6__NAND_DATA06		0x71
				MX7D_PAD_SD3_DATA7__NAND_DATA07		0x71
			>;
		};

		pinctrl_hog: hoggrp {
			fsl,pins = <
				MX7D_PAD_ECSPI2_SS0__GPIO4_IO23		0x34  /* bt reg on */
				MX7D_PAD_EPDC_BDR0__GPIO2_IO28		0x59  /* headphone detect */
			>;
		};

		pinctrl_i2c1: i2c1grp {
			fsl,pins = <
				MX7D_PAD_I2C1_SDA__I2C1_SDA		0x4000007f
				MX7D_PAD_I2C1_SCL__I2C1_SCL		0x4000007f
			>;
		};

		pinctrl_i2c2: i2c2grp {
			fsl,pins = <
				MX7D_PAD_I2C2_SDA__I2C2_SDA		0x4000007f
				MX7D_PAD_I2C2_SCL__I2C2_SCL		0x4000007f
			>;
		};

		pinctrl_i2c3: i2c3grp {
			fsl,pins = <
				MX7D_PAD_I2C3_SDA__I2C3_SDA		0x4000007f
				MX7D_PAD_I2C3_SCL__I2C3_SCL		0x4000007f
			>;
		};

		pinctrl_i2c4: i2c4grp {
			fsl,pins = <
				MX7D_PAD_SAI1_RX_BCLK__I2C4_SDA		0x4000007f
				MX7D_PAD_SAI1_RX_SYNC__I2C4_SCL		0x4000007f
			>;
		};

		pinctrl_lcdif: lcdifgrp {
			fsl,pins = <
				MX7D_PAD_LCD_DATA00__LCD_DATA0		0x79
				MX7D_PAD_LCD_DATA01__LCD_DATA1		0x79
				MX7D_PAD_LCD_DATA02__LCD_DATA2		0x79
				MX7D_PAD_LCD_DATA03__LCD_DATA3		0x79
				MX7D_PAD_LCD_DATA04__LCD_DATA4		0x79
				MX7D_PAD_LCD_DATA05__LCD_DATA5		0x79
				MX7D_PAD_LCD_DATA06__LCD_DATA6		0x79
				MX7D_PAD_LCD_DATA07__LCD_DATA7		0x79
				MX7D_PAD_LCD_DATA08__LCD_DATA8		0x79
				MX7D_PAD_LCD_DATA09__LCD_DATA9		0x79
				MX7D_PAD_LCD_DATA10__LCD_DATA10		0x79
				MX7D_PAD_LCD_DATA11__LCD_DATA11		0x79
				MX7D_PAD_LCD_DATA12__LCD_DATA12		0x79
				MX7D_PAD_LCD_DATA13__LCD_DATA13		0x79
				MX7D_PAD_LCD_DATA14__LCD_DATA14		0x79
				MX7D_PAD_LCD_DATA15__LCD_DATA15		0x79
				MX7D_PAD_LCD_DATA16__LCD_DATA16		0x79
				MX7D_PAD_LCD_DATA17__LCD_DATA17		0x79
				MX7D_PAD_LCD_DATA18__LCD_DATA18		0x79
				MX7D_PAD_LCD_DATA19__LCD_DATA19		0x79
				MX7D_PAD_LCD_DATA20__LCD_DATA20		0x79
				MX7D_PAD_LCD_DATA21__LCD_DATA21		0x79
				MX7D_PAD_LCD_DATA22__LCD_DATA22		0x79
				MX7D_PAD_LCD_DATA23__LCD_DATA23		0x79
				MX7D_PAD_LCD_CLK__LCD_CLK		0x79
				MX7D_PAD_LCD_ENABLE__LCD_ENABLE		0x79
				MX7D_PAD_LCD_VSYNC__LCD_VSYNC		0x79
				MX7D_PAD_LCD_HSYNC__LCD_HSYNC		0x79
				MX7D_PAD_LCD_RESET__LCD_RESET		0x79
			>;
		};

<<<<<<< HEAD
		pinctrl_max17135: max17135grp-1 {
			fsl,pins = <
				MX7D_PAD_EPDC_PWR_STAT__GPIO2_IO31	0x80000000  /* pwrgood */
				MX7D_PAD_I2C4_SCL__GPIO4_IO14		0x80000000  /* vcom_ctrl */
				MX7D_PAD_EPDC_SDCE3__GPIO2_IO23		0x80000000  /* wakeup */
				MX7D_PAD_EPDC_PWR_COM__GPIO2_IO30	0x80000000  /* v3p3 */
				MX7D_PAD_EPDC_SDCE2__GPIO2_IO22		0x80000000  /* pwr int */
			>;
		};

=======
>>>>>>> c1084c27
		pinctrl_sai1: sai1grp {
			fsl,pins = <
				MX7D_PAD_SAI1_MCLK__SAI1_MCLK           0x1f
				MX7D_PAD_ENET1_RX_CLK__SAI1_TX_BCLK     0x1f
				MX7D_PAD_ENET1_CRS__SAI1_TX_SYNC	0x1f
				MX7D_PAD_ENET1_COL__SAI1_TX_DATA0	0x30
				MX7D_PAD_ENET1_TX_CLK__SAI1_RX_DATA0	0x1f
			>;
		};

		pinctrl_sai2: sai2grp {
			fsl,pins = <
				MX7D_PAD_SAI2_TX_BCLK__SAI2_TX_BCLK     0x1f
				MX7D_PAD_SAI2_TX_SYNC__SAI2_TX_SYNC     0x1f
				MX7D_PAD_SAI2_TX_DATA__SAI2_TX_DATA0    0x30
				MX7D_PAD_SAI2_RX_DATA__SAI2_RX_DATA0    0x1f
			>;
		};

		pinctrl_sai3: sai3grp {
			fsl,pins = <
				MX7D_PAD_UART3_TX_DATA__SAI3_TX_BCLK   0x1f
				MX7D_PAD_UART3_CTS_B__SAI3_TX_SYNC     0x1f
				MX7D_PAD_UART3_RTS_B__SAI3_TX_DATA0    0x30
			>;
		};

<<<<<<< HEAD
=======
		pinctrl_max17135: max17135grp-1 {
			fsl,pins = <
				MX7D_PAD_EPDC_PWR_STAT__GPIO2_IO31	0x80000000  /* pwrgood */
				MX7D_PAD_I2C4_SCL__GPIO4_IO14		0x80000000  /* vcom_ctrl */
				MX7D_PAD_EPDC_SDCE3__GPIO2_IO23		0x80000000  /* wakeup */
				MX7D_PAD_EPDC_PWR_COM__GPIO2_IO30	0x80000000  /* v3p3 */
				MX7D_PAD_EPDC_SDCE2__GPIO2_IO22		0x80000000  /* pwr int */
			>;
		};
>>>>>>> c1084c27
		pinctrl_spi4: spi4grp {
			fsl,pins = <
				MX7D_PAD_GPIO1_IO09__GPIO1_IO9	0x59
				MX7D_PAD_GPIO1_IO12__GPIO1_IO12	0x59
				MX7D_PAD_GPIO1_IO13__GPIO1_IO13	0x59
			>;
		};

		pinctrl_tsc2046_pendown: tsc2046_pendown {
			fsl,pins = <
				MX7D_PAD_EPDC_BDR1__GPIO2_IO29		0x59
			>;
		};

		pinctrl_sii902x: hdmigrp-1 {
			fsl,pins = <
				MX7D_PAD_EPDC_DATA13__GPIO2_IO13 0x59
			>;
		};

		pinctrl_sim1_1: sim1grp-1 {
			fsl,pins = <
				MX7D_PAD_EPDC_DATA10__SIM1_PORT1_RST_B 0x77
				MX7D_PAD_EPDC_DATA12__SIM1_PORT1_PD    0x77
				MX7D_PAD_EPDC_DATA11__SIM1_PORT1_SVEN  0x77
				MX7D_PAD_EPDC_DATA09__SIM1_PORT1_CLK   0x73
				MX7D_PAD_EPDC_DATA08__SIM1_PORT1_TRXD  0x73
			>;
		};

		pinctrl_uart1: uart1grp {
			fsl,pins = <
				MX7D_PAD_UART1_TX_DATA__UART1_DCE_TX	0x79
				MX7D_PAD_UART1_RX_DATA__UART1_DCE_RX	0x79
			>;
		};

		pinctrl_uart5: uart5grp {
			fsl,pins = <
				MX7D_PAD_SAI1_TX_BCLK__UART5_DCE_TX	0x79
				MX7D_PAD_SAI1_RX_DATA__UART5_DCE_RX	0x79
			>;
		};

		pinctrl_uart5dte: uart5dtegrp {
			fsl,pins = <
				MX7D_PAD_SAI1_TX_BCLK__UART5_DTE_RX 0x79
				MX7D_PAD_SAI1_RX_DATA__UART5_DTE_TX 0x79
			>;
		};

		pinctrl_uart6: uart6grp {
			fsl,pins = <
				MX7D_PAD_ECSPI1_MOSI__UART6_DCE_TX	0x79
				MX7D_PAD_ECSPI1_SCLK__UART6_DCE_RX	0x79
				MX7D_PAD_ECSPI1_SS0__UART6_DCE_CTS	0x79
				MX7D_PAD_ECSPI1_MISO__UART6_DCE_RTS	0x79
			>;
		};

		pinctrl_usdhc1_gpio: usdhc1_gpiogrp {
			fsl,pins = <
				MX7D_PAD_SD1_CD_B__GPIO5_IO0		0x59 /* CD */
				MX7D_PAD_SD1_WP__GPIO5_IO1		0x59 /* WP */
				MX7D_PAD_SD1_RESET_B__GPIO5_IO2		0x59 /* vmmc */
				MX7D_PAD_GPIO1_IO08__SD1_VSELECT	0x59 /* VSELECT */
			>;
		};

		pinctrl_usdhc1: usdhc1grp {
			fsl,pins = <
				MX7D_PAD_SD1_CMD__SD1_CMD		0x59
				MX7D_PAD_SD1_CLK__SD1_CLK		0x19
				MX7D_PAD_SD1_DATA0__SD1_DATA0		0x59
				MX7D_PAD_SD1_DATA1__SD1_DATA1		0x59
				MX7D_PAD_SD1_DATA2__SD1_DATA2		0x59
				MX7D_PAD_SD1_DATA3__SD1_DATA3		0x59
			>;
		};

		pinctrl_usdhc1_100mhz: usdhc1grp_100mhz {
			fsl,pins = <
				MX7D_PAD_SD1_CMD__SD1_CMD		0x5a
				MX7D_PAD_SD1_CLK__SD1_CLK		0x1a
				MX7D_PAD_SD1_DATA0__SD1_DATA0		0x5a
				MX7D_PAD_SD1_DATA1__SD1_DATA1		0x5a
				MX7D_PAD_SD1_DATA2__SD1_DATA2		0x5a
				MX7D_PAD_SD1_DATA3__SD1_DATA3		0x5a
			>;
		};

		pinctrl_usdhc1_200mhz: usdhc1grp_200mhz {
			fsl,pins = <
				MX7D_PAD_SD1_CMD__SD1_CMD		0x5b
				MX7D_PAD_SD1_CLK__SD1_CLK		0x1b
				MX7D_PAD_SD1_DATA0__SD1_DATA0		0x5b
				MX7D_PAD_SD1_DATA1__SD1_DATA1		0x5b
				MX7D_PAD_SD1_DATA2__SD1_DATA2		0x5b
				MX7D_PAD_SD1_DATA3__SD1_DATA3		0x5b
			>;
		};

		pinctrl_usdhc2: usdhc2grp {
			fsl,pins = <
				MX7D_PAD_SD2_CMD__SD2_CMD		0x59
				MX7D_PAD_SD2_CLK__SD2_CLK		0x19
				MX7D_PAD_SD2_DATA0__SD2_DATA0		0x59
				MX7D_PAD_SD2_DATA1__SD2_DATA1		0x59
				MX7D_PAD_SD2_DATA2__SD2_DATA2		0x59
				MX7D_PAD_SD2_DATA3__SD2_DATA3		0x59
			>;
		};

		pinctrl_usdhc2_100mhz: usdhc2grp_100mhz {
			fsl,pins = <
				MX7D_PAD_SD2_CMD__SD2_CMD		0x5a
				MX7D_PAD_SD2_CLK__SD2_CLK		0x1a
				MX7D_PAD_SD2_DATA0__SD2_DATA0		0x5a
				MX7D_PAD_SD2_DATA1__SD2_DATA1		0x5a
				MX7D_PAD_SD2_DATA2__SD2_DATA2		0x5a
				MX7D_PAD_SD2_DATA3__SD2_DATA3		0x5a
			>;
		};

		pinctrl_usdhc2_200mhz: usdhc2grp_200mhz {
			fsl,pins = <
				MX7D_PAD_SD2_CMD__SD2_CMD		0x5b
				MX7D_PAD_SD2_CLK__SD2_CLK		0x1b
				MX7D_PAD_SD2_DATA0__SD2_DATA0		0x5b
				MX7D_PAD_SD2_DATA1__SD2_DATA1		0x5b
				MX7D_PAD_SD2_DATA2__SD2_DATA2		0x5b
				MX7D_PAD_SD2_DATA3__SD2_DATA3		0x5b
			>;
		};


		pinctrl_usdhc3: usdhc3grp {
			fsl,pins = <
				MX7D_PAD_SD3_CMD__SD3_CMD		0x59
				MX7D_PAD_SD3_CLK__SD3_CLK		0x19
				MX7D_PAD_SD3_DATA0__SD3_DATA0		0x59
				MX7D_PAD_SD3_DATA1__SD3_DATA1		0x59
				MX7D_PAD_SD3_DATA2__SD3_DATA2		0x59
				MX7D_PAD_SD3_DATA3__SD3_DATA3		0x59
				MX7D_PAD_SD3_DATA4__SD3_DATA4		0x59
				MX7D_PAD_SD3_DATA5__SD3_DATA5		0x59
				MX7D_PAD_SD3_DATA6__SD3_DATA6		0x59
				MX7D_PAD_SD3_DATA7__SD3_DATA7		0x59
				MX7D_PAD_SD3_STROBE__SD3_STROBE		0x19
			>;
		};

		pinctrl_usdhc3_100mhz: usdhc3grp_100mhz {
			fsl,pins = <
				MX7D_PAD_SD3_CMD__SD3_CMD		0x5a
				MX7D_PAD_SD3_CLK__SD3_CLK		0x1a
				MX7D_PAD_SD3_DATA0__SD3_DATA0		0x5a
				MX7D_PAD_SD3_DATA1__SD3_DATA1		0x5a
				MX7D_PAD_SD3_DATA2__SD3_DATA2		0x5a
				MX7D_PAD_SD3_DATA3__SD3_DATA3		0x5a
				MX7D_PAD_SD3_DATA4__SD3_DATA4		0x5a
				MX7D_PAD_SD3_DATA5__SD3_DATA5		0x5a
				MX7D_PAD_SD3_DATA6__SD3_DATA6		0x5a
				MX7D_PAD_SD3_DATA7__SD3_DATA7		0x5a
				MX7D_PAD_SD3_STROBE__SD3_STROBE		0x1a
			>;
		};

		pinctrl_usdhc3_200mhz: usdhc3grp_200mhz {
			fsl,pins = <
				MX7D_PAD_SD3_CMD__SD3_CMD		0x5b
				MX7D_PAD_SD3_CLK__SD3_CLK		0x1b
				MX7D_PAD_SD3_DATA0__SD3_DATA0		0x5b
				MX7D_PAD_SD3_DATA1__SD3_DATA1		0x5b
				MX7D_PAD_SD3_DATA2__SD3_DATA2		0x5b
				MX7D_PAD_SD3_DATA3__SD3_DATA3		0x5b
				MX7D_PAD_SD3_DATA4__SD3_DATA4		0x5b
				MX7D_PAD_SD3_DATA5__SD3_DATA5		0x5b
				MX7D_PAD_SD3_DATA6__SD3_DATA6		0x5b
				MX7D_PAD_SD3_DATA7__SD3_DATA7		0x5b
				MX7D_PAD_SD3_STROBE__SD3_STROBE		0x1b
			>;
		};

		pinctrl_wifi: wifigrp {
			fsl,pins = <
				MX7D_PAD_ECSPI2_SCLK__GPIO4_IO20	0x19 /* WL_HOST_WAKE */
			>;
		};
	};
};

&pwm1 {
	pinctrl-names = "default";
	pinctrl-0 = <&pinctrl_pwm1>;
	status = "okay";
};

&iomuxc_lpsr {
	pinctrl_enet2_reg: enet2reggrp {
		fsl,pins = <
			MX7D_PAD_LPSR_GPIO1_IO04__GPIO1_IO4	0x80000000
		>;
	};

	pinctrl_wdog: wdoggrp {
		fsl,pins = <
			MX7D_PAD_LPSR_GPIO1_IO00__WDOG1_WDOG_B		0x74
		>;
	};

	pinctrl_pwm1: pwm1grp {
		fsl,pins = <
			MX7D_PAD_LPSR_GPIO1_IO01__PWM1_OUT		0x30
		>;
	};

	pinctrl_usb_otg2_vbus_reg: usbotg2vbusreggrp {
		fsl,pins = <
			MX7D_PAD_LPSR_GPIO1_IO07__GPIO1_IO7	  0x14
		>;
	};

	pinctrl_sai3_mclk: sai3grp_mclk {
		fsl,pins = <
			MX7D_PAD_LPSR_GPIO1_IO03__SAI3_MCLK	0x1f
		>;
	};
<<<<<<< HEAD

=======
>>>>>>> c1084c27
};<|MERGE_RESOLUTION|>--- conflicted
+++ resolved
@@ -161,23 +161,12 @@
 	};
 
 	sound {
-<<<<<<< HEAD
-		compatible = "fsl,imx7d-evk-wm8960", "fsl,imx-audio-wm8960";
-		model = "wm8960-audio";
-		cpu-dai = <&sai1>;
-		audio-codec = <&codec>;
-		codec-master;
-		/* JD2: hp detect high for headphone*/
-		hp-det = <2 0>;
-		hp-det-gpios = <&gpio2 28 0>;
-=======
 		compatible = "fsl,imx7d-evk-wm8960",
 			     "fsl,imx-audio-wm8960";
 		model = "wm8960-audio";
 		audio-cpu = <&sai1>;
 		audio-codec = <&codec>;
 		hp-det-gpio = <&gpio2 28 GPIO_ACTIVE_HIGH>;
->>>>>>> c1084c27
 		audio-routing =
 			"Headphone Jack", "HP_L",
 			"Headphone Jack", "HP_R",
@@ -185,22 +174,6 @@
 			"Ext Spk", "SPK_LN",
 			"Ext Spk", "SPK_RP",
 			"Ext Spk", "SPK_RN",
-<<<<<<< HEAD
-			"LINPUT1", "Main MIC",
-			"Main MIC", "MICB";
-		assigned-clocks = <&clks IMX7D_AUDIO_MCLK_ROOT_SRC>,
-				<&clks IMX7D_AUDIO_MCLK_ROOT_CLK>;
-		assigned-clock-parents = <&clks IMX7D_PLL_AUDIO_POST_DIV>;
-		assigned-clock-rates = <0>, <12288000>;
-	};
-
-	sound-hdmi {
-		compatible = "fsl,imx7d-sdb-sii902x",
-			   "fsl,imx-audio-sii902x";
-		model = "sii902x-audio";
-		cpu-dai = <&sai3>;
-		hdmi-controller = <&sii902x>;
-=======
 			"LINPUT1", "AMIC",
 			"AMIC", "MICB";
 	};
@@ -210,7 +183,6 @@
 		model = "sii902x-audio";
 		audio-cpu = <&sai3>;
 		hdmi-out;
->>>>>>> c1084c27
 	};
 
 	usdhc2_pwrseq: usdhc2_pwrseq {
@@ -235,14 +207,8 @@
 	cpu-supply = <&sw1a_reg>;
 };
 
-<<<<<<< HEAD
-&clks {
-	assigned-clocks = <&clks IMX7D_PLL_AUDIO_POST_DIV>;
-	assigned-clock-rates = <884736000>;
-=======
 &cpu1 {
 	cpu-supply = <&sw1a_reg>;
->>>>>>> c1084c27
 };
 
 &csi1 {
@@ -481,11 +447,7 @@
 	status = "okay";
 
 	fxas2100x@20 {
-<<<<<<< HEAD
-		compatible = "fsl,fxas2100x";
-=======
 		compatible = "nxp,fxas21002c";
->>>>>>> c1084c27
 		reg = <0x20>;
 	};
 
@@ -606,23 +568,6 @@
 				  <&clks IMX7D_AUDIO_MCLK_ROOT_CLK>;
 		assigned-clock-parents = <&clks IMX7D_PLL_AUDIO_POST_DIV>;
 		assigned-clock-rates = <0>, <884736000>, <12288000>;
-	};
-
-	ov5640_mipi: ov5640_mipi@3c {
-		compatible = "ovti,ov5640_mipi";
-		reg = <0x3c>;
-		clocks = <&clks IMX7D_CLK_DUMMY>;
-		clock-names = "csi_mclk";
-		csi_id = <0>;
-		pwn-gpios = <&extended_io 6 GPIO_ACTIVE_HIGH>;
-		AVDD-supply = <&vgen6_reg>;
-		mclk = <24000000>;
-		mclk_source = <0>;
-		port {
-			ov5640_mipi_ep: endpoint {
-				remote-endpoint = <&mipi_sensor_ep>;
-			};
-		};
 	};
 
 	ov5640_mipi: ov5640_mipi@3c {
@@ -693,16 +638,10 @@
 	pinctrl-names = "default";
 	pinctrl-0 = <&pinctrl_sai1>;
 	assigned-clocks = <&clks IMX7D_SAI1_ROOT_SRC>,
-<<<<<<< HEAD
-			  <&clks IMX7D_SAI1_ROOT_CLK>;
-	assigned-clock-parents = <&clks IMX7D_PLL_AUDIO_POST_DIV>;
-	assigned-clock-rates = <0>, <36864000>;
-=======
 			  <&clks IMX7D_PLL_AUDIO_POST_DIV>,
 			  <&clks IMX7D_SAI1_ROOT_CLK>;
 	assigned-clock-parents = <&clks IMX7D_PLL_AUDIO_POST_DIV>;
 	assigned-clock-rates = <0>, <884736000>, <36864000>;
->>>>>>> c1084c27
 	status = "okay";
 };
 
@@ -710,16 +649,10 @@
 	pinctrl-names = "default";
 	pinctrl-0 = <&pinctrl_sai3 &pinctrl_sai3_mclk>;
 	assigned-clocks = <&clks IMX7D_SAI3_ROOT_SRC>,
-<<<<<<< HEAD
-			  <&clks IMX7D_SAI3_ROOT_CLK>;
-	assigned-clock-parents = <&clks IMX7D_PLL_AUDIO_POST_DIV>;
-	assigned-clock-rates = <0>, <36864000>;
-=======
 			  <&clks IMX7D_PLL_AUDIO_POST_DIV>,
 			  <&clks IMX7D_SAI3_ROOT_CLK>;
 	assigned-clock-parents = <&clks IMX7D_PLL_AUDIO_POST_DIV>;
 	assigned-clock-rates = <0>, <884736000>, <36864000>;
->>>>>>> c1084c27
 	status = "okay";
 };
 
@@ -1040,7 +973,33 @@
 			>;
 		};
 
-<<<<<<< HEAD
+		pinctrl_sai1: sai1grp {
+			fsl,pins = <
+				MX7D_PAD_SAI1_MCLK__SAI1_MCLK           0x1f
+				MX7D_PAD_ENET1_RX_CLK__SAI1_TX_BCLK     0x1f
+				MX7D_PAD_ENET1_CRS__SAI1_TX_SYNC	0x1f
+				MX7D_PAD_ENET1_COL__SAI1_TX_DATA0	0x30
+				MX7D_PAD_ENET1_TX_CLK__SAI1_RX_DATA0	0x1f
+			>;
+		};
+
+		pinctrl_sai2: sai2grp {
+			fsl,pins = <
+				MX7D_PAD_SAI2_TX_BCLK__SAI2_TX_BCLK     0x1f
+				MX7D_PAD_SAI2_TX_SYNC__SAI2_TX_SYNC     0x1f
+				MX7D_PAD_SAI2_TX_DATA__SAI2_TX_DATA0    0x30
+				MX7D_PAD_SAI2_RX_DATA__SAI2_RX_DATA0    0x1f
+			>;
+		};
+
+		pinctrl_sai3: sai3grp {
+			fsl,pins = <
+				MX7D_PAD_UART3_TX_DATA__SAI3_TX_BCLK   0x1f
+				MX7D_PAD_UART3_CTS_B__SAI3_TX_SYNC     0x1f
+				MX7D_PAD_UART3_RTS_B__SAI3_TX_DATA0    0x30
+			>;
+		};
+
 		pinctrl_max17135: max17135grp-1 {
 			fsl,pins = <
 				MX7D_PAD_EPDC_PWR_STAT__GPIO2_IO31	0x80000000  /* pwrgood */
@@ -1050,48 +1009,6 @@
 				MX7D_PAD_EPDC_SDCE2__GPIO2_IO22		0x80000000  /* pwr int */
 			>;
 		};
-
-=======
->>>>>>> c1084c27
-		pinctrl_sai1: sai1grp {
-			fsl,pins = <
-				MX7D_PAD_SAI1_MCLK__SAI1_MCLK           0x1f
-				MX7D_PAD_ENET1_RX_CLK__SAI1_TX_BCLK     0x1f
-				MX7D_PAD_ENET1_CRS__SAI1_TX_SYNC	0x1f
-				MX7D_PAD_ENET1_COL__SAI1_TX_DATA0	0x30
-				MX7D_PAD_ENET1_TX_CLK__SAI1_RX_DATA0	0x1f
-			>;
-		};
-
-		pinctrl_sai2: sai2grp {
-			fsl,pins = <
-				MX7D_PAD_SAI2_TX_BCLK__SAI2_TX_BCLK     0x1f
-				MX7D_PAD_SAI2_TX_SYNC__SAI2_TX_SYNC     0x1f
-				MX7D_PAD_SAI2_TX_DATA__SAI2_TX_DATA0    0x30
-				MX7D_PAD_SAI2_RX_DATA__SAI2_RX_DATA0    0x1f
-			>;
-		};
-
-		pinctrl_sai3: sai3grp {
-			fsl,pins = <
-				MX7D_PAD_UART3_TX_DATA__SAI3_TX_BCLK   0x1f
-				MX7D_PAD_UART3_CTS_B__SAI3_TX_SYNC     0x1f
-				MX7D_PAD_UART3_RTS_B__SAI3_TX_DATA0    0x30
-			>;
-		};
-
-<<<<<<< HEAD
-=======
-		pinctrl_max17135: max17135grp-1 {
-			fsl,pins = <
-				MX7D_PAD_EPDC_PWR_STAT__GPIO2_IO31	0x80000000  /* pwrgood */
-				MX7D_PAD_I2C4_SCL__GPIO4_IO14		0x80000000  /* vcom_ctrl */
-				MX7D_PAD_EPDC_SDCE3__GPIO2_IO23		0x80000000  /* wakeup */
-				MX7D_PAD_EPDC_PWR_COM__GPIO2_IO30	0x80000000  /* v3p3 */
-				MX7D_PAD_EPDC_SDCE2__GPIO2_IO22		0x80000000  /* pwr int */
-			>;
-		};
->>>>>>> c1084c27
 		pinctrl_spi4: spi4grp {
 			fsl,pins = <
 				MX7D_PAD_GPIO1_IO09__GPIO1_IO9	0x59
@@ -1320,8 +1237,4 @@
 			MX7D_PAD_LPSR_GPIO1_IO03__SAI3_MCLK	0x1f
 		>;
 	};
-<<<<<<< HEAD
-
-=======
->>>>>>> c1084c27
 };