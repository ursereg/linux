--- conflicted
+++ resolved
@@ -1,10 +1,6 @@
 
 /*
-<<<<<<< HEAD
- * Copyright 2013-2014 Freescale Semiconductor, Inc.
-=======
  * Copyright 2013-2015 Freescale Semiconductor, Inc.
->>>>>>> 33e8bb5d
  *
  * This program is free software; you can redistribute it and/or modify
  * it under the terms of the GNU General Public License version 2 as
@@ -19,10 +15,7 @@
 / {
 	aliases {
 		ipu1 = &ipu2;
-<<<<<<< HEAD
-=======
 		spi4 = &ecspi5;
->>>>>>> 33e8bb5d
 	};
 
 	cpus {
@@ -56,20 +49,12 @@
 				 <&clks IMX6QDL_CLK_STEP>,
 				 <&clks IMX6QDL_CLK_PLL1_SW>,
 				 <&clks IMX6QDL_CLK_PLL1_SYS>,
-<<<<<<< HEAD
-				 <&clks IMX6QDL_PLL1_BYPASS>,
-				 <&clks IMX6QDL_CLK_PLL1>,
-				 <&clks IMX6QDL_PLL1_BYPASS_SRC> ;
-			clock-names = "arm", "pll2_pfd2_396m", "step",
-				      "pll1_sw", "pll1_sys", "pll1_bypass", "pll1", "pll1_bypass_src";
-=======
 				 <&clks IMX6QDL_CLK_PLL1>,
 				 <&clks IMX6QDL_PLL1_BYPASS>,
 				 <&clks IMX6QDL_PLL1_BYPASS_SRC>;
 			clock-names = "arm", "pll2_pfd2_396m", "step",
 				      "pll1_sw", "pll1_sys", "pll1",
 				      "pll1_bypass", "pll1_bypass_src";
->>>>>>> 33e8bb5d
 			arm-supply = <&reg_arm>;
 			pu-supply = <&reg_pu>;
 			soc-supply = <&reg_soc>;
@@ -112,11 +97,7 @@
 	};
 
 	soc {
-<<<<<<< HEAD
-		busfreq {
-=======
 		busfreq: busfreq {
->>>>>>> 33e8bb5d
 			compatible = "fsl,imx_busfreq";
 			clocks = <&clks 171>, <&clks 6>, <&clks 11>, <&clks 104>, <&clks 172>, <&clks 58>,
 				<&clks 18>, <&clks 60>, <&clks 20>, <&clks 3>;
@@ -127,15 +108,7 @@
 			fsl,max_ddr_freq = <528000000>;
 		};
 
-<<<<<<< HEAD
 		gpu: gpu@00130000 {
-			compatible = "fsl,imx6q-gpu";
-			reg = <0x00130000 0x4000>, <0x00134000 0x4000>,
-			      <0x02204000 0x4000>, <0x0 0x0>;
-			reg-names = "iobase_3d", "iobase_2d",
-				    "iobase_vg", "phys_baseaddr";
-=======
-                gpu@00130000 {
 			compatible = "fsl,imx6q-gpu";
 			reg = <0x00130000 0x4000>, <0x00134000 0x4000>,
 			      <0x02204000 0x4000>, <0x0 0x0>,
@@ -143,7 +116,6 @@
 			reg-names = "iobase_3d", "iobase_2d",
 				    "iobase_vg", "phys_baseaddr",
 				    "contiguous_mem";
->>>>>>> 33e8bb5d
 			interrupts = <0 9 IRQ_TYPE_LEVEL_HIGH>,
 				     <0 10 IRQ_TYPE_LEVEL_HIGH>,
 				     <0 11 IRQ_TYPE_LEVEL_HIGH>;
@@ -159,21 +131,6 @@
 			power-domains = <&gpc 1>;
 		};
 
-<<<<<<< HEAD
-		ocrams: sram@00900000 {
-			compatible = "fsl,lpm-sram";
-			reg = <0x00900000 0x4000>;
-			clocks = <&clks IMX6QDL_CLK_OCRAM>;
-		};
-
-		ocrams_ddr: sram@00904000 {
-			compatible = "fsl,ddr-lpm-sram";
-			reg = <0x00904000 0x1000>;
-			clocks = <&clks IMX6QDL_CLK_OCRAM>;
-		};
-
-=======
->>>>>>> 33e8bb5d
 		ocram: sram@00905000 {
 			compatible = "mmio-sram";
 			reg = <0x00905000 0x3B000>;
@@ -196,6 +153,46 @@
 					status = "disabled";
 				};
 			};
+
+			iomuxc: iomuxc@020e0000 {
+				compatible = "fsl,imx6q-iomuxc";
+
+				ipu2 {
+					pinctrl_ipu2_1: ipu2grp-1 {
+						fsl,pins = <
+							MX6QDL_PAD_DI0_DISP_CLK__IPU2_DI0_DISP_CLK 0x10
+							MX6QDL_PAD_DI0_PIN15__IPU2_DI0_PIN15       0x10
+							MX6QDL_PAD_DI0_PIN2__IPU2_DI0_PIN02        0x10
+							MX6QDL_PAD_DI0_PIN3__IPU2_DI0_PIN03        0x10
+							MX6QDL_PAD_DI0_PIN4__IPU2_DI0_PIN04        0x80000000
+							MX6QDL_PAD_DISP0_DAT0__IPU2_DISP0_DATA00   0x10
+							MX6QDL_PAD_DISP0_DAT1__IPU2_DISP0_DATA01   0x10
+							MX6QDL_PAD_DISP0_DAT2__IPU2_DISP0_DATA02   0x10
+							MX6QDL_PAD_DISP0_DAT3__IPU2_DISP0_DATA03   0x10
+							MX6QDL_PAD_DISP0_DAT4__IPU2_DISP0_DATA04   0x10
+							MX6QDL_PAD_DISP0_DAT5__IPU2_DISP0_DATA05   0x10
+							MX6QDL_PAD_DISP0_DAT6__IPU2_DISP0_DATA06   0x10
+							MX6QDL_PAD_DISP0_DAT7__IPU2_DISP0_DATA07   0x10
+							MX6QDL_PAD_DISP0_DAT8__IPU2_DISP0_DATA08   0x10
+							MX6QDL_PAD_DISP0_DAT9__IPU2_DISP0_DATA09   0x10
+							MX6QDL_PAD_DISP0_DAT10__IPU2_DISP0_DATA10  0x10
+							MX6QDL_PAD_DISP0_DAT11__IPU2_DISP0_DATA11  0x10
+							MX6QDL_PAD_DISP0_DAT12__IPU2_DISP0_DATA12  0x10
+							MX6QDL_PAD_DISP0_DAT13__IPU2_DISP0_DATA13  0x10
+							MX6QDL_PAD_DISP0_DAT14__IPU2_DISP0_DATA14  0x10
+							MX6QDL_PAD_DISP0_DAT15__IPU2_DISP0_DATA15  0x10
+							MX6QDL_PAD_DISP0_DAT16__IPU2_DISP0_DATA16  0x10
+							MX6QDL_PAD_DISP0_DAT17__IPU2_DISP0_DATA17  0x10
+							MX6QDL_PAD_DISP0_DAT18__IPU2_DISP0_DATA18  0x10
+							MX6QDL_PAD_DISP0_DAT19__IPU2_DISP0_DATA19  0x10
+							MX6QDL_PAD_DISP0_DAT20__IPU2_DISP0_DATA20  0x10
+							MX6QDL_PAD_DISP0_DAT21__IPU2_DISP0_DATA21  0x10
+							MX6QDL_PAD_DISP0_DAT22__IPU2_DISP0_DATA22  0x10
+							MX6QDL_PAD_DISP0_DAT23__IPU2_DISP0_DATA23  0x10
+						>;
+					};
+				};
+			};
 		};
 
 		aips-bus@02100000 { /* AIPS2 */
@@ -210,18 +207,6 @@
 			};
 		};
 
-		aips-bus@02100000 { /* AIPS2 */
-			mipi_dsi: mipi@021e0000 {
-				compatible = "fsl,imx6q-mipi-dsi";
-				reg = <0x021e0000 0x4000>;
-				interrupts = <0 102 0x04>;
-				gpr = <&gpr>;
-				clocks = <&clks IMX6QDL_CLK_HSI_TX>, <&clks IMX6QDL_CLK_VIDEO_27M>;
-				clock-names = "mipi_pllref_clk", "mipi_cfg_clk";
-				status = "disabled";
-			};
-		};
-
 		sata: sata@02200000 {
 			compatible = "fsl,imx6q-ahci";
 			reg = <0x02200000 0x4000>;
@@ -234,11 +219,8 @@
 		};
 
 		ipu2: ipu@02800000 {
-<<<<<<< HEAD
-=======
 			#address-cells = <1>;
 			#size-cells = <0>;
->>>>>>> 33e8bb5d
 			compatible = "fsl,imx6q-ipu";
 			reg = <0x02800000 0x400000>;
 			interrupts = <0 8 IRQ_TYPE_LEVEL_HIGH>,
@@ -251,49 +233,18 @@
 				      "di0", "di1",
 				      "di0_sel", "di1_sel",
 				      "ldb_di0", "ldb_di1";
-<<<<<<< HEAD
+
 			resets = <&src 4>;
 			bypass_reset = <0>;
-=======
-
-			resets = <&src 4>;
-			bypass_reset = <0>;
-
-			};
->>>>>>> 33e8bb5d
-		};
-	};
-
-
-<<<<<<< HEAD
-&ecspi1 {
-	dmas = <&sdma 3 7 1>, <&sdma 4 7 2>;
-	dma-names = "rx", "tx";
-};
-
-&ecspi2 {
-	dmas = <&sdma 5 7 1>, <&sdma 6 7 2>;
-	dma-names = "rx", "tx";
-};
-
-&ecspi3 {
-	dmas = <&sdma 7 7 1>, <&sdma 8 7 2>;
-	dma-names = "rx", "tx";
-};
-
-&ecspi4 {
-	dmas = <&sdma 9 7 1>, <&sdma 10 7 2>;
-	dma-names = "rx", "tx";
-};
+
+			};
+		};
+	};
+
 
 &ldb {
 	compatible = "fsl,imx6q-ldb", "fsl,imx53-ldb";
 
-=======
-&ldb {
-	compatible = "fsl,imx6q-ldb", "fsl,imx53-ldb";
-
->>>>>>> 33e8bb5d
 	clocks = <&clks IMX6QDL_CLK_LDB_DI0>, <&clks IMX6QDL_CLK_LDB_DI1>,
 		 <&clks IMX6QDL_CLK_IPU1_DI0_SEL>, <&clks IMX6QDL_CLK_IPU1_DI1_SEL>,
 		 <&clks IMX6QDL_CLK_IPU2_DI0_SEL>, <&clks IMX6QDL_CLK_IPU2_DI1_SEL>,
@@ -306,12 +257,9 @@
 		      "ldb_di0_div_3_5", "ldb_di1_div_3_5",
 		      "ldb_di0_div_7", "ldb_di1_div_7",
 		      "ldb_di0_div_sel", "ldb_di1_div_sel";
-<<<<<<< HEAD
-=======
 
 };
 
 &vpu {
 	compatible = "fsl,imx6q-vpu", "cnm,coda960";
->>>>>>> 33e8bb5d
 };