// SPDX-License-Identifier: GPL-2.0
//
// Copyright 2013 Freescale Semiconductor, Inc.

#include <dt-bindings/interrupt-controller/irq.h>
#include "imx6q-pinfunc.h"
#include "imx6qdl.dtsi"

/ {
	aliases {
		ipu1 = &ipu2;
		spi4 = &ecspi5;
	};

	cpus {
		#address-cells = <1>;
		#size-cells = <0>;

		cpu0: cpu@0 {
			compatible = "arm,cortex-a9";
			device_type = "cpu";
			reg = <0>;
			next-level-cache = <&L2>;
			operating-points = <
				/* kHz    uV */
				1200000 1275000
				996000  1250000
				852000  1250000
				792000  1175000
				396000  975000
			>;
			fsl,soc-operating-points = <
				/* ARM kHz  SOC-PU uV */
				1200000 1275000
				996000	1250000
				852000	1250000
				792000	1175000
				396000	1175000
			>;
			clock-latency = <61036>; /* two CLK32 periods */
			#cooling-cells = <2>;
			clocks = <&clks IMX6QDL_CLK_ARM>,
				 <&clks IMX6QDL_CLK_PLL2_PFD2_396M>,
				 <&clks IMX6QDL_CLK_STEP>,
				 <&clks IMX6QDL_CLK_PLL1_SW>,
				 <&clks IMX6QDL_CLK_PLL1_SYS>,
				 <&clks IMX6QDL_CLK_PLL1>,
				 <&clks IMX6QDL_PLL1_BYPASS>,
				 <&clks IMX6QDL_PLL1_BYPASS_SRC>;
			clock-names = "arm", "pll2_pfd2_396m", "step",
				      "pll1_sw", "pll1_sys", "pll1",
				      "pll1_bypass", "pll1_bypass_src";
			arm-supply = <&reg_arm>;
			pu-supply = <&reg_pu>;
			soc-supply = <&reg_soc>;
			nvmem-cells = <&cpu_speed_grade>;
			nvmem-cell-names = "speed_grade";
		};

		cpu1: cpu@1 {
			compatible = "arm,cortex-a9";
			device_type = "cpu";
			reg = <1>;
			next-level-cache = <&L2>;
			operating-points = <
				/* kHz    uV */
				1200000 1275000
				996000  1250000
				852000  1250000
				792000  1175000
				396000  975000
			>;
			fsl,soc-operating-points = <
				/* ARM kHz  SOC-PU uV */
				1200000 1275000
				996000	1250000
				852000	1250000
				792000	1175000
				396000	1175000
			>;
			clock-latency = <61036>; /* two CLK32 periods */
			#cooling-cells = <2>;
			clocks = <&clks IMX6QDL_CLK_ARM>,
				 <&clks IMX6QDL_CLK_PLL2_PFD2_396M>,
				 <&clks IMX6QDL_CLK_STEP>,
				 <&clks IMX6QDL_CLK_PLL1_SW>,
				 <&clks IMX6QDL_CLK_PLL1_SYS>;
			clock-names = "arm", "pll2_pfd2_396m", "step",
				      "pll1_sw", "pll1_sys";
			arm-supply = <&reg_arm>;
			pu-supply = <&reg_pu>;
			soc-supply = <&reg_soc>;
		};

		cpu2: cpu@2 {
			compatible = "arm,cortex-a9";
			device_type = "cpu";
			reg = <2>;
			next-level-cache = <&L2>;
			operating-points = <
				/* kHz    uV */
				1200000 1275000
				996000  1250000
				852000  1250000
				792000  1175000
				396000  975000
			>;
			fsl,soc-operating-points = <
				/* ARM kHz  SOC-PU uV */
				1200000 1275000
				996000	1250000
				852000	1250000
				792000	1175000
				396000	1175000
			>;
			clock-latency = <61036>; /* two CLK32 periods */
			#cooling-cells = <2>;
			clocks = <&clks IMX6QDL_CLK_ARM>,
				 <&clks IMX6QDL_CLK_PLL2_PFD2_396M>,
				 <&clks IMX6QDL_CLK_STEP>,
				 <&clks IMX6QDL_CLK_PLL1_SW>,
				 <&clks IMX6QDL_CLK_PLL1_SYS>;
			clock-names = "arm", "pll2_pfd2_396m", "step",
				      "pll1_sw", "pll1_sys";
			arm-supply = <&reg_arm>;
			pu-supply = <&reg_pu>;
			soc-supply = <&reg_soc>;
		};

		cpu3: cpu@3 {
			compatible = "arm,cortex-a9";
			device_type = "cpu";
			reg = <3>;
			next-level-cache = <&L2>;
			operating-points = <
				/* kHz    uV */
				1200000 1275000
				996000  1250000
				852000  1250000
				792000  1175000
				396000  975000
			>;
			fsl,soc-operating-points = <
				/* ARM kHz  SOC-PU uV */
				1200000 1275000
				996000	1250000
				852000	1250000
				792000	1175000
				396000	1175000
			>;
			clock-latency = <61036>; /* two CLK32 periods */
			#cooling-cells = <2>;
			clocks = <&clks IMX6QDL_CLK_ARM>,
				 <&clks IMX6QDL_CLK_PLL2_PFD2_396M>,
				 <&clks IMX6QDL_CLK_STEP>,
				 <&clks IMX6QDL_CLK_PLL1_SW>,
				 <&clks IMX6QDL_CLK_PLL1_SYS>;
			clock-names = "arm", "pll2_pfd2_396m", "step",
				      "pll1_sw", "pll1_sys";
			arm-supply = <&reg_arm>;
			pu-supply = <&reg_pu>;
			soc-supply = <&reg_soc>;
		};
	};

        reserved-memory {
                #address-cells = <1>;
                #size-cells = <1>;
                ranges;

                /* global autoconfigured region for contiguous allocations */
                linux,cma {
                        compatible = "shared-dma-pool";
                        reusable;
                        size = <0x14000000>;
                        linux,cma-default;
                };
        };

	soc {
		busfreq: busfreq {
			compatible = "fsl,imx_busfreq";
			clocks = <&clks 171>, <&clks 6>, <&clks 11>, <&clks 104>, <&clks 172>, <&clks 58>,
				<&clks 18>, <&clks 60>, <&clks 20>, <&clks 3>;
			clock-names = "pll2_bus", "pll2_pfd2_396m", "pll2_198m", "arm", "pll3_usb_otg",
					"periph", "periph_pre", "periph_clk2", "periph_clk2_sel", "osc";
			interrupts = <0 107 0x04>, <0 112 0x4>, <0 113 0x4>, <0 114 0x4>;
			interrupt-names = "irq_busfreq_0", "irq_busfreq_1", "irq_busfreq_2", "irq_busfreq_3";
			fsl,max_ddr_freq = <528000000>;
		};

		ocram: sram@905000 {
			compatible = "mmio-sram";
			reg = <0x905000 0x3B000>;
			clocks = <&clks IMX6QDL_CLK_OCRAM>;
		};

		ocram_optee: sram@938000 {
			compatible = "fsl,optee-lpm-sram";
			reg = <0x938000 0x8000>;
			overw_reg = <&ocram 0x905000 0x33000>;
		};

<<<<<<< HEAD
		aips-bus@2000000 { /* AIPS1 */
=======
		bus@2000000 { /* AIPS1 */
>>>>>>> c1084c27
			spba-bus@2000000 {
				ecspi5: spi@2018000 {
					#address-cells = <1>;
					#size-cells = <0>;
					compatible = "fsl,imx6q-ecspi", "fsl,imx51-ecspi";
					reg = <0x02018000 0x4000>;
					interrupts = <0 35 IRQ_TYPE_LEVEL_HIGH>;
					clocks = <&clks IMX6Q_CLK_ECSPI5>,
						 <&clks IMX6Q_CLK_ECSPI5>;
					clock-names = "ipg", "per";
					dmas = <&sdma 11 7 1>, <&sdma 12 7 2>;
					dma-names = "rx", "tx";
					status = "disabled";
				};
			};
		};

		bus@2100000 { /* AIPS2 */
			mipi_dsi: mipi@21e0000 {
				compatible = "fsl,imx6q-mipi-dsi";
				reg = <0x21e0000 0x4000>;
				interrupts = <0 102 0x4>;
				gpr = <&gpr>;
				clocks = <&clks IMX6QDL_CLK_HSI_TX>, <&clks IMX6QDL_CLK_VIDEO_27M>;
				clock-names = "mipi_pllref_clk", "mipi_cfg_clk";
				status = "disabled";
			};
		};

		aips-bus@2100000 { /* AIPS2 */
			mipi_dsi: mipi@21e0000 {
				compatible = "fsl,imx6q-mipi-dsi";
				reg = <0x21e0000 0x4000>;
				interrupts = <0 102 0x4>;
				gpr = <&gpr>;
				clocks = <&clks IMX6QDL_CLK_HSI_TX>, <&clks IMX6QDL_CLK_VIDEO_27M>;
				clock-names = "mipi_pllref_clk", "mipi_cfg_clk";
				status = "disabled";
			};
		};

		sata: sata@2200000 {
			compatible = "fsl,imx6q-ahci";
			reg = <0x02200000 0x4000>;
			interrupts = <0 39 IRQ_TYPE_LEVEL_HIGH>;
			clocks = <&clks IMX6QDL_CLK_SATA>,
				 <&clks IMX6QDL_CLK_SATA_REF_100M>,
				 <&clks IMX6QDL_CLK_AHB>;
			clock-names = "sata", "sata_ref", "ahb";
			status = "disabled";
		};

		gpu_vg: gpu@2204000 {
			compatible = "vivante,gc";
			reg = <0x02204000 0x4000>;
			interrupts = <0 11 IRQ_TYPE_LEVEL_HIGH>;
			clocks = <&clks IMX6QDL_CLK_OPENVG_AXI>,
				 <&clks IMX6QDL_CLK_GPU2D_CORE>;
			clock-names = "bus", "core";
			power-domains = <&pd_pu>;
			#cooling-cells = <2>;
			status = "disabled";
		};

		gpu: gpu@00130000 {
			compatible = "fsl,imx6q-gpu";
			reg = <0x00130000 0x4000>, <0x00134000 0x4000>,
				<0x02204000 0x4000>, <0x10000000 0x0>,
				<0x0 0x8000000>;
			reg-names = "iobase_3d", "iobase_2d",
				"iobase_vg", "phys_baseaddr",
				"contiguous_mem";
			interrupts = <0 9 IRQ_TYPE_LEVEL_HIGH>,
				<0 10 IRQ_TYPE_LEVEL_HIGH>,
				<0 11 IRQ_TYPE_LEVEL_HIGH>;
			interrupt-names = "irq_3d", "irq_2d", "irq_vg";
			clocks = <&clks IMX6QDL_CLK_GPU2D_AXI>, <&clks IMX6QDL_CLK_OPENVG_AXI>,
				<&clks IMX6QDL_CLK_GPU3D_AXI>, <&clks IMX6QDL_CLK_GPU2D_CORE>,
				<&clks IMX6QDL_CLK_GPU3D_CORE>, <&clks IMX6QDL_CLK_GPU3D_SHADER>;
			clock-names = "gpu2d_axi_clk", "openvg_axi_clk",
				"gpu3d_axi_clk", "gpu2d_clk",
				"gpu3d_clk", "gpu3d_shader_clk";
			resets = <&src 0>, <&src 3>, <&src 3>;
			reset-names = "gpu3d", "gpu2d", "gpuvg";
			power-domains = <&pd_pu>;
		};

		ipu2: ipu@2800000 {
			#address-cells = <1>;
			#size-cells = <0>;
			compatible = "fsl,imx6q-ipu";
			reg = <0x02800000 0x400000>;
			interrupts = <0 8 IRQ_TYPE_LEVEL_HIGH>,
				     <0 7 IRQ_TYPE_LEVEL_HIGH>;
			clocks = <&clks IMX6QDL_CLK_IPU2>,
				 <&clks IMX6QDL_CLK_IPU2_DI0>,
				 <&clks IMX6QDL_CLK_IPU2_DI1>,
				 <&clks IMX6QDL_CLK_IPU2_DI0_SEL>,
				 <&clks IMX6QDL_CLK_IPU2_DI1_SEL>,
				 <&clks IMX6QDL_CLK_LDB_DI0>,
				 <&clks IMX6QDL_CLK_LDB_DI1>;
			clock-names = "bus",
				      "di0", "di1",
				      "di0_sel", "di1_sel",
				      "ldb_di0", "ldb_di1";
			resets = <&src 4>;
<<<<<<< HEAD
			bypass_reset = <0>;
=======
			bypass_reset = <1>;
>>>>>>> c1084c27

			ipu2_csi0: port@0 {
				reg = <0>;

				ipu2_csi0_from_mipi_vc2: endpoint {
					remote-endpoint = <&mipi_vc2_to_ipu2_csi0>;
				};
			};

			ipu2_csi1: port@1 {
				reg = <1>;

				ipu2_csi1_from_ipu2_csi1_mux: endpoint {
					remote-endpoint = <&ipu2_csi1_mux_to_ipu2_csi1>;
				};
			};

			ipu2_di0: port@2 {
				#address-cells = <1>;
				#size-cells = <0>;
				reg = <2>;

				ipu2_di0_disp0: endpoint@0 {
					reg = <0>;
				};

				ipu2_di0_hdmi: endpoint@1 {
					reg = <1>;
					remote-endpoint = <&hdmi_mux_2>;
				};

				ipu2_di0_mipi: endpoint@2 {
					reg = <2>;
					remote-endpoint = <&mipi_mux_2>;
				};

				ipu2_di0_lvds0: endpoint@3 {
					reg = <3>;
					remote-endpoint = <&lvds0_mux_2>;
				};

				ipu2_di0_lvds1: endpoint@4 {
					reg = <4>;
					remote-endpoint = <&lvds1_mux_2>;
				};
			};

			ipu2_di1: port@3 {
				#address-cells = <1>;
				#size-cells = <0>;
				reg = <3>;

				ipu2_di1_hdmi: endpoint@1 {
					reg = <1>;
					remote-endpoint = <&hdmi_mux_3>;
				};

				ipu2_di1_mipi: endpoint@2 {
					reg = <2>;
					remote-endpoint = <&mipi_mux_3>;
				};

				ipu2_di1_lvds0: endpoint@3 {
					reg = <3>;
					remote-endpoint = <&lvds0_mux_3>;
				};

				ipu2_di1_lvds1: endpoint@4 {
					reg = <4>;
					remote-endpoint = <&lvds1_mux_3>;
				};
			};
		};
	};

	capture-subsystem {
		compatible = "fsl,imx-capture-subsystem";
		ports = <&ipu1_csi0>, <&ipu1_csi1>, <&ipu2_csi0>, <&ipu2_csi1>;
	};

	display-subsystem {
		compatible = "fsl,imx-display-subsystem";
		ports = <&ipu1_di0>, <&ipu1_di1>, <&ipu2_di0>, <&ipu2_di1>;
	};
};

&gpio1 {
	gpio-ranges = <&iomuxc  0 136  2>, <&iomuxc  2 141 1>, <&iomuxc  3 139 1>,
		      <&iomuxc  4 142  2>, <&iomuxc  6 140 1>, <&iomuxc  7 144 2>,
		      <&iomuxc  9 138  1>, <&iomuxc 10 213 3>, <&iomuxc 13  20 1>,
		      <&iomuxc 14  19  1>, <&iomuxc 15  21 1>, <&iomuxc 16 208 1>,
		      <&iomuxc 17 207  1>, <&iomuxc 18 210 3>, <&iomuxc 21 209 1>,
		      <&iomuxc 22 116 10>;
};

&gpio2 {
	gpio-ranges = <&iomuxc  0 191 16>, <&iomuxc 16 55 14>, <&iomuxc 30 35 1>,
		      <&iomuxc 31  44  1>;
};

&gpio3 {
	gpio-ranges = <&iomuxc 0 69 16>, <&iomuxc 16 36 8>, <&iomuxc 24 45 8>;
};

&gpio4 {
	gpio-ranges = <&iomuxc 5 149 1>, <&iomuxc 6 126 10>, <&iomuxc 16 87 16>;
};

&gpio5 {
	gpio-ranges = <&iomuxc 0  85  1>, <&iomuxc  2  34  1>, <&iomuxc 4 53 1>,
		      <&iomuxc 5 103 13>, <&iomuxc 18 150 14>;
};

&gpio6 {
	gpio-ranges = <&iomuxc  0 164 6>, <&iomuxc  6  54 1>, <&iomuxc  7 181  5>,
		      <&iomuxc 14 186 3>, <&iomuxc 17 170 2>, <&iomuxc 19  22 12>,
		      <&iomuxc 31  86 1>;
};

&gpio7 {
	gpio-ranges = <&iomuxc 0 172 9>, <&iomuxc 9 189 2>, <&iomuxc 11 146 3>;
};

&gpr {
	ipu1_csi0_mux {
		compatible = "video-mux";
		mux-controls = <&mux 0>;
		#address-cells = <1>;
		#size-cells = <0>;

		port@0 {
			reg = <0>;

			ipu1_csi0_mux_from_mipi_vc0: endpoint {
				remote-endpoint = <&mipi_vc0_to_ipu1_csi0_mux>;
			};
		};

		port@1 {
			reg = <1>;

			ipu1_csi0_mux_from_parallel_sensor: endpoint {
			};
		};

		port@2 {
			reg = <2>;

			ipu1_csi0_mux_to_ipu1_csi0: endpoint {
				remote-endpoint = <&ipu1_csi0_from_ipu1_csi0_mux>;
			};
		};
	};

	ipu2_csi1_mux {
		compatible = "video-mux";
		mux-controls = <&mux 1>;
		#address-cells = <1>;
		#size-cells = <0>;

		port@0 {
			reg = <0>;

			ipu2_csi1_mux_from_mipi_vc3: endpoint {
				remote-endpoint = <&mipi_vc3_to_ipu2_csi1_mux>;
			};
		};

		port@1 {
			reg = <1>;

			ipu2_csi1_mux_from_parallel_sensor: endpoint {
			};
		};

		port@2 {
			reg = <2>;

			ipu2_csi1_mux_to_ipu2_csi1: endpoint {
				remote-endpoint = <&ipu2_csi1_from_ipu2_csi1_mux>;
			};
		};
	};
};

&hdmi {
	compatible = "fsl,imx6q-hdmi";

	ports {
		port@2 {
			reg = <2>;

			hdmi_mux_2: endpoint {
				remote-endpoint = <&ipu2_di0_hdmi>;
			};
		};

		port@3 {
			reg = <3>;

			hdmi_mux_3: endpoint {
				remote-endpoint = <&ipu2_di1_hdmi>;
			};
		};
	};
};

&iomuxc {
	compatible = "fsl,imx6q-iomuxc";
};

&ipu1_csi1 {
	ipu1_csi1_from_mipi_vc1: endpoint {
		remote-endpoint = <&mipi_vc1_to_ipu1_csi1>;
	};
};

&ldb {
	compatible = "fsl,imx6q-ldb", "fsl,imx53-ldb";
	clocks = <&clks IMX6QDL_CLK_LDB_DI0>, <&clks IMX6QDL_CLK_LDB_DI1>,
		 <&clks IMX6QDL_CLK_IPU1_DI0_SEL>, <&clks IMX6QDL_CLK_IPU1_DI1_SEL>,
		 <&clks IMX6QDL_CLK_IPU2_DI0_SEL>, <&clks IMX6QDL_CLK_IPU2_DI1_SEL>,
		 <&clks IMX6QDL_CLK_LDB_DI0_DIV_3_5>, <&clks IMX6QDL_CLK_LDB_DI1_DIV_3_5>,
		 <&clks IMX6QDL_CLK_LDB_DI0_DIV_7>, <&clks IMX6QDL_CLK_LDB_DI1_DIV_7>,
		 <&clks IMX6QDL_CLK_LDB_DI0_DIV_SEL>, <&clks IMX6QDL_CLK_LDB_DI1_DIV_SEL>;
	clock-names = "ldb_di0", "ldb_di1",
		      "di0_sel", "di1_sel",
		      "di2_sel", "di3_sel",
		      "ldb_di0_div_3_5", "ldb_di1_div_3_5",
		      "ldb_di0_div_7", "ldb_di1_div_7",
		      "ldb_di0_div_sel", "ldb_di1_div_sel";

	lvds-channel@0 {
		port@2 {
			reg = <2>;

			lvds0_mux_2: endpoint {
				remote-endpoint = <&ipu2_di0_lvds0>;
			};
		};

		port@3 {
			reg = <3>;

			lvds0_mux_3: endpoint {
				remote-endpoint = <&ipu2_di1_lvds0>;
			};
		};
	};

	lvds-channel@1 {
		port@2 {
			reg = <2>;

			lvds1_mux_2: endpoint {
				remote-endpoint = <&ipu2_di0_lvds1>;
			};
		};

		port@3 {
			reg = <3>;

			lvds1_mux_3: endpoint {
				remote-endpoint = <&ipu2_di1_lvds1>;
			};
		};
	};
};

&mipi_csi {
	port@1 {
		reg = <1>;

		mipi_vc0_to_ipu1_csi0_mux: endpoint {
			remote-endpoint = <&ipu1_csi0_mux_from_mipi_vc0>;
		};
	};

	port@2 {
		reg = <2>;

		mipi_vc1_to_ipu1_csi1: endpoint {
			remote-endpoint = <&ipu1_csi1_from_mipi_vc1>;
		};
	};

	port@3 {
		reg = <3>;

		mipi_vc2_to_ipu2_csi0: endpoint {
			remote-endpoint = <&ipu2_csi0_from_mipi_vc2>;
		};
	};

	port@4 {
		reg = <4>;

		mipi_vc3_to_ipu2_csi1_mux: endpoint {
			remote-endpoint = <&ipu2_csi1_mux_from_mipi_vc3>;
		};
	};
};

&mipi_dsi {
	ports {
		port@2 {
			reg = <2>;

			mipi_mux_2: endpoint {
				remote-endpoint = <&ipu2_di0_mipi>;
			};
		};

		port@3 {
			reg = <3>;

			mipi_mux_3: endpoint {
				remote-endpoint = <&ipu2_di1_mipi>;
			};
		};
	};
};

&mux {
	mux-reg-masks = <0x04 0x00080000>, /* MIPI_IPU1_MUX */
			<0x04 0x00100000>, /* MIPI_IPU2_MUX */
			<0x0c 0x0000000c>, /* HDMI_MUX_CTL */
			<0x0c 0x000000c0>, /* LVDS0_MUX_CTL */
			<0x0c 0x00000300>, /* LVDS1_MUX_CTL */
			<0x28 0x00000003>, /* DCIC1_MUX_CTL */
			<0x28 0x0000000c>; /* DCIC2_MUX_CTL */
};

&vpu {
	compatible = "fsl,imx6q-vpu", "cnm,coda960";
};<|MERGE_RESOLUTION|>--- conflicted
+++ resolved
@@ -201,11 +201,7 @@
 			overw_reg = <&ocram 0x905000 0x33000>;
 		};
 
-<<<<<<< HEAD
-		aips-bus@2000000 { /* AIPS1 */
-=======
 		bus@2000000 { /* AIPS1 */
->>>>>>> c1084c27
 			spba-bus@2000000 {
 				ecspi5: spi@2018000 {
 					#address-cells = <1>;
@@ -224,18 +220,6 @@
 		};
 
 		bus@2100000 { /* AIPS2 */
-			mipi_dsi: mipi@21e0000 {
-				compatible = "fsl,imx6q-mipi-dsi";
-				reg = <0x21e0000 0x4000>;
-				interrupts = <0 102 0x4>;
-				gpr = <&gpr>;
-				clocks = <&clks IMX6QDL_CLK_HSI_TX>, <&clks IMX6QDL_CLK_VIDEO_27M>;
-				clock-names = "mipi_pllref_clk", "mipi_cfg_clk";
-				status = "disabled";
-			};
-		};
-
-		aips-bus@2100000 { /* AIPS2 */
 			mipi_dsi: mipi@21e0000 {
 				compatible = "fsl,imx6q-mipi-dsi";
 				reg = <0x21e0000 0x4000>;
@@ -312,11 +296,7 @@
 				      "di0_sel", "di1_sel",
 				      "ldb_di0", "ldb_di1";
 			resets = <&src 4>;
-<<<<<<< HEAD
-			bypass_reset = <0>;
-=======
 			bypass_reset = <1>;
->>>>>>> c1084c27
 
 			ipu2_csi0: port@0 {
 				reg = <0>;
