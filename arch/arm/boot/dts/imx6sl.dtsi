/*
 * Copyright 2013-2016 Freescale Semiconductor, Inc.
 *
 * This program is free software; you can redistribute it and/or modify
 * it under the terms of the GNU General Public License version 2 as
 * published by the Free Software Foundation.
 *
 */

#include <dt-bindings/interrupt-controller/irq.h>
#include <dt-bindings/interrupt-controller/arm-gic.h>
#include "skeleton.dtsi"
#include "imx6sl-pinfunc.h"
#include <dt-bindings/clock/imx6sl-clock.h>

/ {
	aliases {
		ethernet0 = &fec;
		gpio0 = &gpio1;
		gpio1 = &gpio2;
		gpio2 = &gpio3;
		gpio3 = &gpio4;
		gpio4 = &gpio5;
		mmc0 = &usdhc1;
		mmc1 = &usdhc2;
		mmc2 = &usdhc3;
		mmc3 = &usdhc4;
		serial0 = &uart1;
		serial1 = &uart2;
		serial2 = &uart3;
		serial3 = &uart4;
		serial4 = &uart5;
		spi0 = &ecspi1;
		spi1 = &ecspi2;
		spi2 = &ecspi3;
		spi3 = &ecspi4;
		usbphy0 = &usbphy1;
		usbphy1 = &usbphy2;
	};

	cpus {
		#address-cells = <1>;
		#size-cells = <0>;

		cpu0: cpu@0 {
			compatible = "arm,cortex-a9";
			device_type = "cpu";
			reg = <0x0>;
			next-level-cache = <&L2>;
			operating-points = <
				/* kHz    uV */
				996000  1275000
				792000  1175000
				396000  975000
			>;
			fsl,soc-operating-points = <
				/* ARM kHz      SOC-PU uV */
				996000          1225000
				792000          1175000
				396000          1175000
			>;
			clock-latency = <61036>; /* two CLK32 periods */
			clocks = <&clks IMX6SL_CLK_ARM>,
				 <&clks IMX6SL_CLK_PLL2_PFD2>,
				 <&clks IMX6SL_CLK_STEP>,
				 <&clks IMX6SL_CLK_PLL1_SW>,
				 <&clks IMX6SL_CLK_PLL1_SYS>,
				 <&clks IMX6SL_CLK_PLL1>,
				 <&clks IMX6SL_PLL1_BYPASS>,
				 <&clks IMX6SL_PLL1_BYPASS_SRC>;
			clock-names = "arm", "pll2_pfd2_396m", "step",
				      "pll1_sw", "pll1_sys", "pll1", "pll1_bypass",
				      "pll1_bypass_src";
			arm-supply = <&reg_arm>;
			pu-supply = <&reg_pu>;
			soc-supply = <&reg_soc>;
		};
	};

	reserved-memory {
		#address-cells = <1>;
		#size-cells = <1>;
		ranges;

		/* global autoconfigured region for contiguous allocations */
		linux,cma {
			compatible = "shared-dma-pool";
			reusable;
			size = <0x14000000>;
			linux,cma-default;
		};
	};

	intc: interrupt-controller@00a01000 {
		compatible = "arm,cortex-a9-gic";
		#interrupt-cells = <3>;
		interrupt-controller;
		reg = <0x00a01000 0x1000>,
		      <0x00a00100 0x100>;
		interrupt-parent = <&intc>;
	};

	clocks {
		#address-cells = <1>;
		#size-cells = <0>;

		ckil {
			compatible = "fixed-clock";
			#clock-cells = <0>;
			clock-frequency = <32768>;
		};

		osc {
			compatible = "fixed-clock";
			#clock-cells = <0>;
			clock-frequency = <24000000>;
		};
	};

	reg_vbus_wakeup: usb_vbus_wakeup {
		compatible = "fsl,imx6-dummy-ldo2p5";
	};

	soc {
		#address-cells = <1>;
		#size-cells = <1>;
		compatible = "simple-bus";
		interrupt-parent = <&gpc>;
		ranges;

		busfreq { /* BUSFREQ */
			compatible = "fsl,imx_busfreq";
			clocks = <&clks IMX6SL_CLK_PLL2_BUS>, <&clks IMX6SL_CLK_PLL2_PFD2>,
					<&clks IMX6SL_CLK_PLL2_198M>, <&clks IMX6SL_CLK_ARM>,
					<&clks IMX6SL_CLK_PLL3_USB_OTG>, <&clks IMX6SL_CLK_PERIPH>,
					<&clks IMX6SL_CLK_PRE_PERIPH_SEL>, <&clks IMX6SL_CLK_PERIPH_CLK2_PODF>,
					<&clks IMX6SL_CLK_PERIPH_CLK2_SEL>, <&clks IMX6SL_CLK_OSC>,
					<&clks IMX6SL_CLK_PLL1_SYS>, <&clks IMX6SL_CLK_PERIPH2>,
					<&clks IMX6SL_CLK_AHB>, <&clks IMX6SL_CLK_OCRAM_PODF>,
					<&clks IMX6SL_CLK_PLL1_SW>, <&clks IMX6SL_CLK_PRE_PERIPH2_SEL>,
					<&clks IMX6SL_CLK_PERIPH2_CLK2_SEL>, <&clks IMX6SL_CLK_PERIPH2_CLK2_PODF>,
					<&clks IMX6SL_CLK_STEP>, <&clks IMX6SL_PLL2_BYPASS_SRC>, <&clks IMX6SL_PLL2_BYPASS>,
					<&clks IMX6SL_CLK_PLL2>, <&clks IMX6SL_CLK_PLL1>, <&clks IMX6SL_PLL1_BYPASS>,
					<&clks IMX6SL_PLL1_BYPASS_SRC>;
			clock-names = "pll2_bus", "pll2_pfd2_396m", "pll2_198m", "arm", "pll3_usb_otg", "periph",
				"periph_pre", "periph_clk2", "periph_clk2_sel", "osc", "pll1_sys", "periph2", "ahb",
				"ocram", "pll1_sw", "periph2_pre", "periph2_clk2_sel", "periph2_clk2", "step", "pll2_bypass_src",
				"pll2_bypass", "pll2", "pll1", "pll1_bypass", "pll1_bypass_src";
			fsl,max_ddr_freq = <400000000>;
		};

		ocrams: sram@00900000 {
			compatible = "fsl,lpm-sram";
			reg = <0x00900000 0x4000>;
			clocks = <&clks IMX6SL_CLK_OCRAM>;
		};

		ocrams_ddr: sram@00904000 {
			compatible = "fsl,ddr-lpm-sram";
			reg = <0x00904000 0x1000>;
			clocks = <&clks IMX6SL_CLK_OCRAM>;
		};

		ocram: sram@00905000 {
			compatible = "mmio-sram";
			reg = <0x00905000 0x1B000>;
			clocks = <&clks IMX6SL_CLK_OCRAM>;
		};

		L2: l2-cache@00a02000 {
			compatible = "arm,pl310-cache";
			reg = <0x00a02000 0x1000>;
			interrupts = <0 92 IRQ_TYPE_LEVEL_HIGH>;
			cache-unified;
			cache-level = <2>;
			arm,tag-latency = <4 2 3>;
			arm,data-latency = <4 2 3>;
		};

		pmu {
			compatible = "arm,cortex-a9-pmu";
			interrupts = <0 94 IRQ_TYPE_LEVEL_HIGH>;
		};

		aips1: aips-bus@02000000 {
			compatible = "fsl,aips-bus", "simple-bus";
			#address-cells = <1>;
			#size-cells = <1>;
			reg = <0x02000000 0x100000>;
			ranges;

			spba: spba-bus@02000000 {
				compatible = "fsl,spba-bus", "simple-bus";
				#address-cells = <1>;
				#size-cells = <1>;
				reg = <0x02000000 0x40000>;
				ranges;

				spdif: spdif@02004000 {
					compatible = "fsl,imx6sl-spdif",
						"fsl,imx35-spdif";
					reg = <0x02004000 0x4000>;
					interrupts = <0 52 IRQ_TYPE_LEVEL_HIGH>;
					dmas = <&sdma 14 18 0>,
					       <&sdma 15 18 0>;
					dma-names = "rx", "tx";
					clocks = <&clks IMX6SL_CLK_SPDIF_GCLK>, <&clks IMX6SL_CLK_OSC>,
						 <&clks IMX6SL_CLK_SPDIF>, <&clks IMX6SL_CLK_DUMMY>,
						 <&clks IMX6SL_CLK_DUMMY>, <&clks IMX6SL_CLK_DUMMY>,
						 <&clks IMX6SL_CLK_IPG>, <&clks IMX6SL_CLK_DUMMY>,
						 <&clks IMX6SL_CLK_DUMMY>, <&clks IMX6SL_CLK_SPBA>;
					clock-names = "core", "rxtx0",
						"rxtx1", "rxtx2",
						"rxtx3", "rxtx4",
						"rxtx5", "rxtx6",
						"rxtx7", "dma";
					status = "disabled";
				};

				ecspi1: ecspi@02008000 {
					#address-cells = <1>;
					#size-cells = <0>;
					compatible = "fsl,imx6sl-ecspi", "fsl,imx51-ecspi";
					reg = <0x02008000 0x4000>;
					interrupts = <0 31 IRQ_TYPE_LEVEL_HIGH>;
					clocks = <&clks IMX6SL_CLK_ECSPI1>,
						 <&clks IMX6SL_CLK_ECSPI1>;
					clock-names = "ipg", "per";
					dmas = <&sdma 3 7 1>, <&sdma 4 7 2>;
					dma-names = "rx", "tx";
					status = "disabled";
				};

				ecspi2: ecspi@0200c000 {
					#address-cells = <1>;
					#size-cells = <0>;
					compatible = "fsl,imx6sl-ecspi", "fsl,imx51-ecspi";
					reg = <0x0200c000 0x4000>;
					interrupts = <0 32 IRQ_TYPE_LEVEL_HIGH>;
					clocks = <&clks IMX6SL_CLK_ECSPI2>,
						 <&clks IMX6SL_CLK_ECSPI2>;
					clock-names = "ipg", "per";
					dmas = <&sdma 5 7 1>, <&sdma 6 7 2>;
					dma-names = "rx", "tx";
					status = "disabled";
				};

				ecspi3: ecspi@02010000 {
					#address-cells = <1>;
					#size-cells = <0>;
					compatible = "fsl,imx6sl-ecspi", "fsl,imx51-ecspi";
					reg = <0x02010000 0x4000>;
					interrupts = <0 33 IRQ_TYPE_LEVEL_HIGH>;
					clocks = <&clks IMX6SL_CLK_ECSPI3>,
						 <&clks IMX6SL_CLK_ECSPI3>;
					clock-names = "ipg", "per";
					dmas = <&sdma 7 7 1>, <&sdma 8 7 2>;
					dma-names = "rx", "tx";
					status = "disabled";
				};

				ecspi4: ecspi@02014000 {
					#address-cells = <1>;
					#size-cells = <0>;
					compatible = "fsl,imx6sl-ecspi", "fsl,imx51-ecspi";
					reg = <0x02014000 0x4000>;
					interrupts = <0 34 IRQ_TYPE_LEVEL_HIGH>;
					clocks = <&clks IMX6SL_CLK_ECSPI4>,
						 <&clks IMX6SL_CLK_ECSPI4>;
					clock-names = "ipg", "per";
					dmas = <&sdma 9 7 1>, <&sdma 10 7 2>;
					dma-names = "rx", "tx";
					status = "disabled";
				};

				uart5: serial@02018000 {
					compatible = "fsl,imx6sl-uart",
						   "fsl,imx6q-uart", "fsl,imx21-uart";
					reg = <0x02018000 0x4000>;
					interrupts = <0 30 IRQ_TYPE_LEVEL_HIGH>;
					clocks = <&clks IMX6SL_CLK_UART>,
						 <&clks IMX6SL_CLK_UART_SERIAL>;
					clock-names = "ipg", "per";
					dmas = <&sdma 33 4 0>, <&sdma 34 4 0>;
					dma-names = "rx", "tx";
					status = "disabled";
				};

				uart1: serial@02020000 {
					compatible = "fsl,imx6sl-uart",
						   "fsl,imx6q-uart", "fsl,imx21-uart";
					reg = <0x02020000 0x4000>;
					interrupts = <0 26 IRQ_TYPE_LEVEL_HIGH>;
					clocks = <&clks IMX6SL_CLK_UART>,
						 <&clks IMX6SL_CLK_UART_SERIAL>;
					clock-names = "ipg", "per";
					dmas = <&sdma 25 4 0>, <&sdma 26 4 0>;
					dma-names = "rx", "tx";
					status = "disabled";
				};

				uart2: serial@02024000 {
					compatible = "fsl,imx6sl-uart",
						   "fsl,imx6q-uart", "fsl,imx21-uart";
					reg = <0x02024000 0x4000>;
					interrupts = <0 27 IRQ_TYPE_LEVEL_HIGH>;
					clocks = <&clks IMX6SL_CLK_UART>,
						 <&clks IMX6SL_CLK_UART_SERIAL>;
					clock-names = "ipg", "per";
					dmas = <&sdma 27 4 0>, <&sdma 28 4 0>;
					dma-names = "rx", "tx";
					status = "disabled";
				};

				ssi1: ssi@02028000 {
					#sound-dai-cells = <0>;
					compatible = "fsl,imx6sl-ssi",
							"fsl,imx51-ssi";
					reg = <0x02028000 0x4000>;
					interrupts = <0 46 IRQ_TYPE_LEVEL_HIGH>;
					clocks = <&clks IMX6SL_CLK_SSI1_IPG>,
						 <&clks IMX6SL_CLK_SSI1>;
					clock-names = "ipg", "baud";
					dmas = <&sdma 37 22 0>,
					       <&sdma 38 22 0>;
					dma-names = "rx", "tx";
					fsl,fifo-depth = <15>;
					status = "disabled";
				};

				ssi2: ssi@0202c000 {
					#sound-dai-cells = <0>;
					compatible = "fsl,imx6sl-ssi",
							"fsl,imx51-ssi";
					reg = <0x0202c000 0x4000>;
					interrupts = <0 47 IRQ_TYPE_LEVEL_HIGH>;
					clocks = <&clks IMX6SL_CLK_SSI2_IPG>,
						 <&clks IMX6SL_CLK_SSI2>;
					clock-names = "ipg", "baud";
					dmas = <&sdma 41 22 0>,
					       <&sdma 42 22 0>;
					dma-names = "rx", "tx";
					fsl,fifo-depth = <15>;
					status = "disabled";
				};

				ssi3: ssi@02030000 {
					#sound-dai-cells = <0>;
					compatible = "fsl,imx6sl-ssi",
							"fsl,imx51-ssi";
					reg = <0x02030000 0x4000>;
					interrupts = <0 48 IRQ_TYPE_LEVEL_HIGH>;
					clocks = <&clks IMX6SL_CLK_SSI3_IPG>,
						 <&clks IMX6SL_CLK_SSI3>;
					clock-names = "ipg", "baud";
					dmas = <&sdma 45 22 0>,
					       <&sdma 46 22 0>;
					dma-names = "rx", "tx";
					fsl,fifo-depth = <15>;
					status = "disabled";
				};

				uart3: serial@02034000 {
					compatible = "fsl,imx6sl-uart",
						   "fsl,imx6q-uart", "fsl,imx21-uart";
					reg = <0x02034000 0x4000>;
					interrupts = <0 28 IRQ_TYPE_LEVEL_HIGH>;
					clocks = <&clks IMX6SL_CLK_UART>,
						 <&clks IMX6SL_CLK_UART_SERIAL>;
					clock-names = "ipg", "per";
					dmas = <&sdma 29 4 0>, <&sdma 30 4 0>;
					dma-names = "rx", "tx";
					status = "disabled";
				};

				uart4: serial@02038000 {
					compatible = "fsl,imx6sl-uart",
						   "fsl,imx6q-uart", "fsl,imx21-uart";
					reg = <0x02038000 0x4000>;
					interrupts = <0 29 IRQ_TYPE_LEVEL_HIGH>;
					clocks = <&clks IMX6SL_CLK_UART>,
						 <&clks IMX6SL_CLK_UART_SERIAL>;
					clock-names = "ipg", "per";
					dmas = <&sdma 31 4 0>, <&sdma 32 4 0>;
					dma-names = "rx", "tx";
					status = "disabled";
				};
			};

			pwm1: pwm@02080000 {
				#pwm-cells = <2>;
				compatible = "fsl,imx6sl-pwm", "fsl,imx27-pwm";
				reg = <0x02080000 0x4000>;
				interrupts = <0 83 IRQ_TYPE_LEVEL_HIGH>;
				clocks = <&clks IMX6SL_CLK_PWM1>,
					 <&clks IMX6SL_CLK_PWM1>;
				clock-names = "ipg", "per";
			};

			pwm2: pwm@02084000 {
				#pwm-cells = <2>;
				compatible = "fsl,imx6sl-pwm", "fsl,imx27-pwm";
				reg = <0x02084000 0x4000>;
				interrupts = <0 84 IRQ_TYPE_LEVEL_HIGH>;
				clocks = <&clks IMX6SL_CLK_PWM2>,
					 <&clks IMX6SL_CLK_PWM2>;
				clock-names = "ipg", "per";
			};

			pwm3: pwm@02088000 {
				#pwm-cells = <2>;
				compatible = "fsl,imx6sl-pwm", "fsl,imx27-pwm";
				reg = <0x02088000 0x4000>;
				interrupts = <0 85 IRQ_TYPE_LEVEL_HIGH>;
				clocks = <&clks IMX6SL_CLK_PWM3>,
					 <&clks IMX6SL_CLK_PWM3>;
				clock-names = "ipg", "per";
			};

			pwm4: pwm@0208c000 {
				#pwm-cells = <2>;
				compatible = "fsl,imx6sl-pwm", "fsl,imx27-pwm";
				reg = <0x0208c000 0x4000>;
				interrupts = <0 86 IRQ_TYPE_LEVEL_HIGH>;
				clocks = <&clks IMX6SL_CLK_PWM4>,
					 <&clks IMX6SL_CLK_PWM4>;
				clock-names = "ipg", "per";
			};

			gpt: gpt@02098000 {
				compatible = "fsl,imx6sl-gpt";
				reg = <0x02098000 0x4000>;
				interrupts = <0 55 IRQ_TYPE_LEVEL_HIGH>;
				clocks = <&clks IMX6SL_CLK_GPT>,
					 <&clks IMX6SL_CLK_GPT_SERIAL>;
				clock-names = "ipg", "per";
			};

			gpio1: gpio@0209c000 {
				compatible = "fsl,imx6sl-gpio", "fsl,imx35-gpio";
				reg = <0x0209c000 0x4000>;
				interrupts = <0 66 IRQ_TYPE_LEVEL_HIGH>,
					     <0 67 IRQ_TYPE_LEVEL_HIGH>;
				gpio-controller;
				#gpio-cells = <2>;
				interrupt-controller;
				#interrupt-cells = <2>;
			};

			gpio2: gpio@020a0000 {
				compatible = "fsl,imx6sl-gpio", "fsl,imx35-gpio";
				reg = <0x020a0000 0x4000>;
				interrupts = <0 68 IRQ_TYPE_LEVEL_HIGH>,
					     <0 69 IRQ_TYPE_LEVEL_HIGH>;
				gpio-controller;
				#gpio-cells = <2>;
				interrupt-controller;
				#interrupt-cells = <2>;
			};

			gpio3: gpio@020a4000 {
				compatible = "fsl,imx6sl-gpio", "fsl,imx35-gpio";
				reg = <0x020a4000 0x4000>;
				interrupts = <0 70 IRQ_TYPE_LEVEL_HIGH>,
					     <0 71 IRQ_TYPE_LEVEL_HIGH>;
				gpio-controller;
				#gpio-cells = <2>;
				interrupt-controller;
				#interrupt-cells = <2>;
			};

			gpio4: gpio@020a8000 {
				compatible = "fsl,imx6sl-gpio", "fsl,imx35-gpio";
				reg = <0x020a8000 0x4000>;
				interrupts = <0 72 IRQ_TYPE_LEVEL_HIGH>,
					     <0 73 IRQ_TYPE_LEVEL_HIGH>;
				gpio-controller;
				#gpio-cells = <2>;
				interrupt-controller;
				#interrupt-cells = <2>;
			};

			gpio5: gpio@020ac000 {
				compatible = "fsl,imx6sl-gpio", "fsl,imx35-gpio";
				reg = <0x020ac000 0x4000>;
				interrupts = <0 74 IRQ_TYPE_LEVEL_HIGH>,
					     <0 75 IRQ_TYPE_LEVEL_HIGH>;
				gpio-controller;
				#gpio-cells = <2>;
				interrupt-controller;
				#interrupt-cells = <2>;
			};

			kpp: kpp@020b8000 {
				compatible = "fsl,imx6sl-kpp", "fsl,imx21-kpp";
				reg = <0x020b8000 0x4000>;
				interrupts = <0 82 IRQ_TYPE_LEVEL_HIGH>;
				clocks = <&clks IMX6SL_CLK_DUMMY>;
				status = "disabled";
			};

			wdog1: wdog@020bc000 {
				compatible = "fsl,imx6sl-wdt", "fsl,imx21-wdt";
				reg = <0x020bc000 0x4000>;
				interrupts = <0 80 IRQ_TYPE_LEVEL_HIGH>;
				clocks = <&clks IMX6SL_CLK_DUMMY>;
			};

			wdog2: wdog@020c0000 {
				compatible = "fsl,imx6sl-wdt", "fsl,imx21-wdt";
				reg = <0x020c0000 0x4000>;
				interrupts = <0 81 IRQ_TYPE_LEVEL_HIGH>;
				clocks = <&clks IMX6SL_CLK_DUMMY>;
				status = "disabled";
			};

			clks: ccm@020c4000 {
				compatible = "fsl,imx6sl-ccm";
				reg = <0x020c4000 0x4000>;
				interrupts = <0 87 IRQ_TYPE_LEVEL_HIGH>,
					     <0 88 IRQ_TYPE_LEVEL_HIGH>;
				#clock-cells = <1>;
			};

			anatop: anatop@020c8000 {
				compatible = "fsl,imx6sl-anatop",
					     "fsl,imx6q-anatop",
					     "syscon", "simple-bus";
				reg = <0x020c8000 0x1000>;
				interrupts = <0 49 IRQ_TYPE_LEVEL_HIGH>,
					     <0 54 IRQ_TYPE_LEVEL_HIGH>,
					     <0 127 IRQ_TYPE_LEVEL_HIGH>;

				regulator-1p1@110 {
					compatible = "fsl,anatop-regulator";
					regulator-name = "vdd1p1";
					regulator-min-microvolt = <800000>;
					regulator-max-microvolt = <1375000>;
					regulator-always-on;
					anatop-reg-offset = <0x110>;
					anatop-vol-bit-shift = <8>;
					anatop-vol-bit-width = <5>;
					anatop-min-bit-val = <4>;
					anatop-min-voltage = <800000>;
					anatop-max-voltage = <1375000>;
					anatop-enable-bit = <0>;
				};

				reg_3p0: regulator-3p0@120 {
					compatible = "fsl,anatop-regulator";
					regulator-name = "vdd3p0";
					regulator-min-microvolt = <2625000>;
					regulator-max-microvolt = <3400000>;
					anatop-reg-offset = <0x120>;
					anatop-vol-bit-shift = <8>;
					anatop-vol-bit-width = <5>;
					anatop-min-bit-val = <0>;
					anatop-min-voltage = <2625000>;
					anatop-max-voltage = <3400000>;
					anatop-enable-bit = <0>;
				};

				regulator-2p5@130 {
					compatible = "fsl,anatop-regulator";
					regulator-name = "vdd2p5";
					regulator-min-microvolt = <2100000>;
					regulator-max-microvolt = <2850000>;
					regulator-always-on;
					anatop-reg-offset = <0x130>;
					anatop-vol-bit-shift = <8>;
					anatop-vol-bit-width = <5>;
					anatop-min-bit-val = <0>;
					anatop-min-voltage = <2100000>;
					anatop-max-voltage = <2850000>;
					anatop-enable-bit = <0>;
				};

				reg_arm: regulator-vddcore@140 {
					compatible = "fsl,anatop-regulator";
					regulator-name = "vddarm";
					regulator-min-microvolt = <725000>;
					regulator-max-microvolt = <1450000>;
					regulator-always-on;
					anatop-reg-offset = <0x140>;
					anatop-vol-bit-shift = <0>;
					anatop-vol-bit-width = <5>;
					anatop-delay-reg-offset = <0x170>;
					anatop-delay-bit-shift = <24>;
					anatop-delay-bit-width = <2>;
					anatop-min-bit-val = <1>;
					anatop-min-voltage = <725000>;
					anatop-max-voltage = <1450000>;
					regulator-allow-bypass;
				};

				reg_pu: regulator-vddpu@140 {
					compatible = "fsl,anatop-regulator";
					regulator-name = "vddpu";
					regulator-min-microvolt = <725000>;
					regulator-max-microvolt = <1450000>;
					regulator-enable-ramp-delay = <150>;
					regulator-boot-on;
					anatop-reg-offset = <0x140>;
					anatop-vol-bit-shift = <9>;
					anatop-vol-bit-width = <5>;
					anatop-delay-reg-offset = <0x170>;
					anatop-delay-bit-shift = <26>;
					anatop-delay-bit-width = <2>;
					anatop-min-bit-val = <1>;
					anatop-min-voltage = <725000>;
					anatop-max-voltage = <1450000>;
					regulator-allow-bypass;
				};

				reg_soc: regulator-vddsoc@140 {
					compatible = "fsl,anatop-regulator";
					regulator-name = "vddsoc";
					regulator-min-microvolt = <725000>;
					regulator-max-microvolt = <1450000>;
					regulator-always-on;
					anatop-reg-offset = <0x140>;
					anatop-vol-bit-shift = <18>;
					anatop-vol-bit-width = <5>;
					anatop-delay-reg-offset = <0x170>;
					anatop-delay-bit-shift = <28>;
					anatop-delay-bit-width = <2>;
					anatop-min-bit-val = <1>;
					anatop-min-voltage = <725000>;
					anatop-max-voltage = <1450000>;
					regulator-allow-bypass;
				};
			};

			tempmon: tempmon {
				compatible = "fsl,imx6q-tempmon";
				interrupts = <0 49 IRQ_TYPE_LEVEL_HIGH>;
				fsl,tempmon = <&anatop>;
				fsl,tempmon-data = <&ocotp>;
				clocks = <&clks IMX6SL_CLK_PLL3_USB_OTG>;
			};

			usbphy1: usbphy@020c9000 {
				compatible = "fsl,imx6sl-usbphy", "fsl,imx23-usbphy";
				reg = <0x020c9000 0x1000>;
				interrupts = <0 44 IRQ_TYPE_LEVEL_HIGH>;
				clocks = <&clks IMX6SL_CLK_USBPHY1>;
				phy-3p0-supply = <&reg_3p0>;
				fsl,anatop = <&anatop>;
			};

			usbphy2: usbphy@020ca000 {
				compatible = "fsl,imx6sl-usbphy", "fsl,imx23-usbphy";
				reg = <0x020ca000 0x1000>;
				interrupts = <0 45 IRQ_TYPE_LEVEL_HIGH>;
				clocks = <&clks IMX6SL_CLK_USBPHY2>;
				phy-3p0-supply = <&reg_3p0>;
				fsl,anatop = <&anatop>;
			};

			usbphy_nop1: usbphy_nop1 {
				compatible = "usb-nop-xceiv";
				clocks = <&clks IMX6SL_CLK_USBPHY1>;
				clock-names = "main_clk";
			};
<<<<<<< HEAD

			snvs: snvs@020cc000 {
				compatible = "fsl,sec-v4.0-mon", "syscon", "simple-mfd";
				reg = <0x020cc000 0x4000>;

=======

			snvs: snvs@020cc000 {
				compatible = "fsl,sec-v4.0-mon", "syscon", "simple-mfd";
				reg = <0x020cc000 0x4000>;

>>>>>>> b63f3f52
				snvs_rtc: snvs-rtc-lp {
					compatible = "fsl,sec-v4.0-mon-rtc-lp";
					regmap = <&snvs>;
					offset = <0x34>;
					interrupts = <0 19 IRQ_TYPE_LEVEL_HIGH>,
						     <0 20 IRQ_TYPE_LEVEL_HIGH>;
				};

				snvs_poweroff: snvs-poweroff {
					compatible = "syscon-poweroff";
					regmap = <&snvs>;
					offset = <0x38>;
					mask = <0x61>;
					status = "disabled";
				};
			};

			epit1: epit@020d0000 {
				reg = <0x020d0000 0x4000>;
				interrupts = <0 56 IRQ_TYPE_LEVEL_HIGH>;
			};

			epit2: epit@020d4000 {
				reg = <0x020d4000 0x4000>;
				interrupts = <0 57 IRQ_TYPE_LEVEL_HIGH>;
			};

			src: src@020d8000 {
				compatible = "fsl,imx6sl-src", "fsl,imx51-src";
				reg = <0x020d8000 0x4000>;
				interrupts = <0 91 IRQ_TYPE_LEVEL_HIGH>,
					     <0 96 IRQ_TYPE_LEVEL_HIGH>;
				#reset-cells = <1>;
			};

			gpc: gpc@020dc000 {
				compatible = "fsl,imx6sl-gpc", "fsl,imx6q-gpc";
				reg = <0x020dc000 0x4000>;
				interrupt-controller;
				#interrupt-cells = <3>;
				interrupts = <0 89 IRQ_TYPE_LEVEL_HIGH>;
				interrupt-parent = <&intc>;
				pu-supply = <&reg_pu>;
				clocks = <&clks IMX6SL_CLK_GPU2D_PODF>, <&clks IMX6SL_CLK_GPU2D_OVG>,
					<&clks IMX6SL_CLK_IPG>, <&clks IMX6SL_CLK_LCDIF_AXI>,
					<&clks IMX6SL_CLK_LCDIF_PIX>, <&clks IMX6SL_CLK_EPDC_AXI>,
					<&clks IMX6SL_CLK_EPDC_PIX>, <&clks IMX6SL_CLK_PXP_AXI>;
				clock-names = "gpu2d_podf", "gpu2d_ovg", "ipg", "lcd_axi",
						"lcd_pix", "epdc_axi", "epdc_pix", "pxp_axi";
				#power-domain-cells = <1>;
			};

			gpr: iomuxc-gpr@020e0000 {
				compatible = "fsl,imx6sl-iomuxc-gpr",
					     "fsl,imx6q-iomuxc-gpr", "syscon";
				reg = <0x020e0000 0x38>;
			};

			iomuxc: iomuxc@020e0000 {
				compatible = "fsl,imx6sl-iomuxc";
				reg = <0x020e0000 0x4000>;
			};

			csi: csi@020e4000 {
				compatible = "fsl,imx6s-csi";
				reg = <0x020e4000 0x4000>;
				interrupts = <0 7 IRQ_TYPE_LEVEL_HIGH>;
				clocks = <&clks IMX6SL_CLK_DUMMY>,
					<&clks IMX6SL_CLK_DUMMY>,
					<&clks IMX6SL_CLK_DUMMY>;
				clock-names = "disp-axi", "csi_mclk", "disp_dcic";
				status = "disabled";
			};

			spdc: spdc@020e8000 {
				reg = <0x020e8000 0x4000>;
				interrupts = <0 6 IRQ_TYPE_LEVEL_HIGH>;
			};

			sdma: sdma@020ec000 {
				compatible = "fsl,imx6sl-sdma", "fsl,imx6q-sdma";
				reg = <0x020ec000 0x4000>;
				interrupts = <0 2 IRQ_TYPE_LEVEL_HIGH>;
				clocks = <&clks IMX6SL_CLK_SDMA>,
					 <&clks IMX6SL_CLK_SDMA>;
				clock-names = "ipg", "ahb";
				#dma-cells = <3>;
				iram = <&ocram>;
				/* imx6sl reuses imx6q sdma firmware */
				fsl,sdma-ram-script-name = "imx/sdma/sdma-imx6q.bin";
			};

			pxp: pxp@020f0000 {
				compatible = "fsl,imx6sl-pxp-dma", "fsl,imx6dl-pxp-dma";
				reg = <0x020f0000 0x4000>;
				interrupts = <0 98 IRQ_TYPE_LEVEL_HIGH>;
				clocks = <&clks IMX6SL_CLK_PXP_AXI>, <&clks IMX6SL_CLK_DUMMY>;
				clock-names = "pxp-axi", "disp-axi";
				status = "disabled";
			};

			epdc: epdc@020f4000 {
				compatible = "fsl,imx6sl-epdc", "fsl,imx6dl-epdc";
				reg = <0x020f4000 0x4000>;
				interrupts = <0 97 IRQ_TYPE_LEVEL_HIGH>;
				clocks = <&clks IMX6SL_CLK_EPDC_AXI>, <&clks IMX6SL_CLK_EPDC_PIX>;
				clock-names = "epdc_axi", "epdc_pix";
			};

			lcdif: lcdif@020f8000 {
				compatible = "fsl,imx6sl-lcdif", "fsl,imx28-lcdif";
				reg = <0x020f8000 0x4000>;
				interrupts = <0 39 IRQ_TYPE_LEVEL_HIGH>;
				clocks = <&clks IMX6SL_CLK_LCDIF_PIX>,
					 <&clks IMX6SL_CLK_LCDIF_AXI>,
					 <&clks IMX6SL_CLK_DUMMY>;
				clock-names = "pix", "axi", "disp_axi";
				status = "disabled";
			};

			dcp: dcp@020fc000 {
				compatible = "fsl,imx6sl-dcp";
				reg = <0x020fc000 0x4000>;
				interrupts = <0 99 IRQ_TYPE_LEVEL_HIGH>,
					     <0 100 IRQ_TYPE_LEVEL_HIGH>,
					     <0 101 IRQ_TYPE_LEVEL_HIGH>;
				/* DCP clock always on */
				clocks = <&clks IMX6SL_CLK_DUMMY>;
				clock-names = "dcp";
				status = "okay";
			};
		};

		aips2: aips-bus@02100000 {
			compatible = "fsl,aips-bus", "simple-bus";
			#address-cells = <1>;
			#size-cells = <1>;
			reg = <0x02100000 0x100000>;
			ranges;

			usbotg1: usb@02184000 {
				compatible = "fsl,imx6sl-usb", "fsl,imx27-usb";
				reg = <0x02184000 0x200>;
				interrupts = <0 43 IRQ_TYPE_LEVEL_HIGH>;
				clocks = <&clks IMX6SL_CLK_USBOH3>;
				fsl,usbphy = <&usbphy1>;
				fsl,usbmisc = <&usbmisc 0>;
				ahb-burst-config = <0x0>;
				tx-burst-size-dword = <0x10>;
				rx-burst-size-dword = <0x10>;
				fsl,anatop = <&anatop>;
				status = "disabled";
			};

			usbotg2: usb@02184200 {
				compatible = "fsl,imx6sl-usb", "fsl,imx27-usb";
				reg = <0x02184200 0x200>;
				interrupts = <0 42 IRQ_TYPE_LEVEL_HIGH>;
				clocks = <&clks IMX6SL_CLK_USBOH3>;
				fsl,usbphy = <&usbphy2>;
				fsl,usbmisc = <&usbmisc 1>;
				ahb-burst-config = <0x0>;
				tx-burst-size-dword = <0x10>;
				rx-burst-size-dword = <0x10>;
				status = "disabled";
			};

			usbh: usb@02184400 {
				compatible = "fsl,imx6sl-usb", "fsl,imx27-usb";
				reg = <0x02184400 0x200>;
				interrupts = <0 40 IRQ_TYPE_LEVEL_HIGH>;
				clocks = <&clks IMX6SL_CLK_USBOH3>;
				fsl,usbmisc = <&usbmisc 2>;
				dr_mode = "host";
				ahb-burst-config = <0x0>;
				tx-burst-size-dword = <0x10>;
				rx-burst-size-dword = <0x10>;
				phy_type = "hsic";
				fsl,usbphy = <&usbphy_nop1>;
				fsl,anatop = <&anatop>;
				status = "disabled";
			};

			usbmisc: usbmisc@02184800 {
				#index-cells = <1>;
				compatible = "fsl,imx6sl-usbmisc", "fsl,imx6q-usbmisc";
				reg = <0x02184800 0x200>;
				clocks = <&clks IMX6SL_CLK_USBOH3>;
				vbus-wakeup-supply = <&reg_vbus_wakeup>;
			};

			fec: ethernet@02188000 {
				compatible = "fsl,imx6sl-fec", "fsl,imx25-fec";
				reg = <0x02188000 0x4000>;
				interrupts = <0 114 IRQ_TYPE_LEVEL_HIGH>;
				clocks = <&clks IMX6SL_CLK_ENET>,
					 <&clks IMX6SL_CLK_ENET_REF>;
				clock-names = "ipg", "ahb";
				status = "disabled";
			};

			usdhc1: usdhc@02190000 {
				compatible = "fsl,imx6sl-usdhc", "fsl,imx6q-usdhc";
				reg = <0x02190000 0x4000>;
				interrupts = <0 22 IRQ_TYPE_LEVEL_HIGH>;
				clocks = <&clks IMX6SL_CLK_USDHC1>,
					 <&clks IMX6SL_CLK_USDHC1>,
					 <&clks IMX6SL_CLK_USDHC1>;
				clock-names = "ipg", "ahb", "per";
				bus-width = <4>;
				status = "disabled";
			};

			usdhc2: usdhc@02194000 {
				compatible = "fsl,imx6sl-usdhc", "fsl,imx6q-usdhc";
				reg = <0x02194000 0x4000>;
				interrupts = <0 23 IRQ_TYPE_LEVEL_HIGH>;
				clocks = <&clks IMX6SL_CLK_USDHC2>,
					 <&clks IMX6SL_CLK_USDHC2>,
					 <&clks IMX6SL_CLK_USDHC2>;
				clock-names = "ipg", "ahb", "per";
				bus-width = <4>;
				status = "disabled";
			};

			usdhc3: usdhc@02198000 {
				compatible = "fsl,imx6sl-usdhc", "fsl,imx6q-usdhc";
				reg = <0x02198000 0x4000>;
				interrupts = <0 24 IRQ_TYPE_LEVEL_HIGH>;
				clocks = <&clks IMX6SL_CLK_USDHC3>,
					 <&clks IMX6SL_CLK_USDHC3>,
					 <&clks IMX6SL_CLK_USDHC3>;
				clock-names = "ipg", "ahb", "per";
				bus-width = <4>;
				status = "disabled";
			};

			usdhc4: usdhc@0219c000 {
				compatible = "fsl,imx6sl-usdhc", "fsl,imx6q-usdhc";
				reg = <0x0219c000 0x4000>;
				interrupts = <0 25 IRQ_TYPE_LEVEL_HIGH>;
				clocks = <&clks IMX6SL_CLK_USDHC4>,
					 <&clks IMX6SL_CLK_USDHC4>,
					 <&clks IMX6SL_CLK_USDHC4>;
				clock-names = "ipg", "ahb", "per";
				bus-width = <4>;
				status = "disabled";
			};

			i2c1: i2c@021a0000 {
				#address-cells = <1>;
				#size-cells = <0>;
				compatible = "fsl,imx6sl-i2c", "fsl,imx21-i2c";
				reg = <0x021a0000 0x4000>;
				interrupts = <0 36 IRQ_TYPE_LEVEL_HIGH>;
				clocks = <&clks IMX6SL_CLK_I2C1>;
				status = "disabled";
			};

			i2c2: i2c@021a4000 {
				#address-cells = <1>;
				#size-cells = <0>;
				compatible = "fsl,imx6sl-i2c", "fsl,imx21-i2c";
				reg = <0x021a4000 0x4000>;
				interrupts = <0 37 IRQ_TYPE_LEVEL_HIGH>;
				clocks = <&clks IMX6SL_CLK_I2C2>;
				status = "disabled";
			};

			i2c3: i2c@021a8000 {
				#address-cells = <1>;
				#size-cells = <0>;
				compatible = "fsl,imx6sl-i2c", "fsl,imx21-i2c";
				reg = <0x021a8000 0x4000>;
				interrupts = <0 38 IRQ_TYPE_LEVEL_HIGH>;
				clocks = <&clks IMX6SL_CLK_I2C3>;
				status = "disabled";
			};

			mmdc: mmdc@021b0000 {
				compatible = "fsl,imx6sl-mmdc", "fsl,imx6q-mmdc";
				reg = <0x021b0000 0x4000>;
			};

			rng: rng@021b4000 {
				compatible = "fsl,imx6sl-rng", "fsl,imx-rng", "imx-rng";
				reg = <0x021b4000 0x4000>;
				interrupts = <0 5 IRQ_TYPE_LEVEL_HIGH>;
				clocks = <&clks IMX6SL_CLK_DUMMY>;
			};

			weim: weim@021b8000 {
				reg = <0x021b8000 0x4000>;
				interrupts = <0 14 IRQ_TYPE_LEVEL_HIGH>;
			};

			ocotp: ocotp@021bc000 {
				compatible = "fsl,imx6sl-ocotp", "syscon";
				reg = <0x021bc000 0x4000>;
				clocks = <&clks IMX6SL_CLK_OCOTP>;
			};

			audmux: audmux@021d8000 {
				compatible = "fsl,imx6sl-audmux", "fsl,imx31-audmux";
				reg = <0x021d8000 0x4000>;
				status = "disabled";
			};

			gpu: gpu@02200000 {
				compatible = "fsl,imx6sl-gpu", "fsl,imx6q-gpu";
				reg = <0x02200000 0x4000>, <0x02204000 0x4000>,
					  <0x80000000 0x0>, <0x0 0x8000000>;
				reg-names = "iobase_2d", "iobase_vg",
						"phys_baseaddr", "contiguous_mem";
				interrupts = <GIC_SPI 10 IRQ_TYPE_LEVEL_HIGH>, <GIC_SPI 11 IRQ_TYPE_LEVEL_HIGH>;
				interrupt-names = "irq_2d", "irq_vg";
				clocks = <&clks IMX6SL_CLK_MMDC_ROOT>,
						<&clks IMX6SL_CLK_MMDC_ROOT>,
						<&clks IMX6SL_CLK_GPU2D_OVG>;
				clock-names = "gpu2d_axi_clk", "openvg_axi_clk",
						  "gpu2d_clk";
				resets = <&src 3>, <&src 3>;
				reset-names = "gpu2d", "gpuvg";
				power-domains = <&gpc 1>;
			};
		};
	};
};<|MERGE_RESOLUTION|>--- conflicted
+++ resolved
@@ -662,19 +662,11 @@
 				clocks = <&clks IMX6SL_CLK_USBPHY1>;
 				clock-names = "main_clk";
 			};
-<<<<<<< HEAD
 
 			snvs: snvs@020cc000 {
 				compatible = "fsl,sec-v4.0-mon", "syscon", "simple-mfd";
 				reg = <0x020cc000 0x4000>;
 
-=======
-
-			snvs: snvs@020cc000 {
-				compatible = "fsl,sec-v4.0-mon", "syscon", "simple-mfd";
-				reg = <0x020cc000 0x4000>;
-
->>>>>>> b63f3f52
 				snvs_rtc: snvs-rtc-lp {
 					compatible = "fsl,sec-v4.0-mon-rtc-lp";
 					regmap = <&snvs>;
