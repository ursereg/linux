// SPDX-License-Identifier: GPL-2.0
//
// Copyright 2013 Freescale Semiconductor, Inc.

#include <dt-bindings/interrupt-controller/irq.h>
#include "imx6dl-pinfunc.h"
#include "imx6qdl.dtsi"

/ {
	aliases {
		i2c3 = &i2c4;
	};

	cpus {
		#address-cells = <1>;
		#size-cells = <0>;

		cpu0: cpu@0 {
			compatible = "arm,cortex-a9";
			device_type = "cpu";
			reg = <0>;
			next-level-cache = <&L2>;
			operating-points = <
				/* kHz    uV */
				996000  1250000
				792000  1175000
				396000  1150000
			>;
			fsl,soc-operating-points = <
				/* ARM kHz  SOC-PU uV */
				996000	1175000
				792000	1175000
				396000	1175000
			>;
			clock-latency = <61036>; /* two CLK32 periods */
			#cooling-cells = <2>;
			clocks = <&clks IMX6QDL_CLK_ARM>,
				 <&clks IMX6QDL_CLK_PLL2_PFD2_396M>,
				 <&clks IMX6QDL_CLK_STEP>,
				 <&clks IMX6QDL_CLK_PLL1_SW>,
				 <&clks IMX6QDL_CLK_PLL1_SYS>,
				 <&clks IMX6QDL_CLK_PLL1>,
				 <&clks IMX6QDL_PLL1_BYPASS>,
				 <&clks IMX6QDL_PLL1_BYPASS_SRC>;
			clock-names = "arm", "pll2_pfd2_396m", "step",
				      "pll1_sw", "pll1_sys", "pll1",
				      "pll1_bypass", "pll1_bypass_src";
			arm-supply = <&reg_arm>;
			pu-supply = <&reg_pu>;
			soc-supply = <&reg_soc>;
			nvmem-cells = <&cpu_speed_grade>;
			nvmem-cell-names = "speed_grade";
		};

		cpu@1 {
			compatible = "arm,cortex-a9";
			device_type = "cpu";
			reg = <1>;
			next-level-cache = <&L2>;
			operating-points = <
				/* kHz    uV */
				996000  1250000
				792000  1175000
				396000  1150000
			>;
			fsl,soc-operating-points = <
				/* ARM kHz  SOC-PU uV */
				996000	1175000
				792000	1175000
				396000	1175000
			>;
			clock-latency = <61036>; /* two CLK32 periods */
			#cooling-cells = <2>;
			clocks = <&clks IMX6QDL_CLK_ARM>,
				 <&clks IMX6QDL_CLK_PLL2_PFD2_396M>,
				 <&clks IMX6QDL_CLK_STEP>,
				 <&clks IMX6QDL_CLK_PLL1_SW>,
				 <&clks IMX6QDL_CLK_PLL1_SYS>;
			clock-names = "arm", "pll2_pfd2_396m", "step",
				      "pll1_sw", "pll1_sys";
			arm-supply = <&reg_arm>;
			pu-supply = <&reg_pu>;
			soc-supply = <&reg_soc>;
		};
	};

        reserved-memory {
                #address-cells = <1>;
                #size-cells = <1>;
                ranges;

                /* global autoconfigured region for contiguous allocations */
                linux,cma {
                        compatible = "shared-dma-pool";
                        reusable;
                        size = <0x14000000>;
                        linux,cma-default;
                };
        };

	soc {
		busfreq {
			compatible = "fsl,imx_busfreq";
			clocks = <&clks IMX6QDL_CLK_PLL2_BUS>, <&clks IMX6QDL_CLK_PLL2_PFD2_396M>,
				<&clks IMX6QDL_CLK_PLL2_198M>, <&clks IMX6QDL_CLK_ARM>,
				<&clks IMX6QDL_CLK_PLL3_USB_OTG>, <&clks IMX6QDL_CLK_PERIPH>,
				<&clks IMX6QDL_CLK_PERIPH_PRE>, <&clks IMX6QDL_CLK_PERIPH_CLK2>,
				<&clks IMX6QDL_CLK_PERIPH_CLK2_SEL>, <&clks IMX6QDL_CLK_OSC>,
				<&clks IMX6QDL_CLK_AXI_ALT_SEL>, <&clks IMX6QDL_CLK_AXI_SEL> ,
				<&clks IMX6QDL_CLK_PLL3_PFD1_540M>;
			clock-names = "pll2_bus", "pll2_pfd2_396m", "pll2_198m", "arm",
					 "pll3_usb_otg", "periph", "periph_pre", "periph_clk2",
					 "periph_clk2_sel", "osc", "axi_alt_sel", "axi_sel",
					 "pll3_pfd1_540m";
			interrupts = <0 107 0x4>, <0 112 0x4>;
			interrupt-names = "irq_busfreq_0", "irq_busfreq_1";
			fsl,max_ddr_freq = <400000000>;
		};

		ocram: sram@905000 {
			compatible = "mmio-sram";
			reg = <0x905000 0x1B000>;
			clocks = <&clks IMX6QDL_CLK_OCRAM>;
		};

		ocram_optee: sram@918000 {
			compatible = "fsl,optee-lpm-sram";
			reg = <0x918000 0x8000>;
			overw_reg = <&ocram 0x905000 0x13000>;
		};

		gpu: gpu@00130000 {
			compatible = "fsl,imx6dl-gpu", "fsl,imx6q-gpu";
			reg = <0x00130000 0x4000>, <0x00134000 0x4000>,
				<0x10000000 0x0>, <0x0 0x8000000>;
			reg-names = "iobase_3d", "iobase_2d",
				"phys_baseaddr", "contiguous_mem";
			interrupts = <0 9 IRQ_TYPE_LEVEL_HIGH>,
				<0 10 IRQ_TYPE_LEVEL_HIGH>;
			interrupt-names = "irq_3d", "irq_2d";
			clocks = <&clks IMX6QDL_CLK_OPENVG_AXI>, <&clks IMX6QDL_CLK_GPU3D_AXI>,
				<&clks IMX6QDL_CLK_GPU2D_CORE>, <&clks IMX6QDL_CLK_GPU3D_CORE>,
				<&clks IMX6QDL_CLK_DUMMY>;
			clock-names = "gpu2d_axi_clk", "gpu3d_axi_clk",
				"gpu2d_clk", "gpu3d_clk",
				"gpu3d_shader_clk";
			resets = <&src 0>, <&src 3>;
			reset-names = "gpu3d", "gpu2d";
			power-domains = <&pd_pu>;
		};
<<<<<<< HEAD

		aips1: aips-bus@2000000 {
			iomuxc: iomuxc@20e0000 {
				compatible = "fsl,imx6dl-iomuxc";
			};
=======
>>>>>>> c1084c27

		aips1: bus@2000000 {
			pxp: pxp@20f0000 {
				compatible = "fsl,imx6dl-pxp-dma";
				reg = <0x20f0000 0x4000>;
				interrupts = <0 98 IRQ_TYPE_LEVEL_HIGH>;
				clocks = <&clks IMX6QDL_CLK_IPU2>, <&clks IMX6QDL_CLK_DUMMY>;
				clock-names = "pxp-axi", "disp-axi";
				status = "disabled";
			};

			epdc: epdc@20f4000 {
				compatible = "fsl,imx6dl-epdc";
				reg = <0x20f4000 0x4000>;
				interrupts = <0 97 IRQ_TYPE_LEVEL_HIGH>;
				clocks = <&clks IMX6QDL_CLK_IPU2>, <&clks IMX6QDL_CLK_IPU2_DI1>;
				clock-names = "epdc_axi", "epdc_pix";
			};
		};

<<<<<<< HEAD
		aips2: aips-bus@2100000 {
=======
		aips2: bus@2100000 {
>>>>>>> c1084c27
			mipi_dsi: mipi@21e0000 {
				compatible = "fsl,imx6dl-mipi-dsi";
				reg = <0x21e0000 0x4000>;
				interrupts = <0 102 0x4>;
				gpr = <&gpr>;
				clocks = <&clks IMX6QDL_CLK_HSI_TX>, <&clks IMX6QDL_CLK_VIDEO_27M>;
				clock-names = "mipi_pllref_clk", "mipi_cfg_clk";
				status = "disabled";
			};

			i2c4: i2c@21f8000 {
				#address-cells = <1>;
				#size-cells = <0>;
				compatible = "fsl,imx6q-i2c", "fsl,imx21-i2c";
				reg = <0x021f8000 0x4000>;
				interrupts = <0 35 IRQ_TYPE_LEVEL_HIGH>;
				clocks = <&clks IMX6DL_CLK_I2C4>;
				status = "disabled";
			};
		};
	};

	capture-subsystem {
		compatible = "fsl,imx-capture-subsystem";
		ports = <&ipu1_csi0>, <&ipu1_csi1>;
	};

	display-subsystem {
		compatible = "fsl,imx-display-subsystem";
		ports = <&ipu1_di0>, <&ipu1_di1>;
	};
};

&dcic2 {
	clocks = <&clks IMX6QDL_CLK_DCIC1 >,
		<&clks IMX6QDL_CLK_DCIC2>; /* DCIC2 depend on DCIC1 clock in imx6dl*/
	clock-names = "dcic", "disp-axi";
};

&gpio1 {
	gpio-ranges = <&iomuxc  0 131 2>, <&iomuxc  2 137 8>, <&iomuxc 10 189 2>,
		      <&iomuxc 12 194 1>, <&iomuxc 13 193 1>, <&iomuxc 14 192 1>,
		      <&iomuxc 15 191 1>, <&iomuxc 16 185 2>, <&iomuxc 18 184 1>,
		      <&iomuxc 19 187 1>, <&iomuxc 20 183 1>, <&iomuxc 21 188 1>,
		      <&iomuxc 22 123 3>, <&iomuxc 25 121 1>, <&iomuxc 26 127 1>,
		      <&iomuxc 27 126 1>, <&iomuxc 28 128 1>, <&iomuxc 29 130 1>,
		      <&iomuxc 30 129 1>, <&iomuxc 31 122 1>;
};

&gpio2 {
	gpio-ranges = <&iomuxc  0 161 8>, <&iomuxc  8 208 8>, <&iomuxc 16  74 1>,
		      <&iomuxc 17  73 1>, <&iomuxc 18  72 1>, <&iomuxc 19  71 1>,
		      <&iomuxc 20  70 1>, <&iomuxc 21  69 1>, <&iomuxc 22  68 1>,
		      <&iomuxc 23  79 2>, <&iomuxc 25 118 2>, <&iomuxc 27 117 1>,
		      <&iomuxc 28 113 4>;
};

&gpio3 {
	gpio-ranges = <&iomuxc  0 97  2>, <&iomuxc 2 105 8>, <&iomuxc 10 99 6>,
		      <&iomuxc 16 81 16>;
};

&gpio4 {
	gpio-ranges = <&iomuxc  5 136 1>, <&iomuxc  6 145 1>, <&iomuxc  7 150 1>,
		      <&iomuxc  8 146 1>, <&iomuxc  9 151 1>, <&iomuxc 10 147 1>,
		      <&iomuxc 11 152 1>, <&iomuxc 12 148 1>, <&iomuxc 13 153 1>,
		      <&iomuxc 14 149 1>, <&iomuxc 15 154 1>, <&iomuxc 16  39 7>,
		      <&iomuxc 23  56 1>, <&iomuxc 24  61 7>, <&iomuxc 31  46 1>;
};

&gpio5 {
	gpio-ranges = <&iomuxc  0 120 1>, <&iomuxc  2 77 1>, <&iomuxc  4 76 1>,
		      <&iomuxc  5  47 9>, <&iomuxc 14 57 4>, <&iomuxc 18 37 1>,
		      <&iomuxc 19  36 1>, <&iomuxc 20 35 1>, <&iomuxc 21 38 1>,
		      <&iomuxc 22  29 6>, <&iomuxc 28 19 4>;
};

&gpio6 {
	gpio-ranges = <&iomuxc  0  23 6>, <&iomuxc  6  75 1>, <&iomuxc  7 156 1>,
		      <&iomuxc  8 155 1>, <&iomuxc  9 170 1>, <&iomuxc 10 169 1>,
		      <&iomuxc 11 157 1>, <&iomuxc 14 158 3>, <&iomuxc 17 204 1>,
		      <&iomuxc 18 203 1>, <&iomuxc 19 182 1>, <&iomuxc 20 177 4>,
		      <&iomuxc 24 175 1>, <&iomuxc 25 171 1>, <&iomuxc 26 181 1>,
		      <&iomuxc 27 172 3>, <&iomuxc 30 176 1>, <&iomuxc 31  78 1>;
};

&gpio7 {
	gpio-ranges = <&iomuxc 0 202 1>, <&iomuxc  1 201 1>, <&iomuxc  2 196 1>,
		      <&iomuxc 3 195 1>, <&iomuxc  4 197 4>, <&iomuxc  8 205 1>,
		      <&iomuxc 9 207 1>, <&iomuxc 10 206 1>, <&iomuxc 11 133 3>;
};

&gpr {
	ipu1_csi0_mux {
		compatible = "video-mux";
		mux-controls = <&mux 0>;
		#address-cells = <1>;
		#size-cells = <0>;

		port@0 {
			reg = <0>;

			ipu1_csi0_mux_from_mipi_vc0: endpoint {
				remote-endpoint = <&mipi_vc0_to_ipu1_csi0_mux>;
			};
		};

		port@1 {
			reg = <1>;

			ipu1_csi0_mux_from_mipi_vc1: endpoint {
				remote-endpoint = <&mipi_vc1_to_ipu1_csi0_mux>;
			};
		};

		port@2 {
			reg = <2>;

			ipu1_csi0_mux_from_mipi_vc2: endpoint {
				remote-endpoint = <&mipi_vc2_to_ipu1_csi0_mux>;
			};
		};

		port@3 {
			reg = <3>;

			ipu1_csi0_mux_from_mipi_vc3: endpoint {
				remote-endpoint = <&mipi_vc3_to_ipu1_csi0_mux>;
			};
		};

		port@4 {
			reg = <4>;

			ipu1_csi0_mux_from_parallel_sensor: endpoint {
			};
		};

		port@5 {
			reg = <5>;

			ipu1_csi0_mux_to_ipu1_csi0: endpoint {
				remote-endpoint = <&ipu1_csi0_from_ipu1_csi0_mux>;
			};
		};
	};

	ipu1_csi1_mux {
		compatible = "video-mux";
		mux-controls = <&mux 1>;
		#address-cells = <1>;
		#size-cells = <0>;

		port@0 {
			reg = <0>;

			ipu1_csi1_mux_from_mipi_vc0: endpoint {
				remote-endpoint = <&mipi_vc0_to_ipu1_csi1_mux>;
			};
		};

		port@1 {
			reg = <1>;

			ipu1_csi1_mux_from_mipi_vc1: endpoint {
				remote-endpoint = <&mipi_vc1_to_ipu1_csi1_mux>;
			};
		};

		port@2 {
			reg = <2>;

			ipu1_csi1_mux_from_mipi_vc2: endpoint {
				remote-endpoint = <&mipi_vc2_to_ipu1_csi1_mux>;
			};
		};

		port@3 {
			reg = <3>;

			ipu1_csi1_mux_from_mipi_vc3: endpoint {
				remote-endpoint = <&mipi_vc3_to_ipu1_csi1_mux>;
			};
		};

		port@4 {
			reg = <4>;

			ipu1_csi1_mux_from_parallel_sensor: endpoint {
			};
		};

		port@5 {
			reg = <5>;

			ipu1_csi1_mux_to_ipu1_csi1: endpoint {
				remote-endpoint = <&ipu1_csi1_from_ipu1_csi1_mux>;
			};
		};
	};
};

&gpt {
	compatible = "fsl,imx6dl-gpt";
};

&hdmi {
	compatible = "fsl,imx6dl-hdmi";
};

&iomuxc {
	compatible = "fsl,imx6dl-iomuxc";
};

&ipu1_csi1 {
	ipu1_csi1_from_ipu1_csi1_mux: endpoint {
		remote-endpoint = <&ipu1_csi1_mux_to_ipu1_csi1>;
	};
};

&ldb {
	compatible = "fsl,imx6dl-ldb", "fsl,imx53-ldb";
	clocks = <&clks IMX6QDL_CLK_LDB_DI0>, <&clks IMX6QDL_CLK_LDB_DI1>,
		 <&clks IMX6QDL_CLK_IPU1_DI0_SEL>, <&clks IMX6QDL_CLK_IPU1_DI1_SEL>,
		 <&clks IMX6QDL_CLK_IPU2_DI0_SEL>,
		 <&clks IMX6QDL_CLK_LDB_DI0_DIV_3_5>, <&clks IMX6QDL_CLK_LDB_DI1_DIV_3_5>,
		 <&clks IMX6QDL_CLK_LDB_DI0_DIV_7>, <&clks IMX6QDL_CLK_LDB_DI1_DIV_7>,
		 <&clks IMX6QDL_CLK_LDB_DI0_DIV_SEL>, <&clks IMX6QDL_CLK_LDB_DI1_DIV_SEL>;
	clock-names = "ldb_di0", "ldb_di1",
		      "di0_sel", "di1_sel",
		      "di2_sel",
		      "ldb_di0_div_3_5", "ldb_di1_div_3_5",
		      "ldb_di0_div_7", "ldb_di1_div_7",
		      "ldb_di0_div_sel", "ldb_di1_div_sel";
};

&mipi_csi {
	port@1 {
		reg = <1>;
		#address-cells = <1>;
		#size-cells = <0>;

		mipi_vc0_to_ipu1_csi0_mux: endpoint@0 {
			reg = <0>;
			remote-endpoint = <&ipu1_csi0_mux_from_mipi_vc0>;
		};

		mipi_vc0_to_ipu1_csi1_mux: endpoint@1 {
			reg = <1>;
			remote-endpoint = <&ipu1_csi1_mux_from_mipi_vc0>;
		};
	};

	port@2 {
		reg = <2>;
		#address-cells = <1>;
		#size-cells = <0>;

		mipi_vc1_to_ipu1_csi0_mux: endpoint@0 {
			reg = <0>;
			remote-endpoint = <&ipu1_csi0_mux_from_mipi_vc1>;
		};

		mipi_vc1_to_ipu1_csi1_mux: endpoint@1 {
			reg = <1>;
			remote-endpoint = <&ipu1_csi1_mux_from_mipi_vc1>;
		};
	};

	port@3 {
		reg = <3>;
		#address-cells = <1>;
		#size-cells = <0>;

		mipi_vc2_to_ipu1_csi0_mux: endpoint@0 {
			reg = <0>;
			remote-endpoint = <&ipu1_csi0_mux_from_mipi_vc2>;
		};

		mipi_vc2_to_ipu1_csi1_mux: endpoint@1 {
			reg = <1>;
			remote-endpoint = <&ipu1_csi1_mux_from_mipi_vc2>;
		};
	};

	port@4 {
		reg = <4>;
		#address-cells = <1>;
		#size-cells = <0>;

		mipi_vc3_to_ipu1_csi0_mux: endpoint@0 {
			reg = <0>;
			remote-endpoint = <&ipu1_csi0_mux_from_mipi_vc3>;
		};

		mipi_vc3_to_ipu1_csi1_mux: endpoint@1 {
			reg = <1>;
			remote-endpoint = <&ipu1_csi1_mux_from_mipi_vc3>;
		};
	};
};

&mux {
	mux-reg-masks = <0x34 0x00000007>, /* IPU_CSI0_MUX */
			<0x34 0x00000038>, /* IPU_CSI1_MUX */
			<0x0c 0x0000000c>, /* HDMI_MUX_CTL */
			<0x0c 0x000000c0>, /* LVDS0_MUX_CTL */
			<0x0c 0x00000300>, /* LVDS1_MUX_CTL */
			<0x28 0x00000003>, /* DCIC1_MUX_CTL */
			<0x28 0x0000000c>; /* DCIC2_MUX_CTL */
};

&vpu {
	compatible = "fsl,imx6dl-vpu", "cnm,coda960";
};

&vpu_fsl {
	iramsize = <0>;
};<|MERGE_RESOLUTION|>--- conflicted
+++ resolved
@@ -148,14 +148,6 @@
 			reset-names = "gpu3d", "gpu2d";
 			power-domains = <&pd_pu>;
 		};
-<<<<<<< HEAD
-
-		aips1: aips-bus@2000000 {
-			iomuxc: iomuxc@20e0000 {
-				compatible = "fsl,imx6dl-iomuxc";
-			};
-=======
->>>>>>> c1084c27
 
 		aips1: bus@2000000 {
 			pxp: pxp@20f0000 {
@@ -176,11 +168,7 @@
 			};
 		};
 
-<<<<<<< HEAD
-		aips2: aips-bus@2100000 {
-=======
 		aips2: bus@2100000 {
->>>>>>> c1084c27
 			mipi_dsi: mipi@21e0000 {
 				compatible = "fsl,imx6dl-mipi-dsi";
 				reg = <0x21e0000 0x4000>;
