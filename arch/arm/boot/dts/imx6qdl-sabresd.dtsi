--- conflicted
+++ resolved
@@ -352,7 +352,6 @@
 	phy-mode = "rgmii-id";
 	phy-reset-gpios = <&gpio1 25 GPIO_ACTIVE_LOW>;
 	fsl,magic-packet;
-<<<<<<< HEAD
 	status = "okay";
 };
 
@@ -364,19 +363,6 @@
 	status = "okay";
 };
 
-=======
-	status = "okay";
-};
-
-&gpc {
-	fsl,ldo-bypass = <1>;
-};
-
-&hdmi_audio {
-	status = "okay";
-};
-
->>>>>>> f69558f3
 &hdmi_cec {
 	pinctrl-names = "default";
 	pinctrl-0 = <&pinctrl_hdmi_cec>;
@@ -1106,10 +1092,6 @@
 	reset-gpio = <&gpio7 12 GPIO_ACTIVE_LOW>;
 	vpcie-supply = <&reg_pcie>;
 	epdev_on-supply = <&vgen3_reg>;
-<<<<<<< HEAD
-	status = "okay";
-=======
->>>>>>> f69558f3
 };
 
 &pwm1 {
