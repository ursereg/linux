/*
 * Copyright 2012-2015 Freescale Semiconductor, Inc.
 * Copyright 2011 Linaro Ltd.
 *
 * The code contained herein is licensed under the GNU General Public
 * License. You may obtain a copy of the GNU General Public License
 * Version 2 or later at the following locations:
 *
 * http://www.opensource.org/licenses/gpl-license.html
 * http://www.gnu.org/copyleft/gpl.html
 */

<<<<<<< HEAD
=======
#include <dt-bindings/gpio/gpio.h>
>>>>>>> 33e8bb5d
#include <dt-bindings/input/input.h>

/ {
	aliases {
		mxcfb0 = &mxcfb1;
		mxcfb1 = &mxcfb2;
		mxcfb2 = &mxcfb3;
		mxcfb3 = &mxcfb4;
	};

	battery: max8903@0 {
		compatible = "fsl,max8903-charger";
		pinctrl-names = "default";
		dok_input = <&gpio2 24 1>;
		uok_input = <&gpio1 27 1>;
		chg_input = <&gpio3 23 1>;
		flt_input = <&gpio5 2 1>;
		fsl,dcm_always_high;
		fsl,dc_valid;
		fsl,usb_valid;
		status = "okay";
	};

	hannstar_cabc {
		compatible = "hannstar,cabc";
<<<<<<< HEAD

		lvds0 {
			gpios = <&gpio6 15 GPIO_ACTIVE_HIGH>;
		};

=======
		lvds0 {
			gpios = <&gpio6 15 GPIO_ACTIVE_HIGH>;
		};
>>>>>>> 33e8bb5d
		lvds1 {
			gpios = <&gpio6 16 GPIO_ACTIVE_HIGH>;
		};
	};

<<<<<<< HEAD
=======
	chosen {
		stdout-path = &uart1;
	};

>>>>>>> 33e8bb5d
	leds {
		compatible = "gpio-leds";

		charger-led {
			gpios = <&gpio1 2 0>;
			linux,default-trigger = "max8903-charger-charging";
			retain-state-suspended;
		};
	};

	memory: memory {
		reg = <0x10000000 0x40000000>;
	};

	regulators {
		compatible = "simple-bus";
		#address-cells = <1>;
		#size-cells = <0>;

		reg_usb_otg_vbus: regulator@0 {
			compatible = "regulator-fixed";
			reg = <0>;
			regulator-name = "usb_otg_vbus";
			regulator-min-microvolt = <5000000>;
			regulator-max-microvolt = <5000000>;
			gpio = <&gpio3 22 0>;
			enable-active-high;
			vin-supply = <&swbst_reg>;
		};

		reg_usb_h1_vbus: regulator@1 {
			compatible = "regulator-fixed";
			reg = <1>;
			regulator-name = "usb_h1_vbus";
			regulator-min-microvolt = <5000000>;
			regulator-max-microvolt = <5000000>;
			gpio = <&gpio1 29 0>;
			enable-active-high;
			vin-supply = <&swbst_reg>;
		};

		reg_audio: regulator@2 {
			compatible = "regulator-fixed";
			reg = <2>;
			regulator-name = "wm8962-supply";
			gpio = <&gpio4 10 0>;
			enable-active-high;
		};

<<<<<<< HEAD
		reg_mipi_dsi_pwr_on: mipi_dsi_pwr_on {
			compatible = "regulator-fixed";
			regulator-name = "mipi_dsi_pwr_on";
			gpio = <&gpio6 14 0>;
			enable-active-high;
		};

		reg_sensor: regulator@3 {
			compatible = "regulator-fixed";
			reg = <3>;
=======
		reg_pcie: regulator@3 {
			compatible = "regulator-fixed";
			reg = <3>;
			pinctrl-names = "default";
			pinctrl-0 = <&pinctrl_pcie_reg>;
			regulator-name = "MPCIE_3V3";
			regulator-min-microvolt = <3300000>;
			regulator-max-microvolt = <3300000>;
			gpio = <&gpio3 19 0>;
			regulator-always-on;
			enable-active-high;
		};

		reg_sensor: regulator@4 {
			compatible = "regulator-fixed";
			reg = <4>;
>>>>>>> 33e8bb5d
			regulator-name = "sensor-supply";
			regulator-min-microvolt = <3300000>;
			regulator-max-microvolt = <3300000>;
			gpio = <&gpio2 31 0>;
			startup-delay-us = <500>;
			enable-active-high;
		};
<<<<<<< HEAD
=======

		reg_mipi_dsi_pwr_on: mipi_dsi_pwr_on {
			compatible = "regulator-fixed";
			regulator-name = "mipi_dsi_pwr_on";
			gpio = <&gpio6 14 0>;
			enable-active-high;
		};
>>>>>>> 33e8bb5d
	};

	gpio-keys {
		compatible = "gpio-keys";
		pinctrl-names = "default";
		pinctrl-0 = <&pinctrl_gpio_keys>;

		power {
			label = "Power Button";
<<<<<<< HEAD
			gpios = <&gpio3 29 1>;
=======
			gpios = <&gpio3 29 GPIO_ACTIVE_LOW>;
>>>>>>> 33e8bb5d
			gpio-key,wakeup;
			linux,code = <KEY_POWER>;
		};

		volume-up {
			label = "Volume Up";
<<<<<<< HEAD
			gpios = <&gpio1 4 1>;
=======
			gpios = <&gpio1 4 GPIO_ACTIVE_LOW>;
>>>>>>> 33e8bb5d
			gpio-key,wakeup;
			linux,code = <KEY_VOLUMEUP>;
		};

		volume-down {
			label = "Volume Down";
<<<<<<< HEAD
			gpios = <&gpio1 5 1>;
=======
			gpios = <&gpio1 5 GPIO_ACTIVE_LOW>;
>>>>>>> 33e8bb5d
			gpio-key,wakeup;
			linux,code = <KEY_VOLUMEDOWN>;
		};
	};

	sound {
		compatible = "fsl,imx6q-sabresd-wm8962",
			   "fsl,imx-audio-wm8962";
		model = "wm8962-audio";
		cpu-dai = <&ssi2>;
		audio-codec = <&codec>;
		asrc-controller = <&asrc>;
		audio-routing =
			"Headphone Jack", "HPOUTL",
			"Headphone Jack", "HPOUTR",
			"Ext Spk", "SPKOUTL",
			"Ext Spk", "SPKOUTR",
			"AMIC", "MICBIAS",
			"IN3R", "AMIC",
			"DMIC", "MICBIAS",
			"DMICDAT", "DMIC",
			"CPU-Playback", "ASRC-Playback",
			"Playback", "CPU-Playback",
			"ASRC-Capture", "CPU-Capture",
			"CPU-Capture", "Capture";
		mux-int-port = <2>;
		mux-ext-port = <3>;
		hp-det-gpios = <&gpio7 8 1>;
		mic-det-gpios = <&gpio1 9 1>;
	};

	sound-hdmi {
		compatible = "fsl,imx6q-audio-hdmi",
			     "fsl,imx-audio-hdmi";
		model = "imx-audio-hdmi";
		hdmi-controller = <&hdmi_audio>;
	};

	mxcfb1: fb@0 {
		compatible = "fsl,mxc_sdc_fb";
		disp_dev = "ldb";
		interface_pix_fmt = "RGB666";
		default_bpp = <16>;
		int_clk = <0>;
		late_init = <0>;
		status = "disabled";
	};

	mxcfb2: fb@1 {
		compatible = "fsl,mxc_sdc_fb";
		disp_dev = "hdmi";
		interface_pix_fmt = "RGB24";
		mode_str ="1920x1080M@60";
		default_bpp = <24>;
		int_clk = <0>;
		late_init = <0>;
		status = "disabled";
	};

	mxcfb3: fb@2 {
		compatible = "fsl,mxc_sdc_fb";
		disp_dev = "lcd";
		interface_pix_fmt = "RGB565";
		mode_str ="CLAA-WVGA";
		default_bpp = <16>;
		int_clk = <0>;
		late_init = <0>;
		status = "disabled";
	};

	mxcfb4: fb@3 {
		compatible = "fsl,mxc_sdc_fb";
		disp_dev = "ldb";
		interface_pix_fmt = "RGB666";
		default_bpp = <16>;
		int_clk = <0>;
		late_init = <0>;
		status = "disabled";
	};

	lcd@0 {
		compatible = "fsl,lcd";
		ipu_id = <0>;
		disp_id = <0>;
		default_ifmt = "RGB565";
		pinctrl-names = "default";
		pinctrl-0 = <&pinctrl_ipu1>;
		status = "okay";
	};

	backlight {
		compatible = "pwm-backlight";
		pwms = <&pwm1 0 5000000>;
		brightness-levels = <0 4 8 16 32 64 128 255>;
		default-brightness-level = <7>;
		status = "okay";
	};

	v4l2_cap_0 {
		compatible = "fsl,imx6q-v4l2-capture";
		ipu_id = <0>;
		csi_id = <0>;
		mclk_source = <0>;
		status = "okay";
	};

	v4l2_cap_1 {
		compatible = "fsl,imx6q-v4l2-capture";
		ipu_id = <0>;
		csi_id = <1>;
		mclk_source = <0>;
		status = "okay";
	};

	v4l2_out {
		compatible = "fsl,mxc_v4l2_output";
		status = "okay";
	};

	mipi_dsi_reset: mipi-dsi-reset {
		compatible = "gpio-reset";
		reset-gpios = <&gpio6 11 GPIO_ACTIVE_LOW>;
		reset-delay-us = <50>;
		#reset-cells = <0>;
	};
};

&audmux {
	pinctrl-names = "default";
	pinctrl-0 = <&pinctrl_audmux>;
	status = "okay";
};

&cpu0 {
	arm-supply = <&sw1a_reg>;
	soc-supply = <&sw1c_reg>;
};

&clks {
	fsl,ldb-di0-parent = <&clks IMX6QDL_CLK_PLL2_PFD0_352M>;
	fsl,ldb-di1-parent = <&clks IMX6QDL_CLK_PLL2_PFD0_352M>;
};

&ecspi1 {
	fsl,spi-num-chipselects = <1>;
	cs-gpios = <&gpio4 9 0>;
	pinctrl-names = "default";
	pinctrl-0 = <&pinctrl_ecspi1>;
	status = "okay";

	flash: m25p80@0 {
		#address-cells = <1>;
		#size-cells = <1>;
		compatible = "st,m25p32";
		spi-max-frequency = <20000000>;
		reg = <0>;
	};
};

&fec {
	pinctrl-names = "default";
	pinctrl-0 = <&pinctrl_enet>;
	phy-mode = "rgmii";
	phy-reset-gpios = <&gpio1 25 0>;
	fsl,magic-packet;
<<<<<<< HEAD
=======
	status = "okay";
};

&gpc {
	fsl,ldo-bypass = <1>;
};

&dcic1 {
	dcic_id = <0>;
	dcic_mux = "dcic-hdmi";
	status = "okay";
};

&dcic2 {
	dcic_id = <1>;
	dcic_mux = "dcic-lvds1";
	status = "okay";
};

&hdmi_audio {
	status = "okay";
};

&hdmi_cec {
	pinctrl-names = "default";
	pinctrl-0 = <&pinctrl_hdmi_cec>;
	status = "okay";
};

&hdmi_core {
	ipu_id = <0>;
	disp_id = <0>;
	status = "okay";
};

&hdmi_video {
	fsl,phy_reg_vlev = <0x0294>;
	fsl,phy_reg_cksymtx = <0x800d>;
>>>>>>> 33e8bb5d
	status = "okay";
};

&i2c1 {
	clock-frequency = <100000>;
	pinctrl-names = "default";
	pinctrl-0 = <&pinctrl_i2c1>;
	status = "okay";

	codec: wm8962@1a {
		compatible = "wlf,wm8962";
		reg = <0x1a>;
		clocks = <&clks IMX6QDL_CLK_CKO>;
		DCVDD-supply = <&reg_audio>;
		DBVDD-supply = <&reg_audio>;
		AVDD-supply = <&reg_audio>;
		CPVDD-supply = <&reg_audio>;
		MICVDD-supply = <&reg_audio>;
		PLLVDD-supply = <&reg_audio>;
		SPKVDD1-supply = <&reg_audio>;
		SPKVDD2-supply = <&reg_audio>;
		amic-mono;
		gpio-cfg = <
			0x0000 /* 0:Default */
			0x0000 /* 1:Default */
			0x0013 /* 2:FN_DMICCLK */
			0x0000 /* 3:Default */
			0x8014 /* 4:FN_DMICCDAT */
			0x0000 /* 5:Default */
		>;
		amic-mono;
       };

	mma8451@1c {
		compatible = "fsl,mma8451";
		reg = <0x1c>;
		position = <0>;
		vdd-supply = <&reg_sensor>;
		vddio-supply = <&reg_sensor>;
		interrupt-parent = <&gpio1>;
		interrupts = <18 8>;
		interrupt-route = <1>;
	};

	ov564x: ov564x@3c {
		compatible = "ovti,ov564x";
		reg = <0x3c>;
		pinctrl-names = "default";
		pinctrl-0 = <&pinctrl_ipu1_2>;
		clocks = <&clks IMX6QDL_CLK_CKO>;
		clock-names = "csi_mclk";
		DOVDD-supply = <&vgen4_reg>; /* 1.8v */
		AVDD-supply = <&vgen3_reg>;  /* 2.8v, on rev C board is VGEN3,
						on rev B board is VGEN5 */
		DVDD-supply = <&vgen2_reg>;  /* 1.5v*/
		pwn-gpios = <&gpio1 16 1>;   /* active low: SD1_DAT0 */
		rst-gpios = <&gpio1 17 0>;   /* active high: SD1_DAT1 */
		csi_id = <0>;
		mclk = <24000000>;
		mclk_source = <0>;
	};
};

&i2c2 {
	clock-frequency = <100000>;
	pinctrl-names = "default";
	pinctrl-0 = <&pinctrl_i2c2>;
	status = "okay";

<<<<<<< HEAD
	hdmi: edid@50 {
		compatible = "fsl,imx6-hdmi-i2c";
		reg = <0x50>;
=======
	egalax_ts@04 {
		compatible = "eeti,egalax_ts";
		reg = <0x04>;
		pinctrl-names = "default";
		pinctrl-0 = <&pinctrl_i2c2_egalax_int>;
		interrupt-parent = <&gpio6>;
		interrupts = <8 2>;
		wakeup-gpios = <&gpio6 8 GPIO_ACTIVE_HIGH>;
>>>>>>> 33e8bb5d
	};

	max11801@48 {
		compatible = "maxim,max11801";
		reg = <0x48>;
		interrupt-parent = <&gpio3>;
		interrupts = <26 2>;
		work-mode = <1>;/*DCM mode*/
	};

	pmic: pfuze100@08 {
		compatible = "fsl,pfuze100";
		reg = <0x08>;

		regulators {
			sw1a_reg: sw1ab {
				regulator-min-microvolt = <300000>;
				regulator-max-microvolt = <1875000>;
				regulator-boot-on;
				regulator-always-on;
				regulator-ramp-delay = <6250>;
			};

			sw1c_reg: sw1c {
				regulator-min-microvolt = <300000>;
				regulator-max-microvolt = <1875000>;
				regulator-boot-on;
				regulator-always-on;
				regulator-ramp-delay = <6250>;
			};

			sw2_reg: sw2 {
				regulator-min-microvolt = <800000>;
				regulator-max-microvolt = <3300000>;
				regulator-boot-on;
				regulator-always-on;
				regulator-ramp-delay = <6250>;
			};

			sw3a_reg: sw3a {
				regulator-min-microvolt = <400000>;
				regulator-max-microvolt = <1975000>;
				regulator-boot-on;
				regulator-always-on;
			};

			sw3b_reg: sw3b {
				regulator-min-microvolt = <400000>;
				regulator-max-microvolt = <1975000>;
				regulator-boot-on;
				regulator-always-on;
			};

			sw4_reg: sw4 {
				regulator-min-microvolt = <800000>;
				regulator-max-microvolt = <3300000>;
			};

			swbst_reg: swbst {
				regulator-min-microvolt = <5000000>;
				regulator-max-microvolt = <5150000>;
			};

			snvs_reg: vsnvs {
				regulator-min-microvolt = <1000000>;
				regulator-max-microvolt = <3000000>;
				regulator-boot-on;
				regulator-always-on;
			};

			vref_reg: vrefddr {
				regulator-boot-on;
				regulator-always-on;
			};

			vgen1_reg: vgen1 {
				regulator-min-microvolt = <800000>;
				regulator-max-microvolt = <1550000>;
			};

			vgen2_reg: vgen2 {
				regulator-min-microvolt = <800000>;
				regulator-max-microvolt = <1550000>;
			};

			vgen3_reg: vgen3 {
				regulator-min-microvolt = <1800000>;
				regulator-max-microvolt = <3300000>;
			};

			vgen4_reg: vgen4 {
				regulator-min-microvolt = <1800000>;
				regulator-max-microvolt = <3300000>;
				regulator-always-on;
			};

			vgen5_reg: vgen5 {
				regulator-min-microvolt = <1800000>;
				regulator-max-microvolt = <3300000>;
				regulator-always-on;
			};

			vgen6_reg: vgen6 {
				regulator-min-microvolt = <1800000>;
				regulator-max-microvolt = <3300000>;
				regulator-always-on;
			};
		};
	};

<<<<<<< HEAD
=======
	hdmi: edid@50 {
		compatible = "fsl,imx6-hdmi-i2c";
		reg = <0x50>;
	};

>>>>>>> 33e8bb5d
	ov564x_mipi: ov564x_mipi@3c { /* i2c2 driver */
		compatible = "ovti,ov564x_mipi";
		reg = <0x3c>;
		clocks = <&clks 201>;
		clock-names = "csi_mclk";
		DOVDD-supply = <&vgen4_reg>; /* 1.8v */
		AVDD-supply = <&vgen3_reg>;  /* 2.8v, rev C board is VGEN3
						rev B board is VGEN5 */
		DVDD-supply = <&vgen2_reg>;  /* 1.5v*/
		pwn-gpios = <&gpio1 19 1>;   /* active low: SD1_CLK */
		rst-gpios = <&gpio1 20 0>;   /* active high: SD1_DAT2 */
		csi_id = <1>;
		mclk = <24000000>;
		mclk_source = <0>;
	};
<<<<<<< HEAD

	egalax_ts@04 {
		compatible = "eeti,egalax_ts";
		reg = <0x04>;
		interrupt-parent = <&gpio6>;
		interrupts = <8 2>;
		wakeup-gpios = <&gpio6 8 0>;
	};

=======
>>>>>>> 33e8bb5d
};

&i2c3 {
	clock-frequency = <100000>;
	pinctrl-names = "default";
	pinctrl-0 = <&pinctrl_i2c3>;
	status = "okay";

	egalax_ts@04 {
		compatible = "eeti,egalax_ts";
		reg = <0x04>;
		pinctrl-names = "default";
		pinctrl-0 = <&pinctrl_i2c3_egalax_int>;
		interrupt-parent = <&gpio6>;
		interrupts = <7 2>;
		wakeup-gpios = <&gpio6 7 GPIO_ACTIVE_HIGH>;
	};

	isl29023@44 {
		compatible = "fsl,isl29023";
		reg = <0x44>;
		rext = <499>;
		vdd-supply = <&reg_sensor>;
		interrupt-parent = <&gpio3>;
		interrupts = <9 2>;
	};

	mag3110@0e {
		compatible = "fsl,mag3110";
		reg = <0x0e>;
		position = <2>;
		vdd-supply = <&reg_sensor>;
		vddio-supply = <&reg_sensor>;
		interrupt-parent = <&gpio3>;
		interrupts = <16 1>;
	};

	mag3110@0e {
		compatible = "fsl,mag3110";
		reg = <0x0e>;
		position = <2>;
		vdd-supply = <&reg_sensor>;
		vddio-supply = <&reg_sensor>;
		interrupt-parent = <&gpio3>;
		interrupts = <16 1>;
	};

	isl29023@44 {
		compatible = "fsl,isl29023";
		reg = <0x44>;
		rext = <499>;
		vdd-supply = <&reg_sensor>;
		interrupt-parent = <&gpio3>;
		interrupts = <9 2>;
	};
};

&iomuxc {
	pinctrl-names = "default";
	pinctrl-0 = <&pinctrl_hog>;

	imx6qdl-sabresd {
		pinctrl_hog: hoggrp {
			fsl,pins = <
				MX6QDL_PAD_NANDF_D0__GPIO2_IO00 0x80000000
				MX6QDL_PAD_NANDF_D1__GPIO2_IO01 0x80000000
				MX6QDL_PAD_NANDF_D2__GPIO2_IO02 0x80000000
				MX6QDL_PAD_NANDF_D3__GPIO2_IO03 0x80000000
				MX6QDL_PAD_GPIO_0__CCM_CLKO1    0x130b0
<<<<<<< HEAD
				MX6QDL_PAD_NANDF_CLE__GPIO6_IO07 0x80000000
				MX6QDL_PAD_NANDF_ALE__GPIO6_IO08 0x80000000
=======
>>>>>>> 33e8bb5d
				MX6QDL_PAD_ENET_TXD1__GPIO1_IO29 0x80000000
				MX6QDL_PAD_EIM_D22__GPIO3_IO22  0x80000000
				MX6QDL_PAD_ENET_CRS_DV__GPIO1_IO25 0x80000000
				MX6QDL_PAD_EIM_D26__GPIO3_IO26 0x80000000
				MX6QDL_PAD_EIM_CS1__GPIO2_IO24 0x80000000
				MX6QDL_PAD_ENET_RXD0__GPIO1_IO27 0x80000000
				MX6QDL_PAD_EIM_A25__GPIO5_IO02 0x80000000
				MX6QDL_PAD_EIM_D23__GPIO3_IO23 0x80000000
				MX6QDL_PAD_EIM_EB3__GPIO2_IO31 0x80000000
				MX6QDL_PAD_SD1_CMD__GPIO1_IO18 0x80000000
				MX6QDL_PAD_EIM_D16__GPIO3_IO16 0x80000000
				MX6QDL_PAD_SD3_RST__GPIO7_IO08	0x80000000
				MX6QDL_PAD_GPIO_9__GPIO1_IO09 	0x80000000
				MX6QDL_PAD_EIM_DA9__GPIO3_IO09 0x80000000
<<<<<<< HEAD
				MX6QDL_PAD_GPIO_1__WDOG2_B 0x80000000
=======
>>>>>>> 33e8bb5d
				MX6QDL_PAD_NANDF_CS0__GPIO6_IO11 0x80000000
				MX6QDL_PAD_NANDF_CS1__GPIO6_IO14 0x80000000
				MX6QDL_PAD_NANDF_CS2__GPIO6_IO15 0x80000000
				MX6QDL_PAD_NANDF_CS3__GPIO6_IO16 0x80000000
			>;
		};

		pinctrl_audmux: audmuxgrp {
			fsl,pins = <
				MX6QDL_PAD_CSI0_DAT7__AUD3_RXD		0x130b0
				MX6QDL_PAD_CSI0_DAT4__AUD3_TXC		0x130b0
				MX6QDL_PAD_CSI0_DAT5__AUD3_TXD		0x110b0
				MX6QDL_PAD_CSI0_DAT6__AUD3_TXFS		0x130b0
			>;
		};

		pinctrl_ecspi1: ecspi1grp {
			fsl,pins = <
				MX6QDL_PAD_KEY_COL1__ECSPI1_MISO	0x100b1
				MX6QDL_PAD_KEY_ROW0__ECSPI1_MOSI	0x100b1
				MX6QDL_PAD_KEY_COL0__ECSPI1_SCLK	0x100b1
<<<<<<< HEAD
=======
				MX6QDL_PAD_KEY_ROW1__GPIO4_IO09		0x1b0b0
			>;
		};

		pinctrl_i2c2_egalax_int: egalax_i2c2_intgrp {
			fsl,pins = <
				MX6QDL_PAD_NANDF_ALE__GPIO6_IO08 0x80000000
			>;
		};

		pinctrl_i2c3_egalax_int: egalax_i2c3_intgrp {
			fsl,pins = <
				MX6QDL_PAD_NANDF_CLE__GPIO6_IO07 0x80000000
>>>>>>> 33e8bb5d
			>;
		};

		pinctrl_enet: enetgrp {
			fsl,pins = <
				MX6QDL_PAD_ENET_MDIO__ENET_MDIO		0x1b0b0
				MX6QDL_PAD_ENET_MDC__ENET_MDC		0x1b0b0
				MX6QDL_PAD_RGMII_TXC__RGMII_TXC		0x1b0b0
				MX6QDL_PAD_RGMII_TD0__RGMII_TD0		0x1b0b0
				MX6QDL_PAD_RGMII_TD1__RGMII_TD1		0x1b0b0
				MX6QDL_PAD_RGMII_TD2__RGMII_TD2		0x1b0b0
				MX6QDL_PAD_RGMII_TD3__RGMII_TD3		0x1b0b0
				MX6QDL_PAD_RGMII_TX_CTL__RGMII_TX_CTL	0x1b0b0
				MX6QDL_PAD_ENET_REF_CLK__ENET_TX_CLK	0x1b0b0
				MX6QDL_PAD_RGMII_RXC__RGMII_RXC		0x1b0b0
				MX6QDL_PAD_RGMII_RD0__RGMII_RD0		0x1b0b0
				MX6QDL_PAD_RGMII_RD1__RGMII_RD1		0x1b0b0
				MX6QDL_PAD_RGMII_RD2__RGMII_RD2		0x1b0b0
				MX6QDL_PAD_RGMII_RD3__RGMII_RD3		0x1b0b0
				MX6QDL_PAD_RGMII_RX_CTL__RGMII_RX_CTL	0x1b0b0
				MX6QDL_PAD_GPIO_16__ENET_REF_CLK	0x4001b0a8
<<<<<<< HEAD
=======
			>;
		};

		pinctrl_enet_irq: enetirqgrp {
			fsl,pins = <
				MX6QDL_PAD_GPIO_6__ENET_IRQ		0x000b1
			>;
		};

		pinctrl_gpio_keys: gpio_keysgrp {
			fsl,pins = <
				MX6QDL_PAD_EIM_D29__GPIO3_IO29 0x1b0b0
				MX6QDL_PAD_GPIO_4__GPIO1_IO04  0x1b0b0
				MX6QDL_PAD_GPIO_5__GPIO1_IO05  0x1b0b0
			>;
		};

		pinctrl_hdmi_cec: hdmicecgrp {
			fsl,pins = <
				MX6QDL_PAD_KEY_ROW2__HDMI_TX_CEC_LINE 0x108b0
			>;
		};

		pinctrl_hdmi_hdcp: hdmihdcpgrp {
			fsl,pins = <
				MX6QDL_PAD_KEY_COL3__HDMI_TX_DDC_SCL 0x4001b8b1
				MX6QDL_PAD_KEY_ROW3__HDMI_TX_DDC_SDA 0x4001b8b1
			>;
		};

		pinctrl_i2c1: i2c1grp {
			fsl,pins = <
				MX6QDL_PAD_CSI0_DAT8__I2C1_SDA		0x4001b8b1
				MX6QDL_PAD_CSI0_DAT9__I2C1_SCL		0x4001b8b1
			>;
		};

		pinctrl_i2c2: i2c2grp {
			fsl,pins = <
				MX6QDL_PAD_KEY_COL3__I2C2_SCL		0x4001b8b1
				MX6QDL_PAD_KEY_ROW3__I2C2_SDA		0x4001b8b1
			>;
		};

		pinctrl_i2c3: i2c3grp {
			fsl,pins = <
				MX6QDL_PAD_GPIO_3__I2C3_SCL		0x4001b8b1
				MX6QDL_PAD_GPIO_6__I2C3_SDA		0x4001b8b1
			>;
		};

		pinctrl_ipu1: ipu1grp {
			fsl,pins = <
				MX6QDL_PAD_DI0_DISP_CLK__IPU1_DI0_DISP_CLK 0x10
				MX6QDL_PAD_DI0_PIN15__IPU1_DI0_PIN15       0x10
				MX6QDL_PAD_DI0_PIN2__IPU1_DI0_PIN02        0x10
				MX6QDL_PAD_DI0_PIN3__IPU1_DI0_PIN03        0x10
				MX6QDL_PAD_DI0_PIN4__IPU1_DI0_PIN04        0x80000000
				MX6QDL_PAD_DISP0_DAT0__IPU1_DISP0_DATA00   0x10
				MX6QDL_PAD_DISP0_DAT1__IPU1_DISP0_DATA01   0x10
				MX6QDL_PAD_DISP0_DAT2__IPU1_DISP0_DATA02   0x10
				MX6QDL_PAD_DISP0_DAT3__IPU1_DISP0_DATA03   0x10
				MX6QDL_PAD_DISP0_DAT4__IPU1_DISP0_DATA04   0x10
				MX6QDL_PAD_DISP0_DAT5__IPU1_DISP0_DATA05   0x10
				MX6QDL_PAD_DISP0_DAT6__IPU1_DISP0_DATA06   0x10
				MX6QDL_PAD_DISP0_DAT7__IPU1_DISP0_DATA07   0x10
				MX6QDL_PAD_DISP0_DAT8__IPU1_DISP0_DATA08   0x10
				MX6QDL_PAD_DISP0_DAT9__IPU1_DISP0_DATA09   0x10
				MX6QDL_PAD_DISP0_DAT10__IPU1_DISP0_DATA10  0x10
				MX6QDL_PAD_DISP0_DAT11__IPU1_DISP0_DATA11  0x10
				MX6QDL_PAD_DISP0_DAT12__IPU1_DISP0_DATA12  0x10
				MX6QDL_PAD_DISP0_DAT13__IPU1_DISP0_DATA13  0x10
				MX6QDL_PAD_DISP0_DAT14__IPU1_DISP0_DATA14  0x10
				MX6QDL_PAD_DISP0_DAT15__IPU1_DISP0_DATA15  0x10
				MX6QDL_PAD_DISP0_DAT16__IPU1_DISP0_DATA16  0x10
				MX6QDL_PAD_DISP0_DAT17__IPU1_DISP0_DATA17  0x10
				MX6QDL_PAD_DISP0_DAT18__IPU1_DISP0_DATA18  0x10
				MX6QDL_PAD_DISP0_DAT19__IPU1_DISP0_DATA19  0x10
				MX6QDL_PAD_DISP0_DAT20__IPU1_DISP0_DATA20  0x10
				MX6QDL_PAD_DISP0_DAT21__IPU1_DISP0_DATA21  0x10
				MX6QDL_PAD_DISP0_DAT22__IPU1_DISP0_DATA22  0x10
				MX6QDL_PAD_DISP0_DAT23__IPU1_DISP0_DATA23  0x10
			>;
		};

		pinctrl_ipu1_2: ipu1grp-2 { /* parallel camera */
			fsl,pins = <
				MX6QDL_PAD_CSI0_DAT12__IPU1_CSI0_DATA12    0x80000000
				MX6QDL_PAD_CSI0_DAT13__IPU1_CSI0_DATA13    0x80000000
				MX6QDL_PAD_CSI0_DAT14__IPU1_CSI0_DATA14    0x80000000
				MX6QDL_PAD_CSI0_DAT15__IPU1_CSI0_DATA15    0x80000000
				MX6QDL_PAD_CSI0_DAT16__IPU1_CSI0_DATA16    0x80000000
				MX6QDL_PAD_CSI0_DAT17__IPU1_CSI0_DATA17    0x80000000
				MX6QDL_PAD_CSI0_DAT18__IPU1_CSI0_DATA18    0x80000000
				MX6QDL_PAD_CSI0_DAT19__IPU1_CSI0_DATA19    0x80000000
				MX6QDL_PAD_CSI0_DATA_EN__IPU1_CSI0_DATA_EN 0x80000000
				MX6QDL_PAD_CSI0_PIXCLK__IPU1_CSI0_PIXCLK   0x80000000
				MX6QDL_PAD_CSI0_MCLK__IPU1_CSI0_HSYNC      0x80000000
				MX6QDL_PAD_CSI0_VSYNC__IPU1_CSI0_VSYNC     0x80000000
				MX6QDL_PAD_SD1_DAT1__GPIO1_IO17            0x80000000
				MX6QDL_PAD_SD1_DAT0__GPIO1_IO16            0x80000000
			>;
		};

		pinctrl_pcie: pciegrp {
			fsl,pins = <
				MX6QDL_PAD_GPIO_17__GPIO7_IO12	0x1b0b0
			>;
		};

		pinctrl_pcie_reg: pciereggrp {
			fsl,pins = <
				MX6QDL_PAD_EIM_D19__GPIO3_IO19	0x1b0b0
			>;
		};

		pinctrl_pwm1: pwm1grp {
			fsl,pins = <
				MX6QDL_PAD_SD1_DAT3__PWM1_OUT		0x1b0b1
			>;
		};

		pinctrl_uart1: uart1grp {
			fsl,pins = <
				MX6QDL_PAD_CSI0_DAT10__UART1_TX_DATA	0x1b0b1
				MX6QDL_PAD_CSI0_DAT11__UART1_RX_DATA	0x1b0b1
			>;
		};

		pinctrl_uart5_1: uart5grp-1 {
			fsl,pins = <
				MX6QDL_PAD_KEY_COL1__UART5_TX_DATA	0x1b0b1
				MX6QDL_PAD_KEY_ROW1__UART5_RX_DATA	0x1b0b1
				MX6QDL_PAD_KEY_COL4__UART5_RTS_B	0x1b0b1
				MX6QDL_PAD_KEY_ROW4__UART5_CTS_B	0x1b0b1
			>;
		};

		pinctrl_uart5dte_1: uart5dtegrp-1 {
			fsl,pins = <
				MX6QDL_PAD_KEY_ROW1__UART5_TX_DATA	0x1b0b1
				MX6QDL_PAD_KEY_COL1__UART5_RX_DATA	0x1b0b1
				MX6QDL_PAD_KEY_ROW4__UART5_RTS_B	0x1b0b1
				MX6QDL_PAD_KEY_COL4__UART5_CTS_B	0x1b0b1
			>;
		};

		pinctrl_usbotg: usbotggrp {
			fsl,pins = <
				MX6QDL_PAD_ENET_RX_ER__USB_OTG_ID	0x17059
			>;
		};

		pinctrl_usdhc2: usdhc2grp {
			fsl,pins = <
				MX6QDL_PAD_SD2_CMD__SD2_CMD		0x17059
				MX6QDL_PAD_SD2_CLK__SD2_CLK		0x10059
				MX6QDL_PAD_SD2_DAT0__SD2_DATA0		0x17059
				MX6QDL_PAD_SD2_DAT1__SD2_DATA1		0x17059
				MX6QDL_PAD_SD2_DAT2__SD2_DATA2		0x17059
				MX6QDL_PAD_SD2_DAT3__SD2_DATA3		0x17059
				MX6QDL_PAD_NANDF_D4__SD2_DATA4		0x17059
				MX6QDL_PAD_NANDF_D5__SD2_DATA5		0x17059
				MX6QDL_PAD_NANDF_D6__SD2_DATA6		0x17059
				MX6QDL_PAD_NANDF_D7__SD2_DATA7		0x17059
			>;
		};

		pinctrl_usdhc3: usdhc3grp {
			fsl,pins = <
				MX6QDL_PAD_SD3_CMD__SD3_CMD		0x17059
				MX6QDL_PAD_SD3_CLK__SD3_CLK		0x10059
				MX6QDL_PAD_SD3_DAT0__SD3_DATA0		0x17059
				MX6QDL_PAD_SD3_DAT1__SD3_DATA1		0x17059
				MX6QDL_PAD_SD3_DAT2__SD3_DATA2		0x17059
				MX6QDL_PAD_SD3_DAT3__SD3_DATA3		0x17059
				MX6QDL_PAD_SD3_DAT4__SD3_DATA4		0x17059
				MX6QDL_PAD_SD3_DAT5__SD3_DATA5		0x17059
				MX6QDL_PAD_SD3_DAT6__SD3_DATA6		0x17059
				MX6QDL_PAD_SD3_DAT7__SD3_DATA7		0x17059
			>;
		};

		pinctrl_usdhc4: usdhc4grp {
			fsl,pins = <
				MX6QDL_PAD_SD4_CMD__SD4_CMD		0x17059
				MX6QDL_PAD_SD4_CLK__SD4_CLK		0x10059
				MX6QDL_PAD_SD4_DAT0__SD4_DATA0		0x17059
				MX6QDL_PAD_SD4_DAT1__SD4_DATA1		0x17059
				MX6QDL_PAD_SD4_DAT2__SD4_DATA2		0x17059
				MX6QDL_PAD_SD4_DAT3__SD4_DATA3		0x17059
				MX6QDL_PAD_SD4_DAT4__SD4_DATA4		0x17059
				MX6QDL_PAD_SD4_DAT5__SD4_DATA5		0x17059
				MX6QDL_PAD_SD4_DAT6__SD4_DATA6		0x17059
				MX6QDL_PAD_SD4_DAT7__SD4_DATA7		0x17059
			>;
		};

		pinctrl_wdog: wdoggrp {
			fsl,pins = <
				MX6QDL_PAD_GPIO_1__WDOG2_B 0x80000000
			>;
		};
	};

	gpio_leds {
		pinctrl_gpio_leds: gpioledsgrp {
			fsl,pins = <
				MX6QDL_PAD_GPIO_2__GPIO1_IO02 0x1b0b0
>>>>>>> 33e8bb5d
			>;
		};

		pinctrl_enet_irq: enetirqgrp {
			fsl,pins = <
				MX6QDL_PAD_GPIO_6__ENET_IRQ		0x000b1
			>;
		};

		pinctrl_gpio_keys: gpio_keysgrp {
			fsl,pins = <
				MX6QDL_PAD_EIM_D29__GPIO3_IO29 0x80000000
				MX6QDL_PAD_GPIO_4__GPIO1_IO04  0x80000000
				MX6QDL_PAD_GPIO_5__GPIO1_IO05  0x80000000
			>;
		};

		pinctrl_hdmi_cec: hdmicecgrp {
			fsl,pins = <
				MX6QDL_PAD_KEY_ROW2__HDMI_TX_CEC_LINE 0x1f8b0
			>;
		};

		pinctrl_hdmi_hdcp: hdmihdcpgrp {
			fsl,pins = <
				MX6QDL_PAD_KEY_COL3__HDMI_TX_DDC_SCL 0x4001b8b1
				MX6QDL_PAD_KEY_ROW3__HDMI_TX_DDC_SDA 0x4001b8b1
			>;
		};

		pinctrl_i2c1: i2c1grp {
			fsl,pins = <
				MX6QDL_PAD_CSI0_DAT8__I2C1_SDA		0x4001b8b1
				MX6QDL_PAD_CSI0_DAT9__I2C1_SCL		0x4001b8b1
			>;
		};

		pinctrl_i2c2: i2c2grp {
			fsl,pins = <
				MX6QDL_PAD_KEY_COL3__I2C2_SCL		0x4001b8b1
				MX6QDL_PAD_KEY_ROW3__I2C2_SDA		0x4001b8b1
			 >;
		};

		pinctrl_i2c3: i2c3grp {
			fsl,pins = <
				MX6QDL_PAD_GPIO_3__I2C3_SCL		0x4001b8b1
				MX6QDL_PAD_GPIO_6__I2C3_SDA		0x4001b8b1
			>;
		};

		pinctrl_ipu1: ipu1grp {
			fsl,pins = <
				MX6QDL_PAD_DI0_DISP_CLK__IPU1_DI0_DISP_CLK 0x10
				MX6QDL_PAD_DI0_PIN15__IPU1_DI0_PIN15       0x10
				MX6QDL_PAD_DI0_PIN2__IPU1_DI0_PIN02        0x10
				MX6QDL_PAD_DI0_PIN3__IPU1_DI0_PIN03        0x10
				MX6QDL_PAD_DI0_PIN4__IPU1_DI0_PIN04        0x80000000
				MX6QDL_PAD_DISP0_DAT0__IPU1_DISP0_DATA00   0x10
				MX6QDL_PAD_DISP0_DAT1__IPU1_DISP0_DATA01   0x10
				MX6QDL_PAD_DISP0_DAT2__IPU1_DISP0_DATA02   0x10
				MX6QDL_PAD_DISP0_DAT3__IPU1_DISP0_DATA03   0x10
				MX6QDL_PAD_DISP0_DAT4__IPU1_DISP0_DATA04   0x10
				MX6QDL_PAD_DISP0_DAT5__IPU1_DISP0_DATA05   0x10
				MX6QDL_PAD_DISP0_DAT6__IPU1_DISP0_DATA06   0x10
				MX6QDL_PAD_DISP0_DAT7__IPU1_DISP0_DATA07   0x10
				MX6QDL_PAD_DISP0_DAT8__IPU1_DISP0_DATA08   0x10
				MX6QDL_PAD_DISP0_DAT9__IPU1_DISP0_DATA09   0x10
				MX6QDL_PAD_DISP0_DAT10__IPU1_DISP0_DATA10  0x10
				MX6QDL_PAD_DISP0_DAT11__IPU1_DISP0_DATA11  0x10
				MX6QDL_PAD_DISP0_DAT12__IPU1_DISP0_DATA12  0x10
				MX6QDL_PAD_DISP0_DAT13__IPU1_DISP0_DATA13  0x10
				MX6QDL_PAD_DISP0_DAT14__IPU1_DISP0_DATA14  0x10
				MX6QDL_PAD_DISP0_DAT15__IPU1_DISP0_DATA15  0x10
				MX6QDL_PAD_DISP0_DAT16__IPU1_DISP0_DATA16  0x10
				MX6QDL_PAD_DISP0_DAT17__IPU1_DISP0_DATA17  0x10
				MX6QDL_PAD_DISP0_DAT18__IPU1_DISP0_DATA18  0x10
				MX6QDL_PAD_DISP0_DAT19__IPU1_DISP0_DATA19  0x10
				MX6QDL_PAD_DISP0_DAT20__IPU1_DISP0_DATA20  0x10
				MX6QDL_PAD_DISP0_DAT21__IPU1_DISP0_DATA21  0x10
				MX6QDL_PAD_DISP0_DAT22__IPU1_DISP0_DATA22  0x10
				MX6QDL_PAD_DISP0_DAT23__IPU1_DISP0_DATA23  0x10
			>;
		};

		pinctrl_ipu1_2: ipu1grp-2 { /* parallel camera */
			fsl,pins = <
				MX6QDL_PAD_CSI0_DAT12__IPU1_CSI0_DATA12    0x80000000
				MX6QDL_PAD_CSI0_DAT13__IPU1_CSI0_DATA13    0x80000000
				MX6QDL_PAD_CSI0_DAT14__IPU1_CSI0_DATA14    0x80000000
				MX6QDL_PAD_CSI0_DAT15__IPU1_CSI0_DATA15    0x80000000
				MX6QDL_PAD_CSI0_DAT16__IPU1_CSI0_DATA16    0x80000000
				MX6QDL_PAD_CSI0_DAT17__IPU1_CSI0_DATA17    0x80000000
				MX6QDL_PAD_CSI0_DAT18__IPU1_CSI0_DATA18    0x80000000
				MX6QDL_PAD_CSI0_DAT19__IPU1_CSI0_DATA19    0x80000000
				MX6QDL_PAD_CSI0_DATA_EN__IPU1_CSI0_DATA_EN 0x80000000
				MX6QDL_PAD_CSI0_PIXCLK__IPU1_CSI0_PIXCLK   0x80000000
				MX6QDL_PAD_CSI0_MCLK__IPU1_CSI0_HSYNC      0x80000000
				MX6QDL_PAD_CSI0_VSYNC__IPU1_CSI0_VSYNC     0x80000000
			>;
		};

		pinctrl_pwm1: pwm1grp {
			fsl,pins = <
				MX6QDL_PAD_SD1_DAT3__PWM1_OUT		0x1b0b1
			>;
		};

		pinctrl_uart1: uart1grp {
			fsl,pins = <
				MX6QDL_PAD_CSI0_DAT10__UART1_TX_DATA	0x1b0b1
				MX6QDL_PAD_CSI0_DAT11__UART1_RX_DATA	0x1b0b1
			>;
		};

		pinctrl_uart5_1: uart5grp-1 {
			fsl,pins = <
				MX6QDL_PAD_KEY_COL1__UART5_TX_DATA	0x1b0b1
				MX6QDL_PAD_KEY_ROW1__UART5_RX_DATA	0x1b0b1
				MX6QDL_PAD_KEY_COL4__UART5_RTS_B	0x1b0b1
				MX6QDL_PAD_KEY_ROW4__UART5_CTS_B	0x1b0b1
			>;
		};

		pinctrl_uart5dte_1: uart5dtegrp-1 {
			fsl,pins = <
				MX6QDL_PAD_KEY_ROW1__UART5_TX_DATA	0x1b0b1
				MX6QDL_PAD_KEY_COL1__UART5_RX_DATA	0x1b0b1
				MX6QDL_PAD_KEY_ROW4__UART5_RTS_B	0x1b0b1
				MX6QDL_PAD_KEY_COL4__UART5_CTS_B	0x1b0b1
			>;
		};

		pinctrl_usbotg: usbotggrp {
			fsl,pins = <
				MX6QDL_PAD_ENET_RX_ER__USB_OTG_ID	0x17059
			>;
		};

		pinctrl_usdhc2: usdhc2grp {
			fsl,pins = <
				MX6QDL_PAD_SD2_CMD__SD2_CMD		0x17059
				MX6QDL_PAD_SD2_CLK__SD2_CLK		0x10059
				MX6QDL_PAD_SD2_DAT0__SD2_DATA0		0x17059
				MX6QDL_PAD_SD2_DAT1__SD2_DATA1		0x17059
				MX6QDL_PAD_SD2_DAT2__SD2_DATA2		0x17059
				MX6QDL_PAD_SD2_DAT3__SD2_DATA3		0x17059
				MX6QDL_PAD_NANDF_D4__SD2_DATA4		0x17059
				MX6QDL_PAD_NANDF_D5__SD2_DATA5		0x17059
				MX6QDL_PAD_NANDF_D6__SD2_DATA6		0x17059
				MX6QDL_PAD_NANDF_D7__SD2_DATA7		0x17059
			>;
		};

		pinctrl_usdhc3: usdhc3grp {
			fsl,pins = <
				MX6QDL_PAD_SD3_CMD__SD3_CMD		0x17059
				MX6QDL_PAD_SD3_CLK__SD3_CLK		0x10059
				MX6QDL_PAD_SD3_DAT0__SD3_DATA0		0x17059
				MX6QDL_PAD_SD3_DAT1__SD3_DATA1		0x17059
				MX6QDL_PAD_SD3_DAT2__SD3_DATA2		0x17059
				MX6QDL_PAD_SD3_DAT3__SD3_DATA3		0x17059
				MX6QDL_PAD_SD3_DAT4__SD3_DATA4		0x17059
				MX6QDL_PAD_SD3_DAT5__SD3_DATA5		0x17059
				MX6QDL_PAD_SD3_DAT6__SD3_DATA6		0x17059
				MX6QDL_PAD_SD3_DAT7__SD3_DATA7		0x17059
			>;
		};

		pinctrl_usdhc4: usdhc4grp {
			fsl,pins = <
				MX6QDL_PAD_SD4_CMD__SD4_CMD		0x17059
				MX6QDL_PAD_SD4_CLK__SD4_CLK		0x10059
				MX6QDL_PAD_SD4_DAT0__SD4_DATA0		0x17059
				MX6QDL_PAD_SD4_DAT1__SD4_DATA1		0x17059
				MX6QDL_PAD_SD4_DAT2__SD4_DATA2		0x17059
				MX6QDL_PAD_SD4_DAT3__SD4_DATA3		0x17059
				MX6QDL_PAD_SD4_DAT4__SD4_DATA4		0x17059
				MX6QDL_PAD_SD4_DAT5__SD4_DATA5		0x17059
				MX6QDL_PAD_SD4_DAT6__SD4_DATA6		0x17059
				MX6QDL_PAD_SD4_DAT7__SD4_DATA7		0x17059
			>;
		};

	};
};

&dcic1 {
	dcic_id = <0>;
	dcic_mux = "dcic-hdmi";
	status = "okay";
};

&dcic2 {
	dcic_id = <1>;
	dcic_mux = "dcic-lvds1";
	status = "okay";
};

&gpc {
	/* use ldo-bypass, u-boot will check it and configure */
	fsl,ldo-bypass = <1>;
	fsl,wdog-reset = <2>;
};

&hdmi_audio {
	status = "okay";
};

&hdmi_cec {
	pinctrl-names = "default";
	pinctrl-0 = <&pinctrl_hdmi_cec>;
	status = "okay";
};

&hdmi_core {
	ipu_id = <0>;
	disp_id = <0>;
	status = "okay";
};

&hdmi_video {
	fsl,phy_reg_vlev = <0x0294>;
	fsl,phy_reg_cksymtx = <0x800d>;
	status = "okay";
};

&ldb {
	status = "okay";

	lvds-channel@0 {
		fsl,data-mapping = "spwg";
		fsl,data-width = <18>;
		status = "okay";

		display-timings {
			native-mode = <&timing0>;
			timing0: hsd100pxn1 {
				clock-frequency = <65000000>;
				hactive = <1024>;
				vactive = <768>;
				hback-porch = <220>;
				hfront-porch = <40>;
				vback-porch = <21>;
				vfront-porch = <7>;
				hsync-len = <60>;
				vsync-len = <10>;
			};
		};
	};

	lvds-channel@1 {
		fsl,data-mapping = "spwg";
		fsl,data-width = <18>;
		primary;
		status = "okay";

		display-timings {
			native-mode = <&timing1>;
			timing1: hsd100pxn1 {
				clock-frequency = <65000000>;
				hactive = <1024>;
				vactive = <768>;
				hback-porch = <220>;
				hfront-porch = <40>;
				vback-porch = <21>;
				vfront-porch = <7>;
				hsync-len = <60>;
				vsync-len = <10>;
			};
		};
	};
};

&mipi_csi {
	status = "okay";
	ipu_id = <0>;
	csi_id = <1>;
	v_channel = <0>;
	lanes = <2>;
};

&mipi_dsi {
	dev_id = <0>;
	disp_id = <1>;
	lcd_panel = "TRULY-WVGA";
	disp-power-on-supply = <&reg_mipi_dsi_pwr_on>;
	resets = <&mipi_dsi_reset>;
	status = "okay";
};

&pcie {
<<<<<<< HEAD
	power-on-gpio = <&gpio3 19 0>;
=======
	pinctrl-names = "default";
	pinctrl-0 = <&pinctrl_pcie>;
>>>>>>> 33e8bb5d
	reset-gpio = <&gpio7 12 0>;
	status = "okay";
};

&pwm1 {
	pinctrl-names = "default";
	pinctrl-0 = <&pinctrl_pwm1>;
<<<<<<< HEAD
=======
	status = "okay";
};

&snvs_poweroff {
>>>>>>> 33e8bb5d
	status = "okay";
};

&ssi2 {
	status = "okay";
};

&uart1 {
	pinctrl-names = "default";
	pinctrl-0 = <&pinctrl_uart1>;
	status = "okay";
};

&usbh1 {
	vbus-supply = <&reg_usb_h1_vbus>;
	status = "okay";
};

&usbotg {
	vbus-supply = <&reg_usb_otg_vbus>;
	pinctrl-names = "default";
	pinctrl-0 = <&pinctrl_usbotg>;
	disable-over-current;
	srp-disable;
	hnp-disable;
	adp-disable;
	status = "okay";
};

&usbphy1 {
	tx-d-cal = <0x5>;
};

&usbphy2 {
	tx-d-cal = <0x5>;
};

&usdhc2 {
	pinctrl-names = "default";
	pinctrl-0 = <&pinctrl_usdhc2>;
	bus-width = <8>;
<<<<<<< HEAD
	cd-gpios = <&gpio2 2 0>;
	wp-gpios = <&gpio2 3 0>;
=======
	cd-gpios = <&gpio2 2 GPIO_ACTIVE_LOW>;
	wp-gpios = <&gpio2 3 GPIO_ACTIVE_HIGH>;
>>>>>>> 33e8bb5d
	no-1-8-v;
	keep-power-in-suspend;
	enable-sdio-wakeup;
	status = "okay";
};

&usdhc3 {
	pinctrl-names = "default";
	pinctrl-0 = <&pinctrl_usdhc3>;
<<<<<<< HEAD
	bus-width = <8>;
	cd-gpios = <&gpio2 0 0>;
	wp-gpios = <&gpio2 1 0>;
	no-1-8-v;
	keep-power-in-suspend;
	enable-sdio-wakeup;
	status = "okay";
};

&usdhc4 {
	pinctrl-names = "default";
	pinctrl-0 = <&pinctrl_usdhc4>;
	bus-width = <8>;
=======
	bus-width = <8>;
	cd-gpios = <&gpio2 0 GPIO_ACTIVE_LOW>;
	wp-gpios = <&gpio2 1 GPIO_ACTIVE_HIGH>;
	no-1-8-v;
	keep-power-in-suspend;
	enable-sdio-wakeup;
	status = "okay";
};

&usdhc4 {
	pinctrl-names = "default";
	pinctrl-0 = <&pinctrl_usdhc4>;
	bus-width = <8>;
>>>>>>> 33e8bb5d
	non-removable;
	no-1-8-v;
	keep-power-in-suspend;
	status = "okay";
};

&wdog1 {
	status = "disabled";
};

&wdog2 {
<<<<<<< HEAD
=======
	pinctrl-names = "default";
	pinctrl-0 = <&pinctrl_wdog>;
	fsl,wdog_b;
>>>>>>> 33e8bb5d
	status = "okay";
};<|MERGE_RESOLUTION|>--- conflicted
+++ resolved
@@ -10,10 +10,7 @@
  * http://www.gnu.org/copyleft/gpl.html
  */
 
-<<<<<<< HEAD
-=======
 #include <dt-bindings/gpio/gpio.h>
->>>>>>> 33e8bb5d
 #include <dt-bindings/input/input.h>
 
 / {
@@ -39,29 +36,18 @@
 
 	hannstar_cabc {
 		compatible = "hannstar,cabc";
-<<<<<<< HEAD
-
 		lvds0 {
 			gpios = <&gpio6 15 GPIO_ACTIVE_HIGH>;
 		};
-
-=======
-		lvds0 {
-			gpios = <&gpio6 15 GPIO_ACTIVE_HIGH>;
-		};
->>>>>>> 33e8bb5d
 		lvds1 {
 			gpios = <&gpio6 16 GPIO_ACTIVE_HIGH>;
 		};
 	};
 
-<<<<<<< HEAD
-=======
 	chosen {
 		stdout-path = &uart1;
 	};
 
->>>>>>> 33e8bb5d
 	leds {
 		compatible = "gpio-leds";
 
@@ -111,18 +97,6 @@
 			enable-active-high;
 		};
 
-<<<<<<< HEAD
-		reg_mipi_dsi_pwr_on: mipi_dsi_pwr_on {
-			compatible = "regulator-fixed";
-			regulator-name = "mipi_dsi_pwr_on";
-			gpio = <&gpio6 14 0>;
-			enable-active-high;
-		};
-
-		reg_sensor: regulator@3 {
-			compatible = "regulator-fixed";
-			reg = <3>;
-=======
 		reg_pcie: regulator@3 {
 			compatible = "regulator-fixed";
 			reg = <3>;
@@ -139,7 +113,6 @@
 		reg_sensor: regulator@4 {
 			compatible = "regulator-fixed";
 			reg = <4>;
->>>>>>> 33e8bb5d
 			regulator-name = "sensor-supply";
 			regulator-min-microvolt = <3300000>;
 			regulator-max-microvolt = <3300000>;
@@ -147,8 +120,6 @@
 			startup-delay-us = <500>;
 			enable-active-high;
 		};
-<<<<<<< HEAD
-=======
 
 		reg_mipi_dsi_pwr_on: mipi_dsi_pwr_on {
 			compatible = "regulator-fixed";
@@ -156,7 +127,6 @@
 			gpio = <&gpio6 14 0>;
 			enable-active-high;
 		};
->>>>>>> 33e8bb5d
 	};
 
 	gpio-keys {
@@ -166,33 +136,21 @@
 
 		power {
 			label = "Power Button";
-<<<<<<< HEAD
-			gpios = <&gpio3 29 1>;
-=======
 			gpios = <&gpio3 29 GPIO_ACTIVE_LOW>;
->>>>>>> 33e8bb5d
 			gpio-key,wakeup;
 			linux,code = <KEY_POWER>;
 		};
 
 		volume-up {
 			label = "Volume Up";
-<<<<<<< HEAD
-			gpios = <&gpio1 4 1>;
-=======
 			gpios = <&gpio1 4 GPIO_ACTIVE_LOW>;
->>>>>>> 33e8bb5d
 			gpio-key,wakeup;
 			linux,code = <KEY_VOLUMEUP>;
 		};
 
 		volume-down {
 			label = "Volume Down";
-<<<<<<< HEAD
-			gpios = <&gpio1 5 1>;
-=======
 			gpios = <&gpio1 5 GPIO_ACTIVE_LOW>;
->>>>>>> 33e8bb5d
 			gpio-key,wakeup;
 			linux,code = <KEY_VOLUMEDOWN>;
 		};
@@ -358,8 +316,6 @@
 	phy-mode = "rgmii";
 	phy-reset-gpios = <&gpio1 25 0>;
 	fsl,magic-packet;
-<<<<<<< HEAD
-=======
 	status = "okay";
 };
 
@@ -398,7 +354,6 @@
 &hdmi_video {
 	fsl,phy_reg_vlev = <0x0294>;
 	fsl,phy_reg_cksymtx = <0x800d>;
->>>>>>> 33e8bb5d
 	status = "okay";
 };
 
@@ -420,7 +375,6 @@
 		PLLVDD-supply = <&reg_audio>;
 		SPKVDD1-supply = <&reg_audio>;
 		SPKVDD2-supply = <&reg_audio>;
-		amic-mono;
 		gpio-cfg = <
 			0x0000 /* 0:Default */
 			0x0000 /* 1:Default */
@@ -468,11 +422,6 @@
 	pinctrl-0 = <&pinctrl_i2c2>;
 	status = "okay";
 
-<<<<<<< HEAD
-	hdmi: edid@50 {
-		compatible = "fsl,imx6-hdmi-i2c";
-		reg = <0x50>;
-=======
 	egalax_ts@04 {
 		compatible = "eeti,egalax_ts";
 		reg = <0x04>;
@@ -481,7 +430,6 @@
 		interrupt-parent = <&gpio6>;
 		interrupts = <8 2>;
 		wakeup-gpios = <&gpio6 8 GPIO_ACTIVE_HIGH>;
->>>>>>> 33e8bb5d
 	};
 
 	max11801@48 {
@@ -592,14 +540,11 @@
 		};
 	};
 
-<<<<<<< HEAD
-=======
 	hdmi: edid@50 {
 		compatible = "fsl,imx6-hdmi-i2c";
 		reg = <0x50>;
 	};
 
->>>>>>> 33e8bb5d
 	ov564x_mipi: ov564x_mipi@3c { /* i2c2 driver */
 		compatible = "ovti,ov564x_mipi";
 		reg = <0x3c>;
@@ -615,18 +560,6 @@
 		mclk = <24000000>;
 		mclk_source = <0>;
 	};
-<<<<<<< HEAD
-
-	egalax_ts@04 {
-		compatible = "eeti,egalax_ts";
-		reg = <0x04>;
-		interrupt-parent = <&gpio6>;
-		interrupts = <8 2>;
-		wakeup-gpios = <&gpio6 8 0>;
-	};
-
-=======
->>>>>>> 33e8bb5d
 };
 
 &i2c3 {
@@ -663,25 +596,6 @@
 		interrupt-parent = <&gpio3>;
 		interrupts = <16 1>;
 	};
-
-	mag3110@0e {
-		compatible = "fsl,mag3110";
-		reg = <0x0e>;
-		position = <2>;
-		vdd-supply = <&reg_sensor>;
-		vddio-supply = <&reg_sensor>;
-		interrupt-parent = <&gpio3>;
-		interrupts = <16 1>;
-	};
-
-	isl29023@44 {
-		compatible = "fsl,isl29023";
-		reg = <0x44>;
-		rext = <499>;
-		vdd-supply = <&reg_sensor>;
-		interrupt-parent = <&gpio3>;
-		interrupts = <9 2>;
-	};
 };
 
 &iomuxc {
@@ -696,11 +610,6 @@
 				MX6QDL_PAD_NANDF_D2__GPIO2_IO02 0x80000000
 				MX6QDL_PAD_NANDF_D3__GPIO2_IO03 0x80000000
 				MX6QDL_PAD_GPIO_0__CCM_CLKO1    0x130b0
-<<<<<<< HEAD
-				MX6QDL_PAD_NANDF_CLE__GPIO6_IO07 0x80000000
-				MX6QDL_PAD_NANDF_ALE__GPIO6_IO08 0x80000000
-=======
->>>>>>> 33e8bb5d
 				MX6QDL_PAD_ENET_TXD1__GPIO1_IO29 0x80000000
 				MX6QDL_PAD_EIM_D22__GPIO3_IO22  0x80000000
 				MX6QDL_PAD_ENET_CRS_DV__GPIO1_IO25 0x80000000
@@ -715,10 +624,6 @@
 				MX6QDL_PAD_SD3_RST__GPIO7_IO08	0x80000000
 				MX6QDL_PAD_GPIO_9__GPIO1_IO09 	0x80000000
 				MX6QDL_PAD_EIM_DA9__GPIO3_IO09 0x80000000
-<<<<<<< HEAD
-				MX6QDL_PAD_GPIO_1__WDOG2_B 0x80000000
-=======
->>>>>>> 33e8bb5d
 				MX6QDL_PAD_NANDF_CS0__GPIO6_IO11 0x80000000
 				MX6QDL_PAD_NANDF_CS1__GPIO6_IO14 0x80000000
 				MX6QDL_PAD_NANDF_CS2__GPIO6_IO15 0x80000000
@@ -740,8 +645,6 @@
 				MX6QDL_PAD_KEY_COL1__ECSPI1_MISO	0x100b1
 				MX6QDL_PAD_KEY_ROW0__ECSPI1_MOSI	0x100b1
 				MX6QDL_PAD_KEY_COL0__ECSPI1_SCLK	0x100b1
-<<<<<<< HEAD
-=======
 				MX6QDL_PAD_KEY_ROW1__GPIO4_IO09		0x1b0b0
 			>;
 		};
@@ -755,7 +658,6 @@
 		pinctrl_i2c3_egalax_int: egalax_i2c3_intgrp {
 			fsl,pins = <
 				MX6QDL_PAD_NANDF_CLE__GPIO6_IO07 0x80000000
->>>>>>> 33e8bb5d
 			>;
 		};
 
@@ -777,8 +679,6 @@
 				MX6QDL_PAD_RGMII_RD3__RGMII_RD3		0x1b0b0
 				MX6QDL_PAD_RGMII_RX_CTL__RGMII_RX_CTL	0x1b0b0
 				MX6QDL_PAD_GPIO_16__ENET_REF_CLK	0x4001b0a8
-<<<<<<< HEAD
-=======
 			>;
 		};
 
@@ -988,232 +888,9 @@
 		pinctrl_gpio_leds: gpioledsgrp {
 			fsl,pins = <
 				MX6QDL_PAD_GPIO_2__GPIO1_IO02 0x1b0b0
->>>>>>> 33e8bb5d
-			>;
-		};
-
-		pinctrl_enet_irq: enetirqgrp {
-			fsl,pins = <
-				MX6QDL_PAD_GPIO_6__ENET_IRQ		0x000b1
-			>;
-		};
-
-		pinctrl_gpio_keys: gpio_keysgrp {
-			fsl,pins = <
-				MX6QDL_PAD_EIM_D29__GPIO3_IO29 0x80000000
-				MX6QDL_PAD_GPIO_4__GPIO1_IO04  0x80000000
-				MX6QDL_PAD_GPIO_5__GPIO1_IO05  0x80000000
-			>;
-		};
-
-		pinctrl_hdmi_cec: hdmicecgrp {
-			fsl,pins = <
-				MX6QDL_PAD_KEY_ROW2__HDMI_TX_CEC_LINE 0x1f8b0
-			>;
-		};
-
-		pinctrl_hdmi_hdcp: hdmihdcpgrp {
-			fsl,pins = <
-				MX6QDL_PAD_KEY_COL3__HDMI_TX_DDC_SCL 0x4001b8b1
-				MX6QDL_PAD_KEY_ROW3__HDMI_TX_DDC_SDA 0x4001b8b1
-			>;
-		};
-
-		pinctrl_i2c1: i2c1grp {
-			fsl,pins = <
-				MX6QDL_PAD_CSI0_DAT8__I2C1_SDA		0x4001b8b1
-				MX6QDL_PAD_CSI0_DAT9__I2C1_SCL		0x4001b8b1
-			>;
-		};
-
-		pinctrl_i2c2: i2c2grp {
-			fsl,pins = <
-				MX6QDL_PAD_KEY_COL3__I2C2_SCL		0x4001b8b1
-				MX6QDL_PAD_KEY_ROW3__I2C2_SDA		0x4001b8b1
-			 >;
-		};
-
-		pinctrl_i2c3: i2c3grp {
-			fsl,pins = <
-				MX6QDL_PAD_GPIO_3__I2C3_SCL		0x4001b8b1
-				MX6QDL_PAD_GPIO_6__I2C3_SDA		0x4001b8b1
-			>;
-		};
-
-		pinctrl_ipu1: ipu1grp {
-			fsl,pins = <
-				MX6QDL_PAD_DI0_DISP_CLK__IPU1_DI0_DISP_CLK 0x10
-				MX6QDL_PAD_DI0_PIN15__IPU1_DI0_PIN15       0x10
-				MX6QDL_PAD_DI0_PIN2__IPU1_DI0_PIN02        0x10
-				MX6QDL_PAD_DI0_PIN3__IPU1_DI0_PIN03        0x10
-				MX6QDL_PAD_DI0_PIN4__IPU1_DI0_PIN04        0x80000000
-				MX6QDL_PAD_DISP0_DAT0__IPU1_DISP0_DATA00   0x10
-				MX6QDL_PAD_DISP0_DAT1__IPU1_DISP0_DATA01   0x10
-				MX6QDL_PAD_DISP0_DAT2__IPU1_DISP0_DATA02   0x10
-				MX6QDL_PAD_DISP0_DAT3__IPU1_DISP0_DATA03   0x10
-				MX6QDL_PAD_DISP0_DAT4__IPU1_DISP0_DATA04   0x10
-				MX6QDL_PAD_DISP0_DAT5__IPU1_DISP0_DATA05   0x10
-				MX6QDL_PAD_DISP0_DAT6__IPU1_DISP0_DATA06   0x10
-				MX6QDL_PAD_DISP0_DAT7__IPU1_DISP0_DATA07   0x10
-				MX6QDL_PAD_DISP0_DAT8__IPU1_DISP0_DATA08   0x10
-				MX6QDL_PAD_DISP0_DAT9__IPU1_DISP0_DATA09   0x10
-				MX6QDL_PAD_DISP0_DAT10__IPU1_DISP0_DATA10  0x10
-				MX6QDL_PAD_DISP0_DAT11__IPU1_DISP0_DATA11  0x10
-				MX6QDL_PAD_DISP0_DAT12__IPU1_DISP0_DATA12  0x10
-				MX6QDL_PAD_DISP0_DAT13__IPU1_DISP0_DATA13  0x10
-				MX6QDL_PAD_DISP0_DAT14__IPU1_DISP0_DATA14  0x10
-				MX6QDL_PAD_DISP0_DAT15__IPU1_DISP0_DATA15  0x10
-				MX6QDL_PAD_DISP0_DAT16__IPU1_DISP0_DATA16  0x10
-				MX6QDL_PAD_DISP0_DAT17__IPU1_DISP0_DATA17  0x10
-				MX6QDL_PAD_DISP0_DAT18__IPU1_DISP0_DATA18  0x10
-				MX6QDL_PAD_DISP0_DAT19__IPU1_DISP0_DATA19  0x10
-				MX6QDL_PAD_DISP0_DAT20__IPU1_DISP0_DATA20  0x10
-				MX6QDL_PAD_DISP0_DAT21__IPU1_DISP0_DATA21  0x10
-				MX6QDL_PAD_DISP0_DAT22__IPU1_DISP0_DATA22  0x10
-				MX6QDL_PAD_DISP0_DAT23__IPU1_DISP0_DATA23  0x10
-			>;
-		};
-
-		pinctrl_ipu1_2: ipu1grp-2 { /* parallel camera */
-			fsl,pins = <
-				MX6QDL_PAD_CSI0_DAT12__IPU1_CSI0_DATA12    0x80000000
-				MX6QDL_PAD_CSI0_DAT13__IPU1_CSI0_DATA13    0x80000000
-				MX6QDL_PAD_CSI0_DAT14__IPU1_CSI0_DATA14    0x80000000
-				MX6QDL_PAD_CSI0_DAT15__IPU1_CSI0_DATA15    0x80000000
-				MX6QDL_PAD_CSI0_DAT16__IPU1_CSI0_DATA16    0x80000000
-				MX6QDL_PAD_CSI0_DAT17__IPU1_CSI0_DATA17    0x80000000
-				MX6QDL_PAD_CSI0_DAT18__IPU1_CSI0_DATA18    0x80000000
-				MX6QDL_PAD_CSI0_DAT19__IPU1_CSI0_DATA19    0x80000000
-				MX6QDL_PAD_CSI0_DATA_EN__IPU1_CSI0_DATA_EN 0x80000000
-				MX6QDL_PAD_CSI0_PIXCLK__IPU1_CSI0_PIXCLK   0x80000000
-				MX6QDL_PAD_CSI0_MCLK__IPU1_CSI0_HSYNC      0x80000000
-				MX6QDL_PAD_CSI0_VSYNC__IPU1_CSI0_VSYNC     0x80000000
-			>;
-		};
-
-		pinctrl_pwm1: pwm1grp {
-			fsl,pins = <
-				MX6QDL_PAD_SD1_DAT3__PWM1_OUT		0x1b0b1
-			>;
-		};
-
-		pinctrl_uart1: uart1grp {
-			fsl,pins = <
-				MX6QDL_PAD_CSI0_DAT10__UART1_TX_DATA	0x1b0b1
-				MX6QDL_PAD_CSI0_DAT11__UART1_RX_DATA	0x1b0b1
-			>;
-		};
-
-		pinctrl_uart5_1: uart5grp-1 {
-			fsl,pins = <
-				MX6QDL_PAD_KEY_COL1__UART5_TX_DATA	0x1b0b1
-				MX6QDL_PAD_KEY_ROW1__UART5_RX_DATA	0x1b0b1
-				MX6QDL_PAD_KEY_COL4__UART5_RTS_B	0x1b0b1
-				MX6QDL_PAD_KEY_ROW4__UART5_CTS_B	0x1b0b1
-			>;
-		};
-
-		pinctrl_uart5dte_1: uart5dtegrp-1 {
-			fsl,pins = <
-				MX6QDL_PAD_KEY_ROW1__UART5_TX_DATA	0x1b0b1
-				MX6QDL_PAD_KEY_COL1__UART5_RX_DATA	0x1b0b1
-				MX6QDL_PAD_KEY_ROW4__UART5_RTS_B	0x1b0b1
-				MX6QDL_PAD_KEY_COL4__UART5_CTS_B	0x1b0b1
-			>;
-		};
-
-		pinctrl_usbotg: usbotggrp {
-			fsl,pins = <
-				MX6QDL_PAD_ENET_RX_ER__USB_OTG_ID	0x17059
-			>;
-		};
-
-		pinctrl_usdhc2: usdhc2grp {
-			fsl,pins = <
-				MX6QDL_PAD_SD2_CMD__SD2_CMD		0x17059
-				MX6QDL_PAD_SD2_CLK__SD2_CLK		0x10059
-				MX6QDL_PAD_SD2_DAT0__SD2_DATA0		0x17059
-				MX6QDL_PAD_SD2_DAT1__SD2_DATA1		0x17059
-				MX6QDL_PAD_SD2_DAT2__SD2_DATA2		0x17059
-				MX6QDL_PAD_SD2_DAT3__SD2_DATA3		0x17059
-				MX6QDL_PAD_NANDF_D4__SD2_DATA4		0x17059
-				MX6QDL_PAD_NANDF_D5__SD2_DATA5		0x17059
-				MX6QDL_PAD_NANDF_D6__SD2_DATA6		0x17059
-				MX6QDL_PAD_NANDF_D7__SD2_DATA7		0x17059
-			>;
-		};
-
-		pinctrl_usdhc3: usdhc3grp {
-			fsl,pins = <
-				MX6QDL_PAD_SD3_CMD__SD3_CMD		0x17059
-				MX6QDL_PAD_SD3_CLK__SD3_CLK		0x10059
-				MX6QDL_PAD_SD3_DAT0__SD3_DATA0		0x17059
-				MX6QDL_PAD_SD3_DAT1__SD3_DATA1		0x17059
-				MX6QDL_PAD_SD3_DAT2__SD3_DATA2		0x17059
-				MX6QDL_PAD_SD3_DAT3__SD3_DATA3		0x17059
-				MX6QDL_PAD_SD3_DAT4__SD3_DATA4		0x17059
-				MX6QDL_PAD_SD3_DAT5__SD3_DATA5		0x17059
-				MX6QDL_PAD_SD3_DAT6__SD3_DATA6		0x17059
-				MX6QDL_PAD_SD3_DAT7__SD3_DATA7		0x17059
-			>;
-		};
-
-		pinctrl_usdhc4: usdhc4grp {
-			fsl,pins = <
-				MX6QDL_PAD_SD4_CMD__SD4_CMD		0x17059
-				MX6QDL_PAD_SD4_CLK__SD4_CLK		0x10059
-				MX6QDL_PAD_SD4_DAT0__SD4_DATA0		0x17059
-				MX6QDL_PAD_SD4_DAT1__SD4_DATA1		0x17059
-				MX6QDL_PAD_SD4_DAT2__SD4_DATA2		0x17059
-				MX6QDL_PAD_SD4_DAT3__SD4_DATA3		0x17059
-				MX6QDL_PAD_SD4_DAT4__SD4_DATA4		0x17059
-				MX6QDL_PAD_SD4_DAT5__SD4_DATA5		0x17059
-				MX6QDL_PAD_SD4_DAT6__SD4_DATA6		0x17059
-				MX6QDL_PAD_SD4_DAT7__SD4_DATA7		0x17059
-			>;
-		};
-
-	};
-};
-
-&dcic1 {
-	dcic_id = <0>;
-	dcic_mux = "dcic-hdmi";
-	status = "okay";
-};
-
-&dcic2 {
-	dcic_id = <1>;
-	dcic_mux = "dcic-lvds1";
-	status = "okay";
-};
-
-&gpc {
-	/* use ldo-bypass, u-boot will check it and configure */
-	fsl,ldo-bypass = <1>;
-	fsl,wdog-reset = <2>;
-};
-
-&hdmi_audio {
-	status = "okay";
-};
-
-&hdmi_cec {
-	pinctrl-names = "default";
-	pinctrl-0 = <&pinctrl_hdmi_cec>;
-	status = "okay";
-};
-
-&hdmi_core {
-	ipu_id = <0>;
-	disp_id = <0>;
-	status = "okay";
-};
-
-&hdmi_video {
-	fsl,phy_reg_vlev = <0x0294>;
-	fsl,phy_reg_cksymtx = <0x800d>;
-	status = "okay";
+			>;
+		};
+	};
 };
 
 &ldb {
@@ -1281,12 +958,8 @@
 };
 
 &pcie {
-<<<<<<< HEAD
-	power-on-gpio = <&gpio3 19 0>;
-=======
 	pinctrl-names = "default";
 	pinctrl-0 = <&pinctrl_pcie>;
->>>>>>> 33e8bb5d
 	reset-gpio = <&gpio7 12 0>;
 	status = "okay";
 };
@@ -1294,13 +967,10 @@
 &pwm1 {
 	pinctrl-names = "default";
 	pinctrl-0 = <&pinctrl_pwm1>;
-<<<<<<< HEAD
-=======
 	status = "okay";
 };
 
 &snvs_poweroff {
->>>>>>> 33e8bb5d
 	status = "okay";
 };
 
@@ -1342,13 +1012,8 @@
 	pinctrl-names = "default";
 	pinctrl-0 = <&pinctrl_usdhc2>;
 	bus-width = <8>;
-<<<<<<< HEAD
-	cd-gpios = <&gpio2 2 0>;
-	wp-gpios = <&gpio2 3 0>;
-=======
 	cd-gpios = <&gpio2 2 GPIO_ACTIVE_LOW>;
 	wp-gpios = <&gpio2 3 GPIO_ACTIVE_HIGH>;
->>>>>>> 33e8bb5d
 	no-1-8-v;
 	keep-power-in-suspend;
 	enable-sdio-wakeup;
@@ -1358,21 +1023,6 @@
 &usdhc3 {
 	pinctrl-names = "default";
 	pinctrl-0 = <&pinctrl_usdhc3>;
-<<<<<<< HEAD
-	bus-width = <8>;
-	cd-gpios = <&gpio2 0 0>;
-	wp-gpios = <&gpio2 1 0>;
-	no-1-8-v;
-	keep-power-in-suspend;
-	enable-sdio-wakeup;
-	status = "okay";
-};
-
-&usdhc4 {
-	pinctrl-names = "default";
-	pinctrl-0 = <&pinctrl_usdhc4>;
-	bus-width = <8>;
-=======
 	bus-width = <8>;
 	cd-gpios = <&gpio2 0 GPIO_ACTIVE_LOW>;
 	wp-gpios = <&gpio2 1 GPIO_ACTIVE_HIGH>;
@@ -1386,7 +1036,6 @@
 	pinctrl-names = "default";
 	pinctrl-0 = <&pinctrl_usdhc4>;
 	bus-width = <8>;
->>>>>>> 33e8bb5d
 	non-removable;
 	no-1-8-v;
 	keep-power-in-suspend;
@@ -1398,11 +1047,8 @@
 };
 
 &wdog2 {
-<<<<<<< HEAD
-=======
 	pinctrl-names = "default";
 	pinctrl-0 = <&pinctrl_wdog>;
 	fsl,wdog_b;
->>>>>>> 33e8bb5d
 	status = "okay";
 };