--- conflicted
+++ resolved
@@ -308,20 +308,15 @@
 
 	/* MIPI-CSI2 camera */
 	ov5640_mipi: ov5640_mipi@4c {
-		compatible = "ovti,ov564x_mipi";
+		compatible = "ovti,ov5640_mipi";
 		reg = <0x4c>;
 		pinctrl-names = "default";
 		pinctrl-0 = <&pinctrl_mipi>;
 		clocks = <&clks 201>;
 		clock-names = "csi_mclk";
-<<<<<<< HEAD
+		pwn-gpios = <&gpio7 6 GPIO_ACTIVE_LOW>;
 		digi,alt-pwn-gpios = <&gpio5 0 GPIO_ACTIVE_LOW
 				      &gpio3 15 GPIO_ACTIVE_LOW>;
-=======
-		pwn-gpios = <&gpio7 6 1>;
-		digi,alt-pwn-gpios = <&gpio5 0 1
-				      &gpio3 15 1>;
->>>>>>> 4f6e7333
 		mclk = <24000000>;
 		mclk_source = <0>;
 		status = "disabled";
@@ -335,12 +330,7 @@
 		pinctrl-0 = <&pinctrl_ipu1_1>;
 		clocks = <&clks 201>;
 		clock-names = "csi_mclk";
-<<<<<<< HEAD
 		pwn-gpios = <&gpio5 0 GPIO_ACTIVE_LOW>;
-=======
-		pwn-gpios = <&gpio5 0 1>;
-		digi,alt-pwn-gpios = <&gpio7 6 1>;
->>>>>>> 4f6e7333
 		csi_id = <0>;
 		ipu_id = <0>;
 		mclk = <24000000>;
