--- conflicted
+++ resolved
@@ -92,10 +92,7 @@
 				MX6QDL_PAD_RGMII_RD2__RGMII_RD2		0x1b0b0
 				MX6QDL_PAD_RGMII_RD3__RGMII_RD3		0x1b0b0
 				MX6QDL_PAD_RGMII_RX_CTL__RGMII_RX_CTL	0x1b0b0
-<<<<<<< HEAD
-=======
 				MX6QDL_PAD_GPIO_6__ENET_IRQ		0x000b1
->>>>>>> 33e8bb5d
 			>;
 		};
 
@@ -228,17 +225,6 @@
 	status = "okay";
 };
 
-&usbotg {
-	vbus-supply = <&reg_usb_otg_vbus>;
-	pinctrl-names = "default";
-	pinctrl-0 = <&pinctrl_usbotg>;
-	disable-over-current;
-	srp-disable;
-	hnp-disable;
-	adp-disable;
-	status = "okay";
-};
-
 &usdhc3 {
 	cd-gpios = <&gpio6 11 0>;
 	wp-gpios = <&gpio6 14 0>;
