--- conflicted
+++ resolved
@@ -17,279 +17,8 @@
 / {
 	model = "Freescale i.MX6 Quad SABRE Lite Board";
 	compatible = "fsl,imx6q-sabrelite", "fsl,imx6q";
-<<<<<<< HEAD
-
-	memory {
-		reg = <0x10000000 0x40000000>;
-	};
-
-	regulators {
-		compatible = "simple-bus";
-		#address-cells = <1>;
-		#size-cells = <0>;
-
-		reg_2p5v: regulator@0 {
-			compatible = "regulator-fixed";
-			reg = <0>;
-			regulator-name = "2P5V";
-			regulator-min-microvolt = <2500000>;
-			regulator-max-microvolt = <2500000>;
-			regulator-always-on;
-		};
-
-		reg_3p3v: regulator@1 {
-			compatible = "regulator-fixed";
-			reg = <1>;
-			regulator-name = "3P3V";
-			regulator-min-microvolt = <3300000>;
-			regulator-max-microvolt = <3300000>;
-			regulator-always-on;
-		};
-
-		reg_usb_otg_vbus: regulator@2 {
-			compatible = "regulator-fixed";
-			reg = <2>;
-			regulator-name = "usb_otg_vbus";
-			regulator-min-microvolt = <5000000>;
-			regulator-max-microvolt = <5000000>;
-			gpio = <&gpio3 22 0>;
-			enable-active-high;
-		};
-	};
-
-	sound {
-		compatible = "fsl,imx6q-sabrelite-sgtl5000",
-			     "fsl,imx-audio-sgtl5000";
-		model = "imx6q-sabrelite-sgtl5000";
-		cpu-dai = <&ssi1>;
-		audio-codec = <&codec>;
-		audio-routing =
-			"MIC_IN", "Mic Jack",
-			"Mic Jack", "Mic Bias",
-			"Headphone Jack", "HP_OUT";
-		mux-int-port = <1>;
-		mux-ext-port = <4>;
-	};
-};
-
-&audmux {
-	status = "okay";
-	pinctrl-names = "default";
-	pinctrl-0 = <&pinctrl_audmux>;
-};
-
-&ecspi1 {
-	fsl,spi-num-chipselects = <1>;
-	cs-gpios = <&gpio3 19 0>;
-	pinctrl-names = "default";
-	pinctrl-0 = <&pinctrl_ecspi1>;
-	status = "okay";
-
-	flash: m25p80@0 {
-		compatible = "sst,sst25vf016b";
-		spi-max-frequency = <20000000>;
-		reg = <0>;
-	};
-};
-
-&fec {
-	pinctrl-names = "default";
-	pinctrl-0 = <&pinctrl_enet>;
-	phy-mode = "rgmii";
-	phy-reset-gpios = <&gpio3 23 0>;
-	status = "okay";
-};
-
-&i2c1 {
-	status = "okay";
-	clock-frequency = <100000>;
-	pinctrl-names = "default";
-	pinctrl-0 = <&pinctrl_i2c1>;
-
-	codec: sgtl5000@0a {
-		compatible = "fsl,sgtl5000";
-		reg = <0x0a>;
-		clocks = <&clks 201>;
-		VDDA-supply = <&reg_2p5v>;
-		VDDIO-supply = <&reg_3p3v>;
-	};
-};
-
-&iomuxc {
-	pinctrl-names = "default";
-	pinctrl-0 = <&pinctrl_hog>;
-
-	imx6q-sabrelite {
-		pinctrl_hog: hoggrp {
-			fsl,pins = <
-				MX6QDL_PAD_NANDF_D6__GPIO2_IO06 0x80000000
-				MX6QDL_PAD_NANDF_D7__GPIO2_IO07 0x80000000
-				MX6QDL_PAD_EIM_D19__GPIO3_IO19  0x80000000
-				MX6QDL_PAD_EIM_D22__GPIO3_IO22  0x80000000
-				MX6QDL_PAD_EIM_D23__GPIO3_IO23  0x80000000
-				MX6QDL_PAD_SD3_DAT5__GPIO7_IO00 0x80000000
-				MX6QDL_PAD_SD3_DAT4__GPIO7_IO01 0x1f0b0
-				MX6QDL_PAD_GPIO_0__CCM_CLKO1    0x80000000
-				MX6QDL_PAD_EIM_D23__GPIO3_IO23	0x80000000
-			>;
-		};
-
-		pinctrl_audmux: audmuxgrp {
-			fsl,pins = <
-				MX6QDL_PAD_SD2_DAT0__AUD4_RXD		0x130b0
-				MX6QDL_PAD_SD2_DAT3__AUD4_TXC		0x130b0
-				MX6QDL_PAD_SD2_DAT2__AUD4_TXD		0x110b0
-				MX6QDL_PAD_SD2_DAT1__AUD4_TXFS		0x130b0
-			>;
-		};
-
-		pinctrl_ecspi1: ecspi1grp {
-			fsl,pins = <
-				MX6QDL_PAD_EIM_D17__ECSPI1_MISO		0x100b1
-				MX6QDL_PAD_EIM_D18__ECSPI1_MOSI		0x100b1
-				MX6QDL_PAD_EIM_D16__ECSPI1_SCLK		0x100b1
-			>;
-		};
-
-		pinctrl_enet: enetgrp {
-			fsl,pins = <
-				MX6QDL_PAD_ENET_MDIO__ENET_MDIO		0x1b0b0
-				MX6QDL_PAD_ENET_MDC__ENET_MDC		0x1b0b0
-				MX6QDL_PAD_RGMII_TXC__RGMII_TXC		0x1b0b0
-				MX6QDL_PAD_RGMII_TD0__RGMII_TD0		0x1b0b0
-				MX6QDL_PAD_RGMII_TD1__RGMII_TD1		0x1b0b0
-				MX6QDL_PAD_RGMII_TD2__RGMII_TD2		0x1b0b0
-				MX6QDL_PAD_RGMII_TD3__RGMII_TD3		0x1b0b0
-				MX6QDL_PAD_RGMII_TX_CTL__RGMII_TX_CTL	0x1b0b0
-				MX6QDL_PAD_ENET_REF_CLK__ENET_TX_CLK	0x1b0b0
-				MX6QDL_PAD_RGMII_RXC__RGMII_RXC		0x1b0b0
-				MX6QDL_PAD_RGMII_RD0__RGMII_RD0		0x1b0b0
-				MX6QDL_PAD_RGMII_RD1__RGMII_RD1		0x1b0b0
-				MX6QDL_PAD_RGMII_RD2__RGMII_RD2		0x1b0b0
-				MX6QDL_PAD_RGMII_RD3__RGMII_RD3		0x1b0b0
-				MX6QDL_PAD_RGMII_RX_CTL__RGMII_RX_CTL	0x1b0b0
-				MX6QDL_PAD_GPIO_16__ENET_REF_CLK	0x4001b0a8
-			>;
-		};
-
-		pinctrl_i2c1: i2c1grp {
-			fsl,pins = <
-				MX6QDL_PAD_EIM_D21__I2C1_SCL		0x4001b8b1
-				MX6QDL_PAD_EIM_D28__I2C1_SDA		0x4001b8b1
-			>;
-		};
-
-		pinctrl_uart2: uart2grp {
-			fsl,pins = <
-				MX6QDL_PAD_EIM_D26__UART2_TX_DATA	0x1b0b1
-				MX6QDL_PAD_EIM_D27__UART2_RX_DATA	0x1b0b1
-			>;
-		};
-
-		pinctrl_usbotg: usbotggrp {
-			fsl,pins = <
-				MX6QDL_PAD_GPIO_1__USB_OTG_ID		0x17059
-			>;
-		};
-
-		pinctrl_usdhc3: usdhc3grp {
-			fsl,pins = <
-				MX6QDL_PAD_SD3_CMD__SD3_CMD		0x17059
-				MX6QDL_PAD_SD3_CLK__SD3_CLK		0x10059
-				MX6QDL_PAD_SD3_DAT0__SD3_DATA0		0x17059
-				MX6QDL_PAD_SD3_DAT1__SD3_DATA1		0x17059
-				MX6QDL_PAD_SD3_DAT2__SD3_DATA2		0x17059
-				MX6QDL_PAD_SD3_DAT3__SD3_DATA3		0x17059
-			>;
-		};
-
-		pinctrl_usdhc4: usdhc4grp {
-			fsl,pins = <
-				MX6QDL_PAD_SD4_CMD__SD4_CMD		0x17059
-				MX6QDL_PAD_SD4_CLK__SD4_CLK		0x10059
-				MX6QDL_PAD_SD4_DAT0__SD4_DATA0		0x17059
-				MX6QDL_PAD_SD4_DAT1__SD4_DATA1		0x17059
-				MX6QDL_PAD_SD4_DAT2__SD4_DATA2		0x17059
-				MX6QDL_PAD_SD4_DAT3__SD4_DATA3		0x17059
-			>;
-		};
-	};
-};
-
-&ldb {
-	status = "okay";
-
-	lvds-channel@0 {
-		fsl,data-mapping = "spwg";
-		fsl,data-width = <18>;
-		status = "okay";
-
-		display-timings {
-			native-mode = <&timing0>;
-			timing0: hsd100pxn1 {
-				clock-frequency = <65000000>;
-				hactive = <1024>;
-				vactive = <768>;
-				hback-porch = <220>;
-				hfront-porch = <40>;
-				vback-porch = <21>;
-				vfront-porch = <7>;
-				hsync-len = <60>;
-				vsync-len = <10>;
-			};
-		};
-	};
-=======
->>>>>>> 33e8bb5d
 };
 
 &sata {
 	status = "okay";
-<<<<<<< HEAD
-};
-
-&ssi1 {
-	fsl,mode = "i2s-slave";
-	status = "okay";
-};
-
-&uart2 {
-	status = "okay";
-	pinctrl-names = "default";
-	pinctrl-0 = <&pinctrl_uart2>;
-};
-
-&usbh1 {
-	status = "okay";
-};
-
-&usbotg {
-	vbus-supply = <&reg_usb_otg_vbus>;
-	pinctrl-names = "default";
-	pinctrl-0 = <&pinctrl_usbotg>;
-	disable-over-current;
-	srp-disable;
-	hnp-disable;
-	adp-disable;
-	status = "okay";
-};
-
-&usdhc3 {
-	pinctrl-names = "default";
-	pinctrl-0 = <&pinctrl_usdhc3>;
-	cd-gpios = <&gpio7 0 0>;
-	wp-gpios = <&gpio7 1 0>;
-	vmmc-supply = <&reg_3p3v>;
-	status = "okay";
-};
-
-&usdhc4 {
-	pinctrl-names = "default";
-	pinctrl-0 = <&pinctrl_usdhc4>;
-	cd-gpios = <&gpio2 6 0>;
-	wp-gpios = <&gpio2 7 0>;
-	vmmc-supply = <&reg_3p3v>;
-	status = "okay";
-=======
->>>>>>> 33e8bb5d
 };