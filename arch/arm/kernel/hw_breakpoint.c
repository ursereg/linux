--- conflicted
+++ resolved
@@ -683,8 +683,6 @@
 	arch_install_hw_breakpoint(bp);
 }
 
-<<<<<<< HEAD
-=======
 /*
  * Arm32 hardware does not always report a watchpoint hit address that matches
  * one of the watchpoints set. It can also report an address "near" the
@@ -719,7 +717,6 @@
 		return 0;
 }
 
->>>>>>> c1084c27
 static int watchpoint_fault_on_uaccess(struct pt_regs *regs,
 				       struct arch_hw_breakpoint *info)
 {
@@ -802,14 +799,6 @@
 		 * we can single-step over the watchpoint trigger.
 		 */
 		if (!is_default_overflow_handler(wp))
-<<<<<<< HEAD
-			goto unlock;
-
-step:
-		enable_single_step(wp, instruction_pointer(regs));
-unlock:
-		rcu_read_unlock();
-=======
 			continue;
 step:
 		enable_single_step(wp, instruction_pointer(regs));
@@ -824,7 +813,6 @@
 		perf_bp_event(wp, regs);
 		if (is_default_overflow_handler(wp))
 			enable_single_step(wp, instruction_pointer(regs));
->>>>>>> c1084c27
 	}
 
 	rcu_read_unlock();
