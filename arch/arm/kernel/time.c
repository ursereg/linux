// SPDX-License-Identifier: GPL-2.0-only
/*
 *  linux/arch/arm/kernel/time.c
 *
 *  Copyright (C) 1991, 1992, 1995  Linus Torvalds
 *  Modifications for ARM (C) 1994-2001 Russell King
 *
 *  This file contains the ARM-specific time handling details:
 *  reading the RTC at bootup, etc...
 */
<<<<<<< HEAD
#include <linux/clk-provider.h>
=======
>>>>>>> c1084c27
#include <linux/clockchips.h>
#include <linux/clocksource.h>
#include <linux/errno.h>
#include <linux/export.h>
#include <linux/init.h>
#include <linux/interrupt.h>
#include <linux/irq.h>
#include <linux/kernel.h>
#include <linux/of_clk.h>
#include <linux/profile.h>
#include <linux/sched.h>
#include <linux/sched_clock.h>
#include <linux/smp.h>
#include <linux/time.h>
#include <linux/timex.h>
#include <linux/timer.h>

#include <asm/mach/arch.h>
#include <asm/mach/time.h>
#include <asm/stacktrace.h>
#include <asm/thread_info.h>

#if defined(CONFIG_RTC_DRV_CMOS) || defined(CONFIG_RTC_DRV_CMOS_MODULE) || \
    defined(CONFIG_NVRAM) || defined(CONFIG_NVRAM_MODULE)
/* this needs a better home */
DEFINE_SPINLOCK(rtc_lock);
EXPORT_SYMBOL(rtc_lock);
#endif	/* pc-style 'CMOS' RTC support */

/* change this if you have some constant time drift */
#define USECS_PER_JIFFY	(1000000/HZ)

#ifdef CONFIG_SMP
unsigned long profile_pc(struct pt_regs *regs)
{
	struct stackframe frame;

	if (!in_lock_functions(regs->ARM_pc))
		return regs->ARM_pc;

	arm_get_current_stackframe(regs, &frame);
	do {
		int ret = unwind_frame(&frame);
		if (ret < 0)
			return 0;
	} while (in_lock_functions(frame.pc));

	return frame.pc;
}
EXPORT_SYMBOL(profile_pc);
#endif

static void dummy_clock_access(struct timespec64 *ts)
{
	ts->tv_sec = 0;
	ts->tv_nsec = 0;
}

static clock_access_fn __read_persistent_clock = dummy_clock_access;

void read_persistent_clock64(struct timespec64 *ts)
{
	__read_persistent_clock(ts);
}

int __init register_persistent_clock(clock_access_fn read_persistent)
{
	/* Only allow the clockaccess functions to be registered once */
	if (__read_persistent_clock == dummy_clock_access) {
		if (read_persistent)
			__read_persistent_clock = read_persistent;
		return 0;
	}

	return -EINVAL;
}

void __init time_init(void)
{
	if (machine_desc->init_time) {
		machine_desc->init_time();
	} else {
#ifdef CONFIG_COMMON_CLK
		of_clk_init(NULL);
#endif
		timer_probe();
<<<<<<< HEAD

=======
>>>>>>> c1084c27
		tick_setup_hrtimer_broadcast();
	}
}<|MERGE_RESOLUTION|>--- conflicted
+++ resolved
@@ -8,10 +8,6 @@
  *  This file contains the ARM-specific time handling details:
  *  reading the RTC at bootup, etc...
  */
-<<<<<<< HEAD
-#include <linux/clk-provider.h>
-=======
->>>>>>> c1084c27
 #include <linux/clockchips.h>
 #include <linux/clocksource.h>
 #include <linux/errno.h>
@@ -98,10 +94,6 @@
 		of_clk_init(NULL);
 #endif
 		timer_probe();
-<<<<<<< HEAD
-
-=======
->>>>>>> c1084c27
 		tick_setup_hrtimer_broadcast();
 	}
 }