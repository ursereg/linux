#include <linux/err.h>
#include <linux/module.h>
#include <linux/io.h>
#include <linux/of.h>
#include <linux/slab.h>
#include <linux/sys_soc.h>

#include "hardware.h"
#include "common.h"

unsigned int __mxc_cpu_type;
EXPORT_SYMBOL(__mxc_cpu_type);
unsigned int __mxc_arch_type;
EXPORT_SYMBOL(__mxc_arch_type);

static unsigned int imx_soc_revision;

void mxc_set_cpu_type(unsigned int type)
{
	__mxc_cpu_type = type;
}

void mxc_set_arch_type(unsigned int type)
{
	__mxc_arch_type = type;
}

void imx_set_soc_revision(unsigned int rev)
{
	imx_soc_revision = rev;
}

unsigned int imx_get_soc_revision(void)
{
	return imx_soc_revision;
}

void imx_print_silicon_rev(const char *cpu, int srev)
{
	if (srev == IMX_CHIP_REVISION_UNKNOWN)
		pr_info("CPU identified as %s, unknown revision\n", cpu);
	else
		pr_info("CPU identified as %s, silicon rev %d.%d\n",
				cpu, (srev >> 4) & 0xf, srev & 0xf);
}

void __init imx_set_aips(void __iomem *base)
{
	unsigned int reg;
/*
 * Set all MPROTx to be non-bufferable, trusted for R/W,
 * not forced to user-mode.
 */
	__raw_writel(0x77777777, base + 0x0);
	__raw_writel(0x77777777, base + 0x4);

/*
 * Set all OPACRx to be non-bufferable, to not require
 * supervisor privilege level for access, allow for
 * write access and untrusted master access.
 */
	__raw_writel(0x0, base + 0x40);
	__raw_writel(0x0, base + 0x44);
	__raw_writel(0x0, base + 0x48);
	__raw_writel(0x0, base + 0x4C);
	reg = __raw_readl(base + 0x50) & 0x00FFFFFF;
	__raw_writel(reg, base + 0x50);
}

struct device * __init imx_soc_device_init(void)
{
	struct soc_device_attribute *soc_dev_attr;
	struct soc_device *soc_dev;
	struct device_node *root;
	const char *soc_id;
	int ret;

	soc_dev_attr = kzalloc(sizeof(*soc_dev_attr), GFP_KERNEL);
	if (!soc_dev_attr)
		return NULL;

	soc_dev_attr->family = "Freescale i.MX";

	root = of_find_node_by_path("/");
	ret = of_property_read_string(root, "model", &soc_dev_attr->machine);
	of_node_put(root);
	if (ret)
		goto free_soc;

	switch (__mxc_cpu_type) {
	case MXC_CPU_MX1:
		soc_id = "i.MX1";
		break;
	case MXC_CPU_MX21:
		soc_id = "i.MX21";
		break;
	case MXC_CPU_MX25:
		soc_id = "i.MX25";
		break;
	case MXC_CPU_MX27:
		soc_id = "i.MX27";
		break;
	case MXC_CPU_MX31:
		soc_id = "i.MX31";
		break;
	case MXC_CPU_MX35:
		soc_id = "i.MX35";
		break;
	case MXC_CPU_MX51:
		soc_id = "i.MX51";
		break;
	case MXC_CPU_MX53:
		soc_id = "i.MX53";
		break;
	case MXC_CPU_IMX6SL:
		soc_id = "i.MX6SL";
		break;
	case MXC_CPU_IMX6DL:
		soc_id = "i.MX6DL";
		break;
	case MXC_CPU_IMX6SX:
		soc_id = "i.MX6SX";
		break;
<<<<<<< HEAD
=======
	case MXC_CPU_IMX6UL:
		soc_id = "i.MX6UL";
		break;
>>>>>>> 9ea9577d
	case MXC_CPU_IMX6Q:
		if (imx_get_soc_revision() == IMX_CHIP_REVISION_2_0)
			soc_id = "i.MX6QP";
		else
			soc_id = "i.MX6Q";
		break;
	case MXC_CPU_IMX7D:
		soc_id = "i.MX7D";
		break;
	default:
		soc_id = "Unknown";
	}
	soc_dev_attr->soc_id = soc_id;

	soc_dev_attr->revision = kasprintf(GFP_KERNEL, "%d.%d",
					   (imx_soc_revision >> 4) & 0xf,
					   imx_soc_revision & 0xf);
	if (!soc_dev_attr->revision)
		goto free_soc;

	soc_dev = soc_device_register(soc_dev_attr);
	if (IS_ERR(soc_dev))
		goto free_rev;

	return soc_device_to_device(soc_dev);

free_rev:
	kfree(soc_dev_attr->revision);
free_soc:
	kfree(soc_dev_attr);
	return NULL;
}<|MERGE_RESOLUTION|>--- conflicted
+++ resolved
@@ -121,12 +121,9 @@
 	case MXC_CPU_IMX6SX:
 		soc_id = "i.MX6SX";
 		break;
-<<<<<<< HEAD
-=======
 	case MXC_CPU_IMX6UL:
 		soc_id = "i.MX6UL";
 		break;
->>>>>>> 9ea9577d
 	case MXC_CPU_IMX6Q:
 		if (imx_get_soc_revision() == IMX_CHIP_REVISION_2_0)
 			soc_id = "i.MX6QP";
