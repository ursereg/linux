--- conflicted
+++ resolved
@@ -1,9 +1,5 @@
 /*
-<<<<<<< HEAD
- * Copyright 2004-2007, 2010, 2013 Freescale Semiconductor, Inc. All Rights Reserved.
-=======
  * Copyright 2004-2007, 2010-2015 Freescale Semiconductor, Inc.
->>>>>>> 9ea9577d
  * Copyright (C) 2008 Juergen Beisert (kernel@pengutronix.de)
  *
  * This program is free software; you can redistribute it and/or
@@ -62,13 +58,9 @@
 #define IMX_CHIP_REVISION_3_3		0x33
 #define IMX_CHIP_REVISION_UNKNOWN	0xff
 
-<<<<<<< HEAD
-#define IMX_DDR_TYPE_LPDDR2		1
-=======
 #define IMX_DDR_TYPE_DDR3		0
 #define IMX_DDR_TYPE_LPDDR2		1
 #define IMX_DDR_TYPE_LPDDR3		2
->>>>>>> 9ea9577d
 
 #ifndef __ASSEMBLY__
 extern unsigned int __mxc_cpu_type;
@@ -187,14 +179,11 @@
 	return __mxc_cpu_type == MXC_CPU_IMX6SX;
 }
 
-<<<<<<< HEAD
-=======
 static inline bool cpu_is_imx6ul(void)
 {
 	return __mxc_cpu_type == MXC_CPU_IMX6UL;
 }
 
->>>>>>> 9ea9577d
 static inline bool cpu_is_imx6q(void)
 {
 	return __mxc_cpu_type == MXC_CPU_IMX6Q;
@@ -228,7 +217,6 @@
 extern struct cpu_op *(*get_cpu_op)(int *op);
 #endif
 
-#define cpu_is_imx6()    (cpu_is_imx6q() || cpu_is_imx6dl() || cpu_is_imx6sl())
 #define cpu_is_mx3()	(cpu_is_mx31() || cpu_is_mx35())
 #define cpu_is_mx2()	(cpu_is_mx21() || cpu_is_mx27())
 
