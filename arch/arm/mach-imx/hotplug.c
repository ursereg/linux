--- conflicted
+++ resolved
@@ -1,9 +1,5 @@
 /*
-<<<<<<< HEAD
- * Copyright 2011-2014 Freescale Semiconductor, Inc.
-=======
  * Copyright 2011-2015 Freescale Semiconductor, Inc.
->>>>>>> 9ea9577d
  * Copyright 2011 Linaro Ltd.
  *
  * The code contained herein is licensed under the GNU General Public
@@ -22,8 +18,6 @@
 
 #include "common.h"
 #include "hardware.h"
-
-extern void __iomem *imx_scu_base;
 
 extern void __iomem *imx_scu_base;
 
@@ -47,12 +41,8 @@
 	  : "r" (0), "Ir" (CR_C), "Ir" (0x40)
 	  : "cc");
 
-<<<<<<< HEAD
-	scu_power_mode(imx_scu_base, SCU_PM_DORMANT);
-=======
 	if (!arm_is_ca7())
 		scu_power_mode(imx_scu_base, SCU_PM_DORMANT);
->>>>>>> 9ea9577d
 }
 
 /*
