// SPDX-License-Identifier: GPL-2.0+
/*
 * Copyright (C) 2016 Freescale Semiconductor, Inc.
 * Copyright 2017-2018 NXP
 *   Author: Dong Aisheng <aisheng.dong@nxp.com>
 */

#include <linux/delay.h>
#include <linux/console.h>
#include <linux/init.h>
#include <linux/io.h>
#include <linux/interrupt.h>
#include <linux/irq.h>
#include <linux/genalloc.h>
#include <linux/mfd/syscon.h>
#include <linux/of.h>
#include <linux/of_address.h>
#include <linux/of_fdt.h>
#include <linux/of_irq.h>
#include <linux/psci.h>
#include <linux/of_platform.h>
#include <linux/regmap.h>
#include <linux/slab.h>
#include <linux/suspend.h>
#include <asm/cacheflush.h>
#include <asm/fncpy.h>
#include <asm/mach/map.h>
#include <asm/proc-fns.h>
#include <asm/suspend.h>
#include <asm/tlb.h>

#include <uapi/linux/psci.h>

#include "common.h"
#include "hardware.h"

#define MU_SR		0x60

#define PMPROT	0x8
#define PMCTRL	0x10
#define PMSTAT	0x18
#define SRS	0x20
#define RPC	0x24
#define SSRS	0x28
#define SRIE	0x2c
#define SRIF	0x30
#define CSRE	0x34
#define MR	0x40

#define PMC1_HSRUN		0x4
#define PMC1_RUN		0x8
#define PMC1_VLPR		0xc
#define PMC1_STOP		0x10
#define PMC1_VLPS		0x14
#define PMC1_LLS		0x18
#define PMC1_VLLS		0x1c
#define PMC1_STATUS		0x20
#define PMC1_CTRL		0x24
#define PMC0_CTRL		0x28

#define BM_PMPROT_AHSRUN	(1 << 7)
#define BM_PMPROT_AVLP		(1 << 5)
#define BM_PMPROT_ALLS		(1 << 3)
#define BM_PMPROT_AVLLS		(1 << 1)

#define BM_PMCTRL_STOPA		(1 << 24)
#define BM_PMCTRL_PSTOPO	(3 << 16)
#define BM_PMCTRL_RUNM		(3 << 8)
#define BM_PMCTRL_STOPM		(7 << 0)

#define BM_VLPS_RBBEN		(1 << 28)

#define BM_CTRL_LDOEN		(1 << 31)
#define BM_CTRL_LDOOKDIS	(1 << 30)

#define BM_VLLS_MON1P2HVDHP	(1 << 5)
#define BM_VLLS_MON1P2LVDHP	(1 << 4)

#define BP_PMCTRL_STOPM		0
#define BP_PMCTRL_PSTOPO	16

#define MX7ULP_MAX_MMDC_IO_NUM		64
#define MX7ULP_MAX_MMDC_NUM		50
#define MX7ULP_MAX_IOMUX_NUM		116
#define MX7ULP_MAX_SELECT_INPUT_NUM	78

#define IOMUX_START		0x0
#define SELECT_INPUT_START	0x200

#define TPM_SC		0x10
#define TPM_MOD		0x18
#define TPM_C0SC	0x20
#define TPM_C0V		0x24
<<<<<<< HEAD

#define PCC2_ENABLE_PCS_FIRC	((1 << 30) | (3 << 24))
#define PCC2_ENABLE		(1 << 30)

=======

#define PCC2_ENABLE_PCS_FIRC	((1 << 30) | (3 << 24))
#define PCC2_ENABLE		(1 << 30)

>>>>>>> c1084c27
#define LPUART_BAUD	0x10
#define LPUART_CTRL	0x18
#define LPUART_FIFO	0x28
#define LPUART_WATER	0x2c

#define GPIO_PDOR	0x0
#define GPIO_PDDR	0x14

#define PTC2_LPUART4_TX_OFFSET	0x8
#define PTC3_LPUART4_RX_OFFSET	0xc
#define PTC2_LPUART4_TX_INPUT_OFFSET	0x248
#define PTC3_LPUART4_RX_INPUT_OFFSET	0x24c
#define LPUART4_MUX_VALUE	(4 << 8)
#define LPUART4_INPUT_VALUE	(1)

#define MU_B_SR_NMIC	(1 << 3)

#define DGO_GPR3	0x60
#define DGO_GPR4	0x64

#define ADDR_1M_MASK	0xFFF00000

#define WDOG_CS			0x0
#define WDOG_CS_CMD32EN		BIT(13)
#define WDOG_CNT	0x4
#define REFRESH_SEQ0	0xA602
#define REFRESH_SEQ1	0xB480
#define REFRESH		((REFRESH_SEQ1 << 16) | REFRESH_SEQ0)

static void __iomem *smc1_base;
static void __iomem *pmc0_base;
static void __iomem *pmc1_base;
static void __iomem *tpm5_base;
static void __iomem *lpuart4_base;
static void __iomem *iomuxc1_base;
static void __iomem *pcc2_base;
static void __iomem *pcc3_base;
static void __iomem *mu_base;
static void __iomem *scg1_base;
static void __iomem *wdog1_base;
static void __iomem *gpio_base[4];
<<<<<<< HEAD
static void __iomem *suspend_ocram_base;
static void (*imx7ulp_suspend_in_ocram_fn)(void __iomem *sram_base);

=======
static void __iomem *port_pcr_base[4];
static void __iomem *suspend_ocram_base;
static void (*imx7ulp_suspend_in_ocram_fn)(void __iomem *sram_base);

static u32 port_pcr[4][20];
static u32 port_num[4] = {20, 12, 16, 20};
>>>>>>> c1084c27
static u32 tpm5_regs[4];
static u32 lpuart4_regs[4];
static u32 pcc2_regs[24][2] = {
	{0x20, 0}, {0x3c, 0}, {0x40, 0}, {0x6c, 0},
	{0x84, 0}, {0x90, 0}, {0x94, 0}, {0x98, 0},
	{0x9c, 0}, {0xa4, 0}, {0xa8, 0}, {0xac, 0},
	{0xb0, 0}, {0xb4, 0}, {0xb8, 0}, {0xc4, 0},
	{0xcc, 0}, {0xd0, 0}, {0xd4, 0}, {0xd8, 0},
	{0xdc, 0}, {0xe0, 0}, {0xf4, 0}, {0x10c, 0},
};

static u32 pcc3_regs[16][2] = {
	{0x84, 0}, {0x88, 0}, {0x90, 0}, {0x94, 0},
	{0x98, 0}, {0x9c, 0}, {0xa0, 0}, {0xa4, 0},
	{0xa8, 0}, {0xac, 0}, {0xb8, 0}, {0xbc, 0},
	{0xc0, 0}, {0xc4, 0}, {0x140, 0}, {0x144, 0},
};

static u32 scg1_offset[17] = {
	0x14, 0x30, 0x40, 0x304,
	0x500, 0x504, 0x508, 0x50c,
	0x510, 0x514, 0x600, 0x604,
	0x608, 0x60c, 0x610, 0x614,
	0x104,
};

extern unsigned long iram_tlb_base_addr;
extern unsigned long iram_tlb_phys_addr;

/*
 * suspend ocram space layout:
 * ======================== high address ======================
 *                              .
 *                              .
 *                              .
 *                              ^
 *                              ^
 *                              ^
 *                      imx7ulp_suspend code
 *              PM_INFO structure(imx7ulp_cpu_pm_info)
 * ======================== low address =======================
 */
struct imx7ulp_pm_socdata {
	u32 ddr_type;
	const char *mmdc_compat;
	const u32 mmdc_io_num;
	const u32 *mmdc_io_offset;
	const u32 mmdc_num;
	const u32 *mmdc_offset;
};

static const u32 imx7ulp_mmdc_io_lpddr3_offset[] __initconst = {
	0x0,  0x4,  0x8,  0xc,
	0x10, 0x14, 0x18, 0x1c,
	0x20, 0x24, 0x28, 0x2c,
	0x30, 0x34, 0x38, 0x3c,
	0x40, 0x44, 0x48, 0x4c,
	0x50, 0x54, 0x58, 0x5c,
	0x60, 0x64, 0x68, 0x6c,
	0x70, 0x74, 0x78, 0x7c,
	0x80, 0x84, 0x88, 0x8c,
	0x90, 0x94, 0x98, 0x9c,
	0xa0, 0xa4, 0xa8, 0xac,
	0xb0, 0xb4, 0xb8, 0xbc,
	0xc0, 0xc4, 0xc8, 0xcc,
	0xd0, 0xd4, 0xd8, 0xdc,
	0xe8, 0xf8, 0xfc, 0x120,
	0x124,
};

static const u32 imx7ulp_mmdc_lpddr3_offset[] __initconst = {
	0x01c, 0x800, 0x85c, 0x890,
	0x848, 0x850, 0x81c, 0x820,
	0x824, 0x828, 0x82c, 0x830,
	0x834, 0x838, 0x8c0, 0x8b8,
	0x004, 0x00c, 0x010, 0x038,
	0x014, 0x018, 0x02c, 0x030,
	0x040, 0x000, 0x01c, 0x01c,
	0x01c, 0x01c, 0x01c, 0x01c,
	0x01c, 0x01c, 0x01c, 0x01c,
	0x01c, 0x01c, 0x83c, 0x020,
	0x800, 0x004, 0x404, 0x01c,
};

static const u32 imx7ulp_lpddr3_script[] __initconst = {
	0x00008000, 0xA1390003, 0x0D3900A0, 0x00400000,
	0x40404040, 0x40404040, 0x33333333, 0x33333333,
	0x33333333, 0x33333333, 0xf3333333, 0xf3333333,
	0xf3333333, 0xf3333333, 0x24922492, 0x00000800,
	0x00020052, 0x292C42F3, 0x00100A22, 0x00120556,
	0x00C700DB, 0x00211718, 0x0F9F26D2, 0x009F0E10,
	0x0000003F, 0xC3190000, 0x00008050, 0x00008058,
	0x003F8030, 0x003F8038, 0xFF0A8030, 0xFF0A8038,
	0x04028030, 0x04028038, 0x83018030, 0x83018038,
	0x01038030, 0x01038038, 0x20000000, 0x00001800,
	0xA1310000, 0x00020052, 0x00011006, 0x00000000,
};

static const struct imx7ulp_pm_socdata imx7ulp_lpddr3_pm_data __initconst = {
	.mmdc_compat = "fsl,imx7ulp-mmdc",
	.mmdc_io_num = ARRAY_SIZE(imx7ulp_mmdc_io_lpddr3_offset),
	.mmdc_io_offset = imx7ulp_mmdc_io_lpddr3_offset,
	.mmdc_num = ARRAY_SIZE(imx7ulp_mmdc_lpddr3_offset),
	.mmdc_offset = imx7ulp_mmdc_lpddr3_offset,
};

/*
 * This structure is for passing necessary data for low level ocram
 * suspend code(arch/arm/mach-imx/suspend-imx7ulp.S), if this struct
 * definition is changed, the offset definition in
 * arch/arm/mach-imx/suspend-imx7ulp.S must be also changed accordingly,
 * otherwise, the suspend to sram function will be broken!
 */
struct imx7ulp_cpu_pm_info {
	u32 m4_reserve0;
	u32 m4_reserve1;
	u32 m4_reserve2;
	phys_addr_t pbase; /* The physical address of pm_info. */
	phys_addr_t resume_addr; /* The physical resume address for asm code */
	u32 pm_info_size; /* Size of pm_info. */
	void __iomem *sim_base;
	void __iomem *scg1_base;
	void __iomem *mmdc_base;
	void __iomem *mmdc_io_base;
	void __iomem *smc1_base;
	u32 scg1[17];
	u32 ttbr1; /* Store TTBR1 */
	u32 gpio[4][2];
	u32 iomux_num; /* Number of IOs which need saved/restored. */
	u32 iomux_val[MX7ULP_MAX_IOMUX_NUM]; /* To save value */
	u32 select_input_num; /* Number of select input which need saved/restored. */
	u32 select_input_val[MX7ULP_MAX_SELECT_INPUT_NUM]; /* To save value */
	u32 mmdc_io_num; /* Number of MMDC IOs which need saved/restored. */
	u32 mmdc_io_val[MX7ULP_MAX_MMDC_IO_NUM][2]; /* To save offset and value */
	u32 mmdc_num; /* Number of MMDC registers which need saved/restored. */
	u32 mmdc_val[MX7ULP_MAX_MMDC_NUM][2];
} __aligned(8);

static struct imx7ulp_cpu_pm_info *pm_info;
static void __iomem *aips1_base;
static void __iomem *aips2_base;
static void __iomem *aips3_base;
static void __iomem *aips4_base;
static void __iomem *aips5_base;

<<<<<<< HEAD
static const char * const low_power_ocram_match[] __initconst = {
	"fsl,lpm-sram",
	NULL
};

=======
>>>>>>> c1084c27
static void imx7ulp_gpio_save(void)
{
	int i;

	for (i = 0; i < 4; i++) {
		pm_info->gpio[i][0] = readl_relaxed(gpio_base[i] + GPIO_PDOR);
		pm_info->gpio[i][1] = readl_relaxed(gpio_base[i] + GPIO_PDDR);
	}
}

<<<<<<< HEAD
=======
static void imx7ulp_port_pcr_save(void)
{
	int i;
	int j;
	for (i = 0; i < 4; i++)
		for (j=0; j < port_num[i]; j++)
			port_pcr[i][j] = readl_relaxed(port_pcr_base[i] + j * 4);
}

static void imx7ulp_port_pcr_restore(void)
{
	int i;
	int j;
	for (i = 0; i < 4; i++)
		for (j=0; j < port_num[i]; j++)
			writel_relaxed(port_pcr[i][j], port_pcr_base[i] + j * 4);
}

>>>>>>> c1084c27
static void imx7ulp_scg1_save(void)
{
	int i;

	for (i = 0; i < 17; i++)
		pm_info->scg1[i] = readl_relaxed(scg1_base + scg1_offset[i]);
}

static void imx7ulp_pcc3_save(void)
{
	int i;

	for (i = 0; i < 16; i++)
		pcc3_regs[i][1] = readl_relaxed(pcc3_base + pcc3_regs[i][0]);
}

static void imx7ulp_pcc3_restore(void)
{
	int i;

	for (i = 0; i < 16; i++)
		writel_relaxed(pcc3_regs[i][1], pcc3_base + pcc3_regs[i][0]);
}

static void imx7ulp_pcc2_save(void)
{
	int i;

	for (i = 0; i < 24; i++)
		pcc2_regs[i][1] = readl_relaxed(pcc2_base + pcc2_regs[i][0]);
}

static void imx7ulp_pcc2_restore(void)
{
	int i;

	for (i = 0; i < 24; i++)
		writel_relaxed(pcc2_regs[i][1], pcc2_base + pcc2_regs[i][0]);
}

static inline void imx7ulp_iomuxc_save(void)
{
	int i;

	pm_info->iomux_num = MX7ULP_MAX_IOMUX_NUM;
	pm_info->select_input_num = MX7ULP_MAX_SELECT_INPUT_NUM;

	for (i = 0; i < pm_info->iomux_num; i++)
		pm_info->iomux_val[i] =
			readl_relaxed(iomuxc1_base +
				IOMUX_START + i * 0x4);
	for (i = 0; i < pm_info->select_input_num; i++)
		pm_info->select_input_val[i] =
			readl_relaxed(iomuxc1_base +
				SELECT_INPUT_START + i * 0x4);
}

static void imx7ulp_lpuart_save(void)
{
	lpuart4_regs[0] = readl_relaxed(lpuart4_base + LPUART_BAUD);
	lpuart4_regs[1] = readl_relaxed(lpuart4_base + LPUART_FIFO);
	lpuart4_regs[2] = readl_relaxed(lpuart4_base + LPUART_WATER);
	lpuart4_regs[3] = readl_relaxed(lpuart4_base + LPUART_CTRL);
}

static void imx7ulp_lpuart_restore(void)
{
	writel_relaxed(LPUART4_MUX_VALUE,
		iomuxc1_base + PTC2_LPUART4_TX_OFFSET);
	writel_relaxed(LPUART4_MUX_VALUE,
		iomuxc1_base + PTC3_LPUART4_RX_OFFSET);
	writel_relaxed(LPUART4_INPUT_VALUE,
		iomuxc1_base + PTC2_LPUART4_TX_INPUT_OFFSET);
	writel_relaxed(LPUART4_INPUT_VALUE,
		iomuxc1_base + PTC3_LPUART4_RX_INPUT_OFFSET);

	writel_relaxed(lpuart4_regs[0], lpuart4_base + LPUART_BAUD);
	writel_relaxed(lpuart4_regs[1], lpuart4_base + LPUART_FIFO);
	writel_relaxed(lpuart4_regs[2], lpuart4_base + LPUART_WATER);
	writel_relaxed(lpuart4_regs[3], lpuart4_base + LPUART_CTRL);
}

static void imx7ulp_tpm_save(void)
{
	tpm5_regs[0] = readl_relaxed(tpm5_base + TPM_SC);
	tpm5_regs[1] = readl_relaxed(tpm5_base + TPM_MOD);
	tpm5_regs[2] = readl_relaxed(tpm5_base + TPM_C0SC);
	tpm5_regs[3] = readl_relaxed(tpm5_base + TPM_C0V);
}

static void imx7ulp_tpm_restore(void)
{
	writel_relaxed(tpm5_regs[0], tpm5_base + TPM_SC);
	writel_relaxed(tpm5_regs[1], tpm5_base + TPM_MOD);
	writel_relaxed(tpm5_regs[2], tpm5_base + TPM_C0SC);
	writel_relaxed(tpm5_regs[3], tpm5_base + TPM_C0V);
}

static void imx7ulp_set_dgo(u32 val)
{
	writel_relaxed(val, pm_info->sim_base + DGO_GPR3);
	writel_relaxed(val, pm_info->sim_base + DGO_GPR4);
}

int imx7ulp_set_lpm(enum ulp_cpu_pwr_mode mode)
{
	u32 val1 = BM_PMPROT_AHSRUN | BM_PMPROT_AVLP | BM_PMPROT_AVLLS;
	u32 val2 = readl_relaxed(smc1_base + PMCTRL);
	u32 val3 = readl_relaxed(pmc0_base + PMC0_CTRL);

	val2 &= ~(BM_PMCTRL_RUNM |
		BM_PMCTRL_STOPM | BM_PMCTRL_PSTOPO);
	val3 |= BM_CTRL_LDOOKDIS;

	switch (mode) {
	case ULP_PM_RUN:
		/* system/bus clock enabled */
		val2 |= 0x3 << BP_PMCTRL_PSTOPO;
		break;
	case ULP_PM_WAIT:
		/* system clock disabled, bus clock enabled */
		val2 |= 0x2 << BP_PMCTRL_PSTOPO;
		break;
	case ULP_PM_STOP:
		/* system/bus clock disabled */
		val2 |= 0x1 << BP_PMCTRL_PSTOPO;
		break;
	case ULP_PM_VLPS:
		val2 |= 0x2 << BP_PMCTRL_STOPM;
		break;
	case ULP_PM_VLLS:
		val2 |= 0x4 << BP_PMCTRL_STOPM;
		break;
	default:
		return -EINVAL;
	}

	writel_relaxed(val1, smc1_base + PMPROT);
	writel_relaxed(val2, smc1_base + PMCTRL);
	writel_relaxed(val3, pmc0_base + PMC0_CTRL);

	return 0;
}

#define MX7ULP_SUSPEND_POWERDWN_PARAM	\
	((0 << PSCI_0_2_POWER_STATE_ID_SHIFT) | \
	 (1 << PSCI_0_2_POWER_STATE_AFFL_SHIFT) | \
	 (PSCI_POWER_STATE_TYPE_POWER_DOWN << PSCI_0_2_POWER_STATE_TYPE_SHIFT))

#define MX7ULP_SUSPEND_STANDBY_PARAM	\
	((0 << PSCI_0_2_POWER_STATE_ID_SHIFT) | \
	 (1 << PSCI_0_2_POWER_STATE_AFFL_SHIFT) | \
	 (PSCI_POWER_STATE_TYPE_STANDBY << PSCI_0_2_POWER_STATE_TYPE_SHIFT))

static int imx7ulp_suspend_finish(unsigned long val)
{
	u32 state;

	if (val == 0)
		state = MX7ULP_SUSPEND_POWERDWN_PARAM;
	else
		state = MX7ULP_SUSPEND_STANDBY_PARAM;

	if (psci_ops.cpu_suspend)
		return psci_ops.cpu_suspend(state, __pa(cpu_resume));

	imx7ulp_suspend_in_ocram_fn(suspend_ocram_base);

	return 0;
}

static void imx7ulp_wdog_refresh(void)
{
	/*
	 * On revision 2.2, wdog2 is by default disabled when out of
	 * reset, so here, we ONLY refresh wdog1.
	 */
	if (readl_relaxed(wdog1_base + WDOG_CS) & WDOG_CS_CMD32EN) {
		writel(REFRESH, wdog1_base + WDOG_CNT);
	} else {
		writel_relaxed(REFRESH_SEQ0, wdog1_base + WDOG_CNT);
		writel_relaxed(REFRESH_SEQ1, wdog1_base + WDOG_CNT);
	}
}

static int imx7ulp_pm_enter(suspend_state_t state)
{
	switch (state) {
	case PM_SUSPEND_STANDBY:
		if (psci_ops.cpu_suspend)
			/* Zzz ... */
			cpu_suspend(1, imx7ulp_suspend_finish);
		else {
			imx7ulp_set_lpm(ULP_PM_VLPS);
			writel_relaxed(
				readl_relaxed(pmc1_base + PMC1_VLPS) | BM_VLPS_RBBEN,
				pmc1_base + PMC1_VLPS);

			/* Zzz ... */
			cpu_suspend(0, imx7ulp_suspend_finish);

			writel_relaxed(
				readl_relaxed(pmc1_base + PMC1_VLPS) & ~BM_VLPS_RBBEN,
				pmc1_base + PMC1_VLPS);
			imx7ulp_set_lpm(ULP_PM_RUN);
		}
		break;
	case PM_SUSPEND_MEM:
		if (psci_ops.cpu_suspend) {
			/* Zzz ... */
			cpu_suspend(0, imx7ulp_suspend_finish);
		} else {
			imx7ulp_gpio_save();
<<<<<<< HEAD
=======
			imx7ulp_port_pcr_save();
>>>>>>> c1084c27
			imx7ulp_scg1_save();
			imx7ulp_pcc2_save();
			imx7ulp_pcc3_save();
			imx7ulp_tpm_save();
			if (!console_suspend_enabled)
				imx7ulp_lpuart_save();
			imx7ulp_iomuxc_save();
			imx7ulp_set_lpm(ULP_PM_VLLS);

			/* Zzz ... */
			cpu_suspend(0, imx7ulp_suspend_finish);

			imx7ulp_pcc2_restore();
			imx7ulp_pcc3_restore();
<<<<<<< HEAD
=======
			imx7ulp_port_pcr_restore();
>>>>>>> c1084c27
			if (!console_suspend_enabled)
				imx7ulp_lpuart_restore();
			imx7ulp_set_dgo(0);
			imx7ulp_tpm_restore();
			imx7ulp_set_lpm(ULP_PM_RUN);
	}
		break;
	default:
		return -EINVAL;
	}

	imx7ulp_wdog_refresh();

	return 0;
}

/* Put CA7 into VLLS mode before M4 power off CA7 */
void imx7ulp_poweroff(void)
{
	imx7ulp_set_lpm(ULP_PM_VLLS);
	cpu_suspend(0, imx7ulp_suspend_finish);
}

static int imx7ulp_pm_valid(suspend_state_t state)
{
	return (state == PM_SUSPEND_STANDBY || state == PM_SUSPEND_MEM);
}

static const struct platform_suspend_ops imx7ulp_pm_ops = {
	.enter = imx7ulp_pm_enter,
	.valid = imx7ulp_pm_valid,
};

static int __init imx7ulp_suspend_init(void)
{
	int ret = 0;

	suspend_set_ops(&imx7ulp_pm_ops);

	return ret;
}

static struct map_desc iram_tlb_io_desc __initdata = {
	/* .virtual and .pfn are run-time assigned */
	.length     = SZ_1M,
	.type       = MT_MEMORY_RWX_NONCACHED,
};

static int __init imx7ulp_dt_find_lpsram(unsigned long node, const char *uname,
				      int depth, void *data)
{
	unsigned long lpram_addr;
	const __be32 *prop = of_get_flat_dt_prop(node, "reg", NULL);

<<<<<<< HEAD
	if (of_flat_dt_match(node, low_power_ocram_match)) {
=======
	if (of_flat_dt_is_compatible(node, "fsl,lpm-sram")) {
>>>>>>> c1084c27
		if (!prop)
			return -EINVAL;

		lpram_addr = be32_to_cpup(prop);

		/* We need to create a 1M page table entry. */
		iram_tlb_io_desc.virtual =
			IMX_IO_P2V(lpram_addr & ADDR_1M_MASK);
		iram_tlb_io_desc.pfn = __phys_to_pfn(lpram_addr & ADDR_1M_MASK);
		iram_tlb_phys_addr = lpram_addr;
		iram_tlb_base_addr = IMX_IO_P2V(lpram_addr);
		iotable_init(&iram_tlb_io_desc, 1);
	}

	return 0;
}

void __init imx7ulp_pm_map_io(void)
{
	/*
	 * Get the address of IRAM or OCRAM to be used by the low
	 * power code from the device tree.
	 */
	WARN_ON(of_scan_flat_dt(imx7ulp_dt_find_lpsram, NULL));

	/* Return if no IRAM space is allocated for suspend/resume code. */
	if (!iram_tlb_base_addr) {
		pr_warn("No valid ocram available for suspend/resume!\n");
		return;
	}
}

void __init imx7ulp_pm_common_init(const struct imx7ulp_pm_socdata
				*socdata)
{
	struct device_node *np;
	unsigned long sram_paddr = 0;
	const u32 *mmdc_offset_array;
	const u32 *mmdc_io_offset_array;
	unsigned long i, j;
	int ret;

	if (psci_ops.cpu_suspend) {
		aips1_base = ioremap(MX7ULP_AIPS1_BASE_ADDR, SZ_1M);
		aips2_base = ioremap(MX7ULP_AIPS2_BASE_ADDR, SZ_1M);
		aips3_base = ioremap(MX7ULP_AIPS3_BASE_ADDR, SZ_1M);
		aips4_base = ioremap(MX7ULP_AIPS4_BASE_ADDR, SZ_1M);
		aips5_base = ioremap(MX7ULP_AIPS5_BASE_ADDR, SZ_1M);
	} else {
		/* Set all entries to 0 except first 3 words reserved for M4. */
		memset((void *)iram_tlb_base_addr, 0, MX7ULP_IRAM_TLB_SIZE);

		/*
		 * Make sure the IRAM virtual address has a mapping in the IRAM
		 * page table.
		 *
		 * Only use the top 12 bits [31-20] when storing the physical
		 * address in the page table as only these bits are required
		 * for 1M mapping.
		 */
		j = ((iram_tlb_base_addr >> 20) << 2) / 4;
		*((unsigned long *)iram_tlb_base_addr + j) =
			(iram_tlb_phys_addr & ADDR_1M_MASK) |
			TT_ATTRIB_NON_CACHEABLE_1M;
		/*
		 * Make sure the AIPS1 virtual address has a mapping in the
		 * IRAM page table.
		 */
		aips1_base = ioremap(MX7ULP_AIPS1_BASE_ADDR, SZ_1M);
		j = (((u32)aips1_base >> 20) << 2) / 4;
		*((unsigned long *)iram_tlb_base_addr + j) =
			((MX7ULP_AIPS1_BASE_ADDR) & ADDR_1M_MASK) |
			TT_ATTRIB_NON_CACHEABLE_1M;
		/*
		 * Make sure the AIPS2 virtual address has a mapping in the
		 * IRAM page table.
		 */
		aips2_base = ioremap(MX7ULP_AIPS2_BASE_ADDR, SZ_1M);
		j = (((u32)aips2_base >> 20) << 2) / 4;
		*((unsigned long *)iram_tlb_base_addr + j) =
			((MX7ULP_AIPS2_BASE_ADDR) & ADDR_1M_MASK) |
			TT_ATTRIB_NON_CACHEABLE_1M;
		/*
		 * Make sure the AIPS3 virtual address has a mapping in the
		 * IRAM page table.
		 */
		aips3_base = ioremap(MX7ULP_AIPS3_BASE_ADDR, SZ_1M);
		j = (((u32)aips3_base >> 20) << 2) / 4;
		*((unsigned long *)iram_tlb_base_addr + j) =
			((MX7ULP_AIPS3_BASE_ADDR) & ADDR_1M_MASK) |
			TT_ATTRIB_NON_CACHEABLE_1M;
		/*
		 * Make sure the AIPS4 virtual address has a mapping in the
		 * IRAM page table.
		 */
		aips4_base = ioremap(MX7ULP_AIPS4_BASE_ADDR, SZ_1M);
		j = (((u32)aips4_base >> 20) << 2) / 4;
		*((unsigned long *)iram_tlb_base_addr + j) =
			((MX7ULP_AIPS4_BASE_ADDR) & ADDR_1M_MASK) |
			TT_ATTRIB_NON_CACHEABLE_1M;
		/*
		 * Make sure the AIPS5 virtual address has a mapping in the
		 * IRAM page table.
		 */
		aips5_base = ioremap(MX7ULP_AIPS5_BASE_ADDR, SZ_1M);
		j = (((u32)aips5_base >> 20) << 2) / 4;
		*((unsigned long *)iram_tlb_base_addr + j) =
			((MX7ULP_AIPS5_BASE_ADDR) & ADDR_1M_MASK) |
			TT_ATTRIB_NON_CACHEABLE_1M;
	}

	np = of_find_compatible_node(NULL, NULL, "fsl,imx7ulp-smc1");
	smc1_base = of_iomap(np, 0);
	of_node_put(np);
	WARN_ON(!smc1_base);

	np = of_find_compatible_node(NULL, NULL, "fsl,imx7ulp-pmc0");
	pmc0_base = of_iomap(np, 0);
	WARN_ON(!pmc0_base);

	np = of_find_compatible_node(NULL, NULL, "fsl,imx7ulp-pmc1");
	pmc1_base = of_iomap(np, 0);
	WARN_ON(!pmc1_base);

	np = of_find_compatible_node(NULL, NULL, "fsl,imx7ulp-tpm");
	tpm5_base = of_iomap(np, 0);
	WARN_ON(!tpm5_base);

	np = of_find_compatible_node(NULL, NULL, "fsl,imx7ulp-lpuart");
	lpuart4_base = of_iomap(np, 0);
	WARN_ON(!lpuart4_base);

	np = of_find_compatible_node(NULL, NULL, "fsl,imx7ulp-pcc2");
	pcc2_base = of_iomap(np, 0);
	WARN_ON(!pcc2_base);

	np = of_find_compatible_node(NULL, NULL, "fsl,imx7ulp-pcc3");
	pcc3_base = of_iomap(np, 0);
	WARN_ON(!pcc3_base);

	np = of_find_compatible_node(NULL, NULL, "fsl,imx7ulp-iomuxc1");
	iomuxc1_base = of_iomap(np, 0);
	WARN_ON(!iomuxc1_base);

	np = of_find_compatible_node(NULL, NULL, "fsl,imx7ulp-scg1");
	scg1_base = of_iomap(np, 0);
	WARN_ON(!scg1_base);

	np = of_find_compatible_node(NULL, NULL, "fsl,imx7ulp-wdt");
	wdog1_base = of_iomap(np, 0);
	WARN_ON(!wdog1_base);

	np = NULL;
	for (i = 0; i < 4; i++) {
		np = of_find_compatible_node(np, NULL, "fsl,vf610-gpio");
<<<<<<< HEAD
		gpio_base[i] = of_iomap(np, 1);
=======
		port_pcr_base[i] = of_iomap(np, 0);
		gpio_base[i] = of_iomap(np, 1);
		WARN_ON(!port_pcr_base[i]);
>>>>>>> c1084c27
		WARN_ON(!gpio_base[i]);
	}

	if (psci_ops.cpu_suspend) {
		pm_info = kzalloc(SZ_16K, GFP_KERNEL);
		if (!pm_info)
			panic("pm info allocation failed\n");
	} else {
		/*
		 * 16KB is allocated for IRAM TLB, but only up 8k is for kernel TLB,
		 * The lower 8K is not used, so use the lower 8K for IRAM code and
		 * pm_info.
		 *
		 */
		sram_paddr = iram_tlb_phys_addr;

		/* Make sure sram_paddr is 8 byte aligned. */
		if ((uintptr_t)(sram_paddr) & (FNCPY_ALIGN - 1))
			sram_paddr += FNCPY_ALIGN - sram_paddr % (FNCPY_ALIGN);

		/* Get the virtual address of the suspend code. */
		suspend_ocram_base = (void *)IMX_IO_P2V(sram_paddr);

		pm_info = suspend_ocram_base;
	}
	pm_info->pbase = sram_paddr;
	pm_info->resume_addr = virt_to_phys(imx7ulp_cpu_resume);
	pm_info->pm_info_size = sizeof(*pm_info);

	pm_info->scg1_base = aips2_base +
		(MX7ULP_SCG1_BASE_ADDR & ~ADDR_1M_MASK);
	pm_info->smc1_base = aips3_base +
		(MX7ULP_SMC1_BASE_ADDR & ~ADDR_1M_MASK);
	pm_info->mmdc_base = aips4_base +
		(MX7ULP_MMDC_BASE_ADDR & ~ADDR_1M_MASK);
	pm_info->mmdc_io_base = aips4_base +
		(MX7ULP_MMDC_IO_BASE_ADDR & ~ADDR_1M_MASK);
	pm_info->sim_base = aips5_base +
		(MX7ULP_SIM_BASE_ADDR & ~ADDR_1M_MASK);

	pm_info->mmdc_io_num = socdata->mmdc_io_num;
	mmdc_io_offset_array = socdata->mmdc_io_offset;
	pm_info->mmdc_num = socdata->mmdc_num;
	mmdc_offset_array = socdata->mmdc_offset;

	for (i = 0; i < pm_info->mmdc_io_num; i++) {
		pm_info->mmdc_io_val[i][0] =
			mmdc_io_offset_array[i];
		pm_info->mmdc_io_val[i][1] =
			readl_relaxed(pm_info->mmdc_io_base +
			mmdc_io_offset_array[i]);
	}

	/* initialize MMDC settings */
	for (i = 0; i < pm_info->mmdc_num; i++)
		pm_info->mmdc_val[i][0] =
			mmdc_offset_array[i];

	for (i = 0; i < pm_info->mmdc_num; i++)
		pm_info->mmdc_val[i][1] = imx7ulp_lpddr3_script[i];

	if (!psci_ops.cpu_suspend) {
		imx7ulp_suspend_in_ocram_fn = fncpy(
			suspend_ocram_base + sizeof(*pm_info),
			&imx7ulp_suspend,
			MX7ULP_SUSPEND_OCRAM_SIZE - sizeof(*pm_info));
	}

	if (IS_ENABLED(CONFIG_SUSPEND)) {
		ret = imx7ulp_suspend_init();
		if (ret)
			pr_warn("%s: No DDR LPM support with suspend %d!\n",
				__func__, ret);
	}
}

<<<<<<< HEAD
=======
u32 imx7ulp_get_mode(void)
{
	u32 mode;

	mode = readl_relaxed(smc1_base + PMCTRL) & BM_PMCTRL_RUNM;
	mode >>= 8;

	return mode;
}

>>>>>>> c1084c27
void __init imx7ulp_pm_init(void)
{
	imx7ulp_pm_common_init(&imx7ulp_lpddr3_pm_data);
	imx7ulp_set_lpm(ULP_PM_RUN);
}

static irqreturn_t imx7ulp_nmi_isr(int irq, void *param)
{
	writel_relaxed(readl_relaxed(mu_base + MU_SR) | MU_B_SR_NMIC,
		mu_base + MU_SR);
	pm_system_wakeup();

	return IRQ_HANDLED;
}

void imx7ulp_enable_nmi(void)
{
	struct device_node *np;
	int irq, ret;

	np = of_find_compatible_node(NULL, NULL, "fsl,imx7ulp-nmi");
	mu_base = of_iomap(np, 0);
	WARN_ON(!mu_base);
	irq = of_irq_get(np, 0);
	ret = request_irq(irq, imx7ulp_nmi_isr,
		IRQF_NO_SUSPEND, "imx7ulp-nmi", NULL);
	if (ret) {
		pr_err("%s: register interrupt %d failed, rc %d\n",
			__func__, irq, ret);
		return;
	}
}<|MERGE_RESOLUTION|>--- conflicted
+++ resolved
@@ -91,17 +91,10 @@
 #define TPM_MOD		0x18
 #define TPM_C0SC	0x20
 #define TPM_C0V		0x24
-<<<<<<< HEAD
 
 #define PCC2_ENABLE_PCS_FIRC	((1 << 30) | (3 << 24))
 #define PCC2_ENABLE		(1 << 30)
 
-=======
-
-#define PCC2_ENABLE_PCS_FIRC	((1 << 30) | (3 << 24))
-#define PCC2_ENABLE		(1 << 30)
-
->>>>>>> c1084c27
 #define LPUART_BAUD	0x10
 #define LPUART_CTRL	0x18
 #define LPUART_FIFO	0x28
@@ -143,18 +136,12 @@
 static void __iomem *scg1_base;
 static void __iomem *wdog1_base;
 static void __iomem *gpio_base[4];
-<<<<<<< HEAD
-static void __iomem *suspend_ocram_base;
-static void (*imx7ulp_suspend_in_ocram_fn)(void __iomem *sram_base);
-
-=======
 static void __iomem *port_pcr_base[4];
 static void __iomem *suspend_ocram_base;
 static void (*imx7ulp_suspend_in_ocram_fn)(void __iomem *sram_base);
 
 static u32 port_pcr[4][20];
 static u32 port_num[4] = {20, 12, 16, 20};
->>>>>>> c1084c27
 static u32 tpm5_regs[4];
 static u32 lpuart4_regs[4];
 static u32 pcc2_regs[24][2] = {
@@ -300,14 +287,6 @@
 static void __iomem *aips4_base;
 static void __iomem *aips5_base;
 
-<<<<<<< HEAD
-static const char * const low_power_ocram_match[] __initconst = {
-	"fsl,lpm-sram",
-	NULL
-};
-
-=======
->>>>>>> c1084c27
 static void imx7ulp_gpio_save(void)
 {
 	int i;
@@ -318,8 +297,6 @@
 	}
 }
 
-<<<<<<< HEAD
-=======
 static void imx7ulp_port_pcr_save(void)
 {
 	int i;
@@ -338,7 +315,6 @@
 			writel_relaxed(port_pcr[i][j], port_pcr_base[i] + j * 4);
 }
 
->>>>>>> c1084c27
 static void imx7ulp_scg1_save(void)
 {
 	int i;
@@ -552,10 +528,7 @@
 			cpu_suspend(0, imx7ulp_suspend_finish);
 		} else {
 			imx7ulp_gpio_save();
-<<<<<<< HEAD
-=======
 			imx7ulp_port_pcr_save();
->>>>>>> c1084c27
 			imx7ulp_scg1_save();
 			imx7ulp_pcc2_save();
 			imx7ulp_pcc3_save();
@@ -570,10 +543,7 @@
 
 			imx7ulp_pcc2_restore();
 			imx7ulp_pcc3_restore();
-<<<<<<< HEAD
-=======
 			imx7ulp_port_pcr_restore();
->>>>>>> c1084c27
 			if (!console_suspend_enabled)
 				imx7ulp_lpuart_restore();
 			imx7ulp_set_dgo(0);
@@ -628,11 +598,7 @@
 	unsigned long lpram_addr;
 	const __be32 *prop = of_get_flat_dt_prop(node, "reg", NULL);
 
-<<<<<<< HEAD
-	if (of_flat_dt_match(node, low_power_ocram_match)) {
-=======
 	if (of_flat_dt_is_compatible(node, "fsl,lpm-sram")) {
->>>>>>> c1084c27
 		if (!prop)
 			return -EINVAL;
 
@@ -788,13 +754,9 @@
 	np = NULL;
 	for (i = 0; i < 4; i++) {
 		np = of_find_compatible_node(np, NULL, "fsl,vf610-gpio");
-<<<<<<< HEAD
-		gpio_base[i] = of_iomap(np, 1);
-=======
 		port_pcr_base[i] = of_iomap(np, 0);
 		gpio_base[i] = of_iomap(np, 1);
 		WARN_ON(!port_pcr_base[i]);
->>>>>>> c1084c27
 		WARN_ON(!gpio_base[i]);
 	}
 
@@ -871,8 +833,6 @@
 	}
 }
 
-<<<<<<< HEAD
-=======
 u32 imx7ulp_get_mode(void)
 {
 	u32 mode;
@@ -883,7 +843,6 @@
 	return mode;
 }
 
->>>>>>> c1084c27
 void __init imx7ulp_pm_init(void)
 {
 	imx7ulp_pm_common_init(&imx7ulp_lpddr3_pm_data);
