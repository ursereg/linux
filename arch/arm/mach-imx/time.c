--- conflicted
+++ resolved
@@ -332,11 +332,7 @@
 		if (clk_get_rate(clk_per) == V2_TIMER_RATE_OSC_DIV8) {
 			tctl_val |= V2_TCTL_CLK_OSC_DIV8;
 			if (cpu_is_imx6dl() || cpu_is_imx6sx() || cpu_is_imx6ul() ||
-<<<<<<< HEAD
-			    cpu_is_imx7d()) {
-=======
 			    cpu_is_imx6ull() || cpu_is_imx7d()) {
->>>>>>> b63f3f52
 				/* 24 / 8 = 3 MHz */
 				__raw_writel(7 << V2_TPRER_PRE24M,
 					timer_base + MXC_TPRER);
