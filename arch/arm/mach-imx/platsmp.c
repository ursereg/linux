--- conflicted
+++ resolved
@@ -84,11 +84,7 @@
 
 void imx_smp_prepare(void)
 {
-<<<<<<< HEAD
-	scu_enable(scu_base);
-=======
 	scu_enable(imx_scu_base);
->>>>>>> 825dd90e
 	/* Need to enable SCU standby for entering WAIT mode */
 	imx_scu_standby_enable();
 }
