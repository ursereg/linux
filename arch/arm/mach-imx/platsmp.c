--- conflicted
+++ resolved
@@ -44,20 +44,9 @@
 	iotable_init(&scu_io_desc, 1);
 
 	imx_scu_base = IMX_IO_ADDRESS(base);
-<<<<<<< HEAD
 }
 
-void imx_scu_standby_enable(void)
-{
-	u32 val = readl_relaxed(imx_scu_base);
-
-	val |= SCU_STANDBY_ENABLE;
-	writel_relaxed(val, imx_scu_base);
-=======
->>>>>>> 33e8bb5d
-}
-
-static int __cpuinit imx_boot_secondary(unsigned int cpu, struct task_struct *idle)
+static int imx_boot_secondary(unsigned int cpu, struct task_struct *idle)
 {
 	imx_set_cpu_jump(cpu, v7_secondary_startup);
 	imx_enable_cpu(cpu, true);
@@ -71,10 +60,6 @@
 static void __init imx_smp_init_cpus(void)
 {
 	int i, ncores;
-<<<<<<< HEAD
-	u32 me = smp_processor_id();
-=======
->>>>>>> 33e8bb5d
 	unsigned long arch_type;
 
 	asm volatile(
@@ -94,47 +79,22 @@
 	} else {
 		ncores = scu_get_core_count(imx_scu_base);
 	}
-<<<<<<< HEAD
-
-	if (setup_max_cpus < ncores)
-		ncores = (setup_max_cpus) ? setup_max_cpus : 1;
-=======
->>>>>>> 33e8bb5d
 
 	for (i = ncores; i < NR_CPUS; i++)
 		set_cpu_possible(i, false);
-
-	if (!arm_is_ca7()) {
-		/* Set the SCU CPU Power status for each inactive core. */
-		for (i = 0; i < NR_CPUS;  i++) {
-			if (i != me)
-				__raw_writeb(SCU_PM_POWEROFF,
-					imx_scu_base + 0x08 + i);
-		}
-	}
 }
 
 void imx_smp_prepare(void)
 {
-<<<<<<< HEAD
-	scu_enable(imx_scu_base);
-	/* Need to enable SCU standby for entering WAIT mode */
-	imx_scu_standby_enable();
-=======
 	if (arm_is_ca7())
 		return;
 	scu_enable(imx_scu_base);
->>>>>>> 33e8bb5d
 }
 
 static void __init imx_smp_prepare_cpus(unsigned int max_cpus)
 {
 	if (arm_is_ca7())
 		return;
-<<<<<<< HEAD
-
-=======
->>>>>>> 33e8bb5d
 	imx_smp_prepare();
 
 	/*
@@ -146,8 +106,7 @@
 	 * secondary cores when booting them.
 	 */
 	asm("mrc p15, 0, %0, c15, c0, 1" : "=r" (g_diag_reg) : : "cc");
-	__cpuc_flush_dcache_area(&g_diag_reg, sizeof(g_diag_reg));
-	outer_clean_range(__pa(&g_diag_reg), __pa(&g_diag_reg + 1));
+	sync_cache_w(&g_diag_reg);
 }
 
 struct smp_operations  imx_smp_ops __initdata = {
