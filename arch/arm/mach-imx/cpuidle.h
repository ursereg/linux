--- conflicted
+++ resolved
@@ -1,9 +1,5 @@
 /*
-<<<<<<< HEAD
- * Copyright 2012-2014 Freescale Semiconductor, Inc.
-=======
  * Copyright 2012-2015 Freescale Semiconductor, Inc.
->>>>>>> 9ea9577d
  * Copyright 2012 Linaro Ltd.
  *
  * The code contained herein is licensed under the GNU General Public
@@ -19,12 +15,9 @@
 extern int imx6q_cpuidle_init(void);
 extern int imx6sl_cpuidle_init(void);
 extern int imx6sx_cpuidle_init(void);
-<<<<<<< HEAD
-=======
 extern int imx6ul_cpuidle_init(void);
 extern int imx7d_cpuidle_init(void);
 extern int imx7d_enable_rcosc(void);
->>>>>>> 9ea9577d
 #else
 static inline int imx5_cpuidle_init(void)
 {
@@ -42,8 +35,6 @@
 {
 	return 0;
 }
-<<<<<<< HEAD
-=======
 static inline int imx6ul_cpuidle_init(void)
 {
 	return 0;
@@ -56,5 +47,4 @@
 {
 	return 0;
 }
->>>>>>> 9ea9577d
 #endif