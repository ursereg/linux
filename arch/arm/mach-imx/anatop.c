/*
 * Copyright (C) 2013-2015 Freescale Semiconductor, Inc.
 *
 * The code contained herein is licensed under the GNU General Public
 * License. You may obtain a copy of the GNU General Public License
 * Version 2 or later at the following locations:
 *
 * http://www.opensource.org/licenses/gpl-license.html
 * http://www.gnu.org/copyleft/gpl.html
 */

#include <linux/delay.h>
#include <linux/err.h>
#include <linux/io.h>
#include <linux/of.h>
#include <linux/of_address.h>
#include <linux/mfd/syscon.h>
#include <linux/regmap.h>
#include "common.h"
#include "hardware.h"

#define REG_SET		0x4
#define REG_CLR		0x8

#define ANADIG_ARM_PLL		0x60
#define ANADIG_DDR_PLL		0x70
#define ANADIG_SYS_PLL		0xb0
#define ANADIG_ENET_PLL		0xe0
#define ANADIG_AUDIO_PLL	0xf0
#define ANADIG_VIDEO_PLL	0x130
#define ANADIG_REG_2P5		0x130
#define ANADIG_REG_CORE		0x140
#define ANADIG_ANA_MISC0	0x150
#define ANADIG_ANA_MISC2	0x170
#define ANADIG_USB1_CHRG_DETECT	0x1b0
#define ANADIG_USB2_CHRG_DETECT	0x210
#define ANADIG_DIGPROG		0x260
#define ANADIG_DIGPROG_IMX6SL	0x280
#define ANADIG_DIGPROG_IMX7D	0x800

#define BM_ANADIG_REG_2P5_ENABLE_WEAK_LINREG	0x40000
#define BM_ANADIG_REG_2P5_ENABLE_PULLDOWN	0x8
#define BM_ANADIG_REG_CORE_FET_ODRIVE		0x20000000
#define BM_ANADIG_REG_CORE_REG1			(0x1f << 9)
#define BM_ANADIG_REG_CORE_REG2			(0x1f << 18)
#define BP_ANADIG_REG_CORE_REG2			(18)
#define BM_ANADIG_ANA_MISC0_STOP_MODE_CONFIG	0x1000
<<<<<<< HEAD
/* Below MISC0_DISCON_HIGH_SNVS is only for i.MX6SL */
#define BM_ANADIG_ANA_MISC0_DISCON_HIGH_SNVS	0x2000
=======
#define BM_ANADIG_ANA_MISC0_V2_STOP_MODE_CONFIG	0x800
#define BM_ANADIG_ANA_MISC0_V3_STOP_MODE_CONFIG	0xc00
#define BM_ANADIG_ANA_MISC2_REG1_STEP_TIME	(0x3 << 26)
#define BP_ANADIG_ANA_MISC2_REG1_STEP_TIME	(26)
/* Below MISC0_DISCON_HIGH_SNVS is only for i.MX6SL */
#define BM_ANADIG_ANA_MISC0_DISCON_HIGH_SNVS	0x2000
/* Since i.MX6SX, DISCON_HIGH_SNVS is changed to bit 12 */
#define BM_ANADIG_ANA_MISC0_V2_DISCON_HIGH_SNVS	0x1000
>>>>>>> 9ea9577d
#define BM_ANADIG_USB_CHRG_DETECT_CHK_CHRG_B	0x80000
#define BM_ANADIG_USB_CHRG_DETECT_EN_B		0x100000

#define LDO_RAMP_UP_UNIT_IN_CYCLES      64 /* 64 cycles per step */
#define LDO_RAMP_UP_FREQ_IN_MHZ         24 /* cycle based on 24M OSC */

static struct regmap *anatop;

static void imx_anatop_enable_weak2p5(bool enable)
{
	u32 reg, val, mask;

	regmap_read(anatop, ANADIG_ANA_MISC0, &val);

	if (cpu_is_imx6sx() || cpu_is_imx6ul())
		mask = BM_ANADIG_ANA_MISC0_V3_STOP_MODE_CONFIG;
	else if (cpu_is_imx6sl())
		mask = BM_ANADIG_ANA_MISC0_V2_STOP_MODE_CONFIG;
	else
		mask = BM_ANADIG_ANA_MISC0_STOP_MODE_CONFIG;

	/* can only be enabled when stop_mode_config is clear. */
	reg = ANADIG_REG_2P5;
	reg += (enable && (val & mask) == 0) ? REG_SET : REG_CLR;
	regmap_write(anatop, reg, BM_ANADIG_REG_2P5_ENABLE_WEAK_LINREG);
}

static void imx_anatop_enable_fet_odrive(bool enable)
{
	regmap_write(anatop, ANADIG_REG_CORE + (enable ? REG_SET : REG_CLR),
		BM_ANADIG_REG_CORE_FET_ODRIVE);
}

static inline void imx_anatop_enable_2p5_pulldown(bool enable)
{
	regmap_write(anatop, ANADIG_REG_2P5 + (enable ? REG_SET : REG_CLR),
		BM_ANADIG_REG_2P5_ENABLE_PULLDOWN);
}

static inline void imx_anatop_disconnect_high_snvs(bool enable)
{
<<<<<<< HEAD
	regmap_write(anatop, ANADIG_ANA_MISC0 + (enable ? REG_SET : REG_CLR),
		BM_ANADIG_ANA_MISC0_DISCON_HIGH_SNVS);
=======
	if (cpu_is_imx6sx() || cpu_is_imx6ul())
		regmap_write(anatop, ANADIG_ANA_MISC0 +
			(enable ? REG_SET : REG_CLR),
			BM_ANADIG_ANA_MISC0_V2_DISCON_HIGH_SNVS);
	else
		regmap_write(anatop, ANADIG_ANA_MISC0 +
			(enable ? REG_SET : REG_CLR),
			BM_ANADIG_ANA_MISC0_DISCON_HIGH_SNVS);
}

static void imx_anatop_disable_pu(bool off)
{
	u32  val, soc, delay;
	if (off) {
		regmap_read(anatop, ANADIG_REG_CORE, &val);
		val &= ~BM_ANADIG_REG_CORE_REG1;
		regmap_write(anatop, ANADIG_REG_CORE, val);
	} else {
		/* track vddpu with vddsoc */
		regmap_read(anatop, ANADIG_REG_CORE, &val);
		soc = val & BM_ANADIG_REG_CORE_REG2;
		val &= ~BM_ANADIG_REG_CORE_REG1;
		val |= soc >> 9;
		regmap_write(anatop, ANADIG_REG_CORE, val);
		/* wait PU LDO ramp */
		regmap_read(anatop, ANADIG_ANA_MISC2, &val);
		val &= BM_ANADIG_ANA_MISC2_REG1_STEP_TIME;
		val >>= BP_ANADIG_ANA_MISC2_REG1_STEP_TIME;
		delay = (soc >> BP_ANADIG_REG_CORE_REG2) *
			(LDO_RAMP_UP_UNIT_IN_CYCLES << val) /
			LDO_RAMP_UP_FREQ_IN_MHZ + 1;
		udelay(delay);
	}
>>>>>>> 9ea9577d
}

void imx_anatop_pre_suspend(void)
{
<<<<<<< HEAD
	if (imx_mmdc_get_ddr_type() == IMX_DDR_TYPE_LPDDR2)
=======
	if (cpu_is_imx7d()) {
		/* PLL and PFDs overwrite set */
		regmap_write(anatop, ANADIG_ARM_PLL + REG_SET, 1 << 20);
		regmap_write(anatop, ANADIG_DDR_PLL + REG_SET, 1 << 19);
		regmap_write(anatop, ANADIG_SYS_PLL + REG_SET, 0x1ff << 17);
		regmap_write(anatop, ANADIG_ENET_PLL + REG_SET, 1 << 13);
		regmap_write(anatop, ANADIG_AUDIO_PLL + REG_SET, 1 << 24);
		regmap_write(anatop, ANADIG_VIDEO_PLL + REG_SET, 1 << 24);
		return;
	}

	if (cpu_is_imx6q() && imx_get_soc_revision() == IMX_CHIP_REVISION_2_0)
		imx_anatop_disable_pu(true);

	if ((imx_mmdc_get_ddr_type() == IMX_DDR_TYPE_LPDDR2) &&
		!imx_gpc_usb_wakeup_enabled())
>>>>>>> 9ea9577d
		imx_anatop_enable_2p5_pulldown(true);
	else
		imx_anatop_enable_weak2p5(true);

	imx_anatop_enable_fet_odrive(true);

<<<<<<< HEAD
	if (cpu_is_imx6sl())
=======
	if (cpu_is_imx6sl() || cpu_is_imx6sx() || cpu_is_imx6ul())
>>>>>>> 9ea9577d
		imx_anatop_disconnect_high_snvs(true);
}

void imx_anatop_post_resume(void)
{
<<<<<<< HEAD
	if (imx_mmdc_get_ddr_type() == IMX_DDR_TYPE_LPDDR2)
=======
	if (cpu_is_imx7d()) {
		/* PLL and PFDs overwrite clear */
		regmap_write(anatop, ANADIG_ARM_PLL + REG_CLR, 1 << 20);
		regmap_write(anatop, ANADIG_DDR_PLL + REG_CLR, 1 << 19);
		regmap_write(anatop, ANADIG_SYS_PLL + REG_CLR, 0x1ff << 17);
		regmap_write(anatop, ANADIG_ENET_PLL + REG_CLR, 1 << 13);
		regmap_write(anatop, ANADIG_AUDIO_PLL + REG_CLR, 1 << 24);
		regmap_write(anatop, ANADIG_VIDEO_PLL + REG_CLR, 1 << 24);
		return;
	}

	if (cpu_is_imx6q() && imx_get_soc_revision() == IMX_CHIP_REVISION_2_0)
		imx_anatop_disable_pu(false);

	if ((imx_mmdc_get_ddr_type() == IMX_DDR_TYPE_LPDDR2) &&
		!imx_gpc_usb_wakeup_enabled())
>>>>>>> 9ea9577d
		imx_anatop_enable_2p5_pulldown(false);
	else
		imx_anatop_enable_weak2p5(false);

	imx_anatop_enable_fet_odrive(false);

<<<<<<< HEAD
	if (cpu_is_imx6sl())
=======
	if (cpu_is_imx6sl() || cpu_is_imx6sx() || cpu_is_imx6ul())
>>>>>>> 9ea9577d
		imx_anatop_disconnect_high_snvs(false);

}

static void imx_anatop_usb_chrg_detect_disable(void)
{
	regmap_write(anatop, ANADIG_USB1_CHRG_DETECT,
		BM_ANADIG_USB_CHRG_DETECT_EN_B
		| BM_ANADIG_USB_CHRG_DETECT_CHK_CHRG_B);
	regmap_write(anatop, ANADIG_USB2_CHRG_DETECT,
		BM_ANADIG_USB_CHRG_DETECT_EN_B |
		BM_ANADIG_USB_CHRG_DETECT_CHK_CHRG_B);
}

void __init imx_init_revision_from_anatop(void)
{
	struct device_node *np;
	void __iomem *anatop_base;
	unsigned int revision;
	u32 digprog;
	u16 offset = ANADIG_DIGPROG;

	np = of_find_compatible_node(NULL, NULL, "fsl,imx6q-anatop");
	anatop_base = of_iomap(np, 0);
	WARN_ON(!anatop_base);
	if (of_device_is_compatible(np, "fsl,imx6sl-anatop"))
		offset = ANADIG_DIGPROG_IMX6SL;
	if (of_device_is_compatible(np, "fsl,imx7d-anatop"))
		offset = ANADIG_DIGPROG_IMX7D;
	digprog = readl_relaxed(anatop_base + offset);
	iounmap(anatop_base);

	switch (digprog & 0xff) {
	case 0:
		if (digprog >> 8 & 0x01)
			revision = IMX_CHIP_REVISION_2_0;
		else
			revision = IMX_CHIP_REVISION_1_0;
		break;
	case 1:
		revision = IMX_CHIP_REVISION_1_1;
		break;
	case 2:
		revision = IMX_CHIP_REVISION_1_2;
		break;
	case 3:
		revision = IMX_CHIP_REVISION_1_3;
		break;
	case 4:
		revision = IMX_CHIP_REVISION_1_4;
		break;
	case 5:
		/*
		 * i.MX6DQ TO1.5 is defined as Rev 1.3 in Data Sheet, marked
		 * as 'D' in Part Number last character.
		 */
		revision = IMX_CHIP_REVISION_1_5;
		break;
	default:
		revision = IMX_CHIP_REVISION_UNKNOWN;
	}

	mxc_set_cpu_type(digprog >> 16 & 0xff);
	imx_set_soc_revision(revision);
}

void __init imx_anatop_init(void)
{
	anatop = syscon_regmap_lookup_by_compatible("fsl,imx6q-anatop");
	if (IS_ERR(anatop)) {
		pr_err("%s: failed to find imx6q-anatop regmap!\n", __func__);
		return;
	}

	imx_anatop_usb_chrg_detect_disable();
}<|MERGE_RESOLUTION|>--- conflicted
+++ resolved
@@ -45,10 +45,6 @@
 #define BM_ANADIG_REG_CORE_REG2			(0x1f << 18)
 #define BP_ANADIG_REG_CORE_REG2			(18)
 #define BM_ANADIG_ANA_MISC0_STOP_MODE_CONFIG	0x1000
-<<<<<<< HEAD
-/* Below MISC0_DISCON_HIGH_SNVS is only for i.MX6SL */
-#define BM_ANADIG_ANA_MISC0_DISCON_HIGH_SNVS	0x2000
-=======
 #define BM_ANADIG_ANA_MISC0_V2_STOP_MODE_CONFIG	0x800
 #define BM_ANADIG_ANA_MISC0_V3_STOP_MODE_CONFIG	0xc00
 #define BM_ANADIG_ANA_MISC2_REG1_STEP_TIME	(0x3 << 26)
@@ -57,7 +53,6 @@
 #define BM_ANADIG_ANA_MISC0_DISCON_HIGH_SNVS	0x2000
 /* Since i.MX6SX, DISCON_HIGH_SNVS is changed to bit 12 */
 #define BM_ANADIG_ANA_MISC0_V2_DISCON_HIGH_SNVS	0x1000
->>>>>>> 9ea9577d
 #define BM_ANADIG_USB_CHRG_DETECT_CHK_CHRG_B	0x80000
 #define BM_ANADIG_USB_CHRG_DETECT_EN_B		0x100000
 
@@ -99,10 +94,6 @@
 
 static inline void imx_anatop_disconnect_high_snvs(bool enable)
 {
-<<<<<<< HEAD
-	regmap_write(anatop, ANADIG_ANA_MISC0 + (enable ? REG_SET : REG_CLR),
-		BM_ANADIG_ANA_MISC0_DISCON_HIGH_SNVS);
-=======
 	if (cpu_is_imx6sx() || cpu_is_imx6ul())
 		regmap_write(anatop, ANADIG_ANA_MISC0 +
 			(enable ? REG_SET : REG_CLR),
@@ -136,14 +127,10 @@
 			LDO_RAMP_UP_FREQ_IN_MHZ + 1;
 		udelay(delay);
 	}
->>>>>>> 9ea9577d
 }
 
 void imx_anatop_pre_suspend(void)
 {
-<<<<<<< HEAD
-	if (imx_mmdc_get_ddr_type() == IMX_DDR_TYPE_LPDDR2)
-=======
 	if (cpu_is_imx7d()) {
 		/* PLL and PFDs overwrite set */
 		regmap_write(anatop, ANADIG_ARM_PLL + REG_SET, 1 << 20);
@@ -160,26 +147,18 @@
 
 	if ((imx_mmdc_get_ddr_type() == IMX_DDR_TYPE_LPDDR2) &&
 		!imx_gpc_usb_wakeup_enabled())
->>>>>>> 9ea9577d
 		imx_anatop_enable_2p5_pulldown(true);
 	else
 		imx_anatop_enable_weak2p5(true);
 
 	imx_anatop_enable_fet_odrive(true);
 
-<<<<<<< HEAD
-	if (cpu_is_imx6sl())
-=======
 	if (cpu_is_imx6sl() || cpu_is_imx6sx() || cpu_is_imx6ul())
->>>>>>> 9ea9577d
 		imx_anatop_disconnect_high_snvs(true);
 }
 
 void imx_anatop_post_resume(void)
 {
-<<<<<<< HEAD
-	if (imx_mmdc_get_ddr_type() == IMX_DDR_TYPE_LPDDR2)
-=======
 	if (cpu_is_imx7d()) {
 		/* PLL and PFDs overwrite clear */
 		regmap_write(anatop, ANADIG_ARM_PLL + REG_CLR, 1 << 20);
@@ -196,18 +175,13 @@
 
 	if ((imx_mmdc_get_ddr_type() == IMX_DDR_TYPE_LPDDR2) &&
 		!imx_gpc_usb_wakeup_enabled())
->>>>>>> 9ea9577d
 		imx_anatop_enable_2p5_pulldown(false);
 	else
 		imx_anatop_enable_weak2p5(false);
 
 	imx_anatop_enable_fet_odrive(false);
 
-<<<<<<< HEAD
-	if (cpu_is_imx6sl())
-=======
 	if (cpu_is_imx6sl() || cpu_is_imx6sx() || cpu_is_imx6ul())
->>>>>>> 9ea9577d
 		imx_anatop_disconnect_high_snvs(false);
 
 }
