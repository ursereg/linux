// SPDX-License-Identifier: GPL-2.0-or-later
/*
 * Copyright (C) 2013-2015 Freescale Semiconductor, Inc.
 * Copyright 2017-2018 NXP.
 */

#include <linux/delay.h>
#include <linux/err.h>
#include <linux/io.h>
#include <linux/of.h>
#include <linux/of_address.h>
#include <linux/mfd/syscon.h>
#include <linux/regmap.h>
#include "common.h"
#include "hardware.h"

#define REG_SET		0x4
#define REG_CLR		0x8

#define ANADIG_ARM_PLL		0x60
#define ANADIG_DDR_PLL		0x70
#define ANADIG_SYS_PLL		0xb0
#define ANADIG_ENET_PLL		0xe0
#define ANADIG_AUDIO_PLL	0xf0
#define ANADIG_VIDEO_PLL	0x130

#define ANADIG_REG_2P5		0x130
#define ANADIG_REG_CORE		0x140
#define ANADIG_ANA_MISC0	0x150
<<<<<<< HEAD
#define ANADIG_USB1_CHRG_DETECT	0x1b0
#define ANADIG_USB2_CHRG_DETECT	0x210
=======
>>>>>>> c1084c27
#define ANADIG_ANA_MISC2	0x170
#define ANADIG_DIGPROG		0x260
#define ANADIG_DIGPROG_IMX6SL	0x280
#define ANADIG_DIGPROG_IMX7D	0x800

#define BM_ANADIG_REG_2P5_ENABLE_WEAK_LINREG	0x40000
#define BM_ANADIG_REG_2P5_ENABLE_PULLDOWN	0x8
#define BM_ANADIG_REG_CORE_FET_ODRIVE		0x20000000
#define BM_ANADIG_REG_CORE_REG1			(0x1f << 9)
#define BM_ANADIG_REG_CORE_REG2			(0x1f << 18)
#define BP_ANADIG_REG_CORE_REG2			(18)
#define BM_ANADIG_ANA_MISC0_STOP_MODE_CONFIG	0x1000
#define BM_ANADIG_ANA_MISC0_V2_STOP_MODE_CONFIG	0x800
#define BM_ANADIG_ANA_MISC0_V3_STOP_MODE_CONFIG	0xc00
#define BM_ANADIG_ANA_MISC2_REG1_STEP_TIME	(0x3 << 26)
#define BP_ANADIG_ANA_MISC2_REG1_STEP_TIME	(26)
/* Below MISC0_DISCON_HIGH_SNVS is only for i.MX6SL */
#define BM_ANADIG_ANA_MISC0_DISCON_HIGH_SNVS	0x2000
/* Since i.MX6SX, DISCON_HIGH_SNVS is changed to bit 12 */
#define BM_ANADIG_ANA_MISC0_V2_DISCON_HIGH_SNVS	0x1000
<<<<<<< HEAD
#define BM_ANADIG_USB_CHRG_DETECT_CHK_CHRG_B	0x80000
#define BM_ANADIG_USB_CHRG_DETECT_EN_B		0x100000
=======

#define LDO_RAMP_UP_UNIT_IN_CYCLES      64 /* 64 cycles per step */
#define LDO_RAMP_UP_FREQ_IN_MHZ         24 /* cycle based on 24M OSC */
>>>>>>> c1084c27

#define LDO_RAMP_UP_UNIT_IN_CYCLES      64 /* 64 cycles per step */
#define LDO_RAMP_UP_FREQ_IN_MHZ         24 /* cycle based on 24M OSC */

static struct regmap *anatop;

static void imx_anatop_enable_weak2p5(bool enable)
{
	u32 reg, val, mask;

	regmap_read(anatop, ANADIG_ANA_MISC0, &val);

	if (cpu_is_imx6sx() || cpu_is_imx6ul() || cpu_is_imx6ull() ||
	    cpu_is_imx6ulz() || cpu_is_imx6sll())
		mask = BM_ANADIG_ANA_MISC0_V3_STOP_MODE_CONFIG;
	else if (cpu_is_imx6sl())
		mask = BM_ANADIG_ANA_MISC0_V2_STOP_MODE_CONFIG;
	else
		mask = BM_ANADIG_ANA_MISC0_STOP_MODE_CONFIG;

	/* can only be enabled when stop_mode_config is clear. */
	reg = ANADIG_REG_2P5;
	reg += (enable && (val & mask) == 0) ? REG_SET : REG_CLR;
	regmap_write(anatop, reg, BM_ANADIG_REG_2P5_ENABLE_WEAK_LINREG);
}

static void imx_anatop_enable_fet_odrive(bool enable)
{
	regmap_write(anatop, ANADIG_REG_CORE + (enable ? REG_SET : REG_CLR),
		BM_ANADIG_REG_CORE_FET_ODRIVE);
}

static inline void imx_anatop_enable_2p5_pulldown(bool enable)
{
	regmap_write(anatop, ANADIG_REG_2P5 + (enable ? REG_SET : REG_CLR),
		BM_ANADIG_REG_2P5_ENABLE_PULLDOWN);
}

static inline void imx_anatop_disconnect_high_snvs(bool enable)
{
	if (cpu_is_imx6sx() || cpu_is_imx6ul() || cpu_is_imx6ull() ||
	    cpu_is_imx6ulz() || cpu_is_imx6sll())
		regmap_write(anatop, ANADIG_ANA_MISC0 +
			(enable ? REG_SET : REG_CLR),
			BM_ANADIG_ANA_MISC0_V2_DISCON_HIGH_SNVS);
	else
		regmap_write(anatop, ANADIG_ANA_MISC0 +
			(enable ? REG_SET : REG_CLR),
			BM_ANADIG_ANA_MISC0_DISCON_HIGH_SNVS);
}

static void imx_anatop_disable_pu(bool off)
{
	u32  val, soc, delay;
	if (off) {
		regmap_read(anatop, ANADIG_REG_CORE, &val);
		val &= ~BM_ANADIG_REG_CORE_REG1;
		regmap_write(anatop, ANADIG_REG_CORE, val);
	} else {
		/* track vddpu with vddsoc */
		regmap_read(anatop, ANADIG_REG_CORE, &val);
		soc = val & BM_ANADIG_REG_CORE_REG2;
		val &= ~BM_ANADIG_REG_CORE_REG1;
		val |= soc >> 9;
		regmap_write(anatop, ANADIG_REG_CORE, val);
		/* wait PU LDO ramp */
		regmap_read(anatop, ANADIG_ANA_MISC2, &val);
		val &= BM_ANADIG_ANA_MISC2_REG1_STEP_TIME;
		val >>= BP_ANADIG_ANA_MISC2_REG1_STEP_TIME;
		delay = (soc >> BP_ANADIG_REG_CORE_REG2) *
			(LDO_RAMP_UP_UNIT_IN_CYCLES << val) /
			LDO_RAMP_UP_FREQ_IN_MHZ + 1;
		udelay(delay);
	}
}

void imx_anatop_pre_suspend(void)
{
	if (cpu_is_imx7d()) {
		/* PLL and PFDs overwrite set */
		regmap_write(anatop, ANADIG_ARM_PLL + REG_SET, 1 << 20);
		regmap_write(anatop, ANADIG_DDR_PLL + REG_SET, 1 << 19);
		regmap_write(anatop, ANADIG_SYS_PLL + REG_SET, 0x1ff << 17);
		regmap_write(anatop, ANADIG_ENET_PLL + REG_SET, 1 << 13);
		regmap_write(anatop, ANADIG_AUDIO_PLL + REG_SET, 1 << 24);
		regmap_write(anatop, ANADIG_VIDEO_PLL + REG_SET, 1 << 24);
		return;
	}

	if (cpu_is_imx6q() && imx_get_soc_revision() >= IMX_CHIP_REVISION_2_0)
		imx_anatop_disable_pu(true);
	imx_anatop_enable_weak2p5(true);

	imx_anatop_enable_fet_odrive(true);

	if (cpu_is_imx6sl() || cpu_is_imx6sx() || cpu_is_imx6ul() ||
	    cpu_is_imx6ull() || cpu_is_imx6ulz() || cpu_is_imx6sll())
		imx_anatop_disconnect_high_snvs(true);
}

void imx_anatop_post_resume(void)
{
	if (cpu_is_imx7d()) {
		/* PLL and PFDs overwrite clear */
		regmap_write(anatop, ANADIG_ARM_PLL + REG_CLR, 1 << 20);
		regmap_write(anatop, ANADIG_DDR_PLL + REG_CLR, 1 << 19);
		regmap_write(anatop, ANADIG_SYS_PLL + REG_CLR, 0x1ff << 17);
		regmap_write(anatop, ANADIG_ENET_PLL + REG_CLR, 1 << 13);
		regmap_write(anatop, ANADIG_AUDIO_PLL + REG_CLR, 1 << 24);
		regmap_write(anatop, ANADIG_VIDEO_PLL + REG_CLR, 1 << 24);
		return;
	}
<<<<<<< HEAD

	if (cpu_is_imx6q() && imx_get_soc_revision() >= IMX_CHIP_REVISION_2_0)
		imx_anatop_disable_pu(false);

	imx_anatop_enable_weak2p5(false);
=======
>>>>>>> c1084c27

	if (cpu_is_imx6q() && imx_get_soc_revision() >= IMX_CHIP_REVISION_2_0)
		imx_anatop_disable_pu(false);

<<<<<<< HEAD
	if (cpu_is_imx6sl() || cpu_is_imx6sx() || cpu_is_imx6ul() ||
	    cpu_is_imx6ull() || cpu_is_imx6ulz() || cpu_is_imx6sll())
		imx_anatop_disconnect_high_snvs(false);
}
=======
	imx_anatop_enable_weak2p5(false);

	imx_anatop_enable_fet_odrive(false);
>>>>>>> c1084c27

	if (cpu_is_imx6sl() || cpu_is_imx6sx() || cpu_is_imx6ul() ||
	    cpu_is_imx6ull() || cpu_is_imx6ulz() || cpu_is_imx6sll())
		imx_anatop_disconnect_high_snvs(false);
}

void __init imx_init_revision_from_anatop(void)
{
	struct device_node *np, *src_np;
	void __iomem *anatop_base;
	void __iomem *src_base;
	unsigned int revision;
	u32 digprog, sbmr2 = 0;
	u16 offset = ANADIG_DIGPROG;
	u16 major_part, minor_part;

	np = of_find_compatible_node(NULL, NULL, "fsl,imx6q-anatop");
	anatop_base = of_iomap(np, 0);
	WARN_ON(!anatop_base);
	if (of_device_is_compatible(np, "fsl,imx6sl-anatop"))
		offset = ANADIG_DIGPROG_IMX6SL;
	if (of_device_is_compatible(np, "fsl,imx7d-anatop"))
		offset = ANADIG_DIGPROG_IMX7D;
	digprog = readl_relaxed(anatop_base + offset);
	iounmap(anatop_base);

	if ((digprog >> 16) == MXC_CPU_IMX6ULL) {
<<<<<<< HEAD
		np = of_find_compatible_node(NULL, NULL, "fsl,imx6ul-src");
		if (np) {
			src_base = of_iomap(np, 0);
			WARN_ON(!src_base);
=======
		src_np = of_find_compatible_node(NULL, NULL, "fsl,imx6ul-src");
		if (src_np) {
			src_base = of_iomap(src_np, 0);
			WARN_ON(!src_base);
			of_node_put(src_np);
>>>>>>> c1084c27
			sbmr2 = readl_relaxed(src_base + 0x1c);
			iounmap(src_base);
		}
		if (sbmr2 & (1 << 6)) {
			digprog &= ~(0xff << 16);
			digprog |= (MXC_CPU_IMX6ULZ << 16);
		}
	}

	/*
	 * On i.MX7D digprog value match linux version format, so
	 * it needn't map again and we can use register value directly.
	 */
	if (of_device_is_compatible(np, "fsl,imx7d-anatop")) {
		revision = digprog & 0xff;
	} else {
		/*
		 * MAJOR: [15:8], the major silicon revison;
		 * MINOR: [7: 0], the minor silicon revison;
		 *
		 * please refer to the i.MX RM for the detailed
		 * silicon revison bit define.
		 * format the major part and minor part to match the
		 * linux kernel soc version format.
		 */
		major_part = (digprog >> 8) & 0xf;
		minor_part = digprog & 0xf;
		revision = ((major_part + 1) << 4) | minor_part;
	}
	of_node_put(np);

	mxc_set_cpu_type(digprog >> 16 & 0xff);
	imx_set_soc_revision(revision);
}

void __init imx_anatop_init(void)
{
	anatop = syscon_regmap_lookup_by_compatible("fsl,imx6q-anatop");
	if (IS_ERR(anatop))
		pr_err("%s: failed to find imx6q-anatop regmap!\n", __func__);
}<|MERGE_RESOLUTION|>--- conflicted
+++ resolved
@@ -27,11 +27,6 @@
 #define ANADIG_REG_2P5		0x130
 #define ANADIG_REG_CORE		0x140
 #define ANADIG_ANA_MISC0	0x150
-<<<<<<< HEAD
-#define ANADIG_USB1_CHRG_DETECT	0x1b0
-#define ANADIG_USB2_CHRG_DETECT	0x210
-=======
->>>>>>> c1084c27
 #define ANADIG_ANA_MISC2	0x170
 #define ANADIG_DIGPROG		0x260
 #define ANADIG_DIGPROG_IMX6SL	0x280
@@ -52,14 +47,6 @@
 #define BM_ANADIG_ANA_MISC0_DISCON_HIGH_SNVS	0x2000
 /* Since i.MX6SX, DISCON_HIGH_SNVS is changed to bit 12 */
 #define BM_ANADIG_ANA_MISC0_V2_DISCON_HIGH_SNVS	0x1000
-<<<<<<< HEAD
-#define BM_ANADIG_USB_CHRG_DETECT_CHK_CHRG_B	0x80000
-#define BM_ANADIG_USB_CHRG_DETECT_EN_B		0x100000
-=======
-
-#define LDO_RAMP_UP_UNIT_IN_CYCLES      64 /* 64 cycles per step */
-#define LDO_RAMP_UP_FREQ_IN_MHZ         24 /* cycle based on 24M OSC */
->>>>>>> c1084c27
 
 #define LDO_RAMP_UP_UNIT_IN_CYCLES      64 /* 64 cycles per step */
 #define LDO_RAMP_UP_FREQ_IN_MHZ         24 /* cycle based on 24M OSC */
@@ -172,28 +159,13 @@
 		regmap_write(anatop, ANADIG_VIDEO_PLL + REG_CLR, 1 << 24);
 		return;
 	}
-<<<<<<< HEAD
 
 	if (cpu_is_imx6q() && imx_get_soc_revision() >= IMX_CHIP_REVISION_2_0)
 		imx_anatop_disable_pu(false);
 
 	imx_anatop_enable_weak2p5(false);
-=======
->>>>>>> c1084c27
-
-	if (cpu_is_imx6q() && imx_get_soc_revision() >= IMX_CHIP_REVISION_2_0)
-		imx_anatop_disable_pu(false);
-
-<<<<<<< HEAD
-	if (cpu_is_imx6sl() || cpu_is_imx6sx() || cpu_is_imx6ul() ||
-	    cpu_is_imx6ull() || cpu_is_imx6ulz() || cpu_is_imx6sll())
-		imx_anatop_disconnect_high_snvs(false);
-}
-=======
-	imx_anatop_enable_weak2p5(false);
 
 	imx_anatop_enable_fet_odrive(false);
->>>>>>> c1084c27
 
 	if (cpu_is_imx6sl() || cpu_is_imx6sx() || cpu_is_imx6ul() ||
 	    cpu_is_imx6ull() || cpu_is_imx6ulz() || cpu_is_imx6sll())
@@ -221,18 +193,11 @@
 	iounmap(anatop_base);
 
 	if ((digprog >> 16) == MXC_CPU_IMX6ULL) {
-<<<<<<< HEAD
-		np = of_find_compatible_node(NULL, NULL, "fsl,imx6ul-src");
-		if (np) {
-			src_base = of_iomap(np, 0);
-			WARN_ON(!src_base);
-=======
 		src_np = of_find_compatible_node(NULL, NULL, "fsl,imx6ul-src");
 		if (src_np) {
 			src_base = of_iomap(src_np, 0);
 			WARN_ON(!src_base);
 			of_node_put(src_np);
->>>>>>> c1084c27
 			sbmr2 = readl_relaxed(src_base + 0x1c);
 			iounmap(src_base);
 		}
