--- conflicted
+++ resolved
@@ -35,15 +35,12 @@
 #define GPC_PGC_GPU_PUPSCR	0x264
 #define GPC_PGC_GPU_PDNSCR	0x268
 #define GPC_PGC_CPU_PDN		0x2a0
-<<<<<<< HEAD
-=======
 #define GPC_PGC_CPU_PUPSCR	0x2a4
 #define GPC_PGC_CPU_PDNSCR	0x2a8
 #define GPC_PGC_CPU_SW_SHIFT		0
 #define GPC_PGC_CPU_SW_MASK		0x3f
 #define GPC_PGC_CPU_SW2ISO_SHIFT	8
 #define GPC_PGC_CPU_SW2ISO_MASK		0x3f
->>>>>>> 9ea9577d
 #define GPC_PGC_DISP_PGCR_OFFSET	0x240
 #define GPC_PGC_DISP_PUPSCR_OFFSET	0x244
 #define GPC_PGC_DISP_PDNSCR_OFFSET	0x248
@@ -62,14 +59,11 @@
 #define GPU_VPU_PDN_REQ		BIT(0)
 
 #define GPC_CLK_MAX		10
-<<<<<<< HEAD
-=======
 #define DEFAULT_IPG_RATE		66000000
 #define GPC_PU_UP_DELAY_MARGIN		2
 
 /* for irq #74 and #75 */
 #define GPC_USB_VBUS_WAKEUP_IRQ_MASK		0xc00
->>>>>>> 9ea9577d
 
 struct pu_domain {
 	struct generic_pm_domain base;
@@ -92,13 +86,10 @@
 static u32 bypass;
 static DEFINE_SPINLOCK(gpc_lock);
 static struct notifier_block nb_pcie;
-<<<<<<< HEAD
-=======
 static struct pu_domain imx6q_pu_domain;
 static bool pu_on;	/* keep always on i.mx6qp */
 static void imx6q_pu_pgc_power_off(struct pu_domain *pu, bool off);
 static struct clk *ipg;
->>>>>>> 9ea9577d
 
 void imx_gpc_add_m4_wake_up_irq(u32 irq, bool enable)
 {
@@ -160,8 +151,6 @@
 	return 0;
 }
 
-<<<<<<< HEAD
-=======
 bool imx_gpc_usb_wakeup_enabled(void)
 {
 	if (!(cpu_is_imx6sx() || cpu_is_imx6ul()))
@@ -180,7 +169,6 @@
 	return false;
 }
 
->>>>>>> 9ea9577d
 unsigned int imx_gpc_is_mf_mix_off(void)
 {
 	return readl_relaxed(gpc_base + GPC_PGC_MF_PDN);
@@ -194,21 +182,12 @@
 		if (((gpc_wake_irqs[i] | gpc_mf_request_on[i]) &
 						gpc_mf_irqs[i]) != 0)
 			return;
-<<<<<<< HEAD
 
 	pr_info("Turn off M/F mix!\n");
 	/* turn off mega/fast mix */
 	writel_relaxed(0x1, gpc_base + GPC_PGC_MF_PDN);
 }
 
-=======
-
-	pr_info("Turn off M/F mix!\n");
-	/* turn off mega/fast mix */
-	writel_relaxed(0x1, gpc_base + GPC_PGC_MF_PDN);
-}
-
->>>>>>> 9ea9577d
 void imx_gpc_pre_suspend(bool arm_power_off)
 {
 	void __iomem *reg_imr1 = gpc_base + GPC_IMR1;
@@ -218,11 +197,7 @@
 		imx6q_pu_pgc_power_off(&imx6q_pu_domain, true);
 
 	/* Tell GPC to power off ARM core when suspend */
-<<<<<<< HEAD
-	if (cpu_is_imx6sx() && arm_power_off)
-=======
 	if ((cpu_is_imx6sx() || cpu_is_imx6ul()) && arm_power_off)
->>>>>>> 9ea9577d
 		imx_gpc_mf_mix_off();
 
 	if (arm_power_off)
@@ -245,11 +220,7 @@
 	/* Keep ARM core powered on for other low-power modes */
 	writel_relaxed(0x0, gpc_base + GPC_PGC_CPU_PDN);
 	/* Keep M/F mix powered on for other low-power modes */
-<<<<<<< HEAD
-	if (cpu_is_imx6sx())
-=======
 	if (cpu_is_imx6sx() || cpu_is_imx6ul())
->>>>>>> 9ea9577d
 		writel_relaxed(0x0, gpc_base + GPC_PGC_MF_PDN);
 
 	for (i = 0; i < IMR_NUM; i++)
@@ -350,11 +321,7 @@
 	return NOTIFY_OK;
 }
 
-<<<<<<< HEAD
-int imx_gpc_mf_request_on(unsigned int irq, unsigned int on)
-=======
 int imx_gpc_mf_power_on(unsigned int irq, unsigned int on)
->>>>>>> 9ea9577d
 {
 	unsigned int idx = irq / 32 - 1;
 	unsigned long flags;
@@ -368,8 +335,6 @@
 
 	return 0;
 }
-<<<<<<< HEAD
-=======
 
 int imx_gpc_mf_request_on(unsigned int irq, unsigned int on)
 {
@@ -380,7 +345,6 @@
 	else
 		return 0;
 }
->>>>>>> 9ea9577d
 EXPORT_SYMBOL_GPL(imx_gpc_mf_request_on);
 
 void __init imx_gpc_init(void)
@@ -400,11 +364,7 @@
 		writel_relaxed(~0, gpc_base + GPC_IMR1 + i * 4);
 
 	/* Read supported wakeup source in M/F domain */
-<<<<<<< HEAD
-	if (cpu_is_imx6sx()) {
-=======
 	if (cpu_is_imx6sx() || cpu_is_imx6ul()) {
->>>>>>> 9ea9577d
 		of_property_read_u32_index(np, "fsl,mf-mix-wakeup-irq", 0,
 			&gpc_mf_irqs[0]);
 		of_property_read_u32_index(np, "fsl,mf-mix-wakeup-irq", 1,
@@ -422,11 +382,6 @@
 	gic_arch_extn.irq_mask = imx_gpc_irq_mask;
 	gic_arch_extn.irq_unmask = imx_gpc_irq_unmask;
 	gic_arch_extn.irq_set_wake = imx_gpc_irq_set_wake;
-<<<<<<< HEAD
-}
-
-#ifdef CONFIG_PM
-=======
 
 	/*
 	 * If there are CPU isolation timing settings in dts,
@@ -525,38 +480,16 @@
 			clk_disable_unprepare(pu->clk[i]);
 	}
 }
->>>>>>> 9ea9577d
 
 static int imx6q_pm_pu_power_off(struct generic_pm_domain *genpd)
 {
 	struct pu_domain *pu = container_of(genpd, struct pu_domain, base);
-<<<<<<< HEAD
-	int iso, iso2sw;
-	u32 val;
-
-	/* Read ISO and ISO2SW power down delays */
-	val = readl_relaxed(gpc_base + GPC_PGC_GPU_PDNSCR);
-	iso = val & 0x3f;
-	iso2sw = (val >> 8) & 0x3f;
-
-	/* Gate off PU domain when GPU/VPU when powered down */
-	writel_relaxed(0x1, gpc_base + GPC_PGC_GPU_PDN);
-
-	/* Request GPC to power down GPU/VPU */
-	val = readl_relaxed(gpc_base + GPC_CNTR);
-	val |= GPU_VPU_PDN_REQ;
-	writel_relaxed(val, gpc_base + GPC_CNTR);
-
-	/* Wait ISO + ISO2SW IPG clock cycles */
-	ndelay((iso + iso2sw) * 1000 / 66);
-=======
 
 	if (&imx6q_pu_domain == pu && pu_on && cpu_is_imx6q()
 	    && imx_get_soc_revision() == IMX_CHIP_REVISION_2_0)
 		return 0;
 
 	imx6q_pu_pgc_power_off(pu, true);
->>>>>>> 9ea9577d
 
 	if (pu->reg)
 		regulator_disable(pu->reg);
@@ -567,10 +500,6 @@
 static int imx6q_pm_pu_power_on(struct generic_pm_domain *genpd)
 {
 	struct pu_domain *pu = container_of(genpd, struct pu_domain, base);
-<<<<<<< HEAD
-	int i, ret, sw, sw2iso;
-	u32 val;
-=======
 	int ret;
 
 	if (cpu_is_imx6q() && imx_get_soc_revision() == IMX_CHIP_REVISION_2_0
@@ -580,7 +509,6 @@
 		else
 			return 0;
 	}
->>>>>>> 9ea9577d
 
 	if (pu->reg) {
 		ret = regulator_enable(pu->reg);
@@ -589,34 +517,8 @@
 			return ret;
 		}
 	}
-<<<<<<< HEAD
-	/* Enable reset clocks for all devices in the PU domain */
-	for (i = 0; i < pu->num_clks; i++)
-		clk_prepare_enable(pu->clk[i]);
-
-	/* Gate off PU domain when GPU/VPU when powered down */
-	writel_relaxed(0x1, gpc_base + GPC_PGC_GPU_PDN);
-
-	/* Read ISO and ISO2SW power down delays */
-	val = readl_relaxed(gpc_base + GPC_PGC_GPU_PUPSCR);
-	sw = val & 0x3f;
-	sw2iso = (val >> 8) & 0x3f;
-
-	/* Request GPC to power up GPU/VPU */
-	val = readl_relaxed(gpc_base + GPC_CNTR);
-	val |= GPU_VPU_PUP_REQ;
-	writel_relaxed(val, gpc_base + GPC_CNTR);
-
-	/* Wait ISO + ISO2SW IPG clock cycles */
-	ndelay((sw + sw2iso) * 1000 / 66);
-
-	/* Disable reset clocks for all devices in the PU domain */
-	for (i = 0; i < pu->num_clks; i++)
-		clk_disable_unprepare(pu->clk[i]);
-=======
 
 	imx6q_pu_pgc_power_off(pu, false);
->>>>>>> 9ea9577d
 
 	return 0;
 }
@@ -626,10 +528,7 @@
 	struct disp_domain *disp = container_of(genpd, struct disp_domain, base);
 	u32 val = readl_relaxed(gpc_base + GPC_CNTR);
 	int i;
-<<<<<<< HEAD
-=======
 	u32 ipg_rate = clk_get_rate(ipg);
->>>>>>> 9ea9577d
 
 	if ((cpu_is_imx6sl() &&
 		imx_get_soc_revision() >= IMX_CHIP_REVISION_1_2) || cpu_is_imx6sx()) {
@@ -645,13 +544,10 @@
 
 		writel_relaxed(0x1, gpc_base + GPC_PGC_DISP_SR_OFFSET);
 
-<<<<<<< HEAD
-=======
 		/* Wait power switch done */
 		udelay(2 * DEFAULT_IPG_RATE / ipg_rate +
 			GPC_PU_UP_DELAY_MARGIN);
 
->>>>>>> 9ea9577d
 		/* Disable reset clocks for all devices in the disp domain */
 		for (i = 0; i < disp->num_clks; i++)
 			clk_disable_unprepare(disp->clk[i]);
@@ -725,11 +621,6 @@
 {
 	struct clk *clk;
 	bool is_off;
-<<<<<<< HEAD
-	int pu_clks, disp_clks;
-	int i = 0, k = 0;
-
-=======
 	int pu_clks, disp_clks, ipg_clks = 1;
 	int i = 0, k = 0;
 
@@ -737,7 +628,6 @@
 	if (cpu_is_imx6ul())
 		return 0;
 
->>>>>>> 9ea9577d
 	imx6q_pu_domain.base.of_node = dev->of_node;
 	imx6q_pu_domain.reg = pu_reg;
 
@@ -746,21 +636,12 @@
 	if ((cpu_is_imx6sl() &&
 			imx_get_soc_revision() >= IMX_CHIP_REVISION_1_2)) {
 		pu_clks = 2 ;
-<<<<<<< HEAD
-		disp_clks = 6;
-	} else if (cpu_is_imx6sx()) {
-		pu_clks = 1;
-		disp_clks = 8;
-	} else {
-		pu_clks = GPC_CLK_MAX;
-=======
 		disp_clks = 5;
 	} else if (cpu_is_imx6sx()) {
 		pu_clks = 1;
 		disp_clks = 7;
 	} else {
 		pu_clks = 6;
->>>>>>> 9ea9577d
 		disp_clks = 0;
 	}
 
@@ -773,16 +654,11 @@
 	}
 	imx6q_pu_domain.num_clks = i;
 
-<<<<<<< HEAD
-	/* Get disp domain clks */
-	for (k = 0, i = pu_clks; i < pu_clks + disp_clks ; i++, k++) {
-=======
 	ipg = of_clk_get(dev->of_node, pu_clks);
 
 	/* Get disp domain clks */
 	for (k = 0, i = pu_clks + ipg_clks; i < pu_clks + ipg_clks + disp_clks;
 		i++, k++) {
->>>>>>> 9ea9577d
 		clk = of_clk_get(dev->of_node, i);
 		if (IS_ERR(clk))
 			break;
@@ -791,12 +667,8 @@
 	imx6s_display_domain.num_clks = k;
 
 	is_off = IS_ENABLED(CONFIG_PM_RUNTIME);
-<<<<<<< HEAD
-	if (is_off)
-=======
 	if (is_off && !(cpu_is_imx6q() &&
 		imx_get_soc_revision() == IMX_CHIP_REVISION_2_0))
->>>>>>> 9ea9577d
 		imx6q_pm_pu_power_off(&imx6q_pu_domain.base);
 
 	pm_genpd_init(&imx6q_pu_domain.base, NULL, is_off);
