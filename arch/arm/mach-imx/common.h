/* SPDX-License-Identifier: GPL-2.0-only */
/*
 * Copyright 2004-2014 Freescale Semiconductor, Inc. All Rights Reserved.
 */


#ifndef __ASM_ARCH_MXC_COMMON_H__
#define __ASM_ARCH_MXC_COMMON_H__

#include <linux/reboot.h>
#include <soc/imx/src.h>

struct irq_data;
struct platform_device;
struct pt_regs;
struct clk;
struct device_node;
enum mxc_cpu_pwr_mode;
struct of_device_id;

void mx21_map_io(void);
void mx27_map_io(void);
void mx31_map_io(void);
void mx35_map_io(void);
void imx21_init_early(void);
void imx27_init_early(void);
void imx31_init_early(void);
void imx35_init_early(void);
void mxc_init_irq(void __iomem *);
void mx21_init_irq(void);
void mx27_init_irq(void);
void mx31_init_irq(void);
void mx35_init_irq(void);
void imx21_soc_init(void);
void imx27_soc_init(void);
void imx31_soc_init(void);
void imx35_soc_init(void);
int mx21_clocks_init(unsigned long lref, unsigned long fref);
int mx27_clocks_init(unsigned long fref);
int mx31_clocks_init(unsigned long fref);
int mx35_clocks_init(void);
struct platform_device *mxc_register_gpio(char *name, int id,
	resource_size_t iobase, resource_size_t iosize, int irq, int irq_high);
void mxc_set_cpu_type(unsigned int type);
void mxc_restart(enum reboot_mode, const char *);
void mxc_arch_reset_init(void __iomem *);
void imx1_reset_init(void __iomem *);
void imx_set_aips(void __iomem *);
void imx_aips_allow_unprivileged_access(const char *compat);
int mxc_device_init(void);
void imx_set_soc_revision(unsigned int rev);
void imx_init_revision_from_anatop(void);
struct device *imx_soc_device_init(void);
void imx6_enable_rbc(bool enable);
void imx_gpc_check_dt(void);
void imx_gpc_set_arm_power_in_lpm(bool power_off);
void imx_gpc_set_l2_mem_power_in_lpm(bool power_off);
void imx_gpc_set_arm_power_up_timing(u32 sw2iso, u32 sw);
void imx_gpc_set_arm_power_down_timing(u32 sw2iso, u32 sw);
void imx_gpcv2_pre_suspend(bool arm_power_off);
void imx_gpcv2_post_resume(void);
unsigned int imx_gpcv2_is_mf_mix_off(void);
void imx_gpcv2_enable_wakeup_for_m4(void);
void imx_gpcv2_disable_wakeup_for_m4(void);
void imx25_pm_init(void);
void imx27_pm_init(void);
void imx5_pmu_init(void);
#ifdef CONFIG_HAVE_IMX_MU
int imx_mu_lpm_ready(bool ready);
#else
static inline int imx_mu_lpm_ready(bool ready) { return 0; }
#endif

enum mxc_cpu_pwr_mode {
	WAIT_CLOCKED,		/* wfi only */
	WAIT_UNCLOCKED,		/* WAIT */
	WAIT_UNCLOCKED_POWER_OFF,	/* WAIT + SRPG */
	STOP_POWER_ON,		/* just STOP */
	STOP_POWER_OFF,		/* STOP + SRPG */
};

enum ulp_cpu_pwr_mode {
	ULP_PM_HSRUN,    /* High speed run mode */
	ULP_PM_RUN,      /* Run mode */
	ULP_PM_WAIT,     /* Wait mode */
	ULP_PM_STOP,     /* Stop mode */
	ULP_PM_VLPS,     /* Very low power stop mode */
	ULP_PM_VLLS,     /* very low leakage stop mode */
};

void imx_enable_cpu(int cpu, bool enable);
void imx_set_cpu_jump(int cpu, void *jump_addr);
u32 imx_get_cpu_arg(int cpu);
void imx_set_cpu_arg(int cpu, u32 arg);
#ifdef CONFIG_SMP
void v7_secondary_startup(void);
void imx_scu_map_io(void);
void imx_smp_prepare(void);
#else
static inline void imx_scu_map_io(void) {}
static inline void imx_smp_prepare(void) {}
#endif
void imx6sx_set_m4_highfreq(bool high_freq);
void imx_mu_enable_m4_irqs_in_gic(bool enable);
#ifdef CONFIG_HAVE_IMX_GPC
void imx_gpc_add_m4_wake_up_irq(u32 irq, bool enable);
unsigned int imx_gpc_is_m4_sleeping(void);
#else
static inline void imx_gpc_add_m4_wake_up_irq(u32 irq, bool enable) {}
static inline unsigned int imx_gpc_is_m4_sleeping(void) { return 0; }
#endif
#ifdef CONFIG_HAVE_IMX_GPCV2
int imx_gpcv2_mf_power_on(unsigned int irq, unsigned int on);
void imx_gpcv2_set_core1_pdn_pup_by_software(bool pdn);
void imx_gpcv2_add_m4_wake_up_irq(u32 hwirq, bool enable);
#else
static inline int imx_gpcv2_mf_power_on(unsigned int irq, unsigned int on) { return 0; }
static inline void imx_gpcv2_set_core1_pdn_pup_by_software(bool pdn) {}
static inline void imx_gpcv2_add_m4_wake_up_irq(u32 hwirq, bool enable) {}
#endif
void imx_gpc_hold_m4_in_sleep(void);
void imx_gpc_release_m4_in_sleep(void);
void __init imx_gpcv2_check_dt(void);
void imx_gpcv2_set_lpm_mode(enum mxc_cpu_pwr_mode mode);
void imx_gpcv2_set_cpu_power_gate_in_idle(bool pdn);
void imx_gpcv2_enable_rbc(bool enable);
bool imx_mu_is_m4_in_low_freq(void);
bool imx_mu_is_m4_in_stop(void);
void imx_mu_set_m4_run_mode(void);
void imx_src_init(void);
void imx_gpc_pre_suspend(bool arm_power_off);
void imx_gpc_post_resume(void);
void imx_gpc_switch_pupscr_clk(bool flag);
void imx_gpc_mask_all(void);
void imx_gpc_restore_all(void);
void imx_gpc_hwirq_mask(unsigned int hwirq);
void imx_gpc_hwirq_unmask(unsigned int hwirq);
unsigned int imx_gpc_is_mf_mix_off(void);
void imx_anatop_init(void);
void imx_anatop_pre_suspend(void);
void imx_anatop_post_resume(void);
int imx6_set_lpm(enum mxc_cpu_pwr_mode mode);
void imx6_set_int_mem_clk_lpm(bool enable);
void imx6sl_set_wait_clk(bool enter);
void imx6_enet_mac_init(const char *enet_compat, const char *ocotp_compat);
void imx6sl_low_power_idle(void);
void imx6sll_low_power_idle(void);
void imx6sx_low_power_idle(void);
void imx6ul_low_power_idle(void);
void imx6ull_low_power_idle(void);
void imx7d_low_power_idle(void);
#ifdef CONFIG_HAVE_IMX_MMDC
int imx_mmdc_get_ddr_type(void);
int imx_mmdc_get_lpddr2_2ch_mode(void);
#else
static inline int imx_mmdc_get_ddr_type(void) { return 0; }
static inline int imx_mmdc_get_lpddr2_2ch_mode(void) { return 0; }
#endif
int imx7ulp_set_lpm(enum ulp_cpu_pwr_mode mode);
void imx_busfreq_map_io(void);
void imx7_pm_map_io(void);
void imx6_pm_map_io(void);
void imx7ulp_pm_map_io(void);
void imx7ulp_enable_nmi(void);
void imx7ulp_poweroff(void);

void imx_cpu_die(unsigned int cpu);
int imx_cpu_kill(unsigned int cpu);

#ifdef CONFIG_SUSPEND
<<<<<<< HEAD
void v7_cpu_resume(void);
void ca7_cpu_resume(void);
=======
>>>>>>> 1cdaf895
void imx53_suspend(void __iomem *ocram_vbase);
extern const u32 imx53_suspend_sz;
void imx6_suspend(void __iomem *ocram_vbase);
void imx7_suspend(void __iomem *ocram_vbase);
void imx7ulp_cpu_resume(void);
void imx7ulp_suspend(void __iomem *ocram_vbase);
#else
<<<<<<< HEAD
static inline void v7_cpu_resume(void) {}
static inline void ca7_cpu_resume(void) {}
=======
>>>>>>> 1cdaf895
static inline void imx53_suspend(void __iomem *ocram_vbase) {}
static const u32 imx53_suspend_sz;
static inline void imx6_suspend(void __iomem *ocram_vbase) {}
static inline void imx7_suspend(void __iomem *ocram_vbase) {}
static inline void imx7ulp_cpu_resume(void) {}
static inline void imx7ulp_suspend(void __iomem *ocram_vbase) {}
#endif

#ifdef CONFIG_HAVE_IMX_DDRC
int imx_ddrc_get_ddr_type(void);
#else
static inline int imx_ddrc_get_ddr_type(void) { return 0; }
#endif

void v7_cpu_resume(void);

void imx6_pm_ccm_init(const char *ccm_compat);
void imx6q_pm_init(void);
void imx6dl_pm_init(void);
void imx6sl_pm_init(void);
void imx6sx_pm_init(void);
void imx6ul_pm_init(void);
void imx7d_pm_init(void);
void imx7ulp_pm_init(void);

#ifdef CONFIG_PM
void imx51_pm_init(void);
void imx53_pm_init(void);
#else
static inline void imx51_pm_init(void) {}
static inline void imx53_pm_init(void) {}
#endif

#ifdef CONFIG_NEON
int mx51_neon_fixup(void);
#else
static inline int mx51_neon_fixup(void) { return 0; }
#endif

#ifdef CONFIG_CACHE_L2X0
void imx_init_l2cache(void);
#else
static inline void imx_init_l2cache(void) {}
#endif

extern const struct smp_operations imx_smp_ops;
extern const struct smp_operations ls1021a_smp_ops;

extern bool uart_from_osc;
#endif<|MERGE_RESOLUTION|>--- conflicted
+++ resolved
@@ -168,11 +168,7 @@
 int imx_cpu_kill(unsigned int cpu);
 
 #ifdef CONFIG_SUSPEND
-<<<<<<< HEAD
-void v7_cpu_resume(void);
 void ca7_cpu_resume(void);
-=======
->>>>>>> 1cdaf895
 void imx53_suspend(void __iomem *ocram_vbase);
 extern const u32 imx53_suspend_sz;
 void imx6_suspend(void __iomem *ocram_vbase);
@@ -180,11 +176,7 @@
 void imx7ulp_cpu_resume(void);
 void imx7ulp_suspend(void __iomem *ocram_vbase);
 #else
-<<<<<<< HEAD
-static inline void v7_cpu_resume(void) {}
 static inline void ca7_cpu_resume(void) {}
-=======
->>>>>>> 1cdaf895
 static inline void imx53_suspend(void __iomem *ocram_vbase) {}
 static const u32 imx53_suspend_sz;
 static inline void imx6_suspend(void __iomem *ocram_vbase) {}
