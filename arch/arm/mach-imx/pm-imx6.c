--- conflicted
+++ resolved
@@ -1066,10 +1066,6 @@
 
 static int __init imx6q_suspend_init(const struct imx6_pm_socdata *socdata)
 {
-<<<<<<< HEAD
-	struct device_node *node;
-=======
->>>>>>> f69558f3
 	struct imx6_cpu_pm_info *pm_info;
 	unsigned long iram_paddr;
 	int i, ret = 0;
@@ -1083,16 +1079,8 @@
 		return -EINVAL;
 	}
 
-<<<<<<< HEAD
-	if (psci_ops.cpu_suspend) {
-		/* TODO: seems not needed */
-		/* of_node_put(node); */
-		return ret;
-	}
-=======
 	if (psci_ops.cpu_suspend)
 		return ret;
->>>>>>> f69558f3
 
 	/*
 	 * 16KB is allocated for IRAM TLB, but only up 8k is for kernel TLB,
@@ -1238,14 +1226,6 @@
 		&imx6_suspend,
 		MX6Q_SUSPEND_OCRAM_SIZE - sizeof(*pm_info));
 
-<<<<<<< HEAD
-	goto put_node;
-
-put_node:
-	of_node_put(node);
-
-=======
->>>>>>> f69558f3
 	return ret;
 }
 
