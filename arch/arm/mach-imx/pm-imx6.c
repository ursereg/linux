--- conflicted
+++ resolved
@@ -1,9 +1,5 @@
 /*
-<<<<<<< HEAD
- * Copyright 2011-2015 Freescale Semiconductor, Inc.
-=======
  * Copyright 2011-2016 Freescale Semiconductor, Inc.
->>>>>>> b63f3f52
  * Copyright 2011 Linaro Ltd.
  *
  * The code contained herein is licensed under the GNU General Public
@@ -98,7 +94,6 @@
 
 extern unsigned long iram_tlb_base_addr;
 extern unsigned long iram_tlb_phys_addr;
-<<<<<<< HEAD
 
 /*
  * Function pointers to optional board pm functions
@@ -275,176 +270,6 @@
 	{QSPI_MCR, 0, QSPI_RETRIEVED},
 };
 
-=======
-
-/* QSPI register layout */
-#define QSPI_MCR			0x00
-#define QSPI_IPCR			0x08
-#define QSPI_BUF0CR			0x10
-#define QSPI_BUF1CR			0x14
-#define QSPI_BUF2CR			0x18
-#define QSPI_BUF3CR			0x1c
-#define QSPI_BFGENCR			0x20
-#define QSPI_BUF0IND			0x30
-#define QSPI_BUF1IND			0x34
-#define QSPI_BUF2IND			0x38
-#define QSPI_SFAR			0x100
-#define QSPI_SMPR			0x108
-#define QSPI_RBSR			0x10c
-#define QSPI_RBCT			0x110
-#define QSPI_TBSR			0x150
-#define QSPI_TBDR			0x154
-#define QSPI_SFA1AD			0x180
-#define QSPI_SFA2AD			0x184
-#define QSPI_SFB1AD			0x188
-#define QSPI_SFB2AD			0x18c
-#define QSPI_RBDR_BASE			0x200
-#define QSPI_LUTKEY			0x300
-#define QSPI_LCKCR			0x304
-#define QSPI_LUT_BASE			0x310
-
-#define QSPI_RBDR_(x)		(QSPI_RBDR_BASE + (x) * 4)
-#define QSPI_LUT(x)		(QSPI_LUT_BASE + (x) * 4)
-
-#define QSPI_LUTKEY_VALUE	0x5AF05AF0
-#define QSPI_LCKER_LOCK		0x1
-#define QSPI_LCKER_UNLOCK	0x2
-
-enum qspi_regs_valuetype {
-	QSPI_PREDEFINED,
-	QSPI_RETRIEVED,
-};
-
-struct qspi_regs {
-	int offset;
-	unsigned int value;
-	enum qspi_regs_valuetype valuetype;
-};
-
-struct qspi_regs qspi_regs_imx6sx[] = {
-	{QSPI_IPCR, 0, QSPI_RETRIEVED},
-	{QSPI_BUF0CR, 0, QSPI_RETRIEVED},
-	{QSPI_BUF1CR, 0, QSPI_RETRIEVED},
-	{QSPI_BUF2CR, 0, QSPI_RETRIEVED},
-	{QSPI_BUF3CR, 0, QSPI_RETRIEVED},
-	{QSPI_BFGENCR, 0, QSPI_RETRIEVED},
-	{QSPI_BUF0IND, 0, QSPI_RETRIEVED},
-	{QSPI_BUF1IND, 0, QSPI_RETRIEVED},
-	{QSPI_BUF2IND, 0, QSPI_RETRIEVED},
-	{QSPI_SFAR, 0, QSPI_RETRIEVED},
-	{QSPI_SMPR, 0, QSPI_RETRIEVED},
-	{QSPI_RBSR, 0, QSPI_RETRIEVED},
-	{QSPI_RBCT, 0, QSPI_RETRIEVED},
-	{QSPI_TBSR, 0, QSPI_RETRIEVED},
-	{QSPI_TBDR, 0, QSPI_RETRIEVED},
-	{QSPI_SFA1AD, 0, QSPI_RETRIEVED},
-	{QSPI_SFA2AD, 0, QSPI_RETRIEVED},
-	{QSPI_SFB1AD, 0, QSPI_RETRIEVED},
-	{QSPI_SFB2AD, 0, QSPI_RETRIEVED},
-	{QSPI_RBDR_(0), 0, QSPI_RETRIEVED},
-	{QSPI_RBDR_(1), 0, QSPI_RETRIEVED},
-	{QSPI_RBDR_(2), 0, QSPI_RETRIEVED},
-	{QSPI_RBDR_(3), 0, QSPI_RETRIEVED},
-	{QSPI_RBDR_(4), 0, QSPI_RETRIEVED},
-	{QSPI_RBDR_(5), 0, QSPI_RETRIEVED},
-	{QSPI_RBDR_(6), 0, QSPI_RETRIEVED},
-	{QSPI_RBDR_(7), 0, QSPI_RETRIEVED},
-	{QSPI_RBDR_(8), 0, QSPI_RETRIEVED},
-	{QSPI_RBDR_(9), 0, QSPI_RETRIEVED},
-	{QSPI_RBDR_(10), 0, QSPI_RETRIEVED},
-	{QSPI_RBDR_(11), 0, QSPI_RETRIEVED},
-	{QSPI_RBDR_(12), 0, QSPI_RETRIEVED},
-	{QSPI_RBDR_(13), 0, QSPI_RETRIEVED},
-	{QSPI_RBDR_(14), 0, QSPI_RETRIEVED},
-	{QSPI_RBDR_(15), 0, QSPI_RETRIEVED},
-	{QSPI_RBDR_(16), 0, QSPI_RETRIEVED},
-	{QSPI_RBDR_(17), 0, QSPI_RETRIEVED},
-	{QSPI_RBDR_(18), 0, QSPI_RETRIEVED},
-	{QSPI_RBDR_(19), 0, QSPI_RETRIEVED},
-	{QSPI_RBDR_(20), 0, QSPI_RETRIEVED},
-	{QSPI_RBDR_(21), 0, QSPI_RETRIEVED},
-	{QSPI_RBDR_(22), 0, QSPI_RETRIEVED},
-	{QSPI_RBDR_(23), 0, QSPI_RETRIEVED},
-	{QSPI_RBDR_(24), 0, QSPI_RETRIEVED},
-	{QSPI_RBDR_(25), 0, QSPI_RETRIEVED},
-	{QSPI_RBDR_(26), 0, QSPI_RETRIEVED},
-	{QSPI_RBDR_(27), 0, QSPI_RETRIEVED},
-	{QSPI_RBDR_(28), 0, QSPI_RETRIEVED},
-	{QSPI_RBDR_(29), 0, QSPI_RETRIEVED},
-	{QSPI_RBDR_(30), 0, QSPI_RETRIEVED},
-	{QSPI_RBDR_(31), 0, QSPI_RETRIEVED},
-	{QSPI_LUTKEY, QSPI_LUTKEY_VALUE, QSPI_PREDEFINED},
-	{QSPI_LCKCR, QSPI_LCKER_UNLOCK, QSPI_PREDEFINED},
-	{QSPI_LUT(0), 0, QSPI_RETRIEVED},
-	{QSPI_LUT(1), 0, QSPI_RETRIEVED},
-	{QSPI_LUT(2), 0, QSPI_RETRIEVED},
-	{QSPI_LUT(3), 0, QSPI_RETRIEVED},
-	{QSPI_LUT(4), 0, QSPI_RETRIEVED},
-	{QSPI_LUT(5), 0, QSPI_RETRIEVED},
-	{QSPI_LUT(6), 0, QSPI_RETRIEVED},
-	{QSPI_LUT(7), 0, QSPI_RETRIEVED},
-	{QSPI_LUT(8), 0, QSPI_RETRIEVED},
-	{QSPI_LUT(9), 0, QSPI_RETRIEVED},
-	{QSPI_LUT(10), 0, QSPI_RETRIEVED},
-	{QSPI_LUT(11), 0, QSPI_RETRIEVED},
-	{QSPI_LUT(12), 0, QSPI_RETRIEVED},
-	{QSPI_LUT(13), 0, QSPI_RETRIEVED},
-	{QSPI_LUT(14), 0, QSPI_RETRIEVED},
-	{QSPI_LUT(15), 0, QSPI_RETRIEVED},
-	{QSPI_LUT(16), 0, QSPI_RETRIEVED},
-	{QSPI_LUT(17), 0, QSPI_RETRIEVED},
-	{QSPI_LUT(18), 0, QSPI_RETRIEVED},
-	{QSPI_LUT(19), 0, QSPI_RETRIEVED},
-	{QSPI_LUT(20), 0, QSPI_RETRIEVED},
-	{QSPI_LUT(21), 0, QSPI_RETRIEVED},
-	{QSPI_LUT(22), 0, QSPI_RETRIEVED},
-	{QSPI_LUT(23), 0, QSPI_RETRIEVED},
-	{QSPI_LUT(24), 0, QSPI_RETRIEVED},
-	{QSPI_LUT(25), 0, QSPI_RETRIEVED},
-	{QSPI_LUT(26), 0, QSPI_RETRIEVED},
-	{QSPI_LUT(27), 0, QSPI_RETRIEVED},
-	{QSPI_LUT(28), 0, QSPI_RETRIEVED},
-	{QSPI_LUT(29), 0, QSPI_RETRIEVED},
-	{QSPI_LUT(30), 0, QSPI_RETRIEVED},
-	{QSPI_LUT(31), 0, QSPI_RETRIEVED},
-	{QSPI_LUT(32), 0, QSPI_RETRIEVED},
-	{QSPI_LUT(33), 0, QSPI_RETRIEVED},
-	{QSPI_LUT(34), 0, QSPI_RETRIEVED},
-	{QSPI_LUT(35), 0, QSPI_RETRIEVED},
-	{QSPI_LUT(36), 0, QSPI_RETRIEVED},
-	{QSPI_LUT(37), 0, QSPI_RETRIEVED},
-	{QSPI_LUT(38), 0, QSPI_RETRIEVED},
-	{QSPI_LUT(39), 0, QSPI_RETRIEVED},
-	{QSPI_LUT(40), 0, QSPI_RETRIEVED},
-	{QSPI_LUT(41), 0, QSPI_RETRIEVED},
-	{QSPI_LUT(42), 0, QSPI_RETRIEVED},
-	{QSPI_LUT(43), 0, QSPI_RETRIEVED},
-	{QSPI_LUT(44), 0, QSPI_RETRIEVED},
-	{QSPI_LUT(45), 0, QSPI_RETRIEVED},
-	{QSPI_LUT(46), 0, QSPI_RETRIEVED},
-	{QSPI_LUT(47), 0, QSPI_RETRIEVED},
-	{QSPI_LUT(48), 0, QSPI_RETRIEVED},
-	{QSPI_LUT(49), 0, QSPI_RETRIEVED},
-	{QSPI_LUT(50), 0, QSPI_RETRIEVED},
-	{QSPI_LUT(51), 0, QSPI_RETRIEVED},
-	{QSPI_LUT(52), 0, QSPI_RETRIEVED},
-	{QSPI_LUT(53), 0, QSPI_RETRIEVED},
-	{QSPI_LUT(54), 0, QSPI_RETRIEVED},
-	{QSPI_LUT(55), 0, QSPI_RETRIEVED},
-	{QSPI_LUT(56), 0, QSPI_RETRIEVED},
-	{QSPI_LUT(57), 0, QSPI_RETRIEVED},
-	{QSPI_LUT(58), 0, QSPI_RETRIEVED},
-	{QSPI_LUT(59), 0, QSPI_RETRIEVED},
-	{QSPI_LUT(60), 0, QSPI_RETRIEVED},
-	{QSPI_LUT(61), 0, QSPI_RETRIEVED},
-	{QSPI_LUT(62), 0, QSPI_RETRIEVED},
-	{QSPI_LUT(63), 0, QSPI_RETRIEVED},
-	{QSPI_LUTKEY, QSPI_LUTKEY_VALUE, QSPI_PREDEFINED},
-	{QSPI_LCKCR, QSPI_LCKER_LOCK, QSPI_PREDEFINED},
-	{QSPI_MCR, 0, QSPI_RETRIEVED},
-};
-
->>>>>>> b63f3f52
 static unsigned int *ocram_saved_in_ddr;
 static void __iomem *ocram_base;
 static void __iomem *console_base;
@@ -830,11 +655,7 @@
 		if (cpu_is_imx6sl() || cpu_is_imx6sx())
 			val |= BM_CLPCR_BYPASS_PMIC_READY;
 		if (cpu_is_imx6sl() || cpu_is_imx6sx() ||
-<<<<<<< HEAD
-		    cpu_is_imx6ul())
-=======
 		    cpu_is_imx6ul() || cpu_is_imx6ull())
->>>>>>> b63f3f52
 			val |= BM_CLPCR_BYP_MMDC_CH0_LPM_HS;
 		else
 			val |= BM_CLPCR_BYP_MMDC_CH1_LPM_HS;
@@ -852,11 +673,7 @@
 		if (cpu_is_imx6sl() || cpu_is_imx6sx())
 			val |= BM_CLPCR_BYPASS_PMIC_READY;
 		if (cpu_is_imx6sl() || cpu_is_imx6sx() ||
-<<<<<<< HEAD
-		    cpu_is_imx6ul())
-=======
 		    cpu_is_imx6ul() || cpu_is_imx6ull())
->>>>>>> b63f3f52
 			val |= BM_CLPCR_BYP_MMDC_CH0_LPM_HS;
 		else
 			val |= BM_CLPCR_BYP_MMDC_CH1_LPM_HS;
@@ -918,12 +735,7 @@
 	regs[6] = readl_relaxed(console_base + UART_UTIM);
 	regs[7] = readl_relaxed(console_base + UART_UBIR);
 	regs[8] = readl_relaxed(console_base + UART_UBMR);
-<<<<<<< HEAD
-	regs[9] = readl_relaxed(console_base + UART_UBRC);
-	regs[10] = readl_relaxed(console_base + UART_UTS);
-=======
 	regs[9] = readl_relaxed(console_base + UART_UTS);
->>>>>>> b63f3f52
 }
 
 static void imx6_console_restore(unsigned int *regs)
@@ -936,12 +748,7 @@
 	writel_relaxed(regs[6], console_base + UART_UTIM);
 	writel_relaxed(regs[7], console_base + UART_UBIR);
 	writel_relaxed(regs[8], console_base + UART_UBMR);
-<<<<<<< HEAD
-	writel_relaxed(regs[9], console_base + UART_UBRC);
-	writel_relaxed(regs[10], console_base + UART_UTS);
-=======
 	writel_relaxed(regs[9], console_base + UART_UTS);
->>>>>>> b63f3f52
 	writel_relaxed(regs[0], console_base + UART_UCR1);
 	writel_relaxed(regs[1] | 0x1, console_base + UART_UCR2);
 	writel_relaxed(regs[2], console_base + UART_UCR3);
@@ -975,11 +782,7 @@
 
 static int imx6q_pm_enter(suspend_state_t state)
 {
-<<<<<<< HEAD
-	unsigned int console_saved_reg[11] = {0};
-=======
 	unsigned int console_saved_reg[10] = {0};
->>>>>>> b63f3f52
 	static unsigned int ccm_ccgr4, ccm_ccgr6;
 
 #ifdef CONFIG_SOC_IMX6SX
@@ -1001,10 +804,6 @@
 		}
 	}
 #endif
-<<<<<<< HEAD
-
-=======
->>>>>>> b63f3f52
 	switch (state) {
 	case PM_SUSPEND_STANDBY:
 		imx6q_set_lpm(STOP_POWER_ON);
@@ -1039,11 +838,8 @@
 			imx6_enable_rbc(true);
 		imx_gpc_pre_suspend(true);
 		imx_anatop_pre_suspend();
-<<<<<<< HEAD
-=======
 		if (cpu_is_imx6ull() && imx_gpc_is_mf_mix_off())
 			imx6_console_save(console_saved_reg);
->>>>>>> b63f3f52
 		if (cpu_is_imx6sx() && imx_gpc_is_mf_mix_off()) {
 			ccm_ccgr4 = readl_relaxed(ccm_base + CCGR4);
 			ccm_ccgr6 = readl_relaxed(ccm_base + CCGR6);
@@ -1082,11 +878,8 @@
 					sizeof(qspi_regs_imx6sx) /
 					sizeof(struct qspi_regs));
 		}
-<<<<<<< HEAD
-=======
 		if (cpu_is_imx6ull() && imx_gpc_is_mf_mix_off())
 			imx6_console_restore(console_saved_reg);
->>>>>>> b63f3f52
 		if (cpu_is_imx6q() || cpu_is_imx6dl())
 			imx_smp_prepare();
 		imx_anatop_post_resume();
@@ -1107,7 +900,6 @@
 	}
 #endif
 
-<<<<<<< HEAD
 	return 0;
 }
 
@@ -1116,8 +908,6 @@
 	if (imx6_board_pm_begin)
 		return imx6_board_pm_begin(state);
 
-=======
->>>>>>> b63f3f52
 	return 0;
 }
 
@@ -1149,7 +939,6 @@
 {
 	unsigned long lpram_addr;
 	const __be32 *prop = of_get_flat_dt_prop(node, "reg", NULL);
-<<<<<<< HEAD
 
 	if (of_flat_dt_match(node, low_power_ocram_match)) {
 		if (!prop)
@@ -1157,15 +946,6 @@
 
 		lpram_addr = be32_to_cpup(prop);
 
-=======
-
-	if (of_flat_dt_match(node, low_power_ocram_match)) {
-		if (!prop)
-			return -EINVAL;
-
-		lpram_addr = be32_to_cpup(prop);
-
->>>>>>> b63f3f52
 		/* We need to create a 1M page table entry. */
 		iram_tlb_io_desc.virtual = IMX_IO_P2V(lpram_addr & 0xFFF00000);
 		iram_tlb_io_desc.pfn = __phys_to_pfn(lpram_addr & 0xFFF00000);
@@ -1346,11 +1126,7 @@
 	}
 
 	/* need to overwrite the value for some mmdc registers */
-<<<<<<< HEAD
-	if ((cpu_is_imx6sx() || cpu_is_imx6ul()) &&
-=======
 	if ((cpu_is_imx6sx() || cpu_is_imx6ul() || cpu_is_imx6ull()) &&
->>>>>>> b63f3f52
 		pm_info->ddr_type != IMX_DDR_TYPE_LPDDR2) {
 		pm_info->mmdc_val[20][1] = (pm_info->mmdc_val[20][1]
 			& 0xffff0000) | 0x0202;
@@ -1369,11 +1145,7 @@
 		pm_info->mmdc_val[32][1] = 0xa1310003;
 	}
 
-<<<<<<< HEAD
-	if (cpu_is_imx6ul() &&
-=======
 	if ((cpu_is_imx6ul() || cpu_is_imx6ull()) &&
->>>>>>> b63f3f52
 		pm_info->ddr_type == IMX_DDR_TYPE_LPDDR2) {
 		pm_info->mmdc_val[0][1] = 0x8000;
 		pm_info->mmdc_val[2][1] = 0xa1390003;
@@ -1532,17 +1304,12 @@
 
 void __init imx6ul_pm_init(void)
 {
-<<<<<<< HEAD
-=======
 	struct device_node *np;
 
->>>>>>> b63f3f52
 	if (imx_mmdc_get_ddr_type() == IMX_DDR_TYPE_LPDDR2)
 		imx6_pm_common_init(&imx6ul_lpddr2_pm_data);
 	else
 		imx6_pm_common_init(&imx6ul_pm_data);
-<<<<<<< HEAD
-=======
 
 	if (cpu_is_imx6ull()) {
 		np = of_find_node_by_path(
@@ -1550,5 +1317,4 @@
 		if (np)
 			console_base = of_iomap(np, 0);
 	}
->>>>>>> b63f3f52
 }