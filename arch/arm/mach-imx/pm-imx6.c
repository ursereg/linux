// SPDX-License-Identifier: GPL-2.0-or-later
/*
 * Copyright 2011-2016 Freescale Semiconductor, Inc.
 * Copyright 2011 Linaro Ltd.
 */

#include <linux/clk/imx.h>
#include <linux/delay.h>
#include <linux/init.h>
#include <linux/io.h>
#include <linux/irq.h>
#include <linux/genalloc.h>
#include <linux/irqchip/arm-gic.h>
#include <linux/mfd/syscon.h>
#include <linux/mfd/syscon/imx6q-iomuxc-gpr.h>
#include <linux/of.h>
#include <linux/of_address.h>
#include <linux/of_fdt.h>
#include <linux/of_platform.h>
#include <linux/psci.h>
#include <linux/regmap.h>
#include <linux/slab.h>
#include <linux/suspend.h>
#include <asm/cacheflush.h>
#include <asm/fncpy.h>
#include <asm/mach/map.h>
#include <asm/proc-fns.h>
#include <asm/suspend.h>
#include <asm/tlb.h>
#include <linux/regulator/machine.h>

#include <uapi/linux/psci.h>

#include <uapi/linux/psci.h>

#include "common.h"
#include "hardware.h"

#define CCR				0x0
#define BM_CCR_WB_COUNT			(0x7 << 16)
#define BM_CCR_RBC_BYPASS_COUNT		(0x3f << 21)
#define BM_CCR_RBC_EN			(0x1 << 27)

#define CLPCR				0x54
#define BP_CLPCR_LPM			0
#define BM_CLPCR_LPM			(0x3 << 0)
#define BM_CLPCR_BYPASS_PMIC_READY	(0x1 << 2)
#define BM_CLPCR_ARM_CLK_DIS_ON_LPM	(0x1 << 5)
#define BM_CLPCR_SBYOS			(0x1 << 6)
#define BM_CLPCR_DIS_REF_OSC		(0x1 << 7)
#define BM_CLPCR_VSTBY			(0x1 << 8)
#define BP_CLPCR_STBY_COUNT		9
#define BM_CLPCR_STBY_COUNT		(0x3 << 9)
#define BM_CLPCR_COSC_PWRDOWN		(0x1 << 11)
#define BM_CLPCR_WB_PER_AT_LPM		(0x1 << 16)
#define BM_CLPCR_WB_CORE_AT_LPM		(0x1 << 17)
#define BM_CLPCR_BYP_MMDC_CH0_LPM_HS	(0x1 << 19)
#define BM_CLPCR_BYP_MMDC_CH1_LPM_HS	(0x1 << 21)
#define BM_CLPCR_MASK_CORE0_WFI		(0x1 << 22)
#define BM_CLPCR_MASK_CORE1_WFI		(0x1 << 23)
#define BM_CLPCR_MASK_CORE2_WFI		(0x1 << 24)
#define BM_CLPCR_MASK_CORE3_WFI		(0x1 << 25)
#define BM_CLPCR_MASK_SCU_IDLE		(0x1 << 26)
#define BM_CLPCR_MASK_L2CC_IDLE		(0x1 << 27)

#define CGPR				0x64
#define BM_CGPR_INT_MEM_CLK_LPM		(0x1 << 17)
#define CCGR4				0x78
#define CCGR6				0x80

#define MX6Q_SUSPEND_OCRAM_SIZE		0x1000
#define MX6_MAX_MMDC_IO_NUM		36
#define MX6_MAX_MMDC_NUM		36

#define ROMC_ROMPATCH0D			0xf0
#define ROMC_ROMPATCHCNTL		0xf4
#define ROMC_ROMPATCHENL		0xfc
#define ROMC_ROMPATCH0A			0x100
#define BM_ROMPATCHCNTL_0D		(0x1 << 0)
#define BM_ROMPATCHCNTL_DIS		(0x1 << 29)
#define BM_ROMPATCHENL_0D		(0x1 << 0)
#define ROM_ADDR_FOR_INTERNAL_RAM_BASE	0x10d7c

#define UART_UCR1	0x80
#define UART_UCR2	0x84
#define UART_UCR3	0x88
#define UART_UCR4	0x8c
#define UART_UFCR	0x90
#define UART_UESC	0x9c
#define UART_UTIM	0xa0
#define UART_UBIR	0xa4
#define UART_UBMR	0xa8
#define UART_UBRC	0xac
#define UART_UTS	0xb4

#define IOMUXC_GPR5_CLOCK_AFCG_X_BYPASS_MASK	0xf800

extern unsigned long iram_tlb_base_addr;
extern unsigned long iram_tlb_phys_addr;

<<<<<<< HEAD
/*
 * Function pointers to optional board pm functions
 */
int (*imx6_board_pm_begin)(suspend_state_t);
void (*imx6_board_pm_end)(void);

=======
>>>>>>> c1084c27
/* QSPI register layout */
#define QSPI_MCR			0x00
#define QSPI_IPCR			0x08
#define QSPI_BUF0CR			0x10
#define QSPI_BUF1CR			0x14
#define QSPI_BUF2CR			0x18
#define QSPI_BUF3CR			0x1c
#define QSPI_BFGENCR			0x20
#define QSPI_BUF0IND			0x30
#define QSPI_BUF1IND			0x34
#define QSPI_BUF2IND			0x38
#define QSPI_SFAR			0x100
#define QSPI_SMPR			0x108
#define QSPI_RBSR			0x10c
#define QSPI_RBCT			0x110
#define QSPI_TBSR			0x150
#define QSPI_TBDR			0x154
#define QSPI_SFA1AD			0x180
#define QSPI_SFA2AD			0x184
#define QSPI_SFB1AD			0x188
#define QSPI_SFB2AD			0x18c
#define QSPI_RBDR_BASE			0x200
#define QSPI_LUTKEY			0x300
#define QSPI_LCKCR			0x304
#define QSPI_LUT_BASE			0x310

#define QSPI_RBDR_(x)		(QSPI_RBDR_BASE + (x) * 4)
#define QSPI_LUT(x)		(QSPI_LUT_BASE + (x) * 4)

#define QSPI_LUTKEY_VALUE	0x5AF05AF0
#define QSPI_LCKER_LOCK		0x1
#define QSPI_LCKER_UNLOCK	0x2

enum qspi_regs_valuetype {
	QSPI_PREDEFINED,
	QSPI_RETRIEVED,
};

struct qspi_regs {
	int offset;
	unsigned int value;
	enum qspi_regs_valuetype valuetype;
};
<<<<<<< HEAD

struct qspi_regs qspi_regs_imx6sx[] = {
	{QSPI_IPCR, 0, QSPI_RETRIEVED},
	{QSPI_BUF0CR, 0, QSPI_RETRIEVED},
	{QSPI_BUF1CR, 0, QSPI_RETRIEVED},
	{QSPI_BUF2CR, 0, QSPI_RETRIEVED},
	{QSPI_BUF3CR, 0, QSPI_RETRIEVED},
	{QSPI_BFGENCR, 0, QSPI_RETRIEVED},
	{QSPI_BUF0IND, 0, QSPI_RETRIEVED},
	{QSPI_BUF1IND, 0, QSPI_RETRIEVED},
	{QSPI_BUF2IND, 0, QSPI_RETRIEVED},
	{QSPI_SFAR, 0, QSPI_RETRIEVED},
	{QSPI_SMPR, 0, QSPI_RETRIEVED},
	{QSPI_RBSR, 0, QSPI_RETRIEVED},
	{QSPI_RBCT, 0, QSPI_RETRIEVED},
	{QSPI_TBSR, 0, QSPI_RETRIEVED},
	{QSPI_TBDR, 0, QSPI_RETRIEVED},
	{QSPI_SFA1AD, 0, QSPI_RETRIEVED},
	{QSPI_SFA2AD, 0, QSPI_RETRIEVED},
	{QSPI_SFB1AD, 0, QSPI_RETRIEVED},
	{QSPI_SFB2AD, 0, QSPI_RETRIEVED},
	{QSPI_RBDR_(0), 0, QSPI_RETRIEVED},
	{QSPI_RBDR_(1), 0, QSPI_RETRIEVED},
	{QSPI_RBDR_(2), 0, QSPI_RETRIEVED},
	{QSPI_RBDR_(3), 0, QSPI_RETRIEVED},
	{QSPI_RBDR_(4), 0, QSPI_RETRIEVED},
	{QSPI_RBDR_(5), 0, QSPI_RETRIEVED},
	{QSPI_RBDR_(6), 0, QSPI_RETRIEVED},
	{QSPI_RBDR_(7), 0, QSPI_RETRIEVED},
	{QSPI_RBDR_(8), 0, QSPI_RETRIEVED},
	{QSPI_RBDR_(9), 0, QSPI_RETRIEVED},
	{QSPI_RBDR_(10), 0, QSPI_RETRIEVED},
	{QSPI_RBDR_(11), 0, QSPI_RETRIEVED},
	{QSPI_RBDR_(12), 0, QSPI_RETRIEVED},
	{QSPI_RBDR_(13), 0, QSPI_RETRIEVED},
	{QSPI_RBDR_(14), 0, QSPI_RETRIEVED},
	{QSPI_RBDR_(15), 0, QSPI_RETRIEVED},
	{QSPI_RBDR_(16), 0, QSPI_RETRIEVED},
	{QSPI_RBDR_(17), 0, QSPI_RETRIEVED},
	{QSPI_RBDR_(18), 0, QSPI_RETRIEVED},
	{QSPI_RBDR_(19), 0, QSPI_RETRIEVED},
	{QSPI_RBDR_(20), 0, QSPI_RETRIEVED},
	{QSPI_RBDR_(21), 0, QSPI_RETRIEVED},
	{QSPI_RBDR_(22), 0, QSPI_RETRIEVED},
	{QSPI_RBDR_(23), 0, QSPI_RETRIEVED},
	{QSPI_RBDR_(24), 0, QSPI_RETRIEVED},
	{QSPI_RBDR_(25), 0, QSPI_RETRIEVED},
	{QSPI_RBDR_(26), 0, QSPI_RETRIEVED},
	{QSPI_RBDR_(27), 0, QSPI_RETRIEVED},
	{QSPI_RBDR_(28), 0, QSPI_RETRIEVED},
	{QSPI_RBDR_(29), 0, QSPI_RETRIEVED},
	{QSPI_RBDR_(30), 0, QSPI_RETRIEVED},
	{QSPI_RBDR_(31), 0, QSPI_RETRIEVED},
	{QSPI_LUTKEY, QSPI_LUTKEY_VALUE, QSPI_PREDEFINED},
	{QSPI_LCKCR, QSPI_LCKER_UNLOCK, QSPI_PREDEFINED},
	{QSPI_LUT(0), 0, QSPI_RETRIEVED},
	{QSPI_LUT(1), 0, QSPI_RETRIEVED},
	{QSPI_LUT(2), 0, QSPI_RETRIEVED},
	{QSPI_LUT(3), 0, QSPI_RETRIEVED},
	{QSPI_LUT(4), 0, QSPI_RETRIEVED},
	{QSPI_LUT(5), 0, QSPI_RETRIEVED},
	{QSPI_LUT(6), 0, QSPI_RETRIEVED},
	{QSPI_LUT(7), 0, QSPI_RETRIEVED},
	{QSPI_LUT(8), 0, QSPI_RETRIEVED},
	{QSPI_LUT(9), 0, QSPI_RETRIEVED},
	{QSPI_LUT(10), 0, QSPI_RETRIEVED},
	{QSPI_LUT(11), 0, QSPI_RETRIEVED},
	{QSPI_LUT(12), 0, QSPI_RETRIEVED},
	{QSPI_LUT(13), 0, QSPI_RETRIEVED},
	{QSPI_LUT(14), 0, QSPI_RETRIEVED},
	{QSPI_LUT(15), 0, QSPI_RETRIEVED},
	{QSPI_LUT(16), 0, QSPI_RETRIEVED},
	{QSPI_LUT(17), 0, QSPI_RETRIEVED},
	{QSPI_LUT(18), 0, QSPI_RETRIEVED},
	{QSPI_LUT(19), 0, QSPI_RETRIEVED},
	{QSPI_LUT(20), 0, QSPI_RETRIEVED},
	{QSPI_LUT(21), 0, QSPI_RETRIEVED},
	{QSPI_LUT(22), 0, QSPI_RETRIEVED},
	{QSPI_LUT(23), 0, QSPI_RETRIEVED},
	{QSPI_LUT(24), 0, QSPI_RETRIEVED},
	{QSPI_LUT(25), 0, QSPI_RETRIEVED},
	{QSPI_LUT(26), 0, QSPI_RETRIEVED},
	{QSPI_LUT(27), 0, QSPI_RETRIEVED},
	{QSPI_LUT(28), 0, QSPI_RETRIEVED},
	{QSPI_LUT(29), 0, QSPI_RETRIEVED},
	{QSPI_LUT(30), 0, QSPI_RETRIEVED},
	{QSPI_LUT(31), 0, QSPI_RETRIEVED},
	{QSPI_LUT(32), 0, QSPI_RETRIEVED},
	{QSPI_LUT(33), 0, QSPI_RETRIEVED},
	{QSPI_LUT(34), 0, QSPI_RETRIEVED},
	{QSPI_LUT(35), 0, QSPI_RETRIEVED},
	{QSPI_LUT(36), 0, QSPI_RETRIEVED},
	{QSPI_LUT(37), 0, QSPI_RETRIEVED},
	{QSPI_LUT(38), 0, QSPI_RETRIEVED},
	{QSPI_LUT(39), 0, QSPI_RETRIEVED},
	{QSPI_LUT(40), 0, QSPI_RETRIEVED},
	{QSPI_LUT(41), 0, QSPI_RETRIEVED},
	{QSPI_LUT(42), 0, QSPI_RETRIEVED},
	{QSPI_LUT(43), 0, QSPI_RETRIEVED},
	{QSPI_LUT(44), 0, QSPI_RETRIEVED},
	{QSPI_LUT(45), 0, QSPI_RETRIEVED},
	{QSPI_LUT(46), 0, QSPI_RETRIEVED},
	{QSPI_LUT(47), 0, QSPI_RETRIEVED},
	{QSPI_LUT(48), 0, QSPI_RETRIEVED},
	{QSPI_LUT(49), 0, QSPI_RETRIEVED},
	{QSPI_LUT(50), 0, QSPI_RETRIEVED},
	{QSPI_LUT(51), 0, QSPI_RETRIEVED},
	{QSPI_LUT(52), 0, QSPI_RETRIEVED},
	{QSPI_LUT(53), 0, QSPI_RETRIEVED},
	{QSPI_LUT(54), 0, QSPI_RETRIEVED},
	{QSPI_LUT(55), 0, QSPI_RETRIEVED},
	{QSPI_LUT(56), 0, QSPI_RETRIEVED},
	{QSPI_LUT(57), 0, QSPI_RETRIEVED},
	{QSPI_LUT(58), 0, QSPI_RETRIEVED},
	{QSPI_LUT(59), 0, QSPI_RETRIEVED},
	{QSPI_LUT(60), 0, QSPI_RETRIEVED},
	{QSPI_LUT(61), 0, QSPI_RETRIEVED},
	{QSPI_LUT(62), 0, QSPI_RETRIEVED},
	{QSPI_LUT(63), 0, QSPI_RETRIEVED},
	{QSPI_LUTKEY, QSPI_LUTKEY_VALUE, QSPI_PREDEFINED},
	{QSPI_LCKCR, QSPI_LCKER_LOCK, QSPI_PREDEFINED},
	{QSPI_MCR, 0, QSPI_RETRIEVED},
};

=======

struct qspi_regs qspi_regs_imx6sx[] = {
	{QSPI_IPCR, 0, QSPI_RETRIEVED},
	{QSPI_BUF0CR, 0, QSPI_RETRIEVED},
	{QSPI_BUF1CR, 0, QSPI_RETRIEVED},
	{QSPI_BUF2CR, 0, QSPI_RETRIEVED},
	{QSPI_BUF3CR, 0, QSPI_RETRIEVED},
	{QSPI_BFGENCR, 0, QSPI_RETRIEVED},
	{QSPI_BUF0IND, 0, QSPI_RETRIEVED},
	{QSPI_BUF1IND, 0, QSPI_RETRIEVED},
	{QSPI_BUF2IND, 0, QSPI_RETRIEVED},
	{QSPI_SFAR, 0, QSPI_RETRIEVED},
	{QSPI_SMPR, 0, QSPI_RETRIEVED},
	{QSPI_RBSR, 0, QSPI_RETRIEVED},
	{QSPI_RBCT, 0, QSPI_RETRIEVED},
	{QSPI_TBSR, 0, QSPI_RETRIEVED},
	{QSPI_TBDR, 0, QSPI_RETRIEVED},
	{QSPI_SFA1AD, 0, QSPI_RETRIEVED},
	{QSPI_SFA2AD, 0, QSPI_RETRIEVED},
	{QSPI_SFB1AD, 0, QSPI_RETRIEVED},
	{QSPI_SFB2AD, 0, QSPI_RETRIEVED},
	{QSPI_RBDR_(0), 0, QSPI_RETRIEVED},
	{QSPI_RBDR_(1), 0, QSPI_RETRIEVED},
	{QSPI_RBDR_(2), 0, QSPI_RETRIEVED},
	{QSPI_RBDR_(3), 0, QSPI_RETRIEVED},
	{QSPI_RBDR_(4), 0, QSPI_RETRIEVED},
	{QSPI_RBDR_(5), 0, QSPI_RETRIEVED},
	{QSPI_RBDR_(6), 0, QSPI_RETRIEVED},
	{QSPI_RBDR_(7), 0, QSPI_RETRIEVED},
	{QSPI_RBDR_(8), 0, QSPI_RETRIEVED},
	{QSPI_RBDR_(9), 0, QSPI_RETRIEVED},
	{QSPI_RBDR_(10), 0, QSPI_RETRIEVED},
	{QSPI_RBDR_(11), 0, QSPI_RETRIEVED},
	{QSPI_RBDR_(12), 0, QSPI_RETRIEVED},
	{QSPI_RBDR_(13), 0, QSPI_RETRIEVED},
	{QSPI_RBDR_(14), 0, QSPI_RETRIEVED},
	{QSPI_RBDR_(15), 0, QSPI_RETRIEVED},
	{QSPI_RBDR_(16), 0, QSPI_RETRIEVED},
	{QSPI_RBDR_(17), 0, QSPI_RETRIEVED},
	{QSPI_RBDR_(18), 0, QSPI_RETRIEVED},
	{QSPI_RBDR_(19), 0, QSPI_RETRIEVED},
	{QSPI_RBDR_(20), 0, QSPI_RETRIEVED},
	{QSPI_RBDR_(21), 0, QSPI_RETRIEVED},
	{QSPI_RBDR_(22), 0, QSPI_RETRIEVED},
	{QSPI_RBDR_(23), 0, QSPI_RETRIEVED},
	{QSPI_RBDR_(24), 0, QSPI_RETRIEVED},
	{QSPI_RBDR_(25), 0, QSPI_RETRIEVED},
	{QSPI_RBDR_(26), 0, QSPI_RETRIEVED},
	{QSPI_RBDR_(27), 0, QSPI_RETRIEVED},
	{QSPI_RBDR_(28), 0, QSPI_RETRIEVED},
	{QSPI_RBDR_(29), 0, QSPI_RETRIEVED},
	{QSPI_RBDR_(30), 0, QSPI_RETRIEVED},
	{QSPI_RBDR_(31), 0, QSPI_RETRIEVED},
	{QSPI_LUTKEY, QSPI_LUTKEY_VALUE, QSPI_PREDEFINED},
	{QSPI_LCKCR, QSPI_LCKER_UNLOCK, QSPI_PREDEFINED},
	{QSPI_LUT(0), 0, QSPI_RETRIEVED},
	{QSPI_LUT(1), 0, QSPI_RETRIEVED},
	{QSPI_LUT(2), 0, QSPI_RETRIEVED},
	{QSPI_LUT(3), 0, QSPI_RETRIEVED},
	{QSPI_LUT(4), 0, QSPI_RETRIEVED},
	{QSPI_LUT(5), 0, QSPI_RETRIEVED},
	{QSPI_LUT(6), 0, QSPI_RETRIEVED},
	{QSPI_LUT(7), 0, QSPI_RETRIEVED},
	{QSPI_LUT(8), 0, QSPI_RETRIEVED},
	{QSPI_LUT(9), 0, QSPI_RETRIEVED},
	{QSPI_LUT(10), 0, QSPI_RETRIEVED},
	{QSPI_LUT(11), 0, QSPI_RETRIEVED},
	{QSPI_LUT(12), 0, QSPI_RETRIEVED},
	{QSPI_LUT(13), 0, QSPI_RETRIEVED},
	{QSPI_LUT(14), 0, QSPI_RETRIEVED},
	{QSPI_LUT(15), 0, QSPI_RETRIEVED},
	{QSPI_LUT(16), 0, QSPI_RETRIEVED},
	{QSPI_LUT(17), 0, QSPI_RETRIEVED},
	{QSPI_LUT(18), 0, QSPI_RETRIEVED},
	{QSPI_LUT(19), 0, QSPI_RETRIEVED},
	{QSPI_LUT(20), 0, QSPI_RETRIEVED},
	{QSPI_LUT(21), 0, QSPI_RETRIEVED},
	{QSPI_LUT(22), 0, QSPI_RETRIEVED},
	{QSPI_LUT(23), 0, QSPI_RETRIEVED},
	{QSPI_LUT(24), 0, QSPI_RETRIEVED},
	{QSPI_LUT(25), 0, QSPI_RETRIEVED},
	{QSPI_LUT(26), 0, QSPI_RETRIEVED},
	{QSPI_LUT(27), 0, QSPI_RETRIEVED},
	{QSPI_LUT(28), 0, QSPI_RETRIEVED},
	{QSPI_LUT(29), 0, QSPI_RETRIEVED},
	{QSPI_LUT(30), 0, QSPI_RETRIEVED},
	{QSPI_LUT(31), 0, QSPI_RETRIEVED},
	{QSPI_LUT(32), 0, QSPI_RETRIEVED},
	{QSPI_LUT(33), 0, QSPI_RETRIEVED},
	{QSPI_LUT(34), 0, QSPI_RETRIEVED},
	{QSPI_LUT(35), 0, QSPI_RETRIEVED},
	{QSPI_LUT(36), 0, QSPI_RETRIEVED},
	{QSPI_LUT(37), 0, QSPI_RETRIEVED},
	{QSPI_LUT(38), 0, QSPI_RETRIEVED},
	{QSPI_LUT(39), 0, QSPI_RETRIEVED},
	{QSPI_LUT(40), 0, QSPI_RETRIEVED},
	{QSPI_LUT(41), 0, QSPI_RETRIEVED},
	{QSPI_LUT(42), 0, QSPI_RETRIEVED},
	{QSPI_LUT(43), 0, QSPI_RETRIEVED},
	{QSPI_LUT(44), 0, QSPI_RETRIEVED},
	{QSPI_LUT(45), 0, QSPI_RETRIEVED},
	{QSPI_LUT(46), 0, QSPI_RETRIEVED},
	{QSPI_LUT(47), 0, QSPI_RETRIEVED},
	{QSPI_LUT(48), 0, QSPI_RETRIEVED},
	{QSPI_LUT(49), 0, QSPI_RETRIEVED},
	{QSPI_LUT(50), 0, QSPI_RETRIEVED},
	{QSPI_LUT(51), 0, QSPI_RETRIEVED},
	{QSPI_LUT(52), 0, QSPI_RETRIEVED},
	{QSPI_LUT(53), 0, QSPI_RETRIEVED},
	{QSPI_LUT(54), 0, QSPI_RETRIEVED},
	{QSPI_LUT(55), 0, QSPI_RETRIEVED},
	{QSPI_LUT(56), 0, QSPI_RETRIEVED},
	{QSPI_LUT(57), 0, QSPI_RETRIEVED},
	{QSPI_LUT(58), 0, QSPI_RETRIEVED},
	{QSPI_LUT(59), 0, QSPI_RETRIEVED},
	{QSPI_LUT(60), 0, QSPI_RETRIEVED},
	{QSPI_LUT(61), 0, QSPI_RETRIEVED},
	{QSPI_LUT(62), 0, QSPI_RETRIEVED},
	{QSPI_LUT(63), 0, QSPI_RETRIEVED},
	{QSPI_LUTKEY, QSPI_LUTKEY_VALUE, QSPI_PREDEFINED},
	{QSPI_LCKCR, QSPI_LCKER_LOCK, QSPI_PREDEFINED},
	{QSPI_MCR, 0, QSPI_RETRIEVED},
};

>>>>>>> c1084c27
static unsigned int *ocram_saved_in_ddr;
static void __iomem *ocram_base;
static void __iomem *console_base;
static void __iomem *qspi_base;
static unsigned int ocram_size;
static void __iomem *ccm_base;
static void __iomem *suspend_ocram_base;
static void (*imx6_suspend_in_ocram_fn)(void __iomem *ocram_vbase);
struct regmap *romcp;

/*
 * suspend ocram space layout:
 * ======================== high address ======================
 *                              .
 *                              .
 *                              .
 *                              ^
 *                              ^
 *                              ^
 *                      imx6_suspend code
 *              PM_INFO structure(imx6_cpu_pm_info)
 * ======================== low address =======================
 */

struct imx6_pm_base {
	phys_addr_t pbase;
	void __iomem *vbase;
};

struct imx6_pm_socdata {
	u32 ddr_type;
	const char *mmdc_compat;
	const char *src_compat;
	const char *iomuxc_compat;
	const char *gpc_compat;
	const char *pl310_compat;
	const u32 mmdc_io_num;
	const u32 *mmdc_io_offset;
	const u32 mmdc_num;
	const u32 *mmdc_offset;
};

static const u32 imx6q_mmdc_io_offset[] __initconst = {
	0x5ac, 0x5b4, 0x528, 0x520, /* DQM0 ~ DQM3 */
	0x514, 0x510, 0x5bc, 0x5c4, /* DQM4 ~ DQM7 */
	0x56c, 0x578, 0x588, 0x594, /* CAS, RAS, SDCLK_0, SDCLK_1 */
	0x5a8, 0x5b0, 0x524, 0x51c, /* SDQS0 ~ SDQS3 */
	0x518, 0x50c, 0x5b8, 0x5c0, /* SDQS4 ~ SDQS7 */
	0x784, 0x788, 0x794, 0x79c, /* GPR_B0DS ~ GPR_B3DS */
	0x7a0, 0x7a4, 0x7a8, 0x748, /* GPR_B4DS ~ GPR_B7DS */
	0x59c, 0x5a0, 0x750, 0x774, /* SODT0, SODT1, MODE_CTL, MODE */
	0x74c,			    /* GPR_ADDS */
};

static const u32 imx6q_mmdc_io_lpddr2_offset[] __initconst = {
	0x5ac, 0x5b4, 0x528, 0x520, /* DQM0 ~ DQM3 */
	0x514, 0x510, 0x5bc, 0x5c4, /* DQM4 ~ DQM7 */
	0x784, 0x788, 0x794, 0x79c, /* GPR_B0DS ~ GPR_B3DS */
	0x7a0, 0x7a4, 0x7a8, 0x748, /* GPR_B4DS ~ GPR_B7DS */
	0x56c, 0x578, 0x588, 0x594, /* CAS, RAS, SDCLK_0, SDCLK_1 */
	0x5a8, 0x5b0, 0x524, 0x51c, /* SDQS0 ~ SDQS3 */
	0x518, 0x50c, 0x5b8, 0x5c0, /* SDQS4 ~ SDQS7 */
	0x59c, 0x5a0, 0x750, 0x774, /* SODT0, SODT1, MODE_CTL, MODE */
	0x74c, 0x590, 0x598, 0x57c, /* GRP_ADDS, SDCKE0, SDCKE1, RESET */
};

static const u32 imx6dl_mmdc_io_offset[] __initconst = {
	0x470, 0x474, 0x478, 0x47c, /* DQM0 ~ DQM3 */
	0x480, 0x484, 0x488, 0x48c, /* DQM4 ~ DQM7 */
	0x464, 0x490, 0x4ac, 0x4b0, /* CAS, RAS, SDCLK_0, SDCLK_1 */
	0x4bc, 0x4c0, 0x4c4, 0x4c8, /* DRAM_SDQS0 ~ DRAM_SDQS3 */
	0x4cc, 0x4d0, 0x4d4, 0x4d8, /* DRAM_SDQS4 ~ DRAM_SDQS7 */
	0x764, 0x770, 0x778, 0x77c, /* GPR_B0DS ~ GPR_B3DS */
	0x780, 0x784, 0x78c, 0x748, /* GPR_B4DS ~ GPR_B7DS */
	0x4b4, 0x4b8, 0x750, 0x760, /* SODT0, SODT1, MODE_CTL, MODE */
	0x74c,			    /* GPR_ADDS */
};

static const u32 imx6sl_mmdc_io_offset[] __initconst = {
	0x30c, 0x310, 0x314, 0x318, /* DQM0 ~ DQM3 */
	0x5c4, 0x5cc, 0x5d4, 0x5d8, /* GPR_B0DS ~ GPR_B3DS */
	0x300, 0x31c, 0x338, 0x5ac, /* CAS, RAS, SDCLK_0, GPR_ADDS */
	0x33c, 0x340, 0x5b0, 0x5c0, /* SODT0, SODT1, MODE_CTL, MODE */
	0x330, 0x334, 0x320,        /* SDCKE0, SDCKE1, RESET */
};

static const u32 imx6sx_mmdc_io_lpddr2_offset[] __initconst = {
	0x2ec, 0x2f0, 0x2f4, 0x2f8, /* DQM0 ~ DQM3 */
	0x300, 0x2fc, 0x32c, 0x5f4, /* CAS, RAS, SDCLK_0, GPR_ADDS */
	0x60c, 0x610, 0x61c, 0x620, /* GPR_B0DS ~ GPR_B3DS */
	0x310, 0x314, 0x5f8, 0x608, /* SODT0, SODT1, MODE_CTL, MODE */
	0x330, 0x334, 0x338, 0x33c, /* SDQS0 ~ SDQS3 */
	0x324, 0x328, 0x340,	    /* DRAM_SDCKE0 ~ 1, DRAM_RESET */
};

static const u32 imx6sx_mmdc_lpddr2_offset[] __initconst = {
	0x01c, 0x85c, 0x800, 0x890,
	0x8b8, 0x81c, 0x820, 0x824,
	0x828, 0x82c, 0x830, 0x834,
	0x838, 0x848, 0x850, 0x8c0,
	0x83c, 0x840, 0x8b8, 0x00c,
	0x004, 0x010, 0x014, 0x018,
	0x02c, 0x030, 0x038, 0x008,
	0x040, 0x000, 0x020, 0x818,
	0x800, 0x004, 0x01c,
};

static const u32 imx6sx_mmdc_io_offset[] __initconst = {
	0x2ec, 0x2f0, 0x2f4, 0x2f8, /* DQM0 ~ DQM3 */
	0x60c, 0x610, 0x61c, 0x620, /* GPR_B0DS ~ GPR_B3DS */
	0x300, 0x2fc, 0x32c, 0x5f4, /* CAS, RAS, SDCLK_0, GPR_ADDS */
	0x310, 0x314, 0x5f8, 0x608, /* SODT0, SODT1, MODE_CTL, MODE */
	0x330, 0x334, 0x338, 0x33c, /* SDQS0 ~ SDQS3 */
};

static const u32 imx6sx_mmdc_offset[] __initconst = {
	0x800, 0x80c, 0x810, 0x83c,
	0x840, 0x848, 0x850, 0x81c,
	0x820, 0x824, 0x828, 0x8b8,
	0x004, 0x008, 0x00c, 0x010,
	0x014, 0x018, 0x01c, 0x02c,
	0x030, 0x040, 0x000, 0x01c,
	0x020, 0x818, 0x01c,
};

static const u32 imx6ul_mmdc_io_offset[] __initconst = {
	0x244, 0x248, 0x24c, 0x250, /* DQM0, DQM1, RAS, CAS */
	0x27c, 0x498, 0x4a4, 0x490, /* SDCLK0, GPR_B0DS-B1DS, GPR_ADDS */
	0x280, 0x284, 0x260, 0x264, /* SDQS0~1, SODT0, SODT1 */
	0x494, 0x4b0,	            /* MODE_CTL, MODE, */
};

static const u32 imx6ul_mmdc_offset[] __initconst = {
	0x01c, 0x800, 0x80c, 0x83c,
	0x848, 0x850, 0x81c, 0x820,
	0x82c, 0x830, 0x8c0, 0x8b8,
	0x004, 0x008, 0x00c, 0x010,
	0x014, 0x018, 0x01c, 0x02c,
	0x030, 0x040, 0x000, 0x01c,
	0x020, 0x818, 0x01c,
};

static const u32 imx6ul_mmdc_io_lpddr2_offset[] __initconst = {
	0x244, 0x248, 0x24c, 0x250, /* DQM0, DQM1, RAS, CAS */
	0x27c, 0x498, 0x4a4, 0x490, /* SDCLK0, GPR_B0DS-B1DS, GPR_ADDS */
	0x280, 0x284, 0x260, 0x264, /* SDQS0~1, SODT0, SODT1 */
	0x494, 0x4b0, 0x274, 0x278, /* MODE_CTL, MODE, SDCKE0, SDCKE1 */
	0x288,			    /* DRAM_RESET */
};

static const u32 imx6ul_mmdc_lpddr2_offset[] __initconst = {
	0x01c, 0x85c, 0x800, 0x890,
	0x8b8, 0x81c, 0x820, 0x82c,
	0x830, 0x83c, 0x848, 0x850,
	0x8c0, 0x8b8, 0x004, 0x008,
	0x00c, 0x010, 0x038, 0x014,
	0x018, 0x01c, 0x02c, 0x030,
	0x040, 0x000, 0x020, 0x818,
	0x800, 0x004, 0x01c,
};

static const u32 imx6sll_mmdc_io_offset[] __initconst = {
	0x294, 0x298, 0x29c, 0x2a0, /* DQM0 ~ DQM3 */
	0x544, 0x54c, 0x554, 0x558, /* GPR_B0DS ~ GPR_B3DS */
	0x530, 0x540, 0x2ac, 0x52c, /* MODE_CTL, MODE, SDCLK_0, GPR_ADDDS */
	0x2a4, 0x2a8,		    /* SDCKE0, SDCKE1*/
};

static const u32 imx6sll_mmdc_lpddr3_offset[] __initconst = {
	0x01c, 0x85c, 0x800, 0x890,
	0x8b8, 0x81c, 0x820, 0x82c,
	0x830, 0x83c, 0x848, 0x850,
	0x8c0, 0x8b8, 0x004, 0x008,
	0x00c, 0x010, 0x038, 0x014,
	0x018, 0x01c, 0x02c, 0x030,
	0x040, 0x000, 0x020, 0x818,
	0x800, 0x004, 0x01c,
};

static const struct imx6_pm_socdata imx6q_pm_data __initconst = {
	.mmdc_compat = "fsl,imx6q-mmdc",
	.src_compat = "fsl,imx6q-src",
	.iomuxc_compat = "fsl,imx6q-iomuxc",
	.gpc_compat = "fsl,imx6q-gpc",
	.pl310_compat = "arm,pl310-cache",
	.mmdc_io_num = ARRAY_SIZE(imx6q_mmdc_io_offset),
	.mmdc_io_offset = imx6q_mmdc_io_offset,
	.mmdc_num = 0,
	.mmdc_offset = NULL,
};

static const struct imx6_pm_socdata imx6q_lpddr2_pm_data __initconst = {
	.mmdc_compat = "fsl,imx6q-mmdc",
	.src_compat = "fsl,imx6q-src",
	.iomuxc_compat = "fsl,imx6q-iomuxc",
	.gpc_compat = "fsl,imx6q-gpc",
	.mmdc_io_num = ARRAY_SIZE(imx6q_mmdc_io_lpddr2_offset),
	.mmdc_io_offset = imx6q_mmdc_io_lpddr2_offset,
	.mmdc_num = 0,
	.mmdc_offset = NULL,
};

static const struct imx6_pm_socdata imx6dl_pm_data __initconst = {
	.mmdc_compat = "fsl,imx6q-mmdc",
	.src_compat = "fsl,imx6q-src",
	.iomuxc_compat = "fsl,imx6dl-iomuxc",
	.gpc_compat = "fsl,imx6q-gpc",
	.pl310_compat = "arm,pl310-cache",
	.mmdc_io_num = ARRAY_SIZE(imx6dl_mmdc_io_offset),
	.mmdc_io_offset = imx6dl_mmdc_io_offset,
	.mmdc_num = 0,
	.mmdc_offset = NULL,
};

static const struct imx6_pm_socdata imx6sl_pm_data __initconst = {
	.mmdc_compat = "fsl,imx6sl-mmdc",
	.src_compat = "fsl,imx6sl-src",
	.iomuxc_compat = "fsl,imx6sl-iomuxc",
	.gpc_compat = "fsl,imx6sl-gpc",
	.pl310_compat = "arm,pl310-cache",
	.mmdc_io_num = ARRAY_SIZE(imx6sl_mmdc_io_offset),
	.mmdc_io_offset = imx6sl_mmdc_io_offset,
	.mmdc_num = 0,
	.mmdc_offset = NULL,
};

static const struct imx6_pm_socdata imx6sx_pm_data __initconst = {
	.mmdc_compat = "fsl,imx6sx-mmdc",
	.src_compat = "fsl,imx6sx-src",
	.iomuxc_compat = "fsl,imx6sx-iomuxc",
	.gpc_compat = "fsl,imx6sx-gpc",
	.pl310_compat = "arm,pl310-cache",
	.mmdc_io_num = ARRAY_SIZE(imx6sx_mmdc_io_offset),
	.mmdc_io_offset = imx6sx_mmdc_io_offset,
	.mmdc_num = ARRAY_SIZE(imx6sx_mmdc_offset),
	.mmdc_offset = imx6sx_mmdc_offset,
};

static const struct imx6_pm_socdata imx6sx_lpddr2_pm_data __initconst = {
	.mmdc_compat = "fsl,imx6sx-mmdc",
	.src_compat = "fsl,imx6sx-src",
	.iomuxc_compat = "fsl,imx6sx-iomuxc",
	.gpc_compat = "fsl,imx6sx-gpc",
	.mmdc_io_num = ARRAY_SIZE(imx6sx_mmdc_io_lpddr2_offset),
	.mmdc_io_offset = imx6sx_mmdc_io_lpddr2_offset,
	.mmdc_num = ARRAY_SIZE(imx6sx_mmdc_lpddr2_offset),
	.mmdc_offset = imx6sx_mmdc_lpddr2_offset,
};

static const struct imx6_pm_socdata imx6ul_pm_data __initconst = {
	.mmdc_compat = "fsl,imx6ul-mmdc",
	.src_compat = "fsl,imx6ul-src",
	.iomuxc_compat = "fsl,imx6ul-iomuxc",
	.gpc_compat = "fsl,imx6ul-gpc",
	.pl310_compat = NULL,
	.mmdc_io_num = ARRAY_SIZE(imx6ul_mmdc_io_offset),
	.mmdc_io_offset = imx6ul_mmdc_io_offset,
	.mmdc_num = ARRAY_SIZE(imx6ul_mmdc_offset),
	.mmdc_offset = imx6ul_mmdc_offset,
};

static const struct imx6_pm_socdata imx6ul_lpddr2_pm_data __initconst = {
	.mmdc_compat = "fsl,imx6ul-mmdc",
	.src_compat = "fsl,imx6ul-src",
	.iomuxc_compat = "fsl,imx6ul-iomuxc",
	.gpc_compat = "fsl,imx6ul-gpc",
	.mmdc_io_num = ARRAY_SIZE(imx6ul_mmdc_io_lpddr2_offset),
	.mmdc_io_offset = imx6ul_mmdc_io_lpddr2_offset,
	.mmdc_num = ARRAY_SIZE(imx6ul_mmdc_lpddr2_offset),
	.mmdc_offset = imx6ul_mmdc_lpddr2_offset,
};

static const struct imx6_pm_socdata imx6sll_pm_data __initconst = {
	.mmdc_compat = "fsl,imx6sll-mmdc",
	.src_compat = "fsl,imx6sll-src",
	.iomuxc_compat = "fsl,imx6sll-iomuxc",
	.gpc_compat = "fsl,imx6sll-gpc",
	.mmdc_io_num = ARRAY_SIZE(imx6sll_mmdc_io_offset),
	.mmdc_io_offset = imx6sll_mmdc_io_offset,
	.mmdc_num = ARRAY_SIZE(imx6sll_mmdc_lpddr3_offset),
	.mmdc_offset = imx6sll_mmdc_lpddr3_offset,
};

static struct map_desc iram_tlb_io_desc __initdata = {
	/* .virtual and .pfn are run-time assigned */
	.length     = SZ_1M,
	.type       = MT_MEMORY_RWX_NONCACHED,
};

/*
 * AIPS1 and AIPS2 is not used, because it will trigger a BUG_ON if
 * lowlevel debug and earlyprintk are configured.
 *
 * it is because there is a vm conflict because UART1 is mapped early if
 * AIPS1 is mapped using 1M size.
 *
 * Thus no use AIPS1 and AIPS2 to avoid kernel BUG_ON.
 */
static struct map_desc imx6_pm_io_desc[] __initdata = {
	imx_map_entry(MX6Q, MMDC_P0, MT_DEVICE),
	imx_map_entry(MX6Q, MMDC_P1, MT_DEVICE),
	imx_map_entry(MX6Q, SRC, MT_DEVICE),
	imx_map_entry(MX6Q, IOMUXC, MT_DEVICE),
	imx_map_entry(MX6Q, CCM, MT_DEVICE),
	imx_map_entry(MX6Q, ANATOP, MT_DEVICE),
	imx_map_entry(MX6Q, GPC, MT_DEVICE),
	imx_map_entry(MX6Q, L2,	MT_DEVICE),
<<<<<<< HEAD
};

static const char * const low_power_ocram_match[] __initconst = {
	"fsl,lpm-sram",
	NULL
=======
>>>>>>> c1084c27
};

/*
 * This structure is for passing necessary data for low level ocram
 * suspend code(arch/arm/mach-imx/suspend-imx6.S), if this struct
 * definition is changed, the offset definition in
 * arch/arm/mach-imx/suspend-imx6.S must be also changed accordingly,
 * otherwise, the suspend to ocram function will be broken!
 */
struct imx6_cpu_pm_info {
	phys_addr_t pbase; /* The physical address of pm_info. */
	phys_addr_t resume_addr; /* The physical resume address for asm code */
	u32 ddr_type;
	u32 pm_info_size; /* Size of pm_info. */
	struct imx6_pm_base mmdc0_base;
	struct imx6_pm_base mmdc1_base;
	struct imx6_pm_base src_base;
	struct imx6_pm_base iomuxc_base;
	struct imx6_pm_base ccm_base;
	struct imx6_pm_base gpc_base;
	struct imx6_pm_base l2_base;
	struct imx6_pm_base anatop_base;
	u32 ttbr1; /* Store TTBR1 */
	u32 mmdc_io_num; /* Number of MMDC IOs which need saved/restored. */
	u32 mmdc_io_val[MX6_MAX_MMDC_IO_NUM][3]; /* To save offset, value, low power settings */
	u32 mmdc_num; /* Number of MMDC registers which need saved/restored. */
	u32 mmdc_val[MX6_MAX_MMDC_NUM][2];
} __aligned(8);

void imx6_set_int_mem_clk_lpm(bool enable)
{
	u32 val = readl_relaxed(ccm_base + CGPR);

	val &= ~BM_CGPR_INT_MEM_CLK_LPM;
	if (enable)
		val |= BM_CGPR_INT_MEM_CLK_LPM;
	writel_relaxed(val, ccm_base + CGPR);
}

void imx6_enable_rbc(bool enable)
{
	u32 val;

	/*
	 * need to mask all interrupts in GPC before
	 * operating RBC configurations
	 */
	imx_gpc_mask_all();

	/* configure RBC enable bit */
	val = readl_relaxed(ccm_base + CCR);
	val &= ~BM_CCR_RBC_EN;
	val |= enable ? BM_CCR_RBC_EN : 0;
	writel_relaxed(val, ccm_base + CCR);

	/* configure RBC count */
	val = readl_relaxed(ccm_base + CCR);
	val &= ~BM_CCR_RBC_BYPASS_COUNT;
	val |= enable ? BM_CCR_RBC_BYPASS_COUNT : 0;
	writel(val, ccm_base + CCR);

	/*
	 * need to delay at least 2 cycles of CKIL(32K)
	 * due to hardware design requirement, which is
	 * ~61us, here we use 65us for safe
	 */
	udelay(65);

	/* restore GPC interrupt mask settings */
	imx_gpc_restore_all();
}

static void imx6q_enable_wb(bool enable)
{
	u32 val;

	/* configure well bias enable bit */
	val = readl_relaxed(ccm_base + CLPCR);
	val &= ~BM_CLPCR_WB_PER_AT_LPM;
	val |= enable ? BM_CLPCR_WB_PER_AT_LPM : 0;
	writel_relaxed(val, ccm_base + CLPCR);

	/* configure well bias count */
	val = readl_relaxed(ccm_base + CCR);
	val &= ~BM_CCR_WB_COUNT;
	val |= enable ? BM_CCR_WB_COUNT : 0;
	writel_relaxed(val, ccm_base + CCR);
}

int imx6_set_lpm(enum mxc_cpu_pwr_mode mode)
{
	u32 val = readl_relaxed(ccm_base + CLPCR);

	val &= ~BM_CLPCR_LPM;
	switch (mode) {
	case WAIT_CLOCKED:
		break;
	case WAIT_UNCLOCKED:
		val |= 0x1 << BP_CLPCR_LPM;
		val |= BM_CLPCR_ARM_CLK_DIS_ON_LPM;
		break;
	case STOP_POWER_ON:
		val |= 0x2 << BP_CLPCR_LPM;
		val &= ~BM_CLPCR_VSTBY;
		val &= ~BM_CLPCR_SBYOS;
		if (cpu_is_imx6sl() || cpu_is_imx6sx() || cpu_is_imx6sll())
			val |= BM_CLPCR_BYPASS_PMIC_READY;
		if (cpu_is_imx6sl() || cpu_is_imx6sx() || cpu_is_imx6ul() ||
		    cpu_is_imx6ull() || cpu_is_imx6ulz() || cpu_is_imx6sll())
			val |= BM_CLPCR_BYP_MMDC_CH0_LPM_HS;
		else if (cpu_is_imx6q() &&
		    imx_mmdc_get_ddr_type() == IMX_DDR_TYPE_LPDDR2 &&
		    imx_mmdc_get_lpddr2_2ch_mode() == IMX_LPDDR2_2CH_MODE) {
			/* keep handshake enabled for lpddr2 2ch-mode */
			val &= ~BM_CLPCR_BYP_MMDC_CH0_LPM_HS;
			val &= ~BM_CLPCR_BYP_MMDC_CH1_LPM_HS;
		}
		else
			val |= BM_CLPCR_BYP_MMDC_CH1_LPM_HS;
		break;
	case WAIT_UNCLOCKED_POWER_OFF:
		val |= 0x1 << BP_CLPCR_LPM;
		val &= ~BM_CLPCR_VSTBY;
		val &= ~BM_CLPCR_SBYOS;
		break;
	case STOP_POWER_OFF:
		val |= 0x2 << BP_CLPCR_LPM;
		val |= 0x3 << BP_CLPCR_STBY_COUNT;
		val |= BM_CLPCR_VSTBY;
		val |= BM_CLPCR_SBYOS;
		if (cpu_is_imx6sl() || cpu_is_imx6sx() || cpu_is_imx6sll())
			val |= BM_CLPCR_BYPASS_PMIC_READY;
		if (cpu_is_imx6sl() || cpu_is_imx6sx() || cpu_is_imx6ul() ||
		    cpu_is_imx6ull() || cpu_is_imx6ulz() || cpu_is_imx6sll())
			val |= BM_CLPCR_BYP_MMDC_CH0_LPM_HS;
		else if (cpu_is_imx6q() &&
		    imx_mmdc_get_ddr_type() == IMX_DDR_TYPE_LPDDR2 &&
		    imx_mmdc_get_lpddr2_2ch_mode() == IMX_LPDDR2_2CH_MODE) {
			/* keep handshake enabled for lpddr2 2ch-mode */
			val &= ~BM_CLPCR_BYP_MMDC_CH0_LPM_HS;
			val &= ~BM_CLPCR_BYP_MMDC_CH1_LPM_HS;
		}
		else
			val |= BM_CLPCR_BYP_MMDC_CH1_LPM_HS;
		break;
	default:
		return -EINVAL;
	}

	/*
	 * ERR007265: CCM: When improper low-power sequence is used,
	 * the SoC enters low power mode before the ARM core executes WFI.
	 *
	 * Software workaround:
	 * 1) Software should trigger IRQ #32 (IOMUX) to be always pending
	 *    by setting IOMUX_GPR1_GINT.
	 * 2) Software should then unmask IRQ #32 in GPC before setting CCM
	 *    Low-Power mode.
	 * 3) Software should mask IRQ #32 right after CCM Low-Power mode
	 *    is set (set bits 0-1 of CCM_CLPCR).
	 *
	 * Note that IRQ #32 is GIC SPI #0.
	 */
	if (mode != WAIT_CLOCKED)
		imx_gpc_hwirq_unmask(0);
	writel_relaxed(val, ccm_base + CLPCR);
	if (mode != WAIT_CLOCKED)
		imx_gpc_hwirq_mask(0);

	return 0;
}

#define MX6Q_SUSPEND_PARAM	\
	((0 << PSCI_0_2_POWER_STATE_ID_SHIFT) | \
	 (1 << PSCI_0_2_POWER_STATE_AFFL_SHIFT) | \
	 (PSCI_POWER_STATE_TYPE_POWER_DOWN << PSCI_0_2_POWER_STATE_TYPE_SHIFT))

static int imx6q_suspend_finish(unsigned long val)
{
	if (psci_ops.cpu_suspend) {
		return psci_ops.cpu_suspend(MX6Q_SUSPEND_PARAM,
					    __pa(cpu_resume));
	}

	if (!imx6_suspend_in_ocram_fn) {
		cpu_do_idle();
	} else {
		/*
		 * call low level suspend function in ocram,
		 * as we need to float DDR IO.
		 */
		local_flush_tlb_all();
		/* check if need to flush internal L2 cache */
		if (!((struct imx6_cpu_pm_info *)
			suspend_ocram_base)->l2_base.vbase)
			flush_cache_all();
		imx6_suspend_in_ocram_fn(suspend_ocram_base);
	}

	return 0;
}

static void imx6_console_save(unsigned int *regs)
{
	if (!console_base)
		return;

	regs[0] = readl_relaxed(console_base + UART_UCR1);
	regs[1] = readl_relaxed(console_base + UART_UCR2);
	regs[2] = readl_relaxed(console_base + UART_UCR3);
	regs[3] = readl_relaxed(console_base + UART_UCR4);
	regs[4] = readl_relaxed(console_base + UART_UFCR);
	regs[5] = readl_relaxed(console_base + UART_UESC);
	regs[6] = readl_relaxed(console_base + UART_UTIM);
	regs[7] = readl_relaxed(console_base + UART_UBIR);
	regs[8] = readl_relaxed(console_base + UART_UBMR);
	regs[9] = readl_relaxed(console_base + UART_UTS);
}

static void imx6_console_restore(unsigned int *regs)
{
	if (!console_base)
		return;

	writel_relaxed(regs[4], console_base + UART_UFCR);
	writel_relaxed(regs[5], console_base + UART_UESC);
	writel_relaxed(regs[6], console_base + UART_UTIM);
	writel_relaxed(regs[7], console_base + UART_UBIR);
	writel_relaxed(regs[8], console_base + UART_UBMR);
	writel_relaxed(regs[9], console_base + UART_UTS);
	writel_relaxed(regs[0], console_base + UART_UCR1);
	writel_relaxed(regs[1] | 0x1, console_base + UART_UCR2);
	writel_relaxed(regs[2], console_base + UART_UCR3);
	writel_relaxed(regs[3], console_base + UART_UCR4);
}

static void imx6_qspi_save(struct qspi_regs *pregs, int reg_num)
{
	int i;

	if (!qspi_base)
		return;

	for (i = 0; i < reg_num; i++) {
		if (QSPI_RETRIEVED == pregs[i].valuetype)
			pregs[i].value = readl_relaxed(qspi_base +
				pregs[i].offset);
	}
}

static void imx6_qspi_restore(struct qspi_regs *pregs, int reg_num)
{
	int i;

	if (!qspi_base)
		return;

	for (i = 0; i < reg_num; i++)
		writel_relaxed(pregs[i].value, qspi_base + pregs[i].offset);
}

static int imx6q_pm_enter(suspend_state_t state)
{
	unsigned int console_saved_reg[10] = {0};
	static unsigned int ccm_ccgr4, ccm_ccgr6;

#ifdef CONFIG_SOC_IMX6SX
	if (imx_src_is_m4_enabled()) {
		if (imx_gpc_is_m4_sleeping() && imx_mu_is_m4_in_low_freq()) {
			imx_gpc_hold_m4_in_sleep();
			imx_mu_enable_m4_irqs_in_gic(true);
		} else {
			pr_info("M4 is busy, enter WAIT mode instead of STOP!\n");
			imx6_set_lpm(WAIT_UNCLOCKED);
			imx6_set_int_mem_clk_lpm(true);
			imx_gpc_pre_suspend(false);
			/* Zzz ... */
			cpu_do_idle();
			imx_gpc_post_resume();
			imx6_set_lpm(WAIT_CLOCKED);

			return 0;
		}
	}
#endif
	switch (state) {
	case PM_SUSPEND_STANDBY:
		imx6_set_lpm(STOP_POWER_ON);
		imx6_set_int_mem_clk_lpm(true);
		imx_gpc_pre_suspend(false);
#ifdef CONFIG_SOC_IMX6SL
		if (cpu_is_imx6sl())
			imx6sl_set_wait_clk(true);
#endif
		/* Zzz ... */
		cpu_do_idle();
#ifdef CONFIG_SOC_IMX6SL
		if (cpu_is_imx6sl())
			imx6sl_set_wait_clk(false);
#endif
		imx_gpc_post_resume();
		imx6_set_lpm(WAIT_CLOCKED);
		break;
	case PM_SUSPEND_MEM:
		if (of_machine_is_compatible("digi,ccimx6"))
			imx6_set_lpm(STOP_POWER_ON);
		else
			imx6_set_lpm(STOP_POWER_OFF);
		imx6_set_int_mem_clk_lpm(false);
		imx6q_enable_wb(true);
		/*
		 * For suspend into ocram, asm code already take care of
		 * RBC setting, so we do NOT need to do that here.
		 */
		if (!imx6_suspend_in_ocram_fn)
			imx6_enable_rbc(true);
		imx_gpc_pre_suspend(true);
		imx_anatop_pre_suspend();
		if ((cpu_is_imx6ull() || cpu_is_imx6ulz() || cpu_is_imx6sll()) &&
			imx_gpc_is_mf_mix_off())
			imx6_console_save(console_saved_reg);
		if (cpu_is_imx6sx() && imx_gpc_is_mf_mix_off()) {
			ccm_ccgr4 = readl_relaxed(ccm_base + CCGR4);
			ccm_ccgr6 = readl_relaxed(ccm_base + CCGR6);
			/*
			 * i.MX6SX RDC needs PCIe and eim clk to be enabled
			 * if Mega/Fast off, it is better to check cpu type
			 * and whether Mega/Fast is off in this suspend flow,
			 * but we need to add cpu type check for 3 places which
			 * will increase code size, so here we just do it
			 * for all cases, as when STOP mode is entered, CCM
			 * hardware will gate all clocks, so it will NOT impact
			 * any function or power.
			 */
			writel_relaxed(ccm_ccgr4 | (0x3 << 0), ccm_base +
				CCGR4);
			writel_relaxed(ccm_ccgr6 | (0x3 << 10), ccm_base +
				CCGR6);
			memcpy(ocram_saved_in_ddr, ocram_base, ocram_size);
			imx6_console_save(console_saved_reg);
			if (imx_src_is_m4_enabled())
				imx6_qspi_save(qspi_regs_imx6sx,
					sizeof(qspi_regs_imx6sx) /
					sizeof(struct qspi_regs));
		}

		/* Zzz ... */
		cpu_suspend(0, imx6q_suspend_finish);

		if (cpu_is_imx6sx() && imx_gpc_is_mf_mix_off()) {
			writel_relaxed(ccm_ccgr4, ccm_base + CCGR4);
			writel_relaxed(ccm_ccgr6, ccm_base + CCGR6);
			memcpy(ocram_base, ocram_saved_in_ddr, ocram_size);
			imx6_console_restore(console_saved_reg);
			if (imx_src_is_m4_enabled())
				imx6_qspi_restore(qspi_regs_imx6sx,
					sizeof(qspi_regs_imx6sx) /
					sizeof(struct qspi_regs));
		}
		if ((cpu_is_imx6ull() || cpu_is_imx6ulz() || cpu_is_imx6sll()) &&
			imx_gpc_is_mf_mix_off())
			imx6_console_restore(console_saved_reg);
		if (cpu_is_imx6q() || cpu_is_imx6dl())
			imx_smp_prepare();
		imx_anatop_post_resume();
		imx_gpc_post_resume();
		imx6_enable_rbc(false);
		imx6q_enable_wb(false);
		imx6_set_int_mem_clk_lpm(true);
		imx6_set_lpm(WAIT_CLOCKED);
		break;
	default:
		return -EINVAL;
	}

#ifdef CONFIG_SOC_IMX6SX
	if (imx_src_is_m4_enabled()) {
		imx_mu_enable_m4_irqs_in_gic(false);
		imx_gpc_release_m4_in_sleep();
	}
#endif

	return 0;
}

static int imx6q_pm_begin(suspend_state_t state)
{
	if (imx6_board_pm_begin)
		return imx6_board_pm_begin(state);

	return 0;
}
EXPORT_SYMBOL(imx6_board_pm_begin);

static void imx6q_pm_end(void)
{
	if (imx6_board_pm_end)
		imx6_board_pm_end();
}
EXPORT_SYMBOL(imx6_board_pm_end);

static int imx6q_pm_valid(suspend_state_t state)
{
	return (state == PM_SUSPEND_STANDBY || state == PM_SUSPEND_MEM);
}

static const struct platform_suspend_ops imx6q_pm_ops = {
	.begin = imx6q_pm_begin,
	.end = imx6q_pm_end,
	.enter = imx6q_pm_enter,
	.valid = imx6q_pm_valid,
};

static int __init imx6_dt_find_lpsram(unsigned long node, const char *uname,
				      int depth, void *data)
{
	unsigned long lpram_addr;
	const __be32 *prop = of_get_flat_dt_prop(node, "reg", NULL);

<<<<<<< HEAD
	if (of_flat_dt_match(node, low_power_ocram_match)) {
=======
	if (of_flat_dt_is_compatible(node, "fsl,lpm-sram")) {
>>>>>>> c1084c27
		if (!prop)
			return -EINVAL;

		lpram_addr = be32_to_cpup(prop);

		/* We need to create a 1M page table entry. */
		iram_tlb_io_desc.virtual = IMX_IO_P2V(lpram_addr & 0xFFF00000);
		iram_tlb_io_desc.pfn = __phys_to_pfn(lpram_addr & 0xFFF00000);
		iram_tlb_phys_addr = lpram_addr;
		iram_tlb_base_addr = IMX_IO_P2V(lpram_addr);

		iotable_init(&iram_tlb_io_desc, 1);
	}

	return 0;
}

void __init imx6_pm_map_io(void)
{
	unsigned long i;

	iotable_init(imx6_pm_io_desc, ARRAY_SIZE(imx6_pm_io_desc));

	/*
	 * Get the address of IRAM or OCRAM to be used by the low
	 * power code from the device tree.
	 */
	WARN_ON(of_scan_flat_dt(imx6_dt_find_lpsram, NULL));

	/*
	 * We moved suspend/resume and lowpower idle to TEE,
	 * But busfreq now still in Linux, this table is still needed
	 * If we later decide to move busfreq to TEE, we could drop this.
	 */
	/* Return if no IRAM space is allocated for suspend/resume code. */
	if (!iram_tlb_base_addr) {
		pr_warn("No IRAM/OCRAM memory allocated for suspend/resume \
			 code. Please ensure device tree has an entry for \
			 fsl,lpm-sram.\n");
		return;
	}

	/* Set all entries to 0. */
	memset((void *)iram_tlb_base_addr, 0, MX6Q_IRAM_TLB_SIZE);

	/*
	 * Make sure the IRAM virtual address has a mapping in the IRAM
	 * page table.
	 *
	 * Only use the top 11 bits [31-20] when storing the physical
	 * address in the page table as only these bits are required
	 * for 1M mapping.
	 */
	i = ((iram_tlb_base_addr >> 20) << 2) / 4;
	*((unsigned long *)iram_tlb_base_addr + i) =
		(iram_tlb_phys_addr & 0xFFF00000) | TT_ATTRIB_NON_CACHEABLE_1M;

	/*
	 * Make sure the AIPS1 virtual address has a mapping in the
	 * IRAM page table.
	 */
	i = ((IMX_IO_P2V(MX6Q_AIPS1_BASE_ADDR) >> 20) << 2) / 4;
	*((unsigned long *)iram_tlb_base_addr + i) =
		(MX6Q_AIPS1_BASE_ADDR & 0xFFF00000) |
		TT_ATTRIB_NON_CACHEABLE_1M;

	/*
	 * Make sure the AIPS2 virtual address has a mapping in the
	 * IRAM page table.
	 */
	i = ((IMX_IO_P2V(MX6Q_AIPS2_BASE_ADDR) >> 20) << 2) / 4;
	*((unsigned long *)iram_tlb_base_addr + i) =
		(MX6Q_AIPS2_BASE_ADDR & 0xFFF00000) |
		TT_ATTRIB_NON_CACHEABLE_1M;

	/*
	 * Make sure the AIPS3 virtual address has a mapping
	 * in the IRAM page table.
	 */
	i = ((IMX_IO_P2V(MX6Q_AIPS3_BASE_ADDR) >> 20) << 2) / 4;
		*((unsigned long *)iram_tlb_base_addr + i) =
		(MX6Q_AIPS3_BASE_ADDR & 0xFFF00000) |
		TT_ATTRIB_NON_CACHEABLE_1M;

	/*
	 * Make sure the L2 controller virtual address has a mapping
	 * in the IRAM page table.
	 */
	i = ((IMX_IO_P2V(MX6Q_L2_BASE_ADDR) >> 20) << 2) / 4;
	*((unsigned long *)iram_tlb_base_addr + i) =
		(MX6Q_L2_BASE_ADDR & 0xFFF00000) | TT_ATTRIB_NON_CACHEABLE_1M;
}

static int __init imx6q_suspend_init(const struct imx6_pm_socdata *socdata)
{
	struct imx6_cpu_pm_info *pm_info;
	unsigned long iram_paddr;
	int i, ret = 0;
	const u32 *mmdc_offset_array;
	const u32 *mmdc_io_offset_array;

	suspend_set_ops(&imx6q_pm_ops);

	if (!socdata) {
		pr_warn("%s: invalid argument!\n", __func__);
		return -EINVAL;
	}

	if (psci_ops.cpu_suspend)
		return ret;

	/*
	 * 16KB is allocated for IRAM TLB, but only up 8k is for kernel TLB,
	 * The lower 8K is not used, so use the lower 8K for IRAM code and
	 * pm_info.
	 *
	 */
	iram_paddr = iram_tlb_phys_addr + MX6_SUSPEND_IRAM_ADDR_OFFSET;

	/* Make sure iram_paddr is 8 byte aligned. */
	if ((uintptr_t)(iram_paddr) & (FNCPY_ALIGN - 1))
		iram_paddr += FNCPY_ALIGN - iram_paddr % (FNCPY_ALIGN);

	/* Get the virtual address of the suspend code. */
	suspend_ocram_base = (void *)IMX_IO_P2V(iram_paddr);

	memset(suspend_ocram_base, 0, sizeof(*pm_info));
	pm_info = suspend_ocram_base;
	pm_info->pbase = iram_paddr;
	pm_info->resume_addr = __pa_symbol(v7_cpu_resume);
	pm_info->pm_info_size = sizeof(*pm_info);

	/*
	 * ccm physical address is not used by asm code currently,
	 * so get ccm virtual address directly.
	 */
	pm_info->ccm_base.pbase = MX6Q_CCM_BASE_ADDR;
	pm_info->ccm_base.vbase = (void __iomem *)
				   IMX_IO_P2V(MX6Q_CCM_BASE_ADDR);

	pm_info->mmdc0_base.pbase = MX6Q_MMDC_P0_BASE_ADDR;
	pm_info->mmdc0_base.vbase = (void __iomem *)
				    IMX_IO_P2V(MX6Q_MMDC_P0_BASE_ADDR);

	pm_info->mmdc1_base.pbase = MX6Q_MMDC_P1_BASE_ADDR;
	pm_info->mmdc1_base.vbase = (void __iomem *)
				    IMX_IO_P2V(MX6Q_MMDC_P1_BASE_ADDR);

	pm_info->src_base.pbase = MX6Q_SRC_BASE_ADDR;
	pm_info->src_base.vbase = (void __iomem *)
				   IMX_IO_P2V(MX6Q_SRC_BASE_ADDR);

	pm_info->iomuxc_base.pbase = MX6Q_IOMUXC_BASE_ADDR;
	pm_info->iomuxc_base.vbase = (void __iomem *)
				      IMX_IO_P2V(MX6Q_IOMUXC_BASE_ADDR);

	pm_info->gpc_base.pbase = MX6Q_GPC_BASE_ADDR;
	pm_info->gpc_base.vbase = (void __iomem *)
				   IMX_IO_P2V(MX6Q_GPC_BASE_ADDR);

	pm_info->l2_base.pbase = MX6Q_L2_BASE_ADDR;
	pm_info->l2_base.vbase = (void __iomem *)
				  IMX_IO_P2V(MX6Q_L2_BASE_ADDR);

	pm_info->anatop_base.pbase = MX6Q_ANATOP_BASE_ADDR;
	pm_info->anatop_base.vbase = (void __iomem *)
				  IMX_IO_P2V(MX6Q_ANATOP_BASE_ADDR);

	pm_info->ddr_type = imx_mmdc_get_ddr_type();
	pm_info->mmdc_io_num = socdata->mmdc_io_num;
	mmdc_io_offset_array = socdata->mmdc_io_offset;
	pm_info->mmdc_num = socdata->mmdc_num;
	mmdc_offset_array = socdata->mmdc_offset;

	for (i = 0; i < pm_info->mmdc_io_num; i++) {
		pm_info->mmdc_io_val[i][0] =
			mmdc_io_offset_array[i];
		pm_info->mmdc_io_val[i][1] =
			readl_relaxed(pm_info->iomuxc_base.vbase +
			mmdc_io_offset_array[i]);
		pm_info->mmdc_io_val[i][2] = 0;
	}

	/* i.MX6SLL has no DRAM RESET pin */
	if (cpu_is_imx6sll()) {
			pm_info->mmdc_io_val[pm_info->mmdc_io_num - 2][2] = 0x1000;
			pm_info->mmdc_io_val[pm_info->mmdc_io_num - 1][2] = 0x1000;
	} else {
		if (pm_info->ddr_type == IMX_DDR_TYPE_LPDDR2) {
			/* for LPDDR2, CKE0/1 and RESET pin need special setting */
			pm_info->mmdc_io_val[pm_info->mmdc_io_num - 3][2] = 0x1000;
			pm_info->mmdc_io_val[pm_info->mmdc_io_num - 2][2] = 0x1000;
			pm_info->mmdc_io_val[pm_info->mmdc_io_num - 1][2] = 0x80000;
		}
	}

	/* initialize MMDC settings */
	for (i = 0; i < pm_info->mmdc_num; i++) {
		pm_info->mmdc_val[i][0] =
			mmdc_offset_array[i];
		pm_info->mmdc_val[i][1] =
			readl_relaxed(pm_info->mmdc0_base.vbase +
			mmdc_offset_array[i]);
	}

	if (cpu_is_imx6sll() && pm_info->ddr_type == IMX_MMDC_DDR_TYPE_LPDDR3) {
		pm_info->mmdc_val[0][1] = 0x8000;
		pm_info->mmdc_val[2][1] = 0xa1390003;
		pm_info->mmdc_val[3][1] = 0x400000;
		pm_info->mmdc_val[4][1] = 0x800;
		pm_info->mmdc_val[13][1] = 0x800;
		pm_info->mmdc_val[14][1] = 0x20052;
		pm_info->mmdc_val[20][1] = 0x201718;
		pm_info->mmdc_val[21][1] = 0x8000;
		pm_info->mmdc_val[28][1] = 0xa1310003;
	}

	/* need to overwrite the value for some mmdc registers */
	if ((cpu_is_imx6sx() || cpu_is_imx6ul() || cpu_is_imx6ull() || cpu_is_imx6ulz()) &&
		pm_info->ddr_type != IMX_DDR_TYPE_LPDDR2) {
		pm_info->mmdc_val[20][1] = (pm_info->mmdc_val[20][1]
			& 0xffff0000) | 0x0202;
		pm_info->mmdc_val[23][1] = 0x8033;
	}

	if (cpu_is_imx6sx() &&
		pm_info->ddr_type == IMX_DDR_TYPE_LPDDR2) {
		pm_info->mmdc_val[0][1] = 0x8000;
		pm_info->mmdc_val[2][1] = 0xa1390003;
		pm_info->mmdc_val[3][1] = 0x380000;
		pm_info->mmdc_val[4][1] = 0x800;
		pm_info->mmdc_val[18][1] = 0x800;
		pm_info->mmdc_val[20][1] = 0x20024;
		pm_info->mmdc_val[23][1] = 0x1748;
		pm_info->mmdc_val[32][1] = 0xa1310003;
	}

	if ((cpu_is_imx6ul() || cpu_is_imx6ull() || cpu_is_imx6ulz()) &&
		pm_info->ddr_type == IMX_DDR_TYPE_LPDDR2) {
		pm_info->mmdc_val[0][1] = 0x8000;
		pm_info->mmdc_val[2][1] = 0xa1390003;
		pm_info->mmdc_val[3][1] = 0x470000;
		pm_info->mmdc_val[4][1] = 0x800;
		pm_info->mmdc_val[13][1] = 0x800;
		pm_info->mmdc_val[14][1] = 0x20012;
		pm_info->mmdc_val[20][1] = 0x1748;
		pm_info->mmdc_val[21][1] = 0x8000;
		pm_info->mmdc_val[28][1] = 0xa1310003;
	}

	imx6_suspend_in_ocram_fn = fncpy(
		suspend_ocram_base + sizeof(*pm_info),
		&imx6_suspend,
		MX6Q_SUSPEND_OCRAM_SIZE - sizeof(*pm_info));

	return ret;
<<<<<<< HEAD
}

static int imx6_suspend_prepare(struct notifier_block *nb, unsigned long action,
		void *ptr)
{
	switch (action) {

	case PM_SUSPEND_PREPARE:
#ifdef CONFIG_REGULATOR
		regulator_suspend_prepare(PM_SUSPEND_MEM);
#endif
		break;
	case PM_HIBERNATION_PREPARE:
#ifdef CONFIG_REGULATOR
		regulator_suspend_prepare(PM_SUSPEND_STANDBY);
#endif
		break;
	case PM_POST_SUSPEND:
	case PM_POST_HIBERNATION:
		break;

	default:
		return NOTIFY_DONE;
	}

	return NOTIFY_OK;
=======
>>>>>>> c1084c27
}

static void __init imx6_pm_common_init(const struct imx6_pm_socdata
					*socdata)
{
	struct regmap *gpr;
	int ret;

	WARN_ON(!ccm_base);

	if (IS_ENABLED(CONFIG_SUSPEND)) {
		ret = imx6q_suspend_init(socdata);
		if (ret)
			pr_warn("%s: No DDR LPM support with suspend %d!\n",
				__func__, ret);
	}

	/*
	 * This is for SW workaround step #1 of ERR007265, see comments
	 * in imx6_set_lpm for details of this errata.
	 * Force IOMUXC irq pending, so that the interrupt to GPC can be
	 * used to deassert dsm_request signal when the signal gets
	 * asserted unexpectedly.
	 */
	gpr = syscon_regmap_lookup_by_compatible("fsl,imx6q-iomuxc-gpr");
	if (!IS_ERR(gpr))
		regmap_update_bits(gpr, IOMUXC_GPR1, IMX6Q_GPR1_GINT,
				   IMX6Q_GPR1_GINT);

<<<<<<< HEAD
	pm_notifier(imx6_suspend_prepare, 0);
}

=======
>>>>>>> c1084c27
void __init imx6_pm_ccm_init(const char *ccm_compat)
{
	struct device_node *np;
	u32 val;

	np = of_find_compatible_node(NULL, NULL, ccm_compat);
	ccm_base = of_iomap(np, 0);
	BUG_ON(!ccm_base);

	/*
	 * Initialize CCM_CLPCR_LPM into RUN mode to avoid ARM core
	 * clock being shut down unexpectedly by WAIT mode.
	 */
	val = readl_relaxed(ccm_base + CLPCR);
	val &= ~BM_CLPCR_LPM;
	writel_relaxed(val, ccm_base + CLPCR);
<<<<<<< HEAD
=======

	of_node_put(np);
>>>>>>> c1084c27
}

void __init imx6q_pm_init(void)
{
	if (imx_mmdc_get_ddr_type() == IMX_DDR_TYPE_LPDDR2)
		imx6_pm_common_init(&imx6q_lpddr2_pm_data);
	else
		imx6_pm_common_init(&imx6q_pm_data);
}

void __init imx6dl_pm_init(void)
{
	imx6_pm_common_init(&imx6dl_pm_data);
}

void __init imx6sl_pm_init(void)
{
	struct device_node *np;
	struct regmap *gpr;

	if (cpu_is_imx6sll()) {
		imx6_pm_common_init(&imx6sll_pm_data);
		np = of_find_node_by_path(
<<<<<<< HEAD
			"/soc/aips-bus@02000000/spba-bus@02000000/serial@02020000");
=======
			"/soc/bus@2000000/spba-bus@2000000/serial@2020000");
>>>>>>> c1084c27
		if (np)
			console_base = of_iomap(np, 0);
		/* i.MX6SLL has bus auto clock gating function */
		gpr = syscon_regmap_lookup_by_compatible("fsl,imx6q-iomuxc-gpr");
		if (!IS_ERR(gpr))
			regmap_update_bits(gpr, IOMUXC_GPR5,
				IOMUXC_GPR5_CLOCK_AFCG_X_BYPASS_MASK, 0);
		return;
	}

	imx6_pm_common_init(&imx6sl_pm_data);
}

void __init imx6sx_pm_init(void)
{
	struct device_node *np;
	struct resource res;

	if (imx_mmdc_get_ddr_type() == IMX_DDR_TYPE_LPDDR2)
		imx6_pm_common_init(&imx6sx_lpddr2_pm_data);
	else
		imx6_pm_common_init(&imx6sx_pm_data);
	if (imx_get_soc_revision() < IMX_CHIP_REVISION_1_2) {
	/*
	 * As there is a 16K OCRAM(start from 0x8f8000)
	 * dedicated for low power function on i.MX6SX,
	 * but ROM did NOT do the ocram address change
	 * accordingly, so we need to add a data patch
	 * to workaround this issue, otherwise, system
	 * will fail to resume from DSM mode. TO1.2 fixes
	 * this issue.
	 */
		romcp = syscon_regmap_lookup_by_compatible(
			"fsl,imx6sx-romcp");
		if (IS_ERR(romcp)) {
			pr_err("failed to find fsl,imx6sx-romcp regmap\n");
			return;
		}
		regmap_write(romcp, ROMC_ROMPATCH0D, iram_tlb_phys_addr);
		regmap_update_bits(romcp, ROMC_ROMPATCHCNTL,
			BM_ROMPATCHCNTL_0D, BM_ROMPATCHCNTL_0D);
		regmap_update_bits(romcp, ROMC_ROMPATCHENL,
			BM_ROMPATCHENL_0D, BM_ROMPATCHENL_0D);
		regmap_write(romcp, ROMC_ROMPATCH0A,
			ROM_ADDR_FOR_INTERNAL_RAM_BASE);
		regmap_update_bits(romcp, ROMC_ROMPATCHCNTL,
			BM_ROMPATCHCNTL_DIS, ~BM_ROMPATCHCNTL_DIS);
	}

	np = of_find_compatible_node(NULL, NULL, "fsl,mega-fast-sram");
	ocram_base = of_iomap(np, 0);
	WARN_ON(!ocram_base);
	WARN_ON(of_address_to_resource(np, 0, &res));
	ocram_size = resource_size(&res);
	ocram_saved_in_ddr = kzalloc(ocram_size, GFP_KERNEL);
	WARN_ON(!ocram_saved_in_ddr);

	np = of_find_node_by_path(
<<<<<<< HEAD
		"/soc/aips-bus@02000000/spba-bus@02000000/serial@02020000");
=======
		"/soc/bus@2000000/spba-bus@2000000/serial@2020000");
>>>>>>> c1084c27
	if (np)
		console_base = of_iomap(np, 0);
	if (imx_src_is_m4_enabled()) {
		np = of_find_compatible_node(NULL, NULL,
				"fsl,imx6sx-qspi-m4-restore");
		if (np)
			qspi_base = of_iomap(np, 0);
		WARN_ON(!qspi_base);
	}
}

void __init imx6ul_pm_init(void)
{
	struct device_node *np;

	if (imx_mmdc_get_ddr_type() == IMX_DDR_TYPE_LPDDR2)
		imx6_pm_common_init(&imx6ul_lpddr2_pm_data);
	else
		imx6_pm_common_init(&imx6ul_pm_data);

	if (cpu_is_imx6ull() || cpu_is_imx6ulz()) {
		np = of_find_node_by_path(
<<<<<<< HEAD
			"/soc/aips-bus@02000000/spba-bus@02000000/serial@02020000");
=======
			"/soc/bus@2000000/spba-bus@2000000/serial@2020000");
>>>>>>> c1084c27
		if (np)
			console_base = of_iomap(np, 0);
	}
}<|MERGE_RESOLUTION|>--- conflicted
+++ resolved
@@ -31,8 +31,6 @@
 
 #include <uapi/linux/psci.h>
 
-#include <uapi/linux/psci.h>
-
 #include "common.h"
 #include "hardware.h"
 
@@ -98,15 +96,12 @@
 extern unsigned long iram_tlb_base_addr;
 extern unsigned long iram_tlb_phys_addr;
 
-<<<<<<< HEAD
 /*
  * Function pointers to optional board pm functions
  */
 int (*imx6_board_pm_begin)(suspend_state_t);
 void (*imx6_board_pm_end)(void);
 
-=======
->>>>>>> c1084c27
 /* QSPI register layout */
 #define QSPI_MCR			0x00
 #define QSPI_IPCR			0x08
@@ -150,7 +145,6 @@
 	unsigned int value;
 	enum qspi_regs_valuetype valuetype;
 };
-<<<<<<< HEAD
 
 struct qspi_regs qspi_regs_imx6sx[] = {
 	{QSPI_IPCR, 0, QSPI_RETRIEVED},
@@ -275,132 +269,6 @@
 	{QSPI_MCR, 0, QSPI_RETRIEVED},
 };
 
-=======
-
-struct qspi_regs qspi_regs_imx6sx[] = {
-	{QSPI_IPCR, 0, QSPI_RETRIEVED},
-	{QSPI_BUF0CR, 0, QSPI_RETRIEVED},
-	{QSPI_BUF1CR, 0, QSPI_RETRIEVED},
-	{QSPI_BUF2CR, 0, QSPI_RETRIEVED},
-	{QSPI_BUF3CR, 0, QSPI_RETRIEVED},
-	{QSPI_BFGENCR, 0, QSPI_RETRIEVED},
-	{QSPI_BUF0IND, 0, QSPI_RETRIEVED},
-	{QSPI_BUF1IND, 0, QSPI_RETRIEVED},
-	{QSPI_BUF2IND, 0, QSPI_RETRIEVED},
-	{QSPI_SFAR, 0, QSPI_RETRIEVED},
-	{QSPI_SMPR, 0, QSPI_RETRIEVED},
-	{QSPI_RBSR, 0, QSPI_RETRIEVED},
-	{QSPI_RBCT, 0, QSPI_RETRIEVED},
-	{QSPI_TBSR, 0, QSPI_RETRIEVED},
-	{QSPI_TBDR, 0, QSPI_RETRIEVED},
-	{QSPI_SFA1AD, 0, QSPI_RETRIEVED},
-	{QSPI_SFA2AD, 0, QSPI_RETRIEVED},
-	{QSPI_SFB1AD, 0, QSPI_RETRIEVED},
-	{QSPI_SFB2AD, 0, QSPI_RETRIEVED},
-	{QSPI_RBDR_(0), 0, QSPI_RETRIEVED},
-	{QSPI_RBDR_(1), 0, QSPI_RETRIEVED},
-	{QSPI_RBDR_(2), 0, QSPI_RETRIEVED},
-	{QSPI_RBDR_(3), 0, QSPI_RETRIEVED},
-	{QSPI_RBDR_(4), 0, QSPI_RETRIEVED},
-	{QSPI_RBDR_(5), 0, QSPI_RETRIEVED},
-	{QSPI_RBDR_(6), 0, QSPI_RETRIEVED},
-	{QSPI_RBDR_(7), 0, QSPI_RETRIEVED},
-	{QSPI_RBDR_(8), 0, QSPI_RETRIEVED},
-	{QSPI_RBDR_(9), 0, QSPI_RETRIEVED},
-	{QSPI_RBDR_(10), 0, QSPI_RETRIEVED},
-	{QSPI_RBDR_(11), 0, QSPI_RETRIEVED},
-	{QSPI_RBDR_(12), 0, QSPI_RETRIEVED},
-	{QSPI_RBDR_(13), 0, QSPI_RETRIEVED},
-	{QSPI_RBDR_(14), 0, QSPI_RETRIEVED},
-	{QSPI_RBDR_(15), 0, QSPI_RETRIEVED},
-	{QSPI_RBDR_(16), 0, QSPI_RETRIEVED},
-	{QSPI_RBDR_(17), 0, QSPI_RETRIEVED},
-	{QSPI_RBDR_(18), 0, QSPI_RETRIEVED},
-	{QSPI_RBDR_(19), 0, QSPI_RETRIEVED},
-	{QSPI_RBDR_(20), 0, QSPI_RETRIEVED},
-	{QSPI_RBDR_(21), 0, QSPI_RETRIEVED},
-	{QSPI_RBDR_(22), 0, QSPI_RETRIEVED},
-	{QSPI_RBDR_(23), 0, QSPI_RETRIEVED},
-	{QSPI_RBDR_(24), 0, QSPI_RETRIEVED},
-	{QSPI_RBDR_(25), 0, QSPI_RETRIEVED},
-	{QSPI_RBDR_(26), 0, QSPI_RETRIEVED},
-	{QSPI_RBDR_(27), 0, QSPI_RETRIEVED},
-	{QSPI_RBDR_(28), 0, QSPI_RETRIEVED},
-	{QSPI_RBDR_(29), 0, QSPI_RETRIEVED},
-	{QSPI_RBDR_(30), 0, QSPI_RETRIEVED},
-	{QSPI_RBDR_(31), 0, QSPI_RETRIEVED},
-	{QSPI_LUTKEY, QSPI_LUTKEY_VALUE, QSPI_PREDEFINED},
-	{QSPI_LCKCR, QSPI_LCKER_UNLOCK, QSPI_PREDEFINED},
-	{QSPI_LUT(0), 0, QSPI_RETRIEVED},
-	{QSPI_LUT(1), 0, QSPI_RETRIEVED},
-	{QSPI_LUT(2), 0, QSPI_RETRIEVED},
-	{QSPI_LUT(3), 0, QSPI_RETRIEVED},
-	{QSPI_LUT(4), 0, QSPI_RETRIEVED},
-	{QSPI_LUT(5), 0, QSPI_RETRIEVED},
-	{QSPI_LUT(6), 0, QSPI_RETRIEVED},
-	{QSPI_LUT(7), 0, QSPI_RETRIEVED},
-	{QSPI_LUT(8), 0, QSPI_RETRIEVED},
-	{QSPI_LUT(9), 0, QSPI_RETRIEVED},
-	{QSPI_LUT(10), 0, QSPI_RETRIEVED},
-	{QSPI_LUT(11), 0, QSPI_RETRIEVED},
-	{QSPI_LUT(12), 0, QSPI_RETRIEVED},
-	{QSPI_LUT(13), 0, QSPI_RETRIEVED},
-	{QSPI_LUT(14), 0, QSPI_RETRIEVED},
-	{QSPI_LUT(15), 0, QSPI_RETRIEVED},
-	{QSPI_LUT(16), 0, QSPI_RETRIEVED},
-	{QSPI_LUT(17), 0, QSPI_RETRIEVED},
-	{QSPI_LUT(18), 0, QSPI_RETRIEVED},
-	{QSPI_LUT(19), 0, QSPI_RETRIEVED},
-	{QSPI_LUT(20), 0, QSPI_RETRIEVED},
-	{QSPI_LUT(21), 0, QSPI_RETRIEVED},
-	{QSPI_LUT(22), 0, QSPI_RETRIEVED},
-	{QSPI_LUT(23), 0, QSPI_RETRIEVED},
-	{QSPI_LUT(24), 0, QSPI_RETRIEVED},
-	{QSPI_LUT(25), 0, QSPI_RETRIEVED},
-	{QSPI_LUT(26), 0, QSPI_RETRIEVED},
-	{QSPI_LUT(27), 0, QSPI_RETRIEVED},
-	{QSPI_LUT(28), 0, QSPI_RETRIEVED},
-	{QSPI_LUT(29), 0, QSPI_RETRIEVED},
-	{QSPI_LUT(30), 0, QSPI_RETRIEVED},
-	{QSPI_LUT(31), 0, QSPI_RETRIEVED},
-	{QSPI_LUT(32), 0, QSPI_RETRIEVED},
-	{QSPI_LUT(33), 0, QSPI_RETRIEVED},
-	{QSPI_LUT(34), 0, QSPI_RETRIEVED},
-	{QSPI_LUT(35), 0, QSPI_RETRIEVED},
-	{QSPI_LUT(36), 0, QSPI_RETRIEVED},
-	{QSPI_LUT(37), 0, QSPI_RETRIEVED},
-	{QSPI_LUT(38), 0, QSPI_RETRIEVED},
-	{QSPI_LUT(39), 0, QSPI_RETRIEVED},
-	{QSPI_LUT(40), 0, QSPI_RETRIEVED},
-	{QSPI_LUT(41), 0, QSPI_RETRIEVED},
-	{QSPI_LUT(42), 0, QSPI_RETRIEVED},
-	{QSPI_LUT(43), 0, QSPI_RETRIEVED},
-	{QSPI_LUT(44), 0, QSPI_RETRIEVED},
-	{QSPI_LUT(45), 0, QSPI_RETRIEVED},
-	{QSPI_LUT(46), 0, QSPI_RETRIEVED},
-	{QSPI_LUT(47), 0, QSPI_RETRIEVED},
-	{QSPI_LUT(48), 0, QSPI_RETRIEVED},
-	{QSPI_LUT(49), 0, QSPI_RETRIEVED},
-	{QSPI_LUT(50), 0, QSPI_RETRIEVED},
-	{QSPI_LUT(51), 0, QSPI_RETRIEVED},
-	{QSPI_LUT(52), 0, QSPI_RETRIEVED},
-	{QSPI_LUT(53), 0, QSPI_RETRIEVED},
-	{QSPI_LUT(54), 0, QSPI_RETRIEVED},
-	{QSPI_LUT(55), 0, QSPI_RETRIEVED},
-	{QSPI_LUT(56), 0, QSPI_RETRIEVED},
-	{QSPI_LUT(57), 0, QSPI_RETRIEVED},
-	{QSPI_LUT(58), 0, QSPI_RETRIEVED},
-	{QSPI_LUT(59), 0, QSPI_RETRIEVED},
-	{QSPI_LUT(60), 0, QSPI_RETRIEVED},
-	{QSPI_LUT(61), 0, QSPI_RETRIEVED},
-	{QSPI_LUT(62), 0, QSPI_RETRIEVED},
-	{QSPI_LUT(63), 0, QSPI_RETRIEVED},
-	{QSPI_LUTKEY, QSPI_LUTKEY_VALUE, QSPI_PREDEFINED},
-	{QSPI_LCKCR, QSPI_LCKER_LOCK, QSPI_PREDEFINED},
-	{QSPI_MCR, 0, QSPI_RETRIEVED},
-};
-
->>>>>>> c1084c27
 static unsigned int *ocram_saved_in_ddr;
 static void __iomem *ocram_base;
 static void __iomem *console_base;
@@ -708,14 +576,6 @@
 	imx_map_entry(MX6Q, ANATOP, MT_DEVICE),
 	imx_map_entry(MX6Q, GPC, MT_DEVICE),
 	imx_map_entry(MX6Q, L2,	MT_DEVICE),
-<<<<<<< HEAD
-};
-
-static const char * const low_power_ocram_match[] __initconst = {
-	"fsl,lpm-sram",
-	NULL
-=======
->>>>>>> c1084c27
 };
 
 /*
@@ -1135,11 +995,7 @@
 	unsigned long lpram_addr;
 	const __be32 *prop = of_get_flat_dt_prop(node, "reg", NULL);
 
-<<<<<<< HEAD
-	if (of_flat_dt_match(node, low_power_ocram_match)) {
-=======
 	if (of_flat_dt_is_compatible(node, "fsl,lpm-sram")) {
->>>>>>> c1084c27
 		if (!prop)
 			return -EINVAL;
 
@@ -1396,7 +1252,6 @@
 		MX6Q_SUSPEND_OCRAM_SIZE - sizeof(*pm_info));
 
 	return ret;
-<<<<<<< HEAD
 }
 
 static int imx6_suspend_prepare(struct notifier_block *nb, unsigned long action,
@@ -1423,8 +1278,6 @@
 	}
 
 	return NOTIFY_OK;
-=======
->>>>>>> c1084c27
 }
 
 static void __init imx6_pm_common_init(const struct imx6_pm_socdata
@@ -1454,12 +1307,9 @@
 		regmap_update_bits(gpr, IOMUXC_GPR1, IMX6Q_GPR1_GINT,
 				   IMX6Q_GPR1_GINT);
 
-<<<<<<< HEAD
 	pm_notifier(imx6_suspend_prepare, 0);
 }
 
-=======
->>>>>>> c1084c27
 void __init imx6_pm_ccm_init(const char *ccm_compat)
 {
 	struct device_node *np;
@@ -1476,11 +1326,8 @@
 	val = readl_relaxed(ccm_base + CLPCR);
 	val &= ~BM_CLPCR_LPM;
 	writel_relaxed(val, ccm_base + CLPCR);
-<<<<<<< HEAD
-=======
 
 	of_node_put(np);
->>>>>>> c1084c27
 }
 
 void __init imx6q_pm_init(void)
@@ -1504,11 +1351,7 @@
 	if (cpu_is_imx6sll()) {
 		imx6_pm_common_init(&imx6sll_pm_data);
 		np = of_find_node_by_path(
-<<<<<<< HEAD
-			"/soc/aips-bus@02000000/spba-bus@02000000/serial@02020000");
-=======
 			"/soc/bus@2000000/spba-bus@2000000/serial@2020000");
->>>>>>> c1084c27
 		if (np)
 			console_base = of_iomap(np, 0);
 		/* i.MX6SLL has bus auto clock gating function */
@@ -1567,11 +1410,7 @@
 	WARN_ON(!ocram_saved_in_ddr);
 
 	np = of_find_node_by_path(
-<<<<<<< HEAD
-		"/soc/aips-bus@02000000/spba-bus@02000000/serial@02020000");
-=======
 		"/soc/bus@2000000/spba-bus@2000000/serial@2020000");
->>>>>>> c1084c27
 	if (np)
 		console_base = of_iomap(np, 0);
 	if (imx_src_is_m4_enabled()) {
@@ -1594,11 +1433,7 @@
 
 	if (cpu_is_imx6ull() || cpu_is_imx6ulz()) {
 		np = of_find_node_by_path(
-<<<<<<< HEAD
-			"/soc/aips-bus@02000000/spba-bus@02000000/serial@02020000");
-=======
 			"/soc/bus@2000000/spba-bus@2000000/serial@2020000");
->>>>>>> c1084c27
 		if (np)
 			console_base = of_iomap(np, 0);
 	}
