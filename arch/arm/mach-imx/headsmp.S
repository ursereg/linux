/*
 * Copyright 2011-2015 Freescale Semiconductor, Inc.
 * Copyright 2011 Linaro Ltd.
 *
 * The code contained herein is licensed under the GNU General Public
 * License. You may obtain a copy of the GNU General Public License
 * Version 2 or later at the following locations:
 *
 * http://www.opensource.org/licenses/gpl-license.html
 * http://www.gnu.org/copyleft/gpl.html
 */

#include <linux/linkage.h>
#include <linux/init.h>
<<<<<<< HEAD
#include <asm/asm-offsets.h>
#include <asm/hardware/cache-l2x0.h>
#include <asm/smp_scu.h>

#define SCU_CPU_STATUS		0x08

	.section ".text.head", "ax"
.extern imx_scu_base

#ifdef CONFIG_SMP
=======

>>>>>>> 33e8bb5d
diag_reg_offset:
	.word	g_diag_reg - .

	.macro	set_diag_reg
	adr	r0, diag_reg_offset
	ldr	r1, [r0]
	add	r1, r1, r0		@ r1 = physical &g_diag_reg
	ldr	r0, [r1]
	mcr	p15, 0, r0, c15, c0, 1	@ write diagnostic register
	.endm

ENTRY(v7_secondary_startup)
<<<<<<< HEAD
	bl	v7_invalidate_l1

=======
>>>>>>> 33e8bb5d
	mrc	p15, 0, r0, c0, c0, 0
	ldr	r1, =0xf00
	orr	r1, r1, #0xff
	mov	r0, r0, lsr #4
	and	r0, r0, r1
	/* 0xc07 is cortex A7's ID */
	ldr	r1, =0xc00
	orr	r1, r1, #0x7
	cmp	r0, r1
	beq	secondary_startup

	set_diag_reg

	/* Set the CPU status in SCU CPU status register. */
	mrc	p15, 0, r0, c0, c0, 5
	and	r0, r0, #3
	mrc	p15, 4, r1, c15, c0, 0
	ldr	r2, =SCU_CPU_STATUS
	orr	r2, r2, r0
	ldr	r0, =SCU_PM_NORMAL
	strb	r0, [r1, r2]

	b	secondary_startup
<<<<<<< HEAD
ENDPROC(v7_secondary_startup)
#endif

#ifdef CONFIG_ARM_CPU_SUSPEND
/*
 * The following code must assume it is running from physical address
 * where absolute virtual addresses to the data section have to be
 * turned into relative ones.
 */

#ifdef CONFIG_CACHE_L2X0
	.macro	pl310_resume
	adr	r0, l2x0_saved_regs_offset
	ldr	r2, [r0]
	add	r2, r2, r0
	ldr	r0, [r2, #L2X0_R_PHY_BASE]	@ get physical base of l2x0
	ldr	r1, [r2, #L2X0_R_AUX_CTRL]	@ get aux_ctrl value
	str	r1, [r0, #L2X0_AUX_CTRL]	@ restore aux_ctrl
	ldr	r1, [r2, #L2X0_R_TAG_LATENCY]		@ get tag latency value
	str	r1, [r0, #L2X0_TAG_LATENCY_CTRL]	@ restore tag latency
	ldr	r1, [r2, #L2X0_R_DATA_LATENCY]		@ get data latency value
	str	r1, [r0, #L2X0_DATA_LATENCY_CTRL]	@ restore data latency
	mov	r1, #0x1
	str	r1, [r0, #L2X0_CTRL]		@ re-enable L2
	.endm

l2x0_saved_regs_offset:
	.word	l2x0_saved_regs - .

#else
	.macro	pl310_resume
	.endm
#endif
#endif
=======
ENDPROC(v7_secondary_startup)
>>>>>>> 33e8bb5d
<|MERGE_RESOLUTION|>--- conflicted
+++ resolved
@@ -12,20 +12,7 @@
 
 #include <linux/linkage.h>
 #include <linux/init.h>
-<<<<<<< HEAD
-#include <asm/asm-offsets.h>
-#include <asm/hardware/cache-l2x0.h>
-#include <asm/smp_scu.h>
 
-#define SCU_CPU_STATUS		0x08
-
-	.section ".text.head", "ax"
-.extern imx_scu_base
-
-#ifdef CONFIG_SMP
-=======
-
->>>>>>> 33e8bb5d
 diag_reg_offset:
 	.word	g_diag_reg - .
 
@@ -38,11 +25,6 @@
 	.endm
 
 ENTRY(v7_secondary_startup)
-<<<<<<< HEAD
-	bl	v7_invalidate_l1
-
-=======
->>>>>>> 33e8bb5d
 	mrc	p15, 0, r0, c0, c0, 0
 	ldr	r1, =0xf00
 	orr	r1, r1, #0xff
@@ -55,52 +37,5 @@
 	beq	secondary_startup
 
 	set_diag_reg
-
-	/* Set the CPU status in SCU CPU status register. */
-	mrc	p15, 0, r0, c0, c0, 5
-	and	r0, r0, #3
-	mrc	p15, 4, r1, c15, c0, 0
-	ldr	r2, =SCU_CPU_STATUS
-	orr	r2, r2, r0
-	ldr	r0, =SCU_PM_NORMAL
-	strb	r0, [r1, r2]
-
 	b	secondary_startup
-<<<<<<< HEAD
-ENDPROC(v7_secondary_startup)
-#endif
-
-#ifdef CONFIG_ARM_CPU_SUSPEND
-/*
- * The following code must assume it is running from physical address
- * where absolute virtual addresses to the data section have to be
- * turned into relative ones.
- */
-
-#ifdef CONFIG_CACHE_L2X0
-	.macro	pl310_resume
-	adr	r0, l2x0_saved_regs_offset
-	ldr	r2, [r0]
-	add	r2, r2, r0
-	ldr	r0, [r2, #L2X0_R_PHY_BASE]	@ get physical base of l2x0
-	ldr	r1, [r2, #L2X0_R_AUX_CTRL]	@ get aux_ctrl value
-	str	r1, [r0, #L2X0_AUX_CTRL]	@ restore aux_ctrl
-	ldr	r1, [r2, #L2X0_R_TAG_LATENCY]		@ get tag latency value
-	str	r1, [r0, #L2X0_TAG_LATENCY_CTRL]	@ restore tag latency
-	ldr	r1, [r2, #L2X0_R_DATA_LATENCY]		@ get data latency value
-	str	r1, [r0, #L2X0_DATA_LATENCY_CTRL]	@ restore data latency
-	mov	r1, #0x1
-	str	r1, [r0, #L2X0_CTRL]		@ re-enable L2
-	.endm
-
-l2x0_saved_regs_offset:
-	.word	l2x0_saved_regs - .
-
-#else
-	.macro	pl310_resume
-	.endm
-#endif
-#endif
-=======
-ENDPROC(v7_secondary_startup)
->>>>>>> 33e8bb5d
+ENDPROC(v7_secondary_startup)