--- conflicted
+++ resolved
@@ -1,9 +1,5 @@
 /*
-<<<<<<< HEAD
- * Copyright 2011-2014 Freescale Semiconductor, Inc.
-=======
  * Copyright 2011-2015 Freescale Semiconductor, Inc.
->>>>>>> 9ea9577d
  * Copyright 2011 Linaro Ltd.
  *
  * The code contained herein is licensed under the GNU General Public
@@ -44,11 +40,7 @@
 #define BP_SRC_A7RCR1_A7_CORE1_ENABLE	1
 
 static void __iomem *src_base;
-<<<<<<< HEAD
-static DEFINE_SPINLOCK(scr_lock);
-=======
 static DEFINE_SPINLOCK(src_lock);
->>>>>>> 9ea9577d
 static bool m4_is_enabled;
 
 static const int sw_reset_bits[5] = {
