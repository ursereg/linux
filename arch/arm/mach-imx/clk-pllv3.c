--- conflicted
+++ resolved
@@ -19,13 +19,8 @@
 #include <linux/jiffies.h>
 #include <linux/err.h>
 #include "clk.h"
-<<<<<<< HEAD
-#include "common.h"
-#include "hardware.h"
-=======
 #include "hardware.h"
 #include "common.h"
->>>>>>> 33e8bb5d
 
 #define PLL_NUM_OFFSET		0x10
 #define PLL_DENOM_OFFSET	0x20
@@ -56,10 +51,7 @@
 	bool		powerup_set;
 	u32		powerdown;
 	u32		div_mask;
-<<<<<<< HEAD
-=======
 	u32		div_shift;
->>>>>>> 33e8bb5d
 	u32		num_offset;
 	u32		denom_offset;
 };
@@ -277,17 +269,10 @@
 	u32 mfd = readl_relaxed(pll->base + pll->denom_offset);
 	u32 div = readl_relaxed(pll->base) & pll->div_mask;
 	u64 temp64 = (u64)parent_rate;
-<<<<<<< HEAD
 
 	temp64 *= mfn;
 	do_div(temp64, mfd);
 
-=======
-
-	temp64 *= mfn;
-	do_div(temp64, mfd);
-
->>>>>>> 33e8bb5d
 	return (parent_rate * div) + (u32)temp64;
 }
 
@@ -401,9 +386,6 @@
 	case IMX_PLLV3_ENET:
 		ops = &clk_pllv3_enet_ops;
 		break;
-	case IMX_PLLV3_SYSV2:
-		ops = &clk_pllv3_ops;
-		break;
 	default:
 		ops = &clk_pllv3_ops;
 	}
@@ -423,7 +405,7 @@
 
 	init.name = name;
 	init.ops = ops;
-	init.flags = CLK_SET_RATE_GATE | CLK_GET_RATE_NOCACHE;
+	init.flags = 0;
 	init.parent_names = &parent_name;
 	init.num_parents = 1;
 
