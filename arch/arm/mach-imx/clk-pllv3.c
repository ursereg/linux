/*
 * Copyright 2012-2015 Freescale Semiconductor, Inc.
 * Copyright 2012 Linaro Ltd.
 *
 * The code contained herein is licensed under the GNU General Public
 * License. You may obtain a copy of the GNU General Public License
 * Version 2 or later at the following locations:
 *
 * http://www.opensource.org/licenses/gpl-license.html
 * http://www.gnu.org/copyleft/gpl.html
 */

#include <linux/clk.h>
#include <linux/clk-provider.h>
#include <linux/delay.h>
#include <linux/imx_sema4.h>
#include <linux/io.h>
#include <linux/slab.h>
#include <linux/jiffies.h>
#include <linux/err.h>
#include "clk.h"
#include "hardware.h"
#include "common.h"

#define PLL_NUM_OFFSET		0x10
#define PLL_DENOM_OFFSET	0x20
#define PLL_AV_NUM_OFFSET	0x20
#define PLL_AV_DENOM_OFFSET	0x30

#define BM_PLL_POWER		(0x1 << 12)
#define BM_PLL_LOCK		(0x1 << 31)
#define BM_PLL_ENABLE		(0x1 << 13)
#define BM_PLL_BYPASS		(0x1 << 16)
#define ENET_PLL_POWER		(0x1 << 5)

/**
 * struct clk_pllv3 - IMX PLL clock version 3
 * @clk_hw:	 clock source
 * @base:	 base address of PLL registers
 * @powerup_set: set POWER bit to power up the PLL
 * @powerdown:   pll powerdown offset bit
 * @div_mask:	 mask of divider bits
 * @div_shift:	 shift of divider bits
 *
 * IMX PLL clock version 3, found on i.MX6 series.  Divider for pllv3
 * is actually a multiplier, and always sits at bit 0.
 */
struct clk_pllv3 {
	struct clk_hw	hw;
	void __iomem	*base;
	bool		powerup_set;
	u32		powerdown;
	u32		div_mask;
	u32		div_shift;
	u32		num_offset;
	u32		denom_offset;
};

#define to_clk_pllv3(_hw) container_of(_hw, struct clk_pllv3, hw)

static int clk_pllv3_wait_lock(struct clk_pllv3 *pll)
{
	unsigned long timeout = jiffies + msecs_to_jiffies(10);
	u32 val = readl_relaxed(pll->base) & pll->powerdown;

	/* No need to wait for lock when pll is not powered up */
	if ((pll->powerup_set && !val) || (!pll->powerup_set && val))
		return 0;

	/* Wait for PLL to lock */
	do {
		if (readl_relaxed(pll->base) & BM_PLL_LOCK)
			break;
		if (time_after(jiffies, timeout))
			break;
	} while (1);

	return readl_relaxed(pll->base) & BM_PLL_LOCK ? 0 : -ETIMEDOUT;
}

static int clk_pllv3_do_hardware(struct clk_hw *hw, bool enable)
{
	struct clk_pllv3 *pll = to_clk_pllv3(hw);
	int ret;
	u32 val;

	val = readl_relaxed(pll->base);
	if (enable) {
		if (pll->powerup_set)
			val |= pll->powerdown;
		else
			val &= ~pll->powerdown;
		writel_relaxed(val, pll->base);

		ret = clk_pllv3_wait_lock(pll);
		if (ret)
			return ret;
	} else {
		if (pll->powerup_set)
			val &= ~pll->powerdown;
		else
			val |= pll->powerdown;
		writel_relaxed(val, pll->base);
	}

	return 0;
}

static void clk_pllv3_do_shared_clks(struct clk_hw *hw, bool enable)
{
	if (imx_src_is_m4_enabled() && cpu_is_imx6sx()) {
#ifdef CONFIG_SOC_IMX6SX
		if (!amp_power_mutex || !shared_mem) {
			if (enable)
				clk_pllv3_do_hardware(hw, enable);
			return;
		}

		imx_sema4_mutex_lock(amp_power_mutex);
		if (shared_mem->ca9_valid != SHARED_MEM_MAGIC_NUMBER ||
			shared_mem->cm4_valid != SHARED_MEM_MAGIC_NUMBER) {
			imx_sema4_mutex_unlock(amp_power_mutex);
			return;
		}

		if (!imx_update_shared_mem(hw, enable)) {
			imx_sema4_mutex_unlock(amp_power_mutex);
			return;
		}
		clk_pllv3_do_hardware(hw, enable);

		imx_sema4_mutex_unlock(amp_power_mutex);
#endif
	} else {
		clk_pllv3_do_hardware(hw, enable);
	}
}

static int clk_pllv3_prepare(struct clk_hw *hw)
{
	clk_pllv3_do_shared_clks(hw, true);

	return 0;
}

static void clk_pllv3_unprepare(struct clk_hw *hw)
{
	clk_pllv3_do_shared_clks(hw, false);
}

static int clk_pllv3_is_prepared(struct clk_hw *hw)
{
	struct clk_pllv3 *pll = to_clk_pllv3(hw);

	if (readl_relaxed(pll->base) & BM_PLL_LOCK)
		return 1;

	return 0;
}

static unsigned long clk_pllv3_recalc_rate(struct clk_hw *hw,
					   unsigned long parent_rate)
{
	struct clk_pllv3 *pll = to_clk_pllv3(hw);
	u32 div = (readl_relaxed(pll->base) >> pll->div_shift)  & pll->div_mask;

	return (div == 1) ? parent_rate * 22 : parent_rate * 20;
}

static long clk_pllv3_round_rate(struct clk_hw *hw, unsigned long rate,
				 unsigned long *prate)
{
	unsigned long parent_rate = *prate;

	return (rate >= parent_rate * 22) ? parent_rate * 22 :
					    parent_rate * 20;
}

static int clk_pllv3_set_rate(struct clk_hw *hw, unsigned long rate,
		unsigned long parent_rate)
{
	struct clk_pllv3 *pll = to_clk_pllv3(hw);
	u32 val, div;

	if (rate == parent_rate * 22)
		div = 1;
	else if (rate == parent_rate * 20)
		div = 0;
	else
		return -EINVAL;

	val = readl_relaxed(pll->base);
	val &= ~(pll->div_mask << pll->div_shift);
	val |= (div << pll->div_shift);
	writel_relaxed(val, pll->base);

	return clk_pllv3_wait_lock(pll);
}

static const struct clk_ops clk_pllv3_ops = {
	.prepare	= clk_pllv3_prepare,
	.unprepare	= clk_pllv3_unprepare,
	.is_prepared	= clk_pllv3_is_prepared,
	.recalc_rate	= clk_pllv3_recalc_rate,
	.round_rate	= clk_pllv3_round_rate,
	.set_rate	= clk_pllv3_set_rate,
};

static unsigned long clk_pllv3_sys_recalc_rate(struct clk_hw *hw,
					       unsigned long parent_rate)
{
	struct clk_pllv3 *pll = to_clk_pllv3(hw);
	u32 div = readl_relaxed(pll->base) & pll->div_mask;

	return parent_rate * div / 2;
}

static long clk_pllv3_sys_round_rate(struct clk_hw *hw, unsigned long rate,
				     unsigned long *prate)
{
	unsigned long parent_rate = *prate;
	unsigned long min_rate = parent_rate * 54 / 2;
	unsigned long max_rate = parent_rate * 108 / 2;
	u32 div;

	if (rate > max_rate)
		rate = max_rate;
	else if (rate < min_rate)
		rate = min_rate;
	div = rate * 2 / parent_rate;

	return parent_rate * div / 2;
}

static int clk_pllv3_sys_set_rate(struct clk_hw *hw, unsigned long rate,
		unsigned long parent_rate)
{
	struct clk_pllv3 *pll = to_clk_pllv3(hw);
	unsigned long min_rate = parent_rate * 54 / 2;
	unsigned long max_rate = parent_rate * 108 / 2;
	u32 val, div;

	if (rate < min_rate || rate > max_rate)
		return -EINVAL;

	div = rate * 2 / parent_rate;
	val = readl_relaxed(pll->base);
	val &= ~pll->div_mask;
	val |= div;
	writel_relaxed(val, pll->base);

	return clk_pllv3_wait_lock(pll);
}

static const struct clk_ops clk_pllv3_sys_ops = {
	.prepare	= clk_pllv3_prepare,
	.unprepare	= clk_pllv3_unprepare,
	.is_prepared	= clk_pllv3_is_prepared,
	.recalc_rate	= clk_pllv3_sys_recalc_rate,
	.round_rate	= clk_pllv3_sys_round_rate,
	.set_rate	= clk_pllv3_sys_set_rate,
};

static unsigned long clk_pllv3_av_recalc_rate(struct clk_hw *hw,
					      unsigned long parent_rate)
{
	struct clk_pllv3 *pll = to_clk_pllv3(hw);
	u32 mfn = readl_relaxed(pll->base + pll->num_offset);
	u32 mfd = readl_relaxed(pll->base + pll->denom_offset);
	u32 div = readl_relaxed(pll->base) & pll->div_mask;
	u64 temp64 = (u64)parent_rate;

	temp64 *= mfn;
	do_div(temp64, mfd);

	return (parent_rate * div) + (u32)temp64;
}

static long clk_pllv3_av_round_rate(struct clk_hw *hw, unsigned long rate,
				    unsigned long *prate)
{
	unsigned long parent_rate = *prate;
	unsigned long min_rate = parent_rate * 27;
	unsigned long max_rate = parent_rate * 54;
	u32 div;
	u32 mfn, mfd = 1000000;
	s64 temp64;

	if (rate > max_rate)
		rate = max_rate;
	else if (rate < min_rate)
		rate = min_rate;

	div = rate / parent_rate;
	temp64 = (u64) (rate - div * parent_rate);
	temp64 *= mfd;
	do_div(temp64, parent_rate);
	mfn = temp64;

	return parent_rate * div + parent_rate / mfd * mfn;
}

static int clk_pllv3_av_set_rate(struct clk_hw *hw, unsigned long rate,
		unsigned long parent_rate)
{
	struct clk_pllv3 *pll = to_clk_pllv3(hw);
	unsigned long min_rate = parent_rate * 27;
	unsigned long max_rate = parent_rate * 54;
	u32 val, div;
	u32 mfn, mfd = 1000000;
	s64 temp64;

	if (rate < min_rate || rate > max_rate)
		return -EINVAL;

	div = rate / parent_rate;
	temp64 = (u64) (rate - div * parent_rate);
	temp64 *= mfd;
	do_div(temp64, parent_rate);
	mfn = temp64;

	val = readl_relaxed(pll->base);
	val &= ~pll->div_mask;
	val |= div;
	writel_relaxed(val, pll->base);
	writel_relaxed(mfn, pll->base + pll->num_offset);
	writel_relaxed(mfd, pll->base + pll->denom_offset);

	return clk_pllv3_wait_lock(pll);
}

static const struct clk_ops clk_pllv3_av_ops = {
	.prepare	= clk_pllv3_prepare,
	.unprepare	= clk_pllv3_unprepare,
	.is_prepared	= clk_pllv3_is_prepared,
	.recalc_rate	= clk_pllv3_av_recalc_rate,
	.round_rate	= clk_pllv3_av_round_rate,
	.set_rate	= clk_pllv3_av_set_rate,
};

static unsigned long clk_pllv3_enet_recalc_rate(struct clk_hw *hw,
						unsigned long parent_rate)
{
	if (cpu_is_imx7d())
		return 1000000000;
	else
		return 500000000;
}

static const struct clk_ops clk_pllv3_enet_ops = {
	.prepare	= clk_pllv3_prepare,
	.unprepare	= clk_pllv3_unprepare,
	.is_prepared	= clk_pllv3_is_prepared,
	.recalc_rate	= clk_pllv3_enet_recalc_rate,
};

static unsigned long clk_pllv3_generic_recalc_rate(struct clk_hw *hw,
					   unsigned long parent_rate)
{
	struct clk_pllv3 *pll = to_clk_pllv3(hw);
	u32 div = (readl_relaxed(pll->base) >> pll->div_shift)  & pll->div_mask;
	u32 mfn = readl_relaxed(pll->base + pll->num_offset);
	u32 mfd = readl_relaxed(pll->base + pll->denom_offset);
	u64 temp64 = (u64)parent_rate;

	temp64 *= mfn;
	do_div(temp64, mfd);

	return (parent_rate * ((div == 1) ? 22 : 20)) + (u32)temp64;
}

static const struct clk_ops clk_pllv3_generic_ops = {
	.prepare	= clk_pllv3_prepare,
	.unprepare	= clk_pllv3_unprepare,
	.is_prepared	= clk_pllv3_is_prepared,
	.recalc_rate	= clk_pllv3_generic_recalc_rate,
};

struct clk *imx_clk_pllv3(enum imx_pllv3_type type, const char *name,
			  const char *parent_name, void __iomem *base,
			  u32 div_mask)
{
	struct clk_pllv3 *pll;
	const struct clk_ops *ops;
	struct clk *clk;
	struct clk_init_data init;

	pll = kzalloc(sizeof(*pll), GFP_KERNEL);
	if (!pll)
		return ERR_PTR(-ENOMEM);

	switch (type) {
	case IMX_PLLV3_SYS:
		ops = &clk_pllv3_sys_ops;
		break;
<<<<<<< HEAD
=======
	case IMX_PLLV3_GENERIC:
		ops = &clk_pllv3_generic_ops;
		break;
>>>>>>> b63f3f52
	case IMX_PLLV3_SYSV2:
		ops = &clk_pllv3_ops;
		break;
	case IMX_PLLV3_USB_VF610:
		pll->div_shift = 1;
	case IMX_PLLV3_USB:
		ops = &clk_pllv3_ops;
		pll->powerup_set = true;
		break;
	case IMX_PLLV3_AV:
		ops = &clk_pllv3_av_ops;
		break;
	case IMX_PLLV3_ENET:
		ops = &clk_pllv3_enet_ops;
		break;
	default:
		ops = &clk_pllv3_ops;
	}

	pll->base = base;
	pll->div_mask = div_mask;
	pll->powerdown = BM_PLL_POWER;
	pll->num_offset = PLL_NUM_OFFSET;
	pll->denom_offset = PLL_DENOM_OFFSET;

	if (cpu_is_imx7d() && type == IMX_PLLV3_ENET)
		pll->powerdown = ENET_PLL_POWER;
<<<<<<< HEAD
	else if (cpu_is_imx7d() && type == IMX_PLLV3_AV) {
=======
	else if ((cpu_is_imx7d() && type == IMX_PLLV3_AV) ||
		(cpu_is_imx6() && type == IMX_PLLV3_GENERIC)) {
>>>>>>> b63f3f52
		pll->num_offset = PLL_AV_NUM_OFFSET;
		pll->denom_offset = PLL_AV_DENOM_OFFSET;
	}

	init.name = name;
	init.ops = ops;
	init.flags = 0;
	init.parent_names = &parent_name;
	init.num_parents = 1;

	pll->hw.init = &init;

	clk = clk_register(NULL, &pll->hw);
	if (IS_ERR(clk))
		kfree(pll);

	return clk;
}<|MERGE_RESOLUTION|>--- conflicted
+++ resolved
@@ -393,12 +393,9 @@
 	case IMX_PLLV3_SYS:
 		ops = &clk_pllv3_sys_ops;
 		break;
-<<<<<<< HEAD
-=======
 	case IMX_PLLV3_GENERIC:
 		ops = &clk_pllv3_generic_ops;
 		break;
->>>>>>> b63f3f52
 	case IMX_PLLV3_SYSV2:
 		ops = &clk_pllv3_ops;
 		break;
@@ -426,12 +423,8 @@
 
 	if (cpu_is_imx7d() && type == IMX_PLLV3_ENET)
 		pll->powerdown = ENET_PLL_POWER;
-<<<<<<< HEAD
-	else if (cpu_is_imx7d() && type == IMX_PLLV3_AV) {
-=======
 	else if ((cpu_is_imx7d() && type == IMX_PLLV3_AV) ||
 		(cpu_is_imx6() && type == IMX_PLLV3_GENERIC)) {
->>>>>>> b63f3f52
 		pll->num_offset = PLL_AV_NUM_OFFSET;
 		pll->denom_offset = PLL_AV_DENOM_OFFSET;
 	}
