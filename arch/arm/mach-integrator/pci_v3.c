--- conflicted
+++ resolved
@@ -761,11 +761,7 @@
 		       "interrupt: %d\n", ret);
 #endif
 
-<<<<<<< HEAD
 	register_isa_ports(non_mem.start, io_mem.start, 0);
-=======
-	register_isa_ports(PHYS_PCI_MEM_BASE, PHYS_PCI_IO_BASE, 0);
->>>>>>> 8aa3903a
 }
 
 /*
@@ -805,11 +801,7 @@
 /*
  * This routine handles multiple bridges.
  */
-<<<<<<< HEAD
 static u8 __init pci_v3_swizzle(struct pci_dev *dev, u8 *pinp)
-=======
-static u8 __init integrator_swizzle(struct pci_dev *dev, u8 *pinp)
->>>>>>> 8aa3903a
 {
 	if (*pinp == 0)
 		*pinp = 1;
@@ -817,7 +809,6 @@
 	return pci_common_swizzle(dev, pinp);
 }
 
-<<<<<<< HEAD
 static struct hw_pci pci_v3 __initdata = {
 	.swizzle		= pci_v3_swizzle,
 	.setup			= pci_v3_setup,
@@ -961,7 +952,52 @@
 	pci_map_io_early(__phys_to_pfn(PHYS_PCI_IO_BASE));
 	return 0;
 }
-=======
+
+/*
+ * A small note about bridges and interrupts.  The DECchip 21050 (and
+ * later) adheres to the PCI-PCI bridge specification.  This says that
+ * the interrupts on the other side of a bridge are swizzled in the
+ * following manner:
+ *
+ * Dev    Interrupt   Interrupt
+ *        Pin on      Pin on
+ *        Device      Connector
+ *
+ *   4    A           A
+ *        B           B
+ *        C           C
+ *        D           D
+ *
+ *   5    A           B
+ *        B           C
+ *        C           D
+ *        D           A
+ *
+ *   6    A           C
+ *        B           D
+ *        C           A
+ *        D           B
+ *
+ *   7    A           D
+ *        B           A
+ *        C           B
+ *        D           C
+ *
+ * Where A = pin 1, B = pin 2 and so on and pin=0 = default = A.
+ * Thus, each swizzle is ((pin-1) + (device#-4)) % 4
+ */
+
+/*
+ * This routine handles multiple bridges.
+ */
+static u8 __init integrator_swizzle(struct pci_dev *dev, u8 *pinp)
+{
+	if (*pinp == 0)
+		*pinp = 1;
+
+	return pci_common_swizzle(dev, pinp);
+}
+
 static int irq_tab[4] __initdata = {
 	IRQ_AP_PCIINT0,	IRQ_AP_PCIINT1,	IRQ_AP_PCIINT2,	IRQ_AP_PCIINT3
 };
@@ -994,5 +1030,4 @@
 	return 0;
 }
 
-subsys_initcall(integrator_pci_init);
->>>>>>> 8aa3903a
+subsys_initcall(integrator_pci_init);