// SPDX-License-Identifier: GPL-2.0-only
/*
 *  byt_cr_dpcm_rt5640.c - ASoc Machine driver for Intel Byt CR platform
 *
 *  Copyright (C) 2014 Intel Corp
 *  Author: Subhransu S. Prusty <subhransu.s.prusty@intel.com>
 *  ~~~~~~~~~~~~~~~~~~~~~~~~~~~~~~~~~~~~~~~~~~~~~~~~~~~~~~~~~~~~~~~~~~~~~~~~~~
 *
 * ~~~~~~~~~~~~~~~~~~~~~~~~~~~~~~~~~~~~~~~~~~~~~~~~~~~~~~~~~~~~~~~~~~~~~~~~~~
 */

#include <linux/i2c.h>
#include <linux/init.h>
#include <linux/module.h>
#include <linux/moduleparam.h>
#include <linux/platform_device.h>
#include <linux/acpi.h>
#include <linux/clk.h>
#include <linux/device.h>
#include <linux/dmi.h>
#include <linux/gpio/consumer.h>
#include <linux/gpio/machine.h>
#include <linux/input.h>
#include <linux/slab.h>
#include <sound/pcm.h>
#include <sound/pcm_params.h>
#include <sound/soc.h>
#include <sound/jack.h>
#include <sound/soc-acpi.h>
#include <dt-bindings/sound/rt5640.h>
#include "../../codecs/rt5640.h"
#include "../atom/sst-atom-controls.h"
#include "../common/soc-intel-quirks.h"

enum {
	BYT_RT5640_DMIC1_MAP,
	BYT_RT5640_DMIC2_MAP,
	BYT_RT5640_IN1_MAP,
	BYT_RT5640_IN3_MAP,
	BYT_RT5640_NO_INTERNAL_MIC_MAP,
};

enum {
	BYT_RT5640_JD_SRC_GPIO1		= (RT5640_JD_SRC_GPIO1 << 4),
	BYT_RT5640_JD_SRC_JD1_IN4P	= (RT5640_JD_SRC_JD1_IN4P << 4),
	BYT_RT5640_JD_SRC_JD2_IN4N	= (RT5640_JD_SRC_JD2_IN4N << 4),
	BYT_RT5640_JD_SRC_GPIO2		= (RT5640_JD_SRC_GPIO2 << 4),
	BYT_RT5640_JD_SRC_GPIO3		= (RT5640_JD_SRC_GPIO3 << 4),
	BYT_RT5640_JD_SRC_GPIO4		= (RT5640_JD_SRC_GPIO4 << 4),
};

enum {
	BYT_RT5640_OVCD_TH_600UA	= (6 << 8),
	BYT_RT5640_OVCD_TH_1500UA	= (15 << 8),
	BYT_RT5640_OVCD_TH_2000UA	= (20 << 8),
};

enum {
	BYT_RT5640_OVCD_SF_0P5		= (RT5640_OVCD_SF_0P5 << 13),
	BYT_RT5640_OVCD_SF_0P75		= (RT5640_OVCD_SF_0P75 << 13),
	BYT_RT5640_OVCD_SF_1P0		= (RT5640_OVCD_SF_1P0 << 13),
	BYT_RT5640_OVCD_SF_1P5		= (RT5640_OVCD_SF_1P5 << 13),
};

#define BYT_RT5640_MAP(quirk)		((quirk) &  GENMASK(3, 0))
#define BYT_RT5640_JDSRC(quirk)		(((quirk) & GENMASK(7, 4)) >> 4)
#define BYT_RT5640_OVCD_TH(quirk)	(((quirk) & GENMASK(12, 8)) >> 8)
#define BYT_RT5640_OVCD_SF(quirk)	(((quirk) & GENMASK(14, 13)) >> 13)
#define BYT_RT5640_JD_NOT_INV		BIT(16)
#define BYT_RT5640_MONO_SPEAKER		BIT(17)
#define BYT_RT5640_DIFF_MIC		BIT(18) /* default is single-ended */
#define BYT_RT5640_SSP2_AIF2		BIT(19) /* default is using AIF1  */
#define BYT_RT5640_SSP0_AIF1		BIT(20)
#define BYT_RT5640_SSP0_AIF2		BIT(21)
#define BYT_RT5640_MCLK_EN		BIT(22)
#define BYT_RT5640_MCLK_25MHZ		BIT(23)
#define BYT_RT5640_NO_SPEAKERS		BIT(24)
#define BYT_RT5640_LINEOUT		BIT(25)
#define BYT_RT5640_LINEOUT_AS_HP2	BIT(26)
#define BYT_RT5640_HSMIC2_ON_IN1	BIT(27)
#define BYT_RT5640_JD_HP_ELITEP_1000G2	BIT(28)

#define BYTCR_INPUT_DEFAULTS				\
	(BYT_RT5640_IN3_MAP |				\
	 BYT_RT5640_JD_SRC_JD1_IN4P |			\
	 BYT_RT5640_OVCD_TH_2000UA |			\
	 BYT_RT5640_OVCD_SF_0P75 |			\
	 BYT_RT5640_DIFF_MIC)

/* in-diff or dmic-pin + jdsrc + ovcd-th + -sf + jd-inv + terminating entry */
#define MAX_NO_PROPS 6

struct byt_rt5640_private {
	struct snd_soc_jack jack;
	struct snd_soc_jack jack2;
	struct gpio_desc *hsmic_detect;
	struct clk *mclk;
	struct device *codec_dev;
};
static bool is_bytcr;

static unsigned long byt_rt5640_quirk = BYT_RT5640_MCLK_EN;
static int quirk_override = -1;
module_param_named(quirk, quirk_override, int, 0444);
MODULE_PARM_DESC(quirk, "Board-specific quirk override");

static void log_quirks(struct device *dev)
{
	int map;
	bool has_mclk = false;
	bool has_ssp0 = false;
	bool has_ssp0_aif1 = false;
	bool has_ssp0_aif2 = false;
	bool has_ssp2_aif2 = false;

	map = BYT_RT5640_MAP(byt_rt5640_quirk);
	switch (map) {
	case BYT_RT5640_DMIC1_MAP:
		dev_info(dev, "quirk DMIC1_MAP enabled\n");
		break;
	case BYT_RT5640_DMIC2_MAP:
		dev_info(dev, "quirk DMIC2_MAP enabled\n");
		break;
	case BYT_RT5640_IN1_MAP:
		dev_info(dev, "quirk IN1_MAP enabled\n");
		break;
	case BYT_RT5640_IN3_MAP:
		dev_info(dev, "quirk IN3_MAP enabled\n");
		break;
	case BYT_RT5640_NO_INTERNAL_MIC_MAP:
		dev_info(dev, "quirk NO_INTERNAL_MIC_MAP enabled\n");
		break;
	default:
		dev_err(dev, "quirk map 0x%x is not supported, microphone input will not work\n", map);
		break;
	}
	if (byt_rt5640_quirk & BYT_RT5640_HSMIC2_ON_IN1)
		dev_info(dev, "quirk HSMIC2_ON_IN1 enabled\n");
	if (BYT_RT5640_JDSRC(byt_rt5640_quirk)) {
		dev_info(dev, "quirk realtek,jack-detect-source %ld\n",
			 BYT_RT5640_JDSRC(byt_rt5640_quirk));
		dev_info(dev, "quirk realtek,over-current-threshold-microamp %ld\n",
			 BYT_RT5640_OVCD_TH(byt_rt5640_quirk) * 100);
		dev_info(dev, "quirk realtek,over-current-scale-factor %ld\n",
			 BYT_RT5640_OVCD_SF(byt_rt5640_quirk));
	}
	if (byt_rt5640_quirk & BYT_RT5640_JD_NOT_INV)
		dev_info(dev, "quirk JD_NOT_INV enabled\n");
	if (byt_rt5640_quirk & BYT_RT5640_JD_HP_ELITEP_1000G2)
		dev_info(dev, "quirk JD_HP_ELITEPAD_1000G2 enabled\n");
	if (byt_rt5640_quirk & BYT_RT5640_MONO_SPEAKER)
		dev_info(dev, "quirk MONO_SPEAKER enabled\n");
	if (byt_rt5640_quirk & BYT_RT5640_NO_SPEAKERS)
		dev_info(dev, "quirk NO_SPEAKERS enabled\n");
	if (byt_rt5640_quirk & BYT_RT5640_LINEOUT)
		dev_info(dev, "quirk LINEOUT enabled\n");
	if (byt_rt5640_quirk & BYT_RT5640_LINEOUT_AS_HP2)
		dev_info(dev, "quirk LINEOUT_AS_HP2 enabled\n");
	if (byt_rt5640_quirk & BYT_RT5640_DIFF_MIC)
		dev_info(dev, "quirk DIFF_MIC enabled\n");
	if (byt_rt5640_quirk & BYT_RT5640_SSP0_AIF1) {
		dev_info(dev, "quirk SSP0_AIF1 enabled\n");
		has_ssp0 = true;
		has_ssp0_aif1 = true;
	}
	if (byt_rt5640_quirk & BYT_RT5640_SSP0_AIF2) {
		dev_info(dev, "quirk SSP0_AIF2 enabled\n");
		has_ssp0 = true;
		has_ssp0_aif2 = true;
	}
	if (byt_rt5640_quirk & BYT_RT5640_SSP2_AIF2) {
		dev_info(dev, "quirk SSP2_AIF2 enabled\n");
		has_ssp2_aif2 = true;
	}
	if (is_bytcr && !has_ssp0)
		dev_err(dev, "Invalid routing, bytcr detected but no SSP0-based quirk, audio cannot work with SSP2 on bytcr\n");
	if (has_ssp0_aif1 && has_ssp0_aif2)
		dev_err(dev, "Invalid routing, SSP0 cannot be connected to both AIF1 and AIF2\n");
	if (has_ssp0 && has_ssp2_aif2)
		dev_err(dev, "Invalid routing, cannot have both SSP0 and SSP2 connected to codec\n");

	if (byt_rt5640_quirk & BYT_RT5640_MCLK_EN) {
		dev_info(dev, "quirk MCLK_EN enabled\n");
		has_mclk = true;
	}
	if (byt_rt5640_quirk & BYT_RT5640_MCLK_25MHZ) {
		if (has_mclk)
			dev_info(dev, "quirk MCLK_25MHZ enabled\n");
		else
			dev_err(dev, "quirk MCLK_25MHZ enabled but quirk MCLK not selected, will be ignored\n");
	}
}

static int byt_rt5640_prepare_and_enable_pll1(struct snd_soc_dai *codec_dai,
					      int rate)
{
	int ret;

	/* Configure the PLL before selecting it */
	if (!(byt_rt5640_quirk & BYT_RT5640_MCLK_EN)) {
		/* use bitclock as PLL input */
		if ((byt_rt5640_quirk & BYT_RT5640_SSP0_AIF1) ||
		    (byt_rt5640_quirk & BYT_RT5640_SSP0_AIF2)) {
			/* 2x16 bit slots on SSP0 */
			ret = snd_soc_dai_set_pll(codec_dai, 0,
						  RT5640_PLL1_S_BCLK1,
						  rate * 32, rate * 512);
		} else {
			/* 2x15 bit slots on SSP2 */
			ret = snd_soc_dai_set_pll(codec_dai, 0,
						  RT5640_PLL1_S_BCLK1,
						  rate * 50, rate * 512);
		}
	} else {
		if (byt_rt5640_quirk & BYT_RT5640_MCLK_25MHZ) {
			ret = snd_soc_dai_set_pll(codec_dai, 0,
						  RT5640_PLL1_S_MCLK,
						  25000000, rate * 512);
		} else {
			ret = snd_soc_dai_set_pll(codec_dai, 0,
						  RT5640_PLL1_S_MCLK,
						  19200000, rate * 512);
		}
	}

	if (ret < 0) {
		dev_err(codec_dai->component->dev, "can't set pll: %d\n", ret);
		return ret;
	}

	ret = snd_soc_dai_set_sysclk(codec_dai, RT5640_SCLK_S_PLL1,
				     rate * 512, SND_SOC_CLOCK_IN);
	if (ret < 0) {
		dev_err(codec_dai->component->dev, "can't set clock %d\n", ret);
		return ret;
	}

	return 0;
}

#define BYT_CODEC_DAI1	"rt5640-aif1"
#define BYT_CODEC_DAI2	"rt5640-aif2"

static struct snd_soc_dai *byt_rt5640_get_codec_dai(struct snd_soc_dapm_context *dapm)
{
	struct snd_soc_card *card = dapm->card;
	struct snd_soc_dai *codec_dai;

	codec_dai = snd_soc_card_get_codec_dai(card, BYT_CODEC_DAI1);
	if (!codec_dai)
		codec_dai = snd_soc_card_get_codec_dai(card, BYT_CODEC_DAI2);
	if (!codec_dai)
		dev_err(card->dev, "Error codec dai not found\n");

	return codec_dai;
}

static int platform_clock_control(struct snd_soc_dapm_widget *w,
				  struct snd_kcontrol *k, int  event)
{
	struct snd_soc_dapm_context *dapm = w->dapm;
	struct snd_soc_card *card = dapm->card;
	struct snd_soc_dai *codec_dai;
	struct byt_rt5640_private *priv = snd_soc_card_get_drvdata(card);
	int ret;

	codec_dai = byt_rt5640_get_codec_dai(dapm);
	if (!codec_dai)
		return -EIO;

	if (SND_SOC_DAPM_EVENT_ON(event)) {
		if (byt_rt5640_quirk & BYT_RT5640_MCLK_EN) {
			ret = clk_prepare_enable(priv->mclk);
			if (ret < 0) {
				dev_err(card->dev,
					"could not configure MCLK state\n");
				return ret;
			}
		}
		ret = byt_rt5640_prepare_and_enable_pll1(codec_dai, 48000);
	} else {
		/*
		 * Set codec clock source to internal clock before
		 * turning off the platform clock. Codec needs clock
		 * for Jack detection and button press
		 */
		ret = snd_soc_dai_set_sysclk(codec_dai, RT5640_SCLK_S_RCCLK,
					     48000 * 512,
					     SND_SOC_CLOCK_IN);
		if (!ret) {
			if (byt_rt5640_quirk & BYT_RT5640_MCLK_EN)
				clk_disable_unprepare(priv->mclk);
		}
	}

	if (ret < 0) {
		dev_err(card->dev, "can't set codec sysclk: %d\n", ret);
		return ret;
	}

	return 0;
}

static int byt_rt5640_event_lineout(struct snd_soc_dapm_widget *w,
			struct snd_kcontrol *k, int event)
{
	unsigned int gpio_ctrl3_val = RT5640_GP1_PF_OUT;
	struct snd_soc_dai *codec_dai;

	if (!(byt_rt5640_quirk & BYT_RT5640_LINEOUT_AS_HP2))
		return 0;

	/*
	 * On devices which use line-out as a second headphones output,
	 * the codec's GPIO1 pin is used to enable an external HP-amp.
	 */

	codec_dai = byt_rt5640_get_codec_dai(w->dapm);
	if (!codec_dai)
		return -EIO;

	if (SND_SOC_DAPM_EVENT_ON(event))
		gpio_ctrl3_val |= RT5640_GP1_OUT_HI;

	snd_soc_component_update_bits(codec_dai->component, RT5640_GPIO_CTRL3,
		RT5640_GP1_PF_MASK | RT5640_GP1_OUT_MASK, gpio_ctrl3_val);

	return 0;
}

static const struct snd_soc_dapm_widget byt_rt5640_widgets[] = {
	SND_SOC_DAPM_HP("Headphone", NULL),
	SND_SOC_DAPM_MIC("Headset Mic", NULL),
	SND_SOC_DAPM_MIC("Headset Mic 2", NULL),
	SND_SOC_DAPM_MIC("Internal Mic", NULL),
	SND_SOC_DAPM_SPK("Speaker", NULL),
	SND_SOC_DAPM_LINE("Line Out", byt_rt5640_event_lineout),
	SND_SOC_DAPM_SUPPLY("Platform Clock", SND_SOC_NOPM, 0, 0,
			    platform_clock_control, SND_SOC_DAPM_PRE_PMU |
			    SND_SOC_DAPM_POST_PMD),
};

static const struct snd_soc_dapm_route byt_rt5640_audio_map[] = {
	{"Headphone", NULL, "Platform Clock"},
	{"Headset Mic", NULL, "Platform Clock"},
	{"Headset Mic", NULL, "MICBIAS1"},
	{"IN2P", NULL, "Headset Mic"},
	{"Headphone", NULL, "HPOL"},
	{"Headphone", NULL, "HPOR"},
};

static const struct snd_soc_dapm_route byt_rt5640_intmic_dmic1_map[] = {
	{"Internal Mic", NULL, "Platform Clock"},
	{"DMIC1", NULL, "Internal Mic"},
};

static const struct snd_soc_dapm_route byt_rt5640_intmic_dmic2_map[] = {
	{"Internal Mic", NULL, "Platform Clock"},
	{"DMIC2", NULL, "Internal Mic"},
};

static const struct snd_soc_dapm_route byt_rt5640_intmic_in1_map[] = {
	{"Internal Mic", NULL, "Platform Clock"},
	{"Internal Mic", NULL, "MICBIAS1"},
	{"IN1P", NULL, "Internal Mic"},
};

static const struct snd_soc_dapm_route byt_rt5640_intmic_in3_map[] = {
	{"Internal Mic", NULL, "Platform Clock"},
	{"Internal Mic", NULL, "MICBIAS1"},
	{"IN3P", NULL, "Internal Mic"},
};

static const struct snd_soc_dapm_route byt_rt5640_hsmic2_in1_map[] = {
	{"Headset Mic 2", NULL, "Platform Clock"},
	{"Headset Mic 2", NULL, "MICBIAS1"},
	{"IN1P", NULL, "Headset Mic 2"},
};

static const struct snd_soc_dapm_route byt_rt5640_ssp2_aif1_map[] = {
	{"ssp2 Tx", NULL, "codec_out0"},
	{"ssp2 Tx", NULL, "codec_out1"},
	{"codec_in0", NULL, "ssp2 Rx"},
	{"codec_in1", NULL, "ssp2 Rx"},

	{"AIF1 Playback", NULL, "ssp2 Tx"},
	{"ssp2 Rx", NULL, "AIF1 Capture"},
};

static const struct snd_soc_dapm_route byt_rt5640_ssp2_aif2_map[] = {
	{"ssp2 Tx", NULL, "codec_out0"},
	{"ssp2 Tx", NULL, "codec_out1"},
	{"codec_in0", NULL, "ssp2 Rx"},
	{"codec_in1", NULL, "ssp2 Rx"},

	{"AIF2 Playback", NULL, "ssp2 Tx"},
	{"ssp2 Rx", NULL, "AIF2 Capture"},
};

static const struct snd_soc_dapm_route byt_rt5640_ssp0_aif1_map[] = {
	{"ssp0 Tx", NULL, "modem_out"},
	{"modem_in", NULL, "ssp0 Rx"},

	{"AIF1 Playback", NULL, "ssp0 Tx"},
	{"ssp0 Rx", NULL, "AIF1 Capture"},
};

static const struct snd_soc_dapm_route byt_rt5640_ssp0_aif2_map[] = {
	{"ssp0 Tx", NULL, "modem_out"},
	{"modem_in", NULL, "ssp0 Rx"},

	{"AIF2 Playback", NULL, "ssp0 Tx"},
	{"ssp0 Rx", NULL, "AIF2 Capture"},
};

static const struct snd_soc_dapm_route byt_rt5640_stereo_spk_map[] = {
	{"Speaker", NULL, "Platform Clock"},
	{"Speaker", NULL, "SPOLP"},
	{"Speaker", NULL, "SPOLN"},
	{"Speaker", NULL, "SPORP"},
	{"Speaker", NULL, "SPORN"},
};

static const struct snd_soc_dapm_route byt_rt5640_mono_spk_map[] = {
	{"Speaker", NULL, "Platform Clock"},
	{"Speaker", NULL, "SPOLP"},
	{"Speaker", NULL, "SPOLN"},
};

static const struct snd_soc_dapm_route byt_rt5640_lineout_map[] = {
	{"Line Out", NULL, "Platform Clock"},
	{"Line Out", NULL, "LOUTR"},
	{"Line Out", NULL, "LOUTL"},
};

static const struct snd_kcontrol_new byt_rt5640_controls[] = {
	SOC_DAPM_PIN_SWITCH("Headphone"),
	SOC_DAPM_PIN_SWITCH("Headset Mic"),
	SOC_DAPM_PIN_SWITCH("Headset Mic 2"),
	SOC_DAPM_PIN_SWITCH("Internal Mic"),
	SOC_DAPM_PIN_SWITCH("Speaker"),
	SOC_DAPM_PIN_SWITCH("Line Out"),
};

static struct snd_soc_jack_pin rt5640_pins[] = {
	{
		.pin	= "Headphone",
		.mask	= SND_JACK_HEADPHONE,
	},
	{
		.pin	= "Headset Mic",
		.mask	= SND_JACK_MICROPHONE,
	},
};

static struct snd_soc_jack_pin rt5640_pins2[] = {
	{
		/* The 2nd headset jack uses lineout with an external HP-amp */
		.pin	= "Line Out",
		.mask	= SND_JACK_HEADPHONE,
	},
	{
		.pin	= "Headset Mic 2",
		.mask	= SND_JACK_MICROPHONE,
	},
};

static struct snd_soc_jack_gpio rt5640_jack_gpio = {
	.name = "hp-detect",
	.report = SND_JACK_HEADSET,
	.invert = true,
	.debounce_time = 200,
};

static struct snd_soc_jack_gpio rt5640_jack2_gpio = {
	.name = "hp2-detect",
	.report = SND_JACK_HEADSET,
	.invert = true,
	.debounce_time = 200,
};

static const struct acpi_gpio_params acpi_gpio0 = { 0, 0, false };
static const struct acpi_gpio_params acpi_gpio1 = { 1, 0, false };
static const struct acpi_gpio_params acpi_gpio2 = { 2, 0, false };

static const struct acpi_gpio_mapping byt_rt5640_hp_elitepad_1000g2_gpios[] = {
	{ "hp-detect-gpios", &acpi_gpio0, 1, },
	{ "headset-mic-detect-gpios", &acpi_gpio1, 1, },
	{ "hp2-detect-gpios", &acpi_gpio2, 1, },
	{ },
};

static int byt_rt5640_hp_elitepad_1000g2_jack1_check(void *data)
{
	struct byt_rt5640_private *priv = data;
	int jack_status, mic_status;

	jack_status = gpiod_get_value_cansleep(rt5640_jack_gpio.desc);
	if (jack_status)
		return 0;

	mic_status = gpiod_get_value_cansleep(priv->hsmic_detect);
	if (mic_status)
		return SND_JACK_HEADPHONE;
	else
		return SND_JACK_HEADSET;
}

static int byt_rt5640_hp_elitepad_1000g2_jack2_check(void *data)
{
	struct snd_soc_component *component = data;
	int jack_status, report;

	jack_status = gpiod_get_value_cansleep(rt5640_jack2_gpio.desc);
	if (jack_status)
		return 0;

	rt5640_enable_micbias1_for_ovcd(component);
	report = rt5640_detect_headset(component, rt5640_jack2_gpio.desc);
	rt5640_disable_micbias1_for_ovcd(component);

	return report;
}

static int byt_rt5640_aif1_hw_params(struct snd_pcm_substream *substream,
					struct snd_pcm_hw_params *params)
{
	struct snd_soc_pcm_runtime *rtd = asoc_substream_to_rtd(substream);
	struct snd_soc_dai *dai = asoc_rtd_to_codec(rtd, 0);

	return byt_rt5640_prepare_and_enable_pll1(dai, params_rate(params));
}

/* Please keep this list alphabetically sorted */
static const struct dmi_system_id byt_rt5640_quirk_table[] = {
	{	/* Acer Iconia Tab 8 W1-810 */
		.matches = {
			DMI_EXACT_MATCH(DMI_SYS_VENDOR, "Acer"),
			DMI_EXACT_MATCH(DMI_PRODUCT_NAME, "Iconia W1-810"),
		},
		.driver_data = (void *)(BYT_RT5640_DMIC1_MAP |
					BYT_RT5640_JD_SRC_JD1_IN4P |
					BYT_RT5640_OVCD_TH_1500UA |
					BYT_RT5640_OVCD_SF_0P75 |
					BYT_RT5640_SSP0_AIF1 |
					BYT_RT5640_MCLK_EN),
	},
	{	/* Acer One 10 S1002 */
		.matches = {
			DMI_MATCH(DMI_SYS_VENDOR, "Acer"),
			DMI_MATCH(DMI_PRODUCT_NAME, "One S1002"),
		},
		.driver_data = (void *)(BYT_RT5640_IN1_MAP |
					BYT_RT5640_JD_SRC_JD2_IN4N |
					BYT_RT5640_OVCD_TH_2000UA |
					BYT_RT5640_OVCD_SF_0P75 |
					BYT_RT5640_DIFF_MIC |
					BYT_RT5640_SSP0_AIF2 |
					BYT_RT5640_MCLK_EN),
	},
	{
		.matches = {
			DMI_MATCH(DMI_SYS_VENDOR, "Acer"),
			DMI_MATCH(DMI_PRODUCT_NAME, "Aspire SW5-012"),
		},
		.driver_data = (void *)(BYT_RT5640_DMIC1_MAP |
					BYT_RT5640_JD_SRC_JD2_IN4N |
					BYT_RT5640_OVCD_TH_2000UA |
					BYT_RT5640_OVCD_SF_0P75 |
					BYT_RT5640_SSP0_AIF1 |
					BYT_RT5640_MCLK_EN),
	},
	{
		.matches = {
			DMI_EXACT_MATCH(DMI_SYS_VENDOR, "ARCHOS"),
			DMI_EXACT_MATCH(DMI_PRODUCT_NAME, "ARCHOS 80 Cesium"),
		},
		.driver_data = (void *)(BYTCR_INPUT_DEFAULTS |
					BYT_RT5640_MONO_SPEAKER |
					BYT_RT5640_SSP0_AIF1 |
					BYT_RT5640_MCLK_EN),
	},
	{
		.matches = {
			DMI_EXACT_MATCH(DMI_SYS_VENDOR, "ARCHOS"),
			DMI_EXACT_MATCH(DMI_PRODUCT_NAME, "ARCHOS 140 CESIUM"),
		},
		.driver_data = (void *)(BYT_RT5640_IN1_MAP |
					BYT_RT5640_JD_SRC_JD2_IN4N |
					BYT_RT5640_OVCD_TH_2000UA |
					BYT_RT5640_OVCD_SF_0P75 |
					BYT_RT5640_SSP0_AIF1 |
					BYT_RT5640_MCLK_EN),
	},
	{
		.matches = {
			DMI_EXACT_MATCH(DMI_SYS_VENDOR, "ASUSTeK COMPUTER INC."),
			DMI_EXACT_MATCH(DMI_PRODUCT_NAME, "ME176C"),
		},
		.driver_data = (void *)(BYT_RT5640_IN1_MAP |
					BYT_RT5640_JD_SRC_JD2_IN4N |
					BYT_RT5640_OVCD_TH_2000UA |
					BYT_RT5640_OVCD_SF_0P75 |
					BYT_RT5640_SSP0_AIF1 |
					BYT_RT5640_MCLK_EN),
	},
	{
		.matches = {
			DMI_EXACT_MATCH(DMI_SYS_VENDOR, "ASUSTeK COMPUTER INC."),
			DMI_EXACT_MATCH(DMI_PRODUCT_NAME, "T100TA"),
		},
		.driver_data = (void *)(BYT_RT5640_IN1_MAP |
					BYT_RT5640_JD_SRC_JD2_IN4N |
					BYT_RT5640_OVCD_TH_2000UA |
					BYT_RT5640_OVCD_SF_0P75 |
					BYT_RT5640_MCLK_EN),
	},
	{
		.matches = {
			DMI_EXACT_MATCH(DMI_SYS_VENDOR, "ASUSTeK COMPUTER INC."),
			DMI_EXACT_MATCH(DMI_PRODUCT_NAME, "T100TAF"),
		},
		.driver_data = (void *)(BYT_RT5640_IN1_MAP |
					BYT_RT5640_JD_SRC_JD2_IN4N |
					BYT_RT5640_OVCD_TH_2000UA |
					BYT_RT5640_OVCD_SF_0P75 |
					BYT_RT5640_MONO_SPEAKER |
					BYT_RT5640_DIFF_MIC |
					BYT_RT5640_SSP0_AIF2 |
					BYT_RT5640_MCLK_EN),
	},
	{	/* Chuwi Vi8 (CWI506) */
		.matches = {
			DMI_EXACT_MATCH(DMI_SYS_VENDOR, "Insyde"),
			DMI_EXACT_MATCH(DMI_PRODUCT_NAME, "i86"),
			/* The above are too generic, also match BIOS info */
			DMI_MATCH(DMI_BIOS_VERSION, "CHUWI.D86JLBNR"),
		},
		.driver_data = (void *)(BYTCR_INPUT_DEFAULTS |
					BYT_RT5640_MONO_SPEAKER |
					BYT_RT5640_SSP0_AIF1 |
					BYT_RT5640_MCLK_EN),
	},
	{
		/* Chuwi Vi10 (CWI505) */
		.matches = {
			DMI_MATCH(DMI_BOARD_VENDOR, "Hampoo"),
			DMI_MATCH(DMI_BOARD_NAME, "BYT-PF02"),
			DMI_MATCH(DMI_SYS_VENDOR, "ilife"),
			DMI_MATCH(DMI_PRODUCT_NAME, "S165"),
		},
		.driver_data = (void *)(BYT_RT5640_IN1_MAP |
					BYT_RT5640_JD_SRC_JD2_IN4N |
					BYT_RT5640_OVCD_TH_2000UA |
					BYT_RT5640_OVCD_SF_0P75 |
					BYT_RT5640_DIFF_MIC |
					BYT_RT5640_SSP0_AIF1 |
					BYT_RT5640_MCLK_EN),
	},
	{
		/* Chuwi Hi8 (CWI509) */
		.matches = {
			DMI_MATCH(DMI_BOARD_VENDOR, "Hampoo"),
			DMI_MATCH(DMI_BOARD_NAME, "BYT-PA03C"),
			DMI_MATCH(DMI_SYS_VENDOR, "ilife"),
			DMI_MATCH(DMI_PRODUCT_NAME, "S806"),
		},
		.driver_data = (void *)(BYT_RT5640_IN1_MAP |
					BYT_RT5640_JD_SRC_JD2_IN4N |
					BYT_RT5640_OVCD_TH_2000UA |
					BYT_RT5640_OVCD_SF_0P75 |
					BYT_RT5640_MONO_SPEAKER |
					BYT_RT5640_DIFF_MIC |
					BYT_RT5640_SSP0_AIF1 |
					BYT_RT5640_MCLK_EN),
	},
	{
		.matches = {
			DMI_MATCH(DMI_SYS_VENDOR, "Circuitco"),
			DMI_MATCH(DMI_PRODUCT_NAME, "Minnowboard Max B3 PLATFORM"),
		},
		.driver_data = (void *)(BYT_RT5640_DMIC1_MAP),
	},
	{	/* Connect Tablet 9 */
		.matches = {
			DMI_EXACT_MATCH(DMI_SYS_VENDOR, "Connect"),
			DMI_EXACT_MATCH(DMI_PRODUCT_NAME, "Tablet 9"),
		},
		.driver_data = (void *)(BYTCR_INPUT_DEFAULTS |
					BYT_RT5640_MONO_SPEAKER |
					BYT_RT5640_SSP0_AIF1 |
					BYT_RT5640_MCLK_EN),
	},
	{
		.matches = {
			DMI_EXACT_MATCH(DMI_SYS_VENDOR, "Dell Inc."),
			DMI_EXACT_MATCH(DMI_PRODUCT_NAME, "Venue 8 Pro 5830"),
		},
		.driver_data = (void *)(BYT_RT5640_DMIC1_MAP |
					BYT_RT5640_JD_SRC_JD2_IN4N |
					BYT_RT5640_OVCD_TH_2000UA |
					BYT_RT5640_OVCD_SF_0P75 |
					BYT_RT5640_MONO_SPEAKER |
					BYT_RT5640_MCLK_EN),
	},
	{	/* Estar Beauty HD MID 7316R */
		.matches = {
			DMI_MATCH(DMI_SYS_VENDOR, "Estar"),
			DMI_MATCH(DMI_PRODUCT_NAME, "eSTAR BEAUTY HD Intel Quad core"),
		},
		.driver_data = (void *)(BYTCR_INPUT_DEFAULTS |
					BYT_RT5640_MONO_SPEAKER |
					BYT_RT5640_SSP0_AIF1 |
					BYT_RT5640_MCLK_EN),
	},
	{	/* Glavey TM800A550L */
		.matches = {
			DMI_MATCH(DMI_BOARD_VENDOR, "AMI Corporation"),
			DMI_MATCH(DMI_BOARD_NAME, "Aptio CRB"),
			/* Above strings are too generic, also match on BIOS version */
			DMI_MATCH(DMI_BIOS_VERSION, "ZY-8-BI-PX4S70VTR400-X423B-005-D"),
		},
		.driver_data = (void *)(BYTCR_INPUT_DEFAULTS |
					BYT_RT5640_SSP0_AIF1 |
					BYT_RT5640_MCLK_EN),
	},
	{
		.matches = {
			DMI_EXACT_MATCH(DMI_SYS_VENDOR, "Hewlett-Packard"),
			DMI_EXACT_MATCH(DMI_PRODUCT_NAME, "HP ElitePad 1000 G2"),
		},
		.driver_data = (void *)(BYT_RT5640_DMIC2_MAP |
					BYT_RT5640_MCLK_EN |
					BYT_RT5640_LINEOUT |
					BYT_RT5640_LINEOUT_AS_HP2 |
					BYT_RT5640_HSMIC2_ON_IN1 |
					BYT_RT5640_JD_HP_ELITEP_1000G2),
	},
	{	/* HP Pavilion x2 10-k0XX, 10-n0XX */
		.matches = {
			DMI_MATCH(DMI_SYS_VENDOR, "Hewlett-Packard"),
			DMI_MATCH(DMI_PRODUCT_NAME, "HP Pavilion x2 Detachable"),
		},
		.driver_data = (void *)(BYT_RT5640_DMIC1_MAP |
					BYT_RT5640_JD_SRC_JD2_IN4N |
					BYT_RT5640_OVCD_TH_1500UA |
					BYT_RT5640_OVCD_SF_0P75 |
					BYT_RT5640_SSP0_AIF1 |
					BYT_RT5640_MCLK_EN),
	},
	{	/* HP Pavilion x2 10-p0XX */
		.matches = {
			DMI_MATCH(DMI_SYS_VENDOR, "HP"),
			DMI_MATCH(DMI_PRODUCT_NAME, "HP x2 Detachable 10-p0XX"),
		},
		.driver_data = (void *)(BYT_RT5640_DMIC1_MAP |
					BYT_RT5640_JD_SRC_JD1_IN4P |
					BYT_RT5640_OVCD_TH_2000UA |
					BYT_RT5640_OVCD_SF_0P75 |
					BYT_RT5640_MCLK_EN),
	},
	{	/* HP Stream 7 */
		.matches = {
			DMI_EXACT_MATCH(DMI_SYS_VENDOR, "Hewlett-Packard"),
			DMI_EXACT_MATCH(DMI_PRODUCT_NAME, "HP Stream 7 Tablet"),
		},
		.driver_data = (void *)(BYTCR_INPUT_DEFAULTS |
					BYT_RT5640_MONO_SPEAKER |
					BYT_RT5640_JD_NOT_INV |
					BYT_RT5640_SSP0_AIF1 |
					BYT_RT5640_MCLK_EN),
	},
	{	/* I.T.Works TW891 */
		.matches = {
			DMI_EXACT_MATCH(DMI_SYS_VENDOR, "To be filled by O.E.M."),
			DMI_EXACT_MATCH(DMI_PRODUCT_NAME, "TW891"),
			DMI_EXACT_MATCH(DMI_BOARD_VENDOR, "To be filled by O.E.M."),
			DMI_EXACT_MATCH(DMI_BOARD_NAME, "TW891"),
		},
		.driver_data = (void *)(BYTCR_INPUT_DEFAULTS |
					BYT_RT5640_MONO_SPEAKER |
					BYT_RT5640_SSP0_AIF1 |
					BYT_RT5640_MCLK_EN),
	},
	{	/* Lamina I8270 / T701BR.SE */
		.matches = {
			DMI_EXACT_MATCH(DMI_BOARD_VENDOR, "Lamina"),
			DMI_EXACT_MATCH(DMI_BOARD_NAME, "T701BR.SE"),
		},
		.driver_data = (void *)(BYTCR_INPUT_DEFAULTS |
					BYT_RT5640_MONO_SPEAKER |
					BYT_RT5640_JD_NOT_INV |
					BYT_RT5640_SSP0_AIF1 |
					BYT_RT5640_MCLK_EN),
	},
	{	/* Lenovo Miix 2 8 */
		.matches = {
			DMI_EXACT_MATCH(DMI_SYS_VENDOR, "LENOVO"),
			DMI_EXACT_MATCH(DMI_PRODUCT_NAME, "20326"),
			DMI_EXACT_MATCH(DMI_BOARD_NAME, "Hiking"),
		},
		.driver_data = (void *)(BYT_RT5640_DMIC1_MAP |
					BYT_RT5640_JD_SRC_JD2_IN4N |
					BYT_RT5640_OVCD_TH_2000UA |
					BYT_RT5640_OVCD_SF_0P75 |
					BYT_RT5640_MONO_SPEAKER |
					BYT_RT5640_MCLK_EN),
	},
	{	/* Lenovo Miix 3-830 */
		.matches = {
			DMI_EXACT_MATCH(DMI_SYS_VENDOR, "LENOVO"),
			DMI_EXACT_MATCH(DMI_PRODUCT_VERSION, "Lenovo MIIX 3-830"),
		},
		.driver_data = (void *)(BYT_RT5640_IN1_MAP |
					BYT_RT5640_JD_SRC_JD2_IN4N |
					BYT_RT5640_OVCD_TH_2000UA |
					BYT_RT5640_OVCD_SF_0P75 |
					BYT_RT5640_MONO_SPEAKER |
					BYT_RT5640_DIFF_MIC |
					BYT_RT5640_SSP0_AIF1 |
					BYT_RT5640_MCLK_EN),
	},
	{	/* Linx Linx7 tablet */
		.matches = {
			DMI_EXACT_MATCH(DMI_SYS_VENDOR, "LINX"),
			DMI_EXACT_MATCH(DMI_PRODUCT_NAME, "LINX7"),
		},
		.driver_data = (void *)(BYTCR_INPUT_DEFAULTS |
					BYT_RT5640_MONO_SPEAKER |
					BYT_RT5640_JD_NOT_INV |
					BYT_RT5640_SSP0_AIF1 |
					BYT_RT5640_MCLK_EN),
	},
<<<<<<< HEAD
=======
	{	/* Mele PCG03 Mini PC */
		.matches = {
			DMI_EXACT_MATCH(DMI_BOARD_VENDOR, "Mini PC"),
			DMI_EXACT_MATCH(DMI_BOARD_NAME, "Mini PC"),
		},
		.driver_data = (void *)(BYT_RT5640_NO_INTERNAL_MIC_MAP |
					BYT_RT5640_NO_SPEAKERS |
					BYT_RT5640_SSP0_AIF1),
	},
>>>>>>> c1084c27
	{	/* MPMAN Converter 9, similar hw as the I.T.Works TW891 2-in-1 */
		.matches = {
			DMI_MATCH(DMI_SYS_VENDOR, "MPMAN"),
			DMI_MATCH(DMI_PRODUCT_NAME, "Converter9"),
		},
		.driver_data = (void *)(BYTCR_INPUT_DEFAULTS |
					BYT_RT5640_MONO_SPEAKER |
					BYT_RT5640_SSP0_AIF1 |
					BYT_RT5640_MCLK_EN),
	},
	{
		/* MPMAN MPWIN895CL */
		.matches = {
			DMI_EXACT_MATCH(DMI_SYS_VENDOR, "MPMAN"),
			DMI_EXACT_MATCH(DMI_PRODUCT_NAME, "MPWIN8900CL"),
		},
		.driver_data = (void *)(BYTCR_INPUT_DEFAULTS |
					BYT_RT5640_MONO_SPEAKER |
					BYT_RT5640_SSP0_AIF1 |
					BYT_RT5640_MCLK_EN),
	},
	{	/* MSI S100 tablet */
		.matches = {
			DMI_EXACT_MATCH(DMI_SYS_VENDOR, "Micro-Star International Co., Ltd."),
			DMI_EXACT_MATCH(DMI_PRODUCT_NAME, "S100"),
		},
		.driver_data = (void *)(BYT_RT5640_IN1_MAP |
					BYT_RT5640_JD_SRC_JD2_IN4N |
					BYT_RT5640_OVCD_TH_2000UA |
					BYT_RT5640_OVCD_SF_0P75 |
					BYT_RT5640_MONO_SPEAKER |
					BYT_RT5640_DIFF_MIC |
					BYT_RT5640_MCLK_EN),
	},
	{	/* Nuvison/TMax TM800W560 */
		.matches = {
			DMI_EXACT_MATCH(DMI_SYS_VENDOR, "TMAX"),
			DMI_EXACT_MATCH(DMI_PRODUCT_NAME, "TM800W560L"),
		},
		.driver_data = (void *)(BYT_RT5640_IN1_MAP |
					BYT_RT5640_JD_SRC_JD2_IN4N |
					BYT_RT5640_OVCD_TH_2000UA |
					BYT_RT5640_OVCD_SF_0P75 |
					BYT_RT5640_JD_NOT_INV |
					BYT_RT5640_DIFF_MIC |
					BYT_RT5640_SSP0_AIF1 |
					BYT_RT5640_MCLK_EN),
	},
	{	/* Onda v975w */
		.matches = {
			DMI_EXACT_MATCH(DMI_BOARD_VENDOR, "AMI Corporation"),
			DMI_EXACT_MATCH(DMI_BOARD_NAME, "Aptio CRB"),
			/* The above are too generic, also match BIOS info */
			DMI_EXACT_MATCH(DMI_BIOS_VERSION, "5.6.5"),
			DMI_EXACT_MATCH(DMI_BIOS_DATE, "07/25/2014"),
		},
		.driver_data = (void *)(BYT_RT5640_IN1_MAP |
					BYT_RT5640_JD_SRC_JD2_IN4N |
					BYT_RT5640_OVCD_TH_2000UA |
					BYT_RT5640_OVCD_SF_0P75 |
					BYT_RT5640_DIFF_MIC |
					BYT_RT5640_MCLK_EN),
	},
	{	/* Pipo W4 */
		.matches = {
			DMI_EXACT_MATCH(DMI_BOARD_VENDOR, "AMI Corporation"),
			DMI_EXACT_MATCH(DMI_BOARD_NAME, "Aptio CRB"),
			/* The above are too generic, also match BIOS info */
			DMI_MATCH(DMI_BIOS_VERSION, "V8L_WIN32_CHIPHD"),
		},
		.driver_data = (void *)(BYTCR_INPUT_DEFAULTS |
					BYT_RT5640_MONO_SPEAKER |
					BYT_RT5640_SSP0_AIF1 |
					BYT_RT5640_MCLK_EN),
	},
	{	/* Point of View Mobii TAB-P800W (V2.0) */
		.matches = {
			DMI_EXACT_MATCH(DMI_BOARD_VENDOR, "AMI Corporation"),
			DMI_EXACT_MATCH(DMI_BOARD_NAME, "Aptio CRB"),
			/* The above are too generic, also match BIOS info */
			DMI_EXACT_MATCH(DMI_BIOS_VERSION, "3BAIR1014"),
			DMI_EXACT_MATCH(DMI_BIOS_DATE, "10/24/2014"),
		},
		.driver_data = (void *)(BYT_RT5640_IN1_MAP |
					BYT_RT5640_JD_SRC_JD2_IN4N |
					BYT_RT5640_OVCD_TH_2000UA |
					BYT_RT5640_OVCD_SF_0P75 |
					BYT_RT5640_MONO_SPEAKER |
					BYT_RT5640_DIFF_MIC |
					BYT_RT5640_SSP0_AIF2 |
					BYT_RT5640_MCLK_EN),
	},
	{	/* Point of View Mobii TAB-P800W (V2.1) */
		.matches = {
			DMI_EXACT_MATCH(DMI_BOARD_VENDOR, "AMI Corporation"),
			DMI_EXACT_MATCH(DMI_BOARD_NAME, "Aptio CRB"),
			/* The above are too generic, also match BIOS info */
			DMI_EXACT_MATCH(DMI_BIOS_VERSION, "3BAIR1013"),
			DMI_EXACT_MATCH(DMI_BIOS_DATE, "08/22/2014"),
		},
		.driver_data = (void *)(BYT_RT5640_IN1_MAP |
					BYT_RT5640_JD_SRC_JD2_IN4N |
					BYT_RT5640_OVCD_TH_2000UA |
					BYT_RT5640_OVCD_SF_0P75 |
					BYT_RT5640_MONO_SPEAKER |
					BYT_RT5640_DIFF_MIC |
					BYT_RT5640_SSP0_AIF2 |
					BYT_RT5640_MCLK_EN),
	},
	{	/* Point of View Mobii TAB-P1005W-232 (V2.0) */
		.matches = {
			DMI_EXACT_MATCH(DMI_BOARD_VENDOR, "POV"),
			DMI_EXACT_MATCH(DMI_BOARD_NAME, "I102A"),
		},
		.driver_data = (void *)(BYT_RT5640_IN1_MAP |
					BYT_RT5640_JD_SRC_JD2_IN4N |
					BYT_RT5640_OVCD_TH_2000UA |
					BYT_RT5640_OVCD_SF_0P75 |
					BYT_RT5640_DIFF_MIC |
					BYT_RT5640_SSP0_AIF1 |
					BYT_RT5640_MCLK_EN),
	},
	{
		/* Prowise PT301 */
		.matches = {
			DMI_MATCH(DMI_SYS_VENDOR, "Prowise"),
			DMI_MATCH(DMI_PRODUCT_NAME, "PT301"),
		},
		.driver_data = (void *)(BYT_RT5640_IN1_MAP |
					BYT_RT5640_JD_SRC_JD2_IN4N |
					BYT_RT5640_OVCD_TH_2000UA |
					BYT_RT5640_OVCD_SF_0P75 |
					BYT_RT5640_DIFF_MIC |
					BYT_RT5640_SSP0_AIF1 |
					BYT_RT5640_MCLK_EN),
	},
	{
		/* Teclast X89 */
		.matches = {
			DMI_MATCH(DMI_BOARD_VENDOR, "TECLAST"),
			DMI_MATCH(DMI_BOARD_NAME, "tPAD"),
		},
		.driver_data = (void *)(BYT_RT5640_IN3_MAP |
					BYT_RT5640_JD_SRC_JD1_IN4P |
					BYT_RT5640_OVCD_TH_2000UA |
					BYT_RT5640_OVCD_SF_1P0 |
					BYT_RT5640_SSP0_AIF1 |
					BYT_RT5640_MCLK_EN),
	},
	{	/* Toshiba Satellite Click Mini L9W-B */
		.matches = {
			DMI_EXACT_MATCH(DMI_SYS_VENDOR, "TOSHIBA"),
			DMI_EXACT_MATCH(DMI_PRODUCT_NAME, "SATELLITE Click Mini L9W-B"),
		},
		.driver_data = (void *)(BYT_RT5640_DMIC1_MAP |
					BYT_RT5640_JD_SRC_JD2_IN4N |
					BYT_RT5640_OVCD_TH_1500UA |
					BYT_RT5640_OVCD_SF_0P75 |
					BYT_RT5640_SSP0_AIF1 |
					BYT_RT5640_MCLK_EN),
	},
	{	/* Toshiba Encore WT8-A */
		.matches = {
			DMI_EXACT_MATCH(DMI_SYS_VENDOR, "TOSHIBA"),
			DMI_EXACT_MATCH(DMI_PRODUCT_NAME, "TOSHIBA WT8-A"),
		},
		.driver_data = (void *)(BYT_RT5640_DMIC1_MAP |
					BYT_RT5640_JD_SRC_JD2_IN4N |
					BYT_RT5640_OVCD_TH_2000UA |
					BYT_RT5640_OVCD_SF_0P75 |
					BYT_RT5640_JD_NOT_INV |
					BYT_RT5640_MCLK_EN),
	},
	{	/* Toshiba Encore WT10-A */
		.matches = {
			DMI_EXACT_MATCH(DMI_SYS_VENDOR, "TOSHIBA"),
			DMI_EXACT_MATCH(DMI_PRODUCT_NAME, "TOSHIBA WT10-A-103"),
		},
		.driver_data = (void *)(BYT_RT5640_DMIC1_MAP |
					BYT_RT5640_JD_SRC_JD1_IN4P |
					BYT_RT5640_OVCD_TH_2000UA |
					BYT_RT5640_OVCD_SF_0P75 |
					BYT_RT5640_SSP0_AIF2 |
					BYT_RT5640_MCLK_EN),
	},
<<<<<<< HEAD
=======
	{	/* Voyo Winpad A15 */
		.matches = {
			DMI_MATCH(DMI_BOARD_VENDOR, "AMI Corporation"),
			DMI_MATCH(DMI_BOARD_NAME, "Aptio CRB"),
			/* Above strings are too generic, also match on BIOS date */
			DMI_MATCH(DMI_BIOS_DATE, "11/20/2014"),
		},
		.driver_data = (void *)(BYT_RT5640_IN1_MAP |
					BYT_RT5640_JD_SRC_JD2_IN4N |
					BYT_RT5640_OVCD_TH_2000UA |
					BYT_RT5640_OVCD_SF_0P75 |
					BYT_RT5640_DIFF_MIC |
					BYT_RT5640_MCLK_EN),
	},
>>>>>>> c1084c27
	{	/* Catch-all for generic Insyde tablets, must be last */
		.matches = {
			DMI_MATCH(DMI_SYS_VENDOR, "Insyde"),
		},
		.driver_data = (void *)(BYTCR_INPUT_DEFAULTS |
					BYT_RT5640_MCLK_EN |
					BYT_RT5640_SSP0_AIF1),

	},
	{}
};

/*
 * Note this MUST be called before snd_soc_register_card(), so that the props
 * are in place before the codec component driver's probe function parses them.
 */
static int byt_rt5640_add_codec_device_props(struct device *i2c_dev,
					     struct byt_rt5640_private *priv)
{
	struct property_entry props[MAX_NO_PROPS] = {};
	struct fwnode_handle *fwnode;
	int cnt = 0;
	int ret;

	switch (BYT_RT5640_MAP(byt_rt5640_quirk)) {
	case BYT_RT5640_DMIC1_MAP:
		props[cnt++] = PROPERTY_ENTRY_U32("realtek,dmic1-data-pin",
						  RT5640_DMIC1_DATA_PIN_IN1P);
		break;
	case BYT_RT5640_DMIC2_MAP:
		props[cnt++] = PROPERTY_ENTRY_U32("realtek,dmic2-data-pin",
						  RT5640_DMIC2_DATA_PIN_IN1N);
		break;
	case BYT_RT5640_IN1_MAP:
		if (byt_rt5640_quirk & BYT_RT5640_DIFF_MIC)
			props[cnt++] =
				PROPERTY_ENTRY_BOOL("realtek,in1-differential");
		break;
	case BYT_RT5640_IN3_MAP:
		if (byt_rt5640_quirk & BYT_RT5640_DIFF_MIC)
			props[cnt++] =
				PROPERTY_ENTRY_BOOL("realtek,in3-differential");
		break;
	}

	if (BYT_RT5640_JDSRC(byt_rt5640_quirk)) {
		props[cnt++] = PROPERTY_ENTRY_U32(
				    "realtek,jack-detect-source",
				    BYT_RT5640_JDSRC(byt_rt5640_quirk));

		props[cnt++] = PROPERTY_ENTRY_U32(
				    "realtek,over-current-threshold-microamp",
				    BYT_RT5640_OVCD_TH(byt_rt5640_quirk) * 100);

		props[cnt++] = PROPERTY_ENTRY_U32(
				    "realtek,over-current-scale-factor",
				    BYT_RT5640_OVCD_SF(byt_rt5640_quirk));
	}

	if (byt_rt5640_quirk & BYT_RT5640_JD_NOT_INV)
		props[cnt++] = PROPERTY_ENTRY_BOOL("realtek,jack-detect-not-inverted");

	fwnode = fwnode_create_software_node(props, NULL);
	if (IS_ERR(fwnode)) {
		/* put_device() is handled in caller */
		return PTR_ERR(fwnode);
	}

	ret = device_add_software_node(i2c_dev, to_software_node(fwnode));

	fwnode_handle_put(fwnode);

	return ret;
}

static int byt_rt5640_init(struct snd_soc_pcm_runtime *runtime)
{
	struct snd_soc_card *card = runtime->card;
	struct byt_rt5640_private *priv = snd_soc_card_get_drvdata(card);
	struct snd_soc_component *component = asoc_rtd_to_codec(runtime, 0)->component;
	const struct snd_soc_dapm_route *custom_map = NULL;
	int num_routes = 0;
	int ret;

	card->dapm.idle_bias_off = true;

	/* Start with RC clk for jack-detect (we disable MCLK below) */
	if (byt_rt5640_quirk & BYT_RT5640_MCLK_EN)
		snd_soc_component_update_bits(component, RT5640_GLB_CLK,
			RT5640_SCLK_SRC_MASK, RT5640_SCLK_SRC_RCCLK);

	rt5640_sel_asrc_clk_src(component,
				RT5640_DA_STEREO_FILTER |
				RT5640_DA_MONO_L_FILTER	|
				RT5640_DA_MONO_R_FILTER	|
				RT5640_AD_STEREO_FILTER	|
				RT5640_AD_MONO_L_FILTER	|
				RT5640_AD_MONO_R_FILTER,
				RT5640_CLK_SEL_ASRC);

	ret = snd_soc_add_card_controls(card, byt_rt5640_controls,
					ARRAY_SIZE(byt_rt5640_controls));
	if (ret) {
		dev_err(card->dev, "unable to add card controls\n");
		return ret;
	}

	switch (BYT_RT5640_MAP(byt_rt5640_quirk)) {
	case BYT_RT5640_IN1_MAP:
		custom_map = byt_rt5640_intmic_in1_map;
		num_routes = ARRAY_SIZE(byt_rt5640_intmic_in1_map);
		break;
	case BYT_RT5640_IN3_MAP:
		custom_map = byt_rt5640_intmic_in3_map;
		num_routes = ARRAY_SIZE(byt_rt5640_intmic_in3_map);
		break;
	case BYT_RT5640_DMIC1_MAP:
		custom_map = byt_rt5640_intmic_dmic1_map;
		num_routes = ARRAY_SIZE(byt_rt5640_intmic_dmic1_map);
		break;
	case BYT_RT5640_DMIC2_MAP:
		custom_map = byt_rt5640_intmic_dmic2_map;
		num_routes = ARRAY_SIZE(byt_rt5640_intmic_dmic2_map);
		break;
	}

	ret = snd_soc_dapm_add_routes(&card->dapm, custom_map, num_routes);
	if (ret)
		return ret;

	if (byt_rt5640_quirk & BYT_RT5640_HSMIC2_ON_IN1) {
		ret = snd_soc_dapm_add_routes(&card->dapm,
					byt_rt5640_hsmic2_in1_map,
					ARRAY_SIZE(byt_rt5640_hsmic2_in1_map));
		if (ret)
			return ret;
	}

	if (byt_rt5640_quirk & BYT_RT5640_SSP2_AIF2) {
		ret = snd_soc_dapm_add_routes(&card->dapm,
					byt_rt5640_ssp2_aif2_map,
					ARRAY_SIZE(byt_rt5640_ssp2_aif2_map));
	} else if (byt_rt5640_quirk & BYT_RT5640_SSP0_AIF1) {
		ret = snd_soc_dapm_add_routes(&card->dapm,
					byt_rt5640_ssp0_aif1_map,
					ARRAY_SIZE(byt_rt5640_ssp0_aif1_map));
	} else if (byt_rt5640_quirk & BYT_RT5640_SSP0_AIF2) {
		ret = snd_soc_dapm_add_routes(&card->dapm,
					byt_rt5640_ssp0_aif2_map,
					ARRAY_SIZE(byt_rt5640_ssp0_aif2_map));
	} else {
		ret = snd_soc_dapm_add_routes(&card->dapm,
					byt_rt5640_ssp2_aif1_map,
					ARRAY_SIZE(byt_rt5640_ssp2_aif1_map));
	}
	if (ret)
		return ret;

	if (byt_rt5640_quirk & BYT_RT5640_MONO_SPEAKER) {
		ret = snd_soc_dapm_add_routes(&card->dapm,
					byt_rt5640_mono_spk_map,
					ARRAY_SIZE(byt_rt5640_mono_spk_map));
	} else if (!(byt_rt5640_quirk & BYT_RT5640_NO_SPEAKERS)) {
		ret = snd_soc_dapm_add_routes(&card->dapm,
					byt_rt5640_stereo_spk_map,
					ARRAY_SIZE(byt_rt5640_stereo_spk_map));
	}
	if (ret)
		return ret;

	if (byt_rt5640_quirk & BYT_RT5640_LINEOUT) {
		ret = snd_soc_dapm_add_routes(&card->dapm,
					byt_rt5640_lineout_map,
					ARRAY_SIZE(byt_rt5640_lineout_map));
		if (ret)
			return ret;
	}

	if (byt_rt5640_quirk & BYT_RT5640_MCLK_EN) {
		/*
		 * The firmware might enable the clock at
		 * boot (this information may or may not
		 * be reflected in the enable clock register).
		 * To change the rate we must disable the clock
		 * first to cover these cases. Due to common
		 * clock framework restrictions that do not allow
		 * to disable a clock that has not been enabled,
		 * we need to enable the clock first.
		 */
		ret = clk_prepare_enable(priv->mclk);
		if (!ret)
			clk_disable_unprepare(priv->mclk);

		if (byt_rt5640_quirk & BYT_RT5640_MCLK_25MHZ)
			ret = clk_set_rate(priv->mclk, 25000000);
		else
			ret = clk_set_rate(priv->mclk, 19200000);

		if (ret) {
			dev_err(card->dev, "unable to set MCLK rate\n");
			return ret;
		}
	}

	if (BYT_RT5640_JDSRC(byt_rt5640_quirk)) {
		ret = snd_soc_card_jack_new(card, "Headset",
					    SND_JACK_HEADSET | SND_JACK_BTN_0,
					    &priv->jack, rt5640_pins,
					    ARRAY_SIZE(rt5640_pins));
		if (ret) {
			dev_err(card->dev, "Jack creation failed %d\n", ret);
			return ret;
		}
		snd_jack_set_key(priv->jack.jack, SND_JACK_BTN_0,
				 KEY_PLAYPAUSE);
		snd_soc_component_set_jack(component, &priv->jack, NULL);
	}

	if (byt_rt5640_quirk & BYT_RT5640_JD_HP_ELITEP_1000G2) {
		ret = snd_soc_card_jack_new(card, "Headset",
					    SND_JACK_HEADSET,
					    &priv->jack, rt5640_pins,
					    ARRAY_SIZE(rt5640_pins));
		if (ret)
			return ret;

		ret = snd_soc_card_jack_new(card, "Headset 2",
					    SND_JACK_HEADSET,
					    &priv->jack2, rt5640_pins2,
					    ARRAY_SIZE(rt5640_pins2));
		if (ret)
			return ret;

		rt5640_jack_gpio.data = priv;
		rt5640_jack_gpio.gpiod_dev = priv->codec_dev;
		rt5640_jack_gpio.jack_status_check = byt_rt5640_hp_elitepad_1000g2_jack1_check;
		ret = snd_soc_jack_add_gpios(&priv->jack, 1, &rt5640_jack_gpio);
		if (ret)
			return ret;

		rt5640_set_ovcd_params(component);
		rt5640_jack2_gpio.data = component;
		rt5640_jack2_gpio.gpiod_dev = priv->codec_dev;
		rt5640_jack2_gpio.jack_status_check = byt_rt5640_hp_elitepad_1000g2_jack2_check;
		ret = snd_soc_jack_add_gpios(&priv->jack2, 1, &rt5640_jack2_gpio);
		if (ret) {
			snd_soc_jack_free_gpios(&priv->jack, 1, &rt5640_jack_gpio);
			return ret;
		}
	}

	return 0;
}

static void byt_rt5640_exit(struct snd_soc_pcm_runtime *runtime)
{
	struct snd_soc_card *card = runtime->card;
	struct byt_rt5640_private *priv = snd_soc_card_get_drvdata(card);

	if (byt_rt5640_quirk & BYT_RT5640_JD_HP_ELITEP_1000G2) {
		snd_soc_jack_free_gpios(&priv->jack2, 1, &rt5640_jack2_gpio);
		snd_soc_jack_free_gpios(&priv->jack, 1, &rt5640_jack_gpio);
	}
}

static int byt_rt5640_codec_fixup(struct snd_soc_pcm_runtime *rtd,
			    struct snd_pcm_hw_params *params)
{
	struct snd_interval *rate = hw_param_interval(params,
			SNDRV_PCM_HW_PARAM_RATE);
	struct snd_interval *channels = hw_param_interval(params,
						SNDRV_PCM_HW_PARAM_CHANNELS);
	int ret, bits;

	/* The DSP will covert the FE rate to 48k, stereo */
	rate->min = rate->max = 48000;
	channels->min = channels->max = 2;

	if ((byt_rt5640_quirk & BYT_RT5640_SSP0_AIF1) ||
	    (byt_rt5640_quirk & BYT_RT5640_SSP0_AIF2)) {
		/* set SSP0 to 16-bit */
		params_set_format(params, SNDRV_PCM_FORMAT_S16_LE);
		bits = 16;
	} else {
		/* set SSP2 to 24-bit */
		params_set_format(params, SNDRV_PCM_FORMAT_S24_LE);
		bits = 24;
	}

	/*
	 * Default mode for SSP configuration is TDM 4 slot, override config
	 * with explicit setting to I2S 2ch. The word length is set with
	 * dai_set_tdm_slot() since there is no other API exposed
	 */
	ret = snd_soc_dai_set_fmt(asoc_rtd_to_cpu(rtd, 0),
				  SND_SOC_DAIFMT_I2S     |
				  SND_SOC_DAIFMT_NB_NF   |
				  SND_SOC_DAIFMT_CBS_CFS);
	if (ret < 0) {
		dev_err(rtd->dev, "can't set format to I2S, err %d\n", ret);
		return ret;
	}

	ret = snd_soc_dai_set_tdm_slot(asoc_rtd_to_cpu(rtd, 0), 0x3, 0x3, 2, bits);
	if (ret < 0) {
		dev_err(rtd->dev, "can't set I2S config, err %d\n", ret);
		return ret;
	}

	return 0;
}

static int byt_rt5640_aif1_startup(struct snd_pcm_substream *substream)
{
	return snd_pcm_hw_constraint_single(substream->runtime,
			SNDRV_PCM_HW_PARAM_RATE, 48000);
}

static const struct snd_soc_ops byt_rt5640_aif1_ops = {
	.startup = byt_rt5640_aif1_startup,
};

static const struct snd_soc_ops byt_rt5640_be_ssp2_ops = {
	.hw_params = byt_rt5640_aif1_hw_params,
};

SND_SOC_DAILINK_DEF(dummy,
	DAILINK_COMP_ARRAY(COMP_DUMMY()));

SND_SOC_DAILINK_DEF(media,
	DAILINK_COMP_ARRAY(COMP_CPU("media-cpu-dai")));

SND_SOC_DAILINK_DEF(deepbuffer,
	DAILINK_COMP_ARRAY(COMP_CPU("deepbuffer-cpu-dai")));

SND_SOC_DAILINK_DEF(ssp2_port,
	/* overwritten for ssp0 routing */
	DAILINK_COMP_ARRAY(COMP_CPU("ssp2-port")));
SND_SOC_DAILINK_DEF(ssp2_codec,
	DAILINK_COMP_ARRAY(COMP_CODEC(
	/* overwritten with HID */ "i2c-10EC5640:00",
	/* changed w/ quirk */	"rt5640-aif1")));

SND_SOC_DAILINK_DEF(platform,
	DAILINK_COMP_ARRAY(COMP_PLATFORM("sst-mfld-platform")));

static struct snd_soc_dai_link byt_rt5640_dais[] = {
	[MERR_DPCM_AUDIO] = {
		.name = "Baytrail Audio Port",
		.stream_name = "Baytrail Audio",
		.nonatomic = true,
		.dynamic = 1,
		.dpcm_playback = 1,
		.dpcm_capture = 1,
		.ops = &byt_rt5640_aif1_ops,
		SND_SOC_DAILINK_REG(media, dummy, platform),
	},
	[MERR_DPCM_DEEP_BUFFER] = {
		.name = "Deep-Buffer Audio Port",
		.stream_name = "Deep-Buffer Audio",
		.nonatomic = true,
		.dynamic = 1,
		.dpcm_playback = 1,
		.ops = &byt_rt5640_aif1_ops,
		SND_SOC_DAILINK_REG(deepbuffer, dummy, platform),
	},
		/* back ends */
	{
		.name = "SSP2-Codec",
		.id = 0,
		.no_pcm = 1,
		.dai_fmt = SND_SOC_DAIFMT_I2S | SND_SOC_DAIFMT_NB_NF
						| SND_SOC_DAIFMT_CBS_CFS,
		.be_hw_params_fixup = byt_rt5640_codec_fixup,
		.dpcm_playback = 1,
		.dpcm_capture = 1,
		.init = byt_rt5640_init,
		.exit = byt_rt5640_exit,
		.ops = &byt_rt5640_be_ssp2_ops,
		SND_SOC_DAILINK_REG(ssp2_port, ssp2_codec, platform),
	},
};

/* SoC card */
static char byt_rt5640_codec_name[SND_ACPI_I2C_ID_LEN];
#if !IS_ENABLED(CONFIG_SND_SOC_INTEL_USER_FRIENDLY_LONG_NAMES)
static char byt_rt5640_long_name[40]; /* = "bytcr-rt5640-*-spk-*-mic" */
#endif
static char byt_rt5640_components[64]; /* = "cfg-spk:* cfg-mic:* ..." */

static int byt_rt5640_suspend(struct snd_soc_card *card)
{
	struct snd_soc_component *component;

	if (!BYT_RT5640_JDSRC(byt_rt5640_quirk))
		return 0;

	for_each_card_components(card, component) {
		if (!strcmp(component->name, byt_rt5640_codec_name)) {
			dev_dbg(component->dev, "disabling jack detect before suspend\n");
			snd_soc_component_set_jack(component, NULL, NULL);
			break;
		}
	}

	return 0;
}

static int byt_rt5640_resume(struct snd_soc_card *card)
{
	struct byt_rt5640_private *priv = snd_soc_card_get_drvdata(card);
	struct snd_soc_component *component;

	if (!BYT_RT5640_JDSRC(byt_rt5640_quirk))
		return 0;

	for_each_card_components(card, component) {
		if (!strcmp(component->name, byt_rt5640_codec_name)) {
			dev_dbg(component->dev, "re-enabling jack detect after resume\n");
			snd_soc_component_set_jack(component, &priv->jack, NULL);
			break;
		}
	}

	return 0;
}

/* use space before codec name to simplify card ID, and simplify driver name */
#define SOF_CARD_NAME "bytcht rt5640" /* card name will be 'sof-bytcht rt5640' */
#define SOF_DRIVER_NAME "SOF"

#define CARD_NAME "bytcr-rt5640"
#define DRIVER_NAME NULL /* card name will be used for driver name */

static struct snd_soc_card byt_rt5640_card = {
	.owner = THIS_MODULE,
	.dai_link = byt_rt5640_dais,
	.num_links = ARRAY_SIZE(byt_rt5640_dais),
	.dapm_widgets = byt_rt5640_widgets,
	.num_dapm_widgets = ARRAY_SIZE(byt_rt5640_widgets),
	.dapm_routes = byt_rt5640_audio_map,
	.num_dapm_routes = ARRAY_SIZE(byt_rt5640_audio_map),
	.fully_routed = true,
	.suspend_pre = byt_rt5640_suspend,
	.resume_post = byt_rt5640_resume,
};

struct acpi_chan_package {   /* ACPICA seems to require 64 bit integers */
	u64 aif_value;       /* 1: AIF1, 2: AIF2 */
	u64 mclock_value;    /* usually 25MHz (0x17d7940), ignored */
};

static int snd_byt_rt5640_mc_probe(struct platform_device *pdev)
{
	struct device *dev = &pdev->dev;
	static const char * const map_name[] = { "dmic1", "dmic2", "in1", "in3", "none" };
	__maybe_unused const char *spk_type;
	const struct dmi_system_id *dmi_id;
	const char *headset2_string = "";
	const char *lineout_string = "";
	struct byt_rt5640_private *priv;
	struct snd_soc_acpi_mach *mach;
	const char *platform_name;
	struct acpi_device *adev;
	struct device *codec_dev;
	bool sof_parent;
	int ret_val = 0;
	int dai_index = 0;
	int i, cfg_spk;
	int aif;

	is_bytcr = false;
	priv = devm_kzalloc(&pdev->dev, sizeof(*priv), GFP_KERNEL);
	if (!priv)
		return -ENOMEM;

	/* register the soc card */
	byt_rt5640_card.dev = &pdev->dev;
	mach = byt_rt5640_card.dev->platform_data;
	snd_soc_card_set_drvdata(&byt_rt5640_card, priv);

	/* fix index of codec dai */
	for (i = 0; i < ARRAY_SIZE(byt_rt5640_dais); i++) {
		if (!strcmp(byt_rt5640_dais[i].codecs->name,
			    "i2c-10EC5640:00")) {
			dai_index = i;
			break;
		}
	}

	/* fixup codec name based on HID */
	adev = acpi_dev_get_first_match_dev(mach->id, NULL, -1);
	if (adev) {
		snprintf(byt_rt5640_codec_name, sizeof(byt_rt5640_codec_name),
			 "i2c-%s", acpi_dev_name(adev));
		put_device(&adev->dev);
		byt_rt5640_dais[dai_index].codecs->name = byt_rt5640_codec_name;
	} else {
		dev_err(&pdev->dev, "Error cannot find '%s' dev\n", mach->id);
		return -ENXIO;
	}

	/*
	 * swap SSP0 if bytcr is detected
	 * (will be overridden if DMI quirk is detected)
	 */
	if (soc_intel_is_byt()) {
		if (mach->mach_params.acpi_ipc_irq_index == 0)
			is_bytcr = true;
	}

	if (is_bytcr) {
		/*
		 * Baytrail CR platforms may have CHAN package in BIOS, try
		 * to find relevant routing quirk based as done on Windows
		 * platforms. We have to read the information directly from the
		 * BIOS, at this stage the card is not created and the links
		 * with the codec driver/pdata are non-existent
		 */

		struct acpi_chan_package chan_package;

		/* format specified: 2 64-bit integers */
		struct acpi_buffer format = {sizeof("NN"), "NN"};
		struct acpi_buffer state = {0, NULL};
		struct snd_soc_acpi_package_context pkg_ctx;
		bool pkg_found = false;

		state.length = sizeof(chan_package);
		state.pointer = &chan_package;

		pkg_ctx.name = "CHAN";
		pkg_ctx.length = 2;
		pkg_ctx.format = &format;
		pkg_ctx.state = &state;
		pkg_ctx.data_valid = false;

		pkg_found = snd_soc_acpi_find_package_from_hid(mach->id,
							       &pkg_ctx);
		if (pkg_found) {
			if (chan_package.aif_value == 1) {
				dev_info(&pdev->dev, "BIOS Routing: AIF1 connected\n");
				byt_rt5640_quirk |= BYT_RT5640_SSP0_AIF1;
			} else  if (chan_package.aif_value == 2) {
				dev_info(&pdev->dev, "BIOS Routing: AIF2 connected\n");
				byt_rt5640_quirk |= BYT_RT5640_SSP0_AIF2;
			} else {
				dev_info(&pdev->dev, "BIOS Routing isn't valid, ignored\n");
				pkg_found = false;
			}
		}

		if (!pkg_found) {
			/* no BIOS indications, assume SSP0-AIF2 connection */
			byt_rt5640_quirk |= BYT_RT5640_SSP0_AIF2;
		}

		/* change defaults for Baytrail-CR capture */
		byt_rt5640_quirk |= BYTCR_INPUT_DEFAULTS;
	} else {
		byt_rt5640_quirk |= BYT_RT5640_DMIC1_MAP |
				    BYT_RT5640_JD_SRC_JD2_IN4N |
				    BYT_RT5640_OVCD_TH_2000UA |
				    BYT_RT5640_OVCD_SF_0P75;
	}

	/* check quirks before creating card */
	dmi_id = dmi_first_match(byt_rt5640_quirk_table);
	if (dmi_id)
		byt_rt5640_quirk = (unsigned long)dmi_id->driver_data;
	if (quirk_override != -1) {
		dev_info(&pdev->dev, "Overriding quirk 0x%lx => 0x%x\n",
			 byt_rt5640_quirk, quirk_override);
		byt_rt5640_quirk = quirk_override;
	}

	codec_dev = acpi_get_first_physical_node(adev);
	if (!codec_dev)
		return -EPROBE_DEFER;
	priv->codec_dev = get_device(codec_dev);

	if (byt_rt5640_quirk & BYT_RT5640_JD_HP_ELITEP_1000G2) {
		acpi_dev_add_driver_gpios(ACPI_COMPANION(priv->codec_dev),
					  byt_rt5640_hp_elitepad_1000g2_gpios);

		priv->hsmic_detect = devm_fwnode_gpiod_get(&pdev->dev, codec_dev->fwnode,
							   "headset-mic-detect", GPIOD_IN,
							   "headset-mic-detect");
		if (IS_ERR(priv->hsmic_detect)) {
			ret_val = PTR_ERR(priv->hsmic_detect);
			dev_err_probe(&pdev->dev, ret_val, "getting hsmic-detect GPIO\n");
			goto err_device;
		}
	}

	/* Must be called before register_card, also see declaration comment. */
	ret_val = byt_rt5640_add_codec_device_props(codec_dev, priv);
	if (ret_val)
		goto err_remove_gpios;

	log_quirks(&pdev->dev);

	if ((byt_rt5640_quirk & BYT_RT5640_SSP2_AIF2) ||
	    (byt_rt5640_quirk & BYT_RT5640_SSP0_AIF2)) {
		byt_rt5640_dais[dai_index].codecs->dai_name = "rt5640-aif2";
		aif = 2;
	} else {
		aif = 1;
	}

	if ((byt_rt5640_quirk & BYT_RT5640_SSP0_AIF1) ||
	    (byt_rt5640_quirk & BYT_RT5640_SSP0_AIF2))
		byt_rt5640_dais[dai_index].cpus->dai_name = "ssp0-port";

	if (byt_rt5640_quirk & BYT_RT5640_MCLK_EN) {
		priv->mclk = devm_clk_get(&pdev->dev, "pmc_plt_clk_3");
		if (IS_ERR(priv->mclk)) {
			ret_val = PTR_ERR(priv->mclk);

			dev_err(&pdev->dev,
				"Failed to get MCLK from pmc_plt_clk_3: %d\n",
				ret_val);

			/*
			 * Fall back to bit clock usage for -ENOENT (clock not
			 * available likely due to missing dependencies), bail
			 * for all other errors, including -EPROBE_DEFER
			 */
			if (ret_val != -ENOENT)
				goto err;
			byt_rt5640_quirk &= ~BYT_RT5640_MCLK_EN;
		}
	}

	if (byt_rt5640_quirk & BYT_RT5640_NO_SPEAKERS) {
		cfg_spk = 0;
		spk_type = "none";
	} else if (byt_rt5640_quirk & BYT_RT5640_MONO_SPEAKER) {
		cfg_spk = 1;
		spk_type = "mono";
	} else {
		cfg_spk = 2;
		spk_type = "stereo";
	}

	if (byt_rt5640_quirk & BYT_RT5640_LINEOUT) {
		if (byt_rt5640_quirk & BYT_RT5640_LINEOUT_AS_HP2)
			lineout_string = " cfg-hp2:lineout";
		else
			lineout_string = " cfg-lineout:2";
	}

	if (byt_rt5640_quirk & BYT_RT5640_HSMIC2_ON_IN1)
		headset2_string = " cfg-hs2:in1";

	snprintf(byt_rt5640_components, sizeof(byt_rt5640_components),
		 "cfg-spk:%d cfg-mic:%s aif:%d%s%s", cfg_spk,
		 map_name[BYT_RT5640_MAP(byt_rt5640_quirk)], aif,
		 lineout_string, headset2_string);
	byt_rt5640_card.components = byt_rt5640_components;
#if !IS_ENABLED(CONFIG_SND_SOC_INTEL_USER_FRIENDLY_LONG_NAMES)
	snprintf(byt_rt5640_long_name, sizeof(byt_rt5640_long_name),
		 "bytcr-rt5640-%s-spk-%s-mic", spk_type,
		 map_name[BYT_RT5640_MAP(byt_rt5640_quirk)]);
	byt_rt5640_card.long_name = byt_rt5640_long_name;
#endif

	/* override plaform name, if required */
	platform_name = mach->mach_params.platform;

	ret_val = snd_soc_fixup_dai_links_platform_name(&byt_rt5640_card,
							platform_name);
	if (ret_val)
		goto err;

	sof_parent = snd_soc_acpi_sof_parent(&pdev->dev);

	/* set card and driver name */
	if (sof_parent) {
		byt_rt5640_card.name = SOF_CARD_NAME;
		byt_rt5640_card.driver_name = SOF_DRIVER_NAME;
	} else {
		byt_rt5640_card.name = CARD_NAME;
		byt_rt5640_card.driver_name = DRIVER_NAME;
	}

	/* set pm ops */
	if (sof_parent)
		dev->driver->pm = &snd_soc_pm_ops;

	ret_val = devm_snd_soc_register_card(&pdev->dev, &byt_rt5640_card);

	if (ret_val) {
		dev_err(&pdev->dev, "devm_snd_soc_register_card failed %d\n",
			ret_val);
		goto err;
	}
	platform_set_drvdata(pdev, &byt_rt5640_card);
	return ret_val;

err:
	device_remove_software_node(priv->codec_dev);
err_remove_gpios:
	if (byt_rt5640_quirk & BYT_RT5640_JD_HP_ELITEP_1000G2)
		acpi_dev_remove_driver_gpios(ACPI_COMPANION(priv->codec_dev));
err_device:
	put_device(priv->codec_dev);
	return ret_val;
}

static int snd_byt_rt5640_mc_remove(struct platform_device *pdev)
{
	struct snd_soc_card *card = platform_get_drvdata(pdev);
	struct byt_rt5640_private *priv = snd_soc_card_get_drvdata(card);

	if (byt_rt5640_quirk & BYT_RT5640_JD_HP_ELITEP_1000G2)
		acpi_dev_remove_driver_gpios(ACPI_COMPANION(priv->codec_dev));

	device_remove_software_node(priv->codec_dev);
	put_device(priv->codec_dev);
	return 0;
}

static struct platform_driver snd_byt_rt5640_mc_driver = {
	.driver = {
		.name = "bytcr_rt5640",
	},
	.probe = snd_byt_rt5640_mc_probe,
	.remove = snd_byt_rt5640_mc_remove,
};

module_platform_driver(snd_byt_rt5640_mc_driver);

MODULE_DESCRIPTION("ASoC Intel(R) Baytrail CR Machine driver");
MODULE_AUTHOR("Subhransu S. Prusty <subhransu.s.prusty@intel.com>");
MODULE_LICENSE("GPL v2");
MODULE_ALIAS("platform:bytcr_rt5640");<|MERGE_RESOLUTION|>--- conflicted
+++ resolved
@@ -831,8 +831,6 @@
 					BYT_RT5640_SSP0_AIF1 |
 					BYT_RT5640_MCLK_EN),
 	},
-<<<<<<< HEAD
-=======
 	{	/* Mele PCG03 Mini PC */
 		.matches = {
 			DMI_EXACT_MATCH(DMI_BOARD_VENDOR, "Mini PC"),
@@ -842,7 +840,6 @@
 					BYT_RT5640_NO_SPEAKERS |
 					BYT_RT5640_SSP0_AIF1),
 	},
->>>>>>> c1084c27
 	{	/* MPMAN Converter 9, similar hw as the I.T.Works TW891 2-in-1 */
 		.matches = {
 			DMI_MATCH(DMI_SYS_VENDOR, "MPMAN"),
@@ -1028,8 +1025,6 @@
 					BYT_RT5640_SSP0_AIF2 |
 					BYT_RT5640_MCLK_EN),
 	},
-<<<<<<< HEAD
-=======
 	{	/* Voyo Winpad A15 */
 		.matches = {
 			DMI_MATCH(DMI_BOARD_VENDOR, "AMI Corporation"),
@@ -1044,7 +1039,6 @@
 					BYT_RT5640_DIFF_MIC |
 					BYT_RT5640_MCLK_EN),
 	},
->>>>>>> c1084c27
 	{	/* Catch-all for generic Insyde tablets, must be last */
 		.matches = {
 			DMI_MATCH(DMI_SYS_VENDOR, "Insyde"),
