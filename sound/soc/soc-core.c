--- conflicted
+++ resolved
@@ -1882,1162 +1882,10 @@
 	if (!long_name)
 		long_name = template.name;
 
-<<<<<<< HEAD
-/**
- * snd_soc_new_ac97_codec - initailise AC97 device
- * @codec: audio codec
- * @ops: AC97 bus operations
- * @num: AC97 codec number
- *
- * Initialises AC97 codec resources for use by ad-hoc devices only.
- */
-int snd_soc_new_ac97_codec(struct snd_soc_codec *codec,
-	struct snd_ac97_bus_ops *ops, int num)
-{
-	mutex_lock(&codec->mutex);
-
-	codec->ac97 = kzalloc(sizeof(struct snd_ac97), GFP_KERNEL);
-	if (codec->ac97 == NULL) {
-		mutex_unlock(&codec->mutex);
-		return -ENOMEM;
-	}
-
-	codec->ac97->bus = kzalloc(sizeof(struct snd_ac97_bus), GFP_KERNEL);
-	if (codec->ac97->bus == NULL) {
-		kfree(codec->ac97);
-		codec->ac97 = NULL;
-		mutex_unlock(&codec->mutex);
-		return -ENOMEM;
-	}
-
-	codec->ac97->bus->ops = ops;
-	codec->ac97->num = num;
-
-	/*
-	 * Mark the AC97 device to be created by us. This way we ensure that the
-	 * device will be registered with the device subsystem later on.
-	 */
-	codec->ac97_created = 1;
-
-	mutex_unlock(&codec->mutex);
-	return 0;
-}
-EXPORT_SYMBOL_GPL(snd_soc_new_ac97_codec);
-
-static struct snd_ac97_reset_cfg snd_ac97_rst_cfg;
-
-static void snd_soc_ac97_warm_reset(struct snd_ac97 *ac97)
-{
-	struct pinctrl *pctl = snd_ac97_rst_cfg.pctl;
-
-	pinctrl_select_state(pctl, snd_ac97_rst_cfg.pstate_warm_reset);
-
-	gpio_direction_output(snd_ac97_rst_cfg.gpio_sync, 1);
-
-	udelay(10);
-
-	gpio_direction_output(snd_ac97_rst_cfg.gpio_sync, 0);
-
-	pinctrl_select_state(pctl, snd_ac97_rst_cfg.pstate_run);
-	msleep(2);
-}
-
-static void snd_soc_ac97_reset(struct snd_ac97 *ac97)
-{
-	struct pinctrl *pctl = snd_ac97_rst_cfg.pctl;
-
-	pinctrl_select_state(pctl, snd_ac97_rst_cfg.pstate_reset);
-
-	gpio_direction_output(snd_ac97_rst_cfg.gpio_sync, 0);
-	gpio_direction_output(snd_ac97_rst_cfg.gpio_sdata, 0);
-	gpio_direction_output(snd_ac97_rst_cfg.gpio_reset, 0);
-
-	udelay(10);
-
-	gpio_direction_output(snd_ac97_rst_cfg.gpio_reset, 1);
-
-	pinctrl_select_state(pctl, snd_ac97_rst_cfg.pstate_run);
-	msleep(2);
-}
-
-static int snd_soc_ac97_parse_pinctl(struct device *dev,
-		struct snd_ac97_reset_cfg *cfg)
-{
-	struct pinctrl *p;
-	struct pinctrl_state *state;
-	int gpio;
-	int ret;
-
-	p = devm_pinctrl_get(dev);
-	if (IS_ERR(p)) {
-		dev_err(dev, "Failed to get pinctrl\n");
-		return PTR_RET(p);
-	}
-	cfg->pctl = p;
-
-	state = pinctrl_lookup_state(p, "ac97-reset");
-	if (IS_ERR(state)) {
-		dev_err(dev, "Can't find pinctrl state ac97-reset\n");
-		return PTR_RET(state);
-	}
-	cfg->pstate_reset = state;
-
-	state = pinctrl_lookup_state(p, "ac97-warm-reset");
-	if (IS_ERR(state)) {
-		dev_err(dev, "Can't find pinctrl state ac97-warm-reset\n");
-		return PTR_RET(state);
-	}
-	cfg->pstate_warm_reset = state;
-
-	state = pinctrl_lookup_state(p, "ac97-running");
-	if (IS_ERR(state)) {
-		dev_err(dev, "Can't find pinctrl state ac97-running\n");
-		return PTR_RET(state);
-	}
-	cfg->pstate_run = state;
-
-	gpio = of_get_named_gpio(dev->of_node, "ac97-gpios", 0);
-	if (gpio < 0) {
-		dev_err(dev, "Can't find ac97-sync gpio\n");
-		return gpio;
-	}
-	ret = devm_gpio_request(dev, gpio, "AC97 link sync");
-	if (ret) {
-		dev_err(dev, "Failed requesting ac97-sync gpio\n");
-		return ret;
-	}
-	cfg->gpio_sync = gpio;
-
-	gpio = of_get_named_gpio(dev->of_node, "ac97-gpios", 1);
-	if (gpio < 0) {
-		dev_err(dev, "Can't find ac97-sdata gpio %d\n", gpio);
-		return gpio;
-	}
-	ret = devm_gpio_request(dev, gpio, "AC97 link sdata");
-	if (ret) {
-		dev_err(dev, "Failed requesting ac97-sdata gpio\n");
-		return ret;
-	}
-	cfg->gpio_sdata = gpio;
-
-	gpio = of_get_named_gpio(dev->of_node, "ac97-gpios", 2);
-	if (gpio < 0) {
-		dev_err(dev, "Can't find ac97-reset gpio\n");
-		return gpio;
-	}
-	ret = devm_gpio_request(dev, gpio, "AC97 link reset");
-	if (ret) {
-		dev_err(dev, "Failed requesting ac97-reset gpio\n");
-		return ret;
-	}
-	cfg->gpio_reset = gpio;
-
-	return 0;
-}
-
-struct snd_ac97_bus_ops *soc_ac97_ops;
-EXPORT_SYMBOL_GPL(soc_ac97_ops);
-
-int snd_soc_set_ac97_ops(struct snd_ac97_bus_ops *ops)
-{
-	if (ops == soc_ac97_ops)
-		return 0;
-
-	if (soc_ac97_ops && ops)
-		return -EBUSY;
-
-	soc_ac97_ops = ops;
-
-	return 0;
-}
-EXPORT_SYMBOL_GPL(snd_soc_set_ac97_ops);
-
-/**
- * snd_soc_set_ac97_ops_of_reset - Set ac97 ops with generic ac97 reset functions
- *
- * This function sets the reset and warm_reset properties of ops and parses
- * the device node of pdev to get pinctrl states and gpio numbers to use.
- */
-int snd_soc_set_ac97_ops_of_reset(struct snd_ac97_bus_ops *ops,
-		struct platform_device *pdev)
-{
-	struct device *dev = &pdev->dev;
-	struct snd_ac97_reset_cfg cfg;
-	int ret;
-
-	ret = snd_soc_ac97_parse_pinctl(dev, &cfg);
-	if (ret)
-		return ret;
-
-	ret = snd_soc_set_ac97_ops(ops);
-	if (ret)
-		return ret;
-
-	ops->warm_reset = snd_soc_ac97_warm_reset;
-	ops->reset = snd_soc_ac97_reset;
-
-	snd_ac97_rst_cfg = cfg;
-	return 0;
-}
-EXPORT_SYMBOL_GPL(snd_soc_set_ac97_ops_of_reset);
-
-/**
- * snd_soc_free_ac97_codec - free AC97 codec device
- * @codec: audio codec
- *
- * Frees AC97 codec device resources.
- */
-void snd_soc_free_ac97_codec(struct snd_soc_codec *codec)
-{
-	mutex_lock(&codec->mutex);
-#ifdef CONFIG_SND_SOC_AC97_BUS
-	soc_unregister_ac97_dai_link(codec);
-#endif
-	kfree(codec->ac97->bus);
-	kfree(codec->ac97);
-	codec->ac97 = NULL;
-	codec->ac97_created = 0;
-	mutex_unlock(&codec->mutex);
-}
-EXPORT_SYMBOL_GPL(snd_soc_free_ac97_codec);
-
-unsigned int snd_soc_read(struct snd_soc_codec *codec, unsigned int reg)
-{
-	unsigned int ret;
-
-	ret = codec->read(codec, reg);
-	dev_dbg(codec->dev, "read %x => %x\n", reg, ret);
-	trace_snd_soc_reg_read(codec, reg, ret);
-
-	return ret;
-}
-EXPORT_SYMBOL_GPL(snd_soc_read);
-
-unsigned int snd_soc_write(struct snd_soc_codec *codec,
-			   unsigned int reg, unsigned int val)
-{
-	dev_dbg(codec->dev, "write %x = %x\n", reg, val);
-	trace_snd_soc_reg_write(codec, reg, val);
-	return codec->write(codec, reg, val);
-}
-EXPORT_SYMBOL_GPL(snd_soc_write);
-
-/**
- * snd_soc_update_bits - update codec register bits
- * @codec: audio codec
- * @reg: codec register
- * @mask: register mask
- * @value: new value
- *
- * Writes new register value.
- *
- * Returns 1 for change, 0 for no change, or negative error code.
- */
-int snd_soc_update_bits(struct snd_soc_codec *codec, unsigned short reg,
-				unsigned int mask, unsigned int value)
-{
-	bool change;
-	unsigned int old, new;
-	int ret;
-
-	if (codec->using_regmap) {
-		ret = regmap_update_bits_check(codec->control_data, reg,
-					       mask, value, &change);
-	} else {
-		ret = snd_soc_read(codec, reg);
-		if (ret < 0)
-			return ret;
-
-		old = ret;
-		new = (old & ~mask) | (value & mask);
-		change = old != new;
-		if (change)
-			ret = snd_soc_write(codec, reg, new);
-	}
-
-	if (ret < 0)
-		return ret;
-
-	return change;
-}
-EXPORT_SYMBOL_GPL(snd_soc_update_bits);
-
-/**
- * snd_soc_update_bits_locked - update codec register bits
- * @codec: audio codec
- * @reg: codec register
- * @mask: register mask
- * @value: new value
- *
- * Writes new register value, and takes the codec mutex.
- *
- * Returns 1 for change else 0.
- */
-int snd_soc_update_bits_locked(struct snd_soc_codec *codec,
-			       unsigned short reg, unsigned int mask,
-			       unsigned int value)
-{
-	int change;
-
-	mutex_lock(&codec->mutex);
-	change = snd_soc_update_bits(codec, reg, mask, value);
-	mutex_unlock(&codec->mutex);
-
-	return change;
-}
-EXPORT_SYMBOL_GPL(snd_soc_update_bits_locked);
-
-/**
- * snd_soc_test_bits - test register for change
- * @codec: audio codec
- * @reg: codec register
- * @mask: register mask
- * @value: new value
- *
- * Tests a register with a new value and checks if the new value is
- * different from the old value.
- *
- * Returns 1 for change else 0.
- */
-int snd_soc_test_bits(struct snd_soc_codec *codec, unsigned short reg,
-				unsigned int mask, unsigned int value)
-{
-	int change;
-	unsigned int old, new;
-
-	old = snd_soc_read(codec, reg);
-	new = (old & ~mask) | value;
-	change = old != new;
-
-	return change;
-}
-EXPORT_SYMBOL_GPL(snd_soc_test_bits);
-
-/**
- * snd_soc_cnew - create new control
- * @_template: control template
- * @data: control private data
- * @long_name: control long name
- * @prefix: control name prefix
- *
- * Create a new mixer control from a template control.
- *
- * Returns 0 for success, else error.
- */
-struct snd_kcontrol *snd_soc_cnew(const struct snd_kcontrol_new *_template,
-				  void *data, const char *long_name,
-				  const char *prefix)
-{
-	struct snd_kcontrol_new template;
-	struct snd_kcontrol *kcontrol;
-	char *name = NULL;
-
-	memcpy(&template, _template, sizeof(template));
-	template.index = 0;
-
-	if (!long_name)
-		long_name = template.name;
-
-=======
->>>>>>> 33e8bb5d
 	if (prefix) {
 		name = kasprintf(GFP_KERNEL, "%s %s", prefix, long_name);
 		if (!name)
 			return NULL;
-<<<<<<< HEAD
-
-		template.name = name;
-	} else {
-		template.name = long_name;
-	}
-
-	kcontrol = snd_ctl_new1(&template, data);
-
-	kfree(name);
-
-	return kcontrol;
-}
-EXPORT_SYMBOL_GPL(snd_soc_cnew);
-
-static int snd_soc_add_controls(struct snd_card *card, struct device *dev,
-	const struct snd_kcontrol_new *controls, int num_controls,
-	const char *prefix, void *data)
-{
-	int err, i;
-
-	for (i = 0; i < num_controls; i++) {
-		const struct snd_kcontrol_new *control = &controls[i];
-		err = snd_ctl_add(card, snd_soc_cnew(control, data,
-						     control->name, prefix));
-		if (err < 0) {
-			dev_err(dev, "ASoC: Failed to add %s: %d\n",
-				control->name, err);
-			return err;
-		}
-	}
-
-	return 0;
-}
-
-struct snd_kcontrol *snd_soc_card_get_kcontrol(struct snd_soc_card *soc_card,
-					       const char *name)
-{
-	struct snd_card *card = soc_card->snd_card;
-	struct snd_kcontrol *kctl;
-
-	if (unlikely(!name))
-		return NULL;
-
-	list_for_each_entry(kctl, &card->controls, list)
-		if (!strncmp(kctl->id.name, name, sizeof(kctl->id.name)))
-			return kctl;
-	return NULL;
-}
-EXPORT_SYMBOL_GPL(snd_soc_card_get_kcontrol);
-
-/**
- * snd_soc_add_codec_controls - add an array of controls to a codec.
- * Convenience function to add a list of controls. Many codecs were
- * duplicating this code.
- *
- * @codec: codec to add controls to
- * @controls: array of controls to add
- * @num_controls: number of elements in the array
- *
- * Return 0 for success, else error.
- */
-int snd_soc_add_codec_controls(struct snd_soc_codec *codec,
-	const struct snd_kcontrol_new *controls, int num_controls)
-{
-	struct snd_card *card = codec->card->snd_card;
-
-	return snd_soc_add_controls(card, codec->dev, controls, num_controls,
-			codec->name_prefix, codec);
-}
-EXPORT_SYMBOL_GPL(snd_soc_add_codec_controls);
-
-/**
- * snd_soc_add_platform_controls - add an array of controls to a platform.
- * Convenience function to add a list of controls.
- *
- * @platform: platform to add controls to
- * @controls: array of controls to add
- * @num_controls: number of elements in the array
- *
- * Return 0 for success, else error.
- */
-int snd_soc_add_platform_controls(struct snd_soc_platform *platform,
-	const struct snd_kcontrol_new *controls, int num_controls)
-{
-	struct snd_card *card = platform->card->snd_card;
-
-	return snd_soc_add_controls(card, platform->dev, controls, num_controls,
-			NULL, platform);
-}
-EXPORT_SYMBOL_GPL(snd_soc_add_platform_controls);
-
-/**
- * snd_soc_add_card_controls - add an array of controls to a SoC card.
- * Convenience function to add a list of controls.
- *
- * @soc_card: SoC card to add controls to
- * @controls: array of controls to add
- * @num_controls: number of elements in the array
- *
- * Return 0 for success, else error.
- */
-int snd_soc_add_card_controls(struct snd_soc_card *soc_card,
-	const struct snd_kcontrol_new *controls, int num_controls)
-{
-	struct snd_card *card = soc_card->snd_card;
-
-	return snd_soc_add_controls(card, soc_card->dev, controls, num_controls,
-			NULL, soc_card);
-}
-EXPORT_SYMBOL_GPL(snd_soc_add_card_controls);
-
-/**
- * snd_soc_add_dai_controls - add an array of controls to a DAI.
- * Convienience function to add a list of controls.
- *
- * @dai: DAI to add controls to
- * @controls: array of controls to add
- * @num_controls: number of elements in the array
- *
- * Return 0 for success, else error.
- */
-int snd_soc_add_dai_controls(struct snd_soc_dai *dai,
-	const struct snd_kcontrol_new *controls, int num_controls)
-{
-	struct snd_card *card = dai->card->snd_card;
-
-	return snd_soc_add_controls(card, dai->dev, controls, num_controls,
-			NULL, dai);
-}
-EXPORT_SYMBOL_GPL(snd_soc_add_dai_controls);
-
-/**
- * snd_soc_info_enum_double - enumerated double mixer info callback
- * @kcontrol: mixer control
- * @uinfo: control element information
- *
- * Callback to provide information about a double enumerated
- * mixer control.
- *
- * Returns 0 for success.
- */
-int snd_soc_info_enum_double(struct snd_kcontrol *kcontrol,
-	struct snd_ctl_elem_info *uinfo)
-{
-	struct soc_enum *e = (struct soc_enum *)kcontrol->private_value;
-
-	uinfo->type = SNDRV_CTL_ELEM_TYPE_ENUMERATED;
-	uinfo->count = e->shift_l == e->shift_r ? 1 : 2;
-	uinfo->value.enumerated.items = e->max;
-
-	if (uinfo->value.enumerated.item > e->max - 1)
-		uinfo->value.enumerated.item = e->max - 1;
-	strlcpy(uinfo->value.enumerated.name,
-		e->texts[uinfo->value.enumerated.item],
-		sizeof(uinfo->value.enumerated.name));
-	return 0;
-}
-EXPORT_SYMBOL_GPL(snd_soc_info_enum_double);
-
-/**
- * snd_soc_get_enum_double - enumerated double mixer get callback
- * @kcontrol: mixer control
- * @ucontrol: control element information
- *
- * Callback to get the value of a double enumerated mixer.
- *
- * Returns 0 for success.
- */
-int snd_soc_get_enum_double(struct snd_kcontrol *kcontrol,
-	struct snd_ctl_elem_value *ucontrol)
-{
-	struct snd_soc_codec *codec = snd_kcontrol_chip(kcontrol);
-	struct soc_enum *e = (struct soc_enum *)kcontrol->private_value;
-	unsigned int val;
-
-	val = snd_soc_read(codec, e->reg);
-	ucontrol->value.enumerated.item[0]
-		= (val >> e->shift_l) & e->mask;
-	if (e->shift_l != e->shift_r)
-		ucontrol->value.enumerated.item[1] =
-			(val >> e->shift_r) & e->mask;
-
-	return 0;
-}
-EXPORT_SYMBOL_GPL(snd_soc_get_enum_double);
-
-/**
- * snd_soc_put_enum_double - enumerated double mixer put callback
- * @kcontrol: mixer control
- * @ucontrol: control element information
- *
- * Callback to set the value of a double enumerated mixer.
- *
- * Returns 0 for success.
- */
-int snd_soc_put_enum_double(struct snd_kcontrol *kcontrol,
-	struct snd_ctl_elem_value *ucontrol)
-{
-	struct snd_soc_codec *codec = snd_kcontrol_chip(kcontrol);
-	struct soc_enum *e = (struct soc_enum *)kcontrol->private_value;
-	unsigned int val;
-	unsigned int mask;
-
-	if (ucontrol->value.enumerated.item[0] > e->max - 1)
-		return -EINVAL;
-	val = ucontrol->value.enumerated.item[0] << e->shift_l;
-	mask = e->mask << e->shift_l;
-	if (e->shift_l != e->shift_r) {
-		if (ucontrol->value.enumerated.item[1] > e->max - 1)
-			return -EINVAL;
-		val |= ucontrol->value.enumerated.item[1] << e->shift_r;
-		mask |= e->mask << e->shift_r;
-	}
-
-	return snd_soc_update_bits_locked(codec, e->reg, mask, val);
-}
-EXPORT_SYMBOL_GPL(snd_soc_put_enum_double);
-
-/**
- * snd_soc_get_value_enum_double - semi enumerated double mixer get callback
- * @kcontrol: mixer control
- * @ucontrol: control element information
- *
- * Callback to get the value of a double semi enumerated mixer.
- *
- * Semi enumerated mixer: the enumerated items are referred as values. Can be
- * used for handling bitfield coded enumeration for example.
- *
- * Returns 0 for success.
- */
-int snd_soc_get_value_enum_double(struct snd_kcontrol *kcontrol,
-	struct snd_ctl_elem_value *ucontrol)
-{
-	struct snd_soc_codec *codec = snd_kcontrol_chip(kcontrol);
-	struct soc_enum *e = (struct soc_enum *)kcontrol->private_value;
-	unsigned int reg_val, val, mux;
-
-	reg_val = snd_soc_read(codec, e->reg);
-	val = (reg_val >> e->shift_l) & e->mask;
-	for (mux = 0; mux < e->max; mux++) {
-		if (val == e->values[mux])
-			break;
-	}
-	ucontrol->value.enumerated.item[0] = mux;
-	if (e->shift_l != e->shift_r) {
-		val = (reg_val >> e->shift_r) & e->mask;
-		for (mux = 0; mux < e->max; mux++) {
-			if (val == e->values[mux])
-				break;
-		}
-		ucontrol->value.enumerated.item[1] = mux;
-	}
-
-	return 0;
-}
-EXPORT_SYMBOL_GPL(snd_soc_get_value_enum_double);
-
-/**
- * snd_soc_put_value_enum_double - semi enumerated double mixer put callback
- * @kcontrol: mixer control
- * @ucontrol: control element information
- *
- * Callback to set the value of a double semi enumerated mixer.
- *
- * Semi enumerated mixer: the enumerated items are referred as values. Can be
- * used for handling bitfield coded enumeration for example.
- *
- * Returns 0 for success.
- */
-int snd_soc_put_value_enum_double(struct snd_kcontrol *kcontrol,
-	struct snd_ctl_elem_value *ucontrol)
-{
-	struct snd_soc_codec *codec = snd_kcontrol_chip(kcontrol);
-	struct soc_enum *e = (struct soc_enum *)kcontrol->private_value;
-	unsigned int val;
-	unsigned int mask;
-
-	if (ucontrol->value.enumerated.item[0] > e->max - 1)
-		return -EINVAL;
-	val = e->values[ucontrol->value.enumerated.item[0]] << e->shift_l;
-	mask = e->mask << e->shift_l;
-	if (e->shift_l != e->shift_r) {
-		if (ucontrol->value.enumerated.item[1] > e->max - 1)
-			return -EINVAL;
-		val |= e->values[ucontrol->value.enumerated.item[1]] << e->shift_r;
-		mask |= e->mask << e->shift_r;
-	}
-
-	return snd_soc_update_bits_locked(codec, e->reg, mask, val);
-}
-EXPORT_SYMBOL_GPL(snd_soc_put_value_enum_double);
-
-/**
- * snd_soc_read_signed - Read a codec register and interprete as signed value
- * @codec: codec
- * @reg: Register to read
- * @mask: Mask to use after shifting the register value
- * @shift: Right shift of register value
- * @sign_bit: Bit that describes if a number is negative or not.
- *
- * This functions reads a codec register. The register value is shifted right
- * by 'shift' bits and masked with the given 'mask'. Afterwards it translates
- * the given registervalue into a signed integer if sign_bit is non-zero.
- *
- * Returns the register value as signed int.
- */
-static int snd_soc_read_signed(struct snd_soc_codec *codec, unsigned int reg,
-		unsigned int mask, unsigned int shift, unsigned int sign_bit)
-{
-	int ret;
-	unsigned int val;
-
-	val = (snd_soc_read(codec, reg) >> shift) & mask;
-
-	if (!sign_bit)
-		return val;
-
-	/* non-negative number */
-	if (!(val & BIT(sign_bit)))
-		return val;
-
-	ret = val;
-
-	/*
-	 * The register most probably does not contain a full-sized int.
-	 * Instead we have an arbitrary number of bits in a signed
-	 * representation which has to be translated into a full-sized int.
-	 * This is done by filling up all bits above the sign-bit.
-	 */
-	ret |= ~((int)(BIT(sign_bit) - 1));
-
-	return ret;
-}
-
-/**
- * snd_soc_info_volsw - single mixer info callback
- * @kcontrol: mixer control
- * @uinfo: control element information
- *
- * Callback to provide information about a single mixer control, or a double
- * mixer control that spans 2 registers.
- *
- * Returns 0 for success.
- */
-int snd_soc_info_volsw(struct snd_kcontrol *kcontrol,
-	struct snd_ctl_elem_info *uinfo)
-{
-	struct soc_mixer_control *mc =
-		(struct soc_mixer_control *)kcontrol->private_value;
-	int platform_max;
-
-	if (!mc->platform_max)
-		mc->platform_max = mc->max;
-	platform_max = mc->platform_max;
-
-	if (platform_max == 1 && !strstr(kcontrol->id.name, " Volume"))
-		uinfo->type = SNDRV_CTL_ELEM_TYPE_BOOLEAN;
-	else
-		uinfo->type = SNDRV_CTL_ELEM_TYPE_INTEGER;
-
-	uinfo->count = snd_soc_volsw_is_stereo(mc) ? 2 : 1;
-	uinfo->value.integer.min = 0;
-	uinfo->value.integer.max = platform_max - mc->min;
-	return 0;
-}
-EXPORT_SYMBOL_GPL(snd_soc_info_volsw);
-
-/**
- * snd_soc_get_volsw - single mixer get callback
- * @kcontrol: mixer control
- * @ucontrol: control element information
- *
- * Callback to get the value of a single mixer control, or a double mixer
- * control that spans 2 registers.
- *
- * Returns 0 for success.
- */
-int snd_soc_get_volsw(struct snd_kcontrol *kcontrol,
-	struct snd_ctl_elem_value *ucontrol)
-{
-	struct soc_mixer_control *mc =
-		(struct soc_mixer_control *)kcontrol->private_value;
-	struct snd_soc_codec *codec = snd_kcontrol_chip(kcontrol);
-	unsigned int reg = mc->reg;
-	unsigned int reg2 = mc->rreg;
-	unsigned int shift = mc->shift;
-	unsigned int rshift = mc->rshift;
-	int max = mc->max;
-	int min = mc->min;
-	int sign_bit = mc->sign_bit;
-	unsigned int mask = (1 << fls(max)) - 1;
-	unsigned int invert = mc->invert;
-
-	if (sign_bit)
-		mask = BIT(sign_bit + 1) - 1;
-
-	ucontrol->value.integer.value[0] = snd_soc_read_signed(codec, reg, mask,
-			shift, sign_bit) - min;
-	if (invert)
-		ucontrol->value.integer.value[0] =
-			max - ucontrol->value.integer.value[0];
-
-	if (snd_soc_volsw_is_stereo(mc)) {
-		if (reg == reg2)
-			ucontrol->value.integer.value[1] =
-				snd_soc_read_signed(codec, reg, mask, rshift,
-						sign_bit) - min;
-		else
-			ucontrol->value.integer.value[1] =
-				snd_soc_read_signed(codec, reg2, mask, shift,
-						sign_bit) - min;
-		if (invert)
-			ucontrol->value.integer.value[1] =
-				max - ucontrol->value.integer.value[1];
-	}
-
-	return 0;
-}
-EXPORT_SYMBOL_GPL(snd_soc_get_volsw);
-
-/**
- * snd_soc_put_volsw - single mixer put callback
- * @kcontrol: mixer control
- * @ucontrol: control element information
- *
- * Callback to set the value of a single mixer control, or a double mixer
- * control that spans 2 registers.
- *
- * Returns 0 for success.
- */
-int snd_soc_put_volsw(struct snd_kcontrol *kcontrol,
-	struct snd_ctl_elem_value *ucontrol)
-{
-	struct soc_mixer_control *mc =
-		(struct soc_mixer_control *)kcontrol->private_value;
-	struct snd_soc_codec *codec = snd_kcontrol_chip(kcontrol);
-	unsigned int reg = mc->reg;
-	unsigned int reg2 = mc->rreg;
-	unsigned int shift = mc->shift;
-	unsigned int rshift = mc->rshift;
-	int max = mc->max;
-	int min = mc->min;
-	unsigned int sign_bit = mc->sign_bit;
-	unsigned int mask = (1 << fls(max)) - 1;
-	unsigned int invert = mc->invert;
-	int err;
-	bool type_2r = 0;
-	unsigned int val2 = 0;
-	unsigned int val, val_mask;
-
-	if (sign_bit)
-		mask = BIT(sign_bit + 1) - 1;
-
-	val = ((ucontrol->value.integer.value[0] + min) & mask);
-	if (invert)
-		val = max - val;
-	val_mask = mask << shift;
-	val = val << shift;
-	if (snd_soc_volsw_is_stereo(mc)) {
-		val2 = ((ucontrol->value.integer.value[1] + min) & mask);
-		if (invert)
-			val2 = max - val2;
-		if (reg == reg2) {
-			val_mask |= mask << rshift;
-			val |= val2 << rshift;
-		} else {
-			val2 = val2 << shift;
-			type_2r = 1;
-		}
-	}
-	err = snd_soc_update_bits_locked(codec, reg, val_mask, val);
-	if (err < 0)
-		return err;
-
-	if (type_2r)
-		err = snd_soc_update_bits_locked(codec, reg2, val_mask, val2);
-
-	return err;
-}
-EXPORT_SYMBOL_GPL(snd_soc_put_volsw);
-
-/**
- * snd_soc_get_volsw_sx - single mixer get callback
- * @kcontrol: mixer control
- * @ucontrol: control element information
- *
- * Callback to get the value of a single mixer control, or a double mixer
- * control that spans 2 registers.
- *
- * Returns 0 for success.
- */
-int snd_soc_get_volsw_sx(struct snd_kcontrol *kcontrol,
-		      struct snd_ctl_elem_value *ucontrol)
-{
-	struct snd_soc_codec *codec = snd_kcontrol_chip(kcontrol);
-	struct soc_mixer_control *mc =
-	    (struct soc_mixer_control *)kcontrol->private_value;
-
-	unsigned int reg = mc->reg;
-	unsigned int reg2 = mc->rreg;
-	unsigned int shift = mc->shift;
-	unsigned int rshift = mc->rshift;
-	int max = mc->max;
-	int min = mc->min;
-	int mask = (1 << (fls(min + max) - 1)) - 1;
-
-	ucontrol->value.integer.value[0] =
-	    ((snd_soc_read(codec, reg) >> shift) - min) & mask;
-
-	if (snd_soc_volsw_is_stereo(mc))
-		ucontrol->value.integer.value[1] =
-			((snd_soc_read(codec, reg2) >> rshift) - min) & mask;
-
-	return 0;
-}
-EXPORT_SYMBOL_GPL(snd_soc_get_volsw_sx);
-
-/**
- * snd_soc_put_volsw_sx - double mixer set callback
- * @kcontrol: mixer control
- * @uinfo: control element information
- *
- * Callback to set the value of a double mixer control that spans 2 registers.
- *
- * Returns 0 for success.
- */
-int snd_soc_put_volsw_sx(struct snd_kcontrol *kcontrol,
-			 struct snd_ctl_elem_value *ucontrol)
-{
-	struct snd_soc_codec *codec = snd_kcontrol_chip(kcontrol);
-	struct soc_mixer_control *mc =
-	    (struct soc_mixer_control *)kcontrol->private_value;
-
-	unsigned int reg = mc->reg;
-	unsigned int reg2 = mc->rreg;
-	unsigned int shift = mc->shift;
-	unsigned int rshift = mc->rshift;
-	int max = mc->max;
-	int min = mc->min;
-	int mask = (1 << (fls(min + max) - 1)) - 1;
-	int err = 0;
-	unsigned short val, val_mask, val2 = 0;
-
-	val_mask = mask << shift;
-	val = (ucontrol->value.integer.value[0] + min) & mask;
-	val = val << shift;
-
-	err = snd_soc_update_bits_locked(codec, reg, val_mask, val);
-	if (err < 0)
-		return err;
-
-	if (snd_soc_volsw_is_stereo(mc)) {
-		val_mask = mask << rshift;
-		val2 = (ucontrol->value.integer.value[1] + min) & mask;
-		val2 = val2 << rshift;
-
-		if (snd_soc_update_bits_locked(codec, reg2, val_mask, val2))
-			return err;
-	}
-	return 0;
-}
-EXPORT_SYMBOL_GPL(snd_soc_put_volsw_sx);
-
-/**
- * snd_soc_info_volsw_s8 - signed mixer info callback
- * @kcontrol: mixer control
- * @uinfo: control element information
- *
- * Callback to provide information about a signed mixer control.
- *
- * Returns 0 for success.
- */
-int snd_soc_info_volsw_s8(struct snd_kcontrol *kcontrol,
-	struct snd_ctl_elem_info *uinfo)
-{
-	struct soc_mixer_control *mc =
-		(struct soc_mixer_control *)kcontrol->private_value;
-	int platform_max;
-	int min = mc->min;
-
-	if (!mc->platform_max)
-		mc->platform_max = mc->max;
-	platform_max = mc->platform_max;
-
-	uinfo->type = SNDRV_CTL_ELEM_TYPE_INTEGER;
-	uinfo->count = 2;
-	uinfo->value.integer.min = 0;
-	uinfo->value.integer.max = platform_max - min;
-	return 0;
-}
-EXPORT_SYMBOL_GPL(snd_soc_info_volsw_s8);
-
-/**
- * snd_soc_get_volsw_s8 - signed mixer get callback
- * @kcontrol: mixer control
- * @ucontrol: control element information
- *
- * Callback to get the value of a signed mixer control.
- *
- * Returns 0 for success.
- */
-int snd_soc_get_volsw_s8(struct snd_kcontrol *kcontrol,
-	struct snd_ctl_elem_value *ucontrol)
-{
-	struct soc_mixer_control *mc =
-		(struct soc_mixer_control *)kcontrol->private_value;
-	struct snd_soc_codec *codec = snd_kcontrol_chip(kcontrol);
-	unsigned int reg = mc->reg;
-	int min = mc->min;
-	int val = snd_soc_read(codec, reg);
-
-	ucontrol->value.integer.value[0] =
-		((signed char)(val & 0xff))-min;
-	ucontrol->value.integer.value[1] =
-		((signed char)((val >> 8) & 0xff))-min;
-	return 0;
-}
-EXPORT_SYMBOL_GPL(snd_soc_get_volsw_s8);
-
-/**
- * snd_soc_put_volsw_sgn - signed mixer put callback
- * @kcontrol: mixer control
- * @ucontrol: control element information
- *
- * Callback to set the value of a signed mixer control.
- *
- * Returns 0 for success.
- */
-int snd_soc_put_volsw_s8(struct snd_kcontrol *kcontrol,
-	struct snd_ctl_elem_value *ucontrol)
-{
-	struct soc_mixer_control *mc =
-		(struct soc_mixer_control *)kcontrol->private_value;
-	struct snd_soc_codec *codec = snd_kcontrol_chip(kcontrol);
-	unsigned int reg = mc->reg;
-	int min = mc->min;
-	unsigned int val;
-
-	val = (ucontrol->value.integer.value[0]+min) & 0xff;
-	val |= ((ucontrol->value.integer.value[1]+min) & 0xff) << 8;
-
-	return snd_soc_update_bits_locked(codec, reg, 0xffff, val);
-}
-EXPORT_SYMBOL_GPL(snd_soc_put_volsw_s8);
-
-/**
- * snd_soc_info_volsw_range - single mixer info callback with range.
- * @kcontrol: mixer control
- * @uinfo: control element information
- *
- * Callback to provide information, within a range, about a single
- * mixer control.
- *
- * returns 0 for success.
- */
-int snd_soc_info_volsw_range(struct snd_kcontrol *kcontrol,
-	struct snd_ctl_elem_info *uinfo)
-{
-	struct soc_mixer_control *mc =
-		(struct soc_mixer_control *)kcontrol->private_value;
-	int platform_max;
-	int min = mc->min;
-
-	if (!mc->platform_max)
-		mc->platform_max = mc->max;
-	platform_max = mc->platform_max;
-
-	uinfo->type = SNDRV_CTL_ELEM_TYPE_INTEGER;
-	uinfo->count = snd_soc_volsw_is_stereo(mc) ? 2 : 1;
-	uinfo->value.integer.min = 0;
-	uinfo->value.integer.max = platform_max - min;
-
-	return 0;
-}
-EXPORT_SYMBOL_GPL(snd_soc_info_volsw_range);
-
-/**
- * snd_soc_put_volsw_range - single mixer put value callback with range.
- * @kcontrol: mixer control
- * @ucontrol: control element information
- *
- * Callback to set the value, within a range, for a single mixer control.
- *
- * Returns 0 for success.
- */
-int snd_soc_put_volsw_range(struct snd_kcontrol *kcontrol,
-	struct snd_ctl_elem_value *ucontrol)
-{
-	struct soc_mixer_control *mc =
-		(struct soc_mixer_control *)kcontrol->private_value;
-	struct snd_soc_codec *codec = snd_kcontrol_chip(kcontrol);
-	unsigned int reg = mc->reg;
-	unsigned int rreg = mc->rreg;
-	unsigned int shift = mc->shift;
-	int min = mc->min;
-	int max = mc->max;
-	unsigned int mask = (1 << fls(max)) - 1;
-	unsigned int invert = mc->invert;
-	unsigned int val, val_mask;
-	int ret;
-
-	val = ((ucontrol->value.integer.value[0] + min) & mask);
-	if (invert)
-		val = max - val;
-	val_mask = mask << shift;
-	val = val << shift;
-
-	ret = snd_soc_update_bits_locked(codec, reg, val_mask, val);
-	if (ret < 0)
-		return ret;
-
-	if (snd_soc_volsw_is_stereo(mc)) {
-		val = ((ucontrol->value.integer.value[1] + min) & mask);
-		if (invert)
-			val = max - val;
-		val_mask = mask << shift;
-		val = val << shift;
-
-		ret = snd_soc_update_bits_locked(codec, rreg, val_mask, val);
-	}
-
-	return ret;
-}
-EXPORT_SYMBOL_GPL(snd_soc_put_volsw_range);
-
-/**
- * snd_soc_get_volsw_range - single mixer get callback with range
- * @kcontrol: mixer control
- * @ucontrol: control element information
- *
- * Callback to get the value, within a range, of a single mixer control.
- *
- * Returns 0 for success.
- */
-int snd_soc_get_volsw_range(struct snd_kcontrol *kcontrol,
-	struct snd_ctl_elem_value *ucontrol)
-{
-	struct soc_mixer_control *mc =
-		(struct soc_mixer_control *)kcontrol->private_value;
-	struct snd_soc_codec *codec = snd_kcontrol_chip(kcontrol);
-	unsigned int reg = mc->reg;
-	unsigned int rreg = mc->rreg;
-	unsigned int shift = mc->shift;
-	int min = mc->min;
-	int max = mc->max;
-	unsigned int mask = (1 << fls(max)) - 1;
-	unsigned int invert = mc->invert;
-
-	ucontrol->value.integer.value[0] =
-		(snd_soc_read(codec, reg) >> shift) & mask;
-	if (invert)
-		ucontrol->value.integer.value[0] =
-			max - ucontrol->value.integer.value[0];
-	ucontrol->value.integer.value[0] =
-		ucontrol->value.integer.value[0] - min;
-
-	if (snd_soc_volsw_is_stereo(mc)) {
-		ucontrol->value.integer.value[1] =
-			(snd_soc_read(codec, rreg) >> shift) & mask;
-		if (invert)
-			ucontrol->value.integer.value[1] =
-				max - ucontrol->value.integer.value[1];
-		ucontrol->value.integer.value[1] =
-			ucontrol->value.integer.value[1] - min;
-	}
-
-	return 0;
-}
-EXPORT_SYMBOL_GPL(snd_soc_get_volsw_range);
-
-/**
- * snd_soc_limit_volume - Set new limit to an existing volume control.
- *
- * @codec: where to look for the control
- * @name: Name of the control
- * @max: new maximum limit
- *
- * Return 0 for success, else error.
- */
-int snd_soc_limit_volume(struct snd_soc_codec *codec,
-	const char *name, int max)
-{
-	struct snd_card *card = codec->card->snd_card;
-	struct snd_kcontrol *kctl;
-	struct soc_mixer_control *mc;
-	int found = 0;
-	int ret = -EINVAL;
-
-	/* Sanity check for name and max */
-	if (unlikely(!name || max <= 0))
-		return -EINVAL;
-=======
->>>>>>> 33e8bb5d
 
 		template.name = name;
 	} else {
@@ -4213,20 +3061,6 @@
 	codec->component.dapm_ptr = &codec->dapm;
 	codec->component.codec = codec;
 
-<<<<<<< HEAD
-	codec->write = codec_drv->write;
-	codec->read = codec_drv->read;
-	codec->volatile_register = codec_drv->volatile_register;
-	codec->readable_register = codec_drv->readable_register;
-	codec->writable_register = codec_drv->writable_register;
-	codec->ignore_pmdown_time = codec_drv->ignore_pmdown_time;
-	codec->dapm.bias_level = SND_SOC_BIAS_OFF;
-	codec->dapm.dev = dev;
-	codec->dapm.codec = codec;
-	codec->dapm.seq_notifier = codec_drv->seq_notifier;
-	codec->dapm.stream_event = codec_drv->stream_event;
-	codec->dapm.suspend_bias_off = codec_drv->suspend_bias_off;
-=======
 	ret = snd_soc_component_initialize(&codec->component,
 			&codec_drv->component_driver, dev);
 	if (ret)
@@ -4260,7 +3094,6 @@
 		codec->dapm.seq_notifier = codec_drv->seq_notifier;
 	if (codec_drv->set_bias_level)
 		codec->dapm.set_bias_level = snd_soc_codec_set_bias_level;
->>>>>>> 33e8bb5d
 	codec->dev = dev;
 	codec->driver = codec_drv;
 	codec->component.val_bytes = codec_drv->reg_word_size;
