--- conflicted
+++ resolved
@@ -15,10 +15,6 @@
 
 #include <linux/bitrev.h>
 #include <linux/clk.h>
-<<<<<<< HEAD
-#include <linux/clk-private.h>
-=======
->>>>>>> 33e8bb5d
 #include <linux/module.h>
 #include <linux/of_address.h>
 #include <linux/of_device.h>
@@ -96,10 +92,6 @@
  * @sysclk: system clock for rx clock rate measurement
  * @dma_params_tx: DMA parameters for transmit channel
  * @dma_params_rx: DMA parameters for receive channel
-<<<<<<< HEAD
- * @name: driver name
-=======
->>>>>>> 33e8bb5d
  */
 struct fsl_spdif_priv {
 	struct spdif_mixer_control fsl_spdif_control;
@@ -121,12 +113,6 @@
 	struct snd_dmaengine_dai_dma_data dma_params_rx;
 	/* regcache for SRPC */
 	u32 regcache_srpc;
-<<<<<<< HEAD
-
-	/* The name space will be allocated dynamically */
-	char name[0];
-=======
->>>>>>> 33e8bb5d
 };
 
 /* DPLL locked and lock loss interrupt handler */
@@ -1056,20 +1042,11 @@
 	case REG_SPDIF_SRCSL:
 	case REG_SPDIF_SRU:
 	case REG_SPDIF_SRQ:
-<<<<<<< HEAD
-	case REG_SPDIF_STL:
-	case REG_SPDIF_STR:
-=======
->>>>>>> 33e8bb5d
 	case REG_SPDIF_SRFM:
 		return true;
 	default:
 		return false;
 	}
-<<<<<<< HEAD
-
-=======
->>>>>>> 33e8bb5d
 }
 
 static bool fsl_spdif_writeable_reg(struct device *dev, unsigned int reg)
@@ -1091,7 +1068,7 @@
 	}
 }
 
-static struct regmap_config fsl_spdif_regmap_config = {
+static const struct regmap_config fsl_spdif_regmap_config = {
 	.reg_bits = 32,
 	.reg_stride = 4,
 	.val_bits = 32,
@@ -1110,11 +1087,7 @@
 				enum spdif_txrate index, bool round)
 {
 	const u32 rate[] = { 32000, 44100, 48000, 96000, 192000 };
-<<<<<<< HEAD
-	bool is_sysclk = clk == spdif_priv->sysclk;
-=======
 	bool is_sysclk = clk_is_match(clk, spdif_priv->sysclk);
->>>>>>> 33e8bb5d
 	u64 rate_actual, sub;
 	u32 sysclk_dfmin, sysclk_dfmax;
 	u32 txclk_df, sysclk_df, arate;
@@ -1204,11 +1177,7 @@
 			spdif_priv->txclk_src[index], rate[index]);
 	dev_dbg(&pdev->dev, "use txclk df %d for %dHz sample rate\n",
 			spdif_priv->txclk_df[index], rate[index]);
-<<<<<<< HEAD
-	if (spdif_priv->txclk[index] == spdif_priv->sysclk)
-=======
 	if (clk_is_match(spdif_priv->txclk[index], spdif_priv->sysclk))
->>>>>>> 33e8bb5d
 		dev_dbg(&pdev->dev, "use sysclk df %d for %dHz sample rate\n",
 				spdif_priv->sysclk_df[index], rate[index]);
 	dev_dbg(&pdev->dev, "the best rate for %dHz sample rate is %dHz\n",
@@ -1240,9 +1209,6 @@
 	memcpy(&spdif_priv->cpu_dai_drv, &fsl_spdif_dai, sizeof(fsl_spdif_dai));
 	spdif_priv->cpu_dai_drv.name = dev_name(&pdev->dev);
 
-	if (of_property_read_bool(np, "big-endian"))
-		fsl_spdif_regmap_config.val_format_endian = REGMAP_ENDIAN_BIG;
-
 	/* Get the addresses and IRQ */
 	res = platform_get_resource(pdev, IORESOURCE_MEM, 0);
 	regs = devm_ioremap_resource(&pdev->dev, res);
@@ -1345,11 +1311,7 @@
 	return ret;
 }
 
-<<<<<<< HEAD
-#ifdef CONFIG_PM_RUNTIME
-=======
 #ifdef CONFIG_PM
->>>>>>> 33e8bb5d
 static int fsl_spdif_runtime_resume(struct device *dev)
 {
 	request_bus_freq(BUS_FREQ_HIGH);
@@ -1389,17 +1351,11 @@
 #endif /* CONFIG_PM_SLEEP */
 
 static const struct dev_pm_ops fsl_spdif_pm = {
-<<<<<<< HEAD
-	SET_RUNTIME_PM_OPS(fsl_spdif_runtime_suspend,
-			fsl_spdif_runtime_resume,
-			NULL)
-=======
 #ifdef CONFIG_PM
 	SET_RUNTIME_PM_OPS(fsl_spdif_runtime_suspend,
 			fsl_spdif_runtime_resume,
 			NULL)
 #endif
->>>>>>> 33e8bb5d
 	SET_SYSTEM_SLEEP_PM_OPS(fsl_spdif_suspend, fsl_spdif_resume)
 };
 
