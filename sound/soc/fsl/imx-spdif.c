--- conflicted
+++ resolved
@@ -87,10 +87,6 @@
 static struct platform_driver imx_spdif_driver = {
 	.driver = {
 		.name = "imx-spdif",
-<<<<<<< HEAD
-		.owner = THIS_MODULE,
-=======
->>>>>>> 33e8bb5d
 		.pm = &snd_soc_pm_ops,
 		.of_match_table = imx_spdif_dt_ids,
 	},
