--- conflicted
+++ resolved
@@ -16,10 +16,7 @@
 #include <linux/dmaengine.h>
 #include <linux/module.h>
 #include <linux/of_address.h>
-<<<<<<< HEAD
-=======
 #include <linux/pm_runtime.h>
->>>>>>> 9ea9577d
 #include <linux/regmap.h>
 #include <linux/slab.h>
 
@@ -29,11 +26,6 @@
 
 #include "fsl_sai.h"
 #include "imx-pcm.h"
-<<<<<<< HEAD
-
-#define FSL_SAI_FLAGS (FSL_SAI_CSR_SEIE |\
-		       FSL_SAI_CSR_FEIE)
-=======
 
 #define FSL_SAI_FLAGS (FSL_SAI_CSR_SEIE |\
 		       FSL_SAI_CSR_FEIE)
@@ -69,7 +61,6 @@
 	.count = ARRAY_SIZE(fsl_sai_rates),
 	.list = fsl_sai_rates,
 };
->>>>>>> 9ea9577d
 
 static irqreturn_t fsl_sai_isr(int irq, void *devid)
 {
@@ -130,7 +121,6 @@
 
 	if (flags & FSL_SAI_CSR_WSF)
 		dev_dbg(dev, "isr: Start of Rx word detected\n");
-<<<<<<< HEAD
 
 	if (flags & FSL_SAI_CSR_SEF)
 		dev_warn(dev, "isr: Rx Frame sync error detected\n");
@@ -153,30 +143,6 @@
 	if (flags)
 		regmap_write(sai->regmap, FSL_SAI_RCSR, flags | xcsr);
 
-=======
-
-	if (flags & FSL_SAI_CSR_SEF)
-		dev_warn(dev, "isr: Rx Frame sync error detected\n");
-
-	if (flags & FSL_SAI_CSR_FEF) {
-		dev_warn(dev, "isr: Receive overflow detected\n");
-		/* FIFO reset for safety */
-		xcsr |= FSL_SAI_CSR_FR;
-	}
-
-	if (flags & FSL_SAI_CSR_FWF)
-		dev_dbg(dev, "isr: Enabled receive FIFO is full\n");
-
-	if (flags & FSL_SAI_CSR_FRF)
-		dev_dbg(dev, "isr: Receive FIFO watermark has been reached\n");
-
-	flags &= FSL_SAI_CSR_xF_W_MASK;
-	xcsr &= ~FSL_SAI_CSR_xF_MASK;
-
-	if (flags)
-		regmap_write(sai->regmap, FSL_SAI_RCSR, flags | xcsr);
-
->>>>>>> 9ea9577d
 out:
 	if (irq_none)
 		return IRQ_NONE;
@@ -401,14 +367,9 @@
 		dev_dbg(dai->dev, "ratio %d for freq %dHz based on clock %ldHz\n",
 				ratio, freq, clk_rate);
 
-<<<<<<< HEAD
-		ratio /= 2;
-		if (ratio == 0 && ratio > 256)
-=======
 		if (ratio % 2 == 0 && ratio >= 2 && ratio <= 512)
 			ratio /= 2;
 		else
->>>>>>> 9ea9577d
 			continue;
 
 		if (ret < savesub) {
@@ -416,12 +377,14 @@
 			sai->mclk_id = id;
 			savesub = ret;
 		}
-<<<<<<< HEAD
+
+		if (ret == 0)
+			break;
 	}
 
 	if (savediv == 0) {
 		dev_err(dai->dev, "failed to derive required %cx rate: %d\n",
-				tx ? 'T' : 'R', ret);
+				tx ? 'T' : 'R', freq);
 		return -EINVAL;
 	}
 
@@ -440,34 +403,6 @@
 	dev_dbg(dai->dev, "best fit: clock id=%d, div=%d, deviation =%d\n",
 			sai->mclk_id, savediv, savesub);
 
-=======
-
-		if (ret == 0)
-			break;
-	}
-
-	if (savediv == 0) {
-		dev_err(dai->dev, "failed to derive required %cx rate: %d\n",
-				tx ? 'T' : 'R', freq);
-		return -EINVAL;
-	}
-
-	if ((tx && sai->synchronous[TX]) || (!tx && !sai->synchronous[RX])) {
-		regmap_update_bits(sai->regmap, FSL_SAI_RCR2, FSL_SAI_CR2_MSEL_MASK,
-				FSL_SAI_CR2_MSEL(sai->mclk_id));
-		regmap_update_bits(sai->regmap, FSL_SAI_RCR2,
-				FSL_SAI_CR2_DIV_MASK, savediv - 1);
-	} else {
-		regmap_update_bits(sai->regmap, FSL_SAI_TCR2, FSL_SAI_CR2_MSEL_MASK,
-				FSL_SAI_CR2_MSEL(sai->mclk_id));
-		regmap_update_bits(sai->regmap, FSL_SAI_TCR2,
-				FSL_SAI_CR2_DIV_MASK, savediv - 1);
-	}
-
-	dev_dbg(dai->dev, "best fit: clock id=%d, div=%d, deviation =%d\n",
-			sai->mclk_id, savediv, savesub);
-
->>>>>>> 9ea9577d
 	return 0;
 }
 
@@ -480,12 +415,6 @@
 	unsigned int channels = params_channels(params);
 	u32 word_width = snd_pcm_format_width(params_format(params));
 	u32 val_cr4 = 0, val_cr5 = 0;
-<<<<<<< HEAD
-	int ret;
-
-	if (!sai->is_slave_mode) {
-		ret = fsl_sai_set_bclk(cpu_dai, tx, sai->slots * word_width * params_rate(params));
-=======
 	u32 slot_width = word_width;
 	int ret;
 
@@ -493,7 +422,6 @@
 		slot_width = sai->slot_width;
 		ret = fsl_sai_set_bclk(cpu_dai, tx, sai->slots * slot_width * params_rate(params));
 
->>>>>>> 9ea9577d
 		if (ret)
 			return ret;
 
@@ -502,22 +430,9 @@
 			ret = clk_prepare_enable(sai->mclk_clk[sai->mclk_id]);
 			if (ret)
 				return ret;
-<<<<<<< HEAD
 
 			sai->mclk_streams |= BIT(substream->stream);
 		}
-
-	}
-
-	if (!sai->is_dsp_mode)
-		val_cr4 |= FSL_SAI_CR4_SYWD(word_width);
-
-	val_cr5 |= FSL_SAI_CR5_WNW(word_width);
-	val_cr5 |= FSL_SAI_CR5_W0W(word_width);
-=======
-
-			sai->mclk_streams |= BIT(substream->stream);
-		}
 	}
 
 	if (!sai->is_dsp_mode)
@@ -525,7 +440,6 @@
 
 	val_cr5 |= FSL_SAI_CR5_WNW(slot_width);
 	val_cr5 |= FSL_SAI_CR5_W0W(slot_width);
->>>>>>> 9ea9577d
 
 	if (sai->is_lsb_first)
 		val_cr5 |= FSL_SAI_CR5_FBT(0);
@@ -533,8 +447,6 @@
 		val_cr5 |= FSL_SAI_CR5_FBT(word_width - 1);
 
 	val_cr4 |= FSL_SAI_CR4_FRSZ(sai->slots);
-<<<<<<< HEAD
-=======
 
 	/*
 	 * For SAI master mode, when Tx(Rx) sync with Rx(Tx) clock, Rx(Tx) will
@@ -564,7 +476,6 @@
 				~0UL - ((1 << channels) - 1));
 		}
 	}
->>>>>>> 9ea9577d
 
 	regmap_update_bits(sai->regmap, FSL_SAI_xCR4(tx),
 			   FSL_SAI_CR4_SYWD_MASK | FSL_SAI_CR4_FRSZ_MASK,
@@ -685,8 +596,6 @@
 	struct device *dev = &sai->pdev->dev;
 	int ret;
 
-<<<<<<< HEAD
-=======
 	if (sai->is_stream_opened[tx])
 		return -EBUSY;
 	else
@@ -694,13 +603,11 @@
 
 	pm_runtime_get_sync(cpu_dai->dev);
 
->>>>>>> 9ea9577d
 	ret = clk_prepare_enable(sai->bus_clk);
 	if (ret) {
 		dev_err(dev, "failed to enable bus clock: %d\n", ret);
 		return ret;
 	}
-<<<<<<< HEAD
 
 	regmap_update_bits(sai->regmap, FSL_SAI_xCR1(tx), FSL_SAI_CR1_RFW_MASK,
 			   tx ? (FSL_SAI_MAXBURST_TX * 2) : (FSL_SAI_MAXBURST_RX - 1));
@@ -708,20 +615,10 @@
 	regmap_update_bits(sai->regmap, FSL_SAI_xCR3(tx), FSL_SAI_CR3_TRCE,
 			   FSL_SAI_CR3_TRCE);
 
-	return 0;
-=======
-
-	regmap_update_bits(sai->regmap, FSL_SAI_xCR1(tx), FSL_SAI_CR1_RFW_MASK,
-			   tx ? (FSL_SAI_MAXBURST_TX * 2) : (FSL_SAI_MAXBURST_RX - 1));
-
-	regmap_update_bits(sai->regmap, FSL_SAI_xCR3(tx), FSL_SAI_CR3_TRCE,
-			   FSL_SAI_CR3_TRCE);
-
 	ret = snd_pcm_hw_constraint_list(substream->runtime, 0,
 			SNDRV_PCM_HW_PARAM_RATE, &fsl_sai_rate_constraints);
 
 	return ret;
->>>>>>> 9ea9577d
 }
 
 static void fsl_sai_shutdown(struct snd_pcm_substream *substream,
@@ -730,18 +627,12 @@
 	struct fsl_sai *sai = snd_soc_dai_get_drvdata(cpu_dai);
 	bool tx = substream->stream == SNDRV_PCM_STREAM_PLAYBACK;
 
-<<<<<<< HEAD
-	regmap_update_bits(sai->regmap, FSL_SAI_xCR3(tx), FSL_SAI_CR3_TRCE, 0);
-
-	clk_disable_unprepare(sai->bus_clk);
-=======
 	if (sai->is_stream_opened[tx]) {
 		regmap_update_bits(sai->regmap, FSL_SAI_xCR3(tx), FSL_SAI_CR3_TRCE, 0);
 		clk_disable_unprepare(sai->bus_clk);
 		sai->is_stream_opened[tx] = false;
 		pm_runtime_put_sync(cpu_dai->dev);
 	}
->>>>>>> 9ea9577d
 }
 
 static const struct snd_soc_dai_ops fsl_sai_pcm_dai_ops = {
@@ -873,11 +764,8 @@
 	.val_bits = 32,
 
 	.max_register = FSL_SAI_RMR,
-<<<<<<< HEAD
-=======
 	.reg_defaults = fsl_sai_reg,
 	.num_reg_defaults = ARRAY_SIZE(fsl_sai_reg),
->>>>>>> 9ea9577d
 	.readable_reg = fsl_sai_readable_reg,
 	.volatile_reg = fsl_sai_volatile_reg,
 	.writeable_reg = fsl_sai_writeable_reg,
@@ -892,10 +780,7 @@
 	void __iomem *base;
 	char tmp[8];
 	int irq, ret, i;
-<<<<<<< HEAD
-=======
 	u32 buffer_size;
->>>>>>> 9ea9577d
 
 	sai = devm_kzalloc(&pdev->dev, sizeof(*sai), GFP_KERNEL);
 	if (!sai)
@@ -903,13 +788,9 @@
 
 	sai->pdev = pdev;
 
-<<<<<<< HEAD
-	if (of_device_is_compatible(pdev->dev.of_node, "fsl,imx6sx-sai"))
-=======
 	if (of_device_is_compatible(pdev->dev.of_node, "fsl,imx6sx-sai") ||
 	    of_device_is_compatible(pdev->dev.of_node, "fsl,imx6ul-sai") ||
 	    of_device_is_compatible(pdev->dev.of_node, "fsl,imx7d-sai"))
->>>>>>> 9ea9577d
 		sai->sai_on_imx = true;
 
 	sai->is_lsb_first = of_property_read_bool(np, "lsb-first");
@@ -951,10 +832,7 @@
 	}
 
 	sai->slots = 2;
-<<<<<<< HEAD
-=======
 	sai->slot_width = 32;
->>>>>>> 9ea9577d
 
 	irq = platform_get_irq(pdev, 0);
 	if (irq < 0) {
@@ -1009,16 +887,11 @@
 	if (ret)
 		return ret;
 
-<<<<<<< HEAD
-	if (sai->sai_on_imx)
-		return imx_pcm_dma_init(pdev, IMX_SAI_DMABUF_SIZE);
-=======
 	if (of_property_read_u32(np, "fsl,dma-buffer-size", &buffer_size))
 		buffer_size = IMX_SAI_DMABUF_SIZE;
 
 	if (sai->sai_on_imx)
 		return imx_pcm_dma_init(pdev, buffer_size);
->>>>>>> 9ea9577d
 	else
 		return devm_snd_dmaengine_pcm_register(&pdev->dev, NULL,
 				SND_DMAENGINE_PCM_FLAG_NO_RESIDUE);
@@ -1027,11 +900,6 @@
 static const struct of_device_id fsl_sai_ids[] = {
 	{ .compatible = "fsl,vf610-sai", },
 	{ .compatible = "fsl,imx6sx-sai", },
-<<<<<<< HEAD
-	{ /* sentinel */ }
-};
-
-=======
 	{ .compatible = "fsl,imx6ul-sai", },
 	{ .compatible = "fsl,imx7d-sai", },
 	{ /* sentinel */ }
@@ -1051,7 +919,6 @@
 }
 #endif
 
->>>>>>> 9ea9577d
 #if CONFIG_PM_SLEEP
 static int fsl_sai_suspend(struct device *dev)
 {
@@ -1078,12 +945,9 @@
 #endif /* CONFIG_PM_SLEEP */
 
 static const struct dev_pm_ops fsl_sai_pm_ops = {
-<<<<<<< HEAD
-=======
 	SET_RUNTIME_PM_OPS(fsl_sai_runtime_suspend,
 			   fsl_sai_runtime_resume,
 			   NULL)
->>>>>>> 9ea9577d
 	SET_SYSTEM_SLEEP_PM_OPS(fsl_sai_suspend, fsl_sai_resume)
 };
 
