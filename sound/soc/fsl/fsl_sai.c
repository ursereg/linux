--- conflicted
+++ resolved
@@ -16,10 +16,7 @@
 #include <linux/slab.h>
 #include <linux/time.h>
 #include <linux/pm_qos.h>
-<<<<<<< HEAD
 #include <linux/pm_domain.h>
-=======
->>>>>>> ea790475
 #include <sound/core.h>
 #include <sound/dmaengine_pcm.h>
 #include <sound/pcm_params.h>
@@ -598,7 +595,6 @@
 			regmap_update_bits(sai->regmap, reg, FSL_SAI_CR2_BYP,
 				   (saveratio == 1 ? FSL_SAI_CR2_BYP : 0));
 		}
-<<<<<<< HEAD
 	}
 
 	if (sai->verid.id >= FSL_SAI_VERID_0301) {
@@ -607,16 +603,6 @@
 			FSL_SAI_MCTL_MCLK_EN, FSL_SAI_MCTL_MCLK_EN);
 	}
 
-=======
-	}
-
-	if (sai->verid.id >= FSL_SAI_VERID_0301) {
-		/* SAI is in master mode at this point, so enable MCLK */
-		regmap_update_bits(sai->regmap, FSL_SAI_MCTL,
-			FSL_SAI_MCTL_MCLK_EN, FSL_SAI_MCTL_MCLK_EN);
-	}
-
->>>>>>> ea790475
 	dev_dbg(dai->dev, "best fit: clock id=%d, ratio=%d, deviation=%d\n",
 			sai->mclk_id[tx], saveratio, savesub);
 
@@ -891,21 +877,12 @@
 				   FSL_SAI_CSR_FRDE, FSL_SAI_CSR_FRDE);
 
 		regmap_update_bits(sai->regmap, FSL_SAI_xCSR(tx, offset),
-<<<<<<< HEAD
 				   FSL_SAI_CSR_TERE, FSL_SAI_CSR_TERE);
 		regmap_update_bits(sai->regmap, FSL_SAI_xCSR(tx, offset),
 				   FSL_SAI_CSR_SE, FSL_SAI_CSR_SE);
 		if (!sai->synchronous[TX] && sai->synchronous[RX] && !tx) {
 			regmap_update_bits(sai->regmap, FSL_SAI_xCSR((!tx), offset),
 				   FSL_SAI_CSR_TERE, FSL_SAI_CSR_TERE);
-=======
-				   FSL_SAI_CSR_TERE, FSL_SAI_CSR_TERE);
-		regmap_update_bits(sai->regmap, FSL_SAI_xCSR(tx, offset),
-				   FSL_SAI_CSR_SE, FSL_SAI_CSR_SE);
-		if (!sai->synchronous[TX] && sai->synchronous[RX] && !tx) {
-			regmap_update_bits(sai->regmap, FSL_SAI_xCSR((!tx), offset),
-				   FSL_SAI_CSR_TERE, FSL_SAI_CSR_TERE);
->>>>>>> ea790475
 		} else if (!sai->synchronous[RX] && sai->synchronous[TX] && tx) {
 			regmap_update_bits(sai->regmap, FSL_SAI_xCSR((!tx), offset),
 				   FSL_SAI_CSR_TERE, FSL_SAI_CSR_TERE);
@@ -1136,12 +1113,8 @@
 	return 0;
 }
 
-<<<<<<< HEAD
-static struct snd_soc_dai_driver fsl_sai_dai = {
+static struct snd_soc_dai_driver fsl_sai_dai_template = {
 	.pcm_new = fsl_sai_pcm_new,
-=======
-static struct snd_soc_dai_driver fsl_sai_dai_template = {
->>>>>>> ea790475
 	.probe = fsl_sai_dai_probe,
 	.playback = {
 		.stream_name = "CPU-Playback",
@@ -1358,30 +1331,12 @@
 	.max_register = FSL_SAI_RMR,
 	.reg_defaults = fsl_sai_v2_reg_defaults,
 	.num_reg_defaults = ARRAY_SIZE(fsl_sai_v2_reg_defaults),
-<<<<<<< HEAD
-=======
 	.readable_reg = fsl_sai_readable_reg,
 	.volatile_reg = fsl_sai_volatile_reg,
 	.writeable_reg = fsl_sai_writeable_reg,
 	.cache_type = REGCACHE_FLAT,
 };
 
-static const struct regmap_config fsl_sai_v3_regmap_config = {
-	.reg_bits = 32,
-	.reg_stride = 4,
-	.val_bits = 32,
-
-	.max_register = FSL_SAI_MDIV,
-	.reg_defaults = fsl_sai_v3_reg_defaults,
-	.num_reg_defaults = ARRAY_SIZE(fsl_sai_v3_reg_defaults),
->>>>>>> ea790475
-	.readable_reg = fsl_sai_readable_reg,
-	.volatile_reg = fsl_sai_volatile_reg,
-	.writeable_reg = fsl_sai_writeable_reg,
-	.cache_type = REGCACHE_FLAT,
-};
-
-<<<<<<< HEAD
 static const struct regmap_config fsl_sai_v3_regmap_config = {
 	.reg_bits = 32,
 	.reg_stride = 4,
@@ -1396,8 +1351,6 @@
 	.cache_type = REGCACHE_FLAT,
 };
 
-=======
->>>>>>> ea790475
 static const struct of_device_id fsl_sai_ids[] = {
 	{ .compatible = "fsl,vf610-sai", .data = &fsl_sai_vf610 },
 	{ .compatible = "fsl,imx6sx-sai", .data = &fsl_sai_imx6sx },
@@ -1493,10 +1446,7 @@
 	int index;
 	struct regmap_config fsl_sai_regmap_config = fsl_sai_v2_regmap_config;
 	unsigned long irqflags = 0;
-<<<<<<< HEAD
 	int num_domains = 0;
-=======
->>>>>>> ea790475
 
 	sai = devm_kzalloc(&pdev->dev, sizeof(*sai), GFP_KERNEL);
 	if (!sai)
@@ -1522,15 +1472,13 @@
 	memcpy(&sai->cpu_dai_drv, &fsl_sai_dai_template,
 	       sizeof(fsl_sai_dai_template));
 
-<<<<<<< HEAD
+	sai->regmap = devm_regmap_init_mmio_clk(&pdev->dev,
+			"bus", base, &fsl_sai_regmap_config);
+
 	/* Compatible with old DTB cases */
 	if (IS_ERR(sai->regmap) && PTR_ERR(sai->regmap) != -EPROBE_DEFER)
 		sai->regmap = devm_regmap_init_mmio_clk(&pdev->dev,
 				"sai", base, &fsl_sai_regmap_config);
-=======
-	sai->regmap = devm_regmap_init_mmio_clk(&pdev->dev,
-			NULL, base, &fsl_sai_regmap_config);
->>>>>>> ea790475
 	if (IS_ERR(sai->regmap)) {
 		dev_err(&pdev->dev, "regmap init failed\n");
 		return PTR_ERR(sai->regmap);
@@ -1554,7 +1502,6 @@
 		}
 	}
 
-<<<<<<< HEAD
 	num_domains = of_count_phandle_with_args(np, "power-domains",
 						 "#power-domain-cells");
 	if (num_domains > 1) {
@@ -1575,8 +1522,6 @@
 		}
 	}
 
-=======
->>>>>>> ea790475
 	sai->pll8k_clk = devm_clk_get(&pdev->dev, "pll8k");
 	if (IS_ERR(sai->pll8k_clk))
 		sai->pll8k_clk = NULL;
@@ -1622,19 +1567,11 @@
 		dev_err(&pdev->dev, "no irq for node %s\n", pdev->name);
 		return irq;
 	}
-<<<<<<< HEAD
 
 	/* SAI shared interrupt */
 	if (of_property_read_bool(np, "fsl,shared-interrupt"))
 		irqflags = IRQF_SHARED;
 
-=======
-
-	/* SAI shared interrupt */
-	if (of_property_read_bool(np, "fsl,shared-interrupt"))
-		irqflags = IRQF_SHARED;
-
->>>>>>> ea790475
 	ret = devm_request_irq(&pdev->dev, irq, fsl_sai_isr, irqflags, np->name,
 			       sai);
 	if (ret) {
@@ -1729,14 +1666,13 @@
 
 	sai->pinctrl = devm_pinctrl_get(&pdev->dev);
 
-	regcache_cache_only(sai->regmap, true);
+	pm_runtime_enable(&pdev->dev);
 
 	regcache_cache_only(sai->regmap, true);
 
 	ret = devm_snd_soc_register_component(&pdev->dev, &fsl_component,
 			&sai->cpu_dai_drv, 1);
 	if (ret)
-<<<<<<< HEAD
 		goto err_pm_disable;
 
 	if (sai->soc->imx) {
@@ -1753,14 +1689,8 @@
 
 err_pm_disable:
 	pm_runtime_disable(&pdev->dev);
-=======
-		return ret;
->>>>>>> ea790475
-
-	if (sai->soc->imx)
-		return imx_pcm_platform_register(&pdev->dev);
-	else
-		return devm_snd_dmaengine_pcm_register(&pdev->dev, NULL, 0);
+
+	return ret;
 }
 
 static int fsl_sai_remove(struct platform_device *pdev)
