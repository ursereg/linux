// SPDX-License-Identifier: GPL-2.0
//
// Freescale ASRC ALSA SoC Platform (DMA) driver
//
// Copyright (C) 2014 Freescale Semiconductor, Inc.
//
// Author: Nicolin Chen <nicoleotsuka@gmail.com>

#include <linux/dma-mapping.h>
#include <linux/module.h>
#include <linux/platform_data/dma-imx.h>
#include <sound/dmaengine_pcm.h>
#include <sound/pcm_params.h>

#include "fsl_asrc_common.h"

#define FSL_ASRC_DMABUF_SIZE	(256 * 1024)

static struct snd_pcm_hardware snd_imx_hardware = {
	.info = SNDRV_PCM_INFO_INTERLEAVED |
		SNDRV_PCM_INFO_BLOCK_TRANSFER |
		SNDRV_PCM_INFO_MMAP |
		SNDRV_PCM_INFO_MMAP_VALID,
	.buffer_bytes_max = FSL_ASRC_DMABUF_SIZE,
	.period_bytes_min = 128,
	.period_bytes_max = 65532, /* Limited by SDMA engine */
	.periods_min = 2,
	.periods_max = 255,
	.fifo_size = 0,
};

static bool filter(struct dma_chan *chan, void *param)
{
	if (!imx_dma_is_general_purpose(chan))
		return false;

	chan->private = param;

	return true;
}

static void fsl_asrc_dma_complete(void *arg)
{
	struct snd_pcm_substream *substream = arg;
	struct snd_pcm_runtime *runtime = substream->runtime;
	struct fsl_asrc_pair *pair = runtime->private_data;

	pair->pos += snd_pcm_lib_period_bytes(substream);
	if (pair->pos >= snd_pcm_lib_buffer_bytes(substream))
		pair->pos = 0;

	snd_pcm_period_elapsed(substream);
}

static int fsl_asrc_dma_prepare_and_submit(struct snd_pcm_substream *substream,
					   struct snd_soc_component *component)
{
	u8 dir = substream->stream == SNDRV_PCM_STREAM_PLAYBACK ? OUT : IN;
	struct snd_pcm_runtime *runtime = substream->runtime;
	struct fsl_asrc_pair *pair = runtime->private_data;
	struct device *dev = component->dev;
	unsigned long flags = DMA_CTRL_ACK;

	/* Prepare and submit Front-End DMA channel */
	if (!substream->runtime->no_period_wakeup)
		flags |= DMA_PREP_INTERRUPT;

	pair->pos = 0;
	pair->desc[!dir] = dmaengine_prep_dma_cyclic(
			pair->dma_chan[!dir], runtime->dma_addr,
			snd_pcm_lib_buffer_bytes(substream),
			snd_pcm_lib_period_bytes(substream),
			dir == OUT ? DMA_MEM_TO_DEV : DMA_DEV_TO_MEM, flags);
	if (!pair->desc[!dir]) {
		dev_err(dev, "failed to prepare slave DMA for Front-End\n");
		return -ENOMEM;
	}

	pair->desc[!dir]->callback = fsl_asrc_dma_complete;
	pair->desc[!dir]->callback_param = substream;

	dmaengine_submit(pair->desc[!dir]);

	/* Prepare and submit Back-End DMA channel */
	pair->desc[dir] = dmaengine_prep_dma_cyclic(
			pair->dma_chan[dir], 0xffff, 64, 64, DMA_DEV_TO_DEV, 0);
	if (!pair->desc[dir]) {
		dev_err(dev, "failed to prepare slave DMA for Back-End\n");
		return -ENOMEM;
	}

	dmaengine_submit(pair->desc[dir]);

	return 0;
}

static int fsl_asrc_dma_trigger(struct snd_soc_component *component,
				struct snd_pcm_substream *substream, int cmd)
{
	struct snd_pcm_runtime *runtime = substream->runtime;
	struct fsl_asrc_pair *pair = runtime->private_data;
	int ret;

	switch (cmd) {
	case SNDRV_PCM_TRIGGER_START:
	case SNDRV_PCM_TRIGGER_RESUME:
	case SNDRV_PCM_TRIGGER_PAUSE_RELEASE:
		ret = fsl_asrc_dma_prepare_and_submit(substream, component);
		if (ret)
			return ret;
		dma_async_issue_pending(pair->dma_chan[IN]);
		dma_async_issue_pending(pair->dma_chan[OUT]);
		break;
	case SNDRV_PCM_TRIGGER_STOP:
	case SNDRV_PCM_TRIGGER_SUSPEND:
	case SNDRV_PCM_TRIGGER_PAUSE_PUSH:
		dmaengine_terminate_all(pair->dma_chan[OUT]);
		dmaengine_terminate_all(pair->dma_chan[IN]);
		break;
	default:
		return -EINVAL;
	}

	return 0;
}

static int fsl_asrc_dma_hw_params(struct snd_soc_component *component,
				  struct snd_pcm_substream *substream,
				  struct snd_pcm_hw_params *params)
{
	enum dma_slave_buswidth buswidth = DMA_SLAVE_BUSWIDTH_2_BYTES;
	struct snd_soc_pcm_runtime *rtd = asoc_substream_to_rtd(substream);
	bool tx = substream->stream == SNDRV_PCM_STREAM_PLAYBACK;
	struct snd_dmaengine_dai_dma_data *dma_params_fe = NULL;
	struct snd_dmaengine_dai_dma_data *dma_params_be = NULL;
	struct snd_pcm_runtime *runtime = substream->runtime;
	struct fsl_asrc_pair *pair = runtime->private_data;
	struct dma_chan *tmp_chan = NULL, *be_chan = NULL;
	struct snd_soc_component *component_be = NULL;
	struct fsl_asrc *asrc = pair->asrc;
	struct dma_slave_config config_fe, config_be;
	struct sdma_audio_config audio_config;
	enum asrc_pair_index index = pair->index;
	struct device *dev = component->dev;
	struct device_node *of_dma_node;
	int stream = substream->stream;
	struct imx_dma_data *tmp_data;
	struct snd_soc_dpcm *dpcm;
	struct device *dev_be;
	u8 dir = tx ? OUT : IN;
	dma_cap_mask_t mask;
<<<<<<< HEAD
	enum sdma_peripheral_type be_peripheral_type;
	int ret;
=======
	int ret, width;
	enum sdma_peripheral_type be_peripheral_type = IMX_DMATYPE_SSI;
>>>>>>> c1084c27

	/* Fetch the Back-End dma_data from DPCM */
	for_each_dpcm_be(rtd, stream, dpcm) {
		struct snd_soc_pcm_runtime *be = dpcm->be;
		struct snd_pcm_substream *substream_be;
		struct snd_soc_dai *dai = asoc_rtd_to_cpu(be, 0);

		if (dpcm->fe != rtd)
			continue;

		substream_be = snd_soc_dpcm_get_substream(be, stream);
		dma_params_be = snd_soc_dai_get_dma_data(dai, substream_be);
		dev_be = dai->dev;
		break;
	}

	if (!dma_params_be) {
		dev_err(dev, "failed to get the substream of Back-End\n");
		return -EINVAL;
	}

	/* Override dma_data of the Front-End and config its dmaengine */
	dma_params_fe = snd_soc_dai_get_dma_data(asoc_rtd_to_cpu(rtd, 0), substream);
	dma_params_fe->addr = asrc->paddr + asrc->get_fifo_addr(!dir, index);
	dma_params_fe->maxburst = dma_params_be->maxburst;

	pair->dma_chan[!dir] = asrc->get_dma_channel(pair, !dir);
	if (!pair->dma_chan[!dir]) {
		dev_err(dev, "failed to request DMA channel\n");
		return -EINVAL;
	}

	memset(&config_fe, 0, sizeof(config_fe));
	ret = snd_dmaengine_pcm_prepare_slave_config(substream, params, &config_fe);
	if (ret) {
		dev_err(dev, "failed to prepare DMA config for Front-End\n");
		return ret;
	}

	ret = dmaengine_slave_config(pair->dma_chan[!dir], &config_fe);
	if (ret) {
		dev_err(dev, "failed to config DMA channel for Front-End\n");
		return ret;
	}

	/* Request and config DMA channel for Back-End */
	dma_cap_zero(mask);
	dma_cap_set(DMA_SLAVE, mask);
	dma_cap_set(DMA_CYCLIC, mask);

<<<<<<< HEAD
	/* Get DMA request of Back-End */
	tmp_chan = dma_request_slave_channel(dev_be, tx ? "tx" : "rx");
	if (tmp_chan) {
		tmp_data = tmp_chan->private;
		if (tmp_data) {
			pair->dma_data.dma_request = tmp_data->dma_request;
			be_peripheral_type = tmp_data->peripheral_type;
			if (tx && be_peripheral_type == IMX_DMATYPE_SSI_DUAL)
				pair->dma_data.dst_dualfifo = true;
			if (!tx && be_peripheral_type == IMX_DMATYPE_SSI_DUAL)
				pair->dma_data.src_dualfifo = true;
		}
		dma_release_channel(tmp_chan);
	}

	/* Get DMA request of Front-End */
	tmp_chan = fsl_asrc_get_dma_channel(pair, dir);
	if (tmp_chan) {
		tmp_data = tmp_chan->private;
		if (tmp_data) {
			pair->dma_data.dma_request2 = tmp_data->dma_request;
			pair->dma_data.peripheral_type =
				 tmp_data->peripheral_type;
			pair->dma_data.priority = tmp_data->priority;
		}
		dma_release_channel(tmp_chan);
	}

	/* For sdma DEV_TO_DEV, there is two dma request
	 * But for emda DEV_TO_DEV, there is only one dma request, which is
	 * from the BE.
	 */
	if (pair->dma_data.dma_request2 != pair->dma_data.dma_request)
		pair->dma_chan[dir] =
			dma_request_channel(mask, filter, &pair->dma_data);
	else
		pair->dma_chan[dir] =
			dma_request_slave_channel(dev_be, tx ? "tx" : "rx");
=======
	/*
	 * The Back-End device might have already requested a DMA channel,
	 * so try to reuse it first, and then request a new one upon NULL.
	 */
	component_be = snd_soc_lookup_component_nolocked(dev_be, SND_DMAENGINE_PCM_DRV_NAME);
	if (component_be) {
		be_chan = soc_component_to_pcm(component_be)->chan[substream->stream];
		tmp_chan = be_chan;
	}
	if (!tmp_chan)
		tmp_chan = dma_request_slave_channel(dev_be, tx ? "tx" : "rx");

	/*
	 * An EDMA DEV_TO_DEV channel is fixed and bound with DMA event of each
	 * peripheral, unlike SDMA channel that is allocated dynamically. So no
	 * need to configure dma_request and dma_request2, but get dma_chan of
	 * Back-End device directly via dma_request_slave_channel.
	 */
	if (!asrc->use_edma) {
		/* Get DMA request of Back-End */
		tmp_data = tmp_chan->private;
		pair->dma_data.dma_request = tmp_data->dma_request;
		be_peripheral_type = tmp_data->peripheral_type;
		if (!be_chan)
			dma_release_channel(tmp_chan);

		/* Get DMA request of Front-End */
		tmp_chan = asrc->get_dma_channel(pair, dir);
		tmp_data = tmp_chan->private;
		pair->dma_data.dma_request2 = tmp_data->dma_request;
		pair->dma_data.peripheral_type = tmp_data->peripheral_type;
		pair->dma_data.priority = tmp_data->priority;
		dma_release_channel(tmp_chan);

		of_dma_node = pair->dma_chan[!dir]->device->dev->of_node;
		pair->dma_chan[dir] =
			__dma_request_channel(&mask, filter, &pair->dma_data,
					      of_dma_node);
		pair->req_dma_chan = true;
	} else {
		pair->dma_chan[dir] = tmp_chan;
		/* Do not flag to release if we are reusing the Back-End one */
		pair->req_dma_chan = !be_chan;
	}
>>>>>>> c1084c27

	if (!pair->dma_chan[dir]) {
		dev_err(dev, "failed to request DMA channel for Back-End\n");
		return -EINVAL;
	}

	width = snd_pcm_format_physical_width(asrc->asrc_format);
	if (width < 8 || width > 64)
		return -EINVAL;
	else if (width == 8)
		buswidth = DMA_SLAVE_BUSWIDTH_1_BYTE;
	else if (width == 16)
		buswidth = DMA_SLAVE_BUSWIDTH_2_BYTES;
	else if (width == 24)
		buswidth = DMA_SLAVE_BUSWIDTH_3_BYTES;
	else if (width <= 32)
		buswidth = DMA_SLAVE_BUSWIDTH_4_BYTES;
	else
		buswidth = DMA_SLAVE_BUSWIDTH_8_BYTES;

	memset(&config_be, 0, sizeof(config_be));
<<<<<<< HEAD

=======
>>>>>>> c1084c27
	config_be.direction = DMA_DEV_TO_DEV;
	config_be.src_addr_width = buswidth;
	config_be.src_maxburst = dma_params_be->maxburst;
	config_be.dst_addr_width = buswidth;
	config_be.dst_maxburst = dma_params_be->maxburst;

	memset(&audio_config, 0, sizeof(audio_config));
	config_be.peripheral_config = &audio_config;
	config_be.peripheral_size  = sizeof(audio_config);

	if (tx && (be_peripheral_type == IMX_DMATYPE_SSI_DUAL ||
		   be_peripheral_type == IMX_DMATYPE_SPDIF))
		audio_config.dst_fifo_num = 2;
	if (!tx && (be_peripheral_type == IMX_DMATYPE_SSI_DUAL ||
		    be_peripheral_type == IMX_DMATYPE_SPDIF))
		audio_config.src_fifo_num = 2;

	if (tx) {
		config_be.src_addr = asrc->paddr + asrc->get_fifo_addr(OUT, index);
		config_be.dst_addr = dma_params_be->addr;
	} else {
		config_be.dst_addr = asrc->paddr + asrc->get_fifo_addr(IN, index);
		config_be.src_addr = dma_params_be->addr;
	}

	ret = dmaengine_slave_config(pair->dma_chan[dir], &config_be);
	if (ret) {
		dev_err(dev, "failed to config DMA channel for Back-End\n");
<<<<<<< HEAD
		dma_release_channel(pair->dma_chan[dir]);
=======
		if (pair->req_dma_chan)
			dma_release_channel(pair->dma_chan[dir]);
>>>>>>> c1084c27
		return ret;
	}

	return 0;
}

static int fsl_asrc_dma_hw_free(struct snd_soc_component *component,
				struct snd_pcm_substream *substream)
{
	bool tx = substream->stream == SNDRV_PCM_STREAM_PLAYBACK;
	struct snd_pcm_runtime *runtime = substream->runtime;
	struct fsl_asrc_pair *pair = runtime->private_data;
	u8 dir = tx ? OUT : IN;

	if (pair->dma_chan[!dir])
		dma_release_channel(pair->dma_chan[!dir]);

	/* release dev_to_dev chan if we aren't reusing the Back-End one */
	if (pair->dma_chan[dir] && pair->req_dma_chan)
		dma_release_channel(pair->dma_chan[dir]);

	pair->dma_chan[!dir] = NULL;
	pair->dma_chan[dir] = NULL;

	return 0;
}

static int fsl_asrc_dma_startup(struct snd_soc_component *component,
				struct snd_pcm_substream *substream)
{
	bool tx = substream->stream == SNDRV_PCM_STREAM_PLAYBACK;
	struct snd_soc_pcm_runtime *rtd = asoc_substream_to_rtd(substream);
	struct snd_pcm_runtime *runtime = substream->runtime;
	struct snd_dmaengine_dai_dma_data *dma_data;
	struct device *dev = component->dev;
	struct fsl_asrc *asrc = dev_get_drvdata(dev);
	struct fsl_asrc_pair *pair;
<<<<<<< HEAD
	bool tx = substream->stream == SNDRV_PCM_STREAM_PLAYBACK;
	u8 dir = tx ? OUT : IN;
	struct dma_slave_caps dma_caps;
	struct dma_chan *tmp_chan;
	struct snd_dmaengine_dai_dma_data *dma_data;
	u32 addr_widths = BIT(DMA_SLAVE_BUSWIDTH_1_BYTE) |
			  BIT(DMA_SLAVE_BUSWIDTH_2_BYTES) |
			  BIT(DMA_SLAVE_BUSWIDTH_4_BYTES);
	int ret;
	int i;
=======
	struct dma_chan *tmp_chan = NULL;
	u8 dir = tx ? OUT : IN;
	bool release_pair = true;
	int ret = 0;

	ret = snd_pcm_hw_constraint_integer(substream->runtime,
					    SNDRV_PCM_HW_PARAM_PERIODS);
	if (ret < 0) {
		dev_err(dev, "failed to set pcm hw params periods\n");
		return ret;
	}
>>>>>>> c1084c27

	pair = kzalloc(sizeof(*pair) + asrc->pair_priv_size, GFP_KERNEL);
	if (!pair)
		return -ENOMEM;

	pair->asrc = asrc;
	pair->private = (void *)pair + sizeof(struct fsl_asrc_pair);

	runtime->private_data = pair;

<<<<<<< HEAD
	ret = snd_pcm_hw_constraint_integer(substream->runtime,
			SNDRV_PCM_HW_PARAM_PERIODS);
	if (ret < 0) {
		dev_err(dev, "failed to set pcm hw params periods\n");
		return ret;
	}

	dma_data = snd_soc_dai_get_dma_data(rtd->cpu_dai, substream);

	fsl_asrc_request_pair(1, pair);

	tmp_chan = fsl_asrc_get_dma_channel(pair, dir);
	if (!tmp_chan) {
		dev_err(dev, "can't get dma channel\n");
		return -EINVAL;
	}

	ret = dma_get_slave_caps(tmp_chan, &dma_caps);
	if (ret == 0) {
		if (dma_caps.cmd_pause)
			snd_imx_hardware.info |= SNDRV_PCM_INFO_PAUSE | SNDRV_PCM_INFO_RESUME;
		if (dma_caps.residue_granularity <= DMA_RESIDUE_GRANULARITY_SEGMENT)
			snd_imx_hardware.info |= SNDRV_PCM_INFO_BATCH;

		if (substream->stream == SNDRV_PCM_STREAM_PLAYBACK)
			addr_widths = dma_caps.dst_addr_widths;
		else
			addr_widths = dma_caps.src_addr_widths;
	}

	/*
	 * If SND_DMAENGINE_PCM_DAI_FLAG_PACK is set keep
	 * hw.formats set to 0, meaning no restrictions are in place.
	 * In this case it's the responsibility of the DAI driver to
	 * provide the supported format information.
	 */
	if (!(dma_data->flags & SND_DMAENGINE_PCM_DAI_FLAG_PACK))
		/*
		 * Prepare formats mask for valid/allowed sample types. If the
		 * dma does not have support for the given physical word size,
		 * it needs to be masked out so user space can not use the
		 * format which produces corrupted audio.
		 * In case the dma driver does not implement the slave_caps the
		 * default assumption is that it supports 1, 2 and 4 bytes
		 * widths.
		 */
		for (i = 0; i <= SNDRV_PCM_FORMAT_LAST; i++) {
			int bits = snd_pcm_format_physical_width(i);

			/*
			 * Enable only samples with DMA supported physical
			 * widths
			 */
			switch (bits) {
			case 8:
			case 16:
			case 24:
			case 32:
			case 64:
				if (addr_widths & (1 << (bits / 8)))
					snd_imx_hardware.formats |= (1LL << i);
				break;
			default:
				/* Unsupported types */
				break;
			}
		}

	if (tmp_chan)
		dma_release_channel(tmp_chan);
	fsl_asrc_release_pair(pair);

=======
	/* Request a dummy pair, which will be released later.
	 * Request pair function needs channel num as input, for this
	 * dummy pair, we just request "1" channel temporarily.
	 */
	ret = asrc->request_pair(1, pair);
	if (ret < 0) {
		dev_err(dev, "failed to request asrc pair\n");
		goto req_pair_err;
	}

	/* Request a dummy dma channel, which will be released later. */
	tmp_chan = asrc->get_dma_channel(pair, dir);
	if (!tmp_chan) {
		dev_err(dev, "failed to get dma channel\n");
		ret = -EINVAL;
		goto dma_chan_err;
	}

	dma_data = snd_soc_dai_get_dma_data(asoc_rtd_to_cpu(rtd, 0), substream);

	/* Refine the snd_imx_hardware according to caps of DMA. */
	ret = snd_dmaengine_pcm_refine_runtime_hwparams(substream,
							dma_data,
							&snd_imx_hardware,
							tmp_chan);
	if (ret < 0) {
		dev_err(dev, "failed to refine runtime hwparams\n");
		goto out;
	}

	release_pair = false;
>>>>>>> c1084c27
	snd_soc_set_runtime_hwparams(substream, &snd_imx_hardware);

out:
	dma_release_channel(tmp_chan);

dma_chan_err:
	asrc->release_pair(pair);

req_pair_err:
	if (release_pair)
		kfree(pair);

	return ret;
}

static int fsl_asrc_dma_shutdown(struct snd_soc_component *component,
				 struct snd_pcm_substream *substream)
{
	struct snd_pcm_runtime *runtime = substream->runtime;
	struct fsl_asrc_pair *pair = runtime->private_data;
	struct fsl_asrc *asrc;

	if (!pair)
		return 0;

	asrc = pair->asrc;

	if (asrc->pair[pair->index] == pair)
		asrc->pair[pair->index] = NULL;

	kfree(pair);

	return 0;
}

static snd_pcm_uframes_t
fsl_asrc_dma_pcm_pointer(struct snd_soc_component *component,
			 struct snd_pcm_substream *substream)
{
	struct snd_pcm_runtime *runtime = substream->runtime;
	struct fsl_asrc_pair *pair = runtime->private_data;

	return bytes_to_frames(substream->runtime, pair->pos);
}

static int fsl_asrc_dma_pcm_new(struct snd_soc_component *component,
				struct snd_soc_pcm_runtime *rtd)
{
	struct snd_card *card = rtd->card->snd_card;
	struct snd_pcm *pcm = rtd->pcm;
	int ret;

	ret = dma_coerce_mask_and_coherent(card->dev, DMA_BIT_MASK(32));
	if (ret) {
		dev_err(card->dev, "failed to set DMA mask\n");
		return ret;
	}

	return snd_pcm_set_fixed_buffer_all(pcm, SNDRV_DMA_TYPE_DEV,
					    card->dev, FSL_ASRC_DMABUF_SIZE);
}

struct snd_soc_component_driver fsl_asrc_component = {
	.name		= DRV_NAME,
	.hw_params	= fsl_asrc_dma_hw_params,
	.hw_free	= fsl_asrc_dma_hw_free,
	.trigger	= fsl_asrc_dma_trigger,
	.open		= fsl_asrc_dma_startup,
	.close		= fsl_asrc_dma_shutdown,
	.pointer	= fsl_asrc_dma_pcm_pointer,
	.pcm_construct	= fsl_asrc_dma_pcm_new,
};
EXPORT_SYMBOL_GPL(fsl_asrc_component);<|MERGE_RESOLUTION|>--- conflicted
+++ resolved
@@ -23,7 +23,7 @@
 		SNDRV_PCM_INFO_MMAP_VALID,
 	.buffer_bytes_max = FSL_ASRC_DMABUF_SIZE,
 	.period_bytes_min = 128,
-	.period_bytes_max = 65532, /* Limited by SDMA engine */
+	.period_bytes_max = 65535, /* Limited by SDMA engine */
 	.periods_min = 2,
 	.periods_max = 255,
 	.fifo_size = 0,
@@ -149,13 +149,8 @@
 	struct device *dev_be;
 	u8 dir = tx ? OUT : IN;
 	dma_cap_mask_t mask;
-<<<<<<< HEAD
-	enum sdma_peripheral_type be_peripheral_type;
-	int ret;
-=======
 	int ret, width;
 	enum sdma_peripheral_type be_peripheral_type = IMX_DMATYPE_SSI;
->>>>>>> c1084c27
 
 	/* Fetch the Back-End dma_data from DPCM */
 	for_each_dpcm_be(rtd, stream, dpcm) {
@@ -206,46 +201,6 @@
 	dma_cap_set(DMA_SLAVE, mask);
 	dma_cap_set(DMA_CYCLIC, mask);
 
-<<<<<<< HEAD
-	/* Get DMA request of Back-End */
-	tmp_chan = dma_request_slave_channel(dev_be, tx ? "tx" : "rx");
-	if (tmp_chan) {
-		tmp_data = tmp_chan->private;
-		if (tmp_data) {
-			pair->dma_data.dma_request = tmp_data->dma_request;
-			be_peripheral_type = tmp_data->peripheral_type;
-			if (tx && be_peripheral_type == IMX_DMATYPE_SSI_DUAL)
-				pair->dma_data.dst_dualfifo = true;
-			if (!tx && be_peripheral_type == IMX_DMATYPE_SSI_DUAL)
-				pair->dma_data.src_dualfifo = true;
-		}
-		dma_release_channel(tmp_chan);
-	}
-
-	/* Get DMA request of Front-End */
-	tmp_chan = fsl_asrc_get_dma_channel(pair, dir);
-	if (tmp_chan) {
-		tmp_data = tmp_chan->private;
-		if (tmp_data) {
-			pair->dma_data.dma_request2 = tmp_data->dma_request;
-			pair->dma_data.peripheral_type =
-				 tmp_data->peripheral_type;
-			pair->dma_data.priority = tmp_data->priority;
-		}
-		dma_release_channel(tmp_chan);
-	}
-
-	/* For sdma DEV_TO_DEV, there is two dma request
-	 * But for emda DEV_TO_DEV, there is only one dma request, which is
-	 * from the BE.
-	 */
-	if (pair->dma_data.dma_request2 != pair->dma_data.dma_request)
-		pair->dma_chan[dir] =
-			dma_request_channel(mask, filter, &pair->dma_data);
-	else
-		pair->dma_chan[dir] =
-			dma_request_slave_channel(dev_be, tx ? "tx" : "rx");
-=======
 	/*
 	 * The Back-End device might have already requested a DMA channel,
 	 * so try to reuse it first, and then request a new one upon NULL.
@@ -290,7 +245,6 @@
 		/* Do not flag to release if we are reusing the Back-End one */
 		pair->req_dma_chan = !be_chan;
 	}
->>>>>>> c1084c27
 
 	if (!pair->dma_chan[dir]) {
 		dev_err(dev, "failed to request DMA channel for Back-End\n");
@@ -312,10 +266,6 @@
 		buswidth = DMA_SLAVE_BUSWIDTH_8_BYTES;
 
 	memset(&config_be, 0, sizeof(config_be));
-<<<<<<< HEAD
-
-=======
->>>>>>> c1084c27
 	config_be.direction = DMA_DEV_TO_DEV;
 	config_be.src_addr_width = buswidth;
 	config_be.src_maxburst = dma_params_be->maxburst;
@@ -344,12 +294,8 @@
 	ret = dmaengine_slave_config(pair->dma_chan[dir], &config_be);
 	if (ret) {
 		dev_err(dev, "failed to config DMA channel for Back-End\n");
-<<<<<<< HEAD
-		dma_release_channel(pair->dma_chan[dir]);
-=======
 		if (pair->req_dma_chan)
 			dma_release_channel(pair->dma_chan[dir]);
->>>>>>> c1084c27
 		return ret;
 	}
 
@@ -387,18 +333,6 @@
 	struct device *dev = component->dev;
 	struct fsl_asrc *asrc = dev_get_drvdata(dev);
 	struct fsl_asrc_pair *pair;
-<<<<<<< HEAD
-	bool tx = substream->stream == SNDRV_PCM_STREAM_PLAYBACK;
-	u8 dir = tx ? OUT : IN;
-	struct dma_slave_caps dma_caps;
-	struct dma_chan *tmp_chan;
-	struct snd_dmaengine_dai_dma_data *dma_data;
-	u32 addr_widths = BIT(DMA_SLAVE_BUSWIDTH_1_BYTE) |
-			  BIT(DMA_SLAVE_BUSWIDTH_2_BYTES) |
-			  BIT(DMA_SLAVE_BUSWIDTH_4_BYTES);
-	int ret;
-	int i;
-=======
 	struct dma_chan *tmp_chan = NULL;
 	u8 dir = tx ? OUT : IN;
 	bool release_pair = true;
@@ -410,7 +344,6 @@
 		dev_err(dev, "failed to set pcm hw params periods\n");
 		return ret;
 	}
->>>>>>> c1084c27
 
 	pair = kzalloc(sizeof(*pair) + asrc->pair_priv_size, GFP_KERNEL);
 	if (!pair)
@@ -421,80 +354,6 @@
 
 	runtime->private_data = pair;
 
-<<<<<<< HEAD
-	ret = snd_pcm_hw_constraint_integer(substream->runtime,
-			SNDRV_PCM_HW_PARAM_PERIODS);
-	if (ret < 0) {
-		dev_err(dev, "failed to set pcm hw params periods\n");
-		return ret;
-	}
-
-	dma_data = snd_soc_dai_get_dma_data(rtd->cpu_dai, substream);
-
-	fsl_asrc_request_pair(1, pair);
-
-	tmp_chan = fsl_asrc_get_dma_channel(pair, dir);
-	if (!tmp_chan) {
-		dev_err(dev, "can't get dma channel\n");
-		return -EINVAL;
-	}
-
-	ret = dma_get_slave_caps(tmp_chan, &dma_caps);
-	if (ret == 0) {
-		if (dma_caps.cmd_pause)
-			snd_imx_hardware.info |= SNDRV_PCM_INFO_PAUSE | SNDRV_PCM_INFO_RESUME;
-		if (dma_caps.residue_granularity <= DMA_RESIDUE_GRANULARITY_SEGMENT)
-			snd_imx_hardware.info |= SNDRV_PCM_INFO_BATCH;
-
-		if (substream->stream == SNDRV_PCM_STREAM_PLAYBACK)
-			addr_widths = dma_caps.dst_addr_widths;
-		else
-			addr_widths = dma_caps.src_addr_widths;
-	}
-
-	/*
-	 * If SND_DMAENGINE_PCM_DAI_FLAG_PACK is set keep
-	 * hw.formats set to 0, meaning no restrictions are in place.
-	 * In this case it's the responsibility of the DAI driver to
-	 * provide the supported format information.
-	 */
-	if (!(dma_data->flags & SND_DMAENGINE_PCM_DAI_FLAG_PACK))
-		/*
-		 * Prepare formats mask for valid/allowed sample types. If the
-		 * dma does not have support for the given physical word size,
-		 * it needs to be masked out so user space can not use the
-		 * format which produces corrupted audio.
-		 * In case the dma driver does not implement the slave_caps the
-		 * default assumption is that it supports 1, 2 and 4 bytes
-		 * widths.
-		 */
-		for (i = 0; i <= SNDRV_PCM_FORMAT_LAST; i++) {
-			int bits = snd_pcm_format_physical_width(i);
-
-			/*
-			 * Enable only samples with DMA supported physical
-			 * widths
-			 */
-			switch (bits) {
-			case 8:
-			case 16:
-			case 24:
-			case 32:
-			case 64:
-				if (addr_widths & (1 << (bits / 8)))
-					snd_imx_hardware.formats |= (1LL << i);
-				break;
-			default:
-				/* Unsupported types */
-				break;
-			}
-		}
-
-	if (tmp_chan)
-		dma_release_channel(tmp_chan);
-	fsl_asrc_release_pair(pair);
-
-=======
 	/* Request a dummy pair, which will be released later.
 	 * Request pair function needs channel num as input, for this
 	 * dummy pair, we just request "1" channel temporarily.
@@ -526,7 +385,6 @@
 	}
 
 	release_pair = false;
->>>>>>> c1084c27
 	snd_soc_set_runtime_hwparams(substream, &snd_imx_hardware);
 
 out:
