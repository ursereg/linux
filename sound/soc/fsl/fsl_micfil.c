// SPDX-License-Identifier: GPL-2.0
// Copyright 2018 NXP

#include <linux/atomic.h>
#include <linux/clk.h>
#include <linux/device.h>
#include <linux/interrupt.h>
#include <linux/kobject.h>
#include <linux/kernel.h>
#include <linux/module.h>
#include <linux/of.h>
#include <linux/of_address.h>
#include <linux/of_irq.h>
#include <linux/of_platform.h>
#include <linux/pm_runtime.h>
#include <linux/regmap.h>
#include <linux/sysfs.h>
#include <linux/types.h>
#include <sound/dmaengine_pcm.h>
#include <sound/pcm.h>
#include <sound/soc.h>
#include <sound/tlv.h>
#include <sound/core.h>

#include "fsl_micfil.h"
#include "imx-pcm.h"

#define FSL_MICFIL_RATES		SNDRV_PCM_RATE_8000_48000
#define FSL_MICFIL_FORMATS		(SNDRV_PCM_FMTBIT_S16_LE)

struct fsl_micfil {
	struct platform_device *pdev;
	struct regmap *regmap;
	const struct fsl_micfil_soc_data *soc;
	struct clk *busclk;
	struct clk *mclk;
	struct clk *clk_src[MICFIL_CLK_SRC_NUM];
	struct snd_dmaengine_dai_dma_data dma_params_rx;
	struct kobject *hwvad_kobject;
	unsigned int vad_channel;
	unsigned int dataline;
	char name[32];
	int irq[MICFIL_IRQ_LINES];
	unsigned int mclk_streams;
	int quality;	/*QUALITY 2-0 bits */
	bool slave_mode;
	int channel_gain[8];
	int clk_src_id;
	int dc_remover;
	int vad_sound_gain;
	int vad_noise_gain;
	int vad_input_gain;
	int vad_frame_time;
	int vad_init_time;
	int vad_init_mode;
	int vad_nfil_adjust;
	int vad_hpf;
	int vad_zcd_th;
	int vad_zcd_auto;
	int vad_zcd_en;
	int vad_zcd_adj;
	int vad_rate_index;
	atomic_t recording_state;
	atomic_t hwvad_state;
	/* spinlock to control HWVAD enable/disable */
	spinlock_t hwvad_lock;
};

struct fsl_micfil_soc_data {
	unsigned int fifos;
	unsigned int fifo_depth;
	unsigned int dataline;
	bool imx;
	u64  formats;
};

static char *envp[] = {
	"EVENT=PDM_VOICE_DETECT",
	NULL,
};

static struct fsl_micfil_soc_data fsl_micfil_imx8mm = {
	.imx = true,
	.fifos = 8,
	.fifo_depth = 8,
	.dataline =  0xf,
	.formats = SNDRV_PCM_FMTBIT_S16_LE,
};

static struct fsl_micfil_soc_data fsl_micfil_imx8mp = {
	.imx = true,
	.fifos = 8,
	.fifo_depth = 32,
	.dataline =  0xf,
	.formats = SNDRV_PCM_FMTBIT_S32_LE,
};

static const struct of_device_id fsl_micfil_dt_ids[] = {
	{ .compatible = "fsl,imx8mm-micfil", .data = &fsl_micfil_imx8mm },
	{ .compatible = "fsl,imx8mp-micfil", .data = &fsl_micfil_imx8mp },
	{}
};
MODULE_DEVICE_TABLE(of, fsl_micfil_dt_ids);

/* Table 5. Quality Modes
 * Medium	0 0 0
 * High		0 0 1
 * Very Low 2	1 0 0
 * Very Low 1	1 0 1
 * Very Low 0	1 1 0
 * Low		1 1 1
 */
static const char * const micfil_quality_select_texts[] = {
	"Medium", "High",
	"N/A", "N/A",
	"VLow2", "VLow1",
	"VLow0", "Low",
};

static const char * const micfil_hwvad_init_mode[] = {
	"Envelope mode", "Energy mode",
};

static const char * const micfil_hwvad_hpf_texts[] = {
	"Filter bypass",
	"Cut-off @1750Hz",
	"Cut-off @215Hz",
	"Cut-off @102Hz",
};

static const char * const micfil_hwvad_zcd_enable[] = {
	"OFF", "ON",
};

static const char * const micfil_hwvad_zcdauto_enable[] = {
	"OFF", "ON",
};

static const char * const micfil_hwvad_noise_decimation[] = {
	"Disabled", "Enabled",
};

/* when adding new rate text, also add it to the
 * micfil_hwvad_rate_ints
 */
static const char * const micfil_hwvad_rate[] = {
	"48KHz", "44.1KHz",
};

static const int micfil_hwvad_rate_ints[] = {
	48000, 44100,
};

static const char * const micfil_clk_src_texts[] = {
	"Auto", "AudioPLL1", "AudioPLL2", "ExtClk3",
};

/* DC Remover Control
 * Filter Bypassed	1 1
 * Cut-off @21Hz	0 0
 * Cut-off @83Hz	0 1
 * Cut-off @152HZ	1 0
 */
static const char * const micfil_dc_remover_texts[] = {
	"Cut-off @21Hz", "Cut-off @83Hz",
	"Cut-off @152Hz", "Bypass",
};

static const struct soc_enum fsl_micfil_quality_enum =
	SOC_ENUM_SINGLE(REG_MICFIL_CTRL2,
			MICFIL_CTRL2_QSEL_SHIFT,
			ARRAY_SIZE(micfil_quality_select_texts),
			micfil_quality_select_texts);
static const struct soc_enum fsl_micfil_hwvad_init_mode_enum =
	SOC_ENUM_SINGLE_EXT(ARRAY_SIZE(micfil_hwvad_init_mode),
			    micfil_hwvad_init_mode);
static const struct soc_enum fsl_micfil_hwvad_hpf_enum =
	SOC_ENUM_SINGLE_EXT(ARRAY_SIZE(micfil_hwvad_hpf_texts),
			    micfil_hwvad_hpf_texts);
static const struct soc_enum fsl_micfil_hwvad_zcd_enum =
	SOC_ENUM_SINGLE_EXT(ARRAY_SIZE(micfil_hwvad_zcd_enable),
			    micfil_hwvad_zcd_enable);
static const struct soc_enum fsl_micfil_hwvad_zcdauto_enum =
	SOC_ENUM_SINGLE_EXT(ARRAY_SIZE(micfil_hwvad_zcdauto_enable),
			    micfil_hwvad_zcd_enable);
static const struct soc_enum fsl_micfil_hwvad_ndec_enum =
	SOC_ENUM_SINGLE(REG_MICFIL_VAD0_NCONFIG,
			MICFIL_VAD0_NCONFIG_NOREN_SHIFT,
			ARRAY_SIZE(micfil_hwvad_noise_decimation),
			micfil_hwvad_noise_decimation);
static const struct soc_enum fsl_micfil_hwvad_rate_enum =
	SOC_ENUM_SINGLE_EXT(ARRAY_SIZE(micfil_hwvad_rate),
			    micfil_hwvad_rate);
static const struct soc_enum fsl_micfil_clk_src_enum =
	SOC_ENUM_SINGLE_EXT(ARRAY_SIZE(micfil_clk_src_texts),
			    micfil_clk_src_texts);
static const struct soc_enum fsl_micfil_dc_remover_enum =
	SOC_ENUM_SINGLE_EXT(ARRAY_SIZE(micfil_dc_remover_texts),
			    micfil_dc_remover_texts);

static int micfil_put_clk_src(struct snd_kcontrol *kcontrol,
			      struct snd_ctl_elem_value *ucontrol)
{
	struct snd_soc_component *comp = snd_kcontrol_chip(kcontrol);
	struct soc_enum *e = (struct soc_enum *)kcontrol->private_value;
	unsigned int *item = ucontrol->value.enumerated.item;
	struct fsl_micfil *micfil = snd_soc_component_get_drvdata(comp);
	int val = snd_soc_enum_item_to_val(e, item[0]);

	micfil->clk_src_id = val;

	return 0;
}

static int micfil_get_clk_src(struct snd_kcontrol *kcontrol,
			      struct snd_ctl_elem_value *ucontrol)
{
	struct snd_soc_component *comp = snd_kcontrol_chip(kcontrol);
	struct fsl_micfil *micfil = snd_soc_component_get_drvdata(comp);

	ucontrol->value.enumerated.item[0] = micfil->clk_src_id;

	return 0;
}

static int micfil_put_dc_remover_state(struct snd_kcontrol *kcontrol,
				       struct snd_ctl_elem_value *ucontrol)
{
	struct snd_soc_component *comp = snd_kcontrol_chip(kcontrol);
	struct soc_enum *e = (struct soc_enum *)kcontrol->private_value;
	struct fsl_micfil *micfil = snd_soc_component_get_drvdata(comp);
	unsigned int *item = ucontrol->value.enumerated.item;
	int val = snd_soc_enum_item_to_val(e, item[0]);
	int i = 0, ret = 0;
	u32 reg_val = 0;

	if (val < 0 || val > 3)
		return -EINVAL;

	micfil->dc_remover = val;

	/* Calculate total value for all channels */
	for (i = 0; i < 8; i++)
		reg_val |= MICFIL_DC_MODE(val, i);

	/* Update DC Remover mode for all channels */
	ret = snd_soc_component_update_bits(comp, REG_MICFIL_DC_CTRL,
					    MICFIL_DC_CTRL_MASK, reg_val);
	if (ret < 0)
		return ret;

	return 0;
}

static int micfil_get_dc_remover_state(struct snd_kcontrol *kcontrol,
				       struct snd_ctl_elem_value *ucontrol)
{
	struct snd_soc_component *comp = snd_kcontrol_chip(kcontrol);
	struct fsl_micfil *micfil = snd_soc_component_get_drvdata(comp);

	ucontrol->value.enumerated.item[0] = micfil->dc_remover;

	return 0;
}

static int hwvad_put_init_mode(struct snd_kcontrol *kcontrol,
			       struct snd_ctl_elem_value *ucontrol)
{
	struct snd_soc_component *comp = snd_kcontrol_chip(kcontrol);
	struct soc_enum *e = (struct soc_enum *)kcontrol->private_value;
	unsigned int *item = ucontrol->value.enumerated.item;
	struct fsl_micfil *micfil = snd_soc_component_get_drvdata(comp);
	int val = snd_soc_enum_item_to_val(e, item[0]);

	/* 0 - Envelope-based Mode
	 * 1 - Energy-based Mode
	 */
	micfil->vad_init_mode = val;
	return 0;
}

static int hwvad_get_init_mode(struct snd_kcontrol *kcontrol,
			       struct snd_ctl_elem_value *ucontrol)
{
	struct snd_soc_component *comp = snd_kcontrol_chip(kcontrol);
	struct fsl_micfil *micfil = snd_soc_component_get_drvdata(comp);

	ucontrol->value.enumerated.item[0] = micfil->vad_init_mode;

	return 0;
}

static int hwvad_put_hpf(struct snd_kcontrol *kcontrol,
			 struct snd_ctl_elem_value *ucontrol)
{
	struct snd_soc_component *comp = snd_kcontrol_chip(kcontrol);
	struct soc_enum *e = (struct soc_enum *)kcontrol->private_value;
	unsigned int *item = ucontrol->value.enumerated.item;
	struct fsl_micfil *micfil = snd_soc_component_get_drvdata(comp);
	int val = snd_soc_enum_item_to_val(e, item[0]);

	/* 00 - HPF Bypass
	 * 01 - Cut-off frequency 1750Hz
	 * 10 - Cut-off frequency 215Hz
	 * 11 - Cut-off frequency 102Hz
	 */
	micfil->vad_hpf = val;

	return 0;
}

static int hwvad_get_hpf(struct snd_kcontrol *kcontrol,
			 struct snd_ctl_elem_value *ucontrol)
{
	struct snd_soc_component *comp = snd_kcontrol_chip(kcontrol);
	struct fsl_micfil *micfil = snd_soc_component_get_drvdata(comp);

	ucontrol->value.enumerated.item[0] = micfil->vad_hpf;

	return 0;
}

static int hwvad_put_zcd_en(struct snd_kcontrol *kcontrol,
			    struct snd_ctl_elem_value *ucontrol)
{
	struct snd_soc_component *comp = snd_kcontrol_chip(kcontrol);
	struct soc_enum *e = (struct soc_enum *)kcontrol->private_value;
	unsigned int *item = ucontrol->value.enumerated.item;
	struct fsl_micfil *micfil = snd_soc_component_get_drvdata(comp);
	int val = snd_soc_enum_item_to_val(e, item[0]);

	micfil->vad_zcd_en = val;

	return 0;
}

static int hwvad_get_zcd_en(struct snd_kcontrol *kcontrol,
			    struct snd_ctl_elem_value *ucontrol)
{
	struct snd_soc_component *comp = snd_kcontrol_chip(kcontrol);
	struct fsl_micfil *micfil = snd_soc_component_get_drvdata(comp);

	ucontrol->value.enumerated.item[0] = micfil->vad_zcd_en;

	return 0;
}

static int hwvad_put_rate(struct snd_kcontrol *kcontrol,
			  struct snd_ctl_elem_value *ucontrol)
{
	struct snd_soc_component *comp = snd_kcontrol_chip(kcontrol);
	struct soc_enum *e = (struct soc_enum *)kcontrol->private_value;
	unsigned int *item = ucontrol->value.enumerated.item;
	struct fsl_micfil *micfil = snd_soc_component_get_drvdata(comp);
	int val = snd_soc_enum_item_to_val(e, item[0]);

	micfil->vad_rate_index = val;

	return 0;
}

static int hwvad_get_rate(struct snd_kcontrol *kcontrol,
			  struct snd_ctl_elem_value *ucontrol)
{
	struct snd_soc_component *comp = snd_kcontrol_chip(kcontrol);
	struct fsl_micfil *micfil = snd_soc_component_get_drvdata(comp);

	ucontrol->value.enumerated.item[0] = micfil->vad_rate_index;

	return 0;
}

static int hwvad_put_zcd_auto(struct snd_kcontrol *kcontrol,
			      struct snd_ctl_elem_value *ucontrol)
{
	struct snd_soc_component *comp = snd_kcontrol_chip(kcontrol);
	struct soc_enum *e = (struct soc_enum *)kcontrol->private_value;
	unsigned int *item = ucontrol->value.enumerated.item;
	struct fsl_micfil *micfil = snd_soc_component_get_drvdata(comp);
	int val = snd_soc_enum_item_to_val(e, item[0]);

	micfil->vad_zcd_auto = val;

	return 0;
}

static int hwvad_get_zcd_auto(struct snd_kcontrol *kcontrol,
			      struct snd_ctl_elem_value *ucontrol)
{
	struct snd_soc_component *comp = snd_kcontrol_chip(kcontrol);
	struct fsl_micfil *micfil = snd_soc_component_get_drvdata(comp);

	ucontrol->value.enumerated.item[0] = micfil->vad_zcd_auto;

	return 0;
}

static int gain_info(struct snd_kcontrol *kcontrol,
		     struct snd_ctl_elem_info *uinfo)
{
	uinfo->type = SNDRV_CTL_ELEM_TYPE_INTEGER;
	uinfo->count = 1;
	uinfo->value.integer.min = 0;
	uinfo->value.integer.max = 0xf;

	return 0;
}

static int hwvad_put_input_gain(struct snd_kcontrol *kcontrol,
				struct snd_ctl_elem_value *ucontrol)
{
	struct snd_soc_component *comp = snd_kcontrol_chip(kcontrol);
	struct fsl_micfil *micfil = snd_soc_component_get_drvdata(comp);

	micfil->vad_input_gain = ucontrol->value.integer.value[0];

	return 0;
}

static int hwvad_get_input_gain(struct snd_kcontrol *kcontrol,
				struct snd_ctl_elem_value *ucontrol)
{
	struct snd_soc_component *comp = snd_kcontrol_chip(kcontrol);
	struct fsl_micfil *micfil = snd_soc_component_get_drvdata(comp);

	ucontrol->value.enumerated.item[0] = micfil->vad_input_gain;

	return 0;
}

static int hwvad_put_sound_gain(struct snd_kcontrol *kcontrol,
				struct snd_ctl_elem_value *ucontrol)
{
	struct snd_soc_component *comp = snd_kcontrol_chip(kcontrol);
	struct fsl_micfil *micfil = snd_soc_component_get_drvdata(comp);

	micfil->vad_sound_gain = ucontrol->value.integer.value[0];

	return 0;
}

static int hwvad_get_sound_gain(struct snd_kcontrol *kcontrol,
				struct snd_ctl_elem_value *ucontrol)
{
	struct snd_soc_component *comp = snd_kcontrol_chip(kcontrol);
	struct fsl_micfil *micfil = snd_soc_component_get_drvdata(comp);

	ucontrol->value.enumerated.item[0] = micfil->vad_sound_gain;

	return 0;
}

static int hwvad_put_noise_gain(struct snd_kcontrol *kcontrol,
				struct snd_ctl_elem_value *ucontrol)
{
	struct snd_soc_component *comp = snd_kcontrol_chip(kcontrol);
	struct fsl_micfil *micfil = snd_soc_component_get_drvdata(comp);

	micfil->vad_noise_gain = ucontrol->value.integer.value[0];

	return 0;
}

static int hwvad_get_noise_gain(struct snd_kcontrol *kcontrol,
				struct snd_ctl_elem_value *ucontrol)
{
	struct snd_soc_component *comp = snd_kcontrol_chip(kcontrol);
	struct fsl_micfil *micfil = snd_soc_component_get_drvdata(comp);

	ucontrol->value.enumerated.item[0] = micfil->vad_noise_gain;

	return 0;
}

static int hwvad_framet_info(struct snd_kcontrol *kcontrol,
			     struct snd_ctl_elem_info *uinfo)
{
	uinfo->type = SNDRV_CTL_ELEM_TYPE_INTEGER;
	uinfo->count = 1;
	uinfo->value.integer.min = 1;
	uinfo->value.integer.max = 64;

	return 0;
}

static int hwvad_put_frame_time(struct snd_kcontrol *kcontrol,
				struct snd_ctl_elem_value *ucontrol)
{
	struct snd_soc_component *comp = snd_kcontrol_chip(kcontrol);
	struct fsl_micfil *micfil = snd_soc_component_get_drvdata(comp);

	micfil->vad_frame_time = ucontrol->value.integer.value[0];

	return 0;
}

static int hwvad_get_frame_time(struct snd_kcontrol *kcontrol,
				struct snd_ctl_elem_value *ucontrol)
{
	struct snd_soc_component *comp = snd_kcontrol_chip(kcontrol);
	struct fsl_micfil *micfil = snd_soc_component_get_drvdata(comp);

	ucontrol->value.enumerated.item[0] = micfil->vad_frame_time;

	return 0;
}

static int hwvad_initt_info(struct snd_kcontrol *kcontrol,
			    struct snd_ctl_elem_info *uinfo)
{
	uinfo->type = SNDRV_CTL_ELEM_TYPE_INTEGER;
	uinfo->count = 1;
	uinfo->value.integer.min = 1;
	uinfo->value.integer.max = 32;

	return 0;
}

static int hwvad_put_init_time(struct snd_kcontrol *kcontrol,
			       struct snd_ctl_elem_value *ucontrol)
{
	struct snd_soc_component *comp = snd_kcontrol_chip(kcontrol);
	struct fsl_micfil *micfil = snd_soc_component_get_drvdata(comp);

	micfil->vad_init_time = ucontrol->value.integer.value[0];

	return 0;
}

static int hwvad_get_init_time(struct snd_kcontrol *kcontrol,
			       struct snd_ctl_elem_value *ucontrol)
{
	struct snd_soc_component *comp = snd_kcontrol_chip(kcontrol);
	struct fsl_micfil *micfil = snd_soc_component_get_drvdata(comp);

	ucontrol->value.enumerated.item[0] = micfil->vad_init_time;

	return 0;
}

static int hwvad_nfiladj_info(struct snd_kcontrol *kcontrol,
			      struct snd_ctl_elem_info *uinfo)
{
	uinfo->type = SNDRV_CTL_ELEM_TYPE_INTEGER;
	uinfo->count = 1;
	uinfo->value.integer.min = 1;
	uinfo->value.integer.max = 32;

	return 0;
}

static int hwvad_put_nfil_adjust(struct snd_kcontrol *kcontrol,
				 struct snd_ctl_elem_value *ucontrol)
{
	struct snd_soc_component *comp = snd_kcontrol_chip(kcontrol);
	struct fsl_micfil *micfil = snd_soc_component_get_drvdata(comp);

	micfil->vad_nfil_adjust = ucontrol->value.integer.value[0];

	return 0;
}

static int hwvad_get_nfil_adjust(struct snd_kcontrol *kcontrol,
				 struct snd_ctl_elem_value *ucontrol)
{
	struct snd_soc_component *comp = snd_kcontrol_chip(kcontrol);
	struct fsl_micfil *micfil = snd_soc_component_get_drvdata(comp);

	ucontrol->value.enumerated.item[0] = micfil->vad_nfil_adjust;

	return 0;
}

static int hwvad_zcdth_info(struct snd_kcontrol *kcontrol,
			    struct snd_ctl_elem_info *uinfo)
{
	uinfo->type = SNDRV_CTL_ELEM_TYPE_INTEGER;
	uinfo->count = 1;
	uinfo->value.integer.min = 1;
	uinfo->value.integer.max = 1024;

	return 0;
}

static int hwvad_put_zcd_th(struct snd_kcontrol *kcontrol,
			    struct snd_ctl_elem_value *ucontrol)
{
	struct snd_soc_component *comp = snd_kcontrol_chip(kcontrol);
	struct fsl_micfil *micfil = snd_soc_component_get_drvdata(comp);

	micfil->vad_zcd_th = ucontrol->value.integer.value[0];

	return 0;
}

static int hwvad_get_zcd_th(struct snd_kcontrol *kcontrol,
			    struct snd_ctl_elem_value *ucontrol)
{
	struct snd_soc_component *comp = snd_kcontrol_chip(kcontrol);
	struct fsl_micfil *micfil = snd_soc_component_get_drvdata(comp);

	ucontrol->value.enumerated.item[0] = micfil->vad_zcd_th;

	return 0;
}

static int hwvad_zcdadj_info(struct snd_kcontrol *kcontrol,
			     struct snd_ctl_elem_info *uinfo)
{
	uinfo->type = SNDRV_CTL_ELEM_TYPE_INTEGER;
	uinfo->count = 1;
	uinfo->value.integer.min = 1;
	uinfo->value.integer.max = 16;

	return 0;
}

static int hwvad_put_zcd_adj(struct snd_kcontrol *kcontrol,
			     struct snd_ctl_elem_value *ucontrol)
{
	struct snd_soc_component *comp = snd_kcontrol_chip(kcontrol);
	struct fsl_micfil *micfil = snd_soc_component_get_drvdata(comp);

	micfil->vad_zcd_adj = ucontrol->value.integer.value[0];

	return 0;
}

static int hwvad_get_zcd_adj(struct snd_kcontrol *kcontrol,
			     struct snd_ctl_elem_value *ucontrol)
{
	struct snd_soc_component *comp = snd_kcontrol_chip(kcontrol);
	struct fsl_micfil *micfil = snd_soc_component_get_drvdata(comp);

	ucontrol->value.enumerated.item[0] = micfil->vad_zcd_adj;

	return 0;
}

static DECLARE_TLV_DB_SCALE(gain_tlv, 0, 100, 0);

static const struct snd_kcontrol_new fsl_micfil_snd_controls[] = {
	SOC_SINGLE_SX_TLV("CH0 Volume", REG_MICFIL_OUT_CTRL,
			  MICFIL_OUTGAIN_CHX_SHIFT(0), 0xF, 0x7, gain_tlv),
	SOC_SINGLE_SX_TLV("CH1 Volume", REG_MICFIL_OUT_CTRL,
			  MICFIL_OUTGAIN_CHX_SHIFT(1), 0xF, 0x7, gain_tlv),
	SOC_SINGLE_SX_TLV("CH2 Volume", REG_MICFIL_OUT_CTRL,
			  MICFIL_OUTGAIN_CHX_SHIFT(2), 0xF, 0x7, gain_tlv),
	SOC_SINGLE_SX_TLV("CH3 Volume", REG_MICFIL_OUT_CTRL,
			  MICFIL_OUTGAIN_CHX_SHIFT(3), 0xF, 0x7, gain_tlv),
	SOC_SINGLE_SX_TLV("CH4 Volume", REG_MICFIL_OUT_CTRL,
			  MICFIL_OUTGAIN_CHX_SHIFT(4), 0xF, 0x7, gain_tlv),
	SOC_SINGLE_SX_TLV("CH5 Volume", REG_MICFIL_OUT_CTRL,
			  MICFIL_OUTGAIN_CHX_SHIFT(5), 0xF, 0x7, gain_tlv),
	SOC_SINGLE_SX_TLV("CH6 Volume", REG_MICFIL_OUT_CTRL,
			  MICFIL_OUTGAIN_CHX_SHIFT(6), 0xF, 0x7, gain_tlv),
	SOC_SINGLE_SX_TLV("CH7 Volume", REG_MICFIL_OUT_CTRL,
			  MICFIL_OUTGAIN_CHX_SHIFT(7), 0xF, 0x7, gain_tlv),
	SOC_ENUM_EXT("MICFIL Quality Select",
		     fsl_micfil_quality_enum,
		     snd_soc_get_enum_double, snd_soc_put_enum_double),
	SOC_ENUM_EXT("HWVAD Initialization Mode",
		     fsl_micfil_hwvad_init_mode_enum,
		     hwvad_get_init_mode, hwvad_put_init_mode),
	SOC_ENUM_EXT("HWVAD High-Pass Filter",
		     fsl_micfil_hwvad_hpf_enum,
		     hwvad_get_hpf, hwvad_put_hpf),
	SOC_ENUM_EXT("HWVAD Zero-Crossing Detector Enable",
		     fsl_micfil_hwvad_zcd_enum,
		     hwvad_get_zcd_en, hwvad_put_zcd_en),
	SOC_ENUM_EXT("HWVAD Zero-Crossing Detector Auto Threshold",
		     fsl_micfil_hwvad_zcdauto_enum,
		     hwvad_get_zcd_auto, hwvad_put_zcd_auto),
	SOC_ENUM_EXT("HWVAD Noise OR Enable",
		     fsl_micfil_hwvad_ndec_enum,
		     snd_soc_get_enum_double, snd_soc_put_enum_double),
	SOC_ENUM_EXT("HWVAD Sampling Rate",
		     fsl_micfil_hwvad_rate_enum,
		     hwvad_get_rate, hwvad_put_rate),
	SOC_ENUM_EXT("Clock Source",
		     fsl_micfil_clk_src_enum,
		     micfil_get_clk_src, micfil_put_clk_src),
	SOC_ENUM_EXT("MICFIL DC Remover Control", fsl_micfil_dc_remover_enum,
		     micfil_get_dc_remover_state, micfil_put_dc_remover_state),
	{
		.iface = SNDRV_CTL_ELEM_IFACE_MIXER,
		.name = "HWVAD Input Gain",
		.access = SNDRV_CTL_ELEM_ACCESS_READ |
			  SNDRV_CTL_ELEM_ACCESS_WRITE,
		.info = gain_info,
		.get = hwvad_get_input_gain,
		.put = hwvad_put_input_gain,
	},
	{
		.iface = SNDRV_CTL_ELEM_IFACE_MIXER,
		.name = "HWVAD Sound Gain",
		.access = SNDRV_CTL_ELEM_ACCESS_READ |
			  SNDRV_CTL_ELEM_ACCESS_WRITE,
		.info = gain_info,
		.get = hwvad_get_sound_gain,
		.put = hwvad_put_sound_gain,
	},
	{
		.iface = SNDRV_CTL_ELEM_IFACE_MIXER,
		.name = "HWVAD Noise Gain",
		.access = SNDRV_CTL_ELEM_ACCESS_READ |
			  SNDRV_CTL_ELEM_ACCESS_WRITE,
		.info = gain_info,
		.get = hwvad_get_noise_gain,
		.put = hwvad_put_noise_gain,
	},
	{
		.iface = SNDRV_CTL_ELEM_IFACE_MIXER,
		.name = "HWVAD Detector Frame Time",
		.access = SNDRV_CTL_ELEM_ACCESS_READ |
			  SNDRV_CTL_ELEM_ACCESS_WRITE,
		.info = hwvad_framet_info,
		.get = hwvad_get_frame_time,
		.put = hwvad_put_frame_time,
	},
	{
		.iface = SNDRV_CTL_ELEM_IFACE_MIXER,
		.name = "HWVAD Detector Initialization Time",
		.access = SNDRV_CTL_ELEM_ACCESS_READ |
			  SNDRV_CTL_ELEM_ACCESS_WRITE,
		.info = hwvad_initt_info,
		.get = hwvad_get_init_time,
		.put = hwvad_put_init_time,
	},
	{
		.iface = SNDRV_CTL_ELEM_IFACE_MIXER,
		.name = "HWVAD Noise Filter Adjustment",
		.access = SNDRV_CTL_ELEM_ACCESS_READ |
			  SNDRV_CTL_ELEM_ACCESS_WRITE,
		.info = hwvad_nfiladj_info,
		.get = hwvad_get_nfil_adjust,
		.put = hwvad_put_nfil_adjust,
	},
	{
		.iface = SNDRV_CTL_ELEM_IFACE_MIXER,
		.name = "HWVAD Zero-Crossing Detector Threshold",
		.access = SNDRV_CTL_ELEM_ACCESS_READ |
			  SNDRV_CTL_ELEM_ACCESS_WRITE,
		.info = hwvad_zcdth_info,
		.get = hwvad_get_zcd_th,
		.put = hwvad_put_zcd_th,
	},
	{
		.iface = SNDRV_CTL_ELEM_IFACE_MIXER,
		.name = "HWVAD Zero-Crossing Detector Adjustment",
		.access = SNDRV_CTL_ELEM_ACCESS_READ |
			  SNDRV_CTL_ELEM_ACCESS_WRITE,
		.info = hwvad_zcdadj_info,
		.get = hwvad_get_zcd_adj,
		.put = hwvad_put_zcd_adj,
	},

};

static int disable_hwvad(struct device *dev, bool sync);


static inline int get_pdm_clk(struct fsl_micfil *micfil,
			      unsigned int rate)
{
	u32 ctrl2_reg;
	int qsel, osr;
	int bclk;

	regmap_read(micfil->regmap, REG_MICFIL_CTRL2, &ctrl2_reg);
	osr = 16 - ((ctrl2_reg & MICFIL_CTRL2_CICOSR_MASK)
		    >> MICFIL_CTRL2_CICOSR_SHIFT);

	regmap_read(micfil->regmap, REG_MICFIL_CTRL2, &ctrl2_reg);
	qsel = ctrl2_reg & MICFIL_CTRL2_QSEL_MASK;

	switch (qsel) {
	case MICFIL_HIGH_QUALITY:
		bclk = rate * 8 * osr / 2; /* kfactor = 0.5 */
		break;
	case MICFIL_MEDIUM_QUALITY:
	case MICFIL_VLOW0_QUALITY:
		bclk = rate * 4 * osr * 1; /* kfactor = 1 */
		break;
	case MICFIL_LOW_QUALITY:
	case MICFIL_VLOW1_QUALITY:
		bclk = rate * 2 * osr * 2; /* kfactor = 2 */
		break;
	case MICFIL_VLOW2_QUALITY:
		bclk = rate * osr * 4; /* kfactor = 4 */
		break;
	default:
		dev_err(&micfil->pdev->dev,
			"Please make sure you select a valid quality.\n");
		bclk = -1;
		break;
	}

	return bclk;
}

static inline int get_clk_div(struct fsl_micfil *micfil,
			      unsigned int rate)
{
	u32 ctrl2_reg;
	long mclk_rate;
	int clk_div;

	regmap_read(micfil->regmap, REG_MICFIL_CTRL2, &ctrl2_reg);

	mclk_rate = clk_get_rate(micfil->mclk);

	clk_div = mclk_rate / (get_pdm_clk(micfil, rate) * 2);

	return clk_div;
}

/* The SRES is a self-negated bit which provides the CPU with the
 * capability to initialize the PDM Interface module through the
 * slave-bus interface. This bit always reads as zero, and this
 * bit is only effective when MDIS is cleared
 */
static int fsl_micfil_reset(struct device *dev)
{
	struct fsl_micfil *micfil = dev_get_drvdata(dev);
	int ret;

	ret = regmap_update_bits(micfil->regmap,
				 REG_MICFIL_CTRL1,
				 MICFIL_CTRL1_MDIS_MASK,
				 0);
	if (ret) {
		dev_err(dev, "failed to clear MDIS bit %d\n", ret);
		return ret;
	}

	ret = regmap_update_bits(micfil->regmap,
				 REG_MICFIL_CTRL1,
				 MICFIL_CTRL1_SRES_MASK,
				 MICFIL_CTRL1_SRES);
	if (ret) {
		dev_err(dev, "failed to reset MICFIL: %d\n", ret);
		return ret;
	}

<<<<<<< HEAD
=======
	/* w1c */
	regmap_write_bits(micfil->regmap, REG_MICFIL_STAT, 0xFF, 0xFF);

>>>>>>> f69558f3
	return 0;
}

/* enable/disable hwvad interrupts */
static int configure_hwvad_interrupts(struct device *dev,
				      int enable)
{
	struct fsl_micfil *micfil = dev_get_drvdata(dev);
	int ret;
	u32 vadie_reg = enable ? MICFIL_VAD0_CTRL1_IE : 0;
	u32 vaderie_reg = enable ? MICFIL_VAD0_CTRL1_ERIE : 0;

	/* Voice Activity Detector Error Interruption Enable */
	ret = regmap_update_bits(micfil->regmap, REG_MICFIL_VAD0_CTRL1,
				 MICFIL_VAD0_CTRL1_ERIE_MASK,
				 vaderie_reg);
	if (ret) {
		dev_err(dev,
			"Failed to set/clear VADERIE in CTRL1_VAD0 [%d]\n",
			ret);
		return ret;
	}

	/* Voice Activity Detector Interruption Enable */
	ret = regmap_update_bits(micfil->regmap, REG_MICFIL_VAD0_CTRL1,
				 MICFIL_VAD0_CTRL1_IE_MASK,
				 vadie_reg);
	if (ret) {
		dev_err(dev,
			"Failed to set/clear VADIE in CTRL1_VAD0 [%d]\n",
			ret);
		return ret;
	}

<<<<<<< HEAD
	/* w1c */
	regmap_write_bits(micfil->regmap, REG_MICFIL_STAT, 0xFF, 0xFF);

=======
>>>>>>> f69558f3
	return 0;
}

static int init_hwvad_internal_filters(struct device *dev)
{
	struct fsl_micfil *micfil = dev_get_drvdata(dev);
	int ret;

	/* Voice Activity Detector Internal Filters Initialization*/
	ret = regmap_update_bits(micfil->regmap, REG_MICFIL_VAD0_CTRL1,
				 MICFIL_VAD0_CTRL1_ST10_MASK,
				 MICFIL_VAD0_CTRL1_ST10);
	if (ret) {
		dev_err(dev,
			"Failed to set VADST10 in CTRL1_VAD0 [%d]\n",
			ret);
		return ret;
	}

	/* sleep for 100ms - it should be enough for bit to stay
	 * pulsed for more than 2 cycles
	 */
	mdelay(MICFIL_SLEEP);

	/* Voice Activity Detector Enabled */
	ret = regmap_update_bits(micfil->regmap, REG_MICFIL_VAD0_CTRL1,
				 MICFIL_VAD0_CTRL1_ST10_MASK,
				 0);
	if (ret) {
		dev_err(dev,
			"Failed to clear VADST10 in CTRL1_VAD0 [%d]\n",
			ret);
		return ret;
	}
	return 0;
}

/* Zero-Crossing Detector Initialization
 * Optionally a Zero-Crossing Detection block (ZCD) could
 * be enabled to avoid low energy voiced speech be missed,
 * improving the voice detection performance.
 * See Section 8.4.3
 */
static int __maybe_unused init_zcd(struct device *dev)
{
	struct fsl_micfil *micfil = dev_get_drvdata(dev);
	int ret;

	/* exit if zcd is not enabled from userspace */
	if (!micfil->vad_zcd_en)
		return 0;

	if (micfil->vad_zcd_auto) {
		/* Zero-Crossing Detector Adjustment */
		ret = regmap_update_bits(micfil->regmap, REG_MICFIL_VAD0_ZCD,
					 MICFIL_VAD0_ZCD_ZCDADJ_MASK,
					 micfil->vad_zcd_adj);
		if (ret) {
			dev_err(dev,
				"Failed to set ZCDADJ in ZCD_VAD0 [%d]\n",
				ret);
			return ret;
		}
	}

	/* Zero-Crossing Detector Threshold */
	ret = regmap_update_bits(micfil->regmap, REG_MICFIL_VAD0_ZCD,
				 MICFIL_VAD0_ZCD_ZCDTH_MASK,
				 MICFIL_VAD0_ZCD_ZCDTH(micfil->vad_zcd_th));
	if (ret) {
		dev_err(dev, "Failed to set ZCDTH in ZCD_VAD0 [%d]\n", ret);
		return ret;
	}

	/* Zero-Crossing Detector AND Behavior */
	ret = regmap_update_bits(micfil->regmap, REG_MICFIL_VAD0_ZCD,
				 MICFIL_VAD0_ZCD_ZCDAND_MASK,
				 MICFIL_HWVAD_ZCDAND);
	if (ret) {
		dev_err(dev, "Failed to set ZCDAND in ZCD_VAD0 [%d]\n", ret);
		return ret;
	}

	/* Zero-Crossing Detector Automatic Threshold */
	ret = regmap_update_bits(micfil->regmap, REG_MICFIL_VAD0_ZCD,
				 MICFIL_VAD0_ZCD_ZCDAUT_MASK,
				 micfil->vad_zcd_auto);
	if (ret) {
		dev_err(dev,
			"Failed to set/clear ZCDAUT in ZCD_VAD0 [%d]\n",
			ret);
		return ret;
	}

	/* Zero-Crossing Detector Enable */
	ret = regmap_update_bits(micfil->regmap, REG_MICFIL_VAD0_ZCD,
				 MICFIL_VAD0_ZCD_ZCDEN_MASK,
				 MICFIL_VAD0_ZCD_ZCDEN);
	if (ret) {
		dev_err(dev, "Failed to set ZCDEN in ZCD_VAD0 [%d]\n", ret);
		return ret;
	}

	return 0;
}

/* Configuration done only in energy-based initialization mode */
static int init_hwvad_energy_mode(struct device *dev)
{
	struct fsl_micfil *micfil = dev_get_drvdata(dev);
	int ret, i;
	u32 stat;
	u32 flag;

	dev_info(dev, "Energy-based mode initialization\n");

	/* Voice Activity Detector Reset */
	ret = regmap_update_bits(micfil->regmap, REG_MICFIL_VAD0_CTRL1,
				 MICFIL_VAD0_CTRL1_RST_SHIFT,
				 MICFIL_VAD0_CTRL1_RST);
	if (ret) {
		dev_err(dev, "Failed to set VADRST in CTRL1_VAD0 [%d]\n", ret);
		return ret;
	}

	/* Voice Activity Detector Enabled */
	ret = regmap_update_bits(micfil->regmap, REG_MICFIL_VAD0_CTRL1,
				 MICFIL_VAD0_CTRL1_EN_MASK,
				 MICFIL_VAD0_CTRL1_EN);
	if (ret) {
		dev_err(dev, "Failed to set VADEN in CTRL1_VAD0 [%d]\n", ret);
		return ret;
	}

	/* it would be a good idea to wait some time before VADEN
	 * is set
	 */
	mdelay(5 * MICFIL_SLEEP);

	/* Enable Interrupts */
	ret = configure_hwvad_interrupts(dev, 1);

	/* Initialize Zero Crossing Detector */
	ret = init_zcd(dev);
	if (ret)
		return ret;

	/* Enable MICFIL module */
	ret = regmap_update_bits(micfil->regmap, REG_MICFIL_CTRL1,
				 MICFIL_CTRL1_PDMIEN_MASK,
				 MICFIL_CTRL1_PDMIEN);
	if (ret) {
		dev_err(dev, "failed to enable the module\n");
		return ret;
	}

	/* Wait for INITF to be asserted */
	for (i = 0; i < MICFIL_MAX_RETRY; i++) {
		ret = regmap_read(micfil->regmap, REG_MICFIL_VAD0_STAT, &stat);
		if (ret) {
			dev_err(dev, "failed to read register %d\n",
				REG_MICFIL_VAD0_STAT);
			return ret;
		}

		flag = (stat & MICFIL_VAD0_STAT_INITF_MASK);
		if (flag == 0)
			break;

		mdelay(MICFIL_SLEEP);
	}

	if (i == MICFIL_MAX_RETRY) {
		dev_err(dev, "initf not asserted. Failed to init hwvad\n");
		return -EBUSY;
	}

	/* Initialize Internal Filters */
	ret = init_hwvad_internal_filters(dev);
	if (ret)
		return ret;

	return ret;
}

/* Configuration done only in envelope-based initialization mode */
static int init_hwvad_envelope_mode(struct device *dev)
{
	struct fsl_micfil *micfil = dev_get_drvdata(dev);
	int ret, i;
	u32 stat;
	u32 flag;

	/* Frame energy disable */
	ret = regmap_update_bits(micfil->regmap, REG_MICFIL_VAD0_CTRL2,
				 MICFIL_VAD0_CTRL2_FRENDIS_MASK,
				 MICFIL_VAD0_CTRL2_FRENDIS);
	if (ret) {
		dev_err(dev, "Failed to set FRENDIS in CTRL2_VAD0 [%d]\n", ret);
		return ret;
	}

	/* Enable pre-filter Noise & Signal */
	ret = regmap_update_bits(micfil->regmap, REG_MICFIL_VAD0_CTRL2,
				 MICFIL_VAD0_CTRL2_PREFEN_MASK,
				 MICFIL_VAD0_CTRL2_PREFEN);
	if (ret) {
		dev_err(dev, "Failed to set PREFEN in CTRL2_VAD0 [%d]\n", ret);
		return ret;
	}

	/* Enable Signal Filter */
	ret = regmap_update_bits(micfil->regmap, REG_MICFIL_VAD0_SCONFIG,
				 MICFIL_VAD0_SCONFIG_SFILEN_MASK,
				 MICFIL_VAD0_SCONFIG_SFILEN);
	if (ret) {
		dev_err(dev,
			"Failed to set SFILEN in SCONFIG_VAD0 [%d]\n",
			ret);
		return ret;
	}

	/* Signal Maximum Enable */
	ret = regmap_update_bits(micfil->regmap, REG_MICFIL_VAD0_SCONFIG,
				 MICFIL_VAD0_SCONFIG_SMAXEN_MASK,
				 MICFIL_VAD0_SCONFIG_SMAXEN);
	if (ret) {
		dev_err(dev,
			"Failed to set SMAXEN in SCONFIG_VAD0 [%d]\n",
			ret);
		return ret;
	}

	/* Allways enable noise filter, not based on voice activity
	 * information
	 */
	ret = regmap_update_bits(micfil->regmap, REG_MICFIL_VAD0_NCONFIG,
				 MICFIL_VAD0_NCONFIG_NFILAUT_MASK,
				 0);
	if (ret) {
		dev_err(dev,
			"Failed to set NFILAUT in NCONFIG_VAD0 [%d]\n",
			ret);
		return ret;
	}

	/* Noise Minimum Enable */
	ret = regmap_update_bits(micfil->regmap, REG_MICFIL_VAD0_NCONFIG,
				 MICFIL_VAD0_NCONFIG_NMINEN_MASK,
				 MICFIL_VAD0_NCONFIG_NMINEN);
	if (ret) {
		dev_err(dev,
			"Failed to set NMINEN in NCONFIG_VAD0 [%d]\n",
			ret);
		return ret;
	}

	/* Noise Decimation Enable */
	ret = regmap_update_bits(micfil->regmap, REG_MICFIL_VAD0_NCONFIG,
				 MICFIL_VAD0_NCONFIG_NDECEN_MASK,
				 MICFIL_VAD0_NCONFIG_NDECEN);
	if (ret) {
		dev_err(dev,
			"Failed to set NDECEN in NCONFIG_VAD0 [%d]\n",
			ret);
		return ret;
	}

	/* Voice Activity Detector Reset */
	ret = regmap_update_bits(micfil->regmap, REG_MICFIL_VAD0_CTRL1,
				 MICFIL_VAD0_CTRL1_RST_MASK,
				 MICFIL_VAD0_CTRL1_RST);
	if (ret) {
		dev_err(dev, "Failed to set VADRST in CTRL1_VAD0 [%d]\n", ret);
		return ret;
	}

	/* Initialize Zero Crossing Detector */
	ret = init_zcd(dev);
	if (ret)
		return ret;

	/* Voice Activity Detector Enabled */
	ret = regmap_update_bits(micfil->regmap, REG_MICFIL_VAD0_CTRL1,
				 MICFIL_VAD0_CTRL1_EN_MASK,
				 MICFIL_VAD0_CTRL1_EN);
	if (ret) {
		dev_err(dev, "Failed to set VADEN in CTRL1_VAD0 [%d]\n", ret);
		return ret;
	}

	/* Enable MICFIL module */
	ret = regmap_update_bits(micfil->regmap, REG_MICFIL_CTRL1,
				 MICFIL_CTRL1_PDMIEN_MASK,
				 MICFIL_CTRL1_PDMIEN);
	if (ret) {
		dev_err(dev, "failed to enable the module\n");
		return ret;
	}

	/* it would be a good idea to wait some time before VADEN
	 * is set
	 */
	mdelay(3 * MICFIL_SLEEP);

	/* Wait for INITF to be asserted */
	for (i = 0; i < MICFIL_MAX_RETRY; i++) {
		ret = regmap_read(micfil->regmap, REG_MICFIL_VAD0_STAT, &stat);
		if (ret) {
			dev_err(dev, "failed to read register %d\n",
				REG_MICFIL_VAD0_STAT);
			return ret;
		}

		flag = (stat & MICFIL_VAD0_STAT_INITF_MASK);
		if (flag == 0)
			break;

		mdelay(MICFIL_SLEEP);
	}

	if (i == MICFIL_MAX_RETRY) {
		dev_err(dev, "initf not asserted. Failed to init hwvad\n");
		return -EBUSY;
	}

	/* Initialize Internal Filters */
	ret = init_hwvad_internal_filters(dev);
	if (ret)
		return ret;

	/* Enable interrupts */
	ret = configure_hwvad_interrupts(dev, 1);
	if (ret)
		return ret;

	return ret;
}

/* Hardware Voice Active Detection: The HWVAD takes data from the input
 * of a selected PDM microphone to detect if there is any
 * voice activity. When a voice activity is detected, an interrupt could
 * be delivered to the system. Initialization in section 8.4:
 * Can work in two modes:
 *  -> Eneveope-based mode (section 8.4.1)
 *  -> Energy-based mode (section 8.4.2)
 *
 * It is important to remark that the HWVAD detector could be enabled
 * or reset only when the MICFIL isn't running i.e. when the BSY_FIL
 * bit in STAT register is cleared
 */
static int __maybe_unused init_hwvad(struct device *dev)
{
	struct fsl_micfil *micfil = dev_get_drvdata(dev);
	int ret;
	u32 reg_val;

	/* configure CIC OSR in VADCICOSR */
	ret = regmap_update_bits(micfil->regmap, REG_MICFIL_VAD0_CTRL1,
				 MICFIL_VAD0_CTRL1_CICOSR_MASK,
				 MICFIL_CTRL2_OSR_DEFAULT);
	if (ret) {
		dev_err(dev, "Failed to set CICOSR in CTRL1_VAD0i [%d]\n", ret);
		return ret;
	}

	/* configure source channel in VADCHSEL */
	reg_val = MICFIL_VAD0_CTRL1_CHSEL(micfil->vad_channel);
	ret = regmap_update_bits(micfil->regmap, REG_MICFIL_VAD0_CTRL1,
				 MICFIL_VAD0_CTRL1_CHSEL_MASK,
				 reg_val);
	if (ret) {
		dev_err(dev, "Failed to set CHSEL in CTRL1_VAD0 [%d]\n", ret);
		return ret;
	}

	/* configure detector frame time VADFRAMET */
	reg_val = MICFIL_VAD0_CTRL2_FRAMET(micfil->vad_frame_time);
	ret = regmap_update_bits(micfil->regmap, REG_MICFIL_VAD0_CTRL2,
				 MICFIL_VAD0_CTRL2_FRAMET_MASK,
				 reg_val);
	if (ret) {
		dev_err(dev, "Failed to set FRAMET in CTRL2_VAD0 [%d]\n", ret);
		return ret;
	}

	/* configure initialization time in VADINITT */
	reg_val = MICFIL_VAD0_CTRL1_INITT(micfil->vad_init_time);
	ret = regmap_update_bits(micfil->regmap, REG_MICFIL_VAD0_CTRL1,
				 MICFIL_VAD0_CTRL1_INITT_MASK,
				 reg_val);
	if (ret) {
		dev_err(dev, "Failed to set INITT in CTRL1_VAD0 [%d]\n", ret);
		return ret;
	}

	/* configure input gain in VADINPGAIN */
	reg_val = MICFIL_VAD0_CTRL2_INPGAIN(micfil->vad_input_gain);
	ret = regmap_update_bits(micfil->regmap, REG_MICFIL_VAD0_CTRL2,
				 MICFIL_VAD0_CTRL2_INPGAIN_MASK,
				 reg_val);
	if (ret) {
		dev_err(dev, "Failed to set INPGAIN in CTRL2_VAD0 [%d]\n", ret);
		return ret;
	}

	/* configure sound gain in SGAIN */
	reg_val = MICFIL_VAD0_SCONFIG_SGAIN(micfil->vad_sound_gain);
	ret = regmap_update_bits(micfil->regmap, REG_MICFIL_VAD0_SCONFIG,
				 MICFIL_VAD0_SCONFIG_SGAIN_MASK,
				 reg_val);
	if (ret) {
		dev_err(dev, "Failed to set SGAIN in SCONFIG_VAD0 [%d]\n", ret);
		return ret;
	}

	/* configure noise gain in NGAIN */
	reg_val = MICFIL_VAD0_NCONFIG_NGAIN(micfil->vad_noise_gain);
	ret = regmap_update_bits(micfil->regmap, REG_MICFIL_VAD0_NCONFIG,
				 MICFIL_VAD0_NCONFIG_NGAIN_MASK,
				 reg_val);
	if (ret) {
		dev_err(dev, "Failed to set NGAIN in NCONFIG_VAD0 [%d]\n", ret);
		return ret;
	}

	/* configure or clear the VADNFILADJ based on mode */
	reg_val = MICFIL_VAD0_NCONFIG_NFILADJ(micfil->vad_nfil_adjust);
	ret = regmap_update_bits(micfil->regmap, REG_MICFIL_VAD0_NCONFIG,
				 MICFIL_VAD0_NCONFIG_NFILADJ_MASK,
				 reg_val);
	if (ret) {
		dev_err(dev,
			"Failed to set VADNFILADJ in NCONFIG_VAD0 [%d]\n",
			ret);
		return ret;
	}

	/* enable the high-pass filter in VADHPF */
	reg_val = MICFIL_VAD0_CTRL2_HPF(micfil->vad_hpf);
	ret = regmap_update_bits(micfil->regmap, REG_MICFIL_VAD0_CTRL2,
				 MICFIL_VAD0_CTRL2_HPF_MASK,
				 reg_val);
	if (ret) {
		dev_err(dev, "Failed to set HPF in CTRL2_VAD0 [%d]\n", ret);
		return ret;
	}

	/* envelope-based specific initialization */
	if (micfil->vad_init_mode == MICFIL_HWVAD_ENVELOPE_MODE) {
		ret = init_hwvad_envelope_mode(dev);
		if (ret)
			return ret;
	} else {
		ret = init_hwvad_energy_mode(dev);
		if (ret)
			return ret;
	}

	return 0;
}

static inline bool clk_in_list(struct clk *p, struct clk *clk_src[])
{
	int i;

	for (i = 0; i < MICFIL_CLK_SRC_NUM; i++)
		if (clk_is_match(p, clk_src[i]))
			return true;

	return false;
}

static int fsl_micfil_set_mclk_rate(struct fsl_micfil *micfil, int clk_id,
				    unsigned int freq)
{
	struct clk *p = micfil->mclk, *pll = 0, *npll = 0;
	struct device *dev = &micfil->pdev->dev;
	u64 ratio = freq;
	u64 clk_rate;
	int ret;
	int i;

	/* Do not touch the clock if hwvad is already enabled
	 * since you can record only at hwvad rate and clock
	 * has already been set to the required frequency
	 */
	if (atomic_read(&micfil->hwvad_state) == MICFIL_HWVAD_ON)
		return 0;

	/* check if all clock sources are valid */
	for (i = 0; i < MICFIL_CLK_SRC_NUM; i++) {
		if (micfil->clk_src[i])
			continue;

		dev_err(dev, "Clock Source %d is not valid.\n", i);
		return -EINVAL;
	}

	while (p) {
		struct clk *pp = clk_get_parent(p);

		if (clk_in_list(pp, micfil->clk_src)) {
			pll = pp;
			break;
		}
		p = pp;
	}

	if (!pll) {
		dev_err(dev, "reached a null clock\n");
		return -EINVAL;
	}

	if (micfil->clk_src_id == MICFIL_CLK_AUTO) {
		for (i = 0; i < MICFIL_CLK_SRC_NUM; i++) {
			clk_rate = clk_get_rate(micfil->clk_src[i]);
			/* This is an workaround since audio_pll2 clock
			 * has 722534399 rate and this will never divide
			 * to any known frequency ???
			 */
			clk_rate = round_up(clk_rate, 10);
			if (do_div(clk_rate, ratio) == 0)
				npll = micfil->clk_src[i];
		}
	} else {
		/* clock id is offseted by 1 since ID=0 means
		 * auto clock selection
		 */
		npll = micfil->clk_src[micfil->clk_src_id - 1];
	}

	if (!npll) {
		dev_err(dev,
			"failed to find a suitable clock source\n");
		return -EINVAL;
	}

	clk_disable_unprepare(micfil->mclk);
	if (!clk_is_match(pll, npll)) {
		ret = clk_set_parent(p, npll);
		if (ret < 0)
			dev_warn(dev,
				 "failed to set parrent %d\n", ret);
	}

	ret = clk_set_rate(micfil->mclk, freq * 1024);
	if (ret)
		dev_warn(dev, "failed to set rate (%u): %d\n",
			 freq * 1024, ret);
	clk_prepare_enable(micfil->mclk);

	return ret;
}

static int fsl_micfil_startup(struct snd_pcm_substream *substream,
			      struct snd_soc_dai *dai)
{
	struct fsl_micfil *micfil = snd_soc_dai_get_drvdata(dai);

	if (!micfil) {
		dev_err(dai->dev,
			"micfil dai priv_data not set\n");
		return -EINVAL;
	}

	return 0;
}

static int fsl_micfil_trigger(struct snd_pcm_substream *substream, int cmd,
			      struct snd_soc_dai *dai)
{
	struct fsl_micfil *micfil = snd_soc_dai_get_drvdata(dai);
	struct device *dev = &micfil->pdev->dev;
	int ret;

	switch (cmd) {
	case SNDRV_PCM_TRIGGER_START:
	case SNDRV_PCM_TRIGGER_RESUME:
	case SNDRV_PCM_TRIGGER_PAUSE_RELEASE:
		ret = fsl_micfil_reset(dev);
		if (ret) {
			dev_err(dev, "failed to soft reset\n");
			return ret;
		}

		/* DMA Interrupt Selection - DISEL bits
		 * 00 - DMA and IRQ disabled
		 * 01 - DMA req enabled
		 * 10 - IRQ enabled
		 * 11 - reserved
		 */
		ret = regmap_update_bits(micfil->regmap, REG_MICFIL_CTRL1,
					 MICFIL_CTRL1_DISEL_MASK,
					 (1 << MICFIL_CTRL1_DISEL_SHIFT));
		if (ret) {
			dev_err(dev, "failed to update DISEL bits\n");
			return ret;
		}

		/* Enable the module */
		ret = regmap_update_bits(micfil->regmap, REG_MICFIL_CTRL1,
					 MICFIL_CTRL1_PDMIEN_MASK,
					 MICFIL_CTRL1_PDMIEN);
		if (ret) {
			dev_err(dev, "failed to enable the module\n");
			return ret;
		}

		break;
	case SNDRV_PCM_TRIGGER_STOP:
	case SNDRV_PCM_TRIGGER_SUSPEND:
	case SNDRV_PCM_TRIGGER_PAUSE_PUSH:
		/* Disable the module */
		ret = regmap_update_bits(micfil->regmap, REG_MICFIL_CTRL1,
					 MICFIL_CTRL1_PDMIEN_MASK,
					 0);
		if (ret) {
			dev_err(dev, "failed to enable the module\n");
			return ret;
		}

		ret = regmap_update_bits(micfil->regmap, REG_MICFIL_CTRL1,
					 MICFIL_CTRL1_DISEL_MASK,
					 (0 << MICFIL_CTRL1_DISEL_SHIFT));
		if (ret) {
			dev_err(dev, "failed to update DISEL bits\n");
			return ret;
		}
		break;
	default:
		return -EINVAL;
	}
	return 0;
}

static int fsl_set_clock_params(struct device *dev, unsigned int rate)
{
	struct fsl_micfil *micfil = dev_get_drvdata(dev);
	int clk_div;
	int ret = 0;

	ret = fsl_micfil_set_mclk_rate(micfil, 0, rate);
	if (ret < 0)
		dev_err(dev, "failed to set mclk[%lu] to rate %u\n",
			clk_get_rate(micfil->mclk), rate);

	/* set CICOSR */
	ret |= regmap_update_bits(micfil->regmap, REG_MICFIL_CTRL2,
				 MICFIL_CTRL2_CICOSR_MASK,
				 MICFIL_CTRL2_OSR_DEFAULT);
	if (ret)
		dev_err(dev, "failed to set CICOSR in reg 0x%X\n",
			REG_MICFIL_CTRL2);

	/* set CLK_DIV */
	clk_div = get_clk_div(micfil, rate);
	if (clk_div < 0)
		ret = -EINVAL;

	ret |= regmap_update_bits(micfil->regmap, REG_MICFIL_CTRL2,
				 MICFIL_CTRL2_CLKDIV_MASK, clk_div);
	if (ret)
		dev_err(dev, "failed to set CLKDIV in reg 0x%X\n",
			REG_MICFIL_CTRL2);

	return ret;
}

static int fsl_micfil_hw_params(struct snd_pcm_substream *substream,
				struct snd_pcm_hw_params *params,
				struct snd_soc_dai *dai)
{
	struct fsl_micfil *micfil = snd_soc_dai_get_drvdata(dai);
	unsigned int channels = params_channels(params);
	unsigned int rate = params_rate(params);
	struct device *dev = &micfil->pdev->dev;
	unsigned int hwvad_rate;
	int ret;
	u32 hwvad_state;

	hwvad_rate = micfil_hwvad_rate_ints[micfil->vad_rate_index];
	hwvad_state = atomic_read(&micfil->hwvad_state);

	/* if hwvad is enabled, make sure you are recording at
	 * the same rate the hwvad is on or reject it to avoid
	 * changing the clock rate.
	 */
	if (hwvad_state == MICFIL_HWVAD_ON && rate != hwvad_rate) {
		dev_err(dev, "Record at hwvad rate %u\n", hwvad_rate);
		return -EINVAL;
	}

	atomic_set(&micfil->recording_state, MICFIL_RECORDING_ON);

	if (hwvad_state == MICFIL_HWVAD_OFF) {
		/* 1. Disable the module */
		ret = regmap_update_bits(micfil->regmap, REG_MICFIL_CTRL1,
					 MICFIL_CTRL1_PDMIEN_MASK, 0);
		if (ret) {
			dev_err(dev, "failed to disable the module\n");
			return ret;
		}
	}

	/* enable channels */
	ret = regmap_update_bits(micfil->regmap, REG_MICFIL_CTRL1,
				 0xFF, ((1 << channels) - 1));
	if (ret) {
		dev_err(dev, "failed to enable channels %d, reg 0x%X\n", ret,
			REG_MICFIL_CTRL1);
		return ret;
	}

	ret = fsl_set_clock_params(dev, rate);
	if (ret < 0) {
		dev_err(dev, "Failed to set clock parameters [%d]\n", ret);
		return ret;
	}

	micfil->dma_params_rx.fifo_num = channels;
	micfil->dma_params_rx.maxburst = channels * MICFIL_DMA_MAXBURST_RX;

	return 0;
}

static int fsl_micfil_hw_free(struct snd_pcm_substream *substream,
			      struct snd_soc_dai *dai)
{
	struct fsl_micfil *micfil = snd_soc_dai_get_drvdata(dai);

	atomic_set(&micfil->recording_state, MICFIL_RECORDING_OFF);

	return 0;
}

static int fsl_micfil_set_dai_sysclk(struct snd_soc_dai *dai, int clk_id,
				     unsigned int freq, int dir)
{
	struct fsl_micfil *micfil = snd_soc_dai_get_drvdata(dai);
	struct device *dev = &micfil->pdev->dev;

	int ret;

	if (!freq)
		return 0;

	ret = fsl_micfil_set_mclk_rate(micfil, clk_id, freq);
	if (ret < 0)
		dev_err(dev, "failed to set mclk[%lu] to rate %u\n",
			clk_get_rate(micfil->mclk), freq);

	return ret;
}

static int fsl_micfil_set_dai_fmt(struct snd_soc_dai *dai, unsigned int fmt)
{
	struct fsl_micfil *micfil = snd_soc_dai_get_drvdata(dai);

	/* DAI MODE */
	switch (fmt & SND_SOC_DAIFMT_FORMAT_MASK) {
	case SND_SOC_DAIFMT_I2S:
		break;
	default:
		return -EINVAL;
	}

	/* DAI CLK INVERSION */
	switch (fmt & SND_SOC_DAIFMT_INV_MASK) {
	case SND_SOC_DAIFMT_NB_NF:
		break;
	default:
		return -EINVAL;
	}

	micfil->slave_mode = false;

	return 0;
}

static struct snd_soc_dai_ops fsl_micfil_dai_ops = {
	.startup = fsl_micfil_startup,
	.trigger = fsl_micfil_trigger,
	.hw_params = fsl_micfil_hw_params,
	.hw_free = fsl_micfil_hw_free,
	.set_sysclk = fsl_micfil_set_dai_sysclk,
	.set_fmt = fsl_micfil_set_dai_fmt,
};

static int fsl_micfil_dai_probe(struct snd_soc_dai *cpu_dai)
{
	struct fsl_micfil *micfil = dev_get_drvdata(cpu_dai->dev);
	struct device *dev = cpu_dai->dev;
	unsigned int val;
	int ret;
	int i;

	/* set qsel to medium */
	ret = regmap_update_bits(micfil->regmap, REG_MICFIL_CTRL2,
				 MICFIL_CTRL2_QSEL_MASK, MICFIL_VLOW0_QUALITY);
	if (ret) {
		dev_err(dev, "failed to set quality mode bits, reg 0x%X\n",
			REG_MICFIL_CTRL2);
		return ret;
	}

	/* set default gain to 2 */
	regmap_write(micfil->regmap, REG_MICFIL_OUT_CTRL, 0x22222222);
	for (i = 0; i < MICFIL_OUTPUT_CHANNELS; i++)
		micfil->channel_gain[i] = 0xA;

	/* set DC Remover in bypass mode*/
	val = 0;
	for (i = 0; i < MICFIL_OUTPUT_CHANNELS; i++)
		val |= MICFIL_DC_MODE(MICFIL_DC_BYPASS, i);
	ret = regmap_update_bits(micfil->regmap, REG_MICFIL_DC_CTRL,
				MICFIL_DC_CTRL_MASK, val);
	if (ret) {
		dev_err(dev, "failed to set DC Remover mode bits, reg 0x%X\n",
			REG_MICFIL_DC_CTRL);
		return ret;
	}
	micfil->dc_remover = MICFIL_DC_BYPASS;

	snd_soc_dai_init_dma_data(cpu_dai, NULL,
				  &micfil->dma_params_rx);

	/* FIFO Watermark Control - FIFOWMK*/
	val = MICFIL_FIFO_CTRL_FIFOWMK(micfil->soc->fifo_depth) - 1;
	ret = regmap_update_bits(micfil->regmap, REG_MICFIL_FIFO_CTRL,
				 MICFIL_FIFO_CTRL_FIFOWMK_MASK,
				 val);
	if (ret) {
		dev_err(dev, "failed to set FIFOWMK\n");
		return ret;
	}

	snd_soc_dai_set_drvdata(cpu_dai, micfil);

	return 0;
}

static struct snd_soc_dai_driver fsl_micfil_dai = {
	.probe = fsl_micfil_dai_probe,
	.capture = {
		.stream_name = "CPU-Capture",
		.channels_min = 1,
		.channels_max = 8,
		.rates = FSL_MICFIL_RATES,
		.formats = FSL_MICFIL_FORMATS,
	},
	.ops = &fsl_micfil_dai_ops,
};

static const struct snd_soc_component_driver fsl_micfil_component = {
	.name		= "fsl-micfil-dai",
	.controls       = fsl_micfil_snd_controls,
	.num_controls   = ARRAY_SIZE(fsl_micfil_snd_controls),

};

/* REGMAP */
static const struct reg_default fsl_micfil_reg_defaults[] = {
	{REG_MICFIL_CTRL1,		0x00000000},
	{REG_MICFIL_CTRL2,		0x00000000},
	{REG_MICFIL_STAT,		0x00000000},
	{REG_MICFIL_FIFO_CTRL,		0x00000007},
	{REG_MICFIL_FIFO_STAT,		0x00000000},
	{REG_MICFIL_DATACH0,		0x00000000},
	{REG_MICFIL_DATACH1,		0x00000000},
	{REG_MICFIL_DATACH2,		0x00000000},
	{REG_MICFIL_DATACH3,		0x00000000},
	{REG_MICFIL_DATACH4,		0x00000000},
	{REG_MICFIL_DATACH5,		0x00000000},
	{REG_MICFIL_DATACH6,		0x00000000},
	{REG_MICFIL_DATACH7,		0x00000000},
	{REG_MICFIL_DC_CTRL,		0x00000000},
	{REG_MICFIL_OUT_CTRL,		0x00000000},
	{REG_MICFIL_OUT_STAT,		0x00000000},
	{REG_MICFIL_VAD0_CTRL1,		0x00000000},
	{REG_MICFIL_VAD0_CTRL2,		0x000A0000},
	{REG_MICFIL_VAD0_STAT,		0x00000000},
	{REG_MICFIL_VAD0_SCONFIG,	0x00000000},
	{REG_MICFIL_VAD0_NCONFIG,	0x80000000},
	{REG_MICFIL_VAD0_NDATA,		0x00000000},
	{REG_MICFIL_VAD0_ZCD,		0x00000004},
};

static bool fsl_micfil_readable_reg(struct device *dev, unsigned int reg)
{
	switch (reg) {
	case REG_MICFIL_CTRL1:
	case REG_MICFIL_CTRL2:
	case REG_MICFIL_STAT:
	case REG_MICFIL_FIFO_CTRL:
	case REG_MICFIL_FIFO_STAT:
	case REG_MICFIL_DATACH0:
	case REG_MICFIL_DATACH1:
	case REG_MICFIL_DATACH2:
	case REG_MICFIL_DATACH3:
	case REG_MICFIL_DATACH4:
	case REG_MICFIL_DATACH5:
	case REG_MICFIL_DATACH6:
	case REG_MICFIL_DATACH7:
	case REG_MICFIL_DC_CTRL:
	case REG_MICFIL_OUT_CTRL:
	case REG_MICFIL_OUT_STAT:
	case REG_MICFIL_VAD0_CTRL1:
	case REG_MICFIL_VAD0_CTRL2:
	case REG_MICFIL_VAD0_STAT:
	case REG_MICFIL_VAD0_SCONFIG:
	case REG_MICFIL_VAD0_NCONFIG:
	case REG_MICFIL_VAD0_NDATA:
	case REG_MICFIL_VAD0_ZCD:
		return true;
	default:
		return false;
	}
}

static bool fsl_micfil_writeable_reg(struct device *dev, unsigned int reg)
{
	switch (reg) {
	case REG_MICFIL_CTRL1:
	case REG_MICFIL_CTRL2:
	case REG_MICFIL_STAT:		/* Write 1 to Clear */
	case REG_MICFIL_FIFO_CTRL:
	case REG_MICFIL_FIFO_STAT:	/* Write 1 to Clear */
	case REG_MICFIL_DC_CTRL:
	case REG_MICFIL_OUT_CTRL:
	case REG_MICFIL_OUT_STAT:	/* Write 1 to Clear */
	case REG_MICFIL_VAD0_CTRL1:
	case REG_MICFIL_VAD0_CTRL2:
	case REG_MICFIL_VAD0_STAT:	/* Write 1 to Clear */
	case REG_MICFIL_VAD0_SCONFIG:
	case REG_MICFIL_VAD0_NCONFIG:
	case REG_MICFIL_VAD0_ZCD:
		return true;
	default:
		return false;
	}
}

static bool fsl_micfil_volatile_reg(struct device *dev, unsigned int reg)
{
	switch (reg) {
	case REG_MICFIL_STAT:
	case REG_MICFIL_DATACH0:
	case REG_MICFIL_DATACH1:
	case REG_MICFIL_DATACH2:
	case REG_MICFIL_DATACH3:
	case REG_MICFIL_DATACH4:
	case REG_MICFIL_DATACH5:
	case REG_MICFIL_DATACH6:
	case REG_MICFIL_DATACH7:
	case REG_MICFIL_VAD0_STAT:
	case REG_MICFIL_VAD0_NDATA:
		return true;
	default:
		return false;
	}
}

static const struct regmap_config fsl_micfil_regmap_config = {
	.reg_bits = 32,
	.reg_stride = 4,
	.val_bits = 32,

	.max_register = REG_MICFIL_VAD0_ZCD,
	.reg_defaults = fsl_micfil_reg_defaults,
	.num_reg_defaults = ARRAY_SIZE(fsl_micfil_reg_defaults),
	.readable_reg = fsl_micfil_readable_reg,
	.volatile_reg = fsl_micfil_volatile_reg,
	.writeable_reg = fsl_micfil_writeable_reg,
	.cache_type = REGCACHE_RBTREE,
};

/* END OF REGMAP */

static irqreturn_t voice_detected_fn(int irq, void *devid)
{
	struct fsl_micfil *micfil = (struct fsl_micfil *)devid;
	struct device *dev = &micfil->pdev->dev;
	int ret;

	/* disable hwvad */
	spin_lock(&micfil->hwvad_lock);
	ret = disable_hwvad(dev, true);
	spin_unlock(&micfil->hwvad_lock);

	if (ret)
		dev_err(dev, "Failed to disable HWVAD module: %d\n", ret);

	/* notify userspace that voice was detected */
	kobject_uevent_env(&dev->kobj, KOBJ_CHANGE, envp);

	return IRQ_HANDLED;
}

static irqreturn_t hwvad_isr(int irq, void *devid)
{
	struct fsl_micfil *micfil = (struct fsl_micfil *)devid;
	struct device *dev = &micfil->pdev->dev;
	int ret;
	u32 vad0_reg;

	regmap_read(micfil->regmap, REG_MICFIL_VAD0_STAT, &vad0_reg);

	/* The only difference between MICFIL_VAD0_STAT_EF and
	 * MICFIL_VAD0_STAT_IF is that the former requires Write
	 * 1 to Clear. Since both flags are set, it is enough
	 * to only read one of them
	 */
	if (vad0_reg & MICFIL_VAD0_STAT_IF_MASK) {
		/* Write 1 to clear */
		regmap_write_bits(micfil->regmap, REG_MICFIL_VAD0_STAT,
				  MICFIL_VAD0_STAT_IF_MASK,
				  MICFIL_VAD0_STAT_IF);

		/* disable hwvad interrupts */
		ret = configure_hwvad_interrupts(dev, 0);
		if (ret)
			dev_err(dev, "Failed to disable interrupts\n");
	}

	return IRQ_WAKE_THREAD;
}

static irqreturn_t hwvad_err_isr(int irq, void *devid)
{
	struct fsl_micfil *micfil = (struct fsl_micfil *)devid;
	struct device *dev = &micfil->pdev->dev;
	u32 vad0_reg;

	regmap_read(micfil->regmap, REG_MICFIL_VAD0_STAT, &vad0_reg);

	if (vad0_reg & MICFIL_VAD0_STAT_INSATF_MASK)
		dev_dbg(dev, "voice activity input overflow/underflow detected\n");

	if (vad0_reg & MICFIL_VAD0_STAT_INITF_MASK)
		dev_dbg(dev, "voice activity dectector is initializing\n");

	return IRQ_HANDLED;
}

static irqreturn_t micfil_isr(int irq, void *devid)
{
	struct fsl_micfil *micfil = (struct fsl_micfil *)devid;
	struct platform_device *pdev = micfil->pdev;
	u32 stat_reg;
	u32 fifo_stat_reg;
	u32 ctrl1_reg;
	bool dma_enabled;
	int i;

	regmap_read(micfil->regmap, REG_MICFIL_STAT, &stat_reg);
	regmap_read(micfil->regmap, REG_MICFIL_CTRL1, &ctrl1_reg);
	regmap_read(micfil->regmap, REG_MICFIL_FIFO_STAT, &fifo_stat_reg);

	dma_enabled = MICFIL_DMA_ENABLED(ctrl1_reg);

	/* Channel 0-7 Output Data Flags */
	for (i = 0; i < MICFIL_OUTPUT_CHANNELS; i++) {
		if (stat_reg & MICFIL_STAT_CHXF_MASK(i))
			dev_dbg(&pdev->dev,
				"Data available in Data Channel %d\n", i);
		/* if DMA is not enabled, field must be written with 1
		 * to clear
		 */
		if (!dma_enabled)
			regmap_write_bits(micfil->regmap,
					  REG_MICFIL_STAT,
					  MICFIL_STAT_CHXF_MASK(i),
					  1);
	}

	for (i = 0; i < MICFIL_FIFO_NUM; i++) {
		if (fifo_stat_reg & MICFIL_FIFO_STAT_FIFOX_OVER_MASK(i))
			dev_dbg(&pdev->dev,
				"FIFO Overflow Exception flag for channel %d\n",
				i);

		if (fifo_stat_reg & MICFIL_FIFO_STAT_FIFOX_UNDER_MASK(i))
			dev_dbg(&pdev->dev,
				"FIFO Underflow Exception flag for channel %d\n",
				i);
	}

	return IRQ_HANDLED;
}

static irqreturn_t micfil_err_isr(int irq, void *devid)
{
	struct fsl_micfil *micfil = (struct fsl_micfil *)devid;
	struct platform_device *pdev = micfil->pdev;
	u32 stat_reg;

	regmap_read(micfil->regmap, REG_MICFIL_STAT, &stat_reg);

	if (stat_reg & MICFIL_STAT_BSY_FIL_MASK)
		dev_dbg(&pdev->dev, "isr: Decimation Filter is running\n");

	if (stat_reg & MICFIL_STAT_FIR_RDY_MASK)
		dev_dbg(&pdev->dev, "isr: FIR Filter Data ready\n");

	if (stat_reg & MICFIL_STAT_LOWFREQF_MASK) {
		dev_dbg(&pdev->dev, "isr: ipg_clk_app is too low\n");
		regmap_write_bits(micfil->regmap, REG_MICFIL_STAT,
				  MICFIL_STAT_LOWFREQF_MASK, 1);
	}

	return IRQ_HANDLED;
}

static int fsl_set_clock_params(struct device *, unsigned int);

static int enable_hwvad(struct device *dev, bool sync)
{
	struct fsl_micfil *micfil = dev_get_drvdata(dev);
	int ret;
	int rate;
	u32 state;

	if (sync)
		pm_runtime_get_sync(dev);

	state = atomic_cmpxchg(&micfil->hwvad_state,
			       MICFIL_HWVAD_OFF,
			       MICFIL_HWVAD_ON);

	/* we should not reenable when sync = true because
	 * this means enable was called for second time by
	 * user. However state = ON and sync = false can only
	 * occur when enable is called from system_resume. In
	 * this case we should enable the hwvad
	 */
	if (sync && state == MICFIL_HWVAD_ON) {
		dev_err(dev, "hwvad already on\n");
		ret = -EBUSY;
		goto enable_error;
	}

	if (micfil->vad_rate_index >= ARRAY_SIZE(micfil_hwvad_rate_ints)) {
		dev_err(dev, "There are more select texts than rates\n");
		ret = -EINVAL;
		goto enable_error;
	}

	rate = micfil_hwvad_rate_ints[micfil->vad_rate_index];

	/* This is required because if an arecord was done,
	 * suspend function will mark regmap as cache only
	 * and reads/writes in volatile regs will fail
	 */
	regcache_cache_only(micfil->regmap, false);
	regcache_mark_dirty(micfil->regmap);
	regcache_sync(micfil->regmap);

	ret = fsl_set_clock_params(dev, rate);
	if (ret)
		goto enable_error;

	ret = fsl_micfil_reset(dev);
	if (ret)
		goto enable_error;

	/* Initialize Hardware Voice Activity */
	ret = init_hwvad(dev);
	if (ret == 0)
		return 0;

enable_error:
	if (state == MICFIL_HWVAD_OFF)
		atomic_cmpxchg(&micfil->hwvad_state,
			       MICFIL_HWVAD_ON, MICFIL_HWVAD_OFF);
	if (sync)
		pm_runtime_put_sync(dev);
	return ret;
}

static int disable_hwvad(struct device *dev, bool sync)
{
	struct fsl_micfil *micfil = dev_get_drvdata(dev);
	int ret = 0;
	u32 state;

<<<<<<< HEAD
	/* This is required because if an arecord was done,
	 * suspend function will mark regmap as cache only
	 * and reads/writes in volatile regs will fail
	 */
	regcache_cache_only(micfil->regmap, false);
	regcache_mark_dirty(micfil->regmap);
	regcache_sync(micfil->regmap);

=======
>>>>>>> f69558f3
	/* disable is called with sync = false only from
	 * system suspend and in this case, you should not
	 * change the hwvad_state so we know at system_resume
	 * to reenable hwvad
	 */
	if (sync)
		state = atomic_cmpxchg(&micfil->hwvad_state,
				       MICFIL_HWVAD_ON,
				       MICFIL_HWVAD_OFF);
	else
		state = atomic_read(&micfil->hwvad_state);

	if (state == MICFIL_HWVAD_ON) {
<<<<<<< HEAD
=======
		/* This is required because if an arecord was done,
		 * suspend function will mark regmap as cache only
		 * and reads/writes in volatile regs will fail
		 */
		regcache_cache_only(micfil->regmap, false);
		regcache_mark_dirty(micfil->regmap);
		regcache_sync(micfil->regmap);

>>>>>>> f69558f3
		/* Voice Activity Detector Reset */
		ret |= regmap_update_bits(micfil->regmap,
					  REG_MICFIL_VAD0_CTRL1,
					  MICFIL_VAD0_CTRL1_RST_SHIFT,
					  MICFIL_VAD0_CTRL1_RST);

		/* Disable HWVAD */
		ret |= regmap_update_bits(micfil->regmap,
					  REG_MICFIL_VAD0_CTRL1,
					  MICFIL_VAD0_CTRL1_EN_MASK,
					  0);

		/* Disable Signal Filter */
		ret |= regmap_update_bits(micfil->regmap,
					  REG_MICFIL_VAD0_SCONFIG,
					  MICFIL_VAD0_SCONFIG_SFILEN_MASK,
					  0);

		/* Signal Maximum Enable */
		ret |= regmap_update_bits(micfil->regmap,
					  REG_MICFIL_VAD0_SCONFIG,
					  MICFIL_VAD0_SCONFIG_SMAXEN_MASK,
					  0);

		/* Enable pre-filter Noise & Signal */
		ret |= regmap_update_bits(micfil->regmap,
					  REG_MICFIL_VAD0_CTRL2,
					  MICFIL_VAD0_CTRL2_PREFEN_MASK,
					  0);

		/* Noise Decimation Enable */
		ret |= regmap_update_bits(micfil->regmap,
					  REG_MICFIL_VAD0_NCONFIG,
					  MICFIL_VAD0_NCONFIG_NDECEN_MASK,
					  0);

		/* disable the module and clock only if recording
		 * is not done in parallel
		 */
		state = atomic_read(&micfil->recording_state);
		if (state == MICFIL_RECORDING_OFF) {
		/* Disable MICFIL module */
			ret |= regmap_update_bits(micfil->regmap,
						  REG_MICFIL_CTRL1,
						  MICFIL_CTRL1_PDMIEN_MASK,
						  0);
		}

<<<<<<< HEAD
=======
		if (sync)
			pm_runtime_put_sync(dev);
>>>>>>> f69558f3
	} else {
		ret = -EPERM;
		dev_err(dev, "HWVAD is not enabled %d\n", ret);
	}

<<<<<<< HEAD
	if (sync)
		pm_runtime_put_sync(dev);

=======
>>>>>>> f69558f3
	return ret;
}

static ssize_t micfil_hwvad_handler(struct kobject *kobj,
				    struct kobj_attribute *attr,
				    const char *buf,
				    size_t count)
{
	struct kobject *nand_kobj = kobj->parent;
	struct device *dev = container_of(nand_kobj, struct device, kobj);
	struct fsl_micfil *micfil = dev_get_drvdata(dev);
	unsigned long vad_channel, flags;
	int ret;

	ret = kstrtoul(buf, 16, &vad_channel);
	if (ret < 0)
		return -EINVAL;

	spin_lock_irqsave(&micfil->hwvad_lock, flags);
	if (vad_channel <= 7) {
		micfil->vad_channel = vad_channel;
		ret = enable_hwvad(dev, true);
	} else {
		micfil->vad_channel = -1;
		ret = disable_hwvad(dev, true);
	}
	spin_unlock_irqrestore(&micfil->hwvad_lock, flags);

	if (ret) {
		dev_err(dev, "Failed to %s hwvad: %d\n",
			vad_channel <= 7 ? "enable" : "disable", ret);
		return ret;
	}

	return count;
}

static struct kobj_attribute hwvad_en_attr = __ATTR(enable,
						   0660,
						   NULL,
						   micfil_hwvad_handler);

static int fsl_micfil_probe(struct platform_device *pdev)
{
	struct device_node *np = pdev->dev.of_node;
	const struct of_device_id *of_id;
	struct fsl_micfil *micfil;
	struct resource *res;
	void __iomem *regs;
	int ret, i;
	unsigned long irqflag = 0;

	micfil = devm_kzalloc(&pdev->dev, sizeof(*micfil), GFP_KERNEL);
	if (!micfil)
		return -ENOMEM;

	micfil->pdev = pdev;
	strncpy(micfil->name, np->name, sizeof(micfil->name) - 1);

	of_id = of_match_device(fsl_micfil_dt_ids, &pdev->dev);
	if (!of_id || !of_id->data)
		return -EINVAL;

	micfil->soc = of_id->data;

	/* ipg_clk is used to control the registers
	 * ipg_clk_app is used to operate the filter
	 */
	micfil->mclk = devm_clk_get(&pdev->dev, "ipg_clk_app");
	if (IS_ERR(micfil->mclk)) {
		dev_err(&pdev->dev, "failed to get core clock: %ld\n",
			PTR_ERR(micfil->mclk));
		return PTR_ERR(micfil->mclk);
	}

<<<<<<< HEAD
=======
	micfil->busclk = devm_clk_get(&pdev->dev, "ipg_clk");
	if (IS_ERR(micfil->busclk)) {
		dev_err(&pdev->dev, "failed to get ipg clock: %ld\n",
			PTR_ERR(micfil->busclk));
		return PTR_ERR(micfil->busclk);
	}

>>>>>>> f69558f3
	/* get audio pll1 and pll2 */
	micfil->clk_src[MICFIL_AUDIO_PLL1] = devm_clk_get(&pdev->dev, "pll8k");
	if (IS_ERR(micfil->clk_src[MICFIL_AUDIO_PLL1]))
		micfil->clk_src[MICFIL_AUDIO_PLL1] = NULL;

	micfil->clk_src[MICFIL_AUDIO_PLL2] = devm_clk_get(&pdev->dev, "pll11k");
	if (IS_ERR(micfil->clk_src[MICFIL_AUDIO_PLL2]))
		micfil->clk_src[MICFIL_AUDIO_PLL2] = NULL;

	micfil->clk_src[MICFIL_CLK_EXT3] = devm_clk_get(&pdev->dev, "clkext3");
	if (IS_ERR(micfil->clk_src[MICFIL_CLK_EXT3]))
		micfil->clk_src[MICFIL_CLK_EXT3] = NULL;

	/* init regmap */
	res = platform_get_resource(pdev, IORESOURCE_MEM, 0);
	regs = devm_ioremap_resource(&pdev->dev, res);
	if (IS_ERR(regs))
		return PTR_ERR(regs);

	micfil->regmap = devm_regmap_init_mmio_clk(&pdev->dev,
						   NULL,
						   regs,
						   &fsl_micfil_regmap_config);
	if (IS_ERR(micfil->regmap)) {
		dev_err(&pdev->dev, "failed to init MICFIL regmap: %ld\n",
			PTR_ERR(micfil->regmap));
		return PTR_ERR(micfil->regmap);
	}

	/* dataline mask for RX */
	ret = of_property_read_u32_index(np,
					 "fsl,dataline",
					 0,
					 &micfil->dataline);
	if (ret)
		micfil->dataline = 1;

	if (micfil->dataline & ~micfil->soc->dataline) {
		dev_err(&pdev->dev, "dataline setting error, Mask is 0x%X\n",
			micfil->soc->dataline);
		return -EINVAL;
	}

	/* get IRQs */
	for (i = 0; i < MICFIL_IRQ_LINES; i++) {
		micfil->irq[i] = platform_get_irq(pdev, i);
		dev_err(&pdev->dev, "GET IRQ: %d\n", micfil->irq[i]);
		if (micfil->irq[i] < 0) {
			dev_err(&pdev->dev, "no irq for node %s\n", pdev->name);
			return micfil->irq[i];
		}
	}

	if (of_property_read_bool(np, "fsl,shared-interrupt"))
		irqflag = IRQF_SHARED;

	/* Digital Microphone interface voice activity detector event
	 * interrupt - IRQ 44
	 */
	ret = devm_request_threaded_irq(&pdev->dev, micfil->irq[2],
					hwvad_isr, voice_detected_fn,
					irqflag, micfil->name, micfil);
	if (ret) {
		dev_err(&pdev->dev, "failed to claim hwvad event irq %u\n",
			micfil->irq[0]);
		return ret;
	}

	/* Digital Microphone interface voice activity detector error
	 * interrupt - IRQ 45
	 */
	ret = devm_request_irq(&pdev->dev, micfil->irq[3],
			       hwvad_err_isr, irqflag,
			       micfil->name, micfil);
	if (ret) {
		dev_err(&pdev->dev, "failed to claim hwvad error irq %u\n",
			micfil->irq[1]);
		return ret;
	}

	/* Digital Microphone interface interrupt - IRQ 109 */
	ret = devm_request_irq(&pdev->dev, micfil->irq[0],
			       micfil_isr, irqflag,
			       micfil->name, micfil);
	if (ret) {
		dev_err(&pdev->dev, "failed to claim mic interface irq %u\n",
			micfil->irq[0]);
		return ret;
	}

	/* Digital Microphone interface error interrupt - IRQ 110 */
	ret = devm_request_irq(&pdev->dev, micfil->irq[1],
			       micfil_err_isr, irqflag,
			       micfil->name, micfil);
	if (ret) {
		dev_err(&pdev->dev, "failed to claim mic interface error irq %u\n",
			micfil->irq[1]);
		return ret;
	}

	micfil->slave_mode = false;

	micfil->dma_params_rx.chan_name = "rx";
	micfil->dma_params_rx.addr = res->start + REG_MICFIL_DATACH0;
	micfil->dma_params_rx.maxburst = MICFIL_DMA_MAXBURST_RX;

	/* set default rate to first value in available vad rates */
	micfil->vad_rate_index = 0;
	/* init HWVAD enable/disable spinlock */
	spin_lock_init(&micfil->hwvad_lock);

	platform_set_drvdata(pdev, micfil);

	pm_runtime_enable(&pdev->dev);
	regcache_cache_only(micfil->regmap, true);

	fsl_micfil_dai.capture.formats = micfil->soc->formats;

	fsl_micfil_dai.capture.formats = micfil->soc->formats;

	ret = devm_snd_soc_register_component(&pdev->dev, &fsl_micfil_component,
					      &fsl_micfil_dai, 1);
	if (ret) {
		dev_err(&pdev->dev, "failed to register component %s\n",
			fsl_micfil_component.name);
		return ret;
	}

	if (micfil->soc->imx)
		ret = imx_pcm_platform_register(&pdev->dev);
	else
		ret = devm_snd_dmaengine_pcm_register(&pdev->dev, NULL, 0);

	if (ret) {
		dev_err(&pdev->dev, "failed to pcm register\n");
		return ret;
	}

	/* create sysfs entry used to enable hwvad from userspace */
	micfil->hwvad_kobject = kobject_create_and_add("hwvad",
						       &pdev->dev.kobj);
	if (!micfil->hwvad_kobject)
		return -ENOMEM;

	ret = sysfs_create_file(micfil->hwvad_kobject,
				&hwvad_en_attr.attr);
	if (ret) {
		dev_err(&pdev->dev, "failed to create file for hwvad_enable\n");
		kobject_put(micfil->hwvad_kobject);
		return -ENOMEM;
	}

	return 0;
}

#ifdef CONFIG_PM
static int __maybe_unused fsl_micfil_runtime_suspend(struct device *dev)
{
	struct fsl_micfil *micfil = dev_get_drvdata(dev);
	u32 state;

	state = atomic_read(&micfil->hwvad_state);
	if (state == MICFIL_HWVAD_ON)
		return 0;

	regcache_cache_only(micfil->regmap, true);

	/* Disable the clock only if the hwvad is not enabled */
	if (state == MICFIL_HWVAD_OFF)
		clk_disable_unprepare(micfil->mclk);
<<<<<<< HEAD
=======

	clk_disable_unprepare(micfil->busclk);
>>>>>>> f69558f3

	return 0;
}

static int __maybe_unused fsl_micfil_runtime_resume(struct device *dev)
{
	struct fsl_micfil *micfil = dev_get_drvdata(dev);
	int ret;
	u32 state;

<<<<<<< HEAD
=======
	ret = clk_prepare_enable(micfil->busclk);
	if (ret < 0)
		return ret;

>>>>>>> f69558f3
	state = atomic_read(&micfil->hwvad_state);

	/* enable mclk only if the hwvad is not enabled
	 * When hwvad is enabled, clock won't be disabled
	 * in suspend since hwvad and recording share the
	 * same clock
	 */
	if (state == MICFIL_HWVAD_ON)
		return 0;

	ret = clk_prepare_enable(micfil->mclk);
	if (ret < 0)
		return ret;

	regcache_cache_only(micfil->regmap, false);
	regcache_mark_dirty(micfil->regmap);
	regcache_sync(micfil->regmap);

	return 0;
}
#endif /* CONFIG_PM*/

#ifdef CONFIG_PM_SLEEP
static int __maybe_unused fsl_micfil_suspend(struct device *dev)
{
	struct fsl_micfil *micfil = dev_get_drvdata(dev);
	int ret;
	u32 state;

	state = atomic_read(&micfil->hwvad_state);

	if (state == MICFIL_HWVAD_ON) {
		dev_err(dev, "Disabling hwvad on suspend");
		ret = disable_hwvad(dev, false);
		if (ret)
			dev_warn(dev, "Failed to disable hwvad");
	}

	pm_runtime_force_suspend(dev);

	return 0;
}

static int __maybe_unused fsl_micfil_resume(struct device *dev)
{
	struct fsl_micfil *micfil = dev_get_drvdata(dev);
	int ret;
	u32 state;

	pm_runtime_force_resume(dev);

	state = atomic_read(&micfil->hwvad_state);
	if (state == MICFIL_HWVAD_ON) {
		dev_err(dev, "Enabling hwvad on resume");
		ret = enable_hwvad(dev, false);
		if (ret)
			dev_warn(dev, "Failed to re-enable hwvad");
	}

	return 0;
}
#endif /* CONFIG_PM_SLEEP */

static const struct dev_pm_ops fsl_micfil_pm_ops = {
	SET_RUNTIME_PM_OPS(fsl_micfil_runtime_suspend,
			   fsl_micfil_runtime_resume,
			   NULL)
	SET_SYSTEM_SLEEP_PM_OPS(fsl_micfil_suspend,
				fsl_micfil_resume)
};

static struct platform_driver fsl_micfil_driver = {
	.probe = fsl_micfil_probe,
	.driver = {
		.name = "fsl-micfil-dai",
		.pm = &fsl_micfil_pm_ops,
		.of_match_table = fsl_micfil_dt_ids,
	},
};
module_platform_driver(fsl_micfil_driver);

MODULE_AUTHOR("Cosmin-Gabriel Samoila <cosmin.samoila@nxp.com>");
MODULE_DESCRIPTION("NXP PDM Microphone Interface (MICFIL) driver");
MODULE_LICENSE("GPL v2");<|MERGE_RESOLUTION|>--- conflicted
+++ resolved
@@ -843,12 +843,9 @@
 		return ret;
 	}
 
-<<<<<<< HEAD
-=======
 	/* w1c */
 	regmap_write_bits(micfil->regmap, REG_MICFIL_STAT, 0xFF, 0xFF);
 
->>>>>>> f69558f3
 	return 0;
 }
 
@@ -883,12 +880,6 @@
 		return ret;
 	}
 
-<<<<<<< HEAD
-	/* w1c */
-	regmap_write_bits(micfil->regmap, REG_MICFIL_STAT, 0xFF, 0xFF);
-
-=======
->>>>>>> f69558f3
 	return 0;
 }
 
@@ -2075,17 +2066,6 @@
 	int ret = 0;
 	u32 state;
 
-<<<<<<< HEAD
-	/* This is required because if an arecord was done,
-	 * suspend function will mark regmap as cache only
-	 * and reads/writes in volatile regs will fail
-	 */
-	regcache_cache_only(micfil->regmap, false);
-	regcache_mark_dirty(micfil->regmap);
-	regcache_sync(micfil->regmap);
-
-=======
->>>>>>> f69558f3
 	/* disable is called with sync = false only from
 	 * system suspend and in this case, you should not
 	 * change the hwvad_state so we know at system_resume
@@ -2099,8 +2079,6 @@
 		state = atomic_read(&micfil->hwvad_state);
 
 	if (state == MICFIL_HWVAD_ON) {
-<<<<<<< HEAD
-=======
 		/* This is required because if an arecord was done,
 		 * suspend function will mark regmap as cache only
 		 * and reads/writes in volatile regs will fail
@@ -2109,7 +2087,6 @@
 		regcache_mark_dirty(micfil->regmap);
 		regcache_sync(micfil->regmap);
 
->>>>>>> f69558f3
 		/* Voice Activity Detector Reset */
 		ret |= regmap_update_bits(micfil->regmap,
 					  REG_MICFIL_VAD0_CTRL1,
@@ -2158,22 +2135,13 @@
 						  0);
 		}
 
-<<<<<<< HEAD
-=======
 		if (sync)
 			pm_runtime_put_sync(dev);
->>>>>>> f69558f3
 	} else {
 		ret = -EPERM;
 		dev_err(dev, "HWVAD is not enabled %d\n", ret);
 	}
 
-<<<<<<< HEAD
-	if (sync)
-		pm_runtime_put_sync(dev);
-
-=======
->>>>>>> f69558f3
 	return ret;
 }
 
@@ -2249,8 +2217,6 @@
 		return PTR_ERR(micfil->mclk);
 	}
 
-<<<<<<< HEAD
-=======
 	micfil->busclk = devm_clk_get(&pdev->dev, "ipg_clk");
 	if (IS_ERR(micfil->busclk)) {
 		dev_err(&pdev->dev, "failed to get ipg clock: %ld\n",
@@ -2258,7 +2224,6 @@
 		return PTR_ERR(micfil->busclk);
 	}
 
->>>>>>> f69558f3
 	/* get audio pll1 and pll2 */
 	micfil->clk_src[MICFIL_AUDIO_PLL1] = devm_clk_get(&pdev->dev, "pll8k");
 	if (IS_ERR(micfil->clk_src[MICFIL_AUDIO_PLL1]))
@@ -2377,8 +2342,6 @@
 
 	fsl_micfil_dai.capture.formats = micfil->soc->formats;
 
-	fsl_micfil_dai.capture.formats = micfil->soc->formats;
-
 	ret = devm_snd_soc_register_component(&pdev->dev, &fsl_micfil_component,
 					      &fsl_micfil_dai, 1);
 	if (ret) {
@@ -2429,11 +2392,8 @@
 	/* Disable the clock only if the hwvad is not enabled */
 	if (state == MICFIL_HWVAD_OFF)
 		clk_disable_unprepare(micfil->mclk);
-<<<<<<< HEAD
-=======
 
 	clk_disable_unprepare(micfil->busclk);
->>>>>>> f69558f3
 
 	return 0;
 }
@@ -2444,13 +2404,10 @@
 	int ret;
 	u32 state;
 
-<<<<<<< HEAD
-=======
 	ret = clk_prepare_enable(micfil->busclk);
 	if (ret < 0)
 		return ret;
 
->>>>>>> f69558f3
 	state = atomic_read(&micfil->hwvad_state);
 
 	/* enable mclk only if the hwvad is not enabled
