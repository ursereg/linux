// SPDX-License-Identifier: GPL-2.0
// Copyright 2018 NXP

#include <linux/atomic.h>
#include <linux/clk.h>
#include <linux/device.h>
#include <linux/interrupt.h>
#include <linux/kobject.h>
#include <linux/kernel.h>
#include <linux/module.h>
#include <linux/of.h>
#include <linux/of_address.h>
#include <linux/of_irq.h>
#include <linux/of_platform.h>
#include <linux/pm_runtime.h>
#include <linux/regmap.h>
#include <linux/sysfs.h>
#include <linux/types.h>
#include <sound/dmaengine_pcm.h>
#include <sound/pcm.h>
#include <sound/soc.h>
#include <sound/tlv.h>
#include <sound/core.h>

#include "fsl_micfil.h"
#include "imx-pcm.h"

#define FSL_MICFIL_RATES		SNDRV_PCM_RATE_8000_48000
#define FSL_MICFIL_FORMATS		(SNDRV_PCM_FMTBIT_S16_LE)

struct fsl_micfil {
	struct platform_device *pdev;
	struct regmap *regmap;
	const struct fsl_micfil_soc_data *soc;
	struct clk *busclk;
	struct clk *mclk;
	struct clk *clk_src[MICFIL_CLK_SRC_NUM];
	struct snd_dmaengine_dai_dma_data dma_params_rx;
	struct kobject *hwvad_kobject;
	unsigned int vad_channel;
	unsigned int dataline;
	char name[32];
	int irq[MICFIL_IRQ_LINES];
	unsigned int mclk_streams;
	int quality;	/*QUALITY 2-0 bits */
	bool slave_mode;
	int channel_gain[8];
	int clk_src_id;
	int dc_remover;
	int vad_sound_gain;
	int vad_noise_gain;
	int vad_input_gain;
	int vad_frame_time;
	int vad_init_time;
	int vad_init_mode;
	int vad_nfil_adjust;
	int vad_hpf;
	int vad_zcd_th;
	int vad_zcd_auto;
	int vad_zcd_en;
	int vad_zcd_adj;
	int vad_rate_index;
	atomic_t recording_state;
	atomic_t hwvad_state;
	/* spinlock to control HWVAD enable/disable */
	spinlock_t hwvad_lock;
};

struct fsl_micfil_soc_data {
	unsigned int fifos;
	unsigned int fifo_depth;
	unsigned int dataline;
	bool imx;
	u64  formats;
};

static char *envp[] = {
	"EVENT=PDM_VOICE_DETECT",
	NULL,
};

static struct fsl_micfil_soc_data fsl_micfil_imx8mm = {
	.imx = true,
	.fifos = 8,
	.fifo_depth = 8,
	.dataline =  0xf,
	.formats = SNDRV_PCM_FMTBIT_S16_LE,
};

static struct fsl_micfil_soc_data fsl_micfil_imx8mp = {
	.imx = true,
	.fifos = 8,
	.fifo_depth = 32,
	.dataline =  0xf,
	.formats = SNDRV_PCM_FMTBIT_S32_LE,
};

static const struct of_device_id fsl_micfil_dt_ids[] = {
	{ .compatible = "fsl,imx8mm-micfil", .data = &fsl_micfil_imx8mm },
	{ .compatible = "fsl,imx8mp-micfil", .data = &fsl_micfil_imx8mp },
	{}
};
MODULE_DEVICE_TABLE(of, fsl_micfil_dt_ids);

/* Table 5. Quality Modes
 * Medium	0 0 0
 * High		0 0 1
 * Very Low 2	1 0 0
 * Very Low 1	1 0 1
 * Very Low 0	1 1 0
 * Low		1 1 1
 */
static const char * const micfil_quality_select_texts[] = {
	"Medium", "High",
	"N/A", "N/A",
	"VLow2", "VLow1",
	"VLow0", "Low",
};

static const char * const micfil_hwvad_init_mode[] = {
	"Envelope mode", "Energy mode",
};

static const char * const micfil_hwvad_hpf_texts[] = {
	"Filter bypass",
	"Cut-off @1750Hz",
	"Cut-off @215Hz",
	"Cut-off @102Hz",
};

static const char * const micfil_hwvad_zcd_enable[] = {
	"OFF", "ON",
};

static const char * const micfil_hwvad_zcdauto_enable[] = {
	"OFF", "ON",
};

static const char * const micfil_hwvad_noise_decimation[] = {
	"Disabled", "Enabled",
};

/* when adding new rate text, also add it to the
 * micfil_hwvad_rate_ints
 */
static const char * const micfil_hwvad_rate[] = {
	"48KHz", "44.1KHz",
};

static const int micfil_hwvad_rate_ints[] = {
	48000, 44100,
};

static const char * const micfil_clk_src_texts[] = {
	"Auto", "AudioPLL1", "AudioPLL2", "ExtClk3",
};

/* DC Remover Control
 * Filter Bypassed	1 1
 * Cut-off @21Hz	0 0
 * Cut-off @83Hz	0 1
 * Cut-off @152HZ	1 0
 */
static const char * const micfil_dc_remover_texts[] = {
	"Cut-off @21Hz", "Cut-off @83Hz",
	"Cut-off @152Hz", "Bypass",
};

static const struct soc_enum fsl_micfil_quality_enum =
	SOC_ENUM_SINGLE(REG_MICFIL_CTRL2,
			MICFIL_CTRL2_QSEL_SHIFT,
			ARRAY_SIZE(micfil_quality_select_texts),
			micfil_quality_select_texts);
static const struct soc_enum fsl_micfil_hwvad_init_mode_enum =
	SOC_ENUM_SINGLE_EXT(ARRAY_SIZE(micfil_hwvad_init_mode),
			    micfil_hwvad_init_mode);
static const struct soc_enum fsl_micfil_hwvad_hpf_enum =
	SOC_ENUM_SINGLE_EXT(ARRAY_SIZE(micfil_hwvad_hpf_texts),
			    micfil_hwvad_hpf_texts);
static const struct soc_enum fsl_micfil_hwvad_zcd_enum =
	SOC_ENUM_SINGLE_EXT(ARRAY_SIZE(micfil_hwvad_zcd_enable),
			    micfil_hwvad_zcd_enable);
static const struct soc_enum fsl_micfil_hwvad_zcdauto_enum =
	SOC_ENUM_SINGLE_EXT(ARRAY_SIZE(micfil_hwvad_zcdauto_enable),
			    micfil_hwvad_zcd_enable);
static const struct soc_enum fsl_micfil_hwvad_ndec_enum =
	SOC_ENUM_SINGLE(REG_MICFIL_VAD0_NCONFIG,
			MICFIL_VAD0_NCONFIG_NOREN_SHIFT,
			ARRAY_SIZE(micfil_hwvad_noise_decimation),
			micfil_hwvad_noise_decimation);
static const struct soc_enum fsl_micfil_hwvad_rate_enum =
	SOC_ENUM_SINGLE_EXT(ARRAY_SIZE(micfil_hwvad_rate),
			    micfil_hwvad_rate);
static const struct soc_enum fsl_micfil_clk_src_enum =
	SOC_ENUM_SINGLE_EXT(ARRAY_SIZE(micfil_clk_src_texts),
			    micfil_clk_src_texts);
static const struct soc_enum fsl_micfil_dc_remover_enum =
	SOC_ENUM_SINGLE_EXT(ARRAY_SIZE(micfil_dc_remover_texts),
			    micfil_dc_remover_texts);

static int micfil_put_clk_src(struct snd_kcontrol *kcontrol,
			      struct snd_ctl_elem_value *ucontrol)
{
	struct snd_soc_component *comp = snd_kcontrol_chip(kcontrol);
	struct soc_enum *e = (struct soc_enum *)kcontrol->private_value;
	unsigned int *item = ucontrol->value.enumerated.item;
	struct fsl_micfil *micfil = snd_soc_component_get_drvdata(comp);
	int val = snd_soc_enum_item_to_val(e, item[0]);

	micfil->clk_src_id = val;

	return 0;
}

static int micfil_get_clk_src(struct snd_kcontrol *kcontrol,
			      struct snd_ctl_elem_value *ucontrol)
{
	struct snd_soc_component *comp = snd_kcontrol_chip(kcontrol);
	struct fsl_micfil *micfil = snd_soc_component_get_drvdata(comp);

	ucontrol->value.enumerated.item[0] = micfil->clk_src_id;

	return 0;
}

static int micfil_put_dc_remover_state(struct snd_kcontrol *kcontrol,
				       struct snd_ctl_elem_value *ucontrol)
{
	struct snd_soc_component *comp = snd_kcontrol_chip(kcontrol);
	struct soc_enum *e = (struct soc_enum *)kcontrol->private_value;
	struct fsl_micfil *micfil = snd_soc_component_get_drvdata(comp);
	unsigned int *item = ucontrol->value.enumerated.item;
	int val = snd_soc_enum_item_to_val(e, item[0]);
	int i = 0, ret = 0;
	u32 reg_val = 0;

	if (val < 0 || val > 3)
		return -EINVAL;

	micfil->dc_remover = val;

	/* Calculate total value for all channels */
	for (i = 0; i < 8; i++)
		reg_val |= MICFIL_DC_MODE(val, i);

	/* Update DC Remover mode for all channels */
	ret = snd_soc_component_update_bits(comp, REG_MICFIL_DC_CTRL,
					    MICFIL_DC_CTRL_MASK, reg_val);
	if (ret < 0)
		return ret;

	return 0;
}

static int micfil_get_dc_remover_state(struct snd_kcontrol *kcontrol,
				       struct snd_ctl_elem_value *ucontrol)
{
	struct snd_soc_component *comp = snd_kcontrol_chip(kcontrol);
	struct fsl_micfil *micfil = snd_soc_component_get_drvdata(comp);

	ucontrol->value.enumerated.item[0] = micfil->dc_remover;

	return 0;
}

static int hwvad_put_init_mode(struct snd_kcontrol *kcontrol,
			       struct snd_ctl_elem_value *ucontrol)
{
	struct snd_soc_component *comp = snd_kcontrol_chip(kcontrol);
	struct soc_enum *e = (struct soc_enum *)kcontrol->private_value;
	unsigned int *item = ucontrol->value.enumerated.item;
	struct fsl_micfil *micfil = snd_soc_component_get_drvdata(comp);
	int val = snd_soc_enum_item_to_val(e, item[0]);

	/* 0 - Envelope-based Mode
	 * 1 - Energy-based Mode
	 */
	micfil->vad_init_mode = val;
	return 0;
}

static int hwvad_get_init_mode(struct snd_kcontrol *kcontrol,
			       struct snd_ctl_elem_value *ucontrol)
{
	struct snd_soc_component *comp = snd_kcontrol_chip(kcontrol);
	struct fsl_micfil *micfil = snd_soc_component_get_drvdata(comp);

	ucontrol->value.enumerated.item[0] = micfil->vad_init_mode;

	return 0;
}

static int hwvad_put_hpf(struct snd_kcontrol *kcontrol,
			 struct snd_ctl_elem_value *ucontrol)
{
	struct snd_soc_component *comp = snd_kcontrol_chip(kcontrol);
	struct soc_enum *e = (struct soc_enum *)kcontrol->private_value;
	unsigned int *item = ucontrol->value.enumerated.item;
	struct fsl_micfil *micfil = snd_soc_component_get_drvdata(comp);
	int val = snd_soc_enum_item_to_val(e, item[0]);

	/* 00 - HPF Bypass
	 * 01 - Cut-off frequency 1750Hz
	 * 10 - Cut-off frequency 215Hz
	 * 11 - Cut-off frequency 102Hz
	 */
	micfil->vad_hpf = val;

	return 0;
}

static int hwvad_get_hpf(struct snd_kcontrol *kcontrol,
			 struct snd_ctl_elem_value *ucontrol)
{
	struct snd_soc_component *comp = snd_kcontrol_chip(kcontrol);
	struct fsl_micfil *micfil = snd_soc_component_get_drvdata(comp);

	ucontrol->value.enumerated.item[0] = micfil->vad_hpf;

	return 0;
}

static int hwvad_put_zcd_en(struct snd_kcontrol *kcontrol,
			    struct snd_ctl_elem_value *ucontrol)
{
	struct snd_soc_component *comp = snd_kcontrol_chip(kcontrol);
	struct soc_enum *e = (struct soc_enum *)kcontrol->private_value;
	unsigned int *item = ucontrol->value.enumerated.item;
	struct fsl_micfil *micfil = snd_soc_component_get_drvdata(comp);
	int val = snd_soc_enum_item_to_val(e, item[0]);

	micfil->vad_zcd_en = val;

	return 0;
}

static int hwvad_get_zcd_en(struct snd_kcontrol *kcontrol,
			    struct snd_ctl_elem_value *ucontrol)
{
	struct snd_soc_component *comp = snd_kcontrol_chip(kcontrol);
	struct fsl_micfil *micfil = snd_soc_component_get_drvdata(comp);

	ucontrol->value.enumerated.item[0] = micfil->vad_zcd_en;

	return 0;
}

static int hwvad_put_rate(struct snd_kcontrol *kcontrol,
			  struct snd_ctl_elem_value *ucontrol)
{
	struct snd_soc_component *comp = snd_kcontrol_chip(kcontrol);
	struct soc_enum *e = (struct soc_enum *)kcontrol->private_value;
	unsigned int *item = ucontrol->value.enumerated.item;
	struct fsl_micfil *micfil = snd_soc_component_get_drvdata(comp);
	int val = snd_soc_enum_item_to_val(e, item[0]);

	micfil->vad_rate_index = val;

	return 0;
}

static int hwvad_get_rate(struct snd_kcontrol *kcontrol,
			  struct snd_ctl_elem_value *ucontrol)
{
	struct snd_soc_component *comp = snd_kcontrol_chip(kcontrol);
	struct fsl_micfil *micfil = snd_soc_component_get_drvdata(comp);

	ucontrol->value.enumerated.item[0] = micfil->vad_rate_index;

	return 0;
}

static int hwvad_put_zcd_auto(struct snd_kcontrol *kcontrol,
			      struct snd_ctl_elem_value *ucontrol)
{
	struct snd_soc_component *comp = snd_kcontrol_chip(kcontrol);
	struct soc_enum *e = (struct soc_enum *)kcontrol->private_value;
	unsigned int *item = ucontrol->value.enumerated.item;
	struct fsl_micfil *micfil = snd_soc_component_get_drvdata(comp);
	int val = snd_soc_enum_item_to_val(e, item[0]);

	micfil->vad_zcd_auto = val;

	return 0;
}

static int hwvad_get_zcd_auto(struct snd_kcontrol *kcontrol,
			      struct snd_ctl_elem_value *ucontrol)
{
	struct snd_soc_component *comp = snd_kcontrol_chip(kcontrol);
	struct fsl_micfil *micfil = snd_soc_component_get_drvdata(comp);

	ucontrol->value.enumerated.item[0] = micfil->vad_zcd_auto;

	return 0;
}

static int gain_info(struct snd_kcontrol *kcontrol,
		     struct snd_ctl_elem_info *uinfo)
{
	uinfo->type = SNDRV_CTL_ELEM_TYPE_INTEGER;
	uinfo->count = 1;
	uinfo->value.integer.min = 0;
	uinfo->value.integer.max = 0xf;

	return 0;
}

static int hwvad_put_input_gain(struct snd_kcontrol *kcontrol,
				struct snd_ctl_elem_value *ucontrol)
{
	struct snd_soc_component *comp = snd_kcontrol_chip(kcontrol);
	struct fsl_micfil *micfil = snd_soc_component_get_drvdata(comp);

	micfil->vad_input_gain = ucontrol->value.integer.value[0];

	return 0;
}

static int hwvad_get_input_gain(struct snd_kcontrol *kcontrol,
				struct snd_ctl_elem_value *ucontrol)
{
	struct snd_soc_component *comp = snd_kcontrol_chip(kcontrol);
	struct fsl_micfil *micfil = snd_soc_component_get_drvdata(comp);

	ucontrol->value.enumerated.item[0] = micfil->vad_input_gain;

	return 0;
}

static int hwvad_put_sound_gain(struct snd_kcontrol *kcontrol,
				struct snd_ctl_elem_value *ucontrol)
{
	struct snd_soc_component *comp = snd_kcontrol_chip(kcontrol);
	struct fsl_micfil *micfil = snd_soc_component_get_drvdata(comp);

	micfil->vad_sound_gain = ucontrol->value.integer.value[0];

	return 0;
}

static int hwvad_get_sound_gain(struct snd_kcontrol *kcontrol,
				struct snd_ctl_elem_value *ucontrol)
{
	struct snd_soc_component *comp = snd_kcontrol_chip(kcontrol);
	struct fsl_micfil *micfil = snd_soc_component_get_drvdata(comp);

	ucontrol->value.enumerated.item[0] = micfil->vad_sound_gain;

	return 0;
}

static int hwvad_put_noise_gain(struct snd_kcontrol *kcontrol,
				struct snd_ctl_elem_value *ucontrol)
{
	struct snd_soc_component *comp = snd_kcontrol_chip(kcontrol);
	struct fsl_micfil *micfil = snd_soc_component_get_drvdata(comp);

	micfil->vad_noise_gain = ucontrol->value.integer.value[0];

	return 0;
}

static int hwvad_get_noise_gain(struct snd_kcontrol *kcontrol,
				struct snd_ctl_elem_value *ucontrol)
{
	struct snd_soc_component *comp = snd_kcontrol_chip(kcontrol);
	struct fsl_micfil *micfil = snd_soc_component_get_drvdata(comp);

	ucontrol->value.enumerated.item[0] = micfil->vad_noise_gain;

	return 0;
}

static int hwvad_framet_info(struct snd_kcontrol *kcontrol,
			     struct snd_ctl_elem_info *uinfo)
{
	uinfo->type = SNDRV_CTL_ELEM_TYPE_INTEGER;
	uinfo->count = 1;
	uinfo->value.integer.min = 1;
	uinfo->value.integer.max = 64;

	return 0;
}

static int hwvad_put_frame_time(struct snd_kcontrol *kcontrol,
				struct snd_ctl_elem_value *ucontrol)
{
	struct snd_soc_component *comp = snd_kcontrol_chip(kcontrol);
	struct fsl_micfil *micfil = snd_soc_component_get_drvdata(comp);

	micfil->vad_frame_time = ucontrol->value.integer.value[0];

	return 0;
}

static int hwvad_get_frame_time(struct snd_kcontrol *kcontrol,
				struct snd_ctl_elem_value *ucontrol)
{
	struct snd_soc_component *comp = snd_kcontrol_chip(kcontrol);
	struct fsl_micfil *micfil = snd_soc_component_get_drvdata(comp);

	ucontrol->value.enumerated.item[0] = micfil->vad_frame_time;

	return 0;
}

static int hwvad_initt_info(struct snd_kcontrol *kcontrol,
			    struct snd_ctl_elem_info *uinfo)
{
	uinfo->type = SNDRV_CTL_ELEM_TYPE_INTEGER;
	uinfo->count = 1;
	uinfo->value.integer.min = 1;
	uinfo->value.integer.max = 32;

	return 0;
}

static int hwvad_put_init_time(struct snd_kcontrol *kcontrol,
			       struct snd_ctl_elem_value *ucontrol)
{
	struct snd_soc_component *comp = snd_kcontrol_chip(kcontrol);
	struct fsl_micfil *micfil = snd_soc_component_get_drvdata(comp);

	micfil->vad_init_time = ucontrol->value.integer.value[0];

	return 0;
}

static int hwvad_get_init_time(struct snd_kcontrol *kcontrol,
			       struct snd_ctl_elem_value *ucontrol)
{
	struct snd_soc_component *comp = snd_kcontrol_chip(kcontrol);
	struct fsl_micfil *micfil = snd_soc_component_get_drvdata(comp);

	ucontrol->value.enumerated.item[0] = micfil->vad_init_time;

	return 0;
}

static int hwvad_nfiladj_info(struct snd_kcontrol *kcontrol,
			      struct snd_ctl_elem_info *uinfo)
{
	uinfo->type = SNDRV_CTL_ELEM_TYPE_INTEGER;
	uinfo->count = 1;
	uinfo->value.integer.min = 1;
	uinfo->value.integer.max = 32;

	return 0;
}

static int hwvad_put_nfil_adjust(struct snd_kcontrol *kcontrol,
				 struct snd_ctl_elem_value *ucontrol)
{
	struct snd_soc_component *comp = snd_kcontrol_chip(kcontrol);
	struct fsl_micfil *micfil = snd_soc_component_get_drvdata(comp);

	micfil->vad_nfil_adjust = ucontrol->value.integer.value[0];

	return 0;
}

static int hwvad_get_nfil_adjust(struct snd_kcontrol *kcontrol,
				 struct snd_ctl_elem_value *ucontrol)
{
	struct snd_soc_component *comp = snd_kcontrol_chip(kcontrol);
	struct fsl_micfil *micfil = snd_soc_component_get_drvdata(comp);

	ucontrol->value.enumerated.item[0] = micfil->vad_nfil_adjust;

	return 0;
}

static int hwvad_zcdth_info(struct snd_kcontrol *kcontrol,
			    struct snd_ctl_elem_info *uinfo)
{
	uinfo->type = SNDRV_CTL_ELEM_TYPE_INTEGER;
	uinfo->count = 1;
	uinfo->value.integer.min = 1;
	uinfo->value.integer.max = 1024;

	return 0;
}

static int hwvad_put_zcd_th(struct snd_kcontrol *kcontrol,
			    struct snd_ctl_elem_value *ucontrol)
{
	struct snd_soc_component *comp = snd_kcontrol_chip(kcontrol);
	struct fsl_micfil *micfil = snd_soc_component_get_drvdata(comp);

	micfil->vad_zcd_th = ucontrol->value.integer.value[0];

	return 0;
}

static int hwvad_get_zcd_th(struct snd_kcontrol *kcontrol,
			    struct snd_ctl_elem_value *ucontrol)
{
	struct snd_soc_component *comp = snd_kcontrol_chip(kcontrol);
	struct fsl_micfil *micfil = snd_soc_component_get_drvdata(comp);

	ucontrol->value.enumerated.item[0] = micfil->vad_zcd_th;

	return 0;
}

static int hwvad_zcdadj_info(struct snd_kcontrol *kcontrol,
			     struct snd_ctl_elem_info *uinfo)
{
	uinfo->type = SNDRV_CTL_ELEM_TYPE_INTEGER;
	uinfo->count = 1;
	uinfo->value.integer.min = 1;
	uinfo->value.integer.max = 16;

	return 0;
}

static int hwvad_put_zcd_adj(struct snd_kcontrol *kcontrol,
			     struct snd_ctl_elem_value *ucontrol)
{
	struct snd_soc_component *comp = snd_kcontrol_chip(kcontrol);
	struct fsl_micfil *micfil = snd_soc_component_get_drvdata(comp);

	micfil->vad_zcd_adj = ucontrol->value.integer.value[0];

	return 0;
}

static int hwvad_get_zcd_adj(struct snd_kcontrol *kcontrol,
			     struct snd_ctl_elem_value *ucontrol)
{
	struct snd_soc_component *comp = snd_kcontrol_chip(kcontrol);
	struct fsl_micfil *micfil = snd_soc_component_get_drvdata(comp);

	ucontrol->value.enumerated.item[0] = micfil->vad_zcd_adj;

	return 0;
}

static DECLARE_TLV_DB_SCALE(gain_tlv, 0, 100, 0);

static const struct snd_kcontrol_new fsl_micfil_snd_controls[] = {
	SOC_SINGLE_SX_TLV("CH0 Volume", REG_MICFIL_OUT_CTRL,
			  MICFIL_OUTGAIN_CHX_SHIFT(0), 0xF, 0x7, gain_tlv),
	SOC_SINGLE_SX_TLV("CH1 Volume", REG_MICFIL_OUT_CTRL,
			  MICFIL_OUTGAIN_CHX_SHIFT(1), 0xF, 0x7, gain_tlv),
	SOC_SINGLE_SX_TLV("CH2 Volume", REG_MICFIL_OUT_CTRL,
			  MICFIL_OUTGAIN_CHX_SHIFT(2), 0xF, 0x7, gain_tlv),
	SOC_SINGLE_SX_TLV("CH3 Volume", REG_MICFIL_OUT_CTRL,
			  MICFIL_OUTGAIN_CHX_SHIFT(3), 0xF, 0x7, gain_tlv),
	SOC_SINGLE_SX_TLV("CH4 Volume", REG_MICFIL_OUT_CTRL,
			  MICFIL_OUTGAIN_CHX_SHIFT(4), 0xF, 0x7, gain_tlv),
	SOC_SINGLE_SX_TLV("CH5 Volume", REG_MICFIL_OUT_CTRL,
			  MICFIL_OUTGAIN_CHX_SHIFT(5), 0xF, 0x7, gain_tlv),
	SOC_SINGLE_SX_TLV("CH6 Volume", REG_MICFIL_OUT_CTRL,
			  MICFIL_OUTGAIN_CHX_SHIFT(6), 0xF, 0x7, gain_tlv),
	SOC_SINGLE_SX_TLV("CH7 Volume", REG_MICFIL_OUT_CTRL,
			  MICFIL_OUTGAIN_CHX_SHIFT(7), 0xF, 0x7, gain_tlv),
	SOC_ENUM_EXT("MICFIL Quality Select",
		     fsl_micfil_quality_enum,
		     snd_soc_get_enum_double, snd_soc_put_enum_double),
	SOC_ENUM_EXT("HWVAD Initialization Mode",
		     fsl_micfil_hwvad_init_mode_enum,
		     hwvad_get_init_mode, hwvad_put_init_mode),
	SOC_ENUM_EXT("HWVAD High-Pass Filter",
		     fsl_micfil_hwvad_hpf_enum,
		     hwvad_get_hpf, hwvad_put_hpf),
	SOC_ENUM_EXT("HWVAD Zero-Crossing Detector Enable",
		     fsl_micfil_hwvad_zcd_enum,
		     hwvad_get_zcd_en, hwvad_put_zcd_en),
	SOC_ENUM_EXT("HWVAD Zero-Crossing Detector Auto Threshold",
		     fsl_micfil_hwvad_zcdauto_enum,
		     hwvad_get_zcd_auto, hwvad_put_zcd_auto),
	SOC_ENUM_EXT("HWVAD Noise OR Enable",
		     fsl_micfil_hwvad_ndec_enum,
		     snd_soc_get_enum_double, snd_soc_put_enum_double),
	SOC_ENUM_EXT("HWVAD Sampling Rate",
		     fsl_micfil_hwvad_rate_enum,
		     hwvad_get_rate, hwvad_put_rate),
	SOC_ENUM_EXT("Clock Source",
		     fsl_micfil_clk_src_enum,
		     micfil_get_clk_src, micfil_put_clk_src),
	SOC_ENUM_EXT("MICFIL DC Remover Control", fsl_micfil_dc_remover_enum,
		     micfil_get_dc_remover_state, micfil_put_dc_remover_state),
	{
		.iface = SNDRV_CTL_ELEM_IFACE_MIXER,
		.name = "HWVAD Input Gain",
		.access = SNDRV_CTL_ELEM_ACCESS_READ |
			  SNDRV_CTL_ELEM_ACCESS_WRITE,
		.info = gain_info,
		.get = hwvad_get_input_gain,
		.put = hwvad_put_input_gain,
	},
	{
		.iface = SNDRV_CTL_ELEM_IFACE_MIXER,
		.name = "HWVAD Sound Gain",
		.access = SNDRV_CTL_ELEM_ACCESS_READ |
			  SNDRV_CTL_ELEM_ACCESS_WRITE,
		.info = gain_info,
		.get = hwvad_get_sound_gain,
		.put = hwvad_put_sound_gain,
	},
	{
		.iface = SNDRV_CTL_ELEM_IFACE_MIXER,
		.name = "HWVAD Noise Gain",
		.access = SNDRV_CTL_ELEM_ACCESS_READ |
			  SNDRV_CTL_ELEM_ACCESS_WRITE,
		.info = gain_info,
		.get = hwvad_get_noise_gain,
		.put = hwvad_put_noise_gain,
	},
	{
		.iface = SNDRV_CTL_ELEM_IFACE_MIXER,
		.name = "HWVAD Detector Frame Time",
		.access = SNDRV_CTL_ELEM_ACCESS_READ |
			  SNDRV_CTL_ELEM_ACCESS_WRITE,
		.info = hwvad_framet_info,
		.get = hwvad_get_frame_time,
		.put = hwvad_put_frame_time,
	},
	{
		.iface = SNDRV_CTL_ELEM_IFACE_MIXER,
		.name = "HWVAD Detector Initialization Time",
		.access = SNDRV_CTL_ELEM_ACCESS_READ |
			  SNDRV_CTL_ELEM_ACCESS_WRITE,
		.info = hwvad_initt_info,
		.get = hwvad_get_init_time,
		.put = hwvad_put_init_time,
	},
	{
		.iface = SNDRV_CTL_ELEM_IFACE_MIXER,
		.name = "HWVAD Noise Filter Adjustment",
		.access = SNDRV_CTL_ELEM_ACCESS_READ |
			  SNDRV_CTL_ELEM_ACCESS_WRITE,
		.info = hwvad_nfiladj_info,
		.get = hwvad_get_nfil_adjust,
		.put = hwvad_put_nfil_adjust,
	},
	{
		.iface = SNDRV_CTL_ELEM_IFACE_MIXER,
		.name = "HWVAD Zero-Crossing Detector Threshold",
		.access = SNDRV_CTL_ELEM_ACCESS_READ |
			  SNDRV_CTL_ELEM_ACCESS_WRITE,
		.info = hwvad_zcdth_info,
		.get = hwvad_get_zcd_th,
		.put = hwvad_put_zcd_th,
	},
	{
		.iface = SNDRV_CTL_ELEM_IFACE_MIXER,
		.name = "HWVAD Zero-Crossing Detector Adjustment",
		.access = SNDRV_CTL_ELEM_ACCESS_READ |
			  SNDRV_CTL_ELEM_ACCESS_WRITE,
		.info = hwvad_zcdadj_info,
		.get = hwvad_get_zcd_adj,
		.put = hwvad_put_zcd_adj,
	},

};

static int disable_hwvad(struct device *dev, bool sync);


static inline int get_pdm_clk(struct fsl_micfil *micfil,
			      unsigned int rate)
{
	u32 ctrl2_reg;
	int qsel, osr;
	int bclk;

	regmap_read(micfil->regmap, REG_MICFIL_CTRL2, &ctrl2_reg);
	osr = 16 - ((ctrl2_reg & MICFIL_CTRL2_CICOSR_MASK)
		    >> MICFIL_CTRL2_CICOSR_SHIFT);

	regmap_read(micfil->regmap, REG_MICFIL_CTRL2, &ctrl2_reg);
	qsel = ctrl2_reg & MICFIL_CTRL2_QSEL_MASK;

	switch (qsel) {
	case MICFIL_HIGH_QUALITY:
		bclk = rate * 8 * osr / 2; /* kfactor = 0.5 */
		break;
	case MICFIL_MEDIUM_QUALITY:
	case MICFIL_VLOW0_QUALITY:
		bclk = rate * 4 * osr * 1; /* kfactor = 1 */
		break;
	case MICFIL_LOW_QUALITY:
	case MICFIL_VLOW1_QUALITY:
		bclk = rate * 2 * osr * 2; /* kfactor = 2 */
		break;
	case MICFIL_VLOW2_QUALITY:
		bclk = rate * osr * 4; /* kfactor = 4 */
		break;
	default:
		dev_err(&micfil->pdev->dev,
			"Please make sure you select a valid quality.\n");
		bclk = -1;
		break;
	}

	return bclk;
}

static inline int get_clk_div(struct fsl_micfil *micfil,
			      unsigned int rate)
{
	u32 ctrl2_reg;
	long mclk_rate;
	int clk_div;

	regmap_read(micfil->regmap, REG_MICFIL_CTRL2, &ctrl2_reg);

	mclk_rate = clk_get_rate(micfil->mclk);

	clk_div = mclk_rate / (get_pdm_clk(micfil, rate) * 2);

	return clk_div;
}

/* The SRES is a self-negated bit which provides the CPU with the
 * capability to initialize the PDM Interface module through the
 * slave-bus interface. This bit always reads as zero, and this
 * bit is only effective when MDIS is cleared
 */
static int fsl_micfil_reset(struct device *dev)
{
	struct fsl_micfil *micfil = dev_get_drvdata(dev);
	int ret;

	ret = regmap_update_bits(micfil->regmap,
				 REG_MICFIL_CTRL1,
				 MICFIL_CTRL1_MDIS_MASK,
				 0);
	if (ret) {
		dev_err(dev, "failed to clear MDIS bit %d\n", ret);
		return ret;
	}

	ret = regmap_update_bits(micfil->regmap,
				 REG_MICFIL_CTRL1,
				 MICFIL_CTRL1_SRES_MASK,
				 MICFIL_CTRL1_SRES);
	if (ret) {
		dev_err(dev, "failed to reset MICFIL: %d\n", ret);
		return ret;
	}

	/* w1c */
	regmap_write_bits(micfil->regmap, REG_MICFIL_STAT, 0xFF, 0xFF);

	return 0;
}

/* enable/disable hwvad interrupts */
static int configure_hwvad_interrupts(struct device *dev,
				      int enable)
{
	struct fsl_micfil *micfil = dev_get_drvdata(dev);
	int ret;
	u32 vadie_reg = enable ? MICFIL_VAD0_CTRL1_IE : 0;
	u32 vaderie_reg = enable ? MICFIL_VAD0_CTRL1_ERIE : 0;

	/* Voice Activity Detector Error Interruption Enable */
	ret = regmap_update_bits(micfil->regmap, REG_MICFIL_VAD0_CTRL1,
				 MICFIL_VAD0_CTRL1_ERIE_MASK,
				 vaderie_reg);
	if (ret) {
		dev_err(dev,
			"Failed to set/clear VADERIE in CTRL1_VAD0 [%d]\n",
			ret);
		return ret;
	}

	/* Voice Activity Detector Interruption Enable */
	ret = regmap_update_bits(micfil->regmap, REG_MICFIL_VAD0_CTRL1,
				 MICFIL_VAD0_CTRL1_IE_MASK,
				 vadie_reg);
	if (ret) {
		dev_err(dev,
			"Failed to set/clear VADIE in CTRL1_VAD0 [%d]\n",
			ret);
		return ret;
	}

	return 0;
}

static int init_hwvad_internal_filters(struct device *dev)
{
	struct fsl_micfil *micfil = dev_get_drvdata(dev);
	int ret;

	/* Voice Activity Detector Internal Filters Initialization*/
	ret = regmap_update_bits(micfil->regmap, REG_MICFIL_VAD0_CTRL1,
				 MICFIL_VAD0_CTRL1_ST10_MASK,
				 MICFIL_VAD0_CTRL1_ST10);
	if (ret) {
		dev_err(dev,
			"Failed to set VADST10 in CTRL1_VAD0 [%d]\n",
			ret);
		return ret;
	}

	/* sleep for 100ms - it should be enough for bit to stay
	 * pulsed for more than 2 cycles
	 */
	mdelay(MICFIL_SLEEP);

	/* Voice Activity Detector Enabled */
	ret = regmap_update_bits(micfil->regmap, REG_MICFIL_VAD0_CTRL1,
				 MICFIL_VAD0_CTRL1_ST10_MASK,
				 0);
	if (ret) {
		dev_err(dev,
			"Failed to clear VADST10 in CTRL1_VAD0 [%d]\n",
			ret);
		return ret;
	}
	return 0;
}

/* Zero-Crossing Detector Initialization
 * Optionally a Zero-Crossing Detection block (ZCD) could
 * be enabled to avoid low energy voiced speech be missed,
 * improving the voice detection performance.
 * See Section 8.4.3
 */
static int __maybe_unused init_zcd(struct device *dev)
{
	struct fsl_micfil *micfil = dev_get_drvdata(dev);
	int ret;

	/* exit if zcd is not enabled from userspace */
	if (!micfil->vad_zcd_en)
		return 0;

	if (micfil->vad_zcd_auto) {
		/* Zero-Crossing Detector Adjustment */
		ret = regmap_update_bits(micfil->regmap, REG_MICFIL_VAD0_ZCD,
					 MICFIL_VAD0_ZCD_ZCDADJ_MASK,
					 micfil->vad_zcd_adj);
		if (ret) {
			dev_err(dev,
				"Failed to set ZCDADJ in ZCD_VAD0 [%d]\n",
				ret);
			return ret;
		}
	}

	/* Zero-Crossing Detector Threshold */
	ret = regmap_update_bits(micfil->regmap, REG_MICFIL_VAD0_ZCD,
				 MICFIL_VAD0_ZCD_ZCDTH_MASK,
				 MICFIL_VAD0_ZCD_ZCDTH(micfil->vad_zcd_th));
	if (ret) {
		dev_err(dev, "Failed to set ZCDTH in ZCD_VAD0 [%d]\n", ret);
		return ret;
	}

	/* Zero-Crossing Detector AND Behavior */
	ret = regmap_update_bits(micfil->regmap, REG_MICFIL_VAD0_ZCD,
				 MICFIL_VAD0_ZCD_ZCDAND_MASK,
				 MICFIL_HWVAD_ZCDAND);
	if (ret) {
		dev_err(dev, "Failed to set ZCDAND in ZCD_VAD0 [%d]\n", ret);
		return ret;
	}

	/* Zero-Crossing Detector Automatic Threshold */
	ret = regmap_update_bits(micfil->regmap, REG_MICFIL_VAD0_ZCD,
				 MICFIL_VAD0_ZCD_ZCDAUT_MASK,
				 micfil->vad_zcd_auto);
	if (ret) {
		dev_err(dev,
			"Failed to set/clear ZCDAUT in ZCD_VAD0 [%d]\n",
			ret);
		return ret;
	}

	/* Zero-Crossing Detector Enable */
	ret = regmap_update_bits(micfil->regmap, REG_MICFIL_VAD0_ZCD,
				 MICFIL_VAD0_ZCD_ZCDEN_MASK,
				 MICFIL_VAD0_ZCD_ZCDEN);
	if (ret) {
		dev_err(dev, "Failed to set ZCDEN in ZCD_VAD0 [%d]\n", ret);
		return ret;
	}

	return 0;
}

/* Configuration done only in energy-based initialization mode */
static int init_hwvad_energy_mode(struct device *dev)
{
	struct fsl_micfil *micfil = dev_get_drvdata(dev);
	int ret, i;
	u32 stat;
	u32 flag;

	dev_info(dev, "Energy-based mode initialization\n");

	/* Voice Activity Detector Reset */
	ret = regmap_update_bits(micfil->regmap, REG_MICFIL_VAD0_CTRL1,
				 MICFIL_VAD0_CTRL1_RST_SHIFT,
				 MICFIL_VAD0_CTRL1_RST);
	if (ret) {
		dev_err(dev, "Failed to set VADRST in CTRL1_VAD0 [%d]\n", ret);
		return ret;
	}

	/* Voice Activity Detector Enabled */
	ret = regmap_update_bits(micfil->regmap, REG_MICFIL_VAD0_CTRL1,
				 MICFIL_VAD0_CTRL1_EN_MASK,
				 MICFIL_VAD0_CTRL1_EN);
	if (ret) {
		dev_err(dev, "Failed to set VADEN in CTRL1_VAD0 [%d]\n", ret);
		return ret;
	}

	/* it would be a good idea to wait some time before VADEN
	 * is set
	 */
	mdelay(5 * MICFIL_SLEEP);

	/* Enable Interrupts */
	ret = configure_hwvad_interrupts(dev, 1);

	/* Initialize Zero Crossing Detector */
	ret = init_zcd(dev);
	if (ret)
		return ret;

	/* Enable MICFIL module */
	ret = regmap_update_bits(micfil->regmap, REG_MICFIL_CTRL1,
				 MICFIL_CTRL1_PDMIEN_MASK,
				 MICFIL_CTRL1_PDMIEN);
	if (ret) {
		dev_err(dev, "failed to enable the module\n");
		return ret;
	}

	/* Wait for INITF to be asserted */
	for (i = 0; i < MICFIL_MAX_RETRY; i++) {
		ret = regmap_read(micfil->regmap, REG_MICFIL_VAD0_STAT, &stat);
		if (ret) {
			dev_err(dev, "failed to read register %d\n",
				REG_MICFIL_VAD0_STAT);
			return ret;
		}

		flag = (stat & MICFIL_VAD0_STAT_INITF_MASK);
		if (flag == 0)
			break;

		mdelay(MICFIL_SLEEP);
	}

	if (i == MICFIL_MAX_RETRY) {
		dev_err(dev, "initf not asserted. Failed to init hwvad\n");
		return -EBUSY;
	}

	/* Initialize Internal Filters */
	ret = init_hwvad_internal_filters(dev);
	if (ret)
		return ret;

	return ret;
}

/* Configuration done only in envelope-based initialization mode */
static int init_hwvad_envelope_mode(struct device *dev)
{
	struct fsl_micfil *micfil = dev_get_drvdata(dev);
	int ret, i;
	u32 stat;
	u32 flag;

	/* Frame energy disable */
	ret = regmap_update_bits(micfil->regmap, REG_MICFIL_VAD0_CTRL2,
				 MICFIL_VAD0_CTRL2_FRENDIS_MASK,
				 MICFIL_VAD0_CTRL2_FRENDIS);
	if (ret) {
		dev_err(dev, "Failed to set FRENDIS in CTRL2_VAD0 [%d]\n", ret);
		return ret;
	}

	/* Enable pre-filter Noise & Signal */
	ret = regmap_update_bits(micfil->regmap, REG_MICFIL_VAD0_CTRL2,
				 MICFIL_VAD0_CTRL2_PREFEN_MASK,
				 MICFIL_VAD0_CTRL2_PREFEN);
	if (ret) {
		dev_err(dev, "Failed to set PREFEN in CTRL2_VAD0 [%d]\n", ret);
		return ret;
	}

	/* Enable Signal Filter */
	ret = regmap_update_bits(micfil->regmap, REG_MICFIL_VAD0_SCONFIG,
				 MICFIL_VAD0_SCONFIG_SFILEN_MASK,
				 MICFIL_VAD0_SCONFIG_SFILEN);
	if (ret) {
		dev_err(dev,
			"Failed to set SFILEN in SCONFIG_VAD0 [%d]\n",
			ret);
		return ret;
	}

	/* Signal Maximum Enable */
	ret = regmap_update_bits(micfil->regmap, REG_MICFIL_VAD0_SCONFIG,
				 MICFIL_VAD0_SCONFIG_SMAXEN_MASK,
				 MICFIL_VAD0_SCONFIG_SMAXEN);
	if (ret) {
		dev_err(dev,
			"Failed to set SMAXEN in SCONFIG_VAD0 [%d]\n",
			ret);
		return ret;
	}

	/* Allways enable noise filter, not based on voice activity
	 * information
	 */
	ret = regmap_update_bits(micfil->regmap, REG_MICFIL_VAD0_NCONFIG,
				 MICFIL_VAD0_NCONFIG_NFILAUT_MASK,
				 0);
	if (ret) {
		dev_err(dev,
			"Failed to set NFILAUT in NCONFIG_VAD0 [%d]\n",
			ret);
		return ret;
	}

	/* Noise Minimum Enable */
	ret = regmap_update_bits(micfil->regmap, REG_MICFIL_VAD0_NCONFIG,
				 MICFIL_VAD0_NCONFIG_NMINEN_MASK,
				 MICFIL_VAD0_NCONFIG_NMINEN);
	if (ret) {
		dev_err(dev,
			"Failed to set NMINEN in NCONFIG_VAD0 [%d]\n",
			ret);
		return ret;
	}

	/* Noise Decimation Enable */
	ret = regmap_update_bits(micfil->regmap, REG_MICFIL_VAD0_NCONFIG,
				 MICFIL_VAD0_NCONFIG_NDECEN_MASK,
				 MICFIL_VAD0_NCONFIG_NDECEN);
	if (ret) {
		dev_err(dev,
			"Failed to set NDECEN in NCONFIG_VAD0 [%d]\n",
			ret);
		return ret;
	}

	/* Voice Activity Detector Reset */
	ret = regmap_update_bits(micfil->regmap, REG_MICFIL_VAD0_CTRL1,
				 MICFIL_VAD0_CTRL1_RST_MASK,
				 MICFIL_VAD0_CTRL1_RST);
	if (ret) {
		dev_err(dev, "Failed to set VADRST in CTRL1_VAD0 [%d]\n", ret);
		return ret;
	}

	/* Initialize Zero Crossing Detector */
	ret = init_zcd(dev);
	if (ret)
		return ret;

	/* Voice Activity Detector Enabled */
	ret = regmap_update_bits(micfil->regmap, REG_MICFIL_VAD0_CTRL1,
				 MICFIL_VAD0_CTRL1_EN_MASK,
				 MICFIL_VAD0_CTRL1_EN);
	if (ret) {
		dev_err(dev, "Failed to set VADEN in CTRL1_VAD0 [%d]\n", ret);
		return ret;
	}

	/* Enable MICFIL module */
	ret = regmap_update_bits(micfil->regmap, REG_MICFIL_CTRL1,
				 MICFIL_CTRL1_PDMIEN_MASK,
				 MICFIL_CTRL1_PDMIEN);
	if (ret) {
		dev_err(dev, "failed to enable the module\n");
		return ret;
	}

	/* it would be a good idea to wait some time before VADEN
	 * is set
	 */
	mdelay(3 * MICFIL_SLEEP);

	/* Wait for INITF to be asserted */
	for (i = 0; i < MICFIL_MAX_RETRY; i++) {
		ret = regmap_read(micfil->regmap, REG_MICFIL_VAD0_STAT, &stat);
		if (ret) {
			dev_err(dev, "failed to read register %d\n",
				REG_MICFIL_VAD0_STAT);
			return ret;
		}

		flag = (stat & MICFIL_VAD0_STAT_INITF_MASK);
		if (flag == 0)
			break;

		mdelay(MICFIL_SLEEP);
	}

	if (i == MICFIL_MAX_RETRY) {
		dev_err(dev, "initf not asserted. Failed to init hwvad\n");
		return -EBUSY;
	}

	/* Initialize Internal Filters */
	ret = init_hwvad_internal_filters(dev);
	if (ret)
		return ret;

	/* Enable interrupts */
	ret = configure_hwvad_interrupts(dev, 1);
	if (ret)
		return ret;

	return ret;
}

/* Hardware Voice Active Detection: The HWVAD takes data from the input
 * of a selected PDM microphone to detect if there is any
 * voice activity. When a voice activity is detected, an interrupt could
 * be delivered to the system. Initialization in section 8.4:
 * Can work in two modes:
 *  -> Eneveope-based mode (section 8.4.1)
 *  -> Energy-based mode (section 8.4.2)
 *
 * It is important to remark that the HWVAD detector could be enabled
 * or reset only when the MICFIL isn't running i.e. when the BSY_FIL
 * bit in STAT register is cleared
 */
static int __maybe_unused init_hwvad(struct device *dev)
{
	struct fsl_micfil *micfil = dev_get_drvdata(dev);
	int ret;
	u32 reg_val;

	/* configure CIC OSR in VADCICOSR */
	ret = regmap_update_bits(micfil->regmap, REG_MICFIL_VAD0_CTRL1,
				 MICFIL_VAD0_CTRL1_CICOSR_MASK,
				 MICFIL_CTRL2_OSR_DEFAULT);
	if (ret) {
		dev_err(dev, "Failed to set CICOSR in CTRL1_VAD0i [%d]\n", ret);
		return ret;
	}

	/* configure source channel in VADCHSEL */
	reg_val = MICFIL_VAD0_CTRL1_CHSEL(micfil->vad_channel);
	ret = regmap_update_bits(micfil->regmap, REG_MICFIL_VAD0_CTRL1,
				 MICFIL_VAD0_CTRL1_CHSEL_MASK,
				 reg_val);
	if (ret) {
		dev_err(dev, "Failed to set CHSEL in CTRL1_VAD0 [%d]\n", ret);
		return ret;
	}

	/* configure detector frame time VADFRAMET */
	reg_val = MICFIL_VAD0_CTRL2_FRAMET(micfil->vad_frame_time);
	ret = regmap_update_bits(micfil->regmap, REG_MICFIL_VAD0_CTRL2,
				 MICFIL_VAD0_CTRL2_FRAMET_MASK,
				 reg_val);
	if (ret) {
		dev_err(dev, "Failed to set FRAMET in CTRL2_VAD0 [%d]\n", ret);
		return ret;
	}

	/* configure initialization time in VADINITT */
	reg_val = MICFIL_VAD0_CTRL1_INITT(micfil->vad_init_time);
	ret = regmap_update_bits(micfil->regmap, REG_MICFIL_VAD0_CTRL1,
				 MICFIL_VAD0_CTRL1_INITT_MASK,
				 reg_val);
	if (ret) {
		dev_err(dev, "Failed to set INITT in CTRL1_VAD0 [%d]\n", ret);
		return ret;
	}

	/* configure input gain in VADINPGAIN */
	reg_val = MICFIL_VAD0_CTRL2_INPGAIN(micfil->vad_input_gain);
	ret = regmap_update_bits(micfil->regmap, REG_MICFIL_VAD0_CTRL2,
				 MICFIL_VAD0_CTRL2_INPGAIN_MASK,
				 reg_val);
	if (ret) {
		dev_err(dev, "Failed to set INPGAIN in CTRL2_VAD0 [%d]\n", ret);
		return ret;
	}

	/* configure sound gain in SGAIN */
	reg_val = MICFIL_VAD0_SCONFIG_SGAIN(micfil->vad_sound_gain);
	ret = regmap_update_bits(micfil->regmap, REG_MICFIL_VAD0_SCONFIG,
				 MICFIL_VAD0_SCONFIG_SGAIN_MASK,
				 reg_val);
	if (ret) {
		dev_err(dev, "Failed to set SGAIN in SCONFIG_VAD0 [%d]\n", ret);
		return ret;
	}

	/* configure noise gain in NGAIN */
	reg_val = MICFIL_VAD0_NCONFIG_NGAIN(micfil->vad_noise_gain);
	ret = regmap_update_bits(micfil->regmap, REG_MICFIL_VAD0_NCONFIG,
				 MICFIL_VAD0_NCONFIG_NGAIN_MASK,
				 reg_val);
	if (ret) {
		dev_err(dev, "Failed to set NGAIN in NCONFIG_VAD0 [%d]\n", ret);
		return ret;
	}

	/* configure or clear the VADNFILADJ based on mode */
	reg_val = MICFIL_VAD0_NCONFIG_NFILADJ(micfil->vad_nfil_adjust);
	ret = regmap_update_bits(micfil->regmap, REG_MICFIL_VAD0_NCONFIG,
				 MICFIL_VAD0_NCONFIG_NFILADJ_MASK,
				 reg_val);
	if (ret) {
		dev_err(dev,
			"Failed to set VADNFILADJ in NCONFIG_VAD0 [%d]\n",
			ret);
		return ret;
	}

	/* enable the high-pass filter in VADHPF */
	reg_val = MICFIL_VAD0_CTRL2_HPF(micfil->vad_hpf);
	ret = regmap_update_bits(micfil->regmap, REG_MICFIL_VAD0_CTRL2,
				 MICFIL_VAD0_CTRL2_HPF_MASK,
				 reg_val);
	if (ret) {
		dev_err(dev, "Failed to set HPF in CTRL2_VAD0 [%d]\n", ret);
		return ret;
	}

	/* envelope-based specific initialization */
	if (micfil->vad_init_mode == MICFIL_HWVAD_ENVELOPE_MODE) {
		ret = init_hwvad_envelope_mode(dev);
		if (ret)
			return ret;
	} else {
		ret = init_hwvad_energy_mode(dev);
		if (ret)
			return ret;
	}

	return 0;
}

static inline bool clk_in_list(struct clk *p, struct clk *clk_src[])
{
	int i;

	for (i = 0; i < MICFIL_CLK_SRC_NUM; i++)
		if (clk_is_match(p, clk_src[i]))
			return true;

	return false;
}

<<<<<<< HEAD
=======
#define CLK_8K_FREQ    24576000
#define CLK_11K_FREQ   22579200

>>>>>>> ea790475
static int fsl_micfil_set_mclk_rate(struct fsl_micfil *micfil, int clk_id,
				    unsigned int freq)
{
	struct clk *p = micfil->mclk, *pll = 0, *npll = 0;
	struct device *dev = &micfil->pdev->dev;
	u64 ratio = freq;
	u64 clk_rate;
	int ret;
	int i;

	/* Do not touch the clock if hwvad is already enabled
	 * since you can record only at hwvad rate and clock
	 * has already been set to the required frequency
	 */
	if (atomic_read(&micfil->hwvad_state) == MICFIL_HWVAD_ON)
		return 0;

	/* check if all clock sources are valid */
	for (i = 0; i < MICFIL_CLK_SRC_NUM; i++) {
		if (micfil->clk_src[i])
			continue;

		dev_err(dev, "Clock Source %d is not valid.\n", i);
		return -EINVAL;
	}

	while (p) {
		struct clk *pp = clk_get_parent(p);

		if (clk_in_list(pp, micfil->clk_src)) {
			pll = pp;
			break;
		}
		p = pp;
	}

	if (!pll) {
		dev_err(dev, "reached a null clock\n");
		return -EINVAL;
	}

	if (micfil->clk_src_id == MICFIL_CLK_AUTO) {
		for (i = 0; i < MICFIL_CLK_SRC_NUM; i++) {
			clk_rate = clk_get_rate(micfil->clk_src[i]);
			/* This is an workaround since audio_pll2 clock
			 * has 722534399 rate and this will never divide
			 * to any known frequency ???
			 */
			clk_rate = round_up(clk_rate, 10);
			if (do_div(clk_rate, ratio) == 0)
				npll = micfil->clk_src[i];
		}
	} else {
		/* clock id is offseted by 1 since ID=0 means
		 * auto clock selection
		 */
		npll = micfil->clk_src[micfil->clk_src_id - 1];
	}

	if (!npll) {
		dev_err(dev,
			"failed to find a suitable clock source\n");
		return -EINVAL;
	}

	clk_disable_unprepare(micfil->mclk);
	if (!clk_is_match(pll, npll)) {
		ret = clk_set_parent(p, npll);
		if (ret < 0)
			dev_warn(dev,
				 "failed to set parrent %d\n", ret);
	}

	clk_rate = freq % 8000 == 0 ? CLK_8K_FREQ : CLK_11K_FREQ;
	ret = clk_set_rate(micfil->mclk, clk_rate);
	if (ret)
<<<<<<< HEAD
		dev_warn(dev, "failed to set rate (%u): %d\n",
			 freq * 1024, ret);
=======
		dev_warn(dev, "failed to set rate (%llu): %d\n", clk_rate, ret);
>>>>>>> ea790475
	clk_prepare_enable(micfil->mclk);

	return ret;
}

static int fsl_micfil_startup(struct snd_pcm_substream *substream,
			      struct snd_soc_dai *dai)
{
	struct fsl_micfil *micfil = snd_soc_dai_get_drvdata(dai);

	if (!micfil) {
		dev_err(dai->dev,
			"micfil dai priv_data not set\n");
		return -EINVAL;
	}

	return 0;
}

static int fsl_micfil_trigger(struct snd_pcm_substream *substream, int cmd,
			      struct snd_soc_dai *dai)
{
	struct fsl_micfil *micfil = snd_soc_dai_get_drvdata(dai);
	struct device *dev = &micfil->pdev->dev;
	int ret;

	switch (cmd) {
	case SNDRV_PCM_TRIGGER_START:
	case SNDRV_PCM_TRIGGER_RESUME:
	case SNDRV_PCM_TRIGGER_PAUSE_RELEASE:
		ret = fsl_micfil_reset(dev);
		if (ret) {
			dev_err(dev, "failed to soft reset\n");
			return ret;
		}

		/* DMA Interrupt Selection - DISEL bits
		 * 00 - DMA and IRQ disabled
		 * 01 - DMA req enabled
		 * 10 - IRQ enabled
		 * 11 - reserved
		 */
		ret = regmap_update_bits(micfil->regmap, REG_MICFIL_CTRL1,
					 MICFIL_CTRL1_DISEL_MASK,
					 (1 << MICFIL_CTRL1_DISEL_SHIFT));
		if (ret) {
			dev_err(dev, "failed to update DISEL bits\n");
			return ret;
		}

		/* Enable the module */
		ret = regmap_update_bits(micfil->regmap, REG_MICFIL_CTRL1,
					 MICFIL_CTRL1_PDMIEN_MASK,
					 MICFIL_CTRL1_PDMIEN);
		if (ret) {
			dev_err(dev, "failed to enable the module\n");
			return ret;
		}

		break;
	case SNDRV_PCM_TRIGGER_STOP:
	case SNDRV_PCM_TRIGGER_SUSPEND:
	case SNDRV_PCM_TRIGGER_PAUSE_PUSH:
		/* Disable the module */
		ret = regmap_update_bits(micfil->regmap, REG_MICFIL_CTRL1,
					 MICFIL_CTRL1_PDMIEN_MASK,
					 0);
		if (ret) {
			dev_err(dev, "failed to enable the module\n");
			return ret;
		}

		ret = regmap_update_bits(micfil->regmap, REG_MICFIL_CTRL1,
					 MICFIL_CTRL1_DISEL_MASK,
					 (0 << MICFIL_CTRL1_DISEL_SHIFT));
		if (ret) {
			dev_err(dev, "failed to update DISEL bits\n");
			return ret;
		}
		break;
	default:
		return -EINVAL;
	}
	return 0;
}

static int fsl_set_clock_params(struct device *dev, unsigned int rate)
{
	struct fsl_micfil *micfil = dev_get_drvdata(dev);
	int clk_div;
	int ret = 0;

	ret = fsl_micfil_set_mclk_rate(micfil, 0, rate);
	if (ret < 0)
		dev_err(dev, "failed to set mclk[%lu] to rate %u\n",
			clk_get_rate(micfil->mclk), rate);

	/* set CICOSR */
	ret |= regmap_update_bits(micfil->regmap, REG_MICFIL_CTRL2,
				 MICFIL_CTRL2_CICOSR_MASK,
				 MICFIL_CTRL2_OSR_DEFAULT);
	if (ret)
		dev_err(dev, "failed to set CICOSR in reg 0x%X\n",
			REG_MICFIL_CTRL2);

	/* set CLK_DIV */
	clk_div = get_clk_div(micfil, rate);
	if (clk_div < 0)
		ret = -EINVAL;

	ret |= regmap_update_bits(micfil->regmap, REG_MICFIL_CTRL2,
				 MICFIL_CTRL2_CLKDIV_MASK, clk_div);
	if (ret)
		dev_err(dev, "failed to set CLKDIV in reg 0x%X\n",
			REG_MICFIL_CTRL2);

	return ret;
}

static int fsl_micfil_hw_params(struct snd_pcm_substream *substream,
				struct snd_pcm_hw_params *params,
				struct snd_soc_dai *dai)
{
	struct fsl_micfil *micfil = snd_soc_dai_get_drvdata(dai);
	unsigned int channels = params_channels(params);
	unsigned int rate = params_rate(params);
	struct device *dev = &micfil->pdev->dev;
	unsigned int hwvad_rate;
	int ret;
	u32 hwvad_state;

	hwvad_rate = micfil_hwvad_rate_ints[micfil->vad_rate_index];
	hwvad_state = atomic_read(&micfil->hwvad_state);

	/* if hwvad is enabled, make sure you are recording at
	 * the same rate the hwvad is on or reject it to avoid
	 * changing the clock rate.
	 */
	if (hwvad_state == MICFIL_HWVAD_ON && rate != hwvad_rate) {
		dev_err(dev, "Record at hwvad rate %u\n", hwvad_rate);
		return -EINVAL;
	}

	atomic_set(&micfil->recording_state, MICFIL_RECORDING_ON);

	if (hwvad_state == MICFIL_HWVAD_OFF) {
		/* 1. Disable the module */
		ret = regmap_update_bits(micfil->regmap, REG_MICFIL_CTRL1,
					 MICFIL_CTRL1_PDMIEN_MASK, 0);
		if (ret) {
			dev_err(dev, "failed to disable the module\n");
			return ret;
		}
	}

	/* enable channels */
	ret = regmap_update_bits(micfil->regmap, REG_MICFIL_CTRL1,
				 0xFF, ((1 << channels) - 1));
	if (ret) {
		dev_err(dev, "failed to enable channels %d, reg 0x%X\n", ret,
			REG_MICFIL_CTRL1);
		return ret;
	}

	ret = fsl_set_clock_params(dev, rate);
	if (ret < 0) {
		dev_err(dev, "Failed to set clock parameters [%d]\n", ret);
		return ret;
	}

	micfil->dma_params_rx.fifo_num = channels;
	micfil->dma_params_rx.maxburst = channels * MICFIL_DMA_MAXBURST_RX;

	return 0;
}

static int fsl_micfil_hw_free(struct snd_pcm_substream *substream,
			      struct snd_soc_dai *dai)
{
	struct fsl_micfil *micfil = snd_soc_dai_get_drvdata(dai);

	atomic_set(&micfil->recording_state, MICFIL_RECORDING_OFF);

	return 0;
}

static int fsl_micfil_set_dai_sysclk(struct snd_soc_dai *dai, int clk_id,
				     unsigned int freq, int dir)
{
	struct fsl_micfil *micfil = snd_soc_dai_get_drvdata(dai);
	struct device *dev = &micfil->pdev->dev;

	int ret;

	if (!freq)
		return 0;

	ret = fsl_micfil_set_mclk_rate(micfil, clk_id, freq);
	if (ret < 0)
		dev_err(dev, "failed to set mclk[%lu] to rate %u\n",
			clk_get_rate(micfil->mclk), freq);

	return ret;
}

static int fsl_micfil_set_dai_fmt(struct snd_soc_dai *dai, unsigned int fmt)
{
	struct fsl_micfil *micfil = snd_soc_dai_get_drvdata(dai);

	/* DAI MODE */
	switch (fmt & SND_SOC_DAIFMT_FORMAT_MASK) {
	case SND_SOC_DAIFMT_I2S:
		break;
	default:
		return -EINVAL;
	}

	/* DAI CLK INVERSION */
	switch (fmt & SND_SOC_DAIFMT_INV_MASK) {
	case SND_SOC_DAIFMT_NB_NF:
		break;
	default:
		return -EINVAL;
	}

	micfil->slave_mode = false;

	return 0;
}

static struct snd_soc_dai_ops fsl_micfil_dai_ops = {
	.startup = fsl_micfil_startup,
	.trigger = fsl_micfil_trigger,
	.hw_params = fsl_micfil_hw_params,
	.hw_free = fsl_micfil_hw_free,
	.set_sysclk = fsl_micfil_set_dai_sysclk,
	.set_fmt = fsl_micfil_set_dai_fmt,
};

static int fsl_micfil_dai_probe(struct snd_soc_dai *cpu_dai)
{
	struct fsl_micfil *micfil = dev_get_drvdata(cpu_dai->dev);
	struct device *dev = cpu_dai->dev;
	unsigned int val;
	int ret;
	int i;

	/* set qsel to medium */
	ret = regmap_update_bits(micfil->regmap, REG_MICFIL_CTRL2,
				 MICFIL_CTRL2_QSEL_MASK, MICFIL_VLOW0_QUALITY);
	if (ret) {
		dev_err(dev, "failed to set quality mode bits, reg 0x%X\n",
			REG_MICFIL_CTRL2);
		return ret;
	}

	/* set default gain to 2 */
	regmap_write(micfil->regmap, REG_MICFIL_OUT_CTRL, 0x22222222);
	for (i = 0; i < MICFIL_OUTPUT_CHANNELS; i++)
		micfil->channel_gain[i] = 0xA;

	/* set DC Remover in bypass mode*/
	val = 0;
	for (i = 0; i < MICFIL_OUTPUT_CHANNELS; i++)
		val |= MICFIL_DC_MODE(MICFIL_DC_BYPASS, i);
	ret = regmap_update_bits(micfil->regmap, REG_MICFIL_DC_CTRL,
				MICFIL_DC_CTRL_MASK, val);
	if (ret) {
		dev_err(dev, "failed to set DC Remover mode bits, reg 0x%X\n",
			REG_MICFIL_DC_CTRL);
		return ret;
	}
	micfil->dc_remover = MICFIL_DC_BYPASS;

	snd_soc_dai_init_dma_data(cpu_dai, NULL,
				  &micfil->dma_params_rx);

	/* FIFO Watermark Control - FIFOWMK*/
	val = MICFIL_FIFO_CTRL_FIFOWMK(micfil->soc->fifo_depth) - 1;
	ret = regmap_update_bits(micfil->regmap, REG_MICFIL_FIFO_CTRL,
				 MICFIL_FIFO_CTRL_FIFOWMK_MASK,
				 val);
	if (ret) {
		dev_err(dev, "failed to set FIFOWMK\n");
		return ret;
	}

	snd_soc_dai_set_drvdata(cpu_dai, micfil);

	return 0;
}

static struct snd_soc_dai_driver fsl_micfil_dai = {
	.probe = fsl_micfil_dai_probe,
	.capture = {
		.stream_name = "CPU-Capture",
		.channels_min = 1,
		.channels_max = 8,
		.rates = FSL_MICFIL_RATES,
		.formats = FSL_MICFIL_FORMATS,
	},
	.ops = &fsl_micfil_dai_ops,
};

static const struct snd_soc_component_driver fsl_micfil_component = {
	.name		= "fsl-micfil-dai",
	.controls       = fsl_micfil_snd_controls,
	.num_controls   = ARRAY_SIZE(fsl_micfil_snd_controls),

};

/* REGMAP */
static const struct reg_default fsl_micfil_reg_defaults[] = {
	{REG_MICFIL_CTRL1,		0x00000000},
	{REG_MICFIL_CTRL2,		0x00000000},
	{REG_MICFIL_STAT,		0x00000000},
	{REG_MICFIL_FIFO_CTRL,		0x00000007},
	{REG_MICFIL_FIFO_STAT,		0x00000000},
	{REG_MICFIL_DATACH0,		0x00000000},
	{REG_MICFIL_DATACH1,		0x00000000},
	{REG_MICFIL_DATACH2,		0x00000000},
	{REG_MICFIL_DATACH3,		0x00000000},
	{REG_MICFIL_DATACH4,		0x00000000},
	{REG_MICFIL_DATACH5,		0x00000000},
	{REG_MICFIL_DATACH6,		0x00000000},
	{REG_MICFIL_DATACH7,		0x00000000},
	{REG_MICFIL_DC_CTRL,		0x00000000},
	{REG_MICFIL_OUT_CTRL,		0x00000000},
	{REG_MICFIL_OUT_STAT,		0x00000000},
	{REG_MICFIL_VAD0_CTRL1,		0x00000000},
	{REG_MICFIL_VAD0_CTRL2,		0x000A0000},
	{REG_MICFIL_VAD0_STAT,		0x00000000},
	{REG_MICFIL_VAD0_SCONFIG,	0x00000000},
	{REG_MICFIL_VAD0_NCONFIG,	0x80000000},
	{REG_MICFIL_VAD0_NDATA,		0x00000000},
	{REG_MICFIL_VAD0_ZCD,		0x00000004},
};

static bool fsl_micfil_readable_reg(struct device *dev, unsigned int reg)
{
	switch (reg) {
	case REG_MICFIL_CTRL1:
	case REG_MICFIL_CTRL2:
	case REG_MICFIL_STAT:
	case REG_MICFIL_FIFO_CTRL:
	case REG_MICFIL_FIFO_STAT:
	case REG_MICFIL_DATACH0:
	case REG_MICFIL_DATACH1:
	case REG_MICFIL_DATACH2:
	case REG_MICFIL_DATACH3:
	case REG_MICFIL_DATACH4:
	case REG_MICFIL_DATACH5:
	case REG_MICFIL_DATACH6:
	case REG_MICFIL_DATACH7:
	case REG_MICFIL_DC_CTRL:
	case REG_MICFIL_OUT_CTRL:
	case REG_MICFIL_OUT_STAT:
	case REG_MICFIL_VAD0_CTRL1:
	case REG_MICFIL_VAD0_CTRL2:
	case REG_MICFIL_VAD0_STAT:
	case REG_MICFIL_VAD0_SCONFIG:
	case REG_MICFIL_VAD0_NCONFIG:
	case REG_MICFIL_VAD0_NDATA:
	case REG_MICFIL_VAD0_ZCD:
		return true;
	default:
		return false;
	}
}

static bool fsl_micfil_writeable_reg(struct device *dev, unsigned int reg)
{
	switch (reg) {
	case REG_MICFIL_CTRL1:
	case REG_MICFIL_CTRL2:
	case REG_MICFIL_STAT:		/* Write 1 to Clear */
	case REG_MICFIL_FIFO_CTRL:
	case REG_MICFIL_FIFO_STAT:	/* Write 1 to Clear */
	case REG_MICFIL_DC_CTRL:
	case REG_MICFIL_OUT_CTRL:
	case REG_MICFIL_OUT_STAT:	/* Write 1 to Clear */
	case REG_MICFIL_VAD0_CTRL1:
	case REG_MICFIL_VAD0_CTRL2:
	case REG_MICFIL_VAD0_STAT:	/* Write 1 to Clear */
	case REG_MICFIL_VAD0_SCONFIG:
	case REG_MICFIL_VAD0_NCONFIG:
	case REG_MICFIL_VAD0_ZCD:
		return true;
	default:
		return false;
	}
}

static bool fsl_micfil_volatile_reg(struct device *dev, unsigned int reg)
{
	switch (reg) {
	case REG_MICFIL_STAT:
	case REG_MICFIL_DATACH0:
	case REG_MICFIL_DATACH1:
	case REG_MICFIL_DATACH2:
	case REG_MICFIL_DATACH3:
	case REG_MICFIL_DATACH4:
	case REG_MICFIL_DATACH5:
	case REG_MICFIL_DATACH6:
	case REG_MICFIL_DATACH7:
	case REG_MICFIL_VAD0_STAT:
	case REG_MICFIL_VAD0_NDATA:
		return true;
	default:
		return false;
	}
}

static const struct regmap_config fsl_micfil_regmap_config = {
	.reg_bits = 32,
	.reg_stride = 4,
	.val_bits = 32,

	.max_register = REG_MICFIL_VAD0_ZCD,
	.reg_defaults = fsl_micfil_reg_defaults,
	.num_reg_defaults = ARRAY_SIZE(fsl_micfil_reg_defaults),
	.readable_reg = fsl_micfil_readable_reg,
	.volatile_reg = fsl_micfil_volatile_reg,
	.writeable_reg = fsl_micfil_writeable_reg,
	.cache_type = REGCACHE_RBTREE,
};

/* END OF REGMAP */

static irqreturn_t voice_detected_fn(int irq, void *devid)
{
	struct fsl_micfil *micfil = (struct fsl_micfil *)devid;
	struct device *dev = &micfil->pdev->dev;
	int ret;

	/* disable hwvad */
	spin_lock(&micfil->hwvad_lock);
	ret = disable_hwvad(dev, true);
	spin_unlock(&micfil->hwvad_lock);

	if (ret)
		dev_err(dev, "Failed to disable HWVAD module: %d\n", ret);

	/* notify userspace that voice was detected */
	kobject_uevent_env(&dev->kobj, KOBJ_CHANGE, envp);

	return IRQ_HANDLED;
}

static irqreturn_t hwvad_isr(int irq, void *devid)
{
	struct fsl_micfil *micfil = (struct fsl_micfil *)devid;
	struct device *dev = &micfil->pdev->dev;
	int ret;
	u32 vad0_reg;

	regmap_read(micfil->regmap, REG_MICFIL_VAD0_STAT, &vad0_reg);

	/* The only difference between MICFIL_VAD0_STAT_EF and
	 * MICFIL_VAD0_STAT_IF is that the former requires Write
	 * 1 to Clear. Since both flags are set, it is enough
	 * to only read one of them
	 */
	if (vad0_reg & MICFIL_VAD0_STAT_IF_MASK) {
		/* Write 1 to clear */
		regmap_write_bits(micfil->regmap, REG_MICFIL_VAD0_STAT,
				  MICFIL_VAD0_STAT_IF_MASK,
				  MICFIL_VAD0_STAT_IF);

		/* disable hwvad interrupts */
		ret = configure_hwvad_interrupts(dev, 0);
		if (ret)
			dev_err(dev, "Failed to disable interrupts\n");
	}

	return IRQ_WAKE_THREAD;
}

static irqreturn_t hwvad_err_isr(int irq, void *devid)
{
	struct fsl_micfil *micfil = (struct fsl_micfil *)devid;
	struct device *dev = &micfil->pdev->dev;
	u32 vad0_reg;

	regmap_read(micfil->regmap, REG_MICFIL_VAD0_STAT, &vad0_reg);

	if (vad0_reg & MICFIL_VAD0_STAT_INSATF_MASK)
		dev_dbg(dev, "voice activity input overflow/underflow detected\n");

	if (vad0_reg & MICFIL_VAD0_STAT_INITF_MASK)
		dev_dbg(dev, "voice activity dectector is initializing\n");

	return IRQ_HANDLED;
}

static irqreturn_t micfil_isr(int irq, void *devid)
{
	struct fsl_micfil *micfil = (struct fsl_micfil *)devid;
	struct platform_device *pdev = micfil->pdev;
	u32 stat_reg;
	u32 fifo_stat_reg;
	u32 ctrl1_reg;
	bool dma_enabled;
	int i;

	regmap_read(micfil->regmap, REG_MICFIL_STAT, &stat_reg);
	regmap_read(micfil->regmap, REG_MICFIL_CTRL1, &ctrl1_reg);
	regmap_read(micfil->regmap, REG_MICFIL_FIFO_STAT, &fifo_stat_reg);

	dma_enabled = MICFIL_DMA_ENABLED(ctrl1_reg);

	/* Channel 0-7 Output Data Flags */
	for (i = 0; i < MICFIL_OUTPUT_CHANNELS; i++) {
		if (stat_reg & MICFIL_STAT_CHXF_MASK(i))
			dev_dbg(&pdev->dev,
				"Data available in Data Channel %d\n", i);
		/* if DMA is not enabled, field must be written with 1
		 * to clear
		 */
		if (!dma_enabled)
			regmap_write_bits(micfil->regmap,
					  REG_MICFIL_STAT,
					  MICFIL_STAT_CHXF_MASK(i),
					  1);
	}

	for (i = 0; i < MICFIL_FIFO_NUM; i++) {
		if (fifo_stat_reg & MICFIL_FIFO_STAT_FIFOX_OVER_MASK(i))
			dev_dbg(&pdev->dev,
				"FIFO Overflow Exception flag for channel %d\n",
				i);

		if (fifo_stat_reg & MICFIL_FIFO_STAT_FIFOX_UNDER_MASK(i))
			dev_dbg(&pdev->dev,
				"FIFO Underflow Exception flag for channel %d\n",
				i);
	}

	return IRQ_HANDLED;
}

static irqreturn_t micfil_err_isr(int irq, void *devid)
{
	struct fsl_micfil *micfil = (struct fsl_micfil *)devid;
	struct platform_device *pdev = micfil->pdev;
	u32 stat_reg;

	regmap_read(micfil->regmap, REG_MICFIL_STAT, &stat_reg);

	if (stat_reg & MICFIL_STAT_BSY_FIL_MASK)
		dev_dbg(&pdev->dev, "isr: Decimation Filter is running\n");

	if (stat_reg & MICFIL_STAT_FIR_RDY_MASK)
		dev_dbg(&pdev->dev, "isr: FIR Filter Data ready\n");

	if (stat_reg & MICFIL_STAT_LOWFREQF_MASK) {
		dev_dbg(&pdev->dev, "isr: ipg_clk_app is too low\n");
		regmap_write_bits(micfil->regmap, REG_MICFIL_STAT,
				  MICFIL_STAT_LOWFREQF_MASK, 1);
	}

	return IRQ_HANDLED;
}

static int fsl_set_clock_params(struct device *, unsigned int);

static int enable_hwvad(struct device *dev, bool sync)
{
	struct fsl_micfil *micfil = dev_get_drvdata(dev);
	int ret;
	int rate;
	u32 state;

	if (sync)
		pm_runtime_get_sync(dev);

	state = atomic_cmpxchg(&micfil->hwvad_state,
			       MICFIL_HWVAD_OFF,
			       MICFIL_HWVAD_ON);

	/* we should not reenable when sync = true because
	 * this means enable was called for second time by
	 * user. However state = ON and sync = false can only
	 * occur when enable is called from system_resume. In
	 * this case we should enable the hwvad
	 */
	if (sync && state == MICFIL_HWVAD_ON) {
		dev_err(dev, "hwvad already on\n");
		ret = -EBUSY;
		goto enable_error;
	}

	if (micfil->vad_rate_index >= ARRAY_SIZE(micfil_hwvad_rate_ints)) {
		dev_err(dev, "There are more select texts than rates\n");
		ret = -EINVAL;
		goto enable_error;
	}

	rate = micfil_hwvad_rate_ints[micfil->vad_rate_index];

	/* This is required because if an arecord was done,
	 * suspend function will mark regmap as cache only
	 * and reads/writes in volatile regs will fail
	 */
	regcache_cache_only(micfil->regmap, false);
	regcache_mark_dirty(micfil->regmap);
	regcache_sync(micfil->regmap);

	ret = fsl_set_clock_params(dev, rate);
	if (ret)
		goto enable_error;

	ret = fsl_micfil_reset(dev);
	if (ret)
		goto enable_error;

	/* Initialize Hardware Voice Activity */
	ret = init_hwvad(dev);
	if (ret == 0)
		return 0;

enable_error:
	if (state == MICFIL_HWVAD_OFF)
		atomic_cmpxchg(&micfil->hwvad_state,
			       MICFIL_HWVAD_ON, MICFIL_HWVAD_OFF);
	if (sync)
		pm_runtime_put_sync(dev);
	return ret;
}

static int disable_hwvad(struct device *dev, bool sync)
{
	struct fsl_micfil *micfil = dev_get_drvdata(dev);
	int ret = 0;
	u32 state;

	/* disable is called with sync = false only from
	 * system suspend and in this case, you should not
	 * change the hwvad_state so we know at system_resume
	 * to reenable hwvad
	 */
	if (sync)
		state = atomic_cmpxchg(&micfil->hwvad_state,
				       MICFIL_HWVAD_ON,
				       MICFIL_HWVAD_OFF);
	else
		state = atomic_read(&micfil->hwvad_state);

	if (state == MICFIL_HWVAD_ON) {
		/* This is required because if an arecord was done,
		 * suspend function will mark regmap as cache only
		 * and reads/writes in volatile regs will fail
		 */
		regcache_cache_only(micfil->regmap, false);
		regcache_mark_dirty(micfil->regmap);
		regcache_sync(micfil->regmap);

		/* Voice Activity Detector Reset */
		ret |= regmap_update_bits(micfil->regmap,
					  REG_MICFIL_VAD0_CTRL1,
					  MICFIL_VAD0_CTRL1_RST_SHIFT,
					  MICFIL_VAD0_CTRL1_RST);

		/* Disable HWVAD */
		ret |= regmap_update_bits(micfil->regmap,
					  REG_MICFIL_VAD0_CTRL1,
					  MICFIL_VAD0_CTRL1_EN_MASK,
					  0);

		/* Disable Signal Filter */
		ret |= regmap_update_bits(micfil->regmap,
					  REG_MICFIL_VAD0_SCONFIG,
					  MICFIL_VAD0_SCONFIG_SFILEN_MASK,
					  0);

		/* Signal Maximum Enable */
		ret |= regmap_update_bits(micfil->regmap,
					  REG_MICFIL_VAD0_SCONFIG,
					  MICFIL_VAD0_SCONFIG_SMAXEN_MASK,
					  0);

		/* Enable pre-filter Noise & Signal */
		ret |= regmap_update_bits(micfil->regmap,
					  REG_MICFIL_VAD0_CTRL2,
					  MICFIL_VAD0_CTRL2_PREFEN_MASK,
					  0);

		/* Noise Decimation Enable */
		ret |= regmap_update_bits(micfil->regmap,
					  REG_MICFIL_VAD0_NCONFIG,
					  MICFIL_VAD0_NCONFIG_NDECEN_MASK,
					  0);

		/* disable the module and clock only if recording
		 * is not done in parallel
		 */
		state = atomic_read(&micfil->recording_state);
		if (state == MICFIL_RECORDING_OFF) {
		/* Disable MICFIL module */
			ret |= regmap_update_bits(micfil->regmap,
						  REG_MICFIL_CTRL1,
						  MICFIL_CTRL1_PDMIEN_MASK,
						  0);
		}

		if (sync)
			pm_runtime_put_sync(dev);
	} else {
		ret = -EPERM;
		dev_err(dev, "HWVAD is not enabled %d\n", ret);
	}

	return ret;
}

static ssize_t micfil_hwvad_handler(struct kobject *kobj,
				    struct kobj_attribute *attr,
				    const char *buf,
				    size_t count)
{
	struct kobject *nand_kobj = kobj->parent;
	struct device *dev = container_of(nand_kobj, struct device, kobj);
	struct fsl_micfil *micfil = dev_get_drvdata(dev);
	unsigned long vad_channel, flags;
	int ret;

	ret = kstrtoul(buf, 16, &vad_channel);
	if (ret < 0)
		return -EINVAL;

	spin_lock_irqsave(&micfil->hwvad_lock, flags);
	if (vad_channel <= 7) {
		micfil->vad_channel = vad_channel;
		ret = enable_hwvad(dev, true);
	} else {
		micfil->vad_channel = -1;
		ret = disable_hwvad(dev, true);
	}
	spin_unlock_irqrestore(&micfil->hwvad_lock, flags);

	if (ret) {
		dev_err(dev, "Failed to %s hwvad: %d\n",
			vad_channel <= 7 ? "enable" : "disable", ret);
		return ret;
	}

	return count;
}

static struct kobj_attribute hwvad_en_attr = __ATTR(enable,
						   0660,
						   NULL,
						   micfil_hwvad_handler);

static int fsl_micfil_probe(struct platform_device *pdev)
{
	struct device_node *np = pdev->dev.of_node;
	const struct of_device_id *of_id;
	struct fsl_micfil *micfil;
	struct resource *res;
	void __iomem *regs;
	int ret, i;
	unsigned long irqflag = 0;

	micfil = devm_kzalloc(&pdev->dev, sizeof(*micfil), GFP_KERNEL);
	if (!micfil)
		return -ENOMEM;

	micfil->pdev = pdev;
	strncpy(micfil->name, np->name, sizeof(micfil->name) - 1);

	of_id = of_match_device(fsl_micfil_dt_ids, &pdev->dev);
	if (!of_id || !of_id->data)
		return -EINVAL;

	micfil->soc = of_id->data;

	/* ipg_clk is used to control the registers
	 * ipg_clk_app is used to operate the filter
	 */
	micfil->mclk = devm_clk_get(&pdev->dev, "ipg_clk_app");
	if (IS_ERR(micfil->mclk)) {
		dev_err(&pdev->dev, "failed to get core clock: %ld\n",
			PTR_ERR(micfil->mclk));
		return PTR_ERR(micfil->mclk);
	}

	micfil->busclk = devm_clk_get(&pdev->dev, "ipg_clk");
	if (IS_ERR(micfil->busclk)) {
		dev_err(&pdev->dev, "failed to get ipg clock: %ld\n",
			PTR_ERR(micfil->busclk));
		return PTR_ERR(micfil->busclk);
	}

	/* get audio pll1 and pll2 */
	micfil->clk_src[MICFIL_AUDIO_PLL1] = devm_clk_get(&pdev->dev, "pll8k");
	if (IS_ERR(micfil->clk_src[MICFIL_AUDIO_PLL1]))
		micfil->clk_src[MICFIL_AUDIO_PLL1] = NULL;

	micfil->clk_src[MICFIL_AUDIO_PLL2] = devm_clk_get(&pdev->dev, "pll11k");
	if (IS_ERR(micfil->clk_src[MICFIL_AUDIO_PLL2]))
		micfil->clk_src[MICFIL_AUDIO_PLL2] = NULL;

	micfil->clk_src[MICFIL_CLK_EXT3] = devm_clk_get(&pdev->dev, "clkext3");
	if (IS_ERR(micfil->clk_src[MICFIL_CLK_EXT3]))
		micfil->clk_src[MICFIL_CLK_EXT3] = NULL;

	/* init regmap */
	res = platform_get_resource(pdev, IORESOURCE_MEM, 0);
	regs = devm_ioremap_resource(&pdev->dev, res);
	if (IS_ERR(regs))
		return PTR_ERR(regs);

	micfil->regmap = devm_regmap_init_mmio_clk(&pdev->dev,
						   NULL,
						   regs,
						   &fsl_micfil_regmap_config);
	if (IS_ERR(micfil->regmap)) {
		dev_err(&pdev->dev, "failed to init MICFIL regmap: %ld\n",
			PTR_ERR(micfil->regmap));
		return PTR_ERR(micfil->regmap);
	}

	/* dataline mask for RX */
	ret = of_property_read_u32_index(np,
					 "fsl,dataline",
					 0,
					 &micfil->dataline);
	if (ret)
		micfil->dataline = 1;

	if (micfil->dataline & ~micfil->soc->dataline) {
		dev_err(&pdev->dev, "dataline setting error, Mask is 0x%X\n",
			micfil->soc->dataline);
		return -EINVAL;
	}

	/* get IRQs */
	for (i = 0; i < MICFIL_IRQ_LINES; i++) {
		micfil->irq[i] = platform_get_irq(pdev, i);
		dev_err(&pdev->dev, "GET IRQ: %d\n", micfil->irq[i]);
		if (micfil->irq[i] < 0) {
			dev_err(&pdev->dev, "no irq for node %s\n", pdev->name);
			return micfil->irq[i];
		}
	}

	if (of_property_read_bool(np, "fsl,shared-interrupt"))
		irqflag = IRQF_SHARED;

	/* Digital Microphone interface voice activity detector event
	 * interrupt - IRQ 44
	 */
	ret = devm_request_threaded_irq(&pdev->dev, micfil->irq[2],
					hwvad_isr, voice_detected_fn,
					irqflag, micfil->name, micfil);
	if (ret) {
		dev_err(&pdev->dev, "failed to claim hwvad event irq %u\n",
			micfil->irq[0]);
		return ret;
	}

	/* Digital Microphone interface voice activity detector error
	 * interrupt - IRQ 45
	 */
	ret = devm_request_irq(&pdev->dev, micfil->irq[3],
			       hwvad_err_isr, irqflag,
			       micfil->name, micfil);
	if (ret) {
		dev_err(&pdev->dev, "failed to claim hwvad error irq %u\n",
			micfil->irq[1]);
		return ret;
	}

	/* Digital Microphone interface interrupt - IRQ 109 */
	ret = devm_request_irq(&pdev->dev, micfil->irq[0],
			       micfil_isr, irqflag,
			       micfil->name, micfil);
	if (ret) {
		dev_err(&pdev->dev, "failed to claim mic interface irq %u\n",
			micfil->irq[0]);
		return ret;
	}

	/* Digital Microphone interface error interrupt - IRQ 110 */
	ret = devm_request_irq(&pdev->dev, micfil->irq[1],
			       micfil_err_isr, irqflag,
			       micfil->name, micfil);
	if (ret) {
		dev_err(&pdev->dev, "failed to claim mic interface error irq %u\n",
			micfil->irq[1]);
		return ret;
	}

	micfil->slave_mode = false;

	micfil->dma_params_rx.chan_name = "rx";
	micfil->dma_params_rx.addr = res->start + REG_MICFIL_DATACH0;
	micfil->dma_params_rx.maxburst = MICFIL_DMA_MAXBURST_RX;

	/* set default rate to first value in available vad rates */
	micfil->vad_rate_index = 0;
	/* init HWVAD enable/disable spinlock */
	spin_lock_init(&micfil->hwvad_lock);

	platform_set_drvdata(pdev, micfil);

	pm_runtime_enable(&pdev->dev);
	regcache_cache_only(micfil->regmap, true);

	fsl_micfil_dai.capture.formats = micfil->soc->formats;

	ret = devm_snd_soc_register_component(&pdev->dev, &fsl_micfil_component,
					      &fsl_micfil_dai, 1);
	if (ret) {
		dev_err(&pdev->dev, "failed to register component %s\n",
			fsl_micfil_component.name);
		return ret;
	}

	if (micfil->soc->imx)
		ret = imx_pcm_platform_register(&pdev->dev);
	else
		ret = devm_snd_dmaengine_pcm_register(&pdev->dev, NULL, 0);

	if (ret) {
		dev_err(&pdev->dev, "failed to pcm register\n");
		return ret;
	}

	/* create sysfs entry used to enable hwvad from userspace */
	micfil->hwvad_kobject = kobject_create_and_add("hwvad",
						       &pdev->dev.kobj);
	if (!micfil->hwvad_kobject)
		return -ENOMEM;

	ret = sysfs_create_file(micfil->hwvad_kobject,
				&hwvad_en_attr.attr);
	if (ret) {
		dev_err(&pdev->dev, "failed to create file for hwvad_enable\n");
		kobject_put(micfil->hwvad_kobject);
		return -ENOMEM;
	}

	return 0;
}

#ifdef CONFIG_PM
static int __maybe_unused fsl_micfil_runtime_suspend(struct device *dev)
{
	struct fsl_micfil *micfil = dev_get_drvdata(dev);
	u32 state;

	state = atomic_read(&micfil->hwvad_state);
	if (state == MICFIL_HWVAD_ON)
		return 0;

	regcache_cache_only(micfil->regmap, true);

	/* Disable the clock only if the hwvad is not enabled */
	if (state == MICFIL_HWVAD_OFF)
		clk_disable_unprepare(micfil->mclk);

	clk_disable_unprepare(micfil->busclk);

	return 0;
}

static int __maybe_unused fsl_micfil_runtime_resume(struct device *dev)
{
	struct fsl_micfil *micfil = dev_get_drvdata(dev);
	int ret;
	u32 state;

	ret = clk_prepare_enable(micfil->busclk);
	if (ret < 0)
		return ret;

	state = atomic_read(&micfil->hwvad_state);

	/* enable mclk only if the hwvad is not enabled
	 * When hwvad is enabled, clock won't be disabled
	 * in suspend since hwvad and recording share the
	 * same clock
	 */
	if (state == MICFIL_HWVAD_ON)
		return 0;

	ret = clk_prepare_enable(micfil->mclk);
	if (ret < 0)
		return ret;

	regcache_cache_only(micfil->regmap, false);
	regcache_mark_dirty(micfil->regmap);
	regcache_sync(micfil->regmap);

	return 0;
}
#endif /* CONFIG_PM*/

#ifdef CONFIG_PM_SLEEP
static int __maybe_unused fsl_micfil_suspend(struct device *dev)
{
	struct fsl_micfil *micfil = dev_get_drvdata(dev);
	int ret;
	u32 state;

	state = atomic_read(&micfil->hwvad_state);

	if (state == MICFIL_HWVAD_ON) {
		dev_err(dev, "Disabling hwvad on suspend");
		ret = disable_hwvad(dev, false);
		if (ret)
			dev_warn(dev, "Failed to disable hwvad");
	}

	pm_runtime_force_suspend(dev);

	return 0;
}

static int __maybe_unused fsl_micfil_resume(struct device *dev)
{
	struct fsl_micfil *micfil = dev_get_drvdata(dev);
	int ret;
	u32 state;

	pm_runtime_force_resume(dev);

	state = atomic_read(&micfil->hwvad_state);
	if (state == MICFIL_HWVAD_ON) {
		dev_err(dev, "Enabling hwvad on resume");
		ret = enable_hwvad(dev, false);
		if (ret)
			dev_warn(dev, "Failed to re-enable hwvad");
	}

	return 0;
}
#endif /* CONFIG_PM_SLEEP */

static const struct dev_pm_ops fsl_micfil_pm_ops = {
	SET_RUNTIME_PM_OPS(fsl_micfil_runtime_suspend,
			   fsl_micfil_runtime_resume,
			   NULL)
	SET_SYSTEM_SLEEP_PM_OPS(fsl_micfil_suspend,
				fsl_micfil_resume)
};

static struct platform_driver fsl_micfil_driver = {
	.probe = fsl_micfil_probe,
	.driver = {
		.name = "fsl-micfil-dai",
		.pm = &fsl_micfil_pm_ops,
		.of_match_table = fsl_micfil_dt_ids,
	},
};
module_platform_driver(fsl_micfil_driver);

MODULE_AUTHOR("Cosmin-Gabriel Samoila <cosmin.samoila@nxp.com>");
MODULE_DESCRIPTION("NXP PDM Microphone Interface (MICFIL) driver");
MODULE_LICENSE("GPL v2");<|MERGE_RESOLUTION|>--- conflicted
+++ resolved
@@ -1353,12 +1353,9 @@
 	return false;
 }
 
-<<<<<<< HEAD
-=======
 #define CLK_8K_FREQ    24576000
 #define CLK_11K_FREQ   22579200
 
->>>>>>> ea790475
 static int fsl_micfil_set_mclk_rate(struct fsl_micfil *micfil, int clk_id,
 				    unsigned int freq)
 {
@@ -1435,12 +1432,7 @@
 	clk_rate = freq % 8000 == 0 ? CLK_8K_FREQ : CLK_11K_FREQ;
 	ret = clk_set_rate(micfil->mclk, clk_rate);
 	if (ret)
-<<<<<<< HEAD
-		dev_warn(dev, "failed to set rate (%u): %d\n",
-			 freq * 1024, ret);
-=======
 		dev_warn(dev, "failed to set rate (%llu): %d\n", clk_rate, ret);
->>>>>>> ea790475
 	clk_prepare_enable(micfil->mclk);
 
 	return ret;
