--- conflicted
+++ resolved
@@ -1,9 +1,5 @@
 /*
-<<<<<<< HEAD
- * Copyright (C) 2013-2015 Freescale Semiconductor, Inc.
-=======
  * Copyright (C) 2013-2016 Freescale Semiconductor, Inc.
->>>>>>> b63f3f52
  *
  * Based on imx-sgtl5000.c
  * Copyright (C) 2012 Freescale Semiconductor, Inc.
@@ -189,8 +185,6 @@
 	SND_SOC_DAPM_MIC("DMIC", NULL),
 };
 
-<<<<<<< HEAD
-=======
 static u32 imx_wm8962_rates[] = {32000, 48000, 96000};
 static struct snd_pcm_hw_constraint_list imx_wm8962_rate_constraints = {
 	.count = ARRAY_SIZE(imx_wm8962_rates),
@@ -216,7 +210,6 @@
 	return 0;
 }
 
->>>>>>> b63f3f52
 #ifdef CONFIG_SND_SOC_IMX_WM8962_ANDROID
 static int imx_hifi_hw_params(struct snd_pcm_substream *substream,
 			struct snd_pcm_hw_params *params)
@@ -231,17 +224,12 @@
 	sample_rate = params_rate(params);
 	sample_format = params_format(params);
 
-<<<<<<< HEAD
-	dai_format = SND_SOC_DAIFMT_I2S | SND_SOC_DAIFMT_NB_NF |
-		SND_SOC_DAIFMT_CBM_CFM;
-=======
 	if (data->is_codec_master)
 		dai_format = SND_SOC_DAIFMT_I2S | SND_SOC_DAIFMT_NB_NF |
 			SND_SOC_DAIFMT_CBM_CFM;
 	else
 		dai_format = SND_SOC_DAIFMT_I2S | SND_SOC_DAIFMT_NB_NF |
 			SND_SOC_DAIFMT_CBS_CFS;
->>>>>>> b63f3f52
 
 	/* set codec DAI configuration */
 	ret = snd_soc_dai_set_fmt(codec_dai, dai_format);
@@ -351,17 +339,12 @@
 		return 0;
 	}
 
-<<<<<<< HEAD
-	dai_format = SND_SOC_DAIFMT_I2S | SND_SOC_DAIFMT_NB_NF |
-		SND_SOC_DAIFMT_CBM_CFM;
-=======
 	if (data->is_codec_master)
 		dai_format = SND_SOC_DAIFMT_I2S | SND_SOC_DAIFMT_NB_NF |
 			SND_SOC_DAIFMT_CBM_CFM;
 	else
 		dai_format = SND_SOC_DAIFMT_I2S | SND_SOC_DAIFMT_NB_NF |
 			SND_SOC_DAIFMT_CBS_CFS;
->>>>>>> b63f3f52
 
 	/* set codec DAI configuration */
 	ret = snd_soc_dai_set_fmt(codec_dai, dai_format);
@@ -440,10 +423,7 @@
 }
 
 static struct snd_soc_ops imx_hifi_ops = {
-<<<<<<< HEAD
-=======
 	.startup = imx_hifi_startup,
->>>>>>> b63f3f52
 	.hw_params = imx_hifi_hw_params,
 	.hw_free = imx_hifi_hw_free,
 };
@@ -579,11 +559,7 @@
 	struct i2c_client *codec_dev;
 	struct imx_wm8962_data *data;
 	struct clk *codec_clk = NULL;
-<<<<<<< HEAD
-	int int_port, ext_port;
-=======
 	int int_port, ext_port, tmp_port;
->>>>>>> b63f3f52
 	int ret;
 	struct platform_device *asrc_pdev = NULL;
 	struct device_node *asrc_np;
@@ -592,8 +568,6 @@
 	priv->pdev = pdev;
 	priv->asrc_pdev = NULL;
 
-<<<<<<< HEAD
-=======
 	data = devm_kzalloc(&pdev->dev, sizeof(*data), GFP_KERNEL);
 	if (!data) {
 		ret = -ENOMEM;
@@ -603,7 +577,6 @@
 	if (of_property_read_bool(pdev->dev.of_node, "codec-master"))
 		data->is_codec_master = true;
 
->>>>>>> b63f3f52
 	cpu_np = of_parse_phandle(pdev->dev.of_node, "cpu-dai", 0);
 	if (!cpu_np) {
 		dev_err(&pdev->dev, "cpu dai phandle missing or invalid\n");
@@ -681,25 +654,11 @@
 	if (asrc_np) {
 		asrc_pdev = of_find_device_by_node(asrc_np);
 		priv->asrc_pdev = asrc_pdev;
-<<<<<<< HEAD
 	}
 
 	priv->first_stream = NULL;
 	priv->second_stream = NULL;
 
-	data = devm_kzalloc(&pdev->dev, sizeof(*data), GFP_KERNEL);
-	if (!data) {
-		ret = -ENOMEM;
-		goto fail;
-	}
-
-=======
-	}
-
-	priv->first_stream = NULL;
-	priv->second_stream = NULL;
-
->>>>>>> b63f3f52
 	codec_clk = devm_clk_get(&codec_dev->dev, NULL);
 	if (IS_ERR(codec_clk)) {
 		ret = PTR_ERR(codec_clk);
@@ -708,26 +667,6 @@
 	}
 
 	data->clk_frequency = clk_get_rate(codec_clk);
-<<<<<<< HEAD
-
-	priv->amic_mono = of_property_read_bool(codec_np, "amic-mono");
-	priv->dmic_mono = of_property_read_bool(codec_np, "dmic-mono");
-
-	priv->hp_gpio = of_get_named_gpio_flags(np, "hp-det-gpios", 0,
-				(enum of_gpio_flags *)&priv->hp_active_low);
-	priv->mic_gpio = of_get_named_gpio_flags(np, "mic-det-gpios", 0,
-				(enum of_gpio_flags *)&priv->mic_active_low);
-
-	data->dai[0].name = "HiFi";
-	data->dai[0].stream_name = "HiFi";
-	data->dai[0].codec_dai_name = "wm8962";
-	data->dai[0].codec_of_node = codec_np;
-	data->dai[0].cpu_dai_name = dev_name(&cpu_pdev->dev);
-	data->dai[0].platform_of_node = cpu_np;
-	data->dai[0].ops = &imx_hifi_ops;
-	data->dai[0].dai_fmt = SND_SOC_DAIFMT_I2S | SND_SOC_DAIFMT_NB_NF |
-			    SND_SOC_DAIFMT_CBM_CFM;
-=======
 
 	priv->amic_mono = of_property_read_bool(codec_np, "amic-mono");
 	priv->dmic_mono = of_property_read_bool(codec_np, "dmic-mono");
@@ -799,57 +738,6 @@
 		else
 			priv->asrc_format = SNDRV_PCM_FORMAT_S16_LE;
 	}
->>>>>>> b63f3f52
-
-	data->card.num_links = 1;
-
-	if (asrc_pdev) {
-		data->dai[0].ignore_pmdown_time = 1;
-		data->dai[1].name = "HiFi-ASRC-FE";
-		data->dai[1].stream_name = "HiFi-ASRC-FE";
-		data->dai[1].codec_name = "snd-soc-dummy";
-		data->dai[1].codec_dai_name = "snd-soc-dummy-dai";
-		data->dai[1].cpu_of_node = asrc_np;
-		data->dai[1].platform_of_node = asrc_np;
-		data->dai[1].dynamic = 1;
-		data->dai[1].ignore_pmdown_time = 1;
-		data->dai[1].dpcm_playback = 1;
-		data->dai[1].dpcm_capture = 1;
-
-		data->dai[2].name = "HiFi-ASRC-BE";
-		data->dai[2].stream_name = "HiFi-ASRC-BE";
-		data->dai[2].codec_dai_name = "wm8962";
-		data->dai[2].codec_of_node = codec_np;
-		data->dai[2].cpu_dai_name = dev_name(&cpu_pdev->dev);
-		data->dai[2].platform_name = "snd-soc-dummy";
-		data->dai[2].ops = &imx_hifi_ops;
-		data->dai[2].be_hw_params_fixup = be_hw_params_fixup;
-		data->dai[2].no_pcm = 1;
-		data->dai[2].ignore_pmdown_time = 1;
-		data->dai[2].dpcm_playback = 1;
-		data->dai[2].dpcm_capture = 1;
-		data->card.num_links = 3;
-
-		ret = of_property_read_u32(asrc_np, "fsl,asrc-rate",
-						&priv->asrc_rate);
-		if (ret) {
-			dev_err(&pdev->dev, "failed to get output rate\n");
-			ret = -EINVAL;
-			goto fail;
-		}
-
-		ret = of_property_read_u32(asrc_np, "fsl,asrc-width", &width);
-		if (ret) {
-			dev_err(&pdev->dev, "failed to get output rate\n");
-			ret = -EINVAL;
-			goto fail;
-		}
-
-		if (width == 24)
-			priv->asrc_format = SNDRV_PCM_FORMAT_S24_LE;
-		else
-			priv->asrc_format = SNDRV_PCM_FORMAT_S16_LE;
-	}
 
 	data->card.dev = &pdev->dev;
 	ret = snd_soc_of_parse_card_name(&data->card, "model");
