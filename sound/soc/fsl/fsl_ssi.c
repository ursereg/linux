--- conflicted
+++ resolved
@@ -42,10 +42,7 @@
 #include <linux/of_platform.h>
 #include <linux/pm_runtime.h>
 #include <linux/busfreq-imx.h>
-<<<<<<< HEAD
-=======
 #include <linux/platform_data/dma-imx.h>
->>>>>>> c1084c27
 
 #include <sound/core.h>
 #include <sound/pcm.h>
@@ -710,10 +707,6 @@
 	/* Generate bit clock based on the slot number and slot width */
 	freq = slots * slot_width * params_rate(hw_params);
 
-	/* The slot_width is not fixed to 32 for normal mode */
-	if (params_channels(hw_params) == 1)
-		freq = 2 * params_width(hw_params) * params_rate(hw_params);
-
 	/* Don't apply it to any non-baudclk circumstance */
 	if (IS_ERR(ssi->baudclk))
 		return -EINVAL;
@@ -871,33 +864,23 @@
 
 	if (ssi->use_dyna_fifo) {
 		if (channels == 1) {
-<<<<<<< HEAD
-			ssi->dma_params_tx.fifo_num  = 1;
-			ssi->dma_params_rx.fifo_num  = 1;
-=======
 			ssi->audio_config[0].dst_fifo_num = 1;
 			ssi->audio_config[1].src_fifo_num = 1;
 			ssi->dma_params_tx.peripheral_config = &ssi->audio_config[0];
 			ssi->dma_params_tx.peripheral_size = sizeof(ssi->audio_config[0]);
 			ssi->dma_params_rx.peripheral_config = &ssi->audio_config[1];
 			ssi->dma_params_rx.peripheral_size = sizeof(ssi->audio_config[1]);
->>>>>>> c1084c27
 			vals[RX].srcr &= ~SSI_SRCR_RFEN1;
 			vals[TX].stcr &= ~SSI_STCR_TFEN1;
 			vals[RX].scr  &= ~SSI_SCR_TCH_EN;
 			vals[TX].scr  &= ~SSI_SCR_TCH_EN;
 		} else {
-<<<<<<< HEAD
-			ssi->dma_params_tx.fifo_num  = 2;
-			ssi->dma_params_rx.fifo_num  = 2;
-=======
 			ssi->audio_config[0].dst_fifo_num = 2;
 			ssi->audio_config[1].src_fifo_num = 2;
 			ssi->dma_params_tx.peripheral_config = &ssi->audio_config[0];
 			ssi->dma_params_tx.peripheral_size = sizeof(ssi->audio_config[0]);
 			ssi->dma_params_rx.peripheral_config = &ssi->audio_config[1];
 			ssi->dma_params_rx.peripheral_size = sizeof(ssi->audio_config[1]);
->>>>>>> c1084c27
 			vals[RX].srcr |= SSI_SRCR_RFEN1;
 			vals[TX].stcr |= SSI_STCR_TFEN1;
 			vals[RX].scr  |= SSI_SCR_TCH_EN;
@@ -1423,7 +1406,7 @@
 		if (ret)
 			goto error_pcm;
 	} else {
-		ret = imx_pcm_platform_register(&pdev->dev);
+		ret = imx_pcm_dma_init(pdev, IMX_SSI_DMABUF_SIZE);
 		if (ret)
 			goto error_pcm;
 	}
@@ -1579,10 +1562,8 @@
 	}
 
 	ssi->irq = platform_get_irq(pdev, 0);
-	if (ssi->irq < 0) {
-		dev_err(dev, "no irq for node %s\n", pdev->name);
+	if (ssi->irq < 0)
 		return ssi->irq;
-	}
 
 	/* Set software limitations for synchronous mode except AC97 */
 	if (ssi->synchronous && !fsl_ssi_is_ac97(ssi)) {
