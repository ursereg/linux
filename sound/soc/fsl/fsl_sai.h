--- conflicted
+++ resolved
@@ -262,14 +262,10 @@
 	bool synchronous[2];
 	bool is_stream_opened[2];
 	bool is_dsd;
-<<<<<<< HEAD
-
-=======
 	bool monitor_spdif;
 	bool monitor_spdif_start;
 
 	int gpr_idx;
->>>>>>> f69558f3
 	int pcm_dl_cfg_cnt;
 	int dsd_dl_cfg_cnt;
 	struct fsl_sai_dl_cfg *pcm_dl_cfg;
@@ -292,10 +288,7 @@
 
 	struct fsl_sai_verid verid;
 	struct fsl_sai_param param;
-<<<<<<< HEAD
-=======
 	struct snd_soc_dai_driver cpu_dai_drv;
->>>>>>> f69558f3
 };
 
 const struct attribute_group *fsl_sai_get_dev_attribute_group(bool monitor_spdif);
