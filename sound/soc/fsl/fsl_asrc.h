--- conflicted
+++ resolved
@@ -2,7 +2,7 @@
 /*
  * fsl_asrc.h - Freescale ASRC ALSA SoC header file
  *
- * Copyright (C) 2014-2016 Freescale Semiconductor, Inc.
+ * Copyright (C) 2014 Freescale Semiconductor, Inc.
  *
  * Author: Nicolin Chen <nicoleotsuka@gmail.com>
  */
@@ -10,19 +10,8 @@
 #ifndef _FSL_ASRC_H
 #define _FSL_ASRC_H
 
-<<<<<<< HEAD
-#include <sound/asound.h>
-#include <uapi/linux/mxc_asrc.h>
-#include <linux/miscdevice.h>
-
-#define ASRC_PAIR_MAX_NUM	(ASRC_PAIR_C + 1)
-
-#define IN	0
-#define OUT	1
-=======
 #include  "fsl_asrc_common.h"
 #include <sound/asound.h>
->>>>>>> c1084c27
 
 #define ASRC_DMA_BUFFER_NUM		2
 #define ASRC_INPUTFIFO_THRESHOLD	32
@@ -295,11 +284,8 @@
 #define ASRMCR1i_OW16_MASK		(1 << ASRMCR1i_OW16_SHIFT)
 #define ASRMCR1i_OW16(v)		((v) << ASRMCR1i_OW16_SHIFT)
 
-<<<<<<< HEAD
-=======
 #define ASRC_PAIR_MAX_NUM	(ASRC_PAIR_C + 1)
 
->>>>>>> c1084c27
 #define ASRC_CLK_MAX_NUM	16
 #define ASRC_CLK_MAP_LEN	0x30
 
@@ -310,6 +296,7 @@
 };
 
 struct dma_block {
+	dma_addr_t dma_paddr;
 	void *dma_vaddr;
 	unsigned int length;
 };
@@ -332,74 +319,23 @@
  */
 struct fsl_asrc_pair_priv {
 	struct asrc_config *config;
-<<<<<<< HEAD
-	unsigned int error;
-
-	enum asrc_pair_index index;
-	unsigned int channels;
-
-	struct dma_async_tx_descriptor *desc[2];
-	struct dma_chan *dma_chan[2];
-	struct imx_dma_data dma_data;
-	unsigned int pos;
-	unsigned int pair_streams;
-
-	void *private;
-=======
->>>>>>> c1084c27
 };
 
 /**
  * fsl_asrc_priv: ASRC private data
  *
  * @asrck_clk: clock sources to driver ASRC internal logic
-<<<<<<< HEAD
- * @lock: spin lock for resource protection
- * @pair: pair pointers
- * @channel_bits: width of ASRCNCR register for each pair
- * @channel_avail: non-occupied channel numbers
- * @pair_streams:indicat which substream is running
- * @asrc_rate: default sample rate for ASoC Back-Ends
- * @asrc_width: default sample width for ASoC Back-Ends
-=======
  * @soc: soc specific data
  * @clk_map: clock map for input/output clock
->>>>>>> c1084c27
  * @regcache_cfg: store register value of REG_ASRCFG
  */
 struct fsl_asrc_priv {
 	struct clk *asrck_clk[ASRC_CLK_MAX_NUM];
-<<<<<<< HEAD
-	unsigned char *clk_map[2];
-	spinlock_t lock;
-
-	struct fsl_asrc_pair *pair[ASRC_PAIR_MAX_NUM];
-	struct miscdevice asrc_miscdev;
-	unsigned int channel_bits;
-	unsigned int channel_avail;
-
-	int asrc_rate;
-	int asrc_width;
-	int dma_type;  /* 0 is sdma, 1 is edma */
-=======
 	const struct fsl_asrc_soc_data *soc;
 	unsigned char *clk_map[2];
->>>>>>> c1084c27
 
 	u32 regcache_cfg;
 	char name[20];
 };
 
-<<<<<<< HEAD
-#define DMA_SDMA 0
-#define DMA_EDMA 1
-
-#define DRV_NAME "fsl-asrc-dai"
-extern struct snd_soc_component_driver fsl_asrc_component;
-struct dma_chan *fsl_asrc_get_dma_channel(struct fsl_asrc_pair *pair, bool dir);
-int fsl_asrc_request_pair(int channels, struct fsl_asrc_pair *pair);
-void fsl_asrc_release_pair(struct fsl_asrc_pair *pair);
-
-=======
->>>>>>> c1084c27
 #endif /* _FSL_ASRC_H */