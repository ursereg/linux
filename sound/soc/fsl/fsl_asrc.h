--- conflicted
+++ resolved
@@ -1,11 +1,7 @@
 /*
  * fsl_asrc.h - Freescale ASRC ALSA SoC header file
  *
-<<<<<<< HEAD
- * Copyright (C) 2014-2015 Freescale Semiconductor, Inc.
-=======
- * Copyright (C) 2014-2016 Freescale Semiconductor, Inc.
->>>>>>> b63f3f52
+ * Copyright (C) 2014 Freescale Semiconductor, Inc.
  *
  * Author: Nicolin Chen <nicoleotsuka@gmail.com>
  *
@@ -32,7 +28,7 @@
 #define ASRC_OUTPUT_LAST_SAMPLE_MAX	32
 #define ASRC_OUTPUT_LAST_SAMPLE		16
 
-#define IDEAL_RATIO_RATE		200000
+#define IDEAL_RATIO_RATE		1000000
 
 #define REG_ASRCTR			0x00
 #define REG_ASRIER			0x04
