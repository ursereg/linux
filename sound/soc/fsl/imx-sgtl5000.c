/*
 * Copyright 2012 Freescale Semiconductor, Inc.
 * Copyright 2012 Linaro Ltd.
 *
 * The code contained herein is licensed under the GNU General Public
 * License. You may obtain a copy of the GNU General Public License
 * Version 2 or later at the following locations:
 *
 * http://www.opensource.org/licenses/gpl-license.html
 * http://www.gnu.org/copyleft/gpl.html
 */

#include <linux/module.h>
#include <linux/of.h>
#include <linux/of_platform.h>
<<<<<<< HEAD
#include <linux/i2c.h>
=======
#include <linux/of_i2c.h>
#include <linux/of_gpio.h>
>>>>>>> 03b5a0f0
#include <linux/clk.h>
#include <linux/gpio.h>
#include <linux/slab.h>
#include <sound/jack.h>
#include <sound/soc.h>

#include "../codecs/sgtl5000.h"
#include "imx-audmux.h"

#define DAI_NAME_SIZE	32

struct imx_sgtl5000_data {
	struct snd_soc_dai_link dai;
	struct snd_soc_card card;
	char codec_dai_name[DAI_NAME_SIZE];
	char platform_name[DAI_NAME_SIZE];
	struct clk *codec_clk;
	unsigned int clk_frequency;
};

struct imx_priv {
	int hp_gpio;
	int hp_gpio_active_low;
	int hp_gpio_debounce_time;
	struct snd_soc_codec *codec;
	struct platform_device *pdev;
};
static struct imx_priv card_priv;

static struct snd_soc_jack imx_hp_jack;
static struct snd_soc_jack_pin imx_hp_jack_pins[] = {
	{
		.pin = "Headphone Jack",
		.mask = SND_JACK_HEADPHONE,
	},
};

#define DEFAULT_DEBOUNCE_TIME		250

static struct snd_soc_jack_gpio imx_hp_jack_gpio = {
	.name = "headphone detect",
	.report = SND_JACK_HEADPHONE,
	.debounce_time = DEFAULT_DEBOUNCE_TIME,
	.invert = 0,
};

static int hpjack_status_check(void)
{
	struct imx_priv *priv = &card_priv;
	struct platform_device *pdev = priv->pdev;
	char *envp[3], *buf;
	struct snd_soc_codec *codec = priv->codec;
	int hp_status, ret;

	hp_status = gpio_get_value(priv->hp_gpio);

	buf = kmalloc(32, GFP_ATOMIC);
	if (!buf) {
		dev_err(&pdev->dev, "%s kmalloc failed\n", __func__);
		return -ENOMEM;
	}

	if (hp_status != priv->hp_gpio_active_low) {
		snprintf(buf, 32, "STATE=%d", 2);
		snd_soc_update_bits(codec, SGTL5000_CHIP_DIG_POWER,
				    SGTL5000_DAC_EN, SGTL5000_DAC_EN);
		imx_hp_jack_gpio.debounce_time = 0;
		ret = imx_hp_jack_gpio.report;
	} else {
		snprintf(buf, 32, "STATE=%d", 0);
		snd_soc_update_bits(codec, SGTL5000_CHIP_DIG_POWER,
				    SGTL5000_DAC_EN, 0);
		imx_hp_jack_gpio.debounce_time = priv->hp_gpio_debounce_time;
		ret = 0;
	}

	envp[0] = "NAME=headphone";
	envp[1] = buf;
	envp[2] = NULL;
	kobject_uevent_env(&pdev->dev.kobj, KOBJ_CHANGE, envp);
	kfree(buf);

	return ret;
}

static int imx_sgtl5000_dai_init(struct snd_soc_pcm_runtime *rtd)
{
	struct imx_sgtl5000_data *data = snd_soc_card_get_drvdata(rtd->card);
	struct device *dev = rtd->card->dev;
	struct snd_soc_codec *codec = rtd->codec;
	struct imx_priv *priv = &card_priv;
	int ret;

	priv->codec = codec;

	if (gpio_is_valid(priv->hp_gpio)) {
		imx_hp_jack_gpio.jack_status_check = hpjack_status_check;
		snd_soc_jack_new(codec, "Headphone Jack", SND_JACK_HEADPHONE,
				 &imx_hp_jack);
		snd_soc_jack_add_pins(&imx_hp_jack,
				      ARRAY_SIZE(imx_hp_jack_pins),
				      imx_hp_jack_pins);
		snd_soc_jack_add_gpios(&imx_hp_jack, 1, &imx_hp_jack_gpio);
	}

	ret = snd_soc_dai_set_sysclk(rtd->codec_dai, SGTL5000_SYSCLK,
				     data->clk_frequency, SND_SOC_CLOCK_IN);
	if (ret) {
		dev_err(dev, "could not set codec driver clock params\n");
		return ret;
	}

	return 0;
}

static ssize_t show_headphone(struct device_driver *dev, char *buf)
{
	struct imx_priv *priv = &card_priv;
	int hp_status;

	if (!gpio_is_valid(priv->hp_gpio)) {
		strcpy(buf, "no detect gpio connected\n");
		return strlen(buf);
	}

	/* Check if headphone is plugged in */
	hp_status = gpio_get_value(priv->hp_gpio) ? 1 : 0;

	if (hp_status != priv->hp_gpio_active_low)
		strcpy(buf, "headphone\n");
	else
		strcpy(buf, "no headphone\n");

	return strlen(buf);
}

static DRIVER_ATTR(headphone, S_IRUGO | S_IWUSR, show_headphone, NULL);

static const struct snd_soc_dapm_widget imx_sgtl5000_dapm_widgets[] = {
	SND_SOC_DAPM_MIC("Mic Jack", NULL),
	SND_SOC_DAPM_LINE("Line In Jack", NULL),
	SND_SOC_DAPM_HP("Headphone Jack", NULL),
	SND_SOC_DAPM_SPK("Line Out Jack", NULL),
	SND_SOC_DAPM_SPK("Ext Spk", NULL),
};

static int imx_sgtl5000_probe(struct platform_device *pdev)
{
	struct device_node *np = pdev->dev.of_node;
	struct device_node *ssi_np, *codec_np;
	struct platform_device *ssi_pdev;
	struct imx_priv *priv = &card_priv;
	struct i2c_client *codec_dev;
	struct imx_sgtl5000_data *data = NULL;
	int int_port, ext_port;
	int ret;

	priv->pdev = pdev;

	ret = of_property_read_u32(np, "mux-int-port", &int_port);
	if (ret) {
		dev_err(&pdev->dev, "mux-int-port missing or invalid\n");
		return ret;
	}
	ret = of_property_read_u32(np, "mux-ext-port", &ext_port);
	if (ret) {
		dev_err(&pdev->dev, "mux-ext-port missing or invalid\n");
		return ret;
	}

	priv->hp_gpio = of_get_named_gpio_flags(np, "hp-det-gpios", 0,
			(enum of_gpio_flags *)&priv->hp_gpio_active_low);

	if (gpio_is_valid(priv->hp_gpio)) {
		imx_hp_jack_gpio.gpio = priv->hp_gpio;
		imx_hp_jack_gpio.invert = priv->hp_gpio_active_low;
		priv->hp_gpio_debounce_time = DEFAULT_DEBOUNCE_TIME;
		of_property_read_u32(np, "hp-det-debounce",
				     &priv->hp_gpio_debounce_time);
		imx_hp_jack_gpio.debounce_time = priv->hp_gpio_debounce_time;
	}

	/*
	 * The port numbering in the hardware manual starts at 1, while
	 * the audmux API expects it starts at 0.
	 */
	int_port--;
	ext_port--;
	ret = imx_audmux_v2_configure_port(int_port,
			IMX_AUDMUX_V2_PTCR_SYN |
			IMX_AUDMUX_V2_PTCR_TFSEL(ext_port) |
			IMX_AUDMUX_V2_PTCR_TCSEL(ext_port) |
			IMX_AUDMUX_V2_PTCR_TFSDIR |
			IMX_AUDMUX_V2_PTCR_TCLKDIR,
			IMX_AUDMUX_V2_PDCR_RXDSEL(ext_port));
	if (ret) {
		dev_err(&pdev->dev, "audmux internal port setup failed\n");
		return ret;
	}
	ret = imx_audmux_v2_configure_port(ext_port,
			IMX_AUDMUX_V2_PTCR_SYN,
			IMX_AUDMUX_V2_PDCR_RXDSEL(int_port));
	if (ret) {
		dev_err(&pdev->dev, "audmux external port setup failed\n");
		return ret;
	}

	ssi_np = of_parse_phandle(pdev->dev.of_node, "ssi-controller", 0);
	codec_np = of_parse_phandle(pdev->dev.of_node, "audio-codec", 0);
	if (!ssi_np || !codec_np) {
		dev_err(&pdev->dev, "phandle missing or invalid\n");
		ret = -EINVAL;
		goto fail;
	}

	ssi_pdev = of_find_device_by_node(ssi_np);
	if (!ssi_pdev) {
		dev_err(&pdev->dev, "failed to find SSI platform device\n");
		ret = -EPROBE_DEFER;
		goto fail;
	}
	codec_dev = of_find_i2c_device_by_node(codec_np);
	if (!codec_dev) {
		dev_err(&pdev->dev, "failed to find codec platform device\n");
		return -EPROBE_DEFER;
	}

	data = devm_kzalloc(&pdev->dev, sizeof(*data), GFP_KERNEL);
	if (!data) {
		ret = -ENOMEM;
		goto fail;
	}

	data->codec_clk = clk_get(&codec_dev->dev, NULL);
	if (IS_ERR(data->codec_clk)) {
		ret = PTR_ERR(data->codec_clk);
		goto fail;
	}

	data->clk_frequency = clk_get_rate(data->codec_clk);

	data->dai.name = "HiFi";
	data->dai.stream_name = "HiFi";
	data->dai.codec_dai_name = "sgtl5000";
	data->dai.codec_of_node = codec_np;
	data->dai.cpu_of_node = ssi_np;
	data->dai.platform_of_node = ssi_np;
	data->dai.init = &imx_sgtl5000_dai_init;
	data->dai.dai_fmt = SND_SOC_DAIFMT_I2S | SND_SOC_DAIFMT_NB_NF |
			    SND_SOC_DAIFMT_CBM_CFM;

	data->card.dev = &pdev->dev;
	ret = snd_soc_of_parse_card_name(&data->card, "model");
	if (ret)
		goto fail;
	ret = snd_soc_of_parse_audio_routing(&data->card, "audio-routing");
	if (ret)
		goto fail;
	data->card.num_links = 1;
	data->card.owner = THIS_MODULE;
	data->card.dai_link = &data->dai;
	data->card.dapm_widgets = imx_sgtl5000_dapm_widgets;
	data->card.num_dapm_widgets = ARRAY_SIZE(imx_sgtl5000_dapm_widgets);

	platform_set_drvdata(pdev, &data->card);
	snd_soc_card_set_drvdata(&data->card, data);

	ret = devm_snd_soc_register_card(&pdev->dev, &data->card);
	if (ret) {
		dev_err(&pdev->dev, "snd_soc_register_card failed (%d)\n", ret);
		goto fail;
	}

<<<<<<< HEAD
	of_node_put(ssi_np);
	of_node_put(codec_np);

	return 0;

=======
	if (gpio_is_valid(priv->hp_gpio)) {
		ret = driver_create_file(pdev->dev.driver,
					 &driver_attr_headphone);
		if (ret) {
			dev_err(&pdev->dev, "create hp attr failed (%d)\n",
				ret);
			goto clk_fail;
		}
	}

clk_fail:
	clk_put(data->codec_clk);
>>>>>>> 03b5a0f0
fail:
	if (data && !IS_ERR(data->codec_clk))
		clk_put(data->codec_clk);
	if (ssi_np)
		of_node_put(ssi_np);
	if (codec_np)
		of_node_put(codec_np);

	return ret;
}

static int imx_sgtl5000_remove(struct platform_device *pdev)
{
	struct snd_soc_card *card = platform_get_drvdata(pdev);
	struct imx_sgtl5000_data *data = snd_soc_card_get_drvdata(card);

<<<<<<< HEAD
	clk_put(data->codec_clk);
=======
	driver_remove_file(pdev->dev.driver, &driver_attr_headphone);
	if (data->codec_clk) {
		clk_disable_unprepare(data->codec_clk);
		clk_put(data->codec_clk);
	}
	snd_soc_unregister_card(&data->card);
>>>>>>> 03b5a0f0

	return 0;
}

static const struct of_device_id imx_sgtl5000_dt_ids[] = {
	{ .compatible = "fsl,imx-audio-sgtl5000", },
	{ /* sentinel */ }
};
MODULE_DEVICE_TABLE(of, imx_sgtl5000_dt_ids);

static struct platform_driver imx_sgtl5000_driver = {
	.driver = {
		.name = "imx-sgtl5000",
		.owner = THIS_MODULE,
		.pm = &snd_soc_pm_ops,
		.of_match_table = imx_sgtl5000_dt_ids,
	},
	.probe = imx_sgtl5000_probe,
	.remove = imx_sgtl5000_remove,
};
module_platform_driver(imx_sgtl5000_driver);

MODULE_AUTHOR("Shawn Guo <shawn.guo@linaro.org>");
MODULE_DESCRIPTION("Freescale i.MX SGTL5000 ASoC machine driver");
MODULE_LICENSE("GPL v2");
MODULE_ALIAS("platform:imx-sgtl5000");<|MERGE_RESOLUTION|>--- conflicted
+++ resolved
@@ -13,12 +13,9 @@
 #include <linux/module.h>
 #include <linux/of.h>
 #include <linux/of_platform.h>
-<<<<<<< HEAD
 #include <linux/i2c.h>
-=======
 #include <linux/of_i2c.h>
 #include <linux/of_gpio.h>
->>>>>>> 03b5a0f0
 #include <linux/clk.h>
 #include <linux/gpio.h>
 #include <linux/slab.h>
@@ -292,13 +289,6 @@
 		goto fail;
 	}
 
-<<<<<<< HEAD
-	of_node_put(ssi_np);
-	of_node_put(codec_np);
-
-	return 0;
-
-=======
 	if (gpio_is_valid(priv->hp_gpio)) {
 		ret = driver_create_file(pdev->dev.driver,
 					 &driver_attr_headphone);
@@ -311,7 +301,6 @@
 
 clk_fail:
 	clk_put(data->codec_clk);
->>>>>>> 03b5a0f0
 fail:
 	if (data && !IS_ERR(data->codec_clk))
 		clk_put(data->codec_clk);
@@ -328,16 +317,12 @@
 	struct snd_soc_card *card = platform_get_drvdata(pdev);
 	struct imx_sgtl5000_data *data = snd_soc_card_get_drvdata(card);
 
-<<<<<<< HEAD
-	clk_put(data->codec_clk);
-=======
 	driver_remove_file(pdev->dev.driver, &driver_attr_headphone);
 	if (data->codec_clk) {
 		clk_disable_unprepare(data->codec_clk);
 		clk_put(data->codec_clk);
 	}
 	snd_soc_unregister_card(&data->card);
->>>>>>> 03b5a0f0
 
 	return 0;
 }
