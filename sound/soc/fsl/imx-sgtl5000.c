// SPDX-License-Identifier: GPL-2.0+
//
// Copyright 2012 Freescale Semiconductor, Inc.
// Copyright 2012 Linaro Ltd.

#include <linux/module.h>
#include <linux/of.h>
#include <linux/of_platform.h>
#include <linux/i2c.h>
#include <linux/of_gpio.h>
#include <linux/clk.h>
#include <linux/gpio.h>
#include <linux/slab.h>
#include <sound/jack.h>
#include <sound/soc.h>

#include "../codecs/sgtl5000.h"
#include "imx-audmux.h"

#define DAI_NAME_SIZE	32

struct imx_sgtl5000_data {
	struct snd_soc_dai_link dai;
	struct snd_soc_card card;
	char codec_dai_name[DAI_NAME_SIZE];
	char platform_name[DAI_NAME_SIZE];
	struct clk *codec_clk;
	unsigned int clk_frequency;
};

struct imx_priv {
	int hp_gpio;
	int hp_gpio_active_low;
	int hp_gpio_debounce_time;
	struct platform_device *pdev;
};
static struct imx_priv card_priv;

static struct snd_soc_jack imx_hp_jack;
static struct snd_soc_jack_pin imx_hp_jack_pins[] = {
	{
		.pin = "Headphone Jack",
		.mask = SND_JACK_HEADPHONE,
	},
};

#define DEFAULT_DEBOUNCE_TIME		250

static struct snd_soc_jack_gpio imx_hp_jack_gpio = {
	.name = "headphone detect",
	.report = SND_JACK_HEADPHONE,
	.debounce_time = DEFAULT_DEBOUNCE_TIME,
	.invert = 0,
};

static int hpjack_status_check(void *data)
{
	struct imx_priv *priv = &card_priv;
	struct platform_device *pdev = priv->pdev;
	char *envp[3], *buf;
	int hp_status, ret;

	hp_status = gpio_get_value(priv->hp_gpio);

	buf = kmalloc(32, GFP_ATOMIC);
	if (!buf) {
		dev_err(&pdev->dev, "%s kmalloc failed\n", __func__);
		return -ENOMEM;
	}

	if (hp_status != priv->hp_gpio_active_low) {
		snprintf(buf, 32, "STATE=%d", 2);
		imx_hp_jack_gpio.debounce_time = 0;
		ret = imx_hp_jack_gpio.report;
	} else {
		snprintf(buf, 32, "STATE=%d", 0);
		imx_hp_jack_gpio.debounce_time = priv->hp_gpio_debounce_time;
		ret = 0;
	}

	envp[0] = "NAME=headphone";
	envp[1] = buf;
	envp[2] = NULL;
	kobject_uevent_env(&pdev->dev.kobj, KOBJ_CHANGE, envp);
	kfree(buf);

	return ret;
}

static int imx_sgtl5000_dai_init(struct snd_soc_pcm_runtime *rtd)
{
	struct imx_sgtl5000_data *data = snd_soc_card_get_drvdata(rtd->card);
	struct device *dev = rtd->card->dev;
	struct imx_priv *priv = &card_priv;
	int ret;

<<<<<<< HEAD
	if (gpio_is_valid(priv->hp_gpio)) {
		imx_hp_jack_gpio.jack_status_check = hpjack_status_check;
		snd_soc_card_jack_new(rtd->card, "Headphone Jack",
				      SND_JACK_HEADPHONE, &imx_hp_jack,
				      imx_hp_jack_pins,
				      ARRAY_SIZE(imx_hp_jack_pins));
		snd_soc_jack_add_gpios(&imx_hp_jack, 1, &imx_hp_jack_gpio);
	}

	ret = snd_soc_dai_set_sysclk(rtd->codec_dai, SGTL5000_SYSCLK,
=======
	ret = snd_soc_dai_set_sysclk(asoc_rtd_to_codec(rtd, 0), SGTL5000_SYSCLK,
>>>>>>> c1084c27
				     data->clk_frequency, SND_SOC_CLOCK_IN);
	if (ret) {
		dev_err(dev, "could not set codec driver clock params\n");
		return ret;
	}

	return 0;
}

static ssize_t headphone_show(struct device_driver *dev, char *buf)
{
	struct imx_priv *priv = &card_priv;
	int hp_status;

	if (!gpio_is_valid(priv->hp_gpio)) {
		strcpy(buf, "no detect gpio connected\n");
		return strlen(buf);
	}

	/* Check if headphone is plugged in */
	hp_status = gpio_get_value(priv->hp_gpio) ? 1 : 0;

	if (hp_status != priv->hp_gpio_active_low)
		strcpy(buf, "headphone\n");
	else
		strcpy(buf, "no headphone\n");

	return strlen(buf);
}

static DRIVER_ATTR_RO(headphone);

static const struct snd_soc_dapm_widget imx_sgtl5000_dapm_widgets[] = {
	SND_SOC_DAPM_MIC("Mic Jack", NULL),
	SND_SOC_DAPM_LINE("Line In Jack", NULL),
	SND_SOC_DAPM_HP("Headphone Jack", NULL),
	SND_SOC_DAPM_SPK("Line Out Jack", NULL),
	SND_SOC_DAPM_SPK("Ext Spk", NULL),
};

static int imx_sgtl5000_probe(struct platform_device *pdev)
{
	struct device_node *np = pdev->dev.of_node;
	struct device_node *ssi_np, *codec_np;
	struct platform_device *ssi_pdev;
	struct i2c_client *codec_dev;
	struct imx_sgtl5000_data *data = NULL;
	struct snd_soc_dai_link_component *comp;
	int int_port, ext_port;
	int ret;
	struct imx_priv *priv = &card_priv;

	priv->pdev = pdev;

	ret = of_property_read_u32(np, "mux-int-port", &int_port);
	if (ret) {
		dev_err(&pdev->dev, "mux-int-port missing or invalid\n");
		return ret;
	}
	ret = of_property_read_u32(np, "mux-ext-port", &ext_port);
	if (ret) {
		dev_err(&pdev->dev, "mux-ext-port missing or invalid\n");
		return ret;
	}

	priv->hp_gpio = of_get_named_gpio_flags(np, "hp-det-gpios", 0,
			(enum of_gpio_flags *)&priv->hp_gpio_active_low);

	if (gpio_is_valid(priv->hp_gpio)) {
		imx_hp_jack_gpio.gpio = priv->hp_gpio;
		imx_hp_jack_gpio.invert = priv->hp_gpio_active_low;
		priv->hp_gpio_debounce_time = DEFAULT_DEBOUNCE_TIME;
		of_property_read_u32(np, "hp-det-debounce",
				     &priv->hp_gpio_debounce_time);
		imx_hp_jack_gpio.debounce_time = priv->hp_gpio_debounce_time;
	}

	/*
	 * The port numbering in the hardware manual starts at 1, while
	 * the audmux API expects it starts at 0.
	 */
	int_port--;
	ext_port--;
	ret = imx_audmux_v2_configure_port(int_port,
			IMX_AUDMUX_V2_PTCR_SYN |
			IMX_AUDMUX_V2_PTCR_TFSEL(ext_port) |
			IMX_AUDMUX_V2_PTCR_TCSEL(ext_port) |
			IMX_AUDMUX_V2_PTCR_TFSDIR |
			IMX_AUDMUX_V2_PTCR_TCLKDIR,
			IMX_AUDMUX_V2_PDCR_RXDSEL(ext_port));
	if (ret) {
		dev_err(&pdev->dev, "audmux internal port setup failed\n");
		return ret;
	}
	ret = imx_audmux_v2_configure_port(ext_port,
			IMX_AUDMUX_V2_PTCR_SYN,
			IMX_AUDMUX_V2_PDCR_RXDSEL(int_port));
	if (ret) {
		dev_err(&pdev->dev, "audmux external port setup failed\n");
		return ret;
	}

	ssi_np = of_parse_phandle(pdev->dev.of_node, "ssi-controller", 0);
	codec_np = of_parse_phandle(pdev->dev.of_node, "audio-codec", 0);
	if (!ssi_np || !codec_np) {
		dev_err(&pdev->dev, "phandle missing or invalid\n");
		ret = -EINVAL;
		goto fail;
	}

	ssi_pdev = of_find_device_by_node(ssi_np);
	if (!ssi_pdev) {
		dev_dbg(&pdev->dev, "failed to find SSI platform device\n");
		ret = -EPROBE_DEFER;
		goto fail;
	}
	put_device(&ssi_pdev->dev);
	codec_dev = of_find_i2c_device_by_node(codec_np);
	if (!codec_dev) {
		dev_dbg(&pdev->dev, "failed to find codec platform device\n");
		ret = -EPROBE_DEFER;
		goto fail;
	}

	data = devm_kzalloc(&pdev->dev, sizeof(*data), GFP_KERNEL);
	if (!data) {
		ret = -ENOMEM;
		goto fail;
	}

	comp = devm_kzalloc(&pdev->dev, 3 * sizeof(*comp), GFP_KERNEL);
	if (!comp) {
		ret = -ENOMEM;
		goto fail;
	}

	data->codec_clk = clk_get(&codec_dev->dev, NULL);
	if (IS_ERR(data->codec_clk)) {
		ret = PTR_ERR(data->codec_clk);
		goto fail;
	}

	data->clk_frequency = clk_get_rate(data->codec_clk);

	data->dai.cpus		= &comp[0];
	data->dai.codecs	= &comp[1];
	data->dai.platforms	= &comp[2];

	data->dai.num_cpus	= 1;
	data->dai.num_codecs	= 1;
	data->dai.num_platforms	= 1;

	data->dai.name = "HiFi";
	data->dai.stream_name = "HiFi";
	data->dai.codecs->dai_name = "sgtl5000";
	data->dai.codecs->of_node = codec_np;
	data->dai.cpus->of_node = ssi_np;
	data->dai.platforms->of_node = ssi_np;
	data->dai.init = &imx_sgtl5000_dai_init;
	data->dai.dai_fmt = SND_SOC_DAIFMT_I2S | SND_SOC_DAIFMT_NB_NF |
			    SND_SOC_DAIFMT_CBM_CFM;

	data->card.dev = &pdev->dev;
	ret = snd_soc_of_parse_card_name(&data->card, "model");
	if (ret)
		goto fail;
	ret = snd_soc_of_parse_audio_routing(&data->card, "audio-routing");
	if (ret)
		goto fail;
	data->card.num_links = 1;
	data->card.owner = THIS_MODULE;
	data->card.dai_link = &data->dai;
	data->card.dapm_widgets = imx_sgtl5000_dapm_widgets;
	data->card.num_dapm_widgets = ARRAY_SIZE(imx_sgtl5000_dapm_widgets);

	platform_set_drvdata(pdev, &data->card);
	snd_soc_card_set_drvdata(&data->card, data);

	ret = devm_snd_soc_register_card(&pdev->dev, &data->card);
	if (ret) {
		if (ret != -EPROBE_DEFER)
			dev_err(&pdev->dev, "snd_soc_register_card failed (%d)\n",
				ret);
		goto fail;
	}

	if (gpio_is_valid(priv->hp_gpio)) {
		ret = driver_create_file(pdev->dev.driver,
					 &driver_attr_headphone);
		if (ret) {
			dev_err(&pdev->dev, "create hp attr failed (%d)\n",
				ret);
			goto fail;
		}
	}

	of_node_put(ssi_np);
	of_node_put(codec_np);

	return 0;

fail:
	if (data && !IS_ERR(data->codec_clk))
		clk_put(data->codec_clk);
	of_node_put(ssi_np);
	of_node_put(codec_np);

	return ret;
}

static int imx_sgtl5000_remove(struct platform_device *pdev)
{
	struct snd_soc_card *card = platform_get_drvdata(pdev);
	struct imx_sgtl5000_data *data = snd_soc_card_get_drvdata(card);

	driver_remove_file(pdev->dev.driver, &driver_attr_headphone);
	clk_put(data->codec_clk);

	return 0;
}

static const struct of_device_id imx_sgtl5000_dt_ids[] = {
	{ .compatible = "fsl,imx-audio-sgtl5000", },
	{ /* sentinel */ }
};
MODULE_DEVICE_TABLE(of, imx_sgtl5000_dt_ids);

static struct platform_driver imx_sgtl5000_driver = {
	.driver = {
		.name = "imx-sgtl5000",
		.pm = &snd_soc_pm_ops,
		.of_match_table = imx_sgtl5000_dt_ids,
	},
	.probe = imx_sgtl5000_probe,
	.remove = imx_sgtl5000_remove,
};
module_platform_driver(imx_sgtl5000_driver);

MODULE_AUTHOR("Shawn Guo <shawn.guo@linaro.org>");
MODULE_DESCRIPTION("Freescale i.MX SGTL5000 ASoC machine driver");
MODULE_LICENSE("GPL v2");
MODULE_ALIAS("platform:imx-sgtl5000");<|MERGE_RESOLUTION|>--- conflicted
+++ resolved
@@ -94,7 +94,6 @@
 	struct imx_priv *priv = &card_priv;
 	int ret;
 
-<<<<<<< HEAD
 	if (gpio_is_valid(priv->hp_gpio)) {
 		imx_hp_jack_gpio.jack_status_check = hpjack_status_check;
 		snd_soc_card_jack_new(rtd->card, "Headphone Jack",
@@ -104,10 +103,7 @@
 		snd_soc_jack_add_gpios(&imx_hp_jack, 1, &imx_hp_jack_gpio);
 	}
 
-	ret = snd_soc_dai_set_sysclk(rtd->codec_dai, SGTL5000_SYSCLK,
-=======
 	ret = snd_soc_dai_set_sysclk(asoc_rtd_to_codec(rtd, 0), SGTL5000_SYSCLK,
->>>>>>> c1084c27
 				     data->clk_frequency, SND_SOC_CLOCK_IN);
 	if (ret) {
 		dev_err(dev, "could not set codec driver clock params\n");
