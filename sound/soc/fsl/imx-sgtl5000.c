/*
 * Copyright 2012, 2014 Freescale Semiconductor, Inc.
 * Copyright 2012 Linaro Ltd.
 *
 * The code contained herein is licensed under the GNU General Public
 * License. You may obtain a copy of the GNU General Public License
 * Version 2 or later at the following locations:
 *
 * http://www.opensource.org/licenses/gpl-license.html
 * http://www.gnu.org/copyleft/gpl.html
 */

#include <linux/module.h>
#include <linux/of.h>
#include <linux/of_platform.h>
#include <linux/i2c.h>
#include <linux/of_i2c.h>
#include <linux/of_gpio.h>
#include <linux/clk.h>
#include <linux/gpio.h>
#include <linux/slab.h>
#include <sound/jack.h>
#include <sound/soc.h>

#include "../codecs/sgtl5000.h"
#include "imx-audmux.h"

#define DAI_NAME_SIZE	32

struct imx_sgtl5000_data {
	struct snd_soc_dai_link dai;
	struct snd_soc_card card;
	char codec_dai_name[DAI_NAME_SIZE];
	char platform_name[DAI_NAME_SIZE];
	struct clk *codec_clk;
	unsigned int clk_frequency;
};

struct imx_priv {
	int hp_gpio;
	int hp_gpio_active_low;
	int hp_gpio_debounce_time;
	struct snd_soc_codec *codec;
	struct platform_device *pdev;
};
static struct imx_priv card_priv;

static struct snd_soc_jack imx_hp_jack;
static struct snd_soc_jack_pin imx_hp_jack_pins[] = {
	{
		.pin = "Headphone Jack",
		.mask = SND_JACK_HEADPHONE,
	},
};

#define DEFAULT_DEBOUNCE_TIME		250

static struct snd_soc_jack_gpio imx_hp_jack_gpio = {
	.name = "headphone detect",
	.report = SND_JACK_HEADPHONE,
	.debounce_time = DEFAULT_DEBOUNCE_TIME,
	.invert = 0,
};

static int hpjack_status_check(void)
{
	struct imx_priv *priv = &card_priv;
	struct platform_device *pdev = priv->pdev;
	char *envp[3], *buf;
	struct snd_soc_codec *codec = priv->codec;
	int hp_status, ret;

	hp_status = gpio_get_value(priv->hp_gpio);

	buf = kmalloc(32, GFP_ATOMIC);
	if (!buf) {
		dev_err(&pdev->dev, "%s kmalloc failed\n", __func__);
		return -ENOMEM;
	}

	if (hp_status != priv->hp_gpio_active_low) {
		snprintf(buf, 32, "STATE=%d", 2);
		snd_soc_update_bits(codec, SGTL5000_CHIP_DIG_POWER,
				    SGTL5000_DAC_EN, SGTL5000_DAC_EN);
		imx_hp_jack_gpio.debounce_time = 0;
		ret = imx_hp_jack_gpio.report;
	} else {
		snprintf(buf, 32, "STATE=%d", 0);
		snd_soc_update_bits(codec, SGTL5000_CHIP_DIG_POWER,
				    SGTL5000_DAC_EN, 0);
		imx_hp_jack_gpio.debounce_time = priv->hp_gpio_debounce_time;
		ret = 0;
	}

	envp[0] = "NAME=headphone";
	envp[1] = buf;
	envp[2] = NULL;
	kobject_uevent_env(&pdev->dev.kobj, KOBJ_CHANGE, envp);
	kfree(buf);

	return ret;
}

static int imx_sgtl5000_dai_init(struct snd_soc_pcm_runtime *rtd)
{
	struct imx_sgtl5000_data *data = snd_soc_card_get_drvdata(rtd->card);
	struct device *dev = rtd->card->dev;
	struct snd_soc_codec *codec = rtd->codec;
	struct imx_priv *priv = &card_priv;
	int ret;

	priv->codec = codec;

	if (gpio_is_valid(priv->hp_gpio)) {
		imx_hp_jack_gpio.jack_status_check = hpjack_status_check;
		snd_soc_jack_new(codec, "Headphone Jack", SND_JACK_HEADPHONE,
				 &imx_hp_jack);
		snd_soc_jack_add_pins(&imx_hp_jack,
				      ARRAY_SIZE(imx_hp_jack_pins),
				      imx_hp_jack_pins);
		snd_soc_jack_add_gpios(&imx_hp_jack, 1, &imx_hp_jack_gpio);
	}

	ret = snd_soc_dai_set_sysclk(rtd->codec_dai, SGTL5000_SYSCLK,
				     data->clk_frequency, SND_SOC_CLOCK_IN);
	if (ret) {
		dev_err(dev, "could not set codec driver clock params\n");
		return ret;
	}

	return 0;
}

static ssize_t show_headphone(struct device_driver *dev, char *buf)
{
	struct imx_priv *priv = &card_priv;
	int hp_status;

	if (!gpio_is_valid(priv->hp_gpio)) {
		strcpy(buf, "no detect gpio connected\n");
		return strlen(buf);
	}

	/* Check if headphone is plugged in */
	hp_status = gpio_get_value(priv->hp_gpio) ? 1 : 0;

	if (hp_status != priv->hp_gpio_active_low)
		strcpy(buf, "headphone\n");
	else
		strcpy(buf, "no headphone\n");

	return strlen(buf);
}

static DRIVER_ATTR(headphone, S_IRUGO | S_IWUSR, show_headphone, NULL);

static const struct snd_soc_dapm_widget imx_sgtl5000_dapm_widgets[] = {
	SND_SOC_DAPM_MIC("Mic Jack", NULL),
	SND_SOC_DAPM_LINE("Line In Jack", NULL),
	SND_SOC_DAPM_HP("Headphone Jack", NULL),
	SND_SOC_DAPM_SPK("Line Out Jack", NULL),
	SND_SOC_DAPM_SPK("Ext Spk", NULL),
};

static int imx_sgtl5000_audmux_config(struct platform_device *pdev)
{
	struct device_node *np = pdev->dev.of_node;
<<<<<<< HEAD
	struct device_node *ssi_np, *codec_np;
	struct platform_device *ssi_pdev;
	struct imx_priv *priv = &card_priv;
	struct i2c_client *codec_dev;
	struct imx_sgtl5000_data *data = NULL;
=======
>>>>>>> 825dd90e
	int int_port, ext_port;
	int ret;

	priv->pdev = pdev;

	ret = of_property_read_u32(np, "mux-int-port", &int_port);
	if (ret) {
		dev_err(&pdev->dev, "mux-int-port missing or invalid\n");
		return ret;
	}
	ret = of_property_read_u32(np, "mux-ext-port", &ext_port);
	if (ret) {
		dev_err(&pdev->dev, "mux-ext-port missing or invalid\n");
		return ret;
	}

	priv->hp_gpio = of_get_named_gpio_flags(np, "hp-det-gpios", 0,
			(enum of_gpio_flags *)&priv->hp_gpio_active_low);

	if (gpio_is_valid(priv->hp_gpio)) {
		imx_hp_jack_gpio.gpio = priv->hp_gpio;
		imx_hp_jack_gpio.invert = priv->hp_gpio_active_low;
		priv->hp_gpio_debounce_time = DEFAULT_DEBOUNCE_TIME;
		of_property_read_u32(np, "hp-det-debounce",
				     &priv->hp_gpio_debounce_time);
		imx_hp_jack_gpio.debounce_time = priv->hp_gpio_debounce_time;
	}

	/*
	 * The port numbering in the hardware manual starts at 1, while
	 * the audmux API expects it starts at 0.
	 */
	int_port--;
	ext_port--;
	ret = imx_audmux_v2_configure_port(int_port,
			IMX_AUDMUX_V2_PTCR_SYN |
			IMX_AUDMUX_V2_PTCR_TFSEL(ext_port) |
			IMX_AUDMUX_V2_PTCR_TCSEL(ext_port) |
			IMX_AUDMUX_V2_PTCR_TFSDIR |
			IMX_AUDMUX_V2_PTCR_TCLKDIR,
			IMX_AUDMUX_V2_PDCR_RXDSEL(ext_port));
	if (ret) {
		dev_err(&pdev->dev, "audmux internal port setup failed\n");
		return ret;
	}
	ret = imx_audmux_v2_configure_port(ext_port,
			IMX_AUDMUX_V2_PTCR_SYN,
			IMX_AUDMUX_V2_PDCR_RXDSEL(int_port));
	if (ret) {
		dev_err(&pdev->dev, "audmux external port setup failed\n");
		return ret;
	}

	return 0;
}

static int imx_sgtl5000_probe(struct platform_device *pdev)
{
	struct device_node *cpu_np, *codec_np;
	struct platform_device *cpu_pdev;
	struct i2c_client *codec_dev;
	struct imx_sgtl5000_data *data = NULL;
	int ret;

	cpu_np = of_parse_phandle(pdev->dev.of_node, "cpu-dai", 0);
	codec_np = of_parse_phandle(pdev->dev.of_node, "audio-codec", 0);
	if (!cpu_np || !codec_np) {
		dev_err(&pdev->dev, "phandle missing or invalid\n");
		ret = -EINVAL;
		goto fail;
	}

	if (strstr(cpu_np->name, "ssi")) {
		ret = imx_sgtl5000_audmux_config(pdev);
		if (ret)
			goto fail;
	}

	cpu_pdev = of_find_device_by_node(cpu_np);
	if (!cpu_pdev) {
		dev_err(&pdev->dev, "failed to find SSI platform device\n");
		ret = -EPROBE_DEFER;
		goto fail;
	}
	codec_dev = of_find_i2c_device_by_node(codec_np);
	if (!codec_dev) {
		dev_err(&pdev->dev, "failed to find codec platform device\n");
		return -EPROBE_DEFER;
	}

	data = devm_kzalloc(&pdev->dev, sizeof(*data), GFP_KERNEL);
	if (!data) {
		ret = -ENOMEM;
		goto fail;
	}

	data->codec_clk = clk_get(&codec_dev->dev, NULL);
	if (IS_ERR(data->codec_clk)) {
		ret = PTR_ERR(data->codec_clk);
		goto fail;
	}

	data->clk_frequency = clk_get_rate(data->codec_clk);

	data->dai.name = "HiFi";
	data->dai.stream_name = "HiFi";
	data->dai.codec_dai_name = "sgtl5000";
	data->dai.codec_of_node = codec_np;
	data->dai.cpu_of_node = cpu_np;
	data->dai.platform_of_node = cpu_np;
	data->dai.init = &imx_sgtl5000_dai_init;
	data->dai.dai_fmt = SND_SOC_DAIFMT_I2S | SND_SOC_DAIFMT_NB_NF |
			    SND_SOC_DAIFMT_CBM_CFM;

	data->card.dev = &pdev->dev;
	ret = snd_soc_of_parse_card_name(&data->card, "model");
	if (ret)
		goto fail;
	ret = snd_soc_of_parse_audio_routing(&data->card, "audio-routing");
	if (ret)
		goto fail;
	data->card.num_links = 1;
	data->card.owner = THIS_MODULE;
	data->card.dai_link = &data->dai;
	data->card.dapm_widgets = imx_sgtl5000_dapm_widgets;
	data->card.num_dapm_widgets = ARRAY_SIZE(imx_sgtl5000_dapm_widgets);

	platform_set_drvdata(pdev, &data->card);
	snd_soc_card_set_drvdata(&data->card, data);

	ret = devm_snd_soc_register_card(&pdev->dev, &data->card);
	if (ret) {
		dev_err(&pdev->dev, "snd_soc_register_card failed (%d)\n", ret);
		goto fail;
	}

<<<<<<< HEAD
	if (gpio_is_valid(priv->hp_gpio)) {
		ret = driver_create_file(pdev->dev.driver,
					 &driver_attr_headphone);
		if (ret) {
			dev_err(&pdev->dev, "create hp attr failed (%d)\n",
				ret);
			goto clk_fail;
		}
	}
=======
	of_node_put(cpu_np);
	of_node_put(codec_np);

	return 0;
>>>>>>> 825dd90e

clk_fail:
	clk_put(data->codec_clk);
fail:
	if (data && !IS_ERR(data->codec_clk))
		clk_put(data->codec_clk);
	if (cpu_np)
		of_node_put(cpu_np);
	if (codec_np)
		of_node_put(codec_np);

	return ret;
}

static int imx_sgtl5000_remove(struct platform_device *pdev)
{
	struct snd_soc_card *card = platform_get_drvdata(pdev);
	struct imx_sgtl5000_data *data = snd_soc_card_get_drvdata(card);

	driver_remove_file(pdev->dev.driver, &driver_attr_headphone);
	if (data->codec_clk) {
		clk_disable_unprepare(data->codec_clk);
		clk_put(data->codec_clk);
	}
	snd_soc_unregister_card(&data->card);

	return 0;
}

static const struct of_device_id imx_sgtl5000_dt_ids[] = {
	{ .compatible = "fsl,imx-audio-sgtl5000", },
	{ /* sentinel */ }
};
MODULE_DEVICE_TABLE(of, imx_sgtl5000_dt_ids);

static struct platform_driver imx_sgtl5000_driver = {
	.driver = {
		.name = "imx-sgtl5000",
		.owner = THIS_MODULE,
		.pm = &snd_soc_pm_ops,
		.of_match_table = imx_sgtl5000_dt_ids,
	},
	.probe = imx_sgtl5000_probe,
	.remove = imx_sgtl5000_remove,
};
module_platform_driver(imx_sgtl5000_driver);

MODULE_AUTHOR("Shawn Guo <shawn.guo@linaro.org>");
MODULE_DESCRIPTION("Freescale i.MX SGTL5000 ASoC machine driver");
MODULE_LICENSE("GPL v2");
MODULE_ALIAS("platform:imx-sgtl5000");<|MERGE_RESOLUTION|>--- conflicted
+++ resolved
@@ -165,14 +165,6 @@
 static int imx_sgtl5000_audmux_config(struct platform_device *pdev)
 {
 	struct device_node *np = pdev->dev.of_node;
-<<<<<<< HEAD
-	struct device_node *ssi_np, *codec_np;
-	struct platform_device *ssi_pdev;
-	struct imx_priv *priv = &card_priv;
-	struct i2c_client *codec_dev;
-	struct imx_sgtl5000_data *data = NULL;
-=======
->>>>>>> 825dd90e
 	int int_port, ext_port;
 	int ret;
 
@@ -309,7 +301,6 @@
 		goto fail;
 	}
 
-<<<<<<< HEAD
 	if (gpio_is_valid(priv->hp_gpio)) {
 		ret = driver_create_file(pdev->dev.driver,
 					 &driver_attr_headphone);
@@ -319,12 +310,11 @@
 			goto clk_fail;
 		}
 	}
-=======
+
 	of_node_put(cpu_np);
 	of_node_put(codec_np);
 
 	return 0;
->>>>>>> 825dd90e
 
 clk_fail:
 	clk_put(data->codec_clk);
