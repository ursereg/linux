// SPDX-License-Identifier: GPL-2.0
//
// Freescale ESAI ALSA SoC Digital Audio Interface (DAI) driver
//
// Copyright (C) 2014 Freescale Semiconductor, Inc.

#include <linux/clk.h>
#include <linux/dmaengine.h>
#include <linux/module.h>
#include <linux/of_irq.h>
#include <linux/of_platform.h>
#include <linux/pm_runtime.h>
#include <sound/dmaengine_pcm.h>
#include <sound/pcm_params.h>

#include "fsl_esai.h"
#include "fsl_esai_mix.h"
#include "imx-pcm.h"

#define FSL_ESAI_FORMATS	(SNDRV_PCM_FMTBIT_S8 | \
				SNDRV_PCM_FMTBIT_S16_LE | \
				SNDRV_PCM_FMTBIT_S20_3LE | \
				SNDRV_PCM_FMTBIT_S24_LE)

static struct fsl_esai_soc_data fsl_esai_vf610 = {
<<<<<<< HEAD
	.imx = false,
	.reset_at_xrun = true,
	.use_edma = false,
};

static struct fsl_esai_soc_data fsl_esai_imx35 = {
	.imx = true,
	.reset_at_xrun = true,
	.use_edma = false,
};

static struct fsl_esai_soc_data fsl_esai_imx6ull = {
	.imx = true,
	.reset_at_xrun = false,
	.use_edma = false,
=======
	.reset_at_xrun = true,
};

static struct fsl_esai_soc_data fsl_esai_imx35 = {
	.reset_at_xrun = true,
};

static struct fsl_esai_soc_data fsl_esai_imx6ull = {
	.reset_at_xrun = false,
>>>>>>> c1084c27
};

static struct fsl_esai_soc_data fsl_esai_imx8qm = {
	.imx = true,
	.reset_at_xrun = false,
	.use_edma = true,
};

static void fsl_esai_hw_reset(struct fsl_esai *esai_priv);

static irqreturn_t esai_isr(int irq, void *devid)
{
	struct fsl_esai *esai_priv = (struct fsl_esai *)devid;
	struct platform_device *pdev = esai_priv->pdev;
	u32 esr;
	u32 saisr;

	regmap_read(esai_priv->regmap, REG_ESAI_ESR, &esr);
	regmap_read(esai_priv->regmap, REG_ESAI_SAISR, &saisr);

	if ((saisr & (ESAI_SAISR_TUE | ESAI_SAISR_ROE)) &&
	    esai_priv->soc->reset_at_xrun) {
		dev_dbg(&pdev->dev, "reset module for xrun\n");
<<<<<<< HEAD
		fsl_esai_hw_reset(esai_priv);
=======
		regmap_update_bits(esai_priv->regmap, REG_ESAI_TCR,
				   ESAI_xCR_xEIE_MASK, 0);
		regmap_update_bits(esai_priv->regmap, REG_ESAI_RCR,
				   ESAI_xCR_xEIE_MASK, 0);
		schedule_work(&esai_priv->work);
>>>>>>> c1084c27
	}

	if (esr & ESAI_ESR_TINIT_MASK)
		dev_dbg(&pdev->dev, "isr: Transmission Initialized\n");

	if (esr & ESAI_ESR_RFF_MASK)
		dev_dbg(&pdev->dev, "isr: Receiving overrun\n");

	if (esr & ESAI_ESR_TFE_MASK)
		dev_dbg(&pdev->dev, "isr: Transmission underrun\n");

	if (esr & ESAI_ESR_TLS_MASK)
		dev_dbg(&pdev->dev, "isr: Just transmitted the last slot\n");

	if (esr & ESAI_ESR_TDE_MASK)
		dev_dbg(&pdev->dev, "isr: Transmission data exception\n");

	if (esr & ESAI_ESR_TED_MASK)
		dev_dbg(&pdev->dev, "isr: Transmitting even slots\n");

	if (esr & ESAI_ESR_TD_MASK)
		dev_dbg(&pdev->dev, "isr: Transmitting data\n");

	if (esr & ESAI_ESR_RLS_MASK)
		dev_dbg(&pdev->dev, "isr: Just received the last slot\n");

	if (esr & ESAI_ESR_RDE_MASK)
		dev_dbg(&pdev->dev, "isr: Receiving data exception\n");

	if (esr & ESAI_ESR_RED_MASK)
		dev_dbg(&pdev->dev, "isr: Receiving even slots\n");

	if (esr & ESAI_ESR_RD_MASK)
		dev_dbg(&pdev->dev, "isr: Receiving data\n");

	return IRQ_HANDLED;
}

/**
 * fsl_esai_divisor_cal - This function is used to calculate the
 * divisors of psr, pm, fp and it is supposed to be called in
 * set_dai_sysclk() and set_bclk().
 *
 * @dai: pointer to DAI
 * @tx: current setting is for playback or capture
 * @ratio: desired overall ratio for the paticipating dividers
 * @usefp: for HCK setting, there is no need to set fp divider
 * @fp: bypass other dividers by setting fp directly if fp != 0
 */
static int fsl_esai_divisor_cal(struct snd_soc_dai *dai, bool tx, u32 ratio,
				bool usefp, u32 fp)
{
	struct fsl_esai *esai_priv = snd_soc_dai_get_drvdata(dai);
	u32 psr, pm = 999, maxfp, prod, sub, savesub, i, j;

	maxfp = usefp ? 16 : 1;

	if (usefp && fp)
		goto out_fp;

	if (ratio > 2 * 8 * 256 * maxfp || ratio < 2) {
		dev_err(dai->dev, "the ratio is out of range (2 ~ %d)\n",
				2 * 8 * 256 * maxfp);
		return -EINVAL;
	} else if (ratio % 2) {
		dev_err(dai->dev, "the raio must be even if using upper divider\n");
		return -EINVAL;
	}

	ratio /= 2;

	psr = ratio <= 256 * maxfp ? ESAI_xCCR_xPSR_BYPASS : ESAI_xCCR_xPSR_DIV8;

	/* Do not loop-search if PM (1 ~ 256) alone can serve the ratio */
	if (ratio <= 256) {
		pm = ratio;
		fp = 1;
		goto out;
	}

	/* Set the max fluctuation -- 0.1% of the max devisor */
	savesub = (psr ? 1 : 8)  * 256 * maxfp / 1000;

	/* Find the best value for PM */
	for (i = 1; i <= 256; i++) {
		for (j = 1; j <= maxfp; j++) {
			/* PSR (1 or 8) * PM (1 ~ 256) * FP (1 ~ 16) */
			prod = (psr ? 1 : 8) * i * j;

			if (prod == ratio)
				sub = 0;
			else if (prod / ratio == 1)
				sub = prod - ratio;
			else if (ratio / prod == 1)
				sub = ratio - prod;
			else
				continue;

			/* Calculate the fraction */
			sub = sub * 1000 / ratio;
			if (sub < savesub) {
				savesub = sub;
				pm = i;
				fp = j;
			}

			/* We are lucky */
			if (savesub == 0)
				goto out;
		}
	}

	if (pm == 999) {
		dev_err(dai->dev, "failed to calculate proper divisors\n");
		return -EINVAL;
	}

out:
	regmap_update_bits(esai_priv->regmap, REG_ESAI_xCCR(tx),
			   ESAI_xCCR_xPSR_MASK | ESAI_xCCR_xPM_MASK,
			   psr | ESAI_xCCR_xPM(pm));

out_fp:
	/* Bypass fp if not being required */
	if (maxfp <= 1)
		return 0;

	regmap_update_bits(esai_priv->regmap, REG_ESAI_xCCR(tx),
			   ESAI_xCCR_xFP_MASK, ESAI_xCCR_xFP(fp));

	return 0;
}

/**
 * fsl_esai_set_dai_sysclk - configure the clock frequency of MCLK (HCKT/HCKR)
 * @dai: pointer to DAI
 * @clk_id: The clock source of HCKT/HCKR
 *	  (Input from outside; output from inside, FSYS or EXTAL)
 * @freq: The required clock rate of HCKT/HCKR
 * @dir: The clock direction of HCKT/HCKR
 *
 * Note: If the direction is input, we do not care about clk_id.
 */
static int fsl_esai_set_dai_sysclk(struct snd_soc_dai *dai, int clk_id,
				   unsigned int freq, int dir)
{
	struct fsl_esai *esai_priv = snd_soc_dai_get_drvdata(dai);
	struct clk *clksrc = esai_priv->extalclk;
	bool tx = (clk_id <= ESAI_HCKT_EXTAL || esai_priv->synchronous);
	bool in = dir == SND_SOC_CLOCK_IN;
	u32 ratio, ecr = 0;
	unsigned long clk_rate;
	int ret;

	if (freq == 0) {
		dev_err(dai->dev, "%sput freq of HCK%c should not be 0Hz\n",
			in ? "in" : "out", tx ? 'T' : 'R');
		return -EINVAL;
	}

	/* Bypass divider settings if the requirement doesn't change */
	if (freq == esai_priv->hck_rate[tx] && dir == esai_priv->hck_dir[tx])
		return 0;

	/* sck_div can be only bypassed if ETO/ERO=0 and SNC_SOC_CLOCK_OUT */
	esai_priv->sck_div[tx] = true;

	/* Set the direction of HCKT/HCKR pins */
	regmap_update_bits(esai_priv->regmap, REG_ESAI_xCCR(tx),
			   ESAI_xCCR_xHCKD, in ? 0 : ESAI_xCCR_xHCKD);

	if (in)
		goto out;

	switch (clk_id) {
	case ESAI_HCKT_FSYS:
	case ESAI_HCKR_FSYS:
		clksrc = esai_priv->fsysclk;
		break;
	case ESAI_HCKT_EXTAL:
		ecr |= ESAI_ECR_ETI;
		break;
	case ESAI_HCKR_EXTAL:
		ecr |= esai_priv->synchronous ? ESAI_ECR_ETI : ESAI_ECR_ERI;
		break;
	default:
		return -EINVAL;
	}

	if (IS_ERR(clksrc)) {
		dev_err(dai->dev, "no assigned %s clock\n",
			(clk_id % 2) ? "extal" : "fsys");
		return PTR_ERR(clksrc);
	}
	clk_rate = clk_get_rate(clksrc);

	ratio = clk_rate / freq;
	if (ratio * freq > clk_rate)
		ret = ratio * freq - clk_rate;
	else if (ratio * freq < clk_rate)
		ret = clk_rate - ratio * freq;
	else
		ret = 0;

	/* Block if clock source can not be divided into the required rate */
	if (ret != 0 && clk_rate / ret < 1000) {
		dev_err(dai->dev, "failed to derive required HCK%c rate\n",
				tx ? 'T' : 'R');
		return -EINVAL;
	}

	/* Only EXTAL source can be output directly without using PSR and PM */
	if (ratio == 1 && clksrc == esai_priv->extalclk) {
		/* Bypass all the dividers if not being needed */
		ecr |= tx ? ESAI_ECR_ETO : ESAI_ECR_ERO;
		goto out;
	} else if (ratio < 2) {
		/* The ratio should be no less than 2 if using other sources */
		dev_err(dai->dev, "failed to derive required HCK%c rate\n",
				tx ? 'T' : 'R');
		return -EINVAL;
	}

	ret = fsl_esai_divisor_cal(dai, tx, ratio, false, 0);
	if (ret)
		return ret;

	esai_priv->sck_div[tx] = false;

out:
	esai_priv->hck_dir[tx] = dir;
	esai_priv->hck_rate[tx] = freq;

	regmap_update_bits(esai_priv->regmap, REG_ESAI_ECR,
			   tx ? ESAI_ECR_ETI | ESAI_ECR_ETO :
			   ESAI_ECR_ERI | ESAI_ECR_ERO, ecr);

	return 0;
}

/**
 * fsl_esai_set_bclk - configure the related dividers according to the bclk rate
 * @dai: pointer to DAI
 * @tx: direction boolean
 * @freq: bclk freq
 */
static int fsl_esai_set_bclk(struct snd_soc_dai *dai, bool tx, u32 freq)
{
	struct fsl_esai *esai_priv = snd_soc_dai_get_drvdata(dai);
	u32 hck_rate = esai_priv->hck_rate[tx];
	u32 sub, ratio = hck_rate / freq;
	int ret;

	/* Don't apply for fully slave mode or unchanged bclk */
	if (esai_priv->slave_mode[tx] || esai_priv->sck_rate[tx] == freq)
		return 0;

	if (ratio * freq > hck_rate)
		sub = ratio * freq - hck_rate;
	else if (ratio * freq < hck_rate)
		sub = hck_rate - ratio * freq;
	else
		sub = 0;

	/* Block if clock source can not be divided into the required rate */
	if (sub != 0 && hck_rate / sub < 1000) {
		dev_err(dai->dev, "failed to derive required SCK%c rate\n",
				tx ? 'T' : 'R');
		return -EINVAL;
	}

	/* The ratio should be contented by FP alone if bypassing PM and PSR */
	if (!esai_priv->sck_div[tx] && (ratio > 16 || ratio == 0)) {
		dev_err(dai->dev, "the ratio is out of range (1 ~ 16)\n");
		return -EINVAL;
	}

	ret = fsl_esai_divisor_cal(dai, tx, ratio, true,
			esai_priv->sck_div[tx] ? 0 : ratio);
	if (ret)
		return ret;

	/* Save current bclk rate */
	esai_priv->sck_rate[tx] = freq;

	return 0;
}

static int fsl_esai_set_dai_tdm_slot(struct snd_soc_dai *dai, u32 tx_mask,
				     u32 rx_mask, int slots, int slot_width)
{
	struct fsl_esai *esai_priv = snd_soc_dai_get_drvdata(dai);

	regmap_update_bits(esai_priv->regmap, REG_ESAI_TCCR,
			   ESAI_xCCR_xDC_MASK, ESAI_xCCR_xDC(slots));

	regmap_update_bits(esai_priv->regmap, REG_ESAI_RCCR,
			   ESAI_xCCR_xDC_MASK, ESAI_xCCR_xDC(slots));

	esai_priv->slot_width = slot_width;
	esai_priv->slots = slots;
	esai_priv->tx_mask = tx_mask;
	esai_priv->rx_mask = rx_mask;

	return 0;
}

static int fsl_esai_set_dai_fmt(struct snd_soc_dai *dai, unsigned int fmt)
{
	struct fsl_esai *esai_priv = snd_soc_dai_get_drvdata(dai);
	u32 xcr = 0, xccr = 0, mask;

	/* DAI mode */
	switch (fmt & SND_SOC_DAIFMT_FORMAT_MASK) {
	case SND_SOC_DAIFMT_I2S:
		/* Data on rising edge of bclk, frame low, 1clk before data */
		xcr |= ESAI_xCR_xFSR;
		xccr |= ESAI_xCCR_xFSP | ESAI_xCCR_xCKP | ESAI_xCCR_xHCKP;
		break;
	case SND_SOC_DAIFMT_LEFT_J:
		/* Data on rising edge of bclk, frame high */
		xccr |= ESAI_xCCR_xCKP | ESAI_xCCR_xHCKP;
		break;
	case SND_SOC_DAIFMT_RIGHT_J:
		/* Data on rising edge of bclk, frame high, right aligned */
		xccr |= ESAI_xCCR_xCKP | ESAI_xCCR_xHCKP;
		xcr  |= ESAI_xCR_xWA;
		break;
	case SND_SOC_DAIFMT_DSP_A:
		/* Data on rising edge of bclk, frame high, 1clk before data */
		xcr |= ESAI_xCR_xFSL | ESAI_xCR_xFSR;
		xccr |= ESAI_xCCR_xCKP | ESAI_xCCR_xHCKP;
		break;
	case SND_SOC_DAIFMT_DSP_B:
		/* Data on rising edge of bclk, frame high */
		xcr |= ESAI_xCR_xFSL;
		xccr |= ESAI_xCCR_xCKP | ESAI_xCCR_xHCKP;
		break;
	default:
		return -EINVAL;
	}

	/* DAI clock inversion */
	switch (fmt & SND_SOC_DAIFMT_INV_MASK) {
	case SND_SOC_DAIFMT_NB_NF:
		/* Nothing to do for both normal cases */
		break;
	case SND_SOC_DAIFMT_IB_NF:
		/* Invert bit clock */
		xccr ^= ESAI_xCCR_xCKP | ESAI_xCCR_xHCKP;
		break;
	case SND_SOC_DAIFMT_NB_IF:
		/* Invert frame clock */
		xccr ^= ESAI_xCCR_xFSP;
		break;
	case SND_SOC_DAIFMT_IB_IF:
		/* Invert both clocks */
		xccr ^= ESAI_xCCR_xCKP | ESAI_xCCR_xHCKP | ESAI_xCCR_xFSP;
		break;
	default:
		return -EINVAL;
	}

	if (esai_priv->slave_mode[0] == esai_priv->slave_mode[1]) {
		/* DAI clock master masks */
		switch (fmt & SND_SOC_DAIFMT_MASTER_MASK) {
		case SND_SOC_DAIFMT_CBM_CFM:
			esai_priv->slave_mode[0] = true;
			esai_priv->slave_mode[1] = true;
			break;
		case SND_SOC_DAIFMT_CBS_CFM:
			xccr |= ESAI_xCCR_xCKD;
			break;
		case SND_SOC_DAIFMT_CBM_CFS:
			xccr |= ESAI_xCCR_xFSD;
			break;
		case SND_SOC_DAIFMT_CBS_CFS:
			xccr |= ESAI_xCCR_xFSD | ESAI_xCCR_xCKD;
			esai_priv->slave_mode[0] = false;
			esai_priv->slave_mode[1] = false;
			break;
		default:
			return -EINVAL;
		}

		mask = ESAI_xCCR_xCKP | ESAI_xCCR_xHCKP | ESAI_xCCR_xFSP |
			ESAI_xCCR_xFSD | ESAI_xCCR_xCKD;
		regmap_update_bits(esai_priv->regmap,
					REG_ESAI_TCCR, mask, xccr);
		regmap_update_bits(esai_priv->regmap,
					REG_ESAI_RCCR, mask, xccr);

	} else {

		mask = ESAI_xCCR_xCKP | ESAI_xCCR_xHCKP | ESAI_xCCR_xFSP |
			ESAI_xCCR_xFSD | ESAI_xCCR_xCKD;
		if (esai_priv->slave_mode[0])
			regmap_update_bits(esai_priv->regmap,
					REG_ESAI_RCCR, mask, xccr);
		else
			regmap_update_bits(esai_priv->regmap, REG_ESAI_RCCR,
						mask,
						xccr | ESAI_xCCR_xFSD |
							ESAI_xCCR_xCKD);

		if (esai_priv->slave_mode[1])
			regmap_update_bits(esai_priv->regmap,
						REG_ESAI_TCCR, mask, xccr);
		else
			regmap_update_bits(esai_priv->regmap, REG_ESAI_TCCR,
						mask,
						xccr | ESAI_xCCR_xFSD |
							ESAI_xCCR_xCKD);
	}

	mask = ESAI_xCR_xFSL | ESAI_xCR_xFSR | ESAI_xCR_xWA;
	regmap_update_bits(esai_priv->regmap, REG_ESAI_TCR, mask, xcr);
	regmap_update_bits(esai_priv->regmap, REG_ESAI_RCR, mask, xcr);

	return 0;
}

static int fsl_esai_startup(struct snd_pcm_substream *substream,
			    struct snd_soc_dai *dai)
{
	struct fsl_esai *esai_priv = snd_soc_dai_get_drvdata(dai);
	bool tx = substream->stream == SNDRV_PCM_STREAM_PLAYBACK;

	if (!snd_soc_dai_active(dai)) {
		/* Set synchronous mode */
		regmap_update_bits(esai_priv->regmap, REG_ESAI_SAICR,
				   ESAI_SAICR_SYNC, esai_priv->synchronous ?
				   ESAI_SAICR_SYNC : 0);

		/* Set slots count */
		regmap_update_bits(esai_priv->regmap, REG_ESAI_TCCR,
				   ESAI_xCCR_xDC_MASK,
				   ESAI_xCCR_xDC(esai_priv->slots));
		regmap_update_bits(esai_priv->regmap, REG_ESAI_RCCR,
				   ESAI_xCCR_xDC_MASK,
				   ESAI_xCCR_xDC(esai_priv->slots));
	}

<<<<<<< HEAD
	if (esai_priv->soc->use_edma)
		snd_pcm_hw_constraint_step(substream->runtime, 0,
					   SNDRV_PCM_HW_PARAM_PERIOD_SIZE,
					   tx ? esai_priv->dma_params_tx.maxburst :
					   esai_priv->dma_params_rx.maxburst);
=======
>>>>>>> c1084c27
	if (esai_priv->sw_mix)
		fsl_esai_mix_open(substream, &esai_priv->mix[tx]);

	return 0;

}

static void fsl_esai_shutdown(struct snd_pcm_substream *substream,
			      struct snd_soc_dai *dai)
{
	struct fsl_esai *esai_priv = snd_soc_dai_get_drvdata(dai);
	bool tx = substream->stream == SNDRV_PCM_STREAM_PLAYBACK;

	if (esai_priv->sw_mix)
		fsl_esai_mix_close(substream, &esai_priv->mix[tx]);
}

static int fsl_esai_hw_params(struct snd_pcm_substream *substream,
			      struct snd_pcm_hw_params *params,
			      struct snd_soc_dai *dai)
{
	struct fsl_esai *esai_priv = snd_soc_dai_get_drvdata(dai);
	bool tx = substream->stream == SNDRV_PCM_STREAM_PLAYBACK;
	u32 width = params_width(params);
	u32 channels = params_channels(params);
	u32 pins = DIV_ROUND_UP(channels, esai_priv->slots);
	u32 slot_width = width;
	u32 bclk, mask, val;
	int ret;

	/* Override slot_width if being specifically set */
	if (esai_priv->slot_width)
		slot_width = esai_priv->slot_width;

	bclk = params_rate(params) * slot_width * esai_priv->slots;

	ret = fsl_esai_set_bclk(dai, esai_priv->synchronous || tx, bclk);
	if (ret)
		return ret;

	mask = ESAI_xCR_xSWS_MASK;
	val = ESAI_xCR_xSWS(slot_width, width);

	regmap_update_bits(esai_priv->regmap, REG_ESAI_xCR(tx), mask, val);
	/* Recording in synchronous mode needs to set TCR also */
	if (!tx && esai_priv->synchronous)
		regmap_update_bits(esai_priv->regmap, REG_ESAI_TCR, mask, val);

	/* Use Normal mode to support monaural audio */
	regmap_update_bits(esai_priv->regmap, REG_ESAI_xCR(tx),
			   ESAI_xCR_xMOD_MASK, params_channels(params) > 1 ?
			   ESAI_xCR_xMOD_NETWORK : 0);

	regmap_update_bits(esai_priv->regmap, REG_ESAI_xFCR(tx),
			   ESAI_xFCR_xFR_MASK, ESAI_xFCR_xFR);

	mask = ESAI_xFCR_xFR_MASK | ESAI_xFCR_xWA_MASK | ESAI_xFCR_xFWM_MASK |
	      (tx ? ESAI_xFCR_TE_MASK | ESAI_xFCR_TIEN : ESAI_xFCR_RE_MASK);
	val = ESAI_xFCR_xWA(width) | ESAI_xFCR_xFWM(esai_priv->fifo_depth) |
	     (tx ? ESAI_xFCR_TE(pins) | ESAI_xFCR_TIEN : ESAI_xFCR_RE(pins));

	regmap_update_bits(esai_priv->regmap, REG_ESAI_xFCR(tx), mask, val);

	if (tx)
		regmap_update_bits(esai_priv->regmap, REG_ESAI_TCR,
				ESAI_xCR_PADC, ESAI_xCR_PADC);

	/* Remove ESAI personal reset by configuring ESAI_PCRC and ESAI_PRRC */
	regmap_update_bits(esai_priv->regmap, REG_ESAI_PRRC,
			   ESAI_PRRC_PDC_MASK, ESAI_PRRC_PDC(ESAI_GPIO));
	regmap_update_bits(esai_priv->regmap, REG_ESAI_PCRC,
			   ESAI_PCRC_PC_MASK, ESAI_PCRC_PC(ESAI_GPIO));

	if (esai_priv->sw_mix)
		fsl_esai_mix_hw_params(substream, params, &esai_priv->mix[tx]);

	return 0;
}

static int fsl_esai_hw_init(struct fsl_esai *esai_priv)
{
	struct platform_device *pdev = esai_priv->pdev;
	int ret;

	/* Reset ESAI unit */
	ret = regmap_update_bits(esai_priv->regmap, REG_ESAI_ECR,
				 ESAI_ECR_ESAIEN_MASK | ESAI_ECR_ERST_MASK,
				 ESAI_ECR_ESAIEN | ESAI_ECR_ERST);
	if (ret) {
		dev_err(&pdev->dev, "failed to reset ESAI: %d\n", ret);
		return ret;
	}

	/*
	 * We need to enable ESAI so as to access some of its registers.
	 * Otherwise, we would fail to dump regmap from user space.
	 */
	ret = regmap_update_bits(esai_priv->regmap, REG_ESAI_ECR,
				 ESAI_ECR_ESAIEN_MASK | ESAI_ECR_ERST_MASK,
				 ESAI_ECR_ESAIEN);
	if (ret) {
		dev_err(&pdev->dev, "failed to enable ESAI: %d\n", ret);
		return ret;
	}

	regmap_update_bits(esai_priv->regmap, REG_ESAI_PRRC,
			   ESAI_PRRC_PDC_MASK, 0);
	regmap_update_bits(esai_priv->regmap, REG_ESAI_PCRC,
			   ESAI_PCRC_PC_MASK, 0);

	return 0;
}

static int fsl_esai_register_restore(struct fsl_esai *esai_priv)
{
	int ret;

	/* FIFO reset for safety */
	regmap_update_bits(esai_priv->regmap, REG_ESAI_TFCR,
			   ESAI_xFCR_xFR, ESAI_xFCR_xFR);
	regmap_update_bits(esai_priv->regmap, REG_ESAI_RFCR,
			   ESAI_xFCR_xFR, ESAI_xFCR_xFR);

	regcache_mark_dirty(esai_priv->regmap);
	ret = regcache_sync(esai_priv->regmap);
	if (ret)
		return ret;

	/* FIFO reset done */
	regmap_update_bits(esai_priv->regmap, REG_ESAI_TFCR, ESAI_xFCR_xFR, 0);
	regmap_update_bits(esai_priv->regmap, REG_ESAI_RFCR, ESAI_xFCR_xFR, 0);

	return 0;
}

static void fsl_esai_trigger_start(struct fsl_esai *esai_priv, bool tx)
{
	u8 i, channels = esai_priv->channels[tx];
	u32 pins = DIV_ROUND_UP(channels, esai_priv->slots);
	u32 mask;

	regmap_update_bits(esai_priv->regmap, REG_ESAI_xFCR(tx),
			   ESAI_xFCR_xFEN_MASK, ESAI_xFCR_xFEN);

	/* Write initial words reqiured by ESAI as normal procedure */
	for (i = 0; tx && i < channels; i++)
		regmap_write(esai_priv->regmap, REG_ESAI_ETDR, 0x0);

	/*
	 * When set the TE/RE in the end of enablement flow, there
	 * will be channel swap issue for multi data line case.
	 * In order to workaround this issue, we switch the bit
	 * enablement sequence to below sequence
	 * 1) clear the xSMB & xSMA: which is done in probe and
	 *                           stop state.
	 * 2) set TE/RE
	 * 3) set xSMB
	 * 4) set xSMA:  xSMA is the last one in this flow, which
	 *               will trigger esai to start.
	 */
	regmap_update_bits(esai_priv->regmap, REG_ESAI_xCR(tx),
			   tx ? ESAI_xCR_TE_MASK : ESAI_xCR_RE_MASK,
			   tx ? ESAI_xCR_TE(pins) : ESAI_xCR_RE(pins));
	mask = tx ? esai_priv->tx_mask : esai_priv->rx_mask;

	regmap_update_bits(esai_priv->regmap, REG_ESAI_xSMB(tx),
			   ESAI_xSMB_xS_MASK, ESAI_xSMB_xS(mask));
	regmap_update_bits(esai_priv->regmap, REG_ESAI_xSMA(tx),
			   ESAI_xSMA_xS_MASK, ESAI_xSMA_xS(mask));

	/* Enable Exception interrupt */
	regmap_update_bits(esai_priv->regmap, REG_ESAI_xCR(tx),
			   ESAI_xCR_xEIE_MASK, ESAI_xCR_xEIE);
}

static void fsl_esai_trigger_stop(struct fsl_esai *esai_priv, bool tx)
{
	regmap_update_bits(esai_priv->regmap, REG_ESAI_xCR(tx),
			   ESAI_xCR_xEIE_MASK, 0);

	regmap_update_bits(esai_priv->regmap, REG_ESAI_xCR(tx),
			   tx ? ESAI_xCR_TE_MASK : ESAI_xCR_RE_MASK, 0);
	regmap_update_bits(esai_priv->regmap, REG_ESAI_xSMA(tx),
			   ESAI_xSMA_xS_MASK, 0);
	regmap_update_bits(esai_priv->regmap, REG_ESAI_xSMB(tx),
			   ESAI_xSMB_xS_MASK, 0);

	/* Disable and reset FIFO */
	regmap_update_bits(esai_priv->regmap, REG_ESAI_xFCR(tx),
			   ESAI_xFCR_xFR | ESAI_xFCR_xFEN, ESAI_xFCR_xFR);
	regmap_update_bits(esai_priv->regmap, REG_ESAI_xFCR(tx),
			   ESAI_xFCR_xFR, 0);
}

<<<<<<< HEAD
static void fsl_esai_hw_reset(struct fsl_esai *esai_priv)
{
=======
static void fsl_esai_hw_reset(struct work_struct *work)
{
	struct fsl_esai *esai_priv = container_of(work, struct fsl_esai, work);
>>>>>>> c1084c27
	bool tx = true, rx = false, enabled[2];
	unsigned long lock_flags;
	u32 tfcr, rfcr;

	spin_lock_irqsave(&esai_priv->lock, lock_flags);
	/* Save the registers */
	regmap_read(esai_priv->regmap, REG_ESAI_TFCR, &tfcr);
	regmap_read(esai_priv->regmap, REG_ESAI_RFCR, &rfcr);
	enabled[tx] = tfcr & ESAI_xFCR_xFEN;
	enabled[rx] = rfcr & ESAI_xFCR_xFEN;

	/* Stop the tx & rx */
	fsl_esai_trigger_stop(esai_priv, tx);
	fsl_esai_trigger_stop(esai_priv, rx);

	/* Reset the esai, and ignore return value */
	fsl_esai_hw_init(esai_priv);

	/* Enforce ESAI personal resets for both TX and RX */
	regmap_update_bits(esai_priv->regmap, REG_ESAI_TCR,
			   ESAI_xCR_xPR_MASK, ESAI_xCR_xPR);
	regmap_update_bits(esai_priv->regmap, REG_ESAI_RCR,
			   ESAI_xCR_xPR_MASK, ESAI_xCR_xPR);

	/* Restore registers by regcache_sync, and ignore return value */
	fsl_esai_register_restore(esai_priv);

	/* Remove ESAI personal resets by configuring PCRC and PRRC also */
	regmap_update_bits(esai_priv->regmap, REG_ESAI_TCR,
			   ESAI_xCR_xPR_MASK, 0);
	regmap_update_bits(esai_priv->regmap, REG_ESAI_RCR,
			   ESAI_xCR_xPR_MASK, 0);
	regmap_update_bits(esai_priv->regmap, REG_ESAI_PRRC,
			   ESAI_PRRC_PDC_MASK, ESAI_PRRC_PDC(ESAI_GPIO));
	regmap_update_bits(esai_priv->regmap, REG_ESAI_PCRC,
			   ESAI_PCRC_PC_MASK, ESAI_PCRC_PC(ESAI_GPIO));

	/* Restart tx / rx, if they already enabled */
	if (enabled[tx])
		fsl_esai_trigger_start(esai_priv, tx);
	if (enabled[rx])
		fsl_esai_trigger_start(esai_priv, rx);

	spin_unlock_irqrestore(&esai_priv->lock, lock_flags);
}

static int fsl_esai_trigger(struct snd_pcm_substream *substream, int cmd,
			    struct snd_soc_dai *dai)
{
	struct fsl_esai *esai_priv = snd_soc_dai_get_drvdata(dai);
	bool tx = substream->stream == SNDRV_PCM_STREAM_PLAYBACK;
	unsigned long lock_flags;
	u32 state;

	if (esai_priv->sw_mix)
		esai_priv->channels[tx] = esai_priv->mix[tx].channels;
	else
		esai_priv->channels[tx] = substream->runtime->channels;

	switch (cmd) {
	case SNDRV_PCM_TRIGGER_START:
	case SNDRV_PCM_TRIGGER_RESUME:
	case SNDRV_PCM_TRIGGER_PAUSE_RELEASE:
		if (esai_priv->sw_mix) {
			state = atomic_cmpxchg(&esai_priv->mix[tx].active, 0, 1);
			if (!state)
				fsl_esai_mix_trigger(substream, cmd, &esai_priv->mix[tx]);
		}

		spin_lock_irqsave(&esai_priv->lock, lock_flags);
		fsl_esai_trigger_start(esai_priv, tx);
		spin_unlock_irqrestore(&esai_priv->lock, lock_flags);
		break;
	case SNDRV_PCM_TRIGGER_SUSPEND:
	case SNDRV_PCM_TRIGGER_STOP:
	case SNDRV_PCM_TRIGGER_PAUSE_PUSH:
		if (esai_priv->sw_mix) {
			state = atomic_cmpxchg(&esai_priv->mix[tx].active, 1, 0);
			if (state)
				fsl_esai_mix_trigger(substream, cmd, &esai_priv->mix[tx]);
		}

		spin_lock_irqsave(&esai_priv->lock, lock_flags);
		fsl_esai_trigger_stop(esai_priv, tx);
		spin_unlock_irqrestore(&esai_priv->lock, lock_flags);
		break;
	default:
		return -EINVAL;
	}

	return 0;
}

static const struct snd_soc_dai_ops fsl_esai_dai_ops = {
	.startup = fsl_esai_startup,
	.shutdown = fsl_esai_shutdown,
	.trigger = fsl_esai_trigger,
	.hw_params = fsl_esai_hw_params,
	.set_sysclk = fsl_esai_set_dai_sysclk,
	.set_fmt = fsl_esai_set_dai_fmt,
	.set_tdm_slot = fsl_esai_set_dai_tdm_slot,
};

static int fsl_esai_dai_probe(struct snd_soc_dai *dai)
{
	struct fsl_esai *esai_priv = snd_soc_dai_get_drvdata(dai);

	snd_soc_dai_init_dma_data(dai, &esai_priv->dma_params_tx,
				  &esai_priv->dma_params_rx);

	return 0;
}

static struct snd_soc_dai_driver fsl_esai_dai = {
	.probe = fsl_esai_dai_probe,
	.playback = {
		.stream_name = "CPU-Playback",
		.channels_min = 1,
		.channels_max = 12,
		.rates = SNDRV_PCM_RATE_8000_192000,
		.formats = FSL_ESAI_FORMATS,
	},
	.capture = {
		.stream_name = "CPU-Capture",
		.channels_min = 1,
		.channels_max = 8,
		.rates = SNDRV_PCM_RATE_8000_192000,
		.formats = FSL_ESAI_FORMATS,
	},
	.ops = &fsl_esai_dai_ops,
};

static const struct snd_soc_component_driver fsl_esai_component = {
	.name		= "fsl-esai",
};

static const struct reg_default fsl_esai_reg_defaults[] = {
	{REG_ESAI_ETDR,	 0x00000000},
	{REG_ESAI_ECR,	 0x00000000},
	{REG_ESAI_TFCR,	 0x00000000},
	{REG_ESAI_RFCR,	 0x00000000},
	{REG_ESAI_TX0,	 0x00000000},
	{REG_ESAI_TX1,	 0x00000000},
	{REG_ESAI_TX2,	 0x00000000},
	{REG_ESAI_TX3,	 0x00000000},
	{REG_ESAI_TX4,	 0x00000000},
	{REG_ESAI_TX5,	 0x00000000},
	{REG_ESAI_TSR,	 0x00000000},
	{REG_ESAI_SAICR, 0x00000000},
	{REG_ESAI_TCR,	 0x00000000},
	{REG_ESAI_TCCR,	 0x00000000},
	{REG_ESAI_RCR,	 0x00000000},
	{REG_ESAI_RCCR,	 0x00000000},
	{REG_ESAI_TSMA,  0x0000ffff},
	{REG_ESAI_TSMB,  0x0000ffff},
	{REG_ESAI_RSMA,  0x0000ffff},
	{REG_ESAI_RSMB,  0x0000ffff},
	{REG_ESAI_PRRC,  0x00000000},
	{REG_ESAI_PCRC,  0x00000000},
};

static bool fsl_esai_readable_reg(struct device *dev, unsigned int reg)
{
	switch (reg) {
	case REG_ESAI_ERDR:
	case REG_ESAI_ECR:
	case REG_ESAI_ESR:
	case REG_ESAI_TFCR:
	case REG_ESAI_TFSR:
	case REG_ESAI_RFCR:
	case REG_ESAI_RFSR:
	case REG_ESAI_RX0:
	case REG_ESAI_RX1:
	case REG_ESAI_RX2:
	case REG_ESAI_RX3:
	case REG_ESAI_SAISR:
	case REG_ESAI_SAICR:
	case REG_ESAI_TCR:
	case REG_ESAI_TCCR:
	case REG_ESAI_RCR:
	case REG_ESAI_RCCR:
	case REG_ESAI_TSMA:
	case REG_ESAI_TSMB:
	case REG_ESAI_RSMA:
	case REG_ESAI_RSMB:
	case REG_ESAI_PRRC:
	case REG_ESAI_PCRC:
		return true;
	default:
		return false;
	}
}

static bool fsl_esai_volatile_reg(struct device *dev, unsigned int reg)
{
	switch (reg) {
	case REG_ESAI_ERDR:
	case REG_ESAI_ESR:
	case REG_ESAI_TFSR:
	case REG_ESAI_RFSR:
	case REG_ESAI_RX0:
	case REG_ESAI_RX1:
	case REG_ESAI_RX2:
	case REG_ESAI_RX3:
	case REG_ESAI_SAISR:
		return true;
	default:
		return false;
	}
}

static bool fsl_esai_writeable_reg(struct device *dev, unsigned int reg)
{
	switch (reg) {
	case REG_ESAI_ETDR:
	case REG_ESAI_ECR:
	case REG_ESAI_TFCR:
	case REG_ESAI_RFCR:
	case REG_ESAI_TX0:
	case REG_ESAI_TX1:
	case REG_ESAI_TX2:
	case REG_ESAI_TX3:
	case REG_ESAI_TX4:
	case REG_ESAI_TX5:
	case REG_ESAI_TSR:
	case REG_ESAI_SAICR:
	case REG_ESAI_TCR:
	case REG_ESAI_TCCR:
	case REG_ESAI_RCR:
	case REG_ESAI_RCCR:
	case REG_ESAI_TSMA:
	case REG_ESAI_TSMB:
	case REG_ESAI_RSMA:
	case REG_ESAI_RSMB:
	case REG_ESAI_PRRC:
	case REG_ESAI_PCRC:
		return true;
	default:
		return false;
	}
}

static const struct regmap_config fsl_esai_regmap_config = {
	.reg_bits = 32,
	.reg_stride = 4,
	.val_bits = 32,

	.max_register = REG_ESAI_PCRC,
	.reg_defaults = fsl_esai_reg_defaults,
	.num_reg_defaults = ARRAY_SIZE(fsl_esai_reg_defaults),
	.readable_reg = fsl_esai_readable_reg,
	.volatile_reg = fsl_esai_volatile_reg,
	.writeable_reg = fsl_esai_writeable_reg,
	.cache_type = REGCACHE_FLAT,
};

static int fsl_esai_runtime_resume(struct device *dev);
static int fsl_esai_runtime_suspend(struct device *dev);

static int fsl_esai_probe(struct platform_device *pdev)
{
	struct device_node *np = pdev->dev.of_node;
	struct fsl_esai *esai_priv;
	struct resource *res;
	const __be32 *iprop;
	void __iomem *regs;
	int irq, ret;
	unsigned long irqflag = 0;

	esai_priv = devm_kzalloc(&pdev->dev, sizeof(*esai_priv), GFP_KERNEL);
	if (!esai_priv)
		return -ENOMEM;

	esai_priv->pdev = pdev;
	snprintf(esai_priv->name, sizeof(esai_priv->name), "%pOFn", np);

	esai_priv->soc = of_device_get_match_data(&pdev->dev);
<<<<<<< HEAD
	if (!esai_priv->soc) {
		dev_err(&pdev->dev, "failed to get soc data\n");
		return -ENODEV;
	}
=======
>>>>>>> c1084c27

	/* Get the addresses and IRQ */
	regs = devm_platform_get_and_ioremap_resource(pdev, 0, &res);
	if (IS_ERR(regs))
		return PTR_ERR(regs);

<<<<<<< HEAD
	esai_priv->regmap = devm_regmap_init_mmio_clk(&pdev->dev,
			NULL, regs, &fsl_esai_regmap_config);
=======
	esai_priv->regmap = devm_regmap_init_mmio(&pdev->dev, regs, &fsl_esai_regmap_config);
>>>>>>> c1084c27
	if (IS_ERR(esai_priv->regmap)) {
		dev_err(&pdev->dev, "failed to init regmap: %ld\n",
				PTR_ERR(esai_priv->regmap));
		return PTR_ERR(esai_priv->regmap);
	}

	esai_priv->coreclk = devm_clk_get(&pdev->dev, "core");
	if (IS_ERR(esai_priv->coreclk)) {
		dev_err(&pdev->dev, "failed to get core clock: %ld\n",
				PTR_ERR(esai_priv->coreclk));
		return PTR_ERR(esai_priv->coreclk);
	}

	esai_priv->extalclk = devm_clk_get(&pdev->dev, "extal");
	if (IS_ERR(esai_priv->extalclk))
		dev_warn(&pdev->dev, "failed to get extal clock: %ld\n",
				PTR_ERR(esai_priv->extalclk));

	esai_priv->fsysclk = devm_clk_get(&pdev->dev, "fsys");
	if (IS_ERR(esai_priv->fsysclk))
		dev_warn(&pdev->dev, "failed to get fsys clock: %ld\n",
				PTR_ERR(esai_priv->fsysclk));

	esai_priv->spbaclk = devm_clk_get(&pdev->dev, "spba");
	if (IS_ERR(esai_priv->spbaclk))
		dev_warn(&pdev->dev, "failed to get spba clock: %ld\n",
				PTR_ERR(esai_priv->spbaclk));

	irq = platform_get_irq(pdev, 0);
	if (irq < 0) {
		dev_err(&pdev->dev, "no irq for node %s\n", pdev->name);
		return irq;
	}

<<<<<<< HEAD
	/* ESAI shared interrupt */
	if (of_property_read_bool(np, "shared-interrupt"))
		irqflag = IRQF_SHARED;

	ret = devm_request_irq(&pdev->dev, irq, esai_isr, irqflag,
=======
	ret = devm_request_irq(&pdev->dev, irq, esai_isr, IRQF_SHARED,
>>>>>>> c1084c27
			       esai_priv->name, esai_priv);
	if (ret) {
		dev_err(&pdev->dev, "failed to claim irq %u\n", irq);
		return ret;
	}

	/* Set a default slot number */
	esai_priv->slots = 2;

	/* Determine the FIFO depth */
	iprop = of_get_property(np, "fsl,fifo-depth", NULL);
	if (iprop)
		esai_priv->fifo_depth = be32_to_cpup(iprop);
	else
		esai_priv->fifo_depth = 64;

	esai_priv->dma_params_tx.maxburst = 16;
	esai_priv->dma_params_rx.maxburst = 16;
	esai_priv->dma_params_rx.chan_name = "rx";
	esai_priv->dma_params_tx.chan_name = "tx";
	esai_priv->dma_params_tx.addr = res->start + REG_ESAI_ETDR;
	esai_priv->dma_params_rx.addr = res->start + REG_ESAI_ERDR;

	esai_priv->synchronous =
		of_property_read_bool(np, "fsl,esai-synchronous");

	if (!esai_priv->synchronous) {
		if (of_property_read_bool(pdev->dev.of_node, "fsl,txm-rxs")) {
			/* 0 --  rx,  1 -- tx */
			esai_priv->slave_mode[0] = true;
			esai_priv->slave_mode[1] = false;
		}

		if (of_property_read_bool(pdev->dev.of_node, "fsl,txs-rxm")) {
			/* 0 --  rx,  1 -- tx */
			esai_priv->slave_mode[0] = false;
			esai_priv->slave_mode[1] = true;
		}
	}

	/* Implement full symmetry for synchronous mode */
	if (esai_priv->synchronous) {
		fsl_esai_dai.symmetric_rate = 1;
		fsl_esai_dai.symmetric_channels = 1;
		fsl_esai_dai.symmetric_sample_bits = 1;
	}

	dev_set_drvdata(&pdev->dev, esai_priv);
	spin_lock_init(&esai_priv->lock);
	pm_runtime_enable(&pdev->dev);
	if (!pm_runtime_enabled(&pdev->dev)) {
		ret = fsl_esai_runtime_resume(&pdev->dev);
		if (ret)
			goto err_pm_disable;
	}

	ret = pm_runtime_get_sync(&pdev->dev);
	if (ret < 0) {
		pm_runtime_put_noidle(&pdev->dev);
		goto err_pm_get_sync;
	}

	spin_lock_init(&esai_priv->lock);

	ret = clk_prepare_enable(esai_priv->coreclk);
	if (ret)
		return ret;

	ret = fsl_esai_hw_init(esai_priv);
	if (ret)
		goto err_pm_get_sync;

	esai_priv->tx_mask = 0xFFFFFFFF;
	esai_priv->rx_mask = 0xFFFFFFFF;

	/* Clear the TSMA, TSMB, RSMA, RSMB */
	regmap_write(esai_priv->regmap, REG_ESAI_TSMA, 0);
	regmap_write(esai_priv->regmap, REG_ESAI_TSMB, 0);
	regmap_write(esai_priv->regmap, REG_ESAI_RSMA, 0);
	regmap_write(esai_priv->regmap, REG_ESAI_RSMB, 0);

<<<<<<< HEAD
	clk_disable_unprepare(esai_priv->coreclk);
=======
	ret = pm_runtime_put_sync(&pdev->dev);
	if (ret < 0)
		goto err_pm_get_sync;

	/*
	 * Register platform component before registering cpu dai for there
	 * is not defer probe for platform component in snd_soc_add_pcm_runtime().
	 */
	if (of_property_read_bool(pdev->dev.of_node, "client-dais")) {
		esai_priv->sw_mix = true;
		ret = fsl_esai_mix_probe(&pdev->dev, &esai_priv->mix[0], &esai_priv->mix[1]);
		if (ret) {
			dev_err(&pdev->dev, "failed to init imx pcm dma: %d\n", ret);
			goto err_pm_get_sync;
		}
	} else {
		ret = imx_pcm_dma_init(pdev, IMX_ESAI_DMABUF_SIZE);
		if (ret) {
			dev_err(&pdev->dev, "failed to init imx pcm dma: %d\n", ret);
			goto err_pm_get_sync;
		}
	}
>>>>>>> c1084c27

	ret = devm_snd_soc_register_component(&pdev->dev, &fsl_esai_component,
					      &fsl_esai_dai, 1);
	if (ret) {
		dev_err(&pdev->dev, "failed to register DAI: %d\n", ret);
		goto err_pm_get_sync;
	}

<<<<<<< HEAD
	pm_runtime_enable(&pdev->dev);

	regcache_cache_only(esai_priv->regmap, true);

	if (of_property_read_bool(pdev->dev.of_node, "client-dais")) {
		esai_priv->sw_mix = true;
		ret = fsl_esai_mix_probe(&pdev->dev, &esai_priv->mix[0], &esai_priv->mix[1]);
		if (ret)
			dev_err(&pdev->dev, "failed to init imx pcm dma: %d\n", ret);
	} else {
		ret = imx_pcm_platform_register(&pdev->dev);
		if (ret)
			dev_err(&pdev->dev, "failed to init imx pcm dma: %d\n", ret);
	}
=======
	INIT_WORK(&esai_priv->work, fsl_esai_hw_reset);

	return ret;
>>>>>>> c1084c27

err_pm_get_sync:
	if (!pm_runtime_status_suspended(&pdev->dev))
		fsl_esai_runtime_suspend(&pdev->dev);
err_pm_disable:
	pm_runtime_disable(&pdev->dev);
	return ret;
}

static int fsl_esai_remove(struct platform_device *pdev)
{
	struct fsl_esai *esai_priv = platform_get_drvdata(pdev);

	if (esai_priv->sw_mix)
		fsl_esai_mix_remove(&pdev->dev, &esai_priv->mix[0], &esai_priv->mix[1]);

	pm_runtime_disable(&pdev->dev);
<<<<<<< HEAD
=======
	if (!pm_runtime_status_suspended(&pdev->dev))
		fsl_esai_runtime_suspend(&pdev->dev);

	cancel_work_sync(&esai_priv->work);
>>>>>>> c1084c27

	return 0;
}

static const struct of_device_id fsl_esai_dt_ids[] = {
	{ .compatible = "fsl,imx35-esai", .data = &fsl_esai_imx35 },
	{ .compatible = "fsl,vf610-esai", .data = &fsl_esai_vf610 },
	{ .compatible = "fsl,imx6ull-esai", .data = &fsl_esai_imx6ull },
<<<<<<< HEAD
	{ .compatible = "fsl,imx8qm-esai", .data = &fsl_esai_imx8qm },
=======
>>>>>>> c1084c27
	{}
};
MODULE_DEVICE_TABLE(of, fsl_esai_dt_ids);

static int fsl_esai_runtime_resume(struct device *dev)
{
	struct fsl_esai *esai = dev_get_drvdata(dev);
	int ret;

	/*
	 * Some platforms might use the same bit to gate all three or two of
	 * clocks, so keep all clocks open/close at the same time for safety
	 */
	ret = clk_prepare_enable(esai->coreclk);
	if (ret)
		return ret;
	if (!IS_ERR(esai->spbaclk)) {
		ret = clk_prepare_enable(esai->spbaclk);
		if (ret)
			goto err_spbaclk;
	}
	if (!IS_ERR(esai->extalclk)) {
		ret = clk_prepare_enable(esai->extalclk);
		if (ret)
			goto err_extalclk;
	}
	if (!IS_ERR(esai->fsysclk)) {
		ret = clk_prepare_enable(esai->fsysclk);
		if (ret)
			goto err_fsysclk;
	}

	regcache_cache_only(esai->regmap, false);

	ret = fsl_esai_register_restore(esai);
	if (ret)
		goto err_regcache_sync;

	return 0;

err_regcache_sync:
	if (!IS_ERR(esai->fsysclk))
		clk_disable_unprepare(esai->fsysclk);
err_fsysclk:
	if (!IS_ERR(esai->extalclk))
		clk_disable_unprepare(esai->extalclk);
err_extalclk:
	if (!IS_ERR(esai->spbaclk))
		clk_disable_unprepare(esai->spbaclk);
err_spbaclk:
	clk_disable_unprepare(esai->coreclk);

	return ret;
}

static int fsl_esai_runtime_suspend(struct device *dev)
{
	struct fsl_esai *esai = dev_get_drvdata(dev);

	regcache_cache_only(esai->regmap, true);

	if (!IS_ERR(esai->fsysclk))
		clk_disable_unprepare(esai->fsysclk);
	if (!IS_ERR(esai->extalclk))
		clk_disable_unprepare(esai->extalclk);
	if (!IS_ERR(esai->spbaclk))
		clk_disable_unprepare(esai->spbaclk);
	clk_disable_unprepare(esai->coreclk);

	return 0;
}

static const struct dev_pm_ops fsl_esai_pm_ops = {
	SET_RUNTIME_PM_OPS(fsl_esai_runtime_suspend,
			   fsl_esai_runtime_resume,
			   NULL)
	SET_SYSTEM_SLEEP_PM_OPS(pm_runtime_force_suspend,
				pm_runtime_force_resume)
};

static struct platform_driver fsl_esai_driver = {
	.probe = fsl_esai_probe,
	.remove = fsl_esai_remove,
	.driver = {
		.name = "fsl-esai-dai",
		.pm = &fsl_esai_pm_ops,
		.of_match_table = fsl_esai_dt_ids,
	},
};

module_platform_driver(fsl_esai_driver);

MODULE_AUTHOR("Freescale Semiconductor, Inc.");
MODULE_DESCRIPTION("Freescale ESAI CPU DAI driver");
MODULE_LICENSE("GPL v2");
MODULE_ALIAS("platform:fsl-esai-dai");<|MERGE_RESOLUTION|>--- conflicted
+++ resolved
@@ -23,23 +23,6 @@
 				SNDRV_PCM_FMTBIT_S24_LE)
 
 static struct fsl_esai_soc_data fsl_esai_vf610 = {
-<<<<<<< HEAD
-	.imx = false,
-	.reset_at_xrun = true,
-	.use_edma = false,
-};
-
-static struct fsl_esai_soc_data fsl_esai_imx35 = {
-	.imx = true,
-	.reset_at_xrun = true,
-	.use_edma = false,
-};
-
-static struct fsl_esai_soc_data fsl_esai_imx6ull = {
-	.imx = true,
-	.reset_at_xrun = false,
-	.use_edma = false,
-=======
 	.reset_at_xrun = true,
 };
 
@@ -49,16 +32,7 @@
 
 static struct fsl_esai_soc_data fsl_esai_imx6ull = {
 	.reset_at_xrun = false,
->>>>>>> c1084c27
 };
-
-static struct fsl_esai_soc_data fsl_esai_imx8qm = {
-	.imx = true,
-	.reset_at_xrun = false,
-	.use_edma = true,
-};
-
-static void fsl_esai_hw_reset(struct fsl_esai *esai_priv);
 
 static irqreturn_t esai_isr(int irq, void *devid)
 {
@@ -73,15 +47,11 @@
 	if ((saisr & (ESAI_SAISR_TUE | ESAI_SAISR_ROE)) &&
 	    esai_priv->soc->reset_at_xrun) {
 		dev_dbg(&pdev->dev, "reset module for xrun\n");
-<<<<<<< HEAD
-		fsl_esai_hw_reset(esai_priv);
-=======
 		regmap_update_bits(esai_priv->regmap, REG_ESAI_TCR,
 				   ESAI_xCR_xEIE_MASK, 0);
 		regmap_update_bits(esai_priv->regmap, REG_ESAI_RCR,
 				   ESAI_xCR_xEIE_MASK, 0);
 		schedule_work(&esai_priv->work);
->>>>>>> c1084c27
 	}
 
 	if (esr & ESAI_ESR_TINIT_MASK)
@@ -525,14 +495,6 @@
 				   ESAI_xCCR_xDC(esai_priv->slots));
 	}
 
-<<<<<<< HEAD
-	if (esai_priv->soc->use_edma)
-		snd_pcm_hw_constraint_step(substream->runtime, 0,
-					   SNDRV_PCM_HW_PARAM_PERIOD_SIZE,
-					   tx ? esai_priv->dma_params_tx.maxburst :
-					   esai_priv->dma_params_rx.maxburst);
-=======
->>>>>>> c1084c27
 	if (esai_priv->sw_mix)
 		fsl_esai_mix_open(substream, &esai_priv->mix[tx]);
 
@@ -727,14 +689,9 @@
 			   ESAI_xFCR_xFR, 0);
 }
 
-<<<<<<< HEAD
-static void fsl_esai_hw_reset(struct fsl_esai *esai_priv)
-{
-=======
 static void fsl_esai_hw_reset(struct work_struct *work)
 {
 	struct fsl_esai *esai_priv = container_of(work, struct fsl_esai, work);
->>>>>>> c1084c27
 	bool tx = true, rx = false, enabled[2];
 	unsigned long lock_flags;
 	u32 tfcr, rfcr;
@@ -1002,7 +959,6 @@
 	const __be32 *iprop;
 	void __iomem *regs;
 	int irq, ret;
-	unsigned long irqflag = 0;
 
 	esai_priv = devm_kzalloc(&pdev->dev, sizeof(*esai_priv), GFP_KERNEL);
 	if (!esai_priv)
@@ -1012,25 +968,13 @@
 	snprintf(esai_priv->name, sizeof(esai_priv->name), "%pOFn", np);
 
 	esai_priv->soc = of_device_get_match_data(&pdev->dev);
-<<<<<<< HEAD
-	if (!esai_priv->soc) {
-		dev_err(&pdev->dev, "failed to get soc data\n");
-		return -ENODEV;
-	}
-=======
->>>>>>> c1084c27
 
 	/* Get the addresses and IRQ */
 	regs = devm_platform_get_and_ioremap_resource(pdev, 0, &res);
 	if (IS_ERR(regs))
 		return PTR_ERR(regs);
 
-<<<<<<< HEAD
-	esai_priv->regmap = devm_regmap_init_mmio_clk(&pdev->dev,
-			NULL, regs, &fsl_esai_regmap_config);
-=======
 	esai_priv->regmap = devm_regmap_init_mmio(&pdev->dev, regs, &fsl_esai_regmap_config);
->>>>>>> c1084c27
 	if (IS_ERR(esai_priv->regmap)) {
 		dev_err(&pdev->dev, "failed to init regmap: %ld\n",
 				PTR_ERR(esai_priv->regmap));
@@ -1060,20 +1004,10 @@
 				PTR_ERR(esai_priv->spbaclk));
 
 	irq = platform_get_irq(pdev, 0);
-	if (irq < 0) {
-		dev_err(&pdev->dev, "no irq for node %s\n", pdev->name);
+	if (irq < 0)
 		return irq;
-	}
-
-<<<<<<< HEAD
-	/* ESAI shared interrupt */
-	if (of_property_read_bool(np, "shared-interrupt"))
-		irqflag = IRQF_SHARED;
-
-	ret = devm_request_irq(&pdev->dev, irq, esai_isr, irqflag,
-=======
+
 	ret = devm_request_irq(&pdev->dev, irq, esai_isr, IRQF_SHARED,
->>>>>>> c1084c27
 			       esai_priv->name, esai_priv);
 	if (ret) {
 		dev_err(&pdev->dev, "failed to claim irq %u\n", irq);
@@ -1092,8 +1026,6 @@
 
 	esai_priv->dma_params_tx.maxburst = 16;
 	esai_priv->dma_params_rx.maxburst = 16;
-	esai_priv->dma_params_rx.chan_name = "rx";
-	esai_priv->dma_params_tx.chan_name = "tx";
 	esai_priv->dma_params_tx.addr = res->start + REG_ESAI_ETDR;
 	esai_priv->dma_params_rx.addr = res->start + REG_ESAI_ERDR;
 
@@ -1136,12 +1068,6 @@
 		goto err_pm_get_sync;
 	}
 
-	spin_lock_init(&esai_priv->lock);
-
-	ret = clk_prepare_enable(esai_priv->coreclk);
-	if (ret)
-		return ret;
-
 	ret = fsl_esai_hw_init(esai_priv);
 	if (ret)
 		goto err_pm_get_sync;
@@ -1155,9 +1081,6 @@
 	regmap_write(esai_priv->regmap, REG_ESAI_RSMA, 0);
 	regmap_write(esai_priv->regmap, REG_ESAI_RSMB, 0);
 
-<<<<<<< HEAD
-	clk_disable_unprepare(esai_priv->coreclk);
-=======
 	ret = pm_runtime_put_sync(&pdev->dev);
 	if (ret < 0)
 		goto err_pm_get_sync;
@@ -1180,7 +1103,6 @@
 			goto err_pm_get_sync;
 		}
 	}
->>>>>>> c1084c27
 
 	ret = devm_snd_soc_register_component(&pdev->dev, &fsl_esai_component,
 					      &fsl_esai_dai, 1);
@@ -1189,26 +1111,9 @@
 		goto err_pm_get_sync;
 	}
 
-<<<<<<< HEAD
-	pm_runtime_enable(&pdev->dev);
-
-	regcache_cache_only(esai_priv->regmap, true);
-
-	if (of_property_read_bool(pdev->dev.of_node, "client-dais")) {
-		esai_priv->sw_mix = true;
-		ret = fsl_esai_mix_probe(&pdev->dev, &esai_priv->mix[0], &esai_priv->mix[1]);
-		if (ret)
-			dev_err(&pdev->dev, "failed to init imx pcm dma: %d\n", ret);
-	} else {
-		ret = imx_pcm_platform_register(&pdev->dev);
-		if (ret)
-			dev_err(&pdev->dev, "failed to init imx pcm dma: %d\n", ret);
-	}
-=======
 	INIT_WORK(&esai_priv->work, fsl_esai_hw_reset);
 
 	return ret;
->>>>>>> c1084c27
 
 err_pm_get_sync:
 	if (!pm_runtime_status_suspended(&pdev->dev))
@@ -1226,13 +1131,10 @@
 		fsl_esai_mix_remove(&pdev->dev, &esai_priv->mix[0], &esai_priv->mix[1]);
 
 	pm_runtime_disable(&pdev->dev);
-<<<<<<< HEAD
-=======
 	if (!pm_runtime_status_suspended(&pdev->dev))
 		fsl_esai_runtime_suspend(&pdev->dev);
 
 	cancel_work_sync(&esai_priv->work);
->>>>>>> c1084c27
 
 	return 0;
 }
@@ -1241,10 +1143,6 @@
 	{ .compatible = "fsl,imx35-esai", .data = &fsl_esai_imx35 },
 	{ .compatible = "fsl,vf610-esai", .data = &fsl_esai_vf610 },
 	{ .compatible = "fsl,imx6ull-esai", .data = &fsl_esai_imx6ull },
-<<<<<<< HEAD
-	{ .compatible = "fsl,imx8qm-esai", .data = &fsl_esai_imx8qm },
-=======
->>>>>>> c1084c27
 	{}
 };
 MODULE_DEVICE_TABLE(of, fsl_esai_dt_ids);
