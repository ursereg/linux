/*
 * Freescale ESAI ALSA SoC Digital Audio Interface (DAI) driver
 *
 * Copyright (C) 2014-2016 Freescale Semiconductor, Inc.
 * Copyright 2017 NXP
 *
 * This file is licensed under the terms of the GNU General Public License
 * version 2. This program is licensed "as is" without any warranty of any
 * kind, whether express or implied.
 */

#include <linux/clk.h>
#include <linux/dmaengine.h>
#include <linux/module.h>
#include <linux/of.h>
#include <linux/of_address.h>
#include <linux/of_irq.h>
#include <linux/of_platform.h>
#include <linux/dma-mapping.h>
#include <linux/dmapool.h>
#include <linux/pm_runtime.h>
#include <sound/dmaengine_pcm.h>
#include <sound/pcm_params.h>

#include "fsl_esai.h"
#include "fsl_acm.h"
#include "imx-pcm.h"
#include "fsl_dma_workaround.h"

#define FSL_ESAI_FORMATS	(SNDRV_PCM_FMTBIT_S8 | \
				SNDRV_PCM_FMTBIT_S16_LE | \
				SNDRV_PCM_FMTBIT_S20_3LE | \
				SNDRV_PCM_FMTBIT_S24_LE)

struct fsl_esai_soc_data {
	bool imx;
	bool dma_workaround;
	bool channel_swap_workaround;
	bool constrain_period_size;
};

/**
 * fsl_esai: ESAI private data
 *
 * @dma_params_rx: DMA parameters for receive channel
 * @dma_params_tx: DMA parameters for transmit channel
 * @pdev: platform device pointer
 * @regmap: regmap handler
 * @coreclk: clock source to access register
 * @extalclk: esai clock source to derive HCK, SCK and FS
 * @fsysclk: system clock source to derive HCK, SCK and FS
 * @spbaclk: SPBA clock (optional, depending on SoC design)
 * @fifo_depth: depth of tx/rx FIFO
 * @slot_width: width of each DAI slot
 * @slots: number of slots
 * @hck_rate: clock rate of desired HCKx clock
 * @sck_rate: clock rate of desired SCKx clock
 * @hck_dir: the direction of HCKx pads
 * @sck_div: if using PSR/PM dividers for SCKx clock
 * @slave_mode: if fully using DAI slave mode
 * @synchronous: if using tx/rx synchronous mode
 * @name: driver name
 */
struct fsl_esai {
	struct snd_dmaengine_dai_dma_data dma_params_rx;
	struct snd_dmaengine_dai_dma_data dma_params_tx;
	struct snd_pcm_substream *substream[2];
	struct platform_device *pdev;
	struct regmap *regmap;
	struct clk *coreclk;
	struct clk *extalclk;
	struct clk *fsysclk;
	struct clk *spbaclk;
	const struct fsl_esai_soc_data *soc;
	struct fsl_dma_workaround_info *dma_info;
	u32 fifo_depth;
	u32 slot_width;
	u32 slots;
	u32 tx_mask;
	u32 rx_mask;
	u32 hck_rate[2];
	u32 sck_rate[2];
	bool hck_dir[2];
	bool sck_div[2];
	bool slave_mode[2];
	bool synchronous;
	char name[32];
};

static struct fsl_esai_soc_data fsl_esai_vf610 = {
	.imx = false,
	.dma_workaround = false,
	.channel_swap_workaround = true,
	.constrain_period_size = false,
};

static struct fsl_esai_soc_data fsl_esai_imx35 = {
	.imx = true,
	.dma_workaround = false,
	.channel_swap_workaround = true,
	.constrain_period_size = false,
};

static struct fsl_esai_soc_data fsl_esai_imx6ull = {
	.imx = true,
	.dma_workaround = false,
	.channel_swap_workaround = false,
	.constrain_period_size = false,
};

/* In imx8qxp rev1, the dma request signal is not revert. For esai
 * dma request is low valid, but edma assert it as high level valid.
 * so we need to use GPT to transfer the dma request signal.
 */
static struct fsl_esai_soc_data fsl_esai_imx8qxp_v1 = {
	.imx = true,
	.dma_workaround = true,
	.channel_swap_workaround = false,
	.constrain_period_size = true,
};

static struct fsl_esai_soc_data fsl_esai_imx8qm = {
	.imx = true,
	.dma_workaround = false,
	.channel_swap_workaround = false,
	.constrain_period_size = true,
};

static irqreturn_t esai_isr(int irq, void *devid)
{
	struct fsl_esai *esai_priv = (struct fsl_esai *)devid;
	struct platform_device *pdev = esai_priv->pdev;
	u32 esr;

	regmap_read(esai_priv->regmap, REG_ESAI_ESR, &esr);

	if (esr & ESAI_ESR_TINIT_MASK)
		dev_dbg(&pdev->dev, "isr: Transmission Initialized\n");

	if (esr & ESAI_ESR_RFF_MASK)
		dev_warn(&pdev->dev, "isr: Receiving overrun\n");

	if (esr & ESAI_ESR_TFE_MASK)
		dev_warn(&pdev->dev, "isr: Transmission underrun\n");

	if (esr & ESAI_ESR_TLS_MASK)
		dev_dbg(&pdev->dev, "isr: Just transmitted the last slot\n");

	if (esr & ESAI_ESR_TDE_MASK)
		dev_dbg(&pdev->dev, "isr: Transmission data exception\n");

	if (esr & ESAI_ESR_TED_MASK)
		dev_dbg(&pdev->dev, "isr: Transmitting even slots\n");

	if (esr & ESAI_ESR_TD_MASK)
		dev_dbg(&pdev->dev, "isr: Transmitting data\n");

	if (esr & ESAI_ESR_RLS_MASK)
		dev_dbg(&pdev->dev, "isr: Just received the last slot\n");

	if (esr & ESAI_ESR_RDE_MASK)
		dev_dbg(&pdev->dev, "isr: Receiving data exception\n");

	if (esr & ESAI_ESR_RED_MASK)
		dev_dbg(&pdev->dev, "isr: Receiving even slots\n");

	if (esr & ESAI_ESR_RD_MASK)
		dev_dbg(&pdev->dev, "isr: Receiving data\n");

	return IRQ_HANDLED;
}

/**
 * This function is used to calculate the divisors of psr, pm, fp and it is
 * supposed to be called in set_dai_sysclk() and set_bclk().
 *
 * @ratio: desired overall ratio for the paticipating dividers
 * @usefp: for HCK setting, there is no need to set fp divider
 * @fp: bypass other dividers by setting fp directly if fp != 0
 * @tx: current setting is for playback or capture
 */
static int fsl_esai_divisor_cal(struct snd_soc_dai *dai, bool tx, u32 ratio,
				bool usefp, u32 fp)
{
	struct fsl_esai *esai_priv = snd_soc_dai_get_drvdata(dai);
	u32 psr, pm = 999, maxfp, prod, sub, savesub, i, j;

	maxfp = usefp ? 16 : 1;

	if (usefp && fp)
		goto out_fp;

	if (ratio > 2 * 8 * 256 * maxfp || ratio < 2) {
		dev_err(dai->dev, "the ratio is out of range (2 ~ %d)\n",
				2 * 8 * 256 * maxfp);
		return -EINVAL;
	} else if (ratio % 2) {
		dev_err(dai->dev, "the raio must be even if using upper divider\n");
		return -EINVAL;
	}

	ratio /= 2;

	psr = ratio <= 256 * maxfp ? ESAI_xCCR_xPSR_BYPASS : ESAI_xCCR_xPSR_DIV8;

	/* Do not loop-search if PM (1 ~ 256) alone can serve the ratio */
	if (ratio <= 256) {
		pm = ratio;
		fp = 1;
		goto out;
	}

	/* Set the max fluctuation -- 0.1% of the max devisor */
	savesub = (psr ? 1 : 8)  * 256 * maxfp / 1000;

	/* Find the best value for PM */
	for (i = 1; i <= 256; i++) {
		for (j = 1; j <= maxfp; j++) {
			/* PSR (1 or 8) * PM (1 ~ 256) * FP (1 ~ 16) */
			prod = (psr ? 1 : 8) * i * j;

			if (prod == ratio)
				sub = 0;
			else if (prod / ratio == 1)
				sub = prod - ratio;
			else if (ratio / prod == 1)
				sub = ratio - prod;
			else
				continue;

			/* Calculate the fraction */
			sub = sub * 1000 / ratio;
			if (sub <= savesub) {
				savesub = sub;
				pm = i;
				fp = j;
			}

			/* We are lucky */
			if (savesub == 0)
				goto out;
		}
	}

	if (pm == 999) {
		dev_err(dai->dev, "failed to calculate proper divisors\n");
		return -EINVAL;
	}

out:
	regmap_update_bits(esai_priv->regmap, REG_ESAI_xCCR(tx),
			   ESAI_xCCR_xPSR_MASK | ESAI_xCCR_xPM_MASK,
			   psr | ESAI_xCCR_xPM(pm));

out_fp:
	/* Bypass fp if not being required */
	if (maxfp <= 1)
		return 0;

	regmap_update_bits(esai_priv->regmap, REG_ESAI_xCCR(tx),
			   ESAI_xCCR_xFP_MASK, ESAI_xCCR_xFP(fp));

	return 0;
}

/**
 * This function mainly configures the clock frequency of MCLK (HCKT/HCKR)
 *
 * @Parameters:
 * clk_id: The clock source of HCKT/HCKR
 *	  (Input from outside; output from inside, FSYS or EXTAL)
 * freq: The required clock rate of HCKT/HCKR
 * dir: The clock direction of HCKT/HCKR
 *
 * Note: If the direction is input, we do not care about clk_id.
 */
static int fsl_esai_set_dai_sysclk(struct snd_soc_dai *dai, int clk_id,
				   unsigned int freq, int dir)
{
	struct fsl_esai *esai_priv = snd_soc_dai_get_drvdata(dai);
	struct clk *clksrc = esai_priv->extalclk;
	bool tx = clk_id <= ESAI_HCKT_EXTAL;
	bool in = dir == SND_SOC_CLOCK_IN;
	u32 ratio, ecr = 0;
	unsigned long clk_rate;
	int ret;

	if (esai_priv->synchronous && !tx) {
		switch (clk_id) {
		case ESAI_HCKR_FSYS:
			fsl_esai_set_dai_sysclk(dai, ESAI_HCKT_FSYS,
								freq, dir);
			break;
		case ESAI_HCKR_EXTAL:
			fsl_esai_set_dai_sysclk(dai, ESAI_HCKT_EXTAL,
								freq, dir);
			break;
		default:
			return -EINVAL;
		}
	}

	/* Bypass divider settings if the requirement doesn't change */
	if (freq == esai_priv->hck_rate[tx] && dir == esai_priv->hck_dir[tx])
		return 0;

	/* sck_div can be only bypassed if ETO/ERO=0 and SNC_SOC_CLOCK_OUT */
	esai_priv->sck_div[tx] = true;

	/* Set the direction of HCKT/HCKR pins */
	regmap_update_bits(esai_priv->regmap, REG_ESAI_xCCR(tx),
			   ESAI_xCCR_xHCKD, in ? 0 : ESAI_xCCR_xHCKD);

	if (in)
		goto out;

	switch (clk_id) {
	case ESAI_HCKT_FSYS:
	case ESAI_HCKR_FSYS:
		clksrc = esai_priv->fsysclk;
		break;
	case ESAI_HCKT_EXTAL:
		ecr |= ESAI_ECR_ETI;
		break;
	case ESAI_HCKR_EXTAL:
		ecr |= ESAI_ECR_ERI;
		break;
	default:
		return -EINVAL;
	}

	if (IS_ERR(clksrc)) {
		dev_err(dai->dev, "no assigned %s clock\n",
				clk_id % 2 ? "extal" : "fsys");
		return PTR_ERR(clksrc);
	}
	clk_rate = clk_get_rate(clksrc);

	ratio = clk_rate / freq;
	if (ratio * freq > clk_rate)
		ret = ratio * freq - clk_rate;
	else if (ratio * freq < clk_rate)
		ret = clk_rate - ratio * freq;
	else
		ret = 0;

	/* Block if clock source can not be divided into the required rate */
	if (ret != 0 && clk_rate / ret < 1000) {
		dev_err(dai->dev, "failed to derive required HCK%c rate\n",
				tx ? 'T' : 'R');
		return -EINVAL;
	}

	/* Only EXTAL source can be output directly without using PSR and PM */
	if (ratio == 1 && clksrc == esai_priv->extalclk) {
		/* Bypass all the dividers if not being needed */
		ecr |= tx ? ESAI_ECR_ETO : ESAI_ECR_ERO;
		goto out;
	} else if (ratio < 2) {
		/* The ratio should be no less than 2 if using other sources */
		dev_err(dai->dev, "failed to derive required HCK%c rate\n",
				tx ? 'T' : 'R');
		return -EINVAL;
	}

	ret = fsl_esai_divisor_cal(dai, tx, ratio, false, 0);
	if (ret)
		return ret;

	esai_priv->sck_div[tx] = false;

out:
	esai_priv->hck_dir[tx] = dir;
	esai_priv->hck_rate[tx] = freq;

	regmap_update_bits(esai_priv->regmap, REG_ESAI_ECR,
			   tx ? ESAI_ECR_ETI | ESAI_ECR_ETO :
			   ESAI_ECR_ERI | ESAI_ECR_ERO, ecr);

	return 0;
}

/**
 * This function configures the related dividers according to the bclk rate
 */
static int fsl_esai_set_bclk(struct snd_soc_dai *dai, bool tx, u32 freq)
{
	struct fsl_esai *esai_priv = snd_soc_dai_get_drvdata(dai);
	u32 hck_rate = esai_priv->hck_rate[tx];
	u32 sub, ratio = hck_rate / freq;
	int ret;

	/* Don't apply for fully slave mode or unchanged bclk */
	if (esai_priv->slave_mode[tx] || esai_priv->sck_rate[tx] == freq)
		return 0;

	if (ratio * freq > hck_rate)
		sub = ratio * freq - hck_rate;
	else if (ratio * freq < hck_rate)
		sub = hck_rate - ratio * freq;
	else
		sub = 0;

	/* Block if clock source can not be divided into the required rate */
	if (sub != 0 && hck_rate / sub < 1000) {
		dev_err(dai->dev, "failed to derive required SCK%c rate\n",
				tx ? 'T' : 'R');
		return -EINVAL;
	}

	/* The ratio should be contented by FP alone if bypassing PM and PSR */
	if (!esai_priv->sck_div[tx] && (ratio > 16 || ratio == 0)) {
		dev_err(dai->dev, "the ratio is out of range (1 ~ 16)\n");
		return -EINVAL;
	}

	ret = fsl_esai_divisor_cal(dai, tx, ratio, true,
			esai_priv->sck_div[tx] ? 0 : ratio);
	if (ret)
		return ret;

	/* Save current bclk rate */
	esai_priv->sck_rate[tx] = freq;

	return 0;
}

static int fsl_esai_set_dai_tdm_slot(struct snd_soc_dai *dai, u32 tx_mask,
				     u32 rx_mask, int slots, int slot_width)
{
	struct fsl_esai *esai_priv = snd_soc_dai_get_drvdata(dai);

	regmap_update_bits(esai_priv->regmap, REG_ESAI_TCCR,
			   ESAI_xCCR_xDC_MASK, ESAI_xCCR_xDC(slots));

	regmap_update_bits(esai_priv->regmap, REG_ESAI_RCCR,
			   ESAI_xCCR_xDC_MASK, ESAI_xCCR_xDC(slots));

	esai_priv->slot_width = slot_width;
	esai_priv->slots = slots;
<<<<<<< HEAD
	esai_priv->tx_mask    = tx_mask;
	esai_priv->rx_mask    = rx_mask;
=======
	esai_priv->tx_mask = tx_mask;
	esai_priv->rx_mask = rx_mask;
>>>>>>> aea8526e

	return 0;
}

static int fsl_esai_set_dai_fmt(struct snd_soc_dai *dai, unsigned int fmt)
{
	struct fsl_esai *esai_priv = snd_soc_dai_get_drvdata(dai);
	u32 xcr = 0, xccr = 0, mask;

	/* DAI mode */
	switch (fmt & SND_SOC_DAIFMT_FORMAT_MASK) {
	case SND_SOC_DAIFMT_I2S:
		/* Data on rising edge of bclk, frame low, 1clk before data */
		xcr |= ESAI_xCR_xFSR;
		xccr |= ESAI_xCCR_xFSP | ESAI_xCCR_xCKP | ESAI_xCCR_xHCKP;
		break;
	case SND_SOC_DAIFMT_LEFT_J:
		/* Data on rising edge of bclk, frame high */
		xccr |= ESAI_xCCR_xCKP | ESAI_xCCR_xHCKP;
		break;
	case SND_SOC_DAIFMT_RIGHT_J:
		/* Data on rising edge of bclk, frame high, right aligned */
		xccr |= ESAI_xCCR_xCKP | ESAI_xCCR_xHCKP;
		xcr  |= ESAI_xCR_xWA;
		break;
	case SND_SOC_DAIFMT_DSP_A:
		/* Data on rising edge of bclk, frame high, 1clk before data */
		xcr |= ESAI_xCR_xFSL | ESAI_xCR_xFSR;
		xccr |= ESAI_xCCR_xCKP | ESAI_xCCR_xHCKP;
		break;
	case SND_SOC_DAIFMT_DSP_B:
		/* Data on rising edge of bclk, frame high */
		xcr |= ESAI_xCR_xFSL;
		xccr |= ESAI_xCCR_xCKP | ESAI_xCCR_xHCKP;
		break;
	default:
		return -EINVAL;
	}

	/* DAI clock inversion */
	switch (fmt & SND_SOC_DAIFMT_INV_MASK) {
	case SND_SOC_DAIFMT_NB_NF:
		/* Nothing to do for both normal cases */
		break;
	case SND_SOC_DAIFMT_IB_NF:
		/* Invert bit clock */
		xccr ^= ESAI_xCCR_xCKP | ESAI_xCCR_xHCKP;
		break;
	case SND_SOC_DAIFMT_NB_IF:
		/* Invert frame clock */
		xccr ^= ESAI_xCCR_xFSP;
		break;
	case SND_SOC_DAIFMT_IB_IF:
		/* Invert both clocks */
		xccr ^= ESAI_xCCR_xCKP | ESAI_xCCR_xHCKP | ESAI_xCCR_xFSP;
		break;
	default:
		return -EINVAL;
	}

	if (esai_priv->slave_mode[0] == esai_priv->slave_mode[1]) {
		/* DAI clock master masks */
		switch (fmt & SND_SOC_DAIFMT_MASTER_MASK) {
		case SND_SOC_DAIFMT_CBM_CFM:
			esai_priv->slave_mode[0] = true;
			esai_priv->slave_mode[1] = true;
			break;
		case SND_SOC_DAIFMT_CBS_CFM:
			xccr |= ESAI_xCCR_xCKD;
			break;
		case SND_SOC_DAIFMT_CBM_CFS:
			xccr |= ESAI_xCCR_xFSD;
			break;
		case SND_SOC_DAIFMT_CBS_CFS:
			xccr |= ESAI_xCCR_xFSD | ESAI_xCCR_xCKD;
			esai_priv->slave_mode[0] = false;
			esai_priv->slave_mode[1] = false;
			break;
		default:
			return -EINVAL;
		}

		mask = ESAI_xCCR_xCKP | ESAI_xCCR_xHCKP | ESAI_xCCR_xFSP |
			ESAI_xCCR_xFSD | ESAI_xCCR_xCKD;
		regmap_update_bits(esai_priv->regmap,
					REG_ESAI_TCCR, mask, xccr);
		regmap_update_bits(esai_priv->regmap,
					REG_ESAI_RCCR, mask, xccr);

	} else {

		mask = ESAI_xCCR_xCKP | ESAI_xCCR_xHCKP | ESAI_xCCR_xFSP |
			ESAI_xCCR_xFSD | ESAI_xCCR_xCKD;
		if (esai_priv->slave_mode[0])
			regmap_update_bits(esai_priv->regmap,
					REG_ESAI_RCCR, mask, xccr);
		else
			regmap_update_bits(esai_priv->regmap, REG_ESAI_RCCR,
						mask,
						xccr | ESAI_xCCR_xFSD |
							ESAI_xCCR_xCKD);

		if (esai_priv->slave_mode[1])
			regmap_update_bits(esai_priv->regmap,
						REG_ESAI_TCCR, mask, xccr);
		else
			regmap_update_bits(esai_priv->regmap, REG_ESAI_TCCR,
						mask,
						xccr | ESAI_xCCR_xFSD |
							ESAI_xCCR_xCKD);
	}

	mask = ESAI_xCR_xFSL | ESAI_xCR_xFSR | ESAI_xCR_xWA;
	regmap_update_bits(esai_priv->regmap, REG_ESAI_TCR, mask, xcr);
	regmap_update_bits(esai_priv->regmap, REG_ESAI_RCR, mask, xcr);

	return 0;
}

static int fsl_esai_startup(struct snd_pcm_substream *substream,
			    struct snd_soc_dai *dai)
{
	struct fsl_esai *esai_priv = snd_soc_dai_get_drvdata(dai);
	struct snd_soc_pcm_runtime *rtd = substream->private_data;
	bool tx = substream->stream == SNDRV_PCM_STREAM_PLAYBACK;

	if (!dai->active) {
		/* Set synchronous mode */
		regmap_update_bits(esai_priv->regmap, REG_ESAI_SAICR,
				   ESAI_SAICR_SYNC, esai_priv->synchronous ?
				   ESAI_SAICR_SYNC : 0);

		/* Set a default slot number -- 2 */
		regmap_update_bits(esai_priv->regmap, REG_ESAI_TCCR,
				   ESAI_xCCR_xDC_MASK, ESAI_xCCR_xDC(2));
		regmap_update_bits(esai_priv->regmap, REG_ESAI_RCCR,
				   ESAI_xCCR_xDC_MASK, ESAI_xCCR_xDC(2));
	}

	esai_priv->substream[substream->stream] = substream;

	if (esai_priv->soc->constrain_period_size) {
		if (tx)
			snd_pcm_hw_constraint_step(substream->runtime, 0,
				SNDRV_PCM_HW_PARAM_PERIOD_SIZE,
				esai_priv->dma_params_tx.maxburst);
		else
			snd_pcm_hw_constraint_step(substream->runtime, 0,
				SNDRV_PCM_HW_PARAM_PERIOD_SIZE,
				esai_priv->dma_params_rx.maxburst);
	}

	if (esai_priv->soc->dma_workaround) {
		snd_pcm_hw_constraint_minmax(substream->runtime,
				SNDRV_PCM_HW_PARAM_CHANNELS, 1, 2);

		if (!rtd->dai_link->be_hw_params_fixup)
			snd_pcm_hw_constraint_minmax(substream->runtime,
				SNDRV_PCM_HW_PARAM_RATE, 48000, 48000);
	}

	return 0;

}

static int fsl_esai_hw_params(struct snd_pcm_substream *substream,
			      struct snd_pcm_hw_params *params,
			      struct snd_soc_dai *dai)
{
	struct fsl_esai *esai_priv = snd_soc_dai_get_drvdata(dai);
	bool tx = substream->stream == SNDRV_PCM_STREAM_PLAYBACK;
	u32 width = params_width(params);
	u32 channels = params_channels(params);
	u32 pins = DIV_ROUND_UP(channels, esai_priv->slots);
	u32 slot_width = width;
	u32 bclk, mask, val;
	int ret;

	if (esai_priv->soc->dma_workaround)
		configure_gpt_dma(substream, esai_priv->dma_info);

	/* Override slot_width if being specifically set */
	if (esai_priv->slot_width)
		slot_width = esai_priv->slot_width;

	bclk = params_rate(params) * slot_width * esai_priv->slots;

	ret = fsl_esai_set_bclk(dai, esai_priv->synchronous ? true : tx, bclk);
	if (ret)
		return ret;

	if (esai_priv->synchronous && !tx) {
		/* Use Normal mode to support monaural audio */
		regmap_update_bits(esai_priv->regmap, REG_ESAI_TCR,
			   ESAI_xCR_xMOD_MASK, params_channels(params) > 1 ?
			   ESAI_xCR_xMOD_NETWORK : 0);

		mask = ESAI_xCR_xSWS_MASK | ESAI_xCR_PADC;
		val = ESAI_xCR_xSWS(slot_width, width) | ESAI_xCR_PADC;
		regmap_update_bits(esai_priv->regmap, REG_ESAI_TCR, mask, val);
	}

	/* Use Normal mode to support monaural audio */
	regmap_update_bits(esai_priv->regmap, REG_ESAI_xCR(tx),
			   ESAI_xCR_xMOD_MASK, params_channels(params) > 1 ?
			   ESAI_xCR_xMOD_NETWORK : 0);

	regmap_update_bits(esai_priv->regmap, REG_ESAI_xFCR(tx),
			   ESAI_xFCR_xFR_MASK, ESAI_xFCR_xFR);

	mask = ESAI_xFCR_xFR_MASK | ESAI_xFCR_xWA_MASK | ESAI_xFCR_xFWM_MASK |
	      (tx ? ESAI_xFCR_TE_MASK | ESAI_xFCR_TIEN : ESAI_xFCR_RE_MASK);
	val = ESAI_xFCR_xWA(width) | ESAI_xFCR_xFWM(esai_priv->fifo_depth) |
	     (tx ? ESAI_xFCR_TE(pins) | ESAI_xFCR_TIEN : ESAI_xFCR_RE(pins));

	regmap_update_bits(esai_priv->regmap, REG_ESAI_xFCR(tx), mask, val);

	mask = ESAI_xCR_xSWS_MASK | (tx ? ESAI_xCR_PADC : 0);
	val = ESAI_xCR_xSWS(slot_width, width) | (tx ? ESAI_xCR_PADC : 0);

	regmap_update_bits(esai_priv->regmap, REG_ESAI_xCR(tx), mask, val);

	/* Remove ESAI personal reset by configuring ESAI_PCRC and ESAI_PRRC */
	regmap_update_bits(esai_priv->regmap, REG_ESAI_PRRC,
			   ESAI_PRRC_PDC_MASK, ESAI_PRRC_PDC(ESAI_GPIO));
	regmap_update_bits(esai_priv->regmap, REG_ESAI_PCRC,
			   ESAI_PCRC_PC_MASK, ESAI_PCRC_PC(ESAI_GPIO));
	return 0;
}

static void fsl_esai_shutdown(struct snd_pcm_substream *substream,
			      struct snd_soc_dai *dai)
{
	struct fsl_esai *esai_priv = snd_soc_dai_get_drvdata(dai);

	esai_priv->substream[substream->stream] = NULL;

}

static int fsl_esai_trigger(struct snd_pcm_substream *substream, int cmd,
			    struct snd_soc_dai *dai)
{
	struct fsl_esai *esai_priv = snd_soc_dai_get_drvdata(dai);
	bool tx = substream->stream == SNDRV_PCM_STREAM_PLAYBACK;
	u8 i, channels = substream->runtime->channels;
	u32 pins = DIV_ROUND_UP(channels, esai_priv->slots);
	u32 mask;

	switch (cmd) {
	case SNDRV_PCM_TRIGGER_START:
	case SNDRV_PCM_TRIGGER_RESUME:
	case SNDRV_PCM_TRIGGER_PAUSE_RELEASE:
		regmap_update_bits(esai_priv->regmap, REG_ESAI_xFCR(tx),
				   ESAI_xFCR_xFEN_MASK, ESAI_xFCR_xFEN);

		/* Write initial words reqiured by ESAI as normal procedure */
		for (i = 0; tx && i < channels; i++)
			regmap_write(esai_priv->regmap, REG_ESAI_ETDR, 0x0);

		/*
		 * When set the TE/RE in the end of enablement flow, there
		 * will be channel swap issue for multi data line case.
		 * In order to workaround this issue, we switch the bit
		 * enablement sequence to below sequence
		 * 1) clear the xSMB & xSMA: which is done in probe and
		 *                           stop state.
		 * 2) set TE/RE
		 * 3) set xSMB
		 * 4) set xSMA:  xSMA is the last one in this flow, which
		 *               will trigger esai to start.
		 */
		regmap_update_bits(esai_priv->regmap, REG_ESAI_xCR(tx),
				   tx ? ESAI_xCR_TE_MASK : ESAI_xCR_RE_MASK,
				   tx ? ESAI_xCR_TE(pins) : ESAI_xCR_RE(pins));
		mask = tx ? esai_priv->tx_mask : esai_priv->rx_mask;

		regmap_update_bits(esai_priv->regmap, REG_ESAI_xSMB(tx),
				   ESAI_xSMB_xS_MASK, ESAI_xSMB_xS(mask));
		regmap_update_bits(esai_priv->regmap, REG_ESAI_xSMA(tx),
				   ESAI_xSMA_xS_MASK, ESAI_xSMA_xS(mask));

		break;
	case SNDRV_PCM_TRIGGER_SUSPEND:
	case SNDRV_PCM_TRIGGER_STOP:
	case SNDRV_PCM_TRIGGER_PAUSE_PUSH:
		regmap_update_bits(esai_priv->regmap, REG_ESAI_xCR(tx),
				   tx ? ESAI_xCR_TE_MASK : ESAI_xCR_RE_MASK, 0);
		regmap_update_bits(esai_priv->regmap, REG_ESAI_xSMA(tx),
				   ESAI_xSMA_xS_MASK, 0);
		regmap_update_bits(esai_priv->regmap, REG_ESAI_xSMB(tx),
				   ESAI_xSMB_xS_MASK, 0);

		/* Disable and reset FIFO */
		regmap_update_bits(esai_priv->regmap, REG_ESAI_xFCR(tx),
				   ESAI_xFCR_xFR | ESAI_xFCR_xFEN, ESAI_xFCR_xFR);
		regmap_update_bits(esai_priv->regmap, REG_ESAI_xFCR(tx),
				   ESAI_xFCR_xFR, 0);
		break;
	default:
		return -EINVAL;
	}

	return 0;
}

static int fsl_esai_hw_free(struct snd_pcm_substream *substream,
		struct snd_soc_dai *cpu_dai)
{
	struct fsl_esai *esai_priv = snd_soc_dai_get_drvdata(cpu_dai);

	if (esai_priv->soc->dma_workaround)
		clear_gpt_dma(substream,  esai_priv->dma_info);

	return 0;
}

static const struct snd_soc_dai_ops fsl_esai_dai_ops = {
	.startup = fsl_esai_startup,
	.shutdown = fsl_esai_shutdown,
	.trigger = fsl_esai_trigger,
	.hw_params = fsl_esai_hw_params,
	.hw_free = fsl_esai_hw_free,
	.set_sysclk = fsl_esai_set_dai_sysclk,
	.set_fmt = fsl_esai_set_dai_fmt,
	.set_tdm_slot = fsl_esai_set_dai_tdm_slot,
};

static int fsl_esai_dai_probe(struct snd_soc_dai *dai)
{
	struct fsl_esai *esai_priv = snd_soc_dai_get_drvdata(dai);

	snd_soc_dai_init_dma_data(dai, &esai_priv->dma_params_tx,
				  &esai_priv->dma_params_rx);

	return 0;
}

static struct snd_soc_dai_driver fsl_esai_dai = {
	.probe = fsl_esai_dai_probe,
	.playback = {
		.stream_name = "CPU-Playback",
		.channels_min = 1,
		.channels_max = 12,
		.rates = SNDRV_PCM_RATE_8000_192000,
		.formats = FSL_ESAI_FORMATS,
	},
	.capture = {
		.stream_name = "CPU-Capture",
		.channels_min = 1,
		.channels_max = 8,
		.rates = SNDRV_PCM_RATE_8000_192000,
		.formats = FSL_ESAI_FORMATS,
	},
	.ops = &fsl_esai_dai_ops,
};

static const struct snd_soc_component_driver fsl_esai_component = {
	.name		= "fsl-esai",
};

static const struct reg_default fsl_esai_reg_defaults[] = {
	{REG_ESAI_ETDR,	 0x00000000},
	{REG_ESAI_ECR,	 0x00000000},
	{REG_ESAI_TFCR,	 0x00000000},
	{REG_ESAI_RFCR,	 0x00000000},
	{REG_ESAI_TX0,	 0x00000000},
	{REG_ESAI_TX1,	 0x00000000},
	{REG_ESAI_TX2,	 0x00000000},
	{REG_ESAI_TX3,	 0x00000000},
	{REG_ESAI_TX4,	 0x00000000},
	{REG_ESAI_TX5,	 0x00000000},
	{REG_ESAI_TSR,	 0x00000000},
	{REG_ESAI_SAICR, 0x00000000},
	{REG_ESAI_TCR,	 0x00000000},
	{REG_ESAI_TCCR,	 0x00000000},
	{REG_ESAI_RCR,	 0x00000000},
	{REG_ESAI_RCCR,	 0x00000000},
	{REG_ESAI_TSMA,  0x0000ffff},
	{REG_ESAI_TSMB,  0x0000ffff},
	{REG_ESAI_RSMA,  0x0000ffff},
	{REG_ESAI_RSMB,  0x0000ffff},
	{REG_ESAI_PRRC,  0x00000000},
	{REG_ESAI_PCRC,  0x00000000},
};

static bool fsl_esai_readable_reg(struct device *dev, unsigned int reg)
{
	switch (reg) {
	case REG_ESAI_ERDR:
	case REG_ESAI_ECR:
	case REG_ESAI_ESR:
	case REG_ESAI_TFCR:
	case REG_ESAI_TFSR:
	case REG_ESAI_RFCR:
	case REG_ESAI_RFSR:
	case REG_ESAI_RX0:
	case REG_ESAI_RX1:
	case REG_ESAI_RX2:
	case REG_ESAI_RX3:
	case REG_ESAI_SAISR:
	case REG_ESAI_SAICR:
	case REG_ESAI_TCR:
	case REG_ESAI_TCCR:
	case REG_ESAI_RCR:
	case REG_ESAI_RCCR:
	case REG_ESAI_TSMA:
	case REG_ESAI_TSMB:
	case REG_ESAI_RSMA:
	case REG_ESAI_RSMB:
	case REG_ESAI_PRRC:
	case REG_ESAI_PCRC:
		return true;
	default:
		return false;
	}
}

static bool fsl_esai_volatile_reg(struct device *dev, unsigned int reg)
{
	switch (reg) {
	case REG_ESAI_ERDR:
	case REG_ESAI_ESR:
	case REG_ESAI_TFSR:
	case REG_ESAI_RFSR:
	case REG_ESAI_RX0:
	case REG_ESAI_RX1:
	case REG_ESAI_RX2:
	case REG_ESAI_RX3:
	case REG_ESAI_SAISR:
		return true;
	default:
		return false;
	}
}

static bool fsl_esai_writeable_reg(struct device *dev, unsigned int reg)
{
	switch (reg) {
	case REG_ESAI_ETDR:
	case REG_ESAI_ECR:
	case REG_ESAI_TFCR:
	case REG_ESAI_RFCR:
	case REG_ESAI_TX0:
	case REG_ESAI_TX1:
	case REG_ESAI_TX2:
	case REG_ESAI_TX3:
	case REG_ESAI_TX4:
	case REG_ESAI_TX5:
	case REG_ESAI_TSR:
	case REG_ESAI_SAICR:
	case REG_ESAI_TCR:
	case REG_ESAI_TCCR:
	case REG_ESAI_RCR:
	case REG_ESAI_RCCR:
	case REG_ESAI_TSMA:
	case REG_ESAI_TSMB:
	case REG_ESAI_RSMA:
	case REG_ESAI_RSMB:
	case REG_ESAI_PRRC:
	case REG_ESAI_PCRC:
		return true;
	default:
		return false;
	}
}

static const struct regmap_config fsl_esai_regmap_config = {
	.reg_bits = 32,
	.reg_stride = 4,
	.val_bits = 32,

	.max_register = REG_ESAI_PCRC,
	.reg_defaults = fsl_esai_reg_defaults,
	.num_reg_defaults = ARRAY_SIZE(fsl_esai_reg_defaults),
	.readable_reg = fsl_esai_readable_reg,
	.volatile_reg = fsl_esai_volatile_reg,
	.writeable_reg = fsl_esai_writeable_reg,
	.cache_type = REGCACHE_FLAT,
};

static bool fsl_esai_check_xrun(struct snd_pcm_substream *substream)
{
	struct snd_soc_pcm_runtime *rtd = substream->private_data;
	struct snd_soc_dai *cpu_dai = rtd->cpu_dai;
	struct fsl_esai *esai_priv = snd_soc_dai_get_drvdata(cpu_dai);
	u32 saisr;

	regmap_read(esai_priv->regmap, REG_ESAI_SAISR, &saisr);

	return saisr & (ESAI_SAISR_TUE | ESAI_SAISR_ROE) ;
}

/*
 *Here is ESAI underrun reset step:
 *1. Read "TUE" and got TUE=1
 *2. stop DMA.
 *3. stop ESAI TX section.
 *4. Set the transmitter section individual reset "TPR=1"
 *5. Reset the ESAI Transmit FIFO (set ESAI_TFCR[1]=1).
 *6. Config the control registers ESAI_TCCR and ESAI_TCR.config the Transmit FIFO register.
 *7. clear "TPR"
 *8. read "TUE"
 *9. Prefill ESAI TX FIFO.
 *10.Start DMA.
 *11 Enable the ESAI
 */
static void fsl_esai_reset(struct snd_pcm_substream *substream, bool stop)
{
	struct snd_soc_pcm_runtime *rtd = substream->private_data;
	struct snd_soc_dai *cpu_dai = rtd->cpu_dai;
	struct fsl_esai *esai_priv = snd_soc_dai_get_drvdata(cpu_dai);
	unsigned long flags = 0;
	u32 saisr;

	if (stop)
		imx_stop_lock_pcm_streams(esai_priv->substream, 2, &flags);

	regmap_update_bits(esai_priv->regmap, REG_ESAI_ECR,
				ESAI_ECR_ESAIEN_MASK | ESAI_ECR_ERST_MASK,
				ESAI_ECR_ESAIEN | ESAI_ECR_ERST);
	regmap_update_bits(esai_priv->regmap, REG_ESAI_ECR,
				ESAI_ECR_ESAIEN_MASK | ESAI_ECR_ERST_MASK,
				ESAI_ECR_ESAIEN);

	regmap_update_bits(esai_priv->regmap, REG_ESAI_TCR, ESAI_xCR_xPR_MASK, ESAI_xCR_xPR);
	regmap_update_bits(esai_priv->regmap, REG_ESAI_RCR, ESAI_xCR_xPR_MASK, ESAI_xCR_xPR);

	regmap_update_bits(esai_priv->regmap, REG_ESAI_PRRC, ESAI_PRRC_PDC_MASK, 0);
	regmap_update_bits(esai_priv->regmap, REG_ESAI_PCRC, ESAI_PCRC_PC_MASK, 0);

	/*
	 * Add fifo reset here, because the regcache_sync will write one more data to ETDR.
	 * Which will cause channel shift.
	 */
	regmap_update_bits(esai_priv->regmap, REG_ESAI_TFCR, ESAI_xFCR_xFR_MASK, ESAI_xFCR_xFR);
	regmap_update_bits(esai_priv->regmap, REG_ESAI_RFCR, ESAI_xFCR_xFR_MASK, ESAI_xFCR_xFR);

	regcache_mark_dirty(esai_priv->regmap);
	regcache_sync(esai_priv->regmap);

	regmap_update_bits(esai_priv->regmap, REG_ESAI_TFCR, ESAI_xFCR_xFR_MASK, 0);
	regmap_update_bits(esai_priv->regmap, REG_ESAI_RFCR, ESAI_xFCR_xFR_MASK, 0);

	regmap_update_bits(esai_priv->regmap, REG_ESAI_TCR, ESAI_xCR_xPR_MASK, 0);
	regmap_update_bits(esai_priv->regmap, REG_ESAI_RCR, ESAI_xCR_xPR_MASK, 0);

	regmap_update_bits(esai_priv->regmap, REG_ESAI_PRRC,
				   ESAI_PRRC_PDC_MASK, ESAI_PRRC_PDC(ESAI_GPIO));
	regmap_update_bits(esai_priv->regmap, REG_ESAI_PCRC,
				   ESAI_PCRC_PC_MASK, ESAI_PCRC_PC(ESAI_GPIO));

	regmap_read(esai_priv->regmap, REG_ESAI_SAISR, &saisr);

	if (stop)
		imx_start_unlock_pcm_streams(esai_priv->substream, 2, &flags);
}

static const struct of_device_id fsl_esai_dt_ids[] = {
	{ .compatible = "fsl,imx8qxp-v1-esai", .data = &fsl_esai_imx8qxp_v1 },
	{ .compatible = "fsl,imx8qm-esai", .data = &fsl_esai_imx8qm },
	{ .compatible = "fsl,imx6ull-esai", .data = &fsl_esai_imx6ull },
	{ .compatible = "fsl,imx35-esai", .data = &fsl_esai_imx35 },
	{ .compatible = "fsl,vf610-esai", .data = &fsl_esai_vf610 },
	{}
};
MODULE_DEVICE_TABLE(of, fsl_esai_dt_ids);

static int fsl_esai_probe(struct platform_device *pdev)
{
	struct device_node *np = pdev->dev.of_node;
	const struct of_device_id *of_id;
	struct fsl_esai *esai_priv;
	struct resource *res;
	const uint32_t *iprop;
	void __iomem *regs;
	int irq, ret;
	u32 buffer_size;
	unsigned long irqflag = 0;

	esai_priv = devm_kzalloc(&pdev->dev, sizeof(*esai_priv), GFP_KERNEL);
	if (!esai_priv)
		return -ENOMEM;

	esai_priv->pdev = pdev;
	strncpy(esai_priv->name, np->name, sizeof(esai_priv->name) - 1);

	of_id = of_match_device(fsl_esai_dt_ids, &pdev->dev);
	if (!of_id || !of_id->data)
		return -EINVAL;

	esai_priv->soc = of_id->data;

	/* Get the addresses and IRQ */
	res = platform_get_resource(pdev, IORESOURCE_MEM, 0);
	regs = devm_ioremap_resource(&pdev->dev, res);
	if (IS_ERR(regs))
		return PTR_ERR(regs);

	esai_priv->regmap = devm_regmap_init_mmio_clk(&pdev->dev,
			"core", regs, &fsl_esai_regmap_config);
	if (IS_ERR(esai_priv->regmap)) {
		dev_err(&pdev->dev, "failed to init regmap: %ld\n",
				PTR_ERR(esai_priv->regmap));
		return PTR_ERR(esai_priv->regmap);
	}

	esai_priv->coreclk = devm_clk_get(&pdev->dev, "core");
	if (IS_ERR(esai_priv->coreclk)) {
		dev_err(&pdev->dev, "failed to get core clock: %ld\n",
				PTR_ERR(esai_priv->coreclk));
		return PTR_ERR(esai_priv->coreclk);
	}

	esai_priv->extalclk = devm_clk_get(&pdev->dev, "extal");
	if (IS_ERR(esai_priv->extalclk))
		dev_warn(&pdev->dev, "failed to get extal clock: %ld\n",
				PTR_ERR(esai_priv->extalclk));

	esai_priv->fsysclk = devm_clk_get(&pdev->dev, "fsys");
	if (IS_ERR(esai_priv->fsysclk))
		dev_warn(&pdev->dev, "failed to get fsys clock: %ld\n",
				PTR_ERR(esai_priv->fsysclk));

	esai_priv->spbaclk = devm_clk_get(&pdev->dev, "spba");
	if (IS_ERR(esai_priv->spbaclk))
		dev_warn(&pdev->dev, "failed to get spba clock: %ld\n",
				PTR_ERR(esai_priv->spbaclk));

	irq = platform_get_irq(pdev, 0);
	if (irq < 0) {
		dev_err(&pdev->dev, "no irq for node %s\n", pdev->name);
		return irq;
	}

	/* ESAI shared interrupt */
	if (of_property_read_bool(np, "shared-interrupt"))
		irqflag = IRQF_SHARED;

	ret = devm_request_irq(&pdev->dev, irq, esai_isr, irqflag,
			       esai_priv->name, esai_priv);
	if (ret) {
		dev_err(&pdev->dev, "failed to claim irq %u\n", irq);
		return ret;
	}

	/* Set a default slot number */
	esai_priv->slots = 2;

	/* Determine the FIFO depth */
	iprop = of_get_property(np, "fsl,fifo-depth", NULL);
	if (iprop)
		esai_priv->fifo_depth = be32_to_cpup(iprop);
	else
		esai_priv->fifo_depth = 64;

	esai_priv->dma_params_rx.chan_name = "rx";
	esai_priv->dma_params_tx.chan_name = "tx";
	esai_priv->dma_params_tx.maxburst = 16;
	esai_priv->dma_params_rx.maxburst = 16;
	esai_priv->dma_params_tx.addr = res->start + REG_ESAI_ETDR;
	esai_priv->dma_params_rx.addr = res->start + REG_ESAI_ERDR;

	/* From imx6ull, the channel swap issue in underrun/overrun is
	 * fixed in hardware. So remove the workaround.
	 */
	if (esai_priv->soc->channel_swap_workaround) {
		esai_priv->dma_params_tx.check_xrun = fsl_esai_check_xrun;
		esai_priv->dma_params_rx.check_xrun = fsl_esai_check_xrun;
		esai_priv->dma_params_tx.device_reset = fsl_esai_reset;
		esai_priv->dma_params_rx.device_reset = fsl_esai_reset;
	}

	esai_priv->synchronous =
		of_property_read_bool(np, "fsl,esai-synchronous");

	if (!esai_priv->synchronous) {
		if (of_property_read_bool(pdev->dev.of_node, "fsl,txm-rxs")) {
			/* 0 --  rx,  1 -- tx */
			esai_priv->slave_mode[0] = true;
			esai_priv->slave_mode[1] = false;
		}

		if (of_property_read_bool(pdev->dev.of_node, "fsl,txs-rxm")) {
			/* 0 --  rx,  1 -- tx */
			esai_priv->slave_mode[0] = false;
			esai_priv->slave_mode[1] = true;
		}
	}

	/* Implement full symmetry for synchronous mode */
	if (esai_priv->synchronous) {
		fsl_esai_dai.symmetric_rates = 1;
		fsl_esai_dai.symmetric_channels = 1;
		fsl_esai_dai.symmetric_samplebits = 1;
	}

	dev_set_drvdata(&pdev->dev, esai_priv);

	/* Reset ESAI unit */
	ret = regmap_write(esai_priv->regmap, REG_ESAI_ECR, ESAI_ECR_ERST);
	if (ret) {
		dev_err(&pdev->dev, "failed to reset ESAI: %d\n", ret);
		return ret;
	}

	/*
	 * We need to enable ESAI so as to access some of its registers.
	 * Otherwise, we would fail to dump regmap from user space.
	 */
	ret = regmap_write(esai_priv->regmap, REG_ESAI_ECR, ESAI_ECR_ESAIEN);
	if (ret) {
		dev_err(&pdev->dev, "failed to enable ESAI: %d\n", ret);
		return ret;
	}

<<<<<<< HEAD
=======
	esai_priv->tx_mask = 0xFFFFFFFF;
	esai_priv->rx_mask = 0xFFFFFFFF;

>>>>>>> aea8526e
	/* Clear the TSMA, TSMB, RSMA, RSMB */
	regmap_write(esai_priv->regmap, REG_ESAI_TSMA, 0);
	regmap_write(esai_priv->regmap, REG_ESAI_TSMB, 0);
	regmap_write(esai_priv->regmap, REG_ESAI_RSMA, 0);
	regmap_write(esai_priv->regmap, REG_ESAI_RSMB, 0);

	ret = devm_snd_soc_register_component(&pdev->dev, &fsl_esai_component,
					      &fsl_esai_dai, 1);
	if (ret) {
		dev_err(&pdev->dev, "failed to register DAI: %d\n", ret);
		return ret;
	}

	if (of_property_read_u32(np, "fsl,dma-buffer-size", &buffer_size))
		buffer_size = IMX_ESAI_DMABUF_SIZE;

	/* workaround for esai issue in imx8qxp */
	if (esai_priv->soc->dma_workaround)
		esai_priv->dma_info =
			fsl_dma_workaround_alloc_info("tcd_pool_esai",
						      &pdev->dev,
						      "nxp,imx8qm-acm",
						      FSL_DMA_WORKAROUND_ESAI);

	pm_runtime_enable(&pdev->dev);
	regcache_cache_only(esai_priv->regmap, true);

	ret = imx_pcm_platform_register(&pdev->dev);
	if (ret)
		dev_err(&pdev->dev, "failed to init imx pcm dma: %d\n", ret);

	return ret;
}

static int fsl_esai_remove(struct platform_device *pdev)
{
	struct fsl_esai *esai_priv = dev_get_drvdata(&pdev->dev);

	if (esai_priv->soc->dma_workaround)
		fsl_dma_workaround_free_info(esai_priv->dma_info, &pdev->dev);

	pm_runtime_disable(&pdev->dev);

	return 0;
}

#ifdef CONFIG_PM
static int fsl_esai_runtime_resume(struct device *dev)
{
	struct fsl_esai *esai = dev_get_drvdata(dev);
	int ret;

	/*
	 * Some platforms might use the same bit to gate all three or two of
	 * clocks, so keep all clocks open/close at the same time for safety
	 */
	ret = clk_prepare_enable(esai->coreclk);
	if (ret)
		return ret;
	if (!IS_ERR(esai->spbaclk)) {
		ret = clk_prepare_enable(esai->spbaclk);
		if (ret)
			goto disable_core_clk;
	}
	if (!IS_ERR(esai->extalclk)) {
		ret = clk_prepare_enable(esai->extalclk);
		if (ret)
			goto disable_spba_clk;
	}
	if (!IS_ERR(esai->fsysclk)) {
		ret = clk_prepare_enable(esai->fsysclk);
		if (ret)
			goto disable_extal_clk;
	}

	regcache_cache_only(esai->regmap, false);
	regcache_mark_dirty(esai->regmap);

	/* FIFO reset for safety */
	regmap_update_bits(esai->regmap, REG_ESAI_TFCR,
			   ESAI_xFCR_xFR, ESAI_xFCR_xFR);
	regmap_update_bits(esai->regmap, REG_ESAI_RFCR,
			   ESAI_xFCR_xFR, ESAI_xFCR_xFR);

	ret = regcache_sync(esai->regmap);
	if (ret)
		goto disable_fsys_clk;

	/* FIFO reset done */
	regmap_update_bits(esai->regmap, REG_ESAI_TFCR, ESAI_xFCR_xFR, 0);
	regmap_update_bits(esai->regmap, REG_ESAI_RFCR, ESAI_xFCR_xFR, 0);

	return 0;

disable_fsys_clk:
	if (!IS_ERR(esai->fsysclk))
		clk_disable_unprepare(esai->fsysclk);
disable_extal_clk:
	if (!IS_ERR(esai->extalclk))
		clk_disable_unprepare(esai->extalclk);
disable_spba_clk:
	if (!IS_ERR(esai->spbaclk))
		clk_disable_unprepare(esai->spbaclk);
disable_core_clk:
	clk_disable_unprepare(esai->coreclk);

	return ret;
}

static int fsl_esai_runtime_suspend(struct device *dev)
{
	struct fsl_esai *esai = dev_get_drvdata(dev);

	regcache_cache_only(esai->regmap, true);

	if (!IS_ERR(esai->fsysclk))
		clk_disable_unprepare(esai->fsysclk);
	if (!IS_ERR(esai->extalclk))
		clk_disable_unprepare(esai->extalclk);
	if (!IS_ERR(esai->spbaclk))
		clk_disable_unprepare(esai->spbaclk);
	clk_disable_unprepare(esai->coreclk);

	return 0;
}
#endif

static const struct dev_pm_ops fsl_esai_pm_ops = {
	SET_RUNTIME_PM_OPS(fsl_esai_runtime_suspend,
			   fsl_esai_runtime_resume,
			   NULL)
	SET_SYSTEM_SLEEP_PM_OPS(pm_runtime_force_suspend, pm_runtime_force_resume)
};

static struct platform_driver fsl_esai_driver = {
	.probe = fsl_esai_probe,
	.remove = fsl_esai_remove,
	.driver = {
		.name = "fsl-esai-dai",
		.pm = &fsl_esai_pm_ops,
		.of_match_table = fsl_esai_dt_ids,
	},
};

module_platform_driver(fsl_esai_driver);

MODULE_AUTHOR("Freescale Semiconductor, Inc.");
MODULE_DESCRIPTION("Freescale ESAI CPU DAI driver");
MODULE_LICENSE("GPL v2");
MODULE_ALIAS("platform:fsl-esai-dai");<|MERGE_RESOLUTION|>--- conflicted
+++ resolved
@@ -438,13 +438,8 @@
 
 	esai_priv->slot_width = slot_width;
 	esai_priv->slots = slots;
-<<<<<<< HEAD
-	esai_priv->tx_mask    = tx_mask;
-	esai_priv->rx_mask    = rx_mask;
-=======
 	esai_priv->tx_mask = tx_mask;
 	esai_priv->rx_mask = rx_mask;
->>>>>>> aea8526e
 
 	return 0;
 }
@@ -1160,12 +1155,9 @@
 		return ret;
 	}
 
-<<<<<<< HEAD
-=======
 	esai_priv->tx_mask = 0xFFFFFFFF;
 	esai_priv->rx_mask = 0xFFFFFFFF;
 
->>>>>>> aea8526e
 	/* Clear the TSMA, TSMB, RSMA, RSMB */
 	regmap_write(esai_priv->regmap, REG_ESAI_TSMA, 0);
 	regmap_write(esai_priv->regmap, REG_ESAI_TSMB, 0);
