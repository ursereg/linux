--- conflicted
+++ resolved
@@ -1000,14 +1000,10 @@
 		return ret;
 	}
 
-<<<<<<< HEAD
-	ret = imx_pcm_dma_init(pdev, IMX_ESAI_DMABUF_SIZE);
-=======
 	if (of_property_read_u32(np, "fsl,dma-buffer-size", &buffer_size))
 		buffer_size = IMX_ESAI_DMABUF_SIZE;
 
 	ret = imx_pcm_dma_init(pdev, buffer_size);
->>>>>>> 9ea9577d
 	if (ret)
 		dev_err(&pdev->dev, "failed to init imx pcm dma: %d\n", ret);
 
