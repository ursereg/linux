// SPDX-License-Identifier: GPL-2.0
//
// Freescale ESAI ALSA SoC Digital Audio Interface (DAI) driver
//
// Copyright (C) 2014 Freescale Semiconductor, Inc.

#include <linux/clk.h>
#include <linux/dmaengine.h>
#include <linux/module.h>
#include <linux/of_irq.h>
#include <linux/of_platform.h>
#include <linux/pm_runtime.h>
#include <linux/pm_domain.h>
#include <sound/dmaengine_pcm.h>
#include <sound/pcm_params.h>

#include "fsl_esai.h"
#include "imx-pcm.h"

#define FSL_ESAI_FORMATS	(SNDRV_PCM_FMTBIT_S8 | \
				SNDRV_PCM_FMTBIT_S16_LE | \
				SNDRV_PCM_FMTBIT_S20_3LE | \
				SNDRV_PCM_FMTBIT_S24_LE)

/**
 * fsl_esai_soc_data: soc specific data
 *
 * @imx: for imx platform
 * @reset_at_xrun: flags for enable reset operaton
 * @use_edma: edma is used.
 */
struct fsl_esai_soc_data {
	bool imx;
	bool reset_at_xrun;
	bool use_edma;
};

/**
 * fsl_esai: ESAI private data
 *
 * @dma_params_rx: DMA parameters for receive channel
 * @dma_params_tx: DMA parameters for transmit channel
 * @pdev: platform device pointer
 * @regmap: regmap handler
 * @coreclk: clock source to access register
 * @extalclk: esai clock source to derive HCK, SCK and FS
 * @fsysclk: system clock source to derive HCK, SCK and FS
 * @spbaclk: SPBA clock (optional, depending on SoC design)
 * @soc: soc specific data
 * @lock: spin lock between hw_reset() and trigger()
 * @fifo_depth: depth of tx/rx FIFO
 * @slot_width: width of each DAI slot
 * @slots: number of slots
 * @channels: channel num for tx or rx
 * @hck_rate: clock rate of desired HCKx clock
 * @sck_rate: clock rate of desired SCKx clock
 * @hck_dir: the direction of HCKx pads
 * @sck_div: if using PSR/PM dividers for SCKx clock
 * @slave_mode: if fully using DAI slave mode
 * @synchronous: if using tx/rx synchronous mode
 * @name: driver name
 */
struct fsl_esai {
	struct snd_dmaengine_dai_dma_data dma_params_rx;
	struct snd_dmaengine_dai_dma_data dma_params_tx;
	struct platform_device *pdev;
	struct regmap *regmap;
	struct clk *coreclk;
	struct clk *extalclk;
	struct clk *fsysclk;
	struct clk *spbaclk;
	const struct fsl_esai_soc_data *soc;
	spinlock_t lock; /* Protect hw_reset and trigger */
	u32 fifo_depth;
	u32 slot_width;
	u32 slots;
	u32 tx_mask;
	u32 rx_mask;
	u32 channels[2];
	u32 hck_rate[2];
	u32 sck_rate[2];
	bool hck_dir[2];
	bool sck_div[2];
	bool slave_mode[2];
	bool synchronous;
	char name[32];
};

static struct fsl_esai_soc_data fsl_esai_vf610 = {
	.imx = false,
	.reset_at_xrun = true,
	.use_edma = false,
};

static struct fsl_esai_soc_data fsl_esai_imx35 = {
	.imx = true,
	.reset_at_xrun = true,
	.use_edma = false,
};

static struct fsl_esai_soc_data fsl_esai_imx6ull = {
	.imx = true,
	.reset_at_xrun = false,
	.use_edma = false,
};

static struct fsl_esai_soc_data fsl_esai_imx8qm = {
	.imx = true,
	.reset_at_xrun = false,
	.use_edma = true,
};

static void fsl_esai_hw_reset(struct fsl_esai *esai_priv);

static irqreturn_t esai_isr(int irq, void *devid)
{
	struct fsl_esai *esai_priv = (struct fsl_esai *)devid;
	struct platform_device *pdev = esai_priv->pdev;
	u32 esr;
	u32 saisr;

	regmap_read(esai_priv->regmap, REG_ESAI_ESR, &esr);
	regmap_read(esai_priv->regmap, REG_ESAI_SAISR, &saisr);

	if ((saisr & (ESAI_SAISR_TUE | ESAI_SAISR_ROE)) &&
	    esai_priv->soc->reset_at_xrun) {
		dev_dbg(&pdev->dev, "reset module for xrun\n");
		fsl_esai_hw_reset(esai_priv);
	}

	if (esr & ESAI_ESR_TINIT_MASK)
		dev_dbg(&pdev->dev, "isr: Transmission Initialized\n");

	if (esr & ESAI_ESR_RFF_MASK)
		dev_dbg(&pdev->dev, "isr: Receiving overrun\n");

	if (esr & ESAI_ESR_TFE_MASK)
		dev_dbg(&pdev->dev, "isr: Transmission underrun\n");

	if (esr & ESAI_ESR_TLS_MASK)
		dev_dbg(&pdev->dev, "isr: Just transmitted the last slot\n");

	if (esr & ESAI_ESR_TDE_MASK)
		dev_dbg(&pdev->dev, "isr: Transmission data exception\n");

	if (esr & ESAI_ESR_TED_MASK)
		dev_dbg(&pdev->dev, "isr: Transmitting even slots\n");

	if (esr & ESAI_ESR_TD_MASK)
		dev_dbg(&pdev->dev, "isr: Transmitting data\n");

	if (esr & ESAI_ESR_RLS_MASK)
		dev_dbg(&pdev->dev, "isr: Just received the last slot\n");

	if (esr & ESAI_ESR_RDE_MASK)
		dev_dbg(&pdev->dev, "isr: Receiving data exception\n");

	if (esr & ESAI_ESR_RED_MASK)
		dev_dbg(&pdev->dev, "isr: Receiving even slots\n");

	if (esr & ESAI_ESR_RD_MASK)
		dev_dbg(&pdev->dev, "isr: Receiving data\n");

	return IRQ_HANDLED;
}

/**
 * This function is used to calculate the divisors of psr, pm, fp and it is
 * supposed to be called in set_dai_sysclk() and set_bclk().
 *
 * @ratio: desired overall ratio for the paticipating dividers
 * @usefp: for HCK setting, there is no need to set fp divider
 * @fp: bypass other dividers by setting fp directly if fp != 0
 * @tx: current setting is for playback or capture
 */
static int fsl_esai_divisor_cal(struct snd_soc_dai *dai, bool tx, u32 ratio,
				bool usefp, u32 fp)
{
	struct fsl_esai *esai_priv = snd_soc_dai_get_drvdata(dai);
	u32 psr, pm = 999, maxfp, prod, sub, savesub, i, j;

	maxfp = usefp ? 16 : 1;

	if (usefp && fp)
		goto out_fp;

	if (ratio > 2 * 8 * 256 * maxfp || ratio < 2) {
		dev_err(dai->dev, "the ratio is out of range (2 ~ %d)\n",
				2 * 8 * 256 * maxfp);
		return -EINVAL;
	} else if (ratio % 2) {
		dev_err(dai->dev, "the raio must be even if using upper divider\n");
		return -EINVAL;
	}

	ratio /= 2;

	psr = ratio <= 256 * maxfp ? ESAI_xCCR_xPSR_BYPASS : ESAI_xCCR_xPSR_DIV8;

	/* Do not loop-search if PM (1 ~ 256) alone can serve the ratio */
	if (ratio <= 256) {
		pm = ratio;
		fp = 1;
		goto out;
	}

	/* Set the max fluctuation -- 0.1% of the max devisor */
	savesub = (psr ? 1 : 8)  * 256 * maxfp / 1000;

	/* Find the best value for PM */
	for (i = 1; i <= 256; i++) {
		for (j = 1; j <= maxfp; j++) {
			/* PSR (1 or 8) * PM (1 ~ 256) * FP (1 ~ 16) */
			prod = (psr ? 1 : 8) * i * j;

			if (prod == ratio)
				sub = 0;
			else if (prod / ratio == 1)
				sub = prod - ratio;
			else if (ratio / prod == 1)
				sub = ratio - prod;
			else
				continue;

			/* Calculate the fraction */
			sub = sub * 1000 / ratio;
			if (sub < savesub) {
				savesub = sub;
				pm = i;
				fp = j;
			}

			/* We are lucky */
			if (savesub == 0)
				goto out;
		}
	}

	if (pm == 999) {
		dev_err(dai->dev, "failed to calculate proper divisors\n");
		return -EINVAL;
	}

out:
	regmap_update_bits(esai_priv->regmap, REG_ESAI_xCCR(tx),
			   ESAI_xCCR_xPSR_MASK | ESAI_xCCR_xPM_MASK,
			   psr | ESAI_xCCR_xPM(pm));

out_fp:
	/* Bypass fp if not being required */
	if (maxfp <= 1)
		return 0;

	regmap_update_bits(esai_priv->regmap, REG_ESAI_xCCR(tx),
			   ESAI_xCCR_xFP_MASK, ESAI_xCCR_xFP(fp));

	return 0;
}

/**
 * This function mainly configures the clock frequency of MCLK (HCKT/HCKR)
 *
 * @Parameters:
 * clk_id: The clock source of HCKT/HCKR
 *	  (Input from outside; output from inside, FSYS or EXTAL)
 * freq: The required clock rate of HCKT/HCKR
 * dir: The clock direction of HCKT/HCKR
 *
 * Note: If the direction is input, we do not care about clk_id.
 */
static int fsl_esai_set_dai_sysclk(struct snd_soc_dai *dai, int clk_id,
				   unsigned int freq, int dir)
{
	struct fsl_esai *esai_priv = snd_soc_dai_get_drvdata(dai);
	struct clk *clksrc = esai_priv->extalclk;
	bool tx = (clk_id <= ESAI_HCKT_EXTAL || esai_priv->synchronous);
	bool in = dir == SND_SOC_CLOCK_IN;
	u32 ratio, ecr = 0;
	unsigned long clk_rate;
	int ret;

	if (freq == 0) {
		dev_err(dai->dev, "%sput freq of HCK%c should not be 0Hz\n",
			in ? "in" : "out", tx ? 'T' : 'R');
		return -EINVAL;
	}

	/* Bypass divider settings if the requirement doesn't change */
	if (freq == esai_priv->hck_rate[tx] && dir == esai_priv->hck_dir[tx])
		return 0;

	/* sck_div can be only bypassed if ETO/ERO=0 and SNC_SOC_CLOCK_OUT */
	esai_priv->sck_div[tx] = true;

	/* Set the direction of HCKT/HCKR pins */
	regmap_update_bits(esai_priv->regmap, REG_ESAI_xCCR(tx),
			   ESAI_xCCR_xHCKD, in ? 0 : ESAI_xCCR_xHCKD);

	if (in)
		goto out;

	switch (clk_id) {
	case ESAI_HCKT_FSYS:
	case ESAI_HCKR_FSYS:
		clksrc = esai_priv->fsysclk;
		break;
	case ESAI_HCKT_EXTAL:
		ecr |= ESAI_ECR_ETI;
		break;
	case ESAI_HCKR_EXTAL:
		ecr |= esai_priv->synchronous ? ESAI_ECR_ETI : ESAI_ECR_ERI;
		break;
	default:
		return -EINVAL;
	}

	if (IS_ERR(clksrc)) {
		dev_err(dai->dev, "no assigned %s clock\n",
				clk_id % 2 ? "extal" : "fsys");
		return PTR_ERR(clksrc);
	}
	clk_rate = clk_get_rate(clksrc);

	ratio = clk_rate / freq;
	if (ratio * freq > clk_rate)
		ret = ratio * freq - clk_rate;
	else if (ratio * freq < clk_rate)
		ret = clk_rate - ratio * freq;
	else
		ret = 0;

	/* Block if clock source can not be divided into the required rate */
	if (ret != 0 && clk_rate / ret < 1000) {
		dev_err(dai->dev, "failed to derive required HCK%c rate\n",
				tx ? 'T' : 'R');
		return -EINVAL;
	}

	/* Only EXTAL source can be output directly without using PSR and PM */
	if (ratio == 1 && clksrc == esai_priv->extalclk) {
		/* Bypass all the dividers if not being needed */
		ecr |= tx ? ESAI_ECR_ETO : ESAI_ECR_ERO;
		goto out;
	} else if (ratio < 2) {
		/* The ratio should be no less than 2 if using other sources */
		dev_err(dai->dev, "failed to derive required HCK%c rate\n",
				tx ? 'T' : 'R');
		return -EINVAL;
	}

	ret = fsl_esai_divisor_cal(dai, tx, ratio, false, 0);
	if (ret)
		return ret;

	esai_priv->sck_div[tx] = false;

out:
	esai_priv->hck_dir[tx] = dir;
	esai_priv->hck_rate[tx] = freq;

	regmap_update_bits(esai_priv->regmap, REG_ESAI_ECR,
			   tx ? ESAI_ECR_ETI | ESAI_ECR_ETO :
			   ESAI_ECR_ERI | ESAI_ECR_ERO, ecr);

	return 0;
}

/**
 * This function configures the related dividers according to the bclk rate
 */
static int fsl_esai_set_bclk(struct snd_soc_dai *dai, bool tx, u32 freq)
{
	struct fsl_esai *esai_priv = snd_soc_dai_get_drvdata(dai);
	u32 hck_rate = esai_priv->hck_rate[tx];
	u32 sub, ratio = hck_rate / freq;
	int ret;

	/* Don't apply for fully slave mode or unchanged bclk */
	if (esai_priv->slave_mode[tx] || esai_priv->sck_rate[tx] == freq)
		return 0;

	if (ratio * freq > hck_rate)
		sub = ratio * freq - hck_rate;
	else if (ratio * freq < hck_rate)
		sub = hck_rate - ratio * freq;
	else
		sub = 0;

	/* Block if clock source can not be divided into the required rate */
	if (sub != 0 && hck_rate / sub < 1000) {
		dev_err(dai->dev, "failed to derive required SCK%c rate\n",
				tx ? 'T' : 'R');
		return -EINVAL;
	}

	/* The ratio should be contented by FP alone if bypassing PM and PSR */
	if (!esai_priv->sck_div[tx] && (ratio > 16 || ratio == 0)) {
		dev_err(dai->dev, "the ratio is out of range (1 ~ 16)\n");
		return -EINVAL;
	}

	ret = fsl_esai_divisor_cal(dai, tx, ratio, true,
			esai_priv->sck_div[tx] ? 0 : ratio);
	if (ret)
		return ret;

	/* Save current bclk rate */
	esai_priv->sck_rate[tx] = freq;

	return 0;
}

static int fsl_esai_set_dai_tdm_slot(struct snd_soc_dai *dai, u32 tx_mask,
				     u32 rx_mask, int slots, int slot_width)
{
	struct fsl_esai *esai_priv = snd_soc_dai_get_drvdata(dai);

	regmap_update_bits(esai_priv->regmap, REG_ESAI_TCCR,
			   ESAI_xCCR_xDC_MASK, ESAI_xCCR_xDC(slots));

	regmap_update_bits(esai_priv->regmap, REG_ESAI_RCCR,
			   ESAI_xCCR_xDC_MASK, ESAI_xCCR_xDC(slots));

	esai_priv->slot_width = slot_width;
	esai_priv->slots = slots;
	esai_priv->tx_mask = tx_mask;
	esai_priv->rx_mask = rx_mask;

	return 0;
}

static int fsl_esai_set_dai_fmt(struct snd_soc_dai *dai, unsigned int fmt)
{
	struct fsl_esai *esai_priv = snd_soc_dai_get_drvdata(dai);
	u32 xcr = 0, xccr = 0, mask;

	/* DAI mode */
	switch (fmt & SND_SOC_DAIFMT_FORMAT_MASK) {
	case SND_SOC_DAIFMT_I2S:
		/* Data on rising edge of bclk, frame low, 1clk before data */
		xcr |= ESAI_xCR_xFSR;
		xccr |= ESAI_xCCR_xFSP | ESAI_xCCR_xCKP | ESAI_xCCR_xHCKP;
		break;
	case SND_SOC_DAIFMT_LEFT_J:
		/* Data on rising edge of bclk, frame high */
		xccr |= ESAI_xCCR_xCKP | ESAI_xCCR_xHCKP;
		break;
	case SND_SOC_DAIFMT_RIGHT_J:
		/* Data on rising edge of bclk, frame high, right aligned */
		xccr |= ESAI_xCCR_xCKP | ESAI_xCCR_xHCKP;
		xcr  |= ESAI_xCR_xWA;
		break;
	case SND_SOC_DAIFMT_DSP_A:
		/* Data on rising edge of bclk, frame high, 1clk before data */
		xcr |= ESAI_xCR_xFSL | ESAI_xCR_xFSR;
		xccr |= ESAI_xCCR_xCKP | ESAI_xCCR_xHCKP;
		break;
	case SND_SOC_DAIFMT_DSP_B:
		/* Data on rising edge of bclk, frame high */
		xcr |= ESAI_xCR_xFSL;
		xccr |= ESAI_xCCR_xCKP | ESAI_xCCR_xHCKP;
		break;
	default:
		return -EINVAL;
	}

	/* DAI clock inversion */
	switch (fmt & SND_SOC_DAIFMT_INV_MASK) {
	case SND_SOC_DAIFMT_NB_NF:
		/* Nothing to do for both normal cases */
		break;
	case SND_SOC_DAIFMT_IB_NF:
		/* Invert bit clock */
		xccr ^= ESAI_xCCR_xCKP | ESAI_xCCR_xHCKP;
		break;
	case SND_SOC_DAIFMT_NB_IF:
		/* Invert frame clock */
		xccr ^= ESAI_xCCR_xFSP;
		break;
	case SND_SOC_DAIFMT_IB_IF:
		/* Invert both clocks */
		xccr ^= ESAI_xCCR_xCKP | ESAI_xCCR_xHCKP | ESAI_xCCR_xFSP;
		break;
	default:
		return -EINVAL;
	}

	if (esai_priv->slave_mode[0] == esai_priv->slave_mode[1]) {
		/* DAI clock master masks */
		switch (fmt & SND_SOC_DAIFMT_MASTER_MASK) {
		case SND_SOC_DAIFMT_CBM_CFM:
			esai_priv->slave_mode[0] = true;
			esai_priv->slave_mode[1] = true;
			break;
		case SND_SOC_DAIFMT_CBS_CFM:
			xccr |= ESAI_xCCR_xCKD;
			break;
		case SND_SOC_DAIFMT_CBM_CFS:
			xccr |= ESAI_xCCR_xFSD;
			break;
		case SND_SOC_DAIFMT_CBS_CFS:
			xccr |= ESAI_xCCR_xFSD | ESAI_xCCR_xCKD;
			esai_priv->slave_mode[0] = false;
			esai_priv->slave_mode[1] = false;
			break;
		default:
			return -EINVAL;
		}

		mask = ESAI_xCCR_xCKP | ESAI_xCCR_xHCKP | ESAI_xCCR_xFSP |
			ESAI_xCCR_xFSD | ESAI_xCCR_xCKD;
		regmap_update_bits(esai_priv->regmap,
					REG_ESAI_TCCR, mask, xccr);
		regmap_update_bits(esai_priv->regmap,
					REG_ESAI_RCCR, mask, xccr);

	} else {

		mask = ESAI_xCCR_xCKP | ESAI_xCCR_xHCKP | ESAI_xCCR_xFSP |
			ESAI_xCCR_xFSD | ESAI_xCCR_xCKD;
		if (esai_priv->slave_mode[0])
			regmap_update_bits(esai_priv->regmap,
					REG_ESAI_RCCR, mask, xccr);
		else
			regmap_update_bits(esai_priv->regmap, REG_ESAI_RCCR,
						mask,
						xccr | ESAI_xCCR_xFSD |
							ESAI_xCCR_xCKD);

		if (esai_priv->slave_mode[1])
			regmap_update_bits(esai_priv->regmap,
						REG_ESAI_TCCR, mask, xccr);
		else
			regmap_update_bits(esai_priv->regmap, REG_ESAI_TCCR,
						mask,
						xccr | ESAI_xCCR_xFSD |
							ESAI_xCCR_xCKD);
	}

	mask = ESAI_xCR_xFSL | ESAI_xCR_xFSR | ESAI_xCR_xWA;
	regmap_update_bits(esai_priv->regmap, REG_ESAI_TCR, mask, xcr);
	regmap_update_bits(esai_priv->regmap, REG_ESAI_RCR, mask, xcr);

	return 0;
}

static int fsl_esai_startup(struct snd_pcm_substream *substream,
			    struct snd_soc_dai *dai)
{
	struct fsl_esai *esai_priv = snd_soc_dai_get_drvdata(dai);
	bool tx = substream->stream == SNDRV_PCM_STREAM_PLAYBACK;

	if (!dai->active) {
		/* Set synchronous mode */
		regmap_update_bits(esai_priv->regmap, REG_ESAI_SAICR,
				   ESAI_SAICR_SYNC, esai_priv->synchronous ?
				   ESAI_SAICR_SYNC : 0);

		/* Set a default slot number -- 2 */
		regmap_update_bits(esai_priv->regmap, REG_ESAI_TCCR,
				   ESAI_xCCR_xDC_MASK, ESAI_xCCR_xDC(2));
		regmap_update_bits(esai_priv->regmap, REG_ESAI_RCCR,
				   ESAI_xCCR_xDC_MASK, ESAI_xCCR_xDC(2));
	}

	if (esai_priv->soc->use_edma)
		snd_pcm_hw_constraint_step(substream->runtime, 0,
					   SNDRV_PCM_HW_PARAM_PERIOD_SIZE,
					   tx ? esai_priv->dma_params_tx.maxburst :
					   esai_priv->dma_params_rx.maxburst);

	return 0;

}

static int fsl_esai_hw_params(struct snd_pcm_substream *substream,
			      struct snd_pcm_hw_params *params,
			      struct snd_soc_dai *dai)
{
	struct fsl_esai *esai_priv = snd_soc_dai_get_drvdata(dai);
	bool tx = substream->stream == SNDRV_PCM_STREAM_PLAYBACK;
	u32 width = params_width(params);
	u32 channels = params_channels(params);
	u32 pins = DIV_ROUND_UP(channels, esai_priv->slots);
	u32 slot_width = width;
	u32 bclk, mask, val;
	int ret;

	/* Override slot_width if being specifically set */
	if (esai_priv->slot_width)
		slot_width = esai_priv->slot_width;

	bclk = params_rate(params) * slot_width * esai_priv->slots;

	ret = fsl_esai_set_bclk(dai, esai_priv->synchronous || tx, bclk);
	if (ret)
		return ret;

	mask = ESAI_xCR_xSWS_MASK;
	val = ESAI_xCR_xSWS(slot_width, width);

	regmap_update_bits(esai_priv->regmap, REG_ESAI_xCR(tx), mask, val);
	/* Recording in synchronous mode needs to set TCR also */
	if (!tx && esai_priv->synchronous)
		regmap_update_bits(esai_priv->regmap, REG_ESAI_TCR, mask, val);

	/* Use Normal mode to support monaural audio */
	regmap_update_bits(esai_priv->regmap, REG_ESAI_xCR(tx),
			   ESAI_xCR_xMOD_MASK, params_channels(params) > 1 ?
			   ESAI_xCR_xMOD_NETWORK : 0);

	regmap_update_bits(esai_priv->regmap, REG_ESAI_xFCR(tx),
			   ESAI_xFCR_xFR_MASK, ESAI_xFCR_xFR);

	mask = ESAI_xFCR_xFR_MASK | ESAI_xFCR_xWA_MASK | ESAI_xFCR_xFWM_MASK |
	      (tx ? ESAI_xFCR_TE_MASK | ESAI_xFCR_TIEN : ESAI_xFCR_RE_MASK);
	val = ESAI_xFCR_xWA(width) | ESAI_xFCR_xFWM(esai_priv->fifo_depth) |
	     (tx ? ESAI_xFCR_TE(pins) | ESAI_xFCR_TIEN : ESAI_xFCR_RE(pins));

	regmap_update_bits(esai_priv->regmap, REG_ESAI_xFCR(tx), mask, val);

	if (tx)
		regmap_update_bits(esai_priv->regmap, REG_ESAI_TCR,
				ESAI_xCR_PADC, ESAI_xCR_PADC);

	/* Remove ESAI personal reset by configuring ESAI_PCRC and ESAI_PRRC */
	regmap_update_bits(esai_priv->regmap, REG_ESAI_PRRC,
			   ESAI_PRRC_PDC_MASK, ESAI_PRRC_PDC(ESAI_GPIO));
	regmap_update_bits(esai_priv->regmap, REG_ESAI_PCRC,
			   ESAI_PCRC_PC_MASK, ESAI_PCRC_PC(ESAI_GPIO));
	return 0;
}

static int fsl_esai_hw_init(struct fsl_esai *esai_priv)
{
	struct platform_device *pdev = esai_priv->pdev;
	int ret;

	/* Reset ESAI unit */
	ret = regmap_update_bits(esai_priv->regmap, REG_ESAI_ECR,
				 ESAI_ECR_ESAIEN_MASK | ESAI_ECR_ERST_MASK,
				 ESAI_ECR_ESAIEN | ESAI_ECR_ERST);
	if (ret) {
		dev_err(&pdev->dev, "failed to reset ESAI: %d\n", ret);
		return ret;
	}

	/*
	 * We need to enable ESAI so as to access some of its registers.
	 * Otherwise, we would fail to dump regmap from user space.
	 */
	ret = regmap_update_bits(esai_priv->regmap, REG_ESAI_ECR,
				 ESAI_ECR_ESAIEN_MASK | ESAI_ECR_ERST_MASK,
				 ESAI_ECR_ESAIEN);
	if (ret) {
		dev_err(&pdev->dev, "failed to enable ESAI: %d\n", ret);
		return ret;
	}

	regmap_update_bits(esai_priv->regmap, REG_ESAI_PRRC,
			   ESAI_PRRC_PDC_MASK, 0);
	regmap_update_bits(esai_priv->regmap, REG_ESAI_PCRC,
			   ESAI_PCRC_PC_MASK, 0);

	return 0;
}

static int fsl_esai_register_restore(struct fsl_esai *esai_priv)
{
	int ret;

	/* FIFO reset for safety */
	regmap_update_bits(esai_priv->regmap, REG_ESAI_TFCR,
			   ESAI_xFCR_xFR, ESAI_xFCR_xFR);
	regmap_update_bits(esai_priv->regmap, REG_ESAI_RFCR,
			   ESAI_xFCR_xFR, ESAI_xFCR_xFR);

	regcache_mark_dirty(esai_priv->regmap);
	ret = regcache_sync(esai_priv->regmap);
	if (ret)
		return ret;

	/* FIFO reset done */
	regmap_update_bits(esai_priv->regmap, REG_ESAI_TFCR, ESAI_xFCR_xFR, 0);
	regmap_update_bits(esai_priv->regmap, REG_ESAI_RFCR, ESAI_xFCR_xFR, 0);

	return 0;
}

static void fsl_esai_trigger_start(struct fsl_esai *esai_priv, bool tx)
{
	u8 i, channels = esai_priv->channels[tx];
	u32 pins = DIV_ROUND_UP(channels, esai_priv->slots);
	u32 mask;

	regmap_update_bits(esai_priv->regmap, REG_ESAI_xFCR(tx),
			   ESAI_xFCR_xFEN_MASK, ESAI_xFCR_xFEN);

	/* Write initial words reqiured by ESAI as normal procedure */
	for (i = 0; tx && i < channels; i++)
		regmap_write(esai_priv->regmap, REG_ESAI_ETDR, 0x0);

	/*
	 * When set the TE/RE in the end of enablement flow, there
	 * will be channel swap issue for multi data line case.
	 * In order to workaround this issue, we switch the bit
	 * enablement sequence to below sequence
	 * 1) clear the xSMB & xSMA: which is done in probe and
	 *                           stop state.
	 * 2) set TE/RE
	 * 3) set xSMB
	 * 4) set xSMA:  xSMA is the last one in this flow, which
	 *               will trigger esai to start.
	 */
	regmap_update_bits(esai_priv->regmap, REG_ESAI_xCR(tx),
			   tx ? ESAI_xCR_TE_MASK : ESAI_xCR_RE_MASK,
			   tx ? ESAI_xCR_TE(pins) : ESAI_xCR_RE(pins));
	mask = tx ? esai_priv->tx_mask : esai_priv->rx_mask;

	regmap_update_bits(esai_priv->regmap, REG_ESAI_xSMB(tx),
			   ESAI_xSMB_xS_MASK, ESAI_xSMB_xS(mask));
	regmap_update_bits(esai_priv->regmap, REG_ESAI_xSMA(tx),
			   ESAI_xSMA_xS_MASK, ESAI_xSMA_xS(mask));

	/* Enable Exception interrupt */
	regmap_update_bits(esai_priv->regmap, REG_ESAI_xCR(tx),
			   ESAI_xCR_xEIE_MASK, ESAI_xCR_xEIE);
}

static void fsl_esai_trigger_stop(struct fsl_esai *esai_priv, bool tx)
{
	regmap_update_bits(esai_priv->regmap, REG_ESAI_xCR(tx),
			   ESAI_xCR_xEIE_MASK, 0);

	regmap_update_bits(esai_priv->regmap, REG_ESAI_xCR(tx),
			   tx ? ESAI_xCR_TE_MASK : ESAI_xCR_RE_MASK, 0);
	regmap_update_bits(esai_priv->regmap, REG_ESAI_xSMA(tx),
			   ESAI_xSMA_xS_MASK, 0);
	regmap_update_bits(esai_priv->regmap, REG_ESAI_xSMB(tx),
			   ESAI_xSMB_xS_MASK, 0);

	/* Disable and reset FIFO */
	regmap_update_bits(esai_priv->regmap, REG_ESAI_xFCR(tx),
			   ESAI_xFCR_xFR | ESAI_xFCR_xFEN, ESAI_xFCR_xFR);
	regmap_update_bits(esai_priv->regmap, REG_ESAI_xFCR(tx),
			   ESAI_xFCR_xFR, 0);
}

static void fsl_esai_hw_reset(struct fsl_esai *esai_priv)
{
	bool tx = true, rx = false, enabled[2];
	unsigned long lock_flags;
	u32 tfcr, rfcr;

	spin_lock_irqsave(&esai_priv->lock, lock_flags);
	/* Save the registers */
	regmap_read(esai_priv->regmap, REG_ESAI_TFCR, &tfcr);
	regmap_read(esai_priv->regmap, REG_ESAI_RFCR, &rfcr);
	enabled[tx] = tfcr & ESAI_xFCR_xFEN;
	enabled[rx] = rfcr & ESAI_xFCR_xFEN;

	/* Stop the tx & rx */
	fsl_esai_trigger_stop(esai_priv, tx);
	fsl_esai_trigger_stop(esai_priv, rx);

	/* Reset the esai, and ignore return value */
	fsl_esai_hw_init(esai_priv);

	/* Enforce ESAI personal resets for both TX and RX */
	regmap_update_bits(esai_priv->regmap, REG_ESAI_TCR,
			   ESAI_xCR_xPR_MASK, ESAI_xCR_xPR);
	regmap_update_bits(esai_priv->regmap, REG_ESAI_RCR,
			   ESAI_xCR_xPR_MASK, ESAI_xCR_xPR);

	/* Restore registers by regcache_sync, and ignore return value */
	fsl_esai_register_restore(esai_priv);

	/* Remove ESAI personal resets by configuring PCRC and PRRC also */
	regmap_update_bits(esai_priv->regmap, REG_ESAI_TCR,
			   ESAI_xCR_xPR_MASK, 0);
	regmap_update_bits(esai_priv->regmap, REG_ESAI_RCR,
			   ESAI_xCR_xPR_MASK, 0);
	regmap_update_bits(esai_priv->regmap, REG_ESAI_PRRC,
			   ESAI_PRRC_PDC_MASK, ESAI_PRRC_PDC(ESAI_GPIO));
	regmap_update_bits(esai_priv->regmap, REG_ESAI_PCRC,
			   ESAI_PCRC_PC_MASK, ESAI_PCRC_PC(ESAI_GPIO));

	/* Restart tx / rx, if they already enabled */
	if (enabled[tx])
		fsl_esai_trigger_start(esai_priv, tx);
	if (enabled[rx])
		fsl_esai_trigger_start(esai_priv, rx);

	spin_unlock_irqrestore(&esai_priv->lock, lock_flags);
}

static int fsl_esai_trigger(struct snd_pcm_substream *substream, int cmd,
			    struct snd_soc_dai *dai)
{
	struct fsl_esai *esai_priv = snd_soc_dai_get_drvdata(dai);
	bool tx = substream->stream == SNDRV_PCM_STREAM_PLAYBACK;
	unsigned long lock_flags;

	esai_priv->channels[tx] = substream->runtime->channels;

	switch (cmd) {
	case SNDRV_PCM_TRIGGER_START:
	case SNDRV_PCM_TRIGGER_RESUME:
	case SNDRV_PCM_TRIGGER_PAUSE_RELEASE:
		spin_lock_irqsave(&esai_priv->lock, lock_flags);
		fsl_esai_trigger_start(esai_priv, tx);
		spin_unlock_irqrestore(&esai_priv->lock, lock_flags);
		break;
	case SNDRV_PCM_TRIGGER_SUSPEND:
	case SNDRV_PCM_TRIGGER_STOP:
	case SNDRV_PCM_TRIGGER_PAUSE_PUSH:
		spin_lock_irqsave(&esai_priv->lock, lock_flags);
		fsl_esai_trigger_stop(esai_priv, tx);
		spin_unlock_irqrestore(&esai_priv->lock, lock_flags);
		break;
	default:
		return -EINVAL;
	}

	return 0;
}

static const struct snd_soc_dai_ops fsl_esai_dai_ops = {
	.startup = fsl_esai_startup,
	.trigger = fsl_esai_trigger,
	.hw_params = fsl_esai_hw_params,
	.set_sysclk = fsl_esai_set_dai_sysclk,
	.set_fmt = fsl_esai_set_dai_fmt,
	.set_tdm_slot = fsl_esai_set_dai_tdm_slot,
};

static int fsl_esai_dai_probe(struct snd_soc_dai *dai)
{
	struct fsl_esai *esai_priv = snd_soc_dai_get_drvdata(dai);

	snd_soc_dai_init_dma_data(dai, &esai_priv->dma_params_tx,
				  &esai_priv->dma_params_rx);

	return 0;
}

static struct snd_soc_dai_driver fsl_esai_dai = {
	.probe = fsl_esai_dai_probe,
	.playback = {
		.stream_name = "CPU-Playback",
		.channels_min = 1,
		.channels_max = 12,
		.rates = SNDRV_PCM_RATE_8000_192000,
		.formats = FSL_ESAI_FORMATS,
	},
	.capture = {
		.stream_name = "CPU-Capture",
		.channels_min = 1,
		.channels_max = 8,
		.rates = SNDRV_PCM_RATE_8000_192000,
		.formats = FSL_ESAI_FORMATS,
	},
	.ops = &fsl_esai_dai_ops,
};

static const struct snd_soc_component_driver fsl_esai_component = {
	.name		= "fsl-esai",
};

static const struct reg_default fsl_esai_reg_defaults[] = {
	{REG_ESAI_ETDR,	 0x00000000},
	{REG_ESAI_ECR,	 0x00000000},
	{REG_ESAI_TFCR,	 0x00000000},
	{REG_ESAI_RFCR,	 0x00000000},
	{REG_ESAI_TX0,	 0x00000000},
	{REG_ESAI_TX1,	 0x00000000},
	{REG_ESAI_TX2,	 0x00000000},
	{REG_ESAI_TX3,	 0x00000000},
	{REG_ESAI_TX4,	 0x00000000},
	{REG_ESAI_TX5,	 0x00000000},
	{REG_ESAI_TSR,	 0x00000000},
	{REG_ESAI_SAICR, 0x00000000},
	{REG_ESAI_TCR,	 0x00000000},
	{REG_ESAI_TCCR,	 0x00000000},
	{REG_ESAI_RCR,	 0x00000000},
	{REG_ESAI_RCCR,	 0x00000000},
	{REG_ESAI_TSMA,  0x0000ffff},
	{REG_ESAI_TSMB,  0x0000ffff},
	{REG_ESAI_RSMA,  0x0000ffff},
	{REG_ESAI_RSMB,  0x0000ffff},
	{REG_ESAI_PRRC,  0x00000000},
	{REG_ESAI_PCRC,  0x00000000},
};

static bool fsl_esai_readable_reg(struct device *dev, unsigned int reg)
{
	switch (reg) {
	case REG_ESAI_ERDR:
	case REG_ESAI_ECR:
	case REG_ESAI_ESR:
	case REG_ESAI_TFCR:
	case REG_ESAI_TFSR:
	case REG_ESAI_RFCR:
	case REG_ESAI_RFSR:
	case REG_ESAI_RX0:
	case REG_ESAI_RX1:
	case REG_ESAI_RX2:
	case REG_ESAI_RX3:
	case REG_ESAI_SAISR:
	case REG_ESAI_SAICR:
	case REG_ESAI_TCR:
	case REG_ESAI_TCCR:
	case REG_ESAI_RCR:
	case REG_ESAI_RCCR:
	case REG_ESAI_TSMA:
	case REG_ESAI_TSMB:
	case REG_ESAI_RSMA:
	case REG_ESAI_RSMB:
	case REG_ESAI_PRRC:
	case REG_ESAI_PCRC:
		return true;
	default:
		return false;
	}
}

static bool fsl_esai_volatile_reg(struct device *dev, unsigned int reg)
{
	switch (reg) {
	case REG_ESAI_ERDR:
	case REG_ESAI_ESR:
	case REG_ESAI_TFSR:
	case REG_ESAI_RFSR:
	case REG_ESAI_RX0:
	case REG_ESAI_RX1:
	case REG_ESAI_RX2:
	case REG_ESAI_RX3:
	case REG_ESAI_SAISR:
		return true;
	default:
		return false;
	}
}

static bool fsl_esai_writeable_reg(struct device *dev, unsigned int reg)
{
	switch (reg) {
	case REG_ESAI_ETDR:
	case REG_ESAI_ECR:
	case REG_ESAI_TFCR:
	case REG_ESAI_RFCR:
	case REG_ESAI_TX0:
	case REG_ESAI_TX1:
	case REG_ESAI_TX2:
	case REG_ESAI_TX3:
	case REG_ESAI_TX4:
	case REG_ESAI_TX5:
	case REG_ESAI_TSR:
	case REG_ESAI_SAICR:
	case REG_ESAI_TCR:
	case REG_ESAI_TCCR:
	case REG_ESAI_RCR:
	case REG_ESAI_RCCR:
	case REG_ESAI_TSMA:
	case REG_ESAI_TSMB:
	case REG_ESAI_RSMA:
	case REG_ESAI_RSMB:
	case REG_ESAI_PRRC:
	case REG_ESAI_PCRC:
		return true;
	default:
		return false;
	}
}

static const struct regmap_config fsl_esai_regmap_config = {
	.reg_bits = 32,
	.reg_stride = 4,
	.val_bits = 32,

	.max_register = REG_ESAI_PCRC,
	.reg_defaults = fsl_esai_reg_defaults,
	.num_reg_defaults = ARRAY_SIZE(fsl_esai_reg_defaults),
	.readable_reg = fsl_esai_readable_reg,
	.volatile_reg = fsl_esai_volatile_reg,
	.writeable_reg = fsl_esai_writeable_reg,
	.cache_type = REGCACHE_FLAT,
};

static int fsl_esai_probe(struct platform_device *pdev)
{
	struct device_node *np = pdev->dev.of_node;
	struct fsl_esai *esai_priv;
	struct resource *res;
	const __be32 *iprop;
	void __iomem *regs;
	int irq, ret;
	unsigned long irqflag = 0;
<<<<<<< HEAD
	int i, num_domains = 0;
=======
>>>>>>> f69558f3

	esai_priv = devm_kzalloc(&pdev->dev, sizeof(*esai_priv), GFP_KERNEL);
	if (!esai_priv)
		return -ENOMEM;

	esai_priv->pdev = pdev;
	snprintf(esai_priv->name, sizeof(esai_priv->name), "%pOFn", np);

	esai_priv->soc = of_device_get_match_data(&pdev->dev);
	if (!esai_priv->soc) {
		dev_err(&pdev->dev, "failed to get soc data\n");
		return -ENODEV;
	}

	/* Get the addresses and IRQ */
	res = platform_get_resource(pdev, IORESOURCE_MEM, 0);
	regs = devm_ioremap_resource(&pdev->dev, res);
	if (IS_ERR(regs))
		return PTR_ERR(regs);

	esai_priv->regmap = devm_regmap_init_mmio_clk(&pdev->dev,
			NULL, regs, &fsl_esai_regmap_config);
	if (IS_ERR(esai_priv->regmap)) {
		dev_err(&pdev->dev, "failed to init regmap: %ld\n",
				PTR_ERR(esai_priv->regmap));
		return PTR_ERR(esai_priv->regmap);
	}

	esai_priv->coreclk = devm_clk_get(&pdev->dev, "core");
	if (IS_ERR(esai_priv->coreclk)) {
		dev_err(&pdev->dev, "failed to get core clock: %ld\n",
				PTR_ERR(esai_priv->coreclk));
		return PTR_ERR(esai_priv->coreclk);
	}

	esai_priv->extalclk = devm_clk_get(&pdev->dev, "extal");
	if (IS_ERR(esai_priv->extalclk))
		dev_warn(&pdev->dev, "failed to get extal clock: %ld\n",
				PTR_ERR(esai_priv->extalclk));

	esai_priv->fsysclk = devm_clk_get(&pdev->dev, "fsys");
	if (IS_ERR(esai_priv->fsysclk))
		dev_warn(&pdev->dev, "failed to get fsys clock: %ld\n",
				PTR_ERR(esai_priv->fsysclk));

	esai_priv->spbaclk = devm_clk_get(&pdev->dev, "spba");
	if (IS_ERR(esai_priv->spbaclk))
		dev_warn(&pdev->dev, "failed to get spba clock: %ld\n",
				PTR_ERR(esai_priv->spbaclk));

	irq = platform_get_irq(pdev, 0);
	if (irq < 0) {
		dev_err(&pdev->dev, "no irq for node %s\n", pdev->name);
		return irq;
	}

<<<<<<< HEAD
	num_domains = of_count_phandle_with_args(np, "power-domains",
						 "#power-domain-cells");
	for (i = 0; i < num_domains; i++) {
		struct device *pd_dev;
		struct device_link *link;

		pd_dev = dev_pm_domain_attach_by_id(&pdev->dev, i);
		if (IS_ERR(pd_dev))
			return PTR_ERR(pd_dev);

		link = device_link_add(&pdev->dev, pd_dev,
			DL_FLAG_STATELESS |
			DL_FLAG_PM_RUNTIME |
			DL_FLAG_RPM_ACTIVE);
		if (IS_ERR(link))
			return PTR_ERR(link);
	}

=======
>>>>>>> f69558f3
	/* ESAI shared interrupt */
	if (of_property_read_bool(np, "shared-interrupt"))
		irqflag = IRQF_SHARED;

	ret = devm_request_irq(&pdev->dev, irq, esai_isr, irqflag,
			       esai_priv->name, esai_priv);
	if (ret) {
		dev_err(&pdev->dev, "failed to claim irq %u\n", irq);
		return ret;
	}

	/* Set a default slot number */
	esai_priv->slots = 2;

	/* Determine the FIFO depth */
	iprop = of_get_property(np, "fsl,fifo-depth", NULL);
	if (iprop)
		esai_priv->fifo_depth = be32_to_cpup(iprop);
	else
		esai_priv->fifo_depth = 64;

	esai_priv->dma_params_tx.maxburst = 16;
	esai_priv->dma_params_rx.maxburst = 16;
	esai_priv->dma_params_rx.chan_name = "rx";
	esai_priv->dma_params_tx.chan_name = "tx";
	esai_priv->dma_params_tx.addr = res->start + REG_ESAI_ETDR;
	esai_priv->dma_params_rx.addr = res->start + REG_ESAI_ERDR;

	esai_priv->synchronous =
		of_property_read_bool(np, "fsl,esai-synchronous");

	if (!esai_priv->synchronous) {
		if (of_property_read_bool(pdev->dev.of_node, "fsl,txm-rxs")) {
			/* 0 --  rx,  1 -- tx */
			esai_priv->slave_mode[0] = true;
			esai_priv->slave_mode[1] = false;
		}

		if (of_property_read_bool(pdev->dev.of_node, "fsl,txs-rxm")) {
			/* 0 --  rx,  1 -- tx */
			esai_priv->slave_mode[0] = false;
			esai_priv->slave_mode[1] = true;
		}
	}

	/* Implement full symmetry for synchronous mode */
	if (esai_priv->synchronous) {
		fsl_esai_dai.symmetric_rates = 1;
		fsl_esai_dai.symmetric_channels = 1;
		fsl_esai_dai.symmetric_samplebits = 1;
	}

	dev_set_drvdata(&pdev->dev, esai_priv);

	spin_lock_init(&esai_priv->lock);

	ret = clk_prepare_enable(esai_priv->coreclk);
	if (ret)
		return ret;

	ret = fsl_esai_hw_init(esai_priv);
	if (ret)
		return ret;

	esai_priv->tx_mask = 0xFFFFFFFF;
	esai_priv->rx_mask = 0xFFFFFFFF;

	/* Clear the TSMA, TSMB, RSMA, RSMB */
	regmap_write(esai_priv->regmap, REG_ESAI_TSMA, 0);
	regmap_write(esai_priv->regmap, REG_ESAI_TSMB, 0);
	regmap_write(esai_priv->regmap, REG_ESAI_RSMA, 0);
	regmap_write(esai_priv->regmap, REG_ESAI_RSMB, 0);

	clk_disable_unprepare(esai_priv->coreclk);

	ret = devm_snd_soc_register_component(&pdev->dev, &fsl_esai_component,
					      &fsl_esai_dai, 1);
	if (ret) {
		dev_err(&pdev->dev, "failed to register DAI: %d\n", ret);
		return ret;
	}

	pm_runtime_enable(&pdev->dev);

	regcache_cache_only(esai_priv->regmap, true);

	ret = imx_pcm_platform_register(&pdev->dev);
	if (ret)
		dev_err(&pdev->dev, "failed to init imx pcm dma: %d\n", ret);

	return ret;
}

static int fsl_esai_remove(struct platform_device *pdev)
{
	pm_runtime_disable(&pdev->dev);

	return 0;
}

static const struct of_device_id fsl_esai_dt_ids[] = {
	{ .compatible = "fsl,imx35-esai", .data = &fsl_esai_imx35 },
	{ .compatible = "fsl,vf610-esai", .data = &fsl_esai_vf610 },
	{ .compatible = "fsl,imx6ull-esai", .data = &fsl_esai_imx6ull },
	{ .compatible = "fsl,imx8qm-esai", .data = &fsl_esai_imx8qm },
	{}
};
MODULE_DEVICE_TABLE(of, fsl_esai_dt_ids);

#ifdef CONFIG_PM
static int fsl_esai_runtime_resume(struct device *dev)
{
	struct fsl_esai *esai = dev_get_drvdata(dev);
	int ret;

	/*
	 * Some platforms might use the same bit to gate all three or two of
	 * clocks, so keep all clocks open/close at the same time for safety
	 */
	ret = clk_prepare_enable(esai->coreclk);
	if (ret)
		return ret;
	if (!IS_ERR(esai->spbaclk)) {
		ret = clk_prepare_enable(esai->spbaclk);
		if (ret)
			goto err_spbaclk;
	}
	if (!IS_ERR(esai->extalclk)) {
		ret = clk_prepare_enable(esai->extalclk);
		if (ret)
			goto err_extalclk;
	}
	if (!IS_ERR(esai->fsysclk)) {
		ret = clk_prepare_enable(esai->fsysclk);
		if (ret)
			goto err_fsysclk;
	}

	regcache_cache_only(esai->regmap, false);

	ret = fsl_esai_register_restore(esai);
	if (ret)
		goto err_regcache_sync;

	return 0;

err_regcache_sync:
	if (!IS_ERR(esai->fsysclk))
		clk_disable_unprepare(esai->fsysclk);
err_fsysclk:
	if (!IS_ERR(esai->extalclk))
		clk_disable_unprepare(esai->extalclk);
err_extalclk:
	if (!IS_ERR(esai->spbaclk))
		clk_disable_unprepare(esai->spbaclk);
err_spbaclk:
	clk_disable_unprepare(esai->coreclk);

	return ret;
}

static int fsl_esai_runtime_suspend(struct device *dev)
{
	struct fsl_esai *esai = dev_get_drvdata(dev);

	regcache_cache_only(esai->regmap, true);

	if (!IS_ERR(esai->fsysclk))
		clk_disable_unprepare(esai->fsysclk);
	if (!IS_ERR(esai->extalclk))
		clk_disable_unprepare(esai->extalclk);
	if (!IS_ERR(esai->spbaclk))
		clk_disable_unprepare(esai->spbaclk);
	clk_disable_unprepare(esai->coreclk);

	return 0;
}
#endif /* CONFIG_PM */

static const struct dev_pm_ops fsl_esai_pm_ops = {
	SET_RUNTIME_PM_OPS(fsl_esai_runtime_suspend,
			   fsl_esai_runtime_resume,
			   NULL)
	SET_SYSTEM_SLEEP_PM_OPS(pm_runtime_force_suspend,
				pm_runtime_force_resume)
};

static struct platform_driver fsl_esai_driver = {
	.probe = fsl_esai_probe,
	.remove = fsl_esai_remove,
	.driver = {
		.name = "fsl-esai-dai",
		.pm = &fsl_esai_pm_ops,
		.of_match_table = fsl_esai_dt_ids,
	},
};

module_platform_driver(fsl_esai_driver);

MODULE_AUTHOR("Freescale Semiconductor, Inc.");
MODULE_DESCRIPTION("Freescale ESAI CPU DAI driver");
MODULE_LICENSE("GPL v2");
MODULE_ALIAS("platform:fsl-esai-dai");<|MERGE_RESOLUTION|>--- conflicted
+++ resolved
@@ -10,7 +10,6 @@
 #include <linux/of_irq.h>
 #include <linux/of_platform.h>
 #include <linux/pm_runtime.h>
-#include <linux/pm_domain.h>
 #include <sound/dmaengine_pcm.h>
 #include <sound/pcm_params.h>
 
@@ -996,10 +995,6 @@
 	void __iomem *regs;
 	int irq, ret;
 	unsigned long irqflag = 0;
-<<<<<<< HEAD
-	int i, num_domains = 0;
-=======
->>>>>>> f69558f3
 
 	esai_priv = devm_kzalloc(&pdev->dev, sizeof(*esai_priv), GFP_KERNEL);
 	if (!esai_priv)
@@ -1056,27 +1051,6 @@
 		return irq;
 	}
 
-<<<<<<< HEAD
-	num_domains = of_count_phandle_with_args(np, "power-domains",
-						 "#power-domain-cells");
-	for (i = 0; i < num_domains; i++) {
-		struct device *pd_dev;
-		struct device_link *link;
-
-		pd_dev = dev_pm_domain_attach_by_id(&pdev->dev, i);
-		if (IS_ERR(pd_dev))
-			return PTR_ERR(pd_dev);
-
-		link = device_link_add(&pdev->dev, pd_dev,
-			DL_FLAG_STATELESS |
-			DL_FLAG_PM_RUNTIME |
-			DL_FLAG_RPM_ACTIVE);
-		if (IS_ERR(link))
-			return PTR_ERR(link);
-	}
-
-=======
->>>>>>> f69558f3
 	/* ESAI shared interrupt */
 	if (of_property_read_bool(np, "shared-interrupt"))
 		irqflag = IRQF_SHARED;
