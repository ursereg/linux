// SPDX-License-Identifier: GPL-2.0
//
// Freescale ASRC ALSA SoC Digital Audio Interface (DAI) driver
//
// Copyright (C) 2014-2016 Freescale Semiconductor, Inc.
// Copyright 2017 NXP
//
// Author: Nicolin Chen <nicoleotsuka@gmail.com>

#include <linux/clk.h>
#include <linux/delay.h>
#include <linux/dma-mapping.h>
#include <linux/module.h>
#include <linux/of_platform.h>
#include <linux/platform_data/dma-imx.h>
#include <linux/pm_runtime.h>
#include <linux/miscdevice.h>
#include <linux/sched/signal.h>
#include <sound/dmaengine_pcm.h>
#include <sound/pcm_params.h>

#include "fsl_asrc.h"

#define IDEAL_RATIO_DECIMAL_DEPTH 26
#define DIVIDER_NUM  64

#define pair_err(fmt, ...) \
	dev_err(&asrc->pdev->dev, "Pair %c: " fmt, 'A' + index, ##__VA_ARGS__)

#define pair_warn(fmt, ...) \
	dev_warn(&asrc_priv->pdev->dev, "Pair %c: " fmt, 'A' + index, ##__VA_ARGS__)

#define pair_dbg(fmt, ...) \
	dev_dbg(&asrc->pdev->dev, "Pair %c: " fmt, 'A' + index, ##__VA_ARGS__)

/* Corresponding to process_option */
static unsigned int supported_asrc_rate[] = {
	5512, 8000, 11025, 12000, 16000, 22050, 24000, 32000, 44100, 48000,
	64000, 88200, 96000, 128000, 176400, 192000,
};

static struct snd_pcm_hw_constraint_list fsl_asrc_rate_constraints = {
	.count = ARRAY_SIZE(supported_asrc_rate),
	.list = supported_asrc_rate,
};

/*
 * The following tables map the relationship between asrc_inclk/asrc_outclk in
 * fsl_asrc.h and the registers of ASRCSR
 */
<<<<<<< HEAD
#define CLK_MAP_NUM 48
static unsigned char input_clk_map_imx35[] = {
=======
static unsigned char input_clk_map_imx35[ASRC_CLK_MAP_LEN] = {
>>>>>>> c1084c27
	0, 1, 2, 3, 4, 5, 6, 7, 8, 9, 0xa, 0xb, 0xc, 0xd, 0xe, 0xf,
	3, 3, 3, 3, 3, 3, 3, 3, 3, 3, 3, 3, 3, 3, 3, 3,
	3, 3, 3, 3, 3, 3, 3, 3, 3, 3, 3, 3, 3, 3, 3, 3,
};

static unsigned char output_clk_map_imx35[ASRC_CLK_MAP_LEN] = {
	0, 1, 2, 3, 4, 5, 6, 7, 8, 9, 0xa, 0xb, 0xc, 0xd, 0xe, 0xf,
	3, 3, 3, 3, 3, 3, 3, 3, 3, 3, 3, 3, 3, 3, 3, 3,
	3, 3, 3, 3, 3, 3, 3, 3, 3, 3, 3, 3, 3, 3, 3, 3,
};

/* i.MX53 uses the same map for input and output */
static unsigned char input_clk_map_imx53[ASRC_CLK_MAP_LEN] = {
/*	0x0  0x1  0x2  0x3  0x4  0x5  0x6  0x7  0x8  0x9  0xa  0xb  0xc  0xd  0xe  0xf */
	0x0, 0x1, 0x2, 0x7, 0x4, 0x5, 0x6, 0x3, 0x8, 0x9, 0xa, 0xb, 0xc, 0xf, 0xe, 0xd,
	0x7, 0x7, 0x7, 0x7, 0x7, 0x7, 0x7, 0x7, 0x7, 0x7, 0x7, 0x7, 0x7, 0x7, 0x7, 0x7,
	0x7, 0x7, 0x7, 0x7, 0x7, 0x7, 0x7, 0x7, 0x7, 0x7, 0x7, 0x7, 0x7, 0x7, 0x7, 0x7,
};

static unsigned char output_clk_map_imx53[ASRC_CLK_MAP_LEN] = {
/*	0x0  0x1  0x2  0x3  0x4  0x5  0x6  0x7  0x8  0x9  0xa  0xb  0xc  0xd  0xe  0xf */
	0x8, 0x9, 0xa, 0x7, 0xc, 0x5, 0x6, 0xb, 0x0, 0x1, 0x2, 0x3, 0x4, 0xf, 0xe, 0xd,
	0x7, 0x7, 0x7, 0x7, 0x7, 0x7, 0x7, 0x7, 0x7, 0x7, 0x7, 0x7, 0x7, 0x7, 0x7, 0x7,
	0x7, 0x7, 0x7, 0x7, 0x7, 0x7, 0x7, 0x7, 0x7, 0x7, 0x7, 0x7, 0x7, 0x7, 0x7, 0x7,
<<<<<<< HEAD
};

/* i.MX8 uses the same map for input and output */
static unsigned char input_clk_map_imx8_0[] = {
	0xf, 0xf, 0xf, 0xf, 0xf, 0xf, 0xf, 0xf, 0xf, 0xf, 0xf, 0xf, 0xf, 0xf, 0xf, 0x0,
	0x0, 0x1, 0x2, 0x3, 0x4, 0x5, 0x6, 0x7, 0x8, 0x9, 0xa, 0xb, 0xc, 0xd, 0xe, 0xf,
	0xf, 0xf, 0xf, 0xf, 0xf, 0xf, 0xf, 0xf, 0xf, 0xf, 0xf, 0xf, 0xf, 0xf, 0xf, 0xf,
};

static unsigned char output_clk_map_imx8_0[] = {
	0xf, 0xf, 0xf, 0xf, 0xf, 0xf, 0xf, 0xf, 0xf, 0xf, 0xf, 0xf, 0xf, 0xf, 0xf, 0x0,
	0x0, 0x1, 0x2, 0x3, 0x4, 0x5, 0x6, 0x7, 0x8, 0x9, 0xa, 0xb, 0xc, 0xd, 0xe, 0xf,
	0xf, 0xf, 0xf, 0xf, 0xf, 0xf, 0xf, 0xf, 0xf, 0xf, 0xf, 0xf, 0xf, 0xf, 0xf, 0xf,
};

static unsigned char input_clk_map_imx8_1[] = {
	0xf, 0xf, 0xf, 0xf, 0xf, 0x7, 0xf, 0xf, 0xf, 0xf, 0xf, 0xf, 0xf, 0xf, 0xf, 0x0,
	0x0, 0x1, 0x2, 0x3, 0xb, 0xc, 0xf, 0xf, 0xd, 0xe, 0xf, 0xf, 0xf, 0xf, 0xf, 0xf,
	0x4, 0x5, 0x6, 0xf, 0x8, 0x9, 0xa, 0xf, 0xf, 0xf, 0xf, 0xf, 0xf, 0xf, 0xf, 0xf,
};

static unsigned char output_clk_map_imx8_1[] = {
	0xf, 0xf, 0xf, 0xf, 0xf, 0x7, 0xf, 0xf, 0xf, 0xf, 0xf, 0xf, 0xf, 0xf, 0xf, 0x0,
	0x0, 0x1, 0x2, 0x3, 0xb, 0xc, 0xf, 0xf, 0xd, 0xe, 0xf, 0xf, 0xf, 0xf, 0xf, 0xf,
	0x4, 0x5, 0x6, 0xf, 0x8, 0x9, 0xa, 0xf, 0xf, 0xf, 0xf, 0xf, 0xf, 0xf, 0xf, 0xf,
};
=======
};

/*
 * i.MX8QM/i.MX8QXP uses the same map for input and output.
 * clk_map_imx8qm[0] is for i.MX8QM asrc0
 * clk_map_imx8qm[1] is for i.MX8QM asrc1
 * clk_map_imx8qxp[0] is for i.MX8QXP asrc0
 * clk_map_imx8qxp[1] is for i.MX8QXP asrc1
 */
static unsigned char clk_map_imx8qm[2][ASRC_CLK_MAP_LEN] = {
	{
	0xf, 0xf, 0xf, 0xf, 0xf, 0xf, 0xf, 0xf, 0xf, 0xf, 0xf, 0xf, 0xf, 0xf, 0xf, 0x0,
	0x0, 0x1, 0x2, 0x3, 0x4, 0x5, 0x6, 0x7, 0x8, 0x9, 0xa, 0xb, 0xc, 0xd, 0xe, 0xf,
	0xf, 0xf, 0xf, 0xf, 0xf, 0xf, 0xf, 0xf, 0xf, 0xf, 0xf, 0xf, 0xf, 0xf, 0xf, 0xf,
	},
	{
	0xf, 0xf, 0xf, 0xf, 0xf, 0x7, 0xf, 0xf, 0xf, 0xf, 0xf, 0xf, 0xf, 0xf, 0xf, 0x0,
	0x0, 0x1, 0x2, 0x3, 0xb, 0xc, 0xf, 0xf, 0xd, 0xe, 0xf, 0xf, 0xf, 0xf, 0xf, 0xf,
	0x4, 0x5, 0x6, 0xf, 0x8, 0x9, 0xa, 0xf, 0xf, 0xf, 0xf, 0xf, 0xf, 0xf, 0xf, 0xf,
	},
};

static unsigned char clk_map_imx8qxp[2][ASRC_CLK_MAP_LEN] = {
	{
	0xf, 0xf, 0xf, 0xf, 0xf, 0xf, 0xf, 0xf, 0xf, 0xf, 0xf, 0xf, 0xf, 0xf, 0xf, 0x0,
	0x0, 0x1, 0x2, 0x3, 0x4, 0x5, 0x6, 0xf, 0x7, 0x8, 0x9, 0xa, 0xb, 0xc, 0xf, 0xf,
	0xf, 0xf, 0xf, 0xf, 0xf, 0xf, 0xf, 0xf, 0xf, 0xf, 0xf, 0xf, 0xf, 0xf, 0xf, 0xf,
	},
	{
	0xf, 0xf, 0xf, 0xf, 0xf, 0x7, 0xf, 0xf, 0xf, 0xf, 0xf, 0xf, 0xf, 0xf, 0xf, 0x0,
	0x0, 0x1, 0x2, 0x3, 0x7, 0x8, 0xf, 0xf, 0x9, 0xa, 0xf, 0xf, 0xf, 0xf, 0xf, 0xf,
	0xf, 0xf, 0x6, 0xf, 0xf, 0xf, 0xa, 0xf, 0xf, 0xf, 0xf, 0xf, 0xf, 0xf, 0xf, 0xf,
	},
};

/*
 * According to RM, the divider range is 1 ~ 8,
 * prescaler is power of 2 from 1 ~ 128.
 */
static int asrc_clk_divider[DIVIDER_NUM] = {
	1,  2,  4,  8,  16,  32,  64,  128,  /* divider = 1 */
	2,  4,  8, 16,  32,  64, 128,  256,  /* divider = 2 */
	3,  6, 12, 24,  48,  96, 192,  384,  /* divider = 3 */
	4,  8, 16, 32,  64, 128, 256,  512,  /* divider = 4 */
	5, 10, 20, 40,  80, 160, 320,  640,  /* divider = 5 */
	6, 12, 24, 48,  96, 192, 384,  768,  /* divider = 6 */
	7, 14, 28, 56, 112, 224, 448,  896,  /* divider = 7 */
	8, 16, 32, 64, 128, 256, 512, 1024,  /* divider = 8 */
};

/*
 * Check if the divider is available for internal ratio mode
 */
static bool fsl_asrc_divider_avail(int clk_rate, int rate, int *div)
{
	u32 rem, i;
	u64 n;

	if (div)
		*div = 0;

	if (clk_rate == 0 || rate == 0)
		return false;

	n = clk_rate;
	rem = do_div(n, rate);

	if (div)
		*div = n;

	if (rem != 0)
		return false;

	for (i = 0; i < DIVIDER_NUM; i++) {
		if (n == asrc_clk_divider[i])
			break;
	}

	if (i == DIVIDER_NUM)
		return false;

	return true;
}
>>>>>>> c1084c27

/**
 * fsl_asrc_sel_proc - Select the pre-processing and post-processing options
 * @inrate: input sample rate
 * @outrate: output sample rate
 * @pre_proc: return value for pre-processing option
 * @post_proc: return value for post-processing option
 *
 * Make sure to exclude following unsupported cases before
 * calling this function:
 * 1) inrate > 8.125 * outrate
 * 2) inrate > 16.125 * outrate
 *
 */
static void fsl_asrc_sel_proc(int inrate, int outrate,
			     int *pre_proc, int *post_proc)
{
	bool post_proc_cond2;
	bool post_proc_cond0;

	/* select pre_proc between [0, 2] */
	if (inrate * 8 > 33 * outrate)
		*pre_proc = 2;
	else if (inrate * 8 > 15 * outrate) {
		if (inrate > 152000)
			*pre_proc = 2;
		else
			*pre_proc = 1;
	} else if (inrate < 76000)
		*pre_proc = 0;
	else if (inrate > 152000)
		*pre_proc = 2;
	else
		*pre_proc = 1;

	/* Condition for selection of post-processing */
	post_proc_cond2 = (inrate * 15 > outrate * 16 && outrate < 56000) ||
			  (inrate > 56000 && outrate < 56000);
	post_proc_cond0 = inrate * 23 < outrate * 8;

	if (post_proc_cond2)
		*post_proc = 2;
	else if (post_proc_cond0)
		*post_proc = 0;
	else
		*post_proc = 1;
}

/**
 * fsl_asrc_request_pair - Request ASRC pair
 * @channels: number of channels
 * @pair: pointer to pair
 *
 * It assigns pair by the order of A->C->B because allocation of pair B,
 * within range [ANCA, ANCA+ANCB-1], depends on the channels of pair A
 * while pair A and pair C are comparatively independent.
 */
int fsl_asrc_request_pair(int channels, struct fsl_asrc_pair *pair)
{
	enum asrc_pair_index index = ASRC_INVALID_PAIR;
	struct fsl_asrc *asrc = pair->asrc;
	struct device *dev = &asrc->pdev->dev;
	unsigned long lock_flags;
	int i, ret = 0;

	spin_lock_irqsave(&asrc->lock, lock_flags);

	for (i = ASRC_PAIR_A; i < ASRC_PAIR_MAX_NUM; i++) {
		if (asrc->pair[i] != NULL)
			continue;

		index = i;

		if (i != ASRC_PAIR_B)
			break;
	}

	if (index == ASRC_INVALID_PAIR) {
		dev_err(dev, "all pairs are busy now\n");
		ret = -EBUSY;
	} else if (asrc->channel_avail < channels) {
		dev_err(dev, "can't afford required channels: %d\n", channels);
		ret = -EINVAL;
	} else {
		asrc->channel_avail -= channels;
		asrc->pair[index] = pair;
		pair->channels = channels;
		pair->index = index;
	}

	spin_unlock_irqrestore(&asrc->lock, lock_flags);

	return ret;
}

/**
 * fsl_asrc_release_pair - Release ASRC pair
 * @pair: pair to release
 *
 * It clears the resource from asrc and releases the occupied channels.
 */
void fsl_asrc_release_pair(struct fsl_asrc_pair *pair)
{
	struct fsl_asrc *asrc = pair->asrc;
	enum asrc_pair_index index = pair->index;
	unsigned long lock_flags;

	/* Make sure the pair is disabled */
	regmap_update_bits(asrc->regmap, REG_ASRCTR,
			   ASRCTR_ASRCEi_MASK(index), 0);

	spin_lock_irqsave(&asrc->lock, lock_flags);

	asrc->channel_avail += pair->channels;
	asrc->pair[index] = NULL;
	pair->error = 0;

	spin_unlock_irqrestore(&asrc->lock, lock_flags);
}

/**
 * fsl_asrc_set_watermarks- configure input and output thresholds
 * @pair: pointer to pair
 * @in: input threshold
 * @out: output threshold
 */
static void fsl_asrc_set_watermarks(struct fsl_asrc_pair *pair, u32 in, u32 out)
{
	struct fsl_asrc *asrc = pair->asrc;
	enum asrc_pair_index index = pair->index;

	regmap_update_bits(asrc->regmap, REG_ASRMCR(index),
			   ASRMCRi_EXTTHRSHi_MASK |
			   ASRMCRi_INFIFO_THRESHOLD_MASK |
			   ASRMCRi_OUTFIFO_THRESHOLD_MASK,
			   ASRMCRi_EXTTHRSHi |
			   ASRMCRi_INFIFO_THRESHOLD(in) |
			   ASRMCRi_OUTFIFO_THRESHOLD(out));
}

/**
 * fsl_asrc_cal_asrck_divisor - Calculate the total divisor between asrck clock rate and sample rate
 * @pair: pointer to pair
 * @div: divider
 *
 * It follows the formula clk_rate = samplerate * (2 ^ prescaler) * divider
 */
static u32 fsl_asrc_cal_asrck_divisor(struct fsl_asrc_pair *pair, u32 div)
{
	u32 ps;

	/* Calculate the divisors: prescaler [2^0, 2^7], divder [1, 8] */
	for (ps = 0; div > 8; ps++)
		div >>= 1;

	return ((div - 1) << ASRCDRi_AxCPi_WIDTH) | ps;
}

/**
 * fsl_asrc_set_ideal_ratio - Calculate and set the ratio for Ideal Ratio mode only
 * @pair: pointer to pair
 * @inrate: input rate
 * @outrate: output rate
 *
 * The ratio is a 32-bit fixed point value with 26 fractional bits.
 */
static int fsl_asrc_set_ideal_ratio(struct fsl_asrc_pair *pair,
				    int inrate, int outrate)
{
	struct fsl_asrc *asrc = pair->asrc;
	enum asrc_pair_index index = pair->index;
	unsigned long ratio;
	int i;

	if (!outrate) {
		pair_err("output rate should not be zero\n");
		return -EINVAL;
	}

	/* Calculate the intergal part of the ratio */
	ratio = (inrate / outrate) << IDEAL_RATIO_DECIMAL_DEPTH;

	/* ... and then the 26 depth decimal part */
	inrate %= outrate;

	for (i = 1; i <= IDEAL_RATIO_DECIMAL_DEPTH; i++) {
		inrate <<= 1;

		if (inrate < outrate)
			continue;

		ratio |= 1 << (IDEAL_RATIO_DECIMAL_DEPTH - i);
		inrate -= outrate;

		if (!inrate)
			break;
	}

	regmap_write(asrc->regmap, REG_ASRIDRL(index), ratio);
	regmap_write(asrc->regmap, REG_ASRIDRH(index), ratio >> 24);

	return 0;
}

/**
 * fsl_asrc_config_pair - Configure the assigned ASRC pair
 * @pair: pointer to pair
 * @use_ideal_rate: boolean configuration
 *
 * It configures those ASRC registers according to a configuration instance
 * of struct asrc_config which includes in/output sample rate, width, channel
 * and clock settings.
 *
 * Note:
 * The ideal ratio configuration can work with a flexible clock rate setting.
 * Using IDEAL_RATIO_RATE gives a faster converting speed but overloads ASRC.
 * For a regular audio playback, the clock rate should not be slower than an
 * clock rate aligning with the output sample rate; For a use case requiring
 * faster conversion, set use_ideal_rate to have the faster speed.
 */
<<<<<<< HEAD
static int fsl_asrc_config_pair(struct fsl_asrc_pair *pair, bool p2p_in, bool p2p_out)
=======
static int fsl_asrc_config_pair(struct fsl_asrc_pair *pair, bool use_ideal_rate)
>>>>>>> c1084c27
{
	struct fsl_asrc_pair_priv *pair_priv = pair->private;
	struct asrc_config *config = pair_priv->config;
	struct fsl_asrc *asrc = pair->asrc;
	struct fsl_asrc_priv *asrc_priv = asrc->private;
	enum asrc_pair_index index = pair->index;
	enum asrc_word_width input_word_width;
	enum asrc_word_width output_word_width;
	u32 inrate, outrate, indiv, outdiv;
<<<<<<< HEAD
	u32 clk_index[2], div[2], rem[2];
=======
	u32 clk_index[2], div[2];
>>>>>>> c1084c27
	u64 clk_rate;
	int in, out, channels;
	int pre_proc, post_proc;
	struct clk *clk;
<<<<<<< HEAD
	bool ideal;
	enum asrc_word_width input_word_width;
	enum asrc_word_width output_word_width;
=======
	bool ideal, div_avail;
>>>>>>> c1084c27

	if (!config) {
		pair_err("invalid pair config\n");
		return -EINVAL;
	}

	/* Validate channels */
	if (config->channel_num < 1 || config->channel_num > 10) {
		pair_err("does not support %d channels\n", config->channel_num);
		return -EINVAL;
	}

	switch (snd_pcm_format_width(config->input_format)) {
	case 8:
		input_word_width = ASRC_WIDTH_8_BIT;
		break;
	case 16:
		input_word_width = ASRC_WIDTH_16_BIT;
		break;
	case 24:
		input_word_width = ASRC_WIDTH_24_BIT;
		break;
	default:
		pair_err("does not support this input format, %d\n",
			 config->input_format);
		return -EINVAL;
	}

	switch (snd_pcm_format_width(config->output_format)) {
	case 16:
		output_word_width = ASRC_WIDTH_16_BIT;
		break;
	case 24:
		output_word_width = ASRC_WIDTH_24_BIT;
		break;
	default:
		pair_err("does not support this output format, %d\n",
			 config->output_format);
		return -EINVAL;
	}

	inrate = config->input_sample_rate;
	outrate = config->output_sample_rate;
	ideal = config->inclk == INCLK_NONE;

	/* Validate input and output sample rates */
	for (in = 0; in < ARRAY_SIZE(supported_asrc_rate); in++)
		if (inrate == supported_asrc_rate[in])
			break;

	if (in == ARRAY_SIZE(supported_asrc_rate)) {
		pair_err("unsupported input sample rate: %dHz\n", inrate);
		return -EINVAL;
	}

	for (out = 0; out < ARRAY_SIZE(supported_asrc_rate); out++)
		if (outrate == supported_asrc_rate[out])
			break;

	if (out == ARRAY_SIZE(supported_asrc_rate)) {
		pair_err("unsupported output sample rate: %dHz\n", outrate);
		return -EINVAL;
	}

	if ((outrate >= 5512 && outrate <= 30000) &&
	    (outrate > 24 * inrate || inrate > 8 * outrate)) {
		pair_err("exceed supported ratio range [1/24, 8] for \
				inrate/outrate: %d/%d\n", inrate, outrate);
		return -EINVAL;
	}

	/* Validate input and output clock sources */
	clk_index[IN] = asrc_priv->clk_map[IN][config->inclk];
	clk_index[OUT] = asrc_priv->clk_map[OUT][config->outclk];

	/* We only have output clock for ideal ratio mode */
	clk = asrc_priv->asrck_clk[clk_index[ideal ? OUT : IN]];
<<<<<<< HEAD
	clk_rate = clk_get_rate(clk);
	rem[IN] = do_div(clk_rate, inrate);
	div[IN] = (u32)clk_rate;
	if (div[IN] == 0) {
=======

	clk_rate = clk_get_rate(clk);
	div_avail = fsl_asrc_divider_avail(clk_rate, inrate, &div[IN]);

	/*
	 * The divider range is [1, 1024], defined by the hardware. For non-
	 * ideal ratio configuration, clock rate has to be strictly aligned
	 * with the sample rate. For ideal ratio configuration, clock rates
	 * only result in different converting speeds. So remainder does not
	 * matter, as long as we keep the divider within its valid range.
	 */
	if (div[IN] == 0 || (!ideal && !div_avail)) {
>>>>>>> c1084c27
		pair_err("failed to support input sample rate %dHz by asrck_%x\n",
				inrate, clk_index[ideal ? OUT : IN]);
		return -EINVAL;
	}

	div[IN] = min_t(u32, 1024, div[IN]);

<<<<<<< HEAD
	/*
	 * When P2P mode, output rate should align with the out samplerate.
	 * if set too high output rate, there will be lots of Overload.
	 * When M2M mode, output rate should also need to align with the out
	 * samplerate, but M2M must use less time to achieve good performance.
	 */
	clk_rate = clk_get_rate(clk);
	if (p2p_out || p2p_in || (!ideal)) {
		rem[OUT] = do_div(clk_rate, outrate);
		div[OUT] = clk_rate;
	} else {
		rem[OUT] = do_div(clk_rate, IDEAL_RATIO_RATE);
		div[OUT] = clk_rate;
	}
=======
	clk = asrc_priv->asrck_clk[clk_index[OUT]];
	clk_rate = clk_get_rate(clk);
	if (ideal && use_ideal_rate)
		div_avail = fsl_asrc_divider_avail(clk_rate, IDEAL_RATIO_RATE, &div[OUT]);
	else
		div_avail = fsl_asrc_divider_avail(clk_rate, outrate, &div[OUT]);
>>>>>>> c1084c27

	/* Output divider has the same limitation as the input one */
	if (div[OUT] == 0 || (!ideal && !div_avail)) {
		pair_err("failed to support output sample rate %dHz by asrck_%x\n",
				outrate, clk_index[OUT]);
		return -EINVAL;
	}

<<<<<<< HEAD
	if (!ideal && (div[IN] > 1024 || div[OUT] > 1024 ||
				rem[IN] != 0 || rem[OUT] != 0)) {
		pair_err("The divider can't be used for non ideal mode\n");
		return -EINVAL;
	}

	if (ideal && div[IN] > 1024 && div[OUT] > 1024) {
		pair_warn("both divider (%d, %d) are larger than threshold\n",
							div[IN], div[OUT]);
	}

	if (div[IN] > 1024)
		div[IN] = 1024;

	if (div[OUT] > 1024)
		div[OUT] = 1024;
=======
	div[OUT] = min_t(u32, 1024, div[OUT]);
>>>>>>> c1084c27

	/* Set the channel number */
	channels = config->channel_num;

	if (asrc_priv->soc->channel_bits < 4)
		channels /= 2;

	/* Update channels for current pair */
	regmap_update_bits(asrc->regmap, REG_ASRCNCR,
			   ASRCNCR_ANCi_MASK(index, asrc_priv->soc->channel_bits),
			   ASRCNCR_ANCi(index, channels, asrc_priv->soc->channel_bits));

	/* Default setting: Automatic selection for processing mode */
	regmap_update_bits(asrc->regmap, REG_ASRCTR,
			   ASRCTR_ATSi_MASK(index), ASRCTR_ATS(index));
<<<<<<< HEAD

	/* Default setting: use internal measured ratio */
	regmap_update_bits(asrc_priv->regmap, REG_ASRCTR,
			   ASRCTR_USRi_MASK(index) | ASRCTR_IDRi_MASK(index),
			   ASRCTR_USR(index));
=======
	regmap_update_bits(asrc->regmap, REG_ASRCTR,
			   ASRCTR_USRi_MASK(index), 0);
>>>>>>> c1084c27

	/* Set the input and output clock sources */
	regmap_update_bits(asrc->regmap, REG_ASRCSR,
			   ASRCSR_AICSi_MASK(index) | ASRCSR_AOCSi_MASK(index),
			   ASRCSR_AICS(index, clk_index[IN]) |
			   ASRCSR_AOCS(index, clk_index[OUT]));

	/* Calculate the input clock divisors */
	indiv = fsl_asrc_cal_asrck_divisor(pair, div[IN]);
	outdiv = fsl_asrc_cal_asrck_divisor(pair, div[OUT]);

	/* Suppose indiv and outdiv includes prescaler, so add its MASK too */
	regmap_update_bits(asrc->regmap, REG_ASRCDR(index),
			   ASRCDRi_AOCPi_MASK(index) | ASRCDRi_AICPi_MASK(index) |
			   ASRCDRi_AOCDi_MASK(index) | ASRCDRi_AICDi_MASK(index),
			   ASRCDRi_AOCP(index, outdiv) | ASRCDRi_AICP(index, indiv));

	/* Implement word_width configurations */
	regmap_update_bits(asrc->regmap, REG_ASRMCR1(index),
			   ASRMCR1i_OW16_MASK | ASRMCR1i_IWD_MASK,
			   ASRMCR1i_OW16(output_word_width) |
			   ASRMCR1i_IWD(input_word_width));

	/* Enable BUFFER STALL */
	regmap_update_bits(asrc->regmap, REG_ASRMCR(index),
			   ASRMCRi_BUFSTALLi_MASK, ASRMCRi_BUFSTALLi);

	/* Set default thresholds for input and output FIFO */
	fsl_asrc_set_watermarks(pair, ASRC_INPUTFIFO_THRESHOLD,
				ASRC_INPUTFIFO_THRESHOLD);

	/* Configure the following only for Ideal Ratio mode */
	if (!ideal)
		return 0;

	/* Clear ASTSx bit to use Ideal Ratio mode */
	regmap_update_bits(asrc->regmap, REG_ASRCTR,
			   ASRCTR_ATSi_MASK(index), 0);

	/* Enable Ideal Ratio mode */
	regmap_update_bits(asrc->regmap, REG_ASRCTR,
			   ASRCTR_IDRi_MASK(index) | ASRCTR_USRi_MASK(index),
			   ASRCTR_IDR(index) | ASRCTR_USR(index));

	fsl_asrc_sel_proc(inrate, outrate, &pre_proc, &post_proc);

	/* Apply configurations for pre- and post-processing */
	regmap_update_bits(asrc->regmap, REG_ASRCFG,
			   ASRCFG_PREMODi_MASK(index) |	ASRCFG_POSTMODi_MASK(index),
			   ASRCFG_PREMOD(index, pre_proc) |
			   ASRCFG_POSTMOD(index, post_proc));

	return fsl_asrc_set_ideal_ratio(pair, inrate, outrate);
}

/**
 * fsl_asrc_start_pair - Start the assigned ASRC pair
 * @pair: pointer to pair
 *
 * It enables the assigned pair and makes it stopped at the stall level.
 */
static void fsl_asrc_start_pair(struct fsl_asrc_pair *pair)
{
	struct fsl_asrc *asrc = pair->asrc;
	enum asrc_pair_index index = pair->index;
	int reg, retry = 50, i;

	/* Enable the current pair */
	regmap_update_bits(asrc->regmap, REG_ASRCTR,
			   ASRCTR_ASRCEi_MASK(index), ASRCTR_ASRCE(index));

	/* Wait for status of initialization */
	do {
		udelay(5);
		regmap_read(asrc->regmap, REG_ASRCFG, &reg);
		reg &= ASRCFG_INIRQi_MASK(index);
	} while (!reg && --retry);

	if (retry == 0)
<<<<<<< HEAD
		pair_warn("initialization is not finished\n");
=======
		dev_warn(&asrc->pdev->dev, "initialization is not finished\n");
>>>>>>> c1084c27

	/* Make the input fifo to ASRC STALL level */
	regmap_read(asrc->regmap, REG_ASRCNCR, &reg);
	for (i = 0; i < pair->channels * 4; i++)
		regmap_write(asrc->regmap, REG_ASRDI(index), 0);

	/* Enable overload interrupt */
	regmap_write(asrc->regmap, REG_ASRIER, ASRIER_AOLIE);
}

/**
 * fsl_asrc_stop_pair - Stop the assigned ASRC pair
 * @pair: pointer to pair
 */
static void fsl_asrc_stop_pair(struct fsl_asrc_pair *pair)
{
	struct fsl_asrc *asrc = pair->asrc;
	enum asrc_pair_index index = pair->index;

	/* Stop the current pair */
	regmap_update_bits(asrc->regmap, REG_ASRCTR,
			   ASRCTR_ASRCEi_MASK(index), 0);
}

/**
 * fsl_asrc_get_dma_channel- Get DMA channel according to the pair and direction.
 * @pair: pointer to pair
 * @dir: DMA direction
 */
static struct dma_chan *fsl_asrc_get_dma_channel(struct fsl_asrc_pair *pair,
						 bool dir)
{
	struct fsl_asrc *asrc = pair->asrc;
	enum asrc_pair_index index = pair->index;
	char name[4];

	sprintf(name, "%cx%c", dir == IN ? 'r' : 't', index + 'a');

	return dma_request_slave_channel(&asrc->pdev->dev, name);
}

static int fsl_asrc_dai_startup(struct snd_pcm_substream *substream,
				struct snd_soc_dai *dai)
{
	struct fsl_asrc *asrc = snd_soc_dai_get_drvdata(dai);
	struct fsl_asrc_priv *asrc_priv = asrc->private;

	/* Odd channel number is not valid for older ASRC (channel_bits==3) */
	if (asrc_priv->soc->channel_bits == 3)
		snd_pcm_hw_constraint_step(substream->runtime, 0,
					   SNDRV_PCM_HW_PARAM_CHANNELS, 2);


	return snd_pcm_hw_constraint_list(substream->runtime, 0,
			SNDRV_PCM_HW_PARAM_RATE, &fsl_asrc_rate_constraints);
}

<<<<<<< HEAD
static int fsl_asrc_select_clk(struct fsl_asrc *asrc_priv,
=======
/* Select proper clock source for internal ratio mode */
static void fsl_asrc_select_clk(struct fsl_asrc_priv *asrc_priv,
>>>>>>> c1084c27
				struct fsl_asrc_pair *pair,
				int in_rate,
				int out_rate)
{
<<<<<<< HEAD
	struct asrc_config *config = pair->config;
	int clk_rate;
	int clk_index;
	int i = 0, j = 0;
	int rate[2];
	int select_clk[2];
	bool clk_sel[2];

	rate[0] = in_rate;
	rate[1] = out_rate;

	/*select proper clock for asrc p2p mode*/
	for (j = 0; j < 2; j++) {
		for (i = 0; i < CLK_MAP_NUM; i++) {
			clk_index = asrc_priv->clk_map[j][i];
			clk_rate = clk_get_rate(asrc_priv->asrck_clk[clk_index]);
			if (clk_rate != 0 && (clk_rate / rate[j]) <= 1024 &&
						(clk_rate % rate[j]) == 0)
				break;
		}

		if (i == CLK_MAP_NUM) {
			select_clk[j] = OUTCLK_ASRCK1_CLK;
			clk_sel[j] = false;
		} else {
			select_clk[j] = i;
			clk_sel[j] = true;
		}
	}

	if (clk_sel[0] != true || clk_sel[1] != true)
		select_clk[IN] = INCLK_NONE;

	config->inclk = select_clk[IN];
	config->outclk = select_clk[OUT];

	/*
	 * FIXME: workaroud for 176400/192000 with 8 channel input case
	 * the output sample rate is 48kHz.
	 * with ideal ratio mode, the asrc seems has performance issue
	 * that the output sound is not correct. so switch to non-ideal
	 * ratio mode
	 */
	if (config->channel_num >= 8 && config->input_sample_rate >= 176400
		&& config->inclk == INCLK_NONE)
		config->inclk = INCLK_ASRCK1_CLK;

	return 0;
=======
	struct fsl_asrc_pair_priv *pair_priv = pair->private;
	struct asrc_config *config = pair_priv->config;
	int rate[2], select_clk[2]; /* Array size 2 means IN and OUT */
	int clk_rate, clk_index;
	int i, j;

	rate[IN] = in_rate;
	rate[OUT] = out_rate;

	/* Select proper clock source for internal ratio mode */
	for (j = 0; j < 2; j++) {
		for (i = 0; i < ASRC_CLK_MAP_LEN; i++) {
			clk_index = asrc_priv->clk_map[j][i];
			clk_rate = clk_get_rate(asrc_priv->asrck_clk[clk_index]);
			/* Only match a perfect clock source with no remainder */
			if (fsl_asrc_divider_avail(clk_rate, rate[j], NULL))
				break;
		}

		select_clk[j] = i;
	}

	/* Switch to ideal ratio mode if there is no proper clock source */
	if (select_clk[IN] == ASRC_CLK_MAP_LEN || select_clk[OUT] == ASRC_CLK_MAP_LEN) {
		select_clk[IN] = INCLK_NONE;
		select_clk[OUT] = OUTCLK_ASRCK1_CLK;
	}

	config->inclk = select_clk[IN];
	config->outclk = select_clk[OUT];
>>>>>>> c1084c27
}

static int fsl_asrc_dai_hw_params(struct snd_pcm_substream *substream,
				  struct snd_pcm_hw_params *params,
				  struct snd_soc_dai *dai)
{
<<<<<<< HEAD
	struct fsl_asrc *asrc_priv = snd_soc_dai_get_drvdata(dai);
=======
	struct fsl_asrc *asrc = snd_soc_dai_get_drvdata(dai);
	struct fsl_asrc_priv *asrc_priv = asrc->private;
>>>>>>> c1084c27
	struct snd_pcm_runtime *runtime = substream->runtime;
	struct fsl_asrc_pair *pair = runtime->private_data;
	struct fsl_asrc_pair_priv *pair_priv = pair->private;
	unsigned int channels = params_channels(params);
	unsigned int rate = params_rate(params);
	struct asrc_config config;
<<<<<<< HEAD
	snd_pcm_format_t format;
=======
>>>>>>> c1084c27
	int ret;

	ret = fsl_asrc_request_pair(channels, pair);
	if (ret) {
		dev_err(dai->dev, "fail to request asrc pair\n");
		return ret;
	}

<<<<<<< HEAD
	pair->pair_streams |= BIT(substream->stream);
	pair->config = &config;

	if (asrc_priv->asrc_width == 16)
		format = SNDRV_PCM_FORMAT_S16_LE;
	else
		format = SNDRV_PCM_FORMAT_S24_LE;
=======
	pair_priv->config = &config;
>>>>>>> c1084c27

	config.pair = pair->index;
	config.channel_num = channels;

	if (substream->stream == SNDRV_PCM_STREAM_PLAYBACK) {
		config.input_format   = params_format(params);
<<<<<<< HEAD
		config.output_format  = format;
		config.input_sample_rate  = rate;
		config.output_sample_rate = asrc_priv->asrc_rate;

		ret = fsl_asrc_select_clk(asrc_priv, pair,
				config.input_sample_rate,
				config.output_sample_rate);
		if (ret) {
			dev_err(dai->dev, "fail to select clock\n");
			return ret;
		}

		ret = fsl_asrc_config_pair(pair, false, true);
		if (ret) {
			dev_err(dai->dev, "fail to config asrc pair\n");
			return ret;
		}

	} else {
		config.input_format   = format;
		config.output_format  = params_format(params);
		config.input_sample_rate  = asrc_priv->asrc_rate;
=======
		config.output_format  = asrc->asrc_format;
		config.input_sample_rate  = rate;
		config.output_sample_rate = asrc->asrc_rate;
	} else {
		config.input_format   = asrc->asrc_format;
		config.output_format  = params_format(params);
		config.input_sample_rate  = asrc->asrc_rate;
>>>>>>> c1084c27
		config.output_sample_rate = rate;

<<<<<<< HEAD
		ret = fsl_asrc_select_clk(asrc_priv, pair,
				config.input_sample_rate,
				config.output_sample_rate);
		if (ret) {
			dev_err(dai->dev, "fail to select clock\n");
			return ret;
		}

		ret = fsl_asrc_config_pair(pair, true, false);
		if (ret) {
			dev_err(dai->dev, "fail to config asrc pair\n");
			return ret;
		}
=======
	fsl_asrc_select_clk(asrc_priv, pair,
			    config.input_sample_rate,
			    config.output_sample_rate);

	ret = fsl_asrc_config_pair(pair, false);
	if (ret) {
		dev_err(dai->dev, "fail to config asrc pair\n");
		return ret;
>>>>>>> c1084c27
	}

	return 0;
}

static int fsl_asrc_dai_hw_free(struct snd_pcm_substream *substream,
				struct snd_soc_dai *dai)
{
	struct snd_pcm_runtime *runtime = substream->runtime;
	struct fsl_asrc_pair *pair = runtime->private_data;

	if (pair && (pair->pair_streams & BIT(substream->stream))) {
		fsl_asrc_release_pair(pair);
		pair->pair_streams &= ~BIT(substream->stream);
	}

	return 0;
}

static int fsl_asrc_dai_trigger(struct snd_pcm_substream *substream, int cmd,
				struct snd_soc_dai *dai)
{
	struct snd_pcm_runtime *runtime = substream->runtime;
	struct fsl_asrc_pair *pair = runtime->private_data;

	switch (cmd) {
	case SNDRV_PCM_TRIGGER_START:
	case SNDRV_PCM_TRIGGER_RESUME:
	case SNDRV_PCM_TRIGGER_PAUSE_RELEASE:
		fsl_asrc_start_pair(pair);
		/* Output enough data to content the DMA burstsize of BE */
		mdelay(1);
		break;
	case SNDRV_PCM_TRIGGER_STOP:
	case SNDRV_PCM_TRIGGER_SUSPEND:
	case SNDRV_PCM_TRIGGER_PAUSE_PUSH:
		fsl_asrc_stop_pair(pair);
		break;
	default:
		return -EINVAL;
	}

	return 0;
}

static const struct snd_soc_dai_ops fsl_asrc_dai_ops = {
	.startup      = fsl_asrc_dai_startup,
	.hw_params    = fsl_asrc_dai_hw_params,
	.hw_free      = fsl_asrc_dai_hw_free,
	.trigger      = fsl_asrc_dai_trigger,
};

static int fsl_asrc_dai_probe(struct snd_soc_dai *dai)
{
	struct fsl_asrc *asrc = snd_soc_dai_get_drvdata(dai);

	snd_soc_dai_init_dma_data(dai, &asrc->dma_params_tx,
				  &asrc->dma_params_rx);

	return 0;
}

#define FSL_ASRC_FORMATS_RX	(SNDRV_PCM_FMTBIT_S24_LE | \
				 SNDRV_PCM_FMTBIT_S16_LE | \
				 SNDRV_PCM_FMTBIT_S24_3LE)
#define FSL_ASRC_FORMATS_TX	(SNDRV_PCM_FMTBIT_S24_LE | \
				 SNDRV_PCM_FMTBIT_S16_LE | \
<<<<<<< HEAD
				 SNDRV_PCM_FMTBIT_S8 | \
=======
>>>>>>> c1084c27
				 SNDRV_PCM_FMTBIT_S24_3LE)

static struct snd_soc_dai_driver fsl_asrc_dai = {
	.probe = fsl_asrc_dai_probe,
	.playback = {
		.stream_name = "ASRC-Playback",
		.channels_min = 1,
		.channels_max = 10,
		.rate_min = 5512,
		.rate_max = 192000,
		.rates = SNDRV_PCM_RATE_KNOT,
<<<<<<< HEAD
		.formats = FSL_ASRC_FORMATS_TX,
=======
		.formats = FSL_ASRC_FORMATS |
			   SNDRV_PCM_FMTBIT_S8,
>>>>>>> c1084c27
	},
	.capture = {
		.stream_name = "ASRC-Capture",
		.channels_min = 1,
		.channels_max = 10,
		.rate_min = 5512,
		.rate_max = 192000,
		.rates = SNDRV_PCM_RATE_KNOT,
		.formats = FSL_ASRC_FORMATS_RX,
	},
	.ops = &fsl_asrc_dai_ops,
};

static bool fsl_asrc_readable_reg(struct device *dev, unsigned int reg)
{
	switch (reg) {
	case REG_ASRCTR:
	case REG_ASRIER:
	case REG_ASRCNCR:
	case REG_ASRCFG:
	case REG_ASRCSR:
	case REG_ASRCDR1:
	case REG_ASRCDR2:
	case REG_ASRSTR:
	case REG_ASRPM1:
	case REG_ASRPM2:
	case REG_ASRPM3:
	case REG_ASRPM4:
	case REG_ASRPM5:
	case REG_ASRTFR1:
	case REG_ASRCCR:
	case REG_ASRDOA:
	case REG_ASRDOB:
	case REG_ASRDOC:
	case REG_ASRIDRHA:
	case REG_ASRIDRLA:
	case REG_ASRIDRHB:
	case REG_ASRIDRLB:
	case REG_ASRIDRHC:
	case REG_ASRIDRLC:
	case REG_ASR76K:
	case REG_ASR56K:
	case REG_ASRMCRA:
	case REG_ASRFSTA:
	case REG_ASRMCRB:
	case REG_ASRFSTB:
	case REG_ASRMCRC:
	case REG_ASRFSTC:
	case REG_ASRMCR1A:
	case REG_ASRMCR1B:
	case REG_ASRMCR1C:
		return true;
	default:
		return false;
	}
}

static bool fsl_asrc_volatile_reg(struct device *dev, unsigned int reg)
{
	switch (reg) {
	case REG_ASRSTR:
	case REG_ASRDIA:
	case REG_ASRDIB:
	case REG_ASRDIC:
	case REG_ASRDOA:
	case REG_ASRDOB:
	case REG_ASRDOC:
	case REG_ASRFSTA:
	case REG_ASRFSTB:
	case REG_ASRFSTC:
	case REG_ASRCFG:
		return true;
	default:
		return false;
	}
}

static bool fsl_asrc_writeable_reg(struct device *dev, unsigned int reg)
{
	switch (reg) {
	case REG_ASRCTR:
	case REG_ASRIER:
	case REG_ASRCNCR:
	case REG_ASRCFG:
	case REG_ASRCSR:
	case REG_ASRCDR1:
	case REG_ASRCDR2:
	case REG_ASRSTR:
	case REG_ASRPM1:
	case REG_ASRPM2:
	case REG_ASRPM3:
	case REG_ASRPM4:
	case REG_ASRPM5:
	case REG_ASRTFR1:
	case REG_ASRCCR:
	case REG_ASRDIA:
	case REG_ASRDIB:
	case REG_ASRDIC:
	case REG_ASRIDRHA:
	case REG_ASRIDRLA:
	case REG_ASRIDRHB:
	case REG_ASRIDRLB:
	case REG_ASRIDRHC:
	case REG_ASRIDRLC:
	case REG_ASR76K:
	case REG_ASR56K:
	case REG_ASRMCRA:
	case REG_ASRMCRB:
	case REG_ASRMCRC:
	case REG_ASRMCR1A:
	case REG_ASRMCR1B:
	case REG_ASRMCR1C:
		return true;
	default:
		return false;
	}
}

static struct reg_default fsl_asrc_reg[] = {
	{ REG_ASRCTR, 0x0000 }, { REG_ASRIER, 0x0000 },
	{ REG_ASRCNCR, 0x0000 }, { REG_ASRCFG, 0x0000 },
	{ REG_ASRCSR, 0x0000 }, { REG_ASRCDR1, 0x0000 },
	{ REG_ASRCDR2, 0x0000 }, { REG_ASRSTR, 0x0000 },
	{ REG_ASRRA, 0x0000 }, { REG_ASRRB, 0x0000 },
	{ REG_ASRRC, 0x0000 }, { REG_ASRPM1, 0x0000 },
	{ REG_ASRPM2, 0x0000 }, { REG_ASRPM3, 0x0000 },
	{ REG_ASRPM4, 0x0000 }, { REG_ASRPM5, 0x0000 },
	{ REG_ASRTFR1, 0x0000 }, { REG_ASRCCR, 0x0000 },
	{ REG_ASRDIA, 0x0000 }, { REG_ASRDOA, 0x0000 },
	{ REG_ASRDIB, 0x0000 }, { REG_ASRDOB, 0x0000 },
	{ REG_ASRDIC, 0x0000 }, { REG_ASRDOC, 0x0000 },
	{ REG_ASRIDRHA, 0x0000 }, { REG_ASRIDRLA, 0x0000 },
	{ REG_ASRIDRHB, 0x0000 }, { REG_ASRIDRLB, 0x0000 },
	{ REG_ASRIDRHC, 0x0000 }, { REG_ASRIDRLC, 0x0000 },
	{ REG_ASR76K, 0x0A47 }, { REG_ASR56K, 0x0DF3 },
	{ REG_ASRMCRA, 0x0000 }, { REG_ASRFSTA, 0x0000 },
	{ REG_ASRMCRB, 0x0000 }, { REG_ASRFSTB, 0x0000 },
	{ REG_ASRMCRC, 0x0000 }, { REG_ASRFSTC, 0x0000 },
	{ REG_ASRMCR1A, 0x0000 }, { REG_ASRMCR1B, 0x0000 },
	{ REG_ASRMCR1C, 0x0000 },
};

static const struct regmap_config fsl_asrc_regmap_config = {
	.reg_bits = 32,
	.reg_stride = 4,
	.val_bits = 32,

	.max_register = REG_ASRMCR1C,
	.reg_defaults = fsl_asrc_reg,
	.num_reg_defaults = ARRAY_SIZE(fsl_asrc_reg),
	.readable_reg = fsl_asrc_readable_reg,
	.volatile_reg = fsl_asrc_volatile_reg,
	.writeable_reg = fsl_asrc_writeable_reg,
	.cache_type = REGCACHE_FLAT,
};

#include "fsl_asrc_m2m.c"

/**
 * fsl_asrc_init - Initialize ASRC registers with a default configuration
 * @asrc: ASRC context
 */
static int fsl_asrc_init(struct fsl_asrc *asrc)
{
	unsigned long ipg_rate;

	/* Halt ASRC internal FP when input FIFO needs data for pair A, B, C */
	regmap_write(asrc->regmap, REG_ASRCTR, ASRCTR_ASRCEN);

	/* Disable interrupt by default */
	regmap_write(asrc->regmap, REG_ASRIER, 0x0);

	/* Apply recommended settings for parameters from Reference Manual */
	regmap_write(asrc->regmap, REG_ASRPM1, 0x7fffff);
	regmap_write(asrc->regmap, REG_ASRPM2, 0x255555);
	regmap_write(asrc->regmap, REG_ASRPM3, 0xff7280);
	regmap_write(asrc->regmap, REG_ASRPM4, 0xff7280);
	regmap_write(asrc->regmap, REG_ASRPM5, 0xff7280);

	/* Base address for task queue FIFO. Set to 0x7C */
	regmap_update_bits(asrc->regmap, REG_ASRTFR1,
			   ASRTFR1_TF_BASE_MASK, ASRTFR1_TF_BASE(0xfc));

<<<<<<< HEAD
	ipg_rate = clk_get_rate(asrc_priv->ipg_clk);
	/* Set the period of the 76KHz and 56KHz sampling clocks based on
	 * the ASRC processing clock.
	 */
	regmap_write(asrc_priv->regmap, REG_ASR76K, ipg_rate / 76000);
	return regmap_write(asrc_priv->regmap, REG_ASR56K, ipg_rate / 56000);
=======
	/*
	 * Set the period of the 76KHz and 56KHz sampling clocks based on
	 * the ASRC processing clock.
	 * On iMX6, ipg_clk = 133MHz, REG_ASR76K = 0x06D6, REG_ASR56K = 0x0947
	 */
	ipg_rate = clk_get_rate(asrc->ipg_clk);
	regmap_write(asrc->regmap, REG_ASR76K, ipg_rate / 76000);
	return regmap_write(asrc->regmap, REG_ASR56K, ipg_rate / 56000);
>>>>>>> c1084c27
}

/**
 * fsl_asrc_isr- Interrupt handler for ASRC
 * @irq: irq number
 * @dev_id: ASRC context
 */
static irqreturn_t fsl_asrc_isr(int irq, void *dev_id)
{
	struct fsl_asrc *asrc = (struct fsl_asrc *)dev_id;
	struct device *dev = &asrc->pdev->dev;
	enum asrc_pair_index index;
	u32 status;

	regmap_read(asrc->regmap, REG_ASRSTR, &status);

	/* Clean overload error */
	regmap_write(asrc->regmap, REG_ASRSTR, ASRSTR_AOLE);

	/*
	 * We here use dev_dbg() for all exceptions because ASRC itself does
	 * not care if FIFO overflowed or underrun while a warning in the
	 * interrupt would result a ridged conversion.
	 */
	for (index = ASRC_PAIR_A; index < ASRC_PAIR_MAX_NUM; index++) {
		if (!asrc->pair[index])
			continue;

		if (status & ASRSTR_ATQOL) {
			asrc->pair[index]->error |= ASRC_TASK_Q_OVERLOAD;
			dev_dbg(dev, "ASRC Task Queue FIFO overload\n");
		}

		if (status & ASRSTR_AOOL(index)) {
			asrc->pair[index]->error |= ASRC_OUTPUT_TASK_OVERLOAD;
			pair_dbg("Output Task Overload\n");
		}

		if (status & ASRSTR_AIOL(index)) {
			asrc->pair[index]->error |= ASRC_INPUT_TASK_OVERLOAD;
			pair_dbg("Input Task Overload\n");
		}

		if (status & ASRSTR_AODO(index)) {
			asrc->pair[index]->error |= ASRC_OUTPUT_BUFFER_OVERFLOW;
			pair_dbg("Output Data Buffer has overflowed\n");
		}

		if (status & ASRSTR_AIDU(index)) {
			asrc->pair[index]->error |= ASRC_INPUT_BUFFER_UNDERRUN;
			pair_dbg("Input Data Buffer has underflowed\n");
		}
	}

	return IRQ_HANDLED;
}

static int fsl_asrc_get_fifo_addr(u8 dir, enum asrc_pair_index index)
{
	return REG_ASRDx(dir, index);
}

static int fsl_asrc_runtime_resume(struct device *dev);
static int fsl_asrc_runtime_suspend(struct device *dev);

static int fsl_asrc_probe(struct platform_device *pdev)
{
	struct device_node *np = pdev->dev.of_node;
	struct fsl_asrc_priv *asrc_priv;
	struct fsl_asrc *asrc;
	struct resource *res;
	void __iomem *regs;
	int irq, ret, i;
	u32 map_idx;
	char tmp[16];
	u32 width;

	asrc = devm_kzalloc(&pdev->dev, sizeof(*asrc), GFP_KERNEL);
	if (!asrc)
		return -ENOMEM;

	asrc_priv = devm_kzalloc(&pdev->dev, sizeof(*asrc_priv), GFP_KERNEL);
	if (!asrc_priv)
		return -ENOMEM;

	asrc->pdev = pdev;
	asrc->private = asrc_priv;

	/* Get the addresses and IRQ */
	regs = devm_platform_get_and_ioremap_resource(pdev, 0, &res);
	if (IS_ERR(regs))
		return PTR_ERR(regs);

	asrc->paddr = res->start;

<<<<<<< HEAD
	asrc_priv->regmap = devm_regmap_init_mmio_clk(&pdev->dev, NULL, regs,
						      &fsl_asrc_regmap_config);
	if (IS_ERR(asrc_priv->regmap)) {
=======
	asrc->regmap = devm_regmap_init_mmio(&pdev->dev, regs, &fsl_asrc_regmap_config);
	if (IS_ERR(asrc->regmap)) {
>>>>>>> c1084c27
		dev_err(&pdev->dev, "failed to init regmap\n");
		return PTR_ERR(asrc->regmap);
	}

	irq = platform_get_irq(pdev, 0);
	if (irq < 0) {
		dev_err(&pdev->dev, "no irq for node %s\n", pdev->name);
		return irq;
	}

	ret = devm_request_irq(&pdev->dev, irq, fsl_asrc_isr, 0,
			       dev_name(&pdev->dev), asrc);
	if (ret) {
		dev_err(&pdev->dev, "failed to claim irq %u: %d\n", irq, ret);
		return ret;
	}

	asrc->mem_clk = devm_clk_get(&pdev->dev, "mem");
	if (IS_ERR(asrc->mem_clk)) {
		dev_err(&pdev->dev, "failed to get mem clock\n");
		return PTR_ERR(asrc->mem_clk);
	}

	asrc->ipg_clk = devm_clk_get(&pdev->dev, "ipg");
	if (IS_ERR(asrc->ipg_clk)) {
		dev_err(&pdev->dev, "failed to get ipg clock\n");
		return PTR_ERR(asrc->ipg_clk);
	}

	asrc->spba_clk = devm_clk_get(&pdev->dev, "spba");
	if (IS_ERR(asrc->spba_clk))
		dev_warn(&pdev->dev, "failed to get spba clock\n");

	for (i = 0; i < ASRC_CLK_MAX_NUM; i++) {
		sprintf(tmp, "asrck_%x", i);
		asrc_priv->asrck_clk[i] = devm_clk_get(&pdev->dev, tmp);
		if (IS_ERR(asrc_priv->asrck_clk[i])) {
			dev_err(&pdev->dev, "failed to get %s clock\n", tmp);
			return PTR_ERR(asrc_priv->asrck_clk[i]);
		}
	}

	asrc_priv->soc = of_device_get_match_data(&pdev->dev);
	asrc->use_edma = asrc_priv->soc->use_edma;
	asrc->get_dma_channel = fsl_asrc_get_dma_channel;
	asrc->request_pair = fsl_asrc_request_pair;
	asrc->release_pair = fsl_asrc_release_pair;
	asrc->get_fifo_addr = fsl_asrc_get_fifo_addr;
	asrc->pair_priv_size = sizeof(struct fsl_asrc_pair_priv);

	if (of_device_is_compatible(np, "fsl,imx35-asrc")) {
<<<<<<< HEAD
		asrc_priv->channel_bits = 3;
		strncpy(asrc_priv->name, "mxc_asrc",
				sizeof(asrc_priv->name) - 1);
		asrc_priv->clk_map[IN] = input_clk_map_imx35;
		asrc_priv->clk_map[OUT] = output_clk_map_imx35;
		asrc_priv->dma_type = DMA_SDMA;
	} else if (of_device_is_compatible(np, "fsl,imx53-asrc")) {
		asrc_priv->channel_bits = 4;
		strncpy(asrc_priv->name, "mxc_asrc",
				sizeof(asrc_priv->name) - 1);
		asrc_priv->clk_map[IN] = input_clk_map_imx53;
		asrc_priv->clk_map[OUT] = output_clk_map_imx53;
		asrc_priv->dma_type = DMA_SDMA;
	} else if (of_device_is_compatible(np, "fsl,imx8qm-asrc0")) {
		asrc_priv->channel_bits = 4;
		strncpy(asrc_priv->name, "mxc_asrc",
				sizeof(asrc_priv->name) - 1);
		asrc_priv->clk_map[IN] = input_clk_map_imx8_0;
		asrc_priv->clk_map[OUT] = output_clk_map_imx8_0;
		asrc_priv->dma_type = DMA_EDMA;
	} else if (of_device_is_compatible(np, "fsl,imx8qm-asrc1")) {
		asrc_priv->channel_bits = 4;
		strncpy(asrc_priv->name, "mxc_asrc1",
				sizeof(asrc_priv->name) - 1);
		asrc_priv->clk_map[IN] = input_clk_map_imx8_1;
		asrc_priv->clk_map[OUT] = output_clk_map_imx8_1;
		asrc_priv->dma_type = DMA_EDMA;
	}

	ret = clk_prepare_enable(asrc_priv->mem_clk);
	if (ret)
		return ret;

	ret = fsl_asrc_init(asrc_priv);
	if (ret) {
		dev_err(&pdev->dev, "failed to init asrc %d\n", ret);
		return ret;
	}

	clk_disable_unprepare(asrc_priv->mem_clk);

	asrc_priv->channel_avail = 10;
=======
		asrc_priv->clk_map[IN] = input_clk_map_imx35;
		asrc_priv->clk_map[OUT] = output_clk_map_imx35;
		strncpy(asrc_priv->name, "mxc_asrc",
				sizeof(asrc_priv->name) - 1);
	} else if (of_device_is_compatible(np, "fsl,imx53-asrc")) {
		asrc_priv->clk_map[IN] = input_clk_map_imx53;
		asrc_priv->clk_map[OUT] = output_clk_map_imx53;
		strncpy(asrc_priv->name, "mxc_asrc",
				sizeof(asrc_priv->name) - 1);
	} else if (of_device_is_compatible(np, "fsl,imx8qm-asrc") ||
		   of_device_is_compatible(np, "fsl,imx8qxp-asrc")) {
		ret = of_property_read_u32(np, "fsl,asrc-clk-map", &map_idx);
		if (ret) {
			dev_err(&pdev->dev, "failed to get clk map index\n");
			return ret;
		}

		if (map_idx > 1) {
			dev_err(&pdev->dev, "unsupported clk map index\n");
			return -EINVAL;
		}
		if (of_device_is_compatible(np, "fsl,imx8qm-asrc")) {
			asrc_priv->clk_map[IN] = clk_map_imx8qm[map_idx];
			asrc_priv->clk_map[OUT] = clk_map_imx8qm[map_idx];
		} else {
			asrc_priv->clk_map[IN] = clk_map_imx8qxp[map_idx];
			asrc_priv->clk_map[OUT] = clk_map_imx8qxp[map_idx];
		}

		if (map_idx == 0) {
			strncpy(asrc_priv->name, "mxc_asrc",
				sizeof(asrc_priv->name) - 1);
		} else {
			strncpy(asrc_priv->name, "mxc_asrc1",
				sizeof(asrc_priv->name) - 1);
		}
	}

	asrc->channel_avail = 10;
>>>>>>> c1084c27

	ret = of_property_read_u32(np, "fsl,asrc-rate",
				   &asrc->asrc_rate);
	if (ret) {
		dev_err(&pdev->dev, "failed to get output rate\n");
		return ret;
	}

	ret = of_property_read_u32(np, "fsl,asrc-format", &asrc->asrc_format);
	if (ret) {
		ret = of_property_read_u32(np, "fsl,asrc-width", &width);
		if (ret) {
			dev_err(&pdev->dev, "failed to decide output format\n");
			return ret;
		}

		switch (width) {
		case 16:
			asrc->asrc_format = SNDRV_PCM_FORMAT_S16_LE;
			break;
		case 24:
			asrc->asrc_format = SNDRV_PCM_FORMAT_S24_LE;
			break;
		default:
			dev_warn(&pdev->dev,
				 "unsupported width, use default S24_LE\n");
			asrc->asrc_format = SNDRV_PCM_FORMAT_S24_LE;
			break;
		}
	}

	if (!(FSL_ASRC_FORMATS & (1ULL << asrc->asrc_format))) {
		dev_warn(&pdev->dev, "unsupported width, use default S24_LE\n");
		asrc->asrc_format = SNDRV_PCM_FORMAT_S24_LE;
	}

	platform_set_drvdata(pdev, asrc);
	spin_lock_init(&asrc->lock);
	pm_runtime_enable(&pdev->dev);
	if (!pm_runtime_enabled(&pdev->dev)) {
		ret = fsl_asrc_runtime_resume(&pdev->dev);
		if (ret)
			goto err_pm_disable;
	}

	ret = pm_runtime_get_sync(&pdev->dev);
	if (ret < 0) {
		pm_runtime_put_noidle(&pdev->dev);
		goto err_pm_get_sync;
	}

	ret = fsl_asrc_init(asrc);
	if (ret) {
		dev_err(&pdev->dev, "failed to init asrc %d\n", ret);
		goto err_pm_get_sync;
	}

	ret = pm_runtime_put_sync(&pdev->dev);
	if (ret < 0)
		goto err_pm_get_sync;

	regcache_cache_only(asrc_priv->regmap, true);

	ret = devm_snd_soc_register_component(&pdev->dev, &fsl_asrc_component,
					      &fsl_asrc_dai, 1);
	if (ret) {
		dev_err(&pdev->dev, "failed to register ASoC DAI\n");
		goto err_pm_get_sync;
	}

	ret = fsl_asrc_m2m_init(asrc);
	if (ret) {
		dev_err(&pdev->dev, "failed to init m2m device %d\n", ret);
		return ret;
	}

	ret = fsl_asrc_m2m_init(asrc_priv);
	if (ret) {
		dev_err(&pdev->dev, "failed to init m2m device %d\n", ret);
		return ret;
	}

	return 0;

err_pm_get_sync:
	if (!pm_runtime_status_suspended(&pdev->dev))
		fsl_asrc_runtime_suspend(&pdev->dev);
err_pm_disable:
	pm_runtime_disable(&pdev->dev);
	return ret;
}

static int fsl_asrc_remove(struct platform_device *pdev)
{
	fsl_asrc_m2m_remove(pdev);

	pm_runtime_disable(&pdev->dev);
	if (!pm_runtime_status_suspended(&pdev->dev))
		fsl_asrc_runtime_suspend(&pdev->dev);

	return 0;
}

static int fsl_asrc_runtime_resume(struct device *dev)
{
	struct fsl_asrc *asrc = dev_get_drvdata(dev);
	struct fsl_asrc_priv *asrc_priv = asrc->private;
	int i, ret;
	u32 asrctr;
	u32 reg;
	int retry = 50;

	ret = clk_prepare_enable(asrc->mem_clk);
	if (ret)
		return ret;
	ret = clk_prepare_enable(asrc->ipg_clk);
	if (ret)
		goto disable_mem_clk;
	if (!IS_ERR(asrc->spba_clk)) {
		ret = clk_prepare_enable(asrc->spba_clk);
		if (ret)
			goto disable_ipg_clk;
	}
	for (i = 0; i < ASRC_CLK_MAX_NUM; i++) {
		ret = clk_prepare_enable(asrc_priv->asrck_clk[i]);
		if (ret)
			goto disable_asrck_clk;
	}

	/* Stop all pairs provisionally */
<<<<<<< HEAD
	regmap_read(asrc_priv->regmap, REG_ASRCTR, &asrctr);
	regmap_update_bits(asrc_priv->regmap, REG_ASRCTR,
			   ASRCTR_ASRCEi_ALL_MASK, 0);

	/* Restore all registers */
	regcache_cache_only(asrc_priv->regmap, false);
	regcache_mark_dirty(asrc_priv->regmap);
	regcache_sync(asrc_priv->regmap);

	regmap_update_bits(asrc_priv->regmap, REG_ASRCFG,
=======
	regmap_read(asrc->regmap, REG_ASRCTR, &asrctr);
	regmap_update_bits(asrc->regmap, REG_ASRCTR,
			   ASRCTR_ASRCEi_ALL_MASK, 0);

	/* Restore all registers */
	regcache_cache_only(asrc->regmap, false);
	regcache_mark_dirty(asrc->regmap);
	regcache_sync(asrc->regmap);

	regmap_update_bits(asrc->regmap, REG_ASRCFG,
>>>>>>> c1084c27
			   ASRCFG_NDPRi_ALL_MASK | ASRCFG_POSTMODi_ALL_MASK |
			   ASRCFG_PREMODi_ALL_MASK, asrc_priv->regcache_cfg);

	/* Restart enabled pairs */
<<<<<<< HEAD
	regmap_update_bits(asrc_priv->regmap, REG_ASRCTR,
=======
	regmap_update_bits(asrc->regmap, REG_ASRCTR,
>>>>>>> c1084c27
			   ASRCTR_ASRCEi_ALL_MASK, asrctr);

	/* Wait for status of initialization */
	do {
		udelay(5);
<<<<<<< HEAD
		regmap_read(asrc_priv->regmap, REG_ASRCFG, &reg);
=======
		regmap_read(asrc->regmap, REG_ASRCFG, &reg);
>>>>>>> c1084c27
		reg = (reg >> ASRCFG_INIRQi_SHIFT(0)) & 0x7;
	} while (!(reg == ((asrctr & 0xE) >> 1)) && --retry);

	if (retry == 0)
		dev_warn(dev, "initialization is not finished\n");

	return 0;

disable_asrck_clk:
	for (i--; i >= 0; i--)
		clk_disable_unprepare(asrc_priv->asrck_clk[i]);
	if (!IS_ERR(asrc->spba_clk))
		clk_disable_unprepare(asrc->spba_clk);
disable_ipg_clk:
	clk_disable_unprepare(asrc->ipg_clk);
disable_mem_clk:
	clk_disable_unprepare(asrc->mem_clk);
	return ret;
}

static int fsl_asrc_runtime_suspend(struct device *dev)
{
	struct fsl_asrc *asrc = dev_get_drvdata(dev);
	struct fsl_asrc_priv *asrc_priv = asrc->private;
	int i;

<<<<<<< HEAD
	regmap_read(asrc_priv->regmap, REG_ASRCFG,
		    &asrc_priv->regcache_cfg);

	regcache_cache_only(asrc_priv->regmap, true);
=======
	regmap_read(asrc->regmap, REG_ASRCFG,
		    &asrc_priv->regcache_cfg);

	regcache_cache_only(asrc->regmap, true);
>>>>>>> c1084c27

	for (i = 0; i < ASRC_CLK_MAX_NUM; i++)
		clk_disable_unprepare(asrc_priv->asrck_clk[i]);
	if (!IS_ERR(asrc->spba_clk))
		clk_disable_unprepare(asrc->spba_clk);
	clk_disable_unprepare(asrc->ipg_clk);
	clk_disable_unprepare(asrc->mem_clk);

	return 0;
}

#ifdef CONFIG_PM_SLEEP
static int fsl_asrc_suspend(struct device *dev)
{
<<<<<<< HEAD
	struct fsl_asrc *asrc_priv = dev_get_drvdata(dev);
	int ret;

	fsl_asrc_m2m_suspend(asrc_priv);
=======
	struct fsl_asrc *asrc = dev_get_drvdata(dev);
	int ret;

	fsl_asrc_m2m_suspend(asrc);
>>>>>>> c1084c27

	ret = pm_runtime_force_suspend(dev);

	return ret;
}

static int fsl_asrc_resume(struct device *dev)
{
<<<<<<< HEAD
	struct fsl_asrc *asrc_priv = dev_get_drvdata(dev);
=======
	struct fsl_asrc *asrc = dev_get_drvdata(dev);
>>>>>>> c1084c27
	int ret;

	ret = pm_runtime_force_resume(dev);

<<<<<<< HEAD
	fsl_asrc_m2m_resume(asrc_priv);
=======
	fsl_asrc_m2m_resume(asrc);
>>>>>>> c1084c27

	return ret;
}
#endif /* CONFIG_PM_SLEEP */

static const struct dev_pm_ops fsl_asrc_pm = {
	SET_RUNTIME_PM_OPS(fsl_asrc_runtime_suspend, fsl_asrc_runtime_resume, NULL)
	SET_SYSTEM_SLEEP_PM_OPS(fsl_asrc_suspend,
				fsl_asrc_resume)
};

static const struct fsl_asrc_soc_data fsl_asrc_imx35_data = {
	.use_edma = false,
	.channel_bits = 3,
};

static const struct fsl_asrc_soc_data fsl_asrc_imx53_data = {
	.use_edma = false,
	.channel_bits = 4,
};

static const struct fsl_asrc_soc_data fsl_asrc_imx8qm_data = {
	.use_edma = true,
	.channel_bits = 4,
};

static const struct fsl_asrc_soc_data fsl_asrc_imx8qxp_data = {
	.use_edma = true,
	.channel_bits = 4,
};

static const struct of_device_id fsl_asrc_ids[] = {
<<<<<<< HEAD
	{ .compatible = "fsl,imx35-asrc", },
	{ .compatible = "fsl,imx53-asrc", },
	{ .compatible = "fsl,imx8qm-asrc0", },
	{ .compatible = "fsl,imx8qm-asrc1", },
=======
	{ .compatible = "fsl,imx35-asrc", .data = &fsl_asrc_imx35_data },
	{ .compatible = "fsl,imx53-asrc", .data = &fsl_asrc_imx53_data },
	{ .compatible = "fsl,imx8qm-asrc", .data = &fsl_asrc_imx8qm_data },
	{ .compatible = "fsl,imx8qxp-asrc", .data = &fsl_asrc_imx8qxp_data },
>>>>>>> c1084c27
	{}
};
MODULE_DEVICE_TABLE(of, fsl_asrc_ids);

static struct platform_driver fsl_asrc_driver = {
	.probe = fsl_asrc_probe,
<<<<<<< HEAD
	.remove = fsl_asrc_m2m_remove,
=======
	.remove = fsl_asrc_remove,
>>>>>>> c1084c27
	.driver = {
		.name = "fsl-asrc",
		.of_match_table = fsl_asrc_ids,
		.pm = &fsl_asrc_pm,
	},
};
module_platform_driver(fsl_asrc_driver);

MODULE_DESCRIPTION("Freescale ASRC ASoC driver");
MODULE_AUTHOR("Nicolin Chen <nicoleotsuka@gmail.com>");
MODULE_ALIAS("platform:fsl-asrc");
MODULE_LICENSE("GPL v2");<|MERGE_RESOLUTION|>--- conflicted
+++ resolved
@@ -2,8 +2,7 @@
 //
 // Freescale ASRC ALSA SoC Digital Audio Interface (DAI) driver
 //
-// Copyright (C) 2014-2016 Freescale Semiconductor, Inc.
-// Copyright 2017 NXP
+// Copyright (C) 2014 Freescale Semiconductor, Inc.
 //
 // Author: Nicolin Chen <nicoleotsuka@gmail.com>
 
@@ -27,9 +26,6 @@
 #define pair_err(fmt, ...) \
 	dev_err(&asrc->pdev->dev, "Pair %c: " fmt, 'A' + index, ##__VA_ARGS__)
 
-#define pair_warn(fmt, ...) \
-	dev_warn(&asrc_priv->pdev->dev, "Pair %c: " fmt, 'A' + index, ##__VA_ARGS__)
-
 #define pair_dbg(fmt, ...) \
 	dev_dbg(&asrc->pdev->dev, "Pair %c: " fmt, 'A' + index, ##__VA_ARGS__)
 
@@ -48,12 +44,7 @@
  * The following tables map the relationship between asrc_inclk/asrc_outclk in
  * fsl_asrc.h and the registers of ASRCSR
  */
-<<<<<<< HEAD
-#define CLK_MAP_NUM 48
-static unsigned char input_clk_map_imx35[] = {
-=======
 static unsigned char input_clk_map_imx35[ASRC_CLK_MAP_LEN] = {
->>>>>>> c1084c27
 	0, 1, 2, 3, 4, 5, 6, 7, 8, 9, 0xa, 0xb, 0xc, 0xd, 0xe, 0xf,
 	3, 3, 3, 3, 3, 3, 3, 3, 3, 3, 3, 3, 3, 3, 3, 3,
 	3, 3, 3, 3, 3, 3, 3, 3, 3, 3, 3, 3, 3, 3, 3, 3,
@@ -78,34 +69,6 @@
 	0x8, 0x9, 0xa, 0x7, 0xc, 0x5, 0x6, 0xb, 0x0, 0x1, 0x2, 0x3, 0x4, 0xf, 0xe, 0xd,
 	0x7, 0x7, 0x7, 0x7, 0x7, 0x7, 0x7, 0x7, 0x7, 0x7, 0x7, 0x7, 0x7, 0x7, 0x7, 0x7,
 	0x7, 0x7, 0x7, 0x7, 0x7, 0x7, 0x7, 0x7, 0x7, 0x7, 0x7, 0x7, 0x7, 0x7, 0x7, 0x7,
-<<<<<<< HEAD
-};
-
-/* i.MX8 uses the same map for input and output */
-static unsigned char input_clk_map_imx8_0[] = {
-	0xf, 0xf, 0xf, 0xf, 0xf, 0xf, 0xf, 0xf, 0xf, 0xf, 0xf, 0xf, 0xf, 0xf, 0xf, 0x0,
-	0x0, 0x1, 0x2, 0x3, 0x4, 0x5, 0x6, 0x7, 0x8, 0x9, 0xa, 0xb, 0xc, 0xd, 0xe, 0xf,
-	0xf, 0xf, 0xf, 0xf, 0xf, 0xf, 0xf, 0xf, 0xf, 0xf, 0xf, 0xf, 0xf, 0xf, 0xf, 0xf,
-};
-
-static unsigned char output_clk_map_imx8_0[] = {
-	0xf, 0xf, 0xf, 0xf, 0xf, 0xf, 0xf, 0xf, 0xf, 0xf, 0xf, 0xf, 0xf, 0xf, 0xf, 0x0,
-	0x0, 0x1, 0x2, 0x3, 0x4, 0x5, 0x6, 0x7, 0x8, 0x9, 0xa, 0xb, 0xc, 0xd, 0xe, 0xf,
-	0xf, 0xf, 0xf, 0xf, 0xf, 0xf, 0xf, 0xf, 0xf, 0xf, 0xf, 0xf, 0xf, 0xf, 0xf, 0xf,
-};
-
-static unsigned char input_clk_map_imx8_1[] = {
-	0xf, 0xf, 0xf, 0xf, 0xf, 0x7, 0xf, 0xf, 0xf, 0xf, 0xf, 0xf, 0xf, 0xf, 0xf, 0x0,
-	0x0, 0x1, 0x2, 0x3, 0xb, 0xc, 0xf, 0xf, 0xd, 0xe, 0xf, 0xf, 0xf, 0xf, 0xf, 0xf,
-	0x4, 0x5, 0x6, 0xf, 0x8, 0x9, 0xa, 0xf, 0xf, 0xf, 0xf, 0xf, 0xf, 0xf, 0xf, 0xf,
-};
-
-static unsigned char output_clk_map_imx8_1[] = {
-	0xf, 0xf, 0xf, 0xf, 0xf, 0x7, 0xf, 0xf, 0xf, 0xf, 0xf, 0xf, 0xf, 0xf, 0xf, 0x0,
-	0x0, 0x1, 0x2, 0x3, 0xb, 0xc, 0xf, 0xf, 0xd, 0xe, 0xf, 0xf, 0xf, 0xf, 0xf, 0xf,
-	0x4, 0x5, 0x6, 0xf, 0x8, 0x9, 0xa, 0xf, 0xf, 0xf, 0xf, 0xf, 0xf, 0xf, 0xf, 0xf,
-};
-=======
 };
 
 /*
@@ -189,7 +152,6 @@
 
 	return true;
 }
->>>>>>> c1084c27
 
 /**
  * fsl_asrc_sel_proc - Select the pre-processing and post-processing options
@@ -247,7 +209,7 @@
  * within range [ANCA, ANCA+ANCB-1], depends on the channels of pair A
  * while pair A and pair C are comparatively independent.
  */
-int fsl_asrc_request_pair(int channels, struct fsl_asrc_pair *pair)
+static int fsl_asrc_request_pair(int channels, struct fsl_asrc_pair *pair)
 {
 	enum asrc_pair_index index = ASRC_INVALID_PAIR;
 	struct fsl_asrc *asrc = pair->asrc;
@@ -291,7 +253,7 @@
  *
  * It clears the resource from asrc and releases the occupied channels.
  */
-void fsl_asrc_release_pair(struct fsl_asrc_pair *pair)
+static void fsl_asrc_release_pair(struct fsl_asrc_pair *pair)
 {
 	struct fsl_asrc *asrc = pair->asrc;
 	enum asrc_pair_index index = pair->index;
@@ -410,11 +372,7 @@
  * clock rate aligning with the output sample rate; For a use case requiring
  * faster conversion, set use_ideal_rate to have the faster speed.
  */
-<<<<<<< HEAD
-static int fsl_asrc_config_pair(struct fsl_asrc_pair *pair, bool p2p_in, bool p2p_out)
-=======
 static int fsl_asrc_config_pair(struct fsl_asrc_pair *pair, bool use_ideal_rate)
->>>>>>> c1084c27
 {
 	struct fsl_asrc_pair_priv *pair_priv = pair->private;
 	struct asrc_config *config = pair_priv->config;
@@ -424,22 +382,12 @@
 	enum asrc_word_width input_word_width;
 	enum asrc_word_width output_word_width;
 	u32 inrate, outrate, indiv, outdiv;
-<<<<<<< HEAD
-	u32 clk_index[2], div[2], rem[2];
-=======
 	u32 clk_index[2], div[2];
->>>>>>> c1084c27
 	u64 clk_rate;
 	int in, out, channels;
 	int pre_proc, post_proc;
 	struct clk *clk;
-<<<<<<< HEAD
-	bool ideal;
-	enum asrc_word_width input_word_width;
-	enum asrc_word_width output_word_width;
-=======
 	bool ideal, div_avail;
->>>>>>> c1084c27
 
 	if (!config) {
 		pair_err("invalid pair config\n");
@@ -517,12 +465,6 @@
 
 	/* We only have output clock for ideal ratio mode */
 	clk = asrc_priv->asrck_clk[clk_index[ideal ? OUT : IN]];
-<<<<<<< HEAD
-	clk_rate = clk_get_rate(clk);
-	rem[IN] = do_div(clk_rate, inrate);
-	div[IN] = (u32)clk_rate;
-	if (div[IN] == 0) {
-=======
 
 	clk_rate = clk_get_rate(clk);
 	div_avail = fsl_asrc_divider_avail(clk_rate, inrate, &div[IN]);
@@ -535,7 +477,6 @@
 	 * matter, as long as we keep the divider within its valid range.
 	 */
 	if (div[IN] == 0 || (!ideal && !div_avail)) {
->>>>>>> c1084c27
 		pair_err("failed to support input sample rate %dHz by asrck_%x\n",
 				inrate, clk_index[ideal ? OUT : IN]);
 		return -EINVAL;
@@ -543,29 +484,12 @@
 
 	div[IN] = min_t(u32, 1024, div[IN]);
 
-<<<<<<< HEAD
-	/*
-	 * When P2P mode, output rate should align with the out samplerate.
-	 * if set too high output rate, there will be lots of Overload.
-	 * When M2M mode, output rate should also need to align with the out
-	 * samplerate, but M2M must use less time to achieve good performance.
-	 */
-	clk_rate = clk_get_rate(clk);
-	if (p2p_out || p2p_in || (!ideal)) {
-		rem[OUT] = do_div(clk_rate, outrate);
-		div[OUT] = clk_rate;
-	} else {
-		rem[OUT] = do_div(clk_rate, IDEAL_RATIO_RATE);
-		div[OUT] = clk_rate;
-	}
-=======
 	clk = asrc_priv->asrck_clk[clk_index[OUT]];
 	clk_rate = clk_get_rate(clk);
 	if (ideal && use_ideal_rate)
 		div_avail = fsl_asrc_divider_avail(clk_rate, IDEAL_RATIO_RATE, &div[OUT]);
 	else
 		div_avail = fsl_asrc_divider_avail(clk_rate, outrate, &div[OUT]);
->>>>>>> c1084c27
 
 	/* Output divider has the same limitation as the input one */
 	if (div[OUT] == 0 || (!ideal && !div_avail)) {
@@ -574,26 +498,7 @@
 		return -EINVAL;
 	}
 
-<<<<<<< HEAD
-	if (!ideal && (div[IN] > 1024 || div[OUT] > 1024 ||
-				rem[IN] != 0 || rem[OUT] != 0)) {
-		pair_err("The divider can't be used for non ideal mode\n");
-		return -EINVAL;
-	}
-
-	if (ideal && div[IN] > 1024 && div[OUT] > 1024) {
-		pair_warn("both divider (%d, %d) are larger than threshold\n",
-							div[IN], div[OUT]);
-	}
-
-	if (div[IN] > 1024)
-		div[IN] = 1024;
-
-	if (div[OUT] > 1024)
-		div[OUT] = 1024;
-=======
 	div[OUT] = min_t(u32, 1024, div[OUT]);
->>>>>>> c1084c27
 
 	/* Set the channel number */
 	channels = config->channel_num;
@@ -609,16 +514,8 @@
 	/* Default setting: Automatic selection for processing mode */
 	regmap_update_bits(asrc->regmap, REG_ASRCTR,
 			   ASRCTR_ATSi_MASK(index), ASRCTR_ATS(index));
-<<<<<<< HEAD
-
-	/* Default setting: use internal measured ratio */
-	regmap_update_bits(asrc_priv->regmap, REG_ASRCTR,
-			   ASRCTR_USRi_MASK(index) | ASRCTR_IDRi_MASK(index),
-			   ASRCTR_USR(index));
-=======
 	regmap_update_bits(asrc->regmap, REG_ASRCTR,
 			   ASRCTR_USRi_MASK(index), 0);
->>>>>>> c1084c27
 
 	/* Set the input and output clock sources */
 	regmap_update_bits(asrc->regmap, REG_ASRCSR,
@@ -698,11 +595,7 @@
 	} while (!reg && --retry);
 
 	if (retry == 0)
-<<<<<<< HEAD
-		pair_warn("initialization is not finished\n");
-=======
 		dev_warn(&asrc->pdev->dev, "initialization is not finished\n");
->>>>>>> c1084c27
 
 	/* Make the input fifo to ASRC STALL level */
 	regmap_read(asrc->regmap, REG_ASRCNCR, &reg);
@@ -760,66 +653,12 @@
 			SNDRV_PCM_HW_PARAM_RATE, &fsl_asrc_rate_constraints);
 }
 
-<<<<<<< HEAD
-static int fsl_asrc_select_clk(struct fsl_asrc *asrc_priv,
-=======
 /* Select proper clock source for internal ratio mode */
 static void fsl_asrc_select_clk(struct fsl_asrc_priv *asrc_priv,
->>>>>>> c1084c27
 				struct fsl_asrc_pair *pair,
 				int in_rate,
 				int out_rate)
 {
-<<<<<<< HEAD
-	struct asrc_config *config = pair->config;
-	int clk_rate;
-	int clk_index;
-	int i = 0, j = 0;
-	int rate[2];
-	int select_clk[2];
-	bool clk_sel[2];
-
-	rate[0] = in_rate;
-	rate[1] = out_rate;
-
-	/*select proper clock for asrc p2p mode*/
-	for (j = 0; j < 2; j++) {
-		for (i = 0; i < CLK_MAP_NUM; i++) {
-			clk_index = asrc_priv->clk_map[j][i];
-			clk_rate = clk_get_rate(asrc_priv->asrck_clk[clk_index]);
-			if (clk_rate != 0 && (clk_rate / rate[j]) <= 1024 &&
-						(clk_rate % rate[j]) == 0)
-				break;
-		}
-
-		if (i == CLK_MAP_NUM) {
-			select_clk[j] = OUTCLK_ASRCK1_CLK;
-			clk_sel[j] = false;
-		} else {
-			select_clk[j] = i;
-			clk_sel[j] = true;
-		}
-	}
-
-	if (clk_sel[0] != true || clk_sel[1] != true)
-		select_clk[IN] = INCLK_NONE;
-
-	config->inclk = select_clk[IN];
-	config->outclk = select_clk[OUT];
-
-	/*
-	 * FIXME: workaroud for 176400/192000 with 8 channel input case
-	 * the output sample rate is 48kHz.
-	 * with ideal ratio mode, the asrc seems has performance issue
-	 * that the output sound is not correct. so switch to non-ideal
-	 * ratio mode
-	 */
-	if (config->channel_num >= 8 && config->input_sample_rate >= 176400
-		&& config->inclk == INCLK_NONE)
-		config->inclk = INCLK_ASRCK1_CLK;
-
-	return 0;
-=======
 	struct fsl_asrc_pair_priv *pair_priv = pair->private;
 	struct asrc_config *config = pair_priv->config;
 	int rate[2], select_clk[2]; /* Array size 2 means IN and OUT */
@@ -850,29 +689,20 @@
 
 	config->inclk = select_clk[IN];
 	config->outclk = select_clk[OUT];
->>>>>>> c1084c27
 }
 
 static int fsl_asrc_dai_hw_params(struct snd_pcm_substream *substream,
 				  struct snd_pcm_hw_params *params,
 				  struct snd_soc_dai *dai)
 {
-<<<<<<< HEAD
-	struct fsl_asrc *asrc_priv = snd_soc_dai_get_drvdata(dai);
-=======
 	struct fsl_asrc *asrc = snd_soc_dai_get_drvdata(dai);
 	struct fsl_asrc_priv *asrc_priv = asrc->private;
->>>>>>> c1084c27
 	struct snd_pcm_runtime *runtime = substream->runtime;
 	struct fsl_asrc_pair *pair = runtime->private_data;
 	struct fsl_asrc_pair_priv *pair_priv = pair->private;
 	unsigned int channels = params_channels(params);
 	unsigned int rate = params_rate(params);
 	struct asrc_config config;
-<<<<<<< HEAD
-	snd_pcm_format_t format;
-=======
->>>>>>> c1084c27
 	int ret;
 
 	ret = fsl_asrc_request_pair(channels, pair);
@@ -881,47 +711,13 @@
 		return ret;
 	}
 
-<<<<<<< HEAD
-	pair->pair_streams |= BIT(substream->stream);
-	pair->config = &config;
-
-	if (asrc_priv->asrc_width == 16)
-		format = SNDRV_PCM_FORMAT_S16_LE;
-	else
-		format = SNDRV_PCM_FORMAT_S24_LE;
-=======
 	pair_priv->config = &config;
->>>>>>> c1084c27
 
 	config.pair = pair->index;
 	config.channel_num = channels;
 
 	if (substream->stream == SNDRV_PCM_STREAM_PLAYBACK) {
 		config.input_format   = params_format(params);
-<<<<<<< HEAD
-		config.output_format  = format;
-		config.input_sample_rate  = rate;
-		config.output_sample_rate = asrc_priv->asrc_rate;
-
-		ret = fsl_asrc_select_clk(asrc_priv, pair,
-				config.input_sample_rate,
-				config.output_sample_rate);
-		if (ret) {
-			dev_err(dai->dev, "fail to select clock\n");
-			return ret;
-		}
-
-		ret = fsl_asrc_config_pair(pair, false, true);
-		if (ret) {
-			dev_err(dai->dev, "fail to config asrc pair\n");
-			return ret;
-		}
-
-	} else {
-		config.input_format   = format;
-		config.output_format  = params_format(params);
-		config.input_sample_rate  = asrc_priv->asrc_rate;
-=======
 		config.output_format  = asrc->asrc_format;
 		config.input_sample_rate  = rate;
 		config.output_sample_rate = asrc->asrc_rate;
@@ -929,24 +725,9 @@
 		config.input_format   = asrc->asrc_format;
 		config.output_format  = params_format(params);
 		config.input_sample_rate  = asrc->asrc_rate;
->>>>>>> c1084c27
 		config.output_sample_rate = rate;
-
-<<<<<<< HEAD
-		ret = fsl_asrc_select_clk(asrc_priv, pair,
-				config.input_sample_rate,
-				config.output_sample_rate);
-		if (ret) {
-			dev_err(dai->dev, "fail to select clock\n");
-			return ret;
-		}
-
-		ret = fsl_asrc_config_pair(pair, true, false);
-		if (ret) {
-			dev_err(dai->dev, "fail to config asrc pair\n");
-			return ret;
-		}
-=======
+	}
+
 	fsl_asrc_select_clk(asrc_priv, pair,
 			    config.input_sample_rate,
 			    config.output_sample_rate);
@@ -955,7 +736,6 @@
 	if (ret) {
 		dev_err(dai->dev, "fail to config asrc pair\n");
 		return ret;
->>>>>>> c1084c27
 	}
 
 	return 0;
@@ -967,10 +747,8 @@
 	struct snd_pcm_runtime *runtime = substream->runtime;
 	struct fsl_asrc_pair *pair = runtime->private_data;
 
-	if (pair && (pair->pair_streams & BIT(substream->stream))) {
+	if (pair)
 		fsl_asrc_release_pair(pair);
-		pair->pair_streams &= ~BIT(substream->stream);
-	}
 
 	return 0;
 }
@@ -1018,15 +796,8 @@
 	return 0;
 }
 
-#define FSL_ASRC_FORMATS_RX	(SNDRV_PCM_FMTBIT_S24_LE | \
+#define FSL_ASRC_FORMATS	(SNDRV_PCM_FMTBIT_S24_LE | \
 				 SNDRV_PCM_FMTBIT_S16_LE | \
-				 SNDRV_PCM_FMTBIT_S24_3LE)
-#define FSL_ASRC_FORMATS_TX	(SNDRV_PCM_FMTBIT_S24_LE | \
-				 SNDRV_PCM_FMTBIT_S16_LE | \
-<<<<<<< HEAD
-				 SNDRV_PCM_FMTBIT_S8 | \
-=======
->>>>>>> c1084c27
 				 SNDRV_PCM_FMTBIT_S24_3LE)
 
 static struct snd_soc_dai_driver fsl_asrc_dai = {
@@ -1038,12 +809,8 @@
 		.rate_min = 5512,
 		.rate_max = 192000,
 		.rates = SNDRV_PCM_RATE_KNOT,
-<<<<<<< HEAD
-		.formats = FSL_ASRC_FORMATS_TX,
-=======
 		.formats = FSL_ASRC_FORMATS |
 			   SNDRV_PCM_FMTBIT_S8,
->>>>>>> c1084c27
 	},
 	.capture = {
 		.stream_name = "ASRC-Capture",
@@ -1052,7 +819,7 @@
 		.rate_min = 5512,
 		.rate_max = 192000,
 		.rates = SNDRV_PCM_RATE_KNOT,
-		.formats = FSL_ASRC_FORMATS_RX,
+		.formats = FSL_ASRC_FORMATS,
 	},
 	.ops = &fsl_asrc_dai_ops,
 };
@@ -1227,14 +994,6 @@
 	regmap_update_bits(asrc->regmap, REG_ASRTFR1,
 			   ASRTFR1_TF_BASE_MASK, ASRTFR1_TF_BASE(0xfc));
 
-<<<<<<< HEAD
-	ipg_rate = clk_get_rate(asrc_priv->ipg_clk);
-	/* Set the period of the 76KHz and 56KHz sampling clocks based on
-	 * the ASRC processing clock.
-	 */
-	regmap_write(asrc_priv->regmap, REG_ASR76K, ipg_rate / 76000);
-	return regmap_write(asrc_priv->regmap, REG_ASR56K, ipg_rate / 56000);
-=======
 	/*
 	 * Set the period of the 76KHz and 56KHz sampling clocks based on
 	 * the ASRC processing clock.
@@ -1243,7 +1002,6 @@
 	ipg_rate = clk_get_rate(asrc->ipg_clk);
 	regmap_write(asrc->regmap, REG_ASR76K, ipg_rate / 76000);
 	return regmap_write(asrc->regmap, REG_ASR56K, ipg_rate / 56000);
->>>>>>> c1084c27
 }
 
 /**
@@ -1339,23 +1097,15 @@
 
 	asrc->paddr = res->start;
 
-<<<<<<< HEAD
-	asrc_priv->regmap = devm_regmap_init_mmio_clk(&pdev->dev, NULL, regs,
-						      &fsl_asrc_regmap_config);
-	if (IS_ERR(asrc_priv->regmap)) {
-=======
 	asrc->regmap = devm_regmap_init_mmio(&pdev->dev, regs, &fsl_asrc_regmap_config);
 	if (IS_ERR(asrc->regmap)) {
->>>>>>> c1084c27
 		dev_err(&pdev->dev, "failed to init regmap\n");
 		return PTR_ERR(asrc->regmap);
 	}
 
 	irq = platform_get_irq(pdev, 0);
-	if (irq < 0) {
-		dev_err(&pdev->dev, "no irq for node %s\n", pdev->name);
+	if (irq < 0)
 		return irq;
-	}
 
 	ret = devm_request_irq(&pdev->dev, irq, fsl_asrc_isr, 0,
 			       dev_name(&pdev->dev), asrc);
@@ -1398,50 +1148,6 @@
 	asrc->pair_priv_size = sizeof(struct fsl_asrc_pair_priv);
 
 	if (of_device_is_compatible(np, "fsl,imx35-asrc")) {
-<<<<<<< HEAD
-		asrc_priv->channel_bits = 3;
-		strncpy(asrc_priv->name, "mxc_asrc",
-				sizeof(asrc_priv->name) - 1);
-		asrc_priv->clk_map[IN] = input_clk_map_imx35;
-		asrc_priv->clk_map[OUT] = output_clk_map_imx35;
-		asrc_priv->dma_type = DMA_SDMA;
-	} else if (of_device_is_compatible(np, "fsl,imx53-asrc")) {
-		asrc_priv->channel_bits = 4;
-		strncpy(asrc_priv->name, "mxc_asrc",
-				sizeof(asrc_priv->name) - 1);
-		asrc_priv->clk_map[IN] = input_clk_map_imx53;
-		asrc_priv->clk_map[OUT] = output_clk_map_imx53;
-		asrc_priv->dma_type = DMA_SDMA;
-	} else if (of_device_is_compatible(np, "fsl,imx8qm-asrc0")) {
-		asrc_priv->channel_bits = 4;
-		strncpy(asrc_priv->name, "mxc_asrc",
-				sizeof(asrc_priv->name) - 1);
-		asrc_priv->clk_map[IN] = input_clk_map_imx8_0;
-		asrc_priv->clk_map[OUT] = output_clk_map_imx8_0;
-		asrc_priv->dma_type = DMA_EDMA;
-	} else if (of_device_is_compatible(np, "fsl,imx8qm-asrc1")) {
-		asrc_priv->channel_bits = 4;
-		strncpy(asrc_priv->name, "mxc_asrc1",
-				sizeof(asrc_priv->name) - 1);
-		asrc_priv->clk_map[IN] = input_clk_map_imx8_1;
-		asrc_priv->clk_map[OUT] = output_clk_map_imx8_1;
-		asrc_priv->dma_type = DMA_EDMA;
-	}
-
-	ret = clk_prepare_enable(asrc_priv->mem_clk);
-	if (ret)
-		return ret;
-
-	ret = fsl_asrc_init(asrc_priv);
-	if (ret) {
-		dev_err(&pdev->dev, "failed to init asrc %d\n", ret);
-		return ret;
-	}
-
-	clk_disable_unprepare(asrc_priv->mem_clk);
-
-	asrc_priv->channel_avail = 10;
-=======
 		asrc_priv->clk_map[IN] = input_clk_map_imx35;
 		asrc_priv->clk_map[OUT] = output_clk_map_imx35;
 		strncpy(asrc_priv->name, "mxc_asrc",
@@ -1481,7 +1187,6 @@
 	}
 
 	asrc->channel_avail = 10;
->>>>>>> c1084c27
 
 	ret = of_property_read_u32(np, "fsl,asrc-rate",
 				   &asrc->asrc_rate);
@@ -1543,8 +1248,6 @@
 	if (ret < 0)
 		goto err_pm_get_sync;
 
-	regcache_cache_only(asrc_priv->regmap, true);
-
 	ret = devm_snd_soc_register_component(&pdev->dev, &fsl_asrc_component,
 					      &fsl_asrc_dai, 1);
 	if (ret) {
@@ -1553,12 +1256,6 @@
 	}
 
 	ret = fsl_asrc_m2m_init(asrc);
-	if (ret) {
-		dev_err(&pdev->dev, "failed to init m2m device %d\n", ret);
-		return ret;
-	}
-
-	ret = fsl_asrc_m2m_init(asrc_priv);
 	if (ret) {
 		dev_err(&pdev->dev, "failed to init m2m device %d\n", ret);
 		return ret;
@@ -1612,18 +1309,6 @@
 	}
 
 	/* Stop all pairs provisionally */
-<<<<<<< HEAD
-	regmap_read(asrc_priv->regmap, REG_ASRCTR, &asrctr);
-	regmap_update_bits(asrc_priv->regmap, REG_ASRCTR,
-			   ASRCTR_ASRCEi_ALL_MASK, 0);
-
-	/* Restore all registers */
-	regcache_cache_only(asrc_priv->regmap, false);
-	regcache_mark_dirty(asrc_priv->regmap);
-	regcache_sync(asrc_priv->regmap);
-
-	regmap_update_bits(asrc_priv->regmap, REG_ASRCFG,
-=======
 	regmap_read(asrc->regmap, REG_ASRCTR, &asrctr);
 	regmap_update_bits(asrc->regmap, REG_ASRCTR,
 			   ASRCTR_ASRCEi_ALL_MASK, 0);
@@ -1634,26 +1319,17 @@
 	regcache_sync(asrc->regmap);
 
 	regmap_update_bits(asrc->regmap, REG_ASRCFG,
->>>>>>> c1084c27
 			   ASRCFG_NDPRi_ALL_MASK | ASRCFG_POSTMODi_ALL_MASK |
 			   ASRCFG_PREMODi_ALL_MASK, asrc_priv->regcache_cfg);
 
 	/* Restart enabled pairs */
-<<<<<<< HEAD
-	regmap_update_bits(asrc_priv->regmap, REG_ASRCTR,
-=======
 	regmap_update_bits(asrc->regmap, REG_ASRCTR,
->>>>>>> c1084c27
 			   ASRCTR_ASRCEi_ALL_MASK, asrctr);
 
 	/* Wait for status of initialization */
 	do {
 		udelay(5);
-<<<<<<< HEAD
-		regmap_read(asrc_priv->regmap, REG_ASRCFG, &reg);
-=======
 		regmap_read(asrc->regmap, REG_ASRCFG, &reg);
->>>>>>> c1084c27
 		reg = (reg >> ASRCFG_INIRQi_SHIFT(0)) & 0x7;
 	} while (!(reg == ((asrctr & 0xE) >> 1)) && --retry);
 
@@ -1680,17 +1356,10 @@
 	struct fsl_asrc_priv *asrc_priv = asrc->private;
 	int i;
 
-<<<<<<< HEAD
-	regmap_read(asrc_priv->regmap, REG_ASRCFG,
-		    &asrc_priv->regcache_cfg);
-
-	regcache_cache_only(asrc_priv->regmap, true);
-=======
 	regmap_read(asrc->regmap, REG_ASRCFG,
 		    &asrc_priv->regcache_cfg);
 
 	regcache_cache_only(asrc->regmap, true);
->>>>>>> c1084c27
 
 	for (i = 0; i < ASRC_CLK_MAX_NUM; i++)
 		clk_disable_unprepare(asrc_priv->asrck_clk[i]);
@@ -1705,17 +1374,10 @@
 #ifdef CONFIG_PM_SLEEP
 static int fsl_asrc_suspend(struct device *dev)
 {
-<<<<<<< HEAD
-	struct fsl_asrc *asrc_priv = dev_get_drvdata(dev);
-	int ret;
-
-	fsl_asrc_m2m_suspend(asrc_priv);
-=======
 	struct fsl_asrc *asrc = dev_get_drvdata(dev);
 	int ret;
 
 	fsl_asrc_m2m_suspend(asrc);
->>>>>>> c1084c27
 
 	ret = pm_runtime_force_suspend(dev);
 
@@ -1724,20 +1386,12 @@
 
 static int fsl_asrc_resume(struct device *dev)
 {
-<<<<<<< HEAD
-	struct fsl_asrc *asrc_priv = dev_get_drvdata(dev);
-=======
 	struct fsl_asrc *asrc = dev_get_drvdata(dev);
->>>>>>> c1084c27
 	int ret;
 
 	ret = pm_runtime_force_resume(dev);
 
-<<<<<<< HEAD
-	fsl_asrc_m2m_resume(asrc_priv);
-=======
 	fsl_asrc_m2m_resume(asrc);
->>>>>>> c1084c27
 
 	return ret;
 }
@@ -1770,28 +1424,17 @@
 };
 
 static const struct of_device_id fsl_asrc_ids[] = {
-<<<<<<< HEAD
-	{ .compatible = "fsl,imx35-asrc", },
-	{ .compatible = "fsl,imx53-asrc", },
-	{ .compatible = "fsl,imx8qm-asrc0", },
-	{ .compatible = "fsl,imx8qm-asrc1", },
-=======
 	{ .compatible = "fsl,imx35-asrc", .data = &fsl_asrc_imx35_data },
 	{ .compatible = "fsl,imx53-asrc", .data = &fsl_asrc_imx53_data },
 	{ .compatible = "fsl,imx8qm-asrc", .data = &fsl_asrc_imx8qm_data },
 	{ .compatible = "fsl,imx8qxp-asrc", .data = &fsl_asrc_imx8qxp_data },
->>>>>>> c1084c27
 	{}
 };
 MODULE_DEVICE_TABLE(of, fsl_asrc_ids);
 
 static struct platform_driver fsl_asrc_driver = {
 	.probe = fsl_asrc_probe,
-<<<<<<< HEAD
-	.remove = fsl_asrc_m2m_remove,
-=======
 	.remove = fsl_asrc_remove,
->>>>>>> c1084c27
 	.driver = {
 		.name = "fsl-asrc",
 		.of_match_table = fsl_asrc_ids,
