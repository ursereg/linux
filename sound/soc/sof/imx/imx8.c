--- conflicted
+++ resolved
@@ -379,11 +379,6 @@
 	return 0;
 }
 
-<<<<<<< HEAD
-int imx8_dsp_resume(struct snd_sof_dev *sdev)
-{
-	/* nothing to do for now */
-=======
 int imx8_resume(struct snd_sof_dev *sdev)
 {
 	struct imx8_priv *priv = (struct imx8_priv *)sdev->private;
@@ -426,18 +421,11 @@
 		priv->suspended = false;
 	}
 
->>>>>>> ea790475
 	return 0;
 }
 
 int imx8_dsp_suspend(struct snd_sof_dev *sdev)
 {
-<<<<<<< HEAD
-	/* nothing to do for now */
-	return 0;
-}
-
-=======
 	struct imx8_priv *priv = (struct imx8_priv *)sdev->private;
 
 	if (!priv->suspended) {
@@ -449,7 +437,6 @@
 }
 
 
->>>>>>> ea790475
 static struct snd_soc_dai_driver imx8_dai[] = {
 {
 	.name = "esai-port",
@@ -490,13 +477,8 @@
 	/* PM */
 	.suspend		= imx8_dsp_suspend,
 	.resume			= imx8_dsp_resume,
-<<<<<<< HEAD
-	.runtime_suspend	= imx8_dsp_suspend,
-	.runtime_resume		= imx8_dsp_resume,
-=======
 	.runtime_suspend	= imx8_dsp_runtime_suspend,
 	.runtime_resume		= imx8_dsp_runtime_resume,
->>>>>>> ea790475
 
 	/* ALSA HW info flags */
 	.hw_info =	SNDRV_PCM_INFO_MMAP |
@@ -541,13 +523,8 @@
 	/* PM */
 	.suspend		= imx8_dsp_suspend,
 	.resume			= imx8_dsp_resume,
-<<<<<<< HEAD
-	.runtime_suspend	= imx8_dsp_suspend,
-	.runtime_resume		= imx8_dsp_resume,
-=======
 	.runtime_suspend	= imx8_dsp_runtime_suspend,
 	.runtime_resume		= imx8_dsp_runtime_resume,
->>>>>>> ea790475
 
 	/* ALSA HW info flags */
 	.hw_info =	SNDRV_PCM_INFO_MMAP |
