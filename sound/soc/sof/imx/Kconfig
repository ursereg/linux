# SPDX-License-Identifier: (GPL-2.0-only OR BSD-3-Clause)

config SND_SOC_SOF_IMX_TOPLEVEL
	bool "SOF support for NXP i.MX audio DSPs"
	depends on ARM64|| COMPILE_TEST
	depends on SND_SOC_SOF_OF
	help
	  This adds support for Sound Open Firmware for NXP i.MX platforms.
	  Say Y if you have such a device.
	  If unsure select "N".

if SND_SOC_SOF_IMX_TOPLEVEL

<<<<<<< HEAD
config SND_SOC_SOF_IMX8_SUPPORT
	tristate "SOF support for i.MX8"
	depends on IMX_SCU
	select IMX_DSP
=======
config SND_SOC_SOF_IMX_COMMON
	tristate
	select SND_SOC_SOF_OF_DEV
	select SND_SOC_SOF
	select SND_SOC_SOF_XTENSA
	select SND_SOC_SOF_COMPRESS
	help
	  This option is not user-selectable but automagically handled by
	  'select' statements at a higher level.

config SND_SOC_SOF_IMX8
	tristate "SOF support for i.MX8"
	depends on IMX_SCU
	depends on IMX_DSP
	select SND_SOC_SOF_IMX_COMMON
	help
	  This adds support for Sound Open Firmware for NXP i.MX8 platforms.
	  Say Y if you have such a device.
	  If unsure select "N".

config SND_SOC_SOF_IMX8M
	tristate "SOF support for i.MX8M"
	depends on IMX_DSP
	select SND_SOC_SOF_IMX_COMMON
	help
	  This adds support for Sound Open Firmware for NXP i.MX8M platforms.
	  Say Y if you have such a device.
	  If unsure select "N".

config SND_SOC_SOF_IMX8ULP
	tristate "SOF support for i.MX8ULP"
	depends on IMX_DSP
	select SND_SOC_SOF_IMX_COMMON
>>>>>>> c1084c27
	help
	  This adds support for Sound Open Firmware for NXP i.MX8ULP platforms
	  Say Y if you have such a device.
	  If unsure select "N".

<<<<<<< HEAD
config SND_SOC_SOF_IMX8
	tristate

config SND_SOC_SOF_IMX8M_SUPPORT
       tristate "SOF support for i.MX8M"
       depends on IMX_DSP
       help
         This adds support for Sound Open Firmware for NXP i.MX8M platforms
         Say Y if you have such a device.
         If unsure select "N".

config SND_SOC_SOF_IMX8M
	tristate

config SND_SOC_SOF_IMX
	def_tristate SND_SOC_SOF_OF
	select SND_SOC_SOF_IMX8  if SND_SOC_SOF_IMX8_SUPPORT
	select SND_SOC_SOF_IMX8M if SND_SOC_SOF_IMX8M_SUPPORT

endif ## SND_SOC_SOF_IMX_IMX_TOPLEVEL
=======
endif ## SND_SOC_SOF_IMX_TOPLEVEL
>>>>>>> c1084c27
<|MERGE_RESOLUTION|>--- conflicted
+++ resolved
@@ -11,12 +11,6 @@
 
 if SND_SOC_SOF_IMX_TOPLEVEL
 
-<<<<<<< HEAD
-config SND_SOC_SOF_IMX8_SUPPORT
-	tristate "SOF support for i.MX8"
-	depends on IMX_SCU
-	select IMX_DSP
-=======
 config SND_SOC_SOF_IMX_COMMON
 	tristate
 	select SND_SOC_SOF_OF_DEV
@@ -50,33 +44,9 @@
 	tristate "SOF support for i.MX8ULP"
 	depends on IMX_DSP
 	select SND_SOC_SOF_IMX_COMMON
->>>>>>> c1084c27
 	help
 	  This adds support for Sound Open Firmware for NXP i.MX8ULP platforms
 	  Say Y if you have such a device.
 	  If unsure select "N".
 
-<<<<<<< HEAD
-config SND_SOC_SOF_IMX8
-	tristate
-
-config SND_SOC_SOF_IMX8M_SUPPORT
-       tristate "SOF support for i.MX8M"
-       depends on IMX_DSP
-       help
-         This adds support for Sound Open Firmware for NXP i.MX8M platforms
-         Say Y if you have such a device.
-         If unsure select "N".
-
-config SND_SOC_SOF_IMX8M
-	tristate
-
-config SND_SOC_SOF_IMX
-	def_tristate SND_SOC_SOF_OF
-	select SND_SOC_SOF_IMX8  if SND_SOC_SOF_IMX8_SUPPORT
-	select SND_SOC_SOF_IMX8M if SND_SOC_SOF_IMX8M_SUPPORT
-
-endif ## SND_SOC_SOF_IMX_IMX_TOPLEVEL
-=======
-endif ## SND_SOC_SOF_IMX_TOPLEVEL
->>>>>>> c1084c27
+endif ## SND_SOC_SOF_IMX_TOPLEVEL