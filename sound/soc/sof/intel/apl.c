--- conflicted
+++ resolved
@@ -55,16 +55,10 @@
 	.ipc_pcm_params	= hda_ipc_pcm_params,
 
 	/* machine driver */
-<<<<<<< HEAD
-	.machine_check = sof_machine_check,
-	.machine_register = sof_machine_register,
-	.machine_unregister = sof_machine_unregister,
-=======
 	.machine_select = hda_machine_select,
 	.machine_register = sof_machine_register,
 	.machine_unregister = sof_machine_unregister,
 	.set_mach_params = hda_set_mach_params,
->>>>>>> c1084c27
 
 	/* debug */
 	.debug_map	= apl_dsp_debugfs,
@@ -122,10 +116,7 @@
 	.runtime_resume		= hda_dsp_runtime_resume,
 	.runtime_idle		= hda_dsp_runtime_idle,
 	.set_hw_params_upon_resume = hda_dsp_set_hw_params_upon_resume,
-<<<<<<< HEAD
-=======
 	.set_power_state	= hda_dsp_set_power_state,
->>>>>>> c1084c27
 
 	/* ALSA HW info flags */
 	.hw_info =	SNDRV_PCM_INFO_MMAP |
@@ -133,11 +124,8 @@
 			SNDRV_PCM_INFO_INTERLEAVED |
 			SNDRV_PCM_INFO_PAUSE |
 			SNDRV_PCM_INFO_NO_PERIOD_WAKEUP,
-<<<<<<< HEAD
-=======
 
 	.arch_ops = &sof_xtensa_arch_ops,
->>>>>>> c1084c27
 };
 EXPORT_SYMBOL_NS(sof_apl_ops, SND_SOC_SOF_INTEL_HDA_COMMON);
 
