--- conflicted
+++ resolved
@@ -508,11 +508,8 @@
 
 	/* register our IRQ */
 	sdev->ipc_irq = platform_get_irq(pdev, desc->irqindex_host_ipc);
-	if (sdev->ipc_irq < 0) {
-		dev_err(sdev->dev, "error: failed to get IRQ at index %d\n",
-			desc->irqindex_host_ipc);
+	if (sdev->ipc_irq < 0)
 		return sdev->ipc_irq;
-	}
 
 	dev_dbg(sdev->dev, "using IRQ %d\n", sdev->ipc_irq);
 	ret = devm_request_threaded_irq(sdev->dev, sdev->ipc_irq,
@@ -634,11 +631,6 @@
 	.machine_unregister = sof_machine_unregister,
 	.set_mach_params = bdw_set_mach_params,
 
-	/* machine driver */
-	.machine_check = sof_machine_check,
-	.machine_register = sof_machine_register,
-	.machine_unregister = sof_machine_unregister,
-
 	/* debug */
 	.debug_map  = bdw_debugfs,
 	.debug_map_count    = ARRAY_SIZE(bdw_debugfs),
@@ -663,13 +655,9 @@
 			SNDRV_PCM_INFO_MMAP_VALID |
 			SNDRV_PCM_INFO_INTERLEAVED |
 			SNDRV_PCM_INFO_PAUSE |
-<<<<<<< HEAD
-			SNDRV_PCM_INFO_NO_PERIOD_WAKEUP,
-=======
 			SNDRV_PCM_INFO_BATCH,
 
 	.arch_ops = &sof_xtensa_arch_ops,
->>>>>>> c1084c27
 };
 
 static const struct sof_intel_dsp_desc bdw_chip_info = {
