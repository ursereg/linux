--- conflicted
+++ resolved
@@ -42,15 +42,6 @@
 }
 
 static int get_cc_info(struct snd_sof_dev *sdev,
-<<<<<<< HEAD
-		       struct sof_ipc_ext_data_hdr *ext_hdr)
-{
-	int ret;
-
-	struct sof_ipc_cc_version *cc =
-		container_of(ext_hdr, struct sof_ipc_cc_version, ext_hdr);
-
-=======
 		       const struct sof_ipc_ext_data_hdr *ext_hdr)
 {
 	int ret;
@@ -66,7 +57,6 @@
 		return 0;
 	}
 
->>>>>>> c1084c27
 	dev_dbg(sdev->dev, "Firmware info: used compiler %s %d:%d:%d%s used optimization flags %s\n",
 		cc->name, cc->major, cc->minor, cc->micro, cc->desc,
 		cc->optim);
@@ -122,22 +112,12 @@
 
 		/* process structure data */
 		switch (ext_hdr->type) {
-<<<<<<< HEAD
-		case SOF_IPC_EXT_DMA_BUFFER:
-			ret = 0;
-			break;
-=======
->>>>>>> c1084c27
 		case SOF_IPC_EXT_WINDOW:
 			ret = get_ext_windows(sdev, ext_hdr);
 			break;
 		case SOF_IPC_EXT_CC_INFO:
 			ret = get_cc_info(sdev, ext_hdr);
 			break;
-<<<<<<< HEAD
-		default:
-			dev_warn(sdev->dev, "warning: unknown ext header type %d size 0x%x\n",
-=======
 		case SOF_IPC_EXT_UNUSED:
 		case SOF_IPC_EXT_PROBE_INFO:
 		case SOF_IPC_EXT_USER_ABI_INFO:
@@ -145,7 +125,6 @@
 			break;
 		default:
 			dev_info(sdev->dev, "unknown ext header type %d size 0x%x\n",
->>>>>>> c1084c27
 				 ext_hdr->type, ext_hdr->hdr.size);
 			ret = 0;
 			break;
@@ -865,11 +844,6 @@
 		return ret;
 	}
 
-<<<<<<< HEAD
-	init_core_mask = ret;
-
-=======
->>>>>>> c1084c27
 	/*
 	 * now wait for the DSP to boot. There are 3 possible outcomes:
 	 * 1. Boot wait times out indicating FW boot failure.
@@ -881,23 +855,14 @@
 				 msecs_to_jiffies(sdev->boot_timeout));
 	if (ret == 0) {
 		dev_err(sdev->dev, "error: firmware boot failure\n");
-<<<<<<< HEAD
-		snd_sof_dsp_dbg_dump(sdev, SOF_DBG_REGS | SOF_DBG_MBOX |
-			SOF_DBG_TEXT | SOF_DBG_PCI);
-=======
 		snd_sof_dsp_dbg_dump(sdev, SOF_DBG_DUMP_REGS | SOF_DBG_DUMP_MBOX |
 			SOF_DBG_DUMP_TEXT | SOF_DBG_DUMP_PCI | SOF_DBG_DUMP_FORCE_ERR_LEVEL);
->>>>>>> c1084c27
 		sdev->fw_state = SOF_FW_BOOT_FAILED;
 		return -EIO;
 	}
 
 	if (sdev->fw_state == SOF_FW_BOOT_COMPLETE)
-<<<<<<< HEAD
-		dev_info(sdev->dev, "firmware boot complete\n");
-=======
 		dev_dbg(sdev->dev, "firmware boot complete\n");
->>>>>>> c1084c27
 	else
 		return -EIO; /* FW boots but fw_ready op failed */
 
