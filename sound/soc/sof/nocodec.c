// SPDX-License-Identifier: (GPL-2.0-only OR BSD-3-Clause)
//
// This file is provided under a dual BSD/GPLv2 license.  When using or
// redistributing this file, you may do so under either license.
//
// Copyright(c) 2018 Intel Corporation. All rights reserved.
//
// Author: Liam Girdwood <liam.r.girdwood@linux.intel.com>
//

#include <linux/module.h>
#include <sound/sof.h>
#include "sof-audio.h"
#include "sof-priv.h"

static struct snd_soc_card sof_nocodec_card = {
	.name = "nocodec", /* the sof- prefix is added by the core */
<<<<<<< HEAD
=======
	.topology_shortname = "sof-nocodec",
>>>>>>> c1084c27
	.owner = THIS_MODULE
};

static int sof_nocodec_bes_setup(struct device *dev,
				 struct snd_soc_dai_driver *drv,
				 struct snd_soc_dai_link *links,
				 int link_num, struct snd_soc_card *card)
{
	struct snd_soc_dai_link_component *dlc;
	int i;

	if (!drv || !links || !card)
		return -EINVAL;

	/* set up BE dai_links */
	for (i = 0; i < link_num; i++) {
		dlc = devm_kzalloc(dev, 3 * sizeof(*dlc), GFP_KERNEL);
		if (!dlc)
			return -ENOMEM;

		links[i].name = devm_kasprintf(dev, GFP_KERNEL,
					       "NoCodec-%d", i);
		if (!links[i].name)
			return -ENOMEM;

		links[i].stream_name = links[i].name;

		links[i].cpus = &dlc[0];
		links[i].codecs = &dlc[1];
		links[i].platforms = &dlc[2];

		links[i].num_cpus = 1;
		links[i].num_codecs = 1;
		links[i].num_platforms = 1;

		links[i].id = i;
		links[i].no_pcm = 1;
		links[i].cpus->dai_name = drv[i].name;
		links[i].platforms->name = dev_name(dev->parent);
		links[i].codecs->dai_name = "snd-soc-dummy-dai";
		links[i].codecs->name = "snd-soc-dummy";
<<<<<<< HEAD
		if (ops->drv[i].playback.channels_min)
			links[i].dpcm_playback = 1;
		if (ops->drv[i].capture.channels_min)
			links[i].dpcm_capture = 1;
=======
		if (drv[i].playback.channels_min)
			links[i].dpcm_playback = 1;
		if (drv[i].capture.channels_min)
			links[i].dpcm_capture = 1;

		links[i].be_hw_params_fixup = sof_pcm_dai_link_fixup;
>>>>>>> c1084c27
	}

	card->dai_link = links;
	card->num_links = link_num;

	return 0;
}

<<<<<<< HEAD
int sof_nocodec_setup(struct device *dev,
		      const struct snd_sof_dsp_ops *ops)
{
	struct snd_soc_dai_link *links;
	int ret;
=======
static int sof_nocodec_setup(struct device *dev,
			     u32 num_dai_drivers,
			     struct snd_soc_dai_driver *dai_drivers)
{
	struct snd_soc_dai_link *links;
>>>>>>> c1084c27

	/* create dummy BE dai_links */
	links = devm_kzalloc(dev, sizeof(struct snd_soc_dai_link) * num_dai_drivers, GFP_KERNEL);
	if (!links)
		return -ENOMEM;

	return sof_nocodec_bes_setup(dev, dai_drivers, links, num_dai_drivers, &sof_nocodec_card);
}

static int sof_nocodec_probe(struct platform_device *pdev)
{
	struct snd_soc_card *card = &sof_nocodec_card;
	struct snd_soc_acpi_mach *mach;
	int ret;

	card->dev = &pdev->dev;
	card->topology_shortname_created = true;
	mach = pdev->dev.platform_data;

	ret = sof_nocodec_setup(card->dev, mach->mach_params.num_dai_drivers,
				mach->mach_params.dai_drivers);
	if (ret < 0)
		return ret;

	return devm_snd_soc_register_card(&pdev->dev, card);
}

static int sof_nocodec_remove(struct platform_device *pdev)
{
	return 0;
}

static struct platform_driver sof_nocodec_audio = {
	.probe = sof_nocodec_probe,
	.remove = sof_nocodec_remove,
	.driver = {
		.name = "sof-nocodec",
		.pm = &snd_soc_pm_ops,
	},
};
module_platform_driver(sof_nocodec_audio)

MODULE_DESCRIPTION("ASoC sof nocodec");
MODULE_AUTHOR("Liam Girdwood");
MODULE_LICENSE("Dual BSD/GPL");
MODULE_ALIAS("platform:sof-nocodec");<|MERGE_RESOLUTION|>--- conflicted
+++ resolved
@@ -15,10 +15,7 @@
 
 static struct snd_soc_card sof_nocodec_card = {
 	.name = "nocodec", /* the sof- prefix is added by the core */
-<<<<<<< HEAD
-=======
 	.topology_shortname = "sof-nocodec",
->>>>>>> c1084c27
 	.owner = THIS_MODULE
 };
 
@@ -60,19 +57,12 @@
 		links[i].platforms->name = dev_name(dev->parent);
 		links[i].codecs->dai_name = "snd-soc-dummy-dai";
 		links[i].codecs->name = "snd-soc-dummy";
-<<<<<<< HEAD
-		if (ops->drv[i].playback.channels_min)
-			links[i].dpcm_playback = 1;
-		if (ops->drv[i].capture.channels_min)
-			links[i].dpcm_capture = 1;
-=======
 		if (drv[i].playback.channels_min)
 			links[i].dpcm_playback = 1;
 		if (drv[i].capture.channels_min)
 			links[i].dpcm_capture = 1;
 
 		links[i].be_hw_params_fixup = sof_pcm_dai_link_fixup;
->>>>>>> c1084c27
 	}
 
 	card->dai_link = links;
@@ -81,19 +71,11 @@
 	return 0;
 }
 
-<<<<<<< HEAD
-int sof_nocodec_setup(struct device *dev,
-		      const struct snd_sof_dsp_ops *ops)
-{
-	struct snd_soc_dai_link *links;
-	int ret;
-=======
 static int sof_nocodec_setup(struct device *dev,
 			     u32 num_dai_drivers,
 			     struct snd_soc_dai_driver *dai_drivers)
 {
 	struct snd_soc_dai_link *links;
->>>>>>> c1084c27
 
 	/* create dummy BE dai_links */
 	links = devm_kzalloc(dev, sizeof(struct snd_soc_dai_link) * num_dai_drivers, GFP_KERNEL);
