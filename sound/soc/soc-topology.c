// SPDX-License-Identifier: GPL-2.0+
//
// soc-topology.c  --  ALSA SoC Topology
//
// Copyright (C) 2012 Texas Instruments Inc.
// Copyright (C) 2015 Intel Corporation.
//
// Authors: Liam Girdwood <liam.r.girdwood@linux.intel.com>
//		K, Mythri P <mythri.p.k@intel.com>
//		Prusty, Subhransu S <subhransu.s.prusty@intel.com>
//		B, Jayachandran <jayachandran.b@intel.com>
//		Abdullah, Omair M <omair.m.abdullah@intel.com>
//		Jin, Yao <yao.jin@intel.com>
//		Lin, Mengdong <mengdong.lin@intel.com>
//
//  Add support to read audio firmware topology alongside firmware text. The
//  topology data can contain kcontrols, DAPM graphs, widgets, DAIs, DAI links,
//  equalizers, firmware, coefficients etc.
//
//  This file only manages the core ALSA and ASoC components, all other bespoke
//  firmware topology data is passed to component drivers for bespoke handling.

#include <linux/kernel.h>
#include <linux/export.h>
#include <linux/list.h>
#include <linux/firmware.h>
#include <linux/slab.h>
#include <sound/soc.h>
#include <sound/soc-dapm.h>
#include <sound/soc-topology.h>
#include <sound/tlv.h>

#define SOC_TPLG_MAGIC_BIG_ENDIAN            0x436F5341 /* ASoC in reverse */

/*
 * We make several passes over the data (since it wont necessarily be ordered)
 * and process objects in the following order. This guarantees the component
 * drivers will be ready with any vendor data before the mixers and DAPM objects
 * are loaded (that may make use of the vendor data).
 */
#define SOC_TPLG_PASS_MANIFEST		0
#define SOC_TPLG_PASS_VENDOR		1
#define SOC_TPLG_PASS_MIXER		2
#define SOC_TPLG_PASS_WIDGET		3
#define SOC_TPLG_PASS_PCM_DAI		4
#define SOC_TPLG_PASS_GRAPH		5
#define SOC_TPLG_PASS_PINS		6
#define SOC_TPLG_PASS_BE_DAI		7
#define SOC_TPLG_PASS_LINK		8

#define SOC_TPLG_PASS_START	SOC_TPLG_PASS_MANIFEST
#define SOC_TPLG_PASS_END	SOC_TPLG_PASS_LINK

/* topology context */
struct soc_tplg {
	const struct firmware *fw;

	/* runtime FW parsing */
	const u8 *pos;		/* read postion */
	const u8 *hdr_pos;	/* header position */
	unsigned int pass;	/* pass number */

	/* component caller */
	struct device *dev;
	struct snd_soc_component *comp;
	u32 index;	/* current block index */

	/* vendor specific kcontrol operations */
	const struct snd_soc_tplg_kcontrol_ops *io_ops;
	int io_ops_count;

	/* vendor specific bytes ext handlers, for TLV bytes controls */
	const struct snd_soc_tplg_bytes_ext_ops *bytes_ext_ops;
	int bytes_ext_ops_count;

	/* optional fw loading callbacks to component drivers */
	struct snd_soc_tplg_ops *ops;
};

static int soc_tplg_process_headers(struct soc_tplg *tplg);
static void soc_tplg_complete(struct soc_tplg *tplg);

/* check we dont overflow the data for this control chunk */
static int soc_tplg_check_elem_count(struct soc_tplg *tplg, size_t elem_size,
	unsigned int count, size_t bytes, const char *elem_type)
{
	const u8 *end = tplg->pos + elem_size * count;

	if (end > tplg->fw->data + tplg->fw->size) {
		dev_err(tplg->dev, "ASoC: %s overflow end of data\n",
			elem_type);
		return -EINVAL;
	}

	/* check there is enough room in chunk for control.
	   extra bytes at the end of control are for vendor data here  */
	if (elem_size * count > bytes) {
		dev_err(tplg->dev,
			"ASoC: %s count %d of size %zu is bigger than chunk %zu\n",
			elem_type, count, elem_size, bytes);
		return -EINVAL;
	}

	return 0;
}

static inline int soc_tplg_is_eof(struct soc_tplg *tplg)
{
	const u8 *end = tplg->hdr_pos;

	if (end >= tplg->fw->data + tplg->fw->size)
		return 1;
	return 0;
}

static inline unsigned long soc_tplg_get_hdr_offset(struct soc_tplg *tplg)
{
	return (unsigned long)(tplg->hdr_pos - tplg->fw->data);
}

static inline unsigned long soc_tplg_get_offset(struct soc_tplg *tplg)
{
	return (unsigned long)(tplg->pos - tplg->fw->data);
}

/* mapping of Kcontrol types and associated operations. */
static const struct snd_soc_tplg_kcontrol_ops io_ops[] = {
	{SND_SOC_TPLG_CTL_VOLSW, snd_soc_get_volsw,
		snd_soc_put_volsw, snd_soc_info_volsw},
	{SND_SOC_TPLG_CTL_VOLSW_SX, snd_soc_get_volsw_sx,
		snd_soc_put_volsw_sx, NULL},
	{SND_SOC_TPLG_CTL_ENUM, snd_soc_get_enum_double,
		snd_soc_put_enum_double, snd_soc_info_enum_double},
	{SND_SOC_TPLG_CTL_ENUM_VALUE, snd_soc_get_enum_double,
		snd_soc_put_enum_double, NULL},
	{SND_SOC_TPLG_CTL_BYTES, snd_soc_bytes_get,
		snd_soc_bytes_put, snd_soc_bytes_info},
	{SND_SOC_TPLG_CTL_RANGE, snd_soc_get_volsw_range,
		snd_soc_put_volsw_range, snd_soc_info_volsw_range},
	{SND_SOC_TPLG_CTL_VOLSW_XR_SX, snd_soc_get_xr_sx,
		snd_soc_put_xr_sx, snd_soc_info_xr_sx},
	{SND_SOC_TPLG_CTL_STROBE, snd_soc_get_strobe,
		snd_soc_put_strobe, NULL},
	{SND_SOC_TPLG_DAPM_CTL_VOLSW, snd_soc_dapm_get_volsw,
		snd_soc_dapm_put_volsw, snd_soc_info_volsw},
	{SND_SOC_TPLG_DAPM_CTL_ENUM_DOUBLE, snd_soc_dapm_get_enum_double,
		snd_soc_dapm_put_enum_double, snd_soc_info_enum_double},
	{SND_SOC_TPLG_DAPM_CTL_ENUM_VIRT, snd_soc_dapm_get_enum_double,
		snd_soc_dapm_put_enum_double, NULL},
	{SND_SOC_TPLG_DAPM_CTL_ENUM_VALUE, snd_soc_dapm_get_enum_double,
		snd_soc_dapm_put_enum_double, NULL},
	{SND_SOC_TPLG_DAPM_CTL_PIN, snd_soc_dapm_get_pin_switch,
		snd_soc_dapm_put_pin_switch, snd_soc_dapm_info_pin_switch},
};

struct soc_tplg_map {
	int uid;
	int kid;
};

/* mapping of widget types from UAPI IDs to kernel IDs */
static const struct soc_tplg_map dapm_map[] = {
	{SND_SOC_TPLG_DAPM_INPUT, snd_soc_dapm_input},
	{SND_SOC_TPLG_DAPM_OUTPUT, snd_soc_dapm_output},
	{SND_SOC_TPLG_DAPM_MUX, snd_soc_dapm_mux},
	{SND_SOC_TPLG_DAPM_MIXER, snd_soc_dapm_mixer},
	{SND_SOC_TPLG_DAPM_PGA, snd_soc_dapm_pga},
	{SND_SOC_TPLG_DAPM_OUT_DRV, snd_soc_dapm_out_drv},
	{SND_SOC_TPLG_DAPM_ADC, snd_soc_dapm_adc},
	{SND_SOC_TPLG_DAPM_DAC, snd_soc_dapm_dac},
	{SND_SOC_TPLG_DAPM_SWITCH, snd_soc_dapm_switch},
	{SND_SOC_TPLG_DAPM_PRE, snd_soc_dapm_pre},
	{SND_SOC_TPLG_DAPM_POST, snd_soc_dapm_post},
	{SND_SOC_TPLG_DAPM_AIF_IN, snd_soc_dapm_aif_in},
	{SND_SOC_TPLG_DAPM_AIF_OUT, snd_soc_dapm_aif_out},
	{SND_SOC_TPLG_DAPM_DAI_IN, snd_soc_dapm_dai_in},
	{SND_SOC_TPLG_DAPM_DAI_OUT, snd_soc_dapm_dai_out},
	{SND_SOC_TPLG_DAPM_DAI_LINK, snd_soc_dapm_dai_link},
	{SND_SOC_TPLG_DAPM_BUFFER, snd_soc_dapm_buffer},
	{SND_SOC_TPLG_DAPM_SCHEDULER, snd_soc_dapm_scheduler},
	{SND_SOC_TPLG_DAPM_EFFECT, snd_soc_dapm_effect},
	{SND_SOC_TPLG_DAPM_SIGGEN, snd_soc_dapm_siggen},
	{SND_SOC_TPLG_DAPM_SRC, snd_soc_dapm_src},
	{SND_SOC_TPLG_DAPM_ASRC, snd_soc_dapm_asrc},
	{SND_SOC_TPLG_DAPM_ENCODER, snd_soc_dapm_encoder},
	{SND_SOC_TPLG_DAPM_DECODER, snd_soc_dapm_decoder},
};

static int tplc_chan_get_reg(struct soc_tplg *tplg,
	struct snd_soc_tplg_channel *chan, int map)
{
	int i;

	for (i = 0; i < SND_SOC_TPLG_MAX_CHAN; i++) {
		if (le32_to_cpu(chan[i].id) == map)
			return le32_to_cpu(chan[i].reg);
	}

	return -EINVAL;
}

static int tplc_chan_get_shift(struct soc_tplg *tplg,
	struct snd_soc_tplg_channel *chan, int map)
{
	int i;

	for (i = 0; i < SND_SOC_TPLG_MAX_CHAN; i++) {
		if (le32_to_cpu(chan[i].id) == map)
			return le32_to_cpu(chan[i].shift);
	}

	return -EINVAL;
}

static int get_widget_id(int tplg_type)
{
	int i;

	for (i = 0; i < ARRAY_SIZE(dapm_map); i++) {
		if (tplg_type == dapm_map[i].uid)
			return dapm_map[i].kid;
	}

	return -EINVAL;
}

static inline void soc_bind_err(struct soc_tplg *tplg,
	struct snd_soc_tplg_ctl_hdr *hdr, int index)
{
	dev_err(tplg->dev,
		"ASoC: invalid control type (g,p,i) %d:%d:%d index %d at 0x%lx\n",
		hdr->ops.get, hdr->ops.put, hdr->ops.info, index,
		soc_tplg_get_offset(tplg));
}

static inline void soc_control_err(struct soc_tplg *tplg,
	struct snd_soc_tplg_ctl_hdr *hdr, const char *name)
{
	dev_err(tplg->dev,
		"ASoC: no complete mixer IO handler for %s type (g,p,i) %d:%d:%d at 0x%lx\n",
		name, hdr->ops.get, hdr->ops.put, hdr->ops.info,
		soc_tplg_get_offset(tplg));
}

/* pass vendor data to component driver for processing */
static int soc_tplg_vendor_load(struct soc_tplg *tplg,
				struct snd_soc_tplg_hdr *hdr)
{
	int ret = 0;

	if (tplg->ops && tplg->ops->vendor_load)
		ret = tplg->ops->vendor_load(tplg->comp, tplg->index, hdr);
	else {
		dev_err(tplg->dev, "ASoC: no vendor load callback for ID %d\n",
			hdr->vendor_type);
		return -EINVAL;
	}

	if (ret < 0)
		dev_err(tplg->dev,
			"ASoC: vendor load failed at hdr offset %ld/0x%lx for type %d:%d\n",
			soc_tplg_get_hdr_offset(tplg),
			soc_tplg_get_hdr_offset(tplg),
			hdr->type, hdr->vendor_type);
	return ret;
}

/* optionally pass new dynamic widget to component driver. This is mainly for
 * external widgets where we can assign private data/ops */
static int soc_tplg_widget_load(struct soc_tplg *tplg,
	struct snd_soc_dapm_widget *w, struct snd_soc_tplg_dapm_widget *tplg_w)
{
	if (tplg->ops && tplg->ops->widget_load)
		return tplg->ops->widget_load(tplg->comp, tplg->index, w,
			tplg_w);

	return 0;
}

/* optionally pass new dynamic widget to component driver. This is mainly for
 * external widgets where we can assign private data/ops */
static int soc_tplg_widget_ready(struct soc_tplg *tplg,
	struct snd_soc_dapm_widget *w, struct snd_soc_tplg_dapm_widget *tplg_w)
{
	if (tplg->ops && tplg->ops->widget_ready)
		return tplg->ops->widget_ready(tplg->comp, tplg->index, w,
			tplg_w);

	return 0;
}

/* pass DAI configurations to component driver for extra initialization */
static int soc_tplg_dai_load(struct soc_tplg *tplg,
	struct snd_soc_dai_driver *dai_drv,
	struct snd_soc_tplg_pcm *pcm, struct snd_soc_dai *dai)
{
	if (tplg->ops && tplg->ops->dai_load)
		return tplg->ops->dai_load(tplg->comp, tplg->index, dai_drv,
			pcm, dai);

	return 0;
}

/* pass link configurations to component driver for extra initialization */
static int soc_tplg_dai_link_load(struct soc_tplg *tplg,
	struct snd_soc_dai_link *link, struct snd_soc_tplg_link_config *cfg)
{
	if (tplg->ops && tplg->ops->link_load)
		return tplg->ops->link_load(tplg->comp, tplg->index, link, cfg);

	return 0;
}

/* tell the component driver that all firmware has been loaded in this request */
static void soc_tplg_complete(struct soc_tplg *tplg)
{
	if (tplg->ops && tplg->ops->complete)
		tplg->ops->complete(tplg->comp);
}

/* add a dynamic kcontrol */
static int soc_tplg_add_dcontrol(struct snd_card *card, struct device *dev,
	const struct snd_kcontrol_new *control_new, const char *prefix,
	void *data, struct snd_kcontrol **kcontrol)
{
	int err;

	*kcontrol = snd_soc_cnew(control_new, data, control_new->name, prefix);
	if (*kcontrol == NULL) {
		dev_err(dev, "ASoC: Failed to create new kcontrol %s\n",
		control_new->name);
		return -ENOMEM;
	}

	err = snd_ctl_add(card, *kcontrol);
	if (err < 0) {
		dev_err(dev, "ASoC: Failed to add %s: %d\n",
			control_new->name, err);
		return err;
	}

	return 0;
}

/* add a dynamic kcontrol for component driver */
static int soc_tplg_add_kcontrol(struct soc_tplg *tplg,
	struct snd_kcontrol_new *k, struct snd_kcontrol **kcontrol)
{
	struct snd_soc_component *comp = tplg->comp;

	return soc_tplg_add_dcontrol(comp->card->snd_card,
				comp->dev, k, comp->name_prefix, comp, kcontrol);
}

/* remove a mixer kcontrol */
static void remove_mixer(struct snd_soc_component *comp,
	struct snd_soc_dobj *dobj, int pass)
{
	struct snd_card *card = comp->card->snd_card;

	if (pass != SOC_TPLG_PASS_MIXER)
		return;

	if (dobj->ops && dobj->ops->control_unload)
		dobj->ops->control_unload(comp, dobj);

	snd_ctl_remove(card, dobj->control.kcontrol);
	list_del(&dobj->list);
}

/* remove an enum kcontrol */
static void remove_enum(struct snd_soc_component *comp,
	struct snd_soc_dobj *dobj, int pass)
{
	struct snd_card *card = comp->card->snd_card;

	if (pass != SOC_TPLG_PASS_MIXER)
		return;

	if (dobj->ops && dobj->ops->control_unload)
		dobj->ops->control_unload(comp, dobj);

	snd_ctl_remove(card, dobj->control.kcontrol);
	list_del(&dobj->list);
}

/* remove a byte kcontrol */
static void remove_bytes(struct snd_soc_component *comp,
	struct snd_soc_dobj *dobj, int pass)
{
	struct snd_card *card = comp->card->snd_card;

	if (pass != SOC_TPLG_PASS_MIXER)
		return;

	if (dobj->ops && dobj->ops->control_unload)
		dobj->ops->control_unload(comp, dobj);

	snd_ctl_remove(card, dobj->control.kcontrol);
	list_del(&dobj->list);
}

/* remove a route */
static void remove_route(struct snd_soc_component *comp,
			 struct snd_soc_dobj *dobj, int pass)
{
	if (pass != SOC_TPLG_PASS_GRAPH)
		return;

	if (dobj->ops && dobj->ops->dapm_route_unload)
		dobj->ops->dapm_route_unload(comp, dobj);

	list_del(&dobj->list);
}

/* remove a widget and it's kcontrols - routes must be removed first */
static void remove_widget(struct snd_soc_component *comp,
	struct snd_soc_dobj *dobj, int pass)
{
	struct snd_card *card = comp->card->snd_card;
	struct snd_soc_dapm_widget *w =
		container_of(dobj, struct snd_soc_dapm_widget, dobj);
	int i;

	if (pass != SOC_TPLG_PASS_WIDGET)
		return;

	if (dobj->ops && dobj->ops->widget_unload)
		dobj->ops->widget_unload(comp, dobj);

	if (!w->kcontrols)
		goto free_news;

	for (i = 0; w->kcontrols && i < w->num_kcontrols; i++)
		snd_ctl_remove(card, w->kcontrols[i]);

free_news:

	list_del(&dobj->list);

	/* widget w is freed by soc-dapm.c */
}

/* remove DAI configurations */
static void remove_dai(struct snd_soc_component *comp,
	struct snd_soc_dobj *dobj, int pass)
{
	struct snd_soc_dai_driver *dai_drv =
		container_of(dobj, struct snd_soc_dai_driver, dobj);
	struct snd_soc_dai *dai, *_dai;

	if (pass != SOC_TPLG_PASS_PCM_DAI)
		return;

	if (dobj->ops && dobj->ops->dai_unload)
		dobj->ops->dai_unload(comp, dobj);

	for_each_component_dais_safe(comp, dai, _dai)
		if (dai->driver == dai_drv)
			snd_soc_unregister_dai(dai);

	list_del(&dobj->list);
}

/* remove link configurations */
static void remove_link(struct snd_soc_component *comp,
	struct snd_soc_dobj *dobj, int pass)
{
	struct snd_soc_dai_link *link =
		container_of(dobj, struct snd_soc_dai_link, dobj);

	if (pass != SOC_TPLG_PASS_PCM_DAI)
		return;

	if (dobj->ops && dobj->ops->link_unload)
		dobj->ops->link_unload(comp, dobj);

	list_del(&dobj->list);
<<<<<<< HEAD
	snd_soc_remove_dai_link(comp->card, link);

	kfree(link->name);
	kfree(link->stream_name);
	kfree(link->cpus->dai_name);
	kfree(link);
=======
	snd_soc_remove_pcm_runtime(comp->card,
			snd_soc_get_pcm_runtime(comp->card, link));
>>>>>>> c1084c27
}

/* unload dai link */
static void remove_backend_link(struct snd_soc_component *comp,
	struct snd_soc_dobj *dobj, int pass)
{
	if (pass != SOC_TPLG_PASS_LINK)
		return;

	if (dobj->ops && dobj->ops->link_unload)
		dobj->ops->link_unload(comp, dobj);

	/*
	 * We don't free the link here as what remove_link() do since BE
	 * links are not allocated by topology.
	 * We however need to reset the dobj type to its initial values
	 */
	dobj->type = SND_SOC_DOBJ_NONE;
	list_del(&dobj->list);
}

/* bind a kcontrol to it's IO handlers */
static int soc_tplg_kcontrol_bind_io(struct snd_soc_tplg_ctl_hdr *hdr,
	struct snd_kcontrol_new *k,
	const struct soc_tplg *tplg)
{
	const struct snd_soc_tplg_kcontrol_ops *ops;
	const struct snd_soc_tplg_bytes_ext_ops *ext_ops;
	int num_ops, i;

	if (le32_to_cpu(hdr->ops.info) == SND_SOC_TPLG_CTL_BYTES
		&& k->iface & SNDRV_CTL_ELEM_IFACE_MIXER
		&& k->access & SNDRV_CTL_ELEM_ACCESS_TLV_READWRITE
		&& k->access & SNDRV_CTL_ELEM_ACCESS_TLV_CALLBACK) {
		struct soc_bytes_ext *sbe;
		struct snd_soc_tplg_bytes_control *be;

		sbe = (struct soc_bytes_ext *)k->private_value;
		be = container_of(hdr, struct snd_soc_tplg_bytes_control, hdr);

		/* TLV bytes controls need standard kcontrol info handler,
		 * TLV callback and extended put/get handlers.
		 */
		k->info = snd_soc_bytes_info_ext;
		k->tlv.c = snd_soc_bytes_tlv_callback;

		/*
		 * When a topology-based implementation abuses the
		 * control interface and uses bytes_ext controls of
		 * more than 512 bytes, we need to disable the size
		 * checks, otherwise accesses to such controls will
		 * return an -EINVAL error and prevent the card from
		 * being configured.
		 */
		if (IS_ENABLED(CONFIG_SND_CTL_VALIDATION) && sbe->max > 512)
			k->access |= SNDRV_CTL_ELEM_ACCESS_SKIP_CHECK;

		ext_ops = tplg->bytes_ext_ops;
		num_ops = tplg->bytes_ext_ops_count;
		for (i = 0; i < num_ops; i++) {
			if (!sbe->put &&
			    ext_ops[i].id == le32_to_cpu(be->ext_ops.put))
				sbe->put = ext_ops[i].put;
			if (!sbe->get &&
			    ext_ops[i].id == le32_to_cpu(be->ext_ops.get))
				sbe->get = ext_ops[i].get;
		}

		if ((k->access & SNDRV_CTL_ELEM_ACCESS_TLV_READ) && !sbe->get)
			return -EINVAL;
		if ((k->access & SNDRV_CTL_ELEM_ACCESS_TLV_WRITE) && !sbe->put)
			return -EINVAL;
		return 0;
	}

	/* try and map vendor specific kcontrol handlers first */
	ops = tplg->io_ops;
	num_ops = tplg->io_ops_count;
	for (i = 0; i < num_ops; i++) {

		if (k->put == NULL && ops[i].id == le32_to_cpu(hdr->ops.put))
			k->put = ops[i].put;
		if (k->get == NULL && ops[i].id == le32_to_cpu(hdr->ops.get))
			k->get = ops[i].get;
		if (k->info == NULL && ops[i].id == le32_to_cpu(hdr->ops.info))
			k->info = ops[i].info;
	}

	/* vendor specific handlers found ? */
	if (k->put && k->get && k->info)
		return 0;

	/* none found so try standard kcontrol handlers */
	ops = io_ops;
	num_ops = ARRAY_SIZE(io_ops);
	for (i = 0; i < num_ops; i++) {

		if (k->put == NULL && ops[i].id == le32_to_cpu(hdr->ops.put))
			k->put = ops[i].put;
		if (k->get == NULL && ops[i].id == le32_to_cpu(hdr->ops.get))
			k->get = ops[i].get;
		if (k->info == NULL && ops[i].id == le32_to_cpu(hdr->ops.info))
			k->info = ops[i].info;
	}

	/* standard handlers found ? */
	if (k->put && k->get && k->info)
		return 0;

	/* nothing to bind */
	return -EINVAL;
}

/* bind a widgets to it's evnt handlers */
int snd_soc_tplg_widget_bind_event(struct snd_soc_dapm_widget *w,
		const struct snd_soc_tplg_widget_events *events,
		int num_events, u16 event_type)
{
	int i;

	w->event = NULL;

	for (i = 0; i < num_events; i++) {
		if (event_type == events[i].type) {

			/* found - so assign event */
			w->event = events[i].event_handler;
			return 0;
		}
	}

	/* not found */
	return -EINVAL;
}
EXPORT_SYMBOL_GPL(snd_soc_tplg_widget_bind_event);

/* optionally pass new dynamic kcontrol to component driver. */
static int soc_tplg_init_kcontrol(struct soc_tplg *tplg,
	struct snd_kcontrol_new *k, struct snd_soc_tplg_ctl_hdr *hdr)
{
	if (tplg->ops && tplg->ops->control_load)
		return tplg->ops->control_load(tplg->comp, tplg->index, k,
			hdr);

	return 0;
}


static int soc_tplg_create_tlv_db_scale(struct soc_tplg *tplg,
	struct snd_kcontrol_new *kc, struct snd_soc_tplg_tlv_dbscale *scale)
{
	unsigned int item_len = 2 * sizeof(unsigned int);
	unsigned int *p;

	p = devm_kzalloc(tplg->dev, item_len + 2 * sizeof(unsigned int), GFP_KERNEL);
	if (!p)
		return -ENOMEM;

	p[0] = SNDRV_CTL_TLVT_DB_SCALE;
	p[1] = item_len;
	p[2] = le32_to_cpu(scale->min);
	p[3] = (le32_to_cpu(scale->step) & TLV_DB_SCALE_MASK)
		| (le32_to_cpu(scale->mute) ? TLV_DB_SCALE_MUTE : 0);

	kc->tlv.p = (void *)p;
	return 0;
}

static int soc_tplg_create_tlv(struct soc_tplg *tplg,
	struct snd_kcontrol_new *kc, struct snd_soc_tplg_ctl_hdr *tc)
{
	struct snd_soc_tplg_ctl_tlv *tplg_tlv;
	u32 access = le32_to_cpu(tc->access);

	if (!(access & SNDRV_CTL_ELEM_ACCESS_TLV_READWRITE))
		return 0;

	if (!(access & SNDRV_CTL_ELEM_ACCESS_TLV_CALLBACK)) {
		tplg_tlv = &tc->tlv;
		switch (le32_to_cpu(tplg_tlv->type)) {
		case SNDRV_CTL_TLVT_DB_SCALE:
			return soc_tplg_create_tlv_db_scale(tplg, kc,
					&tplg_tlv->scale);

		/* TODO: add support for other TLV types */
		default:
			dev_dbg(tplg->dev, "Unsupported TLV type %d\n",
					tplg_tlv->type);
			return -EINVAL;
		}
	}

	return 0;
}

static int soc_tplg_dbytes_create(struct soc_tplg *tplg, unsigned int count,
	size_t size)
{
	struct snd_soc_tplg_bytes_control *be;
	struct soc_bytes_ext *sbe;
	struct snd_kcontrol_new kc;
	int i;
	int err = 0;

	if (soc_tplg_check_elem_count(tplg,
		sizeof(struct snd_soc_tplg_bytes_control), count,
			size, "mixer bytes")) {
		dev_err(tplg->dev, "ASoC: Invalid count %d for byte control\n",
			count);
		return -EINVAL;
	}

	for (i = 0; i < count; i++) {
		be = (struct snd_soc_tplg_bytes_control *)tplg->pos;

		/* validate kcontrol */
		if (strnlen(be->hdr.name, SNDRV_CTL_ELEM_ID_NAME_MAXLEN) ==
			SNDRV_CTL_ELEM_ID_NAME_MAXLEN)
			return -EINVAL;

		sbe = devm_kzalloc(tplg->dev, sizeof(*sbe), GFP_KERNEL);
		if (sbe == NULL)
			return -ENOMEM;

		tplg->pos += (sizeof(struct snd_soc_tplg_bytes_control) +
			      le32_to_cpu(be->priv.size));

		dev_dbg(tplg->dev,
			"ASoC: adding bytes kcontrol %s with access 0x%x\n",
			be->hdr.name, be->hdr.access);

		memset(&kc, 0, sizeof(kc));
		kc.name = be->hdr.name;
		kc.private_value = (long)sbe;
		kc.iface = SNDRV_CTL_ELEM_IFACE_MIXER;
		kc.access = le32_to_cpu(be->hdr.access);

		sbe->max = le32_to_cpu(be->max);
		sbe->dobj.type = SND_SOC_DOBJ_BYTES;
		sbe->dobj.ops = tplg->ops;
		INIT_LIST_HEAD(&sbe->dobj.list);

		/* map io handlers */
		err = soc_tplg_kcontrol_bind_io(&be->hdr, &kc, tplg);
		if (err) {
			soc_control_err(tplg, &be->hdr, be->hdr.name);
			break;
		}

		/* pass control to driver for optional further init */
		err = soc_tplg_init_kcontrol(tplg, &kc,
			(struct snd_soc_tplg_ctl_hdr *)be);
		if (err < 0) {
			dev_err(tplg->dev, "ASoC: failed to init %s\n",
				be->hdr.name);
			break;
		}

		/* register control here */
		err = soc_tplg_add_kcontrol(tplg, &kc,
			&sbe->dobj.control.kcontrol);
		if (err < 0) {
			dev_err(tplg->dev, "ASoC: failed to add %s\n",
				be->hdr.name);
			break;
		}

		list_add(&sbe->dobj.list, &tplg->comp->dobj_list);
	}
	return err;

}

static int soc_tplg_dmixer_create(struct soc_tplg *tplg, unsigned int count,
	size_t size)
{
	struct snd_soc_tplg_mixer_control *mc;
	struct soc_mixer_control *sm;
	struct snd_kcontrol_new kc;
	int i;
	int err = 0;

	if (soc_tplg_check_elem_count(tplg,
		sizeof(struct snd_soc_tplg_mixer_control),
		count, size, "mixers")) {

		dev_err(tplg->dev, "ASoC: invalid count %d for controls\n",
			count);
		return -EINVAL;
	}

	for (i = 0; i < count; i++) {
		mc = (struct snd_soc_tplg_mixer_control *)tplg->pos;

		/* validate kcontrol */
		if (strnlen(mc->hdr.name, SNDRV_CTL_ELEM_ID_NAME_MAXLEN) ==
			SNDRV_CTL_ELEM_ID_NAME_MAXLEN)
			return -EINVAL;

		sm = devm_kzalloc(tplg->dev, sizeof(*sm), GFP_KERNEL);
		if (sm == NULL)
			return -ENOMEM;
		tplg->pos += (sizeof(struct snd_soc_tplg_mixer_control) +
			      le32_to_cpu(mc->priv.size));

		dev_dbg(tplg->dev,
			"ASoC: adding mixer kcontrol %s with access 0x%x\n",
			mc->hdr.name, mc->hdr.access);

		memset(&kc, 0, sizeof(kc));
		kc.name = mc->hdr.name;
		kc.private_value = (long)sm;
		kc.iface = SNDRV_CTL_ELEM_IFACE_MIXER;
		kc.access = le32_to_cpu(mc->hdr.access);

		/* we only support FL/FR channel mapping atm */
		sm->reg = tplc_chan_get_reg(tplg, mc->channel,
			SNDRV_CHMAP_FL);
		sm->rreg = tplc_chan_get_reg(tplg, mc->channel,
			SNDRV_CHMAP_FR);
		sm->shift = tplc_chan_get_shift(tplg, mc->channel,
			SNDRV_CHMAP_FL);
		sm->rshift = tplc_chan_get_shift(tplg, mc->channel,
			SNDRV_CHMAP_FR);

		sm->max = le32_to_cpu(mc->max);
		sm->min = le32_to_cpu(mc->min);
		sm->invert = le32_to_cpu(mc->invert);
		sm->platform_max = le32_to_cpu(mc->platform_max);
		sm->dobj.index = tplg->index;
		sm->dobj.ops = tplg->ops;
		sm->dobj.type = SND_SOC_DOBJ_MIXER;
		INIT_LIST_HEAD(&sm->dobj.list);

		/* map io handlers */
		err = soc_tplg_kcontrol_bind_io(&mc->hdr, &kc, tplg);
		if (err) {
			soc_control_err(tplg, &mc->hdr, mc->hdr.name);
			break;
		}

		/* create any TLV data */
		err = soc_tplg_create_tlv(tplg, &kc, &mc->hdr);
		if (err < 0) {
			dev_err(tplg->dev, "ASoC: failed to create TLV %s\n",
				mc->hdr.name);
<<<<<<< HEAD
			kfree(sm);
			continue;
=======
			break;
>>>>>>> c1084c27
		}

		/* pass control to driver for optional further init */
		err = soc_tplg_init_kcontrol(tplg, &kc,
			(struct snd_soc_tplg_ctl_hdr *) mc);
		if (err < 0) {
			dev_err(tplg->dev, "ASoC: failed to init %s\n",
				mc->hdr.name);
			break;
		}

		/* register control here */
		err = soc_tplg_add_kcontrol(tplg, &kc,
			&sm->dobj.control.kcontrol);
		if (err < 0) {
			dev_err(tplg->dev, "ASoC: failed to add %s\n",
				mc->hdr.name);
			break;
		}

		list_add(&sm->dobj.list, &tplg->comp->dobj_list);
	}

	return err;
}

static int soc_tplg_denum_create_texts(struct soc_tplg *tplg, struct soc_enum *se,
				       struct snd_soc_tplg_enum_control *ec)
{
	int i, ret;

	if (le32_to_cpu(ec->items) > ARRAY_SIZE(ec->texts))
		return -EINVAL;

	se->dobj.control.dtexts =
		devm_kcalloc(tplg->dev, le32_to_cpu(ec->items), sizeof(char *), GFP_KERNEL);
	if (se->dobj.control.dtexts == NULL)
		return -ENOMEM;

	for (i = 0; i < le32_to_cpu(ec->items); i++) {

		if (strnlen(ec->texts[i], SNDRV_CTL_ELEM_ID_NAME_MAXLEN) ==
			SNDRV_CTL_ELEM_ID_NAME_MAXLEN) {
			ret = -EINVAL;
			goto err;
		}

		se->dobj.control.dtexts[i] = devm_kstrdup(tplg->dev, ec->texts[i], GFP_KERNEL);
		if (!se->dobj.control.dtexts[i]) {
			ret = -ENOMEM;
			goto err;
		}
	}

	se->items = le32_to_cpu(ec->items);
	se->texts = (const char * const *)se->dobj.control.dtexts;
	return 0;

err:
	return ret;
}

static int soc_tplg_denum_create_values(struct soc_tplg *tplg, struct soc_enum *se,
					struct snd_soc_tplg_enum_control *ec)
{
	int i;

	/*
	 * Following "if" checks if we have at most SND_SOC_TPLG_NUM_TEXTS
	 * values instead of using ARRAY_SIZE(ec->values) due to the fact that
	 * it is oversized for its purpose. Additionally it is done so because
	 * it is defined in UAPI header where it can't be easily changed.
	 */
	if (le32_to_cpu(ec->items) > SND_SOC_TPLG_NUM_TEXTS)
		return -EINVAL;

	se->dobj.control.dvalues = devm_kcalloc(tplg->dev, le32_to_cpu(ec->items),
					   sizeof(*se->dobj.control.dvalues),
					   GFP_KERNEL);
	if (!se->dobj.control.dvalues)
		return -ENOMEM;

	/* convert from little-endian */
	for (i = 0; i < le32_to_cpu(ec->items); i++) {
		se->dobj.control.dvalues[i] = le32_to_cpu(ec->values[i]);
	}

	return 0;
}

static int soc_tplg_denum_create(struct soc_tplg *tplg, unsigned int count,
	size_t size)
{
	struct snd_soc_tplg_enum_control *ec;
	struct soc_enum *se;
	struct snd_kcontrol_new kc;
	int i;
	int err = 0;

	if (soc_tplg_check_elem_count(tplg,
		sizeof(struct snd_soc_tplg_enum_control),
		count, size, "enums")) {

		dev_err(tplg->dev, "ASoC: invalid count %d for enum controls\n",
			count);
		return -EINVAL;
	}

	for (i = 0; i < count; i++) {
		ec = (struct snd_soc_tplg_enum_control *)tplg->pos;

		/* validate kcontrol */
		if (strnlen(ec->hdr.name, SNDRV_CTL_ELEM_ID_NAME_MAXLEN) ==
			SNDRV_CTL_ELEM_ID_NAME_MAXLEN)
			return -EINVAL;

		se = devm_kzalloc(tplg->dev, (sizeof(*se)), GFP_KERNEL);
		if (se == NULL)
			return -ENOMEM;

		tplg->pos += (sizeof(struct snd_soc_tplg_enum_control) +
			      le32_to_cpu(ec->priv.size));

		dev_dbg(tplg->dev, "ASoC: adding enum kcontrol %s size %d\n",
			ec->hdr.name, ec->items);

		memset(&kc, 0, sizeof(kc));
		kc.name = ec->hdr.name;
		kc.private_value = (long)se;
		kc.iface = SNDRV_CTL_ELEM_IFACE_MIXER;
		kc.access = le32_to_cpu(ec->hdr.access);

		se->reg = tplc_chan_get_reg(tplg, ec->channel, SNDRV_CHMAP_FL);
		se->shift_l = tplc_chan_get_shift(tplg, ec->channel,
			SNDRV_CHMAP_FL);
		se->shift_r = tplc_chan_get_shift(tplg, ec->channel,
			SNDRV_CHMAP_FL);

		se->mask = le32_to_cpu(ec->mask);
		se->dobj.index = tplg->index;
		se->dobj.type = SND_SOC_DOBJ_ENUM;
		se->dobj.ops = tplg->ops;
		INIT_LIST_HEAD(&se->dobj.list);

		switch (le32_to_cpu(ec->hdr.ops.info)) {
		case SND_SOC_TPLG_DAPM_CTL_ENUM_VALUE:
		case SND_SOC_TPLG_CTL_ENUM_VALUE:
			err = soc_tplg_denum_create_values(tplg, se, ec);
			if (err < 0) {
				dev_err(tplg->dev,
					"ASoC: could not create values for %s\n",
					ec->hdr.name);
				goto err_denum;
			}
			fallthrough;
		case SND_SOC_TPLG_CTL_ENUM:
		case SND_SOC_TPLG_DAPM_CTL_ENUM_DOUBLE:
		case SND_SOC_TPLG_DAPM_CTL_ENUM_VIRT:
			err = soc_tplg_denum_create_texts(tplg, se, ec);
			if (err < 0) {
				dev_err(tplg->dev,
					"ASoC: could not create texts for %s\n",
					ec->hdr.name);
				goto err_denum;
			}
			break;
		default:
			err = -EINVAL;
			dev_err(tplg->dev,
				"ASoC: invalid enum control type %d for %s\n",
				ec->hdr.ops.info, ec->hdr.name);
			goto err_denum;
		}

		/* map io handlers */
		err = soc_tplg_kcontrol_bind_io(&ec->hdr, &kc, tplg);
		if (err) {
			soc_control_err(tplg, &ec->hdr, ec->hdr.name);
			goto err_denum;
		}

		/* pass control to driver for optional further init */
		err = soc_tplg_init_kcontrol(tplg, &kc,
			(struct snd_soc_tplg_ctl_hdr *) ec);
		if (err < 0) {
			dev_err(tplg->dev, "ASoC: failed to init %s\n",
				ec->hdr.name);
			goto err_denum;
		}

		/* register control here */
		err = soc_tplg_add_kcontrol(tplg,
					    &kc, &se->dobj.control.kcontrol);
		if (err < 0) {
			dev_err(tplg->dev, "ASoC: could not add kcontrol %s\n",
				ec->hdr.name);
			goto err_denum;
		}

		list_add(&se->dobj.list, &tplg->comp->dobj_list);
	}
	return 0;

err_denum:
	return err;
}

static int soc_tplg_kcontrol_elems_load(struct soc_tplg *tplg,
	struct snd_soc_tplg_hdr *hdr)
{
<<<<<<< HEAD
	struct snd_soc_tplg_ctl_hdr *control_hdr;
=======
>>>>>>> c1084c27
	int ret;
	int i;

	dev_dbg(tplg->dev, "ASoC: adding %d kcontrols at 0x%lx\n", hdr->count,
		soc_tplg_get_offset(tplg));

	for (i = 0; i < le32_to_cpu(hdr->count); i++) {
		struct snd_soc_tplg_ctl_hdr *control_hdr = (struct snd_soc_tplg_ctl_hdr *)tplg->pos;

		if (le32_to_cpu(control_hdr->size) != sizeof(*control_hdr)) {
			dev_err(tplg->dev, "ASoC: invalid control size\n");
			return -EINVAL;
		}

		switch (le32_to_cpu(control_hdr->ops.info)) {
		case SND_SOC_TPLG_CTL_VOLSW:
		case SND_SOC_TPLG_CTL_STROBE:
		case SND_SOC_TPLG_CTL_VOLSW_SX:
		case SND_SOC_TPLG_CTL_VOLSW_XR_SX:
		case SND_SOC_TPLG_CTL_RANGE:
		case SND_SOC_TPLG_DAPM_CTL_VOLSW:
		case SND_SOC_TPLG_DAPM_CTL_PIN:
			ret = soc_tplg_dmixer_create(tplg, 1,
					le32_to_cpu(hdr->payload_size));
			break;
		case SND_SOC_TPLG_CTL_ENUM:
		case SND_SOC_TPLG_CTL_ENUM_VALUE:
		case SND_SOC_TPLG_DAPM_CTL_ENUM_DOUBLE:
		case SND_SOC_TPLG_DAPM_CTL_ENUM_VIRT:
		case SND_SOC_TPLG_DAPM_CTL_ENUM_VALUE:
			ret = soc_tplg_denum_create(tplg, 1,
					le32_to_cpu(hdr->payload_size));
			break;
		case SND_SOC_TPLG_CTL_BYTES:
			ret = soc_tplg_dbytes_create(tplg, 1,
					le32_to_cpu(hdr->payload_size));
			break;
		default:
			soc_bind_err(tplg, control_hdr, i);
			return -EINVAL;
		}
		if (ret < 0) {
			dev_err(tplg->dev, "ASoC: invalid control\n");
			return ret;
		}

	}

	return 0;
}

/* optionally pass new dynamic kcontrol to component driver. */
static int soc_tplg_add_route(struct soc_tplg *tplg,
	struct snd_soc_dapm_route *route)
{
	if (tplg->ops && tplg->ops->dapm_route_load)
		return tplg->ops->dapm_route_load(tplg->comp, tplg->index,
			route);

	return 0;
}

static int soc_tplg_dapm_graph_elems_load(struct soc_tplg *tplg,
	struct snd_soc_tplg_hdr *hdr)
{
	struct snd_soc_dapm_context *dapm = &tplg->comp->dapm;
	struct snd_soc_tplg_dapm_graph_elem *elem;
	struct snd_soc_dapm_route **routes;
	int count, i;
	int ret = 0;

	count = le32_to_cpu(hdr->count);

	if (soc_tplg_check_elem_count(tplg,
		sizeof(struct snd_soc_tplg_dapm_graph_elem),
		count, le32_to_cpu(hdr->payload_size), "graph")) {

		dev_err(tplg->dev, "ASoC: invalid count %d for DAPM routes\n",
			count);
		return -EINVAL;
	}

	dev_dbg(tplg->dev, "ASoC: adding %d DAPM routes for index %d\n", count,
		hdr->index);

	/* allocate memory for pointer to array of dapm routes */
	routes = kcalloc(count, sizeof(struct snd_soc_dapm_route *),
			 GFP_KERNEL);
	if (!routes)
		return -ENOMEM;

	/*
	 * allocate memory for each dapm route in the array.
	 * This needs to be done individually so that
	 * each route can be freed when it is removed in remove_route().
	 */
	for (i = 0; i < count; i++) {
		routes[i] = devm_kzalloc(tplg->dev, sizeof(*routes[i]), GFP_KERNEL);
		if (!routes[i])
			return -ENOMEM;
	}

	for (i = 0; i < count; i++) {
		elem = (struct snd_soc_tplg_dapm_graph_elem *)tplg->pos;
		tplg->pos += sizeof(struct snd_soc_tplg_dapm_graph_elem);

		/* validate routes */
		if (strnlen(elem->source, SNDRV_CTL_ELEM_ID_NAME_MAXLEN) ==
			    SNDRV_CTL_ELEM_ID_NAME_MAXLEN) {
			ret = -EINVAL;
			break;
		}
		if (strnlen(elem->sink, SNDRV_CTL_ELEM_ID_NAME_MAXLEN) ==
			    SNDRV_CTL_ELEM_ID_NAME_MAXLEN) {
			ret = -EINVAL;
			break;
		}
		if (strnlen(elem->control, SNDRV_CTL_ELEM_ID_NAME_MAXLEN) ==
			    SNDRV_CTL_ELEM_ID_NAME_MAXLEN) {
			ret = -EINVAL;
			break;
		}

		routes[i]->source = elem->source;
		routes[i]->sink = elem->sink;

		/* set to NULL atm for tplg users */
		routes[i]->connected = NULL;
		if (strnlen(elem->control, SNDRV_CTL_ELEM_ID_NAME_MAXLEN) == 0)
			routes[i]->control = NULL;
		else
			routes[i]->control = elem->control;

		/* add route dobj to dobj_list */
		routes[i]->dobj.type = SND_SOC_DOBJ_GRAPH;
		routes[i]->dobj.ops = tplg->ops;
		routes[i]->dobj.index = tplg->index;
		list_add(&routes[i]->dobj.list, &tplg->comp->dobj_list);

		ret = soc_tplg_add_route(tplg, routes[i]);
		if (ret < 0) {
<<<<<<< HEAD
=======
			dev_err(tplg->dev, "ASoC: topology: add_route failed: %d\n", ret);
>>>>>>> c1084c27
			/*
			 * this route was added to the list, it will
			 * be freed in remove_route() so increment the
			 * counter to skip it in the error handling
			 * below.
			 */
			i++;
			break;
		}

		/* add route, but keep going if some fail */
		snd_soc_dapm_add_routes(dapm, routes[i], 1);
	}

<<<<<<< HEAD
	/*
	 * free memory allocated for all dapm routes not added to the
	 * list in case of error
	 */
	if (ret < 0) {
		while (i < count)
			kfree(routes[i++]);
	}

=======
>>>>>>> c1084c27
	/*
	 * free pointer to array of dapm routes as this is no longer needed.
	 * The memory allocated for each dapm route will be freed
	 * when it is removed in remove_route().
	 */
	kfree(routes);

	return ret;
}

static int soc_tplg_dapm_widget_dmixer_create(struct soc_tplg *tplg, struct snd_kcontrol_new *kc)
{
	struct soc_mixer_control *sm;
	struct snd_soc_tplg_mixer_control *mc;
	int err;

	mc = (struct snd_soc_tplg_mixer_control *)tplg->pos;

<<<<<<< HEAD
		kc[i].private_value = (long)sm;
		kc[i].name = kstrdup(mc->hdr.name, GFP_KERNEL);
		if (kc[i].name == NULL)
			goto err_sm;
		kc[i].iface = SNDRV_CTL_ELEM_IFACE_MIXER;
		kc[i].access = le32_to_cpu(mc->hdr.access);
=======
	/* validate kcontrol */
	if (strnlen(mc->hdr.name, SNDRV_CTL_ELEM_ID_NAME_MAXLEN) ==
	    SNDRV_CTL_ELEM_ID_NAME_MAXLEN)
		return -EINVAL;
>>>>>>> c1084c27

	sm = devm_kzalloc(tplg->dev, sizeof(*sm), GFP_KERNEL);
	if (!sm)
		return -ENOMEM;

<<<<<<< HEAD
		sm->max = le32_to_cpu(mc->max);
		sm->min = le32_to_cpu(mc->min);
		sm->invert = le32_to_cpu(mc->invert);
		sm->platform_max = le32_to_cpu(mc->platform_max);
		sm->dobj.index = tplg->index;
		INIT_LIST_HEAD(&sm->dobj.list);
=======
	tplg->pos += sizeof(struct snd_soc_tplg_mixer_control) +
		le32_to_cpu(mc->priv.size);
>>>>>>> c1084c27

	dev_dbg(tplg->dev, " adding DAPM widget mixer control %s\n",
		mc->hdr.name);

<<<<<<< HEAD
		/* create any TLV data */
		err = soc_tplg_create_tlv(tplg, &kc[i], &mc->hdr);
		if (err < 0) {
			dev_err(tplg->dev, "ASoC: failed to create TLV %s\n",
				mc->hdr.name);
			kfree(sm);
			continue;
		}

		/* pass control to driver for optional further init */
		err = soc_tplg_init_kcontrol(tplg, &kc[i],
			(struct snd_soc_tplg_ctl_hdr *)mc);
		if (err < 0) {
			dev_err(tplg->dev, "ASoC: failed to init %s\n",
				mc->hdr.name);
			goto err_sm;
		}
=======
	kc->private_value = (long)sm;
	kc->name = devm_kstrdup(tplg->dev, mc->hdr.name, GFP_KERNEL);
	if (!kc->name)
		return -ENOMEM;
	kc->iface = SNDRV_CTL_ELEM_IFACE_MIXER;
	kc->access = le32_to_cpu(mc->hdr.access);

	/* we only support FL/FR channel mapping atm */
	sm->reg = tplc_chan_get_reg(tplg, mc->channel,
				    SNDRV_CHMAP_FL);
	sm->rreg = tplc_chan_get_reg(tplg, mc->channel,
				     SNDRV_CHMAP_FR);
	sm->shift = tplc_chan_get_shift(tplg, mc->channel,
					SNDRV_CHMAP_FL);
	sm->rshift = tplc_chan_get_shift(tplg, mc->channel,
					 SNDRV_CHMAP_FR);

	sm->max = le32_to_cpu(mc->max);
	sm->min = le32_to_cpu(mc->min);
	sm->invert = le32_to_cpu(mc->invert);
	sm->platform_max = le32_to_cpu(mc->platform_max);
	sm->dobj.index = tplg->index;
	INIT_LIST_HEAD(&sm->dobj.list);

	/* map io handlers */
	err = soc_tplg_kcontrol_bind_io(&mc->hdr, kc, tplg);
	if (err) {
		soc_control_err(tplg, &mc->hdr, mc->hdr.name);
		return err;
	}

	/* create any TLV data */
	err = soc_tplg_create_tlv(tplg, kc, &mc->hdr);
	if (err < 0) {
		dev_err(tplg->dev, "ASoC: failed to create TLV %s\n",
			mc->hdr.name);
		return err;
>>>>>>> c1084c27
	}

<<<<<<< HEAD
err_sm:
	for (; i >= 0; i--) {
		soc_tplg_free_tlv(tplg, &kc[i]);
		sm = (struct soc_mixer_control *)kc[i].private_value;
		kfree(sm);
		kfree(kc[i].name);
=======
	/* pass control to driver for optional further init */
	err = soc_tplg_init_kcontrol(tplg, kc,
				     (struct snd_soc_tplg_ctl_hdr *)mc);
	if (err < 0) {
		dev_err(tplg->dev, "ASoC: failed to init %s\n",
			mc->hdr.name);
		return err;
>>>>>>> c1084c27
	}

	return 0;
}

static int soc_tplg_dapm_widget_denum_create(struct soc_tplg *tplg, struct snd_kcontrol_new *kc)
{
	struct snd_soc_tplg_enum_control *ec;
	struct soc_enum *se;
	int err;

	ec = (struct snd_soc_tplg_enum_control *)tplg->pos;
	/* validate kcontrol */
	if (strnlen(ec->hdr.name, SNDRV_CTL_ELEM_ID_NAME_MAXLEN) ==
	    SNDRV_CTL_ELEM_ID_NAME_MAXLEN)
		return -EINVAL;

<<<<<<< HEAD
		tplg->pos += (sizeof(struct snd_soc_tplg_enum_control) +
			      le32_to_cpu(ec->priv.size));
=======
	se = devm_kzalloc(tplg->dev, sizeof(*se), GFP_KERNEL);
	if (!se)
		return -ENOMEM;
>>>>>>> c1084c27

	tplg->pos += (sizeof(struct snd_soc_tplg_enum_control) +
		      le32_to_cpu(ec->priv.size));

<<<<<<< HEAD
		kc[i].private_value = (long)se;
		kc[i].name = kstrdup(ec->hdr.name, GFP_KERNEL);
		if (kc[i].name == NULL)
			goto err_se;
		kc[i].iface = SNDRV_CTL_ELEM_IFACE_MIXER;
		kc[i].access = le32_to_cpu(ec->hdr.access);
=======
	dev_dbg(tplg->dev, " adding DAPM widget enum control %s\n",
		ec->hdr.name);
>>>>>>> c1084c27

	kc->private_value = (long)se;
	kc->name = devm_kstrdup(tplg->dev, ec->hdr.name, GFP_KERNEL);
	if (!kc->name)
		return -ENOMEM;
	kc->iface = SNDRV_CTL_ELEM_IFACE_MIXER;
	kc->access = le32_to_cpu(ec->hdr.access);

<<<<<<< HEAD
		se->items = le32_to_cpu(ec->items);
		se->mask = le32_to_cpu(ec->mask);
		se->dobj.index = tplg->index;
=======
	/* we only support FL/FR channel mapping atm */
	se->reg = tplc_chan_get_reg(tplg, ec->channel, SNDRV_CHMAP_FL);
	se->shift_l = tplc_chan_get_shift(tplg, ec->channel,
					  SNDRV_CHMAP_FL);
	se->shift_r = tplc_chan_get_shift(tplg, ec->channel,
					  SNDRV_CHMAP_FR);
>>>>>>> c1084c27

	se->items = le32_to_cpu(ec->items);
	se->mask = le32_to_cpu(ec->mask);
	se->dobj.index = tplg->index;

	switch (le32_to_cpu(ec->hdr.ops.info)) {
	case SND_SOC_TPLG_CTL_ENUM_VALUE:
	case SND_SOC_TPLG_DAPM_CTL_ENUM_VALUE:
		err = soc_tplg_denum_create_values(tplg, se, ec);
		if (err < 0) {
			dev_err(tplg->dev, "ASoC: could not create values for %s\n",
				ec->hdr.name);
			return err;
		}
		fallthrough;
	case SND_SOC_TPLG_CTL_ENUM:
	case SND_SOC_TPLG_DAPM_CTL_ENUM_DOUBLE:
	case SND_SOC_TPLG_DAPM_CTL_ENUM_VIRT:
		err = soc_tplg_denum_create_texts(tplg, se, ec);
		if (err < 0) {
			dev_err(tplg->dev, "ASoC: could not create texts for %s\n",
				ec->hdr.name);
			return err;
		}
		break;
	default:
		dev_err(tplg->dev, "ASoC: invalid enum control type %d for %s\n",
			ec->hdr.ops.info, ec->hdr.name);
		return -EINVAL;
	}

	/* map io handlers */
	err = soc_tplg_kcontrol_bind_io(&ec->hdr, kc, tplg);
	if (err) {
		soc_control_err(tplg, &ec->hdr, ec->hdr.name);
		return err;
	}

	/* pass control to driver for optional further init */
	err = soc_tplg_init_kcontrol(tplg, kc,
				     (struct snd_soc_tplg_ctl_hdr *)ec);
	if (err < 0) {
		dev_err(tplg->dev, "ASoC: failed to init %s\n",
			ec->hdr.name);
		return err;
	}

	return 0;
}

static int soc_tplg_dapm_widget_dbytes_create(struct soc_tplg *tplg, struct snd_kcontrol_new *kc)
{
	struct snd_soc_tplg_bytes_control *be;
	struct soc_bytes_ext *sbe;
	int err;

	be = (struct snd_soc_tplg_bytes_control *)tplg->pos;

	/* validate kcontrol */
	if (strnlen(be->hdr.name, SNDRV_CTL_ELEM_ID_NAME_MAXLEN) ==
	    SNDRV_CTL_ELEM_ID_NAME_MAXLEN)
		return -EINVAL;

	sbe = devm_kzalloc(tplg->dev, sizeof(*sbe), GFP_KERNEL);
	if (!sbe)
		return -ENOMEM;

	tplg->pos += (sizeof(struct snd_soc_tplg_bytes_control) +
		      le32_to_cpu(be->priv.size));

<<<<<<< HEAD
		kc[i].private_value = (long)sbe;
		kc[i].name = kstrdup(be->hdr.name, GFP_KERNEL);
		if (kc[i].name == NULL)
			goto err_sbe;
		kc[i].iface = SNDRV_CTL_ELEM_IFACE_MIXER;
		kc[i].access = le32_to_cpu(be->hdr.access);

		sbe->max = le32_to_cpu(be->max);
		INIT_LIST_HEAD(&sbe->dobj.list);
=======
	dev_dbg(tplg->dev,
		"ASoC: adding bytes kcontrol %s with access 0x%x\n",
		be->hdr.name, be->hdr.access);

	kc->private_value = (long)sbe;
	kc->name = devm_kstrdup(tplg->dev, be->hdr.name, GFP_KERNEL);
	if (!kc->name)
		return -ENOMEM;
	kc->iface = SNDRV_CTL_ELEM_IFACE_MIXER;
	kc->access = le32_to_cpu(be->hdr.access);
>>>>>>> c1084c27

	sbe->max = le32_to_cpu(be->max);
	INIT_LIST_HEAD(&sbe->dobj.list);

	/* map standard io handlers and check for external handlers */
	err = soc_tplg_kcontrol_bind_io(&be->hdr, kc, tplg);
	if (err) {
		soc_control_err(tplg, &be->hdr, be->hdr.name);
		return err;
	}

	/* pass control to driver for optional further init */
	err = soc_tplg_init_kcontrol(tplg, kc,
				     (struct snd_soc_tplg_ctl_hdr *)be);
	if (err < 0) {
		dev_err(tplg->dev, "ASoC: failed to init %s\n",
			be->hdr.name);
		return err;
	}

	return 0;
}

static int soc_tplg_dapm_widget_create(struct soc_tplg *tplg,
	struct snd_soc_tplg_dapm_widget *w)
{
	struct snd_soc_dapm_context *dapm = &tplg->comp->dapm;
	struct snd_soc_dapm_widget template, *widget;
	struct snd_soc_tplg_ctl_hdr *control_hdr;
	struct snd_soc_card *card = tplg->comp->card;
	unsigned int *kcontrol_type = NULL;
	struct snd_kcontrol_new *kc;
	int mixer_count = 0;
	int bytes_count = 0;
	int enum_count = 0;
	int ret = 0;
	int i;

	if (strnlen(w->name, SNDRV_CTL_ELEM_ID_NAME_MAXLEN) ==
		SNDRV_CTL_ELEM_ID_NAME_MAXLEN)
		return -EINVAL;
	if (strnlen(w->sname, SNDRV_CTL_ELEM_ID_NAME_MAXLEN) ==
		SNDRV_CTL_ELEM_ID_NAME_MAXLEN)
		return -EINVAL;

	dev_dbg(tplg->dev, "ASoC: creating DAPM widget %s id %d\n",
		w->name, w->id);

	memset(&template, 0, sizeof(template));

	/* map user to kernel widget ID */
	template.id = get_widget_id(le32_to_cpu(w->id));
	if ((int)template.id < 0)
		return template.id;

	/* strings are allocated here, but used and freed by the widget */
	template.name = kstrdup(w->name, GFP_KERNEL);
	if (!template.name)
		return -ENOMEM;
	template.sname = kstrdup(w->sname, GFP_KERNEL);
	if (!template.sname) {
		ret = -ENOMEM;
		goto err;
	}
	template.reg = le32_to_cpu(w->reg);
	template.shift = le32_to_cpu(w->shift);
	template.mask = le32_to_cpu(w->mask);
	template.subseq = le32_to_cpu(w->subseq);
	template.on_val = w->invert ? 0 : 1;
	template.off_val = w->invert ? 1 : 0;
	template.ignore_suspend = le32_to_cpu(w->ignore_suspend);
	template.event_flags = le16_to_cpu(w->event_flags);
	template.dobj.index = tplg->index;

	tplg->pos +=
		(sizeof(struct snd_soc_tplg_dapm_widget) +
		 le32_to_cpu(w->priv.size));

	if (w->num_kcontrols == 0) {
		template.num_kcontrols = 0;
		goto widget;
	}

	control_hdr = (struct snd_soc_tplg_ctl_hdr *)tplg->pos;
	dev_dbg(tplg->dev, "ASoC: template %s has %d controls of type %x\n",
		w->name, w->num_kcontrols, control_hdr->type);

	template.num_kcontrols = le32_to_cpu(w->num_kcontrols);
	kc = devm_kcalloc(tplg->dev, le32_to_cpu(w->num_kcontrols), sizeof(*kc), GFP_KERNEL);
	if (!kc)
		goto err;

	kcontrol_type = devm_kcalloc(tplg->dev, le32_to_cpu(w->num_kcontrols), sizeof(unsigned int),
				     GFP_KERNEL);
	if (!kcontrol_type)
		goto err;

	for (i = 0; i < w->num_kcontrols; i++) {
		control_hdr = (struct snd_soc_tplg_ctl_hdr *)tplg->pos;
		switch (le32_to_cpu(control_hdr->ops.info)) {
		case SND_SOC_TPLG_CTL_VOLSW:
		case SND_SOC_TPLG_CTL_STROBE:
		case SND_SOC_TPLG_CTL_VOLSW_SX:
		case SND_SOC_TPLG_CTL_VOLSW_XR_SX:
		case SND_SOC_TPLG_CTL_RANGE:
		case SND_SOC_TPLG_DAPM_CTL_VOLSW:
			/* volume mixer */
			kc[i].index = mixer_count;
			kcontrol_type[i] = SND_SOC_TPLG_TYPE_MIXER;
			mixer_count++;
			ret = soc_tplg_dapm_widget_dmixer_create(tplg, &kc[i]);
			if (ret < 0)
				goto hdr_err;
			break;
		case SND_SOC_TPLG_CTL_ENUM:
		case SND_SOC_TPLG_CTL_ENUM_VALUE:
		case SND_SOC_TPLG_DAPM_CTL_ENUM_DOUBLE:
		case SND_SOC_TPLG_DAPM_CTL_ENUM_VIRT:
		case SND_SOC_TPLG_DAPM_CTL_ENUM_VALUE:
			/* enumerated mixer */
			kc[i].index = enum_count;
			kcontrol_type[i] = SND_SOC_TPLG_TYPE_ENUM;
			enum_count++;
			ret = soc_tplg_dapm_widget_denum_create(tplg, &kc[i]);
			if (ret < 0)
				goto hdr_err;
			break;
		case SND_SOC_TPLG_CTL_BYTES:
			/* bytes control */
			kc[i].index = bytes_count;
			kcontrol_type[i] = SND_SOC_TPLG_TYPE_BYTES;
			bytes_count++;
			ret = soc_tplg_dapm_widget_dbytes_create(tplg, &kc[i]);
			if (ret < 0)
				goto hdr_err;
			break;
		default:
			dev_err(tplg->dev, "ASoC: invalid widget control type %d:%d:%d\n",
				control_hdr->ops.get, control_hdr->ops.put,
				le32_to_cpu(control_hdr->ops.info));
			ret = -EINVAL;
			goto hdr_err;
		}
	}

	template.kcontrol_news = kc;

widget:
	ret = soc_tplg_widget_load(tplg, &template, w);
	if (ret < 0)
		goto hdr_err;

	/* card dapm mutex is held by the core if we are loading topology
	 * data during sound card init. */
	if (card->instantiated)
		widget = snd_soc_dapm_new_control(dapm, &template);
	else
		widget = snd_soc_dapm_new_control_unlocked(dapm, &template);
	if (IS_ERR(widget)) {
		ret = PTR_ERR(widget);
		goto hdr_err;
	}

	widget->dobj.type = SND_SOC_DOBJ_WIDGET;
	widget->dobj.widget.kcontrol_type = kcontrol_type;
	widget->dobj.ops = tplg->ops;
	widget->dobj.index = tplg->index;
	list_add(&widget->dobj.list, &tplg->comp->dobj_list);

	ret = soc_tplg_widget_ready(tplg, widget, w);
	if (ret < 0)
		goto ready_err;

	kfree(template.sname);
	kfree(template.name);

	return 0;

ready_err:
	remove_widget(widget->dapm->component, &widget->dobj, SOC_TPLG_PASS_WIDGET);
	snd_soc_dapm_free_widget(widget);
hdr_err:
	kfree(template.sname);
err:
	kfree(template.name);
	return ret;
}

static int soc_tplg_dapm_widget_elems_load(struct soc_tplg *tplg,
	struct snd_soc_tplg_hdr *hdr)
{
	int count, i;

	count = le32_to_cpu(hdr->count);

	dev_dbg(tplg->dev, "ASoC: adding %d DAPM widgets\n", count);

	for (i = 0; i < count; i++) {
		struct snd_soc_tplg_dapm_widget *widget = (struct snd_soc_tplg_dapm_widget *) tplg->pos;
		int ret;

		if (le32_to_cpu(widget->size) != sizeof(*widget)) {
			dev_err(tplg->dev, "ASoC: invalid widget size\n");
			return -EINVAL;
		}

		ret = soc_tplg_dapm_widget_create(tplg, widget);
		if (ret < 0) {
			dev_err(tplg->dev, "ASoC: failed to load widget %s\n",
				widget->name);
			return ret;
		}
	}

	return 0;
}

static int soc_tplg_dapm_complete(struct soc_tplg *tplg)
{
	struct snd_soc_card *card = tplg->comp->card;
	int ret;

	/* Card might not have been registered at this point.
	 * If so, just return success.
	*/
	if (!card || !card->instantiated) {
		dev_warn(tplg->dev, "ASoC: Parent card not yet available,"
			" widget card binding deferred\n");
		return 0;
	}

	ret = snd_soc_dapm_new_widgets(card);
	if (ret < 0)
		dev_err(tplg->dev, "ASoC: failed to create new widgets %d\n",
			ret);

	return 0;
}

static int set_stream_info(struct soc_tplg *tplg, struct snd_soc_pcm_stream *stream,
			   struct snd_soc_tplg_stream_caps *caps)
{
	stream->stream_name = devm_kstrdup(tplg->dev, caps->name, GFP_KERNEL);
	if (!stream->stream_name)
		return -ENOMEM;

	stream->channels_min = le32_to_cpu(caps->channels_min);
	stream->channels_max = le32_to_cpu(caps->channels_max);
	stream->rates = le32_to_cpu(caps->rates);
	stream->rate_min = le32_to_cpu(caps->rate_min);
	stream->rate_max = le32_to_cpu(caps->rate_max);
	stream->formats = le64_to_cpu(caps->formats);
	stream->sig_bits = le32_to_cpu(caps->sig_bits);

	return 0;
}

static void set_dai_flags(struct snd_soc_dai_driver *dai_drv,
			  unsigned int flag_mask, unsigned int flags)
{
	if (flag_mask & SND_SOC_TPLG_DAI_FLGBIT_SYMMETRIC_RATES)
		dai_drv->symmetric_rate =
			(flags & SND_SOC_TPLG_DAI_FLGBIT_SYMMETRIC_RATES) ? 1 : 0;

	if (flag_mask & SND_SOC_TPLG_DAI_FLGBIT_SYMMETRIC_CHANNELS)
		dai_drv->symmetric_channels =
			(flags & SND_SOC_TPLG_DAI_FLGBIT_SYMMETRIC_CHANNELS) ?
			1 : 0;

	if (flag_mask & SND_SOC_TPLG_DAI_FLGBIT_SYMMETRIC_SAMPLEBITS)
		dai_drv->symmetric_sample_bits =
			(flags & SND_SOC_TPLG_DAI_FLGBIT_SYMMETRIC_SAMPLEBITS) ?
			1 : 0;
}

static int soc_tplg_dai_create(struct soc_tplg *tplg,
	struct snd_soc_tplg_pcm *pcm)
{
	struct snd_soc_dai_driver *dai_drv;
	struct snd_soc_pcm_stream *stream;
	struct snd_soc_tplg_stream_caps *caps;
	struct snd_soc_dai *dai;
	struct snd_soc_dapm_context *dapm =
		snd_soc_component_get_dapm(tplg->comp);
	int ret;

	dai_drv = devm_kzalloc(tplg->dev, sizeof(struct snd_soc_dai_driver), GFP_KERNEL);
	if (dai_drv == NULL)
		return -ENOMEM;

	if (strlen(pcm->dai_name)) {
		dai_drv->name = devm_kstrdup(tplg->dev, pcm->dai_name, GFP_KERNEL);
		if (!dai_drv->name) {
			ret = -ENOMEM;
			goto err;
		}
	}
	dai_drv->id = le32_to_cpu(pcm->dai_id);

	if (pcm->playback) {
		stream = &dai_drv->playback;
		caps = &pcm->caps[SND_SOC_TPLG_STREAM_PLAYBACK];
		ret = set_stream_info(tplg, stream, caps);
		if (ret < 0)
			goto err;
	}

	if (pcm->capture) {
		stream = &dai_drv->capture;
		caps = &pcm->caps[SND_SOC_TPLG_STREAM_CAPTURE];
		ret = set_stream_info(tplg, stream, caps);
		if (ret < 0)
			goto err;
	}

	if (pcm->compress)
		dai_drv->compress_new = snd_soc_new_compress;

	/* pass control to component driver for optional further init */
	ret = soc_tplg_dai_load(tplg, dai_drv, pcm, NULL);
	if (ret < 0) {
		dev_err(tplg->dev, "ASoC: DAI loading failed\n");
		goto err;
	}

	dai_drv->dobj.index = tplg->index;
	dai_drv->dobj.ops = tplg->ops;
	dai_drv->dobj.type = SND_SOC_DOBJ_PCM;
	list_add(&dai_drv->dobj.list, &tplg->comp->dobj_list);

	/* register the DAI to the component */
	dai = snd_soc_register_dai(tplg->comp, dai_drv, false);
	if (!dai)
		return -ENOMEM;

	/* Create the DAI widgets here */
	ret = snd_soc_dapm_new_dai_widgets(dapm, dai);
	if (ret != 0) {
		dev_err(dai->dev, "Failed to create DAI widgets %d\n", ret);
		snd_soc_unregister_dai(dai);
		return ret;
	}

	return 0;

err:
	return ret;
}

static void set_link_flags(struct snd_soc_dai_link *link,
		unsigned int flag_mask, unsigned int flags)
{
	if (flag_mask & SND_SOC_TPLG_LNK_FLGBIT_SYMMETRIC_RATES)
		link->symmetric_rate =
			(flags & SND_SOC_TPLG_LNK_FLGBIT_SYMMETRIC_RATES) ? 1 : 0;

	if (flag_mask & SND_SOC_TPLG_LNK_FLGBIT_SYMMETRIC_CHANNELS)
		link->symmetric_channels =
			(flags & SND_SOC_TPLG_LNK_FLGBIT_SYMMETRIC_CHANNELS) ?
			1 : 0;

	if (flag_mask & SND_SOC_TPLG_LNK_FLGBIT_SYMMETRIC_SAMPLEBITS)
		link->symmetric_sample_bits =
			(flags & SND_SOC_TPLG_LNK_FLGBIT_SYMMETRIC_SAMPLEBITS) ?
			1 : 0;

	if (flag_mask & SND_SOC_TPLG_LNK_FLGBIT_VOICE_WAKEUP)
		link->ignore_suspend =
			(flags & SND_SOC_TPLG_LNK_FLGBIT_VOICE_WAKEUP) ?
			1 : 0;
}

/* create the FE DAI link */
static int soc_tplg_fe_link_create(struct soc_tplg *tplg,
	struct snd_soc_tplg_pcm *pcm)
{
	struct snd_soc_dai_link *link;
	struct snd_soc_dai_link_component *dlc;
	int ret;

	/* link + cpu + codec + platform */
	link = devm_kzalloc(tplg->dev, sizeof(*link) + (3 * sizeof(*dlc)), GFP_KERNEL);
	if (link == NULL)
		return -ENOMEM;

	dlc = (struct snd_soc_dai_link_component *)(link + 1);

	link->cpus	= &dlc[0];
	link->codecs	= &dlc[1];
	link->platforms	= &dlc[2];

	link->num_cpus	 = 1;
	link->num_codecs = 1;
	link->num_platforms = 1;

	link->dobj.index = tplg->index;
	link->dobj.ops = tplg->ops;
	link->dobj.type = SND_SOC_DOBJ_DAI_LINK;

	if (strlen(pcm->pcm_name)) {
		link->name = devm_kstrdup(tplg->dev, pcm->pcm_name, GFP_KERNEL);
		link->stream_name = devm_kstrdup(tplg->dev, pcm->pcm_name, GFP_KERNEL);
		if (!link->name || !link->stream_name) {
			ret = -ENOMEM;
			goto err;
		}
	}
	link->id = le32_to_cpu(pcm->pcm_id);

	if (strlen(pcm->dai_name)) {
		link->cpus->dai_name = devm_kstrdup(tplg->dev, pcm->dai_name, GFP_KERNEL);
		if (!link->cpus->dai_name) {
			ret = -ENOMEM;
			goto err;
		}
	}

	link->codecs->name = "snd-soc-dummy";
	link->codecs->dai_name = "snd-soc-dummy-dai";

	link->platforms->name = "snd-soc-dummy";

	/* enable DPCM */
	link->dynamic = 1;
	link->dpcm_playback = le32_to_cpu(pcm->playback);
	link->dpcm_capture = le32_to_cpu(pcm->capture);
	if (pcm->flag_mask)
		set_link_flags(link,
			       le32_to_cpu(pcm->flag_mask),
			       le32_to_cpu(pcm->flags));

	/* pass control to component driver for optional further init */
	ret = soc_tplg_dai_link_load(tplg, link, NULL);
	if (ret < 0) {
<<<<<<< HEAD
		dev_err(tplg->comp->dev, "ASoC: FE link loading failed\n");
		goto err;
	}

	ret = snd_soc_add_dai_link(tplg->comp->card, link);
	if (ret < 0) {
		dev_err(tplg->comp->dev, "ASoC: adding FE link failed\n");
=======
		dev_err(tplg->dev, "ASoC: FE link loading failed\n");
		goto err;
	}

	ret = snd_soc_add_pcm_runtime(tplg->comp->card, link);
	if (ret < 0) {
		dev_err(tplg->dev, "ASoC: adding FE link failed\n");
>>>>>>> c1084c27
		goto err;
	}

	list_add(&link->dobj.list, &tplg->comp->dobj_list);

	return 0;
err:
<<<<<<< HEAD
	kfree(link->name);
	kfree(link->stream_name);
	kfree(link->cpus->dai_name);
	kfree(link);
=======
>>>>>>> c1084c27
	return ret;
}

/* create a FE DAI and DAI link from the PCM object */
static int soc_tplg_pcm_create(struct soc_tplg *tplg,
	struct snd_soc_tplg_pcm *pcm)
{
	int ret;

	ret = soc_tplg_dai_create(tplg, pcm);
	if (ret < 0)
		return ret;

	return  soc_tplg_fe_link_create(tplg, pcm);
}

/* copy stream caps from the old version 4 of source */
static void stream_caps_new_ver(struct snd_soc_tplg_stream_caps *dest,
				struct snd_soc_tplg_stream_caps_v4 *src)
{
	dest->size = cpu_to_le32(sizeof(*dest));
	memcpy(dest->name, src->name, SNDRV_CTL_ELEM_ID_NAME_MAXLEN);
	dest->formats = src->formats;
	dest->rates = src->rates;
	dest->rate_min = src->rate_min;
	dest->rate_max = src->rate_max;
	dest->channels_min = src->channels_min;
	dest->channels_max = src->channels_max;
	dest->periods_min = src->periods_min;
	dest->periods_max = src->periods_max;
	dest->period_size_min = src->period_size_min;
	dest->period_size_max = src->period_size_max;
	dest->buffer_size_min = src->buffer_size_min;
	dest->buffer_size_max = src->buffer_size_max;
}

/**
 * pcm_new_ver - Create the new version of PCM from the old version.
 * @tplg: topology context
 * @src: older version of pcm as a source
 * @pcm: latest version of pcm created from the source
 *
 * Support from version 4. User should free the returned pcm manually.
 */
static int pcm_new_ver(struct soc_tplg *tplg,
		       struct snd_soc_tplg_pcm *src,
		       struct snd_soc_tplg_pcm **pcm)
{
	struct snd_soc_tplg_pcm *dest;
	struct snd_soc_tplg_pcm_v4 *src_v4;
	int i;

	*pcm = NULL;

	if (le32_to_cpu(src->size) != sizeof(*src_v4)) {
		dev_err(tplg->dev, "ASoC: invalid PCM size\n");
		return -EINVAL;
	}

	dev_warn(tplg->dev, "ASoC: old version of PCM\n");
	src_v4 = (struct snd_soc_tplg_pcm_v4 *)src;
	dest = kzalloc(sizeof(*dest), GFP_KERNEL);
	if (!dest)
		return -ENOMEM;

	dest->size = cpu_to_le32(sizeof(*dest)); /* size of latest abi version */
	memcpy(dest->pcm_name, src_v4->pcm_name, SNDRV_CTL_ELEM_ID_NAME_MAXLEN);
	memcpy(dest->dai_name, src_v4->dai_name, SNDRV_CTL_ELEM_ID_NAME_MAXLEN);
	dest->pcm_id = src_v4->pcm_id;
	dest->dai_id = src_v4->dai_id;
	dest->playback = src_v4->playback;
	dest->capture = src_v4->capture;
	dest->compress = src_v4->compress;
	dest->num_streams = src_v4->num_streams;
	for (i = 0; i < le32_to_cpu(dest->num_streams); i++)
		memcpy(&dest->stream[i], &src_v4->stream[i],
		       sizeof(struct snd_soc_tplg_stream));

	for (i = 0; i < 2; i++)
		stream_caps_new_ver(&dest->caps[i], &src_v4->caps[i]);

	*pcm = dest;
	return 0;
}

static int soc_tplg_pcm_elems_load(struct soc_tplg *tplg,
	struct snd_soc_tplg_hdr *hdr)
{
	struct snd_soc_tplg_pcm *pcm, *_pcm;
	int count;
	int size;
	int i;
	bool abi_match;
	int ret;

	count = le32_to_cpu(hdr->count);

	/* check the element size and count */
	pcm = (struct snd_soc_tplg_pcm *)tplg->pos;
	size = le32_to_cpu(pcm->size);
	if (size > sizeof(struct snd_soc_tplg_pcm)
		|| size < sizeof(struct snd_soc_tplg_pcm_v4)) {
		dev_err(tplg->dev, "ASoC: invalid size %d for PCM elems\n",
			size);
		return -EINVAL;
	}

	if (soc_tplg_check_elem_count(tplg,
				      size, count,
				      le32_to_cpu(hdr->payload_size),
				      "PCM DAI")) {
		dev_err(tplg->dev, "ASoC: invalid count %d for PCM DAI elems\n",
			count);
		return -EINVAL;
	}

	for (i = 0; i < count; i++) {
		pcm = (struct snd_soc_tplg_pcm *)tplg->pos;
		size = le32_to_cpu(pcm->size);

		/* check ABI version by size, create a new version of pcm
		 * if abi not match.
		 */
		if (size == sizeof(*pcm)) {
			abi_match = true;
			_pcm = pcm;
		} else {
			abi_match = false;
			ret = pcm_new_ver(tplg, pcm, &_pcm);
			if (ret < 0)
				return ret;
		}

		/* create the FE DAIs and DAI links */
		ret = soc_tplg_pcm_create(tplg, _pcm);
		if (ret < 0) {
			if (!abi_match)
				kfree(_pcm);
			return ret;
		}

		/* offset by version-specific struct size and
		 * real priv data size
		 */
		tplg->pos += size + le32_to_cpu(_pcm->priv.size);

		if (!abi_match)
			kfree(_pcm); /* free the duplicated one */
	}

	dev_dbg(tplg->dev, "ASoC: adding %d PCM DAIs\n", count);

	return 0;
}

/**
 * set_link_hw_format - Set the HW audio format of the physical DAI link.
 * @link: &snd_soc_dai_link which should be updated
 * @cfg: physical link configs.
 *
 * Topology context contains a list of supported HW formats (configs) and
 * a default format ID for the physical link. This function will use this
 * default ID to choose the HW format to set the link's DAI format for init.
 */
static void set_link_hw_format(struct snd_soc_dai_link *link,
			struct snd_soc_tplg_link_config *cfg)
{
	struct snd_soc_tplg_hw_config *hw_config;
	unsigned char bclk_provider, fsync_provider;
	unsigned char invert_bclk, invert_fsync;
	int i;

	for (i = 0; i < le32_to_cpu(cfg->num_hw_configs); i++) {
		hw_config = &cfg->hw_config[i];
		if (hw_config->id != cfg->default_hw_config_id)
			continue;

		link->dai_fmt = le32_to_cpu(hw_config->fmt) &
			SND_SOC_DAIFMT_FORMAT_MASK;

		/* clock gating */
		switch (hw_config->clock_gated) {
		case SND_SOC_TPLG_DAI_CLK_GATE_GATED:
			link->dai_fmt |= SND_SOC_DAIFMT_GATED;
			break;

		case SND_SOC_TPLG_DAI_CLK_GATE_CONT:
			link->dai_fmt |= SND_SOC_DAIFMT_CONT;
			break;

		default:
			/* ignore the value */
			break;
		}

		/* clock signal polarity */
		invert_bclk = hw_config->invert_bclk;
		invert_fsync = hw_config->invert_fsync;
		if (!invert_bclk && !invert_fsync)
			link->dai_fmt |= SND_SOC_DAIFMT_NB_NF;
		else if (!invert_bclk && invert_fsync)
			link->dai_fmt |= SND_SOC_DAIFMT_NB_IF;
		else if (invert_bclk && !invert_fsync)
			link->dai_fmt |= SND_SOC_DAIFMT_IB_NF;
		else
			link->dai_fmt |= SND_SOC_DAIFMT_IB_IF;

		/* clock masters */
		bclk_provider = (hw_config->bclk_provider ==
			       SND_SOC_TPLG_BCLK_CP);
		fsync_provider = (hw_config->fsync_provider ==
				SND_SOC_TPLG_FSYNC_CP);
		if (bclk_provider && fsync_provider)
			link->dai_fmt |= SND_SOC_DAIFMT_CBP_CFP;
		else if (!bclk_provider && fsync_provider)
			link->dai_fmt |= SND_SOC_DAIFMT_CBC_CFP;
		else if (bclk_provider && !fsync_provider)
			link->dai_fmt |= SND_SOC_DAIFMT_CBP_CFC;
		else
			link->dai_fmt |= SND_SOC_DAIFMT_CBC_CFC;
	}
}

/**
 * link_new_ver - Create a new physical link config from the old
 * version of source.
 * @tplg: topology context
 * @src: old version of phyical link config as a source
 * @link: latest version of physical link config created from the source
 *
 * Support from version 4. User need free the returned link config manually.
 */
static int link_new_ver(struct soc_tplg *tplg,
			struct snd_soc_tplg_link_config *src,
			struct snd_soc_tplg_link_config **link)
{
	struct snd_soc_tplg_link_config *dest;
	struct snd_soc_tplg_link_config_v4 *src_v4;
	int i;

	*link = NULL;

	if (le32_to_cpu(src->size) !=
	    sizeof(struct snd_soc_tplg_link_config_v4)) {
		dev_err(tplg->dev, "ASoC: invalid physical link config size\n");
		return -EINVAL;
	}

	dev_warn(tplg->dev, "ASoC: old version of physical link config\n");

	src_v4 = (struct snd_soc_tplg_link_config_v4 *)src;
	dest = kzalloc(sizeof(*dest), GFP_KERNEL);
	if (!dest)
		return -ENOMEM;

	dest->size = cpu_to_le32(sizeof(*dest));
	dest->id = src_v4->id;
	dest->num_streams = src_v4->num_streams;
	for (i = 0; i < le32_to_cpu(dest->num_streams); i++)
		memcpy(&dest->stream[i], &src_v4->stream[i],
		       sizeof(struct snd_soc_tplg_stream));

	*link = dest;
	return 0;
}

/**
 * snd_soc_find_dai_link - Find a DAI link
 *
 * @card: soc card
 * @id: DAI link ID to match
 * @name: DAI link name to match, optional
 * @stream_name: DAI link stream name to match, optional
 *
 * This function will search all existing DAI links of the soc card to
 * find the link of the same ID. Since DAI links may not have their
 * unique ID, so name and stream name should also match if being
 * specified.
 *
 * Return: pointer of DAI link, or NULL if not found.
 */
static struct snd_soc_dai_link *snd_soc_find_dai_link(struct snd_soc_card *card,
						      int id, const char *name,
						      const char *stream_name)
{
	struct snd_soc_pcm_runtime *rtd;

	for_each_card_rtds(card, rtd) {
		struct snd_soc_dai_link *link = rtd->dai_link;

		if (link->id != id)
			continue;

		if (name && (!link->name || strcmp(name, link->name)))
			continue;

		if (stream_name && (!link->stream_name
				    || strcmp(stream_name, link->stream_name)))
			continue;

		return link;
	}

	return NULL;
}

/* Find and configure an existing physical DAI link */
static int soc_tplg_link_config(struct soc_tplg *tplg,
	struct snd_soc_tplg_link_config *cfg)
{
	struct snd_soc_dai_link *link;
	const char *name, *stream_name;
	size_t len;
	int ret;

	len = strnlen(cfg->name, SNDRV_CTL_ELEM_ID_NAME_MAXLEN);
	if (len == SNDRV_CTL_ELEM_ID_NAME_MAXLEN)
		return -EINVAL;
	else if (len)
		name = cfg->name;
	else
		name = NULL;

	len = strnlen(cfg->stream_name, SNDRV_CTL_ELEM_ID_NAME_MAXLEN);
	if (len == SNDRV_CTL_ELEM_ID_NAME_MAXLEN)
		return -EINVAL;
	else if (len)
		stream_name = cfg->stream_name;
	else
		stream_name = NULL;

	link = snd_soc_find_dai_link(tplg->comp->card, le32_to_cpu(cfg->id),
				     name, stream_name);
	if (!link) {
		dev_err(tplg->dev, "ASoC: physical link %s (id %d) not exist\n",
			name, cfg->id);
		return -EINVAL;
	}

	/* hw format */
	if (cfg->num_hw_configs)
		set_link_hw_format(link, cfg);

	/* flags */
	if (cfg->flag_mask)
		set_link_flags(link,
			       le32_to_cpu(cfg->flag_mask),
			       le32_to_cpu(cfg->flags));

	/* pass control to component driver for optional further init */
	ret = soc_tplg_dai_link_load(tplg, link, cfg);
	if (ret < 0) {
		dev_err(tplg->dev, "ASoC: physical link loading failed\n");
		return ret;
	}

	/* for unloading it in snd_soc_tplg_component_remove */
	link->dobj.index = tplg->index;
	link->dobj.ops = tplg->ops;
	link->dobj.type = SND_SOC_DOBJ_BACKEND_LINK;
	list_add(&link->dobj.list, &tplg->comp->dobj_list);

	return 0;
}


/* Load physical link config elements from the topology context */
static int soc_tplg_link_elems_load(struct soc_tplg *tplg,
	struct snd_soc_tplg_hdr *hdr)
{
	struct snd_soc_tplg_link_config *link, *_link;
	int count;
	int size;
	int i, ret;
	bool abi_match;

	count = le32_to_cpu(hdr->count);

	/* check the element size and count */
	link = (struct snd_soc_tplg_link_config *)tplg->pos;
	size = le32_to_cpu(link->size);
	if (size > sizeof(struct snd_soc_tplg_link_config)
		|| size < sizeof(struct snd_soc_tplg_link_config_v4)) {
		dev_err(tplg->dev, "ASoC: invalid size %d for physical link elems\n",
			size);
		return -EINVAL;
	}

	if (soc_tplg_check_elem_count(tplg,
				      size, count,
				      le32_to_cpu(hdr->payload_size),
				      "physical link config")) {
		dev_err(tplg->dev, "ASoC: invalid count %d for physical link elems\n",
			count);
		return -EINVAL;
	}

	/* config physical DAI links */
	for (i = 0; i < count; i++) {
		link = (struct snd_soc_tplg_link_config *)tplg->pos;
		size = le32_to_cpu(link->size);
		if (size == sizeof(*link)) {
			abi_match = true;
			_link = link;
		} else {
			abi_match = false;
			ret = link_new_ver(tplg, link, &_link);
			if (ret < 0)
				return ret;
		}

		ret = soc_tplg_link_config(tplg, _link);
		if (ret < 0) {
			if (!abi_match)
				kfree(_link);
			return ret;
		}

		/* offset by version-specific struct size and
		 * real priv data size
		 */
		tplg->pos += size + le32_to_cpu(_link->priv.size);

		if (!abi_match)
			kfree(_link); /* free the duplicated one */
	}

	return 0;
}

/**
 * soc_tplg_dai_config - Find and configure an existing physical DAI.
 * @tplg: topology context
 * @d: physical DAI configs.
 *
 * The physical dai should already be registered by the platform driver.
 * The platform driver should specify the DAI name and ID for matching.
 */
static int soc_tplg_dai_config(struct soc_tplg *tplg,
			       struct snd_soc_tplg_dai *d)
{
	struct snd_soc_dai_link_component dai_component;
	struct snd_soc_dai *dai;
	struct snd_soc_dai_driver *dai_drv;
	struct snd_soc_pcm_stream *stream;
	struct snd_soc_tplg_stream_caps *caps;
	int ret;

	memset(&dai_component, 0, sizeof(dai_component));

	dai_component.dai_name = d->dai_name;
	dai = snd_soc_find_dai(&dai_component);
	if (!dai) {
		dev_err(tplg->dev, "ASoC: physical DAI %s not registered\n",
			d->dai_name);
		return -EINVAL;
	}

	if (le32_to_cpu(d->dai_id) != dai->id) {
		dev_err(tplg->dev, "ASoC: physical DAI %s id mismatch\n",
			d->dai_name);
		return -EINVAL;
	}

	dai_drv = dai->driver;
	if (!dai_drv)
		return -EINVAL;

	if (d->playback) {
		stream = &dai_drv->playback;
		caps = &d->caps[SND_SOC_TPLG_STREAM_PLAYBACK];
		ret = set_stream_info(tplg, stream, caps);
		if (ret < 0)
			goto err;
	}

	if (d->capture) {
		stream = &dai_drv->capture;
		caps = &d->caps[SND_SOC_TPLG_STREAM_CAPTURE];
		ret = set_stream_info(tplg, stream, caps);
		if (ret < 0)
			goto err;
	}

	if (d->flag_mask)
		set_dai_flags(dai_drv,
			      le32_to_cpu(d->flag_mask),
			      le32_to_cpu(d->flags));

	/* pass control to component driver for optional further init */
	ret = soc_tplg_dai_load(tplg, dai_drv, NULL, dai);
	if (ret < 0) {
		dev_err(tplg->dev, "ASoC: DAI loading failed\n");
		goto err;
	}

	return 0;

err:
	return ret;
}

/* load physical DAI elements */
static int soc_tplg_dai_elems_load(struct soc_tplg *tplg,
				   struct snd_soc_tplg_hdr *hdr)
{
	int count;
	int i, ret;

	count = le32_to_cpu(hdr->count);

	/* config the existing BE DAIs */
	for (i = 0; i < count; i++) {
		struct snd_soc_tplg_dai *dai = (struct snd_soc_tplg_dai *)tplg->pos;
		int ret;

		if (le32_to_cpu(dai->size) != sizeof(*dai)) {
			dev_err(tplg->dev, "ASoC: invalid physical DAI size\n");
			return -EINVAL;
		}

		ret = soc_tplg_dai_config(tplg, dai);
		if (ret < 0) {
			dev_err(tplg->dev, "ASoC: failed to configure DAI\n");
			return ret;
		}

		tplg->pos += (sizeof(*dai) + le32_to_cpu(dai->priv.size));
	}

	dev_dbg(tplg->dev, "ASoC: Configure %d BE DAIs\n", count);
	return 0;
}

/**
 * manifest_new_ver - Create a new version of manifest from the old version
 * of source.
 * @tplg: topology context
 * @src: old version of manifest as a source
 * @manifest: latest version of manifest created from the source
 *
 * Support from version 4. Users need free the returned manifest manually.
 */
static int manifest_new_ver(struct soc_tplg *tplg,
			    struct snd_soc_tplg_manifest *src,
			    struct snd_soc_tplg_manifest **manifest)
{
	struct snd_soc_tplg_manifest *dest;
	struct snd_soc_tplg_manifest_v4 *src_v4;
	int size;

	*manifest = NULL;

	size = le32_to_cpu(src->size);
	if (size != sizeof(*src_v4)) {
		dev_warn(tplg->dev, "ASoC: invalid manifest size %d\n",
			 size);
		if (size)
			return -EINVAL;
		src->size = cpu_to_le32(sizeof(*src_v4));
	}

	dev_warn(tplg->dev, "ASoC: old version of manifest\n");

	src_v4 = (struct snd_soc_tplg_manifest_v4 *)src;
	dest = kzalloc(sizeof(*dest) + le32_to_cpu(src_v4->priv.size),
		       GFP_KERNEL);
	if (!dest)
		return -ENOMEM;

	dest->size = cpu_to_le32(sizeof(*dest)); /* size of latest abi version */
	dest->control_elems = src_v4->control_elems;
	dest->widget_elems = src_v4->widget_elems;
	dest->graph_elems = src_v4->graph_elems;
	dest->pcm_elems = src_v4->pcm_elems;
	dest->dai_link_elems = src_v4->dai_link_elems;
	dest->priv.size = src_v4->priv.size;
	if (dest->priv.size)
		memcpy(dest->priv.data, src_v4->priv.data,
		       le32_to_cpu(src_v4->priv.size));

	*manifest = dest;
	return 0;
}

static int soc_tplg_manifest_load(struct soc_tplg *tplg,
				  struct snd_soc_tplg_hdr *hdr)
{
	struct snd_soc_tplg_manifest *manifest, *_manifest;
	bool abi_match;
	int ret = 0;
<<<<<<< HEAD

	if (tplg->pass != SOC_TPLG_PASS_MANIFEST)
		return 0;
=======
>>>>>>> c1084c27

	manifest = (struct snd_soc_tplg_manifest *)tplg->pos;

	/* check ABI version by size, create a new manifest if abi not match */
	if (le32_to_cpu(manifest->size) == sizeof(*manifest)) {
		abi_match = true;
		_manifest = manifest;
	} else {
		abi_match = false;
		ret = manifest_new_ver(tplg, manifest, &_manifest);
		if (ret < 0)
			return ret;
	}

	/* pass control to component driver for optional further init */
<<<<<<< HEAD
	if (tplg->comp && tplg->ops && tplg->ops->manifest)
=======
	if (tplg->ops && tplg->ops->manifest)
>>>>>>> c1084c27
		ret = tplg->ops->manifest(tplg->comp, tplg->index, _manifest);

	if (!abi_match)	/* free the duplicated one */
		kfree(_manifest);

	return ret;
}

/* validate header magic, size and type */
static int soc_valid_header(struct soc_tplg *tplg,
	struct snd_soc_tplg_hdr *hdr)
{
	if (soc_tplg_get_hdr_offset(tplg) >= tplg->fw->size)
		return 0;

	if (le32_to_cpu(hdr->size) != sizeof(*hdr)) {
		dev_err(tplg->dev,
			"ASoC: invalid header size for type %d at offset 0x%lx size 0x%zx.\n",
			le32_to_cpu(hdr->type), soc_tplg_get_hdr_offset(tplg),
			tplg->fw->size);
		return -EINVAL;
	}

	/* big endian firmware objects not supported atm */
	if (le32_to_cpu(hdr->magic) == SOC_TPLG_MAGIC_BIG_ENDIAN) {
		dev_err(tplg->dev,
			"ASoC: pass %d big endian not supported header got %x at offset 0x%lx size 0x%zx.\n",
			tplg->pass, hdr->magic,
			soc_tplg_get_hdr_offset(tplg), tplg->fw->size);
		return -EINVAL;
	}

	if (le32_to_cpu(hdr->magic) != SND_SOC_TPLG_MAGIC) {
		dev_err(tplg->dev,
			"ASoC: pass %d does not have a valid header got %x at offset 0x%lx size 0x%zx.\n",
			tplg->pass, hdr->magic,
			soc_tplg_get_hdr_offset(tplg), tplg->fw->size);
		return -EINVAL;
	}

	/* Support ABI from version 4 */
	if (le32_to_cpu(hdr->abi) > SND_SOC_TPLG_ABI_VERSION ||
	    le32_to_cpu(hdr->abi) < SND_SOC_TPLG_ABI_VERSION_MIN) {
		dev_err(tplg->dev,
			"ASoC: pass %d invalid ABI version got 0x%x need 0x%x at offset 0x%lx size 0x%zx.\n",
			tplg->pass, hdr->abi,
			SND_SOC_TPLG_ABI_VERSION, soc_tplg_get_hdr_offset(tplg),
			tplg->fw->size);
		return -EINVAL;
	}

	if (hdr->payload_size == 0) {
		dev_err(tplg->dev, "ASoC: header has 0 size at offset 0x%lx.\n",
			soc_tplg_get_hdr_offset(tplg));
		return -EINVAL;
	}

	return 1;
}

/* check header type and call appropriate handler */
static int soc_tplg_load_header(struct soc_tplg *tplg,
	struct snd_soc_tplg_hdr *hdr)
{
	int (*elem_load)(struct soc_tplg *tplg,
			 struct snd_soc_tplg_hdr *hdr);
	unsigned int hdr_pass;

	tplg->pos = tplg->hdr_pos + sizeof(struct snd_soc_tplg_hdr);

	tplg->index = le32_to_cpu(hdr->index);

	switch (le32_to_cpu(hdr->type)) {
	case SND_SOC_TPLG_TYPE_MIXER:
	case SND_SOC_TPLG_TYPE_ENUM:
	case SND_SOC_TPLG_TYPE_BYTES:
		hdr_pass = SOC_TPLG_PASS_MIXER;
		elem_load = soc_tplg_kcontrol_elems_load;
		break;
	case SND_SOC_TPLG_TYPE_DAPM_GRAPH:
		hdr_pass = SOC_TPLG_PASS_GRAPH;
		elem_load = soc_tplg_dapm_graph_elems_load;
		break;
	case SND_SOC_TPLG_TYPE_DAPM_WIDGET:
		hdr_pass = SOC_TPLG_PASS_WIDGET;
		elem_load = soc_tplg_dapm_widget_elems_load;
		break;
	case SND_SOC_TPLG_TYPE_PCM:
		hdr_pass = SOC_TPLG_PASS_PCM_DAI;
		elem_load = soc_tplg_pcm_elems_load;
		break;
	case SND_SOC_TPLG_TYPE_DAI:
		hdr_pass = SOC_TPLG_PASS_BE_DAI;
		elem_load = soc_tplg_dai_elems_load;
		break;
	case SND_SOC_TPLG_TYPE_DAI_LINK:
	case SND_SOC_TPLG_TYPE_BACKEND_LINK:
		/* physical link configurations */
		hdr_pass = SOC_TPLG_PASS_LINK;
		elem_load = soc_tplg_link_elems_load;
		break;
	case SND_SOC_TPLG_TYPE_MANIFEST:
		hdr_pass = SOC_TPLG_PASS_MANIFEST;
		elem_load = soc_tplg_manifest_load;
		break;
	default:
		/* bespoke vendor data object */
		hdr_pass = SOC_TPLG_PASS_VENDOR;
		elem_load = soc_tplg_vendor_load;
		break;
	}

	if (tplg->pass == hdr_pass) {
		dev_dbg(tplg->dev,
			"ASoC: Got 0x%x bytes of type %d version %d vendor %d at pass %d\n",
			hdr->payload_size, hdr->type, hdr->version,
			hdr->vendor_type, tplg->pass);
		return elem_load(tplg, hdr);
	}

	return 0;
}

/* process the topology file headers */
static int soc_tplg_process_headers(struct soc_tplg *tplg)
{
	int ret;

	tplg->pass = SOC_TPLG_PASS_START;

	/* process the header types from start to end */
	while (tplg->pass <= SOC_TPLG_PASS_END) {
		struct snd_soc_tplg_hdr *hdr;

		tplg->hdr_pos = tplg->fw->data;
		hdr = (struct snd_soc_tplg_hdr *)tplg->hdr_pos;

		while (!soc_tplg_is_eof(tplg)) {

			/* make sure header is valid before loading */
			ret = soc_valid_header(tplg, hdr);
			if (ret < 0) {
				dev_err(tplg->dev,
					"ASoC: topology: invalid header: %d\n", ret);
				return ret;
			} else if (ret == 0) {
				break;
			}

			/* load the header object */
			ret = soc_tplg_load_header(tplg, hdr);
			if (ret < 0) {
				dev_err(tplg->dev,
					"ASoC: topology: could not load header: %d\n", ret);
				return ret;
			}

			/* goto next header */
			tplg->hdr_pos += le32_to_cpu(hdr->payload_size) +
				sizeof(struct snd_soc_tplg_hdr);
			hdr = (struct snd_soc_tplg_hdr *)tplg->hdr_pos;
		}

		/* next data type pass */
		tplg->pass++;
	}

	/* signal DAPM we are complete */
	ret = soc_tplg_dapm_complete(tplg);
	if (ret < 0)
		dev_err(tplg->dev,
			"ASoC: failed to initialise DAPM from Firmware\n");

	return ret;
}

static int soc_tplg_load(struct soc_tplg *tplg)
{
	int ret;

	ret = soc_tplg_process_headers(tplg);
	if (ret == 0)
		soc_tplg_complete(tplg);

	return ret;
}

/* load audio component topology from "firmware" file */
int snd_soc_tplg_component_load(struct snd_soc_component *comp,
	struct snd_soc_tplg_ops *ops, const struct firmware *fw)
{
	struct soc_tplg tplg;
	int ret;

	/*
	 * check if we have sane parameters:
	 * comp - needs to exist to keep and reference data while parsing
	 * comp->dev - used for resource management and prints
	 * comp->card - used for setting card related parameters
	 * fw - we need it, as it is the very thing we parse
	 */
	if (!comp || !comp->dev || !comp->card || !fw)
		return -EINVAL;

	/* setup parsing context */
	memset(&tplg, 0, sizeof(tplg));
	tplg.fw = fw;
	tplg.dev = comp->dev;
	tplg.comp = comp;
	if (ops) {
		tplg.ops = ops;
		tplg.io_ops = ops->io_ops;
		tplg.io_ops_count = ops->io_ops_count;
		tplg.bytes_ext_ops = ops->bytes_ext_ops;
		tplg.bytes_ext_ops_count = ops->bytes_ext_ops_count;
	}

	ret = soc_tplg_load(&tplg);
	/* free the created components if fail to load topology */
	if (ret)
		snd_soc_tplg_component_remove(comp);

	return ret;
}
EXPORT_SYMBOL_GPL(snd_soc_tplg_component_load);

/* remove dynamic controls from the component driver */
int snd_soc_tplg_component_remove(struct snd_soc_component *comp)
{
	struct snd_soc_dobj *dobj, *next_dobj;
	int pass = SOC_TPLG_PASS_END;

	/* process the header types from end to start */
	while (pass >= SOC_TPLG_PASS_START) {

		/* remove mixer controls */
		list_for_each_entry_safe(dobj, next_dobj, &comp->dobj_list,
			list) {

			switch (dobj->type) {
			case SND_SOC_DOBJ_MIXER:
				remove_mixer(comp, dobj, pass);
				break;
			case SND_SOC_DOBJ_ENUM:
				remove_enum(comp, dobj, pass);
				break;
			case SND_SOC_DOBJ_BYTES:
				remove_bytes(comp, dobj, pass);
				break;
			case SND_SOC_DOBJ_GRAPH:
				remove_route(comp, dobj, pass);
				break;
			case SND_SOC_DOBJ_WIDGET:
				remove_widget(comp, dobj, pass);
				break;
			case SND_SOC_DOBJ_PCM:
				remove_dai(comp, dobj, pass);
				break;
			case SND_SOC_DOBJ_DAI_LINK:
				remove_link(comp, dobj, pass);
				break;
			case SND_SOC_DOBJ_BACKEND_LINK:
				/*
				 * call link_unload ops if extra
				 * deinitialization is needed.
				 */
				remove_backend_link(comp, dobj, pass);
				break;
			default:
				dev_err(comp->dev, "ASoC: invalid component type %d for removal\n",
					dobj->type);
				break;
			}
		}
		pass--;
	}

	/* let caller know if FW can be freed when no objects are left */
	return !list_empty(&comp->dobj_list);
}
EXPORT_SYMBOL_GPL(snd_soc_tplg_component_remove);<|MERGE_RESOLUTION|>--- conflicted
+++ resolved
@@ -476,17 +476,8 @@
 		dobj->ops->link_unload(comp, dobj);
 
 	list_del(&dobj->list);
-<<<<<<< HEAD
-	snd_soc_remove_dai_link(comp->card, link);
-
-	kfree(link->name);
-	kfree(link->stream_name);
-	kfree(link->cpus->dai_name);
-	kfree(link);
-=======
 	snd_soc_remove_pcm_runtime(comp->card,
 			snd_soc_get_pcm_runtime(comp->card, link));
->>>>>>> c1084c27
 }
 
 /* unload dai link */
@@ -833,12 +824,7 @@
 		if (err < 0) {
 			dev_err(tplg->dev, "ASoC: failed to create TLV %s\n",
 				mc->hdr.name);
-<<<<<<< HEAD
-			kfree(sm);
-			continue;
-=======
 			break;
->>>>>>> c1084c27
 		}
 
 		/* pass control to driver for optional further init */
@@ -1049,10 +1035,6 @@
 static int soc_tplg_kcontrol_elems_load(struct soc_tplg *tplg,
 	struct snd_soc_tplg_hdr *hdr)
 {
-<<<<<<< HEAD
-	struct snd_soc_tplg_ctl_hdr *control_hdr;
-=======
->>>>>>> c1084c27
 	int ret;
 	int i;
 
@@ -1194,10 +1176,7 @@
 
 		ret = soc_tplg_add_route(tplg, routes[i]);
 		if (ret < 0) {
-<<<<<<< HEAD
-=======
 			dev_err(tplg->dev, "ASoC: topology: add_route failed: %d\n", ret);
->>>>>>> c1084c27
 			/*
 			 * this route was added to the list, it will
 			 * be freed in remove_route() so increment the
@@ -1212,18 +1191,6 @@
 		snd_soc_dapm_add_routes(dapm, routes[i], 1);
 	}
 
-<<<<<<< HEAD
-	/*
-	 * free memory allocated for all dapm routes not added to the
-	 * list in case of error
-	 */
-	if (ret < 0) {
-		while (i < count)
-			kfree(routes[i++]);
-	}
-
-=======
->>>>>>> c1084c27
 	/*
 	 * free pointer to array of dapm routes as this is no longer needed.
 	 * The memory allocated for each dapm route will be freed
@@ -1242,58 +1209,21 @@
 
 	mc = (struct snd_soc_tplg_mixer_control *)tplg->pos;
 
-<<<<<<< HEAD
-		kc[i].private_value = (long)sm;
-		kc[i].name = kstrdup(mc->hdr.name, GFP_KERNEL);
-		if (kc[i].name == NULL)
-			goto err_sm;
-		kc[i].iface = SNDRV_CTL_ELEM_IFACE_MIXER;
-		kc[i].access = le32_to_cpu(mc->hdr.access);
-=======
 	/* validate kcontrol */
 	if (strnlen(mc->hdr.name, SNDRV_CTL_ELEM_ID_NAME_MAXLEN) ==
 	    SNDRV_CTL_ELEM_ID_NAME_MAXLEN)
 		return -EINVAL;
->>>>>>> c1084c27
 
 	sm = devm_kzalloc(tplg->dev, sizeof(*sm), GFP_KERNEL);
 	if (!sm)
 		return -ENOMEM;
 
-<<<<<<< HEAD
-		sm->max = le32_to_cpu(mc->max);
-		sm->min = le32_to_cpu(mc->min);
-		sm->invert = le32_to_cpu(mc->invert);
-		sm->platform_max = le32_to_cpu(mc->platform_max);
-		sm->dobj.index = tplg->index;
-		INIT_LIST_HEAD(&sm->dobj.list);
-=======
 	tplg->pos += sizeof(struct snd_soc_tplg_mixer_control) +
 		le32_to_cpu(mc->priv.size);
->>>>>>> c1084c27
 
 	dev_dbg(tplg->dev, " adding DAPM widget mixer control %s\n",
 		mc->hdr.name);
 
-<<<<<<< HEAD
-		/* create any TLV data */
-		err = soc_tplg_create_tlv(tplg, &kc[i], &mc->hdr);
-		if (err < 0) {
-			dev_err(tplg->dev, "ASoC: failed to create TLV %s\n",
-				mc->hdr.name);
-			kfree(sm);
-			continue;
-		}
-
-		/* pass control to driver for optional further init */
-		err = soc_tplg_init_kcontrol(tplg, &kc[i],
-			(struct snd_soc_tplg_ctl_hdr *)mc);
-		if (err < 0) {
-			dev_err(tplg->dev, "ASoC: failed to init %s\n",
-				mc->hdr.name);
-			goto err_sm;
-		}
-=======
 	kc->private_value = (long)sm;
 	kc->name = devm_kstrdup(tplg->dev, mc->hdr.name, GFP_KERNEL);
 	if (!kc->name)
@@ -1331,17 +1261,8 @@
 		dev_err(tplg->dev, "ASoC: failed to create TLV %s\n",
 			mc->hdr.name);
 		return err;
->>>>>>> c1084c27
-	}
-
-<<<<<<< HEAD
-err_sm:
-	for (; i >= 0; i--) {
-		soc_tplg_free_tlv(tplg, &kc[i]);
-		sm = (struct soc_mixer_control *)kc[i].private_value;
-		kfree(sm);
-		kfree(kc[i].name);
-=======
+	}
+
 	/* pass control to driver for optional further init */
 	err = soc_tplg_init_kcontrol(tplg, kc,
 				     (struct snd_soc_tplg_ctl_hdr *)mc);
@@ -1349,7 +1270,6 @@
 		dev_err(tplg->dev, "ASoC: failed to init %s\n",
 			mc->hdr.name);
 		return err;
->>>>>>> c1084c27
 	}
 
 	return 0;
@@ -1367,29 +1287,15 @@
 	    SNDRV_CTL_ELEM_ID_NAME_MAXLEN)
 		return -EINVAL;
 
-<<<<<<< HEAD
-		tplg->pos += (sizeof(struct snd_soc_tplg_enum_control) +
-			      le32_to_cpu(ec->priv.size));
-=======
 	se = devm_kzalloc(tplg->dev, sizeof(*se), GFP_KERNEL);
 	if (!se)
 		return -ENOMEM;
->>>>>>> c1084c27
 
 	tplg->pos += (sizeof(struct snd_soc_tplg_enum_control) +
 		      le32_to_cpu(ec->priv.size));
 
-<<<<<<< HEAD
-		kc[i].private_value = (long)se;
-		kc[i].name = kstrdup(ec->hdr.name, GFP_KERNEL);
-		if (kc[i].name == NULL)
-			goto err_se;
-		kc[i].iface = SNDRV_CTL_ELEM_IFACE_MIXER;
-		kc[i].access = le32_to_cpu(ec->hdr.access);
-=======
 	dev_dbg(tplg->dev, " adding DAPM widget enum control %s\n",
 		ec->hdr.name);
->>>>>>> c1084c27
 
 	kc->private_value = (long)se;
 	kc->name = devm_kstrdup(tplg->dev, ec->hdr.name, GFP_KERNEL);
@@ -1398,18 +1304,12 @@
 	kc->iface = SNDRV_CTL_ELEM_IFACE_MIXER;
 	kc->access = le32_to_cpu(ec->hdr.access);
 
-<<<<<<< HEAD
-		se->items = le32_to_cpu(ec->items);
-		se->mask = le32_to_cpu(ec->mask);
-		se->dobj.index = tplg->index;
-=======
 	/* we only support FL/FR channel mapping atm */
 	se->reg = tplc_chan_get_reg(tplg, ec->channel, SNDRV_CHMAP_FL);
 	se->shift_l = tplc_chan_get_shift(tplg, ec->channel,
 					  SNDRV_CHMAP_FL);
 	se->shift_r = tplc_chan_get_shift(tplg, ec->channel,
 					  SNDRV_CHMAP_FR);
->>>>>>> c1084c27
 
 	se->items = le32_to_cpu(ec->items);
 	se->mask = le32_to_cpu(ec->mask);
@@ -1480,17 +1380,6 @@
 	tplg->pos += (sizeof(struct snd_soc_tplg_bytes_control) +
 		      le32_to_cpu(be->priv.size));
 
-<<<<<<< HEAD
-		kc[i].private_value = (long)sbe;
-		kc[i].name = kstrdup(be->hdr.name, GFP_KERNEL);
-		if (kc[i].name == NULL)
-			goto err_sbe;
-		kc[i].iface = SNDRV_CTL_ELEM_IFACE_MIXER;
-		kc[i].access = le32_to_cpu(be->hdr.access);
-
-		sbe->max = le32_to_cpu(be->max);
-		INIT_LIST_HEAD(&sbe->dobj.list);
-=======
 	dev_dbg(tplg->dev,
 		"ASoC: adding bytes kcontrol %s with access 0x%x\n",
 		be->hdr.name, be->hdr.access);
@@ -1501,7 +1390,6 @@
 		return -ENOMEM;
 	kc->iface = SNDRV_CTL_ELEM_IFACE_MIXER;
 	kc->access = le32_to_cpu(be->hdr.access);
->>>>>>> c1084c27
 
 	sbe->max = le32_to_cpu(be->max);
 	INIT_LIST_HEAD(&sbe->dobj.list);
@@ -1936,15 +1824,6 @@
 	/* pass control to component driver for optional further init */
 	ret = soc_tplg_dai_link_load(tplg, link, NULL);
 	if (ret < 0) {
-<<<<<<< HEAD
-		dev_err(tplg->comp->dev, "ASoC: FE link loading failed\n");
-		goto err;
-	}
-
-	ret = snd_soc_add_dai_link(tplg->comp->card, link);
-	if (ret < 0) {
-		dev_err(tplg->comp->dev, "ASoC: adding FE link failed\n");
-=======
 		dev_err(tplg->dev, "ASoC: FE link loading failed\n");
 		goto err;
 	}
@@ -1952,7 +1831,6 @@
 	ret = snd_soc_add_pcm_runtime(tplg->comp->card, link);
 	if (ret < 0) {
 		dev_err(tplg->dev, "ASoC: adding FE link failed\n");
->>>>>>> c1084c27
 		goto err;
 	}
 
@@ -1960,13 +1838,6 @@
 
 	return 0;
 err:
-<<<<<<< HEAD
-	kfree(link->name);
-	kfree(link->stream_name);
-	kfree(link->cpus->dai_name);
-	kfree(link);
-=======
->>>>>>> c1084c27
 	return ret;
 }
 
@@ -2474,7 +2345,7 @@
 				   struct snd_soc_tplg_hdr *hdr)
 {
 	int count;
-	int i, ret;
+	int i;
 
 	count = le32_to_cpu(hdr->count);
 
@@ -2558,12 +2429,6 @@
 	struct snd_soc_tplg_manifest *manifest, *_manifest;
 	bool abi_match;
 	int ret = 0;
-<<<<<<< HEAD
-
-	if (tplg->pass != SOC_TPLG_PASS_MANIFEST)
-		return 0;
-=======
->>>>>>> c1084c27
 
 	manifest = (struct snd_soc_tplg_manifest *)tplg->pos;
 
@@ -2579,11 +2444,7 @@
 	}
 
 	/* pass control to component driver for optional further init */
-<<<<<<< HEAD
-	if (tplg->comp && tplg->ops && tplg->ops->manifest)
-=======
 	if (tplg->ops && tplg->ops->manifest)
->>>>>>> c1084c27
 		ret = tplg->ops->manifest(tplg->comp, tplg->index, _manifest);
 
 	if (!abi_match)	/* free the duplicated one */
