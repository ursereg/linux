--- conflicted
+++ resolved
@@ -50,12 +50,8 @@
 	select SND_SOC_CS42L73 if I2C
 	select SND_SOC_CS4265 if I2C
 	select SND_SOC_CS4270 if I2C
-<<<<<<< HEAD
-	select SND_SOC_CS4271 if SND_SOC_I2C_AND_SPI
-=======
 	select SND_SOC_CS4271_I2C if I2C
 	select SND_SOC_CS4271_SPI if SPI_MASTER
->>>>>>> 33e8bb5d
 	select SND_SOC_CS42XX8_I2C if I2C
 	select SND_SOC_CX20442 if TTY
 	select SND_SOC_DA7210 if I2C
@@ -384,8 +380,6 @@
 config SND_SOC_CS4271
 	tristate
 
-<<<<<<< HEAD
-=======
 config SND_SOC_CS4271_I2C
 	tristate "Cirrus Logic CS4271 CODEC (I2C)"
 	depends on I2C
@@ -398,7 +392,6 @@
 	select SND_SOC_CS4271
 	select REGMAP_SPI
 
->>>>>>> 33e8bb5d
 config SND_SOC_CS42XX8
 	tristate
 
@@ -437,8 +430,6 @@
 config SND_SOC_DMIC
 	tristate
 
-<<<<<<< HEAD
-=======
 config SND_SOC_HDMI_CODEC
        tristate "HDMI stub CODEC"
 
@@ -453,7 +444,6 @@
 	tristate
 	select SND_SOC_ES8328
 
->>>>>>> 33e8bb5d
 config SND_SOC_FSL_MQS
 	tristate
 
