--- conflicted
+++ resolved
@@ -2463,31 +2463,6 @@
 		rt5640_enable_micbias1_ovcd_irq(component);
 	}
 
-<<<<<<< HEAD
-	enable_irq(rt5640->irq);
-	/* sync initial jack state */
-	queue_work(system_long_wq, &rt5640->jack_work);
-}
-
-static void rt5640_disable_jack_detect(struct snd_soc_component *component)
-{
-	struct rt5640_priv *rt5640 = snd_soc_component_get_drvdata(component);
-
-	/*
-	 * soc_remove_component() force-disables jack and thus rt5640->jack
-	 * could be NULL at the time of driver's module unloading.
-	 */
-	if (!rt5640->jack)
-		return;
-
-	disable_irq(rt5640->irq);
-	rt5640_cancel_work(rt5640);
-
-	if (rt5640->jack->status & SND_JACK_MICROPHONE) {
-		rt5640_disable_micbias1_ovcd_irq(component);
-		rt5640_disable_micbias1_for_ovcd(component);
-		snd_soc_jack_report(rt5640->jack, 0, SND_JACK_BTN_0);
-=======
 	ret = request_irq(rt5640->irq, rt5640_irq,
 			  IRQF_TRIGGER_RISING | IRQF_TRIGGER_FALLING | IRQF_ONESHOT,
 			  "rt5640", rt5640);
@@ -2497,7 +2472,6 @@
 		/* Undo above settings */
 		rt5640_disable_jack_detect(component);
 		return;
->>>>>>> c1084c27
 	}
 
 	/* sync initial jack state */
