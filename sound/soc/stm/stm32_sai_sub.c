--- conflicted
+++ resolved
@@ -1559,12 +1559,6 @@
 
 	ret = snd_soc_register_component(&pdev->dev, &stm32_component,
 					 &sai->cpu_dai_drv, 1);
-<<<<<<< HEAD
-	if (ret)
-		snd_dmaengine_pcm_unregister(&pdev->dev);
-
-	return ret;
-=======
 	if (ret) {
 		snd_dmaengine_pcm_unregister(&pdev->dev);
 		return ret;
@@ -1573,7 +1567,6 @@
 	pm_runtime_enable(&pdev->dev);
 
 	return 0;
->>>>>>> c1084c27
 }
 
 static int stm32_sai_sub_remove(struct platform_device *pdev)
@@ -1583,10 +1576,7 @@
 	clk_unprepare(sai->pdata->pclk);
 	snd_dmaengine_pcm_unregister(&pdev->dev);
 	snd_soc_unregister_component(&pdev->dev);
-<<<<<<< HEAD
-=======
 	pm_runtime_disable(&pdev->dev);
->>>>>>> c1084c27
 
 	return 0;
 }
