--- conflicted
+++ resolved
@@ -60,11 +60,7 @@
 /**
  * devm_snd_soc_register_platform - resource managed platform registration
  * @dev: Device used to manage platform
-<<<<<<< HEAD
- * @platform: platform to register
-=======
  * @platform_drv: platform to register
->>>>>>> 33e8bb5d
  *
  * Register a platform driver with automatic unregistration when the device is
  * unregistered.
