--- conflicted
+++ resolved
@@ -931,22 +931,6 @@
 	int i, ret = 0;
 
 	mutex_lock_nested(&rtd->card->pcm_mutex, rtd->card->pcm_subclass);
-<<<<<<< HEAD
-
-	ret = soc_pcm_params_symmetry(substream, params);
-	if (ret)
-		goto out;
-
-	if (rtd->dai_link->ops->hw_params) {
-		ret = rtd->dai_link->ops->hw_params(substream, params);
-		if (ret < 0) {
-			dev_err(rtd->card->dev, "ASoC: machine hw_params"
-				" failed: %d\n", ret);
-			goto out;
-		}
-	}
-=======
->>>>>>> c1084c27
 
 	ret = soc_pcm_params_symmetry(substream, params);
 	if (ret)
@@ -993,113 +977,7 @@
 		ret = snd_soc_dai_hw_params(codec_dai, substream,
 					    &codec_params);
 		if(ret < 0)
-<<<<<<< HEAD
-			goto codec_err;
-
-		codec_dai->rate = params_rate(&codec_params);
-		codec_dai->channels = params_channels(&codec_params);
-		codec_dai->sample_bits = snd_pcm_format_physical_width(
-						params_format(&codec_params));
-
-		snd_soc_dapm_update_dai(substream, &codec_params, codec_dai);
-	}
-
-	ret = snd_soc_dai_hw_params(cpu_dai, substream, params);
-	if (ret < 0)
-		goto interface_err;
-
-	/* store the parameters for each DAIs */
-	cpu_dai->rate = params_rate(params);
-	cpu_dai->channels = params_channels(params);
-	cpu_dai->sample_bits =
-		snd_pcm_format_physical_width(params_format(params));
-
-	snd_soc_dapm_update_dai(substream, params, cpu_dai);
-
-	for_each_rtdcom(rtd, rtdcom) {
-		component = rtdcom->component;
-
-		ret = snd_soc_component_hw_params(component, substream, params);
-		if (ret < 0) {
-			dev_err(component->dev,
-				"ASoC: %s hw params failed: %d\n",
-				component->name, ret);
-			goto component_err;
-		}
-	}
-	component = NULL;
-
-out:
-	mutex_unlock(&rtd->card->pcm_mutex);
-	return ret;
-
-component_err:
-	soc_pcm_components_hw_free(substream, component);
-
-	snd_soc_dai_hw_free(cpu_dai, substream);
-	cpu_dai->rate = 0;
-
-interface_err:
-	i = rtd->num_codecs;
-
-codec_err:
-	for_each_rtd_codec_dai_rollback(rtd, i, codec_dai) {
-		if (!snd_soc_dai_stream_valid(codec_dai, substream->stream))
-			continue;
-
-		snd_soc_dai_hw_free(codec_dai, substream);
-		codec_dai->rate = 0;
-	}
-
-	if (rtd->dai_link->ops->hw_free)
-		rtd->dai_link->ops->hw_free(substream);
-
-	mutex_unlock(&rtd->card->pcm_mutex);
-	return ret;
-}
-
-/*
- * Frees resources allocated by hw_params, can be called multiple times
- */
-static int soc_pcm_hw_free(struct snd_pcm_substream *substream)
-{
-	struct snd_soc_pcm_runtime *rtd = substream->private_data;
-	struct snd_soc_dai *cpu_dai = rtd->cpu_dai;
-	struct snd_soc_dai *codec_dai;
-	bool playback = substream->stream == SNDRV_PCM_STREAM_PLAYBACK;
-	int i;
-
-	mutex_lock_nested(&rtd->card->pcm_mutex, rtd->card->pcm_subclass);
-
-	/* clear the corresponding DAIs parameters when going to be inactive */
-	if (cpu_dai->active == 1) {
-		cpu_dai->rate = 0;
-		cpu_dai->channels = 0;
-		cpu_dai->sample_bits = 0;
-	}
-
-	for_each_rtd_codec_dai(rtd, i, codec_dai) {
-		if (codec_dai->active == 1) {
-			codec_dai->rate = 0;
-			codec_dai->channels = 0;
-			codec_dai->sample_bits = 0;
-		}
-	}
-
-	/* apply codec digital mute */
-	for_each_rtd_codec_dai(rtd, i, codec_dai) {
-		if ((playback && codec_dai->playback_active == 1) ||
-		    (!playback && codec_dai->capture_active == 1))
-			snd_soc_dai_digital_mute(codec_dai, 1,
-						 substream->stream);
-	}
-
-	/* free any machine hw params */
-	if (rtd->dai_link->ops->hw_free)
-		rtd->dai_link->ops->hw_free(substream);
-=======
 			goto out;
->>>>>>> c1084c27
 
 		soc_pcm_set_dai_params(codec_dai, &codec_params);
 		snd_soc_dapm_update_dai(substream, &codec_params, codec_dai);
@@ -1252,12 +1130,6 @@
 {
 	struct snd_soc_dpcm *dpcm;
 	unsigned long flags;
-<<<<<<< HEAD
-#ifdef CONFIG_DEBUG_FS
-	char *name;
-#endif
-=======
->>>>>>> c1084c27
 
 	/* only add new dpcms */
 	for_each_dpcm_be(fe, stream, dpcm) {
@@ -1373,13 +1245,7 @@
 		}
 	}
 
-<<<<<<< HEAD
-	/* dai link name and stream name set correctly ? */
-	dev_dbg(card->dev, "ASoC: can't get %s BE for %s\n",
-		stream ? "capture" : "playback", widget->name);
-=======
 	/* Widget provided is not a BE */
->>>>>>> c1084c27
 	return NULL;
 }
 
@@ -1474,28 +1340,12 @@
 {
 	struct snd_soc_dpcm *dpcm;
 	int prune = 0;
-	int do_prune;
 
 	/* Destroy any old FE <--> BE connections */
 	for_each_dpcm_be(fe, stream, dpcm) {
 		if (dpcm_be_is_active(dpcm, stream, *list_))
 			continue;
 
-<<<<<<< HEAD
-		/* is there a valid CODEC DAI widget for this BE */
-		do_prune = 1;
-		for_each_rtd_codec_dai(dpcm->be, i, dai) {
-			widget = dai_get_widget(dai, stream);
-
-			/* prune the BE if it's no longer in our active list */
-			if (widget && widget_in_list(list, widget))
-				do_prune = 0;
-		}
-		if (!do_prune)
-			continue;
-
-=======
->>>>>>> c1084c27
 		dev_dbg(fe->dev, "ASoC: pruning %s BE %s for %s\n",
 			stream ? "capture" : "playback",
 			dpcm->be->dai_link->name, fe->dai_link->name);
@@ -1537,11 +1387,7 @@
 		be = dpcm_get_be(card, widget, stream);
 		if (!be) {
 			dev_dbg(fe->dev, "ASoC: no BE found for %s\n",
-<<<<<<< HEAD
-					list->widgets[i]->name);
-=======
 				widget->name);
->>>>>>> c1084c27
 			continue;
 		}
 
@@ -2253,11 +2099,7 @@
 static int dpcm_dai_trigger_fe_be(struct snd_pcm_substream *substream,
 				  int cmd, bool fe_first)
 {
-<<<<<<< HEAD
-	struct snd_soc_pcm_runtime *fe = substream->private_data;
-=======
 	struct snd_soc_pcm_runtime *fe = asoc_substream_to_rtd(substream);
->>>>>>> c1084c27
 	int ret;
 
 	/* call trigger on the frontend before the backend. */
@@ -2288,11 +2130,7 @@
 
 static int dpcm_fe_dai_do_trigger(struct snd_pcm_substream *substream, int cmd)
 {
-<<<<<<< HEAD
-	struct snd_soc_pcm_runtime *fe = substream->private_data;
-=======
 	struct snd_soc_pcm_runtime *fe = asoc_substream_to_rtd(substream);
->>>>>>> c1084c27
 	int stream = substream->stream;
 	int ret = 0;
 	enum snd_soc_dpcm_trigger trigger = fe->dai_link->trigger[stream];
@@ -2305,10 +2143,7 @@
 		case SNDRV_PCM_TRIGGER_START:
 		case SNDRV_PCM_TRIGGER_RESUME:
 		case SNDRV_PCM_TRIGGER_PAUSE_RELEASE:
-<<<<<<< HEAD
-=======
 		case SNDRV_PCM_TRIGGER_DRAIN:
->>>>>>> c1084c27
 			ret = dpcm_dai_trigger_fe_be(substream, cmd, true);
 			break;
 		case SNDRV_PCM_TRIGGER_STOP:
@@ -2326,10 +2161,7 @@
 		case SNDRV_PCM_TRIGGER_START:
 		case SNDRV_PCM_TRIGGER_RESUME:
 		case SNDRV_PCM_TRIGGER_PAUSE_RELEASE:
-<<<<<<< HEAD
-=======
 		case SNDRV_PCM_TRIGGER_DRAIN:
->>>>>>> c1084c27
 			ret = dpcm_dai_trigger_fe_be(substream, cmd, false);
 			break;
 		case SNDRV_PCM_TRIGGER_STOP:
@@ -2348,11 +2180,7 @@
 		dev_dbg(fe->dev, "ASoC: bespoke trigger FE %s cmd %d\n",
 				fe->dai_link->name, cmd);
 
-<<<<<<< HEAD
-		ret = soc_pcm_bespoke_trigger(substream, cmd);
-=======
 		ret = snd_soc_pcm_dai_bespoke_trigger(substream, cmd);
->>>>>>> c1084c27
 		break;
 	default:
 		dev_err(fe->dev, "ASoC: invalid trigger cmd %d for %s\n", cmd,
@@ -2776,38 +2604,6 @@
 		if (rtd->dai_link->dpcm_playback) {
 			stream = SNDRV_PCM_STREAM_PLAYBACK;
 
-<<<<<<< HEAD
-static int soc_rtdcom_ack(struct snd_pcm_substream *substream)
-{
-	struct snd_soc_pcm_runtime *rtd = substream->private_data;
-	struct snd_soc_rtdcom_list *rtdcom;
-	struct snd_soc_component *component;
-
-	for_each_rtdcom(rtd, rtdcom) {
-		component = rtdcom->component;
-
-		if (!component->driver->ops ||
-		    !component->driver->ops->ack)
-			continue;
-
-		/* FIXME. it returns 1st ask now */
-		return component->driver->ops->ack(substream);
-	}
-
-	return -EINVAL;
-}
-
-/* create a new pcm */
-int soc_new_pcm(struct snd_soc_pcm_runtime *rtd, int num)
-{
-	struct snd_soc_dai *codec_dai;
-	struct snd_soc_dai *cpu_dai = rtd->cpu_dai;
-	struct snd_soc_rtdcom_list *rtdcom;
-	struct snd_pcm *pcm;
-	char new_name[64];
-	int ret = 0, playback = 0, capture = 0;
-	int i;
-=======
 			for_each_rtd_cpu_dais(rtd, i, cpu_dai) {
 				if (snd_soc_dai_stream_valid(cpu_dai, stream)) {
 					*playback = 1;
@@ -2830,7 +2626,6 @@
 					break;
 				}
 			}
->>>>>>> c1084c27
 
 			if (!*capture) {
 				dev_err(rtd->card->dev,
@@ -2979,17 +2774,11 @@
 	for_each_rtd_components(rtd, i, component) {
 		const struct snd_soc_component_driver *drv = component->driver;
 
-<<<<<<< HEAD
-		if (ops->ack)
-			rtd->ops.ack		= soc_rtdcom_ack;
-		if (ops->copy_user)
-=======
 		if (drv->ioctl)
 			rtd->ops.ioctl		= snd_soc_pcm_component_ioctl;
 		if (drv->sync_stop)
 			rtd->ops.sync_stop	= snd_soc_pcm_component_sync_stop;
 		if (drv->copy_user)
->>>>>>> c1084c27
 			rtd->ops.copy_user	= snd_soc_pcm_component_copy_user;
 		if (drv->page)
 			rtd->ops.page		= snd_soc_pcm_component_page;
@@ -3084,150 +2873,11 @@
 int snd_soc_dpcm_can_be_free_stop(struct snd_soc_pcm_runtime *fe,
 		struct snd_soc_pcm_runtime *be, int stream)
 {
-<<<<<<< HEAD
-	struct snd_soc_dpcm *dpcm;
-	int state;
-	int ret = 1;
-	unsigned long flags;
-
-	spin_lock_irqsave(&fe->card->dpcm_lock, flags);
-	for_each_dpcm_fe(be, stream, dpcm) {
-
-		if (dpcm->fe == fe)
-			continue;
-
-		state = dpcm->fe->dpcm[stream].state;
-		if (state == SND_SOC_DPCM_STATE_START ||
-			state == SND_SOC_DPCM_STATE_PAUSED ||
-			state == SND_SOC_DPCM_STATE_SUSPEND ||
-			state == SND_SOC_DPCM_STATE_PREPARE) {
-			ret = 0;
-			break;
-		}
-	}
-	spin_unlock_irqrestore(&fe->card->dpcm_lock, flags);
-
-	/* it's safe to change hw_params */
-	return ret;
-}
-EXPORT_SYMBOL_GPL(snd_soc_dpcm_can_be_params);
-
-#ifdef CONFIG_DEBUG_FS
-static const char *dpcm_state_string(enum snd_soc_dpcm_state state)
-{
-	switch (state) {
-	case SND_SOC_DPCM_STATE_NEW:
-		return "new";
-	case SND_SOC_DPCM_STATE_OPEN:
-		return "open";
-	case SND_SOC_DPCM_STATE_HW_PARAMS:
-		return "hw_params";
-	case SND_SOC_DPCM_STATE_PREPARE:
-		return "prepare";
-	case SND_SOC_DPCM_STATE_START:
-		return "start";
-	case SND_SOC_DPCM_STATE_STOP:
-		return "stop";
-	case SND_SOC_DPCM_STATE_SUSPEND:
-		return "suspend";
-	case SND_SOC_DPCM_STATE_PAUSED:
-		return "paused";
-	case SND_SOC_DPCM_STATE_HW_FREE:
-		return "hw_free";
-	case SND_SOC_DPCM_STATE_CLOSE:
-		return "close";
-	}
-
-	return "unknown";
-}
-
-static ssize_t dpcm_show_state(struct snd_soc_pcm_runtime *fe,
-				int stream, char *buf, size_t size)
-{
-	struct snd_pcm_hw_params *params = &fe->dpcm[stream].hw_params;
-	struct snd_soc_dpcm *dpcm;
-	ssize_t offset = 0;
-	unsigned long flags;
-
-	/* FE state */
-	offset += scnprintf(buf + offset, size - offset,
-			"[%s - %s]\n", fe->dai_link->name,
-			stream ? "Capture" : "Playback");
-
-	offset += scnprintf(buf + offset, size - offset, "State: %s\n",
-	                dpcm_state_string(fe->dpcm[stream].state));
-
-	if ((fe->dpcm[stream].state >= SND_SOC_DPCM_STATE_HW_PARAMS) &&
-	    (fe->dpcm[stream].state <= SND_SOC_DPCM_STATE_STOP))
-		offset += scnprintf(buf + offset, size - offset,
-				"Hardware Params: "
-				"Format = %s, Channels = %d, Rate = %d\n",
-				snd_pcm_format_name(params_format(params)),
-				params_channels(params),
-				params_rate(params));
-
-	/* BEs state */
-	offset += scnprintf(buf + offset, size - offset, "Backends:\n");
-
-	if (list_empty(&fe->dpcm[stream].be_clients)) {
-		offset += scnprintf(buf + offset, size - offset,
-				" No active DSP links\n");
-		goto out;
-	}
-
-	spin_lock_irqsave(&fe->card->dpcm_lock, flags);
-	for_each_dpcm_be(fe, stream, dpcm) {
-		struct snd_soc_pcm_runtime *be = dpcm->be;
-		params = &dpcm->hw_params;
-
-		offset += scnprintf(buf + offset, size - offset,
-				"- %s\n", be->dai_link->name);
-
-		offset += scnprintf(buf + offset, size - offset,
-				"   State: %s\n",
-				dpcm_state_string(be->dpcm[stream].state));
-
-		if ((be->dpcm[stream].state >= SND_SOC_DPCM_STATE_HW_PARAMS) &&
-		    (be->dpcm[stream].state <= SND_SOC_DPCM_STATE_STOP))
-			offset += scnprintf(buf + offset, size - offset,
-				"   Hardware Params: "
-				"Format = %s, Channels = %d, Rate = %d\n",
-				snd_pcm_format_name(params_format(params)),
-				params_channels(params),
-				params_rate(params));
-	}
-	spin_unlock_irqrestore(&fe->card->dpcm_lock, flags);
-out:
-	return offset;
-}
-
-static ssize_t dpcm_state_read_file(struct file *file, char __user *user_buf,
-				size_t count, loff_t *ppos)
-{
-	struct snd_soc_pcm_runtime *fe = file->private_data;
-	ssize_t out_count = PAGE_SIZE, offset = 0, ret = 0;
-	char *buf;
-
-	buf = kmalloc(out_count, GFP_KERNEL);
-	if (!buf)
-		return -ENOMEM;
-
-	if (snd_soc_dai_stream_valid(fe->cpu_dai, SNDRV_PCM_STREAM_PLAYBACK))
-		offset += dpcm_show_state(fe, SNDRV_PCM_STREAM_PLAYBACK,
-					buf + offset, out_count - offset);
-
-	if (snd_soc_dai_stream_valid(fe->cpu_dai, SNDRV_PCM_STREAM_CAPTURE))
-		offset += dpcm_show_state(fe, SNDRV_PCM_STREAM_CAPTURE,
-					buf + offset, out_count - offset);
-
-	ret = simple_read_from_buffer(user_buf, count, ppos, buf, offset);
-=======
 	const enum snd_soc_dpcm_state state[] = {
 		SND_SOC_DPCM_STATE_START,
 		SND_SOC_DPCM_STATE_PAUSED,
 		SND_SOC_DPCM_STATE_SUSPEND,
 	};
->>>>>>> c1084c27
 
 	return snd_soc_dpcm_check_state(fe, be, stream, state, ARRAY_SIZE(state));
 }
