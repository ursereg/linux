--- conflicted
+++ resolved
@@ -92,42 +92,10 @@
 		if (of_property_read_bool(card->dev->of_node, "nvidia,headset"))
 			shrt = SND_JACK_MICROPHONE;
 
-<<<<<<< HEAD
-static int tegra_wm8903_init(struct snd_soc_pcm_runtime *rtd)
-{
-	struct snd_soc_dai *codec_dai = rtd->codec_dai;
-	struct snd_soc_component *component = codec_dai->component;
-	struct snd_soc_card *card = rtd->card;
-	struct tegra_wm8903 *machine = snd_soc_card_get_drvdata(card);
-	int shrt = 0;
-
-	if (gpio_is_valid(machine->gpio_hp_det)) {
-		tegra_wm8903_hp_jack_gpio.gpio = machine->gpio_hp_det;
-		snd_soc_card_jack_new(rtd->card, "Headphone Jack",
-				      SND_JACK_HEADPHONE, &tegra_wm8903_hp_jack,
-				      tegra_wm8903_hp_jack_pins,
-				      ARRAY_SIZE(tegra_wm8903_hp_jack_pins));
-		snd_soc_jack_add_gpios(&tegra_wm8903_hp_jack,
-					1,
-					&tegra_wm8903_hp_jack_gpio);
-	}
-
-	if (of_property_read_bool(card->dev->of_node, "nvidia,headset"))
-		shrt = SND_JACK_MICROPHONE;
-
-	snd_soc_card_jack_new(rtd->card, "Mic Jack", SND_JACK_MICROPHONE,
-			      &tegra_wm8903_mic_jack,
-			      tegra_wm8903_mic_jack_pins,
-			      ARRAY_SIZE(tegra_wm8903_mic_jack_pins));
-	wm8903_mic_detect(component, &tegra_wm8903_mic_jack, SND_JACK_MICROPHONE,
-				shrt);
-
-=======
 		wm8903_mic_detect(component, machine->mic_jack,
 				  SND_JACK_MICROPHONE, shrt);
 	}
 
->>>>>>> c1084c27
 	snd_soc_dapm_force_enable_pin(&card->dapm, "MICBIAS");
 
 	return 0;
