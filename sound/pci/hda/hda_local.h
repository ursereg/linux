--- conflicted
+++ resolved
@@ -139,15 +139,6 @@
 void snd_hda_codec_cleanup_for_unbind(struct hda_codec *codec);
 
 #define snd_hda_regmap_sync(codec)	snd_hdac_regmap_sync(&(codec)->core)
-<<<<<<< HEAD
-
-enum {
-	HDA_VMUTE_OFF,
-	HDA_VMUTE_ON,
-	HDA_VMUTE_FOLLOW_MASTER,
-};
-=======
->>>>>>> c1084c27
 
 struct hda_vmaster_mute_hook {
 	/* below two fields must be filled by the caller of
