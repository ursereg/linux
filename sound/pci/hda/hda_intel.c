// SPDX-License-Identifier: GPL-2.0-or-later
/*
 *
 *  hda_intel.c - Implementation of primary alsa driver code base
 *                for Intel HD Audio.
 *
 *  Copyright(c) 2004 Intel Corporation. All rights reserved.
 *
 *  Copyright (c) 2004 Takashi Iwai <tiwai@suse.de>
 *                     PeiSen Hou <pshou@realtek.com.tw>
 *
 *  CONTACTS:
 *
 *  Matt Jared		matt.jared@intel.com
 *  Andy Kopp		andy.kopp@intel.com
 *  Dan Kogan		dan.d.kogan@intel.com
 *
 *  CHANGES:
 *
 *  2004.12.01	Major rewrite by tiwai, merged the work of pshou
 */

#include <linux/delay.h>
#include <linux/interrupt.h>
#include <linux/kernel.h>
#include <linux/module.h>
#include <linux/dma-mapping.h>
#include <linux/moduleparam.h>
#include <linux/init.h>
#include <linux/slab.h>
#include <linux/pci.h>
#include <linux/mutex.h>
#include <linux/io.h>
#include <linux/pm_runtime.h>
#include <linux/clocksource.h>
#include <linux/time.h>
#include <linux/completion.h>
#include <linux/acpi.h>
#include <linux/pgtable.h>

#ifdef CONFIG_X86
/* for snoop control */
#include <asm/set_memory.h>
#include <asm/cpufeature.h>
#endif
#include <sound/core.h>
#include <sound/initval.h>
#include <sound/hdaudio.h>
#include <sound/hda_i915.h>
#include <sound/intel-dsp-config.h>
#include <linux/vgaarb.h>
#include <linux/vga_switcheroo.h>
#include <linux/firmware.h>
#include <sound/hda_codec.h>
#include "hda_controller.h"
#include "hda_intel.h"

#define CREATE_TRACE_POINTS
#include "hda_intel_trace.h"

/* position fix mode */
enum {
	POS_FIX_AUTO,
	POS_FIX_LPIB,
	POS_FIX_POSBUF,
	POS_FIX_VIACOMBO,
	POS_FIX_COMBO,
	POS_FIX_SKL,
	POS_FIX_FIFO,
};

/* Defines for ATI HD Audio support in SB450 south bridge */
#define ATI_SB450_HDAUDIO_MISC_CNTR2_ADDR   0x42
#define ATI_SB450_HDAUDIO_ENABLE_SNOOP      0x02

/* Defines for Nvidia HDA support */
#define NVIDIA_HDA_TRANSREG_ADDR      0x4e
#define NVIDIA_HDA_ENABLE_COHBITS     0x0f
#define NVIDIA_HDA_ISTRM_COH          0x4d
#define NVIDIA_HDA_OSTRM_COH          0x4c
#define NVIDIA_HDA_ENABLE_COHBIT      0x01

/* Defines for Intel SCH HDA snoop control */
#define INTEL_HDA_CGCTL	 0x48
#define INTEL_HDA_CGCTL_MISCBDCGE        (0x1 << 6)
#define INTEL_SCH_HDA_DEVC      0x78
#define INTEL_SCH_HDA_DEVC_NOSNOOP       (0x1<<11)

/* Define VIA HD Audio Device ID*/
#define VIA_HDAC_DEVICE_ID		0x3288

/* max number of SDs */
/* ICH, ATI and VIA have 4 playback and 4 capture */
#define ICH6_NUM_CAPTURE	4
#define ICH6_NUM_PLAYBACK	4

/* ULI has 6 playback and 5 capture */
#define ULI_NUM_CAPTURE		5
#define ULI_NUM_PLAYBACK	6

/* ATI HDMI may have up to 8 playbacks and 0 capture */
#define ATIHDMI_NUM_CAPTURE	0
#define ATIHDMI_NUM_PLAYBACK	8

/* TERA has 4 playback and 3 capture */
#define TERA_NUM_CAPTURE	3
#define TERA_NUM_PLAYBACK	4


static int index[SNDRV_CARDS] = SNDRV_DEFAULT_IDX;
static char *id[SNDRV_CARDS] = SNDRV_DEFAULT_STR;
static bool enable[SNDRV_CARDS] = SNDRV_DEFAULT_ENABLE_PNP;
static char *model[SNDRV_CARDS];
static int position_fix[SNDRV_CARDS] = {[0 ... (SNDRV_CARDS-1)] = -1};
static int bdl_pos_adj[SNDRV_CARDS] = {[0 ... (SNDRV_CARDS-1)] = -1};
static int probe_mask[SNDRV_CARDS] = {[0 ... (SNDRV_CARDS-1)] = -1};
static int probe_only[SNDRV_CARDS];
static int jackpoll_ms[SNDRV_CARDS];
static int single_cmd = -1;
static int enable_msi = -1;
#ifdef CONFIG_SND_HDA_PATCH_LOADER
static char *patch[SNDRV_CARDS];
#endif
#ifdef CONFIG_SND_HDA_INPUT_BEEP
static bool beep_mode[SNDRV_CARDS] = {[0 ... (SNDRV_CARDS-1)] =
					CONFIG_SND_HDA_INPUT_BEEP_MODE};
#endif
static bool dmic_detect = 1;

module_param_array(index, int, NULL, 0444);
MODULE_PARM_DESC(index, "Index value for Intel HD audio interface.");
module_param_array(id, charp, NULL, 0444);
MODULE_PARM_DESC(id, "ID string for Intel HD audio interface.");
module_param_array(enable, bool, NULL, 0444);
MODULE_PARM_DESC(enable, "Enable Intel HD audio interface.");
module_param_array(model, charp, NULL, 0444);
MODULE_PARM_DESC(model, "Use the given board model.");
module_param_array(position_fix, int, NULL, 0444);
MODULE_PARM_DESC(position_fix, "DMA pointer read method."
		 "(-1 = system default, 0 = auto, 1 = LPIB, 2 = POSBUF, 3 = VIACOMBO, 4 = COMBO, 5 = SKL+, 6 = FIFO).");
module_param_array(bdl_pos_adj, int, NULL, 0644);
MODULE_PARM_DESC(bdl_pos_adj, "BDL position adjustment offset.");
module_param_array(probe_mask, int, NULL, 0444);
MODULE_PARM_DESC(probe_mask, "Bitmask to probe codecs (default = -1).");
module_param_array(probe_only, int, NULL, 0444);
MODULE_PARM_DESC(probe_only, "Only probing and no codec initialization.");
module_param_array(jackpoll_ms, int, NULL, 0444);
MODULE_PARM_DESC(jackpoll_ms, "Ms between polling for jack events (default = 0, using unsol events only)");
module_param(single_cmd, bint, 0444);
MODULE_PARM_DESC(single_cmd, "Use single command to communicate with codecs "
		 "(for debugging only).");
module_param(enable_msi, bint, 0444);
MODULE_PARM_DESC(enable_msi, "Enable Message Signaled Interrupt (MSI)");
#ifdef CONFIG_SND_HDA_PATCH_LOADER
module_param_array(patch, charp, NULL, 0444);
MODULE_PARM_DESC(patch, "Patch file for Intel HD audio interface.");
#endif
#ifdef CONFIG_SND_HDA_INPUT_BEEP
module_param_array(beep_mode, bool, NULL, 0444);
MODULE_PARM_DESC(beep_mode, "Select HDA Beep registration mode "
			    "(0=off, 1=on) (default=1).");
#endif
module_param(dmic_detect, bool, 0444);
MODULE_PARM_DESC(dmic_detect, "Allow DSP driver selection (bypass this driver) "
			     "(0=off, 1=on) (default=1); "
		 "deprecated, use snd-intel-dspcfg.dsp_driver option instead");

#ifdef CONFIG_PM
static int param_set_xint(const char *val, const struct kernel_param *kp);
static const struct kernel_param_ops param_ops_xint = {
	.set = param_set_xint,
	.get = param_get_int,
};
#define param_check_xint param_check_int

static int power_save = CONFIG_SND_HDA_POWER_SAVE_DEFAULT;
module_param(power_save, xint, 0644);
MODULE_PARM_DESC(power_save, "Automatic power-saving timeout "
		 "(in second, 0 = disable).");

static bool pm_blacklist = true;
module_param(pm_blacklist, bool, 0644);
MODULE_PARM_DESC(pm_blacklist, "Enable power-management denylist");

/* reset the HD-audio controller in power save mode.
 * this may give more power-saving, but will take longer time to
 * wake up.
 */
static bool power_save_controller = 1;
module_param(power_save_controller, bool, 0644);
MODULE_PARM_DESC(power_save_controller, "Reset controller in power save mode.");
#else
#define power_save	0
#endif /* CONFIG_PM */

static int align_buffer_size = -1;
module_param(align_buffer_size, bint, 0644);
MODULE_PARM_DESC(align_buffer_size,
		"Force buffer and period sizes to be multiple of 128 bytes.");

#ifdef CONFIG_X86
static int hda_snoop = -1;
module_param_named(snoop, hda_snoop, bint, 0444);
MODULE_PARM_DESC(snoop, "Enable/disable snooping");
#else
#define hda_snoop		true
#endif


MODULE_LICENSE("GPL");
MODULE_DESCRIPTION("Intel HDA driver");

#if defined(CONFIG_PM) && defined(CONFIG_VGA_SWITCHEROO)
#if IS_ENABLED(CONFIG_SND_HDA_CODEC_HDMI)
#define SUPPORT_VGA_SWITCHEROO
#endif
#endif


/*
 */

/* driver types */
enum {
	AZX_DRIVER_ICH,
	AZX_DRIVER_PCH,
	AZX_DRIVER_SCH,
	AZX_DRIVER_SKL,
	AZX_DRIVER_HDMI,
	AZX_DRIVER_ATI,
	AZX_DRIVER_ATIHDMI,
	AZX_DRIVER_ATIHDMI_NS,
	AZX_DRIVER_VIA,
	AZX_DRIVER_SIS,
	AZX_DRIVER_ULI,
	AZX_DRIVER_NVIDIA,
	AZX_DRIVER_TERA,
	AZX_DRIVER_CTX,
	AZX_DRIVER_CTHDA,
	AZX_DRIVER_CMEDIA,
	AZX_DRIVER_ZHAOXIN,
	AZX_DRIVER_GENERIC,
	AZX_NUM_DRIVERS, /* keep this as last entry */
};

#define azx_get_snoop_type(chip) \
	(((chip)->driver_caps & AZX_DCAPS_SNOOP_MASK) >> 10)
#define AZX_DCAPS_SNOOP_TYPE(type) ((AZX_SNOOP_TYPE_ ## type) << 10)

/* quirks for old Intel chipsets */
#define AZX_DCAPS_INTEL_ICH \
	(AZX_DCAPS_OLD_SSYNC | AZX_DCAPS_NO_ALIGN_BUFSIZE |\
	 AZX_DCAPS_SYNC_WRITE)

/* quirks for Intel PCH */
#define AZX_DCAPS_INTEL_PCH_BASE \
	(AZX_DCAPS_NO_ALIGN_BUFSIZE | AZX_DCAPS_COUNT_LPIB_DELAY |\
	 AZX_DCAPS_SNOOP_TYPE(SCH) | AZX_DCAPS_SYNC_WRITE)

/* PCH up to IVB; no runtime PM; bind with i915 gfx */
#define AZX_DCAPS_INTEL_PCH_NOPM \
	(AZX_DCAPS_INTEL_PCH_BASE | AZX_DCAPS_I915_COMPONENT)

/* PCH for HSW/BDW; with runtime PM */
/* no i915 binding for this as HSW/BDW has another controller for HDMI */
#define AZX_DCAPS_INTEL_PCH \
	(AZX_DCAPS_INTEL_PCH_BASE | AZX_DCAPS_PM_RUNTIME |\
	 AZX_DCAPS_SUSPEND_SPURIOUS_WAKEUP)

/* HSW HDMI */
#define AZX_DCAPS_INTEL_HASWELL \
	(/*AZX_DCAPS_ALIGN_BUFSIZE |*/ AZX_DCAPS_COUNT_LPIB_DELAY |\
	 AZX_DCAPS_PM_RUNTIME | AZX_DCAPS_I915_COMPONENT |\
	 AZX_DCAPS_SNOOP_TYPE(SCH) | AZX_DCAPS_SYNC_WRITE)

/* Broadwell HDMI can't use position buffer reliably, force to use LPIB */
#define AZX_DCAPS_INTEL_BROADWELL \
	(/*AZX_DCAPS_ALIGN_BUFSIZE |*/ AZX_DCAPS_POSFIX_LPIB |\
	 AZX_DCAPS_PM_RUNTIME | AZX_DCAPS_I915_COMPONENT |\
	 AZX_DCAPS_SNOOP_TYPE(SCH) | AZX_DCAPS_SYNC_WRITE)

#define AZX_DCAPS_INTEL_BAYTRAIL \
	(AZX_DCAPS_INTEL_PCH_BASE | AZX_DCAPS_I915_COMPONENT)

#define AZX_DCAPS_INTEL_BRASWELL \
	(AZX_DCAPS_INTEL_PCH_BASE | AZX_DCAPS_PM_RUNTIME |\
	 AZX_DCAPS_I915_COMPONENT)

#define AZX_DCAPS_INTEL_SKYLAKE \
	(AZX_DCAPS_INTEL_PCH_BASE | AZX_DCAPS_PM_RUNTIME |\
	 AZX_DCAPS_SEPARATE_STREAM_TAG | AZX_DCAPS_I915_COMPONENT)

#define AZX_DCAPS_INTEL_BROXTON		AZX_DCAPS_INTEL_SKYLAKE

/* quirks for ATI SB / AMD Hudson */
#define AZX_DCAPS_PRESET_ATI_SB \
	(AZX_DCAPS_NO_TCSEL | AZX_DCAPS_POSFIX_LPIB |\
	 AZX_DCAPS_SNOOP_TYPE(ATI))

/* quirks for ATI/AMD HDMI */
#define AZX_DCAPS_PRESET_ATI_HDMI \
	(AZX_DCAPS_NO_TCSEL | AZX_DCAPS_POSFIX_LPIB|\
	 AZX_DCAPS_NO_MSI64)

/* quirks for ATI HDMI with snoop off */
#define AZX_DCAPS_PRESET_ATI_HDMI_NS \
	(AZX_DCAPS_PRESET_ATI_HDMI | AZX_DCAPS_SNOOP_OFF)

/* quirks for AMD SB */
#define AZX_DCAPS_PRESET_AMD_SB \
	(AZX_DCAPS_NO_TCSEL | AZX_DCAPS_AMD_WORKAROUND |\
	 AZX_DCAPS_SNOOP_TYPE(ATI) | AZX_DCAPS_PM_RUNTIME |\
	 AZX_DCAPS_RETRY_PROBE)

/* quirks for Nvidia */
#define AZX_DCAPS_PRESET_NVIDIA \
	(AZX_DCAPS_NO_MSI | AZX_DCAPS_CORBRP_SELF_CLEAR |\
	 AZX_DCAPS_SNOOP_TYPE(NVIDIA))

#define AZX_DCAPS_PRESET_CTHDA \
	(AZX_DCAPS_NO_MSI | AZX_DCAPS_POSFIX_LPIB |\
	 AZX_DCAPS_NO_64BIT |\
	 AZX_DCAPS_4K_BDLE_BOUNDARY | AZX_DCAPS_SNOOP_OFF)

/*
 * vga_switcheroo support
 */
#ifdef SUPPORT_VGA_SWITCHEROO
#define use_vga_switcheroo(chip)	((chip)->use_vga_switcheroo)
#define needs_eld_notify_link(chip)	((chip)->bus.keep_power)
#else
#define use_vga_switcheroo(chip)	0
#define needs_eld_notify_link(chip)	false
#endif

#define CONTROLLER_IN_GPU(pci) (((pci)->device == 0x0a0c) || \
					((pci)->device == 0x0c0c) || \
					((pci)->device == 0x0d0c) || \
					((pci)->device == 0x160c) || \
					((pci)->device == 0x490d))

#define IS_BXT(pci) ((pci)->vendor == 0x8086 && (pci)->device == 0x5a98)

static const char * const driver_short_names[] = {
	[AZX_DRIVER_ICH] = "HDA Intel",
	[AZX_DRIVER_PCH] = "HDA Intel PCH",
	[AZX_DRIVER_SCH] = "HDA Intel MID",
	[AZX_DRIVER_SKL] = "HDA Intel PCH", /* kept old name for compatibility */
	[AZX_DRIVER_HDMI] = "HDA Intel HDMI",
	[AZX_DRIVER_ATI] = "HDA ATI SB",
	[AZX_DRIVER_ATIHDMI] = "HDA ATI HDMI",
	[AZX_DRIVER_ATIHDMI_NS] = "HDA ATI HDMI",
	[AZX_DRIVER_VIA] = "HDA VIA VT82xx",
	[AZX_DRIVER_SIS] = "HDA SIS966",
	[AZX_DRIVER_ULI] = "HDA ULI M5461",
	[AZX_DRIVER_NVIDIA] = "HDA NVidia",
	[AZX_DRIVER_TERA] = "HDA Teradici", 
	[AZX_DRIVER_CTX] = "HDA Creative", 
	[AZX_DRIVER_CTHDA] = "HDA Creative",
	[AZX_DRIVER_CMEDIA] = "HDA C-Media",
	[AZX_DRIVER_ZHAOXIN] = "HDA Zhaoxin",
	[AZX_DRIVER_GENERIC] = "HD-Audio Generic",
};

static int azx_acquire_irq(struct azx *chip, int do_disconnect);
static void set_default_power_save(struct azx *chip);

/*
 * initialize the PCI registers
 */
/* update bits in a PCI register byte */
static void update_pci_byte(struct pci_dev *pci, unsigned int reg,
			    unsigned char mask, unsigned char val)
{
	unsigned char data;

	pci_read_config_byte(pci, reg, &data);
	data &= ~mask;
	data |= (val & mask);
	pci_write_config_byte(pci, reg, data);
}

static void azx_init_pci(struct azx *chip)
{
	int snoop_type = azx_get_snoop_type(chip);

	/* Clear bits 0-2 of PCI register TCSEL (at offset 0x44)
	 * TCSEL == Traffic Class Select Register, which sets PCI express QOS
	 * Ensuring these bits are 0 clears playback static on some HD Audio
	 * codecs.
	 * The PCI register TCSEL is defined in the Intel manuals.
	 */
	if (!(chip->driver_caps & AZX_DCAPS_NO_TCSEL)) {
		dev_dbg(chip->card->dev, "Clearing TCSEL\n");
		update_pci_byte(chip->pci, AZX_PCIREG_TCSEL, 0x07, 0);
	}

	/* For ATI SB450/600/700/800/900 and AMD Hudson azalia HD audio,
	 * we need to enable snoop.
	 */
	if (snoop_type == AZX_SNOOP_TYPE_ATI) {
		dev_dbg(chip->card->dev, "Setting ATI snoop: %d\n",
			azx_snoop(chip));
		update_pci_byte(chip->pci,
				ATI_SB450_HDAUDIO_MISC_CNTR2_ADDR, 0x07,
				azx_snoop(chip) ? ATI_SB450_HDAUDIO_ENABLE_SNOOP : 0);
	}

	/* For NVIDIA HDA, enable snoop */
	if (snoop_type == AZX_SNOOP_TYPE_NVIDIA) {
		dev_dbg(chip->card->dev, "Setting Nvidia snoop: %d\n",
			azx_snoop(chip));
		update_pci_byte(chip->pci,
				NVIDIA_HDA_TRANSREG_ADDR,
				0x0f, NVIDIA_HDA_ENABLE_COHBITS);
		update_pci_byte(chip->pci,
				NVIDIA_HDA_ISTRM_COH,
				0x01, NVIDIA_HDA_ENABLE_COHBIT);
		update_pci_byte(chip->pci,
				NVIDIA_HDA_OSTRM_COH,
				0x01, NVIDIA_HDA_ENABLE_COHBIT);
	}

	/* Enable SCH/PCH snoop if needed */
	if (snoop_type == AZX_SNOOP_TYPE_SCH) {
		unsigned short snoop;
		pci_read_config_word(chip->pci, INTEL_SCH_HDA_DEVC, &snoop);
		if ((!azx_snoop(chip) && !(snoop & INTEL_SCH_HDA_DEVC_NOSNOOP)) ||
		    (azx_snoop(chip) && (snoop & INTEL_SCH_HDA_DEVC_NOSNOOP))) {
			snoop &= ~INTEL_SCH_HDA_DEVC_NOSNOOP;
			if (!azx_snoop(chip))
				snoop |= INTEL_SCH_HDA_DEVC_NOSNOOP;
			pci_write_config_word(chip->pci, INTEL_SCH_HDA_DEVC, snoop);
			pci_read_config_word(chip->pci,
				INTEL_SCH_HDA_DEVC, &snoop);
		}
		dev_dbg(chip->card->dev, "SCH snoop: %s\n",
			(snoop & INTEL_SCH_HDA_DEVC_NOSNOOP) ?
			"Disabled" : "Enabled");
        }
}

/*
 * In BXT-P A0, HD-Audio DMA requests is later than expected,
 * and makes an audio stream sensitive to system latencies when
 * 24/32 bits are playing.
 * Adjusting threshold of DMA fifo to force the DMA request
 * sooner to improve latency tolerance at the expense of power.
 */
static void bxt_reduce_dma_latency(struct azx *chip)
{
	u32 val;

	val = azx_readl(chip, VS_EM4L);
	val &= (0x3 << 20);
	azx_writel(chip, VS_EM4L, val);
}

/*
 * ML_LCAP bits:
 *  bit 0: 6 MHz Supported
 *  bit 1: 12 MHz Supported
 *  bit 2: 24 MHz Supported
 *  bit 3: 48 MHz Supported
 *  bit 4: 96 MHz Supported
 *  bit 5: 192 MHz Supported
 */
static int intel_get_lctl_scf(struct azx *chip)
{
	struct hdac_bus *bus = azx_bus(chip);
	static const int preferred_bits[] = { 2, 3, 1, 4, 5 };
	u32 val, t;
	int i;

	val = readl(bus->mlcap + AZX_ML_BASE + AZX_REG_ML_LCAP);

	for (i = 0; i < ARRAY_SIZE(preferred_bits); i++) {
		t = preferred_bits[i];
		if (val & (1 << t))
			return t;
	}

	dev_warn(chip->card->dev, "set audio clock frequency to 6MHz");
	return 0;
}

static int intel_ml_lctl_set_power(struct azx *chip, int state)
{
	struct hdac_bus *bus = azx_bus(chip);
	u32 val;
	int timeout;

	/*
	 * the codecs are sharing the first link setting by default
	 * If other links are enabled for stream, they need similar fix
	 */
	val = readl(bus->mlcap + AZX_ML_BASE + AZX_REG_ML_LCTL);
	val &= ~AZX_MLCTL_SPA;
	val |= state << AZX_MLCTL_SPA_SHIFT;
	writel(val, bus->mlcap + AZX_ML_BASE + AZX_REG_ML_LCTL);
	/* wait for CPA */
	timeout = 50;
	while (timeout) {
		if (((readl(bus->mlcap + AZX_ML_BASE + AZX_REG_ML_LCTL)) &
		    AZX_MLCTL_CPA) == (state << AZX_MLCTL_CPA_SHIFT))
			return 0;
		timeout--;
		udelay(10);
	}

	return -1;
}

static void intel_init_lctl(struct azx *chip)
{
	struct hdac_bus *bus = azx_bus(chip);
	u32 val;
	int ret;

	/* 0. check lctl register value is correct or not */
	val = readl(bus->mlcap + AZX_ML_BASE + AZX_REG_ML_LCTL);
	/* if SCF is already set, let's use it */
	if ((val & ML_LCTL_SCF_MASK) != 0)
		return;

	/*
	 * Before operating on SPA, CPA must match SPA.
	 * Any deviation may result in undefined behavior.
	 */
	if (((val & AZX_MLCTL_SPA) >> AZX_MLCTL_SPA_SHIFT) !=
		((val & AZX_MLCTL_CPA) >> AZX_MLCTL_CPA_SHIFT))
		return;

	/* 1. turn link down: set SPA to 0 and wait CPA to 0 */
	ret = intel_ml_lctl_set_power(chip, 0);
	udelay(100);
	if (ret)
		goto set_spa;

	/* 2. update SCF to select a properly audio clock*/
	val &= ~ML_LCTL_SCF_MASK;
	val |= intel_get_lctl_scf(chip);
	writel(val, bus->mlcap + AZX_ML_BASE + AZX_REG_ML_LCTL);

set_spa:
	/* 4. turn link up: set SPA to 1 and wait CPA to 1 */
	intel_ml_lctl_set_power(chip, 1);
	udelay(100);
}

static void hda_intel_init_chip(struct azx *chip, bool full_reset)
{
	struct hdac_bus *bus = azx_bus(chip);
	struct pci_dev *pci = chip->pci;
	u32 val;

	snd_hdac_set_codec_wakeup(bus, true);
	if (chip->driver_type == AZX_DRIVER_SKL) {
		pci_read_config_dword(pci, INTEL_HDA_CGCTL, &val);
		val = val & ~INTEL_HDA_CGCTL_MISCBDCGE;
		pci_write_config_dword(pci, INTEL_HDA_CGCTL, val);
	}
	azx_init_chip(chip, full_reset);
	if (chip->driver_type == AZX_DRIVER_SKL) {
		pci_read_config_dword(pci, INTEL_HDA_CGCTL, &val);
		val = val | INTEL_HDA_CGCTL_MISCBDCGE;
		pci_write_config_dword(pci, INTEL_HDA_CGCTL, val);
	}

	snd_hdac_set_codec_wakeup(bus, false);

	/* reduce dma latency to avoid noise */
	if (IS_BXT(pci))
		bxt_reduce_dma_latency(chip);

	if (bus->mlcap != NULL)
		intel_init_lctl(chip);
}

/* calculate runtime delay from LPIB */
static int azx_get_delay_from_lpib(struct azx *chip, struct azx_dev *azx_dev,
				   unsigned int pos)
{
	struct snd_pcm_substream *substream = azx_dev->core.substream;
	int stream = substream->stream;
	unsigned int lpib_pos = azx_get_pos_lpib(chip, azx_dev);
	int delay;

	if (stream == SNDRV_PCM_STREAM_PLAYBACK)
		delay = pos - lpib_pos;
	else
		delay = lpib_pos - pos;
	if (delay < 0) {
		if (delay >= azx_dev->core.delay_negative_threshold)
			delay = 0;
		else
			delay += azx_dev->core.bufsize;
	}

	if (delay >= azx_dev->core.period_bytes) {
		dev_info(chip->card->dev,
			 "Unstable LPIB (%d >= %d); disabling LPIB delay counting\n",
			 delay, azx_dev->core.period_bytes);
		delay = 0;
		chip->driver_caps &= ~AZX_DCAPS_COUNT_LPIB_DELAY;
		chip->get_delay[stream] = NULL;
	}

	return bytes_to_frames(substream->runtime, delay);
}

static int azx_position_ok(struct azx *chip, struct azx_dev *azx_dev);

/* called from IRQ */
static int azx_position_check(struct azx *chip, struct azx_dev *azx_dev)
{
	struct hda_intel *hda = container_of(chip, struct hda_intel, chip);
	int ok;

	ok = azx_position_ok(chip, azx_dev);
	if (ok == 1) {
		azx_dev->irq_pending = 0;
		return ok;
	} else if (ok == 0) {
		/* bogus IRQ, process it later */
		azx_dev->irq_pending = 1;
		schedule_work(&hda->irq_pending_work);
	}
	return 0;
}

#define display_power(chip, enable) \
	snd_hdac_display_power(azx_bus(chip), HDA_CODEC_IDX_CONTROLLER, enable)

/*
 * Check whether the current DMA position is acceptable for updating
 * periods.  Returns non-zero if it's OK.
 *
 * Many HD-audio controllers appear pretty inaccurate about
 * the update-IRQ timing.  The IRQ is issued before actually the
 * data is processed.  So, we need to process it afterwords in a
 * workqueue.
 *
 * Returns 1 if OK to proceed, 0 for delay handling, -1 for skipping update
 */
static int azx_position_ok(struct azx *chip, struct azx_dev *azx_dev)
{
	struct snd_pcm_substream *substream = azx_dev->core.substream;
	struct snd_pcm_runtime *runtime = substream->runtime;
	int stream = substream->stream;
	u32 wallclk;
	unsigned int pos;
	snd_pcm_uframes_t hwptr, target;

	wallclk = azx_readl(chip, WALLCLK) - azx_dev->core.start_wallclk;
	if (wallclk < (azx_dev->core.period_wallclk * 2) / 3)
		return -1;	/* bogus (too early) interrupt */

	if (chip->get_position[stream])
		pos = chip->get_position[stream](chip, azx_dev);
	else { /* use the position buffer as default */
		pos = azx_get_pos_posbuf(chip, azx_dev);
		if (!pos || pos == (u32)-1) {
			dev_info(chip->card->dev,
				 "Invalid position buffer, using LPIB read method instead.\n");
			chip->get_position[stream] = azx_get_pos_lpib;
			if (chip->get_position[0] == azx_get_pos_lpib &&
			    chip->get_position[1] == azx_get_pos_lpib)
				azx_bus(chip)->use_posbuf = false;
			pos = azx_get_pos_lpib(chip, azx_dev);
			chip->get_delay[stream] = NULL;
		} else {
			chip->get_position[stream] = azx_get_pos_posbuf;
			if (chip->driver_caps & AZX_DCAPS_COUNT_LPIB_DELAY)
				chip->get_delay[stream] = azx_get_delay_from_lpib;
		}
	}

	if (pos >= azx_dev->core.bufsize)
		pos = 0;

	if (WARN_ONCE(!azx_dev->core.period_bytes,
		      "hda-intel: zero azx_dev->period_bytes"))
		return -1; /* this shouldn't happen! */
	if (wallclk < (azx_dev->core.period_wallclk * 5) / 4 &&
	    pos % azx_dev->core.period_bytes > azx_dev->core.period_bytes / 2)
		/* NG - it's below the first next period boundary */
		return chip->bdl_pos_adj ? 0 : -1;
	azx_dev->core.start_wallclk += wallclk;

	if (azx_dev->core.no_period_wakeup)
		return 1; /* OK, no need to check period boundary */

	if (runtime->hw_ptr_base != runtime->hw_ptr_interrupt)
		return 1; /* OK, already in hwptr updating process */

	/* check whether the period gets really elapsed */
	pos = bytes_to_frames(runtime, pos);
	hwptr = runtime->hw_ptr_base + pos;
	if (hwptr < runtime->status->hw_ptr)
		hwptr += runtime->buffer_size;
	target = runtime->hw_ptr_interrupt + runtime->period_size;
	if (hwptr < target) {
		/* too early wakeup, process it later */
		return chip->bdl_pos_adj ? 0 : -1;
	}

	return 1; /* OK, it's fine */
}

/*
 * The work for pending PCM period updates.
 */
static void azx_irq_pending_work(struct work_struct *work)
{
	struct hda_intel *hda = container_of(work, struct hda_intel, irq_pending_work);
	struct azx *chip = &hda->chip;
	struct hdac_bus *bus = azx_bus(chip);
	struct hdac_stream *s;
	int pending, ok;

	if (!hda->irq_pending_warned) {
		dev_info(chip->card->dev,
			 "IRQ timing workaround is activated for card #%d. Suggest a bigger bdl_pos_adj.\n",
			 chip->card->number);
		hda->irq_pending_warned = 1;
	}

	for (;;) {
		pending = 0;
		spin_lock_irq(&bus->reg_lock);
		list_for_each_entry(s, &bus->stream_list, list) {
			struct azx_dev *azx_dev = stream_to_azx_dev(s);
			if (!azx_dev->irq_pending ||
			    !s->substream ||
			    !s->running)
				continue;
			ok = azx_position_ok(chip, azx_dev);
			if (ok > 0) {
				azx_dev->irq_pending = 0;
				spin_unlock(&bus->reg_lock);
				snd_pcm_period_elapsed(s->substream);
				spin_lock(&bus->reg_lock);
			} else if (ok < 0) {
				pending = 0;	/* too early */
			} else
				pending++;
		}
		spin_unlock_irq(&bus->reg_lock);
		if (!pending)
			return;
		msleep(1);
	}
}

/* clear irq_pending flags and assure no on-going workq */
static void azx_clear_irq_pending(struct azx *chip)
{
	struct hdac_bus *bus = azx_bus(chip);
	struct hdac_stream *s;

	spin_lock_irq(&bus->reg_lock);
	list_for_each_entry(s, &bus->stream_list, list) {
		struct azx_dev *azx_dev = stream_to_azx_dev(s);
		azx_dev->irq_pending = 0;
	}
	spin_unlock_irq(&bus->reg_lock);
}

static int azx_acquire_irq(struct azx *chip, int do_disconnect)
{
	struct hdac_bus *bus = azx_bus(chip);

	if (request_irq(chip->pci->irq, azx_interrupt,
			chip->msi ? 0 : IRQF_SHARED,
			chip->card->irq_descr, chip)) {
		dev_err(chip->card->dev,
			"unable to grab IRQ %d, disabling device\n",
			chip->pci->irq);
		if (do_disconnect)
			snd_card_disconnect(chip->card);
		return -1;
	}
	bus->irq = chip->pci->irq;
	chip->card->sync_irq = bus->irq;
	pci_intx(chip->pci, !chip->msi);
	return 0;
}

/* get the current DMA position with correction on VIA chips */
static unsigned int azx_via_get_position(struct azx *chip,
					 struct azx_dev *azx_dev)
{
	unsigned int link_pos, mini_pos, bound_pos;
	unsigned int mod_link_pos, mod_dma_pos, mod_mini_pos;
	unsigned int fifo_size;

	link_pos = snd_hdac_stream_get_pos_lpib(azx_stream(azx_dev));
	if (azx_dev->core.substream->stream == SNDRV_PCM_STREAM_PLAYBACK) {
		/* Playback, no problem using link position */
		return link_pos;
	}

	/* Capture */
	/* For new chipset,
	 * use mod to get the DMA position just like old chipset
	 */
	mod_dma_pos = le32_to_cpu(*azx_dev->core.posbuf);
	mod_dma_pos %= azx_dev->core.period_bytes;

	fifo_size = azx_stream(azx_dev)->fifo_size - 1;

	if (azx_dev->insufficient) {
		/* Link position never gather than FIFO size */
		if (link_pos <= fifo_size)
			return 0;

		azx_dev->insufficient = 0;
	}

	if (link_pos <= fifo_size)
		mini_pos = azx_dev->core.bufsize + link_pos - fifo_size;
	else
		mini_pos = link_pos - fifo_size;

	/* Find nearest previous boudary */
	mod_mini_pos = mini_pos % azx_dev->core.period_bytes;
	mod_link_pos = link_pos % azx_dev->core.period_bytes;
	if (mod_link_pos >= fifo_size)
		bound_pos = link_pos - mod_link_pos;
	else if (mod_dma_pos >= mod_mini_pos)
		bound_pos = mini_pos - mod_mini_pos;
	else {
		bound_pos = mini_pos - mod_mini_pos + azx_dev->core.period_bytes;
		if (bound_pos >= azx_dev->core.bufsize)
			bound_pos = 0;
	}

	/* Calculate real DMA position we want */
	return bound_pos + mod_dma_pos;
}

#define AMD_FIFO_SIZE	32

/* get the current DMA position with FIFO size correction */
static unsigned int azx_get_pos_fifo(struct azx *chip, struct azx_dev *azx_dev)
{
	struct snd_pcm_substream *substream = azx_dev->core.substream;
	struct snd_pcm_runtime *runtime = substream->runtime;
	unsigned int pos, delay;

	pos = snd_hdac_stream_get_pos_lpib(azx_stream(azx_dev));
	if (!runtime)
		return pos;

	runtime->delay = AMD_FIFO_SIZE;
	delay = frames_to_bytes(runtime, AMD_FIFO_SIZE);
	if (azx_dev->insufficient) {
		if (pos < delay) {
			delay = pos;
			runtime->delay = bytes_to_frames(runtime, pos);
		} else {
			azx_dev->insufficient = 0;
		}
	}

	/* correct the DMA position for capture stream */
	if (substream->stream == SNDRV_PCM_STREAM_CAPTURE) {
		if (pos < delay)
			pos += azx_dev->core.bufsize;
		pos -= delay;
	}

	return pos;
}

static int azx_get_delay_from_fifo(struct azx *chip, struct azx_dev *azx_dev,
				   unsigned int pos)
{
	struct snd_pcm_substream *substream = azx_dev->core.substream;

	/* just read back the calculated value in the above */
	return substream->runtime->delay;
}

static void __azx_shutdown_chip(struct azx *chip, bool skip_link_reset)
{
	azx_stop_chip(chip);
	if (!skip_link_reset)
		azx_enter_link_reset(chip);
	azx_clear_irq_pending(chip);
	display_power(chip, false);
}

#ifdef CONFIG_PM
static DEFINE_MUTEX(card_list_lock);
static LIST_HEAD(card_list);

static void azx_shutdown_chip(struct azx *chip)
{
	__azx_shutdown_chip(chip, false);
}

static void azx_add_card_list(struct azx *chip)
{
	struct hda_intel *hda = container_of(chip, struct hda_intel, chip);
	mutex_lock(&card_list_lock);
	list_add(&hda->list, &card_list);
	mutex_unlock(&card_list_lock);
}

static void azx_del_card_list(struct azx *chip)
{
	struct hda_intel *hda = container_of(chip, struct hda_intel, chip);
	mutex_lock(&card_list_lock);
	list_del_init(&hda->list);
	mutex_unlock(&card_list_lock);
}

/* trigger power-save check at writing parameter */
static int param_set_xint(const char *val, const struct kernel_param *kp)
{
	struct hda_intel *hda;
	struct azx *chip;
	int prev = power_save;
	int ret = param_set_int(val, kp);

	if (ret || prev == power_save)
		return ret;

	mutex_lock(&card_list_lock);
	list_for_each_entry(hda, &card_list, list) {
		chip = &hda->chip;
		if (!hda->probe_continued || chip->disabled)
			continue;
		snd_hda_set_power_save(&chip->bus, power_save * 1000);
	}
	mutex_unlock(&card_list_lock);
	return 0;
}

/*
 * power management
 */
static bool azx_is_pm_ready(struct snd_card *card)
{
	struct azx *chip;
	struct hda_intel *hda;

	if (!card)
		return false;
	chip = card->private_data;
	hda = container_of(chip, struct hda_intel, chip);
	if (chip->disabled || hda->init_failed || !chip->running)
		return false;
	return true;
}

static void __azx_runtime_resume(struct azx *chip)
{
	struct hda_intel *hda = container_of(chip, struct hda_intel, chip);
	struct hdac_bus *bus = azx_bus(chip);
	struct hda_codec *codec;
	int status;

	display_power(chip, true);
	if (hda->need_i915_power)
		snd_hdac_i915_set_bclk(bus);

	/* Read STATESTS before controller reset */
	status = azx_readw(chip, STATESTS);

	azx_init_pci(chip);
	hda_intel_init_chip(chip, true);

<<<<<<< HEAD
	if (status && from_rt) {
		list_for_each_codec(codec, &chip->bus)
			if (!codec->relaxed_resume &&
			    (status & (1 << codec->addr)))
				schedule_delayed_work(&codec->jackpoll_work,
						      codec->jackpoll_interval);
=======
	/* Avoid codec resume if runtime resume is for system suspend */
	if (!chip->pm_prepared) {
		list_for_each_codec(codec, &chip->bus) {
			if (codec->relaxed_resume)
				continue;

			if (codec->forced_resume || (status & (1 << codec->addr)))
				pm_request_resume(hda_codec_dev(codec));
		}
>>>>>>> c1084c27
	}

	/* power down again for link-controlled chips */
	if (!hda->need_i915_power)
		display_power(chip, false);
}

#ifdef CONFIG_PM_SLEEP
static int azx_prepare(struct device *dev)
{
	struct snd_card *card = dev_get_drvdata(dev);
	struct azx *chip;

	if (!azx_is_pm_ready(card))
		return 0;

	chip = card->private_data;
	chip->pm_prepared = 1;
	snd_power_change_state(card, SNDRV_CTL_POWER_D3hot);

	flush_work(&azx_bus(chip)->unsol_work);

	/* HDA controller always requires different WAKEEN for runtime suspend
	 * and system suspend, so don't use direct-complete here.
	 */
	return 0;
}

static void azx_complete(struct device *dev)
{
	struct snd_card *card = dev_get_drvdata(dev);
	struct azx *chip;

	if (!azx_is_pm_ready(card))
		return;

	chip = card->private_data;
	snd_power_change_state(card, SNDRV_CTL_POWER_D0);
	chip->pm_prepared = 0;
}

static int azx_suspend(struct device *dev)
{
	struct snd_card *card = dev_get_drvdata(dev);
	struct azx *chip;
	struct hdac_bus *bus;

	if (!azx_is_pm_ready(card))
		return 0;

	chip = card->private_data;
	bus = azx_bus(chip);
<<<<<<< HEAD
	snd_power_change_state(card, SNDRV_CTL_POWER_D3hot);
	/* An ugly workaround: direct call of __azx_runtime_suspend() and
	 * __azx_runtime_resume() for old Intel platforms that suffer from
	 * spurious wakeups after S3 suspend
	 */
	if (chip->driver_caps & AZX_DCAPS_SUSPEND_SPURIOUS_WAKEUP)
		__azx_runtime_suspend(chip);
	else
		pm_runtime_force_suspend(dev);
=======
	azx_shutdown_chip(chip);
>>>>>>> c1084c27
	if (bus->irq >= 0) {
		free_irq(bus->irq, chip);
		bus->irq = -1;
		chip->card->sync_irq = -1;
	}

	if (chip->msi)
		pci_disable_msi(chip->pci);

	trace_azx_suspend(chip);
	return 0;
}

static int azx_resume(struct device *dev)
{
	struct snd_card *card = dev_get_drvdata(dev);
	struct azx *chip;

	if (!azx_is_pm_ready(card))
		return 0;

	chip = card->private_data;
	if (chip->msi)
		if (pci_enable_msi(chip->pci) < 0)
			chip->msi = 0;
	if (azx_acquire_irq(chip, 1) < 0)
		return -EIO;

<<<<<<< HEAD
	if (chip->driver_caps & AZX_DCAPS_SUSPEND_SPURIOUS_WAKEUP)
		__azx_runtime_resume(chip, false);
	else
		pm_runtime_force_resume(dev);
	snd_power_change_state(card, SNDRV_CTL_POWER_D0);
=======
	__azx_runtime_resume(chip);
>>>>>>> c1084c27

	trace_azx_resume(chip);
	return 0;
}

/* put codec down to D3 at hibernation for Intel SKL+;
 * otherwise BIOS may still access the codec and screw up the driver
 */
static int azx_freeze_noirq(struct device *dev)
{
	struct snd_card *card = dev_get_drvdata(dev);
	struct azx *chip = card->private_data;
	struct pci_dev *pci = to_pci_dev(dev);

	if (!azx_is_pm_ready(card))
		return 0;
	if (chip->driver_type == AZX_DRIVER_SKL)
		pci_set_power_state(pci, PCI_D3hot);

	return 0;
}

static int azx_thaw_noirq(struct device *dev)
{
	struct snd_card *card = dev_get_drvdata(dev);
	struct azx *chip = card->private_data;
	struct pci_dev *pci = to_pci_dev(dev);

	if (!azx_is_pm_ready(card))
		return 0;
	if (chip->driver_type == AZX_DRIVER_SKL)
		pci_set_power_state(pci, PCI_D0);

	return 0;
}
#endif /* CONFIG_PM_SLEEP */

static int azx_runtime_suspend(struct device *dev)
{
	struct snd_card *card = dev_get_drvdata(dev);
	struct azx *chip;

	if (!azx_is_pm_ready(card))
		return 0;
	chip = card->private_data;

	/* enable controller wake up event */
<<<<<<< HEAD
	if (snd_power_get_state(card) == SNDRV_CTL_POWER_D0) {
		azx_writew(chip, WAKEEN, azx_readw(chip, WAKEEN) |
			   STATESTS_INT_MASK);
	}
=======
	azx_writew(chip, WAKEEN, azx_readw(chip, WAKEEN) | STATESTS_INT_MASK);
>>>>>>> c1084c27

	azx_shutdown_chip(chip);
	trace_azx_runtime_suspend(chip);
	return 0;
}

static int azx_runtime_resume(struct device *dev)
{
	struct snd_card *card = dev_get_drvdata(dev);
	struct azx *chip;
	bool from_rt = snd_power_get_state(card) == SNDRV_CTL_POWER_D0;

	if (!azx_is_pm_ready(card))
		return 0;
	chip = card->private_data;
<<<<<<< HEAD
	__azx_runtime_resume(chip, from_rt);

	/* disable controller Wake Up event*/
	if (from_rt) {
		azx_writew(chip, WAKEEN, azx_readw(chip, WAKEEN) &
			   ~STATESTS_INT_MASK);
	}
=======
	__azx_runtime_resume(chip);

	/* disable controller Wake Up event*/
	azx_writew(chip, WAKEEN, azx_readw(chip, WAKEEN) & ~STATESTS_INT_MASK);
>>>>>>> c1084c27

	trace_azx_runtime_resume(chip);
	return 0;
}

static int azx_runtime_idle(struct device *dev)
{
	struct snd_card *card = dev_get_drvdata(dev);
	struct azx *chip;
	struct hda_intel *hda;

	if (!card)
		return 0;

	chip = card->private_data;
	hda = container_of(chip, struct hda_intel, chip);
	if (chip->disabled || hda->init_failed)
		return 0;

	if (!power_save_controller || !azx_has_pm_runtime(chip) ||
	    azx_bus(chip)->codec_powered || !chip->running)
		return -EBUSY;

	/* ELD notification gets broken when HD-audio bus is off */
	if (needs_eld_notify_link(chip))
		return -EBUSY;

	return 0;
}

static const struct dev_pm_ops azx_pm = {
	SET_SYSTEM_SLEEP_PM_OPS(azx_suspend, azx_resume)
#ifdef CONFIG_PM_SLEEP
	.prepare = azx_prepare,
	.complete = azx_complete,
	.freeze_noirq = azx_freeze_noirq,
	.thaw_noirq = azx_thaw_noirq,
#endif
	SET_RUNTIME_PM_OPS(azx_runtime_suspend, azx_runtime_resume, azx_runtime_idle)
};

#define AZX_PM_OPS	&azx_pm
#else
#define azx_add_card_list(chip) /* NOP */
#define azx_del_card_list(chip) /* NOP */
#define AZX_PM_OPS	NULL
#endif /* CONFIG_PM */


static int azx_probe_continue(struct azx *chip);

#ifdef SUPPORT_VGA_SWITCHEROO
static struct pci_dev *get_bound_vga(struct pci_dev *pci);

static void azx_vs_set_state(struct pci_dev *pci,
			     enum vga_switcheroo_state state)
{
	struct snd_card *card = pci_get_drvdata(pci);
	struct azx *chip = card->private_data;
	struct hda_intel *hda = container_of(chip, struct hda_intel, chip);
	struct hda_codec *codec;
	bool disabled;

	wait_for_completion(&hda->probe_wait);
	if (hda->init_failed)
		return;

	disabled = (state == VGA_SWITCHEROO_OFF);
	if (chip->disabled == disabled)
		return;

	if (!hda->probe_continued) {
		chip->disabled = disabled;
		if (!disabled) {
			dev_info(chip->card->dev,
				 "Start delayed initialization\n");
			if (azx_probe_continue(chip) < 0)
				dev_err(chip->card->dev, "initialization error\n");
		}
	} else {
		dev_info(chip->card->dev, "%s via vga_switcheroo\n",
			 disabled ? "Disabling" : "Enabling");
		if (disabled) {
			list_for_each_codec(codec, &chip->bus) {
				pm_runtime_suspend(hda_codec_dev(codec));
				pm_runtime_disable(hda_codec_dev(codec));
			}
			pm_runtime_suspend(card->dev);
			pm_runtime_disable(card->dev);
			/* when we get suspended by vga_switcheroo we end up in D3cold,
			 * however we have no ACPI handle, so pci/acpi can't put us there,
			 * put ourselves there */
			pci->current_state = PCI_D3cold;
			chip->disabled = true;
			if (snd_hda_lock_devices(&chip->bus))
				dev_warn(chip->card->dev,
					 "Cannot lock devices!\n");
		} else {
			snd_hda_unlock_devices(&chip->bus);
			chip->disabled = false;
			pm_runtime_enable(card->dev);
			list_for_each_codec(codec, &chip->bus) {
				pm_runtime_enable(hda_codec_dev(codec));
				pm_runtime_resume(hda_codec_dev(codec));
			}
		}
	}
}

static bool azx_vs_can_switch(struct pci_dev *pci)
{
	struct snd_card *card = pci_get_drvdata(pci);
	struct azx *chip = card->private_data;
	struct hda_intel *hda = container_of(chip, struct hda_intel, chip);

	wait_for_completion(&hda->probe_wait);
	if (hda->init_failed)
		return false;
	if (chip->disabled || !hda->probe_continued)
		return true;
	if (snd_hda_lock_devices(&chip->bus))
		return false;
	snd_hda_unlock_devices(&chip->bus);
	return true;
}

/*
 * The discrete GPU cannot power down unless the HDA controller runtime
 * suspends, so activate runtime PM on codecs even if power_save == 0.
 */
static void setup_vga_switcheroo_runtime_pm(struct azx *chip)
{
	struct hda_intel *hda = container_of(chip, struct hda_intel, chip);
	struct hda_codec *codec;

	if (hda->use_vga_switcheroo && !needs_eld_notify_link(chip)) {
		list_for_each_codec(codec, &chip->bus)
			codec->auto_runtime_pm = 1;
		/* reset the power save setup */
		if (chip->running)
			set_default_power_save(chip);
	}
}

static void azx_vs_gpu_bound(struct pci_dev *pci,
			     enum vga_switcheroo_client_id client_id)
{
	struct snd_card *card = pci_get_drvdata(pci);
	struct azx *chip = card->private_data;

	if (client_id == VGA_SWITCHEROO_DIS)
		chip->bus.keep_power = 0;
	setup_vga_switcheroo_runtime_pm(chip);
}

static void init_vga_switcheroo(struct azx *chip)
{
	struct hda_intel *hda = container_of(chip, struct hda_intel, chip);
	struct pci_dev *p = get_bound_vga(chip->pci);
	struct pci_dev *parent;
	if (p) {
		dev_info(chip->card->dev,
			 "Handle vga_switcheroo audio client\n");
		hda->use_vga_switcheroo = 1;

		/* cleared in either gpu_bound op or codec probe, or when its
		 * upstream port has _PR3 (i.e. dGPU).
		 */
		parent = pci_upstream_bridge(p);
		chip->bus.keep_power = parent ? !pci_pr3_present(parent) : 1;
		chip->driver_caps |= AZX_DCAPS_PM_RUNTIME;
		pci_dev_put(p);
	}
}

static const struct vga_switcheroo_client_ops azx_vs_ops = {
	.set_gpu_state = azx_vs_set_state,
	.can_switch = azx_vs_can_switch,
	.gpu_bound = azx_vs_gpu_bound,
};

static int register_vga_switcheroo(struct azx *chip)
{
	struct hda_intel *hda = container_of(chip, struct hda_intel, chip);
	struct pci_dev *p;
	int err;

	if (!hda->use_vga_switcheroo)
		return 0;

	p = get_bound_vga(chip->pci);
	err = vga_switcheroo_register_audio_client(chip->pci, &azx_vs_ops, p);
	pci_dev_put(p);

	if (err < 0)
		return err;
	hda->vga_switcheroo_registered = 1;

	return 0;
}
#else
#define init_vga_switcheroo(chip)		/* NOP */
#define register_vga_switcheroo(chip)		0
#define check_hdmi_disabled(pci)	false
#define setup_vga_switcheroo_runtime_pm(chip)	/* NOP */
#endif /* SUPPORT_VGA_SWITCHER */

/*
 * destructor
 */
static void azx_free(struct azx *chip)
{
	struct pci_dev *pci = chip->pci;
	struct hda_intel *hda = container_of(chip, struct hda_intel, chip);
	struct hdac_bus *bus = azx_bus(chip);

	if (hda->freed)
		return;

	if (azx_has_pm_runtime(chip) && chip->running)
		pm_runtime_get_noresume(&pci->dev);
	chip->running = 0;

	azx_del_card_list(chip);

	hda->init_failed = 1; /* to be sure */
	complete_all(&hda->probe_wait);

	if (use_vga_switcheroo(hda)) {
		if (chip->disabled && hda->probe_continued)
			snd_hda_unlock_devices(&chip->bus);
		if (hda->vga_switcheroo_registered)
			vga_switcheroo_unregister_client(chip->pci);
	}

	if (bus->chip_init) {
		azx_clear_irq_pending(chip);
		azx_stop_all_streams(chip);
		azx_stop_chip(chip);
	}

	if (bus->irq >= 0)
		free_irq(bus->irq, (void*)chip);

	azx_free_stream_pages(chip);
	azx_free_streams(chip);
	snd_hdac_bus_exit(bus);

#ifdef CONFIG_SND_HDA_PATCH_LOADER
	release_firmware(chip->fw);
#endif
	display_power(chip, false);

	if (chip->driver_caps & AZX_DCAPS_I915_COMPONENT)
		snd_hdac_i915_exit(bus);

	hda->freed = 1;
}

static int azx_dev_disconnect(struct snd_device *device)
{
	struct azx *chip = device->device_data;
	struct hdac_bus *bus = azx_bus(chip);

	chip->bus.shutdown = 1;
	cancel_work_sync(&bus->unsol_work);

	return 0;
}

static int azx_dev_free(struct snd_device *device)
{
	azx_free(device->device_data);
	return 0;
}

#ifdef SUPPORT_VGA_SWITCHEROO
#ifdef CONFIG_ACPI
/* ATPX is in the integrated GPU's namespace */
static bool atpx_present(void)
{
	struct pci_dev *pdev = NULL;
	acpi_handle dhandle, atpx_handle;
	acpi_status status;

	while ((pdev = pci_get_class(PCI_CLASS_DISPLAY_VGA << 8, pdev)) != NULL) {
		dhandle = ACPI_HANDLE(&pdev->dev);
		if (dhandle) {
			status = acpi_get_handle(dhandle, "ATPX", &atpx_handle);
			if (ACPI_SUCCESS(status)) {
				pci_dev_put(pdev);
				return true;
			}
		}
	}
	while ((pdev = pci_get_class(PCI_CLASS_DISPLAY_OTHER << 8, pdev)) != NULL) {
		dhandle = ACPI_HANDLE(&pdev->dev);
		if (dhandle) {
			status = acpi_get_handle(dhandle, "ATPX", &atpx_handle);
			if (ACPI_SUCCESS(status)) {
				pci_dev_put(pdev);
				return true;
			}
		}
	}
	return false;
}
#else
static bool atpx_present(void)
{
	return false;
}
#endif

/*
 * Check of disabled HDMI controller by vga_switcheroo
 */
static struct pci_dev *get_bound_vga(struct pci_dev *pci)
{
	struct pci_dev *p;

	/* check only discrete GPU */
	switch (pci->vendor) {
	case PCI_VENDOR_ID_ATI:
	case PCI_VENDOR_ID_AMD:
		if (pci->devfn == 1) {
			p = pci_get_domain_bus_and_slot(pci_domain_nr(pci->bus),
							pci->bus->number, 0);
			if (p) {
				/* ATPX is in the integrated GPU's ACPI namespace
				 * rather than the dGPU's namespace. However,
				 * the dGPU is the one who is involved in
				 * vgaswitcheroo.
				 */
				if (((p->class >> 16) == PCI_BASE_CLASS_DISPLAY) &&
				    atpx_present())
					return p;
				pci_dev_put(p);
			}
		}
		break;
	case PCI_VENDOR_ID_NVIDIA:
		if (pci->devfn == 1) {
			p = pci_get_domain_bus_and_slot(pci_domain_nr(pci->bus),
							pci->bus->number, 0);
			if (p) {
				if ((p->class >> 16) == PCI_BASE_CLASS_DISPLAY)
					return p;
				pci_dev_put(p);
			}
		}
		break;
	}
	return NULL;
}

static bool check_hdmi_disabled(struct pci_dev *pci)
{
	bool vga_inactive = false;
	struct pci_dev *p = get_bound_vga(pci);

	if (p) {
		if (vga_switcheroo_get_client_state(p) == VGA_SWITCHEROO_OFF)
			vga_inactive = true;
		pci_dev_put(p);
	}
	return vga_inactive;
}
#endif /* SUPPORT_VGA_SWITCHEROO */

/*
 * allow/deny-listing for position_fix
 */
static const struct snd_pci_quirk position_fix_list[] = {
	SND_PCI_QUIRK(0x1028, 0x01cc, "Dell D820", POS_FIX_LPIB),
	SND_PCI_QUIRK(0x1028, 0x01de, "Dell Precision 390", POS_FIX_LPIB),
	SND_PCI_QUIRK(0x103c, 0x306d, "HP dv3", POS_FIX_LPIB),
	SND_PCI_QUIRK(0x1043, 0x813d, "ASUS P5AD2", POS_FIX_LPIB),
	SND_PCI_QUIRK(0x1043, 0x81b3, "ASUS", POS_FIX_LPIB),
	SND_PCI_QUIRK(0x1043, 0x81e7, "ASUS M2V", POS_FIX_LPIB),
	SND_PCI_QUIRK(0x104d, 0x9069, "Sony VPCS11V9E", POS_FIX_LPIB),
	SND_PCI_QUIRK(0x10de, 0xcb89, "Macbook Pro 7,1", POS_FIX_LPIB),
	SND_PCI_QUIRK(0x1297, 0x3166, "Shuttle", POS_FIX_LPIB),
	SND_PCI_QUIRK(0x1458, 0xa022, "ga-ma770-ud3", POS_FIX_LPIB),
	SND_PCI_QUIRK(0x1462, 0x1002, "MSI Wind U115", POS_FIX_LPIB),
	SND_PCI_QUIRK(0x1565, 0x8218, "Biostar Microtech", POS_FIX_LPIB),
	SND_PCI_QUIRK(0x1849, 0x0888, "775Dual-VSTA", POS_FIX_LPIB),
	SND_PCI_QUIRK(0x8086, 0x2503, "DG965OT AAD63733-203", POS_FIX_LPIB),
	{}
};

static int check_position_fix(struct azx *chip, int fix)
{
	const struct snd_pci_quirk *q;

	switch (fix) {
	case POS_FIX_AUTO:
	case POS_FIX_LPIB:
	case POS_FIX_POSBUF:
	case POS_FIX_VIACOMBO:
	case POS_FIX_COMBO:
	case POS_FIX_SKL:
	case POS_FIX_FIFO:
		return fix;
	}

	q = snd_pci_quirk_lookup(chip->pci, position_fix_list);
	if (q) {
		dev_info(chip->card->dev,
			 "position_fix set to %d for device %04x:%04x\n",
			 q->value, q->subvendor, q->subdevice);
		return q->value;
	}

	/* Check VIA/ATI HD Audio Controller exist */
	if (chip->driver_type == AZX_DRIVER_VIA) {
		dev_dbg(chip->card->dev, "Using VIACOMBO position fix\n");
		return POS_FIX_VIACOMBO;
	}
	if (chip->driver_caps & AZX_DCAPS_AMD_WORKAROUND) {
		dev_dbg(chip->card->dev, "Using FIFO position fix\n");
		return POS_FIX_FIFO;
	}
	if (chip->driver_caps & AZX_DCAPS_POSFIX_LPIB) {
		dev_dbg(chip->card->dev, "Using LPIB position fix\n");
		return POS_FIX_LPIB;
	}
	if (chip->driver_type == AZX_DRIVER_SKL) {
		dev_dbg(chip->card->dev, "Using SKL position fix\n");
		return POS_FIX_SKL;
	}
	return POS_FIX_AUTO;
}

static void assign_position_fix(struct azx *chip, int fix)
{
	static const azx_get_pos_callback_t callbacks[] = {
		[POS_FIX_AUTO] = NULL,
		[POS_FIX_LPIB] = azx_get_pos_lpib,
		[POS_FIX_POSBUF] = azx_get_pos_posbuf,
		[POS_FIX_VIACOMBO] = azx_via_get_position,
		[POS_FIX_COMBO] = azx_get_pos_lpib,
		[POS_FIX_SKL] = azx_get_pos_posbuf,
		[POS_FIX_FIFO] = azx_get_pos_fifo,
	};

	chip->get_position[0] = chip->get_position[1] = callbacks[fix];

	/* combo mode uses LPIB only for playback */
	if (fix == POS_FIX_COMBO)
		chip->get_position[1] = NULL;

	if ((fix == POS_FIX_POSBUF || fix == POS_FIX_SKL) &&
	    (chip->driver_caps & AZX_DCAPS_COUNT_LPIB_DELAY)) {
		chip->get_delay[0] = chip->get_delay[1] =
			azx_get_delay_from_lpib;
	}

	if (fix == POS_FIX_FIFO)
		chip->get_delay[0] = chip->get_delay[1] =
			azx_get_delay_from_fifo;
}

/*
 * deny-lists for probe_mask
 */
static const struct snd_pci_quirk probe_mask_list[] = {
	/* Thinkpad often breaks the controller communication when accessing
	 * to the non-working (or non-existing) modem codec slot.
	 */
	SND_PCI_QUIRK(0x1014, 0x05b7, "Thinkpad Z60", 0x01),
	SND_PCI_QUIRK(0x17aa, 0x2010, "Thinkpad X/T/R60", 0x01),
	SND_PCI_QUIRK(0x17aa, 0x20ac, "Thinkpad X/T/R61", 0x01),
	/* broken BIOS */
	SND_PCI_QUIRK(0x1028, 0x20ac, "Dell Studio Desktop", 0x01),
	/* including bogus ALC268 in slot#2 that conflicts with ALC888 */
	SND_PCI_QUIRK(0x17c0, 0x4085, "Medion MD96630", 0x01),
	/* forced codec slots */
	SND_PCI_QUIRK(0x1043, 0x1262, "ASUS W5Fm", 0x103),
	SND_PCI_QUIRK(0x1046, 0x1262, "ASUS W5F", 0x103),
	/* WinFast VP200 H (Teradici) user reported broken communication */
	SND_PCI_QUIRK(0x3a21, 0x040d, "WinFast VP200 H", 0x101),
	{}
};

#define AZX_FORCE_CODEC_MASK	0x100

static void check_probe_mask(struct azx *chip, int dev)
{
	const struct snd_pci_quirk *q;

	chip->codec_probe_mask = probe_mask[dev];
	if (chip->codec_probe_mask == -1) {
		q = snd_pci_quirk_lookup(chip->pci, probe_mask_list);
		if (q) {
			dev_info(chip->card->dev,
				 "probe_mask set to 0x%x for device %04x:%04x\n",
				 q->value, q->subvendor, q->subdevice);
			chip->codec_probe_mask = q->value;
		}
	}

	/* check forced option */
	if (chip->codec_probe_mask != -1 &&
	    (chip->codec_probe_mask & AZX_FORCE_CODEC_MASK)) {
		azx_bus(chip)->codec_mask = chip->codec_probe_mask & 0xff;
		dev_info(chip->card->dev, "codec_mask forced to 0x%x\n",
			 (int)azx_bus(chip)->codec_mask);
	}
}

/*
 * allow/deny-list for enable_msi
 */
static const struct snd_pci_quirk msi_deny_list[] = {
	SND_PCI_QUIRK(0x103c, 0x2191, "HP", 0), /* AMD Hudson */
	SND_PCI_QUIRK(0x103c, 0x2192, "HP", 0), /* AMD Hudson */
	SND_PCI_QUIRK(0x103c, 0x21f7, "HP", 0), /* AMD Hudson */
	SND_PCI_QUIRK(0x103c, 0x21fa, "HP", 0), /* AMD Hudson */
	SND_PCI_QUIRK(0x1043, 0x81f2, "ASUS", 0), /* Athlon64 X2 + nvidia */
	SND_PCI_QUIRK(0x1043, 0x81f6, "ASUS", 0), /* nvidia */
	SND_PCI_QUIRK(0x1043, 0x822d, "ASUS", 0), /* Athlon64 X2 + nvidia MCP55 */
	SND_PCI_QUIRK(0x1179, 0xfb44, "Toshiba Satellite C870", 0), /* AMD Hudson */
	SND_PCI_QUIRK(0x1849, 0x0888, "ASRock", 0), /* Athlon64 X2 + nvidia */
	SND_PCI_QUIRK(0xa0a0, 0x0575, "Aopen MZ915-M", 0), /* ICH6 */
	{}
};

static void check_msi(struct azx *chip)
{
	const struct snd_pci_quirk *q;

	if (enable_msi >= 0) {
		chip->msi = !!enable_msi;
		return;
	}
	chip->msi = 1;	/* enable MSI as default */
	q = snd_pci_quirk_lookup(chip->pci, msi_deny_list);
	if (q) {
		dev_info(chip->card->dev,
			 "msi for device %04x:%04x set to %d\n",
			 q->subvendor, q->subdevice, q->value);
		chip->msi = q->value;
		return;
	}

	/* NVidia chipsets seem to cause troubles with MSI */
	if (chip->driver_caps & AZX_DCAPS_NO_MSI) {
		dev_info(chip->card->dev, "Disabling MSI\n");
		chip->msi = 0;
	}
}

/* check the snoop mode availability */
static void azx_check_snoop_available(struct azx *chip)
{
	int snoop = hda_snoop;

	if (snoop >= 0) {
		dev_info(chip->card->dev, "Force to %s mode by module option\n",
			 snoop ? "snoop" : "non-snoop");
		chip->snoop = snoop;
		chip->uc_buffer = !snoop;
		return;
	}

	snoop = true;
	if (azx_get_snoop_type(chip) == AZX_SNOOP_TYPE_NONE &&
	    chip->driver_type == AZX_DRIVER_VIA) {
		/* force to non-snoop mode for a new VIA controller
		 * when BIOS is set
		 */
		u8 val;
		pci_read_config_byte(chip->pci, 0x42, &val);
		if (!(val & 0x80) && (chip->pci->revision == 0x30 ||
				      chip->pci->revision == 0x20))
			snoop = false;
	}

	if (chip->driver_caps & AZX_DCAPS_SNOOP_OFF)
		snoop = false;

	chip->snoop = snoop;
	if (!snoop) {
		dev_info(chip->card->dev, "Force to non-snoop mode\n");
		/* C-Media requires non-cached pages only for CORB/RIRB */
		if (chip->driver_type != AZX_DRIVER_CMEDIA)
			chip->uc_buffer = true;
	}
}

static void azx_probe_work(struct work_struct *work)
{
	struct hda_intel *hda = container_of(work, struct hda_intel, probe_work.work);
	azx_probe_continue(&hda->chip);
}

static int default_bdl_pos_adj(struct azx *chip)
{
	/* some exceptions: Atoms seem problematic with value 1 */
	if (chip->pci->vendor == PCI_VENDOR_ID_INTEL) {
		switch (chip->pci->device) {
		case 0x0f04: /* Baytrail */
		case 0x2284: /* Braswell */
			return 32;
		}
	}

	switch (chip->driver_type) {
	case AZX_DRIVER_ICH:
	case AZX_DRIVER_PCH:
		return 1;
	default:
		return 32;
	}
}

/*
 * constructor
 */
static const struct hda_controller_ops pci_hda_ops;

static int azx_create(struct snd_card *card, struct pci_dev *pci,
		      int dev, unsigned int driver_caps,
		      struct azx **rchip)
{
	static const struct snd_device_ops ops = {
		.dev_disconnect = azx_dev_disconnect,
		.dev_free = azx_dev_free,
	};
	struct hda_intel *hda;
	struct azx *chip;
	int err;

	*rchip = NULL;

	err = pcim_enable_device(pci);
	if (err < 0)
		return err;

	hda = devm_kzalloc(&pci->dev, sizeof(*hda), GFP_KERNEL);
<<<<<<< HEAD
	if (!hda) {
		pci_disable_device(pci);
=======
	if (!hda)
>>>>>>> c1084c27
		return -ENOMEM;

	chip = &hda->chip;
	mutex_init(&chip->open_mutex);
	chip->card = card;
	chip->pci = pci;
	chip->ops = &pci_hda_ops;
	chip->driver_caps = driver_caps;
	chip->driver_type = driver_caps & 0xff;
	check_msi(chip);
	chip->dev_index = dev;
	if (jackpoll_ms[dev] >= 50 && jackpoll_ms[dev] <= 60000)
		chip->jackpoll_interval = msecs_to_jiffies(jackpoll_ms[dev]);
	INIT_LIST_HEAD(&chip->pcm_list);
	INIT_WORK(&hda->irq_pending_work, azx_irq_pending_work);
	INIT_LIST_HEAD(&hda->list);
	init_vga_switcheroo(chip);
	init_completion(&hda->probe_wait);

	assign_position_fix(chip, check_position_fix(chip, position_fix[dev]));

	check_probe_mask(chip, dev);

	if (single_cmd < 0) /* allow fallback to single_cmd at errors */
		chip->fallback_to_single_cmd = 1;
	else /* explicitly set to single_cmd or not */
		chip->single_cmd = single_cmd;

	azx_check_snoop_available(chip);

	if (bdl_pos_adj[dev] < 0)
		chip->bdl_pos_adj = default_bdl_pos_adj(chip);
	else
		chip->bdl_pos_adj = bdl_pos_adj[dev];

	err = azx_bus_init(chip, model[dev]);
<<<<<<< HEAD
	if (err < 0) {
		pci_disable_device(pci);
=======
	if (err < 0)
>>>>>>> c1084c27
		return err;

	/* use the non-cached pages in non-snoop mode */
	if (!azx_snoop(chip))
		azx_bus(chip)->dma_type = SNDRV_DMA_TYPE_DEV_WC;

	if (chip->driver_type == AZX_DRIVER_NVIDIA) {
		dev_dbg(chip->card->dev, "Enable delay in RIRB handling\n");
		chip->bus.core.needs_damn_long_delay = 1;
	}

	err = snd_device_new(card, SNDRV_DEV_LOWLEVEL, chip, &ops);
	if (err < 0) {
		dev_err(card->dev, "Error creating device [card]!\n");
		azx_free(chip);
		return err;
	}

	/* continue probing in work context as may trigger request module */
	INIT_DELAYED_WORK(&hda->probe_work, azx_probe_work);

	*rchip = chip;

	return 0;
}

static int azx_first_init(struct azx *chip)
{
	int dev = chip->dev_index;
	struct pci_dev *pci = chip->pci;
	struct snd_card *card = chip->card;
	struct hdac_bus *bus = azx_bus(chip);
	int err;
	unsigned short gcap;
	unsigned int dma_bits = 64;

#if BITS_PER_LONG != 64
	/* Fix up base address on ULI M5461 */
	if (chip->driver_type == AZX_DRIVER_ULI) {
		u16 tmp3;
		pci_read_config_word(pci, 0x40, &tmp3);
		pci_write_config_word(pci, 0x40, tmp3 | 0x10);
		pci_write_config_dword(pci, PCI_BASE_ADDRESS_1, 0);
	}
#endif

	err = pcim_iomap_regions(pci, 1 << 0, "ICH HD audio");
	if (err < 0)
		return err;

	bus->addr = pci_resource_start(pci, 0);
	bus->remap_addr = pcim_iomap_table(pci)[0];

	if (chip->driver_type == AZX_DRIVER_SKL)
		snd_hdac_bus_parse_capabilities(bus);

	/*
	 * Some Intel CPUs has always running timer (ART) feature and
	 * controller may have Global time sync reporting capability, so
	 * check both of these before declaring synchronized time reporting
	 * capability SNDRV_PCM_INFO_HAS_LINK_SYNCHRONIZED_ATIME
	 */
	chip->gts_present = false;

#ifdef CONFIG_X86
	if (bus->ppcap && boot_cpu_has(X86_FEATURE_ART))
		chip->gts_present = true;
#endif

	if (chip->msi) {
		if (chip->driver_caps & AZX_DCAPS_NO_MSI64) {
			dev_dbg(card->dev, "Disabling 64bit MSI\n");
			pci->no_64bit_msi = true;
		}
		if (pci_enable_msi(pci) < 0)
			chip->msi = 0;
	}

	pci_set_master(pci);

	gcap = azx_readw(chip, GCAP);
	dev_dbg(card->dev, "chipset global capabilities = 0x%x\n", gcap);

	/* AMD devices support 40 or 48bit DMA, take the safe one */
	if (chip->pci->vendor == PCI_VENDOR_ID_AMD)
		dma_bits = 40;

	/* disable SB600 64bit support for safety */
	if (chip->pci->vendor == PCI_VENDOR_ID_ATI) {
		struct pci_dev *p_smbus;
		dma_bits = 40;
		p_smbus = pci_get_device(PCI_VENDOR_ID_ATI,
					 PCI_DEVICE_ID_ATI_SBX00_SMBUS,
					 NULL);
		if (p_smbus) {
			if (p_smbus->revision < 0x30)
				gcap &= ~AZX_GCAP_64OK;
			pci_dev_put(p_smbus);
		}
	}

	/* NVidia hardware normally only supports up to 40 bits of DMA */
	if (chip->pci->vendor == PCI_VENDOR_ID_NVIDIA)
		dma_bits = 40;

	/* disable 64bit DMA address on some devices */
	if (chip->driver_caps & AZX_DCAPS_NO_64BIT) {
		dev_dbg(card->dev, "Disabling 64bit DMA\n");
		gcap &= ~AZX_GCAP_64OK;
	}

	/* disable buffer size rounding to 128-byte multiples if supported */
	if (align_buffer_size >= 0)
		chip->align_buffer_size = !!align_buffer_size;
	else {
		if (chip->driver_caps & AZX_DCAPS_NO_ALIGN_BUFSIZE)
			chip->align_buffer_size = 0;
		else
			chip->align_buffer_size = 1;
	}

	/* allow 64bit DMA address if supported by H/W */
	if (!(gcap & AZX_GCAP_64OK))
		dma_bits = 32;
	if (dma_set_mask_and_coherent(&pci->dev, DMA_BIT_MASK(dma_bits)))
		dma_set_mask_and_coherent(&pci->dev, DMA_BIT_MASK(32));

	/* read number of streams from GCAP register instead of using
	 * hardcoded value
	 */
	chip->capture_streams = (gcap >> 8) & 0x0f;
	chip->playback_streams = (gcap >> 12) & 0x0f;
	if (!chip->playback_streams && !chip->capture_streams) {
		/* gcap didn't give any info, switching to old method */

		switch (chip->driver_type) {
		case AZX_DRIVER_ULI:
			chip->playback_streams = ULI_NUM_PLAYBACK;
			chip->capture_streams = ULI_NUM_CAPTURE;
			break;
		case AZX_DRIVER_ATIHDMI:
		case AZX_DRIVER_ATIHDMI_NS:
			chip->playback_streams = ATIHDMI_NUM_PLAYBACK;
			chip->capture_streams = ATIHDMI_NUM_CAPTURE;
			break;
		case AZX_DRIVER_GENERIC:
		default:
			chip->playback_streams = ICH6_NUM_PLAYBACK;
			chip->capture_streams = ICH6_NUM_CAPTURE;
			break;
		}
	}
	chip->capture_index_offset = 0;
	chip->playback_index_offset = chip->capture_streams;
	chip->num_streams = chip->playback_streams + chip->capture_streams;

	/* sanity check for the SDxCTL.STRM field overflow */
	if (chip->num_streams > 15 &&
	    (chip->driver_caps & AZX_DCAPS_SEPARATE_STREAM_TAG) == 0) {
		dev_warn(chip->card->dev, "number of I/O streams is %d, "
			 "forcing separate stream tags", chip->num_streams);
		chip->driver_caps |= AZX_DCAPS_SEPARATE_STREAM_TAG;
	}

	/* initialize streams */
	err = azx_init_streams(chip);
	if (err < 0)
		return err;

	err = azx_alloc_stream_pages(chip);
	if (err < 0)
		return err;

	/* initialize chip */
	azx_init_pci(chip);

	snd_hdac_i915_set_bclk(bus);

	hda_intel_init_chip(chip, (probe_only[dev] & 2) == 0);

	/* codec detection */
	if (!azx_bus(chip)->codec_mask) {
		dev_err(card->dev, "no codecs found!\n");
		/* keep running the rest for the runtime PM */
	}

	if (azx_acquire_irq(chip, 0) < 0)
		return -EBUSY;

	strcpy(card->driver, "HDA-Intel");
	strscpy(card->shortname, driver_short_names[chip->driver_type],
		sizeof(card->shortname));
	snprintf(card->longname, sizeof(card->longname),
		 "%s at 0x%lx irq %i",
		 card->shortname, bus->addr, bus->irq);

	return 0;
}

#ifdef CONFIG_SND_HDA_PATCH_LOADER
/* callback from request_firmware_nowait() */
static void azx_firmware_cb(const struct firmware *fw, void *context)
{
	struct snd_card *card = context;
	struct azx *chip = card->private_data;

	if (fw)
		chip->fw = fw;
	else
		dev_err(card->dev, "Cannot load firmware, continue without patching\n");
	if (!chip->disabled) {
		/* continue probing */
		azx_probe_continue(chip);
	}
}
#endif

static int disable_msi_reset_irq(struct azx *chip)
{
	struct hdac_bus *bus = azx_bus(chip);
	int err;

	free_irq(bus->irq, chip);
	bus->irq = -1;
	chip->card->sync_irq = -1;
	pci_disable_msi(chip->pci);
	chip->msi = 0;
	err = azx_acquire_irq(chip, 1);
	if (err < 0)
		return err;

	return 0;
}

/* Denylist for skipping the whole probe:
 * some HD-audio PCI entries are exposed without any codecs, and such devices
 * should be ignored from the beginning.
 */
static const struct pci_device_id driver_denylist[] = {
	{ PCI_DEVICE_SUB(0x1022, 0x1487, 0x1043, 0x874f) }, /* ASUS ROG Zenith II / Strix */
	{ PCI_DEVICE_SUB(0x1022, 0x1487, 0x1462, 0xcb59) }, /* MSI TRX40 Creator */
	{ PCI_DEVICE_SUB(0x1022, 0x1487, 0x1462, 0xcb60) }, /* MSI TRX40 */
	{}
};

/* Blacklist for skipping the whole probe:
 * some HD-audio PCI entries are exposed without any codecs, and such devices
 * should be ignored from the beginning.
 */
static const struct pci_device_id driver_blacklist[] = {
	{ PCI_DEVICE_SUB(0x1022, 0x1487, 0x1043, 0x874f) }, /* ASUS ROG Zenith II / Strix */
	{ PCI_DEVICE_SUB(0x1022, 0x1487, 0x1462, 0xcb59) }, /* MSI TRX40 Creator */
	{ PCI_DEVICE_SUB(0x1022, 0x1487, 0x1462, 0xcb60) }, /* MSI TRX40 */
	{}
};

static const struct hda_controller_ops pci_hda_ops = {
	.disable_msi_reset_irq = disable_msi_reset_irq,
	.position_check = azx_position_check,
};

static int azx_probe(struct pci_dev *pci,
		     const struct pci_device_id *pci_id)
{
	static int dev;
	struct snd_card *card;
	struct hda_intel *hda;
	struct azx *chip;
	bool schedule_probe;
	int err;

<<<<<<< HEAD
	if (pci_match_id(driver_blacklist, pci)) {
		dev_info(&pci->dev, "Skipping the blacklisted device\n");
=======
	if (pci_match_id(driver_denylist, pci)) {
		dev_info(&pci->dev, "Skipping the device on the denylist\n");
>>>>>>> c1084c27
		return -ENODEV;
	}

	if (dev >= SNDRV_CARDS)
		return -ENODEV;
	if (!enable[dev]) {
		dev++;
		return -ENOENT;
	}

	/*
	 * stop probe if another Intel's DSP driver should be activated
	 */
	if (dmic_detect) {
		err = snd_intel_dsp_driver_probe(pci);
		if (err != SND_INTEL_DSP_DRIVER_ANY && err != SND_INTEL_DSP_DRIVER_LEGACY) {
			dev_dbg(&pci->dev, "HDAudio driver not selected, aborting probe\n");
			return -ENODEV;
		}
	} else {
		dev_warn(&pci->dev, "dmic_detect option is deprecated, pass snd-intel-dspcfg.dsp_driver=1 option instead\n");
	}

	err = snd_card_new(&pci->dev, index[dev], id[dev], THIS_MODULE,
			   0, &card);
	if (err < 0) {
		dev_err(&pci->dev, "Error creating card!\n");
		return err;
	}

	err = azx_create(card, pci, dev, pci_id->driver_data, &chip);
	if (err < 0)
		goto out_free;
	card->private_data = chip;
	hda = container_of(chip, struct hda_intel, chip);

	pci_set_drvdata(pci, card);

	err = register_vga_switcheroo(chip);
	if (err < 0) {
		dev_err(card->dev, "Error registering vga_switcheroo client\n");
		goto out_free;
	}

	if (check_hdmi_disabled(pci)) {
		dev_info(card->dev, "VGA controller is disabled\n");
		dev_info(card->dev, "Delaying initialization\n");
		chip->disabled = true;
	}

	schedule_probe = !chip->disabled;

#ifdef CONFIG_SND_HDA_PATCH_LOADER
	if (patch[dev] && *patch[dev]) {
		dev_info(card->dev, "Applying patch firmware '%s'\n",
			 patch[dev]);
		err = request_firmware_nowait(THIS_MODULE, true, patch[dev],
					      &pci->dev, GFP_KERNEL, card,
					      azx_firmware_cb);
		if (err < 0)
			goto out_free;
		schedule_probe = false; /* continued in azx_firmware_cb() */
	}
#endif /* CONFIG_SND_HDA_PATCH_LOADER */

#ifndef CONFIG_SND_HDA_I915
	if (CONTROLLER_IN_GPU(pci))
		dev_err(card->dev, "Haswell/Broadwell HDMI/DP must build in CONFIG_SND_HDA_I915\n");
#endif

	if (schedule_probe)
		schedule_delayed_work(&hda->probe_work, 0);

	dev++;
	if (chip->disabled)
		complete_all(&hda->probe_wait);
	return 0;

out_free:
	snd_card_free(card);
	return err;
}

#ifdef CONFIG_PM
/* On some boards setting power_save to a non 0 value leads to clicking /
 * popping sounds when ever we enter/leave powersaving mode. Ideally we would
 * figure out how to avoid these sounds, but that is not always feasible.
 * So we keep a list of devices where we disable powersaving as its known
 * to causes problems on these devices.
 */
static const struct snd_pci_quirk power_save_denylist[] = {
	/* https://bugzilla.redhat.com/show_bug.cgi?id=1525104 */
	SND_PCI_QUIRK(0x1849, 0xc892, "Asrock B85M-ITX", 0),
	/* https://bugzilla.redhat.com/show_bug.cgi?id=1525104 */
	SND_PCI_QUIRK(0x1849, 0x0397, "Asrock N68C-S UCC", 0),
	/* https://bugzilla.redhat.com/show_bug.cgi?id=1525104 */
	SND_PCI_QUIRK(0x1849, 0x7662, "Asrock H81M-HDS", 0),
	/* https://bugzilla.redhat.com/show_bug.cgi?id=1525104 */
	SND_PCI_QUIRK(0x1043, 0x8733, "Asus Prime X370-Pro", 0),
	/* https://bugzilla.redhat.com/show_bug.cgi?id=1525104 */
	SND_PCI_QUIRK(0x1558, 0x6504, "Clevo W65_67SB", 0),
	/* https://bugzilla.redhat.com/show_bug.cgi?id=1525104 */
	SND_PCI_QUIRK(0x1028, 0x0497, "Dell Precision T3600", 0),
	/* https://bugzilla.redhat.com/show_bug.cgi?id=1525104 */
	/* Note the P55A-UD3 and Z87-D3HP share the subsys id for the HDA dev */
	SND_PCI_QUIRK(0x1458, 0xa002, "Gigabyte P55A-UD3 / Z87-D3HP", 0),
	/* https://bugzilla.redhat.com/show_bug.cgi?id=1525104 */
	SND_PCI_QUIRK(0x8086, 0x2040, "Intel DZ77BH-55K", 0),
	/* https://bugzilla.kernel.org/show_bug.cgi?id=199607 */
	SND_PCI_QUIRK(0x8086, 0x2057, "Intel NUC5i7RYB", 0),
	/* https://bugs.launchpad.net/bugs/1821663 */
	SND_PCI_QUIRK(0x8086, 0x2064, "Intel SDP 8086:2064", 0),
	/* https://bugzilla.redhat.com/show_bug.cgi?id=1520902 */
	SND_PCI_QUIRK(0x8086, 0x2068, "Intel NUC7i3BNB", 0),
	/* https://bugzilla.kernel.org/show_bug.cgi?id=198611 */
	SND_PCI_QUIRK(0x17aa, 0x2227, "Lenovo X1 Carbon 3rd Gen", 0),
	/* https://bugzilla.redhat.com/show_bug.cgi?id=1689623 */
	SND_PCI_QUIRK(0x17aa, 0x367b, "Lenovo IdeaCentre B550", 0),
	/* https://bugzilla.redhat.com/show_bug.cgi?id=1572975 */
	SND_PCI_QUIRK(0x17aa, 0x36a7, "Lenovo C50 All in one", 0),
	/* https://bugs.launchpad.net/bugs/1821663 */
	SND_PCI_QUIRK(0x1631, 0xe017, "Packard Bell NEC IMEDIA 5204", 0),
	{}
};
#endif /* CONFIG_PM */

static void set_default_power_save(struct azx *chip)
{
	int val = power_save;

#ifdef CONFIG_PM
	if (pm_blacklist) {
		const struct snd_pci_quirk *q;

		q = snd_pci_quirk_lookup(chip->pci, power_save_denylist);
		if (q && val) {
			dev_info(chip->card->dev, "device %04x:%04x is on the power_save denylist, forcing power_save to 0\n",
				 q->subvendor, q->subdevice);
			val = 0;
		}
	}
#endif /* CONFIG_PM */
	snd_hda_set_power_save(&chip->bus, val * 1000);
}

/* number of codec slots for each chipset: 0 = default slots (i.e. 4) */
static const unsigned int azx_max_codecs[AZX_NUM_DRIVERS] = {
	[AZX_DRIVER_NVIDIA] = 8,
	[AZX_DRIVER_TERA] = 1,
};

static int azx_probe_continue(struct azx *chip)
{
	struct hda_intel *hda = container_of(chip, struct hda_intel, chip);
	struct hdac_bus *bus = azx_bus(chip);
	struct pci_dev *pci = chip->pci;
	int dev = chip->dev_index;
	int err;

	if (chip->disabled || hda->init_failed)
		return -EIO;
	if (hda->probe_retry)
		goto probe_retry;

	to_hda_bus(bus)->bus_probing = 1;
	hda->probe_continued = 1;

	/* bind with i915 if needed */
	if (chip->driver_caps & AZX_DCAPS_I915_COMPONENT) {
		err = snd_hdac_i915_init(bus);
		if (err < 0) {
			/* if the controller is bound only with HDMI/DP
			 * (for HSW and BDW), we need to abort the probe;
			 * for other chips, still continue probing as other
			 * codecs can be on the same link.
			 */
			if (CONTROLLER_IN_GPU(pci)) {
				dev_err(chip->card->dev,
					"HSW/BDW HD-audio HDMI/DP requires binding with gfx driver\n");
				goto out_free;
			} else {
				/* don't bother any longer */
				chip->driver_caps &= ~AZX_DCAPS_I915_COMPONENT;
			}
		}

		/* HSW/BDW controllers need this power */
		if (CONTROLLER_IN_GPU(pci))
			hda->need_i915_power = true;
	}

	/* Request display power well for the HDA controller or codec. For
	 * Haswell/Broadwell, both the display HDA controller and codec need
	 * this power. For other platforms, like Baytrail/Braswell, only the
	 * display codec needs the power and it can be released after probe.
	 */
	display_power(chip, true);

	err = azx_first_init(chip);
	if (err < 0)
		goto out_free;

#ifdef CONFIG_SND_HDA_INPUT_BEEP
	chip->beep_mode = beep_mode[dev];
#endif

	/* create codec instances */
	if (bus->codec_mask) {
		err = azx_probe_codecs(chip, azx_max_codecs[chip->driver_type]);
		if (err < 0)
			goto out_free;
	}

#ifdef CONFIG_SND_HDA_PATCH_LOADER
	if (chip->fw) {
		err = snd_hda_load_patch(&chip->bus, chip->fw->size,
					 chip->fw->data);
		if (err < 0)
			goto out_free;
#ifndef CONFIG_PM
		release_firmware(chip->fw); /* no longer needed */
		chip->fw = NULL;
#endif
	}
#endif
<<<<<<< HEAD
=======

 probe_retry:
>>>>>>> c1084c27
	if (bus->codec_mask && !(probe_only[dev] & 1)) {
		err = azx_codec_configure(chip);
		if (err) {
			if ((chip->driver_caps & AZX_DCAPS_RETRY_PROBE) &&
			    ++hda->probe_retry < 60) {
				schedule_delayed_work(&hda->probe_work,
						      msecs_to_jiffies(1000));
				return 0; /* keep things up */
			}
			dev_err(chip->card->dev, "Cannot probe codecs, giving up\n");
			goto out_free;
		}
	}

	err = snd_card_register(chip->card);
	if (err < 0)
		goto out_free;

	setup_vga_switcheroo_runtime_pm(chip);

	chip->running = 1;
	azx_add_card_list(chip);

	set_default_power_save(chip);

	if (azx_has_pm_runtime(chip)) {
		pm_runtime_use_autosuspend(&pci->dev);
<<<<<<< HEAD
=======
		pm_runtime_allow(&pci->dev);
>>>>>>> c1084c27
		pm_runtime_put_autosuspend(&pci->dev);
	}

out_free:
	if (err < 0) {
<<<<<<< HEAD
		azx_free(chip);
=======
		pci_set_drvdata(pci, NULL);
		snd_card_free(chip->card);
>>>>>>> c1084c27
		return err;
	}

	if (!hda->need_i915_power)
		display_power(chip, false);
	complete_all(&hda->probe_wait);
	to_hda_bus(bus)->bus_probing = 0;
<<<<<<< HEAD
=======
	hda->probe_retry = 0;
>>>>>>> c1084c27
	return 0;
}

static void azx_remove(struct pci_dev *pci)
{
	struct snd_card *card = pci_get_drvdata(pci);
	struct azx *chip;
	struct hda_intel *hda;

	if (card) {
		/* cancel the pending probing work */
		chip = card->private_data;
		hda = container_of(chip, struct hda_intel, chip);
		/* FIXME: below is an ugly workaround.
		 * Both device_release_driver() and driver_probe_device()
		 * take *both* the device's and its parent's lock before
		 * calling the remove() and probe() callbacks.  The codec
		 * probe takes the locks of both the codec itself and its
		 * parent, i.e. the PCI controller dev.  Meanwhile, when
		 * the PCI controller is unbound, it takes its lock, too
		 * ==> ouch, a deadlock!
		 * As a workaround, we unlock temporarily here the controller
		 * device during cancel_work_sync() call.
		 */
		device_unlock(&pci->dev);
		cancel_delayed_work_sync(&hda->probe_work);
		device_lock(&pci->dev);

		snd_card_free(card);
	}
}

static void azx_shutdown(struct pci_dev *pci)
{
	struct snd_card *card = pci_get_drvdata(pci);
	struct azx *chip;

	if (!card)
		return;
	chip = card->private_data;
	if (chip && chip->running)
		__azx_shutdown_chip(chip, true);
}

/* PCI IDs */
static const struct pci_device_id azx_ids[] = {
	/* CPT */
	{ PCI_DEVICE(0x8086, 0x1c20),
	  .driver_data = AZX_DRIVER_PCH | AZX_DCAPS_INTEL_PCH_NOPM },
	/* PBG */
	{ PCI_DEVICE(0x8086, 0x1d20),
	  .driver_data = AZX_DRIVER_PCH | AZX_DCAPS_INTEL_PCH_NOPM },
	/* Panther Point */
	{ PCI_DEVICE(0x8086, 0x1e20),
	  .driver_data = AZX_DRIVER_PCH | AZX_DCAPS_INTEL_PCH_NOPM },
	/* Lynx Point */
	{ PCI_DEVICE(0x8086, 0x8c20),
	  .driver_data = AZX_DRIVER_PCH | AZX_DCAPS_INTEL_PCH },
	/* 9 Series */
	{ PCI_DEVICE(0x8086, 0x8ca0),
	  .driver_data = AZX_DRIVER_PCH | AZX_DCAPS_INTEL_PCH },
	/* Wellsburg */
	{ PCI_DEVICE(0x8086, 0x8d20),
	  .driver_data = AZX_DRIVER_PCH | AZX_DCAPS_INTEL_PCH },
	{ PCI_DEVICE(0x8086, 0x8d21),
	  .driver_data = AZX_DRIVER_PCH | AZX_DCAPS_INTEL_PCH },
	/* Lewisburg */
	{ PCI_DEVICE(0x8086, 0xa1f0),
	  .driver_data = AZX_DRIVER_PCH | AZX_DCAPS_INTEL_SKYLAKE },
	{ PCI_DEVICE(0x8086, 0xa270),
	  .driver_data = AZX_DRIVER_PCH | AZX_DCAPS_INTEL_SKYLAKE },
	/* Lynx Point-LP */
	{ PCI_DEVICE(0x8086, 0x9c20),
	  .driver_data = AZX_DRIVER_PCH | AZX_DCAPS_INTEL_PCH },
	/* Lynx Point-LP */
	{ PCI_DEVICE(0x8086, 0x9c21),
	  .driver_data = AZX_DRIVER_PCH | AZX_DCAPS_INTEL_PCH },
	/* Wildcat Point-LP */
	{ PCI_DEVICE(0x8086, 0x9ca0),
	  .driver_data = AZX_DRIVER_PCH | AZX_DCAPS_INTEL_PCH },
	/* Sunrise Point */
	{ PCI_DEVICE(0x8086, 0xa170),
	  .driver_data = AZX_DRIVER_SKL | AZX_DCAPS_INTEL_SKYLAKE },
	/* Sunrise Point-LP */
	{ PCI_DEVICE(0x8086, 0x9d70),
	  .driver_data = AZX_DRIVER_SKL | AZX_DCAPS_INTEL_SKYLAKE },
	/* Kabylake */
	{ PCI_DEVICE(0x8086, 0xa171),
	  .driver_data = AZX_DRIVER_SKL | AZX_DCAPS_INTEL_SKYLAKE },
	/* Kabylake-LP */
	{ PCI_DEVICE(0x8086, 0x9d71),
	  .driver_data = AZX_DRIVER_SKL | AZX_DCAPS_INTEL_SKYLAKE },
	/* Kabylake-H */
	{ PCI_DEVICE(0x8086, 0xa2f0),
	  .driver_data = AZX_DRIVER_SKL | AZX_DCAPS_INTEL_SKYLAKE },
	/* Coffelake */
	{ PCI_DEVICE(0x8086, 0xa348),
	  .driver_data = AZX_DRIVER_SKL | AZX_DCAPS_INTEL_SKYLAKE},
	/* Cannonlake */
	{ PCI_DEVICE(0x8086, 0x9dc8),
	  .driver_data = AZX_DRIVER_SKL | AZX_DCAPS_INTEL_SKYLAKE},
	/* CometLake-LP */
	{ PCI_DEVICE(0x8086, 0x02C8),
	  .driver_data = AZX_DRIVER_SKL | AZX_DCAPS_INTEL_SKYLAKE},
	/* CometLake-H */
	{ PCI_DEVICE(0x8086, 0x06C8),
	  .driver_data = AZX_DRIVER_SKL | AZX_DCAPS_INTEL_SKYLAKE},
	{ PCI_DEVICE(0x8086, 0xf1c8),
	  .driver_data = AZX_DRIVER_SKL | AZX_DCAPS_INTEL_SKYLAKE},
	/* CometLake-S */
	{ PCI_DEVICE(0x8086, 0xa3f0),
	  .driver_data = AZX_DRIVER_SKL | AZX_DCAPS_INTEL_SKYLAKE},
	/* CometLake-R */
	{ PCI_DEVICE(0x8086, 0xf0c8),
	  .driver_data = AZX_DRIVER_SKL | AZX_DCAPS_INTEL_SKYLAKE},
	/* Icelake */
	{ PCI_DEVICE(0x8086, 0x34c8),
	  .driver_data = AZX_DRIVER_SKL | AZX_DCAPS_INTEL_SKYLAKE},
	/* Icelake-H */
	{ PCI_DEVICE(0x8086, 0x3dc8),
	  .driver_data = AZX_DRIVER_SKL | AZX_DCAPS_INTEL_SKYLAKE},
	/* Jasperlake */
	{ PCI_DEVICE(0x8086, 0x38c8),
	  .driver_data = AZX_DRIVER_SKL | AZX_DCAPS_INTEL_SKYLAKE},
	{ PCI_DEVICE(0x8086, 0x4dc8),
	  .driver_data = AZX_DRIVER_SKL | AZX_DCAPS_INTEL_SKYLAKE},
	/* Tigerlake */
	{ PCI_DEVICE(0x8086, 0xa0c8),
	  .driver_data = AZX_DRIVER_SKL | AZX_DCAPS_INTEL_SKYLAKE},
	/* Tigerlake-H */
	{ PCI_DEVICE(0x8086, 0x43c8),
	  .driver_data = AZX_DRIVER_SKL | AZX_DCAPS_INTEL_SKYLAKE},
<<<<<<< HEAD
=======
	/* DG1 */
	{ PCI_DEVICE(0x8086, 0x490d),
	  .driver_data = AZX_DRIVER_SKL | AZX_DCAPS_INTEL_SKYLAKE},
	/* Alderlake-S */
	{ PCI_DEVICE(0x8086, 0x7ad0),
	  .driver_data = AZX_DRIVER_SKL | AZX_DCAPS_INTEL_SKYLAKE},
	/* Alderlake-P */
	{ PCI_DEVICE(0x8086, 0x51c8),
	  .driver_data = AZX_DRIVER_SKL | AZX_DCAPS_INTEL_SKYLAKE},
	/* Alderlake-M */
	{ PCI_DEVICE(0x8086, 0x51cc),
	  .driver_data = AZX_DRIVER_SKL | AZX_DCAPS_INTEL_SKYLAKE},
>>>>>>> c1084c27
	/* Elkhart Lake */
	{ PCI_DEVICE(0x8086, 0x4b55),
	  .driver_data = AZX_DRIVER_SKL | AZX_DCAPS_INTEL_SKYLAKE},
	{ PCI_DEVICE(0x8086, 0x4b58),
	  .driver_data = AZX_DRIVER_SKL | AZX_DCAPS_INTEL_SKYLAKE},
	/* Broxton-P(Apollolake) */
	{ PCI_DEVICE(0x8086, 0x5a98),
	  .driver_data = AZX_DRIVER_SKL | AZX_DCAPS_INTEL_BROXTON },
	/* Broxton-T */
	{ PCI_DEVICE(0x8086, 0x1a98),
	  .driver_data = AZX_DRIVER_SKL | AZX_DCAPS_INTEL_BROXTON },
	/* Gemini-Lake */
	{ PCI_DEVICE(0x8086, 0x3198),
	  .driver_data = AZX_DRIVER_SKL | AZX_DCAPS_INTEL_BROXTON },
	/* Haswell */
	{ PCI_DEVICE(0x8086, 0x0a0c),
	  .driver_data = AZX_DRIVER_HDMI | AZX_DCAPS_INTEL_HASWELL },
	{ PCI_DEVICE(0x8086, 0x0c0c),
	  .driver_data = AZX_DRIVER_HDMI | AZX_DCAPS_INTEL_HASWELL },
	{ PCI_DEVICE(0x8086, 0x0d0c),
	  .driver_data = AZX_DRIVER_HDMI | AZX_DCAPS_INTEL_HASWELL },
	/* Broadwell */
	{ PCI_DEVICE(0x8086, 0x160c),
	  .driver_data = AZX_DRIVER_HDMI | AZX_DCAPS_INTEL_BROADWELL },
	/* 5 Series/3400 */
	{ PCI_DEVICE(0x8086, 0x3b56),
	  .driver_data = AZX_DRIVER_SCH | AZX_DCAPS_INTEL_PCH_NOPM },
	/* Poulsbo */
	{ PCI_DEVICE(0x8086, 0x811b),
	  .driver_data = AZX_DRIVER_SCH | AZX_DCAPS_INTEL_PCH_BASE },
	/* Oaktrail */
	{ PCI_DEVICE(0x8086, 0x080a),
	  .driver_data = AZX_DRIVER_SCH | AZX_DCAPS_INTEL_PCH_BASE },
	/* BayTrail */
	{ PCI_DEVICE(0x8086, 0x0f04),
	  .driver_data = AZX_DRIVER_PCH | AZX_DCAPS_INTEL_BAYTRAIL },
	/* Braswell */
	{ PCI_DEVICE(0x8086, 0x2284),
	  .driver_data = AZX_DRIVER_PCH | AZX_DCAPS_INTEL_BRASWELL },
	/* ICH6 */
	{ PCI_DEVICE(0x8086, 0x2668),
	  .driver_data = AZX_DRIVER_ICH | AZX_DCAPS_INTEL_ICH },
	/* ICH7 */
	{ PCI_DEVICE(0x8086, 0x27d8),
	  .driver_data = AZX_DRIVER_ICH | AZX_DCAPS_INTEL_ICH },
	/* ESB2 */
	{ PCI_DEVICE(0x8086, 0x269a),
	  .driver_data = AZX_DRIVER_ICH | AZX_DCAPS_INTEL_ICH },
	/* ICH8 */
	{ PCI_DEVICE(0x8086, 0x284b),
	  .driver_data = AZX_DRIVER_ICH | AZX_DCAPS_INTEL_ICH },
	/* ICH9 */
	{ PCI_DEVICE(0x8086, 0x293e),
	  .driver_data = AZX_DRIVER_ICH | AZX_DCAPS_INTEL_ICH },
	/* ICH9 */
	{ PCI_DEVICE(0x8086, 0x293f),
	  .driver_data = AZX_DRIVER_ICH | AZX_DCAPS_INTEL_ICH },
	/* ICH10 */
	{ PCI_DEVICE(0x8086, 0x3a3e),
	  .driver_data = AZX_DRIVER_ICH | AZX_DCAPS_INTEL_ICH },
	/* ICH10 */
	{ PCI_DEVICE(0x8086, 0x3a6e),
	  .driver_data = AZX_DRIVER_ICH | AZX_DCAPS_INTEL_ICH },
	/* Generic Intel */
	{ PCI_DEVICE(PCI_VENDOR_ID_INTEL, PCI_ANY_ID),
	  .class = PCI_CLASS_MULTIMEDIA_HD_AUDIO << 8,
	  .class_mask = 0xffffff,
	  .driver_data = AZX_DRIVER_ICH | AZX_DCAPS_NO_ALIGN_BUFSIZE },
	/* ATI SB 450/600/700/800/900 */
	{ PCI_DEVICE(0x1002, 0x437b),
	  .driver_data = AZX_DRIVER_ATI | AZX_DCAPS_PRESET_ATI_SB },
	{ PCI_DEVICE(0x1002, 0x4383),
	  .driver_data = AZX_DRIVER_ATI | AZX_DCAPS_PRESET_ATI_SB },
	/* AMD Hudson */
	{ PCI_DEVICE(0x1022, 0x780d),
	  .driver_data = AZX_DRIVER_GENERIC | AZX_DCAPS_PRESET_ATI_SB },
	/* AMD, X370 & co */
	{ PCI_DEVICE(0x1022, 0x1457),
	  .driver_data = AZX_DRIVER_GENERIC | AZX_DCAPS_PRESET_AMD_SB },
	/* AMD, X570 & co */
	{ PCI_DEVICE(0x1022, 0x1487),
	  .driver_data = AZX_DRIVER_GENERIC | AZX_DCAPS_PRESET_AMD_SB },
	/* AMD Stoney */
	{ PCI_DEVICE(0x1022, 0x157a),
	  .driver_data = AZX_DRIVER_GENERIC | AZX_DCAPS_PRESET_ATI_SB |
			 AZX_DCAPS_PM_RUNTIME },
	/* AMD Raven */
	{ PCI_DEVICE(0x1022, 0x15e3),
	  .driver_data = AZX_DRIVER_GENERIC | AZX_DCAPS_PRESET_AMD_SB },
	/* ATI HDMI */
	{ PCI_DEVICE(0x1002, 0x0002),
	  .driver_data = AZX_DRIVER_ATIHDMI_NS | AZX_DCAPS_PRESET_ATI_HDMI_NS |
	  AZX_DCAPS_PM_RUNTIME },
	{ PCI_DEVICE(0x1002, 0x1308),
	  .driver_data = AZX_DRIVER_ATIHDMI_NS | AZX_DCAPS_PRESET_ATI_HDMI_NS },
	{ PCI_DEVICE(0x1002, 0x157a),
	  .driver_data = AZX_DRIVER_ATIHDMI_NS | AZX_DCAPS_PRESET_ATI_HDMI_NS },
	{ PCI_DEVICE(0x1002, 0x15b3),
	  .driver_data = AZX_DRIVER_ATIHDMI_NS | AZX_DCAPS_PRESET_ATI_HDMI_NS },
	{ PCI_DEVICE(0x1002, 0x793b),
	  .driver_data = AZX_DRIVER_ATIHDMI | AZX_DCAPS_PRESET_ATI_HDMI },
	{ PCI_DEVICE(0x1002, 0x7919),
	  .driver_data = AZX_DRIVER_ATIHDMI | AZX_DCAPS_PRESET_ATI_HDMI },
	{ PCI_DEVICE(0x1002, 0x960f),
	  .driver_data = AZX_DRIVER_ATIHDMI | AZX_DCAPS_PRESET_ATI_HDMI },
	{ PCI_DEVICE(0x1002, 0x970f),
	  .driver_data = AZX_DRIVER_ATIHDMI | AZX_DCAPS_PRESET_ATI_HDMI },
	{ PCI_DEVICE(0x1002, 0x9840),
	  .driver_data = AZX_DRIVER_ATIHDMI_NS | AZX_DCAPS_PRESET_ATI_HDMI_NS },
	{ PCI_DEVICE(0x1002, 0xaa00),
	  .driver_data = AZX_DRIVER_ATIHDMI | AZX_DCAPS_PRESET_ATI_HDMI },
	{ PCI_DEVICE(0x1002, 0xaa08),
	  .driver_data = AZX_DRIVER_ATIHDMI | AZX_DCAPS_PRESET_ATI_HDMI },
	{ PCI_DEVICE(0x1002, 0xaa10),
	  .driver_data = AZX_DRIVER_ATIHDMI | AZX_DCAPS_PRESET_ATI_HDMI },
	{ PCI_DEVICE(0x1002, 0xaa18),
	  .driver_data = AZX_DRIVER_ATIHDMI | AZX_DCAPS_PRESET_ATI_HDMI },
	{ PCI_DEVICE(0x1002, 0xaa20),
	  .driver_data = AZX_DRIVER_ATIHDMI | AZX_DCAPS_PRESET_ATI_HDMI },
	{ PCI_DEVICE(0x1002, 0xaa28),
	  .driver_data = AZX_DRIVER_ATIHDMI | AZX_DCAPS_PRESET_ATI_HDMI },
	{ PCI_DEVICE(0x1002, 0xaa30),
	  .driver_data = AZX_DRIVER_ATIHDMI | AZX_DCAPS_PRESET_ATI_HDMI },
	{ PCI_DEVICE(0x1002, 0xaa38),
	  .driver_data = AZX_DRIVER_ATIHDMI | AZX_DCAPS_PRESET_ATI_HDMI },
	{ PCI_DEVICE(0x1002, 0xaa40),
	  .driver_data = AZX_DRIVER_ATIHDMI | AZX_DCAPS_PRESET_ATI_HDMI },
	{ PCI_DEVICE(0x1002, 0xaa48),
	  .driver_data = AZX_DRIVER_ATIHDMI | AZX_DCAPS_PRESET_ATI_HDMI },
	{ PCI_DEVICE(0x1002, 0xaa50),
	  .driver_data = AZX_DRIVER_ATIHDMI | AZX_DCAPS_PRESET_ATI_HDMI },
	{ PCI_DEVICE(0x1002, 0xaa58),
	  .driver_data = AZX_DRIVER_ATIHDMI | AZX_DCAPS_PRESET_ATI_HDMI },
	{ PCI_DEVICE(0x1002, 0xaa60),
	  .driver_data = AZX_DRIVER_ATIHDMI | AZX_DCAPS_PRESET_ATI_HDMI },
	{ PCI_DEVICE(0x1002, 0xaa68),
	  .driver_data = AZX_DRIVER_ATIHDMI | AZX_DCAPS_PRESET_ATI_HDMI },
	{ PCI_DEVICE(0x1002, 0xaa80),
	  .driver_data = AZX_DRIVER_ATIHDMI | AZX_DCAPS_PRESET_ATI_HDMI },
	{ PCI_DEVICE(0x1002, 0xaa88),
	  .driver_data = AZX_DRIVER_ATIHDMI | AZX_DCAPS_PRESET_ATI_HDMI },
	{ PCI_DEVICE(0x1002, 0xaa90),
	  .driver_data = AZX_DRIVER_ATIHDMI | AZX_DCAPS_PRESET_ATI_HDMI },
	{ PCI_DEVICE(0x1002, 0xaa98),
	  .driver_data = AZX_DRIVER_ATIHDMI | AZX_DCAPS_PRESET_ATI_HDMI },
	{ PCI_DEVICE(0x1002, 0x9902),
	  .driver_data = AZX_DRIVER_ATIHDMI_NS | AZX_DCAPS_PRESET_ATI_HDMI_NS },
	{ PCI_DEVICE(0x1002, 0xaaa0),
	  .driver_data = AZX_DRIVER_ATIHDMI_NS | AZX_DCAPS_PRESET_ATI_HDMI_NS },
	{ PCI_DEVICE(0x1002, 0xaaa8),
	  .driver_data = AZX_DRIVER_ATIHDMI_NS | AZX_DCAPS_PRESET_ATI_HDMI_NS },
	{ PCI_DEVICE(0x1002, 0xaab0),
	  .driver_data = AZX_DRIVER_ATIHDMI_NS | AZX_DCAPS_PRESET_ATI_HDMI_NS },
	{ PCI_DEVICE(0x1002, 0xaac0),
	  .driver_data = AZX_DRIVER_ATIHDMI_NS | AZX_DCAPS_PRESET_ATI_HDMI_NS |
	  AZX_DCAPS_PM_RUNTIME },
	{ PCI_DEVICE(0x1002, 0xaac8),
	  .driver_data = AZX_DRIVER_ATIHDMI_NS | AZX_DCAPS_PRESET_ATI_HDMI_NS |
	  AZX_DCAPS_PM_RUNTIME },
	{ PCI_DEVICE(0x1002, 0xaad8),
	  .driver_data = AZX_DRIVER_ATIHDMI_NS | AZX_DCAPS_PRESET_ATI_HDMI_NS |
	  AZX_DCAPS_PM_RUNTIME },
	{ PCI_DEVICE(0x1002, 0xaae0),
	  .driver_data = AZX_DRIVER_ATIHDMI_NS | AZX_DCAPS_PRESET_ATI_HDMI_NS |
	  AZX_DCAPS_PM_RUNTIME },
	{ PCI_DEVICE(0x1002, 0xaae8),
	  .driver_data = AZX_DRIVER_ATIHDMI_NS | AZX_DCAPS_PRESET_ATI_HDMI_NS |
	  AZX_DCAPS_PM_RUNTIME },
	{ PCI_DEVICE(0x1002, 0xaaf0),
	  .driver_data = AZX_DRIVER_ATIHDMI_NS | AZX_DCAPS_PRESET_ATI_HDMI_NS |
	  AZX_DCAPS_PM_RUNTIME },
	{ PCI_DEVICE(0x1002, 0xaaf8),
	  .driver_data = AZX_DRIVER_ATIHDMI_NS | AZX_DCAPS_PRESET_ATI_HDMI_NS |
	  AZX_DCAPS_PM_RUNTIME },
	{ PCI_DEVICE(0x1002, 0xab00),
	  .driver_data = AZX_DRIVER_ATIHDMI_NS | AZX_DCAPS_PRESET_ATI_HDMI_NS |
	  AZX_DCAPS_PM_RUNTIME },
	{ PCI_DEVICE(0x1002, 0xab08),
	  .driver_data = AZX_DRIVER_ATIHDMI_NS | AZX_DCAPS_PRESET_ATI_HDMI_NS |
	  AZX_DCAPS_PM_RUNTIME },
	{ PCI_DEVICE(0x1002, 0xab10),
	  .driver_data = AZX_DRIVER_ATIHDMI_NS | AZX_DCAPS_PRESET_ATI_HDMI_NS |
	  AZX_DCAPS_PM_RUNTIME },
	{ PCI_DEVICE(0x1002, 0xab18),
	  .driver_data = AZX_DRIVER_ATIHDMI_NS | AZX_DCAPS_PRESET_ATI_HDMI_NS |
	  AZX_DCAPS_PM_RUNTIME },
	{ PCI_DEVICE(0x1002, 0xab20),
	  .driver_data = AZX_DRIVER_ATIHDMI_NS | AZX_DCAPS_PRESET_ATI_HDMI_NS |
	  AZX_DCAPS_PM_RUNTIME },
	{ PCI_DEVICE(0x1002, 0xab28),
	  .driver_data = AZX_DRIVER_ATIHDMI_NS | AZX_DCAPS_PRESET_ATI_HDMI_NS |
	  AZX_DCAPS_PM_RUNTIME },
	{ PCI_DEVICE(0x1002, 0xab38),
	  .driver_data = AZX_DRIVER_ATIHDMI_NS | AZX_DCAPS_PRESET_ATI_HDMI_NS |
	  AZX_DCAPS_PM_RUNTIME },
	/* VIA VT8251/VT8237A */
	{ PCI_DEVICE(0x1106, 0x3288), .driver_data = AZX_DRIVER_VIA },
	/* VIA GFX VT7122/VX900 */
	{ PCI_DEVICE(0x1106, 0x9170), .driver_data = AZX_DRIVER_GENERIC },
	/* VIA GFX VT6122/VX11 */
	{ PCI_DEVICE(0x1106, 0x9140), .driver_data = AZX_DRIVER_GENERIC },
	/* SIS966 */
	{ PCI_DEVICE(0x1039, 0x7502), .driver_data = AZX_DRIVER_SIS },
	/* ULI M5461 */
	{ PCI_DEVICE(0x10b9, 0x5461), .driver_data = AZX_DRIVER_ULI },
	/* NVIDIA MCP */
	{ PCI_DEVICE(PCI_VENDOR_ID_NVIDIA, PCI_ANY_ID),
	  .class = PCI_CLASS_MULTIMEDIA_HD_AUDIO << 8,
	  .class_mask = 0xffffff,
	  .driver_data = AZX_DRIVER_NVIDIA | AZX_DCAPS_PRESET_NVIDIA },
	/* Teradici */
	{ PCI_DEVICE(0x6549, 0x1200),
	  .driver_data = AZX_DRIVER_TERA | AZX_DCAPS_NO_64BIT },
	{ PCI_DEVICE(0x6549, 0x2200),
	  .driver_data = AZX_DRIVER_TERA | AZX_DCAPS_NO_64BIT },
	/* Creative X-Fi (CA0110-IBG) */
	/* CTHDA chips */
	{ PCI_DEVICE(0x1102, 0x0010),
	  .driver_data = AZX_DRIVER_CTHDA | AZX_DCAPS_PRESET_CTHDA },
	{ PCI_DEVICE(0x1102, 0x0012),
	  .driver_data = AZX_DRIVER_CTHDA | AZX_DCAPS_PRESET_CTHDA },
#if !IS_ENABLED(CONFIG_SND_CTXFI)
	/* the following entry conflicts with snd-ctxfi driver,
	 * as ctxfi driver mutates from HD-audio to native mode with
	 * a special command sequence.
	 */
	{ PCI_DEVICE(PCI_VENDOR_ID_CREATIVE, PCI_ANY_ID),
	  .class = PCI_CLASS_MULTIMEDIA_HD_AUDIO << 8,
	  .class_mask = 0xffffff,
	  .driver_data = AZX_DRIVER_CTX | AZX_DCAPS_CTX_WORKAROUND |
	  AZX_DCAPS_NO_64BIT | AZX_DCAPS_POSFIX_LPIB },
#else
	/* this entry seems still valid -- i.e. without emu20kx chip */
	{ PCI_DEVICE(0x1102, 0x0009),
	  .driver_data = AZX_DRIVER_CTX | AZX_DCAPS_CTX_WORKAROUND |
	  AZX_DCAPS_NO_64BIT | AZX_DCAPS_POSFIX_LPIB },
#endif
	/* CM8888 */
	{ PCI_DEVICE(0x13f6, 0x5011),
	  .driver_data = AZX_DRIVER_CMEDIA |
	  AZX_DCAPS_NO_MSI | AZX_DCAPS_POSFIX_LPIB | AZX_DCAPS_SNOOP_OFF },
	/* Vortex86MX */
	{ PCI_DEVICE(0x17f3, 0x3010), .driver_data = AZX_DRIVER_GENERIC },
	/* VMware HDAudio */
	{ PCI_DEVICE(0x15ad, 0x1977), .driver_data = AZX_DRIVER_GENERIC },
	/* AMD/ATI Generic, PCI class code and Vendor ID for HD Audio */
	{ PCI_DEVICE(PCI_VENDOR_ID_ATI, PCI_ANY_ID),
	  .class = PCI_CLASS_MULTIMEDIA_HD_AUDIO << 8,
	  .class_mask = 0xffffff,
	  .driver_data = AZX_DRIVER_GENERIC | AZX_DCAPS_PRESET_ATI_HDMI },
	{ PCI_DEVICE(PCI_VENDOR_ID_AMD, PCI_ANY_ID),
	  .class = PCI_CLASS_MULTIMEDIA_HD_AUDIO << 8,
	  .class_mask = 0xffffff,
	  .driver_data = AZX_DRIVER_GENERIC | AZX_DCAPS_PRESET_ATI_HDMI },
	/* Zhaoxin */
	{ PCI_DEVICE(0x1d17, 0x3288), .driver_data = AZX_DRIVER_ZHAOXIN },
	{ 0, }
};
MODULE_DEVICE_TABLE(pci, azx_ids);

/* pci_driver definition */
static struct pci_driver azx_driver = {
	.name = KBUILD_MODNAME,
	.id_table = azx_ids,
	.probe = azx_probe,
	.remove = azx_remove,
	.shutdown = azx_shutdown,
	.driver = {
		.pm = AZX_PM_OPS,
	},
};

module_pci_driver(azx_driver);<|MERGE_RESOLUTION|>--- conflicted
+++ resolved
@@ -249,13 +249,12 @@
 
 /* quirks for old Intel chipsets */
 #define AZX_DCAPS_INTEL_ICH \
-	(AZX_DCAPS_OLD_SSYNC | AZX_DCAPS_NO_ALIGN_BUFSIZE |\
-	 AZX_DCAPS_SYNC_WRITE)
+	(AZX_DCAPS_OLD_SSYNC | AZX_DCAPS_NO_ALIGN_BUFSIZE)
 
 /* quirks for Intel PCH */
 #define AZX_DCAPS_INTEL_PCH_BASE \
 	(AZX_DCAPS_NO_ALIGN_BUFSIZE | AZX_DCAPS_COUNT_LPIB_DELAY |\
-	 AZX_DCAPS_SNOOP_TYPE(SCH) | AZX_DCAPS_SYNC_WRITE)
+	 AZX_DCAPS_SNOOP_TYPE(SCH))
 
 /* PCH up to IVB; no runtime PM; bind with i915 gfx */
 #define AZX_DCAPS_INTEL_PCH_NOPM \
@@ -264,20 +263,19 @@
 /* PCH for HSW/BDW; with runtime PM */
 /* no i915 binding for this as HSW/BDW has another controller for HDMI */
 #define AZX_DCAPS_INTEL_PCH \
-	(AZX_DCAPS_INTEL_PCH_BASE | AZX_DCAPS_PM_RUNTIME |\
-	 AZX_DCAPS_SUSPEND_SPURIOUS_WAKEUP)
+	(AZX_DCAPS_INTEL_PCH_BASE | AZX_DCAPS_PM_RUNTIME)
 
 /* HSW HDMI */
 #define AZX_DCAPS_INTEL_HASWELL \
 	(/*AZX_DCAPS_ALIGN_BUFSIZE |*/ AZX_DCAPS_COUNT_LPIB_DELAY |\
 	 AZX_DCAPS_PM_RUNTIME | AZX_DCAPS_I915_COMPONENT |\
-	 AZX_DCAPS_SNOOP_TYPE(SCH) | AZX_DCAPS_SYNC_WRITE)
+	 AZX_DCAPS_SNOOP_TYPE(SCH))
 
 /* Broadwell HDMI can't use position buffer reliably, force to use LPIB */
 #define AZX_DCAPS_INTEL_BROADWELL \
 	(/*AZX_DCAPS_ALIGN_BUFSIZE |*/ AZX_DCAPS_POSFIX_LPIB |\
 	 AZX_DCAPS_PM_RUNTIME | AZX_DCAPS_I915_COMPONENT |\
-	 AZX_DCAPS_SNOOP_TYPE(SCH) | AZX_DCAPS_SYNC_WRITE)
+	 AZX_DCAPS_SNOOP_TYPE(SCH))
 
 #define AZX_DCAPS_INTEL_BAYTRAIL \
 	(AZX_DCAPS_INTEL_PCH_BASE | AZX_DCAPS_I915_COMPONENT)
@@ -973,14 +971,6 @@
 	azx_init_pci(chip);
 	hda_intel_init_chip(chip, true);
 
-<<<<<<< HEAD
-	if (status && from_rt) {
-		list_for_each_codec(codec, &chip->bus)
-			if (!codec->relaxed_resume &&
-			    (status & (1 << codec->addr)))
-				schedule_delayed_work(&codec->jackpoll_work,
-						      codec->jackpoll_interval);
-=======
 	/* Avoid codec resume if runtime resume is for system suspend */
 	if (!chip->pm_prepared) {
 		list_for_each_codec(codec, &chip->bus) {
@@ -990,7 +980,6 @@
 			if (codec->forced_resume || (status & (1 << codec->addr)))
 				pm_request_resume(hda_codec_dev(codec));
 		}
->>>>>>> c1084c27
 	}
 
 	/* power down again for link-controlled chips */
@@ -1043,19 +1032,7 @@
 
 	chip = card->private_data;
 	bus = azx_bus(chip);
-<<<<<<< HEAD
-	snd_power_change_state(card, SNDRV_CTL_POWER_D3hot);
-	/* An ugly workaround: direct call of __azx_runtime_suspend() and
-	 * __azx_runtime_resume() for old Intel platforms that suffer from
-	 * spurious wakeups after S3 suspend
-	 */
-	if (chip->driver_caps & AZX_DCAPS_SUSPEND_SPURIOUS_WAKEUP)
-		__azx_runtime_suspend(chip);
-	else
-		pm_runtime_force_suspend(dev);
-=======
 	azx_shutdown_chip(chip);
->>>>>>> c1084c27
 	if (bus->irq >= 0) {
 		free_irq(bus->irq, chip);
 		bus->irq = -1;
@@ -1084,15 +1061,7 @@
 	if (azx_acquire_irq(chip, 1) < 0)
 		return -EIO;
 
-<<<<<<< HEAD
-	if (chip->driver_caps & AZX_DCAPS_SUSPEND_SPURIOUS_WAKEUP)
-		__azx_runtime_resume(chip, false);
-	else
-		pm_runtime_force_resume(dev);
-	snd_power_change_state(card, SNDRV_CTL_POWER_D0);
-=======
 	__azx_runtime_resume(chip);
->>>>>>> c1084c27
 
 	trace_azx_resume(chip);
 	return 0;
@@ -1140,14 +1109,7 @@
 	chip = card->private_data;
 
 	/* enable controller wake up event */
-<<<<<<< HEAD
-	if (snd_power_get_state(card) == SNDRV_CTL_POWER_D0) {
-		azx_writew(chip, WAKEEN, azx_readw(chip, WAKEEN) |
-			   STATESTS_INT_MASK);
-	}
-=======
 	azx_writew(chip, WAKEEN, azx_readw(chip, WAKEEN) | STATESTS_INT_MASK);
->>>>>>> c1084c27
 
 	azx_shutdown_chip(chip);
 	trace_azx_runtime_suspend(chip);
@@ -1158,25 +1120,14 @@
 {
 	struct snd_card *card = dev_get_drvdata(dev);
 	struct azx *chip;
-	bool from_rt = snd_power_get_state(card) == SNDRV_CTL_POWER_D0;
 
 	if (!azx_is_pm_ready(card))
 		return 0;
 	chip = card->private_data;
-<<<<<<< HEAD
-	__azx_runtime_resume(chip, from_rt);
-
-	/* disable controller Wake Up event*/
-	if (from_rt) {
-		azx_writew(chip, WAKEEN, azx_readw(chip, WAKEEN) &
-			   ~STATESTS_INT_MASK);
-	}
-=======
 	__azx_runtime_resume(chip);
 
 	/* disable controller Wake Up event*/
 	azx_writew(chip, WAKEEN, azx_readw(chip, WAKEEN) & ~STATESTS_INT_MASK);
->>>>>>> c1084c27
 
 	trace_azx_runtime_resume(chip);
 	return 0;
@@ -1818,12 +1769,7 @@
 		return err;
 
 	hda = devm_kzalloc(&pci->dev, sizeof(*hda), GFP_KERNEL);
-<<<<<<< HEAD
-	if (!hda) {
-		pci_disable_device(pci);
-=======
 	if (!hda)
->>>>>>> c1084c27
 		return -ENOMEM;
 
 	chip = &hda->chip;
@@ -1860,12 +1806,7 @@
 		chip->bdl_pos_adj = bdl_pos_adj[dev];
 
 	err = azx_bus_init(chip, model[dev]);
-<<<<<<< HEAD
-	if (err < 0) {
-		pci_disable_device(pci);
-=======
 	if (err < 0)
->>>>>>> c1084c27
 		return err;
 
 	/* use the non-cached pages in non-snoop mode */
@@ -2111,17 +2052,6 @@
 	{}
 };
 
-/* Blacklist for skipping the whole probe:
- * some HD-audio PCI entries are exposed without any codecs, and such devices
- * should be ignored from the beginning.
- */
-static const struct pci_device_id driver_blacklist[] = {
-	{ PCI_DEVICE_SUB(0x1022, 0x1487, 0x1043, 0x874f) }, /* ASUS ROG Zenith II / Strix */
-	{ PCI_DEVICE_SUB(0x1022, 0x1487, 0x1462, 0xcb59) }, /* MSI TRX40 Creator */
-	{ PCI_DEVICE_SUB(0x1022, 0x1487, 0x1462, 0xcb60) }, /* MSI TRX40 */
-	{}
-};
-
 static const struct hda_controller_ops pci_hda_ops = {
 	.disable_msi_reset_irq = disable_msi_reset_irq,
 	.position_check = azx_position_check,
@@ -2137,13 +2067,8 @@
 	bool schedule_probe;
 	int err;
 
-<<<<<<< HEAD
-	if (pci_match_id(driver_blacklist, pci)) {
-		dev_info(&pci->dev, "Skipping the blacklisted device\n");
-=======
 	if (pci_match_id(driver_denylist, pci)) {
 		dev_info(&pci->dev, "Skipping the device on the denylist\n");
->>>>>>> c1084c27
 		return -ENODEV;
 	}
 
@@ -2243,8 +2168,6 @@
 	SND_PCI_QUIRK(0x1849, 0x7662, "Asrock H81M-HDS", 0),
 	/* https://bugzilla.redhat.com/show_bug.cgi?id=1525104 */
 	SND_PCI_QUIRK(0x1043, 0x8733, "Asus Prime X370-Pro", 0),
-	/* https://bugzilla.redhat.com/show_bug.cgi?id=1525104 */
-	SND_PCI_QUIRK(0x1558, 0x6504, "Clevo W65_67SB", 0),
 	/* https://bugzilla.redhat.com/show_bug.cgi?id=1525104 */
 	SND_PCI_QUIRK(0x1028, 0x0497, "Dell Precision T3600", 0),
 	/* https://bugzilla.redhat.com/show_bug.cgi?id=1525104 */
@@ -2369,11 +2292,8 @@
 #endif
 	}
 #endif
-<<<<<<< HEAD
-=======
 
  probe_retry:
->>>>>>> c1084c27
 	if (bus->codec_mask && !(probe_only[dev] & 1)) {
 		err = azx_codec_configure(chip);
 		if (err) {
@@ -2401,21 +2321,14 @@
 
 	if (azx_has_pm_runtime(chip)) {
 		pm_runtime_use_autosuspend(&pci->dev);
-<<<<<<< HEAD
-=======
 		pm_runtime_allow(&pci->dev);
->>>>>>> c1084c27
 		pm_runtime_put_autosuspend(&pci->dev);
 	}
 
 out_free:
 	if (err < 0) {
-<<<<<<< HEAD
-		azx_free(chip);
-=======
 		pci_set_drvdata(pci, NULL);
 		snd_card_free(chip->card);
->>>>>>> c1084c27
 		return err;
 	}
 
@@ -2423,10 +2336,7 @@
 		display_power(chip, false);
 	complete_all(&hda->probe_wait);
 	to_hda_bus(bus)->bus_probing = 0;
-<<<<<<< HEAD
-=======
 	hda->probe_retry = 0;
->>>>>>> c1084c27
 	return 0;
 }
 
@@ -2559,8 +2469,6 @@
 	/* Tigerlake-H */
 	{ PCI_DEVICE(0x8086, 0x43c8),
 	  .driver_data = AZX_DRIVER_SKL | AZX_DCAPS_INTEL_SKYLAKE},
-<<<<<<< HEAD
-=======
 	/* DG1 */
 	{ PCI_DEVICE(0x8086, 0x490d),
 	  .driver_data = AZX_DRIVER_SKL | AZX_DCAPS_INTEL_SKYLAKE},
@@ -2573,7 +2481,6 @@
 	/* Alderlake-M */
 	{ PCI_DEVICE(0x8086, 0x51cc),
 	  .driver_data = AZX_DRIVER_SKL | AZX_DCAPS_INTEL_SKYLAKE},
->>>>>>> c1084c27
 	/* Elkhart Lake */
 	{ PCI_DEVICE(0x8086, 0x4b55),
 	  .driver_data = AZX_DRIVER_SKL | AZX_DCAPS_INTEL_SKYLAKE},
