--- conflicted
+++ resolved
@@ -944,9 +944,6 @@
 	SND_PCI_QUIRK(0x103c, 0x828c, "HP EliteBook 840 G4", CXT_FIXUP_HP_DOCK),
 	SND_PCI_QUIRK(0x103c, 0x8299, "HP 800 G3 SFF", CXT_FIXUP_HP_MIC_NO_PRESENCE),
 	SND_PCI_QUIRK(0x103c, 0x829a, "HP 800 G3 DM", CXT_FIXUP_HP_MIC_NO_PRESENCE),
-<<<<<<< HEAD
-	SND_PCI_QUIRK(0x103c, 0x8402, "HP ProBook 645 G4", CXT_FIXUP_MUTE_LED_GPIO),
-=======
 	SND_PCI_QUIRK(0x103c, 0x836e, "HP ProBook 455 G5", CXT_FIXUP_MUTE_LED_GPIO),
 	SND_PCI_QUIRK(0x103c, 0x837f, "HP ProBook 470 G5", CXT_FIXUP_MUTE_LED_GPIO),
 	SND_PCI_QUIRK(0x103c, 0x83b2, "HP EliteBook 840 G5", CXT_FIXUP_HP_DOCK),
@@ -955,7 +952,6 @@
 	SND_PCI_QUIRK(0x103c, 0x8402, "HP ProBook 645 G4", CXT_FIXUP_MUTE_LED_GPIO),
 	SND_PCI_QUIRK(0x103c, 0x8427, "HP ZBook Studio G5", CXT_FIXUP_HP_ZBOOK_MUTE_LED),
 	SND_PCI_QUIRK(0x103c, 0x844f, "HP ZBook Studio G5", CXT_FIXUP_HP_ZBOOK_MUTE_LED),
->>>>>>> c1084c27
 	SND_PCI_QUIRK(0x103c, 0x8455, "HP Z2 G4", CXT_FIXUP_HP_MIC_NO_PRESENCE),
 	SND_PCI_QUIRK(0x103c, 0x8456, "HP Z2 G4 SFF", CXT_FIXUP_HP_MIC_NO_PRESENCE),
 	SND_PCI_QUIRK(0x103c, 0x8457, "HP Z2 G4 mini", CXT_FIXUP_HP_MIC_NO_PRESENCE),
