// SPDX-License-Identifier: GPL-2.0-or-later
/*
 */

#include <linux/init.h>
#include <linux/slab.h>
#include <linux/usb.h>
#include <linux/usb/audio.h>
#include <linux/usb/midi.h>
#include <linux/bits.h>

#include <sound/control.h>
#include <sound/core.h>
#include <sound/info.h>
#include <sound/pcm.h>

#include "usbaudio.h"
#include "card.h"
#include "mixer.h"
#include "mixer_quirks.h"
#include "midi.h"
#include "quirks.h"
#include "helper.h"
#include "endpoint.h"
#include "pcm.h"
#include "clock.h"
#include "stream.h"

/*
 * handle the quirks for the contained interfaces
 */
static int create_composite_quirk(struct snd_usb_audio *chip,
				  struct usb_interface *iface,
				  struct usb_driver *driver,
				  const struct snd_usb_audio_quirk *quirk_comp)
{
	int probed_ifnum = get_iface_desc(iface->altsetting)->bInterfaceNumber;
	const struct snd_usb_audio_quirk *quirk;
	int err;

	for (quirk = quirk_comp->data; quirk->ifnum >= 0; ++quirk) {
		iface = usb_ifnum_to_if(chip->dev, quirk->ifnum);
		if (!iface)
			continue;
		if (quirk->ifnum != probed_ifnum &&
		    usb_interface_claimed(iface))
			continue;
		err = snd_usb_create_quirk(chip, iface, driver, quirk);
		if (err < 0)
			return err;
	}

	for (quirk = quirk_comp->data; quirk->ifnum >= 0; ++quirk) {
		iface = usb_ifnum_to_if(chip->dev, quirk->ifnum);
		if (!iface)
			continue;
		if (quirk->ifnum != probed_ifnum &&
		    !usb_interface_claimed(iface)) {
			err = usb_driver_claim_interface(driver, iface,
							 USB_AUDIO_IFACE_UNUSED);
			if (err < 0)
				return err;
		}
	}

	return 0;
}

static int ignore_interface_quirk(struct snd_usb_audio *chip,
				  struct usb_interface *iface,
				  struct usb_driver *driver,
				  const struct snd_usb_audio_quirk *quirk)
{
	return 0;
}


static int create_any_midi_quirk(struct snd_usb_audio *chip,
				 struct usb_interface *intf,
				 struct usb_driver *driver,
				 const struct snd_usb_audio_quirk *quirk)
{
	return snd_usbmidi_create(chip->card, intf, &chip->midi_list, quirk);
}

/*
 * create a stream for an interface with proper descriptors
 */
static int create_standard_audio_quirk(struct snd_usb_audio *chip,
				       struct usb_interface *iface,
				       struct usb_driver *driver,
				       const struct snd_usb_audio_quirk *quirk)
{
	struct usb_host_interface *alts;
	struct usb_interface_descriptor *altsd;
	int err;

	alts = &iface->altsetting[0];
	altsd = get_iface_desc(alts);
	err = snd_usb_parse_audio_interface(chip, altsd->bInterfaceNumber);
	if (err < 0) {
		usb_audio_err(chip, "cannot setup if %d: error %d\n",
			   altsd->bInterfaceNumber, err);
		return err;
	}
	/* reset the current interface */
	usb_set_interface(chip->dev, altsd->bInterfaceNumber, 0);
	return 0;
}

/* create the audio stream and the corresponding endpoints from the fixed
 * audioformat object; this is used for quirks with the fixed EPs
 */
static int add_audio_stream_from_fixed_fmt(struct snd_usb_audio *chip,
					   struct audioformat *fp)
{
	int stream, err;

	stream = (fp->endpoint & USB_DIR_IN) ?
		SNDRV_PCM_STREAM_CAPTURE : SNDRV_PCM_STREAM_PLAYBACK;

	snd_usb_audioformat_set_sync_ep(chip, fp);

	err = snd_usb_add_audio_stream(chip, stream, fp);
	if (err < 0)
		return err;

	err = snd_usb_add_endpoint(chip, fp->endpoint,
				   SND_USB_ENDPOINT_TYPE_DATA);
	if (err < 0)
		return err;

	if (fp->sync_ep) {
		err = snd_usb_add_endpoint(chip, fp->sync_ep,
					   fp->implicit_fb ?
					   SND_USB_ENDPOINT_TYPE_DATA :
					   SND_USB_ENDPOINT_TYPE_SYNC);
		if (err < 0)
			return err;
	}

	return 0;
}

/*
 * create a stream for an endpoint/altsetting without proper descriptors
 */
static int create_fixed_stream_quirk(struct snd_usb_audio *chip,
				     struct usb_interface *iface,
				     struct usb_driver *driver,
				     const struct snd_usb_audio_quirk *quirk)
{
	struct audioformat *fp;
	struct usb_host_interface *alts;
	struct usb_interface_descriptor *altsd;
	unsigned *rate_table = NULL;
	int err;

	fp = kmemdup(quirk->data, sizeof(*fp), GFP_KERNEL);
	if (!fp)
		return -ENOMEM;

	INIT_LIST_HEAD(&fp->list);
	if (fp->nr_rates > MAX_NR_RATES) {
		kfree(fp);
		return -EINVAL;
	}
	if (fp->nr_rates > 0) {
		rate_table = kmemdup(fp->rate_table,
				     sizeof(int) * fp->nr_rates, GFP_KERNEL);
		if (!rate_table) {
			kfree(fp);
			return -ENOMEM;
		}
		fp->rate_table = rate_table;
	}

	if (fp->iface != get_iface_desc(&iface->altsetting[0])->bInterfaceNumber ||
	    fp->altset_idx >= iface->num_altsetting) {
		err = -EINVAL;
		goto error;
	}
	alts = &iface->altsetting[fp->altset_idx];
	altsd = get_iface_desc(alts);
	if (altsd->bNumEndpoints <= fp->ep_idx) {
		err = -EINVAL;
		goto error;
	}

	fp->protocol = altsd->bInterfaceProtocol;

	if (fp->datainterval == 0)
		fp->datainterval = snd_usb_parse_datainterval(chip, alts);
	if (fp->maxpacksize == 0)
		fp->maxpacksize = le16_to_cpu(get_endpoint(alts, fp->ep_idx)->wMaxPacketSize);
	if (!fp->fmt_type)
		fp->fmt_type = UAC_FORMAT_TYPE_I;

	err = add_audio_stream_from_fixed_fmt(chip, fp);
	if (err < 0)
		goto error;

	usb_set_interface(chip->dev, fp->iface, 0);
	snd_usb_init_pitch(chip, fp);
	snd_usb_init_sample_rate(chip, fp, fp->rate_max);
	return 0;

 error:
	list_del(&fp->list); /* unlink for avoiding double-free */
	kfree(fp);
	kfree(rate_table);
	return err;
}

static int create_auto_pcm_quirk(struct snd_usb_audio *chip,
				 struct usb_interface *iface,
				 struct usb_driver *driver)
{
	struct usb_host_interface *alts;
	struct usb_interface_descriptor *altsd;
	struct usb_endpoint_descriptor *epd;
	struct uac1_as_header_descriptor *ashd;
	struct uac_format_type_i_discrete_descriptor *fmtd;

	/*
	 * Most Roland/Yamaha audio streaming interfaces have more or less
	 * standard descriptors, but older devices might lack descriptors, and
	 * future ones might change, so ensure that we fail silently if the
	 * interface doesn't look exactly right.
	 */

	/* must have a non-zero altsetting for streaming */
	if (iface->num_altsetting < 2)
		return -ENODEV;
	alts = &iface->altsetting[1];
	altsd = get_iface_desc(alts);

	/* must have an isochronous endpoint for streaming */
	if (altsd->bNumEndpoints < 1)
		return -ENODEV;
	epd = get_endpoint(alts, 0);
	if (!usb_endpoint_xfer_isoc(epd))
		return -ENODEV;

	/* must have format descriptors */
	ashd = snd_usb_find_csint_desc(alts->extra, alts->extralen, NULL,
				       UAC_AS_GENERAL);
	fmtd = snd_usb_find_csint_desc(alts->extra, alts->extralen, NULL,
				       UAC_FORMAT_TYPE);
	if (!ashd || ashd->bLength < 7 ||
	    !fmtd || fmtd->bLength < 8)
		return -ENODEV;

	return create_standard_audio_quirk(chip, iface, driver, NULL);
}

static int create_yamaha_midi_quirk(struct snd_usb_audio *chip,
				    struct usb_interface *iface,
				    struct usb_driver *driver,
				    struct usb_host_interface *alts)
{
	static const struct snd_usb_audio_quirk yamaha_midi_quirk = {
		.type = QUIRK_MIDI_YAMAHA
	};
	struct usb_midi_in_jack_descriptor *injd;
	struct usb_midi_out_jack_descriptor *outjd;

	/* must have some valid jack descriptors */
	injd = snd_usb_find_csint_desc(alts->extra, alts->extralen,
				       NULL, USB_MS_MIDI_IN_JACK);
	outjd = snd_usb_find_csint_desc(alts->extra, alts->extralen,
					NULL, USB_MS_MIDI_OUT_JACK);
	if (!injd && !outjd)
		return -ENODEV;
	if ((injd && !snd_usb_validate_midi_desc(injd)) ||
	    (outjd && !snd_usb_validate_midi_desc(outjd)))
		return -ENODEV;
	if (injd && (injd->bLength < 5 ||
		     (injd->bJackType != USB_MS_EMBEDDED &&
		      injd->bJackType != USB_MS_EXTERNAL)))
		return -ENODEV;
	if (outjd && (outjd->bLength < 6 ||
		      (outjd->bJackType != USB_MS_EMBEDDED &&
		       outjd->bJackType != USB_MS_EXTERNAL)))
		return -ENODEV;
	return create_any_midi_quirk(chip, iface, driver, &yamaha_midi_quirk);
}

static int create_roland_midi_quirk(struct snd_usb_audio *chip,
				    struct usb_interface *iface,
				    struct usb_driver *driver,
				    struct usb_host_interface *alts)
{
	static const struct snd_usb_audio_quirk roland_midi_quirk = {
		.type = QUIRK_MIDI_ROLAND
	};
	u8 *roland_desc = NULL;

	/* might have a vendor-specific descriptor <06 24 F1 02 ...> */
	for (;;) {
		roland_desc = snd_usb_find_csint_desc(alts->extra,
						      alts->extralen,
						      roland_desc, 0xf1);
		if (!roland_desc)
			return -ENODEV;
		if (roland_desc[0] < 6 || roland_desc[3] != 2)
			continue;
		return create_any_midi_quirk(chip, iface, driver,
					     &roland_midi_quirk);
	}
}

static int create_std_midi_quirk(struct snd_usb_audio *chip,
				 struct usb_interface *iface,
				 struct usb_driver *driver,
				 struct usb_host_interface *alts)
{
	struct usb_ms_header_descriptor *mshd;
	struct usb_ms_endpoint_descriptor *msepd;

	/* must have the MIDIStreaming interface header descriptor*/
	mshd = (struct usb_ms_header_descriptor *)alts->extra;
	if (alts->extralen < 7 ||
	    mshd->bLength < 7 ||
	    mshd->bDescriptorType != USB_DT_CS_INTERFACE ||
	    mshd->bDescriptorSubtype != USB_MS_HEADER)
		return -ENODEV;
	/* must have the MIDIStreaming endpoint descriptor*/
	msepd = (struct usb_ms_endpoint_descriptor *)alts->endpoint[0].extra;
	if (alts->endpoint[0].extralen < 4 ||
	    msepd->bLength < 4 ||
	    msepd->bDescriptorType != USB_DT_CS_ENDPOINT ||
	    msepd->bDescriptorSubtype != UAC_MS_GENERAL ||
	    msepd->bNumEmbMIDIJack < 1 ||
	    msepd->bNumEmbMIDIJack > 16)
		return -ENODEV;

	return create_any_midi_quirk(chip, iface, driver, NULL);
}

static int create_auto_midi_quirk(struct snd_usb_audio *chip,
				  struct usb_interface *iface,
				  struct usb_driver *driver)
{
	struct usb_host_interface *alts;
	struct usb_interface_descriptor *altsd;
	struct usb_endpoint_descriptor *epd;
	int err;

	alts = &iface->altsetting[0];
	altsd = get_iface_desc(alts);

	/* must have at least one bulk/interrupt endpoint for streaming */
	if (altsd->bNumEndpoints < 1)
		return -ENODEV;
	epd = get_endpoint(alts, 0);
	if (!usb_endpoint_xfer_bulk(epd) &&
	    !usb_endpoint_xfer_int(epd))
		return -ENODEV;

	switch (USB_ID_VENDOR(chip->usb_id)) {
	case 0x0499: /* Yamaha */
		err = create_yamaha_midi_quirk(chip, iface, driver, alts);
		if (err != -ENODEV)
			return err;
		break;
	case 0x0582: /* Roland */
		err = create_roland_midi_quirk(chip, iface, driver, alts);
		if (err != -ENODEV)
			return err;
		break;
	}

	return create_std_midi_quirk(chip, iface, driver, alts);
}

static int create_autodetect_quirk(struct snd_usb_audio *chip,
				   struct usb_interface *iface,
				   struct usb_driver *driver)
{
	int err;

	err = create_auto_pcm_quirk(chip, iface, driver);
	if (err == -ENODEV)
		err = create_auto_midi_quirk(chip, iface, driver);
	return err;
}

static int create_autodetect_quirks(struct snd_usb_audio *chip,
				    struct usb_interface *iface,
				    struct usb_driver *driver,
				    const struct snd_usb_audio_quirk *quirk)
{
	int probed_ifnum = get_iface_desc(iface->altsetting)->bInterfaceNumber;
	int ifcount, ifnum, err;

	err = create_autodetect_quirk(chip, iface, driver);
	if (err < 0)
		return err;

	/*
	 * ALSA PCM playback/capture devices cannot be registered in two steps,
	 * so we have to claim the other corresponding interface here.
	 */
	ifcount = chip->dev->actconfig->desc.bNumInterfaces;
	for (ifnum = 0; ifnum < ifcount; ifnum++) {
		if (ifnum == probed_ifnum || quirk->ifnum >= 0)
			continue;
		iface = usb_ifnum_to_if(chip->dev, ifnum);
		if (!iface ||
		    usb_interface_claimed(iface) ||
		    get_iface_desc(iface->altsetting)->bInterfaceClass !=
							USB_CLASS_VENDOR_SPEC)
			continue;

		err = create_autodetect_quirk(chip, iface, driver);
		if (err >= 0) {
			err = usb_driver_claim_interface(driver, iface,
							 USB_AUDIO_IFACE_UNUSED);
			if (err < 0)
				return err;
		}
	}

	return 0;
}

/*
 * Create a stream for an Edirol UA-700/UA-25/UA-4FX interface.  
 * The only way to detect the sample rate is by looking at wMaxPacketSize.
 */
static int create_uaxx_quirk(struct snd_usb_audio *chip,
			     struct usb_interface *iface,
			     struct usb_driver *driver,
			     const struct snd_usb_audio_quirk *quirk)
{
	static const struct audioformat ua_format = {
		.formats = SNDRV_PCM_FMTBIT_S24_3LE,
		.channels = 2,
		.fmt_type = UAC_FORMAT_TYPE_I,
		.altsetting = 1,
		.altset_idx = 1,
		.rates = SNDRV_PCM_RATE_CONTINUOUS,
	};
	struct usb_host_interface *alts;
	struct usb_interface_descriptor *altsd;
	struct audioformat *fp;
	int err;

	/* both PCM and MIDI interfaces have 2 or more altsettings */
	if (iface->num_altsetting < 2)
		return -ENXIO;
	alts = &iface->altsetting[1];
	altsd = get_iface_desc(alts);

	if (altsd->bNumEndpoints == 2) {
		static const struct snd_usb_midi_endpoint_info ua700_ep = {
			.out_cables = 0x0003,
			.in_cables  = 0x0003
		};
		static const struct snd_usb_audio_quirk ua700_quirk = {
			.type = QUIRK_MIDI_FIXED_ENDPOINT,
			.data = &ua700_ep
		};
		static const struct snd_usb_midi_endpoint_info uaxx_ep = {
			.out_cables = 0x0001,
			.in_cables  = 0x0001
		};
		static const struct snd_usb_audio_quirk uaxx_quirk = {
			.type = QUIRK_MIDI_FIXED_ENDPOINT,
			.data = &uaxx_ep
		};
		const struct snd_usb_audio_quirk *quirk =
			chip->usb_id == USB_ID(0x0582, 0x002b)
			? &ua700_quirk : &uaxx_quirk;
		return __snd_usbmidi_create(chip->card, iface,
					  &chip->midi_list, quirk,
					  chip->usb_id);
	}

	if (altsd->bNumEndpoints != 1)
		return -ENXIO;

	fp = kmemdup(&ua_format, sizeof(*fp), GFP_KERNEL);
	if (!fp)
		return -ENOMEM;

	fp->iface = altsd->bInterfaceNumber;
	fp->endpoint = get_endpoint(alts, 0)->bEndpointAddress;
	fp->ep_attr = get_endpoint(alts, 0)->bmAttributes;
	fp->datainterval = 0;
	fp->maxpacksize = le16_to_cpu(get_endpoint(alts, 0)->wMaxPacketSize);
	INIT_LIST_HEAD(&fp->list);

	switch (fp->maxpacksize) {
	case 0x120:
		fp->rate_max = fp->rate_min = 44100;
		break;
	case 0x138:
	case 0x140:
		fp->rate_max = fp->rate_min = 48000;
		break;
	case 0x258:
	case 0x260:
		fp->rate_max = fp->rate_min = 96000;
		break;
	default:
		usb_audio_err(chip, "unknown sample rate\n");
		kfree(fp);
		return -ENXIO;
	}

	err = add_audio_stream_from_fixed_fmt(chip, fp);
	if (err < 0) {
		list_del(&fp->list); /* unlink for avoiding double-free */
		kfree(fp);
		return err;
	}
	usb_set_interface(chip->dev, fp->iface, 0);
	return 0;
}

/*
 * Create a standard mixer for the specified interface.
 */
static int create_standard_mixer_quirk(struct snd_usb_audio *chip,
				       struct usb_interface *iface,
				       struct usb_driver *driver,
				       const struct snd_usb_audio_quirk *quirk)
{
	if (quirk->ifnum < 0)
		return 0;

	return snd_usb_create_mixer(chip, quirk->ifnum);
}


static int setup_fmt_after_resume_quirk(struct snd_usb_audio *chip,
				       struct usb_interface *iface,
				       struct usb_driver *driver,
				       const struct snd_usb_audio_quirk *quirk)
{
	chip->setup_fmt_after_resume_quirk = 1;
	return 1;	/* Continue with creating streams and mixer */
}

/*
 * audio-interface quirks
 *
 * returns zero if no standard audio/MIDI parsing is needed.
 * returns a positive value if standard audio/midi interfaces are parsed
 * after this.
 * returns a negative value at error.
 */
int snd_usb_create_quirk(struct snd_usb_audio *chip,
			 struct usb_interface *iface,
			 struct usb_driver *driver,
			 const struct snd_usb_audio_quirk *quirk)
{
	typedef int (*quirk_func_t)(struct snd_usb_audio *,
				    struct usb_interface *,
				    struct usb_driver *,
				    const struct snd_usb_audio_quirk *);
	static const quirk_func_t quirk_funcs[] = {
		[QUIRK_IGNORE_INTERFACE] = ignore_interface_quirk,
		[QUIRK_COMPOSITE] = create_composite_quirk,
		[QUIRK_AUTODETECT] = create_autodetect_quirks,
		[QUIRK_MIDI_STANDARD_INTERFACE] = create_any_midi_quirk,
		[QUIRK_MIDI_FIXED_ENDPOINT] = create_any_midi_quirk,
		[QUIRK_MIDI_YAMAHA] = create_any_midi_quirk,
		[QUIRK_MIDI_ROLAND] = create_any_midi_quirk,
		[QUIRK_MIDI_MIDIMAN] = create_any_midi_quirk,
		[QUIRK_MIDI_NOVATION] = create_any_midi_quirk,
		[QUIRK_MIDI_RAW_BYTES] = create_any_midi_quirk,
		[QUIRK_MIDI_EMAGIC] = create_any_midi_quirk,
		[QUIRK_MIDI_CME] = create_any_midi_quirk,
		[QUIRK_MIDI_AKAI] = create_any_midi_quirk,
		[QUIRK_MIDI_FTDI] = create_any_midi_quirk,
		[QUIRK_MIDI_CH345] = create_any_midi_quirk,
		[QUIRK_AUDIO_STANDARD_INTERFACE] = create_standard_audio_quirk,
		[QUIRK_AUDIO_FIXED_ENDPOINT] = create_fixed_stream_quirk,
		[QUIRK_AUDIO_EDIROL_UAXX] = create_uaxx_quirk,
		[QUIRK_AUDIO_STANDARD_MIXER] = create_standard_mixer_quirk,
		[QUIRK_SETUP_FMT_AFTER_RESUME] = setup_fmt_after_resume_quirk,
	};

	if (quirk->type < QUIRK_TYPE_COUNT) {
		return quirk_funcs[quirk->type](chip, iface, driver, quirk);
	} else {
		usb_audio_err(chip, "invalid quirk type %d\n", quirk->type);
		return -ENXIO;
	}
}

/*
 * boot quirks
 */

#define EXTIGY_FIRMWARE_SIZE_OLD 794
#define EXTIGY_FIRMWARE_SIZE_NEW 483

static int snd_usb_extigy_boot_quirk(struct usb_device *dev, struct usb_interface *intf)
{
	struct usb_host_config *config = dev->actconfig;
	int err;

	if (le16_to_cpu(get_cfg_desc(config)->wTotalLength) == EXTIGY_FIRMWARE_SIZE_OLD ||
	    le16_to_cpu(get_cfg_desc(config)->wTotalLength) == EXTIGY_FIRMWARE_SIZE_NEW) {
		dev_dbg(&dev->dev, "sending Extigy boot sequence...\n");
		/* Send message to force it to reconnect with full interface. */
		err = snd_usb_ctl_msg(dev, usb_sndctrlpipe(dev,0),
				      0x10, 0x43, 0x0001, 0x000a, NULL, 0);
		if (err < 0)
			dev_dbg(&dev->dev, "error sending boot message: %d\n", err);
		err = usb_get_descriptor(dev, USB_DT_DEVICE, 0,
				&dev->descriptor, sizeof(dev->descriptor));
		config = dev->actconfig;
		if (err < 0)
			dev_dbg(&dev->dev, "error usb_get_descriptor: %d\n", err);
		err = usb_reset_configuration(dev);
		if (err < 0)
			dev_dbg(&dev->dev, "error usb_reset_configuration: %d\n", err);
		dev_dbg(&dev->dev, "extigy_boot: new boot length = %d\n",
			    le16_to_cpu(get_cfg_desc(config)->wTotalLength));
		return -ENODEV; /* quit this anyway */
	}
	return 0;
}

static int snd_usb_audigy2nx_boot_quirk(struct usb_device *dev)
{
	u8 buf = 1;

	snd_usb_ctl_msg(dev, usb_rcvctrlpipe(dev, 0), 0x2a,
			USB_DIR_IN | USB_TYPE_VENDOR | USB_RECIP_OTHER,
			0, 0, &buf, 1);
	if (buf == 0) {
		snd_usb_ctl_msg(dev, usb_sndctrlpipe(dev, 0), 0x29,
				USB_DIR_OUT | USB_TYPE_VENDOR | USB_RECIP_OTHER,
				1, 2000, NULL, 0);
		return -ENODEV;
	}
	return 0;
}

static int snd_usb_fasttrackpro_boot_quirk(struct usb_device *dev)
{
	int err;

	if (dev->actconfig->desc.bConfigurationValue == 1) {
		dev_info(&dev->dev,
			   "Fast Track Pro switching to config #2\n");
		/* This function has to be available by the usb core module.
		 * if it is not avialable the boot quirk has to be left out
		 * and the configuration has to be set by udev or hotplug
		 * rules
		 */
		err = usb_driver_set_configuration(dev, 2);
		if (err < 0)
			dev_dbg(&dev->dev,
				"error usb_driver_set_configuration: %d\n",
				err);
		/* Always return an error, so that we stop creating a device
		   that will just be destroyed and recreated with a new
		   configuration */
		return -ENODEV;
	} else
		dev_info(&dev->dev, "Fast Track Pro config OK\n");

	return 0;
}

/*
 * C-Media CM106/CM106+ have four 16-bit internal registers that are nicely
 * documented in the device's data sheet.
 */
static int snd_usb_cm106_write_int_reg(struct usb_device *dev, int reg, u16 value)
{
	u8 buf[4];
	buf[0] = 0x20;
	buf[1] = value & 0xff;
	buf[2] = (value >> 8) & 0xff;
	buf[3] = reg;
	return snd_usb_ctl_msg(dev, usb_sndctrlpipe(dev, 0), USB_REQ_SET_CONFIGURATION,
			       USB_DIR_OUT | USB_TYPE_CLASS | USB_RECIP_ENDPOINT,
			       0, 0, &buf, 4);
}

static int snd_usb_cm106_boot_quirk(struct usb_device *dev)
{
	/*
	 * Enable line-out driver mode, set headphone source to front
	 * channels, enable stereo mic.
	 */
	return snd_usb_cm106_write_int_reg(dev, 2, 0x8004);
}

/*
 * CM6206 registers from the CM6206 datasheet rev 2.1
 */
#define CM6206_REG0_DMA_MASTER BIT(15)
#define CM6206_REG0_SPDIFO_RATE_48K (2 << 12)
#define CM6206_REG0_SPDIFO_RATE_96K (7 << 12)
/* Bit 4 thru 11 is the S/PDIF category code */
#define CM6206_REG0_SPDIFO_CAT_CODE_GENERAL (0 << 4)
#define CM6206_REG0_SPDIFO_EMPHASIS_CD BIT(3)
#define CM6206_REG0_SPDIFO_COPYRIGHT_NA BIT(2)
#define CM6206_REG0_SPDIFO_NON_AUDIO BIT(1)
#define CM6206_REG0_SPDIFO_PRO_FORMAT BIT(0)

#define CM6206_REG1_TEST_SEL_CLK BIT(14)
#define CM6206_REG1_PLLBIN_EN BIT(13)
#define CM6206_REG1_SOFT_MUTE_EN BIT(12)
#define CM6206_REG1_GPIO4_OUT BIT(11)
#define CM6206_REG1_GPIO4_OE BIT(10)
#define CM6206_REG1_GPIO3_OUT BIT(9)
#define CM6206_REG1_GPIO3_OE BIT(8)
#define CM6206_REG1_GPIO2_OUT BIT(7)
#define CM6206_REG1_GPIO2_OE BIT(6)
#define CM6206_REG1_GPIO1_OUT BIT(5)
#define CM6206_REG1_GPIO1_OE BIT(4)
#define CM6206_REG1_SPDIFO_INVALID BIT(3)
#define CM6206_REG1_SPDIF_LOOP_EN BIT(2)
#define CM6206_REG1_SPDIFO_DIS BIT(1)
#define CM6206_REG1_SPDIFI_MIX BIT(0)

#define CM6206_REG2_DRIVER_ON BIT(15)
#define CM6206_REG2_HEADP_SEL_SIDE_CHANNELS (0 << 13)
#define CM6206_REG2_HEADP_SEL_SURROUND_CHANNELS (1 << 13)
#define CM6206_REG2_HEADP_SEL_CENTER_SUBW (2 << 13)
#define CM6206_REG2_HEADP_SEL_FRONT_CHANNELS (3 << 13)
#define CM6206_REG2_MUTE_HEADPHONE_RIGHT BIT(12)
#define CM6206_REG2_MUTE_HEADPHONE_LEFT BIT(11)
#define CM6206_REG2_MUTE_REAR_SURROUND_RIGHT BIT(10)
#define CM6206_REG2_MUTE_REAR_SURROUND_LEFT BIT(9)
#define CM6206_REG2_MUTE_SIDE_SURROUND_RIGHT BIT(8)
#define CM6206_REG2_MUTE_SIDE_SURROUND_LEFT BIT(7)
#define CM6206_REG2_MUTE_SUBWOOFER BIT(6)
#define CM6206_REG2_MUTE_CENTER BIT(5)
#define CM6206_REG2_MUTE_RIGHT_FRONT BIT(3)
#define CM6206_REG2_MUTE_LEFT_FRONT BIT(3)
#define CM6206_REG2_EN_BTL BIT(2)
#define CM6206_REG2_MCUCLKSEL_1_5_MHZ (0)
#define CM6206_REG2_MCUCLKSEL_3_MHZ (1)
#define CM6206_REG2_MCUCLKSEL_6_MHZ (2)
#define CM6206_REG2_MCUCLKSEL_12_MHZ (3)

/* Bit 11..13 sets the sensitivity to FLY tuner volume control VP/VD signal */
#define CM6206_REG3_FLYSPEED_DEFAULT (2 << 11)
#define CM6206_REG3_VRAP25EN BIT(10)
#define CM6206_REG3_MSEL1 BIT(9)
#define CM6206_REG3_SPDIFI_RATE_44_1K BIT(0 << 7)
#define CM6206_REG3_SPDIFI_RATE_48K BIT(2 << 7)
#define CM6206_REG3_SPDIFI_RATE_32K BIT(3 << 7)
#define CM6206_REG3_PINSEL BIT(6)
#define CM6206_REG3_FOE BIT(5)
#define CM6206_REG3_ROE BIT(4)
#define CM6206_REG3_CBOE BIT(3)
#define CM6206_REG3_LOSE BIT(2)
#define CM6206_REG3_HPOE BIT(1)
#define CM6206_REG3_SPDIFI_CANREC BIT(0)

#define CM6206_REG5_DA_RSTN BIT(13)
#define CM6206_REG5_AD_RSTN BIT(12)
#define CM6206_REG5_SPDIFO_AD2SPDO BIT(12)
#define CM6206_REG5_SPDIFO_SEL_FRONT (0 << 9)
#define CM6206_REG5_SPDIFO_SEL_SIDE_SUR (1 << 9)
#define CM6206_REG5_SPDIFO_SEL_CEN_LFE (2 << 9)
#define CM6206_REG5_SPDIFO_SEL_REAR_SUR (3 << 9)
#define CM6206_REG5_CODECM BIT(8)
#define CM6206_REG5_EN_HPF BIT(7)
#define CM6206_REG5_T_SEL_DSDA4 BIT(6)
#define CM6206_REG5_T_SEL_DSDA3 BIT(5)
#define CM6206_REG5_T_SEL_DSDA2 BIT(4)
#define CM6206_REG5_T_SEL_DSDA1 BIT(3)
#define CM6206_REG5_T_SEL_DSDAD_NORMAL 0
#define CM6206_REG5_T_SEL_DSDAD_FRONT 4
#define CM6206_REG5_T_SEL_DSDAD_S_SURROUND 5
#define CM6206_REG5_T_SEL_DSDAD_CEN_LFE 6
#define CM6206_REG5_T_SEL_DSDAD_R_SURROUND 7

static int snd_usb_cm6206_boot_quirk(struct usb_device *dev)
{
	int err  = 0, reg;
	int val[] = {
		/*
		 * Values here are chosen based on sniffing USB traffic
		 * under Windows.
		 *
		 * REG0: DAC is master, sample rate 48kHz, no copyright
		 */
		CM6206_REG0_SPDIFO_RATE_48K |
		CM6206_REG0_SPDIFO_COPYRIGHT_NA,
		/*
		 * REG1: PLL binary search enable, soft mute enable.
		 */
		CM6206_REG1_PLLBIN_EN |
		CM6206_REG1_SOFT_MUTE_EN,
		/*
		 * REG2: enable output drivers,
		 * select front channels to the headphone output,
		 * then mute the headphone channels, run the MCU
		 * at 1.5 MHz.
		 */
		CM6206_REG2_DRIVER_ON |
		CM6206_REG2_HEADP_SEL_FRONT_CHANNELS |
		CM6206_REG2_MUTE_HEADPHONE_RIGHT |
		CM6206_REG2_MUTE_HEADPHONE_LEFT,
		/*
		 * REG3: default flyspeed, set 2.5V mic bias
		 * enable all line out ports and enable SPDIF
		 */
		CM6206_REG3_FLYSPEED_DEFAULT |
		CM6206_REG3_VRAP25EN |
		CM6206_REG3_FOE |
		CM6206_REG3_ROE |
		CM6206_REG3_CBOE |
		CM6206_REG3_LOSE |
		CM6206_REG3_HPOE |
		CM6206_REG3_SPDIFI_CANREC,
		/* REG4 is just a bunch of GPIO lines */
		0x0000,
		/* REG5: de-assert AD/DA reset signals */
		CM6206_REG5_DA_RSTN |
		CM6206_REG5_AD_RSTN };

	for (reg = 0; reg < ARRAY_SIZE(val); reg++) {
		err = snd_usb_cm106_write_int_reg(dev, reg, val[reg]);
		if (err < 0)
			return err;
	}

	return err;
}

/* quirk for Plantronics GameCom 780 with CM6302 chip */
static int snd_usb_gamecon780_boot_quirk(struct usb_device *dev)
{
	/* set the initial volume and don't change; other values are either
	 * too loud or silent due to firmware bug (bko#65251)
	 */
	u8 buf[2] = { 0x74, 0xe3 };
	return snd_usb_ctl_msg(dev, usb_sndctrlpipe(dev, 0), UAC_SET_CUR,
			USB_RECIP_INTERFACE | USB_TYPE_CLASS | USB_DIR_OUT,
			UAC_FU_VOLUME << 8, 9 << 8, buf, 2);
}

/*
 * Novation Twitch DJ controller
 * Focusrite Novation Saffire 6 USB audio card
 */
static int snd_usb_novation_boot_quirk(struct usb_device *dev)
{
	/* preemptively set up the device because otherwise the
	 * raw MIDI endpoints are not active */
	usb_set_interface(dev, 0, 1);
	return 0;
}

/*
 * This call will put the synth in "USB send" mode, i.e it will send MIDI
 * messages through USB (this is disabled at startup). The synth will
 * acknowledge by sending a sysex on endpoint 0x85 and by displaying a USB
 * sign on its LCD. Values here are chosen based on sniffing USB traffic
 * under Windows.
 */
static int snd_usb_accessmusic_boot_quirk(struct usb_device *dev)
{
	int err, actual_length;
	/* "midi send" enable */
	static const u8 seq[] = { 0x4e, 0x73, 0x52, 0x01 };
	void *buf;

	if (usb_pipe_type_check(dev, usb_sndintpipe(dev, 0x05)))
		return -EINVAL;
	buf = kmemdup(seq, ARRAY_SIZE(seq), GFP_KERNEL);
	if (!buf)
		return -ENOMEM;
	err = usb_interrupt_msg(dev, usb_sndintpipe(dev, 0x05), buf,
			ARRAY_SIZE(seq), &actual_length, 1000);
	kfree(buf);
	if (err < 0)
		return err;

	return 0;
}

/*
 * Some sound cards from Native Instruments are in fact compliant to the USB
 * audio standard of version 2 and other approved USB standards, even though
 * they come up as vendor-specific device when first connected.
 *
 * However, they can be told to come up with a new set of descriptors
 * upon their next enumeration, and the interfaces announced by the new
 * descriptors will then be handled by the kernel's class drivers. As the
 * product ID will also change, no further checks are required.
 */

static int snd_usb_nativeinstruments_boot_quirk(struct usb_device *dev)
{
	int ret;

	ret = usb_control_msg(dev, usb_sndctrlpipe(dev, 0),
				  0xaf, USB_TYPE_VENDOR | USB_RECIP_DEVICE,
				  1, 0, NULL, 0, 1000);

	if (ret < 0)
		return ret;

	usb_reset_device(dev);

	/* return -EAGAIN, so the creation of an audio interface for this
	 * temporary device is aborted. The device will reconnect with a
	 * new product ID */
	return -EAGAIN;
}

static void mbox2_setup_48_24_magic(struct usb_device *dev)
{
	u8 srate[3];
	u8 temp[12];

	/* Choose 48000Hz permanently */
	srate[0] = 0x80;
	srate[1] = 0xbb;
	srate[2] = 0x00;

	/* Send the magic! */
	snd_usb_ctl_msg(dev, usb_rcvctrlpipe(dev, 0),
		0x01, 0x22, 0x0100, 0x0085, &temp, 0x0003);
	snd_usb_ctl_msg(dev, usb_sndctrlpipe(dev, 0),
		0x81, 0xa2, 0x0100, 0x0085, &srate, 0x0003);
	snd_usb_ctl_msg(dev, usb_sndctrlpipe(dev, 0),
		0x81, 0xa2, 0x0100, 0x0086, &srate, 0x0003);
	snd_usb_ctl_msg(dev, usb_sndctrlpipe(dev, 0),
		0x81, 0xa2, 0x0100, 0x0003, &srate, 0x0003);
	return;
}

/* Digidesign Mbox 2 needs to load firmware onboard
 * and driver must wait a few seconds for initialisation.
 */

#define MBOX2_FIRMWARE_SIZE    646
#define MBOX2_BOOT_LOADING     0x01 /* Hard coded into the device */
#define MBOX2_BOOT_READY       0x02 /* Hard coded into the device */

static int snd_usb_mbox2_boot_quirk(struct usb_device *dev)
{
	struct usb_host_config *config = dev->actconfig;
	int err;
	u8 bootresponse[0x12];
	int fwsize;
	int count;

	fwsize = le16_to_cpu(get_cfg_desc(config)->wTotalLength);

	if (fwsize != MBOX2_FIRMWARE_SIZE) {
		dev_err(&dev->dev, "Invalid firmware size=%d.\n", fwsize);
		return -ENODEV;
	}

	dev_dbg(&dev->dev, "Sending Digidesign Mbox 2 boot sequence...\n");

	count = 0;
	bootresponse[0] = MBOX2_BOOT_LOADING;
	while ((bootresponse[0] == MBOX2_BOOT_LOADING) && (count < 10)) {
		msleep(500); /* 0.5 second delay */
		snd_usb_ctl_msg(dev, usb_rcvctrlpipe(dev, 0),
			/* Control magic - load onboard firmware */
			0x85, 0xc0, 0x0001, 0x0000, &bootresponse, 0x0012);
		if (bootresponse[0] == MBOX2_BOOT_READY)
			break;
		dev_dbg(&dev->dev, "device not ready, resending boot sequence...\n");
		count++;
	}

	if (bootresponse[0] != MBOX2_BOOT_READY) {
		dev_err(&dev->dev, "Unknown bootresponse=%d, or timed out, ignoring device.\n", bootresponse[0]);
		return -ENODEV;
	}

	dev_dbg(&dev->dev, "device initialised!\n");

	err = usb_get_descriptor(dev, USB_DT_DEVICE, 0,
		&dev->descriptor, sizeof(dev->descriptor));
	config = dev->actconfig;
	if (err < 0)
		dev_dbg(&dev->dev, "error usb_get_descriptor: %d\n", err);

	err = usb_reset_configuration(dev);
	if (err < 0)
		dev_dbg(&dev->dev, "error usb_reset_configuration: %d\n", err);
	dev_dbg(&dev->dev, "mbox2_boot: new boot length = %d\n",
		le16_to_cpu(get_cfg_desc(config)->wTotalLength));

	mbox2_setup_48_24_magic(dev);

	dev_info(&dev->dev, "Digidesign Mbox 2: 24bit 48kHz");

	return 0; /* Successful boot */
}

static int snd_usb_axefx3_boot_quirk(struct usb_device *dev)
{
	int err;

	dev_dbg(&dev->dev, "Waiting for Axe-Fx III to boot up...\n");

	/* If the Axe-Fx III has not fully booted, it will timeout when trying
	 * to enable the audio streaming interface. A more generous timeout is
	 * used here to detect when the Axe-Fx III has finished booting as the
	 * set interface message will be acked once it has
	 */
	err = usb_control_msg(dev, usb_sndctrlpipe(dev, 0),
				USB_REQ_SET_INTERFACE, USB_RECIP_INTERFACE,
				1, 1, NULL, 0, 120000);
	if (err < 0) {
		dev_err(&dev->dev,
			"failed waiting for Axe-Fx III to boot: %d\n", err);
		return err;
	}

	dev_dbg(&dev->dev, "Axe-Fx III is now ready\n");

	err = usb_set_interface(dev, 1, 0);
	if (err < 0)
		dev_dbg(&dev->dev,
			"error stopping Axe-Fx III interface: %d\n", err);

	return 0;
}


#define MICROBOOK_BUF_SIZE 128

static int snd_usb_motu_microbookii_communicate(struct usb_device *dev, u8 *buf,
						int buf_size, int *length)
{
	int err, actual_length;

	if (usb_pipe_type_check(dev, usb_sndintpipe(dev, 0x01)))
		return -EINVAL;
	err = usb_interrupt_msg(dev, usb_sndintpipe(dev, 0x01), buf, *length,
				&actual_length, 1000);
	if (err < 0)
		return err;

	print_hex_dump(KERN_DEBUG, "MicroBookII snd: ", DUMP_PREFIX_NONE, 16, 1,
		       buf, actual_length, false);

	memset(buf, 0, buf_size);

	if (usb_pipe_type_check(dev, usb_rcvintpipe(dev, 0x82)))
		return -EINVAL;
	err = usb_interrupt_msg(dev, usb_rcvintpipe(dev, 0x82), buf, buf_size,
				&actual_length, 1000);
	if (err < 0)
		return err;

	print_hex_dump(KERN_DEBUG, "MicroBookII rcv: ", DUMP_PREFIX_NONE, 16, 1,
		       buf, actual_length, false);

	*length = actual_length;
	return 0;
}

static int snd_usb_motu_microbookii_boot_quirk(struct usb_device *dev)
{
	int err, actual_length, poll_attempts = 0;
	static const u8 set_samplerate_seq[] = { 0x00, 0x00, 0x00, 0x00,
						 0x00, 0x00, 0x0b, 0x14,
						 0x00, 0x00, 0x00, 0x01 };
	static const u8 poll_ready_seq[] = { 0x00, 0x04, 0x00, 0x00,
					     0x00, 0x00, 0x0b, 0x18 };
	u8 *buf = kzalloc(MICROBOOK_BUF_SIZE, GFP_KERNEL);

	if (!buf)
		return -ENOMEM;

	dev_info(&dev->dev, "Waiting for MOTU Microbook II to boot up...\n");

	/* First we tell the device which sample rate to use. */
	memcpy(buf, set_samplerate_seq, sizeof(set_samplerate_seq));
	actual_length = sizeof(set_samplerate_seq);
	err = snd_usb_motu_microbookii_communicate(dev, buf, MICROBOOK_BUF_SIZE,
						   &actual_length);

	if (err < 0) {
		dev_err(&dev->dev,
			"failed setting the sample rate for Motu MicroBook II: %d\n",
			err);
		goto free_buf;
	}

	/* Then we poll every 100 ms until the device informs of its readiness. */
	while (true) {
		if (++poll_attempts > 100) {
			dev_err(&dev->dev,
				"failed booting Motu MicroBook II: timeout\n");
			err = -ENODEV;
			goto free_buf;
		}

		memset(buf, 0, MICROBOOK_BUF_SIZE);
		memcpy(buf, poll_ready_seq, sizeof(poll_ready_seq));

		actual_length = sizeof(poll_ready_seq);
		err = snd_usb_motu_microbookii_communicate(
			dev, buf, MICROBOOK_BUF_SIZE, &actual_length);
		if (err < 0) {
			dev_err(&dev->dev,
				"failed booting Motu MicroBook II: communication error %d\n",
				err);
			goto free_buf;
		}

		/* the device signals its readiness through a message of the
		 * form
		 *           XX 06 00 00 00 00 0b 18  00 00 00 01
		 * If the device is not yet ready to accept audio data, the
		 * last byte of that sequence is 00.
		 */
		if (actual_length == 12 && buf[actual_length - 1] == 1)
			break;

		msleep(100);
	}

	dev_info(&dev->dev, "MOTU MicroBook II ready\n");

free_buf:
	kfree(buf);
	return err;
}

static int snd_usb_motu_m_series_boot_quirk(struct usb_device *dev)
{
<<<<<<< HEAD
	int ret;

	if (snd_usb_pipe_sanity_check(dev, usb_sndctrlpipe(dev, 0)))
		return -EINVAL;
	ret = usb_control_msg(dev, usb_sndctrlpipe(dev, 0),
			      1, USB_TYPE_VENDOR | USB_RECIP_DEVICE,
			      0x0, 0, NULL, 0, 1000);

	if (ret < 0)
		return ret;

	msleep(2000);

	ret = usb_control_msg(dev, usb_sndctrlpipe(dev, 0),
			      1, USB_TYPE_VENDOR | USB_RECIP_DEVICE,
			      0x20, 0, NULL, 0, 1000);

	if (ret < 0)
		return ret;

=======
	msleep(2000);

>>>>>>> c1084c27
	return 0;
}

/*
 * Setup quirks
 */
#define MAUDIO_SET		0x01 /* parse device_setup */
#define MAUDIO_SET_COMPATIBLE	0x80 /* use only "win-compatible" interfaces */
#define MAUDIO_SET_DTS		0x02 /* enable DTS Digital Output */
#define MAUDIO_SET_96K		0x04 /* 48-96kHz rate if set, 8-48kHz otherwise */
#define MAUDIO_SET_24B		0x08 /* 24bits sample if set, 16bits otherwise */
#define MAUDIO_SET_DI		0x10 /* enable Digital Input */
#define MAUDIO_SET_MASK		0x1f /* bit mask for setup value */
#define MAUDIO_SET_24B_48K_DI	 0x19 /* 24bits+48kHz+Digital Input */
#define MAUDIO_SET_24B_48K_NOTDI 0x09 /* 24bits+48kHz+No Digital Input */
#define MAUDIO_SET_16B_48K_DI	 0x11 /* 16bits+48kHz+Digital Input */
#define MAUDIO_SET_16B_48K_NOTDI 0x01 /* 16bits+48kHz+No Digital Input */

static int quattro_skip_setting_quirk(struct snd_usb_audio *chip,
				      int iface, int altno)
{
	/* Reset ALL ifaces to 0 altsetting.
	 * Call it for every possible altsetting of every interface.
	 */
	usb_set_interface(chip->dev, iface, 0);
	if (chip->setup & MAUDIO_SET) {
		if (chip->setup & MAUDIO_SET_COMPATIBLE) {
			if (iface != 1 && iface != 2)
				return 1; /* skip all interfaces but 1 and 2 */
		} else {
			unsigned int mask;
			if (iface == 1 || iface == 2)
				return 1; /* skip interfaces 1 and 2 */
			if ((chip->setup & MAUDIO_SET_96K) && altno != 1)
				return 1; /* skip this altsetting */
			mask = chip->setup & MAUDIO_SET_MASK;
			if (mask == MAUDIO_SET_24B_48K_DI && altno != 2)
				return 1; /* skip this altsetting */
			if (mask == MAUDIO_SET_24B_48K_NOTDI && altno != 3)
				return 1; /* skip this altsetting */
			if (mask == MAUDIO_SET_16B_48K_NOTDI && altno != 4)
				return 1; /* skip this altsetting */
		}
	}
	usb_audio_dbg(chip,
		    "using altsetting %d for interface %d config %d\n",
		    altno, iface, chip->setup);
	return 0; /* keep this altsetting */
}

static int audiophile_skip_setting_quirk(struct snd_usb_audio *chip,
					 int iface,
					 int altno)
{
	/* Reset ALL ifaces to 0 altsetting.
	 * Call it for every possible altsetting of every interface.
	 */
	usb_set_interface(chip->dev, iface, 0);

	if (chip->setup & MAUDIO_SET) {
		unsigned int mask;
		if ((chip->setup & MAUDIO_SET_DTS) && altno != 6)
			return 1; /* skip this altsetting */
		if ((chip->setup & MAUDIO_SET_96K) && altno != 1)
			return 1; /* skip this altsetting */
		mask = chip->setup & MAUDIO_SET_MASK;
		if (mask == MAUDIO_SET_24B_48K_DI && altno != 2)
			return 1; /* skip this altsetting */
		if (mask == MAUDIO_SET_24B_48K_NOTDI && altno != 3)
			return 1; /* skip this altsetting */
		if (mask == MAUDIO_SET_16B_48K_DI && altno != 4)
			return 1; /* skip this altsetting */
		if (mask == MAUDIO_SET_16B_48K_NOTDI && altno != 5)
			return 1; /* skip this altsetting */
	}

	return 0; /* keep this altsetting */
}

static int fasttrackpro_skip_setting_quirk(struct snd_usb_audio *chip,
					   int iface, int altno)
{
	/* Reset ALL ifaces to 0 altsetting.
	 * Call it for every possible altsetting of every interface.
	 */
	usb_set_interface(chip->dev, iface, 0);

	/* possible configuration where both inputs and only one output is
	 *used is not supported by the current setup
	 */
	if (chip->setup & (MAUDIO_SET | MAUDIO_SET_24B)) {
		if (chip->setup & MAUDIO_SET_96K) {
			if (altno != 3 && altno != 6)
				return 1;
		} else if (chip->setup & MAUDIO_SET_DI) {
			if (iface == 4)
				return 1; /* no analog input */
			if (altno != 2 && altno != 5)
				return 1; /* enable only altsets 2 and 5 */
		} else {
			if (iface == 5)
				return 1; /* disable digialt input */
			if (altno != 2 && altno != 5)
				return 1; /* enalbe only altsets 2 and 5 */
		}
	} else {
		/* keep only 16-Bit mode */
		if (altno != 1)
			return 1;
	}

	usb_audio_dbg(chip,
		    "using altsetting %d for interface %d config %d\n",
		    altno, iface, chip->setup);
	return 0; /* keep this altsetting */
}

static int s1810c_skip_setting_quirk(struct snd_usb_audio *chip,
					   int iface, int altno)
{
	/*
	 * Altno settings:
	 *
	 * Playback (Interface 1):
	 * 1: 6 Analog + 2 S/PDIF
	 * 2: 6 Analog + 2 S/PDIF
	 * 3: 6 Analog
	 *
	 * Capture (Interface 2):
	 * 1: 8 Analog + 2 S/PDIF + 8 ADAT
	 * 2: 8 Analog + 2 S/PDIF + 4 ADAT
	 * 3: 8 Analog
	 */

	/*
	 * I'll leave 2 as the default one and
	 * use device_setup to switch to the
	 * other two.
	 */
	if ((chip->setup == 0 || chip->setup > 2) && altno != 2)
		return 1;
	else if (chip->setup == 1 && altno != 1)
		return 1;
	else if (chip->setup == 2 && altno != 3)
		return 1;

	return 0;
}

int snd_usb_apply_interface_quirk(struct snd_usb_audio *chip,
				  int iface,
				  int altno)
{
	/* audiophile usb: skip altsets incompatible with device_setup */
	if (chip->usb_id == USB_ID(0x0763, 0x2003))
		return audiophile_skip_setting_quirk(chip, iface, altno);
	/* quattro usb: skip altsets incompatible with device_setup */
	if (chip->usb_id == USB_ID(0x0763, 0x2001))
		return quattro_skip_setting_quirk(chip, iface, altno);
	/* fasttrackpro usb: skip altsets incompatible with device_setup */
	if (chip->usb_id == USB_ID(0x0763, 0x2012))
		return fasttrackpro_skip_setting_quirk(chip, iface, altno);
	/* presonus studio 1810c: skip altsets incompatible with device_setup */
	if (chip->usb_id == USB_ID(0x0194f, 0x010c))
		return s1810c_skip_setting_quirk(chip, iface, altno);


	return 0;
}

int snd_usb_apply_boot_quirk(struct usb_device *dev,
			     struct usb_interface *intf,
			     const struct snd_usb_audio_quirk *quirk,
			     unsigned int id)
{
	switch (id) {
	case USB_ID(0x041e, 0x3000):
		/* SB Extigy needs special boot-up sequence */
		/* if more models come, this will go to the quirk list. */
		return snd_usb_extigy_boot_quirk(dev, intf);

	case USB_ID(0x041e, 0x3020):
		/* SB Audigy 2 NX needs its own boot-up magic, too */
		return snd_usb_audigy2nx_boot_quirk(dev);

	case USB_ID(0x10f5, 0x0200):
		/* C-Media CM106 / Turtle Beach Audio Advantage Roadie */
		return snd_usb_cm106_boot_quirk(dev);

	case USB_ID(0x0d8c, 0x0102):
		/* C-Media CM6206 / CM106-Like Sound Device */
	case USB_ID(0x0ccd, 0x00b1): /* Terratec Aureon 7.1 USB */
		return snd_usb_cm6206_boot_quirk(dev);

	case USB_ID(0x0dba, 0x3000):
		/* Digidesign Mbox 2 */
		return snd_usb_mbox2_boot_quirk(dev);

	case USB_ID(0x1235, 0x0010): /* Focusrite Novation Saffire 6 USB */
	case USB_ID(0x1235, 0x0018): /* Focusrite Novation Twitch */
		return snd_usb_novation_boot_quirk(dev);

	case USB_ID(0x133e, 0x0815):
		/* Access Music VirusTI Desktop */
		return snd_usb_accessmusic_boot_quirk(dev);

	case USB_ID(0x17cc, 0x1000): /* Komplete Audio 6 */
	case USB_ID(0x17cc, 0x1010): /* Traktor Audio 6 */
	case USB_ID(0x17cc, 0x1020): /* Traktor Audio 10 */
		return snd_usb_nativeinstruments_boot_quirk(dev);
	case USB_ID(0x0763, 0x2012):  /* M-Audio Fast Track Pro USB */
		return snd_usb_fasttrackpro_boot_quirk(dev);
	case USB_ID(0x047f, 0xc010): /* Plantronics Gamecom 780 */
		return snd_usb_gamecon780_boot_quirk(dev);
	case USB_ID(0x2466, 0x8010): /* Fractal Audio Axe-Fx 3 */
		return snd_usb_axefx3_boot_quirk(dev);
	case USB_ID(0x07fd, 0x0004): /* MOTU MicroBook II */
		/*
		 * For some reason interface 3 with vendor-spec class is
		 * detected on MicroBook IIc.
		 */
		if (get_iface_desc(intf->altsetting)->bInterfaceClass ==
		    USB_CLASS_VENDOR_SPEC &&
		    get_iface_desc(intf->altsetting)->bInterfaceNumber < 3)
			return snd_usb_motu_microbookii_boot_quirk(dev);
		break;
	}

	return 0;
}

int snd_usb_apply_boot_quirk_once(struct usb_device *dev,
				  struct usb_interface *intf,
				  const struct snd_usb_audio_quirk *quirk,
				  unsigned int id)
{
	switch (id) {
	case USB_ID(0x07fd, 0x0008): /* MOTU M Series */
		return snd_usb_motu_m_series_boot_quirk(dev);
	}

	return 0;
}

/*
 * check if the device uses big-endian samples
 */
int snd_usb_is_big_endian_format(struct snd_usb_audio *chip,
				 const struct audioformat *fp)
{
	/* it depends on altsetting whether the device is big-endian or not */
	switch (chip->usb_id) {
	case USB_ID(0x0763, 0x2001): /* M-Audio Quattro: captured data only */
		if (fp->altsetting == 2 || fp->altsetting == 3 ||
			fp->altsetting == 5 || fp->altsetting == 6)
			return 1;
		break;
	case USB_ID(0x0763, 0x2003): /* M-Audio Audiophile USB */
		if (chip->setup == 0x00 ||
			fp->altsetting == 1 || fp->altsetting == 2 ||
			fp->altsetting == 3)
			return 1;
		break;
	case USB_ID(0x0763, 0x2012): /* M-Audio Fast Track Pro */
		if (fp->altsetting == 2 || fp->altsetting == 3 ||
			fp->altsetting == 5 || fp->altsetting == 6)
			return 1;
		break;
	}
	return 0;
}

/*
 * For E-Mu 0404USB/0202USB/TrackerPre/0204 sample rate should be set for device,
 * not for interface.
 */

enum {
	EMU_QUIRK_SR_44100HZ = 0,
	EMU_QUIRK_SR_48000HZ,
	EMU_QUIRK_SR_88200HZ,
	EMU_QUIRK_SR_96000HZ,
	EMU_QUIRK_SR_176400HZ,
	EMU_QUIRK_SR_192000HZ
};

static void set_format_emu_quirk(struct snd_usb_substream *subs,
				 const struct audioformat *fmt)
{
	unsigned char emu_samplerate_id = 0;

	/* When capture is active
	 * sample rate shouldn't be changed
	 * by playback substream
	 */
	if (subs->direction == SNDRV_PCM_STREAM_PLAYBACK) {
		if (subs->stream->substream[SNDRV_PCM_STREAM_CAPTURE].cur_audiofmt)
			return;
	}

	switch (fmt->rate_min) {
	case 48000:
		emu_samplerate_id = EMU_QUIRK_SR_48000HZ;
		break;
	case 88200:
		emu_samplerate_id = EMU_QUIRK_SR_88200HZ;
		break;
	case 96000:
		emu_samplerate_id = EMU_QUIRK_SR_96000HZ;
		break;
	case 176400:
		emu_samplerate_id = EMU_QUIRK_SR_176400HZ;
		break;
	case 192000:
		emu_samplerate_id = EMU_QUIRK_SR_192000HZ;
		break;
	default:
		emu_samplerate_id = EMU_QUIRK_SR_44100HZ;
		break;
	}
	snd_emuusb_set_samplerate(subs->stream->chip, emu_samplerate_id);
	subs->pkt_offset_adj = (emu_samplerate_id >= EMU_QUIRK_SR_176400HZ) ? 4 : 0;
}

static int pioneer_djm_set_format_quirk(struct snd_usb_substream *subs,
					u16 windex)
{
	unsigned int cur_rate = subs->data_endpoint->cur_rate;
	u8 sr[3];
	// Convert to little endian
	sr[0] = cur_rate & 0xff;
	sr[1] = (cur_rate >> 8) & 0xff;
	sr[2] = (cur_rate >> 16) & 0xff;
	usb_set_interface(subs->dev, 0, 1);
	// we should derive windex from fmt-sync_ep but it's not set
	snd_usb_ctl_msg(subs->stream->chip->dev,
		usb_sndctrlpipe(subs->stream->chip->dev, 0),
		0x01, 0x22, 0x0100, windex, &sr, 0x0003);
	return 0;
}

void snd_usb_set_format_quirk(struct snd_usb_substream *subs,
			      const struct audioformat *fmt)
{
	switch (subs->stream->chip->usb_id) {
	case USB_ID(0x041e, 0x3f02): /* E-Mu 0202 USB */
	case USB_ID(0x041e, 0x3f04): /* E-Mu 0404 USB */
	case USB_ID(0x041e, 0x3f0a): /* E-Mu Tracker Pre */
	case USB_ID(0x041e, 0x3f19): /* E-Mu 0204 USB */
		set_format_emu_quirk(subs, fmt);
		break;
	case USB_ID(0x534d, 0x2109): /* MacroSilicon MS2109 */
		subs->stream_offset_adj = 2;
		break;
<<<<<<< HEAD
	}
}

bool snd_usb_get_sample_rate_quirk(struct snd_usb_audio *chip)
{
	/* devices which do not support reading the sample rate. */
	switch (chip->usb_id) {
	case USB_ID(0x041E, 0x4080): /* Creative Live Cam VF0610 */
	case USB_ID(0x04D8, 0xFEEA): /* Benchmark DAC1 Pre */
	case USB_ID(0x0556, 0x0014): /* Phoenix Audio TMX320VC */
	case USB_ID(0x05A3, 0x9420): /* ELP HD USB Camera */
	case USB_ID(0x05a7, 0x1020): /* Bose Companion 5 */
	case USB_ID(0x074D, 0x3553): /* Outlaw RR2150 (Micronas UAC3553B) */
	case USB_ID(0x1395, 0x740a): /* Sennheiser DECT */
	case USB_ID(0x1901, 0x0191): /* GE B850V3 CP2114 audio interface */
	case USB_ID(0x21B4, 0x0081): /* AudioQuest DragonFly */
	case USB_ID(0x2912, 0x30c8): /* Audioengine D1 */
		return true;
	}

	/* devices of these vendors don't support reading rate, either */
	switch (USB_ID_VENDOR(chip->usb_id)) {
	case 0x045E: /* MS Lifecam */
	case 0x047F: /* Plantronics */
	case 0x1de7: /* Phoenix Audio */
		return true;
	}

	return false;
}

/* ITF-USB DSD based DACs need a vendor cmd to switch
 * between PCM and native DSD mode
 */
static bool is_itf_usb_dsd_dac(unsigned int id)
{
	switch (id) {
	case USB_ID(0x154e, 0x1002): /* Denon DCD-1500RE */
	case USB_ID(0x154e, 0x1003): /* Denon DA-300USB */
	case USB_ID(0x154e, 0x3005): /* Marantz HD-DAC1 */
	case USB_ID(0x154e, 0x3006): /* Marantz SA-14S1 */
	case USB_ID(0x1852, 0x5065): /* Luxman DA-06 */
	case USB_ID(0x0644, 0x8043): /* TEAC UD-501/UD-501V2/UD-503/NT-503 */
	case USB_ID(0x0644, 0x8044): /* Esoteric D-05X */
	case USB_ID(0x0644, 0x804a): /* TEAC UD-301 */
		return true;
	}
	return false;
}

int snd_usb_select_mode_quirk(struct snd_usb_substream *subs,
			      struct audioformat *fmt)
=======
	case USB_ID(0x2b73, 0x0013): /* Pioneer DJM-450 */
		pioneer_djm_set_format_quirk(subs, 0x0082);
		break;
	case USB_ID(0x08e4, 0x017f): /* Pioneer DJM-750 */
	case USB_ID(0x08e4, 0x0163): /* Pioneer DJM-850 */
		pioneer_djm_set_format_quirk(subs, 0x0086);
		break;
	}
}

int snd_usb_select_mode_quirk(struct snd_usb_audio *chip,
			      const struct audioformat *fmt)
>>>>>>> c1084c27
{
	struct usb_device *dev = chip->dev;
	int err;

	if (chip->quirk_flags & QUIRK_FLAG_ITF_USB_DSD_DAC) {
		/* First switch to alt set 0, otherwise the mode switch cmd
		 * will not be accepted by the DAC
		 */
		err = usb_set_interface(dev, fmt->iface, 0);
		if (err < 0)
			return err;

		msleep(20); /* Delay needed after setting the interface */

		/* Vendor mode switch cmd is required. */
		if (fmt->formats & SNDRV_PCM_FMTBIT_DSD_U32_BE) {
			/* DSD mode (DSD_U32) requested */
			err = snd_usb_ctl_msg(dev, usb_sndctrlpipe(dev, 0), 0,
					      USB_DIR_OUT|USB_TYPE_VENDOR|USB_RECIP_INTERFACE,
					      1, 1, NULL, 0);
			if (err < 0)
				return err;

		} else {
			/* PCM or DOP mode (S32) requested */
			/* PCM mode (S16) requested */
			err = snd_usb_ctl_msg(dev, usb_sndctrlpipe(dev, 0), 0,
					      USB_DIR_OUT|USB_TYPE_VENDOR|USB_RECIP_INTERFACE,
					      0, 1, NULL, 0);
			if (err < 0)
				return err;

		}
		msleep(20);
	}
	return 0;
}

void snd_usb_endpoint_start_quirk(struct snd_usb_endpoint *ep)
{
	/*
	 * "Playback Design" products send bogus feedback data at the start
	 * of the stream. Ignore them.
	 */
	if (USB_ID_VENDOR(ep->chip->usb_id) == 0x23ba &&
	    ep->type == SND_USB_ENDPOINT_TYPE_SYNC)
		ep->skip_packets = 4;

	/*
	 * M-Audio Fast Track C400/C600 - when packets are not skipped, real
	 * world latency varies by approx. +/- 50 frames (at 96kHz) each time
	 * the stream is (re)started. When skipping packets 16 at endpoint
	 * start up, the real world latency is stable within +/- 1 frame (also
	 * across power cycles).
	 */
	if ((ep->chip->usb_id == USB_ID(0x0763, 0x2030) ||
	     ep->chip->usb_id == USB_ID(0x0763, 0x2031)) &&
	    ep->type == SND_USB_ENDPOINT_TYPE_DATA)
		ep->skip_packets = 16;

	/* Work around devices that report unreasonable feedback data */
	if ((ep->chip->usb_id == USB_ID(0x0644, 0x8038) ||  /* TEAC UD-H01 */
	     ep->chip->usb_id == USB_ID(0x1852, 0x5034)) && /* T+A Dac8 */
	    ep->syncmaxsize == 4)
		ep->tenor_fb_quirk = 1;
}

/* quirk applied after snd_usb_ctl_msg(); not applied during boot quirks */
void snd_usb_ctl_msg_quirk(struct usb_device *dev, unsigned int pipe,
			   __u8 request, __u8 requesttype, __u16 value,
			   __u16 index, void *data, __u16 size)
{
	struct snd_usb_audio *chip = dev_get_drvdata(&dev->dev);

	if (!chip || (requesttype & USB_TYPE_MASK) != USB_TYPE_CLASS)
		return;

	if (chip->quirk_flags & QUIRK_FLAG_CTL_MSG_DELAY)
		msleep(20);
<<<<<<< HEAD

	/* Zoom R16/24, Logitech H650e/H570e, Jabra 550a, Kingston HyperX
	 *  needs a tiny delay here, otherwise requests like get/set
	 *  frequency return as failed despite actually succeeding.
	 */
	if ((chip->usb_id == USB_ID(0x1686, 0x00dd) ||
	     chip->usb_id == USB_ID(0x046d, 0x0a46) ||
	     chip->usb_id == USB_ID(0x046d, 0x0a56) ||
	     chip->usb_id == USB_ID(0x0b0e, 0x0349) ||
	     chip->usb_id == USB_ID(0x0951, 0x16ad)) &&
	    (requesttype & USB_TYPE_MASK) == USB_TYPE_CLASS)
		usleep_range(1000, 2000);

	/*
	 * Samsung USBC Headset (AKG) need a tiny delay after each
	 * class compliant request. (Model number: AAM625R or AAM627R)
	 */
	if (chip->usb_id == USB_ID(0x04e8, 0xa051) &&
	    (requesttype & USB_TYPE_MASK) == USB_TYPE_CLASS)
=======
	else if (chip->quirk_flags & QUIRK_FLAG_CTL_MSG_DELAY_1M)
		usleep_range(1000, 2000);
	else if (chip->quirk_flags & QUIRK_FLAG_CTL_MSG_DELAY_5M)
>>>>>>> c1084c27
		usleep_range(5000, 6000);
}

/*
 * snd_usb_interface_dsd_format_quirks() is called from format.c to
 * augment the PCM format bit-field for DSD types. The UAC standards
 * don't have a designated bit field to denote DSD-capable interfaces,
 * hence all hardware that is known to support this format has to be
 * listed here.
 */
u64 snd_usb_interface_dsd_format_quirks(struct snd_usb_audio *chip,
					struct audioformat *fp,
					unsigned int sample_bytes)
{
	struct usb_interface *iface;

	/* Playback Designs */
	if (USB_ID_VENDOR(chip->usb_id) == 0x23ba &&
	    USB_ID_PRODUCT(chip->usb_id) < 0x0110) {
		switch (fp->altsetting) {
		case 1:
			fp->dsd_dop = true;
			return SNDRV_PCM_FMTBIT_DSD_U16_LE;
		case 2:
			fp->dsd_bitrev = true;
			return SNDRV_PCM_FMTBIT_DSD_U8;
		case 3:
			fp->dsd_bitrev = true;
			return SNDRV_PCM_FMTBIT_DSD_U16_LE;
		}
	}

	/* XMOS based USB DACs */
	switch (chip->usb_id) {
	case USB_ID(0x1511, 0x0037): /* AURALiC VEGA */
	case USB_ID(0x2522, 0x0012): /* LH Labs VI DAC Infinity */
	case USB_ID(0x2772, 0x0230): /* Pro-Ject Pre Box S2 Digital */
		if (fp->altsetting == 2)
			return SNDRV_PCM_FMTBIT_DSD_U32_BE;
		break;

	case USB_ID(0x0d8c, 0x0316): /* Hegel HD12 DSD */
	case USB_ID(0x10cb, 0x0103): /* The Bit Opus #3; with fp->dsd_raw */
	case USB_ID(0x16d0, 0x06b2): /* NuPrime DAC-10 */
	case USB_ID(0x16d0, 0x09dd): /* Encore mDSD */
	case USB_ID(0x16d0, 0x0733): /* Furutech ADL Stratos */
	case USB_ID(0x16d0, 0x09db): /* NuPrime Audio DAC-9 */
	case USB_ID(0x1db5, 0x0003): /* Bryston BDA3 */
	case USB_ID(0x22e1, 0xca01): /* HDTA Serenade DSD */
	case USB_ID(0x249c, 0x9326): /* M2Tech Young MkIII */
	case USB_ID(0x2616, 0x0106): /* PS Audio NuWave DAC */
	case USB_ID(0x2622, 0x0041): /* Audiolab M-DAC+ */
	case USB_ID(0x27f7, 0x3002): /* W4S DAC-2v2SE */
	case USB_ID(0x29a2, 0x0086): /* Mutec MC3+ USB */
	case USB_ID(0x6b42, 0x0042): /* MSB Technology */
		if (fp->altsetting == 3)
			return SNDRV_PCM_FMTBIT_DSD_U32_BE;
		break;

	/* Amanero Combo384 USB based DACs with native DSD support */
	case USB_ID(0x16d0, 0x071a):  /* Amanero - Combo384 */
	case USB_ID(0x2ab6, 0x0004):  /* T+A DAC8DSD-V2.0, MP1000E-V2.0, MP2000R-V2.0, MP2500R-V2.0, MP3100HV-V2.0 */
	case USB_ID(0x2ab6, 0x0005):  /* T+A USB HD Audio 1 */
	case USB_ID(0x2ab6, 0x0006):  /* T+A USB HD Audio 2 */
		if (fp->altsetting == 2) {
			switch (le16_to_cpu(chip->dev->descriptor.bcdDevice)) {
			case 0x199:
				return SNDRV_PCM_FMTBIT_DSD_U32_LE;
			case 0x19b:
			case 0x203:
				return SNDRV_PCM_FMTBIT_DSD_U32_BE;
			default:
				break;
			}
		}
		break;
	case USB_ID(0x16d0, 0x0a23):
		if (fp->altsetting == 2)
			return SNDRV_PCM_FMTBIT_DSD_U32_BE;
		break;

	default:
		break;
	}

	/* ITF-USB DSD based DACs */
	if (chip->quirk_flags & QUIRK_FLAG_ITF_USB_DSD_DAC) {
		iface = usb_ifnum_to_if(chip->dev, fp->iface);

		/* Altsetting 2 support native DSD if the num of altsets is
		 * three (0-2),
		 * Altsetting 3 support native DSD if the num of altsets is
		 * four (0-3).
		 */
		if (fp->altsetting == iface->num_altsetting - 1)
			return SNDRV_PCM_FMTBIT_DSD_U32_BE;
	}

	/* Mostly generic method to detect many DSD-capable implementations */
	if ((chip->quirk_flags & QUIRK_FLAG_DSD_RAW) && fp->dsd_raw)
		return SNDRV_PCM_FMTBIT_DSD_U32_BE;

	return 0;
}

void snd_usb_audioformat_attributes_quirk(struct snd_usb_audio *chip,
					  struct audioformat *fp,
					  int stream)
{
	switch (chip->usb_id) {
	case USB_ID(0x0a92, 0x0053): /* AudioTrak Optoplay */
		/* Optoplay sets the sample rate attribute although
		 * it seems not supporting it in fact.
		 */
		fp->attributes &= ~UAC_EP_CS_ATTR_SAMPLE_RATE;
		break;
	case USB_ID(0x041e, 0x3020): /* Creative SB Audigy 2 NX */
	case USB_ID(0x0763, 0x2003): /* M-Audio Audiophile USB */
		/* doesn't set the sample rate attribute, but supports it */
		fp->attributes |= UAC_EP_CS_ATTR_SAMPLE_RATE;
		break;
	case USB_ID(0x0763, 0x2001):  /* M-Audio Quattro USB */
	case USB_ID(0x0763, 0x2012):  /* M-Audio Fast Track Pro USB */
	case USB_ID(0x047f, 0x0ca1): /* plantronics headset */
	case USB_ID(0x077d, 0x07af): /* Griffin iMic (note that there is
					an older model 77d:223) */
	/*
	 * plantronics headset and Griffin iMic have set adaptive-in
	 * although it's really not...
	 */
		fp->ep_attr &= ~USB_ENDPOINT_SYNCTYPE;
		if (stream == SNDRV_PCM_STREAM_PLAYBACK)
			fp->ep_attr |= USB_ENDPOINT_SYNC_ADAPTIVE;
		else
			fp->ep_attr |= USB_ENDPOINT_SYNC_SYNC;
		break;
	case USB_ID(0x07fd, 0x0004):  /* MOTU MicroBook IIc */
		/*
		 * MaxPacketsOnly attribute is erroneously set in endpoint
		 * descriptors. As a result this card produces noise with
<<<<<<< HEAD
		 * all sample rates other than 96 KHz.
		 */
		fp->attributes &= ~UAC_EP_CS_ATTR_FILL_MAX;
		break;
	case USB_ID(0x1235, 0x8202):  /* Focusrite Scarlett 2i2 2nd gen */
	case USB_ID(0x1235, 0x8205):  /* Focusrite Scarlett Solo 2nd gen */
		/*
		 * Reports that playback should use Synch: Synchronous
		 * while still providing a feedback endpoint.
		 * Synchronous causes snapping on some sample rates.
		 * Force it to use Synch: Asynchronous.
		 */
		if (stream == SNDRV_PCM_STREAM_PLAYBACK) {
			fp->ep_attr &= ~USB_ENDPOINT_SYNCTYPE;
			fp->ep_attr |= USB_ENDPOINT_SYNC_ASYNC;
		}
		break;
=======
		 * all sample rates other than 96 kHz.
		 */
		fp->attributes &= ~UAC_EP_CS_ATTR_FILL_MAX;
		break;
	case USB_ID(0x1224, 0x2a25):  /* Jieli Technology USB PHY 2.0 */
		/* mic works only when ep packet size is set to wMaxPacketSize */
		fp->attributes |= UAC_EP_CS_ATTR_FILL_MAX;
		break;

	}
}

/*
 * registration quirk:
 * the registration is skipped if a device matches with the given ID,
 * unless the interface reaches to the defined one.  This is for delaying
 * the registration until the last known interface, so that the card and
 * devices appear at the same time.
 */

struct registration_quirk {
	unsigned int usb_id;	/* composed via USB_ID() */
	unsigned int interface;	/* the interface to trigger register */
};

#define REG_QUIRK_ENTRY(vendor, product, iface) \
	{ .usb_id = USB_ID(vendor, product), .interface = (iface) }

static const struct registration_quirk registration_quirks[] = {
	REG_QUIRK_ENTRY(0x0951, 0x16d8, 2),	/* Kingston HyperX AMP */
	REG_QUIRK_ENTRY(0x0951, 0x16ed, 2),	/* Kingston HyperX Cloud Alpha S */
	REG_QUIRK_ENTRY(0x0951, 0x16ea, 2),	/* Kingston HyperX Cloud Flight S */
	REG_QUIRK_ENTRY(0x0ecb, 0x1f46, 2),	/* JBL Quantum 600 */
	REG_QUIRK_ENTRY(0x0ecb, 0x1f47, 2),	/* JBL Quantum 800 */
	REG_QUIRK_ENTRY(0x0ecb, 0x1f4c, 2),	/* JBL Quantum 400 */
	REG_QUIRK_ENTRY(0x0ecb, 0x2039, 2),	/* JBL Quantum 400 */
	REG_QUIRK_ENTRY(0x0ecb, 0x203c, 2),	/* JBL Quantum 600 */
	REG_QUIRK_ENTRY(0x0ecb, 0x203e, 2),	/* JBL Quantum 800 */
	{ 0 }					/* terminator */
};

/* return true if skipping registration */
bool snd_usb_registration_quirk(struct snd_usb_audio *chip, int iface)
{
	const struct registration_quirk *q;

	for (q = registration_quirks; q->usb_id; q++)
		if (chip->usb_id == q->usb_id)
			return iface != q->interface;

	/* Register as normal */
	return false;
}

/*
 * driver behavior quirk flags
 */
struct usb_audio_quirk_flags_table {
	u32 id;
	u32 flags;
};

#define DEVICE_FLG(vid, pid, _flags) \
	{ .id = USB_ID(vid, pid), .flags = (_flags) }
#define VENDOR_FLG(vid, _flags) DEVICE_FLG(vid, 0, _flags)

static const struct usb_audio_quirk_flags_table quirk_flags_table[] = {
	/* Device matches */
	DEVICE_FLG(0x041e, 0x3000, /* Creative SB Extigy */
		   QUIRK_FLAG_IGNORE_CTL_ERROR),
	DEVICE_FLG(0x041e, 0x4080, /* Creative Live Cam VF0610 */
		   QUIRK_FLAG_GET_SAMPLE_RATE),
	DEVICE_FLG(0x046d, 0x084c, /* Logitech ConferenceCam Connect */
		   QUIRK_FLAG_GET_SAMPLE_RATE | QUIRK_FLAG_CTL_MSG_DELAY_1M),
	DEVICE_FLG(0x046d, 0x0991, /* Logitech QuickCam Pro */
		   QUIRK_FLAG_CTL_MSG_DELAY_1M | QUIRK_FLAG_IGNORE_CTL_ERROR),
	DEVICE_FLG(0x046d, 0x09a4, /* Logitech QuickCam E 3500 */
		   QUIRK_FLAG_CTL_MSG_DELAY_1M | QUIRK_FLAG_IGNORE_CTL_ERROR),
	DEVICE_FLG(0x04d8, 0xfeea, /* Benchmark DAC1 Pre */
		   QUIRK_FLAG_GET_SAMPLE_RATE),
	DEVICE_FLG(0x04e8, 0xa051, /* Samsung USBC Headset (AKG) */
		   QUIRK_FLAG_SKIP_CLOCK_SELECTOR | QUIRK_FLAG_CTL_MSG_DELAY_5M),
	DEVICE_FLG(0x054c, 0x0b8c, /* Sony WALKMAN NW-A45 DAC */
		   QUIRK_FLAG_SET_IFACE_FIRST),
	DEVICE_FLG(0x0556, 0x0014, /* Phoenix Audio TMX320VC */
		   QUIRK_FLAG_GET_SAMPLE_RATE),
	DEVICE_FLG(0x05a3, 0x9420, /* ELP HD USB Camera */
		   QUIRK_FLAG_GET_SAMPLE_RATE),
	DEVICE_FLG(0x05a7, 0x1020, /* Bose Companion 5 */
		   QUIRK_FLAG_GET_SAMPLE_RATE),
	DEVICE_FLG(0x05e1, 0x0408, /* Syntek STK1160 */
		   QUIRK_FLAG_ALIGN_TRANSFER),
	DEVICE_FLG(0x05e1, 0x0480, /* Hauppauge Woodbury */
		   QUIRK_FLAG_SHARE_MEDIA_DEVICE | QUIRK_FLAG_ALIGN_TRANSFER),
	DEVICE_FLG(0x0644, 0x8043, /* TEAC UD-501/UD-501V2/UD-503/NT-503 */
		   QUIRK_FLAG_ITF_USB_DSD_DAC | QUIRK_FLAG_CTL_MSG_DELAY |
		   QUIRK_FLAG_IFACE_DELAY),
	DEVICE_FLG(0x0644, 0x8044, /* Esoteric D-05X */
		   QUIRK_FLAG_ITF_USB_DSD_DAC | QUIRK_FLAG_CTL_MSG_DELAY |
		   QUIRK_FLAG_IFACE_DELAY),
	DEVICE_FLG(0x0644, 0x804a, /* TEAC UD-301 */
		   QUIRK_FLAG_ITF_USB_DSD_DAC | QUIRK_FLAG_CTL_MSG_DELAY |
		   QUIRK_FLAG_IFACE_DELAY),
	DEVICE_FLG(0x06f8, 0xb000, /* Hercules DJ Console (Windows Edition) */
		   QUIRK_FLAG_IGNORE_CTL_ERROR),
	DEVICE_FLG(0x06f8, 0xd002, /* Hercules DJ Console (Macintosh Edition) */
		   QUIRK_FLAG_IGNORE_CTL_ERROR),
	DEVICE_FLG(0x074d, 0x3553, /* Outlaw RR2150 (Micronas UAC3553B) */
		   QUIRK_FLAG_GET_SAMPLE_RATE),
	DEVICE_FLG(0x08bb, 0x2702, /* LineX FM Transmitter */
		   QUIRK_FLAG_IGNORE_CTL_ERROR),
	DEVICE_FLG(0x0951, 0x16ad, /* Kingston HyperX */
		   QUIRK_FLAG_CTL_MSG_DELAY_1M),
	DEVICE_FLG(0x0b0e, 0x0349, /* Jabra 550a */
		   QUIRK_FLAG_CTL_MSG_DELAY_1M),
	DEVICE_FLG(0x0fd9, 0x0008, /* Hauppauge HVR-950Q */
		   QUIRK_FLAG_SHARE_MEDIA_DEVICE | QUIRK_FLAG_ALIGN_TRANSFER),
	DEVICE_FLG(0x1395, 0x740a, /* Sennheiser DECT */
		   QUIRK_FLAG_GET_SAMPLE_RATE),
	DEVICE_FLG(0x13e5, 0x0001, /* Serato Phono */
		   QUIRK_FLAG_IGNORE_CTL_ERROR),
	DEVICE_FLG(0x154e, 0x1002, /* Denon DCD-1500RE */
		   QUIRK_FLAG_ITF_USB_DSD_DAC | QUIRK_FLAG_CTL_MSG_DELAY),
	DEVICE_FLG(0x154e, 0x1003, /* Denon DA-300USB */
		   QUIRK_FLAG_ITF_USB_DSD_DAC | QUIRK_FLAG_CTL_MSG_DELAY),
	DEVICE_FLG(0x154e, 0x3005, /* Marantz HD-DAC1 */
		   QUIRK_FLAG_ITF_USB_DSD_DAC | QUIRK_FLAG_CTL_MSG_DELAY),
	DEVICE_FLG(0x154e, 0x3006, /* Marantz SA-14S1 */
		   QUIRK_FLAG_ITF_USB_DSD_DAC | QUIRK_FLAG_CTL_MSG_DELAY),
	DEVICE_FLG(0x154e, 0x500e, /* Denon DN-X1600 */
		   QUIRK_FLAG_IGNORE_CLOCK_SOURCE),
	DEVICE_FLG(0x1686, 0x00dd, /* Zoom R16/24 */
		   QUIRK_FLAG_TX_LENGTH | QUIRK_FLAG_CTL_MSG_DELAY_1M),
	DEVICE_FLG(0x17aa, 0x1046, /* Lenovo ThinkStation P620 Rear Line-in, Line-out and Microphone */
		   QUIRK_FLAG_DISABLE_AUTOSUSPEND),
	DEVICE_FLG(0x17aa, 0x104d, /* Lenovo ThinkStation P620 Internal Speaker + Front Headset */
		   QUIRK_FLAG_DISABLE_AUTOSUSPEND),
	DEVICE_FLG(0x1852, 0x5065, /* Luxman DA-06 */
		   QUIRK_FLAG_ITF_USB_DSD_DAC | QUIRK_FLAG_CTL_MSG_DELAY),
	DEVICE_FLG(0x1901, 0x0191, /* GE B850V3 CP2114 audio interface */
		   QUIRK_FLAG_GET_SAMPLE_RATE),
	DEVICE_FLG(0x2040, 0x7200, /* Hauppauge HVR-950Q */
		   QUIRK_FLAG_SHARE_MEDIA_DEVICE | QUIRK_FLAG_ALIGN_TRANSFER),
	DEVICE_FLG(0x2040, 0x7201, /* Hauppauge HVR-950Q-MXL */
		   QUIRK_FLAG_SHARE_MEDIA_DEVICE | QUIRK_FLAG_ALIGN_TRANSFER),
	DEVICE_FLG(0x2040, 0x7210, /* Hauppauge HVR-950Q */
		   QUIRK_FLAG_SHARE_MEDIA_DEVICE | QUIRK_FLAG_ALIGN_TRANSFER),
	DEVICE_FLG(0x2040, 0x7211, /* Hauppauge HVR-950Q-MXL */
		   QUIRK_FLAG_SHARE_MEDIA_DEVICE | QUIRK_FLAG_ALIGN_TRANSFER),
	DEVICE_FLG(0x2040, 0x7213, /* Hauppauge HVR-950Q */
		   QUIRK_FLAG_SHARE_MEDIA_DEVICE | QUIRK_FLAG_ALIGN_TRANSFER),
	DEVICE_FLG(0x2040, 0x7217, /* Hauppauge HVR-950Q */
		   QUIRK_FLAG_SHARE_MEDIA_DEVICE | QUIRK_FLAG_ALIGN_TRANSFER),
	DEVICE_FLG(0x2040, 0x721b, /* Hauppauge HVR-950Q */
		   QUIRK_FLAG_SHARE_MEDIA_DEVICE | QUIRK_FLAG_ALIGN_TRANSFER),
	DEVICE_FLG(0x2040, 0x721e, /* Hauppauge HVR-950Q */
		   QUIRK_FLAG_SHARE_MEDIA_DEVICE | QUIRK_FLAG_ALIGN_TRANSFER),
	DEVICE_FLG(0x2040, 0x721f, /* Hauppauge HVR-950Q */
		   QUIRK_FLAG_SHARE_MEDIA_DEVICE | QUIRK_FLAG_ALIGN_TRANSFER),
	DEVICE_FLG(0x2040, 0x7240, /* Hauppauge HVR-850 */
		   QUIRK_FLAG_SHARE_MEDIA_DEVICE | QUIRK_FLAG_ALIGN_TRANSFER),
	DEVICE_FLG(0x2040, 0x7260, /* Hauppauge HVR-950Q */
		   QUIRK_FLAG_SHARE_MEDIA_DEVICE | QUIRK_FLAG_ALIGN_TRANSFER),
	DEVICE_FLG(0x2040, 0x7270, /* Hauppauge HVR-950Q */
		   QUIRK_FLAG_SHARE_MEDIA_DEVICE | QUIRK_FLAG_ALIGN_TRANSFER),
	DEVICE_FLG(0x2040, 0x7280, /* Hauppauge HVR-950Q */
		   QUIRK_FLAG_SHARE_MEDIA_DEVICE | QUIRK_FLAG_ALIGN_TRANSFER),
	DEVICE_FLG(0x2040, 0x7281, /* Hauppauge HVR-950Q-MXL */
		   QUIRK_FLAG_SHARE_MEDIA_DEVICE | QUIRK_FLAG_ALIGN_TRANSFER),
	DEVICE_FLG(0x2040, 0x8200, /* Hauppauge Woodbury */
		   QUIRK_FLAG_SHARE_MEDIA_DEVICE | QUIRK_FLAG_ALIGN_TRANSFER),
	DEVICE_FLG(0x21b4, 0x0081, /* AudioQuest DragonFly */
		   QUIRK_FLAG_GET_SAMPLE_RATE),
	DEVICE_FLG(0x2708, 0x0002, /* Audient iD14 */
		   QUIRK_FLAG_IGNORE_CTL_ERROR),
	DEVICE_FLG(0x2912, 0x30c8, /* Audioengine D1 */
		   QUIRK_FLAG_GET_SAMPLE_RATE),
	DEVICE_FLG(0x30be, 0x0101, /* Schiit Hel */
		   QUIRK_FLAG_IGNORE_CTL_ERROR),
	DEVICE_FLG(0x413c, 0xa506, /* Dell AE515 sound bar */
		   QUIRK_FLAG_GET_SAMPLE_RATE),
	DEVICE_FLG(0x534d, 0x2109, /* MacroSilicon MS2109 */
		   QUIRK_FLAG_ALIGN_TRANSFER),
	DEVICE_FLG(0x1224, 0x2a25, /* Jieli Technology USB PHY 2.0 */
		   QUIRK_FLAG_GET_SAMPLE_RATE),

	/* Vendor matches */
	VENDOR_FLG(0x045e, /* MS Lifecam */
		   QUIRK_FLAG_GET_SAMPLE_RATE),
	VENDOR_FLG(0x046d, /* Logitech */
		   QUIRK_FLAG_CTL_MSG_DELAY_1M),
	VENDOR_FLG(0x047f, /* Plantronics */
		   QUIRK_FLAG_GET_SAMPLE_RATE | QUIRK_FLAG_CTL_MSG_DELAY),
	VENDOR_FLG(0x0644, /* TEAC Corp. */
		   QUIRK_FLAG_CTL_MSG_DELAY | QUIRK_FLAG_IFACE_DELAY),
	VENDOR_FLG(0x07fd, /* MOTU */
		   QUIRK_FLAG_VALIDATE_RATES),
	VENDOR_FLG(0x1235, /* Focusrite Novation */
		   QUIRK_FLAG_VALIDATE_RATES),
	VENDOR_FLG(0x152a, /* Thesycon devices */
		   QUIRK_FLAG_DSD_RAW),
	VENDOR_FLG(0x1de7, /* Phoenix Audio */
		   QUIRK_FLAG_GET_SAMPLE_RATE),
	VENDOR_FLG(0x20b1, /* XMOS based devices */
		   QUIRK_FLAG_DSD_RAW),
	VENDOR_FLG(0x22d9, /* Oppo */
		   QUIRK_FLAG_DSD_RAW),
	VENDOR_FLG(0x23ba, /* Playback Design */
		   QUIRK_FLAG_CTL_MSG_DELAY | QUIRK_FLAG_IFACE_DELAY |
		   QUIRK_FLAG_DSD_RAW),
	VENDOR_FLG(0x25ce, /* Mytek devices */
		   QUIRK_FLAG_DSD_RAW),
	VENDOR_FLG(0x278b, /* Rotel? */
		   QUIRK_FLAG_DSD_RAW),
	VENDOR_FLG(0x292b, /* Gustard/Ess based devices */
		   QUIRK_FLAG_DSD_RAW),
	VENDOR_FLG(0x2972, /* FiiO devices */
		   QUIRK_FLAG_DSD_RAW),
	VENDOR_FLG(0x2ab6, /* T+A devices */
		   QUIRK_FLAG_DSD_RAW),
	VENDOR_FLG(0x3353, /* Khadas devices */
		   QUIRK_FLAG_DSD_RAW),
	VENDOR_FLG(0x3842, /* EVGA */
		   QUIRK_FLAG_DSD_RAW),
	VENDOR_FLG(0xc502, /* HiBy devices */
		   QUIRK_FLAG_DSD_RAW),

	{} /* terminator */
};

void snd_usb_init_quirk_flags(struct snd_usb_audio *chip)
{
	const struct usb_audio_quirk_flags_table *p;

	for (p = quirk_flags_table; p->id; p++) {
		if (chip->usb_id == p->id ||
		    (!USB_ID_PRODUCT(p->id) &&
		     USB_ID_VENDOR(chip->usb_id) == USB_ID_VENDOR(p->id))) {
			usb_audio_dbg(chip,
				      "Set quirk_flags 0x%x for device %04x:%04x\n",
				      p->flags, USB_ID_VENDOR(chip->usb_id),
				      USB_ID_PRODUCT(chip->usb_id));
			chip->quirk_flags |= p->flags;
			return;
		}
>>>>>>> c1084c27
	}
}

/*
 * registration quirk:
 * the registration is skipped if a device matches with the given ID,
 * unless the interface reaches to the defined one.  This is for delaying
 * the registration until the last known interface, so that the card and
 * devices appear at the same time.
 */

struct registration_quirk {
	unsigned int usb_id;	/* composed via USB_ID() */
	unsigned int interface;	/* the interface to trigger register */
};

#define REG_QUIRK_ENTRY(vendor, product, iface) \
	{ .usb_id = USB_ID(vendor, product), .interface = (iface) }

static const struct registration_quirk registration_quirks[] = {
	REG_QUIRK_ENTRY(0x0951, 0x16d8, 2),	/* Kingston HyperX AMP */
	REG_QUIRK_ENTRY(0x0951, 0x16ed, 2),	/* Kingston HyperX Cloud Alpha S */
	REG_QUIRK_ENTRY(0x0951, 0x16ea, 2),	/* Kingston HyperX Cloud Flight S */
	{ 0 }					/* terminator */
};

/* return true if skipping registration */
bool snd_usb_registration_quirk(struct snd_usb_audio *chip, int iface)
{
	const struct registration_quirk *q;

	for (q = registration_quirks; q->usb_id; q++)
		if (chip->usb_id == q->usb_id)
			return iface != q->interface;

	/* Register as normal */
	return false;
}<|MERGE_RESOLUTION|>--- conflicted
+++ resolved
@@ -532,16 +532,6 @@
 		return 0;
 
 	return snd_usb_create_mixer(chip, quirk->ifnum);
-}
-
-
-static int setup_fmt_after_resume_quirk(struct snd_usb_audio *chip,
-				       struct usb_interface *iface,
-				       struct usb_driver *driver,
-				       const struct snd_usb_audio_quirk *quirk)
-{
-	chip->setup_fmt_after_resume_quirk = 1;
-	return 1;	/* Continue with creating streams and mixer */
 }
 
 /*
@@ -581,7 +571,6 @@
 		[QUIRK_AUDIO_FIXED_ENDPOINT] = create_fixed_stream_quirk,
 		[QUIRK_AUDIO_EDIROL_UAXX] = create_uaxx_quirk,
 		[QUIRK_AUDIO_STANDARD_MIXER] = create_standard_mixer_quirk,
-		[QUIRK_SETUP_FMT_AFTER_RESUME] = setup_fmt_after_resume_quirk,
 	};
 
 	if (quirk->type < QUIRK_TYPE_COUNT) {
@@ -1136,31 +1125,8 @@
 
 static int snd_usb_motu_m_series_boot_quirk(struct usb_device *dev)
 {
-<<<<<<< HEAD
-	int ret;
-
-	if (snd_usb_pipe_sanity_check(dev, usb_sndctrlpipe(dev, 0)))
-		return -EINVAL;
-	ret = usb_control_msg(dev, usb_sndctrlpipe(dev, 0),
-			      1, USB_TYPE_VENDOR | USB_RECIP_DEVICE,
-			      0x0, 0, NULL, 0, 1000);
-
-	if (ret < 0)
-		return ret;
-
 	msleep(2000);
 
-	ret = usb_control_msg(dev, usb_sndctrlpipe(dev, 0),
-			      1, USB_TYPE_VENDOR | USB_RECIP_DEVICE,
-			      0x20, 0, NULL, 0, 1000);
-
-	if (ret < 0)
-		return ret;
-
-=======
-	msleep(2000);
-
->>>>>>> c1084c27
 	return 0;
 }
 
@@ -1515,60 +1481,6 @@
 	case USB_ID(0x534d, 0x2109): /* MacroSilicon MS2109 */
 		subs->stream_offset_adj = 2;
 		break;
-<<<<<<< HEAD
-	}
-}
-
-bool snd_usb_get_sample_rate_quirk(struct snd_usb_audio *chip)
-{
-	/* devices which do not support reading the sample rate. */
-	switch (chip->usb_id) {
-	case USB_ID(0x041E, 0x4080): /* Creative Live Cam VF0610 */
-	case USB_ID(0x04D8, 0xFEEA): /* Benchmark DAC1 Pre */
-	case USB_ID(0x0556, 0x0014): /* Phoenix Audio TMX320VC */
-	case USB_ID(0x05A3, 0x9420): /* ELP HD USB Camera */
-	case USB_ID(0x05a7, 0x1020): /* Bose Companion 5 */
-	case USB_ID(0x074D, 0x3553): /* Outlaw RR2150 (Micronas UAC3553B) */
-	case USB_ID(0x1395, 0x740a): /* Sennheiser DECT */
-	case USB_ID(0x1901, 0x0191): /* GE B850V3 CP2114 audio interface */
-	case USB_ID(0x21B4, 0x0081): /* AudioQuest DragonFly */
-	case USB_ID(0x2912, 0x30c8): /* Audioengine D1 */
-		return true;
-	}
-
-	/* devices of these vendors don't support reading rate, either */
-	switch (USB_ID_VENDOR(chip->usb_id)) {
-	case 0x045E: /* MS Lifecam */
-	case 0x047F: /* Plantronics */
-	case 0x1de7: /* Phoenix Audio */
-		return true;
-	}
-
-	return false;
-}
-
-/* ITF-USB DSD based DACs need a vendor cmd to switch
- * between PCM and native DSD mode
- */
-static bool is_itf_usb_dsd_dac(unsigned int id)
-{
-	switch (id) {
-	case USB_ID(0x154e, 0x1002): /* Denon DCD-1500RE */
-	case USB_ID(0x154e, 0x1003): /* Denon DA-300USB */
-	case USB_ID(0x154e, 0x3005): /* Marantz HD-DAC1 */
-	case USB_ID(0x154e, 0x3006): /* Marantz SA-14S1 */
-	case USB_ID(0x1852, 0x5065): /* Luxman DA-06 */
-	case USB_ID(0x0644, 0x8043): /* TEAC UD-501/UD-501V2/UD-503/NT-503 */
-	case USB_ID(0x0644, 0x8044): /* Esoteric D-05X */
-	case USB_ID(0x0644, 0x804a): /* TEAC UD-301 */
-		return true;
-	}
-	return false;
-}
-
-int snd_usb_select_mode_quirk(struct snd_usb_substream *subs,
-			      struct audioformat *fmt)
-=======
 	case USB_ID(0x2b73, 0x0013): /* Pioneer DJM-450 */
 		pioneer_djm_set_format_quirk(subs, 0x0082);
 		break;
@@ -1581,7 +1493,6 @@
 
 int snd_usb_select_mode_quirk(struct snd_usb_audio *chip,
 			      const struct audioformat *fmt)
->>>>>>> c1084c27
 {
 	struct usb_device *dev = chip->dev;
 	int err;
@@ -1661,31 +1572,9 @@
 
 	if (chip->quirk_flags & QUIRK_FLAG_CTL_MSG_DELAY)
 		msleep(20);
-<<<<<<< HEAD
-
-	/* Zoom R16/24, Logitech H650e/H570e, Jabra 550a, Kingston HyperX
-	 *  needs a tiny delay here, otherwise requests like get/set
-	 *  frequency return as failed despite actually succeeding.
-	 */
-	if ((chip->usb_id == USB_ID(0x1686, 0x00dd) ||
-	     chip->usb_id == USB_ID(0x046d, 0x0a46) ||
-	     chip->usb_id == USB_ID(0x046d, 0x0a56) ||
-	     chip->usb_id == USB_ID(0x0b0e, 0x0349) ||
-	     chip->usb_id == USB_ID(0x0951, 0x16ad)) &&
-	    (requesttype & USB_TYPE_MASK) == USB_TYPE_CLASS)
-		usleep_range(1000, 2000);
-
-	/*
-	 * Samsung USBC Headset (AKG) need a tiny delay after each
-	 * class compliant request. (Model number: AAM625R or AAM627R)
-	 */
-	if (chip->usb_id == USB_ID(0x04e8, 0xa051) &&
-	    (requesttype & USB_TYPE_MASK) == USB_TYPE_CLASS)
-=======
 	else if (chip->quirk_flags & QUIRK_FLAG_CTL_MSG_DELAY_1M)
 		usleep_range(1000, 2000);
 	else if (chip->quirk_flags & QUIRK_FLAG_CTL_MSG_DELAY_5M)
->>>>>>> c1084c27
 		usleep_range(5000, 6000);
 }
 
@@ -1826,25 +1715,6 @@
 		/*
 		 * MaxPacketsOnly attribute is erroneously set in endpoint
 		 * descriptors. As a result this card produces noise with
-<<<<<<< HEAD
-		 * all sample rates other than 96 KHz.
-		 */
-		fp->attributes &= ~UAC_EP_CS_ATTR_FILL_MAX;
-		break;
-	case USB_ID(0x1235, 0x8202):  /* Focusrite Scarlett 2i2 2nd gen */
-	case USB_ID(0x1235, 0x8205):  /* Focusrite Scarlett Solo 2nd gen */
-		/*
-		 * Reports that playback should use Synch: Synchronous
-		 * while still providing a feedback endpoint.
-		 * Synchronous causes snapping on some sample rates.
-		 * Force it to use Synch: Asynchronous.
-		 */
-		if (stream == SNDRV_PCM_STREAM_PLAYBACK) {
-			fp->ep_attr &= ~USB_ENDPOINT_SYNCTYPE;
-			fp->ep_attr |= USB_ENDPOINT_SYNC_ASYNC;
-		}
-		break;
-=======
 		 * all sample rates other than 96 kHz.
 		 */
 		fp->attributes &= ~UAC_EP_CS_ATTR_FILL_MAX;
@@ -2090,42 +1960,5 @@
 			chip->quirk_flags |= p->flags;
 			return;
 		}
->>>>>>> c1084c27
-	}
-}
-
-/*
- * registration quirk:
- * the registration is skipped if a device matches with the given ID,
- * unless the interface reaches to the defined one.  This is for delaying
- * the registration until the last known interface, so that the card and
- * devices appear at the same time.
- */
-
-struct registration_quirk {
-	unsigned int usb_id;	/* composed via USB_ID() */
-	unsigned int interface;	/* the interface to trigger register */
-};
-
-#define REG_QUIRK_ENTRY(vendor, product, iface) \
-	{ .usb_id = USB_ID(vendor, product), .interface = (iface) }
-
-static const struct registration_quirk registration_quirks[] = {
-	REG_QUIRK_ENTRY(0x0951, 0x16d8, 2),	/* Kingston HyperX AMP */
-	REG_QUIRK_ENTRY(0x0951, 0x16ed, 2),	/* Kingston HyperX Cloud Alpha S */
-	REG_QUIRK_ENTRY(0x0951, 0x16ea, 2),	/* Kingston HyperX Cloud Flight S */
-	{ 0 }					/* terminator */
-};
-
-/* return true if skipping registration */
-bool snd_usb_registration_quirk(struct snd_usb_audio *chip, int iface)
-{
-	const struct registration_quirk *q;
-
-	for (q = registration_quirks; q->usb_id; q++)
-		if (chip->usb_id == q->usb_id)
-			return iface != q->interface;
-
-	/* Register as normal */
-	return false;
+	}
 }