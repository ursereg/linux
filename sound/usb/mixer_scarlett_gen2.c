// SPDX-License-Identifier: GPL-2.0
/*
 *   Focusrite Scarlett Gen 2/3 Driver for ALSA
 *
 *   Supported models:
 *   - 6i6/18i8/18i20 Gen 2
 *   - Solo/2i2/4i4/8i6/18i8/18i20 Gen 3
 *
 *   Copyright (c) 2018-2021 by Geoffrey D. Bennett <g at b4.vu>
 *   Copyright (c) 2020-2021 by Vladimir Sadovnikov <sadko4u@gmail.com>
 *
 *   Based on the Scarlett (Gen 1) Driver for ALSA:
 *
 *   Copyright (c) 2013 by Tobias Hoffmann
 *   Copyright (c) 2013 by Robin Gareus <robin at gareus.org>
 *   Copyright (c) 2002 by Takashi Iwai <tiwai at suse.de>
 *   Copyright (c) 2014 by Chris J Arges <chris.j.arges at canonical.com>
 *
 *   Many codes borrowed from audio.c by
 *     Alan Cox (alan at lxorguk.ukuu.org.uk)
 *     Thomas Sailer (sailer at ife.ee.ethz.ch)
 *
 *   Code cleanup:
 *   David Henningsson <david.henningsson at canonical.com>
 */

/* The protocol was reverse engineered by looking at the communication
 * between Focusrite Control 2.3.4 and the Focusrite(R) Scarlett 18i20
 * (firmware 1083) using usbmon in July-August 2018.
 *
 * Scarlett 18i8 support added in April 2019.
 *
 * Scarlett 6i6 support added in June 2019 (thanks to Martin Wittmann
 * for providing usbmon output and testing).
 *
 * Scarlett 4i4/8i6 Gen 3 support added in May 2020 (thanks to Laurent
 * Debricon for donating a 4i4 and to Fredrik Unger for providing 8i6
 * usbmon output and testing).
 *
 * Scarlett 18i8/18i20 Gen 3 support added in June 2020 (thanks to
 * Darren Jaeckel, Alex Sedlack, and Clovis Lunel for providing usbmon
 * output, protocol traces and testing).
 *
 * Support for loading mixer volume and mux configuration from the
 * interface during driver initialisation added in May 2021 (thanks to
 * Vladimir Sadovnikov for figuring out how).
 *
 * Support for Solo/2i2 Gen 3 added in May 2021 (thanks to Alexander
 * Vorona for 2i2 protocol traces).
 *
 * Support for phantom power, direct monitoring, speaker switching,
 * and talkback added in May-June 2021.
 *
 * This ALSA mixer gives access to (model-dependent):
 *  - input, output, mixer-matrix muxes
 *  - mixer-matrix gain stages
 *  - gain/volume/mute controls
 *  - level meters
 *  - line/inst level, pad, and air controls
 *  - phantom power, direct monitor, speaker switching, and talkback
 *    controls
 *  - disable/enable MSD mode
 *
 * <ditaa>
 *    /--------------\    18chn            20chn     /--------------\
 *    | Hardware  in +--+------\    /-------------+--+ ALSA PCM out |
 *    \--------------/  |      |    |             |  \--------------/
 *                      |      |    |    /-----\  |
 *                      |      |    |    |     |  |
 *                      |      v    v    v     |  |
 *                      |   +---------------+  |  |
 *                      |    \ Matrix  Mux /   |  |
 *                      |     +-----+-----+    |  |
 *                      |           |          |  |
 *                      |           |18chn     |  |
 *                      |           |          |  |
 *                      |           |     10chn|  |
 *                      |           v          |  |
 *                      |     +------------+   |  |
 *                      |     | Mixer      |   |  |
 *                      |     |     Matrix |   |  |
 *                      |     |            |   |  |
 *                      |     | 18x10 Gain |   |  |
 *                      |     |   stages   |   |  |
 *                      |     +-----+------+   |  |
 *                      |           |          |  |
 *                      |18chn      |10chn     |  |20chn
 *                      |           |          |  |
 *                      |           +----------/  |
 *                      |           |             |
 *                      v           v             v
 *                      ===========================
 *               +---------------+       +--—------------+
 *                \ Output  Mux /         \ Capture Mux /
 *                 +---+---+---+           +-----+-----+
 *                     |   |                     |
 *                10chn|   |                     |18chn
 *                     |   |                     |
 *  /--------------\   |   |                     |   /--------------\
 *  | S/PDIF, ADAT |<--/   |10chn                \-->| ALSA PCM in  |
 *  | Hardware out |       |                         \--------------/
 *  \--------------/       |
 *                         v
 *                  +-------------+    Software gain per channel.
 *                  | Master Gain |<-- 18i20 only: Switch per channel
 *                  +------+------+    to select HW or SW gain control.
 *                         |
 *                         |10chn
 *  /--------------\       |
 *  | Analogue     |<------/
 *  | Hardware out |
 *  \--------------/
 * </ditaa>
 *
 * Gen 3 devices have a Mass Storage Device (MSD) mode where a small
 * disk with registration and driver download information is presented
 * to the host. To access the full functionality of the device without
 * proprietary software, MSD mode can be disabled by:
 * - holding down the 48V button for five seconds while powering on
 *   the device, or
 * - using this driver and alsamixer to change the "MSD Mode" setting
 *   to Off and power-cycling the device
 */

#include <linux/slab.h>
#include <linux/usb.h>
#include <linux/moduleparam.h>

#include <sound/control.h>
#include <sound/tlv.h>

#include "usbaudio.h"
#include "mixer.h"
#include "helper.h"

#include "mixer_scarlett_gen2.h"

/* device_setup value to enable */
#define SCARLETT2_ENABLE 0x01

/* device_setup value to allow turning MSD mode back on */
#define SCARLETT2_MSD_ENABLE 0x02

/* some gui mixers can't handle negative ctl values */
#define SCARLETT2_VOLUME_BIAS 127

/* mixer range from -80dB to +6dB in 0.5dB steps */
#define SCARLETT2_MIXER_MIN_DB -80
#define SCARLETT2_MIXER_BIAS (-SCARLETT2_MIXER_MIN_DB * 2)
#define SCARLETT2_MIXER_MAX_DB 6
#define SCARLETT2_MIXER_MAX_VALUE \
	((SCARLETT2_MIXER_MAX_DB - SCARLETT2_MIXER_MIN_DB) * 2)
#define SCARLETT2_MIXER_VALUE_COUNT (SCARLETT2_MIXER_MAX_VALUE + 1)

/* map from (dB + 80) * 2 to mixer value
 * for dB in 0 .. 172: int(8192 * pow(10, ((dB - 160) / 2 / 20)))
 */
static const u16 scarlett2_mixer_values[SCARLETT2_MIXER_VALUE_COUNT] = {
	0, 0, 0, 0, 1, 1, 1, 1, 1, 1, 1, 1, 1, 1, 1, 1, 2, 2, 2, 2, 2,
	2, 2, 3, 3, 3, 3, 3, 4, 4, 4, 4, 5, 5, 5, 6, 6, 6, 7, 7, 8, 8,
	9, 9, 10, 10, 11, 12, 12, 13, 14, 15, 16, 17, 18, 19, 20, 21,
	23, 24, 25, 27, 29, 30, 32, 34, 36, 38, 41, 43, 46, 48, 51,
	54, 57, 61, 65, 68, 73, 77, 81, 86, 91, 97, 103, 109, 115,
	122, 129, 137, 145, 154, 163, 173, 183, 194, 205, 217, 230,
	244, 259, 274, 290, 307, 326, 345, 365, 387, 410, 434, 460,
	487, 516, 547, 579, 614, 650, 689, 730, 773, 819, 867, 919,
	973, 1031, 1092, 1157, 1225, 1298, 1375, 1456, 1543, 1634,
	1731, 1833, 1942, 2057, 2179, 2308, 2445, 2590, 2744, 2906,
	3078, 3261, 3454, 3659, 3876, 4105, 4349, 4606, 4879, 5168,
	5475, 5799, 6143, 6507, 6892, 7301, 7733, 8192, 8677, 9191,
	9736, 10313, 10924, 11571, 12257, 12983, 13752, 14567, 15430,
	16345
};

/* Maximum number of analogue outputs */
#define SCARLETT2_ANALOGUE_MAX 10

/* Maximum number of level and pad switches */
#define SCARLETT2_LEVEL_SWITCH_MAX 2
#define SCARLETT2_PAD_SWITCH_MAX 8
#define SCARLETT2_AIR_SWITCH_MAX 8
#define SCARLETT2_PHANTOM_SWITCH_MAX 2

/* Maximum number of inputs to the mixer */
#define SCARLETT2_INPUT_MIX_MAX 25

/* Maximum number of outputs from the mixer */
#define SCARLETT2_OUTPUT_MIX_MAX 12

/* Maximum size of the data in the USB mux assignment message:
 * 20 inputs, 20 outputs, 25 matrix inputs, 12 spare
 */
#define SCARLETT2_MUX_MAX 77

/* Maximum number of meters (sum of output port counts) */
#define SCARLETT2_MAX_METERS 65

/* Hardware port types:
 * - None (no input to mux)
 * - Analogue I/O
 * - S/PDIF I/O
 * - ADAT I/O
 * - Mixer I/O
 * - PCM I/O
 */
enum {
	SCARLETT2_PORT_TYPE_NONE     = 0,
	SCARLETT2_PORT_TYPE_ANALOGUE = 1,
	SCARLETT2_PORT_TYPE_SPDIF    = 2,
	SCARLETT2_PORT_TYPE_ADAT     = 3,
	SCARLETT2_PORT_TYPE_MIX      = 4,
	SCARLETT2_PORT_TYPE_PCM      = 5,
	SCARLETT2_PORT_TYPE_COUNT    = 6,
};

/* I/O count of each port type kept in struct scarlett2_ports */
enum {
	SCARLETT2_PORT_IN    = 0,
	SCARLETT2_PORT_OUT   = 1,
	SCARLETT2_PORT_DIRNS = 2,
};

/* Dim/Mute buttons on the 18i20 */
enum {
	SCARLETT2_BUTTON_MUTE    = 0,
	SCARLETT2_BUTTON_DIM     = 1,
	SCARLETT2_DIM_MUTE_COUNT = 2,
};

static const char *const scarlett2_dim_mute_names[SCARLETT2_DIM_MUTE_COUNT] = {
	"Mute Playback Switch", "Dim Playback Switch"
};

/* Description of each hardware port type:
 * - id: hardware ID of this port type
 * - src_descr: printf format string for mux input selections
 * - src_num_offset: added to channel number for the fprintf
 * - dst_descr: printf format string for mixer controls
 */
struct scarlett2_port {
	u16 id;
	const char * const src_descr;
	int src_num_offset;
	const char * const dst_descr;
};

static const struct scarlett2_port scarlett2_ports[SCARLETT2_PORT_TYPE_COUNT] = {
	[SCARLETT2_PORT_TYPE_NONE] = {
		.id = 0x000,
		.src_descr = "Off"
	},
	[SCARLETT2_PORT_TYPE_ANALOGUE] = {
		.id = 0x080,
		.src_descr = "Analogue %d",
		.src_num_offset = 1,
		.dst_descr = "Analogue Output %02d Playback"
	},
	[SCARLETT2_PORT_TYPE_SPDIF] = {
		.id = 0x180,
		.src_descr = "S/PDIF %d",
		.src_num_offset = 1,
		.dst_descr = "S/PDIF Output %d Playback"
	},
	[SCARLETT2_PORT_TYPE_ADAT] = {
		.id = 0x200,
		.src_descr = "ADAT %d",
		.src_num_offset = 1,
		.dst_descr = "ADAT Output %d Playback"
	},
	[SCARLETT2_PORT_TYPE_MIX] = {
		.id = 0x300,
		.src_descr = "Mix %c",
		.src_num_offset = 'A',
		.dst_descr = "Mixer Input %02d Capture"
	},
	[SCARLETT2_PORT_TYPE_PCM] = {
		.id = 0x600,
		.src_descr = "PCM %d",
		.src_num_offset = 1,
		.dst_descr = "PCM %02d Capture"
	},
};

/* Number of mux tables: one for each band of sample rates
 * (44.1/48kHz, 88.2/96kHz, and 176.4/176kHz)
 */
#define SCARLETT2_MUX_TABLES 3

/* Maximum number of entries in a mux table */
#define SCARLETT2_MAX_MUX_ENTRIES 10

/* One entry within mux_assignment defines the port type and range of
 * ports to add to the set_mux message. The end of the list is marked
 * with count == 0.
 */
struct scarlett2_mux_entry {
	u8 port_type;
	u8 start;
	u8 count;
};

struct scarlett2_device_info {
	u32 usb_id; /* USB device identifier */

	/* Gen 3 devices have an internal MSD mode switch that needs
	 * to be disabled in order to access the full functionality of
	 * the device.
	 */
	u8 has_msd_mode;

	/* Gen 3 devices without a mixer have a different
	 * configuration set
	 */
	u8 has_mixer;

	/* line out hw volume is sw controlled */
	u8 line_out_hw_vol;

	/* support for main/alt speaker switching */
	u8 has_speaker_switching;

	/* support for talkback microphone */
	u8 has_talkback;

	/* the number of analogue inputs with a software switchable
	 * level control that can be set to line or instrument
	 */
	u8 level_input_count;

	/* the first input with a level control (0-based) */
	u8 level_input_first;

	/* the number of analogue inputs with a software switchable
	 * 10dB pad control
	 */
	u8 pad_input_count;

	/* the number of analogue inputs with a software switchable
	 * "air" control
	 */
	u8 air_input_count;

	/* the number of phantom (48V) software switchable controls */
	u8 phantom_count;

	/* the number of inputs each phantom switch controls */
	u8 inputs_per_phantom;

	/* the number of direct monitor options
	 * (0 = none, 1 = mono only, 2 = mono/stereo)
	 */
	u8 direct_monitor;

	/* remap analogue outputs; 18i8 Gen 3 has "line 3/4" connected
	 * internally to the analogue 7/8 outputs
	 */
	u8 line_out_remap_enable;
	u8 line_out_remap[SCARLETT2_ANALOGUE_MAX];

	/* additional description for the line out volume controls */
	const char * const line_out_descrs[SCARLETT2_ANALOGUE_MAX];

	/* number of sources/destinations of each port type */
	const int port_count[SCARLETT2_PORT_TYPE_COUNT][SCARLETT2_PORT_DIRNS];

	/* layout/order of the entries in the set_mux message */
	struct scarlett2_mux_entry mux_assignment[SCARLETT2_MUX_TABLES]
						 [SCARLETT2_MAX_MUX_ENTRIES];
};

struct scarlett2_data {
	struct usb_mixer_interface *mixer;
	struct mutex usb_mutex; /* prevent sending concurrent USB requests */
	struct mutex data_mutex; /* lock access to this data */
	struct delayed_work work;
	const struct scarlett2_device_info *info;
	__u8 bInterfaceNumber;
	__u8 bEndpointAddress;
	__u16 wMaxPacketSize;
	__u8 bInterval;
	int num_mux_srcs;
	int num_mux_dsts;
	u16 scarlett2_seq;
	u8 sync_updated;
	u8 vol_updated;
	u8 input_other_updated;
	u8 monitor_other_updated;
	u8 mux_updated;
	u8 speaker_switching_switched;
	u8 sync;
	u8 master_vol;
	u8 vol[SCARLETT2_ANALOGUE_MAX];
	u8 vol_sw_hw_switch[SCARLETT2_ANALOGUE_MAX];
	u8 mute_switch[SCARLETT2_ANALOGUE_MAX];
	u8 level_switch[SCARLETT2_LEVEL_SWITCH_MAX];
	u8 pad_switch[SCARLETT2_PAD_SWITCH_MAX];
	u8 dim_mute[SCARLETT2_DIM_MUTE_COUNT];
	u8 air_switch[SCARLETT2_AIR_SWITCH_MAX];
	u8 phantom_switch[SCARLETT2_PHANTOM_SWITCH_MAX];
	u8 phantom_persistence;
	u8 direct_monitor_switch;
	u8 speaker_switching_switch;
	u8 talkback_switch;
	u8 talkback_map[SCARLETT2_OUTPUT_MIX_MAX];
	u8 msd_switch;
	struct snd_kcontrol *sync_ctl;
	struct snd_kcontrol *master_vol_ctl;
	struct snd_kcontrol *vol_ctls[SCARLETT2_ANALOGUE_MAX];
	struct snd_kcontrol *sw_hw_ctls[SCARLETT2_ANALOGUE_MAX];
	struct snd_kcontrol *mute_ctls[SCARLETT2_ANALOGUE_MAX];
	struct snd_kcontrol *dim_mute_ctls[SCARLETT2_DIM_MUTE_COUNT];
	struct snd_kcontrol *level_ctls[SCARLETT2_LEVEL_SWITCH_MAX];
	struct snd_kcontrol *pad_ctls[SCARLETT2_PAD_SWITCH_MAX];
	struct snd_kcontrol *air_ctls[SCARLETT2_AIR_SWITCH_MAX];
	struct snd_kcontrol *phantom_ctls[SCARLETT2_PHANTOM_SWITCH_MAX];
	struct snd_kcontrol *mux_ctls[SCARLETT2_MUX_MAX];
	struct snd_kcontrol *direct_monitor_ctl;
	struct snd_kcontrol *speaker_switching_ctl;
	struct snd_kcontrol *talkback_ctl;
	u8 mux[SCARLETT2_MUX_MAX];
	u8 mix[SCARLETT2_INPUT_MIX_MAX * SCARLETT2_OUTPUT_MIX_MAX];
};

/*** Model-specific data ***/

static const struct scarlett2_device_info s6i6_gen2_info = {
	.usb_id = USB_ID(0x1235, 0x8203),

	.has_mixer = 1,
	.level_input_count = 2,
	.pad_input_count = 2,

	.line_out_descrs = {
		"Headphones 1 L",
		"Headphones 1 R",
		"Headphones 2 L",
		"Headphones 2 R",
	},

<<<<<<< HEAD
	.ports = {
		[SCARLETT2_PORT_TYPE_NONE] = {
			.id = 0x000,
			.num = { 1, 0, 8, 8, 8 },
			.src_descr = "Off",
			.src_num_offset = 0,
		},
		[SCARLETT2_PORT_TYPE_ANALOGUE] = {
			.id = 0x080,
			.num = { 4, 4, 4, 4, 4 },
			.src_descr = "Analogue %d",
			.src_num_offset = 1,
			.dst_descr = "Analogue Output %02d Playback"
		},
		[SCARLETT2_PORT_TYPE_SPDIF] = {
			.id = 0x180,
			.num = { 2, 2, 2, 2, 2 },
			.src_descr = "S/PDIF %d",
			.src_num_offset = 1,
			.dst_descr = "S/PDIF Output %d Playback"
		},
		[SCARLETT2_PORT_TYPE_MIX] = {
			.id = 0x300,
			.num = { 10, 18, 18, 18, 18 },
			.src_descr = "Mix %c",
			.src_num_offset = 65,
			.dst_descr = "Mixer Input %02d Capture"
		},
		[SCARLETT2_PORT_TYPE_PCM] = {
			.id = 0x600,
			.num = { 6, 6, 6, 6, 6 },
			.src_descr = "PCM %d",
			.src_num_offset = 1,
			.dst_descr = "PCM %02d Capture"
		},
=======
	.port_count = {
		[SCARLETT2_PORT_TYPE_NONE]     = {  1,  0 },
		[SCARLETT2_PORT_TYPE_ANALOGUE] = {  4,  4 },
		[SCARLETT2_PORT_TYPE_SPDIF]    = {  2,  2 },
		[SCARLETT2_PORT_TYPE_MIX]      = { 10, 18 },
		[SCARLETT2_PORT_TYPE_PCM]      = {  6,  6 },
>>>>>>> c1084c27
	},

	.mux_assignment = { {
		{ SCARLETT2_PORT_TYPE_PCM,      0,  6 },
		{ SCARLETT2_PORT_TYPE_ANALOGUE, 0,  4 },
		{ SCARLETT2_PORT_TYPE_SPDIF,    0,  2 },
		{ SCARLETT2_PORT_TYPE_MIX,      0, 18 },
		{ SCARLETT2_PORT_TYPE_NONE,     0,  8 },
		{ 0,                            0,  0 },
	}, {
		{ SCARLETT2_PORT_TYPE_PCM,      0,  6 },
		{ SCARLETT2_PORT_TYPE_ANALOGUE, 0,  4 },
		{ SCARLETT2_PORT_TYPE_SPDIF,    0,  2 },
		{ SCARLETT2_PORT_TYPE_MIX,      0, 18 },
		{ SCARLETT2_PORT_TYPE_NONE,     0,  8 },
		{ 0,                            0,  0 },
	}, {
		{ SCARLETT2_PORT_TYPE_PCM,      0,  6 },
		{ SCARLETT2_PORT_TYPE_ANALOGUE, 0,  4 },
		{ SCARLETT2_PORT_TYPE_SPDIF,    0,  2 },
		{ SCARLETT2_PORT_TYPE_MIX,      0, 18 },
		{ SCARLETT2_PORT_TYPE_NONE,     0,  8 },
		{ 0,                            0,  0 },
	} },
};

static const struct scarlett2_device_info s18i8_gen2_info = {
	.usb_id = USB_ID(0x1235, 0x8204),

	.has_mixer = 1,
	.level_input_count = 2,
	.pad_input_count = 4,

	.line_out_descrs = {
		"Monitor L",
		"Monitor R",
		"Headphones 1 L",
		"Headphones 1 R",
		"Headphones 2 L",
		"Headphones 2 R",
	},

<<<<<<< HEAD
	.ports = {
		[SCARLETT2_PORT_TYPE_NONE] = {
			.id = 0x000,
			.num = { 1, 0, 8, 8, 4 },
			.src_descr = "Off",
			.src_num_offset = 0,
		},
		[SCARLETT2_PORT_TYPE_ANALOGUE] = {
			.id = 0x080,
			.num = { 8, 6, 6, 6, 6 },
			.src_descr = "Analogue %d",
			.src_num_offset = 1,
			.dst_descr = "Analogue Output %02d Playback"
		},
		[SCARLETT2_PORT_TYPE_SPDIF] = {
			.id = 0x180,
			/* S/PDIF outputs aren't available at 192KHz
			 * but are included in the USB mux I/O
			 * assignment message anyway
			 */
			.num = { 2, 2, 2, 2, 2 },
			.src_descr = "S/PDIF %d",
			.src_num_offset = 1,
			.dst_descr = "S/PDIF Output %d Playback"
		},
		[SCARLETT2_PORT_TYPE_ADAT] = {
			.id = 0x200,
			.num = { 8, 0, 0, 0, 0 },
			.src_descr = "ADAT %d",
			.src_num_offset = 1,
		},
		[SCARLETT2_PORT_TYPE_MIX] = {
			.id = 0x300,
			.num = { 10, 18, 18, 18, 18 },
			.src_descr = "Mix %c",
			.src_num_offset = 65,
			.dst_descr = "Mixer Input %02d Capture"
		},
		[SCARLETT2_PORT_TYPE_PCM] = {
			.id = 0x600,
			.num = { 20, 18, 18, 14, 10 },
			.src_descr = "PCM %d",
			.src_num_offset = 1,
			.dst_descr = "PCM %02d Capture"
		},
=======
	.port_count = {
		[SCARLETT2_PORT_TYPE_NONE]     = {  1,  0 },
		[SCARLETT2_PORT_TYPE_ANALOGUE] = {  8,  6 },
		[SCARLETT2_PORT_TYPE_SPDIF]    = {  2,  2 },
		[SCARLETT2_PORT_TYPE_ADAT]     = {  8,  0 },
		[SCARLETT2_PORT_TYPE_MIX]      = { 10, 18 },
		[SCARLETT2_PORT_TYPE_PCM]      = {  8, 18 },
>>>>>>> c1084c27
	},

	.mux_assignment = { {
		{ SCARLETT2_PORT_TYPE_PCM,      0, 18 },
		{ SCARLETT2_PORT_TYPE_ANALOGUE, 0,  6 },
		{ SCARLETT2_PORT_TYPE_SPDIF,    0,  2 },
		{ SCARLETT2_PORT_TYPE_MIX,      0, 18 },
		{ SCARLETT2_PORT_TYPE_NONE,     0,  8 },
		{ 0,                            0,  0 },
	}, {
		{ SCARLETT2_PORT_TYPE_PCM,      0, 14 },
		{ SCARLETT2_PORT_TYPE_ANALOGUE, 0,  6 },
		{ SCARLETT2_PORT_TYPE_SPDIF,    0,  2 },
		{ SCARLETT2_PORT_TYPE_MIX,      0, 18 },
		{ SCARLETT2_PORT_TYPE_NONE,     0,  8 },
		{ 0,                            0,  0 },
	}, {
		{ SCARLETT2_PORT_TYPE_PCM,      0, 10 },
		{ SCARLETT2_PORT_TYPE_ANALOGUE, 0,  6 },
		{ SCARLETT2_PORT_TYPE_SPDIF,    0,  2 },
		{ SCARLETT2_PORT_TYPE_MIX,      0, 18 },
		{ SCARLETT2_PORT_TYPE_NONE,     0,  4 },
		{ 0,                            0,  0 },
	} },
};

static const struct scarlett2_device_info s18i20_gen2_info = {
	.usb_id = USB_ID(0x1235, 0x8201),

	.has_mixer = 1,
	.line_out_hw_vol = 1,

	.line_out_descrs = {
		"Monitor L",
		"Monitor R",
		NULL,
		NULL,
		NULL,
		NULL,
		"Headphones 1 L",
		"Headphones 1 R",
		"Headphones 2 L",
		"Headphones 2 R",
	},

<<<<<<< HEAD
	.ports = {
		[SCARLETT2_PORT_TYPE_NONE] = {
			.id = 0x000,
			.num = { 1, 0, 8, 8, 6 },
			.src_descr = "Off",
			.src_num_offset = 0,
		},
		[SCARLETT2_PORT_TYPE_ANALOGUE] = {
			.id = 0x080,
			.num = { 8, 10, 10, 10, 10 },
			.src_descr = "Analogue %d",
			.src_num_offset = 1,
			.dst_descr = "Analogue Output %02d Playback"
		},
		[SCARLETT2_PORT_TYPE_SPDIF] = {
			/* S/PDIF outputs aren't available at 192KHz
			 * but are included in the USB mux I/O
			 * assignment message anyway
			 */
			.id = 0x180,
			.num = { 2, 2, 2, 2, 2 },
			.src_descr = "S/PDIF %d",
			.src_num_offset = 1,
			.dst_descr = "S/PDIF Output %d Playback"
		},
		[SCARLETT2_PORT_TYPE_ADAT] = {
			.id = 0x200,
			.num = { 8, 8, 8, 4, 0 },
			.src_descr = "ADAT %d",
			.src_num_offset = 1,
			.dst_descr = "ADAT Output %d Playback"
		},
		[SCARLETT2_PORT_TYPE_MIX] = {
			.id = 0x300,
			.num = { 10, 18, 18, 18, 18 },
			.src_descr = "Mix %c",
			.src_num_offset = 65,
			.dst_descr = "Mixer Input %02d Capture"
		},
		[SCARLETT2_PORT_TYPE_PCM] = {
			.id = 0x600,
			.num = { 20, 18, 18, 14, 10 },
			.src_descr = "PCM %d",
			.src_num_offset = 1,
			.dst_descr = "PCM %02d Capture"
		},
=======
	.port_count = {
		[SCARLETT2_PORT_TYPE_NONE]     = {  1,  0 },
		[SCARLETT2_PORT_TYPE_ANALOGUE] = {  8, 10 },
		[SCARLETT2_PORT_TYPE_SPDIF]    = {  2,  2 },
		[SCARLETT2_PORT_TYPE_ADAT]     = {  8,  8 },
		[SCARLETT2_PORT_TYPE_MIX]      = { 10, 18 },
		[SCARLETT2_PORT_TYPE_PCM]      = { 20, 18 },
	},

	.mux_assignment = { {
		{ SCARLETT2_PORT_TYPE_PCM,      0, 18 },
		{ SCARLETT2_PORT_TYPE_ANALOGUE, 0, 10 },
		{ SCARLETT2_PORT_TYPE_SPDIF,    0,  2 },
		{ SCARLETT2_PORT_TYPE_ADAT,     0,  8 },
		{ SCARLETT2_PORT_TYPE_MIX,      0, 18 },
		{ SCARLETT2_PORT_TYPE_NONE,     0,  8 },
		{ 0,                            0,  0 },
	}, {
		{ SCARLETT2_PORT_TYPE_PCM,      0, 14 },
		{ SCARLETT2_PORT_TYPE_ANALOGUE, 0, 10 },
		{ SCARLETT2_PORT_TYPE_SPDIF,    0,  2 },
		{ SCARLETT2_PORT_TYPE_ADAT,     0,  4 },
		{ SCARLETT2_PORT_TYPE_MIX,      0, 18 },
		{ SCARLETT2_PORT_TYPE_NONE,     0,  8 },
		{ 0,                            0,  0 },
	}, {
		{ SCARLETT2_PORT_TYPE_PCM,      0, 10 },
		{ SCARLETT2_PORT_TYPE_ANALOGUE, 0, 10 },
		{ SCARLETT2_PORT_TYPE_SPDIF,    0,  2 },
		{ SCARLETT2_PORT_TYPE_MIX,      0, 18 },
		{ SCARLETT2_PORT_TYPE_NONE,     0,  6 },
		{ 0,                            0,  0 },
	} },
};

static const struct scarlett2_device_info solo_gen3_info = {
	.usb_id = USB_ID(0x1235, 0x8211),

	.has_msd_mode = 1,
	.level_input_count = 1,
	.level_input_first = 1,
	.air_input_count = 1,
	.phantom_count = 1,
	.inputs_per_phantom = 1,
	.direct_monitor = 1,
};

static const struct scarlett2_device_info s2i2_gen3_info = {
	.usb_id = USB_ID(0x1235, 0x8210),

	.has_msd_mode = 1,
	.level_input_count = 2,
	.air_input_count = 2,
	.phantom_count = 1,
	.inputs_per_phantom = 2,
	.direct_monitor = 2,
};

static const struct scarlett2_device_info s4i4_gen3_info = {
	.usb_id = USB_ID(0x1235, 0x8212),

	.has_msd_mode = 1,
	.has_mixer = 1,
	.level_input_count = 2,
	.pad_input_count = 2,
	.air_input_count = 2,
	.phantom_count = 1,
	.inputs_per_phantom = 2,

	.line_out_descrs = {
		"Monitor L",
		"Monitor R",
		"Headphones L",
		"Headphones R",
	},

	.port_count = {
		[SCARLETT2_PORT_TYPE_NONE]     = { 1, 0 },
		[SCARLETT2_PORT_TYPE_ANALOGUE] = { 4, 4 },
		[SCARLETT2_PORT_TYPE_MIX]      = { 6, 8 },
		[SCARLETT2_PORT_TYPE_PCM]      = { 4, 6 },
	},

	.mux_assignment = { {
		{ SCARLETT2_PORT_TYPE_PCM,      0,  6 },
		{ SCARLETT2_PORT_TYPE_ANALOGUE, 0,  4 },
		{ SCARLETT2_PORT_TYPE_MIX,      0,  8 },
		{ SCARLETT2_PORT_TYPE_NONE,     0, 16 },
		{ 0,                            0,  0 },
	}, {
		{ SCARLETT2_PORT_TYPE_PCM,      0,  6 },
		{ SCARLETT2_PORT_TYPE_ANALOGUE, 0,  4 },
		{ SCARLETT2_PORT_TYPE_MIX,      0,  8 },
		{ SCARLETT2_PORT_TYPE_NONE,     0, 16 },
		{ 0,                            0,  0 },
	}, {
		{ SCARLETT2_PORT_TYPE_PCM,      0,  6 },
		{ SCARLETT2_PORT_TYPE_ANALOGUE, 0,  4 },
		{ SCARLETT2_PORT_TYPE_MIX,      0,  8 },
		{ SCARLETT2_PORT_TYPE_NONE,     0, 16 },
		{ 0,                            0,  0 },
	} },
};

static const struct scarlett2_device_info s8i6_gen3_info = {
	.usb_id = USB_ID(0x1235, 0x8213),

	.has_msd_mode = 1,
	.has_mixer = 1,
	.level_input_count = 2,
	.pad_input_count = 2,
	.air_input_count = 2,
	.phantom_count = 1,
	.inputs_per_phantom = 2,

	.line_out_descrs = {
		"Headphones 1 L",
		"Headphones 1 R",
		"Headphones 2 L",
		"Headphones 2 R",
	},

	.port_count = {
		[SCARLETT2_PORT_TYPE_NONE]     = { 1,  0 },
		[SCARLETT2_PORT_TYPE_ANALOGUE] = { 6,  4 },
		[SCARLETT2_PORT_TYPE_SPDIF]    = { 2,  2 },
		[SCARLETT2_PORT_TYPE_MIX]      = { 8,  8 },
		[SCARLETT2_PORT_TYPE_PCM]      = { 6, 10 },
	},

	.mux_assignment = { {
		{ SCARLETT2_PORT_TYPE_PCM,      0,  8 },
		{ SCARLETT2_PORT_TYPE_ANALOGUE, 0,  4 },
		{ SCARLETT2_PORT_TYPE_SPDIF,    0,  2 },
		{ SCARLETT2_PORT_TYPE_PCM,      8,  2 },
		{ SCARLETT2_PORT_TYPE_MIX,      0,  8 },
		{ SCARLETT2_PORT_TYPE_NONE,     0, 18 },
		{ 0,                            0,  0 },
	}, {
		{ SCARLETT2_PORT_TYPE_PCM,      0,  8 },
		{ SCARLETT2_PORT_TYPE_ANALOGUE, 0,  4 },
		{ SCARLETT2_PORT_TYPE_SPDIF,    0,  2 },
		{ SCARLETT2_PORT_TYPE_PCM,      8,  2 },
		{ SCARLETT2_PORT_TYPE_MIX,      0,  8 },
		{ SCARLETT2_PORT_TYPE_NONE,     0, 18 },
		{ 0,                            0,  0 },
	}, {
		{ SCARLETT2_PORT_TYPE_PCM,      0,  8 },
		{ SCARLETT2_PORT_TYPE_ANALOGUE, 0,  4 },
		{ SCARLETT2_PORT_TYPE_SPDIF,    0,  2 },
		{ SCARLETT2_PORT_TYPE_PCM,      8,  2 },
		{ SCARLETT2_PORT_TYPE_MIX,      0,  8 },
		{ SCARLETT2_PORT_TYPE_NONE,     0, 18 },
		{ 0,                            0,  0 },
	} },
};

static const struct scarlett2_device_info s18i8_gen3_info = {
	.usb_id = USB_ID(0x1235, 0x8214),

	.has_msd_mode = 1,
	.has_mixer = 1,
	.line_out_hw_vol = 1,
	.has_speaker_switching = 1,
	.level_input_count = 2,
	.pad_input_count = 4,
	.air_input_count = 4,
	.phantom_count = 2,
	.inputs_per_phantom = 2,

	.line_out_remap_enable = 1,
	.line_out_remap = { 0, 1, 6, 7, 2, 3, 4, 5 },

	.line_out_descrs = {
		"Monitor L",
		"Monitor R",
		"Alt Monitor L",
		"Alt Monitor R",
		"Headphones 1 L",
		"Headphones 1 R",
		"Headphones 2 L",
		"Headphones 2 R",
	},

	.port_count = {
		[SCARLETT2_PORT_TYPE_NONE]     = {  1,  0 },
		[SCARLETT2_PORT_TYPE_ANALOGUE] = {  8,  8 },
		[SCARLETT2_PORT_TYPE_SPDIF]    = {  2,  2 },
		[SCARLETT2_PORT_TYPE_ADAT]     = {  8,  0 },
		[SCARLETT2_PORT_TYPE_MIX]      = { 10, 20 },
		[SCARLETT2_PORT_TYPE_PCM]      = {  8, 20 },
	},

	.mux_assignment = { {
		{ SCARLETT2_PORT_TYPE_PCM,       0, 10 },
		{ SCARLETT2_PORT_TYPE_PCM,      12,  8 },
		{ SCARLETT2_PORT_TYPE_ANALOGUE,  0,  2 },
		{ SCARLETT2_PORT_TYPE_ANALOGUE,  6,  2 },
		{ SCARLETT2_PORT_TYPE_ANALOGUE,  2,  4 },
		{ SCARLETT2_PORT_TYPE_SPDIF,     0,  2 },
		{ SCARLETT2_PORT_TYPE_PCM,      10,  2 },
		{ SCARLETT2_PORT_TYPE_MIX,       0, 20 },
		{ SCARLETT2_PORT_TYPE_NONE,      0, 10 },
		{ 0,                             0,  0 },
	}, {
		{ SCARLETT2_PORT_TYPE_PCM,       0, 10 },
		{ SCARLETT2_PORT_TYPE_PCM,      12,  4 },
		{ SCARLETT2_PORT_TYPE_ANALOGUE,  0,  2 },
		{ SCARLETT2_PORT_TYPE_ANALOGUE,  6,  2 },
		{ SCARLETT2_PORT_TYPE_ANALOGUE,  2,  4 },
		{ SCARLETT2_PORT_TYPE_SPDIF,     0,  2 },
		{ SCARLETT2_PORT_TYPE_PCM,      10,  2 },
		{ SCARLETT2_PORT_TYPE_MIX,       0, 20 },
		{ SCARLETT2_PORT_TYPE_NONE,      0, 10 },
		{ 0,                             0,  0 },
	}, {
		{ SCARLETT2_PORT_TYPE_PCM,       0, 10 },
		{ SCARLETT2_PORT_TYPE_ANALOGUE,  0,  2 },
		{ SCARLETT2_PORT_TYPE_ANALOGUE,  6,  2 },
		{ SCARLETT2_PORT_TYPE_ANALOGUE,  2,  4 },
		{ SCARLETT2_PORT_TYPE_SPDIF,     0,  2 },
		{ SCARLETT2_PORT_TYPE_MIX,       0, 20 },
		{ SCARLETT2_PORT_TYPE_NONE,      0, 10 },
		{ 0,                             0,  0 },
	} },
};

static const struct scarlett2_device_info s18i20_gen3_info = {
	.usb_id = USB_ID(0x1235, 0x8215),

	.has_msd_mode = 1,
	.has_mixer = 1,
	.line_out_hw_vol = 1,
	.has_speaker_switching = 1,
	.has_talkback = 1,
	.level_input_count = 2,
	.pad_input_count = 8,
	.air_input_count = 8,
	.phantom_count = 2,
	.inputs_per_phantom = 4,

	.line_out_descrs = {
		"Monitor 1 L",
		"Monitor 1 R",
		"Monitor 2 L",
		"Monitor 2 R",
		NULL,
		NULL,
		"Headphones 1 L",
		"Headphones 1 R",
		"Headphones 2 L",
		"Headphones 2 R",
	},

	.port_count = {
		[SCARLETT2_PORT_TYPE_NONE]     = {  1,  0 },
		[SCARLETT2_PORT_TYPE_ANALOGUE] = {  9, 10 },
		[SCARLETT2_PORT_TYPE_SPDIF]    = {  2,  2 },
		[SCARLETT2_PORT_TYPE_ADAT]     = {  8,  8 },
		[SCARLETT2_PORT_TYPE_MIX]      = { 12, 25 },
		[SCARLETT2_PORT_TYPE_PCM]      = { 20, 20 },
>>>>>>> c1084c27
	},

	.mux_assignment = { {
		{ SCARLETT2_PORT_TYPE_PCM,       0,  8 },
		{ SCARLETT2_PORT_TYPE_PCM,      10, 10 },
		{ SCARLETT2_PORT_TYPE_ANALOGUE,  0, 10 },
		{ SCARLETT2_PORT_TYPE_SPDIF,     0,  2 },
		{ SCARLETT2_PORT_TYPE_ADAT,      0,  8 },
		{ SCARLETT2_PORT_TYPE_PCM,       8,  2 },
		{ SCARLETT2_PORT_TYPE_MIX,       0, 25 },
		{ SCARLETT2_PORT_TYPE_NONE,      0, 12 },
		{ 0,                             0,  0 },
	}, {
		{ SCARLETT2_PORT_TYPE_PCM,       0,  8 },
		{ SCARLETT2_PORT_TYPE_PCM,      10,  8 },
		{ SCARLETT2_PORT_TYPE_ANALOGUE,  0, 10 },
		{ SCARLETT2_PORT_TYPE_SPDIF,     0,  2 },
		{ SCARLETT2_PORT_TYPE_ADAT,      0,  8 },
		{ SCARLETT2_PORT_TYPE_PCM,       8,  2 },
		{ SCARLETT2_PORT_TYPE_MIX,       0, 25 },
		{ SCARLETT2_PORT_TYPE_NONE,      0, 10 },
		{ 0,                             0,  0 },
	}, {
		{ SCARLETT2_PORT_TYPE_PCM,       0, 10 },
		{ SCARLETT2_PORT_TYPE_ANALOGUE,  0, 10 },
		{ SCARLETT2_PORT_TYPE_SPDIF,     0,  2 },
		{ SCARLETT2_PORT_TYPE_NONE,      0, 24 },
		{ 0,                             0,  0 },
	} },
};

static const struct scarlett2_device_info *scarlett2_devices[] = {
	/* Supported Gen 2 devices */
	&s6i6_gen2_info,
	&s18i8_gen2_info,
	&s18i20_gen2_info,

	/* Supported Gen 3 devices */
	&solo_gen3_info,
	&s2i2_gen3_info,
	&s4i4_gen3_info,
	&s8i6_gen3_info,
	&s18i8_gen3_info,
	&s18i20_gen3_info,

	/* End of list */
	NULL
};

/* get the starting port index number for a given port type/direction */
static int scarlett2_get_port_start_num(
	const int port_count[][SCARLETT2_PORT_DIRNS],
	int direction, int port_type)
{
	int i, num = 0;

	for (i = 0; i < port_type; i++)
		num += port_count[i][direction];

	return num;
}

/*** USB Interactions ***/

/* Notifications from the interface */
#define SCARLETT2_USB_NOTIFY_SYNC          0x00000008
#define SCARLETT2_USB_NOTIFY_DIM_MUTE      0x00200000
#define SCARLETT2_USB_NOTIFY_MONITOR       0x00400000
#define SCARLETT2_USB_NOTIFY_INPUT_OTHER   0x00800000
#define SCARLETT2_USB_NOTIFY_MONITOR_OTHER 0x01000000

/* Commands for sending/receiving requests/responses */
#define SCARLETT2_USB_CMD_INIT 0
#define SCARLETT2_USB_CMD_REQ  2
#define SCARLETT2_USB_CMD_RESP 3

#define SCARLETT2_USB_INIT_1    0x00000000
#define SCARLETT2_USB_INIT_2    0x00000002
#define SCARLETT2_USB_GET_METER 0x00001001
#define SCARLETT2_USB_GET_MIX   0x00002001
#define SCARLETT2_USB_SET_MIX   0x00002002
#define SCARLETT2_USB_GET_MUX   0x00003001
#define SCARLETT2_USB_SET_MUX   0x00003002
#define SCARLETT2_USB_GET_SYNC  0x00006004
#define SCARLETT2_USB_GET_DATA  0x00800000
#define SCARLETT2_USB_SET_DATA  0x00800001
#define SCARLETT2_USB_DATA_CMD  0x00800002

#define SCARLETT2_USB_CONFIG_SAVE 6

#define SCARLETT2_USB_VOLUME_STATUS_OFFSET 0x31
#define SCARLETT2_USB_METER_LEVELS_GET_MAGIC 1

/* volume status is read together (matches scarlett2_config_items[1]) */
struct scarlett2_usb_volume_status {
	/* dim/mute buttons */
	u8 dim_mute[SCARLETT2_DIM_MUTE_COUNT];

	u8 pad1;

	/* software volume setting */
	s16 sw_vol[SCARLETT2_ANALOGUE_MAX];

	/* actual volume of output inc. dim (-18dB) */
	s16 hw_vol[SCARLETT2_ANALOGUE_MAX];

	/* internal mute buttons */
	u8 mute_switch[SCARLETT2_ANALOGUE_MAX];

	/* sw (0) or hw (1) controlled */
	u8 sw_hw_switch[SCARLETT2_ANALOGUE_MAX];

	u8 pad3[6];

	/* front panel volume knob */
	s16 master_vol;
} __packed;

/* Configuration parameters that can be read and written */
enum {
	SCARLETT2_CONFIG_DIM_MUTE = 0,
	SCARLETT2_CONFIG_LINE_OUT_VOLUME = 1,
	SCARLETT2_CONFIG_MUTE_SWITCH = 2,
	SCARLETT2_CONFIG_SW_HW_SWITCH = 3,
	SCARLETT2_CONFIG_LEVEL_SWITCH = 4,
	SCARLETT2_CONFIG_PAD_SWITCH = 5,
	SCARLETT2_CONFIG_MSD_SWITCH = 6,
	SCARLETT2_CONFIG_AIR_SWITCH = 7,
	SCARLETT2_CONFIG_PHANTOM_SWITCH = 8,
	SCARLETT2_CONFIG_PHANTOM_PERSISTENCE = 9,
	SCARLETT2_CONFIG_DIRECT_MONITOR = 10,
	SCARLETT2_CONFIG_MONITOR_OTHER_SWITCH = 11,
	SCARLETT2_CONFIG_MONITOR_OTHER_ENABLE = 12,
	SCARLETT2_CONFIG_TALKBACK_MAP = 13,
	SCARLETT2_CONFIG_COUNT = 14
};

/* Location, size, and activation command number for the configuration
 * parameters. Size is in bits and may be 1, 8, or 16.
 */
struct scarlett2_config {
	u8 offset;
	u8 size;
	u8 activate;
};

/* scarlett2_config_items[0] is for devices without a mixer
 * scarlett2_config_items[1] is for devices with a mixer
 */
static const struct scarlett2_config
	scarlett2_config_items[2][SCARLETT2_CONFIG_COUNT] =

/* Devices without a mixer (Solo and 2i2 Gen 3) */
{ {
	[SCARLETT2_CONFIG_MSD_SWITCH] = {
		.offset = 0x04, .size = 8, .activate = 6 },

	[SCARLETT2_CONFIG_PHANTOM_PERSISTENCE] = {
		.offset = 0x05, .size = 8, .activate = 6 },

	[SCARLETT2_CONFIG_PHANTOM_SWITCH] = {
		.offset = 0x06, .size = 8, .activate = 3 },

	[SCARLETT2_CONFIG_DIRECT_MONITOR] = {
		.offset = 0x07, .size = 8, .activate = 4 },

	[SCARLETT2_CONFIG_LEVEL_SWITCH] = {
		.offset = 0x08, .size = 1, .activate = 7 },

	[SCARLETT2_CONFIG_AIR_SWITCH] = {
		.offset = 0x09, .size = 1, .activate = 8 },

/* Devices with a mixer (Gen 2 and all other Gen 3) */
}, {
	[SCARLETT2_CONFIG_DIM_MUTE] = {
		.offset = 0x31, .size = 8, .activate = 2 },

	[SCARLETT2_CONFIG_LINE_OUT_VOLUME] = {
		.offset = 0x34, .size = 16, .activate = 1 },

	[SCARLETT2_CONFIG_MUTE_SWITCH] = {
		.offset = 0x5c, .size = 8, .activate = 1 },

	[SCARLETT2_CONFIG_SW_HW_SWITCH] = {
		.offset = 0x66, .size = 8, .activate = 3 },

	[SCARLETT2_CONFIG_LEVEL_SWITCH] = {
		.offset = 0x7c, .size = 8, .activate = 7 },

	[SCARLETT2_CONFIG_PAD_SWITCH] = {
		.offset = 0x84, .size = 8, .activate = 8 },

	[SCARLETT2_CONFIG_AIR_SWITCH] = {
		.offset = 0x8c, .size = 8, .activate = 8 },

	[SCARLETT2_CONFIG_PHANTOM_SWITCH] = {
		.offset = 0x9c, .size = 1, .activate = 8 },

	[SCARLETT2_CONFIG_MSD_SWITCH] = {
		.offset = 0x9d, .size = 8, .activate = 6 },

	[SCARLETT2_CONFIG_PHANTOM_PERSISTENCE] = {
		.offset = 0x9e, .size = 8, .activate = 6 },

	[SCARLETT2_CONFIG_MONITOR_OTHER_SWITCH] = {
		.offset = 0x9f, .size = 1, .activate = 10 },

	[SCARLETT2_CONFIG_MONITOR_OTHER_ENABLE] = {
		.offset = 0xa0, .size = 1, .activate = 10 },

	[SCARLETT2_CONFIG_TALKBACK_MAP] = {
		.offset = 0xb0, .size = 16, .activate = 10 },
} };

/* proprietary request/response format */
struct scarlett2_usb_packet {
	__le32 cmd;
	__le16 size;
	__le16 seq;
	__le32 error;
	__le32 pad;
	u8 data[];
};

static void scarlett2_fill_request_header(struct scarlett2_data *private,
					  struct scarlett2_usb_packet *req,
					  u32 cmd, u16 req_size)
{
	/* sequence must go up by 1 for each request */
	u16 seq = private->scarlett2_seq++;

	req->cmd = cpu_to_le32(cmd);
	req->size = cpu_to_le16(req_size);
	req->seq = cpu_to_le16(seq);
	req->error = 0;
	req->pad = 0;
}

static int scarlett2_usb_tx(struct usb_device *dev, int interface,
			    void *buf, u16 size)
{
	return snd_usb_ctl_msg(dev, usb_sndctrlpipe(dev, 0),
			SCARLETT2_USB_CMD_REQ,
			USB_RECIP_INTERFACE | USB_TYPE_CLASS | USB_DIR_OUT,
			0, interface, buf, size);
}

static int scarlett2_usb_rx(struct usb_device *dev, int interface,
			    u32 usb_req, void *buf, u16 size)
{
	return snd_usb_ctl_msg(dev, usb_rcvctrlpipe(dev, 0),
			usb_req,
			USB_RECIP_INTERFACE | USB_TYPE_CLASS | USB_DIR_IN,
			0, interface, buf, size);
}

/* Send a proprietary format request to the Scarlett interface */
static int scarlett2_usb(
	struct usb_mixer_interface *mixer, u32 cmd,
	void *req_data, u16 req_size, void *resp_data, u16 resp_size)
{
	struct scarlett2_data *private = mixer->private_data;
	struct usb_device *dev = mixer->chip->dev;
	u16 req_buf_size = sizeof(struct scarlett2_usb_packet) + req_size;
	u16 resp_buf_size = sizeof(struct scarlett2_usb_packet) + resp_size;
	struct scarlett2_usb_packet *req, *resp = NULL;
	int err;

	req = kmalloc(req_buf_size, GFP_KERNEL);
	if (!req) {
		err = -ENOMEM;
		goto error;
	}

	resp = kmalloc(resp_buf_size, GFP_KERNEL);
	if (!resp) {
		err = -ENOMEM;
		goto error;
	}

	mutex_lock(&private->usb_mutex);

	/* build request message and send it */

	scarlett2_fill_request_header(private, req, cmd, req_size);

	if (req_size)
		memcpy(req->data, req_data, req_size);

	err = scarlett2_usb_tx(dev, private->bInterfaceNumber,
			       req, req_buf_size);

	if (err != req_buf_size) {
		usb_audio_err(
			mixer->chip,
			"Scarlett Gen 2/3 USB request result cmd %x was %d\n",
			cmd, err);
		err = -EINVAL;
		goto unlock;
	}

	/* send a second message to get the response */

	err = scarlett2_usb_rx(dev, private->bInterfaceNumber,
			       SCARLETT2_USB_CMD_RESP,
			       resp, resp_buf_size);

	/* validate the response */

	if (err != resp_buf_size) {
		usb_audio_err(
			mixer->chip,
			"Scarlett Gen 2/3 USB response result cmd %x was %d "
			"expected %d\n",
			cmd, err, resp_buf_size);
		err = -EINVAL;
		goto unlock;
	}

	/* cmd/seq/size should match except when initialising
	 * seq sent = 1, response = 0
	 */
	if (resp->cmd != req->cmd ||
	    (resp->seq != req->seq &&
		(le16_to_cpu(req->seq) != 1 || resp->seq != 0)) ||
	    resp_size != le16_to_cpu(resp->size) ||
	    resp->error ||
	    resp->pad) {
		usb_audio_err(
			mixer->chip,
			"Scarlett Gen 2/3 USB invalid response; "
			   "cmd tx/rx %d/%d seq %d/%d size %d/%d "
			   "error %d pad %d\n",
			le32_to_cpu(req->cmd), le32_to_cpu(resp->cmd),
			le16_to_cpu(req->seq), le16_to_cpu(resp->seq),
			resp_size, le16_to_cpu(resp->size),
			le32_to_cpu(resp->error),
			le32_to_cpu(resp->pad));
		err = -EINVAL;
		goto unlock;
	}

	if (resp_data && resp_size > 0)
		memcpy(resp_data, resp->data, resp_size);

unlock:
	mutex_unlock(&private->usb_mutex);
error:
	kfree(req);
	kfree(resp);
	return err;
}

/* Send a USB message to get data; result placed in *buf */
static int scarlett2_usb_get(
	struct usb_mixer_interface *mixer,
	int offset, void *buf, int size)
{
	struct {
		__le32 offset;
		__le32 size;
	} __packed req;

	req.offset = cpu_to_le32(offset);
	req.size = cpu_to_le32(size);
	return scarlett2_usb(mixer, SCARLETT2_USB_GET_DATA,
			     &req, sizeof(req), buf, size);
}

/* Send a USB message to get configuration parameters; result placed in *buf */
static int scarlett2_usb_get_config(
	struct usb_mixer_interface *mixer,
	int config_item_num, int count, void *buf)
{
	struct scarlett2_data *private = mixer->private_data;
	const struct scarlett2_device_info *info = private->info;
	const struct scarlett2_config *config_item =
		&scarlett2_config_items[info->has_mixer][config_item_num];
	int size, err, i;
	u8 *buf_8;
	u8 value;

	/* For byte-sized parameters, retrieve directly into buf */
	if (config_item->size >= 8) {
		size = config_item->size / 8 * count;
		err = scarlett2_usb_get(mixer, config_item->offset, buf, size);
		if (err < 0)
			return err;
		if (size == 2) {
			u16 *buf_16 = buf;

			for (i = 0; i < count; i++, buf_16++)
				*buf_16 = le16_to_cpu(*(__le16 *)buf_16);
		}
		return 0;
	}

	/* For bit-sized parameters, retrieve into value */
	err = scarlett2_usb_get(mixer, config_item->offset, &value, 1);
	if (err < 0)
		return err;

	/* then unpack from value into buf[] */
	buf_8 = buf;
	for (i = 0; i < 8 && i < count; i++, value >>= 1)
		*buf_8++ = value & 1;

	return 0;
}

/* Send SCARLETT2_USB_DATA_CMD SCARLETT2_USB_CONFIG_SAVE */
static void scarlett2_config_save(struct usb_mixer_interface *mixer)
{
	__le32 req = cpu_to_le32(SCARLETT2_USB_CONFIG_SAVE);

	scarlett2_usb(mixer, SCARLETT2_USB_DATA_CMD,
		      &req, sizeof(u32),
		      NULL, 0);
}

/* Delayed work to save config */
static void scarlett2_config_save_work(struct work_struct *work)
{
	struct scarlett2_data *private =
		container_of(work, struct scarlett2_data, work.work);

	scarlett2_config_save(private->mixer);
}

/* Send a USB message to set a SCARLETT2_CONFIG_* parameter */
static int scarlett2_usb_set_config(
	struct usb_mixer_interface *mixer,
	int config_item_num, int index, int value)
{
	struct scarlett2_data *private = mixer->private_data;
	const struct scarlett2_device_info *info = private->info;
	const struct scarlett2_config *config_item =
	       &scarlett2_config_items[info->has_mixer][config_item_num];
	struct {
		__le32 offset;
		__le32 bytes;
		__le32 value;
	} __packed req;
	__le32 req2;
<<<<<<< HEAD
=======
	int offset, size;
>>>>>>> c1084c27
	int err;

	/* Cancel any pending NVRAM save */
	cancel_delayed_work_sync(&private->work);

	/* Convert config_item->size in bits to size in bytes and
	 * calculate offset
	 */
	if (config_item->size >= 8) {
		size = config_item->size / 8;
		offset = config_item->offset + index * size;

	/* If updating a bit, retrieve the old value, set/clear the
	 * bit as needed, and update value
	 */
	} else {
		u8 tmp;

		size = 1;
		offset = config_item->offset;

		scarlett2_usb_get(mixer, offset, &tmp, 1);
		if (value)
			tmp |= (1 << index);
		else
			tmp &= ~(1 << index);

		value = tmp;
	}

	/* Send the configuration parameter data */
	req.offset = cpu_to_le32(offset);
	req.bytes = cpu_to_le32(size);
	req.value = cpu_to_le32(value);
	err = scarlett2_usb(mixer, SCARLETT2_USB_SET_DATA,
			    &req, sizeof(u32) * 2 + size,
			    NULL, 0);
	if (err < 0)
		return err;

	/* Activate the change */
	req2 = cpu_to_le32(config_item->activate);
	err = scarlett2_usb(mixer, SCARLETT2_USB_DATA_CMD,
			    &req2, sizeof(req2), NULL, 0);
	if (err < 0)
		return err;

	/* Schedule the change to be written to NVRAM */
	if (config_item->activate != SCARLETT2_USB_CONFIG_SAVE)
		schedule_delayed_work(&private->work, msecs_to_jiffies(2000));

	return 0;
}

/* Send a USB message to get sync status; result placed in *sync */
static int scarlett2_usb_get_sync_status(
	struct usb_mixer_interface *mixer,
	u8 *sync)
{
<<<<<<< HEAD
	struct {
		__le32 offset;
		__le32 size;
	} __packed req;
=======
	__le32 data;
	int err;
>>>>>>> c1084c27

	err = scarlett2_usb(mixer, SCARLETT2_USB_GET_SYNC,
			    NULL, 0, &data, sizeof(data));
	if (err < 0)
		return err;

	*sync = !!data;
	return 0;
}

/* Send a USB message to get volume status; result placed in *buf */
static int scarlett2_usb_get_volume_status(
	struct usb_mixer_interface *mixer,
	struct scarlett2_usb_volume_status *buf)
{
	return scarlett2_usb_get(mixer, SCARLETT2_USB_VOLUME_STATUS_OFFSET,
				 buf, sizeof(*buf));
}

/* Send a USB message to get the volumes for all inputs of one mix
 * and put the values into private->mix[]
 */
static int scarlett2_usb_get_mix(struct usb_mixer_interface *mixer,
				 int mix_num)
{
	struct scarlett2_data *private = mixer->private_data;
	const struct scarlett2_device_info *info = private->info;

	int num_mixer_in =
		info->port_count[SCARLETT2_PORT_TYPE_MIX][SCARLETT2_PORT_OUT];
	int err, i, j, k;

	struct {
		__le16 mix_num;
		__le16 count;
	} __packed req;

	__le16 data[SCARLETT2_INPUT_MIX_MAX];

	req.mix_num = cpu_to_le16(mix_num);
	req.count = cpu_to_le16(num_mixer_in);

	err = scarlett2_usb(mixer, SCARLETT2_USB_GET_MIX,
			    &req, sizeof(req),
			    data, num_mixer_in * sizeof(u16));
	if (err < 0)
		return err;

	for (i = 0, j = mix_num * num_mixer_in; i < num_mixer_in; i++, j++) {
		u16 mixer_value = le16_to_cpu(data[i]);

		for (k = 0; k < SCARLETT2_MIXER_VALUE_COUNT; k++)
			if (scarlett2_mixer_values[k] >= mixer_value)
				break;
		if (k == SCARLETT2_MIXER_VALUE_COUNT)
			k = SCARLETT2_MIXER_MAX_VALUE;
		private->mix[j] = k;
	}

	return 0;
}

/* Send a USB message to set the volumes for all inputs of one mix
 * (values obtained from private->mix[])
 */
static int scarlett2_usb_set_mix(struct usb_mixer_interface *mixer,
				 int mix_num)
{
	struct scarlett2_data *private = mixer->private_data;
	const struct scarlett2_device_info *info = private->info;

	struct {
		__le16 mix_num;
		__le16 data[SCARLETT2_INPUT_MIX_MAX];
	} __packed req;

	int i, j;
	int num_mixer_in =
		info->port_count[SCARLETT2_PORT_TYPE_MIX][SCARLETT2_PORT_OUT];

	req.mix_num = cpu_to_le16(mix_num);

	for (i = 0, j = mix_num * num_mixer_in; i < num_mixer_in; i++, j++)
		req.data[i] = cpu_to_le16(
			scarlett2_mixer_values[private->mix[j]]
		);

	return scarlett2_usb(mixer, SCARLETT2_USB_SET_MIX,
			     &req, (num_mixer_in + 1) * sizeof(u16),
			     NULL, 0);
}

/* Convert a port number index (per info->port_count) to a hardware ID */
static u32 scarlett2_mux_src_num_to_id(
	const int port_count[][SCARLETT2_PORT_DIRNS], int num)
{
	int port_type;

	for (port_type = 0;
	     port_type < SCARLETT2_PORT_TYPE_COUNT;
	     port_type++) {
		if (num < port_count[port_type][SCARLETT2_PORT_IN])
			return scarlett2_ports[port_type].id | num;
		num -= port_count[port_type][SCARLETT2_PORT_IN];
	}

	/* Oops */
	return 0;
}

/* Convert a hardware ID to a port number index */
static u32 scarlett2_mux_id_to_num(
	const int port_count[][SCARLETT2_PORT_DIRNS], int direction, u32 id)
{
	int port_type;
	int port_num = 0;

	for (port_type = 0;
	     port_type < SCARLETT2_PORT_TYPE_COUNT;
	     port_type++) {
		int base = scarlett2_ports[port_type].id;
		int count = port_count[port_type][direction];

		if (id >= base && id < base + count)
			return port_num + id - base;
		port_num += count;
	}

	/* Oops */
	return -1;
}

/* Convert one mux entry from the interface and load into private->mux[] */
static void scarlett2_usb_populate_mux(struct scarlett2_data *private,
				       u32 mux_entry)
{
	const struct scarlett2_device_info *info = private->info;
	const int (*port_count)[SCARLETT2_PORT_DIRNS] = info->port_count;

	int dst_idx, src_idx;

	dst_idx = scarlett2_mux_id_to_num(port_count, SCARLETT2_PORT_OUT,
					  mux_entry & 0xFFF);
	if (dst_idx < 0)
		return;

	if (dst_idx >= private->num_mux_dsts) {
		usb_audio_err(private->mixer->chip,
			"BUG: scarlett2_mux_id_to_num(%06x, OUT): %d >= %d",
			mux_entry, dst_idx, private->num_mux_dsts);
		return;
	}

	src_idx = scarlett2_mux_id_to_num(port_count, SCARLETT2_PORT_IN,
					  mux_entry >> 12);
	if (src_idx < 0)
		return;

	if (src_idx >= private->num_mux_srcs) {
		usb_audio_err(private->mixer->chip,
			"BUG: scarlett2_mux_id_to_num(%06x, IN): %d >= %d",
			mux_entry, src_idx, private->num_mux_srcs);
		return;
	}

	private->mux[dst_idx] = src_idx;
}

/* Send USB message to get mux inputs and then populate private->mux[] */
static int scarlett2_usb_get_mux(struct usb_mixer_interface *mixer)
{
	struct scarlett2_data *private = mixer->private_data;
	int count = private->num_mux_dsts;
	int err, i;

	struct {
		__le16 num;
		__le16 count;
	} __packed req;

	__le32 data[SCARLETT2_MUX_MAX];

	private->mux_updated = 0;

	req.num = 0;
	req.count = cpu_to_le16(count);

	err = scarlett2_usb(mixer, SCARLETT2_USB_GET_MUX,
			    &req, sizeof(req),
			    data, count * sizeof(u32));
	if (err < 0)
		return err;

	for (i = 0; i < count; i++)
		scarlett2_usb_populate_mux(private, le32_to_cpu(data[i]));

	return 0;
}

/* Send USB messages to set mux inputs */
static int scarlett2_usb_set_mux(struct usb_mixer_interface *mixer)
{
	struct scarlett2_data *private = mixer->private_data;
	const struct scarlett2_device_info *info = private->info;
	const int (*port_count)[SCARLETT2_PORT_DIRNS] = info->port_count;
	int table;

	struct {
		__le16 pad;
		__le16 num;
		__le32 data[SCARLETT2_MUX_MAX];
	} __packed req;

	req.pad = 0;

	/* set mux settings for each rate */
	for (table = 0; table < SCARLETT2_MUX_TABLES; table++) {
		const struct scarlett2_mux_entry *entry;

		/* i counts over the output array */
		int i = 0, err;

		req.num = cpu_to_le16(table);

		/* loop through each entry */
		for (entry = info->mux_assignment[table];
		     entry->count;
		     entry++) {
			int j;
			int port_type = entry->port_type;
			int port_idx = entry->start;
			int mux_idx = scarlett2_get_port_start_num(port_count,
				SCARLETT2_PORT_OUT, port_type) + port_idx;
			int dst_id = scarlett2_ports[port_type].id + port_idx;

			/* Empty slots */
			if (!dst_id) {
				for (j = 0; j < entry->count; j++)
					req.data[i++] = 0;
				continue;
			}

			/* Non-empty mux slots use the lower 12 bits
			 * for the destination and next 12 bits for
			 * the source
			 */
			for (j = 0; j < entry->count; j++) {
				int src_id = scarlett2_mux_src_num_to_id(
					port_count, private->mux[mux_idx++]);
				req.data[i++] = cpu_to_le32(dst_id |
							    src_id << 12);
				dst_id++;
			}
		}

		err = scarlett2_usb(mixer, SCARLETT2_USB_SET_MUX,
				    &req, (i + 1) * sizeof(u32),
				    NULL, 0);
		if (err < 0)
			return err;
	}

	return 0;
}

/* Send USB message to get meter levels */
static int scarlett2_usb_get_meter_levels(struct usb_mixer_interface *mixer,
					  u16 num_meters, u16 *levels)
{
	struct {
		__le16 pad;
		__le16 num_meters;
		__le32 magic;
	} __packed req;
	u32 resp[SCARLETT2_MAX_METERS];
	int i, err;

	req.pad = 0;
	req.num_meters = cpu_to_le16(num_meters);
	req.magic = cpu_to_le32(SCARLETT2_USB_METER_LEVELS_GET_MAGIC);
	err = scarlett2_usb(mixer, SCARLETT2_USB_GET_METER,
			    &req, sizeof(req), resp, num_meters * sizeof(u32));
	if (err < 0)
		return err;

	/* copy, convert to u16 */
	for (i = 0; i < num_meters; i++)
		levels[i] = resp[i];

	return 0;
}

/*** Control Functions ***/

/* helper function to create a new control */
static int scarlett2_add_new_ctl(struct usb_mixer_interface *mixer,
				 const struct snd_kcontrol_new *ncontrol,
				 int index, int channels, const char *name,
				 struct snd_kcontrol **kctl_return)
{
	struct snd_kcontrol *kctl;
	struct usb_mixer_elem_info *elem;
	int err;

	elem = kzalloc(sizeof(*elem), GFP_KERNEL);
	if (!elem)
		return -ENOMEM;

	/* We set USB_MIXER_BESPOKEN type, so that the core USB mixer code
	 * ignores them for resume and other operations.
	 * Also, the head.id field is set to 0, as we don't use this field.
	 */
	elem->head.mixer = mixer;
	elem->control = index;
	elem->head.id = 0;
	elem->channels = channels;
	elem->val_type = USB_MIXER_BESPOKEN;

	kctl = snd_ctl_new1(ncontrol, elem);
	if (!kctl) {
		kfree(elem);
		return -ENOMEM;
	}
	kctl->private_free = snd_usb_mixer_elem_free;

	strscpy(kctl->id.name, name, sizeof(kctl->id.name));

	err = snd_usb_mixer_add_control(&elem->head, kctl);
	if (err < 0)
		return err;

	if (kctl_return)
		*kctl_return = kctl;

	return 0;
}

/*** Sync Control ***/

/* Update sync control after receiving notification that the status
 * has changed
 */
static int scarlett2_update_sync(struct usb_mixer_interface *mixer)
{
	struct scarlett2_data *private = mixer->private_data;

	private->sync_updated = 0;
	return scarlett2_usb_get_sync_status(mixer, &private->sync);
}

static int scarlett2_sync_ctl_info(struct snd_kcontrol *kctl,
				   struct snd_ctl_elem_info *uinfo)
{
	static const char *texts[2] = {
		"Unlocked", "Locked"
	};
	return snd_ctl_enum_info(uinfo, 1, 2, texts);
}

static int scarlett2_sync_ctl_get(struct snd_kcontrol *kctl,
				  struct snd_ctl_elem_value *ucontrol)
{
	struct usb_mixer_elem_info *elem = kctl->private_data;
	struct usb_mixer_interface *mixer = elem->head.mixer;
	struct scarlett2_data *private = mixer->private_data;

	mutex_lock(&private->data_mutex);
	if (private->sync_updated)
		scarlett2_update_sync(mixer);
	ucontrol->value.enumerated.item[0] = private->sync;
	mutex_unlock(&private->data_mutex);

	return 0;
}

static const struct snd_kcontrol_new scarlett2_sync_ctl = {
	.iface = SNDRV_CTL_ELEM_IFACE_MIXER,
	.access = SNDRV_CTL_ELEM_ACCESS_READ,
	.name = "",
	.info = scarlett2_sync_ctl_info,
	.get  = scarlett2_sync_ctl_get
};

static int scarlett2_add_sync_ctl(struct usb_mixer_interface *mixer)
{
	struct scarlett2_data *private = mixer->private_data;

	/* devices without a mixer also don't support reporting sync status */
	if (!private->info->has_mixer)
		return 0;

	return scarlett2_add_new_ctl(mixer, &scarlett2_sync_ctl,
				     0, 1, "Sync Status", &private->sync_ctl);
}

/*** Analogue Line Out Volume Controls ***/

/* Update hardware volume controls after receiving notification that
 * they have changed
 */
static int scarlett2_update_volumes(struct usb_mixer_interface *mixer)
{
	struct scarlett2_data *private = mixer->private_data;
	const struct scarlett2_device_info *info = private->info;
	const int (*port_count)[SCARLETT2_PORT_DIRNS] = info->port_count;
	struct scarlett2_usb_volume_status volume_status;
	int num_line_out =
		port_count[SCARLETT2_PORT_TYPE_ANALOGUE][SCARLETT2_PORT_OUT];
	int err, i;
	int mute;

	private->vol_updated = 0;

	err = scarlett2_usb_get_volume_status(mixer, &volume_status);
	if (err < 0)
		return err;

	private->master_vol = clamp(
		volume_status.master_vol + SCARLETT2_VOLUME_BIAS,
		0, SCARLETT2_VOLUME_BIAS);

	if (info->line_out_hw_vol)
		for (i = 0; i < SCARLETT2_DIM_MUTE_COUNT; i++)
			private->dim_mute[i] = !!volume_status.dim_mute[i];

	mute = private->dim_mute[SCARLETT2_BUTTON_MUTE];

	for (i = 0; i < num_line_out; i++)
		if (private->vol_sw_hw_switch[i]) {
			private->vol[i] = private->master_vol;
			private->mute_switch[i] = mute;
		}

	return 0;
}

static int scarlett2_volume_ctl_info(struct snd_kcontrol *kctl,
				     struct snd_ctl_elem_info *uinfo)
{
	struct usb_mixer_elem_info *elem = kctl->private_data;

	uinfo->type = SNDRV_CTL_ELEM_TYPE_INTEGER;
	uinfo->count = elem->channels;
	uinfo->value.integer.min = 0;
	uinfo->value.integer.max = SCARLETT2_VOLUME_BIAS;
	uinfo->value.integer.step = 1;
	return 0;
}

static int scarlett2_master_volume_ctl_get(struct snd_kcontrol *kctl,
					   struct snd_ctl_elem_value *ucontrol)
{
	struct usb_mixer_elem_info *elem = kctl->private_data;
	struct usb_mixer_interface *mixer = elem->head.mixer;
	struct scarlett2_data *private = mixer->private_data;

	mutex_lock(&private->data_mutex);
	if (private->vol_updated)
		scarlett2_update_volumes(mixer);
	mutex_unlock(&private->data_mutex);

	ucontrol->value.integer.value[0] = private->master_vol;
	return 0;
}

static int line_out_remap(struct scarlett2_data *private, int index)
{
	const struct scarlett2_device_info *info = private->info;

	if (!info->line_out_remap_enable)
		return index;
	return info->line_out_remap[index];
}

static int scarlett2_volume_ctl_get(struct snd_kcontrol *kctl,
				    struct snd_ctl_elem_value *ucontrol)
{
	struct usb_mixer_elem_info *elem = kctl->private_data;
	struct usb_mixer_interface *mixer = elem->head.mixer;
	struct scarlett2_data *private = mixer->private_data;
	int index = line_out_remap(private, elem->control);

	mutex_lock(&private->data_mutex);
	if (private->vol_updated)
		scarlett2_update_volumes(mixer);
	mutex_unlock(&private->data_mutex);

	ucontrol->value.integer.value[0] = private->vol[index];
	return 0;
}

static int scarlett2_volume_ctl_put(struct snd_kcontrol *kctl,
				    struct snd_ctl_elem_value *ucontrol)
{
	struct usb_mixer_elem_info *elem = kctl->private_data;
	struct usb_mixer_interface *mixer = elem->head.mixer;
	struct scarlett2_data *private = mixer->private_data;
	int index = line_out_remap(private, elem->control);
	int oval, val, err = 0;

	mutex_lock(&private->data_mutex);

	oval = private->vol[index];
	val = ucontrol->value.integer.value[0];

	if (oval == val)
		goto unlock;

	private->vol[index] = val;
	err = scarlett2_usb_set_config(mixer, SCARLETT2_CONFIG_LINE_OUT_VOLUME,
				       index, val - SCARLETT2_VOLUME_BIAS);
	if (err == 0)
		err = 1;

unlock:
	mutex_unlock(&private->data_mutex);
	return err;
}

static const DECLARE_TLV_DB_MINMAX(
	db_scale_scarlett2_gain, -SCARLETT2_VOLUME_BIAS * 100, 0
);

static const struct snd_kcontrol_new scarlett2_master_volume_ctl = {
	.iface = SNDRV_CTL_ELEM_IFACE_MIXER,
	.access = SNDRV_CTL_ELEM_ACCESS_READ |
		  SNDRV_CTL_ELEM_ACCESS_TLV_READ,
	.name = "",
	.info = scarlett2_volume_ctl_info,
	.get  = scarlett2_master_volume_ctl_get,
	.private_value = 0, /* max value */
	.tlv = { .p = db_scale_scarlett2_gain }
};

static const struct snd_kcontrol_new scarlett2_line_out_volume_ctl = {
	.iface = SNDRV_CTL_ELEM_IFACE_MIXER,
	.access = SNDRV_CTL_ELEM_ACCESS_READWRITE |
		  SNDRV_CTL_ELEM_ACCESS_TLV_READ,
	.name = "",
	.info = scarlett2_volume_ctl_info,
	.get  = scarlett2_volume_ctl_get,
	.put  = scarlett2_volume_ctl_put,
	.private_value = 0, /* max value */
	.tlv = { .p = db_scale_scarlett2_gain }
};

/*** Mute Switch Controls ***/

static int scarlett2_mute_ctl_get(struct snd_kcontrol *kctl,
					struct snd_ctl_elem_value *ucontrol)
{
	struct usb_mixer_elem_info *elem = kctl->private_data;
	struct usb_mixer_interface *mixer = elem->head.mixer;
	struct scarlett2_data *private = mixer->private_data;
	int index = line_out_remap(private, elem->control);

	mutex_lock(&private->data_mutex);
	if (private->vol_updated)
		scarlett2_update_volumes(mixer);
	mutex_unlock(&private->data_mutex);

	ucontrol->value.integer.value[0] = private->mute_switch[index];
	return 0;
}

static int scarlett2_mute_ctl_put(struct snd_kcontrol *kctl,
					struct snd_ctl_elem_value *ucontrol)
{
	struct usb_mixer_elem_info *elem = kctl->private_data;
	struct usb_mixer_interface *mixer = elem->head.mixer;
	struct scarlett2_data *private = mixer->private_data;
	int index = line_out_remap(private, elem->control);
	int oval, val, err = 0;

	mutex_lock(&private->data_mutex);

	oval = private->mute_switch[index];
	val = !!ucontrol->value.integer.value[0];

	if (oval == val)
		goto unlock;

	private->mute_switch[index] = val;

	/* Send mute change to the device */
	err = scarlett2_usb_set_config(mixer, SCARLETT2_CONFIG_MUTE_SWITCH,
				       index, val);
	if (err == 0)
		err = 1;

unlock:
	mutex_unlock(&private->data_mutex);
	return err;
}

static const struct snd_kcontrol_new scarlett2_mute_ctl = {
	.iface = SNDRV_CTL_ELEM_IFACE_MIXER,
	.name = "",
	.info = snd_ctl_boolean_mono_info,
	.get  = scarlett2_mute_ctl_get,
	.put  = scarlett2_mute_ctl_put,
};

/*** HW/SW Volume Switch Controls ***/

static void scarlett2_sw_hw_ctl_ro(struct scarlett2_data *private, int index)
{
	private->sw_hw_ctls[index]->vd[0].access &=
		~SNDRV_CTL_ELEM_ACCESS_WRITE;
}

static void scarlett2_sw_hw_ctl_rw(struct scarlett2_data *private, int index)
{
	private->sw_hw_ctls[index]->vd[0].access |=
		SNDRV_CTL_ELEM_ACCESS_WRITE;
}

static int scarlett2_sw_hw_enum_ctl_info(struct snd_kcontrol *kctl,
					 struct snd_ctl_elem_info *uinfo)
{
	static const char *const values[2] = {
		"SW", "HW"
	};

	return snd_ctl_enum_info(uinfo, 1, 2, values);
}

static int scarlett2_sw_hw_enum_ctl_get(struct snd_kcontrol *kctl,
					struct snd_ctl_elem_value *ucontrol)
{
	struct usb_mixer_elem_info *elem = kctl->private_data;
	struct scarlett2_data *private = elem->head.mixer->private_data;
	int index = line_out_remap(private, elem->control);

	ucontrol->value.enumerated.item[0] = private->vol_sw_hw_switch[index];
	return 0;
}

static void scarlett2_vol_ctl_set_writable(struct usb_mixer_interface *mixer,
					   int index, int value)
{
	struct scarlett2_data *private = mixer->private_data;
	struct snd_card *card = mixer->chip->card;

	/* Set/Clear write bits */
	if (value) {
		private->vol_ctls[index]->vd[0].access |=
			SNDRV_CTL_ELEM_ACCESS_WRITE;
		private->mute_ctls[index]->vd[0].access |=
			SNDRV_CTL_ELEM_ACCESS_WRITE;
	} else {
		private->vol_ctls[index]->vd[0].access &=
			~SNDRV_CTL_ELEM_ACCESS_WRITE;
		private->mute_ctls[index]->vd[0].access &=
			~SNDRV_CTL_ELEM_ACCESS_WRITE;
	}

	/* Notify of write bit and possible value change */
	snd_ctl_notify(card,
		       SNDRV_CTL_EVENT_MASK_VALUE | SNDRV_CTL_EVENT_MASK_INFO,
		       &private->vol_ctls[index]->id);
	snd_ctl_notify(card,
		       SNDRV_CTL_EVENT_MASK_VALUE | SNDRV_CTL_EVENT_MASK_INFO,
		       &private->mute_ctls[index]->id);
}

static int scarlett2_sw_hw_change(struct usb_mixer_interface *mixer,
				  int ctl_index, int val)
{
	struct scarlett2_data *private = mixer->private_data;
	int index = line_out_remap(private, ctl_index);
	int err;

	private->vol_sw_hw_switch[index] = val;

	/* Change access mode to RO (hardware controlled volume)
	 * or RW (software controlled volume)
	 */
	scarlett2_vol_ctl_set_writable(mixer, ctl_index, !val);

	/* Reset volume/mute to master volume/mute */
	private->vol[index] = private->master_vol;
	private->mute_switch[index] = private->dim_mute[SCARLETT2_BUTTON_MUTE];

	/* Set SW volume to current HW volume */
	err = scarlett2_usb_set_config(
		mixer, SCARLETT2_CONFIG_LINE_OUT_VOLUME,
		index, private->master_vol - SCARLETT2_VOLUME_BIAS);
	if (err < 0)
		return err;

	/* Set SW mute to current HW mute */
	err = scarlett2_usb_set_config(
		mixer, SCARLETT2_CONFIG_MUTE_SWITCH,
		index, private->dim_mute[SCARLETT2_BUTTON_MUTE]);
	if (err < 0)
		return err;

	/* Send SW/HW switch change to the device */
	return scarlett2_usb_set_config(mixer, SCARLETT2_CONFIG_SW_HW_SWITCH,
					index, val);
}

static int scarlett2_sw_hw_enum_ctl_put(struct snd_kcontrol *kctl,
					struct snd_ctl_elem_value *ucontrol)
{
	struct usb_mixer_elem_info *elem = kctl->private_data;
	struct usb_mixer_interface *mixer = elem->head.mixer;
	struct scarlett2_data *private = mixer->private_data;
	int ctl_index = elem->control;
	int index = line_out_remap(private, ctl_index);
	int oval, val, err = 0;

	mutex_lock(&private->data_mutex);

	oval = private->vol_sw_hw_switch[index];
	val = !!ucontrol->value.enumerated.item[0];

	if (oval == val)
		goto unlock;

	err = scarlett2_sw_hw_change(mixer, ctl_index, val);
	if (err == 0)
		err = 1;

unlock:
	mutex_unlock(&private->data_mutex);
	return err;
}

static const struct snd_kcontrol_new scarlett2_sw_hw_enum_ctl = {
	.iface = SNDRV_CTL_ELEM_IFACE_MIXER,
	.name = "",
	.info = scarlett2_sw_hw_enum_ctl_info,
	.get  = scarlett2_sw_hw_enum_ctl_get,
	.put  = scarlett2_sw_hw_enum_ctl_put,
};

/*** Line Level/Instrument Level Switch Controls ***/

static int scarlett2_update_input_other(struct usb_mixer_interface *mixer)
{
	struct scarlett2_data *private = mixer->private_data;
	const struct scarlett2_device_info *info = private->info;

	private->input_other_updated = 0;

	if (info->level_input_count) {
		int err = scarlett2_usb_get_config(
			mixer, SCARLETT2_CONFIG_LEVEL_SWITCH,
			info->level_input_count + info->level_input_first,
			private->level_switch);
		if (err < 0)
			return err;
	}

	if (info->pad_input_count) {
		int err = scarlett2_usb_get_config(
			mixer, SCARLETT2_CONFIG_PAD_SWITCH,
			info->pad_input_count, private->pad_switch);
		if (err < 0)
			return err;
	}

	if (info->air_input_count) {
		int err = scarlett2_usb_get_config(
			mixer, SCARLETT2_CONFIG_AIR_SWITCH,
			info->air_input_count, private->air_switch);
		if (err < 0)
			return err;
	}

	if (info->phantom_count) {
		int err = scarlett2_usb_get_config(
			mixer, SCARLETT2_CONFIG_PHANTOM_SWITCH,
			info->phantom_count, private->phantom_switch);
		if (err < 0)
			return err;

		err = scarlett2_usb_get_config(
			mixer, SCARLETT2_CONFIG_PHANTOM_PERSISTENCE,
			1, &private->phantom_persistence);
		if (err < 0)
			return err;
	}

	return 0;
}

static int scarlett2_level_enum_ctl_info(struct snd_kcontrol *kctl,
					 struct snd_ctl_elem_info *uinfo)
{
	static const char *const values[2] = {
		"Line", "Inst"
	};

	return snd_ctl_enum_info(uinfo, 1, 2, values);
}

static int scarlett2_level_enum_ctl_get(struct snd_kcontrol *kctl,
					struct snd_ctl_elem_value *ucontrol)
{
	struct usb_mixer_elem_info *elem = kctl->private_data;
	struct usb_mixer_interface *mixer = elem->head.mixer;
	struct scarlett2_data *private = mixer->private_data;
	const struct scarlett2_device_info *info = private->info;

	int index = elem->control + info->level_input_first;

	mutex_lock(&private->data_mutex);
	if (private->input_other_updated)
		scarlett2_update_input_other(mixer);
	ucontrol->value.enumerated.item[0] = private->level_switch[index];
	mutex_unlock(&private->data_mutex);

	return 0;
}

static int scarlett2_level_enum_ctl_put(struct snd_kcontrol *kctl,
					struct snd_ctl_elem_value *ucontrol)
{
	struct usb_mixer_elem_info *elem = kctl->private_data;
	struct usb_mixer_interface *mixer = elem->head.mixer;
	struct scarlett2_data *private = mixer->private_data;
	const struct scarlett2_device_info *info = private->info;

	int index = elem->control + info->level_input_first;
	int oval, val, err = 0;

	mutex_lock(&private->data_mutex);

	oval = private->level_switch[index];
	val = !!ucontrol->value.enumerated.item[0];

	if (oval == val)
		goto unlock;

	private->level_switch[index] = val;

	/* Send switch change to the device */
	err = scarlett2_usb_set_config(mixer, SCARLETT2_CONFIG_LEVEL_SWITCH,
				       index, val);
	if (err == 0)
		err = 1;

unlock:
	mutex_unlock(&private->data_mutex);
	return err;
}

static const struct snd_kcontrol_new scarlett2_level_enum_ctl = {
	.iface = SNDRV_CTL_ELEM_IFACE_MIXER,
	.name = "",
	.info = scarlett2_level_enum_ctl_info,
	.get  = scarlett2_level_enum_ctl_get,
	.put  = scarlett2_level_enum_ctl_put,
};

/*** Pad Switch Controls ***/

static int scarlett2_pad_ctl_get(struct snd_kcontrol *kctl,
				 struct snd_ctl_elem_value *ucontrol)
{
	struct usb_mixer_elem_info *elem = kctl->private_data;
	struct usb_mixer_interface *mixer = elem->head.mixer;
	struct scarlett2_data *private = mixer->private_data;

	mutex_lock(&private->data_mutex);
	if (private->input_other_updated)
		scarlett2_update_input_other(mixer);
	ucontrol->value.integer.value[0] =
		private->pad_switch[elem->control];
	mutex_unlock(&private->data_mutex);

	return 0;
}

static int scarlett2_pad_ctl_put(struct snd_kcontrol *kctl,
				 struct snd_ctl_elem_value *ucontrol)
{
	struct usb_mixer_elem_info *elem = kctl->private_data;
	struct usb_mixer_interface *mixer = elem->head.mixer;
	struct scarlett2_data *private = mixer->private_data;

	int index = elem->control;
	int oval, val, err = 0;

	mutex_lock(&private->data_mutex);

	oval = private->pad_switch[index];
	val = !!ucontrol->value.integer.value[0];

	if (oval == val)
		goto unlock;

	private->pad_switch[index] = val;

	/* Send switch change to the device */
	err = scarlett2_usb_set_config(mixer, SCARLETT2_CONFIG_PAD_SWITCH,
				       index, val);
	if (err == 0)
		err = 1;

unlock:
	mutex_unlock(&private->data_mutex);
	return err;
}

static const struct snd_kcontrol_new scarlett2_pad_ctl = {
	.iface = SNDRV_CTL_ELEM_IFACE_MIXER,
	.name = "",
	.info = snd_ctl_boolean_mono_info,
	.get  = scarlett2_pad_ctl_get,
	.put  = scarlett2_pad_ctl_put,
};

/*** Air Switch Controls ***/

static int scarlett2_air_ctl_get(struct snd_kcontrol *kctl,
				 struct snd_ctl_elem_value *ucontrol)
{
	struct usb_mixer_elem_info *elem = kctl->private_data;
	struct usb_mixer_interface *mixer = elem->head.mixer;
	struct scarlett2_data *private = mixer->private_data;

	mutex_lock(&private->data_mutex);
	if (private->input_other_updated)
		scarlett2_update_input_other(mixer);
	ucontrol->value.integer.value[0] = private->air_switch[elem->control];
	mutex_unlock(&private->data_mutex);

	return 0;
}

static int scarlett2_air_ctl_put(struct snd_kcontrol *kctl,
				 struct snd_ctl_elem_value *ucontrol)
{
	struct usb_mixer_elem_info *elem = kctl->private_data;
	struct usb_mixer_interface *mixer = elem->head.mixer;
	struct scarlett2_data *private = mixer->private_data;

	int index = elem->control;
	int oval, val, err = 0;

	mutex_lock(&private->data_mutex);

	oval = private->air_switch[index];
	val = !!ucontrol->value.integer.value[0];

	if (oval == val)
		goto unlock;

	private->air_switch[index] = val;

	/* Send switch change to the device */
	err = scarlett2_usb_set_config(mixer, SCARLETT2_CONFIG_AIR_SWITCH,
				       index, val);
	if (err == 0)
		err = 1;

unlock:
	mutex_unlock(&private->data_mutex);
	return err;
}

static const struct snd_kcontrol_new scarlett2_air_ctl = {
	.iface = SNDRV_CTL_ELEM_IFACE_MIXER,
	.name = "",
	.info = snd_ctl_boolean_mono_info,
	.get  = scarlett2_air_ctl_get,
	.put  = scarlett2_air_ctl_put,
};

/*** Phantom Switch Controls ***/

static int scarlett2_phantom_ctl_get(struct snd_kcontrol *kctl,
				     struct snd_ctl_elem_value *ucontrol)
{
	struct usb_mixer_elem_info *elem = kctl->private_data;
	struct usb_mixer_interface *mixer = elem->head.mixer;
	struct scarlett2_data *private = mixer->private_data;

	mutex_lock(&private->data_mutex);
	if (private->input_other_updated)
		scarlett2_update_input_other(mixer);
	ucontrol->value.integer.value[0] =
		private->phantom_switch[elem->control];
	mutex_unlock(&private->data_mutex);

	return 0;
}

static int scarlett2_phantom_ctl_put(struct snd_kcontrol *kctl,
				     struct snd_ctl_elem_value *ucontrol)
{
	struct usb_mixer_elem_info *elem = kctl->private_data;
	struct usb_mixer_interface *mixer = elem->head.mixer;
	struct scarlett2_data *private = mixer->private_data;

	int index = elem->control;
	int oval, val, err = 0;

	mutex_lock(&private->data_mutex);

	oval = private->phantom_switch[index];
	val = !!ucontrol->value.integer.value[0];

	if (oval == val)
		goto unlock;

	private->phantom_switch[index] = val;

	/* Send switch change to the device */
	err = scarlett2_usb_set_config(mixer, SCARLETT2_CONFIG_PHANTOM_SWITCH,
				       index, val);
	if (err == 0)
		err = 1;

unlock:
	mutex_unlock(&private->data_mutex);
	return err;
}

static const struct snd_kcontrol_new scarlett2_phantom_ctl = {
	.iface = SNDRV_CTL_ELEM_IFACE_MIXER,
	.name = "",
	.info = snd_ctl_boolean_mono_info,
	.get  = scarlett2_phantom_ctl_get,
	.put  = scarlett2_phantom_ctl_put,
};

/*** Phantom Persistence Control ***/

static int scarlett2_phantom_persistence_ctl_get(
	struct snd_kcontrol *kctl, struct snd_ctl_elem_value *ucontrol)
{
	struct usb_mixer_elem_info *elem = kctl->private_data;
	struct scarlett2_data *private = elem->head.mixer->private_data;

	ucontrol->value.integer.value[0] = private->phantom_persistence;
	return 0;
}

static int scarlett2_phantom_persistence_ctl_put(
	struct snd_kcontrol *kctl, struct snd_ctl_elem_value *ucontrol)
{
	struct usb_mixer_elem_info *elem = kctl->private_data;
	struct usb_mixer_interface *mixer = elem->head.mixer;
	struct scarlett2_data *private = mixer->private_data;

	int index = elem->control;
	int oval, val, err = 0;

	mutex_lock(&private->data_mutex);

	oval = private->phantom_persistence;
	val = !!ucontrol->value.integer.value[0];

	if (oval == val)
		goto unlock;

	private->phantom_persistence = val;

	/* Send switch change to the device */
	err = scarlett2_usb_set_config(
		mixer, SCARLETT2_CONFIG_PHANTOM_PERSISTENCE, index, val);
	if (err == 0)
		err = 1;

unlock:
	mutex_unlock(&private->data_mutex);
	return err;
}

static const struct snd_kcontrol_new scarlett2_phantom_persistence_ctl = {
	.iface = SNDRV_CTL_ELEM_IFACE_MIXER,
	.name = "",
	.info = snd_ctl_boolean_mono_info,
	.get  = scarlett2_phantom_persistence_ctl_get,
	.put  = scarlett2_phantom_persistence_ctl_put,
};

/*** Direct Monitor Control ***/

static int scarlett2_update_monitor_other(struct usb_mixer_interface *mixer)
{
	struct scarlett2_data *private = mixer->private_data;
	const struct scarlett2_device_info *info = private->info;
	int err;

	/* monitor_other_enable[0] enables speaker switching
	 * monitor_other_enable[1] enables talkback
	 */
	u8 monitor_other_enable[2];

	/* monitor_other_switch[0] activates the alternate speakers
	 * monitor_other_switch[1] activates talkback
	 */
	u8 monitor_other_switch[2];

	private->monitor_other_updated = 0;

	if (info->direct_monitor)
		return scarlett2_usb_get_config(
			mixer, SCARLETT2_CONFIG_DIRECT_MONITOR,
			1, &private->direct_monitor_switch);

	/* if it doesn't do speaker switching then it also doesn't do
	 * talkback
	 */
	if (!info->has_speaker_switching)
		return 0;

	err = scarlett2_usb_get_config(
		mixer, SCARLETT2_CONFIG_MONITOR_OTHER_ENABLE,
		2, monitor_other_enable);
	if (err < 0)
		return err;

	err = scarlett2_usb_get_config(
		mixer, SCARLETT2_CONFIG_MONITOR_OTHER_SWITCH,
		2, monitor_other_switch);
	if (err < 0)
		return err;

	if (!monitor_other_enable[0])
		private->speaker_switching_switch = 0;
	else
		private->speaker_switching_switch = monitor_other_switch[0] + 1;

	if (info->has_talkback) {
		const int (*port_count)[SCARLETT2_PORT_DIRNS] =
			info->port_count;
		int num_mixes =
			port_count[SCARLETT2_PORT_TYPE_MIX][SCARLETT2_PORT_IN];
		u16 bitmap;
		int i;

		if (!monitor_other_enable[1])
			private->talkback_switch = 0;
		else
			private->talkback_switch = monitor_other_switch[1] + 1;

		err = scarlett2_usb_get_config(mixer,
					       SCARLETT2_CONFIG_TALKBACK_MAP,
					       1, &bitmap);
		if (err < 0)
			return err;
		for (i = 0; i < num_mixes; i++, bitmap >>= 1)
			private->talkback_map[i] = bitmap & 1;
	}

	return 0;
}

static int scarlett2_direct_monitor_ctl_get(
	struct snd_kcontrol *kctl, struct snd_ctl_elem_value *ucontrol)
{
	struct usb_mixer_elem_info *elem = kctl->private_data;
	struct usb_mixer_interface *mixer = elem->head.mixer;
	struct scarlett2_data *private = elem->head.mixer->private_data;

	mutex_lock(&private->data_mutex);
	if (private->monitor_other_updated)
		scarlett2_update_monitor_other(mixer);
	ucontrol->value.enumerated.item[0] = private->direct_monitor_switch;
	mutex_unlock(&private->data_mutex);

	return 0;
}

static int scarlett2_direct_monitor_ctl_put(
	struct snd_kcontrol *kctl, struct snd_ctl_elem_value *ucontrol)
{
	struct usb_mixer_elem_info *elem = kctl->private_data;
	struct usb_mixer_interface *mixer = elem->head.mixer;
	struct scarlett2_data *private = mixer->private_data;

	int index = elem->control;
	int oval, val, err = 0;

	mutex_lock(&private->data_mutex);

	oval = private->direct_monitor_switch;
	val = min(ucontrol->value.enumerated.item[0], 2U);

	if (oval == val)
		goto unlock;

	private->direct_monitor_switch = val;

	/* Send switch change to the device */
	err = scarlett2_usb_set_config(
		mixer, SCARLETT2_CONFIG_DIRECT_MONITOR, index, val);
	if (err == 0)
		err = 1;

unlock:
	mutex_unlock(&private->data_mutex);
	return err;
}

static int scarlett2_direct_monitor_stereo_enum_ctl_info(
	struct snd_kcontrol *kctl, struct snd_ctl_elem_info *uinfo)
{
	static const char *const values[3] = {
		"Off", "Mono", "Stereo"
	};

	return snd_ctl_enum_info(uinfo, 1, 3, values);
}

/* Direct Monitor for Solo is mono-only and only needs a boolean control
 * Direct Monitor for 2i2 is selectable between Off/Mono/Stereo
 */
static const struct snd_kcontrol_new scarlett2_direct_monitor_ctl[2] = {
	{
		.iface = SNDRV_CTL_ELEM_IFACE_MIXER,
		.name = "",
		.info = snd_ctl_boolean_mono_info,
		.get  = scarlett2_direct_monitor_ctl_get,
		.put  = scarlett2_direct_monitor_ctl_put,
	},
	{
		.iface = SNDRV_CTL_ELEM_IFACE_MIXER,
		.name = "",
		.info = scarlett2_direct_monitor_stereo_enum_ctl_info,
		.get  = scarlett2_direct_monitor_ctl_get,
		.put  = scarlett2_direct_monitor_ctl_put,
	}
};

static int scarlett2_add_direct_monitor_ctl(struct usb_mixer_interface *mixer)
{
	struct scarlett2_data *private = mixer->private_data;
	const struct scarlett2_device_info *info = private->info;
	const char *s;

	if (!info->direct_monitor)
		return 0;

	s = info->direct_monitor == 1
	      ? "Direct Monitor Playback Switch"
	      : "Direct Monitor Playback Enum";

	return scarlett2_add_new_ctl(
		mixer, &scarlett2_direct_monitor_ctl[info->direct_monitor - 1],
		0, 1, s, &private->direct_monitor_ctl);
}

/*** Speaker Switching Control ***/

static int scarlett2_speaker_switch_enum_ctl_info(
	struct snd_kcontrol *kctl, struct snd_ctl_elem_info *uinfo)
{
	static const char *const values[3] = {
		"Off", "Main", "Alt"
	};

	return snd_ctl_enum_info(uinfo, 1, 3, values);
}

static int scarlett2_speaker_switch_enum_ctl_get(
	struct snd_kcontrol *kctl, struct snd_ctl_elem_value *ucontrol)
{
	struct usb_mixer_elem_info *elem = kctl->private_data;
	struct usb_mixer_interface *mixer = elem->head.mixer;
	struct scarlett2_data *private = mixer->private_data;

	mutex_lock(&private->data_mutex);
	if (private->monitor_other_updated)
		scarlett2_update_monitor_other(mixer);
	ucontrol->value.enumerated.item[0] = private->speaker_switching_switch;
	mutex_unlock(&private->data_mutex);

	return 0;
}

/* when speaker switching gets enabled, switch the main/alt speakers
 * to HW volume and disable those controls
 */
static int scarlett2_speaker_switch_enable(struct usb_mixer_interface *mixer)
{
	struct snd_card *card = mixer->chip->card;
	struct scarlett2_data *private = mixer->private_data;
	int i, err;

	for (i = 0; i < 4; i++) {
		int index = line_out_remap(private, i);

		/* switch the main/alt speakers to HW volume */
		if (!private->vol_sw_hw_switch[index]) {
			err = scarlett2_sw_hw_change(private->mixer, i, 1);
			if (err < 0)
				return err;
		}

		/* disable the line out SW/HW switch */
		scarlett2_sw_hw_ctl_ro(private, i);
		snd_ctl_notify(card,
			       SNDRV_CTL_EVENT_MASK_VALUE |
				 SNDRV_CTL_EVENT_MASK_INFO,
			       &private->sw_hw_ctls[i]->id);
	}

	/* when the next monitor-other notify comes in, update the mux
	 * configuration
	 */
	private->speaker_switching_switched = 1;

	return 0;
}

/* when speaker switching gets disabled, reenable the hw/sw controls
 * and invalidate the routing
 */
static void scarlett2_speaker_switch_disable(struct usb_mixer_interface *mixer)
{
	struct snd_card *card = mixer->chip->card;
	struct scarlett2_data *private = mixer->private_data;
	int i;

	/* enable the line out SW/HW switch */
	for (i = 0; i < 4; i++) {
		scarlett2_sw_hw_ctl_rw(private, i);
		snd_ctl_notify(card, SNDRV_CTL_EVENT_MASK_INFO,
			       &private->sw_hw_ctls[i]->id);
	}

	/* when the next monitor-other notify comes in, update the mux
	 * configuration
	 */
	private->speaker_switching_switched = 1;
}

static int scarlett2_speaker_switch_enum_ctl_put(
	struct snd_kcontrol *kctl, struct snd_ctl_elem_value *ucontrol)
{
	struct usb_mixer_elem_info *elem = kctl->private_data;
	struct usb_mixer_interface *mixer = elem->head.mixer;
	struct scarlett2_data *private = mixer->private_data;

	int oval, val, err = 0;

	mutex_lock(&private->data_mutex);

	oval = private->speaker_switching_switch;
	val = min(ucontrol->value.enumerated.item[0], 2U);

	if (oval == val)
		goto unlock;

	private->speaker_switching_switch = val;

	/* enable/disable speaker switching */
	err = scarlett2_usb_set_config(
		mixer, SCARLETT2_CONFIG_MONITOR_OTHER_ENABLE,
		0, !!val);
	if (err < 0)
		goto unlock;

	/* if speaker switching is enabled, select main or alt */
	err = scarlett2_usb_set_config(
		mixer, SCARLETT2_CONFIG_MONITOR_OTHER_SWITCH,
		0, val == 2);
	if (err < 0)
		goto unlock;

	/* update controls if speaker switching gets enabled or disabled */
	if (!oval && val)
		err = scarlett2_speaker_switch_enable(mixer);
	else if (oval && !val)
		scarlett2_speaker_switch_disable(mixer);

	if (err == 0)
		err = 1;

unlock:
	mutex_unlock(&private->data_mutex);
	return err;
}

static const struct snd_kcontrol_new scarlett2_speaker_switch_enum_ctl = {
	.iface = SNDRV_CTL_ELEM_IFACE_MIXER,
	.name = "",
	.info = scarlett2_speaker_switch_enum_ctl_info,
	.get  = scarlett2_speaker_switch_enum_ctl_get,
	.put  = scarlett2_speaker_switch_enum_ctl_put,
};

static int scarlett2_add_speaker_switch_ctl(
	struct usb_mixer_interface *mixer)
{
	struct scarlett2_data *private = mixer->private_data;
	const struct scarlett2_device_info *info = private->info;

	if (!info->has_speaker_switching)
		return 0;

	return scarlett2_add_new_ctl(
		mixer, &scarlett2_speaker_switch_enum_ctl,
		0, 1, "Speaker Switching Playback Enum",
		&private->speaker_switching_ctl);
}

/*** Talkback and Talkback Map Controls ***/

static int scarlett2_talkback_enum_ctl_info(
	struct snd_kcontrol *kctl, struct snd_ctl_elem_info *uinfo)
{
	static const char *const values[3] = {
		"Disabled", "Off", "On"
	};

	return snd_ctl_enum_info(uinfo, 1, 3, values);
}

static int scarlett2_talkback_enum_ctl_get(
	struct snd_kcontrol *kctl, struct snd_ctl_elem_value *ucontrol)
{
	struct usb_mixer_elem_info *elem = kctl->private_data;
	struct usb_mixer_interface *mixer = elem->head.mixer;
	struct scarlett2_data *private = mixer->private_data;

	mutex_lock(&private->data_mutex);
	if (private->monitor_other_updated)
		scarlett2_update_monitor_other(mixer);
	ucontrol->value.enumerated.item[0] = private->talkback_switch;
	mutex_unlock(&private->data_mutex);

	return 0;
}

static int scarlett2_talkback_enum_ctl_put(
	struct snd_kcontrol *kctl, struct snd_ctl_elem_value *ucontrol)
{
	struct usb_mixer_elem_info *elem = kctl->private_data;
	struct usb_mixer_interface *mixer = elem->head.mixer;
	struct scarlett2_data *private = mixer->private_data;

	int oval, val, err = 0;

	mutex_lock(&private->data_mutex);

	oval = private->talkback_switch;
	val = min(ucontrol->value.enumerated.item[0], 2U);

	if (oval == val)
		goto unlock;

	private->talkback_switch = val;

	/* enable/disable talkback */
	err = scarlett2_usb_set_config(
		mixer, SCARLETT2_CONFIG_MONITOR_OTHER_ENABLE,
		1, !!val);
	if (err < 0)
		goto unlock;

	/* if talkback is enabled, select main or alt */
	err = scarlett2_usb_set_config(
		mixer, SCARLETT2_CONFIG_MONITOR_OTHER_SWITCH,
		1, val == 2);
	if (err == 0)
		err = 1;

unlock:
	mutex_unlock(&private->data_mutex);
	return err;
}

static const struct snd_kcontrol_new scarlett2_talkback_enum_ctl = {
	.iface = SNDRV_CTL_ELEM_IFACE_MIXER,
	.name = "",
	.info = scarlett2_talkback_enum_ctl_info,
	.get  = scarlett2_talkback_enum_ctl_get,
	.put  = scarlett2_talkback_enum_ctl_put,
};

static int scarlett2_talkback_map_ctl_get(
	struct snd_kcontrol *kctl, struct snd_ctl_elem_value *ucontrol)
{
	struct usb_mixer_elem_info *elem = kctl->private_data;
	struct usb_mixer_interface *mixer = elem->head.mixer;
	struct scarlett2_data *private = mixer->private_data;
	int index = elem->control;

	ucontrol->value.integer.value[0] = private->talkback_map[index];

	return 0;
}

static int scarlett2_talkback_map_ctl_put(
	struct snd_kcontrol *kctl, struct snd_ctl_elem_value *ucontrol)
{
	struct usb_mixer_elem_info *elem = kctl->private_data;
	struct usb_mixer_interface *mixer = elem->head.mixer;
	struct scarlett2_data *private = mixer->private_data;
	const int (*port_count)[SCARLETT2_PORT_DIRNS] =
		private->info->port_count;
	int num_mixes = port_count[SCARLETT2_PORT_TYPE_MIX][SCARLETT2_PORT_IN];

	int index = elem->control;
	int oval, val, err = 0, i;
	u16 bitmap = 0;

	mutex_lock(&private->data_mutex);

	oval = private->talkback_map[index];
	val = !!ucontrol->value.integer.value[0];

	if (oval == val)
		goto unlock;

	private->talkback_map[index] = val;

	for (i = 0; i < num_mixes; i++)
		bitmap |= private->talkback_map[i] << i;

	/* Send updated bitmap to the device */
	err = scarlett2_usb_set_config(mixer, SCARLETT2_CONFIG_TALKBACK_MAP,
				       0, bitmap);
	if (err == 0)
		err = 1;

unlock:
	mutex_unlock(&private->data_mutex);
	return err;
}

static const struct snd_kcontrol_new scarlett2_talkback_map_ctl = {
	.iface = SNDRV_CTL_ELEM_IFACE_MIXER,
	.name = "",
	.info = snd_ctl_boolean_mono_info,
	.get  = scarlett2_talkback_map_ctl_get,
	.put  = scarlett2_talkback_map_ctl_put,
};

static int scarlett2_add_talkback_ctls(
	struct usb_mixer_interface *mixer)
{
	struct scarlett2_data *private = mixer->private_data;
	const struct scarlett2_device_info *info = private->info;
	const int (*port_count)[SCARLETT2_PORT_DIRNS] = info->port_count;
	int num_mixes = port_count[SCARLETT2_PORT_TYPE_MIX][SCARLETT2_PORT_IN];
	int err, i;
	char s[SNDRV_CTL_ELEM_ID_NAME_MAXLEN];

	if (!info->has_talkback)
		return 0;

	err = scarlett2_add_new_ctl(
		mixer, &scarlett2_talkback_enum_ctl,
		0, 1, "Talkback Playback Enum",
		&private->talkback_ctl);
	if (err < 0)
		return err;

	for (i = 0; i < num_mixes; i++) {
		snprintf(s, sizeof(s),
			 "Talkback Mix %c Playback Switch", i + 'A');
		err = scarlett2_add_new_ctl(mixer, &scarlett2_talkback_map_ctl,
					    i, 1, s, NULL);
		if (err < 0)
			return err;
	}

	return 0;
}

/*** Dim/Mute Controls ***/

static int scarlett2_dim_mute_ctl_get(struct snd_kcontrol *kctl,
				      struct snd_ctl_elem_value *ucontrol)
{
	struct usb_mixer_elem_info *elem = kctl->private_data;
	struct usb_mixer_interface *mixer = elem->head.mixer;
	struct scarlett2_data *private = mixer->private_data;

	mutex_lock(&private->data_mutex);
	if (private->vol_updated)
		scarlett2_update_volumes(mixer);
	mutex_unlock(&private->data_mutex);

	ucontrol->value.integer.value[0] = private->dim_mute[elem->control];
	return 0;
}

static int scarlett2_dim_mute_ctl_put(struct snd_kcontrol *kctl,
				      struct snd_ctl_elem_value *ucontrol)
{
	struct usb_mixer_elem_info *elem = kctl->private_data;
	struct usb_mixer_interface *mixer = elem->head.mixer;
	struct scarlett2_data *private = mixer->private_data;
	const struct scarlett2_device_info *info = private->info;
	const int (*port_count)[SCARLETT2_PORT_DIRNS] = info->port_count;
	int num_line_out =
		port_count[SCARLETT2_PORT_TYPE_ANALOGUE][SCARLETT2_PORT_OUT];

	int index = elem->control;
	int oval, val, err = 0, i;

	mutex_lock(&private->data_mutex);

	oval = private->dim_mute[index];
	val = !!ucontrol->value.integer.value[0];

	if (oval == val)
		goto unlock;

	private->dim_mute[index] = val;

	/* Send switch change to the device */
	err = scarlett2_usb_set_config(mixer, SCARLETT2_CONFIG_DIM_MUTE,
				       index, val);
	if (err == 0)
		err = 1;

	if (index == SCARLETT2_BUTTON_MUTE)
		for (i = 0; i < num_line_out; i++) {
			int line_index = line_out_remap(private, i);

			if (private->vol_sw_hw_switch[line_index]) {
				private->mute_switch[line_index] = val;
				snd_ctl_notify(mixer->chip->card,
					       SNDRV_CTL_EVENT_MASK_VALUE,
					       &private->mute_ctls[i]->id);
			}
		}

unlock:
	mutex_unlock(&private->data_mutex);
	return err;
}

static const struct snd_kcontrol_new scarlett2_dim_mute_ctl = {
	.iface = SNDRV_CTL_ELEM_IFACE_MIXER,
	.name = "",
	.info = snd_ctl_boolean_mono_info,
	.get  = scarlett2_dim_mute_ctl_get,
	.put  = scarlett2_dim_mute_ctl_put
};

/*** Create the analogue output controls ***/

static int scarlett2_add_line_out_ctls(struct usb_mixer_interface *mixer)
{
	struct scarlett2_data *private = mixer->private_data;
	const struct scarlett2_device_info *info = private->info;
	const int (*port_count)[SCARLETT2_PORT_DIRNS] = info->port_count;
	int num_line_out =
		port_count[SCARLETT2_PORT_TYPE_ANALOGUE][SCARLETT2_PORT_OUT];
	int err, i;
	char s[SNDRV_CTL_ELEM_ID_NAME_MAXLEN];

	/* Add R/O HW volume control */
	if (info->line_out_hw_vol) {
		snprintf(s, sizeof(s), "Master HW Playback Volume");
		err = scarlett2_add_new_ctl(mixer,
					    &scarlett2_master_volume_ctl,
					    0, 1, s, &private->master_vol_ctl);
		if (err < 0)
			return err;
	}

	/* Add volume controls */
	for (i = 0; i < num_line_out; i++) {
		int index = line_out_remap(private, i);

		/* Fader */
		if (info->line_out_descrs[i])
			snprintf(s, sizeof(s),
				 "Line %02d (%s) Playback Volume",
				 i + 1, info->line_out_descrs[i]);
		else
			snprintf(s, sizeof(s),
				 "Line %02d Playback Volume",
				 i + 1);
		err = scarlett2_add_new_ctl(mixer,
					    &scarlett2_line_out_volume_ctl,
					    i, 1, s, &private->vol_ctls[i]);
		if (err < 0)
			return err;

		/* Mute Switch */
		snprintf(s, sizeof(s),
			 "Line %02d Mute Playback Switch",
			 i + 1);
		err = scarlett2_add_new_ctl(mixer,
					    &scarlett2_mute_ctl,
					    i, 1, s,
					    &private->mute_ctls[i]);
		if (err < 0)
			return err;

		/* Make the fader and mute controls read-only if the
		 * SW/HW switch is set to HW
		 */
		if (private->vol_sw_hw_switch[index])
			scarlett2_vol_ctl_set_writable(mixer, i, 0);

		/* SW/HW Switch */
		if (info->line_out_hw_vol) {
			snprintf(s, sizeof(s),
				 "Line Out %02d Volume Control Playback Enum",
				 i + 1);
			err = scarlett2_add_new_ctl(mixer,
						    &scarlett2_sw_hw_enum_ctl,
						    i, 1, s,
						    &private->sw_hw_ctls[i]);
			if (err < 0)
				return err;

			/* Make the switch read-only if the line is
			 * involved in speaker switching
			 */
			if (private->speaker_switching_switch && i < 4)
				scarlett2_sw_hw_ctl_ro(private, i);
		}
	}

	/* Add dim/mute controls */
	if (info->line_out_hw_vol)
		for (i = 0; i < SCARLETT2_DIM_MUTE_COUNT; i++) {
			err = scarlett2_add_new_ctl(
				mixer, &scarlett2_dim_mute_ctl,
				i, 1, scarlett2_dim_mute_names[i],
				&private->dim_mute_ctls[i]);
			if (err < 0)
				return err;
		}

	return 0;
}

/*** Create the analogue input controls ***/

static int scarlett2_add_line_in_ctls(struct usb_mixer_interface *mixer)
{
	struct scarlett2_data *private = mixer->private_data;
	const struct scarlett2_device_info *info = private->info;
	int err, i;
	char s[SNDRV_CTL_ELEM_ID_NAME_MAXLEN];
	const char *fmt = "Line In %d %s Capture %s";
	const char *fmt2 = "Line In %d-%d %s Capture %s";

	/* Add input level (line/inst) controls */
	for (i = 0; i < info->level_input_count; i++) {
		snprintf(s, sizeof(s), fmt, i + 1 + info->level_input_first,
			 "Level", "Enum");
		err = scarlett2_add_new_ctl(mixer, &scarlett2_level_enum_ctl,
					    i, 1, s, &private->level_ctls[i]);
		if (err < 0)
			return err;
	}

	/* Add input pad controls */
	for (i = 0; i < info->pad_input_count; i++) {
		snprintf(s, sizeof(s), fmt, i + 1, "Pad", "Switch");
		err = scarlett2_add_new_ctl(mixer, &scarlett2_pad_ctl,
					    i, 1, s, &private->pad_ctls[i]);
		if (err < 0)
			return err;
	}

	/* Add input air controls */
	for (i = 0; i < info->air_input_count; i++) {
		snprintf(s, sizeof(s), fmt, i + 1, "Air", "Switch");
		err = scarlett2_add_new_ctl(mixer, &scarlett2_air_ctl,
					    i, 1, s, &private->air_ctls[i]);
		if (err < 0)
			return err;
	}

	/* Add input phantom controls */
	if (info->inputs_per_phantom == 1) {
		for (i = 0; i < info->phantom_count; i++) {
			snprintf(s, sizeof(s), fmt, i + 1,
				 "Phantom Power", "Switch");
			err = scarlett2_add_new_ctl(
				mixer, &scarlett2_phantom_ctl,
				i, 1, s, &private->phantom_ctls[i]);
			if (err < 0)
				return err;
		}
	} else if (info->inputs_per_phantom > 1) {
		for (i = 0; i < info->phantom_count; i++) {
			int from = i * info->inputs_per_phantom + 1;
			int to = (i + 1) * info->inputs_per_phantom;

			snprintf(s, sizeof(s), fmt2, from, to,
				 "Phantom Power", "Switch");
			err = scarlett2_add_new_ctl(
				mixer, &scarlett2_phantom_ctl,
				i, 1, s, &private->phantom_ctls[i]);
			if (err < 0)
				return err;
		}
	}
	if (info->phantom_count) {
		err = scarlett2_add_new_ctl(
			mixer, &scarlett2_phantom_persistence_ctl, 0, 1,
			"Phantom Power Persistence Capture Switch", NULL);
		if (err < 0)
			return err;
	}

	return 0;
}

/*** Mixer Volume Controls ***/

static int scarlett2_mixer_ctl_info(struct snd_kcontrol *kctl,
				    struct snd_ctl_elem_info *uinfo)
{
	struct usb_mixer_elem_info *elem = kctl->private_data;

	uinfo->type = SNDRV_CTL_ELEM_TYPE_INTEGER;
	uinfo->count = elem->channels;
	uinfo->value.integer.min = 0;
	uinfo->value.integer.max = SCARLETT2_MIXER_MAX_VALUE;
	uinfo->value.integer.step = 1;
	return 0;
}

static int scarlett2_mixer_ctl_get(struct snd_kcontrol *kctl,
				   struct snd_ctl_elem_value *ucontrol)
{
	struct usb_mixer_elem_info *elem = kctl->private_data;
	struct scarlett2_data *private = elem->head.mixer->private_data;

	ucontrol->value.integer.value[0] = private->mix[elem->control];
	return 0;
}

static int scarlett2_mixer_ctl_put(struct snd_kcontrol *kctl,
				   struct snd_ctl_elem_value *ucontrol)
{
	struct usb_mixer_elem_info *elem = kctl->private_data;
	struct usb_mixer_interface *mixer = elem->head.mixer;
	struct scarlett2_data *private = mixer->private_data;
	const struct scarlett2_device_info *info = private->info;
	const int (*port_count)[SCARLETT2_PORT_DIRNS] = info->port_count;
	int oval, val, num_mixer_in, mix_num, err = 0;
	int index = elem->control;

	mutex_lock(&private->data_mutex);

	oval = private->mix[index];
	val = ucontrol->value.integer.value[0];
	num_mixer_in = port_count[SCARLETT2_PORT_TYPE_MIX][SCARLETT2_PORT_OUT];
	mix_num = index / num_mixer_in;

	if (oval == val)
		goto unlock;

	private->mix[index] = val;
	err = scarlett2_usb_set_mix(mixer, mix_num);
	if (err == 0)
		err = 1;

unlock:
	mutex_unlock(&private->data_mutex);
	return err;
}

static const DECLARE_TLV_DB_MINMAX(
	db_scale_scarlett2_mixer,
	SCARLETT2_MIXER_MIN_DB * 100,
	SCARLETT2_MIXER_MAX_DB * 100
);

static const struct snd_kcontrol_new scarlett2_mixer_ctl = {
	.iface = SNDRV_CTL_ELEM_IFACE_MIXER,
	.access = SNDRV_CTL_ELEM_ACCESS_READWRITE |
		  SNDRV_CTL_ELEM_ACCESS_TLV_READ,
	.name = "",
	.info = scarlett2_mixer_ctl_info,
	.get  = scarlett2_mixer_ctl_get,
	.put  = scarlett2_mixer_ctl_put,
	.private_value = SCARLETT2_MIXER_MAX_DB, /* max value */
	.tlv = { .p = db_scale_scarlett2_mixer }
};

static int scarlett2_add_mixer_ctls(struct usb_mixer_interface *mixer)
{
	struct scarlett2_data *private = mixer->private_data;
	const struct scarlett2_device_info *info = private->info;
	const int (*port_count)[SCARLETT2_PORT_DIRNS] = info->port_count;
	int err, i, j;
	int index;
	char s[SNDRV_CTL_ELEM_ID_NAME_MAXLEN];

	int num_inputs =
		port_count[SCARLETT2_PORT_TYPE_MIX][SCARLETT2_PORT_OUT];
	int num_outputs =
		port_count[SCARLETT2_PORT_TYPE_MIX][SCARLETT2_PORT_IN];

	for (i = 0, index = 0; i < num_outputs; i++)
		for (j = 0; j < num_inputs; j++, index++) {
			snprintf(s, sizeof(s),
				 "Mix %c Input %02d Playback Volume",
				 'A' + i, j + 1);
			err = scarlett2_add_new_ctl(mixer, &scarlett2_mixer_ctl,
						    index, 1, s, NULL);
			if (err < 0)
				return err;
		}

	return 0;
}

/*** Mux Source Selection Controls ***/

static int scarlett2_mux_src_enum_ctl_info(struct snd_kcontrol *kctl,
					   struct snd_ctl_elem_info *uinfo)
{
	struct usb_mixer_elem_info *elem = kctl->private_data;
	struct scarlett2_data *private = elem->head.mixer->private_data;
	const struct scarlett2_device_info *info = private->info;
	const int (*port_count)[SCARLETT2_PORT_DIRNS] = info->port_count;
	unsigned int item = uinfo->value.enumerated.item;
	int items = private->num_mux_srcs;
	int port_type;

	uinfo->type = SNDRV_CTL_ELEM_TYPE_ENUMERATED;
	uinfo->count = elem->channels;
	uinfo->value.enumerated.items = items;

	if (item >= items)
		item = uinfo->value.enumerated.item = items - 1;

	for (port_type = 0;
	     port_type < SCARLETT2_PORT_TYPE_COUNT;
	     port_type++) {
		if (item < port_count[port_type][SCARLETT2_PORT_IN]) {
			const struct scarlett2_port *port =
				&scarlett2_ports[port_type];

			sprintf(uinfo->value.enumerated.name,
				port->src_descr, item + port->src_num_offset);
			return 0;
		}
		item -= port_count[port_type][SCARLETT2_PORT_IN];
	}

	return -EINVAL;
}

static int scarlett2_mux_src_enum_ctl_get(struct snd_kcontrol *kctl,
					  struct snd_ctl_elem_value *ucontrol)
{
	struct usb_mixer_elem_info *elem = kctl->private_data;
	struct usb_mixer_interface *mixer = elem->head.mixer;
	struct scarlett2_data *private = mixer->private_data;
	const struct scarlett2_device_info *info = private->info;
	const int (*port_count)[SCARLETT2_PORT_DIRNS] = info->port_count;
	int line_out_count =
		port_count[SCARLETT2_PORT_TYPE_ANALOGUE][SCARLETT2_PORT_OUT];
	int index = elem->control;

	if (index < line_out_count)
		index = line_out_remap(private, index);

	mutex_lock(&private->data_mutex);
	if (private->mux_updated)
		scarlett2_usb_get_mux(mixer);
	ucontrol->value.enumerated.item[0] = private->mux[index];
	mutex_unlock(&private->data_mutex);

	return 0;
}

static int scarlett2_mux_src_enum_ctl_put(struct snd_kcontrol *kctl,
					  struct snd_ctl_elem_value *ucontrol)
{
	struct usb_mixer_elem_info *elem = kctl->private_data;
	struct usb_mixer_interface *mixer = elem->head.mixer;
	struct scarlett2_data *private = mixer->private_data;
	const struct scarlett2_device_info *info = private->info;
	const int (*port_count)[SCARLETT2_PORT_DIRNS] = info->port_count;
	int line_out_count =
		port_count[SCARLETT2_PORT_TYPE_ANALOGUE][SCARLETT2_PORT_OUT];
	int index = elem->control;
	int oval, val, err = 0;

	if (index < line_out_count)
		index = line_out_remap(private, index);

	mutex_lock(&private->data_mutex);

	oval = private->mux[index];
	val = min(ucontrol->value.enumerated.item[0],
		  private->num_mux_srcs - 1U);

	if (oval == val)
		goto unlock;

	private->mux[index] = val;
	err = scarlett2_usb_set_mux(mixer);
	if (err == 0)
		err = 1;

unlock:
	mutex_unlock(&private->data_mutex);
	return err;
}

static const struct snd_kcontrol_new scarlett2_mux_src_enum_ctl = {
	.iface = SNDRV_CTL_ELEM_IFACE_MIXER,
	.name = "",
	.info = scarlett2_mux_src_enum_ctl_info,
	.get  = scarlett2_mux_src_enum_ctl_get,
	.put  = scarlett2_mux_src_enum_ctl_put,
};

static int scarlett2_add_mux_enums(struct usb_mixer_interface *mixer)
{
	struct scarlett2_data *private = mixer->private_data;
	const struct scarlett2_device_info *info = private->info;
	const int (*port_count)[SCARLETT2_PORT_DIRNS] = info->port_count;
	int port_type, channel, i;

	for (i = 0, port_type = 0;
	     port_type < SCARLETT2_PORT_TYPE_COUNT;
	     port_type++) {
		for (channel = 0;
		     channel < port_count[port_type][SCARLETT2_PORT_OUT];
		     channel++, i++) {
			int err;
			char s[SNDRV_CTL_ELEM_ID_NAME_MAXLEN];
			const char *const descr =
				scarlett2_ports[port_type].dst_descr;

			snprintf(s, sizeof(s) - 5, descr, channel + 1);
			strcat(s, " Enum");

			err = scarlett2_add_new_ctl(mixer,
						    &scarlett2_mux_src_enum_ctl,
						    i, 1, s,
						    &private->mux_ctls[i]);
			if (err < 0)
				return err;
		}
	}

	return 0;
}

/*** Meter Controls ***/

static int scarlett2_meter_ctl_info(struct snd_kcontrol *kctl,
				    struct snd_ctl_elem_info *uinfo)
{
	struct usb_mixer_elem_info *elem = kctl->private_data;

	uinfo->type = SNDRV_CTL_ELEM_TYPE_INTEGER;
	uinfo->count = elem->channels;
	uinfo->value.integer.min = 0;
	uinfo->value.integer.max = 4095;
	uinfo->value.integer.step = 1;
	return 0;
}

static int scarlett2_meter_ctl_get(struct snd_kcontrol *kctl,
				   struct snd_ctl_elem_value *ucontrol)
{
	struct usb_mixer_elem_info *elem = kctl->private_data;
	u16 meter_levels[SCARLETT2_MAX_METERS];
	int i, err;

	err = scarlett2_usb_get_meter_levels(elem->head.mixer, elem->channels,
					     meter_levels);
	if (err < 0)
		return err;

	for (i = 0; i < elem->channels; i++)
		ucontrol->value.integer.value[i] = meter_levels[i];

	return 0;
}

static const struct snd_kcontrol_new scarlett2_meter_ctl = {
	.iface = SNDRV_CTL_ELEM_IFACE_PCM,
	.access = SNDRV_CTL_ELEM_ACCESS_READ | SNDRV_CTL_ELEM_ACCESS_VOLATILE,
	.name = "",
	.info = scarlett2_meter_ctl_info,
	.get  = scarlett2_meter_ctl_get
};

static int scarlett2_add_meter_ctl(struct usb_mixer_interface *mixer)
{
	struct scarlett2_data *private = mixer->private_data;

	/* devices without a mixer also don't support reporting levels */
	if (!private->info->has_mixer)
		return 0;

	return scarlett2_add_new_ctl(mixer, &scarlett2_meter_ctl,
				     0, private->num_mux_dsts,
				     "Level Meter", NULL);
}

/*** MSD Controls ***/

static int scarlett2_msd_ctl_get(struct snd_kcontrol *kctl,
				 struct snd_ctl_elem_value *ucontrol)
{
	struct usb_mixer_elem_info *elem = kctl->private_data;
	struct scarlett2_data *private = elem->head.mixer->private_data;

	ucontrol->value.integer.value[0] = private->msd_switch;
	return 0;
}

static int scarlett2_msd_ctl_put(struct snd_kcontrol *kctl,
				 struct snd_ctl_elem_value *ucontrol)
{
	struct usb_mixer_elem_info *elem = kctl->private_data;
	struct usb_mixer_interface *mixer = elem->head.mixer;
	struct scarlett2_data *private = mixer->private_data;

	int oval, val, err = 0;

	mutex_lock(&private->data_mutex);

	oval = private->msd_switch;
	val = !!ucontrol->value.integer.value[0];

	if (oval == val)
		goto unlock;

	private->msd_switch = val;

	/* Send switch change to the device */
	err = scarlett2_usb_set_config(mixer, SCARLETT2_CONFIG_MSD_SWITCH,
				       0, val);
	if (err == 0)
		err = 1;

unlock:
	mutex_unlock(&private->data_mutex);
	return err;
}

static const struct snd_kcontrol_new scarlett2_msd_ctl = {
	.iface = SNDRV_CTL_ELEM_IFACE_MIXER,
	.name = "",
	.info = snd_ctl_boolean_mono_info,
	.get  = scarlett2_msd_ctl_get,
	.put  = scarlett2_msd_ctl_put,
};

static int scarlett2_add_msd_ctl(struct usb_mixer_interface *mixer)
{
	struct scarlett2_data *private = mixer->private_data;
	const struct scarlett2_device_info *info = private->info;

	if (!info->has_msd_mode)
		return 0;

	/* If MSD mode is off, hide the switch by default */
	if (!private->msd_switch && !(mixer->chip->setup & SCARLETT2_MSD_ENABLE))
		return 0;

	/* Add MSD control */
	return scarlett2_add_new_ctl(mixer, &scarlett2_msd_ctl,
				     0, 1, "MSD Mode Switch", NULL);
}

/*** Cleanup/Suspend Callbacks ***/

static void scarlett2_private_free(struct usb_mixer_interface *mixer)
{
	struct scarlett2_data *private = mixer->private_data;

	cancel_delayed_work_sync(&private->work);
	kfree(private);
	mixer->private_data = NULL;
}

static void scarlett2_private_suspend(struct usb_mixer_interface *mixer)
{
	struct scarlett2_data *private = mixer->private_data;

	if (cancel_delayed_work_sync(&private->work))
		scarlett2_config_save(private->mixer);
}

/*** Initialisation ***/

static void scarlett2_count_mux_io(struct scarlett2_data *private)
{
	const struct scarlett2_device_info *info = private->info;
	const int (*port_count)[SCARLETT2_PORT_DIRNS] = info->port_count;
	int port_type, srcs = 0, dsts = 0;

	for (port_type = 0;
	     port_type < SCARLETT2_PORT_TYPE_COUNT;
	     port_type++) {
		srcs += port_count[port_type][SCARLETT2_PORT_IN];
		dsts += port_count[port_type][SCARLETT2_PORT_OUT];
	}

	private->num_mux_srcs = srcs;
	private->num_mux_dsts = dsts;
}

/* Look through the interface descriptors for the Focusrite Control
 * interface (bInterfaceClass = 255 Vendor Specific Class) and set
 * bInterfaceNumber, bEndpointAddress, wMaxPacketSize, and bInterval
 * in private
 */
static int scarlett2_find_fc_interface(struct usb_device *dev,
				       struct scarlett2_data *private)
{
	struct usb_host_config *config = dev->actconfig;
	int i;

	for (i = 0; i < config->desc.bNumInterfaces; i++) {
		struct usb_interface *intf = config->interface[i];
		struct usb_interface_descriptor *desc =
			&intf->altsetting[0].desc;
		struct usb_endpoint_descriptor *epd;

		if (desc->bInterfaceClass != 255)
			continue;

		epd = get_endpoint(intf->altsetting, 0);
		private->bInterfaceNumber = desc->bInterfaceNumber;
		private->bEndpointAddress = epd->bEndpointAddress &
			USB_ENDPOINT_NUMBER_MASK;
		private->wMaxPacketSize = le16_to_cpu(epd->wMaxPacketSize);
		private->bInterval = epd->bInterval;
		return 0;
	}

	return -EINVAL;
}

/* Initialise private data */
static int scarlett2_init_private(struct usb_mixer_interface *mixer,
				  const struct scarlett2_device_info *info)
{
	struct scarlett2_data *private =
		kzalloc(sizeof(struct scarlett2_data), GFP_KERNEL);

	if (!private)
		return -ENOMEM;

	mutex_init(&private->usb_mutex);
	mutex_init(&private->data_mutex);
	INIT_DELAYED_WORK(&private->work, scarlett2_config_save_work);

	mixer->private_data = private;
	mixer->private_free = scarlett2_private_free;
	mixer->private_suspend = scarlett2_private_suspend;

	private->info = info;
	scarlett2_count_mux_io(private);
	private->scarlett2_seq = 0;
	private->mixer = mixer;

	return scarlett2_find_fc_interface(mixer->chip->dev, private);
}

/* Cargo cult proprietary initialisation sequence */
static int scarlett2_usb_init(struct usb_mixer_interface *mixer)
{
	struct usb_device *dev = mixer->chip->dev;
	struct scarlett2_data *private = mixer->private_data;
	u8 buf[24];
	int err;

	if (usb_pipe_type_check(dev, usb_sndctrlpipe(dev, 0)))
		return -EINVAL;

	/* step 0 */
	err = scarlett2_usb_rx(dev, private->bInterfaceNumber,
			       SCARLETT2_USB_CMD_INIT, buf, sizeof(buf));
	if (err < 0)
		return err;

	/* step 1 */
	private->scarlett2_seq = 1;
	err = scarlett2_usb(mixer, SCARLETT2_USB_INIT_1, NULL, 0, NULL, 0);
	if (err < 0)
		return err;

	/* step 2 */
	private->scarlett2_seq = 1;
	return scarlett2_usb(mixer, SCARLETT2_USB_INIT_2, NULL, 0, NULL, 84);
}

/* Read configuration from the interface on start */
static int scarlett2_read_configs(struct usb_mixer_interface *mixer)
{
	struct scarlett2_data *private = mixer->private_data;
	const struct scarlett2_device_info *info = private->info;
	const int (*port_count)[SCARLETT2_PORT_DIRNS] = info->port_count;
	int num_line_out =
		port_count[SCARLETT2_PORT_TYPE_ANALOGUE][SCARLETT2_PORT_OUT];
	int num_mixer_out =
		port_count[SCARLETT2_PORT_TYPE_MIX][SCARLETT2_PORT_IN];
	struct scarlett2_usb_volume_status volume_status;
	int err, i;

	if (info->has_msd_mode) {
		err = scarlett2_usb_get_config(
			mixer, SCARLETT2_CONFIG_MSD_SWITCH,
			1, &private->msd_switch);
		if (err < 0)
			return err;

		/* no other controls are created if MSD mode is on */
		if (private->msd_switch)
			return 0;
	}

	err = scarlett2_update_input_other(mixer);
	if (err < 0)
		return err;

	err = scarlett2_update_monitor_other(mixer);
	if (err < 0)
		return err;

	/* the rest of the configuration is for devices with a mixer */
	if (!info->has_mixer)
		return 0;

	err = scarlett2_update_sync(mixer);
	if (err < 0)
		return err;

	err = scarlett2_usb_get_volume_status(mixer, &volume_status);
	if (err < 0)
		return err;

	if (info->line_out_hw_vol)
		for (i = 0; i < SCARLETT2_DIM_MUTE_COUNT; i++)
			private->dim_mute[i] = !!volume_status.dim_mute[i];

	private->master_vol = clamp(
		volume_status.master_vol + SCARLETT2_VOLUME_BIAS,
		0, SCARLETT2_VOLUME_BIAS);

	for (i = 0; i < num_line_out; i++) {
		int volume, mute;

		private->vol_sw_hw_switch[i] =
			info->line_out_hw_vol
				&& volume_status.sw_hw_switch[i];

		volume = private->vol_sw_hw_switch[i]
			   ? volume_status.master_vol
			   : volume_status.sw_vol[i];
		volume = clamp(volume + SCARLETT2_VOLUME_BIAS,
			       0, SCARLETT2_VOLUME_BIAS);
		private->vol[i] = volume;

		mute = private->vol_sw_hw_switch[i]
			 ? private->dim_mute[SCARLETT2_BUTTON_MUTE]
			 : volume_status.mute_switch[i];
		private->mute_switch[i] = mute;
	}

	for (i = 0; i < num_mixer_out; i++) {
		err = scarlett2_usb_get_mix(mixer, i);
		if (err < 0)
			return err;
	}

	return scarlett2_usb_get_mux(mixer);
}

/* Notify on sync change */
static void scarlett2_notify_sync(
	struct usb_mixer_interface *mixer)
{
	struct scarlett2_data *private = mixer->private_data;

	private->sync_updated = 1;

	snd_ctl_notify(mixer->chip->card, SNDRV_CTL_EVENT_MASK_VALUE,
		       &private->sync_ctl->id);
}

/* Notify on monitor change */
static void scarlett2_notify_monitor(
	struct usb_mixer_interface *mixer)
{
	struct snd_card *card = mixer->chip->card;
	struct scarlett2_data *private = mixer->private_data;
	const struct scarlett2_device_info *info = private->info;
	const int (*port_count)[SCARLETT2_PORT_DIRNS] = info->port_count;
	int num_line_out =
		port_count[SCARLETT2_PORT_TYPE_ANALOGUE][SCARLETT2_PORT_OUT];
	int i;

	/* if line_out_hw_vol is 0, there are no controls to update */
	if (!info->line_out_hw_vol)
		return;

	private->vol_updated = 1;

	snd_ctl_notify(mixer->chip->card, SNDRV_CTL_EVENT_MASK_VALUE,
		       &private->master_vol_ctl->id);

	for (i = 0; i < num_line_out; i++)
		if (private->vol_sw_hw_switch[line_out_remap(private, i)])
			snd_ctl_notify(card, SNDRV_CTL_EVENT_MASK_VALUE,
				       &private->vol_ctls[i]->id);
}

/* Notify on dim/mute change */
static void scarlett2_notify_dim_mute(
	struct usb_mixer_interface *mixer)
{
	struct snd_card *card = mixer->chip->card;
	struct scarlett2_data *private = mixer->private_data;
	const struct scarlett2_device_info *info = private->info;
	const int (*port_count)[SCARLETT2_PORT_DIRNS] = info->port_count;
	int num_line_out =
		port_count[SCARLETT2_PORT_TYPE_ANALOGUE][SCARLETT2_PORT_OUT];
	int i;

	private->vol_updated = 1;

	if (!info->line_out_hw_vol)
		return;

	for (i = 0; i < SCARLETT2_DIM_MUTE_COUNT; i++)
		snd_ctl_notify(card, SNDRV_CTL_EVENT_MASK_VALUE,
			       &private->dim_mute_ctls[i]->id);

	for (i = 0; i < num_line_out; i++)
		if (private->vol_sw_hw_switch[line_out_remap(private, i)])
			snd_ctl_notify(card, SNDRV_CTL_EVENT_MASK_VALUE,
				       &private->mute_ctls[i]->id);
}

/* Notify on "input other" change (level/pad/air) */
static void scarlett2_notify_input_other(
	struct usb_mixer_interface *mixer)
{
	struct snd_card *card = mixer->chip->card;
	struct scarlett2_data *private = mixer->private_data;
	const struct scarlett2_device_info *info = private->info;
	int i;

	private->input_other_updated = 1;

	for (i = 0; i < info->level_input_count; i++)
		snd_ctl_notify(card, SNDRV_CTL_EVENT_MASK_VALUE,
			       &private->level_ctls[i]->id);
	for (i = 0; i < info->pad_input_count; i++)
		snd_ctl_notify(card, SNDRV_CTL_EVENT_MASK_VALUE,
			       &private->pad_ctls[i]->id);
	for (i = 0; i < info->air_input_count; i++)
		snd_ctl_notify(card, SNDRV_CTL_EVENT_MASK_VALUE,
			       &private->air_ctls[i]->id);
	for (i = 0; i < info->phantom_count; i++)
		snd_ctl_notify(card, SNDRV_CTL_EVENT_MASK_VALUE,
			       &private->phantom_ctls[i]->id);
}

/* Notify on "monitor other" change (direct monitor, speaker
 * switching, talkback)
 */
static void scarlett2_notify_monitor_other(
	struct usb_mixer_interface *mixer)
{
	struct snd_card *card = mixer->chip->card;
	struct scarlett2_data *private = mixer->private_data;
	const struct scarlett2_device_info *info = private->info;

	private->monitor_other_updated = 1;

	if (info->direct_monitor) {
		snd_ctl_notify(card, SNDRV_CTL_EVENT_MASK_VALUE,
			       &private->direct_monitor_ctl->id);
		return;
	}

	if (info->has_speaker_switching)
		snd_ctl_notify(card, SNDRV_CTL_EVENT_MASK_VALUE,
			       &private->speaker_switching_ctl->id);

	if (info->has_talkback)
		snd_ctl_notify(card, SNDRV_CTL_EVENT_MASK_VALUE,
			       &private->talkback_ctl->id);

	/* if speaker switching was recently enabled or disabled,
	 * invalidate the dim/mute and mux enum controls
	 */
	if (private->speaker_switching_switched) {
		int i;

		scarlett2_notify_dim_mute(mixer);

		private->speaker_switching_switched = 0;
		private->mux_updated = 1;

		for (i = 0; i < private->num_mux_dsts; i++)
			snd_ctl_notify(card, SNDRV_CTL_EVENT_MASK_VALUE,
				       &private->mux_ctls[i]->id);
	}
}

/* Interrupt callback */
static void scarlett2_notify(struct urb *urb)
{
	struct usb_mixer_interface *mixer = urb->context;
	int len = urb->actual_length;
	int ustatus = urb->status;
	u32 data;

	if (ustatus != 0 || len != 8)
		goto requeue;

	data = le32_to_cpu(*(__le32 *)urb->transfer_buffer);
	if (data & SCARLETT2_USB_NOTIFY_SYNC)
		scarlett2_notify_sync(mixer);
	if (data & SCARLETT2_USB_NOTIFY_MONITOR)
		scarlett2_notify_monitor(mixer);
	if (data & SCARLETT2_USB_NOTIFY_DIM_MUTE)
		scarlett2_notify_dim_mute(mixer);
	if (data & SCARLETT2_USB_NOTIFY_INPUT_OTHER)
		scarlett2_notify_input_other(mixer);
	if (data & SCARLETT2_USB_NOTIFY_MONITOR_OTHER)
		scarlett2_notify_monitor_other(mixer);

requeue:
	if (ustatus != -ENOENT &&
	    ustatus != -ECONNRESET &&
	    ustatus != -ESHUTDOWN) {
		urb->dev = mixer->chip->dev;
		usb_submit_urb(urb, GFP_ATOMIC);
	}
}

static int scarlett2_init_notify(struct usb_mixer_interface *mixer)
{
	struct usb_device *dev = mixer->chip->dev;
	struct scarlett2_data *private = mixer->private_data;
	unsigned int pipe = usb_rcvintpipe(dev, private->bEndpointAddress);
	void *transfer_buffer;

	if (mixer->urb) {
		usb_audio_err(mixer->chip,
			      "%s: mixer urb already in use!\n", __func__);
		return 0;
	}

	if (usb_pipe_type_check(dev, pipe))
		return -EINVAL;

	mixer->urb = usb_alloc_urb(0, GFP_KERNEL);
	if (!mixer->urb)
		return -ENOMEM;

	transfer_buffer = kmalloc(private->wMaxPacketSize, GFP_KERNEL);
	if (!transfer_buffer)
		return -ENOMEM;

	usb_fill_int_urb(mixer->urb, dev, pipe,
			 transfer_buffer, private->wMaxPacketSize,
			 scarlett2_notify, mixer, private->bInterval);

	return usb_submit_urb(mixer->urb, GFP_KERNEL);
}

static int snd_scarlett_gen2_controls_create(struct usb_mixer_interface *mixer)
{
	const struct scarlett2_device_info **info = scarlett2_devices;
	int err;

	/* Find device in scarlett2_devices */
	while (*info && (*info)->usb_id != mixer->chip->usb_id)
		info++;
	if (!*info)
		return -EINVAL;

	/* Initialise private data */
	err = scarlett2_init_private(mixer, *info);
	if (err < 0)
		return err;

	/* Send proprietary USB initialisation sequence */
	err = scarlett2_usb_init(mixer);
	if (err < 0)
		return err;

	/* Read volume levels and controls from the interface */
	err = scarlett2_read_configs(mixer);
	if (err < 0)
		return err;

	/* Create the MSD control */
	err = scarlett2_add_msd_ctl(mixer);
	if (err < 0)
		return err;

	/* If MSD mode is enabled, don't create any other controls */
	if (((struct scarlett2_data *)mixer->private_data)->msd_switch)
		return 0;

	/* Create the analogue output controls */
	err = scarlett2_add_line_out_ctls(mixer);
	if (err < 0)
		return err;

	/* Create the analogue input controls */
	err = scarlett2_add_line_in_ctls(mixer);
	if (err < 0)
		return err;

	/* Create the input, output, and mixer mux input selections */
	err = scarlett2_add_mux_enums(mixer);
	if (err < 0)
		return err;

	/* Create the matrix mixer controls */
	err = scarlett2_add_mixer_ctls(mixer);
	if (err < 0)
		return err;

	/* Create the level meter controls */
	err = scarlett2_add_meter_ctl(mixer);
	if (err < 0)
		return err;

	/* Create the sync control */
	err = scarlett2_add_sync_ctl(mixer);
	if (err < 0)
		return err;

	/* Create the direct monitor control */
	err = scarlett2_add_direct_monitor_ctl(mixer);
	if (err < 0)
		return err;

	/* Create the speaker switching control */
	err = scarlett2_add_speaker_switch_ctl(mixer);
	if (err < 0)
		return err;

	/* Create the talkback controls */
	err = scarlett2_add_talkback_ctls(mixer);
	if (err < 0)
		return err;

	/* Set up the interrupt polling */
	err = scarlett2_init_notify(mixer);
	if (err < 0)
		return err;

	return 0;
}

int snd_scarlett_gen2_init(struct usb_mixer_interface *mixer)
{
	struct snd_usb_audio *chip = mixer->chip;
	int err;

	/* only use UAC_VERSION_2 */
	if (!mixer->protocol)
		return 0;

	if (!(chip->setup & SCARLETT2_ENABLE)) {
		usb_audio_info(chip,
			"Focusrite Scarlett Gen 2/3 Mixer Driver disabled; "
			"use options snd_usb_audio vid=0x%04x pid=0x%04x "
			"device_setup=1 to enable and report any issues "
			"to g@b4.vu",
			USB_ID_VENDOR(chip->usb_id),
			USB_ID_PRODUCT(chip->usb_id));
		return 0;
	}

	usb_audio_info(chip,
		"Focusrite Scarlett Gen 2/3 Mixer Driver enabled pid=0x%04x",
		USB_ID_PRODUCT(chip->usb_id));

	err = snd_scarlett_gen2_controls_create(mixer);
	if (err < 0)
		usb_audio_err(mixer->chip,
			      "Error initialising Scarlett Mixer Driver: %d",
			      err);

	return err;
}<|MERGE_RESOLUTION|>--- conflicted
+++ resolved
@@ -437,50 +437,12 @@
 		"Headphones 2 R",
 	},
 
-<<<<<<< HEAD
-	.ports = {
-		[SCARLETT2_PORT_TYPE_NONE] = {
-			.id = 0x000,
-			.num = { 1, 0, 8, 8, 8 },
-			.src_descr = "Off",
-			.src_num_offset = 0,
-		},
-		[SCARLETT2_PORT_TYPE_ANALOGUE] = {
-			.id = 0x080,
-			.num = { 4, 4, 4, 4, 4 },
-			.src_descr = "Analogue %d",
-			.src_num_offset = 1,
-			.dst_descr = "Analogue Output %02d Playback"
-		},
-		[SCARLETT2_PORT_TYPE_SPDIF] = {
-			.id = 0x180,
-			.num = { 2, 2, 2, 2, 2 },
-			.src_descr = "S/PDIF %d",
-			.src_num_offset = 1,
-			.dst_descr = "S/PDIF Output %d Playback"
-		},
-		[SCARLETT2_PORT_TYPE_MIX] = {
-			.id = 0x300,
-			.num = { 10, 18, 18, 18, 18 },
-			.src_descr = "Mix %c",
-			.src_num_offset = 65,
-			.dst_descr = "Mixer Input %02d Capture"
-		},
-		[SCARLETT2_PORT_TYPE_PCM] = {
-			.id = 0x600,
-			.num = { 6, 6, 6, 6, 6 },
-			.src_descr = "PCM %d",
-			.src_num_offset = 1,
-			.dst_descr = "PCM %02d Capture"
-		},
-=======
 	.port_count = {
 		[SCARLETT2_PORT_TYPE_NONE]     = {  1,  0 },
 		[SCARLETT2_PORT_TYPE_ANALOGUE] = {  4,  4 },
 		[SCARLETT2_PORT_TYPE_SPDIF]    = {  2,  2 },
 		[SCARLETT2_PORT_TYPE_MIX]      = { 10, 18 },
 		[SCARLETT2_PORT_TYPE_PCM]      = {  6,  6 },
->>>>>>> c1084c27
 	},
 
 	.mux_assignment = { {
@@ -523,53 +485,6 @@
 		"Headphones 2 R",
 	},
 
-<<<<<<< HEAD
-	.ports = {
-		[SCARLETT2_PORT_TYPE_NONE] = {
-			.id = 0x000,
-			.num = { 1, 0, 8, 8, 4 },
-			.src_descr = "Off",
-			.src_num_offset = 0,
-		},
-		[SCARLETT2_PORT_TYPE_ANALOGUE] = {
-			.id = 0x080,
-			.num = { 8, 6, 6, 6, 6 },
-			.src_descr = "Analogue %d",
-			.src_num_offset = 1,
-			.dst_descr = "Analogue Output %02d Playback"
-		},
-		[SCARLETT2_PORT_TYPE_SPDIF] = {
-			.id = 0x180,
-			/* S/PDIF outputs aren't available at 192KHz
-			 * but are included in the USB mux I/O
-			 * assignment message anyway
-			 */
-			.num = { 2, 2, 2, 2, 2 },
-			.src_descr = "S/PDIF %d",
-			.src_num_offset = 1,
-			.dst_descr = "S/PDIF Output %d Playback"
-		},
-		[SCARLETT2_PORT_TYPE_ADAT] = {
-			.id = 0x200,
-			.num = { 8, 0, 0, 0, 0 },
-			.src_descr = "ADAT %d",
-			.src_num_offset = 1,
-		},
-		[SCARLETT2_PORT_TYPE_MIX] = {
-			.id = 0x300,
-			.num = { 10, 18, 18, 18, 18 },
-			.src_descr = "Mix %c",
-			.src_num_offset = 65,
-			.dst_descr = "Mixer Input %02d Capture"
-		},
-		[SCARLETT2_PORT_TYPE_PCM] = {
-			.id = 0x600,
-			.num = { 20, 18, 18, 14, 10 },
-			.src_descr = "PCM %d",
-			.src_num_offset = 1,
-			.dst_descr = "PCM %02d Capture"
-		},
-=======
 	.port_count = {
 		[SCARLETT2_PORT_TYPE_NONE]     = {  1,  0 },
 		[SCARLETT2_PORT_TYPE_ANALOGUE] = {  8,  6 },
@@ -577,7 +492,6 @@
 		[SCARLETT2_PORT_TYPE_ADAT]     = {  8,  0 },
 		[SCARLETT2_PORT_TYPE_MIX]      = { 10, 18 },
 		[SCARLETT2_PORT_TYPE_PCM]      = {  8, 18 },
->>>>>>> c1084c27
 	},
 
 	.mux_assignment = { {
@@ -623,54 +537,6 @@
 		"Headphones 2 R",
 	},
 
-<<<<<<< HEAD
-	.ports = {
-		[SCARLETT2_PORT_TYPE_NONE] = {
-			.id = 0x000,
-			.num = { 1, 0, 8, 8, 6 },
-			.src_descr = "Off",
-			.src_num_offset = 0,
-		},
-		[SCARLETT2_PORT_TYPE_ANALOGUE] = {
-			.id = 0x080,
-			.num = { 8, 10, 10, 10, 10 },
-			.src_descr = "Analogue %d",
-			.src_num_offset = 1,
-			.dst_descr = "Analogue Output %02d Playback"
-		},
-		[SCARLETT2_PORT_TYPE_SPDIF] = {
-			/* S/PDIF outputs aren't available at 192KHz
-			 * but are included in the USB mux I/O
-			 * assignment message anyway
-			 */
-			.id = 0x180,
-			.num = { 2, 2, 2, 2, 2 },
-			.src_descr = "S/PDIF %d",
-			.src_num_offset = 1,
-			.dst_descr = "S/PDIF Output %d Playback"
-		},
-		[SCARLETT2_PORT_TYPE_ADAT] = {
-			.id = 0x200,
-			.num = { 8, 8, 8, 4, 0 },
-			.src_descr = "ADAT %d",
-			.src_num_offset = 1,
-			.dst_descr = "ADAT Output %d Playback"
-		},
-		[SCARLETT2_PORT_TYPE_MIX] = {
-			.id = 0x300,
-			.num = { 10, 18, 18, 18, 18 },
-			.src_descr = "Mix %c",
-			.src_num_offset = 65,
-			.dst_descr = "Mixer Input %02d Capture"
-		},
-		[SCARLETT2_PORT_TYPE_PCM] = {
-			.id = 0x600,
-			.num = { 20, 18, 18, 14, 10 },
-			.src_descr = "PCM %d",
-			.src_num_offset = 1,
-			.dst_descr = "PCM %02d Capture"
-		},
-=======
 	.port_count = {
 		[SCARLETT2_PORT_TYPE_NONE]     = {  1,  0 },
 		[SCARLETT2_PORT_TYPE_ANALOGUE] = {  8, 10 },
@@ -932,7 +798,6 @@
 		[SCARLETT2_PORT_TYPE_ADAT]     = {  8,  8 },
 		[SCARLETT2_PORT_TYPE_MIX]      = { 12, 25 },
 		[SCARLETT2_PORT_TYPE_PCM]      = { 20, 20 },
->>>>>>> c1084c27
 	},
 
 	.mux_assignment = { {
@@ -1377,10 +1242,7 @@
 		__le32 value;
 	} __packed req;
 	__le32 req2;
-<<<<<<< HEAD
-=======
 	int offset, size;
->>>>>>> c1084c27
 	int err;
 
 	/* Cancel any pending NVRAM save */
@@ -1440,15 +1302,8 @@
 	struct usb_mixer_interface *mixer,
 	u8 *sync)
 {
-<<<<<<< HEAD
-	struct {
-		__le32 offset;
-		__le32 size;
-	} __packed req;
-=======
 	__le32 data;
 	int err;
->>>>>>> c1084c27
 
 	err = scarlett2_usb(mixer, SCARLETT2_USB_GET_SYNC,
 			    NULL, 0, &data, sizeof(data));
