--- conflicted
+++ resolved
@@ -6,14 +6,10 @@
 			     const struct audioformat *fmt, int rate);
 
 int snd_usb_clock_find_source(struct snd_usb_audio *chip,
-<<<<<<< HEAD
-			      struct audioformat *fmt, bool validate);
-=======
 			      const struct audioformat *fmt, bool validate);
 
 int snd_usb_set_sample_rate_v2v3(struct snd_usb_audio *chip,
 				 const struct audioformat *fmt,
 				 int clock, int rate);
->>>>>>> c1084c27
 
 #endif /* __USBAUDIO_CLOCK_H */