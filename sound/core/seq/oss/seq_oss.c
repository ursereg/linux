// SPDX-License-Identifier: GPL-2.0-or-later
/*
 * OSS compatible sequencer driver
 *
 * registration of device and proc
 *
 * Copyright (C) 1998,99 Takashi Iwai <tiwai@suse.de>
 */

#include <linux/init.h>
#include <linux/module.h>
#include <linux/mutex.h>
#include <linux/compat.h>
#include <sound/core.h>
#include <sound/minors.h>
#include <sound/initval.h>
#include "seq_oss_device.h"
#include "seq_oss_synth.h"

/*
 * module option
 */
MODULE_AUTHOR("Takashi Iwai <tiwai@suse.de>");
MODULE_DESCRIPTION("OSS-compatible sequencer module");
MODULE_LICENSE("GPL");
/* Takashi says this is really only for sound-service-0-, but this is OK. */
MODULE_ALIAS_SNDRV_MINOR(SNDRV_MINOR_OSS_SEQUENCER);
MODULE_ALIAS_SNDRV_MINOR(SNDRV_MINOR_OSS_MUSIC);


/*
 * prototypes
 */
static int register_device(void);
static void unregister_device(void);
#ifdef CONFIG_SND_PROC_FS
static int register_proc(void);
static void unregister_proc(void);
#else
static inline int register_proc(void) { return 0; }
static inline void unregister_proc(void) {}
#endif

static int odev_open(struct inode *inode, struct file *file);
static int odev_release(struct inode *inode, struct file *file);
static ssize_t odev_read(struct file *file, char __user *buf, size_t count, loff_t *offset);
static ssize_t odev_write(struct file *file, const char __user *buf, size_t count, loff_t *offset);
static long odev_ioctl(struct file *file, unsigned int cmd, unsigned long arg);
static __poll_t odev_poll(struct file *file, poll_table * wait);


/*
 * module interface
 */

static struct snd_seq_driver seq_oss_synth_driver = {
	.driver = {
		.name = KBUILD_MODNAME,
		.probe = snd_seq_oss_synth_probe,
		.remove = snd_seq_oss_synth_remove,
	},
	.id = SNDRV_SEQ_DEV_ID_OSS,
	.argsize = sizeof(struct snd_seq_oss_reg),
};

static int __init alsa_seq_oss_init(void)
{
	int rc;

	rc = register_device();
	if (rc < 0)
		goto error;
	rc = register_proc();
	if (rc < 0) {
		unregister_device();
		goto error;
	}
	rc = snd_seq_oss_create_client();
	if (rc < 0) {
		unregister_proc();
		unregister_device();
		goto error;
	}

	rc = snd_seq_driver_register(&seq_oss_synth_driver);
	if (rc < 0) {
		snd_seq_oss_delete_client();
		unregister_proc();
		unregister_device();
		goto error;
	}

	/* success */
	snd_seq_oss_synth_init();

 error:
	return rc;
}

static void __exit alsa_seq_oss_exit(void)
{
	snd_seq_driver_unregister(&seq_oss_synth_driver);
	snd_seq_oss_delete_client();
	unregister_proc();
	unregister_device();
}

module_init(alsa_seq_oss_init)
module_exit(alsa_seq_oss_exit)

/*
 * ALSA minor device interface
 */

static DEFINE_MUTEX(register_mutex);

static int
odev_open(struct inode *inode, struct file *file)
{
	int level, rc;

	if (iminor(inode) == SNDRV_MINOR_OSS_MUSIC)
		level = SNDRV_SEQ_OSS_MODE_MUSIC;
	else
		level = SNDRV_SEQ_OSS_MODE_SYNTH;

	mutex_lock(&register_mutex);
	rc = snd_seq_oss_open(file, level);
	mutex_unlock(&register_mutex);

	return rc;
}

static int
odev_release(struct inode *inode, struct file *file)
{
	struct seq_oss_devinfo *dp;

	dp = file->private_data;
	if (!dp)
		return 0;

	mutex_lock(&register_mutex);
	snd_seq_oss_release(dp);
	mutex_unlock(&register_mutex);

	return 0;
}

static ssize_t
odev_read(struct file *file, char __user *buf, size_t count, loff_t *offset)
{
	struct seq_oss_devinfo *dp;
	dp = file->private_data;
	if (snd_BUG_ON(!dp))
		return -ENXIO;
	return snd_seq_oss_read(dp, buf, count);
}


static ssize_t
odev_write(struct file *file, const char __user *buf, size_t count, loff_t *offset)
{
	struct seq_oss_devinfo *dp;
	dp = file->private_data;
	if (snd_BUG_ON(!dp))
		return -ENXIO;
	return snd_seq_oss_write(dp, buf, count, file);
}

static long
odev_ioctl(struct file *file, unsigned int cmd, unsigned long arg)
{
	struct seq_oss_devinfo *dp;
	long rc;

	dp = file->private_data;
	if (snd_BUG_ON(!dp))
		return -ENXIO;

<<<<<<< HEAD
	mutex_lock(&register_mutex);
	rc = snd_seq_oss_ioctl(dp, cmd, arg);
	mutex_unlock(&register_mutex);
=======
	if (cmd != SNDCTL_SEQ_SYNC &&
	    mutex_lock_interruptible(&register_mutex))
		return -ERESTARTSYS;
	rc = snd_seq_oss_ioctl(dp, cmd, arg);
	if (cmd != SNDCTL_SEQ_SYNC)
		mutex_unlock(&register_mutex);
>>>>>>> c1084c27
	return rc;
}

#ifdef CONFIG_COMPAT
static long odev_ioctl_compat(struct file *file, unsigned int cmd,
			      unsigned long arg)
{
	return odev_ioctl(file, cmd, (unsigned long)compat_ptr(arg));
}
#else
#define odev_ioctl_compat	NULL
#endif

static __poll_t
odev_poll(struct file *file, poll_table * wait)
{
	struct seq_oss_devinfo *dp;
	dp = file->private_data;
	if (snd_BUG_ON(!dp))
		return EPOLLERR;
	return snd_seq_oss_poll(dp, file, wait);
}

/*
 * registration of sequencer minor device
 */

static const struct file_operations seq_oss_f_ops =
{
	.owner =	THIS_MODULE,
	.read =		odev_read,
	.write =	odev_write,
	.open =		odev_open,
	.release =	odev_release,
	.poll =		odev_poll,
	.unlocked_ioctl =	odev_ioctl,
	.compat_ioctl =	odev_ioctl_compat,
	.llseek =	noop_llseek,
};

static int __init
register_device(void)
{
	int rc;

	mutex_lock(&register_mutex);
	rc = snd_register_oss_device(SNDRV_OSS_DEVICE_TYPE_SEQUENCER,
				     NULL, 0,
				     &seq_oss_f_ops, NULL);
	if (rc < 0) {
		pr_err("ALSA: seq_oss: can't register device seq\n");
		mutex_unlock(&register_mutex);
		return rc;
	}
	rc = snd_register_oss_device(SNDRV_OSS_DEVICE_TYPE_MUSIC,
				     NULL, 0,
				     &seq_oss_f_ops, NULL);
	if (rc < 0) {
		pr_err("ALSA: seq_oss: can't register device music\n");
		snd_unregister_oss_device(SNDRV_OSS_DEVICE_TYPE_SEQUENCER, NULL, 0);
		mutex_unlock(&register_mutex);
		return rc;
	}
	mutex_unlock(&register_mutex);
	return 0;
}

static void
unregister_device(void)
{
	mutex_lock(&register_mutex);
	if (snd_unregister_oss_device(SNDRV_OSS_DEVICE_TYPE_MUSIC, NULL, 0) < 0)		
		pr_err("ALSA: seq_oss: error unregister device music\n");
	if (snd_unregister_oss_device(SNDRV_OSS_DEVICE_TYPE_SEQUENCER, NULL, 0) < 0)
		pr_err("ALSA: seq_oss: error unregister device seq\n");
	mutex_unlock(&register_mutex);
}

/*
 * /proc interface
 */

#ifdef CONFIG_SND_PROC_FS

static struct snd_info_entry *info_entry;

static void
info_read(struct snd_info_entry *entry, struct snd_info_buffer *buf)
{
	mutex_lock(&register_mutex);
	snd_iprintf(buf, "OSS sequencer emulation version %s\n", SNDRV_SEQ_OSS_VERSION_STR);
	snd_seq_oss_system_info_read(buf);
	snd_seq_oss_synth_info_read(buf);
	snd_seq_oss_midi_info_read(buf);
	mutex_unlock(&register_mutex);
}


static int __init
register_proc(void)
{
	struct snd_info_entry *entry;

	entry = snd_info_create_module_entry(THIS_MODULE, SNDRV_SEQ_OSS_PROCNAME, snd_seq_root);
	if (entry == NULL)
		return -ENOMEM;

	entry->content = SNDRV_INFO_CONTENT_TEXT;
	entry->private_data = NULL;
	entry->c.text.read = info_read;
	if (snd_info_register(entry) < 0) {
		snd_info_free_entry(entry);
		return -ENOMEM;
	}
	info_entry = entry;
	return 0;
}

static void
unregister_proc(void)
{
	snd_info_free_entry(info_entry);
	info_entry = NULL;
}
#endif /* CONFIG_SND_PROC_FS */<|MERGE_RESOLUTION|>--- conflicted
+++ resolved
@@ -178,18 +178,12 @@
 	if (snd_BUG_ON(!dp))
 		return -ENXIO;
 
-<<<<<<< HEAD
-	mutex_lock(&register_mutex);
-	rc = snd_seq_oss_ioctl(dp, cmd, arg);
-	mutex_unlock(&register_mutex);
-=======
 	if (cmd != SNDCTL_SEQ_SYNC &&
 	    mutex_lock_interruptible(&register_mutex))
 		return -ERESTARTSYS;
 	rc = snd_seq_oss_ioctl(dp, cmd, arg);
 	if (cmd != SNDCTL_SEQ_SYNC)
 		mutex_unlock(&register_mutex);
->>>>>>> c1084c27
 	return rc;
 }
 
