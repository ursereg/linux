// SPDX-License-Identifier: GPL-2.0-only
/*
 *  compress_core.c - compress offload core
 *
 *  Copyright (C) 2011 Intel Corporation
 *  Authors:	Vinod Koul <vinod.koul@linux.intel.com>
 *		Pierre-Louis Bossart <pierre-louis.bossart@linux.intel.com>
 *  ~~~~~~~~~~~~~~~~~~~~~~~~~~~~~~~~~~~~~~~~~~~~~~~~~~~~~~~~~~~~~~~~~~~~~~~~~~
 *
 * ~~~~~~~~~~~~~~~~~~~~~~~~~~~~~~~~~~~~~~~~~~~~~~~~~~~~~~~~~~~~~~~~~~~~~~~~~~
 */
#define FORMAT(fmt) "%s: %d: " fmt, __func__, __LINE__
#define pr_fmt(fmt) KBUILD_MODNAME ": " FORMAT(fmt)

#include <linux/file.h>
#include <linux/fs.h>
#include <linux/list.h>
#include <linux/math64.h>
#include <linux/mm.h>
#include <linux/mutex.h>
#include <linux/poll.h>
#include <linux/slab.h>
#include <linux/sched.h>
#include <linux/types.h>
#include <linux/uio.h>
#include <linux/uaccess.h>
#include <linux/module.h>
#include <linux/compat.h>
#include <sound/core.h>
#include <sound/initval.h>
#include <sound/info.h>
#include <sound/compress_params.h>
#include <sound/compress_offload.h>
#include <sound/compress_driver.h>

/* struct snd_compr_codec_caps overflows the ioctl bit size for some
 * architectures, so we need to disable the relevant ioctls.
 */
#if _IOC_SIZEBITS < 14
#define COMPR_CODEC_CAPS_OVERFLOW
#endif

/* TODO:
 * - add substream support for multiple devices in case of
 *	SND_DYNAMIC_MINORS is not used
 * - Multiple node representation
 *	driver should be able to register multiple nodes
 */

struct snd_compr_file {
	unsigned long caps;
	struct snd_compr_stream stream;
};

static void error_delayed_work(struct work_struct *work);

/*
 * a note on stream states used:
 * we use following states in the compressed core
 * SNDRV_PCM_STATE_OPEN: When stream has been opened.
 * SNDRV_PCM_STATE_SETUP: When stream has been initialized. This is done by
 *	calling SNDRV_COMPRESS_SET_PARAMS. Running streams will come to this
 *	state at stop by calling SNDRV_COMPRESS_STOP, or at end of drain.
 * SNDRV_PCM_STATE_PREPARED: When a stream has been written to (for
 *	playback only). User after setting up stream writes the data buffer
 *	before starting the stream.
 * SNDRV_PCM_STATE_RUNNING: When stream has been started and is
 *	decoding/encoding and rendering/capturing data.
 * SNDRV_PCM_STATE_DRAINING: When stream is draining current data. This is done
 *	by calling SNDRV_COMPRESS_DRAIN.
 * SNDRV_PCM_STATE_PAUSED: When stream is paused. This is done by calling
 *	SNDRV_COMPRESS_PAUSE. It can be stopped or resumed by calling
 *	SNDRV_COMPRESS_STOP or SNDRV_COMPRESS_RESUME respectively.
 */
static int snd_compr_open(struct inode *inode, struct file *f)
{
	struct snd_compr *compr;
	struct snd_compr_file *data;
	struct snd_compr_runtime *runtime;
	enum snd_compr_direction dirn;
	int maj = imajor(inode);
	int ret;

	if ((f->f_flags & O_ACCMODE) == O_WRONLY)
		dirn = SND_COMPRESS_PLAYBACK;
	else if ((f->f_flags & O_ACCMODE) == O_RDONLY)
		dirn = SND_COMPRESS_CAPTURE;
	else
		return -EINVAL;

	if (maj == snd_major)
		compr = snd_lookup_minor_data(iminor(inode),
					SNDRV_DEVICE_TYPE_COMPRESS);
	else
		return -EBADFD;

	if (compr == NULL) {
		pr_err("no device data!!!\n");
		return -ENODEV;
	}

	if (dirn != compr->direction) {
		pr_err("this device doesn't support this direction\n");
		snd_card_unref(compr->card);
		return -EINVAL;
	}

	data = kzalloc(sizeof(*data), GFP_KERNEL);
	if (!data) {
		snd_card_unref(compr->card);
		return -ENOMEM;
	}

	INIT_DELAYED_WORK(&data->stream.error_work, error_delayed_work);

	data->stream.ops = compr->ops;
	data->stream.direction = dirn;
	data->stream.private_data = compr->private_data;
	data->stream.device = compr;
	runtime = kzalloc(sizeof(*runtime), GFP_KERNEL);
	if (!runtime) {
		kfree(data);
		snd_card_unref(compr->card);
		return -ENOMEM;
	}
	runtime->state = SNDRV_PCM_STATE_OPEN;
	init_waitqueue_head(&runtime->sleep);
	data->stream.runtime = runtime;
	f->private_data = (void *)data;
	mutex_lock(&compr->lock);
	ret = compr->ops->open(&data->stream);
	mutex_unlock(&compr->lock);
	if (ret) {
		kfree(runtime);
		kfree(data);
	}
	snd_card_unref(compr->card);
	return ret;
}

static int snd_compr_free(struct inode *inode, struct file *f)
{
	struct snd_compr_file *data = f->private_data;
	struct snd_compr_runtime *runtime = data->stream.runtime;

	cancel_delayed_work_sync(&data->stream.error_work);

	switch (runtime->state) {
	case SNDRV_PCM_STATE_RUNNING:
	case SNDRV_PCM_STATE_DRAINING:
	case SNDRV_PCM_STATE_PAUSED:
		data->stream.ops->trigger(&data->stream, SNDRV_PCM_TRIGGER_STOP);
		break;
	default:
		break;
	}

	data->stream.ops->free(&data->stream);
	if (!data->stream.runtime->dma_buffer_p)
		kfree(data->stream.runtime->buffer);
	kfree(data->stream.runtime);
	kfree(data);
	return 0;
}

static int snd_compr_update_tstamp(struct snd_compr_stream *stream,
		struct snd_compr_tstamp *tstamp)
{
	if (!stream->ops->pointer)
		return -ENOTSUPP;
	stream->ops->pointer(stream, tstamp);
	pr_debug("dsp consumed till %d total %d bytes\n",
		tstamp->byte_offset, tstamp->copied_total);
	if (stream->direction == SND_COMPRESS_PLAYBACK)
		stream->runtime->total_bytes_transferred = tstamp->copied_total;
	else
		stream->runtime->total_bytes_available = tstamp->copied_total;
	return 0;
}

static size_t snd_compr_calc_avail(struct snd_compr_stream *stream,
		struct snd_compr_avail *avail)
{
	memset(avail, 0, sizeof(*avail));
	snd_compr_update_tstamp(stream, &avail->tstamp);
	/* Still need to return avail even if tstamp can't be filled in */

	if (stream->runtime->total_bytes_available == 0 &&
			stream->runtime->state == SNDRV_PCM_STATE_SETUP &&
			stream->direction == SND_COMPRESS_PLAYBACK) {
		pr_debug("detected init and someone forgot to do a write\n");
		return stream->runtime->buffer_size;
	}
	pr_debug("app wrote %lld, DSP consumed %lld\n",
			stream->runtime->total_bytes_available,
			stream->runtime->total_bytes_transferred);
	if (stream->runtime->total_bytes_available ==
				stream->runtime->total_bytes_transferred) {
		if (stream->direction == SND_COMPRESS_PLAYBACK) {
			pr_debug("both pointers are same, returning full avail\n");
			return stream->runtime->buffer_size;
		} else {
			pr_debug("both pointers are same, returning no avail\n");
			return 0;
		}
	}

	avail->avail = stream->runtime->total_bytes_available -
			stream->runtime->total_bytes_transferred;
	if (stream->direction == SND_COMPRESS_PLAYBACK)
		avail->avail = stream->runtime->buffer_size - avail->avail;

	pr_debug("ret avail as %lld\n", avail->avail);
	return avail->avail;
}

static inline size_t snd_compr_get_avail(struct snd_compr_stream *stream)
{
	struct snd_compr_avail avail;

	return snd_compr_calc_avail(stream, &avail);
}

static int
snd_compr_ioctl_avail(struct snd_compr_stream *stream, unsigned long arg)
{
	struct snd_compr_avail ioctl_avail;
	size_t avail;

	avail = snd_compr_calc_avail(stream, &ioctl_avail);
	ioctl_avail.avail = avail;

	switch (stream->runtime->state) {
	case SNDRV_PCM_STATE_OPEN:
		return -EBADFD;
	case SNDRV_PCM_STATE_XRUN:
		return -EPIPE;
	default:
		break;
	}

	if (copy_to_user((__u64 __user *)arg,
				&ioctl_avail, sizeof(ioctl_avail)))
		return -EFAULT;
	return 0;
}

static int snd_compr_write_data(struct snd_compr_stream *stream,
	       const char __user *buf, size_t count)
{
	void *dstn;
	size_t copy;
	struct snd_compr_runtime *runtime = stream->runtime;
	/* 64-bit Modulus */
	u64 app_pointer = div64_u64(runtime->total_bytes_available,
				    runtime->buffer_size);
	app_pointer = runtime->total_bytes_available -
		      (app_pointer * runtime->buffer_size);

	dstn = runtime->buffer + app_pointer;
	pr_debug("copying %ld at %lld\n",
			(unsigned long)count, app_pointer);
	if (count < runtime->buffer_size - app_pointer) {
		if (copy_from_user(dstn, buf, count))
			return -EFAULT;
	} else {
		copy = runtime->buffer_size - app_pointer;
		if (copy_from_user(dstn, buf, copy))
			return -EFAULT;
		if (copy_from_user(runtime->buffer, buf + copy, count - copy))
			return -EFAULT;
	}
	/* if DSP cares, let it know data has been written */
	if (stream->ops->ack)
		stream->ops->ack(stream, count);
	return count;
}

static ssize_t snd_compr_write(struct file *f, const char __user *buf,
		size_t count, loff_t *offset)
{
	struct snd_compr_file *data = f->private_data;
	struct snd_compr_stream *stream;
	size_t avail;
	int retval;

	if (snd_BUG_ON(!data))
		return -EFAULT;

	stream = &data->stream;
	mutex_lock(&stream->device->lock);
	/* write is allowed when stream is running or has been steup */
	switch (stream->runtime->state) {
	case SNDRV_PCM_STATE_SETUP:
	case SNDRV_PCM_STATE_PREPARED:
	case SNDRV_PCM_STATE_RUNNING:
		break;
	default:
		mutex_unlock(&stream->device->lock);
		return -EBADFD;
	}

	avail = snd_compr_get_avail(stream);
	pr_debug("avail returned %ld\n", (unsigned long)avail);
	/* calculate how much we can write to buffer */
	if (avail > count)
		avail = count;

	if (stream->ops->copy) {
		char __user* cbuf = (char __user*)buf;
		retval = stream->ops->copy(stream, cbuf, avail);
	} else {
		retval = snd_compr_write_data(stream, buf, avail);
	}
	if (retval > 0)
		stream->runtime->total_bytes_available += retval;

	/* while initiating the stream, write should be called before START
	 * call, so in setup move state */
	if (stream->runtime->state == SNDRV_PCM_STATE_SETUP) {
		stream->runtime->state = SNDRV_PCM_STATE_PREPARED;
		pr_debug("stream prepared, Houston we are good to go\n");
	}

	mutex_unlock(&stream->device->lock);
	return retval;
}


static ssize_t snd_compr_read(struct file *f, char __user *buf,
		size_t count, loff_t *offset)
{
	struct snd_compr_file *data = f->private_data;
	struct snd_compr_stream *stream;
	size_t avail;
	int retval;

	if (snd_BUG_ON(!data))
		return -EFAULT;

	stream = &data->stream;
	mutex_lock(&stream->device->lock);

	/* read is allowed when stream is running, paused, draining and setup
	 * (yes setup is state which we transition to after stop, so if user
	 * wants to read data after stop we allow that)
	 */
	switch (stream->runtime->state) {
	case SNDRV_PCM_STATE_OPEN:
	case SNDRV_PCM_STATE_PREPARED:
	case SNDRV_PCM_STATE_SUSPENDED:
	case SNDRV_PCM_STATE_DISCONNECTED:
		retval = -EBADFD;
		goto out;
	case SNDRV_PCM_STATE_XRUN:
		retval = -EPIPE;
		goto out;
	}

	avail = snd_compr_get_avail(stream);
	pr_debug("avail returned %ld\n", (unsigned long)avail);
	/* calculate how much we can read from buffer */
	if (avail > count)
		avail = count;

	if (stream->ops->copy) {
		retval = stream->ops->copy(stream, buf, avail);
	} else {
		retval = -ENXIO;
		goto out;
	}
	if (retval > 0)
		stream->runtime->total_bytes_transferred += retval;

out:
	mutex_unlock(&stream->device->lock);
	return retval;
}

static int snd_compr_mmap(struct file *f, struct vm_area_struct *vma)
{
	return -ENXIO;
}

static __poll_t snd_compr_get_poll(struct snd_compr_stream *stream)
{
	if (stream->direction == SND_COMPRESS_PLAYBACK)
		return EPOLLOUT | EPOLLWRNORM;
	else
		return EPOLLIN | EPOLLRDNORM;
}

static __poll_t snd_compr_poll(struct file *f, poll_table *wait)
{
	struct snd_compr_file *data = f->private_data;
	struct snd_compr_stream *stream;
	size_t avail;
	__poll_t retval = 0;

	if (snd_BUG_ON(!data))
		return EPOLLERR;

	stream = &data->stream;

	mutex_lock(&stream->device->lock);

	switch (stream->runtime->state) {
	case SNDRV_PCM_STATE_OPEN:
	case SNDRV_PCM_STATE_XRUN:
		retval = snd_compr_get_poll(stream) | EPOLLERR;
		goto out;
	default:
		break;
	}

	poll_wait(f, &stream->runtime->sleep, wait);

	avail = snd_compr_get_avail(stream);
	pr_debug("avail is %ld\n", (unsigned long)avail);
	/* check if we have at least one fragment to fill */
	switch (stream->runtime->state) {
	case SNDRV_PCM_STATE_DRAINING:
		/* stream has been woken up after drain is complete
		 * draining done so set stream state to stopped
		 */
		retval = snd_compr_get_poll(stream);
		stream->runtime->state = SNDRV_PCM_STATE_SETUP;
		break;
	case SNDRV_PCM_STATE_RUNNING:
	case SNDRV_PCM_STATE_PREPARED:
	case SNDRV_PCM_STATE_PAUSED:
		if (avail >= stream->runtime->fragment_size)
			retval = snd_compr_get_poll(stream);
		break;
	default:
		retval = snd_compr_get_poll(stream) | EPOLLERR;
		break;
	}
out:
	mutex_unlock(&stream->device->lock);
	return retval;
}

static int
snd_compr_get_caps(struct snd_compr_stream *stream, unsigned long arg)
{
	int retval;
	struct snd_compr_caps caps;

	if (!stream->ops->get_caps)
		return -ENXIO;

	memset(&caps, 0, sizeof(caps));
	retval = stream->ops->get_caps(stream, &caps);
	if (retval)
		goto out;
	if (copy_to_user((void __user *)arg, &caps, sizeof(caps)))
		retval = -EFAULT;
out:
	return retval;
}

#ifndef COMPR_CODEC_CAPS_OVERFLOW
static int
snd_compr_get_codec_caps(struct snd_compr_stream *stream, unsigned long arg)
{
	int retval;
	struct snd_compr_codec_caps *caps;

	if (!stream->ops->get_codec_caps)
		return -ENXIO;

	caps = kzalloc(sizeof(*caps), GFP_KERNEL);
	if (!caps)
		return -ENOMEM;

	retval = stream->ops->get_codec_caps(stream, caps);
	if (retval)
		goto out;
	if (copy_to_user((void __user *)arg, caps, sizeof(*caps)))
		retval = -EFAULT;

out:
	kfree(caps);
	return retval;
}
#endif /* !COMPR_CODEC_CAPS_OVERFLOW */

int snd_compr_malloc_pages(struct snd_compr_stream *stream, size_t size)
{
	struct snd_dma_buffer *dmab;
	int ret;

	if (snd_BUG_ON(!(stream) || !(stream)->runtime))
		return -EINVAL;
	dmab = kzalloc(sizeof(*dmab), GFP_KERNEL);
	if (!dmab)
		return -ENOMEM;
	dmab->dev = stream->dma_buffer.dev;
	ret = snd_dma_alloc_pages(dmab->dev.type, dmab->dev.dev, size, dmab);
	if (ret < 0) {
		kfree(dmab);
		return ret;
	}

	snd_compr_set_runtime_buffer(stream, dmab);
	stream->runtime->dma_bytes = size;
	return 1;
}
EXPORT_SYMBOL(snd_compr_malloc_pages);

int snd_compr_free_pages(struct snd_compr_stream *stream)
{
	struct snd_compr_runtime *runtime;

	if (snd_BUG_ON(!(stream) || !(stream)->runtime))
		return -EINVAL;
	runtime = stream->runtime;
	if (runtime->dma_area == NULL)
		return 0;
	if (runtime->dma_buffer_p != &stream->dma_buffer) {
		/* It's a newly allocated buffer. Release it now. */
		snd_dma_free_pages(runtime->dma_buffer_p);
		kfree(runtime->dma_buffer_p);
	}

	snd_compr_set_runtime_buffer(stream, NULL);
	return 0;
}
EXPORT_SYMBOL(snd_compr_free_pages);

/* revisit this with snd_pcm_preallocate_xxx */
static int snd_compr_allocate_buffer(struct snd_compr_stream *stream,
		struct snd_compr_params *params)
{
	unsigned int buffer_size;
	void *buffer = NULL;

	buffer_size = params->buffer.fragment_size * params->buffer.fragments;
	if (stream->ops->copy) {
		buffer = NULL;
		/* if copy is defined the driver will be required to copy
		 * the data from core
		 */
	} else {
		if (stream->runtime->dma_buffer_p) {

			if (buffer_size > stream->runtime->dma_buffer_p->bytes)
				dev_err(&stream->device->dev,
						"Not enough DMA buffer");
			else
				buffer = stream->runtime->dma_buffer_p->area;

		} else {
			buffer = kmalloc(buffer_size, GFP_KERNEL);
		}

		if (!buffer)
			return -ENOMEM;
	}
	stream->runtime->fragment_size = params->buffer.fragment_size;
	stream->runtime->fragments = params->buffer.fragments;
	stream->runtime->buffer = buffer;
	stream->runtime->buffer_size = buffer_size;
	return 0;
}

static int snd_compress_check_input(struct snd_compr_params *params)
{
	/* first let's check the buffer parameter's */
	if (params->buffer.fragment_size == 0 ||
	    params->buffer.fragments > U32_MAX / params->buffer.fragment_size ||
	    params->buffer.fragments == 0)
		return -EINVAL;

	/* now codec parameters */
	if (params->codec.id == 0 || params->codec.id > SND_AUDIOCODEC_MAX)
		return -EINVAL;

	if (params->codec.ch_in == 0 || params->codec.ch_out == 0)
		return -EINVAL;

	return 0;
}

static int
snd_compr_set_params(struct snd_compr_stream *stream, unsigned long arg)
{
	struct snd_compr_params *params;
	int retval;

	if (stream->runtime->state == SNDRV_PCM_STATE_OPEN) {
		/*
		 * we should allow parameter change only when stream has been
		 * opened not in other cases
		 */
		params = memdup_user((void __user *)arg, sizeof(*params));
		if (IS_ERR(params))
			return PTR_ERR(params);

		retval = snd_compress_check_input(params);
		if (retval)
			goto out;

		retval = snd_compr_allocate_buffer(stream, params);
		if (retval) {
			retval = -ENOMEM;
			goto out;
		}

		retval = stream->ops->set_params(stream, params);
		if (retval)
			goto out;

		stream->metadata_set = false;
		stream->next_track = false;

		stream->runtime->state = SNDRV_PCM_STATE_SETUP;
	} else {
		return -EPERM;
	}
out:
	kfree(params);
	return retval;
}

static int
snd_compr_get_params(struct snd_compr_stream *stream, unsigned long arg)
{
	struct snd_codec *params;
	int retval;

	if (!stream->ops->get_params)
		return -EBADFD;

	params = kzalloc(sizeof(*params), GFP_KERNEL);
	if (!params)
		return -ENOMEM;
	retval = stream->ops->get_params(stream, params);
	if (retval)
		goto out;
	if (copy_to_user((char __user *)arg, params, sizeof(*params)))
		retval = -EFAULT;

out:
	kfree(params);
	return retval;
}

static int
snd_compr_get_metadata(struct snd_compr_stream *stream, unsigned long arg)
{
	struct snd_compr_metadata metadata;
	int retval;

	if (!stream->ops->get_metadata)
		return -ENXIO;

	if (copy_from_user(&metadata, (void __user *)arg, sizeof(metadata)))
		return -EFAULT;

	retval = stream->ops->get_metadata(stream, &metadata);
	if (retval != 0)
		return retval;

	if (copy_to_user((void __user *)arg, &metadata, sizeof(metadata)))
		return -EFAULT;

	return 0;
}

static int
snd_compr_set_metadata(struct snd_compr_stream *stream, unsigned long arg)
{
	struct snd_compr_metadata metadata;
	int retval;

	if (!stream->ops->set_metadata)
		return -ENXIO;
	/*
	* we should allow parameter change only when stream has been
	* opened not in other cases
	*/
	if (copy_from_user(&metadata, (void __user *)arg, sizeof(metadata)))
		return -EFAULT;

	retval = stream->ops->set_metadata(stream, &metadata);
	stream->metadata_set = true;

	return retval;
}

static inline int
snd_compr_tstamp(struct snd_compr_stream *stream, unsigned long arg)
{
	struct snd_compr_tstamp tstamp = {0};
	int ret;

	ret = snd_compr_update_tstamp(stream, &tstamp);
	if (ret == 0)
		ret = copy_to_user((struct snd_compr_tstamp __user *)arg,
			&tstamp, sizeof(tstamp)) ? -EFAULT : 0;
	return ret;
}

static int snd_compr_pause(struct snd_compr_stream *stream)
{
	int retval;

	switch (stream->runtime->state) {
	case SNDRV_PCM_STATE_RUNNING:
		retval = stream->ops->trigger(stream, SNDRV_PCM_TRIGGER_PAUSE_PUSH);
		if (!retval)
			stream->runtime->state = SNDRV_PCM_STATE_PAUSED;
		break;
	case SNDRV_PCM_STATE_DRAINING:
		if (!stream->device->use_pause_in_draining)
			return -EPERM;
		retval = stream->ops->trigger(stream, SNDRV_PCM_TRIGGER_PAUSE_PUSH);
		if (!retval)
			stream->pause_in_draining = true;
		break;
	default:
		return -EPERM;
	}
	return retval;
}

static int snd_compr_resume(struct snd_compr_stream *stream)
{
	int retval;

	switch (stream->runtime->state) {
	case SNDRV_PCM_STATE_PAUSED:
		retval = stream->ops->trigger(stream, SNDRV_PCM_TRIGGER_PAUSE_RELEASE);
		if (!retval)
			stream->runtime->state = SNDRV_PCM_STATE_RUNNING;
		break;
	case SNDRV_PCM_STATE_DRAINING:
		if (!stream->pause_in_draining)
			return -EPERM;
		retval = stream->ops->trigger(stream, SNDRV_PCM_TRIGGER_PAUSE_RELEASE);
		if (!retval)
			stream->pause_in_draining = false;
		break;
	default:
		return -EPERM;
	}
	return retval;
}

static int snd_compr_start(struct snd_compr_stream *stream)
{
	int retval;

	switch (stream->runtime->state) {
	case SNDRV_PCM_STATE_SETUP:
		if (stream->direction != SND_COMPRESS_CAPTURE)
			return -EPERM;
		break;
	case SNDRV_PCM_STATE_PREPARED:
		break;
	default:
		return -EPERM;
	}

	retval = stream->ops->trigger(stream, SNDRV_PCM_TRIGGER_START);
	if (!retval)
		stream->runtime->state = SNDRV_PCM_STATE_RUNNING;
	return retval;
}

static int snd_compr_stop(struct snd_compr_stream *stream)
{
	int retval;

	switch (stream->runtime->state) {
	case SNDRV_PCM_STATE_OPEN:
	case SNDRV_PCM_STATE_SETUP:
	case SNDRV_PCM_STATE_PREPARED:
		return -EPERM;
	default:
		break;
	}

	retval = stream->ops->trigger(stream, SNDRV_PCM_TRIGGER_STOP);
	if (!retval) {
		/* clear flags and stop any drain wait */
		stream->partial_drain = false;
		stream->metadata_set = false;
<<<<<<< HEAD
=======
		stream->pause_in_draining = false;
>>>>>>> c1084c27
		snd_compr_drain_notify(stream);
		stream->runtime->total_bytes_available = 0;
		stream->runtime->total_bytes_transferred = 0;
	}
	return retval;
}

static void error_delayed_work(struct work_struct *work)
{
	struct snd_compr_stream *stream;

	stream = container_of(work, struct snd_compr_stream, error_work.work);

	mutex_lock(&stream->device->lock);

	stream->ops->trigger(stream, SNDRV_PCM_TRIGGER_STOP);
	wake_up(&stream->runtime->sleep);

	mutex_unlock(&stream->device->lock);
}

/*
 * snd_compr_stop_error: Report a fatal error on a stream
 * @stream: pointer to stream
 * @state: state to transition the stream to
 *
 * Stop the stream and set its state.
 *
 * Should be called with compressed device lock held.
 */
int snd_compr_stop_error(struct snd_compr_stream *stream,
			 snd_pcm_state_t state)
{
	if (stream->runtime->state == state)
		return 0;

	stream->runtime->state = state;

	pr_debug("Changing state to: %d\n", state);

	queue_delayed_work(system_power_efficient_wq, &stream->error_work, 0);

	return 0;
}
EXPORT_SYMBOL_GPL(snd_compr_stop_error);

static int snd_compress_wait_for_drain(struct snd_compr_stream *stream)
{
	int ret;

	/*
	 * We are called with lock held. So drop the lock while we wait for
	 * drain complete notification from the driver
	 *
	 * It is expected that driver will notify the drain completion and then
	 * stream will be moved to SETUP state, even if draining resulted in an
	 * error. We can trigger next track after this.
	 */
	stream->runtime->state = SNDRV_PCM_STATE_DRAINING;
	mutex_unlock(&stream->device->lock);

	/* we wait for drain to complete here, drain can return when
	 * interruption occurred, wait returned error or success.
	 * For the first two cases we don't do anything different here and
	 * return after waking up
	 */

	ret = wait_event_interruptible(stream->runtime->sleep,
			(stream->runtime->state != SNDRV_PCM_STATE_DRAINING));
	if (ret == -ERESTARTSYS)
		pr_debug("wait aborted by a signal\n");
	else if (ret)
		pr_debug("wait for drain failed with %d\n", ret);


	wake_up(&stream->runtime->sleep);
	mutex_lock(&stream->device->lock);

	return ret;
}

static int snd_compr_drain(struct snd_compr_stream *stream)
{
	int retval;

	switch (stream->runtime->state) {
	case SNDRV_PCM_STATE_OPEN:
	case SNDRV_PCM_STATE_SETUP:
	case SNDRV_PCM_STATE_PREPARED:
	case SNDRV_PCM_STATE_PAUSED:
		return -EPERM;
	case SNDRV_PCM_STATE_XRUN:
		return -EPIPE;
	default:
		break;
	}

	retval = stream->ops->trigger(stream, SND_COMPR_TRIGGER_DRAIN);
	if (retval) {
		pr_debug("SND_COMPR_TRIGGER_DRAIN failed %d\n", retval);
		wake_up(&stream->runtime->sleep);
		return retval;
	}

	return snd_compress_wait_for_drain(stream);
}

static int snd_compr_next_track(struct snd_compr_stream *stream)
{
	int retval;

	/* only a running stream can transition to next track */
	if (stream->runtime->state != SNDRV_PCM_STATE_RUNNING)
		return -EPERM;

	/* next track doesn't have any meaning for capture streams */
	if (stream->direction == SND_COMPRESS_CAPTURE)
		return -EPERM;

	/* you can signal next track if this is intended to be a gapless stream
	 * and current track metadata is set
	 */
	if (stream->metadata_set == false)
		return -EPERM;

	retval = stream->ops->trigger(stream, SND_COMPR_TRIGGER_NEXT_TRACK);
	if (retval != 0)
		return retval;
	stream->metadata_set = false;
	stream->next_track = true;
	return 0;
}

static int snd_compr_partial_drain(struct snd_compr_stream *stream)
{
	int retval;

	switch (stream->runtime->state) {
	case SNDRV_PCM_STATE_OPEN:
	case SNDRV_PCM_STATE_SETUP:
	case SNDRV_PCM_STATE_PREPARED:
	case SNDRV_PCM_STATE_PAUSED:
		return -EPERM;
	case SNDRV_PCM_STATE_XRUN:
		return -EPIPE;
	default:
		break;
	}

	/* partial drain doesn't have any meaning for capture streams */
	if (stream->direction == SND_COMPRESS_CAPTURE)
		return -EPERM;

	/* stream can be drained only when next track has been signalled */
	if (stream->next_track == false)
		return -EPERM;

	stream->partial_drain = true;
	retval = stream->ops->trigger(stream, SND_COMPR_TRIGGER_PARTIAL_DRAIN);
	if (retval) {
		pr_debug("Partial drain returned failure\n");
		wake_up(&stream->runtime->sleep);
		return retval;
	}

	stream->next_track = false;
	return snd_compress_wait_for_drain(stream);
}

static long snd_compr_ioctl(struct file *f, unsigned int cmd, unsigned long arg)
{
	struct snd_compr_file *data = f->private_data;
	struct snd_compr_stream *stream;
	int retval = -ENOTTY;

	if (snd_BUG_ON(!data))
		return -EFAULT;

	stream = &data->stream;

	mutex_lock(&stream->device->lock);
	switch (_IOC_NR(cmd)) {
	case _IOC_NR(SNDRV_COMPRESS_IOCTL_VERSION):
		retval = put_user(SNDRV_COMPRESS_VERSION,
				(int __user *)arg) ? -EFAULT : 0;
		break;
	case _IOC_NR(SNDRV_COMPRESS_GET_CAPS):
		retval = snd_compr_get_caps(stream, arg);
		break;
#ifndef COMPR_CODEC_CAPS_OVERFLOW
	case _IOC_NR(SNDRV_COMPRESS_GET_CODEC_CAPS):
		retval = snd_compr_get_codec_caps(stream, arg);
		break;
#endif
	case _IOC_NR(SNDRV_COMPRESS_SET_PARAMS):
		retval = snd_compr_set_params(stream, arg);
		break;
	case _IOC_NR(SNDRV_COMPRESS_GET_PARAMS):
		retval = snd_compr_get_params(stream, arg);
		break;
	case _IOC_NR(SNDRV_COMPRESS_SET_METADATA):
		retval = snd_compr_set_metadata(stream, arg);
		break;
	case _IOC_NR(SNDRV_COMPRESS_GET_METADATA):
		retval = snd_compr_get_metadata(stream, arg);
		break;
	case _IOC_NR(SNDRV_COMPRESS_TSTAMP):
		retval = snd_compr_tstamp(stream, arg);
		break;
	case _IOC_NR(SNDRV_COMPRESS_AVAIL):
		retval = snd_compr_ioctl_avail(stream, arg);
		break;
	case _IOC_NR(SNDRV_COMPRESS_PAUSE):
		retval = snd_compr_pause(stream);
		break;
	case _IOC_NR(SNDRV_COMPRESS_RESUME):
		retval = snd_compr_resume(stream);
		break;
	case _IOC_NR(SNDRV_COMPRESS_START):
		retval = snd_compr_start(stream);
		break;
	case _IOC_NR(SNDRV_COMPRESS_STOP):
		retval = snd_compr_stop(stream);
		break;
	case _IOC_NR(SNDRV_COMPRESS_DRAIN):
		retval = snd_compr_drain(stream);
		break;
	case _IOC_NR(SNDRV_COMPRESS_PARTIAL_DRAIN):
		retval = snd_compr_partial_drain(stream);
		break;
	case _IOC_NR(SNDRV_COMPRESS_NEXT_TRACK):
		retval = snd_compr_next_track(stream);
		break;

	}
	mutex_unlock(&stream->device->lock);
	return retval;
}

/* support of 32bit userspace on 64bit platforms */
#ifdef CONFIG_COMPAT
static long snd_compr_ioctl_compat(struct file *file, unsigned int cmd,
						unsigned long arg)
{
	return snd_compr_ioctl(file, cmd, (unsigned long)compat_ptr(arg));
}
#endif

static const struct file_operations snd_compr_file_ops = {
		.owner =	THIS_MODULE,
		.open =		snd_compr_open,
		.release =	snd_compr_free,
		.write =	snd_compr_write,
		.read =		snd_compr_read,
		.unlocked_ioctl = snd_compr_ioctl,
#ifdef CONFIG_COMPAT
		.compat_ioctl = snd_compr_ioctl_compat,
#endif
		.mmap =		snd_compr_mmap,
		.poll =		snd_compr_poll,
};

static int snd_compress_dev_register(struct snd_device *device)
{
	int ret;
	struct snd_compr *compr;

	if (snd_BUG_ON(!device || !device->device_data))
		return -EBADFD;
	compr = device->device_data;

	pr_debug("reg device %s, direction %d\n", compr->name,
			compr->direction);
	/* register compressed device */
	ret = snd_register_device(SNDRV_DEVICE_TYPE_COMPRESS,
				  compr->card, compr->device,
				  &snd_compr_file_ops, compr, &compr->dev);
	if (ret < 0) {
		pr_err("snd_register_device failed %d\n", ret);
		return ret;
	}
	return ret;

}

static int snd_compress_dev_disconnect(struct snd_device *device)
{
	struct snd_compr *compr;

	compr = device->device_data;
	snd_unregister_device(&compr->dev);
	return 0;
}

#ifdef CONFIG_SND_VERBOSE_PROCFS
static void snd_compress_proc_info_read(struct snd_info_entry *entry,
					struct snd_info_buffer *buffer)
{
	struct snd_compr *compr = (struct snd_compr *)entry->private_data;

	snd_iprintf(buffer, "card: %d\n", compr->card->number);
	snd_iprintf(buffer, "device: %d\n", compr->device);
	snd_iprintf(buffer, "stream: %s\n",
			compr->direction == SND_COMPRESS_PLAYBACK
				? "PLAYBACK" : "CAPTURE");
	snd_iprintf(buffer, "id: %s\n", compr->id);
}

static int snd_compress_proc_init(struct snd_compr *compr)
{
	struct snd_info_entry *entry;
	char name[16];

	sprintf(name, "compr%i", compr->device);
	entry = snd_info_create_card_entry(compr->card, name,
					   compr->card->proc_root);
	if (!entry)
		return -ENOMEM;
	entry->mode = S_IFDIR | 0555;
	compr->proc_root = entry;

	entry = snd_info_create_card_entry(compr->card, "info",
					   compr->proc_root);
	if (entry)
		snd_info_set_text_ops(entry, compr,
				      snd_compress_proc_info_read);
	compr->proc_info_entry = entry;

	return 0;
}

static void snd_compress_proc_done(struct snd_compr *compr)
{
	snd_info_free_entry(compr->proc_info_entry);
	compr->proc_info_entry = NULL;
	snd_info_free_entry(compr->proc_root);
	compr->proc_root = NULL;
}

static inline void snd_compress_set_id(struct snd_compr *compr, const char *id)
{
	strscpy(compr->id, id, sizeof(compr->id));
}
#else
static inline int snd_compress_proc_init(struct snd_compr *compr)
{
	return 0;
}

static inline void snd_compress_proc_done(struct snd_compr *compr)
{
}

static inline void snd_compress_set_id(struct snd_compr *compr, const char *id)
{
}
#endif

static int snd_compress_dev_free(struct snd_device *device)
{
	struct snd_compr *compr;

	compr = device->device_data;
	snd_compress_proc_done(compr);
	put_device(&compr->dev);
	return 0;
}

/*
 * snd_compress_new: create new compress device
 * @card: sound card pointer
 * @device: device number
 * @dirn: device direction, should be of type enum snd_compr_direction
 * @compr: compress device pointer
 */
int snd_compress_new(struct snd_card *card, int device,
			int dirn, const char *id, struct snd_compr *compr)
{
	static const struct snd_device_ops ops = {
		.dev_free = snd_compress_dev_free,
		.dev_register = snd_compress_dev_register,
		.dev_disconnect = snd_compress_dev_disconnect,
	};
	int ret;

	compr->card = card;
	compr->device = device;
	compr->direction = dirn;
	mutex_init(&compr->lock);

	snd_compress_set_id(compr, id);

	snd_device_initialize(&compr->dev, card);
	dev_set_name(&compr->dev, "comprC%iD%i", card->number, device);

	ret = snd_device_new(card, SNDRV_DEV_COMPRESS, compr, &ops);
	if (ret == 0)
		snd_compress_proc_init(compr);

	return ret;
}
EXPORT_SYMBOL_GPL(snd_compress_new);

MODULE_DESCRIPTION("ALSA Compressed offload framework");
MODULE_AUTHOR("Vinod Koul <vinod.koul@linux.intel.com>");
MODULE_LICENSE("GPL v2");<|MERGE_RESOLUTION|>--- conflicted
+++ resolved
@@ -788,10 +788,7 @@
 		/* clear flags and stop any drain wait */
 		stream->partial_drain = false;
 		stream->metadata_set = false;
-<<<<<<< HEAD
-=======
 		stream->pause_in_draining = false;
->>>>>>> c1084c27
 		snd_compr_drain_notify(stream);
 		stream->runtime->total_bytes_available = 0;
 		stream->runtime->total_bytes_transferred = 0;
