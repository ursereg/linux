--- conflicted
+++ resolved
@@ -5,11 +5,7 @@
  *  Based on:
  *	imx-pcm-dma-mx2.c, Copyright 2009 Sascha Hauer <s.hauer@pengutronix.de>
  *	mxs-pcm.c, Copyright (C) 2011 Freescale Semiconductor, Inc.
-<<<<<<< HEAD
- *	imx-pcm-dma.c, Copyright (C) 2014 Freescale Semiconductor, Inc.
-=======
  *	imx-pcm-dma.c, Copyright (C) 2014-2016 Freescale Semiconductor, Inc.
->>>>>>> 33e8bb5d
  *	ep93xx-pcm.c, Copyright (C) 2006 Lennert Buytenhek <buytenh@wantstofly.org>
  *		      Copyright (C) 2006 Applied Data Systems
  *
@@ -348,10 +344,7 @@
 	struct dmaengine_pcm_runtime_data *prtd = substream_to_prtd(substream);
 
 	dma_sync_wait_tasklet(prtd->dma_chan);
-<<<<<<< HEAD
-=======
 	dmaengine_terminate_all(prtd->dma_chan);
->>>>>>> 33e8bb5d
 
 	kfree(prtd);
 
