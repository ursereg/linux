--- conflicted
+++ resolved
@@ -3456,22 +3456,7 @@
 
 	if (ops->newlink)
 		err = ops->newlink(link_net ? : net, dev, tb, data, extack);
-<<<<<<< HEAD
-		/* Drivers should call free_netdev() in ->destructor
-		 * and unregister it on failure after registration
-		 * so that device could be finally freed in rtnl_unlock.
-		 */
-		if (err < 0) {
-			/* If device is not registered at all, free it now */
-			if (dev->reg_state == NETREG_UNINITIALIZED ||
-			    dev->reg_state == NETREG_UNREGISTERED)
-				free_netdev(dev);
-			goto out;
-		}
-	} else {
-=======
 	else
->>>>>>> c1084c27
 		err = register_netdevice(dev);
 	if (err < 0) {
 		free_netdev(dev);
