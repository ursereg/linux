--- conflicted
+++ resolved
@@ -574,20 +574,6 @@
 					struct ethtool_rxnfc *rx_rings,
 					u32 size)
 {
-<<<<<<< HEAD
-	int ret = 0, i;
-
-	if (copy_from_user(indir, useraddr, size * sizeof(indir[0])))
-		ret = -EFAULT;
-
-	/* Validate ring indices */
-	for (i = 0; i < size; i++) {
-		if (indir[i] >= rx_rings->data)
-			ret = -EINVAL;
-	}
-	return ret;
-}
-=======
 	int i;
 
 	if (copy_from_user(indir, useraddr, size * sizeof(indir[0])))
@@ -610,7 +596,6 @@
 	memcpy(buffer, netdev_rss_key, len);
 }
 EXPORT_SYMBOL(netdev_rss_key_fill);
->>>>>>> 33e8bb5d
 
 static noinline_for_stack int ethtool_get_rxfh_indir(struct net_device *dev,
 						     void __user *useraddr)
@@ -704,176 +689,6 @@
 						  &rx_rings,
 						  dev_size);
 		if (ret)
-<<<<<<< HEAD
-			goto out;
-	}
-
-	ret = ops->set_rxfh_indir(dev, indir);
-
-out:
-	kfree(indir);
-	return ret;
-}
-
-static noinline_for_stack int ethtool_get_rxfh(struct net_device *dev,
-					       void __user *useraddr)
-{
-	int ret;
-	const struct ethtool_ops *ops = dev->ethtool_ops;
-	u32 user_indir_size = 0, user_key_size = 0;
-	u32 dev_indir_size = 0, dev_key_size = 0;
-	u32 total_size;
-	u32 indir_offset, indir_bytes;
-	u32 key_offset;
-	u32 *indir = NULL;
-	u8 *hkey = NULL;
-	u8 *rss_config;
-
-	if (!(dev->ethtool_ops->get_rxfh_indir_size ||
-	      dev->ethtool_ops->get_rxfh_key_size) ||
-	      !dev->ethtool_ops->get_rxfh)
-		return -EOPNOTSUPP;
-
-	if (ops->get_rxfh_indir_size)
-		dev_indir_size = ops->get_rxfh_indir_size(dev);
-
-	indir_offset = offsetof(struct ethtool_rxfh, indir_size);
-
-	if (copy_from_user(&user_indir_size,
-			   useraddr + indir_offset,
-			   sizeof(user_indir_size)))
-		return -EFAULT;
-
-	if (copy_to_user(useraddr + indir_offset,
-			 &dev_indir_size, sizeof(dev_indir_size)))
-		return -EFAULT;
-
-	if (ops->get_rxfh_key_size)
-		dev_key_size = ops->get_rxfh_key_size(dev);
-
-	if ((dev_key_size + dev_indir_size) == 0)
-		return -EOPNOTSUPP;
-
-	key_offset = offsetof(struct ethtool_rxfh, key_size);
-
-	if (copy_from_user(&user_key_size,
-			   useraddr + key_offset,
-			   sizeof(user_key_size)))
-		return -EFAULT;
-
-	if (copy_to_user(useraddr + key_offset,
-			 &dev_key_size, sizeof(dev_key_size)))
-		return -EFAULT;
-
-	/* If the user buffer size is 0, this is just a query for the
-	 * device table size and key size.  Otherwise, if the User size is
-	 * not equal to device table size or key size it's an error.
-	 */
-	if (!user_indir_size && !user_key_size)
-		return 0;
-
-	if ((user_indir_size && (user_indir_size != dev_indir_size)) ||
-	    (user_key_size && (user_key_size != dev_key_size)))
-		return -EINVAL;
-
-	indir_bytes = user_indir_size * sizeof(indir[0]);
-	total_size = indir_bytes + user_key_size;
-	rss_config = kzalloc(total_size, GFP_USER);
-	if (!rss_config)
-		return -ENOMEM;
-
-	if (user_indir_size)
-		indir = (u32 *)rss_config;
-
-	if (user_key_size)
-		hkey = rss_config + indir_bytes;
-
-	ret = dev->ethtool_ops->get_rxfh(dev, indir, hkey);
-	if (!ret) {
-		if (copy_to_user(useraddr +
-				 offsetof(struct ethtool_rxfh, rss_config[0]),
-				 rss_config, total_size))
-			ret = -EFAULT;
-	}
-
-	kfree(rss_config);
-
-	return ret;
-}
-
-static noinline_for_stack int ethtool_set_rxfh(struct net_device *dev,
-					       void __user *useraddr)
-{
-	int ret;
-	const struct ethtool_ops *ops = dev->ethtool_ops;
-	struct ethtool_rxnfc rx_rings;
-	u32 user_indir_size = 0, dev_indir_size = 0, i;
-	u32 user_key_size = 0, dev_key_size = 0;
-	u32 *indir = NULL, indir_bytes = 0;
-	u8 *hkey = NULL;
-	u8 *rss_config;
-	u32 indir_offset, key_offset;
-	u32 rss_cfg_offset = offsetof(struct ethtool_rxfh, rss_config[0]);
-
-	if (!(ops->get_rxfh_indir_size || ops->get_rxfh_key_size) ||
-	    !ops->get_rxnfc || !ops->set_rxfh)
-		return -EOPNOTSUPP;
-
-	if (ops->get_rxfh_indir_size)
-		dev_indir_size = ops->get_rxfh_indir_size(dev);
-
-	indir_offset = offsetof(struct ethtool_rxfh, indir_size);
-	if (copy_from_user(&user_indir_size,
-			   useraddr + indir_offset,
-			   sizeof(user_indir_size)))
-		return -EFAULT;
-
-	if (ops->get_rxfh_key_size)
-		dev_key_size = dev->ethtool_ops->get_rxfh_key_size(dev);
-
-	if ((dev_key_size + dev_indir_size) == 0)
-		return -EOPNOTSUPP;
-
-	key_offset = offsetof(struct ethtool_rxfh, key_size);
-	if (copy_from_user(&user_key_size,
-			   useraddr + key_offset,
-			   sizeof(user_key_size)))
-		return -EFAULT;
-
-	/* If either indir or hash key is valid, proceed further.
-	 */
-	if ((user_indir_size &&
-	     user_indir_size != ETH_RXFH_INDIR_NO_CHANGE &&
-	     user_indir_size != dev_indir_size) ||
-	    (user_key_size && (user_key_size != dev_key_size)))
-		return -EINVAL;
-
-	if (user_indir_size != ETH_RXFH_INDIR_NO_CHANGE)
-		indir_bytes = dev_indir_size * sizeof(indir[0]);
-
-	rss_config = kzalloc(indir_bytes + user_key_size, GFP_USER);
-	if (!rss_config)
-		return -ENOMEM;
-
-	rx_rings.cmd = ETHTOOL_GRXRINGS;
-	ret = ops->get_rxnfc(dev, &rx_rings, NULL);
-	if (ret)
-		goto out;
-
-	/* user_indir_size == 0 means reset the indir table to default.
-	 * user_indir_size == ETH_RXFH_INDIR_NO_CHANGE means leave it unchanged.
-	 */
-	if (user_indir_size &&
-	    user_indir_size != ETH_RXFH_INDIR_NO_CHANGE) {
-		indir = (u32 *)rss_config;
-		ret = ethtool_copy_validate_indir(indir,
-						  useraddr + rss_cfg_offset,
-						  &rx_rings,
-						  user_indir_size);
-		if (ret)
-			goto out;
-	} else if (user_indir_size == 0) {
-=======
 			goto out;
 	}
 
@@ -1021,35 +836,22 @@
 		if (ret)
 			goto out;
 	} else if (rxfh.indir_size == 0) {
->>>>>>> 33e8bb5d
 		indir = (u32 *)rss_config;
 		for (i = 0; i < dev_indir_size; i++)
 			indir[i] = ethtool_rxfh_indir_default(i, rx_rings.data);
 	}
 
-<<<<<<< HEAD
-	if (user_key_size) {
-		hkey = rss_config + indir_bytes;
-		if (copy_from_user(hkey,
-				   useraddr + rss_cfg_offset + indir_bytes,
-				   user_key_size)) {
-=======
 	if (rxfh.key_size) {
 		hkey = rss_config + indir_bytes;
 		if (copy_from_user(hkey,
 				   useraddr + rss_cfg_offset + indir_bytes,
 				   rxfh.key_size)) {
->>>>>>> 33e8bb5d
 			ret = -EFAULT;
 			goto out;
 		}
 	}
 
-<<<<<<< HEAD
-	ret = ops->set_rxfh(dev, indir, hkey);
-=======
 	ret = ops->set_rxfh(dev, indir, hkey, rxfh.hfunc);
->>>>>>> 33e8bb5d
 
 out:
 	kfree(rss_config);
@@ -1865,80 +1667,6 @@
 	switch (tuna->id) {
 	case ETHTOOL_RX_COPYBREAK:
 	case ETHTOOL_TX_COPYBREAK:
-		if (tuna->len != sizeof(u32) ||
-		    tuna->type_id != ETHTOOL_TUNABLE_U32)
-			return -EINVAL;
-		break;
-	default:
-		return -EINVAL;
-	}
-
-	return 0;
-}
-
-static int ethtool_get_tunable(struct net_device *dev, void __user *useraddr)
-{
-	int ret;
-	struct ethtool_tunable tuna;
-	const struct ethtool_ops *ops = dev->ethtool_ops;
-	void *data;
-
-	if (!ops->get_tunable)
-		return -EOPNOTSUPP;
-	if (copy_from_user(&tuna, useraddr, sizeof(tuna)))
-		return -EFAULT;
-	ret = ethtool_tunable_valid(&tuna);
-	if (ret)
-		return ret;
-	data = kmalloc(tuna.len, GFP_USER);
-	if (!data)
-		return -ENOMEM;
-	ret = ops->get_tunable(dev, &tuna, data);
-	if (ret)
-		goto out;
-	useraddr += sizeof(tuna);
-	ret = -EFAULT;
-	if (copy_to_user(useraddr, data, tuna.len))
-		goto out;
-	ret = 0;
-
-out:
-	kfree(data);
-	return ret;
-}
-
-static int ethtool_set_tunable(struct net_device *dev, void __user *useraddr)
-{
-	int ret;
-	struct ethtool_tunable tuna;
-	const struct ethtool_ops *ops = dev->ethtool_ops;
-	void *data;
-
-	if (!ops->set_tunable)
-		return -EOPNOTSUPP;
-	if (copy_from_user(&tuna, useraddr, sizeof(tuna)))
-		return -EFAULT;
-	ret = ethtool_tunable_valid(&tuna);
-	if (ret)
-		return ret;
-	data = kmalloc(tuna.len, GFP_USER);
-	if (!data)
-		return -ENOMEM;
-	useraddr += sizeof(tuna);
-	ret = -EFAULT;
-	if (copy_from_user(data, useraddr, tuna.len))
-		goto out;
-	ret = ops->set_tunable(dev, &tuna, data);
-
-out:
-	kfree(data);
-	return ret;
-}
-
-static int ethtool_tunable_valid(const struct ethtool_tunable *tuna)
-{
-	switch (tuna->id) {
-	case ETHTOOL_RX_COPYBREAK:
 		if (tuna->len != sizeof(u32) ||
 		    tuna->type_id != ETHTOOL_TUNABLE_U32)
 			return -EINVAL;
