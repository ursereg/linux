// SPDX-License-Identifier: GPL-2.0-or-later
/* connection-level event handling
 *
 * Copyright (C) 2007 Red Hat, Inc. All Rights Reserved.
 * Written by David Howells (dhowells@redhat.com)
 */

#define pr_fmt(fmt) KBUILD_MODNAME ": " fmt

#include <linux/module.h>
#include <linux/net.h>
#include <linux/skbuff.h>
#include <linux/errqueue.h>
#include <net/sock.h>
#include <net/af_rxrpc.h>
#include <net/ip.h>
#include "ar-internal.h"

/*
 * Retransmit terminal ACK or ABORT of the previous call.
 */
static void rxrpc_conn_retransmit_call(struct rxrpc_connection *conn,
				       struct sk_buff *skb,
				       unsigned int channel)
{
	struct rxrpc_skb_priv *sp = skb ? rxrpc_skb(skb) : NULL;
	struct rxrpc_channel *chan;
	struct msghdr msg;
	struct kvec iov[3];
	struct {
		struct rxrpc_wire_header whdr;
		union {
			__be32 abort_code;
			struct rxrpc_ackpacket ack;
		};
	} __attribute__((packed)) pkt;
	struct rxrpc_ackinfo ack_info;
	size_t len;
	int ret, ioc;
	u32 serial, mtu, call_id, padding;

	_enter("%d", conn->debug_id);

	chan = &conn->channels[channel];

	/* If the last call got moved on whilst we were waiting to run, just
	 * ignore this packet.
	 */
	call_id = READ_ONCE(chan->last_call);
	/* Sync with __rxrpc_disconnect_call() */
	smp_rmb();
	if (skb && call_id != sp->hdr.callNumber)
		return;

	msg.msg_name	= &conn->params.peer->srx.transport;
	msg.msg_namelen	= conn->params.peer->srx.transport_len;
	msg.msg_control	= NULL;
	msg.msg_controllen = 0;
	msg.msg_flags	= 0;

	iov[0].iov_base	= &pkt;
	iov[0].iov_len	= sizeof(pkt.whdr);
	iov[1].iov_base	= &padding;
	iov[1].iov_len	= 3;
	iov[2].iov_base	= &ack_info;
	iov[2].iov_len	= sizeof(ack_info);

	pkt.whdr.epoch		= htonl(conn->proto.epoch);
	pkt.whdr.cid		= htonl(conn->proto.cid | channel);
	pkt.whdr.callNumber	= htonl(call_id);
	pkt.whdr.seq		= 0;
	pkt.whdr.type		= chan->last_type;
	pkt.whdr.flags		= conn->out_clientflag;
	pkt.whdr.userStatus	= 0;
	pkt.whdr.securityIndex	= conn->security_ix;
	pkt.whdr._rsvd		= 0;
	pkt.whdr.serviceId	= htons(conn->service_id);

	len = sizeof(pkt.whdr);
	switch (chan->last_type) {
	case RXRPC_PACKET_TYPE_ABORT:
		pkt.abort_code	= htonl(chan->last_abort);
		iov[0].iov_len += sizeof(pkt.abort_code);
		len += sizeof(pkt.abort_code);
		ioc = 1;
		break;

	case RXRPC_PACKET_TYPE_ACK:
		mtu = conn->params.peer->if_mtu;
		mtu -= conn->params.peer->hdrsize;
		pkt.ack.bufferSpace	= 0;
		pkt.ack.maxSkew		= htons(skb ? skb->priority : 0);
		pkt.ack.firstPacket	= htonl(chan->last_seq + 1);
		pkt.ack.previousPacket	= htonl(chan->last_seq);
		pkt.ack.serial		= htonl(skb ? sp->hdr.serial : 0);
		pkt.ack.reason		= skb ? RXRPC_ACK_DUPLICATE : RXRPC_ACK_IDLE;
		pkt.ack.nAcks		= 0;
		ack_info.rxMTU		= htonl(rxrpc_rx_mtu);
		ack_info.maxMTU		= htonl(mtu);
		ack_info.rwind		= htonl(rxrpc_rx_window_size);
		ack_info.jumbo_max	= htonl(rxrpc_rx_jumbo_max);
		pkt.whdr.flags		|= RXRPC_SLOW_START_OK;
		padding			= 0;
		iov[0].iov_len += sizeof(pkt.ack);
		len += sizeof(pkt.ack) + 3 + sizeof(ack_info);
		ioc = 3;
		break;

	default:
		return;
	}

	/* Resync with __rxrpc_disconnect_call() and check that the last call
	 * didn't get advanced whilst we were filling out the packets.
	 */
	smp_rmb();
	if (READ_ONCE(chan->last_call) != call_id)
		return;

	serial = atomic_inc_return(&conn->serial);
	pkt.whdr.serial = htonl(serial);

	switch (chan->last_type) {
	case RXRPC_PACKET_TYPE_ABORT:
		_proto("Tx ABORT %%%u { %d } [re]", serial, conn->abort_code);
		break;
	case RXRPC_PACKET_TYPE_ACK:
		trace_rxrpc_tx_ack(chan->call_debug_id, serial,
				   ntohl(pkt.ack.firstPacket),
				   ntohl(pkt.ack.serial),
				   pkt.ack.reason, 0);
		_proto("Tx ACK %%%u [re]", serial);
		break;
	}

	ret = kernel_sendmsg(conn->params.local->socket, &msg, iov, ioc, len);
	conn->params.peer->last_tx_at = ktime_get_seconds();
	if (ret < 0)
		trace_rxrpc_tx_fail(chan->call_debug_id, serial, ret,
				    rxrpc_tx_point_call_final_resend);
	else
		trace_rxrpc_tx_packet(chan->call_debug_id, &pkt.whdr,
				      rxrpc_tx_point_call_final_resend);

	_leave("");
}

/*
 * pass a connection-level abort onto all calls on that connection
 */
static void rxrpc_abort_calls(struct rxrpc_connection *conn,
			      enum rxrpc_call_completion compl,
			      rxrpc_serial_t serial)
{
	struct rxrpc_call *call;
	int i;

	_enter("{%d},%x", conn->debug_id, conn->abort_code);

	spin_lock(&conn->bundle->channel_lock);

	for (i = 0; i < RXRPC_MAXCALLS; i++) {
		call = rcu_dereference_protected(
			conn->channels[i].call,
			lockdep_is_held(&conn->bundle->channel_lock));
		if (call) {
			if (compl == RXRPC_CALL_LOCALLY_ABORTED)
				trace_rxrpc_abort(call->debug_id,
						  "CON", call->cid,
						  call->call_id, 0,
						  conn->abort_code,
						  conn->error);
			else
				trace_rxrpc_rx_abort(call, serial,
						     conn->abort_code);
			rxrpc_set_call_completion(call, compl,
						  conn->abort_code,
						  conn->error);
		}
	}

	spin_unlock(&conn->bundle->channel_lock);
	_leave("");
}

/*
 * generate a connection-level abort
 */
static int rxrpc_abort_connection(struct rxrpc_connection *conn,
				  int error, u32 abort_code)
{
	struct rxrpc_wire_header whdr;
	struct msghdr msg;
	struct kvec iov[2];
	__be32 word;
	size_t len;
	u32 serial;
	int ret;

	_enter("%d,,%u,%u", conn->debug_id, error, abort_code);

	/* generate a connection-level abort */
	spin_lock_bh(&conn->state_lock);
	if (conn->state >= RXRPC_CONN_REMOTELY_ABORTED) {
		spin_unlock_bh(&conn->state_lock);
		_leave(" = 0 [already dead]");
		return 0;
	}

	conn->error = error;
	conn->abort_code = abort_code;
	conn->state = RXRPC_CONN_LOCALLY_ABORTED;
	set_bit(RXRPC_CONN_DONT_REUSE, &conn->flags);
	spin_unlock_bh(&conn->state_lock);

	msg.msg_name	= &conn->params.peer->srx.transport;
	msg.msg_namelen	= conn->params.peer->srx.transport_len;
	msg.msg_control	= NULL;
	msg.msg_controllen = 0;
	msg.msg_flags	= 0;

	whdr.epoch	= htonl(conn->proto.epoch);
	whdr.cid	= htonl(conn->proto.cid);
	whdr.callNumber	= 0;
	whdr.seq	= 0;
	whdr.type	= RXRPC_PACKET_TYPE_ABORT;
	whdr.flags	= conn->out_clientflag;
	whdr.userStatus	= 0;
	whdr.securityIndex = conn->security_ix;
	whdr._rsvd	= 0;
	whdr.serviceId	= htons(conn->service_id);

	word		= htonl(conn->abort_code);

	iov[0].iov_base	= &whdr;
	iov[0].iov_len	= sizeof(whdr);
	iov[1].iov_base	= &word;
	iov[1].iov_len	= sizeof(word);

	len = iov[0].iov_len + iov[1].iov_len;

	serial = atomic_inc_return(&conn->serial);
	rxrpc_abort_calls(conn, RXRPC_CALL_LOCALLY_ABORTED, serial);
	whdr.serial = htonl(serial);
	_proto("Tx CONN ABORT %%%u { %d }", serial, conn->abort_code);

	ret = kernel_sendmsg(conn->params.local->socket, &msg, iov, 2, len);
	if (ret < 0) {
		trace_rxrpc_tx_fail(conn->debug_id, serial, ret,
				    rxrpc_tx_point_conn_abort);
		_debug("sendmsg failed: %d", ret);
		return -EAGAIN;
	}

	trace_rxrpc_tx_packet(conn->debug_id, &whdr, rxrpc_tx_point_conn_abort);

	conn->params.peer->last_tx_at = ktime_get_seconds();

	_leave(" = 0");
	return 0;
}

/*
 * mark a call as being on a now-secured channel
 * - must be called with BH's disabled.
 */
static void rxrpc_call_is_secure(struct rxrpc_call *call)
{
	_enter("%p", call);
	if (call) {
		write_lock_bh(&call->state_lock);
		if (call->state == RXRPC_CALL_SERVER_SECURING) {
			call->state = RXRPC_CALL_SERVER_RECV_REQUEST;
			rxrpc_notify_socket(call);
		}
		write_unlock_bh(&call->state_lock);
	}
}

/*
 * connection-level Rx packet processor
 */
static int rxrpc_process_event(struct rxrpc_connection *conn,
			       struct sk_buff *skb,
			       u32 *_abort_code)
{
	struct rxrpc_skb_priv *sp = rxrpc_skb(skb);
	__be32 wtmp;
	u32 abort_code;
	int loop, ret;

	if (conn->state >= RXRPC_CONN_REMOTELY_ABORTED) {
		_leave(" = -ECONNABORTED [%u]", conn->state);
		return -ECONNABORTED;
	}

	_enter("{%d},{%u,%%%u},", conn->debug_id, sp->hdr.type, sp->hdr.serial);

	switch (sp->hdr.type) {
	case RXRPC_PACKET_TYPE_DATA:
	case RXRPC_PACKET_TYPE_ACK:
		rxrpc_conn_retransmit_call(conn, skb,
					   sp->hdr.cid & RXRPC_CHANNELMASK);
		return 0;

	case RXRPC_PACKET_TYPE_BUSY:
		/* Just ignore BUSY packets for now. */
		return 0;

	case RXRPC_PACKET_TYPE_ABORT:
		if (skb_copy_bits(skb, sizeof(struct rxrpc_wire_header),
				  &wtmp, sizeof(wtmp)) < 0) {
			trace_rxrpc_rx_eproto(NULL, sp->hdr.serial,
					      tracepoint_string("bad_abort"));
			return -EPROTO;
		}
		abort_code = ntohl(wtmp);
		_proto("Rx ABORT %%%u { ac=%d }", sp->hdr.serial, abort_code);

		conn->error = -ECONNABORTED;
		conn->abort_code = abort_code;
		conn->state = RXRPC_CONN_REMOTELY_ABORTED;
		set_bit(RXRPC_CONN_DONT_REUSE, &conn->flags);
		rxrpc_abort_calls(conn, RXRPC_CALL_REMOTELY_ABORTED, sp->hdr.serial);
		return -ECONNABORTED;

	case RXRPC_PACKET_TYPE_CHALLENGE:
		return conn->security->respond_to_challenge(conn, skb,
							    _abort_code);

	case RXRPC_PACKET_TYPE_RESPONSE:
		ret = conn->security->verify_response(conn, skb, _abort_code);
		if (ret < 0)
			return ret;

		ret = conn->security->init_connection_security(
			conn, conn->params.key->payload.data[0]);
		if (ret < 0)
			return ret;

		spin_lock(&conn->bundle->channel_lock);
		spin_lock_bh(&conn->state_lock);

		if (conn->state == RXRPC_CONN_SERVICE_CHALLENGING) {
			conn->state = RXRPC_CONN_SERVICE;
			spin_unlock_bh(&conn->state_lock);
			for (loop = 0; loop < RXRPC_MAXCALLS; loop++)
				rxrpc_call_is_secure(
					rcu_dereference_protected(
						conn->channels[loop].call,
						lockdep_is_held(&conn->bundle->channel_lock)));
		} else {
			spin_unlock_bh(&conn->state_lock);
		}

		spin_unlock(&conn->bundle->channel_lock);
		return 0;

	default:
		trace_rxrpc_rx_eproto(NULL, sp->hdr.serial,
				      tracepoint_string("bad_conn_pkt"));
		return -EPROTO;
	}
}

/*
 * set up security and issue a challenge
 */
static void rxrpc_secure_connection(struct rxrpc_connection *conn)
{
	u32 abort_code;
	int ret;

	_enter("{%d}", conn->debug_id);

	ASSERT(conn->security_ix != 0);
<<<<<<< HEAD
	ASSERT(conn->server_key);
=======
>>>>>>> c1084c27

	if (conn->security->issue_challenge(conn) < 0) {
		abort_code = RX_CALL_DEAD;
		ret = -ENOMEM;
		goto abort;
	}

	_leave("");
	return;

abort:
	_debug("abort %d, %d", ret, abort_code);
	rxrpc_abort_connection(conn, ret, abort_code);
	_leave(" [aborted]");
}

/*
 * Process delayed final ACKs that we haven't subsumed into a subsequent call.
 */
void rxrpc_process_delayed_final_acks(struct rxrpc_connection *conn, bool force)
{
	unsigned long j = jiffies, next_j;
	unsigned int channel;
	bool set;

again:
	next_j = j + LONG_MAX;
	set = false;
	for (channel = 0; channel < RXRPC_MAXCALLS; channel++) {
		struct rxrpc_channel *chan = &conn->channels[channel];
		unsigned long ack_at;

		if (!test_bit(RXRPC_CONN_FINAL_ACK_0 + channel, &conn->flags))
			continue;

		smp_rmb(); /* vs rxrpc_disconnect_client_call */
		ack_at = READ_ONCE(chan->final_ack_at);

		if (time_before(j, ack_at) && !force) {
			if (time_before(ack_at, next_j)) {
				next_j = ack_at;
				set = true;
			}
			continue;
		}

		if (test_and_clear_bit(RXRPC_CONN_FINAL_ACK_0 + channel,
				       &conn->flags))
			rxrpc_conn_retransmit_call(conn, NULL, channel);
	}

	j = jiffies;
	if (time_before_eq(next_j, j))
		goto again;
	if (set)
		rxrpc_reduce_conn_timer(conn, next_j);
}

/*
 * connection-level event processor
 */
static void rxrpc_do_process_connection(struct rxrpc_connection *conn)
{
	struct sk_buff *skb;
	u32 abort_code = RX_PROTOCOL_ERROR;
	int ret;

	if (test_and_clear_bit(RXRPC_CONN_EV_CHALLENGE, &conn->events))
		rxrpc_secure_connection(conn);

	/* Process delayed ACKs whose time has come. */
	if (conn->flags & RXRPC_CONN_FINAL_ACK_MASK)
		rxrpc_process_delayed_final_acks(conn, false);

	/* go through the conn-level event packets, releasing the ref on this
	 * connection that each one has when we've finished with it */
	while ((skb = skb_dequeue(&conn->rx_queue))) {
		rxrpc_see_skb(skb, rxrpc_skb_seen);
		ret = rxrpc_process_event(conn, skb, &abort_code);
		switch (ret) {
		case -EPROTO:
		case -EKEYEXPIRED:
		case -EKEYREJECTED:
			goto protocol_error;
		case -ENOMEM:
		case -EAGAIN:
			goto requeue_and_leave;
		case -ECONNABORTED:
		default:
			rxrpc_free_skb(skb, rxrpc_skb_freed);
			break;
		}
	}

	return;

requeue_and_leave:
	skb_queue_head(&conn->rx_queue, skb);
	return;

protocol_error:
	if (rxrpc_abort_connection(conn, ret, abort_code) < 0)
		goto requeue_and_leave;
	rxrpc_free_skb(skb, rxrpc_skb_freed);
	return;
}

void rxrpc_process_connection(struct work_struct *work)
{
	struct rxrpc_connection *conn =
		container_of(work, struct rxrpc_connection, processor);

	rxrpc_see_connection(conn);

	if (__rxrpc_use_local(conn->params.local)) {
		rxrpc_do_process_connection(conn);
		rxrpc_unuse_local(conn->params.local);
	}

	rxrpc_put_connection(conn);
	_leave("");
	return;
}<|MERGE_RESOLUTION|>--- conflicted
+++ resolved
@@ -374,10 +374,6 @@
 	_enter("{%d}", conn->debug_id);
 
 	ASSERT(conn->security_ix != 0);
-<<<<<<< HEAD
-	ASSERT(conn->server_key);
-=======
->>>>>>> c1084c27
 
 	if (conn->security->issue_challenge(conn) < 0) {
 		abort_code = RX_CALL_DEAD;
