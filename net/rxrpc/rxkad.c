--- conflicted
+++ resolved
@@ -736,15 +736,7 @@
 	u32 serial;
 	int ret;
 
-<<<<<<< HEAD
-	_enter("{%d,%x}", conn->debug_id, key_serial(conn->server_key));
-
-	ret = key_validate(conn->server_key);
-	if (ret < 0)
-		return ret;
-=======
 	_enter("{%d}", conn->debug_id);
->>>>>>> c1084c27
 
 	get_random_bytes(&conn->rxkad.nonce, sizeof(conn->rxkad.nonce));
 
@@ -1330,6 +1322,7 @@
 
 temporary_error_free_ticket:
 	kfree(ticket);
+temporary_error_free_resp:
 	kfree(response);
 temporary_error:
 	/* Ignore the response packet if we got a temporary error such as
