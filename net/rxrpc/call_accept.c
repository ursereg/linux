--- conflicted
+++ resolved
@@ -262,10 +262,6 @@
 						    struct rxrpc_peer *peer,
 						    struct rxrpc_connection *conn,
 						    const struct rxrpc_security *sec,
-<<<<<<< HEAD
-						    struct key *key,
-=======
->>>>>>> c1084c27
 						    struct sk_buff *skb)
 {
 	struct rxrpc_backlog *b = rx->backlog;
@@ -313,11 +309,7 @@
 		conn->params.local = rxrpc_get_local(local);
 		conn->params.peer = peer;
 		rxrpc_see_connection(conn);
-<<<<<<< HEAD
-		rxrpc_new_incoming_connection(rx, conn, sec, key, skb);
-=======
 		rxrpc_new_incoming_connection(rx, conn, sec, skb);
->>>>>>> c1084c27
 	} else {
 		rxrpc_get_connection(conn);
 	}
@@ -361,10 +353,6 @@
 	struct rxrpc_connection *conn;
 	struct rxrpc_peer *peer = NULL;
 	struct rxrpc_call *call = NULL;
-<<<<<<< HEAD
-	struct key *key = NULL;
-=======
->>>>>>> c1084c27
 
 	_enter("");
 
@@ -385,13 +373,6 @@
 	 */
 	conn = rxrpc_find_connection_rcu(local, skb, &peer);
 
-<<<<<<< HEAD
-	if (!conn && !rxrpc_look_up_server_security(local, rx, &sec, &key, skb))
-		goto no_call;
-
-	call = rxrpc_alloc_incoming_call(rx, local, peer, conn, sec, key, skb);
-	key_put(key);
-=======
 	if (!conn) {
 		sec = rxrpc_get_incoming_security(rx, skb);
 		if (!sec)
@@ -399,7 +380,6 @@
 	}
 
 	call = rxrpc_alloc_incoming_call(rx, local, peer, conn, sec, skb);
->>>>>>> c1084c27
 	if (!call) {
 		skb->mark = RXRPC_SKB_MARK_REJECT_BUSY;
 		goto no_call;
@@ -443,11 +423,6 @@
 	}
 	spin_unlock(&conn->state_lock);
 	spin_unlock(&rx->incoming_lock);
-<<<<<<< HEAD
-
-	rxrpc_send_ping(call, skb);
-=======
->>>>>>> c1084c27
 
 	rxrpc_send_ping(call, skb);
 
@@ -460,43 +435,6 @@
 
 	_leave(" = %p{%d}", call, call->debug_id);
 	return call;
-<<<<<<< HEAD
-
-no_call:
-	spin_unlock(&rx->incoming_lock);
-	_leave(" = NULL [%u]", skb->mark);
-	return NULL;
-}
-
-/*
- * handle acceptance of a call by userspace
- * - assign the user call ID to the call at the front of the queue
- * - called with the socket locked.
- */
-struct rxrpc_call *rxrpc_accept_call(struct rxrpc_sock *rx,
-				     unsigned long user_call_ID,
-				     rxrpc_notify_rx_t notify_rx)
-	__releases(&rx->sk.sk_lock.slock)
-	__acquires(call->user_mutex)
-{
-	struct rxrpc_call *call;
-	struct rb_node *parent, **pp;
-	int ret;
-
-	_enter(",%lx", user_call_ID);
-
-	ASSERT(!irqs_disabled());
-
-	write_lock(&rx->call_lock);
-
-	if (list_empty(&rx->to_be_accepted)) {
-		write_unlock(&rx->call_lock);
-		release_sock(&rx->sk);
-		kleave(" = -ENODATA [empty]");
-		return ERR_PTR(-ENODATA);
-	}
-=======
->>>>>>> c1084c27
 
 no_call:
 	spin_unlock(&rx->incoming_lock);
