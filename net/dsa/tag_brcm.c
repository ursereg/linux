// SPDX-License-Identifier: GPL-2.0+
/*
 * Broadcom tag support
 *
 * Copyright (C) 2014 Broadcom Corporation
 */

#include <linux/dsa/brcm.h>
#include <linux/etherdevice.h>
#include <linux/list.h>
#include <linux/slab.h>

#include "dsa_priv.h"

/* Legacy Broadcom tag (6 bytes) */
#define BRCM_LEG_TAG_LEN	6

/* Type fields */
/* 1st byte in the tag */
#define BRCM_LEG_TYPE_HI	0x88
/* 2nd byte in the tag */
#define BRCM_LEG_TYPE_LO	0x74

/* Tag fields */
/* 3rd byte in the tag */
#define BRCM_LEG_UNICAST	(0 << 5)
#define BRCM_LEG_MULTICAST	(1 << 5)
#define BRCM_LEG_EGRESS		(2 << 5)
#define BRCM_LEG_INGRESS	(3 << 5)

/* 6th byte in the tag */
#define BRCM_LEG_PORT_ID	(0xf)

/* Newer Broadcom tag (4 bytes) */
#define BRCM_TAG_LEN	4

/* Tag is constructed and desconstructed using byte by byte access
 * because the tag is placed after the MAC Source Address, which does
 * not make it 4-bytes aligned, so this might cause unaligned accesses
 * on most systems where this is used.
 */

/* Ingress and egress opcodes */
#define BRCM_OPCODE_SHIFT	5
#define BRCM_OPCODE_MASK	0x7

/* Ingress fields */
/* 1st byte in the tag */
#define BRCM_IG_TC_SHIFT	2
#define BRCM_IG_TC_MASK		0x7
/* 2nd byte in the tag */
#define BRCM_IG_TE_MASK		0x3
#define BRCM_IG_TS_SHIFT	7
/* 3rd byte in the tag */
#define BRCM_IG_DSTMAP2_MASK	1
#define BRCM_IG_DSTMAP1_MASK	0xff

/* Egress fields */

/* 2nd byte in the tag */
#define BRCM_EG_CID_MASK	0xff

/* 3rd byte in the tag */
#define BRCM_EG_RC_MASK		0xff
#define  BRCM_EG_RC_RSVD	(3 << 6)
#define  BRCM_EG_RC_EXCEPTION	(1 << 5)
#define  BRCM_EG_RC_PROT_SNOOP	(1 << 4)
#define  BRCM_EG_RC_PROT_TERM	(1 << 3)
#define  BRCM_EG_RC_SWITCH	(1 << 2)
#define  BRCM_EG_RC_MAC_LEARN	(1 << 1)
#define  BRCM_EG_RC_MIRROR	(1 << 0)
#define BRCM_EG_TC_SHIFT	5
#define BRCM_EG_TC_MASK		0x7
#define BRCM_EG_PID_MASK	0x1f

#if IS_ENABLED(CONFIG_NET_DSA_TAG_BRCM) || \
	IS_ENABLED(CONFIG_NET_DSA_TAG_BRCM_PREPEND)

static struct sk_buff *brcm_tag_xmit_ll(struct sk_buff *skb,
					struct net_device *dev,
					unsigned int offset)
{
	struct dsa_port *dp = dsa_slave_to_port(dev);
	u16 queue = skb_get_queue_mapping(skb);
	u8 *brcm_tag;

	/* The Ethernet switch we are interfaced with needs packets to be at
	 * least 64 bytes (including FCS) otherwise they will be discarded when
	 * they enter the switch port logic. When Broadcom tags are enabled, we
	 * need to make sure that packets are at least 68 bytes
	 * (including FCS and tag) because the length verification is done after
	 * the Broadcom tag is stripped off the ingress packet.
	 *
	 * Let dsa_slave_xmit() free the SKB
	 */
	if (__skb_put_padto(skb, ETH_ZLEN + BRCM_TAG_LEN, false))
		return NULL;

	skb_push(skb, BRCM_TAG_LEN);

	if (offset)
		dsa_alloc_etype_header(skb, BRCM_TAG_LEN);

	brcm_tag = skb->data + offset;

	/* Set the ingress opcode, traffic class, tag enforcment is
	 * deprecated
	 */
	brcm_tag[0] = (1 << BRCM_OPCODE_SHIFT) |
		       ((queue & BRCM_IG_TC_MASK) << BRCM_IG_TC_SHIFT);
	brcm_tag[1] = 0;
	brcm_tag[2] = 0;
	if (dp->index == 8)
		brcm_tag[2] = BRCM_IG_DSTMAP2_MASK;
	brcm_tag[3] = (1 << dp->index) & BRCM_IG_DSTMAP1_MASK;

	/* Now tell the master network device about the desired output queue
	 * as well
	 */
	skb_set_queue_mapping(skb, BRCM_TAG_SET_PORT_QUEUE(dp->index, queue));

	return skb;
}

/* Frames with this tag have one of these two layouts:
 * -----------------------------------
 * | MAC DA | MAC SA | 4b tag | Type | DSA_TAG_PROTO_BRCM
 * -----------------------------------
 * -----------------------------------
 * | 4b tag | MAC DA | MAC SA | Type | DSA_TAG_PROTO_BRCM_PREPEND
 * -----------------------------------
 * In both cases, at receive time, skb->data points 2 bytes before the actual
 * Ethernet type field and we have an offset of 4bytes between where skb->data
 * and where the payload starts. So the same low-level receive function can be
 * used.
 */
static struct sk_buff *brcm_tag_rcv_ll(struct sk_buff *skb,
				       struct net_device *dev,
				       unsigned int offset)
{
	int source_port;
	u8 *brcm_tag;

	if (unlikely(!pskb_may_pull(skb, BRCM_TAG_LEN)))
		return NULL;

	brcm_tag = skb->data - offset;

	/* The opcode should never be different than 0b000 */
	if (unlikely((brcm_tag[0] >> BRCM_OPCODE_SHIFT) & BRCM_OPCODE_MASK))
		return NULL;

	/* We should never see a reserved reason code without knowing how to
	 * handle it
	 */
	if (unlikely(brcm_tag[2] & BRCM_EG_RC_RSVD))
		return NULL;

	/* Locate which port this is coming from */
	source_port = brcm_tag[3] & BRCM_EG_PID_MASK;

	skb->dev = dsa_master_find_slave(dev, 0, source_port);
	if (!skb->dev)
		return NULL;

	/* Remove Broadcom tag and update checksum */
	skb_pull_rcsum(skb, BRCM_TAG_LEN);

<<<<<<< HEAD
	skb->offload_fwd_mark = 1;
=======
	dsa_default_offload_fwd_mark(skb);
>>>>>>> c1084c27

	return skb;
}
#endif

#if IS_ENABLED(CONFIG_NET_DSA_TAG_BRCM)
static struct sk_buff *brcm_tag_xmit(struct sk_buff *skb,
				     struct net_device *dev)
{
	/* Build the tag after the MAC Source Address */
	return brcm_tag_xmit_ll(skb, dev, 2 * ETH_ALEN);
}


static struct sk_buff *brcm_tag_rcv(struct sk_buff *skb, struct net_device *dev)
{
	struct sk_buff *nskb;

	/* skb->data points to the EtherType, the tag is right before it */
	nskb = brcm_tag_rcv_ll(skb, dev, 2);
	if (!nskb)
		return nskb;

	dsa_strip_etype_header(skb, BRCM_TAG_LEN);

	return nskb;
}

static const struct dsa_device_ops brcm_netdev_ops = {
	.name	= "brcm",
	.proto	= DSA_TAG_PROTO_BRCM,
	.xmit	= brcm_tag_xmit,
	.rcv	= brcm_tag_rcv,
	.needed_headroom = BRCM_TAG_LEN,
};

DSA_TAG_DRIVER(brcm_netdev_ops);
MODULE_ALIAS_DSA_TAG_DRIVER(DSA_TAG_PROTO_BRCM);
#endif

#if IS_ENABLED(CONFIG_NET_DSA_TAG_BRCM_LEGACY)
static struct sk_buff *brcm_leg_tag_xmit(struct sk_buff *skb,
					 struct net_device *dev)
{
	struct dsa_port *dp = dsa_slave_to_port(dev);
	u8 *brcm_tag;

	/* The Ethernet switch we are interfaced with needs packets to be at
	 * least 64 bytes (including FCS) otherwise they will be discarded when
	 * they enter the switch port logic. When Broadcom tags are enabled, we
	 * need to make sure that packets are at least 70 bytes
	 * (including FCS and tag) because the length verification is done after
	 * the Broadcom tag is stripped off the ingress packet.
	 *
	 * Let dsa_slave_xmit() free the SKB
	 */
	if (__skb_put_padto(skb, ETH_ZLEN + BRCM_LEG_TAG_LEN, false))
		return NULL;

	skb_push(skb, BRCM_LEG_TAG_LEN);

	dsa_alloc_etype_header(skb, BRCM_LEG_TAG_LEN);

	brcm_tag = skb->data + 2 * ETH_ALEN;

	/* Broadcom tag type */
	brcm_tag[0] = BRCM_LEG_TYPE_HI;
	brcm_tag[1] = BRCM_LEG_TYPE_LO;

	/* Broadcom tag value */
	brcm_tag[2] = BRCM_LEG_EGRESS;
	brcm_tag[3] = 0;
	brcm_tag[4] = 0;
	brcm_tag[5] = dp->index & BRCM_LEG_PORT_ID;

	return skb;
}

static struct sk_buff *brcm_leg_tag_rcv(struct sk_buff *skb,
					struct net_device *dev)
{
	int source_port;
	u8 *brcm_tag;

	if (unlikely(!pskb_may_pull(skb, BRCM_LEG_PORT_ID)))
		return NULL;

	brcm_tag = dsa_etype_header_pos_rx(skb);

	source_port = brcm_tag[5] & BRCM_LEG_PORT_ID;

	skb->dev = dsa_master_find_slave(dev, 0, source_port);
	if (!skb->dev)
		return NULL;

	/* Remove Broadcom tag and update checksum */
	skb_pull_rcsum(skb, BRCM_LEG_TAG_LEN);

	dsa_default_offload_fwd_mark(skb);

	dsa_strip_etype_header(skb, BRCM_LEG_TAG_LEN);

	return skb;
}

static const struct dsa_device_ops brcm_legacy_netdev_ops = {
	.name = "brcm-legacy",
	.proto = DSA_TAG_PROTO_BRCM_LEGACY,
	.xmit = brcm_leg_tag_xmit,
	.rcv = brcm_leg_tag_rcv,
	.needed_headroom = BRCM_LEG_TAG_LEN,
};

DSA_TAG_DRIVER(brcm_legacy_netdev_ops);
MODULE_ALIAS_DSA_TAG_DRIVER(DSA_TAG_PROTO_BRCM_LEGACY);
#endif /* CONFIG_NET_DSA_TAG_BRCM_LEGACY */

#if IS_ENABLED(CONFIG_NET_DSA_TAG_BRCM_PREPEND)
static struct sk_buff *brcm_tag_xmit_prepend(struct sk_buff *skb,
					     struct net_device *dev)
{
	/* tag is prepended to the packet */
	return brcm_tag_xmit_ll(skb, dev, 0);
}

static struct sk_buff *brcm_tag_rcv_prepend(struct sk_buff *skb,
					    struct net_device *dev)
{
	/* tag is prepended to the packet */
	return brcm_tag_rcv_ll(skb, dev, ETH_HLEN);
}

static const struct dsa_device_ops brcm_prepend_netdev_ops = {
	.name	= "brcm-prepend",
	.proto	= DSA_TAG_PROTO_BRCM_PREPEND,
	.xmit	= brcm_tag_xmit_prepend,
	.rcv	= brcm_tag_rcv_prepend,
	.needed_headroom = BRCM_TAG_LEN,
};

DSA_TAG_DRIVER(brcm_prepend_netdev_ops);
MODULE_ALIAS_DSA_TAG_DRIVER(DSA_TAG_PROTO_BRCM_PREPEND);
#endif

static struct dsa_tag_driver *dsa_tag_driver_array[] =	{
#if IS_ENABLED(CONFIG_NET_DSA_TAG_BRCM)
	&DSA_TAG_DRIVER_NAME(brcm_netdev_ops),
#endif
#if IS_ENABLED(CONFIG_NET_DSA_TAG_BRCM_LEGACY)
	&DSA_TAG_DRIVER_NAME(brcm_legacy_netdev_ops),
#endif
#if IS_ENABLED(CONFIG_NET_DSA_TAG_BRCM_PREPEND)
	&DSA_TAG_DRIVER_NAME(brcm_prepend_netdev_ops),
#endif
};

module_dsa_tag_drivers(dsa_tag_driver_array);

MODULE_LICENSE("GPL");<|MERGE_RESOLUTION|>--- conflicted
+++ resolved
@@ -166,11 +166,7 @@
 	/* Remove Broadcom tag and update checksum */
 	skb_pull_rcsum(skb, BRCM_TAG_LEN);
 
-<<<<<<< HEAD
-	skb->offload_fwd_mark = 1;
-=======
 	dsa_default_offload_fwd_mark(skb);
->>>>>>> c1084c27
 
 	return skb;
 }
