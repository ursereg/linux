// SPDX-License-Identifier: GPL-2.0-or-later
/*
 * Handling of a single switch port
 *
 * Copyright (c) 2017 Savoir-faire Linux Inc.
 *	Vivien Didelot <vivien.didelot@savoirfairelinux.com>
 */

#include <linux/if_bridge.h>
#include <linux/notifier.h>
#include <linux/of_mdio.h>
#include <linux/of_net.h>

#include "dsa_priv.h"

/**
 * dsa_port_notify - Notify the switching fabric of changes to a port
 * @dp: port on which change occurred
 * @e: event, must be of type DSA_NOTIFIER_*
 * @v: event-specific value.
 *
 * Notify all switches in the DSA tree that this port's switch belongs to,
 * including this switch itself, of an event. Allows the other switches to
 * reconfigure themselves for cross-chip operations. Can also be used to
 * reconfigure ports without net_devices (CPU ports, DSA links) whenever
 * a user port's state changes.
 */
static int dsa_port_notify(const struct dsa_port *dp, unsigned long e, void *v)
{
	return dsa_tree_notify(dp->ds->dst, e, v);
}

static void dsa_port_notify_bridge_fdb_flush(const struct dsa_port *dp)
{
	struct net_device *brport_dev = dsa_port_to_bridge_port(dp);
	struct switchdev_notifier_fdb_info info = {
		/* flush all VLANs */
		.vid = 0,
	};

	/* When the port becomes standalone it has already left the bridge.
	 * Don't notify the bridge in that case.
	 */
	if (!brport_dev)
		return;

	call_switchdev_notifiers(SWITCHDEV_FDB_FLUSH_TO_BRIDGE,
				 brport_dev, &info.info, NULL);
}

static void dsa_port_fast_age(const struct dsa_port *dp)
{
	struct dsa_switch *ds = dp->ds;

	if (!ds->ops->port_fast_age)
		return;

	ds->ops->port_fast_age(ds, dp->index);

	dsa_port_notify_bridge_fdb_flush(dp);
}

static bool dsa_port_can_configure_learning(struct dsa_port *dp)
{
	struct switchdev_brport_flags flags = {
		.mask = BR_LEARNING,
	};
	struct dsa_switch *ds = dp->ds;
	int err;

	if (!ds->ops->port_bridge_flags || !ds->ops->port_pre_bridge_flags)
		return false;

	err = ds->ops->port_pre_bridge_flags(ds, dp->index, flags, NULL);
	return !err;
}

int dsa_port_set_state(struct dsa_port *dp, u8 state, bool do_fast_age)
{
	struct dsa_switch *ds = dp->ds;
	int port = dp->index;

	if (!ds->ops->port_stp_state_set)
		return -EOPNOTSUPP;

	ds->ops->port_stp_state_set(ds, port, state);

	if (!dsa_port_can_configure_learning(dp) ||
	    (do_fast_age && dp->learning)) {
		/* Fast age FDB entries or flush appropriate forwarding database
		 * for the given port, if we are moving it from Learning or
		 * Forwarding state, to Disabled or Blocking or Listening state.
		 * Ports that were standalone before the STP state change don't
		 * need to fast age the FDB, since address learning is off in
		 * standalone mode.
		 */

		if ((dp->stp_state == BR_STATE_LEARNING ||
		     dp->stp_state == BR_STATE_FORWARDING) &&
		    (state == BR_STATE_DISABLED ||
		     state == BR_STATE_BLOCKING ||
		     state == BR_STATE_LISTENING))
			dsa_port_fast_age(dp);
	}

	dp->stp_state = state;

	return 0;
}

static void dsa_port_set_state_now(struct dsa_port *dp, u8 state,
				   bool do_fast_age)
{
	int err;

	err = dsa_port_set_state(dp, state, do_fast_age);
	if (err)
		pr_err("DSA: failed to set STP state %u (%d)\n", state, err);
}

int dsa_port_enable_rt(struct dsa_port *dp, struct phy_device *phy)
{
	struct dsa_switch *ds = dp->ds;
	int port = dp->index;
	int err;

	if (ds->ops->port_enable) {
		err = ds->ops->port_enable(ds, port, phy);
		if (err)
			return err;
	}

	if (!dp->bridge_dev)
		dsa_port_set_state_now(dp, BR_STATE_FORWARDING, false);

	if (dp->pl)
		phylink_start(dp->pl);

	if (dp->pl)
		phylink_start(dp->pl);

	return 0;
}

int dsa_port_enable(struct dsa_port *dp, struct phy_device *phy)
{
	int err;

	rtnl_lock();
	err = dsa_port_enable_rt(dp, phy);
	rtnl_unlock();

	return err;
}

void dsa_port_disable_rt(struct dsa_port *dp)
{
	struct dsa_switch *ds = dp->ds;
	int port = dp->index;

	if (dp->pl)
		phylink_stop(dp->pl);

	if (!dp->bridge_dev)
		dsa_port_set_state_now(dp, BR_STATE_DISABLED, false);

	if (ds->ops->port_disable)
		ds->ops->port_disable(ds, port);
}

void dsa_port_disable(struct dsa_port *dp)
{
	rtnl_lock();
	dsa_port_disable_rt(dp);
	rtnl_unlock();
}

<<<<<<< HEAD
int dsa_port_bridge_join(struct dsa_port *dp, struct net_device *br)
=======
static int dsa_port_inherit_brport_flags(struct dsa_port *dp,
					 struct netlink_ext_ack *extack)
{
	const unsigned long mask = BR_LEARNING | BR_FLOOD | BR_MCAST_FLOOD |
				   BR_BCAST_FLOOD;
	struct net_device *brport_dev = dsa_port_to_bridge_port(dp);
	int flag, err;

	for_each_set_bit(flag, &mask, 32) {
		struct switchdev_brport_flags flags = {0};

		flags.mask = BIT(flag);

		if (br_port_flag_is_set(brport_dev, BIT(flag)))
			flags.val = BIT(flag);

		err = dsa_port_bridge_flags(dp, flags, extack);
		if (err && err != -EOPNOTSUPP)
			return err;
	}

	return 0;
}

static void dsa_port_clear_brport_flags(struct dsa_port *dp)
{
	const unsigned long val = BR_FLOOD | BR_MCAST_FLOOD | BR_BCAST_FLOOD;
	const unsigned long mask = BR_LEARNING | BR_FLOOD | BR_MCAST_FLOOD |
				   BR_BCAST_FLOOD;
	int flag, err;

	for_each_set_bit(flag, &mask, 32) {
		struct switchdev_brport_flags flags = {0};

		flags.mask = BIT(flag);
		flags.val = val & BIT(flag);

		err = dsa_port_bridge_flags(dp, flags, NULL);
		if (err && err != -EOPNOTSUPP)
			dev_err(dp->ds->dev,
				"failed to clear bridge port flag %lu: %pe\n",
				flags.val, ERR_PTR(err));
	}
}

static int dsa_port_switchdev_sync_attrs(struct dsa_port *dp,
					 struct netlink_ext_ack *extack)
{
	struct net_device *brport_dev = dsa_port_to_bridge_port(dp);
	struct net_device *br = dp->bridge_dev;
	int err;

	err = dsa_port_inherit_brport_flags(dp, extack);
	if (err)
		return err;

	err = dsa_port_set_state(dp, br_port_get_stp_state(brport_dev), false);
	if (err && err != -EOPNOTSUPP)
		return err;

	err = dsa_port_vlan_filtering(dp, br_vlan_enabled(br), extack);
	if (err && err != -EOPNOTSUPP)
		return err;

	err = dsa_port_ageing_time(dp, br_get_ageing_time(br));
	if (err && err != -EOPNOTSUPP)
		return err;

	return 0;
}

static void dsa_port_switchdev_unsync_attrs(struct dsa_port *dp)
{
	/* Configure the port for standalone mode (no address learning,
	 * flood everything).
	 * The bridge only emits SWITCHDEV_ATTR_ID_PORT_BRIDGE_FLAGS events
	 * when the user requests it through netlink or sysfs, but not
	 * automatically at port join or leave, so we need to handle resetting
	 * the brport flags ourselves. But we even prefer it that way, because
	 * otherwise, some setups might never get the notification they need,
	 * for example, when a port leaves a LAG that offloads the bridge,
	 * it becomes standalone, but as far as the bridge is concerned, no
	 * port ever left.
	 */
	dsa_port_clear_brport_flags(dp);

	/* Port left the bridge, put in BR_STATE_DISABLED by the bridge layer,
	 * so allow it to be in BR_STATE_FORWARDING to be kept functional
	 */
	dsa_port_set_state_now(dp, BR_STATE_FORWARDING, true);

	/* VLAN filtering is handled by dsa_switch_bridge_leave */

	/* Ageing time may be global to the switch chip, so don't change it
	 * here because we have no good reason (or value) to change it to.
	 */
}

static void dsa_port_bridge_tx_fwd_unoffload(struct dsa_port *dp,
					     struct net_device *bridge_dev)
{
	int bridge_num = dp->bridge_num;
	struct dsa_switch *ds = dp->ds;

	/* No bridge TX forwarding offload => do nothing */
	if (!ds->ops->port_bridge_tx_fwd_unoffload || dp->bridge_num == -1)
		return;

	dp->bridge_num = -1;

	dsa_bridge_num_put(bridge_dev, bridge_num);

	/* Notify the chips only once the offload has been deactivated, so
	 * that they can update their configuration accordingly.
	 */
	ds->ops->port_bridge_tx_fwd_unoffload(ds, dp->index, bridge_dev,
					      bridge_num);
}

static bool dsa_port_bridge_tx_fwd_offload(struct dsa_port *dp,
					   struct net_device *bridge_dev)
{
	struct dsa_switch *ds = dp->ds;
	int bridge_num, err;

	if (!ds->ops->port_bridge_tx_fwd_offload)
		return false;

	bridge_num = dsa_bridge_num_get(bridge_dev,
					ds->num_fwd_offloading_bridges);
	if (bridge_num < 0)
		return false;

	dp->bridge_num = bridge_num;

	/* Notify the driver */
	err = ds->ops->port_bridge_tx_fwd_offload(ds, dp->index, bridge_dev,
						  bridge_num);
	if (err) {
		dsa_port_bridge_tx_fwd_unoffload(dp, bridge_dev);
		return false;
	}

	return true;
}

int dsa_port_bridge_join(struct dsa_port *dp, struct net_device *br,
			 struct netlink_ext_ack *extack)
>>>>>>> c1084c27
{
	struct dsa_notifier_bridge_info info = {
		.tree_index = dp->ds->dst->index,
		.sw_index = dp->ds->index,
		.port = dp->index,
		.br = br,
	};
	struct net_device *dev = dp->slave;
	struct net_device *brport_dev;
	bool tx_fwd_offload;
	int err;

	/* Here the interface is already bridged. Reflect the current
	 * configuration so that drivers can program their chips accordingly.
	 */
	dp->bridge_dev = br;

	brport_dev = dsa_port_to_bridge_port(dp);

	err = dsa_broadcast(DSA_NOTIFIER_BRIDGE_JOIN, &info);
	if (err)
		goto out_rollback;

	tx_fwd_offload = dsa_port_bridge_tx_fwd_offload(dp, br);

	err = switchdev_bridge_port_offload(brport_dev, dev, dp,
					    &dsa_slave_switchdev_notifier,
					    &dsa_slave_switchdev_blocking_notifier,
					    tx_fwd_offload, extack);
	if (err)
		goto out_rollback_unbridge;

	err = dsa_port_switchdev_sync_attrs(dp, extack);
	if (err)
		goto out_rollback_unoffload;

	return 0;

out_rollback_unoffload:
	switchdev_bridge_port_unoffload(brport_dev, dp,
					&dsa_slave_switchdev_notifier,
					&dsa_slave_switchdev_blocking_notifier);
out_rollback_unbridge:
	dsa_broadcast(DSA_NOTIFIER_BRIDGE_LEAVE, &info);
out_rollback:
	dp->bridge_dev = NULL;
	return err;
}

void dsa_port_pre_bridge_leave(struct dsa_port *dp, struct net_device *br)
{
	struct net_device *brport_dev = dsa_port_to_bridge_port(dp);

	/* Don't try to unoffload something that is not offloaded */
	if (!brport_dev)
		return;

	switchdev_bridge_port_unoffload(brport_dev, dp,
					&dsa_slave_switchdev_notifier,
					&dsa_slave_switchdev_blocking_notifier);
}

void dsa_port_bridge_leave(struct dsa_port *dp, struct net_device *br)
{
	struct dsa_notifier_bridge_info info = {
		.tree_index = dp->ds->dst->index,
		.sw_index = dp->ds->index,
		.port = dp->index,
		.br = br,
	};
	int err;

	/* Here the port is already unbridged. Reflect the current configuration
	 * so that drivers can program their chips accordingly.
	 */
	dp->bridge_dev = NULL;

	dsa_port_bridge_tx_fwd_unoffload(dp, br);

	err = dsa_broadcast(DSA_NOTIFIER_BRIDGE_LEAVE, &info);
	if (err)
		dev_err(dp->ds->dev,
			"port %d failed to notify DSA_NOTIFIER_BRIDGE_LEAVE: %pe\n",
			dp->index, ERR_PTR(err));

	dsa_port_switchdev_unsync_attrs(dp);
}

int dsa_port_lag_change(struct dsa_port *dp,
			struct netdev_lag_lower_state_info *linfo)
{
	struct dsa_notifier_lag_info info = {
		.sw_index = dp->ds->index,
		.port = dp->index,
	};
	bool tx_enabled;

	if (!dp->lag_dev)
		return 0;

	/* On statically configured aggregates (e.g. loadbalance
	 * without LACP) ports will always be tx_enabled, even if the
	 * link is down. Thus we require both link_up and tx_enabled
	 * in order to include it in the tx set.
	 */
	tx_enabled = linfo->link_up && linfo->tx_enabled;

	if (tx_enabled == dp->lag_tx_enabled)
		return 0;

	dp->lag_tx_enabled = tx_enabled;

	return dsa_port_notify(dp, DSA_NOTIFIER_LAG_CHANGE, &info);
}

int dsa_port_lag_join(struct dsa_port *dp, struct net_device *lag,
		      struct netdev_lag_upper_info *uinfo,
		      struct netlink_ext_ack *extack)
{
	struct dsa_notifier_lag_info info = {
		.sw_index = dp->ds->index,
		.port = dp->index,
		.lag = lag,
		.info = uinfo,
	};
	struct net_device *bridge_dev;
	int err;

	dsa_lag_map(dp->ds->dst, lag);
	dp->lag_dev = lag;

	err = dsa_port_notify(dp, DSA_NOTIFIER_LAG_JOIN, &info);
	if (err)
		goto err_lag_join;

	bridge_dev = netdev_master_upper_dev_get(lag);
	if (!bridge_dev || !netif_is_bridge_master(bridge_dev))
		return 0;

	err = dsa_port_bridge_join(dp, bridge_dev, extack);
	if (err)
		goto err_bridge_join;

	return 0;

err_bridge_join:
	dsa_port_notify(dp, DSA_NOTIFIER_LAG_LEAVE, &info);
err_lag_join:
	dp->lag_dev = NULL;
	dsa_lag_unmap(dp->ds->dst, lag);
	return err;
}

void dsa_port_pre_lag_leave(struct dsa_port *dp, struct net_device *lag)
{
	if (dp->bridge_dev)
		dsa_port_pre_bridge_leave(dp, dp->bridge_dev);
}

void dsa_port_lag_leave(struct dsa_port *dp, struct net_device *lag)
{
	struct dsa_notifier_lag_info info = {
		.sw_index = dp->ds->index,
		.port = dp->index,
		.lag = lag,
	};
	int err;

	if (!dp->lag_dev)
		return;

	/* Port might have been part of a LAG that in turn was
	 * attached to a bridge.
	 */
	if (dp->bridge_dev)
		dsa_port_bridge_leave(dp, dp->bridge_dev);

	dp->lag_tx_enabled = false;
	dp->lag_dev = NULL;

	err = dsa_port_notify(dp, DSA_NOTIFIER_LAG_LEAVE, &info);
	if (err)
		dev_err(dp->ds->dev,
			"port %d failed to notify DSA_NOTIFIER_LAG_LEAVE: %pe\n",
			dp->index, ERR_PTR(err));

	dsa_lag_unmap(dp->ds->dst, lag);
}

/* Must be called under rcu_read_lock() */
static bool dsa_port_can_apply_vlan_filtering(struct dsa_port *dp,
					      bool vlan_filtering,
					      struct netlink_ext_ack *extack)
{
	struct dsa_switch *ds = dp->ds;
	int err, i;

	/* VLAN awareness was off, so the question is "can we turn it on".
	 * We may have had 8021q uppers, those need to go. Make sure we don't
	 * enter an inconsistent state: deny changing the VLAN awareness state
	 * as long as we have 8021q uppers.
	 */
	if (vlan_filtering && dsa_is_user_port(ds, dp->index)) {
		struct net_device *upper_dev, *slave = dp->slave;
		struct net_device *br = dp->bridge_dev;
		struct list_head *iter;

		netdev_for_each_upper_dev_rcu(slave, upper_dev, iter) {
			struct bridge_vlan_info br_info;
			u16 vid;

			if (!is_vlan_dev(upper_dev))
				continue;

			vid = vlan_dev_vlan_id(upper_dev);

			/* br_vlan_get_info() returns -EINVAL or -ENOENT if the
			 * device, respectively the VID is not found, returning
			 * 0 means success, which is a failure for us here.
			 */
			err = br_vlan_get_info(br, vid, &br_info);
			if (err == 0) {
				NL_SET_ERR_MSG_MOD(extack,
						   "Must first remove VLAN uppers having VIDs also present in bridge");
				return false;
			}
		}
	}

	if (!ds->vlan_filtering_is_global)
		return true;

	/* For cases where enabling/disabling VLAN awareness is global to the
	 * switch, we need to handle the case where multiple bridges span
	 * different ports of the same switch device and one of them has a
	 * different setting than what is being requested.
	 */
	for (i = 0; i < ds->num_ports; i++) {
		struct net_device *other_bridge;

		other_bridge = dsa_to_port(ds, i)->bridge_dev;
		if (!other_bridge)
			continue;
		/* If it's the same bridge, it also has same
		 * vlan_filtering setting => no need to check
		 */
		if (other_bridge == dp->bridge_dev)
			continue;
		if (br_vlan_enabled(other_bridge) != vlan_filtering) {
			NL_SET_ERR_MSG_MOD(extack,
					   "VLAN filtering is a global setting");
			return false;
		}
	}
	return true;
}

int dsa_port_vlan_filtering(struct dsa_port *dp, bool vlan_filtering,
			    struct netlink_ext_ack *extack)
{
	bool old_vlan_filtering = dsa_port_is_vlan_filtering(dp);
	struct dsa_switch *ds = dp->ds;
	bool apply;
	int err;

	if (!ds->ops->port_vlan_filtering)
		return -EOPNOTSUPP;

	/* We are called from dsa_slave_switchdev_blocking_event(),
	 * which is not under rcu_read_lock(), unlike
	 * dsa_slave_switchdev_event().
	 */
	rcu_read_lock();
	apply = dsa_port_can_apply_vlan_filtering(dp, vlan_filtering, extack);
	rcu_read_unlock();
	if (!apply)
		return -EINVAL;

	if (dsa_port_is_vlan_filtering(dp) == vlan_filtering)
		return 0;

	err = ds->ops->port_vlan_filtering(ds, dp->index, vlan_filtering,
					   extack);
	if (err)
		return err;

	if (ds->vlan_filtering_is_global) {
		int port;

		ds->vlan_filtering = vlan_filtering;

		for (port = 0; port < ds->num_ports; port++) {
			struct net_device *slave;

			if (!dsa_is_user_port(ds, port))
				continue;

			/* We might be called in the unbind path, so not
			 * all slave devices might still be registered.
			 */
			slave = dsa_to_port(ds, port)->slave;
			if (!slave)
				continue;

			err = dsa_slave_manage_vlan_filtering(slave,
							      vlan_filtering);
			if (err)
				goto restore;
		}
	} else {
		dp->vlan_filtering = vlan_filtering;

		err = dsa_slave_manage_vlan_filtering(dp->slave,
						      vlan_filtering);
		if (err)
			goto restore;
	}

	return 0;

restore:
	ds->ops->port_vlan_filtering(ds, dp->index, old_vlan_filtering, NULL);

	if (ds->vlan_filtering_is_global)
		ds->vlan_filtering = old_vlan_filtering;
	else
		dp->vlan_filtering = old_vlan_filtering;

	return err;
}

/* This enforces legacy behavior for switch drivers which assume they can't
 * receive VLAN configuration when enslaved to a bridge with vlan_filtering=0
 */
bool dsa_port_skip_vlan_configuration(struct dsa_port *dp)
{
	struct dsa_switch *ds = dp->ds;

	if (!dp->bridge_dev)
		return false;

	return (!ds->configure_vlan_while_not_filtering &&
		!br_vlan_enabled(dp->bridge_dev));
}

int dsa_port_ageing_time(struct dsa_port *dp, clock_t ageing_clock)
{
	unsigned long ageing_jiffies = clock_t_to_jiffies(ageing_clock);
	unsigned int ageing_time = jiffies_to_msecs(ageing_jiffies);
	struct dsa_notifier_ageing_time_info info;
	int err;

	info.ageing_time = ageing_time;

	err = dsa_port_notify(dp, DSA_NOTIFIER_AGEING_TIME, &info);
	if (err)
		return err;

	dp->ageing_time = ageing_time;

	return 0;
}

int dsa_port_pre_bridge_flags(const struct dsa_port *dp,
			      struct switchdev_brport_flags flags,
			      struct netlink_ext_ack *extack)
{
	struct dsa_switch *ds = dp->ds;

	if (!ds->ops->port_pre_bridge_flags)
		return -EINVAL;

	return ds->ops->port_pre_bridge_flags(ds, dp->index, flags, extack);
}

int dsa_port_bridge_flags(struct dsa_port *dp,
			  struct switchdev_brport_flags flags,
			  struct netlink_ext_ack *extack)
{
	struct dsa_switch *ds = dp->ds;
	int err;

	if (!ds->ops->port_bridge_flags)
		return -EOPNOTSUPP;

	err = ds->ops->port_bridge_flags(ds, dp->index, flags, extack);
	if (err)
		return err;

	if (flags.mask & BR_LEARNING) {
		bool learning = flags.val & BR_LEARNING;

		if (learning == dp->learning)
			return 0;

		if ((dp->learning && !learning) &&
		    (dp->stp_state == BR_STATE_LEARNING ||
		     dp->stp_state == BR_STATE_FORWARDING))
			dsa_port_fast_age(dp);

		dp->learning = learning;
	}

	return 0;
}

int dsa_port_mtu_change(struct dsa_port *dp, int new_mtu,
			bool targeted_match)
{
	struct dsa_notifier_mtu_info info = {
		.sw_index = dp->ds->index,
		.targeted_match = targeted_match,
		.port = dp->index,
		.mtu = new_mtu,
	};

	return dsa_port_notify(dp, DSA_NOTIFIER_MTU, &info);
}

int dsa_port_fdb_add(struct dsa_port *dp, const unsigned char *addr,
		     u16 vid)
{
	struct dsa_notifier_fdb_info info = {
		.sw_index = dp->ds->index,
		.port = dp->index,
		.addr = addr,
		.vid = vid,
	};

	return dsa_port_notify(dp, DSA_NOTIFIER_FDB_ADD, &info);
}

int dsa_port_fdb_del(struct dsa_port *dp, const unsigned char *addr,
		     u16 vid)
{
	struct dsa_notifier_fdb_info info = {
		.sw_index = dp->ds->index,
		.port = dp->index,
		.addr = addr,
		.vid = vid,

	};

	return dsa_port_notify(dp, DSA_NOTIFIER_FDB_DEL, &info);
}

int dsa_port_host_fdb_add(struct dsa_port *dp, const unsigned char *addr,
			  u16 vid)
{
	struct dsa_notifier_fdb_info info = {
		.sw_index = dp->ds->index,
		.port = dp->index,
		.addr = addr,
		.vid = vid,
	};
	struct dsa_port *cpu_dp = dp->cpu_dp;
	int err;

	err = dev_uc_add(cpu_dp->master, addr);
	if (err)
		return err;

	return dsa_port_notify(dp, DSA_NOTIFIER_HOST_FDB_ADD, &info);
}

int dsa_port_host_fdb_del(struct dsa_port *dp, const unsigned char *addr,
			  u16 vid)
{
	struct dsa_notifier_fdb_info info = {
		.sw_index = dp->ds->index,
		.port = dp->index,
		.addr = addr,
		.vid = vid,
	};
	struct dsa_port *cpu_dp = dp->cpu_dp;
	int err;

	err = dev_uc_del(cpu_dp->master, addr);
	if (err)
		return err;

	return dsa_port_notify(dp, DSA_NOTIFIER_HOST_FDB_DEL, &info);
}

int dsa_port_fdb_dump(struct dsa_port *dp, dsa_fdb_dump_cb_t *cb, void *data)
{
	struct dsa_switch *ds = dp->ds;
	int port = dp->index;

	if (!ds->ops->port_fdb_dump)
		return -EOPNOTSUPP;

	return ds->ops->port_fdb_dump(ds, port, cb, data);
}

int dsa_port_mdb_add(const struct dsa_port *dp,
		     const struct switchdev_obj_port_mdb *mdb)
{
	struct dsa_notifier_mdb_info info = {
		.sw_index = dp->ds->index,
		.port = dp->index,
		.mdb = mdb,
	};

	return dsa_port_notify(dp, DSA_NOTIFIER_MDB_ADD, &info);
}

int dsa_port_mdb_del(const struct dsa_port *dp,
		     const struct switchdev_obj_port_mdb *mdb)
{
	struct dsa_notifier_mdb_info info = {
		.sw_index = dp->ds->index,
		.port = dp->index,
		.mdb = mdb,
	};

	return dsa_port_notify(dp, DSA_NOTIFIER_MDB_DEL, &info);
}

int dsa_port_host_mdb_add(const struct dsa_port *dp,
			  const struct switchdev_obj_port_mdb *mdb)
{
	struct dsa_notifier_mdb_info info = {
		.sw_index = dp->ds->index,
		.port = dp->index,
		.mdb = mdb,
	};
	struct dsa_port *cpu_dp = dp->cpu_dp;
	int err;

	err = dev_mc_add(cpu_dp->master, mdb->addr);
	if (err)
		return err;

	return dsa_port_notify(dp, DSA_NOTIFIER_HOST_MDB_ADD, &info);
}

int dsa_port_host_mdb_del(const struct dsa_port *dp,
			  const struct switchdev_obj_port_mdb *mdb)
{
	struct dsa_notifier_mdb_info info = {
		.sw_index = dp->ds->index,
		.port = dp->index,
		.mdb = mdb,
	};
	struct dsa_port *cpu_dp = dp->cpu_dp;
	int err;

	err = dev_mc_del(cpu_dp->master, mdb->addr);
	if (err)
		return err;

	return dsa_port_notify(dp, DSA_NOTIFIER_HOST_MDB_DEL, &info);
}

int dsa_port_vlan_add(struct dsa_port *dp,
		      const struct switchdev_obj_port_vlan *vlan,
		      struct netlink_ext_ack *extack)
{
	struct dsa_notifier_vlan_info info = {
		.sw_index = dp->ds->index,
		.port = dp->index,
		.vlan = vlan,
		.extack = extack,
	};

	return dsa_port_notify(dp, DSA_NOTIFIER_VLAN_ADD, &info);
}

int dsa_port_vlan_del(struct dsa_port *dp,
		      const struct switchdev_obj_port_vlan *vlan)
{
	struct dsa_notifier_vlan_info info = {
		.sw_index = dp->ds->index,
		.port = dp->index,
		.vlan = vlan,
	};

	return dsa_port_notify(dp, DSA_NOTIFIER_VLAN_DEL, &info);
}

int dsa_port_mrp_add(const struct dsa_port *dp,
		     const struct switchdev_obj_mrp *mrp)
{
	struct dsa_notifier_mrp_info info = {
		.sw_index = dp->ds->index,
		.port = dp->index,
		.mrp = mrp,
	};

	return dsa_port_notify(dp, DSA_NOTIFIER_MRP_ADD, &info);
}

int dsa_port_mrp_del(const struct dsa_port *dp,
		     const struct switchdev_obj_mrp *mrp)
{
	struct dsa_notifier_mrp_info info = {
		.sw_index = dp->ds->index,
		.port = dp->index,
		.mrp = mrp,
	};

	return dsa_port_notify(dp, DSA_NOTIFIER_MRP_DEL, &info);
}

int dsa_port_mrp_add_ring_role(const struct dsa_port *dp,
			       const struct switchdev_obj_ring_role_mrp *mrp)
{
	struct dsa_notifier_mrp_ring_role_info info = {
		.sw_index = dp->ds->index,
		.port = dp->index,
		.mrp = mrp,
	};

	return dsa_port_notify(dp, DSA_NOTIFIER_MRP_ADD_RING_ROLE, &info);
}

int dsa_port_mrp_del_ring_role(const struct dsa_port *dp,
			       const struct switchdev_obj_ring_role_mrp *mrp)
{
	struct dsa_notifier_mrp_ring_role_info info = {
		.sw_index = dp->ds->index,
		.port = dp->index,
		.mrp = mrp,
	};

	return dsa_port_notify(dp, DSA_NOTIFIER_MRP_DEL_RING_ROLE, &info);
}

void dsa_port_set_tag_protocol(struct dsa_port *cpu_dp,
			       const struct dsa_device_ops *tag_ops)
{
	cpu_dp->rcv = tag_ops->rcv;
	cpu_dp->tag_ops = tag_ops;
}

static struct phy_device *dsa_port_get_phy_device(struct dsa_port *dp)
{
	struct device_node *phy_dn;
	struct phy_device *phydev;

	phy_dn = of_parse_phandle(dp->dn, "phy-handle", 0);
	if (!phy_dn)
		return NULL;

	phydev = of_phy_find_device(phy_dn);
	if (!phydev) {
		of_node_put(phy_dn);
		return ERR_PTR(-EPROBE_DEFER);
	}

	of_node_put(phy_dn);
	return phydev;
}

static void dsa_port_phylink_validate(struct phylink_config *config,
				      unsigned long *supported,
				      struct phylink_link_state *state)
{
	struct dsa_port *dp = container_of(config, struct dsa_port, pl_config);
	struct dsa_switch *ds = dp->ds;

	if (!ds->ops->phylink_validate)
		return;

	ds->ops->phylink_validate(ds, dp->index, supported, state);
}

static void dsa_port_phylink_mac_pcs_get_state(struct phylink_config *config,
					       struct phylink_link_state *state)
{
	struct dsa_port *dp = container_of(config, struct dsa_port, pl_config);
	struct dsa_switch *ds = dp->ds;
	int err;

	/* Only called for inband modes */
	if (!ds->ops->phylink_mac_link_state) {
		state->link = 0;
		return;
	}

	err = ds->ops->phylink_mac_link_state(ds, dp->index, state);
	if (err < 0) {
		dev_err(ds->dev, "p%d: phylink_mac_link_state() failed: %d\n",
			dp->index, err);
		state->link = 0;
	}
}

static void dsa_port_phylink_mac_config(struct phylink_config *config,
					unsigned int mode,
					const struct phylink_link_state *state)
{
	struct dsa_port *dp = container_of(config, struct dsa_port, pl_config);
	struct dsa_switch *ds = dp->ds;

	if (!ds->ops->phylink_mac_config)
		return;

	ds->ops->phylink_mac_config(ds, dp->index, mode, state);
}

static void dsa_port_phylink_mac_an_restart(struct phylink_config *config)
{
	struct dsa_port *dp = container_of(config, struct dsa_port, pl_config);
	struct dsa_switch *ds = dp->ds;

	if (!ds->ops->phylink_mac_an_restart)
		return;

	ds->ops->phylink_mac_an_restart(ds, dp->index);
}

static void dsa_port_phylink_mac_link_down(struct phylink_config *config,
					   unsigned int mode,
					   phy_interface_t interface)
{
	struct dsa_port *dp = container_of(config, struct dsa_port, pl_config);
	struct phy_device *phydev = NULL;
	struct dsa_switch *ds = dp->ds;

	if (dsa_is_user_port(ds, dp->index))
		phydev = dp->slave->phydev;

	if (!ds->ops->phylink_mac_link_down) {
		if (ds->ops->adjust_link && phydev)
			ds->ops->adjust_link(ds, dp->index, phydev);
		return;
	}

	ds->ops->phylink_mac_link_down(ds, dp->index, mode, interface);
}

static void dsa_port_phylink_mac_link_up(struct phylink_config *config,
					 struct phy_device *phydev,
					 unsigned int mode,
					 phy_interface_t interface,
					 int speed, int duplex,
					 bool tx_pause, bool rx_pause)
{
	struct dsa_port *dp = container_of(config, struct dsa_port, pl_config);
	struct dsa_switch *ds = dp->ds;

	if (!ds->ops->phylink_mac_link_up) {
		if (ds->ops->adjust_link && phydev)
			ds->ops->adjust_link(ds, dp->index, phydev);
		return;
	}

	ds->ops->phylink_mac_link_up(ds, dp->index, mode, interface, phydev,
				     speed, duplex, tx_pause, rx_pause);
}

const struct phylink_mac_ops dsa_port_phylink_mac_ops = {
	.validate = dsa_port_phylink_validate,
	.mac_pcs_get_state = dsa_port_phylink_mac_pcs_get_state,
	.mac_config = dsa_port_phylink_mac_config,
	.mac_an_restart = dsa_port_phylink_mac_an_restart,
	.mac_link_down = dsa_port_phylink_mac_link_down,
	.mac_link_up = dsa_port_phylink_mac_link_up,
};

static int dsa_port_setup_phy_of(struct dsa_port *dp, bool enable)
{
	struct dsa_switch *ds = dp->ds;
	struct phy_device *phydev;
	int port = dp->index;
	int err = 0;

	phydev = dsa_port_get_phy_device(dp);
	if (!phydev)
		return 0;

	if (IS_ERR(phydev))
		return PTR_ERR(phydev);

	if (enable) {
		err = genphy_resume(phydev);
		if (err < 0)
			goto err_put_dev;

		err = genphy_read_status(phydev);
		if (err < 0)
			goto err_put_dev;
	} else {
		err = genphy_suspend(phydev);
		if (err < 0)
			goto err_put_dev;
	}

	if (ds->ops->adjust_link)
		ds->ops->adjust_link(ds, port, phydev);

	dev_dbg(ds->dev, "enabled port's phy: %s", phydev_name(phydev));

err_put_dev:
	put_device(&phydev->mdio.dev);
	return err;
}

static int dsa_port_fixed_link_register_of(struct dsa_port *dp)
{
	struct device_node *dn = dp->dn;
	struct dsa_switch *ds = dp->ds;
	struct phy_device *phydev;
	int port = dp->index;
	phy_interface_t mode;
	int err;

	err = of_phy_register_fixed_link(dn);
	if (err) {
		dev_err(ds->dev,
			"failed to register the fixed PHY of port %d\n",
			port);
		return err;
	}

	phydev = of_phy_find_device(dn);

	err = of_get_phy_mode(dn, &mode);
	if (err)
		mode = PHY_INTERFACE_MODE_NA;
	phydev->interface = mode;

	genphy_read_status(phydev);

	if (ds->ops->adjust_link)
		ds->ops->adjust_link(ds, port, phydev);

	put_device(&phydev->mdio.dev);

	return 0;
}

static int dsa_port_phylink_register(struct dsa_port *dp)
{
	struct dsa_switch *ds = dp->ds;
	struct device_node *port_dn = dp->dn;
	phy_interface_t mode;
	int err;

	err = of_get_phy_mode(port_dn, &mode);
	if (err)
		mode = PHY_INTERFACE_MODE_NA;

	dp->pl_config.dev = ds->dev;
	dp->pl_config.type = PHYLINK_DEV;
	dp->pl_config.pcs_poll = ds->pcs_poll;

	dp->pl = phylink_create(&dp->pl_config, of_fwnode_handle(port_dn),
				mode, &dsa_port_phylink_mac_ops);
	if (IS_ERR(dp->pl)) {
		pr_err("error creating PHYLINK: %ld\n", PTR_ERR(dp->pl));
		return PTR_ERR(dp->pl);
	}

	err = phylink_of_phy_connect(dp->pl, port_dn, 0);
	if (err && err != -ENODEV) {
		pr_err("could not attach to PHY: %d\n", err);
		goto err_phy_connect;
	}

	return 0;

err_phy_connect:
	phylink_destroy(dp->pl);
	return err;
}

int dsa_port_link_register_of(struct dsa_port *dp)
{
	struct dsa_switch *ds = dp->ds;
	struct device_node *phy_np;
<<<<<<< HEAD

	if (!ds->ops->adjust_link) {
		phy_np = of_parse_phandle(dp->dn, "phy-handle", 0);
		if (of_phy_is_fixed_link(dp->dn) || phy_np)
			return dsa_port_phylink_register(dp);
=======
	int port = dp->index;

	if (!ds->ops->adjust_link) {
		phy_np = of_parse_phandle(dp->dn, "phy-handle", 0);
		if (of_phy_is_fixed_link(dp->dn) || phy_np) {
			if (ds->ops->phylink_mac_link_down)
				ds->ops->phylink_mac_link_down(ds, port,
					MLO_AN_FIXED, PHY_INTERFACE_MODE_NA);
			return dsa_port_phylink_register(dp);
		}
>>>>>>> c1084c27
		return 0;
	}

	dev_warn(ds->dev,
		 "Using legacy PHYLIB callbacks. Please migrate to PHYLINK!\n");

	if (of_phy_is_fixed_link(dp->dn))
		return dsa_port_fixed_link_register_of(dp);
	else
		return dsa_port_setup_phy_of(dp, true);
}

void dsa_port_link_unregister_of(struct dsa_port *dp)
{
	struct dsa_switch *ds = dp->ds;

	if (!ds->ops->adjust_link && dp->pl) {
		rtnl_lock();
		phylink_disconnect_phy(dp->pl);
		rtnl_unlock();
		phylink_destroy(dp->pl);
		dp->pl = NULL;
		return;
	}

	if (of_phy_is_fixed_link(dp->dn))
		of_phy_deregister_fixed_link(dp->dn);
	else
		dsa_port_setup_phy_of(dp, false);
}

int dsa_port_get_phy_strings(struct dsa_port *dp, uint8_t *data)
{
	struct phy_device *phydev;
	int ret = -EOPNOTSUPP;

	if (of_phy_is_fixed_link(dp->dn))
		return ret;

	phydev = dsa_port_get_phy_device(dp);
	if (IS_ERR_OR_NULL(phydev))
		return ret;

	ret = phy_ethtool_get_strings(phydev, data);
	put_device(&phydev->mdio.dev);

	return ret;
}
EXPORT_SYMBOL_GPL(dsa_port_get_phy_strings);

int dsa_port_get_ethtool_phy_stats(struct dsa_port *dp, uint64_t *data)
{
	struct phy_device *phydev;
	int ret = -EOPNOTSUPP;

	if (of_phy_is_fixed_link(dp->dn))
		return ret;

	phydev = dsa_port_get_phy_device(dp);
	if (IS_ERR_OR_NULL(phydev))
		return ret;

	ret = phy_ethtool_get_stats(phydev, NULL, data);
	put_device(&phydev->mdio.dev);

	return ret;
}
EXPORT_SYMBOL_GPL(dsa_port_get_ethtool_phy_stats);

int dsa_port_get_phy_sset_count(struct dsa_port *dp)
{
	struct phy_device *phydev;
	int ret = -EOPNOTSUPP;

	if (of_phy_is_fixed_link(dp->dn))
		return ret;

	phydev = dsa_port_get_phy_device(dp);
	if (IS_ERR_OR_NULL(phydev))
		return ret;

	ret = phy_ethtool_get_sset_count(phydev);
	put_device(&phydev->mdio.dev);

	return ret;
}
EXPORT_SYMBOL_GPL(dsa_port_get_phy_sset_count);

int dsa_port_hsr_join(struct dsa_port *dp, struct net_device *hsr)
{
	struct dsa_notifier_hsr_info info = {
		.sw_index = dp->ds->index,
		.port = dp->index,
		.hsr = hsr,
	};
	int err;

	dp->hsr_dev = hsr;

	err = dsa_port_notify(dp, DSA_NOTIFIER_HSR_JOIN, &info);
	if (err)
		dp->hsr_dev = NULL;

	return err;
}

void dsa_port_hsr_leave(struct dsa_port *dp, struct net_device *hsr)
{
	struct dsa_notifier_hsr_info info = {
		.sw_index = dp->ds->index,
		.port = dp->index,
		.hsr = hsr,
	};
	int err;

	dp->hsr_dev = NULL;

	err = dsa_port_notify(dp, DSA_NOTIFIER_HSR_LEAVE, &info);
	if (err)
		dev_err(dp->ds->dev,
			"port %d failed to notify DSA_NOTIFIER_HSR_LEAVE: %pe\n",
			dp->index, ERR_PTR(err));
}

int dsa_port_tag_8021q_vlan_add(struct dsa_port *dp, u16 vid, bool broadcast)
{
	struct dsa_notifier_tag_8021q_vlan_info info = {
		.tree_index = dp->ds->dst->index,
		.sw_index = dp->ds->index,
		.port = dp->index,
		.vid = vid,
	};

	if (broadcast)
		return dsa_broadcast(DSA_NOTIFIER_TAG_8021Q_VLAN_ADD, &info);

	return dsa_port_notify(dp, DSA_NOTIFIER_TAG_8021Q_VLAN_ADD, &info);
}

void dsa_port_tag_8021q_vlan_del(struct dsa_port *dp, u16 vid, bool broadcast)
{
	struct dsa_notifier_tag_8021q_vlan_info info = {
		.tree_index = dp->ds->dst->index,
		.sw_index = dp->ds->index,
		.port = dp->index,
		.vid = vid,
	};
	int err;

	if (broadcast)
		err = dsa_broadcast(DSA_NOTIFIER_TAG_8021Q_VLAN_DEL, &info);
	else
		err = dsa_port_notify(dp, DSA_NOTIFIER_TAG_8021Q_VLAN_DEL, &info);
	if (err)
		dev_err(dp->ds->dev,
			"port %d failed to notify tag_8021q VLAN %d deletion: %pe\n",
			dp->index, vid, ERR_PTR(err));
}<|MERGE_RESOLUTION|>--- conflicted
+++ resolved
@@ -136,9 +136,6 @@
 	if (dp->pl)
 		phylink_start(dp->pl);
 
-	if (dp->pl)
-		phylink_start(dp->pl);
-
 	return 0;
 }
 
@@ -175,9 +172,6 @@
 	rtnl_unlock();
 }
 
-<<<<<<< HEAD
-int dsa_port_bridge_join(struct dsa_port *dp, struct net_device *br)
-=======
 static int dsa_port_inherit_brport_flags(struct dsa_port *dp,
 					 struct netlink_ext_ack *extack)
 {
@@ -326,7 +320,6 @@
 
 int dsa_port_bridge_join(struct dsa_port *dp, struct net_device *br,
 			 struct netlink_ext_ack *extack)
->>>>>>> c1084c27
 {
 	struct dsa_notifier_bridge_info info = {
 		.tree_index = dp->ds->dst->index,
@@ -1200,13 +1193,6 @@
 {
 	struct dsa_switch *ds = dp->ds;
 	struct device_node *phy_np;
-<<<<<<< HEAD
-
-	if (!ds->ops->adjust_link) {
-		phy_np = of_parse_phandle(dp->dn, "phy-handle", 0);
-		if (of_phy_is_fixed_link(dp->dn) || phy_np)
-			return dsa_port_phylink_register(dp);
-=======
 	int port = dp->index;
 
 	if (!ds->ops->adjust_link) {
@@ -1217,7 +1203,6 @@
 					MLO_AN_FIXED, PHY_INTERFACE_MODE_NA);
 			return dsa_port_phylink_register(dp);
 		}
->>>>>>> c1084c27
 		return 0;
 	}
 
