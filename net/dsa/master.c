--- conflicted
+++ resolved
@@ -264,18 +264,12 @@
 {
 	const struct dsa_device_ops *ops = dev->dsa_ptr->tag_ops;
 
-<<<<<<< HEAD
-	if (cpu_dp->orig_ndo_ops)
-		dev->netdev_ops = cpu_dp->orig_ndo_ops;
-	cpu_dp->orig_ndo_ops = NULL;
-=======
 	if (!ops->promisc_on_master)
 		return;
 
 	rtnl_lock();
 	dev_set_promiscuity(dev, inc);
 	rtnl_unlock();
->>>>>>> c1084c27
 }
 
 static ssize_t tagging_show(struct device *d, struct device_attribute *attr,
