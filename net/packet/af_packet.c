// SPDX-License-Identifier: GPL-2.0-or-later
/*
 * INET		An implementation of the TCP/IP protocol suite for the LINUX
 *		operating system.  INET is implemented using the  BSD Socket
 *		interface as the means of communication with the user level.
 *
 *		PACKET - implements raw packet sockets.
 *
 * Authors:	Ross Biro
 *		Fred N. van Kempen, <waltje@uWalt.NL.Mugnet.ORG>
 *		Alan Cox, <gw4pts@gw4pts.ampr.org>
 *
 * Fixes:
 *		Alan Cox	:	verify_area() now used correctly
 *		Alan Cox	:	new skbuff lists, look ma no backlogs!
 *		Alan Cox	:	tidied skbuff lists.
 *		Alan Cox	:	Now uses generic datagram routines I
 *					added. Also fixed the peek/read crash
 *					from all old Linux datagram code.
 *		Alan Cox	:	Uses the improved datagram code.
 *		Alan Cox	:	Added NULL's for socket options.
 *		Alan Cox	:	Re-commented the code.
 *		Alan Cox	:	Use new kernel side addressing
 *		Rob Janssen	:	Correct MTU usage.
 *		Dave Platt	:	Counter leaks caused by incorrect
 *					interrupt locking and some slightly
 *					dubious gcc output. Can you read
 *					compiler: it said _VOLATILE_
 *	Richard Kooijman	:	Timestamp fixes.
 *		Alan Cox	:	New buffers. Use sk->mac.raw.
 *		Alan Cox	:	sendmsg/recvmsg support.
 *		Alan Cox	:	Protocol setting support
 *	Alexey Kuznetsov	:	Untied from IPv4 stack.
 *	Cyrus Durgin		:	Fixed kerneld for kmod.
 *	Michal Ostrowski        :       Module initialization cleanup.
 *         Ulises Alonso        :       Frame number limit removal and
 *                                      packet_set_ring memory leak.
 *		Eric Biederman	:	Allow for > 8 byte hardware addresses.
 *					The convention is that longer addresses
 *					will simply extend the hardware address
 *					byte arrays at the end of sockaddr_ll
 *					and packet_mreq.
 *		Johann Baudy	:	Added TX RING.
 *		Chetan Loke	:	Implemented TPACKET_V3 block abstraction
 *					layer.
 *					Copyright (C) 2011, <lokec@ccs.neu.edu>
 */

#define pr_fmt(fmt) KBUILD_MODNAME ": " fmt

#include <linux/ethtool.h>
#include <linux/types.h>
#include <linux/mm.h>
#include <linux/capability.h>
#include <linux/fcntl.h>
#include <linux/socket.h>
#include <linux/in.h>
#include <linux/inet.h>
#include <linux/netdevice.h>
#include <linux/if_packet.h>
#include <linux/wireless.h>
#include <linux/kernel.h>
#include <linux/kmod.h>
#include <linux/slab.h>
#include <linux/vmalloc.h>
#include <net/net_namespace.h>
#include <net/ip.h>
#include <net/protocol.h>
#include <linux/skbuff.h>
#include <net/sock.h>
#include <linux/errno.h>
#include <linux/timer.h>
#include <linux/uaccess.h>
#include <asm/ioctls.h>
#include <asm/page.h>
#include <asm/cacheflush.h>
#include <asm/io.h>
#include <linux/proc_fs.h>
#include <linux/seq_file.h>
#include <linux/poll.h>
#include <linux/module.h>
#include <linux/init.h>
#include <linux/mutex.h>
#include <linux/if_vlan.h>
#include <linux/virtio_net.h>
#include <linux/errqueue.h>
#include <linux/net_tstamp.h>
#include <linux/percpu.h>
#ifdef CONFIG_INET
#include <net/inet_common.h>
#endif
#include <linux/bpf.h>
#include <net/compat.h>

#include "internal.h"

/*
   Assumptions:
   - If the device has no dev->header_ops->create, there is no LL header
     visible above the device. In this case, its hard_header_len should be 0.
     The device may prepend its own header internally. In this case, its
     needed_headroom should be set to the space needed for it to add its
     internal header.
     For example, a WiFi driver pretending to be an Ethernet driver should
     set its hard_header_len to be the Ethernet header length, and set its
     needed_headroom to be (the real WiFi header length - the fake Ethernet
     header length).
   - packet socket receives packets with pulled ll header,
     so that SOCK_RAW should push it back.

On receive:
-----------

Incoming, dev_has_header(dev) == true
   mac_header -> ll header
   data       -> data

Outgoing, dev_has_header(dev) == true
   mac_header -> ll header
   data       -> ll header

Incoming, dev_has_header(dev) == false
   mac_header -> data
     However drivers often make it point to the ll header.
     This is incorrect because the ll header should be invisible to us.
   data       -> data

Outgoing, dev_has_header(dev) == false
   mac_header -> data. ll header is invisible to us.
   data       -> data

Resume
  If dev_has_header(dev) == false we are unable to restore the ll header,
    because it is invisible to us.


On transmit:
------------

dev_has_header(dev) == true
   mac_header -> ll header
   data       -> ll header

dev_has_header(dev) == false (ll header is invisible to us)
   mac_header -> data
   data       -> data

   We should set network_header on output to the correct position,
   packet classifier depends on it.
 */

/* Private packet socket structures. */

/* identical to struct packet_mreq except it has
 * a longer address field.
 */
struct packet_mreq_max {
	int		mr_ifindex;
	unsigned short	mr_type;
	unsigned short	mr_alen;
	unsigned char	mr_address[MAX_ADDR_LEN];
};

union tpacket_uhdr {
	struct tpacket_hdr  *h1;
	struct tpacket2_hdr *h2;
	struct tpacket3_hdr *h3;
	void *raw;
};

static int packet_set_ring(struct sock *sk, union tpacket_req_u *req_u,
		int closing, int tx_ring);

#define V3_ALIGNMENT	(8)

#define BLK_HDR_LEN	(ALIGN(sizeof(struct tpacket_block_desc), V3_ALIGNMENT))

#define BLK_PLUS_PRIV(sz_of_priv) \
	(BLK_HDR_LEN + ALIGN((sz_of_priv), V3_ALIGNMENT))

#define BLOCK_STATUS(x)	((x)->hdr.bh1.block_status)
#define BLOCK_NUM_PKTS(x)	((x)->hdr.bh1.num_pkts)
#define BLOCK_O2FP(x)		((x)->hdr.bh1.offset_to_first_pkt)
#define BLOCK_LEN(x)		((x)->hdr.bh1.blk_len)
#define BLOCK_SNUM(x)		((x)->hdr.bh1.seq_num)
#define BLOCK_O2PRIV(x)	((x)->offset_to_priv)

struct packet_sock;
static int tpacket_rcv(struct sk_buff *skb, struct net_device *dev,
		       struct packet_type *pt, struct net_device *orig_dev);

static void *packet_previous_frame(struct packet_sock *po,
		struct packet_ring_buffer *rb,
		int status);
static void packet_increment_head(struct packet_ring_buffer *buff);
static int prb_curr_blk_in_use(struct tpacket_block_desc *);
static void *prb_dispatch_next_block(struct tpacket_kbdq_core *,
			struct packet_sock *);
static void prb_retire_current_block(struct tpacket_kbdq_core *,
		struct packet_sock *, unsigned int status);
static int prb_queue_frozen(struct tpacket_kbdq_core *);
static void prb_open_block(struct tpacket_kbdq_core *,
		struct tpacket_block_desc *);
static void prb_retire_rx_blk_timer_expired(struct timer_list *);
static void _prb_refresh_rx_retire_blk_timer(struct tpacket_kbdq_core *);
static void prb_fill_rxhash(struct tpacket_kbdq_core *, struct tpacket3_hdr *);
static void prb_clear_rxhash(struct tpacket_kbdq_core *,
		struct tpacket3_hdr *);
static void prb_fill_vlan_info(struct tpacket_kbdq_core *,
		struct tpacket3_hdr *);
static void packet_flush_mclist(struct sock *sk);
static u16 packet_pick_tx_queue(struct sk_buff *skb);

struct packet_skb_cb {
	union {
		struct sockaddr_pkt pkt;
		union {
			/* Trick: alias skb original length with
			 * ll.sll_family and ll.protocol in order
			 * to save room.
			 */
			unsigned int origlen;
			struct sockaddr_ll ll;
		};
	} sa;
};

#define vio_le() virtio_legacy_is_little_endian()

#define PACKET_SKB_CB(__skb)	((struct packet_skb_cb *)((__skb)->cb))

#define GET_PBDQC_FROM_RB(x)	((struct tpacket_kbdq_core *)(&(x)->prb_bdqc))
#define GET_PBLOCK_DESC(x, bid)	\
	((struct tpacket_block_desc *)((x)->pkbdq[(bid)].buffer))
#define GET_CURR_PBLOCK_DESC_FROM_CORE(x)	\
	((struct tpacket_block_desc *)((x)->pkbdq[(x)->kactive_blk_num].buffer))
#define GET_NEXT_PRB_BLK_NUM(x) \
	(((x)->kactive_blk_num < ((x)->knum_blocks-1)) ? \
	((x)->kactive_blk_num+1) : 0)

static void __fanout_unlink(struct sock *sk, struct packet_sock *po);
static void __fanout_link(struct sock *sk, struct packet_sock *po);

static int packet_direct_xmit(struct sk_buff *skb)
{
	return dev_direct_xmit(skb, packet_pick_tx_queue(skb));
}

static struct net_device *packet_cached_dev_get(struct packet_sock *po)
{
	struct net_device *dev;

	rcu_read_lock();
	dev = rcu_dereference(po->cached_dev);
	dev_hold(dev);
	rcu_read_unlock();

	return dev;
}

static void packet_cached_dev_assign(struct packet_sock *po,
				     struct net_device *dev)
{
	rcu_assign_pointer(po->cached_dev, dev);
}

static void packet_cached_dev_reset(struct packet_sock *po)
{
	RCU_INIT_POINTER(po->cached_dev, NULL);
}

static bool packet_use_direct_xmit(const struct packet_sock *po)
{
	return po->xmit == packet_direct_xmit;
}

static u16 packet_pick_tx_queue(struct sk_buff *skb)
{
	struct net_device *dev = skb->dev;
	const struct net_device_ops *ops = dev->netdev_ops;
	int cpu = raw_smp_processor_id();
	u16 queue_index;

#ifdef CONFIG_XPS
	skb->sender_cpu = cpu + 1;
#endif
	skb_record_rx_queue(skb, cpu % dev->real_num_tx_queues);
	if (ops->ndo_select_queue) {
		queue_index = ops->ndo_select_queue(dev, skb, NULL);
		queue_index = netdev_cap_txqueue(dev, queue_index);
	} else {
		queue_index = netdev_pick_tx(dev, skb, NULL);
	}

	return queue_index;
}

/* __register_prot_hook must be invoked through register_prot_hook
 * or from a context in which asynchronous accesses to the packet
 * socket is not possible (packet_create()).
 */
static void __register_prot_hook(struct sock *sk)
{
	struct packet_sock *po = pkt_sk(sk);

	if (!po->running) {
		if (po->fanout)
			__fanout_link(sk, po);
		else
			dev_add_pack(&po->prot_hook);

		sock_hold(sk);
		po->running = 1;
	}
}

static void register_prot_hook(struct sock *sk)
{
	lockdep_assert_held_once(&pkt_sk(sk)->bind_lock);
	__register_prot_hook(sk);
}

/* If the sync parameter is true, we will temporarily drop
 * the po->bind_lock and do a synchronize_net to make sure no
 * asynchronous packet processing paths still refer to the elements
 * of po->prot_hook.  If the sync parameter is false, it is the
 * callers responsibility to take care of this.
 */
static void __unregister_prot_hook(struct sock *sk, bool sync)
{
	struct packet_sock *po = pkt_sk(sk);

	lockdep_assert_held_once(&po->bind_lock);

	po->running = 0;

	if (po->fanout)
		__fanout_unlink(sk, po);
	else
		__dev_remove_pack(&po->prot_hook);

	__sock_put(sk);

	if (sync) {
		spin_unlock(&po->bind_lock);
		synchronize_net();
		spin_lock(&po->bind_lock);
	}
}

static void unregister_prot_hook(struct sock *sk, bool sync)
{
	struct packet_sock *po = pkt_sk(sk);

	if (po->running)
		__unregister_prot_hook(sk, sync);
}

static inline struct page * __pure pgv_to_page(void *addr)
{
	if (is_vmalloc_addr(addr))
		return vmalloc_to_page(addr);
	return virt_to_page(addr);
}

static void __packet_set_status(struct packet_sock *po, void *frame, int status)
{
	union tpacket_uhdr h;

	h.raw = frame;
	switch (po->tp_version) {
	case TPACKET_V1:
		h.h1->tp_status = status;
		flush_dcache_page(pgv_to_page(&h.h1->tp_status));
		break;
	case TPACKET_V2:
		h.h2->tp_status = status;
		flush_dcache_page(pgv_to_page(&h.h2->tp_status));
		break;
	case TPACKET_V3:
		h.h3->tp_status = status;
		flush_dcache_page(pgv_to_page(&h.h3->tp_status));
		break;
	default:
		WARN(1, "TPACKET version not supported.\n");
		BUG();
	}

	smp_wmb();
}

static int __packet_get_status(const struct packet_sock *po, void *frame)
{
	union tpacket_uhdr h;

	smp_rmb();

	h.raw = frame;
	switch (po->tp_version) {
	case TPACKET_V1:
		flush_dcache_page(pgv_to_page(&h.h1->tp_status));
		return h.h1->tp_status;
	case TPACKET_V2:
		flush_dcache_page(pgv_to_page(&h.h2->tp_status));
		return h.h2->tp_status;
	case TPACKET_V3:
		flush_dcache_page(pgv_to_page(&h.h3->tp_status));
		return h.h3->tp_status;
	default:
		WARN(1, "TPACKET version not supported.\n");
		BUG();
		return 0;
	}
}

static __u32 tpacket_get_timestamp(struct sk_buff *skb, struct timespec64 *ts,
				   unsigned int flags)
{
	struct skb_shared_hwtstamps *shhwtstamps = skb_hwtstamps(skb);

	if (shhwtstamps &&
	    (flags & SOF_TIMESTAMPING_RAW_HARDWARE) &&
	    ktime_to_timespec64_cond(shhwtstamps->hwtstamp, ts))
		return TP_STATUS_TS_RAW_HARDWARE;

	if ((flags & SOF_TIMESTAMPING_SOFTWARE) &&
	    ktime_to_timespec64_cond(skb->tstamp, ts))
		return TP_STATUS_TS_SOFTWARE;

	return 0;
}

static __u32 __packet_set_timestamp(struct packet_sock *po, void *frame,
				    struct sk_buff *skb)
{
	union tpacket_uhdr h;
	struct timespec64 ts;
	__u32 ts_status;

	if (!(ts_status = tpacket_get_timestamp(skb, &ts, po->tp_tstamp)))
		return 0;

	h.raw = frame;
	/*
	 * versions 1 through 3 overflow the timestamps in y2106, since they
	 * all store the seconds in a 32-bit unsigned integer.
	 * If we create a version 4, that should have a 64-bit timestamp,
	 * either 64-bit seconds + 32-bit nanoseconds, or just 64-bit
	 * nanoseconds.
	 */
	switch (po->tp_version) {
	case TPACKET_V1:
		h.h1->tp_sec = ts.tv_sec;
		h.h1->tp_usec = ts.tv_nsec / NSEC_PER_USEC;
		break;
	case TPACKET_V2:
		h.h2->tp_sec = ts.tv_sec;
		h.h2->tp_nsec = ts.tv_nsec;
		break;
	case TPACKET_V3:
		h.h3->tp_sec = ts.tv_sec;
		h.h3->tp_nsec = ts.tv_nsec;
		break;
	default:
		WARN(1, "TPACKET version not supported.\n");
		BUG();
	}

	/* one flush is safe, as both fields always lie on the same cacheline */
	flush_dcache_page(pgv_to_page(&h.h1->tp_sec));
	smp_wmb();

	return ts_status;
}

static void *packet_lookup_frame(const struct packet_sock *po,
				 const struct packet_ring_buffer *rb,
				 unsigned int position,
				 int status)
{
	unsigned int pg_vec_pos, frame_offset;
	union tpacket_uhdr h;

	pg_vec_pos = position / rb->frames_per_block;
	frame_offset = position % rb->frames_per_block;

	h.raw = rb->pg_vec[pg_vec_pos].buffer +
		(frame_offset * rb->frame_size);

	if (status != __packet_get_status(po, h.raw))
		return NULL;

	return h.raw;
}

static void *packet_current_frame(struct packet_sock *po,
		struct packet_ring_buffer *rb,
		int status)
{
	return packet_lookup_frame(po, rb, rb->head, status);
}

static void prb_del_retire_blk_timer(struct tpacket_kbdq_core *pkc)
{
	del_timer_sync(&pkc->retire_blk_timer);
}

static void prb_shutdown_retire_blk_timer(struct packet_sock *po,
		struct sk_buff_head *rb_queue)
{
	struct tpacket_kbdq_core *pkc;

	pkc = GET_PBDQC_FROM_RB(&po->rx_ring);

	spin_lock_bh(&rb_queue->lock);
	pkc->delete_blk_timer = 1;
	spin_unlock_bh(&rb_queue->lock);

	prb_del_retire_blk_timer(pkc);
}

static void prb_setup_retire_blk_timer(struct packet_sock *po)
{
	struct tpacket_kbdq_core *pkc;

	pkc = GET_PBDQC_FROM_RB(&po->rx_ring);
	timer_setup(&pkc->retire_blk_timer, prb_retire_rx_blk_timer_expired,
		    0);
	pkc->retire_blk_timer.expires = jiffies;
}

static int prb_calc_retire_blk_tmo(struct packet_sock *po,
				int blk_size_in_bytes)
{
	struct net_device *dev;
	unsigned int mbits, div;
	struct ethtool_link_ksettings ecmd;
	int err;

	rtnl_lock();
	dev = __dev_get_by_index(sock_net(&po->sk), po->ifindex);
	if (unlikely(!dev)) {
		rtnl_unlock();
		return DEFAULT_PRB_RETIRE_TOV;
	}
	err = __ethtool_get_link_ksettings(dev, &ecmd);
	rtnl_unlock();
<<<<<<< HEAD
	if (!err) {
		/*
		 * If the link speed is so slow you don't really
		 * need to worry about perf anyways
		 */
		if (ecmd.base.speed < SPEED_1000 ||
		    ecmd.base.speed == SPEED_UNKNOWN) {
			return DEFAULT_PRB_RETIRE_TOV;
		} else {
			msec = 1;
			div = ecmd.base.speed / 1000;
		}
	} else
=======
	if (err)
>>>>>>> c1084c27
		return DEFAULT_PRB_RETIRE_TOV;

	/* If the link speed is so slow you don't really
	 * need to worry about perf anyways
	 */
	if (ecmd.base.speed < SPEED_1000 ||
	    ecmd.base.speed == SPEED_UNKNOWN)
		return DEFAULT_PRB_RETIRE_TOV;

	div = ecmd.base.speed / 1000;
	mbits = (blk_size_in_bytes * 8) / (1024 * 1024);

	if (div)
		mbits /= div;

	if (div)
		return mbits + 1;
	return mbits;
}

static void prb_init_ft_ops(struct tpacket_kbdq_core *p1,
			union tpacket_req_u *req_u)
{
	p1->feature_req_word = req_u->req3.tp_feature_req_word;
}

static void init_prb_bdqc(struct packet_sock *po,
			struct packet_ring_buffer *rb,
			struct pgv *pg_vec,
			union tpacket_req_u *req_u)
{
	struct tpacket_kbdq_core *p1 = GET_PBDQC_FROM_RB(rb);
	struct tpacket_block_desc *pbd;

	memset(p1, 0x0, sizeof(*p1));

	p1->knxt_seq_num = 1;
	p1->pkbdq = pg_vec;
	pbd = (struct tpacket_block_desc *)pg_vec[0].buffer;
	p1->pkblk_start	= pg_vec[0].buffer;
	p1->kblk_size = req_u->req3.tp_block_size;
	p1->knum_blocks	= req_u->req3.tp_block_nr;
	p1->hdrlen = po->tp_hdrlen;
	p1->version = po->tp_version;
	p1->last_kactive_blk_num = 0;
	po->stats.stats3.tp_freeze_q_cnt = 0;
	if (req_u->req3.tp_retire_blk_tov)
		p1->retire_blk_tov = req_u->req3.tp_retire_blk_tov;
	else
		p1->retire_blk_tov = prb_calc_retire_blk_tmo(po,
						req_u->req3.tp_block_size);
	p1->tov_in_jiffies = msecs_to_jiffies(p1->retire_blk_tov);
	p1->blk_sizeof_priv = req_u->req3.tp_sizeof_priv;
	rwlock_init(&p1->blk_fill_in_prog_lock);

	p1->max_frame_len = p1->kblk_size - BLK_PLUS_PRIV(p1->blk_sizeof_priv);
	prb_init_ft_ops(p1, req_u);
	prb_setup_retire_blk_timer(po);
	prb_open_block(p1, pbd);
}

/*  Do NOT update the last_blk_num first.
 *  Assumes sk_buff_head lock is held.
 */
static void _prb_refresh_rx_retire_blk_timer(struct tpacket_kbdq_core *pkc)
{
	mod_timer(&pkc->retire_blk_timer,
			jiffies + pkc->tov_in_jiffies);
	pkc->last_kactive_blk_num = pkc->kactive_blk_num;
}

/*
 * Timer logic:
 * 1) We refresh the timer only when we open a block.
 *    By doing this we don't waste cycles refreshing the timer
 *	  on packet-by-packet basis.
 *
 * With a 1MB block-size, on a 1Gbps line, it will take
 * i) ~8 ms to fill a block + ii) memcpy etc.
 * In this cut we are not accounting for the memcpy time.
 *
 * So, if the user sets the 'tmo' to 10ms then the timer
 * will never fire while the block is still getting filled
 * (which is what we want). However, the user could choose
 * to close a block early and that's fine.
 *
 * But when the timer does fire, we check whether or not to refresh it.
 * Since the tmo granularity is in msecs, it is not too expensive
 * to refresh the timer, lets say every '8' msecs.
 * Either the user can set the 'tmo' or we can derive it based on
 * a) line-speed and b) block-size.
 * prb_calc_retire_blk_tmo() calculates the tmo.
 *
 */
static void prb_retire_rx_blk_timer_expired(struct timer_list *t)
{
	struct packet_sock *po =
		from_timer(po, t, rx_ring.prb_bdqc.retire_blk_timer);
	struct tpacket_kbdq_core *pkc = GET_PBDQC_FROM_RB(&po->rx_ring);
	unsigned int frozen;
	struct tpacket_block_desc *pbd;

	spin_lock(&po->sk.sk_receive_queue.lock);

	frozen = prb_queue_frozen(pkc);
	pbd = GET_CURR_PBLOCK_DESC_FROM_CORE(pkc);

	if (unlikely(pkc->delete_blk_timer))
		goto out;

	/* We only need to plug the race when the block is partially filled.
	 * tpacket_rcv:
	 *		lock(); increment BLOCK_NUM_PKTS; unlock()
	 *		copy_bits() is in progress ...
	 *		timer fires on other cpu:
	 *		we can't retire the current block because copy_bits
	 *		is in progress.
	 *
	 */
	if (BLOCK_NUM_PKTS(pbd)) {
		/* Waiting for skb_copy_bits to finish... */
		write_lock(&pkc->blk_fill_in_prog_lock);
		write_unlock(&pkc->blk_fill_in_prog_lock);
	}

	if (pkc->last_kactive_blk_num == pkc->kactive_blk_num) {
		if (!frozen) {
			if (!BLOCK_NUM_PKTS(pbd)) {
				/* An empty block. Just refresh the timer. */
				goto refresh_timer;
			}
			prb_retire_current_block(pkc, po, TP_STATUS_BLK_TMO);
			if (!prb_dispatch_next_block(pkc, po))
				goto refresh_timer;
			else
				goto out;
		} else {
			/* Case 1. Queue was frozen because user-space was
			 *	   lagging behind.
			 */
			if (prb_curr_blk_in_use(pbd)) {
				/*
				 * Ok, user-space is still behind.
				 * So just refresh the timer.
				 */
				goto refresh_timer;
			} else {
			       /* Case 2. queue was frozen,user-space caught up,
				* now the link went idle && the timer fired.
				* We don't have a block to close.So we open this
				* block and restart the timer.
				* opening a block thaws the queue,restarts timer
				* Thawing/timer-refresh is a side effect.
				*/
				prb_open_block(pkc, pbd);
				goto out;
			}
		}
	}

refresh_timer:
	_prb_refresh_rx_retire_blk_timer(pkc);

out:
	spin_unlock(&po->sk.sk_receive_queue.lock);
}

static void prb_flush_block(struct tpacket_kbdq_core *pkc1,
		struct tpacket_block_desc *pbd1, __u32 status)
{
	/* Flush everything minus the block header */

#if ARCH_IMPLEMENTS_FLUSH_DCACHE_PAGE == 1
	u8 *start, *end;

	start = (u8 *)pbd1;

	/* Skip the block header(we know header WILL fit in 4K) */
	start += PAGE_SIZE;

	end = (u8 *)PAGE_ALIGN((unsigned long)pkc1->pkblk_end);
	for (; start < end; start += PAGE_SIZE)
		flush_dcache_page(pgv_to_page(start));

	smp_wmb();
#endif

	/* Now update the block status. */

	BLOCK_STATUS(pbd1) = status;

	/* Flush the block header */

#if ARCH_IMPLEMENTS_FLUSH_DCACHE_PAGE == 1
	start = (u8 *)pbd1;
	flush_dcache_page(pgv_to_page(start));

	smp_wmb();
#endif
}

/*
 * Side effect:
 *
 * 1) flush the block
 * 2) Increment active_blk_num
 *
 * Note:We DONT refresh the timer on purpose.
 *	Because almost always the next block will be opened.
 */
static void prb_close_block(struct tpacket_kbdq_core *pkc1,
		struct tpacket_block_desc *pbd1,
		struct packet_sock *po, unsigned int stat)
{
	__u32 status = TP_STATUS_USER | stat;

	struct tpacket3_hdr *last_pkt;
	struct tpacket_hdr_v1 *h1 = &pbd1->hdr.bh1;
	struct sock *sk = &po->sk;

	if (atomic_read(&po->tp_drops))
		status |= TP_STATUS_LOSING;

	last_pkt = (struct tpacket3_hdr *)pkc1->prev;
	last_pkt->tp_next_offset = 0;

	/* Get the ts of the last pkt */
	if (BLOCK_NUM_PKTS(pbd1)) {
		h1->ts_last_pkt.ts_sec = last_pkt->tp_sec;
		h1->ts_last_pkt.ts_nsec	= last_pkt->tp_nsec;
	} else {
		/* Ok, we tmo'd - so get the current time.
		 *
		 * It shouldn't really happen as we don't close empty
		 * blocks. See prb_retire_rx_blk_timer_expired().
		 */
		struct timespec64 ts;
		ktime_get_real_ts64(&ts);
		h1->ts_last_pkt.ts_sec = ts.tv_sec;
		h1->ts_last_pkt.ts_nsec	= ts.tv_nsec;
	}

	smp_wmb();

	/* Flush the block */
	prb_flush_block(pkc1, pbd1, status);

	sk->sk_data_ready(sk);

	pkc1->kactive_blk_num = GET_NEXT_PRB_BLK_NUM(pkc1);
}

static void prb_thaw_queue(struct tpacket_kbdq_core *pkc)
{
	pkc->reset_pending_on_curr_blk = 0;
}

/*
 * Side effect of opening a block:
 *
 * 1) prb_queue is thawed.
 * 2) retire_blk_timer is refreshed.
 *
 */
static void prb_open_block(struct tpacket_kbdq_core *pkc1,
	struct tpacket_block_desc *pbd1)
{
	struct timespec64 ts;
	struct tpacket_hdr_v1 *h1 = &pbd1->hdr.bh1;

	smp_rmb();

	/* We could have just memset this but we will lose the
	 * flexibility of making the priv area sticky
	 */

	BLOCK_SNUM(pbd1) = pkc1->knxt_seq_num++;
	BLOCK_NUM_PKTS(pbd1) = 0;
	BLOCK_LEN(pbd1) = BLK_PLUS_PRIV(pkc1->blk_sizeof_priv);

	ktime_get_real_ts64(&ts);

	h1->ts_first_pkt.ts_sec = ts.tv_sec;
	h1->ts_first_pkt.ts_nsec = ts.tv_nsec;

	pkc1->pkblk_start = (char *)pbd1;
	pkc1->nxt_offset = pkc1->pkblk_start + BLK_PLUS_PRIV(pkc1->blk_sizeof_priv);

	BLOCK_O2FP(pbd1) = (__u32)BLK_PLUS_PRIV(pkc1->blk_sizeof_priv);
	BLOCK_O2PRIV(pbd1) = BLK_HDR_LEN;

	pbd1->version = pkc1->version;
	pkc1->prev = pkc1->nxt_offset;
	pkc1->pkblk_end = pkc1->pkblk_start + pkc1->kblk_size;

	prb_thaw_queue(pkc1);
	_prb_refresh_rx_retire_blk_timer(pkc1);

	smp_wmb();
}

/*
 * Queue freeze logic:
 * 1) Assume tp_block_nr = 8 blocks.
 * 2) At time 't0', user opens Rx ring.
 * 3) Some time past 't0', kernel starts filling blocks starting from 0 .. 7
 * 4) user-space is either sleeping or processing block '0'.
 * 5) tpacket_rcv is currently filling block '7', since there is no space left,
 *    it will close block-7,loop around and try to fill block '0'.
 *    call-flow:
 *    __packet_lookup_frame_in_block
 *      prb_retire_current_block()
 *      prb_dispatch_next_block()
 *        |->(BLOCK_STATUS == USER) evaluates to true
 *    5.1) Since block-0 is currently in-use, we just freeze the queue.
 * 6) Now there are two cases:
 *    6.1) Link goes idle right after the queue is frozen.
 *         But remember, the last open_block() refreshed the timer.
 *         When this timer expires,it will refresh itself so that we can
 *         re-open block-0 in near future.
 *    6.2) Link is busy and keeps on receiving packets. This is a simple
 *         case and __packet_lookup_frame_in_block will check if block-0
 *         is free and can now be re-used.
 */
static void prb_freeze_queue(struct tpacket_kbdq_core *pkc,
				  struct packet_sock *po)
{
	pkc->reset_pending_on_curr_blk = 1;
	po->stats.stats3.tp_freeze_q_cnt++;
}

#define TOTAL_PKT_LEN_INCL_ALIGN(length) (ALIGN((length), V3_ALIGNMENT))

/*
 * If the next block is free then we will dispatch it
 * and return a good offset.
 * Else, we will freeze the queue.
 * So, caller must check the return value.
 */
static void *prb_dispatch_next_block(struct tpacket_kbdq_core *pkc,
		struct packet_sock *po)
{
	struct tpacket_block_desc *pbd;

	smp_rmb();

	/* 1. Get current block num */
	pbd = GET_CURR_PBLOCK_DESC_FROM_CORE(pkc);

	/* 2. If this block is currently in_use then freeze the queue */
	if (TP_STATUS_USER & BLOCK_STATUS(pbd)) {
		prb_freeze_queue(pkc, po);
		return NULL;
	}

	/*
	 * 3.
	 * open this block and return the offset where the first packet
	 * needs to get stored.
	 */
	prb_open_block(pkc, pbd);
	return (void *)pkc->nxt_offset;
}

static void prb_retire_current_block(struct tpacket_kbdq_core *pkc,
		struct packet_sock *po, unsigned int status)
{
	struct tpacket_block_desc *pbd = GET_CURR_PBLOCK_DESC_FROM_CORE(pkc);

	/* retire/close the current block */
	if (likely(TP_STATUS_KERNEL == BLOCK_STATUS(pbd))) {
		/*
		 * Plug the case where copy_bits() is in progress on
		 * cpu-0 and tpacket_rcv() got invoked on cpu-1, didn't
		 * have space to copy the pkt in the current block and
		 * called prb_retire_current_block()
		 *
		 * We don't need to worry about the TMO case because
		 * the timer-handler already handled this case.
		 */
		if (!(status & TP_STATUS_BLK_TMO)) {
			/* Waiting for skb_copy_bits to finish... */
			write_lock(&pkc->blk_fill_in_prog_lock);
			write_unlock(&pkc->blk_fill_in_prog_lock);
		}
		prb_close_block(pkc, pbd, po, status);
		return;
	}
}

static int prb_curr_blk_in_use(struct tpacket_block_desc *pbd)
{
	return TP_STATUS_USER & BLOCK_STATUS(pbd);
}

static int prb_queue_frozen(struct tpacket_kbdq_core *pkc)
{
	return pkc->reset_pending_on_curr_blk;
}

static void prb_clear_blk_fill_status(struct packet_ring_buffer *rb)
	__releases(&pkc->blk_fill_in_prog_lock)
{
	struct tpacket_kbdq_core *pkc  = GET_PBDQC_FROM_RB(rb);

	read_unlock(&pkc->blk_fill_in_prog_lock);
}

static void prb_fill_rxhash(struct tpacket_kbdq_core *pkc,
			struct tpacket3_hdr *ppd)
{
	ppd->hv1.tp_rxhash = skb_get_hash(pkc->skb);
}

static void prb_clear_rxhash(struct tpacket_kbdq_core *pkc,
			struct tpacket3_hdr *ppd)
{
	ppd->hv1.tp_rxhash = 0;
}

static void prb_fill_vlan_info(struct tpacket_kbdq_core *pkc,
			struct tpacket3_hdr *ppd)
{
	if (skb_vlan_tag_present(pkc->skb)) {
		ppd->hv1.tp_vlan_tci = skb_vlan_tag_get(pkc->skb);
		ppd->hv1.tp_vlan_tpid = ntohs(pkc->skb->vlan_proto);
		ppd->tp_status = TP_STATUS_VLAN_VALID | TP_STATUS_VLAN_TPID_VALID;
	} else {
		ppd->hv1.tp_vlan_tci = 0;
		ppd->hv1.tp_vlan_tpid = 0;
		ppd->tp_status = TP_STATUS_AVAILABLE;
	}
}

static void prb_run_all_ft_ops(struct tpacket_kbdq_core *pkc,
			struct tpacket3_hdr *ppd)
{
	ppd->hv1.tp_padding = 0;
	prb_fill_vlan_info(pkc, ppd);

	if (pkc->feature_req_word & TP_FT_REQ_FILL_RXHASH)
		prb_fill_rxhash(pkc, ppd);
	else
		prb_clear_rxhash(pkc, ppd);
}

static void prb_fill_curr_block(char *curr,
				struct tpacket_kbdq_core *pkc,
				struct tpacket_block_desc *pbd,
				unsigned int len)
	__acquires(&pkc->blk_fill_in_prog_lock)
{
	struct tpacket3_hdr *ppd;

	ppd  = (struct tpacket3_hdr *)curr;
	ppd->tp_next_offset = TOTAL_PKT_LEN_INCL_ALIGN(len);
	pkc->prev = curr;
	pkc->nxt_offset += TOTAL_PKT_LEN_INCL_ALIGN(len);
	BLOCK_LEN(pbd) += TOTAL_PKT_LEN_INCL_ALIGN(len);
	BLOCK_NUM_PKTS(pbd) += 1;
	read_lock(&pkc->blk_fill_in_prog_lock);
	prb_run_all_ft_ops(pkc, ppd);
}

/* Assumes caller has the sk->rx_queue.lock */
static void *__packet_lookup_frame_in_block(struct packet_sock *po,
					    struct sk_buff *skb,
					    unsigned int len
					    )
{
	struct tpacket_kbdq_core *pkc;
	struct tpacket_block_desc *pbd;
	char *curr, *end;

	pkc = GET_PBDQC_FROM_RB(&po->rx_ring);
	pbd = GET_CURR_PBLOCK_DESC_FROM_CORE(pkc);

	/* Queue is frozen when user space is lagging behind */
	if (prb_queue_frozen(pkc)) {
		/*
		 * Check if that last block which caused the queue to freeze,
		 * is still in_use by user-space.
		 */
		if (prb_curr_blk_in_use(pbd)) {
			/* Can't record this packet */
			return NULL;
		} else {
			/*
			 * Ok, the block was released by user-space.
			 * Now let's open that block.
			 * opening a block also thaws the queue.
			 * Thawing is a side effect.
			 */
			prb_open_block(pkc, pbd);
		}
	}

	smp_mb();
	curr = pkc->nxt_offset;
	pkc->skb = skb;
	end = (char *)pbd + pkc->kblk_size;

	/* first try the current block */
	if (curr+TOTAL_PKT_LEN_INCL_ALIGN(len) < end) {
		prb_fill_curr_block(curr, pkc, pbd, len);
		return (void *)curr;
	}

	/* Ok, close the current block */
	prb_retire_current_block(pkc, po, 0);

	/* Now, try to dispatch the next block */
	curr = (char *)prb_dispatch_next_block(pkc, po);
	if (curr) {
		pbd = GET_CURR_PBLOCK_DESC_FROM_CORE(pkc);
		prb_fill_curr_block(curr, pkc, pbd, len);
		return (void *)curr;
	}

	/*
	 * No free blocks are available.user_space hasn't caught up yet.
	 * Queue was just frozen and now this packet will get dropped.
	 */
	return NULL;
}

static void *packet_current_rx_frame(struct packet_sock *po,
					    struct sk_buff *skb,
					    int status, unsigned int len)
{
	char *curr = NULL;
	switch (po->tp_version) {
	case TPACKET_V1:
	case TPACKET_V2:
		curr = packet_lookup_frame(po, &po->rx_ring,
					po->rx_ring.head, status);
		return curr;
	case TPACKET_V3:
		return __packet_lookup_frame_in_block(po, skb, len);
	default:
		WARN(1, "TPACKET version not supported\n");
		BUG();
		return NULL;
	}
}

static void *prb_lookup_block(const struct packet_sock *po,
			      const struct packet_ring_buffer *rb,
			      unsigned int idx,
			      int status)
{
	struct tpacket_kbdq_core *pkc  = GET_PBDQC_FROM_RB(rb);
	struct tpacket_block_desc *pbd = GET_PBLOCK_DESC(pkc, idx);

	if (status != BLOCK_STATUS(pbd))
		return NULL;
	return pbd;
}

static int prb_previous_blk_num(struct packet_ring_buffer *rb)
{
	unsigned int prev;
	if (rb->prb_bdqc.kactive_blk_num)
		prev = rb->prb_bdqc.kactive_blk_num-1;
	else
		prev = rb->prb_bdqc.knum_blocks-1;
	return prev;
}

/* Assumes caller has held the rx_queue.lock */
static void *__prb_previous_block(struct packet_sock *po,
					 struct packet_ring_buffer *rb,
					 int status)
{
	unsigned int previous = prb_previous_blk_num(rb);
	return prb_lookup_block(po, rb, previous, status);
}

static void *packet_previous_rx_frame(struct packet_sock *po,
					     struct packet_ring_buffer *rb,
					     int status)
{
	if (po->tp_version <= TPACKET_V2)
		return packet_previous_frame(po, rb, status);

	return __prb_previous_block(po, rb, status);
}

static void packet_increment_rx_head(struct packet_sock *po,
					    struct packet_ring_buffer *rb)
{
	switch (po->tp_version) {
	case TPACKET_V1:
	case TPACKET_V2:
		return packet_increment_head(rb);
	case TPACKET_V3:
	default:
		WARN(1, "TPACKET version not supported.\n");
		BUG();
		return;
	}
}

static void *packet_previous_frame(struct packet_sock *po,
		struct packet_ring_buffer *rb,
		int status)
{
	unsigned int previous = rb->head ? rb->head - 1 : rb->frame_max;
	return packet_lookup_frame(po, rb, previous, status);
}

static void packet_increment_head(struct packet_ring_buffer *buff)
{
	buff->head = buff->head != buff->frame_max ? buff->head+1 : 0;
}

static void packet_inc_pending(struct packet_ring_buffer *rb)
{
	this_cpu_inc(*rb->pending_refcnt);
}

static void packet_dec_pending(struct packet_ring_buffer *rb)
{
	this_cpu_dec(*rb->pending_refcnt);
}

static unsigned int packet_read_pending(const struct packet_ring_buffer *rb)
{
	unsigned int refcnt = 0;
	int cpu;

	/* We don't use pending refcount in rx_ring. */
	if (rb->pending_refcnt == NULL)
		return 0;

	for_each_possible_cpu(cpu)
		refcnt += *per_cpu_ptr(rb->pending_refcnt, cpu);

	return refcnt;
}

static int packet_alloc_pending(struct packet_sock *po)
{
	po->rx_ring.pending_refcnt = NULL;

	po->tx_ring.pending_refcnt = alloc_percpu(unsigned int);
	if (unlikely(po->tx_ring.pending_refcnt == NULL))
		return -ENOBUFS;

	return 0;
}

static void packet_free_pending(struct packet_sock *po)
{
	free_percpu(po->tx_ring.pending_refcnt);
}

#define ROOM_POW_OFF	2
#define ROOM_NONE	0x0
#define ROOM_LOW	0x1
#define ROOM_NORMAL	0x2

static bool __tpacket_has_room(const struct packet_sock *po, int pow_off)
{
	int idx, len;

	len = READ_ONCE(po->rx_ring.frame_max) + 1;
	idx = READ_ONCE(po->rx_ring.head);
	if (pow_off)
		idx += len >> pow_off;
	if (idx >= len)
		idx -= len;
	return packet_lookup_frame(po, &po->rx_ring, idx, TP_STATUS_KERNEL);
}

static bool __tpacket_v3_has_room(const struct packet_sock *po, int pow_off)
{
	int idx, len;

	len = READ_ONCE(po->rx_ring.prb_bdqc.knum_blocks);
	idx = READ_ONCE(po->rx_ring.prb_bdqc.kactive_blk_num);
	if (pow_off)
		idx += len >> pow_off;
	if (idx >= len)
		idx -= len;
	return prb_lookup_block(po, &po->rx_ring, idx, TP_STATUS_KERNEL);
}

static int __packet_rcv_has_room(const struct packet_sock *po,
				 const struct sk_buff *skb)
{
	const struct sock *sk = &po->sk;
	int ret = ROOM_NONE;

	if (po->prot_hook.func != tpacket_rcv) {
		int rcvbuf = READ_ONCE(sk->sk_rcvbuf);
		int avail = rcvbuf - atomic_read(&sk->sk_rmem_alloc)
				   - (skb ? skb->truesize : 0);

		if (avail > (rcvbuf >> ROOM_POW_OFF))
			return ROOM_NORMAL;
		else if (avail > 0)
			return ROOM_LOW;
		else
			return ROOM_NONE;
	}

	if (po->tp_version == TPACKET_V3) {
		if (__tpacket_v3_has_room(po, ROOM_POW_OFF))
			ret = ROOM_NORMAL;
		else if (__tpacket_v3_has_room(po, 0))
			ret = ROOM_LOW;
	} else {
		if (__tpacket_has_room(po, ROOM_POW_OFF))
			ret = ROOM_NORMAL;
		else if (__tpacket_has_room(po, 0))
			ret = ROOM_LOW;
	}

	return ret;
}

static int packet_rcv_has_room(struct packet_sock *po, struct sk_buff *skb)
{
	int pressure, ret;

	ret = __packet_rcv_has_room(po, skb);
	pressure = ret != ROOM_NORMAL;

	if (READ_ONCE(po->pressure) != pressure)
		WRITE_ONCE(po->pressure, pressure);

	return ret;
}

static void packet_rcv_try_clear_pressure(struct packet_sock *po)
{
	if (READ_ONCE(po->pressure) &&
	    __packet_rcv_has_room(po, NULL) == ROOM_NORMAL)
		WRITE_ONCE(po->pressure,  0);
}

static void packet_sock_destruct(struct sock *sk)
{
	skb_queue_purge(&sk->sk_error_queue);

	WARN_ON(atomic_read(&sk->sk_rmem_alloc));
	WARN_ON(refcount_read(&sk->sk_wmem_alloc));

	if (!sock_flag(sk, SOCK_DEAD)) {
		pr_err("Attempt to release alive packet socket: %p\n", sk);
		return;
	}

	sk_refcnt_debug_dec(sk);
}

static bool fanout_flow_is_huge(struct packet_sock *po, struct sk_buff *skb)
{
	u32 *history = po->rollover->history;
	u32 victim, rxhash;
	int i, count = 0;

	rxhash = skb_get_hash(skb);
	for (i = 0; i < ROLLOVER_HLEN; i++)
		if (READ_ONCE(history[i]) == rxhash)
			count++;

	victim = prandom_u32() % ROLLOVER_HLEN;

	/* Avoid dirtying the cache line if possible */
	if (READ_ONCE(history[victim]) != rxhash)
		WRITE_ONCE(history[victim], rxhash);

	return count > (ROLLOVER_HLEN >> 1);
}

static unsigned int fanout_demux_hash(struct packet_fanout *f,
				      struct sk_buff *skb,
				      unsigned int num)
{
	return reciprocal_scale(__skb_get_hash_symmetric(skb), num);
}

static unsigned int fanout_demux_lb(struct packet_fanout *f,
				    struct sk_buff *skb,
				    unsigned int num)
{
	unsigned int val = atomic_inc_return(&f->rr_cur);

	return val % num;
}

static unsigned int fanout_demux_cpu(struct packet_fanout *f,
				     struct sk_buff *skb,
				     unsigned int num)
{
	return smp_processor_id() % num;
}

static unsigned int fanout_demux_rnd(struct packet_fanout *f,
				     struct sk_buff *skb,
				     unsigned int num)
{
	return prandom_u32_max(num);
}

static unsigned int fanout_demux_rollover(struct packet_fanout *f,
					  struct sk_buff *skb,
					  unsigned int idx, bool try_self,
					  unsigned int num)
{
	struct packet_sock *po, *po_next, *po_skip = NULL;
	unsigned int i, j, room = ROOM_NONE;

	po = pkt_sk(rcu_dereference(f->arr[idx]));

	if (try_self) {
		room = packet_rcv_has_room(po, skb);
		if (room == ROOM_NORMAL ||
		    (room == ROOM_LOW && !fanout_flow_is_huge(po, skb)))
			return idx;
		po_skip = po;
	}

	i = j = min_t(int, po->rollover->sock, num - 1);
	do {
		po_next = pkt_sk(rcu_dereference(f->arr[i]));
		if (po_next != po_skip && !READ_ONCE(po_next->pressure) &&
		    packet_rcv_has_room(po_next, skb) == ROOM_NORMAL) {
			if (i != j)
				po->rollover->sock = i;
			atomic_long_inc(&po->rollover->num);
			if (room == ROOM_LOW)
				atomic_long_inc(&po->rollover->num_huge);
			return i;
		}

		if (++i == num)
			i = 0;
	} while (i != j);

	atomic_long_inc(&po->rollover->num_failed);
	return idx;
}

static unsigned int fanout_demux_qm(struct packet_fanout *f,
				    struct sk_buff *skb,
				    unsigned int num)
{
	return skb_get_queue_mapping(skb) % num;
}

static unsigned int fanout_demux_bpf(struct packet_fanout *f,
				     struct sk_buff *skb,
				     unsigned int num)
{
	struct bpf_prog *prog;
	unsigned int ret = 0;

	rcu_read_lock();
	prog = rcu_dereference(f->bpf_prog);
	if (prog)
		ret = bpf_prog_run_clear_cb(prog, skb) % num;
	rcu_read_unlock();

	return ret;
}

static bool fanout_has_flag(struct packet_fanout *f, u16 flag)
{
	return f->flags & (flag >> 8);
}

static int packet_rcv_fanout(struct sk_buff *skb, struct net_device *dev,
			     struct packet_type *pt, struct net_device *orig_dev)
{
	struct packet_fanout *f = pt->af_packet_priv;
	unsigned int num = READ_ONCE(f->num_members);
	struct net *net = read_pnet(&f->net);
	struct packet_sock *po;
	unsigned int idx;

	if (!net_eq(dev_net(dev), net) || !num) {
		kfree_skb(skb);
		return 0;
	}

	if (fanout_has_flag(f, PACKET_FANOUT_FLAG_DEFRAG)) {
		skb = ip_check_defrag(net, skb, IP_DEFRAG_AF_PACKET);
		if (!skb)
			return 0;
	}
	switch (f->type) {
	case PACKET_FANOUT_HASH:
	default:
		idx = fanout_demux_hash(f, skb, num);
		break;
	case PACKET_FANOUT_LB:
		idx = fanout_demux_lb(f, skb, num);
		break;
	case PACKET_FANOUT_CPU:
		idx = fanout_demux_cpu(f, skb, num);
		break;
	case PACKET_FANOUT_RND:
		idx = fanout_demux_rnd(f, skb, num);
		break;
	case PACKET_FANOUT_QM:
		idx = fanout_demux_qm(f, skb, num);
		break;
	case PACKET_FANOUT_ROLLOVER:
		idx = fanout_demux_rollover(f, skb, 0, false, num);
		break;
	case PACKET_FANOUT_CBPF:
	case PACKET_FANOUT_EBPF:
		idx = fanout_demux_bpf(f, skb, num);
		break;
	}

	if (fanout_has_flag(f, PACKET_FANOUT_FLAG_ROLLOVER))
		idx = fanout_demux_rollover(f, skb, idx, true, num);

	po = pkt_sk(rcu_dereference(f->arr[idx]));
	return po->prot_hook.func(skb, dev, &po->prot_hook, orig_dev);
}

DEFINE_MUTEX(fanout_mutex);
EXPORT_SYMBOL_GPL(fanout_mutex);
static LIST_HEAD(fanout_list);
static u16 fanout_next_id;

static void __fanout_link(struct sock *sk, struct packet_sock *po)
{
	struct packet_fanout *f = po->fanout;

	spin_lock(&f->lock);
	rcu_assign_pointer(f->arr[f->num_members], sk);
	smp_wmb();
	f->num_members++;
	if (f->num_members == 1)
		dev_add_pack(&f->prot_hook);
	spin_unlock(&f->lock);
}

static void __fanout_unlink(struct sock *sk, struct packet_sock *po)
{
	struct packet_fanout *f = po->fanout;
	int i;

	spin_lock(&f->lock);
	for (i = 0; i < f->num_members; i++) {
		if (rcu_dereference_protected(f->arr[i],
					      lockdep_is_held(&f->lock)) == sk)
			break;
	}
	BUG_ON(i >= f->num_members);
	rcu_assign_pointer(f->arr[i],
			   rcu_dereference_protected(f->arr[f->num_members - 1],
						     lockdep_is_held(&f->lock)));
	f->num_members--;
	if (f->num_members == 0)
		__dev_remove_pack(&f->prot_hook);
	spin_unlock(&f->lock);
}

static bool match_fanout_group(struct packet_type *ptype, struct sock *sk)
{
	if (sk->sk_family != PF_PACKET)
		return false;

	return ptype->af_packet_priv == pkt_sk(sk)->fanout;
}

static void fanout_init_data(struct packet_fanout *f)
{
	switch (f->type) {
	case PACKET_FANOUT_LB:
		atomic_set(&f->rr_cur, 0);
		break;
	case PACKET_FANOUT_CBPF:
	case PACKET_FANOUT_EBPF:
		RCU_INIT_POINTER(f->bpf_prog, NULL);
		break;
	}
}

static void __fanout_set_data_bpf(struct packet_fanout *f, struct bpf_prog *new)
{
	struct bpf_prog *old;

	spin_lock(&f->lock);
	old = rcu_dereference_protected(f->bpf_prog, lockdep_is_held(&f->lock));
	rcu_assign_pointer(f->bpf_prog, new);
	spin_unlock(&f->lock);

	if (old) {
		synchronize_net();
		bpf_prog_destroy(old);
	}
}

static int fanout_set_data_cbpf(struct packet_sock *po, sockptr_t data,
				unsigned int len)
{
	struct bpf_prog *new;
	struct sock_fprog fprog;
	int ret;

	if (sock_flag(&po->sk, SOCK_FILTER_LOCKED))
		return -EPERM;

	ret = copy_bpf_fprog_from_user(&fprog, data, len);
	if (ret)
		return ret;

	ret = bpf_prog_create_from_user(&new, &fprog, NULL, false);
	if (ret)
		return ret;

	__fanout_set_data_bpf(po->fanout, new);
	return 0;
}

static int fanout_set_data_ebpf(struct packet_sock *po, sockptr_t data,
				unsigned int len)
{
	struct bpf_prog *new;
	u32 fd;

	if (sock_flag(&po->sk, SOCK_FILTER_LOCKED))
		return -EPERM;
	if (len != sizeof(fd))
		return -EINVAL;
	if (copy_from_sockptr(&fd, data, len))
		return -EFAULT;

	new = bpf_prog_get_type(fd, BPF_PROG_TYPE_SOCKET_FILTER);
	if (IS_ERR(new))
		return PTR_ERR(new);

	__fanout_set_data_bpf(po->fanout, new);
	return 0;
}

static int fanout_set_data(struct packet_sock *po, sockptr_t data,
			   unsigned int len)
{
	switch (po->fanout->type) {
	case PACKET_FANOUT_CBPF:
		return fanout_set_data_cbpf(po, data, len);
	case PACKET_FANOUT_EBPF:
		return fanout_set_data_ebpf(po, data, len);
	default:
		return -EINVAL;
	}
}

static void fanout_release_data(struct packet_fanout *f)
{
	switch (f->type) {
	case PACKET_FANOUT_CBPF:
	case PACKET_FANOUT_EBPF:
		__fanout_set_data_bpf(f, NULL);
	}
}

static bool __fanout_id_is_free(struct sock *sk, u16 candidate_id)
{
	struct packet_fanout *f;

	list_for_each_entry(f, &fanout_list, list) {
		if (f->id == candidate_id &&
		    read_pnet(&f->net) == sock_net(sk)) {
			return false;
		}
	}
	return true;
}

static bool fanout_find_new_id(struct sock *sk, u16 *new_id)
{
	u16 id = fanout_next_id;

	do {
		if (__fanout_id_is_free(sk, id)) {
			*new_id = id;
			fanout_next_id = id + 1;
			return true;
		}

		id++;
	} while (id != fanout_next_id);

	return false;
}

static int fanout_add(struct sock *sk, struct fanout_args *args)
{
	struct packet_rollover *rollover = NULL;
	struct packet_sock *po = pkt_sk(sk);
	u16 type_flags = args->type_flags;
	struct packet_fanout *f, *match;
	u8 type = type_flags & 0xff;
	u8 flags = type_flags >> 8;
	u16 id = args->id;
	int err;

	switch (type) {
	case PACKET_FANOUT_ROLLOVER:
		if (type_flags & PACKET_FANOUT_FLAG_ROLLOVER)
			return -EINVAL;
		break;
	case PACKET_FANOUT_HASH:
	case PACKET_FANOUT_LB:
	case PACKET_FANOUT_CPU:
	case PACKET_FANOUT_RND:
	case PACKET_FANOUT_QM:
	case PACKET_FANOUT_CBPF:
	case PACKET_FANOUT_EBPF:
		break;
	default:
		return -EINVAL;
	}

	mutex_lock(&fanout_mutex);

	err = -EALREADY;
	if (po->fanout)
		goto out;

	if (type == PACKET_FANOUT_ROLLOVER ||
	    (type_flags & PACKET_FANOUT_FLAG_ROLLOVER)) {
		err = -ENOMEM;
		rollover = kzalloc(sizeof(*rollover), GFP_KERNEL);
		if (!rollover)
			goto out;
		atomic_long_set(&rollover->num, 0);
		atomic_long_set(&rollover->num_huge, 0);
		atomic_long_set(&rollover->num_failed, 0);
	}

	if (type_flags & PACKET_FANOUT_FLAG_UNIQUEID) {
		if (id != 0) {
			err = -EINVAL;
			goto out;
		}
		if (!fanout_find_new_id(sk, &id)) {
			err = -ENOMEM;
			goto out;
		}
		/* ephemeral flag for the first socket in the group: drop it */
		flags &= ~(PACKET_FANOUT_FLAG_UNIQUEID >> 8);
	}

	match = NULL;
	list_for_each_entry(f, &fanout_list, list) {
		if (f->id == id &&
		    read_pnet(&f->net) == sock_net(sk)) {
			match = f;
			break;
		}
	}
	err = -EINVAL;
	if (match) {
		if (match->flags != flags)
			goto out;
		if (args->max_num_members &&
		    args->max_num_members != match->max_num_members)
			goto out;
	} else {
		if (args->max_num_members > PACKET_FANOUT_MAX)
			goto out;
		if (!args->max_num_members)
			/* legacy PACKET_FANOUT_MAX */
			args->max_num_members = 256;
		err = -ENOMEM;
		match = kvzalloc(struct_size(match, arr, args->max_num_members),
				 GFP_KERNEL);
		if (!match)
			goto out;
		write_pnet(&match->net, sock_net(sk));
		match->id = id;
		match->type = type;
		match->flags = flags;
		INIT_LIST_HEAD(&match->list);
		spin_lock_init(&match->lock);
		refcount_set(&match->sk_ref, 0);
		fanout_init_data(match);
		match->prot_hook.type = po->prot_hook.type;
		match->prot_hook.dev = po->prot_hook.dev;
		match->prot_hook.func = packet_rcv_fanout;
		match->prot_hook.af_packet_priv = match;
		match->prot_hook.id_match = match_fanout_group;
		match->max_num_members = args->max_num_members;
		list_add(&match->list, &fanout_list);
	}
	err = -EINVAL;

	spin_lock(&po->bind_lock);
	if (po->running &&
	    match->type == type &&
	    match->prot_hook.type == po->prot_hook.type &&
	    match->prot_hook.dev == po->prot_hook.dev) {
		err = -ENOSPC;
		if (refcount_read(&match->sk_ref) < match->max_num_members) {
			__dev_remove_pack(&po->prot_hook);
			po->fanout = match;
			po->rollover = rollover;
			rollover = NULL;
			refcount_set(&match->sk_ref, refcount_read(&match->sk_ref) + 1);
			__fanout_link(sk, po);
			err = 0;
		}
	}
	spin_unlock(&po->bind_lock);

	if (err && !refcount_read(&match->sk_ref)) {
		list_del(&match->list);
		kvfree(match);
	}

out:
	kfree(rollover);
	mutex_unlock(&fanout_mutex);
	return err;
}

/* If pkt_sk(sk)->fanout->sk_ref is zero, this function removes
 * pkt_sk(sk)->fanout from fanout_list and returns pkt_sk(sk)->fanout.
 * It is the responsibility of the caller to call fanout_release_data() and
 * free the returned packet_fanout (after synchronize_net())
 */
static struct packet_fanout *fanout_release(struct sock *sk)
{
	struct packet_sock *po = pkt_sk(sk);
	struct packet_fanout *f;

	mutex_lock(&fanout_mutex);
	f = po->fanout;
	if (f) {
		po->fanout = NULL;

		if (refcount_dec_and_test(&f->sk_ref))
			list_del(&f->list);
		else
			f = NULL;
	}
	mutex_unlock(&fanout_mutex);

	return f;
}

static bool packet_extra_vlan_len_allowed(const struct net_device *dev,
					  struct sk_buff *skb)
{
	/* Earlier code assumed this would be a VLAN pkt, double-check
	 * this now that we have the actual packet in hand. We can only
	 * do this check on Ethernet devices.
	 */
	if (unlikely(dev->type != ARPHRD_ETHER))
		return false;

	skb_reset_mac_header(skb);
	return likely(eth_hdr(skb)->h_proto == htons(ETH_P_8021Q));
}

static const struct proto_ops packet_ops;

static const struct proto_ops packet_ops_spkt;

static int packet_rcv_spkt(struct sk_buff *skb, struct net_device *dev,
			   struct packet_type *pt, struct net_device *orig_dev)
{
	struct sock *sk;
	struct sockaddr_pkt *spkt;

	/*
	 *	When we registered the protocol we saved the socket in the data
	 *	field for just this event.
	 */

	sk = pt->af_packet_priv;

	/*
	 *	Yank back the headers [hope the device set this
	 *	right or kerboom...]
	 *
	 *	Incoming packets have ll header pulled,
	 *	push it back.
	 *
	 *	For outgoing ones skb->data == skb_mac_header(skb)
	 *	so that this procedure is noop.
	 */

	if (skb->pkt_type == PACKET_LOOPBACK)
		goto out;

	if (!net_eq(dev_net(dev), sock_net(sk)))
		goto out;

	skb = skb_share_check(skb, GFP_ATOMIC);
	if (skb == NULL)
		goto oom;

	/* drop any routing info */
	skb_dst_drop(skb);

	/* drop conntrack reference */
	nf_reset_ct(skb);

	spkt = &PACKET_SKB_CB(skb)->sa.pkt;

	skb_push(skb, skb->data - skb_mac_header(skb));

	/*
	 *	The SOCK_PACKET socket receives _all_ frames.
	 */

	spkt->spkt_family = dev->type;
	strlcpy(spkt->spkt_device, dev->name, sizeof(spkt->spkt_device));
	spkt->spkt_protocol = skb->protocol;

	/*
	 *	Charge the memory to the socket. This is done specifically
	 *	to prevent sockets using all the memory up.
	 */

	if (sock_queue_rcv_skb(sk, skb) == 0)
		return 0;

out:
	kfree_skb(skb);
oom:
	return 0;
}

static void packet_parse_headers(struct sk_buff *skb, struct socket *sock)
{
	if ((!skb->protocol || skb->protocol == htons(ETH_P_ALL)) &&
	    sock->type == SOCK_RAW) {
		skb_reset_mac_header(skb);
		skb->protocol = dev_parse_header_protocol(skb);
	}

	skb_probe_transport_header(skb);
}

/*
 *	Output a raw packet to a device layer. This bypasses all the other
 *	protocol layers and you must therefore supply it with a complete frame
 */

static int packet_sendmsg_spkt(struct socket *sock, struct msghdr *msg,
			       size_t len)
{
	struct sock *sk = sock->sk;
	DECLARE_SOCKADDR(struct sockaddr_pkt *, saddr, msg->msg_name);
	struct sk_buff *skb = NULL;
	struct net_device *dev;
	struct sockcm_cookie sockc;
	__be16 proto = 0;
	int err;
	int extra_len = 0;

	/*
	 *	Get and verify the address.
	 */

	if (saddr) {
		if (msg->msg_namelen < sizeof(struct sockaddr))
			return -EINVAL;
		if (msg->msg_namelen == sizeof(struct sockaddr_pkt))
			proto = saddr->spkt_protocol;
	} else
		return -ENOTCONN;	/* SOCK_PACKET must be sent giving an address */

	/*
	 *	Find the device first to size check it
	 */

	saddr->spkt_device[sizeof(saddr->spkt_device) - 1] = 0;
retry:
	rcu_read_lock();
	dev = dev_get_by_name_rcu(sock_net(sk), saddr->spkt_device);
	err = -ENODEV;
	if (dev == NULL)
		goto out_unlock;

	err = -ENETDOWN;
	if (!(dev->flags & IFF_UP))
		goto out_unlock;

	/*
	 * You may not queue a frame bigger than the mtu. This is the lowest level
	 * raw protocol and you must do your own fragmentation at this level.
	 */

	if (unlikely(sock_flag(sk, SOCK_NOFCS))) {
		if (!netif_supports_nofcs(dev)) {
			err = -EPROTONOSUPPORT;
			goto out_unlock;
		}
		extra_len = 4; /* We're doing our own CRC */
	}

	err = -EMSGSIZE;
	if (len > dev->mtu + dev->hard_header_len + VLAN_HLEN + extra_len)
		goto out_unlock;

	if (!skb) {
		size_t reserved = LL_RESERVED_SPACE(dev);
		int tlen = dev->needed_tailroom;
		unsigned int hhlen = dev->header_ops ? dev->hard_header_len : 0;

		rcu_read_unlock();
		skb = sock_wmalloc(sk, len + reserved + tlen, 0, GFP_KERNEL);
		if (skb == NULL)
			return -ENOBUFS;
		/* FIXME: Save some space for broken drivers that write a hard
		 * header at transmission time by themselves. PPP is the notable
		 * one here. This should really be fixed at the driver level.
		 */
		skb_reserve(skb, reserved);
		skb_reset_network_header(skb);

		/* Try to align data part correctly */
		if (hhlen) {
			skb->data -= hhlen;
			skb->tail -= hhlen;
			if (len < hhlen)
				skb_reset_network_header(skb);
		}
		err = memcpy_from_msg(skb_put(skb, len), msg, len);
		if (err)
			goto out_free;
		goto retry;
	}

	if (!dev_validate_header(dev, skb->data, len)) {
		err = -EINVAL;
		goto out_unlock;
	}
	if (len > (dev->mtu + dev->hard_header_len + extra_len) &&
	    !packet_extra_vlan_len_allowed(dev, skb)) {
		err = -EMSGSIZE;
		goto out_unlock;
	}

	sockcm_init(&sockc, sk);
	if (msg->msg_controllen) {
		err = sock_cmsg_send(sk, msg, &sockc);
		if (unlikely(err))
			goto out_unlock;
	}

	skb->protocol = proto;
	skb->dev = dev;
	skb->priority = sk->sk_priority;
	skb->mark = sk->sk_mark;
	skb->tstamp = sockc.transmit_time;

	skb_setup_tx_timestamp(skb, sockc.tsflags);

	if (unlikely(extra_len == 4))
		skb->no_fcs = 1;

	packet_parse_headers(skb, sock);

	dev_queue_xmit(skb);
	rcu_read_unlock();
	return len;

out_unlock:
	rcu_read_unlock();
out_free:
	kfree_skb(skb);
	return err;
}

static unsigned int run_filter(struct sk_buff *skb,
			       const struct sock *sk,
			       unsigned int res)
{
	struct sk_filter *filter;

	rcu_read_lock();
	filter = rcu_dereference(sk->sk_filter);
	if (filter != NULL)
		res = bpf_prog_run_clear_cb(filter->prog, skb);
	rcu_read_unlock();

	return res;
}

static int packet_rcv_vnet(struct msghdr *msg, const struct sk_buff *skb,
			   size_t *len)
{
	struct virtio_net_hdr vnet_hdr;

	if (*len < sizeof(vnet_hdr))
		return -EINVAL;
	*len -= sizeof(vnet_hdr);

	if (virtio_net_hdr_from_skb(skb, &vnet_hdr, vio_le(), true, 0))
		return -EINVAL;

	return memcpy_to_msg(msg, (void *)&vnet_hdr, sizeof(vnet_hdr));
}

/*
 * This function makes lazy skb cloning in hope that most of packets
 * are discarded by BPF.
 *
 * Note tricky part: we DO mangle shared skb! skb->data, skb->len
 * and skb->cb are mangled. It works because (and until) packets
 * falling here are owned by current CPU. Output packets are cloned
 * by dev_queue_xmit_nit(), input packets are processed by net_bh
 * sequentially, so that if we return skb to original state on exit,
 * we will not harm anyone.
 */

static int packet_rcv(struct sk_buff *skb, struct net_device *dev,
		      struct packet_type *pt, struct net_device *orig_dev)
{
	struct sock *sk;
	struct sockaddr_ll *sll;
	struct packet_sock *po;
	u8 *skb_head = skb->data;
	int skb_len = skb->len;
	unsigned int snaplen, res;
	bool is_drop_n_account = false;

	if (skb->pkt_type == PACKET_LOOPBACK)
		goto drop;

	sk = pt->af_packet_priv;
	po = pkt_sk(sk);

	if (!net_eq(dev_net(dev), sock_net(sk)))
		goto drop;

	skb->dev = dev;

	if (dev_has_header(dev)) {
		/* The device has an explicit notion of ll header,
		 * exported to higher levels.
		 *
		 * Otherwise, the device hides details of its frame
		 * structure, so that corresponding packet head is
		 * never delivered to user.
		 */
		if (sk->sk_type != SOCK_DGRAM)
			skb_push(skb, skb->data - skb_mac_header(skb));
		else if (skb->pkt_type == PACKET_OUTGOING) {
			/* Special case: outgoing packets have ll header at head */
			skb_pull(skb, skb_network_offset(skb));
		}
	}

	snaplen = skb->len;

	res = run_filter(skb, sk, snaplen);
	if (!res)
		goto drop_n_restore;
	if (snaplen > res)
		snaplen = res;

	if (atomic_read(&sk->sk_rmem_alloc) >= sk->sk_rcvbuf)
		goto drop_n_acct;

	if (skb_shared(skb)) {
		struct sk_buff *nskb = skb_clone(skb, GFP_ATOMIC);
		if (nskb == NULL)
			goto drop_n_acct;

		if (skb_head != skb->data) {
			skb->data = skb_head;
			skb->len = skb_len;
		}
		consume_skb(skb);
		skb = nskb;
	}

	sock_skb_cb_check_size(sizeof(*PACKET_SKB_CB(skb)) + MAX_ADDR_LEN - 8);

	sll = &PACKET_SKB_CB(skb)->sa.ll;
	sll->sll_hatype = dev->type;
	sll->sll_pkttype = skb->pkt_type;
	if (unlikely(po->origdev))
		sll->sll_ifindex = orig_dev->ifindex;
	else
		sll->sll_ifindex = dev->ifindex;

	sll->sll_halen = dev_parse_header(skb, sll->sll_addr);

	/* sll->sll_family and sll->sll_protocol are set in packet_recvmsg().
	 * Use their space for storing the original skb length.
	 */
	PACKET_SKB_CB(skb)->sa.origlen = skb->len;

	if (pskb_trim(skb, snaplen))
		goto drop_n_acct;

	skb_set_owner_r(skb, sk);
	skb->dev = NULL;
	skb_dst_drop(skb);

	/* drop conntrack reference */
	nf_reset_ct(skb);

	spin_lock(&sk->sk_receive_queue.lock);
	po->stats.stats1.tp_packets++;
	sock_skb_set_dropcount(sk, skb);
	__skb_queue_tail(&sk->sk_receive_queue, skb);
	spin_unlock(&sk->sk_receive_queue.lock);
	sk->sk_data_ready(sk);
	return 0;

drop_n_acct:
	is_drop_n_account = true;
	atomic_inc(&po->tp_drops);
	atomic_inc(&sk->sk_drops);

drop_n_restore:
	if (skb_head != skb->data && skb_shared(skb)) {
		skb->data = skb_head;
		skb->len = skb_len;
	}
drop:
	if (!is_drop_n_account)
		consume_skb(skb);
	else
		kfree_skb(skb);
	return 0;
}

static int tpacket_rcv(struct sk_buff *skb, struct net_device *dev,
		       struct packet_type *pt, struct net_device *orig_dev)
{
	struct sock *sk;
	struct packet_sock *po;
	struct sockaddr_ll *sll;
	union tpacket_uhdr h;
	u8 *skb_head = skb->data;
	int skb_len = skb->len;
	unsigned int snaplen, res;
	unsigned long status = TP_STATUS_USER;
	unsigned short macoff, hdrlen;
	unsigned int netoff;
	struct sk_buff *copy_skb = NULL;
	struct timespec64 ts;
	__u32 ts_status;
	bool is_drop_n_account = false;
	unsigned int slot_id = 0;
	bool do_vnet = false;

	/* struct tpacket{2,3}_hdr is aligned to a multiple of TPACKET_ALIGNMENT.
	 * We may add members to them until current aligned size without forcing
	 * userspace to call getsockopt(..., PACKET_HDRLEN, ...).
	 */
	BUILD_BUG_ON(TPACKET_ALIGN(sizeof(*h.h2)) != 32);
	BUILD_BUG_ON(TPACKET_ALIGN(sizeof(*h.h3)) != 48);

	if (skb->pkt_type == PACKET_LOOPBACK)
		goto drop;

	sk = pt->af_packet_priv;
	po = pkt_sk(sk);

	if (!net_eq(dev_net(dev), sock_net(sk)))
		goto drop;

	if (dev_has_header(dev)) {
		if (sk->sk_type != SOCK_DGRAM)
			skb_push(skb, skb->data - skb_mac_header(skb));
		else if (skb->pkt_type == PACKET_OUTGOING) {
			/* Special case: outgoing packets have ll header at head */
			skb_pull(skb, skb_network_offset(skb));
		}
	}

	snaplen = skb->len;

	res = run_filter(skb, sk, snaplen);
	if (!res)
		goto drop_n_restore;

	/* If we are flooded, just give up */
	if (__packet_rcv_has_room(po, skb) == ROOM_NONE) {
		atomic_inc(&po->tp_drops);
		goto drop_n_restore;
	}

	if (skb->ip_summed == CHECKSUM_PARTIAL)
		status |= TP_STATUS_CSUMNOTREADY;
	else if (skb->pkt_type != PACKET_OUTGOING &&
		 (skb->ip_summed == CHECKSUM_COMPLETE ||
		  skb_csum_unnecessary(skb)))
		status |= TP_STATUS_CSUM_VALID;

	if (snaplen > res)
		snaplen = res;

	if (sk->sk_type == SOCK_DGRAM) {
		macoff = netoff = TPACKET_ALIGN(po->tp_hdrlen) + 16 +
				  po->tp_reserve;
	} else {
		unsigned int maclen = skb_network_offset(skb);
		netoff = TPACKET_ALIGN(po->tp_hdrlen +
				       (maclen < 16 ? 16 : maclen)) +
				       po->tp_reserve;
		if (po->has_vnet_hdr) {
			netoff += sizeof(struct virtio_net_hdr);
			do_vnet = true;
		}
		macoff = netoff - maclen;
	}
	if (netoff > USHRT_MAX) {
		atomic_inc(&po->tp_drops);
		goto drop_n_restore;
	}
	if (po->tp_version <= TPACKET_V2) {
		if (macoff + snaplen > po->rx_ring.frame_size) {
			if (po->copy_thresh &&
			    atomic_read(&sk->sk_rmem_alloc) < sk->sk_rcvbuf) {
				if (skb_shared(skb)) {
					copy_skb = skb_clone(skb, GFP_ATOMIC);
				} else {
					copy_skb = skb_get(skb);
					skb_head = skb->data;
				}
				if (copy_skb)
					skb_set_owner_r(copy_skb, sk);
			}
			snaplen = po->rx_ring.frame_size - macoff;
			if ((int)snaplen < 0) {
				snaplen = 0;
				do_vnet = false;
			}
		}
	} else if (unlikely(macoff + snaplen >
			    GET_PBDQC_FROM_RB(&po->rx_ring)->max_frame_len)) {
		u32 nval;

		nval = GET_PBDQC_FROM_RB(&po->rx_ring)->max_frame_len - macoff;
		pr_err_once("tpacket_rcv: packet too big, clamped from %u to %u. macoff=%u\n",
			    snaplen, nval, macoff);
		snaplen = nval;
		if (unlikely((int)snaplen < 0)) {
			snaplen = 0;
			macoff = GET_PBDQC_FROM_RB(&po->rx_ring)->max_frame_len;
			do_vnet = false;
		}
	}
	spin_lock(&sk->sk_receive_queue.lock);
	h.raw = packet_current_rx_frame(po, skb,
					TP_STATUS_KERNEL, (macoff+snaplen));
	if (!h.raw)
		goto drop_n_account;

	if (po->tp_version <= TPACKET_V2) {
		slot_id = po->rx_ring.head;
		if (test_bit(slot_id, po->rx_ring.rx_owner_map))
			goto drop_n_account;
		__set_bit(slot_id, po->rx_ring.rx_owner_map);
	}

	if (do_vnet &&
	    virtio_net_hdr_from_skb(skb, h.raw + macoff -
				    sizeof(struct virtio_net_hdr),
				    vio_le(), true, 0)) {
		if (po->tp_version == TPACKET_V3)
			prb_clear_blk_fill_status(&po->rx_ring);
		goto drop_n_account;
	}

	if (po->tp_version <= TPACKET_V2) {
		packet_increment_rx_head(po, &po->rx_ring);
	/*
	 * LOSING will be reported till you read the stats,
	 * because it's COR - Clear On Read.
	 * Anyways, moving it for V1/V2 only as V3 doesn't need this
	 * at packet level.
	 */
		if (atomic_read(&po->tp_drops))
			status |= TP_STATUS_LOSING;
	}

	po->stats.stats1.tp_packets++;
	if (copy_skb) {
		status |= TP_STATUS_COPY;
		__skb_queue_tail(&sk->sk_receive_queue, copy_skb);
	}
	spin_unlock(&sk->sk_receive_queue.lock);

	skb_copy_bits(skb, 0, h.raw + macoff, snaplen);

	/* Always timestamp; prefer an existing software timestamp taken
	 * closer to the time of capture.
	 */
	ts_status = tpacket_get_timestamp(skb, &ts,
					  po->tp_tstamp | SOF_TIMESTAMPING_SOFTWARE);
	if (!ts_status)
		ktime_get_real_ts64(&ts);

	status |= ts_status;

	switch (po->tp_version) {
	case TPACKET_V1:
		h.h1->tp_len = skb->len;
		h.h1->tp_snaplen = snaplen;
		h.h1->tp_mac = macoff;
		h.h1->tp_net = netoff;
		h.h1->tp_sec = ts.tv_sec;
		h.h1->tp_usec = ts.tv_nsec / NSEC_PER_USEC;
		hdrlen = sizeof(*h.h1);
		break;
	case TPACKET_V2:
		h.h2->tp_len = skb->len;
		h.h2->tp_snaplen = snaplen;
		h.h2->tp_mac = macoff;
		h.h2->tp_net = netoff;
		h.h2->tp_sec = ts.tv_sec;
		h.h2->tp_nsec = ts.tv_nsec;
		if (skb_vlan_tag_present(skb)) {
			h.h2->tp_vlan_tci = skb_vlan_tag_get(skb);
			h.h2->tp_vlan_tpid = ntohs(skb->vlan_proto);
			status |= TP_STATUS_VLAN_VALID | TP_STATUS_VLAN_TPID_VALID;
		} else {
			h.h2->tp_vlan_tci = 0;
			h.h2->tp_vlan_tpid = 0;
		}
		memset(h.h2->tp_padding, 0, sizeof(h.h2->tp_padding));
		hdrlen = sizeof(*h.h2);
		break;
	case TPACKET_V3:
		/* tp_nxt_offset,vlan are already populated above.
		 * So DONT clear those fields here
		 */
		h.h3->tp_status |= status;
		h.h3->tp_len = skb->len;
		h.h3->tp_snaplen = snaplen;
		h.h3->tp_mac = macoff;
		h.h3->tp_net = netoff;
		h.h3->tp_sec  = ts.tv_sec;
		h.h3->tp_nsec = ts.tv_nsec;
		memset(h.h3->tp_padding, 0, sizeof(h.h3->tp_padding));
		hdrlen = sizeof(*h.h3);
		break;
	default:
		BUG();
	}

	sll = h.raw + TPACKET_ALIGN(hdrlen);
	sll->sll_halen = dev_parse_header(skb, sll->sll_addr);
	sll->sll_family = AF_PACKET;
	sll->sll_hatype = dev->type;
	sll->sll_protocol = skb->protocol;
	sll->sll_pkttype = skb->pkt_type;
	if (unlikely(po->origdev))
		sll->sll_ifindex = orig_dev->ifindex;
	else
		sll->sll_ifindex = dev->ifindex;

	smp_mb();

#if ARCH_IMPLEMENTS_FLUSH_DCACHE_PAGE == 1
	if (po->tp_version <= TPACKET_V2) {
		u8 *start, *end;

		end = (u8 *) PAGE_ALIGN((unsigned long) h.raw +
					macoff + snaplen);

		for (start = h.raw; start < end; start += PAGE_SIZE)
			flush_dcache_page(pgv_to_page(start));
	}
	smp_wmb();
#endif

	if (po->tp_version <= TPACKET_V2) {
		spin_lock(&sk->sk_receive_queue.lock);
		__packet_set_status(po, h.raw, status);
		__clear_bit(slot_id, po->rx_ring.rx_owner_map);
		spin_unlock(&sk->sk_receive_queue.lock);
		sk->sk_data_ready(sk);
	} else if (po->tp_version == TPACKET_V3) {
		prb_clear_blk_fill_status(&po->rx_ring);
	}

drop_n_restore:
	if (skb_head != skb->data && skb_shared(skb)) {
		skb->data = skb_head;
		skb->len = skb_len;
	}
drop:
	if (!is_drop_n_account)
		consume_skb(skb);
	else
		kfree_skb(skb);
	return 0;

drop_n_account:
	spin_unlock(&sk->sk_receive_queue.lock);
	atomic_inc(&po->tp_drops);
	is_drop_n_account = true;

	sk->sk_data_ready(sk);
	kfree_skb(copy_skb);
	goto drop_n_restore;
}

static void tpacket_destruct_skb(struct sk_buff *skb)
{
	struct packet_sock *po = pkt_sk(skb->sk);

	if (likely(po->tx_ring.pg_vec)) {
		void *ph;
		__u32 ts;

		ph = skb_zcopy_get_nouarg(skb);
		packet_dec_pending(&po->tx_ring);

		ts = __packet_set_timestamp(po, ph, skb);
		__packet_set_status(po, ph, TP_STATUS_AVAILABLE | ts);

		if (!packet_read_pending(&po->tx_ring))
			complete(&po->skb_completion);
	}

	sock_wfree(skb);
}

static int __packet_snd_vnet_parse(struct virtio_net_hdr *vnet_hdr, size_t len)
{
	if ((vnet_hdr->flags & VIRTIO_NET_HDR_F_NEEDS_CSUM) &&
	    (__virtio16_to_cpu(vio_le(), vnet_hdr->csum_start) +
	     __virtio16_to_cpu(vio_le(), vnet_hdr->csum_offset) + 2 >
	      __virtio16_to_cpu(vio_le(), vnet_hdr->hdr_len)))
		vnet_hdr->hdr_len = __cpu_to_virtio16(vio_le(),
			 __virtio16_to_cpu(vio_le(), vnet_hdr->csum_start) +
			__virtio16_to_cpu(vio_le(), vnet_hdr->csum_offset) + 2);

	if (__virtio16_to_cpu(vio_le(), vnet_hdr->hdr_len) > len)
		return -EINVAL;

	return 0;
}

static int packet_snd_vnet_parse(struct msghdr *msg, size_t *len,
				 struct virtio_net_hdr *vnet_hdr)
{
	if (*len < sizeof(*vnet_hdr))
		return -EINVAL;
	*len -= sizeof(*vnet_hdr);

	if (!copy_from_iter_full(vnet_hdr, sizeof(*vnet_hdr), &msg->msg_iter))
		return -EFAULT;

	return __packet_snd_vnet_parse(vnet_hdr, *len);
}

static int tpacket_fill_skb(struct packet_sock *po, struct sk_buff *skb,
		void *frame, struct net_device *dev, void *data, int tp_len,
		__be16 proto, unsigned char *addr, int hlen, int copylen,
		const struct sockcm_cookie *sockc)
{
	union tpacket_uhdr ph;
	int to_write, offset, len, nr_frags, len_max;
	struct socket *sock = po->sk.sk_socket;
	struct page *page;
	int err;

	ph.raw = frame;

	skb->protocol = proto;
	skb->dev = dev;
	skb->priority = po->sk.sk_priority;
	skb->mark = po->sk.sk_mark;
	skb->tstamp = sockc->transmit_time;
	skb_setup_tx_timestamp(skb, sockc->tsflags);
	skb_zcopy_set_nouarg(skb, ph.raw);

	skb_reserve(skb, hlen);
	skb_reset_network_header(skb);

	to_write = tp_len;

	if (sock->type == SOCK_DGRAM) {
		err = dev_hard_header(skb, dev, ntohs(proto), addr,
				NULL, tp_len);
		if (unlikely(err < 0))
			return -EINVAL;
	} else if (copylen) {
		int hdrlen = min_t(int, copylen, tp_len);

		skb_push(skb, dev->hard_header_len);
		skb_put(skb, copylen - dev->hard_header_len);
		err = skb_store_bits(skb, 0, data, hdrlen);
		if (unlikely(err))
			return err;
		if (!dev_validate_header(dev, skb->data, hdrlen))
			return -EINVAL;

		data += hdrlen;
		to_write -= hdrlen;
	}

	offset = offset_in_page(data);
	len_max = PAGE_SIZE - offset;
	len = ((to_write > len_max) ? len_max : to_write);

	skb->data_len = to_write;
	skb->len += to_write;
	skb->truesize += to_write;
	refcount_add(to_write, &po->sk.sk_wmem_alloc);

	while (likely(to_write)) {
		nr_frags = skb_shinfo(skb)->nr_frags;

		if (unlikely(nr_frags >= MAX_SKB_FRAGS)) {
			pr_err("Packet exceed the number of skb frags(%lu)\n",
			       MAX_SKB_FRAGS);
			return -EFAULT;
		}

		page = pgv_to_page(data);
		data += len;
		flush_dcache_page(page);
		get_page(page);
		skb_fill_page_desc(skb, nr_frags, page, offset, len);
		to_write -= len;
		offset = 0;
		len_max = PAGE_SIZE;
		len = ((to_write > len_max) ? len_max : to_write);
	}

	packet_parse_headers(skb, sock);

	return tp_len;
}

static int tpacket_parse_header(struct packet_sock *po, void *frame,
				int size_max, void **data)
{
	union tpacket_uhdr ph;
	int tp_len, off;

	ph.raw = frame;

	switch (po->tp_version) {
	case TPACKET_V3:
		if (ph.h3->tp_next_offset != 0) {
			pr_warn_once("variable sized slot not supported");
			return -EINVAL;
		}
		tp_len = ph.h3->tp_len;
		break;
	case TPACKET_V2:
		tp_len = ph.h2->tp_len;
		break;
	default:
		tp_len = ph.h1->tp_len;
		break;
	}
	if (unlikely(tp_len > size_max)) {
		pr_err("packet size is too long (%d > %d)\n", tp_len, size_max);
		return -EMSGSIZE;
	}

	if (unlikely(po->tp_tx_has_off)) {
		int off_min, off_max;

		off_min = po->tp_hdrlen - sizeof(struct sockaddr_ll);
		off_max = po->tx_ring.frame_size - tp_len;
		if (po->sk.sk_type == SOCK_DGRAM) {
			switch (po->tp_version) {
			case TPACKET_V3:
				off = ph.h3->tp_net;
				break;
			case TPACKET_V2:
				off = ph.h2->tp_net;
				break;
			default:
				off = ph.h1->tp_net;
				break;
			}
		} else {
			switch (po->tp_version) {
			case TPACKET_V3:
				off = ph.h3->tp_mac;
				break;
			case TPACKET_V2:
				off = ph.h2->tp_mac;
				break;
			default:
				off = ph.h1->tp_mac;
				break;
			}
		}
		if (unlikely((off < off_min) || (off_max < off)))
			return -EINVAL;
	} else {
		off = po->tp_hdrlen - sizeof(struct sockaddr_ll);
	}

	*data = frame + off;
	return tp_len;
}

static int tpacket_snd(struct packet_sock *po, struct msghdr *msg)
{
	struct sk_buff *skb = NULL;
	struct net_device *dev;
	struct virtio_net_hdr *vnet_hdr = NULL;
	struct sockcm_cookie sockc;
	__be16 proto;
	int err, reserve = 0;
	void *ph;
	DECLARE_SOCKADDR(struct sockaddr_ll *, saddr, msg->msg_name);
	bool need_wait = !(msg->msg_flags & MSG_DONTWAIT);
	unsigned char *addr = NULL;
	int tp_len, size_max;
	void *data;
	int len_sum = 0;
	int status = TP_STATUS_AVAILABLE;
	int hlen, tlen, copylen = 0;
	long timeo = 0;

	mutex_lock(&po->pg_vec_lock);

	/* packet_sendmsg() check on tx_ring.pg_vec was lockless,
	 * we need to confirm it under protection of pg_vec_lock.
	 */
	if (unlikely(!po->tx_ring.pg_vec)) {
		err = -EBUSY;
		goto out;
	}
	if (likely(saddr == NULL)) {
		dev	= packet_cached_dev_get(po);
		proto	= READ_ONCE(po->num);
	} else {
		err = -EINVAL;
		if (msg->msg_namelen < sizeof(struct sockaddr_ll))
			goto out;
		if (msg->msg_namelen < (saddr->sll_halen
					+ offsetof(struct sockaddr_ll,
						sll_addr)))
			goto out;
		proto	= saddr->sll_protocol;
		dev = dev_get_by_index(sock_net(&po->sk), saddr->sll_ifindex);
		if (po->sk.sk_socket->type == SOCK_DGRAM) {
			if (dev && msg->msg_namelen < dev->addr_len +
				   offsetof(struct sockaddr_ll, sll_addr))
				goto out_put;
			addr = saddr->sll_addr;
		}
	}

	err = -ENXIO;
	if (unlikely(dev == NULL))
		goto out;
	err = -ENETDOWN;
	if (unlikely(!(dev->flags & IFF_UP)))
		goto out_put;

	sockcm_init(&sockc, &po->sk);
	if (msg->msg_controllen) {
		err = sock_cmsg_send(&po->sk, msg, &sockc);
		if (unlikely(err))
			goto out_put;
	}

	if (po->sk.sk_socket->type == SOCK_RAW)
		reserve = dev->hard_header_len;
	size_max = po->tx_ring.frame_size
		- (po->tp_hdrlen - sizeof(struct sockaddr_ll));

	if ((size_max > dev->mtu + reserve + VLAN_HLEN) && !po->has_vnet_hdr)
		size_max = dev->mtu + reserve + VLAN_HLEN;

	reinit_completion(&po->skb_completion);

	do {
		ph = packet_current_frame(po, &po->tx_ring,
					  TP_STATUS_SEND_REQUEST);
		if (unlikely(ph == NULL)) {
			if (need_wait && skb) {
				timeo = sock_sndtimeo(&po->sk, msg->msg_flags & MSG_DONTWAIT);
				timeo = wait_for_completion_interruptible_timeout(&po->skb_completion, timeo);
				if (timeo <= 0) {
					err = !timeo ? -ETIMEDOUT : -ERESTARTSYS;
					goto out_put;
				}
			}
			/* check for additional frames */
			continue;
		}

		skb = NULL;
		tp_len = tpacket_parse_header(po, ph, size_max, &data);
		if (tp_len < 0)
			goto tpacket_error;

		status = TP_STATUS_SEND_REQUEST;
		hlen = LL_RESERVED_SPACE(dev);
		tlen = dev->needed_tailroom;
		if (po->has_vnet_hdr) {
			vnet_hdr = data;
			data += sizeof(*vnet_hdr);
			tp_len -= sizeof(*vnet_hdr);
			if (tp_len < 0 ||
			    __packet_snd_vnet_parse(vnet_hdr, tp_len)) {
				tp_len = -EINVAL;
				goto tpacket_error;
			}
			copylen = __virtio16_to_cpu(vio_le(),
						    vnet_hdr->hdr_len);
		}
		copylen = max_t(int, copylen, dev->hard_header_len);
		skb = sock_alloc_send_skb(&po->sk,
				hlen + tlen + sizeof(struct sockaddr_ll) +
				(copylen - dev->hard_header_len),
				!need_wait, &err);

		if (unlikely(skb == NULL)) {
			/* we assume the socket was initially writeable ... */
			if (likely(len_sum > 0))
				err = len_sum;
			goto out_status;
		}
		tp_len = tpacket_fill_skb(po, skb, ph, dev, data, tp_len, proto,
					  addr, hlen, copylen, &sockc);
		if (likely(tp_len >= 0) &&
		    tp_len > dev->mtu + reserve &&
		    !po->has_vnet_hdr &&
		    !packet_extra_vlan_len_allowed(dev, skb))
			tp_len = -EMSGSIZE;

		if (unlikely(tp_len < 0)) {
tpacket_error:
			if (po->tp_loss) {
				__packet_set_status(po, ph,
						TP_STATUS_AVAILABLE);
				packet_increment_head(&po->tx_ring);
				kfree_skb(skb);
				continue;
			} else {
				status = TP_STATUS_WRONG_FORMAT;
				err = tp_len;
				goto out_status;
			}
		}

		if (po->has_vnet_hdr) {
			if (virtio_net_hdr_to_skb(skb, vnet_hdr, vio_le())) {
				tp_len = -EINVAL;
				goto tpacket_error;
			}
			virtio_net_hdr_set_proto(skb, vnet_hdr);
		}

		skb->destructor = tpacket_destruct_skb;
		__packet_set_status(po, ph, TP_STATUS_SENDING);
		packet_inc_pending(&po->tx_ring);

		status = TP_STATUS_SEND_REQUEST;
		err = po->xmit(skb);
		if (unlikely(err > 0)) {
			err = net_xmit_errno(err);
			if (err && __packet_get_status(po, ph) ==
				   TP_STATUS_AVAILABLE) {
				/* skb was destructed already */
				skb = NULL;
				goto out_status;
			}
			/*
			 * skb was dropped but not destructed yet;
			 * let's treat it like congestion or err < 0
			 */
			err = 0;
		}
		packet_increment_head(&po->tx_ring);
		len_sum += tp_len;
	} while (likely((ph != NULL) ||
		/* Note: packet_read_pending() might be slow if we have
		 * to call it as it's per_cpu variable, but in fast-path
		 * we already short-circuit the loop with the first
		 * condition, and luckily don't have to go that path
		 * anyway.
		 */
		 (need_wait && packet_read_pending(&po->tx_ring))));

	err = len_sum;
	goto out_put;

out_status:
	__packet_set_status(po, ph, status);
	kfree_skb(skb);
out_put:
	dev_put(dev);
out:
	mutex_unlock(&po->pg_vec_lock);
	return err;
}

static struct sk_buff *packet_alloc_skb(struct sock *sk, size_t prepad,
				        size_t reserve, size_t len,
				        size_t linear, int noblock,
				        int *err)
{
	struct sk_buff *skb;

	/* Under a page?  Don't bother with paged skb. */
	if (prepad + len < PAGE_SIZE || !linear)
		linear = len;

	skb = sock_alloc_send_pskb(sk, prepad + linear, len - linear, noblock,
				   err, 0);
	if (!skb)
		return NULL;

	skb_reserve(skb, reserve);
	skb_put(skb, linear);
	skb->data_len = len - linear;
	skb->len += len - linear;

	return skb;
}

static int packet_snd(struct socket *sock, struct msghdr *msg, size_t len)
{
	struct sock *sk = sock->sk;
	DECLARE_SOCKADDR(struct sockaddr_ll *, saddr, msg->msg_name);
	struct sk_buff *skb;
	struct net_device *dev;
	__be16 proto;
	unsigned char *addr = NULL;
	int err, reserve = 0;
	struct sockcm_cookie sockc;
	struct virtio_net_hdr vnet_hdr = { 0 };
	int offset = 0;
	struct packet_sock *po = pkt_sk(sk);
	bool has_vnet_hdr = false;
	int hlen, tlen, linear;
	int extra_len = 0;

	/*
	 *	Get and verify the address.
	 */

	if (likely(saddr == NULL)) {
		dev	= packet_cached_dev_get(po);
		proto	= READ_ONCE(po->num);
	} else {
		err = -EINVAL;
		if (msg->msg_namelen < sizeof(struct sockaddr_ll))
			goto out;
		if (msg->msg_namelen < (saddr->sll_halen + offsetof(struct sockaddr_ll, sll_addr)))
			goto out;
		proto	= saddr->sll_protocol;
		dev = dev_get_by_index(sock_net(sk), saddr->sll_ifindex);
		if (sock->type == SOCK_DGRAM) {
			if (dev && msg->msg_namelen < dev->addr_len +
				   offsetof(struct sockaddr_ll, sll_addr))
				goto out_unlock;
			addr = saddr->sll_addr;
		}
	}

	err = -ENXIO;
	if (unlikely(dev == NULL))
		goto out_unlock;
	err = -ENETDOWN;
	if (unlikely(!(dev->flags & IFF_UP)))
		goto out_unlock;

	sockcm_init(&sockc, sk);
	sockc.mark = sk->sk_mark;
	if (msg->msg_controllen) {
		err = sock_cmsg_send(sk, msg, &sockc);
		if (unlikely(err))
			goto out_unlock;
	}

	if (sock->type == SOCK_RAW)
		reserve = dev->hard_header_len;
	if (po->has_vnet_hdr) {
		err = packet_snd_vnet_parse(msg, &len, &vnet_hdr);
		if (err)
			goto out_unlock;
		has_vnet_hdr = true;
	}

	if (unlikely(sock_flag(sk, SOCK_NOFCS))) {
		if (!netif_supports_nofcs(dev)) {
			err = -EPROTONOSUPPORT;
			goto out_unlock;
		}
		extra_len = 4; /* We're doing our own CRC */
	}

	err = -EMSGSIZE;
	if (!vnet_hdr.gso_type &&
	    (len > dev->mtu + reserve + VLAN_HLEN + extra_len))
		goto out_unlock;

	err = -ENOBUFS;
	hlen = LL_RESERVED_SPACE(dev);
	tlen = dev->needed_tailroom;
	linear = __virtio16_to_cpu(vio_le(), vnet_hdr.hdr_len);
	linear = max(linear, min_t(int, len, dev->hard_header_len));
	skb = packet_alloc_skb(sk, hlen + tlen, hlen, len, linear,
			       msg->msg_flags & MSG_DONTWAIT, &err);
	if (skb == NULL)
		goto out_unlock;

	skb_reset_network_header(skb);

	err = -EINVAL;
	if (sock->type == SOCK_DGRAM) {
		offset = dev_hard_header(skb, dev, ntohs(proto), addr, NULL, len);
		if (unlikely(offset < 0))
			goto out_free;
	} else if (reserve) {
		skb_reserve(skb, -reserve);
		if (len < reserve + sizeof(struct ipv6hdr) &&
		    dev->min_header_len != dev->hard_header_len)
			skb_reset_network_header(skb);
	}

	/* Returns -EFAULT on error */
	err = skb_copy_datagram_from_iter(skb, offset, &msg->msg_iter, len);
	if (err)
		goto out_free;

	if (sock->type == SOCK_RAW &&
	    !dev_validate_header(dev, skb->data, len)) {
		err = -EINVAL;
		goto out_free;
	}

	skb_setup_tx_timestamp(skb, sockc.tsflags);

	if (!vnet_hdr.gso_type && (len > dev->mtu + reserve + extra_len) &&
	    !packet_extra_vlan_len_allowed(dev, skb)) {
		err = -EMSGSIZE;
		goto out_free;
	}

	skb->protocol = proto;
	skb->dev = dev;
	skb->priority = sk->sk_priority;
	skb->mark = sockc.mark;
	skb->tstamp = sockc.transmit_time;

	if (has_vnet_hdr) {
		err = virtio_net_hdr_to_skb(skb, &vnet_hdr, vio_le());
		if (err)
			goto out_free;
		len += sizeof(vnet_hdr);
		virtio_net_hdr_set_proto(skb, &vnet_hdr);
	}

	packet_parse_headers(skb, sock);

	if (unlikely(extra_len == 4))
		skb->no_fcs = 1;

	err = po->xmit(skb);
	if (err > 0 && (err = net_xmit_errno(err)) != 0)
		goto out_unlock;

	dev_put(dev);

	return len;

out_free:
	kfree_skb(skb);
out_unlock:
	dev_put(dev);
out:
	return err;
}

static int packet_sendmsg(struct socket *sock, struct msghdr *msg, size_t len)
{
	struct sock *sk = sock->sk;
	struct packet_sock *po = pkt_sk(sk);

	/* Reading tx_ring.pg_vec without holding pg_vec_lock is racy.
	 * tpacket_snd() will redo the check safely.
	 */
	if (data_race(po->tx_ring.pg_vec))
		return tpacket_snd(po, msg);

	return packet_snd(sock, msg, len);
}

/*
 *	Close a PACKET socket. This is fairly simple. We immediately go
 *	to 'closed' state and remove our protocol entry in the device list.
 */

static int packet_release(struct socket *sock)
{
	struct sock *sk = sock->sk;
	struct packet_sock *po;
	struct packet_fanout *f;
	struct net *net;
	union tpacket_req_u req_u;

	if (!sk)
		return 0;

	net = sock_net(sk);
	po = pkt_sk(sk);

	mutex_lock(&net->packet.sklist_lock);
	sk_del_node_init_rcu(sk);
	mutex_unlock(&net->packet.sklist_lock);

	preempt_disable();
	sock_prot_inuse_add(net, sk->sk_prot, -1);
	preempt_enable();

	spin_lock(&po->bind_lock);
	unregister_prot_hook(sk, false);
	packet_cached_dev_reset(po);

	if (po->prot_hook.dev) {
		dev_put(po->prot_hook.dev);
		po->prot_hook.dev = NULL;
	}
	spin_unlock(&po->bind_lock);

	packet_flush_mclist(sk);

	lock_sock(sk);
	if (po->rx_ring.pg_vec) {
		memset(&req_u, 0, sizeof(req_u));
		packet_set_ring(sk, &req_u, 1, 0);
	}

	if (po->tx_ring.pg_vec) {
		memset(&req_u, 0, sizeof(req_u));
		packet_set_ring(sk, &req_u, 1, 1);
	}
	release_sock(sk);

	f = fanout_release(sk);

	synchronize_net();

	kfree(po->rollover);
	if (f) {
		fanout_release_data(f);
		kvfree(f);
	}
	/*
	 *	Now the socket is dead. No more input will appear.
	 */
	sock_orphan(sk);
	sock->sk = NULL;

	/* Purge queues */

	skb_queue_purge(&sk->sk_receive_queue);
	packet_free_pending(po);
	sk_refcnt_debug_release(sk);

	sock_put(sk);
	return 0;
}

/*
 *	Attach a packet hook.
 */

static int packet_do_bind(struct sock *sk, const char *name, int ifindex,
			  __be16 proto)
{
	struct packet_sock *po = pkt_sk(sk);
	struct net_device *dev_curr;
	__be16 proto_curr;
	bool need_rehook;
	struct net_device *dev = NULL;
	int ret = 0;
	bool unlisted = false;

	lock_sock(sk);
	spin_lock(&po->bind_lock);
	rcu_read_lock();

	if (po->fanout) {
		ret = -EINVAL;
		goto out_unlock;
	}

	if (name) {
		dev = dev_get_by_name_rcu(sock_net(sk), name);
		if (!dev) {
			ret = -ENODEV;
			goto out_unlock;
		}
	} else if (ifindex) {
		dev = dev_get_by_index_rcu(sock_net(sk), ifindex);
		if (!dev) {
			ret = -ENODEV;
			goto out_unlock;
		}
	}

	dev_hold(dev);

	proto_curr = po->prot_hook.type;
	dev_curr = po->prot_hook.dev;

	need_rehook = proto_curr != proto || dev_curr != dev;

	if (need_rehook) {
		if (po->running) {
			rcu_read_unlock();
			/* prevents packet_notifier() from calling
			 * register_prot_hook()
			 */
			WRITE_ONCE(po->num, 0);
			__unregister_prot_hook(sk, true);
			rcu_read_lock();
			dev_curr = po->prot_hook.dev;
			if (dev)
				unlisted = !dev_get_by_index_rcu(sock_net(sk),
								 dev->ifindex);
		}

		BUG_ON(po->running);
		WRITE_ONCE(po->num, proto);
		po->prot_hook.type = proto;

		if (unlikely(unlisted)) {
			dev_put(dev);
			po->prot_hook.dev = NULL;
			WRITE_ONCE(po->ifindex, -1);
			packet_cached_dev_reset(po);
		} else {
			po->prot_hook.dev = dev;
			WRITE_ONCE(po->ifindex, dev ? dev->ifindex : 0);
			packet_cached_dev_assign(po, dev);
		}
	}
	dev_put(dev_curr);

	if (proto == 0 || !need_rehook)
		goto out_unlock;

	if (!unlisted && (!dev || (dev->flags & IFF_UP))) {
		register_prot_hook(sk);
	} else {
		sk->sk_err = ENETDOWN;
		if (!sock_flag(sk, SOCK_DEAD))
			sk_error_report(sk);
	}

out_unlock:
	rcu_read_unlock();
	spin_unlock(&po->bind_lock);
	release_sock(sk);
	return ret;
}

/*
 *	Bind a packet socket to a device
 */

static int packet_bind_spkt(struct socket *sock, struct sockaddr *uaddr,
			    int addr_len)
{
	struct sock *sk = sock->sk;
	char name[sizeof(uaddr->sa_data) + 1];

	/*
	 *	Check legality
	 */

	if (addr_len != sizeof(struct sockaddr))
		return -EINVAL;
	/* uaddr->sa_data comes from the userspace, it's not guaranteed to be
	 * zero-terminated.
	 */
	memcpy(name, uaddr->sa_data, sizeof(uaddr->sa_data));
	name[sizeof(uaddr->sa_data)] = 0;

	return packet_do_bind(sk, name, 0, pkt_sk(sk)->num);
}

static int packet_bind(struct socket *sock, struct sockaddr *uaddr, int addr_len)
{
	struct sockaddr_ll *sll = (struct sockaddr_ll *)uaddr;
	struct sock *sk = sock->sk;

	/*
	 *	Check legality
	 */

	if (addr_len < sizeof(struct sockaddr_ll))
		return -EINVAL;
	if (sll->sll_family != AF_PACKET)
		return -EINVAL;

	return packet_do_bind(sk, NULL, sll->sll_ifindex,
			      sll->sll_protocol ? : pkt_sk(sk)->num);
}

static struct proto packet_proto = {
	.name	  = "PACKET",
	.owner	  = THIS_MODULE,
	.obj_size = sizeof(struct packet_sock),
};

/*
 *	Create a packet of type SOCK_PACKET.
 */

static int packet_create(struct net *net, struct socket *sock, int protocol,
			 int kern)
{
	struct sock *sk;
	struct packet_sock *po;
	__be16 proto = (__force __be16)protocol; /* weird, but documented */
	int err;

	if (!ns_capable(net->user_ns, CAP_NET_RAW))
		return -EPERM;
	if (sock->type != SOCK_DGRAM && sock->type != SOCK_RAW &&
	    sock->type != SOCK_PACKET)
		return -ESOCKTNOSUPPORT;

	sock->state = SS_UNCONNECTED;

	err = -ENOBUFS;
	sk = sk_alloc(net, PF_PACKET, GFP_KERNEL, &packet_proto, kern);
	if (sk == NULL)
		goto out;

	sock->ops = &packet_ops;
	if (sock->type == SOCK_PACKET)
		sock->ops = &packet_ops_spkt;

	sock_init_data(sock, sk);

	po = pkt_sk(sk);
	init_completion(&po->skb_completion);
	sk->sk_family = PF_PACKET;
	po->num = proto;
	po->xmit = dev_queue_xmit;

	err = packet_alloc_pending(po);
	if (err)
		goto out2;

	packet_cached_dev_reset(po);

	sk->sk_destruct = packet_sock_destruct;
	sk_refcnt_debug_inc(sk);

	/*
	 *	Attach a protocol block
	 */

	spin_lock_init(&po->bind_lock);
	mutex_init(&po->pg_vec_lock);
	po->rollover = NULL;
	po->prot_hook.func = packet_rcv;

	if (sock->type == SOCK_PACKET)
		po->prot_hook.func = packet_rcv_spkt;

	po->prot_hook.af_packet_priv = sk;

	if (proto) {
		po->prot_hook.type = proto;
		__register_prot_hook(sk);
	}

	mutex_lock(&net->packet.sklist_lock);
	sk_add_node_tail_rcu(sk, &net->packet.sklist);
	mutex_unlock(&net->packet.sklist_lock);

	preempt_disable();
	sock_prot_inuse_add(net, &packet_proto, 1);
	preempt_enable();

	return 0;
out2:
	sk_free(sk);
out:
	return err;
}

/*
 *	Pull a packet from our receive queue and hand it to the user.
 *	If necessary we block.
 */

static int packet_recvmsg(struct socket *sock, struct msghdr *msg, size_t len,
			  int flags)
{
	struct sock *sk = sock->sk;
	struct sk_buff *skb;
	int copied, err;
	int vnet_hdr_len = 0;
	unsigned int origlen = 0;

	err = -EINVAL;
	if (flags & ~(MSG_PEEK|MSG_DONTWAIT|MSG_TRUNC|MSG_CMSG_COMPAT|MSG_ERRQUEUE))
		goto out;

#if 0
	/* What error should we return now? EUNATTACH? */
	if (pkt_sk(sk)->ifindex < 0)
		return -ENODEV;
#endif

	if (flags & MSG_ERRQUEUE) {
		err = sock_recv_errqueue(sk, msg, len,
					 SOL_PACKET, PACKET_TX_TIMESTAMP);
		goto out;
	}

	/*
	 *	Call the generic datagram receiver. This handles all sorts
	 *	of horrible races and re-entrancy so we can forget about it
	 *	in the protocol layers.
	 *
	 *	Now it will return ENETDOWN, if device have just gone down,
	 *	but then it will block.
	 */

	skb = skb_recv_datagram(sk, flags, flags & MSG_DONTWAIT, &err);

	/*
	 *	An error occurred so return it. Because skb_recv_datagram()
	 *	handles the blocking we don't see and worry about blocking
	 *	retries.
	 */

	if (skb == NULL)
		goto out;

	packet_rcv_try_clear_pressure(pkt_sk(sk));

	if (pkt_sk(sk)->has_vnet_hdr) {
		err = packet_rcv_vnet(msg, skb, &len);
		if (err)
			goto out_free;
		vnet_hdr_len = sizeof(struct virtio_net_hdr);
	}

	/* You lose any data beyond the buffer you gave. If it worries
	 * a user program they can ask the device for its MTU
	 * anyway.
	 */
	copied = skb->len;
	if (copied > len) {
		copied = len;
		msg->msg_flags |= MSG_TRUNC;
	}

	err = skb_copy_datagram_msg(skb, 0, msg, copied);
	if (err)
		goto out_free;

	if (sock->type != SOCK_PACKET) {
		struct sockaddr_ll *sll = &PACKET_SKB_CB(skb)->sa.ll;

		/* Original length was stored in sockaddr_ll fields */
		origlen = PACKET_SKB_CB(skb)->sa.origlen;
		sll->sll_family = AF_PACKET;
		sll->sll_protocol = skb->protocol;
	}

	sock_recv_ts_and_drops(msg, sk, skb);

	if (msg->msg_name) {
		int copy_len;

		/* If the address length field is there to be filled
		 * in, we fill it in now.
		 */
		if (sock->type == SOCK_PACKET) {
			__sockaddr_check_size(sizeof(struct sockaddr_pkt));
			msg->msg_namelen = sizeof(struct sockaddr_pkt);
			copy_len = msg->msg_namelen;
		} else {
			struct sockaddr_ll *sll = &PACKET_SKB_CB(skb)->sa.ll;

			msg->msg_namelen = sll->sll_halen +
				offsetof(struct sockaddr_ll, sll_addr);
			copy_len = msg->msg_namelen;
			if (msg->msg_namelen < sizeof(struct sockaddr_ll)) {
				memset(msg->msg_name +
				       offsetof(struct sockaddr_ll, sll_addr),
				       0, sizeof(sll->sll_addr));
				msg->msg_namelen = sizeof(struct sockaddr_ll);
			}
		}
		memcpy(msg->msg_name, &PACKET_SKB_CB(skb)->sa, copy_len);
	}

	if (pkt_sk(sk)->auxdata) {
		struct tpacket_auxdata aux;

		aux.tp_status = TP_STATUS_USER;
		if (skb->ip_summed == CHECKSUM_PARTIAL)
			aux.tp_status |= TP_STATUS_CSUMNOTREADY;
		else if (skb->pkt_type != PACKET_OUTGOING &&
			 (skb->ip_summed == CHECKSUM_COMPLETE ||
			  skb_csum_unnecessary(skb)))
			aux.tp_status |= TP_STATUS_CSUM_VALID;

		aux.tp_len = origlen;
		aux.tp_snaplen = skb->len;
		aux.tp_mac = 0;
		aux.tp_net = skb_network_offset(skb);
		if (skb_vlan_tag_present(skb)) {
			aux.tp_vlan_tci = skb_vlan_tag_get(skb);
			aux.tp_vlan_tpid = ntohs(skb->vlan_proto);
			aux.tp_status |= TP_STATUS_VLAN_VALID | TP_STATUS_VLAN_TPID_VALID;
		} else {
			aux.tp_vlan_tci = 0;
			aux.tp_vlan_tpid = 0;
		}
		put_cmsg(msg, SOL_PACKET, PACKET_AUXDATA, sizeof(aux), &aux);
	}

	/*
	 *	Free or return the buffer as appropriate. Again this
	 *	hides all the races and re-entrancy issues from us.
	 */
	err = vnet_hdr_len + ((flags&MSG_TRUNC) ? skb->len : copied);

out_free:
	skb_free_datagram(sk, skb);
out:
	return err;
}

static int packet_getname_spkt(struct socket *sock, struct sockaddr *uaddr,
			       int peer)
{
	struct net_device *dev;
	struct sock *sk	= sock->sk;

	if (peer)
		return -EOPNOTSUPP;

	uaddr->sa_family = AF_PACKET;
	memset(uaddr->sa_data, 0, sizeof(uaddr->sa_data));
	rcu_read_lock();
	dev = dev_get_by_index_rcu(sock_net(sk), READ_ONCE(pkt_sk(sk)->ifindex));
	if (dev)
		strlcpy(uaddr->sa_data, dev->name, sizeof(uaddr->sa_data));
	rcu_read_unlock();

	return sizeof(*uaddr);
}

static int packet_getname(struct socket *sock, struct sockaddr *uaddr,
			  int peer)
{
	struct net_device *dev;
	struct sock *sk = sock->sk;
	struct packet_sock *po = pkt_sk(sk);
	DECLARE_SOCKADDR(struct sockaddr_ll *, sll, uaddr);
	int ifindex;

	if (peer)
		return -EOPNOTSUPP;

	ifindex = READ_ONCE(po->ifindex);
	sll->sll_family = AF_PACKET;
	sll->sll_ifindex = ifindex;
	sll->sll_protocol = READ_ONCE(po->num);
	sll->sll_pkttype = 0;
	rcu_read_lock();
	dev = dev_get_by_index_rcu(sock_net(sk), ifindex);
	if (dev) {
		sll->sll_hatype = dev->type;
		sll->sll_halen = dev->addr_len;
		memcpy(sll->sll_addr, dev->dev_addr, dev->addr_len);
	} else {
		sll->sll_hatype = 0;	/* Bad: we have no ARPHRD_UNSPEC */
		sll->sll_halen = 0;
	}
	rcu_read_unlock();

	return offsetof(struct sockaddr_ll, sll_addr) + sll->sll_halen;
}

static int packet_dev_mc(struct net_device *dev, struct packet_mclist *i,
			 int what)
{
	switch (i->type) {
	case PACKET_MR_MULTICAST:
		if (i->alen != dev->addr_len)
			return -EINVAL;
		if (what > 0)
			return dev_mc_add(dev, i->addr);
		else
			return dev_mc_del(dev, i->addr);
		break;
	case PACKET_MR_PROMISC:
		return dev_set_promiscuity(dev, what);
	case PACKET_MR_ALLMULTI:
		return dev_set_allmulti(dev, what);
	case PACKET_MR_UNICAST:
		if (i->alen != dev->addr_len)
			return -EINVAL;
		if (what > 0)
			return dev_uc_add(dev, i->addr);
		else
			return dev_uc_del(dev, i->addr);
		break;
	default:
		break;
	}
	return 0;
}

static void packet_dev_mclist_delete(struct net_device *dev,
				     struct packet_mclist **mlp)
{
	struct packet_mclist *ml;

	while ((ml = *mlp) != NULL) {
		if (ml->ifindex == dev->ifindex) {
			packet_dev_mc(dev, ml, -1);
			*mlp = ml->next;
			kfree(ml);
		} else
			mlp = &ml->next;
	}
}

static int packet_mc_add(struct sock *sk, struct packet_mreq_max *mreq)
{
	struct packet_sock *po = pkt_sk(sk);
	struct packet_mclist *ml, *i;
	struct net_device *dev;
	int err;

	rtnl_lock();

	err = -ENODEV;
	dev = __dev_get_by_index(sock_net(sk), mreq->mr_ifindex);
	if (!dev)
		goto done;

	err = -EINVAL;
	if (mreq->mr_alen > dev->addr_len)
		goto done;

	err = -ENOBUFS;
	i = kmalloc(sizeof(*i), GFP_KERNEL);
	if (i == NULL)
		goto done;

	err = 0;
	for (ml = po->mclist; ml; ml = ml->next) {
		if (ml->ifindex == mreq->mr_ifindex &&
		    ml->type == mreq->mr_type &&
		    ml->alen == mreq->mr_alen &&
		    memcmp(ml->addr, mreq->mr_address, ml->alen) == 0) {
			ml->count++;
			/* Free the new element ... */
			kfree(i);
			goto done;
		}
	}

	i->type = mreq->mr_type;
	i->ifindex = mreq->mr_ifindex;
	i->alen = mreq->mr_alen;
	memcpy(i->addr, mreq->mr_address, i->alen);
	memset(i->addr + i->alen, 0, sizeof(i->addr) - i->alen);
	i->count = 1;
	i->next = po->mclist;
	po->mclist = i;
	err = packet_dev_mc(dev, i, 1);
	if (err) {
		po->mclist = i->next;
		kfree(i);
	}

done:
	rtnl_unlock();
	return err;
}

static int packet_mc_drop(struct sock *sk, struct packet_mreq_max *mreq)
{
	struct packet_mclist *ml, **mlp;

	rtnl_lock();

	for (mlp = &pkt_sk(sk)->mclist; (ml = *mlp) != NULL; mlp = &ml->next) {
		if (ml->ifindex == mreq->mr_ifindex &&
		    ml->type == mreq->mr_type &&
		    ml->alen == mreq->mr_alen &&
		    memcmp(ml->addr, mreq->mr_address, ml->alen) == 0) {
			if (--ml->count == 0) {
				struct net_device *dev;
				*mlp = ml->next;
				dev = __dev_get_by_index(sock_net(sk), ml->ifindex);
				if (dev)
					packet_dev_mc(dev, ml, -1);
				kfree(ml);
			}
			break;
		}
	}
	rtnl_unlock();
	return 0;
}

static void packet_flush_mclist(struct sock *sk)
{
	struct packet_sock *po = pkt_sk(sk);
	struct packet_mclist *ml;

	if (!po->mclist)
		return;

	rtnl_lock();
	while ((ml = po->mclist) != NULL) {
		struct net_device *dev;

		po->mclist = ml->next;
		dev = __dev_get_by_index(sock_net(sk), ml->ifindex);
		if (dev != NULL)
			packet_dev_mc(dev, ml, -1);
		kfree(ml);
	}
	rtnl_unlock();
}

static int
packet_setsockopt(struct socket *sock, int level, int optname, sockptr_t optval,
		  unsigned int optlen)
{
	struct sock *sk = sock->sk;
	struct packet_sock *po = pkt_sk(sk);
	int ret;

	if (level != SOL_PACKET)
		return -ENOPROTOOPT;

	switch (optname) {
	case PACKET_ADD_MEMBERSHIP:
	case PACKET_DROP_MEMBERSHIP:
	{
		struct packet_mreq_max mreq;
		int len = optlen;
		memset(&mreq, 0, sizeof(mreq));
		if (len < sizeof(struct packet_mreq))
			return -EINVAL;
		if (len > sizeof(mreq))
			len = sizeof(mreq);
		if (copy_from_sockptr(&mreq, optval, len))
			return -EFAULT;
		if (len < (mreq.mr_alen + offsetof(struct packet_mreq, mr_address)))
			return -EINVAL;
		if (optname == PACKET_ADD_MEMBERSHIP)
			ret = packet_mc_add(sk, &mreq);
		else
			ret = packet_mc_drop(sk, &mreq);
		return ret;
	}

	case PACKET_RX_RING:
	case PACKET_TX_RING:
	{
		union tpacket_req_u req_u;
		int len;

		lock_sock(sk);
		switch (po->tp_version) {
		case TPACKET_V1:
		case TPACKET_V2:
			len = sizeof(req_u.req);
			break;
		case TPACKET_V3:
		default:
			len = sizeof(req_u.req3);
			break;
		}
		if (optlen < len) {
			ret = -EINVAL;
		} else {
			if (copy_from_sockptr(&req_u.req, optval, len))
				ret = -EFAULT;
			else
				ret = packet_set_ring(sk, &req_u, 0,
						    optname == PACKET_TX_RING);
		}
		release_sock(sk);
		return ret;
	}
	case PACKET_COPY_THRESH:
	{
		int val;

		if (optlen != sizeof(val))
			return -EINVAL;
		if (copy_from_sockptr(&val, optval, sizeof(val)))
			return -EFAULT;

		pkt_sk(sk)->copy_thresh = val;
		return 0;
	}
	case PACKET_VERSION:
	{
		int val;

		if (optlen != sizeof(val))
			return -EINVAL;
		if (copy_from_sockptr(&val, optval, sizeof(val)))
			return -EFAULT;
		switch (val) {
		case TPACKET_V1:
		case TPACKET_V2:
		case TPACKET_V3:
			break;
		default:
			return -EINVAL;
		}
		lock_sock(sk);
		if (po->rx_ring.pg_vec || po->tx_ring.pg_vec) {
			ret = -EBUSY;
		} else {
			po->tp_version = val;
			ret = 0;
		}
		release_sock(sk);
		return ret;
	}
	case PACKET_RESERVE:
	{
		unsigned int val;

		if (optlen != sizeof(val))
			return -EINVAL;
		if (copy_from_sockptr(&val, optval, sizeof(val)))
			return -EFAULT;
		if (val > INT_MAX)
			return -EINVAL;
		lock_sock(sk);
		if (po->rx_ring.pg_vec || po->tx_ring.pg_vec) {
			ret = -EBUSY;
		} else {
			po->tp_reserve = val;
			ret = 0;
		}
		release_sock(sk);
		return ret;
	}
	case PACKET_LOSS:
	{
		unsigned int val;

		if (optlen != sizeof(val))
			return -EINVAL;
		if (copy_from_sockptr(&val, optval, sizeof(val)))
			return -EFAULT;

		lock_sock(sk);
		if (po->rx_ring.pg_vec || po->tx_ring.pg_vec) {
			ret = -EBUSY;
		} else {
			po->tp_loss = !!val;
			ret = 0;
		}
		release_sock(sk);
		return ret;
	}
	case PACKET_AUXDATA:
	{
		int val;

		if (optlen < sizeof(val))
			return -EINVAL;
		if (copy_from_sockptr(&val, optval, sizeof(val)))
			return -EFAULT;

		lock_sock(sk);
		po->auxdata = !!val;
		release_sock(sk);
		return 0;
	}
	case PACKET_ORIGDEV:
	{
		int val;

		if (optlen < sizeof(val))
			return -EINVAL;
		if (copy_from_sockptr(&val, optval, sizeof(val)))
			return -EFAULT;

		lock_sock(sk);
		po->origdev = !!val;
		release_sock(sk);
		return 0;
	}
	case PACKET_VNET_HDR:
	{
		int val;

		if (sock->type != SOCK_RAW)
			return -EINVAL;
		if (optlen < sizeof(val))
			return -EINVAL;
		if (copy_from_sockptr(&val, optval, sizeof(val)))
			return -EFAULT;

		lock_sock(sk);
		if (po->rx_ring.pg_vec || po->tx_ring.pg_vec) {
			ret = -EBUSY;
		} else {
			po->has_vnet_hdr = !!val;
			ret = 0;
		}
		release_sock(sk);
		return ret;
	}
	case PACKET_TIMESTAMP:
	{
		int val;

		if (optlen != sizeof(val))
			return -EINVAL;
		if (copy_from_sockptr(&val, optval, sizeof(val)))
			return -EFAULT;

		po->tp_tstamp = val;
		return 0;
	}
	case PACKET_FANOUT:
	{
		struct fanout_args args = { 0 };

		if (optlen != sizeof(int) && optlen != sizeof(args))
			return -EINVAL;
		if (copy_from_sockptr(&args, optval, optlen))
			return -EFAULT;

		return fanout_add(sk, &args);
	}
	case PACKET_FANOUT_DATA:
	{
		if (!po->fanout)
			return -EINVAL;

		return fanout_set_data(po, optval, optlen);
	}
	case PACKET_IGNORE_OUTGOING:
	{
		int val;

		if (optlen != sizeof(val))
			return -EINVAL;
		if (copy_from_sockptr(&val, optval, sizeof(val)))
			return -EFAULT;
		if (val < 0 || val > 1)
			return -EINVAL;

		po->prot_hook.ignore_outgoing = !!val;
		return 0;
	}
	case PACKET_TX_HAS_OFF:
	{
		unsigned int val;

		if (optlen != sizeof(val))
			return -EINVAL;
		if (copy_from_sockptr(&val, optval, sizeof(val)))
			return -EFAULT;

		lock_sock(sk);
		if (!po->rx_ring.pg_vec && !po->tx_ring.pg_vec)
			po->tp_tx_has_off = !!val;

		release_sock(sk);
		return 0;
	}
	case PACKET_QDISC_BYPASS:
	{
		int val;

		if (optlen != sizeof(val))
			return -EINVAL;
		if (copy_from_sockptr(&val, optval, sizeof(val)))
			return -EFAULT;

		po->xmit = val ? packet_direct_xmit : dev_queue_xmit;
		return 0;
	}
	default:
		return -ENOPROTOOPT;
	}
}

static int packet_getsockopt(struct socket *sock, int level, int optname,
			     char __user *optval, int __user *optlen)
{
	int len;
	int val, lv = sizeof(val);
	struct sock *sk = sock->sk;
	struct packet_sock *po = pkt_sk(sk);
	void *data = &val;
	union tpacket_stats_u st;
	struct tpacket_rollover_stats rstats;
	int drops;

	if (level != SOL_PACKET)
		return -ENOPROTOOPT;

	if (get_user(len, optlen))
		return -EFAULT;

	if (len < 0)
		return -EINVAL;

	switch (optname) {
	case PACKET_STATISTICS:
		spin_lock_bh(&sk->sk_receive_queue.lock);
		memcpy(&st, &po->stats, sizeof(st));
		memset(&po->stats, 0, sizeof(po->stats));
		spin_unlock_bh(&sk->sk_receive_queue.lock);
		drops = atomic_xchg(&po->tp_drops, 0);

		if (po->tp_version == TPACKET_V3) {
			lv = sizeof(struct tpacket_stats_v3);
			st.stats3.tp_drops = drops;
			st.stats3.tp_packets += drops;
			data = &st.stats3;
		} else {
			lv = sizeof(struct tpacket_stats);
			st.stats1.tp_drops = drops;
			st.stats1.tp_packets += drops;
			data = &st.stats1;
		}

		break;
	case PACKET_AUXDATA:
		val = po->auxdata;
		break;
	case PACKET_ORIGDEV:
		val = po->origdev;
		break;
	case PACKET_VNET_HDR:
		val = po->has_vnet_hdr;
		break;
	case PACKET_VERSION:
		val = po->tp_version;
		break;
	case PACKET_HDRLEN:
		if (len > sizeof(int))
			len = sizeof(int);
		if (len < sizeof(int))
			return -EINVAL;
		if (copy_from_user(&val, optval, len))
			return -EFAULT;
		switch (val) {
		case TPACKET_V1:
			val = sizeof(struct tpacket_hdr);
			break;
		case TPACKET_V2:
			val = sizeof(struct tpacket2_hdr);
			break;
		case TPACKET_V3:
			val = sizeof(struct tpacket3_hdr);
			break;
		default:
			return -EINVAL;
		}
		break;
	case PACKET_RESERVE:
		val = po->tp_reserve;
		break;
	case PACKET_LOSS:
		val = po->tp_loss;
		break;
	case PACKET_TIMESTAMP:
		val = po->tp_tstamp;
		break;
	case PACKET_FANOUT:
		val = (po->fanout ?
		       ((u32)po->fanout->id |
			((u32)po->fanout->type << 16) |
			((u32)po->fanout->flags << 24)) :
		       0);
		break;
	case PACKET_IGNORE_OUTGOING:
		val = po->prot_hook.ignore_outgoing;
		break;
	case PACKET_ROLLOVER_STATS:
		if (!po->rollover)
			return -EINVAL;
		rstats.tp_all = atomic_long_read(&po->rollover->num);
		rstats.tp_huge = atomic_long_read(&po->rollover->num_huge);
		rstats.tp_failed = atomic_long_read(&po->rollover->num_failed);
		data = &rstats;
		lv = sizeof(rstats);
		break;
	case PACKET_TX_HAS_OFF:
		val = po->tp_tx_has_off;
		break;
	case PACKET_QDISC_BYPASS:
		val = packet_use_direct_xmit(po);
		break;
	default:
		return -ENOPROTOOPT;
	}

	if (len > lv)
		len = lv;
	if (put_user(len, optlen))
		return -EFAULT;
	if (copy_to_user(optval, data, len))
		return -EFAULT;
	return 0;
}

static int packet_notifier(struct notifier_block *this,
			   unsigned long msg, void *ptr)
{
	struct sock *sk;
	struct net_device *dev = netdev_notifier_info_to_dev(ptr);
	struct net *net = dev_net(dev);

	rcu_read_lock();
	sk_for_each_rcu(sk, &net->packet.sklist) {
		struct packet_sock *po = pkt_sk(sk);

		switch (msg) {
		case NETDEV_UNREGISTER:
			if (po->mclist)
				packet_dev_mclist_delete(dev, &po->mclist);
			fallthrough;

		case NETDEV_DOWN:
			if (dev->ifindex == po->ifindex) {
				spin_lock(&po->bind_lock);
				if (po->running) {
					__unregister_prot_hook(sk, false);
					sk->sk_err = ENETDOWN;
					if (!sock_flag(sk, SOCK_DEAD))
						sk_error_report(sk);
				}
				if (msg == NETDEV_UNREGISTER) {
					packet_cached_dev_reset(po);
					WRITE_ONCE(po->ifindex, -1);
					dev_put(po->prot_hook.dev);
					po->prot_hook.dev = NULL;
				}
				spin_unlock(&po->bind_lock);
			}
			break;
		case NETDEV_UP:
			if (dev->ifindex == po->ifindex) {
				spin_lock(&po->bind_lock);
				if (po->num)
					register_prot_hook(sk);
				spin_unlock(&po->bind_lock);
			}
			break;
		}
	}
	rcu_read_unlock();
	return NOTIFY_DONE;
}


static int packet_ioctl(struct socket *sock, unsigned int cmd,
			unsigned long arg)
{
	struct sock *sk = sock->sk;

	switch (cmd) {
	case SIOCOUTQ:
	{
		int amount = sk_wmem_alloc_get(sk);

		return put_user(amount, (int __user *)arg);
	}
	case SIOCINQ:
	{
		struct sk_buff *skb;
		int amount = 0;

		spin_lock_bh(&sk->sk_receive_queue.lock);
		skb = skb_peek(&sk->sk_receive_queue);
		if (skb)
			amount = skb->len;
		spin_unlock_bh(&sk->sk_receive_queue.lock);
		return put_user(amount, (int __user *)arg);
	}
#ifdef CONFIG_INET
	case SIOCADDRT:
	case SIOCDELRT:
	case SIOCDARP:
	case SIOCGARP:
	case SIOCSARP:
	case SIOCGIFADDR:
	case SIOCSIFADDR:
	case SIOCGIFBRDADDR:
	case SIOCSIFBRDADDR:
	case SIOCGIFNETMASK:
	case SIOCSIFNETMASK:
	case SIOCGIFDSTADDR:
	case SIOCSIFDSTADDR:
	case SIOCSIFFLAGS:
		return inet_dgram_ops.ioctl(sock, cmd, arg);
#endif

	default:
		return -ENOIOCTLCMD;
	}
	return 0;
}

static __poll_t packet_poll(struct file *file, struct socket *sock,
				poll_table *wait)
{
	struct sock *sk = sock->sk;
	struct packet_sock *po = pkt_sk(sk);
	__poll_t mask = datagram_poll(file, sock, wait);

	spin_lock_bh(&sk->sk_receive_queue.lock);
	if (po->rx_ring.pg_vec) {
		if (!packet_previous_rx_frame(po, &po->rx_ring,
			TP_STATUS_KERNEL))
			mask |= EPOLLIN | EPOLLRDNORM;
	}
	packet_rcv_try_clear_pressure(po);
	spin_unlock_bh(&sk->sk_receive_queue.lock);
	spin_lock_bh(&sk->sk_write_queue.lock);
	if (po->tx_ring.pg_vec) {
		if (packet_current_frame(po, &po->tx_ring, TP_STATUS_AVAILABLE))
			mask |= EPOLLOUT | EPOLLWRNORM;
	}
	spin_unlock_bh(&sk->sk_write_queue.lock);
	return mask;
}


/* Dirty? Well, I still did not learn better way to account
 * for user mmaps.
 */

static void packet_mm_open(struct vm_area_struct *vma)
{
	struct file *file = vma->vm_file;
	struct socket *sock = file->private_data;
	struct sock *sk = sock->sk;

	if (sk)
		atomic_inc(&pkt_sk(sk)->mapped);
}

static void packet_mm_close(struct vm_area_struct *vma)
{
	struct file *file = vma->vm_file;
	struct socket *sock = file->private_data;
	struct sock *sk = sock->sk;

	if (sk)
		atomic_dec(&pkt_sk(sk)->mapped);
}

static const struct vm_operations_struct packet_mmap_ops = {
	.open	=	packet_mm_open,
	.close	=	packet_mm_close,
};

static void free_pg_vec(struct pgv *pg_vec, unsigned int order,
			unsigned int len)
{
	int i;

	for (i = 0; i < len; i++) {
		if (likely(pg_vec[i].buffer)) {
			if (is_vmalloc_addr(pg_vec[i].buffer))
				vfree(pg_vec[i].buffer);
			else
				free_pages((unsigned long)pg_vec[i].buffer,
					   order);
			pg_vec[i].buffer = NULL;
		}
	}
	kfree(pg_vec);
}

static char *alloc_one_pg_vec_page(unsigned long order)
{
	char *buffer;
	gfp_t gfp_flags = GFP_KERNEL | __GFP_COMP |
			  __GFP_ZERO | __GFP_NOWARN | __GFP_NORETRY;

	buffer = (char *) __get_free_pages(gfp_flags, order);
	if (buffer)
		return buffer;

	/* __get_free_pages failed, fall back to vmalloc */
	buffer = vzalloc(array_size((1 << order), PAGE_SIZE));
	if (buffer)
		return buffer;

	/* vmalloc failed, lets dig into swap here */
	gfp_flags &= ~__GFP_NORETRY;
	buffer = (char *) __get_free_pages(gfp_flags, order);
	if (buffer)
		return buffer;

	/* complete and utter failure */
	return NULL;
}

static struct pgv *alloc_pg_vec(struct tpacket_req *req, int order)
{
	unsigned int block_nr = req->tp_block_nr;
	struct pgv *pg_vec;
	int i;

	pg_vec = kcalloc(block_nr, sizeof(struct pgv), GFP_KERNEL | __GFP_NOWARN);
	if (unlikely(!pg_vec))
		goto out;

	for (i = 0; i < block_nr; i++) {
		pg_vec[i].buffer = alloc_one_pg_vec_page(order);
		if (unlikely(!pg_vec[i].buffer))
			goto out_free_pgvec;
	}

out:
	return pg_vec;

out_free_pgvec:
	free_pg_vec(pg_vec, order, block_nr);
	pg_vec = NULL;
	goto out;
}

static int packet_set_ring(struct sock *sk, union tpacket_req_u *req_u,
		int closing, int tx_ring)
{
	struct pgv *pg_vec = NULL;
	struct packet_sock *po = pkt_sk(sk);
	unsigned long *rx_owner_map = NULL;
	int was_running, order = 0;
	struct packet_ring_buffer *rb;
	struct sk_buff_head *rb_queue;
	__be16 num;
	int err;
	/* Added to avoid minimal code churn */
	struct tpacket_req *req = &req_u->req;

	rb = tx_ring ? &po->tx_ring : &po->rx_ring;
	rb_queue = tx_ring ? &sk->sk_write_queue : &sk->sk_receive_queue;

	err = -EBUSY;
	if (!closing) {
		if (atomic_read(&po->mapped))
			goto out;
		if (packet_read_pending(rb))
			goto out;
	}

	if (req->tp_block_nr) {
		unsigned int min_frame_size;

		/* Sanity tests and some calculations */
		err = -EBUSY;
		if (unlikely(rb->pg_vec))
			goto out;

		switch (po->tp_version) {
		case TPACKET_V1:
			po->tp_hdrlen = TPACKET_HDRLEN;
			break;
		case TPACKET_V2:
			po->tp_hdrlen = TPACKET2_HDRLEN;
			break;
		case TPACKET_V3:
			po->tp_hdrlen = TPACKET3_HDRLEN;
			break;
		}

		err = -EINVAL;
		if (unlikely((int)req->tp_block_size <= 0))
			goto out;
		if (unlikely(!PAGE_ALIGNED(req->tp_block_size)))
			goto out;
		min_frame_size = po->tp_hdrlen + po->tp_reserve;
		if (po->tp_version >= TPACKET_V3 &&
		    req->tp_block_size <
		    BLK_PLUS_PRIV((u64)req_u->req3.tp_sizeof_priv) + min_frame_size)
			goto out;
		if (unlikely(req->tp_frame_size < min_frame_size))
			goto out;
		if (unlikely(req->tp_frame_size & (TPACKET_ALIGNMENT - 1)))
			goto out;

		rb->frames_per_block = req->tp_block_size / req->tp_frame_size;
		if (unlikely(rb->frames_per_block == 0))
			goto out;
		if (unlikely(rb->frames_per_block > UINT_MAX / req->tp_block_nr))
			goto out;
		if (unlikely((rb->frames_per_block * req->tp_block_nr) !=
					req->tp_frame_nr))
			goto out;

		err = -ENOMEM;
		order = get_order(req->tp_block_size);
		pg_vec = alloc_pg_vec(req, order);
		if (unlikely(!pg_vec))
			goto out;
		switch (po->tp_version) {
		case TPACKET_V3:
			/* Block transmit is not supported yet */
			if (!tx_ring) {
				init_prb_bdqc(po, rb, pg_vec, req_u);
			} else {
				struct tpacket_req3 *req3 = &req_u->req3;

				if (req3->tp_retire_blk_tov ||
				    req3->tp_sizeof_priv ||
				    req3->tp_feature_req_word) {
					err = -EINVAL;
					goto out_free_pg_vec;
				}
			}
			break;
		default:
			if (!tx_ring) {
				rx_owner_map = bitmap_alloc(req->tp_frame_nr,
					GFP_KERNEL | __GFP_NOWARN | __GFP_ZERO);
				if (!rx_owner_map)
					goto out_free_pg_vec;
			}
			break;
		}
	}
	/* Done */
	else {
		err = -EINVAL;
		if (unlikely(req->tp_frame_nr))
			goto out;
	}


	/* Detach socket from network */
	spin_lock(&po->bind_lock);
	was_running = po->running;
	num = po->num;
	if (was_running) {
		WRITE_ONCE(po->num, 0);
		__unregister_prot_hook(sk, false);
	}
	spin_unlock(&po->bind_lock);

	synchronize_net();

	err = -EBUSY;
	mutex_lock(&po->pg_vec_lock);
	if (closing || atomic_read(&po->mapped) == 0) {
		err = 0;
		spin_lock_bh(&rb_queue->lock);
		swap(rb->pg_vec, pg_vec);
		if (po->tp_version <= TPACKET_V2)
			swap(rb->rx_owner_map, rx_owner_map);
		rb->frame_max = (req->tp_frame_nr - 1);
		rb->head = 0;
		rb->frame_size = req->tp_frame_size;
		spin_unlock_bh(&rb_queue->lock);

		swap(rb->pg_vec_order, order);
		swap(rb->pg_vec_len, req->tp_block_nr);

		rb->pg_vec_pages = req->tp_block_size/PAGE_SIZE;
		po->prot_hook.func = (po->rx_ring.pg_vec) ?
						tpacket_rcv : packet_rcv;
		skb_queue_purge(rb_queue);
		if (atomic_read(&po->mapped))
			pr_err("packet_mmap: vma is busy: %d\n",
			       atomic_read(&po->mapped));
	}
	mutex_unlock(&po->pg_vec_lock);

	spin_lock(&po->bind_lock);
	if (was_running) {
		WRITE_ONCE(po->num, num);
		register_prot_hook(sk);
	}
	spin_unlock(&po->bind_lock);
	if (pg_vec && (po->tp_version > TPACKET_V2)) {
		/* Because we don't support block-based V3 on tx-ring */
		if (!tx_ring)
			prb_shutdown_retire_blk_timer(po, rb_queue);
	}

out_free_pg_vec:
	bitmap_free(rx_owner_map);
	if (pg_vec)
		free_pg_vec(pg_vec, order, req->tp_block_nr);
out:
	return err;
}

static int packet_mmap(struct file *file, struct socket *sock,
		struct vm_area_struct *vma)
{
	struct sock *sk = sock->sk;
	struct packet_sock *po = pkt_sk(sk);
	unsigned long size, expected_size;
	struct packet_ring_buffer *rb;
	unsigned long start;
	int err = -EINVAL;
	int i;

	if (vma->vm_pgoff)
		return -EINVAL;

	mutex_lock(&po->pg_vec_lock);

	expected_size = 0;
	for (rb = &po->rx_ring; rb <= &po->tx_ring; rb++) {
		if (rb->pg_vec) {
			expected_size += rb->pg_vec_len
						* rb->pg_vec_pages
						* PAGE_SIZE;
		}
	}

	if (expected_size == 0)
		goto out;

	size = vma->vm_end - vma->vm_start;
	if (size != expected_size)
		goto out;

	start = vma->vm_start;
	for (rb = &po->rx_ring; rb <= &po->tx_ring; rb++) {
		if (rb->pg_vec == NULL)
			continue;

		for (i = 0; i < rb->pg_vec_len; i++) {
			struct page *page;
			void *kaddr = rb->pg_vec[i].buffer;
			int pg_num;

			for (pg_num = 0; pg_num < rb->pg_vec_pages; pg_num++) {
				page = pgv_to_page(kaddr);
				err = vm_insert_page(vma, start, page);
				if (unlikely(err))
					goto out;
				start += PAGE_SIZE;
				kaddr += PAGE_SIZE;
			}
		}
	}

	atomic_inc(&po->mapped);
	vma->vm_ops = &packet_mmap_ops;
	err = 0;

out:
	mutex_unlock(&po->pg_vec_lock);
	return err;
}

static const struct proto_ops packet_ops_spkt = {
	.family =	PF_PACKET,
	.owner =	THIS_MODULE,
	.release =	packet_release,
	.bind =		packet_bind_spkt,
	.connect =	sock_no_connect,
	.socketpair =	sock_no_socketpair,
	.accept =	sock_no_accept,
	.getname =	packet_getname_spkt,
	.poll =		datagram_poll,
	.ioctl =	packet_ioctl,
	.gettstamp =	sock_gettstamp,
	.listen =	sock_no_listen,
	.shutdown =	sock_no_shutdown,
	.sendmsg =	packet_sendmsg_spkt,
	.recvmsg =	packet_recvmsg,
	.mmap =		sock_no_mmap,
	.sendpage =	sock_no_sendpage,
};

static const struct proto_ops packet_ops = {
	.family =	PF_PACKET,
	.owner =	THIS_MODULE,
	.release =	packet_release,
	.bind =		packet_bind,
	.connect =	sock_no_connect,
	.socketpair =	sock_no_socketpair,
	.accept =	sock_no_accept,
	.getname =	packet_getname,
	.poll =		packet_poll,
	.ioctl =	packet_ioctl,
	.gettstamp =	sock_gettstamp,
	.listen =	sock_no_listen,
	.shutdown =	sock_no_shutdown,
	.setsockopt =	packet_setsockopt,
	.getsockopt =	packet_getsockopt,
	.sendmsg =	packet_sendmsg,
	.recvmsg =	packet_recvmsg,
	.mmap =		packet_mmap,
	.sendpage =	sock_no_sendpage,
};

static const struct net_proto_family packet_family_ops = {
	.family =	PF_PACKET,
	.create =	packet_create,
	.owner	=	THIS_MODULE,
};

static struct notifier_block packet_netdev_notifier = {
	.notifier_call =	packet_notifier,
};

#ifdef CONFIG_PROC_FS

static void *packet_seq_start(struct seq_file *seq, loff_t *pos)
	__acquires(RCU)
{
	struct net *net = seq_file_net(seq);

	rcu_read_lock();
	return seq_hlist_start_head_rcu(&net->packet.sklist, *pos);
}

static void *packet_seq_next(struct seq_file *seq, void *v, loff_t *pos)
{
	struct net *net = seq_file_net(seq);
	return seq_hlist_next_rcu(v, &net->packet.sklist, pos);
}

static void packet_seq_stop(struct seq_file *seq, void *v)
	__releases(RCU)
{
	rcu_read_unlock();
}

static int packet_seq_show(struct seq_file *seq, void *v)
{
	if (v == SEQ_START_TOKEN)
		seq_printf(seq,
			   "%*sRefCnt Type Proto  Iface R Rmem   User   Inode\n",
			   IS_ENABLED(CONFIG_64BIT) ? -17 : -9, "sk");
	else {
		struct sock *s = sk_entry(v);
		const struct packet_sock *po = pkt_sk(s);

		seq_printf(seq,
			   "%pK %-6d %-4d %04x   %-5d %1d %-6u %-6u %-6lu\n",
			   s,
			   refcount_read(&s->sk_refcnt),
			   s->sk_type,
			   ntohs(READ_ONCE(po->num)),
			   READ_ONCE(po->ifindex),
			   po->running,
			   atomic_read(&s->sk_rmem_alloc),
			   from_kuid_munged(seq_user_ns(seq), sock_i_uid(s)),
			   sock_i_ino(s));
	}

	return 0;
}

static const struct seq_operations packet_seq_ops = {
	.start	= packet_seq_start,
	.next	= packet_seq_next,
	.stop	= packet_seq_stop,
	.show	= packet_seq_show,
};
#endif

static int __net_init packet_net_init(struct net *net)
{
	mutex_init(&net->packet.sklist_lock);
	INIT_HLIST_HEAD(&net->packet.sklist);

#ifdef CONFIG_PROC_FS
	if (!proc_create_net("packet", 0, net->proc_net, &packet_seq_ops,
			sizeof(struct seq_net_private)))
		return -ENOMEM;
#endif /* CONFIG_PROC_FS */

	return 0;
}

static void __net_exit packet_net_exit(struct net *net)
{
	remove_proc_entry("packet", net->proc_net);
	WARN_ON_ONCE(!hlist_empty(&net->packet.sklist));
}

static struct pernet_operations packet_net_ops = {
	.init = packet_net_init,
	.exit = packet_net_exit,
};


static void __exit packet_exit(void)
{
	unregister_netdevice_notifier(&packet_netdev_notifier);
	unregister_pernet_subsys(&packet_net_ops);
	sock_unregister(PF_PACKET);
	proto_unregister(&packet_proto);
}

static int __init packet_init(void)
{
	int rc;

	rc = proto_register(&packet_proto, 0);
	if (rc)
		goto out;
	rc = sock_register(&packet_family_ops);
	if (rc)
		goto out_proto;
	rc = register_pernet_subsys(&packet_net_ops);
	if (rc)
		goto out_sock;
	rc = register_netdevice_notifier(&packet_netdev_notifier);
	if (rc)
		goto out_pernet;

	return 0;

out_pernet:
	unregister_pernet_subsys(&packet_net_ops);
out_sock:
	sock_unregister(PF_PACKET);
out_proto:
	proto_unregister(&packet_proto);
out:
	return rc;
}

module_init(packet_init);
module_exit(packet_exit);
MODULE_LICENSE("GPL");
MODULE_ALIAS_NETPROTO(PF_PACKET);<|MERGE_RESOLUTION|>--- conflicted
+++ resolved
@@ -545,23 +545,7 @@
 	}
 	err = __ethtool_get_link_ksettings(dev, &ecmd);
 	rtnl_unlock();
-<<<<<<< HEAD
-	if (!err) {
-		/*
-		 * If the link speed is so slow you don't really
-		 * need to worry about perf anyways
-		 */
-		if (ecmd.base.speed < SPEED_1000 ||
-		    ecmd.base.speed == SPEED_UNKNOWN) {
-			return DEFAULT_PRB_RETIRE_TOV;
-		} else {
-			msec = 1;
-			div = ecmd.base.speed / 1000;
-		}
-	} else
-=======
 	if (err)
->>>>>>> c1084c27
 		return DEFAULT_PRB_RETIRE_TOV;
 
 	/* If the link speed is so slow you don't really
