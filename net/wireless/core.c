// SPDX-License-Identifier: GPL-2.0-only
/*
 * This is the linux wireless configuration interface.
 *
 * Copyright 2006-2010		Johannes Berg <johannes@sipsolutions.net>
 * Copyright 2013-2014  Intel Mobile Communications GmbH
 * Copyright 2015-2017	Intel Deutschland GmbH
 * Copyright (C) 2018-2021 Intel Corporation
 */

#define pr_fmt(fmt) KBUILD_MODNAME ": " fmt

#include <linux/if.h>
#include <linux/module.h>
#include <linux/err.h>
#include <linux/list.h>
#include <linux/slab.h>
#include <linux/nl80211.h>
#include <linux/debugfs.h>
#include <linux/notifier.h>
#include <linux/device.h>
#include <linux/etherdevice.h>
#include <linux/rtnetlink.h>
#include <linux/sched.h>
#include <net/genetlink.h>
#include <net/cfg80211.h>
#include "nl80211.h"
#include "core.h"
#include "sysfs.h"
#include "debugfs.h"
#include "wext-compat.h"
#include "rdev-ops.h"

/* name for sysfs, %d is appended */
#define PHY_NAME "phy"

MODULE_AUTHOR("Johannes Berg");
MODULE_LICENSE("GPL");
MODULE_DESCRIPTION("wireless configuration support");
MODULE_ALIAS_GENL_FAMILY(NL80211_GENL_NAME);

/* RCU-protected (and RTNL for writers) */
LIST_HEAD(cfg80211_rdev_list);
int cfg80211_rdev_list_generation;

/* for debugfs */
static struct dentry *ieee80211_debugfs_dir;

/* for the cleanup, scan and event works */
struct workqueue_struct *cfg80211_wq;

static bool cfg80211_disable_40mhz_24ghz;
module_param(cfg80211_disable_40mhz_24ghz, bool, 0644);
MODULE_PARM_DESC(cfg80211_disable_40mhz_24ghz,
		 "Disable 40MHz support in the 2.4GHz band");

struct cfg80211_registered_device *cfg80211_rdev_by_wiphy_idx(int wiphy_idx)
{
	struct cfg80211_registered_device *result = NULL, *rdev;

	ASSERT_RTNL();

	list_for_each_entry(rdev, &cfg80211_rdev_list, list) {
		if (rdev->wiphy_idx == wiphy_idx) {
			result = rdev;
			break;
		}
	}

	return result;
}

int get_wiphy_idx(struct wiphy *wiphy)
{
	struct cfg80211_registered_device *rdev = wiphy_to_rdev(wiphy);

	return rdev->wiphy_idx;
}

struct wiphy *wiphy_idx_to_wiphy(int wiphy_idx)
{
	struct cfg80211_registered_device *rdev;

	ASSERT_RTNL();

	rdev = cfg80211_rdev_by_wiphy_idx(wiphy_idx);
	if (!rdev)
		return NULL;
	return &rdev->wiphy;
}

static int cfg80211_dev_check_name(struct cfg80211_registered_device *rdev,
				   const char *newname)
{
	struct cfg80211_registered_device *rdev2;
	int wiphy_idx, taken = -1, digits;

	ASSERT_RTNL();

	if (strlen(newname) > NL80211_WIPHY_NAME_MAXLEN)
		return -EINVAL;

	/* prohibit calling the thing phy%d when %d is not its number */
	sscanf(newname, PHY_NAME "%d%n", &wiphy_idx, &taken);
	if (taken == strlen(newname) && wiphy_idx != rdev->wiphy_idx) {
		/* count number of places needed to print wiphy_idx */
		digits = 1;
		while (wiphy_idx /= 10)
			digits++;
		/*
		 * deny the name if it is phy<idx> where <idx> is printed
		 * without leading zeroes. taken == strlen(newname) here
		 */
		if (taken == strlen(PHY_NAME) + digits)
			return -EINVAL;
	}

	/* Ensure another device does not already have this name. */
	list_for_each_entry(rdev2, &cfg80211_rdev_list, list)
		if (strcmp(newname, wiphy_name(&rdev2->wiphy)) == 0)
			return -EINVAL;

	return 0;
}

int cfg80211_dev_rename(struct cfg80211_registered_device *rdev,
			char *newname)
{
	int result;

	ASSERT_RTNL();

	/* Ignore nop renames */
	if (strcmp(newname, wiphy_name(&rdev->wiphy)) == 0)
		return 0;

	result = cfg80211_dev_check_name(rdev, newname);
	if (result < 0)
		return result;

	result = device_rename(&rdev->wiphy.dev, newname);
	if (result)
		return result;

	if (!IS_ERR_OR_NULL(rdev->wiphy.debugfsdir))
		debugfs_rename(rdev->wiphy.debugfsdir->d_parent,
			       rdev->wiphy.debugfsdir,
			       rdev->wiphy.debugfsdir->d_parent, newname);

	nl80211_notify_wiphy(rdev, NL80211_CMD_NEW_WIPHY);

	return 0;
}

int cfg80211_switch_netns(struct cfg80211_registered_device *rdev,
			  struct net *net)
{
	struct wireless_dev *wdev;
	int err = 0;

	if (!(rdev->wiphy.flags & WIPHY_FLAG_NETNS_OK))
		return -EOPNOTSUPP;

	list_for_each_entry(wdev, &rdev->wiphy.wdev_list, list) {
		if (!wdev->netdev)
			continue;
		wdev->netdev->features &= ~NETIF_F_NETNS_LOCAL;
		err = dev_change_net_namespace(wdev->netdev, net, "wlan%d");
		if (err)
			break;
		wdev->netdev->features |= NETIF_F_NETNS_LOCAL;
	}

	if (err) {
		/* failed -- clean up to old netns */
		net = wiphy_net(&rdev->wiphy);

		list_for_each_entry_continue_reverse(wdev,
						     &rdev->wiphy.wdev_list,
						     list) {
			if (!wdev->netdev)
				continue;
			wdev->netdev->features &= ~NETIF_F_NETNS_LOCAL;
			err = dev_change_net_namespace(wdev->netdev, net,
							"wlan%d");
			WARN_ON(err);
			wdev->netdev->features |= NETIF_F_NETNS_LOCAL;
		}

		return err;
	}

	list_for_each_entry(wdev, &rdev->wiphy.wdev_list, list) {
		if (!wdev->netdev)
			continue;
		nl80211_notify_iface(rdev, wdev, NL80211_CMD_DEL_INTERFACE);
	}
	nl80211_notify_wiphy(rdev, NL80211_CMD_DEL_WIPHY);

	wiphy_net_set(&rdev->wiphy, net);

	err = device_rename(&rdev->wiphy.dev, dev_name(&rdev->wiphy.dev));
	WARN_ON(err);

	nl80211_notify_wiphy(rdev, NL80211_CMD_NEW_WIPHY);
	list_for_each_entry(wdev, &rdev->wiphy.wdev_list, list) {
		if (!wdev->netdev)
			continue;
		nl80211_notify_iface(rdev, wdev, NL80211_CMD_NEW_INTERFACE);
	}

	return 0;
}

static void cfg80211_rfkill_poll(struct rfkill *rfkill, void *data)
{
	struct cfg80211_registered_device *rdev = data;

	rdev_rfkill_poll(rdev);
}

void cfg80211_stop_p2p_device(struct cfg80211_registered_device *rdev,
			      struct wireless_dev *wdev)
{
	lockdep_assert_held(&rdev->wiphy.mtx);

	if (WARN_ON(wdev->iftype != NL80211_IFTYPE_P2P_DEVICE))
		return;

	if (!wdev_running(wdev))
		return;

	rdev_stop_p2p_device(rdev, wdev);
	wdev->is_running = false;

	rdev->opencount--;

	if (rdev->scan_req && rdev->scan_req->wdev == wdev) {
		if (WARN_ON(!rdev->scan_req->notified &&
			    (!rdev->int_scan_req ||
			     !rdev->int_scan_req->notified)))
			rdev->scan_req->info.aborted = true;
		___cfg80211_scan_done(rdev, false);
	}
}

void cfg80211_stop_nan(struct cfg80211_registered_device *rdev,
		       struct wireless_dev *wdev)
{
	lockdep_assert_held(&rdev->wiphy.mtx);

	if (WARN_ON(wdev->iftype != NL80211_IFTYPE_NAN))
		return;

	if (!wdev_running(wdev))
		return;

	rdev_stop_nan(rdev, wdev);
	wdev->is_running = false;

	rdev->opencount--;
}

void cfg80211_shutdown_all_interfaces(struct wiphy *wiphy)
{
	struct cfg80211_registered_device *rdev = wiphy_to_rdev(wiphy);
	struct wireless_dev *wdev;

	ASSERT_RTNL();

	list_for_each_entry(wdev, &rdev->wiphy.wdev_list, list) {
		if (wdev->netdev) {
			dev_close(wdev->netdev);
			continue;
		}

		/* otherwise, check iftype */

		wiphy_lock(wiphy);

		switch (wdev->iftype) {
		case NL80211_IFTYPE_P2P_DEVICE:
			cfg80211_stop_p2p_device(rdev, wdev);
			break;
		case NL80211_IFTYPE_NAN:
			cfg80211_stop_nan(rdev, wdev);
			break;
		default:
			break;
		}

		wiphy_unlock(wiphy);
	}
}
EXPORT_SYMBOL_GPL(cfg80211_shutdown_all_interfaces);

static int cfg80211_rfkill_set_block(void *data, bool blocked)
{
	struct cfg80211_registered_device *rdev = data;

	if (!blocked)
		return 0;

	rtnl_lock();
	cfg80211_shutdown_all_interfaces(&rdev->wiphy);
	rtnl_unlock();

	return 0;
}

static void cfg80211_rfkill_block_work(struct work_struct *work)
{
	struct cfg80211_registered_device *rdev;

	rdev = container_of(work, struct cfg80211_registered_device,
			    rfkill_block);
	cfg80211_rfkill_set_block(rdev, true);
}

static void cfg80211_event_work(struct work_struct *work)
{
	struct cfg80211_registered_device *rdev;

	rdev = container_of(work, struct cfg80211_registered_device,
			    event_work);

	wiphy_lock(&rdev->wiphy);
	cfg80211_process_rdev_events(rdev);
	wiphy_unlock(&rdev->wiphy);
}

void cfg80211_destroy_ifaces(struct cfg80211_registered_device *rdev)
{
	struct wireless_dev *wdev, *tmp;
	bool found = false;

	ASSERT_RTNL();

	list_for_each_entry(wdev, &rdev->wiphy.wdev_list, list) {
		if (wdev->nl_owner_dead) {
			if (wdev->netdev)
				dev_close(wdev->netdev);
			found = true;
		}
	}

	if (!found)
		return;

	wiphy_lock(&rdev->wiphy);
	list_for_each_entry_safe(wdev, tmp, &rdev->wiphy.wdev_list, list) {
		if (wdev->nl_owner_dead) {
			cfg80211_leave(rdev, wdev);
			rdev_del_virtual_intf(rdev, wdev);
		}
	}
	wiphy_unlock(&rdev->wiphy);
}

static void cfg80211_destroy_iface_wk(struct work_struct *work)
{
	struct cfg80211_registered_device *rdev;

	rdev = container_of(work, struct cfg80211_registered_device,
			    destroy_work);

	rtnl_lock();
	cfg80211_destroy_ifaces(rdev);
	rtnl_unlock();
}

static void cfg80211_sched_scan_stop_wk(struct work_struct *work)
{
	struct cfg80211_registered_device *rdev;
	struct cfg80211_sched_scan_request *req, *tmp;

	rdev = container_of(work, struct cfg80211_registered_device,
			   sched_scan_stop_wk);

	rtnl_lock();
	list_for_each_entry_safe(req, tmp, &rdev->sched_scan_req_list, list) {
		if (req->nl_owner_dead)
			cfg80211_stop_sched_scan_req(rdev, req, false);
	}
	rtnl_unlock();
}

static void cfg80211_propagate_radar_detect_wk(struct work_struct *work)
{
	struct cfg80211_registered_device *rdev;

	rdev = container_of(work, struct cfg80211_registered_device,
			    propagate_radar_detect_wk);

	rtnl_lock();

	regulatory_propagate_dfs_state(&rdev->wiphy, &rdev->radar_chandef,
				       NL80211_DFS_UNAVAILABLE,
				       NL80211_RADAR_DETECTED);

	rtnl_unlock();
}

static void cfg80211_propagate_cac_done_wk(struct work_struct *work)
{
	struct cfg80211_registered_device *rdev;

	rdev = container_of(work, struct cfg80211_registered_device,
			    propagate_cac_done_wk);

	rtnl_lock();

	regulatory_propagate_dfs_state(&rdev->wiphy, &rdev->cac_done_chandef,
				       NL80211_DFS_AVAILABLE,
				       NL80211_RADAR_CAC_FINISHED);

	rtnl_unlock();
}

/* exported functions */

struct wiphy *wiphy_new_nm(const struct cfg80211_ops *ops, int sizeof_priv,
			   const char *requested_name)
{
	static atomic_t wiphy_counter = ATOMIC_INIT(0);

	struct cfg80211_registered_device *rdev;
	int alloc_size;

	WARN_ON(ops->add_key && (!ops->del_key || !ops->set_default_key));
	WARN_ON(ops->auth && (!ops->assoc || !ops->deauth || !ops->disassoc));
	WARN_ON(ops->connect && !ops->disconnect);
	WARN_ON(ops->join_ibss && !ops->leave_ibss);
	WARN_ON(ops->add_virtual_intf && !ops->del_virtual_intf);
	WARN_ON(ops->add_station && !ops->del_station);
	WARN_ON(ops->add_mpath && !ops->del_mpath);
	WARN_ON(ops->join_mesh && !ops->leave_mesh);
	WARN_ON(ops->start_p2p_device && !ops->stop_p2p_device);
	WARN_ON(ops->start_ap && !ops->stop_ap);
	WARN_ON(ops->join_ocb && !ops->leave_ocb);
	WARN_ON(ops->suspend && !ops->resume);
	WARN_ON(ops->sched_scan_start && !ops->sched_scan_stop);
	WARN_ON(ops->remain_on_channel && !ops->cancel_remain_on_channel);
	WARN_ON(ops->tdls_channel_switch && !ops->tdls_cancel_channel_switch);
	WARN_ON(ops->add_tx_ts && !ops->del_tx_ts);

	alloc_size = sizeof(*rdev) + sizeof_priv;

	rdev = kzalloc(alloc_size, GFP_KERNEL);
	if (!rdev)
		return NULL;

	rdev->ops = ops;

	rdev->wiphy_idx = atomic_inc_return(&wiphy_counter);

	if (unlikely(rdev->wiphy_idx < 0)) {
		/* ugh, wrapped! */
		atomic_dec(&wiphy_counter);
		kfree(rdev);
		return NULL;
	}

	/* atomic_inc_return makes it start at 1, make it start at 0 */
	rdev->wiphy_idx--;

	/* give it a proper name */
	if (requested_name && requested_name[0]) {
		int rv;

		rtnl_lock();
		rv = cfg80211_dev_check_name(rdev, requested_name);

		if (rv < 0) {
			rtnl_unlock();
			goto use_default_name;
		}

		rv = dev_set_name(&rdev->wiphy.dev, "%s", requested_name);
		rtnl_unlock();
		if (rv)
			goto use_default_name;
	} else {
		int rv;

use_default_name:
		/* NOTE:  This is *probably* safe w/out holding rtnl because of
		 * the restrictions on phy names.  Probably this call could
		 * fail if some other part of the kernel (re)named a device
		 * phyX.  But, might should add some locking and check return
		 * value, and use a different name if this one exists?
		 */
		rv = dev_set_name(&rdev->wiphy.dev, PHY_NAME "%d", rdev->wiphy_idx);
		if (rv < 0) {
			kfree(rdev);
			return NULL;
		}
	}

	mutex_init(&rdev->wiphy.mtx);
	INIT_LIST_HEAD(&rdev->wiphy.wdev_list);
	INIT_LIST_HEAD(&rdev->beacon_registrations);
	spin_lock_init(&rdev->beacon_registrations_lock);
	spin_lock_init(&rdev->bss_lock);
	INIT_LIST_HEAD(&rdev->bss_list);
	INIT_LIST_HEAD(&rdev->sched_scan_req_list);
	INIT_WORK(&rdev->scan_done_wk, __cfg80211_scan_done);
	INIT_DELAYED_WORK(&rdev->dfs_update_channels_wk,
			  cfg80211_dfs_channels_update_work);
#ifdef CONFIG_CFG80211_WEXT
	rdev->wiphy.wext = &cfg80211_wext_handler;
#endif

	device_initialize(&rdev->wiphy.dev);
	rdev->wiphy.dev.class = &ieee80211_class;
	rdev->wiphy.dev.platform_data = rdev;
	device_enable_async_suspend(&rdev->wiphy.dev);

	INIT_WORK(&rdev->destroy_work, cfg80211_destroy_iface_wk);
	INIT_WORK(&rdev->sched_scan_stop_wk, cfg80211_sched_scan_stop_wk);
	INIT_WORK(&rdev->sched_scan_res_wk, cfg80211_sched_scan_results_wk);
	INIT_WORK(&rdev->propagate_radar_detect_wk,
		  cfg80211_propagate_radar_detect_wk);
	INIT_WORK(&rdev->propagate_cac_done_wk, cfg80211_propagate_cac_done_wk);
	INIT_WORK(&rdev->mgmt_registrations_update_wk,
		  cfg80211_mgmt_registrations_update_wk);
	spin_lock_init(&rdev->mgmt_registrations_lock);

#ifdef CONFIG_CFG80211_DEFAULT_PS
	rdev->wiphy.flags |= WIPHY_FLAG_PS_ON_BY_DEFAULT;
#endif

	wiphy_net_set(&rdev->wiphy, &init_net);

	rdev->rfkill_ops.set_block = cfg80211_rfkill_set_block;
	rdev->wiphy.rfkill = rfkill_alloc(dev_name(&rdev->wiphy.dev),
					  &rdev->wiphy.dev, RFKILL_TYPE_WLAN,
					  &rdev->rfkill_ops, rdev);

	if (!rdev->wiphy.rfkill) {
		wiphy_free(&rdev->wiphy);
		return NULL;
	}

	INIT_WORK(&rdev->rfkill_block, cfg80211_rfkill_block_work);
	INIT_WORK(&rdev->conn_work, cfg80211_conn_work);
	INIT_WORK(&rdev->event_work, cfg80211_event_work);

	init_waitqueue_head(&rdev->dev_wait);

	/*
	 * Initialize wiphy parameters to IEEE 802.11 MIB default values.
	 * Fragmentation and RTS threshold are disabled by default with the
	 * special -1 value.
	 */
	rdev->wiphy.retry_short = 7;
	rdev->wiphy.retry_long = 4;
	rdev->wiphy.frag_threshold = (u32) -1;
	rdev->wiphy.rts_threshold = (u32) -1;
	rdev->wiphy.coverage_class = 0;

	rdev->wiphy.max_num_csa_counters = 1;

	rdev->wiphy.max_sched_scan_plans = 1;
	rdev->wiphy.max_sched_scan_plan_interval = U32_MAX;

	return &rdev->wiphy;
}
EXPORT_SYMBOL(wiphy_new_nm);

static int wiphy_verify_combinations(struct wiphy *wiphy)
{
	const struct ieee80211_iface_combination *c;
	int i, j;

	for (i = 0; i < wiphy->n_iface_combinations; i++) {
		u32 cnt = 0;
		u16 all_iftypes = 0;

		c = &wiphy->iface_combinations[i];

		/*
		 * Combinations with just one interface aren't real,
		 * however we make an exception for DFS.
		 */
		if (WARN_ON((c->max_interfaces < 2) && !c->radar_detect_widths))
			return -EINVAL;

		/* Need at least one channel */
		if (WARN_ON(!c->num_different_channels))
			return -EINVAL;

		/* DFS only works on one channel. */
		if (WARN_ON(c->radar_detect_widths &&
			    (c->num_different_channels > 1)))
			return -EINVAL;

		if (WARN_ON(!c->n_limits))
			return -EINVAL;

		for (j = 0; j < c->n_limits; j++) {
			u16 types = c->limits[j].types;

			/* interface types shouldn't overlap */
			if (WARN_ON(types & all_iftypes))
				return -EINVAL;
			all_iftypes |= types;

			if (WARN_ON(!c->limits[j].max))
				return -EINVAL;

			/* Shouldn't list software iftypes in combinations! */
			if (WARN_ON(wiphy->software_iftypes & types))
				return -EINVAL;

			/* Only a single P2P_DEVICE can be allowed */
			if (WARN_ON(types & BIT(NL80211_IFTYPE_P2P_DEVICE) &&
				    c->limits[j].max > 1))
				return -EINVAL;

			/* Only a single NAN can be allowed */
			if (WARN_ON(types & BIT(NL80211_IFTYPE_NAN) &&
				    c->limits[j].max > 1))
				return -EINVAL;

			/*
			 * This isn't well-defined right now. If you have an
			 * IBSS interface, then its beacon interval may change
			 * by joining other networks, and nothing prevents it
			 * from doing that.
			 * So technically we probably shouldn't even allow AP
			 * and IBSS in the same interface, but it seems that
			 * some drivers support that, possibly only with fixed
			 * beacon intervals for IBSS.
			 */
			if (WARN_ON(types & BIT(NL80211_IFTYPE_ADHOC) &&
				    c->beacon_int_min_gcd)) {
				return -EINVAL;
			}

			cnt += c->limits[j].max;
			/*
			 * Don't advertise an unsupported type
			 * in a combination.
			 */
			if (WARN_ON((wiphy->interface_modes & types) != types))
				return -EINVAL;
		}

		if (WARN_ON(all_iftypes & BIT(NL80211_IFTYPE_WDS)))
			return -EINVAL;

		/* You can't even choose that many! */
		if (WARN_ON(cnt < c->max_interfaces))
			return -EINVAL;
	}

	return 0;
}

int wiphy_register(struct wiphy *wiphy)
{
	struct cfg80211_registered_device *rdev = wiphy_to_rdev(wiphy);
	int res;
	enum nl80211_band band;
	struct ieee80211_supported_band *sband;
	bool have_band = false;
	int i;
	u16 ifmodes = wiphy->interface_modes;

#ifdef CONFIG_PM
	if (WARN_ON(wiphy->wowlan &&
		    (wiphy->wowlan->flags & WIPHY_WOWLAN_GTK_REKEY_FAILURE) &&
		    !(wiphy->wowlan->flags & WIPHY_WOWLAN_SUPPORTS_GTK_REKEY)))
		return -EINVAL;
	if (WARN_ON(wiphy->wowlan &&
		    !wiphy->wowlan->flags && !wiphy->wowlan->n_patterns &&
		    !wiphy->wowlan->tcp))
		return -EINVAL;
#endif
	if (WARN_ON((wiphy->features & NL80211_FEATURE_TDLS_CHANNEL_SWITCH) &&
		    (!rdev->ops->tdls_channel_switch ||
		     !rdev->ops->tdls_cancel_channel_switch)))
		return -EINVAL;

	if (WARN_ON((wiphy->interface_modes & BIT(NL80211_IFTYPE_NAN)) &&
		    (!rdev->ops->start_nan || !rdev->ops->stop_nan ||
		     !rdev->ops->add_nan_func || !rdev->ops->del_nan_func ||
		     !(wiphy->nan_supported_bands & BIT(NL80211_BAND_2GHZ)))))
		return -EINVAL;

	if (WARN_ON(wiphy->interface_modes & BIT(NL80211_IFTYPE_WDS)))
		return -EINVAL;

	if (WARN_ON(wiphy->pmsr_capa && !wiphy->pmsr_capa->ftm.supported))
		return -EINVAL;

	if (wiphy->pmsr_capa && wiphy->pmsr_capa->ftm.supported) {
		if (WARN_ON(!wiphy->pmsr_capa->ftm.asap &&
			    !wiphy->pmsr_capa->ftm.non_asap))
			return -EINVAL;
		if (WARN_ON(!wiphy->pmsr_capa->ftm.preambles ||
			    !wiphy->pmsr_capa->ftm.bandwidths))
			return -EINVAL;
		if (WARN_ON(wiphy->pmsr_capa->ftm.preambles &
				~(BIT(NL80211_PREAMBLE_LEGACY) |
				  BIT(NL80211_PREAMBLE_HT) |
				  BIT(NL80211_PREAMBLE_VHT) |
				  BIT(NL80211_PREAMBLE_HE) |
				  BIT(NL80211_PREAMBLE_DMG))))
			return -EINVAL;
		if (WARN_ON((wiphy->pmsr_capa->ftm.trigger_based ||
			     wiphy->pmsr_capa->ftm.non_trigger_based) &&
			    !(wiphy->pmsr_capa->ftm.preambles &
			      BIT(NL80211_PREAMBLE_HE))))
			return -EINVAL;
		if (WARN_ON(wiphy->pmsr_capa->ftm.bandwidths &
				~(BIT(NL80211_CHAN_WIDTH_20_NOHT) |
				  BIT(NL80211_CHAN_WIDTH_20) |
				  BIT(NL80211_CHAN_WIDTH_40) |
				  BIT(NL80211_CHAN_WIDTH_80) |
				  BIT(NL80211_CHAN_WIDTH_80P80) |
				  BIT(NL80211_CHAN_WIDTH_160) |
				  BIT(NL80211_CHAN_WIDTH_5) |
				  BIT(NL80211_CHAN_WIDTH_10))))
			return -EINVAL;
	}

	/*
	 * if a wiphy has unsupported modes for regulatory channel enforcement,
	 * opt-out of enforcement checking
	 */
	if (wiphy->interface_modes & ~(BIT(NL80211_IFTYPE_STATION) |
				       BIT(NL80211_IFTYPE_P2P_CLIENT) |
				       BIT(NL80211_IFTYPE_AP) |
				       BIT(NL80211_IFTYPE_P2P_GO) |
				       BIT(NL80211_IFTYPE_ADHOC) |
				       BIT(NL80211_IFTYPE_P2P_DEVICE) |
				       BIT(NL80211_IFTYPE_NAN) |
				       BIT(NL80211_IFTYPE_AP_VLAN) |
				       BIT(NL80211_IFTYPE_MONITOR)))
		wiphy->regulatory_flags |= REGULATORY_IGNORE_STALE_KICKOFF;

	if (WARN_ON((wiphy->regulatory_flags & REGULATORY_WIPHY_SELF_MANAGED) &&
		    (wiphy->regulatory_flags &
					(REGULATORY_CUSTOM_REG |
					 REGULATORY_STRICT_REG |
					 REGULATORY_COUNTRY_IE_FOLLOW_POWER |
					 REGULATORY_COUNTRY_IE_IGNORE))))
		return -EINVAL;

	if (WARN_ON(wiphy->coalesce &&
		    (!wiphy->coalesce->n_rules ||
		     !wiphy->coalesce->n_patterns) &&
		    (!wiphy->coalesce->pattern_min_len ||
		     wiphy->coalesce->pattern_min_len >
			wiphy->coalesce->pattern_max_len)))
		return -EINVAL;

	if (WARN_ON(wiphy->ap_sme_capa &&
		    !(wiphy->flags & WIPHY_FLAG_HAVE_AP_SME)))
		return -EINVAL;

	if (WARN_ON(wiphy->addresses && !wiphy->n_addresses))
		return -EINVAL;

	if (WARN_ON(wiphy->addresses &&
		    !is_zero_ether_addr(wiphy->perm_addr) &&
		    memcmp(wiphy->perm_addr, wiphy->addresses[0].addr,
			   ETH_ALEN)))
		return -EINVAL;

	if (WARN_ON(wiphy->max_acl_mac_addrs &&
		    (!(wiphy->flags & WIPHY_FLAG_HAVE_AP_SME) ||
		     !rdev->ops->set_mac_acl)))
		return -EINVAL;

	/* assure only valid behaviours are flagged by driver
	 * hence subtract 2 as bit 0 is invalid.
	 */
	if (WARN_ON(wiphy->bss_select_support &&
		    (wiphy->bss_select_support & ~(BIT(__NL80211_BSS_SELECT_ATTR_AFTER_LAST) - 2))))
		return -EINVAL;

	if (WARN_ON(wiphy_ext_feature_isset(&rdev->wiphy,
					    NL80211_EXT_FEATURE_4WAY_HANDSHAKE_STA_1X) &&
		    (!rdev->ops->set_pmk || !rdev->ops->del_pmk)))
		return -EINVAL;

	if (WARN_ON(!(rdev->wiphy.flags & WIPHY_FLAG_SUPPORTS_FW_ROAM) &&
		    rdev->ops->update_connect_params))
		return -EINVAL;

	if (wiphy->addresses)
		memcpy(wiphy->perm_addr, wiphy->addresses[0].addr, ETH_ALEN);

	/* sanity check ifmodes */
	WARN_ON(!ifmodes);
	ifmodes &= ((1 << NUM_NL80211_IFTYPES) - 1) & ~1;
	if (WARN_ON(ifmodes != wiphy->interface_modes))
		wiphy->interface_modes = ifmodes;

	res = wiphy_verify_combinations(wiphy);
	if (res)
		return res;

	/* sanity check supported bands/channels */
	for (band = 0; band < NUM_NL80211_BANDS; band++) {
		u16 types = 0;
		bool have_he = false;

		sband = wiphy->bands[band];
		if (!sband)
			continue;

		sband->band = band;
		if (WARN_ON(!sband->n_channels))
			return -EINVAL;
		/*
		 * on 60GHz or sub-1Ghz band, there are no legacy rates, so
		 * n_bitrates is 0
		 */
		if (WARN_ON((band != NL80211_BAND_60GHZ &&
			     band != NL80211_BAND_S1GHZ) &&
			    !sband->n_bitrates))
			return -EINVAL;

		if (WARN_ON(band == NL80211_BAND_6GHZ &&
			    (sband->ht_cap.ht_supported ||
			     sband->vht_cap.vht_supported)))
			return -EINVAL;

		/*
		 * Since cfg80211_disable_40mhz_24ghz is global, we can
		 * modify the sband's ht data even if the driver uses a
		 * global structure for that.
		 */
		if (cfg80211_disable_40mhz_24ghz &&
		    band == NL80211_BAND_2GHZ &&
		    sband->ht_cap.ht_supported) {
			sband->ht_cap.cap &= ~IEEE80211_HT_CAP_SUP_WIDTH_20_40;
			sband->ht_cap.cap &= ~IEEE80211_HT_CAP_SGI_40;
		}

		/*
		 * Since we use a u32 for rate bitmaps in
		 * ieee80211_get_response_rate, we cannot
		 * have more than 32 legacy rates.
		 */
		if (WARN_ON(sband->n_bitrates > 32))
			return -EINVAL;

		for (i = 0; i < sband->n_channels; i++) {
			sband->channels[i].orig_flags =
				sband->channels[i].flags;
			sband->channels[i].orig_mag = INT_MAX;
			sband->channels[i].orig_mpwr =
				sband->channels[i].max_power;
			sband->channels[i].band = band;

			if (WARN_ON(sband->channels[i].freq_offset >= 1000))
				return -EINVAL;
		}

		for (i = 0; i < sband->n_iftype_data; i++) {
			const struct ieee80211_sband_iftype_data *iftd;

			iftd = &sband->iftype_data[i];

			if (WARN_ON(!iftd->types_mask))
				return -EINVAL;
			if (WARN_ON(types & iftd->types_mask))
				return -EINVAL;

			/* at least one piece of information must be present */
			if (WARN_ON(!iftd->he_cap.has_he))
				return -EINVAL;

			types |= iftd->types_mask;

			if (i == 0)
				have_he = iftd->he_cap.has_he;
			else
				have_he = have_he &&
					  iftd->he_cap.has_he;
		}

		if (WARN_ON(!have_he && band == NL80211_BAND_6GHZ))
			return -EINVAL;

		have_band = true;
	}

	if (!have_band) {
		WARN_ON(1);
		return -EINVAL;
	}

	for (i = 0; i < rdev->wiphy.n_vendor_commands; i++) {
		/*
		 * Validate we have a policy (can be explicitly set to
		 * VENDOR_CMD_RAW_DATA which is non-NULL) and also that
		 * we have at least one of doit/dumpit.
		 */
		if (WARN_ON(!rdev->wiphy.vendor_commands[i].policy))
			return -EINVAL;
		if (WARN_ON(!rdev->wiphy.vendor_commands[i].doit &&
			    !rdev->wiphy.vendor_commands[i].dumpit))
			return -EINVAL;
	}

#ifdef CONFIG_PM
	if (WARN_ON(rdev->wiphy.wowlan && rdev->wiphy.wowlan->n_patterns &&
		    (!rdev->wiphy.wowlan->pattern_min_len ||
		     rdev->wiphy.wowlan->pattern_min_len >
				rdev->wiphy.wowlan->pattern_max_len)))
		return -EINVAL;
#endif

	/* check and set up bitrates */
	ieee80211_set_bitrate_flags(wiphy);

	rdev->wiphy.features |= NL80211_FEATURE_SCAN_FLUSH;

	rtnl_lock();
	res = device_add(&rdev->wiphy.dev);
	if (res) {
		rtnl_unlock();
		return res;
	}

	list_add_rcu(&rdev->list, &cfg80211_rdev_list);
	cfg80211_rdev_list_generation++;

	/* add to debugfs */
	rdev->wiphy.debugfsdir = debugfs_create_dir(wiphy_name(&rdev->wiphy),
						    ieee80211_debugfs_dir);

	cfg80211_debugfs_rdev_add(rdev);
	nl80211_notify_wiphy(rdev, NL80211_CMD_NEW_WIPHY);

	/* set up regulatory info */
	wiphy_regulatory_register(wiphy);

	if (wiphy->regulatory_flags & REGULATORY_CUSTOM_REG) {
		struct regulatory_request request;

		request.wiphy_idx = get_wiphy_idx(wiphy);
		request.initiator = NL80211_REGDOM_SET_BY_DRIVER;
		request.alpha2[0] = '9';
		request.alpha2[1] = '9';

		nl80211_send_reg_change_event(&request);
	}

	/* Check that nobody globally advertises any capabilities they do not
	 * advertise on all possible interface types.
	 */
	if (wiphy->extended_capabilities_len &&
	    wiphy->num_iftype_ext_capab &&
	    wiphy->iftype_ext_capab) {
		u8 supported_on_all, j;
		const struct wiphy_iftype_ext_capab *capab;

		capab = wiphy->iftype_ext_capab;
		for (j = 0; j < wiphy->extended_capabilities_len; j++) {
			if (capab[0].extended_capabilities_len > j)
				supported_on_all =
					capab[0].extended_capabilities[j];
			else
				supported_on_all = 0x00;
			for (i = 1; i < wiphy->num_iftype_ext_capab; i++) {
				if (j >= capab[i].extended_capabilities_len) {
					supported_on_all = 0x00;
					break;
				}
				supported_on_all &=
					capab[i].extended_capabilities[j];
			}
			if (WARN_ON(wiphy->extended_capabilities[j] &
				    ~supported_on_all))
				break;
		}
	}

	rdev->wiphy.registered = true;
	rtnl_unlock();

	res = rfkill_register(rdev->wiphy.rfkill);
	if (res) {
		rfkill_destroy(rdev->wiphy.rfkill);
		rdev->wiphy.rfkill = NULL;
		wiphy_unregister(&rdev->wiphy);
		return res;
	}

	return 0;
}
EXPORT_SYMBOL(wiphy_register);

void wiphy_rfkill_start_polling(struct wiphy *wiphy)
{
	struct cfg80211_registered_device *rdev = wiphy_to_rdev(wiphy);

	if (!rdev->ops->rfkill_poll)
		return;
	rdev->rfkill_ops.poll = cfg80211_rfkill_poll;
	rfkill_resume_polling(wiphy->rfkill);
}
EXPORT_SYMBOL(wiphy_rfkill_start_polling);

void wiphy_unregister(struct wiphy *wiphy)
{
	struct cfg80211_registered_device *rdev = wiphy_to_rdev(wiphy);

	wait_event(rdev->dev_wait, ({
		int __count;
		wiphy_lock(&rdev->wiphy);
		__count = rdev->opencount;
		wiphy_unlock(&rdev->wiphy);
		__count == 0; }));

	if (rdev->wiphy.rfkill)
		rfkill_unregister(rdev->wiphy.rfkill);

	rtnl_lock();
	wiphy_lock(&rdev->wiphy);
	nl80211_notify_wiphy(rdev, NL80211_CMD_DEL_WIPHY);
	rdev->wiphy.registered = false;

	WARN_ON(!list_empty(&rdev->wiphy.wdev_list));

	/*
	 * First remove the hardware from everywhere, this makes
	 * it impossible to find from userspace.
	 */
	debugfs_remove_recursive(rdev->wiphy.debugfsdir);
	list_del_rcu(&rdev->list);
	synchronize_rcu();

	/*
	 * If this device got a regulatory hint tell core its
	 * free to listen now to a new shiny device regulatory hint
	 */
	wiphy_regulatory_deregister(wiphy);

	cfg80211_rdev_list_generation++;
	device_del(&rdev->wiphy.dev);

	wiphy_unlock(&rdev->wiphy);
	rtnl_unlock();

	flush_work(&rdev->scan_done_wk);
	cancel_work_sync(&rdev->conn_work);
	flush_work(&rdev->event_work);
	cancel_delayed_work_sync(&rdev->dfs_update_channels_wk);
	flush_work(&rdev->destroy_work);
	flush_work(&rdev->sched_scan_stop_wk);
	flush_work(&rdev->propagate_radar_detect_wk);
	flush_work(&rdev->propagate_cac_done_wk);
	flush_work(&rdev->mgmt_registrations_update_wk);

#ifdef CONFIG_PM
	if (rdev->wiphy.wowlan_config && rdev->ops->set_wakeup)
		rdev_set_wakeup(rdev, false);
#endif
	cfg80211_rdev_free_wowlan(rdev);
	cfg80211_rdev_free_coalesce(rdev);
}
EXPORT_SYMBOL(wiphy_unregister);

void cfg80211_dev_free(struct cfg80211_registered_device *rdev)
{
	struct cfg80211_internal_bss *scan, *tmp;
	struct cfg80211_beacon_registration *reg, *treg;
	rfkill_destroy(rdev->wiphy.rfkill);
	list_for_each_entry_safe(reg, treg, &rdev->beacon_registrations, list) {
		list_del(&reg->list);
		kfree(reg);
	}
	list_for_each_entry_safe(scan, tmp, &rdev->bss_list, list)
		cfg80211_put_bss(&rdev->wiphy, &scan->pub);
	mutex_destroy(&rdev->wiphy.mtx);

	/*
	 * The 'regd' can only be non-NULL if we never finished
	 * initializing the wiphy and thus never went through the
	 * unregister path - e.g. in failure scenarios. Thus, it
	 * cannot have been visible to anyone if non-NULL, so we
	 * can just free it here.
	 */
	kfree(rcu_dereference_raw(rdev->wiphy.regd));

	kfree(rdev);
}

void wiphy_free(struct wiphy *wiphy)
{
	put_device(&wiphy->dev);
}
EXPORT_SYMBOL(wiphy_free);

void wiphy_rfkill_set_hw_state_reason(struct wiphy *wiphy, bool blocked,
				      enum rfkill_hard_block_reasons reason)
{
	struct cfg80211_registered_device *rdev = wiphy_to_rdev(wiphy);

	if (rfkill_set_hw_state_reason(wiphy->rfkill, blocked, reason))
		schedule_work(&rdev->rfkill_block);
}
EXPORT_SYMBOL(wiphy_rfkill_set_hw_state_reason);

void cfg80211_cqm_config_free(struct wireless_dev *wdev)
{
	kfree(wdev->cqm_config);
	wdev->cqm_config = NULL;
}

static void _cfg80211_unregister_wdev(struct wireless_dev *wdev,
				      bool unregister_netdev)
{
	struct cfg80211_registered_device *rdev = wiphy_to_rdev(wdev->wiphy);

	ASSERT_RTNL();
	lockdep_assert_held(&rdev->wiphy.mtx);

	flush_work(&wdev->pmsr_free_wk);

	nl80211_notify_iface(rdev, wdev, NL80211_CMD_DEL_INTERFACE);

	wdev->registered = false;

	if (wdev->netdev) {
		sysfs_remove_link(&wdev->netdev->dev.kobj, "phy80211");
		if (unregister_netdev)
			unregister_netdevice(wdev->netdev);
	}

	list_del_rcu(&wdev->list);
	synchronize_net();
	rdev->devlist_generation++;

	cfg80211_mlme_purge_registrations(wdev);

	switch (wdev->iftype) {
	case NL80211_IFTYPE_P2P_DEVICE:
		cfg80211_stop_p2p_device(rdev, wdev);
		break;
	case NL80211_IFTYPE_NAN:
		cfg80211_stop_nan(rdev, wdev);
		break;
	default:
		break;
	}

#ifdef CONFIG_CFG80211_WEXT
<<<<<<< HEAD
	kzfree(wdev->wext.keys);
=======
	kfree_sensitive(wdev->wext.keys);
>>>>>>> c1084c27
	wdev->wext.keys = NULL;
#endif
	/* only initialized if we have a netdev */
	if (wdev->netdev)
		flush_work(&wdev->disconnect_wk);

	cfg80211_cqm_config_free(wdev);

	/*
	 * Ensure that all events have been processed and
	 * freed.
	 */
	cfg80211_process_wdev_events(wdev);

	if (WARN_ON(wdev->current_bss)) {
		cfg80211_unhold_bss(wdev->current_bss);
		cfg80211_put_bss(wdev->wiphy, &wdev->current_bss->pub);
		wdev->current_bss = NULL;
	}
}

void cfg80211_unregister_wdev(struct wireless_dev *wdev)
{
	_cfg80211_unregister_wdev(wdev, true);
}
EXPORT_SYMBOL(cfg80211_unregister_wdev);

static const struct device_type wiphy_type = {
	.name	= "wlan",
};

void cfg80211_update_iface_num(struct cfg80211_registered_device *rdev,
			       enum nl80211_iftype iftype, int num)
{
	lockdep_assert_held(&rdev->wiphy.mtx);

	rdev->num_running_ifaces += num;
	if (iftype == NL80211_IFTYPE_MONITOR)
		rdev->num_running_monitor_ifaces += num;
}

void __cfg80211_leave(struct cfg80211_registered_device *rdev,
		      struct wireless_dev *wdev)
{
	struct net_device *dev = wdev->netdev;
	struct cfg80211_sched_scan_request *pos, *tmp;

	lockdep_assert_held(&rdev->wiphy.mtx);
	ASSERT_WDEV_LOCK(wdev);

	cfg80211_pmsr_wdev_down(wdev);

	switch (wdev->iftype) {
	case NL80211_IFTYPE_ADHOC:
		__cfg80211_leave_ibss(rdev, dev, true);
		break;
	case NL80211_IFTYPE_P2P_CLIENT:
	case NL80211_IFTYPE_STATION:
		list_for_each_entry_safe(pos, tmp, &rdev->sched_scan_req_list,
					 list) {
			if (dev == pos->dev)
				cfg80211_stop_sched_scan_req(rdev, pos, false);
		}

#ifdef CONFIG_CFG80211_WEXT
		kfree(wdev->wext.ie);
		wdev->wext.ie = NULL;
		wdev->wext.ie_len = 0;
		wdev->wext.connect.auth_type = NL80211_AUTHTYPE_AUTOMATIC;
#endif
		cfg80211_disconnect(rdev, dev,
				    WLAN_REASON_DEAUTH_LEAVING, true);
		break;
	case NL80211_IFTYPE_MESH_POINT:
		__cfg80211_leave_mesh(rdev, dev);
		break;
	case NL80211_IFTYPE_AP:
	case NL80211_IFTYPE_P2P_GO:
		__cfg80211_stop_ap(rdev, dev, true);
		break;
	case NL80211_IFTYPE_OCB:
		__cfg80211_leave_ocb(rdev, dev);
		break;
	case NL80211_IFTYPE_P2P_DEVICE:
	case NL80211_IFTYPE_NAN:
		/* cannot happen, has no netdev */
		break;
	case NL80211_IFTYPE_AP_VLAN:
	case NL80211_IFTYPE_MONITOR:
		/* nothing to do */
		break;
	case NL80211_IFTYPE_UNSPECIFIED:
	case NL80211_IFTYPE_WDS:
	case NUM_NL80211_IFTYPES:
		/* invalid */
		break;
	}
}

void cfg80211_leave(struct cfg80211_registered_device *rdev,
		    struct wireless_dev *wdev)
{
	wdev_lock(wdev);
	__cfg80211_leave(rdev, wdev);
	wdev_unlock(wdev);
}

void cfg80211_stop_iface(struct wiphy *wiphy, struct wireless_dev *wdev,
			 gfp_t gfp)
{
	struct cfg80211_registered_device *rdev = wiphy_to_rdev(wiphy);
	struct cfg80211_event *ev;
	unsigned long flags;

	trace_cfg80211_stop_iface(wiphy, wdev);

	ev = kzalloc(sizeof(*ev), gfp);
	if (!ev)
		return;

	ev->type = EVENT_STOPPED;

	spin_lock_irqsave(&wdev->event_lock, flags);
	list_add_tail(&ev->list, &wdev->event_list);
	spin_unlock_irqrestore(&wdev->event_lock, flags);
	queue_work(cfg80211_wq, &rdev->event_work);
}
EXPORT_SYMBOL(cfg80211_stop_iface);

void cfg80211_init_wdev(struct wireless_dev *wdev)
{
	mutex_init(&wdev->mtx);
	INIT_LIST_HEAD(&wdev->event_list);
	spin_lock_init(&wdev->event_lock);
	INIT_LIST_HEAD(&wdev->mgmt_registrations);
	INIT_LIST_HEAD(&wdev->pmsr_list);
	spin_lock_init(&wdev->pmsr_lock);
	INIT_WORK(&wdev->pmsr_free_wk, cfg80211_pmsr_free_wk);

#ifdef CONFIG_CFG80211_WEXT
	wdev->wext.default_key = -1;
	wdev->wext.default_mgmt_key = -1;
	wdev->wext.connect.auth_type = NL80211_AUTHTYPE_AUTOMATIC;
#endif

	if (wdev->wiphy->flags & WIPHY_FLAG_PS_ON_BY_DEFAULT)
		wdev->ps = true;
	else
		wdev->ps = false;
	/* allow mac80211 to determine the timeout */
	wdev->ps_timeout = -1;

	if ((wdev->iftype == NL80211_IFTYPE_STATION ||
	     wdev->iftype == NL80211_IFTYPE_P2P_CLIENT ||
	     wdev->iftype == NL80211_IFTYPE_ADHOC) && !wdev->use_4addr)
		wdev->netdev->priv_flags |= IFF_DONT_BRIDGE;

	INIT_WORK(&wdev->disconnect_wk, cfg80211_autodisconnect_wk);
}

void cfg80211_register_wdev(struct cfg80211_registered_device *rdev,
			    struct wireless_dev *wdev)
{
	ASSERT_RTNL();
	lockdep_assert_held(&rdev->wiphy.mtx);

	/*
	 * We get here also when the interface changes network namespaces,
	 * as it's registered into the new one, but we don't want it to
	 * change ID in that case. Checking if the ID is already assigned
	 * works, because 0 isn't considered a valid ID and the memory is
	 * 0-initialized.
	 */
	if (!wdev->identifier)
		wdev->identifier = ++rdev->wdev_id;
	list_add_rcu(&wdev->list, &rdev->wiphy.wdev_list);
	rdev->devlist_generation++;
	wdev->registered = true;

	if (wdev->netdev &&
	    sysfs_create_link(&wdev->netdev->dev.kobj, &rdev->wiphy.dev.kobj,
			      "phy80211"))
		pr_err("failed to add phy80211 symlink to netdev!\n");

	nl80211_notify_iface(rdev, wdev, NL80211_CMD_NEW_INTERFACE);
}

int cfg80211_register_netdevice(struct net_device *dev)
{
	struct wireless_dev *wdev = dev->ieee80211_ptr;
	struct cfg80211_registered_device *rdev;
	int ret;

	ASSERT_RTNL();

	if (WARN_ON(!wdev))
		return -EINVAL;

	rdev = wiphy_to_rdev(wdev->wiphy);

	lockdep_assert_held(&rdev->wiphy.mtx);

	/* we'll take care of this */
	wdev->registered = true;
	wdev->registering = true;
	ret = register_netdevice(dev);
	if (ret)
		goto out;

	cfg80211_register_wdev(rdev, wdev);
	ret = 0;
out:
	wdev->registering = false;
	if (ret)
		wdev->registered = false;
	return ret;
}
EXPORT_SYMBOL(cfg80211_register_netdevice);

static int cfg80211_netdev_notifier_call(struct notifier_block *nb,
					 unsigned long state, void *ptr)
{
	struct net_device *dev = netdev_notifier_info_to_dev(ptr);
	struct wireless_dev *wdev = dev->ieee80211_ptr;
	struct cfg80211_registered_device *rdev;
	struct cfg80211_sched_scan_request *pos, *tmp;

	if (!wdev)
		return NOTIFY_DONE;

	rdev = wiphy_to_rdev(wdev->wiphy);

	WARN_ON(wdev->iftype == NL80211_IFTYPE_UNSPECIFIED);

	switch (state) {
	case NETDEV_POST_INIT:
		SET_NETDEV_DEVTYPE(dev, &wiphy_type);
		wdev->netdev = dev;
		/* can only change netns with wiphy */
		dev->features |= NETIF_F_NETNS_LOCAL;

		cfg80211_init_wdev(wdev);
		break;
	case NETDEV_REGISTER:
		if (!wdev->registered) {
			wiphy_lock(&rdev->wiphy);
			cfg80211_register_wdev(rdev, wdev);
			wiphy_unlock(&rdev->wiphy);
		}
		break;
	case NETDEV_UNREGISTER:
		/*
		 * It is possible to get NETDEV_UNREGISTER multiple times,
		 * so check wdev->registered.
		 */
		if (wdev->registered && !wdev->registering) {
			wiphy_lock(&rdev->wiphy);
			_cfg80211_unregister_wdev(wdev, false);
			wiphy_unlock(&rdev->wiphy);
		}
		break;
	case NETDEV_GOING_DOWN:
		wiphy_lock(&rdev->wiphy);
		cfg80211_leave(rdev, wdev);
		wiphy_unlock(&rdev->wiphy);
		break;
	case NETDEV_DOWN:
		wiphy_lock(&rdev->wiphy);
		cfg80211_update_iface_num(rdev, wdev->iftype, -1);
		if (rdev->scan_req && rdev->scan_req->wdev == wdev) {
			if (WARN_ON(!rdev->scan_req->notified &&
				    (!rdev->int_scan_req ||
				     !rdev->int_scan_req->notified)))
				rdev->scan_req->info.aborted = true;
			___cfg80211_scan_done(rdev, false);
		}

		list_for_each_entry_safe(pos, tmp,
					 &rdev->sched_scan_req_list, list) {
			if (WARN_ON(pos->dev == wdev->netdev))
				cfg80211_stop_sched_scan_req(rdev, pos, false);
		}

		rdev->opencount--;
		wiphy_unlock(&rdev->wiphy);
		wake_up(&rdev->dev_wait);
		break;
	case NETDEV_UP:
		wiphy_lock(&rdev->wiphy);
		cfg80211_update_iface_num(rdev, wdev->iftype, 1);
		wdev_lock(wdev);
		switch (wdev->iftype) {
#ifdef CONFIG_CFG80211_WEXT
		case NL80211_IFTYPE_ADHOC:
			cfg80211_ibss_wext_join(rdev, wdev);
			break;
		case NL80211_IFTYPE_STATION:
			cfg80211_mgd_wext_connect(rdev, wdev);
			break;
#endif
#ifdef CONFIG_MAC80211_MESH
		case NL80211_IFTYPE_MESH_POINT:
			{
				/* backward compat code... */
				struct mesh_setup setup;
				memcpy(&setup, &default_mesh_setup,
						sizeof(setup));
				 /* back compat only needed for mesh_id */
				setup.mesh_id = wdev->ssid;
				setup.mesh_id_len = wdev->mesh_id_up_len;
				if (wdev->mesh_id_up_len)
					__cfg80211_join_mesh(rdev, dev,
							&setup,
							&default_mesh_config);
				break;
			}
#endif
		default:
			break;
		}
		wdev_unlock(wdev);
		rdev->opencount++;

		/*
		 * Configure power management to the driver here so that its
		 * correctly set also after interface type changes etc.
		 */
		if ((wdev->iftype == NL80211_IFTYPE_STATION ||
		     wdev->iftype == NL80211_IFTYPE_P2P_CLIENT) &&
		    rdev->ops->set_power_mgmt &&
		    rdev_set_power_mgmt(rdev, dev, wdev->ps,
					wdev->ps_timeout)) {
			/* assume this means it's off */
			wdev->ps = false;
		}
		wiphy_unlock(&rdev->wiphy);
		break;
	case NETDEV_PRE_UP:
		if (!cfg80211_iftype_allowed(wdev->wiphy, wdev->iftype,
					     wdev->use_4addr, 0))
			return notifier_from_errno(-EOPNOTSUPP);

		if (rfkill_blocked(rdev->wiphy.rfkill))
			return notifier_from_errno(-ERFKILL);
		break;
	default:
		return NOTIFY_DONE;
	}

	wireless_nlevent_flush();

	return NOTIFY_OK;
}

static struct notifier_block cfg80211_netdev_notifier = {
	.notifier_call = cfg80211_netdev_notifier_call,
};

static void __net_exit cfg80211_pernet_exit(struct net *net)
{
	struct cfg80211_registered_device *rdev;

	rtnl_lock();
	list_for_each_entry(rdev, &cfg80211_rdev_list, list) {
		if (net_eq(wiphy_net(&rdev->wiphy), net))
			WARN_ON(cfg80211_switch_netns(rdev, &init_net));
	}
	rtnl_unlock();
}

static struct pernet_operations cfg80211_pernet_ops = {
	.exit = cfg80211_pernet_exit,
};

static int __init cfg80211_init(void)
{
	int err;

	err = register_pernet_device(&cfg80211_pernet_ops);
	if (err)
		goto out_fail_pernet;

	err = wiphy_sysfs_init();
	if (err)
		goto out_fail_sysfs;

	err = register_netdevice_notifier(&cfg80211_netdev_notifier);
	if (err)
		goto out_fail_notifier;

	err = nl80211_init();
	if (err)
		goto out_fail_nl80211;

	ieee80211_debugfs_dir = debugfs_create_dir("ieee80211", NULL);

	err = regulatory_init();
	if (err)
		goto out_fail_reg;

	cfg80211_wq = alloc_ordered_workqueue("cfg80211", WQ_MEM_RECLAIM);
	if (!cfg80211_wq) {
		err = -ENOMEM;
		goto out_fail_wq;
	}

	return 0;

out_fail_wq:
	regulatory_exit();
out_fail_reg:
	debugfs_remove(ieee80211_debugfs_dir);
	nl80211_exit();
out_fail_nl80211:
	unregister_netdevice_notifier(&cfg80211_netdev_notifier);
out_fail_notifier:
	wiphy_sysfs_exit();
out_fail_sysfs:
	unregister_pernet_device(&cfg80211_pernet_ops);
out_fail_pernet:
	return err;
}
fs_initcall(cfg80211_init);

static void __exit cfg80211_exit(void)
{
	debugfs_remove(ieee80211_debugfs_dir);
	nl80211_exit();
	unregister_netdevice_notifier(&cfg80211_netdev_notifier);
	wiphy_sysfs_exit();
	regulatory_exit();
	unregister_pernet_device(&cfg80211_pernet_ops);
	destroy_workqueue(cfg80211_wq);
}
module_exit(cfg80211_exit);<|MERGE_RESOLUTION|>--- conflicted
+++ resolved
@@ -1154,11 +1154,7 @@
 	}
 
 #ifdef CONFIG_CFG80211_WEXT
-<<<<<<< HEAD
-	kzfree(wdev->wext.keys);
-=======
 	kfree_sensitive(wdev->wext.keys);
->>>>>>> c1084c27
 	wdev->wext.keys = NULL;
 #endif
 	/* only initialized if we have a netdev */
