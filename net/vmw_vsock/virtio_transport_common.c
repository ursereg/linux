--- conflicted
+++ resolved
@@ -1261,11 +1261,7 @@
 					le32_to_cpu(pkt->hdr.buf_alloc),
 					le32_to_cpu(pkt->hdr.fwd_cnt));
 
-<<<<<<< HEAD
-	if (le16_to_cpu(pkt->hdr.type) != VIRTIO_VSOCK_TYPE_STREAM) {
-=======
 	if (!virtio_transport_valid_type(le16_to_cpu(pkt->hdr.type))) {
->>>>>>> c1084c27
 		(void)virtio_transport_reset_no_sock(t, pkt);
 		goto free_pkt;
 	}
