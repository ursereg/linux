// SPDX-License-Identifier: GPL-2.0-only
/*
 * Copyright (c) 2007-2009 Patrick McHardy <kaber@trash.net>
 *
 * Development of this code funded by Astaro AG (http://www.astaro.com/)
 */

#include <linux/module.h>
#include <linux/init.h>
#include <linux/list.h>
#include <linux/skbuff.h>
#include <linux/netlink.h>
#include <linux/vmalloc.h>
#include <linux/rhashtable.h>
#include <linux/audit.h>
#include <linux/netfilter.h>
#include <linux/netfilter/nfnetlink.h>
#include <linux/netfilter/nf_tables.h>
#include <net/netfilter/nf_flow_table.h>
#include <net/netfilter/nf_tables_core.h>
#include <net/netfilter/nf_tables.h>
#include <net/netfilter/nf_tables_offload.h>
#include <net/net_namespace.h>
#include <net/sock.h>

#define NFT_MODULE_AUTOLOAD_LIMIT (MODULE_NAME_LEN - sizeof("nft-expr-255-"))

<<<<<<< HEAD
=======
unsigned int nf_tables_net_id __read_mostly;

>>>>>>> c1084c27
static LIST_HEAD(nf_tables_expressions);
static LIST_HEAD(nf_tables_objects);
static LIST_HEAD(nf_tables_flowtables);
static LIST_HEAD(nf_tables_destroy_list);
static DEFINE_SPINLOCK(nf_tables_destroy_list_lock);
static u64 table_handle;

enum {
	NFT_VALIDATE_SKIP	= 0,
	NFT_VALIDATE_NEED,
	NFT_VALIDATE_DO,
};

static struct rhltable nft_objname_ht;

static u32 nft_chain_hash(const void *data, u32 len, u32 seed);
static u32 nft_chain_hash_obj(const void *data, u32 len, u32 seed);
static int nft_chain_hash_cmp(struct rhashtable_compare_arg *, const void *);

static u32 nft_objname_hash(const void *data, u32 len, u32 seed);
static u32 nft_objname_hash_obj(const void *data, u32 len, u32 seed);
static int nft_objname_hash_cmp(struct rhashtable_compare_arg *, const void *);

static const struct rhashtable_params nft_chain_ht_params = {
	.head_offset		= offsetof(struct nft_chain, rhlhead),
	.key_offset		= offsetof(struct nft_chain, name),
	.hashfn			= nft_chain_hash,
	.obj_hashfn		= nft_chain_hash_obj,
	.obj_cmpfn		= nft_chain_hash_cmp,
	.automatic_shrinking	= true,
};

static const struct rhashtable_params nft_objname_ht_params = {
	.head_offset		= offsetof(struct nft_object, rhlhead),
	.key_offset		= offsetof(struct nft_object, key),
	.hashfn			= nft_objname_hash,
	.obj_hashfn		= nft_objname_hash_obj,
	.obj_cmpfn		= nft_objname_hash_cmp,
	.automatic_shrinking	= true,
};

struct nft_audit_data {
	struct nft_table *table;
	int entries;
	int op;
	struct list_head list;
};

static const u8 nft2audit_op[NFT_MSG_MAX] = { // enum nf_tables_msg_types
	[NFT_MSG_NEWTABLE]	= AUDIT_NFT_OP_TABLE_REGISTER,
	[NFT_MSG_GETTABLE]	= AUDIT_NFT_OP_INVALID,
	[NFT_MSG_DELTABLE]	= AUDIT_NFT_OP_TABLE_UNREGISTER,
	[NFT_MSG_NEWCHAIN]	= AUDIT_NFT_OP_CHAIN_REGISTER,
	[NFT_MSG_GETCHAIN]	= AUDIT_NFT_OP_INVALID,
	[NFT_MSG_DELCHAIN]	= AUDIT_NFT_OP_CHAIN_UNREGISTER,
	[NFT_MSG_NEWRULE]	= AUDIT_NFT_OP_RULE_REGISTER,
	[NFT_MSG_GETRULE]	= AUDIT_NFT_OP_INVALID,
	[NFT_MSG_DELRULE]	= AUDIT_NFT_OP_RULE_UNREGISTER,
	[NFT_MSG_NEWSET]	= AUDIT_NFT_OP_SET_REGISTER,
	[NFT_MSG_GETSET]	= AUDIT_NFT_OP_INVALID,
	[NFT_MSG_DELSET]	= AUDIT_NFT_OP_SET_UNREGISTER,
	[NFT_MSG_NEWSETELEM]	= AUDIT_NFT_OP_SETELEM_REGISTER,
	[NFT_MSG_GETSETELEM]	= AUDIT_NFT_OP_INVALID,
	[NFT_MSG_DELSETELEM]	= AUDIT_NFT_OP_SETELEM_UNREGISTER,
	[NFT_MSG_NEWGEN]	= AUDIT_NFT_OP_GEN_REGISTER,
	[NFT_MSG_GETGEN]	= AUDIT_NFT_OP_INVALID,
	[NFT_MSG_TRACE]		= AUDIT_NFT_OP_INVALID,
	[NFT_MSG_NEWOBJ]	= AUDIT_NFT_OP_OBJ_REGISTER,
	[NFT_MSG_GETOBJ]	= AUDIT_NFT_OP_INVALID,
	[NFT_MSG_DELOBJ]	= AUDIT_NFT_OP_OBJ_UNREGISTER,
	[NFT_MSG_GETOBJ_RESET]	= AUDIT_NFT_OP_OBJ_RESET,
	[NFT_MSG_NEWFLOWTABLE]	= AUDIT_NFT_OP_FLOWTABLE_REGISTER,
	[NFT_MSG_GETFLOWTABLE]	= AUDIT_NFT_OP_INVALID,
	[NFT_MSG_DELFLOWTABLE]	= AUDIT_NFT_OP_FLOWTABLE_UNREGISTER,
};

static void nft_validate_state_update(struct net *net, u8 new_validate_state)
{
	struct nftables_pernet *nft_net = nft_pernet(net);

	switch (nft_net->validate_state) {
	case NFT_VALIDATE_SKIP:
		WARN_ON_ONCE(new_validate_state == NFT_VALIDATE_DO);
		break;
	case NFT_VALIDATE_NEED:
		break;
	case NFT_VALIDATE_DO:
		if (new_validate_state == NFT_VALIDATE_NEED)
			return;
	}

	nft_net->validate_state = new_validate_state;
}
static void nf_tables_trans_destroy_work(struct work_struct *w);
static DECLARE_WORK(trans_destroy_work, nf_tables_trans_destroy_work);

static void nft_ctx_init(struct nft_ctx *ctx,
			 struct net *net,
			 const struct sk_buff *skb,
			 const struct nlmsghdr *nlh,
			 u8 family,
			 struct nft_table *table,
			 struct nft_chain *chain,
			 const struct nlattr * const *nla)
{
	ctx->net	= net;
	ctx->family	= family;
	ctx->level	= 0;
	ctx->table	= table;
	ctx->chain	= chain;
	ctx->nla   	= nla;
	ctx->portid	= NETLINK_CB(skb).portid;
	ctx->report	= nlmsg_report(nlh);
	ctx->flags	= nlh->nlmsg_flags;
	ctx->seq	= nlh->nlmsg_seq;
}

static struct nft_trans *nft_trans_alloc_gfp(const struct nft_ctx *ctx,
					     int msg_type, u32 size, gfp_t gfp)
{
	struct nft_trans *trans;

	trans = kzalloc(sizeof(struct nft_trans) + size, gfp);
	if (trans == NULL)
		return NULL;

	trans->msg_type = msg_type;
	trans->ctx	= *ctx;

	return trans;
}

static struct nft_trans *nft_trans_alloc(const struct nft_ctx *ctx,
					 int msg_type, u32 size)
{
	return nft_trans_alloc_gfp(ctx, msg_type, size, GFP_KERNEL);
}

static void nft_trans_destroy(struct nft_trans *trans)
{
	list_del(&trans->list);
	kfree(trans);
}

static void nft_set_trans_bind(const struct nft_ctx *ctx, struct nft_set *set)
{
	struct nftables_pernet *nft_net;
	struct net *net = ctx->net;
	struct nft_trans *trans;

	if (!nft_set_is_anonymous(set))
		return;

	nft_net = nft_pernet(net);
	list_for_each_entry_reverse(trans, &nft_net->commit_list, list) {
		switch (trans->msg_type) {
		case NFT_MSG_NEWSET:
			if (nft_trans_set(trans) == set)
				nft_trans_set_bound(trans) = true;
			break;
		case NFT_MSG_NEWSETELEM:
			if (nft_trans_elem_set(trans) == set)
				nft_trans_elem_set_bound(trans) = true;
			break;
		}
	}
}

static int nft_netdev_register_hooks(struct net *net,
				     struct list_head *hook_list)
{
	struct nft_hook *hook;
	int err, j;

	j = 0;
	list_for_each_entry(hook, hook_list, list) {
		err = nf_register_net_hook(net, &hook->ops);
		if (err < 0)
			goto err_register;

		j++;
	}
	return 0;

err_register:
	list_for_each_entry(hook, hook_list, list) {
		if (j-- <= 0)
			break;

		nf_unregister_net_hook(net, &hook->ops);
	}
	return err;
}

static void nft_netdev_unregister_hooks(struct net *net,
					struct list_head *hook_list)
{
	struct nft_hook *hook;

	list_for_each_entry(hook, hook_list, list)
		nf_unregister_net_hook(net, &hook->ops);
}

static int nf_tables_register_hook(struct net *net,
				   const struct nft_table *table,
				   struct nft_chain *chain)
{
	struct nft_base_chain *basechain;
	const struct nf_hook_ops *ops;

	if (table->flags & NFT_TABLE_F_DORMANT ||
	    !nft_is_base_chain(chain))
		return 0;

	basechain = nft_base_chain(chain);
	ops = &basechain->ops;

	if (basechain->type->ops_register)
		return basechain->type->ops_register(net, ops);

	if (nft_base_chain_netdev(table->family, basechain->ops.hooknum))
		return nft_netdev_register_hooks(net, &basechain->hook_list);

	return nf_register_net_hook(net, &basechain->ops);
}

static void nf_tables_unregister_hook(struct net *net,
				      const struct nft_table *table,
				      struct nft_chain *chain)
{
	struct nft_base_chain *basechain;
	const struct nf_hook_ops *ops;

	if (table->flags & NFT_TABLE_F_DORMANT ||
	    !nft_is_base_chain(chain))
		return;
	basechain = nft_base_chain(chain);
	ops = &basechain->ops;

	if (basechain->type->ops_unregister)
		return basechain->type->ops_unregister(net, ops);

	if (nft_base_chain_netdev(table->family, basechain->ops.hooknum))
		nft_netdev_unregister_hooks(net, &basechain->hook_list);
	else
		nf_unregister_net_hook(net, &basechain->ops);
}

static void nft_trans_commit_list_add_tail(struct net *net, struct nft_trans *trans)
{
	struct nftables_pernet *nft_net = nft_pernet(net);

	list_add_tail(&trans->list, &nft_net->commit_list);
}

static int nft_trans_table_add(struct nft_ctx *ctx, int msg_type)
{
	struct nft_trans *trans;

	trans = nft_trans_alloc(ctx, msg_type, sizeof(struct nft_trans_table));
	if (trans == NULL)
		return -ENOMEM;

	if (msg_type == NFT_MSG_NEWTABLE)
		nft_activate_next(ctx->net, ctx->table);

	nft_trans_commit_list_add_tail(ctx->net, trans);
	return 0;
}

static int nft_deltable(struct nft_ctx *ctx)
{
	int err;

	err = nft_trans_table_add(ctx, NFT_MSG_DELTABLE);
	if (err < 0)
		return err;

	nft_deactivate_next(ctx->net, ctx->table);
	return err;
}

static struct nft_trans *nft_trans_chain_add(struct nft_ctx *ctx, int msg_type)
{
	struct nft_trans *trans;

	trans = nft_trans_alloc(ctx, msg_type, sizeof(struct nft_trans_chain));
	if (trans == NULL)
		return ERR_PTR(-ENOMEM);

	if (msg_type == NFT_MSG_NEWCHAIN) {
		nft_activate_next(ctx->net, ctx->chain);

		if (ctx->nla[NFTA_CHAIN_ID]) {
			nft_trans_chain_id(trans) =
				ntohl(nla_get_be32(ctx->nla[NFTA_CHAIN_ID]));
		}
	}

	nft_trans_commit_list_add_tail(ctx->net, trans);
	return trans;
}

static int nft_delchain(struct nft_ctx *ctx)
{
	struct nft_trans *trans;

	trans = nft_trans_chain_add(ctx, NFT_MSG_DELCHAIN);
	if (IS_ERR(trans))
		return PTR_ERR(trans);

	ctx->table->use--;
	nft_deactivate_next(ctx->net, ctx->chain);

	return 0;
}

static void nft_rule_expr_activate(const struct nft_ctx *ctx,
				   struct nft_rule *rule)
{
	struct nft_expr *expr;

	expr = nft_expr_first(rule);
	while (nft_expr_more(rule, expr)) {
		if (expr->ops->activate)
			expr->ops->activate(ctx, expr);

		expr = nft_expr_next(expr);
	}
}

static void nft_rule_expr_deactivate(const struct nft_ctx *ctx,
				     struct nft_rule *rule,
				     enum nft_trans_phase phase)
{
	struct nft_expr *expr;

	expr = nft_expr_first(rule);
	while (nft_expr_more(rule, expr)) {
		if (expr->ops->deactivate)
			expr->ops->deactivate(ctx, expr, phase);

		expr = nft_expr_next(expr);
	}
}

static int
nf_tables_delrule_deactivate(struct nft_ctx *ctx, struct nft_rule *rule)
{
	/* You cannot delete the same rule twice */
	if (nft_is_active_next(ctx->net, rule)) {
		nft_deactivate_next(ctx->net, rule);
		ctx->chain->use--;
		return 0;
	}
	return -ENOENT;
}

static struct nft_trans *nft_trans_rule_add(struct nft_ctx *ctx, int msg_type,
					    struct nft_rule *rule)
{
	struct nft_trans *trans;

	trans = nft_trans_alloc(ctx, msg_type, sizeof(struct nft_trans_rule));
	if (trans == NULL)
		return NULL;

	if (msg_type == NFT_MSG_NEWRULE && ctx->nla[NFTA_RULE_ID] != NULL) {
		nft_trans_rule_id(trans) =
			ntohl(nla_get_be32(ctx->nla[NFTA_RULE_ID]));
	}
	nft_trans_rule(trans) = rule;
	nft_trans_commit_list_add_tail(ctx->net, trans);

	return trans;
}

static int nft_delrule(struct nft_ctx *ctx, struct nft_rule *rule)
{
	struct nft_flow_rule *flow;
	struct nft_trans *trans;
	int err;

	trans = nft_trans_rule_add(ctx, NFT_MSG_DELRULE, rule);
	if (trans == NULL)
		return -ENOMEM;

	if (ctx->chain->flags & NFT_CHAIN_HW_OFFLOAD) {
		flow = nft_flow_rule_create(ctx->net, rule);
		if (IS_ERR(flow)) {
			nft_trans_destroy(trans);
			return PTR_ERR(flow);
		}

		nft_trans_flow_rule(trans) = flow;
	}

	err = nf_tables_delrule_deactivate(ctx, rule);
	if (err < 0) {
		nft_trans_destroy(trans);
		return err;
	}
	nft_rule_expr_deactivate(ctx, rule, NFT_TRANS_PREPARE);

	return 0;
}

static int nft_delrule_by_chain(struct nft_ctx *ctx)
{
	struct nft_rule *rule;
	int err;

	list_for_each_entry(rule, &ctx->chain->rules, list) {
		if (!nft_is_active_next(ctx->net, rule))
			continue;

		err = nft_delrule(ctx, rule);
		if (err < 0)
			return err;
	}
	return 0;
}

static int nft_trans_set_add(const struct nft_ctx *ctx, int msg_type,
			     struct nft_set *set)
{
	struct nft_trans *trans;

	trans = nft_trans_alloc(ctx, msg_type, sizeof(struct nft_trans_set));
	if (trans == NULL)
		return -ENOMEM;

	if (msg_type == NFT_MSG_NEWSET && ctx->nla[NFTA_SET_ID] != NULL) {
		nft_trans_set_id(trans) =
			ntohl(nla_get_be32(ctx->nla[NFTA_SET_ID]));
		nft_activate_next(ctx->net, set);
	}
	nft_trans_set(trans) = set;
	nft_trans_commit_list_add_tail(ctx->net, trans);

	return 0;
}

static int nft_delset(const struct nft_ctx *ctx, struct nft_set *set)
{
	int err;

	err = nft_trans_set_add(ctx, NFT_MSG_DELSET, set);
	if (err < 0)
		return err;

	nft_deactivate_next(ctx->net, set);
	ctx->table->use--;

	return err;
}

static int nft_trans_obj_add(struct nft_ctx *ctx, int msg_type,
			     struct nft_object *obj)
{
	struct nft_trans *trans;

	trans = nft_trans_alloc(ctx, msg_type, sizeof(struct nft_trans_obj));
	if (trans == NULL)
		return -ENOMEM;

	if (msg_type == NFT_MSG_NEWOBJ)
		nft_activate_next(ctx->net, obj);

	nft_trans_obj(trans) = obj;
	nft_trans_commit_list_add_tail(ctx->net, trans);

	return 0;
}

static int nft_delobj(struct nft_ctx *ctx, struct nft_object *obj)
{
	int err;

	err = nft_trans_obj_add(ctx, NFT_MSG_DELOBJ, obj);
	if (err < 0)
		return err;

	nft_deactivate_next(ctx->net, obj);
	ctx->table->use--;

	return err;
}

static int nft_trans_flowtable_add(struct nft_ctx *ctx, int msg_type,
				   struct nft_flowtable *flowtable)
{
	struct nft_trans *trans;

	trans = nft_trans_alloc(ctx, msg_type,
				sizeof(struct nft_trans_flowtable));
	if (trans == NULL)
		return -ENOMEM;

	if (msg_type == NFT_MSG_NEWFLOWTABLE)
		nft_activate_next(ctx->net, flowtable);

	nft_trans_flowtable(trans) = flowtable;
	nft_trans_commit_list_add_tail(ctx->net, trans);

	return 0;
}

static int nft_delflowtable(struct nft_ctx *ctx,
			    struct nft_flowtable *flowtable)
{
	int err;

	err = nft_trans_flowtable_add(ctx, NFT_MSG_DELFLOWTABLE, flowtable);
	if (err < 0)
		return err;

	nft_deactivate_next(ctx->net, flowtable);
	ctx->table->use--;

	return err;
}

/*
 * Tables
 */

static struct nft_table *nft_table_lookup(const struct net *net,
					  const struct nlattr *nla,
					  u8 family, u8 genmask, u32 nlpid)
{
	struct nftables_pernet *nft_net;
	struct nft_table *table;

	if (nla == NULL)
		return ERR_PTR(-EINVAL);

<<<<<<< HEAD
	list_for_each_entry_rcu(table, &net->nft.tables, list,
				lockdep_is_held(&net->nft.commit_mutex)) {
=======
	nft_net = nft_pernet(net);
	list_for_each_entry_rcu(table, &nft_net->tables, list,
				lockdep_is_held(&nft_net->commit_mutex)) {
>>>>>>> c1084c27
		if (!nla_strcmp(nla, table->name) &&
		    table->family == family &&
		    nft_active_genmask(table, genmask)) {
			if (nft_table_has_owner(table) &&
			    nlpid && table->nlpid != nlpid)
				return ERR_PTR(-EPERM);

			return table;
		}
	}

	return ERR_PTR(-ENOENT);
}

static struct nft_table *nft_table_lookup_byhandle(const struct net *net,
						   const struct nlattr *nla,
						   u8 genmask, u32 nlpid)
{
	struct nftables_pernet *nft_net;
	struct nft_table *table;

	nft_net = nft_pernet(net);
	list_for_each_entry(table, &nft_net->tables, list) {
		if (be64_to_cpu(nla_get_be64(nla)) == table->handle &&
		    nft_active_genmask(table, genmask)) {
			if (nft_table_has_owner(table) &&
			    nlpid && table->nlpid != nlpid)
				return ERR_PTR(-EPERM);

			return table;
		}
	}

	return ERR_PTR(-ENOENT);
}

static inline u64 nf_tables_alloc_handle(struct nft_table *table)
{
	return ++table->hgenerator;
}

static const struct nft_chain_type *chain_type[NFPROTO_NUMPROTO][NFT_CHAIN_T_MAX];

static const struct nft_chain_type *
__nft_chain_type_get(u8 family, enum nft_chain_types type)
{
	if (family >= NFPROTO_NUMPROTO ||
	    type >= NFT_CHAIN_T_MAX)
		return NULL;

	return chain_type[family][type];
}

static const struct nft_chain_type *
__nf_tables_chain_type_lookup(const struct nlattr *nla, u8 family)
{
	const struct nft_chain_type *type;
	int i;

	for (i = 0; i < NFT_CHAIN_T_MAX; i++) {
		type = __nft_chain_type_get(family, i);
		if (!type)
			continue;
		if (!nla_strcmp(nla, type->name))
			return type;
	}
	return NULL;
}

struct nft_module_request {
	struct list_head	list;
	char			module[MODULE_NAME_LEN];
	bool			done;
};

#ifdef CONFIG_MODULES
<<<<<<< HEAD
static int nft_request_module(struct net *net, const char *fmt, ...)
{
	char module_name[MODULE_NAME_LEN];
=======
__printf(2, 3) int nft_request_module(struct net *net, const char *fmt,
				      ...)
{
	char module_name[MODULE_NAME_LEN];
	struct nftables_pernet *nft_net;
>>>>>>> c1084c27
	struct nft_module_request *req;
	va_list args;
	int ret;

	va_start(args, fmt);
	ret = vsnprintf(module_name, MODULE_NAME_LEN, fmt, args);
	va_end(args);
	if (ret >= MODULE_NAME_LEN)
		return 0;
<<<<<<< HEAD

	list_for_each_entry(req, &net->nft.module_list, list) {
		if (!strcmp(req->module, module_name)) {
			if (req->done)
				return 0;

			/* A request to load this module already exists. */
			return -EAGAIN;
		}
	}

	req = kmalloc(sizeof(*req), GFP_KERNEL);
	if (!req)
		return -ENOMEM;

	req->done = false;
	strlcpy(req->module, module_name, MODULE_NAME_LEN);
	list_add_tail(&req->list, &net->nft.module_list);

=======

	nft_net = nft_pernet(net);
	list_for_each_entry(req, &nft_net->module_list, list) {
		if (!strcmp(req->module, module_name)) {
			if (req->done)
				return 0;

			/* A request to load this module already exists. */
			return -EAGAIN;
		}
	}

	req = kmalloc(sizeof(*req), GFP_KERNEL);
	if (!req)
		return -ENOMEM;

	req->done = false;
	strlcpy(req->module, module_name, MODULE_NAME_LEN);
	list_add_tail(&req->list, &nft_net->module_list);

>>>>>>> c1084c27
	return -EAGAIN;
}
EXPORT_SYMBOL_GPL(nft_request_module);
#endif

static void lockdep_nfnl_nft_mutex_not_held(void)
{
#ifdef CONFIG_PROVE_LOCKING
	if (debug_locks)
		WARN_ON_ONCE(lockdep_nfnl_is_held(NFNL_SUBSYS_NFTABLES));
#endif
}

static const struct nft_chain_type *
nf_tables_chain_type_lookup(struct net *net, const struct nlattr *nla,
			    u8 family, bool autoload)
{
	const struct nft_chain_type *type;

	type = __nf_tables_chain_type_lookup(nla, family);
	if (type != NULL)
		return type;

	lockdep_nfnl_nft_mutex_not_held();
#ifdef CONFIG_MODULES
	if (autoload) {
		if (nft_request_module(net, "nft-chain-%u-%.*s", family,
				       nla_len(nla),
				       (const char *)nla_data(nla)) == -EAGAIN)
			return ERR_PTR(-EAGAIN);
	}
#endif
	return ERR_PTR(-ENOENT);
}

static __be16 nft_base_seq(const struct net *net)
{
	struct nftables_pernet *nft_net = nft_pernet(net);

	return htons(nft_net->base_seq & 0xffff);
}

static const struct nla_policy nft_table_policy[NFTA_TABLE_MAX + 1] = {
	[NFTA_TABLE_NAME]	= { .type = NLA_STRING,
				    .len = NFT_TABLE_MAXNAMELEN - 1 },
	[NFTA_TABLE_FLAGS]	= { .type = NLA_U32 },
	[NFTA_TABLE_HANDLE]	= { .type = NLA_U64 },
	[NFTA_TABLE_USERDATA]	= { .type = NLA_BINARY,
				    .len = NFT_USERDATA_MAXLEN }
};

static int nf_tables_fill_table_info(struct sk_buff *skb, struct net *net,
				     u32 portid, u32 seq, int event, u32 flags,
				     int family, const struct nft_table *table)
{
	struct nlmsghdr *nlh;

	event = nfnl_msg_type(NFNL_SUBSYS_NFTABLES, event);
	nlh = nfnl_msg_put(skb, portid, seq, event, flags, family,
			   NFNETLINK_V0, nft_base_seq(net));
	if (!nlh)
		goto nla_put_failure;

	if (nla_put_string(skb, NFTA_TABLE_NAME, table->name) ||
	    nla_put_be32(skb, NFTA_TABLE_FLAGS,
			 htonl(table->flags & NFT_TABLE_F_MASK)) ||
	    nla_put_be32(skb, NFTA_TABLE_USE, htonl(table->use)) ||
	    nla_put_be64(skb, NFTA_TABLE_HANDLE, cpu_to_be64(table->handle),
			 NFTA_TABLE_PAD))
		goto nla_put_failure;
	if (nft_table_has_owner(table) &&
	    nla_put_be32(skb, NFTA_TABLE_OWNER, htonl(table->nlpid)))
		goto nla_put_failure;

	if (table->udata) {
		if (nla_put(skb, NFTA_TABLE_USERDATA, table->udlen, table->udata))
			goto nla_put_failure;
	}

	nlmsg_end(skb, nlh);
	return 0;

nla_put_failure:
	nlmsg_trim(skb, nlh);
	return -1;
}

struct nftnl_skb_parms {
	bool report;
};
#define NFT_CB(skb)	(*(struct nftnl_skb_parms*)&((skb)->cb))

static void nft_notify_enqueue(struct sk_buff *skb, bool report,
			       struct list_head *notify_list)
{
	NFT_CB(skb).report = report;
	list_add_tail(&skb->list, notify_list);
}

static void nf_tables_table_notify(const struct nft_ctx *ctx, int event)
{
	struct nftables_pernet *nft_net;
	struct sk_buff *skb;
	u16 flags = 0;
	int err;

	if (!ctx->report &&
	    !nfnetlink_has_listeners(ctx->net, NFNLGRP_NFTABLES))
		return;

	skb = nlmsg_new(NLMSG_GOODSIZE, GFP_KERNEL);
	if (skb == NULL)
		goto err;

	if (ctx->flags & (NLM_F_CREATE | NLM_F_EXCL))
		flags |= ctx->flags & (NLM_F_CREATE | NLM_F_EXCL);

	err = nf_tables_fill_table_info(skb, ctx->net, ctx->portid, ctx->seq,
					event, flags, ctx->family, ctx->table);
	if (err < 0) {
		kfree_skb(skb);
		goto err;
	}

	nft_net = nft_pernet(ctx->net);
	nft_notify_enqueue(skb, ctx->report, &nft_net->notify_list);
	return;
err:
	nfnetlink_set_err(ctx->net, ctx->portid, NFNLGRP_NFTABLES, -ENOBUFS);
}

static int nf_tables_dump_tables(struct sk_buff *skb,
				 struct netlink_callback *cb)
{
	const struct nfgenmsg *nfmsg = nlmsg_data(cb->nlh);
	struct nftables_pernet *nft_net;
	const struct nft_table *table;
	unsigned int idx = 0, s_idx = cb->args[0];
	struct net *net = sock_net(skb->sk);
	int family = nfmsg->nfgen_family;

	rcu_read_lock();
	nft_net = nft_pernet(net);
	cb->seq = nft_net->base_seq;

	list_for_each_entry_rcu(table, &nft_net->tables, list) {
		if (family != NFPROTO_UNSPEC && family != table->family)
			continue;

		if (idx < s_idx)
			goto cont;
		if (idx > s_idx)
			memset(&cb->args[1], 0,
			       sizeof(cb->args) - sizeof(cb->args[0]));
		if (!nft_is_active(net, table))
			continue;
		if (nf_tables_fill_table_info(skb, net,
					      NETLINK_CB(cb->skb).portid,
					      cb->nlh->nlmsg_seq,
					      NFT_MSG_NEWTABLE, NLM_F_MULTI,
					      table->family, table) < 0)
			goto done;

		nl_dump_check_consistent(cb, nlmsg_hdr(skb));
cont:
		idx++;
	}
done:
	rcu_read_unlock();
	cb->args[0] = idx;
	return skb->len;
}

static int nft_netlink_dump_start_rcu(struct sock *nlsk, struct sk_buff *skb,
				      const struct nlmsghdr *nlh,
				      struct netlink_dump_control *c)
{
	int err;

	if (!try_module_get(THIS_MODULE))
		return -EINVAL;

	rcu_read_unlock();
	err = netlink_dump_start(nlsk, skb, nlh, c);
	rcu_read_lock();
	module_put(THIS_MODULE);

	return err;
}

/* called with rcu_read_lock held */
static int nf_tables_gettable(struct sk_buff *skb, const struct nfnl_info *info,
			      const struct nlattr * const nla[])
{
	struct netlink_ext_ack *extack = info->extack;
	u8 genmask = nft_genmask_cur(info->net);
	u8 family = info->nfmsg->nfgen_family;
	const struct nft_table *table;
	struct net *net = info->net;
	struct sk_buff *skb2;
	int err;

	if (info->nlh->nlmsg_flags & NLM_F_DUMP) {
		struct netlink_dump_control c = {
			.dump = nf_tables_dump_tables,
			.module = THIS_MODULE,
		};

		return nft_netlink_dump_start_rcu(info->sk, skb, info->nlh, &c);
	}

	table = nft_table_lookup(net, nla[NFTA_TABLE_NAME], family, genmask, 0);
	if (IS_ERR(table)) {
		NL_SET_BAD_ATTR(extack, nla[NFTA_TABLE_NAME]);
		return PTR_ERR(table);
	}

	skb2 = alloc_skb(NLMSG_GOODSIZE, GFP_ATOMIC);
	if (!skb2)
		return -ENOMEM;

	err = nf_tables_fill_table_info(skb2, net, NETLINK_CB(skb).portid,
					info->nlh->nlmsg_seq, NFT_MSG_NEWTABLE,
					0, family, table);
	if (err < 0)
		goto err_fill_table_info;

	return nfnetlink_unicast(skb2, net, NETLINK_CB(skb).portid);

err_fill_table_info:
	kfree_skb(skb2);
	return err;
}

static void nft_table_disable(struct net *net, struct nft_table *table, u32 cnt)
{
	struct nft_chain *chain;
	u32 i = 0;

	list_for_each_entry(chain, &table->chains, list) {
		if (!nft_is_active_next(net, chain))
			continue;
		if (!nft_is_base_chain(chain))
			continue;

		if (cnt && i++ == cnt)
			break;

		nf_tables_unregister_hook(net, table, chain);
	}
}

static int nf_tables_table_enable(struct net *net, struct nft_table *table)
{
	struct nft_chain *chain;
	int err, i = 0;

	list_for_each_entry(chain, &table->chains, list) {
		if (!nft_is_active_next(net, chain))
			continue;
		if (!nft_is_base_chain(chain))
			continue;

		err = nf_tables_register_hook(net, table, chain);
		if (err < 0)
			goto err_register_hooks;

		i++;
	}
	return 0;

err_register_hooks:
	if (i)
		nft_table_disable(net, table, i);
	return err;
}

static void nf_tables_table_disable(struct net *net, struct nft_table *table)
{
	table->flags &= ~NFT_TABLE_F_DORMANT;
	nft_table_disable(net, table, 0);
	table->flags |= NFT_TABLE_F_DORMANT;
}

#define __NFT_TABLE_F_INTERNAL		(NFT_TABLE_F_MASK + 1)
#define __NFT_TABLE_F_WAS_DORMANT	(__NFT_TABLE_F_INTERNAL << 0)
#define __NFT_TABLE_F_WAS_AWAKEN	(__NFT_TABLE_F_INTERNAL << 1)
#define __NFT_TABLE_F_UPDATE		(__NFT_TABLE_F_WAS_DORMANT | \
					 __NFT_TABLE_F_WAS_AWAKEN)

static int nf_tables_updtable(struct nft_ctx *ctx)
{
	struct nft_trans *trans;
	u32 flags;
	int ret;

	if (!ctx->nla[NFTA_TABLE_FLAGS])
		return 0;

	flags = ntohl(nla_get_be32(ctx->nla[NFTA_TABLE_FLAGS]));
	if (flags & ~NFT_TABLE_F_MASK)
		return -EOPNOTSUPP;

	if (flags == ctx->table->flags)
		return 0;

	if ((nft_table_has_owner(ctx->table) &&
	     !(flags & NFT_TABLE_F_OWNER)) ||
	    (!nft_table_has_owner(ctx->table) &&
	     flags & NFT_TABLE_F_OWNER))
		return -EOPNOTSUPP;

	trans = nft_trans_alloc(ctx, NFT_MSG_NEWTABLE,
				sizeof(struct nft_trans_table));
	if (trans == NULL)
		return -ENOMEM;

	if ((flags & NFT_TABLE_F_DORMANT) &&
	    !(ctx->table->flags & NFT_TABLE_F_DORMANT)) {
		ctx->table->flags |= NFT_TABLE_F_DORMANT;
		if (!(ctx->table->flags & __NFT_TABLE_F_UPDATE))
			ctx->table->flags |= __NFT_TABLE_F_WAS_AWAKEN;
	} else if (!(flags & NFT_TABLE_F_DORMANT) &&
		   ctx->table->flags & NFT_TABLE_F_DORMANT) {
		ctx->table->flags &= ~NFT_TABLE_F_DORMANT;
		if (!(ctx->table->flags & __NFT_TABLE_F_UPDATE)) {
			ret = nf_tables_table_enable(ctx->net, ctx->table);
			if (ret < 0)
				goto err_register_hooks;

			ctx->table->flags |= __NFT_TABLE_F_WAS_DORMANT;
		}
	}

	nft_trans_table_update(trans) = true;
	nft_trans_commit_list_add_tail(ctx->net, trans);

	return 0;

err_register_hooks:
	nft_trans_destroy(trans);
	return ret;
}

static u32 nft_chain_hash(const void *data, u32 len, u32 seed)
{
	const char *name = data;

	return jhash(name, strlen(name), seed);
}

static u32 nft_chain_hash_obj(const void *data, u32 len, u32 seed)
{
	const struct nft_chain *chain = data;

	return nft_chain_hash(chain->name, 0, seed);
}

static int nft_chain_hash_cmp(struct rhashtable_compare_arg *arg,
			      const void *ptr)
{
	const struct nft_chain *chain = ptr;
	const char *name = arg->key;

	return strcmp(chain->name, name);
}

static u32 nft_objname_hash(const void *data, u32 len, u32 seed)
{
	const struct nft_object_hash_key *k = data;

	seed ^= hash_ptr(k->table, 32);

	return jhash(k->name, strlen(k->name), seed);
}

static u32 nft_objname_hash_obj(const void *data, u32 len, u32 seed)
{
	const struct nft_object *obj = data;

	return nft_objname_hash(&obj->key, 0, seed);
}

static int nft_objname_hash_cmp(struct rhashtable_compare_arg *arg,
				const void *ptr)
{
	const struct nft_object_hash_key *k = arg->key;
	const struct nft_object *obj = ptr;

	if (obj->key.table != k->table)
		return -1;

	return strcmp(obj->key.name, k->name);
}

static int nf_tables_newtable(struct sk_buff *skb, const struct nfnl_info *info,
			      const struct nlattr * const nla[])
{
	struct nftables_pernet *nft_net = nft_pernet(info->net);
	struct netlink_ext_ack *extack = info->extack;
	u8 genmask = nft_genmask_next(info->net);
	u8 family = info->nfmsg->nfgen_family;
	struct net *net = info->net;
	const struct nlattr *attr;
	struct nft_table *table;
	struct nft_ctx ctx;
	u32 flags = 0;
	int err;

	lockdep_assert_held(&nft_net->commit_mutex);
	attr = nla[NFTA_TABLE_NAME];
	table = nft_table_lookup(net, attr, family, genmask,
				 NETLINK_CB(skb).portid);
	if (IS_ERR(table)) {
		if (PTR_ERR(table) != -ENOENT)
			return PTR_ERR(table);
	} else {
		if (info->nlh->nlmsg_flags & NLM_F_EXCL) {
			NL_SET_BAD_ATTR(extack, attr);
			return -EEXIST;
		}
		if (info->nlh->nlmsg_flags & NLM_F_REPLACE)
			return -EOPNOTSUPP;

		nft_ctx_init(&ctx, net, skb, info->nlh, family, table, NULL, nla);

		return nf_tables_updtable(&ctx);
	}

	if (nla[NFTA_TABLE_FLAGS]) {
		flags = ntohl(nla_get_be32(nla[NFTA_TABLE_FLAGS]));
		if (flags & ~NFT_TABLE_F_MASK)
			return -EOPNOTSUPP;
	}

	err = -ENOMEM;
	table = kzalloc(sizeof(*table), GFP_KERNEL);
	if (table == NULL)
		goto err_kzalloc;

	table->name = nla_strdup(attr, GFP_KERNEL);
	if (table->name == NULL)
		goto err_strdup;

	if (nla[NFTA_TABLE_USERDATA]) {
		table->udata = nla_memdup(nla[NFTA_TABLE_USERDATA], GFP_KERNEL);
		if (table->udata == NULL)
			goto err_table_udata;

		table->udlen = nla_len(nla[NFTA_TABLE_USERDATA]);
	}

	err = rhltable_init(&table->chains_ht, &nft_chain_ht_params);
	if (err)
		goto err_chain_ht;

	INIT_LIST_HEAD(&table->chains);
	INIT_LIST_HEAD(&table->sets);
	INIT_LIST_HEAD(&table->objects);
	INIT_LIST_HEAD(&table->flowtables);
	table->family = family;
	table->flags = flags;
	table->handle = ++table_handle;
	if (table->flags & NFT_TABLE_F_OWNER)
		table->nlpid = NETLINK_CB(skb).portid;

	nft_ctx_init(&ctx, net, skb, info->nlh, family, table, NULL, nla);
	err = nft_trans_table_add(&ctx, NFT_MSG_NEWTABLE);
	if (err < 0)
		goto err_trans;

	list_add_tail_rcu(&table->list, &nft_net->tables);
	return 0;
err_trans:
	rhltable_destroy(&table->chains_ht);
err_chain_ht:
	kfree(table->udata);
err_table_udata:
	kfree(table->name);
err_strdup:
	kfree(table);
err_kzalloc:
	return err;
}

static int nft_flush_table(struct nft_ctx *ctx)
{
	struct nft_flowtable *flowtable, *nft;
	struct nft_chain *chain, *nc;
	struct nft_object *obj, *ne;
	struct nft_set *set, *ns;
	int err;

	list_for_each_entry(chain, &ctx->table->chains, list) {
		if (!nft_is_active_next(ctx->net, chain))
			continue;

		if (nft_chain_is_bound(chain))
			continue;

		ctx->chain = chain;

		err = nft_delrule_by_chain(ctx);
		if (err < 0)
			goto out;
	}

	list_for_each_entry_safe(set, ns, &ctx->table->sets, list) {
		if (!nft_is_active_next(ctx->net, set))
			continue;

		if (nft_set_is_anonymous(set) &&
		    !list_empty(&set->bindings))
			continue;

		err = nft_delset(ctx, set);
		if (err < 0)
			goto out;
	}

	list_for_each_entry_safe(flowtable, nft, &ctx->table->flowtables, list) {
		if (!nft_is_active_next(ctx->net, flowtable))
			continue;

		err = nft_delflowtable(ctx, flowtable);
		if (err < 0)
			goto out;
	}

	list_for_each_entry_safe(obj, ne, &ctx->table->objects, list) {
		if (!nft_is_active_next(ctx->net, obj))
			continue;

		err = nft_delobj(ctx, obj);
		if (err < 0)
			goto out;
	}

	list_for_each_entry_safe(chain, nc, &ctx->table->chains, list) {
		if (!nft_is_active_next(ctx->net, chain))
			continue;

		if (nft_chain_is_bound(chain))
			continue;

		ctx->chain = chain;

		err = nft_delchain(ctx);
		if (err < 0)
			goto out;
	}

	err = nft_deltable(ctx);
out:
	return err;
}

static int nft_flush(struct nft_ctx *ctx, int family)
{
	struct nftables_pernet *nft_net = nft_pernet(ctx->net);
	const struct nlattr * const *nla = ctx->nla;
	struct nft_table *table, *nt;
	int err = 0;

	list_for_each_entry_safe(table, nt, &nft_net->tables, list) {
		if (family != AF_UNSPEC && table->family != family)
			continue;

		ctx->family = table->family;

		if (!nft_is_active_next(ctx->net, table))
			continue;

		if (nft_table_has_owner(table) && table->nlpid != ctx->portid)
			continue;

		if (nla[NFTA_TABLE_NAME] &&
		    nla_strcmp(nla[NFTA_TABLE_NAME], table->name) != 0)
			continue;

		ctx->table = table;

		err = nft_flush_table(ctx);
		if (err < 0)
			goto out;
	}
out:
	return err;
}

static int nf_tables_deltable(struct sk_buff *skb, const struct nfnl_info *info,
			      const struct nlattr * const nla[])
{
	struct netlink_ext_ack *extack = info->extack;
	u8 genmask = nft_genmask_next(info->net);
	u8 family = info->nfmsg->nfgen_family;
	struct net *net = info->net;
	const struct nlattr *attr;
	struct nft_table *table;
	struct nft_ctx ctx;

	nft_ctx_init(&ctx, net, skb, info->nlh, 0, NULL, NULL, nla);
	if (family == AF_UNSPEC ||
	    (!nla[NFTA_TABLE_NAME] && !nla[NFTA_TABLE_HANDLE]))
		return nft_flush(&ctx, family);

	if (nla[NFTA_TABLE_HANDLE]) {
		attr = nla[NFTA_TABLE_HANDLE];
		table = nft_table_lookup_byhandle(net, attr, genmask,
						  NETLINK_CB(skb).portid);
	} else {
		attr = nla[NFTA_TABLE_NAME];
		table = nft_table_lookup(net, attr, family, genmask,
					 NETLINK_CB(skb).portid);
	}

	if (IS_ERR(table)) {
		NL_SET_BAD_ATTR(extack, attr);
		return PTR_ERR(table);
	}

	if (info->nlh->nlmsg_flags & NLM_F_NONREC &&
	    table->use > 0)
		return -EBUSY;

	ctx.family = family;
	ctx.table = table;

	return nft_flush_table(&ctx);
}

static void nf_tables_table_destroy(struct nft_ctx *ctx)
{
	if (WARN_ON(ctx->table->use > 0))
		return;

	rhltable_destroy(&ctx->table->chains_ht);
	kfree(ctx->table->name);
	kfree(ctx->table->udata);
	kfree(ctx->table);
}

void nft_register_chain_type(const struct nft_chain_type *ctype)
{
	nfnl_lock(NFNL_SUBSYS_NFTABLES);
	if (WARN_ON(__nft_chain_type_get(ctype->family, ctype->type))) {
		nfnl_unlock(NFNL_SUBSYS_NFTABLES);
		return;
	}
	chain_type[ctype->family][ctype->type] = ctype;
	nfnl_unlock(NFNL_SUBSYS_NFTABLES);
}
EXPORT_SYMBOL_GPL(nft_register_chain_type);

void nft_unregister_chain_type(const struct nft_chain_type *ctype)
{
	nfnl_lock(NFNL_SUBSYS_NFTABLES);
	chain_type[ctype->family][ctype->type] = NULL;
	nfnl_unlock(NFNL_SUBSYS_NFTABLES);
}
EXPORT_SYMBOL_GPL(nft_unregister_chain_type);

/*
 * Chains
 */

static struct nft_chain *
nft_chain_lookup_byhandle(const struct nft_table *table, u64 handle, u8 genmask)
{
	struct nft_chain *chain;

	list_for_each_entry(chain, &table->chains, list) {
		if (chain->handle == handle &&
		    nft_active_genmask(chain, genmask))
			return chain;
	}

	return ERR_PTR(-ENOENT);
}

static bool lockdep_commit_lock_is_held(const struct net *net)
{
#ifdef CONFIG_PROVE_LOCKING
	struct nftables_pernet *nft_net = nft_pernet(net);

	return lockdep_is_held(&nft_net->commit_mutex);
#else
	return true;
#endif
}

static struct nft_chain *nft_chain_lookup(struct net *net,
					  struct nft_table *table,
					  const struct nlattr *nla, u8 genmask)
{
	char search[NFT_CHAIN_MAXNAMELEN + 1];
	struct rhlist_head *tmp, *list;
	struct nft_chain *chain;

	if (nla == NULL)
		return ERR_PTR(-EINVAL);

	nla_strscpy(search, nla, sizeof(search));

	WARN_ON(!rcu_read_lock_held() &&
		!lockdep_commit_lock_is_held(net));

	chain = ERR_PTR(-ENOENT);
	rcu_read_lock();
	list = rhltable_lookup(&table->chains_ht, search, nft_chain_ht_params);
	if (!list)
		goto out_unlock;

	rhl_for_each_entry_rcu(chain, tmp, list, rhlhead) {
		if (nft_active_genmask(chain, genmask))
			goto out_unlock;
	}
	chain = ERR_PTR(-ENOENT);
out_unlock:
	rcu_read_unlock();
	return chain;
}

static const struct nla_policy nft_chain_policy[NFTA_CHAIN_MAX + 1] = {
	[NFTA_CHAIN_TABLE]	= { .type = NLA_STRING,
				    .len = NFT_TABLE_MAXNAMELEN - 1 },
	[NFTA_CHAIN_HANDLE]	= { .type = NLA_U64 },
	[NFTA_CHAIN_NAME]	= { .type = NLA_STRING,
				    .len = NFT_CHAIN_MAXNAMELEN - 1 },
	[NFTA_CHAIN_HOOK]	= { .type = NLA_NESTED },
	[NFTA_CHAIN_POLICY]	= { .type = NLA_U32 },
	[NFTA_CHAIN_TYPE]	= { .type = NLA_STRING,
				    .len = NFT_MODULE_AUTOLOAD_LIMIT },
	[NFTA_CHAIN_COUNTERS]	= { .type = NLA_NESTED },
	[NFTA_CHAIN_FLAGS]	= { .type = NLA_U32 },
	[NFTA_CHAIN_ID]		= { .type = NLA_U32 },
	[NFTA_CHAIN_USERDATA]	= { .type = NLA_BINARY,
				    .len = NFT_USERDATA_MAXLEN },
};

static const struct nla_policy nft_hook_policy[NFTA_HOOK_MAX + 1] = {
	[NFTA_HOOK_HOOKNUM]	= { .type = NLA_U32 },
	[NFTA_HOOK_PRIORITY]	= { .type = NLA_U32 },
	[NFTA_HOOK_DEV]		= { .type = NLA_STRING,
				    .len = IFNAMSIZ - 1 },
};

static int nft_dump_stats(struct sk_buff *skb, struct nft_stats __percpu *stats)
{
	struct nft_stats *cpu_stats, total;
	struct nlattr *nest;
	unsigned int seq;
	u64 pkts, bytes;
	int cpu;

	if (!stats)
		return 0;

	memset(&total, 0, sizeof(total));
	for_each_possible_cpu(cpu) {
		cpu_stats = per_cpu_ptr(stats, cpu);
		do {
			seq = u64_stats_fetch_begin_irq(&cpu_stats->syncp);
			pkts = cpu_stats->pkts;
			bytes = cpu_stats->bytes;
		} while (u64_stats_fetch_retry_irq(&cpu_stats->syncp, seq));
		total.pkts += pkts;
		total.bytes += bytes;
	}
	nest = nla_nest_start_noflag(skb, NFTA_CHAIN_COUNTERS);
	if (nest == NULL)
		goto nla_put_failure;

	if (nla_put_be64(skb, NFTA_COUNTER_PACKETS, cpu_to_be64(total.pkts),
			 NFTA_COUNTER_PAD) ||
	    nla_put_be64(skb, NFTA_COUNTER_BYTES, cpu_to_be64(total.bytes),
			 NFTA_COUNTER_PAD))
		goto nla_put_failure;

	nla_nest_end(skb, nest);
	return 0;

nla_put_failure:
	return -ENOSPC;
}

static int nft_dump_basechain_hook(struct sk_buff *skb, int family,
				   const struct nft_base_chain *basechain)
{
	const struct nf_hook_ops *ops = &basechain->ops;
	struct nft_hook *hook, *first = NULL;
	struct nlattr *nest, *nest_devs;
	int n = 0;

	nest = nla_nest_start_noflag(skb, NFTA_CHAIN_HOOK);
	if (nest == NULL)
		goto nla_put_failure;
	if (nla_put_be32(skb, NFTA_HOOK_HOOKNUM, htonl(ops->hooknum)))
		goto nla_put_failure;
	if (nla_put_be32(skb, NFTA_HOOK_PRIORITY, htonl(ops->priority)))
		goto nla_put_failure;

	if (nft_base_chain_netdev(family, ops->hooknum)) {
		nest_devs = nla_nest_start_noflag(skb, NFTA_HOOK_DEVS);
		list_for_each_entry(hook, &basechain->hook_list, list) {
			if (!first)
				first = hook;

			if (nla_put_string(skb, NFTA_DEVICE_NAME,
					   hook->ops.dev->name))
				goto nla_put_failure;
			n++;
		}
		nla_nest_end(skb, nest_devs);

		if (n == 1 &&
		    nla_put_string(skb, NFTA_HOOK_DEV, first->ops.dev->name))
			goto nla_put_failure;
	}
	nla_nest_end(skb, nest);

	return 0;
nla_put_failure:
	return -1;
}

static int nf_tables_fill_chain_info(struct sk_buff *skb, struct net *net,
				     u32 portid, u32 seq, int event, u32 flags,
				     int family, const struct nft_table *table,
				     const struct nft_chain *chain)
{
	struct nlmsghdr *nlh;

	event = nfnl_msg_type(NFNL_SUBSYS_NFTABLES, event);
	nlh = nfnl_msg_put(skb, portid, seq, event, flags, family,
			   NFNETLINK_V0, nft_base_seq(net));
	if (!nlh)
		goto nla_put_failure;

	if (nla_put_string(skb, NFTA_CHAIN_TABLE, table->name))
		goto nla_put_failure;
	if (nla_put_be64(skb, NFTA_CHAIN_HANDLE, cpu_to_be64(chain->handle),
			 NFTA_CHAIN_PAD))
		goto nla_put_failure;
	if (nla_put_string(skb, NFTA_CHAIN_NAME, chain->name))
		goto nla_put_failure;

	if (nft_is_base_chain(chain)) {
		const struct nft_base_chain *basechain = nft_base_chain(chain);
		struct nft_stats __percpu *stats;

		if (nft_dump_basechain_hook(skb, family, basechain))
			goto nla_put_failure;

		if (nla_put_be32(skb, NFTA_CHAIN_POLICY,
				 htonl(basechain->policy)))
			goto nla_put_failure;

		if (nla_put_string(skb, NFTA_CHAIN_TYPE, basechain->type->name))
			goto nla_put_failure;

		stats = rcu_dereference_check(basechain->stats,
					      lockdep_commit_lock_is_held(net));
		if (nft_dump_stats(skb, stats))
			goto nla_put_failure;

		if ((chain->flags & NFT_CHAIN_HW_OFFLOAD) &&
		    nla_put_be32(skb, NFTA_CHAIN_FLAGS,
				 htonl(NFT_CHAIN_HW_OFFLOAD)))
			goto nla_put_failure;
	}

	if (chain->flags &&
	    nla_put_be32(skb, NFTA_CHAIN_FLAGS, htonl(chain->flags)))
		goto nla_put_failure;

	if (nla_put_be32(skb, NFTA_CHAIN_USE, htonl(chain->use)))
		goto nla_put_failure;

	if (chain->udata &&
	    nla_put(skb, NFTA_CHAIN_USERDATA, chain->udlen, chain->udata))
		goto nla_put_failure;

	nlmsg_end(skb, nlh);
	return 0;

nla_put_failure:
	nlmsg_trim(skb, nlh);
	return -1;
}

static void nf_tables_chain_notify(const struct nft_ctx *ctx, int event)
{
	struct nftables_pernet *nft_net;
	struct sk_buff *skb;
	u16 flags = 0;
	int err;

	if (!ctx->report &&
	    !nfnetlink_has_listeners(ctx->net, NFNLGRP_NFTABLES))
		return;

	skb = nlmsg_new(NLMSG_GOODSIZE, GFP_KERNEL);
	if (skb == NULL)
		goto err;

	if (ctx->flags & (NLM_F_CREATE | NLM_F_EXCL))
		flags |= ctx->flags & (NLM_F_CREATE | NLM_F_EXCL);

	err = nf_tables_fill_chain_info(skb, ctx->net, ctx->portid, ctx->seq,
					event, flags, ctx->family, ctx->table,
					ctx->chain);
	if (err < 0) {
		kfree_skb(skb);
		goto err;
	}

	nft_net = nft_pernet(ctx->net);
	nft_notify_enqueue(skb, ctx->report, &nft_net->notify_list);
	return;
err:
	nfnetlink_set_err(ctx->net, ctx->portid, NFNLGRP_NFTABLES, -ENOBUFS);
}

static int nf_tables_dump_chains(struct sk_buff *skb,
				 struct netlink_callback *cb)
{
	const struct nfgenmsg *nfmsg = nlmsg_data(cb->nlh);
	unsigned int idx = 0, s_idx = cb->args[0];
	struct net *net = sock_net(skb->sk);
	int family = nfmsg->nfgen_family;
	struct nftables_pernet *nft_net;
	const struct nft_table *table;
	const struct nft_chain *chain;

	rcu_read_lock();
	nft_net = nft_pernet(net);
	cb->seq = nft_net->base_seq;

	list_for_each_entry_rcu(table, &nft_net->tables, list) {
		if (family != NFPROTO_UNSPEC && family != table->family)
			continue;

		list_for_each_entry_rcu(chain, &table->chains, list) {
			if (idx < s_idx)
				goto cont;
			if (idx > s_idx)
				memset(&cb->args[1], 0,
				       sizeof(cb->args) - sizeof(cb->args[0]));
			if (!nft_is_active(net, chain))
				continue;
			if (nf_tables_fill_chain_info(skb, net,
						      NETLINK_CB(cb->skb).portid,
						      cb->nlh->nlmsg_seq,
						      NFT_MSG_NEWCHAIN,
						      NLM_F_MULTI,
						      table->family, table,
						      chain) < 0)
				goto done;

			nl_dump_check_consistent(cb, nlmsg_hdr(skb));
cont:
			idx++;
		}
	}
done:
	rcu_read_unlock();
	cb->args[0] = idx;
	return skb->len;
}

/* called with rcu_read_lock held */
static int nf_tables_getchain(struct sk_buff *skb, const struct nfnl_info *info,
			      const struct nlattr * const nla[])
{
	struct netlink_ext_ack *extack = info->extack;
	u8 genmask = nft_genmask_cur(info->net);
	u8 family = info->nfmsg->nfgen_family;
	const struct nft_chain *chain;
	struct net *net = info->net;
	struct nft_table *table;
	struct sk_buff *skb2;
	int err;

	if (info->nlh->nlmsg_flags & NLM_F_DUMP) {
		struct netlink_dump_control c = {
			.dump = nf_tables_dump_chains,
			.module = THIS_MODULE,
		};

		return nft_netlink_dump_start_rcu(info->sk, skb, info->nlh, &c);
	}

	table = nft_table_lookup(net, nla[NFTA_CHAIN_TABLE], family, genmask, 0);
	if (IS_ERR(table)) {
		NL_SET_BAD_ATTR(extack, nla[NFTA_CHAIN_TABLE]);
		return PTR_ERR(table);
	}

	chain = nft_chain_lookup(net, table, nla[NFTA_CHAIN_NAME], genmask);
	if (IS_ERR(chain)) {
		NL_SET_BAD_ATTR(extack, nla[NFTA_CHAIN_NAME]);
		return PTR_ERR(chain);
	}

	skb2 = alloc_skb(NLMSG_GOODSIZE, GFP_ATOMIC);
	if (!skb2)
		return -ENOMEM;

	err = nf_tables_fill_chain_info(skb2, net, NETLINK_CB(skb).portid,
					info->nlh->nlmsg_seq, NFT_MSG_NEWCHAIN,
					0, family, table, chain);
	if (err < 0)
		goto err_fill_chain_info;

	return nfnetlink_unicast(skb2, net, NETLINK_CB(skb).portid);

err_fill_chain_info:
	kfree_skb(skb2);
	return err;
}

static const struct nla_policy nft_counter_policy[NFTA_COUNTER_MAX + 1] = {
	[NFTA_COUNTER_PACKETS]	= { .type = NLA_U64 },
	[NFTA_COUNTER_BYTES]	= { .type = NLA_U64 },
};

static struct nft_stats __percpu *nft_stats_alloc(const struct nlattr *attr)
{
	struct nlattr *tb[NFTA_COUNTER_MAX+1];
	struct nft_stats __percpu *newstats;
	struct nft_stats *stats;
	int err;

	err = nla_parse_nested_deprecated(tb, NFTA_COUNTER_MAX, attr,
					  nft_counter_policy, NULL);
	if (err < 0)
		return ERR_PTR(err);

	if (!tb[NFTA_COUNTER_BYTES] || !tb[NFTA_COUNTER_PACKETS])
		return ERR_PTR(-EINVAL);

	newstats = netdev_alloc_pcpu_stats(struct nft_stats);
	if (newstats == NULL)
		return ERR_PTR(-ENOMEM);

	/* Restore old counters on this cpu, no problem. Per-cpu statistics
	 * are not exposed to userspace.
	 */
	preempt_disable();
	stats = this_cpu_ptr(newstats);
	stats->bytes = be64_to_cpu(nla_get_be64(tb[NFTA_COUNTER_BYTES]));
	stats->pkts = be64_to_cpu(nla_get_be64(tb[NFTA_COUNTER_PACKETS]));
	preempt_enable();

	return newstats;
}

static void nft_chain_stats_replace(struct nft_trans *trans)
{
	struct nft_base_chain *chain = nft_base_chain(trans->ctx.chain);

	if (!nft_trans_chain_stats(trans))
		return;

	nft_trans_chain_stats(trans) =
		rcu_replace_pointer(chain->stats, nft_trans_chain_stats(trans),
				    lockdep_commit_lock_is_held(trans->ctx.net));

	if (!nft_trans_chain_stats(trans))
		static_branch_inc(&nft_counters_enabled);
}

static void nf_tables_chain_free_chain_rules(struct nft_chain *chain)
{
	struct nft_rule **g0 = rcu_dereference_raw(chain->rules_gen_0);
	struct nft_rule **g1 = rcu_dereference_raw(chain->rules_gen_1);

	if (g0 != g1)
		kvfree(g1);
	kvfree(g0);

	/* should be NULL either via abort or via successful commit */
	WARN_ON_ONCE(chain->rules_next);
	kvfree(chain->rules_next);
}

void nf_tables_chain_destroy(struct nft_ctx *ctx)
{
	struct nft_chain *chain = ctx->chain;
	struct nft_hook *hook, *next;

	if (WARN_ON(chain->use > 0))
		return;

	/* no concurrent access possible anymore */
	nf_tables_chain_free_chain_rules(chain);

	if (nft_is_base_chain(chain)) {
		struct nft_base_chain *basechain = nft_base_chain(chain);

		if (nft_base_chain_netdev(ctx->family, basechain->ops.hooknum)) {
			list_for_each_entry_safe(hook, next,
						 &basechain->hook_list, list) {
				list_del_rcu(&hook->list);
				kfree_rcu(hook, rcu);
			}
		}
		module_put(basechain->type->owner);
		if (rcu_access_pointer(basechain->stats)) {
			static_branch_dec(&nft_counters_enabled);
			free_percpu(rcu_dereference_raw(basechain->stats));
		}
		kfree(chain->name);
		kfree(chain->udata);
		kfree(basechain);
	} else {
		kfree(chain->name);
		kfree(chain->udata);
		kfree(chain);
	}
}

static struct nft_hook *nft_netdev_hook_alloc(struct net *net,
					      const struct nlattr *attr)
{
	struct net_device *dev;
	char ifname[IFNAMSIZ];
	struct nft_hook *hook;
	int err;

	hook = kmalloc(sizeof(struct nft_hook), GFP_KERNEL);
	if (!hook) {
		err = -ENOMEM;
		goto err_hook_alloc;
	}

	nla_strscpy(ifname, attr, IFNAMSIZ);
	/* nf_tables_netdev_event() is called under rtnl_mutex, this is
	 * indirectly serializing all the other holders of the commit_mutex with
	 * the rtnl_mutex.
	 */
	dev = __dev_get_by_name(net, ifname);
	if (!dev) {
		err = -ENOENT;
		goto err_hook_dev;
	}
	hook->ops.dev = dev;
	hook->inactive = false;

	return hook;

err_hook_dev:
	kfree(hook);
err_hook_alloc:
	return ERR_PTR(err);
}

static struct nft_hook *nft_hook_list_find(struct list_head *hook_list,
					   const struct nft_hook *this)
{
	struct nft_hook *hook;

	list_for_each_entry(hook, hook_list, list) {
		if (this->ops.dev == hook->ops.dev)
			return hook;
	}

	return NULL;
}

static int nf_tables_parse_netdev_hooks(struct net *net,
					const struct nlattr *attr,
					struct list_head *hook_list)
{
	struct nft_hook *hook, *next;
	const struct nlattr *tmp;
	int rem, n = 0, err;

	nla_for_each_nested(tmp, attr, rem) {
		if (nla_type(tmp) != NFTA_DEVICE_NAME) {
			err = -EINVAL;
			goto err_hook;
		}

		hook = nft_netdev_hook_alloc(net, tmp);
		if (IS_ERR(hook)) {
			err = PTR_ERR(hook);
			goto err_hook;
		}
		if (nft_hook_list_find(hook_list, hook)) {
			kfree(hook);
			err = -EEXIST;
			goto err_hook;
		}
		list_add_tail(&hook->list, hook_list);
		n++;

		if (n == NFT_NETDEVICE_MAX) {
			err = -EFBIG;
			goto err_hook;
		}
	}

	return 0;

err_hook:
	list_for_each_entry_safe(hook, next, hook_list, list) {
		list_del(&hook->list);
		kfree(hook);
	}
	return err;
}

struct nft_chain_hook {
	u32				num;
	s32				priority;
	const struct nft_chain_type	*type;
	struct list_head		list;
};

static int nft_chain_parse_netdev(struct net *net,
				  struct nlattr *tb[],
				  struct list_head *hook_list)
{
	struct nft_hook *hook;
	int err;

	if (tb[NFTA_HOOK_DEV]) {
		hook = nft_netdev_hook_alloc(net, tb[NFTA_HOOK_DEV]);
		if (IS_ERR(hook))
			return PTR_ERR(hook);

		list_add_tail(&hook->list, hook_list);
	} else if (tb[NFTA_HOOK_DEVS]) {
		err = nf_tables_parse_netdev_hooks(net, tb[NFTA_HOOK_DEVS],
						   hook_list);
		if (err < 0)
			return err;

		if (list_empty(hook_list))
			return -EINVAL;
	} else {
		return -EINVAL;
	}

	return 0;
}

static int nft_chain_parse_hook(struct net *net,
				const struct nlattr * const nla[],
				struct nft_chain_hook *hook, u8 family,
				struct netlink_ext_ack *extack, bool autoload)
{
	struct nftables_pernet *nft_net = nft_pernet(net);
	struct nlattr *ha[NFTA_HOOK_MAX + 1];
	const struct nft_chain_type *type;
	int err;

	lockdep_assert_held(&nft_net->commit_mutex);
	lockdep_nfnl_nft_mutex_not_held();

	err = nla_parse_nested_deprecated(ha, NFTA_HOOK_MAX,
					  nla[NFTA_CHAIN_HOOK],
					  nft_hook_policy, NULL);
	if (err < 0)
		return err;

	if (ha[NFTA_HOOK_HOOKNUM] == NULL ||
	    ha[NFTA_HOOK_PRIORITY] == NULL)
		return -EINVAL;

	hook->num = ntohl(nla_get_be32(ha[NFTA_HOOK_HOOKNUM]));
	hook->priority = ntohl(nla_get_be32(ha[NFTA_HOOK_PRIORITY]));

	type = __nft_chain_type_get(family, NFT_CHAIN_T_DEFAULT);
	if (!type)
		return -EOPNOTSUPP;

	if (nla[NFTA_CHAIN_TYPE]) {
		type = nf_tables_chain_type_lookup(net, nla[NFTA_CHAIN_TYPE],
						   family, autoload);
		if (IS_ERR(type)) {
			NL_SET_BAD_ATTR(extack, nla[NFTA_CHAIN_TYPE]);
			return PTR_ERR(type);
		}
	}
	if (hook->num >= NFT_MAX_HOOKS || !(type->hook_mask & (1 << hook->num)))
		return -EOPNOTSUPP;

	if (type->type == NFT_CHAIN_T_NAT &&
	    hook->priority <= NF_IP_PRI_CONNTRACK)
		return -EOPNOTSUPP;

	if (!try_module_get(type->owner)) {
		if (nla[NFTA_CHAIN_TYPE])
			NL_SET_BAD_ATTR(extack, nla[NFTA_CHAIN_TYPE]);
		return -ENOENT;
	}

	hook->type = type;

	INIT_LIST_HEAD(&hook->list);
	if (nft_base_chain_netdev(family, hook->num)) {
		err = nft_chain_parse_netdev(net, ha, &hook->list);
		if (err < 0) {
			module_put(type->owner);
			return err;
		}
	} else if (ha[NFTA_HOOK_DEV] || ha[NFTA_HOOK_DEVS]) {
		module_put(type->owner);
		return -EOPNOTSUPP;
	}

	return 0;
}

static void nft_chain_release_hook(struct nft_chain_hook *hook)
{
	struct nft_hook *h, *next;

	list_for_each_entry_safe(h, next, &hook->list, list) {
		list_del(&h->list);
		kfree(h);
	}
	module_put(hook->type->owner);
}

struct nft_rules_old {
	struct rcu_head h;
	struct nft_rule **start;
};

static struct nft_rule **nf_tables_chain_alloc_rules(const struct nft_chain *chain,
						     unsigned int alloc)
{
	if (alloc > INT_MAX)
		return NULL;

	alloc += 1;	/* NULL, ends rules */
	if (sizeof(struct nft_rule *) > INT_MAX / alloc)
		return NULL;

	alloc *= sizeof(struct nft_rule *);
	alloc += sizeof(struct nft_rules_old);

	return kvmalloc(alloc, GFP_KERNEL);
}

static void nft_basechain_hook_init(struct nf_hook_ops *ops, u8 family,
				    const struct nft_chain_hook *hook,
				    struct nft_chain *chain)
{
	ops->pf			= family;
	ops->hooknum		= hook->num;
	ops->priority		= hook->priority;
	ops->priv		= chain;
	ops->hook		= hook->type->hooks[ops->hooknum];
	ops->hook_ops_type	= NF_HOOK_OP_NF_TABLES;
}

static int nft_basechain_init(struct nft_base_chain *basechain, u8 family,
			      struct nft_chain_hook *hook, u32 flags)
{
	struct nft_chain *chain;
	struct nft_hook *h;

	basechain->type = hook->type;
	INIT_LIST_HEAD(&basechain->hook_list);
	chain = &basechain->chain;

	if (nft_base_chain_netdev(family, hook->num)) {
		list_splice_init(&hook->list, &basechain->hook_list);
		list_for_each_entry(h, &basechain->hook_list, list)
			nft_basechain_hook_init(&h->ops, family, hook, chain);

		basechain->ops.hooknum	= hook->num;
		basechain->ops.priority	= hook->priority;
	} else {
		nft_basechain_hook_init(&basechain->ops, family, hook, chain);
	}

	chain->flags |= NFT_CHAIN_BASE | flags;
	basechain->policy = NF_ACCEPT;
	if (chain->flags & NFT_CHAIN_HW_OFFLOAD &&
	    nft_chain_offload_priority(basechain) < 0)
		return -EOPNOTSUPP;

	flow_block_init(&basechain->flow_block);

	return 0;
}

static int nft_chain_add(struct nft_table *table, struct nft_chain *chain)
{
	int err;

	err = rhltable_insert_key(&table->chains_ht, chain->name,
				  &chain->rhlhead, nft_chain_ht_params);
	if (err)
		return err;

	list_add_tail_rcu(&chain->list, &table->chains);

	return 0;
}

static u64 chain_id;

static int nf_tables_addchain(struct nft_ctx *ctx, u8 family, u8 genmask,
			      u8 policy, u32 flags,
			      struct netlink_ext_ack *extack)
{
	const struct nlattr * const *nla = ctx->nla;
	struct nft_table *table = ctx->table;
	struct nft_base_chain *basechain;
	struct nft_stats __percpu *stats;
	struct net *net = ctx->net;
	char name[NFT_NAME_MAXLEN];
	struct nft_trans *trans;
	struct nft_chain *chain;
	struct nft_rule **rules;
	int err;

	if (table->use == UINT_MAX)
		return -EOVERFLOW;

	if (nla[NFTA_CHAIN_HOOK]) {
		struct nft_chain_hook hook;

		if (flags & NFT_CHAIN_BINDING)
			return -EOPNOTSUPP;

		err = nft_chain_parse_hook(net, nla, &hook, family, extack,
					   true);
		if (err < 0)
			return err;

		basechain = kzalloc(sizeof(*basechain), GFP_KERNEL);
		if (basechain == NULL) {
			nft_chain_release_hook(&hook);
			return -ENOMEM;
		}
		chain = &basechain->chain;

		if (nla[NFTA_CHAIN_COUNTERS]) {
			stats = nft_stats_alloc(nla[NFTA_CHAIN_COUNTERS]);
			if (IS_ERR(stats)) {
				nft_chain_release_hook(&hook);
				kfree(basechain);
				return PTR_ERR(stats);
			}
			rcu_assign_pointer(basechain->stats, stats);
			static_branch_inc(&nft_counters_enabled);
		}

		err = nft_basechain_init(basechain, family, &hook, flags);
		if (err < 0) {
			nft_chain_release_hook(&hook);
			kfree(basechain);
			return err;
		}
	} else {
		if (flags & NFT_CHAIN_BASE)
			return -EINVAL;
		if (flags & NFT_CHAIN_HW_OFFLOAD)
			return -EOPNOTSUPP;

		chain = kzalloc(sizeof(*chain), GFP_KERNEL);
		if (chain == NULL)
			return -ENOMEM;

		chain->flags = flags;
	}
	ctx->chain = chain;

	INIT_LIST_HEAD(&chain->rules);
	chain->handle = nf_tables_alloc_handle(table);
	chain->table = table;

	if (nla[NFTA_CHAIN_NAME]) {
		chain->name = nla_strdup(nla[NFTA_CHAIN_NAME], GFP_KERNEL);
	} else {
		if (!(flags & NFT_CHAIN_BINDING)) {
			err = -EINVAL;
			goto err_destroy_chain;
		}

		snprintf(name, sizeof(name), "__chain%llu", ++chain_id);
		chain->name = kstrdup(name, GFP_KERNEL);
	}

	if (!chain->name) {
		err = -ENOMEM;
		goto err_destroy_chain;
	}

	if (nla[NFTA_CHAIN_USERDATA]) {
		chain->udata = nla_memdup(nla[NFTA_CHAIN_USERDATA], GFP_KERNEL);
		if (chain->udata == NULL) {
			err = -ENOMEM;
			goto err_destroy_chain;
		}
		chain->udlen = nla_len(nla[NFTA_CHAIN_USERDATA]);
	}

	rules = nf_tables_chain_alloc_rules(chain, 0);
	if (!rules) {
		err = -ENOMEM;
		goto err_destroy_chain;
	}

	*rules = NULL;
	rcu_assign_pointer(chain->rules_gen_0, rules);
	rcu_assign_pointer(chain->rules_gen_1, rules);

	err = nf_tables_register_hook(net, table, chain);
	if (err < 0)
		goto err_destroy_chain;

	trans = nft_trans_chain_add(ctx, NFT_MSG_NEWCHAIN);
	if (IS_ERR(trans)) {
		err = PTR_ERR(trans);
		goto err_unregister_hook;
	}

	nft_trans_chain_policy(trans) = NFT_CHAIN_POLICY_UNSET;
	if (nft_is_base_chain(chain))
		nft_trans_chain_policy(trans) = policy;

	err = nft_chain_add(table, chain);
	if (err < 0) {
		nft_trans_destroy(trans);
		goto err_unregister_hook;
	}

	table->use++;

	return 0;
err_unregister_hook:
	nf_tables_unregister_hook(net, table, chain);
err_destroy_chain:
	nf_tables_chain_destroy(ctx);

	return err;
}

static bool nft_hook_list_equal(struct list_head *hook_list1,
				struct list_head *hook_list2)
{
	struct nft_hook *hook;
	int n = 0, m = 0;

	n = 0;
	list_for_each_entry(hook, hook_list2, list) {
		if (!nft_hook_list_find(hook_list1, hook))
			return false;

		n++;
	}
	list_for_each_entry(hook, hook_list1, list)
		m++;

	return n == m;
}

static int nf_tables_updchain(struct nft_ctx *ctx, u8 genmask, u8 policy,
			      u32 flags, const struct nlattr *attr,
			      struct netlink_ext_ack *extack)
{
	const struct nlattr * const *nla = ctx->nla;
	struct nft_table *table = ctx->table;
	struct nft_chain *chain = ctx->chain;
	struct nft_base_chain *basechain;
	struct nft_stats *stats = NULL;
	struct nft_chain_hook hook;
	struct nf_hook_ops *ops;
	struct nft_trans *trans;
	int err;

	if (chain->flags ^ flags)
		return -EOPNOTSUPP;

	if (nla[NFTA_CHAIN_HOOK]) {
		if (!nft_is_base_chain(chain)) {
			NL_SET_BAD_ATTR(extack, attr);
			return -EEXIST;
		}
		err = nft_chain_parse_hook(ctx->net, nla, &hook, ctx->family,
					   extack, false);
		if (err < 0)
			return err;

		basechain = nft_base_chain(chain);
		if (basechain->type != hook.type) {
			nft_chain_release_hook(&hook);
			NL_SET_BAD_ATTR(extack, attr);
			return -EEXIST;
		}

		if (nft_base_chain_netdev(ctx->family, hook.num)) {
			if (!nft_hook_list_equal(&basechain->hook_list,
						 &hook.list)) {
				nft_chain_release_hook(&hook);
				NL_SET_BAD_ATTR(extack, attr);
				return -EEXIST;
			}
		} else {
			ops = &basechain->ops;
			if (ops->hooknum != hook.num ||
			    ops->priority != hook.priority) {
				nft_chain_release_hook(&hook);
				NL_SET_BAD_ATTR(extack, attr);
				return -EEXIST;
			}
		}
		nft_chain_release_hook(&hook);
	}

	if (nla[NFTA_CHAIN_HANDLE] &&
	    nla[NFTA_CHAIN_NAME]) {
		struct nft_chain *chain2;

		chain2 = nft_chain_lookup(ctx->net, table,
					  nla[NFTA_CHAIN_NAME], genmask);
		if (!IS_ERR(chain2)) {
			NL_SET_BAD_ATTR(extack, nla[NFTA_CHAIN_NAME]);
			return -EEXIST;
		}
	}

	if (nla[NFTA_CHAIN_COUNTERS]) {
		if (!nft_is_base_chain(chain))
			return -EOPNOTSUPP;

		stats = nft_stats_alloc(nla[NFTA_CHAIN_COUNTERS]);
		if (IS_ERR(stats))
			return PTR_ERR(stats);
	}

	err = -ENOMEM;
	trans = nft_trans_alloc(ctx, NFT_MSG_NEWCHAIN,
				sizeof(struct nft_trans_chain));
	if (trans == NULL)
		goto err;

	nft_trans_chain_stats(trans) = stats;
	nft_trans_chain_update(trans) = true;

	if (nla[NFTA_CHAIN_POLICY])
		nft_trans_chain_policy(trans) = policy;
	else
		nft_trans_chain_policy(trans) = -1;

	if (nla[NFTA_CHAIN_HANDLE] &&
	    nla[NFTA_CHAIN_NAME]) {
		struct nftables_pernet *nft_net = nft_pernet(ctx->net);
		struct nft_trans *tmp;
		char *name;

		err = -ENOMEM;
		name = nla_strdup(nla[NFTA_CHAIN_NAME], GFP_KERNEL);
		if (!name)
			goto err;

		err = -EEXIST;
		list_for_each_entry(tmp, &nft_net->commit_list, list) {
			if (tmp->msg_type == NFT_MSG_NEWCHAIN &&
			    tmp->ctx.table == table &&
			    nft_trans_chain_update(tmp) &&
			    nft_trans_chain_name(tmp) &&
			    strcmp(name, nft_trans_chain_name(tmp)) == 0) {
				NL_SET_BAD_ATTR(extack, nla[NFTA_CHAIN_NAME]);
				kfree(name);
				goto err;
			}
		}

		nft_trans_chain_name(trans) = name;
	}
	nft_trans_commit_list_add_tail(ctx->net, trans);

	return 0;
err:
	free_percpu(stats);
	kfree(trans);
	return err;
}

static struct nft_chain *nft_chain_lookup_byid(const struct net *net,
					       const struct nlattr *nla)
{
	struct nftables_pernet *nft_net = nft_pernet(net);
	u32 id = ntohl(nla_get_be32(nla));
	struct nft_trans *trans;

	list_for_each_entry(trans, &nft_net->commit_list, list) {
		struct nft_chain *chain = trans->ctx.chain;

		if (trans->msg_type == NFT_MSG_NEWCHAIN &&
		    id == nft_trans_chain_id(trans))
			return chain;
	}
	return ERR_PTR(-ENOENT);
}

static int nf_tables_newchain(struct sk_buff *skb, const struct nfnl_info *info,
			      const struct nlattr * const nla[])
{
	struct nftables_pernet *nft_net = nft_pernet(info->net);
	struct netlink_ext_ack *extack = info->extack;
	u8 genmask = nft_genmask_next(info->net);
	u8 family = info->nfmsg->nfgen_family;
	struct nft_chain *chain = NULL;
	struct net *net = info->net;
	const struct nlattr *attr;
	struct nft_table *table;
	u8 policy = NF_ACCEPT;
	struct nft_ctx ctx;
	u64 handle = 0;
	u32 flags = 0;

	lockdep_assert_held(&nft_net->commit_mutex);

	table = nft_table_lookup(net, nla[NFTA_CHAIN_TABLE], family, genmask,
				 NETLINK_CB(skb).portid);
	if (IS_ERR(table)) {
		NL_SET_BAD_ATTR(extack, nla[NFTA_CHAIN_TABLE]);
		return PTR_ERR(table);
	}

	chain = NULL;
	attr = nla[NFTA_CHAIN_NAME];

	if (nla[NFTA_CHAIN_HANDLE]) {
		handle = be64_to_cpu(nla_get_be64(nla[NFTA_CHAIN_HANDLE]));
		chain = nft_chain_lookup_byhandle(table, handle, genmask);
		if (IS_ERR(chain)) {
			NL_SET_BAD_ATTR(extack, nla[NFTA_CHAIN_HANDLE]);
			return PTR_ERR(chain);
		}
		attr = nla[NFTA_CHAIN_HANDLE];
	} else if (nla[NFTA_CHAIN_NAME]) {
		chain = nft_chain_lookup(net, table, attr, genmask);
		if (IS_ERR(chain)) {
			if (PTR_ERR(chain) != -ENOENT) {
				NL_SET_BAD_ATTR(extack, attr);
				return PTR_ERR(chain);
			}
			chain = NULL;
		}
	} else if (!nla[NFTA_CHAIN_ID]) {
		return -EINVAL;
	}

	if (nla[NFTA_CHAIN_POLICY]) {
		if (chain != NULL &&
		    !nft_is_base_chain(chain)) {
			NL_SET_BAD_ATTR(extack, nla[NFTA_CHAIN_POLICY]);
			return -EOPNOTSUPP;
		}

		if (chain == NULL &&
		    nla[NFTA_CHAIN_HOOK] == NULL) {
			NL_SET_BAD_ATTR(extack, nla[NFTA_CHAIN_POLICY]);
			return -EOPNOTSUPP;
		}

		policy = ntohl(nla_get_be32(nla[NFTA_CHAIN_POLICY]));
		switch (policy) {
		case NF_DROP:
		case NF_ACCEPT:
			break;
		default:
			return -EINVAL;
		}
	}

	if (nla[NFTA_CHAIN_FLAGS])
		flags = ntohl(nla_get_be32(nla[NFTA_CHAIN_FLAGS]));
	else if (chain)
		flags = chain->flags;

	if (flags & ~NFT_CHAIN_FLAGS)
		return -EOPNOTSUPP;

	nft_ctx_init(&ctx, net, skb, info->nlh, family, table, chain, nla);

	if (chain != NULL) {
		if (info->nlh->nlmsg_flags & NLM_F_EXCL) {
			NL_SET_BAD_ATTR(extack, attr);
			return -EEXIST;
		}
		if (info->nlh->nlmsg_flags & NLM_F_REPLACE)
			return -EOPNOTSUPP;

		flags |= chain->flags & NFT_CHAIN_BASE;
		return nf_tables_updchain(&ctx, genmask, policy, flags, attr,
					  extack);
	}

	return nf_tables_addchain(&ctx, family, genmask, policy, flags, extack);
}

static int nf_tables_delchain(struct sk_buff *skb, const struct nfnl_info *info,
			      const struct nlattr * const nla[])
{
	struct netlink_ext_ack *extack = info->extack;
	u8 genmask = nft_genmask_next(info->net);
	u8 family = info->nfmsg->nfgen_family;
	struct net *net = info->net;
	const struct nlattr *attr;
	struct nft_table *table;
	struct nft_chain *chain;
	struct nft_rule *rule;
	struct nft_ctx ctx;
	u64 handle;
	u32 use;
	int err;

	table = nft_table_lookup(net, nla[NFTA_CHAIN_TABLE], family, genmask,
				 NETLINK_CB(skb).portid);
	if (IS_ERR(table)) {
		NL_SET_BAD_ATTR(extack, nla[NFTA_CHAIN_TABLE]);
		return PTR_ERR(table);
	}

	if (nla[NFTA_CHAIN_HANDLE]) {
		attr = nla[NFTA_CHAIN_HANDLE];
		handle = be64_to_cpu(nla_get_be64(attr));
		chain = nft_chain_lookup_byhandle(table, handle, genmask);
	} else {
		attr = nla[NFTA_CHAIN_NAME];
		chain = nft_chain_lookup(net, table, attr, genmask);
	}
	if (IS_ERR(chain)) {
		NL_SET_BAD_ATTR(extack, attr);
		return PTR_ERR(chain);
	}

	if (info->nlh->nlmsg_flags & NLM_F_NONREC &&
	    chain->use > 0)
		return -EBUSY;

	nft_ctx_init(&ctx, net, skb, info->nlh, family, table, chain, nla);

	use = chain->use;
	list_for_each_entry(rule, &chain->rules, list) {
		if (!nft_is_active_next(net, rule))
			continue;
		use--;

		err = nft_delrule(&ctx, rule);
		if (err < 0)
			return err;
	}

	/* There are rules and elements that are still holding references to us,
	 * we cannot do a recursive removal in this case.
	 */
	if (use > 0) {
		NL_SET_BAD_ATTR(extack, attr);
		return -EBUSY;
	}

	return nft_delchain(&ctx);
}

/*
 * Expressions
 */

/**
 *	nft_register_expr - register nf_tables expr type
 *	@type: expr type
 *
 *	Registers the expr type for use with nf_tables. Returns zero on
 *	success or a negative errno code otherwise.
 */
int nft_register_expr(struct nft_expr_type *type)
{
	nfnl_lock(NFNL_SUBSYS_NFTABLES);
	if (type->family == NFPROTO_UNSPEC)
		list_add_tail_rcu(&type->list, &nf_tables_expressions);
	else
		list_add_rcu(&type->list, &nf_tables_expressions);
	nfnl_unlock(NFNL_SUBSYS_NFTABLES);
	return 0;
}
EXPORT_SYMBOL_GPL(nft_register_expr);

/**
 *	nft_unregister_expr - unregister nf_tables expr type
 *	@type: expr type
 *
 * 	Unregisters the expr typefor use with nf_tables.
 */
void nft_unregister_expr(struct nft_expr_type *type)
{
	nfnl_lock(NFNL_SUBSYS_NFTABLES);
	list_del_rcu(&type->list);
	nfnl_unlock(NFNL_SUBSYS_NFTABLES);
}
EXPORT_SYMBOL_GPL(nft_unregister_expr);

static const struct nft_expr_type *__nft_expr_type_get(u8 family,
						       struct nlattr *nla)
{
	const struct nft_expr_type *type, *candidate = NULL;

	list_for_each_entry(type, &nf_tables_expressions, list) {
		if (!nla_strcmp(nla, type->name)) {
			if (!type->family && !candidate)
				candidate = type;
			else if (type->family == family)
				candidate = type;
		}
	}
	return candidate;
}

#ifdef CONFIG_MODULES
static int nft_expr_type_request_module(struct net *net, u8 family,
					struct nlattr *nla)
{
	if (nft_request_module(net, "nft-expr-%u-%.*s", family,
			       nla_len(nla), (char *)nla_data(nla)) == -EAGAIN)
		return -EAGAIN;

	return 0;
}
#endif

static const struct nft_expr_type *nft_expr_type_get(struct net *net,
						     u8 family,
						     struct nlattr *nla)
{
	const struct nft_expr_type *type;

	if (nla == NULL)
		return ERR_PTR(-EINVAL);

	type = __nft_expr_type_get(family, nla);
	if (type != NULL && try_module_get(type->owner))
		return type;

	lockdep_nfnl_nft_mutex_not_held();
#ifdef CONFIG_MODULES
	if (type == NULL) {
		if (nft_expr_type_request_module(net, family, nla) == -EAGAIN)
			return ERR_PTR(-EAGAIN);

		if (nft_request_module(net, "nft-expr-%.*s",
				       nla_len(nla),
				       (char *)nla_data(nla)) == -EAGAIN)
			return ERR_PTR(-EAGAIN);
	}
#endif
	return ERR_PTR(-ENOENT);
}

static const struct nla_policy nft_expr_policy[NFTA_EXPR_MAX + 1] = {
	[NFTA_EXPR_NAME]	= { .type = NLA_STRING,
				    .len = NFT_MODULE_AUTOLOAD_LIMIT },
	[NFTA_EXPR_DATA]	= { .type = NLA_NESTED },
};

static int nf_tables_fill_expr_info(struct sk_buff *skb,
				    const struct nft_expr *expr)
{
	if (nla_put_string(skb, NFTA_EXPR_NAME, expr->ops->type->name))
		goto nla_put_failure;

	if (expr->ops->dump) {
		struct nlattr *data = nla_nest_start_noflag(skb,
							    NFTA_EXPR_DATA);
		if (data == NULL)
			goto nla_put_failure;
		if (expr->ops->dump(skb, expr) < 0)
			goto nla_put_failure;
		nla_nest_end(skb, data);
	}

	return skb->len;

nla_put_failure:
	return -1;
};

int nft_expr_dump(struct sk_buff *skb, unsigned int attr,
		  const struct nft_expr *expr)
{
	struct nlattr *nest;

	nest = nla_nest_start_noflag(skb, attr);
	if (!nest)
		goto nla_put_failure;
	if (nf_tables_fill_expr_info(skb, expr) < 0)
		goto nla_put_failure;
	nla_nest_end(skb, nest);
	return 0;

nla_put_failure:
	return -1;
}

struct nft_expr_info {
	const struct nft_expr_ops	*ops;
	const struct nlattr		*attr;
	struct nlattr			*tb[NFT_EXPR_MAXATTR + 1];
};

static int nf_tables_expr_parse(const struct nft_ctx *ctx,
				const struct nlattr *nla,
				struct nft_expr_info *info)
{
	const struct nft_expr_type *type;
	const struct nft_expr_ops *ops;
	struct nlattr *tb[NFTA_EXPR_MAX + 1];
	int err;

	err = nla_parse_nested_deprecated(tb, NFTA_EXPR_MAX, nla,
					  nft_expr_policy, NULL);
	if (err < 0)
		return err;

	type = nft_expr_type_get(ctx->net, ctx->family, tb[NFTA_EXPR_NAME]);
	if (IS_ERR(type))
		return PTR_ERR(type);

	if (tb[NFTA_EXPR_DATA]) {
		err = nla_parse_nested_deprecated(info->tb, type->maxattr,
						  tb[NFTA_EXPR_DATA],
						  type->policy, NULL);
		if (err < 0)
			goto err1;
	} else
		memset(info->tb, 0, sizeof(info->tb[0]) * (type->maxattr + 1));

	if (type->select_ops != NULL) {
		ops = type->select_ops(ctx,
				       (const struct nlattr * const *)info->tb);
		if (IS_ERR(ops)) {
			err = PTR_ERR(ops);
#ifdef CONFIG_MODULES
			if (err == -EAGAIN)
				if (nft_expr_type_request_module(ctx->net,
								 ctx->family,
								 tb[NFTA_EXPR_NAME]) != -EAGAIN)
					err = -ENOENT;
#endif
			goto err1;
		}
	} else
		ops = type->ops;

	info->attr = nla;
	info->ops = ops;

	return 0;

err1:
	module_put(type->owner);
	return err;
}

static int nf_tables_newexpr(const struct nft_ctx *ctx,
			     const struct nft_expr_info *expr_info,
			     struct nft_expr *expr)
{
	const struct nft_expr_ops *ops = expr_info->ops;
	int err;

	expr->ops = ops;
	if (ops->init) {
		err = ops->init(ctx, expr, (const struct nlattr **)expr_info->tb);
		if (err < 0)
			goto err1;
	}

	return 0;
err1:
	expr->ops = NULL;
	return err;
}

static void nf_tables_expr_destroy(const struct nft_ctx *ctx,
				   struct nft_expr *expr)
{
	const struct nft_expr_type *type = expr->ops->type;

	if (expr->ops->destroy)
		expr->ops->destroy(ctx, expr);
	module_put(type->owner);
}

static struct nft_expr *nft_expr_init(const struct nft_ctx *ctx,
				      const struct nlattr *nla)
{
	struct nft_expr_info expr_info;
	struct nft_expr *expr;
	struct module *owner;
	int err;

	err = nf_tables_expr_parse(ctx, nla, &expr_info);
	if (err < 0)
		goto err1;

	err = -ENOMEM;
	expr = kzalloc(expr_info.ops->size, GFP_KERNEL);
	if (expr == NULL)
		goto err2;

	err = nf_tables_newexpr(ctx, &expr_info, expr);
	if (err < 0)
		goto err3;

	return expr;
err3:
	kfree(expr);
err2:
	owner = expr_info.ops->type->owner;
	if (expr_info.ops->type->release_ops)
		expr_info.ops->type->release_ops(expr_info.ops);

	module_put(owner);
err1:
	return ERR_PTR(err);
}

int nft_expr_clone(struct nft_expr *dst, struct nft_expr *src)
{
	int err;

	if (src->ops->clone) {
		dst->ops = src->ops;
		err = src->ops->clone(dst, src);
		if (err < 0)
			return err;
	} else {
		memcpy(dst, src, src->ops->size);
	}

	__module_get(src->ops->type->owner);

	return 0;
}

void nft_expr_destroy(const struct nft_ctx *ctx, struct nft_expr *expr)
{
	nf_tables_expr_destroy(ctx, expr);
	kfree(expr);
}

/*
 * Rules
 */

static struct nft_rule *__nft_rule_lookup(const struct nft_chain *chain,
					  u64 handle)
{
	struct nft_rule *rule;

	// FIXME: this sucks
	list_for_each_entry_rcu(rule, &chain->rules, list) {
		if (handle == rule->handle)
			return rule;
	}

	return ERR_PTR(-ENOENT);
}

static struct nft_rule *nft_rule_lookup(const struct nft_chain *chain,
					const struct nlattr *nla)
{
	if (nla == NULL)
		return ERR_PTR(-EINVAL);

	return __nft_rule_lookup(chain, be64_to_cpu(nla_get_be64(nla)));
}

static const struct nla_policy nft_rule_policy[NFTA_RULE_MAX + 1] = {
	[NFTA_RULE_TABLE]	= { .type = NLA_STRING,
				    .len = NFT_TABLE_MAXNAMELEN - 1 },
	[NFTA_RULE_CHAIN]	= { .type = NLA_STRING,
				    .len = NFT_CHAIN_MAXNAMELEN - 1 },
	[NFTA_RULE_HANDLE]	= { .type = NLA_U64 },
	[NFTA_RULE_EXPRESSIONS]	= { .type = NLA_NESTED },
	[NFTA_RULE_COMPAT]	= { .type = NLA_NESTED },
	[NFTA_RULE_POSITION]	= { .type = NLA_U64 },
	[NFTA_RULE_USERDATA]	= { .type = NLA_BINARY,
				    .len = NFT_USERDATA_MAXLEN },
	[NFTA_RULE_ID]		= { .type = NLA_U32 },
	[NFTA_RULE_POSITION_ID]	= { .type = NLA_U32 },
	[NFTA_RULE_CHAIN_ID]	= { .type = NLA_U32 },
};

static int nf_tables_fill_rule_info(struct sk_buff *skb, struct net *net,
				    u32 portid, u32 seq, int event,
				    u32 flags, int family,
				    const struct nft_table *table,
				    const struct nft_chain *chain,
				    const struct nft_rule *rule, u64 handle)
{
	struct nlmsghdr *nlh;
	const struct nft_expr *expr, *next;
	struct nlattr *list;
	u16 type = nfnl_msg_type(NFNL_SUBSYS_NFTABLES, event);

	nlh = nfnl_msg_put(skb, portid, seq, type, flags, family, NFNETLINK_V0,
			   nft_base_seq(net));
	if (!nlh)
		goto nla_put_failure;

	if (nla_put_string(skb, NFTA_RULE_TABLE, table->name))
		goto nla_put_failure;
	if (nla_put_string(skb, NFTA_RULE_CHAIN, chain->name))
		goto nla_put_failure;
	if (nla_put_be64(skb, NFTA_RULE_HANDLE, cpu_to_be64(rule->handle),
			 NFTA_RULE_PAD))
		goto nla_put_failure;

	if (event != NFT_MSG_DELRULE && handle) {
		if (nla_put_be64(skb, NFTA_RULE_POSITION, cpu_to_be64(handle),
				 NFTA_RULE_PAD))
			goto nla_put_failure;
	}

	if (chain->flags & NFT_CHAIN_HW_OFFLOAD)
		nft_flow_rule_stats(chain, rule);

	list = nla_nest_start_noflag(skb, NFTA_RULE_EXPRESSIONS);
	if (list == NULL)
		goto nla_put_failure;
	nft_rule_for_each_expr(expr, next, rule) {
		if (nft_expr_dump(skb, NFTA_LIST_ELEM, expr) < 0)
			goto nla_put_failure;
	}
	nla_nest_end(skb, list);

	if (rule->udata) {
		struct nft_userdata *udata = nft_userdata(rule);
		if (nla_put(skb, NFTA_RULE_USERDATA, udata->len + 1,
			    udata->data) < 0)
			goto nla_put_failure;
	}

	nlmsg_end(skb, nlh);
	return 0;

nla_put_failure:
	nlmsg_trim(skb, nlh);
	return -1;
}

static void nf_tables_rule_notify(const struct nft_ctx *ctx,
				  const struct nft_rule *rule, int event)
{
	struct nftables_pernet *nft_net = nft_pernet(ctx->net);
	const struct nft_rule *prule;
	struct sk_buff *skb;
	u64 handle = 0;
	u16 flags = 0;
	int err;

	if (!ctx->report &&
	    !nfnetlink_has_listeners(ctx->net, NFNLGRP_NFTABLES))
		return;

	skb = nlmsg_new(NLMSG_GOODSIZE, GFP_KERNEL);
	if (skb == NULL)
		goto err;

	if (event == NFT_MSG_NEWRULE &&
	    !list_is_first(&rule->list, &ctx->chain->rules) &&
	    !list_is_last(&rule->list, &ctx->chain->rules)) {
		prule = list_prev_entry(rule, list);
		handle = prule->handle;
	}
	if (ctx->flags & (NLM_F_APPEND | NLM_F_REPLACE))
		flags |= NLM_F_APPEND;
	if (ctx->flags & (NLM_F_CREATE | NLM_F_EXCL))
		flags |= ctx->flags & (NLM_F_CREATE | NLM_F_EXCL);

	err = nf_tables_fill_rule_info(skb, ctx->net, ctx->portid, ctx->seq,
				       event, flags, ctx->family, ctx->table,
				       ctx->chain, rule, handle);
	if (err < 0) {
		kfree_skb(skb);
		goto err;
	}

	nft_notify_enqueue(skb, ctx->report, &nft_net->notify_list);
	return;
err:
	nfnetlink_set_err(ctx->net, ctx->portid, NFNLGRP_NFTABLES, -ENOBUFS);
}

struct nft_rule_dump_ctx {
	char *table;
	char *chain;
};

static int __nf_tables_dump_rules(struct sk_buff *skb,
				  unsigned int *idx,
				  struct netlink_callback *cb,
				  const struct nft_table *table,
				  const struct nft_chain *chain)
{
	struct net *net = sock_net(skb->sk);
	const struct nft_rule *rule, *prule;
	unsigned int s_idx = cb->args[0];
	u64 handle;

	prule = NULL;
	list_for_each_entry_rcu(rule, &chain->rules, list) {
		if (!nft_is_active(net, rule))
			goto cont_skip;
		if (*idx < s_idx)
			goto cont;
		if (*idx > s_idx) {
			memset(&cb->args[1], 0,
					sizeof(cb->args) - sizeof(cb->args[0]));
		}
		if (prule)
			handle = prule->handle;
		else
			handle = 0;

		if (nf_tables_fill_rule_info(skb, net, NETLINK_CB(cb->skb).portid,
					cb->nlh->nlmsg_seq,
					NFT_MSG_NEWRULE,
					NLM_F_MULTI | NLM_F_APPEND,
					table->family,
					table, chain, rule, handle) < 0)
			return 1;

		nl_dump_check_consistent(cb, nlmsg_hdr(skb));
cont:
		prule = rule;
cont_skip:
		(*idx)++;
	}
	return 0;
}

static int nf_tables_dump_rules(struct sk_buff *skb,
				struct netlink_callback *cb)
{
	const struct nfgenmsg *nfmsg = nlmsg_data(cb->nlh);
	const struct nft_rule_dump_ctx *ctx = cb->data;
	struct nft_table *table;
	const struct nft_chain *chain;
	unsigned int idx = 0;
	struct net *net = sock_net(skb->sk);
	int family = nfmsg->nfgen_family;
	struct nftables_pernet *nft_net;

	rcu_read_lock();
	nft_net = nft_pernet(net);
	cb->seq = nft_net->base_seq;

	list_for_each_entry_rcu(table, &nft_net->tables, list) {
		if (family != NFPROTO_UNSPEC && family != table->family)
			continue;

		if (ctx && ctx->table && strcmp(ctx->table, table->name) != 0)
			continue;

		if (ctx && ctx->table && ctx->chain) {
			struct rhlist_head *list, *tmp;

			list = rhltable_lookup(&table->chains_ht, ctx->chain,
					       nft_chain_ht_params);
			if (!list)
				goto done;

			rhl_for_each_entry_rcu(chain, tmp, list, rhlhead) {
				if (!nft_is_active(net, chain))
					continue;
				__nf_tables_dump_rules(skb, &idx,
						       cb, table, chain);
				break;
			}
			goto done;
		}

		list_for_each_entry_rcu(chain, &table->chains, list) {
			if (__nf_tables_dump_rules(skb, &idx, cb, table, chain))
				goto done;
		}

		if (ctx && ctx->table)
			break;
	}
done:
	rcu_read_unlock();

	cb->args[0] = idx;
	return skb->len;
}

static int nf_tables_dump_rules_start(struct netlink_callback *cb)
{
	const struct nlattr * const *nla = cb->data;
	struct nft_rule_dump_ctx *ctx = NULL;

	if (nla[NFTA_RULE_TABLE] || nla[NFTA_RULE_CHAIN]) {
		ctx = kzalloc(sizeof(*ctx), GFP_ATOMIC);
		if (!ctx)
			return -ENOMEM;

		if (nla[NFTA_RULE_TABLE]) {
			ctx->table = nla_strdup(nla[NFTA_RULE_TABLE],
							GFP_ATOMIC);
			if (!ctx->table) {
				kfree(ctx);
				return -ENOMEM;
			}
		}
		if (nla[NFTA_RULE_CHAIN]) {
			ctx->chain = nla_strdup(nla[NFTA_RULE_CHAIN],
						GFP_ATOMIC);
			if (!ctx->chain) {
				kfree(ctx->table);
				kfree(ctx);
				return -ENOMEM;
			}
		}
	}

	cb->data = ctx;
	return 0;
}

static int nf_tables_dump_rules_done(struct netlink_callback *cb)
{
	struct nft_rule_dump_ctx *ctx = cb->data;

	if (ctx) {
		kfree(ctx->table);
		kfree(ctx->chain);
		kfree(ctx);
	}
	return 0;
}

/* called with rcu_read_lock held */
static int nf_tables_getrule(struct sk_buff *skb, const struct nfnl_info *info,
			     const struct nlattr * const nla[])
{
	struct netlink_ext_ack *extack = info->extack;
	u8 genmask = nft_genmask_cur(info->net);
	u8 family = info->nfmsg->nfgen_family;
	const struct nft_chain *chain;
	const struct nft_rule *rule;
	struct net *net = info->net;
	struct nft_table *table;
	struct sk_buff *skb2;
	int err;

	if (info->nlh->nlmsg_flags & NLM_F_DUMP) {
		struct netlink_dump_control c = {
			.start= nf_tables_dump_rules_start,
			.dump = nf_tables_dump_rules,
			.done = nf_tables_dump_rules_done,
			.module = THIS_MODULE,
			.data = (void *)nla,
		};

		return nft_netlink_dump_start_rcu(info->sk, skb, info->nlh, &c);
	}

	table = nft_table_lookup(net, nla[NFTA_RULE_TABLE], family, genmask, 0);
	if (IS_ERR(table)) {
		NL_SET_BAD_ATTR(extack, nla[NFTA_RULE_TABLE]);
		return PTR_ERR(table);
	}

	chain = nft_chain_lookup(net, table, nla[NFTA_RULE_CHAIN], genmask);
	if (IS_ERR(chain)) {
		NL_SET_BAD_ATTR(extack, nla[NFTA_RULE_CHAIN]);
		return PTR_ERR(chain);
	}

	rule = nft_rule_lookup(chain, nla[NFTA_RULE_HANDLE]);
	if (IS_ERR(rule)) {
		NL_SET_BAD_ATTR(extack, nla[NFTA_RULE_HANDLE]);
		return PTR_ERR(rule);
	}

	skb2 = alloc_skb(NLMSG_GOODSIZE, GFP_ATOMIC);
	if (!skb2)
		return -ENOMEM;

	err = nf_tables_fill_rule_info(skb2, net, NETLINK_CB(skb).portid,
				       info->nlh->nlmsg_seq, NFT_MSG_NEWRULE, 0,
				       family, table, chain, rule, 0);
	if (err < 0)
		goto err_fill_rule_info;

	return nfnetlink_unicast(skb2, net, NETLINK_CB(skb).portid);

err_fill_rule_info:
	kfree_skb(skb2);
	return err;
}

static void nf_tables_rule_destroy(const struct nft_ctx *ctx,
				   struct nft_rule *rule)
{
	struct nft_expr *expr, *next;

	/*
	 * Careful: some expressions might not be initialized in case this
	 * is called on error from nf_tables_newrule().
	 */
	expr = nft_expr_first(rule);
	while (nft_expr_more(rule, expr)) {
		next = nft_expr_next(expr);
		nf_tables_expr_destroy(ctx, expr);
		expr = next;
	}
	kfree(rule);
}

void nf_tables_rule_release(const struct nft_ctx *ctx, struct nft_rule *rule)
{
	nft_rule_expr_deactivate(ctx, rule, NFT_TRANS_RELEASE);
	nf_tables_rule_destroy(ctx, rule);
}

int nft_chain_validate(const struct nft_ctx *ctx, const struct nft_chain *chain)
{
	struct nft_expr *expr, *last;
	const struct nft_data *data;
	struct nft_rule *rule;
	int err;

	if (ctx->level == NFT_JUMP_STACK_SIZE)
		return -EMLINK;

	list_for_each_entry(rule, &chain->rules, list) {
		if (!nft_is_active_next(ctx->net, rule))
			continue;

		nft_rule_for_each_expr(expr, last, rule) {
			if (!expr->ops->validate)
				continue;

			err = expr->ops->validate(ctx, expr, &data);
			if (err < 0)
				return err;
		}
	}

	return 0;
}
EXPORT_SYMBOL_GPL(nft_chain_validate);

static int nft_table_validate(struct net *net, const struct nft_table *table)
{
	struct nft_chain *chain;
	struct nft_ctx ctx = {
		.net	= net,
		.family	= table->family,
	};
	int err;

	list_for_each_entry(chain, &table->chains, list) {
		if (!nft_is_base_chain(chain))
			continue;

		ctx.chain = chain;
		err = nft_chain_validate(&ctx, chain);
		if (err < 0)
			return err;
	}

	return 0;
}

static struct nft_rule *nft_rule_lookup_byid(const struct net *net,
					     const struct nlattr *nla);

#define NFT_RULE_MAXEXPRS	128

static int nf_tables_newrule(struct sk_buff *skb, const struct nfnl_info *info,
			     const struct nlattr * const nla[])
{
	struct nftables_pernet *nft_net = nft_pernet(info->net);
	struct netlink_ext_ack *extack = info->extack;
	unsigned int size, i, n, ulen = 0, usize = 0;
	u8 genmask = nft_genmask_next(info->net);
	struct nft_rule *rule, *old_rule = NULL;
	struct nft_expr_info *expr_info = NULL;
	u8 family = info->nfmsg->nfgen_family;
	struct nft_flow_rule *flow = NULL;
	struct net *net = info->net;
	struct nft_userdata *udata;
	struct nft_table *table;
	struct nft_chain *chain;
	struct nft_trans *trans;
	u64 handle, pos_handle;
	struct nft_expr *expr;
	struct nft_ctx ctx;
	struct nlattr *tmp;
	int err, rem;

	lockdep_assert_held(&nft_net->commit_mutex);

	table = nft_table_lookup(net, nla[NFTA_RULE_TABLE], family, genmask,
				 NETLINK_CB(skb).portid);
	if (IS_ERR(table)) {
		NL_SET_BAD_ATTR(extack, nla[NFTA_RULE_TABLE]);
		return PTR_ERR(table);
	}

	if (nla[NFTA_RULE_CHAIN]) {
		chain = nft_chain_lookup(net, table, nla[NFTA_RULE_CHAIN],
					 genmask);
		if (IS_ERR(chain)) {
			NL_SET_BAD_ATTR(extack, nla[NFTA_RULE_CHAIN]);
			return PTR_ERR(chain);
		}
		if (nft_chain_is_bound(chain))
			return -EOPNOTSUPP;

	} else if (nla[NFTA_RULE_CHAIN_ID]) {
		chain = nft_chain_lookup_byid(net, nla[NFTA_RULE_CHAIN_ID]);
		if (IS_ERR(chain)) {
			NL_SET_BAD_ATTR(extack, nla[NFTA_RULE_CHAIN_ID]);
			return PTR_ERR(chain);
		}
	} else {
		return -EINVAL;
	}

	if (nla[NFTA_RULE_HANDLE]) {
		handle = be64_to_cpu(nla_get_be64(nla[NFTA_RULE_HANDLE]));
		rule = __nft_rule_lookup(chain, handle);
		if (IS_ERR(rule)) {
			NL_SET_BAD_ATTR(extack, nla[NFTA_RULE_HANDLE]);
			return PTR_ERR(rule);
		}

		if (info->nlh->nlmsg_flags & NLM_F_EXCL) {
			NL_SET_BAD_ATTR(extack, nla[NFTA_RULE_HANDLE]);
			return -EEXIST;
		}
		if (info->nlh->nlmsg_flags & NLM_F_REPLACE)
			old_rule = rule;
		else
			return -EOPNOTSUPP;
	} else {
		if (!(info->nlh->nlmsg_flags & NLM_F_CREATE) ||
		    info->nlh->nlmsg_flags & NLM_F_REPLACE)
			return -EINVAL;
		handle = nf_tables_alloc_handle(table);

		if (chain->use == UINT_MAX)
			return -EOVERFLOW;

		if (nla[NFTA_RULE_POSITION]) {
			pos_handle = be64_to_cpu(nla_get_be64(nla[NFTA_RULE_POSITION]));
			old_rule = __nft_rule_lookup(chain, pos_handle);
			if (IS_ERR(old_rule)) {
				NL_SET_BAD_ATTR(extack, nla[NFTA_RULE_POSITION]);
				return PTR_ERR(old_rule);
			}
		} else if (nla[NFTA_RULE_POSITION_ID]) {
			old_rule = nft_rule_lookup_byid(net, nla[NFTA_RULE_POSITION_ID]);
			if (IS_ERR(old_rule)) {
				NL_SET_BAD_ATTR(extack, nla[NFTA_RULE_POSITION_ID]);
				return PTR_ERR(old_rule);
			}
		}
	}

	nft_ctx_init(&ctx, net, skb, info->nlh, family, table, chain, nla);

	n = 0;
	size = 0;
	if (nla[NFTA_RULE_EXPRESSIONS]) {
		expr_info = kvmalloc_array(NFT_RULE_MAXEXPRS,
					   sizeof(struct nft_expr_info),
					   GFP_KERNEL);
		if (!expr_info)
			return -ENOMEM;

		nla_for_each_nested(tmp, nla[NFTA_RULE_EXPRESSIONS], rem) {
			err = -EINVAL;
			if (nla_type(tmp) != NFTA_LIST_ELEM)
				goto err_release_expr;
			if (n == NFT_RULE_MAXEXPRS)
				goto err_release_expr;
			err = nf_tables_expr_parse(&ctx, tmp, &expr_info[n]);
			if (err < 0) {
				NL_SET_BAD_ATTR(extack, tmp);
				goto err_release_expr;
			}
			size += expr_info[n].ops->size;
			n++;
		}
	}
	/* Check for overflow of dlen field */
	err = -EFBIG;
	if (size >= 1 << 12)
		goto err_release_expr;

	if (nla[NFTA_RULE_USERDATA]) {
		ulen = nla_len(nla[NFTA_RULE_USERDATA]);
		if (ulen > 0)
			usize = sizeof(struct nft_userdata) + ulen;
	}

	err = -ENOMEM;
	rule = kzalloc(sizeof(*rule) + size + usize, GFP_KERNEL);
	if (rule == NULL)
		goto err_release_expr;

	nft_activate_next(net, rule);

	rule->handle = handle;
	rule->dlen   = size;
	rule->udata  = ulen ? 1 : 0;

	if (ulen) {
		udata = nft_userdata(rule);
		udata->len = ulen - 1;
		nla_memcpy(udata->data, nla[NFTA_RULE_USERDATA], ulen);
	}

	expr = nft_expr_first(rule);
	for (i = 0; i < n; i++) {
		err = nf_tables_newexpr(&ctx, &expr_info[i], expr);
		if (err < 0) {
			NL_SET_BAD_ATTR(extack, expr_info[i].attr);
			goto err_release_rule;
		}

		if (expr_info[i].ops->validate)
			nft_validate_state_update(net, NFT_VALIDATE_NEED);

		expr_info[i].ops = NULL;
		expr = nft_expr_next(expr);
	}

	if (chain->flags & NFT_CHAIN_HW_OFFLOAD) {
		flow = nft_flow_rule_create(net, rule);
		if (IS_ERR(flow)) {
			err = PTR_ERR(flow);
			goto err_release_rule;
		}
	}

	if (info->nlh->nlmsg_flags & NLM_F_REPLACE) {
		err = nft_delrule(&ctx, old_rule);
		if (err < 0)
			goto err_destroy_flow_rule;

		trans = nft_trans_rule_add(&ctx, NFT_MSG_NEWRULE, rule);
		if (trans == NULL) {
			err = -ENOMEM;
			goto err_destroy_flow_rule;
		}
		list_add_tail_rcu(&rule->list, &old_rule->list);
	} else {
		trans = nft_trans_rule_add(&ctx, NFT_MSG_NEWRULE, rule);
		if (!trans) {
			err = -ENOMEM;
			goto err_destroy_flow_rule;
		}

		if (info->nlh->nlmsg_flags & NLM_F_APPEND) {
			if (old_rule)
				list_add_rcu(&rule->list, &old_rule->list);
			else
				list_add_tail_rcu(&rule->list, &chain->rules);
		 } else {
			if (old_rule)
				list_add_tail_rcu(&rule->list, &old_rule->list);
			else
				list_add_rcu(&rule->list, &chain->rules);
		}
	}
	kvfree(expr_info);
	chain->use++;

	if (flow)
		nft_trans_flow_rule(trans) = flow;

	if (nft_net->validate_state == NFT_VALIDATE_DO)
		return nft_table_validate(net, table);

	return 0;

err_destroy_flow_rule:
	if (flow)
		nft_flow_rule_destroy(flow);
err_release_rule:
	nf_tables_rule_release(&ctx, rule);
err_release_expr:
	for (i = 0; i < n; i++) {
		if (expr_info[i].ops) {
			module_put(expr_info[i].ops->type->owner);
			if (expr_info[i].ops->type->release_ops)
				expr_info[i].ops->type->release_ops(expr_info[i].ops);
		}
	}
	kvfree(expr_info);

	return err;
}

static struct nft_rule *nft_rule_lookup_byid(const struct net *net,
					     const struct nlattr *nla)
{
	struct nftables_pernet *nft_net = nft_pernet(net);
	u32 id = ntohl(nla_get_be32(nla));
	struct nft_trans *trans;

	list_for_each_entry(trans, &nft_net->commit_list, list) {
		struct nft_rule *rule = nft_trans_rule(trans);

		if (trans->msg_type == NFT_MSG_NEWRULE &&
		    id == nft_trans_rule_id(trans))
			return rule;
	}
	return ERR_PTR(-ENOENT);
}

static int nf_tables_delrule(struct sk_buff *skb, const struct nfnl_info *info,
			     const struct nlattr * const nla[])
{
	struct netlink_ext_ack *extack = info->extack;
	u8 genmask = nft_genmask_next(info->net);
	u8 family = info->nfmsg->nfgen_family;
	struct nft_chain *chain = NULL;
	struct net *net = info->net;
	struct nft_table *table;
	struct nft_rule *rule;
	struct nft_ctx ctx;
	int err = 0;

	table = nft_table_lookup(net, nla[NFTA_RULE_TABLE], family, genmask,
				 NETLINK_CB(skb).portid);
	if (IS_ERR(table)) {
		NL_SET_BAD_ATTR(extack, nla[NFTA_RULE_TABLE]);
		return PTR_ERR(table);
	}

	if (nla[NFTA_RULE_CHAIN]) {
		chain = nft_chain_lookup(net, table, nla[NFTA_RULE_CHAIN],
					 genmask);
		if (IS_ERR(chain)) {
			NL_SET_BAD_ATTR(extack, nla[NFTA_RULE_CHAIN]);
			return PTR_ERR(chain);
		}
		if (nft_chain_is_bound(chain))
			return -EOPNOTSUPP;
	}

	nft_ctx_init(&ctx, net, skb, info->nlh, family, table, chain, nla);

	if (chain) {
		if (nla[NFTA_RULE_HANDLE]) {
			rule = nft_rule_lookup(chain, nla[NFTA_RULE_HANDLE]);
			if (IS_ERR(rule)) {
				NL_SET_BAD_ATTR(extack, nla[NFTA_RULE_HANDLE]);
				return PTR_ERR(rule);
			}

			err = nft_delrule(&ctx, rule);
		} else if (nla[NFTA_RULE_ID]) {
			rule = nft_rule_lookup_byid(net, nla[NFTA_RULE_ID]);
			if (IS_ERR(rule)) {
				NL_SET_BAD_ATTR(extack, nla[NFTA_RULE_ID]);
				return PTR_ERR(rule);
			}

			err = nft_delrule(&ctx, rule);
		} else {
			err = nft_delrule_by_chain(&ctx);
		}
	} else {
		list_for_each_entry(chain, &table->chains, list) {
			if (!nft_is_active_next(net, chain))
				continue;

			ctx.chain = chain;
			err = nft_delrule_by_chain(&ctx);
			if (err < 0)
				break;
		}
	}

	return err;
}

/*
 * Sets
 */
static const struct nft_set_type *nft_set_types[] = {
	&nft_set_hash_fast_type,
	&nft_set_hash_type,
	&nft_set_rhash_type,
	&nft_set_bitmap_type,
	&nft_set_rbtree_type,
#if defined(CONFIG_X86_64) && !defined(CONFIG_UML)
	&nft_set_pipapo_avx2_type,
#endif
	&nft_set_pipapo_type,
};

#define NFT_SET_FEATURES	(NFT_SET_INTERVAL | NFT_SET_MAP | \
				 NFT_SET_TIMEOUT | NFT_SET_OBJECT | \
				 NFT_SET_EVAL)

static bool nft_set_ops_candidate(const struct nft_set_type *type, u32 flags)
{
	return (flags & type->features) == (flags & NFT_SET_FEATURES);
}

/*
 * Select a set implementation based on the data characteristics and the
 * given policy. The total memory use might not be known if no size is
 * given, in that case the amount of memory per element is used.
 */
static const struct nft_set_ops *
nft_select_set_ops(const struct nft_ctx *ctx,
		   const struct nlattr * const nla[],
		   const struct nft_set_desc *desc,
		   enum nft_set_policies policy)
{
	struct nftables_pernet *nft_net = nft_pernet(ctx->net);
	const struct nft_set_ops *ops, *bops;
	struct nft_set_estimate est, best;
	const struct nft_set_type *type;
	u32 flags = 0;
	int i;

	lockdep_assert_held(&nft_net->commit_mutex);
	lockdep_nfnl_nft_mutex_not_held();
<<<<<<< HEAD
#ifdef CONFIG_MODULES
	if (list_empty(&nf_tables_set_types)) {
		if (nft_request_module(ctx->net, "nft-set") == -EAGAIN)
			return ERR_PTR(-EAGAIN);
	}
#endif
=======

>>>>>>> c1084c27
	if (nla[NFTA_SET_FLAGS] != NULL)
		flags = ntohl(nla_get_be32(nla[NFTA_SET_FLAGS]));

	bops	    = NULL;
	best.size   = ~0;
	best.lookup = ~0;
	best.space  = ~0;

	for (i = 0; i < ARRAY_SIZE(nft_set_types); i++) {
		type = nft_set_types[i];
		ops = &type->ops;

		if (!nft_set_ops_candidate(type, flags))
			continue;
		if (!ops->estimate(desc, flags, &est))
			continue;

		switch (policy) {
		case NFT_SET_POL_PERFORMANCE:
			if (est.lookup < best.lookup)
				break;
			if (est.lookup == best.lookup &&
			    est.space < best.space)
				break;
			continue;
		case NFT_SET_POL_MEMORY:
			if (!desc->size) {
				if (est.space < best.space)
					break;
				if (est.space == best.space &&
				    est.lookup < best.lookup)
					break;
			} else if (est.size < best.size || !bops) {
				break;
			}
			continue;
		default:
			break;
		}

		bops = ops;
		best = est;
	}

	if (bops != NULL)
		return bops;

	return ERR_PTR(-EOPNOTSUPP);
}

static const struct nla_policy nft_set_policy[NFTA_SET_MAX + 1] = {
	[NFTA_SET_TABLE]		= { .type = NLA_STRING,
					    .len = NFT_TABLE_MAXNAMELEN - 1 },
	[NFTA_SET_NAME]			= { .type = NLA_STRING,
					    .len = NFT_SET_MAXNAMELEN - 1 },
	[NFTA_SET_FLAGS]		= { .type = NLA_U32 },
	[NFTA_SET_KEY_TYPE]		= { .type = NLA_U32 },
	[NFTA_SET_KEY_LEN]		= { .type = NLA_U32 },
	[NFTA_SET_DATA_TYPE]		= { .type = NLA_U32 },
	[NFTA_SET_DATA_LEN]		= { .type = NLA_U32 },
	[NFTA_SET_POLICY]		= { .type = NLA_U32 },
	[NFTA_SET_DESC]			= { .type = NLA_NESTED },
	[NFTA_SET_ID]			= { .type = NLA_U32 },
	[NFTA_SET_TIMEOUT]		= { .type = NLA_U64 },
	[NFTA_SET_GC_INTERVAL]		= { .type = NLA_U32 },
	[NFTA_SET_USERDATA]		= { .type = NLA_BINARY,
					    .len  = NFT_USERDATA_MAXLEN },
	[NFTA_SET_OBJ_TYPE]		= { .type = NLA_U32 },
	[NFTA_SET_HANDLE]		= { .type = NLA_U64 },
	[NFTA_SET_EXPR]			= { .type = NLA_NESTED },
	[NFTA_SET_EXPRESSIONS]		= { .type = NLA_NESTED },
};

static const struct nla_policy nft_set_desc_policy[NFTA_SET_DESC_MAX + 1] = {
	[NFTA_SET_DESC_SIZE]		= { .type = NLA_U32 },
	[NFTA_SET_DESC_CONCAT]		= { .type = NLA_NESTED },
};

static struct nft_set *nft_set_lookup(const struct nft_table *table,
				      const struct nlattr *nla, u8 genmask)
{
	struct nft_set *set;

	if (nla == NULL)
		return ERR_PTR(-EINVAL);

	list_for_each_entry_rcu(set, &table->sets, list) {
		if (!nla_strcmp(nla, set->name) &&
		    nft_active_genmask(set, genmask))
			return set;
	}
	return ERR_PTR(-ENOENT);
}

static struct nft_set *nft_set_lookup_byhandle(const struct nft_table *table,
					       const struct nlattr *nla,
					       u8 genmask)
{
	struct nft_set *set;

	list_for_each_entry(set, &table->sets, list) {
		if (be64_to_cpu(nla_get_be64(nla)) == set->handle &&
		    nft_active_genmask(set, genmask))
			return set;
	}
	return ERR_PTR(-ENOENT);
}

static struct nft_set *nft_set_lookup_byid(const struct net *net,
					   const struct nlattr *nla, u8 genmask)
{
	struct nftables_pernet *nft_net = nft_pernet(net);
	u32 id = ntohl(nla_get_be32(nla));
	struct nft_trans *trans;

	list_for_each_entry(trans, &nft_net->commit_list, list) {
		if (trans->msg_type == NFT_MSG_NEWSET) {
			struct nft_set *set = nft_trans_set(trans);

			if (id == nft_trans_set_id(trans) &&
			    nft_active_genmask(set, genmask))
				return set;
		}
	}
	return ERR_PTR(-ENOENT);
}

struct nft_set *nft_set_lookup_global(const struct net *net,
				      const struct nft_table *table,
				      const struct nlattr *nla_set_name,
				      const struct nlattr *nla_set_id,
				      u8 genmask)
{
	struct nft_set *set;

	set = nft_set_lookup(table, nla_set_name, genmask);
	if (IS_ERR(set)) {
		if (!nla_set_id)
			return set;

		set = nft_set_lookup_byid(net, nla_set_id, genmask);
	}
	return set;
}
EXPORT_SYMBOL_GPL(nft_set_lookup_global);

static int nf_tables_set_alloc_name(struct nft_ctx *ctx, struct nft_set *set,
				    const char *name)
{
	const struct nft_set *i;
	const char *p;
	unsigned long *inuse;
	unsigned int n = 0, min = 0;

	p = strchr(name, '%');
	if (p != NULL) {
		if (p[1] != 'd' || strchr(p + 2, '%'))
			return -EINVAL;

		inuse = (unsigned long *)get_zeroed_page(GFP_KERNEL);
		if (inuse == NULL)
			return -ENOMEM;
cont:
		list_for_each_entry(i, &ctx->table->sets, list) {
			int tmp;

			if (!nft_is_active_next(ctx->net, set))
				continue;
			if (!sscanf(i->name, name, &tmp))
				continue;
			if (tmp < min || tmp >= min + BITS_PER_BYTE * PAGE_SIZE)
				continue;

			set_bit(tmp - min, inuse);
		}

		n = find_first_zero_bit(inuse, BITS_PER_BYTE * PAGE_SIZE);
		if (n >= BITS_PER_BYTE * PAGE_SIZE) {
			min += BITS_PER_BYTE * PAGE_SIZE;
			memset(inuse, 0, PAGE_SIZE);
			goto cont;
		}
		free_page((unsigned long)inuse);
	}

	set->name = kasprintf(GFP_KERNEL, name, min + n);
	if (!set->name)
		return -ENOMEM;

	list_for_each_entry(i, &ctx->table->sets, list) {
		if (!nft_is_active_next(ctx->net, i))
			continue;
		if (!strcmp(set->name, i->name)) {
			kfree(set->name);
			set->name = NULL;
			return -ENFILE;
		}
	}
	return 0;
}

int nf_msecs_to_jiffies64(const struct nlattr *nla, u64 *result)
{
	u64 ms = be64_to_cpu(nla_get_be64(nla));
	u64 max = (u64)(~((u64)0));

	max = div_u64(max, NSEC_PER_MSEC);
	if (ms >= max)
		return -ERANGE;

	ms *= NSEC_PER_MSEC;
	*result = nsecs_to_jiffies64(ms);
	return 0;
}

__be64 nf_jiffies64_to_msecs(u64 input)
{
	return cpu_to_be64(jiffies64_to_msecs(input));
}

static int nf_tables_fill_set_concat(struct sk_buff *skb,
				     const struct nft_set *set)
{
	struct nlattr *concat, *field;
	int i;

	concat = nla_nest_start_noflag(skb, NFTA_SET_DESC_CONCAT);
	if (!concat)
		return -ENOMEM;

	for (i = 0; i < set->field_count; i++) {
		field = nla_nest_start_noflag(skb, NFTA_LIST_ELEM);
		if (!field)
			return -ENOMEM;

		if (nla_put_be32(skb, NFTA_SET_FIELD_LEN,
				 htonl(set->field_len[i])))
			return -ENOMEM;

		nla_nest_end(skb, field);
	}

	nla_nest_end(skb, concat);

	return 0;
}

static int nf_tables_fill_set(struct sk_buff *skb, const struct nft_ctx *ctx,
			      const struct nft_set *set, u16 event, u16 flags)
{
	struct nlmsghdr *nlh;
	u32 portid = ctx->portid;
	struct nlattr *nest;
	u32 seq = ctx->seq;
	int i;

	event = nfnl_msg_type(NFNL_SUBSYS_NFTABLES, event);
	nlh = nfnl_msg_put(skb, portid, seq, event, flags, ctx->family,
			   NFNETLINK_V0, nft_base_seq(ctx->net));
	if (!nlh)
		goto nla_put_failure;

	if (nla_put_string(skb, NFTA_SET_TABLE, ctx->table->name))
		goto nla_put_failure;
	if (nla_put_string(skb, NFTA_SET_NAME, set->name))
		goto nla_put_failure;
	if (nla_put_be64(skb, NFTA_SET_HANDLE, cpu_to_be64(set->handle),
			 NFTA_SET_PAD))
		goto nla_put_failure;
	if (set->flags != 0)
		if (nla_put_be32(skb, NFTA_SET_FLAGS, htonl(set->flags)))
			goto nla_put_failure;

	if (nla_put_be32(skb, NFTA_SET_KEY_TYPE, htonl(set->ktype)))
		goto nla_put_failure;
	if (nla_put_be32(skb, NFTA_SET_KEY_LEN, htonl(set->klen)))
		goto nla_put_failure;
	if (set->flags & NFT_SET_MAP) {
		if (nla_put_be32(skb, NFTA_SET_DATA_TYPE, htonl(set->dtype)))
			goto nla_put_failure;
		if (nla_put_be32(skb, NFTA_SET_DATA_LEN, htonl(set->dlen)))
			goto nla_put_failure;
	}
	if (set->flags & NFT_SET_OBJECT &&
	    nla_put_be32(skb, NFTA_SET_OBJ_TYPE, htonl(set->objtype)))
		goto nla_put_failure;

	if (set->timeout &&
	    nla_put_be64(skb, NFTA_SET_TIMEOUT,
			 nf_jiffies64_to_msecs(set->timeout),
			 NFTA_SET_PAD))
		goto nla_put_failure;
	if (set->gc_int &&
	    nla_put_be32(skb, NFTA_SET_GC_INTERVAL, htonl(set->gc_int)))
		goto nla_put_failure;

	if (set->policy != NFT_SET_POL_PERFORMANCE) {
		if (nla_put_be32(skb, NFTA_SET_POLICY, htonl(set->policy)))
			goto nla_put_failure;
	}

	if (set->udata &&
	    nla_put(skb, NFTA_SET_USERDATA, set->udlen, set->udata))
		goto nla_put_failure;

	nest = nla_nest_start_noflag(skb, NFTA_SET_DESC);
	if (!nest)
		goto nla_put_failure;
	if (set->size &&
	    nla_put_be32(skb, NFTA_SET_DESC_SIZE, htonl(set->size)))
		goto nla_put_failure;

	if (set->field_count > 1 &&
	    nf_tables_fill_set_concat(skb, set))
		goto nla_put_failure;

	nla_nest_end(skb, nest);

	if (set->num_exprs == 1) {
		nest = nla_nest_start_noflag(skb, NFTA_SET_EXPR);
		if (nf_tables_fill_expr_info(skb, set->exprs[0]) < 0)
			goto nla_put_failure;

		nla_nest_end(skb, nest);
	} else if (set->num_exprs > 1) {
		nest = nla_nest_start_noflag(skb, NFTA_SET_EXPRESSIONS);
		if (nest == NULL)
			goto nla_put_failure;

		for (i = 0; i < set->num_exprs; i++) {
			if (nft_expr_dump(skb, NFTA_LIST_ELEM,
					  set->exprs[i]) < 0)
				goto nla_put_failure;
		}
		nla_nest_end(skb, nest);
	}

	nlmsg_end(skb, nlh);
	return 0;

nla_put_failure:
	nlmsg_trim(skb, nlh);
	return -1;
}

static void nf_tables_set_notify(const struct nft_ctx *ctx,
				 const struct nft_set *set, int event,
			         gfp_t gfp_flags)
{
	struct nftables_pernet *nft_net = nft_pernet(ctx->net);
	u32 portid = ctx->portid;
	struct sk_buff *skb;
	u16 flags = 0;
	int err;

	if (!ctx->report &&
	    !nfnetlink_has_listeners(ctx->net, NFNLGRP_NFTABLES))
		return;

	skb = nlmsg_new(NLMSG_GOODSIZE, gfp_flags);
	if (skb == NULL)
		goto err;

	if (ctx->flags & (NLM_F_CREATE | NLM_F_EXCL))
		flags |= ctx->flags & (NLM_F_CREATE | NLM_F_EXCL);

	err = nf_tables_fill_set(skb, ctx, set, event, flags);
	if (err < 0) {
		kfree_skb(skb);
		goto err;
	}

	nft_notify_enqueue(skb, ctx->report, &nft_net->notify_list);
	return;
err:
	nfnetlink_set_err(ctx->net, portid, NFNLGRP_NFTABLES, -ENOBUFS);
}

static int nf_tables_dump_sets(struct sk_buff *skb, struct netlink_callback *cb)
{
	const struct nft_set *set;
	unsigned int idx, s_idx = cb->args[0];
	struct nft_table *table, *cur_table = (struct nft_table *)cb->args[2];
	struct net *net = sock_net(skb->sk);
	struct nft_ctx *ctx = cb->data, ctx_set;
	struct nftables_pernet *nft_net;

	if (cb->args[1])
		return skb->len;

	rcu_read_lock();
	nft_net = nft_pernet(net);
	cb->seq = nft_net->base_seq;

	list_for_each_entry_rcu(table, &nft_net->tables, list) {
		if (ctx->family != NFPROTO_UNSPEC &&
		    ctx->family != table->family)
			continue;

		if (ctx->table && ctx->table != table)
			continue;

		if (cur_table) {
			if (cur_table != table)
				continue;

			cur_table = NULL;
		}
		idx = 0;
		list_for_each_entry_rcu(set, &table->sets, list) {
			if (idx < s_idx)
				goto cont;
			if (!nft_is_active(net, set))
				goto cont;

			ctx_set = *ctx;
			ctx_set.table = table;
			ctx_set.family = table->family;

			if (nf_tables_fill_set(skb, &ctx_set, set,
					       NFT_MSG_NEWSET,
					       NLM_F_MULTI) < 0) {
				cb->args[0] = idx;
				cb->args[2] = (unsigned long) table;
				goto done;
			}
			nl_dump_check_consistent(cb, nlmsg_hdr(skb));
cont:
			idx++;
		}
		if (s_idx)
			s_idx = 0;
	}
	cb->args[1] = 1;
done:
	rcu_read_unlock();
	return skb->len;
}

static int nf_tables_dump_sets_start(struct netlink_callback *cb)
{
	struct nft_ctx *ctx_dump = NULL;

	ctx_dump = kmemdup(cb->data, sizeof(*ctx_dump), GFP_ATOMIC);
	if (ctx_dump == NULL)
		return -ENOMEM;

	cb->data = ctx_dump;
	return 0;
}

static int nf_tables_dump_sets_done(struct netlink_callback *cb)
{
	kfree(cb->data);
	return 0;
}

/* called with rcu_read_lock held */
static int nf_tables_getset(struct sk_buff *skb, const struct nfnl_info *info,
			    const struct nlattr * const nla[])
{
	struct netlink_ext_ack *extack = info->extack;
	u8 genmask = nft_genmask_cur(info->net);
	u8 family = info->nfmsg->nfgen_family;
	struct nft_table *table = NULL;
	struct net *net = info->net;
	const struct nft_set *set;
	struct sk_buff *skb2;
	struct nft_ctx ctx;
	int err;

	if (nla[NFTA_SET_TABLE]) {
		table = nft_table_lookup(net, nla[NFTA_SET_TABLE], family,
					 genmask, 0);
		if (IS_ERR(table)) {
			NL_SET_BAD_ATTR(extack, nla[NFTA_SET_TABLE]);
			return PTR_ERR(table);
		}
	}

	nft_ctx_init(&ctx, net, skb, info->nlh, family, table, NULL, nla);

	if (info->nlh->nlmsg_flags & NLM_F_DUMP) {
		struct netlink_dump_control c = {
			.start = nf_tables_dump_sets_start,
			.dump = nf_tables_dump_sets,
			.done = nf_tables_dump_sets_done,
			.data = &ctx,
			.module = THIS_MODULE,
		};

		return nft_netlink_dump_start_rcu(info->sk, skb, info->nlh, &c);
	}

	/* Only accept unspec with dump */
	if (info->nfmsg->nfgen_family == NFPROTO_UNSPEC)
		return -EAFNOSUPPORT;
	if (!nla[NFTA_SET_TABLE])
		return -EINVAL;

	set = nft_set_lookup(table, nla[NFTA_SET_NAME], genmask);
	if (IS_ERR(set))
		return PTR_ERR(set);

	skb2 = alloc_skb(NLMSG_GOODSIZE, GFP_ATOMIC);
	if (skb2 == NULL)
		return -ENOMEM;

	err = nf_tables_fill_set(skb2, &ctx, set, NFT_MSG_NEWSET, 0);
	if (err < 0)
		goto err_fill_set_info;

	return nfnetlink_unicast(skb2, net, NETLINK_CB(skb).portid);

err_fill_set_info:
	kfree_skb(skb2);
	return err;
}

static const struct nla_policy nft_concat_policy[NFTA_SET_FIELD_MAX + 1] = {
	[NFTA_SET_FIELD_LEN]	= { .type = NLA_U32 },
};

static int nft_set_desc_concat_parse(const struct nlattr *attr,
				     struct nft_set_desc *desc)
{
	struct nlattr *tb[NFTA_SET_FIELD_MAX + 1];
	u32 len;
	int err;

	err = nla_parse_nested_deprecated(tb, NFTA_SET_FIELD_MAX, attr,
					  nft_concat_policy, NULL);
	if (err < 0)
		return err;

	if (!tb[NFTA_SET_FIELD_LEN])
		return -EINVAL;

	len = ntohl(nla_get_be32(tb[NFTA_SET_FIELD_LEN]));

	if (len * BITS_PER_BYTE / 32 > NFT_REG32_COUNT)
		return -E2BIG;

	desc->field_len[desc->field_count++] = len;

	return 0;
}

static int nft_set_desc_concat(struct nft_set_desc *desc,
			       const struct nlattr *nla)
{
	struct nlattr *attr;
	int rem, err;

	nla_for_each_nested(attr, nla, rem) {
		if (nla_type(attr) != NFTA_LIST_ELEM)
			return -EINVAL;

		err = nft_set_desc_concat_parse(attr, desc);
		if (err < 0)
			return err;
	}

	return 0;
}

static int nf_tables_set_desc_parse(struct nft_set_desc *desc,
				    const struct nlattr *nla)
{
	struct nlattr *da[NFTA_SET_DESC_MAX + 1];
	int err;

	err = nla_parse_nested_deprecated(da, NFTA_SET_DESC_MAX, nla,
					  nft_set_desc_policy, NULL);
	if (err < 0)
		return err;

	if (da[NFTA_SET_DESC_SIZE] != NULL)
		desc->size = ntohl(nla_get_be32(da[NFTA_SET_DESC_SIZE]));
	if (da[NFTA_SET_DESC_CONCAT])
		err = nft_set_desc_concat(desc, da[NFTA_SET_DESC_CONCAT]);

	return err;
}

static int nf_tables_newset(struct sk_buff *skb, const struct nfnl_info *info,
			    const struct nlattr * const nla[])
{
	u32 ktype, dtype, flags, policy, gc_int, objtype;
	struct netlink_ext_ack *extack = info->extack;
	u8 genmask = nft_genmask_next(info->net);
	u8 family = info->nfmsg->nfgen_family;
	const struct nft_set_ops *ops;
	struct nft_expr *expr = NULL;
	struct net *net = info->net;
	struct nft_set_desc desc;
	struct nft_table *table;
	unsigned char *udata;
	struct nft_set *set;
	struct nft_ctx ctx;
	size_t alloc_size;
	u64 timeout;
	char *name;
	int err, i;
	u16 udlen;
	u64 size;

	if (nla[NFTA_SET_TABLE] == NULL ||
	    nla[NFTA_SET_NAME] == NULL ||
	    nla[NFTA_SET_KEY_LEN] == NULL ||
	    nla[NFTA_SET_ID] == NULL)
		return -EINVAL;

	memset(&desc, 0, sizeof(desc));

	ktype = NFT_DATA_VALUE;
	if (nla[NFTA_SET_KEY_TYPE] != NULL) {
		ktype = ntohl(nla_get_be32(nla[NFTA_SET_KEY_TYPE]));
		if ((ktype & NFT_DATA_RESERVED_MASK) == NFT_DATA_RESERVED_MASK)
			return -EINVAL;
	}

	desc.klen = ntohl(nla_get_be32(nla[NFTA_SET_KEY_LEN]));
	if (desc.klen == 0 || desc.klen > NFT_DATA_VALUE_MAXLEN)
		return -EINVAL;

	flags = 0;
	if (nla[NFTA_SET_FLAGS] != NULL) {
		flags = ntohl(nla_get_be32(nla[NFTA_SET_FLAGS]));
		if (flags & ~(NFT_SET_ANONYMOUS | NFT_SET_CONSTANT |
			      NFT_SET_INTERVAL | NFT_SET_TIMEOUT |
			      NFT_SET_MAP | NFT_SET_EVAL |
<<<<<<< HEAD
			      NFT_SET_OBJECT))
=======
			      NFT_SET_OBJECT | NFT_SET_CONCAT | NFT_SET_EXPR))
>>>>>>> c1084c27
			return -EOPNOTSUPP;
		/* Only one of these operations is supported */
		if ((flags & (NFT_SET_MAP | NFT_SET_OBJECT)) ==
			     (NFT_SET_MAP | NFT_SET_OBJECT))
			return -EOPNOTSUPP;
		if ((flags & (NFT_SET_EVAL | NFT_SET_OBJECT)) ==
			     (NFT_SET_EVAL | NFT_SET_OBJECT))
			return -EOPNOTSUPP;
	}

	dtype = 0;
	if (nla[NFTA_SET_DATA_TYPE] != NULL) {
		if (!(flags & NFT_SET_MAP))
			return -EINVAL;

		dtype = ntohl(nla_get_be32(nla[NFTA_SET_DATA_TYPE]));
		if ((dtype & NFT_DATA_RESERVED_MASK) == NFT_DATA_RESERVED_MASK &&
		    dtype != NFT_DATA_VERDICT)
			return -EINVAL;

		if (dtype != NFT_DATA_VERDICT) {
			if (nla[NFTA_SET_DATA_LEN] == NULL)
				return -EINVAL;
			desc.dlen = ntohl(nla_get_be32(nla[NFTA_SET_DATA_LEN]));
			if (desc.dlen == 0 || desc.dlen > NFT_DATA_VALUE_MAXLEN)
				return -EINVAL;
		} else
			desc.dlen = sizeof(struct nft_verdict);
	} else if (flags & NFT_SET_MAP)
		return -EINVAL;

	if (nla[NFTA_SET_OBJ_TYPE] != NULL) {
		if (!(flags & NFT_SET_OBJECT))
			return -EINVAL;

		objtype = ntohl(nla_get_be32(nla[NFTA_SET_OBJ_TYPE]));
		if (objtype == NFT_OBJECT_UNSPEC ||
		    objtype > NFT_OBJECT_MAX)
			return -EOPNOTSUPP;
	} else if (flags & NFT_SET_OBJECT)
		return -EINVAL;
	else
		objtype = NFT_OBJECT_UNSPEC;

	timeout = 0;
	if (nla[NFTA_SET_TIMEOUT] != NULL) {
		if (!(flags & NFT_SET_TIMEOUT))
			return -EINVAL;

		err = nf_msecs_to_jiffies64(nla[NFTA_SET_TIMEOUT], &timeout);
		if (err)
			return err;
	}
	gc_int = 0;
	if (nla[NFTA_SET_GC_INTERVAL] != NULL) {
		if (!(flags & NFT_SET_TIMEOUT))
			return -EINVAL;
		gc_int = ntohl(nla_get_be32(nla[NFTA_SET_GC_INTERVAL]));
	}

	policy = NFT_SET_POL_PERFORMANCE;
	if (nla[NFTA_SET_POLICY] != NULL)
		policy = ntohl(nla_get_be32(nla[NFTA_SET_POLICY]));

	if (nla[NFTA_SET_DESC] != NULL) {
		err = nf_tables_set_desc_parse(&desc, nla[NFTA_SET_DESC]);
		if (err < 0)
			return err;
	}

	if (nla[NFTA_SET_EXPR] || nla[NFTA_SET_EXPRESSIONS])
		desc.expr = true;

	table = nft_table_lookup(net, nla[NFTA_SET_TABLE], family, genmask,
				 NETLINK_CB(skb).portid);
	if (IS_ERR(table)) {
		NL_SET_BAD_ATTR(extack, nla[NFTA_SET_TABLE]);
		return PTR_ERR(table);
	}

	nft_ctx_init(&ctx, net, skb, info->nlh, family, table, NULL, nla);

	set = nft_set_lookup(table, nla[NFTA_SET_NAME], genmask);
	if (IS_ERR(set)) {
		if (PTR_ERR(set) != -ENOENT) {
			NL_SET_BAD_ATTR(extack, nla[NFTA_SET_NAME]);
			return PTR_ERR(set);
		}
	} else {
		if (info->nlh->nlmsg_flags & NLM_F_EXCL) {
			NL_SET_BAD_ATTR(extack, nla[NFTA_SET_NAME]);
			return -EEXIST;
		}
		if (info->nlh->nlmsg_flags & NLM_F_REPLACE)
			return -EOPNOTSUPP;

		return 0;
	}

	if (!(info->nlh->nlmsg_flags & NLM_F_CREATE))
		return -ENOENT;

	ops = nft_select_set_ops(&ctx, nla, &desc, policy);
	if (IS_ERR(ops))
		return PTR_ERR(ops);

	udlen = 0;
	if (nla[NFTA_SET_USERDATA])
		udlen = nla_len(nla[NFTA_SET_USERDATA]);

	size = 0;
	if (ops->privsize != NULL)
		size = ops->privsize(nla, &desc);
	alloc_size = sizeof(*set) + size + udlen;
	if (alloc_size < size || alloc_size > INT_MAX)
		return -ENOMEM;
	set = kvzalloc(alloc_size, GFP_KERNEL);
	if (!set)
		return -ENOMEM;

	name = nla_strdup(nla[NFTA_SET_NAME], GFP_KERNEL);
	if (!name) {
		err = -ENOMEM;
		goto err_set_name;
	}

	err = nf_tables_set_alloc_name(&ctx, set, name);
	kfree(name);
	if (err < 0)
		goto err_set_name;

	udata = NULL;
	if (udlen) {
		udata = set->data + size;
		nla_memcpy(udata, nla[NFTA_SET_USERDATA], udlen);
	}

	INIT_LIST_HEAD(&set->bindings);
	INIT_LIST_HEAD(&set->catchall_list);
	set->table = table;
	write_pnet(&set->net, net);
	set->ops = ops;
	set->ktype = ktype;
	set->klen = desc.klen;
	set->dtype = dtype;
	set->objtype = objtype;
	set->dlen = desc.dlen;
	set->flags = flags;
	set->size = desc.size;
	set->policy = policy;
	set->udlen = udlen;
	set->udata = udata;
	set->timeout = timeout;
	set->gc_int = gc_int;

	set->field_count = desc.field_count;
	for (i = 0; i < desc.field_count; i++)
		set->field_len[i] = desc.field_len[i];

	err = ops->init(set, &desc, nla);
	if (err < 0)
		goto err_set_init;

	if (nla[NFTA_SET_EXPR]) {
		expr = nft_set_elem_expr_alloc(&ctx, set, nla[NFTA_SET_EXPR]);
		if (IS_ERR(expr)) {
			err = PTR_ERR(expr);
			goto err_set_expr_alloc;
		}
		set->exprs[0] = expr;
		set->num_exprs++;
	} else if (nla[NFTA_SET_EXPRESSIONS]) {
		struct nft_expr *expr;
		struct nlattr *tmp;
		int left;

		if (!(flags & NFT_SET_EXPR)) {
			err = -EINVAL;
			goto err_set_expr_alloc;
		}
		i = 0;
		nla_for_each_nested(tmp, nla[NFTA_SET_EXPRESSIONS], left) {
			if (i == NFT_SET_EXPR_MAX) {
				err = -E2BIG;
				goto err_set_expr_alloc;
			}
			if (nla_type(tmp) != NFTA_LIST_ELEM) {
				err = -EINVAL;
				goto err_set_expr_alloc;
			}
			expr = nft_set_elem_expr_alloc(&ctx, set, tmp);
			if (IS_ERR(expr)) {
				err = PTR_ERR(expr);
				goto err_set_expr_alloc;
			}
			set->exprs[i++] = expr;
			set->num_exprs++;
		}
	}

	set->handle = nf_tables_alloc_handle(table);

	err = nft_trans_set_add(&ctx, NFT_MSG_NEWSET, set);
	if (err < 0)
		goto err_set_expr_alloc;

	list_add_tail_rcu(&set->list, &table->sets);
	table->use++;
	return 0;

err_set_expr_alloc:
	for (i = 0; i < set->num_exprs; i++)
		nft_expr_destroy(&ctx, set->exprs[i]);

	ops->destroy(set);
err_set_init:
	kfree(set->name);
err_set_name:
	kvfree(set);
	return err;
}

struct nft_set_elem_catchall {
	struct list_head	list;
	struct rcu_head		rcu;
	void			*elem;
};

static void nft_set_catchall_destroy(const struct nft_ctx *ctx,
				     struct nft_set *set)
{
	struct nft_set_elem_catchall *catchall;

	list_for_each_entry_rcu(catchall, &set->catchall_list, list) {
		list_del_rcu(&catchall->list);
		nft_set_elem_destroy(set, catchall->elem, true);
		kfree_rcu(catchall);
	}
}

static void nft_set_destroy(const struct nft_ctx *ctx, struct nft_set *set)
{
	int i;

	if (WARN_ON(set->use > 0))
		return;

	for (i = 0; i < set->num_exprs; i++)
		nft_expr_destroy(ctx, set->exprs[i]);

	set->ops->destroy(set);
	nft_set_catchall_destroy(ctx, set);
	kfree(set->name);
	kvfree(set);
}

static int nf_tables_delset(struct sk_buff *skb, const struct nfnl_info *info,
			    const struct nlattr * const nla[])
{
	struct netlink_ext_ack *extack = info->extack;
	u8 genmask = nft_genmask_next(info->net);
	u8 family = info->nfmsg->nfgen_family;
	struct net *net = info->net;
	const struct nlattr *attr;
	struct nft_table *table;
	struct nft_set *set;
	struct nft_ctx ctx;

	if (info->nfmsg->nfgen_family == NFPROTO_UNSPEC)
		return -EAFNOSUPPORT;

	table = nft_table_lookup(net, nla[NFTA_SET_TABLE], family,
				 genmask, NETLINK_CB(skb).portid);
	if (IS_ERR(table)) {
		NL_SET_BAD_ATTR(extack, nla[NFTA_SET_TABLE]);
		return PTR_ERR(table);
	}

	if (nla[NFTA_SET_HANDLE]) {
		attr = nla[NFTA_SET_HANDLE];
		set = nft_set_lookup_byhandle(table, attr, genmask);
	} else {
		attr = nla[NFTA_SET_NAME];
		set = nft_set_lookup(table, attr, genmask);
	}

	if (IS_ERR(set)) {
		NL_SET_BAD_ATTR(extack, attr);
		return PTR_ERR(set);
	}
	if (set->use ||
	    (info->nlh->nlmsg_flags & NLM_F_NONREC &&
	     atomic_read(&set->nelems) > 0)) {
		NL_SET_BAD_ATTR(extack, attr);
		return -EBUSY;
	}

	nft_ctx_init(&ctx, net, skb, info->nlh, family, table, NULL, nla);

	return nft_delset(&ctx, set);
}

static int nft_validate_register_store(const struct nft_ctx *ctx,
				       enum nft_registers reg,
				       const struct nft_data *data,
				       enum nft_data_types type,
				       unsigned int len);

static int nft_setelem_data_validate(const struct nft_ctx *ctx,
				     struct nft_set *set,
				     struct nft_set_elem *elem)
{
	const struct nft_set_ext *ext = nft_set_elem_ext(set, elem->priv);
	enum nft_registers dreg;

	dreg = nft_type_to_reg(set->dtype);
	return nft_validate_register_store(ctx, dreg, nft_set_ext_data(ext),
					   set->dtype == NFT_DATA_VERDICT ?
					   NFT_DATA_VERDICT : NFT_DATA_VALUE,
					   set->dlen);
}

static int nf_tables_bind_check_setelem(const struct nft_ctx *ctx,
					struct nft_set *set,
					const struct nft_set_iter *iter,
					struct nft_set_elem *elem)
{
	return nft_setelem_data_validate(ctx, set, elem);
}

static int nft_set_catchall_bind_check(const struct nft_ctx *ctx,
				       struct nft_set *set)
{
	u8 genmask = nft_genmask_next(ctx->net);
	struct nft_set_elem_catchall *catchall;
	struct nft_set_elem elem;
	struct nft_set_ext *ext;
	int ret = 0;

	list_for_each_entry_rcu(catchall, &set->catchall_list, list) {
		ext = nft_set_elem_ext(set, catchall->elem);
		if (!nft_set_elem_active(ext, genmask))
			continue;

		elem.priv = catchall->elem;
		ret = nft_setelem_data_validate(ctx, set, &elem);
		if (ret < 0)
			break;
	}

	return ret;
}

int nf_tables_bind_set(const struct nft_ctx *ctx, struct nft_set *set,
		       struct nft_set_binding *binding)
{
	struct nft_set_binding *i;
	struct nft_set_iter iter;

	if (set->use == UINT_MAX)
		return -EOVERFLOW;

	if (!list_empty(&set->bindings) && nft_set_is_anonymous(set))
		return -EBUSY;

	if (binding->flags & NFT_SET_MAP) {
		/* If the set is already bound to the same chain all
		 * jumps are already validated for that chain.
		 */
		list_for_each_entry(i, &set->bindings, list) {
			if (i->flags & NFT_SET_MAP &&
			    i->chain == binding->chain)
				goto bind;
		}

		iter.genmask	= nft_genmask_next(ctx->net);
		iter.skip 	= 0;
		iter.count	= 0;
		iter.err	= 0;
		iter.fn		= nf_tables_bind_check_setelem;

		set->ops->walk(ctx, set, &iter);
		if (!iter.err)
			iter.err = nft_set_catchall_bind_check(ctx, set);

		if (iter.err < 0)
			return iter.err;
	}
bind:
	binding->chain = ctx->chain;
	list_add_tail_rcu(&binding->list, &set->bindings);
	nft_set_trans_bind(ctx, set);
	set->use++;

	return 0;
}
EXPORT_SYMBOL_GPL(nf_tables_bind_set);

static void nf_tables_unbind_set(const struct nft_ctx *ctx, struct nft_set *set,
				 struct nft_set_binding *binding, bool event)
{
	list_del_rcu(&binding->list);

	if (list_empty(&set->bindings) && nft_set_is_anonymous(set)) {
		list_del_rcu(&set->list);
		if (event)
			nf_tables_set_notify(ctx, set, NFT_MSG_DELSET,
					     GFP_KERNEL);
	}
}

void nf_tables_deactivate_set(const struct nft_ctx *ctx, struct nft_set *set,
			      struct nft_set_binding *binding,
			      enum nft_trans_phase phase)
{
	switch (phase) {
	case NFT_TRANS_PREPARE:
		set->use--;
		return;
	case NFT_TRANS_ABORT:
	case NFT_TRANS_RELEASE:
		set->use--;
		fallthrough;
	default:
		nf_tables_unbind_set(ctx, set, binding,
				     phase == NFT_TRANS_COMMIT);
	}
}
EXPORT_SYMBOL_GPL(nf_tables_deactivate_set);

void nf_tables_destroy_set(const struct nft_ctx *ctx, struct nft_set *set)
{
	if (list_empty(&set->bindings) && nft_set_is_anonymous(set))
		nft_set_destroy(ctx, set);
}
EXPORT_SYMBOL_GPL(nf_tables_destroy_set);

const struct nft_set_ext_type nft_set_ext_types[] = {
	[NFT_SET_EXT_KEY]		= {
		.align	= __alignof__(u32),
	},
	[NFT_SET_EXT_DATA]		= {
		.align	= __alignof__(u32),
	},
	[NFT_SET_EXT_EXPRESSIONS]	= {
		.align	= __alignof__(struct nft_set_elem_expr),
	},
	[NFT_SET_EXT_OBJREF]		= {
		.len	= sizeof(struct nft_object *),
		.align	= __alignof__(struct nft_object *),
	},
	[NFT_SET_EXT_FLAGS]		= {
		.len	= sizeof(u8),
		.align	= __alignof__(u8),
	},
	[NFT_SET_EXT_TIMEOUT]		= {
		.len	= sizeof(u64),
		.align	= __alignof__(u64),
	},
	[NFT_SET_EXT_EXPIRATION]	= {
		.len	= sizeof(u64),
		.align	= __alignof__(u64),
	},
	[NFT_SET_EXT_USERDATA]		= {
		.len	= sizeof(struct nft_userdata),
		.align	= __alignof__(struct nft_userdata),
	},
	[NFT_SET_EXT_KEY_END]		= {
		.align	= __alignof__(u32),
	},
};

/*
 * Set elements
 */

static const struct nla_policy nft_set_elem_policy[NFTA_SET_ELEM_MAX + 1] = {
	[NFTA_SET_ELEM_KEY]		= { .type = NLA_NESTED },
	[NFTA_SET_ELEM_DATA]		= { .type = NLA_NESTED },
	[NFTA_SET_ELEM_FLAGS]		= { .type = NLA_U32 },
	[NFTA_SET_ELEM_TIMEOUT]		= { .type = NLA_U64 },
	[NFTA_SET_ELEM_EXPIRATION]	= { .type = NLA_U64 },
	[NFTA_SET_ELEM_USERDATA]	= { .type = NLA_BINARY,
					    .len = NFT_USERDATA_MAXLEN },
	[NFTA_SET_ELEM_EXPR]		= { .type = NLA_NESTED },
	[NFTA_SET_ELEM_OBJREF]		= { .type = NLA_STRING,
					    .len = NFT_OBJ_MAXNAMELEN - 1 },
<<<<<<< HEAD
=======
	[NFTA_SET_ELEM_KEY_END]		= { .type = NLA_NESTED },
	[NFTA_SET_ELEM_EXPRESSIONS]	= { .type = NLA_NESTED },
>>>>>>> c1084c27
};

static const struct nla_policy nft_set_elem_list_policy[NFTA_SET_ELEM_LIST_MAX + 1] = {
	[NFTA_SET_ELEM_LIST_TABLE]	= { .type = NLA_STRING,
					    .len = NFT_TABLE_MAXNAMELEN - 1 },
	[NFTA_SET_ELEM_LIST_SET]	= { .type = NLA_STRING,
					    .len = NFT_SET_MAXNAMELEN - 1 },
	[NFTA_SET_ELEM_LIST_ELEMENTS]	= { .type = NLA_NESTED },
	[NFTA_SET_ELEM_LIST_SET_ID]	= { .type = NLA_U32 },
};

static int nft_set_elem_expr_dump(struct sk_buff *skb,
				  const struct nft_set *set,
				  const struct nft_set_ext *ext)
{
	struct nft_set_elem_expr *elem_expr;
	u32 size, num_exprs = 0;
	struct nft_expr *expr;
	struct nlattr *nest;

	elem_expr = nft_set_ext_expr(ext);
	nft_setelem_expr_foreach(expr, elem_expr, size)
		num_exprs++;

	if (num_exprs == 1) {
		expr = nft_setelem_expr_at(elem_expr, 0);
		if (nft_expr_dump(skb, NFTA_SET_ELEM_EXPR, expr) < 0)
			return -1;

		return 0;
	} else if (num_exprs > 1) {
		nest = nla_nest_start_noflag(skb, NFTA_SET_ELEM_EXPRESSIONS);
		if (nest == NULL)
			goto nla_put_failure;

		nft_setelem_expr_foreach(expr, elem_expr, size) {
			expr = nft_setelem_expr_at(elem_expr, size);
			if (nft_expr_dump(skb, NFTA_LIST_ELEM, expr) < 0)
				goto nla_put_failure;
		}
		nla_nest_end(skb, nest);
	}
	return 0;

nla_put_failure:
	return -1;
}

static int nf_tables_fill_setelem(struct sk_buff *skb,
				  const struct nft_set *set,
				  const struct nft_set_elem *elem)
{
	const struct nft_set_ext *ext = nft_set_elem_ext(set, elem->priv);
	unsigned char *b = skb_tail_pointer(skb);
	struct nlattr *nest;

	nest = nla_nest_start_noflag(skb, NFTA_LIST_ELEM);
	if (nest == NULL)
		goto nla_put_failure;

	if (nft_set_ext_exists(ext, NFT_SET_EXT_KEY) &&
	    nft_data_dump(skb, NFTA_SET_ELEM_KEY, nft_set_ext_key(ext),
			  NFT_DATA_VALUE, set->klen) < 0)
		goto nla_put_failure;

	if (nft_set_ext_exists(ext, NFT_SET_EXT_KEY_END) &&
	    nft_data_dump(skb, NFTA_SET_ELEM_KEY_END, nft_set_ext_key_end(ext),
			  NFT_DATA_VALUE, set->klen) < 0)
		goto nla_put_failure;

	if (nft_set_ext_exists(ext, NFT_SET_EXT_DATA) &&
	    nft_data_dump(skb, NFTA_SET_ELEM_DATA, nft_set_ext_data(ext),
			  set->dtype == NFT_DATA_VERDICT ? NFT_DATA_VERDICT : NFT_DATA_VALUE,
			  set->dlen) < 0)
		goto nla_put_failure;

	if (nft_set_ext_exists(ext, NFT_SET_EXT_EXPRESSIONS) &&
	    nft_set_elem_expr_dump(skb, set, ext))
		goto nla_put_failure;

	if (nft_set_ext_exists(ext, NFT_SET_EXT_OBJREF) &&
	    nla_put_string(skb, NFTA_SET_ELEM_OBJREF,
			   (*nft_set_ext_obj(ext))->key.name) < 0)
		goto nla_put_failure;

	if (nft_set_ext_exists(ext, NFT_SET_EXT_FLAGS) &&
	    nla_put_be32(skb, NFTA_SET_ELEM_FLAGS,
		         htonl(*nft_set_ext_flags(ext))))
		goto nla_put_failure;

	if (nft_set_ext_exists(ext, NFT_SET_EXT_TIMEOUT) &&
	    nla_put_be64(skb, NFTA_SET_ELEM_TIMEOUT,
			 nf_jiffies64_to_msecs(*nft_set_ext_timeout(ext)),
			 NFTA_SET_ELEM_PAD))
		goto nla_put_failure;

	if (nft_set_ext_exists(ext, NFT_SET_EXT_EXPIRATION)) {
		u64 expires, now = get_jiffies_64();

		expires = *nft_set_ext_expiration(ext);
		if (time_before64(now, expires))
			expires -= now;
		else
			expires = 0;

		if (nla_put_be64(skb, NFTA_SET_ELEM_EXPIRATION,
				 nf_jiffies64_to_msecs(expires),
				 NFTA_SET_ELEM_PAD))
			goto nla_put_failure;
	}

	if (nft_set_ext_exists(ext, NFT_SET_EXT_USERDATA)) {
		struct nft_userdata *udata;

		udata = nft_set_ext_userdata(ext);
		if (nla_put(skb, NFTA_SET_ELEM_USERDATA,
			    udata->len + 1, udata->data))
			goto nla_put_failure;
	}

	nla_nest_end(skb, nest);
	return 0;

nla_put_failure:
	nlmsg_trim(skb, b);
	return -EMSGSIZE;
}

struct nft_set_dump_args {
	const struct netlink_callback	*cb;
	struct nft_set_iter		iter;
	struct sk_buff			*skb;
};

static int nf_tables_dump_setelem(const struct nft_ctx *ctx,
				  struct nft_set *set,
				  const struct nft_set_iter *iter,
				  struct nft_set_elem *elem)
{
	struct nft_set_dump_args *args;

	args = container_of(iter, struct nft_set_dump_args, iter);
	return nf_tables_fill_setelem(args->skb, set, elem);
}

struct nft_set_dump_ctx {
	const struct nft_set	*set;
	struct nft_ctx		ctx;
};

static int nft_set_catchall_dump(struct net *net, struct sk_buff *skb,
				 const struct nft_set *set)
{
	struct nft_set_elem_catchall *catchall;
	u8 genmask = nft_genmask_cur(net);
	struct nft_set_elem elem;
	struct nft_set_ext *ext;
	int ret = 0;

	list_for_each_entry_rcu(catchall, &set->catchall_list, list) {
		ext = nft_set_elem_ext(set, catchall->elem);
		if (!nft_set_elem_active(ext, genmask) ||
		    nft_set_elem_expired(ext))
			continue;

		elem.priv = catchall->elem;
		ret = nf_tables_fill_setelem(skb, set, &elem);
		break;
	}

	return ret;
}

static int nf_tables_dump_set(struct sk_buff *skb, struct netlink_callback *cb)
{
	struct nft_set_dump_ctx *dump_ctx = cb->data;
	struct net *net = sock_net(skb->sk);
	struct nftables_pernet *nft_net;
	struct nft_table *table;
	struct nft_set *set;
	struct nft_set_dump_args args;
	bool set_found = false;
	struct nlmsghdr *nlh;
	struct nlattr *nest;
	u32 portid, seq;
	int event;

	rcu_read_lock();
	nft_net = nft_pernet(net);
	list_for_each_entry_rcu(table, &nft_net->tables, list) {
		if (dump_ctx->ctx.family != NFPROTO_UNSPEC &&
		    dump_ctx->ctx.family != table->family)
			continue;

		if (table != dump_ctx->ctx.table)
			continue;

		list_for_each_entry_rcu(set, &table->sets, list) {
			if (set == dump_ctx->set) {
				set_found = true;
				break;
			}
		}
		break;
	}

	if (!set_found) {
		rcu_read_unlock();
		return -ENOENT;
	}

	event  = nfnl_msg_type(NFNL_SUBSYS_NFTABLES, NFT_MSG_NEWSETELEM);
	portid = NETLINK_CB(cb->skb).portid;
	seq    = cb->nlh->nlmsg_seq;

	nlh = nfnl_msg_put(skb, portid, seq, event, NLM_F_MULTI,
			   table->family, NFNETLINK_V0, nft_base_seq(net));
	if (!nlh)
		goto nla_put_failure;

	if (nla_put_string(skb, NFTA_SET_ELEM_LIST_TABLE, table->name))
		goto nla_put_failure;
	if (nla_put_string(skb, NFTA_SET_ELEM_LIST_SET, set->name))
		goto nla_put_failure;

	nest = nla_nest_start_noflag(skb, NFTA_SET_ELEM_LIST_ELEMENTS);
	if (nest == NULL)
		goto nla_put_failure;

	args.cb			= cb;
	args.skb		= skb;
	args.iter.genmask	= nft_genmask_cur(net);
	args.iter.skip		= cb->args[0];
	args.iter.count		= 0;
	args.iter.err		= 0;
	args.iter.fn		= nf_tables_dump_setelem;
	set->ops->walk(&dump_ctx->ctx, set, &args.iter);

	if (!args.iter.err && args.iter.count == cb->args[0])
		args.iter.err = nft_set_catchall_dump(net, skb, set);
	rcu_read_unlock();

	nla_nest_end(skb, nest);
	nlmsg_end(skb, nlh);

	if (args.iter.err && args.iter.err != -EMSGSIZE)
		return args.iter.err;
	if (args.iter.count == cb->args[0])
		return 0;

	cb->args[0] = args.iter.count;
	return skb->len;

nla_put_failure:
	rcu_read_unlock();
	return -ENOSPC;
}

static int nf_tables_dump_set_start(struct netlink_callback *cb)
{
	struct nft_set_dump_ctx *dump_ctx = cb->data;

	cb->data = kmemdup(dump_ctx, sizeof(*dump_ctx), GFP_ATOMIC);

	return cb->data ? 0 : -ENOMEM;
}

static int nf_tables_dump_set_done(struct netlink_callback *cb)
{
	kfree(cb->data);
	return 0;
}

static int nf_tables_fill_setelem_info(struct sk_buff *skb,
				       const struct nft_ctx *ctx, u32 seq,
				       u32 portid, int event, u16 flags,
				       const struct nft_set *set,
				       const struct nft_set_elem *elem)
{
	struct nlmsghdr *nlh;
	struct nlattr *nest;
	int err;

	event = nfnl_msg_type(NFNL_SUBSYS_NFTABLES, event);
	nlh = nfnl_msg_put(skb, portid, seq, event, flags, ctx->family,
			   NFNETLINK_V0, nft_base_seq(ctx->net));
	if (!nlh)
		goto nla_put_failure;

	if (nla_put_string(skb, NFTA_SET_TABLE, ctx->table->name))
		goto nla_put_failure;
	if (nla_put_string(skb, NFTA_SET_NAME, set->name))
		goto nla_put_failure;

	nest = nla_nest_start_noflag(skb, NFTA_SET_ELEM_LIST_ELEMENTS);
	if (nest == NULL)
		goto nla_put_failure;

	err = nf_tables_fill_setelem(skb, set, elem);
	if (err < 0)
		goto nla_put_failure;

	nla_nest_end(skb, nest);

	nlmsg_end(skb, nlh);
	return 0;

nla_put_failure:
	nlmsg_trim(skb, nlh);
	return -1;
}

static int nft_setelem_parse_flags(const struct nft_set *set,
				   const struct nlattr *attr, u32 *flags)
{
	if (attr == NULL)
		return 0;

	*flags = ntohl(nla_get_be32(attr));
	if (*flags & ~(NFT_SET_ELEM_INTERVAL_END | NFT_SET_ELEM_CATCHALL))
		return -EOPNOTSUPP;
	if (!(set->flags & NFT_SET_INTERVAL) &&
	    *flags & NFT_SET_ELEM_INTERVAL_END)
		return -EINVAL;

	return 0;
}

static int nft_setelem_parse_key(struct nft_ctx *ctx, struct nft_set *set,
				 struct nft_data *key, struct nlattr *attr)
{
	struct nft_data_desc desc;
	int err;

	err = nft_data_init(ctx, key, NFT_DATA_VALUE_MAXLEN, &desc, attr);
	if (err < 0)
		return err;

	if (desc.type != NFT_DATA_VALUE || desc.len != set->klen) {
		nft_data_release(key, desc.type);
		return -EINVAL;
	}

	return 0;
}

static int nft_setelem_parse_data(struct nft_ctx *ctx, struct nft_set *set,
				  struct nft_data_desc *desc,
				  struct nft_data *data,
				  struct nlattr *attr)
{
	int err;

	err = nft_data_init(ctx, data, NFT_DATA_VALUE_MAXLEN, desc, attr);
	if (err < 0)
		return err;

<<<<<<< HEAD
	err = -EINVAL;
	if (desc.type != NFT_DATA_VALUE || desc.len != set->klen) {
		nft_data_release(&elem.key.val, desc.type);
=======
	if (desc->type != NFT_DATA_VERDICT && desc->len != set->dlen) {
		nft_data_release(data, desc->type);
		return -EINVAL;
	}

	return 0;
}

static void *nft_setelem_catchall_get(const struct net *net,
				      const struct nft_set *set)
{
	struct nft_set_elem_catchall *catchall;
	u8 genmask = nft_genmask_cur(net);
	struct nft_set_ext *ext;
	void *priv = NULL;

	list_for_each_entry_rcu(catchall, &set->catchall_list, list) {
		ext = nft_set_elem_ext(set, catchall->elem);
		if (!nft_set_elem_active(ext, genmask) ||
		    nft_set_elem_expired(ext))
			continue;

		priv = catchall->elem;
		break;
	}

	return priv;
}

static int nft_setelem_get(struct nft_ctx *ctx, struct nft_set *set,
			   struct nft_set_elem *elem, u32 flags)
{
	void *priv;

	if (!(flags & NFT_SET_ELEM_CATCHALL)) {
		priv = set->ops->get(ctx->net, set, elem, flags);
		if (IS_ERR(priv))
			return PTR_ERR(priv);
	} else {
		priv = nft_setelem_catchall_get(ctx->net, set);
		if (!priv)
			return -ENOENT;
	}
	elem->priv = priv;

	return 0;
}

static int nft_get_set_elem(struct nft_ctx *ctx, struct nft_set *set,
			    const struct nlattr *attr)
{
	struct nlattr *nla[NFTA_SET_ELEM_MAX + 1];
	struct nft_set_elem elem;
	struct sk_buff *skb;
	uint32_t flags = 0;
	int err;

	err = nla_parse_nested_deprecated(nla, NFTA_SET_ELEM_MAX, attr,
					  nft_set_elem_policy, NULL);
	if (err < 0)
>>>>>>> c1084c27
		return err;
	}

	err = nft_setelem_parse_flags(set, nla[NFTA_SET_ELEM_FLAGS], &flags);
	if (err < 0)
		return err;

	if (!nla[NFTA_SET_ELEM_KEY] && !(flags & NFT_SET_ELEM_CATCHALL))
		return -EINVAL;

	if (nla[NFTA_SET_ELEM_KEY]) {
		err = nft_setelem_parse_key(ctx, set, &elem.key.val,
					    nla[NFTA_SET_ELEM_KEY]);
		if (err < 0)
			return err;
	}

	if (nla[NFTA_SET_ELEM_KEY_END]) {
		err = nft_setelem_parse_key(ctx, set, &elem.key_end.val,
					    nla[NFTA_SET_ELEM_KEY_END]);
		if (err < 0)
			return err;
	}

	err = nft_setelem_get(ctx, set, &elem, flags);
	if (err < 0)
		return err;

	err = -ENOMEM;
	skb = nlmsg_new(NLMSG_GOODSIZE, GFP_ATOMIC);
	if (skb == NULL)
		return err;

	err = nf_tables_fill_setelem_info(skb, ctx, ctx->seq, ctx->portid,
					  NFT_MSG_NEWSETELEM, 0, set, &elem);
	if (err < 0)
		goto err_fill_setelem;

	return nfnetlink_unicast(skb, ctx->net, ctx->portid);

err_fill_setelem:
	kfree_skb(skb);
	return err;
}

/* called with rcu_read_lock held */
static int nf_tables_getsetelem(struct sk_buff *skb,
				const struct nfnl_info *info,
				const struct nlattr * const nla[])
{
	struct netlink_ext_ack *extack = info->extack;
	u8 genmask = nft_genmask_cur(info->net);
	u8 family = info->nfmsg->nfgen_family;
	struct net *net = info->net;
	struct nft_table *table;
	struct nft_set *set;
	struct nlattr *attr;
	struct nft_ctx ctx;
	int rem, err = 0;

	table = nft_table_lookup(net, nla[NFTA_SET_ELEM_LIST_TABLE], family,
				 genmask, NETLINK_CB(skb).portid);
	if (IS_ERR(table)) {
		NL_SET_BAD_ATTR(extack, nla[NFTA_SET_ELEM_LIST_TABLE]);
		return PTR_ERR(table);
	}

	set = nft_set_lookup(table, nla[NFTA_SET_ELEM_LIST_SET], genmask);
	if (IS_ERR(set))
		return PTR_ERR(set);

	nft_ctx_init(&ctx, net, skb, info->nlh, family, table, NULL, nla);

	if (info->nlh->nlmsg_flags & NLM_F_DUMP) {
		struct netlink_dump_control c = {
			.start = nf_tables_dump_set_start,
			.dump = nf_tables_dump_set,
			.done = nf_tables_dump_set_done,
			.module = THIS_MODULE,
		};
		struct nft_set_dump_ctx dump_ctx = {
			.set = set,
			.ctx = ctx,
		};

		c.data = &dump_ctx;
		return nft_netlink_dump_start_rcu(info->sk, skb, info->nlh, &c);
	}

	if (!nla[NFTA_SET_ELEM_LIST_ELEMENTS])
		return -EINVAL;

	nla_for_each_nested(attr, nla[NFTA_SET_ELEM_LIST_ELEMENTS], rem) {
		err = nft_get_set_elem(&ctx, set, attr);
		if (err < 0)
			break;
	}

	return err;
}

static void nf_tables_setelem_notify(const struct nft_ctx *ctx,
				     const struct nft_set *set,
				     const struct nft_set_elem *elem,
				     int event)
{
	struct nftables_pernet *nft_net;
	struct net *net = ctx->net;
	u32 portid = ctx->portid;
	struct sk_buff *skb;
	u16 flags = 0;
	int err;

	if (!ctx->report && !nfnetlink_has_listeners(net, NFNLGRP_NFTABLES))
		return;

	skb = nlmsg_new(NLMSG_GOODSIZE, GFP_KERNEL);
	if (skb == NULL)
		goto err;

	if (ctx->flags & (NLM_F_CREATE | NLM_F_EXCL))
		flags |= ctx->flags & (NLM_F_CREATE | NLM_F_EXCL);

	err = nf_tables_fill_setelem_info(skb, ctx, 0, portid, event, flags,
					  set, elem);
	if (err < 0) {
		kfree_skb(skb);
		goto err;
	}

	nft_net = nft_pernet(net);
	nft_notify_enqueue(skb, ctx->report, &nft_net->notify_list);
	return;
err:
	nfnetlink_set_err(net, portid, NFNLGRP_NFTABLES, -ENOBUFS);
}

static struct nft_trans *nft_trans_elem_alloc(struct nft_ctx *ctx,
					      int msg_type,
					      struct nft_set *set)
{
	struct nft_trans *trans;

	trans = nft_trans_alloc(ctx, msg_type, sizeof(struct nft_trans_elem));
	if (trans == NULL)
		return NULL;

	nft_trans_elem_set(trans) = set;
	return trans;
}

struct nft_expr *nft_set_elem_expr_alloc(const struct nft_ctx *ctx,
					 const struct nft_set *set,
					 const struct nlattr *attr)
{
	struct nft_expr *expr;
	int err;

	expr = nft_expr_init(ctx, attr);
	if (IS_ERR(expr))
		return expr;

	err = -EOPNOTSUPP;
	if (!(expr->ops->type->flags & NFT_EXPR_STATEFUL))
		goto err_set_elem_expr;

	if (expr->ops->type->flags & NFT_EXPR_GC) {
		if (set->flags & NFT_SET_TIMEOUT)
			goto err_set_elem_expr;
		if (!set->ops->gc_init)
			goto err_set_elem_expr;
		set->ops->gc_init(set);
	}

	return expr;

err_set_elem_expr:
	nft_expr_destroy(ctx, expr);
	return ERR_PTR(err);
}

void *nft_set_elem_init(const struct nft_set *set,
			const struct nft_set_ext_tmpl *tmpl,
			const u32 *key, const u32 *key_end,
			const u32 *data, u64 timeout, u64 expiration, gfp_t gfp)
{
	struct nft_set_ext *ext;
	void *elem;

	elem = kzalloc(set->ops->elemsize + tmpl->len, gfp);
	if (elem == NULL)
		return NULL;

	ext = nft_set_elem_ext(set, elem);
	nft_set_ext_init(ext, tmpl);

	if (nft_set_ext_exists(ext, NFT_SET_EXT_KEY))
		memcpy(nft_set_ext_key(ext), key, set->klen);
	if (nft_set_ext_exists(ext, NFT_SET_EXT_KEY_END))
		memcpy(nft_set_ext_key_end(ext), key_end, set->klen);
	if (nft_set_ext_exists(ext, NFT_SET_EXT_DATA))
		memcpy(nft_set_ext_data(ext), data, set->dlen);
	if (nft_set_ext_exists(ext, NFT_SET_EXT_EXPIRATION)) {
		*nft_set_ext_expiration(ext) = get_jiffies_64() + expiration;
		if (expiration == 0)
			*nft_set_ext_expiration(ext) += timeout;
	}
	if (nft_set_ext_exists(ext, NFT_SET_EXT_TIMEOUT))
		*nft_set_ext_timeout(ext) = timeout;

	return elem;
}

static void __nft_set_elem_expr_destroy(const struct nft_ctx *ctx,
					struct nft_expr *expr)
{
	if (expr->ops->destroy_clone) {
		expr->ops->destroy_clone(ctx, expr);
		module_put(expr->ops->type->owner);
	} else {
		nf_tables_expr_destroy(ctx, expr);
	}
}

static void nft_set_elem_expr_destroy(const struct nft_ctx *ctx,
				      struct nft_set_elem_expr *elem_expr)
{
	struct nft_expr *expr;
	u32 size;

	nft_setelem_expr_foreach(expr, elem_expr, size)
		__nft_set_elem_expr_destroy(ctx, expr);
}

void nft_set_elem_destroy(const struct nft_set *set, void *elem,
			  bool destroy_expr)
{
	struct nft_set_ext *ext = nft_set_elem_ext(set, elem);
	struct nft_ctx ctx = {
		.net	= read_pnet(&set->net),
		.family	= set->table->family,
	};

	nft_data_release(nft_set_ext_key(ext), NFT_DATA_VALUE);
	if (nft_set_ext_exists(ext, NFT_SET_EXT_DATA))
		nft_data_release(nft_set_ext_data(ext), set->dtype);
	if (destroy_expr && nft_set_ext_exists(ext, NFT_SET_EXT_EXPRESSIONS))
		nft_set_elem_expr_destroy(&ctx, nft_set_ext_expr(ext));

	if (nft_set_ext_exists(ext, NFT_SET_EXT_OBJREF))
		(*nft_set_ext_obj(ext))->use--;
	kfree(elem);
}
EXPORT_SYMBOL_GPL(nft_set_elem_destroy);

/* Only called from commit path, nft_setelem_data_deactivate() already deals
 * with the refcounting from the preparation phase.
 */
static void nf_tables_set_elem_destroy(const struct nft_ctx *ctx,
				       const struct nft_set *set, void *elem)
{
	struct nft_set_ext *ext = nft_set_elem_ext(set, elem);

	if (nft_set_ext_exists(ext, NFT_SET_EXT_EXPRESSIONS))
		nft_set_elem_expr_destroy(ctx, nft_set_ext_expr(ext));

	kfree(elem);
}

int nft_set_elem_expr_clone(const struct nft_ctx *ctx, struct nft_set *set,
			    struct nft_expr *expr_array[])
{
	struct nft_expr *expr;
	int err, i, k;

	for (i = 0; i < set->num_exprs; i++) {
		expr = kzalloc(set->exprs[i]->ops->size, GFP_KERNEL);
		if (!expr)
			goto err_expr;

		err = nft_expr_clone(expr, set->exprs[i]);
		if (err < 0) {
			nft_expr_destroy(ctx, expr);
			goto err_expr;
		}
		expr_array[i] = expr;
	}

	return 0;

err_expr:
	for (k = i - 1; k >= 0; k--)
		nft_expr_destroy(ctx, expr_array[k]);

	return -ENOMEM;
}

static int nft_set_elem_expr_setup(struct nft_ctx *ctx,
				   const struct nft_set_ext *ext,
				   struct nft_expr *expr_array[],
				   u32 num_exprs)
{
	struct nft_set_elem_expr *elem_expr = nft_set_ext_expr(ext);
	struct nft_expr *expr;
	int i, err;

	for (i = 0; i < num_exprs; i++) {
		expr = nft_setelem_expr_at(elem_expr, elem_expr->size);
		err = nft_expr_clone(expr, expr_array[i]);
		if (err < 0)
			goto err_elem_expr_setup;

		elem_expr->size += expr_array[i]->ops->size;
		nft_expr_destroy(ctx, expr_array[i]);
		expr_array[i] = NULL;
	}

	return 0;

err_elem_expr_setup:
	for (; i < num_exprs; i++) {
		nft_expr_destroy(ctx, expr_array[i]);
		expr_array[i] = NULL;
	}

	return -ENOMEM;
}

struct nft_set_ext *nft_set_catchall_lookup(const struct net *net,
					    const struct nft_set *set)
{
	struct nft_set_elem_catchall *catchall;
	u8 genmask = nft_genmask_cur(net);
	struct nft_set_ext *ext;

	list_for_each_entry_rcu(catchall, &set->catchall_list, list) {
		ext = nft_set_elem_ext(set, catchall->elem);
		if (nft_set_elem_active(ext, genmask) &&
		    !nft_set_elem_expired(ext))
			return ext;
	}

	return NULL;
}
EXPORT_SYMBOL_GPL(nft_set_catchall_lookup);

void *nft_set_catchall_gc(const struct nft_set *set)
{
	struct nft_set_elem_catchall *catchall, *next;
	struct nft_set_ext *ext;
	void *elem = NULL;

	list_for_each_entry_safe(catchall, next, &set->catchall_list, list) {
		ext = nft_set_elem_ext(set, catchall->elem);

		if (!nft_set_elem_expired(ext) ||
		    nft_set_elem_mark_busy(ext))
			continue;

		elem = catchall->elem;
		list_del_rcu(&catchall->list);
		kfree_rcu(catchall, rcu);
		break;
	}

	return elem;
}
EXPORT_SYMBOL_GPL(nft_set_catchall_gc);

static int nft_setelem_catchall_insert(const struct net *net,
				       struct nft_set *set,
				       const struct nft_set_elem *elem,
				       struct nft_set_ext **pext)
{
	struct nft_set_elem_catchall *catchall;
	u8 genmask = nft_genmask_next(net);
	struct nft_set_ext *ext;

	list_for_each_entry(catchall, &set->catchall_list, list) {
		ext = nft_set_elem_ext(set, catchall->elem);
		if (nft_set_elem_active(ext, genmask)) {
			*pext = ext;
			return -EEXIST;
		}
	}

	catchall = kmalloc(sizeof(*catchall), GFP_KERNEL);
	if (!catchall)
		return -ENOMEM;

	catchall->elem = elem->priv;
	list_add_tail_rcu(&catchall->list, &set->catchall_list);

	return 0;
}

static int nft_setelem_insert(const struct net *net,
			      struct nft_set *set,
			      const struct nft_set_elem *elem,
			      struct nft_set_ext **ext, unsigned int flags)
{
	int ret;

	if (flags & NFT_SET_ELEM_CATCHALL)
		ret = nft_setelem_catchall_insert(net, set, elem, ext);
	else
		ret = set->ops->insert(net, set, elem, ext);

	return ret;
}

static bool nft_setelem_is_catchall(const struct nft_set *set,
				    const struct nft_set_elem *elem)
{
	struct nft_set_ext *ext = nft_set_elem_ext(set, elem->priv);

	if (nft_set_ext_exists(ext, NFT_SET_EXT_FLAGS) &&
	    *nft_set_ext_flags(ext) & NFT_SET_ELEM_CATCHALL)
		return true;

	return false;
}

static void nft_setelem_activate(struct net *net, struct nft_set *set,
				 struct nft_set_elem *elem)
{
	struct nft_set_ext *ext = nft_set_elem_ext(set, elem->priv);

	if (nft_setelem_is_catchall(set, elem)) {
		nft_set_elem_change_active(net, set, ext);
		nft_set_elem_clear_busy(ext);
	} else {
		set->ops->activate(net, set, elem);
	}
}

static int nft_setelem_catchall_deactivate(const struct net *net,
					   struct nft_set *set,
					   struct nft_set_elem *elem)
{
	struct nft_set_elem_catchall *catchall;
	struct nft_set_ext *ext;

	list_for_each_entry(catchall, &set->catchall_list, list) {
		ext = nft_set_elem_ext(set, catchall->elem);
		if (!nft_is_active(net, ext) ||
		    nft_set_elem_mark_busy(ext))
			continue;

		kfree(elem->priv);
		elem->priv = catchall->elem;
		nft_set_elem_change_active(net, set, ext);
		return 0;
	}

	return -ENOENT;
}

static int __nft_setelem_deactivate(const struct net *net,
				    struct nft_set *set,
				    struct nft_set_elem *elem)
{
	void *priv;

	priv = set->ops->deactivate(net, set, elem);
	if (!priv)
		return -ENOENT;

	kfree(elem->priv);
	elem->priv = priv;
	set->ndeact++;

	return 0;
}

static int nft_setelem_deactivate(const struct net *net,
				  struct nft_set *set,
				  struct nft_set_elem *elem, u32 flags)
{
	int ret;

	if (flags & NFT_SET_ELEM_CATCHALL)
		ret = nft_setelem_catchall_deactivate(net, set, elem);
	else
		ret = __nft_setelem_deactivate(net, set, elem);

	return ret;
}

static void nft_setelem_catchall_remove(const struct net *net,
					const struct nft_set *set,
					const struct nft_set_elem *elem)
{
	struct nft_set_elem_catchall *catchall, *next;

	list_for_each_entry_safe(catchall, next, &set->catchall_list, list) {
		if (catchall->elem == elem->priv) {
			list_del_rcu(&catchall->list);
			kfree_rcu(catchall);
			break;
		}
	}
}

static void nft_setelem_remove(const struct net *net,
			       const struct nft_set *set,
			       const struct nft_set_elem *elem)
{
	if (nft_setelem_is_catchall(set, elem))
		nft_setelem_catchall_remove(net, set, elem);
	else
		set->ops->remove(net, set, elem);
}

static int nft_add_set_elem(struct nft_ctx *ctx, struct nft_set *set,
			    const struct nlattr *attr, u32 nlmsg_flags)
{
	struct nft_expr *expr_array[NFT_SET_EXPR_MAX] = {};
	struct nlattr *nla[NFTA_SET_ELEM_MAX + 1];
	u8 genmask = nft_genmask_next(ctx->net);
	u32 flags = 0, size = 0, num_exprs = 0;
	struct nft_set_ext_tmpl tmpl;
	struct nft_set_ext *ext, *ext2;
	struct nft_set_elem elem;
	struct nft_set_binding *binding;
	struct nft_object *obj = NULL;
	struct nft_userdata *udata;
	struct nft_data_desc desc;
	enum nft_registers dreg;
	struct nft_trans *trans;
	u64 timeout;
	u64 expiration;
	int err, i;
	u8 ulen;

	err = nla_parse_nested_deprecated(nla, NFTA_SET_ELEM_MAX, attr,
					  nft_set_elem_policy, NULL);
	if (err < 0)
		return err;

	nft_set_ext_prepare(&tmpl);

	err = nft_setelem_parse_flags(set, nla[NFTA_SET_ELEM_FLAGS], &flags);
	if (err < 0)
		return err;

	if (!nla[NFTA_SET_ELEM_KEY] && !(flags & NFT_SET_ELEM_CATCHALL))
		return -EINVAL;

	if (flags != 0)
		nft_set_ext_add(&tmpl, NFT_SET_EXT_FLAGS);

	if (set->flags & NFT_SET_MAP) {
		if (nla[NFTA_SET_ELEM_DATA] == NULL &&
		    !(flags & NFT_SET_ELEM_INTERVAL_END))
			return -EINVAL;
	} else {
		if (nla[NFTA_SET_ELEM_DATA] != NULL)
			return -EINVAL;
	}

	if ((flags & NFT_SET_ELEM_INTERVAL_END) &&
	     (nla[NFTA_SET_ELEM_DATA] ||
	      nla[NFTA_SET_ELEM_OBJREF] ||
	      nla[NFTA_SET_ELEM_TIMEOUT] ||
	      nla[NFTA_SET_ELEM_EXPIRATION] ||
	      nla[NFTA_SET_ELEM_USERDATA] ||
<<<<<<< HEAD
	      nla[NFTA_SET_ELEM_EXPR]))
=======
	      nla[NFTA_SET_ELEM_EXPR] ||
	      nla[NFTA_SET_ELEM_EXPRESSIONS]))
>>>>>>> c1084c27
		return -EINVAL;

	timeout = 0;
	if (nla[NFTA_SET_ELEM_TIMEOUT] != NULL) {
		if (!(set->flags & NFT_SET_TIMEOUT))
			return -EINVAL;
		err = nf_msecs_to_jiffies64(nla[NFTA_SET_ELEM_TIMEOUT],
					    &timeout);
		if (err)
			return err;
	} else if (set->flags & NFT_SET_TIMEOUT) {
		timeout = set->timeout;
	}

	expiration = 0;
	if (nla[NFTA_SET_ELEM_EXPIRATION] != NULL) {
		if (!(set->flags & NFT_SET_TIMEOUT))
			return -EINVAL;
		err = nf_msecs_to_jiffies64(nla[NFTA_SET_ELEM_EXPIRATION],
					    &expiration);
		if (err)
			return err;
	}

	if (nla[NFTA_SET_ELEM_EXPR]) {
		struct nft_expr *expr;

		if (set->num_exprs && set->num_exprs != 1)
			return -EOPNOTSUPP;

		expr = nft_set_elem_expr_alloc(ctx, set,
					       nla[NFTA_SET_ELEM_EXPR]);
		if (IS_ERR(expr))
			return PTR_ERR(expr);

		expr_array[0] = expr;
		num_exprs = 1;

		if (set->num_exprs && set->exprs[0]->ops != expr->ops) {
			err = -EOPNOTSUPP;
			goto err_set_elem_expr;
		}
	} else if (nla[NFTA_SET_ELEM_EXPRESSIONS]) {
		struct nft_expr *expr;
		struct nlattr *tmp;
		int left;

		i = 0;
		nla_for_each_nested(tmp, nla[NFTA_SET_ELEM_EXPRESSIONS], left) {
			if (i == NFT_SET_EXPR_MAX ||
			    (set->num_exprs && set->num_exprs == i)) {
				err = -E2BIG;
				goto err_set_elem_expr;
			}
			if (nla_type(tmp) != NFTA_LIST_ELEM) {
				err = -EINVAL;
				goto err_set_elem_expr;
			}
			expr = nft_set_elem_expr_alloc(ctx, set, tmp);
			if (IS_ERR(expr)) {
				err = PTR_ERR(expr);
				goto err_set_elem_expr;
			}
			expr_array[i] = expr;
			num_exprs++;

			if (set->num_exprs && expr->ops != set->exprs[i]->ops) {
				err = -EOPNOTSUPP;
				goto err_set_elem_expr;
			}
			i++;
		}
		if (set->num_exprs && set->num_exprs != i) {
			err = -EOPNOTSUPP;
			goto err_set_elem_expr;
		}
	} else if (set->num_exprs > 0) {
		err = nft_set_elem_expr_clone(ctx, set, expr_array);
		if (err < 0)
			goto err_set_elem_expr_clone;

		num_exprs = set->num_exprs;
	}

	if (nla[NFTA_SET_ELEM_KEY]) {
		err = nft_setelem_parse_key(ctx, set, &elem.key.val,
					    nla[NFTA_SET_ELEM_KEY]);
		if (err < 0)
			goto err_set_elem_expr;

		nft_set_ext_add_length(&tmpl, NFT_SET_EXT_KEY, set->klen);
	}

	if (nla[NFTA_SET_ELEM_KEY_END]) {
		err = nft_setelem_parse_key(ctx, set, &elem.key_end.val,
					    nla[NFTA_SET_ELEM_KEY_END]);
		if (err < 0)
			goto err_parse_key;

		nft_set_ext_add_length(&tmpl, NFT_SET_EXT_KEY_END, set->klen);
	}

	if (timeout > 0) {
		nft_set_ext_add(&tmpl, NFT_SET_EXT_EXPIRATION);
		if (timeout != set->timeout)
			nft_set_ext_add(&tmpl, NFT_SET_EXT_TIMEOUT);
	}

	if (num_exprs) {
		for (i = 0; i < num_exprs; i++)
			size += expr_array[i]->ops->size;

		nft_set_ext_add_length(&tmpl, NFT_SET_EXT_EXPRESSIONS,
				       sizeof(struct nft_set_elem_expr) +
				       size);
	}

	if (nla[NFTA_SET_ELEM_OBJREF] != NULL) {
		if (!(set->flags & NFT_SET_OBJECT)) {
			err = -EINVAL;
			goto err_parse_key_end;
		}
		obj = nft_obj_lookup(ctx->net, ctx->table,
				     nla[NFTA_SET_ELEM_OBJREF],
				     set->objtype, genmask);
		if (IS_ERR(obj)) {
			err = PTR_ERR(obj);
			goto err_parse_key_end;
		}
		nft_set_ext_add(&tmpl, NFT_SET_EXT_OBJREF);
	}

	if (nla[NFTA_SET_ELEM_DATA] != NULL) {
		err = nft_setelem_parse_data(ctx, set, &desc, &elem.data.val,
					     nla[NFTA_SET_ELEM_DATA]);
		if (err < 0)
			goto err_parse_key_end;

		dreg = nft_type_to_reg(set->dtype);
		list_for_each_entry(binding, &set->bindings, list) {
			struct nft_ctx bind_ctx = {
				.net	= ctx->net,
				.family	= ctx->family,
				.table	= ctx->table,
				.chain	= (struct nft_chain *)binding->chain,
			};

			if (!(binding->flags & NFT_SET_MAP))
				continue;

			err = nft_validate_register_store(&bind_ctx, dreg,
							  &elem.data.val,
							  desc.type, desc.len);
			if (err < 0)
				goto err_parse_data;

			if (desc.type == NFT_DATA_VERDICT &&
			    (elem.data.val.verdict.code == NFT_GOTO ||
			     elem.data.val.verdict.code == NFT_JUMP))
				nft_validate_state_update(ctx->net,
							  NFT_VALIDATE_NEED);
		}

		nft_set_ext_add_length(&tmpl, NFT_SET_EXT_DATA, desc.len);
	}

	/* The full maximum length of userdata can exceed the maximum
	 * offset value (U8_MAX) for following extensions, therefor it
	 * must be the last extension added.
	 */
	ulen = 0;
	if (nla[NFTA_SET_ELEM_USERDATA] != NULL) {
		ulen = nla_len(nla[NFTA_SET_ELEM_USERDATA]);
		if (ulen > 0)
			nft_set_ext_add_length(&tmpl, NFT_SET_EXT_USERDATA,
					       ulen);
	}

	err = -ENOMEM;
	elem.priv = nft_set_elem_init(set, &tmpl, elem.key.val.data,
				      elem.key_end.val.data, elem.data.val.data,
				      timeout, expiration, GFP_KERNEL);
	if (elem.priv == NULL)
		goto err_parse_data;

	ext = nft_set_elem_ext(set, elem.priv);
	if (flags)
		*nft_set_ext_flags(ext) = flags;
	if (ulen > 0) {
		udata = nft_set_ext_userdata(ext);
		udata->len = ulen - 1;
		nla_memcpy(&udata->data, nla[NFTA_SET_ELEM_USERDATA], ulen);
	}
	if (obj) {
		*nft_set_ext_obj(ext) = obj;
		obj->use++;
	}
	err = nft_set_elem_expr_setup(ctx, ext, expr_array, num_exprs);
	if (err < 0)
		goto err_elem_expr;

	trans = nft_trans_elem_alloc(ctx, NFT_MSG_NEWSETELEM, set);
	if (trans == NULL) {
		err = -ENOMEM;
		goto err_elem_expr;
	}

	ext->genmask = nft_genmask_cur(ctx->net) | NFT_SET_ELEM_BUSY_MASK;

	err = nft_setelem_insert(ctx->net, set, &elem, &ext2, flags);
	if (err) {
		if (err == -EEXIST) {
			if (nft_set_ext_exists(ext, NFT_SET_EXT_DATA) ^
			    nft_set_ext_exists(ext2, NFT_SET_EXT_DATA) ||
			    nft_set_ext_exists(ext, NFT_SET_EXT_OBJREF) ^
			    nft_set_ext_exists(ext2, NFT_SET_EXT_OBJREF))
				goto err_element_clash;
			if ((nft_set_ext_exists(ext, NFT_SET_EXT_DATA) &&
			     nft_set_ext_exists(ext2, NFT_SET_EXT_DATA) &&
			     memcmp(nft_set_ext_data(ext),
				    nft_set_ext_data(ext2), set->dlen) != 0) ||
			    (nft_set_ext_exists(ext, NFT_SET_EXT_OBJREF) &&
			     nft_set_ext_exists(ext2, NFT_SET_EXT_OBJREF) &&
			     *nft_set_ext_obj(ext) != *nft_set_ext_obj(ext2)))
				goto err_element_clash;
			else if (!(nlmsg_flags & NLM_F_EXCL))
				err = 0;
		} else if (err == -ENOTEMPTY) {
			/* ENOTEMPTY reports overlapping between this element
			 * and an existing one.
			 */
			err = -EEXIST;
		}
		goto err_element_clash;
	}

	if (!(flags & NFT_SET_ELEM_CATCHALL) && set->size &&
	    !atomic_add_unless(&set->nelems, 1, set->size + set->ndeact)) {
		err = -ENFILE;
		goto err_set_full;
	}

	nft_trans_elem(trans) = elem;
	nft_trans_commit_list_add_tail(ctx->net, trans);
	return 0;

err_set_full:
	nft_setelem_remove(ctx->net, set, &elem);
err_element_clash:
	kfree(trans);
err_elem_expr:
	if (obj)
		obj->use--;

	nf_tables_set_elem_destroy(ctx, set, elem.priv);
err_parse_data:
	if (nla[NFTA_SET_ELEM_DATA] != NULL)
		nft_data_release(&elem.data.val, desc.type);
err_parse_key_end:
	nft_data_release(&elem.key_end.val, NFT_DATA_VALUE);
err_parse_key:
	nft_data_release(&elem.key.val, NFT_DATA_VALUE);
err_set_elem_expr:
	for (i = 0; i < num_exprs && expr_array[i]; i++)
		nft_expr_destroy(ctx, expr_array[i]);
err_set_elem_expr_clone:
	return err;
}

static int nf_tables_newsetelem(struct sk_buff *skb,
				const struct nfnl_info *info,
				const struct nlattr * const nla[])
{
	struct nftables_pernet *nft_net = nft_pernet(info->net);
	struct netlink_ext_ack *extack = info->extack;
	u8 genmask = nft_genmask_next(info->net);
	u8 family = info->nfmsg->nfgen_family;
	struct net *net = info->net;
	const struct nlattr *attr;
	struct nft_table *table;
	struct nft_set *set;
	struct nft_ctx ctx;
	int rem, err;

	if (nla[NFTA_SET_ELEM_LIST_ELEMENTS] == NULL)
		return -EINVAL;

	table = nft_table_lookup(net, nla[NFTA_SET_ELEM_LIST_TABLE], family,
				 genmask, NETLINK_CB(skb).portid);
	if (IS_ERR(table)) {
		NL_SET_BAD_ATTR(extack, nla[NFTA_SET_ELEM_LIST_TABLE]);
		return PTR_ERR(table);
	}

	set = nft_set_lookup_global(net, table, nla[NFTA_SET_ELEM_LIST_SET],
				    nla[NFTA_SET_ELEM_LIST_SET_ID], genmask);
	if (IS_ERR(set))
		return PTR_ERR(set);

	if (!list_empty(&set->bindings) && set->flags & NFT_SET_CONSTANT)
		return -EBUSY;

	nft_ctx_init(&ctx, net, skb, info->nlh, family, table, NULL, nla);

	nla_for_each_nested(attr, nla[NFTA_SET_ELEM_LIST_ELEMENTS], rem) {
		err = nft_add_set_elem(&ctx, set, attr, info->nlh->nlmsg_flags);
		if (err < 0)
			return err;
	}

	if (nft_net->validate_state == NFT_VALIDATE_DO)
		return nft_table_validate(net, table);

	return 0;
}

/**
 *	nft_data_hold - hold a nft_data item
 *
 *	@data: struct nft_data to release
 *	@type: type of data
 *
 *	Hold a nft_data item. NFT_DATA_VALUE types can be silently discarded,
 *	NFT_DATA_VERDICT bumps the reference to chains in case of NFT_JUMP and
 *	NFT_GOTO verdicts. This function must be called on active data objects
 *	from the second phase of the commit protocol.
 */
void nft_data_hold(const struct nft_data *data, enum nft_data_types type)
{
	struct nft_chain *chain;
	struct nft_rule *rule;

	if (type == NFT_DATA_VERDICT) {
		switch (data->verdict.code) {
		case NFT_JUMP:
		case NFT_GOTO:
			chain = data->verdict.chain;
			chain->use++;

			if (!nft_chain_is_bound(chain))
				break;

			chain->table->use++;
			list_for_each_entry(rule, &chain->rules, list)
				chain->use++;

			nft_chain_add(chain->table, chain);
			break;
		}
	}
}

static void nft_setelem_data_activate(const struct net *net,
				      const struct nft_set *set,
				      struct nft_set_elem *elem)
{
	const struct nft_set_ext *ext = nft_set_elem_ext(set, elem->priv);

	if (nft_set_ext_exists(ext, NFT_SET_EXT_DATA))
		nft_data_hold(nft_set_ext_data(ext), set->dtype);
	if (nft_set_ext_exists(ext, NFT_SET_EXT_OBJREF))
		(*nft_set_ext_obj(ext))->use++;
}

static void nft_setelem_data_deactivate(const struct net *net,
					const struct nft_set *set,
					struct nft_set_elem *elem)
{
	const struct nft_set_ext *ext = nft_set_elem_ext(set, elem->priv);

	if (nft_set_ext_exists(ext, NFT_SET_EXT_DATA))
		nft_data_release(nft_set_ext_data(ext), set->dtype);
	if (nft_set_ext_exists(ext, NFT_SET_EXT_OBJREF))
		(*nft_set_ext_obj(ext))->use--;
}

static int nft_del_setelem(struct nft_ctx *ctx, struct nft_set *set,
			   const struct nlattr *attr)
{
	struct nlattr *nla[NFTA_SET_ELEM_MAX + 1];
	struct nft_set_ext_tmpl tmpl;
	struct nft_set_elem elem;
	struct nft_set_ext *ext;
	struct nft_trans *trans;
	u32 flags = 0;
	int err;

	err = nla_parse_nested_deprecated(nla, NFTA_SET_ELEM_MAX, attr,
					  nft_set_elem_policy, NULL);
	if (err < 0)
		return err;

	err = nft_setelem_parse_flags(set, nla[NFTA_SET_ELEM_FLAGS], &flags);
	if (err < 0)
		return err;

	if (!nla[NFTA_SET_ELEM_KEY] && !(flags & NFT_SET_ELEM_CATCHALL))
		return -EINVAL;

	nft_set_ext_prepare(&tmpl);

	if (flags != 0)
		nft_set_ext_add(&tmpl, NFT_SET_EXT_FLAGS);

	if (nla[NFTA_SET_ELEM_KEY]) {
		err = nft_setelem_parse_key(ctx, set, &elem.key.val,
					    nla[NFTA_SET_ELEM_KEY]);
		if (err < 0)
			return err;

		nft_set_ext_add_length(&tmpl, NFT_SET_EXT_KEY, set->klen);
	}

	if (nla[NFTA_SET_ELEM_KEY_END]) {
		err = nft_setelem_parse_key(ctx, set, &elem.key_end.val,
					    nla[NFTA_SET_ELEM_KEY_END]);
		if (err < 0)
			return err;

		nft_set_ext_add_length(&tmpl, NFT_SET_EXT_KEY_END, set->klen);
	}

	err = -ENOMEM;
	elem.priv = nft_set_elem_init(set, &tmpl, elem.key.val.data,
				      elem.key_end.val.data, NULL, 0, 0,
				      GFP_KERNEL);
	if (elem.priv == NULL)
		goto fail_elem;

	ext = nft_set_elem_ext(set, elem.priv);
	if (flags)
		*nft_set_ext_flags(ext) = flags;

	trans = nft_trans_elem_alloc(ctx, NFT_MSG_DELSETELEM, set);
	if (trans == NULL)
		goto fail_trans;

	err = nft_setelem_deactivate(ctx->net, set, &elem, flags);
	if (err < 0)
		goto fail_ops;

	nft_setelem_data_deactivate(ctx->net, set, &elem);

	nft_trans_elem(trans) = elem;
	nft_trans_commit_list_add_tail(ctx->net, trans);
	return 0;

fail_ops:
	kfree(trans);
fail_trans:
	kfree(elem.priv);
fail_elem:
	nft_data_release(&elem.key.val, NFT_DATA_VALUE);
	return err;
}

static int nft_setelem_flush(const struct nft_ctx *ctx,
			     struct nft_set *set,
			     const struct nft_set_iter *iter,
			     struct nft_set_elem *elem)
{
	struct nft_trans *trans;
	int err;

	trans = nft_trans_alloc_gfp(ctx, NFT_MSG_DELSETELEM,
				    sizeof(struct nft_trans_elem), GFP_ATOMIC);
	if (!trans)
		return -ENOMEM;

	if (!set->ops->flush(ctx->net, set, elem->priv)) {
		err = -ENOENT;
		goto err1;
	}
	set->ndeact++;

	nft_setelem_data_deactivate(ctx->net, set, elem);
	nft_trans_elem_set(trans) = set;
	nft_trans_elem(trans) = *elem;
	nft_trans_commit_list_add_tail(ctx->net, trans);

	return 0;
err1:
	kfree(trans);
	return err;
}

static int __nft_set_catchall_flush(const struct nft_ctx *ctx,
				    struct nft_set *set,
				    struct nft_set_elem *elem)
{
	struct nft_trans *trans;

	trans = nft_trans_alloc_gfp(ctx, NFT_MSG_DELSETELEM,
				    sizeof(struct nft_trans_elem), GFP_KERNEL);
	if (!trans)
		return -ENOMEM;

	nft_setelem_data_deactivate(ctx->net, set, elem);
	nft_trans_elem_set(trans) = set;
	nft_trans_elem(trans) = *elem;
	nft_trans_commit_list_add_tail(ctx->net, trans);

	return 0;
}

static int nft_set_catchall_flush(const struct nft_ctx *ctx,
				  struct nft_set *set)
{
	u8 genmask = nft_genmask_next(ctx->net);
	struct nft_set_elem_catchall *catchall;
	struct nft_set_elem elem;
	struct nft_set_ext *ext;
	int ret = 0;

	list_for_each_entry_rcu(catchall, &set->catchall_list, list) {
		ext = nft_set_elem_ext(set, catchall->elem);
		if (!nft_set_elem_active(ext, genmask) ||
		    nft_set_elem_mark_busy(ext))
			continue;

		elem.priv = catchall->elem;
		ret = __nft_set_catchall_flush(ctx, set, &elem);
		if (ret < 0)
			break;
	}

	return ret;
}

static int nft_set_flush(struct nft_ctx *ctx, struct nft_set *set, u8 genmask)
{
	struct nft_set_iter iter = {
		.genmask	= genmask,
		.fn		= nft_setelem_flush,
	};

	set->ops->walk(ctx, set, &iter);
	if (!iter.err)
		iter.err = nft_set_catchall_flush(ctx, set);

	return iter.err;
}

static int nf_tables_delsetelem(struct sk_buff *skb,
				const struct nfnl_info *info,
				const struct nlattr * const nla[])
{
	struct netlink_ext_ack *extack = info->extack;
	u8 genmask = nft_genmask_next(info->net);
	u8 family = info->nfmsg->nfgen_family;
	struct net *net = info->net;
	const struct nlattr *attr;
	struct nft_table *table;
	struct nft_set *set;
	struct nft_ctx ctx;
	int rem, err = 0;

	table = nft_table_lookup(net, nla[NFTA_SET_ELEM_LIST_TABLE], family,
				 genmask, NETLINK_CB(skb).portid);
	if (IS_ERR(table)) {
		NL_SET_BAD_ATTR(extack, nla[NFTA_SET_ELEM_LIST_TABLE]);
		return PTR_ERR(table);
	}

	set = nft_set_lookup(table, nla[NFTA_SET_ELEM_LIST_SET], genmask);
	if (IS_ERR(set))
		return PTR_ERR(set);
	if (!list_empty(&set->bindings) && set->flags & NFT_SET_CONSTANT)
		return -EBUSY;

	nft_ctx_init(&ctx, net, skb, info->nlh, family, table, NULL, nla);

	if (!nla[NFTA_SET_ELEM_LIST_ELEMENTS])
		return nft_set_flush(&ctx, set, genmask);

	nla_for_each_nested(attr, nla[NFTA_SET_ELEM_LIST_ELEMENTS], rem) {
		err = nft_del_setelem(&ctx, set, attr);
		if (err < 0)
			break;
	}
	return err;
}

void nft_set_gc_batch_release(struct rcu_head *rcu)
{
	struct nft_set_gc_batch *gcb;
	unsigned int i;

	gcb = container_of(rcu, struct nft_set_gc_batch, head.rcu);
	for (i = 0; i < gcb->head.cnt; i++)
		nft_set_elem_destroy(gcb->head.set, gcb->elems[i], true);
	kfree(gcb);
}

struct nft_set_gc_batch *nft_set_gc_batch_alloc(const struct nft_set *set,
						gfp_t gfp)
{
	struct nft_set_gc_batch *gcb;

	gcb = kzalloc(sizeof(*gcb), gfp);
	if (gcb == NULL)
		return gcb;
	gcb->head.set = set;
	return gcb;
}

/*
 * Stateful objects
 */

/**
 *	nft_register_obj- register nf_tables stateful object type
 *	@obj_type: object type
 *
 *	Registers the object type for use with nf_tables. Returns zero on
 *	success or a negative errno code otherwise.
 */
int nft_register_obj(struct nft_object_type *obj_type)
{
	if (obj_type->type == NFT_OBJECT_UNSPEC)
		return -EINVAL;

	nfnl_lock(NFNL_SUBSYS_NFTABLES);
	list_add_rcu(&obj_type->list, &nf_tables_objects);
	nfnl_unlock(NFNL_SUBSYS_NFTABLES);
	return 0;
}
EXPORT_SYMBOL_GPL(nft_register_obj);

/**
 *	nft_unregister_obj - unregister nf_tables object type
 *	@obj_type: object type
 *
 * 	Unregisters the object type for use with nf_tables.
 */
void nft_unregister_obj(struct nft_object_type *obj_type)
{
	nfnl_lock(NFNL_SUBSYS_NFTABLES);
	list_del_rcu(&obj_type->list);
	nfnl_unlock(NFNL_SUBSYS_NFTABLES);
}
EXPORT_SYMBOL_GPL(nft_unregister_obj);

struct nft_object *nft_obj_lookup(const struct net *net,
				  const struct nft_table *table,
				  const struct nlattr *nla, u32 objtype,
				  u8 genmask)
{
	struct nft_object_hash_key k = { .table = table };
	char search[NFT_OBJ_MAXNAMELEN];
	struct rhlist_head *tmp, *list;
	struct nft_object *obj;

	nla_strscpy(search, nla, sizeof(search));
	k.name = search;

	WARN_ON_ONCE(!rcu_read_lock_held() &&
		     !lockdep_commit_lock_is_held(net));

	rcu_read_lock();
	list = rhltable_lookup(&nft_objname_ht, &k, nft_objname_ht_params);
	if (!list)
		goto out;

	rhl_for_each_entry_rcu(obj, tmp, list, rhlhead) {
		if (objtype == obj->ops->type->type &&
		    nft_active_genmask(obj, genmask)) {
			rcu_read_unlock();
			return obj;
		}
	}
out:
	rcu_read_unlock();
	return ERR_PTR(-ENOENT);
}
EXPORT_SYMBOL_GPL(nft_obj_lookup);

static struct nft_object *nft_obj_lookup_byhandle(const struct nft_table *table,
						  const struct nlattr *nla,
						  u32 objtype, u8 genmask)
{
	struct nft_object *obj;

	list_for_each_entry(obj, &table->objects, list) {
		if (be64_to_cpu(nla_get_be64(nla)) == obj->handle &&
		    objtype == obj->ops->type->type &&
		    nft_active_genmask(obj, genmask))
			return obj;
	}
	return ERR_PTR(-ENOENT);
}

static const struct nla_policy nft_obj_policy[NFTA_OBJ_MAX + 1] = {
	[NFTA_OBJ_TABLE]	= { .type = NLA_STRING,
				    .len = NFT_TABLE_MAXNAMELEN - 1 },
	[NFTA_OBJ_NAME]		= { .type = NLA_STRING,
				    .len = NFT_OBJ_MAXNAMELEN - 1 },
	[NFTA_OBJ_TYPE]		= { .type = NLA_U32 },
	[NFTA_OBJ_DATA]		= { .type = NLA_NESTED },
	[NFTA_OBJ_HANDLE]	= { .type = NLA_U64},
	[NFTA_OBJ_USERDATA]	= { .type = NLA_BINARY,
				    .len = NFT_USERDATA_MAXLEN },
};

static struct nft_object *nft_obj_init(const struct nft_ctx *ctx,
				       const struct nft_object_type *type,
				       const struct nlattr *attr)
{
	struct nlattr **tb;
	const struct nft_object_ops *ops;
	struct nft_object *obj;
	int err = -ENOMEM;

	tb = kmalloc_array(type->maxattr + 1, sizeof(*tb), GFP_KERNEL);
	if (!tb)
		goto err1;

	if (attr) {
		err = nla_parse_nested_deprecated(tb, type->maxattr, attr,
						  type->policy, NULL);
		if (err < 0)
			goto err2;
	} else {
		memset(tb, 0, sizeof(tb[0]) * (type->maxattr + 1));
	}

	if (type->select_ops) {
		ops = type->select_ops(ctx, (const struct nlattr * const *)tb);
		if (IS_ERR(ops)) {
			err = PTR_ERR(ops);
			goto err2;
		}
	} else {
		ops = type->ops;
	}

	err = -ENOMEM;
	obj = kzalloc(sizeof(*obj) + ops->size, GFP_KERNEL);
	if (!obj)
		goto err2;

	err = ops->init(ctx, (const struct nlattr * const *)tb, obj);
	if (err < 0)
		goto err3;

	obj->ops = ops;

	kfree(tb);
	return obj;
err3:
	kfree(obj);
err2:
	kfree(tb);
err1:
	return ERR_PTR(err);
}

static int nft_object_dump(struct sk_buff *skb, unsigned int attr,
			   struct nft_object *obj, bool reset)
{
	struct nlattr *nest;

	nest = nla_nest_start_noflag(skb, attr);
	if (!nest)
		goto nla_put_failure;
	if (obj->ops->dump(skb, obj, reset) < 0)
		goto nla_put_failure;
	nla_nest_end(skb, nest);
	return 0;

nla_put_failure:
	return -1;
}

static const struct nft_object_type *__nft_obj_type_get(u32 objtype)
{
	const struct nft_object_type *type;

	list_for_each_entry(type, &nf_tables_objects, list) {
		if (objtype == type->type)
			return type;
	}
	return NULL;
}

static const struct nft_object_type *
nft_obj_type_get(struct net *net, u32 objtype)
{
	const struct nft_object_type *type;

	type = __nft_obj_type_get(objtype);
	if (type != NULL && try_module_get(type->owner))
		return type;

	lockdep_nfnl_nft_mutex_not_held();
#ifdef CONFIG_MODULES
	if (type == NULL) {
		if (nft_request_module(net, "nft-obj-%u", objtype) == -EAGAIN)
			return ERR_PTR(-EAGAIN);
	}
#endif
	return ERR_PTR(-ENOENT);
}

static int nf_tables_updobj(const struct nft_ctx *ctx,
			    const struct nft_object_type *type,
			    const struct nlattr *attr,
			    struct nft_object *obj)
{
	struct nft_object *newobj;
	struct nft_trans *trans;
	int err;

	trans = nft_trans_alloc(ctx, NFT_MSG_NEWOBJ,
				sizeof(struct nft_trans_obj));
	if (!trans)
		return -ENOMEM;

	newobj = nft_obj_init(ctx, type, attr);
	if (IS_ERR(newobj)) {
		err = PTR_ERR(newobj);
		goto err_free_trans;
	}

	nft_trans_obj(trans) = obj;
	nft_trans_obj_update(trans) = true;
	nft_trans_obj_newobj(trans) = newobj;
	nft_trans_commit_list_add_tail(ctx->net, trans);

	return 0;

err_free_trans:
	kfree(trans);
	return err;
}

static int nf_tables_newobj(struct sk_buff *skb, const struct nfnl_info *info,
			    const struct nlattr * const nla[])
{
	struct netlink_ext_ack *extack = info->extack;
	u8 genmask = nft_genmask_next(info->net);
	u8 family = info->nfmsg->nfgen_family;
	const struct nft_object_type *type;
	struct net *net = info->net;
	struct nft_table *table;
	struct nft_object *obj;
	struct nft_ctx ctx;
	u32 objtype;
	int err;

	if (!nla[NFTA_OBJ_TYPE] ||
	    !nla[NFTA_OBJ_NAME] ||
	    !nla[NFTA_OBJ_DATA])
		return -EINVAL;

	table = nft_table_lookup(net, nla[NFTA_OBJ_TABLE], family, genmask,
				 NETLINK_CB(skb).portid);
	if (IS_ERR(table)) {
		NL_SET_BAD_ATTR(extack, nla[NFTA_OBJ_TABLE]);
		return PTR_ERR(table);
	}

	objtype = ntohl(nla_get_be32(nla[NFTA_OBJ_TYPE]));
	obj = nft_obj_lookup(net, table, nla[NFTA_OBJ_NAME], objtype, genmask);
	if (IS_ERR(obj)) {
		err = PTR_ERR(obj);
		if (err != -ENOENT) {
			NL_SET_BAD_ATTR(extack, nla[NFTA_OBJ_NAME]);
			return err;
		}
	} else {
		if (info->nlh->nlmsg_flags & NLM_F_EXCL) {
			NL_SET_BAD_ATTR(extack, nla[NFTA_OBJ_NAME]);
			return -EEXIST;
		}
		if (info->nlh->nlmsg_flags & NLM_F_REPLACE)
			return -EOPNOTSUPP;

		type = __nft_obj_type_get(objtype);
<<<<<<< HEAD
		nft_ctx_init(&ctx, net, skb, nlh, family, table, NULL, nla);
=======
		nft_ctx_init(&ctx, net, skb, info->nlh, family, table, NULL, nla);
>>>>>>> c1084c27

		return nf_tables_updobj(&ctx, type, nla[NFTA_OBJ_DATA], obj);
	}

	nft_ctx_init(&ctx, net, skb, info->nlh, family, table, NULL, nla);

	type = nft_obj_type_get(net, objtype);
	if (IS_ERR(type))
		return PTR_ERR(type);

	obj = nft_obj_init(&ctx, type, nla[NFTA_OBJ_DATA]);
	if (IS_ERR(obj)) {
		err = PTR_ERR(obj);
		goto err_init;
	}
	obj->key.table = table;
	obj->handle = nf_tables_alloc_handle(table);

	obj->key.name = nla_strdup(nla[NFTA_OBJ_NAME], GFP_KERNEL);
	if (!obj->key.name) {
		err = -ENOMEM;
		goto err_strdup;
	}

	if (nla[NFTA_OBJ_USERDATA]) {
		obj->udata = nla_memdup(nla[NFTA_OBJ_USERDATA], GFP_KERNEL);
		if (obj->udata == NULL)
			goto err_userdata;

		obj->udlen = nla_len(nla[NFTA_OBJ_USERDATA]);
	}

	err = nft_trans_obj_add(&ctx, NFT_MSG_NEWOBJ, obj);
	if (err < 0)
		goto err_trans;

	err = rhltable_insert(&nft_objname_ht, &obj->rhlhead,
			      nft_objname_ht_params);
	if (err < 0)
		goto err_obj_ht;

	list_add_tail_rcu(&obj->list, &table->objects);
	table->use++;
	return 0;
err_obj_ht:
	/* queued in transaction log */
	INIT_LIST_HEAD(&obj->list);
	return err;
err_trans:
	kfree(obj->udata);
err_userdata:
	kfree(obj->key.name);
err_strdup:
	if (obj->ops->destroy)
		obj->ops->destroy(&ctx, obj);
	kfree(obj);
err_init:
	module_put(type->owner);
	return err;
}

static int nf_tables_fill_obj_info(struct sk_buff *skb, struct net *net,
				   u32 portid, u32 seq, int event, u32 flags,
				   int family, const struct nft_table *table,
				   struct nft_object *obj, bool reset)
{
	struct nlmsghdr *nlh;

	event = nfnl_msg_type(NFNL_SUBSYS_NFTABLES, event);
	nlh = nfnl_msg_put(skb, portid, seq, event, flags, family,
			   NFNETLINK_V0, nft_base_seq(net));
	if (!nlh)
		goto nla_put_failure;

	if (nla_put_string(skb, NFTA_OBJ_TABLE, table->name) ||
	    nla_put_string(skb, NFTA_OBJ_NAME, obj->key.name) ||
	    nla_put_be32(skb, NFTA_OBJ_TYPE, htonl(obj->ops->type->type)) ||
	    nla_put_be32(skb, NFTA_OBJ_USE, htonl(obj->use)) ||
	    nft_object_dump(skb, NFTA_OBJ_DATA, obj, reset) ||
	    nla_put_be64(skb, NFTA_OBJ_HANDLE, cpu_to_be64(obj->handle),
			 NFTA_OBJ_PAD))
		goto nla_put_failure;

	if (obj->udata &&
	    nla_put(skb, NFTA_OBJ_USERDATA, obj->udlen, obj->udata))
		goto nla_put_failure;

	nlmsg_end(skb, nlh);
	return 0;

nla_put_failure:
	nlmsg_trim(skb, nlh);
	return -1;
}

struct nft_obj_filter {
	char		*table;
	u32		type;
};

static int nf_tables_dump_obj(struct sk_buff *skb, struct netlink_callback *cb)
{
	const struct nfgenmsg *nfmsg = nlmsg_data(cb->nlh);
	const struct nft_table *table;
	unsigned int idx = 0, s_idx = cb->args[0];
	struct nft_obj_filter *filter = cb->data;
	struct net *net = sock_net(skb->sk);
	int family = nfmsg->nfgen_family;
	struct nftables_pernet *nft_net;
	struct nft_object *obj;
	bool reset = false;

	if (NFNL_MSG_TYPE(cb->nlh->nlmsg_type) == NFT_MSG_GETOBJ_RESET)
		reset = true;

	rcu_read_lock();
	nft_net = nft_pernet(net);
	cb->seq = nft_net->base_seq;

	list_for_each_entry_rcu(table, &nft_net->tables, list) {
		if (family != NFPROTO_UNSPEC && family != table->family)
			continue;

		list_for_each_entry_rcu(obj, &table->objects, list) {
			if (!nft_is_active(net, obj))
				goto cont;
			if (idx < s_idx)
				goto cont;
			if (idx > s_idx)
				memset(&cb->args[1], 0,
				       sizeof(cb->args) - sizeof(cb->args[0]));
			if (filter && filter->table &&
			    strcmp(filter->table, table->name))
				goto cont;
			if (filter &&
			    filter->type != NFT_OBJECT_UNSPEC &&
			    obj->ops->type->type != filter->type)
				goto cont;
			if (reset) {
				char *buf = kasprintf(GFP_ATOMIC,
						      "%s:%u",
						      table->name,
						      nft_net->base_seq);

				audit_log_nfcfg(buf,
						family,
						obj->handle,
						AUDIT_NFT_OP_OBJ_RESET,
						GFP_ATOMIC);
				kfree(buf);
			}

			if (nf_tables_fill_obj_info(skb, net, NETLINK_CB(cb->skb).portid,
						    cb->nlh->nlmsg_seq,
						    NFT_MSG_NEWOBJ,
						    NLM_F_MULTI | NLM_F_APPEND,
						    table->family, table,
						    obj, reset) < 0)
				goto done;

			nl_dump_check_consistent(cb, nlmsg_hdr(skb));
cont:
			idx++;
		}
	}
done:
	rcu_read_unlock();

	cb->args[0] = idx;
	return skb->len;
}

static int nf_tables_dump_obj_start(struct netlink_callback *cb)
{
	const struct nlattr * const *nla = cb->data;
	struct nft_obj_filter *filter = NULL;

	if (nla[NFTA_OBJ_TABLE] || nla[NFTA_OBJ_TYPE]) {
		filter = kzalloc(sizeof(*filter), GFP_ATOMIC);
		if (!filter)
			return -ENOMEM;

		if (nla[NFTA_OBJ_TABLE]) {
			filter->table = nla_strdup(nla[NFTA_OBJ_TABLE], GFP_ATOMIC);
			if (!filter->table) {
				kfree(filter);
				return -ENOMEM;
			}
		}

		if (nla[NFTA_OBJ_TYPE])
			filter->type = ntohl(nla_get_be32(nla[NFTA_OBJ_TYPE]));
	}

	cb->data = filter;
	return 0;
}

static int nf_tables_dump_obj_done(struct netlink_callback *cb)
{
	struct nft_obj_filter *filter = cb->data;

	if (filter) {
		kfree(filter->table);
		kfree(filter);
	}

	return 0;
}

/* called with rcu_read_lock held */
static int nf_tables_getobj(struct sk_buff *skb, const struct nfnl_info *info,
			    const struct nlattr * const nla[])
{
	struct netlink_ext_ack *extack = info->extack;
	u8 genmask = nft_genmask_cur(info->net);
	u8 family = info->nfmsg->nfgen_family;
	const struct nft_table *table;
	struct net *net = info->net;
	struct nft_object *obj;
	struct sk_buff *skb2;
	bool reset = false;
	u32 objtype;
	int err;

	if (info->nlh->nlmsg_flags & NLM_F_DUMP) {
		struct netlink_dump_control c = {
			.start = nf_tables_dump_obj_start,
			.dump = nf_tables_dump_obj,
			.done = nf_tables_dump_obj_done,
			.module = THIS_MODULE,
			.data = (void *)nla,
		};

		return nft_netlink_dump_start_rcu(info->sk, skb, info->nlh, &c);
	}

	if (!nla[NFTA_OBJ_NAME] ||
	    !nla[NFTA_OBJ_TYPE])
		return -EINVAL;

	table = nft_table_lookup(net, nla[NFTA_OBJ_TABLE], family, genmask, 0);
	if (IS_ERR(table)) {
		NL_SET_BAD_ATTR(extack, nla[NFTA_OBJ_TABLE]);
		return PTR_ERR(table);
	}

	objtype = ntohl(nla_get_be32(nla[NFTA_OBJ_TYPE]));
	obj = nft_obj_lookup(net, table, nla[NFTA_OBJ_NAME], objtype, genmask);
	if (IS_ERR(obj)) {
		NL_SET_BAD_ATTR(extack, nla[NFTA_OBJ_NAME]);
		return PTR_ERR(obj);
	}

	skb2 = alloc_skb(NLMSG_GOODSIZE, GFP_ATOMIC);
	if (!skb2)
		return -ENOMEM;

	if (NFNL_MSG_TYPE(info->nlh->nlmsg_type) == NFT_MSG_GETOBJ_RESET)
		reset = true;

	if (reset) {
		const struct nftables_pernet *nft_net;
		char *buf;

		nft_net = nft_pernet(net);
		buf = kasprintf(GFP_ATOMIC, "%s:%u", table->name, nft_net->base_seq);

		audit_log_nfcfg(buf,
				family,
				obj->handle,
				AUDIT_NFT_OP_OBJ_RESET,
				GFP_ATOMIC);
		kfree(buf);
	}

	err = nf_tables_fill_obj_info(skb2, net, NETLINK_CB(skb).portid,
				      info->nlh->nlmsg_seq, NFT_MSG_NEWOBJ, 0,
				      family, table, obj, reset);
	if (err < 0)
		goto err_fill_obj_info;

	return nfnetlink_unicast(skb2, net, NETLINK_CB(skb).portid);

err_fill_obj_info:
	kfree_skb(skb2);
	return err;
}

static void nft_obj_destroy(const struct nft_ctx *ctx, struct nft_object *obj)
{
	if (obj->ops->destroy)
		obj->ops->destroy(ctx, obj);

	module_put(obj->ops->type->owner);
	kfree(obj->key.name);
	kfree(obj->udata);
	kfree(obj);
}

static int nf_tables_delobj(struct sk_buff *skb, const struct nfnl_info *info,
			    const struct nlattr * const nla[])
{
	struct netlink_ext_ack *extack = info->extack;
	u8 genmask = nft_genmask_next(info->net);
	u8 family = info->nfmsg->nfgen_family;
	struct net *net = info->net;
	const struct nlattr *attr;
	struct nft_table *table;
	struct nft_object *obj;
	struct nft_ctx ctx;
	u32 objtype;

	if (!nla[NFTA_OBJ_TYPE] ||
	    (!nla[NFTA_OBJ_NAME] && !nla[NFTA_OBJ_HANDLE]))
		return -EINVAL;

	table = nft_table_lookup(net, nla[NFTA_OBJ_TABLE], family, genmask,
				 NETLINK_CB(skb).portid);
	if (IS_ERR(table)) {
		NL_SET_BAD_ATTR(extack, nla[NFTA_OBJ_TABLE]);
		return PTR_ERR(table);
	}

	objtype = ntohl(nla_get_be32(nla[NFTA_OBJ_TYPE]));
	if (nla[NFTA_OBJ_HANDLE]) {
		attr = nla[NFTA_OBJ_HANDLE];
		obj = nft_obj_lookup_byhandle(table, attr, objtype, genmask);
	} else {
		attr = nla[NFTA_OBJ_NAME];
		obj = nft_obj_lookup(net, table, attr, objtype, genmask);
	}

	if (IS_ERR(obj)) {
		NL_SET_BAD_ATTR(extack, attr);
		return PTR_ERR(obj);
	}
	if (obj->use > 0) {
		NL_SET_BAD_ATTR(extack, attr);
		return -EBUSY;
	}

	nft_ctx_init(&ctx, net, skb, info->nlh, family, table, NULL, nla);

	return nft_delobj(&ctx, obj);
}

void nft_obj_notify(struct net *net, const struct nft_table *table,
		    struct nft_object *obj, u32 portid, u32 seq, int event,
		    u16 flags, int family, int report, gfp_t gfp)
{
	struct nftables_pernet *nft_net = nft_pernet(net);
	struct sk_buff *skb;
	int err;
	char *buf = kasprintf(gfp, "%s:%u",
			      table->name, nft_net->base_seq);

	audit_log_nfcfg(buf,
			family,
			obj->handle,
			event == NFT_MSG_NEWOBJ ?
				 AUDIT_NFT_OP_OBJ_REGISTER :
				 AUDIT_NFT_OP_OBJ_UNREGISTER,
			gfp);
	kfree(buf);

	if (!report &&
	    !nfnetlink_has_listeners(net, NFNLGRP_NFTABLES))
		return;

	skb = nlmsg_new(NLMSG_GOODSIZE, gfp);
	if (skb == NULL)
		goto err;

	err = nf_tables_fill_obj_info(skb, net, portid, seq, event,
				      flags & (NLM_F_CREATE | NLM_F_EXCL),
				      family, table, obj, false);
	if (err < 0) {
		kfree_skb(skb);
		goto err;
	}

	nft_notify_enqueue(skb, report, &nft_net->notify_list);
	return;
err:
	nfnetlink_set_err(net, portid, NFNLGRP_NFTABLES, -ENOBUFS);
}
EXPORT_SYMBOL_GPL(nft_obj_notify);

static void nf_tables_obj_notify(const struct nft_ctx *ctx,
				 struct nft_object *obj, int event)
{
	nft_obj_notify(ctx->net, ctx->table, obj, ctx->portid, ctx->seq, event,
		       ctx->flags, ctx->family, ctx->report, GFP_KERNEL);
}

/*
 * Flow tables
 */
void nft_register_flowtable_type(struct nf_flowtable_type *type)
{
	nfnl_lock(NFNL_SUBSYS_NFTABLES);
	list_add_tail_rcu(&type->list, &nf_tables_flowtables);
	nfnl_unlock(NFNL_SUBSYS_NFTABLES);
}
EXPORT_SYMBOL_GPL(nft_register_flowtable_type);

void nft_unregister_flowtable_type(struct nf_flowtable_type *type)
{
	nfnl_lock(NFNL_SUBSYS_NFTABLES);
	list_del_rcu(&type->list);
	nfnl_unlock(NFNL_SUBSYS_NFTABLES);
}
EXPORT_SYMBOL_GPL(nft_unregister_flowtable_type);

static const struct nla_policy nft_flowtable_policy[NFTA_FLOWTABLE_MAX + 1] = {
	[NFTA_FLOWTABLE_TABLE]		= { .type = NLA_STRING,
					    .len = NFT_NAME_MAXLEN - 1 },
	[NFTA_FLOWTABLE_NAME]		= { .type = NLA_STRING,
					    .len = NFT_NAME_MAXLEN - 1 },
	[NFTA_FLOWTABLE_HOOK]		= { .type = NLA_NESTED },
	[NFTA_FLOWTABLE_HANDLE]		= { .type = NLA_U64 },
	[NFTA_FLOWTABLE_FLAGS]		= { .type = NLA_U32 },
};

struct nft_flowtable *nft_flowtable_lookup(const struct nft_table *table,
					   const struct nlattr *nla, u8 genmask)
{
	struct nft_flowtable *flowtable;

	list_for_each_entry_rcu(flowtable, &table->flowtables, list) {
		if (!nla_strcmp(nla, flowtable->name) &&
		    nft_active_genmask(flowtable, genmask))
			return flowtable;
	}
	return ERR_PTR(-ENOENT);
}
EXPORT_SYMBOL_GPL(nft_flowtable_lookup);

void nf_tables_deactivate_flowtable(const struct nft_ctx *ctx,
				    struct nft_flowtable *flowtable,
				    enum nft_trans_phase phase)
{
	switch (phase) {
	case NFT_TRANS_PREPARE:
	case NFT_TRANS_ABORT:
	case NFT_TRANS_RELEASE:
		flowtable->use--;
		fallthrough;
	default:
		return;
	}
}
EXPORT_SYMBOL_GPL(nf_tables_deactivate_flowtable);

static struct nft_flowtable *
nft_flowtable_lookup_byhandle(const struct nft_table *table,
			      const struct nlattr *nla, u8 genmask)
{
       struct nft_flowtable *flowtable;

       list_for_each_entry(flowtable, &table->flowtables, list) {
               if (be64_to_cpu(nla_get_be64(nla)) == flowtable->handle &&
                   nft_active_genmask(flowtable, genmask))
                       return flowtable;
       }
       return ERR_PTR(-ENOENT);
}

struct nft_flowtable_hook {
	u32			num;
	int			priority;
	struct list_head	list;
};

static const struct nla_policy nft_flowtable_hook_policy[NFTA_FLOWTABLE_HOOK_MAX + 1] = {
	[NFTA_FLOWTABLE_HOOK_NUM]	= { .type = NLA_U32 },
	[NFTA_FLOWTABLE_HOOK_PRIORITY]	= { .type = NLA_U32 },
	[NFTA_FLOWTABLE_HOOK_DEVS]	= { .type = NLA_NESTED },
};

static int nft_flowtable_parse_hook(const struct nft_ctx *ctx,
				    const struct nlattr *attr,
				    struct nft_flowtable_hook *flowtable_hook,
				    struct nft_flowtable *flowtable, bool add)
{
	struct nlattr *tb[NFTA_FLOWTABLE_HOOK_MAX + 1];
	struct nft_hook *hook;
	int hooknum, priority;
	int err;

	INIT_LIST_HEAD(&flowtable_hook->list);

	err = nla_parse_nested_deprecated(tb, NFTA_FLOWTABLE_HOOK_MAX, attr,
					  nft_flowtable_hook_policy, NULL);
	if (err < 0)
		return err;

	if (add) {
		if (!tb[NFTA_FLOWTABLE_HOOK_NUM] ||
		    !tb[NFTA_FLOWTABLE_HOOK_PRIORITY])
			return -EINVAL;

		hooknum = ntohl(nla_get_be32(tb[NFTA_FLOWTABLE_HOOK_NUM]));
		if (hooknum != NF_NETDEV_INGRESS)
			return -EOPNOTSUPP;

		priority = ntohl(nla_get_be32(tb[NFTA_FLOWTABLE_HOOK_PRIORITY]));

		flowtable_hook->priority	= priority;
		flowtable_hook->num		= hooknum;
	} else {
		if (tb[NFTA_FLOWTABLE_HOOK_NUM]) {
			hooknum = ntohl(nla_get_be32(tb[NFTA_FLOWTABLE_HOOK_NUM]));
			if (hooknum != flowtable->hooknum)
				return -EOPNOTSUPP;
		}

		if (tb[NFTA_FLOWTABLE_HOOK_PRIORITY]) {
			priority = ntohl(nla_get_be32(tb[NFTA_FLOWTABLE_HOOK_PRIORITY]));
			if (priority != flowtable->data.priority)
				return -EOPNOTSUPP;
		}

		flowtable_hook->priority	= flowtable->data.priority;
		flowtable_hook->num		= flowtable->hooknum;
	}

	if (tb[NFTA_FLOWTABLE_HOOK_DEVS]) {
		err = nf_tables_parse_netdev_hooks(ctx->net,
						   tb[NFTA_FLOWTABLE_HOOK_DEVS],
						   &flowtable_hook->list);
		if (err < 0)
			return err;
	}

	list_for_each_entry(hook, &flowtable_hook->list, list) {
		hook->ops.pf		= NFPROTO_NETDEV;
		hook->ops.hooknum	= flowtable_hook->num;
		hook->ops.priority	= flowtable_hook->priority;
		hook->ops.priv		= &flowtable->data;
		hook->ops.hook		= flowtable->data.type->hook;
	}

	return err;
}

static const struct nf_flowtable_type *__nft_flowtable_type_get(u8 family)
{
	const struct nf_flowtable_type *type;

	list_for_each_entry(type, &nf_tables_flowtables, list) {
		if (family == type->family)
			return type;
	}
	return NULL;
}

static const struct nf_flowtable_type *
nft_flowtable_type_get(struct net *net, u8 family)
{
	const struct nf_flowtable_type *type;

	type = __nft_flowtable_type_get(family);
	if (type != NULL && try_module_get(type->owner))
		return type;

	lockdep_nfnl_nft_mutex_not_held();
#ifdef CONFIG_MODULES
	if (type == NULL) {
		if (nft_request_module(net, "nf-flowtable-%u", family) == -EAGAIN)
			return ERR_PTR(-EAGAIN);
	}
#endif
	return ERR_PTR(-ENOENT);
}

/* Only called from error and netdev event paths. */
static void nft_unregister_flowtable_hook(struct net *net,
					  struct nft_flowtable *flowtable,
					  struct nft_hook *hook)
{
	nf_unregister_net_hook(net, &hook->ops);
	flowtable->data.type->setup(&flowtable->data, hook->ops.dev,
				    FLOW_BLOCK_UNBIND);
}

static void nft_unregister_flowtable_net_hooks(struct net *net,
					       struct list_head *hook_list)
{
	struct nft_hook *hook;

	list_for_each_entry(hook, hook_list, list)
		nf_unregister_net_hook(net, &hook->ops);
}

static int nft_register_flowtable_net_hooks(struct net *net,
					    struct nft_table *table,
					    struct list_head *hook_list,
					    struct nft_flowtable *flowtable)
{
	struct nft_hook *hook, *hook2, *next;
	struct nft_flowtable *ft;
	int err, i = 0;

	list_for_each_entry(hook, hook_list, list) {
		list_for_each_entry(ft, &table->flowtables, list) {
			if (!nft_is_active_next(net, ft))
				continue;

			list_for_each_entry(hook2, &ft->hook_list, list) {
				if (hook->ops.dev == hook2->ops.dev &&
				    hook->ops.pf == hook2->ops.pf) {
					err = -EEXIST;
					goto err_unregister_net_hooks;
				}
			}
		}

		err = flowtable->data.type->setup(&flowtable->data,
						  hook->ops.dev,
						  FLOW_BLOCK_BIND);
		if (err < 0)
			goto err_unregister_net_hooks;

		err = nf_register_net_hook(net, &hook->ops);
		if (err < 0) {
			flowtable->data.type->setup(&flowtable->data,
						    hook->ops.dev,
						    FLOW_BLOCK_UNBIND);
			goto err_unregister_net_hooks;
		}

		i++;
	}

	return 0;

err_unregister_net_hooks:
	list_for_each_entry_safe(hook, next, hook_list, list) {
		if (i-- <= 0)
			break;

		nft_unregister_flowtable_hook(net, flowtable, hook);
		list_del_rcu(&hook->list);
		kfree_rcu(hook, rcu);
	}

	return err;
}

static void nft_flowtable_hooks_destroy(struct list_head *hook_list)
{
	struct nft_hook *hook, *next;

	list_for_each_entry_safe(hook, next, hook_list, list) {
		list_del_rcu(&hook->list);
		kfree_rcu(hook, rcu);
	}
}

static int nft_flowtable_update(struct nft_ctx *ctx, const struct nlmsghdr *nlh,
				struct nft_flowtable *flowtable)
{
	const struct nlattr * const *nla = ctx->nla;
	struct nft_flowtable_hook flowtable_hook;
	struct nft_hook *hook, *next;
	struct nft_trans *trans;
	bool unregister = false;
	u32 flags;
	int err;

	err = nft_flowtable_parse_hook(ctx, nla[NFTA_FLOWTABLE_HOOK],
				       &flowtable_hook, flowtable, false);
	if (err < 0)
		return err;

	list_for_each_entry_safe(hook, next, &flowtable_hook.list, list) {
		if (nft_hook_list_find(&flowtable->hook_list, hook)) {
			list_del(&hook->list);
			kfree(hook);
		}
	}

	if (nla[NFTA_FLOWTABLE_FLAGS]) {
		flags = ntohl(nla_get_be32(nla[NFTA_FLOWTABLE_FLAGS]));
		if (flags & ~NFT_FLOWTABLE_MASK)
			return -EOPNOTSUPP;
		if ((flowtable->data.flags & NFT_FLOWTABLE_HW_OFFLOAD) ^
		    (flags & NFT_FLOWTABLE_HW_OFFLOAD))
			return -EOPNOTSUPP;
	} else {
		flags = flowtable->data.flags;
	}

	err = nft_register_flowtable_net_hooks(ctx->net, ctx->table,
					       &flowtable_hook.list, flowtable);
	if (err < 0)
		goto err_flowtable_update_hook;

	trans = nft_trans_alloc(ctx, NFT_MSG_NEWFLOWTABLE,
				sizeof(struct nft_trans_flowtable));
	if (!trans) {
		unregister = true;
		err = -ENOMEM;
		goto err_flowtable_update_hook;
	}

	nft_trans_flowtable_flags(trans) = flags;
	nft_trans_flowtable(trans) = flowtable;
	nft_trans_flowtable_update(trans) = true;
	INIT_LIST_HEAD(&nft_trans_flowtable_hooks(trans));
	list_splice(&flowtable_hook.list, &nft_trans_flowtable_hooks(trans));

	nft_trans_commit_list_add_tail(ctx->net, trans);

	return 0;

err_flowtable_update_hook:
	list_for_each_entry_safe(hook, next, &flowtable_hook.list, list) {
		if (unregister)
			nft_unregister_flowtable_hook(ctx->net, flowtable, hook);
		list_del_rcu(&hook->list);
		kfree_rcu(hook, rcu);
	}

	return err;

}

static int nf_tables_newflowtable(struct sk_buff *skb,
				  const struct nfnl_info *info,
				  const struct nlattr * const nla[])
{
	struct netlink_ext_ack *extack = info->extack;
	struct nft_flowtable_hook flowtable_hook;
	u8 genmask = nft_genmask_next(info->net);
	u8 family = info->nfmsg->nfgen_family;
	const struct nf_flowtable_type *type;
	struct nft_flowtable *flowtable;
	struct nft_hook *hook, *next;
	struct net *net = info->net;
	struct nft_table *table;
	struct nft_ctx ctx;
	int err;

	if (!nla[NFTA_FLOWTABLE_TABLE] ||
	    !nla[NFTA_FLOWTABLE_NAME] ||
	    !nla[NFTA_FLOWTABLE_HOOK])
		return -EINVAL;

	table = nft_table_lookup(net, nla[NFTA_FLOWTABLE_TABLE], family,
				 genmask, NETLINK_CB(skb).portid);
	if (IS_ERR(table)) {
		NL_SET_BAD_ATTR(extack, nla[NFTA_FLOWTABLE_TABLE]);
		return PTR_ERR(table);
	}

	flowtable = nft_flowtable_lookup(table, nla[NFTA_FLOWTABLE_NAME],
					 genmask);
	if (IS_ERR(flowtable)) {
		err = PTR_ERR(flowtable);
		if (err != -ENOENT) {
			NL_SET_BAD_ATTR(extack, nla[NFTA_FLOWTABLE_NAME]);
			return err;
		}
	} else {
		if (info->nlh->nlmsg_flags & NLM_F_EXCL) {
			NL_SET_BAD_ATTR(extack, nla[NFTA_FLOWTABLE_NAME]);
			return -EEXIST;
		}

		nft_ctx_init(&ctx, net, skb, info->nlh, family, table, NULL, nla);

		return nft_flowtable_update(&ctx, info->nlh, flowtable);
	}

	nft_ctx_init(&ctx, net, skb, info->nlh, family, table, NULL, nla);

	flowtable = kzalloc(sizeof(*flowtable), GFP_KERNEL);
	if (!flowtable)
		return -ENOMEM;

	flowtable->table = table;
	flowtable->handle = nf_tables_alloc_handle(table);
	INIT_LIST_HEAD(&flowtable->hook_list);

	flowtable->name = nla_strdup(nla[NFTA_FLOWTABLE_NAME], GFP_KERNEL);
	if (!flowtable->name) {
		err = -ENOMEM;
		goto err1;
	}

	type = nft_flowtable_type_get(net, family);
	if (IS_ERR(type)) {
		err = PTR_ERR(type);
		goto err2;
	}

	if (nla[NFTA_FLOWTABLE_FLAGS]) {
		flowtable->data.flags =
			ntohl(nla_get_be32(nla[NFTA_FLOWTABLE_FLAGS]));
		if (flowtable->data.flags & ~NFT_FLOWTABLE_MASK) {
			err = -EOPNOTSUPP;
			goto err3;
		}
	}

	write_pnet(&flowtable->data.net, net);
	flowtable->data.type = type;
	err = type->init(&flowtable->data);
	if (err < 0)
		goto err3;

	err = nft_flowtable_parse_hook(&ctx, nla[NFTA_FLOWTABLE_HOOK],
				       &flowtable_hook, flowtable, true);
	if (err < 0)
		goto err4;

	list_splice(&flowtable_hook.list, &flowtable->hook_list);
	flowtable->data.priority = flowtable_hook.priority;
	flowtable->hooknum = flowtable_hook.num;

	err = nft_register_flowtable_net_hooks(ctx.net, table,
					       &flowtable->hook_list,
					       flowtable);
	if (err < 0) {
		nft_flowtable_hooks_destroy(&flowtable->hook_list);
		goto err4;
	}

	err = nft_trans_flowtable_add(&ctx, NFT_MSG_NEWFLOWTABLE, flowtable);
	if (err < 0)
		goto err5;

	list_add_tail_rcu(&flowtable->list, &table->flowtables);
	table->use++;

	return 0;
err5:
	list_for_each_entry_safe(hook, next, &flowtable->hook_list, list) {
		nft_unregister_flowtable_hook(net, flowtable, hook);
		list_del_rcu(&hook->list);
		kfree_rcu(hook, rcu);
	}
err4:
	flowtable->data.type->free(&flowtable->data);
err3:
	module_put(type->owner);
err2:
	kfree(flowtable->name);
err1:
	kfree(flowtable);
	return err;
}

static void nft_flowtable_hook_release(struct nft_flowtable_hook *flowtable_hook)
{
	struct nft_hook *this, *next;

	list_for_each_entry_safe(this, next, &flowtable_hook->list, list) {
		list_del(&this->list);
		kfree(this);
	}
}

static int nft_delflowtable_hook(struct nft_ctx *ctx,
				 struct nft_flowtable *flowtable)
{
	const struct nlattr * const *nla = ctx->nla;
	struct nft_flowtable_hook flowtable_hook;
	struct nft_hook *this, *hook;
	struct nft_trans *trans;
	int err;

	err = nft_flowtable_parse_hook(ctx, nla[NFTA_FLOWTABLE_HOOK],
				       &flowtable_hook, flowtable, false);
	if (err < 0)
		return err;

	list_for_each_entry(this, &flowtable_hook.list, list) {
		hook = nft_hook_list_find(&flowtable->hook_list, this);
		if (!hook) {
			err = -ENOENT;
			goto err_flowtable_del_hook;
		}
		hook->inactive = true;
	}

	trans = nft_trans_alloc(ctx, NFT_MSG_DELFLOWTABLE,
				sizeof(struct nft_trans_flowtable));
	if (!trans) {
		err = -ENOMEM;
		goto err_flowtable_del_hook;
	}

	nft_trans_flowtable(trans) = flowtable;
	nft_trans_flowtable_update(trans) = true;
	INIT_LIST_HEAD(&nft_trans_flowtable_hooks(trans));
	nft_flowtable_hook_release(&flowtable_hook);

	nft_trans_commit_list_add_tail(ctx->net, trans);

	return 0;

err_flowtable_del_hook:
	list_for_each_entry(this, &flowtable_hook.list, list) {
		hook = nft_hook_list_find(&flowtable->hook_list, this);
		if (!hook)
			break;

		hook->inactive = false;
	}
	nft_flowtable_hook_release(&flowtable_hook);

	return err;
}

static int nf_tables_delflowtable(struct sk_buff *skb,
				  const struct nfnl_info *info,
				  const struct nlattr * const nla[])
{
	struct netlink_ext_ack *extack = info->extack;
	u8 genmask = nft_genmask_next(info->net);
	u8 family = info->nfmsg->nfgen_family;
	struct nft_flowtable *flowtable;
	struct net *net = info->net;
	const struct nlattr *attr;
	struct nft_table *table;
	struct nft_ctx ctx;

	if (!nla[NFTA_FLOWTABLE_TABLE] ||
	    (!nla[NFTA_FLOWTABLE_NAME] &&
	     !nla[NFTA_FLOWTABLE_HANDLE]))
		return -EINVAL;

	table = nft_table_lookup(net, nla[NFTA_FLOWTABLE_TABLE], family,
				 genmask, NETLINK_CB(skb).portid);
	if (IS_ERR(table)) {
		NL_SET_BAD_ATTR(extack, nla[NFTA_FLOWTABLE_TABLE]);
		return PTR_ERR(table);
	}

	if (nla[NFTA_FLOWTABLE_HANDLE]) {
		attr = nla[NFTA_FLOWTABLE_HANDLE];
		flowtable = nft_flowtable_lookup_byhandle(table, attr, genmask);
	} else {
		attr = nla[NFTA_FLOWTABLE_NAME];
		flowtable = nft_flowtable_lookup(table, attr, genmask);
	}

	if (IS_ERR(flowtable)) {
		NL_SET_BAD_ATTR(extack, attr);
		return PTR_ERR(flowtable);
	}

	nft_ctx_init(&ctx, net, skb, info->nlh, family, table, NULL, nla);

	if (nla[NFTA_FLOWTABLE_HOOK])
		return nft_delflowtable_hook(&ctx, flowtable);

	if (flowtable->use > 0) {
		NL_SET_BAD_ATTR(extack, attr);
		return -EBUSY;
	}

	return nft_delflowtable(&ctx, flowtable);
}

static int nf_tables_fill_flowtable_info(struct sk_buff *skb, struct net *net,
					 u32 portid, u32 seq, int event,
					 u32 flags, int family,
					 struct nft_flowtable *flowtable,
					 struct list_head *hook_list)
{
	struct nlattr *nest, *nest_devs;
	struct nft_hook *hook;
	struct nlmsghdr *nlh;

	event = nfnl_msg_type(NFNL_SUBSYS_NFTABLES, event);
	nlh = nfnl_msg_put(skb, portid, seq, event, flags, family,
			   NFNETLINK_V0, nft_base_seq(net));
	if (!nlh)
		goto nla_put_failure;

	if (nla_put_string(skb, NFTA_FLOWTABLE_TABLE, flowtable->table->name) ||
	    nla_put_string(skb, NFTA_FLOWTABLE_NAME, flowtable->name) ||
	    nla_put_be32(skb, NFTA_FLOWTABLE_USE, htonl(flowtable->use)) ||
	    nla_put_be64(skb, NFTA_FLOWTABLE_HANDLE, cpu_to_be64(flowtable->handle),
			 NFTA_FLOWTABLE_PAD) ||
	    nla_put_be32(skb, NFTA_FLOWTABLE_FLAGS, htonl(flowtable->data.flags)))
		goto nla_put_failure;

	nest = nla_nest_start_noflag(skb, NFTA_FLOWTABLE_HOOK);
	if (!nest)
		goto nla_put_failure;
	if (nla_put_be32(skb, NFTA_FLOWTABLE_HOOK_NUM, htonl(flowtable->hooknum)) ||
	    nla_put_be32(skb, NFTA_FLOWTABLE_HOOK_PRIORITY, htonl(flowtable->data.priority)))
		goto nla_put_failure;

	nest_devs = nla_nest_start_noflag(skb, NFTA_FLOWTABLE_HOOK_DEVS);
	if (!nest_devs)
		goto nla_put_failure;

	list_for_each_entry_rcu(hook, hook_list, list) {
		if (nla_put_string(skb, NFTA_DEVICE_NAME, hook->ops.dev->name))
			goto nla_put_failure;
	}
	nla_nest_end(skb, nest_devs);
	nla_nest_end(skb, nest);

	nlmsg_end(skb, nlh);
	return 0;

nla_put_failure:
	nlmsg_trim(skb, nlh);
	return -1;
}

struct nft_flowtable_filter {
	char		*table;
};

static int nf_tables_dump_flowtable(struct sk_buff *skb,
				    struct netlink_callback *cb)
{
	const struct nfgenmsg *nfmsg = nlmsg_data(cb->nlh);
	struct nft_flowtable_filter *filter = cb->data;
	unsigned int idx = 0, s_idx = cb->args[0];
	struct net *net = sock_net(skb->sk);
	int family = nfmsg->nfgen_family;
	struct nft_flowtable *flowtable;
	struct nftables_pernet *nft_net;
	const struct nft_table *table;

	rcu_read_lock();
	nft_net = nft_pernet(net);
	cb->seq = nft_net->base_seq;

	list_for_each_entry_rcu(table, &nft_net->tables, list) {
		if (family != NFPROTO_UNSPEC && family != table->family)
			continue;

		list_for_each_entry_rcu(flowtable, &table->flowtables, list) {
			if (!nft_is_active(net, flowtable))
				goto cont;
			if (idx < s_idx)
				goto cont;
			if (idx > s_idx)
				memset(&cb->args[1], 0,
				       sizeof(cb->args) - sizeof(cb->args[0]));
			if (filter && filter->table &&
			    strcmp(filter->table, table->name))
				goto cont;

			if (nf_tables_fill_flowtable_info(skb, net, NETLINK_CB(cb->skb).portid,
							  cb->nlh->nlmsg_seq,
							  NFT_MSG_NEWFLOWTABLE,
							  NLM_F_MULTI | NLM_F_APPEND,
							  table->family,
							  flowtable,
							  &flowtable->hook_list) < 0)
				goto done;

			nl_dump_check_consistent(cb, nlmsg_hdr(skb));
cont:
			idx++;
		}
	}
done:
	rcu_read_unlock();

	cb->args[0] = idx;
	return skb->len;
}

static int nf_tables_dump_flowtable_start(struct netlink_callback *cb)
{
	const struct nlattr * const *nla = cb->data;
	struct nft_flowtable_filter *filter = NULL;

	if (nla[NFTA_FLOWTABLE_TABLE]) {
		filter = kzalloc(sizeof(*filter), GFP_ATOMIC);
		if (!filter)
			return -ENOMEM;

		filter->table = nla_strdup(nla[NFTA_FLOWTABLE_TABLE],
					   GFP_ATOMIC);
		if (!filter->table) {
			kfree(filter);
			return -ENOMEM;
		}
	}

	cb->data = filter;
	return 0;
}

static int nf_tables_dump_flowtable_done(struct netlink_callback *cb)
{
	struct nft_flowtable_filter *filter = cb->data;

	if (!filter)
		return 0;

	kfree(filter->table);
	kfree(filter);

	return 0;
}

/* called with rcu_read_lock held */
static int nf_tables_getflowtable(struct sk_buff *skb,
				  const struct nfnl_info *info,
				  const struct nlattr * const nla[])
{
	u8 genmask = nft_genmask_cur(info->net);
	u8 family = info->nfmsg->nfgen_family;
	struct nft_flowtable *flowtable;
	const struct nft_table *table;
	struct net *net = info->net;
	struct sk_buff *skb2;
	int err;

	if (info->nlh->nlmsg_flags & NLM_F_DUMP) {
		struct netlink_dump_control c = {
			.start = nf_tables_dump_flowtable_start,
			.dump = nf_tables_dump_flowtable,
			.done = nf_tables_dump_flowtable_done,
			.module = THIS_MODULE,
			.data = (void *)nla,
		};

		return nft_netlink_dump_start_rcu(info->sk, skb, info->nlh, &c);
	}

	if (!nla[NFTA_FLOWTABLE_NAME])
		return -EINVAL;

	table = nft_table_lookup(net, nla[NFTA_FLOWTABLE_TABLE], family,
				 genmask, 0);
	if (IS_ERR(table))
		return PTR_ERR(table);

	flowtable = nft_flowtable_lookup(table, nla[NFTA_FLOWTABLE_NAME],
					 genmask);
	if (IS_ERR(flowtable))
		return PTR_ERR(flowtable);

	skb2 = alloc_skb(NLMSG_GOODSIZE, GFP_ATOMIC);
	if (!skb2)
		return -ENOMEM;

	err = nf_tables_fill_flowtable_info(skb2, net, NETLINK_CB(skb).portid,
					    info->nlh->nlmsg_seq,
					    NFT_MSG_NEWFLOWTABLE, 0, family,
					    flowtable, &flowtable->hook_list);
	if (err < 0)
		goto err_fill_flowtable_info;

	return nfnetlink_unicast(skb2, net, NETLINK_CB(skb).portid);

err_fill_flowtable_info:
	kfree_skb(skb2);
	return err;
}

static void nf_tables_flowtable_notify(struct nft_ctx *ctx,
				       struct nft_flowtable *flowtable,
				       struct list_head *hook_list,
				       int event)
{
	struct nftables_pernet *nft_net = nft_pernet(ctx->net);
	struct sk_buff *skb;
	u16 flags = 0;
	int err;

	if (!ctx->report &&
	    !nfnetlink_has_listeners(ctx->net, NFNLGRP_NFTABLES))
		return;

	skb = nlmsg_new(NLMSG_GOODSIZE, GFP_KERNEL);
	if (skb == NULL)
		goto err;

	if (ctx->flags & (NLM_F_CREATE | NLM_F_EXCL))
		flags |= ctx->flags & (NLM_F_CREATE | NLM_F_EXCL);

	err = nf_tables_fill_flowtable_info(skb, ctx->net, ctx->portid,
					    ctx->seq, event, flags,
					    ctx->family, flowtable, hook_list);
	if (err < 0) {
		kfree_skb(skb);
		goto err;
	}

	nft_notify_enqueue(skb, ctx->report, &nft_net->notify_list);
	return;
err:
	nfnetlink_set_err(ctx->net, ctx->portid, NFNLGRP_NFTABLES, -ENOBUFS);
}

static void nf_tables_flowtable_destroy(struct nft_flowtable *flowtable)
{
	struct nft_hook *hook, *next;

	flowtable->data.type->free(&flowtable->data);
	list_for_each_entry_safe(hook, next, &flowtable->hook_list, list) {
		flowtable->data.type->setup(&flowtable->data, hook->ops.dev,
					    FLOW_BLOCK_UNBIND);
		list_del_rcu(&hook->list);
		kfree(hook);
	}
	kfree(flowtable->name);
	module_put(flowtable->data.type->owner);
	kfree(flowtable);
}

static int nf_tables_fill_gen_info(struct sk_buff *skb, struct net *net,
				   u32 portid, u32 seq)
{
	struct nftables_pernet *nft_net = nft_pernet(net);
	struct nlmsghdr *nlh;
	char buf[TASK_COMM_LEN];
	int event = nfnl_msg_type(NFNL_SUBSYS_NFTABLES, NFT_MSG_NEWGEN);

	nlh = nfnl_msg_put(skb, portid, seq, event, 0, AF_UNSPEC,
			   NFNETLINK_V0, nft_base_seq(net));
	if (!nlh)
		goto nla_put_failure;

	if (nla_put_be32(skb, NFTA_GEN_ID, htonl(nft_net->base_seq)) ||
	    nla_put_be32(skb, NFTA_GEN_PROC_PID, htonl(task_pid_nr(current))) ||
	    nla_put_string(skb, NFTA_GEN_PROC_NAME, get_task_comm(buf, current)))
		goto nla_put_failure;

	nlmsg_end(skb, nlh);
	return 0;

nla_put_failure:
	nlmsg_trim(skb, nlh);
	return -EMSGSIZE;
}

static void nft_flowtable_event(unsigned long event, struct net_device *dev,
				struct nft_flowtable *flowtable)
{
	struct nft_hook *hook;

	list_for_each_entry(hook, &flowtable->hook_list, list) {
		if (hook->ops.dev != dev)
			continue;

		/* flow_offload_netdev_event() cleans up entries for us. */
		nft_unregister_flowtable_hook(dev_net(dev), flowtable, hook);
		list_del_rcu(&hook->list);
		kfree_rcu(hook, rcu);
		break;
	}
}

static int nf_tables_flowtable_event(struct notifier_block *this,
				     unsigned long event, void *ptr)
{
	struct net_device *dev = netdev_notifier_info_to_dev(ptr);
	struct nft_flowtable *flowtable;
	struct nftables_pernet *nft_net;
	struct nft_table *table;
	struct net *net;

	if (event != NETDEV_UNREGISTER)
		return 0;

	net = dev_net(dev);
	nft_net = nft_pernet(net);
	mutex_lock(&nft_net->commit_mutex);
	list_for_each_entry(table, &nft_net->tables, list) {
		list_for_each_entry(flowtable, &table->flowtables, list) {
			nft_flowtable_event(event, dev, flowtable);
		}
	}
	mutex_unlock(&nft_net->commit_mutex);

	return NOTIFY_DONE;
}

static struct notifier_block nf_tables_flowtable_notifier = {
	.notifier_call	= nf_tables_flowtable_event,
};

static void nf_tables_gen_notify(struct net *net, struct sk_buff *skb,
				 int event)
{
	struct nlmsghdr *nlh = nlmsg_hdr(skb);
	struct sk_buff *skb2;
	int err;

	if (!nlmsg_report(nlh) &&
	    !nfnetlink_has_listeners(net, NFNLGRP_NFTABLES))
		return;

	skb2 = nlmsg_new(NLMSG_GOODSIZE, GFP_KERNEL);
	if (skb2 == NULL)
		goto err;

	err = nf_tables_fill_gen_info(skb2, net, NETLINK_CB(skb).portid,
				      nlh->nlmsg_seq);
	if (err < 0) {
		kfree_skb(skb2);
		goto err;
	}

	nfnetlink_send(skb2, net, NETLINK_CB(skb).portid, NFNLGRP_NFTABLES,
		       nlmsg_report(nlh), GFP_KERNEL);
	return;
err:
	nfnetlink_set_err(net, NETLINK_CB(skb).portid, NFNLGRP_NFTABLES,
			  -ENOBUFS);
}

static int nf_tables_getgen(struct sk_buff *skb, const struct nfnl_info *info,
			    const struct nlattr * const nla[])
{
	struct sk_buff *skb2;
	int err;

	skb2 = alloc_skb(NLMSG_GOODSIZE, GFP_ATOMIC);
	if (skb2 == NULL)
		return -ENOMEM;

	err = nf_tables_fill_gen_info(skb2, info->net, NETLINK_CB(skb).portid,
				      info->nlh->nlmsg_seq);
	if (err < 0)
		goto err_fill_gen_info;

<<<<<<< HEAD
	return nfnetlink_unicast(skb2, net, NETLINK_CB(skb).portid);
=======
	return nfnetlink_unicast(skb2, info->net, NETLINK_CB(skb).portid);
>>>>>>> c1084c27

err_fill_gen_info:
	kfree_skb(skb2);
	return err;
}

static const struct nfnl_callback nf_tables_cb[NFT_MSG_MAX] = {
	[NFT_MSG_NEWTABLE] = {
		.call		= nf_tables_newtable,
		.type		= NFNL_CB_BATCH,
		.attr_count	= NFTA_TABLE_MAX,
		.policy		= nft_table_policy,
	},
	[NFT_MSG_GETTABLE] = {
		.call		= nf_tables_gettable,
		.type		= NFNL_CB_RCU,
		.attr_count	= NFTA_TABLE_MAX,
		.policy		= nft_table_policy,
	},
	[NFT_MSG_DELTABLE] = {
		.call		= nf_tables_deltable,
		.type		= NFNL_CB_BATCH,
		.attr_count	= NFTA_TABLE_MAX,
		.policy		= nft_table_policy,
	},
	[NFT_MSG_NEWCHAIN] = {
		.call		= nf_tables_newchain,
		.type		= NFNL_CB_BATCH,
		.attr_count	= NFTA_CHAIN_MAX,
		.policy		= nft_chain_policy,
	},
	[NFT_MSG_GETCHAIN] = {
		.call		= nf_tables_getchain,
		.type		= NFNL_CB_RCU,
		.attr_count	= NFTA_CHAIN_MAX,
		.policy		= nft_chain_policy,
	},
	[NFT_MSG_DELCHAIN] = {
		.call		= nf_tables_delchain,
		.type		= NFNL_CB_BATCH,
		.attr_count	= NFTA_CHAIN_MAX,
		.policy		= nft_chain_policy,
	},
	[NFT_MSG_NEWRULE] = {
		.call		= nf_tables_newrule,
		.type		= NFNL_CB_BATCH,
		.attr_count	= NFTA_RULE_MAX,
		.policy		= nft_rule_policy,
	},
	[NFT_MSG_GETRULE] = {
		.call		= nf_tables_getrule,
		.type		= NFNL_CB_RCU,
		.attr_count	= NFTA_RULE_MAX,
		.policy		= nft_rule_policy,
	},
	[NFT_MSG_DELRULE] = {
		.call		= nf_tables_delrule,
		.type		= NFNL_CB_BATCH,
		.attr_count	= NFTA_RULE_MAX,
		.policy		= nft_rule_policy,
	},
	[NFT_MSG_NEWSET] = {
		.call		= nf_tables_newset,
		.type		= NFNL_CB_BATCH,
		.attr_count	= NFTA_SET_MAX,
		.policy		= nft_set_policy,
	},
	[NFT_MSG_GETSET] = {
		.call		= nf_tables_getset,
		.type		= NFNL_CB_RCU,
		.attr_count	= NFTA_SET_MAX,
		.policy		= nft_set_policy,
	},
	[NFT_MSG_DELSET] = {
		.call		= nf_tables_delset,
		.type		= NFNL_CB_BATCH,
		.attr_count	= NFTA_SET_MAX,
		.policy		= nft_set_policy,
	},
	[NFT_MSG_NEWSETELEM] = {
		.call		= nf_tables_newsetelem,
		.type		= NFNL_CB_BATCH,
		.attr_count	= NFTA_SET_ELEM_LIST_MAX,
		.policy		= nft_set_elem_list_policy,
	},
	[NFT_MSG_GETSETELEM] = {
		.call		= nf_tables_getsetelem,
		.type		= NFNL_CB_RCU,
		.attr_count	= NFTA_SET_ELEM_LIST_MAX,
		.policy		= nft_set_elem_list_policy,
	},
	[NFT_MSG_DELSETELEM] = {
		.call		= nf_tables_delsetelem,
		.type		= NFNL_CB_BATCH,
		.attr_count	= NFTA_SET_ELEM_LIST_MAX,
		.policy		= nft_set_elem_list_policy,
	},
	[NFT_MSG_GETGEN] = {
		.call		= nf_tables_getgen,
		.type		= NFNL_CB_RCU,
	},
	[NFT_MSG_NEWOBJ] = {
		.call		= nf_tables_newobj,
		.type		= NFNL_CB_BATCH,
		.attr_count	= NFTA_OBJ_MAX,
		.policy		= nft_obj_policy,
	},
	[NFT_MSG_GETOBJ] = {
		.call		= nf_tables_getobj,
		.type		= NFNL_CB_RCU,
		.attr_count	= NFTA_OBJ_MAX,
		.policy		= nft_obj_policy,
	},
	[NFT_MSG_DELOBJ] = {
		.call		= nf_tables_delobj,
		.type		= NFNL_CB_BATCH,
		.attr_count	= NFTA_OBJ_MAX,
		.policy		= nft_obj_policy,
	},
	[NFT_MSG_GETOBJ_RESET] = {
		.call		= nf_tables_getobj,
		.type		= NFNL_CB_RCU,
		.attr_count	= NFTA_OBJ_MAX,
		.policy		= nft_obj_policy,
	},
	[NFT_MSG_NEWFLOWTABLE] = {
		.call		= nf_tables_newflowtable,
		.type		= NFNL_CB_BATCH,
		.attr_count	= NFTA_FLOWTABLE_MAX,
		.policy		= nft_flowtable_policy,
	},
	[NFT_MSG_GETFLOWTABLE] = {
		.call		= nf_tables_getflowtable,
		.type		= NFNL_CB_RCU,
		.attr_count	= NFTA_FLOWTABLE_MAX,
		.policy		= nft_flowtable_policy,
	},
	[NFT_MSG_DELFLOWTABLE] = {
		.call		= nf_tables_delflowtable,
		.type		= NFNL_CB_BATCH,
		.attr_count	= NFTA_FLOWTABLE_MAX,
		.policy		= nft_flowtable_policy,
	},
};

static int nf_tables_validate(struct net *net)
{
	struct nftables_pernet *nft_net = nft_pernet(net);
	struct nft_table *table;

	switch (nft_net->validate_state) {
	case NFT_VALIDATE_SKIP:
		break;
	case NFT_VALIDATE_NEED:
		nft_validate_state_update(net, NFT_VALIDATE_DO);
		fallthrough;
	case NFT_VALIDATE_DO:
		list_for_each_entry(table, &nft_net->tables, list) {
			if (nft_table_validate(net, table) < 0)
				return -EAGAIN;
		}
		break;
	}

	return 0;
}

/* a drop policy has to be deferred until all rules have been activated,
 * otherwise a large ruleset that contains a drop-policy base chain will
 * cause all packets to get dropped until the full transaction has been
 * processed.
 *
 * We defer the drop policy until the transaction has been finalized.
 */
static void nft_chain_commit_drop_policy(struct nft_trans *trans)
{
	struct nft_base_chain *basechain;

	if (nft_trans_chain_policy(trans) != NF_DROP)
		return;

	if (!nft_is_base_chain(trans->ctx.chain))
		return;

	basechain = nft_base_chain(trans->ctx.chain);
	basechain->policy = NF_DROP;
}

static void nft_chain_commit_update(struct nft_trans *trans)
{
	struct nft_base_chain *basechain;

	if (nft_trans_chain_name(trans)) {
		rhltable_remove(&trans->ctx.table->chains_ht,
				&trans->ctx.chain->rhlhead,
				nft_chain_ht_params);
		swap(trans->ctx.chain->name, nft_trans_chain_name(trans));
		rhltable_insert_key(&trans->ctx.table->chains_ht,
				    trans->ctx.chain->name,
				    &trans->ctx.chain->rhlhead,
				    nft_chain_ht_params);
	}

	if (!nft_is_base_chain(trans->ctx.chain))
		return;

	nft_chain_stats_replace(trans);

	basechain = nft_base_chain(trans->ctx.chain);

	switch (nft_trans_chain_policy(trans)) {
	case NF_DROP:
	case NF_ACCEPT:
		basechain->policy = nft_trans_chain_policy(trans);
		break;
	}
}

static void nft_obj_commit_update(struct nft_trans *trans)
{
	struct nft_object *newobj;
	struct nft_object *obj;

	obj = nft_trans_obj(trans);
	newobj = nft_trans_obj_newobj(trans);

	if (obj->ops->update)
		obj->ops->update(obj, newobj);

	kfree(newobj);
}

static void nft_commit_release(struct nft_trans *trans)
{
	switch (trans->msg_type) {
	case NFT_MSG_DELTABLE:
		nf_tables_table_destroy(&trans->ctx);
		break;
	case NFT_MSG_NEWCHAIN:
		free_percpu(nft_trans_chain_stats(trans));
		kfree(nft_trans_chain_name(trans));
		break;
	case NFT_MSG_DELCHAIN:
		nf_tables_chain_destroy(&trans->ctx);
		break;
	case NFT_MSG_DELRULE:
		nf_tables_rule_destroy(&trans->ctx, nft_trans_rule(trans));
		break;
	case NFT_MSG_DELSET:
		nft_set_destroy(&trans->ctx, nft_trans_set(trans));
		break;
	case NFT_MSG_DELSETELEM:
		nf_tables_set_elem_destroy(&trans->ctx,
					   nft_trans_elem_set(trans),
					   nft_trans_elem(trans).priv);
		break;
	case NFT_MSG_DELOBJ:
		nft_obj_destroy(&trans->ctx, nft_trans_obj(trans));
		break;
	case NFT_MSG_DELFLOWTABLE:
		if (nft_trans_flowtable_update(trans))
			nft_flowtable_hooks_destroy(&nft_trans_flowtable_hooks(trans));
		else
			nf_tables_flowtable_destroy(nft_trans_flowtable(trans));
		break;
	}

	if (trans->put_net)
		put_net(trans->ctx.net);

	kfree(trans);
}

static void nf_tables_trans_destroy_work(struct work_struct *w)
{
	struct nft_trans *trans, *next;
	LIST_HEAD(head);

	spin_lock(&nf_tables_destroy_list_lock);
	list_splice_init(&nf_tables_destroy_list, &head);
	spin_unlock(&nf_tables_destroy_list_lock);

	if (list_empty(&head))
		return;

	synchronize_rcu();

	list_for_each_entry_safe(trans, next, &head, list) {
		list_del(&trans->list);
		nft_commit_release(trans);
	}
}

void nf_tables_trans_destroy_flush_work(void)
{
	flush_work(&trans_destroy_work);
}
EXPORT_SYMBOL_GPL(nf_tables_trans_destroy_flush_work);

static int nf_tables_commit_chain_prepare(struct net *net, struct nft_chain *chain)
{
	struct nft_rule *rule;
	unsigned int alloc = 0;
	int i;

	/* already handled or inactive chain? */
	if (chain->rules_next || !nft_is_active_next(net, chain))
		return 0;

	rule = list_entry(&chain->rules, struct nft_rule, list);
	i = 0;

	list_for_each_entry_continue(rule, &chain->rules, list) {
		if (nft_is_active_next(net, rule))
			alloc++;
	}

	chain->rules_next = nf_tables_chain_alloc_rules(chain, alloc);
	if (!chain->rules_next)
		return -ENOMEM;

	list_for_each_entry_continue(rule, &chain->rules, list) {
		if (nft_is_active_next(net, rule))
			chain->rules_next[i++] = rule;
	}

	chain->rules_next[i] = NULL;
	return 0;
}

static void nf_tables_commit_chain_prepare_cancel(struct net *net)
{
	struct nftables_pernet *nft_net = nft_pernet(net);
	struct nft_trans *trans, *next;

	list_for_each_entry_safe(trans, next, &nft_net->commit_list, list) {
		struct nft_chain *chain = trans->ctx.chain;

		if (trans->msg_type == NFT_MSG_NEWRULE ||
		    trans->msg_type == NFT_MSG_DELRULE) {
			kvfree(chain->rules_next);
			chain->rules_next = NULL;
		}
	}
}

static void __nf_tables_commit_chain_free_rules_old(struct rcu_head *h)
{
	struct nft_rules_old *o = container_of(h, struct nft_rules_old, h);

	kvfree(o->start);
}

static void nf_tables_commit_chain_free_rules_old(struct nft_rule **rules)
{
	struct nft_rule **r = rules;
	struct nft_rules_old *old;

	while (*r)
		r++;

	r++;	/* rcu_head is after end marker */
	old = (void *) r;
	old->start = rules;

	call_rcu(&old->h, __nf_tables_commit_chain_free_rules_old);
}

static void nf_tables_commit_chain(struct net *net, struct nft_chain *chain)
{
	struct nft_rule **g0, **g1;
	bool next_genbit;

	next_genbit = nft_gencursor_next(net);

	g0 = rcu_dereference_protected(chain->rules_gen_0,
				       lockdep_commit_lock_is_held(net));
	g1 = rcu_dereference_protected(chain->rules_gen_1,
				       lockdep_commit_lock_is_held(net));

	/* No changes to this chain? */
	if (chain->rules_next == NULL) {
		/* chain had no change in last or next generation */
		if (g0 == g1)
			return;
		/*
		 * chain had no change in this generation; make sure next
		 * one uses same rules as current generation.
		 */
		if (next_genbit) {
			rcu_assign_pointer(chain->rules_gen_1, g0);
			nf_tables_commit_chain_free_rules_old(g1);
		} else {
			rcu_assign_pointer(chain->rules_gen_0, g1);
			nf_tables_commit_chain_free_rules_old(g0);
		}

		return;
	}

	if (next_genbit)
		rcu_assign_pointer(chain->rules_gen_1, chain->rules_next);
	else
		rcu_assign_pointer(chain->rules_gen_0, chain->rules_next);

	chain->rules_next = NULL;

	if (g0 == g1)
		return;

	if (next_genbit)
		nf_tables_commit_chain_free_rules_old(g1);
	else
		nf_tables_commit_chain_free_rules_old(g0);
}

static void nft_obj_del(struct nft_object *obj)
{
	rhltable_remove(&nft_objname_ht, &obj->rhlhead, nft_objname_ht_params);
	list_del_rcu(&obj->list);
}

void nft_chain_del(struct nft_chain *chain)
{
	struct nft_table *table = chain->table;

	WARN_ON_ONCE(rhltable_remove(&table->chains_ht, &chain->rhlhead,
				     nft_chain_ht_params));
	list_del_rcu(&chain->list);
}

<<<<<<< HEAD
static void nf_tables_module_autoload_cleanup(struct net *net)
{
	struct nft_module_request *req, *next;

	WARN_ON_ONCE(!list_empty(&net->nft.commit_list));
	list_for_each_entry_safe(req, next, &net->nft.module_list, list) {
=======
static void nft_flowtable_hooks_del(struct nft_flowtable *flowtable,
				    struct list_head *hook_list)
{
	struct nft_hook *hook, *next;

	list_for_each_entry_safe(hook, next, &flowtable->hook_list, list) {
		if (hook->inactive)
			list_move(&hook->list, hook_list);
	}
}

static void nf_tables_module_autoload_cleanup(struct net *net)
{
	struct nftables_pernet *nft_net = nft_pernet(net);
	struct nft_module_request *req, *next;

	WARN_ON_ONCE(!list_empty(&nft_net->commit_list));
	list_for_each_entry_safe(req, next, &nft_net->module_list, list) {
>>>>>>> c1084c27
		WARN_ON_ONCE(!req->done);
		list_del(&req->list);
		kfree(req);
	}
}

static void nf_tables_commit_release(struct net *net)
{
	struct nftables_pernet *nft_net = nft_pernet(net);
	struct nft_trans *trans;

	/* all side effects have to be made visible.
	 * For example, if a chain named 'foo' has been deleted, a
	 * new transaction must not find it anymore.
	 *
	 * Memory reclaim happens asynchronously from work queue
	 * to prevent expensive synchronize_rcu() in commit phase.
	 */
<<<<<<< HEAD
	if (list_empty(&net->nft.commit_list)) {
		nf_tables_module_autoload_cleanup(net);
		mutex_unlock(&net->nft.commit_mutex);
=======
	if (list_empty(&nft_net->commit_list)) {
		nf_tables_module_autoload_cleanup(net);
		mutex_unlock(&nft_net->commit_mutex);
>>>>>>> c1084c27
		return;
	}

	trans = list_last_entry(&nft_net->commit_list,
				struct nft_trans, list);
	get_net(trans->ctx.net);
	WARN_ON_ONCE(trans->put_net);

	trans->put_net = true;
	spin_lock(&nf_tables_destroy_list_lock);
	list_splice_tail_init(&nft_net->commit_list, &nf_tables_destroy_list);
	spin_unlock(&nf_tables_destroy_list_lock);

	nf_tables_module_autoload_cleanup(net);
<<<<<<< HEAD
	mutex_unlock(&net->nft.commit_mutex);

=======
>>>>>>> c1084c27
	schedule_work(&trans_destroy_work);

	mutex_unlock(&nft_net->commit_mutex);
}

static void nft_commit_notify(struct net *net, u32 portid)
{
	struct nftables_pernet *nft_net = nft_pernet(net);
	struct sk_buff *batch_skb = NULL, *nskb, *skb;
	unsigned char *data;
	int len;

	list_for_each_entry_safe(skb, nskb, &nft_net->notify_list, list) {
		if (!batch_skb) {
new_batch:
			batch_skb = skb;
			len = NLMSG_GOODSIZE - skb->len;
			list_del(&skb->list);
			continue;
		}
		len -= skb->len;
		if (len > 0 && NFT_CB(skb).report == NFT_CB(batch_skb).report) {
			data = skb_put(batch_skb, skb->len);
			memcpy(data, skb->data, skb->len);
			list_del(&skb->list);
			kfree_skb(skb);
			continue;
		}
		nfnetlink_send(batch_skb, net, portid, NFNLGRP_NFTABLES,
			       NFT_CB(batch_skb).report, GFP_KERNEL);
		goto new_batch;
	}

	if (batch_skb) {
		nfnetlink_send(batch_skb, net, portid, NFNLGRP_NFTABLES,
			       NFT_CB(batch_skb).report, GFP_KERNEL);
	}

	WARN_ON_ONCE(!list_empty(&nft_net->notify_list));
}

static int nf_tables_commit_audit_alloc(struct list_head *adl,
					struct nft_table *table)
{
	struct nft_audit_data *adp;

	list_for_each_entry(adp, adl, list) {
		if (adp->table == table)
			return 0;
	}
	adp = kzalloc(sizeof(*adp), GFP_KERNEL);
	if (!adp)
		return -ENOMEM;
	adp->table = table;
	list_add(&adp->list, adl);
	return 0;
}

static void nf_tables_commit_audit_free(struct list_head *adl)
{
	struct nft_audit_data *adp, *adn;

	list_for_each_entry_safe(adp, adn, adl, list) {
		list_del(&adp->list);
		kfree(adp);
	}
}

static void nf_tables_commit_audit_collect(struct list_head *adl,
					   struct nft_table *table, u32 op)
{
	struct nft_audit_data *adp;

	list_for_each_entry(adp, adl, list) {
		if (adp->table == table)
			goto found;
	}
	WARN_ONCE(1, "table=%s not expected in commit list", table->name);
	return;
found:
	adp->entries++;
	if (!adp->op || adp->op > op)
		adp->op = op;
}

#define AUNFTABLENAMELEN (NFT_TABLE_MAXNAMELEN + 22)

static void nf_tables_commit_audit_log(struct list_head *adl, u32 generation)
{
	struct nft_audit_data *adp, *adn;
	char aubuf[AUNFTABLENAMELEN];

	list_for_each_entry_safe(adp, adn, adl, list) {
		snprintf(aubuf, AUNFTABLENAMELEN, "%s:%u", adp->table->name,
			 generation);
		audit_log_nfcfg(aubuf, adp->table->family, adp->entries,
				nft2audit_op[adp->op], GFP_KERNEL);
		list_del(&adp->list);
		kfree(adp);
	}
}

static int nf_tables_commit(struct net *net, struct sk_buff *skb)
{
	struct nftables_pernet *nft_net = nft_pernet(net);
	struct nft_trans *trans, *next;
	struct nft_trans_elem *te;
	struct nft_chain *chain;
	struct nft_table *table;
	LIST_HEAD(adl);
	int err;

	if (list_empty(&nft_net->commit_list)) {
		mutex_unlock(&nft_net->commit_mutex);
		return 0;
	}

	/* 0. Validate ruleset, otherwise roll back for error reporting. */
	if (nf_tables_validate(net) < 0)
		return -EAGAIN;

	err = nft_flow_rule_offload_commit(net);
	if (err < 0)
		return err;

	/* 1.  Allocate space for next generation rules_gen_X[] */
	list_for_each_entry_safe(trans, next, &nft_net->commit_list, list) {
		int ret;

		ret = nf_tables_commit_audit_alloc(&adl, trans->ctx.table);
		if (ret) {
			nf_tables_commit_chain_prepare_cancel(net);
			nf_tables_commit_audit_free(&adl);
			return ret;
		}
		if (trans->msg_type == NFT_MSG_NEWRULE ||
		    trans->msg_type == NFT_MSG_DELRULE) {
			chain = trans->ctx.chain;

			ret = nf_tables_commit_chain_prepare(net, chain);
			if (ret < 0) {
				nf_tables_commit_chain_prepare_cancel(net);
				nf_tables_commit_audit_free(&adl);
				return ret;
			}
		}
	}

	/* step 2.  Make rules_gen_X visible to packet path */
	list_for_each_entry(table, &nft_net->tables, list) {
		list_for_each_entry(chain, &table->chains, list)
			nf_tables_commit_chain(net, chain);
	}

	/*
	 * Bump generation counter, invalidate any dump in progress.
	 * Cannot fail after this point.
	 */
	while (++nft_net->base_seq == 0)
		;

	/* step 3. Start new generation, rules_gen_X now in use. */
	net->nft.gencursor = nft_gencursor_next(net);

	list_for_each_entry_safe(trans, next, &nft_net->commit_list, list) {
		nf_tables_commit_audit_collect(&adl, trans->ctx.table,
					       trans->msg_type);
		switch (trans->msg_type) {
		case NFT_MSG_NEWTABLE:
			if (nft_trans_table_update(trans)) {
				if (!(trans->ctx.table->flags & __NFT_TABLE_F_UPDATE)) {
					nft_trans_destroy(trans);
					break;
				}
				if (trans->ctx.table->flags & NFT_TABLE_F_DORMANT)
					nf_tables_table_disable(net, trans->ctx.table);

				trans->ctx.table->flags &= ~__NFT_TABLE_F_UPDATE;
			} else {
				nft_clear(net, trans->ctx.table);
			}
			nf_tables_table_notify(&trans->ctx, NFT_MSG_NEWTABLE);
			nft_trans_destroy(trans);
			break;
		case NFT_MSG_DELTABLE:
			list_del_rcu(&trans->ctx.table->list);
			nf_tables_table_notify(&trans->ctx, NFT_MSG_DELTABLE);
			break;
		case NFT_MSG_NEWCHAIN:
			if (nft_trans_chain_update(trans)) {
				nft_chain_commit_update(trans);
				nf_tables_chain_notify(&trans->ctx, NFT_MSG_NEWCHAIN);
				/* trans destroyed after rcu grace period */
			} else {
				nft_chain_commit_drop_policy(trans);
				nft_clear(net, trans->ctx.chain);
				nf_tables_chain_notify(&trans->ctx, NFT_MSG_NEWCHAIN);
				nft_trans_destroy(trans);
			}
			break;
		case NFT_MSG_DELCHAIN:
			nft_chain_del(trans->ctx.chain);
			nf_tables_chain_notify(&trans->ctx, NFT_MSG_DELCHAIN);
			nf_tables_unregister_hook(trans->ctx.net,
						  trans->ctx.table,
						  trans->ctx.chain);
			break;
		case NFT_MSG_NEWRULE:
			nft_clear(trans->ctx.net, nft_trans_rule(trans));
			nf_tables_rule_notify(&trans->ctx,
					      nft_trans_rule(trans),
					      NFT_MSG_NEWRULE);
			nft_trans_destroy(trans);
			break;
		case NFT_MSG_DELRULE:
			list_del_rcu(&nft_trans_rule(trans)->list);
			nf_tables_rule_notify(&trans->ctx,
					      nft_trans_rule(trans),
					      NFT_MSG_DELRULE);
			nft_rule_expr_deactivate(&trans->ctx,
						 nft_trans_rule(trans),
						 NFT_TRANS_COMMIT);
			break;
		case NFT_MSG_NEWSET:
			nft_clear(net, nft_trans_set(trans));
			/* This avoids hitting -EBUSY when deleting the table
			 * from the transaction.
			 */
			if (nft_set_is_anonymous(nft_trans_set(trans)) &&
			    !list_empty(&nft_trans_set(trans)->bindings))
				trans->ctx.table->use--;

			nf_tables_set_notify(&trans->ctx, nft_trans_set(trans),
					     NFT_MSG_NEWSET, GFP_KERNEL);
			nft_trans_destroy(trans);
			break;
		case NFT_MSG_DELSET:
			list_del_rcu(&nft_trans_set(trans)->list);
			nf_tables_set_notify(&trans->ctx, nft_trans_set(trans),
					     NFT_MSG_DELSET, GFP_KERNEL);
			break;
		case NFT_MSG_NEWSETELEM:
			te = (struct nft_trans_elem *)trans->data;

			nft_setelem_activate(net, te->set, &te->elem);
			nf_tables_setelem_notify(&trans->ctx, te->set,
						 &te->elem,
						 NFT_MSG_NEWSETELEM);
			nft_trans_destroy(trans);
			break;
		case NFT_MSG_DELSETELEM:
			te = (struct nft_trans_elem *)trans->data;

			nf_tables_setelem_notify(&trans->ctx, te->set,
						 &te->elem,
						 NFT_MSG_DELSETELEM);
			nft_setelem_remove(net, te->set, &te->elem);
			if (!nft_setelem_is_catchall(te->set, &te->elem)) {
				atomic_dec(&te->set->nelems);
				te->set->ndeact--;
			}
			break;
		case NFT_MSG_NEWOBJ:
			if (nft_trans_obj_update(trans)) {
				nft_obj_commit_update(trans);
				nf_tables_obj_notify(&trans->ctx,
						     nft_trans_obj(trans),
						     NFT_MSG_NEWOBJ);
			} else {
				nft_clear(net, nft_trans_obj(trans));
				nf_tables_obj_notify(&trans->ctx,
						     nft_trans_obj(trans),
						     NFT_MSG_NEWOBJ);
				nft_trans_destroy(trans);
			}
			break;
		case NFT_MSG_DELOBJ:
			nft_obj_del(nft_trans_obj(trans));
			nf_tables_obj_notify(&trans->ctx, nft_trans_obj(trans),
					     NFT_MSG_DELOBJ);
			break;
		case NFT_MSG_NEWFLOWTABLE:
			if (nft_trans_flowtable_update(trans)) {
				nft_trans_flowtable(trans)->data.flags =
					nft_trans_flowtable_flags(trans);
				nf_tables_flowtable_notify(&trans->ctx,
							   nft_trans_flowtable(trans),
							   &nft_trans_flowtable_hooks(trans),
							   NFT_MSG_NEWFLOWTABLE);
				list_splice(&nft_trans_flowtable_hooks(trans),
					    &nft_trans_flowtable(trans)->hook_list);
			} else {
				nft_clear(net, nft_trans_flowtable(trans));
				nf_tables_flowtable_notify(&trans->ctx,
							   nft_trans_flowtable(trans),
							   &nft_trans_flowtable(trans)->hook_list,
							   NFT_MSG_NEWFLOWTABLE);
			}
			nft_trans_destroy(trans);
			break;
		case NFT_MSG_DELFLOWTABLE:
			if (nft_trans_flowtable_update(trans)) {
				nft_flowtable_hooks_del(nft_trans_flowtable(trans),
							&nft_trans_flowtable_hooks(trans));
				nf_tables_flowtable_notify(&trans->ctx,
							   nft_trans_flowtable(trans),
							   &nft_trans_flowtable_hooks(trans),
							   NFT_MSG_DELFLOWTABLE);
				nft_unregister_flowtable_net_hooks(net,
								   &nft_trans_flowtable_hooks(trans));
			} else {
				list_del_rcu(&nft_trans_flowtable(trans)->list);
				nf_tables_flowtable_notify(&trans->ctx,
							   nft_trans_flowtable(trans),
							   &nft_trans_flowtable(trans)->hook_list,
							   NFT_MSG_DELFLOWTABLE);
				nft_unregister_flowtable_net_hooks(net,
						&nft_trans_flowtable(trans)->hook_list);
			}
			break;
		}
	}

	nft_commit_notify(net, NETLINK_CB(skb).portid);
	nf_tables_gen_notify(net, skb, NFT_MSG_NEWGEN);
	nf_tables_commit_audit_log(&adl, nft_net->base_seq);
	nf_tables_commit_release(net);

	return 0;
}

static void nf_tables_module_autoload(struct net *net)
{
<<<<<<< HEAD
	struct nft_module_request *req, *next;
	LIST_HEAD(module_list);

	list_splice_init(&net->nft.module_list, &module_list);
	mutex_unlock(&net->nft.commit_mutex);
=======
	struct nftables_pernet *nft_net = nft_pernet(net);
	struct nft_module_request *req, *next;
	LIST_HEAD(module_list);

	list_splice_init(&nft_net->module_list, &module_list);
	mutex_unlock(&nft_net->commit_mutex);
>>>>>>> c1084c27
	list_for_each_entry_safe(req, next, &module_list, list) {
		request_module("%s", req->module);
		req->done = true;
	}
<<<<<<< HEAD
	mutex_lock(&net->nft.commit_mutex);
	list_splice(&module_list, &net->nft.module_list);
=======
	mutex_lock(&nft_net->commit_mutex);
	list_splice(&module_list, &nft_net->module_list);
>>>>>>> c1084c27
}

static void nf_tables_abort_release(struct nft_trans *trans)
{
	switch (trans->msg_type) {
	case NFT_MSG_NEWTABLE:
		nf_tables_table_destroy(&trans->ctx);
		break;
	case NFT_MSG_NEWCHAIN:
		nf_tables_chain_destroy(&trans->ctx);
		break;
	case NFT_MSG_NEWRULE:
		nf_tables_rule_destroy(&trans->ctx, nft_trans_rule(trans));
		break;
	case NFT_MSG_NEWSET:
		nft_set_destroy(&trans->ctx, nft_trans_set(trans));
		break;
	case NFT_MSG_NEWSETELEM:
		nft_set_elem_destroy(nft_trans_elem_set(trans),
				     nft_trans_elem(trans).priv, true);
		break;
	case NFT_MSG_NEWOBJ:
		nft_obj_destroy(&trans->ctx, nft_trans_obj(trans));
		break;
	case NFT_MSG_NEWFLOWTABLE:
		if (nft_trans_flowtable_update(trans))
			nft_flowtable_hooks_destroy(&nft_trans_flowtable_hooks(trans));
		else
			nf_tables_flowtable_destroy(nft_trans_flowtable(trans));
		break;
	}
	kfree(trans);
}

<<<<<<< HEAD
static int __nf_tables_abort(struct net *net, bool autoload)
=======
static int __nf_tables_abort(struct net *net, enum nfnl_abort_action action)
>>>>>>> c1084c27
{
	struct nftables_pernet *nft_net = nft_pernet(net);
	struct nft_trans *trans, *next;
	struct nft_trans_elem *te;
	struct nft_hook *hook;

	if (action == NFNL_ABORT_VALIDATE &&
	    nf_tables_validate(net) < 0)
		return -EAGAIN;

	list_for_each_entry_safe_reverse(trans, next, &nft_net->commit_list,
					 list) {
		switch (trans->msg_type) {
		case NFT_MSG_NEWTABLE:
			if (nft_trans_table_update(trans)) {
				if (!(trans->ctx.table->flags & __NFT_TABLE_F_UPDATE)) {
					nft_trans_destroy(trans);
					break;
				}
				if (trans->ctx.table->flags & __NFT_TABLE_F_WAS_DORMANT) {
					nf_tables_table_disable(net, trans->ctx.table);
					trans->ctx.table->flags |= NFT_TABLE_F_DORMANT;
				} else if (trans->ctx.table->flags & __NFT_TABLE_F_WAS_AWAKEN) {
					trans->ctx.table->flags &= ~NFT_TABLE_F_DORMANT;
				}
				trans->ctx.table->flags &= ~__NFT_TABLE_F_UPDATE;
				nft_trans_destroy(trans);
			} else {
				list_del_rcu(&trans->ctx.table->list);
			}
			break;
		case NFT_MSG_DELTABLE:
			nft_clear(trans->ctx.net, trans->ctx.table);
			nft_trans_destroy(trans);
			break;
		case NFT_MSG_NEWCHAIN:
			if (nft_trans_chain_update(trans)) {
				free_percpu(nft_trans_chain_stats(trans));
				kfree(nft_trans_chain_name(trans));
				nft_trans_destroy(trans);
			} else {
				if (nft_chain_is_bound(trans->ctx.chain)) {
					nft_trans_destroy(trans);
					break;
				}
				trans->ctx.table->use--;
				nft_chain_del(trans->ctx.chain);
				nf_tables_unregister_hook(trans->ctx.net,
							  trans->ctx.table,
							  trans->ctx.chain);
			}
			break;
		case NFT_MSG_DELCHAIN:
			trans->ctx.table->use++;
			nft_clear(trans->ctx.net, trans->ctx.chain);
			nft_trans_destroy(trans);
			break;
		case NFT_MSG_NEWRULE:
			trans->ctx.chain->use--;
			list_del_rcu(&nft_trans_rule(trans)->list);
			nft_rule_expr_deactivate(&trans->ctx,
						 nft_trans_rule(trans),
						 NFT_TRANS_ABORT);
			if (trans->ctx.chain->flags & NFT_CHAIN_HW_OFFLOAD)
				nft_flow_rule_destroy(nft_trans_flow_rule(trans));
			break;
		case NFT_MSG_DELRULE:
			trans->ctx.chain->use++;
			nft_clear(trans->ctx.net, nft_trans_rule(trans));
			nft_rule_expr_activate(&trans->ctx, nft_trans_rule(trans));
			if (trans->ctx.chain->flags & NFT_CHAIN_HW_OFFLOAD)
				nft_flow_rule_destroy(nft_trans_flow_rule(trans));

			nft_trans_destroy(trans);
			break;
		case NFT_MSG_NEWSET:
			trans->ctx.table->use--;
			if (nft_trans_set_bound(trans)) {
				nft_trans_destroy(trans);
				break;
			}
			list_del_rcu(&nft_trans_set(trans)->list);
			break;
		case NFT_MSG_DELSET:
			trans->ctx.table->use++;
			nft_clear(trans->ctx.net, nft_trans_set(trans));
			nft_trans_destroy(trans);
			break;
		case NFT_MSG_NEWSETELEM:
			if (nft_trans_elem_set_bound(trans)) {
				nft_trans_destroy(trans);
				break;
			}
			te = (struct nft_trans_elem *)trans->data;
			nft_setelem_remove(net, te->set, &te->elem);
			if (!nft_setelem_is_catchall(te->set, &te->elem))
				atomic_dec(&te->set->nelems);
			break;
		case NFT_MSG_DELSETELEM:
			te = (struct nft_trans_elem *)trans->data;

			nft_setelem_data_activate(net, te->set, &te->elem);
			nft_setelem_activate(net, te->set, &te->elem);
			if (!nft_setelem_is_catchall(te->set, &te->elem))
				te->set->ndeact--;

			nft_trans_destroy(trans);
			break;
		case NFT_MSG_NEWOBJ:
			if (nft_trans_obj_update(trans)) {
				kfree(nft_trans_obj_newobj(trans));
				nft_trans_destroy(trans);
			} else {
				trans->ctx.table->use--;
				nft_obj_del(nft_trans_obj(trans));
			}
			break;
		case NFT_MSG_DELOBJ:
			trans->ctx.table->use++;
			nft_clear(trans->ctx.net, nft_trans_obj(trans));
			nft_trans_destroy(trans);
			break;
		case NFT_MSG_NEWFLOWTABLE:
			if (nft_trans_flowtable_update(trans)) {
				nft_unregister_flowtable_net_hooks(net,
						&nft_trans_flowtable_hooks(trans));
			} else {
				trans->ctx.table->use--;
				list_del_rcu(&nft_trans_flowtable(trans)->list);
				nft_unregister_flowtable_net_hooks(net,
						&nft_trans_flowtable(trans)->hook_list);
			}
			break;
		case NFT_MSG_DELFLOWTABLE:
			if (nft_trans_flowtable_update(trans)) {
				list_for_each_entry(hook, &nft_trans_flowtable(trans)->hook_list, list)
					hook->inactive = false;
			} else {
				trans->ctx.table->use++;
				nft_clear(trans->ctx.net, nft_trans_flowtable(trans));
			}
			nft_trans_destroy(trans);
			break;
		}
	}

	synchronize_rcu();

	list_for_each_entry_safe_reverse(trans, next,
					 &nft_net->commit_list, list) {
		list_del(&trans->list);
		nf_tables_abort_release(trans);
	}

<<<<<<< HEAD
	if (autoload)
=======
	if (action == NFNL_ABORT_AUTOLOAD)
>>>>>>> c1084c27
		nf_tables_module_autoload(net);
	else
		nf_tables_module_autoload_cleanup(net);

	return 0;
}

static void nf_tables_cleanup(struct net *net)
{
	nft_validate_state_update(net, NFT_VALIDATE_SKIP);
}

<<<<<<< HEAD
static int nf_tables_abort(struct net *net, struct sk_buff *skb, bool autoload)
{
	int ret = __nf_tables_abort(net, autoload);
=======
static int nf_tables_abort(struct net *net, struct sk_buff *skb,
			   enum nfnl_abort_action action)
{
	struct nftables_pernet *nft_net = nft_pernet(net);
	int ret = __nf_tables_abort(net, action);
>>>>>>> c1084c27

	mutex_unlock(&nft_net->commit_mutex);

	return ret;
}

static bool nf_tables_valid_genid(struct net *net, u32 genid)
{
	struct nftables_pernet *nft_net = nft_pernet(net);
	bool genid_ok;

	mutex_lock(&nft_net->commit_mutex);

	genid_ok = genid == 0 || nft_net->base_seq == genid;
	if (!genid_ok)
		mutex_unlock(&nft_net->commit_mutex);

	/* else, commit mutex has to be released by commit or abort function */
	return genid_ok;
}

static const struct nfnetlink_subsystem nf_tables_subsys = {
	.name		= "nf_tables",
	.subsys_id	= NFNL_SUBSYS_NFTABLES,
	.cb_count	= NFT_MSG_MAX,
	.cb		= nf_tables_cb,
	.commit		= nf_tables_commit,
	.abort		= nf_tables_abort,
	.cleanup	= nf_tables_cleanup,
	.valid_genid	= nf_tables_valid_genid,
	.owner		= THIS_MODULE,
};

int nft_chain_validate_dependency(const struct nft_chain *chain,
				  enum nft_chain_types type)
{
	const struct nft_base_chain *basechain;

	if (nft_is_base_chain(chain)) {
		basechain = nft_base_chain(chain);
		if (basechain->type->type != type)
			return -EOPNOTSUPP;
	}
	return 0;
}
EXPORT_SYMBOL_GPL(nft_chain_validate_dependency);

int nft_chain_validate_hooks(const struct nft_chain *chain,
			     unsigned int hook_flags)
{
	struct nft_base_chain *basechain;

	if (nft_is_base_chain(chain)) {
		basechain = nft_base_chain(chain);

		if ((1 << basechain->ops.hooknum) & hook_flags)
			return 0;

		return -EOPNOTSUPP;
	}

	return 0;
}
EXPORT_SYMBOL_GPL(nft_chain_validate_hooks);

/*
 * Loop detection - walk through the ruleset beginning at the destination chain
 * of a new jump until either the source chain is reached (loop) or all
 * reachable chains have been traversed.
 *
 * The loop check is performed whenever a new jump verdict is added to an
 * expression or verdict map or a verdict map is bound to a new chain.
 */

static int nf_tables_check_loops(const struct nft_ctx *ctx,
				 const struct nft_chain *chain);

static int nft_check_loops(const struct nft_ctx *ctx,
			   const struct nft_set_ext *ext)
{
	const struct nft_data *data;
	int ret;

	data = nft_set_ext_data(ext);
	switch (data->verdict.code) {
	case NFT_JUMP:
	case NFT_GOTO:
		ret = nf_tables_check_loops(ctx, data->verdict.chain);
		break;
	default:
		ret = 0;
		break;
	}

	return ret;
}

static int nf_tables_loop_check_setelem(const struct nft_ctx *ctx,
					struct nft_set *set,
					const struct nft_set_iter *iter,
					struct nft_set_elem *elem)
{
	const struct nft_set_ext *ext = nft_set_elem_ext(set, elem->priv);

	if (nft_set_ext_exists(ext, NFT_SET_EXT_FLAGS) &&
	    *nft_set_ext_flags(ext) & NFT_SET_ELEM_INTERVAL_END)
		return 0;

	return nft_check_loops(ctx, ext);
}

static int nft_set_catchall_loops(const struct nft_ctx *ctx,
				  struct nft_set *set)
{
	u8 genmask = nft_genmask_next(ctx->net);
	struct nft_set_elem_catchall *catchall;
	struct nft_set_ext *ext;
	int ret = 0;

	list_for_each_entry_rcu(catchall, &set->catchall_list, list) {
		ext = nft_set_elem_ext(set, catchall->elem);
		if (!nft_set_elem_active(ext, genmask))
			continue;

		ret = nft_check_loops(ctx, ext);
		if (ret < 0)
			return ret;
	}

	return ret;
}

static int nf_tables_check_loops(const struct nft_ctx *ctx,
				 const struct nft_chain *chain)
{
	const struct nft_rule *rule;
	const struct nft_expr *expr, *last;
	struct nft_set *set;
	struct nft_set_binding *binding;
	struct nft_set_iter iter;

	if (ctx->chain == chain)
		return -ELOOP;

	list_for_each_entry(rule, &chain->rules, list) {
		nft_rule_for_each_expr(expr, last, rule) {
			struct nft_immediate_expr *priv;
			const struct nft_data *data;
			int err;

			if (strcmp(expr->ops->type->name, "immediate"))
				continue;

			priv = nft_expr_priv(expr);
			if (priv->dreg != NFT_REG_VERDICT)
				continue;

			data = &priv->data;
			switch (data->verdict.code) {
			case NFT_JUMP:
			case NFT_GOTO:
				err = nf_tables_check_loops(ctx,
							data->verdict.chain);
				if (err < 0)
					return err;
				break;
			default:
				break;
			}
		}
	}

	list_for_each_entry(set, &ctx->table->sets, list) {
		if (!nft_is_active_next(ctx->net, set))
			continue;
		if (!(set->flags & NFT_SET_MAP) ||
		    set->dtype != NFT_DATA_VERDICT)
			continue;

		list_for_each_entry(binding, &set->bindings, list) {
			if (!(binding->flags & NFT_SET_MAP) ||
			    binding->chain != chain)
				continue;

			iter.genmask	= nft_genmask_next(ctx->net);
			iter.skip 	= 0;
			iter.count	= 0;
			iter.err	= 0;
			iter.fn		= nf_tables_loop_check_setelem;

			set->ops->walk(ctx, set, &iter);
			if (!iter.err)
				iter.err = nft_set_catchall_loops(ctx, set);

			if (iter.err < 0)
				return iter.err;
		}
	}

	return 0;
}

/**
 *	nft_parse_u32_check - fetch u32 attribute and check for maximum value
 *
 *	@attr: netlink attribute to fetch value from
 *	@max: maximum value to be stored in dest
 *	@dest: pointer to the variable
 *
 *	Parse, check and store a given u32 netlink attribute into variable.
 *	This function returns -ERANGE if the value goes over maximum value.
 *	Otherwise a 0 is returned and the attribute value is stored in the
 *	destination variable.
 */
int nft_parse_u32_check(const struct nlattr *attr, int max, u32 *dest)
{
	u32 val;

	val = ntohl(nla_get_be32(attr));
	if (val > max)
		return -ERANGE;

	*dest = val;
	return 0;
}
EXPORT_SYMBOL_GPL(nft_parse_u32_check);

static unsigned int nft_parse_register(const struct nlattr *attr)
{
	unsigned int reg;

	reg = ntohl(nla_get_be32(attr));
	switch (reg) {
	case NFT_REG_VERDICT...NFT_REG_4:
		return reg * NFT_REG_SIZE / NFT_REG32_SIZE;
	default:
		return reg + NFT_REG_SIZE / NFT_REG32_SIZE - NFT_REG32_00;
	}
}

/**
 *	nft_dump_register - dump a register value to a netlink attribute
 *
 *	@skb: socket buffer
 *	@attr: attribute number
 *	@reg: register number
 *
 *	Construct a netlink attribute containing the register number. For
 *	compatibility reasons, register numbers being a multiple of 4 are
 *	translated to the corresponding 128 bit register numbers.
 */
int nft_dump_register(struct sk_buff *skb, unsigned int attr, unsigned int reg)
{
	if (reg % (NFT_REG_SIZE / NFT_REG32_SIZE) == 0)
		reg = reg / (NFT_REG_SIZE / NFT_REG32_SIZE);
	else
		reg = reg - NFT_REG_SIZE / NFT_REG32_SIZE + NFT_REG32_00;

	return nla_put_be32(skb, attr, htonl(reg));
}
EXPORT_SYMBOL_GPL(nft_dump_register);

static int nft_validate_register_load(enum nft_registers reg, unsigned int len)
{
	if (reg < NFT_REG_1 * NFT_REG_SIZE / NFT_REG32_SIZE)
		return -EINVAL;
	if (len == 0)
		return -EINVAL;
	if (reg * NFT_REG32_SIZE + len > sizeof_field(struct nft_regs, data))
		return -ERANGE;

	return 0;
}

int nft_parse_register_load(const struct nlattr *attr, u8 *sreg, u32 len)
{
	u32 reg;
	int err;

	reg = nft_parse_register(attr);
	err = nft_validate_register_load(reg, len);
	if (err < 0)
		return err;

	*sreg = reg;
	return 0;
}
EXPORT_SYMBOL_GPL(nft_parse_register_load);

static int nft_validate_register_store(const struct nft_ctx *ctx,
				       enum nft_registers reg,
				       const struct nft_data *data,
				       enum nft_data_types type,
				       unsigned int len)
{
	int err;

	switch (reg) {
	case NFT_REG_VERDICT:
		if (type != NFT_DATA_VERDICT)
			return -EINVAL;

		if (data != NULL &&
		    (data->verdict.code == NFT_GOTO ||
		     data->verdict.code == NFT_JUMP)) {
			err = nf_tables_check_loops(ctx, data->verdict.chain);
			if (err < 0)
				return err;
		}

		return 0;
	default:
		if (reg < NFT_REG_1 * NFT_REG_SIZE / NFT_REG32_SIZE)
			return -EINVAL;
		if (len == 0)
			return -EINVAL;
		if (reg * NFT_REG32_SIZE + len >
		    sizeof_field(struct nft_regs, data))
			return -ERANGE;

		if (data != NULL && type != NFT_DATA_VALUE)
			return -EINVAL;
		return 0;
	}
}

int nft_parse_register_store(const struct nft_ctx *ctx,
			     const struct nlattr *attr, u8 *dreg,
			     const struct nft_data *data,
			     enum nft_data_types type, unsigned int len)
{
	int err;
	u32 reg;

	reg = nft_parse_register(attr);
	err = nft_validate_register_store(ctx, reg, data, type, len);
	if (err < 0)
		return err;

	*dreg = reg;
	return 0;
}
EXPORT_SYMBOL_GPL(nft_parse_register_store);

static const struct nla_policy nft_verdict_policy[NFTA_VERDICT_MAX + 1] = {
	[NFTA_VERDICT_CODE]	= { .type = NLA_U32 },
	[NFTA_VERDICT_CHAIN]	= { .type = NLA_STRING,
				    .len = NFT_CHAIN_MAXNAMELEN - 1 },
	[NFTA_VERDICT_CHAIN_ID]	= { .type = NLA_U32 },
};

static int nft_verdict_init(const struct nft_ctx *ctx, struct nft_data *data,
			    struct nft_data_desc *desc, const struct nlattr *nla)
{
	u8 genmask = nft_genmask_next(ctx->net);
	struct nlattr *tb[NFTA_VERDICT_MAX + 1];
	struct nft_chain *chain;
	int err;

	err = nla_parse_nested_deprecated(tb, NFTA_VERDICT_MAX, nla,
					  nft_verdict_policy, NULL);
	if (err < 0)
		return err;

	if (!tb[NFTA_VERDICT_CODE])
		return -EINVAL;
	data->verdict.code = ntohl(nla_get_be32(tb[NFTA_VERDICT_CODE]));

	switch (data->verdict.code) {
	default:
		switch (data->verdict.code & NF_VERDICT_MASK) {
		case NF_ACCEPT:
		case NF_DROP:
		case NF_QUEUE:
			break;
		default:
			return -EINVAL;
		}
		fallthrough;
	case NFT_CONTINUE:
	case NFT_BREAK:
	case NFT_RETURN:
		break;
	case NFT_JUMP:
	case NFT_GOTO:
		if (tb[NFTA_VERDICT_CHAIN]) {
			chain = nft_chain_lookup(ctx->net, ctx->table,
						 tb[NFTA_VERDICT_CHAIN],
						 genmask);
		} else if (tb[NFTA_VERDICT_CHAIN_ID]) {
			chain = nft_chain_lookup_byid(ctx->net,
						      tb[NFTA_VERDICT_CHAIN_ID]);
			if (IS_ERR(chain))
				return PTR_ERR(chain);
		} else {
			return -EINVAL;
		}

		if (IS_ERR(chain))
			return PTR_ERR(chain);
		if (nft_is_base_chain(chain))
			return -EOPNOTSUPP;

		chain->use++;
		data->verdict.chain = chain;
		break;
	}

	desc->len = sizeof(data->verdict);
	desc->type = NFT_DATA_VERDICT;
	return 0;
}

static void nft_verdict_uninit(const struct nft_data *data)
{
	struct nft_chain *chain;
	struct nft_rule *rule;

	switch (data->verdict.code) {
	case NFT_JUMP:
	case NFT_GOTO:
		chain = data->verdict.chain;
		chain->use--;

		if (!nft_chain_is_bound(chain))
			break;

		chain->table->use--;
		list_for_each_entry(rule, &chain->rules, list)
			chain->use--;

		nft_chain_del(chain);
		break;
	}
}

int nft_verdict_dump(struct sk_buff *skb, int type, const struct nft_verdict *v)
{
	struct nlattr *nest;

	nest = nla_nest_start_noflag(skb, type);
	if (!nest)
		goto nla_put_failure;

	if (nla_put_be32(skb, NFTA_VERDICT_CODE, htonl(v->code)))
		goto nla_put_failure;

	switch (v->code) {
	case NFT_JUMP:
	case NFT_GOTO:
		if (nla_put_string(skb, NFTA_VERDICT_CHAIN,
				   v->chain->name))
			goto nla_put_failure;
	}
	nla_nest_end(skb, nest);
	return 0;

nla_put_failure:
	return -1;
}

static int nft_value_init(const struct nft_ctx *ctx,
			  struct nft_data *data, unsigned int size,
			  struct nft_data_desc *desc, const struct nlattr *nla)
{
	unsigned int len;

	len = nla_len(nla);
	if (len == 0)
		return -EINVAL;
	if (len > size)
		return -EOVERFLOW;

	nla_memcpy(data->data, nla, len);
	desc->type = NFT_DATA_VALUE;
	desc->len  = len;
	return 0;
}

static int nft_value_dump(struct sk_buff *skb, const struct nft_data *data,
			  unsigned int len)
{
	return nla_put(skb, NFTA_DATA_VALUE, len, data->data);
}

static const struct nla_policy nft_data_policy[NFTA_DATA_MAX + 1] = {
	[NFTA_DATA_VALUE]	= { .type = NLA_BINARY },
	[NFTA_DATA_VERDICT]	= { .type = NLA_NESTED },
};

/**
 *	nft_data_init - parse nf_tables data netlink attributes
 *
 *	@ctx: context of the expression using the data
 *	@data: destination struct nft_data
 *	@size: maximum data length
 *	@desc: data description
 *	@nla: netlink attribute containing data
 *
 *	Parse the netlink data attributes and initialize a struct nft_data.
 *	The type and length of data are returned in the data description.
 *
 *	The caller can indicate that it only wants to accept data of type
 *	NFT_DATA_VALUE by passing NULL for the ctx argument.
 */
int nft_data_init(const struct nft_ctx *ctx,
		  struct nft_data *data, unsigned int size,
		  struct nft_data_desc *desc, const struct nlattr *nla)
{
	struct nlattr *tb[NFTA_DATA_MAX + 1];
	int err;

	err = nla_parse_nested_deprecated(tb, NFTA_DATA_MAX, nla,
					  nft_data_policy, NULL);
	if (err < 0)
		return err;

	if (tb[NFTA_DATA_VALUE])
		return nft_value_init(ctx, data, size, desc,
				      tb[NFTA_DATA_VALUE]);
	if (tb[NFTA_DATA_VERDICT] && ctx != NULL)
		return nft_verdict_init(ctx, data, desc, tb[NFTA_DATA_VERDICT]);
	return -EINVAL;
}
EXPORT_SYMBOL_GPL(nft_data_init);

/**
 *	nft_data_release - release a nft_data item
 *
 *	@data: struct nft_data to release
 *	@type: type of data
 *
 *	Release a nft_data item. NFT_DATA_VALUE types can be silently discarded,
 *	all others need to be released by calling this function.
 */
void nft_data_release(const struct nft_data *data, enum nft_data_types type)
{
	if (type < NFT_DATA_VERDICT)
		return;
	switch (type) {
	case NFT_DATA_VERDICT:
		return nft_verdict_uninit(data);
	default:
		WARN_ON(1);
	}
}
EXPORT_SYMBOL_GPL(nft_data_release);

int nft_data_dump(struct sk_buff *skb, int attr, const struct nft_data *data,
		  enum nft_data_types type, unsigned int len)
{
	struct nlattr *nest;
	int err;

	nest = nla_nest_start_noflag(skb, attr);
	if (nest == NULL)
		return -1;

	switch (type) {
	case NFT_DATA_VALUE:
		err = nft_value_dump(skb, data, len);
		break;
	case NFT_DATA_VERDICT:
		err = nft_verdict_dump(skb, NFTA_DATA_VERDICT, &data->verdict);
		break;
	default:
		err = -EINVAL;
		WARN_ON(1);
	}

	nla_nest_end(skb, nest);
	return err;
}
EXPORT_SYMBOL_GPL(nft_data_dump);

int __nft_release_basechain(struct nft_ctx *ctx)
{
	struct nft_rule *rule, *nr;

	if (WARN_ON(!nft_is_base_chain(ctx->chain)))
		return 0;

	nf_tables_unregister_hook(ctx->net, ctx->chain->table, ctx->chain);
	list_for_each_entry_safe(rule, nr, &ctx->chain->rules, list) {
		list_del(&rule->list);
		ctx->chain->use--;
		nf_tables_rule_release(ctx, rule);
	}
	nft_chain_del(ctx->chain);
	ctx->table->use--;
	nf_tables_chain_destroy(ctx);

	return 0;
}
EXPORT_SYMBOL_GPL(__nft_release_basechain);

static void __nft_release_hook(struct net *net, struct nft_table *table)
{
	struct nft_chain *chain;

	list_for_each_entry(chain, &table->chains, list)
		nf_tables_unregister_hook(net, table, chain);
}

static void __nft_release_hooks(struct net *net)
{
	struct nftables_pernet *nft_net = nft_pernet(net);
	struct nft_table *table;

	list_for_each_entry(table, &nft_net->tables, list) {
		if (nft_table_has_owner(table))
			continue;

		__nft_release_hook(net, table);
	}
}

static void __nft_release_table(struct net *net, struct nft_table *table)
{
	struct nft_flowtable *flowtable, *nf;
	struct nft_chain *chain, *nc;
	struct nft_object *obj, *ne;
	struct nft_rule *rule, *nr;
	struct nft_set *set, *ns;
	struct nft_ctx ctx = {
		.net	= net,
		.family	= NFPROTO_NETDEV,
	};

	ctx.family = table->family;
	ctx.table = table;
	list_for_each_entry(chain, &table->chains, list) {
		ctx.chain = chain;
		list_for_each_entry_safe(rule, nr, &chain->rules, list) {
			list_del(&rule->list);
			chain->use--;
			nf_tables_rule_release(&ctx, rule);
		}
	}
	list_for_each_entry_safe(flowtable, nf, &table->flowtables, list) {
		list_del(&flowtable->list);
		table->use--;
		nf_tables_flowtable_destroy(flowtable);
	}
	list_for_each_entry_safe(set, ns, &table->sets, list) {
		list_del(&set->list);
		table->use--;
		nft_set_destroy(&ctx, set);
	}
	list_for_each_entry_safe(obj, ne, &table->objects, list) {
		nft_obj_del(obj);
		table->use--;
		nft_obj_destroy(&ctx, obj);
	}
	list_for_each_entry_safe(chain, nc, &table->chains, list) {
		ctx.chain = chain;
		nft_chain_del(chain);
		table->use--;
		nf_tables_chain_destroy(&ctx);
	}
	nf_tables_table_destroy(&ctx);
}

static void __nft_release_tables(struct net *net)
{
	struct nftables_pernet *nft_net = nft_pernet(net);
	struct nft_table *table, *nt;

	list_for_each_entry_safe(table, nt, &nft_net->tables, list) {
		if (nft_table_has_owner(table))
			continue;

		list_del(&table->list);

		__nft_release_table(net, table);
	}
}

static int nft_rcv_nl_event(struct notifier_block *this, unsigned long event,
			    void *ptr)
{
	struct nft_table *table, *to_delete[8];
	struct nftables_pernet *nft_net;
	struct netlink_notify *n = ptr;
	struct net *net = n->net;
	unsigned int deleted;
	bool restart = false;

	if (event != NETLINK_URELEASE || n->protocol != NETLINK_NETFILTER)
		return NOTIFY_DONE;

	nft_net = nft_pernet(net);
	deleted = 0;
	mutex_lock(&nft_net->commit_mutex);
again:
	list_for_each_entry(table, &nft_net->tables, list) {
		if (nft_table_has_owner(table) &&
		    n->portid == table->nlpid) {
			__nft_release_hook(net, table);
			list_del_rcu(&table->list);
			to_delete[deleted++] = table;
			if (deleted >= ARRAY_SIZE(to_delete))
				break;
		}
	}
	if (deleted) {
		restart = deleted >= ARRAY_SIZE(to_delete);
		synchronize_rcu();
		while (deleted)
			__nft_release_table(net, to_delete[--deleted]);

		if (restart)
			goto again;
	}
	mutex_unlock(&nft_net->commit_mutex);

	return NOTIFY_DONE;
}

static struct notifier_block nft_nl_notifier = {
	.notifier_call  = nft_rcv_nl_event,
};

static int __net_init nf_tables_init_net(struct net *net)
{
<<<<<<< HEAD
	INIT_LIST_HEAD(&net->nft.tables);
	INIT_LIST_HEAD(&net->nft.commit_list);
	INIT_LIST_HEAD(&net->nft.module_list);
	mutex_init(&net->nft.commit_mutex);
	net->nft.base_seq = 1;
	net->nft.validate_state = NFT_VALIDATE_SKIP;
=======
	struct nftables_pernet *nft_net = nft_pernet(net);

	INIT_LIST_HEAD(&nft_net->tables);
	INIT_LIST_HEAD(&nft_net->commit_list);
	INIT_LIST_HEAD(&nft_net->module_list);
	INIT_LIST_HEAD(&nft_net->notify_list);
	mutex_init(&nft_net->commit_mutex);
	nft_net->base_seq = 1;
	nft_net->validate_state = NFT_VALIDATE_SKIP;
>>>>>>> c1084c27

	return 0;
}

static void __net_exit nf_tables_pre_exit_net(struct net *net)
{
	__nft_release_hooks(net);
}

static void __net_exit nf_tables_exit_net(struct net *net)
{
<<<<<<< HEAD
	mutex_lock(&net->nft.commit_mutex);
	if (!list_empty(&net->nft.commit_list))
		__nf_tables_abort(net, false);
	__nft_release_tables(net);
	mutex_unlock(&net->nft.commit_mutex);
	WARN_ON_ONCE(!list_empty(&net->nft.tables));
	WARN_ON_ONCE(!list_empty(&net->nft.module_list));
=======
	struct nftables_pernet *nft_net = nft_pernet(net);

	mutex_lock(&nft_net->commit_mutex);
	if (!list_empty(&nft_net->commit_list))
		__nf_tables_abort(net, NFNL_ABORT_NONE);
	__nft_release_tables(net);
	mutex_unlock(&nft_net->commit_mutex);
	WARN_ON_ONCE(!list_empty(&nft_net->tables));
	WARN_ON_ONCE(!list_empty(&nft_net->module_list));
	WARN_ON_ONCE(!list_empty(&nft_net->notify_list));
>>>>>>> c1084c27
}

static struct pernet_operations nf_tables_net_ops = {
	.init		= nf_tables_init_net,
	.pre_exit	= nf_tables_pre_exit_net,
	.exit		= nf_tables_exit_net,
	.id		= &nf_tables_net_id,
	.size		= sizeof(struct nftables_pernet),
};

static int __init nf_tables_module_init(void)
{
	int err;

	err = register_pernet_subsys(&nf_tables_net_ops);
	if (err < 0)
		return err;

	err = nft_chain_filter_init();
	if (err < 0)
		goto err_chain_filter;

	err = nf_tables_core_module_init();
	if (err < 0)
		goto err_core_module;

	err = register_netdevice_notifier(&nf_tables_flowtable_notifier);
	if (err < 0)
		goto err_netdev_notifier;

	err = rhltable_init(&nft_objname_ht, &nft_objname_ht_params);
	if (err < 0)
		goto err_rht_objname;

	err = nft_offload_init();
	if (err < 0)
		goto err_offload;

	err = netlink_register_notifier(&nft_nl_notifier);
	if (err < 0)
		goto err_netlink_notifier;

	/* must be last */
	err = nfnetlink_subsys_register(&nf_tables_subsys);
	if (err < 0)
		goto err_nfnl_subsys;

	nft_chain_route_init();

	return err;

err_nfnl_subsys:
	netlink_unregister_notifier(&nft_nl_notifier);
err_netlink_notifier:
	nft_offload_exit();
err_offload:
	rhltable_destroy(&nft_objname_ht);
err_rht_objname:
	unregister_netdevice_notifier(&nf_tables_flowtable_notifier);
err_netdev_notifier:
	nf_tables_core_module_exit();
err_core_module:
	nft_chain_filter_fini();
err_chain_filter:
	unregister_pernet_subsys(&nf_tables_net_ops);
	return err;
}

static void __exit nf_tables_module_exit(void)
{
	nfnetlink_subsys_unregister(&nf_tables_subsys);
	netlink_unregister_notifier(&nft_nl_notifier);
	nft_offload_exit();
	unregister_netdevice_notifier(&nf_tables_flowtable_notifier);
	nft_chain_filter_fini();
	nft_chain_route_fini();
	unregister_pernet_subsys(&nf_tables_net_ops);
	cancel_work_sync(&trans_destroy_work);
	rcu_barrier();
	rhltable_destroy(&nft_objname_ht);
	nf_tables_core_module_exit();
}

module_init(nf_tables_module_init);
module_exit(nf_tables_module_exit);

MODULE_LICENSE("GPL");
MODULE_AUTHOR("Patrick McHardy <kaber@trash.net>");
MODULE_ALIAS_NFNL_SUBSYS(NFNL_SUBSYS_NFTABLES);<|MERGE_RESOLUTION|>--- conflicted
+++ resolved
@@ -25,11 +25,8 @@
 
 #define NFT_MODULE_AUTOLOAD_LIMIT (MODULE_NAME_LEN - sizeof("nft-expr-255-"))
 
-<<<<<<< HEAD
-=======
 unsigned int nf_tables_net_id __read_mostly;
 
->>>>>>> c1084c27
 static LIST_HEAD(nf_tables_expressions);
 static LIST_HEAD(nf_tables_objects);
 static LIST_HEAD(nf_tables_flowtables);
@@ -567,14 +564,9 @@
 	if (nla == NULL)
 		return ERR_PTR(-EINVAL);
 
-<<<<<<< HEAD
-	list_for_each_entry_rcu(table, &net->nft.tables, list,
-				lockdep_is_held(&net->nft.commit_mutex)) {
-=======
 	nft_net = nft_pernet(net);
 	list_for_each_entry_rcu(table, &nft_net->tables, list,
 				lockdep_is_held(&nft_net->commit_mutex)) {
->>>>>>> c1084c27
 		if (!nla_strcmp(nla, table->name) &&
 		    table->family == family &&
 		    nft_active_genmask(table, genmask)) {
@@ -651,17 +643,11 @@
 };
 
 #ifdef CONFIG_MODULES
-<<<<<<< HEAD
-static int nft_request_module(struct net *net, const char *fmt, ...)
-{
-	char module_name[MODULE_NAME_LEN];
-=======
 __printf(2, 3) int nft_request_module(struct net *net, const char *fmt,
 				      ...)
 {
 	char module_name[MODULE_NAME_LEN];
 	struct nftables_pernet *nft_net;
->>>>>>> c1084c27
 	struct nft_module_request *req;
 	va_list args;
 	int ret;
@@ -671,27 +657,6 @@
 	va_end(args);
 	if (ret >= MODULE_NAME_LEN)
 		return 0;
-<<<<<<< HEAD
-
-	list_for_each_entry(req, &net->nft.module_list, list) {
-		if (!strcmp(req->module, module_name)) {
-			if (req->done)
-				return 0;
-
-			/* A request to load this module already exists. */
-			return -EAGAIN;
-		}
-	}
-
-	req = kmalloc(sizeof(*req), GFP_KERNEL);
-	if (!req)
-		return -ENOMEM;
-
-	req->done = false;
-	strlcpy(req->module, module_name, MODULE_NAME_LEN);
-	list_add_tail(&req->list, &net->nft.module_list);
-
-=======
 
 	nft_net = nft_pernet(net);
 	list_for_each_entry(req, &nft_net->module_list, list) {
@@ -712,7 +677,6 @@
 	strlcpy(req->module, module_name, MODULE_NAME_LEN);
 	list_add_tail(&req->list, &nft_net->module_list);
 
->>>>>>> c1084c27
 	return -EAGAIN;
 }
 EXPORT_SYMBOL_GPL(nft_request_module);
@@ -1577,11 +1541,6 @@
 		stats = rcu_dereference_check(basechain->stats,
 					      lockdep_commit_lock_is_held(net));
 		if (nft_dump_stats(skb, stats))
-			goto nla_put_failure;
-
-		if ((chain->flags & NFT_CHAIN_HW_OFFLOAD) &&
-		    nla_put_be32(skb, NFTA_CHAIN_FLAGS,
-				 htonl(NFT_CHAIN_HW_OFFLOAD)))
 			goto nla_put_failure;
 	}
 
@@ -3657,16 +3616,7 @@
 
 	lockdep_assert_held(&nft_net->commit_mutex);
 	lockdep_nfnl_nft_mutex_not_held();
-<<<<<<< HEAD
-#ifdef CONFIG_MODULES
-	if (list_empty(&nf_tables_set_types)) {
-		if (nft_request_module(ctx->net, "nft-set") == -EAGAIN)
-			return ERR_PTR(-EAGAIN);
-	}
-#endif
-=======
-
->>>>>>> c1084c27
+
 	if (nla[NFTA_SET_FLAGS] != NULL)
 		flags = ntohl(nla_get_be32(nla[NFTA_SET_FLAGS]));
 
@@ -4299,11 +4249,7 @@
 		if (flags & ~(NFT_SET_ANONYMOUS | NFT_SET_CONSTANT |
 			      NFT_SET_INTERVAL | NFT_SET_TIMEOUT |
 			      NFT_SET_MAP | NFT_SET_EVAL |
-<<<<<<< HEAD
-			      NFT_SET_OBJECT))
-=======
 			      NFT_SET_OBJECT | NFT_SET_CONCAT | NFT_SET_EXPR))
->>>>>>> c1084c27
 			return -EOPNOTSUPP;
 		/* Only one of these operations is supported */
 		if ((flags & (NFT_SET_MAP | NFT_SET_OBJECT)) ==
@@ -4791,11 +4737,8 @@
 	[NFTA_SET_ELEM_EXPR]		= { .type = NLA_NESTED },
 	[NFTA_SET_ELEM_OBJREF]		= { .type = NLA_STRING,
 					    .len = NFT_OBJ_MAXNAMELEN - 1 },
-<<<<<<< HEAD
-=======
 	[NFTA_SET_ELEM_KEY_END]		= { .type = NLA_NESTED },
 	[NFTA_SET_ELEM_EXPRESSIONS]	= { .type = NLA_NESTED },
->>>>>>> c1084c27
 };
 
 static const struct nla_policy nft_set_elem_list_policy[NFTA_SET_ELEM_LIST_MAX + 1] = {
@@ -5153,11 +5096,6 @@
 	if (err < 0)
 		return err;
 
-<<<<<<< HEAD
-	err = -EINVAL;
-	if (desc.type != NFT_DATA_VALUE || desc.len != set->klen) {
-		nft_data_release(&elem.key.val, desc.type);
-=======
 	if (desc->type != NFT_DATA_VERDICT && desc->len != set->dlen) {
 		nft_data_release(data, desc->type);
 		return -EINVAL;
@@ -5218,9 +5156,7 @@
 	err = nla_parse_nested_deprecated(nla, NFTA_SET_ELEM_MAX, attr,
 					  nft_set_elem_policy, NULL);
 	if (err < 0)
->>>>>>> c1084c27
 		return err;
-	}
 
 	err = nft_setelem_parse_flags(set, nla[NFTA_SET_ELEM_FLAGS], &flags);
 	if (err < 0)
@@ -5786,12 +5722,8 @@
 	      nla[NFTA_SET_ELEM_TIMEOUT] ||
 	      nla[NFTA_SET_ELEM_EXPIRATION] ||
 	      nla[NFTA_SET_ELEM_USERDATA] ||
-<<<<<<< HEAD
-	      nla[NFTA_SET_ELEM_EXPR]))
-=======
 	      nla[NFTA_SET_ELEM_EXPR] ||
 	      nla[NFTA_SET_ELEM_EXPRESSIONS]))
->>>>>>> c1084c27
 		return -EINVAL;
 
 	timeout = 0;
@@ -6671,11 +6603,7 @@
 			return -EOPNOTSUPP;
 
 		type = __nft_obj_type_get(objtype);
-<<<<<<< HEAD
-		nft_ctx_init(&ctx, net, skb, nlh, family, table, NULL, nla);
-=======
 		nft_ctx_init(&ctx, net, skb, info->nlh, family, table, NULL, nla);
->>>>>>> c1084c27
 
 		return nf_tables_updobj(&ctx, type, nla[NFTA_OBJ_DATA], obj);
 	}
@@ -8011,11 +7939,7 @@
 	if (err < 0)
 		goto err_fill_gen_info;
 
-<<<<<<< HEAD
-	return nfnetlink_unicast(skb2, net, NETLINK_CB(skb).portid);
-=======
 	return nfnetlink_unicast(skb2, info->net, NETLINK_CB(skb).portid);
->>>>>>> c1084c27
 
 err_fill_gen_info:
 	kfree_skb(skb2);
@@ -8447,14 +8371,6 @@
 	list_del_rcu(&chain->list);
 }
 
-<<<<<<< HEAD
-static void nf_tables_module_autoload_cleanup(struct net *net)
-{
-	struct nft_module_request *req, *next;
-
-	WARN_ON_ONCE(!list_empty(&net->nft.commit_list));
-	list_for_each_entry_safe(req, next, &net->nft.module_list, list) {
-=======
 static void nft_flowtable_hooks_del(struct nft_flowtable *flowtable,
 				    struct list_head *hook_list)
 {
@@ -8473,7 +8389,6 @@
 
 	WARN_ON_ONCE(!list_empty(&nft_net->commit_list));
 	list_for_each_entry_safe(req, next, &nft_net->module_list, list) {
->>>>>>> c1084c27
 		WARN_ON_ONCE(!req->done);
 		list_del(&req->list);
 		kfree(req);
@@ -8492,15 +8407,9 @@
 	 * Memory reclaim happens asynchronously from work queue
 	 * to prevent expensive synchronize_rcu() in commit phase.
 	 */
-<<<<<<< HEAD
-	if (list_empty(&net->nft.commit_list)) {
-		nf_tables_module_autoload_cleanup(net);
-		mutex_unlock(&net->nft.commit_mutex);
-=======
 	if (list_empty(&nft_net->commit_list)) {
 		nf_tables_module_autoload_cleanup(net);
 		mutex_unlock(&nft_net->commit_mutex);
->>>>>>> c1084c27
 		return;
 	}
 
@@ -8515,11 +8424,6 @@
 	spin_unlock(&nf_tables_destroy_list_lock);
 
 	nf_tables_module_autoload_cleanup(net);
-<<<<<<< HEAD
-	mutex_unlock(&net->nft.commit_mutex);
-
-=======
->>>>>>> c1084c27
 	schedule_work(&trans_destroy_work);
 
 	mutex_unlock(&nft_net->commit_mutex);
@@ -8853,31 +8757,18 @@
 
 static void nf_tables_module_autoload(struct net *net)
 {
-<<<<<<< HEAD
-	struct nft_module_request *req, *next;
-	LIST_HEAD(module_list);
-
-	list_splice_init(&net->nft.module_list, &module_list);
-	mutex_unlock(&net->nft.commit_mutex);
-=======
 	struct nftables_pernet *nft_net = nft_pernet(net);
 	struct nft_module_request *req, *next;
 	LIST_HEAD(module_list);
 
 	list_splice_init(&nft_net->module_list, &module_list);
 	mutex_unlock(&nft_net->commit_mutex);
->>>>>>> c1084c27
 	list_for_each_entry_safe(req, next, &module_list, list) {
 		request_module("%s", req->module);
 		req->done = true;
 	}
-<<<<<<< HEAD
-	mutex_lock(&net->nft.commit_mutex);
-	list_splice(&module_list, &net->nft.module_list);
-=======
 	mutex_lock(&nft_net->commit_mutex);
 	list_splice(&module_list, &nft_net->module_list);
->>>>>>> c1084c27
 }
 
 static void nf_tables_abort_release(struct nft_trans *trans)
@@ -8912,11 +8803,7 @@
 	kfree(trans);
 }
 
-<<<<<<< HEAD
-static int __nf_tables_abort(struct net *net, bool autoload)
-=======
 static int __nf_tables_abort(struct net *net, enum nfnl_abort_action action)
->>>>>>> c1084c27
 {
 	struct nftables_pernet *nft_net = nft_pernet(net);
 	struct nft_trans *trans, *next;
@@ -9071,11 +8958,7 @@
 		nf_tables_abort_release(trans);
 	}
 
-<<<<<<< HEAD
-	if (autoload)
-=======
 	if (action == NFNL_ABORT_AUTOLOAD)
->>>>>>> c1084c27
 		nf_tables_module_autoload(net);
 	else
 		nf_tables_module_autoload_cleanup(net);
@@ -9088,17 +8971,11 @@
 	nft_validate_state_update(net, NFT_VALIDATE_SKIP);
 }
 
-<<<<<<< HEAD
-static int nf_tables_abort(struct net *net, struct sk_buff *skb, bool autoload)
-{
-	int ret = __nf_tables_abort(net, autoload);
-=======
 static int nf_tables_abort(struct net *net, struct sk_buff *skb,
 			   enum nfnl_abort_action action)
 {
 	struct nftables_pernet *nft_net = nft_pernet(net);
 	int ret = __nf_tables_abort(net, action);
->>>>>>> c1084c27
 
 	mutex_unlock(&nft_net->commit_mutex);
 
@@ -9824,14 +9701,6 @@
 
 static int __net_init nf_tables_init_net(struct net *net)
 {
-<<<<<<< HEAD
-	INIT_LIST_HEAD(&net->nft.tables);
-	INIT_LIST_HEAD(&net->nft.commit_list);
-	INIT_LIST_HEAD(&net->nft.module_list);
-	mutex_init(&net->nft.commit_mutex);
-	net->nft.base_seq = 1;
-	net->nft.validate_state = NFT_VALIDATE_SKIP;
-=======
 	struct nftables_pernet *nft_net = nft_pernet(net);
 
 	INIT_LIST_HEAD(&nft_net->tables);
@@ -9841,7 +9710,6 @@
 	mutex_init(&nft_net->commit_mutex);
 	nft_net->base_seq = 1;
 	nft_net->validate_state = NFT_VALIDATE_SKIP;
->>>>>>> c1084c27
 
 	return 0;
 }
@@ -9853,15 +9721,6 @@
 
 static void __net_exit nf_tables_exit_net(struct net *net)
 {
-<<<<<<< HEAD
-	mutex_lock(&net->nft.commit_mutex);
-	if (!list_empty(&net->nft.commit_list))
-		__nf_tables_abort(net, false);
-	__nft_release_tables(net);
-	mutex_unlock(&net->nft.commit_mutex);
-	WARN_ON_ONCE(!list_empty(&net->nft.tables));
-	WARN_ON_ONCE(!list_empty(&net->nft.module_list));
-=======
 	struct nftables_pernet *nft_net = nft_pernet(net);
 
 	mutex_lock(&nft_net->commit_mutex);
@@ -9872,7 +9731,6 @@
 	WARN_ON_ONCE(!list_empty(&nft_net->tables));
 	WARN_ON_ONCE(!list_empty(&nft_net->module_list));
 	WARN_ON_ONCE(!list_empty(&nft_net->notify_list));
->>>>>>> c1084c27
 }
 
 static struct pernet_operations nf_tables_net_ops = {
