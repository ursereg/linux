// SPDX-License-Identifier: GPL-2.0-only
/*
 * Copyright (c) 2008-2009 Patrick McHardy <kaber@trash.net>
 *
 * Development of this code funded by Astaro AG (http://www.astaro.com/)
 */

#include <linux/kernel.h>
#include <linux/init.h>
#include <linux/module.h>
#include <linux/netlink.h>
#include <linux/netfilter.h>
#include <linux/if_arp.h>
#include <linux/netfilter/nf_tables.h>
#include <net/netfilter/nf_tables_core.h>
#include <net/netfilter/nf_tables_offload.h>
#include <net/netfilter/nf_tables.h>

struct nft_cmp_expr {
	struct nft_data		data;
	u8			sreg;
	u8			len;
	enum nft_cmp_ops	op:8;
};

void nft_cmp_eval(const struct nft_expr *expr,
		  struct nft_regs *regs,
		  const struct nft_pktinfo *pkt)
{
	const struct nft_cmp_expr *priv = nft_expr_priv(expr);
	int d;

	d = memcmp(&regs->data[priv->sreg], &priv->data, priv->len);
	switch (priv->op) {
	case NFT_CMP_EQ:
		if (d != 0)
			goto mismatch;
		break;
	case NFT_CMP_NEQ:
		if (d == 0)
			goto mismatch;
		break;
	case NFT_CMP_LT:
		if (d == 0)
			goto mismatch;
		fallthrough;
	case NFT_CMP_LTE:
		if (d > 0)
			goto mismatch;
		break;
	case NFT_CMP_GT:
		if (d == 0)
			goto mismatch;
		fallthrough;
	case NFT_CMP_GTE:
		if (d < 0)
			goto mismatch;
		break;
	}
	return;

mismatch:
	regs->verdict.code = NFT_BREAK;
}

static const struct nla_policy nft_cmp_policy[NFTA_CMP_MAX + 1] = {
	[NFTA_CMP_SREG]		= { .type = NLA_U32 },
	[NFTA_CMP_OP]		= { .type = NLA_U32 },
	[NFTA_CMP_DATA]		= { .type = NLA_NESTED },
};

static int nft_cmp_init(const struct nft_ctx *ctx, const struct nft_expr *expr,
			const struct nlattr * const tb[])
{
	struct nft_cmp_expr *priv = nft_expr_priv(expr);
	struct nft_data_desc desc;
	int err;

	err = nft_data_init(NULL, &priv->data, sizeof(priv->data), &desc,
			    tb[NFTA_CMP_DATA]);
	if (err < 0)
		return err;

	if (desc.type != NFT_DATA_VALUE) {
		err = -EINVAL;
		nft_data_release(&priv->data, desc.type);
		return err;
	}

<<<<<<< HEAD
	priv->sreg = nft_parse_register(tb[NFTA_CMP_SREG]);
	err = nft_validate_register_load(priv->sreg, desc.len);
=======
	err = nft_parse_register_load(tb[NFTA_CMP_SREG], &priv->sreg, desc.len);
>>>>>>> c1084c27
	if (err < 0)
		return err;

	priv->op  = ntohl(nla_get_be32(tb[NFTA_CMP_OP]));
	priv->len = desc.len;
	return 0;
}

static int nft_cmp_dump(struct sk_buff *skb, const struct nft_expr *expr)
{
	const struct nft_cmp_expr *priv = nft_expr_priv(expr);

	if (nft_dump_register(skb, NFTA_CMP_SREG, priv->sreg))
		goto nla_put_failure;
	if (nla_put_be32(skb, NFTA_CMP_OP, htonl(priv->op)))
		goto nla_put_failure;

	if (nft_data_dump(skb, NFTA_CMP_DATA, &priv->data,
			  NFT_DATA_VALUE, priv->len) < 0)
		goto nla_put_failure;
	return 0;

nla_put_failure:
	return -1;
}

union nft_cmp_offload_data {
	u16	val16;
	u32	val32;
	u64	val64;
};

static void nft_payload_n2h(union nft_cmp_offload_data *data,
			    const u8 *val, u32 len)
{
	switch (len) {
	case 2:
		data->val16 = ntohs(*((u16 *)val));
		break;
	case 4:
		data->val32 = ntohl(*((u32 *)val));
		break;
	case 8:
		data->val64 = be64_to_cpu(*((u64 *)val));
		break;
	default:
		WARN_ON_ONCE(1);
		break;
	}
}

static int __nft_cmp_offload(struct nft_offload_ctx *ctx,
			     struct nft_flow_rule *flow,
			     const struct nft_cmp_expr *priv)
{
	struct nft_offload_reg *reg = &ctx->regs[priv->sreg];
	union nft_cmp_offload_data _data, _datamask;
	u8 *mask = (u8 *)&flow->match.mask;
	u8 *key = (u8 *)&flow->match.key;
	u8 *data, *datamask;

	if (priv->op != NFT_CMP_EQ || priv->len > reg->len)
		return -EOPNOTSUPP;

	if (reg->flags & NFT_OFFLOAD_F_NETWORK2HOST) {
		nft_payload_n2h(&_data, (u8 *)&priv->data, reg->len);
		nft_payload_n2h(&_datamask, (u8 *)&reg->mask, reg->len);
		data = (u8 *)&_data;
		datamask = (u8 *)&_datamask;
	} else {
		data = (u8 *)&priv->data;
		datamask = (u8 *)&reg->mask;
	}

	memcpy(key + reg->offset, data, reg->len);
	memcpy(mask + reg->offset, datamask, reg->len);

	flow->match.dissector.used_keys |= BIT(reg->key);
	flow->match.dissector.offset[reg->key] = reg->base_offset;

	if (reg->key == FLOW_DISSECTOR_KEY_META &&
	    reg->offset == offsetof(struct nft_flow_key, meta.ingress_iftype) &&
	    nft_reg_load16(priv->data.data) != ARPHRD_ETHER)
		return -EOPNOTSUPP;

	nft_offload_update_dependency(ctx, &priv->data, reg->len);

	return 0;
}

static int nft_cmp_offload(struct nft_offload_ctx *ctx,
			   struct nft_flow_rule *flow,
			   const struct nft_expr *expr)
{
	const struct nft_cmp_expr *priv = nft_expr_priv(expr);

	return __nft_cmp_offload(ctx, flow, priv);
}

static const struct nft_expr_ops nft_cmp_ops = {
	.type		= &nft_cmp_type,
	.size		= NFT_EXPR_SIZE(sizeof(struct nft_cmp_expr)),
	.eval		= nft_cmp_eval,
	.init		= nft_cmp_init,
	.dump		= nft_cmp_dump,
	.offload	= nft_cmp_offload,
};

static int nft_cmp_fast_init(const struct nft_ctx *ctx,
			     const struct nft_expr *expr,
			     const struct nlattr * const tb[])
{
	struct nft_cmp_fast_expr *priv = nft_expr_priv(expr);
	struct nft_data_desc desc;
	struct nft_data data;
	int err;

	err = nft_data_init(NULL, &data, sizeof(data), &desc,
			    tb[NFTA_CMP_DATA]);
	if (err < 0)
		return err;

	err = nft_parse_register_load(tb[NFTA_CMP_SREG], &priv->sreg, desc.len);
	if (err < 0)
		return err;

	desc.len *= BITS_PER_BYTE;

	priv->mask = nft_cmp_fast_mask(desc.len);
	priv->data = data.data[0] & priv->mask;
	priv->len  = desc.len;
	priv->inv  = ntohl(nla_get_be32(tb[NFTA_CMP_OP])) != NFT_CMP_EQ;
	return 0;
}

static int nft_cmp_fast_offload(struct nft_offload_ctx *ctx,
				struct nft_flow_rule *flow,
				const struct nft_expr *expr)
{
	const struct nft_cmp_fast_expr *priv = nft_expr_priv(expr);
	struct nft_cmp_expr cmp = {
		.data	= {
			.data	= {
				[0] = priv->data,
			},
		},
		.sreg	= priv->sreg,
		.len	= priv->len / BITS_PER_BYTE,
		.op	= priv->inv ? NFT_CMP_NEQ : NFT_CMP_EQ,
	};

	return __nft_cmp_offload(ctx, flow, &cmp);
}

static int nft_cmp_fast_dump(struct sk_buff *skb, const struct nft_expr *expr)
{
	const struct nft_cmp_fast_expr *priv = nft_expr_priv(expr);
	enum nft_cmp_ops op = priv->inv ? NFT_CMP_NEQ : NFT_CMP_EQ;
	struct nft_data data;

	if (nft_dump_register(skb, NFTA_CMP_SREG, priv->sreg))
		goto nla_put_failure;
	if (nla_put_be32(skb, NFTA_CMP_OP, htonl(op)))
		goto nla_put_failure;

	data.data[0] = priv->data;
	if (nft_data_dump(skb, NFTA_CMP_DATA, &data,
			  NFT_DATA_VALUE, priv->len / BITS_PER_BYTE) < 0)
		goto nla_put_failure;
	return 0;

nla_put_failure:
	return -1;
}

const struct nft_expr_ops nft_cmp_fast_ops = {
	.type		= &nft_cmp_type,
	.size		= NFT_EXPR_SIZE(sizeof(struct nft_cmp_fast_expr)),
	.eval		= NULL,	/* inlined */
	.init		= nft_cmp_fast_init,
	.dump		= nft_cmp_fast_dump,
	.offload	= nft_cmp_fast_offload,
};

static const struct nft_expr_ops *
nft_cmp_select_ops(const struct nft_ctx *ctx, const struct nlattr * const tb[])
{
	struct nft_data_desc desc;
	struct nft_data data;
	enum nft_cmp_ops op;
	int err;

	if (tb[NFTA_CMP_SREG] == NULL ||
	    tb[NFTA_CMP_OP] == NULL ||
	    tb[NFTA_CMP_DATA] == NULL)
		return ERR_PTR(-EINVAL);

	op = ntohl(nla_get_be32(tb[NFTA_CMP_OP]));
	switch (op) {
	case NFT_CMP_EQ:
	case NFT_CMP_NEQ:
	case NFT_CMP_LT:
	case NFT_CMP_LTE:
	case NFT_CMP_GT:
	case NFT_CMP_GTE:
		break;
	default:
		return ERR_PTR(-EINVAL);
	}

	err = nft_data_init(NULL, &data, sizeof(data), &desc,
			    tb[NFTA_CMP_DATA]);
	if (err < 0)
		return ERR_PTR(err);

	if (desc.type != NFT_DATA_VALUE)
		goto err1;

	if (desc.len <= sizeof(u32) && (op == NFT_CMP_EQ || op == NFT_CMP_NEQ))
		return &nft_cmp_fast_ops;

	return &nft_cmp_ops;
err1:
	nft_data_release(&data, desc.type);
	return ERR_PTR(-EINVAL);
}

struct nft_expr_type nft_cmp_type __read_mostly = {
	.name		= "cmp",
	.select_ops	= nft_cmp_select_ops,
	.policy		= nft_cmp_policy,
	.maxattr	= NFTA_CMP_MAX,
	.owner		= THIS_MODULE,
};<|MERGE_RESOLUTION|>--- conflicted
+++ resolved
@@ -87,12 +87,7 @@
 		return err;
 	}
 
-<<<<<<< HEAD
-	priv->sreg = nft_parse_register(tb[NFTA_CMP_SREG]);
-	err = nft_validate_register_load(priv->sreg, desc.len);
-=======
 	err = nft_parse_register_load(tb[NFTA_CMP_SREG], &priv->sreg, desc.len);
->>>>>>> c1084c27
 	if (err < 0)
 		return err;
 
