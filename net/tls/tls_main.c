/*
 * Copyright (c) 2016-2017, Mellanox Technologies. All rights reserved.
 * Copyright (c) 2016-2017, Dave Watson <davejwatson@fb.com>. All rights reserved.
 *
 * This software is available to you under a choice of one of two
 * licenses.  You may choose to be licensed under the terms of the GNU
 * General Public License (GPL) Version 2, available from the file
 * COPYING in the main directory of this source tree, or the
 * OpenIB.org BSD license below:
 *
 *     Redistribution and use in source and binary forms, with or
 *     without modification, are permitted provided that the following
 *     conditions are met:
 *
 *      - Redistributions of source code must retain the above
 *        copyright notice, this list of conditions and the following
 *        disclaimer.
 *
 *      - Redistributions in binary form must reproduce the above
 *        copyright notice, this list of conditions and the following
 *        disclaimer in the documentation and/or other materials
 *        provided with the distribution.
 *
 * THE SOFTWARE IS PROVIDED "AS IS", WITHOUT WARRANTY OF ANY KIND,
 * EXPRESS OR IMPLIED, INCLUDING BUT NOT LIMITED TO THE WARRANTIES OF
 * MERCHANTABILITY, FITNESS FOR A PARTICULAR PURPOSE AND
 * NONINFRINGEMENT. IN NO EVENT SHALL THE AUTHORS OR COPYRIGHT HOLDERS
 * BE LIABLE FOR ANY CLAIM, DAMAGES OR OTHER LIABILITY, WHETHER IN AN
 * ACTION OF CONTRACT, TORT OR OTHERWISE, ARISING FROM, OUT OF OR IN
 * CONNECTION WITH THE SOFTWARE OR THE USE OR OTHER DEALINGS IN THE
 * SOFTWARE.
 */

#include <linux/module.h>

#include <net/tcp.h>
#include <net/inet_common.h>
#include <linux/highmem.h>
#include <linux/netdevice.h>
#include <linux/sched/signal.h>
#include <linux/inetdevice.h>
#include <linux/inet_diag.h>

#include <net/snmp.h>
#include <net/tls.h>
#include <net/tls_toe.h>

MODULE_AUTHOR("Mellanox Technologies");
MODULE_DESCRIPTION("Transport Layer Security Support");
MODULE_LICENSE("Dual BSD/GPL");
MODULE_ALIAS_TCP_ULP("tls");

enum {
	TLSV4,
	TLSV6,
	TLS_NUM_PROTS,
};

static const struct proto *saved_tcpv6_prot;
static DEFINE_MUTEX(tcpv6_prot_mutex);
static const struct proto *saved_tcpv4_prot;
static DEFINE_MUTEX(tcpv4_prot_mutex);
static struct proto tls_prots[TLS_NUM_PROTS][TLS_NUM_CONFIG][TLS_NUM_CONFIG];
static struct proto_ops tls_sw_proto_ops;
static void build_protos(struct proto prot[TLS_NUM_CONFIG][TLS_NUM_CONFIG],
			 const struct proto *base);

void update_sk_prot(struct sock *sk, struct tls_context *ctx)
{
	int ip_ver = sk->sk_family == AF_INET6 ? TLSV6 : TLSV4;

	WRITE_ONCE(sk->sk_prot,
		   &tls_prots[ip_ver][ctx->tx_conf][ctx->rx_conf]);
}

int wait_on_pending_writer(struct sock *sk, long *timeo)
{
	int rc = 0;
	DEFINE_WAIT_FUNC(wait, woken_wake_function);

	add_wait_queue(sk_sleep(sk), &wait);
	while (1) {
		if (!*timeo) {
			rc = -EAGAIN;
			break;
		}

		if (signal_pending(current)) {
			rc = sock_intr_errno(*timeo);
			break;
		}

		if (sk_wait_event(sk, timeo, !sk->sk_write_pending, &wait))
			break;
	}
	remove_wait_queue(sk_sleep(sk), &wait);
	return rc;
}

int tls_push_sg(struct sock *sk,
		struct tls_context *ctx,
		struct scatterlist *sg,
		u16 first_offset,
		int flags)
{
	int sendpage_flags = flags | MSG_SENDPAGE_NOTLAST;
	int ret = 0;
	struct page *p;
	size_t size;
	int offset = first_offset;

	size = sg->length - offset;
	offset += sg->offset;

	ctx->in_tcp_sendpages = true;
	while (1) {
		if (sg_is_last(sg))
			sendpage_flags = flags;

		/* is sending application-limited? */
		tcp_rate_check_app_limited(sk);
		p = sg_page(sg);
retry:
		ret = do_tcp_sendpages(sk, p, offset, size, sendpage_flags);

		if (ret != size) {
			if (ret > 0) {
				offset += ret;
				size -= ret;
				goto retry;
			}

			offset -= sg->offset;
			ctx->partially_sent_offset = offset;
			ctx->partially_sent_record = (void *)sg;
			ctx->in_tcp_sendpages = false;
			return ret;
		}

		put_page(p);
		sk_mem_uncharge(sk, sg->length);
		sg = sg_next(sg);
		if (!sg)
			break;

		offset = sg->offset;
		size = sg->length;
	}

	ctx->in_tcp_sendpages = false;

	return 0;
}

static int tls_handle_open_record(struct sock *sk, int flags)
{
	struct tls_context *ctx = tls_get_ctx(sk);

	if (tls_is_pending_open_record(ctx))
		return ctx->push_pending_record(sk, flags);

	return 0;
}

int tls_proccess_cmsg(struct sock *sk, struct msghdr *msg,
		      unsigned char *record_type)
{
	struct cmsghdr *cmsg;
	int rc = -EINVAL;

	for_each_cmsghdr(cmsg, msg) {
		if (!CMSG_OK(msg, cmsg))
			return -EINVAL;
		if (cmsg->cmsg_level != SOL_TLS)
			continue;

		switch (cmsg->cmsg_type) {
		case TLS_SET_RECORD_TYPE:
			if (cmsg->cmsg_len < CMSG_LEN(sizeof(*record_type)))
				return -EINVAL;

			if (msg->msg_flags & MSG_MORE)
				return -EINVAL;

			rc = tls_handle_open_record(sk, msg->msg_flags);
			if (rc)
				return rc;

			*record_type = *(unsigned char *)CMSG_DATA(cmsg);
			rc = 0;
			break;
		default:
			return -EINVAL;
		}
	}

	return rc;
}

int tls_push_partial_record(struct sock *sk, struct tls_context *ctx,
			    int flags)
{
	struct scatterlist *sg;
	u16 offset;

	sg = ctx->partially_sent_record;
	offset = ctx->partially_sent_offset;

	ctx->partially_sent_record = NULL;
	return tls_push_sg(sk, ctx, sg, offset, flags);
}

void tls_free_partial_record(struct sock *sk, struct tls_context *ctx)
{
	struct scatterlist *sg;

	for (sg = ctx->partially_sent_record; sg; sg = sg_next(sg)) {
		put_page(sg_page(sg));
		sk_mem_uncharge(sk, sg->length);
	}
	ctx->partially_sent_record = NULL;
}

static void tls_write_space(struct sock *sk)
{
	struct tls_context *ctx = tls_get_ctx(sk);

	/* If in_tcp_sendpages call lower protocol write space handler
	 * to ensure we wake up any waiting operations there. For example
	 * if do_tcp_sendpages where to call sk_wait_event.
	 */
	if (ctx->in_tcp_sendpages) {
		ctx->sk_write_space(sk);
		return;
	}

#ifdef CONFIG_TLS_DEVICE
	if (ctx->tx_conf == TLS_HW)
		tls_device_write_space(sk, ctx);
	else
#endif
		tls_sw_write_space(sk, ctx);

	ctx->sk_write_space(sk);
}

/**
 * tls_ctx_free() - free TLS ULP context
 * @sk:  socket to with @ctx is attached
 * @ctx: TLS context structure
 *
 * Free TLS context. If @sk is %NULL caller guarantees that the socket
 * to which @ctx was attached has no outstanding references.
 */
void tls_ctx_free(struct sock *sk, struct tls_context *ctx)
{
	if (!ctx)
		return;

	memzero_explicit(&ctx->crypto_send, sizeof(ctx->crypto_send));
	memzero_explicit(&ctx->crypto_recv, sizeof(ctx->crypto_recv));
	mutex_destroy(&ctx->tx_lock);

	if (sk)
		kfree_rcu(ctx, rcu);
	else
		kfree(ctx);
}

static void tls_sk_proto_cleanup(struct sock *sk,
				 struct tls_context *ctx, long timeo)
{
	if (unlikely(sk->sk_write_pending) &&
	    !wait_on_pending_writer(sk, &timeo))
		tls_handle_open_record(sk, 0);

	/* We need these for tls_sw_fallback handling of other packets */
	if (ctx->tx_conf == TLS_SW) {
		kfree(ctx->tx.rec_seq);
		kfree(ctx->tx.iv);
		tls_sw_release_resources_tx(sk);
		TLS_DEC_STATS(sock_net(sk), LINUX_MIB_TLSCURRTXSW);
	} else if (ctx->tx_conf == TLS_HW) {
		tls_device_free_resources_tx(sk);
		TLS_DEC_STATS(sock_net(sk), LINUX_MIB_TLSCURRTXDEVICE);
	}

	if (ctx->rx_conf == TLS_SW) {
		tls_sw_release_resources_rx(sk);
		TLS_DEC_STATS(sock_net(sk), LINUX_MIB_TLSCURRRXSW);
	} else if (ctx->rx_conf == TLS_HW) {
		tls_device_offload_cleanup_rx(sk);
		TLS_DEC_STATS(sock_net(sk), LINUX_MIB_TLSCURRRXDEVICE);
	}
}

static void tls_sk_proto_close(struct sock *sk, long timeout)
{
	struct inet_connection_sock *icsk = inet_csk(sk);
	struct tls_context *ctx = tls_get_ctx(sk);
	long timeo = sock_sndtimeo(sk, 0);
	bool free_ctx;

	if (ctx->tx_conf == TLS_SW)
		tls_sw_cancel_work_tx(ctx);

	lock_sock(sk);
	free_ctx = ctx->tx_conf != TLS_HW && ctx->rx_conf != TLS_HW;

	if (ctx->tx_conf != TLS_BASE || ctx->rx_conf != TLS_BASE)
		tls_sk_proto_cleanup(sk, ctx, timeo);

	write_lock_bh(&sk->sk_callback_lock);
	if (free_ctx)
		rcu_assign_pointer(icsk->icsk_ulp_data, NULL);
	WRITE_ONCE(sk->sk_prot, ctx->sk_proto);
	if (sk->sk_write_space == tls_write_space)
		sk->sk_write_space = ctx->sk_write_space;
	write_unlock_bh(&sk->sk_callback_lock);
	release_sock(sk);
	if (ctx->tx_conf == TLS_SW)
		tls_sw_free_ctx_tx(ctx);
	if (ctx->rx_conf == TLS_SW || ctx->rx_conf == TLS_HW)
		tls_sw_strparser_done(ctx);
	if (ctx->rx_conf == TLS_SW)
		tls_sw_free_ctx_rx(ctx);
	ctx->sk_proto->close(sk, timeout);

	if (free_ctx)
		tls_ctx_free(sk, ctx);
}

static int do_tls_getsockopt_conf(struct sock *sk, char __user *optval,
				  int __user *optlen, int tx)
{
	int rc = 0;
	struct tls_context *ctx = tls_get_ctx(sk);
	struct tls_crypto_info *crypto_info;
	struct cipher_context *cctx;
	int len;

	if (get_user(len, optlen))
		return -EFAULT;

	if (!optval || (len < sizeof(*crypto_info))) {
		rc = -EINVAL;
		goto out;
	}

	if (!ctx) {
		rc = -EBUSY;
		goto out;
	}

	/* get user crypto info */
	if (tx) {
		crypto_info = &ctx->crypto_send.info;
		cctx = &ctx->tx;
	} else {
		crypto_info = &ctx->crypto_recv.info;
		cctx = &ctx->rx;
	}

	if (!TLS_CRYPTO_INFO_READY(crypto_info)) {
		rc = -EBUSY;
		goto out;
	}

	if (len == sizeof(*crypto_info)) {
		if (copy_to_user(optval, crypto_info, sizeof(*crypto_info)))
			rc = -EFAULT;
		goto out;
	}

	switch (crypto_info->cipher_type) {
	case TLS_CIPHER_AES_GCM_128: {
		struct tls12_crypto_info_aes_gcm_128 *
		  crypto_info_aes_gcm_128 =
		  container_of(crypto_info,
			       struct tls12_crypto_info_aes_gcm_128,
			       info);

		if (len != sizeof(*crypto_info_aes_gcm_128)) {
			rc = -EINVAL;
			goto out;
		}
		lock_sock(sk);
		memcpy(crypto_info_aes_gcm_128->iv,
		       cctx->iv + TLS_CIPHER_AES_GCM_128_SALT_SIZE,
		       TLS_CIPHER_AES_GCM_128_IV_SIZE);
		memcpy(crypto_info_aes_gcm_128->rec_seq, cctx->rec_seq,
		       TLS_CIPHER_AES_GCM_128_REC_SEQ_SIZE);
		release_sock(sk);
		if (copy_to_user(optval,
				 crypto_info_aes_gcm_128,
				 sizeof(*crypto_info_aes_gcm_128)))
			rc = -EFAULT;
		break;
	}
	case TLS_CIPHER_AES_GCM_256: {
		struct tls12_crypto_info_aes_gcm_256 *
		  crypto_info_aes_gcm_256 =
		  container_of(crypto_info,
			       struct tls12_crypto_info_aes_gcm_256,
			       info);

		if (len != sizeof(*crypto_info_aes_gcm_256)) {
			rc = -EINVAL;
			goto out;
		}
		lock_sock(sk);
		memcpy(crypto_info_aes_gcm_256->iv,
		       cctx->iv + TLS_CIPHER_AES_GCM_256_SALT_SIZE,
		       TLS_CIPHER_AES_GCM_256_IV_SIZE);
		memcpy(crypto_info_aes_gcm_256->rec_seq, cctx->rec_seq,
		       TLS_CIPHER_AES_GCM_256_REC_SEQ_SIZE);
		release_sock(sk);
		if (copy_to_user(optval,
				 crypto_info_aes_gcm_256,
				 sizeof(*crypto_info_aes_gcm_256)))
			rc = -EFAULT;
		break;
	}
	default:
		rc = -EINVAL;
	}

out:
	return rc;
}

static int do_tls_getsockopt(struct sock *sk, int optname,
			     char __user *optval, int __user *optlen)
{
	int rc = 0;

	switch (optname) {
	case TLS_TX:
	case TLS_RX:
		rc = do_tls_getsockopt_conf(sk, optval, optlen,
					    optname == TLS_TX);
		break;
	default:
		rc = -ENOPROTOOPT;
		break;
	}
	return rc;
}

static int tls_getsockopt(struct sock *sk, int level, int optname,
			  char __user *optval, int __user *optlen)
{
	struct tls_context *ctx = tls_get_ctx(sk);

	if (level != SOL_TLS)
		return ctx->sk_proto->getsockopt(sk, level,
						 optname, optval, optlen);

	return do_tls_getsockopt(sk, optname, optval, optlen);
}

static int do_tls_setsockopt_conf(struct sock *sk, sockptr_t optval,
				  unsigned int optlen, int tx)
{
	struct tls_crypto_info *crypto_info;
	struct tls_crypto_info *alt_crypto_info;
	struct tls_context *ctx = tls_get_ctx(sk);
	size_t optsize;
	int rc = 0;
	int conf;

	if (sockptr_is_null(optval) || (optlen < sizeof(*crypto_info))) {
		rc = -EINVAL;
		goto out;
	}

	if (tx) {
		crypto_info = &ctx->crypto_send.info;
		alt_crypto_info = &ctx->crypto_recv.info;
	} else {
		crypto_info = &ctx->crypto_recv.info;
		alt_crypto_info = &ctx->crypto_send.info;
	}

	/* Currently we don't support set crypto info more than one time */
	if (TLS_CRYPTO_INFO_READY(crypto_info)) {
		rc = -EBUSY;
		goto out;
	}

	rc = copy_from_sockptr(crypto_info, optval, sizeof(*crypto_info));
	if (rc) {
		rc = -EFAULT;
		goto err_crypto_info;
	}

	/* check version */
	if (crypto_info->version != TLS_1_2_VERSION &&
	    crypto_info->version != TLS_1_3_VERSION) {
		rc = -EINVAL;
		goto err_crypto_info;
	}

	/* Ensure that TLS version and ciphers are same in both directions */
	if (TLS_CRYPTO_INFO_READY(alt_crypto_info)) {
		if (alt_crypto_info->version != crypto_info->version ||
		    alt_crypto_info->cipher_type != crypto_info->cipher_type) {
			rc = -EINVAL;
			goto err_crypto_info;
		}
	}

	switch (crypto_info->cipher_type) {
	case TLS_CIPHER_AES_GCM_128:
		optsize = sizeof(struct tls12_crypto_info_aes_gcm_128);
		break;
	case TLS_CIPHER_AES_GCM_256: {
		optsize = sizeof(struct tls12_crypto_info_aes_gcm_256);
		break;
	}
	case TLS_CIPHER_AES_CCM_128:
		optsize = sizeof(struct tls12_crypto_info_aes_ccm_128);
		break;
	case TLS_CIPHER_CHACHA20_POLY1305:
		optsize = sizeof(struct tls12_crypto_info_chacha20_poly1305);
		break;
	default:
		rc = -EINVAL;
		goto err_crypto_info;
	}

	if (optlen != optsize) {
		rc = -EINVAL;
		goto err_crypto_info;
	}

	rc = copy_from_sockptr_offset(crypto_info + 1, optval,
				      sizeof(*crypto_info),
				      optlen - sizeof(*crypto_info));
	if (rc) {
		rc = -EFAULT;
		goto err_crypto_info;
	}

	if (tx) {
		rc = tls_set_device_offload(sk, ctx);
		conf = TLS_HW;
		if (!rc) {
			TLS_INC_STATS(sock_net(sk), LINUX_MIB_TLSTXDEVICE);
			TLS_INC_STATS(sock_net(sk), LINUX_MIB_TLSCURRTXDEVICE);
		} else {
			rc = tls_set_sw_offload(sk, ctx, 1);
			if (rc)
				goto err_crypto_info;
			TLS_INC_STATS(sock_net(sk), LINUX_MIB_TLSTXSW);
			TLS_INC_STATS(sock_net(sk), LINUX_MIB_TLSCURRTXSW);
			conf = TLS_SW;
		}
	} else {
		rc = tls_set_device_offload_rx(sk, ctx);
		conf = TLS_HW;
		if (!rc) {
			TLS_INC_STATS(sock_net(sk), LINUX_MIB_TLSRXDEVICE);
			TLS_INC_STATS(sock_net(sk), LINUX_MIB_TLSCURRRXDEVICE);
		} else {
			rc = tls_set_sw_offload(sk, ctx, 0);
			if (rc)
				goto err_crypto_info;
			TLS_INC_STATS(sock_net(sk), LINUX_MIB_TLSRXSW);
			TLS_INC_STATS(sock_net(sk), LINUX_MIB_TLSCURRRXSW);
			conf = TLS_SW;
		}
		tls_sw_strparser_arm(sk, ctx);
	}

	if (tx)
		ctx->tx_conf = conf;
	else
		ctx->rx_conf = conf;
	update_sk_prot(sk, ctx);
	if (tx) {
		ctx->sk_write_space = sk->sk_write_space;
		sk->sk_write_space = tls_write_space;
	} else {
		sk->sk_socket->ops = &tls_sw_proto_ops;
	}
	goto out;

err_crypto_info:
	memzero_explicit(crypto_info, sizeof(union tls_crypto_context));
out:
	return rc;
}

static int do_tls_setsockopt(struct sock *sk, int optname, sockptr_t optval,
			     unsigned int optlen)
{
	int rc = 0;

	switch (optname) {
	case TLS_TX:
	case TLS_RX:
		lock_sock(sk);
		rc = do_tls_setsockopt_conf(sk, optval, optlen,
					    optname == TLS_TX);
		release_sock(sk);
		break;
	default:
		rc = -ENOPROTOOPT;
		break;
	}
	return rc;
}

static int tls_setsockopt(struct sock *sk, int level, int optname,
			  sockptr_t optval, unsigned int optlen)
{
	struct tls_context *ctx = tls_get_ctx(sk);

	if (level != SOL_TLS)
		return ctx->sk_proto->setsockopt(sk, level, optname, optval,
						 optlen);

	return do_tls_setsockopt(sk, optname, optval, optlen);
}

struct tls_context *tls_ctx_create(struct sock *sk)
{
	struct inet_connection_sock *icsk = inet_csk(sk);
	struct tls_context *ctx;

	ctx = kzalloc(sizeof(*ctx), GFP_ATOMIC);
	if (!ctx)
		return NULL;

	mutex_init(&ctx->tx_lock);
	rcu_assign_pointer(icsk->icsk_ulp_data, ctx);
	ctx->sk_proto = READ_ONCE(sk->sk_prot);
	ctx->sk = sk;
	return ctx;
}

static void tls_build_proto(struct sock *sk)
{
	int ip_ver = sk->sk_family == AF_INET6 ? TLSV6 : TLSV4;
	struct proto *prot = READ_ONCE(sk->sk_prot);

	/* Build IPv6 TLS whenever the address of tcpv6 _prot changes */
	if (ip_ver == TLSV6 &&
	    unlikely(prot != smp_load_acquire(&saved_tcpv6_prot))) {
		mutex_lock(&tcpv6_prot_mutex);
		if (likely(prot != saved_tcpv6_prot)) {
			build_protos(tls_prots[TLSV6], prot);
			smp_store_release(&saved_tcpv6_prot, prot);
		}
		mutex_unlock(&tcpv6_prot_mutex);
	}

	if (ip_ver == TLSV4 &&
	    unlikely(prot != smp_load_acquire(&saved_tcpv4_prot))) {
		mutex_lock(&tcpv4_prot_mutex);
		if (likely(prot != saved_tcpv4_prot)) {
			build_protos(tls_prots[TLSV4], prot);
			smp_store_release(&saved_tcpv4_prot, prot);
		}
		mutex_unlock(&tcpv4_prot_mutex);
	}
}

static void build_protos(struct proto prot[TLS_NUM_CONFIG][TLS_NUM_CONFIG],
			 const struct proto *base)
{
	prot[TLS_BASE][TLS_BASE] = *base;
	prot[TLS_BASE][TLS_BASE].setsockopt	= tls_setsockopt;
	prot[TLS_BASE][TLS_BASE].getsockopt	= tls_getsockopt;
	prot[TLS_BASE][TLS_BASE].close		= tls_sk_proto_close;

	prot[TLS_SW][TLS_BASE] = prot[TLS_BASE][TLS_BASE];
	prot[TLS_SW][TLS_BASE].sendmsg		= tls_sw_sendmsg;
	prot[TLS_SW][TLS_BASE].sendpage		= tls_sw_sendpage;

	prot[TLS_BASE][TLS_SW] = prot[TLS_BASE][TLS_BASE];
	prot[TLS_BASE][TLS_SW].recvmsg		  = tls_sw_recvmsg;
	prot[TLS_BASE][TLS_SW].sock_is_readable   = tls_sw_sock_is_readable;
	prot[TLS_BASE][TLS_SW].close		  = tls_sk_proto_close;

	prot[TLS_SW][TLS_SW] = prot[TLS_SW][TLS_BASE];
	prot[TLS_SW][TLS_SW].recvmsg		= tls_sw_recvmsg;
	prot[TLS_SW][TLS_SW].sock_is_readable   = tls_sw_sock_is_readable;
	prot[TLS_SW][TLS_SW].close		= tls_sk_proto_close;

#ifdef CONFIG_TLS_DEVICE
	prot[TLS_HW][TLS_BASE] = prot[TLS_BASE][TLS_BASE];
	prot[TLS_HW][TLS_BASE].sendmsg		= tls_device_sendmsg;
	prot[TLS_HW][TLS_BASE].sendpage		= tls_device_sendpage;

	prot[TLS_HW][TLS_SW] = prot[TLS_BASE][TLS_SW];
	prot[TLS_HW][TLS_SW].sendmsg		= tls_device_sendmsg;
	prot[TLS_HW][TLS_SW].sendpage		= tls_device_sendpage;

	prot[TLS_BASE][TLS_HW] = prot[TLS_BASE][TLS_SW];

	prot[TLS_SW][TLS_HW] = prot[TLS_SW][TLS_SW];

	prot[TLS_HW][TLS_HW] = prot[TLS_HW][TLS_SW];
#endif
#ifdef CONFIG_TLS_TOE
	prot[TLS_HW_RECORD][TLS_HW_RECORD] = *base;
	prot[TLS_HW_RECORD][TLS_HW_RECORD].hash		= tls_toe_hash;
	prot[TLS_HW_RECORD][TLS_HW_RECORD].unhash	= tls_toe_unhash;
#endif
}

static int tls_init(struct sock *sk)
{
	struct tls_context *ctx;
	int rc = 0;

	tls_build_proto(sk);

#ifdef CONFIG_TLS_TOE
	if (tls_toe_bypass(sk))
		return 0;
#endif

	/* The TLS ulp is currently supported only for TCP sockets
	 * in ESTABLISHED state.
	 * Supporting sockets in LISTEN state will require us
	 * to modify the accept implementation to clone rather then
	 * share the ulp context.
	 */
	if (sk->sk_state != TCP_ESTABLISHED)
		return -ENOTCONN;
<<<<<<< HEAD

	tls_build_proto(sk);
=======
>>>>>>> c1084c27

	/* allocate tls context */
	write_lock_bh(&sk->sk_callback_lock);
	ctx = tls_ctx_create(sk);
	if (!ctx) {
		rc = -ENOMEM;
		goto out;
	}

	ctx->tx_conf = TLS_BASE;
	ctx->rx_conf = TLS_BASE;
	update_sk_prot(sk, ctx);
out:
	write_unlock_bh(&sk->sk_callback_lock);
	return rc;
}

static void tls_update(struct sock *sk, struct proto *p,
		       void (*write_space)(struct sock *sk))
{
	struct tls_context *ctx;

	ctx = tls_get_ctx(sk);
	if (likely(ctx)) {
		ctx->sk_write_space = write_space;
		ctx->sk_proto = p;
	} else {
<<<<<<< HEAD
		sk->sk_prot = p;
=======
		/* Pairs with lockless read in sk_clone_lock(). */
		WRITE_ONCE(sk->sk_prot, p);
>>>>>>> c1084c27
		sk->sk_write_space = write_space;
	}
}

static int tls_get_info(const struct sock *sk, struct sk_buff *skb)
{
	u16 version, cipher_type;
	struct tls_context *ctx;
	struct nlattr *start;
	int err;

	start = nla_nest_start_noflag(skb, INET_ULP_INFO_TLS);
	if (!start)
		return -EMSGSIZE;

	rcu_read_lock();
	ctx = rcu_dereference(inet_csk(sk)->icsk_ulp_data);
	if (!ctx) {
		err = 0;
		goto nla_failure;
	}
	version = ctx->prot_info.version;
	if (version) {
		err = nla_put_u16(skb, TLS_INFO_VERSION, version);
		if (err)
			goto nla_failure;
	}
	cipher_type = ctx->prot_info.cipher_type;
	if (cipher_type) {
		err = nla_put_u16(skb, TLS_INFO_CIPHER, cipher_type);
		if (err)
			goto nla_failure;
	}
	err = nla_put_u16(skb, TLS_INFO_TXCONF, tls_user_config(ctx, true));
	if (err)
		goto nla_failure;

	err = nla_put_u16(skb, TLS_INFO_RXCONF, tls_user_config(ctx, false));
	if (err)
		goto nla_failure;

	rcu_read_unlock();
	nla_nest_end(skb, start);
	return 0;

nla_failure:
	rcu_read_unlock();
	nla_nest_cancel(skb, start);
	return err;
}

static size_t tls_get_info_size(const struct sock *sk)
{
	size_t size = 0;

	size += nla_total_size(0) +		/* INET_ULP_INFO_TLS */
		nla_total_size(sizeof(u16)) +	/* TLS_INFO_VERSION */
		nla_total_size(sizeof(u16)) +	/* TLS_INFO_CIPHER */
		nla_total_size(sizeof(u16)) +	/* TLS_INFO_RXCONF */
		nla_total_size(sizeof(u16)) +	/* TLS_INFO_TXCONF */
		0;

	return size;
}

static int __net_init tls_init_net(struct net *net)
{
	int err;

	net->mib.tls_statistics = alloc_percpu(struct linux_tls_mib);
	if (!net->mib.tls_statistics)
		return -ENOMEM;

	err = tls_proc_init(net);
	if (err)
		goto err_free_stats;

	return 0;
err_free_stats:
	free_percpu(net->mib.tls_statistics);
	return err;
}

static void __net_exit tls_exit_net(struct net *net)
{
	tls_proc_fini(net);
	free_percpu(net->mib.tls_statistics);
}

static struct pernet_operations tls_proc_ops = {
	.init = tls_init_net,
	.exit = tls_exit_net,
};

static struct tcp_ulp_ops tcp_tls_ulp_ops __read_mostly = {
	.name			= "tls",
	.owner			= THIS_MODULE,
	.init			= tls_init,
	.update			= tls_update,
	.get_info		= tls_get_info,
	.get_info_size		= tls_get_info_size,
};

static int __init tls_register(void)
{
	int err;

	err = register_pernet_subsys(&tls_proc_ops);
	if (err)
		return err;

	tls_sw_proto_ops = inet_stream_ops;
	tls_sw_proto_ops.splice_read = tls_sw_splice_read;
	tls_sw_proto_ops.sendpage_locked   = tls_sw_sendpage_locked;

	tls_device_init();
	tcp_register_ulp(&tcp_tls_ulp_ops);

	return 0;
}

static void __exit tls_unregister(void)
{
	tcp_unregister_ulp(&tcp_tls_ulp_ops);
	tls_device_cleanup();
	unregister_pernet_subsys(&tls_proc_ops);
}

module_init(tls_register);
module_exit(tls_unregister);<|MERGE_RESOLUTION|>--- conflicted
+++ resolved
@@ -731,11 +731,6 @@
 	 */
 	if (sk->sk_state != TCP_ESTABLISHED)
 		return -ENOTCONN;
-<<<<<<< HEAD
-
-	tls_build_proto(sk);
-=======
->>>>>>> c1084c27
 
 	/* allocate tls context */
 	write_lock_bh(&sk->sk_callback_lock);
@@ -763,12 +758,8 @@
 		ctx->sk_write_space = write_space;
 		ctx->sk_proto = p;
 	} else {
-<<<<<<< HEAD
-		sk->sk_prot = p;
-=======
 		/* Pairs with lockless read in sk_clone_lock(). */
 		WRITE_ONCE(sk->sk_prot, p);
->>>>>>> c1084c27
 		sk->sk_write_space = write_space;
 	}
 }
