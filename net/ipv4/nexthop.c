--- conflicted
+++ resolved
@@ -475,16 +475,11 @@
 		WARN_ON(!list_empty(&nhge->nh_list));
 		nexthop_put(nhge->nh);
 	}
-<<<<<<< HEAD
-
-	WARN_ON(nhg->spare == nhg);
-=======
 
 	WARN_ON(nhg->spare == nhg);
 
 	if (nhg->resilient)
 		vfree(rcu_dereference_raw(nhg->res_table));
->>>>>>> c1084c27
 
 	kfree(nhg->spare);
 	kfree(nhg);
@@ -894,18 +889,10 @@
 	return res_table->unbalanced_since + res_table->unbalanced_timer;
 }
 
-<<<<<<< HEAD
-	if (!len || len & (sizeof(struct nexthop_grp) - 1)) {
-		NL_SET_ERR_MSG(extack,
-			       "Invalid length for nexthop group attribute");
-		return -EINVAL;
-	}
-=======
 static void nh_res_bucket_set_idle(const struct nh_res_table *res_table,
 				   struct nh_res_bucket *bucket)
 {
 	unsigned long now = jiffies;
->>>>>>> c1084c27
 
 	atomic_long_set(&bucket->used_time, (long)now);
 	bucket->migrated_time = now;
@@ -1112,11 +1099,7 @@
 			return -EINVAL;
 		}
 	}
-<<<<<<< HEAD
-	for (i = NHA_GROUP_TYPE + 1; i < __NHA_MAX; ++i) {
-=======
 	for (i = NHA_GROUP_TYPE + 1; i < tb_size; ++i) {
->>>>>>> c1084c27
 		if (!tb[i])
 			continue;
 		switch (i) {
@@ -1446,68 +1429,16 @@
 	}
 }
 
-<<<<<<< HEAD
-static void remove_nh_grp_entry(struct net *net, struct nh_grp_entry *nhge,
-				struct nl_info *nlinfo)
-{
-	struct nh_grp_entry *nhges, *new_nhges;
-	struct nexthop *nhp = nhge->nh_parent;
-	struct nexthop *nh = nhge->nh;
-	struct nh_group *nhg, *newg;
-	int i, j;
-=======
 static void nh_res_bucket_set_nh(struct nh_res_bucket *bucket,
 				 struct nh_grp_entry *nhge)
 {
 	nh_res_bucket_unset_nh(bucket);
->>>>>>> c1084c27
 
 	bucket->occupied = true;
 	rcu_assign_pointer(bucket->nh_entry, nhge);
 	nhge->res.count_buckets++;
 }
 
-<<<<<<< HEAD
-	nhg = rtnl_dereference(nhp->nh_grp);
-	newg = nhg->spare;
-
-	/* last entry, keep it visible and remove the parent */
-	if (nhg->num_nh == 1) {
-		remove_nexthop(net, nhp, nlinfo);
-		return;
-	}
-
-	newg->has_v4 = nhg->has_v4;
-	newg->mpath = nhg->mpath;
-	newg->num_nh = nhg->num_nh;
-
-	/* copy old entries to new except the one getting removed */
-	nhges = nhg->nh_entries;
-	new_nhges = newg->nh_entries;
-	for (i = 0, j = 0; i < nhg->num_nh; ++i) {
-		/* current nexthop getting removed */
-		if (nhg->nh_entries[i].nh == nh) {
-			newg->num_nh--;
-			continue;
-		}
-
-		list_del(&nhges[i].nh_list);
-		new_nhges[j].nh_parent = nhges[i].nh_parent;
-		new_nhges[j].nh = nhges[i].nh;
-		new_nhges[j].weight = nhges[i].weight;
-		list_add(&new_nhges[j].nh_list, &new_nhges[j].nh->grp_list);
-		j++;
-	}
-
-	nh_group_rebalance(newg);
-	rcu_assign_pointer(nhp->nh_grp, newg);
-
-	list_del(&nhge->nh_list);
-	nexthop_put(nhge->nh);
-
-	if (nlinfo)
-		nexthop_notify(RTM_NEWNEXTHOP, nhp, nlinfo);
-=======
 static bool nh_res_bucket_should_migrate(struct nh_res_table *res_table,
 					 struct nh_res_bucket *bucket,
 					 unsigned long *deadline, bool *force)
@@ -1564,22 +1495,12 @@
 
 	nh_res_time_set_deadline(idle_point, deadline);
 	return false;
->>>>>>> c1084c27
 }
 
 static bool nh_res_bucket_migrate(struct nh_res_table *res_table,
 				  u16 bucket_index, bool notify,
 				  bool notify_nl, bool force)
 {
-<<<<<<< HEAD
-	struct nh_grp_entry *nhge, *tmp;
-
-	list_for_each_entry_safe(nhge, tmp, &nh->grp_list, nh_list)
-		remove_nh_grp_entry(net, nhge, nlinfo);
-
-	/* make sure all see the newly published array before releasing rtnl */
-	synchronize_rcu();
-=======
 	struct nh_res_bucket *bucket = &res_table->nh_buckets[bucket_index];
 	struct nh_grp_entry *new_nhge;
 	struct netlink_ext_ack extack;
@@ -1627,7 +1548,6 @@
 	if (nh_res_nhge_is_balanced(new_nhge))
 		list_del(&new_nhge->res.uw_nh_entry);
 	return true;
->>>>>>> c1084c27
 }
 
 #define NH_RES_UPKEEP_DW_MINIMUM_INTERVAL (HZ / 2)
@@ -1688,12 +1608,8 @@
 		if (time_before(deadline, min_deadline))
 			deadline = min_deadline;
 
-<<<<<<< HEAD
-		list_del_init(&nhge->nh_list);
-=======
 		queue_delayed_work(system_power_efficient_wq,
 				   &res_table->upkeep_dw, deadline - now);
->>>>>>> c1084c27
 	}
 }
 
@@ -2496,17 +2412,10 @@
 
 	/* spare group used for removals */
 	nhg->spare = nexthop_grp_alloc(num_nh);
-<<<<<<< HEAD
-	if (!nhg) {
-		kfree(nhg);
-		kfree(nh);
-		return NULL;
-=======
 	if (!nhg->spare) {
 		kfree(nhg);
 		kfree(nh);
 		return ERR_PTR(-ENOMEM);
->>>>>>> c1084c27
 	}
 	nhg->spare->spare = nhg;
 
