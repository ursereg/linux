// SPDX-License-Identifier: GPL-2.0
/*
 * INET		An implementation of the TCP/IP protocol suite for the LINUX
 *		operating system.  INET is implemented using the  BSD Socket
 *		interface as the means of communication with the user level.
 *
 *		Implementation of the Transmission Control Protocol(TCP).
 *
 * Authors:	Ross Biro
 *		Fred N. van Kempen, <waltje@uWalt.NL.Mugnet.ORG>
 *		Mark Evans, <evansmp@uhura.aston.ac.uk>
 *		Corey Minyard <wf-rch!minyard@relay.EU.net>
 *		Florian La Roche, <flla@stud.uni-sb.de>
 *		Charles Hedrick, <hedrick@klinzhai.rutgers.edu>
 *		Linus Torvalds, <torvalds@cs.helsinki.fi>
 *		Alan Cox, <gw4pts@gw4pts.ampr.org>
 *		Matthew Dillon, <dillon@apollo.west.oic.com>
 *		Arnt Gulbrandsen, <agulbra@nvg.unit.no>
 *		Jorge Cwik, <jorge@laser.satlink.net>
 */

/*
 * Changes:
 *		Pedro Roque	:	Fast Retransmit/Recovery.
 *					Two receive queues.
 *					Retransmit queue handled by TCP.
 *					Better retransmit timer handling.
 *					New congestion avoidance.
 *					Header prediction.
 *					Variable renaming.
 *
 *		Eric		:	Fast Retransmit.
 *		Randy Scott	:	MSS option defines.
 *		Eric Schenk	:	Fixes to slow start algorithm.
 *		Eric Schenk	:	Yet another double ACK bug.
 *		Eric Schenk	:	Delayed ACK bug fixes.
 *		Eric Schenk	:	Floyd style fast retrans war avoidance.
 *		David S. Miller	:	Don't allow zero congestion window.
 *		Eric Schenk	:	Fix retransmitter so that it sends
 *					next packet on ack of previous packet.
 *		Andi Kleen	:	Moved open_request checking here
 *					and process RSTs for open_requests.
 *		Andi Kleen	:	Better prune_queue, and other fixes.
 *		Andrey Savochkin:	Fix RTT measurements in the presence of
 *					timestamps.
 *		Andrey Savochkin:	Check sequence numbers correctly when
 *					removing SACKs due to in sequence incoming
 *					data segments.
 *		Andi Kleen:		Make sure we never ack data there is not
 *					enough room for. Also make this condition
 *					a fatal error if it might still happen.
 *		Andi Kleen:		Add tcp_measure_rcv_mss to make
 *					connections with MSS<min(MTU,ann. MSS)
 *					work without delayed acks.
 *		Andi Kleen:		Process packets with PSH set in the
 *					fast path.
 *		J Hadi Salim:		ECN support
 *	 	Andrei Gurtov,
 *		Pasi Sarolahti,
 *		Panu Kuhlberg:		Experimental audit of TCP (re)transmission
 *					engine. Lots of bugs are found.
 *		Pasi Sarolahti:		F-RTO for dealing with spurious RTOs
 */

#define pr_fmt(fmt) "TCP: " fmt

#include <linux/mm.h>
#include <linux/slab.h>
#include <linux/module.h>
#include <linux/sysctl.h>
#include <linux/kernel.h>
#include <linux/prefetch.h>
#include <net/dst.h>
#include <net/tcp.h>
#include <net/inet_common.h>
#include <linux/ipsec.h>
#include <asm/unaligned.h>
#include <linux/errqueue.h>
#include <trace/events/tcp.h>
#include <linux/jump_label_ratelimit.h>
#include <net/busy_poll.h>
#include <net/mptcp.h>

int sysctl_tcp_max_orphans __read_mostly = NR_FILE;

#define FLAG_DATA		0x01 /* Incoming frame contained data.		*/
#define FLAG_WIN_UPDATE		0x02 /* Incoming ACK was a window update.	*/
#define FLAG_DATA_ACKED		0x04 /* This ACK acknowledged new data.		*/
#define FLAG_RETRANS_DATA_ACKED	0x08 /* "" "" some of which was retransmitted.	*/
#define FLAG_SYN_ACKED		0x10 /* This ACK acknowledged SYN.		*/
#define FLAG_DATA_SACKED	0x20 /* New SACK.				*/
#define FLAG_ECE		0x40 /* ECE in this ACK				*/
#define FLAG_LOST_RETRANS	0x80 /* This ACK marks some retransmission lost */
#define FLAG_SLOWPATH		0x100 /* Do not skip RFC checks for window update.*/
#define FLAG_ORIG_SACK_ACKED	0x200 /* Never retransmitted data are (s)acked	*/
#define FLAG_SND_UNA_ADVANCED	0x400 /* Snd_una was changed (!= FLAG_DATA_ACKED) */
#define FLAG_DSACKING_ACK	0x800 /* SACK blocks contained D-SACK info */
#define FLAG_SET_XMIT_TIMER	0x1000 /* Set TLP or RTO timer */
#define FLAG_SACK_RENEGING	0x2000 /* snd_una advanced to a sacked seq */
#define FLAG_UPDATE_TS_RECENT	0x4000 /* tcp_replace_ts_recent() */
#define FLAG_NO_CHALLENGE_ACK	0x8000 /* do not call tcp_send_challenge_ack()	*/
#define FLAG_ACK_MAYBE_DELAYED	0x10000 /* Likely a delayed ACK */
#define FLAG_DSACK_TLP		0x20000 /* DSACK for tail loss probe */

#define FLAG_ACKED		(FLAG_DATA_ACKED|FLAG_SYN_ACKED)
#define FLAG_NOT_DUP		(FLAG_DATA|FLAG_WIN_UPDATE|FLAG_ACKED)
#define FLAG_CA_ALERT		(FLAG_DATA_SACKED|FLAG_ECE|FLAG_DSACKING_ACK)
#define FLAG_FORWARD_PROGRESS	(FLAG_ACKED|FLAG_DATA_SACKED)

#define TCP_REMNANT (TCP_FLAG_FIN|TCP_FLAG_URG|TCP_FLAG_SYN|TCP_FLAG_PSH)
#define TCP_HP_BITS (~(TCP_RESERVED_BITS|TCP_FLAG_PSH))

#define REXMIT_NONE	0 /* no loss recovery to do */
#define REXMIT_LOST	1 /* retransmit packets marked lost */
#define REXMIT_NEW	2 /* FRTO-style transmit of unsent/new packets */

#if IS_ENABLED(CONFIG_TLS_DEVICE)
static DEFINE_STATIC_KEY_DEFERRED_FALSE(clean_acked_data_enabled, HZ);

void clean_acked_data_enable(struct inet_connection_sock *icsk,
			     void (*cad)(struct sock *sk, u32 ack_seq))
{
	icsk->icsk_clean_acked = cad;
	static_branch_deferred_inc(&clean_acked_data_enabled);
}
EXPORT_SYMBOL_GPL(clean_acked_data_enable);

void clean_acked_data_disable(struct inet_connection_sock *icsk)
{
	static_branch_slow_dec_deferred(&clean_acked_data_enabled);
	icsk->icsk_clean_acked = NULL;
}
EXPORT_SYMBOL_GPL(clean_acked_data_disable);

void clean_acked_data_flush(void)
{
	static_key_deferred_flush(&clean_acked_data_enabled);
}
EXPORT_SYMBOL_GPL(clean_acked_data_flush);
#endif

#ifdef CONFIG_CGROUP_BPF
static void bpf_skops_parse_hdr(struct sock *sk, struct sk_buff *skb)
{
	bool unknown_opt = tcp_sk(sk)->rx_opt.saw_unknown &&
		BPF_SOCK_OPS_TEST_FLAG(tcp_sk(sk),
				       BPF_SOCK_OPS_PARSE_UNKNOWN_HDR_OPT_CB_FLAG);
	bool parse_all_opt = BPF_SOCK_OPS_TEST_FLAG(tcp_sk(sk),
						    BPF_SOCK_OPS_PARSE_ALL_HDR_OPT_CB_FLAG);
	struct bpf_sock_ops_kern sock_ops;

	if (likely(!unknown_opt && !parse_all_opt))
		return;

	/* The skb will be handled in the
	 * bpf_skops_established() or
	 * bpf_skops_write_hdr_opt().
	 */
	switch (sk->sk_state) {
	case TCP_SYN_RECV:
	case TCP_SYN_SENT:
	case TCP_LISTEN:
		return;
	}

	sock_owned_by_me(sk);

	memset(&sock_ops, 0, offsetof(struct bpf_sock_ops_kern, temp));
	sock_ops.op = BPF_SOCK_OPS_PARSE_HDR_OPT_CB;
	sock_ops.is_fullsock = 1;
	sock_ops.sk = sk;
	bpf_skops_init_skb(&sock_ops, skb, tcp_hdrlen(skb));

	BPF_CGROUP_RUN_PROG_SOCK_OPS(&sock_ops);
}

static void bpf_skops_established(struct sock *sk, int bpf_op,
				  struct sk_buff *skb)
{
	struct bpf_sock_ops_kern sock_ops;

	sock_owned_by_me(sk);

	memset(&sock_ops, 0, offsetof(struct bpf_sock_ops_kern, temp));
	sock_ops.op = bpf_op;
	sock_ops.is_fullsock = 1;
	sock_ops.sk = sk;
	/* sk with TCP_REPAIR_ON does not have skb in tcp_finish_connect */
	if (skb)
		bpf_skops_init_skb(&sock_ops, skb, tcp_hdrlen(skb));

	BPF_CGROUP_RUN_PROG_SOCK_OPS(&sock_ops);
}
#else
static void bpf_skops_parse_hdr(struct sock *sk, struct sk_buff *skb)
{
}

static void bpf_skops_established(struct sock *sk, int bpf_op,
				  struct sk_buff *skb)
{
}
#endif

static void tcp_gro_dev_warn(struct sock *sk, const struct sk_buff *skb,
			     unsigned int len)
{
	static bool __once __read_mostly;

	if (!__once) {
		struct net_device *dev;

		__once = true;

		rcu_read_lock();
		dev = dev_get_by_index_rcu(sock_net(sk), skb->skb_iif);
		if (!dev || len >= dev->mtu)
			pr_warn("%s: Driver has suspect GRO implementation, TCP performance may be compromised.\n",
				dev ? dev->name : "Unknown driver");
		rcu_read_unlock();
	}
}

/* Adapt the MSS value used to make delayed ack decision to the
 * real world.
 */
static void tcp_measure_rcv_mss(struct sock *sk, const struct sk_buff *skb)
{
	struct inet_connection_sock *icsk = inet_csk(sk);
	const unsigned int lss = icsk->icsk_ack.last_seg_size;
	unsigned int len;

	icsk->icsk_ack.last_seg_size = 0;

	/* skb->len may jitter because of SACKs, even if peer
	 * sends good full-sized frames.
	 */
	len = skb_shinfo(skb)->gso_size ? : skb->len;
	if (len >= icsk->icsk_ack.rcv_mss) {
		icsk->icsk_ack.rcv_mss = min_t(unsigned int, len,
					       tcp_sk(sk)->advmss);
		/* Account for possibly-removed options */
		if (unlikely(len > icsk->icsk_ack.rcv_mss +
				   MAX_TCP_OPTION_SPACE))
			tcp_gro_dev_warn(sk, skb, len);
	} else {
		/* Otherwise, we make more careful check taking into account,
		 * that SACKs block is variable.
		 *
		 * "len" is invariant segment length, including TCP header.
		 */
		len += skb->data - skb_transport_header(skb);
		if (len >= TCP_MSS_DEFAULT + sizeof(struct tcphdr) ||
		    /* If PSH is not set, packet should be
		     * full sized, provided peer TCP is not badly broken.
		     * This observation (if it is correct 8)) allows
		     * to handle super-low mtu links fairly.
		     */
		    (len >= TCP_MIN_MSS + sizeof(struct tcphdr) &&
		     !(tcp_flag_word(tcp_hdr(skb)) & TCP_REMNANT))) {
			/* Subtract also invariant (if peer is RFC compliant),
			 * tcp header plus fixed timestamp option length.
			 * Resulting "len" is MSS free of SACK jitter.
			 */
			len -= tcp_sk(sk)->tcp_header_len;
			icsk->icsk_ack.last_seg_size = len;
			if (len == lss) {
				icsk->icsk_ack.rcv_mss = len;
				return;
			}
		}
		if (icsk->icsk_ack.pending & ICSK_ACK_PUSHED)
			icsk->icsk_ack.pending |= ICSK_ACK_PUSHED2;
		icsk->icsk_ack.pending |= ICSK_ACK_PUSHED;
	}
}

static void tcp_incr_quickack(struct sock *sk, unsigned int max_quickacks)
{
	struct inet_connection_sock *icsk = inet_csk(sk);
	unsigned int quickacks = tcp_sk(sk)->rcv_wnd / (2 * icsk->icsk_ack.rcv_mss);

	if (quickacks == 0)
		quickacks = 2;
	quickacks = min(quickacks, max_quickacks);
	if (quickacks > icsk->icsk_ack.quick)
		icsk->icsk_ack.quick = quickacks;
}

void tcp_enter_quickack_mode(struct sock *sk, unsigned int max_quickacks)
{
	struct inet_connection_sock *icsk = inet_csk(sk);

	tcp_incr_quickack(sk, max_quickacks);
	inet_csk_exit_pingpong_mode(sk);
	icsk->icsk_ack.ato = TCP_ATO_MIN;
}
EXPORT_SYMBOL(tcp_enter_quickack_mode);

/* Send ACKs quickly, if "quick" count is not exhausted
 * and the session is not interactive.
 */

static bool tcp_in_quickack_mode(struct sock *sk)
{
	const struct inet_connection_sock *icsk = inet_csk(sk);
	const struct dst_entry *dst = __sk_dst_get(sk);

	return (dst && dst_metric(dst, RTAX_QUICKACK)) ||
		(icsk->icsk_ack.quick && !inet_csk_in_pingpong_mode(sk));
}

static void tcp_ecn_queue_cwr(struct tcp_sock *tp)
{
	if (tp->ecn_flags & TCP_ECN_OK)
		tp->ecn_flags |= TCP_ECN_QUEUE_CWR;
}

static void tcp_ecn_accept_cwr(struct sock *sk, const struct sk_buff *skb)
{
	if (tcp_hdr(skb)->cwr) {
		tcp_sk(sk)->ecn_flags &= ~TCP_ECN_DEMAND_CWR;

		/* If the sender is telling us it has entered CWR, then its
		 * cwnd may be very low (even just 1 packet), so we should ACK
		 * immediately.
		 */
		if (TCP_SKB_CB(skb)->seq != TCP_SKB_CB(skb)->end_seq)
			inet_csk(sk)->icsk_ack.pending |= ICSK_ACK_NOW;
	}
}

static void tcp_ecn_withdraw_cwr(struct tcp_sock *tp)
{
	tp->ecn_flags &= ~TCP_ECN_QUEUE_CWR;
}

static void __tcp_ecn_check_ce(struct sock *sk, const struct sk_buff *skb)
{
	struct tcp_sock *tp = tcp_sk(sk);

	switch (TCP_SKB_CB(skb)->ip_dsfield & INET_ECN_MASK) {
	case INET_ECN_NOT_ECT:
		/* Funny extension: if ECT is not set on a segment,
		 * and we already seen ECT on a previous segment,
		 * it is probably a retransmit.
		 */
		if (tp->ecn_flags & TCP_ECN_SEEN)
			tcp_enter_quickack_mode(sk, 2);
		break;
	case INET_ECN_CE:
		if (tcp_ca_needs_ecn(sk))
			tcp_ca_event(sk, CA_EVENT_ECN_IS_CE);

		if (!(tp->ecn_flags & TCP_ECN_DEMAND_CWR)) {
			/* Better not delay acks, sender can have a very low cwnd */
			tcp_enter_quickack_mode(sk, 2);
			tp->ecn_flags |= TCP_ECN_DEMAND_CWR;
		}
		tp->ecn_flags |= TCP_ECN_SEEN;
		break;
	default:
		if (tcp_ca_needs_ecn(sk))
			tcp_ca_event(sk, CA_EVENT_ECN_NO_CE);
		tp->ecn_flags |= TCP_ECN_SEEN;
		break;
	}
}

static void tcp_ecn_check_ce(struct sock *sk, const struct sk_buff *skb)
{
	if (tcp_sk(sk)->ecn_flags & TCP_ECN_OK)
		__tcp_ecn_check_ce(sk, skb);
}

static void tcp_ecn_rcv_synack(struct tcp_sock *tp, const struct tcphdr *th)
{
	if ((tp->ecn_flags & TCP_ECN_OK) && (!th->ece || th->cwr))
		tp->ecn_flags &= ~TCP_ECN_OK;
}

static void tcp_ecn_rcv_syn(struct tcp_sock *tp, const struct tcphdr *th)
{
	if ((tp->ecn_flags & TCP_ECN_OK) && (!th->ece || !th->cwr))
		tp->ecn_flags &= ~TCP_ECN_OK;
}

static bool tcp_ecn_rcv_ecn_echo(const struct tcp_sock *tp, const struct tcphdr *th)
{
	if (th->ece && !th->syn && (tp->ecn_flags & TCP_ECN_OK))
		return true;
	return false;
}

/* Buffer size and advertised window tuning.
 *
 * 1. Tuning sk->sk_sndbuf, when connection enters established state.
 */

static void tcp_sndbuf_expand(struct sock *sk)
{
	const struct tcp_sock *tp = tcp_sk(sk);
	const struct tcp_congestion_ops *ca_ops = inet_csk(sk)->icsk_ca_ops;
	int sndmem, per_mss;
	u32 nr_segs;

	/* Worst case is non GSO/TSO : each frame consumes one skb
	 * and skb->head is kmalloced using power of two area of memory
	 */
	per_mss = max_t(u32, tp->rx_opt.mss_clamp, tp->mss_cache) +
		  MAX_TCP_HEADER +
		  SKB_DATA_ALIGN(sizeof(struct skb_shared_info));

	per_mss = roundup_pow_of_two(per_mss) +
		  SKB_DATA_ALIGN(sizeof(struct sk_buff));

	nr_segs = max_t(u32, TCP_INIT_CWND, tp->snd_cwnd);
	nr_segs = max_t(u32, nr_segs, tp->reordering + 1);

	/* Fast Recovery (RFC 5681 3.2) :
	 * Cubic needs 1.7 factor, rounded to 2 to include
	 * extra cushion (application might react slowly to EPOLLOUT)
	 */
	sndmem = ca_ops->sndbuf_expand ? ca_ops->sndbuf_expand(sk) : 2;
	sndmem *= nr_segs * per_mss;

	if (sk->sk_sndbuf < sndmem)
		WRITE_ONCE(sk->sk_sndbuf,
			   min(sndmem, sock_net(sk)->ipv4.sysctl_tcp_wmem[2]));
}

/* 2. Tuning advertised window (window_clamp, rcv_ssthresh)
 *
 * All tcp_full_space() is split to two parts: "network" buffer, allocated
 * forward and advertised in receiver window (tp->rcv_wnd) and
 * "application buffer", required to isolate scheduling/application
 * latencies from network.
 * window_clamp is maximal advertised window. It can be less than
 * tcp_full_space(), in this case tcp_full_space() - window_clamp
 * is reserved for "application" buffer. The less window_clamp is
 * the smoother our behaviour from viewpoint of network, but the lower
 * throughput and the higher sensitivity of the connection to losses. 8)
 *
 * rcv_ssthresh is more strict window_clamp used at "slow start"
 * phase to predict further behaviour of this connection.
 * It is used for two goals:
 * - to enforce header prediction at sender, even when application
 *   requires some significant "application buffer". It is check #1.
 * - to prevent pruning of receive queue because of misprediction
 *   of receiver window. Check #2.
 *
 * The scheme does not work when sender sends good segments opening
 * window and then starts to feed us spaghetti. But it should work
 * in common situations. Otherwise, we have to rely on queue collapsing.
 */

/* Slow part of check#2. */
static int __tcp_grow_window(const struct sock *sk, const struct sk_buff *skb,
			     unsigned int skbtruesize)
{
	struct tcp_sock *tp = tcp_sk(sk);
	/* Optimize this! */
	int truesize = tcp_win_from_space(sk, skbtruesize) >> 1;
	int window = tcp_win_from_space(sk, sock_net(sk)->ipv4.sysctl_tcp_rmem[2]) >> 1;

	while (tp->rcv_ssthresh <= window) {
		if (truesize <= skb->len)
			return 2 * inet_csk(sk)->icsk_ack.rcv_mss;

		truesize >>= 1;
		window >>= 1;
	}
	return 0;
}

/* Even if skb appears to have a bad len/truesize ratio, TCP coalescing
 * can play nice with us, as sk_buff and skb->head might be either
 * freed or shared with up to MAX_SKB_FRAGS segments.
 * Only give a boost to drivers using page frag(s) to hold the frame(s),
 * and if no payload was pulled in skb->head before reaching us.
 */
static u32 truesize_adjust(bool adjust, const struct sk_buff *skb)
{
	u32 truesize = skb->truesize;

	if (adjust && !skb_headlen(skb)) {
		truesize -= SKB_TRUESIZE(skb_end_offset(skb));
		/* paranoid check, some drivers might be buggy */
		if (unlikely((int)truesize < (int)skb->len))
			truesize = skb->truesize;
	}
	return truesize;
}

static void tcp_grow_window(struct sock *sk, const struct sk_buff *skb,
			    bool adjust)
{
	struct tcp_sock *tp = tcp_sk(sk);
	int room;

	room = min_t(int, tp->window_clamp, tcp_space(sk)) - tp->rcv_ssthresh;

	/* Check #1 */
	if (room > 0 && !tcp_under_memory_pressure(sk)) {
		unsigned int truesize = truesize_adjust(adjust, skb);
		int incr;

		/* Check #2. Increase window, if skb with such overhead
		 * will fit to rcvbuf in future.
		 */
		if (tcp_win_from_space(sk, truesize) <= skb->len)
			incr = 2 * tp->advmss;
		else
			incr = __tcp_grow_window(sk, skb, truesize);

		if (incr) {
			incr = max_t(int, incr, 2 * skb->len);
			tp->rcv_ssthresh += min(room, incr);
			inet_csk(sk)->icsk_ack.quick |= 1;
		}
	}
}

/* 3. Try to fixup all. It is made immediately after connection enters
 *    established state.
 */
static void tcp_init_buffer_space(struct sock *sk)
{
	int tcp_app_win = sock_net(sk)->ipv4.sysctl_tcp_app_win;
	struct tcp_sock *tp = tcp_sk(sk);
	int maxwin;

	if (!(sk->sk_userlocks & SOCK_SNDBUF_LOCK))
		tcp_sndbuf_expand(sk);

	tcp_mstamp_refresh(tp);
	tp->rcvq_space.time = tp->tcp_mstamp;
	tp->rcvq_space.seq = tp->copied_seq;

	maxwin = tcp_full_space(sk);

	if (tp->window_clamp >= maxwin) {
		tp->window_clamp = maxwin;

		if (tcp_app_win && maxwin > 4 * tp->advmss)
			tp->window_clamp = max(maxwin -
					       (maxwin >> tcp_app_win),
					       4 * tp->advmss);
	}

	/* Force reservation of one segment. */
	if (tcp_app_win &&
	    tp->window_clamp > 2 * tp->advmss &&
	    tp->window_clamp + tp->advmss > maxwin)
		tp->window_clamp = max(2 * tp->advmss, maxwin - tp->advmss);

	tp->rcv_ssthresh = min(tp->rcv_ssthresh, tp->window_clamp);
	tp->snd_cwnd_stamp = tcp_jiffies32;
	tp->rcvq_space.space = min3(tp->rcv_ssthresh, tp->rcv_wnd,
				    (u32)TCP_INIT_CWND * tp->advmss);
}

/* 4. Recalculate window clamp after socket hit its memory bounds. */
static void tcp_clamp_window(struct sock *sk)
{
	struct tcp_sock *tp = tcp_sk(sk);
	struct inet_connection_sock *icsk = inet_csk(sk);
	struct net *net = sock_net(sk);

	icsk->icsk_ack.quick = 0;

	if (sk->sk_rcvbuf < net->ipv4.sysctl_tcp_rmem[2] &&
	    !(sk->sk_userlocks & SOCK_RCVBUF_LOCK) &&
	    !tcp_under_memory_pressure(sk) &&
	    sk_memory_allocated(sk) < sk_prot_mem_limits(sk, 0)) {
		WRITE_ONCE(sk->sk_rcvbuf,
			   min(atomic_read(&sk->sk_rmem_alloc),
			       net->ipv4.sysctl_tcp_rmem[2]));
	}
	if (atomic_read(&sk->sk_rmem_alloc) > sk->sk_rcvbuf)
		tp->rcv_ssthresh = min(tp->window_clamp, 2U * tp->advmss);
}

/* Initialize RCV_MSS value.
 * RCV_MSS is an our guess about MSS used by the peer.
 * We haven't any direct information about the MSS.
 * It's better to underestimate the RCV_MSS rather than overestimate.
 * Overestimations make us ACKing less frequently than needed.
 * Underestimations are more easy to detect and fix by tcp_measure_rcv_mss().
 */
void tcp_initialize_rcv_mss(struct sock *sk)
{
	const struct tcp_sock *tp = tcp_sk(sk);
	unsigned int hint = min_t(unsigned int, tp->advmss, tp->mss_cache);

	hint = min(hint, tp->rcv_wnd / 2);
	hint = min(hint, TCP_MSS_DEFAULT);
	hint = max(hint, TCP_MIN_MSS);

	inet_csk(sk)->icsk_ack.rcv_mss = hint;
}
EXPORT_SYMBOL(tcp_initialize_rcv_mss);

/* Receiver "autotuning" code.
 *
 * The algorithm for RTT estimation w/o timestamps is based on
 * Dynamic Right-Sizing (DRS) by Wu Feng and Mike Fisk of LANL.
 * <https://public.lanl.gov/radiant/pubs.html#DRS>
 *
 * More detail on this code can be found at
 * <http://staff.psc.edu/jheffner/>,
 * though this reference is out of date.  A new paper
 * is pending.
 */
static void tcp_rcv_rtt_update(struct tcp_sock *tp, u32 sample, int win_dep)
{
	u32 new_sample = tp->rcv_rtt_est.rtt_us;
	long m = sample;

	if (new_sample != 0) {
		/* If we sample in larger samples in the non-timestamp
		 * case, we could grossly overestimate the RTT especially
		 * with chatty applications or bulk transfer apps which
		 * are stalled on filesystem I/O.
		 *
		 * Also, since we are only going for a minimum in the
		 * non-timestamp case, we do not smooth things out
		 * else with timestamps disabled convergence takes too
		 * long.
		 */
		if (!win_dep) {
			m -= (new_sample >> 3);
			new_sample += m;
		} else {
			m <<= 3;
			if (m < new_sample)
				new_sample = m;
		}
	} else {
		/* No previous measure. */
		new_sample = m << 3;
	}

	tp->rcv_rtt_est.rtt_us = new_sample;
}

static inline void tcp_rcv_rtt_measure(struct tcp_sock *tp)
{
	u32 delta_us;

	if (tp->rcv_rtt_est.time == 0)
		goto new_measure;
	if (before(tp->rcv_nxt, tp->rcv_rtt_est.seq))
		return;
	delta_us = tcp_stamp_us_delta(tp->tcp_mstamp, tp->rcv_rtt_est.time);
	if (!delta_us)
		delta_us = 1;
	tcp_rcv_rtt_update(tp, delta_us, 1);

new_measure:
	tp->rcv_rtt_est.seq = tp->rcv_nxt + tp->rcv_wnd;
	tp->rcv_rtt_est.time = tp->tcp_mstamp;
}

static inline void tcp_rcv_rtt_measure_ts(struct sock *sk,
					  const struct sk_buff *skb)
{
	struct tcp_sock *tp = tcp_sk(sk);

	if (tp->rx_opt.rcv_tsecr == tp->rcv_rtt_last_tsecr)
		return;
	tp->rcv_rtt_last_tsecr = tp->rx_opt.rcv_tsecr;

	if (TCP_SKB_CB(skb)->end_seq -
	    TCP_SKB_CB(skb)->seq >= inet_csk(sk)->icsk_ack.rcv_mss) {
		u32 delta = tcp_time_stamp(tp) - tp->rx_opt.rcv_tsecr;
		u32 delta_us;

		if (likely(delta < INT_MAX / (USEC_PER_SEC / TCP_TS_HZ))) {
			if (!delta)
				delta = 1;
			delta_us = delta * (USEC_PER_SEC / TCP_TS_HZ);
			tcp_rcv_rtt_update(tp, delta_us, 0);
		}
	}
}

/*
 * This function should be called every time data is copied to user space.
 * It calculates the appropriate TCP receive buffer space.
 */
void tcp_rcv_space_adjust(struct sock *sk)
{
	struct tcp_sock *tp = tcp_sk(sk);
	u32 copied;
	int time;

	trace_tcp_rcv_space_adjust(sk);

	tcp_mstamp_refresh(tp);
	time = tcp_stamp_us_delta(tp->tcp_mstamp, tp->rcvq_space.time);
	if (time < (tp->rcv_rtt_est.rtt_us >> 3) || tp->rcv_rtt_est.rtt_us == 0)
		return;

	/* Number of bytes copied to user in last RTT */
	copied = tp->copied_seq - tp->rcvq_space.seq;
	if (copied <= tp->rcvq_space.space)
		goto new_measure;

	/* A bit of theory :
	 * copied = bytes received in previous RTT, our base window
	 * To cope with packet losses, we need a 2x factor
	 * To cope with slow start, and sender growing its cwin by 100 %
	 * every RTT, we need a 4x factor, because the ACK we are sending
	 * now is for the next RTT, not the current one :
	 * <prev RTT . ><current RTT .. ><next RTT .... >
	 */

	if (sock_net(sk)->ipv4.sysctl_tcp_moderate_rcvbuf &&
	    !(sk->sk_userlocks & SOCK_RCVBUF_LOCK)) {
		int rcvmem, rcvbuf;
		u64 rcvwin, grow;

		/* minimal window to cope with packet losses, assuming
		 * steady state. Add some cushion because of small variations.
		 */
		rcvwin = ((u64)copied << 1) + 16 * tp->advmss;

		/* Accommodate for sender rate increase (eg. slow start) */
		grow = rcvwin * (copied - tp->rcvq_space.space);
		do_div(grow, tp->rcvq_space.space);
		rcvwin += (grow << 1);

		rcvmem = SKB_TRUESIZE(tp->advmss + MAX_TCP_HEADER);
		while (tcp_win_from_space(sk, rcvmem) < tp->advmss)
			rcvmem += 128;

		do_div(rcvwin, tp->advmss);
		rcvbuf = min_t(u64, rcvwin * rcvmem,
			       sock_net(sk)->ipv4.sysctl_tcp_rmem[2]);
		if (rcvbuf > sk->sk_rcvbuf) {
			WRITE_ONCE(sk->sk_rcvbuf, rcvbuf);

			/* Make the window clamp follow along.  */
			tp->window_clamp = tcp_win_from_space(sk, rcvbuf);
		}
	}
	tp->rcvq_space.space = copied;

new_measure:
	tp->rcvq_space.seq = tp->copied_seq;
	tp->rcvq_space.time = tp->tcp_mstamp;
}

/* There is something which you must keep in mind when you analyze the
 * behavior of the tp->ato delayed ack timeout interval.  When a
 * connection starts up, we want to ack as quickly as possible.  The
 * problem is that "good" TCP's do slow start at the beginning of data
 * transmission.  The means that until we send the first few ACK's the
 * sender will sit on his end and only queue most of his data, because
 * he can only send snd_cwnd unacked packets at any given time.  For
 * each ACK we send, he increments snd_cwnd and transmits more of his
 * queue.  -DaveM
 */
static void tcp_event_data_recv(struct sock *sk, struct sk_buff *skb)
{
	struct tcp_sock *tp = tcp_sk(sk);
	struct inet_connection_sock *icsk = inet_csk(sk);
	u32 now;

	inet_csk_schedule_ack(sk);

	tcp_measure_rcv_mss(sk, skb);

	tcp_rcv_rtt_measure(tp);

	now = tcp_jiffies32;

	if (!icsk->icsk_ack.ato) {
		/* The _first_ data packet received, initialize
		 * delayed ACK engine.
		 */
		tcp_incr_quickack(sk, TCP_MAX_QUICKACKS);
		icsk->icsk_ack.ato = TCP_ATO_MIN;
	} else {
		int m = now - icsk->icsk_ack.lrcvtime;

		if (m <= TCP_ATO_MIN / 2) {
			/* The fastest case is the first. */
			icsk->icsk_ack.ato = (icsk->icsk_ack.ato >> 1) + TCP_ATO_MIN / 2;
		} else if (m < icsk->icsk_ack.ato) {
			icsk->icsk_ack.ato = (icsk->icsk_ack.ato >> 1) + m;
			if (icsk->icsk_ack.ato > icsk->icsk_rto)
				icsk->icsk_ack.ato = icsk->icsk_rto;
		} else if (m > icsk->icsk_rto) {
			/* Too long gap. Apparently sender failed to
			 * restart window, so that we send ACKs quickly.
			 */
			tcp_incr_quickack(sk, TCP_MAX_QUICKACKS);
			sk_mem_reclaim(sk);
		}
	}
	icsk->icsk_ack.lrcvtime = now;

	tcp_ecn_check_ce(sk, skb);

	if (skb->len >= 128)
		tcp_grow_window(sk, skb, true);
}

/* Called to compute a smoothed rtt estimate. The data fed to this
 * routine either comes from timestamps, or from segments that were
 * known _not_ to have been retransmitted [see Karn/Partridge
 * Proceedings SIGCOMM 87]. The algorithm is from the SIGCOMM 88
 * piece by Van Jacobson.
 * NOTE: the next three routines used to be one big routine.
 * To save cycles in the RFC 1323 implementation it was better to break
 * it up into three procedures. -- erics
 */
static void tcp_rtt_estimator(struct sock *sk, long mrtt_us)
{
	struct tcp_sock *tp = tcp_sk(sk);
	long m = mrtt_us; /* RTT */
	u32 srtt = tp->srtt_us;

	/*	The following amusing code comes from Jacobson's
	 *	article in SIGCOMM '88.  Note that rtt and mdev
	 *	are scaled versions of rtt and mean deviation.
	 *	This is designed to be as fast as possible
	 *	m stands for "measurement".
	 *
	 *	On a 1990 paper the rto value is changed to:
	 *	RTO = rtt + 4 * mdev
	 *
	 * Funny. This algorithm seems to be very broken.
	 * These formulae increase RTO, when it should be decreased, increase
	 * too slowly, when it should be increased quickly, decrease too quickly
	 * etc. I guess in BSD RTO takes ONE value, so that it is absolutely
	 * does not matter how to _calculate_ it. Seems, it was trap
	 * that VJ failed to avoid. 8)
	 */
	if (srtt != 0) {
		m -= (srtt >> 3);	/* m is now error in rtt est */
		srtt += m;		/* rtt = 7/8 rtt + 1/8 new */
		if (m < 0) {
			m = -m;		/* m is now abs(error) */
			m -= (tp->mdev_us >> 2);   /* similar update on mdev */
			/* This is similar to one of Eifel findings.
			 * Eifel blocks mdev updates when rtt decreases.
			 * This solution is a bit different: we use finer gain
			 * for mdev in this case (alpha*beta).
			 * Like Eifel it also prevents growth of rto,
			 * but also it limits too fast rto decreases,
			 * happening in pure Eifel.
			 */
			if (m > 0)
				m >>= 3;
		} else {
			m -= (tp->mdev_us >> 2);   /* similar update on mdev */
		}
		tp->mdev_us += m;		/* mdev = 3/4 mdev + 1/4 new */
		if (tp->mdev_us > tp->mdev_max_us) {
			tp->mdev_max_us = tp->mdev_us;
			if (tp->mdev_max_us > tp->rttvar_us)
				tp->rttvar_us = tp->mdev_max_us;
		}
		if (after(tp->snd_una, tp->rtt_seq)) {
			if (tp->mdev_max_us < tp->rttvar_us)
				tp->rttvar_us -= (tp->rttvar_us - tp->mdev_max_us) >> 2;
			tp->rtt_seq = tp->snd_nxt;
			tp->mdev_max_us = tcp_rto_min_us(sk);

			tcp_bpf_rtt(sk);
		}
	} else {
		/* no previous measure. */
		srtt = m << 3;		/* take the measured time to be rtt */
		tp->mdev_us = m << 1;	/* make sure rto = 3*rtt */
		tp->rttvar_us = max(tp->mdev_us, tcp_rto_min_us(sk));
		tp->mdev_max_us = tp->rttvar_us;
		tp->rtt_seq = tp->snd_nxt;

		tcp_bpf_rtt(sk);
	}
	tp->srtt_us = max(1U, srtt);
}

static void tcp_update_pacing_rate(struct sock *sk)
{
	const struct tcp_sock *tp = tcp_sk(sk);
	u64 rate;

	/* set sk_pacing_rate to 200 % of current rate (mss * cwnd / srtt) */
	rate = (u64)tp->mss_cache * ((USEC_PER_SEC / 100) << 3);

	/* current rate is (cwnd * mss) / srtt
	 * In Slow Start [1], set sk_pacing_rate to 200 % the current rate.
	 * In Congestion Avoidance phase, set it to 120 % the current rate.
	 *
	 * [1] : Normal Slow Start condition is (tp->snd_cwnd < tp->snd_ssthresh)
	 *	 If snd_cwnd >= (tp->snd_ssthresh / 2), we are approaching
	 *	 end of slow start and should slow down.
	 */
	if (tp->snd_cwnd < tp->snd_ssthresh / 2)
		rate *= sock_net(sk)->ipv4.sysctl_tcp_pacing_ss_ratio;
	else
		rate *= sock_net(sk)->ipv4.sysctl_tcp_pacing_ca_ratio;

	rate *= max(tp->snd_cwnd, tp->packets_out);

	if (likely(tp->srtt_us))
		do_div(rate, tp->srtt_us);

	/* WRITE_ONCE() is needed because sch_fq fetches sk_pacing_rate
	 * without any lock. We want to make sure compiler wont store
	 * intermediate values in this location.
	 */
	WRITE_ONCE(sk->sk_pacing_rate, min_t(u64, rate,
					     sk->sk_max_pacing_rate));
}

/* Calculate rto without backoff.  This is the second half of Van Jacobson's
 * routine referred to above.
 */
static void tcp_set_rto(struct sock *sk)
{
	const struct tcp_sock *tp = tcp_sk(sk);
	/* Old crap is replaced with new one. 8)
	 *
	 * More seriously:
	 * 1. If rtt variance happened to be less 50msec, it is hallucination.
	 *    It cannot be less due to utterly erratic ACK generation made
	 *    at least by solaris and freebsd. "Erratic ACKs" has _nothing_
	 *    to do with delayed acks, because at cwnd>2 true delack timeout
	 *    is invisible. Actually, Linux-2.4 also generates erratic
	 *    ACKs in some circumstances.
	 */
	inet_csk(sk)->icsk_rto = __tcp_set_rto(tp);

	/* 2. Fixups made earlier cannot be right.
	 *    If we do not estimate RTO correctly without them,
	 *    all the algo is pure shit and should be replaced
	 *    with correct one. It is exactly, which we pretend to do.
	 */

	/* NOTE: clamping at TCP_RTO_MIN is not required, current algo
	 * guarantees that rto is higher.
	 */
	tcp_bound_rto(sk);
}

__u32 tcp_init_cwnd(const struct tcp_sock *tp, const struct dst_entry *dst)
{
	__u32 cwnd = (dst ? dst_metric(dst, RTAX_INITCWND) : 0);

	if (!cwnd)
		cwnd = TCP_INIT_CWND;
	return min_t(__u32, cwnd, tp->snd_cwnd_clamp);
}

struct tcp_sacktag_state {
	/* Timestamps for earliest and latest never-retransmitted segment
	 * that was SACKed. RTO needs the earliest RTT to stay conservative,
	 * but congestion control should still get an accurate delay signal.
	 */
	u64	first_sackt;
	u64	last_sackt;
	u32	reord;
	u32	sack_delivered;
	int	flag;
	unsigned int mss_now;
	struct rate_sample *rate;
};

/* Take a notice that peer is sending D-SACKs. Skip update of data delivery
 * and spurious retransmission information if this DSACK is unlikely caused by
 * sender's action:
 * - DSACKed sequence range is larger than maximum receiver's window.
 * - Total no. of DSACKed segments exceed the total no. of retransmitted segs.
 */
static u32 tcp_dsack_seen(struct tcp_sock *tp, u32 start_seq,
			  u32 end_seq, struct tcp_sacktag_state *state)
{
	u32 seq_len, dup_segs = 1;

	if (!before(start_seq, end_seq))
		return 0;

	seq_len = end_seq - start_seq;
	/* Dubious DSACK: DSACKed range greater than maximum advertised rwnd */
	if (seq_len > tp->max_window)
		return 0;
	if (seq_len > tp->mss_cache)
		dup_segs = DIV_ROUND_UP(seq_len, tp->mss_cache);
	else if (tp->tlp_high_seq && tp->tlp_high_seq == end_seq)
		state->flag |= FLAG_DSACK_TLP;

	tp->dsack_dups += dup_segs;
	/* Skip the DSACK if dup segs weren't retransmitted by sender */
	if (tp->dsack_dups > tp->total_retrans)
		return 0;

	tp->rx_opt.sack_ok |= TCP_DSACK_SEEN;
	/* We increase the RACK ordering window in rounds where we receive
	 * DSACKs that may have been due to reordering causing RACK to trigger
	 * a spurious fast recovery. Thus RACK ignores DSACKs that happen
	 * without having seen reordering, or that match TLP probes (TLP
	 * is timer-driven, not triggered by RACK).
	 */
	if (tp->reord_seen && !(state->flag & FLAG_DSACK_TLP))
		tp->rack.dsack_seen = 1;

	state->flag |= FLAG_DSACKING_ACK;
	/* A spurious retransmission is delivered */
	state->sack_delivered += dup_segs;

	return dup_segs;
}

/* It's reordering when higher sequence was delivered (i.e. sacked) before
 * some lower never-retransmitted sequence ("low_seq"). The maximum reordering
 * distance is approximated in full-mss packet distance ("reordering").
 */
static void tcp_check_sack_reordering(struct sock *sk, const u32 low_seq,
				      const int ts)
{
	struct tcp_sock *tp = tcp_sk(sk);
	const u32 mss = tp->mss_cache;
	u32 fack, metric;

	fack = tcp_highest_sack_seq(tp);
	if (!before(low_seq, fack))
		return;

	metric = fack - low_seq;
	if ((metric > tp->reordering * mss) && mss) {
#if FASTRETRANS_DEBUG > 1
		pr_debug("Disorder%d %d %u f%u s%u rr%d\n",
			 tp->rx_opt.sack_ok, inet_csk(sk)->icsk_ca_state,
			 tp->reordering,
			 0,
			 tp->sacked_out,
			 tp->undo_marker ? tp->undo_retrans : 0);
#endif
		tp->reordering = min_t(u32, (metric + mss - 1) / mss,
				       sock_net(sk)->ipv4.sysctl_tcp_max_reordering);
	}

	/* This exciting event is worth to be remembered. 8) */
	tp->reord_seen++;
	NET_INC_STATS(sock_net(sk),
		      ts ? LINUX_MIB_TCPTSREORDER : LINUX_MIB_TCPSACKREORDER);
}

 /* This must be called before lost_out or retrans_out are updated
  * on a new loss, because we want to know if all skbs previously
  * known to be lost have already been retransmitted, indicating
  * that this newly lost skb is our next skb to retransmit.
  */
static void tcp_verify_retransmit_hint(struct tcp_sock *tp, struct sk_buff *skb)
{
	if ((!tp->retransmit_skb_hint && tp->retrans_out >= tp->lost_out) ||
	    (tp->retransmit_skb_hint &&
	     before(TCP_SKB_CB(skb)->seq,
		    TCP_SKB_CB(tp->retransmit_skb_hint)->seq)))
		tp->retransmit_skb_hint = skb;
}

/* Sum the number of packets on the wire we have marked as lost, and
 * notify the congestion control module that the given skb was marked lost.
 */
static void tcp_notify_skb_loss_event(struct tcp_sock *tp, const struct sk_buff *skb)
{
	tp->lost += tcp_skb_pcount(skb);
}

void tcp_mark_skb_lost(struct sock *sk, struct sk_buff *skb)
{
	__u8 sacked = TCP_SKB_CB(skb)->sacked;
	struct tcp_sock *tp = tcp_sk(sk);

	if (sacked & TCPCB_SACKED_ACKED)
		return;

	tcp_verify_retransmit_hint(tp, skb);
	if (sacked & TCPCB_LOST) {
		if (sacked & TCPCB_SACKED_RETRANS) {
			/* Account for retransmits that are lost again */
			TCP_SKB_CB(skb)->sacked &= ~TCPCB_SACKED_RETRANS;
			tp->retrans_out -= tcp_skb_pcount(skb);
			NET_ADD_STATS(sock_net(sk), LINUX_MIB_TCPLOSTRETRANSMIT,
				      tcp_skb_pcount(skb));
			tcp_notify_skb_loss_event(tp, skb);
		}
	} else {
		tp->lost_out += tcp_skb_pcount(skb);
		TCP_SKB_CB(skb)->sacked |= TCPCB_LOST;
		tcp_notify_skb_loss_event(tp, skb);
	}
}

/* Updates the delivered and delivered_ce counts */
static void tcp_count_delivered(struct tcp_sock *tp, u32 delivered,
				bool ece_ack)
{
	tp->delivered += delivered;
	if (ece_ack)
		tp->delivered_ce += delivered;
}

/* This procedure tags the retransmission queue when SACKs arrive.
 *
 * We have three tag bits: SACKED(S), RETRANS(R) and LOST(L).
 * Packets in queue with these bits set are counted in variables
 * sacked_out, retrans_out and lost_out, correspondingly.
 *
 * Valid combinations are:
 * Tag  InFlight	Description
 * 0	1		- orig segment is in flight.
 * S	0		- nothing flies, orig reached receiver.
 * L	0		- nothing flies, orig lost by net.
 * R	2		- both orig and retransmit are in flight.
 * L|R	1		- orig is lost, retransmit is in flight.
 * S|R  1		- orig reached receiver, retrans is still in flight.
 * (L|S|R is logically valid, it could occur when L|R is sacked,
 *  but it is equivalent to plain S and code short-curcuits it to S.
 *  L|S is logically invalid, it would mean -1 packet in flight 8))
 *
 * These 6 states form finite state machine, controlled by the following events:
 * 1. New ACK (+SACK) arrives. (tcp_sacktag_write_queue())
 * 2. Retransmission. (tcp_retransmit_skb(), tcp_xmit_retransmit_queue())
 * 3. Loss detection event of two flavors:
 *	A. Scoreboard estimator decided the packet is lost.
 *	   A'. Reno "three dupacks" marks head of queue lost.
 *	B. SACK arrives sacking SND.NXT at the moment, when the
 *	   segment was retransmitted.
 * 4. D-SACK added new rule: D-SACK changes any tag to S.
 *
 * It is pleasant to note, that state diagram turns out to be commutative,
 * so that we are allowed not to be bothered by order of our actions,
 * when multiple events arrive simultaneously. (see the function below).
 *
 * Reordering detection.
 * --------------------
 * Reordering metric is maximal distance, which a packet can be displaced
 * in packet stream. With SACKs we can estimate it:
 *
 * 1. SACK fills old hole and the corresponding segment was not
 *    ever retransmitted -> reordering. Alas, we cannot use it
 *    when segment was retransmitted.
 * 2. The last flaw is solved with D-SACK. D-SACK arrives
 *    for retransmitted and already SACKed segment -> reordering..
 * Both of these heuristics are not used in Loss state, when we cannot
 * account for retransmits accurately.
 *
 * SACK block validation.
 * ----------------------
 *
 * SACK block range validation checks that the received SACK block fits to
 * the expected sequence limits, i.e., it is between SND.UNA and SND.NXT.
 * Note that SND.UNA is not included to the range though being valid because
 * it means that the receiver is rather inconsistent with itself reporting
 * SACK reneging when it should advance SND.UNA. Such SACK block this is
 * perfectly valid, however, in light of RFC2018 which explicitly states
 * that "SACK block MUST reflect the newest segment.  Even if the newest
 * segment is going to be discarded ...", not that it looks very clever
 * in case of head skb. Due to potentional receiver driven attacks, we
 * choose to avoid immediate execution of a walk in write queue due to
 * reneging and defer head skb's loss recovery to standard loss recovery
 * procedure that will eventually trigger (nothing forbids us doing this).
 *
 * Implements also blockage to start_seq wrap-around. Problem lies in the
 * fact that though start_seq (s) is before end_seq (i.e., not reversed),
 * there's no guarantee that it will be before snd_nxt (n). The problem
 * happens when start_seq resides between end_seq wrap (e_w) and snd_nxt
 * wrap (s_w):
 *
 *         <- outs wnd ->                          <- wrapzone ->
 *         u     e      n                         u_w   e_w  s n_w
 *         |     |      |                          |     |   |  |
 * |<------------+------+----- TCP seqno space --------------+---------->|
 * ...-- <2^31 ->|                                           |<--------...
 * ...---- >2^31 ------>|                                    |<--------...
 *
 * Current code wouldn't be vulnerable but it's better still to discard such
 * crazy SACK blocks. Doing this check for start_seq alone closes somewhat
 * similar case (end_seq after snd_nxt wrap) as earlier reversed check in
 * snd_nxt wrap -> snd_una region will then become "well defined", i.e.,
 * equal to the ideal case (infinite seqno space without wrap caused issues).
 *
 * With D-SACK the lower bound is extended to cover sequence space below
 * SND.UNA down to undo_marker, which is the last point of interest. Yet
 * again, D-SACK block must not to go across snd_una (for the same reason as
 * for the normal SACK blocks, explained above). But there all simplicity
 * ends, TCP might receive valid D-SACKs below that. As long as they reside
 * fully below undo_marker they do not affect behavior in anyway and can
 * therefore be safely ignored. In rare cases (which are more or less
 * theoretical ones), the D-SACK will nicely cross that boundary due to skb
 * fragmentation and packet reordering past skb's retransmission. To consider
 * them correctly, the acceptable range must be extended even more though
 * the exact amount is rather hard to quantify. However, tp->max_window can
 * be used as an exaggerated estimate.
 */
static bool tcp_is_sackblock_valid(struct tcp_sock *tp, bool is_dsack,
				   u32 start_seq, u32 end_seq)
{
	/* Too far in future, or reversed (interpretation is ambiguous) */
	if (after(end_seq, tp->snd_nxt) || !before(start_seq, end_seq))
		return false;

	/* Nasty start_seq wrap-around check (see comments above) */
	if (!before(start_seq, tp->snd_nxt))
		return false;

	/* In outstanding window? ...This is valid exit for D-SACKs too.
	 * start_seq == snd_una is non-sensical (see comments above)
	 */
	if (after(start_seq, tp->snd_una))
		return true;

	if (!is_dsack || !tp->undo_marker)
		return false;

	/* ...Then it's D-SACK, and must reside below snd_una completely */
	if (after(end_seq, tp->snd_una))
		return false;

	if (!before(start_seq, tp->undo_marker))
		return true;

	/* Too old */
	if (!after(end_seq, tp->undo_marker))
		return false;

	/* Undo_marker boundary crossing (overestimates a lot). Known already:
	 *   start_seq < undo_marker and end_seq >= undo_marker.
	 */
	return !before(start_seq, end_seq - tp->max_window);
}

static bool tcp_check_dsack(struct sock *sk, const struct sk_buff *ack_skb,
			    struct tcp_sack_block_wire *sp, int num_sacks,
			    u32 prior_snd_una, struct tcp_sacktag_state *state)
{
	struct tcp_sock *tp = tcp_sk(sk);
	u32 start_seq_0 = get_unaligned_be32(&sp[0].start_seq);
	u32 end_seq_0 = get_unaligned_be32(&sp[0].end_seq);
	u32 dup_segs;

	if (before(start_seq_0, TCP_SKB_CB(ack_skb)->ack_seq)) {
		NET_INC_STATS(sock_net(sk), LINUX_MIB_TCPDSACKRECV);
	} else if (num_sacks > 1) {
		u32 end_seq_1 = get_unaligned_be32(&sp[1].end_seq);
		u32 start_seq_1 = get_unaligned_be32(&sp[1].start_seq);

		if (after(end_seq_0, end_seq_1) || before(start_seq_0, start_seq_1))
			return false;
		NET_INC_STATS(sock_net(sk), LINUX_MIB_TCPDSACKOFORECV);
	} else {
		return false;
	}

	dup_segs = tcp_dsack_seen(tp, start_seq_0, end_seq_0, state);
	if (!dup_segs) {	/* Skip dubious DSACK */
		NET_INC_STATS(sock_net(sk), LINUX_MIB_TCPDSACKIGNOREDDUBIOUS);
		return false;
	}

	NET_ADD_STATS(sock_net(sk), LINUX_MIB_TCPDSACKRECVSEGS, dup_segs);

	/* D-SACK for already forgotten data... Do dumb counting. */
	if (tp->undo_marker && tp->undo_retrans > 0 &&
	    !after(end_seq_0, prior_snd_una) &&
	    after(end_seq_0, tp->undo_marker))
		tp->undo_retrans = max_t(int, 0, tp->undo_retrans - dup_segs);

	return true;
}

/* Check if skb is fully within the SACK block. In presence of GSO skbs,
 * the incoming SACK may not exactly match but we can find smaller MSS
 * aligned portion of it that matches. Therefore we might need to fragment
 * which may fail and creates some hassle (caller must handle error case
 * returns).
 *
 * FIXME: this could be merged to shift decision code
 */
static int tcp_match_skb_to_sack(struct sock *sk, struct sk_buff *skb,
				  u32 start_seq, u32 end_seq)
{
	int err;
	bool in_sack;
	unsigned int pkt_len;
	unsigned int mss;

	in_sack = !after(start_seq, TCP_SKB_CB(skb)->seq) &&
		  !before(end_seq, TCP_SKB_CB(skb)->end_seq);

	if (tcp_skb_pcount(skb) > 1 && !in_sack &&
	    after(TCP_SKB_CB(skb)->end_seq, start_seq)) {
		mss = tcp_skb_mss(skb);
		in_sack = !after(start_seq, TCP_SKB_CB(skb)->seq);

		if (!in_sack) {
			pkt_len = start_seq - TCP_SKB_CB(skb)->seq;
			if (pkt_len < mss)
				pkt_len = mss;
		} else {
			pkt_len = end_seq - TCP_SKB_CB(skb)->seq;
			if (pkt_len < mss)
				return -EINVAL;
		}

		/* Round if necessary so that SACKs cover only full MSSes
		 * and/or the remaining small portion (if present)
		 */
		if (pkt_len > mss) {
			unsigned int new_len = (pkt_len / mss) * mss;
			if (!in_sack && new_len < pkt_len)
				new_len += mss;
			pkt_len = new_len;
		}

		if (pkt_len >= skb->len && !in_sack)
			return 0;

		err = tcp_fragment(sk, TCP_FRAG_IN_RTX_QUEUE, skb,
				   pkt_len, mss, GFP_ATOMIC);
		if (err < 0)
			return err;
	}

	return in_sack;
}

/* Mark the given newly-SACKed range as such, adjusting counters and hints. */
static u8 tcp_sacktag_one(struct sock *sk,
			  struct tcp_sacktag_state *state, u8 sacked,
			  u32 start_seq, u32 end_seq,
			  int dup_sack, int pcount,
			  u64 xmit_time)
{
	struct tcp_sock *tp = tcp_sk(sk);

	/* Account D-SACK for retransmitted packet. */
	if (dup_sack && (sacked & TCPCB_RETRANS)) {
		if (tp->undo_marker && tp->undo_retrans > 0 &&
		    after(end_seq, tp->undo_marker))
			tp->undo_retrans = max_t(int, 0, tp->undo_retrans - pcount);
		if ((sacked & TCPCB_SACKED_ACKED) &&
		    before(start_seq, state->reord))
				state->reord = start_seq;
	}

	/* Nothing to do; acked frame is about to be dropped (was ACKed). */
	if (!after(end_seq, tp->snd_una))
		return sacked;

	if (!(sacked & TCPCB_SACKED_ACKED)) {
		tcp_rack_advance(tp, sacked, end_seq, xmit_time);

		if (sacked & TCPCB_SACKED_RETRANS) {
			/* If the segment is not tagged as lost,
			 * we do not clear RETRANS, believing
			 * that retransmission is still in flight.
			 */
			if (sacked & TCPCB_LOST) {
				sacked &= ~(TCPCB_LOST|TCPCB_SACKED_RETRANS);
				tp->lost_out -= pcount;
				tp->retrans_out -= pcount;
			}
		} else {
			if (!(sacked & TCPCB_RETRANS)) {
				/* New sack for not retransmitted frame,
				 * which was in hole. It is reordering.
				 */
				if (before(start_seq,
					   tcp_highest_sack_seq(tp)) &&
				    before(start_seq, state->reord))
					state->reord = start_seq;

				if (!after(end_seq, tp->high_seq))
					state->flag |= FLAG_ORIG_SACK_ACKED;
				if (state->first_sackt == 0)
					state->first_sackt = xmit_time;
				state->last_sackt = xmit_time;
			}

			if (sacked & TCPCB_LOST) {
				sacked &= ~TCPCB_LOST;
				tp->lost_out -= pcount;
			}
		}

		sacked |= TCPCB_SACKED_ACKED;
		state->flag |= FLAG_DATA_SACKED;
		tp->sacked_out += pcount;
		/* Out-of-order packets delivered */
		state->sack_delivered += pcount;

		/* Lost marker hint past SACKed? Tweak RFC3517 cnt */
		if (tp->lost_skb_hint &&
		    before(start_seq, TCP_SKB_CB(tp->lost_skb_hint)->seq))
			tp->lost_cnt_hint += pcount;
	}

	/* D-SACK. We can detect redundant retransmission in S|R and plain R
	 * frames and clear it. undo_retrans is decreased above, L|R frames
	 * are accounted above as well.
	 */
	if (dup_sack && (sacked & TCPCB_SACKED_RETRANS)) {
		sacked &= ~TCPCB_SACKED_RETRANS;
		tp->retrans_out -= pcount;
	}

	return sacked;
}

/* Shift newly-SACKed bytes from this skb to the immediately previous
 * already-SACKed sk_buff. Mark the newly-SACKed bytes as such.
 */
static bool tcp_shifted_skb(struct sock *sk, struct sk_buff *prev,
			    struct sk_buff *skb,
			    struct tcp_sacktag_state *state,
			    unsigned int pcount, int shifted, int mss,
			    bool dup_sack)
{
	struct tcp_sock *tp = tcp_sk(sk);
	u32 start_seq = TCP_SKB_CB(skb)->seq;	/* start of newly-SACKed */
	u32 end_seq = start_seq + shifted;	/* end of newly-SACKed */

	BUG_ON(!pcount);

	/* Adjust counters and hints for the newly sacked sequence
	 * range but discard the return value since prev is already
	 * marked. We must tag the range first because the seq
	 * advancement below implicitly advances
	 * tcp_highest_sack_seq() when skb is highest_sack.
	 */
	tcp_sacktag_one(sk, state, TCP_SKB_CB(skb)->sacked,
			start_seq, end_seq, dup_sack, pcount,
			tcp_skb_timestamp_us(skb));
	tcp_rate_skb_delivered(sk, skb, state->rate);

	if (skb == tp->lost_skb_hint)
		tp->lost_cnt_hint += pcount;

	TCP_SKB_CB(prev)->end_seq += shifted;
	TCP_SKB_CB(skb)->seq += shifted;

	tcp_skb_pcount_add(prev, pcount);
	WARN_ON_ONCE(tcp_skb_pcount(skb) < pcount);
	tcp_skb_pcount_add(skb, -pcount);

	/* When we're adding to gso_segs == 1, gso_size will be zero,
	 * in theory this shouldn't be necessary but as long as DSACK
	 * code can come after this skb later on it's better to keep
	 * setting gso_size to something.
	 */
	if (!TCP_SKB_CB(prev)->tcp_gso_size)
		TCP_SKB_CB(prev)->tcp_gso_size = mss;

	/* CHECKME: To clear or not to clear? Mimics normal skb currently */
	if (tcp_skb_pcount(skb) <= 1)
		TCP_SKB_CB(skb)->tcp_gso_size = 0;

	/* Difference in this won't matter, both ACKed by the same cumul. ACK */
	TCP_SKB_CB(prev)->sacked |= (TCP_SKB_CB(skb)->sacked & TCPCB_EVER_RETRANS);

	if (skb->len > 0) {
		BUG_ON(!tcp_skb_pcount(skb));
		NET_INC_STATS(sock_net(sk), LINUX_MIB_SACKSHIFTED);
		return false;
	}

	/* Whole SKB was eaten :-) */

	if (skb == tp->retransmit_skb_hint)
		tp->retransmit_skb_hint = prev;
	if (skb == tp->lost_skb_hint) {
		tp->lost_skb_hint = prev;
		tp->lost_cnt_hint -= tcp_skb_pcount(prev);
	}

	TCP_SKB_CB(prev)->tcp_flags |= TCP_SKB_CB(skb)->tcp_flags;
	TCP_SKB_CB(prev)->eor = TCP_SKB_CB(skb)->eor;
	if (TCP_SKB_CB(skb)->tcp_flags & TCPHDR_FIN)
		TCP_SKB_CB(prev)->end_seq++;

	if (skb == tcp_highest_sack(sk))
		tcp_advance_highest_sack(sk, skb);

	tcp_skb_collapse_tstamp(prev, skb);
	if (unlikely(TCP_SKB_CB(prev)->tx.delivered_mstamp))
		TCP_SKB_CB(prev)->tx.delivered_mstamp = 0;

	tcp_rtx_queue_unlink_and_free(skb, sk);

	NET_INC_STATS(sock_net(sk), LINUX_MIB_SACKMERGED);

	return true;
}

/* I wish gso_size would have a bit more sane initialization than
 * something-or-zero which complicates things
 */
static int tcp_skb_seglen(const struct sk_buff *skb)
{
	return tcp_skb_pcount(skb) == 1 ? skb->len : tcp_skb_mss(skb);
}

/* Shifting pages past head area doesn't work */
static int skb_can_shift(const struct sk_buff *skb)
{
	return !skb_headlen(skb) && skb_is_nonlinear(skb);
}

int tcp_skb_shift(struct sk_buff *to, struct sk_buff *from,
		  int pcount, int shiftlen)
{
	/* TCP min gso_size is 8 bytes (TCP_MIN_GSO_SIZE)
	 * Since TCP_SKB_CB(skb)->tcp_gso_segs is 16 bits, we need
	 * to make sure not storing more than 65535 * 8 bytes per skb,
	 * even if current MSS is bigger.
	 */
	if (unlikely(to->len + shiftlen >= 65535 * TCP_MIN_GSO_SIZE))
		return 0;
	if (unlikely(tcp_skb_pcount(to) + pcount > 65535))
		return 0;
	return skb_shift(to, from, shiftlen);
}

/* Try collapsing SACK blocks spanning across multiple skbs to a single
 * skb.
 */
static struct sk_buff *tcp_shift_skb_data(struct sock *sk, struct sk_buff *skb,
					  struct tcp_sacktag_state *state,
					  u32 start_seq, u32 end_seq,
					  bool dup_sack)
{
	struct tcp_sock *tp = tcp_sk(sk);
	struct sk_buff *prev;
	int mss;
	int pcount = 0;
	int len;
	int in_sack;

	/* Normally R but no L won't result in plain S */
	if (!dup_sack &&
	    (TCP_SKB_CB(skb)->sacked & (TCPCB_LOST|TCPCB_SACKED_RETRANS)) == TCPCB_SACKED_RETRANS)
		goto fallback;
	if (!skb_can_shift(skb))
		goto fallback;
	/* This frame is about to be dropped (was ACKed). */
	if (!after(TCP_SKB_CB(skb)->end_seq, tp->snd_una))
		goto fallback;

	/* Can only happen with delayed DSACK + discard craziness */
	prev = skb_rb_prev(skb);
	if (!prev)
		goto fallback;

	if ((TCP_SKB_CB(prev)->sacked & TCPCB_TAGBITS) != TCPCB_SACKED_ACKED)
		goto fallback;

	if (!tcp_skb_can_collapse(prev, skb))
		goto fallback;

	in_sack = !after(start_seq, TCP_SKB_CB(skb)->seq) &&
		  !before(end_seq, TCP_SKB_CB(skb)->end_seq);

	if (in_sack) {
		len = skb->len;
		pcount = tcp_skb_pcount(skb);
		mss = tcp_skb_seglen(skb);

		/* TODO: Fix DSACKs to not fragment already SACKed and we can
		 * drop this restriction as unnecessary
		 */
		if (mss != tcp_skb_seglen(prev))
			goto fallback;
	} else {
		if (!after(TCP_SKB_CB(skb)->end_seq, start_seq))
			goto noop;
		/* CHECKME: This is non-MSS split case only?, this will
		 * cause skipped skbs due to advancing loop btw, original
		 * has that feature too
		 */
		if (tcp_skb_pcount(skb) <= 1)
			goto noop;

		in_sack = !after(start_seq, TCP_SKB_CB(skb)->seq);
		if (!in_sack) {
			/* TODO: head merge to next could be attempted here
			 * if (!after(TCP_SKB_CB(skb)->end_seq, end_seq)),
			 * though it might not be worth of the additional hassle
			 *
			 * ...we can probably just fallback to what was done
			 * previously. We could try merging non-SACKed ones
			 * as well but it probably isn't going to buy off
			 * because later SACKs might again split them, and
			 * it would make skb timestamp tracking considerably
			 * harder problem.
			 */
			goto fallback;
		}

		len = end_seq - TCP_SKB_CB(skb)->seq;
		BUG_ON(len < 0);
		BUG_ON(len > skb->len);

		/* MSS boundaries should be honoured or else pcount will
		 * severely break even though it makes things bit trickier.
		 * Optimize common case to avoid most of the divides
		 */
		mss = tcp_skb_mss(skb);

		/* TODO: Fix DSACKs to not fragment already SACKed and we can
		 * drop this restriction as unnecessary
		 */
		if (mss != tcp_skb_seglen(prev))
			goto fallback;

		if (len == mss) {
			pcount = 1;
		} else if (len < mss) {
			goto noop;
		} else {
			pcount = len / mss;
			len = pcount * mss;
		}
	}

	/* tcp_sacktag_one() won't SACK-tag ranges below snd_una */
	if (!after(TCP_SKB_CB(skb)->seq + len, tp->snd_una))
		goto fallback;

	if (!tcp_skb_shift(prev, skb, pcount, len))
		goto fallback;
	if (!tcp_shifted_skb(sk, prev, skb, state, pcount, len, mss, dup_sack))
		goto out;

	/* Hole filled allows collapsing with the next as well, this is very
	 * useful when hole on every nth skb pattern happens
	 */
	skb = skb_rb_next(prev);
	if (!skb)
		goto out;

	if (!skb_can_shift(skb) ||
	    ((TCP_SKB_CB(skb)->sacked & TCPCB_TAGBITS) != TCPCB_SACKED_ACKED) ||
	    (mss != tcp_skb_seglen(skb)))
		goto out;

	len = skb->len;
	pcount = tcp_skb_pcount(skb);
	if (tcp_skb_shift(prev, skb, pcount, len))
		tcp_shifted_skb(sk, prev, skb, state, pcount,
				len, mss, 0);

out:
	return prev;

noop:
	return skb;

fallback:
	NET_INC_STATS(sock_net(sk), LINUX_MIB_SACKSHIFTFALLBACK);
	return NULL;
}

static struct sk_buff *tcp_sacktag_walk(struct sk_buff *skb, struct sock *sk,
					struct tcp_sack_block *next_dup,
					struct tcp_sacktag_state *state,
					u32 start_seq, u32 end_seq,
					bool dup_sack_in)
{
	struct tcp_sock *tp = tcp_sk(sk);
	struct sk_buff *tmp;

	skb_rbtree_walk_from(skb) {
		int in_sack = 0;
		bool dup_sack = dup_sack_in;

		/* queue is in-order => we can short-circuit the walk early */
		if (!before(TCP_SKB_CB(skb)->seq, end_seq))
			break;

		if (next_dup  &&
		    before(TCP_SKB_CB(skb)->seq, next_dup->end_seq)) {
			in_sack = tcp_match_skb_to_sack(sk, skb,
							next_dup->start_seq,
							next_dup->end_seq);
			if (in_sack > 0)
				dup_sack = true;
		}

		/* skb reference here is a bit tricky to get right, since
		 * shifting can eat and free both this skb and the next,
		 * so not even _safe variant of the loop is enough.
		 */
		if (in_sack <= 0) {
			tmp = tcp_shift_skb_data(sk, skb, state,
						 start_seq, end_seq, dup_sack);
			if (tmp) {
				if (tmp != skb) {
					skb = tmp;
					continue;
				}

				in_sack = 0;
			} else {
				in_sack = tcp_match_skb_to_sack(sk, skb,
								start_seq,
								end_seq);
			}
		}

		if (unlikely(in_sack < 0))
			break;

		if (in_sack) {
			TCP_SKB_CB(skb)->sacked =
				tcp_sacktag_one(sk,
						state,
						TCP_SKB_CB(skb)->sacked,
						TCP_SKB_CB(skb)->seq,
						TCP_SKB_CB(skb)->end_seq,
						dup_sack,
						tcp_skb_pcount(skb),
						tcp_skb_timestamp_us(skb));
			tcp_rate_skb_delivered(sk, skb, state->rate);
			if (TCP_SKB_CB(skb)->sacked & TCPCB_SACKED_ACKED)
				list_del_init(&skb->tcp_tsorted_anchor);

			if (!before(TCP_SKB_CB(skb)->seq,
				    tcp_highest_sack_seq(tp)))
				tcp_advance_highest_sack(sk, skb);
		}
	}
	return skb;
}

static struct sk_buff *tcp_sacktag_bsearch(struct sock *sk, u32 seq)
{
	struct rb_node *parent, **p = &sk->tcp_rtx_queue.rb_node;
	struct sk_buff *skb;

	while (*p) {
		parent = *p;
		skb = rb_to_skb(parent);
		if (before(seq, TCP_SKB_CB(skb)->seq)) {
			p = &parent->rb_left;
			continue;
		}
		if (!before(seq, TCP_SKB_CB(skb)->end_seq)) {
			p = &parent->rb_right;
			continue;
		}
		return skb;
	}
	return NULL;
}

static struct sk_buff *tcp_sacktag_skip(struct sk_buff *skb, struct sock *sk,
					u32 skip_to_seq)
{
	if (skb && after(TCP_SKB_CB(skb)->seq, skip_to_seq))
		return skb;

	return tcp_sacktag_bsearch(sk, skip_to_seq);
}

static struct sk_buff *tcp_maybe_skipping_dsack(struct sk_buff *skb,
						struct sock *sk,
						struct tcp_sack_block *next_dup,
						struct tcp_sacktag_state *state,
						u32 skip_to_seq)
{
	if (!next_dup)
		return skb;

	if (before(next_dup->start_seq, skip_to_seq)) {
		skb = tcp_sacktag_skip(skb, sk, next_dup->start_seq);
		skb = tcp_sacktag_walk(skb, sk, NULL, state,
				       next_dup->start_seq, next_dup->end_seq,
				       1);
	}

	return skb;
}

static int tcp_sack_cache_ok(const struct tcp_sock *tp, const struct tcp_sack_block *cache)
{
	return cache < tp->recv_sack_cache + ARRAY_SIZE(tp->recv_sack_cache);
}

static int
tcp_sacktag_write_queue(struct sock *sk, const struct sk_buff *ack_skb,
			u32 prior_snd_una, struct tcp_sacktag_state *state)
{
	struct tcp_sock *tp = tcp_sk(sk);
	const unsigned char *ptr = (skb_transport_header(ack_skb) +
				    TCP_SKB_CB(ack_skb)->sacked);
	struct tcp_sack_block_wire *sp_wire = (struct tcp_sack_block_wire *)(ptr+2);
	struct tcp_sack_block sp[TCP_NUM_SACKS];
	struct tcp_sack_block *cache;
	struct sk_buff *skb;
	int num_sacks = min(TCP_NUM_SACKS, (ptr[1] - TCPOLEN_SACK_BASE) >> 3);
	int used_sacks;
	bool found_dup_sack = false;
	int i, j;
	int first_sack_index;

	state->flag = 0;
	state->reord = tp->snd_nxt;

	if (!tp->sacked_out)
		tcp_highest_sack_reset(sk);

	found_dup_sack = tcp_check_dsack(sk, ack_skb, sp_wire,
					 num_sacks, prior_snd_una, state);

	/* Eliminate too old ACKs, but take into
	 * account more or less fresh ones, they can
	 * contain valid SACK info.
	 */
	if (before(TCP_SKB_CB(ack_skb)->ack_seq, prior_snd_una - tp->max_window))
		return 0;

	if (!tp->packets_out)
		goto out;

	used_sacks = 0;
	first_sack_index = 0;
	for (i = 0; i < num_sacks; i++) {
		bool dup_sack = !i && found_dup_sack;

		sp[used_sacks].start_seq = get_unaligned_be32(&sp_wire[i].start_seq);
		sp[used_sacks].end_seq = get_unaligned_be32(&sp_wire[i].end_seq);

		if (!tcp_is_sackblock_valid(tp, dup_sack,
					    sp[used_sacks].start_seq,
					    sp[used_sacks].end_seq)) {
			int mib_idx;

			if (dup_sack) {
				if (!tp->undo_marker)
					mib_idx = LINUX_MIB_TCPDSACKIGNOREDNOUNDO;
				else
					mib_idx = LINUX_MIB_TCPDSACKIGNOREDOLD;
			} else {
				/* Don't count olds caused by ACK reordering */
				if ((TCP_SKB_CB(ack_skb)->ack_seq != tp->snd_una) &&
				    !after(sp[used_sacks].end_seq, tp->snd_una))
					continue;
				mib_idx = LINUX_MIB_TCPSACKDISCARD;
			}

			NET_INC_STATS(sock_net(sk), mib_idx);
			if (i == 0)
				first_sack_index = -1;
			continue;
		}

		/* Ignore very old stuff early */
		if (!after(sp[used_sacks].end_seq, prior_snd_una)) {
			if (i == 0)
				first_sack_index = -1;
			continue;
		}

		used_sacks++;
	}

	/* order SACK blocks to allow in order walk of the retrans queue */
	for (i = used_sacks - 1; i > 0; i--) {
		for (j = 0; j < i; j++) {
			if (after(sp[j].start_seq, sp[j + 1].start_seq)) {
				swap(sp[j], sp[j + 1]);

				/* Track where the first SACK block goes to */
				if (j == first_sack_index)
					first_sack_index = j + 1;
			}
		}
	}

	state->mss_now = tcp_current_mss(sk);
	skb = NULL;
	i = 0;

	if (!tp->sacked_out) {
		/* It's already past, so skip checking against it */
		cache = tp->recv_sack_cache + ARRAY_SIZE(tp->recv_sack_cache);
	} else {
		cache = tp->recv_sack_cache;
		/* Skip empty blocks in at head of the cache */
		while (tcp_sack_cache_ok(tp, cache) && !cache->start_seq &&
		       !cache->end_seq)
			cache++;
	}

	while (i < used_sacks) {
		u32 start_seq = sp[i].start_seq;
		u32 end_seq = sp[i].end_seq;
		bool dup_sack = (found_dup_sack && (i == first_sack_index));
		struct tcp_sack_block *next_dup = NULL;

		if (found_dup_sack && ((i + 1) == first_sack_index))
			next_dup = &sp[i + 1];

		/* Skip too early cached blocks */
		while (tcp_sack_cache_ok(tp, cache) &&
		       !before(start_seq, cache->end_seq))
			cache++;

		/* Can skip some work by looking recv_sack_cache? */
		if (tcp_sack_cache_ok(tp, cache) && !dup_sack &&
		    after(end_seq, cache->start_seq)) {

			/* Head todo? */
			if (before(start_seq, cache->start_seq)) {
				skb = tcp_sacktag_skip(skb, sk, start_seq);
				skb = tcp_sacktag_walk(skb, sk, next_dup,
						       state,
						       start_seq,
						       cache->start_seq,
						       dup_sack);
			}

			/* Rest of the block already fully processed? */
			if (!after(end_seq, cache->end_seq))
				goto advance_sp;

			skb = tcp_maybe_skipping_dsack(skb, sk, next_dup,
						       state,
						       cache->end_seq);

			/* ...tail remains todo... */
			if (tcp_highest_sack_seq(tp) == cache->end_seq) {
				/* ...but better entrypoint exists! */
				skb = tcp_highest_sack(sk);
				if (!skb)
					break;
				cache++;
				goto walk;
			}

			skb = tcp_sacktag_skip(skb, sk, cache->end_seq);
			/* Check overlap against next cached too (past this one already) */
			cache++;
			continue;
		}

		if (!before(start_seq, tcp_highest_sack_seq(tp))) {
			skb = tcp_highest_sack(sk);
			if (!skb)
				break;
		}
		skb = tcp_sacktag_skip(skb, sk, start_seq);

walk:
		skb = tcp_sacktag_walk(skb, sk, next_dup, state,
				       start_seq, end_seq, dup_sack);

advance_sp:
		i++;
	}

	/* Clear the head of the cache sack blocks so we can skip it next time */
	for (i = 0; i < ARRAY_SIZE(tp->recv_sack_cache) - used_sacks; i++) {
		tp->recv_sack_cache[i].start_seq = 0;
		tp->recv_sack_cache[i].end_seq = 0;
	}
	for (j = 0; j < used_sacks; j++)
		tp->recv_sack_cache[i++] = sp[j];

	if (inet_csk(sk)->icsk_ca_state != TCP_CA_Loss || tp->undo_marker)
		tcp_check_sack_reordering(sk, state->reord, 0);

	tcp_verify_left_out(tp);
out:

#if FASTRETRANS_DEBUG > 0
	WARN_ON((int)tp->sacked_out < 0);
	WARN_ON((int)tp->lost_out < 0);
	WARN_ON((int)tp->retrans_out < 0);
	WARN_ON((int)tcp_packets_in_flight(tp) < 0);
#endif
	return state->flag;
}

/* Limits sacked_out so that sum with lost_out isn't ever larger than
 * packets_out. Returns false if sacked_out adjustement wasn't necessary.
 */
static bool tcp_limit_reno_sacked(struct tcp_sock *tp)
{
	u32 holes;

	holes = max(tp->lost_out, 1U);
	holes = min(holes, tp->packets_out);

	if ((tp->sacked_out + holes) > tp->packets_out) {
		tp->sacked_out = tp->packets_out - holes;
		return true;
	}
	return false;
}

/* If we receive more dupacks than we expected counting segments
 * in assumption of absent reordering, interpret this as reordering.
 * The only another reason could be bug in receiver TCP.
 */
static void tcp_check_reno_reordering(struct sock *sk, const int addend)
{
	struct tcp_sock *tp = tcp_sk(sk);

	if (!tcp_limit_reno_sacked(tp))
		return;

	tp->reordering = min_t(u32, tp->packets_out + addend,
			       sock_net(sk)->ipv4.sysctl_tcp_max_reordering);
	tp->reord_seen++;
	NET_INC_STATS(sock_net(sk), LINUX_MIB_TCPRENOREORDER);
}

/* Emulate SACKs for SACKless connection: account for a new dupack. */

static void tcp_add_reno_sack(struct sock *sk, int num_dupack, bool ece_ack)
{
	if (num_dupack) {
		struct tcp_sock *tp = tcp_sk(sk);
		u32 prior_sacked = tp->sacked_out;
		s32 delivered;

		tp->sacked_out += num_dupack;
		tcp_check_reno_reordering(sk, 0);
		delivered = tp->sacked_out - prior_sacked;
		if (delivered > 0)
			tcp_count_delivered(tp, delivered, ece_ack);
		tcp_verify_left_out(tp);
	}
}

/* Account for ACK, ACKing some data in Reno Recovery phase. */

static void tcp_remove_reno_sacks(struct sock *sk, int acked, bool ece_ack)
{
	struct tcp_sock *tp = tcp_sk(sk);

	if (acked > 0) {
		/* One ACK acked hole. The rest eat duplicate ACKs. */
		tcp_count_delivered(tp, max_t(int, acked - tp->sacked_out, 1),
				    ece_ack);
		if (acked - 1 >= tp->sacked_out)
			tp->sacked_out = 0;
		else
			tp->sacked_out -= acked - 1;
	}
	tcp_check_reno_reordering(sk, acked);
	tcp_verify_left_out(tp);
}

static inline void tcp_reset_reno_sack(struct tcp_sock *tp)
{
	tp->sacked_out = 0;
}

void tcp_clear_retrans(struct tcp_sock *tp)
{
	tp->retrans_out = 0;
	tp->lost_out = 0;
	tp->undo_marker = 0;
	tp->undo_retrans = -1;
	tp->sacked_out = 0;
}

static inline void tcp_init_undo(struct tcp_sock *tp)
{
	tp->undo_marker = tp->snd_una;
	/* Retransmission still in flight may cause DSACKs later. */
	tp->undo_retrans = tp->retrans_out ? : -1;
}

static bool tcp_is_rack(const struct sock *sk)
{
	return sock_net(sk)->ipv4.sysctl_tcp_recovery & TCP_RACK_LOSS_DETECTION;
}

/* If we detect SACK reneging, forget all SACK information
 * and reset tags completely, otherwise preserve SACKs. If receiver
 * dropped its ofo queue, we will know this due to reneging detection.
 */
static void tcp_timeout_mark_lost(struct sock *sk)
{
	struct tcp_sock *tp = tcp_sk(sk);
	struct sk_buff *skb, *head;
	bool is_reneg;			/* is receiver reneging on SACKs? */

	head = tcp_rtx_queue_head(sk);
	is_reneg = head && (TCP_SKB_CB(head)->sacked & TCPCB_SACKED_ACKED);
	if (is_reneg) {
		NET_INC_STATS(sock_net(sk), LINUX_MIB_TCPSACKRENEGING);
		tp->sacked_out = 0;
		/* Mark SACK reneging until we recover from this loss event. */
		tp->is_sack_reneg = 1;
	} else if (tcp_is_reno(tp)) {
		tcp_reset_reno_sack(tp);
	}

	skb = head;
	skb_rbtree_walk_from(skb) {
		if (is_reneg)
			TCP_SKB_CB(skb)->sacked &= ~TCPCB_SACKED_ACKED;
		else if (tcp_is_rack(sk) && skb != head &&
			 tcp_rack_skb_timeout(tp, skb, 0) > 0)
			continue; /* Don't mark recently sent ones lost yet */
		tcp_mark_skb_lost(sk, skb);
	}
	tcp_verify_left_out(tp);
	tcp_clear_all_retrans_hints(tp);
}

/* Enter Loss state. */
void tcp_enter_loss(struct sock *sk)
{
	const struct inet_connection_sock *icsk = inet_csk(sk);
	struct tcp_sock *tp = tcp_sk(sk);
	struct net *net = sock_net(sk);
	bool new_recovery = icsk->icsk_ca_state < TCP_CA_Recovery;

	tcp_timeout_mark_lost(sk);

	/* Reduce ssthresh if it has not yet been made inside this window. */
	if (icsk->icsk_ca_state <= TCP_CA_Disorder ||
	    !after(tp->high_seq, tp->snd_una) ||
	    (icsk->icsk_ca_state == TCP_CA_Loss && !icsk->icsk_retransmits)) {
		tp->prior_ssthresh = tcp_current_ssthresh(sk);
		tp->prior_cwnd = tp->snd_cwnd;
		tp->snd_ssthresh = icsk->icsk_ca_ops->ssthresh(sk);
		tcp_ca_event(sk, CA_EVENT_LOSS);
		tcp_init_undo(tp);
	}
	tp->snd_cwnd	   = tcp_packets_in_flight(tp) + 1;
	tp->snd_cwnd_cnt   = 0;
	tp->snd_cwnd_stamp = tcp_jiffies32;

	/* Timeout in disordered state after receiving substantial DUPACKs
	 * suggests that the degree of reordering is over-estimated.
	 */
	if (icsk->icsk_ca_state <= TCP_CA_Disorder &&
	    tp->sacked_out >= net->ipv4.sysctl_tcp_reordering)
		tp->reordering = min_t(unsigned int, tp->reordering,
				       net->ipv4.sysctl_tcp_reordering);
	tcp_set_ca_state(sk, TCP_CA_Loss);
	tp->high_seq = tp->snd_nxt;
	tcp_ecn_queue_cwr(tp);

	/* F-RTO RFC5682 sec 3.1 step 1: retransmit SND.UNA if no previous
	 * loss recovery is underway except recurring timeout(s) on
	 * the same SND.UNA (sec 3.2). Disable F-RTO on path MTU probing
	 */
	tp->frto = net->ipv4.sysctl_tcp_frto &&
		   (new_recovery || icsk->icsk_retransmits) &&
		   !inet_csk(sk)->icsk_mtup.probe_size;
}

/* If ACK arrived pointing to a remembered SACK, it means that our
 * remembered SACKs do not reflect real state of receiver i.e.
 * receiver _host_ is heavily congested (or buggy).
 *
 * To avoid big spurious retransmission bursts due to transient SACK
 * scoreboard oddities that look like reneging, we give the receiver a
 * little time (max(RTT/2, 10ms)) to send us some more ACKs that will
 * restore sanity to the SACK scoreboard. If the apparent reneging
 * persists until this RTO then we'll clear the SACK scoreboard.
 */
static bool tcp_check_sack_reneging(struct sock *sk, int flag)
{
	if (flag & FLAG_SACK_RENEGING) {
		struct tcp_sock *tp = tcp_sk(sk);
		unsigned long delay = max(usecs_to_jiffies(tp->srtt_us >> 4),
					  msecs_to_jiffies(10));

		inet_csk_reset_xmit_timer(sk, ICSK_TIME_RETRANS,
					  delay, TCP_RTO_MAX);
		return true;
	}
	return false;
}

/* Heurestics to calculate number of duplicate ACKs. There's no dupACKs
 * counter when SACK is enabled (without SACK, sacked_out is used for
 * that purpose).
 *
 * With reordering, holes may still be in flight, so RFC3517 recovery
 * uses pure sacked_out (total number of SACKed segments) even though
 * it violates the RFC that uses duplicate ACKs, often these are equal
 * but when e.g. out-of-window ACKs or packet duplication occurs,
 * they differ. Since neither occurs due to loss, TCP should really
 * ignore them.
 */
static inline int tcp_dupack_heuristics(const struct tcp_sock *tp)
{
	return tp->sacked_out + 1;
}

/* Linux NewReno/SACK/ECN state machine.
 * --------------------------------------
 *
 * "Open"	Normal state, no dubious events, fast path.
 * "Disorder"   In all the respects it is "Open",
 *		but requires a bit more attention. It is entered when
 *		we see some SACKs or dupacks. It is split of "Open"
 *		mainly to move some processing from fast path to slow one.
 * "CWR"	CWND was reduced due to some Congestion Notification event.
 *		It can be ECN, ICMP source quench, local device congestion.
 * "Recovery"	CWND was reduced, we are fast-retransmitting.
 * "Loss"	CWND was reduced due to RTO timeout or SACK reneging.
 *
 * tcp_fastretrans_alert() is entered:
 * - each incoming ACK, if state is not "Open"
 * - when arrived ACK is unusual, namely:
 *	* SACK
 *	* Duplicate ACK.
 *	* ECN ECE.
 *
 * Counting packets in flight is pretty simple.
 *
 *	in_flight = packets_out - left_out + retrans_out
 *
 *	packets_out is SND.NXT-SND.UNA counted in packets.
 *
 *	retrans_out is number of retransmitted segments.
 *
 *	left_out is number of segments left network, but not ACKed yet.
 *
 *		left_out = sacked_out + lost_out
 *
 *     sacked_out: Packets, which arrived to receiver out of order
 *		   and hence not ACKed. With SACKs this number is simply
 *		   amount of SACKed data. Even without SACKs
 *		   it is easy to give pretty reliable estimate of this number,
 *		   counting duplicate ACKs.
 *
 *       lost_out: Packets lost by network. TCP has no explicit
 *		   "loss notification" feedback from network (for now).
 *		   It means that this number can be only _guessed_.
 *		   Actually, it is the heuristics to predict lossage that
 *		   distinguishes different algorithms.
 *
 *	F.e. after RTO, when all the queue is considered as lost,
 *	lost_out = packets_out and in_flight = retrans_out.
 *
 *		Essentially, we have now a few algorithms detecting
 *		lost packets.
 *
 *		If the receiver supports SACK:
 *
 *		RFC6675/3517: It is the conventional algorithm. A packet is
 *		considered lost if the number of higher sequence packets
 *		SACKed is greater than or equal the DUPACK thoreshold
 *		(reordering). This is implemented in tcp_mark_head_lost and
 *		tcp_update_scoreboard.
 *
 *		RACK (draft-ietf-tcpm-rack-01): it is a newer algorithm
 *		(2017-) that checks timing instead of counting DUPACKs.
 *		Essentially a packet is considered lost if it's not S/ACKed
 *		after RTT + reordering_window, where both metrics are
 *		dynamically measured and adjusted. This is implemented in
 *		tcp_rack_mark_lost.
 *
 *		If the receiver does not support SACK:
 *
 *		NewReno (RFC6582): in Recovery we assume that one segment
 *		is lost (classic Reno). While we are in Recovery and
 *		a partial ACK arrives, we assume that one more packet
 *		is lost (NewReno). This heuristics are the same in NewReno
 *		and SACK.
 *
 * Really tricky (and requiring careful tuning) part of algorithm
 * is hidden in functions tcp_time_to_recover() and tcp_xmit_retransmit_queue().
 * The first determines the moment _when_ we should reduce CWND and,
 * hence, slow down forward transmission. In fact, it determines the moment
 * when we decide that hole is caused by loss, rather than by a reorder.
 *
 * tcp_xmit_retransmit_queue() decides, _what_ we should retransmit to fill
 * holes, caused by lost packets.
 *
 * And the most logically complicated part of algorithm is undo
 * heuristics. We detect false retransmits due to both too early
 * fast retransmit (reordering) and underestimated RTO, analyzing
 * timestamps and D-SACKs. When we detect that some segments were
 * retransmitted by mistake and CWND reduction was wrong, we undo
 * window reduction and abort recovery phase. This logic is hidden
 * inside several functions named tcp_try_undo_<something>.
 */

/* This function decides, when we should leave Disordered state
 * and enter Recovery phase, reducing congestion window.
 *
 * Main question: may we further continue forward transmission
 * with the same cwnd?
 */
static bool tcp_time_to_recover(struct sock *sk, int flag)
{
	struct tcp_sock *tp = tcp_sk(sk);

	/* Trick#1: The loss is proven. */
	if (tp->lost_out)
		return true;

	/* Not-A-Trick#2 : Classic rule... */
	if (!tcp_is_rack(sk) && tcp_dupack_heuristics(tp) > tp->reordering)
		return true;

	return false;
}

/* Detect loss in event "A" above by marking head of queue up as lost.
 * For RFC3517 SACK, a segment is considered lost if it
 * has at least tp->reordering SACKed seqments above it; "packets" refers to
 * the maximum SACKed segments to pass before reaching this limit.
 */
static void tcp_mark_head_lost(struct sock *sk, int packets, int mark_head)
{
	struct tcp_sock *tp = tcp_sk(sk);
	struct sk_buff *skb;
	int cnt;
	/* Use SACK to deduce losses of new sequences sent during recovery */
	const u32 loss_high = tp->snd_nxt;

	WARN_ON(packets > tp->packets_out);
	skb = tp->lost_skb_hint;
	if (skb) {
		/* Head already handled? */
		if (mark_head && after(TCP_SKB_CB(skb)->seq, tp->snd_una))
			return;
		cnt = tp->lost_cnt_hint;
	} else {
		skb = tcp_rtx_queue_head(sk);
		cnt = 0;
	}

	skb_rbtree_walk_from(skb) {
		/* TODO: do this better */
		/* this is not the most efficient way to do this... */
		tp->lost_skb_hint = skb;
		tp->lost_cnt_hint = cnt;

		if (after(TCP_SKB_CB(skb)->end_seq, loss_high))
			break;

		if (TCP_SKB_CB(skb)->sacked & TCPCB_SACKED_ACKED)
			cnt += tcp_skb_pcount(skb);

		if (cnt > packets)
			break;

		if (!(TCP_SKB_CB(skb)->sacked & TCPCB_LOST))
			tcp_mark_skb_lost(sk, skb);

		if (mark_head)
			break;
	}
	tcp_verify_left_out(tp);
}

/* Account newly detected lost packet(s) */

static void tcp_update_scoreboard(struct sock *sk, int fast_rexmit)
{
	struct tcp_sock *tp = tcp_sk(sk);

	if (tcp_is_sack(tp)) {
		int sacked_upto = tp->sacked_out - tp->reordering;
		if (sacked_upto >= 0)
			tcp_mark_head_lost(sk, sacked_upto, 0);
		else if (fast_rexmit)
			tcp_mark_head_lost(sk, 1, 1);
	}
}

static bool tcp_tsopt_ecr_before(const struct tcp_sock *tp, u32 when)
{
	return tp->rx_opt.saw_tstamp && tp->rx_opt.rcv_tsecr &&
	       before(tp->rx_opt.rcv_tsecr, when);
}

/* skb is spurious retransmitted if the returned timestamp echo
 * reply is prior to the skb transmission time
 */
static bool tcp_skb_spurious_retrans(const struct tcp_sock *tp,
				     const struct sk_buff *skb)
{
	return (TCP_SKB_CB(skb)->sacked & TCPCB_RETRANS) &&
	       tcp_tsopt_ecr_before(tp, tcp_skb_timestamp(skb));
}

/* Nothing was retransmitted or returned timestamp is less
 * than timestamp of the first retransmission.
 */
static inline bool tcp_packet_delayed(const struct tcp_sock *tp)
{
	return tp->retrans_stamp &&
	       tcp_tsopt_ecr_before(tp, tp->retrans_stamp);
}

/* Undo procedures. */

/* We can clear retrans_stamp when there are no retransmissions in the
 * window. It would seem that it is trivially available for us in
 * tp->retrans_out, however, that kind of assumptions doesn't consider
 * what will happen if errors occur when sending retransmission for the
 * second time. ...It could the that such segment has only
 * TCPCB_EVER_RETRANS set at the present time. It seems that checking
 * the head skb is enough except for some reneging corner cases that
 * are not worth the effort.
 *
 * Main reason for all this complexity is the fact that connection dying
 * time now depends on the validity of the retrans_stamp, in particular,
 * that successive retransmissions of a segment must not advance
 * retrans_stamp under any conditions.
 */
static bool tcp_any_retrans_done(const struct sock *sk)
{
	const struct tcp_sock *tp = tcp_sk(sk);
	struct sk_buff *skb;

	if (tp->retrans_out)
		return true;

	skb = tcp_rtx_queue_head(sk);
	if (unlikely(skb && TCP_SKB_CB(skb)->sacked & TCPCB_EVER_RETRANS))
		return true;

	return false;
}

static void DBGUNDO(struct sock *sk, const char *msg)
{
#if FASTRETRANS_DEBUG > 1
	struct tcp_sock *tp = tcp_sk(sk);
	struct inet_sock *inet = inet_sk(sk);

	if (sk->sk_family == AF_INET) {
		pr_debug("Undo %s %pI4/%u c%u l%u ss%u/%u p%u\n",
			 msg,
			 &inet->inet_daddr, ntohs(inet->inet_dport),
			 tp->snd_cwnd, tcp_left_out(tp),
			 tp->snd_ssthresh, tp->prior_ssthresh,
			 tp->packets_out);
	}
#if IS_ENABLED(CONFIG_IPV6)
	else if (sk->sk_family == AF_INET6) {
		pr_debug("Undo %s %pI6/%u c%u l%u ss%u/%u p%u\n",
			 msg,
			 &sk->sk_v6_daddr, ntohs(inet->inet_dport),
			 tp->snd_cwnd, tcp_left_out(tp),
			 tp->snd_ssthresh, tp->prior_ssthresh,
			 tp->packets_out);
	}
#endif
#endif
}

static void tcp_undo_cwnd_reduction(struct sock *sk, bool unmark_loss)
{
	struct tcp_sock *tp = tcp_sk(sk);

	if (unmark_loss) {
		struct sk_buff *skb;

		skb_rbtree_walk(skb, &sk->tcp_rtx_queue) {
			TCP_SKB_CB(skb)->sacked &= ~TCPCB_LOST;
		}
		tp->lost_out = 0;
		tcp_clear_all_retrans_hints(tp);
	}

	if (tp->prior_ssthresh) {
		const struct inet_connection_sock *icsk = inet_csk(sk);

		tp->snd_cwnd = icsk->icsk_ca_ops->undo_cwnd(sk);

		if (tp->prior_ssthresh > tp->snd_ssthresh) {
			tp->snd_ssthresh = tp->prior_ssthresh;
			tcp_ecn_withdraw_cwr(tp);
		}
	}
	tp->snd_cwnd_stamp = tcp_jiffies32;
	tp->undo_marker = 0;
	tp->rack.advanced = 1; /* Force RACK to re-exam losses */
}

static inline bool tcp_may_undo(const struct tcp_sock *tp)
{
	return tp->undo_marker && (!tp->undo_retrans || tcp_packet_delayed(tp));
}

/* People celebrate: "We love our President!" */
static bool tcp_try_undo_recovery(struct sock *sk)
{
	struct tcp_sock *tp = tcp_sk(sk);

	if (tcp_may_undo(tp)) {
		int mib_idx;

		/* Happy end! We did not retransmit anything
		 * or our original transmission succeeded.
		 */
		DBGUNDO(sk, inet_csk(sk)->icsk_ca_state == TCP_CA_Loss ? "loss" : "retrans");
		tcp_undo_cwnd_reduction(sk, false);
		if (inet_csk(sk)->icsk_ca_state == TCP_CA_Loss)
			mib_idx = LINUX_MIB_TCPLOSSUNDO;
		else
			mib_idx = LINUX_MIB_TCPFULLUNDO;

		NET_INC_STATS(sock_net(sk), mib_idx);
	} else if (tp->rack.reo_wnd_persist) {
		tp->rack.reo_wnd_persist--;
	}
	if (tp->snd_una == tp->high_seq && tcp_is_reno(tp)) {
		/* Hold old state until something *above* high_seq
		 * is ACKed. For Reno it is MUST to prevent false
		 * fast retransmits (RFC2582). SACK TCP is safe. */
		if (!tcp_any_retrans_done(sk))
			tp->retrans_stamp = 0;
		return true;
	}
	tcp_set_ca_state(sk, TCP_CA_Open);
	tp->is_sack_reneg = 0;
	return false;
}

/* Try to undo cwnd reduction, because D-SACKs acked all retransmitted data */
static bool tcp_try_undo_dsack(struct sock *sk)
{
	struct tcp_sock *tp = tcp_sk(sk);

	if (tp->undo_marker && !tp->undo_retrans) {
		tp->rack.reo_wnd_persist = min(TCP_RACK_RECOVERY_THRESH,
					       tp->rack.reo_wnd_persist + 1);
		DBGUNDO(sk, "D-SACK");
		tcp_undo_cwnd_reduction(sk, false);
		NET_INC_STATS(sock_net(sk), LINUX_MIB_TCPDSACKUNDO);
		return true;
	}
	return false;
}

/* Undo during loss recovery after partial ACK or using F-RTO. */
static bool tcp_try_undo_loss(struct sock *sk, bool frto_undo)
{
	struct tcp_sock *tp = tcp_sk(sk);

	if (frto_undo || tcp_may_undo(tp)) {
		tcp_undo_cwnd_reduction(sk, true);

		DBGUNDO(sk, "partial loss");
		NET_INC_STATS(sock_net(sk), LINUX_MIB_TCPLOSSUNDO);
		if (frto_undo)
			NET_INC_STATS(sock_net(sk),
					LINUX_MIB_TCPSPURIOUSRTOS);
		inet_csk(sk)->icsk_retransmits = 0;
		if (frto_undo || tcp_is_sack(tp)) {
			tcp_set_ca_state(sk, TCP_CA_Open);
			tp->is_sack_reneg = 0;
		}
		return true;
	}
	return false;
}

/* The cwnd reduction in CWR and Recovery uses the PRR algorithm in RFC 6937.
 * It computes the number of packets to send (sndcnt) based on packets newly
 * delivered:
 *   1) If the packets in flight is larger than ssthresh, PRR spreads the
 *	cwnd reductions across a full RTT.
 *   2) Otherwise PRR uses packet conservation to send as much as delivered.
 *      But when SND_UNA is acked without further losses,
 *      slow starts cwnd up to ssthresh to speed up the recovery.
 */
static void tcp_init_cwnd_reduction(struct sock *sk)
{
	struct tcp_sock *tp = tcp_sk(sk);

	tp->high_seq = tp->snd_nxt;
	tp->tlp_high_seq = 0;
	tp->snd_cwnd_cnt = 0;
	tp->prior_cwnd = tp->snd_cwnd;
	tp->prr_delivered = 0;
	tp->prr_out = 0;
	tp->snd_ssthresh = inet_csk(sk)->icsk_ca_ops->ssthresh(sk);
	tcp_ecn_queue_cwr(tp);
}

void tcp_cwnd_reduction(struct sock *sk, int newly_acked_sacked, int newly_lost, int flag)
{
	struct tcp_sock *tp = tcp_sk(sk);
	int sndcnt = 0;
	int delta = tp->snd_ssthresh - tcp_packets_in_flight(tp);

	if (newly_acked_sacked <= 0 || WARN_ON_ONCE(!tp->prior_cwnd))
		return;

	tp->prr_delivered += newly_acked_sacked;
	if (delta < 0) {
		u64 dividend = (u64)tp->snd_ssthresh * tp->prr_delivered +
			       tp->prior_cwnd - 1;
		sndcnt = div_u64(dividend, tp->prior_cwnd) - tp->prr_out;
	} else if (flag & FLAG_SND_UNA_ADVANCED && !newly_lost) {
		sndcnt = min_t(int, delta,
			       max_t(int, tp->prr_delivered - tp->prr_out,
				     newly_acked_sacked) + 1);
	} else {
		sndcnt = min(delta, newly_acked_sacked);
	}
	/* Force a fast retransmit upon entering fast recovery */
	sndcnt = max(sndcnt, (tp->prr_out ? 0 : 1));
	tp->snd_cwnd = tcp_packets_in_flight(tp) + sndcnt;
}

static inline void tcp_end_cwnd_reduction(struct sock *sk)
{
	struct tcp_sock *tp = tcp_sk(sk);

	if (inet_csk(sk)->icsk_ca_ops->cong_control)
		return;

	/* Reset cwnd to ssthresh in CWR or Recovery (unless it's undone) */
	if (tp->snd_ssthresh < TCP_INFINITE_SSTHRESH &&
	    (inet_csk(sk)->icsk_ca_state == TCP_CA_CWR || tp->undo_marker)) {
		tp->snd_cwnd = tp->snd_ssthresh;
		tp->snd_cwnd_stamp = tcp_jiffies32;
	}
	tcp_ca_event(sk, CA_EVENT_COMPLETE_CWR);
}

/* Enter CWR state. Disable cwnd undo since congestion is proven with ECN */
void tcp_enter_cwr(struct sock *sk)
{
	struct tcp_sock *tp = tcp_sk(sk);

	tp->prior_ssthresh = 0;
	if (inet_csk(sk)->icsk_ca_state < TCP_CA_CWR) {
		tp->undo_marker = 0;
		tcp_init_cwnd_reduction(sk);
		tcp_set_ca_state(sk, TCP_CA_CWR);
	}
}
EXPORT_SYMBOL(tcp_enter_cwr);

static void tcp_try_keep_open(struct sock *sk)
{
	struct tcp_sock *tp = tcp_sk(sk);
	int state = TCP_CA_Open;

	if (tcp_left_out(tp) || tcp_any_retrans_done(sk))
		state = TCP_CA_Disorder;

	if (inet_csk(sk)->icsk_ca_state != state) {
		tcp_set_ca_state(sk, state);
		tp->high_seq = tp->snd_nxt;
	}
}

static void tcp_try_to_open(struct sock *sk, int flag)
{
	struct tcp_sock *tp = tcp_sk(sk);

	tcp_verify_left_out(tp);

	if (!tcp_any_retrans_done(sk))
		tp->retrans_stamp = 0;

	if (flag & FLAG_ECE)
		tcp_enter_cwr(sk);

	if (inet_csk(sk)->icsk_ca_state != TCP_CA_CWR) {
		tcp_try_keep_open(sk);
	}
}

static void tcp_mtup_probe_failed(struct sock *sk)
{
	struct inet_connection_sock *icsk = inet_csk(sk);

	icsk->icsk_mtup.search_high = icsk->icsk_mtup.probe_size - 1;
	icsk->icsk_mtup.probe_size = 0;
	NET_INC_STATS(sock_net(sk), LINUX_MIB_TCPMTUPFAIL);
}

static void tcp_mtup_probe_success(struct sock *sk)
{
	struct tcp_sock *tp = tcp_sk(sk);
	struct inet_connection_sock *icsk = inet_csk(sk);

	/* FIXME: breaks with very large cwnd */
	tp->prior_ssthresh = tcp_current_ssthresh(sk);
	tp->snd_cwnd = tp->snd_cwnd *
		       tcp_mss_to_mtu(sk, tp->mss_cache) /
		       icsk->icsk_mtup.probe_size;
	tp->snd_cwnd_cnt = 0;
	tp->snd_cwnd_stamp = tcp_jiffies32;
	tp->snd_ssthresh = tcp_current_ssthresh(sk);

	icsk->icsk_mtup.search_low = icsk->icsk_mtup.probe_size;
	icsk->icsk_mtup.probe_size = 0;
	tcp_sync_mss(sk, icsk->icsk_pmtu_cookie);
	NET_INC_STATS(sock_net(sk), LINUX_MIB_TCPMTUPSUCCESS);
}

/* Do a simple retransmit without using the backoff mechanisms in
 * tcp_timer. This is used for path mtu discovery.
 * The socket is already locked here.
 */
void tcp_simple_retransmit(struct sock *sk)
{
	const struct inet_connection_sock *icsk = inet_csk(sk);
	struct tcp_sock *tp = tcp_sk(sk);
	struct sk_buff *skb;
	int mss;

	/* A fastopen SYN request is stored as two separate packets within
	 * the retransmit queue, this is done by tcp_send_syn_data().
	 * As a result simply checking the MSS of the frames in the queue
	 * will not work for the SYN packet.
	 *
	 * Us being here is an indication of a path MTU issue so we can
	 * assume that the fastopen SYN was lost and just mark all the
	 * frames in the retransmit queue as lost. We will use an MSS of
	 * -1 to mark all frames as lost, otherwise compute the current MSS.
	 */
	if (tp->syn_data && sk->sk_state == TCP_SYN_SENT)
		mss = -1;
	else
		mss = tcp_current_mss(sk);

	skb_rbtree_walk(skb, &sk->tcp_rtx_queue) {
		if (tcp_skb_seglen(skb) > mss)
			tcp_mark_skb_lost(sk, skb);
	}

	tcp_clear_retrans_hints_partial(tp);

	if (!tp->lost_out)
		return;

	if (tcp_is_reno(tp))
		tcp_limit_reno_sacked(tp);

	tcp_verify_left_out(tp);

	/* Don't muck with the congestion window here.
	 * Reason is that we do not increase amount of _data_
	 * in network, but units changed and effective
	 * cwnd/ssthresh really reduced now.
	 */
	if (icsk->icsk_ca_state != TCP_CA_Loss) {
		tp->high_seq = tp->snd_nxt;
		tp->snd_ssthresh = tcp_current_ssthresh(sk);
		tp->prior_ssthresh = 0;
		tp->undo_marker = 0;
		tcp_set_ca_state(sk, TCP_CA_Loss);
	}
	tcp_xmit_retransmit_queue(sk);
}
EXPORT_SYMBOL(tcp_simple_retransmit);

void tcp_enter_recovery(struct sock *sk, bool ece_ack)
{
	struct tcp_sock *tp = tcp_sk(sk);
	int mib_idx;

	if (tcp_is_reno(tp))
		mib_idx = LINUX_MIB_TCPRENORECOVERY;
	else
		mib_idx = LINUX_MIB_TCPSACKRECOVERY;

	NET_INC_STATS(sock_net(sk), mib_idx);

	tp->prior_ssthresh = 0;
	tcp_init_undo(tp);

	if (!tcp_in_cwnd_reduction(sk)) {
		if (!ece_ack)
			tp->prior_ssthresh = tcp_current_ssthresh(sk);
		tcp_init_cwnd_reduction(sk);
	}
	tcp_set_ca_state(sk, TCP_CA_Recovery);
}

/* Process an ACK in CA_Loss state. Move to CA_Open if lost data are
 * recovered or spurious. Otherwise retransmits more on partial ACKs.
 */
static void tcp_process_loss(struct sock *sk, int flag, int num_dupack,
			     int *rexmit)
{
	struct tcp_sock *tp = tcp_sk(sk);
	bool recovered = !before(tp->snd_una, tp->high_seq);

	if ((flag & FLAG_SND_UNA_ADVANCED || rcu_access_pointer(tp->fastopen_rsk)) &&
	    tcp_try_undo_loss(sk, false))
		return;

	if (tp->frto) { /* F-RTO RFC5682 sec 3.1 (sack enhanced version). */
		/* Step 3.b. A timeout is spurious if not all data are
		 * lost, i.e., never-retransmitted data are (s)acked.
		 */
		if ((flag & FLAG_ORIG_SACK_ACKED) &&
		    tcp_try_undo_loss(sk, true))
			return;

		if (after(tp->snd_nxt, tp->high_seq)) {
			if (flag & FLAG_DATA_SACKED || num_dupack)
				tp->frto = 0; /* Step 3.a. loss was real */
		} else if (flag & FLAG_SND_UNA_ADVANCED && !recovered) {
			tp->high_seq = tp->snd_nxt;
			/* Step 2.b. Try send new data (but deferred until cwnd
			 * is updated in tcp_ack()). Otherwise fall back to
			 * the conventional recovery.
			 */
			if (!tcp_write_queue_empty(sk) &&
			    after(tcp_wnd_end(tp), tp->snd_nxt)) {
				*rexmit = REXMIT_NEW;
				return;
			}
			tp->frto = 0;
		}
	}

	if (recovered) {
		/* F-RTO RFC5682 sec 3.1 step 2.a and 1st part of step 3.a */
		tcp_try_undo_recovery(sk);
		return;
	}
	if (tcp_is_reno(tp)) {
		/* A Reno DUPACK means new data in F-RTO step 2.b above are
		 * delivered. Lower inflight to clock out (re)tranmissions.
		 */
		if (after(tp->snd_nxt, tp->high_seq) && num_dupack)
			tcp_add_reno_sack(sk, num_dupack, flag & FLAG_ECE);
		else if (flag & FLAG_SND_UNA_ADVANCED)
			tcp_reset_reno_sack(tp);
	}
	*rexmit = REXMIT_LOST;
}

static bool tcp_force_fast_retransmit(struct sock *sk)
{
	struct tcp_sock *tp = tcp_sk(sk);

	return after(tcp_highest_sack_seq(tp),
		     tp->snd_una + tp->reordering * tp->mss_cache);
}

/* Undo during fast recovery after partial ACK. */
static bool tcp_try_undo_partial(struct sock *sk, u32 prior_snd_una,
				 bool *do_lost)
{
	struct tcp_sock *tp = tcp_sk(sk);

	if (tp->undo_marker && tcp_packet_delayed(tp)) {
		/* Plain luck! Hole if filled with delayed
		 * packet, rather than with a retransmit. Check reordering.
		 */
		tcp_check_sack_reordering(sk, prior_snd_una, 1);

		/* We are getting evidence that the reordering degree is higher
		 * than we realized. If there are no retransmits out then we
		 * can undo. Otherwise we clock out new packets but do not
		 * mark more packets lost or retransmit more.
		 */
		if (tp->retrans_out)
			return true;

		if (!tcp_any_retrans_done(sk))
			tp->retrans_stamp = 0;

		DBGUNDO(sk, "partial recovery");
		tcp_undo_cwnd_reduction(sk, true);
		NET_INC_STATS(sock_net(sk), LINUX_MIB_TCPPARTIALUNDO);
		tcp_try_keep_open(sk);
	} else {
		/* Partial ACK arrived. Force fast retransmit. */
		*do_lost = tcp_force_fast_retransmit(sk);
	}
	return false;
}

static void tcp_identify_packet_loss(struct sock *sk, int *ack_flag)
{
	struct tcp_sock *tp = tcp_sk(sk);

	if (tcp_rtx_queue_empty(sk))
		return;

	if (unlikely(tcp_is_reno(tp))) {
		tcp_newreno_mark_lost(sk, *ack_flag & FLAG_SND_UNA_ADVANCED);
	} else if (tcp_is_rack(sk)) {
		u32 prior_retrans = tp->retrans_out;

		if (tcp_rack_mark_lost(sk))
			*ack_flag &= ~FLAG_SET_XMIT_TIMER;
		if (prior_retrans > tp->retrans_out)
			*ack_flag |= FLAG_LOST_RETRANS;
	}
}

/* Process an event, which can update packets-in-flight not trivially.
 * Main goal of this function is to calculate new estimate for left_out,
 * taking into account both packets sitting in receiver's buffer and
 * packets lost by network.
 *
 * Besides that it updates the congestion state when packet loss or ECN
 * is detected. But it does not reduce the cwnd, it is done by the
 * congestion control later.
 *
 * It does _not_ decide what to send, it is made in function
 * tcp_xmit_retransmit_queue().
 */
static void tcp_fastretrans_alert(struct sock *sk, const u32 prior_snd_una,
				  int num_dupack, int *ack_flag, int *rexmit)
{
	struct inet_connection_sock *icsk = inet_csk(sk);
	struct tcp_sock *tp = tcp_sk(sk);
	int fast_rexmit = 0, flag = *ack_flag;
	bool ece_ack = flag & FLAG_ECE;
	bool do_lost = num_dupack || ((flag & FLAG_DATA_SACKED) &&
				      tcp_force_fast_retransmit(sk));

	if (!tp->packets_out && tp->sacked_out)
		tp->sacked_out = 0;

	/* Now state machine starts.
	 * A. ECE, hence prohibit cwnd undoing, the reduction is required. */
	if (ece_ack)
		tp->prior_ssthresh = 0;

	/* B. In all the states check for reneging SACKs. */
	if (tcp_check_sack_reneging(sk, flag))
		return;

	/* C. Check consistency of the current state. */
	tcp_verify_left_out(tp);

	/* D. Check state exit conditions. State can be terminated
	 *    when high_seq is ACKed. */
	if (icsk->icsk_ca_state == TCP_CA_Open) {
		WARN_ON(tp->retrans_out != 0 && !tp->syn_data);
		tp->retrans_stamp = 0;
	} else if (!before(tp->snd_una, tp->high_seq)) {
		switch (icsk->icsk_ca_state) {
		case TCP_CA_CWR:
			/* CWR is to be held something *above* high_seq
			 * is ACKed for CWR bit to reach receiver. */
			if (tp->snd_una != tp->high_seq) {
				tcp_end_cwnd_reduction(sk);
				tcp_set_ca_state(sk, TCP_CA_Open);
			}
			break;

		case TCP_CA_Recovery:
			if (tcp_is_reno(tp))
				tcp_reset_reno_sack(tp);
			if (tcp_try_undo_recovery(sk))
				return;
			tcp_end_cwnd_reduction(sk);
			break;
		}
	}

	/* E. Process state. */
	switch (icsk->icsk_ca_state) {
	case TCP_CA_Recovery:
		if (!(flag & FLAG_SND_UNA_ADVANCED)) {
			if (tcp_is_reno(tp))
				tcp_add_reno_sack(sk, num_dupack, ece_ack);
		} else if (tcp_try_undo_partial(sk, prior_snd_una, &do_lost))
			return;

		if (tcp_try_undo_dsack(sk))
			tcp_try_keep_open(sk);

		tcp_identify_packet_loss(sk, ack_flag);
		if (icsk->icsk_ca_state != TCP_CA_Recovery) {
			if (!tcp_time_to_recover(sk, flag))
				return;
			/* Undo reverts the recovery state. If loss is evident,
			 * starts a new recovery (e.g. reordering then loss);
			 */
			tcp_enter_recovery(sk, ece_ack);
		}
		break;
	case TCP_CA_Loss:
		tcp_process_loss(sk, flag, num_dupack, rexmit);
		tcp_identify_packet_loss(sk, ack_flag);
		if (!(icsk->icsk_ca_state == TCP_CA_Open ||
		      (*ack_flag & FLAG_LOST_RETRANS)))
			return;
		/* Change state if cwnd is undone or retransmits are lost */
		fallthrough;
	default:
		if (tcp_is_reno(tp)) {
			if (flag & FLAG_SND_UNA_ADVANCED)
				tcp_reset_reno_sack(tp);
			tcp_add_reno_sack(sk, num_dupack, ece_ack);
		}

		if (icsk->icsk_ca_state <= TCP_CA_Disorder)
			tcp_try_undo_dsack(sk);

		tcp_identify_packet_loss(sk, ack_flag);
		if (!tcp_time_to_recover(sk, flag)) {
			tcp_try_to_open(sk, flag);
			return;
		}

		/* MTU probe failure: don't reduce cwnd */
		if (icsk->icsk_ca_state < TCP_CA_CWR &&
		    icsk->icsk_mtup.probe_size &&
		    tp->snd_una == tp->mtu_probe.probe_seq_start) {
			tcp_mtup_probe_failed(sk);
			/* Restores the reduction we did in tcp_mtup_probe() */
			tp->snd_cwnd++;
			tcp_simple_retransmit(sk);
			return;
		}

		/* Otherwise enter Recovery state */
		tcp_enter_recovery(sk, ece_ack);
		fast_rexmit = 1;
	}

	if (!tcp_is_rack(sk) && do_lost)
		tcp_update_scoreboard(sk, fast_rexmit);
	*rexmit = REXMIT_LOST;
}

static void tcp_update_rtt_min(struct sock *sk, u32 rtt_us, const int flag)
{
	u32 wlen = sock_net(sk)->ipv4.sysctl_tcp_min_rtt_wlen * HZ;
	struct tcp_sock *tp = tcp_sk(sk);

	if ((flag & FLAG_ACK_MAYBE_DELAYED) && rtt_us > tcp_min_rtt(tp)) {
		/* If the remote keeps returning delayed ACKs, eventually
		 * the min filter would pick it up and overestimate the
		 * prop. delay when it expires. Skip suspected delayed ACKs.
		 */
		return;
	}
	minmax_running_min(&tp->rtt_min, wlen, tcp_jiffies32,
			   rtt_us ? : jiffies_to_usecs(1));
}

static bool tcp_ack_update_rtt(struct sock *sk, const int flag,
			       long seq_rtt_us, long sack_rtt_us,
			       long ca_rtt_us, struct rate_sample *rs)
{
	const struct tcp_sock *tp = tcp_sk(sk);

	/* Prefer RTT measured from ACK's timing to TS-ECR. This is because
	 * broken middle-boxes or peers may corrupt TS-ECR fields. But
	 * Karn's algorithm forbids taking RTT if some retransmitted data
	 * is acked (RFC6298).
	 */
	if (seq_rtt_us < 0)
		seq_rtt_us = sack_rtt_us;

	/* RTTM Rule: A TSecr value received in a segment is used to
	 * update the averaged RTT measurement only if the segment
	 * acknowledges some new data, i.e., only if it advances the
	 * left edge of the send window.
	 * See draft-ietf-tcplw-high-performance-00, section 3.3.
	 */
	if (seq_rtt_us < 0 && tp->rx_opt.saw_tstamp && tp->rx_opt.rcv_tsecr &&
	    flag & FLAG_ACKED) {
		u32 delta = tcp_time_stamp(tp) - tp->rx_opt.rcv_tsecr;

		if (likely(delta < INT_MAX / (USEC_PER_SEC / TCP_TS_HZ))) {
			if (!delta)
				delta = 1;
			seq_rtt_us = delta * (USEC_PER_SEC / TCP_TS_HZ);
			ca_rtt_us = seq_rtt_us;
		}
	}
	rs->rtt_us = ca_rtt_us; /* RTT of last (S)ACKed packet (or -1) */
	if (seq_rtt_us < 0)
		return false;

	/* ca_rtt_us >= 0 is counting on the invariant that ca_rtt_us is
	 * always taken together with ACK, SACK, or TS-opts. Any negative
	 * values will be skipped with the seq_rtt_us < 0 check above.
	 */
	tcp_update_rtt_min(sk, ca_rtt_us, flag);
	tcp_rtt_estimator(sk, seq_rtt_us);
	tcp_set_rto(sk);

	/* RFC6298: only reset backoff on valid RTT measurement. */
	inet_csk(sk)->icsk_backoff = 0;
	return true;
}

/* Compute time elapsed between (last) SYNACK and the ACK completing 3WHS. */
void tcp_synack_rtt_meas(struct sock *sk, struct request_sock *req)
{
	struct rate_sample rs;
	long rtt_us = -1L;

	if (req && !req->num_retrans && tcp_rsk(req)->snt_synack)
		rtt_us = tcp_stamp_us_delta(tcp_clock_us(), tcp_rsk(req)->snt_synack);

	tcp_ack_update_rtt(sk, FLAG_SYN_ACKED, rtt_us, -1L, rtt_us, &rs);
}


static void tcp_cong_avoid(struct sock *sk, u32 ack, u32 acked)
{
	const struct inet_connection_sock *icsk = inet_csk(sk);

	icsk->icsk_ca_ops->cong_avoid(sk, ack, acked);
	tcp_sk(sk)->snd_cwnd_stamp = tcp_jiffies32;
}

/* Restart timer after forward progress on connection.
 * RFC2988 recommends to restart timer to now+rto.
 */
void tcp_rearm_rto(struct sock *sk)
{
	const struct inet_connection_sock *icsk = inet_csk(sk);
	struct tcp_sock *tp = tcp_sk(sk);

	/* If the retrans timer is currently being used by Fast Open
	 * for SYN-ACK retrans purpose, stay put.
	 */
	if (rcu_access_pointer(tp->fastopen_rsk))
		return;

	if (!tp->packets_out) {
		inet_csk_clear_xmit_timer(sk, ICSK_TIME_RETRANS);
	} else {
		u32 rto = inet_csk(sk)->icsk_rto;
		/* Offset the time elapsed after installing regular RTO */
		if (icsk->icsk_pending == ICSK_TIME_REO_TIMEOUT ||
		    icsk->icsk_pending == ICSK_TIME_LOSS_PROBE) {
			s64 delta_us = tcp_rto_delta_us(sk);
			/* delta_us may not be positive if the socket is locked
			 * when the retrans timer fires and is rescheduled.
			 */
			rto = usecs_to_jiffies(max_t(int, delta_us, 1));
		}
		tcp_reset_xmit_timer(sk, ICSK_TIME_RETRANS, rto,
				     TCP_RTO_MAX);
	}
}

/* Try to schedule a loss probe; if that doesn't work, then schedule an RTO. */
static void tcp_set_xmit_timer(struct sock *sk)
{
	if (!tcp_schedule_loss_probe(sk, true))
		tcp_rearm_rto(sk);
}

/* If we get here, the whole TSO packet has not been acked. */
static u32 tcp_tso_acked(struct sock *sk, struct sk_buff *skb)
{
	struct tcp_sock *tp = tcp_sk(sk);
	u32 packets_acked;

	BUG_ON(!after(TCP_SKB_CB(skb)->end_seq, tp->snd_una));

	packets_acked = tcp_skb_pcount(skb);
	if (tcp_trim_head(sk, skb, tp->snd_una - TCP_SKB_CB(skb)->seq))
		return 0;
	packets_acked -= tcp_skb_pcount(skb);

	if (packets_acked) {
		BUG_ON(tcp_skb_pcount(skb) == 0);
		BUG_ON(!before(TCP_SKB_CB(skb)->seq, TCP_SKB_CB(skb)->end_seq));
	}

	return packets_acked;
}

static void tcp_ack_tstamp(struct sock *sk, struct sk_buff *skb,
			   const struct sk_buff *ack_skb, u32 prior_snd_una)
{
	const struct skb_shared_info *shinfo;

	/* Avoid cache line misses to get skb_shinfo() and shinfo->tx_flags */
	if (likely(!TCP_SKB_CB(skb)->txstamp_ack))
		return;

	shinfo = skb_shinfo(skb);
	if (!before(shinfo->tskey, prior_snd_una) &&
	    before(shinfo->tskey, tcp_sk(sk)->snd_una)) {
		tcp_skb_tsorted_save(skb) {
			__skb_tstamp_tx(skb, ack_skb, NULL, sk, SCM_TSTAMP_ACK);
		} tcp_skb_tsorted_restore(skb);
	}
}

/* Remove acknowledged frames from the retransmission queue. If our packet
 * is before the ack sequence we can discard it as it's confirmed to have
 * arrived at the other end.
 */
static int tcp_clean_rtx_queue(struct sock *sk, const struct sk_buff *ack_skb,
			       u32 prior_fack, u32 prior_snd_una,
			       struct tcp_sacktag_state *sack, bool ece_ack)
{
	const struct inet_connection_sock *icsk = inet_csk(sk);
	u64 first_ackt, last_ackt;
	struct tcp_sock *tp = tcp_sk(sk);
	u32 prior_sacked = tp->sacked_out;
	u32 reord = tp->snd_nxt; /* lowest acked un-retx un-sacked seq */
	struct sk_buff *skb, *next;
	bool fully_acked = true;
	long sack_rtt_us = -1L;
	long seq_rtt_us = -1L;
	long ca_rtt_us = -1L;
	u32 pkts_acked = 0;
	u32 last_in_flight = 0;
	bool rtt_update;
	int flag = 0;

	first_ackt = 0;

	for (skb = skb_rb_first(&sk->tcp_rtx_queue); skb; skb = next) {
		struct tcp_skb_cb *scb = TCP_SKB_CB(skb);
		const u32 start_seq = scb->seq;
		u8 sacked = scb->sacked;
		u32 acked_pcount;

		/* Determine how many packets and what bytes were acked, tso and else */
		if (after(scb->end_seq, tp->snd_una)) {
			if (tcp_skb_pcount(skb) == 1 ||
			    !after(tp->snd_una, scb->seq))
				break;

			acked_pcount = tcp_tso_acked(sk, skb);
			if (!acked_pcount)
				break;
			fully_acked = false;
		} else {
			acked_pcount = tcp_skb_pcount(skb);
		}

		if (unlikely(sacked & TCPCB_RETRANS)) {
			if (sacked & TCPCB_SACKED_RETRANS)
				tp->retrans_out -= acked_pcount;
			flag |= FLAG_RETRANS_DATA_ACKED;
		} else if (!(sacked & TCPCB_SACKED_ACKED)) {
			last_ackt = tcp_skb_timestamp_us(skb);
			WARN_ON_ONCE(last_ackt == 0);
			if (!first_ackt)
				first_ackt = last_ackt;

			last_in_flight = TCP_SKB_CB(skb)->tx.in_flight;
			if (before(start_seq, reord))
				reord = start_seq;
			if (!after(scb->end_seq, tp->high_seq))
				flag |= FLAG_ORIG_SACK_ACKED;
		}

		if (sacked & TCPCB_SACKED_ACKED) {
			tp->sacked_out -= acked_pcount;
		} else if (tcp_is_sack(tp)) {
			tcp_count_delivered(tp, acked_pcount, ece_ack);
			if (!tcp_skb_spurious_retrans(tp, skb))
				tcp_rack_advance(tp, sacked, scb->end_seq,
						 tcp_skb_timestamp_us(skb));
		}
		if (sacked & TCPCB_LOST)
			tp->lost_out -= acked_pcount;

		tp->packets_out -= acked_pcount;
		pkts_acked += acked_pcount;
		tcp_rate_skb_delivered(sk, skb, sack->rate);

		/* Initial outgoing SYN's get put onto the write_queue
		 * just like anything else we transmit.  It is not
		 * true data, and if we misinform our callers that
		 * this ACK acks real data, we will erroneously exit
		 * connection startup slow start one packet too
		 * quickly.  This is severely frowned upon behavior.
		 */
		if (likely(!(scb->tcp_flags & TCPHDR_SYN))) {
			flag |= FLAG_DATA_ACKED;
		} else {
			flag |= FLAG_SYN_ACKED;
			tp->retrans_stamp = 0;
		}

		if (!fully_acked)
			break;

		tcp_ack_tstamp(sk, skb, ack_skb, prior_snd_una);

		next = skb_rb_next(skb);
		if (unlikely(skb == tp->retransmit_skb_hint))
			tp->retransmit_skb_hint = NULL;
		if (unlikely(skb == tp->lost_skb_hint))
			tp->lost_skb_hint = NULL;
		tcp_highest_sack_replace(sk, skb, next);
		tcp_rtx_queue_unlink_and_free(skb, sk);
	}

	if (!skb)
		tcp_chrono_stop(sk, TCP_CHRONO_BUSY);

	if (likely(between(tp->snd_up, prior_snd_una, tp->snd_una)))
		tp->snd_up = tp->snd_una;

	if (skb) {
		tcp_ack_tstamp(sk, skb, ack_skb, prior_snd_una);
		if (TCP_SKB_CB(skb)->sacked & TCPCB_SACKED_ACKED)
			flag |= FLAG_SACK_RENEGING;
	}

	if (likely(first_ackt) && !(flag & FLAG_RETRANS_DATA_ACKED)) {
		seq_rtt_us = tcp_stamp_us_delta(tp->tcp_mstamp, first_ackt);
		ca_rtt_us = tcp_stamp_us_delta(tp->tcp_mstamp, last_ackt);

		if (pkts_acked == 1 && last_in_flight < tp->mss_cache &&
		    last_in_flight && !prior_sacked && fully_acked &&
		    sack->rate->prior_delivered + 1 == tp->delivered &&
		    !(flag & (FLAG_CA_ALERT | FLAG_SYN_ACKED))) {
			/* Conservatively mark a delayed ACK. It's typically
			 * from a lone runt packet over the round trip to
			 * a receiver w/o out-of-order or CE events.
			 */
			flag |= FLAG_ACK_MAYBE_DELAYED;
		}
	}
	if (sack->first_sackt) {
		sack_rtt_us = tcp_stamp_us_delta(tp->tcp_mstamp, sack->first_sackt);
		ca_rtt_us = tcp_stamp_us_delta(tp->tcp_mstamp, sack->last_sackt);
	}
	rtt_update = tcp_ack_update_rtt(sk, flag, seq_rtt_us, sack_rtt_us,
					ca_rtt_us, sack->rate);

	if (flag & FLAG_ACKED) {
		flag |= FLAG_SET_XMIT_TIMER;  /* set TLP or RTO timer */
		if (unlikely(icsk->icsk_mtup.probe_size &&
			     !after(tp->mtu_probe.probe_seq_end, tp->snd_una))) {
			tcp_mtup_probe_success(sk);
		}

		if (tcp_is_reno(tp)) {
			tcp_remove_reno_sacks(sk, pkts_acked, ece_ack);

			/* If any of the cumulatively ACKed segments was
			 * retransmitted, non-SACK case cannot confirm that
			 * progress was due to original transmission due to
			 * lack of TCPCB_SACKED_ACKED bits even if some of
			 * the packets may have been never retransmitted.
			 */
			if (flag & FLAG_RETRANS_DATA_ACKED)
				flag &= ~FLAG_ORIG_SACK_ACKED;
		} else {
			int delta;

			/* Non-retransmitted hole got filled? That's reordering */
			if (before(reord, prior_fack))
				tcp_check_sack_reordering(sk, reord, 0);

			delta = prior_sacked - tp->sacked_out;
			tp->lost_cnt_hint -= min(tp->lost_cnt_hint, delta);
		}
	} else if (skb && rtt_update && sack_rtt_us >= 0 &&
		   sack_rtt_us > tcp_stamp_us_delta(tp->tcp_mstamp,
						    tcp_skb_timestamp_us(skb))) {
		/* Do not re-arm RTO if the sack RTT is measured from data sent
		 * after when the head was last (re)transmitted. Otherwise the
		 * timeout may continue to extend in loss recovery.
		 */
		flag |= FLAG_SET_XMIT_TIMER;  /* set TLP or RTO timer */
	}

	if (icsk->icsk_ca_ops->pkts_acked) {
		struct ack_sample sample = { .pkts_acked = pkts_acked,
					     .rtt_us = sack->rate->rtt_us,
					     .in_flight = last_in_flight };

		icsk->icsk_ca_ops->pkts_acked(sk, &sample);
	}

#if FASTRETRANS_DEBUG > 0
	WARN_ON((int)tp->sacked_out < 0);
	WARN_ON((int)tp->lost_out < 0);
	WARN_ON((int)tp->retrans_out < 0);
	if (!tp->packets_out && tcp_is_sack(tp)) {
		icsk = inet_csk(sk);
		if (tp->lost_out) {
			pr_debug("Leak l=%u %d\n",
				 tp->lost_out, icsk->icsk_ca_state);
			tp->lost_out = 0;
		}
		if (tp->sacked_out) {
			pr_debug("Leak s=%u %d\n",
				 tp->sacked_out, icsk->icsk_ca_state);
			tp->sacked_out = 0;
		}
		if (tp->retrans_out) {
			pr_debug("Leak r=%u %d\n",
				 tp->retrans_out, icsk->icsk_ca_state);
			tp->retrans_out = 0;
		}
	}
#endif
	return flag;
}

static void tcp_ack_probe(struct sock *sk)
{
	struct inet_connection_sock *icsk = inet_csk(sk);
	struct sk_buff *head = tcp_send_head(sk);
	const struct tcp_sock *tp = tcp_sk(sk);

	/* Was it a usable window open? */
	if (!head)
		return;
	if (!after(TCP_SKB_CB(head)->end_seq, tcp_wnd_end(tp))) {
		icsk->icsk_backoff = 0;
		icsk->icsk_probes_tstamp = 0;
		inet_csk_clear_xmit_timer(sk, ICSK_TIME_PROBE0);
		/* Socket must be waked up by subsequent tcp_data_snd_check().
		 * This function is not for random using!
		 */
	} else {
		unsigned long when = tcp_probe0_when(sk, TCP_RTO_MAX);

		when = tcp_clamp_probe0_to_user_timeout(sk, when);
		tcp_reset_xmit_timer(sk, ICSK_TIME_PROBE0, when, TCP_RTO_MAX);
	}
}

static inline bool tcp_ack_is_dubious(const struct sock *sk, const int flag)
{
	return !(flag & FLAG_NOT_DUP) || (flag & FLAG_CA_ALERT) ||
		inet_csk(sk)->icsk_ca_state != TCP_CA_Open;
}

/* Decide wheather to run the increase function of congestion control. */
static inline bool tcp_may_raise_cwnd(const struct sock *sk, const int flag)
{
	/* If reordering is high then always grow cwnd whenever data is
	 * delivered regardless of its ordering. Otherwise stay conservative
	 * and only grow cwnd on in-order delivery (RFC5681). A stretched ACK w/
	 * new SACK or ECE mark may first advance cwnd here and later reduce
	 * cwnd in tcp_fastretrans_alert() based on more states.
	 */
	if (tcp_sk(sk)->reordering > sock_net(sk)->ipv4.sysctl_tcp_reordering)
		return flag & FLAG_FORWARD_PROGRESS;

	return flag & FLAG_DATA_ACKED;
}

/* The "ultimate" congestion control function that aims to replace the rigid
 * cwnd increase and decrease control (tcp_cong_avoid,tcp_*cwnd_reduction).
 * It's called toward the end of processing an ACK with precise rate
 * information. All transmission or retransmission are delayed afterwards.
 */
static void tcp_cong_control(struct sock *sk, u32 ack, u32 acked_sacked,
			     int flag, const struct rate_sample *rs)
{
	const struct inet_connection_sock *icsk = inet_csk(sk);

	if (icsk->icsk_ca_ops->cong_control) {
		icsk->icsk_ca_ops->cong_control(sk, rs);
		return;
	}

	if (tcp_in_cwnd_reduction(sk)) {
		/* Reduce cwnd if state mandates */
		tcp_cwnd_reduction(sk, acked_sacked, rs->losses, flag);
	} else if (tcp_may_raise_cwnd(sk, flag)) {
		/* Advance cwnd if state allows */
		tcp_cong_avoid(sk, ack, acked_sacked);
	}
	tcp_update_pacing_rate(sk);
}

/* Check that window update is acceptable.
 * The function assumes that snd_una<=ack<=snd_next.
 */
static inline bool tcp_may_update_window(const struct tcp_sock *tp,
					const u32 ack, const u32 ack_seq,
					const u32 nwin)
{
	return	after(ack, tp->snd_una) ||
		after(ack_seq, tp->snd_wl1) ||
		(ack_seq == tp->snd_wl1 && nwin > tp->snd_wnd);
}

/* If we update tp->snd_una, also update tp->bytes_acked */
static void tcp_snd_una_update(struct tcp_sock *tp, u32 ack)
{
	u32 delta = ack - tp->snd_una;

	sock_owned_by_me((struct sock *)tp);
	tp->bytes_acked += delta;
	tp->snd_una = ack;
}

/* If we update tp->rcv_nxt, also update tp->bytes_received */
static void tcp_rcv_nxt_update(struct tcp_sock *tp, u32 seq)
{
	u32 delta = seq - tp->rcv_nxt;

	sock_owned_by_me((struct sock *)tp);
	tp->bytes_received += delta;
	WRITE_ONCE(tp->rcv_nxt, seq);
}

/* Update our send window.
 *
 * Window update algorithm, described in RFC793/RFC1122 (used in linux-2.2
 * and in FreeBSD. NetBSD's one is even worse.) is wrong.
 */
static int tcp_ack_update_window(struct sock *sk, const struct sk_buff *skb, u32 ack,
				 u32 ack_seq)
{
	struct tcp_sock *tp = tcp_sk(sk);
	int flag = 0;
	u32 nwin = ntohs(tcp_hdr(skb)->window);

	if (likely(!tcp_hdr(skb)->syn))
		nwin <<= tp->rx_opt.snd_wscale;

	if (tcp_may_update_window(tp, ack, ack_seq, nwin)) {
		flag |= FLAG_WIN_UPDATE;
		tcp_update_wl(tp, ack_seq);

		if (tp->snd_wnd != nwin) {
			tp->snd_wnd = nwin;

			/* Note, it is the only place, where
			 * fast path is recovered for sending TCP.
			 */
			tp->pred_flags = 0;
			tcp_fast_path_check(sk);

			if (!tcp_write_queue_empty(sk))
				tcp_slow_start_after_idle_check(sk);

			if (nwin > tp->max_window) {
				tp->max_window = nwin;
				tcp_sync_mss(sk, inet_csk(sk)->icsk_pmtu_cookie);
			}
		}
	}

	tcp_snd_una_update(tp, ack);

	return flag;
}

static bool __tcp_oow_rate_limited(struct net *net, int mib_idx,
				   u32 *last_oow_ack_time)
{
	if (*last_oow_ack_time) {
		s32 elapsed = (s32)(tcp_jiffies32 - *last_oow_ack_time);

		if (0 <= elapsed && elapsed < net->ipv4.sysctl_tcp_invalid_ratelimit) {
			NET_INC_STATS(net, mib_idx);
			return true;	/* rate-limited: don't send yet! */
		}
	}

	*last_oow_ack_time = tcp_jiffies32;

	return false;	/* not rate-limited: go ahead, send dupack now! */
}

/* Return true if we're currently rate-limiting out-of-window ACKs and
 * thus shouldn't send a dupack right now. We rate-limit dupacks in
 * response to out-of-window SYNs or ACKs to mitigate ACK loops or DoS
 * attacks that send repeated SYNs or ACKs for the same connection. To
 * do this, we do not send a duplicate SYNACK or ACK if the remote
 * endpoint is sending out-of-window SYNs or pure ACKs at a high rate.
 */
bool tcp_oow_rate_limited(struct net *net, const struct sk_buff *skb,
			  int mib_idx, u32 *last_oow_ack_time)
{
	/* Data packets without SYNs are not likely part of an ACK loop. */
	if ((TCP_SKB_CB(skb)->seq != TCP_SKB_CB(skb)->end_seq) &&
	    !tcp_hdr(skb)->syn)
		return false;

	return __tcp_oow_rate_limited(net, mib_idx, last_oow_ack_time);
}

/* RFC 5961 7 [ACK Throttling] */
static void tcp_send_challenge_ack(struct sock *sk, const struct sk_buff *skb)
{
	/* unprotected vars, we dont care of overwrites */
	static u32 challenge_timestamp;
	static unsigned int challenge_count;
	struct tcp_sock *tp = tcp_sk(sk);
	struct net *net = sock_net(sk);
	u32 count, now;

	/* First check our per-socket dupack rate limit. */
	if (__tcp_oow_rate_limited(net,
				   LINUX_MIB_TCPACKSKIPPEDCHALLENGE,
				   &tp->last_oow_ack_time))
		return;

	/* Then check host-wide RFC 5961 rate limit. */
	now = jiffies / HZ;
	if (now != challenge_timestamp) {
		u32 ack_limit = net->ipv4.sysctl_tcp_challenge_ack_limit;
		u32 half = (ack_limit + 1) >> 1;

		challenge_timestamp = now;
		WRITE_ONCE(challenge_count, half + prandom_u32_max(ack_limit));
	}
	count = READ_ONCE(challenge_count);
	if (count > 0) {
		WRITE_ONCE(challenge_count, count - 1);
		NET_INC_STATS(net, LINUX_MIB_TCPCHALLENGEACK);
		tcp_send_ack(sk);
	}
}

static void tcp_store_ts_recent(struct tcp_sock *tp)
{
	tp->rx_opt.ts_recent = tp->rx_opt.rcv_tsval;
	tp->rx_opt.ts_recent_stamp = ktime_get_seconds();
}

static void tcp_replace_ts_recent(struct tcp_sock *tp, u32 seq)
{
	if (tp->rx_opt.saw_tstamp && !after(seq, tp->rcv_wup)) {
		/* PAWS bug workaround wrt. ACK frames, the PAWS discard
		 * extra check below makes sure this can only happen
		 * for pure ACK frames.  -DaveM
		 *
		 * Not only, also it occurs for expired timestamps.
		 */

		if (tcp_paws_check(&tp->rx_opt, 0))
			tcp_store_ts_recent(tp);
	}
}

/* This routine deals with acks during a TLP episode and ends an episode by
 * resetting tlp_high_seq. Ref: TLP algorithm in draft-ietf-tcpm-rack
 */
static void tcp_process_tlp_ack(struct sock *sk, u32 ack, int flag)
{
	struct tcp_sock *tp = tcp_sk(sk);

	if (before(ack, tp->tlp_high_seq))
		return;

	if (!tp->tlp_retrans) {
		/* TLP of new data has been acknowledged */
		tp->tlp_high_seq = 0;
<<<<<<< HEAD
	} else if (flag & FLAG_DSACKING_ACK) {
=======
	} else if (flag & FLAG_DSACK_TLP) {
>>>>>>> c1084c27
		/* This DSACK means original and TLP probe arrived; no loss */
		tp->tlp_high_seq = 0;
	} else if (after(ack, tp->tlp_high_seq)) {
		/* ACK advances: there was a loss, so reduce cwnd. Reset
		 * tlp_high_seq in tcp_init_cwnd_reduction()
		 */
		tcp_init_cwnd_reduction(sk);
		tcp_set_ca_state(sk, TCP_CA_CWR);
		tcp_end_cwnd_reduction(sk);
		tcp_try_keep_open(sk);
		NET_INC_STATS(sock_net(sk),
				LINUX_MIB_TCPLOSSPROBERECOVERY);
	} else if (!(flag & (FLAG_SND_UNA_ADVANCED |
			     FLAG_NOT_DUP | FLAG_DATA_SACKED))) {
		/* Pure dupack: original and TLP probe arrived; no loss */
		tp->tlp_high_seq = 0;
	}
}

static inline void tcp_in_ack_event(struct sock *sk, u32 flags)
{
	const struct inet_connection_sock *icsk = inet_csk(sk);

	if (icsk->icsk_ca_ops->in_ack_event)
		icsk->icsk_ca_ops->in_ack_event(sk, flags);
}

/* Congestion control has updated the cwnd already. So if we're in
 * loss recovery then now we do any new sends (for FRTO) or
 * retransmits (for CA_Loss or CA_recovery) that make sense.
 */
static void tcp_xmit_recovery(struct sock *sk, int rexmit)
{
	struct tcp_sock *tp = tcp_sk(sk);

	if (rexmit == REXMIT_NONE || sk->sk_state == TCP_SYN_SENT)
		return;

	if (unlikely(rexmit == REXMIT_NEW)) {
		__tcp_push_pending_frames(sk, tcp_current_mss(sk),
					  TCP_NAGLE_OFF);
		if (after(tp->snd_nxt, tp->high_seq))
			return;
		tp->frto = 0;
	}
	tcp_xmit_retransmit_queue(sk);
}

/* Returns the number of packets newly acked or sacked by the current ACK */
static u32 tcp_newly_delivered(struct sock *sk, u32 prior_delivered, int flag)
{
	const struct net *net = sock_net(sk);
	struct tcp_sock *tp = tcp_sk(sk);
	u32 delivered;

	delivered = tp->delivered - prior_delivered;
	NET_ADD_STATS(net, LINUX_MIB_TCPDELIVERED, delivered);
	if (flag & FLAG_ECE)
		NET_ADD_STATS(net, LINUX_MIB_TCPDELIVEREDCE, delivered);

	return delivered;
}

/* This routine deals with incoming acks, but not outgoing ones. */
static int tcp_ack(struct sock *sk, const struct sk_buff *skb, int flag)
{
	struct inet_connection_sock *icsk = inet_csk(sk);
	struct tcp_sock *tp = tcp_sk(sk);
	struct tcp_sacktag_state sack_state;
	struct rate_sample rs = { .prior_delivered = 0 };
	u32 prior_snd_una = tp->snd_una;
	bool is_sack_reneg = tp->is_sack_reneg;
	u32 ack_seq = TCP_SKB_CB(skb)->seq;
	u32 ack = TCP_SKB_CB(skb)->ack_seq;
	int num_dupack = 0;
	int prior_packets = tp->packets_out;
	u32 delivered = tp->delivered;
	u32 lost = tp->lost;
	int rexmit = REXMIT_NONE; /* Flag to (re)transmit to recover losses */
	u32 prior_fack;

	sack_state.first_sackt = 0;
	sack_state.rate = &rs;
	sack_state.sack_delivered = 0;

	/* We very likely will need to access rtx queue. */
	prefetch(sk->tcp_rtx_queue.rb_node);

	/* If the ack is older than previous acks
	 * then we can probably ignore it.
	 */
	if (before(ack, prior_snd_una)) {
		/* RFC 5961 5.2 [Blind Data Injection Attack].[Mitigation] */
		if (before(ack, prior_snd_una - tp->max_window)) {
			if (!(flag & FLAG_NO_CHALLENGE_ACK))
				tcp_send_challenge_ack(sk, skb);
			return -1;
		}
		goto old_ack;
	}

	/* If the ack includes data we haven't sent yet, discard
	 * this segment (RFC793 Section 3.9).
	 */
	if (after(ack, tp->snd_nxt))
		return -1;

	if (after(ack, prior_snd_una)) {
		flag |= FLAG_SND_UNA_ADVANCED;
		icsk->icsk_retransmits = 0;

#if IS_ENABLED(CONFIG_TLS_DEVICE)
		if (static_branch_unlikely(&clean_acked_data_enabled.key))
			if (icsk->icsk_clean_acked)
				icsk->icsk_clean_acked(sk, ack);
#endif
	}

	prior_fack = tcp_is_sack(tp) ? tcp_highest_sack_seq(tp) : tp->snd_una;
	rs.prior_in_flight = tcp_packets_in_flight(tp);

	/* ts_recent update must be made after we are sure that the packet
	 * is in window.
	 */
	if (flag & FLAG_UPDATE_TS_RECENT)
		tcp_replace_ts_recent(tp, TCP_SKB_CB(skb)->seq);

	if ((flag & (FLAG_SLOWPATH | FLAG_SND_UNA_ADVANCED)) ==
	    FLAG_SND_UNA_ADVANCED) {
		/* Window is constant, pure forward advance.
		 * No more checks are required.
		 * Note, we use the fact that SND.UNA>=SND.WL2.
		 */
		tcp_update_wl(tp, ack_seq);
		tcp_snd_una_update(tp, ack);
		flag |= FLAG_WIN_UPDATE;

		tcp_in_ack_event(sk, CA_ACK_WIN_UPDATE);

		NET_INC_STATS(sock_net(sk), LINUX_MIB_TCPHPACKS);
	} else {
		u32 ack_ev_flags = CA_ACK_SLOWPATH;

		if (ack_seq != TCP_SKB_CB(skb)->end_seq)
			flag |= FLAG_DATA;
		else
			NET_INC_STATS(sock_net(sk), LINUX_MIB_TCPPUREACKS);

		flag |= tcp_ack_update_window(sk, skb, ack, ack_seq);

		if (TCP_SKB_CB(skb)->sacked)
			flag |= tcp_sacktag_write_queue(sk, skb, prior_snd_una,
							&sack_state);

		if (tcp_ecn_rcv_ecn_echo(tp, tcp_hdr(skb))) {
			flag |= FLAG_ECE;
			ack_ev_flags |= CA_ACK_ECE;
		}

		if (sack_state.sack_delivered)
			tcp_count_delivered(tp, sack_state.sack_delivered,
					    flag & FLAG_ECE);

		if (flag & FLAG_WIN_UPDATE)
			ack_ev_flags |= CA_ACK_WIN_UPDATE;

		tcp_in_ack_event(sk, ack_ev_flags);
	}

	/* This is a deviation from RFC3168 since it states that:
	 * "When the TCP data sender is ready to set the CWR bit after reducing
	 * the congestion window, it SHOULD set the CWR bit only on the first
	 * new data packet that it transmits."
	 * We accept CWR on pure ACKs to be more robust
	 * with widely-deployed TCP implementations that do this.
	 */
	tcp_ecn_accept_cwr(sk, skb);

	/* We passed data and got it acked, remove any soft error
	 * log. Something worked...
	 */
	sk->sk_err_soft = 0;
	icsk->icsk_probes_out = 0;
	tp->rcv_tstamp = tcp_jiffies32;
	if (!prior_packets)
		goto no_queue;

	/* See if we can take anything off of the retransmit queue. */
	flag |= tcp_clean_rtx_queue(sk, skb, prior_fack, prior_snd_una,
				    &sack_state, flag & FLAG_ECE);

	tcp_rack_update_reo_wnd(sk, &rs);

	if (tp->tlp_high_seq)
		tcp_process_tlp_ack(sk, ack, flag);

	if (tcp_ack_is_dubious(sk, flag)) {
		if (!(flag & (FLAG_SND_UNA_ADVANCED | FLAG_NOT_DUP))) {
			num_dupack = 1;
			/* Consider if pure acks were aggregated in tcp_add_backlog() */
			if (!(flag & FLAG_DATA))
				num_dupack = max_t(u16, 1, skb_shinfo(skb)->gso_segs);
		}
		tcp_fastretrans_alert(sk, prior_snd_una, num_dupack, &flag,
				      &rexmit);
	}

	/* If needed, reset TLP/RTO timer when RACK doesn't set. */
	if (flag & FLAG_SET_XMIT_TIMER)
		tcp_set_xmit_timer(sk);

	if ((flag & FLAG_FORWARD_PROGRESS) || !(flag & FLAG_NOT_DUP))
		sk_dst_confirm(sk);

	delivered = tcp_newly_delivered(sk, delivered, flag);
	lost = tp->lost - lost;			/* freshly marked lost */
	rs.is_ack_delayed = !!(flag & FLAG_ACK_MAYBE_DELAYED);
	tcp_rate_gen(sk, delivered, lost, is_sack_reneg, sack_state.rate);
	tcp_cong_control(sk, ack, delivered, flag, sack_state.rate);
	tcp_xmit_recovery(sk, rexmit);
	return 1;

no_queue:
	/* If data was DSACKed, see if we can undo a cwnd reduction. */
	if (flag & FLAG_DSACKING_ACK) {
		tcp_fastretrans_alert(sk, prior_snd_una, num_dupack, &flag,
				      &rexmit);
		tcp_newly_delivered(sk, delivered, flag);
	}
	/* If this ack opens up a zero window, clear backoff.  It was
	 * being used to time the probes, and is probably far higher than
	 * it needs to be for normal retransmission.
	 */
	tcp_ack_probe(sk);

	if (tp->tlp_high_seq)
		tcp_process_tlp_ack(sk, ack, flag);
	return 1;

old_ack:
	/* If data was SACKed, tag it and see if we should send more data.
	 * If data was DSACKed, see if we can undo a cwnd reduction.
	 */
	if (TCP_SKB_CB(skb)->sacked) {
		flag |= tcp_sacktag_write_queue(sk, skb, prior_snd_una,
						&sack_state);
		tcp_fastretrans_alert(sk, prior_snd_una, num_dupack, &flag,
				      &rexmit);
		tcp_newly_delivered(sk, delivered, flag);
		tcp_xmit_recovery(sk, rexmit);
	}

	return 0;
}

static void tcp_parse_fastopen_option(int len, const unsigned char *cookie,
				      bool syn, struct tcp_fastopen_cookie *foc,
				      bool exp_opt)
{
	/* Valid only in SYN or SYN-ACK with an even length.  */
	if (!foc || !syn || len < 0 || (len & 1))
		return;

	if (len >= TCP_FASTOPEN_COOKIE_MIN &&
	    len <= TCP_FASTOPEN_COOKIE_MAX)
		memcpy(foc->val, cookie, len);
	else if (len != 0)
		len = -1;
	foc->len = len;
	foc->exp = exp_opt;
}

static bool smc_parse_options(const struct tcphdr *th,
			      struct tcp_options_received *opt_rx,
			      const unsigned char *ptr,
			      int opsize)
{
#if IS_ENABLED(CONFIG_SMC)
	if (static_branch_unlikely(&tcp_have_smc)) {
		if (th->syn && !(opsize & 1) &&
		    opsize >= TCPOLEN_EXP_SMC_BASE &&
		    get_unaligned_be32(ptr) == TCPOPT_SMC_MAGIC) {
			opt_rx->smc_ok = 1;
			return true;
		}
	}
#endif
	return false;
}

/* Try to parse the MSS option from the TCP header. Return 0 on failure, clamped
 * value on success.
 */
static u16 tcp_parse_mss_option(const struct tcphdr *th, u16 user_mss)
{
	const unsigned char *ptr = (const unsigned char *)(th + 1);
	int length = (th->doff * 4) - sizeof(struct tcphdr);
	u16 mss = 0;

	while (length > 0) {
		int opcode = *ptr++;
		int opsize;

		switch (opcode) {
		case TCPOPT_EOL:
			return mss;
		case TCPOPT_NOP:	/* Ref: RFC 793 section 3.1 */
			length--;
			continue;
		default:
			if (length < 2)
				return mss;
			opsize = *ptr++;
			if (opsize < 2) /* "silly options" */
				return mss;
			if (opsize > length)
				return mss;	/* fail on partial options */
			if (opcode == TCPOPT_MSS && opsize == TCPOLEN_MSS) {
				u16 in_mss = get_unaligned_be16(ptr);

				if (in_mss) {
					if (user_mss && user_mss < in_mss)
						in_mss = user_mss;
					mss = in_mss;
				}
			}
			ptr += opsize - 2;
			length -= opsize;
		}
	}
	return mss;
}

/* Look for tcp options. Normally only called on SYN and SYNACK packets.
 * But, this can also be called on packets in the established flow when
 * the fast version below fails.
 */
void tcp_parse_options(const struct net *net,
		       const struct sk_buff *skb,
		       struct tcp_options_received *opt_rx, int estab,
		       struct tcp_fastopen_cookie *foc)
{
	const unsigned char *ptr;
	const struct tcphdr *th = tcp_hdr(skb);
	int length = (th->doff * 4) - sizeof(struct tcphdr);

	ptr = (const unsigned char *)(th + 1);
	opt_rx->saw_tstamp = 0;
	opt_rx->saw_unknown = 0;

	while (length > 0) {
		int opcode = *ptr++;
		int opsize;

		switch (opcode) {
		case TCPOPT_EOL:
			return;
		case TCPOPT_NOP:	/* Ref: RFC 793 section 3.1 */
			length--;
			continue;
		default:
			if (length < 2)
				return;
			opsize = *ptr++;
			if (opsize < 2) /* "silly options" */
				return;
			if (opsize > length)
				return;	/* don't parse partial options */
			switch (opcode) {
			case TCPOPT_MSS:
				if (opsize == TCPOLEN_MSS && th->syn && !estab) {
					u16 in_mss = get_unaligned_be16(ptr);
					if (in_mss) {
						if (opt_rx->user_mss &&
						    opt_rx->user_mss < in_mss)
							in_mss = opt_rx->user_mss;
						opt_rx->mss_clamp = in_mss;
					}
				}
				break;
			case TCPOPT_WINDOW:
				if (opsize == TCPOLEN_WINDOW && th->syn &&
				    !estab && net->ipv4.sysctl_tcp_window_scaling) {
					__u8 snd_wscale = *(__u8 *)ptr;
					opt_rx->wscale_ok = 1;
					if (snd_wscale > TCP_MAX_WSCALE) {
						net_info_ratelimited("%s: Illegal window scaling value %d > %u received\n",
								     __func__,
								     snd_wscale,
								     TCP_MAX_WSCALE);
						snd_wscale = TCP_MAX_WSCALE;
					}
					opt_rx->snd_wscale = snd_wscale;
				}
				break;
			case TCPOPT_TIMESTAMP:
				if ((opsize == TCPOLEN_TIMESTAMP) &&
				    ((estab && opt_rx->tstamp_ok) ||
				     (!estab && net->ipv4.sysctl_tcp_timestamps))) {
					opt_rx->saw_tstamp = 1;
					opt_rx->rcv_tsval = get_unaligned_be32(ptr);
					opt_rx->rcv_tsecr = get_unaligned_be32(ptr + 4);
				}
				break;
			case TCPOPT_SACK_PERM:
				if (opsize == TCPOLEN_SACK_PERM && th->syn &&
				    !estab && net->ipv4.sysctl_tcp_sack) {
					opt_rx->sack_ok = TCP_SACK_SEEN;
					tcp_sack_reset(opt_rx);
				}
				break;

			case TCPOPT_SACK:
				if ((opsize >= (TCPOLEN_SACK_BASE + TCPOLEN_SACK_PERBLOCK)) &&
				   !((opsize - TCPOLEN_SACK_BASE) % TCPOLEN_SACK_PERBLOCK) &&
				   opt_rx->sack_ok) {
					TCP_SKB_CB(skb)->sacked = (ptr - 2) - (unsigned char *)th;
				}
				break;
#ifdef CONFIG_TCP_MD5SIG
			case TCPOPT_MD5SIG:
				/*
				 * The MD5 Hash has already been
				 * checked (see tcp_v{4,6}_do_rcv()).
				 */
				break;
#endif
			case TCPOPT_FASTOPEN:
				tcp_parse_fastopen_option(
					opsize - TCPOLEN_FASTOPEN_BASE,
					ptr, th->syn, foc, false);
				break;

			case TCPOPT_EXP:
				/* Fast Open option shares code 254 using a
				 * 16 bits magic number.
				 */
				if (opsize >= TCPOLEN_EXP_FASTOPEN_BASE &&
				    get_unaligned_be16(ptr) ==
				    TCPOPT_FASTOPEN_MAGIC) {
					tcp_parse_fastopen_option(opsize -
						TCPOLEN_EXP_FASTOPEN_BASE,
						ptr + 2, th->syn, foc, true);
					break;
				}

				if (smc_parse_options(th, opt_rx, ptr, opsize))
					break;

				opt_rx->saw_unknown = 1;
				break;

			default:
				opt_rx->saw_unknown = 1;
			}
			ptr += opsize-2;
			length -= opsize;
		}
	}
}
EXPORT_SYMBOL(tcp_parse_options);

static bool tcp_parse_aligned_timestamp(struct tcp_sock *tp, const struct tcphdr *th)
{
	const __be32 *ptr = (const __be32 *)(th + 1);

	if (*ptr == htonl((TCPOPT_NOP << 24) | (TCPOPT_NOP << 16)
			  | (TCPOPT_TIMESTAMP << 8) | TCPOLEN_TIMESTAMP)) {
		tp->rx_opt.saw_tstamp = 1;
		++ptr;
		tp->rx_opt.rcv_tsval = ntohl(*ptr);
		++ptr;
		if (*ptr)
			tp->rx_opt.rcv_tsecr = ntohl(*ptr) - tp->tsoffset;
		else
			tp->rx_opt.rcv_tsecr = 0;
		return true;
	}
	return false;
}

/* Fast parse options. This hopes to only see timestamps.
 * If it is wrong it falls back on tcp_parse_options().
 */
static bool tcp_fast_parse_options(const struct net *net,
				   const struct sk_buff *skb,
				   const struct tcphdr *th, struct tcp_sock *tp)
{
	/* In the spirit of fast parsing, compare doff directly to constant
	 * values.  Because equality is used, short doff can be ignored here.
	 */
	if (th->doff == (sizeof(*th) / 4)) {
		tp->rx_opt.saw_tstamp = 0;
		return false;
	} else if (tp->rx_opt.tstamp_ok &&
		   th->doff == ((sizeof(*th) + TCPOLEN_TSTAMP_ALIGNED) / 4)) {
		if (tcp_parse_aligned_timestamp(tp, th))
			return true;
	}

	tcp_parse_options(net, skb, &tp->rx_opt, 1, NULL);
	if (tp->rx_opt.saw_tstamp && tp->rx_opt.rcv_tsecr)
		tp->rx_opt.rcv_tsecr -= tp->tsoffset;

	return true;
}

#ifdef CONFIG_TCP_MD5SIG
/*
 * Parse MD5 Signature option
 */
const u8 *tcp_parse_md5sig_option(const struct tcphdr *th)
{
	int length = (th->doff << 2) - sizeof(*th);
	const u8 *ptr = (const u8 *)(th + 1);

	/* If not enough data remaining, we can short cut */
	while (length >= TCPOLEN_MD5SIG) {
		int opcode = *ptr++;
		int opsize;

		switch (opcode) {
		case TCPOPT_EOL:
			return NULL;
		case TCPOPT_NOP:
			length--;
			continue;
		default:
			opsize = *ptr++;
			if (opsize < 2 || opsize > length)
				return NULL;
			if (opcode == TCPOPT_MD5SIG)
				return opsize == TCPOLEN_MD5SIG ? ptr : NULL;
		}
		ptr += opsize - 2;
		length -= opsize;
	}
	return NULL;
}
EXPORT_SYMBOL(tcp_parse_md5sig_option);
#endif

/* Sorry, PAWS as specified is broken wrt. pure-ACKs -DaveM
 *
 * It is not fatal. If this ACK does _not_ change critical state (seqs, window)
 * it can pass through stack. So, the following predicate verifies that
 * this segment is not used for anything but congestion avoidance or
 * fast retransmit. Moreover, we even are able to eliminate most of such
 * second order effects, if we apply some small "replay" window (~RTO)
 * to timestamp space.
 *
 * All these measures still do not guarantee that we reject wrapped ACKs
 * on networks with high bandwidth, when sequence space is recycled fastly,
 * but it guarantees that such events will be very rare and do not affect
 * connection seriously. This doesn't look nice, but alas, PAWS is really
 * buggy extension.
 *
 * [ Later note. Even worse! It is buggy for segments _with_ data. RFC
 * states that events when retransmit arrives after original data are rare.
 * It is a blatant lie. VJ forgot about fast retransmit! 8)8) It is
 * the biggest problem on large power networks even with minor reordering.
 * OK, let's give it small replay window. If peer clock is even 1hz, it is safe
 * up to bandwidth of 18Gigabit/sec. 8) ]
 */

static int tcp_disordered_ack(const struct sock *sk, const struct sk_buff *skb)
{
	const struct tcp_sock *tp = tcp_sk(sk);
	const struct tcphdr *th = tcp_hdr(skb);
	u32 seq = TCP_SKB_CB(skb)->seq;
	u32 ack = TCP_SKB_CB(skb)->ack_seq;

	return (/* 1. Pure ACK with correct sequence number. */
		(th->ack && seq == TCP_SKB_CB(skb)->end_seq && seq == tp->rcv_nxt) &&

		/* 2. ... and duplicate ACK. */
		ack == tp->snd_una &&

		/* 3. ... and does not update window. */
		!tcp_may_update_window(tp, ack, seq, ntohs(th->window) << tp->rx_opt.snd_wscale) &&

		/* 4. ... and sits in replay window. */
		(s32)(tp->rx_opt.ts_recent - tp->rx_opt.rcv_tsval) <= (inet_csk(sk)->icsk_rto * 1024) / HZ);
}

static inline bool tcp_paws_discard(const struct sock *sk,
				   const struct sk_buff *skb)
{
	const struct tcp_sock *tp = tcp_sk(sk);

	return !tcp_paws_check(&tp->rx_opt, TCP_PAWS_WINDOW) &&
	       !tcp_disordered_ack(sk, skb);
}

/* Check segment sequence number for validity.
 *
 * Segment controls are considered valid, if the segment
 * fits to the window after truncation to the window. Acceptability
 * of data (and SYN, FIN, of course) is checked separately.
 * See tcp_data_queue(), for example.
 *
 * Also, controls (RST is main one) are accepted using RCV.WUP instead
 * of RCV.NXT. Peer still did not advance his SND.UNA when we
 * delayed ACK, so that hisSND.UNA<=ourRCV.WUP.
 * (borrowed from freebsd)
 */

static inline bool tcp_sequence(const struct tcp_sock *tp, u32 seq, u32 end_seq)
{
	return	!before(end_seq, tp->rcv_wup) &&
		!after(seq, tp->rcv_nxt + tcp_receive_window(tp));
}

/* When we get a reset we do this. */
void tcp_reset(struct sock *sk, struct sk_buff *skb)
{
	trace_tcp_receive_reset(sk);

	/* mptcp can't tell us to ignore reset pkts,
	 * so just ignore the return value of mptcp_incoming_options().
	 */
	if (sk_is_mptcp(sk))
		mptcp_incoming_options(sk, skb);

	/* We want the right error as BSD sees it (and indeed as we do). */
	switch (sk->sk_state) {
	case TCP_SYN_SENT:
		sk->sk_err = ECONNREFUSED;
		break;
	case TCP_CLOSE_WAIT:
		sk->sk_err = EPIPE;
		break;
	case TCP_CLOSE:
		return;
	default:
		sk->sk_err = ECONNRESET;
	}
	/* This barrier is coupled with smp_rmb() in tcp_poll() */
	smp_wmb();

	tcp_write_queue_purge(sk);
	tcp_done(sk);

	if (!sock_flag(sk, SOCK_DEAD))
		sk_error_report(sk);
}

/*
 * 	Process the FIN bit. This now behaves as it is supposed to work
 *	and the FIN takes effect when it is validly part of sequence
 *	space. Not before when we get holes.
 *
 *	If we are ESTABLISHED, a received fin moves us to CLOSE-WAIT
 *	(and thence onto LAST-ACK and finally, CLOSE, we never enter
 *	TIME-WAIT)
 *
 *	If we are in FINWAIT-1, a received FIN indicates simultaneous
 *	close and we go into CLOSING (and later onto TIME-WAIT)
 *
 *	If we are in FINWAIT-2, a received FIN moves us to TIME-WAIT.
 */
void tcp_fin(struct sock *sk)
{
	struct tcp_sock *tp = tcp_sk(sk);

	inet_csk_schedule_ack(sk);

	sk->sk_shutdown |= RCV_SHUTDOWN;
	sock_set_flag(sk, SOCK_DONE);

	switch (sk->sk_state) {
	case TCP_SYN_RECV:
	case TCP_ESTABLISHED:
		/* Move to CLOSE_WAIT */
		tcp_set_state(sk, TCP_CLOSE_WAIT);
		inet_csk_enter_pingpong_mode(sk);
		break;

	case TCP_CLOSE_WAIT:
	case TCP_CLOSING:
		/* Received a retransmission of the FIN, do
		 * nothing.
		 */
		break;
	case TCP_LAST_ACK:
		/* RFC793: Remain in the LAST-ACK state. */
		break;

	case TCP_FIN_WAIT1:
		/* This case occurs when a simultaneous close
		 * happens, we must ack the received FIN and
		 * enter the CLOSING state.
		 */
		tcp_send_ack(sk);
		tcp_set_state(sk, TCP_CLOSING);
		break;
	case TCP_FIN_WAIT2:
		/* Received a FIN -- send ACK and enter TIME_WAIT. */
		tcp_send_ack(sk);
		tcp_time_wait(sk, TCP_TIME_WAIT, 0);
		break;
	default:
		/* Only TCP_LISTEN and TCP_CLOSE are left, in these
		 * cases we should never reach this piece of code.
		 */
		pr_err("%s: Impossible, sk->sk_state=%d\n",
		       __func__, sk->sk_state);
		break;
	}

	/* It _is_ possible, that we have something out-of-order _after_ FIN.
	 * Probably, we should reset in this case. For now drop them.
	 */
	skb_rbtree_purge(&tp->out_of_order_queue);
	if (tcp_is_sack(tp))
		tcp_sack_reset(&tp->rx_opt);
	sk_mem_reclaim(sk);

	if (!sock_flag(sk, SOCK_DEAD)) {
		sk->sk_state_change(sk);

		/* Do not send POLL_HUP for half duplex close. */
		if (sk->sk_shutdown == SHUTDOWN_MASK ||
		    sk->sk_state == TCP_CLOSE)
			sk_wake_async(sk, SOCK_WAKE_WAITD, POLL_HUP);
		else
			sk_wake_async(sk, SOCK_WAKE_WAITD, POLL_IN);
	}
}

static inline bool tcp_sack_extend(struct tcp_sack_block *sp, u32 seq,
				  u32 end_seq)
{
	if (!after(seq, sp->end_seq) && !after(sp->start_seq, end_seq)) {
		if (before(seq, sp->start_seq))
			sp->start_seq = seq;
		if (after(end_seq, sp->end_seq))
			sp->end_seq = end_seq;
		return true;
	}
	return false;
}

static void tcp_dsack_set(struct sock *sk, u32 seq, u32 end_seq)
{
	struct tcp_sock *tp = tcp_sk(sk);

	if (tcp_is_sack(tp) && sock_net(sk)->ipv4.sysctl_tcp_dsack) {
		int mib_idx;

		if (before(seq, tp->rcv_nxt))
			mib_idx = LINUX_MIB_TCPDSACKOLDSENT;
		else
			mib_idx = LINUX_MIB_TCPDSACKOFOSENT;

		NET_INC_STATS(sock_net(sk), mib_idx);

		tp->rx_opt.dsack = 1;
		tp->duplicate_sack[0].start_seq = seq;
		tp->duplicate_sack[0].end_seq = end_seq;
	}
}

static void tcp_dsack_extend(struct sock *sk, u32 seq, u32 end_seq)
{
	struct tcp_sock *tp = tcp_sk(sk);

	if (!tp->rx_opt.dsack)
		tcp_dsack_set(sk, seq, end_seq);
	else
		tcp_sack_extend(tp->duplicate_sack, seq, end_seq);
}

static void tcp_rcv_spurious_retrans(struct sock *sk, const struct sk_buff *skb)
{
	/* When the ACK path fails or drops most ACKs, the sender would
	 * timeout and spuriously retransmit the same segment repeatedly.
	 * The receiver remembers and reflects via DSACKs. Leverage the
	 * DSACK state and change the txhash to re-route speculatively.
	 */
	if (TCP_SKB_CB(skb)->seq == tcp_sk(sk)->duplicate_sack[0].start_seq &&
	    sk_rethink_txhash(sk))
		NET_INC_STATS(sock_net(sk), LINUX_MIB_TCPDUPLICATEDATAREHASH);
}

static void tcp_send_dupack(struct sock *sk, const struct sk_buff *skb)
{
	struct tcp_sock *tp = tcp_sk(sk);

	if (TCP_SKB_CB(skb)->end_seq != TCP_SKB_CB(skb)->seq &&
	    before(TCP_SKB_CB(skb)->seq, tp->rcv_nxt)) {
		NET_INC_STATS(sock_net(sk), LINUX_MIB_DELAYEDACKLOST);
		tcp_enter_quickack_mode(sk, TCP_MAX_QUICKACKS);

		if (tcp_is_sack(tp) && sock_net(sk)->ipv4.sysctl_tcp_dsack) {
			u32 end_seq = TCP_SKB_CB(skb)->end_seq;

			tcp_rcv_spurious_retrans(sk, skb);
			if (after(TCP_SKB_CB(skb)->end_seq, tp->rcv_nxt))
				end_seq = tp->rcv_nxt;
			tcp_dsack_set(sk, TCP_SKB_CB(skb)->seq, end_seq);
		}
	}

	tcp_send_ack(sk);
}

/* These routines update the SACK block as out-of-order packets arrive or
 * in-order packets close up the sequence space.
 */
static void tcp_sack_maybe_coalesce(struct tcp_sock *tp)
{
	int this_sack;
	struct tcp_sack_block *sp = &tp->selective_acks[0];
	struct tcp_sack_block *swalk = sp + 1;

	/* See if the recent change to the first SACK eats into
	 * or hits the sequence space of other SACK blocks, if so coalesce.
	 */
	for (this_sack = 1; this_sack < tp->rx_opt.num_sacks;) {
		if (tcp_sack_extend(sp, swalk->start_seq, swalk->end_seq)) {
			int i;

			/* Zap SWALK, by moving every further SACK up by one slot.
			 * Decrease num_sacks.
			 */
			tp->rx_opt.num_sacks--;
			for (i = this_sack; i < tp->rx_opt.num_sacks; i++)
				sp[i] = sp[i + 1];
			continue;
		}
		this_sack++;
		swalk++;
	}
}

static void tcp_sack_compress_send_ack(struct sock *sk)
{
	struct tcp_sock *tp = tcp_sk(sk);

	if (!tp->compressed_ack)
		return;

	if (hrtimer_try_to_cancel(&tp->compressed_ack_timer) == 1)
		__sock_put(sk);

	/* Since we have to send one ack finally,
	 * substract one from tp->compressed_ack to keep
	 * LINUX_MIB_TCPACKCOMPRESSED accurate.
	 */
	NET_ADD_STATS(sock_net(sk), LINUX_MIB_TCPACKCOMPRESSED,
		      tp->compressed_ack - 1);

	tp->compressed_ack = 0;
	tcp_send_ack(sk);
}

/* Reasonable amount of sack blocks included in TCP SACK option
 * The max is 4, but this becomes 3 if TCP timestamps are there.
 * Given that SACK packets might be lost, be conservative and use 2.
 */
#define TCP_SACK_BLOCKS_EXPECTED 2

static void tcp_sack_new_ofo_skb(struct sock *sk, u32 seq, u32 end_seq)
{
	struct tcp_sock *tp = tcp_sk(sk);
	struct tcp_sack_block *sp = &tp->selective_acks[0];
	int cur_sacks = tp->rx_opt.num_sacks;
	int this_sack;

	if (!cur_sacks)
		goto new_sack;

	for (this_sack = 0; this_sack < cur_sacks; this_sack++, sp++) {
		if (tcp_sack_extend(sp, seq, end_seq)) {
			if (this_sack >= TCP_SACK_BLOCKS_EXPECTED)
				tcp_sack_compress_send_ack(sk);
			/* Rotate this_sack to the first one. */
			for (; this_sack > 0; this_sack--, sp--)
				swap(*sp, *(sp - 1));
			if (cur_sacks > 1)
				tcp_sack_maybe_coalesce(tp);
			return;
		}
	}

	if (this_sack >= TCP_SACK_BLOCKS_EXPECTED)
		tcp_sack_compress_send_ack(sk);

	/* Could not find an adjacent existing SACK, build a new one,
	 * put it at the front, and shift everyone else down.  We
	 * always know there is at least one SACK present already here.
	 *
	 * If the sack array is full, forget about the last one.
	 */
	if (this_sack >= TCP_NUM_SACKS) {
		this_sack--;
		tp->rx_opt.num_sacks--;
		sp--;
	}
	for (; this_sack > 0; this_sack--, sp--)
		*sp = *(sp - 1);

new_sack:
	/* Build the new head SACK, and we're done. */
	sp->start_seq = seq;
	sp->end_seq = end_seq;
	tp->rx_opt.num_sacks++;
}

/* RCV.NXT advances, some SACKs should be eaten. */

static void tcp_sack_remove(struct tcp_sock *tp)
{
	struct tcp_sack_block *sp = &tp->selective_acks[0];
	int num_sacks = tp->rx_opt.num_sacks;
	int this_sack;

	/* Empty ofo queue, hence, all the SACKs are eaten. Clear. */
	if (RB_EMPTY_ROOT(&tp->out_of_order_queue)) {
		tp->rx_opt.num_sacks = 0;
		return;
	}

	for (this_sack = 0; this_sack < num_sacks;) {
		/* Check if the start of the sack is covered by RCV.NXT. */
		if (!before(tp->rcv_nxt, sp->start_seq)) {
			int i;

			/* RCV.NXT must cover all the block! */
			WARN_ON(before(tp->rcv_nxt, sp->end_seq));

			/* Zap this SACK, by moving forward any other SACKS. */
			for (i = this_sack+1; i < num_sacks; i++)
				tp->selective_acks[i-1] = tp->selective_acks[i];
			num_sacks--;
			continue;
		}
		this_sack++;
		sp++;
	}
	tp->rx_opt.num_sacks = num_sacks;
}

/**
 * tcp_try_coalesce - try to merge skb to prior one
 * @sk: socket
 * @to: prior buffer
 * @from: buffer to add in queue
 * @fragstolen: pointer to boolean
 *
 * Before queueing skb @from after @to, try to merge them
 * to reduce overall memory use and queue lengths, if cost is small.
 * Packets in ofo or receive queues can stay a long time.
 * Better try to coalesce them right now to avoid future collapses.
 * Returns true if caller should free @from instead of queueing it
 */
static bool tcp_try_coalesce(struct sock *sk,
			     struct sk_buff *to,
			     struct sk_buff *from,
			     bool *fragstolen)
{
	int delta;

	*fragstolen = false;

	/* Its possible this segment overlaps with prior segment in queue */
	if (TCP_SKB_CB(from)->seq != TCP_SKB_CB(to)->end_seq)
		return false;

	if (!mptcp_skb_can_collapse(to, from))
		return false;

#ifdef CONFIG_TLS_DEVICE
	if (from->decrypted != to->decrypted)
		return false;
#endif

	if (!skb_try_coalesce(to, from, fragstolen, &delta))
		return false;

	atomic_add(delta, &sk->sk_rmem_alloc);
	sk_mem_charge(sk, delta);
	NET_INC_STATS(sock_net(sk), LINUX_MIB_TCPRCVCOALESCE);
	TCP_SKB_CB(to)->end_seq = TCP_SKB_CB(from)->end_seq;
	TCP_SKB_CB(to)->ack_seq = TCP_SKB_CB(from)->ack_seq;
	TCP_SKB_CB(to)->tcp_flags |= TCP_SKB_CB(from)->tcp_flags;

	if (TCP_SKB_CB(from)->has_rxtstamp) {
		TCP_SKB_CB(to)->has_rxtstamp = true;
		to->tstamp = from->tstamp;
		skb_hwtstamps(to)->hwtstamp = skb_hwtstamps(from)->hwtstamp;
	}

	return true;
}

static bool tcp_ooo_try_coalesce(struct sock *sk,
			     struct sk_buff *to,
			     struct sk_buff *from,
			     bool *fragstolen)
{
	bool res = tcp_try_coalesce(sk, to, from, fragstolen);

	/* In case tcp_drop() is called later, update to->gso_segs */
	if (res) {
		u32 gso_segs = max_t(u16, 1, skb_shinfo(to)->gso_segs) +
			       max_t(u16, 1, skb_shinfo(from)->gso_segs);

		skb_shinfo(to)->gso_segs = min_t(u32, gso_segs, 0xFFFF);
	}
	return res;
}

static void tcp_drop(struct sock *sk, struct sk_buff *skb)
{
	sk_drops_add(sk, skb);
	__kfree_skb(skb);
}

/* This one checks to see if we can put data from the
 * out_of_order queue into the receive_queue.
 */
static void tcp_ofo_queue(struct sock *sk)
{
	struct tcp_sock *tp = tcp_sk(sk);
	__u32 dsack_high = tp->rcv_nxt;
	bool fin, fragstolen, eaten;
	struct sk_buff *skb, *tail;
	struct rb_node *p;

	p = rb_first(&tp->out_of_order_queue);
	while (p) {
		skb = rb_to_skb(p);
		if (after(TCP_SKB_CB(skb)->seq, tp->rcv_nxt))
			break;

		if (before(TCP_SKB_CB(skb)->seq, dsack_high)) {
			__u32 dsack = dsack_high;
			if (before(TCP_SKB_CB(skb)->end_seq, dsack_high))
				dsack_high = TCP_SKB_CB(skb)->end_seq;
			tcp_dsack_extend(sk, TCP_SKB_CB(skb)->seq, dsack);
		}
		p = rb_next(p);
		rb_erase(&skb->rbnode, &tp->out_of_order_queue);

		if (unlikely(!after(TCP_SKB_CB(skb)->end_seq, tp->rcv_nxt))) {
			tcp_drop(sk, skb);
			continue;
		}

		tail = skb_peek_tail(&sk->sk_receive_queue);
		eaten = tail && tcp_try_coalesce(sk, tail, skb, &fragstolen);
		tcp_rcv_nxt_update(tp, TCP_SKB_CB(skb)->end_seq);
		fin = TCP_SKB_CB(skb)->tcp_flags & TCPHDR_FIN;
		if (!eaten)
			__skb_queue_tail(&sk->sk_receive_queue, skb);
		else
			kfree_skb_partial(skb, fragstolen);

		if (unlikely(fin)) {
			tcp_fin(sk);
			/* tcp_fin() purges tp->out_of_order_queue,
			 * so we must end this loop right now.
			 */
			break;
		}
	}
}

static bool tcp_prune_ofo_queue(struct sock *sk);
static int tcp_prune_queue(struct sock *sk);

static int tcp_try_rmem_schedule(struct sock *sk, struct sk_buff *skb,
				 unsigned int size)
{
	if (atomic_read(&sk->sk_rmem_alloc) > sk->sk_rcvbuf ||
	    !sk_rmem_schedule(sk, skb, size)) {

		if (tcp_prune_queue(sk) < 0)
			return -1;

		while (!sk_rmem_schedule(sk, skb, size)) {
			if (!tcp_prune_ofo_queue(sk))
				return -1;
		}
	}
	return 0;
}

static void tcp_data_queue_ofo(struct sock *sk, struct sk_buff *skb)
{
	struct tcp_sock *tp = tcp_sk(sk);
	struct rb_node **p, *parent;
	struct sk_buff *skb1;
	u32 seq, end_seq;
	bool fragstolen;

	tcp_ecn_check_ce(sk, skb);

	if (unlikely(tcp_try_rmem_schedule(sk, skb, skb->truesize))) {
		NET_INC_STATS(sock_net(sk), LINUX_MIB_TCPOFODROP);
		sk->sk_data_ready(sk);
		tcp_drop(sk, skb);
		return;
	}

	/* Disable header prediction. */
	tp->pred_flags = 0;
	inet_csk_schedule_ack(sk);

	tp->rcv_ooopack += max_t(u16, 1, skb_shinfo(skb)->gso_segs);
	NET_INC_STATS(sock_net(sk), LINUX_MIB_TCPOFOQUEUE);
	seq = TCP_SKB_CB(skb)->seq;
	end_seq = TCP_SKB_CB(skb)->end_seq;

	p = &tp->out_of_order_queue.rb_node;
	if (RB_EMPTY_ROOT(&tp->out_of_order_queue)) {
		/* Initial out of order segment, build 1 SACK. */
		if (tcp_is_sack(tp)) {
			tp->rx_opt.num_sacks = 1;
			tp->selective_acks[0].start_seq = seq;
			tp->selective_acks[0].end_seq = end_seq;
		}
		rb_link_node(&skb->rbnode, NULL, p);
		rb_insert_color(&skb->rbnode, &tp->out_of_order_queue);
		tp->ooo_last_skb = skb;
		goto end;
	}

	/* In the typical case, we are adding an skb to the end of the list.
	 * Use of ooo_last_skb avoids the O(Log(N)) rbtree lookup.
	 */
	if (tcp_ooo_try_coalesce(sk, tp->ooo_last_skb,
				 skb, &fragstolen)) {
coalesce_done:
		/* For non sack flows, do not grow window to force DUPACK
		 * and trigger fast retransmit.
		 */
		if (tcp_is_sack(tp))
<<<<<<< HEAD
			tcp_grow_window(sk, skb);
=======
			tcp_grow_window(sk, skb, true);
>>>>>>> c1084c27
		kfree_skb_partial(skb, fragstolen);
		skb = NULL;
		goto add_sack;
	}
	/* Can avoid an rbtree lookup if we are adding skb after ooo_last_skb */
	if (!before(seq, TCP_SKB_CB(tp->ooo_last_skb)->end_seq)) {
		parent = &tp->ooo_last_skb->rbnode;
		p = &parent->rb_right;
		goto insert;
	}

	/* Find place to insert this segment. Handle overlaps on the way. */
	parent = NULL;
	while (*p) {
		parent = *p;
		skb1 = rb_to_skb(parent);
		if (before(seq, TCP_SKB_CB(skb1)->seq)) {
			p = &parent->rb_left;
			continue;
		}
		if (before(seq, TCP_SKB_CB(skb1)->end_seq)) {
			if (!after(end_seq, TCP_SKB_CB(skb1)->end_seq)) {
				/* All the bits are present. Drop. */
				NET_INC_STATS(sock_net(sk),
					      LINUX_MIB_TCPOFOMERGE);
				tcp_drop(sk, skb);
				skb = NULL;
				tcp_dsack_set(sk, seq, end_seq);
				goto add_sack;
			}
			if (after(seq, TCP_SKB_CB(skb1)->seq)) {
				/* Partial overlap. */
				tcp_dsack_set(sk, seq, TCP_SKB_CB(skb1)->end_seq);
			} else {
				/* skb's seq == skb1's seq and skb covers skb1.
				 * Replace skb1 with skb.
				 */
				rb_replace_node(&skb1->rbnode, &skb->rbnode,
						&tp->out_of_order_queue);
				tcp_dsack_extend(sk,
						 TCP_SKB_CB(skb1)->seq,
						 TCP_SKB_CB(skb1)->end_seq);
				NET_INC_STATS(sock_net(sk),
					      LINUX_MIB_TCPOFOMERGE);
				tcp_drop(sk, skb1);
				goto merge_right;
			}
		} else if (tcp_ooo_try_coalesce(sk, skb1,
						skb, &fragstolen)) {
			goto coalesce_done;
		}
		p = &parent->rb_right;
	}
insert:
	/* Insert segment into RB tree. */
	rb_link_node(&skb->rbnode, parent, p);
	rb_insert_color(&skb->rbnode, &tp->out_of_order_queue);

merge_right:
	/* Remove other segments covered by skb. */
	while ((skb1 = skb_rb_next(skb)) != NULL) {
		if (!after(end_seq, TCP_SKB_CB(skb1)->seq))
			break;
		if (before(end_seq, TCP_SKB_CB(skb1)->end_seq)) {
			tcp_dsack_extend(sk, TCP_SKB_CB(skb1)->seq,
					 end_seq);
			break;
		}
		rb_erase(&skb1->rbnode, &tp->out_of_order_queue);
		tcp_dsack_extend(sk, TCP_SKB_CB(skb1)->seq,
				 TCP_SKB_CB(skb1)->end_seq);
		NET_INC_STATS(sock_net(sk), LINUX_MIB_TCPOFOMERGE);
		tcp_drop(sk, skb1);
	}
	/* If there is no skb after us, we are the last_skb ! */
	if (!skb1)
		tp->ooo_last_skb = skb;

add_sack:
	if (tcp_is_sack(tp))
		tcp_sack_new_ofo_skb(sk, seq, end_seq);
end:
	if (skb) {
		/* For non sack flows, do not grow window to force DUPACK
		 * and trigger fast retransmit.
		 */
		if (tcp_is_sack(tp))
<<<<<<< HEAD
			tcp_grow_window(sk, skb);
=======
			tcp_grow_window(sk, skb, false);
>>>>>>> c1084c27
		skb_condense(skb);
		skb_set_owner_r(skb, sk);
	}
}

static int __must_check tcp_queue_rcv(struct sock *sk, struct sk_buff *skb,
				      bool *fragstolen)
{
	int eaten;
	struct sk_buff *tail = skb_peek_tail(&sk->sk_receive_queue);

	eaten = (tail &&
		 tcp_try_coalesce(sk, tail,
				  skb, fragstolen)) ? 1 : 0;
	tcp_rcv_nxt_update(tcp_sk(sk), TCP_SKB_CB(skb)->end_seq);
	if (!eaten) {
		__skb_queue_tail(&sk->sk_receive_queue, skb);
		skb_set_owner_r(skb, sk);
	}
	return eaten;
}

int tcp_send_rcvq(struct sock *sk, struct msghdr *msg, size_t size)
{
	struct sk_buff *skb;
	int err = -ENOMEM;
	int data_len = 0;
	bool fragstolen;

	if (size == 0)
		return 0;

	if (size > PAGE_SIZE) {
		int npages = min_t(size_t, size >> PAGE_SHIFT, MAX_SKB_FRAGS);

		data_len = npages << PAGE_SHIFT;
		size = data_len + (size & ~PAGE_MASK);
	}
	skb = alloc_skb_with_frags(size - data_len, data_len,
				   PAGE_ALLOC_COSTLY_ORDER,
				   &err, sk->sk_allocation);
	if (!skb)
		goto err;

	skb_put(skb, size - data_len);
	skb->data_len = data_len;
	skb->len = size;

	if (tcp_try_rmem_schedule(sk, skb, skb->truesize)) {
		NET_INC_STATS(sock_net(sk), LINUX_MIB_TCPRCVQDROP);
		goto err_free;
	}

	err = skb_copy_datagram_from_iter(skb, 0, &msg->msg_iter, size);
	if (err)
		goto err_free;

	TCP_SKB_CB(skb)->seq = tcp_sk(sk)->rcv_nxt;
	TCP_SKB_CB(skb)->end_seq = TCP_SKB_CB(skb)->seq + size;
	TCP_SKB_CB(skb)->ack_seq = tcp_sk(sk)->snd_una - 1;

	if (tcp_queue_rcv(sk, skb, &fragstolen)) {
		WARN_ON_ONCE(fragstolen); /* should not happen */
		__kfree_skb(skb);
	}
	return size;

err_free:
	kfree_skb(skb);
err:
	return err;

}

void tcp_data_ready(struct sock *sk)
{
<<<<<<< HEAD
	const struct tcp_sock *tp = tcp_sk(sk);
	int avail = tp->rcv_nxt - tp->copied_seq;

	if (avail < sk->sk_rcvlowat && !tcp_rmem_pressure(sk) &&
	    !sock_flag(sk, SOCK_DONE))
		return;

	sk->sk_data_ready(sk);
=======
	if (tcp_epollin_ready(sk, sk->sk_rcvlowat) || sock_flag(sk, SOCK_DONE))
		sk->sk_data_ready(sk);
>>>>>>> c1084c27
}

static void tcp_data_queue(struct sock *sk, struct sk_buff *skb)
{
	struct tcp_sock *tp = tcp_sk(sk);
	bool fragstolen;
	int eaten;

	/* If a subflow has been reset, the packet should not continue
	 * to be processed, drop the packet.
	 */
	if (sk_is_mptcp(sk) && !mptcp_incoming_options(sk, skb)) {
		__kfree_skb(skb);
		return;
	}

	if (TCP_SKB_CB(skb)->seq == TCP_SKB_CB(skb)->end_seq) {
		__kfree_skb(skb);
		return;
	}
	skb_dst_drop(skb);
	__skb_pull(skb, tcp_hdr(skb)->doff * 4);

	tp->rx_opt.dsack = 0;

	/*  Queue data for delivery to the user.
	 *  Packets in sequence go to the receive queue.
	 *  Out of sequence packets to the out_of_order_queue.
	 */
	if (TCP_SKB_CB(skb)->seq == tp->rcv_nxt) {
		if (tcp_receive_window(tp) == 0) {
			NET_INC_STATS(sock_net(sk), LINUX_MIB_TCPZEROWINDOWDROP);
			goto out_of_window;
		}

		/* Ok. In sequence. In window. */
queue_and_out:
		if (skb_queue_len(&sk->sk_receive_queue) == 0)
			sk_forced_mem_schedule(sk, skb->truesize);
		else if (tcp_try_rmem_schedule(sk, skb, skb->truesize)) {
			NET_INC_STATS(sock_net(sk), LINUX_MIB_TCPRCVQDROP);
			sk->sk_data_ready(sk);
			goto drop;
		}

		eaten = tcp_queue_rcv(sk, skb, &fragstolen);
		if (skb->len)
			tcp_event_data_recv(sk, skb);
		if (TCP_SKB_CB(skb)->tcp_flags & TCPHDR_FIN)
			tcp_fin(sk);

		if (!RB_EMPTY_ROOT(&tp->out_of_order_queue)) {
			tcp_ofo_queue(sk);

			/* RFC5681. 4.2. SHOULD send immediate ACK, when
			 * gap in queue is filled.
			 */
			if (RB_EMPTY_ROOT(&tp->out_of_order_queue))
				inet_csk(sk)->icsk_ack.pending |= ICSK_ACK_NOW;
		}

		if (tp->rx_opt.num_sacks)
			tcp_sack_remove(tp);

		tcp_fast_path_check(sk);

		if (eaten > 0)
			kfree_skb_partial(skb, fragstolen);
		if (!sock_flag(sk, SOCK_DEAD))
			tcp_data_ready(sk);
		return;
	}

	if (!after(TCP_SKB_CB(skb)->end_seq, tp->rcv_nxt)) {
		tcp_rcv_spurious_retrans(sk, skb);
		/* A retransmit, 2nd most common case.  Force an immediate ack. */
		NET_INC_STATS(sock_net(sk), LINUX_MIB_DELAYEDACKLOST);
		tcp_dsack_set(sk, TCP_SKB_CB(skb)->seq, TCP_SKB_CB(skb)->end_seq);

out_of_window:
		tcp_enter_quickack_mode(sk, TCP_MAX_QUICKACKS);
		inet_csk_schedule_ack(sk);
drop:
		tcp_drop(sk, skb);
		return;
	}

	/* Out of window. F.e. zero window probe. */
	if (!before(TCP_SKB_CB(skb)->seq, tp->rcv_nxt + tcp_receive_window(tp)))
		goto out_of_window;

	if (before(TCP_SKB_CB(skb)->seq, tp->rcv_nxt)) {
		/* Partial packet, seq < rcv_next < end_seq */
		tcp_dsack_set(sk, TCP_SKB_CB(skb)->seq, tp->rcv_nxt);

		/* If window is closed, drop tail of packet. But after
		 * remembering D-SACK for its head made in previous line.
		 */
		if (!tcp_receive_window(tp)) {
			NET_INC_STATS(sock_net(sk), LINUX_MIB_TCPZEROWINDOWDROP);
			goto out_of_window;
		}
		goto queue_and_out;
	}

	tcp_data_queue_ofo(sk, skb);
}

static struct sk_buff *tcp_skb_next(struct sk_buff *skb, struct sk_buff_head *list)
{
	if (list)
		return !skb_queue_is_last(list, skb) ? skb->next : NULL;

	return skb_rb_next(skb);
}

static struct sk_buff *tcp_collapse_one(struct sock *sk, struct sk_buff *skb,
					struct sk_buff_head *list,
					struct rb_root *root)
{
	struct sk_buff *next = tcp_skb_next(skb, list);

	if (list)
		__skb_unlink(skb, list);
	else
		rb_erase(&skb->rbnode, root);

	__kfree_skb(skb);
	NET_INC_STATS(sock_net(sk), LINUX_MIB_TCPRCVCOLLAPSED);

	return next;
}

/* Insert skb into rb tree, ordered by TCP_SKB_CB(skb)->seq */
void tcp_rbtree_insert(struct rb_root *root, struct sk_buff *skb)
{
	struct rb_node **p = &root->rb_node;
	struct rb_node *parent = NULL;
	struct sk_buff *skb1;

	while (*p) {
		parent = *p;
		skb1 = rb_to_skb(parent);
		if (before(TCP_SKB_CB(skb)->seq, TCP_SKB_CB(skb1)->seq))
			p = &parent->rb_left;
		else
			p = &parent->rb_right;
	}
	rb_link_node(&skb->rbnode, parent, p);
	rb_insert_color(&skb->rbnode, root);
}

/* Collapse contiguous sequence of skbs head..tail with
 * sequence numbers start..end.
 *
 * If tail is NULL, this means until the end of the queue.
 *
 * Segments with FIN/SYN are not collapsed (only because this
 * simplifies code)
 */
static void
tcp_collapse(struct sock *sk, struct sk_buff_head *list, struct rb_root *root,
	     struct sk_buff *head, struct sk_buff *tail, u32 start, u32 end)
{
	struct sk_buff *skb = head, *n;
	struct sk_buff_head tmp;
	bool end_of_skbs;

	/* First, check that queue is collapsible and find
	 * the point where collapsing can be useful.
	 */
restart:
	for (end_of_skbs = true; skb != NULL && skb != tail; skb = n) {
		n = tcp_skb_next(skb, list);

		/* No new bits? It is possible on ofo queue. */
		if (!before(start, TCP_SKB_CB(skb)->end_seq)) {
			skb = tcp_collapse_one(sk, skb, list, root);
			if (!skb)
				break;
			goto restart;
		}

		/* The first skb to collapse is:
		 * - not SYN/FIN and
		 * - bloated or contains data before "start" or
		 *   overlaps to the next one and mptcp allow collapsing.
		 */
		if (!(TCP_SKB_CB(skb)->tcp_flags & (TCPHDR_SYN | TCPHDR_FIN)) &&
		    (tcp_win_from_space(sk, skb->truesize) > skb->len ||
		     before(TCP_SKB_CB(skb)->seq, start))) {
			end_of_skbs = false;
			break;
		}

		if (n && n != tail && mptcp_skb_can_collapse(skb, n) &&
		    TCP_SKB_CB(skb)->end_seq != TCP_SKB_CB(n)->seq) {
			end_of_skbs = false;
			break;
		}

		/* Decided to skip this, advance start seq. */
		start = TCP_SKB_CB(skb)->end_seq;
	}
	if (end_of_skbs ||
	    (TCP_SKB_CB(skb)->tcp_flags & (TCPHDR_SYN | TCPHDR_FIN)))
		return;

	__skb_queue_head_init(&tmp);

	while (before(start, end)) {
		int copy = min_t(int, SKB_MAX_ORDER(0, 0), end - start);
		struct sk_buff *nskb;

		nskb = alloc_skb(copy, GFP_ATOMIC);
		if (!nskb)
			break;

		memcpy(nskb->cb, skb->cb, sizeof(skb->cb));
#ifdef CONFIG_TLS_DEVICE
		nskb->decrypted = skb->decrypted;
#endif
		TCP_SKB_CB(nskb)->seq = TCP_SKB_CB(nskb)->end_seq = start;
		if (list)
			__skb_queue_before(list, skb, nskb);
		else
			__skb_queue_tail(&tmp, nskb); /* defer rbtree insertion */
		skb_set_owner_r(nskb, sk);
		mptcp_skb_ext_move(nskb, skb);

		/* Copy data, releasing collapsed skbs. */
		while (copy > 0) {
			int offset = start - TCP_SKB_CB(skb)->seq;
			int size = TCP_SKB_CB(skb)->end_seq - start;

			BUG_ON(offset < 0);
			if (size > 0) {
				size = min(copy, size);
				if (skb_copy_bits(skb, offset, skb_put(nskb, size), size))
					BUG();
				TCP_SKB_CB(nskb)->end_seq += size;
				copy -= size;
				start += size;
			}
			if (!before(start, TCP_SKB_CB(skb)->end_seq)) {
				skb = tcp_collapse_one(sk, skb, list, root);
				if (!skb ||
				    skb == tail ||
				    !mptcp_skb_can_collapse(nskb, skb) ||
				    (TCP_SKB_CB(skb)->tcp_flags & (TCPHDR_SYN | TCPHDR_FIN)))
					goto end;
#ifdef CONFIG_TLS_DEVICE
				if (skb->decrypted != nskb->decrypted)
					goto end;
#endif
			}
		}
	}
end:
	skb_queue_walk_safe(&tmp, skb, n)
		tcp_rbtree_insert(root, skb);
}

/* Collapse ofo queue. Algorithm: select contiguous sequence of skbs
 * and tcp_collapse() them until all the queue is collapsed.
 */
static void tcp_collapse_ofo_queue(struct sock *sk)
{
	struct tcp_sock *tp = tcp_sk(sk);
	u32 range_truesize, sum_tiny = 0;
	struct sk_buff *skb, *head;
	u32 start, end;

	skb = skb_rb_first(&tp->out_of_order_queue);
new_range:
	if (!skb) {
		tp->ooo_last_skb = skb_rb_last(&tp->out_of_order_queue);
		return;
	}
	start = TCP_SKB_CB(skb)->seq;
	end = TCP_SKB_CB(skb)->end_seq;
	range_truesize = skb->truesize;

	for (head = skb;;) {
		skb = skb_rb_next(skb);

		/* Range is terminated when we see a gap or when
		 * we are at the queue end.
		 */
		if (!skb ||
		    after(TCP_SKB_CB(skb)->seq, end) ||
		    before(TCP_SKB_CB(skb)->end_seq, start)) {
			/* Do not attempt collapsing tiny skbs */
			if (range_truesize != head->truesize ||
			    end - start >= SKB_WITH_OVERHEAD(SK_MEM_QUANTUM)) {
				tcp_collapse(sk, NULL, &tp->out_of_order_queue,
					     head, skb, start, end);
			} else {
				sum_tiny += range_truesize;
				if (sum_tiny > sk->sk_rcvbuf >> 3)
					return;
			}
			goto new_range;
		}

		range_truesize += skb->truesize;
		if (unlikely(before(TCP_SKB_CB(skb)->seq, start)))
			start = TCP_SKB_CB(skb)->seq;
		if (after(TCP_SKB_CB(skb)->end_seq, end))
			end = TCP_SKB_CB(skb)->end_seq;
	}
}

/*
 * Clean the out-of-order queue to make room.
 * We drop high sequences packets to :
 * 1) Let a chance for holes to be filled.
 * 2) not add too big latencies if thousands of packets sit there.
 *    (But if application shrinks SO_RCVBUF, we could still end up
 *     freeing whole queue here)
 * 3) Drop at least 12.5 % of sk_rcvbuf to avoid malicious attacks.
 *
 * Return true if queue has shrunk.
 */
static bool tcp_prune_ofo_queue(struct sock *sk)
{
	struct tcp_sock *tp = tcp_sk(sk);
	struct rb_node *node, *prev;
	int goal;

	if (RB_EMPTY_ROOT(&tp->out_of_order_queue))
		return false;

	NET_INC_STATS(sock_net(sk), LINUX_MIB_OFOPRUNED);
	goal = sk->sk_rcvbuf >> 3;
	node = &tp->ooo_last_skb->rbnode;
	do {
		prev = rb_prev(node);
		rb_erase(node, &tp->out_of_order_queue);
		goal -= rb_to_skb(node)->truesize;
		tcp_drop(sk, rb_to_skb(node));
		if (!prev || goal <= 0) {
			sk_mem_reclaim(sk);
			if (atomic_read(&sk->sk_rmem_alloc) <= sk->sk_rcvbuf &&
			    !tcp_under_memory_pressure(sk))
				break;
			goal = sk->sk_rcvbuf >> 3;
		}
		node = prev;
	} while (node);
	tp->ooo_last_skb = rb_to_skb(prev);

	/* Reset SACK state.  A conforming SACK implementation will
	 * do the same at a timeout based retransmit.  When a connection
	 * is in a sad state like this, we care only about integrity
	 * of the connection not performance.
	 */
	if (tp->rx_opt.sack_ok)
		tcp_sack_reset(&tp->rx_opt);
	return true;
}

/* Reduce allocated memory if we can, trying to get
 * the socket within its memory limits again.
 *
 * Return less than zero if we should start dropping frames
 * until the socket owning process reads some of the data
 * to stabilize the situation.
 */
static int tcp_prune_queue(struct sock *sk)
{
	struct tcp_sock *tp = tcp_sk(sk);

	NET_INC_STATS(sock_net(sk), LINUX_MIB_PRUNECALLED);

	if (atomic_read(&sk->sk_rmem_alloc) >= sk->sk_rcvbuf)
		tcp_clamp_window(sk);
	else if (tcp_under_memory_pressure(sk))
		tp->rcv_ssthresh = min(tp->rcv_ssthresh, 4U * tp->advmss);

	if (atomic_read(&sk->sk_rmem_alloc) <= sk->sk_rcvbuf)
		return 0;

	tcp_collapse_ofo_queue(sk);
	if (!skb_queue_empty(&sk->sk_receive_queue))
		tcp_collapse(sk, &sk->sk_receive_queue, NULL,
			     skb_peek(&sk->sk_receive_queue),
			     NULL,
			     tp->copied_seq, tp->rcv_nxt);
	sk_mem_reclaim(sk);

	if (atomic_read(&sk->sk_rmem_alloc) <= sk->sk_rcvbuf)
		return 0;

	/* Collapsing did not help, destructive actions follow.
	 * This must not ever occur. */

	tcp_prune_ofo_queue(sk);

	if (atomic_read(&sk->sk_rmem_alloc) <= sk->sk_rcvbuf)
		return 0;

	/* If we are really being abused, tell the caller to silently
	 * drop receive data on the floor.  It will get retransmitted
	 * and hopefully then we'll have sufficient space.
	 */
	NET_INC_STATS(sock_net(sk), LINUX_MIB_RCVPRUNED);

	/* Massive buffer overcommit. */
	tp->pred_flags = 0;
	return -1;
}

static bool tcp_should_expand_sndbuf(const struct sock *sk)
{
	const struct tcp_sock *tp = tcp_sk(sk);

	/* If the user specified a specific send buffer setting, do
	 * not modify it.
	 */
	if (sk->sk_userlocks & SOCK_SNDBUF_LOCK)
		return false;

	/* If we are under global TCP memory pressure, do not expand.  */
	if (tcp_under_memory_pressure(sk))
		return false;

	/* If we are under soft global TCP memory pressure, do not expand.  */
	if (sk_memory_allocated(sk) >= sk_prot_mem_limits(sk, 0))
		return false;

	/* If we filled the congestion window, do not expand.  */
	if (tcp_packets_in_flight(tp) >= tp->snd_cwnd)
		return false;

	return true;
}

static void tcp_new_space(struct sock *sk)
{
	struct tcp_sock *tp = tcp_sk(sk);

	if (tcp_should_expand_sndbuf(sk)) {
		tcp_sndbuf_expand(sk);
		tp->snd_cwnd_stamp = tcp_jiffies32;
	}

	INDIRECT_CALL_1(sk->sk_write_space, sk_stream_write_space, sk);
}

static void tcp_check_space(struct sock *sk)
{
	/* pairs with tcp_poll() */
	smp_mb();
	if (sk->sk_socket &&
	    test_bit(SOCK_NOSPACE, &sk->sk_socket->flags)) {
		tcp_new_space(sk);
		if (!test_bit(SOCK_NOSPACE, &sk->sk_socket->flags))
			tcp_chrono_stop(sk, TCP_CHRONO_SNDBUF_LIMITED);
	}
}

static inline void tcp_data_snd_check(struct sock *sk)
{
	tcp_push_pending_frames(sk);
	tcp_check_space(sk);
}

/*
 * Check if sending an ack is needed.
 */
static void __tcp_ack_snd_check(struct sock *sk, int ofo_possible)
{
	struct tcp_sock *tp = tcp_sk(sk);
	unsigned long rtt, delay;

	    /* More than one full frame received... */
	if (((tp->rcv_nxt - tp->rcv_wup) > inet_csk(sk)->icsk_ack.rcv_mss &&
	     /* ... and right edge of window advances far enough.
	      * (tcp_recvmsg() will send ACK otherwise).
	      * If application uses SO_RCVLOWAT, we want send ack now if
	      * we have not received enough bytes to satisfy the condition.
	      */
	    (tp->rcv_nxt - tp->copied_seq < sk->sk_rcvlowat ||
	     __tcp_select_window(sk) >= tp->rcv_wnd)) ||
	    /* We ACK each frame or... */
	    tcp_in_quickack_mode(sk) ||
	    /* Protocol state mandates a one-time immediate ACK */
	    inet_csk(sk)->icsk_ack.pending & ICSK_ACK_NOW) {
send_now:
		tcp_send_ack(sk);
		return;
	}

	if (!ofo_possible || RB_EMPTY_ROOT(&tp->out_of_order_queue)) {
		tcp_send_delayed_ack(sk);
		return;
	}

	if (!tcp_is_sack(tp) ||
	    tp->compressed_ack >= sock_net(sk)->ipv4.sysctl_tcp_comp_sack_nr)
		goto send_now;

	if (tp->compressed_ack_rcv_nxt != tp->rcv_nxt) {
		tp->compressed_ack_rcv_nxt = tp->rcv_nxt;
		tp->dup_ack_counter = 0;
	}
	if (tp->dup_ack_counter < TCP_FASTRETRANS_THRESH) {
		tp->dup_ack_counter++;
		goto send_now;
	}
	tp->compressed_ack++;
	if (hrtimer_is_queued(&tp->compressed_ack_timer))
		return;

	/* compress ack timer : 5 % of rtt, but no more than tcp_comp_sack_delay_ns */

	rtt = tp->rcv_rtt_est.rtt_us;
	if (tp->srtt_us && tp->srtt_us < rtt)
		rtt = tp->srtt_us;

	delay = min_t(unsigned long, sock_net(sk)->ipv4.sysctl_tcp_comp_sack_delay_ns,
		      rtt * (NSEC_PER_USEC >> 3)/20);
	sock_hold(sk);
	hrtimer_start_range_ns(&tp->compressed_ack_timer, ns_to_ktime(delay),
			       sock_net(sk)->ipv4.sysctl_tcp_comp_sack_slack_ns,
			       HRTIMER_MODE_REL_PINNED_SOFT);
}

static inline void tcp_ack_snd_check(struct sock *sk)
{
	if (!inet_csk_ack_scheduled(sk)) {
		/* We sent a data segment already. */
		return;
	}
	__tcp_ack_snd_check(sk, 1);
}

/*
 *	This routine is only called when we have urgent data
 *	signaled. Its the 'slow' part of tcp_urg. It could be
 *	moved inline now as tcp_urg is only called from one
 *	place. We handle URGent data wrong. We have to - as
 *	BSD still doesn't use the correction from RFC961.
 *	For 1003.1g we should support a new option TCP_STDURG to permit
 *	either form (or just set the sysctl tcp_stdurg).
 */

static void tcp_check_urg(struct sock *sk, const struct tcphdr *th)
{
	struct tcp_sock *tp = tcp_sk(sk);
	u32 ptr = ntohs(th->urg_ptr);

	if (ptr && !sock_net(sk)->ipv4.sysctl_tcp_stdurg)
		ptr--;
	ptr += ntohl(th->seq);

	/* Ignore urgent data that we've already seen and read. */
	if (after(tp->copied_seq, ptr))
		return;

	/* Do not replay urg ptr.
	 *
	 * NOTE: interesting situation not covered by specs.
	 * Misbehaving sender may send urg ptr, pointing to segment,
	 * which we already have in ofo queue. We are not able to fetch
	 * such data and will stay in TCP_URG_NOTYET until will be eaten
	 * by recvmsg(). Seems, we are not obliged to handle such wicked
	 * situations. But it is worth to think about possibility of some
	 * DoSes using some hypothetical application level deadlock.
	 */
	if (before(ptr, tp->rcv_nxt))
		return;

	/* Do we already have a newer (or duplicate) urgent pointer? */
	if (tp->urg_data && !after(ptr, tp->urg_seq))
		return;

	/* Tell the world about our new urgent pointer. */
	sk_send_sigurg(sk);

	/* We may be adding urgent data when the last byte read was
	 * urgent. To do this requires some care. We cannot just ignore
	 * tp->copied_seq since we would read the last urgent byte again
	 * as data, nor can we alter copied_seq until this data arrives
	 * or we break the semantics of SIOCATMARK (and thus sockatmark())
	 *
	 * NOTE. Double Dutch. Rendering to plain English: author of comment
	 * above did something sort of 	send("A", MSG_OOB); send("B", MSG_OOB);
	 * and expect that both A and B disappear from stream. This is _wrong_.
	 * Though this happens in BSD with high probability, this is occasional.
	 * Any application relying on this is buggy. Note also, that fix "works"
	 * only in this artificial test. Insert some normal data between A and B and we will
	 * decline of BSD again. Verdict: it is better to remove to trap
	 * buggy users.
	 */
	if (tp->urg_seq == tp->copied_seq && tp->urg_data &&
	    !sock_flag(sk, SOCK_URGINLINE) && tp->copied_seq != tp->rcv_nxt) {
		struct sk_buff *skb = skb_peek(&sk->sk_receive_queue);
		tp->copied_seq++;
		if (skb && !before(tp->copied_seq, TCP_SKB_CB(skb)->end_seq)) {
			__skb_unlink(skb, &sk->sk_receive_queue);
			__kfree_skb(skb);
		}
	}

	tp->urg_data = TCP_URG_NOTYET;
	WRITE_ONCE(tp->urg_seq, ptr);

	/* Disable header prediction. */
	tp->pred_flags = 0;
}

/* This is the 'fast' part of urgent handling. */
static void tcp_urg(struct sock *sk, struct sk_buff *skb, const struct tcphdr *th)
{
	struct tcp_sock *tp = tcp_sk(sk);

	/* Check if we get a new urgent pointer - normally not. */
	if (th->urg)
		tcp_check_urg(sk, th);

	/* Do we wait for any urgent data? - normally not... */
	if (tp->urg_data == TCP_URG_NOTYET) {
		u32 ptr = tp->urg_seq - ntohl(th->seq) + (th->doff * 4) -
			  th->syn;

		/* Is the urgent pointer pointing into this packet? */
		if (ptr < skb->len) {
			u8 tmp;
			if (skb_copy_bits(skb, ptr, &tmp, 1))
				BUG();
			tp->urg_data = TCP_URG_VALID | tmp;
			if (!sock_flag(sk, SOCK_DEAD))
				sk->sk_data_ready(sk);
		}
	}
}

/* Accept RST for rcv_nxt - 1 after a FIN.
 * When tcp connections are abruptly terminated from Mac OSX (via ^C), a
 * FIN is sent followed by a RST packet. The RST is sent with the same
 * sequence number as the FIN, and thus according to RFC 5961 a challenge
 * ACK should be sent. However, Mac OSX rate limits replies to challenge
 * ACKs on the closed socket. In addition middleboxes can drop either the
 * challenge ACK or a subsequent RST.
 */
static bool tcp_reset_check(const struct sock *sk, const struct sk_buff *skb)
{
	struct tcp_sock *tp = tcp_sk(sk);

	return unlikely(TCP_SKB_CB(skb)->seq == (tp->rcv_nxt - 1) &&
			(1 << sk->sk_state) & (TCPF_CLOSE_WAIT | TCPF_LAST_ACK |
					       TCPF_CLOSING));
}

/* Does PAWS and seqno based validation of an incoming segment, flags will
 * play significant role here.
 */
static bool tcp_validate_incoming(struct sock *sk, struct sk_buff *skb,
				  const struct tcphdr *th, int syn_inerr)
{
	struct tcp_sock *tp = tcp_sk(sk);
	bool rst_seq_match = false;

	/* RFC1323: H1. Apply PAWS check first. */
	if (tcp_fast_parse_options(sock_net(sk), skb, th, tp) &&
	    tp->rx_opt.saw_tstamp &&
	    tcp_paws_discard(sk, skb)) {
		if (!th->rst) {
			NET_INC_STATS(sock_net(sk), LINUX_MIB_PAWSESTABREJECTED);
			if (!tcp_oow_rate_limited(sock_net(sk), skb,
						  LINUX_MIB_TCPACKSKIPPEDPAWS,
						  &tp->last_oow_ack_time))
				tcp_send_dupack(sk, skb);
			goto discard;
		}
		/* Reset is accepted even if it did not pass PAWS. */
	}

	/* Step 1: check sequence number */
	if (!tcp_sequence(tp, TCP_SKB_CB(skb)->seq, TCP_SKB_CB(skb)->end_seq)) {
		/* RFC793, page 37: "In all states except SYN-SENT, all reset
		 * (RST) segments are validated by checking their SEQ-fields."
		 * And page 69: "If an incoming segment is not acceptable,
		 * an acknowledgment should be sent in reply (unless the RST
		 * bit is set, if so drop the segment and return)".
		 */
		if (!th->rst) {
			if (th->syn)
				goto syn_challenge;
			if (!tcp_oow_rate_limited(sock_net(sk), skb,
						  LINUX_MIB_TCPACKSKIPPEDSEQ,
						  &tp->last_oow_ack_time))
				tcp_send_dupack(sk, skb);
		} else if (tcp_reset_check(sk, skb)) {
			tcp_reset(sk, skb);
		}
		goto discard;
	}

	/* Step 2: check RST bit */
	if (th->rst) {
		/* RFC 5961 3.2 (extend to match against (RCV.NXT - 1) after a
		 * FIN and SACK too if available):
		 * If seq num matches RCV.NXT or (RCV.NXT - 1) after a FIN, or
		 * the right-most SACK block,
		 * then
		 *     RESET the connection
		 * else
		 *     Send a challenge ACK
		 */
		if (TCP_SKB_CB(skb)->seq == tp->rcv_nxt ||
		    tcp_reset_check(sk, skb)) {
			rst_seq_match = true;
		} else if (tcp_is_sack(tp) && tp->rx_opt.num_sacks > 0) {
			struct tcp_sack_block *sp = &tp->selective_acks[0];
			int max_sack = sp[0].end_seq;
			int this_sack;

			for (this_sack = 1; this_sack < tp->rx_opt.num_sacks;
			     ++this_sack) {
				max_sack = after(sp[this_sack].end_seq,
						 max_sack) ?
					sp[this_sack].end_seq : max_sack;
			}

			if (TCP_SKB_CB(skb)->seq == max_sack)
				rst_seq_match = true;
		}

		if (rst_seq_match)
			tcp_reset(sk, skb);
		else {
			/* Disable TFO if RST is out-of-order
			 * and no data has been received
			 * for current active TFO socket
			 */
			if (tp->syn_fastopen && !tp->data_segs_in &&
			    sk->sk_state == TCP_ESTABLISHED)
				tcp_fastopen_active_disable(sk);
			tcp_send_challenge_ack(sk, skb);
		}
		goto discard;
	}

	/* step 3: check security and precedence [ignored] */

	/* step 4: Check for a SYN
	 * RFC 5961 4.2 : Send a challenge ack
	 */
	if (th->syn) {
syn_challenge:
		if (syn_inerr)
			TCP_INC_STATS(sock_net(sk), TCP_MIB_INERRS);
		NET_INC_STATS(sock_net(sk), LINUX_MIB_TCPSYNCHALLENGE);
		tcp_send_challenge_ack(sk, skb);
		goto discard;
	}

	bpf_skops_parse_hdr(sk, skb);

	return true;

discard:
	tcp_drop(sk, skb);
	return false;
}

/*
 *	TCP receive function for the ESTABLISHED state.
 *
 *	It is split into a fast path and a slow path. The fast path is
 * 	disabled when:
 *	- A zero window was announced from us - zero window probing
 *        is only handled properly in the slow path.
 *	- Out of order segments arrived.
 *	- Urgent data is expected.
 *	- There is no buffer space left
 *	- Unexpected TCP flags/window values/header lengths are received
 *	  (detected by checking the TCP header against pred_flags)
 *	- Data is sent in both directions. Fast path only supports pure senders
 *	  or pure receivers (this means either the sequence number or the ack
 *	  value must stay constant)
 *	- Unexpected TCP option.
 *
 *	When these conditions are not satisfied it drops into a standard
 *	receive procedure patterned after RFC793 to handle all cases.
 *	The first three cases are guaranteed by proper pred_flags setting,
 *	the rest is checked inline. Fast processing is turned on in
 *	tcp_data_queue when everything is OK.
 */
void tcp_rcv_established(struct sock *sk, struct sk_buff *skb)
{
	const struct tcphdr *th = (const struct tcphdr *)skb->data;
	struct tcp_sock *tp = tcp_sk(sk);
	unsigned int len = skb->len;

	/* TCP congestion window tracking */
	trace_tcp_probe(sk, skb);

	tcp_mstamp_refresh(tp);
	if (unlikely(!sk->sk_rx_dst))
		inet_csk(sk)->icsk_af_ops->sk_rx_dst_set(sk, skb);
	/*
	 *	Header prediction.
	 *	The code loosely follows the one in the famous
	 *	"30 instruction TCP receive" Van Jacobson mail.
	 *
	 *	Van's trick is to deposit buffers into socket queue
	 *	on a device interrupt, to call tcp_recv function
	 *	on the receive process context and checksum and copy
	 *	the buffer to user space. smart...
	 *
	 *	Our current scheme is not silly either but we take the
	 *	extra cost of the net_bh soft interrupt processing...
	 *	We do checksum and copy also but from device to kernel.
	 */

	tp->rx_opt.saw_tstamp = 0;

	/*	pred_flags is 0xS?10 << 16 + snd_wnd
	 *	if header_prediction is to be made
	 *	'S' will always be tp->tcp_header_len >> 2
	 *	'?' will be 0 for the fast path, otherwise pred_flags is 0 to
	 *  turn it off	(when there are holes in the receive
	 *	 space for instance)
	 *	PSH flag is ignored.
	 */

	if ((tcp_flag_word(th) & TCP_HP_BITS) == tp->pred_flags &&
	    TCP_SKB_CB(skb)->seq == tp->rcv_nxt &&
	    !after(TCP_SKB_CB(skb)->ack_seq, tp->snd_nxt)) {
		int tcp_header_len = tp->tcp_header_len;

		/* Timestamp header prediction: tcp_header_len
		 * is automatically equal to th->doff*4 due to pred_flags
		 * match.
		 */

		/* Check timestamp */
		if (tcp_header_len == sizeof(struct tcphdr) + TCPOLEN_TSTAMP_ALIGNED) {
			/* No? Slow path! */
			if (!tcp_parse_aligned_timestamp(tp, th))
				goto slow_path;

			/* If PAWS failed, check it more carefully in slow path */
			if ((s32)(tp->rx_opt.rcv_tsval - tp->rx_opt.ts_recent) < 0)
				goto slow_path;

			/* DO NOT update ts_recent here, if checksum fails
			 * and timestamp was corrupted part, it will result
			 * in a hung connection since we will drop all
			 * future packets due to the PAWS test.
			 */
		}

		if (len <= tcp_header_len) {
			/* Bulk data transfer: sender */
			if (len == tcp_header_len) {
				/* Predicted packet is in window by definition.
				 * seq == rcv_nxt and rcv_wup <= rcv_nxt.
				 * Hence, check seq<=rcv_wup reduces to:
				 */
				if (tcp_header_len ==
				    (sizeof(struct tcphdr) + TCPOLEN_TSTAMP_ALIGNED) &&
				    tp->rcv_nxt == tp->rcv_wup)
					tcp_store_ts_recent(tp);

				/* We know that such packets are checksummed
				 * on entry.
				 */
				tcp_ack(sk, skb, 0);
				__kfree_skb(skb);
				tcp_data_snd_check(sk);
				/* When receiving pure ack in fast path, update
				 * last ts ecr directly instead of calling
				 * tcp_rcv_rtt_measure_ts()
				 */
				tp->rcv_rtt_last_tsecr = tp->rx_opt.rcv_tsecr;
				return;
			} else { /* Header too small */
				TCP_INC_STATS(sock_net(sk), TCP_MIB_INERRS);
				goto discard;
			}
		} else {
			int eaten = 0;
			bool fragstolen = false;

			if (tcp_checksum_complete(skb))
				goto csum_error;

			if ((int)skb->truesize > sk->sk_forward_alloc)
				goto step5;

			/* Predicted packet is in window by definition.
			 * seq == rcv_nxt and rcv_wup <= rcv_nxt.
			 * Hence, check seq<=rcv_wup reduces to:
			 */
			if (tcp_header_len ==
			    (sizeof(struct tcphdr) + TCPOLEN_TSTAMP_ALIGNED) &&
			    tp->rcv_nxt == tp->rcv_wup)
				tcp_store_ts_recent(tp);

			tcp_rcv_rtt_measure_ts(sk, skb);

			NET_INC_STATS(sock_net(sk), LINUX_MIB_TCPHPHITS);

			/* Bulk data transfer: receiver */
			__skb_pull(skb, tcp_header_len);
			eaten = tcp_queue_rcv(sk, skb, &fragstolen);

			tcp_event_data_recv(sk, skb);

			if (TCP_SKB_CB(skb)->ack_seq != tp->snd_una) {
				/* Well, only one small jumplet in fast path... */
				tcp_ack(sk, skb, FLAG_DATA);
				tcp_data_snd_check(sk);
				if (!inet_csk_ack_scheduled(sk))
					goto no_ack;
			} else {
				tcp_update_wl(tp, TCP_SKB_CB(skb)->seq);
			}

			__tcp_ack_snd_check(sk, 0);
no_ack:
			if (eaten)
				kfree_skb_partial(skb, fragstolen);
			tcp_data_ready(sk);
			return;
		}
	}

slow_path:
	if (len < (th->doff << 2) || tcp_checksum_complete(skb))
		goto csum_error;

	if (!th->ack && !th->rst && !th->syn)
		goto discard;

	/*
	 *	Standard slow path.
	 */

	if (!tcp_validate_incoming(sk, skb, th, 1))
		return;

step5:
	if (tcp_ack(sk, skb, FLAG_SLOWPATH | FLAG_UPDATE_TS_RECENT) < 0)
		goto discard;

	tcp_rcv_rtt_measure_ts(sk, skb);

	/* Process urgent data. */
	tcp_urg(sk, skb, th);

	/* step 7: process the segment text */
	tcp_data_queue(sk, skb);

	tcp_data_snd_check(sk);
	tcp_ack_snd_check(sk);
	return;

csum_error:
	trace_tcp_bad_csum(skb);
	TCP_INC_STATS(sock_net(sk), TCP_MIB_CSUMERRORS);
	TCP_INC_STATS(sock_net(sk), TCP_MIB_INERRS);

discard:
	tcp_drop(sk, skb);
}
EXPORT_SYMBOL(tcp_rcv_established);

void tcp_init_transfer(struct sock *sk, int bpf_op, struct sk_buff *skb)
{
	struct inet_connection_sock *icsk = inet_csk(sk);
	struct tcp_sock *tp = tcp_sk(sk);

	tcp_mtup_init(sk);
	icsk->icsk_af_ops->rebuild_header(sk);
	tcp_init_metrics(sk);

	/* Initialize the congestion window to start the transfer.
	 * Cut cwnd down to 1 per RFC5681 if SYN or SYN-ACK has been
	 * retransmitted. In light of RFC6298 more aggressive 1sec
	 * initRTO, we only reset cwnd when more than 1 SYN/SYN-ACK
	 * retransmission has occurred.
	 */
	if (tp->total_retrans > 1 && tp->undo_marker)
		tp->snd_cwnd = 1;
	else
		tp->snd_cwnd = tcp_init_cwnd(tp, __sk_dst_get(sk));
	tp->snd_cwnd_stamp = tcp_jiffies32;

	bpf_skops_established(sk, bpf_op, skb);
	/* Initialize congestion control unless BPF initialized it already: */
	if (!icsk->icsk_ca_initialized)
		tcp_init_congestion_control(sk);
	tcp_init_buffer_space(sk);
}

void tcp_finish_connect(struct sock *sk, struct sk_buff *skb)
{
	struct tcp_sock *tp = tcp_sk(sk);
	struct inet_connection_sock *icsk = inet_csk(sk);

	tcp_set_state(sk, TCP_ESTABLISHED);
	icsk->icsk_ack.lrcvtime = tcp_jiffies32;

	if (skb) {
		icsk->icsk_af_ops->sk_rx_dst_set(sk, skb);
		security_inet_conn_established(sk, skb);
		sk_mark_napi_id(sk, skb);
	}

	tcp_init_transfer(sk, BPF_SOCK_OPS_ACTIVE_ESTABLISHED_CB, skb);

	/* Prevent spurious tcp_cwnd_restart() on first data
	 * packet.
	 */
	tp->lsndtime = tcp_jiffies32;

	if (sock_flag(sk, SOCK_KEEPOPEN))
		inet_csk_reset_keepalive_timer(sk, keepalive_time_when(tp));

	if (!tp->rx_opt.snd_wscale)
		__tcp_fast_path_on(tp, tp->snd_wnd);
	else
		tp->pred_flags = 0;
}

static bool tcp_rcv_fastopen_synack(struct sock *sk, struct sk_buff *synack,
				    struct tcp_fastopen_cookie *cookie)
{
	struct tcp_sock *tp = tcp_sk(sk);
	struct sk_buff *data = tp->syn_data ? tcp_rtx_queue_head(sk) : NULL;
	u16 mss = tp->rx_opt.mss_clamp, try_exp = 0;
	bool syn_drop = false;

	if (mss == tp->rx_opt.user_mss) {
		struct tcp_options_received opt;

		/* Get original SYNACK MSS value if user MSS sets mss_clamp */
		tcp_clear_options(&opt);
		opt.user_mss = opt.mss_clamp = 0;
		tcp_parse_options(sock_net(sk), synack, &opt, 0, NULL);
		mss = opt.mss_clamp;
	}

	if (!tp->syn_fastopen) {
		/* Ignore an unsolicited cookie */
		cookie->len = -1;
	} else if (tp->total_retrans) {
		/* SYN timed out and the SYN-ACK neither has a cookie nor
		 * acknowledges data. Presumably the remote received only
		 * the retransmitted (regular) SYNs: either the original
		 * SYN-data or the corresponding SYN-ACK was dropped.
		 */
		syn_drop = (cookie->len < 0 && data);
	} else if (cookie->len < 0 && !tp->syn_data) {
		/* We requested a cookie but didn't get it. If we did not use
		 * the (old) exp opt format then try so next time (try_exp=1).
		 * Otherwise we go back to use the RFC7413 opt (try_exp=2).
		 */
		try_exp = tp->syn_fastopen_exp ? 2 : 1;
	}

	tcp_fastopen_cache_set(sk, mss, cookie, syn_drop, try_exp);

	if (data) { /* Retransmit unacked data in SYN */
		if (tp->total_retrans)
			tp->fastopen_client_fail = TFO_SYN_RETRANSMITTED;
		else
			tp->fastopen_client_fail = TFO_DATA_NOT_ACKED;
		skb_rbtree_walk_from(data)
			 tcp_mark_skb_lost(sk, data);
		tcp_xmit_retransmit_queue(sk);
		NET_INC_STATS(sock_net(sk),
				LINUX_MIB_TCPFASTOPENACTIVEFAIL);
		return true;
	}
	tp->syn_data_acked = tp->syn_data;
	if (tp->syn_data_acked) {
		NET_INC_STATS(sock_net(sk), LINUX_MIB_TCPFASTOPENACTIVE);
		/* SYN-data is counted as two separate packets in tcp_ack() */
		if (tp->delivered > 1)
			--tp->delivered;
	}

	tcp_fastopen_add_skb(sk, synack);

	return false;
}

static void smc_check_reset_syn(struct tcp_sock *tp)
{
#if IS_ENABLED(CONFIG_SMC)
	if (static_branch_unlikely(&tcp_have_smc)) {
		if (tp->syn_smc && !tp->rx_opt.smc_ok)
			tp->syn_smc = 0;
	}
#endif
}

static void tcp_try_undo_spurious_syn(struct sock *sk)
{
	struct tcp_sock *tp = tcp_sk(sk);
	u32 syn_stamp;

	/* undo_marker is set when SYN or SYNACK times out. The timeout is
	 * spurious if the ACK's timestamp option echo value matches the
	 * original SYN timestamp.
	 */
	syn_stamp = tp->retrans_stamp;
	if (tp->undo_marker && syn_stamp && tp->rx_opt.saw_tstamp &&
	    syn_stamp == tp->rx_opt.rcv_tsecr)
		tp->undo_marker = 0;
}

static int tcp_rcv_synsent_state_process(struct sock *sk, struct sk_buff *skb,
					 const struct tcphdr *th)
{
	struct inet_connection_sock *icsk = inet_csk(sk);
	struct tcp_sock *tp = tcp_sk(sk);
	struct tcp_fastopen_cookie foc = { .len = -1 };
	int saved_clamp = tp->rx_opt.mss_clamp;
	bool fastopen_fail;

	tcp_parse_options(sock_net(sk), skb, &tp->rx_opt, 0, &foc);
	if (tp->rx_opt.saw_tstamp && tp->rx_opt.rcv_tsecr)
		tp->rx_opt.rcv_tsecr -= tp->tsoffset;

	if (th->ack) {
		/* rfc793:
		 * "If the state is SYN-SENT then
		 *    first check the ACK bit
		 *      If the ACK bit is set
		 *	  If SEG.ACK =< ISS, or SEG.ACK > SND.NXT, send
		 *        a reset (unless the RST bit is set, if so drop
		 *        the segment and return)"
		 */
		if (!after(TCP_SKB_CB(skb)->ack_seq, tp->snd_una) ||
		    after(TCP_SKB_CB(skb)->ack_seq, tp->snd_nxt)) {
			/* Previous FIN/ACK or RST/ACK might be ignored. */
			if (icsk->icsk_retransmits == 0)
				inet_csk_reset_xmit_timer(sk,
						ICSK_TIME_RETRANS,
						TCP_TIMEOUT_MIN, TCP_RTO_MAX);
			goto reset_and_undo;
		}

		if (tp->rx_opt.saw_tstamp && tp->rx_opt.rcv_tsecr &&
		    !between(tp->rx_opt.rcv_tsecr, tp->retrans_stamp,
			     tcp_time_stamp(tp))) {
			NET_INC_STATS(sock_net(sk),
					LINUX_MIB_PAWSACTIVEREJECTED);
			goto reset_and_undo;
		}

		/* Now ACK is acceptable.
		 *
		 * "If the RST bit is set
		 *    If the ACK was acceptable then signal the user "error:
		 *    connection reset", drop the segment, enter CLOSED state,
		 *    delete TCB, and return."
		 */

		if (th->rst) {
			tcp_reset(sk, skb);
			goto discard;
		}

		/* rfc793:
		 *   "fifth, if neither of the SYN or RST bits is set then
		 *    drop the segment and return."
		 *
		 *    See note below!
		 *                                        --ANK(990513)
		 */
		if (!th->syn)
			goto discard_and_undo;

		/* rfc793:
		 *   "If the SYN bit is on ...
		 *    are acceptable then ...
		 *    (our SYN has been ACKed), change the connection
		 *    state to ESTABLISHED..."
		 */

		tcp_ecn_rcv_synack(tp, th);

		tcp_init_wl(tp, TCP_SKB_CB(skb)->seq);
		tcp_try_undo_spurious_syn(sk);
		tcp_ack(sk, skb, FLAG_SLOWPATH);

		/* Ok.. it's good. Set up sequence numbers and
		 * move to established.
		 */
		WRITE_ONCE(tp->rcv_nxt, TCP_SKB_CB(skb)->seq + 1);
		tp->rcv_wup = TCP_SKB_CB(skb)->seq + 1;

		/* RFC1323: The window in SYN & SYN/ACK segments is
		 * never scaled.
		 */
		tp->snd_wnd = ntohs(th->window);

		if (!tp->rx_opt.wscale_ok) {
			tp->rx_opt.snd_wscale = tp->rx_opt.rcv_wscale = 0;
			tp->window_clamp = min(tp->window_clamp, 65535U);
		}

		if (tp->rx_opt.saw_tstamp) {
			tp->rx_opt.tstamp_ok	   = 1;
			tp->tcp_header_len =
				sizeof(struct tcphdr) + TCPOLEN_TSTAMP_ALIGNED;
			tp->advmss	    -= TCPOLEN_TSTAMP_ALIGNED;
			tcp_store_ts_recent(tp);
		} else {
			tp->tcp_header_len = sizeof(struct tcphdr);
		}

		tcp_sync_mss(sk, icsk->icsk_pmtu_cookie);
		tcp_initialize_rcv_mss(sk);

		/* Remember, tcp_poll() does not lock socket!
		 * Change state from SYN-SENT only after copied_seq
		 * is initialized. */
		WRITE_ONCE(tp->copied_seq, tp->rcv_nxt);

		smc_check_reset_syn(tp);

		smp_mb();

		tcp_finish_connect(sk, skb);

		fastopen_fail = (tp->syn_fastopen || tp->syn_data) &&
				tcp_rcv_fastopen_synack(sk, skb, &foc);

		if (!sock_flag(sk, SOCK_DEAD)) {
			sk->sk_state_change(sk);
			sk_wake_async(sk, SOCK_WAKE_IO, POLL_OUT);
		}
		if (fastopen_fail)
			return -1;
		if (sk->sk_write_pending ||
		    icsk->icsk_accept_queue.rskq_defer_accept ||
		    inet_csk_in_pingpong_mode(sk)) {
			/* Save one ACK. Data will be ready after
			 * several ticks, if write_pending is set.
			 *
			 * It may be deleted, but with this feature tcpdumps
			 * look so _wonderfully_ clever, that I was not able
			 * to stand against the temptation 8)     --ANK
			 */
			inet_csk_schedule_ack(sk);
			tcp_enter_quickack_mode(sk, TCP_MAX_QUICKACKS);
			inet_csk_reset_xmit_timer(sk, ICSK_TIME_DACK,
						  TCP_DELACK_MAX, TCP_RTO_MAX);

discard:
			tcp_drop(sk, skb);
			return 0;
		} else {
			tcp_send_ack(sk);
		}
		return -1;
	}

	/* No ACK in the segment */

	if (th->rst) {
		/* rfc793:
		 * "If the RST bit is set
		 *
		 *      Otherwise (no ACK) drop the segment and return."
		 */

		goto discard_and_undo;
	}

	/* PAWS check. */
	if (tp->rx_opt.ts_recent_stamp && tp->rx_opt.saw_tstamp &&
	    tcp_paws_reject(&tp->rx_opt, 0))
		goto discard_and_undo;

	if (th->syn) {
		/* We see SYN without ACK. It is attempt of
		 * simultaneous connect with crossed SYNs.
		 * Particularly, it can be connect to self.
		 */
		tcp_set_state(sk, TCP_SYN_RECV);

		if (tp->rx_opt.saw_tstamp) {
			tp->rx_opt.tstamp_ok = 1;
			tcp_store_ts_recent(tp);
			tp->tcp_header_len =
				sizeof(struct tcphdr) + TCPOLEN_TSTAMP_ALIGNED;
		} else {
			tp->tcp_header_len = sizeof(struct tcphdr);
		}

		WRITE_ONCE(tp->rcv_nxt, TCP_SKB_CB(skb)->seq + 1);
		WRITE_ONCE(tp->copied_seq, tp->rcv_nxt);
		tp->rcv_wup = TCP_SKB_CB(skb)->seq + 1;

		/* RFC1323: The window in SYN & SYN/ACK segments is
		 * never scaled.
		 */
		tp->snd_wnd    = ntohs(th->window);
		tp->snd_wl1    = TCP_SKB_CB(skb)->seq;
		tp->max_window = tp->snd_wnd;

		tcp_ecn_rcv_syn(tp, th);

		tcp_mtup_init(sk);
		tcp_sync_mss(sk, icsk->icsk_pmtu_cookie);
		tcp_initialize_rcv_mss(sk);

		tcp_send_synack(sk);
#if 0
		/* Note, we could accept data and URG from this segment.
		 * There are no obstacles to make this (except that we must
		 * either change tcp_recvmsg() to prevent it from returning data
		 * before 3WHS completes per RFC793, or employ TCP Fast Open).
		 *
		 * However, if we ignore data in ACKless segments sometimes,
		 * we have no reasons to accept it sometimes.
		 * Also, seems the code doing it in step6 of tcp_rcv_state_process
		 * is not flawless. So, discard packet for sanity.
		 * Uncomment this return to process the data.
		 */
		return -1;
#else
		goto discard;
#endif
	}
	/* "fifth, if neither of the SYN or RST bits is set then
	 * drop the segment and return."
	 */

discard_and_undo:
	tcp_clear_options(&tp->rx_opt);
	tp->rx_opt.mss_clamp = saved_clamp;
	goto discard;

reset_and_undo:
	tcp_clear_options(&tp->rx_opt);
	tp->rx_opt.mss_clamp = saved_clamp;
	return 1;
}

static void tcp_rcv_synrecv_state_fastopen(struct sock *sk)
{
	struct request_sock *req;

	/* If we are still handling the SYNACK RTO, see if timestamp ECR allows
	 * undo. If peer SACKs triggered fast recovery, we can't undo here.
	 */
	if (inet_csk(sk)->icsk_ca_state == TCP_CA_Loss)
		tcp_try_undo_loss(sk, false);

	/* Reset rtx states to prevent spurious retransmits_timed_out() */
	tcp_sk(sk)->retrans_stamp = 0;
	inet_csk(sk)->icsk_retransmits = 0;

	/* Once we leave TCP_SYN_RECV or TCP_FIN_WAIT_1,
	 * we no longer need req so release it.
	 */
	req = rcu_dereference_protected(tcp_sk(sk)->fastopen_rsk,
					lockdep_sock_is_held(sk));
	reqsk_fastopen_remove(sk, req, false);

	/* Re-arm the timer because data may have been sent out.
	 * This is similar to the regular data transmission case
	 * when new data has just been ack'ed.
	 *
	 * (TFO) - we could try to be more aggressive and
	 * retransmitting any data sooner based on when they
	 * are sent out.
	 */
	tcp_rearm_rto(sk);
}

/*
 *	This function implements the receiving procedure of RFC 793 for
 *	all states except ESTABLISHED and TIME_WAIT.
 *	It's called from both tcp_v4_rcv and tcp_v6_rcv and should be
 *	address independent.
 */

int tcp_rcv_state_process(struct sock *sk, struct sk_buff *skb)
{
	struct tcp_sock *tp = tcp_sk(sk);
	struct inet_connection_sock *icsk = inet_csk(sk);
	const struct tcphdr *th = tcp_hdr(skb);
	struct request_sock *req;
	int queued = 0;
	bool acceptable;

	switch (sk->sk_state) {
	case TCP_CLOSE:
		goto discard;

	case TCP_LISTEN:
		if (th->ack)
			return 1;

		if (th->rst)
			goto discard;

		if (th->syn) {
			if (th->fin)
				goto discard;
			/* It is possible that we process SYN packets from backlog,
			 * so we need to make sure to disable BH and RCU right there.
			 */
			rcu_read_lock();
			local_bh_disable();
			acceptable = icsk->icsk_af_ops->conn_request(sk, skb) >= 0;
			local_bh_enable();
			rcu_read_unlock();

			if (!acceptable)
				return 1;
			consume_skb(skb);
			return 0;
		}
		goto discard;

	case TCP_SYN_SENT:
		tp->rx_opt.saw_tstamp = 0;
		tcp_mstamp_refresh(tp);
		queued = tcp_rcv_synsent_state_process(sk, skb, th);
		if (queued >= 0)
			return queued;

		/* Do step6 onward by hand. */
		tcp_urg(sk, skb, th);
		__kfree_skb(skb);
		tcp_data_snd_check(sk);
		return 0;
	}

	tcp_mstamp_refresh(tp);
	tp->rx_opt.saw_tstamp = 0;
	req = rcu_dereference_protected(tp->fastopen_rsk,
					lockdep_sock_is_held(sk));
	if (req) {
		bool req_stolen;

		WARN_ON_ONCE(sk->sk_state != TCP_SYN_RECV &&
		    sk->sk_state != TCP_FIN_WAIT1);

		if (!tcp_check_req(sk, skb, req, true, &req_stolen))
			goto discard;
	}

	if (!th->ack && !th->rst && !th->syn)
		goto discard;

	if (!tcp_validate_incoming(sk, skb, th, 0))
		return 0;

	/* step 5: check the ACK field */
	acceptable = tcp_ack(sk, skb, FLAG_SLOWPATH |
				      FLAG_UPDATE_TS_RECENT |
				      FLAG_NO_CHALLENGE_ACK) > 0;

	if (!acceptable) {
		if (sk->sk_state == TCP_SYN_RECV)
			return 1;	/* send one RST */
		tcp_send_challenge_ack(sk, skb);
		goto discard;
	}
	switch (sk->sk_state) {
	case TCP_SYN_RECV:
		tp->delivered++; /* SYN-ACK delivery isn't tracked in tcp_ack */
		if (!tp->srtt_us)
			tcp_synack_rtt_meas(sk, req);

		if (req) {
			tcp_rcv_synrecv_state_fastopen(sk);
		} else {
			tcp_try_undo_spurious_syn(sk);
			tp->retrans_stamp = 0;
			tcp_init_transfer(sk, BPF_SOCK_OPS_PASSIVE_ESTABLISHED_CB,
					  skb);
			WRITE_ONCE(tp->copied_seq, tp->rcv_nxt);
		}
		smp_mb();
		tcp_set_state(sk, TCP_ESTABLISHED);
		sk->sk_state_change(sk);

		/* Note, that this wakeup is only for marginal crossed SYN case.
		 * Passively open sockets are not waked up, because
		 * sk->sk_sleep == NULL and sk->sk_socket == NULL.
		 */
		if (sk->sk_socket)
			sk_wake_async(sk, SOCK_WAKE_IO, POLL_OUT);

		tp->snd_una = TCP_SKB_CB(skb)->ack_seq;
		tp->snd_wnd = ntohs(th->window) << tp->rx_opt.snd_wscale;
		tcp_init_wl(tp, TCP_SKB_CB(skb)->seq);

		if (tp->rx_opt.tstamp_ok)
			tp->advmss -= TCPOLEN_TSTAMP_ALIGNED;

		if (!inet_csk(sk)->icsk_ca_ops->cong_control)
			tcp_update_pacing_rate(sk);

		/* Prevent spurious tcp_cwnd_restart() on first data packet */
		tp->lsndtime = tcp_jiffies32;

		tcp_initialize_rcv_mss(sk);
		tcp_fast_path_on(tp);
		break;

	case TCP_FIN_WAIT1: {
		int tmo;

		if (req)
			tcp_rcv_synrecv_state_fastopen(sk);

		if (tp->snd_una != tp->write_seq)
			break;

		tcp_set_state(sk, TCP_FIN_WAIT2);
		sk->sk_shutdown |= SEND_SHUTDOWN;

		sk_dst_confirm(sk);

		if (!sock_flag(sk, SOCK_DEAD)) {
			/* Wake up lingering close() */
			sk->sk_state_change(sk);
			break;
		}

		if (tp->linger2 < 0) {
			tcp_done(sk);
			NET_INC_STATS(sock_net(sk), LINUX_MIB_TCPABORTONDATA);
			return 1;
		}
		if (TCP_SKB_CB(skb)->end_seq != TCP_SKB_CB(skb)->seq &&
		    after(TCP_SKB_CB(skb)->end_seq - th->fin, tp->rcv_nxt)) {
			/* Receive out of order FIN after close() */
			if (tp->syn_fastopen && th->fin)
				tcp_fastopen_active_disable(sk);
			tcp_done(sk);
			NET_INC_STATS(sock_net(sk), LINUX_MIB_TCPABORTONDATA);
			return 1;
		}

		tmo = tcp_fin_time(sk);
		if (tmo > TCP_TIMEWAIT_LEN) {
			inet_csk_reset_keepalive_timer(sk, tmo - TCP_TIMEWAIT_LEN);
		} else if (th->fin || sock_owned_by_user(sk)) {
			/* Bad case. We could lose such FIN otherwise.
			 * It is not a big problem, but it looks confusing
			 * and not so rare event. We still can lose it now,
			 * if it spins in bh_lock_sock(), but it is really
			 * marginal case.
			 */
			inet_csk_reset_keepalive_timer(sk, tmo);
		} else {
			tcp_time_wait(sk, TCP_FIN_WAIT2, tmo);
			goto discard;
		}
		break;
	}

	case TCP_CLOSING:
		if (tp->snd_una == tp->write_seq) {
			tcp_time_wait(sk, TCP_TIME_WAIT, 0);
			goto discard;
		}
		break;

	case TCP_LAST_ACK:
		if (tp->snd_una == tp->write_seq) {
			tcp_update_metrics(sk);
			tcp_done(sk);
			goto discard;
		}
		break;
	}

	/* step 6: check the URG bit */
	tcp_urg(sk, skb, th);

	/* step 7: process the segment text */
	switch (sk->sk_state) {
	case TCP_CLOSE_WAIT:
	case TCP_CLOSING:
	case TCP_LAST_ACK:
		if (!before(TCP_SKB_CB(skb)->seq, tp->rcv_nxt)) {
			/* If a subflow has been reset, the packet should not
			 * continue to be processed, drop the packet.
			 */
			if (sk_is_mptcp(sk) && !mptcp_incoming_options(sk, skb))
				goto discard;
			break;
		}
		fallthrough;
	case TCP_FIN_WAIT1:
	case TCP_FIN_WAIT2:
		/* RFC 793 says to queue data in these states,
		 * RFC 1122 says we MUST send a reset.
		 * BSD 4.4 also does reset.
		 */
		if (sk->sk_shutdown & RCV_SHUTDOWN) {
			if (TCP_SKB_CB(skb)->end_seq != TCP_SKB_CB(skb)->seq &&
			    after(TCP_SKB_CB(skb)->end_seq - th->fin, tp->rcv_nxt)) {
				NET_INC_STATS(sock_net(sk), LINUX_MIB_TCPABORTONDATA);
				tcp_reset(sk, skb);
				return 1;
			}
		}
		fallthrough;
	case TCP_ESTABLISHED:
		tcp_data_queue(sk, skb);
		queued = 1;
		break;
	}

	/* tcp_data could move socket to TIME-WAIT */
	if (sk->sk_state != TCP_CLOSE) {
		tcp_data_snd_check(sk);
		tcp_ack_snd_check(sk);
	}

	if (!queued) {
discard:
		tcp_drop(sk, skb);
	}
	return 0;
}
EXPORT_SYMBOL(tcp_rcv_state_process);

static inline void pr_drop_req(struct request_sock *req, __u16 port, int family)
{
	struct inet_request_sock *ireq = inet_rsk(req);

	if (family == AF_INET)
		net_dbg_ratelimited("drop open request from %pI4/%u\n",
				    &ireq->ir_rmt_addr, port);
#if IS_ENABLED(CONFIG_IPV6)
	else if (family == AF_INET6)
		net_dbg_ratelimited("drop open request from %pI6/%u\n",
				    &ireq->ir_v6_rmt_addr, port);
#endif
}

/* RFC3168 : 6.1.1 SYN packets must not have ECT/ECN bits set
 *
 * If we receive a SYN packet with these bits set, it means a
 * network is playing bad games with TOS bits. In order to
 * avoid possible false congestion notifications, we disable
 * TCP ECN negotiation.
 *
 * Exception: tcp_ca wants ECN. This is required for DCTCP
 * congestion control: Linux DCTCP asserts ECT on all packets,
 * including SYN, which is most optimal solution; however,
 * others, such as FreeBSD do not.
 *
 * Exception: At least one of the reserved bits of the TCP header (th->res1) is
 * set, indicating the use of a future TCP extension (such as AccECN). See
 * RFC8311 §4.3 which updates RFC3168 to allow the development of such
 * extensions.
 */
static void tcp_ecn_create_request(struct request_sock *req,
				   const struct sk_buff *skb,
				   const struct sock *listen_sk,
				   const struct dst_entry *dst)
{
	const struct tcphdr *th = tcp_hdr(skb);
	const struct net *net = sock_net(listen_sk);
	bool th_ecn = th->ece && th->cwr;
	bool ect, ecn_ok;
	u32 ecn_ok_dst;

	if (!th_ecn)
		return;

	ect = !INET_ECN_is_not_ect(TCP_SKB_CB(skb)->ip_dsfield);
	ecn_ok_dst = dst_feature(dst, DST_FEATURE_ECN_MASK);
	ecn_ok = net->ipv4.sysctl_tcp_ecn || ecn_ok_dst;

	if (((!ect || th->res1) && ecn_ok) || tcp_ca_needs_ecn(listen_sk) ||
	    (ecn_ok_dst & DST_FEATURE_ECN_CA) ||
	    tcp_bpf_ca_needs_ecn((struct sock *)req))
		inet_rsk(req)->ecn_ok = 1;
}

static void tcp_openreq_init(struct request_sock *req,
			     const struct tcp_options_received *rx_opt,
			     struct sk_buff *skb, const struct sock *sk)
{
	struct inet_request_sock *ireq = inet_rsk(req);

	req->rsk_rcv_wnd = 0;		/* So that tcp_send_synack() knows! */
	tcp_rsk(req)->rcv_isn = TCP_SKB_CB(skb)->seq;
	tcp_rsk(req)->rcv_nxt = TCP_SKB_CB(skb)->seq + 1;
	tcp_rsk(req)->snt_synack = 0;
	tcp_rsk(req)->last_oow_ack_time = 0;
	req->mss = rx_opt->mss_clamp;
	req->ts_recent = rx_opt->saw_tstamp ? rx_opt->rcv_tsval : 0;
	ireq->tstamp_ok = rx_opt->tstamp_ok;
	ireq->sack_ok = rx_opt->sack_ok;
	ireq->snd_wscale = rx_opt->snd_wscale;
	ireq->wscale_ok = rx_opt->wscale_ok;
	ireq->acked = 0;
	ireq->ecn_ok = 0;
	ireq->ir_rmt_port = tcp_hdr(skb)->source;
	ireq->ir_num = ntohs(tcp_hdr(skb)->dest);
	ireq->ir_mark = inet_request_mark(sk, skb);
#if IS_ENABLED(CONFIG_SMC)
	ireq->smc_ok = rx_opt->smc_ok;
#endif
}

struct request_sock *inet_reqsk_alloc(const struct request_sock_ops *ops,
				      struct sock *sk_listener,
				      bool attach_listener)
{
	struct request_sock *req = reqsk_alloc(ops, sk_listener,
					       attach_listener);

	if (req) {
		struct inet_request_sock *ireq = inet_rsk(req);

		ireq->ireq_opt = NULL;
#if IS_ENABLED(CONFIG_IPV6)
		ireq->pktopts = NULL;
#endif
		atomic64_set(&ireq->ir_cookie, 0);
		ireq->ireq_state = TCP_NEW_SYN_RECV;
		write_pnet(&ireq->ireq_net, sock_net(sk_listener));
		ireq->ireq_family = sk_listener->sk_family;
	}

	return req;
}
EXPORT_SYMBOL(inet_reqsk_alloc);

/*
 * Return true if a syncookie should be sent
 */
static bool tcp_syn_flood_action(const struct sock *sk, const char *proto)
{
	struct request_sock_queue *queue = &inet_csk(sk)->icsk_accept_queue;
	const char *msg = "Dropping request";
	bool want_cookie = false;
	struct net *net = sock_net(sk);

#ifdef CONFIG_SYN_COOKIES
	if (net->ipv4.sysctl_tcp_syncookies) {
		msg = "Sending cookies";
		want_cookie = true;
		__NET_INC_STATS(sock_net(sk), LINUX_MIB_TCPREQQFULLDOCOOKIES);
	} else
#endif
		__NET_INC_STATS(sock_net(sk), LINUX_MIB_TCPREQQFULLDROP);

	if (!queue->synflood_warned &&
	    net->ipv4.sysctl_tcp_syncookies != 2 &&
	    xchg(&queue->synflood_warned, 1) == 0)
		net_info_ratelimited("%s: Possible SYN flooding on port %d. %s.  Check SNMP counters.\n",
				     proto, sk->sk_num, msg);

	return want_cookie;
}

static void tcp_reqsk_record_syn(const struct sock *sk,
				 struct request_sock *req,
				 const struct sk_buff *skb)
{
	if (tcp_sk(sk)->save_syn) {
		u32 len = skb_network_header_len(skb) + tcp_hdrlen(skb);
		struct saved_syn *saved_syn;
		u32 mac_hdrlen;
		void *base;

		if (tcp_sk(sk)->save_syn == 2) {  /* Save full header. */
			base = skb_mac_header(skb);
			mac_hdrlen = skb_mac_header_len(skb);
			len += mac_hdrlen;
		} else {
			base = skb_network_header(skb);
			mac_hdrlen = 0;
		}

		saved_syn = kmalloc(struct_size(saved_syn, data, len),
				    GFP_ATOMIC);
		if (saved_syn) {
			saved_syn->mac_hdrlen = mac_hdrlen;
			saved_syn->network_hdrlen = skb_network_header_len(skb);
			saved_syn->tcp_hdrlen = tcp_hdrlen(skb);
			memcpy(saved_syn->data, base, len);
			req->saved_syn = saved_syn;
		}
	}
}

/* If a SYN cookie is required and supported, returns a clamped MSS value to be
 * used for SYN cookie generation.
 */
u16 tcp_get_syncookie_mss(struct request_sock_ops *rsk_ops,
			  const struct tcp_request_sock_ops *af_ops,
			  struct sock *sk, struct tcphdr *th)
{
	struct tcp_sock *tp = tcp_sk(sk);
	u16 mss;

	if (sock_net(sk)->ipv4.sysctl_tcp_syncookies != 2 &&
	    !inet_csk_reqsk_queue_is_full(sk))
		return 0;

	if (!tcp_syn_flood_action(sk, rsk_ops->slab_name))
		return 0;

	if (sk_acceptq_is_full(sk)) {
		NET_INC_STATS(sock_net(sk), LINUX_MIB_LISTENOVERFLOWS);
		return 0;
	}

	mss = tcp_parse_mss_option(th, tp->rx_opt.user_mss);
	if (!mss)
		mss = af_ops->mss_clamp;

	return mss;
}
EXPORT_SYMBOL_GPL(tcp_get_syncookie_mss);

int tcp_conn_request(struct request_sock_ops *rsk_ops,
		     const struct tcp_request_sock_ops *af_ops,
		     struct sock *sk, struct sk_buff *skb)
{
	struct tcp_fastopen_cookie foc = { .len = -1 };
	__u32 isn = TCP_SKB_CB(skb)->tcp_tw_isn;
	struct tcp_options_received tmp_opt;
	struct tcp_sock *tp = tcp_sk(sk);
	struct net *net = sock_net(sk);
	struct sock *fastopen_sk = NULL;
	struct request_sock *req;
	bool want_cookie = false;
	struct dst_entry *dst;
	struct flowi fl;

	/* TW buckets are converted to open requests without
	 * limitations, they conserve resources and peer is
	 * evidently real one.
	 */
	if ((net->ipv4.sysctl_tcp_syncookies == 2 ||
	     inet_csk_reqsk_queue_is_full(sk)) && !isn) {
		want_cookie = tcp_syn_flood_action(sk, rsk_ops->slab_name);
		if (!want_cookie)
			goto drop;
	}

	if (sk_acceptq_is_full(sk)) {
		NET_INC_STATS(sock_net(sk), LINUX_MIB_LISTENOVERFLOWS);
		goto drop;
	}

	req = inet_reqsk_alloc(rsk_ops, sk, !want_cookie);
	if (!req)
		goto drop;

	req->syncookie = want_cookie;
	tcp_rsk(req)->af_specific = af_ops;
	tcp_rsk(req)->ts_off = 0;
#if IS_ENABLED(CONFIG_MPTCP)
	tcp_rsk(req)->is_mptcp = 0;
#endif

	tcp_clear_options(&tmp_opt);
	tmp_opt.mss_clamp = af_ops->mss_clamp;
	tmp_opt.user_mss  = tp->rx_opt.user_mss;
	tcp_parse_options(sock_net(sk), skb, &tmp_opt, 0,
			  want_cookie ? NULL : &foc);

	if (want_cookie && !tmp_opt.saw_tstamp)
		tcp_clear_options(&tmp_opt);

	if (IS_ENABLED(CONFIG_SMC) && want_cookie)
		tmp_opt.smc_ok = 0;

	tmp_opt.tstamp_ok = tmp_opt.saw_tstamp;
	tcp_openreq_init(req, &tmp_opt, skb, sk);
	inet_rsk(req)->no_srccheck = inet_sk(sk)->transparent;

	/* Note: tcp_v6_init_req() might override ir_iif for link locals */
	inet_rsk(req)->ir_iif = inet_request_bound_dev_if(sk, skb);

	dst = af_ops->route_req(sk, skb, &fl, req);
	if (!dst)
		goto drop_and_free;

	if (tmp_opt.tstamp_ok)
		tcp_rsk(req)->ts_off = af_ops->init_ts_off(net, skb);

	if (!want_cookie && !isn) {
		/* Kill the following clause, if you dislike this way. */
		if (!net->ipv4.sysctl_tcp_syncookies &&
		    (net->ipv4.sysctl_max_syn_backlog - inet_csk_reqsk_queue_len(sk) <
		     (net->ipv4.sysctl_max_syn_backlog >> 2)) &&
		    !tcp_peer_is_proven(req, dst)) {
			/* Without syncookies last quarter of
			 * backlog is filled with destinations,
			 * proven to be alive.
			 * It means that we continue to communicate
			 * to destinations, already remembered
			 * to the moment of synflood.
			 */
			pr_drop_req(req, ntohs(tcp_hdr(skb)->source),
				    rsk_ops->family);
			goto drop_and_release;
		}

		isn = af_ops->init_seq(skb);
	}

	tcp_ecn_create_request(req, skb, sk, dst);

	if (want_cookie) {
		isn = cookie_init_sequence(af_ops, sk, skb, &req->mss);
		if (!tmp_opt.tstamp_ok)
			inet_rsk(req)->ecn_ok = 0;
	}

	tcp_rsk(req)->snt_isn = isn;
	tcp_rsk(req)->txhash = net_tx_rndhash();
	tcp_rsk(req)->syn_tos = TCP_SKB_CB(skb)->ip_dsfield;
	tcp_openreq_init_rwin(req, sk, dst);
	sk_rx_queue_set(req_to_sk(req), skb);
	if (!want_cookie) {
		tcp_reqsk_record_syn(sk, req, skb);
		fastopen_sk = tcp_try_fastopen(sk, skb, req, &foc, dst);
	}
	if (fastopen_sk) {
		af_ops->send_synack(fastopen_sk, dst, &fl, req,
				    &foc, TCP_SYNACK_FASTOPEN, skb);
		/* Add the child socket directly into the accept queue */
		if (!inet_csk_reqsk_queue_add(sk, req, fastopen_sk)) {
			reqsk_fastopen_remove(fastopen_sk, req, false);
			bh_unlock_sock(fastopen_sk);
			sock_put(fastopen_sk);
			goto drop_and_free;
		}
		sk->sk_data_ready(sk);
		bh_unlock_sock(fastopen_sk);
		sock_put(fastopen_sk);
	} else {
		tcp_rsk(req)->tfo_listener = false;
		if (!want_cookie)
			inet_csk_reqsk_queue_hash_add(sk, req,
				tcp_timeout_init((struct sock *)req));
		af_ops->send_synack(sk, dst, &fl, req, &foc,
				    !want_cookie ? TCP_SYNACK_NORMAL :
						   TCP_SYNACK_COOKIE,
				    skb);
		if (want_cookie) {
			reqsk_free(req);
			return 0;
		}
	}
	reqsk_put(req);
	return 0;

drop_and_release:
	dst_release(dst);
drop_and_free:
	__reqsk_free(req);
drop:
	tcp_listendrop(sk);
	return 0;
}
EXPORT_SYMBOL(tcp_conn_request);<|MERGE_RESOLUTION|>--- conflicted
+++ resolved
@@ -3660,11 +3660,7 @@
 	if (!tp->tlp_retrans) {
 		/* TLP of new data has been acknowledged */
 		tp->tlp_high_seq = 0;
-<<<<<<< HEAD
-	} else if (flag & FLAG_DSACKING_ACK) {
-=======
 	} else if (flag & FLAG_DSACK_TLP) {
->>>>>>> c1084c27
 		/* This DSACK means original and TLP probe arrived; no loss */
 		tp->tlp_high_seq = 0;
 	} else if (after(ack, tp->tlp_high_seq)) {
@@ -4805,11 +4801,7 @@
 		 * and trigger fast retransmit.
 		 */
 		if (tcp_is_sack(tp))
-<<<<<<< HEAD
-			tcp_grow_window(sk, skb);
-=======
 			tcp_grow_window(sk, skb, true);
->>>>>>> c1084c27
 		kfree_skb_partial(skb, fragstolen);
 		skb = NULL;
 		goto add_sack;
@@ -4897,11 +4889,7 @@
 		 * and trigger fast retransmit.
 		 */
 		if (tcp_is_sack(tp))
-<<<<<<< HEAD
-			tcp_grow_window(sk, skb);
-=======
 			tcp_grow_window(sk, skb, false);
->>>>>>> c1084c27
 		skb_condense(skb);
 		skb_set_owner_r(skb, sk);
 	}
@@ -4978,19 +4966,8 @@
 
 void tcp_data_ready(struct sock *sk)
 {
-<<<<<<< HEAD
-	const struct tcp_sock *tp = tcp_sk(sk);
-	int avail = tp->rcv_nxt - tp->copied_seq;
-
-	if (avail < sk->sk_rcvlowat && !tcp_rmem_pressure(sk) &&
-	    !sock_flag(sk, SOCK_DONE))
-		return;
-
-	sk->sk_data_ready(sk);
-=======
 	if (tcp_epollin_ready(sk, sk->sk_rcvlowat) || sock_flag(sk, SOCK_DONE))
 		sk->sk_data_ready(sk);
->>>>>>> c1084c27
 }
 
 static void tcp_data_queue(struct sock *sk, struct sk_buff *skb)
