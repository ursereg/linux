--- conflicted
+++ resolved
@@ -637,11 +637,6 @@
 	case SO_BINDTODEVICE:
 		if (optlen > IFNAMSIZ - 1)
 			optlen = IFNAMSIZ - 1;
-<<<<<<< HEAD
-
-		memset(devname, 0, sizeof(devname));
-=======
->>>>>>> c1084c27
 
 		memset(devname, 0, sizeof(devname));
 
