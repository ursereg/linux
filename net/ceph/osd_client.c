// SPDX-License-Identifier: GPL-2.0

#include <linux/ceph/ceph_debug.h>

#include <linux/module.h>
#include <linux/err.h>
#include <linux/highmem.h>
#include <linux/mm.h>
#include <linux/pagemap.h>
#include <linux/slab.h>
#include <linux/uaccess.h>
#ifdef CONFIG_BLOCK
#include <linux/bio.h>
#endif

#include <linux/ceph/ceph_features.h>
#include <linux/ceph/libceph.h>
#include <linux/ceph/osd_client.h>
#include <linux/ceph/messenger.h>
#include <linux/ceph/decode.h>
#include <linux/ceph/auth.h>
#include <linux/ceph/pagelist.h>
#include <linux/ceph/striper.h>

#define OSD_OPREPLY_FRONT_LEN	512

static struct kmem_cache	*ceph_osd_request_cache;

static const struct ceph_connection_operations osd_con_ops;

/*
 * Implement client access to distributed object storage cluster.
 *
 * All data objects are stored within a cluster/cloud of OSDs, or
 * "object storage devices."  (Note that Ceph OSDs have _nothing_ to
 * do with the T10 OSD extensions to SCSI.)  Ceph OSDs are simply
 * remote daemons serving up and coordinating consistent and safe
 * access to storage.
 *
 * Cluster membership and the mapping of data objects onto storage devices
 * are described by the osd map.
 *
 * We keep track of pending OSD requests (read, write), resubmit
 * requests to different OSDs when the cluster topology/data layout
 * change, or retry the affected requests when the communications
 * channel with an OSD is reset.
 */

static void link_request(struct ceph_osd *osd, struct ceph_osd_request *req);
static void unlink_request(struct ceph_osd *osd, struct ceph_osd_request *req);
static void link_linger(struct ceph_osd *osd,
			struct ceph_osd_linger_request *lreq);
static void unlink_linger(struct ceph_osd *osd,
			  struct ceph_osd_linger_request *lreq);
static void clear_backoffs(struct ceph_osd *osd);

#if 1
static inline bool rwsem_is_wrlocked(struct rw_semaphore *sem)
{
	bool wrlocked = true;

	if (unlikely(down_read_trylock(sem))) {
		wrlocked = false;
		up_read(sem);
	}

	return wrlocked;
}
static inline void verify_osdc_locked(struct ceph_osd_client *osdc)
{
	WARN_ON(!rwsem_is_locked(&osdc->lock));
}
static inline void verify_osdc_wrlocked(struct ceph_osd_client *osdc)
{
	WARN_ON(!rwsem_is_wrlocked(&osdc->lock));
}
static inline void verify_osd_locked(struct ceph_osd *osd)
{
	struct ceph_osd_client *osdc = osd->o_osdc;

	WARN_ON(!(mutex_is_locked(&osd->lock) &&
		  rwsem_is_locked(&osdc->lock)) &&
		!rwsem_is_wrlocked(&osdc->lock));
}
static inline void verify_lreq_locked(struct ceph_osd_linger_request *lreq)
{
	WARN_ON(!mutex_is_locked(&lreq->lock));
}
#else
static inline void verify_osdc_locked(struct ceph_osd_client *osdc) { }
static inline void verify_osdc_wrlocked(struct ceph_osd_client *osdc) { }
static inline void verify_osd_locked(struct ceph_osd *osd) { }
static inline void verify_lreq_locked(struct ceph_osd_linger_request *lreq) { }
#endif

/*
 * calculate the mapping of a file extent onto an object, and fill out the
 * request accordingly.  shorten extent as necessary if it crosses an
 * object boundary.
 *
 * fill osd op in request message.
 */
static int calc_layout(struct ceph_file_layout *layout, u64 off, u64 *plen,
			u64 *objnum, u64 *objoff, u64 *objlen)
{
	u64 orig_len = *plen;
	u32 xlen;

	/* object extent? */
	ceph_calc_file_object_mapping(layout, off, orig_len, objnum,
					  objoff, &xlen);
	*objlen = xlen;
	if (*objlen < orig_len) {
		*plen = *objlen;
		dout(" skipping last %llu, final file extent %llu~%llu\n",
		     orig_len - *plen, off, *plen);
	}

	dout("calc_layout objnum=%llx %llu~%llu\n", *objnum, *objoff, *objlen);
	return 0;
}

static void ceph_osd_data_init(struct ceph_osd_data *osd_data)
{
	memset(osd_data, 0, sizeof (*osd_data));
	osd_data->type = CEPH_OSD_DATA_TYPE_NONE;
}

/*
 * Consumes @pages if @own_pages is true.
 */
static void ceph_osd_data_pages_init(struct ceph_osd_data *osd_data,
			struct page **pages, u64 length, u32 alignment,
			bool pages_from_pool, bool own_pages)
{
	osd_data->type = CEPH_OSD_DATA_TYPE_PAGES;
	osd_data->pages = pages;
	osd_data->length = length;
	osd_data->alignment = alignment;
	osd_data->pages_from_pool = pages_from_pool;
	osd_data->own_pages = own_pages;
}

/*
 * Consumes a ref on @pagelist.
 */
static void ceph_osd_data_pagelist_init(struct ceph_osd_data *osd_data,
			struct ceph_pagelist *pagelist)
{
	osd_data->type = CEPH_OSD_DATA_TYPE_PAGELIST;
	osd_data->pagelist = pagelist;
}

#ifdef CONFIG_BLOCK
static void ceph_osd_data_bio_init(struct ceph_osd_data *osd_data,
				   struct ceph_bio_iter *bio_pos,
				   u32 bio_length)
{
	osd_data->type = CEPH_OSD_DATA_TYPE_BIO;
	osd_data->bio_pos = *bio_pos;
	osd_data->bio_length = bio_length;
}
#endif /* CONFIG_BLOCK */

static void ceph_osd_data_bvecs_init(struct ceph_osd_data *osd_data,
				     struct ceph_bvec_iter *bvec_pos,
				     u32 num_bvecs)
{
	osd_data->type = CEPH_OSD_DATA_TYPE_BVECS;
	osd_data->bvec_pos = *bvec_pos;
	osd_data->num_bvecs = num_bvecs;
}

static struct ceph_osd_data *
osd_req_op_raw_data_in(struct ceph_osd_request *osd_req, unsigned int which)
{
	BUG_ON(which >= osd_req->r_num_ops);

	return &osd_req->r_ops[which].raw_data_in;
}

struct ceph_osd_data *
osd_req_op_extent_osd_data(struct ceph_osd_request *osd_req,
			unsigned int which)
{
	return osd_req_op_data(osd_req, which, extent, osd_data);
}
EXPORT_SYMBOL(osd_req_op_extent_osd_data);

void osd_req_op_raw_data_in_pages(struct ceph_osd_request *osd_req,
			unsigned int which, struct page **pages,
			u64 length, u32 alignment,
			bool pages_from_pool, bool own_pages)
{
	struct ceph_osd_data *osd_data;

	osd_data = osd_req_op_raw_data_in(osd_req, which);
	ceph_osd_data_pages_init(osd_data, pages, length, alignment,
				pages_from_pool, own_pages);
}
EXPORT_SYMBOL(osd_req_op_raw_data_in_pages);

void osd_req_op_extent_osd_data_pages(struct ceph_osd_request *osd_req,
			unsigned int which, struct page **pages,
			u64 length, u32 alignment,
			bool pages_from_pool, bool own_pages)
{
	struct ceph_osd_data *osd_data;

	osd_data = osd_req_op_data(osd_req, which, extent, osd_data);
	ceph_osd_data_pages_init(osd_data, pages, length, alignment,
				pages_from_pool, own_pages);
}
EXPORT_SYMBOL(osd_req_op_extent_osd_data_pages);

void osd_req_op_extent_osd_data_pagelist(struct ceph_osd_request *osd_req,
			unsigned int which, struct ceph_pagelist *pagelist)
{
	struct ceph_osd_data *osd_data;

	osd_data = osd_req_op_data(osd_req, which, extent, osd_data);
	ceph_osd_data_pagelist_init(osd_data, pagelist);
}
EXPORT_SYMBOL(osd_req_op_extent_osd_data_pagelist);

#ifdef CONFIG_BLOCK
void osd_req_op_extent_osd_data_bio(struct ceph_osd_request *osd_req,
				    unsigned int which,
				    struct ceph_bio_iter *bio_pos,
				    u32 bio_length)
{
	struct ceph_osd_data *osd_data;

	osd_data = osd_req_op_data(osd_req, which, extent, osd_data);
	ceph_osd_data_bio_init(osd_data, bio_pos, bio_length);
}
EXPORT_SYMBOL(osd_req_op_extent_osd_data_bio);
#endif /* CONFIG_BLOCK */

void osd_req_op_extent_osd_data_bvecs(struct ceph_osd_request *osd_req,
				      unsigned int which,
				      struct bio_vec *bvecs, u32 num_bvecs,
				      u32 bytes)
{
	struct ceph_osd_data *osd_data;
	struct ceph_bvec_iter it = {
		.bvecs = bvecs,
		.iter = { .bi_size = bytes },
	};

	osd_data = osd_req_op_data(osd_req, which, extent, osd_data);
	ceph_osd_data_bvecs_init(osd_data, &it, num_bvecs);
}
EXPORT_SYMBOL(osd_req_op_extent_osd_data_bvecs);

void osd_req_op_extent_osd_data_bvec_pos(struct ceph_osd_request *osd_req,
					 unsigned int which,
					 struct ceph_bvec_iter *bvec_pos)
{
	struct ceph_osd_data *osd_data;

	osd_data = osd_req_op_data(osd_req, which, extent, osd_data);
	ceph_osd_data_bvecs_init(osd_data, bvec_pos, 0);
}
EXPORT_SYMBOL(osd_req_op_extent_osd_data_bvec_pos);

static void osd_req_op_cls_request_info_pagelist(
			struct ceph_osd_request *osd_req,
			unsigned int which, struct ceph_pagelist *pagelist)
{
	struct ceph_osd_data *osd_data;

	osd_data = osd_req_op_data(osd_req, which, cls, request_info);
	ceph_osd_data_pagelist_init(osd_data, pagelist);
}

void osd_req_op_cls_request_data_pagelist(
			struct ceph_osd_request *osd_req,
			unsigned int which, struct ceph_pagelist *pagelist)
{
	struct ceph_osd_data *osd_data;

	osd_data = osd_req_op_data(osd_req, which, cls, request_data);
	ceph_osd_data_pagelist_init(osd_data, pagelist);
	osd_req->r_ops[which].cls.indata_len += pagelist->length;
	osd_req->r_ops[which].indata_len += pagelist->length;
}
EXPORT_SYMBOL(osd_req_op_cls_request_data_pagelist);

void osd_req_op_cls_request_data_pages(struct ceph_osd_request *osd_req,
			unsigned int which, struct page **pages, u64 length,
			u32 alignment, bool pages_from_pool, bool own_pages)
{
	struct ceph_osd_data *osd_data;

	osd_data = osd_req_op_data(osd_req, which, cls, request_data);
	ceph_osd_data_pages_init(osd_data, pages, length, alignment,
				pages_from_pool, own_pages);
	osd_req->r_ops[which].cls.indata_len += length;
	osd_req->r_ops[which].indata_len += length;
}
EXPORT_SYMBOL(osd_req_op_cls_request_data_pages);

void osd_req_op_cls_request_data_bvecs(struct ceph_osd_request *osd_req,
				       unsigned int which,
				       struct bio_vec *bvecs, u32 num_bvecs,
				       u32 bytes)
{
	struct ceph_osd_data *osd_data;
	struct ceph_bvec_iter it = {
		.bvecs = bvecs,
		.iter = { .bi_size = bytes },
	};

	osd_data = osd_req_op_data(osd_req, which, cls, request_data);
	ceph_osd_data_bvecs_init(osd_data, &it, num_bvecs);
	osd_req->r_ops[which].cls.indata_len += bytes;
	osd_req->r_ops[which].indata_len += bytes;
}
EXPORT_SYMBOL(osd_req_op_cls_request_data_bvecs);

void osd_req_op_cls_response_data_pages(struct ceph_osd_request *osd_req,
			unsigned int which, struct page **pages, u64 length,
			u32 alignment, bool pages_from_pool, bool own_pages)
{
	struct ceph_osd_data *osd_data;

	osd_data = osd_req_op_data(osd_req, which, cls, response_data);
	ceph_osd_data_pages_init(osd_data, pages, length, alignment,
				pages_from_pool, own_pages);
}
EXPORT_SYMBOL(osd_req_op_cls_response_data_pages);

static u64 ceph_osd_data_length(struct ceph_osd_data *osd_data)
{
	switch (osd_data->type) {
	case CEPH_OSD_DATA_TYPE_NONE:
		return 0;
	case CEPH_OSD_DATA_TYPE_PAGES:
		return osd_data->length;
	case CEPH_OSD_DATA_TYPE_PAGELIST:
		return (u64)osd_data->pagelist->length;
#ifdef CONFIG_BLOCK
	case CEPH_OSD_DATA_TYPE_BIO:
		return (u64)osd_data->bio_length;
#endif /* CONFIG_BLOCK */
	case CEPH_OSD_DATA_TYPE_BVECS:
		return osd_data->bvec_pos.iter.bi_size;
	default:
		WARN(true, "unrecognized data type %d\n", (int)osd_data->type);
		return 0;
	}
}

static void ceph_osd_data_release(struct ceph_osd_data *osd_data)
{
	if (osd_data->type == CEPH_OSD_DATA_TYPE_PAGES && osd_data->own_pages) {
		int num_pages;

		num_pages = calc_pages_for((u64)osd_data->alignment,
						(u64)osd_data->length);
		ceph_release_page_vector(osd_data->pages, num_pages);
	} else if (osd_data->type == CEPH_OSD_DATA_TYPE_PAGELIST) {
		ceph_pagelist_release(osd_data->pagelist);
	}
	ceph_osd_data_init(osd_data);
}

static void osd_req_op_data_release(struct ceph_osd_request *osd_req,
			unsigned int which)
{
	struct ceph_osd_req_op *op;

	BUG_ON(which >= osd_req->r_num_ops);
	op = &osd_req->r_ops[which];

	switch (op->op) {
	case CEPH_OSD_OP_READ:
	case CEPH_OSD_OP_WRITE:
	case CEPH_OSD_OP_WRITEFULL:
		ceph_osd_data_release(&op->extent.osd_data);
		break;
	case CEPH_OSD_OP_CALL:
		ceph_osd_data_release(&op->cls.request_info);
		ceph_osd_data_release(&op->cls.request_data);
		ceph_osd_data_release(&op->cls.response_data);
		break;
	case CEPH_OSD_OP_SETXATTR:
	case CEPH_OSD_OP_CMPXATTR:
		ceph_osd_data_release(&op->xattr.osd_data);
		break;
	case CEPH_OSD_OP_STAT:
		ceph_osd_data_release(&op->raw_data_in);
		break;
	case CEPH_OSD_OP_NOTIFY_ACK:
		ceph_osd_data_release(&op->notify_ack.request_data);
		break;
	case CEPH_OSD_OP_NOTIFY:
		ceph_osd_data_release(&op->notify.request_data);
		ceph_osd_data_release(&op->notify.response_data);
		break;
	case CEPH_OSD_OP_LIST_WATCHERS:
		ceph_osd_data_release(&op->list_watchers.response_data);
		break;
	case CEPH_OSD_OP_COPY_FROM2:
		ceph_osd_data_release(&op->copy_from.osd_data);
		break;
	default:
		break;
	}
}

/*
 * Assumes @t is zero-initialized.
 */
static void target_init(struct ceph_osd_request_target *t)
{
	ceph_oid_init(&t->base_oid);
	ceph_oloc_init(&t->base_oloc);
	ceph_oid_init(&t->target_oid);
	ceph_oloc_init(&t->target_oloc);

	ceph_osds_init(&t->acting);
	ceph_osds_init(&t->up);
	t->size = -1;
	t->min_size = -1;

	t->osd = CEPH_HOMELESS_OSD;
}

static void target_copy(struct ceph_osd_request_target *dest,
			const struct ceph_osd_request_target *src)
{
	ceph_oid_copy(&dest->base_oid, &src->base_oid);
	ceph_oloc_copy(&dest->base_oloc, &src->base_oloc);
	ceph_oid_copy(&dest->target_oid, &src->target_oid);
	ceph_oloc_copy(&dest->target_oloc, &src->target_oloc);

	dest->pgid = src->pgid; /* struct */
	dest->spgid = src->spgid; /* struct */
	dest->pg_num = src->pg_num;
	dest->pg_num_mask = src->pg_num_mask;
	ceph_osds_copy(&dest->acting, &src->acting);
	ceph_osds_copy(&dest->up, &src->up);
	dest->size = src->size;
	dest->min_size = src->min_size;
	dest->sort_bitwise = src->sort_bitwise;
	dest->recovery_deletes = src->recovery_deletes;

	dest->flags = src->flags;
	dest->used_replica = src->used_replica;
	dest->paused = src->paused;

	dest->epoch = src->epoch;
	dest->last_force_resend = src->last_force_resend;

	dest->osd = src->osd;
}

static void target_destroy(struct ceph_osd_request_target *t)
{
	ceph_oid_destroy(&t->base_oid);
	ceph_oloc_destroy(&t->base_oloc);
	ceph_oid_destroy(&t->target_oid);
	ceph_oloc_destroy(&t->target_oloc);
}

/*
 * requests
 */
static void request_release_checks(struct ceph_osd_request *req)
{
	WARN_ON(!RB_EMPTY_NODE(&req->r_node));
	WARN_ON(!RB_EMPTY_NODE(&req->r_mc_node));
	WARN_ON(!list_empty(&req->r_private_item));
	WARN_ON(req->r_osd);
}

static void ceph_osdc_release_request(struct kref *kref)
{
	struct ceph_osd_request *req = container_of(kref,
					    struct ceph_osd_request, r_kref);
	unsigned int which;

	dout("%s %p (r_request %p r_reply %p)\n", __func__, req,
	     req->r_request, req->r_reply);
	request_release_checks(req);

	if (req->r_request)
		ceph_msg_put(req->r_request);
	if (req->r_reply)
		ceph_msg_put(req->r_reply);

	for (which = 0; which < req->r_num_ops; which++)
		osd_req_op_data_release(req, which);

	target_destroy(&req->r_t);
	ceph_put_snap_context(req->r_snapc);

	if (req->r_mempool)
		mempool_free(req, req->r_osdc->req_mempool);
	else if (req->r_num_ops <= CEPH_OSD_SLAB_OPS)
		kmem_cache_free(ceph_osd_request_cache, req);
	else
		kfree(req);
}

void ceph_osdc_get_request(struct ceph_osd_request *req)
{
	dout("%s %p (was %d)\n", __func__, req,
	     kref_read(&req->r_kref));
	kref_get(&req->r_kref);
}
EXPORT_SYMBOL(ceph_osdc_get_request);

void ceph_osdc_put_request(struct ceph_osd_request *req)
{
	if (req) {
		dout("%s %p (was %d)\n", __func__, req,
		     kref_read(&req->r_kref));
		kref_put(&req->r_kref, ceph_osdc_release_request);
	}
}
EXPORT_SYMBOL(ceph_osdc_put_request);

static void request_init(struct ceph_osd_request *req)
{
	/* req only, each op is zeroed in osd_req_op_init() */
	memset(req, 0, sizeof(*req));

	kref_init(&req->r_kref);
	init_completion(&req->r_completion);
	RB_CLEAR_NODE(&req->r_node);
	RB_CLEAR_NODE(&req->r_mc_node);
	INIT_LIST_HEAD(&req->r_private_item);

	target_init(&req->r_t);
}

/*
 * This is ugly, but it allows us to reuse linger registration and ping
 * requests, keeping the structure of the code around send_linger{_ping}()
 * reasonable.  Setting up a min_nr=2 mempool for each linger request
 * and dealing with copying ops (this blasts req only, watch op remains
 * intact) isn't any better.
 */
static void request_reinit(struct ceph_osd_request *req)
{
	struct ceph_osd_client *osdc = req->r_osdc;
	bool mempool = req->r_mempool;
	unsigned int num_ops = req->r_num_ops;
	u64 snapid = req->r_snapid;
	struct ceph_snap_context *snapc = req->r_snapc;
	bool linger = req->r_linger;
	struct ceph_msg *request_msg = req->r_request;
	struct ceph_msg *reply_msg = req->r_reply;

	dout("%s req %p\n", __func__, req);
	WARN_ON(kref_read(&req->r_kref) != 1);
	request_release_checks(req);

	WARN_ON(kref_read(&request_msg->kref) != 1);
	WARN_ON(kref_read(&reply_msg->kref) != 1);
	target_destroy(&req->r_t);

	request_init(req);
	req->r_osdc = osdc;
	req->r_mempool = mempool;
	req->r_num_ops = num_ops;
	req->r_snapid = snapid;
	req->r_snapc = snapc;
	req->r_linger = linger;
	req->r_request = request_msg;
	req->r_reply = reply_msg;
}

struct ceph_osd_request *ceph_osdc_alloc_request(struct ceph_osd_client *osdc,
					       struct ceph_snap_context *snapc,
					       unsigned int num_ops,
					       bool use_mempool,
					       gfp_t gfp_flags)
{
	struct ceph_osd_request *req;

	if (use_mempool) {
		BUG_ON(num_ops > CEPH_OSD_SLAB_OPS);
		req = mempool_alloc(osdc->req_mempool, gfp_flags);
	} else if (num_ops <= CEPH_OSD_SLAB_OPS) {
		req = kmem_cache_alloc(ceph_osd_request_cache, gfp_flags);
	} else {
		BUG_ON(num_ops > CEPH_OSD_MAX_OPS);
		req = kmalloc(struct_size(req, r_ops, num_ops), gfp_flags);
	}
	if (unlikely(!req))
		return NULL;

	request_init(req);
	req->r_osdc = osdc;
	req->r_mempool = use_mempool;
	req->r_num_ops = num_ops;
	req->r_snapid = CEPH_NOSNAP;
	req->r_snapc = ceph_get_snap_context(snapc);

	dout("%s req %p\n", __func__, req);
	return req;
}
EXPORT_SYMBOL(ceph_osdc_alloc_request);

static int ceph_oloc_encoding_size(const struct ceph_object_locator *oloc)
{
	return 8 + 4 + 4 + 4 + (oloc->pool_ns ? oloc->pool_ns->len : 0);
}

static int __ceph_osdc_alloc_messages(struct ceph_osd_request *req, gfp_t gfp,
				      int num_request_data_items,
				      int num_reply_data_items)
{
	struct ceph_osd_client *osdc = req->r_osdc;
	struct ceph_msg *msg;
	int msg_size;

	WARN_ON(req->r_request || req->r_reply);
	WARN_ON(ceph_oid_empty(&req->r_base_oid));
	WARN_ON(ceph_oloc_empty(&req->r_base_oloc));

	/* create request message */
	msg_size = CEPH_ENCODING_START_BLK_LEN +
			CEPH_PGID_ENCODING_LEN + 1; /* spgid */
	msg_size += 4 + 4 + 4; /* hash, osdmap_epoch, flags */
	msg_size += CEPH_ENCODING_START_BLK_LEN +
			sizeof(struct ceph_osd_reqid); /* reqid */
	msg_size += sizeof(struct ceph_blkin_trace_info); /* trace */
	msg_size += 4 + sizeof(struct ceph_timespec); /* client_inc, mtime */
	msg_size += CEPH_ENCODING_START_BLK_LEN +
			ceph_oloc_encoding_size(&req->r_base_oloc); /* oloc */
	msg_size += 4 + req->r_base_oid.name_len; /* oid */
	msg_size += 2 + req->r_num_ops * sizeof(struct ceph_osd_op);
	msg_size += 8; /* snapid */
	msg_size += 8; /* snap_seq */
	msg_size += 4 + 8 * (req->r_snapc ? req->r_snapc->num_snaps : 0);
	msg_size += 4 + 8; /* retry_attempt, features */

	if (req->r_mempool)
		msg = ceph_msgpool_get(&osdc->msgpool_op, msg_size,
				       num_request_data_items);
	else
		msg = ceph_msg_new2(CEPH_MSG_OSD_OP, msg_size,
				    num_request_data_items, gfp, true);
	if (!msg)
		return -ENOMEM;

	memset(msg->front.iov_base, 0, msg->front.iov_len);
	req->r_request = msg;

	/* create reply message */
	msg_size = OSD_OPREPLY_FRONT_LEN;
	msg_size += req->r_base_oid.name_len;
	msg_size += req->r_num_ops * sizeof(struct ceph_osd_op);

	if (req->r_mempool)
		msg = ceph_msgpool_get(&osdc->msgpool_op_reply, msg_size,
				       num_reply_data_items);
	else
		msg = ceph_msg_new2(CEPH_MSG_OSD_OPREPLY, msg_size,
				    num_reply_data_items, gfp, true);
	if (!msg)
		return -ENOMEM;

	req->r_reply = msg;

	return 0;
}

static bool osd_req_opcode_valid(u16 opcode)
{
	switch (opcode) {
#define GENERATE_CASE(op, opcode, str)	case CEPH_OSD_OP_##op: return true;
__CEPH_FORALL_OSD_OPS(GENERATE_CASE)
#undef GENERATE_CASE
	default:
		return false;
	}
}

static void get_num_data_items(struct ceph_osd_request *req,
			       int *num_request_data_items,
			       int *num_reply_data_items)
{
	struct ceph_osd_req_op *op;

	*num_request_data_items = 0;
	*num_reply_data_items = 0;

	for (op = req->r_ops; op != &req->r_ops[req->r_num_ops]; op++) {
		switch (op->op) {
		/* request */
		case CEPH_OSD_OP_WRITE:
		case CEPH_OSD_OP_WRITEFULL:
		case CEPH_OSD_OP_SETXATTR:
		case CEPH_OSD_OP_CMPXATTR:
		case CEPH_OSD_OP_NOTIFY_ACK:
		case CEPH_OSD_OP_COPY_FROM2:
			*num_request_data_items += 1;
			break;

		/* reply */
		case CEPH_OSD_OP_STAT:
		case CEPH_OSD_OP_READ:
		case CEPH_OSD_OP_LIST_WATCHERS:
			*num_reply_data_items += 1;
			break;

		/* both */
		case CEPH_OSD_OP_NOTIFY:
			*num_request_data_items += 1;
			*num_reply_data_items += 1;
			break;
		case CEPH_OSD_OP_CALL:
			*num_request_data_items += 2;
			*num_reply_data_items += 1;
			break;

		default:
			WARN_ON(!osd_req_opcode_valid(op->op));
			break;
		}
	}
}

/*
 * oid, oloc and OSD op opcode(s) must be filled in before this function
 * is called.
 */
int ceph_osdc_alloc_messages(struct ceph_osd_request *req, gfp_t gfp)
{
	int num_request_data_items, num_reply_data_items;

	get_num_data_items(req, &num_request_data_items, &num_reply_data_items);
	return __ceph_osdc_alloc_messages(req, gfp, num_request_data_items,
					  num_reply_data_items);
}
EXPORT_SYMBOL(ceph_osdc_alloc_messages);

/*
 * This is an osd op init function for opcodes that have no data or
 * other information associated with them.  It also serves as a
 * common init routine for all the other init functions, below.
 */
struct ceph_osd_req_op *
osd_req_op_init(struct ceph_osd_request *osd_req, unsigned int which,
		 u16 opcode, u32 flags)
{
	struct ceph_osd_req_op *op;

	BUG_ON(which >= osd_req->r_num_ops);
	BUG_ON(!osd_req_opcode_valid(opcode));

	op = &osd_req->r_ops[which];
	memset(op, 0, sizeof (*op));
	op->op = opcode;
	op->flags = flags;

	return op;
}
EXPORT_SYMBOL(osd_req_op_init);

void osd_req_op_extent_init(struct ceph_osd_request *osd_req,
				unsigned int which, u16 opcode,
				u64 offset, u64 length,
				u64 truncate_size, u32 truncate_seq)
{
	struct ceph_osd_req_op *op = osd_req_op_init(osd_req, which,
						     opcode, 0);
	size_t payload_len = 0;

	BUG_ON(opcode != CEPH_OSD_OP_READ && opcode != CEPH_OSD_OP_WRITE &&
	       opcode != CEPH_OSD_OP_WRITEFULL && opcode != CEPH_OSD_OP_ZERO &&
	       opcode != CEPH_OSD_OP_TRUNCATE);

	op->extent.offset = offset;
	op->extent.length = length;
	op->extent.truncate_size = truncate_size;
	op->extent.truncate_seq = truncate_seq;
	if (opcode == CEPH_OSD_OP_WRITE || opcode == CEPH_OSD_OP_WRITEFULL)
		payload_len += length;

	op->indata_len = payload_len;
}
EXPORT_SYMBOL(osd_req_op_extent_init);

void osd_req_op_extent_update(struct ceph_osd_request *osd_req,
				unsigned int which, u64 length)
{
	struct ceph_osd_req_op *op;
	u64 previous;

	BUG_ON(which >= osd_req->r_num_ops);
	op = &osd_req->r_ops[which];
	previous = op->extent.length;

	if (length == previous)
		return;		/* Nothing to do */
	BUG_ON(length > previous);

	op->extent.length = length;
	if (op->op == CEPH_OSD_OP_WRITE || op->op == CEPH_OSD_OP_WRITEFULL)
		op->indata_len -= previous - length;
}
EXPORT_SYMBOL(osd_req_op_extent_update);

void osd_req_op_extent_dup_last(struct ceph_osd_request *osd_req,
				unsigned int which, u64 offset_inc)
{
	struct ceph_osd_req_op *op, *prev_op;

	BUG_ON(which + 1 >= osd_req->r_num_ops);

	prev_op = &osd_req->r_ops[which];
	op = osd_req_op_init(osd_req, which + 1, prev_op->op, prev_op->flags);
	/* dup previous one */
	op->indata_len = prev_op->indata_len;
	op->outdata_len = prev_op->outdata_len;
	op->extent = prev_op->extent;
	/* adjust offset */
	op->extent.offset += offset_inc;
	op->extent.length -= offset_inc;

	if (op->op == CEPH_OSD_OP_WRITE || op->op == CEPH_OSD_OP_WRITEFULL)
		op->indata_len -= offset_inc;
}
EXPORT_SYMBOL(osd_req_op_extent_dup_last);

int osd_req_op_cls_init(struct ceph_osd_request *osd_req, unsigned int which,
			const char *class, const char *method)
{
	struct ceph_osd_req_op *op;
	struct ceph_pagelist *pagelist;
	size_t payload_len = 0;
	size_t size;
	int ret;

	op = osd_req_op_init(osd_req, which, CEPH_OSD_OP_CALL, 0);

	pagelist = ceph_pagelist_alloc(GFP_NOFS);
	if (!pagelist)
		return -ENOMEM;

	op->cls.class_name = class;
	size = strlen(class);
	BUG_ON(size > (size_t) U8_MAX);
	op->cls.class_len = size;
	ret = ceph_pagelist_append(pagelist, class, size);
	if (ret)
		goto err_pagelist_free;
	payload_len += size;

	op->cls.method_name = method;
	size = strlen(method);
	BUG_ON(size > (size_t) U8_MAX);
	op->cls.method_len = size;
	ret = ceph_pagelist_append(pagelist, method, size);
	if (ret)
		goto err_pagelist_free;
	payload_len += size;

	osd_req_op_cls_request_info_pagelist(osd_req, which, pagelist);
	op->indata_len = payload_len;
	return 0;

err_pagelist_free:
	ceph_pagelist_release(pagelist);
	return ret;
}
EXPORT_SYMBOL(osd_req_op_cls_init);

int osd_req_op_xattr_init(struct ceph_osd_request *osd_req, unsigned int which,
			  u16 opcode, const char *name, const void *value,
			  size_t size, u8 cmp_op, u8 cmp_mode)
{
	struct ceph_osd_req_op *op = osd_req_op_init(osd_req, which,
						     opcode, 0);
	struct ceph_pagelist *pagelist;
	size_t payload_len;
	int ret;

	BUG_ON(opcode != CEPH_OSD_OP_SETXATTR && opcode != CEPH_OSD_OP_CMPXATTR);

	pagelist = ceph_pagelist_alloc(GFP_NOFS);
	if (!pagelist)
		return -ENOMEM;

	payload_len = strlen(name);
	op->xattr.name_len = payload_len;
	ret = ceph_pagelist_append(pagelist, name, payload_len);
	if (ret)
		goto err_pagelist_free;

	op->xattr.value_len = size;
	ret = ceph_pagelist_append(pagelist, value, size);
	if (ret)
		goto err_pagelist_free;
	payload_len += size;

	op->xattr.cmp_op = cmp_op;
	op->xattr.cmp_mode = cmp_mode;

	ceph_osd_data_pagelist_init(&op->xattr.osd_data, pagelist);
	op->indata_len = payload_len;
	return 0;

err_pagelist_free:
	ceph_pagelist_release(pagelist);
	return ret;
}
EXPORT_SYMBOL(osd_req_op_xattr_init);

/*
 * @watch_opcode: CEPH_OSD_WATCH_OP_*
 */
static void osd_req_op_watch_init(struct ceph_osd_request *req, int which,
				  u64 cookie, u8 watch_opcode)
{
	struct ceph_osd_req_op *op;

	op = osd_req_op_init(req, which, CEPH_OSD_OP_WATCH, 0);
	op->watch.cookie = cookie;
	op->watch.op = watch_opcode;
	op->watch.gen = 0;
}

/*
 * @flags: CEPH_OSD_OP_ALLOC_HINT_FLAG_*
 */
void osd_req_op_alloc_hint_init(struct ceph_osd_request *osd_req,
				unsigned int which,
				u64 expected_object_size,
				u64 expected_write_size,
				u32 flags)
{
	struct ceph_osd_req_op *op;

	op = osd_req_op_init(osd_req, which, CEPH_OSD_OP_SETALLOCHINT, 0);
	op->alloc_hint.expected_object_size = expected_object_size;
	op->alloc_hint.expected_write_size = expected_write_size;
	op->alloc_hint.flags = flags;

	/*
	 * CEPH_OSD_OP_SETALLOCHINT op is advisory and therefore deemed
	 * not worth a feature bit.  Set FAILOK per-op flag to make
	 * sure older osds don't trip over an unsupported opcode.
	 */
	op->flags |= CEPH_OSD_OP_FLAG_FAILOK;
}
EXPORT_SYMBOL(osd_req_op_alloc_hint_init);

static void ceph_osdc_msg_data_add(struct ceph_msg *msg,
				struct ceph_osd_data *osd_data)
{
	u64 length = ceph_osd_data_length(osd_data);

	if (osd_data->type == CEPH_OSD_DATA_TYPE_PAGES) {
		BUG_ON(length > (u64) SIZE_MAX);
		if (length)
			ceph_msg_data_add_pages(msg, osd_data->pages,
					length, osd_data->alignment, false);
	} else if (osd_data->type == CEPH_OSD_DATA_TYPE_PAGELIST) {
		BUG_ON(!length);
		ceph_msg_data_add_pagelist(msg, osd_data->pagelist);
#ifdef CONFIG_BLOCK
	} else if (osd_data->type == CEPH_OSD_DATA_TYPE_BIO) {
		ceph_msg_data_add_bio(msg, &osd_data->bio_pos, length);
#endif
	} else if (osd_data->type == CEPH_OSD_DATA_TYPE_BVECS) {
		ceph_msg_data_add_bvecs(msg, &osd_data->bvec_pos);
	} else {
		BUG_ON(osd_data->type != CEPH_OSD_DATA_TYPE_NONE);
	}
}

static u32 osd_req_encode_op(struct ceph_osd_op *dst,
			     const struct ceph_osd_req_op *src)
{
	switch (src->op) {
	case CEPH_OSD_OP_STAT:
		break;
	case CEPH_OSD_OP_READ:
	case CEPH_OSD_OP_WRITE:
	case CEPH_OSD_OP_WRITEFULL:
	case CEPH_OSD_OP_ZERO:
	case CEPH_OSD_OP_TRUNCATE:
		dst->extent.offset = cpu_to_le64(src->extent.offset);
		dst->extent.length = cpu_to_le64(src->extent.length);
		dst->extent.truncate_size =
			cpu_to_le64(src->extent.truncate_size);
		dst->extent.truncate_seq =
			cpu_to_le32(src->extent.truncate_seq);
		break;
	case CEPH_OSD_OP_CALL:
		dst->cls.class_len = src->cls.class_len;
		dst->cls.method_len = src->cls.method_len;
		dst->cls.indata_len = cpu_to_le32(src->cls.indata_len);
		break;
	case CEPH_OSD_OP_WATCH:
		dst->watch.cookie = cpu_to_le64(src->watch.cookie);
		dst->watch.ver = cpu_to_le64(0);
		dst->watch.op = src->watch.op;
		dst->watch.gen = cpu_to_le32(src->watch.gen);
		break;
	case CEPH_OSD_OP_NOTIFY_ACK:
		break;
	case CEPH_OSD_OP_NOTIFY:
		dst->notify.cookie = cpu_to_le64(src->notify.cookie);
		break;
	case CEPH_OSD_OP_LIST_WATCHERS:
		break;
	case CEPH_OSD_OP_SETALLOCHINT:
		dst->alloc_hint.expected_object_size =
		    cpu_to_le64(src->alloc_hint.expected_object_size);
		dst->alloc_hint.expected_write_size =
		    cpu_to_le64(src->alloc_hint.expected_write_size);
		dst->alloc_hint.flags = cpu_to_le32(src->alloc_hint.flags);
		break;
	case CEPH_OSD_OP_SETXATTR:
	case CEPH_OSD_OP_CMPXATTR:
		dst->xattr.name_len = cpu_to_le32(src->xattr.name_len);
		dst->xattr.value_len = cpu_to_le32(src->xattr.value_len);
		dst->xattr.cmp_op = src->xattr.cmp_op;
		dst->xattr.cmp_mode = src->xattr.cmp_mode;
		break;
	case CEPH_OSD_OP_CREATE:
	case CEPH_OSD_OP_DELETE:
		break;
	case CEPH_OSD_OP_COPY_FROM2:
		dst->copy_from.snapid = cpu_to_le64(src->copy_from.snapid);
		dst->copy_from.src_version =
			cpu_to_le64(src->copy_from.src_version);
		dst->copy_from.flags = src->copy_from.flags;
		dst->copy_from.src_fadvise_flags =
			cpu_to_le32(src->copy_from.src_fadvise_flags);
		break;
	default:
		pr_err("unsupported osd opcode %s\n",
			ceph_osd_op_name(src->op));
		WARN_ON(1);

		return 0;
	}

	dst->op = cpu_to_le16(src->op);
	dst->flags = cpu_to_le32(src->flags);
	dst->payload_len = cpu_to_le32(src->indata_len);

	return src->indata_len;
}

/*
 * build new request AND message, calculate layout, and adjust file
 * extent as needed.
 *
 * if the file was recently truncated, we include information about its
 * old and new size so that the object can be updated appropriately.  (we
 * avoid synchronously deleting truncated objects because it's slow.)
 */
struct ceph_osd_request *ceph_osdc_new_request(struct ceph_osd_client *osdc,
					       struct ceph_file_layout *layout,
					       struct ceph_vino vino,
					       u64 off, u64 *plen,
					       unsigned int which, int num_ops,
					       int opcode, int flags,
					       struct ceph_snap_context *snapc,
					       u32 truncate_seq,
					       u64 truncate_size,
					       bool use_mempool)
{
	struct ceph_osd_request *req;
	u64 objnum = 0;
	u64 objoff = 0;
	u64 objlen = 0;
	int r;

	BUG_ON(opcode != CEPH_OSD_OP_READ && opcode != CEPH_OSD_OP_WRITE &&
	       opcode != CEPH_OSD_OP_ZERO && opcode != CEPH_OSD_OP_TRUNCATE &&
	       opcode != CEPH_OSD_OP_CREATE && opcode != CEPH_OSD_OP_DELETE);

	req = ceph_osdc_alloc_request(osdc, snapc, num_ops, use_mempool,
					GFP_NOFS);
	if (!req) {
		r = -ENOMEM;
		goto fail;
	}

	/* calculate max write size */
	r = calc_layout(layout, off, plen, &objnum, &objoff, &objlen);
	if (r)
		goto fail;

	if (opcode == CEPH_OSD_OP_CREATE || opcode == CEPH_OSD_OP_DELETE) {
		osd_req_op_init(req, which, opcode, 0);
	} else {
		u32 object_size = layout->object_size;
		u32 object_base = off - objoff;
		if (!(truncate_seq == 1 && truncate_size == -1ULL)) {
			if (truncate_size <= object_base) {
				truncate_size = 0;
			} else {
				truncate_size -= object_base;
				if (truncate_size > object_size)
					truncate_size = object_size;
			}
		}
		osd_req_op_extent_init(req, which, opcode, objoff, objlen,
				       truncate_size, truncate_seq);
	}

	req->r_base_oloc.pool = layout->pool_id;
	req->r_base_oloc.pool_ns = ceph_try_get_string(layout->pool_ns);
	ceph_oid_printf(&req->r_base_oid, "%llx.%08llx", vino.ino, objnum);
	req->r_flags = flags | osdc->client->options->read_from_replica;

	req->r_snapid = vino.snap;
	if (flags & CEPH_OSD_FLAG_WRITE)
		req->r_data_offset = off;

	if (num_ops > 1)
		/*
		 * This is a special case for ceph_writepages_start(), but it
		 * also covers ceph_uninline_data().  If more multi-op request
		 * use cases emerge, we will need a separate helper.
		 */
		r = __ceph_osdc_alloc_messages(req, GFP_NOFS, num_ops, 0);
	else
		r = ceph_osdc_alloc_messages(req, GFP_NOFS);
	if (r)
		goto fail;

	return req;

fail:
	ceph_osdc_put_request(req);
	return ERR_PTR(r);
}
EXPORT_SYMBOL(ceph_osdc_new_request);

/*
 * We keep osd requests in an rbtree, sorted by ->r_tid.
 */
DEFINE_RB_FUNCS(request, struct ceph_osd_request, r_tid, r_node)
DEFINE_RB_FUNCS(request_mc, struct ceph_osd_request, r_tid, r_mc_node)

/*
 * Call @fn on each OSD request as long as @fn returns 0.
 */
static void for_each_request(struct ceph_osd_client *osdc,
			int (*fn)(struct ceph_osd_request *req, void *arg),
			void *arg)
{
	struct rb_node *n, *p;

	for (n = rb_first(&osdc->osds); n; n = rb_next(n)) {
		struct ceph_osd *osd = rb_entry(n, struct ceph_osd, o_node);

		for (p = rb_first(&osd->o_requests); p; ) {
			struct ceph_osd_request *req =
			    rb_entry(p, struct ceph_osd_request, r_node);

			p = rb_next(p);
			if (fn(req, arg))
				return;
		}
	}

	for (p = rb_first(&osdc->homeless_osd.o_requests); p; ) {
		struct ceph_osd_request *req =
		    rb_entry(p, struct ceph_osd_request, r_node);

		p = rb_next(p);
		if (fn(req, arg))
			return;
	}
}

static bool osd_homeless(struct ceph_osd *osd)
{
	return osd->o_osd == CEPH_HOMELESS_OSD;
}

static bool osd_registered(struct ceph_osd *osd)
{
	verify_osdc_locked(osd->o_osdc);

	return !RB_EMPTY_NODE(&osd->o_node);
}

/*
 * Assumes @osd is zero-initialized.
 */
static void osd_init(struct ceph_osd *osd)
{
	refcount_set(&osd->o_ref, 1);
	RB_CLEAR_NODE(&osd->o_node);
	osd->o_requests = RB_ROOT;
	osd->o_linger_requests = RB_ROOT;
	osd->o_backoff_mappings = RB_ROOT;
	osd->o_backoffs_by_id = RB_ROOT;
	INIT_LIST_HEAD(&osd->o_osd_lru);
	INIT_LIST_HEAD(&osd->o_keepalive_item);
	osd->o_incarnation = 1;
	mutex_init(&osd->lock);
}

static void osd_cleanup(struct ceph_osd *osd)
{
	WARN_ON(!RB_EMPTY_NODE(&osd->o_node));
	WARN_ON(!RB_EMPTY_ROOT(&osd->o_requests));
	WARN_ON(!RB_EMPTY_ROOT(&osd->o_linger_requests));
	WARN_ON(!RB_EMPTY_ROOT(&osd->o_backoff_mappings));
	WARN_ON(!RB_EMPTY_ROOT(&osd->o_backoffs_by_id));
	WARN_ON(!list_empty(&osd->o_osd_lru));
	WARN_ON(!list_empty(&osd->o_keepalive_item));

	if (osd->o_auth.authorizer) {
		WARN_ON(osd_homeless(osd));
		ceph_auth_destroy_authorizer(osd->o_auth.authorizer);
	}
}

/*
 * Track open sessions with osds.
 */
static struct ceph_osd *create_osd(struct ceph_osd_client *osdc, int onum)
{
	struct ceph_osd *osd;

	WARN_ON(onum == CEPH_HOMELESS_OSD);

	osd = kzalloc(sizeof(*osd), GFP_NOIO | __GFP_NOFAIL);
	osd_init(osd);
	osd->o_osdc = osdc;
	osd->o_osd = onum;

	ceph_con_init(&osd->o_con, osd, &osd_con_ops, &osdc->client->msgr);

	return osd;
}

static struct ceph_osd *get_osd(struct ceph_osd *osd)
{
	if (refcount_inc_not_zero(&osd->o_ref)) {
		dout("get_osd %p %d -> %d\n", osd, refcount_read(&osd->o_ref)-1,
		     refcount_read(&osd->o_ref));
		return osd;
	} else {
		dout("get_osd %p FAIL\n", osd);
		return NULL;
	}
}

static void put_osd(struct ceph_osd *osd)
{
	dout("put_osd %p %d -> %d\n", osd, refcount_read(&osd->o_ref),
	     refcount_read(&osd->o_ref) - 1);
	if (refcount_dec_and_test(&osd->o_ref)) {
		osd_cleanup(osd);
		kfree(osd);
	}
}

DEFINE_RB_FUNCS(osd, struct ceph_osd, o_osd, o_node)

static void __move_osd_to_lru(struct ceph_osd *osd)
{
	struct ceph_osd_client *osdc = osd->o_osdc;

	dout("%s osd %p osd%d\n", __func__, osd, osd->o_osd);
	BUG_ON(!list_empty(&osd->o_osd_lru));

	spin_lock(&osdc->osd_lru_lock);
	list_add_tail(&osd->o_osd_lru, &osdc->osd_lru);
	spin_unlock(&osdc->osd_lru_lock);

	osd->lru_ttl = jiffies + osdc->client->options->osd_idle_ttl;
}

static void maybe_move_osd_to_lru(struct ceph_osd *osd)
{
	if (RB_EMPTY_ROOT(&osd->o_requests) &&
	    RB_EMPTY_ROOT(&osd->o_linger_requests))
		__move_osd_to_lru(osd);
}

static void __remove_osd_from_lru(struct ceph_osd *osd)
{
	struct ceph_osd_client *osdc = osd->o_osdc;

	dout("%s osd %p osd%d\n", __func__, osd, osd->o_osd);

	spin_lock(&osdc->osd_lru_lock);
	if (!list_empty(&osd->o_osd_lru))
		list_del_init(&osd->o_osd_lru);
	spin_unlock(&osdc->osd_lru_lock);
}

/*
 * Close the connection and assign any leftover requests to the
 * homeless session.
 */
static void close_osd(struct ceph_osd *osd)
{
	struct ceph_osd_client *osdc = osd->o_osdc;
	struct rb_node *n;

	verify_osdc_wrlocked(osdc);
	dout("%s osd %p osd%d\n", __func__, osd, osd->o_osd);

	ceph_con_close(&osd->o_con);

	for (n = rb_first(&osd->o_requests); n; ) {
		struct ceph_osd_request *req =
		    rb_entry(n, struct ceph_osd_request, r_node);

		n = rb_next(n); /* unlink_request() */

		dout(" reassigning req %p tid %llu\n", req, req->r_tid);
		unlink_request(osd, req);
		link_request(&osdc->homeless_osd, req);
	}
	for (n = rb_first(&osd->o_linger_requests); n; ) {
		struct ceph_osd_linger_request *lreq =
		    rb_entry(n, struct ceph_osd_linger_request, node);

		n = rb_next(n); /* unlink_linger() */

		dout(" reassigning lreq %p linger_id %llu\n", lreq,
		     lreq->linger_id);
		unlink_linger(osd, lreq);
		link_linger(&osdc->homeless_osd, lreq);
	}
	clear_backoffs(osd);

	__remove_osd_from_lru(osd);
	erase_osd(&osdc->osds, osd);
	put_osd(osd);
}

/*
 * reset osd connect
 */
static int reopen_osd(struct ceph_osd *osd)
{
	struct ceph_entity_addr *peer_addr;

	dout("%s osd %p osd%d\n", __func__, osd, osd->o_osd);

	if (RB_EMPTY_ROOT(&osd->o_requests) &&
	    RB_EMPTY_ROOT(&osd->o_linger_requests)) {
		close_osd(osd);
		return -ENODEV;
	}

	peer_addr = &osd->o_osdc->osdmap->osd_addr[osd->o_osd];
	if (!memcmp(peer_addr, &osd->o_con.peer_addr, sizeof (*peer_addr)) &&
			!ceph_con_opened(&osd->o_con)) {
		struct rb_node *n;

		dout("osd addr hasn't changed and connection never opened, "
		     "letting msgr retry\n");
		/* touch each r_stamp for handle_timeout()'s benfit */
		for (n = rb_first(&osd->o_requests); n; n = rb_next(n)) {
			struct ceph_osd_request *req =
			    rb_entry(n, struct ceph_osd_request, r_node);
			req->r_stamp = jiffies;
		}

		return -EAGAIN;
	}

	ceph_con_close(&osd->o_con);
	ceph_con_open(&osd->o_con, CEPH_ENTITY_TYPE_OSD, osd->o_osd, peer_addr);
	osd->o_incarnation++;

	return 0;
}

static struct ceph_osd *lookup_create_osd(struct ceph_osd_client *osdc, int o,
					  bool wrlocked)
{
	struct ceph_osd *osd;

	if (wrlocked)
		verify_osdc_wrlocked(osdc);
	else
		verify_osdc_locked(osdc);

	if (o != CEPH_HOMELESS_OSD)
		osd = lookup_osd(&osdc->osds, o);
	else
		osd = &osdc->homeless_osd;
	if (!osd) {
		if (!wrlocked)
			return ERR_PTR(-EAGAIN);

		osd = create_osd(osdc, o);
		insert_osd(&osdc->osds, osd);
		ceph_con_open(&osd->o_con, CEPH_ENTITY_TYPE_OSD, osd->o_osd,
			      &osdc->osdmap->osd_addr[osd->o_osd]);
	}

	dout("%s osdc %p osd%d -> osd %p\n", __func__, osdc, o, osd);
	return osd;
}

/*
 * Create request <-> OSD session relation.
 *
 * @req has to be assigned a tid, @osd may be homeless.
 */
static void link_request(struct ceph_osd *osd, struct ceph_osd_request *req)
{
	verify_osd_locked(osd);
	WARN_ON(!req->r_tid || req->r_osd);
	dout("%s osd %p osd%d req %p tid %llu\n", __func__, osd, osd->o_osd,
	     req, req->r_tid);

	if (!osd_homeless(osd))
		__remove_osd_from_lru(osd);
	else
		atomic_inc(&osd->o_osdc->num_homeless);

	get_osd(osd);
	insert_request(&osd->o_requests, req);
	req->r_osd = osd;
}

static void unlink_request(struct ceph_osd *osd, struct ceph_osd_request *req)
{
	verify_osd_locked(osd);
	WARN_ON(req->r_osd != osd);
	dout("%s osd %p osd%d req %p tid %llu\n", __func__, osd, osd->o_osd,
	     req, req->r_tid);

	req->r_osd = NULL;
	erase_request(&osd->o_requests, req);
	put_osd(osd);

	if (!osd_homeless(osd))
		maybe_move_osd_to_lru(osd);
	else
		atomic_dec(&osd->o_osdc->num_homeless);
}

static bool __pool_full(struct ceph_pg_pool_info *pi)
{
	return pi->flags & CEPH_POOL_FLAG_FULL;
}

static bool have_pool_full(struct ceph_osd_client *osdc)
{
	struct rb_node *n;

	for (n = rb_first(&osdc->osdmap->pg_pools); n; n = rb_next(n)) {
		struct ceph_pg_pool_info *pi =
		    rb_entry(n, struct ceph_pg_pool_info, node);

		if (__pool_full(pi))
			return true;
	}

	return false;
}

static bool pool_full(struct ceph_osd_client *osdc, s64 pool_id)
{
	struct ceph_pg_pool_info *pi;

	pi = ceph_pg_pool_by_id(osdc->osdmap, pool_id);
	if (!pi)
		return false;

	return __pool_full(pi);
}

/*
 * Returns whether a request should be blocked from being sent
 * based on the current osdmap and osd_client settings.
 */
static bool target_should_be_paused(struct ceph_osd_client *osdc,
				    const struct ceph_osd_request_target *t,
				    struct ceph_pg_pool_info *pi)
{
	bool pauserd = ceph_osdmap_flag(osdc, CEPH_OSDMAP_PAUSERD);
	bool pausewr = ceph_osdmap_flag(osdc, CEPH_OSDMAP_PAUSEWR) ||
		       ceph_osdmap_flag(osdc, CEPH_OSDMAP_FULL) ||
		       __pool_full(pi);

	WARN_ON(pi->id != t->target_oloc.pool);
	return ((t->flags & CEPH_OSD_FLAG_READ) && pauserd) ||
	       ((t->flags & CEPH_OSD_FLAG_WRITE) && pausewr) ||
	       (osdc->osdmap->epoch < osdc->epoch_barrier);
}

static int pick_random_replica(const struct ceph_osds *acting)
{
	int i = prandom_u32() % acting->size;

	dout("%s picked osd%d, primary osd%d\n", __func__,
	     acting->osds[i], acting->primary);
	return i;
}

/*
 * Picks the closest replica based on client's location given by
 * crush_location option.  Prefers the primary if the locality is
 * the same.
 */
static int pick_closest_replica(struct ceph_osd_client *osdc,
				const struct ceph_osds *acting)
{
	struct ceph_options *opt = osdc->client->options;
	int best_i, best_locality;
	int i = 0, locality;

	do {
		locality = ceph_get_crush_locality(osdc->osdmap,
						   acting->osds[i],
						   &opt->crush_locs);
		if (i == 0 ||
		    (locality >= 0 && best_locality < 0) ||
		    (locality >= 0 && best_locality >= 0 &&
		     locality < best_locality)) {
			best_i = i;
			best_locality = locality;
		}
	} while (++i < acting->size);

	dout("%s picked osd%d with locality %d, primary osd%d\n", __func__,
	     acting->osds[best_i], best_locality, acting->primary);
	return best_i;
}

enum calc_target_result {
	CALC_TARGET_NO_ACTION = 0,
	CALC_TARGET_NEED_RESEND,
	CALC_TARGET_POOL_DNE,
};

static enum calc_target_result calc_target(struct ceph_osd_client *osdc,
					   struct ceph_osd_request_target *t,
					   bool any_change)
{
	struct ceph_pg_pool_info *pi;
	struct ceph_pg pgid, last_pgid;
	struct ceph_osds up, acting;
	bool is_read = t->flags & CEPH_OSD_FLAG_READ;
	bool is_write = t->flags & CEPH_OSD_FLAG_WRITE;
	bool force_resend = false;
	bool unpaused = false;
	bool legacy_change = false;
	bool split = false;
	bool sort_bitwise = ceph_osdmap_flag(osdc, CEPH_OSDMAP_SORTBITWISE);
	bool recovery_deletes = ceph_osdmap_flag(osdc,
						 CEPH_OSDMAP_RECOVERY_DELETES);
	enum calc_target_result ct_res;

	t->epoch = osdc->osdmap->epoch;
	pi = ceph_pg_pool_by_id(osdc->osdmap, t->base_oloc.pool);
	if (!pi) {
		t->osd = CEPH_HOMELESS_OSD;
		ct_res = CALC_TARGET_POOL_DNE;
		goto out;
	}

	if (osdc->osdmap->epoch == pi->last_force_request_resend) {
		if (t->last_force_resend < pi->last_force_request_resend) {
			t->last_force_resend = pi->last_force_request_resend;
			force_resend = true;
		} else if (t->last_force_resend == 0) {
			force_resend = true;
		}
	}

	/* apply tiering */
	ceph_oid_copy(&t->target_oid, &t->base_oid);
	ceph_oloc_copy(&t->target_oloc, &t->base_oloc);
	if ((t->flags & CEPH_OSD_FLAG_IGNORE_OVERLAY) == 0) {
		if (is_read && pi->read_tier >= 0)
			t->target_oloc.pool = pi->read_tier;
		if (is_write && pi->write_tier >= 0)
			t->target_oloc.pool = pi->write_tier;

		pi = ceph_pg_pool_by_id(osdc->osdmap, t->target_oloc.pool);
		if (!pi) {
			t->osd = CEPH_HOMELESS_OSD;
			ct_res = CALC_TARGET_POOL_DNE;
			goto out;
		}
	}

	__ceph_object_locator_to_pg(pi, &t->target_oid, &t->target_oloc, &pgid);
	last_pgid.pool = pgid.pool;
	last_pgid.seed = ceph_stable_mod(pgid.seed, t->pg_num, t->pg_num_mask);

	ceph_pg_to_up_acting_osds(osdc->osdmap, pi, &pgid, &up, &acting);
	if (any_change &&
	    ceph_is_new_interval(&t->acting,
				 &acting,
				 &t->up,
				 &up,
				 t->size,
				 pi->size,
				 t->min_size,
				 pi->min_size,
				 t->pg_num,
				 pi->pg_num,
				 t->sort_bitwise,
				 sort_bitwise,
				 t->recovery_deletes,
				 recovery_deletes,
				 &last_pgid))
		force_resend = true;

	if (t->paused && !target_should_be_paused(osdc, t, pi)) {
		t->paused = false;
		unpaused = true;
	}
	legacy_change = ceph_pg_compare(&t->pgid, &pgid) ||
			ceph_osds_changed(&t->acting, &acting,
					  t->used_replica || any_change);
	if (t->pg_num)
		split = ceph_pg_is_split(&last_pgid, t->pg_num, pi->pg_num);

	if (legacy_change || force_resend || split) {
		t->pgid = pgid; /* struct */
		ceph_pg_to_primary_shard(osdc->osdmap, pi, &pgid, &t->spgid);
		ceph_osds_copy(&t->acting, &acting);
		ceph_osds_copy(&t->up, &up);
		t->size = pi->size;
		t->min_size = pi->min_size;
		t->pg_num = pi->pg_num;
		t->pg_num_mask = pi->pg_num_mask;
		t->sort_bitwise = sort_bitwise;
		t->recovery_deletes = recovery_deletes;

		if ((t->flags & (CEPH_OSD_FLAG_BALANCE_READS |
				 CEPH_OSD_FLAG_LOCALIZE_READS)) &&
		    !is_write && pi->type == CEPH_POOL_TYPE_REP &&
		    acting.size > 1) {
			int pos;

			WARN_ON(!is_read || acting.osds[0] != acting.primary);
			if (t->flags & CEPH_OSD_FLAG_BALANCE_READS) {
				pos = pick_random_replica(&acting);
			} else {
				pos = pick_closest_replica(osdc, &acting);
			}
			t->osd = acting.osds[pos];
			t->used_replica = pos > 0;
		} else {
			t->osd = acting.primary;
			t->used_replica = false;
		}
	}

	if (unpaused || legacy_change || force_resend || split)
		ct_res = CALC_TARGET_NEED_RESEND;
	else
		ct_res = CALC_TARGET_NO_ACTION;

out:
	dout("%s t %p -> %d%d%d%d ct_res %d osd%d\n", __func__, t, unpaused,
	     legacy_change, force_resend, split, ct_res, t->osd);
	return ct_res;
}

static struct ceph_spg_mapping *alloc_spg_mapping(void)
{
	struct ceph_spg_mapping *spg;

	spg = kmalloc(sizeof(*spg), GFP_NOIO);
	if (!spg)
		return NULL;

	RB_CLEAR_NODE(&spg->node);
	spg->backoffs = RB_ROOT;
	return spg;
}

static void free_spg_mapping(struct ceph_spg_mapping *spg)
{
	WARN_ON(!RB_EMPTY_NODE(&spg->node));
	WARN_ON(!RB_EMPTY_ROOT(&spg->backoffs));

	kfree(spg);
}

/*
 * rbtree of ceph_spg_mapping for handling map<spg_t, ...>, similar to
 * ceph_pg_mapping.  Used to track OSD backoffs -- a backoff [range] is
 * defined only within a specific spgid; it does not pass anything to
 * children on split, or to another primary.
 */
DEFINE_RB_FUNCS2(spg_mapping, struct ceph_spg_mapping, spgid, ceph_spg_compare,
		 RB_BYPTR, const struct ceph_spg *, node)

static u64 hoid_get_bitwise_key(const struct ceph_hobject_id *hoid)
{
	return hoid->is_max ? 0x100000000ull : hoid->hash_reverse_bits;
}

static void hoid_get_effective_key(const struct ceph_hobject_id *hoid,
				   void **pkey, size_t *pkey_len)
{
	if (hoid->key_len) {
		*pkey = hoid->key;
		*pkey_len = hoid->key_len;
	} else {
		*pkey = hoid->oid;
		*pkey_len = hoid->oid_len;
	}
}

static int compare_names(const void *name1, size_t name1_len,
			 const void *name2, size_t name2_len)
{
	int ret;

	ret = memcmp(name1, name2, min(name1_len, name2_len));
	if (!ret) {
		if (name1_len < name2_len)
			ret = -1;
		else if (name1_len > name2_len)
			ret = 1;
	}
	return ret;
}

static int hoid_compare(const struct ceph_hobject_id *lhs,
			const struct ceph_hobject_id *rhs)
{
	void *effective_key1, *effective_key2;
	size_t effective_key1_len, effective_key2_len;
	int ret;

	if (lhs->is_max < rhs->is_max)
		return -1;
	if (lhs->is_max > rhs->is_max)
		return 1;

	if (lhs->pool < rhs->pool)
		return -1;
	if (lhs->pool > rhs->pool)
		return 1;

	if (hoid_get_bitwise_key(lhs) < hoid_get_bitwise_key(rhs))
		return -1;
	if (hoid_get_bitwise_key(lhs) > hoid_get_bitwise_key(rhs))
		return 1;

	ret = compare_names(lhs->nspace, lhs->nspace_len,
			    rhs->nspace, rhs->nspace_len);
	if (ret)
		return ret;

	hoid_get_effective_key(lhs, &effective_key1, &effective_key1_len);
	hoid_get_effective_key(rhs, &effective_key2, &effective_key2_len);
	ret = compare_names(effective_key1, effective_key1_len,
			    effective_key2, effective_key2_len);
	if (ret)
		return ret;

	ret = compare_names(lhs->oid, lhs->oid_len, rhs->oid, rhs->oid_len);
	if (ret)
		return ret;

	if (lhs->snapid < rhs->snapid)
		return -1;
	if (lhs->snapid > rhs->snapid)
		return 1;

	return 0;
}

/*
 * For decoding ->begin and ->end of MOSDBackoff only -- no MIN/MAX
 * compat stuff here.
 *
 * Assumes @hoid is zero-initialized.
 */
static int decode_hoid(void **p, void *end, struct ceph_hobject_id *hoid)
{
	u8 struct_v;
	u32 struct_len;
	int ret;

	ret = ceph_start_decoding(p, end, 4, "hobject_t", &struct_v,
				  &struct_len);
	if (ret)
		return ret;

	if (struct_v < 4) {
		pr_err("got struct_v %d < 4 of hobject_t\n", struct_v);
		goto e_inval;
	}

	hoid->key = ceph_extract_encoded_string(p, end, &hoid->key_len,
						GFP_NOIO);
	if (IS_ERR(hoid->key)) {
		ret = PTR_ERR(hoid->key);
		hoid->key = NULL;
		return ret;
	}

	hoid->oid = ceph_extract_encoded_string(p, end, &hoid->oid_len,
						GFP_NOIO);
	if (IS_ERR(hoid->oid)) {
		ret = PTR_ERR(hoid->oid);
		hoid->oid = NULL;
		return ret;
	}

	ceph_decode_64_safe(p, end, hoid->snapid, e_inval);
	ceph_decode_32_safe(p, end, hoid->hash, e_inval);
	ceph_decode_8_safe(p, end, hoid->is_max, e_inval);

	hoid->nspace = ceph_extract_encoded_string(p, end, &hoid->nspace_len,
						   GFP_NOIO);
	if (IS_ERR(hoid->nspace)) {
		ret = PTR_ERR(hoid->nspace);
		hoid->nspace = NULL;
		return ret;
	}

	ceph_decode_64_safe(p, end, hoid->pool, e_inval);

	ceph_hoid_build_hash_cache(hoid);
	return 0;

e_inval:
	return -EINVAL;
}

static int hoid_encoding_size(const struct ceph_hobject_id *hoid)
{
	return 8 + 4 + 1 + 8 + /* snapid, hash, is_max, pool */
	       4 + hoid->key_len + 4 + hoid->oid_len + 4 + hoid->nspace_len;
}

static void encode_hoid(void **p, void *end, const struct ceph_hobject_id *hoid)
{
	ceph_start_encoding(p, 4, 3, hoid_encoding_size(hoid));
	ceph_encode_string(p, end, hoid->key, hoid->key_len);
	ceph_encode_string(p, end, hoid->oid, hoid->oid_len);
	ceph_encode_64(p, hoid->snapid);
	ceph_encode_32(p, hoid->hash);
	ceph_encode_8(p, hoid->is_max);
	ceph_encode_string(p, end, hoid->nspace, hoid->nspace_len);
	ceph_encode_64(p, hoid->pool);
}

static void free_hoid(struct ceph_hobject_id *hoid)
{
	if (hoid) {
		kfree(hoid->key);
		kfree(hoid->oid);
		kfree(hoid->nspace);
		kfree(hoid);
	}
}

static struct ceph_osd_backoff *alloc_backoff(void)
{
	struct ceph_osd_backoff *backoff;

	backoff = kzalloc(sizeof(*backoff), GFP_NOIO);
	if (!backoff)
		return NULL;

	RB_CLEAR_NODE(&backoff->spg_node);
	RB_CLEAR_NODE(&backoff->id_node);
	return backoff;
}

static void free_backoff(struct ceph_osd_backoff *backoff)
{
	WARN_ON(!RB_EMPTY_NODE(&backoff->spg_node));
	WARN_ON(!RB_EMPTY_NODE(&backoff->id_node));

	free_hoid(backoff->begin);
	free_hoid(backoff->end);
	kfree(backoff);
}

/*
 * Within a specific spgid, backoffs are managed by ->begin hoid.
 */
DEFINE_RB_INSDEL_FUNCS2(backoff, struct ceph_osd_backoff, begin, hoid_compare,
			RB_BYVAL, spg_node);

static struct ceph_osd_backoff *lookup_containing_backoff(struct rb_root *root,
					    const struct ceph_hobject_id *hoid)
{
	struct rb_node *n = root->rb_node;

	while (n) {
		struct ceph_osd_backoff *cur =
		    rb_entry(n, struct ceph_osd_backoff, spg_node);
		int cmp;

		cmp = hoid_compare(hoid, cur->begin);
		if (cmp < 0) {
			n = n->rb_left;
		} else if (cmp > 0) {
			if (hoid_compare(hoid, cur->end) < 0)
				return cur;

			n = n->rb_right;
		} else {
			return cur;
		}
	}

	return NULL;
}

/*
 * Each backoff has a unique id within its OSD session.
 */
DEFINE_RB_FUNCS(backoff_by_id, struct ceph_osd_backoff, id, id_node)

static void clear_backoffs(struct ceph_osd *osd)
{
	while (!RB_EMPTY_ROOT(&osd->o_backoff_mappings)) {
		struct ceph_spg_mapping *spg =
		    rb_entry(rb_first(&osd->o_backoff_mappings),
			     struct ceph_spg_mapping, node);

		while (!RB_EMPTY_ROOT(&spg->backoffs)) {
			struct ceph_osd_backoff *backoff =
			    rb_entry(rb_first(&spg->backoffs),
				     struct ceph_osd_backoff, spg_node);

			erase_backoff(&spg->backoffs, backoff);
			erase_backoff_by_id(&osd->o_backoffs_by_id, backoff);
			free_backoff(backoff);
		}
		erase_spg_mapping(&osd->o_backoff_mappings, spg);
		free_spg_mapping(spg);
	}
}

/*
 * Set up a temporary, non-owning view into @t.
 */
static void hoid_fill_from_target(struct ceph_hobject_id *hoid,
				  const struct ceph_osd_request_target *t)
{
	hoid->key = NULL;
	hoid->key_len = 0;
	hoid->oid = t->target_oid.name;
	hoid->oid_len = t->target_oid.name_len;
	hoid->snapid = CEPH_NOSNAP;
	hoid->hash = t->pgid.seed;
	hoid->is_max = false;
	if (t->target_oloc.pool_ns) {
		hoid->nspace = t->target_oloc.pool_ns->str;
		hoid->nspace_len = t->target_oloc.pool_ns->len;
	} else {
		hoid->nspace = NULL;
		hoid->nspace_len = 0;
	}
	hoid->pool = t->target_oloc.pool;
	ceph_hoid_build_hash_cache(hoid);
}

static bool should_plug_request(struct ceph_osd_request *req)
{
	struct ceph_osd *osd = req->r_osd;
	struct ceph_spg_mapping *spg;
	struct ceph_osd_backoff *backoff;
	struct ceph_hobject_id hoid;

	spg = lookup_spg_mapping(&osd->o_backoff_mappings, &req->r_t.spgid);
	if (!spg)
		return false;

	hoid_fill_from_target(&hoid, &req->r_t);
	backoff = lookup_containing_backoff(&spg->backoffs, &hoid);
	if (!backoff)
		return false;

	dout("%s req %p tid %llu backoff osd%d spgid %llu.%xs%d id %llu\n",
	     __func__, req, req->r_tid, osd->o_osd, backoff->spgid.pgid.pool,
	     backoff->spgid.pgid.seed, backoff->spgid.shard, backoff->id);
	return true;
}

/*
 * Keep get_num_data_items() in sync with this function.
 */
static void setup_request_data(struct ceph_osd_request *req)
{
	struct ceph_msg *request_msg = req->r_request;
	struct ceph_msg *reply_msg = req->r_reply;
	struct ceph_osd_req_op *op;

	if (req->r_request->num_data_items || req->r_reply->num_data_items)
		return;

	WARN_ON(request_msg->data_length || reply_msg->data_length);
	for (op = req->r_ops; op != &req->r_ops[req->r_num_ops]; op++) {
		switch (op->op) {
		/* request */
		case CEPH_OSD_OP_WRITE:
		case CEPH_OSD_OP_WRITEFULL:
			WARN_ON(op->indata_len != op->extent.length);
			ceph_osdc_msg_data_add(request_msg,
					       &op->extent.osd_data);
			break;
		case CEPH_OSD_OP_SETXATTR:
		case CEPH_OSD_OP_CMPXATTR:
			WARN_ON(op->indata_len != op->xattr.name_len +
						  op->xattr.value_len);
			ceph_osdc_msg_data_add(request_msg,
					       &op->xattr.osd_data);
			break;
		case CEPH_OSD_OP_NOTIFY_ACK:
			ceph_osdc_msg_data_add(request_msg,
					       &op->notify_ack.request_data);
			break;
		case CEPH_OSD_OP_COPY_FROM2:
			ceph_osdc_msg_data_add(request_msg,
					       &op->copy_from.osd_data);
			break;

		/* reply */
		case CEPH_OSD_OP_STAT:
			ceph_osdc_msg_data_add(reply_msg,
					       &op->raw_data_in);
			break;
		case CEPH_OSD_OP_READ:
			ceph_osdc_msg_data_add(reply_msg,
					       &op->extent.osd_data);
			break;
		case CEPH_OSD_OP_LIST_WATCHERS:
			ceph_osdc_msg_data_add(reply_msg,
					       &op->list_watchers.response_data);
			break;

		/* both */
		case CEPH_OSD_OP_CALL:
			WARN_ON(op->indata_len != op->cls.class_len +
						  op->cls.method_len +
						  op->cls.indata_len);
			ceph_osdc_msg_data_add(request_msg,
					       &op->cls.request_info);
			/* optional, can be NONE */
			ceph_osdc_msg_data_add(request_msg,
					       &op->cls.request_data);
			/* optional, can be NONE */
			ceph_osdc_msg_data_add(reply_msg,
					       &op->cls.response_data);
			break;
		case CEPH_OSD_OP_NOTIFY:
			ceph_osdc_msg_data_add(request_msg,
					       &op->notify.request_data);
			ceph_osdc_msg_data_add(reply_msg,
					       &op->notify.response_data);
			break;
		}
	}
}

static void encode_pgid(void **p, const struct ceph_pg *pgid)
{
	ceph_encode_8(p, 1);
	ceph_encode_64(p, pgid->pool);
	ceph_encode_32(p, pgid->seed);
	ceph_encode_32(p, -1); /* preferred */
}

static void encode_spgid(void **p, const struct ceph_spg *spgid)
{
	ceph_start_encoding(p, 1, 1, CEPH_PGID_ENCODING_LEN + 1);
	encode_pgid(p, &spgid->pgid);
	ceph_encode_8(p, spgid->shard);
}

static void encode_oloc(void **p, void *end,
			const struct ceph_object_locator *oloc)
{
	ceph_start_encoding(p, 5, 4, ceph_oloc_encoding_size(oloc));
	ceph_encode_64(p, oloc->pool);
	ceph_encode_32(p, -1); /* preferred */
	ceph_encode_32(p, 0);  /* key len */
	if (oloc->pool_ns)
		ceph_encode_string(p, end, oloc->pool_ns->str,
				   oloc->pool_ns->len);
	else
		ceph_encode_32(p, 0);
}

static void encode_request_partial(struct ceph_osd_request *req,
				   struct ceph_msg *msg)
{
	void *p = msg->front.iov_base;
	void *const end = p + msg->front_alloc_len;
	u32 data_len = 0;
	int i;

	if (req->r_flags & CEPH_OSD_FLAG_WRITE) {
		/* snapshots aren't writeable */
		WARN_ON(req->r_snapid != CEPH_NOSNAP);
	} else {
		WARN_ON(req->r_mtime.tv_sec || req->r_mtime.tv_nsec ||
			req->r_data_offset || req->r_snapc);
	}

	setup_request_data(req);

	encode_spgid(&p, &req->r_t.spgid); /* actual spg */
	ceph_encode_32(&p, req->r_t.pgid.seed); /* raw hash */
	ceph_encode_32(&p, req->r_osdc->osdmap->epoch);
	ceph_encode_32(&p, req->r_flags);

	/* reqid */
	ceph_start_encoding(&p, 2, 2, sizeof(struct ceph_osd_reqid));
	memset(p, 0, sizeof(struct ceph_osd_reqid));
	p += sizeof(struct ceph_osd_reqid);

	/* trace */
	memset(p, 0, sizeof(struct ceph_blkin_trace_info));
	p += sizeof(struct ceph_blkin_trace_info);

	ceph_encode_32(&p, 0); /* client_inc, always 0 */
	ceph_encode_timespec64(p, &req->r_mtime);
	p += sizeof(struct ceph_timespec);

	encode_oloc(&p, end, &req->r_t.target_oloc);
	ceph_encode_string(&p, end, req->r_t.target_oid.name,
			   req->r_t.target_oid.name_len);

	/* ops, can imply data */
	ceph_encode_16(&p, req->r_num_ops);
	for (i = 0; i < req->r_num_ops; i++) {
		data_len += osd_req_encode_op(p, &req->r_ops[i]);
		p += sizeof(struct ceph_osd_op);
	}

	ceph_encode_64(&p, req->r_snapid); /* snapid */
	if (req->r_snapc) {
		ceph_encode_64(&p, req->r_snapc->seq);
		ceph_encode_32(&p, req->r_snapc->num_snaps);
		for (i = 0; i < req->r_snapc->num_snaps; i++)
			ceph_encode_64(&p, req->r_snapc->snaps[i]);
	} else {
		ceph_encode_64(&p, 0); /* snap_seq */
		ceph_encode_32(&p, 0); /* snaps len */
	}

	ceph_encode_32(&p, req->r_attempts); /* retry_attempt */
	BUG_ON(p > end - 8); /* space for features */

	msg->hdr.version = cpu_to_le16(8); /* MOSDOp v8 */
	/* front_len is finalized in encode_request_finish() */
	msg->front.iov_len = p - msg->front.iov_base;
	msg->hdr.front_len = cpu_to_le32(msg->front.iov_len);
	msg->hdr.data_len = cpu_to_le32(data_len);
	/*
	 * The header "data_off" is a hint to the receiver allowing it
	 * to align received data into its buffers such that there's no
	 * need to re-copy it before writing it to disk (direct I/O).
	 */
	msg->hdr.data_off = cpu_to_le16(req->r_data_offset);

	dout("%s req %p msg %p oid %s oid_len %d\n", __func__, req, msg,
	     req->r_t.target_oid.name, req->r_t.target_oid.name_len);
}

static void encode_request_finish(struct ceph_msg *msg)
{
	void *p = msg->front.iov_base;
	void *const partial_end = p + msg->front.iov_len;
	void *const end = p + msg->front_alloc_len;

	if (CEPH_HAVE_FEATURE(msg->con->peer_features, RESEND_ON_SPLIT)) {
		/* luminous OSD -- encode features and be done */
		p = partial_end;
		ceph_encode_64(&p, msg->con->peer_features);
	} else {
		struct {
			char spgid[CEPH_ENCODING_START_BLK_LEN +
				   CEPH_PGID_ENCODING_LEN + 1];
			__le32 hash;
			__le32 epoch;
			__le32 flags;
			char reqid[CEPH_ENCODING_START_BLK_LEN +
				   sizeof(struct ceph_osd_reqid)];
			char trace[sizeof(struct ceph_blkin_trace_info)];
			__le32 client_inc;
			struct ceph_timespec mtime;
		} __packed head;
		struct ceph_pg pgid;
		void *oloc, *oid, *tail;
		int oloc_len, oid_len, tail_len;
		int len;

		/*
		 * Pre-luminous OSD -- reencode v8 into v4 using @head
		 * as a temporary buffer.  Encode the raw PG; the rest
		 * is just a matter of moving oloc, oid and tail blobs
		 * around.
		 */
		memcpy(&head, p, sizeof(head));
		p += sizeof(head);

		oloc = p;
		p += CEPH_ENCODING_START_BLK_LEN;
		pgid.pool = ceph_decode_64(&p);
		p += 4 + 4; /* preferred, key len */
		len = ceph_decode_32(&p);
		p += len;   /* nspace */
		oloc_len = p - oloc;

		oid = p;
		len = ceph_decode_32(&p);
		p += len;
		oid_len = p - oid;

		tail = p;
		tail_len = partial_end - p;

		p = msg->front.iov_base;
		ceph_encode_copy(&p, &head.client_inc, sizeof(head.client_inc));
		ceph_encode_copy(&p, &head.epoch, sizeof(head.epoch));
		ceph_encode_copy(&p, &head.flags, sizeof(head.flags));
		ceph_encode_copy(&p, &head.mtime, sizeof(head.mtime));

		/* reassert_version */
		memset(p, 0, sizeof(struct ceph_eversion));
		p += sizeof(struct ceph_eversion);

		BUG_ON(p >= oloc);
		memmove(p, oloc, oloc_len);
		p += oloc_len;

		pgid.seed = le32_to_cpu(head.hash);
		encode_pgid(&p, &pgid); /* raw pg */

		BUG_ON(p >= oid);
		memmove(p, oid, oid_len);
		p += oid_len;

		/* tail -- ops, snapid, snapc, retry_attempt */
		BUG_ON(p >= tail);
		memmove(p, tail, tail_len);
		p += tail_len;

		msg->hdr.version = cpu_to_le16(4); /* MOSDOp v4 */
	}

	BUG_ON(p > end);
	msg->front.iov_len = p - msg->front.iov_base;
	msg->hdr.front_len = cpu_to_le32(msg->front.iov_len);

	dout("%s msg %p tid %llu %u+%u+%u v%d\n", __func__, msg,
	     le64_to_cpu(msg->hdr.tid), le32_to_cpu(msg->hdr.front_len),
	     le32_to_cpu(msg->hdr.middle_len), le32_to_cpu(msg->hdr.data_len),
	     le16_to_cpu(msg->hdr.version));
}

/*
 * @req has to be assigned a tid and registered.
 */
static void send_request(struct ceph_osd_request *req)
{
	struct ceph_osd *osd = req->r_osd;

	verify_osd_locked(osd);
	WARN_ON(osd->o_osd != req->r_t.osd);

	/* backoff? */
	if (should_plug_request(req))
		return;

	/*
	 * We may have a previously queued request message hanging
	 * around.  Cancel it to avoid corrupting the msgr.
	 */
	if (req->r_sent)
		ceph_msg_revoke(req->r_request);

	req->r_flags |= CEPH_OSD_FLAG_KNOWN_REDIR;
	if (req->r_attempts)
		req->r_flags |= CEPH_OSD_FLAG_RETRY;
	else
		WARN_ON(req->r_flags & CEPH_OSD_FLAG_RETRY);

	encode_request_partial(req, req->r_request);

	dout("%s req %p tid %llu to pgid %llu.%x spgid %llu.%xs%d osd%d e%u flags 0x%x attempt %d\n",
	     __func__, req, req->r_tid, req->r_t.pgid.pool, req->r_t.pgid.seed,
	     req->r_t.spgid.pgid.pool, req->r_t.spgid.pgid.seed,
	     req->r_t.spgid.shard, osd->o_osd, req->r_t.epoch, req->r_flags,
	     req->r_attempts);

	req->r_t.paused = false;
	req->r_stamp = jiffies;
	req->r_attempts++;

	req->r_sent = osd->o_incarnation;
	req->r_request->hdr.tid = cpu_to_le64(req->r_tid);
	ceph_con_send(&osd->o_con, ceph_msg_get(req->r_request));
}

static void maybe_request_map(struct ceph_osd_client *osdc)
{
	bool continuous = false;

	verify_osdc_locked(osdc);
	WARN_ON(!osdc->osdmap->epoch);

	if (ceph_osdmap_flag(osdc, CEPH_OSDMAP_FULL) ||
	    ceph_osdmap_flag(osdc, CEPH_OSDMAP_PAUSERD) ||
	    ceph_osdmap_flag(osdc, CEPH_OSDMAP_PAUSEWR)) {
		dout("%s osdc %p continuous\n", __func__, osdc);
		continuous = true;
	} else {
		dout("%s osdc %p onetime\n", __func__, osdc);
	}

	if (ceph_monc_want_map(&osdc->client->monc, CEPH_SUB_OSDMAP,
			       osdc->osdmap->epoch + 1, continuous))
		ceph_monc_renew_subs(&osdc->client->monc);
}

static void complete_request(struct ceph_osd_request *req, int err);
static void send_map_check(struct ceph_osd_request *req);

static void __submit_request(struct ceph_osd_request *req, bool wrlocked)
{
	struct ceph_osd_client *osdc = req->r_osdc;
	struct ceph_osd *osd;
	enum calc_target_result ct_res;
	int err = 0;
	bool need_send = false;
	bool promoted = false;

	WARN_ON(req->r_tid);
	dout("%s req %p wrlocked %d\n", __func__, req, wrlocked);

again:
	ct_res = calc_target(osdc, &req->r_t, false);
	if (ct_res == CALC_TARGET_POOL_DNE && !wrlocked)
		goto promote;

	osd = lookup_create_osd(osdc, req->r_t.osd, wrlocked);
	if (IS_ERR(osd)) {
		WARN_ON(PTR_ERR(osd) != -EAGAIN || wrlocked);
		goto promote;
	}

	if (osdc->abort_err) {
		dout("req %p abort_err %d\n", req, osdc->abort_err);
		err = osdc->abort_err;
	} else if (osdc->osdmap->epoch < osdc->epoch_barrier) {
		dout("req %p epoch %u barrier %u\n", req, osdc->osdmap->epoch,
		     osdc->epoch_barrier);
		req->r_t.paused = true;
		maybe_request_map(osdc);
	} else if ((req->r_flags & CEPH_OSD_FLAG_WRITE) &&
		   ceph_osdmap_flag(osdc, CEPH_OSDMAP_PAUSEWR)) {
		dout("req %p pausewr\n", req);
		req->r_t.paused = true;
		maybe_request_map(osdc);
	} else if ((req->r_flags & CEPH_OSD_FLAG_READ) &&
		   ceph_osdmap_flag(osdc, CEPH_OSDMAP_PAUSERD)) {
		dout("req %p pauserd\n", req);
		req->r_t.paused = true;
		maybe_request_map(osdc);
	} else if ((req->r_flags & CEPH_OSD_FLAG_WRITE) &&
		   !(req->r_flags & (CEPH_OSD_FLAG_FULL_TRY |
				     CEPH_OSD_FLAG_FULL_FORCE)) &&
		   (ceph_osdmap_flag(osdc, CEPH_OSDMAP_FULL) ||
		    pool_full(osdc, req->r_t.base_oloc.pool))) {
		dout("req %p full/pool_full\n", req);
		if (ceph_test_opt(osdc->client, ABORT_ON_FULL)) {
			err = -ENOSPC;
		} else {
			pr_warn_ratelimited("FULL or reached pool quota\n");
			req->r_t.paused = true;
			maybe_request_map(osdc);
		}
	} else if (!osd_homeless(osd)) {
		need_send = true;
	} else {
		maybe_request_map(osdc);
	}

	mutex_lock(&osd->lock);
	/*
	 * Assign the tid atomically with send_request() to protect
	 * multiple writes to the same object from racing with each
	 * other, resulting in out of order ops on the OSDs.
	 */
	req->r_tid = atomic64_inc_return(&osdc->last_tid);
	link_request(osd, req);
	if (need_send)
		send_request(req);
	else if (err)
		complete_request(req, err);
	mutex_unlock(&osd->lock);

	if (!err && ct_res == CALC_TARGET_POOL_DNE)
		send_map_check(req);

	if (promoted)
		downgrade_write(&osdc->lock);
	return;

promote:
	up_read(&osdc->lock);
	down_write(&osdc->lock);
	wrlocked = true;
	promoted = true;
	goto again;
}

static void account_request(struct ceph_osd_request *req)
{
	WARN_ON(req->r_flags & (CEPH_OSD_FLAG_ACK | CEPH_OSD_FLAG_ONDISK));
	WARN_ON(!(req->r_flags & (CEPH_OSD_FLAG_READ | CEPH_OSD_FLAG_WRITE)));

	req->r_flags |= CEPH_OSD_FLAG_ONDISK;
	atomic_inc(&req->r_osdc->num_requests);

	req->r_start_stamp = jiffies;
	req->r_start_latency = ktime_get();
}

static void submit_request(struct ceph_osd_request *req, bool wrlocked)
{
	ceph_osdc_get_request(req);
	account_request(req);
	__submit_request(req, wrlocked);
}

static void finish_request(struct ceph_osd_request *req)
{
	struct ceph_osd_client *osdc = req->r_osdc;

	WARN_ON(lookup_request_mc(&osdc->map_checks, req->r_tid));
	dout("%s req %p tid %llu\n", __func__, req, req->r_tid);

	req->r_end_latency = ktime_get();

	if (req->r_osd)
		unlink_request(req->r_osd, req);
	atomic_dec(&osdc->num_requests);

	/*
	 * If an OSD has failed or returned and a request has been sent
	 * twice, it's possible to get a reply and end up here while the
	 * request message is queued for delivery.  We will ignore the
	 * reply, so not a big deal, but better to try and catch it.
	 */
	ceph_msg_revoke(req->r_request);
	ceph_msg_revoke_incoming(req->r_reply);
}

static void __complete_request(struct ceph_osd_request *req)
{
	dout("%s req %p tid %llu cb %ps result %d\n", __func__, req,
	     req->r_tid, req->r_callback, req->r_result);

	if (req->r_callback)
		req->r_callback(req);
	complete_all(&req->r_completion);
	ceph_osdc_put_request(req);
}

static void complete_request_workfn(struct work_struct *work)
{
	struct ceph_osd_request *req =
	    container_of(work, struct ceph_osd_request, r_complete_work);

	__complete_request(req);
}

/*
 * This is open-coded in handle_reply().
 */
static void complete_request(struct ceph_osd_request *req, int err)
{
	dout("%s req %p tid %llu err %d\n", __func__, req, req->r_tid, err);

	req->r_result = err;
	finish_request(req);

	INIT_WORK(&req->r_complete_work, complete_request_workfn);
	queue_work(req->r_osdc->completion_wq, &req->r_complete_work);
}

static void cancel_map_check(struct ceph_osd_request *req)
{
	struct ceph_osd_client *osdc = req->r_osdc;
	struct ceph_osd_request *lookup_req;

	verify_osdc_wrlocked(osdc);

	lookup_req = lookup_request_mc(&osdc->map_checks, req->r_tid);
	if (!lookup_req)
		return;

	WARN_ON(lookup_req != req);
	erase_request_mc(&osdc->map_checks, req);
	ceph_osdc_put_request(req);
}

static void cancel_request(struct ceph_osd_request *req)
{
	dout("%s req %p tid %llu\n", __func__, req, req->r_tid);

	cancel_map_check(req);
	finish_request(req);
	complete_all(&req->r_completion);
	ceph_osdc_put_request(req);
}

static void abort_request(struct ceph_osd_request *req, int err)
{
	dout("%s req %p tid %llu err %d\n", __func__, req, req->r_tid, err);

	cancel_map_check(req);
	complete_request(req, err);
}

static int abort_fn(struct ceph_osd_request *req, void *arg)
{
	int err = *(int *)arg;

	abort_request(req, err);
	return 0; /* continue iteration */
}

/*
 * Abort all in-flight requests with @err and arrange for all future
 * requests to be failed immediately.
 */
void ceph_osdc_abort_requests(struct ceph_osd_client *osdc, int err)
{
	dout("%s osdc %p err %d\n", __func__, osdc, err);
	down_write(&osdc->lock);
	for_each_request(osdc, abort_fn, &err);
	osdc->abort_err = err;
	up_write(&osdc->lock);
}
EXPORT_SYMBOL(ceph_osdc_abort_requests);

void ceph_osdc_clear_abort_err(struct ceph_osd_client *osdc)
{
	down_write(&osdc->lock);
	osdc->abort_err = 0;
	up_write(&osdc->lock);
}
EXPORT_SYMBOL(ceph_osdc_clear_abort_err);

static void update_epoch_barrier(struct ceph_osd_client *osdc, u32 eb)
{
	if (likely(eb > osdc->epoch_barrier)) {
		dout("updating epoch_barrier from %u to %u\n",
				osdc->epoch_barrier, eb);
		osdc->epoch_barrier = eb;
		/* Request map if we're not to the barrier yet */
		if (eb > osdc->osdmap->epoch)
			maybe_request_map(osdc);
	}
}

void ceph_osdc_update_epoch_barrier(struct ceph_osd_client *osdc, u32 eb)
{
	down_read(&osdc->lock);
	if (unlikely(eb > osdc->epoch_barrier)) {
		up_read(&osdc->lock);
		down_write(&osdc->lock);
		update_epoch_barrier(osdc, eb);
		up_write(&osdc->lock);
	} else {
		up_read(&osdc->lock);
	}
}
EXPORT_SYMBOL(ceph_osdc_update_epoch_barrier);

/*
 * We can end up releasing caps as a result of abort_request().
 * In that case, we probably want to ensure that the cap release message
 * has an updated epoch barrier in it, so set the epoch barrier prior to
 * aborting the first request.
 */
static int abort_on_full_fn(struct ceph_osd_request *req, void *arg)
{
	struct ceph_osd_client *osdc = req->r_osdc;
	bool *victims = arg;

	if ((req->r_flags & CEPH_OSD_FLAG_WRITE) &&
	    (ceph_osdmap_flag(osdc, CEPH_OSDMAP_FULL) ||
	     pool_full(osdc, req->r_t.base_oloc.pool))) {
		if (!*victims) {
			update_epoch_barrier(osdc, osdc->osdmap->epoch);
			*victims = true;
		}
		abort_request(req, -ENOSPC);
	}

	return 0; /* continue iteration */
}

/*
 * Drop all pending requests that are stalled waiting on a full condition to
 * clear, and complete them with ENOSPC as the return code. Set the
 * osdc->epoch_barrier to the latest map epoch that we've seen if any were
 * cancelled.
 */
static void ceph_osdc_abort_on_full(struct ceph_osd_client *osdc)
{
	bool victims = false;

	if (ceph_test_opt(osdc->client, ABORT_ON_FULL) &&
	    (ceph_osdmap_flag(osdc, CEPH_OSDMAP_FULL) || have_pool_full(osdc)))
		for_each_request(osdc, abort_on_full_fn, &victims);
}

static void check_pool_dne(struct ceph_osd_request *req)
{
	struct ceph_osd_client *osdc = req->r_osdc;
	struct ceph_osdmap *map = osdc->osdmap;

	verify_osdc_wrlocked(osdc);
	WARN_ON(!map->epoch);

	if (req->r_attempts) {
		/*
		 * We sent a request earlier, which means that
		 * previously the pool existed, and now it does not
		 * (i.e., it was deleted).
		 */
		req->r_map_dne_bound = map->epoch;
		dout("%s req %p tid %llu pool disappeared\n", __func__, req,
		     req->r_tid);
	} else {
		dout("%s req %p tid %llu map_dne_bound %u have %u\n", __func__,
		     req, req->r_tid, req->r_map_dne_bound, map->epoch);
	}

	if (req->r_map_dne_bound) {
		if (map->epoch >= req->r_map_dne_bound) {
			/* we had a new enough map */
			pr_info_ratelimited("tid %llu pool does not exist\n",
					    req->r_tid);
			complete_request(req, -ENOENT);
		}
	} else {
		send_map_check(req);
	}
}

static void map_check_cb(struct ceph_mon_generic_request *greq)
{
	struct ceph_osd_client *osdc = &greq->monc->client->osdc;
	struct ceph_osd_request *req;
	u64 tid = greq->private_data;

	WARN_ON(greq->result || !greq->u.newest);

	down_write(&osdc->lock);
	req = lookup_request_mc(&osdc->map_checks, tid);
	if (!req) {
		dout("%s tid %llu dne\n", __func__, tid);
		goto out_unlock;
	}

	dout("%s req %p tid %llu map_dne_bound %u newest %llu\n", __func__,
	     req, req->r_tid, req->r_map_dne_bound, greq->u.newest);
	if (!req->r_map_dne_bound)
		req->r_map_dne_bound = greq->u.newest;
	erase_request_mc(&osdc->map_checks, req);
	check_pool_dne(req);

	ceph_osdc_put_request(req);
out_unlock:
	up_write(&osdc->lock);
}

static void send_map_check(struct ceph_osd_request *req)
{
	struct ceph_osd_client *osdc = req->r_osdc;
	struct ceph_osd_request *lookup_req;
	int ret;

	verify_osdc_wrlocked(osdc);

	lookup_req = lookup_request_mc(&osdc->map_checks, req->r_tid);
	if (lookup_req) {
		WARN_ON(lookup_req != req);
		return;
	}

	ceph_osdc_get_request(req);
	insert_request_mc(&osdc->map_checks, req);
	ret = ceph_monc_get_version_async(&osdc->client->monc, "osdmap",
					  map_check_cb, req->r_tid);
	WARN_ON(ret);
}

/*
 * lingering requests, watch/notify v2 infrastructure
 */
static void linger_release(struct kref *kref)
{
	struct ceph_osd_linger_request *lreq =
	    container_of(kref, struct ceph_osd_linger_request, kref);

	dout("%s lreq %p reg_req %p ping_req %p\n", __func__, lreq,
	     lreq->reg_req, lreq->ping_req);
	WARN_ON(!RB_EMPTY_NODE(&lreq->node));
	WARN_ON(!RB_EMPTY_NODE(&lreq->osdc_node));
	WARN_ON(!RB_EMPTY_NODE(&lreq->mc_node));
	WARN_ON(!list_empty(&lreq->scan_item));
	WARN_ON(!list_empty(&lreq->pending_lworks));
	WARN_ON(lreq->osd);

	if (lreq->reg_req)
		ceph_osdc_put_request(lreq->reg_req);
	if (lreq->ping_req)
		ceph_osdc_put_request(lreq->ping_req);
	target_destroy(&lreq->t);
	kfree(lreq);
}

static void linger_put(struct ceph_osd_linger_request *lreq)
{
	if (lreq)
		kref_put(&lreq->kref, linger_release);
}

static struct ceph_osd_linger_request *
linger_get(struct ceph_osd_linger_request *lreq)
{
	kref_get(&lreq->kref);
	return lreq;
}

static struct ceph_osd_linger_request *
linger_alloc(struct ceph_osd_client *osdc)
{
	struct ceph_osd_linger_request *lreq;

	lreq = kzalloc(sizeof(*lreq), GFP_NOIO);
	if (!lreq)
		return NULL;

	kref_init(&lreq->kref);
	mutex_init(&lreq->lock);
	RB_CLEAR_NODE(&lreq->node);
	RB_CLEAR_NODE(&lreq->osdc_node);
	RB_CLEAR_NODE(&lreq->mc_node);
	INIT_LIST_HEAD(&lreq->scan_item);
	INIT_LIST_HEAD(&lreq->pending_lworks);
	init_completion(&lreq->reg_commit_wait);
	init_completion(&lreq->notify_finish_wait);

	lreq->osdc = osdc;
	target_init(&lreq->t);

	dout("%s lreq %p\n", __func__, lreq);
	return lreq;
}

DEFINE_RB_INSDEL_FUNCS(linger, struct ceph_osd_linger_request, linger_id, node)
DEFINE_RB_FUNCS(linger_osdc, struct ceph_osd_linger_request, linger_id, osdc_node)
DEFINE_RB_FUNCS(linger_mc, struct ceph_osd_linger_request, linger_id, mc_node)

/*
 * Create linger request <-> OSD session relation.
 *
 * @lreq has to be registered, @osd may be homeless.
 */
static void link_linger(struct ceph_osd *osd,
			struct ceph_osd_linger_request *lreq)
{
	verify_osd_locked(osd);
	WARN_ON(!lreq->linger_id || lreq->osd);
	dout("%s osd %p osd%d lreq %p linger_id %llu\n", __func__, osd,
	     osd->o_osd, lreq, lreq->linger_id);

	if (!osd_homeless(osd))
		__remove_osd_from_lru(osd);
	else
		atomic_inc(&osd->o_osdc->num_homeless);

	get_osd(osd);
	insert_linger(&osd->o_linger_requests, lreq);
	lreq->osd = osd;
}

static void unlink_linger(struct ceph_osd *osd,
			  struct ceph_osd_linger_request *lreq)
{
	verify_osd_locked(osd);
	WARN_ON(lreq->osd != osd);
	dout("%s osd %p osd%d lreq %p linger_id %llu\n", __func__, osd,
	     osd->o_osd, lreq, lreq->linger_id);

	lreq->osd = NULL;
	erase_linger(&osd->o_linger_requests, lreq);
	put_osd(osd);

	if (!osd_homeless(osd))
		maybe_move_osd_to_lru(osd);
	else
		atomic_dec(&osd->o_osdc->num_homeless);
}

static bool __linger_registered(struct ceph_osd_linger_request *lreq)
{
	verify_osdc_locked(lreq->osdc);

	return !RB_EMPTY_NODE(&lreq->osdc_node);
}

static bool linger_registered(struct ceph_osd_linger_request *lreq)
{
	struct ceph_osd_client *osdc = lreq->osdc;
	bool registered;

	down_read(&osdc->lock);
	registered = __linger_registered(lreq);
	up_read(&osdc->lock);

	return registered;
}

static void linger_register(struct ceph_osd_linger_request *lreq)
{
	struct ceph_osd_client *osdc = lreq->osdc;

	verify_osdc_wrlocked(osdc);
	WARN_ON(lreq->linger_id);

	linger_get(lreq);
	lreq->linger_id = ++osdc->last_linger_id;
	insert_linger_osdc(&osdc->linger_requests, lreq);
}

static void linger_unregister(struct ceph_osd_linger_request *lreq)
{
	struct ceph_osd_client *osdc = lreq->osdc;

	verify_osdc_wrlocked(osdc);

	erase_linger_osdc(&osdc->linger_requests, lreq);
	linger_put(lreq);
}

static void cancel_linger_request(struct ceph_osd_request *req)
{
	struct ceph_osd_linger_request *lreq = req->r_priv;

	WARN_ON(!req->r_linger);
	cancel_request(req);
	linger_put(lreq);
}

struct linger_work {
	struct work_struct work;
	struct ceph_osd_linger_request *lreq;
	struct list_head pending_item;
	unsigned long queued_stamp;

	union {
		struct {
			u64 notify_id;
			u64 notifier_id;
			void *payload; /* points into @msg front */
			size_t payload_len;

			struct ceph_msg *msg; /* for ceph_msg_put() */
		} notify;
		struct {
			int err;
		} error;
	};
};

static struct linger_work *lwork_alloc(struct ceph_osd_linger_request *lreq,
				       work_func_t workfn)
{
	struct linger_work *lwork;

	lwork = kzalloc(sizeof(*lwork), GFP_NOIO);
	if (!lwork)
		return NULL;

	INIT_WORK(&lwork->work, workfn);
	INIT_LIST_HEAD(&lwork->pending_item);
	lwork->lreq = linger_get(lreq);

	return lwork;
}

static void lwork_free(struct linger_work *lwork)
{
	struct ceph_osd_linger_request *lreq = lwork->lreq;

	mutex_lock(&lreq->lock);
	list_del(&lwork->pending_item);
	mutex_unlock(&lreq->lock);

	linger_put(lreq);
	kfree(lwork);
}

static void lwork_queue(struct linger_work *lwork)
{
	struct ceph_osd_linger_request *lreq = lwork->lreq;
	struct ceph_osd_client *osdc = lreq->osdc;

	verify_lreq_locked(lreq);
	WARN_ON(!list_empty(&lwork->pending_item));

	lwork->queued_stamp = jiffies;
	list_add_tail(&lwork->pending_item, &lreq->pending_lworks);
	queue_work(osdc->notify_wq, &lwork->work);
}

static void do_watch_notify(struct work_struct *w)
{
	struct linger_work *lwork = container_of(w, struct linger_work, work);
	struct ceph_osd_linger_request *lreq = lwork->lreq;

	if (!linger_registered(lreq)) {
		dout("%s lreq %p not registered\n", __func__, lreq);
		goto out;
	}

	WARN_ON(!lreq->is_watch);
	dout("%s lreq %p notify_id %llu notifier_id %llu payload_len %zu\n",
	     __func__, lreq, lwork->notify.notify_id, lwork->notify.notifier_id,
	     lwork->notify.payload_len);
	lreq->wcb(lreq->data, lwork->notify.notify_id, lreq->linger_id,
		  lwork->notify.notifier_id, lwork->notify.payload,
		  lwork->notify.payload_len);

out:
	ceph_msg_put(lwork->notify.msg);
	lwork_free(lwork);
}

static void do_watch_error(struct work_struct *w)
{
	struct linger_work *lwork = container_of(w, struct linger_work, work);
	struct ceph_osd_linger_request *lreq = lwork->lreq;

	if (!linger_registered(lreq)) {
		dout("%s lreq %p not registered\n", __func__, lreq);
		goto out;
	}

	dout("%s lreq %p err %d\n", __func__, lreq, lwork->error.err);
	lreq->errcb(lreq->data, lreq->linger_id, lwork->error.err);

out:
	lwork_free(lwork);
}

static void queue_watch_error(struct ceph_osd_linger_request *lreq)
{
	struct linger_work *lwork;

	lwork = lwork_alloc(lreq, do_watch_error);
	if (!lwork) {
		pr_err("failed to allocate error-lwork\n");
		return;
	}

	lwork->error.err = lreq->last_error;
	lwork_queue(lwork);
}

static void linger_reg_commit_complete(struct ceph_osd_linger_request *lreq,
				       int result)
{
	if (!completion_done(&lreq->reg_commit_wait)) {
		lreq->reg_commit_error = (result <= 0 ? result : 0);
		complete_all(&lreq->reg_commit_wait);
	}
}

static void linger_commit_cb(struct ceph_osd_request *req)
{
	struct ceph_osd_linger_request *lreq = req->r_priv;

	mutex_lock(&lreq->lock);
	dout("%s lreq %p linger_id %llu result %d\n", __func__, lreq,
	     lreq->linger_id, req->r_result);
	linger_reg_commit_complete(lreq, req->r_result);
	lreq->committed = true;

	if (!lreq->is_watch) {
		struct ceph_osd_data *osd_data =
		    osd_req_op_data(req, 0, notify, response_data);
		void *p = page_address(osd_data->pages[0]);

		WARN_ON(req->r_ops[0].op != CEPH_OSD_OP_NOTIFY ||
			osd_data->type != CEPH_OSD_DATA_TYPE_PAGES);

		/* make note of the notify_id */
		if (req->r_ops[0].outdata_len >= sizeof(u64)) {
			lreq->notify_id = ceph_decode_64(&p);
			dout("lreq %p notify_id %llu\n", lreq,
			     lreq->notify_id);
		} else {
			dout("lreq %p no notify_id\n", lreq);
		}
	}

	mutex_unlock(&lreq->lock);
	linger_put(lreq);
}

static int normalize_watch_error(int err)
{
	/*
	 * Translate ENOENT -> ENOTCONN so that a delete->disconnection
	 * notification and a failure to reconnect because we raced with
	 * the delete appear the same to the user.
	 */
	if (err == -ENOENT)
		err = -ENOTCONN;

	return err;
}

static void linger_reconnect_cb(struct ceph_osd_request *req)
{
	struct ceph_osd_linger_request *lreq = req->r_priv;

	mutex_lock(&lreq->lock);
	dout("%s lreq %p linger_id %llu result %d last_error %d\n", __func__,
	     lreq, lreq->linger_id, req->r_result, lreq->last_error);
	if (req->r_result < 0) {
		if (!lreq->last_error) {
			lreq->last_error = normalize_watch_error(req->r_result);
			queue_watch_error(lreq);
		}
	}

	mutex_unlock(&lreq->lock);
	linger_put(lreq);
}

static void send_linger(struct ceph_osd_linger_request *lreq)
{
	struct ceph_osd_request *req = lreq->reg_req;
	struct ceph_osd_req_op *op = &req->r_ops[0];

	verify_osdc_wrlocked(req->r_osdc);
	dout("%s lreq %p linger_id %llu\n", __func__, lreq, lreq->linger_id);

	if (req->r_osd)
		cancel_linger_request(req);

	request_reinit(req);
	target_copy(&req->r_t, &lreq->t);
	req->r_mtime = lreq->mtime;

	mutex_lock(&lreq->lock);
	if (lreq->is_watch && lreq->committed) {
		WARN_ON(op->op != CEPH_OSD_OP_WATCH ||
			op->watch.cookie != lreq->linger_id);
		op->watch.op = CEPH_OSD_WATCH_OP_RECONNECT;
		op->watch.gen = ++lreq->register_gen;
		dout("lreq %p reconnect register_gen %u\n", lreq,
		     op->watch.gen);
		req->r_callback = linger_reconnect_cb;
	} else {
		if (!lreq->is_watch)
			lreq->notify_id = 0;
		else
			WARN_ON(op->watch.op != CEPH_OSD_WATCH_OP_WATCH);
		dout("lreq %p register\n", lreq);
		req->r_callback = linger_commit_cb;
	}
	mutex_unlock(&lreq->lock);

	req->r_priv = linger_get(lreq);
	req->r_linger = true;

	submit_request(req, true);
}

static void linger_ping_cb(struct ceph_osd_request *req)
{
	struct ceph_osd_linger_request *lreq = req->r_priv;

	mutex_lock(&lreq->lock);
	dout("%s lreq %p linger_id %llu result %d ping_sent %lu last_error %d\n",
	     __func__, lreq, lreq->linger_id, req->r_result, lreq->ping_sent,
	     lreq->last_error);
	if (lreq->register_gen == req->r_ops[0].watch.gen) {
		if (!req->r_result) {
			lreq->watch_valid_thru = lreq->ping_sent;
		} else if (!lreq->last_error) {
			lreq->last_error = normalize_watch_error(req->r_result);
			queue_watch_error(lreq);
		}
	} else {
		dout("lreq %p register_gen %u ignoring old pong %u\n", lreq,
		     lreq->register_gen, req->r_ops[0].watch.gen);
	}

	mutex_unlock(&lreq->lock);
	linger_put(lreq);
}

static void send_linger_ping(struct ceph_osd_linger_request *lreq)
{
	struct ceph_osd_client *osdc = lreq->osdc;
	struct ceph_osd_request *req = lreq->ping_req;
	struct ceph_osd_req_op *op = &req->r_ops[0];

	if (ceph_osdmap_flag(osdc, CEPH_OSDMAP_PAUSERD)) {
		dout("%s PAUSERD\n", __func__);
		return;
	}

	lreq->ping_sent = jiffies;
	dout("%s lreq %p linger_id %llu ping_sent %lu register_gen %u\n",
	     __func__, lreq, lreq->linger_id, lreq->ping_sent,
	     lreq->register_gen);

	if (req->r_osd)
		cancel_linger_request(req);

	request_reinit(req);
	target_copy(&req->r_t, &lreq->t);

	WARN_ON(op->op != CEPH_OSD_OP_WATCH ||
		op->watch.cookie != lreq->linger_id ||
		op->watch.op != CEPH_OSD_WATCH_OP_PING);
	op->watch.gen = lreq->register_gen;
	req->r_callback = linger_ping_cb;
	req->r_priv = linger_get(lreq);
	req->r_linger = true;

	ceph_osdc_get_request(req);
	account_request(req);
	req->r_tid = atomic64_inc_return(&osdc->last_tid);
	link_request(lreq->osd, req);
	send_request(req);
}

static void linger_submit(struct ceph_osd_linger_request *lreq)
{
	struct ceph_osd_client *osdc = lreq->osdc;
	struct ceph_osd *osd;

	down_write(&osdc->lock);
	linger_register(lreq);
	if (lreq->is_watch) {
		lreq->reg_req->r_ops[0].watch.cookie = lreq->linger_id;
		lreq->ping_req->r_ops[0].watch.cookie = lreq->linger_id;
	} else {
		lreq->reg_req->r_ops[0].notify.cookie = lreq->linger_id;
	}

	calc_target(osdc, &lreq->t, false);
	osd = lookup_create_osd(osdc, lreq->t.osd, true);
	link_linger(osd, lreq);

	send_linger(lreq);
	up_write(&osdc->lock);
}

static void cancel_linger_map_check(struct ceph_osd_linger_request *lreq)
{
	struct ceph_osd_client *osdc = lreq->osdc;
	struct ceph_osd_linger_request *lookup_lreq;

	verify_osdc_wrlocked(osdc);

	lookup_lreq = lookup_linger_mc(&osdc->linger_map_checks,
				       lreq->linger_id);
	if (!lookup_lreq)
		return;

	WARN_ON(lookup_lreq != lreq);
	erase_linger_mc(&osdc->linger_map_checks, lreq);
	linger_put(lreq);
}

/*
 * @lreq has to be both registered and linked.
 */
static void __linger_cancel(struct ceph_osd_linger_request *lreq)
{
	if (lreq->is_watch && lreq->ping_req->r_osd)
		cancel_linger_request(lreq->ping_req);
	if (lreq->reg_req->r_osd)
		cancel_linger_request(lreq->reg_req);
	cancel_linger_map_check(lreq);
	unlink_linger(lreq->osd, lreq);
	linger_unregister(lreq);
}

static void linger_cancel(struct ceph_osd_linger_request *lreq)
{
	struct ceph_osd_client *osdc = lreq->osdc;

	down_write(&osdc->lock);
	if (__linger_registered(lreq))
		__linger_cancel(lreq);
	up_write(&osdc->lock);
}

static void send_linger_map_check(struct ceph_osd_linger_request *lreq);

static void check_linger_pool_dne(struct ceph_osd_linger_request *lreq)
{
	struct ceph_osd_client *osdc = lreq->osdc;
	struct ceph_osdmap *map = osdc->osdmap;

	verify_osdc_wrlocked(osdc);
	WARN_ON(!map->epoch);

	if (lreq->register_gen) {
		lreq->map_dne_bound = map->epoch;
		dout("%s lreq %p linger_id %llu pool disappeared\n", __func__,
		     lreq, lreq->linger_id);
	} else {
		dout("%s lreq %p linger_id %llu map_dne_bound %u have %u\n",
		     __func__, lreq, lreq->linger_id, lreq->map_dne_bound,
		     map->epoch);
	}

	if (lreq->map_dne_bound) {
		if (map->epoch >= lreq->map_dne_bound) {
			/* we had a new enough map */
			pr_info("linger_id %llu pool does not exist\n",
				lreq->linger_id);
			linger_reg_commit_complete(lreq, -ENOENT);
			__linger_cancel(lreq);
		}
	} else {
		send_linger_map_check(lreq);
	}
}

static void linger_map_check_cb(struct ceph_mon_generic_request *greq)
{
	struct ceph_osd_client *osdc = &greq->monc->client->osdc;
	struct ceph_osd_linger_request *lreq;
	u64 linger_id = greq->private_data;

	WARN_ON(greq->result || !greq->u.newest);

	down_write(&osdc->lock);
	lreq = lookup_linger_mc(&osdc->linger_map_checks, linger_id);
	if (!lreq) {
		dout("%s linger_id %llu dne\n", __func__, linger_id);
		goto out_unlock;
	}

	dout("%s lreq %p linger_id %llu map_dne_bound %u newest %llu\n",
	     __func__, lreq, lreq->linger_id, lreq->map_dne_bound,
	     greq->u.newest);
	if (!lreq->map_dne_bound)
		lreq->map_dne_bound = greq->u.newest;
	erase_linger_mc(&osdc->linger_map_checks, lreq);
	check_linger_pool_dne(lreq);

	linger_put(lreq);
out_unlock:
	up_write(&osdc->lock);
}

static void send_linger_map_check(struct ceph_osd_linger_request *lreq)
{
	struct ceph_osd_client *osdc = lreq->osdc;
	struct ceph_osd_linger_request *lookup_lreq;
	int ret;

	verify_osdc_wrlocked(osdc);

	lookup_lreq = lookup_linger_mc(&osdc->linger_map_checks,
				       lreq->linger_id);
	if (lookup_lreq) {
		WARN_ON(lookup_lreq != lreq);
		return;
	}

	linger_get(lreq);
	insert_linger_mc(&osdc->linger_map_checks, lreq);
	ret = ceph_monc_get_version_async(&osdc->client->monc, "osdmap",
					  linger_map_check_cb, lreq->linger_id);
	WARN_ON(ret);
}

static int linger_reg_commit_wait(struct ceph_osd_linger_request *lreq)
{
	int ret;

	dout("%s lreq %p linger_id %llu\n", __func__, lreq, lreq->linger_id);
	ret = wait_for_completion_interruptible(&lreq->reg_commit_wait);
	return ret ?: lreq->reg_commit_error;
}

static int linger_notify_finish_wait(struct ceph_osd_linger_request *lreq)
{
	int ret;

	dout("%s lreq %p linger_id %llu\n", __func__, lreq, lreq->linger_id);
	ret = wait_for_completion_interruptible(&lreq->notify_finish_wait);
	return ret ?: lreq->notify_finish_error;
}

/*
 * Timeout callback, called every N seconds.  When 1 or more OSD
 * requests has been active for more than N seconds, we send a keepalive
 * (tag + timestamp) to its OSD to ensure any communications channel
 * reset is detected.
 */
static void handle_timeout(struct work_struct *work)
{
	struct ceph_osd_client *osdc =
		container_of(work, struct ceph_osd_client, timeout_work.work);
	struct ceph_options *opts = osdc->client->options;
	unsigned long cutoff = jiffies - opts->osd_keepalive_timeout;
	unsigned long expiry_cutoff = jiffies - opts->osd_request_timeout;
	LIST_HEAD(slow_osds);
	struct rb_node *n, *p;

	dout("%s osdc %p\n", __func__, osdc);
	down_write(&osdc->lock);

	/*
	 * ping osds that are a bit slow.  this ensures that if there
	 * is a break in the TCP connection we will notice, and reopen
	 * a connection with that osd (from the fault callback).
	 */
	for (n = rb_first(&osdc->osds); n; n = rb_next(n)) {
		struct ceph_osd *osd = rb_entry(n, struct ceph_osd, o_node);
		bool found = false;

		for (p = rb_first(&osd->o_requests); p; ) {
			struct ceph_osd_request *req =
			    rb_entry(p, struct ceph_osd_request, r_node);

			p = rb_next(p); /* abort_request() */

			if (time_before(req->r_stamp, cutoff)) {
				dout(" req %p tid %llu on osd%d is laggy\n",
				     req, req->r_tid, osd->o_osd);
				found = true;
			}
			if (opts->osd_request_timeout &&
			    time_before(req->r_start_stamp, expiry_cutoff)) {
				pr_err_ratelimited("tid %llu on osd%d timeout\n",
				       req->r_tid, osd->o_osd);
				abort_request(req, -ETIMEDOUT);
			}
		}
		for (p = rb_first(&osd->o_linger_requests); p; p = rb_next(p)) {
			struct ceph_osd_linger_request *lreq =
			    rb_entry(p, struct ceph_osd_linger_request, node);

			dout(" lreq %p linger_id %llu is served by osd%d\n",
			     lreq, lreq->linger_id, osd->o_osd);
			found = true;

			mutex_lock(&lreq->lock);
			if (lreq->is_watch && lreq->committed && !lreq->last_error)
				send_linger_ping(lreq);
			mutex_unlock(&lreq->lock);
		}

		if (found)
			list_move_tail(&osd->o_keepalive_item, &slow_osds);
	}

	if (opts->osd_request_timeout) {
		for (p = rb_first(&osdc->homeless_osd.o_requests); p; ) {
			struct ceph_osd_request *req =
			    rb_entry(p, struct ceph_osd_request, r_node);

			p = rb_next(p); /* abort_request() */

			if (time_before(req->r_start_stamp, expiry_cutoff)) {
				pr_err_ratelimited("tid %llu on osd%d timeout\n",
				       req->r_tid, osdc->homeless_osd.o_osd);
				abort_request(req, -ETIMEDOUT);
			}
		}
	}

	if (atomic_read(&osdc->num_homeless) || !list_empty(&slow_osds))
		maybe_request_map(osdc);

	while (!list_empty(&slow_osds)) {
		struct ceph_osd *osd = list_first_entry(&slow_osds,
							struct ceph_osd,
							o_keepalive_item);
		list_del_init(&osd->o_keepalive_item);
		ceph_con_keepalive(&osd->o_con);
	}

	up_write(&osdc->lock);
	schedule_delayed_work(&osdc->timeout_work,
			      osdc->client->options->osd_keepalive_timeout);
}

static void handle_osds_timeout(struct work_struct *work)
{
	struct ceph_osd_client *osdc =
		container_of(work, struct ceph_osd_client,
			     osds_timeout_work.work);
	unsigned long delay = osdc->client->options->osd_idle_ttl / 4;
	struct ceph_osd *osd, *nosd;

	dout("%s osdc %p\n", __func__, osdc);
	down_write(&osdc->lock);
	list_for_each_entry_safe(osd, nosd, &osdc->osd_lru, o_osd_lru) {
		if (time_before(jiffies, osd->lru_ttl))
			break;

		WARN_ON(!RB_EMPTY_ROOT(&osd->o_requests));
		WARN_ON(!RB_EMPTY_ROOT(&osd->o_linger_requests));
		close_osd(osd);
	}

	up_write(&osdc->lock);
	schedule_delayed_work(&osdc->osds_timeout_work,
			      round_jiffies_relative(delay));
}

static int ceph_oloc_decode(void **p, void *end,
			    struct ceph_object_locator *oloc)
{
	u8 struct_v, struct_cv;
	u32 len;
	void *struct_end;
	int ret = 0;

	ceph_decode_need(p, end, 1 + 1 + 4, e_inval);
	struct_v = ceph_decode_8(p);
	struct_cv = ceph_decode_8(p);
	if (struct_v < 3) {
		pr_warn("got v %d < 3 cv %d of ceph_object_locator\n",
			struct_v, struct_cv);
		goto e_inval;
	}
	if (struct_cv > 6) {
		pr_warn("got v %d cv %d > 6 of ceph_object_locator\n",
			struct_v, struct_cv);
		goto e_inval;
	}
	len = ceph_decode_32(p);
	ceph_decode_need(p, end, len, e_inval);
	struct_end = *p + len;

	oloc->pool = ceph_decode_64(p);
	*p += 4; /* skip preferred */

	len = ceph_decode_32(p);
	if (len > 0) {
		pr_warn("ceph_object_locator::key is set\n");
		goto e_inval;
	}

	if (struct_v >= 5) {
		bool changed = false;

		len = ceph_decode_32(p);
		if (len > 0) {
			ceph_decode_need(p, end, len, e_inval);
			if (!oloc->pool_ns ||
			    ceph_compare_string(oloc->pool_ns, *p, len))
				changed = true;
			*p += len;
		} else {
			if (oloc->pool_ns)
				changed = true;
		}
		if (changed) {
			/* redirect changes namespace */
			pr_warn("ceph_object_locator::nspace is changed\n");
			goto e_inval;
		}
	}

	if (struct_v >= 6) {
		s64 hash = ceph_decode_64(p);
		if (hash != -1) {
			pr_warn("ceph_object_locator::hash is set\n");
			goto e_inval;
		}
	}

	/* skip the rest */
	*p = struct_end;
out:
	return ret;

e_inval:
	ret = -EINVAL;
	goto out;
}

static int ceph_redirect_decode(void **p, void *end,
				struct ceph_request_redirect *redir)
{
	u8 struct_v, struct_cv;
	u32 len;
	void *struct_end;
	int ret;

	ceph_decode_need(p, end, 1 + 1 + 4, e_inval);
	struct_v = ceph_decode_8(p);
	struct_cv = ceph_decode_8(p);
	if (struct_cv > 1) {
		pr_warn("got v %d cv %d > 1 of ceph_request_redirect\n",
			struct_v, struct_cv);
		goto e_inval;
	}
	len = ceph_decode_32(p);
	ceph_decode_need(p, end, len, e_inval);
	struct_end = *p + len;

	ret = ceph_oloc_decode(p, end, &redir->oloc);
	if (ret)
		goto out;

	len = ceph_decode_32(p);
	if (len > 0) {
		pr_warn("ceph_request_redirect::object_name is set\n");
		goto e_inval;
	}

	/* skip the rest */
	*p = struct_end;
out:
	return ret;

e_inval:
	ret = -EINVAL;
	goto out;
}

struct MOSDOpReply {
	struct ceph_pg pgid;
	u64 flags;
	int result;
	u32 epoch;
	int num_ops;
	u32 outdata_len[CEPH_OSD_MAX_OPS];
	s32 rval[CEPH_OSD_MAX_OPS];
	int retry_attempt;
	struct ceph_eversion replay_version;
	u64 user_version;
	struct ceph_request_redirect redirect;
};

static int decode_MOSDOpReply(const struct ceph_msg *msg, struct MOSDOpReply *m)
{
	void *p = msg->front.iov_base;
	void *const end = p + msg->front.iov_len;
	u16 version = le16_to_cpu(msg->hdr.version);
	struct ceph_eversion bad_replay_version;
	u8 decode_redir;
	u32 len;
	int ret;
	int i;

	ceph_decode_32_safe(&p, end, len, e_inval);
	ceph_decode_need(&p, end, len, e_inval);
	p += len; /* skip oid */

	ret = ceph_decode_pgid(&p, end, &m->pgid);
	if (ret)
		return ret;

	ceph_decode_64_safe(&p, end, m->flags, e_inval);
	ceph_decode_32_safe(&p, end, m->result, e_inval);
	ceph_decode_need(&p, end, sizeof(bad_replay_version), e_inval);
	memcpy(&bad_replay_version, p, sizeof(bad_replay_version));
	p += sizeof(bad_replay_version);
	ceph_decode_32_safe(&p, end, m->epoch, e_inval);

	ceph_decode_32_safe(&p, end, m->num_ops, e_inval);
	if (m->num_ops > ARRAY_SIZE(m->outdata_len))
		goto e_inval;

	ceph_decode_need(&p, end, m->num_ops * sizeof(struct ceph_osd_op),
			 e_inval);
	for (i = 0; i < m->num_ops; i++) {
		struct ceph_osd_op *op = p;

		m->outdata_len[i] = le32_to_cpu(op->payload_len);
		p += sizeof(*op);
	}

	ceph_decode_32_safe(&p, end, m->retry_attempt, e_inval);
	for (i = 0; i < m->num_ops; i++)
		ceph_decode_32_safe(&p, end, m->rval[i], e_inval);

	if (version >= 5) {
		ceph_decode_need(&p, end, sizeof(m->replay_version), e_inval);
		memcpy(&m->replay_version, p, sizeof(m->replay_version));
		p += sizeof(m->replay_version);
		ceph_decode_64_safe(&p, end, m->user_version, e_inval);
	} else {
		m->replay_version = bad_replay_version; /* struct */
		m->user_version = le64_to_cpu(m->replay_version.version);
	}

	if (version >= 6) {
		if (version >= 7)
			ceph_decode_8_safe(&p, end, decode_redir, e_inval);
		else
			decode_redir = 1;
	} else {
		decode_redir = 0;
	}

	if (decode_redir) {
		ret = ceph_redirect_decode(&p, end, &m->redirect);
		if (ret)
			return ret;
	} else {
		ceph_oloc_init(&m->redirect.oloc);
	}

	return 0;

e_inval:
	return -EINVAL;
}

/*
 * Handle MOSDOpReply.  Set ->r_result and call the callback if it is
 * specified.
 */
static void handle_reply(struct ceph_osd *osd, struct ceph_msg *msg)
{
	struct ceph_osd_client *osdc = osd->o_osdc;
	struct ceph_osd_request *req;
	struct MOSDOpReply m;
	u64 tid = le64_to_cpu(msg->hdr.tid);
	u32 data_len = 0;
	int ret;
	int i;

	dout("%s msg %p tid %llu\n", __func__, msg, tid);

	down_read(&osdc->lock);
	if (!osd_registered(osd)) {
		dout("%s osd%d unknown\n", __func__, osd->o_osd);
		goto out_unlock_osdc;
	}
	WARN_ON(osd->o_osd != le64_to_cpu(msg->hdr.src.num));

	mutex_lock(&osd->lock);
	req = lookup_request(&osd->o_requests, tid);
	if (!req) {
		dout("%s osd%d tid %llu unknown\n", __func__, osd->o_osd, tid);
		goto out_unlock_session;
	}

	m.redirect.oloc.pool_ns = req->r_t.target_oloc.pool_ns;
	ret = decode_MOSDOpReply(msg, &m);
	m.redirect.oloc.pool_ns = NULL;
	if (ret) {
		pr_err("failed to decode MOSDOpReply for tid %llu: %d\n",
		       req->r_tid, ret);
		ceph_msg_dump(msg);
		goto fail_request;
	}
	dout("%s req %p tid %llu flags 0x%llx pgid %llu.%x epoch %u attempt %d v %u'%llu uv %llu\n",
	     __func__, req, req->r_tid, m.flags, m.pgid.pool, m.pgid.seed,
	     m.epoch, m.retry_attempt, le32_to_cpu(m.replay_version.epoch),
	     le64_to_cpu(m.replay_version.version), m.user_version);

	if (m.retry_attempt >= 0) {
		if (m.retry_attempt != req->r_attempts - 1) {
			dout("req %p tid %llu retry_attempt %d != %d, ignoring\n",
			     req, req->r_tid, m.retry_attempt,
			     req->r_attempts - 1);
			goto out_unlock_session;
		}
	} else {
		WARN_ON(1); /* MOSDOpReply v4 is assumed */
	}

	if (!ceph_oloc_empty(&m.redirect.oloc)) {
		dout("req %p tid %llu redirect pool %lld\n", req, req->r_tid,
		     m.redirect.oloc.pool);
		unlink_request(osd, req);
		mutex_unlock(&osd->lock);

		/*
		 * Not ceph_oloc_copy() - changing pool_ns is not
		 * supported.
		 */
		req->r_t.target_oloc.pool = m.redirect.oloc.pool;
		req->r_flags |= CEPH_OSD_FLAG_REDIRECTED |
				CEPH_OSD_FLAG_IGNORE_OVERLAY |
				CEPH_OSD_FLAG_IGNORE_CACHE;
<<<<<<< HEAD
=======
		req->r_tid = 0;
		__submit_request(req, false);
		goto out_unlock_osdc;
	}

	if (m.result == -EAGAIN) {
		dout("req %p tid %llu EAGAIN\n", req, req->r_tid);
		unlink_request(osd, req);
		mutex_unlock(&osd->lock);

		/*
		 * The object is missing on the replica or not (yet)
		 * readable.  Clear pgid to force a resend to the primary
		 * via legacy_change.
		 */
		req->r_t.pgid.pool = 0;
		req->r_t.pgid.seed = 0;
		WARN_ON(!req->r_t.used_replica);
		req->r_flags &= ~(CEPH_OSD_FLAG_BALANCE_READS |
				  CEPH_OSD_FLAG_LOCALIZE_READS);
>>>>>>> c1084c27
		req->r_tid = 0;
		__submit_request(req, false);
		goto out_unlock_osdc;
	}

	if (m.num_ops != req->r_num_ops) {
		pr_err("num_ops %d != %d for tid %llu\n", m.num_ops,
		       req->r_num_ops, req->r_tid);
		goto fail_request;
	}
	for (i = 0; i < req->r_num_ops; i++) {
		dout(" req %p tid %llu op %d rval %d len %u\n", req,
		     req->r_tid, i, m.rval[i], m.outdata_len[i]);
		req->r_ops[i].rval = m.rval[i];
		req->r_ops[i].outdata_len = m.outdata_len[i];
		data_len += m.outdata_len[i];
	}
	if (data_len != le32_to_cpu(msg->hdr.data_len)) {
		pr_err("sum of lens %u != %u for tid %llu\n", data_len,
		       le32_to_cpu(msg->hdr.data_len), req->r_tid);
		goto fail_request;
	}
	dout("%s req %p tid %llu result %d data_len %u\n", __func__,
	     req, req->r_tid, m.result, data_len);

	/*
	 * Since we only ever request ONDISK, we should only ever get
	 * one (type of) reply back.
	 */
	WARN_ON(!(m.flags & CEPH_OSD_FLAG_ONDISK));
	req->r_result = m.result ?: data_len;
	finish_request(req);
	mutex_unlock(&osd->lock);
	up_read(&osdc->lock);

	__complete_request(req);
	return;

fail_request:
	complete_request(req, -EIO);
out_unlock_session:
	mutex_unlock(&osd->lock);
out_unlock_osdc:
	up_read(&osdc->lock);
}

static void set_pool_was_full(struct ceph_osd_client *osdc)
{
	struct rb_node *n;

	for (n = rb_first(&osdc->osdmap->pg_pools); n; n = rb_next(n)) {
		struct ceph_pg_pool_info *pi =
		    rb_entry(n, struct ceph_pg_pool_info, node);

		pi->was_full = __pool_full(pi);
	}
}

static bool pool_cleared_full(struct ceph_osd_client *osdc, s64 pool_id)
{
	struct ceph_pg_pool_info *pi;

	pi = ceph_pg_pool_by_id(osdc->osdmap, pool_id);
	if (!pi)
		return false;

	return pi->was_full && !__pool_full(pi);
}

static enum calc_target_result
recalc_linger_target(struct ceph_osd_linger_request *lreq)
{
	struct ceph_osd_client *osdc = lreq->osdc;
	enum calc_target_result ct_res;

	ct_res = calc_target(osdc, &lreq->t, true);
	if (ct_res == CALC_TARGET_NEED_RESEND) {
		struct ceph_osd *osd;

		osd = lookup_create_osd(osdc, lreq->t.osd, true);
		if (osd != lreq->osd) {
			unlink_linger(lreq->osd, lreq);
			link_linger(osd, lreq);
		}
	}

	return ct_res;
}

/*
 * Requeue requests whose mapping to an OSD has changed.
 */
static void scan_requests(struct ceph_osd *osd,
			  bool force_resend,
			  bool cleared_full,
			  bool check_pool_cleared_full,
			  struct rb_root *need_resend,
			  struct list_head *need_resend_linger)
{
	struct ceph_osd_client *osdc = osd->o_osdc;
	struct rb_node *n;
	bool force_resend_writes;

	for (n = rb_first(&osd->o_linger_requests); n; ) {
		struct ceph_osd_linger_request *lreq =
		    rb_entry(n, struct ceph_osd_linger_request, node);
		enum calc_target_result ct_res;

		n = rb_next(n); /* recalc_linger_target() */

		dout("%s lreq %p linger_id %llu\n", __func__, lreq,
		     lreq->linger_id);
		ct_res = recalc_linger_target(lreq);
		switch (ct_res) {
		case CALC_TARGET_NO_ACTION:
			force_resend_writes = cleared_full ||
			    (check_pool_cleared_full &&
			     pool_cleared_full(osdc, lreq->t.base_oloc.pool));
			if (!force_resend && !force_resend_writes)
				break;

			fallthrough;
		case CALC_TARGET_NEED_RESEND:
			cancel_linger_map_check(lreq);
			/*
			 * scan_requests() for the previous epoch(s)
			 * may have already added it to the list, since
			 * it's not unlinked here.
			 */
			if (list_empty(&lreq->scan_item))
				list_add_tail(&lreq->scan_item, need_resend_linger);
			break;
		case CALC_TARGET_POOL_DNE:
			list_del_init(&lreq->scan_item);
			check_linger_pool_dne(lreq);
			break;
		}
	}

	for (n = rb_first(&osd->o_requests); n; ) {
		struct ceph_osd_request *req =
		    rb_entry(n, struct ceph_osd_request, r_node);
		enum calc_target_result ct_res;

		n = rb_next(n); /* unlink_request(), check_pool_dne() */

		dout("%s req %p tid %llu\n", __func__, req, req->r_tid);
		ct_res = calc_target(osdc, &req->r_t, false);
		switch (ct_res) {
		case CALC_TARGET_NO_ACTION:
			force_resend_writes = cleared_full ||
			    (check_pool_cleared_full &&
			     pool_cleared_full(osdc, req->r_t.base_oloc.pool));
			if (!force_resend &&
			    (!(req->r_flags & CEPH_OSD_FLAG_WRITE) ||
			     !force_resend_writes))
				break;

			fallthrough;
		case CALC_TARGET_NEED_RESEND:
			cancel_map_check(req);
			unlink_request(osd, req);
			insert_request(need_resend, req);
			break;
		case CALC_TARGET_POOL_DNE:
			check_pool_dne(req);
			break;
		}
	}
}

static int handle_one_map(struct ceph_osd_client *osdc,
			  void *p, void *end, bool incremental,
			  struct rb_root *need_resend,
			  struct list_head *need_resend_linger)
{
	struct ceph_osdmap *newmap;
	struct rb_node *n;
	bool skipped_map = false;
	bool was_full;

	was_full = ceph_osdmap_flag(osdc, CEPH_OSDMAP_FULL);
	set_pool_was_full(osdc);

	if (incremental)
		newmap = osdmap_apply_incremental(&p, end,
						  ceph_msgr2(osdc->client),
						  osdc->osdmap);
	else
		newmap = ceph_osdmap_decode(&p, end, ceph_msgr2(osdc->client));
	if (IS_ERR(newmap))
		return PTR_ERR(newmap);

	if (newmap != osdc->osdmap) {
		/*
		 * Preserve ->was_full before destroying the old map.
		 * For pools that weren't in the old map, ->was_full
		 * should be false.
		 */
		for (n = rb_first(&newmap->pg_pools); n; n = rb_next(n)) {
			struct ceph_pg_pool_info *pi =
			    rb_entry(n, struct ceph_pg_pool_info, node);
			struct ceph_pg_pool_info *old_pi;

			old_pi = ceph_pg_pool_by_id(osdc->osdmap, pi->id);
			if (old_pi)
				pi->was_full = old_pi->was_full;
			else
				WARN_ON(pi->was_full);
		}

		if (osdc->osdmap->epoch &&
		    osdc->osdmap->epoch + 1 < newmap->epoch) {
			WARN_ON(incremental);
			skipped_map = true;
		}

		ceph_osdmap_destroy(osdc->osdmap);
		osdc->osdmap = newmap;
	}

	was_full &= !ceph_osdmap_flag(osdc, CEPH_OSDMAP_FULL);
	scan_requests(&osdc->homeless_osd, skipped_map, was_full, true,
		      need_resend, need_resend_linger);

	for (n = rb_first(&osdc->osds); n; ) {
		struct ceph_osd *osd = rb_entry(n, struct ceph_osd, o_node);

		n = rb_next(n); /* close_osd() */

		scan_requests(osd, skipped_map, was_full, true, need_resend,
			      need_resend_linger);
		if (!ceph_osd_is_up(osdc->osdmap, osd->o_osd) ||
		    memcmp(&osd->o_con.peer_addr,
			   ceph_osd_addr(osdc->osdmap, osd->o_osd),
			   sizeof(struct ceph_entity_addr)))
			close_osd(osd);
	}

	return 0;
}

static void kick_requests(struct ceph_osd_client *osdc,
			  struct rb_root *need_resend,
			  struct list_head *need_resend_linger)
{
	struct ceph_osd_linger_request *lreq, *nlreq;
	enum calc_target_result ct_res;
	struct rb_node *n;

	/* make sure need_resend targets reflect latest map */
	for (n = rb_first(need_resend); n; ) {
		struct ceph_osd_request *req =
		    rb_entry(n, struct ceph_osd_request, r_node);

		n = rb_next(n);

		if (req->r_t.epoch < osdc->osdmap->epoch) {
			ct_res = calc_target(osdc, &req->r_t, false);
			if (ct_res == CALC_TARGET_POOL_DNE) {
				erase_request(need_resend, req);
				check_pool_dne(req);
			}
		}
	}

	for (n = rb_first(need_resend); n; ) {
		struct ceph_osd_request *req =
		    rb_entry(n, struct ceph_osd_request, r_node);
		struct ceph_osd *osd;

		n = rb_next(n);
		erase_request(need_resend, req); /* before link_request() */

		osd = lookup_create_osd(osdc, req->r_t.osd, true);
		link_request(osd, req);
		if (!req->r_linger) {
			if (!osd_homeless(osd) && !req->r_t.paused)
				send_request(req);
		} else {
			cancel_linger_request(req);
		}
	}

	list_for_each_entry_safe(lreq, nlreq, need_resend_linger, scan_item) {
		if (!osd_homeless(lreq->osd))
			send_linger(lreq);

		list_del_init(&lreq->scan_item);
	}
}

/*
 * Process updated osd map.
 *
 * The message contains any number of incremental and full maps, normally
 * indicating some sort of topology change in the cluster.  Kick requests
 * off to different OSDs as needed.
 */
void ceph_osdc_handle_map(struct ceph_osd_client *osdc, struct ceph_msg *msg)
{
	void *p = msg->front.iov_base;
	void *const end = p + msg->front.iov_len;
	u32 nr_maps, maplen;
	u32 epoch;
	struct ceph_fsid fsid;
	struct rb_root need_resend = RB_ROOT;
	LIST_HEAD(need_resend_linger);
	bool handled_incremental = false;
	bool was_pauserd, was_pausewr;
	bool pauserd, pausewr;
	int err;

	dout("%s have %u\n", __func__, osdc->osdmap->epoch);
	down_write(&osdc->lock);

	/* verify fsid */
	ceph_decode_need(&p, end, sizeof(fsid), bad);
	ceph_decode_copy(&p, &fsid, sizeof(fsid));
	if (ceph_check_fsid(osdc->client, &fsid) < 0)
		goto bad;

	was_pauserd = ceph_osdmap_flag(osdc, CEPH_OSDMAP_PAUSERD);
	was_pausewr = ceph_osdmap_flag(osdc, CEPH_OSDMAP_PAUSEWR) ||
		      ceph_osdmap_flag(osdc, CEPH_OSDMAP_FULL) ||
		      have_pool_full(osdc);

	/* incremental maps */
	ceph_decode_32_safe(&p, end, nr_maps, bad);
	dout(" %d inc maps\n", nr_maps);
	while (nr_maps > 0) {
		ceph_decode_need(&p, end, 2*sizeof(u32), bad);
		epoch = ceph_decode_32(&p);
		maplen = ceph_decode_32(&p);
		ceph_decode_need(&p, end, maplen, bad);
		if (osdc->osdmap->epoch &&
		    osdc->osdmap->epoch + 1 == epoch) {
			dout("applying incremental map %u len %d\n",
			     epoch, maplen);
			err = handle_one_map(osdc, p, p + maplen, true,
					     &need_resend, &need_resend_linger);
			if (err)
				goto bad;
			handled_incremental = true;
		} else {
			dout("ignoring incremental map %u len %d\n",
			     epoch, maplen);
		}
		p += maplen;
		nr_maps--;
	}
	if (handled_incremental)
		goto done;

	/* full maps */
	ceph_decode_32_safe(&p, end, nr_maps, bad);
	dout(" %d full maps\n", nr_maps);
	while (nr_maps) {
		ceph_decode_need(&p, end, 2*sizeof(u32), bad);
		epoch = ceph_decode_32(&p);
		maplen = ceph_decode_32(&p);
		ceph_decode_need(&p, end, maplen, bad);
		if (nr_maps > 1) {
			dout("skipping non-latest full map %u len %d\n",
			     epoch, maplen);
		} else if (osdc->osdmap->epoch >= epoch) {
			dout("skipping full map %u len %d, "
			     "older than our %u\n", epoch, maplen,
			     osdc->osdmap->epoch);
		} else {
			dout("taking full map %u len %d\n", epoch, maplen);
			err = handle_one_map(osdc, p, p + maplen, false,
					     &need_resend, &need_resend_linger);
			if (err)
				goto bad;
		}
		p += maplen;
		nr_maps--;
	}

done:
	/*
	 * subscribe to subsequent osdmap updates if full to ensure
	 * we find out when we are no longer full and stop returning
	 * ENOSPC.
	 */
	pauserd = ceph_osdmap_flag(osdc, CEPH_OSDMAP_PAUSERD);
	pausewr = ceph_osdmap_flag(osdc, CEPH_OSDMAP_PAUSEWR) ||
		  ceph_osdmap_flag(osdc, CEPH_OSDMAP_FULL) ||
		  have_pool_full(osdc);
	if (was_pauserd || was_pausewr || pauserd || pausewr ||
	    osdc->osdmap->epoch < osdc->epoch_barrier)
		maybe_request_map(osdc);

	kick_requests(osdc, &need_resend, &need_resend_linger);

	ceph_osdc_abort_on_full(osdc);
	ceph_monc_got_map(&osdc->client->monc, CEPH_SUB_OSDMAP,
			  osdc->osdmap->epoch);
	up_write(&osdc->lock);
	wake_up_all(&osdc->client->auth_wq);
	return;

bad:
	pr_err("osdc handle_map corrupt msg\n");
	ceph_msg_dump(msg);
	up_write(&osdc->lock);
}

/*
 * Resubmit requests pending on the given osd.
 */
static void kick_osd_requests(struct ceph_osd *osd)
{
	struct rb_node *n;

	clear_backoffs(osd);

	for (n = rb_first(&osd->o_requests); n; ) {
		struct ceph_osd_request *req =
		    rb_entry(n, struct ceph_osd_request, r_node);

		n = rb_next(n); /* cancel_linger_request() */

		if (!req->r_linger) {
			if (!req->r_t.paused)
				send_request(req);
		} else {
			cancel_linger_request(req);
		}
	}
	for (n = rb_first(&osd->o_linger_requests); n; n = rb_next(n)) {
		struct ceph_osd_linger_request *lreq =
		    rb_entry(n, struct ceph_osd_linger_request, node);

		send_linger(lreq);
	}
}

/*
 * If the osd connection drops, we need to resubmit all requests.
 */
static void osd_fault(struct ceph_connection *con)
{
	struct ceph_osd *osd = con->private;
	struct ceph_osd_client *osdc = osd->o_osdc;

	dout("%s osd %p osd%d\n", __func__, osd, osd->o_osd);

	down_write(&osdc->lock);
	if (!osd_registered(osd)) {
		dout("%s osd%d unknown\n", __func__, osd->o_osd);
		goto out_unlock;
	}

	if (!reopen_osd(osd))
		kick_osd_requests(osd);
	maybe_request_map(osdc);

out_unlock:
	up_write(&osdc->lock);
}

struct MOSDBackoff {
	struct ceph_spg spgid;
	u32 map_epoch;
	u8 op;
	u64 id;
	struct ceph_hobject_id *begin;
	struct ceph_hobject_id *end;
};

static int decode_MOSDBackoff(const struct ceph_msg *msg, struct MOSDBackoff *m)
{
	void *p = msg->front.iov_base;
	void *const end = p + msg->front.iov_len;
	u8 struct_v;
	u32 struct_len;
	int ret;

	ret = ceph_start_decoding(&p, end, 1, "spg_t", &struct_v, &struct_len);
	if (ret)
		return ret;

	ret = ceph_decode_pgid(&p, end, &m->spgid.pgid);
	if (ret)
		return ret;

	ceph_decode_8_safe(&p, end, m->spgid.shard, e_inval);
	ceph_decode_32_safe(&p, end, m->map_epoch, e_inval);
	ceph_decode_8_safe(&p, end, m->op, e_inval);
	ceph_decode_64_safe(&p, end, m->id, e_inval);

	m->begin = kzalloc(sizeof(*m->begin), GFP_NOIO);
	if (!m->begin)
		return -ENOMEM;

	ret = decode_hoid(&p, end, m->begin);
	if (ret) {
		free_hoid(m->begin);
		return ret;
	}

	m->end = kzalloc(sizeof(*m->end), GFP_NOIO);
	if (!m->end) {
		free_hoid(m->begin);
		return -ENOMEM;
	}

	ret = decode_hoid(&p, end, m->end);
	if (ret) {
		free_hoid(m->begin);
		free_hoid(m->end);
		return ret;
	}

	return 0;

e_inval:
	return -EINVAL;
}

static struct ceph_msg *create_backoff_message(
				const struct ceph_osd_backoff *backoff,
				u32 map_epoch)
{
	struct ceph_msg *msg;
	void *p, *end;
	int msg_size;

	msg_size = CEPH_ENCODING_START_BLK_LEN +
			CEPH_PGID_ENCODING_LEN + 1; /* spgid */
	msg_size += 4 + 1 + 8; /* map_epoch, op, id */
	msg_size += CEPH_ENCODING_START_BLK_LEN +
			hoid_encoding_size(backoff->begin);
	msg_size += CEPH_ENCODING_START_BLK_LEN +
			hoid_encoding_size(backoff->end);

	msg = ceph_msg_new(CEPH_MSG_OSD_BACKOFF, msg_size, GFP_NOIO, true);
	if (!msg)
		return NULL;

	p = msg->front.iov_base;
	end = p + msg->front_alloc_len;

	encode_spgid(&p, &backoff->spgid);
	ceph_encode_32(&p, map_epoch);
	ceph_encode_8(&p, CEPH_OSD_BACKOFF_OP_ACK_BLOCK);
	ceph_encode_64(&p, backoff->id);
	encode_hoid(&p, end, backoff->begin);
	encode_hoid(&p, end, backoff->end);
	BUG_ON(p != end);

	msg->front.iov_len = p - msg->front.iov_base;
	msg->hdr.version = cpu_to_le16(1); /* MOSDBackoff v1 */
	msg->hdr.front_len = cpu_to_le32(msg->front.iov_len);

	return msg;
}

static void handle_backoff_block(struct ceph_osd *osd, struct MOSDBackoff *m)
{
	struct ceph_spg_mapping *spg;
	struct ceph_osd_backoff *backoff;
	struct ceph_msg *msg;

	dout("%s osd%d spgid %llu.%xs%d id %llu\n", __func__, osd->o_osd,
	     m->spgid.pgid.pool, m->spgid.pgid.seed, m->spgid.shard, m->id);

	spg = lookup_spg_mapping(&osd->o_backoff_mappings, &m->spgid);
	if (!spg) {
		spg = alloc_spg_mapping();
		if (!spg) {
			pr_err("%s failed to allocate spg\n", __func__);
			return;
		}
		spg->spgid = m->spgid; /* struct */
		insert_spg_mapping(&osd->o_backoff_mappings, spg);
	}

	backoff = alloc_backoff();
	if (!backoff) {
		pr_err("%s failed to allocate backoff\n", __func__);
		return;
	}
	backoff->spgid = m->spgid; /* struct */
	backoff->id = m->id;
	backoff->begin = m->begin;
	m->begin = NULL; /* backoff now owns this */
	backoff->end = m->end;
	m->end = NULL;   /* ditto */

	insert_backoff(&spg->backoffs, backoff);
	insert_backoff_by_id(&osd->o_backoffs_by_id, backoff);

	/*
	 * Ack with original backoff's epoch so that the OSD can
	 * discard this if there was a PG split.
	 */
	msg = create_backoff_message(backoff, m->map_epoch);
	if (!msg) {
		pr_err("%s failed to allocate msg\n", __func__);
		return;
	}
	ceph_con_send(&osd->o_con, msg);
}

static bool target_contained_by(const struct ceph_osd_request_target *t,
				const struct ceph_hobject_id *begin,
				const struct ceph_hobject_id *end)
{
	struct ceph_hobject_id hoid;
	int cmp;

	hoid_fill_from_target(&hoid, t);
	cmp = hoid_compare(&hoid, begin);
	return !cmp || (cmp > 0 && hoid_compare(&hoid, end) < 0);
}

static void handle_backoff_unblock(struct ceph_osd *osd,
				   const struct MOSDBackoff *m)
{
	struct ceph_spg_mapping *spg;
	struct ceph_osd_backoff *backoff;
	struct rb_node *n;

	dout("%s osd%d spgid %llu.%xs%d id %llu\n", __func__, osd->o_osd,
	     m->spgid.pgid.pool, m->spgid.pgid.seed, m->spgid.shard, m->id);

	backoff = lookup_backoff_by_id(&osd->o_backoffs_by_id, m->id);
	if (!backoff) {
		pr_err("%s osd%d spgid %llu.%xs%d id %llu backoff dne\n",
		       __func__, osd->o_osd, m->spgid.pgid.pool,
		       m->spgid.pgid.seed, m->spgid.shard, m->id);
		return;
	}

	if (hoid_compare(backoff->begin, m->begin) &&
	    hoid_compare(backoff->end, m->end)) {
		pr_err("%s osd%d spgid %llu.%xs%d id %llu bad range?\n",
		       __func__, osd->o_osd, m->spgid.pgid.pool,
		       m->spgid.pgid.seed, m->spgid.shard, m->id);
		/* unblock it anyway... */
	}

	spg = lookup_spg_mapping(&osd->o_backoff_mappings, &backoff->spgid);
	BUG_ON(!spg);

	erase_backoff(&spg->backoffs, backoff);
	erase_backoff_by_id(&osd->o_backoffs_by_id, backoff);
	free_backoff(backoff);

	if (RB_EMPTY_ROOT(&spg->backoffs)) {
		erase_spg_mapping(&osd->o_backoff_mappings, spg);
		free_spg_mapping(spg);
	}

	for (n = rb_first(&osd->o_requests); n; n = rb_next(n)) {
		struct ceph_osd_request *req =
		    rb_entry(n, struct ceph_osd_request, r_node);

		if (!ceph_spg_compare(&req->r_t.spgid, &m->spgid)) {
			/*
			 * Match against @m, not @backoff -- the PG may
			 * have split on the OSD.
			 */
			if (target_contained_by(&req->r_t, m->begin, m->end)) {
				/*
				 * If no other installed backoff applies,
				 * resend.
				 */
				send_request(req);
			}
		}
	}
}

static void handle_backoff(struct ceph_osd *osd, struct ceph_msg *msg)
{
	struct ceph_osd_client *osdc = osd->o_osdc;
	struct MOSDBackoff m;
	int ret;

	down_read(&osdc->lock);
	if (!osd_registered(osd)) {
		dout("%s osd%d unknown\n", __func__, osd->o_osd);
		up_read(&osdc->lock);
		return;
	}
	WARN_ON(osd->o_osd != le64_to_cpu(msg->hdr.src.num));

	mutex_lock(&osd->lock);
	ret = decode_MOSDBackoff(msg, &m);
	if (ret) {
		pr_err("failed to decode MOSDBackoff: %d\n", ret);
		ceph_msg_dump(msg);
		goto out_unlock;
	}

	switch (m.op) {
	case CEPH_OSD_BACKOFF_OP_BLOCK:
		handle_backoff_block(osd, &m);
		break;
	case CEPH_OSD_BACKOFF_OP_UNBLOCK:
		handle_backoff_unblock(osd, &m);
		break;
	default:
		pr_err("%s osd%d unknown op %d\n", __func__, osd->o_osd, m.op);
	}

	free_hoid(m.begin);
	free_hoid(m.end);

out_unlock:
	mutex_unlock(&osd->lock);
	up_read(&osdc->lock);
}

/*
 * Process osd watch notifications
 */
static void handle_watch_notify(struct ceph_osd_client *osdc,
				struct ceph_msg *msg)
{
	void *p = msg->front.iov_base;
	void *const end = p + msg->front.iov_len;
	struct ceph_osd_linger_request *lreq;
	struct linger_work *lwork;
	u8 proto_ver, opcode;
	u64 cookie, notify_id;
	u64 notifier_id = 0;
	s32 return_code = 0;
	void *payload = NULL;
	u32 payload_len = 0;

	ceph_decode_8_safe(&p, end, proto_ver, bad);
	ceph_decode_8_safe(&p, end, opcode, bad);
	ceph_decode_64_safe(&p, end, cookie, bad);
	p += 8; /* skip ver */
	ceph_decode_64_safe(&p, end, notify_id, bad);

	if (proto_ver >= 1) {
		ceph_decode_32_safe(&p, end, payload_len, bad);
		ceph_decode_need(&p, end, payload_len, bad);
		payload = p;
		p += payload_len;
	}

	if (le16_to_cpu(msg->hdr.version) >= 2)
		ceph_decode_32_safe(&p, end, return_code, bad);

	if (le16_to_cpu(msg->hdr.version) >= 3)
		ceph_decode_64_safe(&p, end, notifier_id, bad);

	down_read(&osdc->lock);
	lreq = lookup_linger_osdc(&osdc->linger_requests, cookie);
	if (!lreq) {
		dout("%s opcode %d cookie %llu dne\n", __func__, opcode,
		     cookie);
		goto out_unlock_osdc;
	}

	mutex_lock(&lreq->lock);
	dout("%s opcode %d cookie %llu lreq %p is_watch %d\n", __func__,
	     opcode, cookie, lreq, lreq->is_watch);
	if (opcode == CEPH_WATCH_EVENT_DISCONNECT) {
		if (!lreq->last_error) {
			lreq->last_error = -ENOTCONN;
			queue_watch_error(lreq);
		}
	} else if (!lreq->is_watch) {
		/* CEPH_WATCH_EVENT_NOTIFY_COMPLETE */
		if (lreq->notify_id && lreq->notify_id != notify_id) {
			dout("lreq %p notify_id %llu != %llu, ignoring\n", lreq,
			     lreq->notify_id, notify_id);
		} else if (!completion_done(&lreq->notify_finish_wait)) {
			struct ceph_msg_data *data =
			    msg->num_data_items ? &msg->data[0] : NULL;

			if (data) {
				if (lreq->preply_pages) {
					WARN_ON(data->type !=
							CEPH_MSG_DATA_PAGES);
					*lreq->preply_pages = data->pages;
					*lreq->preply_len = data->length;
					data->own_pages = false;
				}
			}
			lreq->notify_finish_error = return_code;
			complete_all(&lreq->notify_finish_wait);
		}
	} else {
		/* CEPH_WATCH_EVENT_NOTIFY */
		lwork = lwork_alloc(lreq, do_watch_notify);
		if (!lwork) {
			pr_err("failed to allocate notify-lwork\n");
			goto out_unlock_lreq;
		}

		lwork->notify.notify_id = notify_id;
		lwork->notify.notifier_id = notifier_id;
		lwork->notify.payload = payload;
		lwork->notify.payload_len = payload_len;
		lwork->notify.msg = ceph_msg_get(msg);
		lwork_queue(lwork);
	}

out_unlock_lreq:
	mutex_unlock(&lreq->lock);
out_unlock_osdc:
	up_read(&osdc->lock);
	return;

bad:
	pr_err("osdc handle_watch_notify corrupt msg\n");
}

/*
 * Register request, send initial attempt.
 */
int ceph_osdc_start_request(struct ceph_osd_client *osdc,
			    struct ceph_osd_request *req,
			    bool nofail)
{
	down_read(&osdc->lock);
	submit_request(req, false);
	up_read(&osdc->lock);

	return 0;
}
EXPORT_SYMBOL(ceph_osdc_start_request);

/*
 * Unregister a registered request.  The request is not completed:
 * ->r_result isn't set and __complete_request() isn't called.
 */
void ceph_osdc_cancel_request(struct ceph_osd_request *req)
{
	struct ceph_osd_client *osdc = req->r_osdc;

	down_write(&osdc->lock);
	if (req->r_osd)
		cancel_request(req);
	up_write(&osdc->lock);
}
EXPORT_SYMBOL(ceph_osdc_cancel_request);

/*
 * @timeout: in jiffies, 0 means "wait forever"
 */
static int wait_request_timeout(struct ceph_osd_request *req,
				unsigned long timeout)
{
	long left;

	dout("%s req %p tid %llu\n", __func__, req, req->r_tid);
	left = wait_for_completion_killable_timeout(&req->r_completion,
						ceph_timeout_jiffies(timeout));
	if (left <= 0) {
		left = left ?: -ETIMEDOUT;
		ceph_osdc_cancel_request(req);
	} else {
		left = req->r_result; /* completed */
	}

	return left;
}

/*
 * wait for a request to complete
 */
int ceph_osdc_wait_request(struct ceph_osd_client *osdc,
			   struct ceph_osd_request *req)
{
	return wait_request_timeout(req, 0);
}
EXPORT_SYMBOL(ceph_osdc_wait_request);

/*
 * sync - wait for all in-flight requests to flush.  avoid starvation.
 */
void ceph_osdc_sync(struct ceph_osd_client *osdc)
{
	struct rb_node *n, *p;
	u64 last_tid = atomic64_read(&osdc->last_tid);

again:
	down_read(&osdc->lock);
	for (n = rb_first(&osdc->osds); n; n = rb_next(n)) {
		struct ceph_osd *osd = rb_entry(n, struct ceph_osd, o_node);

		mutex_lock(&osd->lock);
		for (p = rb_first(&osd->o_requests); p; p = rb_next(p)) {
			struct ceph_osd_request *req =
			    rb_entry(p, struct ceph_osd_request, r_node);

			if (req->r_tid > last_tid)
				break;

			if (!(req->r_flags & CEPH_OSD_FLAG_WRITE))
				continue;

			ceph_osdc_get_request(req);
			mutex_unlock(&osd->lock);
			up_read(&osdc->lock);
			dout("%s waiting on req %p tid %llu last_tid %llu\n",
			     __func__, req, req->r_tid, last_tid);
			wait_for_completion(&req->r_completion);
			ceph_osdc_put_request(req);
			goto again;
		}

		mutex_unlock(&osd->lock);
	}

	up_read(&osdc->lock);
	dout("%s done last_tid %llu\n", __func__, last_tid);
}
EXPORT_SYMBOL(ceph_osdc_sync);

static struct ceph_osd_request *
alloc_linger_request(struct ceph_osd_linger_request *lreq)
{
	struct ceph_osd_request *req;

	req = ceph_osdc_alloc_request(lreq->osdc, NULL, 1, false, GFP_NOIO);
	if (!req)
		return NULL;

	ceph_oid_copy(&req->r_base_oid, &lreq->t.base_oid);
	ceph_oloc_copy(&req->r_base_oloc, &lreq->t.base_oloc);
	return req;
}

static struct ceph_osd_request *
alloc_watch_request(struct ceph_osd_linger_request *lreq, u8 watch_opcode)
{
	struct ceph_osd_request *req;

	req = alloc_linger_request(lreq);
	if (!req)
		return NULL;

	/*
	 * Pass 0 for cookie because we don't know it yet, it will be
	 * filled in by linger_submit().
	 */
	osd_req_op_watch_init(req, 0, 0, watch_opcode);

	if (ceph_osdc_alloc_messages(req, GFP_NOIO)) {
		ceph_osdc_put_request(req);
		return NULL;
	}

	return req;
}

/*
 * Returns a handle, caller owns a ref.
 */
struct ceph_osd_linger_request *
ceph_osdc_watch(struct ceph_osd_client *osdc,
		struct ceph_object_id *oid,
		struct ceph_object_locator *oloc,
		rados_watchcb2_t wcb,
		rados_watcherrcb_t errcb,
		void *data)
{
	struct ceph_osd_linger_request *lreq;
	int ret;

	lreq = linger_alloc(osdc);
	if (!lreq)
		return ERR_PTR(-ENOMEM);

	lreq->is_watch = true;
	lreq->wcb = wcb;
	lreq->errcb = errcb;
	lreq->data = data;
	lreq->watch_valid_thru = jiffies;

	ceph_oid_copy(&lreq->t.base_oid, oid);
	ceph_oloc_copy(&lreq->t.base_oloc, oloc);
	lreq->t.flags = CEPH_OSD_FLAG_WRITE;
	ktime_get_real_ts64(&lreq->mtime);

	lreq->reg_req = alloc_watch_request(lreq, CEPH_OSD_WATCH_OP_WATCH);
	if (!lreq->reg_req) {
		ret = -ENOMEM;
		goto err_put_lreq;
	}

	lreq->ping_req = alloc_watch_request(lreq, CEPH_OSD_WATCH_OP_PING);
	if (!lreq->ping_req) {
		ret = -ENOMEM;
		goto err_put_lreq;
	}

	linger_submit(lreq);
	ret = linger_reg_commit_wait(lreq);
	if (ret) {
		linger_cancel(lreq);
		goto err_put_lreq;
	}

	return lreq;

err_put_lreq:
	linger_put(lreq);
	return ERR_PTR(ret);
}
EXPORT_SYMBOL(ceph_osdc_watch);

/*
 * Releases a ref.
 *
 * Times out after mount_timeout to preserve rbd unmap behaviour
 * introduced in 2894e1d76974 ("rbd: timeout watch teardown on unmap
 * with mount_timeout").
 */
int ceph_osdc_unwatch(struct ceph_osd_client *osdc,
		      struct ceph_osd_linger_request *lreq)
{
	struct ceph_options *opts = osdc->client->options;
	struct ceph_osd_request *req;
	int ret;

	req = ceph_osdc_alloc_request(osdc, NULL, 1, false, GFP_NOIO);
	if (!req)
		return -ENOMEM;

	ceph_oid_copy(&req->r_base_oid, &lreq->t.base_oid);
	ceph_oloc_copy(&req->r_base_oloc, &lreq->t.base_oloc);
	req->r_flags = CEPH_OSD_FLAG_WRITE;
	ktime_get_real_ts64(&req->r_mtime);
	osd_req_op_watch_init(req, 0, lreq->linger_id,
			      CEPH_OSD_WATCH_OP_UNWATCH);

	ret = ceph_osdc_alloc_messages(req, GFP_NOIO);
	if (ret)
		goto out_put_req;

	ceph_osdc_start_request(osdc, req, false);
	linger_cancel(lreq);
	linger_put(lreq);
	ret = wait_request_timeout(req, opts->mount_timeout);

out_put_req:
	ceph_osdc_put_request(req);
	return ret;
}
EXPORT_SYMBOL(ceph_osdc_unwatch);

static int osd_req_op_notify_ack_init(struct ceph_osd_request *req, int which,
				      u64 notify_id, u64 cookie, void *payload,
				      u32 payload_len)
{
	struct ceph_osd_req_op *op;
	struct ceph_pagelist *pl;
	int ret;

	op = osd_req_op_init(req, which, CEPH_OSD_OP_NOTIFY_ACK, 0);

	pl = ceph_pagelist_alloc(GFP_NOIO);
	if (!pl)
		return -ENOMEM;

	ret = ceph_pagelist_encode_64(pl, notify_id);
	ret |= ceph_pagelist_encode_64(pl, cookie);
	if (payload) {
		ret |= ceph_pagelist_encode_32(pl, payload_len);
		ret |= ceph_pagelist_append(pl, payload, payload_len);
	} else {
		ret |= ceph_pagelist_encode_32(pl, 0);
	}
	if (ret) {
		ceph_pagelist_release(pl);
		return -ENOMEM;
	}

	ceph_osd_data_pagelist_init(&op->notify_ack.request_data, pl);
	op->indata_len = pl->length;
	return 0;
}

int ceph_osdc_notify_ack(struct ceph_osd_client *osdc,
			 struct ceph_object_id *oid,
			 struct ceph_object_locator *oloc,
			 u64 notify_id,
			 u64 cookie,
			 void *payload,
			 u32 payload_len)
{
	struct ceph_osd_request *req;
	int ret;

	req = ceph_osdc_alloc_request(osdc, NULL, 1, false, GFP_NOIO);
	if (!req)
		return -ENOMEM;

	ceph_oid_copy(&req->r_base_oid, oid);
	ceph_oloc_copy(&req->r_base_oloc, oloc);
	req->r_flags = CEPH_OSD_FLAG_READ;

	ret = osd_req_op_notify_ack_init(req, 0, notify_id, cookie, payload,
					 payload_len);
	if (ret)
		goto out_put_req;

	ret = ceph_osdc_alloc_messages(req, GFP_NOIO);
	if (ret)
		goto out_put_req;

	ceph_osdc_start_request(osdc, req, false);
	ret = ceph_osdc_wait_request(osdc, req);

out_put_req:
	ceph_osdc_put_request(req);
	return ret;
}
EXPORT_SYMBOL(ceph_osdc_notify_ack);

static int osd_req_op_notify_init(struct ceph_osd_request *req, int which,
				  u64 cookie, u32 prot_ver, u32 timeout,
				  void *payload, u32 payload_len)
{
	struct ceph_osd_req_op *op;
	struct ceph_pagelist *pl;
	int ret;

	op = osd_req_op_init(req, which, CEPH_OSD_OP_NOTIFY, 0);
	op->notify.cookie = cookie;

	pl = ceph_pagelist_alloc(GFP_NOIO);
	if (!pl)
		return -ENOMEM;

	ret = ceph_pagelist_encode_32(pl, 1); /* prot_ver */
	ret |= ceph_pagelist_encode_32(pl, timeout);
	ret |= ceph_pagelist_encode_32(pl, payload_len);
	ret |= ceph_pagelist_append(pl, payload, payload_len);
	if (ret) {
		ceph_pagelist_release(pl);
		return -ENOMEM;
	}

	ceph_osd_data_pagelist_init(&op->notify.request_data, pl);
	op->indata_len = pl->length;
	return 0;
}

/*
 * @timeout: in seconds
 *
 * @preply_{pages,len} are initialized both on success and error.
 * The caller is responsible for:
 *
 *     ceph_release_page_vector(reply_pages, calc_pages_for(0, reply_len))
 */
int ceph_osdc_notify(struct ceph_osd_client *osdc,
		     struct ceph_object_id *oid,
		     struct ceph_object_locator *oloc,
		     void *payload,
		     u32 payload_len,
		     u32 timeout,
		     struct page ***preply_pages,
		     size_t *preply_len)
{
	struct ceph_osd_linger_request *lreq;
	struct page **pages;
	int ret;

	WARN_ON(!timeout);
	if (preply_pages) {
		*preply_pages = NULL;
		*preply_len = 0;
	}

	lreq = linger_alloc(osdc);
	if (!lreq)
		return -ENOMEM;

	lreq->preply_pages = preply_pages;
	lreq->preply_len = preply_len;

	ceph_oid_copy(&lreq->t.base_oid, oid);
	ceph_oloc_copy(&lreq->t.base_oloc, oloc);
	lreq->t.flags = CEPH_OSD_FLAG_READ;

	lreq->reg_req = alloc_linger_request(lreq);
	if (!lreq->reg_req) {
		ret = -ENOMEM;
		goto out_put_lreq;
	}

	/*
	 * Pass 0 for cookie because we don't know it yet, it will be
	 * filled in by linger_submit().
	 */
	ret = osd_req_op_notify_init(lreq->reg_req, 0, 0, 1, timeout,
				     payload, payload_len);
	if (ret)
		goto out_put_lreq;

	/* for notify_id */
	pages = ceph_alloc_page_vector(1, GFP_NOIO);
	if (IS_ERR(pages)) {
		ret = PTR_ERR(pages);
		goto out_put_lreq;
	}
	ceph_osd_data_pages_init(osd_req_op_data(lreq->reg_req, 0, notify,
						 response_data),
				 pages, PAGE_SIZE, 0, false, true);

	ret = ceph_osdc_alloc_messages(lreq->reg_req, GFP_NOIO);
	if (ret)
		goto out_put_lreq;

	linger_submit(lreq);
	ret = linger_reg_commit_wait(lreq);
	if (!ret)
		ret = linger_notify_finish_wait(lreq);
	else
		dout("lreq %p failed to initiate notify %d\n", lreq, ret);

	linger_cancel(lreq);
out_put_lreq:
	linger_put(lreq);
	return ret;
}
EXPORT_SYMBOL(ceph_osdc_notify);

/*
 * Return the number of milliseconds since the watch was last
 * confirmed, or an error.  If there is an error, the watch is no
 * longer valid, and should be destroyed with ceph_osdc_unwatch().
 */
int ceph_osdc_watch_check(struct ceph_osd_client *osdc,
			  struct ceph_osd_linger_request *lreq)
{
	unsigned long stamp, age;
	int ret;

	down_read(&osdc->lock);
	mutex_lock(&lreq->lock);
	stamp = lreq->watch_valid_thru;
	if (!list_empty(&lreq->pending_lworks)) {
		struct linger_work *lwork =
		    list_first_entry(&lreq->pending_lworks,
				     struct linger_work,
				     pending_item);

		if (time_before(lwork->queued_stamp, stamp))
			stamp = lwork->queued_stamp;
	}
	age = jiffies - stamp;
	dout("%s lreq %p linger_id %llu age %lu last_error %d\n", __func__,
	     lreq, lreq->linger_id, age, lreq->last_error);
	/* we are truncating to msecs, so return a safe upper bound */
	ret = lreq->last_error ?: 1 + jiffies_to_msecs(age);

	mutex_unlock(&lreq->lock);
	up_read(&osdc->lock);
	return ret;
}

static int decode_watcher(void **p, void *end, struct ceph_watch_item *item)
{
	u8 struct_v;
	u32 struct_len;
	int ret;

	ret = ceph_start_decoding(p, end, 2, "watch_item_t",
				  &struct_v, &struct_len);
	if (ret)
		goto bad;

	ret = -EINVAL;
	ceph_decode_copy_safe(p, end, &item->name, sizeof(item->name), bad);
	ceph_decode_64_safe(p, end, item->cookie, bad);
	ceph_decode_skip_32(p, end, bad); /* skip timeout seconds */

	if (struct_v >= 2) {
		ret = ceph_decode_entity_addr(p, end, &item->addr);
		if (ret)
			goto bad;
	} else {
		ret = 0;
	}

	dout("%s %s%llu cookie %llu addr %s\n", __func__,
	     ENTITY_NAME(item->name), item->cookie,
	     ceph_pr_addr(&item->addr));
bad:
	return ret;
}

static int decode_watchers(void **p, void *end,
			   struct ceph_watch_item **watchers,
			   u32 *num_watchers)
{
	u8 struct_v;
	u32 struct_len;
	int i;
	int ret;

	ret = ceph_start_decoding(p, end, 1, "obj_list_watch_response_t",
				  &struct_v, &struct_len);
	if (ret)
		return ret;

	*num_watchers = ceph_decode_32(p);
	*watchers = kcalloc(*num_watchers, sizeof(**watchers), GFP_NOIO);
	if (!*watchers)
		return -ENOMEM;

	for (i = 0; i < *num_watchers; i++) {
		ret = decode_watcher(p, end, *watchers + i);
		if (ret) {
			kfree(*watchers);
			return ret;
		}
	}

	return 0;
}

/*
 * On success, the caller is responsible for:
 *
 *     kfree(watchers);
 */
int ceph_osdc_list_watchers(struct ceph_osd_client *osdc,
			    struct ceph_object_id *oid,
			    struct ceph_object_locator *oloc,
			    struct ceph_watch_item **watchers,
			    u32 *num_watchers)
{
	struct ceph_osd_request *req;
	struct page **pages;
	int ret;

	req = ceph_osdc_alloc_request(osdc, NULL, 1, false, GFP_NOIO);
	if (!req)
		return -ENOMEM;

	ceph_oid_copy(&req->r_base_oid, oid);
	ceph_oloc_copy(&req->r_base_oloc, oloc);
	req->r_flags = CEPH_OSD_FLAG_READ;

	pages = ceph_alloc_page_vector(1, GFP_NOIO);
	if (IS_ERR(pages)) {
		ret = PTR_ERR(pages);
		goto out_put_req;
	}

	osd_req_op_init(req, 0, CEPH_OSD_OP_LIST_WATCHERS, 0);
	ceph_osd_data_pages_init(osd_req_op_data(req, 0, list_watchers,
						 response_data),
				 pages, PAGE_SIZE, 0, false, true);

	ret = ceph_osdc_alloc_messages(req, GFP_NOIO);
	if (ret)
		goto out_put_req;

	ceph_osdc_start_request(osdc, req, false);
	ret = ceph_osdc_wait_request(osdc, req);
	if (ret >= 0) {
		void *p = page_address(pages[0]);
		void *const end = p + req->r_ops[0].outdata_len;

		ret = decode_watchers(&p, end, watchers, num_watchers);
	}

out_put_req:
	ceph_osdc_put_request(req);
	return ret;
}
EXPORT_SYMBOL(ceph_osdc_list_watchers);

/*
 * Call all pending notify callbacks - for use after a watch is
 * unregistered, to make sure no more callbacks for it will be invoked
 */
void ceph_osdc_flush_notifies(struct ceph_osd_client *osdc)
{
	dout("%s osdc %p\n", __func__, osdc);
	flush_workqueue(osdc->notify_wq);
}
EXPORT_SYMBOL(ceph_osdc_flush_notifies);

void ceph_osdc_maybe_request_map(struct ceph_osd_client *osdc)
{
	down_read(&osdc->lock);
	maybe_request_map(osdc);
	up_read(&osdc->lock);
}
EXPORT_SYMBOL(ceph_osdc_maybe_request_map);

/*
 * Execute an OSD class method on an object.
 *
 * @flags: CEPH_OSD_FLAG_*
 * @resp_len: in/out param for reply length
 */
int ceph_osdc_call(struct ceph_osd_client *osdc,
		   struct ceph_object_id *oid,
		   struct ceph_object_locator *oloc,
		   const char *class, const char *method,
		   unsigned int flags,
		   struct page *req_page, size_t req_len,
		   struct page **resp_pages, size_t *resp_len)
{
	struct ceph_osd_request *req;
	int ret;

	if (req_len > PAGE_SIZE)
		return -E2BIG;

	req = ceph_osdc_alloc_request(osdc, NULL, 1, false, GFP_NOIO);
	if (!req)
		return -ENOMEM;

	ceph_oid_copy(&req->r_base_oid, oid);
	ceph_oloc_copy(&req->r_base_oloc, oloc);
	req->r_flags = flags;

	ret = osd_req_op_cls_init(req, 0, class, method);
	if (ret)
		goto out_put_req;

	if (req_page)
		osd_req_op_cls_request_data_pages(req, 0, &req_page, req_len,
						  0, false, false);
	if (resp_pages)
		osd_req_op_cls_response_data_pages(req, 0, resp_pages,
						   *resp_len, 0, false, false);

	ret = ceph_osdc_alloc_messages(req, GFP_NOIO);
	if (ret)
		goto out_put_req;

	ceph_osdc_start_request(osdc, req, false);
	ret = ceph_osdc_wait_request(osdc, req);
	if (ret >= 0) {
		ret = req->r_ops[0].rval;
		if (resp_pages)
			*resp_len = req->r_ops[0].outdata_len;
	}

out_put_req:
	ceph_osdc_put_request(req);
	return ret;
}
EXPORT_SYMBOL(ceph_osdc_call);

/*
 * reset all osd connections
 */
void ceph_osdc_reopen_osds(struct ceph_osd_client *osdc)
{
	struct rb_node *n;

	down_write(&osdc->lock);
	for (n = rb_first(&osdc->osds); n; ) {
		struct ceph_osd *osd = rb_entry(n, struct ceph_osd, o_node);

		n = rb_next(n);
		if (!reopen_osd(osd))
			kick_osd_requests(osd);
	}
	up_write(&osdc->lock);
}

/*
 * init, shutdown
 */
int ceph_osdc_init(struct ceph_osd_client *osdc, struct ceph_client *client)
{
	int err;

	dout("init\n");
	osdc->client = client;
	init_rwsem(&osdc->lock);
	osdc->osds = RB_ROOT;
	INIT_LIST_HEAD(&osdc->osd_lru);
	spin_lock_init(&osdc->osd_lru_lock);
	osd_init(&osdc->homeless_osd);
	osdc->homeless_osd.o_osdc = osdc;
	osdc->homeless_osd.o_osd = CEPH_HOMELESS_OSD;
	osdc->last_linger_id = CEPH_LINGER_ID_START;
	osdc->linger_requests = RB_ROOT;
	osdc->map_checks = RB_ROOT;
	osdc->linger_map_checks = RB_ROOT;
	INIT_DELAYED_WORK(&osdc->timeout_work, handle_timeout);
	INIT_DELAYED_WORK(&osdc->osds_timeout_work, handle_osds_timeout);

	err = -ENOMEM;
	osdc->osdmap = ceph_osdmap_alloc();
	if (!osdc->osdmap)
		goto out;

	osdc->req_mempool = mempool_create_slab_pool(10,
						     ceph_osd_request_cache);
	if (!osdc->req_mempool)
		goto out_map;

	err = ceph_msgpool_init(&osdc->msgpool_op, CEPH_MSG_OSD_OP,
				PAGE_SIZE, CEPH_OSD_SLAB_OPS, 10, "osd_op");
	if (err < 0)
		goto out_mempool;
	err = ceph_msgpool_init(&osdc->msgpool_op_reply, CEPH_MSG_OSD_OPREPLY,
				PAGE_SIZE, CEPH_OSD_SLAB_OPS, 10,
				"osd_op_reply");
	if (err < 0)
		goto out_msgpool;

	err = -ENOMEM;
	osdc->notify_wq = create_singlethread_workqueue("ceph-watch-notify");
	if (!osdc->notify_wq)
		goto out_msgpool_reply;

	osdc->completion_wq = create_singlethread_workqueue("ceph-completion");
	if (!osdc->completion_wq)
		goto out_notify_wq;

	schedule_delayed_work(&osdc->timeout_work,
			      osdc->client->options->osd_keepalive_timeout);
	schedule_delayed_work(&osdc->osds_timeout_work,
	    round_jiffies_relative(osdc->client->options->osd_idle_ttl));

	return 0;

out_notify_wq:
	destroy_workqueue(osdc->notify_wq);
out_msgpool_reply:
	ceph_msgpool_destroy(&osdc->msgpool_op_reply);
out_msgpool:
	ceph_msgpool_destroy(&osdc->msgpool_op);
out_mempool:
	mempool_destroy(osdc->req_mempool);
out_map:
	ceph_osdmap_destroy(osdc->osdmap);
out:
	return err;
}

void ceph_osdc_stop(struct ceph_osd_client *osdc)
{
	destroy_workqueue(osdc->completion_wq);
	destroy_workqueue(osdc->notify_wq);
	cancel_delayed_work_sync(&osdc->timeout_work);
	cancel_delayed_work_sync(&osdc->osds_timeout_work);

	down_write(&osdc->lock);
	while (!RB_EMPTY_ROOT(&osdc->osds)) {
		struct ceph_osd *osd = rb_entry(rb_first(&osdc->osds),
						struct ceph_osd, o_node);
		close_osd(osd);
	}
	up_write(&osdc->lock);
	WARN_ON(refcount_read(&osdc->homeless_osd.o_ref) != 1);
	osd_cleanup(&osdc->homeless_osd);

	WARN_ON(!list_empty(&osdc->osd_lru));
	WARN_ON(!RB_EMPTY_ROOT(&osdc->linger_requests));
	WARN_ON(!RB_EMPTY_ROOT(&osdc->map_checks));
	WARN_ON(!RB_EMPTY_ROOT(&osdc->linger_map_checks));
	WARN_ON(atomic_read(&osdc->num_requests));
	WARN_ON(atomic_read(&osdc->num_homeless));

	ceph_osdmap_destroy(osdc->osdmap);
	mempool_destroy(osdc->req_mempool);
	ceph_msgpool_destroy(&osdc->msgpool_op);
	ceph_msgpool_destroy(&osdc->msgpool_op_reply);
}

static int osd_req_op_copy_from_init(struct ceph_osd_request *req,
				     u64 src_snapid, u64 src_version,
				     struct ceph_object_id *src_oid,
				     struct ceph_object_locator *src_oloc,
				     u32 src_fadvise_flags,
				     u32 dst_fadvise_flags,
				     u32 truncate_seq, u64 truncate_size,
				     u8 copy_from_flags)
{
	struct ceph_osd_req_op *op;
	struct page **pages;
	void *p, *end;

	pages = ceph_alloc_page_vector(1, GFP_KERNEL);
	if (IS_ERR(pages))
		return PTR_ERR(pages);

	op = osd_req_op_init(req, 0, CEPH_OSD_OP_COPY_FROM2,
			     dst_fadvise_flags);
	op->copy_from.snapid = src_snapid;
	op->copy_from.src_version = src_version;
	op->copy_from.flags = copy_from_flags;
	op->copy_from.src_fadvise_flags = src_fadvise_flags;

	p = page_address(pages[0]);
	end = p + PAGE_SIZE;
	ceph_encode_string(&p, end, src_oid->name, src_oid->name_len);
	encode_oloc(&p, end, src_oloc);
	ceph_encode_32(&p, truncate_seq);
	ceph_encode_64(&p, truncate_size);
	op->indata_len = PAGE_SIZE - (end - p);

	ceph_osd_data_pages_init(&op->copy_from.osd_data, pages,
				 op->indata_len, 0, false, true);
	return 0;
}

int ceph_osdc_copy_from(struct ceph_osd_client *osdc,
			u64 src_snapid, u64 src_version,
			struct ceph_object_id *src_oid,
			struct ceph_object_locator *src_oloc,
			u32 src_fadvise_flags,
			struct ceph_object_id *dst_oid,
			struct ceph_object_locator *dst_oloc,
			u32 dst_fadvise_flags,
			u32 truncate_seq, u64 truncate_size,
			u8 copy_from_flags)
{
	struct ceph_osd_request *req;
	int ret;

	req = ceph_osdc_alloc_request(osdc, NULL, 1, false, GFP_KERNEL);
	if (!req)
		return -ENOMEM;

	req->r_flags = CEPH_OSD_FLAG_WRITE;

	ceph_oloc_copy(&req->r_t.base_oloc, dst_oloc);
	ceph_oid_copy(&req->r_t.base_oid, dst_oid);

	ret = osd_req_op_copy_from_init(req, src_snapid, src_version, src_oid,
					src_oloc, src_fadvise_flags,
					dst_fadvise_flags, truncate_seq,
					truncate_size, copy_from_flags);
	if (ret)
		goto out;

	ret = ceph_osdc_alloc_messages(req, GFP_KERNEL);
	if (ret)
		goto out;

	ceph_osdc_start_request(osdc, req, false);
	ret = ceph_osdc_wait_request(osdc, req);

out:
	ceph_osdc_put_request(req);
	return ret;
}
EXPORT_SYMBOL(ceph_osdc_copy_from);

int __init ceph_osdc_setup(void)
{
	size_t size = sizeof(struct ceph_osd_request) +
	    CEPH_OSD_SLAB_OPS * sizeof(struct ceph_osd_req_op);

	BUG_ON(ceph_osd_request_cache);
	ceph_osd_request_cache = kmem_cache_create("ceph_osd_request", size,
						   0, 0, NULL);

	return ceph_osd_request_cache ? 0 : -ENOMEM;
}

void ceph_osdc_cleanup(void)
{
	BUG_ON(!ceph_osd_request_cache);
	kmem_cache_destroy(ceph_osd_request_cache);
	ceph_osd_request_cache = NULL;
}

/*
 * handle incoming message
 */
static void osd_dispatch(struct ceph_connection *con, struct ceph_msg *msg)
{
	struct ceph_osd *osd = con->private;
	struct ceph_osd_client *osdc = osd->o_osdc;
	int type = le16_to_cpu(msg->hdr.type);

	switch (type) {
	case CEPH_MSG_OSD_MAP:
		ceph_osdc_handle_map(osdc, msg);
		break;
	case CEPH_MSG_OSD_OPREPLY:
		handle_reply(osd, msg);
		break;
	case CEPH_MSG_OSD_BACKOFF:
		handle_backoff(osd, msg);
		break;
	case CEPH_MSG_WATCH_NOTIFY:
		handle_watch_notify(osdc, msg);
		break;

	default:
		pr_err("received unknown message type %d %s\n", type,
		       ceph_msg_type_name(type));
	}

	ceph_msg_put(msg);
}

/*
 * Lookup and return message for incoming reply.  Don't try to do
 * anything about a larger than preallocated data portion of the
 * message at the moment - for now, just skip the message.
 */
static struct ceph_msg *get_reply(struct ceph_connection *con,
				  struct ceph_msg_header *hdr,
				  int *skip)
{
	struct ceph_osd *osd = con->private;
	struct ceph_osd_client *osdc = osd->o_osdc;
	struct ceph_msg *m = NULL;
	struct ceph_osd_request *req;
	int front_len = le32_to_cpu(hdr->front_len);
	int data_len = le32_to_cpu(hdr->data_len);
	u64 tid = le64_to_cpu(hdr->tid);

	down_read(&osdc->lock);
	if (!osd_registered(osd)) {
		dout("%s osd%d unknown, skipping\n", __func__, osd->o_osd);
		*skip = 1;
		goto out_unlock_osdc;
	}
	WARN_ON(osd->o_osd != le64_to_cpu(hdr->src.num));

	mutex_lock(&osd->lock);
	req = lookup_request(&osd->o_requests, tid);
	if (!req) {
		dout("%s osd%d tid %llu unknown, skipping\n", __func__,
		     osd->o_osd, tid);
		*skip = 1;
		goto out_unlock_session;
	}

	ceph_msg_revoke_incoming(req->r_reply);

	if (front_len > req->r_reply->front_alloc_len) {
		pr_warn("%s osd%d tid %llu front %d > preallocated %d\n",
			__func__, osd->o_osd, req->r_tid, front_len,
			req->r_reply->front_alloc_len);
		m = ceph_msg_new(CEPH_MSG_OSD_OPREPLY, front_len, GFP_NOFS,
				 false);
		if (!m)
			goto out_unlock_session;
		ceph_msg_put(req->r_reply);
		req->r_reply = m;
	}

	if (data_len > req->r_reply->data_length) {
		pr_warn("%s osd%d tid %llu data %d > preallocated %zu, skipping\n",
			__func__, osd->o_osd, req->r_tid, data_len,
			req->r_reply->data_length);
		m = NULL;
		*skip = 1;
		goto out_unlock_session;
	}

	m = ceph_msg_get(req->r_reply);
	dout("get_reply tid %lld %p\n", tid, m);

out_unlock_session:
	mutex_unlock(&osd->lock);
out_unlock_osdc:
	up_read(&osdc->lock);
	return m;
}

static struct ceph_msg *alloc_msg_with_page_vector(struct ceph_msg_header *hdr)
{
	struct ceph_msg *m;
	int type = le16_to_cpu(hdr->type);
	u32 front_len = le32_to_cpu(hdr->front_len);
	u32 data_len = le32_to_cpu(hdr->data_len);

	m = ceph_msg_new2(type, front_len, 1, GFP_NOIO, false);
	if (!m)
		return NULL;

	if (data_len) {
		struct page **pages;

		pages = ceph_alloc_page_vector(calc_pages_for(0, data_len),
					       GFP_NOIO);
		if (IS_ERR(pages)) {
			ceph_msg_put(m);
			return NULL;
		}

		ceph_msg_data_add_pages(m, pages, data_len, 0, true);
	}

	return m;
}

static struct ceph_msg *osd_alloc_msg(struct ceph_connection *con,
				      struct ceph_msg_header *hdr,
				      int *skip)
{
	struct ceph_osd *osd = con->private;
	int type = le16_to_cpu(hdr->type);

	*skip = 0;
	switch (type) {
	case CEPH_MSG_OSD_MAP:
	case CEPH_MSG_OSD_BACKOFF:
	case CEPH_MSG_WATCH_NOTIFY:
		return alloc_msg_with_page_vector(hdr);
	case CEPH_MSG_OSD_OPREPLY:
		return get_reply(con, hdr, skip);
	default:
		pr_warn("%s osd%d unknown msg type %d, skipping\n", __func__,
			osd->o_osd, type);
		*skip = 1;
		return NULL;
	}
}

/*
 * Wrappers to refcount containing ceph_osd struct
 */
static struct ceph_connection *osd_get_con(struct ceph_connection *con)
{
	struct ceph_osd *osd = con->private;
	if (get_osd(osd))
		return con;
	return NULL;
}

static void osd_put_con(struct ceph_connection *con)
{
	struct ceph_osd *osd = con->private;
	put_osd(osd);
}

/*
 * authentication
 */

/*
 * Note: returned pointer is the address of a structure that's
 * managed separately.  Caller must *not* attempt to free it.
 */
static struct ceph_auth_handshake *
osd_get_authorizer(struct ceph_connection *con, int *proto, int force_new)
{
	struct ceph_osd *o = con->private;
	struct ceph_osd_client *osdc = o->o_osdc;
	struct ceph_auth_client *ac = osdc->client->monc.auth;
	struct ceph_auth_handshake *auth = &o->o_auth;
	int ret;

	ret = __ceph_auth_get_authorizer(ac, auth, CEPH_ENTITY_TYPE_OSD,
					 force_new, proto, NULL, NULL);
	if (ret)
		return ERR_PTR(ret);

	return auth;
}

static int osd_add_authorizer_challenge(struct ceph_connection *con,
				    void *challenge_buf, int challenge_buf_len)
{
	struct ceph_osd *o = con->private;
	struct ceph_osd_client *osdc = o->o_osdc;
	struct ceph_auth_client *ac = osdc->client->monc.auth;

	return ceph_auth_add_authorizer_challenge(ac, o->o_auth.authorizer,
					    challenge_buf, challenge_buf_len);
}

static int osd_verify_authorizer_reply(struct ceph_connection *con)
{
	struct ceph_osd *o = con->private;
	struct ceph_osd_client *osdc = o->o_osdc;
	struct ceph_auth_client *ac = osdc->client->monc.auth;
	struct ceph_auth_handshake *auth = &o->o_auth;

	return ceph_auth_verify_authorizer_reply(ac, auth->authorizer,
		auth->authorizer_reply_buf, auth->authorizer_reply_buf_len,
		NULL, NULL, NULL, NULL);
}

static int osd_invalidate_authorizer(struct ceph_connection *con)
{
	struct ceph_osd *o = con->private;
	struct ceph_osd_client *osdc = o->o_osdc;
	struct ceph_auth_client *ac = osdc->client->monc.auth;

	ceph_auth_invalidate_authorizer(ac, CEPH_ENTITY_TYPE_OSD);
	return ceph_monc_validate_auth(&osdc->client->monc);
}

static int osd_get_auth_request(struct ceph_connection *con,
				void *buf, int *buf_len,
				void **authorizer, int *authorizer_len)
{
	struct ceph_osd *o = con->private;
	struct ceph_auth_client *ac = o->o_osdc->client->monc.auth;
	struct ceph_auth_handshake *auth = &o->o_auth;
	int ret;

	ret = ceph_auth_get_authorizer(ac, auth, CEPH_ENTITY_TYPE_OSD,
				       buf, buf_len);
	if (ret)
		return ret;

	*authorizer = auth->authorizer_buf;
	*authorizer_len = auth->authorizer_buf_len;
	return 0;
}

static int osd_handle_auth_reply_more(struct ceph_connection *con,
				      void *reply, int reply_len,
				      void *buf, int *buf_len,
				      void **authorizer, int *authorizer_len)
{
	struct ceph_osd *o = con->private;
	struct ceph_auth_client *ac = o->o_osdc->client->monc.auth;
	struct ceph_auth_handshake *auth = &o->o_auth;
	int ret;

	ret = ceph_auth_handle_svc_reply_more(ac, auth, reply, reply_len,
					      buf, buf_len);
	if (ret)
		return ret;

	*authorizer = auth->authorizer_buf;
	*authorizer_len = auth->authorizer_buf_len;
	return 0;
}

static int osd_handle_auth_done(struct ceph_connection *con,
				u64 global_id, void *reply, int reply_len,
				u8 *session_key, int *session_key_len,
				u8 *con_secret, int *con_secret_len)
{
	struct ceph_osd *o = con->private;
	struct ceph_auth_client *ac = o->o_osdc->client->monc.auth;
	struct ceph_auth_handshake *auth = &o->o_auth;

	return ceph_auth_handle_svc_reply_done(ac, auth, reply, reply_len,
					       session_key, session_key_len,
					       con_secret, con_secret_len);
}

static int osd_handle_auth_bad_method(struct ceph_connection *con,
				      int used_proto, int result,
				      const int *allowed_protos, int proto_cnt,
				      const int *allowed_modes, int mode_cnt)
{
	struct ceph_osd *o = con->private;
	struct ceph_mon_client *monc = &o->o_osdc->client->monc;
	int ret;

	if (ceph_auth_handle_bad_authorizer(monc->auth, CEPH_ENTITY_TYPE_OSD,
					    used_proto, result,
					    allowed_protos, proto_cnt,
					    allowed_modes, mode_cnt)) {
		ret = ceph_monc_validate_auth(monc);
		if (ret)
			return ret;
	}

	return -EACCES;
}

static void osd_reencode_message(struct ceph_msg *msg)
{
	int type = le16_to_cpu(msg->hdr.type);

	if (type == CEPH_MSG_OSD_OP)
		encode_request_finish(msg);
}

static int osd_sign_message(struct ceph_msg *msg)
{
	struct ceph_osd *o = msg->con->private;
	struct ceph_auth_handshake *auth = &o->o_auth;

	return ceph_auth_sign_message(auth, msg);
}

static int osd_check_message_signature(struct ceph_msg *msg)
{
	struct ceph_osd *o = msg->con->private;
	struct ceph_auth_handshake *auth = &o->o_auth;

	return ceph_auth_check_message_signature(auth, msg);
}

static const struct ceph_connection_operations osd_con_ops = {
	.get = osd_get_con,
	.put = osd_put_con,
	.alloc_msg = osd_alloc_msg,
	.dispatch = osd_dispatch,
	.fault = osd_fault,
	.reencode_message = osd_reencode_message,
	.get_authorizer = osd_get_authorizer,
	.add_authorizer_challenge = osd_add_authorizer_challenge,
	.verify_authorizer_reply = osd_verify_authorizer_reply,
	.invalidate_authorizer = osd_invalidate_authorizer,
	.sign_message = osd_sign_message,
	.check_message_signature = osd_check_message_signature,
	.get_auth_request = osd_get_auth_request,
	.handle_auth_reply_more = osd_handle_auth_reply_more,
	.handle_auth_done = osd_handle_auth_done,
	.handle_auth_bad_method = osd_handle_auth_bad_method,
};<|MERGE_RESOLUTION|>--- conflicted
+++ resolved
@@ -3713,8 +3713,6 @@
 		req->r_flags |= CEPH_OSD_FLAG_REDIRECTED |
 				CEPH_OSD_FLAG_IGNORE_OVERLAY |
 				CEPH_OSD_FLAG_IGNORE_CACHE;
-<<<<<<< HEAD
-=======
 		req->r_tid = 0;
 		__submit_request(req, false);
 		goto out_unlock_osdc;
@@ -3735,7 +3733,6 @@
 		WARN_ON(!req->r_t.used_replica);
 		req->r_flags &= ~(CEPH_OSD_FLAG_BALANCE_READS |
 				  CEPH_OSD_FLAG_LOCALIZE_READS);
->>>>>>> c1084c27
 		req->r_tid = 0;
 		__submit_request(req, false);
 		goto out_unlock_osdc;
