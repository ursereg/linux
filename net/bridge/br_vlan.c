--- conflicted
+++ resolved
@@ -1348,8 +1348,6 @@
 	return 0;
 }
 EXPORT_SYMBOL_GPL(br_vlan_get_pvid);
-<<<<<<< HEAD
-=======
 
 int br_vlan_get_pvid_rcu(const struct net_device *dev, u16 *p_pvid)
 {
@@ -1368,26 +1366,12 @@
 	return 0;
 }
 EXPORT_SYMBOL_GPL(br_vlan_get_pvid_rcu);
->>>>>>> c1084c27
 
 void br_vlan_fill_forward_path_pvid(struct net_bridge *br,
 				    struct net_device_path_ctx *ctx,
 				    struct net_device_path *path)
 {
 	struct net_bridge_vlan_group *vg;
-<<<<<<< HEAD
-	struct net_bridge_port *p;
-
-	p = br_port_get_check_rcu(dev);
-	if (p)
-		vg = nbp_vlan_group_rcu(p);
-	else if (netif_is_bridge_master(dev))
-		vg = br_vlan_group_rcu(netdev_priv(dev));
-	else
-		return -EINVAL;
-
-	*p_pvid = br_get_pvid(vg);
-=======
 	int idx = ctx->num_vlans - 1;
 	u16 vid;
 
@@ -1435,7 +1419,6 @@
 	else
 		path->bridge.vlan_mode = DEV_PATH_BR_VLAN_UNTAG;
 
->>>>>>> c1084c27
 	return 0;
 }
 
