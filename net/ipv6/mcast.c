// SPDX-License-Identifier: GPL-2.0-or-later
/*
 *	Multicast support for IPv6
 *	Linux INET6 implementation
 *
 *	Authors:
 *	Pedro Roque		<roque@di.fc.ul.pt>
 *
 *	Based on linux/ipv4/igmp.c and linux/ipv4/ip_sockglue.c
 */

/* Changes:
 *
 *	yoshfuji	: fix format of router-alert option
 *	YOSHIFUJI Hideaki @USAGI:
 *		Fixed source address for MLD message based on
 *		<draft-ietf-magma-mld-source-05.txt>.
 *	YOSHIFUJI Hideaki @USAGI:
 *		- Ignore Queries for invalid addresses.
 *		- MLD for link-local addresses.
 *	David L Stevens <dlstevens@us.ibm.com>:
 *		- MLDv2 support
 */

#include <linux/module.h>
#include <linux/errno.h>
#include <linux/types.h>
#include <linux/string.h>
#include <linux/socket.h>
#include <linux/sockios.h>
#include <linux/jiffies.h>
#include <linux/net.h>
#include <linux/in.h>
#include <linux/in6.h>
#include <linux/netdevice.h>
#include <linux/if_arp.h>
#include <linux/route.h>
#include <linux/init.h>
#include <linux/proc_fs.h>
#include <linux/seq_file.h>
#include <linux/slab.h>
#include <linux/pkt_sched.h>
#include <net/mld.h>
#include <linux/workqueue.h>

#include <linux/netfilter.h>
#include <linux/netfilter_ipv6.h>

#include <net/net_namespace.h>
#include <net/sock.h>
#include <net/snmp.h>

#include <net/ipv6.h>
#include <net/protocol.h>
#include <net/if_inet6.h>
#include <net/ndisc.h>
#include <net/addrconf.h>
#include <net/ip6_route.h>
#include <net/inet_common.h>

#include <net/ip6_checksum.h>

/* Ensure that we have struct in6_addr aligned on 32bit word. */
static int __mld2_query_bugs[] __attribute__((__unused__)) = {
	BUILD_BUG_ON_ZERO(offsetof(struct mld2_query, mld2q_srcs) % 4),
	BUILD_BUG_ON_ZERO(offsetof(struct mld2_report, mld2r_grec) % 4),
	BUILD_BUG_ON_ZERO(offsetof(struct mld2_grec, grec_mca) % 4)
};

static struct workqueue_struct *mld_wq;
static struct in6_addr mld2_all_mcr = MLD2_ALL_MCR_INIT;

static void igmp6_join_group(struct ifmcaddr6 *ma);
static void igmp6_leave_group(struct ifmcaddr6 *ma);
static void mld_mca_work(struct work_struct *work);

static void mld_ifc_event(struct inet6_dev *idev);
static bool mld_in_v1_mode(const struct inet6_dev *idev);
static int sf_setstate(struct ifmcaddr6 *pmc);
static void sf_markstate(struct ifmcaddr6 *pmc);
static void ip6_mc_clear_src(struct ifmcaddr6 *pmc);
static int ip6_mc_del_src(struct inet6_dev *idev, const struct in6_addr *pmca,
			  int sfmode, int sfcount, const struct in6_addr *psfsrc,
			  int delta);
static int ip6_mc_add_src(struct inet6_dev *idev, const struct in6_addr *pmca,
			  int sfmode, int sfcount, const struct in6_addr *psfsrc,
			  int delta);
static int ip6_mc_leave_src(struct sock *sk, struct ipv6_mc_socklist *iml,
			    struct inet6_dev *idev);
static int __ipv6_dev_mc_inc(struct net_device *dev,
			     const struct in6_addr *addr, unsigned int mode);

#define MLD_QRV_DEFAULT		2
/* RFC3810, 9.2. Query Interval */
#define MLD_QI_DEFAULT		(125 * HZ)
/* RFC3810, 9.3. Query Response Interval */
#define MLD_QRI_DEFAULT		(10 * HZ)

/* RFC3810, 8.1 Query Version Distinctions */
#define MLD_V1_QUERY_LEN	24
#define MLD_V2_QUERY_LEN_MIN	28

#define IPV6_MLD_MAX_MSF	64

int sysctl_mld_max_msf __read_mostly = IPV6_MLD_MAX_MSF;
int sysctl_mld_qrv __read_mostly = MLD_QRV_DEFAULT;

/*
 *	socket join on multicast group
 */
#define mc_dereference(e, idev) \
	rcu_dereference_protected(e, lockdep_is_held(&(idev)->mc_lock))

#define sock_dereference(e, sk) \
	rcu_dereference_protected(e, lockdep_sock_is_held(sk))

#define for_each_pmc_socklock(np, sk, pmc)			\
	for (pmc = sock_dereference((np)->ipv6_mc_list, sk);	\
	     pmc;						\
	     pmc = sock_dereference(pmc->next, sk))

#define for_each_pmc_rcu(np, pmc)				\
	for (pmc = rcu_dereference((np)->ipv6_mc_list);		\
	     pmc;						\
	     pmc = rcu_dereference(pmc->next))

#define for_each_psf_mclock(mc, psf)				\
	for (psf = mc_dereference((mc)->mca_sources, mc->idev);	\
	     psf;						\
	     psf = mc_dereference(psf->sf_next, mc->idev))

#define for_each_psf_rcu(mc, psf)				\
	for (psf = rcu_dereference((mc)->mca_sources);		\
	     psf;						\
	     psf = rcu_dereference(psf->sf_next))

#define for_each_psf_tomb(mc, psf)				\
	for (psf = mc_dereference((mc)->mca_tomb, mc->idev);	\
	     psf;						\
	     psf = mc_dereference(psf->sf_next, mc->idev))

#define for_each_mc_mclock(idev, mc)				\
	for (mc = mc_dereference((idev)->mc_list, idev);	\
	     mc;						\
	     mc = mc_dereference(mc->next, idev))

#define for_each_mc_rcu(idev, mc)				\
	for (mc = rcu_dereference((idev)->mc_list);             \
	     mc;                                                \
	     mc = rcu_dereference(mc->next))

#define for_each_mc_tomb(idev, mc)				\
	for (mc = mc_dereference((idev)->mc_tomb, idev);	\
	     mc;						\
	     mc = mc_dereference(mc->next, idev))

static int unsolicited_report_interval(struct inet6_dev *idev)
{
	int iv;

	if (mld_in_v1_mode(idev))
		iv = idev->cnf.mldv1_unsolicited_report_interval;
	else
		iv = idev->cnf.mldv2_unsolicited_report_interval;

	return iv > 0 ? iv : 1;
}

static int __ipv6_sock_mc_join(struct sock *sk, int ifindex,
			       const struct in6_addr *addr, unsigned int mode)
{
	struct net_device *dev = NULL;
	struct ipv6_mc_socklist *mc_lst;
	struct ipv6_pinfo *np = inet6_sk(sk);
	struct net *net = sock_net(sk);
	int err;

	ASSERT_RTNL();

	if (!ipv6_addr_is_multicast(addr))
		return -EINVAL;

	for_each_pmc_socklock(np, sk, mc_lst) {
		if ((ifindex == 0 || mc_lst->ifindex == ifindex) &&
		    ipv6_addr_equal(&mc_lst->addr, addr))
			return -EADDRINUSE;
	}

	mc_lst = sock_kmalloc(sk, sizeof(struct ipv6_mc_socklist), GFP_KERNEL);

	if (!mc_lst)
		return -ENOMEM;

	mc_lst->next = NULL;
	mc_lst->addr = *addr;

	if (ifindex == 0) {
		struct rt6_info *rt;
		rt = rt6_lookup(net, addr, NULL, 0, NULL, 0);
		if (rt) {
			dev = rt->dst.dev;
			ip6_rt_put(rt);
		}
	} else
		dev = __dev_get_by_index(net, ifindex);

	if (!dev) {
		sock_kfree_s(sk, mc_lst, sizeof(*mc_lst));
		return -ENODEV;
	}

	mc_lst->ifindex = dev->ifindex;
	mc_lst->sfmode = mode;
	RCU_INIT_POINTER(mc_lst->sflist, NULL);

	/*
	 *	now add/increase the group membership on the device
	 */

	err = __ipv6_dev_mc_inc(dev, addr, mode);

	if (err) {
		sock_kfree_s(sk, mc_lst, sizeof(*mc_lst));
		return err;
	}

	mc_lst->next = np->ipv6_mc_list;
	rcu_assign_pointer(np->ipv6_mc_list, mc_lst);

	return 0;
}

int ipv6_sock_mc_join(struct sock *sk, int ifindex, const struct in6_addr *addr)
{
	return __ipv6_sock_mc_join(sk, ifindex, addr, MCAST_EXCLUDE);
}
EXPORT_SYMBOL(ipv6_sock_mc_join);

int ipv6_sock_mc_join_ssm(struct sock *sk, int ifindex,
			  const struct in6_addr *addr, unsigned int mode)
{
	return __ipv6_sock_mc_join(sk, ifindex, addr, mode);
}

/*
 *	socket leave on multicast group
 */
int ipv6_sock_mc_drop(struct sock *sk, int ifindex, const struct in6_addr *addr)
{
	struct ipv6_pinfo *np = inet6_sk(sk);
	struct ipv6_mc_socklist *mc_lst;
	struct ipv6_mc_socklist __rcu **lnk;
	struct net *net = sock_net(sk);

	ASSERT_RTNL();

	if (!ipv6_addr_is_multicast(addr))
		return -EINVAL;

	for (lnk = &np->ipv6_mc_list;
	     (mc_lst = sock_dereference(*lnk, sk)) != NULL;
	      lnk = &mc_lst->next) {
		if ((ifindex == 0 || mc_lst->ifindex == ifindex) &&
		    ipv6_addr_equal(&mc_lst->addr, addr)) {
			struct net_device *dev;

			*lnk = mc_lst->next;

			dev = __dev_get_by_index(net, mc_lst->ifindex);
			if (dev) {
				struct inet6_dev *idev = __in6_dev_get(dev);

				ip6_mc_leave_src(sk, mc_lst, idev);
				if (idev)
					__ipv6_dev_mc_dec(idev, &mc_lst->addr);
			} else {
				ip6_mc_leave_src(sk, mc_lst, NULL);
			}

			atomic_sub(sizeof(*mc_lst), &sk->sk_omem_alloc);
			kfree_rcu(mc_lst, rcu);
			return 0;
		}
	}

	return -EADDRNOTAVAIL;
}
EXPORT_SYMBOL(ipv6_sock_mc_drop);

static struct inet6_dev *ip6_mc_find_dev_rtnl(struct net *net,
					      const struct in6_addr *group,
					      int ifindex)
{
	struct net_device *dev = NULL;
	struct inet6_dev *idev = NULL;

	if (ifindex == 0) {
		struct rt6_info *rt = rt6_lookup(net, group, NULL, 0, NULL, 0);

		if (rt) {
			dev = rt->dst.dev;
			ip6_rt_put(rt);
		}
	} else {
		dev = __dev_get_by_index(net, ifindex);
	}

	if (!dev)
		return NULL;
	idev = __in6_dev_get(dev);
	if (!idev)
		return NULL;
	if (idev->dead)
		return NULL;
	return idev;
}

void __ipv6_sock_mc_close(struct sock *sk)
{
	struct ipv6_pinfo *np = inet6_sk(sk);
	struct ipv6_mc_socklist *mc_lst;
	struct net *net = sock_net(sk);

	ASSERT_RTNL();

	while ((mc_lst = sock_dereference(np->ipv6_mc_list, sk)) != NULL) {
		struct net_device *dev;

		np->ipv6_mc_list = mc_lst->next;

		dev = __dev_get_by_index(net, mc_lst->ifindex);
		if (dev) {
			struct inet6_dev *idev = __in6_dev_get(dev);

			ip6_mc_leave_src(sk, mc_lst, idev);
			if (idev)
				__ipv6_dev_mc_dec(idev, &mc_lst->addr);
		} else {
			ip6_mc_leave_src(sk, mc_lst, NULL);
		}

		atomic_sub(sizeof(*mc_lst), &sk->sk_omem_alloc);
		kfree_rcu(mc_lst, rcu);
	}
}

void ipv6_sock_mc_close(struct sock *sk)
{
	struct ipv6_pinfo *np = inet6_sk(sk);

	if (!rcu_access_pointer(np->ipv6_mc_list))
		return;

	rtnl_lock();
	lock_sock(sk);
	__ipv6_sock_mc_close(sk);
	release_sock(sk);
	rtnl_unlock();
}

int ip6_mc_source(int add, int omode, struct sock *sk,
	struct group_source_req *pgsr)
{
	struct in6_addr *source, *group;
	struct ipv6_mc_socklist *pmc;
	struct inet6_dev *idev;
	struct ipv6_pinfo *inet6 = inet6_sk(sk);
	struct ip6_sf_socklist *psl;
	struct net *net = sock_net(sk);
	int i, j, rv;
	int leavegroup = 0;
	int err;

	source = &((struct sockaddr_in6 *)&pgsr->gsr_source)->sin6_addr;
	group = &((struct sockaddr_in6 *)&pgsr->gsr_group)->sin6_addr;

	if (!ipv6_addr_is_multicast(group))
		return -EINVAL;

	idev = ip6_mc_find_dev_rtnl(net, group, pgsr->gsr_interface);
	if (!idev)
		return -ENODEV;

	err = -EADDRNOTAVAIL;

	mutex_lock(&idev->mc_lock);
	for_each_pmc_socklock(inet6, sk, pmc) {
		if (pgsr->gsr_interface && pmc->ifindex != pgsr->gsr_interface)
			continue;
		if (ipv6_addr_equal(&pmc->addr, group))
			break;
	}
	if (!pmc) {		/* must have a prior join */
		err = -EINVAL;
		goto done;
	}
	/* if a source filter was set, must be the same mode as before */
	if (rcu_access_pointer(pmc->sflist)) {
		if (pmc->sfmode != omode) {
			err = -EINVAL;
			goto done;
		}
	} else if (pmc->sfmode != omode) {
		/* allow mode switches for empty-set filters */
		ip6_mc_add_src(idev, group, omode, 0, NULL, 0);
		ip6_mc_del_src(idev, group, pmc->sfmode, 0, NULL, 0);
		pmc->sfmode = omode;
	}

	psl = sock_dereference(pmc->sflist, sk);
	if (!add) {
		if (!psl)
			goto done;	/* err = -EADDRNOTAVAIL */
		rv = !0;
		for (i = 0; i < psl->sl_count; i++) {
			rv = !ipv6_addr_equal(&psl->sl_addr[i], source);
			if (rv == 0)
				break;
		}
		if (rv)		/* source not found */
			goto done;	/* err = -EADDRNOTAVAIL */

		/* special case - (INCLUDE, empty) == LEAVE_GROUP */
		if (psl->sl_count == 1 && omode == MCAST_INCLUDE) {
			leavegroup = 1;
			goto done;
		}

		/* update the interface filter */
		ip6_mc_del_src(idev, group, omode, 1, source, 1);

		for (j = i+1; j < psl->sl_count; j++)
			psl->sl_addr[j-1] = psl->sl_addr[j];
		psl->sl_count--;
		err = 0;
		goto done;
	}
	/* else, add a new source to the filter */

	if (psl && psl->sl_count >= sysctl_mld_max_msf) {
		err = -ENOBUFS;
		goto done;
	}
	if (!psl || psl->sl_count == psl->sl_max) {
		struct ip6_sf_socklist *newpsl;
		int count = IP6_SFBLOCK;

		if (psl)
			count += psl->sl_max;
		newpsl = sock_kmalloc(sk, struct_size(newpsl, sl_addr, count),
				      GFP_KERNEL);
		if (!newpsl) {
			err = -ENOBUFS;
			goto done;
		}
		newpsl->sl_max = count;
		newpsl->sl_count = count - IP6_SFBLOCK;
		if (psl) {
			for (i = 0; i < psl->sl_count; i++)
				newpsl->sl_addr[i] = psl->sl_addr[i];
			atomic_sub(struct_size(psl, sl_addr, psl->sl_max),
				   &sk->sk_omem_alloc);
			kfree_rcu(psl, rcu);
		}
		psl = newpsl;
		rcu_assign_pointer(pmc->sflist, psl);
	}
	rv = 1;	/* > 0 for insert logic below if sl_count is 0 */
	for (i = 0; i < psl->sl_count; i++) {
		rv = !ipv6_addr_equal(&psl->sl_addr[i], source);
		if (rv == 0) /* There is an error in the address. */
			goto done;
	}
	for (j = psl->sl_count-1; j >= i; j--)
		psl->sl_addr[j+1] = psl->sl_addr[j];
	psl->sl_addr[i] = *source;
	psl->sl_count++;
	err = 0;
	/* update the interface list */
	ip6_mc_add_src(idev, group, omode, 1, source, 1);
done:
	mutex_unlock(&idev->mc_lock);
	if (leavegroup)
		err = ipv6_sock_mc_drop(sk, pgsr->gsr_interface, group);
	return err;
}

int ip6_mc_msfilter(struct sock *sk, struct group_filter *gsf,
		    struct sockaddr_storage *list)
{
	const struct in6_addr *group;
	struct ipv6_mc_socklist *pmc;
	struct inet6_dev *idev;
	struct ipv6_pinfo *inet6 = inet6_sk(sk);
	struct ip6_sf_socklist *newpsl, *psl;
	struct net *net = sock_net(sk);
	int leavegroup = 0;
	int i, err;

	group = &((struct sockaddr_in6 *)&gsf->gf_group)->sin6_addr;

	if (!ipv6_addr_is_multicast(group))
		return -EINVAL;
	if (gsf->gf_fmode != MCAST_INCLUDE &&
	    gsf->gf_fmode != MCAST_EXCLUDE)
		return -EINVAL;

	idev = ip6_mc_find_dev_rtnl(net, group, gsf->gf_interface);
	if (!idev)
		return -ENODEV;

	err = 0;

	if (gsf->gf_fmode == MCAST_INCLUDE && gsf->gf_numsrc == 0) {
		leavegroup = 1;
		goto done;
	}

	for_each_pmc_socklock(inet6, sk, pmc) {
		if (pmc->ifindex != gsf->gf_interface)
			continue;
		if (ipv6_addr_equal(&pmc->addr, group))
			break;
	}
	if (!pmc) {		/* must have a prior join */
		err = -EINVAL;
		goto done;
	}
	if (gsf->gf_numsrc) {
		newpsl = sock_kmalloc(sk, struct_size(newpsl, sl_addr,
						      gsf->gf_numsrc),
				      GFP_KERNEL);
		if (!newpsl) {
			err = -ENOBUFS;
			goto done;
		}
		newpsl->sl_max = newpsl->sl_count = gsf->gf_numsrc;
		for (i = 0; i < newpsl->sl_count; ++i, ++list) {
			struct sockaddr_in6 *psin6;

			psin6 = (struct sockaddr_in6 *)list;
			newpsl->sl_addr[i] = psin6->sin6_addr;
		}
		mutex_lock(&idev->mc_lock);
		err = ip6_mc_add_src(idev, group, gsf->gf_fmode,
				     newpsl->sl_count, newpsl->sl_addr, 0);
		if (err) {
			mutex_unlock(&idev->mc_lock);
			sock_kfree_s(sk, newpsl, struct_size(newpsl, sl_addr,
							     newpsl->sl_max));
			goto done;
		}
		mutex_unlock(&idev->mc_lock);
	} else {
		newpsl = NULL;
		mutex_lock(&idev->mc_lock);
		ip6_mc_add_src(idev, group, gsf->gf_fmode, 0, NULL, 0);
		mutex_unlock(&idev->mc_lock);
	}

	mutex_lock(&idev->mc_lock);
	psl = sock_dereference(pmc->sflist, sk);
	if (psl) {
		ip6_mc_del_src(idev, group, pmc->sfmode,
			       psl->sl_count, psl->sl_addr, 0);
		atomic_sub(struct_size(psl, sl_addr, psl->sl_max),
			   &sk->sk_omem_alloc);
		kfree_rcu(psl, rcu);
	} else {
		ip6_mc_del_src(idev, group, pmc->sfmode, 0, NULL, 0);
	}
	mutex_unlock(&idev->mc_lock);
	rcu_assign_pointer(pmc->sflist, newpsl);
	pmc->sfmode = gsf->gf_fmode;
	err = 0;
done:
	if (leavegroup)
		err = ipv6_sock_mc_drop(sk, gsf->gf_interface, group);
	return err;
}

int ip6_mc_msfget(struct sock *sk, struct group_filter *gsf,
		  struct sockaddr_storage __user *p)
{
	struct ipv6_pinfo *inet6 = inet6_sk(sk);
	const struct in6_addr *group;
	struct ipv6_mc_socklist *pmc;
	struct ip6_sf_socklist *psl;
	int i, count, copycount;

	group = &((struct sockaddr_in6 *)&gsf->gf_group)->sin6_addr;

	if (!ipv6_addr_is_multicast(group))
		return -EINVAL;

	/* changes to the ipv6_mc_list require the socket lock and
	 * rtnl lock. We have the socket lock, so reading the list is safe.
	 */

	for_each_pmc_socklock(inet6, sk, pmc) {
		if (pmc->ifindex != gsf->gf_interface)
			continue;
		if (ipv6_addr_equal(group, &pmc->addr))
			break;
	}
	if (!pmc)		/* must have a prior join */
		return -EADDRNOTAVAIL;

	gsf->gf_fmode = pmc->sfmode;
	psl = sock_dereference(pmc->sflist, sk);
	count = psl ? psl->sl_count : 0;

	copycount = count < gsf->gf_numsrc ? count : gsf->gf_numsrc;
	gsf->gf_numsrc = count;

	for (i = 0; i < copycount; i++, p++) {
		struct sockaddr_in6 *psin6;
		struct sockaddr_storage ss;

		psin6 = (struct sockaddr_in6 *)&ss;
		memset(&ss, 0, sizeof(ss));
		psin6->sin6_family = AF_INET6;
		psin6->sin6_addr = psl->sl_addr[i];
		if (copy_to_user(p, &ss, sizeof(ss)))
			return -EFAULT;
	}
	return 0;
}

bool inet6_mc_check(struct sock *sk, const struct in6_addr *mc_addr,
		    const struct in6_addr *src_addr)
{
	struct ipv6_pinfo *np = inet6_sk(sk);
	struct ipv6_mc_socklist *mc;
	struct ip6_sf_socklist *psl;
	bool rv = true;

	rcu_read_lock();
	for_each_pmc_rcu(np, mc) {
		if (ipv6_addr_equal(&mc->addr, mc_addr))
			break;
	}
	if (!mc) {
		rcu_read_unlock();
		return np->mc_all;
	}
	psl = rcu_dereference(mc->sflist);
	if (!psl) {
		rv = mc->sfmode == MCAST_EXCLUDE;
	} else {
		int i;

		for (i = 0; i < psl->sl_count; i++) {
			if (ipv6_addr_equal(&psl->sl_addr[i], src_addr))
				break;
		}
		if (mc->sfmode == MCAST_INCLUDE && i >= psl->sl_count)
			rv = false;
		if (mc->sfmode == MCAST_EXCLUDE && i < psl->sl_count)
			rv = false;
	}
	rcu_read_unlock();

	return rv;
}

/* called with mc_lock */
static void igmp6_group_added(struct ifmcaddr6 *mc)
{
	struct net_device *dev = mc->idev->dev;
	char buf[MAX_ADDR_LEN];

	if (IPV6_ADDR_MC_SCOPE(&mc->mca_addr) <
	    IPV6_ADDR_SCOPE_LINKLOCAL)
		return;

	if (!(mc->mca_flags&MAF_LOADED)) {
		mc->mca_flags |= MAF_LOADED;
		if (ndisc_mc_map(&mc->mca_addr, buf, dev, 0) == 0)
			dev_mc_add(dev, buf);
	}

	if (!(dev->flags & IFF_UP) || (mc->mca_flags & MAF_NOREPORT))
		return;

	if (mld_in_v1_mode(mc->idev)) {
		igmp6_join_group(mc);
		return;
	}
	/* else v2 */

	/* Based on RFC3810 6.1, for newly added INCLUDE SSM, we
	 * should not send filter-mode change record as the mode
	 * should be from IN() to IN(A).
	 */
	if (mc->mca_sfmode == MCAST_EXCLUDE)
		mc->mca_crcount = mc->idev->mc_qrv;

	mld_ifc_event(mc->idev);
}

/* called with mc_lock */
static void igmp6_group_dropped(struct ifmcaddr6 *mc)
{
	struct net_device *dev = mc->idev->dev;
	char buf[MAX_ADDR_LEN];

	if (IPV6_ADDR_MC_SCOPE(&mc->mca_addr) <
	    IPV6_ADDR_SCOPE_LINKLOCAL)
		return;

	if (mc->mca_flags&MAF_LOADED) {
		mc->mca_flags &= ~MAF_LOADED;
		if (ndisc_mc_map(&mc->mca_addr, buf, dev, 0) == 0)
			dev_mc_del(dev, buf);
	}

	if (mc->mca_flags & MAF_NOREPORT)
		return;

	if (!mc->idev->dead)
		igmp6_leave_group(mc);

	if (cancel_delayed_work(&mc->mca_work))
		refcount_dec(&mc->mca_refcnt);
}

/*
 * deleted ifmcaddr6 manipulation
 * called with mc_lock
 */
static void mld_add_delrec(struct inet6_dev *idev, struct ifmcaddr6 *im)
{
	struct ifmcaddr6 *pmc;

	/* this is an "ifmcaddr6" for convenience; only the fields below
	 * are actually used. In particular, the refcnt and users are not
	 * used for management of the delete list. Using the same structure
	 * for deleted items allows change reports to use common code with
	 * non-deleted or query-response MCA's.
	 */
	pmc = kzalloc(sizeof(*pmc), GFP_KERNEL);
	if (!pmc)
		return;

	pmc->idev = im->idev;
	in6_dev_hold(idev);
	pmc->mca_addr = im->mca_addr;
	pmc->mca_crcount = idev->mc_qrv;
	pmc->mca_sfmode = im->mca_sfmode;
	if (pmc->mca_sfmode == MCAST_INCLUDE) {
		struct ip6_sf_list *psf;

		rcu_assign_pointer(pmc->mca_tomb,
				   mc_dereference(im->mca_tomb, idev));
		rcu_assign_pointer(pmc->mca_sources,
				   mc_dereference(im->mca_sources, idev));
		RCU_INIT_POINTER(im->mca_tomb, NULL);
		RCU_INIT_POINTER(im->mca_sources, NULL);

		for_each_psf_mclock(pmc, psf)
			psf->sf_crcount = pmc->mca_crcount;
	}

	rcu_assign_pointer(pmc->next, idev->mc_tomb);
	rcu_assign_pointer(idev->mc_tomb, pmc);
}

/* called with mc_lock */
static void mld_del_delrec(struct inet6_dev *idev, struct ifmcaddr6 *im)
{
	struct ip6_sf_list *psf, *sources, *tomb;
	struct in6_addr *pmca = &im->mca_addr;
	struct ifmcaddr6 *pmc, *pmc_prev;

	pmc_prev = NULL;
	for_each_mc_tomb(idev, pmc) {
		if (ipv6_addr_equal(&pmc->mca_addr, pmca))
			break;
		pmc_prev = pmc;
	}
	if (pmc) {
		if (pmc_prev)
			rcu_assign_pointer(pmc_prev->next, pmc->next);
		else
			rcu_assign_pointer(idev->mc_tomb, pmc->next);
	}

	if (pmc) {
		im->idev = pmc->idev;
		if (im->mca_sfmode == MCAST_INCLUDE) {
			tomb = rcu_replace_pointer(im->mca_tomb,
						   mc_dereference(pmc->mca_tomb, pmc->idev),
						   lockdep_is_held(&im->idev->mc_lock));
			rcu_assign_pointer(pmc->mca_tomb, tomb);

			sources = rcu_replace_pointer(im->mca_sources,
						      mc_dereference(pmc->mca_sources, pmc->idev),
						      lockdep_is_held(&im->idev->mc_lock));
			rcu_assign_pointer(pmc->mca_sources, sources);
			for_each_psf_mclock(im, psf)
				psf->sf_crcount = idev->mc_qrv;
		} else {
			im->mca_crcount = idev->mc_qrv;
		}
		in6_dev_put(pmc->idev);
		ip6_mc_clear_src(pmc);
		kfree_rcu(pmc, rcu);
	}
}

/* called with mc_lock */
static void mld_clear_delrec(struct inet6_dev *idev)
{
	struct ifmcaddr6 *pmc, *nextpmc;

	pmc = mc_dereference(idev->mc_tomb, idev);
	RCU_INIT_POINTER(idev->mc_tomb, NULL);

	for (; pmc; pmc = nextpmc) {
		nextpmc = mc_dereference(pmc->next, idev);
		ip6_mc_clear_src(pmc);
		in6_dev_put(pmc->idev);
		kfree_rcu(pmc, rcu);
	}

	/* clear dead sources, too */
	for_each_mc_mclock(idev, pmc) {
		struct ip6_sf_list *psf, *psf_next;

		psf = mc_dereference(pmc->mca_tomb, idev);
		RCU_INIT_POINTER(pmc->mca_tomb, NULL);
		for (; psf; psf = psf_next) {
			psf_next = mc_dereference(psf->sf_next, idev);
			kfree_rcu(psf, rcu);
		}
	}
}

static void mld_clear_query(struct inet6_dev *idev)
{
	struct sk_buff *skb;

	spin_lock_bh(&idev->mc_query_lock);
	while ((skb = __skb_dequeue(&idev->mc_query_queue)))
		kfree_skb(skb);
	spin_unlock_bh(&idev->mc_query_lock);
}

static void mld_clear_report(struct inet6_dev *idev)
{
	struct sk_buff *skb;

	spin_lock_bh(&idev->mc_report_lock);
	while ((skb = __skb_dequeue(&idev->mc_report_queue)))
		kfree_skb(skb);
	spin_unlock_bh(&idev->mc_report_lock);
}

static void mca_get(struct ifmcaddr6 *mc)
{
	refcount_inc(&mc->mca_refcnt);
}

static void ma_put(struct ifmcaddr6 *mc)
{
	if (refcount_dec_and_test(&mc->mca_refcnt)) {
		in6_dev_put(mc->idev);
		kfree_rcu(mc, rcu);
	}
}

/* called with mc_lock */
static struct ifmcaddr6 *mca_alloc(struct inet6_dev *idev,
				   const struct in6_addr *addr,
				   unsigned int mode)
{
	struct ifmcaddr6 *mc;

	mc = kzalloc(sizeof(*mc), GFP_KERNEL);
	if (!mc)
		return NULL;

	INIT_DELAYED_WORK(&mc->mca_work, mld_mca_work);

	mc->mca_addr = *addr;
	mc->idev = idev; /* reference taken by caller */
	mc->mca_users = 1;
	/* mca_stamp should be updated upon changes */
	mc->mca_cstamp = mc->mca_tstamp = jiffies;
	refcount_set(&mc->mca_refcnt, 1);

	mc->mca_sfmode = mode;
	mc->mca_sfcount[mode] = 1;

	if (ipv6_addr_is_ll_all_nodes(&mc->mca_addr) ||
	    IPV6_ADDR_MC_SCOPE(&mc->mca_addr) < IPV6_ADDR_SCOPE_LINKLOCAL)
		mc->mca_flags |= MAF_NOREPORT;

	return mc;
}

/*
 *	device multicast group inc (add if not found)
 */
static int __ipv6_dev_mc_inc(struct net_device *dev,
			     const struct in6_addr *addr, unsigned int mode)
{
	struct ifmcaddr6 *mc;
	struct inet6_dev *idev;

	ASSERT_RTNL();

	/* we need to take a reference on idev */
	idev = in6_dev_get(dev);

	if (!idev)
		return -EINVAL;

	if (idev->dead) {
		in6_dev_put(idev);
		return -ENODEV;
	}

	mutex_lock(&idev->mc_lock);
	for_each_mc_mclock(idev, mc) {
		if (ipv6_addr_equal(&mc->mca_addr, addr)) {
			mc->mca_users++;
			ip6_mc_add_src(idev, &mc->mca_addr, mode, 0, NULL, 0);
			mutex_unlock(&idev->mc_lock);
			in6_dev_put(idev);
			return 0;
		}
	}

	mc = mca_alloc(idev, addr, mode);
	if (!mc) {
		mutex_unlock(&idev->mc_lock);
		in6_dev_put(idev);
		return -ENOMEM;
	}

	rcu_assign_pointer(mc->next, idev->mc_list);
	rcu_assign_pointer(idev->mc_list, mc);

	mca_get(mc);

	mld_del_delrec(idev, mc);
	igmp6_group_added(mc);
	mutex_unlock(&idev->mc_lock);
	ma_put(mc);
	return 0;
}

int ipv6_dev_mc_inc(struct net_device *dev, const struct in6_addr *addr)
{
	return __ipv6_dev_mc_inc(dev, addr, MCAST_EXCLUDE);
}
EXPORT_SYMBOL(ipv6_dev_mc_inc);

/*
 * device multicast group del
 */
int __ipv6_dev_mc_dec(struct inet6_dev *idev, const struct in6_addr *addr)
{
	struct ifmcaddr6 *ma, __rcu **map;

	ASSERT_RTNL();

	mutex_lock(&idev->mc_lock);
	for (map = &idev->mc_list;
	     (ma = mc_dereference(*map, idev));
	     map = &ma->next) {
		if (ipv6_addr_equal(&ma->mca_addr, addr)) {
			if (--ma->mca_users == 0) {
				*map = ma->next;

				igmp6_group_dropped(ma);
				ip6_mc_clear_src(ma);
				mutex_unlock(&idev->mc_lock);

				ma_put(ma);
				return 0;
			}
			mutex_unlock(&idev->mc_lock);
			return 0;
		}
	}

	mutex_unlock(&idev->mc_lock);
	return -ENOENT;
}

int ipv6_dev_mc_dec(struct net_device *dev, const struct in6_addr *addr)
{
	struct inet6_dev *idev;
	int err;

	ASSERT_RTNL();

	idev = __in6_dev_get(dev);
	if (!idev)
		err = -ENODEV;
	else
		err = __ipv6_dev_mc_dec(idev, addr);

	return err;
}
EXPORT_SYMBOL(ipv6_dev_mc_dec);

/*
 *	check if the interface/address pair is valid
 */
bool ipv6_chk_mcast_addr(struct net_device *dev, const struct in6_addr *group,
			 const struct in6_addr *src_addr)
{
	struct inet6_dev *idev;
	struct ifmcaddr6 *mc;
	bool rv = false;

	rcu_read_lock();
	idev = __in6_dev_get(dev);
	if (idev) {
		for_each_mc_rcu(idev, mc) {
			if (ipv6_addr_equal(&mc->mca_addr, group))
				break;
		}
		if (mc) {
			if (src_addr && !ipv6_addr_any(src_addr)) {
				struct ip6_sf_list *psf;

				for_each_psf_rcu(mc, psf) {
					if (ipv6_addr_equal(&psf->sf_addr, src_addr))
						break;
				}
				if (psf)
					rv = psf->sf_count[MCAST_INCLUDE] ||
						psf->sf_count[MCAST_EXCLUDE] !=
						mc->mca_sfcount[MCAST_EXCLUDE];
				else
					rv = mc->mca_sfcount[MCAST_EXCLUDE] != 0;
			} else
				rv = true; /* don't filter unspecified source */
		}
	}
	rcu_read_unlock();
	return rv;
}

/* called with mc_lock */
static void mld_gq_start_work(struct inet6_dev *idev)
{
	unsigned long tv = prandom_u32() % idev->mc_maxdelay;

	idev->mc_gq_running = 1;
	if (!mod_delayed_work(mld_wq, &idev->mc_gq_work, tv + 2))
		in6_dev_hold(idev);
}

/* called with mc_lock */
static void mld_gq_stop_work(struct inet6_dev *idev)
{
	idev->mc_gq_running = 0;
	if (cancel_delayed_work(&idev->mc_gq_work))
		__in6_dev_put(idev);
}

/* called with mc_lock */
static void mld_ifc_start_work(struct inet6_dev *idev, unsigned long delay)
{
	unsigned long tv = prandom_u32() % delay;

	if (!mod_delayed_work(mld_wq, &idev->mc_ifc_work, tv + 2))
		in6_dev_hold(idev);
}

/* called with mc_lock */
static void mld_ifc_stop_work(struct inet6_dev *idev)
{
	idev->mc_ifc_count = 0;
	if (cancel_delayed_work(&idev->mc_ifc_work))
		__in6_dev_put(idev);
}

/* called with mc_lock */
static void mld_dad_start_work(struct inet6_dev *idev, unsigned long delay)
{
	unsigned long tv = prandom_u32() % delay;

	if (!mod_delayed_work(mld_wq, &idev->mc_dad_work, tv + 2))
		in6_dev_hold(idev);
}

static void mld_dad_stop_work(struct inet6_dev *idev)
{
	if (cancel_delayed_work(&idev->mc_dad_work))
		__in6_dev_put(idev);
}

static void mld_query_stop_work(struct inet6_dev *idev)
{
	spin_lock_bh(&idev->mc_query_lock);
	if (cancel_delayed_work(&idev->mc_query_work))
		__in6_dev_put(idev);
	spin_unlock_bh(&idev->mc_query_lock);
}

static void mld_report_stop_work(struct inet6_dev *idev)
{
	if (cancel_delayed_work_sync(&idev->mc_report_work))
		__in6_dev_put(idev);
}

/*
 * IGMP handling (alias multicast ICMPv6 messages)
 * called with mc_lock
 */
static void igmp6_group_queried(struct ifmcaddr6 *ma, unsigned long resptime)
{
	unsigned long delay = resptime;

	/* Do not start work for these addresses */
	if (ipv6_addr_is_ll_all_nodes(&ma->mca_addr) ||
	    IPV6_ADDR_MC_SCOPE(&ma->mca_addr) < IPV6_ADDR_SCOPE_LINKLOCAL)
		return;

	if (cancel_delayed_work(&ma->mca_work)) {
		refcount_dec(&ma->mca_refcnt);
		delay = ma->mca_work.timer.expires - jiffies;
	}

	if (delay >= resptime)
		delay = prandom_u32() % resptime;

	if (!mod_delayed_work(mld_wq, &ma->mca_work, delay))
		refcount_inc(&ma->mca_refcnt);
	ma->mca_flags |= MAF_TIMER_RUNNING;
}

/* mark EXCLUDE-mode sources
 * called with mc_lock
 */
static bool mld_xmarksources(struct ifmcaddr6 *pmc, int nsrcs,
			     const struct in6_addr *srcs)
{
	struct ip6_sf_list *psf;
	int i, scount;

	scount = 0;
	for_each_psf_mclock(pmc, psf) {
		if (scount == nsrcs)
			break;
		for (i = 0; i < nsrcs; i++) {
			/* skip inactive filters */
			if (psf->sf_count[MCAST_INCLUDE] ||
			    pmc->mca_sfcount[MCAST_EXCLUDE] !=
			    psf->sf_count[MCAST_EXCLUDE])
				break;
			if (ipv6_addr_equal(&srcs[i], &psf->sf_addr)) {
				scount++;
				break;
			}
		}
	}
	pmc->mca_flags &= ~MAF_GSQUERY;
	if (scount == nsrcs)	/* all sources excluded */
		return false;
	return true;
}

/* called with mc_lock */
static bool mld_marksources(struct ifmcaddr6 *pmc, int nsrcs,
			    const struct in6_addr *srcs)
{
	struct ip6_sf_list *psf;
	int i, scount;

	if (pmc->mca_sfmode == MCAST_EXCLUDE)
		return mld_xmarksources(pmc, nsrcs, srcs);

	/* mark INCLUDE-mode sources */

	scount = 0;
	for_each_psf_mclock(pmc, psf) {
		if (scount == nsrcs)
			break;
		for (i = 0; i < nsrcs; i++) {
			if (ipv6_addr_equal(&srcs[i], &psf->sf_addr)) {
				psf->sf_gsresp = 1;
				scount++;
				break;
			}
		}
	}
	if (!scount) {
		pmc->mca_flags &= ~MAF_GSQUERY;
		return false;
	}
	pmc->mca_flags |= MAF_GSQUERY;
	return true;
}

static int mld_force_mld_version(const struct inet6_dev *idev)
{
	/* Normally, both are 0 here. If enforcement to a particular is
	 * being used, individual device enforcement will have a lower
	 * precedence over 'all' device (.../conf/all/force_mld_version).
	 */

	if (dev_net(idev->dev)->ipv6.devconf_all->force_mld_version != 0)
		return dev_net(idev->dev)->ipv6.devconf_all->force_mld_version;
	else
		return idev->cnf.force_mld_version;
}

static bool mld_in_v2_mode_only(const struct inet6_dev *idev)
{
	return mld_force_mld_version(idev) == 2;
}

static bool mld_in_v1_mode_only(const struct inet6_dev *idev)
{
	return mld_force_mld_version(idev) == 1;
}

static bool mld_in_v1_mode(const struct inet6_dev *idev)
{
	if (mld_in_v2_mode_only(idev))
		return false;
	if (mld_in_v1_mode_only(idev))
		return true;
	if (idev->mc_v1_seen && time_before(jiffies, idev->mc_v1_seen))
		return true;

	return false;
}

static void mld_set_v1_mode(struct inet6_dev *idev)
{
	/* RFC3810, relevant sections:
	 *  - 9.1. Robustness Variable
	 *  - 9.2. Query Interval
	 *  - 9.3. Query Response Interval
	 *  - 9.12. Older Version Querier Present Timeout
	 */
	unsigned long switchback;

	switchback = (idev->mc_qrv * idev->mc_qi) + idev->mc_qri;

	idev->mc_v1_seen = jiffies + switchback;
}

static void mld_update_qrv(struct inet6_dev *idev,
			   const struct mld2_query *mlh2)
{
	/* RFC3810, relevant sections:
	 *  - 5.1.8. QRV (Querier's Robustness Variable)
	 *  - 9.1. Robustness Variable
	 */

	/* The value of the Robustness Variable MUST NOT be zero,
	 * and SHOULD NOT be one. Catch this here if we ever run
	 * into such a case in future.
	 */
	const int min_qrv = min(MLD_QRV_DEFAULT, sysctl_mld_qrv);
	WARN_ON(idev->mc_qrv == 0);

	if (mlh2->mld2q_qrv > 0)
		idev->mc_qrv = mlh2->mld2q_qrv;

	if (unlikely(idev->mc_qrv < min_qrv)) {
		net_warn_ratelimited("IPv6: MLD: clamping QRV from %u to %u!\n",
				     idev->mc_qrv, min_qrv);
		idev->mc_qrv = min_qrv;
	}
}

static void mld_update_qi(struct inet6_dev *idev,
			  const struct mld2_query *mlh2)
{
	/* RFC3810, relevant sections:
	 *  - 5.1.9. QQIC (Querier's Query Interval Code)
	 *  - 9.2. Query Interval
	 *  - 9.12. Older Version Querier Present Timeout
	 *    (the [Query Interval] in the last Query received)
	 */
	unsigned long mc_qqi;

	if (mlh2->mld2q_qqic < 128) {
		mc_qqi = mlh2->mld2q_qqic;
	} else {
		unsigned long mc_man, mc_exp;

		mc_exp = MLDV2_QQIC_EXP(mlh2->mld2q_qqic);
		mc_man = MLDV2_QQIC_MAN(mlh2->mld2q_qqic);

		mc_qqi = (mc_man | 0x10) << (mc_exp + 3);
	}

	idev->mc_qi = mc_qqi * HZ;
}

static void mld_update_qri(struct inet6_dev *idev,
			   const struct mld2_query *mlh2)
{
	/* RFC3810, relevant sections:
	 *  - 5.1.3. Maximum Response Code
	 *  - 9.3. Query Response Interval
	 */
	idev->mc_qri = msecs_to_jiffies(mldv2_mrc(mlh2));
}

static int mld_process_v1(struct inet6_dev *idev, struct mld_msg *mld,
			  unsigned long *max_delay, bool v1_query)
{
	unsigned long mldv1_md;

	/* Ignore v1 queries */
	if (mld_in_v2_mode_only(idev))
		return -EINVAL;

	mldv1_md = ntohs(mld->mld_maxdelay);

	/* When in MLDv1 fallback and a MLDv2 router start-up being
	 * unaware of current MLDv1 operation, the MRC == MRD mapping
	 * only works when the exponential algorithm is not being
	 * used (as MLDv1 is unaware of such things).
	 *
	 * According to the RFC author, the MLDv2 implementations
	 * he's aware of all use a MRC < 32768 on start up queries.
	 *
	 * Thus, should we *ever* encounter something else larger
	 * than that, just assume the maximum possible within our
	 * reach.
	 */
	if (!v1_query)
		mldv1_md = min(mldv1_md, MLDV1_MRD_MAX_COMPAT);

	*max_delay = max(msecs_to_jiffies(mldv1_md), 1UL);

	/* MLDv1 router present: we need to go into v1 mode *only*
	 * when an MLDv1 query is received as per section 9.12. of
	 * RFC3810! And we know from RFC2710 section 3.7 that MLDv1
	 * queries MUST be of exactly 24 octets.
	 */
	if (v1_query)
		mld_set_v1_mode(idev);

	/* cancel MLDv2 report work */
	mld_gq_stop_work(idev);
	/* cancel the interface change work */
	mld_ifc_stop_work(idev);
	/* clear deleted report items */
	mld_clear_delrec(idev);

	return 0;
}

static void mld_process_v2(struct inet6_dev *idev, struct mld2_query *mld,
			   unsigned long *max_delay)
{
	*max_delay = max(msecs_to_jiffies(mldv2_mrc(mld)), 1UL);

	mld_update_qrv(idev, mld);
	mld_update_qi(idev, mld);
	mld_update_qri(idev, mld);

	idev->mc_maxdelay = *max_delay;

	return;
}

/* called with rcu_read_lock() */
int igmp6_event_query(struct sk_buff *skb)
{
	struct inet6_dev *idev = __in6_dev_get(skb->dev);

	if (!idev)
		return -EINVAL;

	if (idev->dead) {
		kfree_skb(skb);
		return -ENODEV;
	}

	spin_lock_bh(&idev->mc_query_lock);
	if (skb_queue_len(&idev->mc_query_queue) < MLD_MAX_SKBS) {
		__skb_queue_tail(&idev->mc_query_queue, skb);
		if (!mod_delayed_work(mld_wq, &idev->mc_query_work, 0))
			in6_dev_hold(idev);
	}
	spin_unlock_bh(&idev->mc_query_lock);

	return 0;
}

static void __mld_query_work(struct sk_buff *skb)
{
	struct mld2_query *mlh2 = NULL;
	const struct in6_addr *group;
	unsigned long max_delay;
	struct inet6_dev *idev;
	struct ifmcaddr6 *ma;
	struct mld_msg *mld;
	int group_type;
	int mark = 0;
	int len, err;

	if (!pskb_may_pull(skb, sizeof(struct in6_addr)))
		goto kfree_skb;

	/* compute payload length excluding extension headers */
	len = ntohs(ipv6_hdr(skb)->payload_len) + sizeof(struct ipv6hdr);
	len -= skb_network_header_len(skb);

	/* RFC3810 6.2
	 * Upon reception of an MLD message that contains a Query, the node
	 * checks if the source address of the message is a valid link-local
	 * address, if the Hop Limit is set to 1, and if the Router Alert
	 * option is present in the Hop-By-Hop Options header of the IPv6
	 * packet.  If any of these checks fails, the packet is dropped.
	 */
	if (!(ipv6_addr_type(&ipv6_hdr(skb)->saddr) & IPV6_ADDR_LINKLOCAL) ||
	    ipv6_hdr(skb)->hop_limit != 1 ||
	    !(IP6CB(skb)->flags & IP6SKB_ROUTERALERT) ||
	    IP6CB(skb)->ra != htons(IPV6_OPT_ROUTERALERT_MLD))
		goto kfree_skb;

	idev = in6_dev_get(skb->dev);
	if (!idev)
		goto kfree_skb;

	mld = (struct mld_msg *)icmp6_hdr(skb);
	group = &mld->mld_mca;
	group_type = ipv6_addr_type(group);

	if (group_type != IPV6_ADDR_ANY &&
	    !(group_type&IPV6_ADDR_MULTICAST))
		goto out;

	if (len < MLD_V1_QUERY_LEN) {
		goto out;
	} else if (len == MLD_V1_QUERY_LEN || mld_in_v1_mode(idev)) {
		err = mld_process_v1(idev, mld, &max_delay,
				     len == MLD_V1_QUERY_LEN);
		if (err < 0)
			goto out;
	} else if (len >= MLD_V2_QUERY_LEN_MIN) {
		int srcs_offset = sizeof(struct mld2_query) -
				  sizeof(struct icmp6hdr);

		if (!pskb_may_pull(skb, srcs_offset))
			goto out;

		mlh2 = (struct mld2_query *)skb_transport_header(skb);

		mld_process_v2(idev, mlh2, &max_delay);

		if (group_type == IPV6_ADDR_ANY) { /* general query */
			if (mlh2->mld2q_nsrcs)
				goto out; /* no sources allowed */

			mld_gq_start_work(idev);
			goto out;
		}
		/* mark sources to include, if group & source-specific */
		if (mlh2->mld2q_nsrcs != 0) {
			if (!pskb_may_pull(skb, srcs_offset +
			    ntohs(mlh2->mld2q_nsrcs) * sizeof(struct in6_addr)))
				goto out;

			mlh2 = (struct mld2_query *)skb_transport_header(skb);
			mark = 1;
		}
	} else {
		goto out;
	}

	if (group_type == IPV6_ADDR_ANY) {
		for_each_mc_mclock(idev, ma) {
			igmp6_group_queried(ma, max_delay);
		}
	} else {
		for_each_mc_mclock(idev, ma) {
			if (!ipv6_addr_equal(group, &ma->mca_addr))
				continue;
			if (ma->mca_flags & MAF_TIMER_RUNNING) {
				/* gsquery <- gsquery && mark */
				if (!mark)
					ma->mca_flags &= ~MAF_GSQUERY;
			} else {
				/* gsquery <- mark */
				if (mark)
					ma->mca_flags |= MAF_GSQUERY;
				else
					ma->mca_flags &= ~MAF_GSQUERY;
			}
			if (!(ma->mca_flags & MAF_GSQUERY) ||
			    mld_marksources(ma, ntohs(mlh2->mld2q_nsrcs), mlh2->mld2q_srcs))
				igmp6_group_queried(ma, max_delay);
			break;
		}
	}

out:
	in6_dev_put(idev);
kfree_skb:
	consume_skb(skb);
}

static void mld_query_work(struct work_struct *work)
{
	struct inet6_dev *idev = container_of(to_delayed_work(work),
					      struct inet6_dev,
					      mc_query_work);
	struct sk_buff_head q;
	struct sk_buff *skb;
	bool rework = false;
	int cnt = 0;

	skb_queue_head_init(&q);

	spin_lock_bh(&idev->mc_query_lock);
	while ((skb = __skb_dequeue(&idev->mc_query_queue))) {
		__skb_queue_tail(&q, skb);

		if (++cnt >= MLD_MAX_QUEUE) {
			rework = true;
			schedule_delayed_work(&idev->mc_query_work, 0);
			break;
		}
	}
	spin_unlock_bh(&idev->mc_query_lock);

	mutex_lock(&idev->mc_lock);
	while ((skb = __skb_dequeue(&q)))
		__mld_query_work(skb);
	mutex_unlock(&idev->mc_lock);

	if (!rework)
		in6_dev_put(idev);
}

/* called with rcu_read_lock() */
int igmp6_event_report(struct sk_buff *skb)
{
	struct inet6_dev *idev = __in6_dev_get(skb->dev);

	if (!idev)
		return -EINVAL;

	if (idev->dead) {
		kfree_skb(skb);
		return -ENODEV;
	}

	spin_lock_bh(&idev->mc_report_lock);
	if (skb_queue_len(&idev->mc_report_queue) < MLD_MAX_SKBS) {
		__skb_queue_tail(&idev->mc_report_queue, skb);
		if (!mod_delayed_work(mld_wq, &idev->mc_report_work, 0))
			in6_dev_hold(idev);
	}
	spin_unlock_bh(&idev->mc_report_lock);

	return 0;
}

static void __mld_report_work(struct sk_buff *skb)
{
	struct inet6_dev *idev;
	struct ifmcaddr6 *ma;
	struct mld_msg *mld;
	int addr_type;

	/* Our own report looped back. Ignore it. */
	if (skb->pkt_type == PACKET_LOOPBACK)
		goto kfree_skb;

	/* send our report if the MC router may not have heard this report */
	if (skb->pkt_type != PACKET_MULTICAST &&
	    skb->pkt_type != PACKET_BROADCAST)
		goto kfree_skb;

	if (!pskb_may_pull(skb, sizeof(*mld) - sizeof(struct icmp6hdr)))
		goto kfree_skb;

	mld = (struct mld_msg *)icmp6_hdr(skb);

	/* Drop reports with not link local source */
	addr_type = ipv6_addr_type(&ipv6_hdr(skb)->saddr);
	if (addr_type != IPV6_ADDR_ANY &&
	    !(addr_type&IPV6_ADDR_LINKLOCAL))
		goto kfree_skb;

	idev = in6_dev_get(skb->dev);
	if (!idev)
		goto kfree_skb;

	/*
	 *	Cancel the work for this group
	 */

	for_each_mc_mclock(idev, ma) {
		if (ipv6_addr_equal(&ma->mca_addr, &mld->mld_mca)) {
			if (cancel_delayed_work(&ma->mca_work))
				refcount_dec(&ma->mca_refcnt);
			ma->mca_flags &= ~(MAF_LAST_REPORTER |
					   MAF_TIMER_RUNNING);
			break;
		}
	}

	in6_dev_put(idev);
kfree_skb:
	consume_skb(skb);
}

static void mld_report_work(struct work_struct *work)
{
	struct inet6_dev *idev = container_of(to_delayed_work(work),
					      struct inet6_dev,
					      mc_report_work);
	struct sk_buff_head q;
	struct sk_buff *skb;
	bool rework = false;
	int cnt = 0;

	skb_queue_head_init(&q);
	spin_lock_bh(&idev->mc_report_lock);
	while ((skb = __skb_dequeue(&idev->mc_report_queue))) {
		__skb_queue_tail(&q, skb);

		if (++cnt >= MLD_MAX_QUEUE) {
			rework = true;
			schedule_delayed_work(&idev->mc_report_work, 0);
			break;
		}
	}
	spin_unlock_bh(&idev->mc_report_lock);

	mutex_lock(&idev->mc_lock);
	while ((skb = __skb_dequeue(&q)))
		__mld_report_work(skb);
	mutex_unlock(&idev->mc_lock);

	if (!rework)
		in6_dev_put(idev);
}

static bool is_in(struct ifmcaddr6 *pmc, struct ip6_sf_list *psf, int type,
		  int gdeleted, int sdeleted)
{
	switch (type) {
	case MLD2_MODE_IS_INCLUDE:
	case MLD2_MODE_IS_EXCLUDE:
		if (gdeleted || sdeleted)
			return false;
		if (!((pmc->mca_flags & MAF_GSQUERY) && !psf->sf_gsresp)) {
			if (pmc->mca_sfmode == MCAST_INCLUDE)
				return true;
			/* don't include if this source is excluded
			 * in all filters
			 */
			if (psf->sf_count[MCAST_INCLUDE])
				return type == MLD2_MODE_IS_INCLUDE;
			return pmc->mca_sfcount[MCAST_EXCLUDE] ==
				psf->sf_count[MCAST_EXCLUDE];
		}
		return false;
	case MLD2_CHANGE_TO_INCLUDE:
		if (gdeleted || sdeleted)
			return false;
		return psf->sf_count[MCAST_INCLUDE] != 0;
	case MLD2_CHANGE_TO_EXCLUDE:
		if (gdeleted || sdeleted)
			return false;
		if (pmc->mca_sfcount[MCAST_EXCLUDE] == 0 ||
		    psf->sf_count[MCAST_INCLUDE])
			return false;
		return pmc->mca_sfcount[MCAST_EXCLUDE] ==
			psf->sf_count[MCAST_EXCLUDE];
	case MLD2_ALLOW_NEW_SOURCES:
		if (gdeleted || !psf->sf_crcount)
			return false;
		return (pmc->mca_sfmode == MCAST_INCLUDE) ^ sdeleted;
	case MLD2_BLOCK_OLD_SOURCES:
		if (pmc->mca_sfmode == MCAST_INCLUDE)
			return gdeleted || (psf->sf_crcount && sdeleted);
		return psf->sf_crcount && !gdeleted && !sdeleted;
	}
	return false;
}

static int
mld_scount(struct ifmcaddr6 *pmc, int type, int gdeleted, int sdeleted)
{
	struct ip6_sf_list *psf;
	int scount = 0;

	for_each_psf_mclock(pmc, psf) {
		if (!is_in(pmc, psf, type, gdeleted, sdeleted))
			continue;
		scount++;
	}
	return scount;
}

static void ip6_mc_hdr(struct sock *sk, struct sk_buff *skb,
		       struct net_device *dev,
		       const struct in6_addr *saddr,
		       const struct in6_addr *daddr,
		       int proto, int len)
{
	struct ipv6hdr *hdr;

	skb->protocol = htons(ETH_P_IPV6);
	skb->dev = dev;

	skb_reset_network_header(skb);
	skb_put(skb, sizeof(struct ipv6hdr));
	hdr = ipv6_hdr(skb);

	ip6_flow_hdr(hdr, 0, 0);

	hdr->payload_len = htons(len);
	hdr->nexthdr = proto;
	hdr->hop_limit = inet6_sk(sk)->hop_limit;

	hdr->saddr = *saddr;
	hdr->daddr = *daddr;
}

static struct sk_buff *mld_newpack(struct inet6_dev *idev, unsigned int mtu)
{
	u8 ra[8] = { IPPROTO_ICMPV6, 0, IPV6_TLV_ROUTERALERT,
		     2, 0, 0, IPV6_TLV_PADN, 0 };
	struct net_device *dev = idev->dev;
	int hlen = LL_RESERVED_SPACE(dev);
	int tlen = dev->needed_tailroom;
	struct net *net = dev_net(dev);
	const struct in6_addr *saddr;
	struct in6_addr addr_buf;
	struct mld2_report *pmr;
	struct sk_buff *skb;
	unsigned int size;
	struct sock *sk;
	int err;

	sk = net->ipv6.igmp_sk;
	/* we assume size > sizeof(ra) here
	 * Also try to not allocate high-order pages for big MTU
	 */
	size = min_t(int, mtu, PAGE_SIZE / 2) + hlen + tlen;
	skb = sock_alloc_send_skb(sk, size, 1, &err);
	if (!skb)
		return NULL;

	skb->priority = TC_PRIO_CONTROL;
	skb_reserve(skb, hlen);
	skb_tailroom_reserve(skb, mtu, tlen);

	if (__ipv6_get_lladdr(idev, &addr_buf, IFA_F_TENTATIVE)) {
		/* <draft-ietf-magma-mld-source-05.txt>:
		 * use unspecified address as the source address
		 * when a valid link-local address is not available.
		 */
		saddr = &in6addr_any;
	} else
		saddr = &addr_buf;

	ip6_mc_hdr(sk, skb, dev, saddr, &mld2_all_mcr, NEXTHDR_HOP, 0);

	skb_put_data(skb, ra, sizeof(ra));

	skb_set_transport_header(skb, skb_tail_pointer(skb) - skb->data);
	skb_put(skb, sizeof(*pmr));
	pmr = (struct mld2_report *)skb_transport_header(skb);
	pmr->mld2r_type = ICMPV6_MLD2_REPORT;
	pmr->mld2r_resv1 = 0;
	pmr->mld2r_cksum = 0;
	pmr->mld2r_resv2 = 0;
	pmr->mld2r_ngrec = 0;
	return skb;
}

static void mld_sendpack(struct sk_buff *skb)
{
	struct ipv6hdr *pip6 = ipv6_hdr(skb);
	struct mld2_report *pmr =
			      (struct mld2_report *)skb_transport_header(skb);
	int payload_len, mldlen;
	struct inet6_dev *idev;
	struct net *net = dev_net(skb->dev);
	int err;
	struct flowi6 fl6;
	struct dst_entry *dst;

	rcu_read_lock();
	idev = __in6_dev_get(skb->dev);
	IP6_UPD_PO_STATS(net, idev, IPSTATS_MIB_OUT, skb->len);

	payload_len = (skb_tail_pointer(skb) - skb_network_header(skb)) -
		sizeof(*pip6);
	mldlen = skb_tail_pointer(skb) - skb_transport_header(skb);
	pip6->payload_len = htons(payload_len);

	pmr->mld2r_cksum = csum_ipv6_magic(&pip6->saddr, &pip6->daddr, mldlen,
					   IPPROTO_ICMPV6,
					   csum_partial(skb_transport_header(skb),
							mldlen, 0));

	icmpv6_flow_init(net->ipv6.igmp_sk, &fl6, ICMPV6_MLD2_REPORT,
			 &ipv6_hdr(skb)->saddr, &ipv6_hdr(skb)->daddr,
			 skb->dev->ifindex);
	dst = icmp6_dst_alloc(skb->dev, &fl6);

	err = 0;
	if (IS_ERR(dst)) {
		err = PTR_ERR(dst);
		dst = NULL;
	}
	skb_dst_set(skb, dst);
	if (err)
		goto err_out;

	err = NF_HOOK(NFPROTO_IPV6, NF_INET_LOCAL_OUT,
		      net, net->ipv6.igmp_sk, skb, NULL, skb->dev,
		      dst_output);
out:
	if (!err) {
		ICMP6MSGOUT_INC_STATS(net, idev, ICMPV6_MLD2_REPORT);
		ICMP6_INC_STATS(net, idev, ICMP6_MIB_OUTMSGS);
	} else {
		IP6_INC_STATS(net, idev, IPSTATS_MIB_OUTDISCARDS);
	}

	rcu_read_unlock();
	return;

err_out:
	kfree_skb(skb);
	goto out;
}

static int grec_size(struct ifmcaddr6 *pmc, int type, int gdel, int sdel)
{
	return sizeof(struct mld2_grec) + 16 * mld_scount(pmc,type,gdel,sdel);
}

static struct sk_buff *add_grhead(struct sk_buff *skb, struct ifmcaddr6 *pmc,
	int type, struct mld2_grec **ppgr, unsigned int mtu)
{
	struct mld2_report *pmr;
	struct mld2_grec *pgr;

	if (!skb) {
		skb = mld_newpack(pmc->idev, mtu);
		if (!skb)
			return NULL;
	}
	pgr = skb_put(skb, sizeof(struct mld2_grec));
	pgr->grec_type = type;
	pgr->grec_auxwords = 0;
	pgr->grec_nsrcs = 0;
	pgr->grec_mca = pmc->mca_addr;	/* structure copy */
	pmr = (struct mld2_report *)skb_transport_header(skb);
	pmr->mld2r_ngrec = htons(ntohs(pmr->mld2r_ngrec)+1);
	*ppgr = pgr;
	return skb;
}

#define AVAILABLE(skb)	((skb) ? skb_availroom(skb) : 0)

/* called with mc_lock */
static struct sk_buff *add_grec(struct sk_buff *skb, struct ifmcaddr6 *pmc,
				int type, int gdeleted, int sdeleted,
				int crsend)
{
	struct ip6_sf_list *psf, *psf_prev, *psf_next;
	int scount, stotal, first, isquery, truncate;
	struct ip6_sf_list __rcu **psf_list;
	struct inet6_dev *idev = pmc->idev;
	struct net_device *dev = idev->dev;
	struct mld2_grec *pgr = NULL;
	struct mld2_report *pmr;
	unsigned int mtu;

	if (pmc->mca_flags & MAF_NOREPORT)
		return skb;

	mtu = READ_ONCE(dev->mtu);
	if (mtu < IPV6_MIN_MTU)
		return skb;

	isquery = type == MLD2_MODE_IS_INCLUDE ||
		  type == MLD2_MODE_IS_EXCLUDE;
	truncate = type == MLD2_MODE_IS_EXCLUDE ||
		    type == MLD2_CHANGE_TO_EXCLUDE;

	stotal = scount = 0;

	psf_list = sdeleted ? &pmc->mca_tomb : &pmc->mca_sources;

	if (!rcu_access_pointer(*psf_list))
		goto empty_source;

	pmr = skb ? (struct mld2_report *)skb_transport_header(skb) : NULL;

	/* EX and TO_EX get a fresh packet, if needed */
	if (truncate) {
		if (pmr && pmr->mld2r_ngrec &&
		    AVAILABLE(skb) < grec_size(pmc, type, gdeleted, sdeleted)) {
			if (skb)
				mld_sendpack(skb);
			skb = mld_newpack(idev, mtu);
		}
	}
	first = 1;
	psf_prev = NULL;
	for (psf = mc_dereference(*psf_list, idev);
	     psf;
	     psf = psf_next) {
		struct in6_addr *psrc;

		psf_next = mc_dereference(psf->sf_next, idev);

		if (!is_in(pmc, psf, type, gdeleted, sdeleted) && !crsend) {
			psf_prev = psf;
			continue;
		}

		/* Based on RFC3810 6.1. Should not send source-list change
		 * records when there is a filter mode change.
		 */
		if (((gdeleted && pmc->mca_sfmode == MCAST_EXCLUDE) ||
		     (!gdeleted && pmc->mca_crcount)) &&
		    (type == MLD2_ALLOW_NEW_SOURCES ||
		     type == MLD2_BLOCK_OLD_SOURCES) && psf->sf_crcount)
			goto decrease_sf_crcount;

		/* clear marks on query responses */
		if (isquery)
			psf->sf_gsresp = 0;

		if (AVAILABLE(skb) < sizeof(*psrc) +
		    first*sizeof(struct mld2_grec)) {
			if (truncate && !first)
				break;	 /* truncate these */
			if (pgr)
				pgr->grec_nsrcs = htons(scount);
			if (skb)
				mld_sendpack(skb);
			skb = mld_newpack(idev, mtu);
			first = 1;
			scount = 0;
		}
		if (first) {
			skb = add_grhead(skb, pmc, type, &pgr, mtu);
			first = 0;
		}
		if (!skb)
			return NULL;
		psrc = skb_put(skb, sizeof(*psrc));
		*psrc = psf->sf_addr;
		scount++; stotal++;
		if ((type == MLD2_ALLOW_NEW_SOURCES ||
		     type == MLD2_BLOCK_OLD_SOURCES) && psf->sf_crcount) {
decrease_sf_crcount:
			psf->sf_crcount--;
			if ((sdeleted || gdeleted) && psf->sf_crcount == 0) {
				if (psf_prev)
					rcu_assign_pointer(psf_prev->sf_next,
							   mc_dereference(psf->sf_next, idev));
				else
					rcu_assign_pointer(*psf_list,
							   mc_dereference(psf->sf_next, idev));
				kfree_rcu(psf, rcu);
				continue;
			}
		}
		psf_prev = psf;
	}

empty_source:
	if (!stotal) {
		if (type == MLD2_ALLOW_NEW_SOURCES ||
		    type == MLD2_BLOCK_OLD_SOURCES)
			return skb;
		if (pmc->mca_crcount || isquery || crsend) {
			/* make sure we have room for group header */
			if (skb && AVAILABLE(skb) < sizeof(struct mld2_grec)) {
				mld_sendpack(skb);
				skb = NULL; /* add_grhead will get a new one */
			}
			skb = add_grhead(skb, pmc, type, &pgr, mtu);
		}
	}
	if (pgr)
		pgr->grec_nsrcs = htons(scount);

	if (isquery)
		pmc->mca_flags &= ~MAF_GSQUERY;	/* clear query state */
	return skb;
}

/* called with mc_lock */
static void mld_send_report(struct inet6_dev *idev, struct ifmcaddr6 *pmc)
{
	struct sk_buff *skb = NULL;
	int type;

	if (!pmc) {
		for_each_mc_mclock(idev, pmc) {
			if (pmc->mca_flags & MAF_NOREPORT)
				continue;
			if (pmc->mca_sfcount[MCAST_EXCLUDE])
				type = MLD2_MODE_IS_EXCLUDE;
			else
				type = MLD2_MODE_IS_INCLUDE;
			skb = add_grec(skb, pmc, type, 0, 0, 0);
		}
	} else {
		if (pmc->mca_sfcount[MCAST_EXCLUDE])
			type = MLD2_MODE_IS_EXCLUDE;
		else
			type = MLD2_MODE_IS_INCLUDE;
		skb = add_grec(skb, pmc, type, 0, 0, 0);
	}
	if (skb)
		mld_sendpack(skb);
}

/*
 * remove zero-count source records from a source filter list
 * called with mc_lock
 */
static void mld_clear_zeros(struct ip6_sf_list __rcu **ppsf, struct inet6_dev *idev)
{
	struct ip6_sf_list *psf_prev, *psf_next, *psf;

	psf_prev = NULL;
	for (psf = mc_dereference(*ppsf, idev);
	     psf;
	     psf = psf_next) {
		psf_next = mc_dereference(psf->sf_next, idev);
		if (psf->sf_crcount == 0) {
			if (psf_prev)
				rcu_assign_pointer(psf_prev->sf_next,
						   mc_dereference(psf->sf_next, idev));
			else
				rcu_assign_pointer(*ppsf,
						   mc_dereference(psf->sf_next, idev));
			kfree_rcu(psf, rcu);
		} else {
			psf_prev = psf;
		}
	}
}

/* called with mc_lock */
static void mld_send_cr(struct inet6_dev *idev)
{
	struct ifmcaddr6 *pmc, *pmc_prev, *pmc_next;
	struct sk_buff *skb = NULL;
	int type, dtype;

	/* deleted MCA's */
	pmc_prev = NULL;
	for (pmc = mc_dereference(idev->mc_tomb, idev);
	     pmc;
	     pmc = pmc_next) {
		pmc_next = mc_dereference(pmc->next, idev);
		if (pmc->mca_sfmode == MCAST_INCLUDE) {
			type = MLD2_BLOCK_OLD_SOURCES;
			dtype = MLD2_BLOCK_OLD_SOURCES;
			skb = add_grec(skb, pmc, type, 1, 0, 0);
			skb = add_grec(skb, pmc, dtype, 1, 1, 0);
		}
		if (pmc->mca_crcount) {
			if (pmc->mca_sfmode == MCAST_EXCLUDE) {
				type = MLD2_CHANGE_TO_INCLUDE;
				skb = add_grec(skb, pmc, type, 1, 0, 0);
			}
			pmc->mca_crcount--;
			if (pmc->mca_crcount == 0) {
				mld_clear_zeros(&pmc->mca_tomb, idev);
				mld_clear_zeros(&pmc->mca_sources, idev);
			}
		}
		if (pmc->mca_crcount == 0 &&
		    !rcu_access_pointer(pmc->mca_tomb) &&
		    !rcu_access_pointer(pmc->mca_sources)) {
			if (pmc_prev)
				rcu_assign_pointer(pmc_prev->next, pmc_next);
			else
				rcu_assign_pointer(idev->mc_tomb, pmc_next);
			in6_dev_put(pmc->idev);
			kfree_rcu(pmc, rcu);
		} else
			pmc_prev = pmc;
	}

	/* change recs */
	for_each_mc_mclock(idev, pmc) {
		if (pmc->mca_sfcount[MCAST_EXCLUDE]) {
			type = MLD2_BLOCK_OLD_SOURCES;
			dtype = MLD2_ALLOW_NEW_SOURCES;
		} else {
			type = MLD2_ALLOW_NEW_SOURCES;
			dtype = MLD2_BLOCK_OLD_SOURCES;
		}
		skb = add_grec(skb, pmc, type, 0, 0, 0);
		skb = add_grec(skb, pmc, dtype, 0, 1, 0);	/* deleted sources */

		/* filter mode changes */
		if (pmc->mca_crcount) {
			if (pmc->mca_sfmode == MCAST_EXCLUDE)
				type = MLD2_CHANGE_TO_EXCLUDE;
			else
				type = MLD2_CHANGE_TO_INCLUDE;
			skb = add_grec(skb, pmc, type, 0, 0, 0);
			pmc->mca_crcount--;
		}
	}
	if (!skb)
		return;
	(void) mld_sendpack(skb);
}

static void igmp6_send(struct in6_addr *addr, struct net_device *dev, int type)
{
	struct net *net = dev_net(dev);
	struct sock *sk = net->ipv6.igmp_sk;
	struct inet6_dev *idev;
	struct sk_buff *skb;
	struct mld_msg *hdr;
	const struct in6_addr *snd_addr, *saddr;
	struct in6_addr addr_buf;
	int hlen = LL_RESERVED_SPACE(dev);
	int tlen = dev->needed_tailroom;
	int err, len, payload_len, full_len;
	u8 ra[8] = { IPPROTO_ICMPV6, 0,
		     IPV6_TLV_ROUTERALERT, 2, 0, 0,
		     IPV6_TLV_PADN, 0 };
	struct flowi6 fl6;
	struct dst_entry *dst;

	if (type == ICMPV6_MGM_REDUCTION)
		snd_addr = &in6addr_linklocal_allrouters;
	else
		snd_addr = addr;

	len = sizeof(struct icmp6hdr) + sizeof(struct in6_addr);
	payload_len = len + sizeof(ra);
	full_len = sizeof(struct ipv6hdr) + payload_len;

	rcu_read_lock();
	IP6_UPD_PO_STATS(net, __in6_dev_get(dev),
		      IPSTATS_MIB_OUT, full_len);
	rcu_read_unlock();

	skb = sock_alloc_send_skb(sk, hlen + tlen + full_len, 1, &err);

	if (!skb) {
		rcu_read_lock();
		IP6_INC_STATS(net, __in6_dev_get(dev),
			      IPSTATS_MIB_OUTDISCARDS);
		rcu_read_unlock();
		return;
	}
	skb->priority = TC_PRIO_CONTROL;
	skb_reserve(skb, hlen);

	if (ipv6_get_lladdr(dev, &addr_buf, IFA_F_TENTATIVE)) {
		/* <draft-ietf-magma-mld-source-05.txt>:
		 * use unspecified address as the source address
		 * when a valid link-local address is not available.
		 */
		saddr = &in6addr_any;
	} else
		saddr = &addr_buf;

	ip6_mc_hdr(sk, skb, dev, saddr, snd_addr, NEXTHDR_HOP, payload_len);

	skb_put_data(skb, ra, sizeof(ra));

	hdr = skb_put_zero(skb, sizeof(struct mld_msg));
	hdr->mld_type = type;
	hdr->mld_mca = *addr;

	hdr->mld_cksum = csum_ipv6_magic(saddr, snd_addr, len,
					 IPPROTO_ICMPV6,
					 csum_partial(hdr, len, 0));

	rcu_read_lock();
	idev = __in6_dev_get(skb->dev);

	icmpv6_flow_init(sk, &fl6, type,
			 &ipv6_hdr(skb)->saddr, &ipv6_hdr(skb)->daddr,
			 skb->dev->ifindex);
	dst = icmp6_dst_alloc(skb->dev, &fl6);
	if (IS_ERR(dst)) {
		err = PTR_ERR(dst);
		goto err_out;
	}

	skb_dst_set(skb, dst);
	err = NF_HOOK(NFPROTO_IPV6, NF_INET_LOCAL_OUT,
		      net, sk, skb, NULL, skb->dev,
		      dst_output);
out:
	if (!err) {
		ICMP6MSGOUT_INC_STATS(net, idev, type);
		ICMP6_INC_STATS(net, idev, ICMP6_MIB_OUTMSGS);
	} else
		IP6_INC_STATS(net, idev, IPSTATS_MIB_OUTDISCARDS);

	rcu_read_unlock();
	return;

err_out:
	kfree_skb(skb);
	goto out;
}

/* called with mc_lock */
static void mld_send_initial_cr(struct inet6_dev *idev)
{
	struct sk_buff *skb;
	struct ifmcaddr6 *pmc;
	int type;

	if (mld_in_v1_mode(idev))
		return;

	skb = NULL;
	for_each_mc_mclock(idev, pmc) {
		if (pmc->mca_sfcount[MCAST_EXCLUDE])
			type = MLD2_CHANGE_TO_EXCLUDE;
		else
			type = MLD2_ALLOW_NEW_SOURCES;
		skb = add_grec(skb, pmc, type, 0, 0, 1);
	}
	if (skb)
		mld_sendpack(skb);
}

void ipv6_mc_dad_complete(struct inet6_dev *idev)
{
	mutex_lock(&idev->mc_lock);
	idev->mc_dad_count = idev->mc_qrv;
	if (idev->mc_dad_count) {
		mld_send_initial_cr(idev);
		idev->mc_dad_count--;
		if (idev->mc_dad_count)
			mld_dad_start_work(idev,
					   unsolicited_report_interval(idev));
	}
	mutex_unlock(&idev->mc_lock);
}

static void mld_dad_work(struct work_struct *work)
{
	struct inet6_dev *idev = container_of(to_delayed_work(work),
					      struct inet6_dev,
					      mc_dad_work);
	mutex_lock(&idev->mc_lock);
	mld_send_initial_cr(idev);
	if (idev->mc_dad_count) {
		idev->mc_dad_count--;
		if (idev->mc_dad_count)
			mld_dad_start_work(idev,
					   unsolicited_report_interval(idev));
	}
	mutex_unlock(&idev->mc_lock);
	in6_dev_put(idev);
}

/* called with mc_lock */
static int ip6_mc_del1_src(struct ifmcaddr6 *pmc, int sfmode,
	const struct in6_addr *psfsrc)
{
	struct ip6_sf_list *psf, *psf_prev;
	int rv = 0;

	psf_prev = NULL;
	for_each_psf_mclock(pmc, psf) {
		if (ipv6_addr_equal(&psf->sf_addr, psfsrc))
			break;
		psf_prev = psf;
	}
	if (!psf || psf->sf_count[sfmode] == 0) {
		/* source filter not found, or count wrong =>  bug */
		return -ESRCH;
	}
	psf->sf_count[sfmode]--;
	if (!psf->sf_count[MCAST_INCLUDE] && !psf->sf_count[MCAST_EXCLUDE]) {
		struct inet6_dev *idev = pmc->idev;

		/* no more filters for this source */
		if (psf_prev)
			rcu_assign_pointer(psf_prev->sf_next,
					   mc_dereference(psf->sf_next, idev));
		else
			rcu_assign_pointer(pmc->mca_sources,
					   mc_dereference(psf->sf_next, idev));

		if (psf->sf_oldin && !(pmc->mca_flags & MAF_NOREPORT) &&
		    !mld_in_v1_mode(idev)) {
			psf->sf_crcount = idev->mc_qrv;
			rcu_assign_pointer(psf->sf_next,
					   mc_dereference(pmc->mca_tomb, idev));
			rcu_assign_pointer(pmc->mca_tomb, psf);
			rv = 1;
		} else {
			kfree_rcu(psf, rcu);
		}
	}
	return rv;
}

/* called with mc_lock */
static int ip6_mc_del_src(struct inet6_dev *idev, const struct in6_addr *pmca,
			  int sfmode, int sfcount, const struct in6_addr *psfsrc,
			  int delta)
{
	struct ifmcaddr6 *pmc;
	int	changerec = 0;
	int	i, err;

	if (!idev)
		return -ENODEV;

	for_each_mc_mclock(idev, pmc) {
		if (ipv6_addr_equal(pmca, &pmc->mca_addr))
			break;
	}
	if (!pmc)
		return -ESRCH;

	sf_markstate(pmc);
	if (!delta) {
		if (!pmc->mca_sfcount[sfmode])
			return -EINVAL;

		pmc->mca_sfcount[sfmode]--;
	}
	err = 0;
	for (i = 0; i < sfcount; i++) {
		int rv = ip6_mc_del1_src(pmc, sfmode, &psfsrc[i]);

		changerec |= rv > 0;
		if (!err && rv < 0)
			err = rv;
	}
	if (pmc->mca_sfmode == MCAST_EXCLUDE &&
	    pmc->mca_sfcount[MCAST_EXCLUDE] == 0 &&
	    pmc->mca_sfcount[MCAST_INCLUDE]) {
		struct ip6_sf_list *psf;

		/* filter mode change */
		pmc->mca_sfmode = MCAST_INCLUDE;
		pmc->mca_crcount = idev->mc_qrv;
		idev->mc_ifc_count = pmc->mca_crcount;
		for_each_psf_mclock(pmc, psf)
			psf->sf_crcount = 0;
		mld_ifc_event(pmc->idev);
	} else if (sf_setstate(pmc) || changerec) {
		mld_ifc_event(pmc->idev);
	}

	return err;
}

/*
 * Add multicast single-source filter to the interface list
 * called with mc_lock
 */
static int ip6_mc_add1_src(struct ifmcaddr6 *pmc, int sfmode,
	const struct in6_addr *psfsrc)
{
	struct ip6_sf_list *psf, *psf_prev;

	psf_prev = NULL;
	for_each_psf_mclock(pmc, psf) {
		if (ipv6_addr_equal(&psf->sf_addr, psfsrc))
			break;
		psf_prev = psf;
	}
	if (!psf) {
		psf = kzalloc(sizeof(*psf), GFP_KERNEL);
		if (!psf)
			return -ENOBUFS;

		psf->sf_addr = *psfsrc;
		if (psf_prev) {
			rcu_assign_pointer(psf_prev->sf_next, psf);
		} else {
			rcu_assign_pointer(pmc->mca_sources, psf);
		}
	}
	psf->sf_count[sfmode]++;
	return 0;
}

/* called with mc_lock */
static void sf_markstate(struct ifmcaddr6 *pmc)
{
	struct ip6_sf_list *psf;
	int mca_xcount = pmc->mca_sfcount[MCAST_EXCLUDE];

	for_each_psf_mclock(pmc, psf) {
		if (pmc->mca_sfcount[MCAST_EXCLUDE]) {
			psf->sf_oldin = mca_xcount ==
				psf->sf_count[MCAST_EXCLUDE] &&
				!psf->sf_count[MCAST_INCLUDE];
		} else {
			psf->sf_oldin = psf->sf_count[MCAST_INCLUDE] != 0;
		}
	}
}

/* called with mc_lock */
static int sf_setstate(struct ifmcaddr6 *pmc)
{
	struct ip6_sf_list *psf, *dpsf;
	int mca_xcount = pmc->mca_sfcount[MCAST_EXCLUDE];
	int qrv = pmc->idev->mc_qrv;
	int new_in, rv;

	rv = 0;
	for_each_psf_mclock(pmc, psf) {
		if (pmc->mca_sfcount[MCAST_EXCLUDE]) {
			new_in = mca_xcount == psf->sf_count[MCAST_EXCLUDE] &&
				!psf->sf_count[MCAST_INCLUDE];
		} else
			new_in = psf->sf_count[MCAST_INCLUDE] != 0;
		if (new_in) {
			if (!psf->sf_oldin) {
				struct ip6_sf_list *prev = NULL;

				for_each_psf_tomb(pmc, dpsf) {
					if (ipv6_addr_equal(&dpsf->sf_addr,
					    &psf->sf_addr))
						break;
					prev = dpsf;
				}
				if (dpsf) {
					if (prev)
						rcu_assign_pointer(prev->sf_next,
								   mc_dereference(dpsf->sf_next,
										  pmc->idev));
					else
						rcu_assign_pointer(pmc->mca_tomb,
								   mc_dereference(dpsf->sf_next,
										  pmc->idev));
					kfree_rcu(dpsf, rcu);
				}
				psf->sf_crcount = qrv;
				rv++;
			}
		} else if (psf->sf_oldin) {
			psf->sf_crcount = 0;
			/*
			 * add or update "delete" records if an active filter
			 * is now inactive
			 */

			for_each_psf_tomb(pmc, dpsf)
				if (ipv6_addr_equal(&dpsf->sf_addr,
				    &psf->sf_addr))
					break;
			if (!dpsf) {
				dpsf = kmalloc(sizeof(*dpsf), GFP_KERNEL);
				if (!dpsf)
					continue;
				*dpsf = *psf;
				rcu_assign_pointer(dpsf->sf_next,
						   mc_dereference(pmc->mca_tomb, pmc->idev));
				rcu_assign_pointer(pmc->mca_tomb, dpsf);
			}
			dpsf->sf_crcount = qrv;
			rv++;
		}
	}
	return rv;
}

/*
 * Add multicast source filter list to the interface list
 * called with mc_lock
 */
static int ip6_mc_add_src(struct inet6_dev *idev, const struct in6_addr *pmca,
			  int sfmode, int sfcount, const struct in6_addr *psfsrc,
			  int delta)
{
	struct ifmcaddr6 *pmc;
	int	isexclude;
	int	i, err;

	if (!idev)
		return -ENODEV;

	for_each_mc_mclock(idev, pmc) {
		if (ipv6_addr_equal(pmca, &pmc->mca_addr))
			break;
	}
	if (!pmc)
		return -ESRCH;

	sf_markstate(pmc);
	isexclude = pmc->mca_sfmode == MCAST_EXCLUDE;
	if (!delta)
		pmc->mca_sfcount[sfmode]++;
	err = 0;
	for (i = 0; i < sfcount; i++) {
		err = ip6_mc_add1_src(pmc, sfmode, &psfsrc[i]);
		if (err)
			break;
	}
	if (err) {
		int j;

		if (!delta)
			pmc->mca_sfcount[sfmode]--;
		for (j = 0; j < i; j++)
			ip6_mc_del1_src(pmc, sfmode, &psfsrc[j]);
	} else if (isexclude != (pmc->mca_sfcount[MCAST_EXCLUDE] != 0)) {
		struct ip6_sf_list *psf;

		/* filter mode change */
		if (pmc->mca_sfcount[MCAST_EXCLUDE])
			pmc->mca_sfmode = MCAST_EXCLUDE;
		else if (pmc->mca_sfcount[MCAST_INCLUDE])
			pmc->mca_sfmode = MCAST_INCLUDE;
		/* else no filters; keep old mode for reports */

		pmc->mca_crcount = idev->mc_qrv;
		idev->mc_ifc_count = pmc->mca_crcount;
		for_each_psf_mclock(pmc, psf)
			psf->sf_crcount = 0;
		mld_ifc_event(idev);
	} else if (sf_setstate(pmc)) {
		mld_ifc_event(idev);
	}
	return err;
}

/* called with mc_lock */
static void ip6_mc_clear_src(struct ifmcaddr6 *pmc)
{
	struct ip6_sf_list *psf, *nextpsf;

	for (psf = mc_dereference(pmc->mca_tomb, pmc->idev);
	     psf;
	     psf = nextpsf) {
		nextpsf = mc_dereference(psf->sf_next, pmc->idev);
		kfree_rcu(psf, rcu);
	}
	RCU_INIT_POINTER(pmc->mca_tomb, NULL);
	for (psf = mc_dereference(pmc->mca_sources, pmc->idev);
	     psf;
	     psf = nextpsf) {
		nextpsf = mc_dereference(psf->sf_next, pmc->idev);
		kfree_rcu(psf, rcu);
	}
	RCU_INIT_POINTER(pmc->mca_sources, NULL);
	pmc->mca_sfmode = MCAST_EXCLUDE;
	pmc->mca_sfcount[MCAST_INCLUDE] = 0;
	pmc->mca_sfcount[MCAST_EXCLUDE] = 1;
}

/* called with mc_lock */
static void igmp6_join_group(struct ifmcaddr6 *ma)
{
	unsigned long delay;

	if (ma->mca_flags & MAF_NOREPORT)
		return;

	igmp6_send(&ma->mca_addr, ma->idev->dev, ICMPV6_MGM_REPORT);

	delay = prandom_u32() % unsolicited_report_interval(ma->idev);

	if (cancel_delayed_work(&ma->mca_work)) {
		refcount_dec(&ma->mca_refcnt);
		delay = ma->mca_work.timer.expires - jiffies;
	}

	if (!mod_delayed_work(mld_wq, &ma->mca_work, delay))
		refcount_inc(&ma->mca_refcnt);
	ma->mca_flags |= MAF_TIMER_RUNNING | MAF_LAST_REPORTER;
}

static int ip6_mc_leave_src(struct sock *sk, struct ipv6_mc_socklist *iml,
			    struct inet6_dev *idev)
{
	struct ip6_sf_socklist *psl;
	int err;

	psl = sock_dereference(iml->sflist, sk);

	if (idev)
		mutex_lock(&idev->mc_lock);

	if (!psl) {
		/* any-source empty exclude case */
		err = ip6_mc_del_src(idev, &iml->addr, iml->sfmode, 0, NULL, 0);
	} else {
		err = ip6_mc_del_src(idev, &iml->addr, iml->sfmode,
				     psl->sl_count, psl->sl_addr, 0);
		RCU_INIT_POINTER(iml->sflist, NULL);
		atomic_sub(struct_size(psl, sl_addr, psl->sl_max),
			   &sk->sk_omem_alloc);
		kfree_rcu(psl, rcu);
	}

	if (idev)
		mutex_unlock(&idev->mc_lock);

	return err;
}

/* called with mc_lock */
static void igmp6_leave_group(struct ifmcaddr6 *ma)
{
	if (mld_in_v1_mode(ma->idev)) {
		if (ma->mca_flags & MAF_LAST_REPORTER) {
			igmp6_send(&ma->mca_addr, ma->idev->dev,
				ICMPV6_MGM_REDUCTION);
		}
	} else {
		mld_add_delrec(ma->idev, ma);
		mld_ifc_event(ma->idev);
	}
}

static void mld_gq_work(struct work_struct *work)
{
	struct inet6_dev *idev = container_of(to_delayed_work(work),
					      struct inet6_dev,
					      mc_gq_work);

	mutex_lock(&idev->mc_lock);
	mld_send_report(idev, NULL);
	idev->mc_gq_running = 0;
	mutex_unlock(&idev->mc_lock);

	in6_dev_put(idev);
}

static void mld_ifc_work(struct work_struct *work)
{
	struct inet6_dev *idev = container_of(to_delayed_work(work),
					      struct inet6_dev,
					      mc_ifc_work);

	mutex_lock(&idev->mc_lock);
	mld_send_cr(idev);

	if (idev->mc_ifc_count) {
		idev->mc_ifc_count--;
		if (idev->mc_ifc_count)
			mld_ifc_start_work(idev,
					   unsolicited_report_interval(idev));
	}
	mutex_unlock(&idev->mc_lock);
	in6_dev_put(idev);
}

/* called with mc_lock */
static void mld_ifc_event(struct inet6_dev *idev)
{
	if (mld_in_v1_mode(idev))
		return;

	idev->mc_ifc_count = idev->mc_qrv;
	mld_ifc_start_work(idev, 1);
}

static void mld_mca_work(struct work_struct *work)
{
	struct ifmcaddr6 *ma = container_of(to_delayed_work(work),
					    struct ifmcaddr6, mca_work);

	mutex_lock(&ma->idev->mc_lock);
	if (mld_in_v1_mode(ma->idev))
		igmp6_send(&ma->mca_addr, ma->idev->dev, ICMPV6_MGM_REPORT);
	else
		mld_send_report(ma->idev, ma);
	ma->mca_flags |=  MAF_LAST_REPORTER;
	ma->mca_flags &= ~MAF_TIMER_RUNNING;
	mutex_unlock(&ma->idev->mc_lock);

	ma_put(ma);
}

/* Device changing type */

void ipv6_mc_unmap(struct inet6_dev *idev)
{
	struct ifmcaddr6 *i;

	/* Install multicast list, except for all-nodes (already installed) */

	mutex_lock(&idev->mc_lock);
	for_each_mc_mclock(idev, i)
		igmp6_group_dropped(i);
	mutex_unlock(&idev->mc_lock);
}

void ipv6_mc_remap(struct inet6_dev *idev)
{
	ipv6_mc_up(idev);
}

/* Device going down */
void ipv6_mc_down(struct inet6_dev *idev)
{
	struct ifmcaddr6 *i;

	mutex_lock(&idev->mc_lock);
	/* Withdraw multicast list */
	for_each_mc_mclock(idev, i)
		igmp6_group_dropped(i);
	mutex_unlock(&idev->mc_lock);

	/* Should stop work after group drop. or we will
	 * start work again in mld_ifc_event()
	 */
	synchronize_net();
	mld_query_stop_work(idev);
	mld_report_stop_work(idev);
	mld_ifc_stop_work(idev);
	mld_gq_stop_work(idev);
	mld_dad_stop_work(idev);
}

static void ipv6_mc_reset(struct inet6_dev *idev)
{
	idev->mc_qrv = sysctl_mld_qrv;
	idev->mc_qi = MLD_QI_DEFAULT;
	idev->mc_qri = MLD_QRI_DEFAULT;
	idev->mc_v1_seen = 0;
	idev->mc_maxdelay = unsolicited_report_interval(idev);
}

/* Device going up */

void ipv6_mc_up(struct inet6_dev *idev)
{
	struct ifmcaddr6 *i;

	/* Install multicast list, except for all-nodes (already installed) */

	ipv6_mc_reset(idev);
	mutex_lock(&idev->mc_lock);
	for_each_mc_mclock(idev, i) {
		mld_del_delrec(idev, i);
		igmp6_group_added(i);
	}
	mutex_unlock(&idev->mc_lock);
}

/* IPv6 device initialization. */

void ipv6_mc_init_dev(struct inet6_dev *idev)
{
	idev->mc_gq_running = 0;
	INIT_DELAYED_WORK(&idev->mc_gq_work, mld_gq_work);
	RCU_INIT_POINTER(idev->mc_tomb, NULL);
	idev->mc_ifc_count = 0;
	INIT_DELAYED_WORK(&idev->mc_ifc_work, mld_ifc_work);
	INIT_DELAYED_WORK(&idev->mc_dad_work, mld_dad_work);
	INIT_DELAYED_WORK(&idev->mc_query_work, mld_query_work);
	INIT_DELAYED_WORK(&idev->mc_report_work, mld_report_work);
	skb_queue_head_init(&idev->mc_query_queue);
	skb_queue_head_init(&idev->mc_report_queue);
	spin_lock_init(&idev->mc_query_lock);
	spin_lock_init(&idev->mc_report_lock);
	mutex_init(&idev->mc_lock);
	ipv6_mc_reset(idev);
}

/*
 *	Device is about to be destroyed: clean up.
 */

void ipv6_mc_destroy_dev(struct inet6_dev *idev)
{
	struct ifmcaddr6 *i;

	/* Deactivate works */
	ipv6_mc_down(idev);
	mutex_lock(&idev->mc_lock);
	mld_clear_delrec(idev);
	mutex_unlock(&idev->mc_lock);
	mld_clear_query(idev);
	mld_clear_report(idev);

	/* Delete all-nodes address. */
	/* We cannot call ipv6_dev_mc_dec() directly, our caller in
	 * addrconf.c has NULL'd out dev->ip6_ptr so in6_dev_get() will
	 * fail.
	 */
	__ipv6_dev_mc_dec(idev, &in6addr_linklocal_allnodes);

	if (idev->cnf.forwarding)
		__ipv6_dev_mc_dec(idev, &in6addr_linklocal_allrouters);

	mutex_lock(&idev->mc_lock);
	while ((i = mc_dereference(idev->mc_list, idev))) {
		rcu_assign_pointer(idev->mc_list, mc_dereference(i->next, idev));

<<<<<<< HEAD
		write_unlock_bh(&idev->lock);
=======
>>>>>>> c1084c27
		ip6_mc_clear_src(i);
		ma_put(i);
	}
	mutex_unlock(&idev->mc_lock);
}

static void ipv6_mc_rejoin_groups(struct inet6_dev *idev)
{
	struct ifmcaddr6 *pmc;

	ASSERT_RTNL();

	mutex_lock(&idev->mc_lock);
	if (mld_in_v1_mode(idev)) {
		for_each_mc_mclock(idev, pmc)
			igmp6_join_group(pmc);
	} else {
		mld_send_report(idev, NULL);
	}
	mutex_unlock(&idev->mc_lock);
}

static int ipv6_mc_netdev_event(struct notifier_block *this,
				unsigned long event,
				void *ptr)
{
	struct net_device *dev = netdev_notifier_info_to_dev(ptr);
	struct inet6_dev *idev = __in6_dev_get(dev);

	switch (event) {
	case NETDEV_RESEND_IGMP:
		if (idev)
			ipv6_mc_rejoin_groups(idev);
		break;
	default:
		break;
	}

	return NOTIFY_DONE;
}

static struct notifier_block igmp6_netdev_notifier = {
	.notifier_call = ipv6_mc_netdev_event,
};

#ifdef CONFIG_PROC_FS
struct igmp6_mc_iter_state {
	struct seq_net_private p;
	struct net_device *dev;
	struct inet6_dev *idev;
};

#define igmp6_mc_seq_private(seq)	((struct igmp6_mc_iter_state *)(seq)->private)

static inline struct ifmcaddr6 *igmp6_mc_get_first(struct seq_file *seq)
{
	struct ifmcaddr6 *im = NULL;
	struct igmp6_mc_iter_state *state = igmp6_mc_seq_private(seq);
	struct net *net = seq_file_net(seq);

	state->idev = NULL;
	for_each_netdev_rcu(net, state->dev) {
		struct inet6_dev *idev;
		idev = __in6_dev_get(state->dev);
		if (!idev)
			continue;

		im = rcu_dereference(idev->mc_list);
		if (im) {
			state->idev = idev;
			break;
		}
	}
	return im;
}

static struct ifmcaddr6 *igmp6_mc_get_next(struct seq_file *seq, struct ifmcaddr6 *im)
{
	struct igmp6_mc_iter_state *state = igmp6_mc_seq_private(seq);

	im = rcu_dereference(im->next);
	while (!im) {
		state->dev = next_net_device_rcu(state->dev);
		if (!state->dev) {
			state->idev = NULL;
			break;
		}
		state->idev = __in6_dev_get(state->dev);
		if (!state->idev)
			continue;
		im = rcu_dereference(state->idev->mc_list);
	}
	return im;
}

static struct ifmcaddr6 *igmp6_mc_get_idx(struct seq_file *seq, loff_t pos)
{
	struct ifmcaddr6 *im = igmp6_mc_get_first(seq);
	if (im)
		while (pos && (im = igmp6_mc_get_next(seq, im)) != NULL)
			--pos;
	return pos ? NULL : im;
}

static void *igmp6_mc_seq_start(struct seq_file *seq, loff_t *pos)
	__acquires(RCU)
{
	rcu_read_lock();
	return igmp6_mc_get_idx(seq, *pos);
}

static void *igmp6_mc_seq_next(struct seq_file *seq, void *v, loff_t *pos)
{
	struct ifmcaddr6 *im = igmp6_mc_get_next(seq, v);

	++*pos;
	return im;
}

static void igmp6_mc_seq_stop(struct seq_file *seq, void *v)
	__releases(RCU)
{
	struct igmp6_mc_iter_state *state = igmp6_mc_seq_private(seq);

	if (likely(state->idev))
		state->idev = NULL;
	state->dev = NULL;
	rcu_read_unlock();
}

static int igmp6_mc_seq_show(struct seq_file *seq, void *v)
{
	struct ifmcaddr6 *im = (struct ifmcaddr6 *)v;
	struct igmp6_mc_iter_state *state = igmp6_mc_seq_private(seq);

	seq_printf(seq,
		   "%-4d %-15s %pi6 %5d %08X %ld\n",
		   state->dev->ifindex, state->dev->name,
		   &im->mca_addr,
		   im->mca_users, im->mca_flags,
		   (im->mca_flags & MAF_TIMER_RUNNING) ?
		   jiffies_to_clock_t(im->mca_work.timer.expires - jiffies) : 0);
	return 0;
}

static const struct seq_operations igmp6_mc_seq_ops = {
	.start	=	igmp6_mc_seq_start,
	.next	=	igmp6_mc_seq_next,
	.stop	=	igmp6_mc_seq_stop,
	.show	=	igmp6_mc_seq_show,
};

struct igmp6_mcf_iter_state {
	struct seq_net_private p;
	struct net_device *dev;
	struct inet6_dev *idev;
	struct ifmcaddr6 *im;
};

#define igmp6_mcf_seq_private(seq)	((struct igmp6_mcf_iter_state *)(seq)->private)

static inline struct ip6_sf_list *igmp6_mcf_get_first(struct seq_file *seq)
{
	struct ip6_sf_list *psf = NULL;
	struct ifmcaddr6 *im = NULL;
	struct igmp6_mcf_iter_state *state = igmp6_mcf_seq_private(seq);
	struct net *net = seq_file_net(seq);

	state->idev = NULL;
	state->im = NULL;
	for_each_netdev_rcu(net, state->dev) {
		struct inet6_dev *idev;
		idev = __in6_dev_get(state->dev);
		if (unlikely(idev == NULL))
			continue;

		im = rcu_dereference(idev->mc_list);
		if (likely(im)) {
			psf = rcu_dereference(im->mca_sources);
			if (likely(psf)) {
				state->im = im;
				state->idev = idev;
				break;
			}
		}
	}
	return psf;
}

static struct ip6_sf_list *igmp6_mcf_get_next(struct seq_file *seq, struct ip6_sf_list *psf)
{
	struct igmp6_mcf_iter_state *state = igmp6_mcf_seq_private(seq);

	psf = rcu_dereference(psf->sf_next);
	while (!psf) {
		state->im = rcu_dereference(state->im->next);
		while (!state->im) {
			state->dev = next_net_device_rcu(state->dev);
			if (!state->dev) {
				state->idev = NULL;
				goto out;
			}
			state->idev = __in6_dev_get(state->dev);
			if (!state->idev)
				continue;
			state->im = rcu_dereference(state->idev->mc_list);
		}
		if (!state->im)
			break;
		psf = rcu_dereference(state->im->mca_sources);
	}
out:
	return psf;
}

static struct ip6_sf_list *igmp6_mcf_get_idx(struct seq_file *seq, loff_t pos)
{
	struct ip6_sf_list *psf = igmp6_mcf_get_first(seq);
	if (psf)
		while (pos && (psf = igmp6_mcf_get_next(seq, psf)) != NULL)
			--pos;
	return pos ? NULL : psf;
}

static void *igmp6_mcf_seq_start(struct seq_file *seq, loff_t *pos)
	__acquires(RCU)
{
	rcu_read_lock();
	return *pos ? igmp6_mcf_get_idx(seq, *pos - 1) : SEQ_START_TOKEN;
}

static void *igmp6_mcf_seq_next(struct seq_file *seq, void *v, loff_t *pos)
{
	struct ip6_sf_list *psf;
	if (v == SEQ_START_TOKEN)
		psf = igmp6_mcf_get_first(seq);
	else
		psf = igmp6_mcf_get_next(seq, v);
	++*pos;
	return psf;
}

static void igmp6_mcf_seq_stop(struct seq_file *seq, void *v)
	__releases(RCU)
{
	struct igmp6_mcf_iter_state *state = igmp6_mcf_seq_private(seq);

	if (likely(state->im))
		state->im = NULL;
	if (likely(state->idev))
		state->idev = NULL;

	state->dev = NULL;
	rcu_read_unlock();
}

static int igmp6_mcf_seq_show(struct seq_file *seq, void *v)
{
	struct ip6_sf_list *psf = (struct ip6_sf_list *)v;
	struct igmp6_mcf_iter_state *state = igmp6_mcf_seq_private(seq);

	if (v == SEQ_START_TOKEN) {
		seq_puts(seq, "Idx Device                Multicast Address                   Source Address    INC    EXC\n");
	} else {
		seq_printf(seq,
			   "%3d %6.6s %pi6 %pi6 %6lu %6lu\n",
			   state->dev->ifindex, state->dev->name,
			   &state->im->mca_addr,
			   &psf->sf_addr,
			   psf->sf_count[MCAST_INCLUDE],
			   psf->sf_count[MCAST_EXCLUDE]);
	}
	return 0;
}

static const struct seq_operations igmp6_mcf_seq_ops = {
	.start	=	igmp6_mcf_seq_start,
	.next	=	igmp6_mcf_seq_next,
	.stop	=	igmp6_mcf_seq_stop,
	.show	=	igmp6_mcf_seq_show,
};

static int __net_init igmp6_proc_init(struct net *net)
{
	int err;

	err = -ENOMEM;
	if (!proc_create_net("igmp6", 0444, net->proc_net, &igmp6_mc_seq_ops,
			sizeof(struct igmp6_mc_iter_state)))
		goto out;
	if (!proc_create_net("mcfilter6", 0444, net->proc_net,
			&igmp6_mcf_seq_ops,
			sizeof(struct igmp6_mcf_iter_state)))
		goto out_proc_net_igmp6;

	err = 0;
out:
	return err;

out_proc_net_igmp6:
	remove_proc_entry("igmp6", net->proc_net);
	goto out;
}

static void __net_exit igmp6_proc_exit(struct net *net)
{
	remove_proc_entry("mcfilter6", net->proc_net);
	remove_proc_entry("igmp6", net->proc_net);
}
#else
static inline int igmp6_proc_init(struct net *net)
{
	return 0;
}
static inline void igmp6_proc_exit(struct net *net)
{
}
#endif

static int __net_init igmp6_net_init(struct net *net)
{
	int err;

	err = inet_ctl_sock_create(&net->ipv6.igmp_sk, PF_INET6,
				   SOCK_RAW, IPPROTO_ICMPV6, net);
	if (err < 0) {
		pr_err("Failed to initialize the IGMP6 control socket (err %d)\n",
		       err);
		goto out;
	}

	inet6_sk(net->ipv6.igmp_sk)->hop_limit = 1;
	net->ipv6.igmp_sk->sk_allocation = GFP_KERNEL;

	err = inet_ctl_sock_create(&net->ipv6.mc_autojoin_sk, PF_INET6,
				   SOCK_RAW, IPPROTO_ICMPV6, net);
	if (err < 0) {
		pr_err("Failed to initialize the IGMP6 autojoin socket (err %d)\n",
		       err);
		goto out_sock_create;
	}

	err = igmp6_proc_init(net);
	if (err)
		goto out_sock_create_autojoin;

	return 0;

out_sock_create_autojoin:
	inet_ctl_sock_destroy(net->ipv6.mc_autojoin_sk);
out_sock_create:
	inet_ctl_sock_destroy(net->ipv6.igmp_sk);
out:
	return err;
}

static void __net_exit igmp6_net_exit(struct net *net)
{
	inet_ctl_sock_destroy(net->ipv6.igmp_sk);
	inet_ctl_sock_destroy(net->ipv6.mc_autojoin_sk);
	igmp6_proc_exit(net);
}

static struct pernet_operations igmp6_net_ops = {
	.init = igmp6_net_init,
	.exit = igmp6_net_exit,
};

int __init igmp6_init(void)
{
	int err;

	err = register_pernet_subsys(&igmp6_net_ops);
	if (err)
		return err;

	mld_wq = create_workqueue("mld");
	if (!mld_wq) {
		unregister_pernet_subsys(&igmp6_net_ops);
		return -ENOMEM;
	}

	return err;
}

int __init igmp6_late_init(void)
{
	return register_netdevice_notifier(&igmp6_netdev_notifier);
}

void igmp6_cleanup(void)
{
	unregister_pernet_subsys(&igmp6_net_ops);
	destroy_workqueue(mld_wq);
}

void igmp6_late_cleanup(void)
{
	unregister_netdevice_notifier(&igmp6_netdev_notifier);
}<|MERGE_RESOLUTION|>--- conflicted
+++ resolved
@@ -2812,10 +2812,6 @@
 	while ((i = mc_dereference(idev->mc_list, idev))) {
 		rcu_assign_pointer(idev->mc_list, mc_dereference(i->next, idev));
 
-<<<<<<< HEAD
-		write_unlock_bh(&idev->lock);
-=======
->>>>>>> c1084c27
 		ip6_mc_clear_src(i);
 		ma_put(i);
 	}
