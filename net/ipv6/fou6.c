--- conflicted
+++ resolved
@@ -90,18 +90,11 @@
 {
 	int transport_offset = skb_transport_offset(skb);
 	struct guehdr *guehdr;
-<<<<<<< HEAD
-	size_t optlen;
-	int ret;
-
-	if (skb->len < sizeof(struct udphdr) + sizeof(struct guehdr))
-=======
 	size_t len, optlen;
 	int ret;
 
 	len = sizeof(struct udphdr) + sizeof(struct guehdr);
 	if (!pskb_may_pull(skb, len))
->>>>>>> f17b5f06
 		return -EINVAL;
 
 	guehdr = (struct guehdr *)&udp_hdr(skb)[1];
@@ -136,11 +129,6 @@
 
 	optlen = guehdr->hlen << 2;
 
-<<<<<<< HEAD
-	if (validate_gue_flags(guehdr, optlen))
-		return -EINVAL;
-
-=======
 	if (!pskb_may_pull(skb, len + optlen))
 		return -EINVAL;
 
@@ -156,7 +144,6 @@
 	    guehdr->proto_ctype == IPPROTO_UDPLITE)
 		return -EOPNOTSUPP;
 
->>>>>>> f17b5f06
 	skb_set_transport_header(skb, -(int)sizeof(struct icmp6hdr));
 	ret = gue6_err_proto_handler(guehdr->proto_ctype, skb,
 				     opt, type, code, offset, info);
