// SPDX-License-Identifier: GPL-2.0-only
/*
 *  Shared Memory Communications over RDMA (SMC-R) and RoCE
 *
 *  AF_SMC protocol family socket handler keeping the AF_INET sock address type
 *  applies to SOCK_STREAM sockets only
 *  offers an alternative communication option for TCP-protocol sockets
 *  applicable with RoCE-cards only
 *
 *  Initial restrictions:
 *    - support for alternate links postponed
 *
 *  Copyright IBM Corp. 2016, 2018
 *
 *  Author(s):  Ursula Braun <ubraun@linux.vnet.ibm.com>
 *              based on prototype from Frank Blaschka
 */

#define KMSG_COMPONENT "smc"
#define pr_fmt(fmt) KMSG_COMPONENT ": " fmt

#include <linux/module.h>
#include <linux/socket.h>
#include <linux/workqueue.h>
#include <linux/in.h>
#include <linux/sched/signal.h>
#include <linux/if_vlan.h>
#include <linux/rcupdate_wait.h>
#include <linux/ctype.h>

#include <net/sock.h>
#include <net/tcp.h>
#include <net/smc.h>
#include <asm/ioctls.h>

#include <net/net_namespace.h>
#include <net/netns/generic.h>
#include "smc_netns.h"

#include "smc.h"
#include "smc_clc.h"
#include "smc_llc.h"
#include "smc_cdc.h"
#include "smc_core.h"
#include "smc_ib.h"
#include "smc_ism.h"
#include "smc_pnet.h"
#include "smc_netlink.h"
#include "smc_tx.h"
#include "smc_rx.h"
#include "smc_close.h"
#include "smc_stats.h"

static DEFINE_MUTEX(smc_server_lgr_pending);	/* serialize link group
						 * creation on server
						 */
static DEFINE_MUTEX(smc_client_lgr_pending);	/* serialize link group
						 * creation on client
						 */

struct workqueue_struct	*smc_hs_wq;	/* wq for handshake work */
struct workqueue_struct	*smc_close_wq;	/* wq for close work */

static void smc_tcp_listen_work(struct work_struct *);
static void smc_connect_work(struct work_struct *);

static void smc_set_keepalive(struct sock *sk, int val)
{
	struct smc_sock *smc = smc_sk(sk);

	smc->clcsock->sk->sk_prot->keepalive(smc->clcsock->sk, val);
}

static struct smc_hashinfo smc_v4_hashinfo = {
	.lock = __RW_LOCK_UNLOCKED(smc_v4_hashinfo.lock),
};

static struct smc_hashinfo smc_v6_hashinfo = {
	.lock = __RW_LOCK_UNLOCKED(smc_v6_hashinfo.lock),
};

int smc_hash_sk(struct sock *sk)
{
	struct smc_hashinfo *h = sk->sk_prot->h.smc_hash;
	struct hlist_head *head;

	head = &h->ht;

	write_lock_bh(&h->lock);
	sk_add_node(sk, head);
	sock_prot_inuse_add(sock_net(sk), sk->sk_prot, 1);
	write_unlock_bh(&h->lock);

	return 0;
}
EXPORT_SYMBOL_GPL(smc_hash_sk);

void smc_unhash_sk(struct sock *sk)
{
	struct smc_hashinfo *h = sk->sk_prot->h.smc_hash;

	write_lock_bh(&h->lock);
	if (sk_del_node_init(sk))
		sock_prot_inuse_add(sock_net(sk), sk->sk_prot, -1);
	write_unlock_bh(&h->lock);
}
EXPORT_SYMBOL_GPL(smc_unhash_sk);

struct proto smc_proto = {
	.name		= "SMC",
	.owner		= THIS_MODULE,
	.keepalive	= smc_set_keepalive,
	.hash		= smc_hash_sk,
	.unhash		= smc_unhash_sk,
	.obj_size	= sizeof(struct smc_sock),
	.h.smc_hash	= &smc_v4_hashinfo,
	.slab_flags	= SLAB_TYPESAFE_BY_RCU,
};
EXPORT_SYMBOL_GPL(smc_proto);

struct proto smc_proto6 = {
	.name		= "SMC6",
	.owner		= THIS_MODULE,
	.keepalive	= smc_set_keepalive,
	.hash		= smc_hash_sk,
	.unhash		= smc_unhash_sk,
	.obj_size	= sizeof(struct smc_sock),
	.h.smc_hash	= &smc_v6_hashinfo,
	.slab_flags	= SLAB_TYPESAFE_BY_RCU,
};
EXPORT_SYMBOL_GPL(smc_proto6);

static void smc_restore_fallback_changes(struct smc_sock *smc)
{
	if (smc->clcsock->file) { /* non-accepted sockets have no file yet */
		smc->clcsock->file->private_data = smc->sk.sk_socket;
		smc->clcsock->file = NULL;
	}
}

static int __smc_release(struct smc_sock *smc)
{
	struct sock *sk = &smc->sk;
	int rc = 0;

	if (!smc->use_fallback) {
		rc = smc_close_active(smc);
		sock_set_flag(sk, SOCK_DEAD);
		sk->sk_shutdown |= SHUTDOWN_MASK;
	} else {
		if (sk->sk_state != SMC_CLOSED) {
			if (sk->sk_state != SMC_LISTEN &&
			    sk->sk_state != SMC_INIT)
				sock_put(sk); /* passive closing */
			if (sk->sk_state == SMC_LISTEN) {
				/* wake up clcsock accept */
				rc = kernel_sock_shutdown(smc->clcsock,
							  SHUT_RDWR);
			}
			sk->sk_state = SMC_CLOSED;
			sk->sk_state_change(sk);
		}
		smc_restore_fallback_changes(smc);
	}

	sk->sk_prot->unhash(sk);

	if (sk->sk_state == SMC_CLOSED) {
		if (smc->clcsock) {
			release_sock(sk);
			smc_clcsock_release(smc);
			lock_sock(sk);
		}
		if (!smc->use_fallback)
			smc_conn_free(&smc->conn);
	}

	return rc;
}

static int smc_release(struct socket *sock)
{
	struct sock *sk = sock->sk;
	struct smc_sock *smc;
	int rc = 0;

	if (!sk)
		goto out;

	sock_hold(sk); /* sock_put below */
	smc = smc_sk(sk);

	/* cleanup for a dangling non-blocking connect */
	if (smc->connect_nonblock && sk->sk_state == SMC_INIT)
		tcp_abort(smc->clcsock->sk, ECONNABORTED);
	flush_work(&smc->connect_work);

	if (sk->sk_state == SMC_LISTEN)
		/* smc_close_non_accepted() is called and acquires
		 * sock lock for child sockets again
		 */
		lock_sock_nested(sk, SINGLE_DEPTH_NESTING);
	else
		lock_sock(sk);

	rc = __smc_release(smc);

	/* detach socket */
	sock_orphan(sk);
	sock->sk = NULL;
	release_sock(sk);

	sock_put(sk); /* sock_hold above */
	sock_put(sk); /* final sock_put */
out:
	return rc;
}

static void smc_destruct(struct sock *sk)
{
	if (sk->sk_state != SMC_CLOSED)
		return;
	if (!sock_flag(sk, SOCK_DEAD))
		return;

	sk_refcnt_debug_dec(sk);
}

static struct sock *smc_sock_alloc(struct net *net, struct socket *sock,
				   int protocol)
{
	struct smc_sock *smc;
	struct proto *prot;
	struct sock *sk;

	prot = (protocol == SMCPROTO_SMC6) ? &smc_proto6 : &smc_proto;
	sk = sk_alloc(net, PF_SMC, GFP_KERNEL, prot, 0);
	if (!sk)
		return NULL;

	sock_init_data(sock, sk); /* sets sk_refcnt to 1 */
	sk->sk_state = SMC_INIT;
	sk->sk_destruct = smc_destruct;
	sk->sk_protocol = protocol;
	smc = smc_sk(sk);
	INIT_WORK(&smc->tcp_listen_work, smc_tcp_listen_work);
	INIT_WORK(&smc->connect_work, smc_connect_work);
	INIT_DELAYED_WORK(&smc->conn.tx_work, smc_tx_work);
	INIT_LIST_HEAD(&smc->accept_q);
	spin_lock_init(&smc->accept_q_lock);
	spin_lock_init(&smc->conn.send_lock);
	sk->sk_prot->hash(sk);
	sk_refcnt_debug_inc(sk);
	mutex_init(&smc->clcsock_release_lock);

	return sk;
}

static int smc_bind(struct socket *sock, struct sockaddr *uaddr,
		    int addr_len)
{
	struct sockaddr_in *addr = (struct sockaddr_in *)uaddr;
	struct sock *sk = sock->sk;
	struct smc_sock *smc;
	int rc;

	smc = smc_sk(sk);

	/* replicate tests from inet_bind(), to be safe wrt. future changes */
	rc = -EINVAL;
	if (addr_len < sizeof(struct sockaddr_in))
		goto out;

	rc = -EAFNOSUPPORT;
	if (addr->sin_family != AF_INET &&
	    addr->sin_family != AF_INET6 &&
	    addr->sin_family != AF_UNSPEC)
		goto out;
	/* accept AF_UNSPEC (mapped to AF_INET) only if s_addr is INADDR_ANY */
	if (addr->sin_family == AF_UNSPEC &&
	    addr->sin_addr.s_addr != htonl(INADDR_ANY))
		goto out;

	lock_sock(sk);

	/* Check if socket is already active */
	rc = -EINVAL;
	if (sk->sk_state != SMC_INIT || smc->connect_nonblock)
		goto out_rel;

	smc->clcsock->sk->sk_reuse = sk->sk_reuse;
	rc = kernel_bind(smc->clcsock, uaddr, addr_len);

out_rel:
	release_sock(sk);
out:
	return rc;
}

static void smc_copy_sock_settings(struct sock *nsk, struct sock *osk,
				   unsigned long mask)
{
	/* options we don't get control via setsockopt for */
	nsk->sk_type = osk->sk_type;
	nsk->sk_sndbuf = osk->sk_sndbuf;
	nsk->sk_rcvbuf = osk->sk_rcvbuf;
	nsk->sk_sndtimeo = osk->sk_sndtimeo;
	nsk->sk_rcvtimeo = osk->sk_rcvtimeo;
	nsk->sk_mark = osk->sk_mark;
	nsk->sk_priority = osk->sk_priority;
	nsk->sk_rcvlowat = osk->sk_rcvlowat;
	nsk->sk_bound_dev_if = osk->sk_bound_dev_if;
	nsk->sk_err = osk->sk_err;

	nsk->sk_flags &= ~mask;
	nsk->sk_flags |= osk->sk_flags & mask;
}

#define SK_FLAGS_SMC_TO_CLC ((1UL << SOCK_URGINLINE) | \
			     (1UL << SOCK_KEEPOPEN) | \
			     (1UL << SOCK_LINGER) | \
			     (1UL << SOCK_BROADCAST) | \
			     (1UL << SOCK_TIMESTAMP) | \
			     (1UL << SOCK_DBG) | \
			     (1UL << SOCK_RCVTSTAMP) | \
			     (1UL << SOCK_RCVTSTAMPNS) | \
			     (1UL << SOCK_LOCALROUTE) | \
			     (1UL << SOCK_TIMESTAMPING_RX_SOFTWARE) | \
			     (1UL << SOCK_RXQ_OVFL) | \
			     (1UL << SOCK_WIFI_STATUS) | \
			     (1UL << SOCK_NOFCS) | \
			     (1UL << SOCK_FILTER_LOCKED) | \
			     (1UL << SOCK_TSTAMP_NEW))
/* copy only relevant settings and flags of SOL_SOCKET level from smc to
 * clc socket (since smc is not called for these options from net/core)
 */
static void smc_copy_sock_settings_to_clc(struct smc_sock *smc)
{
	smc_copy_sock_settings(smc->clcsock->sk, &smc->sk, SK_FLAGS_SMC_TO_CLC);
}

#define SK_FLAGS_CLC_TO_SMC ((1UL << SOCK_URGINLINE) | \
			     (1UL << SOCK_KEEPOPEN) | \
			     (1UL << SOCK_LINGER) | \
			     (1UL << SOCK_DBG))
/* copy only settings and flags relevant for smc from clc to smc socket */
static void smc_copy_sock_settings_to_smc(struct smc_sock *smc)
{
	smc_copy_sock_settings(&smc->sk, smc->clcsock->sk, SK_FLAGS_CLC_TO_SMC);
}

/* register the new rmb on all links */
static int smcr_lgr_reg_rmbs(struct smc_link *link,
			     struct smc_buf_desc *rmb_desc)
{
	struct smc_link_group *lgr = link->lgr;
	int i, rc = 0;

	rc = smc_llc_flow_initiate(lgr, SMC_LLC_FLOW_RKEY);
	if (rc)
		return rc;
	/* protect against parallel smc_llc_cli_rkey_exchange() and
	 * parallel smcr_link_reg_rmb()
	 */
	mutex_lock(&lgr->llc_conf_mutex);
	for (i = 0; i < SMC_LINKS_PER_LGR_MAX; i++) {
		if (!smc_link_active(&lgr->lnk[i]))
			continue;
		rc = smcr_link_reg_rmb(&lgr->lnk[i], rmb_desc);
		if (rc)
			goto out;
	}

	/* exchange confirm_rkey msg with peer */
	rc = smc_llc_do_confirm_rkey(link, rmb_desc);
	if (rc) {
		rc = -EFAULT;
		goto out;
	}
	rmb_desc->is_conf_rkey = true;
out:
	mutex_unlock(&lgr->llc_conf_mutex);
	smc_llc_flow_stop(lgr, &lgr->llc_flow_lcl);
	return rc;
}

static int smcr_clnt_conf_first_link(struct smc_sock *smc)
{
	struct smc_link *link = smc->conn.lnk;
	struct smc_llc_qentry *qentry;
	int rc;

	/* receive CONFIRM LINK request from server over RoCE fabric */
	qentry = smc_llc_wait(link->lgr, NULL, SMC_LLC_WAIT_TIME,
			      SMC_LLC_CONFIRM_LINK);
	if (!qentry) {
		struct smc_clc_msg_decline dclc;

		rc = smc_clc_wait_msg(smc, &dclc, sizeof(dclc),
				      SMC_CLC_DECLINE, CLC_WAIT_TIME_SHORT);
		return rc == -EAGAIN ? SMC_CLC_DECL_TIMEOUT_CL : rc;
	}
	smc_llc_save_peer_uid(qentry);
	rc = smc_llc_eval_conf_link(qentry, SMC_LLC_REQ);
	smc_llc_flow_qentry_del(&link->lgr->llc_flow_lcl);
	if (rc)
		return SMC_CLC_DECL_RMBE_EC;

	rc = smc_ib_modify_qp_rts(link);
	if (rc)
		return SMC_CLC_DECL_ERR_RDYLNK;

	smc_wr_remember_qp_attr(link);

	if (smcr_link_reg_rmb(link, smc->conn.rmb_desc))
		return SMC_CLC_DECL_ERR_REGRMB;

	/* confirm_rkey is implicit on 1st contact */
	smc->conn.rmb_desc->is_conf_rkey = true;

	/* send CONFIRM LINK response over RoCE fabric */
	rc = smc_llc_send_confirm_link(link, SMC_LLC_RESP);
	if (rc < 0)
		return SMC_CLC_DECL_TIMEOUT_CL;

	smc_llc_link_active(link);
	smcr_lgr_set_type(link->lgr, SMC_LGR_SINGLE);

	/* optional 2nd link, receive ADD LINK request from server */
	qentry = smc_llc_wait(link->lgr, NULL, SMC_LLC_WAIT_TIME,
			      SMC_LLC_ADD_LINK);
	if (!qentry) {
		struct smc_clc_msg_decline dclc;

		rc = smc_clc_wait_msg(smc, &dclc, sizeof(dclc),
				      SMC_CLC_DECLINE, CLC_WAIT_TIME_SHORT);
		if (rc == -EAGAIN)
			rc = 0; /* no DECLINE received, go with one link */
		return rc;
	}
	smc_llc_flow_qentry_clr(&link->lgr->llc_flow_lcl);
	smc_llc_cli_add_link(link, qentry);
	return 0;
}

static void smcr_conn_save_peer_info(struct smc_sock *smc,
				     struct smc_clc_msg_accept_confirm *clc)
{
	int bufsize = smc_uncompress_bufsize(clc->r0.rmbe_size);

	smc->conn.peer_rmbe_idx = clc->r0.rmbe_idx;
	smc->conn.local_tx_ctrl.token = ntohl(clc->r0.rmbe_alert_token);
	smc->conn.peer_rmbe_size = bufsize;
	atomic_set(&smc->conn.peer_rmbe_space, smc->conn.peer_rmbe_size);
	smc->conn.tx_off = bufsize * (smc->conn.peer_rmbe_idx - 1);
}

static bool smc_isascii(char *hostname)
{
	int i;

	for (i = 0; i < SMC_MAX_HOSTNAME_LEN; i++)
		if (!isascii(hostname[i]))
			return false;
	return true;
}

static void smcd_conn_save_peer_info(struct smc_sock *smc,
				     struct smc_clc_msg_accept_confirm *clc)
{
	int bufsize = smc_uncompress_bufsize(clc->d0.dmbe_size);

	smc->conn.peer_rmbe_idx = clc->d0.dmbe_idx;
	smc->conn.peer_token = clc->d0.token;
	/* msg header takes up space in the buffer */
	smc->conn.peer_rmbe_size = bufsize - sizeof(struct smcd_cdc_msg);
	atomic_set(&smc->conn.peer_rmbe_space, smc->conn.peer_rmbe_size);
	smc->conn.tx_off = bufsize * smc->conn.peer_rmbe_idx;
	if (clc->hdr.version > SMC_V1 &&
	    (clc->hdr.typev2 & SMC_FIRST_CONTACT_MASK)) {
		struct smc_clc_msg_accept_confirm_v2 *clc_v2 =
			(struct smc_clc_msg_accept_confirm_v2 *)clc;
		struct smc_clc_first_contact_ext *fce =
			(struct smc_clc_first_contact_ext *)
				(((u8 *)clc_v2) + sizeof(*clc_v2));

		memcpy(smc->conn.lgr->negotiated_eid, clc_v2->eid,
		       SMC_MAX_EID_LEN);
		smc->conn.lgr->peer_os = fce->os_type;
		smc->conn.lgr->peer_smc_release = fce->release;
		if (smc_isascii(fce->hostname))
			memcpy(smc->conn.lgr->peer_hostname, fce->hostname,
			       SMC_MAX_HOSTNAME_LEN);
	}
}

static void smc_conn_save_peer_info(struct smc_sock *smc,
				    struct smc_clc_msg_accept_confirm *clc)
{
	if (smc->conn.lgr->is_smcd)
		smcd_conn_save_peer_info(smc, clc);
	else
		smcr_conn_save_peer_info(smc, clc);
}

static void smc_link_save_peer_info(struct smc_link *link,
				    struct smc_clc_msg_accept_confirm *clc)
{
	link->peer_qpn = ntoh24(clc->r0.qpn);
	memcpy(link->peer_gid, clc->r0.lcl.gid, SMC_GID_SIZE);
	memcpy(link->peer_mac, clc->r0.lcl.mac, sizeof(link->peer_mac));
	link->peer_psn = ntoh24(clc->r0.psn);
	link->peer_mtu = clc->r0.qp_mtu;
}

static void smc_stat_inc_fback_rsn_cnt(struct smc_sock *smc,
				       struct smc_stats_fback *fback_arr)
{
	int cnt;

	for (cnt = 0; cnt < SMC_MAX_FBACK_RSN_CNT; cnt++) {
		if (fback_arr[cnt].fback_code == smc->fallback_rsn) {
			fback_arr[cnt].count++;
			break;
		}
		if (!fback_arr[cnt].fback_code) {
			fback_arr[cnt].fback_code = smc->fallback_rsn;
			fback_arr[cnt].count++;
			break;
		}
	}
}

static void smc_stat_fallback(struct smc_sock *smc)
{
	struct net *net = sock_net(&smc->sk);

	mutex_lock(&net->smc.mutex_fback_rsn);
	if (smc->listen_smc) {
		smc_stat_inc_fback_rsn_cnt(smc, net->smc.fback_rsn->srv);
		net->smc.fback_rsn->srv_fback_cnt++;
	} else {
		smc_stat_inc_fback_rsn_cnt(smc, net->smc.fback_rsn->clnt);
		net->smc.fback_rsn->clnt_fback_cnt++;
	}
	mutex_unlock(&net->smc.mutex_fback_rsn);
}

static void smc_switch_to_fallback(struct smc_sock *smc, int reason_code)
{
	smc->use_fallback = true;
	smc->fallback_rsn = reason_code;
	smc_stat_fallback(smc);
	if (smc->sk.sk_socket && smc->sk.sk_socket->file) {
		smc->clcsock->file = smc->sk.sk_socket->file;
		smc->clcsock->file->private_data = smc->clcsock;
		smc->clcsock->wq.fasync_list =
			smc->sk.sk_socket->wq.fasync_list;
	}
}

/* fall back during connect */
static int smc_connect_fallback(struct smc_sock *smc, int reason_code)
{
	smc_switch_to_fallback(smc, reason_code);
	smc_copy_sock_settings_to_clc(smc);
	smc->connect_nonblock = 0;
	if (smc->sk.sk_state == SMC_INIT)
		smc->sk.sk_state = SMC_ACTIVE;
	return 0;
}

/* decline and fall back during connect */
static int smc_connect_decline_fallback(struct smc_sock *smc, int reason_code,
					u8 version)
{
	struct net *net = sock_net(&smc->sk);
	int rc;

	if (reason_code < 0) { /* error, fallback is not possible */
		this_cpu_inc(net->smc.smc_stats->clnt_hshake_err_cnt);
		if (smc->sk.sk_state == SMC_INIT)
			sock_put(&smc->sk); /* passive closing */
		return reason_code;
	}
	if (reason_code != SMC_CLC_DECL_PEERDECL) {
		rc = smc_clc_send_decline(smc, reason_code, version);
		if (rc < 0) {
			this_cpu_inc(net->smc.smc_stats->clnt_hshake_err_cnt);
			if (smc->sk.sk_state == SMC_INIT)
				sock_put(&smc->sk); /* passive closing */
			return rc;
		}
	}
	return smc_connect_fallback(smc, reason_code);
}

static void smc_conn_abort(struct smc_sock *smc, int local_first)
{
	if (local_first)
		smc_lgr_cleanup_early(&smc->conn);
	else
		smc_conn_free(&smc->conn);
}

/* check if there is a rdma device available for this connection. */
/* called for connect and listen */
static int smc_find_rdma_device(struct smc_sock *smc, struct smc_init_info *ini)
{
	/* PNET table look up: search active ib_device and port
	 * within same PNETID that also contains the ethernet device
	 * used for the internal TCP socket
	 */
	smc_pnet_find_roce_resource(smc->clcsock->sk, ini);
	if (!ini->ib_dev)
		return SMC_CLC_DECL_NOSMCRDEV;
	return 0;
}

/* check if there is an ISM device available for this connection. */
/* called for connect and listen */
static int smc_find_ism_device(struct smc_sock *smc, struct smc_init_info *ini)
{
	/* Find ISM device with same PNETID as connecting interface  */
	smc_pnet_find_ism_resource(smc->clcsock->sk, ini);
	if (!ini->ism_dev[0])
		return SMC_CLC_DECL_NOSMCDDEV;
	else
		ini->ism_chid[0] = smc_ism_get_chid(ini->ism_dev[0]);
	return 0;
}

/* is chid unique for the ism devices that are already determined? */
static bool smc_find_ism_v2_is_unique_chid(u16 chid, struct smc_init_info *ini,
					   int cnt)
{
	int i = (!ini->ism_dev[0]) ? 1 : 0;

	for (; i < cnt; i++)
		if (ini->ism_chid[i] == chid)
			return false;
	return true;
}

/* determine possible V2 ISM devices (either without PNETID or with PNETID plus
 * PNETID matching net_device)
 */
static int smc_find_ism_v2_device_clnt(struct smc_sock *smc,
				       struct smc_init_info *ini)
{
	int rc = SMC_CLC_DECL_NOSMCDDEV;
	struct smcd_dev *smcd;
	int i = 1;
	u16 chid;

	if (smcd_indicated(ini->smc_type_v1))
		rc = 0;		/* already initialized for V1 */
	mutex_lock(&smcd_dev_list.mutex);
	list_for_each_entry(smcd, &smcd_dev_list.list, list) {
		if (smcd->going_away || smcd == ini->ism_dev[0])
			continue;
		chid = smc_ism_get_chid(smcd);
		if (!smc_find_ism_v2_is_unique_chid(chid, ini, i))
			continue;
		if (!smc_pnet_is_pnetid_set(smcd->pnetid) ||
		    smc_pnet_is_ndev_pnetid(sock_net(&smc->sk), smcd->pnetid)) {
			ini->ism_dev[i] = smcd;
			ini->ism_chid[i] = chid;
			ini->is_smcd = true;
			rc = 0;
			i++;
			if (i > SMC_MAX_ISM_DEVS)
				break;
		}
	}
	mutex_unlock(&smcd_dev_list.mutex);
	ini->ism_offered_cnt = i - 1;
	if (!ini->ism_dev[0] && !ini->ism_dev[1])
		ini->smcd_version = 0;

	return rc;
}

/* Check for VLAN ID and register it on ISM device just for CLC handshake */
static int smc_connect_ism_vlan_setup(struct smc_sock *smc,
				      struct smc_init_info *ini)
{
	if (ini->vlan_id && smc_ism_get_vlan(ini->ism_dev[0], ini->vlan_id))
		return SMC_CLC_DECL_ISMVLANERR;
	return 0;
}

static int smc_find_proposal_devices(struct smc_sock *smc,
				     struct smc_init_info *ini)
{
	int rc = 0;

	/* check if there is an ism device available */
	if (ini->smcd_version & SMC_V1) {
		if (smc_find_ism_device(smc, ini) ||
		    smc_connect_ism_vlan_setup(smc, ini)) {
			if (ini->smc_type_v1 == SMC_TYPE_B)
				ini->smc_type_v1 = SMC_TYPE_R;
			else
				ini->smc_type_v1 = SMC_TYPE_N;
		} /* else ISM V1 is supported for this connection */
		if (smc_find_rdma_device(smc, ini)) {
			if (ini->smc_type_v1 == SMC_TYPE_B)
				ini->smc_type_v1 = SMC_TYPE_D;
			else
				ini->smc_type_v1 = SMC_TYPE_N;
		} /* else RDMA is supported for this connection */
	}
	if (smc_ism_is_v2_capable() && smc_find_ism_v2_device_clnt(smc, ini))
		ini->smc_type_v2 = SMC_TYPE_N;

	/* if neither ISM nor RDMA are supported, fallback */
	if (!smcr_indicated(ini->smc_type_v1) &&
	    ini->smc_type_v1 == SMC_TYPE_N && ini->smc_type_v2 == SMC_TYPE_N)
		rc = SMC_CLC_DECL_NOSMCDEV;

	return rc;
}

/* cleanup temporary VLAN ID registration used for CLC handshake. If ISM is
 * used, the VLAN ID will be registered again during the connection setup.
 */
static int smc_connect_ism_vlan_cleanup(struct smc_sock *smc,
					struct smc_init_info *ini)
{
	if (!smcd_indicated(ini->smc_type_v1))
		return 0;
	if (ini->vlan_id && smc_ism_put_vlan(ini->ism_dev[0], ini->vlan_id))
		return SMC_CLC_DECL_CNFERR;
	return 0;
}

#define SMC_CLC_MAX_ACCEPT_LEN \
	(sizeof(struct smc_clc_msg_accept_confirm_v2) + \
	 sizeof(struct smc_clc_first_contact_ext) + \
	 sizeof(struct smc_clc_msg_trail))

/* CLC handshake during connect */
static int smc_connect_clc(struct smc_sock *smc,
			   struct smc_clc_msg_accept_confirm_v2 *aclc2,
			   struct smc_init_info *ini)
{
	int rc = 0;

	/* do inband token exchange */
	rc = smc_clc_send_proposal(smc, ini);
	if (rc)
		return rc;
	/* receive SMC Accept CLC message */
	return smc_clc_wait_msg(smc, aclc2, SMC_CLC_MAX_ACCEPT_LEN,
				SMC_CLC_ACCEPT, CLC_WAIT_TIME);
}

/* setup for RDMA connection of client */
static int smc_connect_rdma(struct smc_sock *smc,
			    struct smc_clc_msg_accept_confirm *aclc,
			    struct smc_init_info *ini)
{
	int i, reason_code = 0;
	struct smc_link *link;

	ini->is_smcd = false;
	ini->ib_lcl = &aclc->r0.lcl;
	ini->ib_clcqpn = ntoh24(aclc->r0.qpn);
	ini->first_contact_peer = aclc->hdr.typev2 & SMC_FIRST_CONTACT_MASK;

	mutex_lock(&smc_client_lgr_pending);
	reason_code = smc_conn_create(smc, ini);
	if (reason_code) {
		mutex_unlock(&smc_client_lgr_pending);
		return reason_code;
	}

	smc_conn_save_peer_info(smc, aclc);

	if (ini->first_contact_local) {
		link = smc->conn.lnk;
	} else {
		/* set link that was assigned by server */
		link = NULL;
		for (i = 0; i < SMC_LINKS_PER_LGR_MAX; i++) {
			struct smc_link *l = &smc->conn.lgr->lnk[i];

			if (l->peer_qpn == ntoh24(aclc->r0.qpn) &&
			    !memcmp(l->peer_gid, &aclc->r0.lcl.gid,
				    SMC_GID_SIZE) &&
			    !memcmp(l->peer_mac, &aclc->r0.lcl.mac,
				    sizeof(l->peer_mac))) {
				link = l;
				break;
			}
		}
		if (!link) {
			reason_code = SMC_CLC_DECL_NOSRVLINK;
			goto connect_abort;
		}
		smc_switch_link_and_count(&smc->conn, link);
	}

	/* create send buffer and rmb */
	if (smc_buf_create(smc, false)) {
		reason_code = SMC_CLC_DECL_MEM;
		goto connect_abort;
	}

	if (ini->first_contact_local)
		smc_link_save_peer_info(link, aclc);

	if (smc_rmb_rtoken_handling(&smc->conn, link, aclc)) {
		reason_code = SMC_CLC_DECL_ERR_RTOK;
		goto connect_abort;
	}

	smc_close_init(smc);
	smc_rx_init(smc);

	if (ini->first_contact_local) {
		if (smc_ib_ready_link(link)) {
			reason_code = SMC_CLC_DECL_ERR_RDYLNK;
			goto connect_abort;
		}
	} else {
		if (smcr_lgr_reg_rmbs(link, smc->conn.rmb_desc)) {
			reason_code = SMC_CLC_DECL_ERR_REGRMB;
			goto connect_abort;
		}
	}
	smc_rmb_sync_sg_for_device(&smc->conn);

	reason_code = smc_clc_send_confirm(smc, ini->first_contact_local,
					   SMC_V1);
	if (reason_code)
		goto connect_abort;

	smc_tx_init(smc);

	if (ini->first_contact_local) {
		/* QP confirmation over RoCE fabric */
		smc_llc_flow_initiate(link->lgr, SMC_LLC_FLOW_ADD_LINK);
		reason_code = smcr_clnt_conf_first_link(smc);
		smc_llc_flow_stop(link->lgr, &link->lgr->llc_flow_lcl);
		if (reason_code)
			goto connect_abort;
	}
	mutex_unlock(&smc_client_lgr_pending);

	smc_copy_sock_settings_to_clc(smc);
	smc->connect_nonblock = 0;
	if (smc->sk.sk_state == SMC_INIT)
		smc->sk.sk_state = SMC_ACTIVE;

	return 0;
connect_abort:
	smc_conn_abort(smc, ini->first_contact_local);
	mutex_unlock(&smc_client_lgr_pending);
	smc->connect_nonblock = 0;

	return reason_code;
}

/* The server has chosen one of the proposed ISM devices for the communication.
 * Determine from the CHID of the received CLC ACCEPT the ISM device chosen.
 */
static int
smc_v2_determine_accepted_chid(struct smc_clc_msg_accept_confirm_v2 *aclc,
			       struct smc_init_info *ini)
{
	int i;

	for (i = 0; i < ini->ism_offered_cnt + 1; i++) {
		if (ini->ism_chid[i] == ntohs(aclc->chid)) {
			ini->ism_selected = i;
			return 0;
		}
	}

	return -EPROTO;
}

/* setup for ISM connection of client */
static int smc_connect_ism(struct smc_sock *smc,
			   struct smc_clc_msg_accept_confirm *aclc,
			   struct smc_init_info *ini)
{
	int rc = 0;

	ini->is_smcd = true;
	ini->first_contact_peer = aclc->hdr.typev2 & SMC_FIRST_CONTACT_MASK;

	if (aclc->hdr.version == SMC_V2) {
		struct smc_clc_msg_accept_confirm_v2 *aclc_v2 =
			(struct smc_clc_msg_accept_confirm_v2 *)aclc;

		rc = smc_v2_determine_accepted_chid(aclc_v2, ini);
		if (rc)
			return rc;
	}
	ini->ism_peer_gid[ini->ism_selected] = aclc->d0.gid;

	/* there is only one lgr role for SMC-D; use server lock */
	mutex_lock(&smc_server_lgr_pending);
	rc = smc_conn_create(smc, ini);
	if (rc) {
		mutex_unlock(&smc_server_lgr_pending);
		return rc;
	}

	/* Create send and receive buffers */
	rc = smc_buf_create(smc, true);
	if (rc) {
		rc = (rc == -ENOSPC) ? SMC_CLC_DECL_MAX_DMB : SMC_CLC_DECL_MEM;
		goto connect_abort;
	}

	smc_conn_save_peer_info(smc, aclc);
	smc_close_init(smc);
	smc_rx_init(smc);
	smc_tx_init(smc);

	rc = smc_clc_send_confirm(smc, ini->first_contact_local,
				  aclc->hdr.version);
	if (rc)
		goto connect_abort;
	mutex_unlock(&smc_server_lgr_pending);

	smc_copy_sock_settings_to_clc(smc);
	smc->connect_nonblock = 0;
	if (smc->sk.sk_state == SMC_INIT)
		smc->sk.sk_state = SMC_ACTIVE;

	return 0;
connect_abort:
	smc_conn_abort(smc, ini->first_contact_local);
	mutex_unlock(&smc_server_lgr_pending);
	smc->connect_nonblock = 0;

	return rc;
}

/* check if received accept type and version matches a proposed one */
static int smc_connect_check_aclc(struct smc_init_info *ini,
				  struct smc_clc_msg_accept_confirm *aclc)
{
	if ((aclc->hdr.typev1 == SMC_TYPE_R &&
	     !smcr_indicated(ini->smc_type_v1)) ||
	    (aclc->hdr.typev1 == SMC_TYPE_D &&
	     ((!smcd_indicated(ini->smc_type_v1) &&
	       !smcd_indicated(ini->smc_type_v2)) ||
	      (aclc->hdr.version == SMC_V1 &&
	       !smcd_indicated(ini->smc_type_v1)) ||
	      (aclc->hdr.version == SMC_V2 &&
	       !smcd_indicated(ini->smc_type_v2)))))
		return SMC_CLC_DECL_MODEUNSUPP;

	return 0;
}

/* perform steps before actually connecting */
static int __smc_connect(struct smc_sock *smc)
{
	u8 version = smc_ism_is_v2_capable() ? SMC_V2 : SMC_V1;
	struct smc_clc_msg_accept_confirm_v2 *aclc2;
	struct smc_clc_msg_accept_confirm *aclc;
	struct smc_init_info *ini = NULL;
	u8 *buf = NULL;
	int rc = 0;

	if (smc->use_fallback)
		return smc_connect_fallback(smc, smc->fallback_rsn);

	/* if peer has not signalled SMC-capability, fall back */
	if (!tcp_sk(smc->clcsock->sk)->syn_smc)
		return smc_connect_fallback(smc, SMC_CLC_DECL_PEERNOSMC);

	/* IPSec connections opt out of SMC optimizations */
	if (using_ipsec(smc))
		return smc_connect_decline_fallback(smc, SMC_CLC_DECL_IPSEC,
						    version);

	ini = kzalloc(sizeof(*ini), GFP_KERNEL);
	if (!ini)
		return smc_connect_decline_fallback(smc, SMC_CLC_DECL_MEM,
						    version);

	ini->smcd_version = SMC_V1;
	ini->smcd_version |= smc_ism_is_v2_capable() ? SMC_V2 : 0;
	ini->smc_type_v1 = SMC_TYPE_B;
	ini->smc_type_v2 = smc_ism_is_v2_capable() ? SMC_TYPE_D : SMC_TYPE_N;

	/* get vlan id from IP device */
	if (smc_vlan_by_tcpsk(smc->clcsock, ini)) {
		ini->smcd_version &= ~SMC_V1;
		ini->smc_type_v1 = SMC_TYPE_N;
		if (!ini->smcd_version) {
			rc = SMC_CLC_DECL_GETVLANERR;
			goto fallback;
		}
	}

	rc = smc_find_proposal_devices(smc, ini);
	if (rc)
		goto fallback;

	buf = kzalloc(SMC_CLC_MAX_ACCEPT_LEN, GFP_KERNEL);
	if (!buf) {
		rc = SMC_CLC_DECL_MEM;
		goto fallback;
	}
	aclc2 = (struct smc_clc_msg_accept_confirm_v2 *)buf;
	aclc = (struct smc_clc_msg_accept_confirm *)aclc2;

	/* perform CLC handshake */
	rc = smc_connect_clc(smc, aclc2, ini);
	if (rc)
		goto vlan_cleanup;

	/* check if smc modes and versions of CLC proposal and accept match */
	rc = smc_connect_check_aclc(ini, aclc);
	version = aclc->hdr.version == SMC_V1 ? SMC_V1 : SMC_V2;
	ini->smcd_version = version;
	if (rc)
		goto vlan_cleanup;

	/* depending on previous steps, connect using rdma or ism */
	if (aclc->hdr.typev1 == SMC_TYPE_R)
		rc = smc_connect_rdma(smc, aclc, ini);
	else if (aclc->hdr.typev1 == SMC_TYPE_D)
		rc = smc_connect_ism(smc, aclc, ini);
	if (rc)
		goto vlan_cleanup;

	SMC_STAT_CLNT_SUCC_INC(sock_net(smc->clcsock->sk), aclc);
	smc_connect_ism_vlan_cleanup(smc, ini);
	kfree(buf);
	kfree(ini);
	return 0;

vlan_cleanup:
	smc_connect_ism_vlan_cleanup(smc, ini);
	kfree(buf);
fallback:
	kfree(ini);
	return smc_connect_decline_fallback(smc, rc, version);
}

static void smc_connect_work(struct work_struct *work)
{
	struct smc_sock *smc = container_of(work, struct smc_sock,
					    connect_work);
	long timeo = smc->sk.sk_sndtimeo;
	int rc = 0;

	if (!timeo)
		timeo = MAX_SCHEDULE_TIMEOUT;
	lock_sock(smc->clcsock->sk);
	if (smc->clcsock->sk->sk_err) {
		smc->sk.sk_err = smc->clcsock->sk->sk_err;
	} else if ((1 << smc->clcsock->sk->sk_state) &
					(TCPF_SYN_SENT | TCPF_SYN_RECV)) {
		rc = sk_stream_wait_connect(smc->clcsock->sk, &timeo);
		if ((rc == -EPIPE) &&
		    ((1 << smc->clcsock->sk->sk_state) &
					(TCPF_ESTABLISHED | TCPF_CLOSE_WAIT)))
			rc = 0;
	}
	release_sock(smc->clcsock->sk);
	lock_sock(&smc->sk);
	if (rc != 0 || smc->sk.sk_err) {
		smc->sk.sk_state = SMC_CLOSED;
		if (rc == -EPIPE || rc == -EAGAIN)
			smc->sk.sk_err = EPIPE;
		else if (signal_pending(current))
			smc->sk.sk_err = -sock_intr_errno(timeo);
		sock_put(&smc->sk); /* passive closing */
		goto out;
	}

	rc = __smc_connect(smc);
	if (rc < 0)
		smc->sk.sk_err = -rc;

out:
	if (!sock_flag(&smc->sk, SOCK_DEAD)) {
		if (smc->sk.sk_err) {
			smc->sk.sk_state_change(&smc->sk);
		} else { /* allow polling before and after fallback decision */
			smc->clcsock->sk->sk_write_space(smc->clcsock->sk);
			smc->sk.sk_write_space(&smc->sk);
		}
	}
	release_sock(&smc->sk);
}

static int smc_connect(struct socket *sock, struct sockaddr *addr,
		       int alen, int flags)
{
	struct sock *sk = sock->sk;
	struct smc_sock *smc;
	int rc = -EINVAL;

	smc = smc_sk(sk);

	/* separate smc parameter checking to be safe */
	if (alen < sizeof(addr->sa_family))
		goto out_err;
	if (addr->sa_family != AF_INET && addr->sa_family != AF_INET6)
		goto out_err;

	lock_sock(sk);
	switch (sk->sk_state) {
	default:
		goto out;
	case SMC_ACTIVE:
		rc = -EISCONN;
		goto out;
	case SMC_INIT:
		break;
	}

	smc_copy_sock_settings_to_clc(smc);
	tcp_sk(smc->clcsock->sk)->syn_smc = 1;
	if (smc->connect_nonblock) {
		rc = -EALREADY;
		goto out;
	}
	rc = kernel_connect(smc->clcsock, addr, alen, flags);
	if (rc && rc != -EINPROGRESS)
		goto out;

	sock_hold(&smc->sk); /* sock put in passive closing */
	if (smc->use_fallback)
		goto out;
	if (flags & O_NONBLOCK) {
		if (queue_work(smc_hs_wq, &smc->connect_work))
			smc->connect_nonblock = 1;
		rc = -EINPROGRESS;
	} else {
		rc = __smc_connect(smc);
		if (rc < 0)
			goto out;
		else
			rc = 0; /* success cases including fallback */
	}

out:
	release_sock(sk);
out_err:
	return rc;
}

static int smc_clcsock_accept(struct smc_sock *lsmc, struct smc_sock **new_smc)
{
	struct socket *new_clcsock = NULL;
	struct sock *lsk = &lsmc->sk;
	struct sock *new_sk;
	int rc = -EINVAL;

	release_sock(lsk);
	new_sk = smc_sock_alloc(sock_net(lsk), NULL, lsk->sk_protocol);
	if (!new_sk) {
		rc = -ENOMEM;
		lsk->sk_err = ENOMEM;
		*new_smc = NULL;
		lock_sock(lsk);
		goto out;
	}
	*new_smc = smc_sk(new_sk);

	mutex_lock(&lsmc->clcsock_release_lock);
	if (lsmc->clcsock)
		rc = kernel_accept(lsmc->clcsock, &new_clcsock, SOCK_NONBLOCK);
	mutex_unlock(&lsmc->clcsock_release_lock);
	lock_sock(lsk);
	if  (rc < 0 && rc != -EAGAIN)
		lsk->sk_err = -rc;
	if (rc < 0 || lsk->sk_state == SMC_CLOSED) {
		new_sk->sk_prot->unhash(new_sk);
		if (new_clcsock)
			sock_release(new_clcsock);
		new_sk->sk_state = SMC_CLOSED;
		sock_set_flag(new_sk, SOCK_DEAD);
		sock_put(new_sk); /* final */
		*new_smc = NULL;
		goto out;
	}

	/* new clcsock has inherited the smc listen-specific sk_data_ready
	 * function; switch it back to the original sk_data_ready function
	 */
	new_clcsock->sk->sk_data_ready = lsmc->clcsk_data_ready;
	(*new_smc)->clcsock = new_clcsock;
out:
	return rc;
}

/* add a just created sock to the accept queue of the listen sock as
 * candidate for a following socket accept call from user space
 */
static void smc_accept_enqueue(struct sock *parent, struct sock *sk)
{
	struct smc_sock *par = smc_sk(parent);

	sock_hold(sk); /* sock_put in smc_accept_unlink () */
	spin_lock(&par->accept_q_lock);
	list_add_tail(&smc_sk(sk)->accept_q, &par->accept_q);
	spin_unlock(&par->accept_q_lock);
	sk_acceptq_added(parent);
}

/* remove a socket from the accept queue of its parental listening socket */
static void smc_accept_unlink(struct sock *sk)
{
	struct smc_sock *par = smc_sk(sk)->listen_smc;

	spin_lock(&par->accept_q_lock);
	list_del_init(&smc_sk(sk)->accept_q);
	spin_unlock(&par->accept_q_lock);
	sk_acceptq_removed(&smc_sk(sk)->listen_smc->sk);
	sock_put(sk); /* sock_hold in smc_accept_enqueue */
}

/* remove a sock from the accept queue to bind it to a new socket created
 * for a socket accept call from user space
 */
struct sock *smc_accept_dequeue(struct sock *parent,
				struct socket *new_sock)
{
	struct smc_sock *isk, *n;
	struct sock *new_sk;

	list_for_each_entry_safe(isk, n, &smc_sk(parent)->accept_q, accept_q) {
		new_sk = (struct sock *)isk;

		smc_accept_unlink(new_sk);
		if (new_sk->sk_state == SMC_CLOSED) {
			new_sk->sk_prot->unhash(new_sk);
			if (isk->clcsock) {
				sock_release(isk->clcsock);
				isk->clcsock = NULL;
			}
			sock_put(new_sk); /* final */
			continue;
		}
		if (new_sock) {
			sock_graft(new_sk, new_sock);
			if (isk->use_fallback) {
				smc_sk(new_sk)->clcsock->file = new_sock->file;
				isk->clcsock->file->private_data = isk->clcsock;
			}
		}
		return new_sk;
	}
	return NULL;
}

/* clean up for a created but never accepted sock */
void smc_close_non_accepted(struct sock *sk)
{
	struct smc_sock *smc = smc_sk(sk);

	sock_hold(sk); /* sock_put below */
	lock_sock(sk);
	if (!sk->sk_lingertime)
		/* wait for peer closing */
		sk->sk_lingertime = SMC_MAX_STREAM_WAIT_TIMEOUT;
	__smc_release(smc);
	release_sock(sk);
	sock_put(sk); /* sock_hold above */
	sock_put(sk); /* final sock_put */
}

static int smcr_serv_conf_first_link(struct smc_sock *smc)
{
	struct smc_link *link = smc->conn.lnk;
	struct smc_llc_qentry *qentry;
	int rc;

	if (smcr_link_reg_rmb(link, smc->conn.rmb_desc))
		return SMC_CLC_DECL_ERR_REGRMB;

	/* send CONFIRM LINK request to client over the RoCE fabric */
	rc = smc_llc_send_confirm_link(link, SMC_LLC_REQ);
	if (rc < 0)
		return SMC_CLC_DECL_TIMEOUT_CL;

	/* receive CONFIRM LINK response from client over the RoCE fabric */
	qentry = smc_llc_wait(link->lgr, link, SMC_LLC_WAIT_TIME,
			      SMC_LLC_CONFIRM_LINK);
	if (!qentry) {
		struct smc_clc_msg_decline dclc;

		rc = smc_clc_wait_msg(smc, &dclc, sizeof(dclc),
				      SMC_CLC_DECLINE, CLC_WAIT_TIME_SHORT);
		return rc == -EAGAIN ? SMC_CLC_DECL_TIMEOUT_CL : rc;
	}
	smc_llc_save_peer_uid(qentry);
	rc = smc_llc_eval_conf_link(qentry, SMC_LLC_RESP);
	smc_llc_flow_qentry_del(&link->lgr->llc_flow_lcl);
	if (rc)
		return SMC_CLC_DECL_RMBE_EC;

	/* confirm_rkey is implicit on 1st contact */
	smc->conn.rmb_desc->is_conf_rkey = true;

	smc_llc_link_active(link);
	smcr_lgr_set_type(link->lgr, SMC_LGR_SINGLE);

	/* initial contact - try to establish second link */
	smc_llc_srv_add_link(link);
	return 0;
}

/* listen worker: finish */
static void smc_listen_out(struct smc_sock *new_smc)
{
	struct smc_sock *lsmc = new_smc->listen_smc;
	struct sock *newsmcsk = &new_smc->sk;

	if (lsmc->sk.sk_state == SMC_LISTEN) {
		lock_sock_nested(&lsmc->sk, SINGLE_DEPTH_NESTING);
		smc_accept_enqueue(&lsmc->sk, newsmcsk);
		release_sock(&lsmc->sk);
	} else { /* no longer listening */
		smc_close_non_accepted(newsmcsk);
	}

	/* Wake up accept */
	lsmc->sk.sk_data_ready(&lsmc->sk);
	sock_put(&lsmc->sk); /* sock_hold in smc_tcp_listen_work */
}

/* listen worker: finish in state connected */
static void smc_listen_out_connected(struct smc_sock *new_smc)
{
	struct sock *newsmcsk = &new_smc->sk;

	sk_refcnt_debug_inc(newsmcsk);
	if (newsmcsk->sk_state == SMC_INIT)
		newsmcsk->sk_state = SMC_ACTIVE;

	smc_listen_out(new_smc);
}

/* listen worker: finish in error state */
static void smc_listen_out_err(struct smc_sock *new_smc)
{
	struct sock *newsmcsk = &new_smc->sk;
	struct net *net = sock_net(newsmcsk);

	this_cpu_inc(net->smc.smc_stats->srv_hshake_err_cnt);
	if (newsmcsk->sk_state == SMC_INIT)
		sock_put(&new_smc->sk); /* passive closing */
	newsmcsk->sk_state = SMC_CLOSED;

	smc_listen_out(new_smc);
}

/* listen worker: decline and fall back if possible */
static void smc_listen_decline(struct smc_sock *new_smc, int reason_code,
			       int local_first, u8 version)
{
	/* RDMA setup failed, switch back to TCP */
	smc_conn_abort(new_smc, local_first);
	if (reason_code < 0) { /* error, no fallback possible */
		smc_listen_out_err(new_smc);
		return;
	}
	smc_switch_to_fallback(new_smc, reason_code);
	if (reason_code && reason_code != SMC_CLC_DECL_PEERDECL) {
		if (smc_clc_send_decline(new_smc, reason_code, version) < 0) {
			smc_listen_out_err(new_smc);
			return;
		}
	}
	smc_listen_out_connected(new_smc);
}

/* listen worker: version checking */
static int smc_listen_v2_check(struct smc_sock *new_smc,
			       struct smc_clc_msg_proposal *pclc,
			       struct smc_init_info *ini)
{
	struct smc_clc_smcd_v2_extension *pclc_smcd_v2_ext;
	struct smc_clc_v2_extension *pclc_v2_ext;
	int rc = SMC_CLC_DECL_PEERNOSMC;

	ini->smc_type_v1 = pclc->hdr.typev1;
	ini->smc_type_v2 = pclc->hdr.typev2;
	ini->smcd_version = ini->smc_type_v1 != SMC_TYPE_N ? SMC_V1 : 0;
	if (pclc->hdr.version > SMC_V1)
		ini->smcd_version |=
				ini->smc_type_v2 != SMC_TYPE_N ? SMC_V2 : 0;
	if (!(ini->smcd_version & SMC_V2)) {
		rc = SMC_CLC_DECL_PEERNOSMC;
		goto out;
	}
	if (!smc_ism_is_v2_capable()) {
		ini->smcd_version &= ~SMC_V2;
		rc = SMC_CLC_DECL_NOISM2SUPP;
		goto out;
	}
	pclc_v2_ext = smc_get_clc_v2_ext(pclc);
	if (!pclc_v2_ext) {
		ini->smcd_version &= ~SMC_V2;
		rc = SMC_CLC_DECL_NOV2EXT;
		goto out;
	}
	pclc_smcd_v2_ext = smc_get_clc_smcd_v2_ext(pclc_v2_ext);
	if (!pclc_smcd_v2_ext) {
		ini->smcd_version &= ~SMC_V2;
		rc = SMC_CLC_DECL_NOV2DEXT;
	}

out:
	if (!ini->smcd_version)
		return rc;

	return 0;
}

/* listen worker: check prefixes */
static int smc_listen_prfx_check(struct smc_sock *new_smc,
				 struct smc_clc_msg_proposal *pclc)
{
	struct smc_clc_msg_proposal_prefix *pclc_prfx;
	struct socket *newclcsock = new_smc->clcsock;

	if (pclc->hdr.typev1 == SMC_TYPE_N)
		return 0;
	pclc_prfx = smc_clc_proposal_get_prefix(pclc);
	if (smc_clc_prfx_match(newclcsock, pclc_prfx))
		return SMC_CLC_DECL_DIFFPREFIX;

	return 0;
}

/* listen worker: initialize connection and buffers */
static int smc_listen_rdma_init(struct smc_sock *new_smc,
				struct smc_init_info *ini)
{
	int rc;

	/* allocate connection / link group */
	rc = smc_conn_create(new_smc, ini);
	if (rc)
		return rc;

	/* create send buffer and rmb */
	if (smc_buf_create(new_smc, false))
		return SMC_CLC_DECL_MEM;

	return 0;
}

/* listen worker: initialize connection and buffers for SMC-D */
static int smc_listen_ism_init(struct smc_sock *new_smc,
			       struct smc_init_info *ini)
{
	int rc;

	rc = smc_conn_create(new_smc, ini);
	if (rc)
		return rc;

	/* Create send and receive buffers */
	rc = smc_buf_create(new_smc, true);
	if (rc) {
		smc_conn_abort(new_smc, ini->first_contact_local);
		return (rc == -ENOSPC) ? SMC_CLC_DECL_MAX_DMB :
					 SMC_CLC_DECL_MEM;
	}

	return 0;
}

static bool smc_is_already_selected(struct smcd_dev *smcd,
				    struct smc_init_info *ini,
				    int matches)
{
	int i;

	for (i = 0; i < matches; i++)
		if (smcd == ini->ism_dev[i])
			return true;

	return false;
}

/* check for ISM devices matching proposed ISM devices */
static void smc_check_ism_v2_match(struct smc_init_info *ini,
				   u16 proposed_chid, u64 proposed_gid,
				   unsigned int *matches)
{
	struct smcd_dev *smcd;

	list_for_each_entry(smcd, &smcd_dev_list.list, list) {
		if (smcd->going_away)
			continue;
		if (smc_is_already_selected(smcd, ini, *matches))
			continue;
		if (smc_ism_get_chid(smcd) == proposed_chid &&
		    !smc_ism_cantalk(proposed_gid, ISM_RESERVED_VLANID, smcd)) {
			ini->ism_peer_gid[*matches] = proposed_gid;
			ini->ism_dev[*matches] = smcd;
			(*matches)++;
			break;
		}
	}
}

static void smc_find_ism_store_rc(u32 rc, struct smc_init_info *ini)
{
	if (!ini->rc)
		ini->rc = rc;
}

static void smc_find_ism_v2_device_serv(struct smc_sock *new_smc,
					struct smc_clc_msg_proposal *pclc,
					struct smc_init_info *ini)
{
	struct smc_clc_smcd_v2_extension *smcd_v2_ext;
	struct smc_clc_v2_extension *smc_v2_ext;
	struct smc_clc_msg_smcd *pclc_smcd;
	unsigned int matches = 0;
	u8 smcd_version;
	u8 *eid = NULL;
	int i, rc;

	if (!(ini->smcd_version & SMC_V2) || !smcd_indicated(ini->smc_type_v2))
		goto not_found;

	pclc_smcd = smc_get_clc_msg_smcd(pclc);
	smc_v2_ext = smc_get_clc_v2_ext(pclc);
	smcd_v2_ext = smc_get_clc_smcd_v2_ext(smc_v2_ext);
	if (!smcd_v2_ext ||
	    !smc_v2_ext->hdr.flag.seid) { /* no system EID support for SMCD */
		smc_find_ism_store_rc(SMC_CLC_DECL_NOSEID, ini);
		goto not_found;
	}

	mutex_lock(&smcd_dev_list.mutex);
	if (pclc_smcd->ism.chid)
		/* check for ISM device matching proposed native ISM device */
		smc_check_ism_v2_match(ini, ntohs(pclc_smcd->ism.chid),
				       ntohll(pclc_smcd->ism.gid), &matches);
	for (i = 1; i <= smc_v2_ext->hdr.ism_gid_cnt; i++) {
		/* check for ISM devices matching proposed non-native ISM
		 * devices
		 */
		smc_check_ism_v2_match(ini,
				       ntohs(smcd_v2_ext->gidchid[i - 1].chid),
				       ntohll(smcd_v2_ext->gidchid[i - 1].gid),
				       &matches);
	}
	mutex_unlock(&smcd_dev_list.mutex);

	if (ini->ism_dev[0]) {
		smc_ism_get_system_eid(ini->ism_dev[0], &eid);
		if (memcmp(eid, smcd_v2_ext->system_eid, SMC_MAX_EID_LEN))
			goto not_found;
	} else {
		goto not_found;
	}

	/* separate - outside the smcd_dev_list.lock */
	smcd_version = ini->smcd_version;
	for (i = 0; i < matches; i++) {
		ini->smcd_version = SMC_V2;
		ini->is_smcd = true;
		ini->ism_selected = i;
		rc = smc_listen_ism_init(new_smc, ini);
		if (rc) {
			smc_find_ism_store_rc(rc, ini);
			/* try next active ISM device */
			continue;
		}
		return; /* matching and usable V2 ISM device found */
	}
	/* no V2 ISM device could be initialized */
	ini->smcd_version = smcd_version;	/* restore original value */

not_found:
	ini->smcd_version &= ~SMC_V2;
	ini->ism_dev[0] = NULL;
	ini->is_smcd = false;
}

static void smc_find_ism_v1_device_serv(struct smc_sock *new_smc,
					struct smc_clc_msg_proposal *pclc,
					struct smc_init_info *ini)
{
	struct smc_clc_msg_smcd *pclc_smcd = smc_get_clc_msg_smcd(pclc);
	int rc = 0;

	/* check if ISM V1 is available */
	if (!(ini->smcd_version & SMC_V1) || !smcd_indicated(ini->smc_type_v1))
		goto not_found;
	ini->is_smcd = true; /* prepare ISM check */
	ini->ism_peer_gid[0] = ntohll(pclc_smcd->ism.gid);
	rc = smc_find_ism_device(new_smc, ini);
	if (rc)
		goto not_found;
	ini->ism_selected = 0;
	rc = smc_listen_ism_init(new_smc, ini);
	if (!rc)
		return;		/* V1 ISM device found */

not_found:
	smc_find_ism_store_rc(rc, ini);
	ini->ism_dev[0] = NULL;
	ini->is_smcd = false;
}

/* listen worker: register buffers */
static int smc_listen_rdma_reg(struct smc_sock *new_smc, bool local_first)
{
	struct smc_connection *conn = &new_smc->conn;

	if (!local_first) {
		if (smcr_lgr_reg_rmbs(conn->lnk, conn->rmb_desc))
			return SMC_CLC_DECL_ERR_REGRMB;
	}
	smc_rmb_sync_sg_for_device(&new_smc->conn);

	return 0;
}

static int smc_find_rdma_v1_device_serv(struct smc_sock *new_smc,
					struct smc_clc_msg_proposal *pclc,
					struct smc_init_info *ini)
{
	int rc;

	if (!smcr_indicated(ini->smc_type_v1))
		return SMC_CLC_DECL_NOSMCDEV;

	/* prepare RDMA check */
	ini->ib_lcl = &pclc->lcl;
	rc = smc_find_rdma_device(new_smc, ini);
	if (rc) {
		/* no RDMA device found */
		if (ini->smc_type_v1 == SMC_TYPE_B)
			/* neither ISM nor RDMA device found */
			rc = SMC_CLC_DECL_NOSMCDEV;
		return rc;
	}
	rc = smc_listen_rdma_init(new_smc, ini);
	if (rc)
		return rc;
	return smc_listen_rdma_reg(new_smc, ini->first_contact_local);
}

/* determine the local device matching to proposal */
static int smc_listen_find_device(struct smc_sock *new_smc,
				  struct smc_clc_msg_proposal *pclc,
				  struct smc_init_info *ini)
{
	int rc;

	/* check for ISM device matching V2 proposed device */
	smc_find_ism_v2_device_serv(new_smc, pclc, ini);
	if (ini->ism_dev[0])
		return 0;

	if (!(ini->smcd_version & SMC_V1))
		return ini->rc ?: SMC_CLC_DECL_NOSMCD2DEV;

	/* check for matching IP prefix and subnet length */
	rc = smc_listen_prfx_check(new_smc, pclc);
	if (rc)
		return ini->rc ?: rc;

	/* get vlan id from IP device */
	if (smc_vlan_by_tcpsk(new_smc->clcsock, ini))
		return ini->rc ?: SMC_CLC_DECL_GETVLANERR;

	/* check for ISM device matching V1 proposed device */
	smc_find_ism_v1_device_serv(new_smc, pclc, ini);
	if (ini->ism_dev[0])
		return 0;

	if (pclc->hdr.typev1 == SMC_TYPE_D)
		/* skip RDMA and decline */
		return ini->rc ?: SMC_CLC_DECL_NOSMCDDEV;

	/* check if RDMA is available */
	rc = smc_find_rdma_v1_device_serv(new_smc, pclc, ini);
	smc_find_ism_store_rc(rc, ini);

	return (!rc) ? 0 : ini->rc;
}

/* listen worker: finish RDMA setup */
static int smc_listen_rdma_finish(struct smc_sock *new_smc,
				  struct smc_clc_msg_accept_confirm *cclc,
				  bool local_first)
{
	struct smc_link *link = new_smc->conn.lnk;
	int reason_code = 0;

	if (local_first)
		smc_link_save_peer_info(link, cclc);

	if (smc_rmb_rtoken_handling(&new_smc->conn, link, cclc))
		return SMC_CLC_DECL_ERR_RTOK;

	if (local_first) {
		if (smc_ib_ready_link(link))
			return SMC_CLC_DECL_ERR_RDYLNK;
		/* QP confirmation over RoCE fabric */
		smc_llc_flow_initiate(link->lgr, SMC_LLC_FLOW_ADD_LINK);
		reason_code = smcr_serv_conf_first_link(new_smc);
		smc_llc_flow_stop(link->lgr, &link->lgr->llc_flow_lcl);
	}
	return reason_code;
}

/* setup for connection of server */
static void smc_listen_work(struct work_struct *work)
{
	struct smc_sock *new_smc = container_of(work, struct smc_sock,
						smc_listen_work);
	u8 version = smc_ism_is_v2_capable() ? SMC_V2 : SMC_V1;
	struct socket *newclcsock = new_smc->clcsock;
	struct smc_clc_msg_accept_confirm *cclc;
	struct smc_clc_msg_proposal_area *buf;
	struct smc_clc_msg_proposal *pclc;
	struct smc_init_info *ini = NULL;
	int rc = 0;

	if (new_smc->listen_smc->sk.sk_state != SMC_LISTEN)
		return smc_listen_out_err(new_smc);

	if (new_smc->use_fallback) {
		smc_listen_out_connected(new_smc);
		return;
	}

	/* check if peer is smc capable */
	if (!tcp_sk(newclcsock->sk)->syn_smc) {
		smc_switch_to_fallback(new_smc, SMC_CLC_DECL_PEERNOSMC);
		smc_listen_out_connected(new_smc);
		return;
	}

	/* do inband token exchange -
	 * wait for and receive SMC Proposal CLC message
	 */
	buf = kzalloc(sizeof(*buf), GFP_KERNEL);
	if (!buf) {
		rc = SMC_CLC_DECL_MEM;
		goto out_decl;
	}
	pclc = (struct smc_clc_msg_proposal *)buf;
	rc = smc_clc_wait_msg(new_smc, pclc, sizeof(*buf),
			      SMC_CLC_PROPOSAL, CLC_WAIT_TIME);
	if (rc)
		goto out_decl;
	version = pclc->hdr.version == SMC_V1 ? SMC_V1 : version;

	/* IPSec connections opt out of SMC optimizations */
	if (using_ipsec(new_smc)) {
		rc = SMC_CLC_DECL_IPSEC;
		goto out_decl;
	}

	ini = kzalloc(sizeof(*ini), GFP_KERNEL);
	if (!ini) {
		rc = SMC_CLC_DECL_MEM;
		goto out_decl;
	}

	/* initial version checking */
	rc = smc_listen_v2_check(new_smc, pclc, ini);
	if (rc)
		goto out_decl;

	mutex_lock(&smc_server_lgr_pending);
	smc_close_init(new_smc);
	smc_rx_init(new_smc);
	smc_tx_init(new_smc);

	/* determine ISM or RoCE device used for connection */
	rc = smc_listen_find_device(new_smc, pclc, ini);
	if (rc)
		goto out_unlock;

	/* send SMC Accept CLC message */
	rc = smc_clc_send_accept(new_smc, ini->first_contact_local,
				 ini->smcd_version == SMC_V2 ? SMC_V2 : SMC_V1);
	if (rc)
		goto out_unlock;

	/* SMC-D does not need this lock any more */
	if (ini->is_smcd)
		mutex_unlock(&smc_server_lgr_pending);

	/* receive SMC Confirm CLC message */
	memset(buf, 0, sizeof(*buf));
	cclc = (struct smc_clc_msg_accept_confirm *)buf;
	rc = smc_clc_wait_msg(new_smc, cclc, sizeof(*buf),
			      SMC_CLC_CONFIRM, CLC_WAIT_TIME);
	if (rc) {
		if (!ini->is_smcd)
			goto out_unlock;
		goto out_decl;
	}

	/* finish worker */
	if (!ini->is_smcd) {
		rc = smc_listen_rdma_finish(new_smc, cclc,
					    ini->first_contact_local);
		if (rc)
			goto out_unlock;
		mutex_unlock(&smc_server_lgr_pending);
	}
	smc_conn_save_peer_info(new_smc, cclc);
	smc_listen_out_connected(new_smc);
	SMC_STAT_SERV_SUCC_INC(sock_net(newclcsock->sk), ini);
	goto out_free;

out_unlock:
	mutex_unlock(&smc_server_lgr_pending);
out_decl:
	smc_listen_decline(new_smc, rc, ini ? ini->first_contact_local : 0,
			   version);
out_free:
	kfree(ini);
	kfree(buf);
}

static void smc_tcp_listen_work(struct work_struct *work)
{
	struct smc_sock *lsmc = container_of(work, struct smc_sock,
					     tcp_listen_work);
	struct sock *lsk = &lsmc->sk;
	struct smc_sock *new_smc;
	int rc = 0;

	lock_sock(lsk);
	while (lsk->sk_state == SMC_LISTEN) {
		rc = smc_clcsock_accept(lsmc, &new_smc);
		if (rc) /* clcsock accept queue empty or error */
			goto out;
		if (!new_smc)
			continue;

		new_smc->listen_smc = lsmc;
		new_smc->use_fallback = lsmc->use_fallback;
		new_smc->fallback_rsn = lsmc->fallback_rsn;
		sock_hold(lsk); /* sock_put in smc_listen_work */
		INIT_WORK(&new_smc->smc_listen_work, smc_listen_work);
		smc_copy_sock_settings_to_smc(new_smc);
		new_smc->sk.sk_sndbuf = lsmc->sk.sk_sndbuf;
		new_smc->sk.sk_rcvbuf = lsmc->sk.sk_rcvbuf;
		sock_hold(&new_smc->sk); /* sock_put in passive closing */
		if (!queue_work(smc_hs_wq, &new_smc->smc_listen_work))
			sock_put(&new_smc->sk);
	}

out:
	release_sock(lsk);
	sock_put(&lsmc->sk); /* sock_hold in smc_clcsock_data_ready() */
}

static void smc_clcsock_data_ready(struct sock *listen_clcsock)
{
	struct smc_sock *lsmc;

	lsmc = (struct smc_sock *)
	       ((uintptr_t)listen_clcsock->sk_user_data & ~SK_USER_DATA_NOCOPY);
	if (!lsmc)
		return;
	lsmc->clcsk_data_ready(listen_clcsock);
	if (lsmc->sk.sk_state == SMC_LISTEN) {
		sock_hold(&lsmc->sk); /* sock_put in smc_tcp_listen_work() */
		if (!queue_work(smc_hs_wq, &lsmc->tcp_listen_work))
			sock_put(&lsmc->sk);
	}
}

static int smc_listen(struct socket *sock, int backlog)
{
	struct sock *sk = sock->sk;
	struct smc_sock *smc;
	int rc;

	smc = smc_sk(sk);
	lock_sock(sk);

	rc = -EINVAL;
	if ((sk->sk_state != SMC_INIT && sk->sk_state != SMC_LISTEN) ||
	    smc->connect_nonblock)
		goto out;

	rc = 0;
	if (sk->sk_state == SMC_LISTEN) {
		sk->sk_max_ack_backlog = backlog;
		goto out;
	}
	/* some socket options are handled in core, so we could not apply
	 * them to the clc socket -- copy smc socket options to clc socket
	 */
	smc_copy_sock_settings_to_clc(smc);
	if (!smc->use_fallback)
		tcp_sk(smc->clcsock->sk)->syn_smc = 1;

	/* save original sk_data_ready function and establish
	 * smc-specific sk_data_ready function
	 */
	smc->clcsk_data_ready = smc->clcsock->sk->sk_data_ready;
	smc->clcsock->sk->sk_data_ready = smc_clcsock_data_ready;
	smc->clcsock->sk->sk_user_data =
		(void *)((uintptr_t)smc | SK_USER_DATA_NOCOPY);
	rc = kernel_listen(smc->clcsock, backlog);
	if (rc)
		goto out;
	sk->sk_max_ack_backlog = backlog;
	sk->sk_ack_backlog = 0;
	sk->sk_state = SMC_LISTEN;

out:
	release_sock(sk);
	return rc;
}

static int smc_accept(struct socket *sock, struct socket *new_sock,
		      int flags, bool kern)
{
	struct sock *sk = sock->sk, *nsk;
	DECLARE_WAITQUEUE(wait, current);
	struct smc_sock *lsmc;
	long timeo;
	int rc = 0;

	lsmc = smc_sk(sk);
	sock_hold(sk); /* sock_put below */
	lock_sock(sk);

	if (lsmc->sk.sk_state != SMC_LISTEN) {
		rc = -EINVAL;
		release_sock(sk);
		goto out;
	}

	/* Wait for an incoming connection */
	timeo = sock_rcvtimeo(sk, flags & O_NONBLOCK);
	add_wait_queue_exclusive(sk_sleep(sk), &wait);
	while (!(nsk = smc_accept_dequeue(sk, new_sock))) {
		set_current_state(TASK_INTERRUPTIBLE);
		if (!timeo) {
			rc = -EAGAIN;
			break;
		}
		release_sock(sk);
		timeo = schedule_timeout(timeo);
		/* wakeup by sk_data_ready in smc_listen_work() */
		sched_annotate_sleep();
		lock_sock(sk);
		if (signal_pending(current)) {
			rc = sock_intr_errno(timeo);
			break;
		}
	}
	set_current_state(TASK_RUNNING);
	remove_wait_queue(sk_sleep(sk), &wait);

	if (!rc)
		rc = sock_error(nsk);
	release_sock(sk);
	if (rc)
		goto out;

	if (lsmc->sockopt_defer_accept && !(flags & O_NONBLOCK)) {
		/* wait till data arrives on the socket */
		timeo = msecs_to_jiffies(lsmc->sockopt_defer_accept *
								MSEC_PER_SEC);
		if (smc_sk(nsk)->use_fallback) {
			struct sock *clcsk = smc_sk(nsk)->clcsock->sk;

			lock_sock(clcsk);
			if (skb_queue_empty(&clcsk->sk_receive_queue))
				sk_wait_data(clcsk, &timeo, NULL);
			release_sock(clcsk);
		} else if (!atomic_read(&smc_sk(nsk)->conn.bytes_to_rcv)) {
			lock_sock(nsk);
			smc_rx_wait(smc_sk(nsk), &timeo, smc_rx_data_available);
			release_sock(nsk);
		}
	}

out:
	sock_put(sk); /* sock_hold above */
	return rc;
}

static int smc_getname(struct socket *sock, struct sockaddr *addr,
		       int peer)
{
	struct smc_sock *smc;

	if (peer && (sock->sk->sk_state != SMC_ACTIVE) &&
	    (sock->sk->sk_state != SMC_APPCLOSEWAIT1))
		return -ENOTCONN;

	smc = smc_sk(sock->sk);

	return smc->clcsock->ops->getname(smc->clcsock, addr, peer);
}

static int smc_sendmsg(struct socket *sock, struct msghdr *msg, size_t len)
{
	struct sock *sk = sock->sk;
	struct smc_sock *smc;
	int rc = -EPIPE;

	smc = smc_sk(sk);
	lock_sock(sk);
	if ((sk->sk_state != SMC_ACTIVE) &&
	    (sk->sk_state != SMC_APPCLOSEWAIT1) &&
	    (sk->sk_state != SMC_INIT))
		goto out;

	if (msg->msg_flags & MSG_FASTOPEN) {
		if (sk->sk_state == SMC_INIT && !smc->connect_nonblock) {
			smc_switch_to_fallback(smc, SMC_CLC_DECL_OPTUNSUPP);
		} else {
			rc = -EINVAL;
			goto out;
		}
	}

	if (smc->use_fallback) {
		rc = smc->clcsock->ops->sendmsg(smc->clcsock, msg, len);
	} else {
		rc = smc_tx_sendmsg(smc, msg, len);
		SMC_STAT_TX_PAYLOAD(smc, len, rc);
	}
out:
	release_sock(sk);
	return rc;
}

static int smc_recvmsg(struct socket *sock, struct msghdr *msg, size_t len,
		       int flags)
{
	struct sock *sk = sock->sk;
	struct smc_sock *smc;
	int rc = -ENOTCONN;

	smc = smc_sk(sk);
	lock_sock(sk);
	if (sk->sk_state == SMC_CLOSED && (sk->sk_shutdown & RCV_SHUTDOWN)) {
		/* socket was connected before, no more data to read */
		rc = 0;
		goto out;
	}
	if ((sk->sk_state == SMC_INIT) ||
	    (sk->sk_state == SMC_LISTEN) ||
	    (sk->sk_state == SMC_CLOSED))
		goto out;

	if (sk->sk_state == SMC_PEERFINCLOSEWAIT) {
		rc = 0;
		goto out;
	}

	if (smc->use_fallback) {
		rc = smc->clcsock->ops->recvmsg(smc->clcsock, msg, len, flags);
	} else {
		msg->msg_namelen = 0;
		rc = smc_rx_recvmsg(smc, msg, NULL, len, flags);
		SMC_STAT_RX_PAYLOAD(smc, rc, rc);
	}

out:
	release_sock(sk);
	return rc;
}

static __poll_t smc_accept_poll(struct sock *parent)
{
	struct smc_sock *isk = smc_sk(parent);
	__poll_t mask = 0;

	spin_lock(&isk->accept_q_lock);
	if (!list_empty(&isk->accept_q))
		mask = EPOLLIN | EPOLLRDNORM;
	spin_unlock(&isk->accept_q_lock);

	return mask;
}

static __poll_t smc_poll(struct file *file, struct socket *sock,
			     poll_table *wait)
{
	struct sock *sk = sock->sk;
	struct smc_sock *smc;
	__poll_t mask = 0;

	if (!sk)
		return EPOLLNVAL;

	smc = smc_sk(sock->sk);
	if (smc->use_fallback) {
		/* delegate to CLC child sock */
		mask = smc->clcsock->ops->poll(file, smc->clcsock, wait);
		sk->sk_err = smc->clcsock->sk->sk_err;
	} else {
		if (sk->sk_state != SMC_CLOSED)
			sock_poll_wait(file, sock, wait);
		if (sk->sk_err)
			mask |= EPOLLERR;
		if ((sk->sk_shutdown == SHUTDOWN_MASK) ||
		    (sk->sk_state == SMC_CLOSED))
			mask |= EPOLLHUP;
		if (sk->sk_state == SMC_LISTEN) {
			/* woken up by sk_data_ready in smc_listen_work() */
			mask |= smc_accept_poll(sk);
		} else if (smc->use_fallback) { /* as result of connect_work()*/
			mask |= smc->clcsock->ops->poll(file, smc->clcsock,
							   wait);
			sk->sk_err = smc->clcsock->sk->sk_err;
		} else {
			if ((sk->sk_state != SMC_INIT &&
			     atomic_read(&smc->conn.sndbuf_space)) ||
			    sk->sk_shutdown & SEND_SHUTDOWN) {
				mask |= EPOLLOUT | EPOLLWRNORM;
			} else {
				sk_set_bit(SOCKWQ_ASYNC_NOSPACE, sk);
				set_bit(SOCK_NOSPACE, &sk->sk_socket->flags);
			}
			if (atomic_read(&smc->conn.bytes_to_rcv))
				mask |= EPOLLIN | EPOLLRDNORM;
			if (sk->sk_shutdown & RCV_SHUTDOWN)
				mask |= EPOLLIN | EPOLLRDNORM | EPOLLRDHUP;
			if (sk->sk_state == SMC_APPCLOSEWAIT1)
				mask |= EPOLLIN;
			if (smc->conn.urg_state == SMC_URG_VALID)
				mask |= EPOLLPRI;
		}
	}

	return mask;
}

static int smc_shutdown(struct socket *sock, int how)
{
	struct sock *sk = sock->sk;
	struct smc_sock *smc;
	int rc = -EINVAL;
	int rc1 = 0;

	smc = smc_sk(sk);

	if ((how < SHUT_RD) || (how > SHUT_RDWR))
		return rc;

	lock_sock(sk);

	rc = -ENOTCONN;
	if ((sk->sk_state != SMC_ACTIVE) &&
	    (sk->sk_state != SMC_PEERCLOSEWAIT1) &&
	    (sk->sk_state != SMC_PEERCLOSEWAIT2) &&
	    (sk->sk_state != SMC_APPCLOSEWAIT1) &&
	    (sk->sk_state != SMC_APPCLOSEWAIT2) &&
	    (sk->sk_state != SMC_APPFINCLOSEWAIT))
		goto out;
	if (smc->use_fallback) {
		rc = kernel_sock_shutdown(smc->clcsock, how);
		sk->sk_shutdown = smc->clcsock->sk->sk_shutdown;
		if (sk->sk_shutdown == SHUTDOWN_MASK)
			sk->sk_state = SMC_CLOSED;
		goto out;
	}
	switch (how) {
	case SHUT_RDWR:		/* shutdown in both directions */
		rc = smc_close_active(smc);
		break;
	case SHUT_WR:
		rc = smc_close_shutdown_write(smc);
		break;
	case SHUT_RD:
		rc = 0;
		/* nothing more to do because peer is not involved */
		break;
	}
	if (smc->clcsock)
		rc1 = kernel_sock_shutdown(smc->clcsock, how);
	/* map sock_shutdown_cmd constants to sk_shutdown value range */
	sk->sk_shutdown |= how + 1;

out:
	release_sock(sk);
	return rc ? rc : rc1;
}

static int smc_setsockopt(struct socket *sock, int level, int optname,
			  sockptr_t optval, unsigned int optlen)
{
	struct sock *sk = sock->sk;
	struct smc_sock *smc;
	int val, rc;

	if (level == SOL_TCP && optname == TCP_ULP)
		return -EOPNOTSUPP;

	smc = smc_sk(sk);

	/* generic setsockopts reaching us here always apply to the
	 * CLC socket
	 */
	if (unlikely(!smc->clcsock->ops->setsockopt))
		rc = -EOPNOTSUPP;
	else
		rc = smc->clcsock->ops->setsockopt(smc->clcsock, level, optname,
						   optval, optlen);
	if (smc->clcsock->sk->sk_err) {
		sk->sk_err = smc->clcsock->sk->sk_err;
		sk_error_report(sk);
	}

	if (optlen < sizeof(int))
		return -EINVAL;
	if (copy_from_sockptr(&val, optval, sizeof(int)))
		return -EFAULT;

	lock_sock(sk);
	if (rc || smc->use_fallback)
		goto out;
	switch (optname) {
	case TCP_FASTOPEN:
	case TCP_FASTOPEN_CONNECT:
	case TCP_FASTOPEN_KEY:
	case TCP_FASTOPEN_NO_COOKIE:
		/* option not supported by SMC */
		if (sk->sk_state == SMC_INIT && !smc->connect_nonblock) {
			smc_switch_to_fallback(smc, SMC_CLC_DECL_OPTUNSUPP);
		} else {
			rc = -EINVAL;
		}
		break;
	case TCP_NODELAY:
		if (sk->sk_state != SMC_INIT &&
		    sk->sk_state != SMC_LISTEN &&
		    sk->sk_state != SMC_CLOSED) {
<<<<<<< HEAD
			if (val)
				mod_delayed_work(system_wq, &smc->conn.tx_work,
						 0);
=======
			if (val) {
				SMC_STAT_INC(smc, ndly_cnt);
				mod_delayed_work(smc->conn.lgr->tx_wq,
						 &smc->conn.tx_work, 0);
			}
>>>>>>> c1084c27
		}
		break;
	case TCP_CORK:
		if (sk->sk_state != SMC_INIT &&
		    sk->sk_state != SMC_LISTEN &&
		    sk->sk_state != SMC_CLOSED) {
<<<<<<< HEAD
			if (!val)
				mod_delayed_work(system_wq, &smc->conn.tx_work,
						 0);
=======
			if (!val) {
				SMC_STAT_INC(smc, cork_cnt);
				mod_delayed_work(smc->conn.lgr->tx_wq,
						 &smc->conn.tx_work, 0);
			}
>>>>>>> c1084c27
		}
		break;
	case TCP_DEFER_ACCEPT:
		smc->sockopt_defer_accept = val;
		break;
	default:
		break;
	}
out:
	release_sock(sk);

	return rc;
}

static int smc_getsockopt(struct socket *sock, int level, int optname,
			  char __user *optval, int __user *optlen)
{
	struct smc_sock *smc;

	smc = smc_sk(sock->sk);
	/* socket options apply to the CLC socket */
	if (unlikely(!smc->clcsock->ops->getsockopt))
		return -EOPNOTSUPP;
	return smc->clcsock->ops->getsockopt(smc->clcsock, level, optname,
					     optval, optlen);
}

static int smc_ioctl(struct socket *sock, unsigned int cmd,
		     unsigned long arg)
{
	union smc_host_cursor cons, urg;
	struct smc_connection *conn;
	struct smc_sock *smc;
	int answ;

	smc = smc_sk(sock->sk);
	conn = &smc->conn;
	lock_sock(&smc->sk);
	if (smc->use_fallback) {
		if (!smc->clcsock) {
			release_sock(&smc->sk);
			return -EBADF;
		}
		answ = smc->clcsock->ops->ioctl(smc->clcsock, cmd, arg);
		release_sock(&smc->sk);
		return answ;
	}
	switch (cmd) {
	case SIOCINQ: /* same as FIONREAD */
		if (smc->sk.sk_state == SMC_LISTEN) {
			release_sock(&smc->sk);
			return -EINVAL;
		}
		if (smc->sk.sk_state == SMC_INIT ||
		    smc->sk.sk_state == SMC_CLOSED)
			answ = 0;
		else
			answ = atomic_read(&smc->conn.bytes_to_rcv);
		break;
	case SIOCOUTQ:
		/* output queue size (not send + not acked) */
		if (smc->sk.sk_state == SMC_LISTEN) {
			release_sock(&smc->sk);
			return -EINVAL;
		}
		if (smc->sk.sk_state == SMC_INIT ||
		    smc->sk.sk_state == SMC_CLOSED)
			answ = 0;
		else
			answ = smc->conn.sndbuf_desc->len -
					atomic_read(&smc->conn.sndbuf_space);
		break;
	case SIOCOUTQNSD:
		/* output queue size (not send only) */
		if (smc->sk.sk_state == SMC_LISTEN) {
			release_sock(&smc->sk);
			return -EINVAL;
		}
		if (smc->sk.sk_state == SMC_INIT ||
		    smc->sk.sk_state == SMC_CLOSED)
			answ = 0;
		else
			answ = smc_tx_prepared_sends(&smc->conn);
		break;
	case SIOCATMARK:
		if (smc->sk.sk_state == SMC_LISTEN) {
			release_sock(&smc->sk);
			return -EINVAL;
		}
		if (smc->sk.sk_state == SMC_INIT ||
		    smc->sk.sk_state == SMC_CLOSED) {
			answ = 0;
		} else {
			smc_curs_copy(&cons, &conn->local_tx_ctrl.cons, conn);
			smc_curs_copy(&urg, &conn->urg_curs, conn);
			answ = smc_curs_diff(conn->rmb_desc->len,
					     &cons, &urg) == 1;
		}
		break;
	default:
		release_sock(&smc->sk);
		return -ENOIOCTLCMD;
	}
	release_sock(&smc->sk);

	return put_user(answ, (int __user *)arg);
}

static ssize_t smc_sendpage(struct socket *sock, struct page *page,
			    int offset, size_t size, int flags)
{
	struct sock *sk = sock->sk;
	struct smc_sock *smc;
	int rc = -EPIPE;

	smc = smc_sk(sk);
	lock_sock(sk);
	if (sk->sk_state != SMC_ACTIVE) {
		release_sock(sk);
		goto out;
	}
	release_sock(sk);
	if (smc->use_fallback) {
		rc = kernel_sendpage(smc->clcsock, page, offset,
				     size, flags);
	} else {
		SMC_STAT_INC(smc, sendpage_cnt);
		rc = sock_no_sendpage(sock, page, offset, size, flags);
	}

out:
	return rc;
}

/* Map the affected portions of the rmbe into an spd, note the number of bytes
 * to splice in conn->splice_pending, and press 'go'. Delays consumer cursor
 * updates till whenever a respective page has been fully processed.
 * Note that subsequent recv() calls have to wait till all splice() processing
 * completed.
 */
static ssize_t smc_splice_read(struct socket *sock, loff_t *ppos,
			       struct pipe_inode_info *pipe, size_t len,
			       unsigned int flags)
{
	struct sock *sk = sock->sk;
	struct smc_sock *smc;
	int rc = -ENOTCONN;

	smc = smc_sk(sk);
	lock_sock(sk);
	if (sk->sk_state == SMC_CLOSED && (sk->sk_shutdown & RCV_SHUTDOWN)) {
		/* socket was connected before, no more data to read */
		rc = 0;
		goto out;
	}
	if (sk->sk_state == SMC_INIT ||
	    sk->sk_state == SMC_LISTEN ||
	    sk->sk_state == SMC_CLOSED)
		goto out;

	if (sk->sk_state == SMC_PEERFINCLOSEWAIT) {
		rc = 0;
		goto out;
	}

	if (smc->use_fallback) {
		rc = smc->clcsock->ops->splice_read(smc->clcsock, ppos,
						    pipe, len, flags);
	} else {
		if (*ppos) {
			rc = -ESPIPE;
			goto out;
		}
		if (flags & SPLICE_F_NONBLOCK)
			flags = MSG_DONTWAIT;
		else
			flags = 0;
		SMC_STAT_INC(smc, splice_cnt);
		rc = smc_rx_recvmsg(smc, NULL, pipe, len, flags);
	}
out:
	release_sock(sk);

	return rc;
}

/* must look like tcp */
static const struct proto_ops smc_sock_ops = {
	.family		= PF_SMC,
	.owner		= THIS_MODULE,
	.release	= smc_release,
	.bind		= smc_bind,
	.connect	= smc_connect,
	.socketpair	= sock_no_socketpair,
	.accept		= smc_accept,
	.getname	= smc_getname,
	.poll		= smc_poll,
	.ioctl		= smc_ioctl,
	.listen		= smc_listen,
	.shutdown	= smc_shutdown,
	.setsockopt	= smc_setsockopt,
	.getsockopt	= smc_getsockopt,
	.sendmsg	= smc_sendmsg,
	.recvmsg	= smc_recvmsg,
	.mmap		= sock_no_mmap,
	.sendpage	= smc_sendpage,
	.splice_read	= smc_splice_read,
};

static int smc_create(struct net *net, struct socket *sock, int protocol,
		      int kern)
{
	int family = (protocol == SMCPROTO_SMC6) ? PF_INET6 : PF_INET;
	struct smc_sock *smc;
	struct sock *sk;
	int rc;

	rc = -ESOCKTNOSUPPORT;
	if (sock->type != SOCK_STREAM)
		goto out;

	rc = -EPROTONOSUPPORT;
	if (protocol != SMCPROTO_SMC && protocol != SMCPROTO_SMC6)
		goto out;

	rc = -ENOBUFS;
	sock->ops = &smc_sock_ops;
	sk = smc_sock_alloc(net, sock, protocol);
	if (!sk)
		goto out;

	/* create internal TCP socket for CLC handshake and fallback */
	smc = smc_sk(sk);
	smc->use_fallback = false; /* assume rdma capability first */
	smc->fallback_rsn = 0;
	rc = sock_create_kern(net, family, SOCK_STREAM, IPPROTO_TCP,
			      &smc->clcsock);
	if (rc) {
		sk_common_release(sk);
		goto out;
	}
	smc->sk.sk_sndbuf = max(smc->clcsock->sk->sk_sndbuf, SMC_BUF_MIN_SIZE);
	smc->sk.sk_rcvbuf = max(smc->clcsock->sk->sk_rcvbuf, SMC_BUF_MIN_SIZE);

out:
	return rc;
}

static const struct net_proto_family smc_sock_family_ops = {
	.family	= PF_SMC,
	.owner	= THIS_MODULE,
	.create	= smc_create,
};

unsigned int smc_net_id;

static __net_init int smc_net_init(struct net *net)
{
	return smc_pnet_net_init(net);
}

static void __net_exit smc_net_exit(struct net *net)
{
	smc_pnet_net_exit(net);
}

static __net_init int smc_net_stat_init(struct net *net)
{
	return smc_stats_init(net);
}

static void __net_exit smc_net_stat_exit(struct net *net)
{
	smc_stats_exit(net);
}

static struct pernet_operations smc_net_ops = {
	.init = smc_net_init,
	.exit = smc_net_exit,
	.id   = &smc_net_id,
	.size = sizeof(struct smc_net),
};

static struct pernet_operations smc_net_stat_ops = {
	.init = smc_net_stat_init,
	.exit = smc_net_stat_exit,
};

static int __init smc_init(void)
{
	int rc;

	rc = register_pernet_subsys(&smc_net_ops);
	if (rc)
		return rc;

	rc = register_pernet_subsys(&smc_net_stat_ops);
	if (rc)
		return rc;

	smc_ism_init();
	smc_clc_init();

	rc = smc_nl_init();
	if (rc)
		goto out_pernet_subsys;

	rc = smc_pnet_init();
	if (rc)
		goto out_nl;

	rc = -ENOMEM;
	smc_hs_wq = alloc_workqueue("smc_hs_wq", 0, 0);
	if (!smc_hs_wq)
		goto out_pnet;

	smc_close_wq = alloc_workqueue("smc_close_wq", 0, 0);
	if (!smc_close_wq)
		goto out_alloc_hs_wq;

	rc = smc_core_init();
	if (rc) {
		pr_err("%s: smc_core_init fails with %d\n", __func__, rc);
		goto out_alloc_wqs;
	}

	rc = smc_llc_init();
	if (rc) {
		pr_err("%s: smc_llc_init fails with %d\n", __func__, rc);
		goto out_core;
	}

	rc = smc_cdc_init();
	if (rc) {
		pr_err("%s: smc_cdc_init fails with %d\n", __func__, rc);
		goto out_core;
	}

	rc = proto_register(&smc_proto, 1);
	if (rc) {
		pr_err("%s: proto_register(v4) fails with %d\n", __func__, rc);
		goto out_core;
	}

	rc = proto_register(&smc_proto6, 1);
	if (rc) {
		pr_err("%s: proto_register(v6) fails with %d\n", __func__, rc);
		goto out_proto;
	}

	rc = sock_register(&smc_sock_family_ops);
	if (rc) {
		pr_err("%s: sock_register fails with %d\n", __func__, rc);
		goto out_proto6;
	}
	INIT_HLIST_HEAD(&smc_v4_hashinfo.ht);
	INIT_HLIST_HEAD(&smc_v6_hashinfo.ht);

	rc = smc_ib_register_client();
	if (rc) {
		pr_err("%s: ib_register fails with %d\n", __func__, rc);
		goto out_sock;
	}

	static_branch_enable(&tcp_have_smc);
	return 0;

out_sock:
	sock_unregister(PF_SMC);
out_proto6:
	proto_unregister(&smc_proto6);
out_proto:
	proto_unregister(&smc_proto);
out_core:
	smc_core_exit();
out_alloc_wqs:
	destroy_workqueue(smc_close_wq);
out_alloc_hs_wq:
	destroy_workqueue(smc_hs_wq);
out_pnet:
	smc_pnet_exit();
out_nl:
	smc_nl_exit();
out_pernet_subsys:
	unregister_pernet_subsys(&smc_net_ops);

	return rc;
}

static void __exit smc_exit(void)
{
	static_branch_disable(&tcp_have_smc);
	sock_unregister(PF_SMC);
	smc_core_exit();
	smc_ib_unregister_client();
	destroy_workqueue(smc_close_wq);
	destroy_workqueue(smc_hs_wq);
	proto_unregister(&smc_proto6);
	proto_unregister(&smc_proto);
	smc_pnet_exit();
	smc_nl_exit();
	unregister_pernet_subsys(&smc_net_stat_ops);
	unregister_pernet_subsys(&smc_net_ops);
	rcu_barrier();
}

module_init(smc_init);
module_exit(smc_exit);

MODULE_AUTHOR("Ursula Braun <ubraun@linux.vnet.ibm.com>");
MODULE_DESCRIPTION("smc socket address family");
MODULE_LICENSE("GPL");
MODULE_ALIAS_NETPROTO(PF_SMC);<|MERGE_RESOLUTION|>--- conflicted
+++ resolved
@@ -2249,34 +2249,22 @@
 		if (sk->sk_state != SMC_INIT &&
 		    sk->sk_state != SMC_LISTEN &&
 		    sk->sk_state != SMC_CLOSED) {
-<<<<<<< HEAD
-			if (val)
-				mod_delayed_work(system_wq, &smc->conn.tx_work,
-						 0);
-=======
 			if (val) {
 				SMC_STAT_INC(smc, ndly_cnt);
 				mod_delayed_work(smc->conn.lgr->tx_wq,
 						 &smc->conn.tx_work, 0);
 			}
->>>>>>> c1084c27
 		}
 		break;
 	case TCP_CORK:
 		if (sk->sk_state != SMC_INIT &&
 		    sk->sk_state != SMC_LISTEN &&
 		    sk->sk_state != SMC_CLOSED) {
-<<<<<<< HEAD
-			if (!val)
-				mod_delayed_work(system_wq, &smc->conn.tx_work,
-						 0);
-=======
 			if (!val) {
 				SMC_STAT_INC(smc, cork_cnt);
 				mod_delayed_work(smc->conn.lgr->tx_wq,
 						 &smc->conn.tx_work, 0);
 			}
->>>>>>> c1084c27
 		}
 		break;
 	case TCP_DEFER_ACCEPT:
