// SPDX-License-Identifier: GPL-2.0
/*
 *  Shared Memory Communications over RDMA (SMC-R) and RoCE
 *
 *  Basic Transport Functions exploiting Infiniband API
 *
 *  Copyright IBM Corp. 2016
 *
 *  Author(s):  Ursula Braun <ubraun@linux.vnet.ibm.com>
 */

#include <linux/socket.h>
#include <linux/if_vlan.h>
#include <linux/random.h>
#include <linux/workqueue.h>
#include <linux/wait.h>
#include <linux/reboot.h>
#include <linux/mutex.h>
#include <linux/list.h>
#include <linux/smc.h>
#include <net/tcp.h>
#include <net/sock.h>
#include <rdma/ib_verbs.h>
#include <rdma/ib_cache.h>

#include "smc.h"
#include "smc_clc.h"
#include "smc_core.h"
#include "smc_ib.h"
#include "smc_wr.h"
#include "smc_llc.h"
#include "smc_cdc.h"
#include "smc_close.h"
#include "smc_ism.h"
#include "smc_netlink.h"
#include "smc_stats.h"

#define SMC_LGR_NUM_INCR		256
#define SMC_LGR_FREE_DELAY_SERV		(600 * HZ)
#define SMC_LGR_FREE_DELAY_CLNT		(SMC_LGR_FREE_DELAY_SERV + 10 * HZ)

struct smc_lgr_list smc_lgr_list = {	/* established link groups */
	.lock = __SPIN_LOCK_UNLOCKED(smc_lgr_list.lock),
	.list = LIST_HEAD_INIT(smc_lgr_list.list),
	.num = 0,
};

static atomic_t lgr_cnt = ATOMIC_INIT(0); /* number of existing link groups */
static DECLARE_WAIT_QUEUE_HEAD(lgrs_deleted);

static void smc_buf_free(struct smc_link_group *lgr, bool is_rmb,
			 struct smc_buf_desc *buf_desc);
static void __smc_lgr_terminate(struct smc_link_group *lgr, bool soft);

static void smc_link_down_work(struct work_struct *work);

/* return head of link group list and its lock for a given link group */
static inline struct list_head *smc_lgr_list_head(struct smc_link_group *lgr,
						  spinlock_t **lgr_lock)
{
	if (lgr->is_smcd) {
		*lgr_lock = &lgr->smcd->lgr_lock;
		return &lgr->smcd->lgr_list;
	}

	*lgr_lock = &smc_lgr_list.lock;
	return &smc_lgr_list.list;
}

static void smc_ibdev_cnt_inc(struct smc_link *lnk)
{
	atomic_inc(&lnk->smcibdev->lnk_cnt_by_port[lnk->ibport - 1]);
}

static void smc_ibdev_cnt_dec(struct smc_link *lnk)
{
	atomic_dec(&lnk->smcibdev->lnk_cnt_by_port[lnk->ibport - 1]);
}

static void smc_lgr_schedule_free_work(struct smc_link_group *lgr)
{
	/* client link group creation always follows the server link group
	 * creation. For client use a somewhat higher removal delay time,
	 * otherwise there is a risk of out-of-sync link groups.
	 */
	if (!lgr->freeing) {
		mod_delayed_work(system_wq, &lgr->free_work,
				 (!lgr->is_smcd && lgr->role == SMC_CLNT) ?
						SMC_LGR_FREE_DELAY_CLNT :
						SMC_LGR_FREE_DELAY_SERV);
	}
}

/* Register connection's alert token in our lookup structure.
 * To use rbtrees we have to implement our own insert core.
 * Requires @conns_lock
 * @smc		connection to register
 * Returns 0 on success, != otherwise.
 */
static void smc_lgr_add_alert_token(struct smc_connection *conn)
{
	struct rb_node **link, *parent = NULL;
	u32 token = conn->alert_token_local;

	link = &conn->lgr->conns_all.rb_node;
	while (*link) {
		struct smc_connection *cur = rb_entry(*link,
					struct smc_connection, alert_node);

		parent = *link;
		if (cur->alert_token_local > token)
			link = &parent->rb_left;
		else
			link = &parent->rb_right;
	}
	/* Put the new node there */
	rb_link_node(&conn->alert_node, parent, link);
	rb_insert_color(&conn->alert_node, &conn->lgr->conns_all);
}

/* assign an SMC-R link to the connection */
static int smcr_lgr_conn_assign_link(struct smc_connection *conn, bool first)
{
	enum smc_link_state expected = first ? SMC_LNK_ACTIVATING :
				       SMC_LNK_ACTIVE;
	int i, j;

	/* do link balancing */
	for (i = 0; i < SMC_LINKS_PER_LGR_MAX; i++) {
		struct smc_link *lnk = &conn->lgr->lnk[i];

		if (lnk->state != expected || lnk->link_is_asym)
			continue;
		if (conn->lgr->role == SMC_CLNT) {
			conn->lnk = lnk; /* temporary, SMC server assigns link*/
			break;
		}
		if (conn->lgr->conns_num % 2) {
			for (j = i + 1; j < SMC_LINKS_PER_LGR_MAX; j++) {
				struct smc_link *lnk2;

				lnk2 = &conn->lgr->lnk[j];
				if (lnk2->state == expected &&
				    !lnk2->link_is_asym) {
					conn->lnk = lnk2;
					break;
				}
			}
		}
		if (!conn->lnk)
			conn->lnk = lnk;
		break;
	}
	if (!conn->lnk)
		return SMC_CLC_DECL_NOACTLINK;
	atomic_inc(&conn->lnk->conn_cnt);
	return 0;
}

/* Register connection in link group by assigning an alert token
 * registered in a search tree.
 * Requires @conns_lock
 * Note that '0' is a reserved value and not assigned.
 */
static int smc_lgr_register_conn(struct smc_connection *conn, bool first)
{
	struct smc_sock *smc = container_of(conn, struct smc_sock, conn);
	static atomic_t nexttoken = ATOMIC_INIT(0);
	int rc;

	if (!conn->lgr->is_smcd) {
		rc = smcr_lgr_conn_assign_link(conn, first);
		if (rc)
			return rc;
	}
	/* find a new alert_token_local value not yet used by some connection
	 * in this link group
	 */
	sock_hold(&smc->sk); /* sock_put in smc_lgr_unregister_conn() */
	while (!conn->alert_token_local) {
		conn->alert_token_local = atomic_inc_return(&nexttoken);
		if (smc_lgr_find_conn(conn->alert_token_local, conn->lgr))
			conn->alert_token_local = 0;
	}
	smc_lgr_add_alert_token(conn);
	conn->lgr->conns_num++;
	return 0;
}

/* Unregister connection and reset the alert token of the given connection<
 */
static void __smc_lgr_unregister_conn(struct smc_connection *conn)
{
	struct smc_sock *smc = container_of(conn, struct smc_sock, conn);
	struct smc_link_group *lgr = conn->lgr;

	rb_erase(&conn->alert_node, &lgr->conns_all);
	if (conn->lnk)
		atomic_dec(&conn->lnk->conn_cnt);
	lgr->conns_num--;
	conn->alert_token_local = 0;
	sock_put(&smc->sk); /* sock_hold in smc_lgr_register_conn() */
}

/* Unregister connection from lgr
 */
static void smc_lgr_unregister_conn(struct smc_connection *conn)
{
	struct smc_link_group *lgr = conn->lgr;

	if (!lgr)
		return;
	write_lock_bh(&lgr->conns_lock);
	if (conn->alert_token_local) {
		__smc_lgr_unregister_conn(conn);
	}
	write_unlock_bh(&lgr->conns_lock);
	conn->lgr = NULL;
}

int smc_nl_get_sys_info(struct sk_buff *skb, struct netlink_callback *cb)
{
	struct smc_nl_dmp_ctx *cb_ctx = smc_nl_dmp_ctx(cb);
	char hostname[SMC_MAX_HOSTNAME_LEN + 1];
	char smc_seid[SMC_MAX_EID_LEN + 1];
	struct smcd_dev *smcd_dev;
	struct nlattr *attrs;
	u8 *seid = NULL;
	u8 *host = NULL;
	void *nlh;

	nlh = genlmsg_put(skb, NETLINK_CB(cb->skb).portid, cb->nlh->nlmsg_seq,
			  &smc_gen_nl_family, NLM_F_MULTI,
			  SMC_NETLINK_GET_SYS_INFO);
	if (!nlh)
		goto errmsg;
	if (cb_ctx->pos[0])
		goto errout;
	attrs = nla_nest_start(skb, SMC_GEN_SYS_INFO);
	if (!attrs)
		goto errout;
	if (nla_put_u8(skb, SMC_NLA_SYS_VER, SMC_V2))
		goto errattr;
	if (nla_put_u8(skb, SMC_NLA_SYS_REL, SMC_RELEASE))
		goto errattr;
	if (nla_put_u8(skb, SMC_NLA_SYS_IS_ISM_V2, smc_ism_is_v2_capable()))
		goto errattr;
	smc_clc_get_hostname(&host);
	if (host) {
		memcpy(hostname, host, SMC_MAX_HOSTNAME_LEN);
		hostname[SMC_MAX_HOSTNAME_LEN] = 0;
		if (nla_put_string(skb, SMC_NLA_SYS_LOCAL_HOST, hostname))
			goto errattr;
	}
	mutex_lock(&smcd_dev_list.mutex);
	smcd_dev = list_first_entry_or_null(&smcd_dev_list.list,
					    struct smcd_dev, list);
	if (smcd_dev)
		smc_ism_get_system_eid(smcd_dev, &seid);
	mutex_unlock(&smcd_dev_list.mutex);
	if (seid && smc_ism_is_v2_capable()) {
		memcpy(smc_seid, seid, SMC_MAX_EID_LEN);
		smc_seid[SMC_MAX_EID_LEN] = 0;
		if (nla_put_string(skb, SMC_NLA_SYS_SEID, smc_seid))
			goto errattr;
	}
	nla_nest_end(skb, attrs);
	genlmsg_end(skb, nlh);
	cb_ctx->pos[0] = 1;
	return skb->len;

errattr:
	nla_nest_cancel(skb, attrs);
errout:
	genlmsg_cancel(skb, nlh);
errmsg:
	return skb->len;
}

static int smc_nl_fill_lgr(struct smc_link_group *lgr,
			   struct sk_buff *skb,
			   struct netlink_callback *cb)
{
	char smc_target[SMC_MAX_PNETID_LEN + 1];
	struct nlattr *attrs;

	attrs = nla_nest_start(skb, SMC_GEN_LGR_SMCR);
	if (!attrs)
		goto errout;

	if (nla_put_u32(skb, SMC_NLA_LGR_R_ID, *((u32 *)&lgr->id)))
		goto errattr;
	if (nla_put_u32(skb, SMC_NLA_LGR_R_CONNS_NUM, lgr->conns_num))
		goto errattr;
	if (nla_put_u8(skb, SMC_NLA_LGR_R_ROLE, lgr->role))
		goto errattr;
	if (nla_put_u8(skb, SMC_NLA_LGR_R_TYPE, lgr->type))
		goto errattr;
	if (nla_put_u8(skb, SMC_NLA_LGR_R_VLAN_ID, lgr->vlan_id))
		goto errattr;
	memcpy(smc_target, lgr->pnet_id, SMC_MAX_PNETID_LEN);
	smc_target[SMC_MAX_PNETID_LEN] = 0;
	if (nla_put_string(skb, SMC_NLA_LGR_R_PNETID, smc_target))
		goto errattr;

	nla_nest_end(skb, attrs);
	return 0;
errattr:
	nla_nest_cancel(skb, attrs);
errout:
	return -EMSGSIZE;
}

static int smc_nl_fill_lgr_link(struct smc_link_group *lgr,
				struct smc_link *link,
				struct sk_buff *skb,
				struct netlink_callback *cb)
{
	char smc_ibname[IB_DEVICE_NAME_MAX];
	u8 smc_gid_target[41];
	struct nlattr *attrs;
	u32 link_uid = 0;
	void *nlh;

	nlh = genlmsg_put(skb, NETLINK_CB(cb->skb).portid, cb->nlh->nlmsg_seq,
			  &smc_gen_nl_family, NLM_F_MULTI,
			  SMC_NETLINK_GET_LINK_SMCR);
	if (!nlh)
		goto errmsg;

	attrs = nla_nest_start(skb, SMC_GEN_LINK_SMCR);
	if (!attrs)
		goto errout;

	if (nla_put_u8(skb, SMC_NLA_LINK_ID, link->link_id))
		goto errattr;
	if (nla_put_u32(skb, SMC_NLA_LINK_STATE, link->state))
		goto errattr;
	if (nla_put_u32(skb, SMC_NLA_LINK_CONN_CNT,
			atomic_read(&link->conn_cnt)))
		goto errattr;
	if (nla_put_u8(skb, SMC_NLA_LINK_IB_PORT, link->ibport))
		goto errattr;
	if (nla_put_u32(skb, SMC_NLA_LINK_NET_DEV, link->ndev_ifidx))
		goto errattr;
	snprintf(smc_ibname, sizeof(smc_ibname), "%s", link->ibname);
	if (nla_put_string(skb, SMC_NLA_LINK_IB_DEV, smc_ibname))
		goto errattr;
	memcpy(&link_uid, link->link_uid, sizeof(link_uid));
	if (nla_put_u32(skb, SMC_NLA_LINK_UID, link_uid))
		goto errattr;
	memcpy(&link_uid, link->peer_link_uid, sizeof(link_uid));
	if (nla_put_u32(skb, SMC_NLA_LINK_PEER_UID, link_uid))
		goto errattr;
	memset(smc_gid_target, 0, sizeof(smc_gid_target));
	smc_gid_be16_convert(smc_gid_target, link->gid);
	if (nla_put_string(skb, SMC_NLA_LINK_GID, smc_gid_target))
		goto errattr;
	memset(smc_gid_target, 0, sizeof(smc_gid_target));
	smc_gid_be16_convert(smc_gid_target, link->peer_gid);
	if (nla_put_string(skb, SMC_NLA_LINK_PEER_GID, smc_gid_target))
		goto errattr;

	nla_nest_end(skb, attrs);
	genlmsg_end(skb, nlh);
	return 0;
errattr:
	nla_nest_cancel(skb, attrs);
errout:
	genlmsg_cancel(skb, nlh);
errmsg:
	return -EMSGSIZE;
}

static int smc_nl_handle_lgr(struct smc_link_group *lgr,
			     struct sk_buff *skb,
			     struct netlink_callback *cb,
			     bool list_links)
{
	void *nlh;
	int i;

	nlh = genlmsg_put(skb, NETLINK_CB(cb->skb).portid, cb->nlh->nlmsg_seq,
			  &smc_gen_nl_family, NLM_F_MULTI,
			  SMC_NETLINK_GET_LGR_SMCR);
	if (!nlh)
		goto errmsg;
	if (smc_nl_fill_lgr(lgr, skb, cb))
		goto errout;

	genlmsg_end(skb, nlh);
	if (!list_links)
		goto out;
	for (i = 0; i < SMC_LINKS_PER_LGR_MAX; i++) {
		if (!smc_link_usable(&lgr->lnk[i]))
			continue;
		if (smc_nl_fill_lgr_link(lgr, &lgr->lnk[i], skb, cb))
			goto errout;
	}
out:
	return 0;

errout:
	genlmsg_cancel(skb, nlh);
errmsg:
	return -EMSGSIZE;
}

static void smc_nl_fill_lgr_list(struct smc_lgr_list *smc_lgr,
				 struct sk_buff *skb,
				 struct netlink_callback *cb,
				 bool list_links)
{
	struct smc_nl_dmp_ctx *cb_ctx = smc_nl_dmp_ctx(cb);
	struct smc_link_group *lgr;
	int snum = cb_ctx->pos[0];
	int num = 0;

	spin_lock_bh(&smc_lgr->lock);
	list_for_each_entry(lgr, &smc_lgr->list, list) {
		if (num < snum)
			goto next;
		if (smc_nl_handle_lgr(lgr, skb, cb, list_links))
			goto errout;
next:
		num++;
	}
errout:
	spin_unlock_bh(&smc_lgr->lock);
	cb_ctx->pos[0] = num;
}

static int smc_nl_fill_smcd_lgr(struct smc_link_group *lgr,
				struct sk_buff *skb,
				struct netlink_callback *cb)
{
	char smc_host[SMC_MAX_HOSTNAME_LEN + 1];
	char smc_pnet[SMC_MAX_PNETID_LEN + 1];
	char smc_eid[SMC_MAX_EID_LEN + 1];
	struct nlattr *v2_attrs;
	struct nlattr *attrs;
	void *nlh;

	nlh = genlmsg_put(skb, NETLINK_CB(cb->skb).portid, cb->nlh->nlmsg_seq,
			  &smc_gen_nl_family, NLM_F_MULTI,
			  SMC_NETLINK_GET_LGR_SMCD);
	if (!nlh)
		goto errmsg;

	attrs = nla_nest_start(skb, SMC_GEN_LGR_SMCD);
	if (!attrs)
		goto errout;

	if (nla_put_u32(skb, SMC_NLA_LGR_D_ID, *((u32 *)&lgr->id)))
		goto errattr;
	if (nla_put_u64_64bit(skb, SMC_NLA_LGR_D_GID, lgr->smcd->local_gid,
			      SMC_NLA_LGR_D_PAD))
		goto errattr;
	if (nla_put_u64_64bit(skb, SMC_NLA_LGR_D_PEER_GID, lgr->peer_gid,
			      SMC_NLA_LGR_D_PAD))
		goto errattr;
	if (nla_put_u8(skb, SMC_NLA_LGR_D_VLAN_ID, lgr->vlan_id))
		goto errattr;
	if (nla_put_u32(skb, SMC_NLA_LGR_D_CONNS_NUM, lgr->conns_num))
		goto errattr;
	if (nla_put_u32(skb, SMC_NLA_LGR_D_CHID, smc_ism_get_chid(lgr->smcd)))
		goto errattr;
	memcpy(smc_pnet, lgr->smcd->pnetid, SMC_MAX_PNETID_LEN);
	smc_pnet[SMC_MAX_PNETID_LEN] = 0;
	if (nla_put_string(skb, SMC_NLA_LGR_D_PNETID, smc_pnet))
		goto errattr;

	v2_attrs = nla_nest_start(skb, SMC_NLA_LGR_V2);
	if (!v2_attrs)
		goto errattr;
	if (nla_put_u8(skb, SMC_NLA_LGR_V2_VER, lgr->smc_version))
		goto errv2attr;
	if (nla_put_u8(skb, SMC_NLA_LGR_V2_REL, lgr->peer_smc_release))
		goto errv2attr;
	if (nla_put_u8(skb, SMC_NLA_LGR_V2_OS, lgr->peer_os))
		goto errv2attr;
	memcpy(smc_host, lgr->peer_hostname, SMC_MAX_HOSTNAME_LEN);
	smc_host[SMC_MAX_HOSTNAME_LEN] = 0;
	if (nla_put_string(skb, SMC_NLA_LGR_V2_PEER_HOST, smc_host))
		goto errv2attr;
	memcpy(smc_eid, lgr->negotiated_eid, SMC_MAX_EID_LEN);
	smc_eid[SMC_MAX_EID_LEN] = 0;
	if (nla_put_string(skb, SMC_NLA_LGR_V2_NEG_EID, smc_eid))
		goto errv2attr;

	nla_nest_end(skb, v2_attrs);
	nla_nest_end(skb, attrs);
	genlmsg_end(skb, nlh);
	return 0;

errv2attr:
	nla_nest_cancel(skb, v2_attrs);
errattr:
	nla_nest_cancel(skb, attrs);
errout:
	genlmsg_cancel(skb, nlh);
errmsg:
	return -EMSGSIZE;
}

static int smc_nl_handle_smcd_lgr(struct smcd_dev *dev,
				  struct sk_buff *skb,
				  struct netlink_callback *cb)
{
	struct smc_nl_dmp_ctx *cb_ctx = smc_nl_dmp_ctx(cb);
	struct smc_link_group *lgr;
	int snum = cb_ctx->pos[1];
	int rc = 0, num = 0;

	spin_lock_bh(&dev->lgr_lock);
	list_for_each_entry(lgr, &dev->lgr_list, list) {
		if (!lgr->is_smcd)
			continue;
		if (num < snum)
			goto next;
		rc = smc_nl_fill_smcd_lgr(lgr, skb, cb);
		if (rc)
			goto errout;
next:
		num++;
	}
errout:
	spin_unlock_bh(&dev->lgr_lock);
	cb_ctx->pos[1] = num;
	return rc;
}

static int smc_nl_fill_smcd_dev(struct smcd_dev_list *dev_list,
				struct sk_buff *skb,
				struct netlink_callback *cb)
{
	struct smc_nl_dmp_ctx *cb_ctx = smc_nl_dmp_ctx(cb);
	struct smcd_dev *smcd_dev;
	int snum = cb_ctx->pos[0];
	int rc = 0, num = 0;

	mutex_lock(&dev_list->mutex);
	list_for_each_entry(smcd_dev, &dev_list->list, list) {
		if (list_empty(&smcd_dev->lgr_list))
			continue;
		if (num < snum)
			goto next;
		rc = smc_nl_handle_smcd_lgr(smcd_dev, skb, cb);
		if (rc)
			goto errout;
next:
		num++;
	}
errout:
	mutex_unlock(&dev_list->mutex);
	cb_ctx->pos[0] = num;
	return rc;
}

int smcr_nl_get_lgr(struct sk_buff *skb, struct netlink_callback *cb)
{
	bool list_links = false;

	smc_nl_fill_lgr_list(&smc_lgr_list, skb, cb, list_links);
	return skb->len;
}

int smcr_nl_get_link(struct sk_buff *skb, struct netlink_callback *cb)
{
	bool list_links = true;

	smc_nl_fill_lgr_list(&smc_lgr_list, skb, cb, list_links);
	return skb->len;
}

int smcd_nl_get_lgr(struct sk_buff *skb, struct netlink_callback *cb)
{
	smc_nl_fill_smcd_dev(&smcd_dev_list, skb, cb);
	return skb->len;
}

void smc_lgr_cleanup_early(struct smc_connection *conn)
{
	struct smc_link_group *lgr = conn->lgr;
	struct list_head *lgr_list;
	spinlock_t *lgr_lock;

	if (!lgr)
		return;

	smc_conn_free(conn);
	lgr_list = smc_lgr_list_head(lgr, &lgr_lock);
	spin_lock_bh(lgr_lock);
	/* do not use this link group for new connections */
	if (!list_empty(lgr_list))
		list_del_init(lgr_list);
	spin_unlock_bh(lgr_lock);
	__smc_lgr_terminate(lgr, true);
}

static void smcr_lgr_link_deactivate_all(struct smc_link_group *lgr)
{
	int i;

	for (i = 0; i < SMC_LINKS_PER_LGR_MAX; i++) {
		struct smc_link *lnk = &lgr->lnk[i];

		if (smc_link_usable(lnk))
			lnk->state = SMC_LNK_INACTIVE;
	}
	wake_up_all(&lgr->llc_msg_waiter);
	wake_up_all(&lgr->llc_flow_waiter);
}

static void smc_lgr_free(struct smc_link_group *lgr);

static void smc_lgr_free_work(struct work_struct *work)
{
	struct smc_link_group *lgr = container_of(to_delayed_work(work),
						  struct smc_link_group,
						  free_work);
	spinlock_t *lgr_lock;
	bool conns;

	smc_lgr_list_head(lgr, &lgr_lock);
	spin_lock_bh(lgr_lock);
	if (lgr->freeing) {
		spin_unlock_bh(lgr_lock);
		return;
	}
	read_lock_bh(&lgr->conns_lock);
	conns = RB_EMPTY_ROOT(&lgr->conns_all);
	read_unlock_bh(&lgr->conns_lock);
	if (!conns) { /* number of lgr connections is no longer zero */
		spin_unlock_bh(lgr_lock);
		return;
	}
	list_del_init(&lgr->list); /* remove from smc_lgr_list */
	lgr->freeing = 1; /* this instance does the freeing, no new schedule */
	spin_unlock_bh(lgr_lock);
	cancel_delayed_work(&lgr->free_work);

	if (!lgr->is_smcd && !lgr->terminating)
		smc_llc_send_link_delete_all(lgr, true,
					     SMC_LLC_DEL_PROG_INIT_TERM);
	if (lgr->is_smcd && !lgr->terminating)
		smc_ism_signal_shutdown(lgr);
	if (!lgr->is_smcd)
		smcr_lgr_link_deactivate_all(lgr);
	smc_lgr_free(lgr);
}

static void smc_lgr_terminate_work(struct work_struct *work)
{
	struct smc_link_group *lgr = container_of(work, struct smc_link_group,
						  terminate_work);

	__smc_lgr_terminate(lgr, true);
}

/* return next unique link id for the lgr */
static u8 smcr_next_link_id(struct smc_link_group *lgr)
{
	u8 link_id;
	int i;

	while (1) {
again:
		link_id = ++lgr->next_link_id;
		if (!link_id)	/* skip zero as link_id */
			link_id = ++lgr->next_link_id;
		for (i = 0; i < SMC_LINKS_PER_LGR_MAX; i++) {
			if (smc_link_usable(&lgr->lnk[i]) &&
			    lgr->lnk[i].link_id == link_id)
				goto again;
		}
		break;
	}
	return link_id;
}

static void smcr_copy_dev_info_to_link(struct smc_link *link)
{
	struct smc_ib_device *smcibdev = link->smcibdev;

	snprintf(link->ibname, sizeof(link->ibname), "%s",
		 smcibdev->ibdev->name);
	link->ndev_ifidx = smcibdev->ndev_ifidx[link->ibport - 1];
}

int smcr_link_init(struct smc_link_group *lgr, struct smc_link *lnk,
		   u8 link_idx, struct smc_init_info *ini)
{
	u8 rndvec[3];
	int rc;

	get_device(&ini->ib_dev->ibdev->dev);
	atomic_inc(&ini->ib_dev->lnk_cnt);
	lnk->link_id = smcr_next_link_id(lgr);
	lnk->lgr = lgr;
	lnk->link_idx = link_idx;
	lnk->smcibdev = ini->ib_dev;
	lnk->ibport = ini->ib_port;
	smc_ibdev_cnt_inc(lnk);
	smcr_copy_dev_info_to_link(lnk);
	lnk->path_mtu = ini->ib_dev->pattr[ini->ib_port - 1].active_mtu;
	atomic_set(&lnk->conn_cnt, 0);
	smc_llc_link_set_uid(lnk);
	INIT_WORK(&lnk->link_down_wrk, smc_link_down_work);
	if (!ini->ib_dev->initialized) {
		rc = (int)smc_ib_setup_per_ibdev(ini->ib_dev);
		if (rc)
			goto out;
	}
	get_random_bytes(rndvec, sizeof(rndvec));
	lnk->psn_initial = rndvec[0] + (rndvec[1] << 8) +
		(rndvec[2] << 16);
	rc = smc_ib_determine_gid(lnk->smcibdev, lnk->ibport,
				  ini->vlan_id, lnk->gid, &lnk->sgid_index);
	if (rc)
		goto out;
	rc = smc_llc_link_init(lnk);
	if (rc)
		goto out;
	rc = smc_wr_alloc_link_mem(lnk);
	if (rc)
		goto clear_llc_lnk;
	rc = smc_ib_create_protection_domain(lnk);
	if (rc)
		goto free_link_mem;
	rc = smc_ib_create_queue_pair(lnk);
	if (rc)
		goto dealloc_pd;
	rc = smc_wr_create_link(lnk);
	if (rc)
		goto destroy_qp;
	lnk->state = SMC_LNK_ACTIVATING;
	return 0;

destroy_qp:
	smc_ib_destroy_queue_pair(lnk);
dealloc_pd:
	smc_ib_dealloc_protection_domain(lnk);
free_link_mem:
	smc_wr_free_link_mem(lnk);
clear_llc_lnk:
	smc_llc_link_clear(lnk, false);
out:
	smc_ibdev_cnt_dec(lnk);
	put_device(&ini->ib_dev->ibdev->dev);
	memset(lnk, 0, sizeof(struct smc_link));
	lnk->state = SMC_LNK_UNUSED;
	if (!atomic_dec_return(&ini->ib_dev->lnk_cnt))
		wake_up(&ini->ib_dev->lnks_deleted);
	return rc;
}

/* create a new SMC link group */
static int smc_lgr_create(struct smc_sock *smc, struct smc_init_info *ini)
{
	struct smc_link_group *lgr;
	struct list_head *lgr_list;
	struct smc_link *lnk;
	spinlock_t *lgr_lock;
	u8 link_idx;
	int rc = 0;
	int i;

	if (ini->is_smcd && ini->vlan_id) {
		if (smc_ism_get_vlan(ini->ism_dev[ini->ism_selected],
				     ini->vlan_id)) {
			rc = SMC_CLC_DECL_ISMVLANERR;
			goto out;
		}
	}

	lgr = kzalloc(sizeof(*lgr), GFP_KERNEL);
	if (!lgr) {
		rc = SMC_CLC_DECL_MEM;
		goto ism_put_vlan;
	}
	lgr->tx_wq = alloc_workqueue("smc_tx_wq-%*phN", 0, 0,
				     SMC_LGR_ID_SIZE, &lgr->id);
	if (!lgr->tx_wq) {
		rc = -ENOMEM;
		goto free_lgr;
	}
	lgr->is_smcd = ini->is_smcd;
	lgr->sync_err = 0;
	lgr->terminating = 0;
	lgr->freeing = 0;
	lgr->vlan_id = ini->vlan_id;
	mutex_init(&lgr->sndbufs_lock);
	mutex_init(&lgr->rmbs_lock);
	rwlock_init(&lgr->conns_lock);
	for (i = 0; i < SMC_RMBE_SIZES; i++) {
		INIT_LIST_HEAD(&lgr->sndbufs[i]);
		INIT_LIST_HEAD(&lgr->rmbs[i]);
	}
	lgr->next_link_id = 0;
	smc_lgr_list.num += SMC_LGR_NUM_INCR;
	memcpy(&lgr->id, (u8 *)&smc_lgr_list.num, SMC_LGR_ID_SIZE);
	INIT_DELAYED_WORK(&lgr->free_work, smc_lgr_free_work);
	INIT_WORK(&lgr->terminate_work, smc_lgr_terminate_work);
	lgr->conns_all = RB_ROOT;
	if (ini->is_smcd) {
		/* SMC-D specific settings */
<<<<<<< HEAD
		get_device(&ini->ism_dev->dev);
		lgr->peer_gid = ini->ism_gid;
		lgr->smcd = ini->ism_dev;
=======
		get_device(&ini->ism_dev[ini->ism_selected]->dev);
		lgr->peer_gid = ini->ism_peer_gid[ini->ism_selected];
		lgr->smcd = ini->ism_dev[ini->ism_selected];
		lgr_list = &ini->ism_dev[ini->ism_selected]->lgr_list;
		lgr_lock = &lgr->smcd->lgr_lock;
		lgr->smc_version = ini->smcd_version;
		lgr->peer_shutdown = 0;
		atomic_inc(&ini->ism_dev[ini->ism_selected]->lgr_cnt);
>>>>>>> c1084c27
	} else {
		/* SMC-R specific settings */
		get_device(&ini->ib_dev->ibdev->dev);
		lgr->role = smc->listen_smc ? SMC_SERV : SMC_CLNT;
		memcpy(lgr->peer_systemid, ini->ib_lcl->id_for_peer,
		       SMC_SYSTEMID_LEN);
		memcpy(lgr->pnet_id, ini->ib_dev->pnetid[ini->ib_port - 1],
		       SMC_MAX_PNETID_LEN);
		smc_llc_lgr_init(lgr, smc);

		link_idx = SMC_SINGLE_LINK;
		lnk = &lgr->lnk[link_idx];
		rc = smcr_link_init(lgr, lnk, link_idx, ini);
		if (rc)
			goto free_wq;
		lgr_list = &smc_lgr_list.list;
		lgr_lock = &smc_lgr_list.lock;
		atomic_inc(&lgr_cnt);
	}
	smc->conn.lgr = lgr;
	spin_lock_bh(lgr_lock);
	list_add_tail(&lgr->list, lgr_list);
	spin_unlock_bh(lgr_lock);
	return 0;

free_wq:
	destroy_workqueue(lgr->tx_wq);
free_lgr:
	kfree(lgr);
ism_put_vlan:
	if (ini->is_smcd && ini->vlan_id)
		smc_ism_put_vlan(ini->ism_dev[ini->ism_selected], ini->vlan_id);
out:
	if (rc < 0) {
		if (rc == -ENOMEM)
			rc = SMC_CLC_DECL_MEM;
		else
			rc = SMC_CLC_DECL_INTERR;
	}
	return rc;
}

static int smc_write_space(struct smc_connection *conn)
{
	int buffer_len = conn->peer_rmbe_size;
	union smc_host_cursor prod;
	union smc_host_cursor cons;
	int space;

	smc_curs_copy(&prod, &conn->local_tx_ctrl.prod, conn);
	smc_curs_copy(&cons, &conn->local_rx_ctrl.cons, conn);
	/* determine rx_buf space */
	space = buffer_len - smc_curs_diff(buffer_len, &cons, &prod);
	return space;
}

static int smc_switch_cursor(struct smc_sock *smc, struct smc_cdc_tx_pend *pend,
			     struct smc_wr_buf *wr_buf)
{
	struct smc_connection *conn = &smc->conn;
	union smc_host_cursor cons, fin;
	int rc = 0;
	int diff;

	smc_curs_copy(&conn->tx_curs_sent, &conn->tx_curs_fin, conn);
	smc_curs_copy(&fin, &conn->local_tx_ctrl_fin, conn);
	/* set prod cursor to old state, enforce tx_rdma_writes() */
	smc_curs_copy(&conn->local_tx_ctrl.prod, &fin, conn);
	smc_curs_copy(&cons, &conn->local_rx_ctrl.cons, conn);

	if (smc_curs_comp(conn->peer_rmbe_size, &cons, &fin) < 0) {
		/* cons cursor advanced more than fin, and prod was set
		 * fin above, so now prod is smaller than cons. Fix that.
		 */
		diff = smc_curs_diff(conn->peer_rmbe_size, &fin, &cons);
		smc_curs_add(conn->sndbuf_desc->len,
			     &conn->tx_curs_sent, diff);
		smc_curs_add(conn->sndbuf_desc->len,
			     &conn->tx_curs_fin, diff);

		smp_mb__before_atomic();
		atomic_add(diff, &conn->sndbuf_space);
		smp_mb__after_atomic();

		smc_curs_add(conn->peer_rmbe_size,
			     &conn->local_tx_ctrl.prod, diff);
		smc_curs_add(conn->peer_rmbe_size,
			     &conn->local_tx_ctrl_fin, diff);
	}
	/* recalculate, value is used by tx_rdma_writes() */
	atomic_set(&smc->conn.peer_rmbe_space, smc_write_space(conn));

	if (smc->sk.sk_state != SMC_INIT &&
	    smc->sk.sk_state != SMC_CLOSED) {
		rc = smcr_cdc_msg_send_validation(conn, pend, wr_buf);
		if (!rc) {
			queue_delayed_work(conn->lgr->tx_wq, &conn->tx_work, 0);
			smc->sk.sk_data_ready(&smc->sk);
		}
	} else {
		smc_wr_tx_put_slot(conn->lnk,
				   (struct smc_wr_tx_pend_priv *)pend);
	}
	return rc;
}

void smc_switch_link_and_count(struct smc_connection *conn,
			       struct smc_link *to_lnk)
{
	atomic_dec(&conn->lnk->conn_cnt);
	conn->lnk = to_lnk;
	atomic_inc(&conn->lnk->conn_cnt);
}

struct smc_link *smc_switch_conns(struct smc_link_group *lgr,
				  struct smc_link *from_lnk, bool is_dev_err)
{
	struct smc_link *to_lnk = NULL;
	struct smc_cdc_tx_pend *pend;
	struct smc_connection *conn;
	struct smc_wr_buf *wr_buf;
	struct smc_sock *smc;
	struct rb_node *node;
	int i, rc = 0;

	/* link is inactive, wake up tx waiters */
	smc_wr_wakeup_tx_wait(from_lnk);

	for (i = 0; i < SMC_LINKS_PER_LGR_MAX; i++) {
		if (!smc_link_active(&lgr->lnk[i]) || i == from_lnk->link_idx)
			continue;
		if (is_dev_err && from_lnk->smcibdev == lgr->lnk[i].smcibdev &&
		    from_lnk->ibport == lgr->lnk[i].ibport) {
			continue;
		}
		to_lnk = &lgr->lnk[i];
		break;
	}
	if (!to_lnk || !smc_wr_tx_link_hold(to_lnk)) {
		smc_lgr_terminate_sched(lgr);
		return NULL;
	}
again:
	read_lock_bh(&lgr->conns_lock);
	for (node = rb_first(&lgr->conns_all); node; node = rb_next(node)) {
		conn = rb_entry(node, struct smc_connection, alert_node);
		if (conn->lnk != from_lnk)
			continue;
		smc = container_of(conn, struct smc_sock, conn);
		/* conn->lnk not yet set in SMC_INIT state */
		if (smc->sk.sk_state == SMC_INIT)
			continue;
		if (smc->sk.sk_state == SMC_CLOSED ||
		    smc->sk.sk_state == SMC_PEERCLOSEWAIT1 ||
		    smc->sk.sk_state == SMC_PEERCLOSEWAIT2 ||
		    smc->sk.sk_state == SMC_APPFINCLOSEWAIT ||
		    smc->sk.sk_state == SMC_APPCLOSEWAIT1 ||
		    smc->sk.sk_state == SMC_APPCLOSEWAIT2 ||
		    smc->sk.sk_state == SMC_PEERFINCLOSEWAIT ||
		    smc->sk.sk_state == SMC_PEERABORTWAIT ||
		    smc->sk.sk_state == SMC_PROCESSABORT) {
			spin_lock_bh(&conn->send_lock);
			smc_switch_link_and_count(conn, to_lnk);
			spin_unlock_bh(&conn->send_lock);
			continue;
		}
		sock_hold(&smc->sk);
		read_unlock_bh(&lgr->conns_lock);
		/* pre-fetch buffer outside of send_lock, might sleep */
		rc = smc_cdc_get_free_slot(conn, to_lnk, &wr_buf, NULL, &pend);
		if (rc)
			goto err_out;
		/* avoid race with smcr_tx_sndbuf_nonempty() */
		spin_lock_bh(&conn->send_lock);
		smc_switch_link_and_count(conn, to_lnk);
		rc = smc_switch_cursor(smc, pend, wr_buf);
		spin_unlock_bh(&conn->send_lock);
		sock_put(&smc->sk);
		if (rc)
			goto err_out;
		goto again;
	}
	read_unlock_bh(&lgr->conns_lock);
	smc_wr_tx_link_put(to_lnk);
	return to_lnk;

err_out:
	smcr_link_down_cond_sched(to_lnk);
	smc_wr_tx_link_put(to_lnk);
	return NULL;
}

static void smcr_buf_unuse(struct smc_buf_desc *rmb_desc,
			   struct smc_link_group *lgr)
{
	int rc;

	if (rmb_desc->is_conf_rkey && !list_empty(&lgr->list)) {
		/* unregister rmb with peer */
		rc = smc_llc_flow_initiate(lgr, SMC_LLC_FLOW_RKEY);
		if (!rc) {
			/* protect against smc_llc_cli_rkey_exchange() */
			mutex_lock(&lgr->llc_conf_mutex);
			smc_llc_do_delete_rkey(lgr, rmb_desc);
			rmb_desc->is_conf_rkey = false;
			mutex_unlock(&lgr->llc_conf_mutex);
			smc_llc_flow_stop(lgr, &lgr->llc_flow_lcl);
		}
	}

	if (rmb_desc->is_reg_err) {
		/* buf registration failed, reuse not possible */
		mutex_lock(&lgr->rmbs_lock);
		list_del(&rmb_desc->list);
		mutex_unlock(&lgr->rmbs_lock);

		smc_buf_free(lgr, true, rmb_desc);
	} else {
		rmb_desc->used = 0;
	}
}

static void smc_buf_unuse(struct smc_connection *conn,
			  struct smc_link_group *lgr)
{
	if (conn->sndbuf_desc)
		conn->sndbuf_desc->used = 0;
	if (conn->rmb_desc && lgr->is_smcd)
		conn->rmb_desc->used = 0;
	else if (conn->rmb_desc)
		smcr_buf_unuse(conn->rmb_desc, lgr);
}

/* remove a finished connection from its link group */
void smc_conn_free(struct smc_connection *conn)
{
	struct smc_link_group *lgr = conn->lgr;

	if (!lgr)
		return;
	if (lgr->is_smcd) {
		if (!list_empty(&lgr->list))
			smc_ism_unset_conn(conn);
		tasklet_kill(&conn->rx_tsklet);
	} else {
		smc_cdc_tx_dismiss_slots(conn);
		if (current_work() != &conn->abort_work)
			cancel_work_sync(&conn->abort_work);
	}
	if (!list_empty(&lgr->list)) {
		smc_lgr_unregister_conn(conn);
		smc_buf_unuse(conn, lgr); /* allow buffer reuse */
	}

	if (!lgr->conns_num)
		smc_lgr_schedule_free_work(lgr);
}

/* unregister a link from a buf_desc */
static void smcr_buf_unmap_link(struct smc_buf_desc *buf_desc, bool is_rmb,
				struct smc_link *lnk)
{
	if (is_rmb)
		buf_desc->is_reg_mr[lnk->link_idx] = false;
	if (!buf_desc->is_map_ib[lnk->link_idx])
		return;
	if (is_rmb) {
		if (buf_desc->mr_rx[lnk->link_idx]) {
			smc_ib_put_memory_region(
					buf_desc->mr_rx[lnk->link_idx]);
			buf_desc->mr_rx[lnk->link_idx] = NULL;
		}
		smc_ib_buf_unmap_sg(lnk, buf_desc, DMA_FROM_DEVICE);
	} else {
		smc_ib_buf_unmap_sg(lnk, buf_desc, DMA_TO_DEVICE);
	}
	sg_free_table(&buf_desc->sgt[lnk->link_idx]);
	buf_desc->is_map_ib[lnk->link_idx] = false;
}

/* unmap all buffers of lgr for a deleted link */
static void smcr_buf_unmap_lgr(struct smc_link *lnk)
{
	struct smc_link_group *lgr = lnk->lgr;
	struct smc_buf_desc *buf_desc, *bf;
	int i;

	for (i = 0; i < SMC_RMBE_SIZES; i++) {
		mutex_lock(&lgr->rmbs_lock);
		list_for_each_entry_safe(buf_desc, bf, &lgr->rmbs[i], list)
			smcr_buf_unmap_link(buf_desc, true, lnk);
		mutex_unlock(&lgr->rmbs_lock);
		mutex_lock(&lgr->sndbufs_lock);
		list_for_each_entry_safe(buf_desc, bf, &lgr->sndbufs[i],
					 list)
			smcr_buf_unmap_link(buf_desc, false, lnk);
		mutex_unlock(&lgr->sndbufs_lock);
	}
}

static void smcr_rtoken_clear_link(struct smc_link *lnk)
{
	struct smc_link_group *lgr = lnk->lgr;
	int i;

	for (i = 0; i < SMC_RMBS_PER_LGR_MAX; i++) {
		lgr->rtokens[i][lnk->link_idx].rkey = 0;
		lgr->rtokens[i][lnk->link_idx].dma_addr = 0;
	}
}

/* must be called under lgr->llc_conf_mutex lock */
void smcr_link_clear(struct smc_link *lnk, bool log)
{
	struct smc_ib_device *smcibdev;

	if (!lnk->lgr || lnk->state == SMC_LNK_UNUSED)
		return;
	lnk->peer_qpn = 0;
	smc_llc_link_clear(lnk, log);
	smcr_buf_unmap_lgr(lnk);
	smcr_rtoken_clear_link(lnk);
	smc_ib_modify_qp_reset(lnk);
	smc_wr_free_link(lnk);
	smc_ib_destroy_queue_pair(lnk);
	smc_ib_dealloc_protection_domain(lnk);
	smc_wr_free_link_mem(lnk);
	smc_ibdev_cnt_dec(lnk);
	put_device(&lnk->smcibdev->ibdev->dev);
	smcibdev = lnk->smcibdev;
	memset(lnk, 0, sizeof(struct smc_link));
	lnk->state = SMC_LNK_UNUSED;
	if (!atomic_dec_return(&smcibdev->lnk_cnt))
		wake_up(&smcibdev->lnks_deleted);
}

static void smcr_buf_free(struct smc_link_group *lgr, bool is_rmb,
			  struct smc_buf_desc *buf_desc)
{
	int i;

	for (i = 0; i < SMC_LINKS_PER_LGR_MAX; i++)
		smcr_buf_unmap_link(buf_desc, is_rmb, &lgr->lnk[i]);

	if (buf_desc->pages)
		__free_pages(buf_desc->pages, buf_desc->order);
	kfree(buf_desc);
}

static void smcd_buf_free(struct smc_link_group *lgr, bool is_dmb,
			  struct smc_buf_desc *buf_desc)
{
	if (is_dmb) {
		/* restore original buf len */
		buf_desc->len += sizeof(struct smcd_cdc_msg);
		smc_ism_unregister_dmb(lgr->smcd, buf_desc);
	} else {
		kfree(buf_desc->cpu_addr);
	}
	kfree(buf_desc);
}

static void smc_buf_free(struct smc_link_group *lgr, bool is_rmb,
			 struct smc_buf_desc *buf_desc)
{
	if (lgr->is_smcd)
		smcd_buf_free(lgr, is_rmb, buf_desc);
	else
		smcr_buf_free(lgr, is_rmb, buf_desc);
}

static void __smc_lgr_free_bufs(struct smc_link_group *lgr, bool is_rmb)
{
	struct smc_buf_desc *buf_desc, *bf_desc;
	struct list_head *buf_list;
	int i;

	for (i = 0; i < SMC_RMBE_SIZES; i++) {
		if (is_rmb)
			buf_list = &lgr->rmbs[i];
		else
			buf_list = &lgr->sndbufs[i];
		list_for_each_entry_safe(buf_desc, bf_desc, buf_list,
					 list) {
			list_del(&buf_desc->list);
			smc_buf_free(lgr, is_rmb, buf_desc);
		}
	}
}

static void smc_lgr_free_bufs(struct smc_link_group *lgr)
{
	/* free send buffers */
	__smc_lgr_free_bufs(lgr, false);
	/* free rmbs */
	__smc_lgr_free_bufs(lgr, true);
}

/* remove a link group */
static void smc_lgr_free(struct smc_link_group *lgr)
{
	int i;

	if (!lgr->is_smcd) {
		mutex_lock(&lgr->llc_conf_mutex);
		for (i = 0; i < SMC_LINKS_PER_LGR_MAX; i++) {
			if (lgr->lnk[i].state != SMC_LNK_UNUSED)
				smcr_link_clear(&lgr->lnk[i], false);
		}
		mutex_unlock(&lgr->llc_conf_mutex);
		smc_llc_lgr_clear(lgr);
	}

	smc_lgr_free_bufs(lgr);
<<<<<<< HEAD
	if (lgr->is_smcd) {
		smc_ism_put_vlan(lgr->smcd, lgr->vlan_id);
		put_device(&lgr->smcd->dev);
	} else {
		smc_link_clear(&lgr->lnk[SMC_SINGLE_LINK]);
		put_device(&lgr->lnk[SMC_SINGLE_LINK].smcibdev->ibdev->dev);
=======
	destroy_workqueue(lgr->tx_wq);
	if (lgr->is_smcd) {
		smc_ism_put_vlan(lgr->smcd, lgr->vlan_id);
		put_device(&lgr->smcd->dev);
		if (!atomic_dec_return(&lgr->smcd->lgr_cnt))
			wake_up(&lgr->smcd->lgrs_deleted);
	} else {
		if (!atomic_dec_return(&lgr_cnt))
			wake_up(&lgrs_deleted);
>>>>>>> c1084c27
	}
	kfree(lgr);
}

static void smc_sk_wake_ups(struct smc_sock *smc)
{
	smc->sk.sk_write_space(&smc->sk);
	smc->sk.sk_data_ready(&smc->sk);
	smc->sk.sk_state_change(&smc->sk);
}

/* kill a connection */
static void smc_conn_kill(struct smc_connection *conn, bool soft)
{
	struct smc_sock *smc = container_of(conn, struct smc_sock, conn);

	if (conn->lgr->is_smcd && conn->lgr->peer_shutdown)
		conn->local_tx_ctrl.conn_state_flags.peer_conn_abort = 1;
	else
		smc_close_abort(conn);
	conn->killed = 1;
	smc->sk.sk_err = ECONNABORTED;
	smc_sk_wake_ups(smc);
	if (conn->lgr->is_smcd) {
		smc_ism_unset_conn(conn);
		if (soft)
			tasklet_kill(&conn->rx_tsklet);
		else
			tasklet_unlock_wait(&conn->rx_tsklet);
	} else {
		smc_cdc_tx_dismiss_slots(conn);
	}
	smc_lgr_unregister_conn(conn);
	smc_close_active_abort(smc);
}

static void smc_lgr_cleanup(struct smc_link_group *lgr)
{
	if (lgr->is_smcd) {
		smc_ism_signal_shutdown(lgr);
	} else {
		u32 rsn = lgr->llc_termination_rsn;

		if (!rsn)
			rsn = SMC_LLC_DEL_PROG_INIT_TERM;
		smc_llc_send_link_delete_all(lgr, false, rsn);
		smcr_lgr_link_deactivate_all(lgr);
	}
}

/* terminate link group
 * @soft: true if link group shutdown can take its time
 *	  false if immediate link group shutdown is required
 */
static void __smc_lgr_terminate(struct smc_link_group *lgr, bool soft)
{
	struct smc_connection *conn;
	struct smc_sock *smc;
	struct rb_node *node;

	if (lgr->terminating)
		return;	/* lgr already terminating */
	/* cancel free_work sync, will terminate when lgr->freeing is set */
	cancel_delayed_work_sync(&lgr->free_work);
	lgr->terminating = 1;

	/* kill remaining link group connections */
	read_lock_bh(&lgr->conns_lock);
	node = rb_first(&lgr->conns_all);
	while (node) {
		read_unlock_bh(&lgr->conns_lock);
		conn = rb_entry(node, struct smc_connection, alert_node);
		smc = container_of(conn, struct smc_sock, conn);
		sock_hold(&smc->sk); /* sock_put below */
		lock_sock(&smc->sk);
		smc_conn_kill(conn, soft);
		release_sock(&smc->sk);
		sock_put(&smc->sk); /* sock_hold above */
		read_lock_bh(&lgr->conns_lock);
		node = rb_first(&lgr->conns_all);
	}
	read_unlock_bh(&lgr->conns_lock);
	smc_lgr_cleanup(lgr);
	smc_lgr_free(lgr);
}

/* unlink link group and schedule termination */
void smc_lgr_terminate_sched(struct smc_link_group *lgr)
{
	spinlock_t *lgr_lock;

	smc_lgr_list_head(lgr, &lgr_lock);
	spin_lock_bh(lgr_lock);
	if (list_empty(&lgr->list) || lgr->terminating || lgr->freeing) {
		spin_unlock_bh(lgr_lock);
		return;	/* lgr already terminating */
	}
	list_del_init(&lgr->list);
	lgr->freeing = 1;
	spin_unlock_bh(lgr_lock);
	schedule_work(&lgr->terminate_work);
}

/* Called when peer lgr shutdown (regularly or abnormally) is received */
void smc_smcd_terminate(struct smcd_dev *dev, u64 peer_gid, unsigned short vlan)
{
	struct smc_link_group *lgr, *l;
	LIST_HEAD(lgr_free_list);

	/* run common cleanup function and build free list */
	spin_lock_bh(&dev->lgr_lock);
	list_for_each_entry_safe(lgr, l, &dev->lgr_list, list) {
		if ((!peer_gid || lgr->peer_gid == peer_gid) &&
		    (vlan == VLAN_VID_MASK || lgr->vlan_id == vlan)) {
			if (peer_gid) /* peer triggered termination */
				lgr->peer_shutdown = 1;
			list_move(&lgr->list, &lgr_free_list);
			lgr->freeing = 1;
		}
	}
	spin_unlock_bh(&dev->lgr_lock);

	/* cancel the regular free workers and actually free lgrs */
	list_for_each_entry_safe(lgr, l, &lgr_free_list, list) {
		list_del_init(&lgr->list);
		schedule_work(&lgr->terminate_work);
	}
}

/* Called when an SMCD device is removed or the smc module is unloaded */
void smc_smcd_terminate_all(struct smcd_dev *smcd)
{
	struct smc_link_group *lgr, *lg;
	LIST_HEAD(lgr_free_list);

	spin_lock_bh(&smcd->lgr_lock);
	list_splice_init(&smcd->lgr_list, &lgr_free_list);
	list_for_each_entry(lgr, &lgr_free_list, list)
		lgr->freeing = 1;
	spin_unlock_bh(&smcd->lgr_lock);

	list_for_each_entry_safe(lgr, lg, &lgr_free_list, list) {
		list_del_init(&lgr->list);
		__smc_lgr_terminate(lgr, false);
	}

	if (atomic_read(&smcd->lgr_cnt))
		wait_event(smcd->lgrs_deleted, !atomic_read(&smcd->lgr_cnt));
}

/* Called when an SMCR device is removed or the smc module is unloaded.
 * If smcibdev is given, all SMCR link groups using this device are terminated.
 * If smcibdev is NULL, all SMCR link groups are terminated.
 */
void smc_smcr_terminate_all(struct smc_ib_device *smcibdev)
{
	struct smc_link_group *lgr, *lg;
	LIST_HEAD(lgr_free_list);
	int i;

	spin_lock_bh(&smc_lgr_list.lock);
	if (!smcibdev) {
		list_splice_init(&smc_lgr_list.list, &lgr_free_list);
		list_for_each_entry(lgr, &lgr_free_list, list)
			lgr->freeing = 1;
	} else {
		list_for_each_entry_safe(lgr, lg, &smc_lgr_list.list, list) {
			for (i = 0; i < SMC_LINKS_PER_LGR_MAX; i++) {
				if (lgr->lnk[i].smcibdev == smcibdev)
					smcr_link_down_cond_sched(&lgr->lnk[i]);
			}
		}
	}
	spin_unlock_bh(&smc_lgr_list.lock);

	list_for_each_entry_safe(lgr, lg, &lgr_free_list, list) {
		list_del_init(&lgr->list);
		smc_llc_set_termination_rsn(lgr, SMC_LLC_DEL_OP_INIT_TERM);
		__smc_lgr_terminate(lgr, false);
	}

	if (smcibdev) {
		if (atomic_read(&smcibdev->lnk_cnt))
			wait_event(smcibdev->lnks_deleted,
				   !atomic_read(&smcibdev->lnk_cnt));
	} else {
		if (atomic_read(&lgr_cnt))
			wait_event(lgrs_deleted, !atomic_read(&lgr_cnt));
	}
}

/* set new lgr type and clear all asymmetric link tagging */
void smcr_lgr_set_type(struct smc_link_group *lgr, enum smc_lgr_type new_type)
{
	char *lgr_type = "";
	int i;

	for (i = 0; i < SMC_LINKS_PER_LGR_MAX; i++)
		if (smc_link_usable(&lgr->lnk[i]))
			lgr->lnk[i].link_is_asym = false;
	if (lgr->type == new_type)
		return;
	lgr->type = new_type;

	switch (lgr->type) {
	case SMC_LGR_NONE:
		lgr_type = "NONE";
		break;
	case SMC_LGR_SINGLE:
		lgr_type = "SINGLE";
		break;
	case SMC_LGR_SYMMETRIC:
		lgr_type = "SYMMETRIC";
		break;
	case SMC_LGR_ASYMMETRIC_PEER:
		lgr_type = "ASYMMETRIC_PEER";
		break;
	case SMC_LGR_ASYMMETRIC_LOCAL:
		lgr_type = "ASYMMETRIC_LOCAL";
		break;
	}
	pr_warn_ratelimited("smc: SMC-R lg %*phN state changed: "
			    "%s, pnetid %.16s\n", SMC_LGR_ID_SIZE, &lgr->id,
			    lgr_type, lgr->pnet_id);
}

/* set new lgr type and tag a link as asymmetric */
void smcr_lgr_set_type_asym(struct smc_link_group *lgr,
			    enum smc_lgr_type new_type, int asym_lnk_idx)
{
	smcr_lgr_set_type(lgr, new_type);
	lgr->lnk[asym_lnk_idx].link_is_asym = true;
}

/* abort connection, abort_work scheduled from tasklet context */
static void smc_conn_abort_work(struct work_struct *work)
{
	struct smc_connection *conn = container_of(work,
						   struct smc_connection,
						   abort_work);
	struct smc_sock *smc = container_of(conn, struct smc_sock, conn);

	lock_sock(&smc->sk);
	smc_conn_kill(conn, true);
	release_sock(&smc->sk);
	sock_put(&smc->sk); /* sock_hold done by schedulers of abort_work */
}

void smcr_port_add(struct smc_ib_device *smcibdev, u8 ibport)
{
	struct smc_link_group *lgr, *n;

	list_for_each_entry_safe(lgr, n, &smc_lgr_list.list, list) {
		struct smc_link *link;

		if (strncmp(smcibdev->pnetid[ibport - 1], lgr->pnet_id,
			    SMC_MAX_PNETID_LEN) ||
		    lgr->type == SMC_LGR_SYMMETRIC ||
		    lgr->type == SMC_LGR_ASYMMETRIC_PEER)
			continue;

		/* trigger local add link processing */
		link = smc_llc_usable_link(lgr);
		if (link)
			smc_llc_add_link_local(link);
	}
}

/* link is down - switch connections to alternate link,
 * must be called under lgr->llc_conf_mutex lock
 */
static void smcr_link_down(struct smc_link *lnk)
{
	struct smc_link_group *lgr = lnk->lgr;
	struct smc_link *to_lnk;
	int del_link_id;

	if (!lgr || lnk->state == SMC_LNK_UNUSED || list_empty(&lgr->list))
		return;

	smc_ib_modify_qp_reset(lnk);
	to_lnk = smc_switch_conns(lgr, lnk, true);
	if (!to_lnk) { /* no backup link available */
		smcr_link_clear(lnk, true);
		return;
	}
	smcr_lgr_set_type(lgr, SMC_LGR_SINGLE);
	del_link_id = lnk->link_id;

	if (lgr->role == SMC_SERV) {
		/* trigger local delete link processing */
		smc_llc_srv_delete_link_local(to_lnk, del_link_id);
	} else {
		if (lgr->llc_flow_lcl.type != SMC_LLC_FLOW_NONE) {
			/* another llc task is ongoing */
			mutex_unlock(&lgr->llc_conf_mutex);
			wait_event_timeout(lgr->llc_flow_waiter,
				(list_empty(&lgr->list) ||
				 lgr->llc_flow_lcl.type == SMC_LLC_FLOW_NONE),
				SMC_LLC_WAIT_TIME);
			mutex_lock(&lgr->llc_conf_mutex);
		}
		if (!list_empty(&lgr->list)) {
			smc_llc_send_delete_link(to_lnk, del_link_id,
						 SMC_LLC_REQ, true,
						 SMC_LLC_DEL_LOST_PATH);
			smcr_link_clear(lnk, true);
		}
		wake_up(&lgr->llc_flow_waiter);	/* wake up next waiter */
	}
}

/* must be called under lgr->llc_conf_mutex lock */
void smcr_link_down_cond(struct smc_link *lnk)
{
	if (smc_link_downing(&lnk->state))
		smcr_link_down(lnk);
}

/* will get the lgr->llc_conf_mutex lock */
void smcr_link_down_cond_sched(struct smc_link *lnk)
{
	if (smc_link_downing(&lnk->state))
		schedule_work(&lnk->link_down_wrk);
}

void smcr_port_err(struct smc_ib_device *smcibdev, u8 ibport)
{
	struct smc_link_group *lgr, *n;
	int i;

	list_for_each_entry_safe(lgr, n, &smc_lgr_list.list, list) {
		if (strncmp(smcibdev->pnetid[ibport - 1], lgr->pnet_id,
			    SMC_MAX_PNETID_LEN))
			continue; /* lgr is not affected */
		if (list_empty(&lgr->list))
			continue;
		for (i = 0; i < SMC_LINKS_PER_LGR_MAX; i++) {
			struct smc_link *lnk = &lgr->lnk[i];

			if (smc_link_usable(lnk) &&
			    lnk->smcibdev == smcibdev && lnk->ibport == ibport)
				smcr_link_down_cond_sched(lnk);
		}
	}
}

static void smc_link_down_work(struct work_struct *work)
{
	struct smc_link *link = container_of(work, struct smc_link,
					     link_down_wrk);
	struct smc_link_group *lgr = link->lgr;

	if (list_empty(&lgr->list))
		return;
	wake_up_all(&lgr->llc_msg_waiter);
	mutex_lock(&lgr->llc_conf_mutex);
	smcr_link_down(link);
	mutex_unlock(&lgr->llc_conf_mutex);
}

/* Determine vlan of internal TCP socket.
 * @vlan_id: address to store the determined vlan id into
 */
int smc_vlan_by_tcpsk(struct socket *clcsock, struct smc_init_info *ini)
{
	struct dst_entry *dst = sk_dst_get(clcsock->sk);
	struct net_device *ndev;
	int i, nest_lvl, rc = 0;

	ini->vlan_id = 0;
	if (!dst) {
		rc = -ENOTCONN;
		goto out;
	}
	if (!dst->dev) {
		rc = -ENODEV;
		goto out_rel;
	}

	ndev = dst->dev;
	if (is_vlan_dev(ndev)) {
		ini->vlan_id = vlan_dev_vlan_id(ndev);
		goto out_rel;
	}

	rtnl_lock();
	nest_lvl = ndev->lower_level;
	for (i = 0; i < nest_lvl; i++) {
		struct list_head *lower = &ndev->adj_list.lower;

		if (list_empty(lower))
			break;
		lower = lower->next;
		ndev = (struct net_device *)netdev_lower_get_next(ndev, &lower);
		if (is_vlan_dev(ndev)) {
			ini->vlan_id = vlan_dev_vlan_id(ndev);
			break;
		}
	}
	rtnl_unlock();

out_rel:
	dst_release(dst);
out:
	return rc;
}

static bool smcr_lgr_match(struct smc_link_group *lgr,
			   struct smc_clc_msg_local *lcl,
			   enum smc_lgr_role role, u32 clcqpn)
{
	int i;

	if (memcmp(lgr->peer_systemid, lcl->id_for_peer, SMC_SYSTEMID_LEN) ||
	    lgr->role != role)
		return false;

	for (i = 0; i < SMC_LINKS_PER_LGR_MAX; i++) {
		if (!smc_link_active(&lgr->lnk[i]))
			continue;
		if ((lgr->role == SMC_SERV || lgr->lnk[i].peer_qpn == clcqpn) &&
		    !memcmp(lgr->lnk[i].peer_gid, &lcl->gid, SMC_GID_SIZE) &&
		    !memcmp(lgr->lnk[i].peer_mac, lcl->mac, sizeof(lcl->mac)))
			return true;
	}
	return false;
}

static bool smcd_lgr_match(struct smc_link_group *lgr,
			   struct smcd_dev *smcismdev, u64 peer_gid)
{
	return lgr->peer_gid == peer_gid && lgr->smcd == smcismdev;
}

/* create a new SMC connection (and a new link group if necessary) */
int smc_conn_create(struct smc_sock *smc, struct smc_init_info *ini)
{
	struct smc_connection *conn = &smc->conn;
	struct list_head *lgr_list;
	struct smc_link_group *lgr;
	enum smc_lgr_role role;
	spinlock_t *lgr_lock;
	int rc = 0;

	lgr_list = ini->is_smcd ? &ini->ism_dev[ini->ism_selected]->lgr_list :
				  &smc_lgr_list.list;
	lgr_lock = ini->is_smcd ? &ini->ism_dev[ini->ism_selected]->lgr_lock :
				  &smc_lgr_list.lock;
	ini->first_contact_local = 1;
	role = smc->listen_smc ? SMC_SERV : SMC_CLNT;
	if (role == SMC_CLNT && ini->first_contact_peer)
		/* create new link group as well */
		goto create;

	/* determine if an existing link group can be reused */
	spin_lock_bh(lgr_lock);
	list_for_each_entry(lgr, lgr_list, list) {
		write_lock_bh(&lgr->conns_lock);
		if ((ini->is_smcd ?
		     smcd_lgr_match(lgr, ini->ism_dev[ini->ism_selected],
				    ini->ism_peer_gid[ini->ism_selected]) :
		     smcr_lgr_match(lgr, ini->ib_lcl, role, ini->ib_clcqpn)) &&
		    !lgr->sync_err &&
		    (ini->smcd_version == SMC_V2 ||
		     lgr->vlan_id == ini->vlan_id) &&
		    (role == SMC_CLNT || ini->is_smcd ||
		     lgr->conns_num < SMC_RMBS_PER_LGR_MAX)) {
			/* link group found */
			ini->first_contact_local = 0;
			conn->lgr = lgr;
			rc = smc_lgr_register_conn(conn, false);
			write_unlock_bh(&lgr->conns_lock);
			if (!rc && delayed_work_pending(&lgr->free_work))
				cancel_delayed_work(&lgr->free_work);
			break;
		}
		write_unlock_bh(&lgr->conns_lock);
	}
	spin_unlock_bh(lgr_lock);
	if (rc)
		return rc;

	if (role == SMC_CLNT && !ini->first_contact_peer &&
	    ini->first_contact_local) {
		/* Server reuses a link group, but Client wants to start
		 * a new one
		 * send out_of_sync decline, reason synchr. error
		 */
		return SMC_CLC_DECL_SYNCERR;
	}

create:
	if (ini->first_contact_local) {
		rc = smc_lgr_create(smc, ini);
		if (rc)
			goto out;
		lgr = conn->lgr;
		write_lock_bh(&lgr->conns_lock);
		rc = smc_lgr_register_conn(conn, true);
		write_unlock_bh(&lgr->conns_lock);
		if (rc)
			goto out;
	}
	conn->local_tx_ctrl.common.type = SMC_CDC_MSG_TYPE;
	conn->local_tx_ctrl.len = SMC_WR_TX_SIZE;
	conn->urg_state = SMC_URG_READ;
	INIT_WORK(&smc->conn.abort_work, smc_conn_abort_work);
	if (ini->is_smcd) {
		conn->rx_off = sizeof(struct smcd_cdc_msg);
		smcd_cdc_rx_init(conn); /* init tasklet for this conn */
	} else {
		conn->rx_off = 0;
	}
#ifndef KERNEL_HAS_ATOMIC64
	spin_lock_init(&conn->acurs_lock);
#endif

out:
	return rc;
}

#define SMCD_DMBE_SIZES		6 /* 0 -> 16KB, 1 -> 32KB, .. 6 -> 1MB */
#define SMCR_RMBE_SIZES		5 /* 0 -> 16KB, 1 -> 32KB, .. 5 -> 512KB */

/* convert the RMB size into the compressed notation (minimum 16K, see
 * SMCD/R_DMBE_SIZES.
 * In contrast to plain ilog2, this rounds towards the next power of 2,
 * so the socket application gets at least its desired sndbuf / rcvbuf size.
 */
static u8 smc_compress_bufsize(int size, bool is_smcd, bool is_rmb)
{
	const unsigned int max_scat = SG_MAX_SINGLE_ALLOC * PAGE_SIZE;
	u8 compressed;

	if (size <= SMC_BUF_MIN_SIZE)
		return 0;

	size = (size - 1) >> 14;  /* convert to 16K multiple */
	compressed = min_t(u8, ilog2(size) + 1,
			   is_smcd ? SMCD_DMBE_SIZES : SMCR_RMBE_SIZES);

	if (!is_smcd && is_rmb)
		/* RMBs are backed by & limited to max size of scatterlists */
		compressed = min_t(u8, compressed, ilog2(max_scat >> 14));

	return compressed;
}

/* convert the RMB size from compressed notation into integer */
int smc_uncompress_bufsize(u8 compressed)
{
	u32 size;

	size = 0x00000001 << (((int)compressed) + 14);
	return (int)size;
}

/* try to reuse a sndbuf or rmb description slot for a certain
 * buffer size; if not available, return NULL
 */
static struct smc_buf_desc *smc_buf_get_slot(int compressed_bufsize,
					     struct mutex *lock,
					     struct list_head *buf_list)
{
	struct smc_buf_desc *buf_slot;

	mutex_lock(lock);
	list_for_each_entry(buf_slot, buf_list, list) {
		if (cmpxchg(&buf_slot->used, 0, 1) == 0) {
			mutex_unlock(lock);
			return buf_slot;
		}
	}
	mutex_unlock(lock);
	return NULL;
}

/* one of the conditions for announcing a receiver's current window size is
 * that it "results in a minimum increase in the window size of 10% of the
 * receive buffer space" [RFC7609]
 */
static inline int smc_rmb_wnd_update_limit(int rmbe_size)
{
	return min_t(int, rmbe_size / 10, SOCK_MIN_SNDBUF / 2);
}

/* map an rmb buf to a link */
static int smcr_buf_map_link(struct smc_buf_desc *buf_desc, bool is_rmb,
			     struct smc_link *lnk)
{
	int rc;

	if (buf_desc->is_map_ib[lnk->link_idx])
		return 0;

	rc = sg_alloc_table(&buf_desc->sgt[lnk->link_idx], 1, GFP_KERNEL);
	if (rc)
		return rc;
	sg_set_buf(buf_desc->sgt[lnk->link_idx].sgl,
		   buf_desc->cpu_addr, buf_desc->len);

	/* map sg table to DMA address */
	rc = smc_ib_buf_map_sg(lnk, buf_desc,
			       is_rmb ? DMA_FROM_DEVICE : DMA_TO_DEVICE);
	/* SMC protocol depends on mapping to one DMA address only */
	if (rc != 1) {
		rc = -EAGAIN;
		goto free_table;
	}

	/* create a new memory region for the RMB */
	if (is_rmb) {
		rc = smc_ib_get_memory_region(lnk->roce_pd,
					      IB_ACCESS_REMOTE_WRITE |
					      IB_ACCESS_LOCAL_WRITE,
					      buf_desc, lnk->link_idx);
		if (rc)
			goto buf_unmap;
		smc_ib_sync_sg_for_device(lnk, buf_desc, DMA_FROM_DEVICE);
	}
	buf_desc->is_map_ib[lnk->link_idx] = true;
	return 0;

buf_unmap:
	smc_ib_buf_unmap_sg(lnk, buf_desc,
			    is_rmb ? DMA_FROM_DEVICE : DMA_TO_DEVICE);
free_table:
	sg_free_table(&buf_desc->sgt[lnk->link_idx]);
	return rc;
}

/* register a new rmb on IB device,
 * must be called under lgr->llc_conf_mutex lock
 */
int smcr_link_reg_rmb(struct smc_link *link, struct smc_buf_desc *rmb_desc)
{
	if (list_empty(&link->lgr->list))
		return -ENOLINK;
	if (!rmb_desc->is_reg_mr[link->link_idx]) {
		/* register memory region for new rmb */
		if (smc_wr_reg_send(link, rmb_desc->mr_rx[link->link_idx])) {
			rmb_desc->is_reg_err = true;
			return -EFAULT;
		}
		rmb_desc->is_reg_mr[link->link_idx] = true;
	}
	return 0;
}

static int _smcr_buf_map_lgr(struct smc_link *lnk, struct mutex *lock,
			     struct list_head *lst, bool is_rmb)
{
	struct smc_buf_desc *buf_desc, *bf;
	int rc = 0;

	mutex_lock(lock);
	list_for_each_entry_safe(buf_desc, bf, lst, list) {
		if (!buf_desc->used)
			continue;
		rc = smcr_buf_map_link(buf_desc, is_rmb, lnk);
		if (rc)
			goto out;
	}
out:
	mutex_unlock(lock);
	return rc;
}

/* map all used buffers of lgr for a new link */
int smcr_buf_map_lgr(struct smc_link *lnk)
{
	struct smc_link_group *lgr = lnk->lgr;
	int i, rc = 0;

	for (i = 0; i < SMC_RMBE_SIZES; i++) {
		rc = _smcr_buf_map_lgr(lnk, &lgr->rmbs_lock,
				       &lgr->rmbs[i], true);
		if (rc)
			return rc;
		rc = _smcr_buf_map_lgr(lnk, &lgr->sndbufs_lock,
				       &lgr->sndbufs[i], false);
		if (rc)
			return rc;
	}
	return 0;
}

/* register all used buffers of lgr for a new link,
 * must be called under lgr->llc_conf_mutex lock
 */
int smcr_buf_reg_lgr(struct smc_link *lnk)
{
	struct smc_link_group *lgr = lnk->lgr;
	struct smc_buf_desc *buf_desc, *bf;
	int i, rc = 0;

	mutex_lock(&lgr->rmbs_lock);
	for (i = 0; i < SMC_RMBE_SIZES; i++) {
		list_for_each_entry_safe(buf_desc, bf, &lgr->rmbs[i], list) {
			if (!buf_desc->used)
				continue;
			rc = smcr_link_reg_rmb(lnk, buf_desc);
			if (rc)
				goto out;
		}
	}
out:
	mutex_unlock(&lgr->rmbs_lock);
	return rc;
}

static struct smc_buf_desc *smcr_new_buf_create(struct smc_link_group *lgr,
						bool is_rmb, int bufsize)
{
	struct smc_buf_desc *buf_desc;

	/* try to alloc a new buffer */
	buf_desc = kzalloc(sizeof(*buf_desc), GFP_KERNEL);
	if (!buf_desc)
		return ERR_PTR(-ENOMEM);

	buf_desc->order = get_order(bufsize);
	buf_desc->pages = alloc_pages(GFP_KERNEL | __GFP_NOWARN |
				      __GFP_NOMEMALLOC | __GFP_COMP |
				      __GFP_NORETRY | __GFP_ZERO,
				      buf_desc->order);
	if (!buf_desc->pages) {
		kfree(buf_desc);
		return ERR_PTR(-EAGAIN);
	}
	buf_desc->cpu_addr = (void *)page_address(buf_desc->pages);
	buf_desc->len = bufsize;
	return buf_desc;
}

/* map buf_desc on all usable links,
 * unused buffers stay mapped as long as the link is up
 */
static int smcr_buf_map_usable_links(struct smc_link_group *lgr,
				     struct smc_buf_desc *buf_desc, bool is_rmb)
{
	int i, rc = 0;

	/* protect against parallel link reconfiguration */
	mutex_lock(&lgr->llc_conf_mutex);
	for (i = 0; i < SMC_LINKS_PER_LGR_MAX; i++) {
		struct smc_link *lnk = &lgr->lnk[i];

		if (!smc_link_usable(lnk))
			continue;
		if (smcr_buf_map_link(buf_desc, is_rmb, lnk)) {
			rc = -ENOMEM;
			goto out;
		}
	}
out:
	mutex_unlock(&lgr->llc_conf_mutex);
	return rc;
}

static struct smc_buf_desc *smcd_new_buf_create(struct smc_link_group *lgr,
						bool is_dmb, int bufsize)
{
	struct smc_buf_desc *buf_desc;
	int rc;

	/* try to alloc a new DMB */
	buf_desc = kzalloc(sizeof(*buf_desc), GFP_KERNEL);
	if (!buf_desc)
		return ERR_PTR(-ENOMEM);
	if (is_dmb) {
		rc = smc_ism_register_dmb(lgr, bufsize, buf_desc);
		if (rc) {
			kfree(buf_desc);
			if (rc == -ENOMEM)
				return ERR_PTR(-EAGAIN);
			if (rc == -ENOSPC)
				return ERR_PTR(-ENOSPC);
			return ERR_PTR(-EIO);
		}
		buf_desc->pages = virt_to_page(buf_desc->cpu_addr);
		/* CDC header stored in buf. So, pretend it was smaller */
		buf_desc->len = bufsize - sizeof(struct smcd_cdc_msg);
	} else {
		buf_desc->cpu_addr = kzalloc(bufsize, GFP_KERNEL |
					     __GFP_NOWARN | __GFP_NORETRY |
					     __GFP_NOMEMALLOC);
		if (!buf_desc->cpu_addr) {
			kfree(buf_desc);
			return ERR_PTR(-EAGAIN);
		}
		buf_desc->len = bufsize;
	}
	return buf_desc;
}

static int __smc_buf_create(struct smc_sock *smc, bool is_smcd, bool is_rmb)
{
	struct smc_buf_desc *buf_desc = ERR_PTR(-ENOMEM);
	struct smc_connection *conn = &smc->conn;
	struct smc_link_group *lgr = conn->lgr;
	struct list_head *buf_list;
	int bufsize, bufsize_short;
	bool is_dgraded = false;
	struct mutex *lock;	/* lock buffer list */
	int sk_buf_size;

	if (is_rmb)
		/* use socket recv buffer size (w/o overhead) as start value */
		sk_buf_size = smc->sk.sk_rcvbuf / 2;
	else
		/* use socket send buffer size (w/o overhead) as start value */
		sk_buf_size = smc->sk.sk_sndbuf / 2;

	for (bufsize_short = smc_compress_bufsize(sk_buf_size, is_smcd, is_rmb);
	     bufsize_short >= 0; bufsize_short--) {
		if (is_rmb) {
			lock = &lgr->rmbs_lock;
			buf_list = &lgr->rmbs[bufsize_short];
		} else {
			lock = &lgr->sndbufs_lock;
			buf_list = &lgr->sndbufs[bufsize_short];
		}
		bufsize = smc_uncompress_bufsize(bufsize_short);

		/* check for reusable slot in the link group */
		buf_desc = smc_buf_get_slot(bufsize_short, lock, buf_list);
		if (buf_desc) {
			SMC_STAT_RMB_SIZE(smc, is_smcd, is_rmb, bufsize);
			SMC_STAT_BUF_REUSE(smc, is_smcd, is_rmb);
			memset(buf_desc->cpu_addr, 0, bufsize);
			break; /* found reusable slot */
		}

		if (is_smcd)
			buf_desc = smcd_new_buf_create(lgr, is_rmb, bufsize);
		else
			buf_desc = smcr_new_buf_create(lgr, is_rmb, bufsize);

		if (PTR_ERR(buf_desc) == -ENOMEM)
			break;
		if (IS_ERR(buf_desc)) {
			if (!is_dgraded) {
				is_dgraded = true;
				SMC_STAT_RMB_DOWNGRADED(smc, is_smcd, is_rmb);
			}
			continue;
		}

		SMC_STAT_RMB_ALLOC(smc, is_smcd, is_rmb);
		SMC_STAT_RMB_SIZE(smc, is_smcd, is_rmb, bufsize);
		buf_desc->used = 1;
		mutex_lock(lock);
		list_add(&buf_desc->list, buf_list);
		mutex_unlock(lock);
		break; /* found */
	}

	if (IS_ERR(buf_desc))
		return PTR_ERR(buf_desc);

	if (!is_smcd) {
		if (smcr_buf_map_usable_links(lgr, buf_desc, is_rmb)) {
			smcr_buf_unuse(buf_desc, lgr);
			return -ENOMEM;
		}
	}

	if (is_rmb) {
		conn->rmb_desc = buf_desc;
		conn->rmbe_size_short = bufsize_short;
		smc->sk.sk_rcvbuf = bufsize * 2;
		atomic_set(&conn->bytes_to_rcv, 0);
		conn->rmbe_update_limit =
			smc_rmb_wnd_update_limit(buf_desc->len);
		if (is_smcd)
			smc_ism_set_conn(conn); /* map RMB/smcd_dev to conn */
	} else {
		conn->sndbuf_desc = buf_desc;
		smc->sk.sk_sndbuf = bufsize * 2;
		atomic_set(&conn->sndbuf_space, bufsize);
	}
	return 0;
}

void smc_sndbuf_sync_sg_for_cpu(struct smc_connection *conn)
{
	if (!conn->lgr || conn->lgr->is_smcd || !smc_link_active(conn->lnk))
		return;
	smc_ib_sync_sg_for_cpu(conn->lnk, conn->sndbuf_desc, DMA_TO_DEVICE);
}

void smc_sndbuf_sync_sg_for_device(struct smc_connection *conn)
{
	if (!conn->lgr || conn->lgr->is_smcd || !smc_link_active(conn->lnk))
		return;
	smc_ib_sync_sg_for_device(conn->lnk, conn->sndbuf_desc, DMA_TO_DEVICE);
}

void smc_rmb_sync_sg_for_cpu(struct smc_connection *conn)
{
	int i;

	if (!conn->lgr || conn->lgr->is_smcd)
		return;
	for (i = 0; i < SMC_LINKS_PER_LGR_MAX; i++) {
		if (!smc_link_active(&conn->lgr->lnk[i]))
			continue;
		smc_ib_sync_sg_for_cpu(&conn->lgr->lnk[i], conn->rmb_desc,
				       DMA_FROM_DEVICE);
	}
}

void smc_rmb_sync_sg_for_device(struct smc_connection *conn)
{
	int i;

	if (!conn->lgr || conn->lgr->is_smcd)
		return;
	for (i = 0; i < SMC_LINKS_PER_LGR_MAX; i++) {
		if (!smc_link_active(&conn->lgr->lnk[i]))
			continue;
		smc_ib_sync_sg_for_device(&conn->lgr->lnk[i], conn->rmb_desc,
					  DMA_FROM_DEVICE);
	}
}

/* create the send and receive buffer for an SMC socket;
 * receive buffers are called RMBs;
 * (even though the SMC protocol allows more than one RMB-element per RMB,
 * the Linux implementation uses just one RMB-element per RMB, i.e. uses an
 * extra RMB for every connection in a link group
 */
int smc_buf_create(struct smc_sock *smc, bool is_smcd)
{
	int rc;

	/* create send buffer */
	rc = __smc_buf_create(smc, is_smcd, false);
	if (rc)
		return rc;
	/* create rmb */
	rc = __smc_buf_create(smc, is_smcd, true);
	if (rc) {
		mutex_lock(&smc->conn.lgr->sndbufs_lock);
		list_del(&smc->conn.sndbuf_desc->list);
		mutex_unlock(&smc->conn.lgr->sndbufs_lock);
		smc_buf_free(smc->conn.lgr, false, smc->conn.sndbuf_desc);
		smc->conn.sndbuf_desc = NULL;
	}
	return rc;
}

static inline int smc_rmb_reserve_rtoken_idx(struct smc_link_group *lgr)
{
	int i;

	for_each_clear_bit(i, lgr->rtokens_used_mask, SMC_RMBS_PER_LGR_MAX) {
		if (!test_and_set_bit(i, lgr->rtokens_used_mask))
			return i;
	}
	return -ENOSPC;
}

static int smc_rtoken_find_by_link(struct smc_link_group *lgr, int lnk_idx,
				   u32 rkey)
{
	int i;

	for (i = 0; i < SMC_RMBS_PER_LGR_MAX; i++) {
		if (test_bit(i, lgr->rtokens_used_mask) &&
		    lgr->rtokens[i][lnk_idx].rkey == rkey)
			return i;
	}
	return -ENOENT;
}

/* set rtoken for a new link to an existing rmb */
void smc_rtoken_set(struct smc_link_group *lgr, int link_idx, int link_idx_new,
		    __be32 nw_rkey_known, __be64 nw_vaddr, __be32 nw_rkey)
{
	int rtok_idx;

	rtok_idx = smc_rtoken_find_by_link(lgr, link_idx, ntohl(nw_rkey_known));
	if (rtok_idx == -ENOENT)
		return;
	lgr->rtokens[rtok_idx][link_idx_new].rkey = ntohl(nw_rkey);
	lgr->rtokens[rtok_idx][link_idx_new].dma_addr = be64_to_cpu(nw_vaddr);
}

/* set rtoken for a new link whose link_id is given */
void smc_rtoken_set2(struct smc_link_group *lgr, int rtok_idx, int link_id,
		     __be64 nw_vaddr, __be32 nw_rkey)
{
	u64 dma_addr = be64_to_cpu(nw_vaddr);
	u32 rkey = ntohl(nw_rkey);
	bool found = false;
	int link_idx;

	for (link_idx = 0; link_idx < SMC_LINKS_PER_LGR_MAX; link_idx++) {
		if (lgr->lnk[link_idx].link_id == link_id) {
			found = true;
			break;
		}
	}
	if (!found)
		return;
	lgr->rtokens[rtok_idx][link_idx].rkey = rkey;
	lgr->rtokens[rtok_idx][link_idx].dma_addr = dma_addr;
}

/* add a new rtoken from peer */
int smc_rtoken_add(struct smc_link *lnk, __be64 nw_vaddr, __be32 nw_rkey)
{
	struct smc_link_group *lgr = smc_get_lgr(lnk);
	u64 dma_addr = be64_to_cpu(nw_vaddr);
	u32 rkey = ntohl(nw_rkey);
	int i;

	for (i = 0; i < SMC_RMBS_PER_LGR_MAX; i++) {
		if (lgr->rtokens[i][lnk->link_idx].rkey == rkey &&
		    lgr->rtokens[i][lnk->link_idx].dma_addr == dma_addr &&
		    test_bit(i, lgr->rtokens_used_mask)) {
			/* already in list */
			return i;
		}
	}
	i = smc_rmb_reserve_rtoken_idx(lgr);
	if (i < 0)
		return i;
	lgr->rtokens[i][lnk->link_idx].rkey = rkey;
	lgr->rtokens[i][lnk->link_idx].dma_addr = dma_addr;
	return i;
}

/* delete an rtoken from all links */
int smc_rtoken_delete(struct smc_link *lnk, __be32 nw_rkey)
{
	struct smc_link_group *lgr = smc_get_lgr(lnk);
	u32 rkey = ntohl(nw_rkey);
	int i, j;

	for (i = 0; i < SMC_RMBS_PER_LGR_MAX; i++) {
		if (lgr->rtokens[i][lnk->link_idx].rkey == rkey &&
		    test_bit(i, lgr->rtokens_used_mask)) {
			for (j = 0; j < SMC_LINKS_PER_LGR_MAX; j++) {
				lgr->rtokens[i][j].rkey = 0;
				lgr->rtokens[i][j].dma_addr = 0;
			}
			clear_bit(i, lgr->rtokens_used_mask);
			return 0;
		}
	}
	return -ENOENT;
}

/* save rkey and dma_addr received from peer during clc handshake */
int smc_rmb_rtoken_handling(struct smc_connection *conn,
			    struct smc_link *lnk,
			    struct smc_clc_msg_accept_confirm *clc)
{
	conn->rtoken_idx = smc_rtoken_add(lnk, clc->r0.rmb_dma_addr,
					  clc->r0.rmb_rkey);
	if (conn->rtoken_idx < 0)
		return conn->rtoken_idx;
	return 0;
}

static void smc_core_going_away(void)
{
	struct smc_ib_device *smcibdev;
	struct smcd_dev *smcd;

	mutex_lock(&smc_ib_devices.mutex);
	list_for_each_entry(smcibdev, &smc_ib_devices.list, list) {
		int i;

		for (i = 0; i < SMC_MAX_PORTS; i++)
			set_bit(i, smcibdev->ports_going_away);
	}
	mutex_unlock(&smc_ib_devices.mutex);

	mutex_lock(&smcd_dev_list.mutex);
	list_for_each_entry(smcd, &smcd_dev_list.list, list) {
		smcd->going_away = 1;
	}
	mutex_unlock(&smcd_dev_list.mutex);
}

/* Clean up all SMC link groups */
static void smc_lgrs_shutdown(void)
{
	struct smcd_dev *smcd;

	smc_core_going_away();

	smc_smcr_terminate_all(NULL);

	mutex_lock(&smcd_dev_list.mutex);
	list_for_each_entry(smcd, &smcd_dev_list.list, list)
		smc_smcd_terminate_all(smcd);
	mutex_unlock(&smcd_dev_list.mutex);
}

static int smc_core_reboot_event(struct notifier_block *this,
				 unsigned long event, void *ptr)
{
	smc_lgrs_shutdown();
	smc_ib_unregister_client();
	return 0;
}

static struct notifier_block smc_reboot_notifier = {
	.notifier_call = smc_core_reboot_event,
};

int __init smc_core_init(void)
{
	return register_reboot_notifier(&smc_reboot_notifier);
}

/* Called (from smc_exit) when module is removed */
void smc_core_exit(void)
{
	unregister_reboot_notifier(&smc_reboot_notifier);
	smc_lgrs_shutdown();
}<|MERGE_RESOLUTION|>--- conflicted
+++ resolved
@@ -805,11 +805,6 @@
 	lgr->conns_all = RB_ROOT;
 	if (ini->is_smcd) {
 		/* SMC-D specific settings */
-<<<<<<< HEAD
-		get_device(&ini->ism_dev->dev);
-		lgr->peer_gid = ini->ism_gid;
-		lgr->smcd = ini->ism_dev;
-=======
 		get_device(&ini->ism_dev[ini->ism_selected]->dev);
 		lgr->peer_gid = ini->ism_peer_gid[ini->ism_selected];
 		lgr->smcd = ini->ism_dev[ini->ism_selected];
@@ -818,10 +813,8 @@
 		lgr->smc_version = ini->smcd_version;
 		lgr->peer_shutdown = 0;
 		atomic_inc(&ini->ism_dev[ini->ism_selected]->lgr_cnt);
->>>>>>> c1084c27
 	} else {
 		/* SMC-R specific settings */
-		get_device(&ini->ib_dev->ibdev->dev);
 		lgr->role = smc->listen_smc ? SMC_SERV : SMC_CLNT;
 		memcpy(lgr->peer_systemid, ini->ib_lcl->id_for_peer,
 		       SMC_SYSTEMID_LEN);
@@ -1233,14 +1226,6 @@
 	}
 
 	smc_lgr_free_bufs(lgr);
-<<<<<<< HEAD
-	if (lgr->is_smcd) {
-		smc_ism_put_vlan(lgr->smcd, lgr->vlan_id);
-		put_device(&lgr->smcd->dev);
-	} else {
-		smc_link_clear(&lgr->lnk[SMC_SINGLE_LINK]);
-		put_device(&lgr->lnk[SMC_SINGLE_LINK].smcibdev->ibdev->dev);
-=======
 	destroy_workqueue(lgr->tx_wq);
 	if (lgr->is_smcd) {
 		smc_ism_put_vlan(lgr->smcd, lgr->vlan_id);
@@ -1250,7 +1235,6 @@
 	} else {
 		if (!atomic_dec_return(&lgr_cnt))
 			wake_up(&lgrs_deleted);
->>>>>>> c1084c27
 	}
 	kfree(lgr);
 }
