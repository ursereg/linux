// SPDX-License-Identifier: GPL-2.0-only
/*
 * Copyright (c) 2015, Sony Mobile Communications Inc.
 * Copyright (c) 2013, The Linux Foundation. All rights reserved.
 */
#include <linux/module.h>
#include <linux/netlink.h>
#include <linux/qrtr.h>
#include <linux/termios.h>	/* For TIOCINQ/OUTQ */
#include <linux/spinlock.h>
#include <linux/wait.h>

#include <net/sock.h>

#include "qrtr.h"

#define QRTR_PROTO_VER_1 1
#define QRTR_PROTO_VER_2 3

/* auto-bind range */
#define QRTR_MIN_EPH_SOCKET 0x4000
#define QRTR_MAX_EPH_SOCKET 0x7fff
#define QRTR_EPH_PORT_RANGE \
		XA_LIMIT(QRTR_MIN_EPH_SOCKET, QRTR_MAX_EPH_SOCKET)

/**
 * struct qrtr_hdr_v1 - (I|R)PCrouter packet header version 1
 * @version: protocol version
 * @type: packet type; one of QRTR_TYPE_*
 * @src_node_id: source node
 * @src_port_id: source port
 * @confirm_rx: boolean; whether a resume-tx packet should be send in reply
 * @size: length of packet, excluding this header
 * @dst_node_id: destination node
 * @dst_port_id: destination port
 */
struct qrtr_hdr_v1 {
	__le32 version;
	__le32 type;
	__le32 src_node_id;
	__le32 src_port_id;
	__le32 confirm_rx;
	__le32 size;
	__le32 dst_node_id;
	__le32 dst_port_id;
} __packed;

/**
 * struct qrtr_hdr_v2 - (I|R)PCrouter packet header later versions
 * @version: protocol version
 * @type: packet type; one of QRTR_TYPE_*
 * @flags: bitmask of QRTR_FLAGS_*
 * @optlen: length of optional header data
 * @size: length of packet, excluding this header and optlen
 * @src_node_id: source node
 * @src_port_id: source port
 * @dst_node_id: destination node
 * @dst_port_id: destination port
 */
struct qrtr_hdr_v2 {
	u8 version;
	u8 type;
	u8 flags;
	u8 optlen;
	__le32 size;
	__le16 src_node_id;
	__le16 src_port_id;
	__le16 dst_node_id;
	__le16 dst_port_id;
};

#define QRTR_FLAGS_CONFIRM_RX	BIT(0)

struct qrtr_cb {
	u32 src_node;
	u32 src_port;
	u32 dst_node;
	u32 dst_port;

	u8 type;
	u8 confirm_rx;
};

#define QRTR_HDR_MAX_SIZE max_t(size_t, sizeof(struct qrtr_hdr_v1), \
					sizeof(struct qrtr_hdr_v2))

struct qrtr_sock {
	/* WARNING: sk must be the first member */
	struct sock sk;
	struct sockaddr_qrtr us;
	struct sockaddr_qrtr peer;
};

static inline struct qrtr_sock *qrtr_sk(struct sock *sk)
{
	BUILD_BUG_ON(offsetof(struct qrtr_sock, sk) != 0);
	return container_of(sk, struct qrtr_sock, sk);
}

static unsigned int qrtr_local_nid = 1;

/* for node ids */
static RADIX_TREE(qrtr_nodes, GFP_ATOMIC);
static DEFINE_SPINLOCK(qrtr_nodes_lock);
/* broadcast list */
static LIST_HEAD(qrtr_all_nodes);
/* lock for qrtr_all_nodes and node reference */
static DEFINE_MUTEX(qrtr_node_lock);

/* local port allocation management */
static DEFINE_XARRAY_ALLOC(qrtr_ports);

/**
 * struct qrtr_node - endpoint node
 * @ep_lock: lock for endpoint management and callbacks
 * @ep: endpoint
 * @ref: reference count for node
 * @nid: node id
 * @qrtr_tx_flow: tree of qrtr_tx_flow, keyed by node << 32 | port
 * @qrtr_tx_lock: lock for qrtr_tx_flow inserts
 * @rx_queue: receive queue
 * @item: list item for broadcast list
 */
struct qrtr_node {
	struct mutex ep_lock;
	struct qrtr_endpoint *ep;
	struct kref ref;
	unsigned int nid;

	struct radix_tree_root qrtr_tx_flow;
	struct mutex qrtr_tx_lock; /* for qrtr_tx_flow */

	struct sk_buff_head rx_queue;
	struct list_head item;
};

/**
 * struct qrtr_tx_flow - tx flow control
 * @resume_tx: waiters for a resume tx from the remote
 * @pending: number of waiting senders
 * @tx_failed: indicates that a message with confirm_rx flag was lost
 */
struct qrtr_tx_flow {
	struct wait_queue_head resume_tx;
	int pending;
	int tx_failed;
};

#define QRTR_TX_FLOW_HIGH	10
#define QRTR_TX_FLOW_LOW	5

static int qrtr_local_enqueue(struct qrtr_node *node, struct sk_buff *skb,
			      int type, struct sockaddr_qrtr *from,
			      struct sockaddr_qrtr *to);
static int qrtr_bcast_enqueue(struct qrtr_node *node, struct sk_buff *skb,
			      int type, struct sockaddr_qrtr *from,
			      struct sockaddr_qrtr *to);
static struct qrtr_sock *qrtr_port_lookup(int port);
static void qrtr_port_put(struct qrtr_sock *ipc);

/* Release node resources and free the node.
 *
 * Do not call directly, use qrtr_node_release.  To be used with
 * kref_put_mutex.  As such, the node mutex is expected to be locked on call.
 */
static void __qrtr_node_release(struct kref *kref)
{
	struct qrtr_node *node = container_of(kref, struct qrtr_node, ref);
	struct radix_tree_iter iter;
	struct qrtr_tx_flow *flow;
	unsigned long flags;
	void __rcu **slot;

	spin_lock_irqsave(&qrtr_nodes_lock, flags);
	/* If the node is a bridge for other nodes, there are possibly
	 * multiple entries pointing to our released node, delete them all.
	 */
	radix_tree_for_each_slot(slot, &qrtr_nodes, &iter, 0) {
		if (*slot == node)
			radix_tree_iter_delete(&qrtr_nodes, &iter, slot);
	}
	spin_unlock_irqrestore(&qrtr_nodes_lock, flags);

	list_del(&node->item);
	mutex_unlock(&qrtr_node_lock);

	skb_queue_purge(&node->rx_queue);

	/* Free tx flow counters */
	radix_tree_for_each_slot(slot, &node->qrtr_tx_flow, &iter, 0) {
		flow = *slot;
		radix_tree_iter_delete(&node->qrtr_tx_flow, &iter, slot);
		kfree(flow);
	}
	kfree(node);
}

/* Increment reference to node. */
static struct qrtr_node *qrtr_node_acquire(struct qrtr_node *node)
{
	if (node)
		kref_get(&node->ref);
	return node;
}

/* Decrement reference to node and release as necessary. */
static void qrtr_node_release(struct qrtr_node *node)
{
	if (!node)
		return;
	kref_put_mutex(&node->ref, __qrtr_node_release, &qrtr_node_lock);
}

/**
 * qrtr_tx_resume() - reset flow control counter
 * @node:	qrtr_node that the QRTR_TYPE_RESUME_TX packet arrived on
 * @skb:	resume_tx packet
 */
static void qrtr_tx_resume(struct qrtr_node *node, struct sk_buff *skb)
{
	struct qrtr_ctrl_pkt *pkt = (struct qrtr_ctrl_pkt *)skb->data;
	u64 remote_node = le32_to_cpu(pkt->client.node);
	u32 remote_port = le32_to_cpu(pkt->client.port);
	struct qrtr_tx_flow *flow;
	unsigned long key;

	key = remote_node << 32 | remote_port;

	rcu_read_lock();
	flow = radix_tree_lookup(&node->qrtr_tx_flow, key);
	rcu_read_unlock();
	if (flow) {
		spin_lock(&flow->resume_tx.lock);
		flow->pending = 0;
		spin_unlock(&flow->resume_tx.lock);
		wake_up_interruptible_all(&flow->resume_tx);
	}

	consume_skb(skb);
}

/**
 * qrtr_tx_wait() - flow control for outgoing packets
 * @node:	qrtr_node that the packet is to be send to
 * @dest_node:	node id of the destination
 * @dest_port:	port number of the destination
 * @type:	type of message
 *
 * The flow control scheme is based around the low and high "watermarks". When
 * the low watermark is passed the confirm_rx flag is set on the outgoing
 * message, which will trigger the remote to send a control message of the type
 * QRTR_TYPE_RESUME_TX to reset the counter. If the high watermark is hit
 * further transmision should be paused.
 *
 * Return: 1 if confirm_rx should be set, 0 otherwise or errno failure
 */
static int qrtr_tx_wait(struct qrtr_node *node, int dest_node, int dest_port,
			int type)
{
	unsigned long key = (u64)dest_node << 32 | dest_port;
	struct qrtr_tx_flow *flow;
	int confirm_rx = 0;
	int ret;

	/* Never set confirm_rx on non-data packets */
	if (type != QRTR_TYPE_DATA)
		return 0;

	mutex_lock(&node->qrtr_tx_lock);
	flow = radix_tree_lookup(&node->qrtr_tx_flow, key);
	if (!flow) {
		flow = kzalloc(sizeof(*flow), GFP_KERNEL);
		if (flow) {
			init_waitqueue_head(&flow->resume_tx);
			if (radix_tree_insert(&node->qrtr_tx_flow, key, flow)) {
				kfree(flow);
				flow = NULL;
			}
		}
	}
	mutex_unlock(&node->qrtr_tx_lock);

	/* Set confirm_rx if we where unable to find and allocate a flow */
	if (!flow)
		return 1;

	spin_lock_irq(&flow->resume_tx.lock);
	ret = wait_event_interruptible_locked_irq(flow->resume_tx,
						  flow->pending < QRTR_TX_FLOW_HIGH ||
						  flow->tx_failed ||
						  !node->ep);
	if (ret < 0) {
		confirm_rx = ret;
	} else if (!node->ep) {
		confirm_rx = -EPIPE;
	} else if (flow->tx_failed) {
		flow->tx_failed = 0;
		confirm_rx = 1;
	} else {
		flow->pending++;
		confirm_rx = flow->pending == QRTR_TX_FLOW_LOW;
	}
	spin_unlock_irq(&flow->resume_tx.lock);

	return confirm_rx;
}

/**
 * qrtr_tx_flow_failed() - flag that tx of confirm_rx flagged messages failed
 * @node:	qrtr_node that the packet is to be send to
 * @dest_node:	node id of the destination
 * @dest_port:	port number of the destination
 *
 * Signal that the transmission of a message with confirm_rx flag failed. The
 * flow's "pending" counter will keep incrementing towards QRTR_TX_FLOW_HIGH,
 * at which point transmission would stall forever waiting for the resume TX
 * message associated with the dropped confirm_rx message.
 * Work around this by marking the flow as having a failed transmission and
 * cause the next transmission attempt to be sent with the confirm_rx.
 */
static void qrtr_tx_flow_failed(struct qrtr_node *node, int dest_node,
				int dest_port)
{
	unsigned long key = (u64)dest_node << 32 | dest_port;
	struct qrtr_tx_flow *flow;

	rcu_read_lock();
	flow = radix_tree_lookup(&node->qrtr_tx_flow, key);
	rcu_read_unlock();
	if (flow) {
		spin_lock_irq(&flow->resume_tx.lock);
		flow->tx_failed = 1;
		spin_unlock_irq(&flow->resume_tx.lock);
	}
}

/* Pass an outgoing packet socket buffer to the endpoint driver. */
static int qrtr_node_enqueue(struct qrtr_node *node, struct sk_buff *skb,
			     int type, struct sockaddr_qrtr *from,
			     struct sockaddr_qrtr *to)
{
	struct qrtr_hdr_v1 *hdr;
	size_t len = skb->len;
<<<<<<< HEAD
	int rc;
=======
	int rc, confirm_rx;

	confirm_rx = qrtr_tx_wait(node, to->sq_node, to->sq_port, type);
	if (confirm_rx < 0) {
		kfree_skb(skb);
		return confirm_rx;
	}
>>>>>>> c1084c27

	hdr = skb_push(skb, sizeof(*hdr));
	hdr->version = cpu_to_le32(QRTR_PROTO_VER_1);
	hdr->type = cpu_to_le32(type);
	hdr->src_node_id = cpu_to_le32(from->sq_node);
	hdr->src_port_id = cpu_to_le32(from->sq_port);
	if (to->sq_port == QRTR_PORT_CTRL) {
		hdr->dst_node_id = cpu_to_le32(node->nid);
		hdr->dst_port_id = cpu_to_le32(QRTR_PORT_CTRL);
	} else {
		hdr->dst_node_id = cpu_to_le32(to->sq_node);
		hdr->dst_port_id = cpu_to_le32(to->sq_port);
	}

	hdr->size = cpu_to_le32(len);
	hdr->confirm_rx = !!confirm_rx;

	rc = skb_put_padto(skb, ALIGN(len, 4) + sizeof(*hdr));
<<<<<<< HEAD
=======

	if (!rc) {
		mutex_lock(&node->ep_lock);
		rc = -ENODEV;
		if (node->ep)
			rc = node->ep->xmit(node->ep, skb);
		else
			kfree_skb(skb);
		mutex_unlock(&node->ep_lock);
	}
	/* Need to ensure that a subsequent message carries the otherwise lost
	 * confirm_rx flag if we dropped this one */
	if (rc && confirm_rx)
		qrtr_tx_flow_failed(node, to->sq_node, to->sq_port);
>>>>>>> c1084c27

	if (!rc) {
		mutex_lock(&node->ep_lock);
		rc = -ENODEV;
		if (node->ep)
			rc = node->ep->xmit(node->ep, skb);
		else
			kfree_skb(skb);
		mutex_unlock(&node->ep_lock);
	}
	return rc;
}

/* Lookup node by id.
 *
 * callers must release with qrtr_node_release()
 */
static struct qrtr_node *qrtr_node_lookup(unsigned int nid)
{
	struct qrtr_node *node;
	unsigned long flags;

	spin_lock_irqsave(&qrtr_nodes_lock, flags);
	node = radix_tree_lookup(&qrtr_nodes, nid);
	node = qrtr_node_acquire(node);
	spin_unlock_irqrestore(&qrtr_nodes_lock, flags);

	return node;
}

/* Assign node id to node.
 *
 * This is mostly useful for automatic node id assignment, based on
 * the source id in the incoming packet.
 */
static void qrtr_node_assign(struct qrtr_node *node, unsigned int nid)
{
	unsigned long flags;

	if (nid == QRTR_EP_NID_AUTO)
		return;

	spin_lock_irqsave(&qrtr_nodes_lock, flags);
	radix_tree_insert(&qrtr_nodes, nid, node);
	if (node->nid == QRTR_EP_NID_AUTO)
		node->nid = nid;
	spin_unlock_irqrestore(&qrtr_nodes_lock, flags);
}

/**
 * qrtr_endpoint_post() - post incoming data
 * @ep: endpoint handle
 * @data: data pointer
 * @len: size of data in bytes
 *
 * Return: 0 on success; negative error code on failure
 */
int qrtr_endpoint_post(struct qrtr_endpoint *ep, const void *data, size_t len)
{
	struct qrtr_node *node = ep->node;
	const struct qrtr_hdr_v1 *v1;
	const struct qrtr_hdr_v2 *v2;
	struct qrtr_sock *ipc;
	struct sk_buff *skb;
	struct qrtr_cb *cb;
	size_t size;
	unsigned int ver;
	size_t hdrlen;

	if (len == 0 || len & 3)
		return -EINVAL;

	skb = __netdev_alloc_skb(NULL, len, GFP_ATOMIC | __GFP_NOWARN);
	if (!skb)
		return -ENOMEM;

	cb = (struct qrtr_cb *)skb->cb;

	/* Version field in v1 is little endian, so this works for both cases */
	ver = *(u8*)data;

	switch (ver) {
	case QRTR_PROTO_VER_1:
		if (len < sizeof(*v1))
			goto err;
		v1 = data;
		hdrlen = sizeof(*v1);

		cb->type = le32_to_cpu(v1->type);
		cb->src_node = le32_to_cpu(v1->src_node_id);
		cb->src_port = le32_to_cpu(v1->src_port_id);
		cb->confirm_rx = !!v1->confirm_rx;
		cb->dst_node = le32_to_cpu(v1->dst_node_id);
		cb->dst_port = le32_to_cpu(v1->dst_port_id);

		size = le32_to_cpu(v1->size);
		break;
	case QRTR_PROTO_VER_2:
		if (len < sizeof(*v2))
			goto err;
		v2 = data;
		hdrlen = sizeof(*v2) + v2->optlen;

		cb->type = v2->type;
		cb->confirm_rx = !!(v2->flags & QRTR_FLAGS_CONFIRM_RX);
		cb->src_node = le16_to_cpu(v2->src_node_id);
		cb->src_port = le16_to_cpu(v2->src_port_id);
		cb->dst_node = le16_to_cpu(v2->dst_node_id);
		cb->dst_port = le16_to_cpu(v2->dst_port_id);

		if (cb->src_port == (u16)QRTR_PORT_CTRL)
			cb->src_port = QRTR_PORT_CTRL;
		if (cb->dst_port == (u16)QRTR_PORT_CTRL)
			cb->dst_port = QRTR_PORT_CTRL;

		size = le32_to_cpu(v2->size);
		break;
	default:
		pr_err("qrtr: Invalid version %d\n", ver);
		goto err;
	}

	if (!size || len != ALIGN(size, 4) + hdrlen)
		goto err;

	if (cb->dst_port != QRTR_PORT_CTRL && cb->type != QRTR_TYPE_DATA &&
	    cb->type != QRTR_TYPE_RESUME_TX)
		goto err;

	skb_put_data(skb, data + hdrlen, size);

	qrtr_node_assign(node, cb->src_node);

	if (cb->type == QRTR_TYPE_NEW_SERVER) {
		/* Remote node endpoint can bridge other distant nodes */
		const struct qrtr_ctrl_pkt *pkt;

		if (size < sizeof(*pkt))
			goto err;

		pkt = data + hdrlen;
		qrtr_node_assign(node, le32_to_cpu(pkt->server.node));
	}

	if (cb->type == QRTR_TYPE_RESUME_TX) {
		qrtr_tx_resume(node, skb);
	} else {
		ipc = qrtr_port_lookup(cb->dst_port);
		if (!ipc)
			goto err;

		if (sock_queue_rcv_skb(&ipc->sk, skb)) {
			qrtr_port_put(ipc);
			goto err;
		}

		qrtr_port_put(ipc);
	}

	return 0;

err:
	kfree_skb(skb);
	return -EINVAL;

}
EXPORT_SYMBOL_GPL(qrtr_endpoint_post);

/**
 * qrtr_alloc_ctrl_packet() - allocate control packet skb
 * @pkt: reference to qrtr_ctrl_pkt pointer
 * @flags: the type of memory to allocate
 *
 * Returns newly allocated sk_buff, or NULL on failure
 *
 * This function allocates a sk_buff large enough to carry a qrtr_ctrl_pkt and
 * on success returns a reference to the control packet in @pkt.
 */
static struct sk_buff *qrtr_alloc_ctrl_packet(struct qrtr_ctrl_pkt **pkt,
					      gfp_t flags)
{
	const int pkt_len = sizeof(struct qrtr_ctrl_pkt);
	struct sk_buff *skb;

	skb = alloc_skb(QRTR_HDR_MAX_SIZE + pkt_len, flags);
	if (!skb)
		return NULL;

	skb_reserve(skb, QRTR_HDR_MAX_SIZE);
	*pkt = skb_put_zero(skb, pkt_len);

	return skb;
}

/**
 * qrtr_endpoint_register() - register a new endpoint
 * @ep: endpoint to register
 * @nid: desired node id; may be QRTR_EP_NID_AUTO for auto-assignment
 * Return: 0 on success; negative error code on failure
 *
 * The specified endpoint must have the xmit function pointer set on call.
 */
int qrtr_endpoint_register(struct qrtr_endpoint *ep, unsigned int nid)
{
	struct qrtr_node *node;

	if (!ep || !ep->xmit)
		return -EINVAL;

	node = kzalloc(sizeof(*node), GFP_KERNEL);
	if (!node)
		return -ENOMEM;

	kref_init(&node->ref);
	mutex_init(&node->ep_lock);
	skb_queue_head_init(&node->rx_queue);
	node->nid = QRTR_EP_NID_AUTO;
	node->ep = ep;

	INIT_RADIX_TREE(&node->qrtr_tx_flow, GFP_KERNEL);
	mutex_init(&node->qrtr_tx_lock);

	qrtr_node_assign(node, nid);

	mutex_lock(&qrtr_node_lock);
	list_add(&node->item, &qrtr_all_nodes);
	mutex_unlock(&qrtr_node_lock);
	ep->node = node;

	return 0;
}
EXPORT_SYMBOL_GPL(qrtr_endpoint_register);

/**
 * qrtr_endpoint_unregister - unregister endpoint
 * @ep: endpoint to unregister
 */
void qrtr_endpoint_unregister(struct qrtr_endpoint *ep)
{
	struct qrtr_node *node = ep->node;
	struct sockaddr_qrtr src = {AF_QIPCRTR, node->nid, QRTR_PORT_CTRL};
	struct sockaddr_qrtr dst = {AF_QIPCRTR, qrtr_local_nid, QRTR_PORT_CTRL};
	struct radix_tree_iter iter;
	struct qrtr_ctrl_pkt *pkt;
	struct qrtr_tx_flow *flow;
	struct sk_buff *skb;
	unsigned long flags;
	void __rcu **slot;

	mutex_lock(&node->ep_lock);
	node->ep = NULL;
	mutex_unlock(&node->ep_lock);

	/* Notify the local controller about the event */
	spin_lock_irqsave(&qrtr_nodes_lock, flags);
	radix_tree_for_each_slot(slot, &qrtr_nodes, &iter, 0) {
		if (*slot != node)
			continue;
		src.sq_node = iter.index;
		skb = qrtr_alloc_ctrl_packet(&pkt, GFP_ATOMIC);
		if (skb) {
			pkt->cmd = cpu_to_le32(QRTR_TYPE_BYE);
			qrtr_local_enqueue(NULL, skb, QRTR_TYPE_BYE, &src, &dst);
		}
	}
	spin_unlock_irqrestore(&qrtr_nodes_lock, flags);

	/* Wake up any transmitters waiting for resume-tx from the node */
	mutex_lock(&node->qrtr_tx_lock);
	radix_tree_for_each_slot(slot, &node->qrtr_tx_flow, &iter, 0) {
		flow = *slot;
		wake_up_interruptible_all(&flow->resume_tx);
	}
	mutex_unlock(&node->qrtr_tx_lock);

	qrtr_node_release(node);
	ep->node = NULL;
}
EXPORT_SYMBOL_GPL(qrtr_endpoint_unregister);

/* Lookup socket by port.
 *
 * Callers must release with qrtr_port_put()
 */
static struct qrtr_sock *qrtr_port_lookup(int port)
{
	struct qrtr_sock *ipc;

	if (port == QRTR_PORT_CTRL)
		port = 0;

	rcu_read_lock();
	ipc = xa_load(&qrtr_ports, port);
	if (ipc)
		sock_hold(&ipc->sk);
	rcu_read_unlock();

	return ipc;
}

/* Release acquired socket. */
static void qrtr_port_put(struct qrtr_sock *ipc)
{
	sock_put(&ipc->sk);
}

/* Remove port assignment. */
static void qrtr_port_remove(struct qrtr_sock *ipc)
{
	struct qrtr_ctrl_pkt *pkt;
	struct sk_buff *skb;
	int port = ipc->us.sq_port;
	struct sockaddr_qrtr to;

	to.sq_family = AF_QIPCRTR;
	to.sq_node = QRTR_NODE_BCAST;
	to.sq_port = QRTR_PORT_CTRL;

	skb = qrtr_alloc_ctrl_packet(&pkt, GFP_KERNEL);
	if (skb) {
		pkt->cmd = cpu_to_le32(QRTR_TYPE_DEL_CLIENT);
		pkt->client.node = cpu_to_le32(ipc->us.sq_node);
		pkt->client.port = cpu_to_le32(ipc->us.sq_port);

		skb_set_owner_w(skb, &ipc->sk);
		qrtr_bcast_enqueue(NULL, skb, QRTR_TYPE_DEL_CLIENT, &ipc->us,
				   &to);
	}

	if (port == QRTR_PORT_CTRL)
		port = 0;

	__sock_put(&ipc->sk);

	xa_erase(&qrtr_ports, port);

	/* Ensure that if qrtr_port_lookup() did enter the RCU read section we
	 * wait for it to up increment the refcount */
	synchronize_rcu();
}

/* Assign port number to socket.
 *
 * Specify port in the integer pointed to by port, and it will be adjusted
 * on return as necesssary.
 *
 * Port may be:
 *   0: Assign ephemeral port in [QRTR_MIN_EPH_SOCKET, QRTR_MAX_EPH_SOCKET]
 *   <QRTR_MIN_EPH_SOCKET: Specified; requires CAP_NET_ADMIN
 *   >QRTR_MIN_EPH_SOCKET: Specified; available to all
 */
static int qrtr_port_assign(struct qrtr_sock *ipc, int *port)
{
	u32 min_port;
	int rc;

	if (!*port) {
<<<<<<< HEAD
		min_port = QRTR_MIN_EPH_SOCKET;
		rc = idr_alloc_u32(&qrtr_ports, ipc, &min_port, QRTR_MAX_EPH_SOCKET, GFP_ATOMIC);
		if (!rc)
			*port = min_port;
	} else if (*port < QRTR_MIN_EPH_SOCKET && !capable(CAP_NET_ADMIN)) {
		rc = -EACCES;
	} else if (*port == QRTR_PORT_CTRL) {
		min_port = 0;
		rc = idr_alloc_u32(&qrtr_ports, ipc, &min_port, 0, GFP_ATOMIC);
	} else {
		min_port = *port;
		rc = idr_alloc_u32(&qrtr_ports, ipc, &min_port, *port, GFP_ATOMIC);
		if (!rc)
			*port = min_port;
=======
		rc = xa_alloc(&qrtr_ports, port, ipc, QRTR_EPH_PORT_RANGE,
				GFP_KERNEL);
	} else if (*port < QRTR_MIN_EPH_SOCKET && !capable(CAP_NET_ADMIN)) {
		rc = -EACCES;
	} else if (*port == QRTR_PORT_CTRL) {
		rc = xa_insert(&qrtr_ports, 0, ipc, GFP_KERNEL);
	} else {
		rc = xa_insert(&qrtr_ports, *port, ipc, GFP_KERNEL);
>>>>>>> c1084c27
	}

	if (rc == -EBUSY)
		return -EADDRINUSE;
	else if (rc < 0)
		return rc;

	sock_hold(&ipc->sk);

	return 0;
}

/* Reset all non-control ports */
static void qrtr_reset_ports(void)
{
	struct qrtr_sock *ipc;
	unsigned long index;

	rcu_read_lock();
	xa_for_each_start(&qrtr_ports, index, ipc, 1) {
		sock_hold(&ipc->sk);
		ipc->sk.sk_err = ENETRESET;
		sk_error_report(&ipc->sk);
		sock_put(&ipc->sk);
	}
	rcu_read_unlock();
}

/* Bind socket to address.
 *
 * Socket should be locked upon call.
 */
static int __qrtr_bind(struct socket *sock,
		       const struct sockaddr_qrtr *addr, int zapped)
{
	struct qrtr_sock *ipc = qrtr_sk(sock->sk);
	struct sock *sk = sock->sk;
	int port;
	int rc;

	/* rebinding ok */
	if (!zapped && addr->sq_port == ipc->us.sq_port)
		return 0;

	port = addr->sq_port;
	rc = qrtr_port_assign(ipc, &port);
	if (rc)
		return rc;

	/* unbind previous, if any */
	if (!zapped)
		qrtr_port_remove(ipc);
	ipc->us.sq_port = port;

	sock_reset_flag(sk, SOCK_ZAPPED);

	/* Notify all open ports about the new controller */
	if (port == QRTR_PORT_CTRL)
		qrtr_reset_ports();

	return 0;
}

/* Auto bind to an ephemeral port. */
static int qrtr_autobind(struct socket *sock)
{
	struct sock *sk = sock->sk;
	struct sockaddr_qrtr addr;

	if (!sock_flag(sk, SOCK_ZAPPED))
		return 0;

	addr.sq_family = AF_QIPCRTR;
	addr.sq_node = qrtr_local_nid;
	addr.sq_port = 0;

	return __qrtr_bind(sock, &addr, 1);
}

/* Bind socket to specified sockaddr. */
static int qrtr_bind(struct socket *sock, struct sockaddr *saddr, int len)
{
	DECLARE_SOCKADDR(struct sockaddr_qrtr *, addr, saddr);
	struct qrtr_sock *ipc = qrtr_sk(sock->sk);
	struct sock *sk = sock->sk;
	int rc;

	if (len < sizeof(*addr) || addr->sq_family != AF_QIPCRTR)
		return -EINVAL;

	if (addr->sq_node != ipc->us.sq_node)
		return -EINVAL;

	lock_sock(sk);
	rc = __qrtr_bind(sock, addr, sock_flag(sk, SOCK_ZAPPED));
	release_sock(sk);

	return rc;
}

/* Queue packet to local peer socket. */
static int qrtr_local_enqueue(struct qrtr_node *node, struct sk_buff *skb,
			      int type, struct sockaddr_qrtr *from,
			      struct sockaddr_qrtr *to)
{
	struct qrtr_sock *ipc;
	struct qrtr_cb *cb;

	ipc = qrtr_port_lookup(to->sq_port);
	if (!ipc || &ipc->sk == skb->sk) { /* do not send to self */
		if (ipc)
			qrtr_port_put(ipc);
		kfree_skb(skb);
		return -ENODEV;
	}

	cb = (struct qrtr_cb *)skb->cb;
	cb->src_node = from->sq_node;
	cb->src_port = from->sq_port;

	if (sock_queue_rcv_skb(&ipc->sk, skb)) {
		qrtr_port_put(ipc);
		kfree_skb(skb);
		return -ENOSPC;
	}

	qrtr_port_put(ipc);

	return 0;
}

/* Queue packet for broadcast. */
static int qrtr_bcast_enqueue(struct qrtr_node *node, struct sk_buff *skb,
			      int type, struct sockaddr_qrtr *from,
			      struct sockaddr_qrtr *to)
{
	struct sk_buff *skbn;

	mutex_lock(&qrtr_node_lock);
	list_for_each_entry(node, &qrtr_all_nodes, item) {
		skbn = skb_clone(skb, GFP_KERNEL);
		if (!skbn)
			break;
		skb_set_owner_w(skbn, skb->sk);
		qrtr_node_enqueue(node, skbn, type, from, to);
	}
	mutex_unlock(&qrtr_node_lock);

	qrtr_local_enqueue(NULL, skb, type, from, to);

	return 0;
}

static int qrtr_sendmsg(struct socket *sock, struct msghdr *msg, size_t len)
{
	DECLARE_SOCKADDR(struct sockaddr_qrtr *, addr, msg->msg_name);
	int (*enqueue_fn)(struct qrtr_node *, struct sk_buff *, int,
			  struct sockaddr_qrtr *, struct sockaddr_qrtr *);
	__le32 qrtr_type = cpu_to_le32(QRTR_TYPE_DATA);
	struct qrtr_sock *ipc = qrtr_sk(sock->sk);
	struct sock *sk = sock->sk;
	struct qrtr_node *node;
	struct sk_buff *skb;
	size_t plen;
	u32 type;
	int rc;

	if (msg->msg_flags & ~(MSG_DONTWAIT))
		return -EINVAL;

	if (len > 65535)
		return -EMSGSIZE;

	lock_sock(sk);

	if (addr) {
		if (msg->msg_namelen < sizeof(*addr)) {
			release_sock(sk);
			return -EINVAL;
		}

		if (addr->sq_family != AF_QIPCRTR) {
			release_sock(sk);
			return -EINVAL;
		}

		rc = qrtr_autobind(sock);
		if (rc) {
			release_sock(sk);
			return rc;
		}
	} else if (sk->sk_state == TCP_ESTABLISHED) {
		addr = &ipc->peer;
	} else {
		release_sock(sk);
		return -ENOTCONN;
	}

	node = NULL;
	if (addr->sq_node == QRTR_NODE_BCAST) {
		if (addr->sq_port != QRTR_PORT_CTRL &&
		    qrtr_local_nid != QRTR_NODE_BCAST) {
			release_sock(sk);
			return -ENOTCONN;
		}
		enqueue_fn = qrtr_bcast_enqueue;
	} else if (addr->sq_node == ipc->us.sq_node) {
		enqueue_fn = qrtr_local_enqueue;
	} else {
		node = qrtr_node_lookup(addr->sq_node);
		if (!node) {
			release_sock(sk);
			return -ECONNRESET;
		}
		enqueue_fn = qrtr_node_enqueue;
	}

	plen = (len + 3) & ~3;
	skb = sock_alloc_send_skb(sk, plen + QRTR_HDR_MAX_SIZE,
				  msg->msg_flags & MSG_DONTWAIT, &rc);
	if (!skb) {
		rc = -ENOMEM;
		goto out_node;
	}

	skb_reserve(skb, QRTR_HDR_MAX_SIZE);

	rc = memcpy_from_msg(skb_put(skb, len), msg, len);
	if (rc) {
		kfree_skb(skb);
		goto out_node;
	}

	if (ipc->us.sq_port == QRTR_PORT_CTRL) {
		if (len < 4) {
			rc = -EINVAL;
			kfree_skb(skb);
			goto out_node;
		}

		/* control messages already require the type as 'command' */
		skb_copy_bits(skb, 0, &qrtr_type, 4);
	}

	type = le32_to_cpu(qrtr_type);
	rc = enqueue_fn(node, skb, type, &ipc->us, addr);
	if (rc >= 0)
		rc = len;

out_node:
	qrtr_node_release(node);
	release_sock(sk);

	return rc;
}

static int qrtr_send_resume_tx(struct qrtr_cb *cb)
{
	struct sockaddr_qrtr remote = { AF_QIPCRTR, cb->src_node, cb->src_port };
	struct sockaddr_qrtr local = { AF_QIPCRTR, cb->dst_node, cb->dst_port };
	struct qrtr_ctrl_pkt *pkt;
	struct qrtr_node *node;
	struct sk_buff *skb;
	int ret;

	node = qrtr_node_lookup(remote.sq_node);
	if (!node)
		return -EINVAL;

	skb = qrtr_alloc_ctrl_packet(&pkt, GFP_KERNEL);
	if (!skb)
		return -ENOMEM;

	pkt->cmd = cpu_to_le32(QRTR_TYPE_RESUME_TX);
	pkt->client.node = cpu_to_le32(cb->dst_node);
	pkt->client.port = cpu_to_le32(cb->dst_port);

	ret = qrtr_node_enqueue(node, skb, QRTR_TYPE_RESUME_TX, &local, &remote);

	qrtr_node_release(node);

	return ret;
}

static int qrtr_recvmsg(struct socket *sock, struct msghdr *msg,
			size_t size, int flags)
{
	DECLARE_SOCKADDR(struct sockaddr_qrtr *, addr, msg->msg_name);
	struct sock *sk = sock->sk;
	struct sk_buff *skb;
	struct qrtr_cb *cb;
	int copied, rc;

	lock_sock(sk);

	if (sock_flag(sk, SOCK_ZAPPED)) {
		release_sock(sk);
		return -EADDRNOTAVAIL;
	}

	skb = skb_recv_datagram(sk, flags & ~MSG_DONTWAIT,
				flags & MSG_DONTWAIT, &rc);
	if (!skb) {
		release_sock(sk);
		return rc;
	}
	cb = (struct qrtr_cb *)skb->cb;

	copied = skb->len;
	if (copied > size) {
		copied = size;
		msg->msg_flags |= MSG_TRUNC;
	}

	rc = skb_copy_datagram_msg(skb, 0, msg, copied);
	if (rc < 0)
		goto out;
	rc = copied;

	if (addr) {
		/* There is an anonymous 2-byte hole after sq_family,
		 * make sure to clear it.
		 */
		memset(addr, 0, sizeof(*addr));

		addr->sq_family = AF_QIPCRTR;
		addr->sq_node = cb->src_node;
		addr->sq_port = cb->src_port;
		msg->msg_namelen = sizeof(*addr);
	}

out:
	if (cb->confirm_rx)
		qrtr_send_resume_tx(cb);

	skb_free_datagram(sk, skb);
	release_sock(sk);

	return rc;
}

static int qrtr_connect(struct socket *sock, struct sockaddr *saddr,
			int len, int flags)
{
	DECLARE_SOCKADDR(struct sockaddr_qrtr *, addr, saddr);
	struct qrtr_sock *ipc = qrtr_sk(sock->sk);
	struct sock *sk = sock->sk;
	int rc;

	if (len < sizeof(*addr) || addr->sq_family != AF_QIPCRTR)
		return -EINVAL;

	lock_sock(sk);

	sk->sk_state = TCP_CLOSE;
	sock->state = SS_UNCONNECTED;

	rc = qrtr_autobind(sock);
	if (rc) {
		release_sock(sk);
		return rc;
	}

	ipc->peer = *addr;
	sock->state = SS_CONNECTED;
	sk->sk_state = TCP_ESTABLISHED;

	release_sock(sk);

	return 0;
}

static int qrtr_getname(struct socket *sock, struct sockaddr *saddr,
			int peer)
{
	struct qrtr_sock *ipc = qrtr_sk(sock->sk);
	struct sockaddr_qrtr qaddr;
	struct sock *sk = sock->sk;

	lock_sock(sk);
	if (peer) {
		if (sk->sk_state != TCP_ESTABLISHED) {
			release_sock(sk);
			return -ENOTCONN;
		}

		qaddr = ipc->peer;
	} else {
		qaddr = ipc->us;
	}
	release_sock(sk);

	qaddr.sq_family = AF_QIPCRTR;

	memcpy(saddr, &qaddr, sizeof(qaddr));

	return sizeof(qaddr);
}

static int qrtr_ioctl(struct socket *sock, unsigned int cmd, unsigned long arg)
{
	void __user *argp = (void __user *)arg;
	struct qrtr_sock *ipc = qrtr_sk(sock->sk);
	struct sock *sk = sock->sk;
	struct sockaddr_qrtr *sq;
	struct sk_buff *skb;
	struct ifreq ifr;
	long len = 0;
	int rc = 0;

	lock_sock(sk);

	switch (cmd) {
	case TIOCOUTQ:
		len = sk->sk_sndbuf - sk_wmem_alloc_get(sk);
		if (len < 0)
			len = 0;
		rc = put_user(len, (int __user *)argp);
		break;
	case TIOCINQ:
		skb = skb_peek(&sk->sk_receive_queue);
		if (skb)
			len = skb->len;
		rc = put_user(len, (int __user *)argp);
		break;
	case SIOCGIFADDR:
		if (get_user_ifreq(&ifr, NULL, argp)) {
			rc = -EFAULT;
			break;
		}

		sq = (struct sockaddr_qrtr *)&ifr.ifr_addr;
		*sq = ipc->us;
		if (put_user_ifreq(&ifr, argp)) {
			rc = -EFAULT;
			break;
		}
		break;
	case SIOCADDRT:
	case SIOCDELRT:
	case SIOCSIFADDR:
	case SIOCGIFDSTADDR:
	case SIOCSIFDSTADDR:
	case SIOCGIFBRDADDR:
	case SIOCSIFBRDADDR:
	case SIOCGIFNETMASK:
	case SIOCSIFNETMASK:
		rc = -EINVAL;
		break;
	default:
		rc = -ENOIOCTLCMD;
		break;
	}

	release_sock(sk);

	return rc;
}

static int qrtr_release(struct socket *sock)
{
	struct sock *sk = sock->sk;
	struct qrtr_sock *ipc;

	if (!sk)
		return 0;

	lock_sock(sk);

	ipc = qrtr_sk(sk);
	sk->sk_shutdown = SHUTDOWN_MASK;
	if (!sock_flag(sk, SOCK_DEAD))
		sk->sk_state_change(sk);

	sock_set_flag(sk, SOCK_DEAD);
	sock_orphan(sk);
	sock->sk = NULL;

	if (!sock_flag(sk, SOCK_ZAPPED))
		qrtr_port_remove(ipc);

	skb_queue_purge(&sk->sk_receive_queue);

	release_sock(sk);
	sock_put(sk);

	return 0;
}

static const struct proto_ops qrtr_proto_ops = {
	.owner		= THIS_MODULE,
	.family		= AF_QIPCRTR,
	.bind		= qrtr_bind,
	.connect	= qrtr_connect,
	.socketpair	= sock_no_socketpair,
	.accept		= sock_no_accept,
	.listen		= sock_no_listen,
	.sendmsg	= qrtr_sendmsg,
	.recvmsg	= qrtr_recvmsg,
	.getname	= qrtr_getname,
	.ioctl		= qrtr_ioctl,
	.gettstamp	= sock_gettstamp,
	.poll		= datagram_poll,
	.shutdown	= sock_no_shutdown,
	.release	= qrtr_release,
	.mmap		= sock_no_mmap,
	.sendpage	= sock_no_sendpage,
};

static struct proto qrtr_proto = {
	.name		= "QIPCRTR",
	.owner		= THIS_MODULE,
	.obj_size	= sizeof(struct qrtr_sock),
};

static int qrtr_create(struct net *net, struct socket *sock,
		       int protocol, int kern)
{
	struct qrtr_sock *ipc;
	struct sock *sk;

	if (sock->type != SOCK_DGRAM)
		return -EPROTOTYPE;

	sk = sk_alloc(net, AF_QIPCRTR, GFP_KERNEL, &qrtr_proto, kern);
	if (!sk)
		return -ENOMEM;

	sock_set_flag(sk, SOCK_ZAPPED);

	sock_init_data(sock, sk);
	sock->ops = &qrtr_proto_ops;

	ipc = qrtr_sk(sk);
	ipc->us.sq_family = AF_QIPCRTR;
	ipc->us.sq_node = qrtr_local_nid;
	ipc->us.sq_port = 0;

	return 0;
}

static const struct net_proto_family qrtr_family = {
	.owner	= THIS_MODULE,
	.family	= AF_QIPCRTR,
	.create	= qrtr_create,
};

static int __init qrtr_proto_init(void)
{
	int rc;

	rc = proto_register(&qrtr_proto, 1);
	if (rc)
		return rc;

	rc = sock_register(&qrtr_family);
	if (rc)
		goto err_proto;

	rc = qrtr_ns_init();
	if (rc)
		goto err_sock;

	return 0;

err_sock:
	sock_unregister(qrtr_family.family);
err_proto:
	proto_unregister(&qrtr_proto);
	return rc;
}
postcore_initcall(qrtr_proto_init);

static void __exit qrtr_proto_fini(void)
{
	qrtr_ns_remove();
	sock_unregister(qrtr_family.family);
	proto_unregister(&qrtr_proto);
}
module_exit(qrtr_proto_fini);

MODULE_DESCRIPTION("Qualcomm IPC-router driver");
MODULE_LICENSE("GPL v2");
MODULE_ALIAS_NETPROTO(PF_QIPCRTR);<|MERGE_RESOLUTION|>--- conflicted
+++ resolved
@@ -341,9 +341,6 @@
 {
 	struct qrtr_hdr_v1 *hdr;
 	size_t len = skb->len;
-<<<<<<< HEAD
-	int rc;
-=======
 	int rc, confirm_rx;
 
 	confirm_rx = qrtr_tx_wait(node, to->sq_node, to->sq_port, type);
@@ -351,7 +348,6 @@
 		kfree_skb(skb);
 		return confirm_rx;
 	}
->>>>>>> c1084c27
 
 	hdr = skb_push(skb, sizeof(*hdr));
 	hdr->version = cpu_to_le32(QRTR_PROTO_VER_1);
@@ -370,8 +366,6 @@
 	hdr->confirm_rx = !!confirm_rx;
 
 	rc = skb_put_padto(skb, ALIGN(len, 4) + sizeof(*hdr));
-<<<<<<< HEAD
-=======
 
 	if (!rc) {
 		mutex_lock(&node->ep_lock);
@@ -386,17 +380,7 @@
 	 * confirm_rx flag if we dropped this one */
 	if (rc && confirm_rx)
 		qrtr_tx_flow_failed(node, to->sq_node, to->sq_port);
->>>>>>> c1084c27
-
-	if (!rc) {
-		mutex_lock(&node->ep_lock);
-		rc = -ENODEV;
-		if (node->ep)
-			rc = node->ep->xmit(node->ep, skb);
-		else
-			kfree_skb(skb);
-		mutex_unlock(&node->ep_lock);
-	}
+
 	return rc;
 }
 
@@ -740,26 +724,9 @@
  */
 static int qrtr_port_assign(struct qrtr_sock *ipc, int *port)
 {
-	u32 min_port;
 	int rc;
 
 	if (!*port) {
-<<<<<<< HEAD
-		min_port = QRTR_MIN_EPH_SOCKET;
-		rc = idr_alloc_u32(&qrtr_ports, ipc, &min_port, QRTR_MAX_EPH_SOCKET, GFP_ATOMIC);
-		if (!rc)
-			*port = min_port;
-	} else if (*port < QRTR_MIN_EPH_SOCKET && !capable(CAP_NET_ADMIN)) {
-		rc = -EACCES;
-	} else if (*port == QRTR_PORT_CTRL) {
-		min_port = 0;
-		rc = idr_alloc_u32(&qrtr_ports, ipc, &min_port, 0, GFP_ATOMIC);
-	} else {
-		min_port = *port;
-		rc = idr_alloc_u32(&qrtr_ports, ipc, &min_port, *port, GFP_ATOMIC);
-		if (!rc)
-			*port = min_port;
-=======
 		rc = xa_alloc(&qrtr_ports, port, ipc, QRTR_EPH_PORT_RANGE,
 				GFP_KERNEL);
 	} else if (*port < QRTR_MIN_EPH_SOCKET && !capable(CAP_NET_ADMIN)) {
@@ -768,7 +735,6 @@
 		rc = xa_insert(&qrtr_ports, 0, ipc, GFP_KERNEL);
 	} else {
 		rc = xa_insert(&qrtr_ports, *port, ipc, GFP_KERNEL);
->>>>>>> c1084c27
 	}
 
 	if (rc == -EBUSY)
