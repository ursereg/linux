// SPDX-License-Identifier: GPL-2.0
/*
 * Copyright (c) 2015, 2017 Oracle.  All rights reserved.
 * Copyright (c) 2003-2007 Network Appliance, Inc. All rights reserved.
 */

/* Lightweight memory registration using Fast Registration Work
 * Requests (FRWR).
 *
 * FRWR features ordered asynchronous registration and invalidation
 * of arbitrarily-sized memory regions. This is the fastest and safest
 * but most complex memory registration mode.
 */

/* Normal operation
 *
 * A Memory Region is prepared for RDMA Read or Write using a FAST_REG
 * Work Request (frwr_map). When the RDMA operation is finished, this
 * Memory Region is invalidated using a LOCAL_INV Work Request
 * (frwr_unmap_async and frwr_unmap_sync).
 *
 * Typically FAST_REG Work Requests are not signaled, and neither are
 * RDMA Send Work Requests (with the exception of signaling occasionally
 * to prevent provider work queue overflows). This greatly reduces HCA
 * interrupt workload.
 */

/* Transport recovery
 *
 * frwr_map and frwr_unmap_* cannot run at the same time the transport
 * connect worker is running. The connect worker holds the transport
 * send lock, just as ->send_request does. This prevents frwr_map and
 * the connect worker from running concurrently. When a connection is
 * closed, the Receive completion queue is drained before the allowing
 * the connect worker to get control. This prevents frwr_unmap and the
 * connect worker from running concurrently.
 *
 * When the underlying transport disconnects, MRs that are in flight
 * are flushed and are likely unusable. Thus all MRs are destroyed.
 * New MRs are created on demand.
 */

#include <linux/sunrpc/svc_rdma.h>

#include "xprt_rdma.h"
#include <trace/events/rpcrdma.h>

#if IS_ENABLED(CONFIG_SUNRPC_DEBUG)
# define RPCDBG_FACILITY	RPCDBG_TRANS
#endif

static void frwr_cid_init(struct rpcrdma_ep *ep,
			  struct rpcrdma_mr *mr)
{
	struct rpc_rdma_cid *cid = &mr->mr_cid;

	cid->ci_queue_id = ep->re_attr.send_cq->res.id;
	cid->ci_completion_id = mr->mr_ibmr->res.id;
}

static void frwr_mr_unmap(struct rpcrdma_xprt *r_xprt, struct rpcrdma_mr *mr)
{
	if (mr->mr_device) {
		trace_xprtrdma_mr_unmap(mr);
		ib_dma_unmap_sg(mr->mr_device, mr->mr_sg, mr->mr_nents,
				mr->mr_dir);
		mr->mr_device = NULL;
	}
}

/**
 * frwr_mr_release - Destroy one MR
 * @mr: MR allocated by frwr_mr_init
 *
 */
void frwr_mr_release(struct rpcrdma_mr *mr)
{
	int rc;

	frwr_mr_unmap(mr->mr_xprt, mr);

	rc = ib_dereg_mr(mr->mr_ibmr);
	if (rc)
		trace_xprtrdma_frwr_dereg(mr, rc);
	kfree(mr->mr_sg);
	kfree(mr);
}

static void frwr_mr_put(struct rpcrdma_mr *mr)
{
	frwr_mr_unmap(mr->mr_xprt, mr);

	/* The MR is returned to the req's MR free list instead
	 * of to the xprt's MR free list. No spinlock is needed.
	 */
	rpcrdma_mr_push(mr, &mr->mr_req->rl_free_mrs);
}

/* frwr_reset - Place MRs back on the free list
 * @req: request to reset
 *
 * Used after a failed marshal. For FRWR, this means the MRs
 * don't have to be fully released and recreated.
 *
 * NB: This is safe only as long as none of @req's MRs are
 * involved with an ongoing asynchronous FAST_REG or LOCAL_INV
 * Work Request.
 */
void frwr_reset(struct rpcrdma_req *req)
{
	struct rpcrdma_mr *mr;

	while ((mr = rpcrdma_mr_pop(&req->rl_registered)))
		frwr_mr_put(mr);
}

/**
 * frwr_mr_init - Initialize one MR
 * @r_xprt: controlling transport instance
 * @mr: generic MR to prepare for FRWR
 *
 * Returns zero if successful. Otherwise a negative errno
 * is returned.
 */
int frwr_mr_init(struct rpcrdma_xprt *r_xprt, struct rpcrdma_mr *mr)
{
	struct rpcrdma_ep *ep = r_xprt->rx_ep;
	unsigned int depth = ep->re_max_fr_depth;
	struct scatterlist *sg;
	struct ib_mr *frmr;
	int rc;

	frmr = ib_alloc_mr(ep->re_pd, ep->re_mrtype, depth);
	if (IS_ERR(frmr))
		goto out_mr_err;

	sg = kmalloc_array(depth, sizeof(*sg), GFP_NOFS);
	if (!sg)
		goto out_list_err;

	mr->mr_xprt = r_xprt;
	mr->mr_ibmr = frmr;
	mr->mr_device = NULL;
	INIT_LIST_HEAD(&mr->mr_list);
	init_completion(&mr->mr_linv_done);
	frwr_cid_init(ep, mr);

	sg_init_table(sg, depth);
	mr->mr_sg = sg;
	return 0;

out_mr_err:
	rc = PTR_ERR(frmr);
	trace_xprtrdma_frwr_alloc(mr, rc);
	return rc;

out_list_err:
	ib_dereg_mr(frmr);
	return -ENOMEM;
}

/**
 * frwr_query_device - Prepare a transport for use with FRWR
 * @ep: endpoint to fill in
 * @device: RDMA device to query
 *
 * On success, sets:
 *	ep->re_attr
 *	ep->re_max_requests
 *	ep->re_max_rdma_segs
 *	ep->re_max_fr_depth
 *	ep->re_mrtype
 *
 * Return values:
 *   On success, returns zero.
 *   %-EINVAL - the device does not support FRWR memory registration
 *   %-ENOMEM - the device is not sufficiently capable for NFS/RDMA
 */
int frwr_query_device(struct rpcrdma_ep *ep, const struct ib_device *device)
{
	const struct ib_device_attr *attrs = &device->attrs;
	int max_qp_wr, depth, delta;
	unsigned int max_sge;

	if (!(attrs->device_cap_flags & IB_DEVICE_MEM_MGT_EXTENSIONS) ||
	    attrs->max_fast_reg_page_list_len == 0) {
		pr_err("rpcrdma: 'frwr' mode is not supported by device %s\n",
		       device->name);
		return -EINVAL;
	}

	max_sge = min_t(unsigned int, attrs->max_send_sge,
			RPCRDMA_MAX_SEND_SGES);
	if (max_sge < RPCRDMA_MIN_SEND_SGES) {
		pr_err("rpcrdma: HCA provides only %u send SGEs\n", max_sge);
		return -ENOMEM;
	}
	ep->re_attr.cap.max_send_sge = max_sge;
	ep->re_attr.cap.max_recv_sge = 1;

	ep->re_mrtype = IB_MR_TYPE_MEM_REG;
	if (attrs->device_cap_flags & IB_DEVICE_SG_GAPS_REG)
		ep->re_mrtype = IB_MR_TYPE_SG_GAPS;

	/* Quirk: Some devices advertise a large max_fast_reg_page_list_len
	 * capability, but perform optimally when the MRs are not larger
	 * than a page.
	 */
	if (attrs->max_sge_rd > RPCRDMA_MAX_HDR_SEGS)
		ep->re_max_fr_depth = attrs->max_sge_rd;
	else
		ep->re_max_fr_depth = attrs->max_fast_reg_page_list_len;
	if (ep->re_max_fr_depth > RPCRDMA_MAX_DATA_SEGS)
		ep->re_max_fr_depth = RPCRDMA_MAX_DATA_SEGS;

	/* Add room for frwr register and invalidate WRs.
	 * 1. FRWR reg WR for head
	 * 2. FRWR invalidate WR for head
	 * 3. N FRWR reg WRs for pagelist
	 * 4. N FRWR invalidate WRs for pagelist
	 * 5. FRWR reg WR for tail
	 * 6. FRWR invalidate WR for tail
	 * 7. The RDMA_SEND WR
	 */
	depth = 7;

	/* Calculate N if the device max FRWR depth is smaller than
	 * RPCRDMA_MAX_DATA_SEGS.
	 */
	if (ep->re_max_fr_depth < RPCRDMA_MAX_DATA_SEGS) {
		delta = RPCRDMA_MAX_DATA_SEGS - ep->re_max_fr_depth;
		do {
			depth += 2; /* FRWR reg + invalidate */
			delta -= ep->re_max_fr_depth;
		} while (delta > 0);
	}

	max_qp_wr = attrs->max_qp_wr;
	max_qp_wr -= RPCRDMA_BACKWARD_WRS;
	max_qp_wr -= 1;
	if (max_qp_wr < RPCRDMA_MIN_SLOT_TABLE)
		return -ENOMEM;
	if (ep->re_max_requests > max_qp_wr)
		ep->re_max_requests = max_qp_wr;
	ep->re_attr.cap.max_send_wr = ep->re_max_requests * depth;
	if (ep->re_attr.cap.max_send_wr > max_qp_wr) {
		ep->re_max_requests = max_qp_wr / depth;
		if (!ep->re_max_requests)
			return -ENOMEM;
		ep->re_attr.cap.max_send_wr = ep->re_max_requests * depth;
	}
	ep->re_attr.cap.max_send_wr += RPCRDMA_BACKWARD_WRS;
	ep->re_attr.cap.max_send_wr += 1; /* for ib_drain_sq */
	ep->re_attr.cap.max_recv_wr = ep->re_max_requests;
	ep->re_attr.cap.max_recv_wr += RPCRDMA_BACKWARD_WRS;
	ep->re_attr.cap.max_recv_wr += RPCRDMA_MAX_RECV_BATCH;
	ep->re_attr.cap.max_recv_wr += 1; /* for ib_drain_rq */

	ep->re_max_rdma_segs =
		DIV_ROUND_UP(RPCRDMA_MAX_DATA_SEGS, ep->re_max_fr_depth);
	/* Reply chunks require segments for head and tail buffers */
	ep->re_max_rdma_segs += 2;
	if (ep->re_max_rdma_segs > RPCRDMA_MAX_HDR_SEGS)
		ep->re_max_rdma_segs = RPCRDMA_MAX_HDR_SEGS;

	/* Ensure the underlying device is capable of conveying the
	 * largest r/wsize NFS will ask for. This guarantees that
	 * failing over from one RDMA device to another will not
	 * break NFS I/O.
	 */
	if ((ep->re_max_rdma_segs * ep->re_max_fr_depth) < RPCRDMA_MAX_SEGS)
		return -ENOMEM;

	return 0;
}

/**
 * frwr_map - Register a memory region
 * @r_xprt: controlling transport
 * @seg: memory region co-ordinates
 * @nsegs: number of segments remaining
 * @writing: true when RDMA Write will be used
 * @xid: XID of RPC using the registered memory
 * @mr: MR to fill in
 *
 * Prepare a REG_MR Work Request to register a memory region
 * for remote access via RDMA READ or RDMA WRITE.
 *
 * Returns the next segment or a negative errno pointer.
 * On success, @mr is filled in.
 */
struct rpcrdma_mr_seg *frwr_map(struct rpcrdma_xprt *r_xprt,
				struct rpcrdma_mr_seg *seg,
				int nsegs, bool writing, __be32 xid,
				struct rpcrdma_mr *mr)
{
	struct rpcrdma_ep *ep = r_xprt->rx_ep;
	struct ib_reg_wr *reg_wr;
	int i, n, dma_nents;
	struct ib_mr *ibmr;
	u8 key;

	if (nsegs > ep->re_max_fr_depth)
		nsegs = ep->re_max_fr_depth;
	for (i = 0; i < nsegs;) {
		sg_set_page(&mr->mr_sg[i], seg->mr_page,
			    seg->mr_len, seg->mr_offset);

		++seg;
		++i;
		if (ep->re_mrtype == IB_MR_TYPE_SG_GAPS)
			continue;
		if ((i < nsegs && seg->mr_offset) ||
		    offset_in_page((seg-1)->mr_offset + (seg-1)->mr_len))
			break;
	}
	mr->mr_dir = rpcrdma_data_dir(writing);
	mr->mr_nents = i;

<<<<<<< HEAD
	dma_nents = ib_dma_map_sg(ia->ri_id->device, mr->mr_sg, mr->mr_nents,
=======
	dma_nents = ib_dma_map_sg(ep->re_id->device, mr->mr_sg, mr->mr_nents,
>>>>>>> c1084c27
				  mr->mr_dir);
	if (!dma_nents)
		goto out_dmamap_err;
	mr->mr_device = ep->re_id->device;

<<<<<<< HEAD
	ibmr = mr->frwr.fr_mr;
=======
	ibmr = mr->mr_ibmr;
>>>>>>> c1084c27
	n = ib_map_mr_sg(ibmr, mr->mr_sg, dma_nents, NULL, PAGE_SIZE);
	if (n != dma_nents)
		goto out_mapmr_err;

	ibmr->iova &= 0x00000000ffffffff;
	ibmr->iova |= ((u64)be32_to_cpu(xid)) << 32;
	key = (u8)(ibmr->rkey & 0x000000FF);
	ib_update_fast_reg_key(ibmr, ++key);

	reg_wr = &mr->mr_regwr;
	reg_wr->mr = ibmr;
	reg_wr->key = ibmr->rkey;
	reg_wr->access = writing ?
			 IB_ACCESS_REMOTE_WRITE | IB_ACCESS_LOCAL_WRITE :
			 IB_ACCESS_REMOTE_READ;

	mr->mr_handle = ibmr->rkey;
	mr->mr_length = ibmr->length;
	mr->mr_offset = ibmr->iova;
	trace_xprtrdma_mr_map(mr);

	return seg;

out_dmamap_err:
	trace_xprtrdma_frwr_sgerr(mr, i);
	return ERR_PTR(-EIO);

out_mapmr_err:
	trace_xprtrdma_frwr_maperr(mr, n);
	return ERR_PTR(-EIO);
}

/**
 * frwr_wc_fastreg - Invoked by RDMA provider for a flushed FastReg WC
 * @cq: completion queue
 * @wc: WCE for a completed FastReg WR
 *
 * Each flushed MR gets destroyed after the QP has drained.
 */
static void frwr_wc_fastreg(struct ib_cq *cq, struct ib_wc *wc)
{
	struct ib_cqe *cqe = wc->wr_cqe;
	struct rpcrdma_mr *mr = container_of(cqe, struct rpcrdma_mr, mr_cqe);

	/* WARNING: Only wr_cqe and status are reliable at this point */
	trace_xprtrdma_wc_fastreg(wc, &mr->mr_cid);

	rpcrdma_flush_disconnect(cq->cq_context, wc);
}

/**
 * frwr_send - post Send WRs containing the RPC Call message
 * @r_xprt: controlling transport instance
 * @req: prepared RPC Call
 *
 * For FRWR, chain any FastReg WRs to the Send WR. Only a
 * single ib_post_send call is needed to register memory
 * and then post the Send WR.
 *
 * Returns the return code from ib_post_send.
 *
 * Caller must hold the transport send lock to ensure that the
 * pointers to the transport's rdma_cm_id and QP are stable.
 */
int frwr_send(struct rpcrdma_xprt *r_xprt, struct rpcrdma_req *req)
{
	struct ib_send_wr *post_wr, *send_wr = &req->rl_wr;
	struct rpcrdma_ep *ep = r_xprt->rx_ep;
	struct rpcrdma_mr *mr;
	unsigned int num_wrs;
	int ret;

	num_wrs = 1;
	post_wr = send_wr;
	list_for_each_entry(mr, &req->rl_registered, mr_list) {
		trace_xprtrdma_mr_fastreg(mr);

		mr->mr_cqe.done = frwr_wc_fastreg;
		mr->mr_regwr.wr.next = post_wr;
		mr->mr_regwr.wr.wr_cqe = &mr->mr_cqe;
		mr->mr_regwr.wr.num_sge = 0;
		mr->mr_regwr.wr.opcode = IB_WR_REG_MR;
		mr->mr_regwr.wr.send_flags = 0;
		post_wr = &mr->mr_regwr.wr;
		++num_wrs;
	}

	if ((kref_read(&req->rl_kref) > 1) || num_wrs > ep->re_send_count) {
		send_wr->send_flags |= IB_SEND_SIGNALED;
		ep->re_send_count = min_t(unsigned int, ep->re_send_batch,
					  num_wrs - ep->re_send_count);
	} else {
		send_wr->send_flags &= ~IB_SEND_SIGNALED;
		ep->re_send_count -= num_wrs;
	}

	trace_xprtrdma_post_send(req);
	ret = ib_post_send(ep->re_id->qp, post_wr, NULL);
	if (ret)
		trace_xprtrdma_post_send_err(r_xprt, req, ret);
	return ret;
}

/**
 * frwr_reminv - handle a remotely invalidated mr on the @mrs list
 * @rep: Received reply
 * @mrs: list of MRs to check
 *
 */
void frwr_reminv(struct rpcrdma_rep *rep, struct list_head *mrs)
{
	struct rpcrdma_mr *mr;

	list_for_each_entry(mr, mrs, mr_list)
		if (mr->mr_handle == rep->rr_inv_rkey) {
			list_del_init(&mr->mr_list);
			trace_xprtrdma_mr_reminv(mr);
			frwr_mr_put(mr);
			break;	/* only one invalidated MR per RPC */
		}
}

static void frwr_mr_done(struct ib_wc *wc, struct rpcrdma_mr *mr)
{
	if (likely(wc->status == IB_WC_SUCCESS))
		frwr_mr_put(mr);
}

/**
 * frwr_wc_localinv - Invoked by RDMA provider for a LOCAL_INV WC
 * @cq: completion queue
 * @wc: WCE for a completed LocalInv WR
 *
 */
static void frwr_wc_localinv(struct ib_cq *cq, struct ib_wc *wc)
{
	struct ib_cqe *cqe = wc->wr_cqe;
	struct rpcrdma_mr *mr = container_of(cqe, struct rpcrdma_mr, mr_cqe);

	/* WARNING: Only wr_cqe and status are reliable at this point */
	trace_xprtrdma_wc_li(wc, &mr->mr_cid);
	frwr_mr_done(wc, mr);

	rpcrdma_flush_disconnect(cq->cq_context, wc);
}

/**
 * frwr_wc_localinv_wake - Invoked by RDMA provider for a LOCAL_INV WC
 * @cq: completion queue
 * @wc: WCE for a completed LocalInv WR
 *
 * Awaken anyone waiting for an MR to finish being fenced.
 */
static void frwr_wc_localinv_wake(struct ib_cq *cq, struct ib_wc *wc)
{
	struct ib_cqe *cqe = wc->wr_cqe;
	struct rpcrdma_mr *mr = container_of(cqe, struct rpcrdma_mr, mr_cqe);

	/* WARNING: Only wr_cqe and status are reliable at this point */
	trace_xprtrdma_wc_li_wake(wc, &mr->mr_cid);
	frwr_mr_done(wc, mr);
	complete(&mr->mr_linv_done);

	rpcrdma_flush_disconnect(cq->cq_context, wc);
}

/**
 * frwr_unmap_sync - invalidate memory regions that were registered for @req
 * @r_xprt: controlling transport instance
 * @req: rpcrdma_req with a non-empty list of MRs to process
 *
 * Sleeps until it is safe for the host CPU to access the previously mapped
 * memory regions. This guarantees that registered MRs are properly fenced
 * from the server before the RPC consumer accesses the data in them. It
 * also ensures proper Send flow control: waking the next RPC waits until
 * this RPC has relinquished all its Send Queue entries.
 */
void frwr_unmap_sync(struct rpcrdma_xprt *r_xprt, struct rpcrdma_req *req)
{
	struct ib_send_wr *first, **prev, *last;
	struct rpcrdma_ep *ep = r_xprt->rx_ep;
	const struct ib_send_wr *bad_wr;
	struct rpcrdma_mr *mr;
	int rc;

	/* ORDER: Invalidate all of the MRs first
	 *
	 * Chain the LOCAL_INV Work Requests and post them with
	 * a single ib_post_send() call.
	 */
	prev = &first;
	while ((mr = rpcrdma_mr_pop(&req->rl_registered))) {

		trace_xprtrdma_mr_localinv(mr);
		r_xprt->rx_stats.local_inv_needed++;

		last = &mr->mr_invwr;
		last->next = NULL;
		last->wr_cqe = &mr->mr_cqe;
		last->sg_list = NULL;
		last->num_sge = 0;
		last->opcode = IB_WR_LOCAL_INV;
		last->send_flags = IB_SEND_SIGNALED;
		last->ex.invalidate_rkey = mr->mr_handle;

		last->wr_cqe->done = frwr_wc_localinv;

		*prev = last;
		prev = &last->next;
	}
	mr = container_of(last, struct rpcrdma_mr, mr_invwr);

	/* Strong send queue ordering guarantees that when the
	 * last WR in the chain completes, all WRs in the chain
	 * are complete.
	 */
	last->wr_cqe->done = frwr_wc_localinv_wake;
	reinit_completion(&mr->mr_linv_done);

	/* Transport disconnect drains the receive CQ before it
	 * replaces the QP. The RPC reply handler won't call us
	 * unless re_id->qp is a valid pointer.
	 */
	bad_wr = NULL;
<<<<<<< HEAD
	rc = ib_post_send(r_xprt->rx_ia.ri_id->qp, first, &bad_wr);
=======
	rc = ib_post_send(ep->re_id->qp, first, &bad_wr);
>>>>>>> c1084c27

	/* The final LOCAL_INV WR in the chain is supposed to
	 * do the wake. If it was never posted, the wake will
	 * not happen, so don't wait in that case.
	 */
	if (bad_wr != first)
		wait_for_completion(&mr->mr_linv_done);
	if (!rc)
		return;

	/* On error, the MRs get destroyed once the QP has drained. */
	trace_xprtrdma_post_linv_err(req, rc);

	/* Force a connection loss to ensure complete recovery.
	 */
<<<<<<< HEAD
	trace_xprtrdma_post_linv(req, rc);
	while (bad_wr) {
		frwr = container_of(bad_wr, struct rpcrdma_frwr,
				    fr_invwr);
		mr = container_of(frwr, struct rpcrdma_mr, frwr);
		bad_wr = bad_wr->next;

		list_del_init(&mr->mr_list);
		rpcrdma_mr_recycle(mr);
	}
=======
	rpcrdma_force_disconnect(ep);
>>>>>>> c1084c27
}

/**
 * frwr_wc_localinv_done - Invoked by RDMA provider for a signaled LOCAL_INV WC
 * @cq:	completion queue
 * @wc:	WCE for a completed LocalInv WR
 *
 */
static void frwr_wc_localinv_done(struct ib_cq *cq, struct ib_wc *wc)
{
	struct ib_cqe *cqe = wc->wr_cqe;
	struct rpcrdma_mr *mr = container_of(cqe, struct rpcrdma_mr, mr_cqe);
	struct rpcrdma_rep *rep;

	/* WARNING: Only wr_cqe and status are reliable at this point */
	trace_xprtrdma_wc_li_done(wc, &mr->mr_cid);

	/* Ensure that @rep is generated before the MR is released */
	rep = mr->mr_req->rl_reply;
	smp_rmb();

	if (wc->status != IB_WC_SUCCESS) {
		if (rep)
			rpcrdma_unpin_rqst(rep);
		rpcrdma_flush_disconnect(cq->cq_context, wc);
		return;
	}
	frwr_mr_put(mr);
	rpcrdma_complete_rqst(rep);
}

/**
 * frwr_unmap_async - invalidate memory regions that were registered for @req
 * @r_xprt: controlling transport instance
 * @req: rpcrdma_req with a non-empty list of MRs to process
 *
 * This guarantees that registered MRs are properly fenced from the
 * server before the RPC consumer accesses the data in them. It also
 * ensures proper Send flow control: waking the next RPC waits until
 * this RPC has relinquished all its Send Queue entries.
 */
void frwr_unmap_async(struct rpcrdma_xprt *r_xprt, struct rpcrdma_req *req)
{
	struct ib_send_wr *first, *last, **prev;
	struct rpcrdma_ep *ep = r_xprt->rx_ep;
	struct rpcrdma_mr *mr;
	int rc;

	/* Chain the LOCAL_INV Work Requests and post them with
	 * a single ib_post_send() call.
	 */
	prev = &first;
	while ((mr = rpcrdma_mr_pop(&req->rl_registered))) {

		trace_xprtrdma_mr_localinv(mr);
		r_xprt->rx_stats.local_inv_needed++;

		last = &mr->mr_invwr;
		last->next = NULL;
		last->wr_cqe = &mr->mr_cqe;
		last->sg_list = NULL;
		last->num_sge = 0;
		last->opcode = IB_WR_LOCAL_INV;
		last->send_flags = IB_SEND_SIGNALED;
		last->ex.invalidate_rkey = mr->mr_handle;

		last->wr_cqe->done = frwr_wc_localinv;

		*prev = last;
		prev = &last->next;
	}

	/* Strong send queue ordering guarantees that when the
	 * last WR in the chain completes, all WRs in the chain
	 * are complete. The last completion will wake up the
	 * RPC waiter.
	 */
	last->wr_cqe->done = frwr_wc_localinv_done;

	/* Transport disconnect drains the receive CQ before it
	 * replaces the QP. The RPC reply handler won't call us
	 * unless re_id->qp is a valid pointer.
	 */
<<<<<<< HEAD
	bad_wr = NULL;
	rc = ib_post_send(r_xprt->rx_ia.ri_id->qp, first, &bad_wr);
	if (!rc)
		return;

	/* Recycle MRs in the LOCAL_INV chain that did not get posted.
	 */
	trace_xprtrdma_post_linv(req, rc);
	while (bad_wr) {
		frwr = container_of(bad_wr, struct rpcrdma_frwr, fr_invwr);
		mr = container_of(frwr, struct rpcrdma_mr, frwr);
		bad_wr = bad_wr->next;

		rpcrdma_mr_recycle(mr);
	}
=======
	rc = ib_post_send(ep->re_id->qp, first, NULL);
	if (!rc)
		return;

	/* On error, the MRs get destroyed once the QP has drained. */
	trace_xprtrdma_post_linv_err(req, rc);
>>>>>>> c1084c27

	/* The final LOCAL_INV WR in the chain is supposed to
	 * do the wake. If it was never posted, the wake does
	 * not happen. Unpin the rqst in preparation for its
	 * retransmission.
	 */
	rpcrdma_unpin_rqst(req->rl_reply);

	/* Force a connection loss to ensure complete recovery.
	 */
	rpcrdma_force_disconnect(ep);
}<|MERGE_RESOLUTION|>--- conflicted
+++ resolved
@@ -317,21 +317,13 @@
 	mr->mr_dir = rpcrdma_data_dir(writing);
 	mr->mr_nents = i;
 
-<<<<<<< HEAD
-	dma_nents = ib_dma_map_sg(ia->ri_id->device, mr->mr_sg, mr->mr_nents,
-=======
 	dma_nents = ib_dma_map_sg(ep->re_id->device, mr->mr_sg, mr->mr_nents,
->>>>>>> c1084c27
 				  mr->mr_dir);
 	if (!dma_nents)
 		goto out_dmamap_err;
 	mr->mr_device = ep->re_id->device;
 
-<<<<<<< HEAD
-	ibmr = mr->frwr.fr_mr;
-=======
 	ibmr = mr->mr_ibmr;
->>>>>>> c1084c27
 	n = ib_map_mr_sg(ibmr, mr->mr_sg, dma_nents, NULL, PAGE_SIZE);
 	if (n != dma_nents)
 		goto out_mapmr_err;
@@ -556,11 +548,7 @@
 	 * unless re_id->qp is a valid pointer.
 	 */
 	bad_wr = NULL;
-<<<<<<< HEAD
-	rc = ib_post_send(r_xprt->rx_ia.ri_id->qp, first, &bad_wr);
-=======
 	rc = ib_post_send(ep->re_id->qp, first, &bad_wr);
->>>>>>> c1084c27
 
 	/* The final LOCAL_INV WR in the chain is supposed to
 	 * do the wake. If it was never posted, the wake will
@@ -576,20 +564,7 @@
 
 	/* Force a connection loss to ensure complete recovery.
 	 */
-<<<<<<< HEAD
-	trace_xprtrdma_post_linv(req, rc);
-	while (bad_wr) {
-		frwr = container_of(bad_wr, struct rpcrdma_frwr,
-				    fr_invwr);
-		mr = container_of(frwr, struct rpcrdma_mr, frwr);
-		bad_wr = bad_wr->next;
-
-		list_del_init(&mr->mr_list);
-		rpcrdma_mr_recycle(mr);
-	}
-=======
 	rpcrdma_force_disconnect(ep);
->>>>>>> c1084c27
 }
 
 /**
@@ -673,30 +648,12 @@
 	 * replaces the QP. The RPC reply handler won't call us
 	 * unless re_id->qp is a valid pointer.
 	 */
-<<<<<<< HEAD
-	bad_wr = NULL;
-	rc = ib_post_send(r_xprt->rx_ia.ri_id->qp, first, &bad_wr);
-	if (!rc)
-		return;
-
-	/* Recycle MRs in the LOCAL_INV chain that did not get posted.
-	 */
-	trace_xprtrdma_post_linv(req, rc);
-	while (bad_wr) {
-		frwr = container_of(bad_wr, struct rpcrdma_frwr, fr_invwr);
-		mr = container_of(frwr, struct rpcrdma_mr, frwr);
-		bad_wr = bad_wr->next;
-
-		rpcrdma_mr_recycle(mr);
-	}
-=======
 	rc = ib_post_send(ep->re_id->qp, first, NULL);
 	if (!rc)
 		return;
 
 	/* On error, the MRs get destroyed once the QP has drained. */
 	trace_xprtrdma_post_linv_err(req, rc);
->>>>>>> c1084c27
 
 	/* The final LOCAL_INV WR in the chain is supposed to
 	 * do the wake. If it was never posted, the wake does
