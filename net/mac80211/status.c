--- conflicted
+++ resolved
@@ -632,9 +632,6 @@
 		rcu_read_lock();
 		sdata = ieee80211_sdata_from_skb(local, skb);
 		if (sdata) {
-<<<<<<< HEAD
-			if (ieee80211_is_any_nullfunc(hdr->frame_control))
-=======
 			if (skb->protocol == sdata->control_port_protocol ||
 			    skb->protocol == cpu_to_be16(ETH_P_PREAUTH))
 				cfg80211_control_port_tx_status(&sdata->wdev,
@@ -644,7 +641,6 @@
 								acked,
 								GFP_ATOMIC);
 			else if (ieee80211_is_any_nullfunc(hdr->frame_control))
->>>>>>> c1084c27
 				cfg80211_probe_status(sdata->dev, hdr->addr1,
 						      cookie, acked,
 						      info->status.ack_signal,
