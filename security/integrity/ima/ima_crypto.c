--- conflicted
+++ resolved
@@ -537,11 +537,7 @@
 	loff_t i_size;
 	int rc;
 	struct file *f = file;
-<<<<<<< HEAD
-	bool new_file_instance = false, modified_mode = false;
-=======
 	bool new_file_instance = false;
->>>>>>> c1084c27
 
 	/*
 	 * For consistency, fail file's opened with the O_DIRECT flag on
@@ -559,25 +555,10 @@
 				O_TRUNC | O_CREAT | O_NOCTTY | O_EXCL);
 		flags |= O_RDONLY;
 		f = dentry_open(&file->f_path, flags, file->f_cred);
-<<<<<<< HEAD
-		if (IS_ERR(f)) {
-			/*
-			 * Cannot open the file again, lets modify f_mode
-			 * of original and continue
-			 */
-			pr_info_ratelimited("Unable to reopen file for reading.\n");
-			f = file;
-			f->f_mode |= FMODE_READ;
-			modified_mode = true;
-		} else {
-			new_file_instance = true;
-		}
-=======
 		if (IS_ERR(f))
 			return PTR_ERR(f);
 
 		new_file_instance = true;
->>>>>>> c1084c27
 	}
 
 	i_size = i_size_read(file_inode(f));
@@ -592,11 +573,6 @@
 out:
 	if (new_file_instance)
 		fput(f);
-<<<<<<< HEAD
-	else if (modified_mode)
-		f->f_mode &= ~FMODE_READ;
-=======
->>>>>>> c1084c27
 	return rc;
 }
 
@@ -843,8 +819,6 @@
 		/* now accumulate with current aggregate */
 		rc = crypto_shash_update(shash, d.digest,
 					 crypto_shash_digestsize(tfm));
-<<<<<<< HEAD
-=======
 		if (rc != 0)
 			return rc;
 	}
@@ -860,7 +834,6 @@
 			rc = crypto_shash_update(shash, d.digest,
 						crypto_shash_digestsize(tfm));
 		}
->>>>>>> c1084c27
 	}
 	if (!rc)
 		crypto_shash_final(shash, digest);
