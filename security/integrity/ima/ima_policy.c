--- conflicted
+++ resolved
@@ -228,11 +228,7 @@
 static LIST_HEAD(ima_default_rules);
 static LIST_HEAD(ima_policy_rules);
 static LIST_HEAD(ima_temp_rules);
-<<<<<<< HEAD
-static struct list_head *ima_rules = &ima_default_rules;
-=======
 static struct list_head __rcu *ima_rules = (struct list_head __rcu *)(&ima_default_rules);
->>>>>>> c1084c27
 
 static int ima_policy __initdata;
 
@@ -353,11 +349,7 @@
 	int i;
 
 	for (i = 0; i < MAX_LSM_RULES; i++) {
-<<<<<<< HEAD
-		security_filter_rule_free(entry->lsm[i].rule);
-=======
 		ima_filter_rule_free(entry->lsm[i].rule);
->>>>>>> c1084c27
 		kfree(entry->lsm[i].args_p);
 	}
 }
@@ -382,13 +374,6 @@
 {
 	struct ima_rule_entry *nentry;
 	int i;
-<<<<<<< HEAD
-
-	nentry = kmalloc(sizeof(*nentry), GFP_KERNEL);
-	if (!nentry)
-		return NULL;
-=======
->>>>>>> c1084c27
 
 	/*
 	 * Immutable elements are copied over as pointers and data; only
@@ -405,20 +390,6 @@
 			continue;
 
 		nentry->lsm[i].type = entry->lsm[i].type;
-<<<<<<< HEAD
-		nentry->lsm[i].args_p = kstrdup(entry->lsm[i].args_p,
-						GFP_KERNEL);
-		if (!nentry->lsm[i].args_p)
-			goto out_err;
-
-		security_filter_rule_init(nentry->lsm[i].type,
-					  Audit_equal,
-					  nentry->lsm[i].args_p,
-					  &nentry->lsm[i].rule);
-		if (!nentry->lsm[i].rule)
-			pr_warn("rule for LSM \'%s\' is undefined\n",
-				(char *)entry->lsm[i].args_p);
-=======
 		nentry->lsm[i].args_p = entry->lsm[i].args_p;
 		/*
 		 * Remove the reference from entry so that the associated
@@ -433,7 +404,6 @@
 		if (!nentry->lsm[i].rule)
 			pr_warn("rule for LSM \'%s\' is undefined\n",
 				nentry->lsm[i].args_p);
->>>>>>> c1084c27
 	}
 	return nentry;
 }
@@ -482,18 +452,7 @@
 	int result;
 
 	list_for_each_entry_safe(entry, e, &ima_policy_rules, list) {
-<<<<<<< HEAD
-		needs_update = 0;
-		for (i = 0; i < MAX_LSM_RULES; i++) {
-			if (entry->lsm[i].args_p) {
-				needs_update = 1;
-				break;
-			}
-		}
-		if (!needs_update)
-=======
 		if (!ima_rule_contains_lsm_cond(entry))
->>>>>>> c1084c27
 			continue;
 
 		result = ima_lsm_update_rule(entry);
@@ -515,11 +474,7 @@
 }
 
 /**
-<<<<<<< HEAD
- * ima_match_rules - determine whether an inode matches the policy rule.
-=======
  * ima_match_rule_data - determine whether func_data matches the policy rule
->>>>>>> c1084c27
  * @rule: a pointer to a rule
  * @func_data: data to match against the measure rule data
  * @cred: a pointer to a credentials structure for user validation
@@ -982,9 +937,6 @@
 			  ARRAY_SIZE(default_appraise_rules),
 			  IMA_DEFAULT_POLICY);
 
-<<<<<<< HEAD
-	ima_update_policy_flag();
-=======
 	if (ima_use_critical_data)
 		add_rules(critical_data_rules,
 			  ARRAY_SIZE(critical_data_rules),
@@ -993,7 +945,6 @@
 	atomic_set(&ima_setxattr_allowed_hash_algorithms, 0);
 
 	ima_update_policy_flags();
->>>>>>> c1084c27
 }
 
 /* Make sure we have a valid policy, at least containing some rules. */
@@ -1112,18 +1063,11 @@
 				      &entry->lsm[lsm_rule].rule);
 	if (!entry->lsm[lsm_rule].rule) {
 		pr_warn("rule for LSM \'%s\' is undefined\n",
-<<<<<<< HEAD
-			(char *)entry->lsm[lsm_rule].args_p);
-
-		if (ima_rules == &ima_default_rules) {
-			kfree(entry->lsm[lsm_rule].args_p);
-=======
 			entry->lsm[lsm_rule].args_p);
 
 		if (ima_rules == (struct list_head __rcu *)(&ima_default_rules)) {
 			kfree(entry->lsm[lsm_rule].args_p);
 			entry->lsm[lsm_rule].args_p = NULL;
->>>>>>> c1084c27
 			result = -EINVAL;
 		} else
 			result = 0;
