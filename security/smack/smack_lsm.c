// SPDX-License-Identifier: GPL-2.0-only
/*
 *  Simplified MAC Kernel (smack) security module
 *
 *  This file contains the smack hook function implementations.
 *
 *  Authors:
 *	Casey Schaufler <casey@schaufler-ca.com>
 *	Jarkko Sakkinen <jarkko.sakkinen@intel.com>
 *
 *  Copyright (C) 2007 Casey Schaufler <casey@schaufler-ca.com>
 *  Copyright (C) 2009 Hewlett-Packard Development Company, L.P.
 *                Paul Moore <paul@paul-moore.com>
 *  Copyright (C) 2010 Nokia Corporation
 *  Copyright (C) 2011 Intel Corporation.
 */

#include <linux/xattr.h>
#include <linux/pagemap.h>
#include <linux/mount.h>
#include <linux/stat.h>
#include <linux/kd.h>
#include <asm/ioctls.h>
#include <linux/ip.h>
#include <linux/tcp.h>
#include <linux/udp.h>
#include <linux/dccp.h>
#include <linux/icmpv6.h>
#include <linux/slab.h>
#include <linux/mutex.h>
#include <net/cipso_ipv4.h>
#include <net/ip.h>
#include <net/ipv6.h>
#include <linux/audit.h>
#include <linux/magic.h>
#include <linux/dcache.h>
#include <linux/personality.h>
#include <linux/msg.h>
#include <linux/shm.h>
#include <linux/binfmts.h>
#include <linux/parser.h>
#include <linux/fs_context.h>
#include <linux/fs_parser.h>
#include <linux/watch_queue.h>
#include "smack.h"

#define TRANS_TRUE	"TRUE"
#define TRANS_TRUE_SIZE	4

#define SMK_CONNECTING	0
#define SMK_RECEIVING	1
#define SMK_SENDING	2

static DEFINE_MUTEX(smack_ipv6_lock);
static LIST_HEAD(smk_ipv6_port_list);
<<<<<<< HEAD
static struct kmem_cache *smack_inode_cache;
=======
>>>>>>> c1084c27
struct kmem_cache *smack_rule_cache;
int smack_enabled __initdata;

#define A(s) {"smack"#s, sizeof("smack"#s) - 1, Opt_##s}
static struct {
	const char *name;
	int len;
	int opt;
} smk_mount_opts[] = {
	{"smackfsdef", sizeof("smackfsdef") - 1, Opt_fsdefault},
	A(fsdefault), A(fsfloor), A(fshat), A(fsroot), A(fstransmute)
};
#undef A

static int match_opt_prefix(char *s, int l, char **arg)
{
	int i;

	for (i = 0; i < ARRAY_SIZE(smk_mount_opts); i++) {
		size_t len = smk_mount_opts[i].len;
		if (len > l || memcmp(s, smk_mount_opts[i].name, len))
			continue;
		if (len == l || s[len] != '=')
			continue;
		*arg = s + len + 1;
		return smk_mount_opts[i].opt;
	}
	return Opt_error;
}

#ifdef CONFIG_SECURITY_SMACK_BRINGUP
static char *smk_bu_mess[] = {
	"Bringup Error",	/* Unused */
	"Bringup",		/* SMACK_BRINGUP_ALLOW */
	"Unconfined Subject",	/* SMACK_UNCONFINED_SUBJECT */
	"Unconfined Object",	/* SMACK_UNCONFINED_OBJECT */
};

static void smk_bu_mode(int mode, char *s)
{
	int i = 0;

	if (mode & MAY_READ)
		s[i++] = 'r';
	if (mode & MAY_WRITE)
		s[i++] = 'w';
	if (mode & MAY_EXEC)
		s[i++] = 'x';
	if (mode & MAY_APPEND)
		s[i++] = 'a';
	if (mode & MAY_TRANSMUTE)
		s[i++] = 't';
	if (mode & MAY_LOCK)
		s[i++] = 'l';
	if (i == 0)
		s[i++] = '-';
	s[i] = '\0';
}
#endif

#ifdef CONFIG_SECURITY_SMACK_BRINGUP
static int smk_bu_note(char *note, struct smack_known *sskp,
		       struct smack_known *oskp, int mode, int rc)
{
	char acc[SMK_NUM_ACCESS_TYPE + 1];

	if (rc <= 0)
		return rc;
	if (rc > SMACK_UNCONFINED_OBJECT)
		rc = 0;

	smk_bu_mode(mode, acc);
	pr_info("Smack %s: (%s %s %s) %s\n", smk_bu_mess[rc],
		sskp->smk_known, oskp->smk_known, acc, note);
	return 0;
}
#else
#define smk_bu_note(note, sskp, oskp, mode, RC) (RC)
#endif

#ifdef CONFIG_SECURITY_SMACK_BRINGUP
static int smk_bu_current(char *note, struct smack_known *oskp,
			  int mode, int rc)
{
	struct task_smack *tsp = smack_cred(current_cred());
	char acc[SMK_NUM_ACCESS_TYPE + 1];

	if (rc <= 0)
		return rc;
	if (rc > SMACK_UNCONFINED_OBJECT)
		rc = 0;

	smk_bu_mode(mode, acc);
	pr_info("Smack %s: (%s %s %s) %s %s\n", smk_bu_mess[rc],
		tsp->smk_task->smk_known, oskp->smk_known,
		acc, current->comm, note);
	return 0;
}
#else
#define smk_bu_current(note, oskp, mode, RC) (RC)
#endif

#ifdef CONFIG_SECURITY_SMACK_BRINGUP
static int smk_bu_task(struct task_struct *otp, int mode, int rc)
{
	struct task_smack *tsp = smack_cred(current_cred());
	struct smack_known *smk_task = smk_of_task_struct_obj(otp);
	char acc[SMK_NUM_ACCESS_TYPE + 1];

	if (rc <= 0)
		return rc;
	if (rc > SMACK_UNCONFINED_OBJECT)
		rc = 0;

	smk_bu_mode(mode, acc);
	pr_info("Smack %s: (%s %s %s) %s to %s\n", smk_bu_mess[rc],
		tsp->smk_task->smk_known, smk_task->smk_known, acc,
		current->comm, otp->comm);
	return 0;
}
#else
#define smk_bu_task(otp, mode, RC) (RC)
#endif

#ifdef CONFIG_SECURITY_SMACK_BRINGUP
static int smk_bu_inode(struct inode *inode, int mode, int rc)
{
	struct task_smack *tsp = smack_cred(current_cred());
	struct inode_smack *isp = smack_inode(inode);
	char acc[SMK_NUM_ACCESS_TYPE + 1];

	if (isp->smk_flags & SMK_INODE_IMPURE)
		pr_info("Smack Unconfined Corruption: inode=(%s %ld) %s\n",
			inode->i_sb->s_id, inode->i_ino, current->comm);

	if (rc <= 0)
		return rc;
	if (rc > SMACK_UNCONFINED_OBJECT)
		rc = 0;
	if (rc == SMACK_UNCONFINED_SUBJECT &&
	    (mode & (MAY_WRITE | MAY_APPEND)))
		isp->smk_flags |= SMK_INODE_IMPURE;

	smk_bu_mode(mode, acc);

	pr_info("Smack %s: (%s %s %s) inode=(%s %ld) %s\n", smk_bu_mess[rc],
		tsp->smk_task->smk_known, isp->smk_inode->smk_known, acc,
		inode->i_sb->s_id, inode->i_ino, current->comm);
	return 0;
}
#else
#define smk_bu_inode(inode, mode, RC) (RC)
#endif

#ifdef CONFIG_SECURITY_SMACK_BRINGUP
static int smk_bu_file(struct file *file, int mode, int rc)
{
	struct task_smack *tsp = smack_cred(current_cred());
	struct smack_known *sskp = tsp->smk_task;
	struct inode *inode = file_inode(file);
	struct inode_smack *isp = smack_inode(inode);
	char acc[SMK_NUM_ACCESS_TYPE + 1];

	if (isp->smk_flags & SMK_INODE_IMPURE)
		pr_info("Smack Unconfined Corruption: inode=(%s %ld) %s\n",
			inode->i_sb->s_id, inode->i_ino, current->comm);

	if (rc <= 0)
		return rc;
	if (rc > SMACK_UNCONFINED_OBJECT)
		rc = 0;

	smk_bu_mode(mode, acc);
	pr_info("Smack %s: (%s %s %s) file=(%s %ld %pD) %s\n", smk_bu_mess[rc],
		sskp->smk_known, smk_of_inode(inode)->smk_known, acc,
		inode->i_sb->s_id, inode->i_ino, file,
		current->comm);
	return 0;
}
#else
#define smk_bu_file(file, mode, RC) (RC)
#endif

#ifdef CONFIG_SECURITY_SMACK_BRINGUP
static int smk_bu_credfile(const struct cred *cred, struct file *file,
				int mode, int rc)
{
	struct task_smack *tsp = smack_cred(cred);
	struct smack_known *sskp = tsp->smk_task;
	struct inode *inode = file_inode(file);
	struct inode_smack *isp = smack_inode(inode);
	char acc[SMK_NUM_ACCESS_TYPE + 1];

	if (isp->smk_flags & SMK_INODE_IMPURE)
		pr_info("Smack Unconfined Corruption: inode=(%s %ld) %s\n",
			inode->i_sb->s_id, inode->i_ino, current->comm);

	if (rc <= 0)
		return rc;
	if (rc > SMACK_UNCONFINED_OBJECT)
		rc = 0;

	smk_bu_mode(mode, acc);
	pr_info("Smack %s: (%s %s %s) file=(%s %ld %pD) %s\n", smk_bu_mess[rc],
		sskp->smk_known, smk_of_inode(inode)->smk_known, acc,
		inode->i_sb->s_id, inode->i_ino, file,
		current->comm);
	return 0;
}
#else
#define smk_bu_credfile(cred, file, mode, RC) (RC)
#endif

/**
 * smk_fetch - Fetch the smack label from a file.
 * @name: type of the label (attribute)
 * @ip: a pointer to the inode
 * @dp: a pointer to the dentry
 *
 * Returns a pointer to the master list entry for the Smack label,
 * NULL if there was no label to fetch, or an error code.
 */
static struct smack_known *smk_fetch(const char *name, struct inode *ip,
					struct dentry *dp)
{
	int rc;
	char *buffer;
	struct smack_known *skp = NULL;

	if (!(ip->i_opflags & IOP_XATTR))
		return ERR_PTR(-EOPNOTSUPP);

	buffer = kzalloc(SMK_LONGLABEL, GFP_NOFS);
	if (buffer == NULL)
		return ERR_PTR(-ENOMEM);

	rc = __vfs_getxattr(dp, ip, name, buffer, SMK_LONGLABEL);
	if (rc < 0)
		skp = ERR_PTR(rc);
	else if (rc == 0)
		skp = NULL;
	else
		skp = smk_import_entry(buffer, rc);

	kfree(buffer);

	return skp;
}

/**
 * init_inode_smack - initialize an inode security blob
 * @inode: inode to extract the info from
 * @skp: a pointer to the Smack label entry to use in the blob
 *
 */
static void init_inode_smack(struct inode *inode, struct smack_known *skp)
{
	struct inode_smack *isp = smack_inode(inode);

	isp->smk_inode = skp;
	isp->smk_flags = 0;
}

/**
 * init_task_smack - initialize a task security blob
 * @tsp: blob to initialize
 * @task: a pointer to the Smack label for the running task
 * @forked: a pointer to the Smack label for the forked task
 *
 */
static void init_task_smack(struct task_smack *tsp, struct smack_known *task,
					struct smack_known *forked)
{
	tsp->smk_task = task;
	tsp->smk_forked = forked;
	INIT_LIST_HEAD(&tsp->smk_rules);
	INIT_LIST_HEAD(&tsp->smk_relabel);
	mutex_init(&tsp->smk_rules_lock);
}

/**
 * smk_copy_rules - copy a rule set
 * @nhead: new rules header pointer
 * @ohead: old rules header pointer
 * @gfp: type of the memory for the allocation
 *
 * Returns 0 on success, -ENOMEM on error
 */
static int smk_copy_rules(struct list_head *nhead, struct list_head *ohead,
				gfp_t gfp)
{
	struct smack_rule *nrp;
	struct smack_rule *orp;
	int rc = 0;

	list_for_each_entry_rcu(orp, ohead, list) {
		nrp = kmem_cache_zalloc(smack_rule_cache, gfp);
		if (nrp == NULL) {
			rc = -ENOMEM;
			break;
		}
		*nrp = *orp;
		list_add_rcu(&nrp->list, nhead);
	}
	return rc;
}

/**
 * smk_copy_relabel - copy smk_relabel labels list
 * @nhead: new rules header pointer
 * @ohead: old rules header pointer
 * @gfp: type of the memory for the allocation
 *
 * Returns 0 on success, -ENOMEM on error
 */
static int smk_copy_relabel(struct list_head *nhead, struct list_head *ohead,
				gfp_t gfp)
{
	struct smack_known_list_elem *nklep;
	struct smack_known_list_elem *oklep;

	list_for_each_entry(oklep, ohead, list) {
		nklep = kzalloc(sizeof(struct smack_known_list_elem), gfp);
		if (nklep == NULL) {
			smk_destroy_label_list(nhead);
			return -ENOMEM;
		}
		nklep->smk_label = oklep->smk_label;
		list_add(&nklep->list, nhead);
	}

	return 0;
}

/**
 * smk_ptrace_mode - helper function for converting PTRACE_MODE_* into MAY_*
 * @mode - input mode in form of PTRACE_MODE_*
 *
 * Returns a converted MAY_* mode usable by smack rules
 */
static inline unsigned int smk_ptrace_mode(unsigned int mode)
{
	if (mode & PTRACE_MODE_ATTACH)
		return MAY_READWRITE;
	if (mode & PTRACE_MODE_READ)
		return MAY_READ;

	return 0;
}

/**
 * smk_ptrace_rule_check - helper for ptrace access
 * @tracer: tracer process
 * @tracee_known: label entry of the process that's about to be traced
 * @mode: ptrace attachment mode (PTRACE_MODE_*)
 * @func: name of the function that called us, used for audit
 *
 * Returns 0 on access granted, -error on error
 */
static int smk_ptrace_rule_check(struct task_struct *tracer,
				 struct smack_known *tracee_known,
				 unsigned int mode, const char *func)
{
	int rc;
	struct smk_audit_info ad, *saip = NULL;
	struct task_smack *tsp;
	struct smack_known *tracer_known;
	const struct cred *tracercred;

	if ((mode & PTRACE_MODE_NOAUDIT) == 0) {
		smk_ad_init(&ad, func, LSM_AUDIT_DATA_TASK);
		smk_ad_setfield_u_tsk(&ad, tracer);
		saip = &ad;
	}

	rcu_read_lock();
	tracercred = __task_cred(tracer);
	tsp = smack_cred(tracercred);
	tracer_known = smk_of_task(tsp);

	if ((mode & PTRACE_MODE_ATTACH) &&
	    (smack_ptrace_rule == SMACK_PTRACE_EXACT ||
	     smack_ptrace_rule == SMACK_PTRACE_DRACONIAN)) {
		if (tracer_known->smk_known == tracee_known->smk_known)
			rc = 0;
		else if (smack_ptrace_rule == SMACK_PTRACE_DRACONIAN)
			rc = -EACCES;
		else if (smack_privileged_cred(CAP_SYS_PTRACE, tracercred))
			rc = 0;
		else
			rc = -EACCES;

		if (saip)
			smack_log(tracer_known->smk_known,
				  tracee_known->smk_known,
				  0, rc, saip);

		rcu_read_unlock();
		return rc;
	}

	/* In case of rule==SMACK_PTRACE_DEFAULT or mode==PTRACE_MODE_READ */
	rc = smk_tskacc(tsp, tracee_known, smk_ptrace_mode(mode), saip);

	rcu_read_unlock();
	return rc;
}

/*
 * LSM hooks.
 * We he, that is fun!
 */

/**
 * smack_ptrace_access_check - Smack approval on PTRACE_ATTACH
 * @ctp: child task pointer
 * @mode: ptrace attachment mode (PTRACE_MODE_*)
 *
 * Returns 0 if access is OK, an error code otherwise
 *
 * Do the capability checks.
 */
static int smack_ptrace_access_check(struct task_struct *ctp, unsigned int mode)
{
	struct smack_known *skp;

	skp = smk_of_task_struct_obj(ctp);

	return smk_ptrace_rule_check(current, skp, mode, __func__);
}

/**
 * smack_ptrace_traceme - Smack approval on PTRACE_TRACEME
 * @ptp: parent task pointer
 *
 * Returns 0 if access is OK, an error code otherwise
 *
 * Do the capability checks, and require PTRACE_MODE_ATTACH.
 */
static int smack_ptrace_traceme(struct task_struct *ptp)
{
	int rc;
	struct smack_known *skp;

	skp = smk_of_task(smack_cred(current_cred()));

	rc = smk_ptrace_rule_check(ptp, skp, PTRACE_MODE_ATTACH, __func__);
	return rc;
}

/**
 * smack_syslog - Smack approval on syslog
 * @typefrom_file: unused
 *
 * Returns 0 on success, error code otherwise.
 */
static int smack_syslog(int typefrom_file)
{
	int rc = 0;
	struct smack_known *skp = smk_of_current();

	if (smack_privileged(CAP_MAC_OVERRIDE))
		return 0;

	if (smack_syslog_label != NULL && smack_syslog_label != skp)
		rc = -EACCES;

	return rc;
}

/*
 * Superblock Hooks.
 */

/**
 * smack_sb_alloc_security - allocate a superblock blob
 * @sb: the superblock getting the blob
 *
 * Returns 0 on success or -ENOMEM on error.
 */
static int smack_sb_alloc_security(struct super_block *sb)
{
	struct superblock_smack *sbsp = smack_superblock(sb);

	sbsp->smk_root = &smack_known_floor;
	sbsp->smk_default = &smack_known_floor;
	sbsp->smk_floor = &smack_known_floor;
	sbsp->smk_hat = &smack_known_hat;
	/*
	 * SMK_SB_INITIALIZED will be zero from kzalloc.
	 */

	return 0;
}

struct smack_mnt_opts {
	const char *fsdefault, *fsfloor, *fshat, *fsroot, *fstransmute;
};

static void smack_free_mnt_opts(void *mnt_opts)
{
	struct smack_mnt_opts *opts = mnt_opts;
	kfree(opts->fsdefault);
	kfree(opts->fsfloor);
	kfree(opts->fshat);
	kfree(opts->fsroot);
	kfree(opts->fstransmute);
	kfree(opts);
}

static int smack_add_opt(int token, const char *s, void **mnt_opts)
{
	struct smack_mnt_opts *opts = *mnt_opts;

	if (!opts) {
		opts = kzalloc(sizeof(struct smack_mnt_opts), GFP_KERNEL);
		if (!opts)
			return -ENOMEM;
		*mnt_opts = opts;
	}
	if (!s)
		return -ENOMEM;

	switch (token) {
	case Opt_fsdefault:
		if (opts->fsdefault)
			goto out_opt_err;
		opts->fsdefault = s;
		break;
	case Opt_fsfloor:
		if (opts->fsfloor)
			goto out_opt_err;
		opts->fsfloor = s;
		break;
	case Opt_fshat:
		if (opts->fshat)
			goto out_opt_err;
		opts->fshat = s;
		break;
	case Opt_fsroot:
		if (opts->fsroot)
			goto out_opt_err;
		opts->fsroot = s;
		break;
	case Opt_fstransmute:
		if (opts->fstransmute)
			goto out_opt_err;
		opts->fstransmute = s;
		break;
	}
	return 0;

out_opt_err:
	pr_warn("Smack: duplicate mount options\n");
	return -EINVAL;
}

/**
 * smack_fs_context_dup - Duplicate the security data on fs_context duplication
 * @fc: The new filesystem context.
 * @src_fc: The source filesystem context being duplicated.
 *
 * Returns 0 on success or -ENOMEM on error.
 */
static int smack_fs_context_dup(struct fs_context *fc,
				struct fs_context *src_fc)
{
	struct smack_mnt_opts *dst, *src = src_fc->security;

	if (!src)
		return 0;

	fc->security = kzalloc(sizeof(struct smack_mnt_opts), GFP_KERNEL);
	if (!fc->security)
		return -ENOMEM;
	dst = fc->security;

	if (src->fsdefault) {
		dst->fsdefault = kstrdup(src->fsdefault, GFP_KERNEL);
		if (!dst->fsdefault)
			return -ENOMEM;
	}
	if (src->fsfloor) {
		dst->fsfloor = kstrdup(src->fsfloor, GFP_KERNEL);
		if (!dst->fsfloor)
			return -ENOMEM;
	}
	if (src->fshat) {
		dst->fshat = kstrdup(src->fshat, GFP_KERNEL);
		if (!dst->fshat)
			return -ENOMEM;
	}
	if (src->fsroot) {
		dst->fsroot = kstrdup(src->fsroot, GFP_KERNEL);
		if (!dst->fsroot)
			return -ENOMEM;
	}
	if (src->fstransmute) {
		dst->fstransmute = kstrdup(src->fstransmute, GFP_KERNEL);
		if (!dst->fstransmute)
			return -ENOMEM;
	}
	return 0;
}

static const struct fs_parameter_spec smack_fs_parameters[] = {
	fsparam_string("smackfsdef",		Opt_fsdefault),
	fsparam_string("smackfsdefault",	Opt_fsdefault),
	fsparam_string("smackfsfloor",		Opt_fsfloor),
	fsparam_string("smackfshat",		Opt_fshat),
	fsparam_string("smackfsroot",		Opt_fsroot),
	fsparam_string("smackfstransmute",	Opt_fstransmute),
	{}
};

/**
 * smack_fs_context_parse_param - Parse a single mount parameter
 * @fc: The new filesystem context being constructed.
 * @param: The parameter.
 *
 * Returns 0 on success, -ENOPARAM to pass the parameter on or anything else on
 * error.
 */
static int smack_fs_context_parse_param(struct fs_context *fc,
					struct fs_parameter *param)
{
	struct fs_parse_result result;
	int opt, rc;

	opt = fs_parse(fc, smack_fs_parameters, param, &result);
	if (opt < 0)
		return opt;

	rc = smack_add_opt(opt, param->string, &fc->security);
	if (!rc)
		param->string = NULL;
	return rc;
}

static int smack_sb_eat_lsm_opts(char *options, void **mnt_opts)
{
	char *from = options, *to = options;
	bool first = true;

	while (1) {
		char *next = strchr(from, ',');
		int token, len, rc;
		char *arg = NULL;

		if (next)
			len = next - from;
		else
			len = strlen(from);

		token = match_opt_prefix(from, len, &arg);
		if (token != Opt_error) {
			arg = kmemdup_nul(arg, from + len - arg, GFP_KERNEL);
			rc = smack_add_opt(token, arg, mnt_opts);
			if (unlikely(rc)) {
				kfree(arg);
				if (*mnt_opts)
					smack_free_mnt_opts(*mnt_opts);
				*mnt_opts = NULL;
				return rc;
			}
		} else {
			if (!first) {	// copy with preceding comma
				from--;
				len++;
			}
			if (to != from)
				memmove(to, from, len);
			to += len;
			first = false;
		}
		if (!from[len])
			break;
		from += len + 1;
	}
	*to = '\0';
	return 0;
}

/**
 * smack_set_mnt_opts - set Smack specific mount options
 * @sb: the file system superblock
 * @mnt_opts: Smack mount options
 * @kern_flags: mount option from kernel space or user space
 * @set_kern_flags: where to store converted mount opts
 *
 * Returns 0 on success, an error code on failure
 *
 * Allow filesystems with binary mount data to explicitly set Smack mount
 * labels.
 */
static int smack_set_mnt_opts(struct super_block *sb,
		void *mnt_opts,
		unsigned long kern_flags,
		unsigned long *set_kern_flags)
{
	struct dentry *root = sb->s_root;
	struct inode *inode = d_backing_inode(root);
	struct superblock_smack *sp = smack_superblock(sb);
	struct inode_smack *isp;
	struct smack_known *skp;
	struct smack_mnt_opts *opts = mnt_opts;
	bool transmute = false;

	if (sp->smk_flags & SMK_SB_INITIALIZED)
		return 0;

	if (inode->i_security == NULL) {
		int rc = lsm_inode_alloc(inode);

		if (rc)
			return rc;
	}

	if (!smack_privileged(CAP_MAC_ADMIN)) {
		/*
		 * Unprivileged mounts don't get to specify Smack values.
		 */
		if (opts)
			return -EPERM;
		/*
		 * Unprivileged mounts get root and default from the caller.
		 */
		skp = smk_of_current();
		sp->smk_root = skp;
		sp->smk_default = skp;
		/*
		 * For a handful of fs types with no user-controlled
		 * backing store it's okay to trust security labels
		 * in the filesystem. The rest are untrusted.
		 */
		if (sb->s_user_ns != &init_user_ns &&
		    sb->s_magic != SYSFS_MAGIC && sb->s_magic != TMPFS_MAGIC &&
		    sb->s_magic != RAMFS_MAGIC) {
			transmute = true;
			sp->smk_flags |= SMK_SB_UNTRUSTED;
		}
	}

	sp->smk_flags |= SMK_SB_INITIALIZED;

	if (opts) {
		if (opts->fsdefault) {
			skp = smk_import_entry(opts->fsdefault, 0);
			if (IS_ERR(skp))
				return PTR_ERR(skp);
			sp->smk_default = skp;
		}
		if (opts->fsfloor) {
			skp = smk_import_entry(opts->fsfloor, 0);
			if (IS_ERR(skp))
				return PTR_ERR(skp);
			sp->smk_floor = skp;
		}
		if (opts->fshat) {
			skp = smk_import_entry(opts->fshat, 0);
			if (IS_ERR(skp))
				return PTR_ERR(skp);
			sp->smk_hat = skp;
		}
		if (opts->fsroot) {
			skp = smk_import_entry(opts->fsroot, 0);
			if (IS_ERR(skp))
				return PTR_ERR(skp);
			sp->smk_root = skp;
		}
		if (opts->fstransmute) {
			skp = smk_import_entry(opts->fstransmute, 0);
			if (IS_ERR(skp))
				return PTR_ERR(skp);
			sp->smk_root = skp;
			transmute = true;
		}
	}

	/*
	 * Initialize the root inode.
	 */
	init_inode_smack(inode, sp->smk_root);

	if (transmute) {
		isp = smack_inode(inode);
		isp->smk_flags |= SMK_INODE_TRANSMUTE;
	}

	return 0;
}

/**
 * smack_sb_statfs - Smack check on statfs
 * @dentry: identifies the file system in question
 *
 * Returns 0 if current can read the floor of the filesystem,
 * and error code otherwise
 */
static int smack_sb_statfs(struct dentry *dentry)
{
	struct superblock_smack *sbp = smack_superblock(dentry->d_sb);
	int rc;
	struct smk_audit_info ad;

	smk_ad_init(&ad, __func__, LSM_AUDIT_DATA_DENTRY);
	smk_ad_setfield_u_fs_path_dentry(&ad, dentry);

	rc = smk_curacc(sbp->smk_floor, MAY_READ, &ad);
	rc = smk_bu_current("statfs", sbp->smk_floor, MAY_READ, rc);
	return rc;
}

/*
 * BPRM hooks
 */

/**
 * smack_bprm_creds_for_exec - Update bprm->cred if needed for exec
 * @bprm: the exec information
 *
 * Returns 0 if it gets a blob, -EPERM if exec forbidden and -ENOMEM otherwise
 */
static int smack_bprm_creds_for_exec(struct linux_binprm *bprm)
{
	struct inode *inode = file_inode(bprm->file);
	struct task_smack *bsp = smack_cred(bprm->cred);
	struct inode_smack *isp;
	struct superblock_smack *sbsp;
	int rc;

	isp = smack_inode(inode);
	if (isp->smk_task == NULL || isp->smk_task == bsp->smk_task)
		return 0;

	sbsp = smack_superblock(inode->i_sb);
	if ((sbsp->smk_flags & SMK_SB_UNTRUSTED) &&
	    isp->smk_task != sbsp->smk_root)
		return 0;

	if (bprm->unsafe & LSM_UNSAFE_PTRACE) {
		struct task_struct *tracer;
		rc = 0;

		rcu_read_lock();
		tracer = ptrace_parent(current);
		if (likely(tracer != NULL))
			rc = smk_ptrace_rule_check(tracer,
						   isp->smk_task,
						   PTRACE_MODE_ATTACH,
						   __func__);
		rcu_read_unlock();

		if (rc != 0)
			return rc;
	}
	if (bprm->unsafe & ~LSM_UNSAFE_PTRACE)
		return -EPERM;

	bsp->smk_task = isp->smk_task;
	bprm->per_clear |= PER_CLEAR_ON_SETID;

	/* Decide if this is a secure exec. */
	if (bsp->smk_task != bsp->smk_forked)
		bprm->secureexec = 1;

	return 0;
}

/*
 * Inode hooks
 */

/**
 * smack_inode_alloc_security - allocate an inode blob
 * @inode: the inode in need of a blob
 *
 * Returns 0
 */
static int smack_inode_alloc_security(struct inode *inode)
{
	struct smack_known *skp = smk_of_current();

	init_inode_smack(inode, skp);
	return 0;
}

/**
 * smack_inode_init_security - copy out the smack from an inode
 * @inode: the newly created inode
 * @dir: containing directory object
 * @qstr: unused
 * @name: where to put the attribute name
 * @value: where to put the attribute value
 * @len: where to put the length of the attribute
 *
 * Returns 0 if it all works out, -ENOMEM if there's no memory
 */
static int smack_inode_init_security(struct inode *inode, struct inode *dir,
				     const struct qstr *qstr, const char **name,
				     void **value, size_t *len)
{
	struct inode_smack *issp = smack_inode(inode);
	struct smack_known *skp = smk_of_current();
	struct smack_known *isp = smk_of_inode(inode);
	struct smack_known *dsp = smk_of_inode(dir);
	int may;

	if (name)
		*name = XATTR_SMACK_SUFFIX;

	if (value && len) {
		rcu_read_lock();
		may = smk_access_entry(skp->smk_known, dsp->smk_known,
				       &skp->smk_rules);
		rcu_read_unlock();

		/*
		 * If the access rule allows transmutation and
		 * the directory requests transmutation then
		 * by all means transmute.
		 * Mark the inode as changed.
		 */
		if (may > 0 && ((may & MAY_TRANSMUTE) != 0) &&
		    smk_inode_transmutable(dir)) {
			isp = dsp;
			issp->smk_flags |= SMK_INODE_CHANGED;
		}

		*value = kstrdup(isp->smk_known, GFP_NOFS);
		if (*value == NULL)
			return -ENOMEM;

		*len = strlen(isp->smk_known);
	}

	return 0;
}

/**
 * smack_inode_link - Smack check on link
 * @old_dentry: the existing object
 * @dir: unused
 * @new_dentry: the new object
 *
 * Returns 0 if access is permitted, an error code otherwise
 */
static int smack_inode_link(struct dentry *old_dentry, struct inode *dir,
			    struct dentry *new_dentry)
{
	struct smack_known *isp;
	struct smk_audit_info ad;
	int rc;

	smk_ad_init(&ad, __func__, LSM_AUDIT_DATA_DENTRY);
	smk_ad_setfield_u_fs_path_dentry(&ad, old_dentry);

	isp = smk_of_inode(d_backing_inode(old_dentry));
	rc = smk_curacc(isp, MAY_WRITE, &ad);
	rc = smk_bu_inode(d_backing_inode(old_dentry), MAY_WRITE, rc);

	if (rc == 0 && d_is_positive(new_dentry)) {
		isp = smk_of_inode(d_backing_inode(new_dentry));
		smk_ad_setfield_u_fs_path_dentry(&ad, new_dentry);
		rc = smk_curacc(isp, MAY_WRITE, &ad);
		rc = smk_bu_inode(d_backing_inode(new_dentry), MAY_WRITE, rc);
	}

	return rc;
}

/**
 * smack_inode_unlink - Smack check on inode deletion
 * @dir: containing directory object
 * @dentry: file to unlink
 *
 * Returns 0 if current can write the containing directory
 * and the object, error code otherwise
 */
static int smack_inode_unlink(struct inode *dir, struct dentry *dentry)
{
	struct inode *ip = d_backing_inode(dentry);
	struct smk_audit_info ad;
	int rc;

	smk_ad_init(&ad, __func__, LSM_AUDIT_DATA_DENTRY);
	smk_ad_setfield_u_fs_path_dentry(&ad, dentry);

	/*
	 * You need write access to the thing you're unlinking
	 */
	rc = smk_curacc(smk_of_inode(ip), MAY_WRITE, &ad);
	rc = smk_bu_inode(ip, MAY_WRITE, rc);
	if (rc == 0) {
		/*
		 * You also need write access to the containing directory
		 */
		smk_ad_init(&ad, __func__, LSM_AUDIT_DATA_INODE);
		smk_ad_setfield_u_fs_inode(&ad, dir);
		rc = smk_curacc(smk_of_inode(dir), MAY_WRITE, &ad);
		rc = smk_bu_inode(dir, MAY_WRITE, rc);
	}
	return rc;
}

/**
 * smack_inode_rmdir - Smack check on directory deletion
 * @dir: containing directory object
 * @dentry: directory to unlink
 *
 * Returns 0 if current can write the containing directory
 * and the directory, error code otherwise
 */
static int smack_inode_rmdir(struct inode *dir, struct dentry *dentry)
{
	struct smk_audit_info ad;
	int rc;

	smk_ad_init(&ad, __func__, LSM_AUDIT_DATA_DENTRY);
	smk_ad_setfield_u_fs_path_dentry(&ad, dentry);

	/*
	 * You need write access to the thing you're removing
	 */
	rc = smk_curacc(smk_of_inode(d_backing_inode(dentry)), MAY_WRITE, &ad);
	rc = smk_bu_inode(d_backing_inode(dentry), MAY_WRITE, rc);
	if (rc == 0) {
		/*
		 * You also need write access to the containing directory
		 */
		smk_ad_init(&ad, __func__, LSM_AUDIT_DATA_INODE);
		smk_ad_setfield_u_fs_inode(&ad, dir);
		rc = smk_curacc(smk_of_inode(dir), MAY_WRITE, &ad);
		rc = smk_bu_inode(dir, MAY_WRITE, rc);
	}

	return rc;
}

/**
 * smack_inode_rename - Smack check on rename
 * @old_inode: unused
 * @old_dentry: the old object
 * @new_inode: unused
 * @new_dentry: the new object
 *
 * Read and write access is required on both the old and
 * new directories.
 *
 * Returns 0 if access is permitted, an error code otherwise
 */
static int smack_inode_rename(struct inode *old_inode,
			      struct dentry *old_dentry,
			      struct inode *new_inode,
			      struct dentry *new_dentry)
{
	int rc;
	struct smack_known *isp;
	struct smk_audit_info ad;

	smk_ad_init(&ad, __func__, LSM_AUDIT_DATA_DENTRY);
	smk_ad_setfield_u_fs_path_dentry(&ad, old_dentry);

	isp = smk_of_inode(d_backing_inode(old_dentry));
	rc = smk_curacc(isp, MAY_READWRITE, &ad);
	rc = smk_bu_inode(d_backing_inode(old_dentry), MAY_READWRITE, rc);

	if (rc == 0 && d_is_positive(new_dentry)) {
		isp = smk_of_inode(d_backing_inode(new_dentry));
		smk_ad_setfield_u_fs_path_dentry(&ad, new_dentry);
		rc = smk_curacc(isp, MAY_READWRITE, &ad);
		rc = smk_bu_inode(d_backing_inode(new_dentry), MAY_READWRITE, rc);
	}
	return rc;
}

/**
 * smack_inode_permission - Smack version of permission()
 * @inode: the inode in question
 * @mask: the access requested
 *
 * This is the important Smack hook.
 *
 * Returns 0 if access is permitted, an error code otherwise
 */
static int smack_inode_permission(struct inode *inode, int mask)
{
	struct superblock_smack *sbsp = smack_superblock(inode->i_sb);
	struct smk_audit_info ad;
	int no_block = mask & MAY_NOT_BLOCK;
	int rc;

	mask &= (MAY_READ|MAY_WRITE|MAY_EXEC|MAY_APPEND);
	/*
	 * No permission to check. Existence test. Yup, it's there.
	 */
	if (mask == 0)
		return 0;

	if (sbsp->smk_flags & SMK_SB_UNTRUSTED) {
		if (smk_of_inode(inode) != sbsp->smk_root)
			return -EACCES;
	}

	/* May be droppable after audit */
	if (no_block)
		return -ECHILD;
	smk_ad_init(&ad, __func__, LSM_AUDIT_DATA_INODE);
	smk_ad_setfield_u_fs_inode(&ad, inode);
	rc = smk_curacc(smk_of_inode(inode), mask, &ad);
	rc = smk_bu_inode(inode, mask, rc);
	return rc;
}

/**
 * smack_inode_setattr - Smack check for setting attributes
 * @dentry: the object
 * @iattr: for the force flag
 *
 * Returns 0 if access is permitted, an error code otherwise
 */
static int smack_inode_setattr(struct dentry *dentry, struct iattr *iattr)
{
	struct smk_audit_info ad;
	int rc;

	/*
	 * Need to allow for clearing the setuid bit.
	 */
	if (iattr->ia_valid & ATTR_FORCE)
		return 0;
	smk_ad_init(&ad, __func__, LSM_AUDIT_DATA_DENTRY);
	smk_ad_setfield_u_fs_path_dentry(&ad, dentry);

	rc = smk_curacc(smk_of_inode(d_backing_inode(dentry)), MAY_WRITE, &ad);
	rc = smk_bu_inode(d_backing_inode(dentry), MAY_WRITE, rc);
	return rc;
}

/**
 * smack_inode_getattr - Smack check for getting attributes
 * @path: path to extract the info from
 *
 * Returns 0 if access is permitted, an error code otherwise
 */
static int smack_inode_getattr(const struct path *path)
{
	struct smk_audit_info ad;
	struct inode *inode = d_backing_inode(path->dentry);
	int rc;

	smk_ad_init(&ad, __func__, LSM_AUDIT_DATA_PATH);
	smk_ad_setfield_u_fs_path(&ad, *path);
	rc = smk_curacc(smk_of_inode(inode), MAY_READ, &ad);
	rc = smk_bu_inode(inode, MAY_READ, rc);
	return rc;
}

/**
 * smack_inode_setxattr - Smack check for setting xattrs
 * @dentry: the object
 * @name: name of the attribute
 * @value: value of the attribute
 * @size: size of the value
 * @flags: unused
 *
 * This protects the Smack attribute explicitly.
 *
 * Returns 0 if access is permitted, an error code otherwise
 */
static int smack_inode_setxattr(struct user_namespace *mnt_userns,
				struct dentry *dentry, const char *name,
				const void *value, size_t size, int flags)
{
	struct smk_audit_info ad;
	struct smack_known *skp;
	int check_priv = 0;
	int check_import = 0;
	int check_star = 0;
	int rc = 0;

	/*
	 * Check label validity here so import won't fail in post_setxattr
	 */
	if (strcmp(name, XATTR_NAME_SMACK) == 0 ||
	    strcmp(name, XATTR_NAME_SMACKIPIN) == 0 ||
	    strcmp(name, XATTR_NAME_SMACKIPOUT) == 0) {
		check_priv = 1;
		check_import = 1;
	} else if (strcmp(name, XATTR_NAME_SMACKEXEC) == 0 ||
		   strcmp(name, XATTR_NAME_SMACKMMAP) == 0) {
		check_priv = 1;
		check_import = 1;
		check_star = 1;
	} else if (strcmp(name, XATTR_NAME_SMACKTRANSMUTE) == 0) {
		check_priv = 1;
		if (size != TRANS_TRUE_SIZE ||
		    strncmp(value, TRANS_TRUE, TRANS_TRUE_SIZE) != 0)
			rc = -EINVAL;
	} else
		rc = cap_inode_setxattr(dentry, name, value, size, flags);

	if (check_priv && !smack_privileged(CAP_MAC_ADMIN))
		rc = -EPERM;

	if (rc == 0 && check_import) {
		skp = size ? smk_import_entry(value, size) : NULL;
		if (IS_ERR(skp))
			rc = PTR_ERR(skp);
		else if (skp == NULL || (check_star &&
		    (skp == &smack_known_star || skp == &smack_known_web)))
			rc = -EINVAL;
	}

	smk_ad_init(&ad, __func__, LSM_AUDIT_DATA_DENTRY);
	smk_ad_setfield_u_fs_path_dentry(&ad, dentry);

	if (rc == 0) {
		rc = smk_curacc(smk_of_inode(d_backing_inode(dentry)), MAY_WRITE, &ad);
		rc = smk_bu_inode(d_backing_inode(dentry), MAY_WRITE, rc);
	}

	return rc;
}

/**
 * smack_inode_post_setxattr - Apply the Smack update approved above
 * @dentry: object
 * @name: attribute name
 * @value: attribute value
 * @size: attribute size
 * @flags: unused
 *
 * Set the pointer in the inode blob to the entry found
 * in the master label list.
 */
static void smack_inode_post_setxattr(struct dentry *dentry, const char *name,
				      const void *value, size_t size, int flags)
{
	struct smack_known *skp;
	struct inode_smack *isp = smack_inode(d_backing_inode(dentry));

	if (strcmp(name, XATTR_NAME_SMACKTRANSMUTE) == 0) {
		isp->smk_flags |= SMK_INODE_TRANSMUTE;
		return;
	}

	if (strcmp(name, XATTR_NAME_SMACK) == 0) {
		skp = smk_import_entry(value, size);
		if (!IS_ERR(skp))
			isp->smk_inode = skp;
	} else if (strcmp(name, XATTR_NAME_SMACKEXEC) == 0) {
		skp = smk_import_entry(value, size);
		if (!IS_ERR(skp))
			isp->smk_task = skp;
	} else if (strcmp(name, XATTR_NAME_SMACKMMAP) == 0) {
		skp = smk_import_entry(value, size);
		if (!IS_ERR(skp))
			isp->smk_mmap = skp;
	}

	return;
}

/**
 * smack_inode_getxattr - Smack check on getxattr
 * @dentry: the object
 * @name: unused
 *
 * Returns 0 if access is permitted, an error code otherwise
 */
static int smack_inode_getxattr(struct dentry *dentry, const char *name)
{
	struct smk_audit_info ad;
	int rc;

	smk_ad_init(&ad, __func__, LSM_AUDIT_DATA_DENTRY);
	smk_ad_setfield_u_fs_path_dentry(&ad, dentry);

	rc = smk_curacc(smk_of_inode(d_backing_inode(dentry)), MAY_READ, &ad);
	rc = smk_bu_inode(d_backing_inode(dentry), MAY_READ, rc);
	return rc;
}

/**
 * smack_inode_removexattr - Smack check on removexattr
 * @dentry: the object
 * @name: name of the attribute
 *
 * Removing the Smack attribute requires CAP_MAC_ADMIN
 *
 * Returns 0 if access is permitted, an error code otherwise
 */
static int smack_inode_removexattr(struct user_namespace *mnt_userns,
				   struct dentry *dentry, const char *name)
{
	struct inode_smack *isp;
	struct smk_audit_info ad;
	int rc = 0;

	if (strcmp(name, XATTR_NAME_SMACK) == 0 ||
	    strcmp(name, XATTR_NAME_SMACKIPIN) == 0 ||
	    strcmp(name, XATTR_NAME_SMACKIPOUT) == 0 ||
	    strcmp(name, XATTR_NAME_SMACKEXEC) == 0 ||
	    strcmp(name, XATTR_NAME_SMACKTRANSMUTE) == 0 ||
	    strcmp(name, XATTR_NAME_SMACKMMAP) == 0) {
		if (!smack_privileged(CAP_MAC_ADMIN))
			rc = -EPERM;
	} else
		rc = cap_inode_removexattr(mnt_userns, dentry, name);

	if (rc != 0)
		return rc;

	smk_ad_init(&ad, __func__, LSM_AUDIT_DATA_DENTRY);
	smk_ad_setfield_u_fs_path_dentry(&ad, dentry);

	rc = smk_curacc(smk_of_inode(d_backing_inode(dentry)), MAY_WRITE, &ad);
	rc = smk_bu_inode(d_backing_inode(dentry), MAY_WRITE, rc);
	if (rc != 0)
		return rc;

	isp = smack_inode(d_backing_inode(dentry));
	/*
	 * Don't do anything special for these.
	 *	XATTR_NAME_SMACKIPIN
	 *	XATTR_NAME_SMACKIPOUT
	 */
	if (strcmp(name, XATTR_NAME_SMACK) == 0) {
		struct super_block *sbp = dentry->d_sb;
		struct superblock_smack *sbsp = smack_superblock(sbp);

		isp->smk_inode = sbsp->smk_default;
	} else if (strcmp(name, XATTR_NAME_SMACKEXEC) == 0)
		isp->smk_task = NULL;
	else if (strcmp(name, XATTR_NAME_SMACKMMAP) == 0)
		isp->smk_mmap = NULL;
	else if (strcmp(name, XATTR_NAME_SMACKTRANSMUTE) == 0)
		isp->smk_flags &= ~SMK_INODE_TRANSMUTE;

	return 0;
}

/**
 * smack_inode_getsecurity - get smack xattrs
 * @inode: the object
 * @name: attribute name
 * @buffer: where to put the result
 * @alloc: duplicate memory
 *
 * Returns the size of the attribute or an error code
 */
static int smack_inode_getsecurity(struct user_namespace *mnt_userns,
				   struct inode *inode, const char *name,
				   void **buffer, bool alloc)
{
	struct socket_smack *ssp;
	struct socket *sock;
	struct super_block *sbp;
	struct inode *ip = (struct inode *)inode;
	struct smack_known *isp;

	if (strcmp(name, XATTR_SMACK_SUFFIX) == 0)
		isp = smk_of_inode(inode);
	else {
		/*
		 * The rest of the Smack xattrs are only on sockets.
		 */
		sbp = ip->i_sb;
		if (sbp->s_magic != SOCKFS_MAGIC)
			return -EOPNOTSUPP;

		sock = SOCKET_I(ip);
		if (sock == NULL || sock->sk == NULL)
			return -EOPNOTSUPP;

		ssp = sock->sk->sk_security;

		if (strcmp(name, XATTR_SMACK_IPIN) == 0)
			isp = ssp->smk_in;
		else if (strcmp(name, XATTR_SMACK_IPOUT) == 0)
			isp = ssp->smk_out;
		else
			return -EOPNOTSUPP;
	}

	if (alloc) {
		*buffer = kstrdup(isp->smk_known, GFP_KERNEL);
		if (*buffer == NULL)
			return -ENOMEM;
	}

	return strlen(isp->smk_known);
}


/**
 * smack_inode_listsecurity - list the Smack attributes
 * @inode: the object
 * @buffer: where they go
 * @buffer_size: size of buffer
 */
static int smack_inode_listsecurity(struct inode *inode, char *buffer,
				    size_t buffer_size)
{
	int len = sizeof(XATTR_NAME_SMACK);

	if (buffer != NULL && len <= buffer_size)
		memcpy(buffer, XATTR_NAME_SMACK, len);

	return len;
}

/**
 * smack_inode_getsecid - Extract inode's security id
 * @inode: inode to extract the info from
 * @secid: where result will be saved
 */
static void smack_inode_getsecid(struct inode *inode, u32 *secid)
{
	struct smack_known *skp = smk_of_inode(inode);

	*secid = skp->smk_secid;
}

/*
 * File Hooks
 */

/*
 * There is no smack_file_permission hook
 *
 * Should access checks be done on each read or write?
 * UNICOS and SELinux say yes.
 * Trusted Solaris, Trusted Irix, and just about everyone else says no.
 *
 * I'll say no for now. Smack does not do the frequent
 * label changing that SELinux does.
 */

/**
 * smack_file_alloc_security - assign a file security blob
 * @file: the object
 *
 * The security blob for a file is a pointer to the master
 * label list, so no allocation is done.
 *
 * f_security is the owner security information. It
 * isn't used on file access checks, it's for send_sigio.
 *
 * Returns 0
 */
static int smack_file_alloc_security(struct file *file)
{
	struct smack_known **blob = smack_file(file);

	*blob = smk_of_current();
	return 0;
}

/**
 * smack_file_ioctl - Smack check on ioctls
 * @file: the object
 * @cmd: what to do
 * @arg: unused
 *
 * Relies heavily on the correct use of the ioctl command conventions.
 *
 * Returns 0 if allowed, error code otherwise
 */
static int smack_file_ioctl(struct file *file, unsigned int cmd,
			    unsigned long arg)
{
	int rc = 0;
	struct smk_audit_info ad;
	struct inode *inode = file_inode(file);

	if (unlikely(IS_PRIVATE(inode)))
		return 0;

	smk_ad_init(&ad, __func__, LSM_AUDIT_DATA_PATH);
	smk_ad_setfield_u_fs_path(&ad, file->f_path);

	if (_IOC_DIR(cmd) & _IOC_WRITE) {
		rc = smk_curacc(smk_of_inode(inode), MAY_WRITE, &ad);
		rc = smk_bu_file(file, MAY_WRITE, rc);
	}

	if (rc == 0 && (_IOC_DIR(cmd) & _IOC_READ)) {
		rc = smk_curacc(smk_of_inode(inode), MAY_READ, &ad);
		rc = smk_bu_file(file, MAY_READ, rc);
	}

	return rc;
}

/**
 * smack_file_lock - Smack check on file locking
 * @file: the object
 * @cmd: unused
 *
 * Returns 0 if current has lock access, error code otherwise
 */
static int smack_file_lock(struct file *file, unsigned int cmd)
{
	struct smk_audit_info ad;
	int rc;
	struct inode *inode = file_inode(file);

	if (unlikely(IS_PRIVATE(inode)))
		return 0;

	smk_ad_init(&ad, __func__, LSM_AUDIT_DATA_PATH);
	smk_ad_setfield_u_fs_path(&ad, file->f_path);
	rc = smk_curacc(smk_of_inode(inode), MAY_LOCK, &ad);
	rc = smk_bu_file(file, MAY_LOCK, rc);
	return rc;
}

/**
 * smack_file_fcntl - Smack check on fcntl
 * @file: the object
 * @cmd: what action to check
 * @arg: unused
 *
 * Generally these operations are harmless.
 * File locking operations present an obvious mechanism
 * for passing information, so they require write access.
 *
 * Returns 0 if current has access, error code otherwise
 */
static int smack_file_fcntl(struct file *file, unsigned int cmd,
			    unsigned long arg)
{
	struct smk_audit_info ad;
	int rc = 0;
	struct inode *inode = file_inode(file);

	if (unlikely(IS_PRIVATE(inode)))
		return 0;

	switch (cmd) {
	case F_GETLK:
		break;
	case F_SETLK:
	case F_SETLKW:
		smk_ad_init(&ad, __func__, LSM_AUDIT_DATA_PATH);
		smk_ad_setfield_u_fs_path(&ad, file->f_path);
		rc = smk_curacc(smk_of_inode(inode), MAY_LOCK, &ad);
		rc = smk_bu_file(file, MAY_LOCK, rc);
		break;
	case F_SETOWN:
	case F_SETSIG:
		smk_ad_init(&ad, __func__, LSM_AUDIT_DATA_PATH);
		smk_ad_setfield_u_fs_path(&ad, file->f_path);
		rc = smk_curacc(smk_of_inode(inode), MAY_WRITE, &ad);
		rc = smk_bu_file(file, MAY_WRITE, rc);
		break;
	default:
		break;
	}

	return rc;
}

/**
 * smack_mmap_file :
 * Check permissions for a mmap operation.  The @file may be NULL, e.g.
 * if mapping anonymous memory.
 * @file contains the file structure for file to map (may be NULL).
 * @reqprot contains the protection requested by the application.
 * @prot contains the protection that will be applied by the kernel.
 * @flags contains the operational flags.
 * Return 0 if permission is granted.
 */
static int smack_mmap_file(struct file *file,
			   unsigned long reqprot, unsigned long prot,
			   unsigned long flags)
{
	struct smack_known *skp;
	struct smack_known *mkp;
	struct smack_rule *srp;
	struct task_smack *tsp;
	struct smack_known *okp;
	struct inode_smack *isp;
	struct superblock_smack *sbsp;
	int may;
	int mmay;
	int tmay;
	int rc;

	if (file == NULL)
		return 0;

	if (unlikely(IS_PRIVATE(file_inode(file))))
		return 0;

	isp = smack_inode(file_inode(file));
	if (isp->smk_mmap == NULL)
		return 0;
	sbsp = smack_superblock(file_inode(file)->i_sb);
	if (sbsp->smk_flags & SMK_SB_UNTRUSTED &&
	    isp->smk_mmap != sbsp->smk_root)
		return -EACCES;
	mkp = isp->smk_mmap;

	tsp = smack_cred(current_cred());
	skp = smk_of_current();
	rc = 0;

	rcu_read_lock();
	/*
	 * For each Smack rule associated with the subject
	 * label verify that the SMACK64MMAP also has access
	 * to that rule's object label.
	 */
	list_for_each_entry_rcu(srp, &skp->smk_rules, list) {
		okp = srp->smk_object;
		/*
		 * Matching labels always allows access.
		 */
		if (mkp->smk_known == okp->smk_known)
			continue;
		/*
		 * If there is a matching local rule take
		 * that into account as well.
		 */
		may = smk_access_entry(srp->smk_subject->smk_known,
				       okp->smk_known,
				       &tsp->smk_rules);
		if (may == -ENOENT)
			may = srp->smk_access;
		else
			may &= srp->smk_access;
		/*
		 * If may is zero the SMACK64MMAP subject can't
		 * possibly have less access.
		 */
		if (may == 0)
			continue;

		/*
		 * Fetch the global list entry.
		 * If there isn't one a SMACK64MMAP subject
		 * can't have as much access as current.
		 */
		mmay = smk_access_entry(mkp->smk_known, okp->smk_known,
					&mkp->smk_rules);
		if (mmay == -ENOENT) {
			rc = -EACCES;
			break;
		}
		/*
		 * If there is a local entry it modifies the
		 * potential access, too.
		 */
		tmay = smk_access_entry(mkp->smk_known, okp->smk_known,
					&tsp->smk_rules);
		if (tmay != -ENOENT)
			mmay &= tmay;

		/*
		 * If there is any access available to current that is
		 * not available to a SMACK64MMAP subject
		 * deny access.
		 */
		if ((may | mmay) != mmay) {
			rc = -EACCES;
			break;
		}
	}

	rcu_read_unlock();

	return rc;
}

/**
 * smack_file_set_fowner - set the file security blob value
 * @file: object in question
 *
 */
static void smack_file_set_fowner(struct file *file)
{
	struct smack_known **blob = smack_file(file);

	*blob = smk_of_current();
}

/**
 * smack_file_send_sigiotask - Smack on sigio
 * @tsk: The target task
 * @fown: the object the signal come from
 * @signum: unused
 *
 * Allow a privileged task to get signals even if it shouldn't
 *
 * Returns 0 if a subject with the object's smack could
 * write to the task, an error code otherwise.
 */
static int smack_file_send_sigiotask(struct task_struct *tsk,
				     struct fown_struct *fown, int signum)
{
	struct smack_known **blob;
	struct smack_known *skp;
	struct smack_known *tkp = smk_of_task(smack_cred(tsk->cred));
	const struct cred *tcred;
	struct file *file;
	int rc;
	struct smk_audit_info ad;

	/*
	 * struct fown_struct is never outside the context of a struct file
	 */
	file = container_of(fown, struct file, f_owner);

	/* we don't log here as rc can be overriden */
	blob = smack_file(file);
	skp = *blob;
	rc = smk_access(skp, tkp, MAY_DELIVER, NULL);
	rc = smk_bu_note("sigiotask", skp, tkp, MAY_DELIVER, rc);

	rcu_read_lock();
	tcred = __task_cred(tsk);
	if (rc != 0 && smack_privileged_cred(CAP_MAC_OVERRIDE, tcred))
		rc = 0;
	rcu_read_unlock();

	smk_ad_init(&ad, __func__, LSM_AUDIT_DATA_TASK);
	smk_ad_setfield_u_tsk(&ad, tsk);
	smack_log(skp->smk_known, tkp->smk_known, MAY_DELIVER, rc, &ad);
	return rc;
}

/**
 * smack_file_receive - Smack file receive check
 * @file: the object
 *
 * Returns 0 if current has access, error code otherwise
 */
static int smack_file_receive(struct file *file)
{
	int rc;
	int may = 0;
	struct smk_audit_info ad;
	struct inode *inode = file_inode(file);
	struct socket *sock;
	struct task_smack *tsp;
	struct socket_smack *ssp;

	if (unlikely(IS_PRIVATE(inode)))
		return 0;

	smk_ad_init(&ad, __func__, LSM_AUDIT_DATA_PATH);
	smk_ad_setfield_u_fs_path(&ad, file->f_path);

	if (inode->i_sb->s_magic == SOCKFS_MAGIC) {
		sock = SOCKET_I(inode);
		ssp = sock->sk->sk_security;
		tsp = smack_cred(current_cred());
		/*
		 * If the receiving process can't write to the
		 * passed socket or if the passed socket can't
		 * write to the receiving process don't accept
		 * the passed socket.
		 */
		rc = smk_access(tsp->smk_task, ssp->smk_out, MAY_WRITE, &ad);
		rc = smk_bu_file(file, may, rc);
		if (rc < 0)
			return rc;
		rc = smk_access(ssp->smk_in, tsp->smk_task, MAY_WRITE, &ad);
		rc = smk_bu_file(file, may, rc);
		return rc;
	}
	/*
	 * This code relies on bitmasks.
	 */
	if (file->f_mode & FMODE_READ)
		may = MAY_READ;
	if (file->f_mode & FMODE_WRITE)
		may |= MAY_WRITE;

	rc = smk_curacc(smk_of_inode(inode), may, &ad);
	rc = smk_bu_file(file, may, rc);
	return rc;
}

/**
 * smack_file_open - Smack dentry open processing
 * @file: the object
 *
 * Set the security blob in the file structure.
 * Allow the open only if the task has read access. There are
 * many read operations (e.g. fstat) that you can do with an
 * fd even if you have the file open write-only.
 *
 * Returns 0 if current has access, error code otherwise
 */
static int smack_file_open(struct file *file)
{
	struct task_smack *tsp = smack_cred(file->f_cred);
	struct inode *inode = file_inode(file);
	struct smk_audit_info ad;
	int rc;

	smk_ad_init(&ad, __func__, LSM_AUDIT_DATA_PATH);
	smk_ad_setfield_u_fs_path(&ad, file->f_path);
	rc = smk_tskacc(tsp, smk_of_inode(inode), MAY_READ, &ad);
	rc = smk_bu_credfile(file->f_cred, file, MAY_READ, rc);

	return rc;
}

/*
 * Task hooks
 */

/**
 * smack_cred_alloc_blank - "allocate" blank task-level security credentials
 * @cred: the new credentials
 * @gfp: the atomicity of any memory allocations
 *
 * Prepare a blank set of credentials for modification.  This must allocate all
 * the memory the LSM module might require such that cred_transfer() can
 * complete without error.
 */
static int smack_cred_alloc_blank(struct cred *cred, gfp_t gfp)
{
	init_task_smack(smack_cred(cred), NULL, NULL);
	return 0;
}


/**
 * smack_cred_free - "free" task-level security credentials
 * @cred: the credentials in question
 *
 */
static void smack_cred_free(struct cred *cred)
{
	struct task_smack *tsp = smack_cred(cred);
	struct smack_rule *rp;
	struct list_head *l;
	struct list_head *n;

	smk_destroy_label_list(&tsp->smk_relabel);

	list_for_each_safe(l, n, &tsp->smk_rules) {
		rp = list_entry(l, struct smack_rule, list);
		list_del(&rp->list);
		kmem_cache_free(smack_rule_cache, rp);
	}
}

/**
 * smack_cred_prepare - prepare new set of credentials for modification
 * @new: the new credentials
 * @old: the original credentials
 * @gfp: the atomicity of any memory allocations
 *
 * Prepare a new set of credentials for modification.
 */
static int smack_cred_prepare(struct cred *new, const struct cred *old,
			      gfp_t gfp)
{
	struct task_smack *old_tsp = smack_cred(old);
	struct task_smack *new_tsp = smack_cred(new);
	int rc;

	init_task_smack(new_tsp, old_tsp->smk_task, old_tsp->smk_task);

	rc = smk_copy_rules(&new_tsp->smk_rules, &old_tsp->smk_rules, gfp);
	if (rc != 0)
		return rc;

	rc = smk_copy_relabel(&new_tsp->smk_relabel, &old_tsp->smk_relabel,
				gfp);
	return rc;
}

/**
 * smack_cred_transfer - Transfer the old credentials to the new credentials
 * @new: the new credentials
 * @old: the original credentials
 *
 * Fill in a set of blank credentials from another set of credentials.
 */
static void smack_cred_transfer(struct cred *new, const struct cred *old)
{
	struct task_smack *old_tsp = smack_cred(old);
	struct task_smack *new_tsp = smack_cred(new);

	new_tsp->smk_task = old_tsp->smk_task;
	new_tsp->smk_forked = old_tsp->smk_task;
	mutex_init(&new_tsp->smk_rules_lock);
	INIT_LIST_HEAD(&new_tsp->smk_rules);

	/* cbs copy rule list */
}

/**
 * smack_cred_getsecid - get the secid corresponding to a creds structure
 * @cred: the object creds
 * @secid: where to put the result
 *
 * Sets the secid to contain a u32 version of the smack label.
 */
static void smack_cred_getsecid(const struct cred *cred, u32 *secid)
{
	struct smack_known *skp;

	rcu_read_lock();
	skp = smk_of_task(smack_cred(cred));
	*secid = skp->smk_secid;
	rcu_read_unlock();
}

/**
 * smack_kernel_act_as - Set the subjective context in a set of credentials
 * @new: points to the set of credentials to be modified.
 * @secid: specifies the security ID to be set
 *
 * Set the security data for a kernel service.
 */
static int smack_kernel_act_as(struct cred *new, u32 secid)
{
	struct task_smack *new_tsp = smack_cred(new);

	new_tsp->smk_task = smack_from_secid(secid);
	return 0;
}

/**
 * smack_kernel_create_files_as - Set the file creation label in a set of creds
 * @new: points to the set of credentials to be modified
 * @inode: points to the inode to use as a reference
 *
 * Set the file creation context in a set of credentials to the same
 * as the objective context of the specified inode
 */
static int smack_kernel_create_files_as(struct cred *new,
					struct inode *inode)
{
	struct inode_smack *isp = smack_inode(inode);
	struct task_smack *tsp = smack_cred(new);

	tsp->smk_forked = isp->smk_inode;
	tsp->smk_task = tsp->smk_forked;
	return 0;
}

/**
 * smk_curacc_on_task - helper to log task related access
 * @p: the task object
 * @access: the access requested
 * @caller: name of the calling function for audit
 *
 * Return 0 if access is permitted
 */
static int smk_curacc_on_task(struct task_struct *p, int access,
				const char *caller)
{
	struct smk_audit_info ad;
	struct smack_known *skp = smk_of_task_struct_obj(p);
	int rc;

	smk_ad_init(&ad, caller, LSM_AUDIT_DATA_TASK);
	smk_ad_setfield_u_tsk(&ad, p);
	rc = smk_curacc(skp, access, &ad);
	rc = smk_bu_task(p, access, rc);
	return rc;
}

/**
 * smack_task_setpgid - Smack check on setting pgid
 * @p: the task object
 * @pgid: unused
 *
 * Return 0 if write access is permitted
 */
static int smack_task_setpgid(struct task_struct *p, pid_t pgid)
{
	return smk_curacc_on_task(p, MAY_WRITE, __func__);
}

/**
 * smack_task_getpgid - Smack access check for getpgid
 * @p: the object task
 *
 * Returns 0 if current can read the object task, error code otherwise
 */
static int smack_task_getpgid(struct task_struct *p)
{
	return smk_curacc_on_task(p, MAY_READ, __func__);
}

/**
 * smack_task_getsid - Smack access check for getsid
 * @p: the object task
 *
 * Returns 0 if current can read the object task, error code otherwise
 */
static int smack_task_getsid(struct task_struct *p)
{
	return smk_curacc_on_task(p, MAY_READ, __func__);
}

/**
 * smack_task_getsecid_subj - get the subjective secid of the task
 * @p: the task
 * @secid: where to put the result
 *
 * Sets the secid to contain a u32 version of the task's subjective smack label.
 */
static void smack_task_getsecid_subj(struct task_struct *p, u32 *secid)
{
	struct smack_known *skp = smk_of_task_struct_subj(p);

	*secid = skp->smk_secid;
}

/**
 * smack_task_getsecid_obj - get the objective secid of the task
 * @p: the task
 * @secid: where to put the result
 *
 * Sets the secid to contain a u32 version of the task's objective smack label.
 */
static void smack_task_getsecid_obj(struct task_struct *p, u32 *secid)
{
	struct smack_known *skp = smk_of_task_struct_obj(p);

	*secid = skp->smk_secid;
}

/**
 * smack_task_setnice - Smack check on setting nice
 * @p: the task object
 * @nice: unused
 *
 * Return 0 if write access is permitted
 */
static int smack_task_setnice(struct task_struct *p, int nice)
{
	return smk_curacc_on_task(p, MAY_WRITE, __func__);
}

/**
 * smack_task_setioprio - Smack check on setting ioprio
 * @p: the task object
 * @ioprio: unused
 *
 * Return 0 if write access is permitted
 */
static int smack_task_setioprio(struct task_struct *p, int ioprio)
{
	return smk_curacc_on_task(p, MAY_WRITE, __func__);
}

/**
 * smack_task_getioprio - Smack check on reading ioprio
 * @p: the task object
 *
 * Return 0 if read access is permitted
 */
static int smack_task_getioprio(struct task_struct *p)
{
	return smk_curacc_on_task(p, MAY_READ, __func__);
}

/**
 * smack_task_setscheduler - Smack check on setting scheduler
 * @p: the task object
 *
 * Return 0 if read access is permitted
 */
static int smack_task_setscheduler(struct task_struct *p)
{
	return smk_curacc_on_task(p, MAY_WRITE, __func__);
}

/**
 * smack_task_getscheduler - Smack check on reading scheduler
 * @p: the task object
 *
 * Return 0 if read access is permitted
 */
static int smack_task_getscheduler(struct task_struct *p)
{
	return smk_curacc_on_task(p, MAY_READ, __func__);
}

/**
 * smack_task_movememory - Smack check on moving memory
 * @p: the task object
 *
 * Return 0 if write access is permitted
 */
static int smack_task_movememory(struct task_struct *p)
{
	return smk_curacc_on_task(p, MAY_WRITE, __func__);
}

/**
 * smack_task_kill - Smack check on signal delivery
 * @p: the task object
 * @info: unused
 * @sig: unused
 * @cred: identifies the cred to use in lieu of current's
 *
 * Return 0 if write access is permitted
 *
 */
static int smack_task_kill(struct task_struct *p, struct kernel_siginfo *info,
			   int sig, const struct cred *cred)
{
	struct smk_audit_info ad;
	struct smack_known *skp;
	struct smack_known *tkp = smk_of_task_struct_obj(p);
	int rc;

	if (!sig)
		return 0; /* null signal; existence test */

	smk_ad_init(&ad, __func__, LSM_AUDIT_DATA_TASK);
	smk_ad_setfield_u_tsk(&ad, p);
	/*
	 * Sending a signal requires that the sender
	 * can write the receiver.
	 */
	if (cred == NULL) {
		rc = smk_curacc(tkp, MAY_DELIVER, &ad);
		rc = smk_bu_task(p, MAY_DELIVER, rc);
		return rc;
	}
	/*
	 * If the cred isn't NULL we're dealing with some USB IO
	 * specific behavior. This is not clean. For one thing
	 * we can't take privilege into account.
	 */
	skp = smk_of_task(smack_cred(cred));
	rc = smk_access(skp, tkp, MAY_DELIVER, &ad);
	rc = smk_bu_note("USB signal", skp, tkp, MAY_DELIVER, rc);
	return rc;
}

/**
 * smack_task_to_inode - copy task smack into the inode blob
 * @p: task to copy from
 * @inode: inode to copy to
 *
 * Sets the smack pointer in the inode security blob
 */
static void smack_task_to_inode(struct task_struct *p, struct inode *inode)
{
	struct inode_smack *isp = smack_inode(inode);
	struct smack_known *skp = smk_of_task_struct_obj(p);

	isp->smk_inode = skp;
	isp->smk_flags |= SMK_INODE_INSTANT;
}

/*
 * Socket hooks.
 */

/**
 * smack_sk_alloc_security - Allocate a socket blob
 * @sk: the socket
 * @family: unused
 * @gfp_flags: memory allocation flags
 *
 * Assign Smack pointers to current
 *
 * Returns 0 on success, -ENOMEM is there's no memory
 */
static int smack_sk_alloc_security(struct sock *sk, int family, gfp_t gfp_flags)
{
	struct smack_known *skp = smk_of_current();
	struct socket_smack *ssp;

	ssp = kzalloc(sizeof(struct socket_smack), gfp_flags);
	if (ssp == NULL)
		return -ENOMEM;

	/*
	 * Sockets created by kernel threads receive web label.
	 */
	if (unlikely(current->flags & PF_KTHREAD)) {
		ssp->smk_in = &smack_known_web;
		ssp->smk_out = &smack_known_web;
	} else {
		ssp->smk_in = skp;
		ssp->smk_out = skp;
	}
	ssp->smk_packet = NULL;

	sk->sk_security = ssp;

	return 0;
}

/**
 * smack_sk_free_security - Free a socket blob
 * @sk: the socket
 *
 * Clears the blob pointer
 */
static void smack_sk_free_security(struct sock *sk)
{
#ifdef SMACK_IPV6_PORT_LABELING
	struct smk_port_label *spp;

	if (sk->sk_family == PF_INET6) {
		rcu_read_lock();
		list_for_each_entry_rcu(spp, &smk_ipv6_port_list, list) {
			if (spp->smk_sock != sk)
				continue;
			spp->smk_can_reuse = 1;
			break;
		}
		rcu_read_unlock();
	}
#endif
	kfree(sk->sk_security);
}

/**
* smack_ipv4host_label - check host based restrictions
* @sip: the object end
*
* looks for host based access restrictions
*
* This version will only be appropriate for really small sets of single label
* hosts.  The caller is responsible for ensuring that the RCU read lock is
* taken before calling this function.
*
* Returns the label of the far end or NULL if it's not special.
*/
static struct smack_known *smack_ipv4host_label(struct sockaddr_in *sip)
{
	struct smk_net4addr *snp;
	struct in_addr *siap = &sip->sin_addr;

	if (siap->s_addr == 0)
		return NULL;

	list_for_each_entry_rcu(snp, &smk_net4addr_list, list)
		/*
		 * we break after finding the first match because
		 * the list is sorted from longest to shortest mask
		 * so we have found the most specific match
		 */
		if (snp->smk_host.s_addr ==
		    (siap->s_addr & snp->smk_mask.s_addr))
			return snp->smk_label;

	return NULL;
}

/*
 * smk_ipv6_localhost - Check for local ipv6 host address
 * @sip: the address
 *
 * Returns boolean true if this is the localhost address
 */
static bool smk_ipv6_localhost(struct sockaddr_in6 *sip)
{
	__be16 *be16p = (__be16 *)&sip->sin6_addr;
	__be32 *be32p = (__be32 *)&sip->sin6_addr;

	if (be32p[0] == 0 && be32p[1] == 0 && be32p[2] == 0 && be16p[6] == 0 &&
	    ntohs(be16p[7]) == 1)
		return true;
	return false;
}

/**
* smack_ipv6host_label - check host based restrictions
* @sip: the object end
*
* looks for host based access restrictions
*
* This version will only be appropriate for really small sets of single label
* hosts.  The caller is responsible for ensuring that the RCU read lock is
* taken before calling this function.
*
* Returns the label of the far end or NULL if it's not special.
*/
static struct smack_known *smack_ipv6host_label(struct sockaddr_in6 *sip)
{
	struct smk_net6addr *snp;
	struct in6_addr *sap = &sip->sin6_addr;
	int i;
	int found = 0;

	/*
	 * It's local. Don't look for a host label.
	 */
	if (smk_ipv6_localhost(sip))
		return NULL;

	list_for_each_entry_rcu(snp, &smk_net6addr_list, list) {
		/*
		 * If the label is NULL the entry has
		 * been renounced. Ignore it.
		 */
		if (snp->smk_label == NULL)
			continue;
		/*
		* we break after finding the first match because
		* the list is sorted from longest to shortest mask
		* so we have found the most specific match
		*/
		for (found = 1, i = 0; i < 8; i++) {
			if ((sap->s6_addr16[i] & snp->smk_mask.s6_addr16[i]) !=
			    snp->smk_host.s6_addr16[i]) {
				found = 0;
				break;
			}
		}
		if (found)
			return snp->smk_label;
	}

	return NULL;
}

/**
 * smack_netlbl_add - Set the secattr on a socket
 * @sk: the socket
 *
 * Attach the outbound smack value (smk_out) to the socket.
 *
 * Returns 0 on success or an error code
 */
static int smack_netlbl_add(struct sock *sk)
{
	struct socket_smack *ssp = sk->sk_security;
	struct smack_known *skp = ssp->smk_out;
	int rc;

	local_bh_disable();
	bh_lock_sock_nested(sk);

	rc = netlbl_sock_setattr(sk, sk->sk_family, &skp->smk_netlabel);
	switch (rc) {
	case 0:
		ssp->smk_state = SMK_NETLBL_LABELED;
		break;
	case -EDESTADDRREQ:
		ssp->smk_state = SMK_NETLBL_REQSKB;
		rc = 0;
		break;
	}

	bh_unlock_sock(sk);
	local_bh_enable();

	return rc;
}

/**
 * smack_netlbl_delete - Remove the secattr from a socket
 * @sk: the socket
 *
 * Remove the outbound smack value from a socket
 */
static void smack_netlbl_delete(struct sock *sk)
{
	struct socket_smack *ssp = sk->sk_security;

	/*
	 * Take the label off the socket if one is set.
	 */
	if (ssp->smk_state != SMK_NETLBL_LABELED)
		return;

	local_bh_disable();
	bh_lock_sock_nested(sk);
	netlbl_sock_delattr(sk);
	bh_unlock_sock(sk);
	local_bh_enable();
	ssp->smk_state = SMK_NETLBL_UNLABELED;
}

/**
 * smk_ipv4_check - Perform IPv4 host access checks
 * @sk: the socket
 * @sap: the destination address
 *
 * Set the correct secattr for the given socket based on the destination
 * address and perform any outbound access checks needed.
 *
 * Returns 0 on success or an error code.
 *
 */
static int smk_ipv4_check(struct sock *sk, struct sockaddr_in *sap)
{
	struct smack_known *skp;
	int rc = 0;
	struct smack_known *hkp;
	struct socket_smack *ssp = sk->sk_security;
	struct smk_audit_info ad;

	rcu_read_lock();
	hkp = smack_ipv4host_label(sap);
	if (hkp != NULL) {
#ifdef CONFIG_AUDIT
		struct lsm_network_audit net;

		smk_ad_init_net(&ad, __func__, LSM_AUDIT_DATA_NET, &net);
		ad.a.u.net->family = sap->sin_family;
		ad.a.u.net->dport = sap->sin_port;
		ad.a.u.net->v4info.daddr = sap->sin_addr.s_addr;
#endif
		skp = ssp->smk_out;
		rc = smk_access(skp, hkp, MAY_WRITE, &ad);
		rc = smk_bu_note("IPv4 host check", skp, hkp, MAY_WRITE, rc);
		/*
		 * Clear the socket netlabel if it's set.
		 */
		if (!rc)
			smack_netlbl_delete(sk);
	}
	rcu_read_unlock();

	return rc;
}

/**
 * smk_ipv6_check - check Smack access
 * @subject: subject Smack label
 * @object: object Smack label
 * @address: address
 * @act: the action being taken
 *
 * Check an IPv6 access
 */
static int smk_ipv6_check(struct smack_known *subject,
				struct smack_known *object,
				struct sockaddr_in6 *address, int act)
{
#ifdef CONFIG_AUDIT
	struct lsm_network_audit net;
#endif
	struct smk_audit_info ad;
	int rc;

#ifdef CONFIG_AUDIT
	smk_ad_init_net(&ad, __func__, LSM_AUDIT_DATA_NET, &net);
	ad.a.u.net->family = PF_INET6;
	ad.a.u.net->dport = ntohs(address->sin6_port);
	if (act == SMK_RECEIVING)
		ad.a.u.net->v6info.saddr = address->sin6_addr;
	else
		ad.a.u.net->v6info.daddr = address->sin6_addr;
#endif
	rc = smk_access(subject, object, MAY_WRITE, &ad);
	rc = smk_bu_note("IPv6 check", subject, object, MAY_WRITE, rc);
	return rc;
}

#ifdef SMACK_IPV6_PORT_LABELING
/**
 * smk_ipv6_port_label - Smack port access table management
 * @sock: socket
 * @address: address
 *
 * Create or update the port list entry
 */
static void smk_ipv6_port_label(struct socket *sock, struct sockaddr *address)
{
	struct sock *sk = sock->sk;
	struct sockaddr_in6 *addr6;
	struct socket_smack *ssp = sock->sk->sk_security;
	struct smk_port_label *spp;
	unsigned short port = 0;

	if (address == NULL) {
		/*
		 * This operation is changing the Smack information
		 * on the bound socket. Take the changes to the port
		 * as well.
		 */
		rcu_read_lock();
		list_for_each_entry_rcu(spp, &smk_ipv6_port_list, list) {
			if (sk != spp->smk_sock)
				continue;
			spp->smk_in = ssp->smk_in;
			spp->smk_out = ssp->smk_out;
			rcu_read_unlock();
			return;
		}
		/*
		 * A NULL address is only used for updating existing
		 * bound entries. If there isn't one, it's OK.
		 */
		rcu_read_unlock();
		return;
	}

	addr6 = (struct sockaddr_in6 *)address;
	port = ntohs(addr6->sin6_port);
	/*
	 * This is a special case that is safely ignored.
	 */
	if (port == 0)
		return;

	/*
	 * Look for an existing port list entry.
	 * This is an indication that a port is getting reused.
	 */
	rcu_read_lock();
	list_for_each_entry_rcu(spp, &smk_ipv6_port_list, list) {
		if (spp->smk_port != port || spp->smk_sock_type != sock->type)
			continue;
		if (spp->smk_can_reuse != 1) {
			rcu_read_unlock();
			return;
		}
		spp->smk_port = port;
		spp->smk_sock = sk;
		spp->smk_in = ssp->smk_in;
		spp->smk_out = ssp->smk_out;
		spp->smk_can_reuse = 0;
		rcu_read_unlock();
		return;
	}
	rcu_read_unlock();
	/*
	 * A new port entry is required.
	 */
	spp = kzalloc(sizeof(*spp), GFP_KERNEL);
	if (spp == NULL)
		return;

	spp->smk_port = port;
	spp->smk_sock = sk;
	spp->smk_in = ssp->smk_in;
	spp->smk_out = ssp->smk_out;
	spp->smk_sock_type = sock->type;
	spp->smk_can_reuse = 0;

	mutex_lock(&smack_ipv6_lock);
	list_add_rcu(&spp->list, &smk_ipv6_port_list);
	mutex_unlock(&smack_ipv6_lock);
	return;
}
#endif

/**
 * smk_ipv6_port_check - check Smack port access
 * @sk: socket
 * @address: address
 * @act: the action being taken
 *
 * Create or update the port list entry
 */
static int smk_ipv6_port_check(struct sock *sk, struct sockaddr_in6 *address,
				int act)
{
	struct smk_port_label *spp;
	struct socket_smack *ssp = sk->sk_security;
	struct smack_known *skp = NULL;
	unsigned short port;
	struct smack_known *object;

	if (act == SMK_RECEIVING) {
		skp = smack_ipv6host_label(address);
		object = ssp->smk_in;
	} else {
		skp = ssp->smk_out;
		object = smack_ipv6host_label(address);
	}

	/*
	 * The other end is a single label host.
	 */
	if (skp != NULL && object != NULL)
		return smk_ipv6_check(skp, object, address, act);
	if (skp == NULL)
		skp = smack_net_ambient;
	if (object == NULL)
		object = smack_net_ambient;

	/*
	 * It's remote, so port lookup does no good.
	 */
	if (!smk_ipv6_localhost(address))
		return smk_ipv6_check(skp, object, address, act);

	/*
	 * It's local so the send check has to have passed.
	 */
	if (act == SMK_RECEIVING)
		return 0;

	port = ntohs(address->sin6_port);
	rcu_read_lock();
	list_for_each_entry_rcu(spp, &smk_ipv6_port_list, list) {
		if (spp->smk_port != port || spp->smk_sock_type != sk->sk_type)
			continue;
		object = spp->smk_in;
		if (act == SMK_CONNECTING)
			ssp->smk_packet = spp->smk_out;
		break;
	}
	rcu_read_unlock();

	return smk_ipv6_check(skp, object, address, act);
}

/**
 * smack_inode_setsecurity - set smack xattrs
 * @inode: the object
 * @name: attribute name
 * @value: attribute value
 * @size: size of the attribute
 * @flags: unused
 *
 * Sets the named attribute in the appropriate blob
 *
 * Returns 0 on success, or an error code
 */
static int smack_inode_setsecurity(struct inode *inode, const char *name,
				   const void *value, size_t size, int flags)
{
	struct smack_known *skp;
	struct inode_smack *nsp = smack_inode(inode);
	struct socket_smack *ssp;
	struct socket *sock;
	int rc = 0;

	if (value == NULL || size > SMK_LONGLABEL || size == 0)
		return -EINVAL;

	skp = smk_import_entry(value, size);
	if (IS_ERR(skp))
		return PTR_ERR(skp);

	if (strcmp(name, XATTR_SMACK_SUFFIX) == 0) {
		nsp->smk_inode = skp;
		nsp->smk_flags |= SMK_INODE_INSTANT;
		return 0;
	}
	/*
	 * The rest of the Smack xattrs are only on sockets.
	 */
	if (inode->i_sb->s_magic != SOCKFS_MAGIC)
		return -EOPNOTSUPP;

	sock = SOCKET_I(inode);
	if (sock == NULL || sock->sk == NULL)
		return -EOPNOTSUPP;

	ssp = sock->sk->sk_security;

	if (strcmp(name, XATTR_SMACK_IPIN) == 0)
		ssp->smk_in = skp;
	else if (strcmp(name, XATTR_SMACK_IPOUT) == 0) {
		ssp->smk_out = skp;
		if (sock->sk->sk_family == PF_INET) {
			rc = smack_netlbl_add(sock->sk);
			if (rc != 0)
				printk(KERN_WARNING
					"Smack: \"%s\" netlbl error %d.\n",
					__func__, -rc);
		}
	} else
		return -EOPNOTSUPP;

#ifdef SMACK_IPV6_PORT_LABELING
	if (sock->sk->sk_family == PF_INET6)
		smk_ipv6_port_label(sock, NULL);
#endif

	return 0;
}

/**
 * smack_socket_post_create - finish socket setup
 * @sock: the socket
 * @family: protocol family
 * @type: unused
 * @protocol: unused
 * @kern: unused
 *
 * Sets the netlabel information on the socket
 *
 * Returns 0 on success, and error code otherwise
 */
static int smack_socket_post_create(struct socket *sock, int family,
				    int type, int protocol, int kern)
{
	struct socket_smack *ssp;

	if (sock->sk == NULL)
		return 0;

	/*
	 * Sockets created by kernel threads receive web label.
	 */
	if (unlikely(current->flags & PF_KTHREAD)) {
		ssp = sock->sk->sk_security;
		ssp->smk_in = &smack_known_web;
		ssp->smk_out = &smack_known_web;
	}

	if (family != PF_INET)
		return 0;
	/*
	 * Set the outbound netlbl.
	 */
	return smack_netlbl_add(sock->sk);
}

/**
 * smack_socket_socketpair - create socket pair
 * @socka: one socket
 * @sockb: another socket
 *
 * Cross reference the peer labels for SO_PEERSEC
 *
 * Returns 0
 */
static int smack_socket_socketpair(struct socket *socka,
		                   struct socket *sockb)
{
	struct socket_smack *asp = socka->sk->sk_security;
	struct socket_smack *bsp = sockb->sk->sk_security;

	asp->smk_packet = bsp->smk_out;
	bsp->smk_packet = asp->smk_out;

	return 0;
}

#ifdef SMACK_IPV6_PORT_LABELING
/**
 * smack_socket_bind - record port binding information.
 * @sock: the socket
 * @address: the port address
 * @addrlen: size of the address
 *
 * Records the label bound to a port.
 *
 * Returns 0 on success, and error code otherwise
 */
static int smack_socket_bind(struct socket *sock, struct sockaddr *address,
				int addrlen)
{
	if (sock->sk != NULL && sock->sk->sk_family == PF_INET6) {
		if (addrlen < SIN6_LEN_RFC2133 ||
		    address->sa_family != AF_INET6)
			return -EINVAL;
		smk_ipv6_port_label(sock, address);
	}
	return 0;
}
#endif /* SMACK_IPV6_PORT_LABELING */

/**
 * smack_socket_connect - connect access check
 * @sock: the socket
 * @sap: the other end
 * @addrlen: size of sap
 *
 * Verifies that a connection may be possible
 *
 * Returns 0 on success, and error code otherwise
 */
static int smack_socket_connect(struct socket *sock, struct sockaddr *sap,
				int addrlen)
{
	int rc = 0;

	if (sock->sk == NULL)
		return 0;
	if (sock->sk->sk_family != PF_INET &&
	    (!IS_ENABLED(CONFIG_IPV6) || sock->sk->sk_family != PF_INET6))
		return 0;
	if (addrlen < offsetofend(struct sockaddr, sa_family))
		return 0;
	if (IS_ENABLED(CONFIG_IPV6) && sap->sa_family == AF_INET6) {
		struct sockaddr_in6 *sip = (struct sockaddr_in6 *)sap;
		struct smack_known *rsp = NULL;

		if (addrlen < SIN6_LEN_RFC2133)
			return 0;
		if (__is_defined(SMACK_IPV6_SECMARK_LABELING))
			rsp = smack_ipv6host_label(sip);
		if (rsp != NULL) {
			struct socket_smack *ssp = sock->sk->sk_security;

			rc = smk_ipv6_check(ssp->smk_out, rsp, sip,
					    SMK_CONNECTING);
		}
		if (__is_defined(SMACK_IPV6_PORT_LABELING))
			rc = smk_ipv6_port_check(sock->sk, sip, SMK_CONNECTING);

		return rc;
	}
	if (sap->sa_family != AF_INET || addrlen < sizeof(struct sockaddr_in))
		return 0;
<<<<<<< HEAD
	rc = smack_netlabel_send(sock->sk, (struct sockaddr_in *)sap);
=======
	rc = smk_ipv4_check(sock->sk, (struct sockaddr_in *)sap);
>>>>>>> c1084c27
	return rc;
}

/**
 * smack_flags_to_may - convert S_ to MAY_ values
 * @flags: the S_ value
 *
 * Returns the equivalent MAY_ value
 */
static int smack_flags_to_may(int flags)
{
	int may = 0;

	if (flags & S_IRUGO)
		may |= MAY_READ;
	if (flags & S_IWUGO)
		may |= MAY_WRITE;
	if (flags & S_IXUGO)
		may |= MAY_EXEC;

	return may;
}

/**
 * smack_msg_msg_alloc_security - Set the security blob for msg_msg
 * @msg: the object
 *
 * Returns 0
 */
static int smack_msg_msg_alloc_security(struct msg_msg *msg)
{
	struct smack_known **blob = smack_msg_msg(msg);

	*blob = smk_of_current();
	return 0;
}

/**
 * smack_of_ipc - the smack pointer for the ipc
 * @isp: the object
 *
 * Returns a pointer to the smack value
 */
static struct smack_known *smack_of_ipc(struct kern_ipc_perm *isp)
{
	struct smack_known **blob = smack_ipc(isp);

	return *blob;
}

/**
 * smack_ipc_alloc_security - Set the security blob for ipc
 * @isp: the object
 *
 * Returns 0
 */
static int smack_ipc_alloc_security(struct kern_ipc_perm *isp)
{
	struct smack_known **blob = smack_ipc(isp);

	*blob = smk_of_current();
	return 0;
}

/**
 * smk_curacc_shm : check if current has access on shm
 * @isp : the object
 * @access : access requested
 *
 * Returns 0 if current has the requested access, error code otherwise
 */
static int smk_curacc_shm(struct kern_ipc_perm *isp, int access)
{
	struct smack_known *ssp = smack_of_ipc(isp);
	struct smk_audit_info ad;
	int rc;

#ifdef CONFIG_AUDIT
	smk_ad_init(&ad, __func__, LSM_AUDIT_DATA_IPC);
	ad.a.u.ipc_id = isp->id;
#endif
	rc = smk_curacc(ssp, access, &ad);
	rc = smk_bu_current("shm", ssp, access, rc);
	return rc;
}

/**
 * smack_shm_associate - Smack access check for shm
 * @isp: the object
 * @shmflg: access requested
 *
 * Returns 0 if current has the requested access, error code otherwise
 */
static int smack_shm_associate(struct kern_ipc_perm *isp, int shmflg)
{
	int may;

	may = smack_flags_to_may(shmflg);
	return smk_curacc_shm(isp, may);
}

/**
 * smack_shm_shmctl - Smack access check for shm
 * @isp: the object
 * @cmd: what it wants to do
 *
 * Returns 0 if current has the requested access, error code otherwise
 */
static int smack_shm_shmctl(struct kern_ipc_perm *isp, int cmd)
{
	int may;

	switch (cmd) {
	case IPC_STAT:
	case SHM_STAT:
	case SHM_STAT_ANY:
		may = MAY_READ;
		break;
	case IPC_SET:
	case SHM_LOCK:
	case SHM_UNLOCK:
	case IPC_RMID:
		may = MAY_READWRITE;
		break;
	case IPC_INFO:
	case SHM_INFO:
		/*
		 * System level information.
		 */
		return 0;
	default:
		return -EINVAL;
	}
	return smk_curacc_shm(isp, may);
}

/**
 * smack_shm_shmat - Smack access for shmat
 * @isp: the object
 * @shmaddr: unused
 * @shmflg: access requested
 *
 * Returns 0 if current has the requested access, error code otherwise
 */
static int smack_shm_shmat(struct kern_ipc_perm *isp, char __user *shmaddr,
			   int shmflg)
{
	int may;

	may = smack_flags_to_may(shmflg);
	return smk_curacc_shm(isp, may);
}

/**
 * smk_curacc_sem : check if current has access on sem
 * @isp : the object
 * @access : access requested
 *
 * Returns 0 if current has the requested access, error code otherwise
 */
static int smk_curacc_sem(struct kern_ipc_perm *isp, int access)
{
	struct smack_known *ssp = smack_of_ipc(isp);
	struct smk_audit_info ad;
	int rc;

#ifdef CONFIG_AUDIT
	smk_ad_init(&ad, __func__, LSM_AUDIT_DATA_IPC);
	ad.a.u.ipc_id = isp->id;
#endif
	rc = smk_curacc(ssp, access, &ad);
	rc = smk_bu_current("sem", ssp, access, rc);
	return rc;
}

/**
 * smack_sem_associate - Smack access check for sem
 * @isp: the object
 * @semflg: access requested
 *
 * Returns 0 if current has the requested access, error code otherwise
 */
static int smack_sem_associate(struct kern_ipc_perm *isp, int semflg)
{
	int may;

	may = smack_flags_to_may(semflg);
	return smk_curacc_sem(isp, may);
}

/**
 * smack_sem_shmctl - Smack access check for sem
 * @isp: the object
 * @cmd: what it wants to do
 *
 * Returns 0 if current has the requested access, error code otherwise
 */
static int smack_sem_semctl(struct kern_ipc_perm *isp, int cmd)
{
	int may;

	switch (cmd) {
	case GETPID:
	case GETNCNT:
	case GETZCNT:
	case GETVAL:
	case GETALL:
	case IPC_STAT:
	case SEM_STAT:
	case SEM_STAT_ANY:
		may = MAY_READ;
		break;
	case SETVAL:
	case SETALL:
	case IPC_RMID:
	case IPC_SET:
		may = MAY_READWRITE;
		break;
	case IPC_INFO:
	case SEM_INFO:
		/*
		 * System level information
		 */
		return 0;
	default:
		return -EINVAL;
	}

	return smk_curacc_sem(isp, may);
}

/**
 * smack_sem_semop - Smack checks of semaphore operations
 * @isp: the object
 * @sops: unused
 * @nsops: unused
 * @alter: unused
 *
 * Treated as read and write in all cases.
 *
 * Returns 0 if access is allowed, error code otherwise
 */
static int smack_sem_semop(struct kern_ipc_perm *isp, struct sembuf *sops,
			   unsigned nsops, int alter)
{
	return smk_curacc_sem(isp, MAY_READWRITE);
}

/**
 * smk_curacc_msq : helper to check if current has access on msq
 * @isp : the msq
 * @access : access requested
 *
 * return 0 if current has access, error otherwise
 */
static int smk_curacc_msq(struct kern_ipc_perm *isp, int access)
{
	struct smack_known *msp = smack_of_ipc(isp);
	struct smk_audit_info ad;
	int rc;

#ifdef CONFIG_AUDIT
	smk_ad_init(&ad, __func__, LSM_AUDIT_DATA_IPC);
	ad.a.u.ipc_id = isp->id;
#endif
	rc = smk_curacc(msp, access, &ad);
	rc = smk_bu_current("msq", msp, access, rc);
	return rc;
}

/**
 * smack_msg_queue_associate - Smack access check for msg_queue
 * @isp: the object
 * @msqflg: access requested
 *
 * Returns 0 if current has the requested access, error code otherwise
 */
static int smack_msg_queue_associate(struct kern_ipc_perm *isp, int msqflg)
{
	int may;

	may = smack_flags_to_may(msqflg);
	return smk_curacc_msq(isp, may);
}

/**
 * smack_msg_queue_msgctl - Smack access check for msg_queue
 * @isp: the object
 * @cmd: what it wants to do
 *
 * Returns 0 if current has the requested access, error code otherwise
 */
static int smack_msg_queue_msgctl(struct kern_ipc_perm *isp, int cmd)
{
	int may;

	switch (cmd) {
	case IPC_STAT:
	case MSG_STAT:
	case MSG_STAT_ANY:
		may = MAY_READ;
		break;
	case IPC_SET:
	case IPC_RMID:
		may = MAY_READWRITE;
		break;
	case IPC_INFO:
	case MSG_INFO:
		/*
		 * System level information
		 */
		return 0;
	default:
		return -EINVAL;
	}

	return smk_curacc_msq(isp, may);
}

/**
 * smack_msg_queue_msgsnd - Smack access check for msg_queue
 * @isp: the object
 * @msg: unused
 * @msqflg: access requested
 *
 * Returns 0 if current has the requested access, error code otherwise
 */
static int smack_msg_queue_msgsnd(struct kern_ipc_perm *isp, struct msg_msg *msg,
				  int msqflg)
{
	int may;

	may = smack_flags_to_may(msqflg);
	return smk_curacc_msq(isp, may);
}

/**
 * smack_msg_queue_msgsnd - Smack access check for msg_queue
 * @isp: the object
 * @msg: unused
 * @target: unused
 * @type: unused
 * @mode: unused
 *
 * Returns 0 if current has read and write access, error code otherwise
 */
static int smack_msg_queue_msgrcv(struct kern_ipc_perm *isp, struct msg_msg *msg,
			struct task_struct *target, long type, int mode)
{
	return smk_curacc_msq(isp, MAY_READWRITE);
}

/**
 * smack_ipc_permission - Smack access for ipc_permission()
 * @ipp: the object permissions
 * @flag: access requested
 *
 * Returns 0 if current has read and write access, error code otherwise
 */
static int smack_ipc_permission(struct kern_ipc_perm *ipp, short flag)
{
	struct smack_known **blob = smack_ipc(ipp);
	struct smack_known *iskp = *blob;
	int may = smack_flags_to_may(flag);
	struct smk_audit_info ad;
	int rc;

#ifdef CONFIG_AUDIT
	smk_ad_init(&ad, __func__, LSM_AUDIT_DATA_IPC);
	ad.a.u.ipc_id = ipp->id;
#endif
	rc = smk_curacc(iskp, may, &ad);
	rc = smk_bu_current("svipc", iskp, may, rc);
	return rc;
}

/**
 * smack_ipc_getsecid - Extract smack security id
 * @ipp: the object permissions
 * @secid: where result will be saved
 */
static void smack_ipc_getsecid(struct kern_ipc_perm *ipp, u32 *secid)
{
	struct smack_known **blob = smack_ipc(ipp);
	struct smack_known *iskp = *blob;

	*secid = iskp->smk_secid;
}

/**
 * smack_d_instantiate - Make sure the blob is correct on an inode
 * @opt_dentry: dentry where inode will be attached
 * @inode: the object
 *
 * Set the inode's security blob if it hasn't been done already.
 */
static void smack_d_instantiate(struct dentry *opt_dentry, struct inode *inode)
{
	struct super_block *sbp;
	struct superblock_smack *sbsp;
	struct inode_smack *isp;
	struct smack_known *skp;
	struct smack_known *ckp = smk_of_current();
	struct smack_known *final;
	char trattr[TRANS_TRUE_SIZE];
	int transflag = 0;
	int rc;
	struct dentry *dp;

	if (inode == NULL)
		return;

	isp = smack_inode(inode);

	/*
	 * If the inode is already instantiated
	 * take the quick way out
	 */
	if (isp->smk_flags & SMK_INODE_INSTANT)
		return;

	sbp = inode->i_sb;
	sbsp = smack_superblock(sbp);
	/*
	 * We're going to use the superblock default label
	 * if there's no label on the file.
	 */
	final = sbsp->smk_default;

	/*
	 * If this is the root inode the superblock
	 * may be in the process of initialization.
	 * If that is the case use the root value out
	 * of the superblock.
	 */
	if (opt_dentry->d_parent == opt_dentry) {
		switch (sbp->s_magic) {
		case CGROUP_SUPER_MAGIC:
		case CGROUP2_SUPER_MAGIC:
			/*
			 * The cgroup filesystem is never mounted,
			 * so there's no opportunity to set the mount
			 * options.
			 */
			sbsp->smk_root = &smack_known_star;
			sbsp->smk_default = &smack_known_star;
			isp->smk_inode = sbsp->smk_root;
			break;
		case TMPFS_MAGIC:
			/*
			 * What about shmem/tmpfs anonymous files with dentry
			 * obtained from d_alloc_pseudo()?
			 */
			isp->smk_inode = smk_of_current();
			break;
		case PIPEFS_MAGIC:
			isp->smk_inode = smk_of_current();
			break;
		case SOCKFS_MAGIC:
			/*
			 * Socket access is controlled by the socket
			 * structures associated with the task involved.
			 */
			isp->smk_inode = &smack_known_star;
			break;
		default:
			isp->smk_inode = sbsp->smk_root;
			break;
		}
		isp->smk_flags |= SMK_INODE_INSTANT;
		return;
	}

	/*
	 * This is pretty hackish.
	 * Casey says that we shouldn't have to do
	 * file system specific code, but it does help
	 * with keeping it simple.
	 */
	switch (sbp->s_magic) {
	case SMACK_MAGIC:
	case CGROUP_SUPER_MAGIC:
	case CGROUP2_SUPER_MAGIC:
		/*
		 * Casey says that it's a little embarrassing
		 * that the smack file system doesn't do
		 * extended attributes.
		 *
		 * Cgroupfs is special
		 */
		final = &smack_known_star;
		break;
	case DEVPTS_SUPER_MAGIC:
		/*
		 * devpts seems content with the label of the task.
		 * Programs that change smack have to treat the
		 * pty with respect.
		 */
		final = ckp;
		break;
	case PROC_SUPER_MAGIC:
		/*
		 * Casey says procfs appears not to care.
		 * The superblock default suffices.
		 */
		break;
	case TMPFS_MAGIC:
		/*
		 * Device labels should come from the filesystem,
		 * but watch out, because they're volitile,
		 * getting recreated on every reboot.
		 */
		final = &smack_known_star;
		/*
		 * If a smack value has been set we want to use it,
		 * but since tmpfs isn't giving us the opportunity
		 * to set mount options simulate setting the
		 * superblock default.
		 */
		fallthrough;
	default:
		/*
		 * This isn't an understood special case.
		 * Get the value from the xattr.
		 */

		/*
		 * UNIX domain sockets use lower level socket data.
		 */
		if (S_ISSOCK(inode->i_mode)) {
			final = &smack_known_star;
			break;
		}
		/*
		 * No xattr support means, alas, no SMACK label.
		 * Use the aforeapplied default.
		 * It would be curious if the label of the task
		 * does not match that assigned.
		 */
		if (!(inode->i_opflags & IOP_XATTR))
		        break;
		/*
		 * Get the dentry for xattr.
		 */
		dp = dget(opt_dentry);
		skp = smk_fetch(XATTR_NAME_SMACK, inode, dp);
		if (!IS_ERR_OR_NULL(skp))
			final = skp;

		/*
		 * Transmuting directory
		 */
		if (S_ISDIR(inode->i_mode)) {
			/*
			 * If this is a new directory and the label was
			 * transmuted when the inode was initialized
			 * set the transmute attribute on the directory
			 * and mark the inode.
			 *
			 * If there is a transmute attribute on the
			 * directory mark the inode.
			 */
			if (isp->smk_flags & SMK_INODE_CHANGED) {
				isp->smk_flags &= ~SMK_INODE_CHANGED;
				rc = __vfs_setxattr(&init_user_ns, dp, inode,
					XATTR_NAME_SMACKTRANSMUTE,
					TRANS_TRUE, TRANS_TRUE_SIZE,
					0);
			} else {
				rc = __vfs_getxattr(dp, inode,
					XATTR_NAME_SMACKTRANSMUTE, trattr,
					TRANS_TRUE_SIZE);
				if (rc >= 0 && strncmp(trattr, TRANS_TRUE,
						       TRANS_TRUE_SIZE) != 0)
					rc = -EINVAL;
			}
			if (rc >= 0)
				transflag = SMK_INODE_TRANSMUTE;
		}
		/*
		 * Don't let the exec or mmap label be "*" or "@".
		 */
		skp = smk_fetch(XATTR_NAME_SMACKEXEC, inode, dp);
		if (IS_ERR(skp) || skp == &smack_known_star ||
		    skp == &smack_known_web)
			skp = NULL;
		isp->smk_task = skp;

		skp = smk_fetch(XATTR_NAME_SMACKMMAP, inode, dp);
		if (IS_ERR(skp) || skp == &smack_known_star ||
		    skp == &smack_known_web)
			skp = NULL;
		isp->smk_mmap = skp;

		dput(dp);
		break;
	}

	if (final == NULL)
		isp->smk_inode = ckp;
	else
		isp->smk_inode = final;

	isp->smk_flags |= (SMK_INODE_INSTANT | transflag);

	return;
}

/**
 * smack_getprocattr - Smack process attribute access
 * @p: the object task
 * @name: the name of the attribute in /proc/.../attr
 * @value: where to put the result
 *
 * Places a copy of the task Smack into value
 *
 * Returns the length of the smack label or an error code
 */
static int smack_getprocattr(struct task_struct *p, char *name, char **value)
{
	struct smack_known *skp = smk_of_task_struct_obj(p);
	char *cp;
	int slen;

	if (strcmp(name, "current") != 0)
		return -EINVAL;

	cp = kstrdup(skp->smk_known, GFP_KERNEL);
	if (cp == NULL)
		return -ENOMEM;

	slen = strlen(cp);
	*value = cp;
	return slen;
}

/**
 * smack_setprocattr - Smack process attribute setting
 * @name: the name of the attribute in /proc/.../attr
 * @value: the value to set
 * @size: the size of the value
 *
 * Sets the Smack value of the task. Only setting self
 * is permitted and only with privilege
 *
 * Returns the length of the smack label or an error code
 */
static int smack_setprocattr(const char *name, void *value, size_t size)
{
	struct task_smack *tsp = smack_cred(current_cred());
	struct cred *new;
	struct smack_known *skp;
	struct smack_known_list_elem *sklep;
	int rc;

	if (!smack_privileged(CAP_MAC_ADMIN) && list_empty(&tsp->smk_relabel))
		return -EPERM;

	if (value == NULL || size == 0 || size >= SMK_LONGLABEL)
		return -EINVAL;

	if (strcmp(name, "current") != 0)
		return -EINVAL;

	skp = smk_import_entry(value, size);
	if (IS_ERR(skp))
		return PTR_ERR(skp);

	/*
	 * No process is ever allowed the web ("@") label
	 * and the star ("*") label.
	 */
	if (skp == &smack_known_web || skp == &smack_known_star)
		return -EINVAL;

	if (!smack_privileged(CAP_MAC_ADMIN)) {
		rc = -EPERM;
		list_for_each_entry(sklep, &tsp->smk_relabel, list)
			if (sklep->smk_label == skp) {
				rc = 0;
				break;
			}
		if (rc)
			return rc;
	}

	new = prepare_creds();
	if (new == NULL)
		return -ENOMEM;

	tsp = smack_cred(new);
	tsp->smk_task = skp;
	/*
	 * process can change its label only once
	 */
	smk_destroy_label_list(&tsp->smk_relabel);

	commit_creds(new);
	return size;
}

/**
 * smack_unix_stream_connect - Smack access on UDS
 * @sock: one sock
 * @other: the other sock
 * @newsk: unused
 *
 * Return 0 if a subject with the smack of sock could access
 * an object with the smack of other, otherwise an error code
 */
static int smack_unix_stream_connect(struct sock *sock,
				     struct sock *other, struct sock *newsk)
{
	struct smack_known *skp;
	struct smack_known *okp;
	struct socket_smack *ssp = sock->sk_security;
	struct socket_smack *osp = other->sk_security;
	struct socket_smack *nsp = newsk->sk_security;
	struct smk_audit_info ad;
	int rc = 0;
#ifdef CONFIG_AUDIT
	struct lsm_network_audit net;
#endif

	if (!smack_privileged(CAP_MAC_OVERRIDE)) {
		skp = ssp->smk_out;
		okp = osp->smk_in;
#ifdef CONFIG_AUDIT
		smk_ad_init_net(&ad, __func__, LSM_AUDIT_DATA_NET, &net);
		smk_ad_setfield_u_net_sk(&ad, other);
#endif
		rc = smk_access(skp, okp, MAY_WRITE, &ad);
		rc = smk_bu_note("UDS connect", skp, okp, MAY_WRITE, rc);
		if (rc == 0) {
			okp = osp->smk_out;
			skp = ssp->smk_in;
			rc = smk_access(okp, skp, MAY_WRITE, &ad);
			rc = smk_bu_note("UDS connect", okp, skp,
						MAY_WRITE, rc);
		}
	}

	/*
	 * Cross reference the peer labels for SO_PEERSEC.
	 */
	if (rc == 0) {
		nsp->smk_packet = ssp->smk_out;
		ssp->smk_packet = osp->smk_out;
	}

	return rc;
}

/**
 * smack_unix_may_send - Smack access on UDS
 * @sock: one socket
 * @other: the other socket
 *
 * Return 0 if a subject with the smack of sock could access
 * an object with the smack of other, otherwise an error code
 */
static int smack_unix_may_send(struct socket *sock, struct socket *other)
{
	struct socket_smack *ssp = sock->sk->sk_security;
	struct socket_smack *osp = other->sk->sk_security;
	struct smk_audit_info ad;
	int rc;

#ifdef CONFIG_AUDIT
	struct lsm_network_audit net;

	smk_ad_init_net(&ad, __func__, LSM_AUDIT_DATA_NET, &net);
	smk_ad_setfield_u_net_sk(&ad, other->sk);
#endif

	if (smack_privileged(CAP_MAC_OVERRIDE))
		return 0;

	rc = smk_access(ssp->smk_out, osp->smk_in, MAY_WRITE, &ad);
	rc = smk_bu_note("UDS send", ssp->smk_out, osp->smk_in, MAY_WRITE, rc);
	return rc;
}

/**
 * smack_socket_sendmsg - Smack check based on destination host
 * @sock: the socket
 * @msg: the message
 * @size: the size of the message
 *
 * Return 0 if the current subject can write to the destination host.
 * For IPv4 this is only a question if the destination is a single label host.
 * For IPv6 this is a check against the label of the port.
 */
static int smack_socket_sendmsg(struct socket *sock, struct msghdr *msg,
				int size)
{
	struct sockaddr_in *sip = (struct sockaddr_in *) msg->msg_name;
#if IS_ENABLED(CONFIG_IPV6)
	struct sockaddr_in6 *sap = (struct sockaddr_in6 *) msg->msg_name;
#endif
#ifdef SMACK_IPV6_SECMARK_LABELING
	struct socket_smack *ssp = sock->sk->sk_security;
	struct smack_known *rsp;
#endif
	int rc = 0;

	/*
	 * Perfectly reasonable for this to be NULL
	 */
	if (sip == NULL)
		return 0;

	switch (sock->sk->sk_family) {
	case AF_INET:
		if (msg->msg_namelen < sizeof(struct sockaddr_in) ||
		    sip->sin_family != AF_INET)
			return -EINVAL;
		rc = smk_ipv4_check(sock->sk, sip);
		break;
#if IS_ENABLED(CONFIG_IPV6)
	case AF_INET6:
		if (msg->msg_namelen < SIN6_LEN_RFC2133 ||
		    sap->sin6_family != AF_INET6)
			return -EINVAL;
#ifdef SMACK_IPV6_SECMARK_LABELING
		rsp = smack_ipv6host_label(sap);
		if (rsp != NULL)
			rc = smk_ipv6_check(ssp->smk_out, rsp, sap,
						SMK_CONNECTING);
#endif
#ifdef SMACK_IPV6_PORT_LABELING
		rc = smk_ipv6_port_check(sock->sk, sap, SMK_SENDING);
#endif
#endif /* IS_ENABLED(CONFIG_IPV6) */
		break;
	}
	return rc;
}

/**
 * smack_from_secattr - Convert a netlabel attr.mls.lvl/attr.mls.cat pair to smack
 * @sap: netlabel secattr
 * @ssp: socket security information
 *
 * Returns a pointer to a Smack label entry found on the label list.
 */
static struct smack_known *smack_from_secattr(struct netlbl_lsm_secattr *sap,
						struct socket_smack *ssp)
{
	struct smack_known *skp;
	int found = 0;
	int acat;
	int kcat;

	/*
	 * Netlabel found it in the cache.
	 */
	if ((sap->flags & NETLBL_SECATTR_CACHE) != 0)
		return (struct smack_known *)sap->cache->data;

	if ((sap->flags & NETLBL_SECATTR_SECID) != 0)
		/*
		 * Looks like a fallback, which gives us a secid.
		 */
		return smack_from_secid(sap->attr.secid);

	if ((sap->flags & NETLBL_SECATTR_MLS_LVL) != 0) {
		/*
		 * Looks like a CIPSO packet.
		 * If there are flags but no level netlabel isn't
		 * behaving the way we expect it to.
		 *
		 * Look it up in the label table
		 * Without guidance regarding the smack value
		 * for the packet fall back on the network
		 * ambient value.
		 */
		rcu_read_lock();
		list_for_each_entry_rcu(skp, &smack_known_list, list) {
			if (sap->attr.mls.lvl != skp->smk_netlabel.attr.mls.lvl)
				continue;
			/*
			 * Compare the catsets. Use the netlbl APIs.
			 */
			if ((sap->flags & NETLBL_SECATTR_MLS_CAT) == 0) {
				if ((skp->smk_netlabel.flags &
				     NETLBL_SECATTR_MLS_CAT) == 0)
					found = 1;
				break;
			}
			for (acat = -1, kcat = -1; acat == kcat; ) {
				acat = netlbl_catmap_walk(sap->attr.mls.cat,
							  acat + 1);
				kcat = netlbl_catmap_walk(
					skp->smk_netlabel.attr.mls.cat,
					kcat + 1);
				if (acat < 0 || kcat < 0)
					break;
			}
			if (acat == kcat) {
				found = 1;
				break;
			}
		}
		rcu_read_unlock();

		if (found)
			return skp;

		if (ssp != NULL && ssp->smk_in == &smack_known_star)
			return &smack_known_web;
		return &smack_known_star;
	}
	/*
	 * Without guidance regarding the smack value
	 * for the packet fall back on the network
	 * ambient value.
	 */
	return smack_net_ambient;
}

#if IS_ENABLED(CONFIG_IPV6)
static int smk_skb_to_addr_ipv6(struct sk_buff *skb, struct sockaddr_in6 *sip)
{
	u8 nexthdr;
	int offset;
	int proto = -EINVAL;
	struct ipv6hdr _ipv6h;
	struct ipv6hdr *ip6;
	__be16 frag_off;
	struct tcphdr _tcph, *th;
	struct udphdr _udph, *uh;
	struct dccp_hdr _dccph, *dh;

	sip->sin6_port = 0;

	offset = skb_network_offset(skb);
	ip6 = skb_header_pointer(skb, offset, sizeof(_ipv6h), &_ipv6h);
	if (ip6 == NULL)
		return -EINVAL;
	sip->sin6_addr = ip6->saddr;

	nexthdr = ip6->nexthdr;
	offset += sizeof(_ipv6h);
	offset = ipv6_skip_exthdr(skb, offset, &nexthdr, &frag_off);
	if (offset < 0)
		return -EINVAL;

	proto = nexthdr;
	switch (proto) {
	case IPPROTO_TCP:
		th = skb_header_pointer(skb, offset, sizeof(_tcph), &_tcph);
		if (th != NULL)
			sip->sin6_port = th->source;
		break;
	case IPPROTO_UDP:
	case IPPROTO_UDPLITE:
		uh = skb_header_pointer(skb, offset, sizeof(_udph), &_udph);
		if (uh != NULL)
			sip->sin6_port = uh->source;
		break;
	case IPPROTO_DCCP:
		dh = skb_header_pointer(skb, offset, sizeof(_dccph), &_dccph);
		if (dh != NULL)
			sip->sin6_port = dh->dccph_sport;
		break;
	}
	return proto;
}
#endif /* CONFIG_IPV6 */

/**
 * smack_from_skb - Smack data from the secmark in an skb
 * @skb: packet
 *
 * Returns smack_known of the secmark or NULL if that won't work.
 */
#ifdef CONFIG_NETWORK_SECMARK
static struct smack_known *smack_from_skb(struct sk_buff *skb)
{
	if (skb == NULL || skb->secmark == 0)
		return NULL;

	return smack_from_secid(skb->secmark);
}
#else
static inline struct smack_known *smack_from_skb(struct sk_buff *skb)
{
	return NULL;
}
#endif

/**
 * smack_from_netlbl - Smack data from the IP options in an skb
 * @sk: socket data came in on
 * @family: address family
 * @skb: packet
 *
 * Find the Smack label in the IP options. If it hasn't been
 * added to the netlabel cache, add it here.
 *
 * Returns smack_known of the IP options or NULL if that won't work.
 */
static struct smack_known *smack_from_netlbl(const struct sock *sk, u16 family,
					     struct sk_buff *skb)
{
	struct netlbl_lsm_secattr secattr;
	struct socket_smack *ssp = NULL;
	struct smack_known *skp = NULL;

	netlbl_secattr_init(&secattr);

	if (sk)
		ssp = sk->sk_security;

	if (netlbl_skbuff_getattr(skb, family, &secattr) == 0) {
		skp = smack_from_secattr(&secattr, ssp);
		if (secattr.flags & NETLBL_SECATTR_CACHEABLE)
			netlbl_cache_add(skb, family, &skp->smk_netlabel);
	}

	netlbl_secattr_destroy(&secattr);

	return skp;
}

/**
 * smack_socket_sock_rcv_skb - Smack packet delivery access check
 * @sk: socket
 * @skb: packet
 *
 * Returns 0 if the packet should be delivered, an error code otherwise
 */
static int smack_socket_sock_rcv_skb(struct sock *sk, struct sk_buff *skb)
{
	struct socket_smack *ssp = sk->sk_security;
	struct smack_known *skp = NULL;
	int rc = 0;
	struct smk_audit_info ad;
	u16 family = sk->sk_family;
#ifdef CONFIG_AUDIT
	struct lsm_network_audit net;
#endif
#if IS_ENABLED(CONFIG_IPV6)
	struct sockaddr_in6 sadd;
	int proto;

	if (family == PF_INET6 && skb->protocol == htons(ETH_P_IP))
		family = PF_INET;
#endif /* CONFIG_IPV6 */

	switch (family) {
	case PF_INET:
		/*
		 * If there is a secmark use it rather than the CIPSO label.
		 * If there is no secmark fall back to CIPSO.
		 * The secmark is assumed to reflect policy better.
		 */
		skp = smack_from_skb(skb);
		if (skp == NULL) {
			skp = smack_from_netlbl(sk, family, skb);
			if (skp == NULL)
				skp = smack_net_ambient;
		}

#ifdef CONFIG_AUDIT
		smk_ad_init_net(&ad, __func__, LSM_AUDIT_DATA_NET, &net);
		ad.a.u.net->family = family;
		ad.a.u.net->netif = skb->skb_iif;
		ipv4_skb_to_auditdata(skb, &ad.a, NULL);
#endif
		/*
		 * Receiving a packet requires that the other end
		 * be able to write here. Read access is not required.
		 * This is the simplist possible security model
		 * for networking.
		 */
		rc = smk_access(skp, ssp->smk_in, MAY_WRITE, &ad);
		rc = smk_bu_note("IPv4 delivery", skp, ssp->smk_in,
					MAY_WRITE, rc);
		if (rc != 0)
			netlbl_skbuff_err(skb, family, rc, 0);
		break;
#if IS_ENABLED(CONFIG_IPV6)
	case PF_INET6:
		proto = smk_skb_to_addr_ipv6(skb, &sadd);
		if (proto != IPPROTO_UDP && proto != IPPROTO_UDPLITE &&
		    proto != IPPROTO_TCP && proto != IPPROTO_DCCP)
			break;
#ifdef SMACK_IPV6_SECMARK_LABELING
		skp = smack_from_skb(skb);
		if (skp == NULL) {
			if (smk_ipv6_localhost(&sadd))
				break;
			skp = smack_ipv6host_label(&sadd);
			if (skp == NULL)
				skp = smack_net_ambient;
		}
#ifdef CONFIG_AUDIT
		smk_ad_init_net(&ad, __func__, LSM_AUDIT_DATA_NET, &net);
		ad.a.u.net->family = family;
		ad.a.u.net->netif = skb->skb_iif;
		ipv6_skb_to_auditdata(skb, &ad.a, NULL);
#endif /* CONFIG_AUDIT */
		rc = smk_access(skp, ssp->smk_in, MAY_WRITE, &ad);
		rc = smk_bu_note("IPv6 delivery", skp, ssp->smk_in,
					MAY_WRITE, rc);
#endif /* SMACK_IPV6_SECMARK_LABELING */
#ifdef SMACK_IPV6_PORT_LABELING
		rc = smk_ipv6_port_check(sk, &sadd, SMK_RECEIVING);
#endif /* SMACK_IPV6_PORT_LABELING */
		if (rc != 0)
			icmpv6_send(skb, ICMPV6_DEST_UNREACH,
					ICMPV6_ADM_PROHIBITED, 0);
		break;
#endif /* CONFIG_IPV6 */
	}

	return rc;
}

/**
 * smack_socket_getpeersec_stream - pull in packet label
 * @sock: the socket
 * @optval: user's destination
 * @optlen: size thereof
 * @len: max thereof
 *
 * returns zero on success, an error code otherwise
 */
static int smack_socket_getpeersec_stream(struct socket *sock,
					  char __user *optval,
					  int __user *optlen, unsigned len)
{
	struct socket_smack *ssp;
	char *rcp = "";
	int slen = 1;
	int rc = 0;

	ssp = sock->sk->sk_security;
	if (ssp->smk_packet != NULL) {
		rcp = ssp->smk_packet->smk_known;
		slen = strlen(rcp) + 1;
	}

	if (slen > len)
		rc = -ERANGE;
	else if (copy_to_user(optval, rcp, slen) != 0)
		rc = -EFAULT;

	if (put_user(slen, optlen) != 0)
		rc = -EFAULT;

	return rc;
}


/**
 * smack_socket_getpeersec_dgram - pull in packet label
 * @sock: the peer socket
 * @skb: packet data
 * @secid: pointer to where to put the secid of the packet
 *
 * Sets the netlabel socket state on sk from parent
 */
static int smack_socket_getpeersec_dgram(struct socket *sock,
					 struct sk_buff *skb, u32 *secid)

{
	struct socket_smack *ssp = NULL;
	struct smack_known *skp;
	struct sock *sk = NULL;
	int family = PF_UNSPEC;
	u32 s = 0;	/* 0 is the invalid secid */

	if (skb != NULL) {
		if (skb->protocol == htons(ETH_P_IP))
			family = PF_INET;
#if IS_ENABLED(CONFIG_IPV6)
		else if (skb->protocol == htons(ETH_P_IPV6))
			family = PF_INET6;
#endif /* CONFIG_IPV6 */
	}
	if (family == PF_UNSPEC && sock != NULL)
		family = sock->sk->sk_family;

	switch (family) {
	case PF_UNIX:
		ssp = sock->sk->sk_security;
		s = ssp->smk_out->smk_secid;
		break;
	case PF_INET:
		skp = smack_from_skb(skb);
		if (skp) {
			s = skp->smk_secid;
			break;
		}
		/*
		 * Translate what netlabel gave us.
		 */
		if (sock != NULL)
			sk = sock->sk;
		skp = smack_from_netlbl(sk, family, skb);
		if (skp != NULL)
			s = skp->smk_secid;
		break;
	case PF_INET6:
#ifdef SMACK_IPV6_SECMARK_LABELING
		skp = smack_from_skb(skb);
		if (skp)
			s = skp->smk_secid;
#endif
		break;
	}
	*secid = s;
	if (s == 0)
		return -EINVAL;
	return 0;
}

/**
 * smack_sock_graft - Initialize a newly created socket with an existing sock
 * @sk: child sock
 * @parent: parent socket
 *
 * Set the smk_{in,out} state of an existing sock based on the process that
 * is creating the new socket.
 */
static void smack_sock_graft(struct sock *sk, struct socket *parent)
{
	struct socket_smack *ssp;
	struct smack_known *skp = smk_of_current();

	if (sk == NULL ||
	    (sk->sk_family != PF_INET && sk->sk_family != PF_INET6))
		return;

	ssp = sk->sk_security;
	ssp->smk_in = skp;
	ssp->smk_out = skp;
	/* cssp->smk_packet is already set in smack_inet_csk_clone() */
}

/**
 * smack_inet_conn_request - Smack access check on connect
 * @sk: socket involved
 * @skb: packet
 * @req: unused
 *
 * Returns 0 if a task with the packet label could write to
 * the socket, otherwise an error code
 */
static int smack_inet_conn_request(const struct sock *sk, struct sk_buff *skb,
				   struct request_sock *req)
{
	u16 family = sk->sk_family;
	struct smack_known *skp;
	struct socket_smack *ssp = sk->sk_security;
	struct sockaddr_in addr;
	struct iphdr *hdr;
	struct smack_known *hskp;
	int rc;
	struct smk_audit_info ad;
#ifdef CONFIG_AUDIT
	struct lsm_network_audit net;
#endif

#if IS_ENABLED(CONFIG_IPV6)
	if (family == PF_INET6) {
		/*
		 * Handle mapped IPv4 packets arriving
		 * via IPv6 sockets. Don't set up netlabel
		 * processing on IPv6.
		 */
		if (skb->protocol == htons(ETH_P_IP))
			family = PF_INET;
		else
			return 0;
	}
#endif /* CONFIG_IPV6 */

	/*
	 * If there is a secmark use it rather than the CIPSO label.
	 * If there is no secmark fall back to CIPSO.
	 * The secmark is assumed to reflect policy better.
	 */
	skp = smack_from_skb(skb);
	if (skp == NULL) {
		skp = smack_from_netlbl(sk, family, skb);
		if (skp == NULL)
			skp = &smack_known_huh;
	}

#ifdef CONFIG_AUDIT
	smk_ad_init_net(&ad, __func__, LSM_AUDIT_DATA_NET, &net);
	ad.a.u.net->family = family;
	ad.a.u.net->netif = skb->skb_iif;
	ipv4_skb_to_auditdata(skb, &ad.a, NULL);
#endif
	/*
	 * Receiving a packet requires that the other end be able to write
	 * here. Read access is not required.
	 */
	rc = smk_access(skp, ssp->smk_in, MAY_WRITE, &ad);
	rc = smk_bu_note("IPv4 connect", skp, ssp->smk_in, MAY_WRITE, rc);
	if (rc != 0)
		return rc;

	/*
	 * Save the peer's label in the request_sock so we can later setup
	 * smk_packet in the child socket so that SO_PEERCRED can report it.
	 */
	req->peer_secid = skp->smk_secid;

	/*
	 * We need to decide if we want to label the incoming connection here
	 * if we do we only need to label the request_sock and the stack will
	 * propagate the wire-label to the sock when it is created.
	 */
	hdr = ip_hdr(skb);
	addr.sin_addr.s_addr = hdr->saddr;
	rcu_read_lock();
	hskp = smack_ipv4host_label(&addr);
	rcu_read_unlock();

	if (hskp == NULL)
		rc = netlbl_req_setattr(req, &skp->smk_netlabel);
	else
		netlbl_req_delattr(req);

	return rc;
}

/**
 * smack_inet_csk_clone - Copy the connection information to the new socket
 * @sk: the new socket
 * @req: the connection's request_sock
 *
 * Transfer the connection's peer label to the newly created socket.
 */
static void smack_inet_csk_clone(struct sock *sk,
				 const struct request_sock *req)
{
	struct socket_smack *ssp = sk->sk_security;
	struct smack_known *skp;

	if (req->peer_secid != 0) {
		skp = smack_from_secid(req->peer_secid);
		ssp->smk_packet = skp;
	} else
		ssp->smk_packet = NULL;
}

/*
 * Key management security hooks
 *
 * Casey has not tested key support very heavily.
 * The permission check is most likely too restrictive.
 * If you care about keys please have a look.
 */
#ifdef CONFIG_KEYS

/**
 * smack_key_alloc - Set the key security blob
 * @key: object
 * @cred: the credentials to use
 * @flags: unused
 *
 * No allocation required
 *
 * Returns 0
 */
static int smack_key_alloc(struct key *key, const struct cred *cred,
			   unsigned long flags)
{
	struct smack_known *skp = smk_of_task(smack_cred(cred));

	key->security = skp;
	return 0;
}

/**
 * smack_key_free - Clear the key security blob
 * @key: the object
 *
 * Clear the blob pointer
 */
static void smack_key_free(struct key *key)
{
	key->security = NULL;
}

/**
 * smack_key_permission - Smack access on a key
 * @key_ref: gets to the object
 * @cred: the credentials to use
 * @need_perm: requested key permission
 *
 * Return 0 if the task has read and write to the object,
 * an error code otherwise
 */
static int smack_key_permission(key_ref_t key_ref,
				const struct cred *cred,
				enum key_need_perm need_perm)
{
	struct key *keyp;
	struct smk_audit_info ad;
	struct smack_known *tkp = smk_of_task(smack_cred(cred));
	int request = 0;
	int rc;

	/*
	 * Validate requested permissions
	 */
	switch (need_perm) {
	case KEY_NEED_READ:
	case KEY_NEED_SEARCH:
	case KEY_NEED_VIEW:
		request |= MAY_READ;
		break;
	case KEY_NEED_WRITE:
	case KEY_NEED_LINK:
	case KEY_NEED_SETATTR:
		request |= MAY_WRITE;
		break;
	case KEY_NEED_UNSPECIFIED:
	case KEY_NEED_UNLINK:
	case KEY_SYSADMIN_OVERRIDE:
	case KEY_AUTHTOKEN_OVERRIDE:
	case KEY_DEFER_PERM_CHECK:
		return 0;
	default:
		return -EINVAL;
	}

	keyp = key_ref_to_ptr(key_ref);
	if (keyp == NULL)
		return -EINVAL;
	/*
	 * If the key hasn't been initialized give it access so that
	 * it may do so.
	 */
	if (keyp->security == NULL)
		return 0;
	/*
	 * This should not occur
	 */
	if (tkp == NULL)
		return -EACCES;

	if (smack_privileged(CAP_MAC_OVERRIDE))
		return 0;

#ifdef CONFIG_AUDIT
	smk_ad_init(&ad, __func__, LSM_AUDIT_DATA_KEY);
	ad.a.u.key_struct.key = keyp->serial;
	ad.a.u.key_struct.key_desc = keyp->description;
#endif
	rc = smk_access(tkp, keyp->security, request, &ad);
	rc = smk_bu_note("key access", tkp, keyp->security, request, rc);
	return rc;
}

/*
 * smack_key_getsecurity - Smack label tagging the key
 * @key points to the key to be queried
 * @_buffer points to a pointer that should be set to point to the
 * resulting string (if no label or an error occurs).
 * Return the length of the string (including terminating NUL) or -ve if
 * an error.
 * May also return 0 (and a NULL buffer pointer) if there is no label.
 */
static int smack_key_getsecurity(struct key *key, char **_buffer)
{
	struct smack_known *skp = key->security;
	size_t length;
	char *copy;

	if (key->security == NULL) {
		*_buffer = NULL;
		return 0;
	}

	copy = kstrdup(skp->smk_known, GFP_KERNEL);
	if (copy == NULL)
		return -ENOMEM;
	length = strlen(copy) + 1;

	*_buffer = copy;
	return length;
}


#ifdef CONFIG_KEY_NOTIFICATIONS
/**
 * smack_watch_key - Smack access to watch a key for notifications.
 * @key: The key to be watched
 *
 * Return 0 if the @watch->cred has permission to read from the key object and
 * an error otherwise.
 */
static int smack_watch_key(struct key *key)
{
	struct smk_audit_info ad;
	struct smack_known *tkp = smk_of_current();
	int rc;

	if (key == NULL)
		return -EINVAL;
	/*
	 * If the key hasn't been initialized give it access so that
	 * it may do so.
	 */
	if (key->security == NULL)
		return 0;
	/*
	 * This should not occur
	 */
	if (tkp == NULL)
		return -EACCES;

	if (smack_privileged_cred(CAP_MAC_OVERRIDE, current_cred()))
		return 0;

#ifdef CONFIG_AUDIT
	smk_ad_init(&ad, __func__, LSM_AUDIT_DATA_KEY);
	ad.a.u.key_struct.key = key->serial;
	ad.a.u.key_struct.key_desc = key->description;
#endif
	rc = smk_access(tkp, key->security, MAY_READ, &ad);
	rc = smk_bu_note("key watch", tkp, key->security, MAY_READ, rc);
	return rc;
}
#endif /* CONFIG_KEY_NOTIFICATIONS */
#endif /* CONFIG_KEYS */

#ifdef CONFIG_WATCH_QUEUE
/**
 * smack_post_notification - Smack access to post a notification to a queue
 * @w_cred: The credentials of the watcher.
 * @cred: The credentials of the event source (may be NULL).
 * @n: The notification message to be posted.
 */
static int smack_post_notification(const struct cred *w_cred,
				   const struct cred *cred,
				   struct watch_notification *n)
{
	struct smk_audit_info ad;
	struct smack_known *subj, *obj;
	int rc;

	/* Always let maintenance notifications through. */
	if (n->type == WATCH_TYPE_META)
		return 0;

	if (!cred)
		return 0;
	subj = smk_of_task(smack_cred(cred));
	obj = smk_of_task(smack_cred(w_cred));

	smk_ad_init(&ad, __func__, LSM_AUDIT_DATA_NOTIFICATION);
	rc = smk_access(subj, obj, MAY_WRITE, &ad);
	rc = smk_bu_note("notification", subj, obj, MAY_WRITE, rc);
	return rc;
}
#endif /* CONFIG_WATCH_QUEUE */

/*
 * Smack Audit hooks
 *
 * Audit requires a unique representation of each Smack specific
 * rule. This unique representation is used to distinguish the
 * object to be audited from remaining kernel objects and also
 * works as a glue between the audit hooks.
 *
 * Since repository entries are added but never deleted, we'll use
 * the smack_known label address related to the given audit rule as
 * the needed unique representation. This also better fits the smack
 * model where nearly everything is a label.
 */
#ifdef CONFIG_AUDIT

/**
 * smack_audit_rule_init - Initialize a smack audit rule
 * @field: audit rule fields given from user-space (audit.h)
 * @op: required testing operator (=, !=, >, <, ...)
 * @rulestr: smack label to be audited
 * @vrule: pointer to save our own audit rule representation
 *
 * Prepare to audit cases where (@field @op @rulestr) is true.
 * The label to be audited is created if necessay.
 */
static int smack_audit_rule_init(u32 field, u32 op, char *rulestr, void **vrule)
{
	struct smack_known *skp;
	char **rule = (char **)vrule;
	*rule = NULL;

	if (field != AUDIT_SUBJ_USER && field != AUDIT_OBJ_USER)
		return -EINVAL;

	if (op != Audit_equal && op != Audit_not_equal)
		return -EINVAL;

	skp = smk_import_entry(rulestr, 0);
	if (IS_ERR(skp))
		return PTR_ERR(skp);

	*rule = skp->smk_known;

	return 0;
}

/**
 * smack_audit_rule_known - Distinguish Smack audit rules
 * @krule: rule of interest, in Audit kernel representation format
 *
 * This is used to filter Smack rules from remaining Audit ones.
 * If it's proved that this rule belongs to us, the
 * audit_rule_match hook will be called to do the final judgement.
 */
static int smack_audit_rule_known(struct audit_krule *krule)
{
	struct audit_field *f;
	int i;

	for (i = 0; i < krule->field_count; i++) {
		f = &krule->fields[i];

		if (f->type == AUDIT_SUBJ_USER || f->type == AUDIT_OBJ_USER)
			return 1;
	}

	return 0;
}

/**
 * smack_audit_rule_match - Audit given object ?
 * @secid: security id for identifying the object to test
 * @field: audit rule flags given from user-space
 * @op: required testing operator
 * @vrule: smack internal rule presentation
 *
 * The core Audit hook. It's used to take the decision of
 * whether to audit or not to audit a given object.
 */
static int smack_audit_rule_match(u32 secid, u32 field, u32 op, void *vrule)
{
	struct smack_known *skp;
	char *rule = vrule;

	if (unlikely(!rule)) {
		WARN_ONCE(1, "Smack: missing rule\n");
		return -ENOENT;
	}

	if (field != AUDIT_SUBJ_USER && field != AUDIT_OBJ_USER)
		return 0;

	skp = smack_from_secid(secid);

	/*
	 * No need to do string comparisons. If a match occurs,
	 * both pointers will point to the same smack_known
	 * label.
	 */
	if (op == Audit_equal)
		return (rule == skp->smk_known);
	if (op == Audit_not_equal)
		return (rule != skp->smk_known);

	return 0;
}

/*
 * There is no need for a smack_audit_rule_free hook.
 * No memory was allocated.
 */

#endif /* CONFIG_AUDIT */

/**
 * smack_ismaclabel - check if xattr @name references a smack MAC label
 * @name: Full xattr name to check.
 */
static int smack_ismaclabel(const char *name)
{
	return (strcmp(name, XATTR_SMACK_SUFFIX) == 0);
}


/**
 * smack_secid_to_secctx - return the smack label for a secid
 * @secid: incoming integer
 * @secdata: destination
 * @seclen: how long it is
 *
 * Exists for networking code.
 */
static int smack_secid_to_secctx(u32 secid, char **secdata, u32 *seclen)
{
	struct smack_known *skp = smack_from_secid(secid);

	if (secdata)
		*secdata = skp->smk_known;
	*seclen = strlen(skp->smk_known);
	return 0;
}

/**
 * smack_secctx_to_secid - return the secid for a smack label
 * @secdata: smack label
 * @seclen: how long result is
 * @secid: outgoing integer
 *
 * Exists for audit and networking code.
 */
static int smack_secctx_to_secid(const char *secdata, u32 seclen, u32 *secid)
{
	struct smack_known *skp = smk_find_entry(secdata);

	if (skp)
		*secid = skp->smk_secid;
	else
		*secid = 0;
	return 0;
}

/*
 * There used to be a smack_release_secctx hook
 * that did nothing back when hooks were in a vector.
 * Now that there's a list such a hook adds cost.
 */

static int smack_inode_notifysecctx(struct inode *inode, void *ctx, u32 ctxlen)
{
	return smack_inode_setsecurity(inode, XATTR_SMACK_SUFFIX, ctx,
				       ctxlen, 0);
}

static int smack_inode_setsecctx(struct dentry *dentry, void *ctx, u32 ctxlen)
{
	return __vfs_setxattr_noperm(&init_user_ns, dentry, XATTR_NAME_SMACK,
				     ctx, ctxlen, 0);
}

static int smack_inode_getsecctx(struct inode *inode, void **ctx, u32 *ctxlen)
{
	struct smack_known *skp = smk_of_inode(inode);

	*ctx = skp->smk_known;
	*ctxlen = strlen(skp->smk_known);
	return 0;
}

static int smack_inode_copy_up(struct dentry *dentry, struct cred **new)
{

	struct task_smack *tsp;
	struct smack_known *skp;
	struct inode_smack *isp;
	struct cred *new_creds = *new;

	if (new_creds == NULL) {
		new_creds = prepare_creds();
		if (new_creds == NULL)
			return -ENOMEM;
	}

	tsp = smack_cred(new_creds);

	/*
	 * Get label from overlay inode and set it in create_sid
	 */
	isp = smack_inode(d_inode(dentry->d_parent));
	skp = isp->smk_inode;
	tsp->smk_task = skp;
	*new = new_creds;
	return 0;
}

static int smack_inode_copy_up_xattr(const char *name)
{
	/*
	 * Return 1 if this is the smack access Smack attribute.
	 */
	if (strcmp(name, XATTR_NAME_SMACK) == 0)
		return 1;

	return -EOPNOTSUPP;
}

static int smack_dentry_create_files_as(struct dentry *dentry, int mode,
					struct qstr *name,
					const struct cred *old,
					struct cred *new)
{
	struct task_smack *otsp = smack_cred(old);
	struct task_smack *ntsp = smack_cred(new);
	struct inode_smack *isp;
	int may;

	/*
	 * Use the process credential unless all of
	 * the transmuting criteria are met
	 */
	ntsp->smk_task = otsp->smk_task;

	/*
	 * the attribute of the containing directory
	 */
	isp = smack_inode(d_inode(dentry->d_parent));

	if (isp->smk_flags & SMK_INODE_TRANSMUTE) {
		rcu_read_lock();
		may = smk_access_entry(otsp->smk_task->smk_known,
				       isp->smk_inode->smk_known,
				       &otsp->smk_task->smk_rules);
		rcu_read_unlock();

		/*
		 * If the directory is transmuting and the rule
		 * providing access is transmuting use the containing
		 * directory label instead of the process label.
		 */
		if (may > 0 && (may & MAY_TRANSMUTE))
			ntsp->smk_task = isp->smk_inode;
	}
	return 0;
}

struct lsm_blob_sizes smack_blob_sizes __lsm_ro_after_init = {
	.lbs_cred = sizeof(struct task_smack),
	.lbs_file = sizeof(struct smack_known *),
	.lbs_inode = sizeof(struct inode_smack),
	.lbs_ipc = sizeof(struct smack_known *),
	.lbs_msg_msg = sizeof(struct smack_known *),
	.lbs_superblock = sizeof(struct superblock_smack),
};

static struct security_hook_list smack_hooks[] __lsm_ro_after_init = {
	LSM_HOOK_INIT(ptrace_access_check, smack_ptrace_access_check),
	LSM_HOOK_INIT(ptrace_traceme, smack_ptrace_traceme),
	LSM_HOOK_INIT(syslog, smack_syslog),

	LSM_HOOK_INIT(fs_context_dup, smack_fs_context_dup),
	LSM_HOOK_INIT(fs_context_parse_param, smack_fs_context_parse_param),

	LSM_HOOK_INIT(sb_alloc_security, smack_sb_alloc_security),
	LSM_HOOK_INIT(sb_free_mnt_opts, smack_free_mnt_opts),
	LSM_HOOK_INIT(sb_eat_lsm_opts, smack_sb_eat_lsm_opts),
	LSM_HOOK_INIT(sb_statfs, smack_sb_statfs),
	LSM_HOOK_INIT(sb_set_mnt_opts, smack_set_mnt_opts),

	LSM_HOOK_INIT(bprm_creds_for_exec, smack_bprm_creds_for_exec),

	LSM_HOOK_INIT(inode_alloc_security, smack_inode_alloc_security),
	LSM_HOOK_INIT(inode_init_security, smack_inode_init_security),
	LSM_HOOK_INIT(inode_link, smack_inode_link),
	LSM_HOOK_INIT(inode_unlink, smack_inode_unlink),
	LSM_HOOK_INIT(inode_rmdir, smack_inode_rmdir),
	LSM_HOOK_INIT(inode_rename, smack_inode_rename),
	LSM_HOOK_INIT(inode_permission, smack_inode_permission),
	LSM_HOOK_INIT(inode_setattr, smack_inode_setattr),
	LSM_HOOK_INIT(inode_getattr, smack_inode_getattr),
	LSM_HOOK_INIT(inode_setxattr, smack_inode_setxattr),
	LSM_HOOK_INIT(inode_post_setxattr, smack_inode_post_setxattr),
	LSM_HOOK_INIT(inode_getxattr, smack_inode_getxattr),
	LSM_HOOK_INIT(inode_removexattr, smack_inode_removexattr),
	LSM_HOOK_INIT(inode_getsecurity, smack_inode_getsecurity),
	LSM_HOOK_INIT(inode_setsecurity, smack_inode_setsecurity),
	LSM_HOOK_INIT(inode_listsecurity, smack_inode_listsecurity),
	LSM_HOOK_INIT(inode_getsecid, smack_inode_getsecid),

	LSM_HOOK_INIT(file_alloc_security, smack_file_alloc_security),
	LSM_HOOK_INIT(file_ioctl, smack_file_ioctl),
	LSM_HOOK_INIT(file_lock, smack_file_lock),
	LSM_HOOK_INIT(file_fcntl, smack_file_fcntl),
	LSM_HOOK_INIT(mmap_file, smack_mmap_file),
	LSM_HOOK_INIT(mmap_addr, cap_mmap_addr),
	LSM_HOOK_INIT(file_set_fowner, smack_file_set_fowner),
	LSM_HOOK_INIT(file_send_sigiotask, smack_file_send_sigiotask),
	LSM_HOOK_INIT(file_receive, smack_file_receive),

	LSM_HOOK_INIT(file_open, smack_file_open),

	LSM_HOOK_INIT(cred_alloc_blank, smack_cred_alloc_blank),
	LSM_HOOK_INIT(cred_free, smack_cred_free),
	LSM_HOOK_INIT(cred_prepare, smack_cred_prepare),
	LSM_HOOK_INIT(cred_transfer, smack_cred_transfer),
	LSM_HOOK_INIT(cred_getsecid, smack_cred_getsecid),
	LSM_HOOK_INIT(kernel_act_as, smack_kernel_act_as),
	LSM_HOOK_INIT(kernel_create_files_as, smack_kernel_create_files_as),
	LSM_HOOK_INIT(task_setpgid, smack_task_setpgid),
	LSM_HOOK_INIT(task_getpgid, smack_task_getpgid),
	LSM_HOOK_INIT(task_getsid, smack_task_getsid),
	LSM_HOOK_INIT(task_getsecid_subj, smack_task_getsecid_subj),
	LSM_HOOK_INIT(task_getsecid_obj, smack_task_getsecid_obj),
	LSM_HOOK_INIT(task_setnice, smack_task_setnice),
	LSM_HOOK_INIT(task_setioprio, smack_task_setioprio),
	LSM_HOOK_INIT(task_getioprio, smack_task_getioprio),
	LSM_HOOK_INIT(task_setscheduler, smack_task_setscheduler),
	LSM_HOOK_INIT(task_getscheduler, smack_task_getscheduler),
	LSM_HOOK_INIT(task_movememory, smack_task_movememory),
	LSM_HOOK_INIT(task_kill, smack_task_kill),
	LSM_HOOK_INIT(task_to_inode, smack_task_to_inode),

	LSM_HOOK_INIT(ipc_permission, smack_ipc_permission),
	LSM_HOOK_INIT(ipc_getsecid, smack_ipc_getsecid),

	LSM_HOOK_INIT(msg_msg_alloc_security, smack_msg_msg_alloc_security),

	LSM_HOOK_INIT(msg_queue_alloc_security, smack_ipc_alloc_security),
	LSM_HOOK_INIT(msg_queue_associate, smack_msg_queue_associate),
	LSM_HOOK_INIT(msg_queue_msgctl, smack_msg_queue_msgctl),
	LSM_HOOK_INIT(msg_queue_msgsnd, smack_msg_queue_msgsnd),
	LSM_HOOK_INIT(msg_queue_msgrcv, smack_msg_queue_msgrcv),

	LSM_HOOK_INIT(shm_alloc_security, smack_ipc_alloc_security),
	LSM_HOOK_INIT(shm_associate, smack_shm_associate),
	LSM_HOOK_INIT(shm_shmctl, smack_shm_shmctl),
	LSM_HOOK_INIT(shm_shmat, smack_shm_shmat),

	LSM_HOOK_INIT(sem_alloc_security, smack_ipc_alloc_security),
	LSM_HOOK_INIT(sem_associate, smack_sem_associate),
	LSM_HOOK_INIT(sem_semctl, smack_sem_semctl),
	LSM_HOOK_INIT(sem_semop, smack_sem_semop),

	LSM_HOOK_INIT(d_instantiate, smack_d_instantiate),

	LSM_HOOK_INIT(getprocattr, smack_getprocattr),
	LSM_HOOK_INIT(setprocattr, smack_setprocattr),

	LSM_HOOK_INIT(unix_stream_connect, smack_unix_stream_connect),
	LSM_HOOK_INIT(unix_may_send, smack_unix_may_send),

	LSM_HOOK_INIT(socket_post_create, smack_socket_post_create),
	LSM_HOOK_INIT(socket_socketpair, smack_socket_socketpair),
#ifdef SMACK_IPV6_PORT_LABELING
	LSM_HOOK_INIT(socket_bind, smack_socket_bind),
#endif
	LSM_HOOK_INIT(socket_connect, smack_socket_connect),
	LSM_HOOK_INIT(socket_sendmsg, smack_socket_sendmsg),
	LSM_HOOK_INIT(socket_sock_rcv_skb, smack_socket_sock_rcv_skb),
	LSM_HOOK_INIT(socket_getpeersec_stream, smack_socket_getpeersec_stream),
	LSM_HOOK_INIT(socket_getpeersec_dgram, smack_socket_getpeersec_dgram),
	LSM_HOOK_INIT(sk_alloc_security, smack_sk_alloc_security),
	LSM_HOOK_INIT(sk_free_security, smack_sk_free_security),
	LSM_HOOK_INIT(sock_graft, smack_sock_graft),
	LSM_HOOK_INIT(inet_conn_request, smack_inet_conn_request),
	LSM_HOOK_INIT(inet_csk_clone, smack_inet_csk_clone),

 /* key management security hooks */
#ifdef CONFIG_KEYS
	LSM_HOOK_INIT(key_alloc, smack_key_alloc),
	LSM_HOOK_INIT(key_free, smack_key_free),
	LSM_HOOK_INIT(key_permission, smack_key_permission),
	LSM_HOOK_INIT(key_getsecurity, smack_key_getsecurity),
#ifdef CONFIG_KEY_NOTIFICATIONS
	LSM_HOOK_INIT(watch_key, smack_watch_key),
#endif
#endif /* CONFIG_KEYS */

#ifdef CONFIG_WATCH_QUEUE
	LSM_HOOK_INIT(post_notification, smack_post_notification),
#endif

 /* Audit hooks */
#ifdef CONFIG_AUDIT
	LSM_HOOK_INIT(audit_rule_init, smack_audit_rule_init),
	LSM_HOOK_INIT(audit_rule_known, smack_audit_rule_known),
	LSM_HOOK_INIT(audit_rule_match, smack_audit_rule_match),
#endif /* CONFIG_AUDIT */

	LSM_HOOK_INIT(ismaclabel, smack_ismaclabel),
	LSM_HOOK_INIT(secid_to_secctx, smack_secid_to_secctx),
	LSM_HOOK_INIT(secctx_to_secid, smack_secctx_to_secid),
	LSM_HOOK_INIT(inode_notifysecctx, smack_inode_notifysecctx),
	LSM_HOOK_INIT(inode_setsecctx, smack_inode_setsecctx),
	LSM_HOOK_INIT(inode_getsecctx, smack_inode_getsecctx),
	LSM_HOOK_INIT(inode_copy_up, smack_inode_copy_up),
	LSM_HOOK_INIT(inode_copy_up_xattr, smack_inode_copy_up_xattr),
	LSM_HOOK_INIT(dentry_create_files_as, smack_dentry_create_files_as),
};


static __init void init_smack_known_list(void)
{
	/*
	 * Initialize rule list locks
	 */
	mutex_init(&smack_known_huh.smk_rules_lock);
	mutex_init(&smack_known_hat.smk_rules_lock);
	mutex_init(&smack_known_floor.smk_rules_lock);
	mutex_init(&smack_known_star.smk_rules_lock);
	mutex_init(&smack_known_web.smk_rules_lock);
	/*
	 * Initialize rule lists
	 */
	INIT_LIST_HEAD(&smack_known_huh.smk_rules);
	INIT_LIST_HEAD(&smack_known_hat.smk_rules);
	INIT_LIST_HEAD(&smack_known_star.smk_rules);
	INIT_LIST_HEAD(&smack_known_floor.smk_rules);
	INIT_LIST_HEAD(&smack_known_web.smk_rules);
	/*
	 * Create the known labels list
	 */
	smk_insert_entry(&smack_known_huh);
	smk_insert_entry(&smack_known_hat);
	smk_insert_entry(&smack_known_star);
	smk_insert_entry(&smack_known_floor);
	smk_insert_entry(&smack_known_web);
}

/**
 * smack_init - initialize the smack system
 *
 * Returns 0 on success, -ENOMEM is there's no memory
 */
static __init int smack_init(void)
{
	struct cred *cred = (struct cred *) current->cred;
	struct task_smack *tsp;

	smack_rule_cache = KMEM_CACHE(smack_rule, 0);
	if (!smack_rule_cache)
		return -ENOMEM;

	/*
	 * Set the security state for the initial task.
	 */
	tsp = smack_cred(cred);
	init_task_smack(tsp, &smack_known_floor, &smack_known_floor);

	/*
	 * Register with LSM
	 */
	security_add_hooks(smack_hooks, ARRAY_SIZE(smack_hooks), "smack");
	smack_enabled = 1;

	pr_info("Smack:  Initializing.\n");
#ifdef CONFIG_SECURITY_SMACK_NETFILTER
	pr_info("Smack:  Netfilter enabled.\n");
#endif
#ifdef SMACK_IPV6_PORT_LABELING
	pr_info("Smack:  IPv6 port labeling enabled.\n");
#endif
#ifdef SMACK_IPV6_SECMARK_LABELING
	pr_info("Smack:  IPv6 Netfilter enabled.\n");
#endif

	/* initialize the smack_known_list */
	init_smack_known_list();

	return 0;
}

/*
 * Smack requires early initialization in order to label
 * all processes and objects when they are created.
 */
DEFINE_LSM(smack) = {
	.name = "smack",
	.flags = LSM_FLAG_LEGACY_MAJOR | LSM_FLAG_EXCLUSIVE,
	.blobs = &smack_blob_sizes,
	.init = smack_init,
};<|MERGE_RESOLUTION|>--- conflicted
+++ resolved
@@ -53,10 +53,6 @@
 
 static DEFINE_MUTEX(smack_ipv6_lock);
 static LIST_HEAD(smk_ipv6_port_list);
-<<<<<<< HEAD
-static struct kmem_cache *smack_inode_cache;
-=======
->>>>>>> c1084c27
 struct kmem_cache *smack_rule_cache;
 int smack_enabled __initdata;
 
@@ -2863,11 +2859,7 @@
 	}
 	if (sap->sa_family != AF_INET || addrlen < sizeof(struct sockaddr_in))
 		return 0;
-<<<<<<< HEAD
-	rc = smack_netlabel_send(sock->sk, (struct sockaddr_in *)sap);
-=======
 	rc = smk_ipv4_check(sock->sk, (struct sockaddr_in *)sap);
->>>>>>> c1084c27
 	return rc;
 }
 
