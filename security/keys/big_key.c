--- conflicted
+++ resolved
@@ -266,11 +266,7 @@
 		ret = datalen;
 
 		/* copy out decrypted data */
-<<<<<<< HEAD
-		memcpy(buffer, buf->virt, datalen);
-=======
 		memcpy(buffer, buf, datalen);
->>>>>>> c1084c27
 
 err_fput:
 		fput(file);
