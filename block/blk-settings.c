// SPDX-License-Identifier: GPL-2.0
/*
 * Functions related to setting various queue properties from drivers
 */
#include <linux/kernel.h>
#include <linux/module.h>
#include <linux/init.h>
#include <linux/bio.h>
#include <linux/blkdev.h>
#include <linux/pagemap.h>
#include <linux/backing-dev-defs.h>
#include <linux/gcd.h>
#include <linux/lcm.h>
#include <linux/jiffies.h>
#include <linux/gfp.h>
#include <linux/dma-mapping.h>

#include "blk.h"
#include "blk-wbt.h"

void blk_queue_rq_timeout(struct request_queue *q, unsigned int timeout)
{
	q->rq_timeout = timeout;
}
EXPORT_SYMBOL_GPL(blk_queue_rq_timeout);

/**
 * blk_set_default_limits - reset limits to default values
 * @lim:  the queue_limits structure to reset
 *
 * Description:
 *   Returns a queue_limit struct to its default state.
 */
void blk_set_default_limits(struct queue_limits *lim)
{
	lim->max_segments = BLK_MAX_SEGMENTS;
	lim->max_discard_segments = 1;
	lim->max_integrity_segments = 0;
	lim->seg_boundary_mask = BLK_SEG_BOUNDARY_MASK;
	lim->virt_boundary_mask = 0;
	lim->max_segment_size = BLK_MAX_SEGMENT_SIZE;
	lim->max_sectors = lim->max_hw_sectors = BLK_SAFE_MAX_SECTORS;
	lim->max_dev_sectors = 0;
	lim->chunk_sectors = 0;
	lim->max_write_same_sectors = 0;
	lim->max_write_zeroes_sectors = 0;
	lim->max_zone_append_sectors = 0;
	lim->max_discard_sectors = 0;
	lim->max_hw_discard_sectors = 0;
	lim->discard_granularity = 0;
	lim->discard_alignment = 0;
	lim->discard_misaligned = 0;
	lim->logical_block_size = lim->physical_block_size = lim->io_min = 512;
	lim->bounce = BLK_BOUNCE_NONE;
	lim->alignment_offset = 0;
	lim->io_opt = 0;
	lim->misaligned = 0;
	lim->zoned = BLK_ZONED_NONE;
	lim->zone_write_granularity = 0;
}
EXPORT_SYMBOL(blk_set_default_limits);

/**
 * blk_set_stacking_limits - set default limits for stacking devices
 * @lim:  the queue_limits structure to reset
 *
 * Description:
 *   Returns a queue_limit struct to its default state. Should be used
 *   by stacking drivers like DM that have no internal limits.
 */
void blk_set_stacking_limits(struct queue_limits *lim)
{
	blk_set_default_limits(lim);

	/* Inherit limits from component devices */
	lim->max_segments = USHRT_MAX;
	lim->max_discard_segments = USHRT_MAX;
	lim->max_hw_sectors = UINT_MAX;
	lim->max_segment_size = UINT_MAX;
	lim->max_sectors = UINT_MAX;
	lim->max_dev_sectors = UINT_MAX;
	lim->max_write_same_sectors = UINT_MAX;
	lim->max_write_zeroes_sectors = UINT_MAX;
	lim->max_zone_append_sectors = UINT_MAX;
}
EXPORT_SYMBOL(blk_set_stacking_limits);

/**
 * blk_queue_bounce_limit - set bounce buffer limit for queue
 * @q: the request queue for the device
 * @bounce: bounce limit to enforce
 *
 * Description:
 *    Force bouncing for ISA DMA ranges or highmem.
 *
 *    DEPRECATED, don't use in new code.
 **/
void blk_queue_bounce_limit(struct request_queue *q, enum blk_bounce bounce)
{
	q->limits.bounce = bounce;
}
EXPORT_SYMBOL(blk_queue_bounce_limit);

/**
 * blk_queue_max_hw_sectors - set max sectors for a request for this queue
 * @q:  the request queue for the device
 * @max_hw_sectors:  max hardware sectors in the usual 512b unit
 *
 * Description:
 *    Enables a low level driver to set a hard upper limit,
 *    max_hw_sectors, on the size of requests.  max_hw_sectors is set by
 *    the device driver based upon the capabilities of the I/O
 *    controller.
 *
 *    max_dev_sectors is a hard limit imposed by the storage device for
 *    READ/WRITE requests. It is set by the disk driver.
 *
 *    max_sectors is a soft limit imposed by the block layer for
 *    filesystem type requests.  This value can be overridden on a
 *    per-device basis in /sys/block/<device>/queue/max_sectors_kb.
 *    The soft limit can not exceed max_hw_sectors.
 **/
void blk_queue_max_hw_sectors(struct request_queue *q, unsigned int max_hw_sectors)
{
	struct queue_limits *limits = &q->limits;
	unsigned int max_sectors;

	if ((max_hw_sectors << 9) < PAGE_SIZE) {
		max_hw_sectors = 1 << (PAGE_SHIFT - 9);
		printk(KERN_INFO "%s: set to minimum %d\n",
		       __func__, max_hw_sectors);
	}

	max_hw_sectors = round_down(max_hw_sectors,
				    limits->logical_block_size >> SECTOR_SHIFT);
	limits->max_hw_sectors = max_hw_sectors;

	max_sectors = min_not_zero(max_hw_sectors, limits->max_dev_sectors);
	max_sectors = min_t(unsigned int, max_sectors, BLK_DEF_MAX_SECTORS);
	max_sectors = round_down(max_sectors,
				 limits->logical_block_size >> SECTOR_SHIFT);
	limits->max_sectors = max_sectors;

	if (!q->disk)
		return;
	q->disk->bdi->io_pages = max_sectors >> (PAGE_SHIFT - 9);
}
EXPORT_SYMBOL(blk_queue_max_hw_sectors);

/**
 * blk_queue_chunk_sectors - set size of the chunk for this queue
 * @q:  the request queue for the device
 * @chunk_sectors:  chunk sectors in the usual 512b unit
 *
 * Description:
 *    If a driver doesn't want IOs to cross a given chunk size, it can set
 *    this limit and prevent merging across chunks. Note that the block layer
 *    must accept a page worth of data at any offset. So if the crossing of
 *    chunks is a hard limitation in the driver, it must still be prepared
 *    to split single page bios.
 **/
void blk_queue_chunk_sectors(struct request_queue *q, unsigned int chunk_sectors)
{
	q->limits.chunk_sectors = chunk_sectors;
}
EXPORT_SYMBOL(blk_queue_chunk_sectors);

/**
 * blk_queue_max_discard_sectors - set max sectors for a single discard
 * @q:  the request queue for the device
 * @max_discard_sectors: maximum number of sectors to discard
 **/
void blk_queue_max_discard_sectors(struct request_queue *q,
		unsigned int max_discard_sectors)
{
	q->limits.max_hw_discard_sectors = max_discard_sectors;
	q->limits.max_discard_sectors = max_discard_sectors;
}
EXPORT_SYMBOL(blk_queue_max_discard_sectors);

/**
 * blk_queue_max_write_same_sectors - set max sectors for a single write same
 * @q:  the request queue for the device
 * @max_write_same_sectors: maximum number of sectors to write per command
 **/
void blk_queue_max_write_same_sectors(struct request_queue *q,
				      unsigned int max_write_same_sectors)
{
	q->limits.max_write_same_sectors = max_write_same_sectors;
}
EXPORT_SYMBOL(blk_queue_max_write_same_sectors);

/**
 * blk_queue_max_write_zeroes_sectors - set max sectors for a single
 *                                      write zeroes
 * @q:  the request queue for the device
 * @max_write_zeroes_sectors: maximum number of sectors to write per command
 **/
void blk_queue_max_write_zeroes_sectors(struct request_queue *q,
		unsigned int max_write_zeroes_sectors)
{
	q->limits.max_write_zeroes_sectors = max_write_zeroes_sectors;
}
EXPORT_SYMBOL(blk_queue_max_write_zeroes_sectors);

/**
 * blk_queue_max_zone_append_sectors - set max sectors for a single zone append
 * @q:  the request queue for the device
 * @max_zone_append_sectors: maximum number of sectors to write per command
 **/
void blk_queue_max_zone_append_sectors(struct request_queue *q,
		unsigned int max_zone_append_sectors)
{
	unsigned int max_sectors;

	if (WARN_ON(!blk_queue_is_zoned(q)))
		return;

	max_sectors = min(q->limits.max_hw_sectors, max_zone_append_sectors);
	max_sectors = min(q->limits.chunk_sectors, max_sectors);

	/*
	 * Signal eventual driver bugs resulting in the max_zone_append sectors limit
	 * being 0 due to a 0 argument, the chunk_sectors limit (zone size) not set,
	 * or the max_hw_sectors limit not set.
	 */
	WARN_ON(!max_sectors);

	q->limits.max_zone_append_sectors = max_sectors;
}
EXPORT_SYMBOL_GPL(blk_queue_max_zone_append_sectors);

/**
 * blk_queue_max_segments - set max hw segments for a request for this queue
 * @q:  the request queue for the device
 * @max_segments:  max number of segments
 *
 * Description:
 *    Enables a low level driver to set an upper limit on the number of
 *    hw data segments in a request.
 **/
void blk_queue_max_segments(struct request_queue *q, unsigned short max_segments)
{
	if (!max_segments) {
		max_segments = 1;
		printk(KERN_INFO "%s: set to minimum %d\n",
		       __func__, max_segments);
	}

	q->limits.max_segments = max_segments;
}
EXPORT_SYMBOL(blk_queue_max_segments);

/**
 * blk_queue_max_discard_segments - set max segments for discard requests
 * @q:  the request queue for the device
 * @max_segments:  max number of segments
 *
 * Description:
 *    Enables a low level driver to set an upper limit on the number of
 *    segments in a discard request.
 **/
void blk_queue_max_discard_segments(struct request_queue *q,
		unsigned short max_segments)
{
	q->limits.max_discard_segments = max_segments;
}
EXPORT_SYMBOL_GPL(blk_queue_max_discard_segments);

/**
 * blk_queue_max_segment_size - set max segment size for blk_rq_map_sg
 * @q:  the request queue for the device
 * @max_size:  max size of segment in bytes
 *
 * Description:
 *    Enables a low level driver to set an upper limit on the size of a
 *    coalesced segment
 **/
void blk_queue_max_segment_size(struct request_queue *q, unsigned int max_size)
{
	if (max_size < PAGE_SIZE) {
		max_size = PAGE_SIZE;
		printk(KERN_INFO "%s: set to minimum %d\n",
		       __func__, max_size);
	}

	/* see blk_queue_virt_boundary() for the explanation */
	WARN_ON_ONCE(q->limits.virt_boundary_mask);

	q->limits.max_segment_size = max_size;
}
EXPORT_SYMBOL(blk_queue_max_segment_size);

/**
 * blk_queue_logical_block_size - set logical block size for the queue
 * @q:  the request queue for the device
 * @size:  the logical block size, in bytes
 *
 * Description:
 *   This should be set to the lowest possible block size that the
 *   storage device can address.  The default of 512 covers most
 *   hardware.
 **/
void blk_queue_logical_block_size(struct request_queue *q, unsigned int size)
{
	struct queue_limits *limits = &q->limits;

	limits->logical_block_size = size;

	if (limits->physical_block_size < size)
		limits->physical_block_size = size;

	if (limits->io_min < limits->physical_block_size)
		limits->io_min = limits->physical_block_size;

	limits->max_hw_sectors =
		round_down(limits->max_hw_sectors, size >> SECTOR_SHIFT);
	limits->max_sectors =
		round_down(limits->max_sectors, size >> SECTOR_SHIFT);
}
EXPORT_SYMBOL(blk_queue_logical_block_size);

/**
 * blk_queue_physical_block_size - set physical block size for the queue
 * @q:  the request queue for the device
 * @size:  the physical block size, in bytes
 *
 * Description:
 *   This should be set to the lowest possible sector size that the
 *   hardware can operate on without reverting to read-modify-write
 *   operations.
 */
void blk_queue_physical_block_size(struct request_queue *q, unsigned int size)
{
	q->limits.physical_block_size = size;

	if (q->limits.physical_block_size < q->limits.logical_block_size)
		q->limits.physical_block_size = q->limits.logical_block_size;

	if (q->limits.io_min < q->limits.physical_block_size)
		q->limits.io_min = q->limits.physical_block_size;
}
EXPORT_SYMBOL(blk_queue_physical_block_size);

/**
 * blk_queue_zone_write_granularity - set zone write granularity for the queue
 * @q:  the request queue for the zoned device
 * @size:  the zone write granularity size, in bytes
 *
 * Description:
 *   This should be set to the lowest possible size allowing to write in
 *   sequential zones of a zoned block device.
 */
void blk_queue_zone_write_granularity(struct request_queue *q,
				      unsigned int size)
{
	if (WARN_ON_ONCE(!blk_queue_is_zoned(q)))
		return;

	q->limits.zone_write_granularity = size;

	if (q->limits.zone_write_granularity < q->limits.logical_block_size)
		q->limits.zone_write_granularity = q->limits.logical_block_size;
}
EXPORT_SYMBOL_GPL(blk_queue_zone_write_granularity);

/**
 * blk_queue_alignment_offset - set physical block alignment offset
 * @q:	the request queue for the device
 * @offset: alignment offset in bytes
 *
 * Description:
 *   Some devices are naturally misaligned to compensate for things like
 *   the legacy DOS partition table 63-sector offset.  Low-level drivers
 *   should call this function for devices whose first sector is not
 *   naturally aligned.
 */
void blk_queue_alignment_offset(struct request_queue *q, unsigned int offset)
{
	q->limits.alignment_offset =
		offset & (q->limits.physical_block_size - 1);
	q->limits.misaligned = 0;
}
EXPORT_SYMBOL(blk_queue_alignment_offset);

void disk_update_readahead(struct gendisk *disk)
{
	struct request_queue *q = disk->queue;

	/*
	 * For read-ahead of large files to be effective, we need to read ahead
	 * at least twice the optimal I/O size.
	 */
	disk->bdi->ra_pages =
		max(queue_io_opt(q) * 2 / PAGE_SIZE, VM_READAHEAD_PAGES);
	disk->bdi->io_pages = queue_max_sectors(q) >> (PAGE_SHIFT - 9);
}
EXPORT_SYMBOL_GPL(disk_update_readahead);

/**
 * blk_limits_io_min - set minimum request size for a device
 * @limits: the queue limits
 * @min:  smallest I/O size in bytes
 *
 * Description:
 *   Some devices have an internal block size bigger than the reported
 *   hardware sector size.  This function can be used to signal the
 *   smallest I/O the device can perform without incurring a performance
 *   penalty.
 */
void blk_limits_io_min(struct queue_limits *limits, unsigned int min)
{
	limits->io_min = min;

	if (limits->io_min < limits->logical_block_size)
		limits->io_min = limits->logical_block_size;

	if (limits->io_min < limits->physical_block_size)
		limits->io_min = limits->physical_block_size;
}
EXPORT_SYMBOL(blk_limits_io_min);

/**
 * blk_queue_io_min - set minimum request size for the queue
 * @q:	the request queue for the device
 * @min:  smallest I/O size in bytes
 *
 * Description:
 *   Storage devices may report a granularity or preferred minimum I/O
 *   size which is the smallest request the device can perform without
 *   incurring a performance penalty.  For disk drives this is often the
 *   physical block size.  For RAID arrays it is often the stripe chunk
 *   size.  A properly aligned multiple of minimum_io_size is the
 *   preferred request size for workloads where a high number of I/O
 *   operations is desired.
 */
void blk_queue_io_min(struct request_queue *q, unsigned int min)
{
	blk_limits_io_min(&q->limits, min);
}
EXPORT_SYMBOL(blk_queue_io_min);

/**
 * blk_limits_io_opt - set optimal request size for a device
 * @limits: the queue limits
 * @opt:  smallest I/O size in bytes
 *
 * Description:
 *   Storage devices may report an optimal I/O size, which is the
 *   device's preferred unit for sustained I/O.  This is rarely reported
 *   for disk drives.  For RAID arrays it is usually the stripe width or
 *   the internal track size.  A properly aligned multiple of
 *   optimal_io_size is the preferred request size for workloads where
 *   sustained throughput is desired.
 */
void blk_limits_io_opt(struct queue_limits *limits, unsigned int opt)
{
	limits->io_opt = opt;
}
EXPORT_SYMBOL(blk_limits_io_opt);

/**
 * blk_queue_io_opt - set optimal request size for the queue
 * @q:	the request queue for the device
 * @opt:  optimal request size in bytes
 *
 * Description:
 *   Storage devices may report an optimal I/O size, which is the
 *   device's preferred unit for sustained I/O.  This is rarely reported
 *   for disk drives.  For RAID arrays it is usually the stripe width or
 *   the internal track size.  A properly aligned multiple of
 *   optimal_io_size is the preferred request size for workloads where
 *   sustained throughput is desired.
 */
void blk_queue_io_opt(struct request_queue *q, unsigned int opt)
{
	blk_limits_io_opt(&q->limits, opt);
	if (!q->disk)
		return;
	q->disk->bdi->ra_pages =
		max(queue_io_opt(q) * 2 / PAGE_SIZE, VM_READAHEAD_PAGES);
}
EXPORT_SYMBOL(blk_queue_io_opt);

static unsigned int blk_round_down_sectors(unsigned int sectors, unsigned int lbs)
{
	sectors = round_down(sectors, lbs >> SECTOR_SHIFT);
	if (sectors < PAGE_SIZE >> SECTOR_SHIFT)
		sectors = PAGE_SIZE >> SECTOR_SHIFT;
	return sectors;
}

/**
 * blk_stack_limits - adjust queue_limits for stacked devices
 * @t:	the stacking driver limits (top device)
 * @b:  the underlying queue limits (bottom, component device)
 * @start:  first data sector within component device
 *
 * Description:
 *    This function is used by stacking drivers like MD and DM to ensure
 *    that all component devices have compatible block sizes and
 *    alignments.  The stacking driver must provide a queue_limits
 *    struct (top) and then iteratively call the stacking function for
 *    all component (bottom) devices.  The stacking function will
 *    attempt to combine the values and ensure proper alignment.
 *
 *    Returns 0 if the top and bottom queue_limits are compatible.  The
 *    top device's block sizes and alignment offsets may be adjusted to
 *    ensure alignment with the bottom device. If no compatible sizes
 *    and alignments exist, -1 is returned and the resulting top
 *    queue_limits will have the misaligned flag set to indicate that
 *    the alignment_offset is undefined.
 */
int blk_stack_limits(struct queue_limits *t, struct queue_limits *b,
		     sector_t start)
{
	unsigned int top, bottom, alignment, ret = 0;

	t->max_sectors = min_not_zero(t->max_sectors, b->max_sectors);
	t->max_hw_sectors = min_not_zero(t->max_hw_sectors, b->max_hw_sectors);
	t->max_dev_sectors = min_not_zero(t->max_dev_sectors, b->max_dev_sectors);
	t->max_write_same_sectors = min(t->max_write_same_sectors,
					b->max_write_same_sectors);
	t->max_write_zeroes_sectors = min(t->max_write_zeroes_sectors,
					b->max_write_zeroes_sectors);
	t->max_zone_append_sectors = min(t->max_zone_append_sectors,
					b->max_zone_append_sectors);
	t->bounce = max(t->bounce, b->bounce);

	t->seg_boundary_mask = min_not_zero(t->seg_boundary_mask,
					    b->seg_boundary_mask);
	t->virt_boundary_mask = min_not_zero(t->virt_boundary_mask,
					    b->virt_boundary_mask);

	t->max_segments = min_not_zero(t->max_segments, b->max_segments);
	t->max_discard_segments = min_not_zero(t->max_discard_segments,
					       b->max_discard_segments);
	t->max_integrity_segments = min_not_zero(t->max_integrity_segments,
						 b->max_integrity_segments);

	t->max_segment_size = min_not_zero(t->max_segment_size,
					   b->max_segment_size);

	t->misaligned |= b->misaligned;

	alignment = queue_limit_alignment_offset(b, start);

	/* Bottom device has different alignment.  Check that it is
	 * compatible with the current top alignment.
	 */
	if (t->alignment_offset != alignment) {

		top = max(t->physical_block_size, t->io_min)
			+ t->alignment_offset;
		bottom = max(b->physical_block_size, b->io_min) + alignment;

		/* Verify that top and bottom intervals line up */
		if (max(top, bottom) % min(top, bottom)) {
			t->misaligned = 1;
			ret = -1;
		}
	}

	t->logical_block_size = max(t->logical_block_size,
				    b->logical_block_size);

	t->physical_block_size = max(t->physical_block_size,
				     b->physical_block_size);

	t->io_min = max(t->io_min, b->io_min);
	t->io_opt = lcm_not_zero(t->io_opt, b->io_opt);

	/* Set non-power-of-2 compatible chunk_sectors boundary */
	if (b->chunk_sectors)
		t->chunk_sectors = gcd(t->chunk_sectors, b->chunk_sectors);

	/* Physical block size a multiple of the logical block size? */
	if (t->physical_block_size & (t->logical_block_size - 1)) {
		t->physical_block_size = t->logical_block_size;
		t->misaligned = 1;
		ret = -1;
	}

	/* Minimum I/O a multiple of the physical block size? */
	if (t->io_min & (t->physical_block_size - 1)) {
		t->io_min = t->physical_block_size;
		t->misaligned = 1;
		ret = -1;
	}

	/* Optimal I/O a multiple of the physical block size? */
	if (t->io_opt & (t->physical_block_size - 1)) {
		t->io_opt = 0;
		t->misaligned = 1;
		ret = -1;
	}

	/* chunk_sectors a multiple of the physical block size? */
	if ((t->chunk_sectors << 9) & (t->physical_block_size - 1)) {
		t->chunk_sectors = 0;
		t->misaligned = 1;
		ret = -1;
	}

	t->raid_partial_stripes_expensive =
		max(t->raid_partial_stripes_expensive,
		    b->raid_partial_stripes_expensive);

	/* Find lowest common alignment_offset */
	t->alignment_offset = lcm_not_zero(t->alignment_offset, alignment)
		% max(t->physical_block_size, t->io_min);

	/* Verify that new alignment_offset is on a logical block boundary */
	if (t->alignment_offset & (t->logical_block_size - 1)) {
		t->misaligned = 1;
		ret = -1;
	}

	t->max_sectors = blk_round_down_sectors(t->max_sectors, t->logical_block_size);
	t->max_hw_sectors = blk_round_down_sectors(t->max_hw_sectors, t->logical_block_size);
	t->max_dev_sectors = blk_round_down_sectors(t->max_dev_sectors, t->logical_block_size);

	/* Discard alignment and granularity */
	if (b->discard_granularity) {
		alignment = queue_limit_discard_alignment(b, start);

		if (t->discard_granularity != 0 &&
		    t->discard_alignment != alignment) {
			top = t->discard_granularity + t->discard_alignment;
			bottom = b->discard_granularity + alignment;

			/* Verify that top and bottom intervals line up */
			if ((max(top, bottom) % min(top, bottom)) != 0)
				t->discard_misaligned = 1;
		}

		t->max_discard_sectors = min_not_zero(t->max_discard_sectors,
						      b->max_discard_sectors);
		t->max_hw_discard_sectors = min_not_zero(t->max_hw_discard_sectors,
							 b->max_hw_discard_sectors);
		t->discard_granularity = max(t->discard_granularity,
					     b->discard_granularity);
		t->discard_alignment = lcm_not_zero(t->discard_alignment, alignment) %
			t->discard_granularity;
	}

	t->zone_write_granularity = max(t->zone_write_granularity,
					b->zone_write_granularity);
	t->zoned = max(t->zoned, b->zoned);
	return ret;
}
EXPORT_SYMBOL(blk_stack_limits);

/**
 * disk_stack_limits - adjust queue limits for stacked drivers
 * @disk:  MD/DM gendisk (top)
 * @bdev:  the underlying block device (bottom)
 * @offset:  offset to beginning of data within component device
 *
 * Description:
 *    Merges the limits for a top level gendisk and a bottom level
 *    block_device.
 */
void disk_stack_limits(struct gendisk *disk, struct block_device *bdev,
		       sector_t offset)
{
	struct request_queue *t = disk->queue;

	if (blk_stack_limits(&t->limits, &bdev_get_queue(bdev)->limits,
			get_start_sect(bdev) + (offset >> 9)) < 0)
		pr_notice("%s: Warning: Device %pg is misaligned\n",
			disk->disk_name, bdev);

<<<<<<< HEAD
		printk(KERN_NOTICE "%s: Warning: Device %s is misaligned\n",
		       top, bottom);
	}

	t->backing_dev_info->io_pages =
		t->limits.max_sectors >> (PAGE_SHIFT - 9);
=======
	disk_update_readahead(disk);
>>>>>>> c1084c27
}
EXPORT_SYMBOL(disk_stack_limits);

/**
 * blk_queue_update_dma_pad - update pad mask
 * @q:     the request queue for the device
 * @mask:  pad mask
 *
 * Update dma pad mask.
 *
 * Appending pad buffer to a request modifies the last entry of a
 * scatter list such that it includes the pad buffer.
 **/
void blk_queue_update_dma_pad(struct request_queue *q, unsigned int mask)
{
	if (mask > q->dma_pad_mask)
		q->dma_pad_mask = mask;
}
EXPORT_SYMBOL(blk_queue_update_dma_pad);

/**
 * blk_queue_segment_boundary - set boundary rules for segment merging
 * @q:  the request queue for the device
 * @mask:  the memory boundary mask
 **/
void blk_queue_segment_boundary(struct request_queue *q, unsigned long mask)
{
	if (mask < PAGE_SIZE - 1) {
		mask = PAGE_SIZE - 1;
		printk(KERN_INFO "%s: set to minimum %lx\n",
		       __func__, mask);
	}

	q->limits.seg_boundary_mask = mask;
}
EXPORT_SYMBOL(blk_queue_segment_boundary);

/**
 * blk_queue_virt_boundary - set boundary rules for bio merging
 * @q:  the request queue for the device
 * @mask:  the memory boundary mask
 **/
void blk_queue_virt_boundary(struct request_queue *q, unsigned long mask)
{
	q->limits.virt_boundary_mask = mask;

	/*
	 * Devices that require a virtual boundary do not support scatter/gather
	 * I/O natively, but instead require a descriptor list entry for each
	 * page (which might not be idential to the Linux PAGE_SIZE).  Because
	 * of that they are not limited by our notion of "segment size".
	 */
	if (mask)
		q->limits.max_segment_size = UINT_MAX;
}
EXPORT_SYMBOL(blk_queue_virt_boundary);

/**
 * blk_queue_dma_alignment - set dma length and memory alignment
 * @q:     the request queue for the device
 * @mask:  alignment mask
 *
 * description:
 *    set required memory and length alignment for direct dma transactions.
 *    this is used when building direct io requests for the queue.
 *
 **/
void blk_queue_dma_alignment(struct request_queue *q, int mask)
{
	q->dma_alignment = mask;
}
EXPORT_SYMBOL(blk_queue_dma_alignment);

/**
 * blk_queue_update_dma_alignment - update dma length and memory alignment
 * @q:     the request queue for the device
 * @mask:  alignment mask
 *
 * description:
 *    update required memory and length alignment for direct dma transactions.
 *    If the requested alignment is larger than the current alignment, then
 *    the current queue alignment is updated to the new value, otherwise it
 *    is left alone.  The design of this is to allow multiple objects
 *    (driver, device, transport etc) to set their respective
 *    alignments without having them interfere.
 *
 **/
void blk_queue_update_dma_alignment(struct request_queue *q, int mask)
{
	BUG_ON(mask > PAGE_SIZE);

	if (mask > q->dma_alignment)
		q->dma_alignment = mask;
}
EXPORT_SYMBOL(blk_queue_update_dma_alignment);

/**
 * blk_set_queue_depth - tell the block layer about the device queue depth
 * @q:		the request queue for the device
 * @depth:		queue depth
 *
 */
void blk_set_queue_depth(struct request_queue *q, unsigned int depth)
{
	q->queue_depth = depth;
	rq_qos_queue_depth_changed(q);
}
EXPORT_SYMBOL(blk_set_queue_depth);

/**
 * blk_queue_write_cache - configure queue's write cache
 * @q:		the request queue for the device
 * @wc:		write back cache on or off
 * @fua:	device supports FUA writes, if true
 *
 * Tell the block layer about the write cache of @q.
 */
void blk_queue_write_cache(struct request_queue *q, bool wc, bool fua)
{
	if (wc)
		blk_queue_flag_set(QUEUE_FLAG_WC, q);
	else
		blk_queue_flag_clear(QUEUE_FLAG_WC, q);
	if (fua)
		blk_queue_flag_set(QUEUE_FLAG_FUA, q);
	else
		blk_queue_flag_clear(QUEUE_FLAG_FUA, q);

	wbt_set_write_cache(q, test_bit(QUEUE_FLAG_WC, &q->queue_flags));
}
EXPORT_SYMBOL_GPL(blk_queue_write_cache);

/**
 * blk_queue_required_elevator_features - Set a queue required elevator features
 * @q:		the request queue for the target device
 * @features:	Required elevator features OR'ed together
 *
 * Tell the block layer that for the device controlled through @q, only the
 * only elevators that can be used are those that implement at least the set of
 * features specified by @features.
 */
void blk_queue_required_elevator_features(struct request_queue *q,
					  unsigned int features)
{
	q->required_elevator_features = features;
}
EXPORT_SYMBOL_GPL(blk_queue_required_elevator_features);

/**
 * blk_queue_can_use_dma_map_merging - configure queue for merging segments.
 * @q:		the request queue for the device
 * @dev:	the device pointer for dma
 *
 * Tell the block layer about merging the segments by dma map of @q.
 */
bool blk_queue_can_use_dma_map_merging(struct request_queue *q,
				       struct device *dev)
{
	unsigned long boundary = dma_get_merge_boundary(dev);

	if (!boundary)
		return false;

	/* No need to update max_segment_size. see blk_queue_virt_boundary() */
	blk_queue_virt_boundary(q, boundary);

	return true;
}
EXPORT_SYMBOL_GPL(blk_queue_can_use_dma_map_merging);

static bool disk_has_partitions(struct gendisk *disk)
{
	unsigned long idx;
	struct block_device *part;
	bool ret = false;

	rcu_read_lock();
	xa_for_each(&disk->part_tbl, idx, part) {
		if (bdev_is_partition(part)) {
			ret = true;
			break;
		}
	}
	rcu_read_unlock();

	return ret;
}

/**
 * blk_queue_set_zoned - configure a disk queue zoned model.
 * @disk:	the gendisk of the queue to configure
 * @model:	the zoned model to set
 *
 * Set the zoned model of the request queue of @disk according to @model.
 * When @model is BLK_ZONED_HM (host managed), this should be called only
 * if zoned block device support is enabled (CONFIG_BLK_DEV_ZONED option).
 * If @model specifies BLK_ZONED_HA (host aware), the effective model used
 * depends on CONFIG_BLK_DEV_ZONED settings and on the existence of partitions
 * on the disk.
 */
void blk_queue_set_zoned(struct gendisk *disk, enum blk_zoned_model model)
{
	struct request_queue *q = disk->queue;

	switch (model) {
	case BLK_ZONED_HM:
		/*
		 * Host managed devices are supported only if
		 * CONFIG_BLK_DEV_ZONED is enabled.
		 */
		WARN_ON_ONCE(!IS_ENABLED(CONFIG_BLK_DEV_ZONED));
		break;
	case BLK_ZONED_HA:
		/*
		 * Host aware devices can be treated either as regular block
		 * devices (similar to drive managed devices) or as zoned block
		 * devices to take advantage of the zone command set, similarly
		 * to host managed devices. We try the latter if there are no
		 * partitions and zoned block device support is enabled, else
		 * we do nothing special as far as the block layer is concerned.
		 */
		if (!IS_ENABLED(CONFIG_BLK_DEV_ZONED) ||
		    disk_has_partitions(disk))
			model = BLK_ZONED_NONE;
		break;
	case BLK_ZONED_NONE:
	default:
		if (WARN_ON_ONCE(model != BLK_ZONED_NONE))
			model = BLK_ZONED_NONE;
		break;
	}

	q->limits.zoned = model;
	if (model != BLK_ZONED_NONE) {
		/*
		 * Set the zone write granularity to the device logical block
		 * size by default. The driver can change this value if needed.
		 */
		blk_queue_zone_write_granularity(q,
						queue_logical_block_size(q));
	} else {
		blk_queue_clear_zone_settings(q);
	}
}
EXPORT_SYMBOL_GPL(blk_queue_set_zoned);<|MERGE_RESOLUTION|>--- conflicted
+++ resolved
@@ -671,16 +671,7 @@
 		pr_notice("%s: Warning: Device %pg is misaligned\n",
 			disk->disk_name, bdev);
 
-<<<<<<< HEAD
-		printk(KERN_NOTICE "%s: Warning: Device %s is misaligned\n",
-		       top, bottom);
-	}
-
-	t->backing_dev_info->io_pages =
-		t->limits.max_sectors >> (PAGE_SHIFT - 9);
-=======
 	disk_update_readahead(disk);
->>>>>>> c1084c27
 }
 EXPORT_SYMBOL(disk_stack_limits);
 
