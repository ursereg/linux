/* SPDX-License-Identifier: GPL-2.0 */
#undef TRACE_SYSTEM
#define TRACE_SYSTEM writeback

#if !defined(_TRACE_WRITEBACK_H) || defined(TRACE_HEADER_MULTI_READ)
#define _TRACE_WRITEBACK_H

#include <linux/tracepoint.h>
#include <linux/backing-dev.h>
#include <linux/writeback.h>

#define show_inode_state(state)					\
	__print_flags(state, "|",				\
		{I_DIRTY_SYNC,		"I_DIRTY_SYNC"},	\
		{I_DIRTY_DATASYNC,	"I_DIRTY_DATASYNC"},	\
		{I_DIRTY_PAGES,		"I_DIRTY_PAGES"},	\
		{I_NEW,			"I_NEW"},		\
		{I_WILL_FREE,		"I_WILL_FREE"},		\
		{I_FREEING,		"I_FREEING"},		\
		{I_CLEAR,		"I_CLEAR"},		\
		{I_SYNC,		"I_SYNC"},		\
		{I_DIRTY_TIME,		"I_DIRTY_TIME"},	\
		{I_REFERENCED,		"I_REFERENCED"}		\
	)

/* enums need to be exported to user space */
#undef EM
#undef EMe
#define EM(a,b) 	TRACE_DEFINE_ENUM(a);
#define EMe(a,b)	TRACE_DEFINE_ENUM(a);

#define WB_WORK_REASON							\
	EM( WB_REASON_BACKGROUND,		"background")		\
	EM( WB_REASON_VMSCAN,			"vmscan")		\
	EM( WB_REASON_SYNC,			"sync")			\
	EM( WB_REASON_PERIODIC,			"periodic")		\
	EM( WB_REASON_LAPTOP_TIMER,		"laptop_timer")		\
	EM( WB_REASON_FS_FREE_SPACE,		"fs_free_space")	\
	EM( WB_REASON_FORKER_THREAD,		"forker_thread")	\
	EMe(WB_REASON_FOREIGN_FLUSH,		"foreign_flush")

WB_WORK_REASON

/*
 * Now redefine the EM() and EMe() macros to map the enums to the strings
 * that will be printed in the output.
 */
#undef EM
#undef EMe
#define EM(a,b)		{ a, b },
#define EMe(a,b)	{ a, b }

struct wb_writeback_work;

DECLARE_EVENT_CLASS(writeback_page_template,

	TP_PROTO(struct page *page, struct address_space *mapping),

	TP_ARGS(page, mapping),

	TP_STRUCT__entry (
		__array(char, name, 32)
		__field(ino_t, ino)
		__field(pgoff_t, index)
	),

	TP_fast_assign(
		strscpy_pad(__entry->name,
			    bdi_dev_name(mapping ? inode_to_bdi(mapping->host) :
					 NULL), 32);
		__entry->ino = mapping ? mapping->host->i_ino : 0;
		__entry->index = page->index;
	),

	TP_printk("bdi %s: ino=%lu index=%lu",
		__entry->name,
		(unsigned long)__entry->ino,
		__entry->index
	)
);

DEFINE_EVENT(writeback_page_template, writeback_dirty_page,

	TP_PROTO(struct page *page, struct address_space *mapping),

	TP_ARGS(page, mapping)
);

DEFINE_EVENT(writeback_page_template, wait_on_page_writeback,

	TP_PROTO(struct page *page, struct address_space *mapping),

	TP_ARGS(page, mapping)
);

DECLARE_EVENT_CLASS(writeback_dirty_inode_template,

	TP_PROTO(struct inode *inode, int flags),

	TP_ARGS(inode, flags),

	TP_STRUCT__entry (
		__array(char, name, 32)
		__field(ino_t, ino)
		__field(unsigned long, state)
		__field(unsigned long, flags)
	),

	TP_fast_assign(
		struct backing_dev_info *bdi = inode_to_bdi(inode);

		/* may be called for files on pseudo FSes w/ unregistered bdi */
		strscpy_pad(__entry->name, bdi_dev_name(bdi), 32);
		__entry->ino		= inode->i_ino;
		__entry->state		= inode->i_state;
		__entry->flags		= flags;
	),

	TP_printk("bdi %s: ino=%lu state=%s flags=%s",
		__entry->name,
		(unsigned long)__entry->ino,
		show_inode_state(__entry->state),
		show_inode_state(__entry->flags)
	)
);

DEFINE_EVENT(writeback_dirty_inode_template, writeback_mark_inode_dirty,

	TP_PROTO(struct inode *inode, int flags),

	TP_ARGS(inode, flags)
);

DEFINE_EVENT(writeback_dirty_inode_template, writeback_dirty_inode_start,

	TP_PROTO(struct inode *inode, int flags),

	TP_ARGS(inode, flags)
);

DEFINE_EVENT(writeback_dirty_inode_template, writeback_dirty_inode,

	TP_PROTO(struct inode *inode, int flags),

	TP_ARGS(inode, flags)
);

#ifdef CREATE_TRACE_POINTS
#ifdef CONFIG_CGROUP_WRITEBACK

static inline ino_t __trace_wb_assign_cgroup(struct bdi_writeback *wb)
{
	return cgroup_ino(wb->memcg_css->cgroup);
}

static inline ino_t __trace_wbc_assign_cgroup(struct writeback_control *wbc)
{
	if (wbc->wb)
		return __trace_wb_assign_cgroup(wbc->wb);
	else
		return 1;
}
#else	/* CONFIG_CGROUP_WRITEBACK */

static inline ino_t __trace_wb_assign_cgroup(struct bdi_writeback *wb)
{
	return 1;
}

static inline ino_t __trace_wbc_assign_cgroup(struct writeback_control *wbc)
{
	return 1;
}

#endif	/* CONFIG_CGROUP_WRITEBACK */
#endif	/* CREATE_TRACE_POINTS */

#ifdef CONFIG_CGROUP_WRITEBACK
TRACE_EVENT(inode_foreign_history,

	TP_PROTO(struct inode *inode, struct writeback_control *wbc,
		 unsigned int history),

	TP_ARGS(inode, wbc, history),

	TP_STRUCT__entry(
		__array(char,		name, 32)
		__field(ino_t,		ino)
		__field(ino_t,		cgroup_ino)
		__field(unsigned int,	history)
	),

	TP_fast_assign(
<<<<<<< HEAD
		strncpy(__entry->name, bdi_dev_name(inode_to_bdi(inode)), 32);
=======
		strscpy_pad(__entry->name, bdi_dev_name(inode_to_bdi(inode)), 32);
>>>>>>> c1084c27
		__entry->ino		= inode->i_ino;
		__entry->cgroup_ino	= __trace_wbc_assign_cgroup(wbc);
		__entry->history	= history;
	),

	TP_printk("bdi %s: ino=%lu cgroup_ino=%lu history=0x%x",
		__entry->name,
		(unsigned long)__entry->ino,
		(unsigned long)__entry->cgroup_ino,
		__entry->history
	)
);

TRACE_EVENT(inode_switch_wbs,

	TP_PROTO(struct inode *inode, struct bdi_writeback *old_wb,
		 struct bdi_writeback *new_wb),

	TP_ARGS(inode, old_wb, new_wb),

	TP_STRUCT__entry(
		__array(char,		name, 32)
		__field(ino_t,		ino)
		__field(ino_t,		old_cgroup_ino)
		__field(ino_t,		new_cgroup_ino)
	),

	TP_fast_assign(
<<<<<<< HEAD
		strncpy(__entry->name,	bdi_dev_name(old_wb->bdi), 32);
=======
		strscpy_pad(__entry->name, bdi_dev_name(old_wb->bdi), 32);
>>>>>>> c1084c27
		__entry->ino		= inode->i_ino;
		__entry->old_cgroup_ino	= __trace_wb_assign_cgroup(old_wb);
		__entry->new_cgroup_ino	= __trace_wb_assign_cgroup(new_wb);
	),

	TP_printk("bdi %s: ino=%lu old_cgroup_ino=%lu new_cgroup_ino=%lu",
		__entry->name,
		(unsigned long)__entry->ino,
		(unsigned long)__entry->old_cgroup_ino,
		(unsigned long)__entry->new_cgroup_ino
	)
);

TRACE_EVENT(track_foreign_dirty,

	TP_PROTO(struct page *page, struct bdi_writeback *wb),

	TP_ARGS(page, wb),

	TP_STRUCT__entry(
		__array(char,		name, 32)
		__field(u64,		bdi_id)
		__field(ino_t,		ino)
		__field(unsigned int,	memcg_id)
		__field(ino_t,		cgroup_ino)
		__field(ino_t,		page_cgroup_ino)
	),

	TP_fast_assign(
		struct address_space *mapping = page_mapping(page);
		struct inode *inode = mapping ? mapping->host : NULL;

<<<<<<< HEAD
		strncpy(__entry->name,	bdi_dev_name(wb->bdi), 32);
=======
		strscpy_pad(__entry->name, bdi_dev_name(wb->bdi), 32);
>>>>>>> c1084c27
		__entry->bdi_id		= wb->bdi->id;
		__entry->ino		= inode ? inode->i_ino : 0;
		__entry->memcg_id	= wb->memcg_css->id;
		__entry->cgroup_ino	= __trace_wb_assign_cgroup(wb);
		__entry->page_cgroup_ino = cgroup_ino(page_memcg(page)->css.cgroup);
	),

	TP_printk("bdi %s[%llu]: ino=%lu memcg_id=%u cgroup_ino=%lu page_cgroup_ino=%lu",
		__entry->name,
		__entry->bdi_id,
		(unsigned long)__entry->ino,
		__entry->memcg_id,
		(unsigned long)__entry->cgroup_ino,
		(unsigned long)__entry->page_cgroup_ino
	)
);

TRACE_EVENT(flush_foreign,

	TP_PROTO(struct bdi_writeback *wb, unsigned int frn_bdi_id,
		 unsigned int frn_memcg_id),

	TP_ARGS(wb, frn_bdi_id, frn_memcg_id),

	TP_STRUCT__entry(
		__array(char,		name, 32)
		__field(ino_t,		cgroup_ino)
		__field(unsigned int,	frn_bdi_id)
		__field(unsigned int,	frn_memcg_id)
	),

	TP_fast_assign(
<<<<<<< HEAD
		strncpy(__entry->name,	bdi_dev_name(wb->bdi), 32);
=======
		strscpy_pad(__entry->name, bdi_dev_name(wb->bdi), 32);
>>>>>>> c1084c27
		__entry->cgroup_ino	= __trace_wb_assign_cgroup(wb);
		__entry->frn_bdi_id	= frn_bdi_id;
		__entry->frn_memcg_id	= frn_memcg_id;
	),

	TP_printk("bdi %s: cgroup_ino=%lu frn_bdi_id=%u frn_memcg_id=%u",
		__entry->name,
		(unsigned long)__entry->cgroup_ino,
		__entry->frn_bdi_id,
		__entry->frn_memcg_id
	)
);
#endif

DECLARE_EVENT_CLASS(writeback_write_inode_template,

	TP_PROTO(struct inode *inode, struct writeback_control *wbc),

	TP_ARGS(inode, wbc),

	TP_STRUCT__entry (
		__array(char, name, 32)
		__field(ino_t, ino)
		__field(int, sync_mode)
		__field(ino_t, cgroup_ino)
	),

	TP_fast_assign(
		strscpy_pad(__entry->name,
			    bdi_dev_name(inode_to_bdi(inode)), 32);
		__entry->ino		= inode->i_ino;
		__entry->sync_mode	= wbc->sync_mode;
		__entry->cgroup_ino	= __trace_wbc_assign_cgroup(wbc);
	),

	TP_printk("bdi %s: ino=%lu sync_mode=%d cgroup_ino=%lu",
		__entry->name,
		(unsigned long)__entry->ino,
		__entry->sync_mode,
		(unsigned long)__entry->cgroup_ino
	)
);

DEFINE_EVENT(writeback_write_inode_template, writeback_write_inode_start,

	TP_PROTO(struct inode *inode, struct writeback_control *wbc),

	TP_ARGS(inode, wbc)
);

DEFINE_EVENT(writeback_write_inode_template, writeback_write_inode,

	TP_PROTO(struct inode *inode, struct writeback_control *wbc),

	TP_ARGS(inode, wbc)
);

DECLARE_EVENT_CLASS(writeback_work_class,
	TP_PROTO(struct bdi_writeback *wb, struct wb_writeback_work *work),
	TP_ARGS(wb, work),
	TP_STRUCT__entry(
		__array(char, name, 32)
		__field(long, nr_pages)
		__field(dev_t, sb_dev)
		__field(int, sync_mode)
		__field(int, for_kupdate)
		__field(int, range_cyclic)
		__field(int, for_background)
		__field(int, reason)
		__field(ino_t, cgroup_ino)
	),
	TP_fast_assign(
		strscpy_pad(__entry->name, bdi_dev_name(wb->bdi), 32);
		__entry->nr_pages = work->nr_pages;
		__entry->sb_dev = work->sb ? work->sb->s_dev : 0;
		__entry->sync_mode = work->sync_mode;
		__entry->for_kupdate = work->for_kupdate;
		__entry->range_cyclic = work->range_cyclic;
		__entry->for_background	= work->for_background;
		__entry->reason = work->reason;
		__entry->cgroup_ino = __trace_wb_assign_cgroup(wb);
	),
	TP_printk("bdi %s: sb_dev %d:%d nr_pages=%ld sync_mode=%d "
		  "kupdate=%d range_cyclic=%d background=%d reason=%s cgroup_ino=%lu",
		  __entry->name,
		  MAJOR(__entry->sb_dev), MINOR(__entry->sb_dev),
		  __entry->nr_pages,
		  __entry->sync_mode,
		  __entry->for_kupdate,
		  __entry->range_cyclic,
		  __entry->for_background,
		  __print_symbolic(__entry->reason, WB_WORK_REASON),
		  (unsigned long)__entry->cgroup_ino
	)
);
#define DEFINE_WRITEBACK_WORK_EVENT(name) \
DEFINE_EVENT(writeback_work_class, name, \
	TP_PROTO(struct bdi_writeback *wb, struct wb_writeback_work *work), \
	TP_ARGS(wb, work))
DEFINE_WRITEBACK_WORK_EVENT(writeback_queue);
DEFINE_WRITEBACK_WORK_EVENT(writeback_exec);
DEFINE_WRITEBACK_WORK_EVENT(writeback_start);
DEFINE_WRITEBACK_WORK_EVENT(writeback_written);
DEFINE_WRITEBACK_WORK_EVENT(writeback_wait);

TRACE_EVENT(writeback_pages_written,
	TP_PROTO(long pages_written),
	TP_ARGS(pages_written),
	TP_STRUCT__entry(
		__field(long,		pages)
	),
	TP_fast_assign(
		__entry->pages		= pages_written;
	),
	TP_printk("%ld", __entry->pages)
);

DECLARE_EVENT_CLASS(writeback_class,
	TP_PROTO(struct bdi_writeback *wb),
	TP_ARGS(wb),
	TP_STRUCT__entry(
		__array(char, name, 32)
		__field(ino_t, cgroup_ino)
	),
	TP_fast_assign(
		strscpy_pad(__entry->name, bdi_dev_name(wb->bdi), 32);
		__entry->cgroup_ino = __trace_wb_assign_cgroup(wb);
	),
	TP_printk("bdi %s: cgroup_ino=%lu",
		  __entry->name,
		  (unsigned long)__entry->cgroup_ino
	)
);
#define DEFINE_WRITEBACK_EVENT(name) \
DEFINE_EVENT(writeback_class, name, \
	TP_PROTO(struct bdi_writeback *wb), \
	TP_ARGS(wb))

DEFINE_WRITEBACK_EVENT(writeback_wake_background);

TRACE_EVENT(writeback_bdi_register,
	TP_PROTO(struct backing_dev_info *bdi),
	TP_ARGS(bdi),
	TP_STRUCT__entry(
		__array(char, name, 32)
	),
	TP_fast_assign(
		strscpy_pad(__entry->name, bdi_dev_name(bdi), 32);
	),
	TP_printk("bdi %s",
		__entry->name
	)
);

DECLARE_EVENT_CLASS(wbc_class,
	TP_PROTO(struct writeback_control *wbc, struct backing_dev_info *bdi),
	TP_ARGS(wbc, bdi),
	TP_STRUCT__entry(
		__array(char, name, 32)
		__field(long, nr_to_write)
		__field(long, pages_skipped)
		__field(int, sync_mode)
		__field(int, for_kupdate)
		__field(int, for_background)
		__field(int, for_reclaim)
		__field(int, range_cyclic)
		__field(long, range_start)
		__field(long, range_end)
		__field(ino_t, cgroup_ino)
	),

	TP_fast_assign(
		strscpy_pad(__entry->name, bdi_dev_name(bdi), 32);
		__entry->nr_to_write	= wbc->nr_to_write;
		__entry->pages_skipped	= wbc->pages_skipped;
		__entry->sync_mode	= wbc->sync_mode;
		__entry->for_kupdate	= wbc->for_kupdate;
		__entry->for_background	= wbc->for_background;
		__entry->for_reclaim	= wbc->for_reclaim;
		__entry->range_cyclic	= wbc->range_cyclic;
		__entry->range_start	= (long)wbc->range_start;
		__entry->range_end	= (long)wbc->range_end;
		__entry->cgroup_ino	= __trace_wbc_assign_cgroup(wbc);
	),

	TP_printk("bdi %s: towrt=%ld skip=%ld mode=%d kupd=%d "
		"bgrd=%d reclm=%d cyclic=%d "
		"start=0x%lx end=0x%lx cgroup_ino=%lu",
		__entry->name,
		__entry->nr_to_write,
		__entry->pages_skipped,
		__entry->sync_mode,
		__entry->for_kupdate,
		__entry->for_background,
		__entry->for_reclaim,
		__entry->range_cyclic,
		__entry->range_start,
		__entry->range_end,
		(unsigned long)__entry->cgroup_ino
	)
)

#define DEFINE_WBC_EVENT(name) \
DEFINE_EVENT(wbc_class, name, \
	TP_PROTO(struct writeback_control *wbc, struct backing_dev_info *bdi), \
	TP_ARGS(wbc, bdi))
DEFINE_WBC_EVENT(wbc_writepage);

TRACE_EVENT(writeback_queue_io,
	TP_PROTO(struct bdi_writeback *wb,
		 struct wb_writeback_work *work,
		 unsigned long dirtied_before,
		 int moved),
	TP_ARGS(wb, work, dirtied_before, moved),
	TP_STRUCT__entry(
		__array(char,		name, 32)
		__field(unsigned long,	older)
		__field(long,		age)
		__field(int,		moved)
		__field(int,		reason)
		__field(ino_t,		cgroup_ino)
	),
	TP_fast_assign(
		strscpy_pad(__entry->name, bdi_dev_name(wb->bdi), 32);
		__entry->older	= dirtied_before;
		__entry->age	= (jiffies - dirtied_before) * 1000 / HZ;
		__entry->moved	= moved;
		__entry->reason	= work->reason;
		__entry->cgroup_ino	= __trace_wb_assign_cgroup(wb);
	),
	TP_printk("bdi %s: older=%lu age=%ld enqueue=%d reason=%s cgroup_ino=%lu",
		__entry->name,
		__entry->older,	/* dirtied_before in jiffies */
		__entry->age,	/* dirtied_before in relative milliseconds */
		__entry->moved,
		__print_symbolic(__entry->reason, WB_WORK_REASON),
		(unsigned long)__entry->cgroup_ino
	)
);

TRACE_EVENT(global_dirty_state,

	TP_PROTO(unsigned long background_thresh,
		 unsigned long dirty_thresh
	),

	TP_ARGS(background_thresh,
		dirty_thresh
	),

	TP_STRUCT__entry(
		__field(unsigned long,	nr_dirty)
		__field(unsigned long,	nr_writeback)
		__field(unsigned long,	background_thresh)
		__field(unsigned long,	dirty_thresh)
		__field(unsigned long,	dirty_limit)
		__field(unsigned long,	nr_dirtied)
		__field(unsigned long,	nr_written)
	),

	TP_fast_assign(
		__entry->nr_dirty	= global_node_page_state(NR_FILE_DIRTY);
		__entry->nr_writeback	= global_node_page_state(NR_WRITEBACK);
		__entry->nr_dirtied	= global_node_page_state(NR_DIRTIED);
		__entry->nr_written	= global_node_page_state(NR_WRITTEN);
		__entry->background_thresh = background_thresh;
		__entry->dirty_thresh	= dirty_thresh;
		__entry->dirty_limit	= global_wb_domain.dirty_limit;
	),

	TP_printk("dirty=%lu writeback=%lu "
		  "bg_thresh=%lu thresh=%lu limit=%lu "
		  "dirtied=%lu written=%lu",
		  __entry->nr_dirty,
		  __entry->nr_writeback,
		  __entry->background_thresh,
		  __entry->dirty_thresh,
		  __entry->dirty_limit,
		  __entry->nr_dirtied,
		  __entry->nr_written
	)
);

#define KBps(x)			((x) << (PAGE_SHIFT - 10))

TRACE_EVENT(bdi_dirty_ratelimit,

	TP_PROTO(struct bdi_writeback *wb,
		 unsigned long dirty_rate,
		 unsigned long task_ratelimit),

	TP_ARGS(wb, dirty_rate, task_ratelimit),

	TP_STRUCT__entry(
		__array(char,		bdi, 32)
		__field(unsigned long,	write_bw)
		__field(unsigned long,	avg_write_bw)
		__field(unsigned long,	dirty_rate)
		__field(unsigned long,	dirty_ratelimit)
		__field(unsigned long,	task_ratelimit)
		__field(unsigned long,	balanced_dirty_ratelimit)
		__field(ino_t,		cgroup_ino)
	),

	TP_fast_assign(
		strscpy_pad(__entry->bdi, bdi_dev_name(wb->bdi), 32);
		__entry->write_bw	= KBps(wb->write_bandwidth);
		__entry->avg_write_bw	= KBps(wb->avg_write_bandwidth);
		__entry->dirty_rate	= KBps(dirty_rate);
		__entry->dirty_ratelimit = KBps(wb->dirty_ratelimit);
		__entry->task_ratelimit	= KBps(task_ratelimit);
		__entry->balanced_dirty_ratelimit =
					KBps(wb->balanced_dirty_ratelimit);
		__entry->cgroup_ino	= __trace_wb_assign_cgroup(wb);
	),

	TP_printk("bdi %s: "
		  "write_bw=%lu awrite_bw=%lu dirty_rate=%lu "
		  "dirty_ratelimit=%lu task_ratelimit=%lu "
		  "balanced_dirty_ratelimit=%lu cgroup_ino=%lu",
		  __entry->bdi,
		  __entry->write_bw,		/* write bandwidth */
		  __entry->avg_write_bw,	/* avg write bandwidth */
		  __entry->dirty_rate,		/* bdi dirty rate */
		  __entry->dirty_ratelimit,	/* base ratelimit */
		  __entry->task_ratelimit, /* ratelimit with position control */
		  __entry->balanced_dirty_ratelimit, /* the balanced ratelimit */
		  (unsigned long)__entry->cgroup_ino
	)
);

TRACE_EVENT(balance_dirty_pages,

	TP_PROTO(struct bdi_writeback *wb,
		 unsigned long thresh,
		 unsigned long bg_thresh,
		 unsigned long dirty,
		 unsigned long bdi_thresh,
		 unsigned long bdi_dirty,
		 unsigned long dirty_ratelimit,
		 unsigned long task_ratelimit,
		 unsigned long dirtied,
		 unsigned long period,
		 long pause,
		 unsigned long start_time),

	TP_ARGS(wb, thresh, bg_thresh, dirty, bdi_thresh, bdi_dirty,
		dirty_ratelimit, task_ratelimit,
		dirtied, period, pause, start_time),

	TP_STRUCT__entry(
		__array(	 char,	bdi, 32)
		__field(unsigned long,	limit)
		__field(unsigned long,	setpoint)
		__field(unsigned long,	dirty)
		__field(unsigned long,	bdi_setpoint)
		__field(unsigned long,	bdi_dirty)
		__field(unsigned long,	dirty_ratelimit)
		__field(unsigned long,	task_ratelimit)
		__field(unsigned int,	dirtied)
		__field(unsigned int,	dirtied_pause)
		__field(unsigned long,	paused)
		__field(	 long,	pause)
		__field(unsigned long,	period)
		__field(	 long,	think)
		__field(ino_t,		cgroup_ino)
	),

	TP_fast_assign(
		unsigned long freerun = (thresh + bg_thresh) / 2;
		strscpy_pad(__entry->bdi, bdi_dev_name(wb->bdi), 32);

		__entry->limit		= global_wb_domain.dirty_limit;
		__entry->setpoint	= (global_wb_domain.dirty_limit +
						freerun) / 2;
		__entry->dirty		= dirty;
		__entry->bdi_setpoint	= __entry->setpoint *
						bdi_thresh / (thresh + 1);
		__entry->bdi_dirty	= bdi_dirty;
		__entry->dirty_ratelimit = KBps(dirty_ratelimit);
		__entry->task_ratelimit	= KBps(task_ratelimit);
		__entry->dirtied	= dirtied;
		__entry->dirtied_pause	= current->nr_dirtied_pause;
		__entry->think		= current->dirty_paused_when == 0 ? 0 :
			 (long)(jiffies - current->dirty_paused_when) * 1000/HZ;
		__entry->period		= period * 1000 / HZ;
		__entry->pause		= pause * 1000 / HZ;
		__entry->paused		= (jiffies - start_time) * 1000 / HZ;
		__entry->cgroup_ino	= __trace_wb_assign_cgroup(wb);
	),


	TP_printk("bdi %s: "
		  "limit=%lu setpoint=%lu dirty=%lu "
		  "bdi_setpoint=%lu bdi_dirty=%lu "
		  "dirty_ratelimit=%lu task_ratelimit=%lu "
		  "dirtied=%u dirtied_pause=%u "
		  "paused=%lu pause=%ld period=%lu think=%ld cgroup_ino=%lu",
		  __entry->bdi,
		  __entry->limit,
		  __entry->setpoint,
		  __entry->dirty,
		  __entry->bdi_setpoint,
		  __entry->bdi_dirty,
		  __entry->dirty_ratelimit,
		  __entry->task_ratelimit,
		  __entry->dirtied,
		  __entry->dirtied_pause,
		  __entry->paused,	/* ms */
		  __entry->pause,	/* ms */
		  __entry->period,	/* ms */
		  __entry->think,	/* ms */
		  (unsigned long)__entry->cgroup_ino
	  )
);

TRACE_EVENT(writeback_sb_inodes_requeue,

	TP_PROTO(struct inode *inode),
	TP_ARGS(inode),

	TP_STRUCT__entry(
		__array(char, name, 32)
		__field(ino_t, ino)
		__field(unsigned long, state)
		__field(unsigned long, dirtied_when)
		__field(ino_t, cgroup_ino)
	),

	TP_fast_assign(
		strscpy_pad(__entry->name,
			    bdi_dev_name(inode_to_bdi(inode)), 32);
		__entry->ino		= inode->i_ino;
		__entry->state		= inode->i_state;
		__entry->dirtied_when	= inode->dirtied_when;
		__entry->cgroup_ino	= __trace_wb_assign_cgroup(inode_to_wb(inode));
	),

	TP_printk("bdi %s: ino=%lu state=%s dirtied_when=%lu age=%lu cgroup_ino=%lu",
		  __entry->name,
		  (unsigned long)__entry->ino,
		  show_inode_state(__entry->state),
		  __entry->dirtied_when,
		  (jiffies - __entry->dirtied_when) / HZ,
		  (unsigned long)__entry->cgroup_ino
	)
);

DECLARE_EVENT_CLASS(writeback_congest_waited_template,

	TP_PROTO(unsigned int usec_timeout, unsigned int usec_delayed),

	TP_ARGS(usec_timeout, usec_delayed),

	TP_STRUCT__entry(
		__field(	unsigned int,	usec_timeout	)
		__field(	unsigned int,	usec_delayed	)
	),

	TP_fast_assign(
		__entry->usec_timeout	= usec_timeout;
		__entry->usec_delayed	= usec_delayed;
	),

	TP_printk("usec_timeout=%u usec_delayed=%u",
			__entry->usec_timeout,
			__entry->usec_delayed)
);

DEFINE_EVENT(writeback_congest_waited_template, writeback_congestion_wait,

	TP_PROTO(unsigned int usec_timeout, unsigned int usec_delayed),

	TP_ARGS(usec_timeout, usec_delayed)
);

DEFINE_EVENT(writeback_congest_waited_template, writeback_wait_iff_congested,

	TP_PROTO(unsigned int usec_timeout, unsigned int usec_delayed),

	TP_ARGS(usec_timeout, usec_delayed)
);

DECLARE_EVENT_CLASS(writeback_single_inode_template,

	TP_PROTO(struct inode *inode,
		 struct writeback_control *wbc,
		 unsigned long nr_to_write
	),

	TP_ARGS(inode, wbc, nr_to_write),

	TP_STRUCT__entry(
		__array(char, name, 32)
		__field(ino_t, ino)
		__field(unsigned long, state)
		__field(unsigned long, dirtied_when)
		__field(unsigned long, writeback_index)
		__field(long, nr_to_write)
		__field(unsigned long, wrote)
		__field(ino_t, cgroup_ino)
	),

	TP_fast_assign(
		strscpy_pad(__entry->name,
			    bdi_dev_name(inode_to_bdi(inode)), 32);
		__entry->ino		= inode->i_ino;
		__entry->state		= inode->i_state;
		__entry->dirtied_when	= inode->dirtied_when;
		__entry->writeback_index = inode->i_mapping->writeback_index;
		__entry->nr_to_write	= nr_to_write;
		__entry->wrote		= nr_to_write - wbc->nr_to_write;
		__entry->cgroup_ino	= __trace_wbc_assign_cgroup(wbc);
	),

	TP_printk("bdi %s: ino=%lu state=%s dirtied_when=%lu age=%lu "
		  "index=%lu to_write=%ld wrote=%lu cgroup_ino=%lu",
		  __entry->name,
		  (unsigned long)__entry->ino,
		  show_inode_state(__entry->state),
		  __entry->dirtied_when,
		  (jiffies - __entry->dirtied_when) / HZ,
		  __entry->writeback_index,
		  __entry->nr_to_write,
		  __entry->wrote,
		  (unsigned long)__entry->cgroup_ino
	)
);

DEFINE_EVENT(writeback_single_inode_template, writeback_single_inode_start,
	TP_PROTO(struct inode *inode,
		 struct writeback_control *wbc,
		 unsigned long nr_to_write),
	TP_ARGS(inode, wbc, nr_to_write)
);

DEFINE_EVENT(writeback_single_inode_template, writeback_single_inode,
	TP_PROTO(struct inode *inode,
		 struct writeback_control *wbc,
		 unsigned long nr_to_write),
	TP_ARGS(inode, wbc, nr_to_write)
);

DECLARE_EVENT_CLASS(writeback_inode_template,
	TP_PROTO(struct inode *inode),

	TP_ARGS(inode),

	TP_STRUCT__entry(
		__field(	dev_t,	dev			)
		__field(	ino_t,	ino			)
		__field(unsigned long,	state			)
		__field(	__u16, mode			)
		__field(unsigned long, dirtied_when		)
	),

	TP_fast_assign(
		__entry->dev	= inode->i_sb->s_dev;
		__entry->ino	= inode->i_ino;
		__entry->state	= inode->i_state;
		__entry->mode	= inode->i_mode;
		__entry->dirtied_when = inode->dirtied_when;
	),

	TP_printk("dev %d,%d ino %lu dirtied %lu state %s mode 0%o",
		  MAJOR(__entry->dev), MINOR(__entry->dev),
		  (unsigned long)__entry->ino, __entry->dirtied_when,
		  show_inode_state(__entry->state), __entry->mode)
);

DEFINE_EVENT(writeback_inode_template, writeback_lazytime,
	TP_PROTO(struct inode *inode),

	TP_ARGS(inode)
);

DEFINE_EVENT(writeback_inode_template, writeback_lazytime_iput,
	TP_PROTO(struct inode *inode),

	TP_ARGS(inode)
);

DEFINE_EVENT(writeback_inode_template, writeback_dirty_inode_enqueue,

	TP_PROTO(struct inode *inode),

	TP_ARGS(inode)
);

/*
 * Inode writeback list tracking.
 */

DEFINE_EVENT(writeback_inode_template, sb_mark_inode_writeback,
	TP_PROTO(struct inode *inode),
	TP_ARGS(inode)
);

DEFINE_EVENT(writeback_inode_template, sb_clear_inode_writeback,
	TP_PROTO(struct inode *inode),
	TP_ARGS(inode)
);

#endif /* _TRACE_WRITEBACK_H */

/* This part must be outside protection */
#include <trace/define_trace.h><|MERGE_RESOLUTION|>--- conflicted
+++ resolved
@@ -191,11 +191,7 @@
 	),
 
 	TP_fast_assign(
-<<<<<<< HEAD
-		strncpy(__entry->name, bdi_dev_name(inode_to_bdi(inode)), 32);
-=======
 		strscpy_pad(__entry->name, bdi_dev_name(inode_to_bdi(inode)), 32);
->>>>>>> c1084c27
 		__entry->ino		= inode->i_ino;
 		__entry->cgroup_ino	= __trace_wbc_assign_cgroup(wbc);
 		__entry->history	= history;
@@ -224,11 +220,7 @@
 	),
 
 	TP_fast_assign(
-<<<<<<< HEAD
-		strncpy(__entry->name,	bdi_dev_name(old_wb->bdi), 32);
-=======
 		strscpy_pad(__entry->name, bdi_dev_name(old_wb->bdi), 32);
->>>>>>> c1084c27
 		__entry->ino		= inode->i_ino;
 		__entry->old_cgroup_ino	= __trace_wb_assign_cgroup(old_wb);
 		__entry->new_cgroup_ino	= __trace_wb_assign_cgroup(new_wb);
@@ -261,11 +253,7 @@
 		struct address_space *mapping = page_mapping(page);
 		struct inode *inode = mapping ? mapping->host : NULL;
 
-<<<<<<< HEAD
-		strncpy(__entry->name,	bdi_dev_name(wb->bdi), 32);
-=======
 		strscpy_pad(__entry->name, bdi_dev_name(wb->bdi), 32);
->>>>>>> c1084c27
 		__entry->bdi_id		= wb->bdi->id;
 		__entry->ino		= inode ? inode->i_ino : 0;
 		__entry->memcg_id	= wb->memcg_css->id;
@@ -298,11 +286,7 @@
 	),
 
 	TP_fast_assign(
-<<<<<<< HEAD
-		strncpy(__entry->name,	bdi_dev_name(wb->bdi), 32);
-=======
 		strscpy_pad(__entry->name, bdi_dev_name(wb->bdi), 32);
->>>>>>> c1084c27
 		__entry->cgroup_ino	= __trace_wb_assign_cgroup(wb);
 		__entry->frn_bdi_id	= frn_bdi_id;
 		__entry->frn_memcg_id	= frn_memcg_id;
