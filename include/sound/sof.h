--- conflicted
+++ resolved
@@ -101,12 +101,7 @@
 	const struct snd_sof_dsp_ops *ops;
 };
 
-<<<<<<< HEAD
-int sof_nocodec_setup(struct device *dev,
-		      const struct snd_sof_dsp_ops *ops);
-=======
 int sof_dai_get_mclk(struct snd_soc_pcm_runtime *rtd);
 int sof_dai_get_bclk(struct snd_soc_pcm_runtime *rtd);
 
->>>>>>> c1084c27
 #endif