/* SPDX-License-Identifier: GPL-2.0
 *
 *  compress_driver.h - compress offload driver definations
 *
 *  Copyright (C) 2011 Intel Corporation
 *  Authors:	Vinod Koul <vinod.koul@linux.intel.com>
 *		Pierre-Louis Bossart <pierre-louis.bossart@linux.intel.com>
 */

#ifndef __COMPRESS_DRIVER_H
#define __COMPRESS_DRIVER_H

#include <linux/types.h>
#include <linux/sched.h>
#include <sound/core.h>
#include <sound/compress_offload.h>
#include <sound/asound.h>
#include <sound/pcm.h>

struct snd_compr_ops;

/**
 * struct snd_compr_runtime: runtime stream description
 * @state: stream state
 * @ops: pointer to DSP callbacks
 * @buffer: pointer to kernel buffer, valid only when not in mmap mode or
 *	DSP doesn't implement copy
 * @buffer_size: size of the above buffer
 * @fragment_size: size of buffer fragment in bytes
 * @fragments: number of such fragments
 * @total_bytes_available: cumulative number of bytes made available in
 *	the ring buffer
 * @total_bytes_transferred: cumulative bytes transferred by offload DSP
 * @sleep: poll sleep
 * @private_data: driver private data pointer
 * @dma_area: virtual buffer address
 * @dma_addr: physical buffer address (not accessible from main CPU)
 * @dma_bytes: size of DMA area
 * @dma_buffer_p: runtime dma buffer pointer
 */
struct snd_compr_runtime {
	snd_pcm_state_t state;
	struct snd_compr_ops *ops;
	void *buffer;
	u64 buffer_size;
	u32 fragment_size;
	u32 fragments;
	u64 total_bytes_available;
	u64 total_bytes_transferred;
	wait_queue_head_t sleep;
	void *private_data;

	unsigned char *dma_area;
	dma_addr_t dma_addr;
	size_t dma_bytes;
	struct snd_dma_buffer *dma_buffer_p;
};

/**
 * struct snd_compr_stream: compressed stream
 * @name: device name
 * @ops: pointer to DSP callbacks
 * @runtime: pointer to runtime structure
 * @device: device pointer
 * @error_work: delayed work used when closing the stream due to an error
 * @direction: stream direction, playback/recording
 * @metadata_set: metadata set flag, true when set
 * @next_track: has userspace signal next track transition, true when set
 * @partial_drain: undergoing partial_drain for stream, true when set
<<<<<<< HEAD
=======
 * @pause_in_draining: paused during draining state, true when set
>>>>>>> c1084c27
 * @private_data: pointer to DSP private data
 * @dma_buffer: allocated buffer if any
 */
struct snd_compr_stream {
	const char *name;
	struct snd_compr_ops *ops;
	struct snd_compr_runtime *runtime;
	struct snd_compr *device;
	struct delayed_work error_work;
	enum snd_compr_direction direction;
	bool metadata_set;
	bool next_track;
	bool partial_drain;
<<<<<<< HEAD
=======
	bool pause_in_draining;
>>>>>>> c1084c27
	void *private_data;
	struct snd_dma_buffer dma_buffer;
};

/**
 * struct snd_compr_ops: compressed path DSP operations
 * @open: Open the compressed stream
 * This callback is mandatory and shall keep dsp ready to receive the stream
 * parameter
 * @free: Close the compressed stream, mandatory
 * @set_params: Sets the compressed stream parameters, mandatory
 * This can be called in during stream creation only to set codec params
 * and the stream properties
 * @get_params: retrieve the codec parameters, mandatory
 * @set_metadata: Set the metadata values for a stream
 * @get_metadata: retrieves the requested metadata values from stream
 * @trigger: Trigger operations like start, pause, resume, drain, stop.
 * This callback is mandatory
 * @pointer: Retrieve current h/w pointer information. Mandatory
 * @copy: Copy the compressed data to/from userspace, Optional
 * Can't be implemented if DSP supports mmap
 * @mmap: DSP mmap method to mmap DSP memory
 * @ack: Ack for DSP when data is written to audio buffer, Optional
 * Not valid if copy is implemented
 * @get_caps: Retrieve DSP capabilities, mandatory
 * @get_codec_caps: Retrieve capabilities for a specific codec, mandatory
 */
struct snd_compr_ops {
	int (*open)(struct snd_compr_stream *stream);
	int (*free)(struct snd_compr_stream *stream);
	int (*set_params)(struct snd_compr_stream *stream,
			struct snd_compr_params *params);
	int (*get_params)(struct snd_compr_stream *stream,
			struct snd_codec *params);
	int (*set_metadata)(struct snd_compr_stream *stream,
			struct snd_compr_metadata *metadata);
	int (*get_metadata)(struct snd_compr_stream *stream,
			struct snd_compr_metadata *metadata);
	int (*trigger)(struct snd_compr_stream *stream, int cmd);
	int (*pointer)(struct snd_compr_stream *stream,
			struct snd_compr_tstamp *tstamp);
	int (*copy)(struct snd_compr_stream *stream, char __user *buf,
		       size_t count);
	int (*mmap)(struct snd_compr_stream *stream,
			struct vm_area_struct *vma);
	int (*ack)(struct snd_compr_stream *stream, size_t bytes);
	int (*get_caps) (struct snd_compr_stream *stream,
			struct snd_compr_caps *caps);
	int (*get_codec_caps) (struct snd_compr_stream *stream,
			struct snd_compr_codec_caps *codec);
};

/**
 * struct snd_compr: Compressed device
 * @name: DSP device name
 * @dev: associated device instance
 * @ops: pointer to DSP callbacks
 * @private_data: pointer to DSP pvt data
 * @card: sound card pointer
 * @direction: Playback or capture direction
 * @lock: device lock
 * @device: device id
 * @use_pause_in_draining: allow pause in draining, true when set
 */
struct snd_compr {
	const char *name;
	struct device dev;
	struct snd_compr_ops *ops;
	void *private_data;
	struct snd_card *card;
	unsigned int direction;
	struct mutex lock;
	int device;
	bool use_pause_in_draining;
#ifdef CONFIG_SND_VERBOSE_PROCFS
	/* private: */
	char id[64];
	struct snd_info_entry *proc_root;
	struct snd_info_entry *proc_info_entry;
#endif
};

/* compress device register APIs */
int snd_compress_new(struct snd_card *card, int device,
			int type, const char *id, struct snd_compr *compr);

/**
 * snd_compr_use_pause_in_draining - Allow pause and resume in draining state
 * @substream: compress substream to set
 *
 * Allow pause and resume in draining state.
 * Only HW driver supports this transition can call this API.
 */
static inline void snd_compr_use_pause_in_draining(struct snd_compr_stream *substream)
{
	substream->device->use_pause_in_draining = true;
}

/* dsp driver callback apis
 * For playback: driver should call snd_compress_fragment_elapsed() to let the
 * framework know that a fragment has been consumed from the ring buffer
 *
 * For recording: we want to know when a frame is available or when
 * at least one frame is available so snd_compress_frame_elapsed()
 * callback should be called when a encodeded frame is available
 */
static inline void snd_compr_fragment_elapsed(struct snd_compr_stream *stream)
{
	wake_up(&stream->runtime->sleep);
}

static inline void snd_compr_drain_notify(struct snd_compr_stream *stream)
{
	if (snd_BUG_ON(!stream))
		return;

	/* for partial_drain case we are back to running state on success */
	if (stream->partial_drain) {
		stream->runtime->state = SNDRV_PCM_STATE_RUNNING;
		stream->partial_drain = false; /* clear this flag as well */
	} else {
		stream->runtime->state = SNDRV_PCM_STATE_SETUP;
	}

	wake_up(&stream->runtime->sleep);
}

/**
 * snd_compr_set_runtime_buffer - Set the Compress runtime buffer
 * @stream: compress stream to set
 * @bufp: the buffer information, NULL to clear
 *
 * Copy the buffer information to runtime buffer when @bufp is non-NULL.
 * Otherwise it clears the current buffer information.
 */
static inline void
snd_compr_set_runtime_buffer(struct snd_compr_stream *stream,
			     struct snd_dma_buffer *bufp)
{
	struct snd_compr_runtime *runtime = stream->runtime;

	if (bufp) {
		runtime->dma_buffer_p = bufp;
		runtime->dma_area = bufp->area;
		runtime->dma_addr = bufp->addr;
		runtime->dma_bytes = bufp->bytes;
	} else {
		runtime->dma_buffer_p = NULL;
		runtime->dma_area = NULL;
		runtime->dma_addr = 0;
		runtime->dma_bytes = 0;
	}
}

int snd_compr_malloc_pages(struct snd_compr_stream *stream, size_t size);
int snd_compr_free_pages(struct snd_compr_stream *stream);

int snd_compr_stop_error(struct snd_compr_stream *stream,
			 snd_pcm_state_t state);

#endif<|MERGE_RESOLUTION|>--- conflicted
+++ resolved
@@ -67,10 +67,7 @@
  * @metadata_set: metadata set flag, true when set
  * @next_track: has userspace signal next track transition, true when set
  * @partial_drain: undergoing partial_drain for stream, true when set
-<<<<<<< HEAD
-=======
  * @pause_in_draining: paused during draining state, true when set
->>>>>>> c1084c27
  * @private_data: pointer to DSP private data
  * @dma_buffer: allocated buffer if any
  */
@@ -84,10 +81,7 @@
 	bool metadata_set;
 	bool next_track;
 	bool partial_drain;
-<<<<<<< HEAD
-=======
 	bool pause_in_draining;
->>>>>>> c1084c27
 	void *private_data;
 	struct snd_dma_buffer dma_buffer;
 };
