--- conflicted
+++ resolved
@@ -164,15 +164,9 @@
 #define ATA_RESP_FIS_SIZE 24
 
 struct sata_device {
-<<<<<<< HEAD
-        enum   ata_command_set command_set;
-        struct smp_resp        rps_resp; /* report_phy_sata_resp */
-        u8     port_no;        /* port number, if this is a PM (Port) */
-=======
 	unsigned int class;
 	struct smp_resp        rps_resp; /* report_phy_sata_resp */
 	u8     port_no;        /* port number, if this is a PM (Port) */
->>>>>>> 33e8bb5d
 
 	struct ata_port *ap;
 	struct ata_host ata_host;
