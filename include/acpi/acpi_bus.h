/* SPDX-License-Identifier: GPL-2.0-or-later */
/*
 *  acpi_bus.h - ACPI Bus Driver ($Revision: 22 $)
 *
 *  Copyright (C) 2001, 2002 Andy Grover <andrew.grover@intel.com>
 *  Copyright (C) 2001, 2002 Paul Diefenbaugh <paul.s.diefenbaugh@intel.com>
 */

#ifndef __ACPI_BUS_H__
#define __ACPI_BUS_H__

#include <linux/device.h>
#include <linux/property.h>

/* TBD: Make dynamic */
#define ACPI_MAX_HANDLES	10
struct acpi_handle_list {
	u32 count;
	acpi_handle handles[ACPI_MAX_HANDLES];
};

/* acpi_utils.h */
acpi_status
acpi_extract_package(union acpi_object *package,
		     struct acpi_buffer *format, struct acpi_buffer *buffer);
acpi_status
acpi_evaluate_integer(acpi_handle handle,
		      acpi_string pathname,
		      struct acpi_object_list *arguments, unsigned long long *data);
acpi_status
acpi_evaluate_reference(acpi_handle handle,
			acpi_string pathname,
			struct acpi_object_list *arguments,
			struct acpi_handle_list *list);
acpi_status
acpi_evaluate_ost(acpi_handle handle, u32 source_event, u32 status_code,
		  struct acpi_buffer *status_buf);

acpi_status
acpi_get_physical_device_location(acpi_handle handle, struct acpi_pld_info **pld);

bool acpi_has_method(acpi_handle handle, char *name);
acpi_status acpi_execute_simple_method(acpi_handle handle, char *method,
				       u64 arg);
acpi_status acpi_evaluate_ej0(acpi_handle handle);
acpi_status acpi_evaluate_lck(acpi_handle handle, int lock);
acpi_status acpi_evaluate_reg(acpi_handle handle, u8 space_id, u32 function);
bool acpi_ata_match(acpi_handle handle);
bool acpi_bay_match(acpi_handle handle);
bool acpi_dock_match(acpi_handle handle);

bool acpi_check_dsm(acpi_handle handle, const guid_t *guid, u64 rev, u64 funcs);
union acpi_object *acpi_evaluate_dsm(acpi_handle handle, const guid_t *guid,
			u64 rev, u64 func, union acpi_object *argv4);

static inline union acpi_object *
acpi_evaluate_dsm_typed(acpi_handle handle, const guid_t *guid, u64 rev,
			u64 func, union acpi_object *argv4,
			acpi_object_type type)
{
	union acpi_object *obj;

	obj = acpi_evaluate_dsm(handle, guid, rev, func, argv4);
	if (obj && obj->type != type) {
		ACPI_FREE(obj);
		obj = NULL;
	}

	return obj;
}

#define	ACPI_INIT_DSM_ARGV4(cnt, eles)			\
	{						\
	  .package.type = ACPI_TYPE_PACKAGE,		\
	  .package.count = (cnt),			\
	  .package.elements = (eles)			\
	}

bool acpi_dev_found(const char *hid);
bool acpi_dev_present(const char *hid, const char *uid, s64 hrv);
<<<<<<< HEAD
=======
bool acpi_reduced_hardware(void);
>>>>>>> c1084c27

#ifdef CONFIG_ACPI

struct proc_dir_entry;

#define ACPI_BUS_FILE_ROOT	"acpi"
extern struct proc_dir_entry *acpi_root_dir;

enum acpi_bus_device_type {
	ACPI_BUS_TYPE_DEVICE = 0,
	ACPI_BUS_TYPE_POWER,
	ACPI_BUS_TYPE_PROCESSOR,
	ACPI_BUS_TYPE_THERMAL,
	ACPI_BUS_TYPE_POWER_BUTTON,
	ACPI_BUS_TYPE_SLEEP_BUTTON,
	ACPI_BUS_TYPE_ECDT_EC,
	ACPI_BUS_DEVICE_TYPE_COUNT
};

struct acpi_driver;
struct acpi_device;

/*
 * ACPI Scan Handler
 * -----------------
 */

struct acpi_hotplug_profile {
	struct kobject kobj;
	int (*scan_dependent)(struct acpi_device *adev);
	void (*notify_online)(struct acpi_device *adev);
	bool enabled:1;
	bool demand_offline:1;
};

static inline struct acpi_hotplug_profile *to_acpi_hotplug_profile(
						struct kobject *kobj)
{
	return container_of(kobj, struct acpi_hotplug_profile, kobj);
}

struct acpi_scan_handler {
	const struct acpi_device_id *ids;
	struct list_head list_node;
	bool (*match)(const char *idstr, const struct acpi_device_id **matchid);
	int (*attach)(struct acpi_device *dev, const struct acpi_device_id *id);
	void (*detach)(struct acpi_device *dev);
	void (*bind)(struct device *phys_dev);
	void (*unbind)(struct device *phys_dev);
	struct acpi_hotplug_profile hotplug;
};

/*
 * ACPI Hotplug Context
 * --------------------
 */

struct acpi_hotplug_context {
	struct acpi_device *self;
	int (*notify)(struct acpi_device *, u32);
	void (*uevent)(struct acpi_device *, u32);
	void (*fixup)(struct acpi_device *);
};

/*
 * ACPI Driver
 * -----------
 */

typedef int (*acpi_op_add) (struct acpi_device * device);
typedef int (*acpi_op_remove) (struct acpi_device * device);
typedef void (*acpi_op_notify) (struct acpi_device * device, u32 event);

struct acpi_device_ops {
	acpi_op_add add;
	acpi_op_remove remove;
	acpi_op_notify notify;
};

#define ACPI_DRIVER_ALL_NOTIFY_EVENTS	0x1	/* system AND device events */

struct acpi_driver {
	char name[80];
	char class[80];
	const struct acpi_device_id *ids; /* Supported Hardware IDs */
	unsigned int flags;
	struct acpi_device_ops ops;
	struct device_driver drv;
	struct module *owner;
};

/*
 * ACPI Device
 * -----------
 */

/* Status (_STA) */

struct acpi_device_status {
	u32 present:1;
	u32 enabled:1;
	u32 show_in_ui:1;
	u32 functional:1;
	u32 battery_present:1;
	u32 reserved:27;
};

/* Flags */

struct acpi_device_flags {
	u32 dynamic_status:1;
	u32 removable:1;
	u32 ejectable:1;
	u32 power_manageable:1;
	u32 match_driver:1;
	u32 initialized:1;
	u32 visited:1;
	u32 hotplug_notify:1;
	u32 is_dock_station:1;
	u32 of_compatible_ok:1;
	u32 coherent_dma:1;
	u32 cca_seen:1;
	u32 enumeration_by_parent:1;
	u32 reserved:19;
};

/* File System */

struct acpi_device_dir {
	struct proc_dir_entry *entry;
};

#define acpi_device_dir(d)	((d)->dir.entry)

/* Plug and Play */

typedef char acpi_bus_id[8];
typedef u64 acpi_bus_address;
typedef char acpi_device_name[40];
typedef char acpi_device_class[20];

struct acpi_hardware_id {
	struct list_head list;
	const char *id;
};

struct acpi_pnp_type {
	u32 hardware_id:1;
	u32 bus_address:1;
	u32 platform_id:1;
	u32 reserved:29;
};

struct acpi_device_pnp {
	acpi_bus_id bus_id;		/* Object name */
	int instance_no;		/* Instance number of this object */
	struct acpi_pnp_type type;	/* ID type */
	acpi_bus_address bus_address;	/* _ADR */
	char *unique_id;		/* _UID */
	struct list_head ids;		/* _HID and _CIDs */
	acpi_device_name device_name;	/* Driver-determined */
	acpi_device_class device_class;	/*        "          */
	union acpi_object *str_obj;	/* unicode string for _STR method */
};

#define acpi_device_bid(d)	((d)->pnp.bus_id)
#define acpi_device_adr(d)	((d)->pnp.bus_address)
const char *acpi_device_hid(struct acpi_device *device);
#define acpi_device_uid(d)	((d)->pnp.unique_id)
#define acpi_device_name(d)	((d)->pnp.device_name)
#define acpi_device_class(d)	((d)->pnp.device_class)

/* Power Management */

struct acpi_device_power_flags {
	u32 explicit_get:1;	/* _PSC present? */
	u32 power_resources:1;	/* Power resources */
	u32 inrush_current:1;	/* Serialize Dx->D0 */
	u32 power_removed:1;	/* Optimize Dx->D0 */
	u32 ignore_parent:1;	/* Power is independent of parent power state */
	u32 dsw_present:1;	/* _DSW present? */
	u32 reserved:26;
};

struct acpi_device_power_state {
	struct {
		u8 valid:1;
		u8 explicit_set:1;	/* _PSx present? */
		u8 reserved:6;
	} flags;
	int power;		/* % Power (compared to D0) */
	int latency;		/* Dx->D0 time (microseconds) */
	struct list_head resources;	/* Power resources referenced */
};

struct acpi_device_power {
	int state;		/* Current state */
	struct acpi_device_power_flags flags;
	struct acpi_device_power_state states[ACPI_D_STATE_COUNT];	/* Power states (D0-D3Cold) */
};

struct acpi_dep_data {
	struct list_head node;
	acpi_handle supplier;
	acpi_handle consumer;
};

/* Performance Management */

struct acpi_device_perf_flags {
	u8 reserved:8;
};

struct acpi_device_perf_state {
	struct {
		u8 valid:1;
		u8 reserved:7;
	} flags;
	u8 power;		/* % Power (compared to P0) */
	u8 performance;		/* % Performance (    "   ) */
	int latency;		/* Px->P0 time (microseconds) */
};

struct acpi_device_perf {
	int state;
	struct acpi_device_perf_flags flags;
	int state_count;
	struct acpi_device_perf_state *states;
};

/* Wakeup Management */
struct acpi_device_wakeup_flags {
	u8 valid:1;		/* Can successfully enable wakeup? */
	u8 notifier_present:1;  /* Wake-up notify handler has been installed */
};

struct acpi_device_wakeup_context {
	void (*func)(struct acpi_device_wakeup_context *context);
	struct device *dev;
};

struct acpi_device_wakeup {
	acpi_handle gpe_device;
	u64 gpe_number;
	u64 sleep_state;
	struct list_head resources;
	struct acpi_device_wakeup_flags flags;
	struct acpi_device_wakeup_context context;
	struct wakeup_source *ws;
	int prepare_count;
	int enable_count;
};

struct acpi_device_physical_node {
	unsigned int node_id;
	struct list_head node;
	struct device *dev;
	bool put_online:1;
};

struct acpi_device_properties {
	const guid_t *guid;
	const union acpi_object *properties;
	struct list_head list;
};

/* ACPI Device Specific Data (_DSD) */
struct acpi_device_data {
	const union acpi_object *pointer;
	struct list_head properties;
	const union acpi_object *of_compatible;
	struct list_head subnodes;
};

struct acpi_gpio_mapping;

/* Device */
struct acpi_device {
	int device_type;
	acpi_handle handle;		/* no handle for fixed hardware */
	struct fwnode_handle fwnode;
	struct acpi_device *parent;
	struct list_head children;
	struct list_head node;
	struct list_head wakeup_list;
	struct list_head del_list;
	struct acpi_device_status status;
	struct acpi_device_flags flags;
	struct acpi_device_pnp pnp;
	struct acpi_device_power power;
	struct acpi_device_wakeup wakeup;
	struct acpi_device_perf performance;
	struct acpi_device_dir dir;
	struct acpi_device_data data;
	struct acpi_scan_handler *handler;
	struct acpi_hotplug_context *hp;
	struct acpi_driver *driver;
	const struct acpi_gpio_mapping *driver_gpios;
	void *driver_data;
	struct device dev;
	unsigned int physical_node_count;
	unsigned int dep_unmet;
	struct list_head physical_node_list;
	struct mutex physical_node_lock;
	void (*remove)(struct acpi_device *);
};

/* Non-device subnode */
struct acpi_data_node {
	const char *name;
	acpi_handle handle;
	struct fwnode_handle fwnode;
	struct fwnode_handle *parent;
	struct acpi_device_data data;
	struct list_head sibling;
	struct kobject kobj;
	struct completion kobj_done;
};

extern const struct fwnode_operations acpi_device_fwnode_ops;
extern const struct fwnode_operations acpi_data_fwnode_ops;
extern const struct fwnode_operations acpi_static_fwnode_ops;

bool is_acpi_device_node(const struct fwnode_handle *fwnode);
bool is_acpi_data_node(const struct fwnode_handle *fwnode);

static inline bool is_acpi_node(const struct fwnode_handle *fwnode)
{
	return (is_acpi_device_node(fwnode) || is_acpi_data_node(fwnode));
}

#define to_acpi_device_node(__fwnode)					\
	({								\
		typeof(__fwnode) __to_acpi_device_node_fwnode = __fwnode; \
									\
		is_acpi_device_node(__to_acpi_device_node_fwnode) ?	\
			container_of(__to_acpi_device_node_fwnode,	\
				     struct acpi_device, fwnode) :	\
			NULL;						\
	})

#define to_acpi_data_node(__fwnode)					\
	({								\
		typeof(__fwnode) __to_acpi_data_node_fwnode = __fwnode;	\
									\
		is_acpi_data_node(__to_acpi_data_node_fwnode) ?		\
			container_of(__to_acpi_data_node_fwnode,	\
				     struct acpi_data_node, fwnode) :	\
			NULL;						\
	})

static inline bool is_acpi_static_node(const struct fwnode_handle *fwnode)
{
	return !IS_ERR_OR_NULL(fwnode) &&
		fwnode->ops == &acpi_static_fwnode_ops;
}

static inline bool acpi_data_node_match(const struct fwnode_handle *fwnode,
					const char *name)
{
	return is_acpi_data_node(fwnode) ?
		(!strcmp(to_acpi_data_node(fwnode)->name, name)) : false;
}

static inline struct fwnode_handle *acpi_fwnode_handle(struct acpi_device *adev)
{
	return &adev->fwnode;
}

static inline void *acpi_driver_data(struct acpi_device *d)
{
	return d->driver_data;
}

#define to_acpi_device(d)	container_of(d, struct acpi_device, dev)
#define to_acpi_driver(d)	container_of(d, struct acpi_driver, drv)

static inline void acpi_set_device_status(struct acpi_device *adev, u32 sta)
{
	*((u32 *)&adev->status) = sta;
}

static inline void acpi_set_hp_context(struct acpi_device *adev,
				       struct acpi_hotplug_context *hp)
{
	hp->self = adev;
	adev->hp = hp;
}

void acpi_initialize_hp_context(struct acpi_device *adev,
				struct acpi_hotplug_context *hp,
				int (*notify)(struct acpi_device *, u32),
				void (*uevent)(struct acpi_device *, u32));

/* acpi_device.dev.bus == &acpi_bus_type */
extern struct bus_type acpi_bus_type;

/*
 * Events
 * ------
 */

struct acpi_bus_event {
	struct list_head node;
	acpi_device_class device_class;
	acpi_bus_id bus_id;
	u32 type;
	u32 data;
};

extern struct kobject *acpi_kobj;
extern int acpi_bus_generate_netlink_event(const char*, const char*, u8, int);
void acpi_bus_private_data_handler(acpi_handle, void *);
int acpi_bus_get_private_data(acpi_handle, void **);
int acpi_bus_attach_private_data(acpi_handle, void *);
void acpi_bus_detach_private_data(acpi_handle);
extern int acpi_notifier_call_chain(struct acpi_device *, u32, u32);
extern int register_acpi_notifier(struct notifier_block *);
extern int unregister_acpi_notifier(struct notifier_block *);

/*
 * External Functions
 */

int acpi_bus_get_device(acpi_handle handle, struct acpi_device **device);
acpi_status acpi_bus_get_status_handle(acpi_handle handle,
				       unsigned long long *sta);
int acpi_bus_get_status(struct acpi_device *device);

int acpi_bus_set_power(acpi_handle handle, int state);
const char *acpi_power_state_string(int state);
int acpi_device_set_power(struct acpi_device *device, int state);
int acpi_bus_init_power(struct acpi_device *device);
int acpi_device_fix_up_power(struct acpi_device *device);
int acpi_bus_update_power(acpi_handle handle, int *state_p);
int acpi_device_update_power(struct acpi_device *device, int *state_p);
bool acpi_bus_power_manageable(acpi_handle handle);
int acpi_device_power_add_dependent(struct acpi_device *adev,
				    struct device *dev);
void acpi_device_power_remove_dependent(struct acpi_device *adev,
					struct device *dev);

#ifdef CONFIG_PM
bool acpi_bus_can_wakeup(acpi_handle handle);
#else
static inline bool acpi_bus_can_wakeup(acpi_handle handle) { return false; }
#endif

void acpi_scan_lock_acquire(void);
void acpi_scan_lock_release(void);
void acpi_lock_hp_context(void);
void acpi_unlock_hp_context(void);
int acpi_scan_add_handler(struct acpi_scan_handler *handler);
int acpi_bus_register_driver(struct acpi_driver *driver);
void acpi_bus_unregister_driver(struct acpi_driver *driver);
int acpi_bus_scan(acpi_handle handle);
void acpi_bus_trim(struct acpi_device *start);
acpi_status acpi_bus_get_ejd(acpi_handle handle, acpi_handle * ejd);
int acpi_match_device_ids(struct acpi_device *device,
			  const struct acpi_device_id *ids);
void acpi_set_modalias(struct acpi_device *adev, const char *default_id,
		       char *modalias, size_t len);
int acpi_create_dir(struct acpi_device *);
void acpi_remove_dir(struct acpi_device *);

static inline bool acpi_device_enumerated(struct acpi_device *adev)
{
	return adev && adev->flags.initialized && adev->flags.visited;
}

/**
 * module_acpi_driver(acpi_driver) - Helper macro for registering an ACPI driver
 * @__acpi_driver: acpi_driver struct
 *
 * Helper macro for ACPI drivers which do not do anything special in module
 * init/exit. This eliminates a lot of boilerplate. Each module may only
 * use this macro once, and calling it replaces module_init() and module_exit()
 */
#define module_acpi_driver(__acpi_driver) \
	module_driver(__acpi_driver, acpi_bus_register_driver, \
		      acpi_bus_unregister_driver)

/*
 * Bind physical devices with ACPI devices
 */
struct acpi_bus_type {
	struct list_head list;
	const char *name;
	bool (*match)(struct device *dev);
	struct acpi_device * (*find_companion)(struct device *);
	void (*setup)(struct device *);
	void (*cleanup)(struct device *);
};
int register_acpi_bus_type(struct acpi_bus_type *);
int unregister_acpi_bus_type(struct acpi_bus_type *);
int acpi_bind_one(struct device *dev, struct acpi_device *adev);
int acpi_unbind_one(struct device *dev);

struct acpi_pci_root {
	struct acpi_device * device;
	struct pci_bus *bus;
	u16 segment;
	struct resource secondary;	/* downstream bus range */

	u32 osc_support_set;	/* _OSC state of support bits */
	u32 osc_control_set;	/* _OSC state of control bits */
	phys_addr_t mcfg_addr;
};

/* helper */

bool acpi_dma_supported(const struct acpi_device *adev);
enum dev_dma_attr acpi_get_dma_attr(struct acpi_device *adev);
int acpi_iommu_fwspec_init(struct device *dev, u32 id,
			   struct fwnode_handle *fwnode,
			   const struct iommu_ops *ops);
int acpi_dma_get_range(struct device *dev, u64 *dma_addr, u64 *offset,
		       u64 *size);
int acpi_dma_configure_id(struct device *dev, enum dev_dma_attr attr,
			   const u32 *input_id);
static inline int acpi_dma_configure(struct device *dev,
				     enum dev_dma_attr attr)
{
	return acpi_dma_configure_id(dev, attr, NULL);
}
struct acpi_device *acpi_find_child_device(struct acpi_device *parent,
					   u64 address, bool check_children);
int acpi_is_root_bridge(acpi_handle);
struct acpi_pci_root *acpi_pci_find_root(acpi_handle handle);

int acpi_enable_wakeup_device_power(struct acpi_device *dev, int state);
int acpi_disable_wakeup_device_power(struct acpi_device *dev);

#ifdef CONFIG_X86
bool acpi_device_always_present(struct acpi_device *adev);
#else
static inline bool acpi_device_always_present(struct acpi_device *adev)
{
	return false;
}
#endif

#ifdef CONFIG_PM
void acpi_pm_wakeup_event(struct device *dev);
acpi_status acpi_add_pm_notifier(struct acpi_device *adev, struct device *dev,
			void (*func)(struct acpi_device_wakeup_context *context));
acpi_status acpi_remove_pm_notifier(struct acpi_device *adev);
bool acpi_pm_device_can_wakeup(struct device *dev);
int acpi_pm_device_sleep_state(struct device *, int *, int);
int acpi_pm_set_device_wakeup(struct device *dev, bool enable);
#else
static inline void acpi_pm_wakeup_event(struct device *dev)
{
}
static inline acpi_status acpi_add_pm_notifier(struct acpi_device *adev,
					       struct device *dev,
					       void (*func)(struct acpi_device_wakeup_context *context))
{
	return AE_SUPPORT;
}
static inline acpi_status acpi_remove_pm_notifier(struct acpi_device *adev)
{
	return AE_SUPPORT;
}
static inline bool acpi_pm_device_can_wakeup(struct device *dev)
{
	return false;
}
static inline int acpi_pm_device_sleep_state(struct device *d, int *p, int m)
{
	if (p)
		*p = ACPI_STATE_D0;

	return (m >= ACPI_STATE_D0 && m <= ACPI_STATE_D3_COLD) ?
		m : ACPI_STATE_D0;
}
static inline int acpi_pm_set_device_wakeup(struct device *dev, bool enable)
{
	return -ENODEV;
}
#endif

#ifdef CONFIG_ACPI_SYSTEM_POWER_STATES_SUPPORT
bool acpi_sleep_state_supported(u8 sleep_state);
#else
static inline bool acpi_sleep_state_supported(u8 sleep_state) { return false; }
#endif

#ifdef CONFIG_ACPI_SLEEP
u32 acpi_target_system_state(void);
#else
static inline u32 acpi_target_system_state(void) { return ACPI_STATE_S0; }
#endif

static inline bool acpi_device_power_manageable(struct acpi_device *adev)
{
	return adev->flags.power_manageable;
}

static inline bool acpi_device_can_wakeup(struct acpi_device *adev)
{
	return adev->wakeup.flags.valid;
}

static inline bool acpi_device_can_poweroff(struct acpi_device *adev)
{
	return adev->power.states[ACPI_STATE_D3_COLD].flags.valid ||
		((acpi_gbl_FADT.header.revision < 6) &&
		adev->power.states[ACPI_STATE_D3_HOT].flags.explicit_set);
}

<<<<<<< HEAD
struct acpi_device *
acpi_dev_get_first_match_dev(const char *hid, const char *uid, s64 hrv);

=======
bool acpi_dev_hid_uid_match(struct acpi_device *adev, const char *hid2, const char *uid2);

void acpi_dev_clear_dependencies(struct acpi_device *supplier);
struct acpi_device *acpi_dev_get_first_consumer_dev(struct acpi_device *supplier);
struct acpi_device *
acpi_dev_get_next_match_dev(struct acpi_device *adev, const char *hid, const char *uid, s64 hrv);
struct acpi_device *
acpi_dev_get_first_match_dev(const char *hid, const char *uid, s64 hrv);

/**
 * for_each_acpi_dev_match - iterate over ACPI devices that matching the criteria
 * @adev: pointer to the matching ACPI device, NULL at the end of the loop
 * @hid: Hardware ID of the device.
 * @uid: Unique ID of the device, pass NULL to not check _UID
 * @hrv: Hardware Revision of the device, pass -1 to not check _HRV
 *
 * The caller is responsible for invoking acpi_dev_put() on the returned device.
 */
#define for_each_acpi_dev_match(adev, hid, uid, hrv)			\
	for (adev = acpi_dev_get_first_match_dev(hid, uid, hrv);	\
	     adev;							\
	     adev = acpi_dev_get_next_match_dev(adev, hid, uid, hrv))

static inline struct acpi_device *acpi_dev_get(struct acpi_device *adev)
{
	return adev ? to_acpi_device(get_device(&adev->dev)) : NULL;
}

>>>>>>> c1084c27
static inline void acpi_dev_put(struct acpi_device *adev)
{
	if (adev)
		put_device(&adev->dev);
}

struct acpi_device *acpi_bus_get_acpi_device(acpi_handle handle);

static inline void acpi_bus_put_acpi_device(struct acpi_device *adev)
{
	acpi_dev_put(adev);
}
#else	/* CONFIG_ACPI */

static inline int register_acpi_bus_type(void *bus) { return 0; }
static inline int unregister_acpi_bus_type(void *bus) { return 0; }

#endif				/* CONFIG_ACPI */

#endif /*__ACPI_BUS_H__*/<|MERGE_RESOLUTION|>--- conflicted
+++ resolved
@@ -78,10 +78,7 @@
 
 bool acpi_dev_found(const char *hid);
 bool acpi_dev_present(const char *hid, const char *uid, s64 hrv);
-<<<<<<< HEAD
-=======
 bool acpi_reduced_hardware(void);
->>>>>>> c1084c27
 
 #ifdef CONFIG_ACPI
 
@@ -693,11 +690,6 @@
 		adev->power.states[ACPI_STATE_D3_HOT].flags.explicit_set);
 }
 
-<<<<<<< HEAD
-struct acpi_device *
-acpi_dev_get_first_match_dev(const char *hid, const char *uid, s64 hrv);
-
-=======
 bool acpi_dev_hid_uid_match(struct acpi_device *adev, const char *hid2, const char *uid2);
 
 void acpi_dev_clear_dependencies(struct acpi_device *supplier);
@@ -726,7 +718,6 @@
 	return adev ? to_acpi_device(get_device(&adev->dev)) : NULL;
 }
 
->>>>>>> c1084c27
 static inline void acpi_dev_put(struct acpi_device *adev)
 {
 	if (adev)
