/*
 * Copyright (C) 2011-2015 Freescale Semiconductor, Inc. All Rights Reserved.
 *
 * This program is free software; you can redistribute it and/or modify
 * it under the terms of the GNU General Public License as published by
 * the Free Software Foundation; either version 2 of the License, or
 * (at your option) any later version.
 *
 * This program is distributed in the hope that it will be useful,
 * but WITHOUT ANY WARRANTY; without even the implied warranty of
 * MERCHANTABILITY or FITNESS FOR A PARTICULAR PURPOSE.  See the
 * GNU General Public License for more details.
 *
 * You should have received a copy of the GNU General Public License along
 * with this program; if not, write to the Free Software Foundation, Inc.,
 * 51 Franklin Street, Fifth Floor, Boston, MA 02110-1301 USA.
 */
#ifndef __LINUX_REG_PFUZE100_H
#define __LINUX_REG_PFUZE100_H

#define PFUZE100_SW1AB		0
#define PFUZE100_SW1C		1
#define PFUZE100_SW2		2
#define PFUZE100_SW3A		3
#define PFUZE100_SW3B		4
#define PFUZE100_SW4		5
#define PFUZE100_SWBST		6
#define PFUZE100_VSNVS		7
#define PFUZE100_VREFDDR	8
#define PFUZE100_VGEN1		9
#define PFUZE100_VGEN2		10
#define PFUZE100_VGEN3		11
#define PFUZE100_VGEN4		12
#define PFUZE100_VGEN5		13
#define PFUZE100_VGEN6		14
#define PFUZE100_MAX_REGULATOR	15

#define PFUZE200_SW1AB		0
#define PFUZE200_SW2		1
#define PFUZE200_SW3A		2
#define PFUZE200_SW3B		3
#define PFUZE200_SWBST		4
#define PFUZE200_VSNVS		5
#define PFUZE200_VREFDDR	6
#define PFUZE200_VGEN1		7
#define PFUZE200_VGEN2		8
#define PFUZE200_VGEN3		9
#define PFUZE200_VGEN4		10
#define PFUZE200_VGEN5		11
#define PFUZE200_VGEN6		12

#define PFUZE3000_SW1A		0
#define PFUZE3000_SW1B		1
#define PFUZE3000_SW2		2
#define PFUZE3000_SW3		3
#define PFUZE3000_SWBST		4
#define PFUZE3000_VSNVS		5
#define PFUZE3000_VREFDDR	6
#define PFUZE3000_VLDO1		7
#define PFUZE3000_VLDO2		8
#define PFUZE3000_VCCSD		9
#define PFUZE3000_V33		10
#define PFUZE3000_VLDO3		11
#define PFUZE3000_VLDO4		12

<<<<<<< HEAD
#define PFUZE3001_SW1		0
#define PFUZE3001_SW2		1
#define PFUZE3001_SW3		2
#define PFUZE3001_VSNVS		3
#define PFUZE3001_VREFDDR	4
#define PFUZE3001_VLDO1		5
#define PFUZE3001_VLDO2		6
#define PFUZE3001_VCCSD		7
#define PFUZE3001_V33		8
#define PFUZE3001_VLDO3		9
#define PFUZE3001_VLDO4		10

=======
>>>>>>> 33e8bb5d
struct regulator_init_data;

struct pfuze_regulator_platform_data {
	struct regulator_init_data *init_data[PFUZE100_MAX_REGULATOR];
};

#endif /* __LINUX_REG_PFUZE100_H */<|MERGE_RESOLUTION|>--- conflicted
+++ resolved
@@ -1,5 +1,5 @@
 /*
- * Copyright (C) 2011-2015 Freescale Semiconductor, Inc. All Rights Reserved.
+ * Copyright (C) 2011-2013 Freescale Semiconductor, Inc. All Rights Reserved.
  *
  * This program is free software; you can redistribute it and/or modify
  * it under the terms of the GNU General Public License as published by
@@ -63,21 +63,6 @@
 #define PFUZE3000_VLDO3		11
 #define PFUZE3000_VLDO4		12
 
-<<<<<<< HEAD
-#define PFUZE3001_SW1		0
-#define PFUZE3001_SW2		1
-#define PFUZE3001_SW3		2
-#define PFUZE3001_VSNVS		3
-#define PFUZE3001_VREFDDR	4
-#define PFUZE3001_VLDO1		5
-#define PFUZE3001_VLDO2		6
-#define PFUZE3001_VCCSD		7
-#define PFUZE3001_V33		8
-#define PFUZE3001_VLDO3		9
-#define PFUZE3001_VLDO4		10
-
-=======
->>>>>>> 33e8bb5d
 struct regulator_init_data;
 
 struct pfuze_regulator_platform_data {
