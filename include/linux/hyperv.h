--- conflicted
+++ resolved
@@ -479,14 +479,9 @@
 	CHANNELMSG_19				= 19,
 	CHANNELMSG_20				= 20,
 	CHANNELMSG_TL_CONNECT_REQUEST		= 21,
-<<<<<<< HEAD
-	CHANNELMSG_22				= 22,
-	CHANNELMSG_TL_CONNECT_RESULT		= 23,
-=======
 	CHANNELMSG_MODIFYCHANNEL		= 22,
 	CHANNELMSG_TL_CONNECT_RESULT		= 23,
 	CHANNELMSG_MODIFYCHANNEL_RESPONSE	= 24,
->>>>>>> c1084c27
 	CHANNELMSG_COUNT
 };
 
