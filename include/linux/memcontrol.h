/* SPDX-License-Identifier: GPL-2.0-or-later */
/* memcontrol.h - Memory Controller
 *
 * Copyright IBM Corporation, 2007
 * Author Balbir Singh <balbir@linux.vnet.ibm.com>
 *
 * Copyright 2007 OpenVZ SWsoft Inc
 * Author: Pavel Emelianov <xemul@openvz.org>
 */

#ifndef _LINUX_MEMCONTROL_H
#define _LINUX_MEMCONTROL_H
#include <linux/cgroup.h>
#include <linux/vm_event_item.h>
#include <linux/hardirq.h>
#include <linux/jump_label.h>
#include <linux/page_counter.h>
#include <linux/vmpressure.h>
#include <linux/eventfd.h>
#include <linux/mm.h>
#include <linux/vmstat.h>
#include <linux/writeback.h>
#include <linux/page-flags.h>

struct mem_cgroup;
struct obj_cgroup;
struct page;
struct mm_struct;
struct kmem_cache;

/* Cgroup-specific page state, on top of universal node page state */
enum memcg_stat_item {
	MEMCG_SWAP = NR_VM_NODE_STAT_ITEMS,
	MEMCG_SOCK,
	MEMCG_PERCPU_B,
	MEMCG_NR_STAT,
};

enum memcg_memory_event {
	MEMCG_LOW,
	MEMCG_HIGH,
	MEMCG_MAX,
	MEMCG_OOM,
	MEMCG_OOM_KILL,
	MEMCG_SWAP_HIGH,
	MEMCG_SWAP_MAX,
	MEMCG_SWAP_FAIL,
	MEMCG_NR_MEMORY_EVENTS,
};

struct mem_cgroup_reclaim_cookie {
	pg_data_t *pgdat;
	unsigned int generation;
};

#ifdef CONFIG_MEMCG

#define MEM_CGROUP_ID_SHIFT	16
#define MEM_CGROUP_ID_MAX	USHRT_MAX

struct mem_cgroup_id {
	int id;
	refcount_t ref;
};

/*
 * Per memcg event counter is incremented at every pagein/pageout. With THP,
 * it will be incremented by the number of pages. This counter is used
 * to trigger some periodic events. This is straightforward and better
 * than using jiffies etc. to handle periodic memcg event.
 */
enum mem_cgroup_events_target {
	MEM_CGROUP_TARGET_THRESH,
	MEM_CGROUP_TARGET_SOFTLIMIT,
	MEM_CGROUP_NTARGETS,
};

struct memcg_vmstats_percpu {
	/* Local (CPU and cgroup) page state & events */
	long			state[MEMCG_NR_STAT];
	unsigned long		events[NR_VM_EVENT_ITEMS];

	/* Delta calculation for lockless upward propagation */
	long			state_prev[MEMCG_NR_STAT];
	unsigned long		events_prev[NR_VM_EVENT_ITEMS];

	/* Cgroup1: threshold notifications & softlimit tree updates */
	unsigned long		nr_page_events;
	unsigned long		targets[MEM_CGROUP_NTARGETS];
};

struct memcg_vmstats {
	/* Aggregated (CPU and subtree) page state & events */
	long			state[MEMCG_NR_STAT];
	unsigned long		events[NR_VM_EVENT_ITEMS];

	/* Pending child counts during tree propagation */
	long			state_pending[MEMCG_NR_STAT];
	unsigned long		events_pending[NR_VM_EVENT_ITEMS];
};

struct mem_cgroup_reclaim_iter {
	struct mem_cgroup *position;
	/* scan generation, increased every round-trip */
	unsigned int generation;
};

/*
 * Bitmap and deferred work of shrinker::id corresponding to memcg-aware
 * shrinkers, which have elements charged to this memcg.
 */
struct shrinker_info {
	struct rcu_head rcu;
	atomic_long_t *nr_deferred;
	unsigned long *map;
};

struct lruvec_stats_percpu {
	/* Local (CPU and cgroup) state */
	long state[NR_VM_NODE_STAT_ITEMS];

	/* Delta calculation for lockless upward propagation */
	long state_prev[NR_VM_NODE_STAT_ITEMS];
};

struct lruvec_stats {
	/* Aggregated (CPU and subtree) state */
	long state[NR_VM_NODE_STAT_ITEMS];

	/* Pending child counts during tree propagation */
	long state_pending[NR_VM_NODE_STAT_ITEMS];
};

/*
 * per-node information in memory controller.
 */
struct mem_cgroup_per_node {
	struct lruvec		lruvec;

	struct lruvec_stats_percpu __percpu	*lruvec_stats_percpu;
	struct lruvec_stats			lruvec_stats;

	unsigned long		lru_zone_size[MAX_NR_ZONES][NR_LRU_LISTS];

	struct mem_cgroup_reclaim_iter	iter;

	struct shrinker_info __rcu	*shrinker_info;

	struct rb_node		tree_node;	/* RB tree node */
	unsigned long		usage_in_excess;/* Set to the value by which */
						/* the soft limit is exceeded*/
	bool			on_tree;
	struct mem_cgroup	*memcg;		/* Back pointer, we cannot */
						/* use container_of	   */
};

struct mem_cgroup_threshold {
	struct eventfd_ctx *eventfd;
	unsigned long threshold;
};

/* For threshold */
struct mem_cgroup_threshold_ary {
	/* An array index points to threshold just below or equal to usage. */
	int current_threshold;
	/* Size of entries[] */
	unsigned int size;
	/* Array of thresholds */
	struct mem_cgroup_threshold entries[];
};

struct mem_cgroup_thresholds {
	/* Primary thresholds array */
	struct mem_cgroup_threshold_ary *primary;
	/*
	 * Spare threshold array.
	 * This is needed to make mem_cgroup_unregister_event() "never fail".
	 * It must be able to store at least primary->size - 1 entries.
	 */
	struct mem_cgroup_threshold_ary *spare;
};

enum memcg_kmem_state {
	KMEM_NONE,
	KMEM_ALLOCATED,
	KMEM_ONLINE,
};

#if defined(CONFIG_SMP)
struct memcg_padding {
	char x[0];
} ____cacheline_internodealigned_in_smp;
#define MEMCG_PADDING(name)      struct memcg_padding name
#else
#define MEMCG_PADDING(name)
#endif

/*
 * Remember four most recent foreign writebacks with dirty pages in this
 * cgroup.  Inode sharing is expected to be uncommon and, even if we miss
 * one in a given round, we're likely to catch it later if it keeps
 * foreign-dirtying, so a fairly low count should be enough.
 *
 * See mem_cgroup_track_foreign_dirty_slowpath() for details.
 */
#define MEMCG_CGWB_FRN_CNT	4

struct memcg_cgwb_frn {
	u64 bdi_id;			/* bdi->id of the foreign inode */
	int memcg_id;			/* memcg->css.id of foreign inode */
	u64 at;				/* jiffies_64 at the time of dirtying */
	struct wb_completion done;	/* tracks in-flight foreign writebacks */
};

/*
 * Bucket for arbitrarily byte-sized objects charged to a memory
 * cgroup. The bucket can be reparented in one piece when the cgroup
 * is destroyed, without having to round up the individual references
 * of all live memory objects in the wild.
 */
struct obj_cgroup {
	struct percpu_ref refcnt;
	struct mem_cgroup *memcg;
	atomic_t nr_charged_bytes;
	union {
		struct list_head list;
		struct rcu_head rcu;
	};
};

/*
 * The memory controller data structure. The memory controller controls both
 * page cache and RSS per cgroup. We would eventually like to provide
 * statistics based on the statistics developed by Rik Van Riel for clock-pro,
 * to help the administrator determine what knobs to tune.
 */
struct mem_cgroup {
	struct cgroup_subsys_state css;

	/* Private memcg ID. Used to ID objects that outlive the cgroup */
	struct mem_cgroup_id id;

	/* Accounted resources */
	struct page_counter memory;		/* Both v1 & v2 */

	union {
		struct page_counter swap;	/* v2 only */
		struct page_counter memsw;	/* v1 only */
	};

	/* Legacy consumer-oriented counters */
	struct page_counter kmem;		/* v1 only */
	struct page_counter tcpmem;		/* v1 only */

	/* Range enforcement for interrupt charges */
	struct work_struct high_work;

	unsigned long soft_limit;

	/* vmpressure notifications */
	struct vmpressure vmpressure;

	/*
	 * Should the OOM killer kill all belonging tasks, had it kill one?
	 */
	bool oom_group;

	/* protected by memcg_oom_lock */
	bool		oom_lock;
	int		under_oom;

	int	swappiness;
	/* OOM-Killer disable */
	int		oom_kill_disable;

	/* memory.events and memory.events.local */
	struct cgroup_file events_file;
	struct cgroup_file events_local_file;

	/* handle for "memory.swap.events" */
	struct cgroup_file swap_events_file;

	/* protect arrays of thresholds */
	struct mutex thresholds_lock;

	/* thresholds for memory usage. RCU-protected */
	struct mem_cgroup_thresholds thresholds;

	/* thresholds for mem+swap usage. RCU-protected */
	struct mem_cgroup_thresholds memsw_thresholds;

	/* For oom notifier event fd */
	struct list_head oom_notify;

	/*
	 * Should we move charges of a task when a task is moved into this
	 * mem_cgroup ? And what type of charges should we move ?
	 */
	unsigned long move_charge_at_immigrate;
	/* taken only while moving_account > 0 */
	spinlock_t		move_lock;
	unsigned long		move_lock_flags;

	MEMCG_PADDING(_pad1_);

	/* memory.stat */
	struct memcg_vmstats	vmstats;

	/* memory.events */
	atomic_long_t		memory_events[MEMCG_NR_MEMORY_EVENTS];
	atomic_long_t		memory_events_local[MEMCG_NR_MEMORY_EVENTS];

	unsigned long		socket_pressure;

	/* Legacy tcp memory accounting */
	bool			tcpmem_active;
	int			tcpmem_pressure;

#ifdef CONFIG_MEMCG_KMEM
	int kmemcg_id;
	enum memcg_kmem_state kmem_state;
	struct obj_cgroup __rcu *objcg;
	struct list_head objcg_list; /* list of inherited objcgs */
#endif

	MEMCG_PADDING(_pad2_);

	/*
	 * set > 0 if pages under this cgroup are moving to other cgroup.
	 */
	atomic_t		moving_account;
	struct task_struct	*move_lock_task;

	struct memcg_vmstats_percpu __percpu *vmstats_percpu;

#ifdef CONFIG_CGROUP_WRITEBACK
	struct list_head cgwb_list;
	struct wb_domain cgwb_domain;
	struct memcg_cgwb_frn cgwb_frn[MEMCG_CGWB_FRN_CNT];
#endif

	/* List of events which userspace want to receive */
	struct list_head event_list;
	spinlock_t event_list_lock;

#ifdef CONFIG_TRANSPARENT_HUGEPAGE
	struct deferred_split deferred_split_queue;
#endif

	struct mem_cgroup_per_node *nodeinfo[];
};

/*
 * size of first charge trial. "32" comes from vmscan.c's magic value.
 * TODO: maybe necessary to use big numbers in big irons.
 */
#define MEMCG_CHARGE_BATCH 32U

extern struct mem_cgroup *root_mem_cgroup;

enum page_memcg_data_flags {
	/* page->memcg_data is a pointer to an objcgs vector */
	MEMCG_DATA_OBJCGS = (1UL << 0),
	/* page has been accounted as a non-slab kernel page */
	MEMCG_DATA_KMEM = (1UL << 1),
	/* the next bit after the last actual flag */
	__NR_MEMCG_DATA_FLAGS  = (1UL << 2),
};

#define MEMCG_DATA_FLAGS_MASK (__NR_MEMCG_DATA_FLAGS - 1)

static inline bool PageMemcgKmem(struct page *page);

/*
 * After the initialization objcg->memcg is always pointing at
 * a valid memcg, but can be atomically swapped to the parent memcg.
 *
 * The caller must ensure that the returned memcg won't be released:
 * e.g. acquire the rcu_read_lock or css_set_lock.
 */
static inline struct mem_cgroup *obj_cgroup_memcg(struct obj_cgroup *objcg)
{
	return READ_ONCE(objcg->memcg);
}

/*
 * __page_memcg - get the memory cgroup associated with a non-kmem page
 * @page: a pointer to the page struct
 *
 * Returns a pointer to the memory cgroup associated with the page,
 * or NULL. This function assumes that the page is known to have a
 * proper memory cgroup pointer. It's not safe to call this function
 * against some type of pages, e.g. slab pages or ex-slab pages or
 * kmem pages.
 */
static inline struct mem_cgroup *__page_memcg(struct page *page)
{
	unsigned long memcg_data = page->memcg_data;

	VM_BUG_ON_PAGE(PageSlab(page), page);
	VM_BUG_ON_PAGE(memcg_data & MEMCG_DATA_OBJCGS, page);
	VM_BUG_ON_PAGE(memcg_data & MEMCG_DATA_KMEM, page);

	return (struct mem_cgroup *)(memcg_data & ~MEMCG_DATA_FLAGS_MASK);
}

/*
 * __page_objcg - get the object cgroup associated with a kmem page
 * @page: a pointer to the page struct
 *
 * Returns a pointer to the object cgroup associated with the page,
 * or NULL. This function assumes that the page is known to have a
 * proper object cgroup pointer. It's not safe to call this function
 * against some type of pages, e.g. slab pages or ex-slab pages or
 * LRU pages.
 */
static inline struct obj_cgroup *__page_objcg(struct page *page)
{
	unsigned long memcg_data = page->memcg_data;

	VM_BUG_ON_PAGE(PageSlab(page), page);
	VM_BUG_ON_PAGE(memcg_data & MEMCG_DATA_OBJCGS, page);
	VM_BUG_ON_PAGE(!(memcg_data & MEMCG_DATA_KMEM), page);

	return (struct obj_cgroup *)(memcg_data & ~MEMCG_DATA_FLAGS_MASK);
}

/*
 * page_memcg - get the memory cgroup associated with a page
 * @page: a pointer to the page struct
 *
 * Returns a pointer to the memory cgroup associated with the page,
 * or NULL. This function assumes that the page is known to have a
 * proper memory cgroup pointer. It's not safe to call this function
 * against some type of pages, e.g. slab pages or ex-slab pages.
 *
 * For a non-kmem page any of the following ensures page and memcg binding
 * stability:
 *
 * - the page lock
 * - LRU isolation
 * - lock_page_memcg()
 * - exclusive reference
 *
 * For a kmem page a caller should hold an rcu read lock to protect memcg
 * associated with a kmem page from being released.
 */
static inline struct mem_cgroup *page_memcg(struct page *page)
{
	if (PageMemcgKmem(page))
		return obj_cgroup_memcg(__page_objcg(page));
	else
		return __page_memcg(page);
}

/*
 * page_memcg_rcu - locklessly get the memory cgroup associated with a page
 * @page: a pointer to the page struct
 *
 * Returns a pointer to the memory cgroup associated with the page,
 * or NULL. This function assumes that the page is known to have a
 * proper memory cgroup pointer. It's not safe to call this function
 * against some type of pages, e.g. slab pages or ex-slab pages.
 */
static inline struct mem_cgroup *page_memcg_rcu(struct page *page)
{
	unsigned long memcg_data = READ_ONCE(page->memcg_data);

	VM_BUG_ON_PAGE(PageSlab(page), page);
	WARN_ON_ONCE(!rcu_read_lock_held());

	if (memcg_data & MEMCG_DATA_KMEM) {
		struct obj_cgroup *objcg;

		objcg = (void *)(memcg_data & ~MEMCG_DATA_FLAGS_MASK);
		return obj_cgroup_memcg(objcg);
	}

	return (struct mem_cgroup *)(memcg_data & ~MEMCG_DATA_FLAGS_MASK);
}

/*
 * page_memcg_check - get the memory cgroup associated with a page
 * @page: a pointer to the page struct
 *
 * Returns a pointer to the memory cgroup associated with the page,
 * or NULL. This function unlike page_memcg() can take any page
 * as an argument. It has to be used in cases when it's not known if a page
 * has an associated memory cgroup pointer or an object cgroups vector or
 * an object cgroup.
 *
 * For a non-kmem page any of the following ensures page and memcg binding
 * stability:
 *
 * - the page lock
 * - LRU isolation
 * - lock_page_memcg()
 * - exclusive reference
 *
 * For a kmem page a caller should hold an rcu read lock to protect memcg
 * associated with a kmem page from being released.
 */
static inline struct mem_cgroup *page_memcg_check(struct page *page)
{
	/*
	 * Because page->memcg_data might be changed asynchronously
	 * for slab pages, READ_ONCE() should be used here.
	 */
	unsigned long memcg_data = READ_ONCE(page->memcg_data);

	if (memcg_data & MEMCG_DATA_OBJCGS)
		return NULL;

	if (memcg_data & MEMCG_DATA_KMEM) {
		struct obj_cgroup *objcg;

		objcg = (void *)(memcg_data & ~MEMCG_DATA_FLAGS_MASK);
		return obj_cgroup_memcg(objcg);
	}

	return (struct mem_cgroup *)(memcg_data & ~MEMCG_DATA_FLAGS_MASK);
}

#ifdef CONFIG_MEMCG_KMEM
/*
 * PageMemcgKmem - check if the page has MemcgKmem flag set
 * @page: a pointer to the page struct
 *
 * Checks if the page has MemcgKmem flag set. The caller must ensure that
 * the page has an associated memory cgroup. It's not safe to call this function
 * against some types of pages, e.g. slab pages.
 */
static inline bool PageMemcgKmem(struct page *page)
{
	VM_BUG_ON_PAGE(page->memcg_data & MEMCG_DATA_OBJCGS, page);
	return page->memcg_data & MEMCG_DATA_KMEM;
}

/*
 * page_objcgs - get the object cgroups vector associated with a page
 * @page: a pointer to the page struct
 *
 * Returns a pointer to the object cgroups vector associated with the page,
 * or NULL. This function assumes that the page is known to have an
 * associated object cgroups vector. It's not safe to call this function
 * against pages, which might have an associated memory cgroup: e.g.
 * kernel stack pages.
 */
static inline struct obj_cgroup **page_objcgs(struct page *page)
{
	unsigned long memcg_data = READ_ONCE(page->memcg_data);

	VM_BUG_ON_PAGE(memcg_data && !(memcg_data & MEMCG_DATA_OBJCGS), page);
	VM_BUG_ON_PAGE(memcg_data & MEMCG_DATA_KMEM, page);

	return (struct obj_cgroup **)(memcg_data & ~MEMCG_DATA_FLAGS_MASK);
}

/*
 * page_objcgs_check - get the object cgroups vector associated with a page
 * @page: a pointer to the page struct
 *
 * Returns a pointer to the object cgroups vector associated with the page,
 * or NULL. This function is safe to use if the page can be directly associated
 * with a memory cgroup.
 */
static inline struct obj_cgroup **page_objcgs_check(struct page *page)
{
	unsigned long memcg_data = READ_ONCE(page->memcg_data);

	if (!memcg_data || !(memcg_data & MEMCG_DATA_OBJCGS))
		return NULL;

	VM_BUG_ON_PAGE(memcg_data & MEMCG_DATA_KMEM, page);

	return (struct obj_cgroup **)(memcg_data & ~MEMCG_DATA_FLAGS_MASK);
}

#else
static inline bool PageMemcgKmem(struct page *page)
{
	return false;
}

static inline struct obj_cgroup **page_objcgs(struct page *page)
{
	return NULL;
}

static inline struct obj_cgroup **page_objcgs_check(struct page *page)
{
	return NULL;
}
#endif

static inline bool mem_cgroup_is_root(struct mem_cgroup *memcg)
{
	return (memcg == root_mem_cgroup);
}

static inline bool mem_cgroup_disabled(void)
{
	return !cgroup_subsys_enabled(memory_cgrp_subsys);
}

static inline void mem_cgroup_protection(struct mem_cgroup *root,
					 struct mem_cgroup *memcg,
					 unsigned long *min,
					 unsigned long *low)
{
	*min = *low = 0;

	if (mem_cgroup_disabled())
		return;

	/*
	 * There is no reclaim protection applied to a targeted reclaim.
	 * We are special casing this specific case here because
	 * mem_cgroup_protected calculation is not robust enough to keep
	 * the protection invariant for calculated effective values for
	 * parallel reclaimers with different reclaim target. This is
	 * especially a problem for tail memcgs (as they have pages on LRU)
	 * which would want to have effective values 0 for targeted reclaim
	 * but a different value for external reclaim.
	 *
	 * Example
	 * Let's have global and A's reclaim in parallel:
	 *  |
	 *  A (low=2G, usage = 3G, max = 3G, children_low_usage = 1.5G)
	 *  |\
	 *  | C (low = 1G, usage = 2.5G)
	 *  B (low = 1G, usage = 0.5G)
	 *
	 * For the global reclaim
	 * A.elow = A.low
	 * B.elow = min(B.usage, B.low) because children_low_usage <= A.elow
	 * C.elow = min(C.usage, C.low)
	 *
	 * With the effective values resetting we have A reclaim
	 * A.elow = 0
	 * B.elow = B.low
	 * C.elow = C.low
	 *
	 * If the global reclaim races with A's reclaim then
	 * B.elow = C.elow = 0 because children_low_usage > A.elow)
	 * is possible and reclaiming B would be violating the protection.
	 *
	 */
	if (root == memcg)
		return;

	*min = READ_ONCE(memcg->memory.emin);
	*low = READ_ONCE(memcg->memory.elow);
}

void mem_cgroup_calculate_protection(struct mem_cgroup *root,
				     struct mem_cgroup *memcg);

static inline bool mem_cgroup_supports_protection(struct mem_cgroup *memcg)
{
	/*
	 * The root memcg doesn't account charges, and doesn't support
	 * protection.
	 */
	return !mem_cgroup_disabled() && !mem_cgroup_is_root(memcg);

}

static inline bool mem_cgroup_below_low(struct mem_cgroup *memcg)
{
	if (!mem_cgroup_supports_protection(memcg))
		return false;

	return READ_ONCE(memcg->memory.elow) >=
		page_counter_read(&memcg->memory);
}

static inline bool mem_cgroup_below_min(struct mem_cgroup *memcg)
{
	if (!mem_cgroup_supports_protection(memcg))
		return false;

	return READ_ONCE(memcg->memory.emin) >=
		page_counter_read(&memcg->memory);
}

int __mem_cgroup_charge(struct page *page, struct mm_struct *mm,
			gfp_t gfp_mask);
static inline int mem_cgroup_charge(struct page *page, struct mm_struct *mm,
				    gfp_t gfp_mask)
{
	if (mem_cgroup_disabled())
		return 0;
	return __mem_cgroup_charge(page, mm, gfp_mask);
}

int mem_cgroup_swapin_charge_page(struct page *page, struct mm_struct *mm,
				  gfp_t gfp, swp_entry_t entry);
void mem_cgroup_swapin_uncharge_swap(swp_entry_t entry);

void __mem_cgroup_uncharge(struct page *page);
static inline void mem_cgroup_uncharge(struct page *page)
{
	if (mem_cgroup_disabled())
		return;
	__mem_cgroup_uncharge(page);
}

void __mem_cgroup_uncharge_list(struct list_head *page_list);
static inline void mem_cgroup_uncharge_list(struct list_head *page_list)
{
	if (mem_cgroup_disabled())
		return;
	__mem_cgroup_uncharge_list(page_list);
}

void mem_cgroup_migrate(struct page *oldpage, struct page *newpage);

/**
 * mem_cgroup_lruvec - get the lru list vector for a memcg & node
 * @memcg: memcg of the wanted lruvec
 * @pgdat: pglist_data
 *
 * Returns the lru list vector holding pages for a given @memcg &
 * @pgdat combination. This can be the node lruvec, if the memory
 * controller is disabled.
 */
static inline struct lruvec *mem_cgroup_lruvec(struct mem_cgroup *memcg,
					       struct pglist_data *pgdat)
{
	struct mem_cgroup_per_node *mz;
	struct lruvec *lruvec;

	if (mem_cgroup_disabled()) {
		lruvec = &pgdat->__lruvec;
		goto out;
	}

	if (!memcg)
		memcg = root_mem_cgroup;

	mz = memcg->nodeinfo[pgdat->node_id];
	lruvec = &mz->lruvec;
out:
	/*
	 * Since a node can be onlined after the mem_cgroup was created,
	 * we have to be prepared to initialize lruvec->pgdat here;
	 * and if offlined then reonlined, we need to reinitialize it.
	 */
	if (unlikely(lruvec->pgdat != pgdat))
		lruvec->pgdat = pgdat;
	return lruvec;
}

/**
 * mem_cgroup_page_lruvec - return lruvec for isolating/putting an LRU page
 * @page: the page
 *
 * This function relies on page->mem_cgroup being stable.
 */
static inline struct lruvec *mem_cgroup_page_lruvec(struct page *page)
{
	pg_data_t *pgdat = page_pgdat(page);
	struct mem_cgroup *memcg = page_memcg(page);

	VM_WARN_ON_ONCE_PAGE(!memcg && !mem_cgroup_disabled(), page);
	return mem_cgroup_lruvec(memcg, pgdat);
}

struct mem_cgroup *mem_cgroup_from_task(struct task_struct *p);

struct mem_cgroup *get_mem_cgroup_from_mm(struct mm_struct *mm);

struct lruvec *lock_page_lruvec(struct page *page);
struct lruvec *lock_page_lruvec_irq(struct page *page);
struct lruvec *lock_page_lruvec_irqsave(struct page *page,
						unsigned long *flags);

#ifdef CONFIG_DEBUG_VM
void lruvec_memcg_debug(struct lruvec *lruvec, struct page *page);
#else
static inline void lruvec_memcg_debug(struct lruvec *lruvec, struct page *page)
{
}
#endif

static inline
struct mem_cgroup *mem_cgroup_from_css(struct cgroup_subsys_state *css){
	return css ? container_of(css, struct mem_cgroup, css) : NULL;
}

static inline bool obj_cgroup_tryget(struct obj_cgroup *objcg)
{
	return percpu_ref_tryget(&objcg->refcnt);
}

static inline void obj_cgroup_get(struct obj_cgroup *objcg)
{
	percpu_ref_get(&objcg->refcnt);
}

static inline void obj_cgroup_get_many(struct obj_cgroup *objcg,
				       unsigned long nr)
{
	percpu_ref_get_many(&objcg->refcnt, nr);
}

static inline void obj_cgroup_put(struct obj_cgroup *objcg)
{
	percpu_ref_put(&objcg->refcnt);
}

static inline void mem_cgroup_put(struct mem_cgroup *memcg)
{
	if (memcg)
		css_put(&memcg->css);
}

#define mem_cgroup_from_counter(counter, member)	\
	container_of(counter, struct mem_cgroup, member)

struct mem_cgroup *mem_cgroup_iter(struct mem_cgroup *,
				   struct mem_cgroup *,
				   struct mem_cgroup_reclaim_cookie *);
void mem_cgroup_iter_break(struct mem_cgroup *, struct mem_cgroup *);
int mem_cgroup_scan_tasks(struct mem_cgroup *,
			  int (*)(struct task_struct *, void *), void *);

static inline unsigned short mem_cgroup_id(struct mem_cgroup *memcg)
{
	if (mem_cgroup_disabled())
		return 0;

	return memcg->id.id;
}
struct mem_cgroup *mem_cgroup_from_id(unsigned short id);

static inline struct mem_cgroup *mem_cgroup_from_seq(struct seq_file *m)
{
	return mem_cgroup_from_css(seq_css(m));
}

static inline struct mem_cgroup *lruvec_memcg(struct lruvec *lruvec)
{
	struct mem_cgroup_per_node *mz;

	if (mem_cgroup_disabled())
		return NULL;

	mz = container_of(lruvec, struct mem_cgroup_per_node, lruvec);
	return mz->memcg;
}

/**
 * parent_mem_cgroup - find the accounting parent of a memcg
 * @memcg: memcg whose parent to find
 *
 * Returns the parent memcg, or NULL if this is the root or the memory
 * controller is in legacy no-hierarchy mode.
 */
static inline struct mem_cgroup *parent_mem_cgroup(struct mem_cgroup *memcg)
{
	if (!memcg->memory.parent)
		return NULL;
	return mem_cgroup_from_counter(memcg->memory.parent, memory);
}

static inline bool mem_cgroup_is_descendant(struct mem_cgroup *memcg,
			      struct mem_cgroup *root)
{
	if (root == memcg)
		return true;
	return cgroup_is_descendant(memcg->css.cgroup, root->css.cgroup);
}

static inline bool mm_match_cgroup(struct mm_struct *mm,
				   struct mem_cgroup *memcg)
{
	struct mem_cgroup *task_memcg;
	bool match = false;

	rcu_read_lock();
	task_memcg = mem_cgroup_from_task(rcu_dereference(mm->owner));
	if (task_memcg)
		match = mem_cgroup_is_descendant(task_memcg, memcg);
	rcu_read_unlock();
	return match;
}

struct cgroup_subsys_state *mem_cgroup_css_from_page(struct page *page);
ino_t page_cgroup_ino(struct page *page);

static inline bool mem_cgroup_online(struct mem_cgroup *memcg)
{
	if (mem_cgroup_disabled())
		return true;
	return !!(memcg->css.flags & CSS_ONLINE);
}

void mem_cgroup_update_lru_size(struct lruvec *lruvec, enum lru_list lru,
		int zid, int nr_pages);

static inline
unsigned long mem_cgroup_get_zone_lru_size(struct lruvec *lruvec,
		enum lru_list lru, int zone_idx)
{
	struct mem_cgroup_per_node *mz;

	mz = container_of(lruvec, struct mem_cgroup_per_node, lruvec);
	return READ_ONCE(mz->lru_zone_size[zone_idx][lru]);
}

void mem_cgroup_handle_over_high(void);

unsigned long mem_cgroup_get_max(struct mem_cgroup *memcg);

unsigned long mem_cgroup_size(struct mem_cgroup *memcg);

void mem_cgroup_print_oom_context(struct mem_cgroup *memcg,
				struct task_struct *p);

void mem_cgroup_print_oom_meminfo(struct mem_cgroup *memcg);

static inline void mem_cgroup_enter_user_fault(void)
{
	WARN_ON(current->in_user_fault);
	current->in_user_fault = 1;
}

static inline void mem_cgroup_exit_user_fault(void)
{
	WARN_ON(!current->in_user_fault);
	current->in_user_fault = 0;
}

static inline bool task_in_memcg_oom(struct task_struct *p)
{
	return p->memcg_in_oom;
}

bool mem_cgroup_oom_synchronize(bool wait);
struct mem_cgroup *mem_cgroup_get_oom_group(struct task_struct *victim,
					    struct mem_cgroup *oom_domain);
void mem_cgroup_print_oom_group(struct mem_cgroup *memcg);

#ifdef CONFIG_MEMCG_SWAP
extern bool cgroup_memory_noswap;
#endif

void lock_page_memcg(struct page *page);
void unlock_page_memcg(struct page *page);

void __mod_memcg_state(struct mem_cgroup *memcg, int idx, int val);

/* idx can be of type enum memcg_stat_item or node_stat_item */
static inline void mod_memcg_state(struct mem_cgroup *memcg,
				   int idx, int val)
{
	unsigned long flags;

	local_irq_save(flags);
	__mod_memcg_state(memcg, idx, val);
	local_irq_restore(flags);
}

static inline unsigned long memcg_page_state(struct mem_cgroup *memcg, int idx)
{
	return READ_ONCE(memcg->vmstats.state[idx]);
}

static inline unsigned long lruvec_page_state(struct lruvec *lruvec,
					      enum node_stat_item idx)
{
	struct mem_cgroup_per_node *pn;

	if (mem_cgroup_disabled())
		return node_page_state(lruvec_pgdat(lruvec), idx);

	pn = container_of(lruvec, struct mem_cgroup_per_node, lruvec);
	return READ_ONCE(pn->lruvec_stats.state[idx]);
}

static inline unsigned long lruvec_page_state_local(struct lruvec *lruvec,
						    enum node_stat_item idx)
{
	struct mem_cgroup_per_node *pn;
	long x = 0;
	int cpu;

	if (mem_cgroup_disabled())
		return node_page_state(lruvec_pgdat(lruvec), idx);

	pn = container_of(lruvec, struct mem_cgroup_per_node, lruvec);
	for_each_possible_cpu(cpu)
		x += per_cpu(pn->lruvec_stats_percpu->state[idx], cpu);
#ifdef CONFIG_SMP
	if (x < 0)
		x = 0;
#endif
	return x;
}

<<<<<<< HEAD
void __mod_lruvec_state(struct lruvec *lruvec, enum node_stat_item idx,
			int val);
void __mod_lruvec_slab_state(void *p, enum node_stat_item idx, int val);
void mod_memcg_obj_state(void *p, int idx, int val);
=======
void mem_cgroup_flush_stats(void);
>>>>>>> c1084c27

void __mod_memcg_lruvec_state(struct lruvec *lruvec, enum node_stat_item idx,
			      int val);
void __mod_lruvec_kmem_state(void *p, enum node_stat_item idx, int val);

static inline void mod_lruvec_kmem_state(void *p, enum node_stat_item idx,
					 int val)
{
	unsigned long flags;

	local_irq_save(flags);
	__mod_lruvec_kmem_state(p, idx, val);
	local_irq_restore(flags);
}

static inline void mod_memcg_lruvec_state(struct lruvec *lruvec,
					  enum node_stat_item idx, int val)
{
	unsigned long flags;

	local_irq_save(flags);
	__mod_memcg_lruvec_state(lruvec, idx, val);
	local_irq_restore(flags);
}

void __count_memcg_events(struct mem_cgroup *memcg, enum vm_event_item idx,
			  unsigned long count);

static inline void count_memcg_events(struct mem_cgroup *memcg,
				      enum vm_event_item idx,
				      unsigned long count)
{
	unsigned long flags;

	local_irq_save(flags);
	__count_memcg_events(memcg, idx, count);
	local_irq_restore(flags);
}

static inline void count_memcg_page_event(struct page *page,
					  enum vm_event_item idx)
{
	struct mem_cgroup *memcg = page_memcg(page);

	if (memcg)
		count_memcg_events(memcg, idx, 1);
}

static inline void count_memcg_event_mm(struct mm_struct *mm,
					enum vm_event_item idx)
{
	struct mem_cgroup *memcg;

	if (mem_cgroup_disabled())
		return;

	rcu_read_lock();
	memcg = mem_cgroup_from_task(rcu_dereference(mm->owner));
	if (likely(memcg))
		count_memcg_events(memcg, idx, 1);
	rcu_read_unlock();
}

static inline void memcg_memory_event(struct mem_cgroup *memcg,
				      enum memcg_memory_event event)
{
	bool swap_event = event == MEMCG_SWAP_HIGH || event == MEMCG_SWAP_MAX ||
			  event == MEMCG_SWAP_FAIL;

	atomic_long_inc(&memcg->memory_events_local[event]);
	if (!swap_event)
		cgroup_file_notify(&memcg->events_local_file);

	do {
		atomic_long_inc(&memcg->memory_events[event]);
		if (swap_event)
			cgroup_file_notify(&memcg->swap_events_file);
		else
			cgroup_file_notify(&memcg->events_file);

		if (!cgroup_subsys_on_dfl(memory_cgrp_subsys))
			break;
		if (cgrp_dfl_root.flags & CGRP_ROOT_MEMORY_LOCAL_EVENTS)
			break;
	} while ((memcg = parent_mem_cgroup(memcg)) &&
		 !mem_cgroup_is_root(memcg));
}

static inline void memcg_memory_event_mm(struct mm_struct *mm,
					 enum memcg_memory_event event)
{
	struct mem_cgroup *memcg;

	if (mem_cgroup_disabled())
		return;

	rcu_read_lock();
	memcg = mem_cgroup_from_task(rcu_dereference(mm->owner));
	if (likely(memcg))
		memcg_memory_event(memcg, event);
	rcu_read_unlock();
}

void split_page_memcg(struct page *head, unsigned int nr);

unsigned long mem_cgroup_soft_limit_reclaim(pg_data_t *pgdat, int order,
						gfp_t gfp_mask,
						unsigned long *total_scanned);

#else /* CONFIG_MEMCG */

#define MEM_CGROUP_ID_SHIFT	0
#define MEM_CGROUP_ID_MAX	0

static inline struct mem_cgroup *page_memcg(struct page *page)
{
	return NULL;
}

static inline struct mem_cgroup *page_memcg_rcu(struct page *page)
{
	WARN_ON_ONCE(!rcu_read_lock_held());
	return NULL;
}

static inline struct mem_cgroup *page_memcg_check(struct page *page)
{
	return NULL;
}

static inline bool PageMemcgKmem(struct page *page)
{
	return false;
}

static inline bool mem_cgroup_is_root(struct mem_cgroup *memcg)
{
	return true;
}

static inline bool mem_cgroup_disabled(void)
{
	return true;
}

static inline void memcg_memory_event(struct mem_cgroup *memcg,
				      enum memcg_memory_event event)
{
}

static inline void memcg_memory_event_mm(struct mm_struct *mm,
					 enum memcg_memory_event event)
{
}

static inline void mem_cgroup_protection(struct mem_cgroup *root,
					 struct mem_cgroup *memcg,
					 unsigned long *min,
					 unsigned long *low)
{
	*min = *low = 0;
}

static inline void mem_cgroup_calculate_protection(struct mem_cgroup *root,
						   struct mem_cgroup *memcg)
{
}

static inline bool mem_cgroup_below_low(struct mem_cgroup *memcg)
{
	return false;
}

static inline bool mem_cgroup_below_min(struct mem_cgroup *memcg)
{
	return false;
}

static inline int mem_cgroup_charge(struct page *page, struct mm_struct *mm,
				    gfp_t gfp_mask)
{
	return 0;
}

static inline int mem_cgroup_swapin_charge_page(struct page *page,
			struct mm_struct *mm, gfp_t gfp, swp_entry_t entry)
{
	return 0;
}

static inline void mem_cgroup_swapin_uncharge_swap(swp_entry_t entry)
{
}

static inline void mem_cgroup_uncharge(struct page *page)
{
}

static inline void mem_cgroup_uncharge_list(struct list_head *page_list)
{
}

static inline void mem_cgroup_migrate(struct page *old, struct page *new)
{
}

static inline struct lruvec *mem_cgroup_lruvec(struct mem_cgroup *memcg,
					       struct pglist_data *pgdat)
{
	return &pgdat->__lruvec;
}

static inline struct lruvec *mem_cgroup_page_lruvec(struct page *page)
{
	pg_data_t *pgdat = page_pgdat(page);

	return &pgdat->__lruvec;
}

static inline void lruvec_memcg_debug(struct lruvec *lruvec, struct page *page)
{
}

static inline struct mem_cgroup *parent_mem_cgroup(struct mem_cgroup *memcg)
{
	return NULL;
}

static inline bool mm_match_cgroup(struct mm_struct *mm,
		struct mem_cgroup *memcg)
{
	return true;
}

static inline struct mem_cgroup *get_mem_cgroup_from_mm(struct mm_struct *mm)
{
	return NULL;
}

static inline
struct mem_cgroup *mem_cgroup_from_css(struct cgroup_subsys_state *css)
{
	return NULL;
}

static inline void mem_cgroup_put(struct mem_cgroup *memcg)
{
}

static inline struct lruvec *lock_page_lruvec(struct page *page)
{
	struct pglist_data *pgdat = page_pgdat(page);

	spin_lock(&pgdat->__lruvec.lru_lock);
	return &pgdat->__lruvec;
}

static inline struct lruvec *lock_page_lruvec_irq(struct page *page)
{
	struct pglist_data *pgdat = page_pgdat(page);

	spin_lock_irq(&pgdat->__lruvec.lru_lock);
	return &pgdat->__lruvec;
}

static inline struct lruvec *lock_page_lruvec_irqsave(struct page *page,
		unsigned long *flagsp)
{
	struct pglist_data *pgdat = page_pgdat(page);

	spin_lock_irqsave(&pgdat->__lruvec.lru_lock, *flagsp);
	return &pgdat->__lruvec;
}

static inline struct mem_cgroup *
mem_cgroup_iter(struct mem_cgroup *root,
		struct mem_cgroup *prev,
		struct mem_cgroup_reclaim_cookie *reclaim)
{
	return NULL;
}

static inline void mem_cgroup_iter_break(struct mem_cgroup *root,
					 struct mem_cgroup *prev)
{
}

static inline int mem_cgroup_scan_tasks(struct mem_cgroup *memcg,
		int (*fn)(struct task_struct *, void *), void *arg)
{
	return 0;
}

static inline unsigned short mem_cgroup_id(struct mem_cgroup *memcg)
{
	return 0;
}

static inline struct mem_cgroup *mem_cgroup_from_id(unsigned short id)
{
	WARN_ON_ONCE(id);
	/* XXX: This should always return root_mem_cgroup */
	return NULL;
}

static inline struct mem_cgroup *mem_cgroup_from_seq(struct seq_file *m)
{
	return NULL;
}

static inline struct mem_cgroup *lruvec_memcg(struct lruvec *lruvec)
{
	return NULL;
}

static inline bool mem_cgroup_online(struct mem_cgroup *memcg)
{
	return true;
}

static inline
unsigned long mem_cgroup_get_zone_lru_size(struct lruvec *lruvec,
		enum lru_list lru, int zone_idx)
{
	return 0;
}

static inline unsigned long mem_cgroup_get_max(struct mem_cgroup *memcg)
{
	return 0;
}

static inline unsigned long mem_cgroup_size(struct mem_cgroup *memcg)
{
	return 0;
}

static inline void
mem_cgroup_print_oom_context(struct mem_cgroup *memcg, struct task_struct *p)
{
}

static inline void
mem_cgroup_print_oom_meminfo(struct mem_cgroup *memcg)
{
}

static inline void lock_page_memcg(struct page *page)
{
}

static inline void unlock_page_memcg(struct page *page)
{
}

static inline void mem_cgroup_handle_over_high(void)
{
}

static inline void mem_cgroup_enter_user_fault(void)
{
}

static inline void mem_cgroup_exit_user_fault(void)
{
}

static inline bool task_in_memcg_oom(struct task_struct *p)
{
	return false;
}

static inline bool mem_cgroup_oom_synchronize(bool wait)
{
	return false;
}

static inline struct mem_cgroup *mem_cgroup_get_oom_group(
	struct task_struct *victim, struct mem_cgroup *oom_domain)
{
	return NULL;
}

static inline void mem_cgroup_print_oom_group(struct mem_cgroup *memcg)
{
}

static inline void __mod_memcg_state(struct mem_cgroup *memcg,
				     int idx,
				     int nr)
{
}

static inline void mod_memcg_state(struct mem_cgroup *memcg,
				   int idx,
				   int nr)
{
}

static inline unsigned long memcg_page_state(struct mem_cgroup *memcg, int idx)
{
	return 0;
}

static inline unsigned long lruvec_page_state(struct lruvec *lruvec,
					      enum node_stat_item idx)
{
	return node_page_state(lruvec_pgdat(lruvec), idx);
}

static inline unsigned long lruvec_page_state_local(struct lruvec *lruvec,
						    enum node_stat_item idx)
{
	return node_page_state(lruvec_pgdat(lruvec), idx);
}

static inline void mem_cgroup_flush_stats(void)
{
}

static inline void __mod_memcg_lruvec_state(struct lruvec *lruvec,
					    enum node_stat_item idx, int val)
{
}

static inline void __mod_lruvec_kmem_state(void *p, enum node_stat_item idx,
					   int val)
{
	struct page *page = virt_to_head_page(p);

	__mod_node_page_state(page_pgdat(page), idx, val);
}

<<<<<<< HEAD
static inline void mod_memcg_obj_state(void *p, int idx, int val)
{
}

static inline
unsigned long mem_cgroup_soft_limit_reclaim(pg_data_t *pgdat, int order,
					    gfp_t gfp_mask,
					    unsigned long *total_scanned)
=======
static inline void mod_lruvec_kmem_state(void *p, enum node_stat_item idx,
					 int val)
>>>>>>> c1084c27
{
	struct page *page = virt_to_head_page(p);

	mod_node_page_state(page_pgdat(page), idx, val);
}

static inline void count_memcg_events(struct mem_cgroup *memcg,
				      enum vm_event_item idx,
				      unsigned long count)
{
}

static inline void __count_memcg_events(struct mem_cgroup *memcg,
					enum vm_event_item idx,
					unsigned long count)
{
}

static inline void count_memcg_page_event(struct page *page,
					  int idx)
{
}

static inline
void count_memcg_event_mm(struct mm_struct *mm, enum vm_event_item idx)
{
}

static inline void split_page_memcg(struct page *head, unsigned int nr)
{
}

static inline
unsigned long mem_cgroup_soft_limit_reclaim(pg_data_t *pgdat, int order,
					    gfp_t gfp_mask,
					    unsigned long *total_scanned)
{
	return 0;
}
#endif /* CONFIG_MEMCG */

static inline void __inc_lruvec_kmem_state(void *p, enum node_stat_item idx)
{
	__mod_lruvec_kmem_state(p, idx, 1);
}

static inline void __dec_lruvec_kmem_state(void *p, enum node_stat_item idx)
{
	__mod_lruvec_kmem_state(p, idx, -1);
}

static inline struct lruvec *parent_lruvec(struct lruvec *lruvec)
{
	struct mem_cgroup *memcg;

	memcg = lruvec_memcg(lruvec);
	if (!memcg)
		return NULL;
	memcg = parent_mem_cgroup(memcg);
	if (!memcg)
		return NULL;
	return mem_cgroup_lruvec(memcg, lruvec_pgdat(lruvec));
}

static inline void unlock_page_lruvec(struct lruvec *lruvec)
{
	spin_unlock(&lruvec->lru_lock);
}

static inline void unlock_page_lruvec_irq(struct lruvec *lruvec)
{
	spin_unlock_irq(&lruvec->lru_lock);
}

static inline void unlock_page_lruvec_irqrestore(struct lruvec *lruvec,
		unsigned long flags)
{
	spin_unlock_irqrestore(&lruvec->lru_lock, flags);
}

/* Test requires a stable page->memcg binding, see page_memcg() */
static inline bool page_matches_lruvec(struct page *page, struct lruvec *lruvec)
{
	return lruvec_pgdat(lruvec) == page_pgdat(page) &&
	       lruvec_memcg(lruvec) == page_memcg(page);
}

/* Don't lock again iff page's lruvec locked */
static inline struct lruvec *relock_page_lruvec_irq(struct page *page,
		struct lruvec *locked_lruvec)
{
	if (locked_lruvec) {
		if (page_matches_lruvec(page, locked_lruvec))
			return locked_lruvec;

		unlock_page_lruvec_irq(locked_lruvec);
	}

	return lock_page_lruvec_irq(page);
}

/* Don't lock again iff page's lruvec locked */
static inline struct lruvec *relock_page_lruvec_irqsave(struct page *page,
		struct lruvec *locked_lruvec, unsigned long *flags)
{
	if (locked_lruvec) {
		if (page_matches_lruvec(page, locked_lruvec))
			return locked_lruvec;

		unlock_page_lruvec_irqrestore(locked_lruvec, *flags);
	}

	return lock_page_lruvec_irqsave(page, flags);
}

#ifdef CONFIG_CGROUP_WRITEBACK

struct wb_domain *mem_cgroup_wb_domain(struct bdi_writeback *wb);
void mem_cgroup_wb_stats(struct bdi_writeback *wb, unsigned long *pfilepages,
			 unsigned long *pheadroom, unsigned long *pdirty,
			 unsigned long *pwriteback);

void mem_cgroup_track_foreign_dirty_slowpath(struct page *page,
					     struct bdi_writeback *wb);

static inline void mem_cgroup_track_foreign_dirty(struct page *page,
						  struct bdi_writeback *wb)
{
	if (mem_cgroup_disabled())
		return;

	if (unlikely(&page_memcg(page)->css != wb->memcg_css))
		mem_cgroup_track_foreign_dirty_slowpath(page, wb);
}

void mem_cgroup_flush_foreign(struct bdi_writeback *wb);

#else	/* CONFIG_CGROUP_WRITEBACK */

static inline struct wb_domain *mem_cgroup_wb_domain(struct bdi_writeback *wb)
{
	return NULL;
}

static inline void mem_cgroup_wb_stats(struct bdi_writeback *wb,
				       unsigned long *pfilepages,
				       unsigned long *pheadroom,
				       unsigned long *pdirty,
				       unsigned long *pwriteback)
{
}

static inline void mem_cgroup_track_foreign_dirty(struct page *page,
						  struct bdi_writeback *wb)
{
}

static inline void mem_cgroup_flush_foreign(struct bdi_writeback *wb)
{
}

#endif	/* CONFIG_CGROUP_WRITEBACK */

struct sock;
bool mem_cgroup_charge_skmem(struct mem_cgroup *memcg, unsigned int nr_pages,
			     gfp_t gfp_mask);
void mem_cgroup_uncharge_skmem(struct mem_cgroup *memcg, unsigned int nr_pages);
#ifdef CONFIG_MEMCG
extern struct static_key_false memcg_sockets_enabled_key;
#define mem_cgroup_sockets_enabled static_branch_unlikely(&memcg_sockets_enabled_key)
void mem_cgroup_sk_alloc(struct sock *sk);
void mem_cgroup_sk_free(struct sock *sk);
static inline bool mem_cgroup_under_socket_pressure(struct mem_cgroup *memcg)
{
	if (!cgroup_subsys_on_dfl(memory_cgrp_subsys) && memcg->tcpmem_pressure)
		return true;
	do {
		if (time_before(jiffies, memcg->socket_pressure))
			return true;
	} while ((memcg = parent_mem_cgroup(memcg)));
	return false;
}

int alloc_shrinker_info(struct mem_cgroup *memcg);
void free_shrinker_info(struct mem_cgroup *memcg);
void set_shrinker_bit(struct mem_cgroup *memcg, int nid, int shrinker_id);
void reparent_shrinker_deferred(struct mem_cgroup *memcg);
#else
#define mem_cgroup_sockets_enabled 0
static inline void mem_cgroup_sk_alloc(struct sock *sk) { };
static inline void mem_cgroup_sk_free(struct sock *sk) { };
static inline bool mem_cgroup_under_socket_pressure(struct mem_cgroup *memcg)
{
	return false;
}

static inline void set_shrinker_bit(struct mem_cgroup *memcg,
				    int nid, int shrinker_id)
{
}
#endif

#ifdef CONFIG_MEMCG_KMEM
bool mem_cgroup_kmem_disabled(void);
int __memcg_kmem_charge_page(struct page *page, gfp_t gfp, int order);
void __memcg_kmem_uncharge_page(struct page *page, int order);

struct obj_cgroup *get_obj_cgroup_from_current(void);

int obj_cgroup_charge(struct obj_cgroup *objcg, gfp_t gfp, size_t size);
void obj_cgroup_uncharge(struct obj_cgroup *objcg, size_t size);

extern struct static_key_false memcg_kmem_enabled_key;

extern int memcg_nr_cache_ids;
void memcg_get_cache_ids(void);
void memcg_put_cache_ids(void);

/*
 * Helper macro to loop through all memcg-specific caches. Callers must still
 * check if the cache is valid (it is either valid or NULL).
 * the slab_mutex must be held when looping through those caches
 */
#define for_each_memcg_cache_index(_idx)	\
	for ((_idx) = 0; (_idx) < memcg_nr_cache_ids; (_idx)++)

static inline bool memcg_kmem_enabled(void)
{
	return static_branch_likely(&memcg_kmem_enabled_key);
}

static inline int memcg_kmem_charge_page(struct page *page, gfp_t gfp,
					 int order)
{
	if (memcg_kmem_enabled())
		return __memcg_kmem_charge_page(page, gfp, order);
	return 0;
}

static inline void memcg_kmem_uncharge_page(struct page *page, int order)
{
	if (memcg_kmem_enabled())
		__memcg_kmem_uncharge_page(page, order);
}

/*
 * A helper for accessing memcg's kmem_id, used for getting
 * corresponding LRU lists.
 */
static inline int memcg_cache_id(struct mem_cgroup *memcg)
{
	return memcg ? memcg->kmemcg_id : -1;
}

struct mem_cgroup *mem_cgroup_from_obj(void *p);

#else
static inline bool mem_cgroup_kmem_disabled(void)
{
	return true;
}

static inline int memcg_kmem_charge_page(struct page *page, gfp_t gfp,
					 int order)
{
	return 0;
}

static inline void memcg_kmem_uncharge_page(struct page *page, int order)
{
}

static inline int __memcg_kmem_charge_page(struct page *page, gfp_t gfp,
					   int order)
{
	return 0;
}

static inline void __memcg_kmem_uncharge_page(struct page *page, int order)
{
}

#define for_each_memcg_cache_index(_idx)	\
	for (; NULL; )

static inline bool memcg_kmem_enabled(void)
{
	return false;
}

static inline int memcg_cache_id(struct mem_cgroup *memcg)
{
	return -1;
}

static inline void memcg_get_cache_ids(void)
{
}

static inline void memcg_put_cache_ids(void)
{
}

static inline struct mem_cgroup *mem_cgroup_from_obj(void *p)
{
       return NULL;
}

#endif /* CONFIG_MEMCG_KMEM */

#endif /* _LINUX_MEMCONTROL_H */<|MERGE_RESOLUTION|>--- conflicted
+++ resolved
@@ -1000,14 +1000,7 @@
 	return x;
 }
 
-<<<<<<< HEAD
-void __mod_lruvec_state(struct lruvec *lruvec, enum node_stat_item idx,
-			int val);
-void __mod_lruvec_slab_state(void *p, enum node_stat_item idx, int val);
-void mod_memcg_obj_state(void *p, int idx, int val);
-=======
 void mem_cgroup_flush_stats(void);
->>>>>>> c1084c27
 
 void __mod_memcg_lruvec_state(struct lruvec *lruvec, enum node_stat_item idx,
 			      int val);
@@ -1441,19 +1434,8 @@
 	__mod_node_page_state(page_pgdat(page), idx, val);
 }
 
-<<<<<<< HEAD
-static inline void mod_memcg_obj_state(void *p, int idx, int val)
-{
-}
-
-static inline
-unsigned long mem_cgroup_soft_limit_reclaim(pg_data_t *pgdat, int order,
-					    gfp_t gfp_mask,
-					    unsigned long *total_scanned)
-=======
 static inline void mod_lruvec_kmem_state(void *p, enum node_stat_item idx,
 					 int val)
->>>>>>> c1084c27
 {
 	struct page *page = virt_to_head_page(p);
 
