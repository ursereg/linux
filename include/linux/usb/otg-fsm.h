/* Copyright (C) 2007-2015 Freescale Semiconductor, Inc.
 *
 * This program is free software; you can redistribute  it and/or modify it
 * under  the terms of  the GNU General  Public License as published by the
 * Free Software Foundation;  either version 2 of the  License, or (at your
 * option) any later version.
 *
 * This program is distributed in the hope that it will be useful, but
 * WITHOUT ANY WARRANTY; without even the implied warranty of
 * MERCHANTABILITY or FITNESS FOR A PARTICULAR PURPOSE.  See the GNU
 * General Public License for more details.
 *
 * You should have received a copy of the  GNU General Public License along
 * with this program; if not, write  to the Free Software Foundation, Inc.,
 * 675 Mass Ave, Cambridge, MA 02139, USA.
 */

#ifndef __LINUX_USB_OTG_FSM_H
#define __LINUX_USB_OTG_FSM_H

#include <linux/mutex.h>
#include <linux/errno.h>

#undef VERBOSE

#ifdef VERBOSE
#define VDBG(fmt, args...) pr_debug("[%s]  " fmt , \
				 __func__, ## args)
#else
#define VDBG(stuff...)	do {} while (0)
#endif

#ifdef VERBOSE
#define MPC_LOC printk("Current Location [%s]:[%d]\n", __FILE__, __LINE__)
#else
#define MPC_LOC do {} while (0)
#endif

#define PROTO_UNDEF	(0)
#define PROTO_HOST	(1)
#define PROTO_GADGET	(2)

#define OTG_STS_SELECTOR	0xF000	/* OTG status selector, according to
					 * OTG and EH 2.0 Charpter 6.2.3
					 * Table:6-4
					 */
#define HOST_REQUEST_FLAG	1	/* Host request flag, according to
					 * OTG and EH 2.0 Charpter 6.2.3
					 * Table:6-5
					 */
enum otg_fsm_timer {
	/* Standard OTG timers */
	A_WAIT_VRISE,
	A_WAIT_VFALL,
	A_WAIT_BCON,
	A_AIDL_BDIS,
	B_ASE0_BRST,
	A_BIDL_ADIS,
	B_AIDL_BDIS,

	/* Auxiliary timers */
	B_SE0_SRP,
	B_SRP_FAIL,
	B_DATA_PLS,
	B_SSEND_SRP,
	A_WAIT_ENUM,
<<<<<<< HEAD
=======
	B_DATA_PLS,
	B_SSEND_SRP,
>>>>>>> 33e8bb5d
	A_DP_END,
	A_TST_MAINT,
	B_SRP_REQD,
	B_TST_SUSP,
<<<<<<< HEAD
	A_ADP_PRB,
	B_ADP_PRB,
	B_ADP_SNS,
=======
>>>>>>> 33e8bb5d
	HNP_POLLING,

	NUM_OTG_FSM_TIMERS,
};

/* OTG state machine according to the OTG spec */
struct otg_fsm {
	/* Input */
	int id;
	int adp_change;
	int power_up;
	int test_device;
	int a_bus_drop;
	int a_bus_req;
	int a_srp_det;
	int a_vbus_vld;
	int b_conn;
	int a_bus_resume;
	int a_bus_suspend;
	int a_conn;
	int b_bus_req;
	int b_se0_srp;
	int b_ssend_srp;
	int b_sess_vld;
	/* Auxilary inputs */
	int a_sess_vld;
	int b_bus_resume;
	int b_bus_suspend;

	/* Output */
	int data_pulse;
	int drv_vbus;
	int loc_conn;
	int loc_sof;
	int adp_prb;
	int adp_sns;

	/* Internal variables */
	int a_set_b_hnp_en;
	int b_srp_done;
	int b_hnp_enable;
	int a_clr_err;
	int hnp_polling;

	/* OTG test device */
	int tst_maint;
	int otg_vbus_off;
	int otg_srp_reqd;
	int otg_hnp_reqd;

	/* Informative variables */
	int a_bus_drop_inf;
	int a_bus_req_inf;
	int a_clr_err_inf;
	int b_bus_req_inf;
	/* Auxilary informative variables */
	int a_suspend_req_inf;

	/* Timeout indicator for timers */
	int a_wait_vrise_tmout;
	int a_wait_vfall_tmout;
	int a_wait_bcon_tmout;
	int a_aidl_bdis_tmout;
	int b_ase0_brst_tmout;
	int a_bidl_adis_tmout;

	struct otg_fsm_ops *ops;
	struct usb_otg *otg;

	/* Current usb protocol used: 0:undefine; 1:host; 2:client */
	int protocol;
	struct mutex lock;
<<<<<<< HEAD
	u8 host_req_flag;
=======
	u8 *host_req_flag;
>>>>>>> 33e8bb5d
};

struct otg_fsm_ops {
	void	(*chrg_vbus)(struct otg_fsm *fsm, int on);
	void	(*drv_vbus)(struct otg_fsm *fsm, int on);
	void	(*loc_conn)(struct otg_fsm *fsm, int on);
	void	(*loc_sof)(struct otg_fsm *fsm, int on);
	void	(*start_pulse)(struct otg_fsm *fsm);
	void	(*start_adp_prb)(struct otg_fsm *fsm);
	void	(*start_adp_sns)(struct otg_fsm *fsm);
	void	(*add_timer)(struct otg_fsm *fsm, enum otg_fsm_timer timer);
	void	(*del_timer)(struct otg_fsm *fsm, enum otg_fsm_timer timer);
	int	(*start_host)(struct otg_fsm *fsm, int on);
	int	(*start_gadget)(struct otg_fsm *fsm, int on);
};


static inline int otg_chrg_vbus(struct otg_fsm *fsm, int on)
{
	if (!fsm->ops->chrg_vbus)
		return -EOPNOTSUPP;
	fsm->ops->chrg_vbus(fsm, on);
	return 0;
}

static inline int otg_drv_vbus(struct otg_fsm *fsm, int on)
{
	if (!fsm->ops->drv_vbus)
		return -EOPNOTSUPP;
	if (fsm->drv_vbus != on) {
		fsm->drv_vbus = on;
		fsm->ops->drv_vbus(fsm, on);
	}
	return 0;
}

static inline int otg_loc_conn(struct otg_fsm *fsm, int on)
{
	if (!fsm->ops->loc_conn)
		return -EOPNOTSUPP;
	if (fsm->loc_conn != on) {
		fsm->loc_conn = on;
		fsm->ops->loc_conn(fsm, on);
	}
	return 0;
}

static inline int otg_loc_sof(struct otg_fsm *fsm, int on)
{
	if (!fsm->ops->loc_sof)
		return -EOPNOTSUPP;
	if (fsm->loc_sof != on) {
		fsm->loc_sof = on;
		fsm->ops->loc_sof(fsm, on);
	}
	return 0;
}

static inline int otg_start_pulse(struct otg_fsm *fsm)
{
	if (!fsm->ops->start_pulse)
		return -EOPNOTSUPP;
	if (!fsm->data_pulse) {
		fsm->data_pulse = 1;
		fsm->ops->start_pulse(fsm);
	}
	return 0;
}

static inline int otg_start_adp_prb(struct otg_fsm *fsm)
{
	if (!fsm->ops->start_adp_prb)
		return -EOPNOTSUPP;
	if (!fsm->adp_prb) {
		fsm->adp_sns = 0;
		fsm->adp_prb = 1;
		fsm->ops->start_adp_prb(fsm);
	}
	return 0;
}

static inline int otg_start_adp_sns(struct otg_fsm *fsm)
{
	if (!fsm->ops->start_adp_sns)
		return -EOPNOTSUPP;
	if (!fsm->adp_sns) {
		fsm->adp_sns = 1;
		fsm->ops->start_adp_sns(fsm);
	}
	return 0;
}

static inline int otg_add_timer(struct otg_fsm *fsm, enum otg_fsm_timer timer)
{
	if (!fsm->ops->add_timer)
		return -EOPNOTSUPP;
	fsm->ops->add_timer(fsm, timer);
	return 0;
}

static inline int otg_del_timer(struct otg_fsm *fsm, enum otg_fsm_timer timer)
{
	if (!fsm->ops->del_timer)
		return -EOPNOTSUPP;
	fsm->ops->del_timer(fsm, timer);
	return 0;
}

static inline int otg_start_host(struct otg_fsm *fsm, int on)
{
	if (!fsm->ops->start_host)
		return -EOPNOTSUPP;
	return fsm->ops->start_host(fsm, on);
}

static inline int otg_start_gadget(struct otg_fsm *fsm, int on)
{
	if (!fsm->ops->start_gadget)
		return -EOPNOTSUPP;
	return fsm->ops->start_gadget(fsm, on);
}

int otg_hnp_polling(struct otg_fsm *fsm);
int otg_statemachine(struct otg_fsm *fsm);

#endif /* __LINUX_USB_OTG_FSM_H */<|MERGE_RESOLUTION|>--- conflicted
+++ resolved
@@ -61,24 +61,13 @@
 	/* Auxiliary timers */
 	B_SE0_SRP,
 	B_SRP_FAIL,
+	A_WAIT_ENUM,
 	B_DATA_PLS,
 	B_SSEND_SRP,
-	A_WAIT_ENUM,
-<<<<<<< HEAD
-=======
-	B_DATA_PLS,
-	B_SSEND_SRP,
->>>>>>> 33e8bb5d
 	A_DP_END,
 	A_TST_MAINT,
 	B_SRP_REQD,
 	B_TST_SUSP,
-<<<<<<< HEAD
-	A_ADP_PRB,
-	B_ADP_PRB,
-	B_ADP_SNS,
-=======
->>>>>>> 33e8bb5d
 	HNP_POLLING,
 
 	NUM_OTG_FSM_TIMERS,
@@ -151,11 +140,7 @@
 	/* Current usb protocol used: 0:undefine; 1:host; 2:client */
 	int protocol;
 	struct mutex lock;
-<<<<<<< HEAD
-	u8 host_req_flag;
-=======
 	u8 *host_req_flag;
->>>>>>> 33e8bb5d
 };
 
 struct otg_fsm_ops {
