/*
 * OF helpers for usb devices.
 *
 * This file is released under the GPLv2
 */

#ifndef __LINUX_USB_OF_H
#define __LINUX_USB_OF_H

#include <linux/usb/ch9.h>
#include <linux/usb/otg.h>
#include <linux/usb/phy.h>

#if IS_ENABLED(CONFIG_OF)
enum usb_dr_mode of_usb_get_dr_mode(struct device_node *np);
enum usb_device_speed of_usb_get_maximum_speed(struct device_node *np);
bool of_usb_host_tpl_support(struct device_node *np);
<<<<<<< HEAD
void of_usb_set_otg_caps(struct device_node *np,
=======
int of_usb_update_otg_caps(struct device_node *np,
>>>>>>> 33e8bb5d
			struct usb_otg_caps *otg_caps);
#else
static inline enum usb_dr_mode of_usb_get_dr_mode(struct device_node *np)
{
	return USB_DR_MODE_UNKNOWN;
}

static inline enum usb_device_speed
of_usb_get_maximum_speed(struct device_node *np)
{
	return USB_SPEED_UNKNOWN;
}
static inline bool of_usb_host_tpl_support(struct device_node *np)
{
	return false;
}
<<<<<<< HEAD
static inline void of_usb_set_otg_caps(struct device_node *np,
				struct usb_otg_caps *otg_caps)
{

=======
static inline int of_usb_update_otg_caps(struct device_node *np,
				struct usb_otg_caps *otg_caps)
{
	return 0;
>>>>>>> 33e8bb5d
}
#endif

#if IS_ENABLED(CONFIG_OF) && IS_ENABLED(CONFIG_USB_SUPPORT)
enum usb_phy_interface of_usb_get_phy_mode(struct device_node *np);
#else
static inline enum usb_phy_interface of_usb_get_phy_mode(struct device_node *np)
{
	return USBPHY_INTERFACE_MODE_UNKNOWN;
}

#endif

#endif /* __LINUX_USB_OF_H */<|MERGE_RESOLUTION|>--- conflicted
+++ resolved
@@ -15,11 +15,7 @@
 enum usb_dr_mode of_usb_get_dr_mode(struct device_node *np);
 enum usb_device_speed of_usb_get_maximum_speed(struct device_node *np);
 bool of_usb_host_tpl_support(struct device_node *np);
-<<<<<<< HEAD
-void of_usb_set_otg_caps(struct device_node *np,
-=======
 int of_usb_update_otg_caps(struct device_node *np,
->>>>>>> 33e8bb5d
 			struct usb_otg_caps *otg_caps);
 #else
 static inline enum usb_dr_mode of_usb_get_dr_mode(struct device_node *np)
@@ -36,17 +32,10 @@
 {
 	return false;
 }
-<<<<<<< HEAD
-static inline void of_usb_set_otg_caps(struct device_node *np,
-				struct usb_otg_caps *otg_caps)
-{
-
-=======
 static inline int of_usb_update_otg_caps(struct device_node *np,
 				struct usb_otg_caps *otg_caps)
 {
 	return 0;
->>>>>>> 33e8bb5d
 }
 #endif
 
