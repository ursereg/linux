/* USB OTG (On The Go) defines */
/*
 *
 * These APIs may be used between USB controllers.  USB device drivers
 * (for either host or peripheral roles) don't use these calls; they
 * continue to use just usb_device and usb_gadget.
 */

#ifndef __LINUX_USB_PHY_H
#define __LINUX_USB_PHY_H

#include <linux/notifier.h>
#include <linux/usb.h>

enum usb_phy_interface {
	USBPHY_INTERFACE_MODE_UNKNOWN,
	USBPHY_INTERFACE_MODE_UTMI,
	USBPHY_INTERFACE_MODE_UTMIW,
	USBPHY_INTERFACE_MODE_ULPI,
	USBPHY_INTERFACE_MODE_SERIAL,
	USBPHY_INTERFACE_MODE_HSIC,
};

enum usb_phy_events {
	USB_EVENT_NONE,         /* no events or cable disconnected */
	USB_EVENT_VBUS,         /* vbus valid event */
	USB_EVENT_ID,           /* id was grounded */
	USB_EVENT_CHARGER,      /* usb dedicated charger */
	USB_EVENT_ENUMERATED,   /* gadget driver enumerated */
};

/* associate a type with PHY */
enum usb_phy_type {
	USB_PHY_TYPE_UNDEFINED,
	USB_PHY_TYPE_USB2,
	USB_PHY_TYPE_USB3,
};

/* OTG defines lots of enumeration states before device reset */
enum usb_otg_state {
	OTG_STATE_UNDEFINED = 0,

	/* single-role peripheral, and dual-role default-b */
	OTG_STATE_B_IDLE,
	OTG_STATE_B_SRP_INIT,
	OTG_STATE_B_PERIPHERAL,

	/* extra dual-role default-b states */
	OTG_STATE_B_WAIT_ACON,
	OTG_STATE_B_HOST,

	/* dual-role default-a */
	OTG_STATE_A_IDLE,
	OTG_STATE_A_WAIT_VRISE,
	OTG_STATE_A_WAIT_BCON,
	OTG_STATE_A_HOST,
	OTG_STATE_A_SUSPEND,
	OTG_STATE_A_PERIPHERAL,
	OTG_STATE_A_WAIT_VFALL,
	OTG_STATE_A_VBUS_ERR,
};

struct usb_phy;
struct usb_otg;

/* for transceivers connected thru an ULPI interface, the user must
 * provide access ops
 */
struct usb_phy_io_ops {
	int (*read)(struct usb_phy *x, u32 reg);
	int (*write)(struct usb_phy *x, u32 val, u32 reg);
};

struct usb_phy {
	struct device		*dev;
	const char		*label;
	unsigned int		 flags;

	enum usb_phy_type	type;
	enum usb_phy_events	last_event;

	struct usb_otg		*otg;

	struct device		*io_dev;
	struct usb_phy_io_ops	*io_ops;
	void __iomem		*io_priv;

	/* for notification of usb_phy_events */
	struct atomic_notifier_head	notifier;

	/* to pass extra port status to the root hub */
	u16			port_status;
	u16			port_change;

	/* to support controllers that have multiple transceivers */
	struct list_head	head;

	/* initialize/shutdown the OTG controller */
	int	(*init)(struct usb_phy *x);
	void	(*shutdown)(struct usb_phy *x);

	/* enable/disable VBUS */
	int	(*set_vbus)(struct usb_phy *x, int on);

	/* effective for B devices, ignored for A-peripheral */
	int	(*set_power)(struct usb_phy *x,
				unsigned mA);

	/* for non-OTG B devices: set transceiver into suspend mode */
	int	(*set_suspend)(struct usb_phy *x,
				int suspend);

	/*
	 * Set wakeup enable for PHY, in that case, the PHY can be
<<<<<<< HEAD
	 * waken up from suspend status due to external events,
=======
	 * woken up from suspend status due to external events,
>>>>>>> 825dd90e
	 * like vbus change, dp/dm change and id.
	 */
	int	(*set_wakeup)(struct usb_phy *x, bool enabled);

	/* notify phy connect status change */
	int	(*notify_connect)(struct usb_phy *x,
			enum usb_device_speed speed);
	int	(*notify_disconnect)(struct usb_phy *x,
			enum usb_device_speed speed);
	int	(*notify_suspend)(struct usb_phy *x,
			enum usb_device_speed speed);
	int	(*notify_resume)(struct usb_phy *x,
			enum usb_device_speed speed);

};

/**
 * struct usb_phy_bind - represent the binding for the phy
 * @dev_name: the device name of the device that will bind to the phy
 * @phy_dev_name: the device name of the phy
 * @index: used if a single controller uses multiple phys
 * @phy: reference to the phy
 * @list: to maintain a linked list of the binding information
 */
struct usb_phy_bind {
	const char	*dev_name;
	const char	*phy_dev_name;
	u8		index;
	struct usb_phy	*phy;
	struct list_head list;
};

/* for board-specific init logic */
extern int usb_add_phy(struct usb_phy *, enum usb_phy_type type);
extern int usb_add_phy_dev(struct usb_phy *);
extern void usb_remove_phy(struct usb_phy *);

/* helpers for direct access thru low-level io interface */
static inline int usb_phy_io_read(struct usb_phy *x, u32 reg)
{
	if (x && x->io_ops && x->io_ops->read)
		return x->io_ops->read(x, reg);

	return -EINVAL;
}

static inline int usb_phy_io_write(struct usb_phy *x, u32 val, u32 reg)
{
	if (x && x->io_ops && x->io_ops->write)
		return x->io_ops->write(x, val, reg);

	return -EINVAL;
}

static inline int
usb_phy_init(struct usb_phy *x)
{
	if (x && x->init)
		return x->init(x);

	return 0;
}

static inline void
usb_phy_shutdown(struct usb_phy *x)
{
	if (x && x->shutdown)
		x->shutdown(x);
}

static inline int
usb_phy_vbus_on(struct usb_phy *x)
{
	if (!x || !x->set_vbus)
		return 0;

	return x->set_vbus(x, true);
}

static inline int
usb_phy_vbus_off(struct usb_phy *x)
{
	if (!x || !x->set_vbus)
		return 0;

	return x->set_vbus(x, false);
}

/* for usb host and peripheral controller drivers */
#if IS_ENABLED(CONFIG_USB_PHY)
extern struct usb_phy *usb_get_phy(enum usb_phy_type type);
extern struct usb_phy *devm_usb_get_phy(struct device *dev,
	enum usb_phy_type type);
extern struct usb_phy *usb_get_phy_dev(struct device *dev, u8 index);
extern struct usb_phy *devm_usb_get_phy_dev(struct device *dev, u8 index);
extern struct usb_phy *devm_usb_get_phy_by_phandle(struct device *dev,
	const char *phandle, u8 index);
extern void usb_put_phy(struct usb_phy *);
extern void devm_usb_put_phy(struct device *dev, struct usb_phy *x);
extern int usb_bind_phy(const char *dev_name, u8 index,
				const char *phy_dev_name);
#else
static inline struct usb_phy *usb_get_phy(enum usb_phy_type type)
{
	return ERR_PTR(-ENXIO);
}

static inline struct usb_phy *devm_usb_get_phy(struct device *dev,
	enum usb_phy_type type)
{
	return ERR_PTR(-ENXIO);
}

static inline struct usb_phy *usb_get_phy_dev(struct device *dev, u8 index)
{
	return ERR_PTR(-ENXIO);
}

static inline struct usb_phy *devm_usb_get_phy_dev(struct device *dev, u8 index)
{
	return ERR_PTR(-ENXIO);
}

static inline struct usb_phy *devm_usb_get_phy_by_phandle(struct device *dev,
	const char *phandle, u8 index)
{
	return ERR_PTR(-ENXIO);
}

static inline void usb_put_phy(struct usb_phy *x)
{
}

static inline void devm_usb_put_phy(struct device *dev, struct usb_phy *x)
{
}

static inline int usb_bind_phy(const char *dev_name, u8 index,
				const char *phy_dev_name)
{
	return -EOPNOTSUPP;
}
#endif

static inline int
usb_phy_set_power(struct usb_phy *x, unsigned mA)
{
	if (x && x->set_power)
		return x->set_power(x, mA);
	return 0;
}

/* Context: can sleep */
static inline int
usb_phy_set_suspend(struct usb_phy *x, int suspend)
{
	if (x && x->set_suspend != NULL)
		return x->set_suspend(x, suspend);
	else
		return 0;
}

static inline int
usb_phy_set_wakeup(struct usb_phy *x, bool enabled)
{
	if (x && x->set_wakeup)
		return x->set_wakeup(x, enabled);
	else
		return 0;
}

static inline int
usb_phy_notify_connect(struct usb_phy *x, enum usb_device_speed speed)
{
	if (x && x->notify_connect)
		return x->notify_connect(x, speed);
	else
		return 0;
}

static inline int
usb_phy_notify_disconnect(struct usb_phy *x, enum usb_device_speed speed)
{
	if (x && x->notify_disconnect)
		return x->notify_disconnect(x, speed);
	else
		return 0;
}

static inline int usb_phy_notify_suspend
	(struct usb_phy *x, enum usb_device_speed speed)
{
	if (x && x->notify_suspend)
		return x->notify_suspend(x, speed);
	else
		return 0;
}

static inline int usb_phy_notify_resume
	(struct usb_phy *x, enum usb_device_speed speed)
{
	if (x && x->notify_resume)
		return x->notify_resume(x, speed);
	else
		return 0;
}

/* notifiers */
static inline int
usb_register_notifier(struct usb_phy *x, struct notifier_block *nb)
{
	return atomic_notifier_chain_register(&x->notifier, nb);
}

static inline void
usb_unregister_notifier(struct usb_phy *x, struct notifier_block *nb)
{
	atomic_notifier_chain_unregister(&x->notifier, nb);
}

static inline const char *usb_phy_type_string(enum usb_phy_type type)
{
	switch (type) {
	case USB_PHY_TYPE_USB2:
		return "USB2 PHY";
	case USB_PHY_TYPE_USB3:
		return "USB3 PHY";
	default:
		return "UNKNOWN PHY TYPE";
	}
}
#endif /* __LINUX_USB_PHY_H */<|MERGE_RESOLUTION|>--- conflicted
+++ resolved
@@ -112,11 +112,7 @@
 
 	/*
 	 * Set wakeup enable for PHY, in that case, the PHY can be
-<<<<<<< HEAD
-	 * waken up from suspend status due to external events,
-=======
 	 * woken up from suspend status due to external events,
->>>>>>> 825dd90e
 	 * like vbus change, dp/dm change and id.
 	 */
 	int	(*set_wakeup)(struct usb_phy *x, bool enabled);
