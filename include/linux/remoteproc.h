/*
 * Remote Processor Framework
 *
 * Copyright(c) 2011 Texas Instruments, Inc.
 * Copyright(c) 2011 Google, Inc.
 * All rights reserved.
 *
 * Redistribution and use in source and binary forms, with or without
 * modification, are permitted provided that the following conditions
 * are met:
 *
 * * Redistributions of source code must retain the above copyright
 *   notice, this list of conditions and the following disclaimer.
 * * Redistributions in binary form must reproduce the above copyright
 *   notice, this list of conditions and the following disclaimer in
 *   the documentation and/or other materials provided with the
 *   distribution.
 * * Neither the name Texas Instruments nor the names of its
 *   contributors may be used to endorse or promote products derived
 *   from this software without specific prior written permission.
 *
 * THIS SOFTWARE IS PROVIDED BY THE COPYRIGHT HOLDERS AND CONTRIBUTORS
 * "AS IS" AND ANY EXPRESS OR IMPLIED WARRANTIES, INCLUDING, BUT NOT
 * LIMITED TO, THE IMPLIED WARRANTIES OF MERCHANTABILITY AND FITNESS FOR
 * A PARTICULAR PURPOSE ARE DISCLAIMED. IN NO EVENT SHALL THE COPYRIGHT
 * OWNER OR CONTRIBUTORS BE LIABLE FOR ANY DIRECT, INDIRECT, INCIDENTAL,
 * SPECIAL, EXEMPLARY, OR CONSEQUENTIAL DAMAGES (INCLUDING, BUT NOT
 * LIMITED TO, PROCUREMENT OF SUBSTITUTE GOODS OR SERVICES; LOSS OF USE,
 * DATA, OR PROFITS; OR BUSINESS INTERRUPTION) HOWEVER CAUSED AND ON ANY
 * THEORY OF LIABILITY, WHETHER IN CONTRACT, STRICT LIABILITY, OR TORT
 * (INCLUDING NEGLIGENCE OR OTHERWISE) ARISING IN ANY WAY OUT OF THE USE
 * OF THIS SOFTWARE, EVEN IF ADVISED OF THE POSSIBILITY OF SUCH DAMAGE.
 */

#ifndef REMOTEPROC_H
#define REMOTEPROC_H

#include <linux/types.h>
#include <linux/mutex.h>
#include <linux/virtio.h>
#include <linux/cdev.h>
#include <linux/completion.h>
#include <linux/idr.h>
#include <linux/of.h>

/**
 * struct resource_table - firmware resource table header
 * @ver: version number
 * @num: number of resource entries
 * @reserved: reserved (must be zero)
 * @offset: array of offsets pointing at the various resource entries
 *
 * A resource table is essentially a list of system resources required
 * by the remote processor. It may also include configuration entries.
 * If needed, the remote processor firmware should contain this table
 * as a dedicated ".resource_table" ELF section.
 *
 * Some resources entries are mere announcements, where the host is informed
 * of specific remoteproc configuration. Other entries require the host to
 * do something (e.g. allocate a system resource). Sometimes a negotiation
 * is expected, where the firmware requests a resource, and once allocated,
 * the host should provide back its details (e.g. address of an allocated
 * memory region).
 *
 * The header of the resource table, as expressed by this structure,
 * contains a version number (should we need to change this format in the
 * future), the number of available resource entries, and their offsets
 * in the table.
 *
 * Immediately following this header are the resource entries themselves,
 * each of which begins with a resource entry header (as described below).
 */
struct resource_table {
	u32 ver;
	u32 num;
	u32 reserved[2];
	u32 offset[];
} __packed;

/**
 * struct fw_rsc_hdr - firmware resource entry header
 * @type: resource type
 * @data: resource data
 *
 * Every resource entry begins with a 'struct fw_rsc_hdr' header providing
 * its @type. The content of the entry itself will immediately follow
 * this header, and it should be parsed according to the resource type.
 */
struct fw_rsc_hdr {
	u32 type;
	u8 data[];
} __packed;

/**
 * enum fw_resource_type - types of resource entries
 *
 * @RSC_CARVEOUT:   request for allocation of a physically contiguous
 *		    memory region.
 * @RSC_DEVMEM:     request to iommu_map a memory-based peripheral.
 * @RSC_TRACE:	    announces the availability of a trace buffer into which
 *		    the remote processor will be writing logs.
 * @RSC_VDEV:       declare support for a virtio device, and serve as its
 *		    virtio header.
 * @RSC_LAST:       just keep this one at the end of standard resources
 * @RSC_VENDOR_START:	start of the vendor specific resource types range
 * @RSC_VENDOR_END:	end of the vendor specific resource types range
 *
 * For more details regarding a specific resource type, please see its
 * dedicated structure below.
 *
 * Please note that these values are used as indices to the rproc_handle_rsc
 * lookup table, so please keep them sane. Moreover, @RSC_LAST is used to
 * check the validity of an index before the lookup table is accessed, so
 * please update it as needed.
 */
enum fw_resource_type {
	RSC_CARVEOUT		= 0,
	RSC_DEVMEM		= 1,
	RSC_TRACE		= 2,
	RSC_VDEV		= 3,
	RSC_LAST		= 4,
	RSC_VENDOR_START	= 128,
	RSC_VENDOR_END		= 512,
};

#define FW_RSC_ADDR_ANY (-1)

/**
 * struct fw_rsc_carveout - physically contiguous memory request
 * @da: device address
 * @pa: physical address
 * @len: length (in bytes)
 * @flags: iommu protection flags
 * @reserved: reserved (must be zero)
 * @name: human-readable name of the requested memory region
 *
 * This resource entry requests the host to allocate a physically contiguous
 * memory region.
 *
 * These request entries should precede other firmware resource entries,
 * as other entries might request placing other data objects inside
 * these memory regions (e.g. data/code segments, trace resource entries, ...).
 *
 * Allocating memory this way helps utilizing the reserved physical memory
 * (e.g. CMA) more efficiently, and also minimizes the number of TLB entries
 * needed to map it (in case @rproc is using an IOMMU). Reducing the TLB
 * pressure is important; it may have a substantial impact on performance.
 *
 * If the firmware is compiled with static addresses, then @da should specify
 * the expected device address of this memory region. If @da is set to
 * FW_RSC_ADDR_ANY, then the host will dynamically allocate it, and then
 * overwrite @da with the dynamically allocated address.
 *
 * We will always use @da to negotiate the device addresses, even if it
 * isn't using an iommu. In that case, though, it will obviously contain
 * physical addresses.
 *
 * Some remote processors needs to know the allocated physical address
 * even if they do use an iommu. This is needed, e.g., if they control
 * hardware accelerators which access the physical memory directly (this
 * is the case with OMAP4 for instance). In that case, the host will
 * overwrite @pa with the dynamically allocated physical address.
 * Generally we don't want to expose physical addresses if we don't have to
 * (remote processors are generally _not_ trusted), so we might want to
 * change this to happen _only_ when explicitly required by the hardware.
 *
 * @flags is used to provide IOMMU protection flags, and @name should
 * (optionally) contain a human readable name of this carveout region
 * (mainly for debugging purposes).
 */
struct fw_rsc_carveout {
	u32 da;
	u32 pa;
	u32 len;
	u32 flags;
	u32 reserved;
	u8 name[32];
} __packed;

/**
 * struct fw_rsc_devmem - iommu mapping request
 * @da: device address
 * @pa: physical address
 * @len: length (in bytes)
 * @flags: iommu protection flags
 * @reserved: reserved (must be zero)
 * @name: human-readable name of the requested region to be mapped
 *
 * This resource entry requests the host to iommu map a physically contiguous
 * memory region. This is needed in case the remote processor requires
 * access to certain memory-based peripherals; _never_ use it to access
 * regular memory.
 *
 * This is obviously only needed if the remote processor is accessing memory
 * via an iommu.
 *
 * @da should specify the required device address, @pa should specify
 * the physical address we want to map, @len should specify the size of
 * the mapping and @flags is the IOMMU protection flags. As always, @name may
 * (optionally) contain a human readable name of this mapping (mainly for
 * debugging purposes).
 *
 * Note: at this point we just "trust" those devmem entries to contain valid
 * physical addresses, but this isn't safe and will be changed: eventually we
 * want remoteproc implementations to provide us ranges of physical addresses
 * the firmware is allowed to request, and not allow firmwares to request
 * access to physical addresses that are outside those ranges.
 */
struct fw_rsc_devmem {
	u32 da;
	u32 pa;
	u32 len;
	u32 flags;
	u32 reserved;
	u8 name[32];
} __packed;

/**
 * struct fw_rsc_trace - trace buffer declaration
 * @da: device address
 * @len: length (in bytes)
 * @reserved: reserved (must be zero)
 * @name: human-readable name of the trace buffer
 *
 * This resource entry provides the host information about a trace buffer
 * into which the remote processor will write log messages.
 *
 * @da specifies the device address of the buffer, @len specifies
 * its size, and @name may contain a human readable name of the trace buffer.
 *
 * After booting the remote processor, the trace buffers are exposed to the
 * user via debugfs entries (called trace0, trace1, etc..).
 */
struct fw_rsc_trace {
	u32 da;
	u32 len;
	u32 reserved;
	u8 name[32];
} __packed;

/**
 * struct fw_rsc_vdev_vring - vring descriptor entry
 * @da: device address
 * @align: the alignment between the consumer and producer parts of the vring
 * @num: num of buffers supported by this vring (must be power of two)
 * @notifyid: a unique rproc-wide notify index for this vring. This notify
 * index is used when kicking a remote processor, to let it know that this
 * vring is triggered.
 * @pa: physical address
 *
 * This descriptor is not a resource entry by itself; it is part of the
 * vdev resource type (see below).
 *
 * Note that @da should either contain the device address where
 * the remote processor is expecting the vring, or indicate that
 * dynamically allocation of the vring's device address is supported.
 */
struct fw_rsc_vdev_vring {
	u32 da;
	u32 align;
	u32 num;
	u32 notifyid;
	u32 pa;
} __packed;

/**
 * struct fw_rsc_vdev - virtio device header
 * @id: virtio device id (as in virtio_ids.h)
 * @notifyid: a unique rproc-wide notify index for this vdev. This notify
 * index is used when kicking a remote processor, to let it know that the
 * status/features of this vdev have changes.
 * @dfeatures: specifies the virtio device features supported by the firmware
 * @gfeatures: a place holder used by the host to write back the
 * negotiated features that are supported by both sides.
 * @config_len: the size of the virtio config space of this vdev. The config
 * space lies in the resource table immediate after this vdev header.
 * @status: a place holder where the host will indicate its virtio progress.
 * @num_of_vrings: indicates how many vrings are described in this vdev header
 * @reserved: reserved (must be zero)
 * @vring: an array of @num_of_vrings entries of 'struct fw_rsc_vdev_vring'.
 *
 * This resource is a virtio device header: it provides information about
 * the vdev, and is then used by the host and its peer remote processors
 * to negotiate and share certain virtio properties.
 *
 * By providing this resource entry, the firmware essentially asks remoteproc
 * to statically allocate a vdev upon registration of the rproc (dynamic vdev
 * allocation is not yet supported).
 *
 * Note:
 * 1. unlike virtualization systems, the term 'host' here means
 *    the Linux side which is running remoteproc to control the remote
 *    processors. We use the name 'gfeatures' to comply with virtio's terms,
 *    though there isn't really any virtualized guest OS here: it's the host
 *    which is responsible for negotiating the final features.
 *    Yeah, it's a bit confusing.
 *
 * 2. immediately following this structure is the virtio config space for
 *    this vdev (which is specific to the vdev; for more info, read the virtio
 *    spec). The size of the config space is specified by @config_len.
 */
struct fw_rsc_vdev {
	u32 id;
	u32 notifyid;
	u32 dfeatures;
	u32 gfeatures;
	u32 config_len;
	u8 status;
	u8 num_of_vrings;
	u8 reserved[2];
	struct fw_rsc_vdev_vring vring[];
} __packed;

struct rproc;

/**
 * struct rproc_mem_entry - memory entry descriptor
 * @va:	virtual address
 * @is_iomem: io memory
 * @dma: dma address
 * @len: length, in bytes
 * @da: device address
 * @release: release associated memory
 * @priv: associated data
 * @name: associated memory region name (optional)
 * @node: list node
 * @rsc_offset: offset in resource table
 * @flags: iommu protection flags
 * @of_resm_idx: reserved memory phandle index
 * @alloc: specific memory allocator function
 */
struct rproc_mem_entry {
	void *va;
	bool is_iomem;
	dma_addr_t dma;
	size_t len;
	u32 da;
	void *priv;
	char name[32];
	struct list_head node;
	u32 rsc_offset;
	u32 flags;
	u32 of_resm_idx;
	int (*alloc)(struct rproc *rproc, struct rproc_mem_entry *mem);
	int (*release)(struct rproc *rproc, struct rproc_mem_entry *mem);
};

struct firmware;

/**
 * enum rsc_handling_status - return status of rproc_ops handle_rsc hook
 * @RSC_HANDLED:	resource was handled
 * @RSC_IGNORED:	resource was ignored
 */
enum rsc_handling_status {
	RSC_HANDLED	= 0,
	RSC_IGNORED	= 1,
};

/**
 * struct rproc_ops - platform-specific device handlers
 * @prepare:	prepare device for code loading
 * @unprepare:	unprepare device after stop
 * @start:	power on the device and boot it
 * @stop:	power off the device
 * @attach:	attach to a device that his already powered up
 * @detach:	detach from a device, leaving it powered up
 * @kick:	kick a virtqueue (virtqueue id given as a parameter)
 * @da_to_va:	optional platform hook to perform address translations
 * @parse_fw:	parse firmware to extract information (e.g. resource table)
 * @handle_rsc:	optional platform hook to handle vendor resources. Should return
 *		RSC_HANDLED if resource was handled, RSC_IGNORED if not handled
 *		and a negative value on error
 * @find_loaded_rsc_table: find the loaded resource table from firmware image
 * @get_loaded_rsc_table: get resource table installed in memory
 *			  by external entity
 * @load:		load firmware to memory, where the remote processor
 *			expects to find it
 * @sanity_check:	sanity check the fw image
 * @get_boot_addr:	get boot address to entry point specified in firmware
 * @panic:	optional callback to react to system panic, core will delay
 *		panic at least the returned number of milliseconds
 * @coredump:	  collect firmware dump after the subsystem is shutdown
 */
struct rproc_ops {
	int (*prepare)(struct rproc *rproc);
	int (*unprepare)(struct rproc *rproc);
	int (*start)(struct rproc *rproc);
	int (*stop)(struct rproc *rproc);
	int (*attach)(struct rproc *rproc);
	int (*detach)(struct rproc *rproc);
	void (*kick)(struct rproc *rproc, int vqid);
	void * (*da_to_va)(struct rproc *rproc, u64 da, size_t len, bool *is_iomem);
	int (*parse_fw)(struct rproc *rproc, const struct firmware *fw);
	int (*handle_rsc)(struct rproc *rproc, u32 rsc_type, void *rsc,
			  int offset, int avail);
	struct resource_table *(*find_loaded_rsc_table)(
				struct rproc *rproc, const struct firmware *fw);
	struct resource_table *(*get_loaded_rsc_table)(
				struct rproc *rproc, size_t *size);
	int (*load)(struct rproc *rproc, const struct firmware *fw);
	int (*sanity_check)(struct rproc *rproc, const struct firmware *fw);
<<<<<<< HEAD
	u32 (*get_boot_addr)(struct rproc *rproc, const struct firmware *fw);
	void * (*memcpy)(struct rproc *rproc, void *dest,
			 const void *src, size_t count, int flags);
=======
	u64 (*get_boot_addr)(struct rproc *rproc, const struct firmware *fw);
	unsigned long (*panic)(struct rproc *rproc);
	void (*coredump)(struct rproc *rproc);
>>>>>>> c1084c27
};

/**
 * enum rproc_state - remote processor states
 * @RPROC_OFFLINE:	device is powered off
 * @RPROC_SUSPENDED:	device is suspended; needs to be woken up to receive
 *			a message.
 * @RPROC_RUNNING:	device is up and running
 * @RPROC_CRASHED:	device has crashed; need to start recovery
 * @RPROC_DELETED:	device is deleted
 * @RPROC_ATTACHED:	device has been booted by another entity and the core
 *			has attached to it
 * @RPROC_DETACHED:	device has been booted by another entity and waiting
 *			for the core to attach to it
 * @RPROC_LAST:		just keep this one at the end
 *
 * Please note that the values of these states are used as indices
 * to rproc_state_string, a state-to-name lookup table,
 * so please keep the two synchronized. @RPROC_LAST is used to check
 * the validity of an index before the lookup table is accessed, so
 * please update it as needed too.
 */
enum rproc_state {
	RPROC_OFFLINE	= 0,
	RPROC_SUSPENDED	= 1,
	RPROC_RUNNING	= 2,
	RPROC_CRASHED	= 3,
	RPROC_DELETED	= 4,
	RPROC_ATTACHED	= 5,
	RPROC_DETACHED	= 6,
	RPROC_LAST	= 7,
};

/**
 * enum rproc_crash_type - remote processor crash types
 * @RPROC_MMUFAULT:	iommu fault
 * @RPROC_WATCHDOG:	watchdog bite
 * @RPROC_FATAL_ERROR:	fatal error
 *
 * Each element of the enum is used as an array index. So that, the value of
 * the elements should be always something sane.
 *
 * Feel free to add more types when needed.
 */
enum rproc_crash_type {
	RPROC_MMUFAULT,
	RPROC_WATCHDOG,
	RPROC_FATAL_ERROR,
};

/**
 * enum rproc_dump_mechanism - Coredump options for core
 * @RPROC_COREDUMP_DISABLED:	Don't perform any dump
 * @RPROC_COREDUMP_ENABLED:	Copy dump to separate buffer and carry on with
 *				recovery
 * @RPROC_COREDUMP_INLINE:	Read segments directly from device memory. Stall
 *				recovery until all segments are read
 */
enum rproc_dump_mechanism {
	RPROC_COREDUMP_DISABLED,
	RPROC_COREDUMP_ENABLED,
	RPROC_COREDUMP_INLINE,
};

/**
 * struct rproc_dump_segment - segment info from ELF header
 * @node:	list node related to the rproc segment list
 * @da:		device address of the segment
 * @size:	size of the segment
 * @priv:	private data associated with the dump_segment
 * @dump:	custom dump function to fill device memory segment associated
 *		with coredump
 * @offset:	offset of the segment
 */
struct rproc_dump_segment {
	struct list_head node;

	dma_addr_t da;
	size_t size;

	void *priv;
	void (*dump)(struct rproc *rproc, struct rproc_dump_segment *segment,
		     void *dest, size_t offset, size_t size);
	loff_t offset;
};

/**
 * struct rproc - represents a physical remote processor device
 * @node: list node of this rproc object
 * @domain: iommu domain
 * @name: human readable name of the rproc
 * @firmware: name of firmware file to be loaded
 * @priv: private data which belongs to the platform-specific rproc module
 * @ops: platform-specific start/stop rproc handlers
 * @dev: virtual device for refcounting and common remoteproc behavior
 * @power: refcount of users who need this rproc powered up
 * @state: state of the device
 * @dump_conf: Currently selected coredump configuration
 * @lock: lock which protects concurrent manipulations of the rproc
 * @dbg_dir: debugfs directory of this rproc device
 * @traces: list of trace buffers
 * @num_traces: number of trace buffers
 * @carveouts: list of physically contiguous memory allocations
 * @mappings: list of iommu mappings we initiated, needed on shutdown
 * @bootaddr: address of first instruction to boot rproc with (optional)
 * @rvdevs: list of remote virtio devices
 * @subdevs: list of subdevices, to following the running state
 * @notifyids: idr for dynamically assigning rproc-wide unique notify ids
 * @index: index of this rproc device
 * @crash_handler: workqueue for handling a crash
 * @crash_cnt: crash counter
 * @recovery_disabled: flag that state if recovery was disabled
 * @max_notifyid: largest allocated notify id.
 * @table_ptr: pointer to the resource table in effect
 * @clean_table: copy of the resource table without modifications.  Used
 *		 when a remote processor is attached or detached from the core
 * @cached_table: copy of the resource table
 * @table_sz: size of @cached_table
 * @has_iommu: flag to indicate if remote processor is behind an MMU
 * @auto_boot: flag to indicate if remote processor should be auto-started
 * @skip_fw_load: remote processor has been preloaded before start sequence
 * @dump_segments: list of segments in the firmware
 * @nb_vdev: number of vdev currently handled by rproc
 * @elf_class: firmware ELF class
 * @elf_machine: firmware ELF machine
 * @cdev: character device of the rproc
 * @cdev_put_on_release: flag to indicate if remoteproc should be shutdown on @char_dev release
 */
struct rproc {
	struct list_head node;
	struct iommu_domain *domain;
	const char *name;
	const char *firmware;
	void *priv;
	struct rproc_ops *ops;
	struct device dev;
	atomic_t power;
	unsigned int state;
	enum rproc_dump_mechanism dump_conf;
	struct mutex lock;
	struct dentry *dbg_dir;
	struct list_head traces;
	int num_traces;
	struct list_head carveouts;
	struct list_head mappings;
	u64 bootaddr;
	struct list_head rvdevs;
	struct list_head subdevs;
	struct idr notifyids;
	int index;
	struct work_struct crash_handler;
	unsigned int crash_cnt;
	bool recovery_disabled;
	int max_notifyid;
	struct resource_table *table_ptr;
	struct resource_table *clean_table;
	struct resource_table *cached_table;
	size_t table_sz;
	bool has_iommu;
	bool auto_boot;
	bool skip_fw_load;
	struct list_head dump_segments;
	int nb_vdev;
	u8 elf_class;
	u16 elf_machine;
	struct cdev cdev;
	bool cdev_put_on_release;
	bool skip_fw_recovery;
};

/**
 * struct rproc_subdev - subdevice tied to a remoteproc
 * @node: list node related to the rproc subdevs list
 * @prepare: prepare function, called before the rproc is started
 * @start: start function, called after the rproc has been started
 * @stop: stop function, called before the rproc is stopped; the @crashed
 *	    parameter indicates if this originates from a recovery
 * @unprepare: unprepare function, called after the rproc has been stopped
 */
struct rproc_subdev {
	struct list_head node;

	int (*prepare)(struct rproc_subdev *subdev);
	int (*start)(struct rproc_subdev *subdev);
	void (*stop)(struct rproc_subdev *subdev, bool crashed);
	void (*unprepare)(struct rproc_subdev *subdev);
};

/* we currently support only two vrings per rvdev */

#define RVDEV_NUM_VRINGS 2

/**
 * struct rproc_vring - remoteproc vring state
 * @va:	virtual address
 * @len: length, in bytes
 * @da: device address
 * @align: vring alignment
 * @notifyid: rproc-specific unique vring index
 * @rvdev: remote vdev
 * @vq: the virtqueue of this vring
 */
struct rproc_vring {
	void *va;
	int len;
	u32 da;
	u32 align;
	int notifyid;
	struct rproc_vdev *rvdev;
	struct virtqueue *vq;
};

/**
 * struct rproc_vdev - remoteproc state for a supported virtio device
 * @refcount: reference counter for the vdev and vring allocations
 * @subdev: handle for registering the vdev as a rproc subdevice
 * @dev: device struct used for reference count semantics
 * @id: virtio device id (as in virtio_ids.h)
 * @node: list node
 * @rproc: the rproc handle
 * @vring: the vrings for this vdev
 * @rsc_offset: offset of the vdev's resource entry
 * @index: vdev position versus other vdev declared in resource table
 */
struct rproc_vdev {
	struct kref refcount;

	struct rproc_subdev subdev;
	struct device dev;

	unsigned int id;
	struct list_head node;
	struct rproc *rproc;
	struct rproc_vring vring[RVDEV_NUM_VRINGS];
	u32 rsc_offset;
	u32 index;
};

struct rproc *rproc_get_by_phandle(phandle phandle);
struct rproc *rproc_get_by_child(struct device *dev);

struct rproc *rproc_alloc(struct device *dev, const char *name,
			  const struct rproc_ops *ops,
			  const char *firmware, int len);
void rproc_put(struct rproc *rproc);
int rproc_add(struct rproc *rproc);
int rproc_del(struct rproc *rproc);
void rproc_free(struct rproc *rproc);
void rproc_resource_cleanup(struct rproc *rproc);

struct rproc *devm_rproc_alloc(struct device *dev, const char *name,
			       const struct rproc_ops *ops,
			       const char *firmware, int len);
int devm_rproc_add(struct device *dev, struct rproc *rproc);

void rproc_add_carveout(struct rproc *rproc, struct rproc_mem_entry *mem);

struct rproc_mem_entry *
rproc_mem_entry_init(struct device *dev,
		     void *va, dma_addr_t dma, size_t len, u32 da,
		     int (*alloc)(struct rproc *, struct rproc_mem_entry *),
		     int (*release)(struct rproc *, struct rproc_mem_entry *),
		     const char *name, ...);

struct rproc_mem_entry *
rproc_of_resm_mem_entry_init(struct device *dev, u32 of_resm_idx, size_t len,
			     u32 da, const char *name, ...);

int rproc_boot(struct rproc *rproc);
void rproc_shutdown(struct rproc *rproc);
int rproc_detach(struct rproc *rproc);
int rproc_set_firmware(struct rproc *rproc, const char *fw_name);
void rproc_report_crash(struct rproc *rproc, enum rproc_crash_type type);
void rproc_coredump_using_sections(struct rproc *rproc);
int rproc_coredump_add_segment(struct rproc *rproc, dma_addr_t da, size_t size);
int rproc_coredump_add_custom_segment(struct rproc *rproc,
				      dma_addr_t da, size_t size,
				      void (*dumpfn)(struct rproc *rproc,
						     struct rproc_dump_segment *segment,
						     void *dest, size_t offset,
						     size_t size),
				      void *priv);
int rproc_coredump_set_elf_info(struct rproc *rproc, u8 class, u16 machine);

static inline struct rproc_vdev *vdev_to_rvdev(struct virtio_device *vdev)
{
	return container_of(vdev->dev.parent, struct rproc_vdev, dev);
}

static inline struct rproc *vdev_to_rproc(struct virtio_device *vdev)
{
	struct rproc_vdev *rvdev = vdev_to_rvdev(vdev);

	return rvdev->rproc;
}

void rproc_add_subdev(struct rproc *rproc, struct rproc_subdev *subdev);

void rproc_remove_subdev(struct rproc *rproc, struct rproc_subdev *subdev);

#endif /* REMOTEPROC_H */<|MERGE_RESOLUTION|>--- conflicted
+++ resolved
@@ -400,15 +400,9 @@
 				struct rproc *rproc, size_t *size);
 	int (*load)(struct rproc *rproc, const struct firmware *fw);
 	int (*sanity_check)(struct rproc *rproc, const struct firmware *fw);
-<<<<<<< HEAD
-	u32 (*get_boot_addr)(struct rproc *rproc, const struct firmware *fw);
-	void * (*memcpy)(struct rproc *rproc, void *dest,
-			 const void *src, size_t count, int flags);
-=======
 	u64 (*get_boot_addr)(struct rproc *rproc, const struct firmware *fw);
 	unsigned long (*panic)(struct rproc *rproc);
 	void (*coredump)(struct rproc *rproc);
->>>>>>> c1084c27
 };
 
 /**
@@ -529,7 +523,6 @@
  * @table_sz: size of @cached_table
  * @has_iommu: flag to indicate if remote processor is behind an MMU
  * @auto_boot: flag to indicate if remote processor should be auto-started
- * @skip_fw_load: remote processor has been preloaded before start sequence
  * @dump_segments: list of segments in the firmware
  * @nb_vdev: number of vdev currently handled by rproc
  * @elf_class: firmware ELF class
@@ -569,7 +562,6 @@
 	size_t table_sz;
 	bool has_iommu;
 	bool auto_boot;
-	bool skip_fw_load;
 	struct list_head dump_segments;
 	int nb_vdev;
 	u8 elf_class;
