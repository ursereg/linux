/*
<<<<<<< HEAD
 * Copyright (C) 2012-2013 Freescale Semiconductor, Inc.
=======
 * Copyright (C) 2012-2014 Freescale Semiconductor, Inc.
>>>>>>> 825dd90e
 *
 * This program is free software; you can redistribute it and/or modify
 * it under the terms of the GNU General Public License version 2 as
 * published by the Free Software Foundation.
 */

#ifndef __LINUX_IMX6Q_IOMUXC_GPR_H
#define __LINUX_IMX6Q_IOMUXC_GPR_H

#include <linux/bitops.h>

#define IOMUXC_GPR0	0x00
#define IOMUXC_GPR1	0x04
#define IOMUXC_GPR2	0x08
#define IOMUXC_GPR3	0x0c
#define IOMUXC_GPR4	0x10
#define IOMUXC_GPR5	0x14
#define IOMUXC_GPR6	0x18
#define IOMUXC_GPR7	0x1c
#define IOMUXC_GPR8	0x20
#define IOMUXC_GPR9	0x24
#define IOMUXC_GPR10	0x28
#define IOMUXC_GPR11	0x2c
#define IOMUXC_GPR12	0x30
#define IOMUXC_GPR13	0x34

#define IMX6Q_GPR0_CLOCK_8_MUX_SEL_MASK		(0x3 << 30)
#define IMX6Q_GPR0_CLOCK_8_MUX_SEL_AUDMUX_RXCLK_P7_MUXED	(0x0 << 30)
#define IMX6Q_GPR0_CLOCK_8_MUX_SEL_AUDMUX_RXCLK_P7	(0x1 << 30)
#define IMX6Q_GPR0_CLOCK_8_MUX_SEL_SSI3_SSI_SRCK	(0x2 << 30)
#define IMX6Q_GPR0_CLOCK_8_MUX_SEL_SSI3_RX_BIT_CLK	(0x3 << 30)
#define IMX6Q_GPR0_CLOCK_0_MUX_SEL_MASK		(0x3 << 28)
#define IMX6Q_GPR0_CLOCK_0_MUX_SEL_ESAI1_IPP_IND_SCKR_MUXED	(0x0 << 28)
#define IMX6Q_GPR0_CLOCK_0_MUX_SEL_ESAI1_IPP_IND_SCKR	(0x1 << 28)
#define IMX6Q_GPR0_CLOCK_0_MUX_SEL_ESAI1_IPP_DO_SCKR	(0x2 << 28)
#define IMX6Q_GPR0_CLOCK_B_MUX_SEL_MASK		(0x3 << 26)
#define IMX6Q_GPR0_CLOCK_B_MUX_SEL_AUDMUX_TXCLK_P7_MUXED	(0x0 << 26)
#define IMX6Q_GPR0_CLOCK_B_MUX_SEL_AUDMUX_TXCLK_P7	(0x1 << 26)
#define IMX6Q_GPR0_CLOCK_B_MUX_SEL_SSI3_SSI_STCK	(0x2 << 26)
#define IMX6Q_GPR0_CLOCK_B_MUX_SEL_SSI3_TX_BIT_CLK	(0x3 << 26)
#define IMX6Q_GPR0_CLOCK_3_MUX_SEL_MASK		(0x3 << 24)
#define IMX6Q_GPR0_CLOCK_3_MUX_SEL_AUDMUX_RXCLK_P7_MUXED	(0x3 << 24)
#define IMX6Q_GPR0_CLOCK_3_MUX_SEL_AUDMUX_RXCLK_P7	(0x3 << 24)
#define IMX6Q_GPR0_CLOCK_3_MUX_SEL_SSI3_SSI_SRCK	(0x3 << 24)
#define IMX6Q_GPR0_CLOCK_3_MUX_SEL_SSI3_RX_BIT_CLK	(0x3 << 24)
#define IMX6Q_GPR0_CLOCK_A_MUX_SEL_MASK		(0x3 << 22)
#define IMX6Q_GPR0_CLOCK_A_MUX_SEL_AUDMUX_TXCLK_P2_MUXED	(0x0 << 22)
#define IMX6Q_GPR0_CLOCK_A_MUX_SEL_AUDMUX_TXCLK_P2	(0x1 << 22)
#define IMX6Q_GPR0_CLOCK_A_MUX_SEL_SSI2_SSI_STCK	(0x2 << 22)
#define IMX6Q_GPR0_CLOCK_A_MUX_SEL_SSI2_TX_BIT_CLK	(0x3 << 22)
#define IMX6Q_GPR0_CLOCK_2_MUX_SEL_MASK		(0x3 << 20)
#define IMX6Q_GPR0_CLOCK_2_MUX_SEL_AUDMUX_RXCLK_P2_MUXED	(0x0 << 20)
#define IMX6Q_GPR0_CLOCK_2_MUX_SEL_AUDMUX_RXCLK_P2	(0x1 << 20)
#define IMX6Q_GPR0_CLOCK_2_MUX_SEL_SSI2_SSI_SRCK	(0x2 << 20)
#define IMX6Q_GPR0_CLOCK_2_MUX_SEL_SSI2_RX_BIT_CLK	(0x3 << 20)
#define IMX6Q_GPR0_CLOCK_9_MUX_SEL_MASK		(0x3 << 18)
#define IMX6Q_GPR0_CLOCK_9_MUX_SEL_AUDMUX_TXCLK_P1_MUXED	(0x0 << 18)
#define IMX6Q_GPR0_CLOCK_9_MUX_SEL_AUDMUX_TXCLK_P1	(0x1 << 18)
#define IMX6Q_GPR0_CLOCK_9_MUX_SEL_SSI1_SSI_STCK	(0x2 << 18)
#define IMX6Q_GPR0_CLOCK_9_MUX_SEL_SSI1_SSI_TX_BIT_CLK	(0x3 << 18)
#define IMX6Q_GPR0_CLOCK_1_MUX_SEL_MASK		(0x3 << 16)
#define IMX6Q_GPR0_CLOCK_1_MUX_SEL_AUDMUX_RXCLK_P1_MUXED	(0x0 << 16)
#define IMX6Q_GPR0_CLOCK_1_MUX_SEL_AUDMUX_RXCLK_P1	(0x1 << 16)
#define IMX6Q_GPR0_CLOCK_1_MUX_SEL_SSI1_SSI_SRCK	(0x2 << 16)
#define IMX6Q_GPR0_CLOCK_1_MUX_SEL_SSI1_SSI_RX_BIT_CLK	(0x3 << 16)
#define IMX6Q_GPR0_TX_CLK2_MUX_SEL_MASK		(0x3 << 14)
#define IMX6Q_GPR0_TX_CLK2_MUX_SEL_ASRCK_CLK1	(0x0 << 14)
#define IMX6Q_GPR0_TX_CLK2_MUX_SEL_ASRCK_CLK2	(0x1 << 14)
#define IMX6Q_GPR0_TX_CLK2_MUX_SEL_ASRCK_CLK3	(0x2 << 14)
#define IMX6Q_GPR0_DMAREQ_MUX_SEL7_MASK		BIT(7)
#define IMX6Q_GPR0_DMAREQ_MUX_SEL7_SPDIF	0x0
#define IMX6Q_GPR0_DMAREQ_MUX_SEL7_IOMUX	BIT(7)
#define IMX6Q_GPR0_DMAREQ_MUX_SEL6_MASK		BIT(6)
#define IMX6Q_GPR0_DMAREQ_MUX_SEL6_ESAI		0x0
#define IMX6Q_GPR0_DMAREQ_MUX_SEL6_I2C3		BIT(6)
#define IMX6Q_GPR0_DMAREQ_MUX_SEL5_MASK		BIT(5)
#define IMX6Q_GPR0_DMAREQ_MUX_SEL5_ECSPI4	0x0
#define IMX6Q_GPR0_DMAREQ_MUX_SEL5_EPIT2	BIT(5)
#define IMX6Q_GPR0_DMAREQ_MUX_SEL4_MASK		BIT(4)
#define IMX6Q_GPR0_DMAREQ_MUX_SEL4_ECSPI4	0x0
#define IMX6Q_GPR0_DMAREQ_MUX_SEL4_I2C1		BIT(4)
#define IMX6Q_GPR0_DMAREQ_MUX_SEL3_MASK		BIT(3)
#define IMX6Q_GPR0_DMAREQ_MUX_SEL3_ECSPI2	0x0
#define IMX6Q_GPR0_DMAREQ_MUX_SEL3_I2C1		BIT(3)
#define IMX6Q_GPR0_DMAREQ_MUX_SEL2_MASK		BIT(2)
#define IMX6Q_GPR0_DMAREQ_MUX_SEL2_ECSPI1	0x0
#define IMX6Q_GPR0_DMAREQ_MUX_SEL2_I2C2		BIT(2)
#define IMX6Q_GPR0_DMAREQ_MUX_SEL1_MASK		BIT(1)
#define IMX6Q_GPR0_DMAREQ_MUX_SEL1_ECSPI1	0x0
#define IMX6Q_GPR0_DMAREQ_MUX_SEL1_I2C3		BIT(1)
#define IMX6Q_GPR0_DMAREQ_MUX_SEL0_MASK		BIT(0)
#define IMX6Q_GPR0_DMAREQ_MUX_SEL0_IPU1		0x0
#define IMX6Q_GPR0_DMAREQ_MUX_SEL0_IOMUX	BIT(0)

#define IMX6Q_GPR1_PCIE_REQ_MASK		(0x3 << 30)
#define IMX6Q_GPR1_PCIE_EXIT_L1			BIT(28)
#define IMX6Q_GPR1_PCIE_RDY_L23			BIT(27)
#define IMX6Q_GPR1_PCIE_ENTER_L1		BIT(26)
#define IMX6Q_GPR1_MIPI_COLOR_SW		BIT(25)
#define IMX6Q_GPR1_DPI_OFF			BIT(24)
#define IMX6Q_GPR1_EXC_MON_MASK			BIT(22)
#define IMX6Q_GPR1_EXC_MON_OKAY			0x0
#define IMX6Q_GPR1_EXC_MON_SLVE			BIT(22)
#define IMX6Q_GPR1_ENET_CLK_SEL_MASK		BIT(21)
#define IMX6Q_GPR1_ENET_CLK_SEL_PAD		0
#define IMX6Q_GPR1_ENET_CLK_SEL_ANATOP		BIT(21)
#define IMX6Q_GPR1_MIPI_IPU2_MUX_MASK		BIT(20)
#define IMX6Q_GPR1_MIPI_IPU2_MUX_GASKET		0x0
#define IMX6Q_GPR1_MIPI_IPU2_MUX_IOMUX		BIT(20)
#define IMX6Q_GPR1_MIPI_IPU1_MUX_MASK		BIT(19)
#define IMX6Q_GPR1_MIPI_IPU1_MUX_GASKET		0x0
#define IMX6Q_GPR1_MIPI_IPU1_MUX_IOMUX		BIT(19)
#define IMX6Q_GPR1_PCIE_TEST_PD			BIT(18)
#define IMX6Q_GPR1_IPU_VPU_MUX_MASK		BIT(17)
#define IMX6Q_GPR1_IPU_VPU_MUX_IPU1		0x0
#define IMX6Q_GPR1_IPU_VPU_MUX_IPU2		BIT(17)
#define IMX6Q_GPR1_PCIE_REF_CLK_EN		BIT(16)
#define IMX6Q_GPR1_USB_EXP_MODE			BIT(15)
#define IMX6Q_GPR1_PCIE_INT			BIT(14)
#define IMX6Q_GPR1_USB_OTG_ID_SEL_MASK		BIT(13)
#define IMX6Q_GPR1_USB_OTG_ID_SEL_ENET_RX_ER	0x0
#define IMX6Q_GPR1_USB_OTG_ID_SEL_GPIO_1	BIT(13)
<<<<<<< HEAD
=======
#define IMX6Q_GPR1_GINT				BIT(12)
>>>>>>> 825dd90e
#define IMX6Q_GPR1_GINT_MASK			BIT(12)
#define IMX6Q_GPR1_GINT_CLEAR			0x0
#define IMX6Q_GPR1_GINT_ASSERT			BIT(12)
#define IMX6Q_GPR1_ADDRS3_MASK			(0x3 << 10)
#define IMX6Q_GPR1_ADDRS3_32MB			(0x0 << 10)
#define IMX6Q_GPR1_ADDRS3_64MB			(0x1 << 10)
#define IMX6Q_GPR1_ADDRS3_128MB			(0x2 << 10)
#define IMX6Q_GPR1_ACT_CS3			BIT(9)
#define IMX6Q_GPR1_ADDRS2_MASK			(0x3 << 7)
#define IMX6Q_GPR1_ACT_CS2			BIT(6)
#define IMX6Q_GPR1_ADDRS1_MASK			(0x3 << 4)
#define IMX6Q_GPR1_ACT_CS1			BIT(3)
#define IMX6Q_GPR1_ADDRS0_MASK			(0x3 << 1)
#define IMX6Q_GPR1_ACT_CS0			BIT(0)

#define IMX6Q_GPR2_COUNTER_RESET_VAL_MASK	(0x3 << 20)
#define IMX6Q_GPR2_COUNTER_RESET_VAL_5		(0x0 << 20)
#define IMX6Q_GPR2_COUNTER_RESET_VAL_3		(0x1 << 20)
#define IMX6Q_GPR2_COUNTER_RESET_VAL_4		(0x2 << 20)
#define IMX6Q_GPR2_COUNTER_RESET_VAL_6		(0x3 << 20)
#define IMX6Q_GPR2_LVDS_CLK_SHIFT_MASK		(0x7 << 16)
#define IMX6Q_GPR2_LVDS_CLK_SHIFT_0		(0x0 << 16)
#define IMX6Q_GPR2_LVDS_CLK_SHIFT_1		(0x1 << 16)
#define IMX6Q_GPR2_LVDS_CLK_SHIFT_2		(0x2 << 16)
#define IMX6Q_GPR2_LVDS_CLK_SHIFT_3		(0x3 << 16)
#define IMX6Q_GPR2_LVDS_CLK_SHIFT_4		(0x4 << 16)
#define IMX6Q_GPR2_LVDS_CLK_SHIFT_5		(0x5 << 16)
#define IMX6Q_GPR2_LVDS_CLK_SHIFT_6		(0x6 << 16)
#define IMX6Q_GPR2_LVDS_CLK_SHIFT_7		(0x7 << 16)
#define IMX6Q_GPR2_BGREF_RRMODE_MASK		BIT(15)
#define IMX6Q_GPR2_BGREF_RRMODE_EXT_RESISTOR	0x0
#define IMX6Q_GPR2_BGREF_RRMODE_INT_RESISTOR	BIT(15)
#define IMX6Q_GPR2_DI1_VS_POLARITY_MASK		BIT(10)
#define IMX6Q_GPR2_DI1_VS_POLARITY_ACTIVE_H	0x0
#define IMX6Q_GPR2_DI1_VS_POLARITY_ACTIVE_L	BIT(10)
#define IMX6Q_GPR2_DI0_VS_POLARITY_MASK		BIT(9)
#define IMX6Q_GPR2_DI0_VS_POLARITY_ACTIVE_H	0x0
#define IMX6Q_GPR2_DI0_VS_POLARITY_ACTIVE_L	BIT(9)
#define IMX6Q_GPR2_BIT_MAPPING_CH1_MASK		BIT(8)
#define IMX6Q_GPR2_BIT_MAPPING_CH1_SPWG		0x0
#define IMX6Q_GPR2_BIT_MAPPING_CH1_JEIDA	BIT(8)
#define IMX6Q_GPR2_DATA_WIDTH_CH1_MASK		BIT(7)
#define IMX6Q_GPR2_DATA_WIDTH_CH1_18BIT		0x0
#define IMX6Q_GPR2_DATA_WIDTH_CH1_24BIT		BIT(7)
#define IMX6Q_GPR2_BIT_MAPPING_CH0_MASK		BIT(6)
#define IMX6Q_GPR2_BIT_MAPPING_CH0_SPWG		0x0
#define IMX6Q_GPR2_BIT_MAPPING_CH0_JEIDA	BIT(6)
#define IMX6Q_GPR2_DATA_WIDTH_CH0_MASK		BIT(5)
#define IMX6Q_GPR2_DATA_WIDTH_CH0_18BIT		0x0
#define IMX6Q_GPR2_DATA_WIDTH_CH0_24BIT		BIT(5)
#define IMX6Q_GPR2_SPLIT_MODE_EN		BIT(4)
#define IMX6Q_GPR2_CH1_MODE_MASK		(0x3 << 2)
#define IMX6Q_GPR2_CH1_MODE_DISABLE		(0x0 << 2)
#define IMX6Q_GPR2_CH1_MODE_EN_ROUTE_DI0	(0x1 << 2)
#define IMX6Q_GPR2_CH1_MODE_EN_ROUTE_DI1	(0x3 << 2)
#define IMX6Q_GPR2_CH0_MODE_MASK		(0x3 << 0)
#define IMX6Q_GPR2_CH0_MODE_DISABLE		(0x0 << 0)
#define IMX6Q_GPR2_CH0_MODE_EN_ROUTE_DI0	(0x1 << 0)
#define IMX6Q_GPR2_CH0_MODE_EN_ROUTE_DI1	(0x3 << 0)

#define IMX6Q_GPR3_GPU_DBG_MASK			(0x3 << 29)
#define IMX6Q_GPR3_GPU_DBG_GPU3D		(0x0 << 29)
#define IMX6Q_GPR3_GPU_DBG_GPU2D		(0x1 << 29)
#define IMX6Q_GPR3_GPU_DBG_OPENVG		(0x2 << 29)
#define IMX6Q_GPR3_BCH_WR_CACHE_CTL		BIT(28)
#define IMX6Q_GPR3_BCH_RD_CACHE_CTL		BIT(27)
#define IMX6Q_GPR3_USDHCX_WR_CACHE_CTL		BIT(26)
#define IMX6Q_GPR3_USDHCX_RD_CACHE_CTL		BIT(25)
#define IMX6Q_GPR3_OCRAM_CTL_MASK		(0xf << 21)
#define IMX6Q_GPR3_OCRAM_STATUS_MASK		(0xf << 17)
#define IMX6Q_GPR3_CORE3_DBG_ACK_EN		BIT(16)
#define IMX6Q_GPR3_CORE2_DBG_ACK_EN		BIT(15)
#define IMX6Q_GPR3_CORE1_DBG_ACK_EN		BIT(14)
#define IMX6Q_GPR3_CORE0_DBG_ACK_EN		BIT(13)
#define IMX6Q_GPR3_TZASC2_BOOT_LOCK		BIT(12)
#define IMX6Q_GPR3_TZASC1_BOOT_LOCK		BIT(11)
#define IMX6Q_GPR3_IPU_DIAG_MASK		BIT(10)
#define IMX6Q_GPR3_LVDS1_MUX_CTL_MASK		(0x3 << 8)
#define IMX6Q_GPR3_LVDS1_MUX_CTL_IPU1_DI0	(0x0 << 8)
#define IMX6Q_GPR3_LVDS1_MUX_CTL_IPU1_DI1	(0x1 << 8)
#define IMX6Q_GPR3_LVDS1_MUX_CTL_IPU2_DI0	(0x2 << 8)
#define IMX6Q_GPR3_LVDS1_MUX_CTL_IPU2_DI1	(0x3 << 8)
#define IMX6Q_GPR3_LVDS0_MUX_CTL_MASK		(0x3 << 6)
#define IMX6Q_GPR3_LVDS0_MUX_CTL_IPU1_DI0	(0x0 << 6)
#define IMX6Q_GPR3_LVDS0_MUX_CTL_IPU1_DI1	(0x1 << 6)
#define IMX6Q_GPR3_LVDS0_MUX_CTL_IPU2_DI0	(0x2 << 6)
#define IMX6Q_GPR3_LVDS0_MUX_CTL_IPU2_DI1	(0x3 << 6)
#define IMX6Q_GPR3_MIPI_MUX_CTL_MASK		(0x3 << 4)
#define IMX6Q_GPR3_MIPI_MUX_CTL_IPU1_DI0	(0x0 << 4)
#define IMX6Q_GPR3_MIPI_MUX_CTL_IPU1_DI1	(0x1 << 4)
#define IMX6Q_GPR3_MIPI_MUX_CTL_IPU2_DI0	(0x2 << 4)
#define IMX6Q_GPR3_MIPI_MUX_CTL_IPU2_DI1	(0x3 << 4)
#define IMX6Q_GPR3_HDMI_MUX_CTL_MASK		(0x3 << 2)
#define IMX6Q_GPR3_HDMI_MUX_CTL_IPU1_DI0	(0x0 << 2)
#define IMX6Q_GPR3_HDMI_MUX_CTL_IPU1_DI1	(0x1 << 2)
#define IMX6Q_GPR3_HDMI_MUX_CTL_IPU2_DI0	(0x2 << 2)
#define IMX6Q_GPR3_HDMI_MUX_CTL_IPU2_DI1	(0x3 << 2)

#define IMX6Q_GPR4_VDOA_WR_CACHE_SEL		BIT(31)
#define IMX6Q_GPR4_VDOA_RD_CACHE_SEL		BIT(30)
#define IMX6Q_GPR4_VDOA_WR_CACHE_VAL		BIT(29)
#define IMX6Q_GPR4_VDOA_RD_CACHE_VAL		BIT(28)
#define IMX6Q_GPR4_PCIE_WR_CACHE_SEL		BIT(27)
#define IMX6Q_GPR4_PCIE_RD_CACHE_SEL		BIT(26)
#define IMX6Q_GPR4_PCIE_WR_CACHE_VAL		BIT(25)
#define IMX6Q_GPR4_PCIE_RD_CACHE_VAL		BIT(24)
#define IMX6Q_GPR4_SDMA_STOP_ACK		BIT(19)
#define IMX6Q_GPR4_CAN2_STOP_ACK		BIT(18)
#define IMX6Q_GPR4_CAN1_STOP_ACK		BIT(17)
#define IMX6Q_GPR4_ENET_STOP_ACK		BIT(16)
#define IMX6Q_GPR4_SOC_VERSION_MASK		(0xff << 8)
#define IMX6Q_GPR4_SOC_VERSION_OFF		0x8
#define IMX6Q_GPR4_VPU_WR_CACHE_SEL		BIT(7)
#define IMX6Q_GPR4_VPU_RD_CACHE_SEL		BIT(6)
#define IMX6Q_GPR4_VPU_P_WR_CACHE_VAL		BIT(3)
#define IMX6Q_GPR4_VPU_P_RD_CACHE_VAL_MASK	BIT(2)
#define IMX6Q_GPR4_IPU_WR_CACHE_CTL		BIT(1)
#define IMX6Q_GPR4_IPU_RD_CACHE_CTL		BIT(0)

#define IMX6Q_GPR5_L2_CLK_STOP			BIT(8)

#define IMX6Q_GPR8_TX_SWING_LOW			(0x7f << 25)
#define IMX6Q_GPR8_TX_SWING_FULL		(0x7f << 18)
#define IMX6Q_GPR8_TX_DEEMPH_GEN2_6DB		(0x3f << 12)
#define IMX6Q_GPR8_TX_DEEMPH_GEN2_3P5DB		(0x3f << 6)
#define IMX6Q_GPR8_TX_DEEMPH_GEN1		(0x3f << 0)

#define IMX6Q_GPR9_TZASC2_BYP			BIT(1)
#define IMX6Q_GPR9_TZASC1_BYP			BIT(0)

#define IMX6Q_GPR10_LOCK_DBG_EN			BIT(29)
#define IMX6Q_GPR10_LOCK_DBG_CLK_EN		BIT(28)
#define IMX6Q_GPR10_LOCK_SEC_ERR_RESP		BIT(27)
#define IMX6Q_GPR10_LOCK_OCRAM_TZ_ADDR		(0x3f << 21)
#define IMX6Q_GPR10_LOCK_OCRAM_TZ_EN		BIT(20)
#define IMX6Q_GPR10_LOCK_DCIC2_MUX_MASK		(0x3 << 18)
#define IMX6Q_GPR10_LOCK_DCIC1_MUX_MASK		(0x3 << 16)
#define IMX6Q_GPR10_DBG_EN			BIT(13)
#define IMX6Q_GPR10_DBG_CLK_EN			BIT(12)
#define IMX6Q_GPR10_SEC_ERR_RESP_MASK		BIT(11)
#define IMX6Q_GPR10_SEC_ERR_RESP_OKEY		0x0
#define IMX6Q_GPR10_SEC_ERR_RESP_SLVE		BIT(11)
#define IMX6Q_GPR10_OCRAM_TZ_ADDR_MASK		(0x3f << 5)
#define IMX6Q_GPR10_OCRAM_TZ_EN_MASK		BIT(4)
#define IMX6Q_GPR10_DCIC2_MUX_CTL_MASK		(0x3 << 2)
#define IMX6Q_GPR10_DCIC2_MUX_CTL_IPU1_DI1	(0x0 << 2)
#define IMX6Q_GPR10_DCIC2_MUX_CTL_LVDS0		(0x1 << 2)
#define IMX6Q_GPR10_DCIC2_MUX_CTL_LVDS1		(0x2 << 2)
#define IMX6Q_GPR10_DCIC2_MUX_CTL_MIPI		(0x3 << 2)
#define IMX6Q_GPR10_DCIC1_MUX_CTL_MASK		(0x3 << 0)
#define IMX6Q_GPR10_DCIC1_MUX_CTL_IPU1_DI0	(0x0 << 0)
#define IMX6Q_GPR10_DCIC1_MUX_CTL_LVDS0		(0x1 << 0)
#define IMX6Q_GPR10_DCIC1_MUX_CTL_LVDS1		(0x2 << 0)
#define IMX6Q_GPR10_DCIC1_MUX_CTL_HDMI		(0x3 << 0)

#define IMX6Q_GPR12_ARMP_IPG_CLK_EN		BIT(27)
#define IMX6Q_GPR12_ARMP_AHB_CLK_EN		BIT(26)
#define IMX6Q_GPR12_ARMP_ATB_CLK_EN		BIT(25)
#define IMX6Q_GPR12_ARMP_APB_CLK_EN		BIT(24)
#define IMX6Q_GPR12_DEVICE_TYPE			(0xf << 12)
#define IMX6Q_GPR12_PCIE_CTL_2			BIT(10)
#define IMX6Q_GPR12_LOS_LEVEL			(0x1f << 4)
#define IMX6Q_GPR12_LOS_LEVEL_9			(0x9 << 4)

#define IMX6Q_GPR13_SDMA_STOP_REQ		BIT(30)
#define IMX6Q_GPR13_CAN2_STOP_REQ		BIT(29)
#define IMX6Q_GPR13_CAN1_STOP_REQ		BIT(28)
#define IMX6Q_GPR13_ENET_STOP_REQ		BIT(27)
#define IMX6Q_GPR13_SATA_RX_EQ_VAL_MASK		(0x7 << 24)
#define IMX6Q_GPR13_SATA_RX_EQ_VAL_0_5_DB	(0x0 << 24)
#define IMX6Q_GPR13_SATA_RX_EQ_VAL_1_0_DB	(0x1 << 24)
#define IMX6Q_GPR13_SATA_RX_EQ_VAL_1_5_DB	(0x2 << 24)
#define IMX6Q_GPR13_SATA_RX_EQ_VAL_2_0_DB	(0x3 << 24)
#define IMX6Q_GPR13_SATA_RX_EQ_VAL_2_5_DB	(0x4 << 24)
#define IMX6Q_GPR13_SATA_RX_EQ_VAL_3_0_DB	(0x5 << 24)
#define IMX6Q_GPR13_SATA_RX_EQ_VAL_3_5_DB	(0x6 << 24)
#define IMX6Q_GPR13_SATA_RX_EQ_VAL_4_0_DB	(0x7 << 24)
#define IMX6Q_GPR13_SATA_RX_LOS_LVL_MASK	(0x1f << 19)
#define IMX6Q_GPR13_SATA_RX_LOS_LVL_SATA1I	(0x10 << 19)
#define IMX6Q_GPR13_SATA_RX_LOS_LVL_SATA1M	(0x10 << 19)
#define IMX6Q_GPR13_SATA_RX_LOS_LVL_SATA1X	(0x1a << 19)
#define IMX6Q_GPR13_SATA_RX_LOS_LVL_SATA2I	(0x12 << 19)
#define IMX6Q_GPR13_SATA_RX_LOS_LVL_SATA2M	(0x12 << 19)
#define IMX6Q_GPR13_SATA_RX_LOS_LVL_SATA2X	(0x1a << 19)
#define IMX6Q_GPR13_SATA_RX_DPLL_MODE_MASK	(0x7 << 16)
#define IMX6Q_GPR13_SATA_RX_DPLL_MODE_1P_1F	(0x0 << 16)
#define IMX6Q_GPR13_SATA_RX_DPLL_MODE_2P_2F	(0x1 << 16)
#define IMX6Q_GPR13_SATA_RX_DPLL_MODE_1P_4F	(0x2 << 16)
#define IMX6Q_GPR13_SATA_RX_DPLL_MODE_2P_4F	(0x3 << 16)
#define IMX6Q_GPR13_SATA_SPD_MODE_MASK		BIT(15)
#define IMX6Q_GPR13_SATA_SPD_MODE_1P5G		0x0
#define IMX6Q_GPR13_SATA_SPD_MODE_3P0G		BIT(15)
#define IMX6Q_GPR13_SATA_MPLL_SS_EN		BIT(14)
#define IMX6Q_GPR13_SATA_TX_ATTEN_MASK		(0x7 << 11)
#define IMX6Q_GPR13_SATA_TX_ATTEN_16_16		(0x0 << 11)
#define IMX6Q_GPR13_SATA_TX_ATTEN_14_16		(0x1 << 11)
#define IMX6Q_GPR13_SATA_TX_ATTEN_12_16		(0x2 << 11)
#define IMX6Q_GPR13_SATA_TX_ATTEN_10_16		(0x3 << 11)
#define IMX6Q_GPR13_SATA_TX_ATTEN_9_16		(0x4 << 11)
#define IMX6Q_GPR13_SATA_TX_ATTEN_8_16		(0x5 << 11)
#define IMX6Q_GPR13_SATA_TX_BOOST_MASK		(0xf << 7)
#define IMX6Q_GPR13_SATA_TX_BOOST_0_00_DB	(0x0 << 7)
#define IMX6Q_GPR13_SATA_TX_BOOST_0_37_DB	(0x1 << 7)
#define IMX6Q_GPR13_SATA_TX_BOOST_0_74_DB	(0x2 << 7)
#define IMX6Q_GPR13_SATA_TX_BOOST_1_11_DB	(0x3 << 7)
#define IMX6Q_GPR13_SATA_TX_BOOST_1_48_DB	(0x4 << 7)
#define IMX6Q_GPR13_SATA_TX_BOOST_1_85_DB	(0x5 << 7)
#define IMX6Q_GPR13_SATA_TX_BOOST_2_22_DB	(0x6 << 7)
#define IMX6Q_GPR13_SATA_TX_BOOST_2_59_DB	(0x7 << 7)
#define IMX6Q_GPR13_SATA_TX_BOOST_2_96_DB	(0x8 << 7)
#define IMX6Q_GPR13_SATA_TX_BOOST_3_33_DB	(0x9 << 7)
#define IMX6Q_GPR13_SATA_TX_BOOST_3_70_DB	(0xa << 7)
#define IMX6Q_GPR13_SATA_TX_BOOST_4_07_DB	(0xb << 7)
#define IMX6Q_GPR13_SATA_TX_BOOST_4_44_DB	(0xc << 7)
#define IMX6Q_GPR13_SATA_TX_BOOST_4_81_DB	(0xd << 7)
#define IMX6Q_GPR13_SATA_TX_BOOST_5_28_DB	(0xe << 7)
#define IMX6Q_GPR13_SATA_TX_BOOST_5_75_DB	(0xf << 7)
#define IMX6Q_GPR13_SATA_TX_LVL_MASK		(0x1f << 2)
#define IMX6Q_GPR13_SATA_TX_LVL_0_937_V		(0x00 << 2)
#define IMX6Q_GPR13_SATA_TX_LVL_0_947_V		(0x01 << 2)
#define IMX6Q_GPR13_SATA_TX_LVL_0_957_V		(0x02 << 2)
#define IMX6Q_GPR13_SATA_TX_LVL_0_966_V		(0x03 << 2)
#define IMX6Q_GPR13_SATA_TX_LVL_0_976_V		(0x04 << 2)
#define IMX6Q_GPR13_SATA_TX_LVL_0_986_V		(0x05 << 2)
#define IMX6Q_GPR13_SATA_TX_LVL_0_996_V		(0x06 << 2)
#define IMX6Q_GPR13_SATA_TX_LVL_1_005_V		(0x07 << 2)
#define IMX6Q_GPR13_SATA_TX_LVL_1_015_V		(0x08 << 2)
#define IMX6Q_GPR13_SATA_TX_LVL_1_025_V		(0x09 << 2)
#define IMX6Q_GPR13_SATA_TX_LVL_1_035_V		(0x0a << 2)
#define IMX6Q_GPR13_SATA_TX_LVL_1_045_V		(0x0b << 2)
#define IMX6Q_GPR13_SATA_TX_LVL_1_054_V		(0x0c << 2)
#define IMX6Q_GPR13_SATA_TX_LVL_1_064_V		(0x0d << 2)
#define IMX6Q_GPR13_SATA_TX_LVL_1_074_V		(0x0e << 2)
#define IMX6Q_GPR13_SATA_TX_LVL_1_084_V		(0x0f << 2)
#define IMX6Q_GPR13_SATA_TX_LVL_1_094_V		(0x10 << 2)
#define IMX6Q_GPR13_SATA_TX_LVL_1_104_V		(0x11 << 2)
#define IMX6Q_GPR13_SATA_TX_LVL_1_113_V		(0x12 << 2)
#define IMX6Q_GPR13_SATA_TX_LVL_1_123_V		(0x13 << 2)
#define IMX6Q_GPR13_SATA_TX_LVL_1_133_V		(0x14 << 2)
#define IMX6Q_GPR13_SATA_TX_LVL_1_143_V		(0x15 << 2)
#define IMX6Q_GPR13_SATA_TX_LVL_1_152_V		(0x16 << 2)
#define IMX6Q_GPR13_SATA_TX_LVL_1_162_V		(0x17 << 2)
#define IMX6Q_GPR13_SATA_TX_LVL_1_172_V		(0x18 << 2)
#define IMX6Q_GPR13_SATA_TX_LVL_1_182_V		(0x19 << 2)
#define IMX6Q_GPR13_SATA_TX_LVL_1_191_V		(0x1a << 2)
#define IMX6Q_GPR13_SATA_TX_LVL_1_201_V		(0x1b << 2)
#define IMX6Q_GPR13_SATA_TX_LVL_1_211_V		(0x1c << 2)
#define IMX6Q_GPR13_SATA_TX_LVL_1_221_V		(0x1d << 2)
#define IMX6Q_GPR13_SATA_TX_LVL_1_230_V		(0x1e << 2)
#define IMX6Q_GPR13_SATA_TX_LVL_1_240_V		(0x1f << 2)
#define IMX6Q_GPR13_SATA_MPLL_CLK_EN		BIT(1)
#define IMX6Q_GPR13_SATA_TX_EDGE_RATE		BIT(0)

/* For imx6dl iomux gpr register field definitions */
#define IMX6DL_GPR3_LVDS1_MUX_CTL_MASK		(0x3 << 8)
#define IMX6DL_GPR3_LVDS1_MUX_CTL_IPU1_DI0	(0x0 << 8)
#define IMX6DL_GPR3_LVDS1_MUX_CTL_IPU1_DI1	(0x1 << 8)
#define IMX6DL_GPR3_LVDS1_MUX_CTL_LCDIF		(0x2 << 8)
#define IMX6DL_GPR3_LVDS0_MUX_CTL_MASK		(0x3 << 6)
#define IMX6DL_GPR3_LVDS0_MUX_CTL_IPU1_DI0	(0x0 << 6)
#define IMX6DL_GPR3_LVDS0_MUX_CTL_IPU1_DI1	(0x1 << 6)
#define IMX6DL_GPR3_LVDS0_MUX_CTL_LCDIF		(0x2 << 6)

/* For imx6sl iomux gpr register field define */
#define IMX6SL_GPR1_FEC_CLOCK_MUX1_SEL_MASK    (0x3 << 17)
#define IMX6SL_GPR1_FEC_CLOCK_MUX2_SEL_MASK    (0x1 << 14)

/* For imx6sx iomux gpr register field define */
#define IMX6SX_GPR1_VDEC_SW_RST_MASK			(0x1 << 20)
#define IMX6SX_GPR1_VDEC_SW_RST_RESET			(0x1 << 20)
#define IMX6SX_GPR1_VDEC_SW_RST_RELEASE			(0x0 << 20)
#define IMX6SX_GPR1_VADC_SW_RST_MASK			(0x1 << 19)
#define IMX6SX_GPR1_VADC_SW_RST_RESET			(0x1 << 19)
#define IMX6SX_GPR1_VADC_SW_RST_RELEASE			(0x0 << 19)
#define IMX6SX_GPR1_FEC_CLOCK_MUX_SEL_MASK      (0x3 << 13)
#define IMX6SX_GPR1_FEC_CLOCK_PAD_DIR_MASK      (0x3 << 17)
#define IMX6SX_GPR1_FEC_CLOCK_MUX_SEL_EXT       (0x3 << 13)

#define IMX6SX_GPR2_MQS_OVERSAMPLE_MASK			(0x1 << 26)
#define IMX6SX_GPR2_MQS_OVERSAMPLE_SHIFT		(26)
#define IMX6SX_GPR2_MQS_EN_MASK				(0x1 << 25)
#define IMX6SX_GPR2_MQS_EN_SHIFT			(25)
#define IMX6SX_GPR2_MQS_SW_RST_MASK			(0x1 << 24)
#define IMX6SX_GPR2_MQS_SW_RST_SHIFT			(24)
#define IMX6SX_GPR2_MQS_CLK_DIV_MASK			(0xFF << 16)
#define IMX6SX_GPR2_MQS_CLK_DIV_SHIFT			(16)

#define IMX6SX_GPR4_FEC_ENET1_STOP_REQ		(0x1 << 3)
#define IMX6SX_GPR4_FEC_ENET2_STOP_REQ		(0x1 << 4)

#define IMX6SX_GPR5_DISP_MUX_LDB_CTRL_MASK		(0x1 << 3)
#define IMX6SX_GPR5_DISP_MUX_LDB_CTRL_LCDIF1	(0x0 << 3)
#define IMX6SX_GPR5_DISP_MUX_LDB_CTRL_LCDIF2	(0x1 << 3)

#define IMX6SX_GPR5_CSI2_MUX_CTRL_MASK			(0x3 << 27)
#define IMX6SX_GPR5_CSI2_MUX_CTRL_EXT_PIN		(0x0 << 27)
#define IMX6SX_GPR5_CSI2_MUX_CTRL_CVD			(0x1 << 27)
#define IMX6SX_GPR5_CSI2_MUX_CTRL_VDAC_TO_CSI	(0x2 << 27)
#define IMX6SX_GPR5_CSI2_MUX_CTRL_GND			(0x3 << 27)
#define IMX6SX_GPR5_VADC_TO_CSI_CAPTURE_EN_MASK			(0x1 << 26)
#define IMX6SX_GPR5_VADC_TO_CSI_CAPTURE_EN_ENABLE		(0x1 << 26)
#define IMX6SX_GPR5_VADC_TO_CSI_CAPTURE_EN_DISABLE		(0x0 << 26)
#define IMX6SX_GPR5_CSI1_MUX_CTRL_MASK			(0x3 << 4)
#define IMX6SX_GPR5_CSI1_MUX_CTRL_EXT_PIN		(0x0 << 4)
#define IMX6SX_GPR5_CSI1_MUX_CTRL_CVD			(0x1 << 4)
#define IMX6SX_GPR5_CSI1_MUX_CTRL_VDAC_TO_CSI	(0x2 << 4)
#define IMX6SX_GPR5_CSI1_MUX_CTRL_GND			(0x3 << 4)

#define IMX6SX_GPR5_DISP_MUX_DCIC2_LCDIF2		(0x0 << 2)
#define IMX6SX_GPR5_DISP_MUX_DCIC2_LVDS			(0x1 << 2)
#define IMX6SX_GPR5_DISP_MUX_DCIC2_MASK			(0x1 << 2)
#define IMX6SX_GPR5_DISP_MUX_DCIC1_LCDIF1		(0x0 << 1)
#define IMX6SX_GPR5_DISP_MUX_DCIC1_LVDS			(0x1 << 1)
#define IMX6SX_GPR5_DISP_MUX_DCIC1_MASK			(0x1 << 1)

#define IMX6SX_GPR5_PCIE_BTNRST			BIT(19)
#define IMX6SX_GPR5_PCIE_PERST			BIT(18)

#define IMX6SX_GPR12_PCIE_PM_TURN_OFF		BIT(16)
#define IMX6SX_GPR12_PCIE_TEST_PD		BIT(30)
#define IMX6SX_GPR12_RX_EQ_MASK			(0x7 << 0)
#define IMX6SX_GPR12_RX_EQ_2			(0x2 << 0)
#endif /* __LINUX_IMX6Q_IOMUXC_GPR_H */<|MERGE_RESOLUTION|>--- conflicted
+++ resolved
@@ -1,9 +1,5 @@
 /*
-<<<<<<< HEAD
- * Copyright (C) 2012-2013 Freescale Semiconductor, Inc.
-=======
  * Copyright (C) 2012-2014 Freescale Semiconductor, Inc.
->>>>>>> 825dd90e
  *
  * This program is free software; you can redistribute it and/or modify
  * it under the terms of the GNU General Public License version 2 as
@@ -126,10 +122,7 @@
 #define IMX6Q_GPR1_USB_OTG_ID_SEL_MASK		BIT(13)
 #define IMX6Q_GPR1_USB_OTG_ID_SEL_ENET_RX_ER	0x0
 #define IMX6Q_GPR1_USB_OTG_ID_SEL_GPIO_1	BIT(13)
-<<<<<<< HEAD
-=======
 #define IMX6Q_GPR1_GINT				BIT(12)
->>>>>>> 825dd90e
 #define IMX6Q_GPR1_GINT_MASK			BIT(12)
 #define IMX6Q_GPR1_GINT_CLEAR			0x0
 #define IMX6Q_GPR1_GINT_ASSERT			BIT(12)
