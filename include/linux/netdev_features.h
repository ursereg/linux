/* SPDX-License-Identifier: GPL-2.0-or-later */
/*
 * Network device features.
 */
#ifndef _LINUX_NETDEV_FEATURES_H
#define _LINUX_NETDEV_FEATURES_H

#include <linux/types.h>
#include <linux/bitops.h>
#include <asm/byteorder.h>

typedef u64 netdev_features_t;

enum {
	NETIF_F_SG_BIT,			/* Scatter/gather IO. */
	NETIF_F_IP_CSUM_BIT,		/* Can checksum TCP/UDP over IPv4. */
	__UNUSED_NETIF_F_1,
	NETIF_F_HW_CSUM_BIT,		/* Can checksum all the packets. */
	NETIF_F_IPV6_CSUM_BIT,		/* Can checksum TCP/UDP over IPV6 */
	NETIF_F_HIGHDMA_BIT,		/* Can DMA to high memory. */
	NETIF_F_FRAGLIST_BIT,		/* Scatter/gather IO. */
	NETIF_F_HW_VLAN_CTAG_TX_BIT,	/* Transmit VLAN CTAG HW acceleration */
	NETIF_F_HW_VLAN_CTAG_RX_BIT,	/* Receive VLAN CTAG HW acceleration */
	NETIF_F_HW_VLAN_CTAG_FILTER_BIT,/* Receive filtering on VLAN CTAGs */
	NETIF_F_VLAN_CHALLENGED_BIT,	/* Device cannot handle VLAN packets */
	NETIF_F_GSO_BIT,		/* Enable software GSO. */
	NETIF_F_LLTX_BIT,		/* LockLess TX - deprecated. Please */
					/* do not use LLTX in new drivers */
	NETIF_F_NETNS_LOCAL_BIT,	/* Does not change network namespaces */
	NETIF_F_GRO_BIT,		/* Generic receive offload */
	NETIF_F_LRO_BIT,		/* large receive offload */

	/**/NETIF_F_GSO_SHIFT,		/* keep the order of SKB_GSO_* bits */
	NETIF_F_TSO_BIT			/* ... TCPv4 segmentation */
		= NETIF_F_GSO_SHIFT,
	NETIF_F_GSO_ROBUST_BIT,		/* ... ->SKB_GSO_DODGY */
	NETIF_F_TSO_ECN_BIT,		/* ... TCP ECN support */
	NETIF_F_TSO_MANGLEID_BIT,	/* ... IPV4 ID mangling allowed */
	NETIF_F_TSO6_BIT,		/* ... TCPv6 segmentation */
	NETIF_F_FSO_BIT,		/* ... FCoE segmentation */
	NETIF_F_GSO_GRE_BIT,		/* ... GRE with TSO */
	NETIF_F_GSO_GRE_CSUM_BIT,	/* ... GRE with csum with TSO */
	NETIF_F_GSO_IPXIP4_BIT,		/* ... IP4 or IP6 over IP4 with TSO */
	NETIF_F_GSO_IPXIP6_BIT,		/* ... IP4 or IP6 over IP6 with TSO */
	NETIF_F_GSO_UDP_TUNNEL_BIT,	/* ... UDP TUNNEL with TSO */
	NETIF_F_GSO_UDP_TUNNEL_CSUM_BIT,/* ... UDP TUNNEL with TSO & CSUM */
	NETIF_F_GSO_PARTIAL_BIT,	/* ... Only segment inner-most L4
					 *     in hardware and all other
					 *     headers in software.
					 */
	NETIF_F_GSO_TUNNEL_REMCSUM_BIT, /* ... TUNNEL with TSO & REMCSUM */
	NETIF_F_GSO_SCTP_BIT,		/* ... SCTP fragmentation */
	NETIF_F_GSO_ESP_BIT,		/* ... ESP with TSO */
	NETIF_F_GSO_UDP_BIT,		/* ... UFO, deprecated except tuntap */
	NETIF_F_GSO_UDP_L4_BIT,		/* ... UDP payload GSO (not UFO) */
	NETIF_F_GSO_FRAGLIST_BIT,		/* ... Fraglist GSO */
	/**/NETIF_F_GSO_LAST =		/* last bit, see GSO_MASK */
		NETIF_F_GSO_FRAGLIST_BIT,

	NETIF_F_FCOE_CRC_BIT,		/* FCoE CRC32 */
	NETIF_F_SCTP_CRC_BIT,		/* SCTP checksum offload */
	NETIF_F_FCOE_MTU_BIT,		/* Supports max FCoE MTU, 2158 bytes*/
	NETIF_F_NTUPLE_BIT,		/* N-tuple filters supported */
	NETIF_F_RXHASH_BIT,		/* Receive hashing offload */
	NETIF_F_RXCSUM_BIT,		/* Receive checksumming offload */
	NETIF_F_NOCACHE_COPY_BIT,	/* Use no-cache copyfromuser */
	NETIF_F_LOOPBACK_BIT,		/* Enable loopback */
	NETIF_F_RXFCS_BIT,		/* Append FCS to skb pkt data */
	NETIF_F_RXALL_BIT,		/* Receive errored frames too */
	NETIF_F_HW_VLAN_STAG_TX_BIT,	/* Transmit VLAN STAG HW acceleration */
	NETIF_F_HW_VLAN_STAG_RX_BIT,	/* Receive VLAN STAG HW acceleration */
	NETIF_F_HW_VLAN_STAG_FILTER_BIT,/* Receive filtering on VLAN STAGs */
	NETIF_F_HW_L2FW_DOFFLOAD_BIT,	/* Allow L2 Forwarding in Hardware */

	NETIF_F_HW_TC_BIT,		/* Offload TC infrastructure */
	NETIF_F_HW_ESP_BIT,		/* Hardware ESP transformation offload */
	NETIF_F_HW_ESP_TX_CSUM_BIT,	/* ESP with TX checksum offload */
	NETIF_F_RX_UDP_TUNNEL_PORT_BIT, /* Offload of RX port for UDP tunnels */
	NETIF_F_HW_TLS_TX_BIT,		/* Hardware TLS TX offload */
	NETIF_F_HW_TLS_RX_BIT,		/* Hardware TLS RX offload */
	NETIF_F_HW_ACCEL_MQ_BIT,	/* Hardware-accelerated multiqueue */

	NETIF_F_GRO_HW_BIT,		/* Hardware Generic receive offload */
	NETIF_F_HW_TLS_RECORD_BIT,	/* Offload TLS record */
	NETIF_F_GRO_FRAGLIST_BIT,	/* Fraglist GRO */

	NETIF_F_HW_MACSEC_BIT,		/* Offload MACsec operations */
	NETIF_F_GRO_UDP_FWD_BIT,	/* Allow UDP GRO for forwarding */

	NETIF_F_HW_HSR_TAG_INS_BIT,	/* Offload HSR tag insertion */
	NETIF_F_HW_HSR_TAG_RM_BIT,	/* Offload HSR tag removal */
	NETIF_F_HW_HSR_FWD_BIT,		/* Offload HSR forwarding */
	NETIF_F_HW_HSR_DUP_BIT,		/* Offload HSR duplication */

	/*
	 * Add your fresh new feature above and remember to update
	 * netdev_features_strings[] in net/ethtool/common.c and maybe
	 * some feature mask #defines below. Please also describe it
	 * in Documentation/networking/netdev-features.rst.
	 */

	/**/NETDEV_FEATURE_COUNT
};

/* copy'n'paste compression ;) */
#define __NETIF_F_BIT(bit)	((netdev_features_t)1 << (bit))
#define __NETIF_F(name)		__NETIF_F_BIT(NETIF_F_##name##_BIT)

#define NETIF_F_FCOE_CRC	__NETIF_F(FCOE_CRC)
#define NETIF_F_FCOE_MTU	__NETIF_F(FCOE_MTU)
#define NETIF_F_FRAGLIST	__NETIF_F(FRAGLIST)
#define NETIF_F_FSO		__NETIF_F(FSO)
#define NETIF_F_GRO		__NETIF_F(GRO)
#define NETIF_F_GRO_HW		__NETIF_F(GRO_HW)
#define NETIF_F_GSO		__NETIF_F(GSO)
#define NETIF_F_GSO_ROBUST	__NETIF_F(GSO_ROBUST)
#define NETIF_F_HIGHDMA		__NETIF_F(HIGHDMA)
#define NETIF_F_HW_CSUM		__NETIF_F(HW_CSUM)
#define NETIF_F_HW_VLAN_CTAG_FILTER __NETIF_F(HW_VLAN_CTAG_FILTER)
#define NETIF_F_HW_VLAN_CTAG_RX	__NETIF_F(HW_VLAN_CTAG_RX)
#define NETIF_F_HW_VLAN_CTAG_TX	__NETIF_F(HW_VLAN_CTAG_TX)
#define NETIF_F_IP_CSUM		__NETIF_F(IP_CSUM)
#define NETIF_F_IPV6_CSUM	__NETIF_F(IPV6_CSUM)
#define NETIF_F_LLTX		__NETIF_F(LLTX)
#define NETIF_F_LOOPBACK	__NETIF_F(LOOPBACK)
#define NETIF_F_LRO		__NETIF_F(LRO)
#define NETIF_F_NETNS_LOCAL	__NETIF_F(NETNS_LOCAL)
#define NETIF_F_NOCACHE_COPY	__NETIF_F(NOCACHE_COPY)
#define NETIF_F_NTUPLE		__NETIF_F(NTUPLE)
#define NETIF_F_RXCSUM		__NETIF_F(RXCSUM)
#define NETIF_F_RXHASH		__NETIF_F(RXHASH)
#define NETIF_F_SCTP_CRC	__NETIF_F(SCTP_CRC)
#define NETIF_F_SG		__NETIF_F(SG)
#define NETIF_F_TSO6		__NETIF_F(TSO6)
#define NETIF_F_TSO_ECN		__NETIF_F(TSO_ECN)
#define NETIF_F_TSO		__NETIF_F(TSO)
#define NETIF_F_VLAN_CHALLENGED	__NETIF_F(VLAN_CHALLENGED)
#define NETIF_F_RXFCS		__NETIF_F(RXFCS)
#define NETIF_F_RXALL		__NETIF_F(RXALL)
#define NETIF_F_GSO_GRE		__NETIF_F(GSO_GRE)
#define NETIF_F_GSO_GRE_CSUM	__NETIF_F(GSO_GRE_CSUM)
#define NETIF_F_GSO_IPXIP4	__NETIF_F(GSO_IPXIP4)
#define NETIF_F_GSO_IPXIP6	__NETIF_F(GSO_IPXIP6)
#define NETIF_F_GSO_UDP_TUNNEL	__NETIF_F(GSO_UDP_TUNNEL)
#define NETIF_F_GSO_UDP_TUNNEL_CSUM __NETIF_F(GSO_UDP_TUNNEL_CSUM)
#define NETIF_F_TSO_MANGLEID	__NETIF_F(TSO_MANGLEID)
#define NETIF_F_GSO_PARTIAL	 __NETIF_F(GSO_PARTIAL)
#define NETIF_F_GSO_TUNNEL_REMCSUM __NETIF_F(GSO_TUNNEL_REMCSUM)
#define NETIF_F_GSO_SCTP	__NETIF_F(GSO_SCTP)
#define NETIF_F_GSO_ESP		__NETIF_F(GSO_ESP)
#define NETIF_F_GSO_UDP		__NETIF_F(GSO_UDP)
#define NETIF_F_HW_VLAN_STAG_FILTER __NETIF_F(HW_VLAN_STAG_FILTER)
#define NETIF_F_HW_VLAN_STAG_RX	__NETIF_F(HW_VLAN_STAG_RX)
#define NETIF_F_HW_VLAN_STAG_TX	__NETIF_F(HW_VLAN_STAG_TX)
#define NETIF_F_HW_L2FW_DOFFLOAD	__NETIF_F(HW_L2FW_DOFFLOAD)
#define NETIF_F_HW_TC		__NETIF_F(HW_TC)
#define NETIF_F_HW_ESP		__NETIF_F(HW_ESP)
#define NETIF_F_HW_ESP_TX_CSUM	__NETIF_F(HW_ESP_TX_CSUM)
#define	NETIF_F_RX_UDP_TUNNEL_PORT  __NETIF_F(RX_UDP_TUNNEL_PORT)
#define NETIF_F_HW_TLS_RECORD	__NETIF_F(HW_TLS_RECORD)
#define NETIF_F_GSO_UDP_L4	__NETIF_F(GSO_UDP_L4)
#define NETIF_F_HW_TLS_TX	__NETIF_F(HW_TLS_TX)
#define NETIF_F_HW_TLS_RX	__NETIF_F(HW_TLS_RX)
<<<<<<< HEAD
#define NETIF_F_HW_ACCEL_MQ	__NETIF_F(HW_ACCEL_MQ)
=======
#define NETIF_F_GRO_FRAGLIST	__NETIF_F(GRO_FRAGLIST)
#define NETIF_F_GSO_FRAGLIST	__NETIF_F(GSO_FRAGLIST)
#define NETIF_F_HW_MACSEC	__NETIF_F(HW_MACSEC)
#define NETIF_F_GRO_UDP_FWD	__NETIF_F(GRO_UDP_FWD)
#define NETIF_F_HW_HSR_TAG_INS	__NETIF_F(HW_HSR_TAG_INS)
#define NETIF_F_HW_HSR_TAG_RM	__NETIF_F(HW_HSR_TAG_RM)
#define NETIF_F_HW_HSR_FWD	__NETIF_F(HW_HSR_FWD)
#define NETIF_F_HW_HSR_DUP	__NETIF_F(HW_HSR_DUP)
>>>>>>> c1084c27

/* Finds the next feature with the highest number of the range of start till 0.
 */
static inline int find_next_netdev_feature(u64 feature, unsigned long start)
{
	/* like BITMAP_LAST_WORD_MASK() for u64
	 * this sets the most significant 64 - start to 0.
	 */
	feature &= ~0ULL >> (-start & ((sizeof(feature) * 8) - 1));

	return fls64(feature) - 1;
}

/* This goes for the MSB to the LSB through the set feature bits,
 * mask_addr should be a u64 and bit an int
 */
#define for_each_netdev_feature(mask_addr, bit)				\
	for ((bit) = find_next_netdev_feature((mask_addr),		\
					      NETDEV_FEATURE_COUNT);	\
	     (bit) >= 0;						\
	     (bit) = find_next_netdev_feature((mask_addr), (bit) - 1))

/* Features valid for ethtool to change */
/* = all defined minus driver/device-class-related */
#define NETIF_F_NEVER_CHANGE	(NETIF_F_VLAN_CHALLENGED | \
				 NETIF_F_LLTX | NETIF_F_NETNS_LOCAL)

/* remember that ((t)1 << t_BITS) is undefined in C99 */
#define NETIF_F_ETHTOOL_BITS	((__NETIF_F_BIT(NETDEV_FEATURE_COUNT - 1) | \
		(__NETIF_F_BIT(NETDEV_FEATURE_COUNT - 1) - 1)) & \
		~NETIF_F_NEVER_CHANGE)

/* Segmentation offload feature mask */
#define NETIF_F_GSO_MASK	(__NETIF_F_BIT(NETIF_F_GSO_LAST + 1) - \
		__NETIF_F_BIT(NETIF_F_GSO_SHIFT))

/* List of IP checksum features. Note that NETIF_F_HW_CSUM should not be
 * set in features when NETIF_F_IP_CSUM or NETIF_F_IPV6_CSUM are set--
 * this would be contradictory
 */
#define NETIF_F_CSUM_MASK	(NETIF_F_IP_CSUM | NETIF_F_IPV6_CSUM | \
				 NETIF_F_HW_CSUM)

#define NETIF_F_ALL_TSO 	(NETIF_F_TSO | NETIF_F_TSO6 | \
				 NETIF_F_TSO_ECN | NETIF_F_TSO_MANGLEID)

#define NETIF_F_ALL_FCOE	(NETIF_F_FCOE_CRC | NETIF_F_FCOE_MTU | \
				 NETIF_F_FSO)

/* List of features with software fallbacks. */
#define NETIF_F_GSO_SOFTWARE	(NETIF_F_ALL_TSO | NETIF_F_GSO_SCTP |	     \
				 NETIF_F_GSO_UDP_L4 | NETIF_F_GSO_FRAGLIST)

/*
 * If one device supports one of these features, then enable them
 * for all in netdev_increment_features.
 */
#define NETIF_F_ONE_FOR_ALL	(NETIF_F_GSO_SOFTWARE | NETIF_F_GSO_ROBUST | \
				 NETIF_F_SG | NETIF_F_HIGHDMA |		\
				 NETIF_F_FRAGLIST | NETIF_F_VLAN_CHALLENGED)

/*
 * If one device doesn't support one of these features, then disable it
 * for all in netdev_increment_features.
 */
#define NETIF_F_ALL_FOR_ALL	(NETIF_F_NOCACHE_COPY | NETIF_F_FSO)

/*
 * If upper/master device has these features disabled, they must be disabled
 * on all lower/slave devices as well.
 */
#define NETIF_F_UPPER_DISABLES	NETIF_F_LRO

/* changeable features with no special hardware requirements */
#define NETIF_F_SOFT_FEATURES	(NETIF_F_GSO | NETIF_F_GRO)

/* Changeable features with no special hardware requirements that defaults to off. */
#define NETIF_F_SOFT_FEATURES_OFF	(NETIF_F_GRO_FRAGLIST | NETIF_F_GRO_UDP_FWD)

#define NETIF_F_VLAN_FEATURES	(NETIF_F_HW_VLAN_CTAG_FILTER | \
				 NETIF_F_HW_VLAN_CTAG_RX | \
				 NETIF_F_HW_VLAN_CTAG_TX | \
				 NETIF_F_HW_VLAN_STAG_FILTER | \
				 NETIF_F_HW_VLAN_STAG_RX | \
				 NETIF_F_HW_VLAN_STAG_TX)

#define NETIF_F_GSO_ENCAP_ALL	(NETIF_F_GSO_GRE |			\
				 NETIF_F_GSO_GRE_CSUM |			\
				 NETIF_F_GSO_IPXIP4 |			\
				 NETIF_F_GSO_IPXIP6 |			\
				 NETIF_F_GSO_UDP_TUNNEL |		\
				 NETIF_F_GSO_UDP_TUNNEL_CSUM)

#endif	/* _LINUX_NETDEV_FEATURES_H */<|MERGE_RESOLUTION|>--- conflicted
+++ resolved
@@ -78,7 +78,6 @@
 	NETIF_F_RX_UDP_TUNNEL_PORT_BIT, /* Offload of RX port for UDP tunnels */
 	NETIF_F_HW_TLS_TX_BIT,		/* Hardware TLS TX offload */
 	NETIF_F_HW_TLS_RX_BIT,		/* Hardware TLS RX offload */
-	NETIF_F_HW_ACCEL_MQ_BIT,	/* Hardware-accelerated multiqueue */
 
 	NETIF_F_GRO_HW_BIT,		/* Hardware Generic receive offload */
 	NETIF_F_HW_TLS_RECORD_BIT,	/* Offload TLS record */
@@ -161,9 +160,6 @@
 #define NETIF_F_GSO_UDP_L4	__NETIF_F(GSO_UDP_L4)
 #define NETIF_F_HW_TLS_TX	__NETIF_F(HW_TLS_TX)
 #define NETIF_F_HW_TLS_RX	__NETIF_F(HW_TLS_RX)
-<<<<<<< HEAD
-#define NETIF_F_HW_ACCEL_MQ	__NETIF_F(HW_ACCEL_MQ)
-=======
 #define NETIF_F_GRO_FRAGLIST	__NETIF_F(GRO_FRAGLIST)
 #define NETIF_F_GSO_FRAGLIST	__NETIF_F(GSO_FRAGLIST)
 #define NETIF_F_HW_MACSEC	__NETIF_F(HW_MACSEC)
@@ -172,7 +168,6 @@
 #define NETIF_F_HW_HSR_TAG_RM	__NETIF_F(HW_HSR_TAG_RM)
 #define NETIF_F_HW_HSR_FWD	__NETIF_F(HW_HSR_FWD)
 #define NETIF_F_HW_HSR_DUP	__NETIF_F(HW_HSR_DUP)
->>>>>>> c1084c27
 
 /* Finds the next feature with the highest number of the range of start till 0.
  */
