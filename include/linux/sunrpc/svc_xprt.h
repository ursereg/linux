/* SPDX-License-Identifier: GPL-2.0 */
/*
 * linux/include/linux/sunrpc/svc_xprt.h
 *
 * RPC server transport I/O
 */

#ifndef SUNRPC_SVC_XPRT_H
#define SUNRPC_SVC_XPRT_H

#include <linux/sunrpc/svc.h>

struct module;

struct svc_xprt_ops {
	struct svc_xprt	*(*xpo_create)(struct svc_serv *,
				       struct net *net,
				       struct sockaddr *, int,
				       int);
	struct svc_xprt	*(*xpo_accept)(struct svc_xprt *);
	int		(*xpo_has_wspace)(struct svc_xprt *);
	int		(*xpo_recvfrom)(struct svc_rqst *);
	int		(*xpo_sendto)(struct svc_rqst *);
<<<<<<< HEAD
	int		(*xpo_read_payload)(struct svc_rqst *, unsigned int,
					    unsigned int);
=======
	int		(*xpo_result_payload)(struct svc_rqst *, unsigned int,
					      unsigned int);
>>>>>>> c1084c27
	void		(*xpo_release_rqst)(struct svc_rqst *);
	void		(*xpo_detach)(struct svc_xprt *);
	void		(*xpo_free)(struct svc_xprt *);
	void		(*xpo_secure_port)(struct svc_rqst *rqstp);
	void		(*xpo_kill_temp_xprt)(struct svc_xprt *);
};

struct svc_xprt_class {
	const char		*xcl_name;
	struct module		*xcl_owner;
	const struct svc_xprt_ops *xcl_ops;
	struct list_head	xcl_list;
	u32			xcl_max_payload;
	int			xcl_ident;
};

/*
 * This is embedded in an object that wants a callback before deleting
 * an xprt; intended for use by NFSv4.1, which needs to know when a
 * client's tcp connection (and hence possibly a backchannel) goes away.
 */
struct svc_xpt_user {
	struct list_head list;
	void (*callback)(struct svc_xpt_user *);
};

struct svc_xprt {
	struct svc_xprt_class	*xpt_class;
	const struct svc_xprt_ops *xpt_ops;
	struct kref		xpt_ref;
	struct list_head	xpt_list;
	struct list_head	xpt_ready;
	unsigned long		xpt_flags;
#define	XPT_BUSY	0		/* enqueued/receiving */
#define	XPT_CONN	1		/* conn pending */
#define	XPT_CLOSE	2		/* dead or dying */
#define	XPT_DATA	3		/* data pending */
#define	XPT_TEMP	4		/* connected transport */
#define	XPT_DEAD	6		/* transport closed */
#define	XPT_CHNGBUF	7		/* need to change snd/rcv buf sizes */
#define	XPT_DEFERRED	8		/* deferred request pending */
#define	XPT_OLD		9		/* used for xprt aging mark+sweep */
#define XPT_LISTENER	10		/* listening endpoint */
#define XPT_CACHE_AUTH	11		/* cache auth info */
#define XPT_LOCAL	12		/* connection from loopback interface */
#define XPT_KILL_TEMP   13		/* call xpo_kill_temp_xprt before closing */
#define XPT_CONG_CTRL	14		/* has congestion control */

	struct svc_serv		*xpt_server;	/* service for transport */
	atomic_t    	    	xpt_reserved;	/* space on outq that is rsvd */
	atomic_t		xpt_nr_rqsts;	/* Number of requests */
	struct mutex		xpt_mutex;	/* to serialize sending data */
	spinlock_t		xpt_lock;	/* protects sk_deferred
						 * and xpt_auth_cache */
	void			*xpt_auth_cache;/* auth cache */
	struct list_head	xpt_deferred;	/* deferred requests that need
						 * to be revisted */
	struct sockaddr_storage	xpt_local;	/* local address */
	size_t			xpt_locallen;	/* length of address */
	struct sockaddr_storage	xpt_remote;	/* remote peer's address */
	size_t			xpt_remotelen;	/* length of address */
	char			xpt_remotebuf[INET6_ADDRSTRLEN + 10];
	struct list_head	xpt_users;	/* callbacks on free */

	struct net		*xpt_net;
	const struct cred	*xpt_cred;
	struct rpc_xprt		*xpt_bc_xprt;	/* NFSv4.1 backchannel */
	struct rpc_xprt_switch	*xpt_bc_xps;	/* NFSv4.1 backchannel */
};

static inline void unregister_xpt_user(struct svc_xprt *xpt, struct svc_xpt_user *u)
{
	spin_lock(&xpt->xpt_lock);
	list_del_init(&u->list);
	spin_unlock(&xpt->xpt_lock);
}

static inline int register_xpt_user(struct svc_xprt *xpt, struct svc_xpt_user *u)
{
	spin_lock(&xpt->xpt_lock);
	if (test_bit(XPT_CLOSE, &xpt->xpt_flags)) {
		/*
		 * The connection is about to be deleted soon (or,
		 * worse, may already be deleted--in which case we've
		 * already notified the xpt_users).
		 */
		spin_unlock(&xpt->xpt_lock);
		return -ENOTCONN;
	}
	list_add(&u->list, &xpt->xpt_users);
	spin_unlock(&xpt->xpt_lock);
	return 0;
}

static inline bool svc_xprt_is_dead(const struct svc_xprt *xprt)
{
	return (test_bit(XPT_DEAD, &xprt->xpt_flags) != 0) ||
		(test_bit(XPT_CLOSE, &xprt->xpt_flags) != 0);
}

int	svc_reg_xprt_class(struct svc_xprt_class *);
void	svc_unreg_xprt_class(struct svc_xprt_class *);
void	svc_xprt_init(struct net *, struct svc_xprt_class *, struct svc_xprt *,
		      struct svc_serv *);
int	svc_create_xprt(struct svc_serv *, const char *, struct net *,
			const int, const unsigned short, int,
			const struct cred *);
void	svc_xprt_received(struct svc_xprt *xprt);
void	svc_xprt_do_enqueue(struct svc_xprt *xprt);
void	svc_xprt_enqueue(struct svc_xprt *xprt);
void	svc_xprt_put(struct svc_xprt *xprt);
void	svc_xprt_copy_addrs(struct svc_rqst *rqstp, struct svc_xprt *xprt);
void	svc_close_xprt(struct svc_xprt *xprt);
int	svc_port_is_privileged(struct sockaddr *sin);
int	svc_print_xprts(char *buf, int maxlen);
struct	svc_xprt *svc_find_xprt(struct svc_serv *serv, const char *xcl_name,
			struct net *net, const sa_family_t af,
			const unsigned short port);
int	svc_xprt_names(struct svc_serv *serv, char *buf, const int buflen);
void	svc_add_new_perm_xprt(struct svc_serv *serv, struct svc_xprt *xprt);
void	svc_age_temp_xprts_now(struct svc_serv *, struct sockaddr *);
void	svc_xprt_deferred_close(struct svc_xprt *xprt);

static inline void svc_xprt_get(struct svc_xprt *xprt)
{
	kref_get(&xprt->xpt_ref);
}
static inline void svc_xprt_set_local(struct svc_xprt *xprt,
				      const struct sockaddr *sa,
				      const size_t salen)
{
	memcpy(&xprt->xpt_local, sa, salen);
	xprt->xpt_locallen = salen;
}
static inline void svc_xprt_set_remote(struct svc_xprt *xprt,
				       const struct sockaddr *sa,
				       const size_t salen)
{
	memcpy(&xprt->xpt_remote, sa, salen);
	xprt->xpt_remotelen = salen;
	snprintf(xprt->xpt_remotebuf, sizeof(xprt->xpt_remotebuf) - 1,
		 "%pISpc", sa);
}

static inline unsigned short svc_addr_port(const struct sockaddr *sa)
{
	const struct sockaddr_in *sin = (const struct sockaddr_in *)sa;
	const struct sockaddr_in6 *sin6 = (const struct sockaddr_in6 *)sa;

	switch (sa->sa_family) {
	case AF_INET:
		return ntohs(sin->sin_port);
	case AF_INET6:
		return ntohs(sin6->sin6_port);
	}

	return 0;
}

static inline size_t svc_addr_len(const struct sockaddr *sa)
{
	switch (sa->sa_family) {
	case AF_INET:
		return sizeof(struct sockaddr_in);
	case AF_INET6:
		return sizeof(struct sockaddr_in6);
	}
	BUG();
}

static inline unsigned short svc_xprt_local_port(const struct svc_xprt *xprt)
{
	return svc_addr_port((const struct sockaddr *)&xprt->xpt_local);
}

static inline unsigned short svc_xprt_remote_port(const struct svc_xprt *xprt)
{
	return svc_addr_port((const struct sockaddr *)&xprt->xpt_remote);
}

static inline char *__svc_print_addr(const struct sockaddr *addr,
				     char *buf, const size_t len)
{
	const struct sockaddr_in *sin = (const struct sockaddr_in *)addr;
	const struct sockaddr_in6 *sin6 = (const struct sockaddr_in6 *)addr;

	switch (addr->sa_family) {
	case AF_INET:
		snprintf(buf, len, "%pI4, port=%u", &sin->sin_addr,
			ntohs(sin->sin_port));
		break;

	case AF_INET6:
		snprintf(buf, len, "%pI6, port=%u",
			 &sin6->sin6_addr,
			ntohs(sin6->sin6_port));
		break;

	default:
		snprintf(buf, len, "unknown address type: %d", addr->sa_family);
		break;
	}

	return buf;
}
#endif /* SUNRPC_SVC_XPRT_H */<|MERGE_RESOLUTION|>--- conflicted
+++ resolved
@@ -21,13 +21,8 @@
 	int		(*xpo_has_wspace)(struct svc_xprt *);
 	int		(*xpo_recvfrom)(struct svc_rqst *);
 	int		(*xpo_sendto)(struct svc_rqst *);
-<<<<<<< HEAD
-	int		(*xpo_read_payload)(struct svc_rqst *, unsigned int,
-					    unsigned int);
-=======
 	int		(*xpo_result_payload)(struct svc_rqst *, unsigned int,
 					      unsigned int);
->>>>>>> c1084c27
 	void		(*xpo_release_rqst)(struct svc_rqst *);
 	void		(*xpo_detach)(struct svc_xprt *);
 	void		(*xpo_free)(struct svc_xprt *);
