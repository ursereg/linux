/* SPDX-License-Identifier: GPL-2.0-or-later */
/*
 *	Definitions for the 'struct sk_buff' memory handlers.
 *
 *	Authors:
 *		Alan Cox, <gw4pts@gw4pts.ampr.org>
 *		Florian La Roche, <rzsfl@rz.uni-sb.de>
 */

#ifndef _LINUX_SKBUFF_H
#define _LINUX_SKBUFF_H

#include <linux/kernel.h>
#include <linux/compiler.h>
#include <linux/time.h>
#include <linux/bug.h>
#include <linux/bvec.h>
#include <linux/cache.h>
#include <linux/rbtree.h>
#include <linux/socket.h>
#include <linux/refcount.h>

#include <linux/atomic.h>
#include <asm/types.h>
#include <linux/spinlock.h>
#include <linux/net.h>
#include <linux/textsearch.h>
#include <net/checksum.h>
#include <linux/rcupdate.h>
#include <linux/hrtimer.h>
#include <linux/dma-mapping.h>
#include <linux/netdev_features.h>
#include <linux/sched.h>
#include <linux/sched/clock.h>
#include <net/flow_dissector.h>
#include <linux/splice.h>
#include <linux/in6.h>
#include <linux/if_packet.h>
#include <net/flow.h>
#include <net/page_pool.h>
#if IS_ENABLED(CONFIG_NF_CONNTRACK)
#include <linux/netfilter/nf_conntrack_common.h>
#endif

/* The interface for checksum offload between the stack and networking drivers
 * is as follows...
 *
 * A. IP checksum related features
 *
 * Drivers advertise checksum offload capabilities in the features of a device.
 * From the stack's point of view these are capabilities offered by the driver.
 * A driver typically only advertises features that it is capable of offloading
 * to its device.
 *
 * The checksum related features are:
 *
 *	NETIF_F_HW_CSUM	- The driver (or its device) is able to compute one
 *			  IP (one's complement) checksum for any combination
 *			  of protocols or protocol layering. The checksum is
 *			  computed and set in a packet per the CHECKSUM_PARTIAL
 *			  interface (see below).
 *
 *	NETIF_F_IP_CSUM - Driver (device) is only able to checksum plain
 *			  TCP or UDP packets over IPv4. These are specifically
 *			  unencapsulated packets of the form IPv4|TCP or
 *			  IPv4|UDP where the Protocol field in the IPv4 header
 *			  is TCP or UDP. The IPv4 header may contain IP options.
 *			  This feature cannot be set in features for a device
 *			  with NETIF_F_HW_CSUM also set. This feature is being
 *			  DEPRECATED (see below).
 *
 *	NETIF_F_IPV6_CSUM - Driver (device) is only able to checksum plain
 *			  TCP or UDP packets over IPv6. These are specifically
 *			  unencapsulated packets of the form IPv6|TCP or
 *			  IPv6|UDP where the Next Header field in the IPv6
 *			  header is either TCP or UDP. IPv6 extension headers
 *			  are not supported with this feature. This feature
 *			  cannot be set in features for a device with
 *			  NETIF_F_HW_CSUM also set. This feature is being
 *			  DEPRECATED (see below).
 *
 *	NETIF_F_RXCSUM - Driver (device) performs receive checksum offload.
 *			 This flag is only used to disable the RX checksum
 *			 feature for a device. The stack will accept receive
 *			 checksum indication in packets received on a device
 *			 regardless of whether NETIF_F_RXCSUM is set.
 *
 * B. Checksumming of received packets by device. Indication of checksum
 *    verification is set in skb->ip_summed. Possible values are:
 *
 * CHECKSUM_NONE:
 *
 *   Device did not checksum this packet e.g. due to lack of capabilities.
 *   The packet contains full (though not verified) checksum in packet but
 *   not in skb->csum. Thus, skb->csum is undefined in this case.
 *
 * CHECKSUM_UNNECESSARY:
 *
 *   The hardware you're dealing with doesn't calculate the full checksum
 *   (as in CHECKSUM_COMPLETE), but it does parse headers and verify checksums
 *   for specific protocols. For such packets it will set CHECKSUM_UNNECESSARY
 *   if their checksums are okay. skb->csum is still undefined in this case
 *   though. A driver or device must never modify the checksum field in the
 *   packet even if checksum is verified.
 *
 *   CHECKSUM_UNNECESSARY is applicable to following protocols:
 *     TCP: IPv6 and IPv4.
 *     UDP: IPv4 and IPv6. A device may apply CHECKSUM_UNNECESSARY to a
 *       zero UDP checksum for either IPv4 or IPv6, the networking stack
 *       may perform further validation in this case.
 *     GRE: only if the checksum is present in the header.
 *     SCTP: indicates the CRC in SCTP header has been validated.
 *     FCOE: indicates the CRC in FC frame has been validated.
 *
 *   skb->csum_level indicates the number of consecutive checksums found in
 *   the packet minus one that have been verified as CHECKSUM_UNNECESSARY.
 *   For instance if a device receives an IPv6->UDP->GRE->IPv4->TCP packet
 *   and a device is able to verify the checksums for UDP (possibly zero),
 *   GRE (checksum flag is set) and TCP, skb->csum_level would be set to
 *   two. If the device were only able to verify the UDP checksum and not
 *   GRE, either because it doesn't support GRE checksum or because GRE
 *   checksum is bad, skb->csum_level would be set to zero (TCP checksum is
 *   not considered in this case).
 *
 * CHECKSUM_COMPLETE:
 *
 *   This is the most generic way. The device supplied checksum of the _whole_
 *   packet as seen by netif_rx() and fills in skb->csum. This means the
 *   hardware doesn't need to parse L3/L4 headers to implement this.
 *
 *   Notes:
 *   - Even if device supports only some protocols, but is able to produce
 *     skb->csum, it MUST use CHECKSUM_COMPLETE, not CHECKSUM_UNNECESSARY.
 *   - CHECKSUM_COMPLETE is not applicable to SCTP and FCoE protocols.
 *
 * CHECKSUM_PARTIAL:
 *
 *   A checksum is set up to be offloaded to a device as described in the
 *   output description for CHECKSUM_PARTIAL. This may occur on a packet
 *   received directly from another Linux OS, e.g., a virtualized Linux kernel
 *   on the same host, or it may be set in the input path in GRO or remote
 *   checksum offload. For the purposes of checksum verification, the checksum
 *   referred to by skb->csum_start + skb->csum_offset and any preceding
 *   checksums in the packet are considered verified. Any checksums in the
 *   packet that are after the checksum being offloaded are not considered to
 *   be verified.
 *
 * C. Checksumming on transmit for non-GSO. The stack requests checksum offload
 *    in the skb->ip_summed for a packet. Values are:
 *
 * CHECKSUM_PARTIAL:
 *
 *   The driver is required to checksum the packet as seen by hard_start_xmit()
 *   from skb->csum_start up to the end, and to record/write the checksum at
 *   offset skb->csum_start + skb->csum_offset. A driver may verify that the
 *   csum_start and csum_offset values are valid values given the length and
 *   offset of the packet, but it should not attempt to validate that the
 *   checksum refers to a legitimate transport layer checksum -- it is the
 *   purview of the stack to validate that csum_start and csum_offset are set
 *   correctly.
 *
 *   When the stack requests checksum offload for a packet, the driver MUST
 *   ensure that the checksum is set correctly. A driver can either offload the
 *   checksum calculation to the device, or call skb_checksum_help (in the case
 *   that the device does not support offload for a particular checksum).
 *
 *   NETIF_F_IP_CSUM and NETIF_F_IPV6_CSUM are being deprecated in favor of
 *   NETIF_F_HW_CSUM. New devices should use NETIF_F_HW_CSUM to indicate
 *   checksum offload capability.
 *   skb_csum_hwoffload_help() can be called to resolve CHECKSUM_PARTIAL based
 *   on network device checksumming capabilities: if a packet does not match
 *   them, skb_checksum_help or skb_crc32c_help (depending on the value of
 *   csum_not_inet, see item D.) is called to resolve the checksum.
 *
 * CHECKSUM_NONE:
 *
 *   The skb was already checksummed by the protocol, or a checksum is not
 *   required.
 *
 * CHECKSUM_UNNECESSARY:
 *
 *   This has the same meaning as CHECKSUM_NONE for checksum offload on
 *   output.
 *
 * CHECKSUM_COMPLETE:
 *   Not used in checksum output. If a driver observes a packet with this value
 *   set in skbuff, it should treat the packet as if CHECKSUM_NONE were set.
 *
 * D. Non-IP checksum (CRC) offloads
 *
 *   NETIF_F_SCTP_CRC - This feature indicates that a device is capable of
 *     offloading the SCTP CRC in a packet. To perform this offload the stack
 *     will set csum_start and csum_offset accordingly, set ip_summed to
 *     CHECKSUM_PARTIAL and set csum_not_inet to 1, to provide an indication in
 *     the skbuff that the CHECKSUM_PARTIAL refers to CRC32c.
 *     A driver that supports both IP checksum offload and SCTP CRC32c offload
 *     must verify which offload is configured for a packet by testing the
 *     value of skb->csum_not_inet; skb_crc32c_csum_help is provided to resolve
 *     CHECKSUM_PARTIAL on skbs where csum_not_inet is set to 1.
 *
 *   NETIF_F_FCOE_CRC - This feature indicates that a device is capable of
 *     offloading the FCOE CRC in a packet. To perform this offload the stack
 *     will set ip_summed to CHECKSUM_PARTIAL and set csum_start and csum_offset
 *     accordingly. Note that there is no indication in the skbuff that the
 *     CHECKSUM_PARTIAL refers to an FCOE checksum, so a driver that supports
 *     both IP checksum offload and FCOE CRC offload must verify which offload
 *     is configured for a packet, presumably by inspecting packet headers.
 *
 * E. Checksumming on output with GSO.
 *
 * In the case of a GSO packet (skb_is_gso(skb) is true), checksum offload
 * is implied by the SKB_GSO_* flags in gso_type. Most obviously, if the
 * gso_type is SKB_GSO_TCPV4 or SKB_GSO_TCPV6, TCP checksum offload as
 * part of the GSO operation is implied. If a checksum is being offloaded
 * with GSO then ip_summed is CHECKSUM_PARTIAL, and both csum_start and
 * csum_offset are set to refer to the outermost checksum being offloaded
 * (two offloaded checksums are possible with UDP encapsulation).
 */

/* Don't change this without changing skb_csum_unnecessary! */
#define CHECKSUM_NONE		0
#define CHECKSUM_UNNECESSARY	1
#define CHECKSUM_COMPLETE	2
#define CHECKSUM_PARTIAL	3

/* Maximum value in skb->csum_level */
#define SKB_MAX_CSUM_LEVEL	3

#define SKB_DATA_ALIGN(X)	ALIGN(X, SMP_CACHE_BYTES)
#define SKB_WITH_OVERHEAD(X)	\
	((X) - SKB_DATA_ALIGN(sizeof(struct skb_shared_info)))
#define SKB_MAX_ORDER(X, ORDER) \
	SKB_WITH_OVERHEAD((PAGE_SIZE << (ORDER)) - (X))
#define SKB_MAX_HEAD(X)		(SKB_MAX_ORDER((X), 0))
#define SKB_MAX_ALLOC		(SKB_MAX_ORDER(0, 2))

/* return minimum truesize of one skb containing X bytes of data */
#define SKB_TRUESIZE(X) ((X) +						\
			 SKB_DATA_ALIGN(sizeof(struct sk_buff)) +	\
			 SKB_DATA_ALIGN(sizeof(struct skb_shared_info)))

struct ahash_request;
struct net_device;
struct scatterlist;
struct pipe_inode_info;
struct iov_iter;
struct napi_struct;
struct bpf_prog;
union bpf_attr;
struct skb_ext;

#if IS_ENABLED(CONFIG_BRIDGE_NETFILTER)
struct nf_bridge_info {
	enum {
		BRNF_PROTO_UNCHANGED,
		BRNF_PROTO_8021Q,
		BRNF_PROTO_PPPOE
	} orig_proto:8;
	u8			pkt_otherhost:1;
	u8			in_prerouting:1;
	u8			bridged_dnat:1;
	__u16			frag_max_size;
	struct net_device	*physindev;

	/* always valid & non-NULL from FORWARD on, for physdev match */
	struct net_device	*physoutdev;
	union {
		/* prerouting: detect dnat in orig/reply direction */
		__be32          ipv4_daddr;
		struct in6_addr ipv6_daddr;

		/* after prerouting + nat detected: store original source
		 * mac since neigh resolution overwrites it, only used while
		 * skb is out in neigh layer.
		 */
		char neigh_header[8];
	};
};
#endif

#if IS_ENABLED(CONFIG_NET_TC_SKB_EXT)
/* Chain in tc_skb_ext will be used to share the tc chain with
 * ovs recirc_id. It will be set to the current chain by tc
 * and read by ovs to recirc_id.
 */
struct tc_skb_ext {
	__u32 chain;
	__u16 mru;
	bool post_ct;
};
#endif

struct sk_buff_head {
	/* These two members must be first. */
	struct sk_buff	*next;
	struct sk_buff	*prev;

	__u32		qlen;
	spinlock_t	lock;
};

struct sk_buff;

/* To allow 64K frame to be packed as single skb without frag_list we
 * require 64K/PAGE_SIZE pages plus 1 additional page to allow for
 * buffers which do not start on a page boundary.
 *
 * Since GRO uses frags we allocate at least 16 regardless of page
 * size.
 */
#if (65536/PAGE_SIZE + 1) < 16
#define MAX_SKB_FRAGS 16UL
#else
#define MAX_SKB_FRAGS (65536/PAGE_SIZE + 1)
#endif
extern int sysctl_max_skb_frags;

/* Set skb_shinfo(skb)->gso_size to this in case you want skb_segment to
 * segment using its current segmentation instead.
 */
#define GSO_BY_FRAGS	0xFFFF

typedef struct bio_vec skb_frag_t;

/**
 * skb_frag_size() - Returns the size of a skb fragment
 * @frag: skb fragment
 */
static inline unsigned int skb_frag_size(const skb_frag_t *frag)
{
	return frag->bv_len;
}

/**
 * skb_frag_size_set() - Sets the size of a skb fragment
 * @frag: skb fragment
 * @size: size of fragment
 */
static inline void skb_frag_size_set(skb_frag_t *frag, unsigned int size)
{
	frag->bv_len = size;
}

/**
 * skb_frag_size_add() - Increments the size of a skb fragment by @delta
 * @frag: skb fragment
 * @delta: value to add
 */
static inline void skb_frag_size_add(skb_frag_t *frag, int delta)
{
	frag->bv_len += delta;
}

/**
 * skb_frag_size_sub() - Decrements the size of a skb fragment by @delta
 * @frag: skb fragment
 * @delta: value to subtract
 */
static inline void skb_frag_size_sub(skb_frag_t *frag, int delta)
{
	frag->bv_len -= delta;
}

/**
 * skb_frag_must_loop - Test if %p is a high memory page
 * @p: fragment's page
 */
static inline bool skb_frag_must_loop(struct page *p)
{
#if defined(CONFIG_HIGHMEM)
	if (IS_ENABLED(CONFIG_DEBUG_KMAP_LOCAL_FORCE_MAP) || PageHighMem(p))
		return true;
#endif
	return false;
}

/**
 *	skb_frag_foreach_page - loop over pages in a fragment
 *
 *	@f:		skb frag to operate on
 *	@f_off:		offset from start of f->bv_page
 *	@f_len:		length from f_off to loop over
 *	@p:		(temp var) current page
 *	@p_off:		(temp var) offset from start of current page,
 *	                           non-zero only on first page.
 *	@p_len:		(temp var) length in current page,
 *				   < PAGE_SIZE only on first and last page.
 *	@copied:	(temp var) length so far, excluding current p_len.
 *
 *	A fragment can hold a compound page, in which case per-page
 *	operations, notably kmap_atomic, must be called for each
 *	regular page.
 */
#define skb_frag_foreach_page(f, f_off, f_len, p, p_off, p_len, copied)	\
	for (p = skb_frag_page(f) + ((f_off) >> PAGE_SHIFT),		\
	     p_off = (f_off) & (PAGE_SIZE - 1),				\
	     p_len = skb_frag_must_loop(p) ?				\
	     min_t(u32, f_len, PAGE_SIZE - p_off) : f_len,		\
	     copied = 0;						\
	     copied < f_len;						\
	     copied += p_len, p++, p_off = 0,				\
	     p_len = min_t(u32, f_len - copied, PAGE_SIZE))		\

#define HAVE_HW_TIME_STAMP

/**
 * struct skb_shared_hwtstamps - hardware time stamps
 * @hwtstamp:	hardware time stamp transformed into duration
 *		since arbitrary point in time
 *
 * Software time stamps generated by ktime_get_real() are stored in
 * skb->tstamp.
 *
 * hwtstamps can only be compared against other hwtstamps from
 * the same device.
 *
 * This structure is attached to packets as part of the
 * &skb_shared_info. Use skb_hwtstamps() to get a pointer.
 */
struct skb_shared_hwtstamps {
	ktime_t	hwtstamp;
};

/* Definitions for tx_flags in struct skb_shared_info */
enum {
	/* generate hardware time stamp */
	SKBTX_HW_TSTAMP = 1 << 0,

	/* generate software time stamp when queueing packet to NIC */
	SKBTX_SW_TSTAMP = 1 << 1,

	/* device driver is going to provide hardware time stamp */
	SKBTX_IN_PROGRESS = 1 << 2,

	/* generate wifi status information (where possible) */
	SKBTX_WIFI_STATUS = 1 << 4,

	/* generate software time stamp when entering packet scheduling */
	SKBTX_SCHED_TSTAMP = 1 << 6,
};

#define SKBTX_ANY_SW_TSTAMP	(SKBTX_SW_TSTAMP    | \
				 SKBTX_SCHED_TSTAMP)
#define SKBTX_ANY_TSTAMP	(SKBTX_HW_TSTAMP | SKBTX_ANY_SW_TSTAMP)

/* Definitions for flags in struct skb_shared_info */
enum {
	/* use zcopy routines */
	SKBFL_ZEROCOPY_ENABLE = BIT(0),

	/* This indicates at least one fragment might be overwritten
	 * (as in vmsplice(), sendfile() ...)
	 * If we need to compute a TX checksum, we'll need to copy
	 * all frags to avoid possible bad checksum
	 */
	SKBFL_SHARED_FRAG = BIT(1),
};

#define SKBFL_ZEROCOPY_FRAG	(SKBFL_ZEROCOPY_ENABLE | SKBFL_SHARED_FRAG)

/*
 * The callback notifies userspace to release buffers when skb DMA is done in
 * lower device, the skb last reference should be 0 when calling this.
 * The zerocopy_success argument is true if zero copy transmit occurred,
 * false on data copy or out of memory error caused by data copy attempt.
 * The ctx field is used to track device context.
 * The desc field is used to track userspace buffer index.
 */
struct ubuf_info {
	void (*callback)(struct sk_buff *, struct ubuf_info *,
			 bool zerocopy_success);
	union {
		struct {
			unsigned long desc;
			void *ctx;
		};
		struct {
			u32 id;
			u16 len;
			u16 zerocopy:1;
			u32 bytelen;
		};
	};
	refcount_t refcnt;
	u8 flags;

	struct mmpin {
		struct user_struct *user;
		unsigned int num_pg;
	} mmp;
};

#define skb_uarg(SKB)	((struct ubuf_info *)(skb_shinfo(SKB)->destructor_arg))

int mm_account_pinned_pages(struct mmpin *mmp, size_t size);
void mm_unaccount_pinned_pages(struct mmpin *mmp);

struct ubuf_info *msg_zerocopy_alloc(struct sock *sk, size_t size);
struct ubuf_info *msg_zerocopy_realloc(struct sock *sk, size_t size,
				       struct ubuf_info *uarg);

void msg_zerocopy_put_abort(struct ubuf_info *uarg, bool have_uref);

void msg_zerocopy_callback(struct sk_buff *skb, struct ubuf_info *uarg,
			   bool success);

int skb_zerocopy_iter_dgram(struct sk_buff *skb, struct msghdr *msg, int len);
int skb_zerocopy_iter_stream(struct sock *sk, struct sk_buff *skb,
			     struct msghdr *msg, int len,
			     struct ubuf_info *uarg);

/* This data is invariant across clones and lives at
 * the end of the header data, ie. at skb->end.
 */
struct skb_shared_info {
	__u8		flags;
	__u8		meta_len;
	__u8		nr_frags;
	__u8		tx_flags;
	unsigned short	gso_size;
	/* Warning: this field is not always filled in (UFO)! */
	unsigned short	gso_segs;
	struct sk_buff	*frag_list;
	struct skb_shared_hwtstamps hwtstamps;
	unsigned int	gso_type;
	u32		tskey;

	/*
	 * Warning : all fields before dataref are cleared in __alloc_skb()
	 */
	atomic_t	dataref;

	/* Intermediate layers must ensure that destructor_arg
	 * remains valid until skb destructor */
	void *		destructor_arg;

	/* must be last field, see pskb_expand_head() */
	skb_frag_t	frags[MAX_SKB_FRAGS];
};

/* We divide dataref into two halves.  The higher 16 bits hold references
 * to the payload part of skb->data.  The lower 16 bits hold references to
 * the entire skb->data.  A clone of a headerless skb holds the length of
 * the header in skb->hdr_len.
 *
 * All users must obey the rule that the skb->data reference count must be
 * greater than or equal to the payload reference count.
 *
 * Holding a reference to the payload part means that the user does not
 * care about modifications to the header part of skb->data.
 */
#define SKB_DATAREF_SHIFT 16
#define SKB_DATAREF_MASK ((1 << SKB_DATAREF_SHIFT) - 1)


enum {
	SKB_FCLONE_UNAVAILABLE,	/* skb has no fclone (from head_cache) */
	SKB_FCLONE_ORIG,	/* orig skb (from fclone_cache) */
	SKB_FCLONE_CLONE,	/* companion fclone skb (from fclone_cache) */
};

enum {
	SKB_GSO_TCPV4 = 1 << 0,

	/* This indicates the skb is from an untrusted source. */
	SKB_GSO_DODGY = 1 << 1,

	/* This indicates the tcp segment has CWR set. */
	SKB_GSO_TCP_ECN = 1 << 2,

	SKB_GSO_TCP_FIXEDID = 1 << 3,

	SKB_GSO_TCPV6 = 1 << 4,

	SKB_GSO_FCOE = 1 << 5,

	SKB_GSO_GRE = 1 << 6,

	SKB_GSO_GRE_CSUM = 1 << 7,

	SKB_GSO_IPXIP4 = 1 << 8,

	SKB_GSO_IPXIP6 = 1 << 9,

	SKB_GSO_UDP_TUNNEL = 1 << 10,

	SKB_GSO_UDP_TUNNEL_CSUM = 1 << 11,

	SKB_GSO_PARTIAL = 1 << 12,

	SKB_GSO_TUNNEL_REMCSUM = 1 << 13,

	SKB_GSO_SCTP = 1 << 14,

	SKB_GSO_ESP = 1 << 15,

	SKB_GSO_UDP = 1 << 16,

	SKB_GSO_UDP_L4 = 1 << 17,

	SKB_GSO_FRAGLIST = 1 << 18,
};

#if BITS_PER_LONG > 32
#define NET_SKBUFF_DATA_USES_OFFSET 1
#endif

#ifdef NET_SKBUFF_DATA_USES_OFFSET
typedef unsigned int sk_buff_data_t;
#else
typedef unsigned char *sk_buff_data_t;
#endif

/**
 *	struct sk_buff - socket buffer
 *	@next: Next buffer in list
 *	@prev: Previous buffer in list
 *	@tstamp: Time we arrived/left
 *	@skb_mstamp_ns: (aka @tstamp) earliest departure time; start point
 *		for retransmit timer
 *	@rbnode: RB tree node, alternative to next/prev for netem/tcp
 *	@list: queue head
 *	@sk: Socket we are owned by
 *	@ip_defrag_offset: (aka @sk) alternate use of @sk, used in
 *		fragmentation management
 *	@dev: Device we arrived on/are leaving by
 *	@dev_scratch: (aka @dev) alternate use of @dev when @dev would be %NULL
 *	@cb: Control buffer. Free for use by every layer. Put private vars here
 *	@_skb_refdst: destination entry (with norefcount bit)
 *	@sp: the security path, used for xfrm
 *	@len: Length of actual data
 *	@data_len: Data length
 *	@mac_len: Length of link layer header
 *	@hdr_len: writable header length of cloned skb
 *	@csum: Checksum (must include start/offset pair)
 *	@csum_start: Offset from skb->head where checksumming should start
 *	@csum_offset: Offset from csum_start where checksum should be stored
 *	@priority: Packet queueing priority
 *	@ignore_df: allow local fragmentation
 *	@cloned: Head may be cloned (check refcnt to be sure)
 *	@ip_summed: Driver fed us an IP checksum
 *	@nohdr: Payload reference only, must not modify header
 *	@pkt_type: Packet class
 *	@fclone: skbuff clone status
 *	@ipvs_property: skbuff is owned by ipvs
 *	@inner_protocol_type: whether the inner protocol is
 *		ENCAP_TYPE_ETHER or ENCAP_TYPE_IPPROTO
 *	@remcsum_offload: remote checksum offload is enabled
 *	@offload_fwd_mark: Packet was L2-forwarded in hardware
 *	@offload_l3_fwd_mark: Packet was L3-forwarded in hardware
 *	@tc_skip_classify: do not classify packet. set by IFB device
 *	@tc_at_ingress: used within tc_classify to distinguish in/egress
 *	@redirected: packet was redirected by packet classifier
 *	@from_ingress: packet was redirected from the ingress path
 *	@peeked: this packet has been seen already, so stats have been
 *		done for it, don't do them again
 *	@nf_trace: netfilter packet trace flag
 *	@protocol: Packet protocol from driver
 *	@destructor: Destruct function
 *	@tcp_tsorted_anchor: list structure for TCP (tp->tsorted_sent_queue)
 *	@_sk_redir: socket redirection information for skmsg
 *	@_nfct: Associated connection, if any (with nfctinfo bits)
 *	@nf_bridge: Saved data about a bridged frame - see br_netfilter.c
 *	@skb_iif: ifindex of device we arrived on
 *	@tc_index: Traffic control index
 *	@hash: the packet hash
 *	@queue_mapping: Queue mapping for multiqueue devices
 *	@head_frag: skb was allocated from page fragments,
 *		not allocated by kmalloc() or vmalloc().
 *	@pfmemalloc: skbuff was allocated from PFMEMALLOC reserves
 *	@pp_recycle: mark the packet for recycling instead of freeing (implies
 *		page_pool support on driver)
 *	@active_extensions: active extensions (skb_ext_id types)
 *	@ndisc_nodetype: router type (from link layer)
 *	@ooo_okay: allow the mapping of a socket to a queue to be changed
 *	@l4_hash: indicate hash is a canonical 4-tuple hash over transport
 *		ports.
 *	@sw_hash: indicates hash was computed in software stack
 *	@wifi_acked_valid: wifi_acked was set
 *	@wifi_acked: whether frame was acked on wifi or not
 *	@no_fcs:  Request NIC to treat last 4 bytes as Ethernet FCS
 *	@encapsulation: indicates the inner headers in the skbuff are valid
 *	@encap_hdr_csum: software checksum is needed
 *	@csum_valid: checksum is already valid
 *	@csum_not_inet: use CRC32c to resolve CHECKSUM_PARTIAL
 *	@csum_complete_sw: checksum was completed by software
 *	@csum_level: indicates the number of consecutive checksums found in
 *		the packet minus one that have been verified as
 *		CHECKSUM_UNNECESSARY (max 3)
 *	@dst_pending_confirm: need to confirm neighbour
 *	@decrypted: Decrypted SKB
 *	@slow_gro: state present at GRO time, slower prepare step required
 *	@napi_id: id of the NAPI struct this skb came from
 *	@sender_cpu: (aka @napi_id) source CPU in XPS
 *	@secmark: security marking
 *	@mark: Generic packet mark
 *	@reserved_tailroom: (aka @mark) number of bytes of free space available
 *		at the tail of an sk_buff
 *	@vlan_present: VLAN tag is present
 *	@vlan_proto: vlan encapsulation protocol
 *	@vlan_tci: vlan tag control information
 *	@inner_protocol: Protocol (encapsulation)
 *	@inner_ipproto: (aka @inner_protocol) stores ipproto when
 *		skb->inner_protocol_type == ENCAP_TYPE_IPPROTO;
 *	@inner_transport_header: Inner transport layer header (encapsulation)
 *	@inner_network_header: Network layer header (encapsulation)
 *	@inner_mac_header: Link layer header (encapsulation)
 *	@transport_header: Transport layer header
 *	@network_header: Network layer header
 *	@mac_header: Link layer header
 *	@kcov_handle: KCOV remote handle for remote coverage collection
 *	@tail: Tail pointer
 *	@end: End pointer
 *	@head: Head of buffer
 *	@data: Data head pointer
 *	@truesize: Buffer size
 *	@users: User count - see {datagram,tcp}.c
 *	@extensions: allocated extensions, valid if active_extensions is nonzero
 */

struct sk_buff {
	union {
		struct {
			/* These two members must be first. */
			struct sk_buff		*next;
			struct sk_buff		*prev;

			union {
				struct net_device	*dev;
				/* Some protocols might use this space to store information,
				 * while device pointer would be NULL.
				 * UDP receive path is one user.
				 */
				unsigned long		dev_scratch;
			};
		};
		struct rb_node		rbnode; /* used in netem, ip4 defrag, and tcp stack */
		struct list_head	list;
	};

	union {
		struct sock		*sk;
		int			ip_defrag_offset;
	};

	union {
		ktime_t		tstamp;
		u64		skb_mstamp_ns; /* earliest departure time */
	};
	/*
	 * This is the control buffer. It is free to use for every
	 * layer. Please put your private variables there. If you
	 * want to keep them across layers you have to do a skb_clone()
	 * first. This is owned by whoever has the skb queued ATM.
	 */
	char			cb[48] __aligned(8);

	union {
		struct {
			unsigned long	_skb_refdst;
			void		(*destructor)(struct sk_buff *skb);
		};
		struct list_head	tcp_tsorted_anchor;
#ifdef CONFIG_NET_SOCK_MSG
		unsigned long		_sk_redir;
#endif
	};

#if defined(CONFIG_NF_CONNTRACK) || defined(CONFIG_NF_CONNTRACK_MODULE)
	unsigned long		 _nfct;
#endif
	unsigned int		len,
				data_len;
	__u16			mac_len,
				hdr_len;

	/* Following fields are _not_ copied in __copy_skb_header()
	 * Note that queue_mapping is here mostly to fill a hole.
	 */
	__u16			queue_mapping;

/* if you move cloned around you also must adapt those constants */
#ifdef __BIG_ENDIAN_BITFIELD
#define CLONED_MASK	(1 << 7)
#else
#define CLONED_MASK	1
#endif
#define CLONED_OFFSET()		offsetof(struct sk_buff, __cloned_offset)

	/* private: */
	__u8			__cloned_offset[0];
	/* public: */
	__u8			cloned:1,
				nohdr:1,
				fclone:2,
				peeked:1,
				head_frag:1,
				pfmemalloc:1,
				pp_recycle:1; /* page_pool recycle indicator */
#ifdef CONFIG_SKB_EXTENSIONS
	__u8			active_extensions;
#endif

	/* fields enclosed in headers_start/headers_end are copied
	 * using a single memcpy() in __copy_skb_header()
	 */
	/* private: */
	__u32			headers_start[0];
	/* public: */

/* if you move pkt_type around you also must adapt those constants */
#ifdef __BIG_ENDIAN_BITFIELD
#define PKT_TYPE_MAX	(7 << 5)
#else
#define PKT_TYPE_MAX	7
#endif
#define PKT_TYPE_OFFSET()	offsetof(struct sk_buff, __pkt_type_offset)

	/* private: */
	__u8			__pkt_type_offset[0];
	/* public: */
	__u8			pkt_type:3;
	__u8			ignore_df:1;
	__u8			nf_trace:1;
	__u8			ip_summed:2;
	__u8			ooo_okay:1;

	__u8			l4_hash:1;
	__u8			sw_hash:1;
	__u8			wifi_acked_valid:1;
	__u8			wifi_acked:1;
	__u8			no_fcs:1;
	/* Indicates the inner headers are valid in the skbuff. */
	__u8			encapsulation:1;
	__u8			encap_hdr_csum:1;
	__u8			csum_valid:1;

#ifdef __BIG_ENDIAN_BITFIELD
#define PKT_VLAN_PRESENT_BIT	7
#else
#define PKT_VLAN_PRESENT_BIT	0
#endif
#define PKT_VLAN_PRESENT_OFFSET()	offsetof(struct sk_buff, __pkt_vlan_present_offset)
	/* private: */
	__u8			__pkt_vlan_present_offset[0];
	/* public: */
	__u8			vlan_present:1;
	__u8			csum_complete_sw:1;
	__u8			csum_level:2;
	__u8			csum_not_inet:1;
	__u8			dst_pending_confirm:1;
#ifdef CONFIG_IPV6_NDISC_NODETYPE
	__u8			ndisc_nodetype:2;
#endif

	__u8			ipvs_property:1;
	__u8			inner_protocol_type:1;
	__u8			remcsum_offload:1;
#ifdef CONFIG_NET_SWITCHDEV
	__u8			offload_fwd_mark:1;
	__u8			offload_l3_fwd_mark:1;
#endif
#ifdef CONFIG_NET_CLS_ACT
	__u8			tc_skip_classify:1;
	__u8			tc_at_ingress:1;
#endif
<<<<<<< HEAD
#ifdef CONFIG_NET_REDIRECT
	__u8			redirected:1;
=======
	__u8			redirected:1;
#ifdef CONFIG_NET_REDIRECT
>>>>>>> c1084c27
	__u8			from_ingress:1;
#endif
#ifdef CONFIG_TLS_DEVICE
	__u8			decrypted:1;
#endif
	__u8			slow_gro:1;

#ifdef CONFIG_NET_SCHED
	__u16			tc_index;	/* traffic control index */
#endif

	union {
		__wsum		csum;
		struct {
			__u16	csum_start;
			__u16	csum_offset;
		};
	};
	__u32			priority;
	int			skb_iif;
	__u32			hash;
	__be16			vlan_proto;
	__u16			vlan_tci;
#if defined(CONFIG_NET_RX_BUSY_POLL) || defined(CONFIG_XPS)
	union {
		unsigned int	napi_id;
		unsigned int	sender_cpu;
	};
#endif
#ifdef CONFIG_NETWORK_SECMARK
	__u32		secmark;
#endif

	union {
		__u32		mark;
		__u32		reserved_tailroom;
	};

	union {
		__be16		inner_protocol;
		__u8		inner_ipproto;
	};

	__u16			inner_transport_header;
	__u16			inner_network_header;
	__u16			inner_mac_header;

	__be16			protocol;
	__u16			transport_header;
	__u16			network_header;
	__u16			mac_header;

#ifdef CONFIG_KCOV
	u64			kcov_handle;
#endif

	/* private: */
	__u32			headers_end[0];
	/* public: */

	/* These elements must be at the end, see alloc_skb() for details.  */
	sk_buff_data_t		tail;
	sk_buff_data_t		end;
	unsigned char		*head,
				*data;
	unsigned int		truesize;
	refcount_t		users;

#ifdef CONFIG_SKB_EXTENSIONS
	/* only useable after checking ->active_extensions != 0 */
	struct skb_ext		*extensions;
#endif
};

#ifdef __KERNEL__
/*
 *	Handling routines are only of interest to the kernel
 */

#define SKB_ALLOC_FCLONE	0x01
#define SKB_ALLOC_RX		0x02
#define SKB_ALLOC_NAPI		0x04

/**
 * skb_pfmemalloc - Test if the skb was allocated from PFMEMALLOC reserves
 * @skb: buffer
 */
static inline bool skb_pfmemalloc(const struct sk_buff *skb)
{
	return unlikely(skb->pfmemalloc);
}

/*
 * skb might have a dst pointer attached, refcounted or not.
 * _skb_refdst low order bit is set if refcount was _not_ taken
 */
#define SKB_DST_NOREF	1UL
#define SKB_DST_PTRMASK	~(SKB_DST_NOREF)

/**
 * skb_dst - returns skb dst_entry
 * @skb: buffer
 *
 * Returns skb dst_entry, regardless of reference taken or not.
 */
static inline struct dst_entry *skb_dst(const struct sk_buff *skb)
{
	/* If refdst was not refcounted, check we still are in a
	 * rcu_read_lock section
	 */
	WARN_ON((skb->_skb_refdst & SKB_DST_NOREF) &&
		!rcu_read_lock_held() &&
		!rcu_read_lock_bh_held());
	return (struct dst_entry *)(skb->_skb_refdst & SKB_DST_PTRMASK);
}

/**
 * skb_dst_set - sets skb dst
 * @skb: buffer
 * @dst: dst entry
 *
 * Sets skb dst, assuming a reference was taken on dst and should
 * be released by skb_dst_drop()
 */
static inline void skb_dst_set(struct sk_buff *skb, struct dst_entry *dst)
{
	skb->slow_gro |= !!dst;
	skb->_skb_refdst = (unsigned long)dst;
}

/**
 * skb_dst_set_noref - sets skb dst, hopefully, without taking reference
 * @skb: buffer
 * @dst: dst entry
 *
 * Sets skb dst, assuming a reference was not taken on dst.
 * If dst entry is cached, we do not take reference and dst_release
 * will be avoided by refdst_drop. If dst entry is not cached, we take
 * reference, so that last dst_release can destroy the dst immediately.
 */
static inline void skb_dst_set_noref(struct sk_buff *skb, struct dst_entry *dst)
{
	WARN_ON(!rcu_read_lock_held() && !rcu_read_lock_bh_held());
	skb->slow_gro |= !!dst;
	skb->_skb_refdst = (unsigned long)dst | SKB_DST_NOREF;
}

/**
 * skb_dst_is_noref - Test if skb dst isn't refcounted
 * @skb: buffer
 */
static inline bool skb_dst_is_noref(const struct sk_buff *skb)
{
	return (skb->_skb_refdst & SKB_DST_NOREF) && skb_dst(skb);
}

/**
 * skb_rtable - Returns the skb &rtable
 * @skb: buffer
 */
static inline struct rtable *skb_rtable(const struct sk_buff *skb)
{
	return (struct rtable *)skb_dst(skb);
}

/* For mangling skb->pkt_type from user space side from applications
 * such as nft, tc, etc, we only allow a conservative subset of
 * possible pkt_types to be set.
*/
static inline bool skb_pkt_type_ok(u32 ptype)
{
	return ptype <= PACKET_OTHERHOST;
}

/**
 * skb_napi_id - Returns the skb's NAPI id
 * @skb: buffer
 */
static inline unsigned int skb_napi_id(const struct sk_buff *skb)
{
#ifdef CONFIG_NET_RX_BUSY_POLL
	return skb->napi_id;
#else
	return 0;
#endif
}

/**
 * skb_unref - decrement the skb's reference count
 * @skb: buffer
 *
 * Returns true if we can free the skb.
 */
static inline bool skb_unref(struct sk_buff *skb)
{
	if (unlikely(!skb))
		return false;
	if (likely(refcount_read(&skb->users) == 1))
		smp_rmb();
	else if (likely(!refcount_dec_and_test(&skb->users)))
		return false;

	return true;
}

void skb_release_head_state(struct sk_buff *skb);
void kfree_skb(struct sk_buff *skb);
void kfree_skb_list(struct sk_buff *segs);
void skb_dump(const char *level, const struct sk_buff *skb, bool full_pkt);
void skb_tx_error(struct sk_buff *skb);

#ifdef CONFIG_TRACEPOINTS
void consume_skb(struct sk_buff *skb);
#else
static inline void consume_skb(struct sk_buff *skb)
{
	return kfree_skb(skb);
}
#endif

void __consume_stateless_skb(struct sk_buff *skb);
void skb_recycle(struct sk_buff *skb);
void  __kfree_skb(struct sk_buff *skb);
extern struct kmem_cache *skbuff_head_cache;

void kfree_skb_partial(struct sk_buff *skb, bool head_stolen);
bool skb_try_coalesce(struct sk_buff *to, struct sk_buff *from,
		      bool *fragstolen, int *delta_truesize);

struct sk_buff *__alloc_skb(unsigned int size, gfp_t priority, int flags,
			    int node);
struct sk_buff *__build_skb(void *data, unsigned int frag_size);
struct sk_buff *build_skb(void *data, unsigned int frag_size);
struct sk_buff *build_skb_around(struct sk_buff *skb,
				 void *data, unsigned int frag_size);

struct sk_buff *napi_build_skb(void *data, unsigned int frag_size);

/**
 * alloc_skb - allocate a network buffer
 * @size: size to allocate
 * @priority: allocation mask
 *
 * This function is a convenient wrapper around __alloc_skb().
 */
static inline struct sk_buff *alloc_skb(unsigned int size,
					gfp_t priority)
{
	return __alloc_skb(size, priority, 0, NUMA_NO_NODE);
}

struct sk_buff *alloc_skb_with_frags(unsigned long header_len,
				     unsigned long data_len,
				     int max_page_order,
				     int *errcode,
				     gfp_t gfp_mask);
struct sk_buff *alloc_skb_for_msg(struct sk_buff *first);

/* Layout of fast clones : [skb1][skb2][fclone_ref] */
struct sk_buff_fclones {
	struct sk_buff	skb1;

	struct sk_buff	skb2;

	refcount_t	fclone_ref;
};

/**
 *	skb_fclone_busy - check if fclone is busy
 *	@sk: socket
 *	@skb: buffer
 *
 * Returns true if skb is a fast clone, and its clone is not freed.
 * Some drivers call skb_orphan() in their ndo_start_xmit(),
 * so we also check that this didnt happen.
 */
static inline bool skb_fclone_busy(const struct sock *sk,
				   const struct sk_buff *skb)
{
	const struct sk_buff_fclones *fclones;

	fclones = container_of(skb, struct sk_buff_fclones, skb1);

	return skb->fclone == SKB_FCLONE_ORIG &&
	       refcount_read(&fclones->fclone_ref) > 1 &&
	       READ_ONCE(fclones->skb2.sk) == sk;
}

/**
 * alloc_skb_fclone - allocate a network buffer from fclone cache
 * @size: size to allocate
 * @priority: allocation mask
 *
 * This function is a convenient wrapper around __alloc_skb().
 */
static inline struct sk_buff *alloc_skb_fclone(unsigned int size,
					       gfp_t priority)
{
	return __alloc_skb(size, priority, SKB_ALLOC_FCLONE, NUMA_NO_NODE);
}

struct sk_buff *skb_morph(struct sk_buff *dst, struct sk_buff *src);
void skb_headers_offset_update(struct sk_buff *skb, int off);
int skb_copy_ubufs(struct sk_buff *skb, gfp_t gfp_mask);
struct sk_buff *skb_clone(struct sk_buff *skb, gfp_t priority);
void skb_copy_header(struct sk_buff *new, const struct sk_buff *old);
struct sk_buff *skb_copy(const struct sk_buff *skb, gfp_t priority);
struct sk_buff *__pskb_copy_fclone(struct sk_buff *skb, int headroom,
				   gfp_t gfp_mask, bool fclone);
static inline struct sk_buff *__pskb_copy(struct sk_buff *skb, int headroom,
					  gfp_t gfp_mask)
{
	return __pskb_copy_fclone(skb, headroom, gfp_mask, false);
}

int pskb_expand_head(struct sk_buff *skb, int nhead, int ntail, gfp_t gfp_mask);
struct sk_buff *skb_realloc_headroom(struct sk_buff *skb,
				     unsigned int headroom);
struct sk_buff *skb_expand_head(struct sk_buff *skb, unsigned int headroom);
struct sk_buff *skb_copy_expand(const struct sk_buff *skb, int newheadroom,
				int newtailroom, gfp_t priority);
int __must_check skb_to_sgvec_nomark(struct sk_buff *skb, struct scatterlist *sg,
				     int offset, int len);
int __must_check skb_to_sgvec(struct sk_buff *skb, struct scatterlist *sg,
			      int offset, int len);
int skb_cow_data(struct sk_buff *skb, int tailbits, struct sk_buff **trailer);
int __skb_pad(struct sk_buff *skb, int pad, bool free_on_error);

/**
 *	skb_pad			-	zero pad the tail of an skb
 *	@skb: buffer to pad
 *	@pad: space to pad
 *
 *	Ensure that a buffer is followed by a padding area that is zero
 *	filled. Used by network drivers which may DMA or transfer data
 *	beyond the buffer end onto the wire.
 *
 *	May return error in out of memory cases. The skb is freed on error.
 */
static inline int skb_pad(struct sk_buff *skb, int pad)
{
	return __skb_pad(skb, pad, true);
}
#define dev_kfree_skb(a)	consume_skb(a)

int skb_append_pagefrags(struct sk_buff *skb, struct page *page,
			 int offset, size_t size);

struct skb_seq_state {
	__u32		lower_offset;
	__u32		upper_offset;
	__u32		frag_idx;
	__u32		stepped_offset;
	struct sk_buff	*root_skb;
	struct sk_buff	*cur_skb;
	__u8		*frag_data;
	__u32		frag_off;
};

void skb_prepare_seq_read(struct sk_buff *skb, unsigned int from,
			  unsigned int to, struct skb_seq_state *st);
unsigned int skb_seq_read(unsigned int consumed, const u8 **data,
			  struct skb_seq_state *st);
void skb_abort_seq_read(struct skb_seq_state *st);

unsigned int skb_find_text(struct sk_buff *skb, unsigned int from,
			   unsigned int to, struct ts_config *config);

/*
 * Packet hash types specify the type of hash in skb_set_hash.
 *
 * Hash types refer to the protocol layer addresses which are used to
 * construct a packet's hash. The hashes are used to differentiate or identify
 * flows of the protocol layer for the hash type. Hash types are either
 * layer-2 (L2), layer-3 (L3), or layer-4 (L4).
 *
 * Properties of hashes:
 *
 * 1) Two packets in different flows have different hash values
 * 2) Two packets in the same flow should have the same hash value
 *
 * A hash at a higher layer is considered to be more specific. A driver should
 * set the most specific hash possible.
 *
 * A driver cannot indicate a more specific hash than the layer at which a hash
 * was computed. For instance an L3 hash cannot be set as an L4 hash.
 *
 * A driver may indicate a hash level which is less specific than the
 * actual layer the hash was computed on. For instance, a hash computed
 * at L4 may be considered an L3 hash. This should only be done if the
 * driver can't unambiguously determine that the HW computed the hash at
 * the higher layer. Note that the "should" in the second property above
 * permits this.
 */
enum pkt_hash_types {
	PKT_HASH_TYPE_NONE,	/* Undefined type */
	PKT_HASH_TYPE_L2,	/* Input: src_MAC, dest_MAC */
	PKT_HASH_TYPE_L3,	/* Input: src_IP, dst_IP */
	PKT_HASH_TYPE_L4,	/* Input: src_IP, dst_IP, src_port, dst_port */
};

static inline void skb_clear_hash(struct sk_buff *skb)
{
	skb->hash = 0;
	skb->sw_hash = 0;
	skb->l4_hash = 0;
}

static inline void skb_clear_hash_if_not_l4(struct sk_buff *skb)
{
	if (!skb->l4_hash)
		skb_clear_hash(skb);
}

static inline void
__skb_set_hash(struct sk_buff *skb, __u32 hash, bool is_sw, bool is_l4)
{
	skb->l4_hash = is_l4;
	skb->sw_hash = is_sw;
	skb->hash = hash;
}

static inline void
skb_set_hash(struct sk_buff *skb, __u32 hash, enum pkt_hash_types type)
{
	/* Used by drivers to set hash from HW */
	__skb_set_hash(skb, hash, false, type == PKT_HASH_TYPE_L4);
}

static inline void
__skb_set_sw_hash(struct sk_buff *skb, __u32 hash, bool is_l4)
{
	__skb_set_hash(skb, hash, true, is_l4);
}

void __skb_get_hash(struct sk_buff *skb);
u32 __skb_get_hash_symmetric(const struct sk_buff *skb);
u32 skb_get_poff(const struct sk_buff *skb);
u32 __skb_get_poff(const struct sk_buff *skb, const void *data,
		   const struct flow_keys_basic *keys, int hlen);
__be32 __skb_flow_get_ports(const struct sk_buff *skb, int thoff, u8 ip_proto,
			    const void *data, int hlen_proto);

static inline __be32 skb_flow_get_ports(const struct sk_buff *skb,
					int thoff, u8 ip_proto)
{
	return __skb_flow_get_ports(skb, thoff, ip_proto, NULL, 0);
}

void skb_flow_dissector_init(struct flow_dissector *flow_dissector,
			     const struct flow_dissector_key *key,
			     unsigned int key_count);

struct bpf_flow_dissector;
bool bpf_flow_dissect(struct bpf_prog *prog, struct bpf_flow_dissector *ctx,
		      __be16 proto, int nhoff, int hlen, unsigned int flags);

bool __skb_flow_dissect(const struct net *net,
			const struct sk_buff *skb,
			struct flow_dissector *flow_dissector,
			void *target_container, const void *data,
			__be16 proto, int nhoff, int hlen, unsigned int flags);

static inline bool skb_flow_dissect(const struct sk_buff *skb,
				    struct flow_dissector *flow_dissector,
				    void *target_container, unsigned int flags)
{
	return __skb_flow_dissect(NULL, skb, flow_dissector,
				  target_container, NULL, 0, 0, 0, flags);
}

static inline bool skb_flow_dissect_flow_keys(const struct sk_buff *skb,
					      struct flow_keys *flow,
					      unsigned int flags)
{
	memset(flow, 0, sizeof(*flow));
	return __skb_flow_dissect(NULL, skb, &flow_keys_dissector,
				  flow, NULL, 0, 0, 0, flags);
}

static inline bool
skb_flow_dissect_flow_keys_basic(const struct net *net,
				 const struct sk_buff *skb,
				 struct flow_keys_basic *flow,
				 const void *data, __be16 proto,
				 int nhoff, int hlen, unsigned int flags)
{
	memset(flow, 0, sizeof(*flow));
	return __skb_flow_dissect(net, skb, &flow_keys_basic_dissector, flow,
				  data, proto, nhoff, hlen, flags);
}

void skb_flow_dissect_meta(const struct sk_buff *skb,
			   struct flow_dissector *flow_dissector,
			   void *target_container);

/* Gets a skb connection tracking info, ctinfo map should be a
 * map of mapsize to translate enum ip_conntrack_info states
 * to user states.
 */
void
skb_flow_dissect_ct(const struct sk_buff *skb,
		    struct flow_dissector *flow_dissector,
		    void *target_container,
		    u16 *ctinfo_map, size_t mapsize,
		    bool post_ct);
void
skb_flow_dissect_tunnel_info(const struct sk_buff *skb,
			     struct flow_dissector *flow_dissector,
			     void *target_container);

void skb_flow_dissect_hash(const struct sk_buff *skb,
			   struct flow_dissector *flow_dissector,
			   void *target_container);

static inline __u32 skb_get_hash(struct sk_buff *skb)
{
	if (!skb->l4_hash && !skb->sw_hash)
		__skb_get_hash(skb);

	return skb->hash;
}

static inline __u32 skb_get_hash_flowi6(struct sk_buff *skb, const struct flowi6 *fl6)
{
	if (!skb->l4_hash && !skb->sw_hash) {
		struct flow_keys keys;
		__u32 hash = __get_hash_from_flowi6(fl6, &keys);

		__skb_set_sw_hash(skb, hash, flow_keys_have_l4(&keys));
	}

	return skb->hash;
}

__u32 skb_get_hash_perturb(const struct sk_buff *skb,
			   const siphash_key_t *perturb);

static inline __u32 skb_get_hash_raw(const struct sk_buff *skb)
{
	return skb->hash;
}

static inline void skb_copy_hash(struct sk_buff *to, const struct sk_buff *from)
{
	to->hash = from->hash;
	to->sw_hash = from->sw_hash;
	to->l4_hash = from->l4_hash;
};

static inline void skb_copy_decrypted(struct sk_buff *to,
				      const struct sk_buff *from)
{
#ifdef CONFIG_TLS_DEVICE
	to->decrypted = from->decrypted;
#endif
}

#ifdef NET_SKBUFF_DATA_USES_OFFSET
static inline unsigned char *skb_end_pointer(const struct sk_buff *skb)
{
	return skb->head + skb->end;
}

static inline unsigned int skb_end_offset(const struct sk_buff *skb)
{
	return skb->end;
}
#else
static inline unsigned char *skb_end_pointer(const struct sk_buff *skb)
{
	return skb->end;
}

static inline unsigned int skb_end_offset(const struct sk_buff *skb)
{
	return skb->end - skb->head;
}
#endif

/* Internal */
#define skb_shinfo(SKB)	((struct skb_shared_info *)(skb_end_pointer(SKB)))

static inline struct skb_shared_hwtstamps *skb_hwtstamps(struct sk_buff *skb)
{
	return &skb_shinfo(skb)->hwtstamps;
}

static inline struct ubuf_info *skb_zcopy(struct sk_buff *skb)
{
	bool is_zcopy = skb && skb_shinfo(skb)->flags & SKBFL_ZEROCOPY_ENABLE;

	return is_zcopy ? skb_uarg(skb) : NULL;
}

static inline void net_zcopy_get(struct ubuf_info *uarg)
{
	refcount_inc(&uarg->refcnt);
}

static inline void skb_zcopy_init(struct sk_buff *skb, struct ubuf_info *uarg)
{
	skb_shinfo(skb)->destructor_arg = uarg;
	skb_shinfo(skb)->flags |= uarg->flags;
}

static inline void skb_zcopy_set(struct sk_buff *skb, struct ubuf_info *uarg,
				 bool *have_ref)
{
	if (skb && uarg && !skb_zcopy(skb)) {
		if (unlikely(have_ref && *have_ref))
			*have_ref = false;
		else
			net_zcopy_get(uarg);
		skb_zcopy_init(skb, uarg);
	}
}

static inline void skb_zcopy_set_nouarg(struct sk_buff *skb, void *val)
{
	skb_shinfo(skb)->destructor_arg = (void *)((uintptr_t) val | 0x1UL);
	skb_shinfo(skb)->flags |= SKBFL_ZEROCOPY_FRAG;
}

static inline bool skb_zcopy_is_nouarg(struct sk_buff *skb)
{
	return (uintptr_t) skb_shinfo(skb)->destructor_arg & 0x1UL;
}

static inline void *skb_zcopy_get_nouarg(struct sk_buff *skb)
{
	return (void *)((uintptr_t) skb_shinfo(skb)->destructor_arg & ~0x1UL);
}

static inline void net_zcopy_put(struct ubuf_info *uarg)
{
	if (uarg)
		uarg->callback(NULL, uarg, true);
}

static inline void net_zcopy_put_abort(struct ubuf_info *uarg, bool have_uref)
{
	if (uarg) {
		if (uarg->callback == msg_zerocopy_callback)
			msg_zerocopy_put_abort(uarg, have_uref);
		else if (have_uref)
			net_zcopy_put(uarg);
	}
}

/* Release a reference on a zerocopy structure */
static inline void skb_zcopy_clear(struct sk_buff *skb, bool zerocopy_success)
{
	struct ubuf_info *uarg = skb_zcopy(skb);

	if (uarg) {
		if (!skb_zcopy_is_nouarg(skb))
			uarg->callback(skb, uarg, zerocopy_success);

		skb_shinfo(skb)->flags &= ~SKBFL_ZEROCOPY_FRAG;
	}
}

static inline void skb_mark_not_on_list(struct sk_buff *skb)
{
	skb->next = NULL;
}

/* Iterate through singly-linked GSO fragments of an skb. */
#define skb_list_walk_safe(first, skb, next_skb)                               \
	for ((skb) = (first), (next_skb) = (skb) ? (skb)->next : NULL; (skb);  \
	     (skb) = (next_skb), (next_skb) = (skb) ? (skb)->next : NULL)

static inline void skb_list_del_init(struct sk_buff *skb)
{
	__list_del_entry(&skb->list);
	skb_mark_not_on_list(skb);
}

/**
 *	skb_queue_empty - check if a queue is empty
 *	@list: queue head
 *
 *	Returns true if the queue is empty, false otherwise.
 */
static inline int skb_queue_empty(const struct sk_buff_head *list)
{
	return list->next == (const struct sk_buff *) list;
}

/**
 *	skb_queue_empty_lockless - check if a queue is empty
 *	@list: queue head
 *
 *	Returns true if the queue is empty, false otherwise.
 *	This variant can be used in lockless contexts.
 */
static inline bool skb_queue_empty_lockless(const struct sk_buff_head *list)
{
	return READ_ONCE(list->next) == (const struct sk_buff *) list;
}


/**
 *	skb_queue_is_last - check if skb is the last entry in the queue
 *	@list: queue head
 *	@skb: buffer
 *
 *	Returns true if @skb is the last buffer on the list.
 */
static inline bool skb_queue_is_last(const struct sk_buff_head *list,
				     const struct sk_buff *skb)
{
	return skb->next == (const struct sk_buff *) list;
}

/**
 *	skb_queue_is_first - check if skb is the first entry in the queue
 *	@list: queue head
 *	@skb: buffer
 *
 *	Returns true if @skb is the first buffer on the list.
 */
static inline bool skb_queue_is_first(const struct sk_buff_head *list,
				      const struct sk_buff *skb)
{
	return skb->prev == (const struct sk_buff *) list;
}

/**
 *	skb_queue_next - return the next packet in the queue
 *	@list: queue head
 *	@skb: current buffer
 *
 *	Return the next packet in @list after @skb.  It is only valid to
 *	call this if skb_queue_is_last() evaluates to false.
 */
static inline struct sk_buff *skb_queue_next(const struct sk_buff_head *list,
					     const struct sk_buff *skb)
{
	/* This BUG_ON may seem severe, but if we just return then we
	 * are going to dereference garbage.
	 */
	BUG_ON(skb_queue_is_last(list, skb));
	return skb->next;
}

/**
 *	skb_queue_prev - return the prev packet in the queue
 *	@list: queue head
 *	@skb: current buffer
 *
 *	Return the prev packet in @list before @skb.  It is only valid to
 *	call this if skb_queue_is_first() evaluates to false.
 */
static inline struct sk_buff *skb_queue_prev(const struct sk_buff_head *list,
					     const struct sk_buff *skb)
{
	/* This BUG_ON may seem severe, but if we just return then we
	 * are going to dereference garbage.
	 */
	BUG_ON(skb_queue_is_first(list, skb));
	return skb->prev;
}

/**
 *	skb_get - reference buffer
 *	@skb: buffer to reference
 *
 *	Makes another reference to a socket buffer and returns a pointer
 *	to the buffer.
 */
static inline struct sk_buff *skb_get(struct sk_buff *skb)
{
	refcount_inc(&skb->users);
	return skb;
}

/*
 * If users == 1, we are the only owner and can avoid redundant atomic changes.
 */

/**
 *	skb_cloned - is the buffer a clone
 *	@skb: buffer to check
 *
 *	Returns true if the buffer was generated with skb_clone() and is
 *	one of multiple shared copies of the buffer. Cloned buffers are
 *	shared data so must not be written to under normal circumstances.
 */
static inline int skb_cloned(const struct sk_buff *skb)
{
	return skb->cloned &&
	       (atomic_read(&skb_shinfo(skb)->dataref) & SKB_DATAREF_MASK) != 1;
}

static inline int skb_unclone(struct sk_buff *skb, gfp_t pri)
{
	might_sleep_if(gfpflags_allow_blocking(pri));

	if (skb_cloned(skb))
		return pskb_expand_head(skb, 0, 0, pri);

	return 0;
}

/* This variant of skb_unclone() makes sure skb->truesize is not changed */
static inline int skb_unclone_keeptruesize(struct sk_buff *skb, gfp_t pri)
{
	might_sleep_if(gfpflags_allow_blocking(pri));

	if (skb_cloned(skb)) {
		unsigned int save = skb->truesize;
		int res;

		res = pskb_expand_head(skb, 0, 0, pri);
		skb->truesize = save;
		return res;
	}
	return 0;
}

/**
 *	skb_header_cloned - is the header a clone
 *	@skb: buffer to check
 *
 *	Returns true if modifying the header part of the buffer requires
 *	the data to be copied.
 */
static inline int skb_header_cloned(const struct sk_buff *skb)
{
	int dataref;

	if (!skb->cloned)
		return 0;

	dataref = atomic_read(&skb_shinfo(skb)->dataref);
	dataref = (dataref & SKB_DATAREF_MASK) - (dataref >> SKB_DATAREF_SHIFT);
	return dataref != 1;
}

static inline int skb_header_unclone(struct sk_buff *skb, gfp_t pri)
{
	might_sleep_if(gfpflags_allow_blocking(pri));

	if (skb_header_cloned(skb))
		return pskb_expand_head(skb, 0, 0, pri);

	return 0;
}

/**
 *	__skb_header_release - release reference to header
 *	@skb: buffer to operate on
 */
static inline void __skb_header_release(struct sk_buff *skb)
{
	skb->nohdr = 1;
	atomic_set(&skb_shinfo(skb)->dataref, 1 + (1 << SKB_DATAREF_SHIFT));
}


/**
 *	skb_shared - is the buffer shared
 *	@skb: buffer to check
 *
 *	Returns true if more than one person has a reference to this
 *	buffer.
 */
static inline int skb_shared(const struct sk_buff *skb)
{
	return refcount_read(&skb->users) != 1;
}

/**
 *	skb_share_check - check if buffer is shared and if so clone it
 *	@skb: buffer to check
 *	@pri: priority for memory allocation
 *
 *	If the buffer is shared the buffer is cloned and the old copy
 *	drops a reference. A new clone with a single reference is returned.
 *	If the buffer is not shared the original buffer is returned. When
 *	being called from interrupt status or with spinlocks held pri must
 *	be GFP_ATOMIC.
 *
 *	NULL is returned on a memory allocation failure.
 */
static inline struct sk_buff *skb_share_check(struct sk_buff *skb, gfp_t pri)
{
	might_sleep_if(gfpflags_allow_blocking(pri));
	if (skb_shared(skb)) {
		struct sk_buff *nskb = skb_clone(skb, pri);

		if (likely(nskb))
			consume_skb(skb);
		else
			kfree_skb(skb);
		skb = nskb;
	}
	return skb;
}

/*
 *	Copy shared buffers into a new sk_buff. We effectively do COW on
 *	packets to handle cases where we have a local reader and forward
 *	and a couple of other messy ones. The normal one is tcpdumping
 *	a packet thats being forwarded.
 */

/**
 *	skb_unshare - make a copy of a shared buffer
 *	@skb: buffer to check
 *	@pri: priority for memory allocation
 *
 *	If the socket buffer is a clone then this function creates a new
 *	copy of the data, drops a reference count on the old copy and returns
 *	the new copy with the reference count at 1. If the buffer is not a clone
 *	the original buffer is returned. When called with a spinlock held or
 *	from interrupt state @pri must be %GFP_ATOMIC
 *
 *	%NULL is returned on a memory allocation failure.
 */
static inline struct sk_buff *skb_unshare(struct sk_buff *skb,
					  gfp_t pri)
{
	might_sleep_if(gfpflags_allow_blocking(pri));
	if (skb_cloned(skb)) {
		struct sk_buff *nskb = skb_copy(skb, pri);

		/* Free our shared copy */
		if (likely(nskb))
			consume_skb(skb);
		else
			kfree_skb(skb);
		skb = nskb;
	}
	return skb;
}

/**
 *	skb_peek - peek at the head of an &sk_buff_head
 *	@list_: list to peek at
 *
 *	Peek an &sk_buff. Unlike most other operations you _MUST_
 *	be careful with this one. A peek leaves the buffer on the
 *	list and someone else may run off with it. You must hold
 *	the appropriate locks or have a private queue to do this.
 *
 *	Returns %NULL for an empty list or a pointer to the head element.
 *	The reference count is not incremented and the reference is therefore
 *	volatile. Use with caution.
 */
static inline struct sk_buff *skb_peek(const struct sk_buff_head *list_)
{
	struct sk_buff *skb = list_->next;

	if (skb == (struct sk_buff *)list_)
		skb = NULL;
	return skb;
}

/**
 *	__skb_peek - peek at the head of a non-empty &sk_buff_head
 *	@list_: list to peek at
 *
 *	Like skb_peek(), but the caller knows that the list is not empty.
 */
static inline struct sk_buff *__skb_peek(const struct sk_buff_head *list_)
{
	return list_->next;
}

/**
 *	skb_peek_next - peek skb following the given one from a queue
 *	@skb: skb to start from
 *	@list_: list to peek at
 *
 *	Returns %NULL when the end of the list is met or a pointer to the
 *	next element. The reference count is not incremented and the
 *	reference is therefore volatile. Use with caution.
 */
static inline struct sk_buff *skb_peek_next(struct sk_buff *skb,
		const struct sk_buff_head *list_)
{
	struct sk_buff *next = skb->next;

	if (next == (struct sk_buff *)list_)
		next = NULL;
	return next;
}

/**
 *	skb_peek_tail - peek at the tail of an &sk_buff_head
 *	@list_: list to peek at
 *
 *	Peek an &sk_buff. Unlike most other operations you _MUST_
 *	be careful with this one. A peek leaves the buffer on the
 *	list and someone else may run off with it. You must hold
 *	the appropriate locks or have a private queue to do this.
 *
 *	Returns %NULL for an empty list or a pointer to the tail element.
 *	The reference count is not incremented and the reference is therefore
 *	volatile. Use with caution.
 */
static inline struct sk_buff *skb_peek_tail(const struct sk_buff_head *list_)
{
	struct sk_buff *skb = READ_ONCE(list_->prev);

	if (skb == (struct sk_buff *)list_)
		skb = NULL;
	return skb;

}

/**
 *	skb_queue_len	- get queue length
 *	@list_: list to measure
 *
 *	Return the length of an &sk_buff queue.
 */
static inline __u32 skb_queue_len(const struct sk_buff_head *list_)
{
	return list_->qlen;
}

/**
 *	skb_queue_len_lockless	- get queue length
 *	@list_: list to measure
 *
 *	Return the length of an &sk_buff queue.
 *	This variant can be used in lockless contexts.
 */
static inline __u32 skb_queue_len_lockless(const struct sk_buff_head *list_)
{
	return READ_ONCE(list_->qlen);
}

/**
 *	__skb_queue_head_init - initialize non-spinlock portions of sk_buff_head
 *	@list: queue to initialize
 *
 *	This initializes only the list and queue length aspects of
 *	an sk_buff_head object.  This allows to initialize the list
 *	aspects of an sk_buff_head without reinitializing things like
 *	the spinlock.  It can also be used for on-stack sk_buff_head
 *	objects where the spinlock is known to not be used.
 */
static inline void __skb_queue_head_init(struct sk_buff_head *list)
{
	list->prev = list->next = (struct sk_buff *)list;
	list->qlen = 0;
}

/*
 * This function creates a split out lock class for each invocation;
 * this is needed for now since a whole lot of users of the skb-queue
 * infrastructure in drivers have different locking usage (in hardirq)
 * than the networking core (in softirq only). In the long run either the
 * network layer or drivers should need annotation to consolidate the
 * main types of usage into 3 classes.
 */
static inline void skb_queue_head_init(struct sk_buff_head *list)
{
	spin_lock_init(&list->lock);
	__skb_queue_head_init(list);
}

static inline void skb_queue_head_init_class(struct sk_buff_head *list,
		struct lock_class_key *class)
{
	skb_queue_head_init(list);
	lockdep_set_class(&list->lock, class);
}

/*
 *	Insert an sk_buff on a list.
 *
 *	The "__skb_xxxx()" functions are the non-atomic ones that
 *	can only be called with interrupts disabled.
 */
static inline void __skb_insert(struct sk_buff *newsk,
				struct sk_buff *prev, struct sk_buff *next,
				struct sk_buff_head *list)
{
	/* See skb_queue_empty_lockless() and skb_peek_tail()
	 * for the opposite READ_ONCE()
	 */
	WRITE_ONCE(newsk->next, next);
	WRITE_ONCE(newsk->prev, prev);
	WRITE_ONCE(next->prev, newsk);
	WRITE_ONCE(prev->next, newsk);
	WRITE_ONCE(list->qlen, list->qlen + 1);
}

static inline void __skb_queue_splice(const struct sk_buff_head *list,
				      struct sk_buff *prev,
				      struct sk_buff *next)
{
	struct sk_buff *first = list->next;
	struct sk_buff *last = list->prev;

	WRITE_ONCE(first->prev, prev);
	WRITE_ONCE(prev->next, first);

	WRITE_ONCE(last->next, next);
	WRITE_ONCE(next->prev, last);
}

/**
 *	skb_queue_splice - join two skb lists, this is designed for stacks
 *	@list: the new list to add
 *	@head: the place to add it in the first list
 */
static inline void skb_queue_splice(const struct sk_buff_head *list,
				    struct sk_buff_head *head)
{
	if (!skb_queue_empty(list)) {
		__skb_queue_splice(list, (struct sk_buff *) head, head->next);
		head->qlen += list->qlen;
	}
}

/**
 *	skb_queue_splice_init - join two skb lists and reinitialise the emptied list
 *	@list: the new list to add
 *	@head: the place to add it in the first list
 *
 *	The list at @list is reinitialised
 */
static inline void skb_queue_splice_init(struct sk_buff_head *list,
					 struct sk_buff_head *head)
{
	if (!skb_queue_empty(list)) {
		__skb_queue_splice(list, (struct sk_buff *) head, head->next);
		head->qlen += list->qlen;
		__skb_queue_head_init(list);
	}
}

/**
 *	skb_queue_splice_tail - join two skb lists, each list being a queue
 *	@list: the new list to add
 *	@head: the place to add it in the first list
 */
static inline void skb_queue_splice_tail(const struct sk_buff_head *list,
					 struct sk_buff_head *head)
{
	if (!skb_queue_empty(list)) {
		__skb_queue_splice(list, head->prev, (struct sk_buff *) head);
		head->qlen += list->qlen;
	}
}

/**
 *	skb_queue_splice_tail_init - join two skb lists and reinitialise the emptied list
 *	@list: the new list to add
 *	@head: the place to add it in the first list
 *
 *	Each of the lists is a queue.
 *	The list at @list is reinitialised
 */
static inline void skb_queue_splice_tail_init(struct sk_buff_head *list,
					      struct sk_buff_head *head)
{
	if (!skb_queue_empty(list)) {
		__skb_queue_splice(list, head->prev, (struct sk_buff *) head);
		head->qlen += list->qlen;
		__skb_queue_head_init(list);
	}
}

/**
 *	__skb_queue_after - queue a buffer at the list head
 *	@list: list to use
 *	@prev: place after this buffer
 *	@newsk: buffer to queue
 *
 *	Queue a buffer int the middle of a list. This function takes no locks
 *	and you must therefore hold required locks before calling it.
 *
 *	A buffer cannot be placed on two lists at the same time.
 */
static inline void __skb_queue_after(struct sk_buff_head *list,
				     struct sk_buff *prev,
				     struct sk_buff *newsk)
{
	__skb_insert(newsk, prev, prev->next, list);
}

void skb_append(struct sk_buff *old, struct sk_buff *newsk,
		struct sk_buff_head *list);

static inline void __skb_queue_before(struct sk_buff_head *list,
				      struct sk_buff *next,
				      struct sk_buff *newsk)
{
	__skb_insert(newsk, next->prev, next, list);
}

/**
 *	__skb_queue_head - queue a buffer at the list head
 *	@list: list to use
 *	@newsk: buffer to queue
 *
 *	Queue a buffer at the start of a list. This function takes no locks
 *	and you must therefore hold required locks before calling it.
 *
 *	A buffer cannot be placed on two lists at the same time.
 */
static inline void __skb_queue_head(struct sk_buff_head *list,
				    struct sk_buff *newsk)
{
	__skb_queue_after(list, (struct sk_buff *)list, newsk);
}
void skb_queue_head(struct sk_buff_head *list, struct sk_buff *newsk);

/**
 *	__skb_queue_tail - queue a buffer at the list tail
 *	@list: list to use
 *	@newsk: buffer to queue
 *
 *	Queue a buffer at the end of a list. This function takes no locks
 *	and you must therefore hold required locks before calling it.
 *
 *	A buffer cannot be placed on two lists at the same time.
 */
static inline void __skb_queue_tail(struct sk_buff_head *list,
				   struct sk_buff *newsk)
{
	__skb_queue_before(list, (struct sk_buff *)list, newsk);
}
void skb_queue_tail(struct sk_buff_head *list, struct sk_buff *newsk);

/*
 * remove sk_buff from list. _Must_ be called atomically, and with
 * the list known..
 */
void skb_unlink(struct sk_buff *skb, struct sk_buff_head *list);
static inline void __skb_unlink(struct sk_buff *skb, struct sk_buff_head *list)
{
	struct sk_buff *next, *prev;

	WRITE_ONCE(list->qlen, list->qlen - 1);
	next	   = skb->next;
	prev	   = skb->prev;
	skb->next  = skb->prev = NULL;
	WRITE_ONCE(next->prev, prev);
	WRITE_ONCE(prev->next, next);
}

/**
 *	__skb_dequeue - remove from the head of the queue
 *	@list: list to dequeue from
 *
 *	Remove the head of the list. This function does not take any locks
 *	so must be used with appropriate locks held only. The head item is
 *	returned or %NULL if the list is empty.
 */
static inline struct sk_buff *__skb_dequeue(struct sk_buff_head *list)
{
	struct sk_buff *skb = skb_peek(list);
	if (skb)
		__skb_unlink(skb, list);
	return skb;
}
struct sk_buff *skb_dequeue(struct sk_buff_head *list);

/**
 *	__skb_dequeue_tail - remove from the tail of the queue
 *	@list: list to dequeue from
 *
 *	Remove the tail of the list. This function does not take any locks
 *	so must be used with appropriate locks held only. The tail item is
 *	returned or %NULL if the list is empty.
 */
static inline struct sk_buff *__skb_dequeue_tail(struct sk_buff_head *list)
{
	struct sk_buff *skb = skb_peek_tail(list);
	if (skb)
		__skb_unlink(skb, list);
	return skb;
}
struct sk_buff *skb_dequeue_tail(struct sk_buff_head *list);


static inline bool skb_is_nonlinear(const struct sk_buff *skb)
{
	return skb->data_len;
}

static inline unsigned int skb_headlen(const struct sk_buff *skb)
{
	return skb->len - skb->data_len;
}

static inline unsigned int __skb_pagelen(const struct sk_buff *skb)
{
	unsigned int i, len = 0;

	for (i = skb_shinfo(skb)->nr_frags - 1; (int)i >= 0; i--)
		len += skb_frag_size(&skb_shinfo(skb)->frags[i]);
	return len;
}

static inline unsigned int skb_pagelen(const struct sk_buff *skb)
{
	return skb_headlen(skb) + __skb_pagelen(skb);
}

/**
 * __skb_fill_page_desc - initialise a paged fragment in an skb
 * @skb: buffer containing fragment to be initialised
 * @i: paged fragment index to initialise
 * @page: the page to use for this fragment
 * @off: the offset to the data with @page
 * @size: the length of the data
 *
 * Initialises the @i'th fragment of @skb to point to &size bytes at
 * offset @off within @page.
 *
 * Does not take any additional reference on the fragment.
 */
static inline void __skb_fill_page_desc(struct sk_buff *skb, int i,
					struct page *page, int off, int size)
{
	skb_frag_t *frag = &skb_shinfo(skb)->frags[i];

	/*
	 * Propagate page pfmemalloc to the skb if we can. The problem is
	 * that not all callers have unique ownership of the page but rely
	 * on page_is_pfmemalloc doing the right thing(tm).
	 */
	frag->bv_page		  = page;
	frag->bv_offset		  = off;
	skb_frag_size_set(frag, size);

	page = compound_head(page);
	if (page_is_pfmemalloc(page))
		skb->pfmemalloc	= true;
}

/**
 * skb_fill_page_desc - initialise a paged fragment in an skb
 * @skb: buffer containing fragment to be initialised
 * @i: paged fragment index to initialise
 * @page: the page to use for this fragment
 * @off: the offset to the data with @page
 * @size: the length of the data
 *
 * As per __skb_fill_page_desc() -- initialises the @i'th fragment of
 * @skb to point to @size bytes at offset @off within @page. In
 * addition updates @skb such that @i is the last fragment.
 *
 * Does not take any additional reference on the fragment.
 */
static inline void skb_fill_page_desc(struct sk_buff *skb, int i,
				      struct page *page, int off, int size)
{
	__skb_fill_page_desc(skb, i, page, off, size);
	skb_shinfo(skb)->nr_frags = i + 1;
}

void skb_add_rx_frag(struct sk_buff *skb, int i, struct page *page, int off,
		     int size, unsigned int truesize);

void skb_coalesce_rx_frag(struct sk_buff *skb, int i, int size,
			  unsigned int truesize);

#define SKB_LINEAR_ASSERT(skb)  BUG_ON(skb_is_nonlinear(skb))

#ifdef NET_SKBUFF_DATA_USES_OFFSET
static inline unsigned char *skb_tail_pointer(const struct sk_buff *skb)
{
	return skb->head + skb->tail;
}

static inline void skb_reset_tail_pointer(struct sk_buff *skb)
{
	skb->tail = skb->data - skb->head;
}

static inline void skb_set_tail_pointer(struct sk_buff *skb, const int offset)
{
	skb_reset_tail_pointer(skb);
	skb->tail += offset;
}

#else /* NET_SKBUFF_DATA_USES_OFFSET */
static inline unsigned char *skb_tail_pointer(const struct sk_buff *skb)
{
	return skb->tail;
}

static inline void skb_reset_tail_pointer(struct sk_buff *skb)
{
	skb->tail = skb->data;
}

static inline void skb_set_tail_pointer(struct sk_buff *skb, const int offset)
{
	skb->tail = skb->data + offset;
}

#endif /* NET_SKBUFF_DATA_USES_OFFSET */

/*
 *	Add data to an sk_buff
 */
void *pskb_put(struct sk_buff *skb, struct sk_buff *tail, int len);
void *skb_put(struct sk_buff *skb, unsigned int len);
static inline void *__skb_put(struct sk_buff *skb, unsigned int len)
{
	void *tmp = skb_tail_pointer(skb);
	SKB_LINEAR_ASSERT(skb);
	skb->tail += len;
	skb->len  += len;
	return tmp;
}

static inline void *__skb_put_zero(struct sk_buff *skb, unsigned int len)
{
	void *tmp = __skb_put(skb, len);

	memset(tmp, 0, len);
	return tmp;
}

static inline void *__skb_put_data(struct sk_buff *skb, const void *data,
				   unsigned int len)
{
	void *tmp = __skb_put(skb, len);

	memcpy(tmp, data, len);
	return tmp;
}

static inline void __skb_put_u8(struct sk_buff *skb, u8 val)
{
	*(u8 *)__skb_put(skb, 1) = val;
}

static inline void *skb_put_zero(struct sk_buff *skb, unsigned int len)
{
	void *tmp = skb_put(skb, len);

	memset(tmp, 0, len);

	return tmp;
}

static inline void *skb_put_data(struct sk_buff *skb, const void *data,
				 unsigned int len)
{
	void *tmp = skb_put(skb, len);

	memcpy(tmp, data, len);

	return tmp;
}

static inline void skb_put_u8(struct sk_buff *skb, u8 val)
{
	*(u8 *)skb_put(skb, 1) = val;
}

void *skb_push(struct sk_buff *skb, unsigned int len);
static inline void *__skb_push(struct sk_buff *skb, unsigned int len)
{
	skb->data -= len;
	skb->len  += len;
	return skb->data;
}

void *skb_pull(struct sk_buff *skb, unsigned int len);
static inline void *__skb_pull(struct sk_buff *skb, unsigned int len)
{
	skb->len -= len;
	BUG_ON(skb->len < skb->data_len);
	return skb->data += len;
}

static inline void *skb_pull_inline(struct sk_buff *skb, unsigned int len)
{
	return unlikely(len > skb->len) ? NULL : __skb_pull(skb, len);
}

void *__pskb_pull_tail(struct sk_buff *skb, int delta);

static inline void *__pskb_pull(struct sk_buff *skb, unsigned int len)
{
	if (len > skb_headlen(skb) &&
	    !__pskb_pull_tail(skb, len - skb_headlen(skb)))
		return NULL;
	skb->len -= len;
	return skb->data += len;
}

static inline void *pskb_pull(struct sk_buff *skb, unsigned int len)
{
	return unlikely(len > skb->len) ? NULL : __pskb_pull(skb, len);
}

static inline bool pskb_may_pull(struct sk_buff *skb, unsigned int len)
{
	if (likely(len <= skb_headlen(skb)))
		return true;
	if (unlikely(len > skb->len))
		return false;
	return __pskb_pull_tail(skb, len - skb_headlen(skb)) != NULL;
}

void skb_condense(struct sk_buff *skb);

/**
 *	skb_headroom - bytes at buffer head
 *	@skb: buffer to check
 *
 *	Return the number of bytes of free space at the head of an &sk_buff.
 */
static inline unsigned int skb_headroom(const struct sk_buff *skb)
{
	return skb->data - skb->head;
}

/**
 *	skb_tailroom - bytes at buffer end
 *	@skb: buffer to check
 *
 *	Return the number of bytes of free space at the tail of an sk_buff
 */
static inline int skb_tailroom(const struct sk_buff *skb)
{
	return skb_is_nonlinear(skb) ? 0 : skb->end - skb->tail;
}

/**
 *	skb_availroom - bytes at buffer end
 *	@skb: buffer to check
 *
 *	Return the number of bytes of free space at the tail of an sk_buff
 *	allocated by sk_stream_alloc()
 */
static inline int skb_availroom(const struct sk_buff *skb)
{
	if (skb_is_nonlinear(skb))
		return 0;

	return skb->end - skb->tail - skb->reserved_tailroom;
}

/**
 *	skb_reserve - adjust headroom
 *	@skb: buffer to alter
 *	@len: bytes to move
 *
 *	Increase the headroom of an empty &sk_buff by reducing the tail
 *	room. This is only allowed for an empty buffer.
 */
static inline void skb_reserve(struct sk_buff *skb, int len)
{
	skb->data += len;
	skb->tail += len;
}

/**
 *	skb_tailroom_reserve - adjust reserved_tailroom
 *	@skb: buffer to alter
 *	@mtu: maximum amount of headlen permitted
 *	@needed_tailroom: minimum amount of reserved_tailroom
 *
 *	Set reserved_tailroom so that headlen can be as large as possible but
 *	not larger than mtu and tailroom cannot be smaller than
 *	needed_tailroom.
 *	The required headroom should already have been reserved before using
 *	this function.
 */
static inline void skb_tailroom_reserve(struct sk_buff *skb, unsigned int mtu,
					unsigned int needed_tailroom)
{
	SKB_LINEAR_ASSERT(skb);
	if (mtu < skb_tailroom(skb) - needed_tailroom)
		/* use at most mtu */
		skb->reserved_tailroom = skb_tailroom(skb) - mtu;
	else
		/* use up to all available space */
		skb->reserved_tailroom = needed_tailroom;
}

#define ENCAP_TYPE_ETHER	0
#define ENCAP_TYPE_IPPROTO	1

static inline void skb_set_inner_protocol(struct sk_buff *skb,
					  __be16 protocol)
{
	skb->inner_protocol = protocol;
	skb->inner_protocol_type = ENCAP_TYPE_ETHER;
}

static inline void skb_set_inner_ipproto(struct sk_buff *skb,
					 __u8 ipproto)
{
	skb->inner_ipproto = ipproto;
	skb->inner_protocol_type = ENCAP_TYPE_IPPROTO;
}

static inline void skb_reset_inner_headers(struct sk_buff *skb)
{
	skb->inner_mac_header = skb->mac_header;
	skb->inner_network_header = skb->network_header;
	skb->inner_transport_header = skb->transport_header;
}

static inline void skb_reset_mac_len(struct sk_buff *skb)
{
	skb->mac_len = skb->network_header - skb->mac_header;
}

static inline unsigned char *skb_inner_transport_header(const struct sk_buff
							*skb)
{
	return skb->head + skb->inner_transport_header;
}

static inline int skb_inner_transport_offset(const struct sk_buff *skb)
{
	return skb_inner_transport_header(skb) - skb->data;
}

static inline void skb_reset_inner_transport_header(struct sk_buff *skb)
{
	skb->inner_transport_header = skb->data - skb->head;
}

static inline void skb_set_inner_transport_header(struct sk_buff *skb,
						   const int offset)
{
	skb_reset_inner_transport_header(skb);
	skb->inner_transport_header += offset;
}

static inline unsigned char *skb_inner_network_header(const struct sk_buff *skb)
{
	return skb->head + skb->inner_network_header;
}

static inline void skb_reset_inner_network_header(struct sk_buff *skb)
{
	skb->inner_network_header = skb->data - skb->head;
}

static inline void skb_set_inner_network_header(struct sk_buff *skb,
						const int offset)
{
	skb_reset_inner_network_header(skb);
	skb->inner_network_header += offset;
}

static inline unsigned char *skb_inner_mac_header(const struct sk_buff *skb)
{
	return skb->head + skb->inner_mac_header;
}

static inline void skb_reset_inner_mac_header(struct sk_buff *skb)
{
	skb->inner_mac_header = skb->data - skb->head;
}

static inline void skb_set_inner_mac_header(struct sk_buff *skb,
					    const int offset)
{
	skb_reset_inner_mac_header(skb);
	skb->inner_mac_header += offset;
}
static inline bool skb_transport_header_was_set(const struct sk_buff *skb)
{
	return skb->transport_header != (typeof(skb->transport_header))~0U;
}

static inline unsigned char *skb_transport_header(const struct sk_buff *skb)
{
	return skb->head + skb->transport_header;
}

static inline void skb_reset_transport_header(struct sk_buff *skb)
{
	skb->transport_header = skb->data - skb->head;
}

static inline void skb_set_transport_header(struct sk_buff *skb,
					    const int offset)
{
	skb_reset_transport_header(skb);
	skb->transport_header += offset;
}

static inline unsigned char *skb_network_header(const struct sk_buff *skb)
{
	return skb->head + skb->network_header;
}

static inline void skb_reset_network_header(struct sk_buff *skb)
{
	skb->network_header = skb->data - skb->head;
}

static inline void skb_set_network_header(struct sk_buff *skb, const int offset)
{
	skb_reset_network_header(skb);
	skb->network_header += offset;
}

static inline unsigned char *skb_mac_header(const struct sk_buff *skb)
{
	return skb->head + skb->mac_header;
}

static inline int skb_mac_offset(const struct sk_buff *skb)
{
	return skb_mac_header(skb) - skb->data;
}

static inline u32 skb_mac_header_len(const struct sk_buff *skb)
{
	return skb->network_header - skb->mac_header;
}

static inline int skb_mac_header_was_set(const struct sk_buff *skb)
{
	return skb->mac_header != (typeof(skb->mac_header))~0U;
}

static inline void skb_unset_mac_header(struct sk_buff *skb)
{
	skb->mac_header = (typeof(skb->mac_header))~0U;
}

static inline void skb_reset_mac_header(struct sk_buff *skb)
{
	skb->mac_header = skb->data - skb->head;
}

static inline void skb_set_mac_header(struct sk_buff *skb, const int offset)
{
	skb_reset_mac_header(skb);
	skb->mac_header += offset;
}

static inline void skb_pop_mac_header(struct sk_buff *skb)
{
	skb->mac_header = skb->network_header;
}

static inline void skb_probe_transport_header(struct sk_buff *skb)
{
	struct flow_keys_basic keys;

	if (skb_transport_header_was_set(skb))
		return;

	if (skb_flow_dissect_flow_keys_basic(NULL, skb, &keys,
					     NULL, 0, 0, 0, 0))
		skb_set_transport_header(skb, keys.control.thoff);
}

static inline void skb_mac_header_rebuild(struct sk_buff *skb)
{
	if (skb_mac_header_was_set(skb)) {
		const unsigned char *old_mac = skb_mac_header(skb);

		skb_set_mac_header(skb, -skb->mac_len);
		memmove(skb_mac_header(skb), old_mac, skb->mac_len);
	}
}

static inline int skb_checksum_start_offset(const struct sk_buff *skb)
{
	return skb->csum_start - skb_headroom(skb);
}

static inline unsigned char *skb_checksum_start(const struct sk_buff *skb)
{
	return skb->head + skb->csum_start;
}

static inline int skb_transport_offset(const struct sk_buff *skb)
{
	return skb_transport_header(skb) - skb->data;
}

static inline u32 skb_network_header_len(const struct sk_buff *skb)
{
	return skb->transport_header - skb->network_header;
}

static inline u32 skb_inner_network_header_len(const struct sk_buff *skb)
{
	return skb->inner_transport_header - skb->inner_network_header;
}

static inline int skb_network_offset(const struct sk_buff *skb)
{
	return skb_network_header(skb) - skb->data;
}

static inline int skb_inner_network_offset(const struct sk_buff *skb)
{
	return skb_inner_network_header(skb) - skb->data;
}

static inline int pskb_network_may_pull(struct sk_buff *skb, unsigned int len)
{
	return pskb_may_pull(skb, skb_network_offset(skb) + len);
}

/*
 * CPUs often take a performance hit when accessing unaligned memory
 * locations. The actual performance hit varies, it can be small if the
 * hardware handles it or large if we have to take an exception and fix it
 * in software.
 *
 * Since an ethernet header is 14 bytes network drivers often end up with
 * the IP header at an unaligned offset. The IP header can be aligned by
 * shifting the start of the packet by 2 bytes. Drivers should do this
 * with:
 *
 * skb_reserve(skb, NET_IP_ALIGN);
 *
 * The downside to this alignment of the IP header is that the DMA is now
 * unaligned. On some architectures the cost of an unaligned DMA is high
 * and this cost outweighs the gains made by aligning the IP header.
 *
 * Since this trade off varies between architectures, we allow NET_IP_ALIGN
 * to be overridden.
 */
#ifndef NET_IP_ALIGN
#define NET_IP_ALIGN	2
#endif

/*
 * The networking layer reserves some headroom in skb data (via
 * dev_alloc_skb). This is used to avoid having to reallocate skb data when
 * the header has to grow. In the default case, if the header has to grow
 * 32 bytes or less we avoid the reallocation.
 *
 * Unfortunately this headroom changes the DMA alignment of the resulting
 * network packet. As for NET_IP_ALIGN, this unaligned DMA is expensive
 * on some architectures. An architecture can override this value,
 * perhaps setting it to a cacheline in size (since that will maintain
 * cacheline alignment of the DMA). It must be a power of 2.
 *
 * Various parts of the networking layer expect at least 32 bytes of
 * headroom, you should not reduce this.
 *
 * Using max(32, L1_CACHE_BYTES) makes sense (especially with RPS)
 * to reduce average number of cache lines per packet.
 * get_rps_cpu() for example only access one 64 bytes aligned block :
 * NET_IP_ALIGN(2) + ethernet_header(14) + IP_header(20/40) + ports(8)
 */
#ifndef NET_SKB_PAD
#define NET_SKB_PAD	max(32, L1_CACHE_BYTES)
#endif

int ___pskb_trim(struct sk_buff *skb, unsigned int len);

static inline void __skb_set_length(struct sk_buff *skb, unsigned int len)
{
	if (WARN_ON(skb_is_nonlinear(skb)))
		return;
	skb->len = len;
	skb_set_tail_pointer(skb, len);
}

static inline void __skb_trim(struct sk_buff *skb, unsigned int len)
{
	__skb_set_length(skb, len);
}

void skb_trim(struct sk_buff *skb, unsigned int len);

static inline int __pskb_trim(struct sk_buff *skb, unsigned int len)
{
	if (skb->data_len)
		return ___pskb_trim(skb, len);
	__skb_trim(skb, len);
	return 0;
}

static inline int pskb_trim(struct sk_buff *skb, unsigned int len)
{
	return (len < skb->len) ? __pskb_trim(skb, len) : 0;
}

/**
 *	pskb_trim_unique - remove end from a paged unique (not cloned) buffer
 *	@skb: buffer to alter
 *	@len: new length
 *
 *	This is identical to pskb_trim except that the caller knows that
 *	the skb is not cloned so we should never get an error due to out-
 *	of-memory.
 */
static inline void pskb_trim_unique(struct sk_buff *skb, unsigned int len)
{
	int err = pskb_trim(skb, len);
	BUG_ON(err);
}

static inline int __skb_grow(struct sk_buff *skb, unsigned int len)
{
	unsigned int diff = len - skb->len;

	if (skb_tailroom(skb) < diff) {
		int ret = pskb_expand_head(skb, 0, diff - skb_tailroom(skb),
					   GFP_ATOMIC);
		if (ret)
			return ret;
	}
	__skb_set_length(skb, len);
	return 0;
}

/**
 *	skb_orphan - orphan a buffer
 *	@skb: buffer to orphan
 *
 *	If a buffer currently has an owner then we call the owner's
 *	destructor function and make the @skb unowned. The buffer continues
 *	to exist but is no longer charged to its former owner.
 */
static inline void skb_orphan(struct sk_buff *skb)
{
	if (skb->destructor) {
		skb->destructor(skb);
		skb->destructor = NULL;
		skb->sk		= NULL;
	} else {
		BUG_ON(skb->sk);
	}
}

/**
 *	skb_orphan_frags - orphan the frags contained in a buffer
 *	@skb: buffer to orphan frags from
 *	@gfp_mask: allocation mask for replacement pages
 *
 *	For each frag in the SKB which needs a destructor (i.e. has an
 *	owner) create a copy of that frag and release the original
 *	page by calling the destructor.
 */
static inline int skb_orphan_frags(struct sk_buff *skb, gfp_t gfp_mask)
{
	if (likely(!skb_zcopy(skb)))
		return 0;
	if (!skb_zcopy_is_nouarg(skb) &&
	    skb_uarg(skb)->callback == msg_zerocopy_callback)
		return 0;
	return skb_copy_ubufs(skb, gfp_mask);
}

/* Frags must be orphaned, even if refcounted, if skb might loop to rx path */
static inline int skb_orphan_frags_rx(struct sk_buff *skb, gfp_t gfp_mask)
{
	if (likely(!skb_zcopy(skb)))
		return 0;
	return skb_copy_ubufs(skb, gfp_mask);
}

/**
 *	__skb_queue_purge - empty a list
 *	@list: list to empty
 *
 *	Delete all buffers on an &sk_buff list. Each buffer is removed from
 *	the list and one reference dropped. This function does not take the
 *	list lock and the caller must hold the relevant locks to use it.
 */
static inline void __skb_queue_purge(struct sk_buff_head *list)
{
	struct sk_buff *skb;
	while ((skb = __skb_dequeue(list)) != NULL)
		kfree_skb(skb);
}
void skb_queue_purge(struct sk_buff_head *list);

unsigned int skb_rbtree_purge(struct rb_root *root);

void *__netdev_alloc_frag_align(unsigned int fragsz, unsigned int align_mask);

/**
 * netdev_alloc_frag - allocate a page fragment
 * @fragsz: fragment size
 *
 * Allocates a frag from a page for receive buffer.
 * Uses GFP_ATOMIC allocations.
 */
static inline void *netdev_alloc_frag(unsigned int fragsz)
{
	return __netdev_alloc_frag_align(fragsz, ~0u);
}

static inline void *netdev_alloc_frag_align(unsigned int fragsz,
					    unsigned int align)
{
	WARN_ON_ONCE(!is_power_of_2(align));
	return __netdev_alloc_frag_align(fragsz, -align);
}

struct sk_buff *__netdev_alloc_skb(struct net_device *dev, unsigned int length,
				   gfp_t gfp_mask);

/**
 *	netdev_alloc_skb - allocate an skbuff for rx on a specific device
 *	@dev: network device to receive on
 *	@length: length to allocate
 *
 *	Allocate a new &sk_buff and assign it a usage count of one. The
 *	buffer has unspecified headroom built in. Users should allocate
 *	the headroom they think they need without accounting for the
 *	built in space. The built in space is used for optimisations.
 *
 *	%NULL is returned if there is no free memory. Although this function
 *	allocates memory it can be called from an interrupt.
 */
static inline struct sk_buff *netdev_alloc_skb(struct net_device *dev,
					       unsigned int length)
{
	return __netdev_alloc_skb(dev, length, GFP_ATOMIC);
}

/* legacy helper around __netdev_alloc_skb() */
static inline struct sk_buff *__dev_alloc_skb(unsigned int length,
					      gfp_t gfp_mask)
{
	return __netdev_alloc_skb(NULL, length, gfp_mask);
}

/* legacy helper around netdev_alloc_skb() */
static inline struct sk_buff *dev_alloc_skb(unsigned int length)
{
	return netdev_alloc_skb(NULL, length);
}


static inline struct sk_buff *__netdev_alloc_skb_ip_align(struct net_device *dev,
		unsigned int length, gfp_t gfp)
{
	struct sk_buff *skb = __netdev_alloc_skb(dev, length + NET_IP_ALIGN, gfp);

	if (NET_IP_ALIGN && skb)
		skb_reserve(skb, NET_IP_ALIGN);
	return skb;
}

static inline struct sk_buff *netdev_alloc_skb_ip_align(struct net_device *dev,
		unsigned int length)
{
	return __netdev_alloc_skb_ip_align(dev, length, GFP_ATOMIC);
}

static inline void skb_free_frag(void *addr)
{
	page_frag_free(addr);
}

void *__napi_alloc_frag_align(unsigned int fragsz, unsigned int align_mask);

static inline void *napi_alloc_frag(unsigned int fragsz)
{
	return __napi_alloc_frag_align(fragsz, ~0u);
}

static inline void *napi_alloc_frag_align(unsigned int fragsz,
					  unsigned int align)
{
	WARN_ON_ONCE(!is_power_of_2(align));
	return __napi_alloc_frag_align(fragsz, -align);
}

struct sk_buff *__napi_alloc_skb(struct napi_struct *napi,
				 unsigned int length, gfp_t gfp_mask);
static inline struct sk_buff *napi_alloc_skb(struct napi_struct *napi,
					     unsigned int length)
{
	return __napi_alloc_skb(napi, length, GFP_ATOMIC);
}
void napi_consume_skb(struct sk_buff *skb, int budget);

void napi_skb_free_stolen_head(struct sk_buff *skb);
void __kfree_skb_defer(struct sk_buff *skb);

/**
 * __dev_alloc_pages - allocate page for network Rx
 * @gfp_mask: allocation priority. Set __GFP_NOMEMALLOC if not for network Rx
 * @order: size of the allocation
 *
 * Allocate a new page.
 *
 * %NULL is returned if there is no free memory.
*/
static inline struct page *__dev_alloc_pages(gfp_t gfp_mask,
					     unsigned int order)
{
	/* This piece of code contains several assumptions.
	 * 1.  This is for device Rx, therefor a cold page is preferred.
	 * 2.  The expectation is the user wants a compound page.
	 * 3.  If requesting a order 0 page it will not be compound
	 *     due to the check to see if order has a value in prep_new_page
	 * 4.  __GFP_MEMALLOC is ignored if __GFP_NOMEMALLOC is set due to
	 *     code in gfp_to_alloc_flags that should be enforcing this.
	 */
	gfp_mask |= __GFP_COMP | __GFP_MEMALLOC;

	return alloc_pages_node(NUMA_NO_NODE, gfp_mask, order);
}

static inline struct page *dev_alloc_pages(unsigned int order)
{
	return __dev_alloc_pages(GFP_ATOMIC | __GFP_NOWARN, order);
}

/**
 * __dev_alloc_page - allocate a page for network Rx
 * @gfp_mask: allocation priority. Set __GFP_NOMEMALLOC if not for network Rx
 *
 * Allocate a new page.
 *
 * %NULL is returned if there is no free memory.
 */
static inline struct page *__dev_alloc_page(gfp_t gfp_mask)
{
	return __dev_alloc_pages(gfp_mask, 0);
}

static inline struct page *dev_alloc_page(void)
{
	return dev_alloc_pages(0);
}

/**
 * dev_page_is_reusable - check whether a page can be reused for network Rx
 * @page: the page to test
 *
 * A page shouldn't be considered for reusing/recycling if it was allocated
 * under memory pressure or at a distant memory node.
 *
 * Returns false if this page should be returned to page allocator, true
 * otherwise.
 */
static inline bool dev_page_is_reusable(const struct page *page)
{
	return likely(page_to_nid(page) == numa_mem_id() &&
		      !page_is_pfmemalloc(page));
}

/**
 *	skb_propagate_pfmemalloc - Propagate pfmemalloc if skb is allocated after RX page
 *	@page: The page that was allocated from skb_alloc_page
 *	@skb: The skb that may need pfmemalloc set
 */
static inline void skb_propagate_pfmemalloc(const struct page *page,
					    struct sk_buff *skb)
{
	if (page_is_pfmemalloc(page))
		skb->pfmemalloc = true;
}

/**
 * skb_frag_off() - Returns the offset of a skb fragment
 * @frag: the paged fragment
 */
static inline unsigned int skb_frag_off(const skb_frag_t *frag)
{
	return frag->bv_offset;
}

/**
 * skb_frag_off_add() - Increments the offset of a skb fragment by @delta
 * @frag: skb fragment
 * @delta: value to add
 */
static inline void skb_frag_off_add(skb_frag_t *frag, int delta)
{
	frag->bv_offset += delta;
}

/**
 * skb_frag_off_set() - Sets the offset of a skb fragment
 * @frag: skb fragment
 * @offset: offset of fragment
 */
static inline void skb_frag_off_set(skb_frag_t *frag, unsigned int offset)
{
	frag->bv_offset = offset;
}

/**
 * skb_frag_off_copy() - Sets the offset of a skb fragment from another fragment
 * @fragto: skb fragment where offset is set
 * @fragfrom: skb fragment offset is copied from
 */
static inline void skb_frag_off_copy(skb_frag_t *fragto,
				     const skb_frag_t *fragfrom)
{
	fragto->bv_offset = fragfrom->bv_offset;
}

/**
 * skb_frag_page - retrieve the page referred to by a paged fragment
 * @frag: the paged fragment
 *
 * Returns the &struct page associated with @frag.
 */
static inline struct page *skb_frag_page(const skb_frag_t *frag)
{
	return frag->bv_page;
}

/**
 * __skb_frag_ref - take an addition reference on a paged fragment.
 * @frag: the paged fragment
 *
 * Takes an additional reference on the paged fragment @frag.
 */
static inline void __skb_frag_ref(skb_frag_t *frag)
{
	get_page(skb_frag_page(frag));
}

/**
 * skb_frag_ref - take an addition reference on a paged fragment of an skb.
 * @skb: the buffer
 * @f: the fragment offset.
 *
 * Takes an additional reference on the @f'th paged fragment of @skb.
 */
static inline void skb_frag_ref(struct sk_buff *skb, int f)
{
	__skb_frag_ref(&skb_shinfo(skb)->frags[f]);
}

/**
 * __skb_frag_unref - release a reference on a paged fragment.
 * @frag: the paged fragment
 * @recycle: recycle the page if allocated via page_pool
 *
 * Releases a reference on the paged fragment @frag
 * or recycles the page via the page_pool API.
 */
static inline void __skb_frag_unref(skb_frag_t *frag, bool recycle)
{
	struct page *page = skb_frag_page(frag);

#ifdef CONFIG_PAGE_POOL
	if (recycle && page_pool_return_skb_page(page))
		return;
#endif
	put_page(page);
}

/**
 * skb_frag_unref - release a reference on a paged fragment of an skb.
 * @skb: the buffer
 * @f: the fragment offset
 *
 * Releases a reference on the @f'th paged fragment of @skb.
 */
static inline void skb_frag_unref(struct sk_buff *skb, int f)
{
	__skb_frag_unref(&skb_shinfo(skb)->frags[f], skb->pp_recycle);
}

/**
 * skb_frag_address - gets the address of the data contained in a paged fragment
 * @frag: the paged fragment buffer
 *
 * Returns the address of the data within @frag. The page must already
 * be mapped.
 */
static inline void *skb_frag_address(const skb_frag_t *frag)
{
	return page_address(skb_frag_page(frag)) + skb_frag_off(frag);
}

/**
 * skb_frag_address_safe - gets the address of the data contained in a paged fragment
 * @frag: the paged fragment buffer
 *
 * Returns the address of the data within @frag. Checks that the page
 * is mapped and returns %NULL otherwise.
 */
static inline void *skb_frag_address_safe(const skb_frag_t *frag)
{
	void *ptr = page_address(skb_frag_page(frag));
	if (unlikely(!ptr))
		return NULL;

	return ptr + skb_frag_off(frag);
}

/**
 * skb_frag_page_copy() - sets the page in a fragment from another fragment
 * @fragto: skb fragment where page is set
 * @fragfrom: skb fragment page is copied from
 */
static inline void skb_frag_page_copy(skb_frag_t *fragto,
				      const skb_frag_t *fragfrom)
{
	fragto->bv_page = fragfrom->bv_page;
}

/**
 * __skb_frag_set_page - sets the page contained in a paged fragment
 * @frag: the paged fragment
 * @page: the page to set
 *
 * Sets the fragment @frag to contain @page.
 */
static inline void __skb_frag_set_page(skb_frag_t *frag, struct page *page)
{
	frag->bv_page = page;
}

/**
 * skb_frag_set_page - sets the page contained in a paged fragment of an skb
 * @skb: the buffer
 * @f: the fragment offset
 * @page: the page to set
 *
 * Sets the @f'th fragment of @skb to contain @page.
 */
static inline void skb_frag_set_page(struct sk_buff *skb, int f,
				     struct page *page)
{
	__skb_frag_set_page(&skb_shinfo(skb)->frags[f], page);
}

bool skb_page_frag_refill(unsigned int sz, struct page_frag *pfrag, gfp_t prio);

/**
 * skb_frag_dma_map - maps a paged fragment via the DMA API
 * @dev: the device to map the fragment to
 * @frag: the paged fragment to map
 * @offset: the offset within the fragment (starting at the
 *          fragment's own offset)
 * @size: the number of bytes to map
 * @dir: the direction of the mapping (``PCI_DMA_*``)
 *
 * Maps the page associated with @frag to @device.
 */
static inline dma_addr_t skb_frag_dma_map(struct device *dev,
					  const skb_frag_t *frag,
					  size_t offset, size_t size,
					  enum dma_data_direction dir)
{
	return dma_map_page(dev, skb_frag_page(frag),
			    skb_frag_off(frag) + offset, size, dir);
}

static inline struct sk_buff *pskb_copy(struct sk_buff *skb,
					gfp_t gfp_mask)
{
	return __pskb_copy(skb, skb_headroom(skb), gfp_mask);
}


static inline struct sk_buff *pskb_copy_for_clone(struct sk_buff *skb,
						  gfp_t gfp_mask)
{
	return __pskb_copy_fclone(skb, skb_headroom(skb), gfp_mask, true);
}


/**
 *	skb_clone_writable - is the header of a clone writable
 *	@skb: buffer to check
 *	@len: length up to which to write
 *
 *	Returns true if modifying the header part of the cloned buffer
 *	does not requires the data to be copied.
 */
static inline int skb_clone_writable(const struct sk_buff *skb, unsigned int len)
{
	return !skb_header_cloned(skb) &&
	       skb_headroom(skb) + len <= skb->hdr_len;
}

static inline int skb_try_make_writable(struct sk_buff *skb,
					unsigned int write_len)
{
	return skb_cloned(skb) && !skb_clone_writable(skb, write_len) &&
	       pskb_expand_head(skb, 0, 0, GFP_ATOMIC);
}

static inline int __skb_cow(struct sk_buff *skb, unsigned int headroom,
			    int cloned)
{
	int delta = 0;

	if (headroom > skb_headroom(skb))
		delta = headroom - skb_headroom(skb);

	if (delta || cloned)
		return pskb_expand_head(skb, ALIGN(delta, NET_SKB_PAD), 0,
					GFP_ATOMIC);
	return 0;
}

/**
 *	skb_cow - copy header of skb when it is required
 *	@skb: buffer to cow
 *	@headroom: needed headroom
 *
 *	If the skb passed lacks sufficient headroom or its data part
 *	is shared, data is reallocated. If reallocation fails, an error
 *	is returned and original skb is not changed.
 *
 *	The result is skb with writable area skb->head...skb->tail
 *	and at least @headroom of space at head.
 */
static inline int skb_cow(struct sk_buff *skb, unsigned int headroom)
{
	return __skb_cow(skb, headroom, skb_cloned(skb));
}

/**
 *	skb_cow_head - skb_cow but only making the head writable
 *	@skb: buffer to cow
 *	@headroom: needed headroom
 *
 *	This function is identical to skb_cow except that we replace the
 *	skb_cloned check by skb_header_cloned.  It should be used when
 *	you only need to push on some header and do not need to modify
 *	the data.
 */
static inline int skb_cow_head(struct sk_buff *skb, unsigned int headroom)
{
	return __skb_cow(skb, headroom, skb_header_cloned(skb));
}

/**
 *	skb_padto	- pad an skbuff up to a minimal size
 *	@skb: buffer to pad
 *	@len: minimal length
 *
 *	Pads up a buffer to ensure the trailing bytes exist and are
 *	blanked. If the buffer already contains sufficient data it
 *	is untouched. Otherwise it is extended. Returns zero on
 *	success. The skb is freed on error.
 */
static inline int skb_padto(struct sk_buff *skb, unsigned int len)
{
	unsigned int size = skb->len;
	if (likely(size >= len))
		return 0;
	return skb_pad(skb, len - size);
}

/**
 *	__skb_put_padto - increase size and pad an skbuff up to a minimal size
 *	@skb: buffer to pad
 *	@len: minimal length
 *	@free_on_error: free buffer on error
 *
 *	Pads up a buffer to ensure the trailing bytes exist and are
 *	blanked. If the buffer already contains sufficient data it
 *	is untouched. Otherwise it is extended. Returns zero on
 *	success. The skb is freed on error if @free_on_error is true.
 */
static inline int __must_check __skb_put_padto(struct sk_buff *skb,
					       unsigned int len,
					       bool free_on_error)
{
	unsigned int size = skb->len;

	if (unlikely(size < len)) {
		len -= size;
		if (__skb_pad(skb, len, free_on_error))
			return -ENOMEM;
		__skb_put(skb, len);
	}
	return 0;
}

/**
 *	skb_put_padto - increase size and pad an skbuff up to a minimal size
 *	@skb: buffer to pad
 *	@len: minimal length
 *
 *	Pads up a buffer to ensure the trailing bytes exist and are
 *	blanked. If the buffer already contains sufficient data it
 *	is untouched. Otherwise it is extended. Returns zero on
 *	success. The skb is freed on error.
 */
static inline int __must_check skb_put_padto(struct sk_buff *skb, unsigned int len)
{
	return __skb_put_padto(skb, len, true);
}

static inline int skb_add_data(struct sk_buff *skb,
			       struct iov_iter *from, int copy)
{
	const int off = skb->len;

	if (skb->ip_summed == CHECKSUM_NONE) {
		__wsum csum = 0;
		if (csum_and_copy_from_iter_full(skb_put(skb, copy), copy,
					         &csum, from)) {
			skb->csum = csum_block_add(skb->csum, csum, off);
			return 0;
		}
	} else if (copy_from_iter_full(skb_put(skb, copy), copy, from))
		return 0;

	__skb_trim(skb, off);
	return -EFAULT;
}

static inline bool skb_can_coalesce(struct sk_buff *skb, int i,
				    const struct page *page, int off)
{
	if (skb_zcopy(skb))
		return false;
	if (i) {
		const skb_frag_t *frag = &skb_shinfo(skb)->frags[i - 1];

		return page == skb_frag_page(frag) &&
		       off == skb_frag_off(frag) + skb_frag_size(frag);
	}
	return false;
}

static inline int __skb_linearize(struct sk_buff *skb)
{
	return __pskb_pull_tail(skb, skb->data_len) ? 0 : -ENOMEM;
}

/**
 *	skb_linearize - convert paged skb to linear one
 *	@skb: buffer to linarize
 *
 *	If there is no free memory -ENOMEM is returned, otherwise zero
 *	is returned and the old skb data released.
 */
static inline int skb_linearize(struct sk_buff *skb)
{
	return skb_is_nonlinear(skb) ? __skb_linearize(skb) : 0;
}

/**
 * skb_has_shared_frag - can any frag be overwritten
 * @skb: buffer to test
 *
 * Return true if the skb has at least one frag that might be modified
 * by an external entity (as in vmsplice()/sendfile())
 */
static inline bool skb_has_shared_frag(const struct sk_buff *skb)
{
	return skb_is_nonlinear(skb) &&
	       skb_shinfo(skb)->flags & SKBFL_SHARED_FRAG;
}

/**
 *	skb_linearize_cow - make sure skb is linear and writable
 *	@skb: buffer to process
 *
 *	If there is no free memory -ENOMEM is returned, otherwise zero
 *	is returned and the old skb data released.
 */
static inline int skb_linearize_cow(struct sk_buff *skb)
{
	return skb_is_nonlinear(skb) || skb_cloned(skb) ?
	       __skb_linearize(skb) : 0;
}

static __always_inline void
__skb_postpull_rcsum(struct sk_buff *skb, const void *start, unsigned int len,
		     unsigned int off)
{
	if (skb->ip_summed == CHECKSUM_COMPLETE)
		skb->csum = csum_block_sub(skb->csum,
					   csum_partial(start, len, 0), off);
	else if (skb->ip_summed == CHECKSUM_PARTIAL &&
		 skb_checksum_start_offset(skb) < 0)
		skb->ip_summed = CHECKSUM_NONE;
}

/**
 *	skb_postpull_rcsum - update checksum for received skb after pull
 *	@skb: buffer to update
 *	@start: start of data before pull
 *	@len: length of data pulled
 *
 *	After doing a pull on a received packet, you need to call this to
 *	update the CHECKSUM_COMPLETE checksum, or set ip_summed to
 *	CHECKSUM_NONE so that it can be recomputed from scratch.
 */
static inline void skb_postpull_rcsum(struct sk_buff *skb,
				      const void *start, unsigned int len)
{
	__skb_postpull_rcsum(skb, start, len, 0);
}

static __always_inline void
__skb_postpush_rcsum(struct sk_buff *skb, const void *start, unsigned int len,
		     unsigned int off)
{
	if (skb->ip_summed == CHECKSUM_COMPLETE)
		skb->csum = csum_block_add(skb->csum,
					   csum_partial(start, len, 0), off);
}

/**
 *	skb_postpush_rcsum - update checksum for received skb after push
 *	@skb: buffer to update
 *	@start: start of data after push
 *	@len: length of data pushed
 *
 *	After doing a push on a received packet, you need to call this to
 *	update the CHECKSUM_COMPLETE checksum.
 */
static inline void skb_postpush_rcsum(struct sk_buff *skb,
				      const void *start, unsigned int len)
{
	__skb_postpush_rcsum(skb, start, len, 0);
}

void *skb_pull_rcsum(struct sk_buff *skb, unsigned int len);

/**
 *	skb_push_rcsum - push skb and update receive checksum
 *	@skb: buffer to update
 *	@len: length of data pulled
 *
 *	This function performs an skb_push on the packet and updates
 *	the CHECKSUM_COMPLETE checksum.  It should be used on
 *	receive path processing instead of skb_push unless you know
 *	that the checksum difference is zero (e.g., a valid IP header)
 *	or you are setting ip_summed to CHECKSUM_NONE.
 */
static inline void *skb_push_rcsum(struct sk_buff *skb, unsigned int len)
{
	skb_push(skb, len);
	skb_postpush_rcsum(skb, skb->data, len);
	return skb->data;
}

int pskb_trim_rcsum_slow(struct sk_buff *skb, unsigned int len);
/**
 *	pskb_trim_rcsum - trim received skb and update checksum
 *	@skb: buffer to trim
 *	@len: new length
 *
 *	This is exactly the same as pskb_trim except that it ensures the
 *	checksum of received packets are still valid after the operation.
 *	It can change skb pointers.
 */

static inline int pskb_trim_rcsum(struct sk_buff *skb, unsigned int len)
{
	if (likely(len >= skb->len))
		return 0;
	return pskb_trim_rcsum_slow(skb, len);
}

static inline int __skb_trim_rcsum(struct sk_buff *skb, unsigned int len)
{
	if (skb->ip_summed == CHECKSUM_COMPLETE)
		skb->ip_summed = CHECKSUM_NONE;
	__skb_trim(skb, len);
	return 0;
}

static inline int __skb_grow_rcsum(struct sk_buff *skb, unsigned int len)
{
	if (skb->ip_summed == CHECKSUM_COMPLETE)
		skb->ip_summed = CHECKSUM_NONE;
	return __skb_grow(skb, len);
}

#define rb_to_skb(rb) rb_entry_safe(rb, struct sk_buff, rbnode)
#define skb_rb_first(root) rb_to_skb(rb_first(root))
#define skb_rb_last(root)  rb_to_skb(rb_last(root))
#define skb_rb_next(skb)   rb_to_skb(rb_next(&(skb)->rbnode))
#define skb_rb_prev(skb)   rb_to_skb(rb_prev(&(skb)->rbnode))

#define skb_queue_walk(queue, skb) \
		for (skb = (queue)->next;					\
		     skb != (struct sk_buff *)(queue);				\
		     skb = skb->next)

#define skb_queue_walk_safe(queue, skb, tmp)					\
		for (skb = (queue)->next, tmp = skb->next;			\
		     skb != (struct sk_buff *)(queue);				\
		     skb = tmp, tmp = skb->next)

#define skb_queue_walk_from(queue, skb)						\
		for (; skb != (struct sk_buff *)(queue);			\
		     skb = skb->next)

#define skb_rbtree_walk(skb, root)						\
		for (skb = skb_rb_first(root); skb != NULL;			\
		     skb = skb_rb_next(skb))

#define skb_rbtree_walk_from(skb)						\
		for (; skb != NULL;						\
		     skb = skb_rb_next(skb))

#define skb_rbtree_walk_from_safe(skb, tmp)					\
		for (; tmp = skb ? skb_rb_next(skb) : NULL, (skb != NULL);	\
		     skb = tmp)

#define skb_queue_walk_from_safe(queue, skb, tmp)				\
		for (tmp = skb->next;						\
		     skb != (struct sk_buff *)(queue);				\
		     skb = tmp, tmp = skb->next)

#define skb_queue_reverse_walk(queue, skb) \
		for (skb = (queue)->prev;					\
		     skb != (struct sk_buff *)(queue);				\
		     skb = skb->prev)

#define skb_queue_reverse_walk_safe(queue, skb, tmp)				\
		for (skb = (queue)->prev, tmp = skb->prev;			\
		     skb != (struct sk_buff *)(queue);				\
		     skb = tmp, tmp = skb->prev)

#define skb_queue_reverse_walk_from_safe(queue, skb, tmp)			\
		for (tmp = skb->prev;						\
		     skb != (struct sk_buff *)(queue);				\
		     skb = tmp, tmp = skb->prev)

static inline bool skb_has_frag_list(const struct sk_buff *skb)
{
	return skb_shinfo(skb)->frag_list != NULL;
}

static inline void skb_frag_list_init(struct sk_buff *skb)
{
	skb_shinfo(skb)->frag_list = NULL;
}

#define skb_walk_frags(skb, iter)	\
	for (iter = skb_shinfo(skb)->frag_list; iter; iter = iter->next)


int __skb_wait_for_more_packets(struct sock *sk, struct sk_buff_head *queue,
				int *err, long *timeo_p,
				const struct sk_buff *skb);
struct sk_buff *__skb_try_recv_from_queue(struct sock *sk,
					  struct sk_buff_head *queue,
					  unsigned int flags,
					  int *off, int *err,
					  struct sk_buff **last);
struct sk_buff *__skb_try_recv_datagram(struct sock *sk,
					struct sk_buff_head *queue,
					unsigned int flags, int *off, int *err,
					struct sk_buff **last);
struct sk_buff *__skb_recv_datagram(struct sock *sk,
				    struct sk_buff_head *sk_queue,
				    unsigned int flags, int *off, int *err);
struct sk_buff *skb_recv_datagram(struct sock *sk, unsigned flags, int noblock,
				  int *err);
__poll_t datagram_poll(struct file *file, struct socket *sock,
			   struct poll_table_struct *wait);
int skb_copy_datagram_iter(const struct sk_buff *from, int offset,
			   struct iov_iter *to, int size);
static inline int skb_copy_datagram_msg(const struct sk_buff *from, int offset,
					struct msghdr *msg, int size)
{
	return skb_copy_datagram_iter(from, offset, &msg->msg_iter, size);
}
int skb_copy_and_csum_datagram_msg(struct sk_buff *skb, int hlen,
				   struct msghdr *msg);
int skb_copy_and_hash_datagram_iter(const struct sk_buff *skb, int offset,
			   struct iov_iter *to, int len,
			   struct ahash_request *hash);
int skb_copy_datagram_from_iter(struct sk_buff *skb, int offset,
				 struct iov_iter *from, int len);
int zerocopy_sg_from_iter(struct sk_buff *skb, struct iov_iter *frm);
void skb_free_datagram(struct sock *sk, struct sk_buff *skb);
void __skb_free_datagram_locked(struct sock *sk, struct sk_buff *skb, int len);
static inline void skb_free_datagram_locked(struct sock *sk,
					    struct sk_buff *skb)
{
	__skb_free_datagram_locked(sk, skb, 0);
}
int skb_kill_datagram(struct sock *sk, struct sk_buff *skb, unsigned int flags);
int skb_copy_bits(const struct sk_buff *skb, int offset, void *to, int len);
int skb_store_bits(struct sk_buff *skb, int offset, const void *from, int len);
__wsum skb_copy_and_csum_bits(const struct sk_buff *skb, int offset, u8 *to,
			      int len);
int skb_splice_bits(struct sk_buff *skb, struct sock *sk, unsigned int offset,
		    struct pipe_inode_info *pipe, unsigned int len,
		    unsigned int flags);
int skb_send_sock_locked(struct sock *sk, struct sk_buff *skb, int offset,
			 int len);
int skb_send_sock(struct sock *sk, struct sk_buff *skb, int offset, int len);
void skb_copy_and_csum_dev(const struct sk_buff *skb, u8 *to);
unsigned int skb_zerocopy_headlen(const struct sk_buff *from);
int skb_zerocopy(struct sk_buff *to, struct sk_buff *from,
		 int len, int hlen);
void skb_split(struct sk_buff *skb, struct sk_buff *skb1, const u32 len);
int skb_shift(struct sk_buff *tgt, struct sk_buff *skb, int shiftlen);
void skb_scrub_packet(struct sk_buff *skb, bool xnet);
bool skb_gso_validate_network_len(const struct sk_buff *skb, unsigned int mtu);
bool skb_gso_validate_mac_len(const struct sk_buff *skb, unsigned int len);
struct sk_buff *skb_segment(struct sk_buff *skb, netdev_features_t features);
struct sk_buff *skb_segment_list(struct sk_buff *skb, netdev_features_t features,
				 unsigned int offset);
struct sk_buff *skb_vlan_untag(struct sk_buff *skb);
int skb_ensure_writable(struct sk_buff *skb, int write_len);
int __skb_vlan_pop(struct sk_buff *skb, u16 *vlan_tci);
int skb_vlan_pop(struct sk_buff *skb);
int skb_vlan_push(struct sk_buff *skb, __be16 vlan_proto, u16 vlan_tci);
int skb_eth_pop(struct sk_buff *skb);
int skb_eth_push(struct sk_buff *skb, const unsigned char *dst,
		 const unsigned char *src);
int skb_mpls_push(struct sk_buff *skb, __be32 mpls_lse, __be16 mpls_proto,
		  int mac_len, bool ethernet);
int skb_mpls_pop(struct sk_buff *skb, __be16 next_proto, int mac_len,
		 bool ethernet);
int skb_mpls_update_lse(struct sk_buff *skb, __be32 mpls_lse);
int skb_mpls_dec_ttl(struct sk_buff *skb);
struct sk_buff *pskb_extract(struct sk_buff *skb, int off, int to_copy,
			     gfp_t gfp);

static inline int memcpy_from_msg(void *data, struct msghdr *msg, int len)
{
	return copy_from_iter_full(data, len, &msg->msg_iter) ? 0 : -EFAULT;
}

static inline int memcpy_to_msg(struct msghdr *msg, void *data, int len)
{
	return copy_to_iter(data, len, &msg->msg_iter) == len ? 0 : -EFAULT;
}

struct skb_checksum_ops {
	__wsum (*update)(const void *mem, int len, __wsum wsum);
	__wsum (*combine)(__wsum csum, __wsum csum2, int offset, int len);
};

extern const struct skb_checksum_ops *crc32c_csum_stub __read_mostly;

__wsum __skb_checksum(const struct sk_buff *skb, int offset, int len,
		      __wsum csum, const struct skb_checksum_ops *ops);
__wsum skb_checksum(const struct sk_buff *skb, int offset, int len,
		    __wsum csum);

static inline void * __must_check
__skb_header_pointer(const struct sk_buff *skb, int offset, int len,
		     const void *data, int hlen, void *buffer)
{
	if (likely(hlen - offset >= len))
		return (void *)data + offset;

	if (!skb || unlikely(skb_copy_bits(skb, offset, buffer, len) < 0))
		return NULL;

	return buffer;
}

static inline void * __must_check
skb_header_pointer(const struct sk_buff *skb, int offset, int len, void *buffer)
{
	return __skb_header_pointer(skb, offset, len, skb->data,
				    skb_headlen(skb), buffer);
}

/**
 *	skb_needs_linearize - check if we need to linearize a given skb
 *			      depending on the given device features.
 *	@skb: socket buffer to check
 *	@features: net device features
 *
 *	Returns true if either:
 *	1. skb has frag_list and the device doesn't support FRAGLIST, or
 *	2. skb is fragmented and the device does not support SG.
 */
static inline bool skb_needs_linearize(struct sk_buff *skb,
				       netdev_features_t features)
{
	return skb_is_nonlinear(skb) &&
	       ((skb_has_frag_list(skb) && !(features & NETIF_F_FRAGLIST)) ||
		(skb_shinfo(skb)->nr_frags && !(features & NETIF_F_SG)));
}

static inline void skb_copy_from_linear_data(const struct sk_buff *skb,
					     void *to,
					     const unsigned int len)
{
	memcpy(to, skb->data, len);
}

static inline void skb_copy_from_linear_data_offset(const struct sk_buff *skb,
						    const int offset, void *to,
						    const unsigned int len)
{
	memcpy(to, skb->data + offset, len);
}

static inline void skb_copy_to_linear_data(struct sk_buff *skb,
					   const void *from,
					   const unsigned int len)
{
	memcpy(skb->data, from, len);
}

static inline void skb_copy_to_linear_data_offset(struct sk_buff *skb,
						  const int offset,
						  const void *from,
						  const unsigned int len)
{
	memcpy(skb->data + offset, from, len);
}

void skb_init(void);

static inline ktime_t skb_get_ktime(const struct sk_buff *skb)
{
	return skb->tstamp;
}

/**
 *	skb_get_timestamp - get timestamp from a skb
 *	@skb: skb to get stamp from
 *	@stamp: pointer to struct __kernel_old_timeval to store stamp in
 *
 *	Timestamps are stored in the skb as offsets to a base timestamp.
 *	This function converts the offset back to a struct timeval and stores
 *	it in stamp.
 */
static inline void skb_get_timestamp(const struct sk_buff *skb,
				     struct __kernel_old_timeval *stamp)
{
	*stamp = ns_to_kernel_old_timeval(skb->tstamp);
}

static inline void skb_get_new_timestamp(const struct sk_buff *skb,
					 struct __kernel_sock_timeval *stamp)
{
	struct timespec64 ts = ktime_to_timespec64(skb->tstamp);

	stamp->tv_sec = ts.tv_sec;
	stamp->tv_usec = ts.tv_nsec / 1000;
}

static inline void skb_get_timestampns(const struct sk_buff *skb,
				       struct __kernel_old_timespec *stamp)
{
	struct timespec64 ts = ktime_to_timespec64(skb->tstamp);

	stamp->tv_sec = ts.tv_sec;
	stamp->tv_nsec = ts.tv_nsec;
}

static inline void skb_get_new_timestampns(const struct sk_buff *skb,
					   struct __kernel_timespec *stamp)
{
	struct timespec64 ts = ktime_to_timespec64(skb->tstamp);

	stamp->tv_sec = ts.tv_sec;
	stamp->tv_nsec = ts.tv_nsec;
}

static inline void __net_timestamp(struct sk_buff *skb)
{
	skb->tstamp = ktime_get_real();
}

static inline ktime_t net_timedelta(ktime_t t)
{
	return ktime_sub(ktime_get_real(), t);
}

static inline ktime_t net_invalid_timestamp(void)
{
	return 0;
}

static inline u8 skb_metadata_len(const struct sk_buff *skb)
{
	return skb_shinfo(skb)->meta_len;
}

static inline void *skb_metadata_end(const struct sk_buff *skb)
{
	return skb_mac_header(skb);
}

static inline bool __skb_metadata_differs(const struct sk_buff *skb_a,
					  const struct sk_buff *skb_b,
					  u8 meta_len)
{
	const void *a = skb_metadata_end(skb_a);
	const void *b = skb_metadata_end(skb_b);
	/* Using more efficient varaiant than plain call to memcmp(). */
#if defined(CONFIG_HAVE_EFFICIENT_UNALIGNED_ACCESS) && BITS_PER_LONG == 64
	u64 diffs = 0;

	switch (meta_len) {
#define __it(x, op) (x -= sizeof(u##op))
#define __it_diff(a, b, op) (*(u##op *)__it(a, op)) ^ (*(u##op *)__it(b, op))
	case 32: diffs |= __it_diff(a, b, 64);
		fallthrough;
	case 24: diffs |= __it_diff(a, b, 64);
		fallthrough;
	case 16: diffs |= __it_diff(a, b, 64);
		fallthrough;
	case  8: diffs |= __it_diff(a, b, 64);
		break;
	case 28: diffs |= __it_diff(a, b, 64);
		fallthrough;
	case 20: diffs |= __it_diff(a, b, 64);
		fallthrough;
	case 12: diffs |= __it_diff(a, b, 64);
		fallthrough;
	case  4: diffs |= __it_diff(a, b, 32);
		break;
	}
	return diffs;
#else
	return memcmp(a - meta_len, b - meta_len, meta_len);
#endif
}

static inline bool skb_metadata_differs(const struct sk_buff *skb_a,
					const struct sk_buff *skb_b)
{
	u8 len_a = skb_metadata_len(skb_a);
	u8 len_b = skb_metadata_len(skb_b);

	if (!(len_a | len_b))
		return false;

	return len_a != len_b ?
	       true : __skb_metadata_differs(skb_a, skb_b, len_a);
}

static inline void skb_metadata_set(struct sk_buff *skb, u8 meta_len)
{
	skb_shinfo(skb)->meta_len = meta_len;
}

static inline void skb_metadata_clear(struct sk_buff *skb)
{
	skb_metadata_set(skb, 0);
}

struct sk_buff *skb_clone_sk(struct sk_buff *skb);

#ifdef CONFIG_NETWORK_PHY_TIMESTAMPING

void skb_clone_tx_timestamp(struct sk_buff *skb);
bool skb_defer_rx_timestamp(struct sk_buff *skb);

#else /* CONFIG_NETWORK_PHY_TIMESTAMPING */

static inline void skb_clone_tx_timestamp(struct sk_buff *skb)
{
}

static inline bool skb_defer_rx_timestamp(struct sk_buff *skb)
{
	return false;
}

#endif /* !CONFIG_NETWORK_PHY_TIMESTAMPING */

/**
 * skb_complete_tx_timestamp() - deliver cloned skb with tx timestamps
 *
 * PHY drivers may accept clones of transmitted packets for
 * timestamping via their phy_driver.txtstamp method. These drivers
 * must call this function to return the skb back to the stack with a
 * timestamp.
 *
 * @skb: clone of the original outgoing packet
 * @hwtstamps: hardware time stamps
 *
 */
void skb_complete_tx_timestamp(struct sk_buff *skb,
			       struct skb_shared_hwtstamps *hwtstamps);

void __skb_tstamp_tx(struct sk_buff *orig_skb, const struct sk_buff *ack_skb,
		     struct skb_shared_hwtstamps *hwtstamps,
		     struct sock *sk, int tstype);

/**
 * skb_tstamp_tx - queue clone of skb with send time stamps
 * @orig_skb:	the original outgoing packet
 * @hwtstamps:	hardware time stamps, may be NULL if not available
 *
 * If the skb has a socket associated, then this function clones the
 * skb (thus sharing the actual data and optional structures), stores
 * the optional hardware time stamping information (if non NULL) or
 * generates a software time stamp (otherwise), then queues the clone
 * to the error queue of the socket.  Errors are silently ignored.
 */
void skb_tstamp_tx(struct sk_buff *orig_skb,
		   struct skb_shared_hwtstamps *hwtstamps);

/**
 * skb_tx_timestamp() - Driver hook for transmit timestamping
 *
 * Ethernet MAC Drivers should call this function in their hard_xmit()
 * function immediately before giving the sk_buff to the MAC hardware.
 *
 * Specifically, one should make absolutely sure that this function is
 * called before TX completion of this packet can trigger.  Otherwise
 * the packet could potentially already be freed.
 *
 * @skb: A socket buffer.
 */
static inline void skb_tx_timestamp(struct sk_buff *skb)
{
	skb_clone_tx_timestamp(skb);
	if (skb_shinfo(skb)->tx_flags & SKBTX_SW_TSTAMP)
		skb_tstamp_tx(skb, NULL);
}

/**
 * skb_complete_wifi_ack - deliver skb with wifi status
 *
 * @skb: the original outgoing packet
 * @acked: ack status
 *
 */
void skb_complete_wifi_ack(struct sk_buff *skb, bool acked);

__sum16 __skb_checksum_complete_head(struct sk_buff *skb, int len);
__sum16 __skb_checksum_complete(struct sk_buff *skb);

static inline int skb_csum_unnecessary(const struct sk_buff *skb)
{
	return ((skb->ip_summed == CHECKSUM_UNNECESSARY) ||
		skb->csum_valid ||
		(skb->ip_summed == CHECKSUM_PARTIAL &&
		 skb_checksum_start_offset(skb) >= 0));
}

/**
 *	skb_checksum_complete - Calculate checksum of an entire packet
 *	@skb: packet to process
 *
 *	This function calculates the checksum over the entire packet plus
 *	the value of skb->csum.  The latter can be used to supply the
 *	checksum of a pseudo header as used by TCP/UDP.  It returns the
 *	checksum.
 *
 *	For protocols that contain complete checksums such as ICMP/TCP/UDP,
 *	this function can be used to verify that checksum on received
 *	packets.  In that case the function should return zero if the
 *	checksum is correct.  In particular, this function will return zero
 *	if skb->ip_summed is CHECKSUM_UNNECESSARY which indicates that the
 *	hardware has already verified the correctness of the checksum.
 */
static inline __sum16 skb_checksum_complete(struct sk_buff *skb)
{
	return skb_csum_unnecessary(skb) ?
	       0 : __skb_checksum_complete(skb);
}

static inline void __skb_decr_checksum_unnecessary(struct sk_buff *skb)
{
	if (skb->ip_summed == CHECKSUM_UNNECESSARY) {
		if (skb->csum_level == 0)
			skb->ip_summed = CHECKSUM_NONE;
		else
			skb->csum_level--;
	}
}

static inline void __skb_incr_checksum_unnecessary(struct sk_buff *skb)
{
	if (skb->ip_summed == CHECKSUM_UNNECESSARY) {
		if (skb->csum_level < SKB_MAX_CSUM_LEVEL)
			skb->csum_level++;
	} else if (skb->ip_summed == CHECKSUM_NONE) {
		skb->ip_summed = CHECKSUM_UNNECESSARY;
		skb->csum_level = 0;
	}
}

static inline void __skb_reset_checksum_unnecessary(struct sk_buff *skb)
{
	if (skb->ip_summed == CHECKSUM_UNNECESSARY) {
		skb->ip_summed = CHECKSUM_NONE;
		skb->csum_level = 0;
	}
}

/* Check if we need to perform checksum complete validation.
 *
 * Returns true if checksum complete is needed, false otherwise
 * (either checksum is unnecessary or zero checksum is allowed).
 */
static inline bool __skb_checksum_validate_needed(struct sk_buff *skb,
						  bool zero_okay,
						  __sum16 check)
{
	if (skb_csum_unnecessary(skb) || (zero_okay && !check)) {
		skb->csum_valid = 1;
		__skb_decr_checksum_unnecessary(skb);
		return false;
	}

	return true;
}

/* For small packets <= CHECKSUM_BREAK perform checksum complete directly
 * in checksum_init.
 */
#define CHECKSUM_BREAK 76

/* Unset checksum-complete
 *
 * Unset checksum complete can be done when packet is being modified
 * (uncompressed for instance) and checksum-complete value is
 * invalidated.
 */
static inline void skb_checksum_complete_unset(struct sk_buff *skb)
{
	if (skb->ip_summed == CHECKSUM_COMPLETE)
		skb->ip_summed = CHECKSUM_NONE;
}

/* Validate (init) checksum based on checksum complete.
 *
 * Return values:
 *   0: checksum is validated or try to in skb_checksum_complete. In the latter
 *	case the ip_summed will not be CHECKSUM_UNNECESSARY and the pseudo
 *	checksum is stored in skb->csum for use in __skb_checksum_complete
 *   non-zero: value of invalid checksum
 *
 */
static inline __sum16 __skb_checksum_validate_complete(struct sk_buff *skb,
						       bool complete,
						       __wsum psum)
{
	if (skb->ip_summed == CHECKSUM_COMPLETE) {
		if (!csum_fold(csum_add(psum, skb->csum))) {
			skb->csum_valid = 1;
			return 0;
		}
	}

	skb->csum = psum;

	if (complete || skb->len <= CHECKSUM_BREAK) {
		__sum16 csum;

		csum = __skb_checksum_complete(skb);
		skb->csum_valid = !csum;
		return csum;
	}

	return 0;
}

static inline __wsum null_compute_pseudo(struct sk_buff *skb, int proto)
{
	return 0;
}

/* Perform checksum validate (init). Note that this is a macro since we only
 * want to calculate the pseudo header which is an input function if necessary.
 * First we try to validate without any computation (checksum unnecessary) and
 * then calculate based on checksum complete calling the function to compute
 * pseudo header.
 *
 * Return values:
 *   0: checksum is validated or try to in skb_checksum_complete
 *   non-zero: value of invalid checksum
 */
#define __skb_checksum_validate(skb, proto, complete,			\
				zero_okay, check, compute_pseudo)	\
({									\
	__sum16 __ret = 0;						\
	skb->csum_valid = 0;						\
	if (__skb_checksum_validate_needed(skb, zero_okay, check))	\
		__ret = __skb_checksum_validate_complete(skb,		\
				complete, compute_pseudo(skb, proto));	\
	__ret;								\
})

#define skb_checksum_init(skb, proto, compute_pseudo)			\
	__skb_checksum_validate(skb, proto, false, false, 0, compute_pseudo)

#define skb_checksum_init_zero_check(skb, proto, check, compute_pseudo)	\
	__skb_checksum_validate(skb, proto, false, true, check, compute_pseudo)

#define skb_checksum_validate(skb, proto, compute_pseudo)		\
	__skb_checksum_validate(skb, proto, true, false, 0, compute_pseudo)

#define skb_checksum_validate_zero_check(skb, proto, check,		\
					 compute_pseudo)		\
	__skb_checksum_validate(skb, proto, true, true, check, compute_pseudo)

#define skb_checksum_simple_validate(skb)				\
	__skb_checksum_validate(skb, 0, true, false, 0, null_compute_pseudo)

static inline bool __skb_checksum_convert_check(struct sk_buff *skb)
{
	return (skb->ip_summed == CHECKSUM_NONE && skb->csum_valid);
}

static inline void __skb_checksum_convert(struct sk_buff *skb, __wsum pseudo)
{
	skb->csum = ~pseudo;
	skb->ip_summed = CHECKSUM_COMPLETE;
}

#define skb_checksum_try_convert(skb, proto, compute_pseudo)	\
do {									\
	if (__skb_checksum_convert_check(skb))				\
		__skb_checksum_convert(skb, compute_pseudo(skb, proto)); \
} while (0)

static inline void skb_remcsum_adjust_partial(struct sk_buff *skb, void *ptr,
					      u16 start, u16 offset)
{
	skb->ip_summed = CHECKSUM_PARTIAL;
	skb->csum_start = ((unsigned char *)ptr + start) - skb->head;
	skb->csum_offset = offset - start;
}

/* Update skbuf and packet to reflect the remote checksum offload operation.
 * When called, ptr indicates the starting point for skb->csum when
 * ip_summed is CHECKSUM_COMPLETE. If we need create checksum complete
 * here, skb_postpull_rcsum is done so skb->csum start is ptr.
 */
static inline void skb_remcsum_process(struct sk_buff *skb, void *ptr,
				       int start, int offset, bool nopartial)
{
	__wsum delta;

	if (!nopartial) {
		skb_remcsum_adjust_partial(skb, ptr, start, offset);
		return;
	}

	 if (unlikely(skb->ip_summed != CHECKSUM_COMPLETE)) {
		__skb_checksum_complete(skb);
		skb_postpull_rcsum(skb, skb->data, ptr - (void *)skb->data);
	}

	delta = remcsum_adjust(ptr, skb->csum, start, offset);

	/* Adjust skb->csum since we changed the packet */
	skb->csum = csum_add(skb->csum, delta);
}

static inline struct nf_conntrack *skb_nfct(const struct sk_buff *skb)
{
#if IS_ENABLED(CONFIG_NF_CONNTRACK)
	return (void *)(skb->_nfct & NFCT_PTRMASK);
#else
	return NULL;
#endif
}

static inline unsigned long skb_get_nfct(const struct sk_buff *skb)
{
#if IS_ENABLED(CONFIG_NF_CONNTRACK)
	return skb->_nfct;
#else
	return 0UL;
#endif
}

static inline void skb_set_nfct(struct sk_buff *skb, unsigned long nfct)
{
#if IS_ENABLED(CONFIG_NF_CONNTRACK)
	skb->slow_gro |= !!nfct;
	skb->_nfct = nfct;
#endif
}

#ifdef CONFIG_SKB_EXTENSIONS
enum skb_ext_id {
#if IS_ENABLED(CONFIG_BRIDGE_NETFILTER)
	SKB_EXT_BRIDGE_NF,
#endif
#ifdef CONFIG_XFRM
	SKB_EXT_SEC_PATH,
#endif
#if IS_ENABLED(CONFIG_NET_TC_SKB_EXT)
	TC_SKB_EXT,
#endif
#if IS_ENABLED(CONFIG_MPTCP)
	SKB_EXT_MPTCP,
#endif
	SKB_EXT_NUM, /* must be last */
};

/**
 *	struct skb_ext - sk_buff extensions
 *	@refcnt: 1 on allocation, deallocated on 0
 *	@offset: offset to add to @data to obtain extension address
 *	@chunks: size currently allocated, stored in SKB_EXT_ALIGN_SHIFT units
 *	@data: start of extension data, variable sized
 *
 *	Note: offsets/lengths are stored in chunks of 8 bytes, this allows
 *	to use 'u8' types while allowing up to 2kb worth of extension data.
 */
struct skb_ext {
	refcount_t refcnt;
	u8 offset[SKB_EXT_NUM]; /* in chunks of 8 bytes */
	u8 chunks;		/* same */
	char data[] __aligned(8);
};

struct skb_ext *__skb_ext_alloc(gfp_t flags);
void *__skb_ext_set(struct sk_buff *skb, enum skb_ext_id id,
		    struct skb_ext *ext);
void *skb_ext_add(struct sk_buff *skb, enum skb_ext_id id);
void __skb_ext_del(struct sk_buff *skb, enum skb_ext_id id);
void __skb_ext_put(struct skb_ext *ext);

static inline void skb_ext_put(struct sk_buff *skb)
{
	if (skb->active_extensions)
		__skb_ext_put(skb->extensions);
}

static inline void __skb_ext_copy(struct sk_buff *dst,
				  const struct sk_buff *src)
{
	dst->active_extensions = src->active_extensions;

	if (src->active_extensions) {
		struct skb_ext *ext = src->extensions;

		refcount_inc(&ext->refcnt);
		dst->extensions = ext;
	}
}

static inline void skb_ext_copy(struct sk_buff *dst, const struct sk_buff *src)
{
	skb_ext_put(dst);
	__skb_ext_copy(dst, src);
}

static inline bool __skb_ext_exist(const struct skb_ext *ext, enum skb_ext_id i)
{
	return !!ext->offset[i];
}

static inline bool skb_ext_exist(const struct sk_buff *skb, enum skb_ext_id id)
{
	return skb->active_extensions & (1 << id);
}

static inline void skb_ext_del(struct sk_buff *skb, enum skb_ext_id id)
{
	if (skb_ext_exist(skb, id))
		__skb_ext_del(skb, id);
}

static inline void *skb_ext_find(const struct sk_buff *skb, enum skb_ext_id id)
{
	if (skb_ext_exist(skb, id)) {
		struct skb_ext *ext = skb->extensions;

		return (void *)ext + (ext->offset[id] << 3);
	}

	return NULL;
}

static inline void skb_ext_reset(struct sk_buff *skb)
{
	if (unlikely(skb->active_extensions)) {
		__skb_ext_put(skb->extensions);
		skb->active_extensions = 0;
	}
}

static inline bool skb_has_extensions(struct sk_buff *skb)
{
	return unlikely(skb->active_extensions);
}
#else
static inline void skb_ext_put(struct sk_buff *skb) {}
static inline void skb_ext_reset(struct sk_buff *skb) {}
static inline void skb_ext_del(struct sk_buff *skb, int unused) {}
static inline void __skb_ext_copy(struct sk_buff *d, const struct sk_buff *s) {}
static inline void skb_ext_copy(struct sk_buff *dst, const struct sk_buff *s) {}
static inline bool skb_has_extensions(struct sk_buff *skb) { return false; }
#endif /* CONFIG_SKB_EXTENSIONS */

static inline void nf_reset_ct(struct sk_buff *skb)
{
#if defined(CONFIG_NF_CONNTRACK) || defined(CONFIG_NF_CONNTRACK_MODULE)
	nf_conntrack_put(skb_nfct(skb));
	skb->_nfct = 0;
#endif
}

static inline void nf_reset_trace(struct sk_buff *skb)
{
#if IS_ENABLED(CONFIG_NETFILTER_XT_TARGET_TRACE) || defined(CONFIG_NF_TABLES)
	skb->nf_trace = 0;
#endif
}

static inline void ipvs_reset(struct sk_buff *skb)
{
#if IS_ENABLED(CONFIG_IP_VS)
	skb->ipvs_property = 0;
#endif
}

/* Note: This doesn't put any conntrack info in dst. */
static inline void __nf_copy(struct sk_buff *dst, const struct sk_buff *src,
			     bool copy)
{
#if defined(CONFIG_NF_CONNTRACK) || defined(CONFIG_NF_CONNTRACK_MODULE)
	dst->_nfct = src->_nfct;
	nf_conntrack_get(skb_nfct(src));
#endif
#if IS_ENABLED(CONFIG_NETFILTER_XT_TARGET_TRACE) || defined(CONFIG_NF_TABLES)
	if (copy)
		dst->nf_trace = src->nf_trace;
#endif
}

static inline void nf_copy(struct sk_buff *dst, const struct sk_buff *src)
{
#if defined(CONFIG_NF_CONNTRACK) || defined(CONFIG_NF_CONNTRACK_MODULE)
	nf_conntrack_put(skb_nfct(dst));
#endif
	dst->slow_gro = src->slow_gro;
	__nf_copy(dst, src, true);
}

#ifdef CONFIG_NETWORK_SECMARK
static inline void skb_copy_secmark(struct sk_buff *to, const struct sk_buff *from)
{
	to->secmark = from->secmark;
}

static inline void skb_init_secmark(struct sk_buff *skb)
{
	skb->secmark = 0;
}
#else
static inline void skb_copy_secmark(struct sk_buff *to, const struct sk_buff *from)
{ }

static inline void skb_init_secmark(struct sk_buff *skb)
{ }
#endif

static inline int secpath_exists(const struct sk_buff *skb)
{
#ifdef CONFIG_XFRM
	return skb_ext_exist(skb, SKB_EXT_SEC_PATH);
#else
	return 0;
#endif
}

static inline bool skb_irq_freeable(const struct sk_buff *skb)
{
	return !skb->destructor &&
		!secpath_exists(skb) &&
		!skb_nfct(skb) &&
		!skb->_skb_refdst &&
		!skb_has_frag_list(skb);
}

static inline void skb_set_queue_mapping(struct sk_buff *skb, u16 queue_mapping)
{
	skb->queue_mapping = queue_mapping;
}

static inline u16 skb_get_queue_mapping(const struct sk_buff *skb)
{
	return skb->queue_mapping;
}

static inline void skb_copy_queue_mapping(struct sk_buff *to, const struct sk_buff *from)
{
	to->queue_mapping = from->queue_mapping;
}

static inline void skb_record_rx_queue(struct sk_buff *skb, u16 rx_queue)
{
	skb->queue_mapping = rx_queue + 1;
}

static inline u16 skb_get_rx_queue(const struct sk_buff *skb)
{
	return skb->queue_mapping - 1;
}

static inline bool skb_rx_queue_recorded(const struct sk_buff *skb)
{
	return skb->queue_mapping != 0;
}

static inline void skb_set_dst_pending_confirm(struct sk_buff *skb, u32 val)
{
	skb->dst_pending_confirm = val;
}

static inline bool skb_get_dst_pending_confirm(const struct sk_buff *skb)
{
	return skb->dst_pending_confirm != 0;
}

static inline struct sec_path *skb_sec_path(const struct sk_buff *skb)
{
#ifdef CONFIG_XFRM
	return skb_ext_find(skb, SKB_EXT_SEC_PATH);
#else
	return NULL;
#endif
}

/* Keeps track of mac header offset relative to skb->head.
 * It is useful for TSO of Tunneling protocol. e.g. GRE.
 * For non-tunnel skb it points to skb_mac_header() and for
 * tunnel skb it points to outer mac header.
 * Keeps track of level of encapsulation of network headers.
 */
struct skb_gso_cb {
	union {
		int	mac_offset;
		int	data_offset;
	};
	int	encap_level;
	__wsum	csum;
	__u16	csum_start;
};
#define SKB_GSO_CB_OFFSET	32
#define SKB_GSO_CB(skb) ((struct skb_gso_cb *)((skb)->cb + SKB_GSO_CB_OFFSET))

static inline int skb_tnl_header_len(const struct sk_buff *inner_skb)
{
	return (skb_mac_header(inner_skb) - inner_skb->head) -
		SKB_GSO_CB(inner_skb)->mac_offset;
}

static inline int gso_pskb_expand_head(struct sk_buff *skb, int extra)
{
	int new_headroom, headroom;
	int ret;

	headroom = skb_headroom(skb);
	ret = pskb_expand_head(skb, extra, 0, GFP_ATOMIC);
	if (ret)
		return ret;

	new_headroom = skb_headroom(skb);
	SKB_GSO_CB(skb)->mac_offset += (new_headroom - headroom);
	return 0;
}

static inline void gso_reset_checksum(struct sk_buff *skb, __wsum res)
{
	/* Do not update partial checksums if remote checksum is enabled. */
	if (skb->remcsum_offload)
		return;

	SKB_GSO_CB(skb)->csum = res;
	SKB_GSO_CB(skb)->csum_start = skb_checksum_start(skb) - skb->head;
}

/* Compute the checksum for a gso segment. First compute the checksum value
 * from the start of transport header to SKB_GSO_CB(skb)->csum_start, and
 * then add in skb->csum (checksum from csum_start to end of packet).
 * skb->csum and csum_start are then updated to reflect the checksum of the
 * resultant packet starting from the transport header-- the resultant checksum
 * is in the res argument (i.e. normally zero or ~ of checksum of a pseudo
 * header.
 */
static inline __sum16 gso_make_checksum(struct sk_buff *skb, __wsum res)
{
	unsigned char *csum_start = skb_transport_header(skb);
	int plen = (skb->head + SKB_GSO_CB(skb)->csum_start) - csum_start;
	__wsum partial = SKB_GSO_CB(skb)->csum;

	SKB_GSO_CB(skb)->csum = res;
	SKB_GSO_CB(skb)->csum_start = csum_start - skb->head;

	return csum_fold(csum_partial(csum_start, plen, partial));
}

static inline bool skb_is_gso(const struct sk_buff *skb)
{
	return skb_shinfo(skb)->gso_size;
}

/* Note: Should be called only if skb_is_gso(skb) is true */
static inline bool skb_is_gso_v6(const struct sk_buff *skb)
{
	return skb_shinfo(skb)->gso_type & SKB_GSO_TCPV6;
}

/* Note: Should be called only if skb_is_gso(skb) is true */
static inline bool skb_is_gso_sctp(const struct sk_buff *skb)
{
	return skb_shinfo(skb)->gso_type & SKB_GSO_SCTP;
}

/* Note: Should be called only if skb_is_gso(skb) is true */
static inline bool skb_is_gso_tcp(const struct sk_buff *skb)
{
	return skb_shinfo(skb)->gso_type & (SKB_GSO_TCPV4 | SKB_GSO_TCPV6);
}

static inline void skb_gso_reset(struct sk_buff *skb)
{
	skb_shinfo(skb)->gso_size = 0;
	skb_shinfo(skb)->gso_segs = 0;
	skb_shinfo(skb)->gso_type = 0;
}

static inline void skb_increase_gso_size(struct skb_shared_info *shinfo,
					 u16 increment)
{
	if (WARN_ON_ONCE(shinfo->gso_size == GSO_BY_FRAGS))
		return;
	shinfo->gso_size += increment;
}

static inline void skb_decrease_gso_size(struct skb_shared_info *shinfo,
					 u16 decrement)
{
	if (WARN_ON_ONCE(shinfo->gso_size == GSO_BY_FRAGS))
		return;
	shinfo->gso_size -= decrement;
}

void __skb_warn_lro_forwarding(const struct sk_buff *skb);

static inline bool skb_warn_if_lro(const struct sk_buff *skb)
{
	/* LRO sets gso_size but not gso_type, whereas if GSO is really
	 * wanted then gso_type will be set. */
	const struct skb_shared_info *shinfo = skb_shinfo(skb);

	if (skb_is_nonlinear(skb) && shinfo->gso_size != 0 &&
	    unlikely(shinfo->gso_type == 0)) {
		__skb_warn_lro_forwarding(skb);
		return true;
	}
	return false;
}

static inline void skb_forward_csum(struct sk_buff *skb)
{
	/* Unfortunately we don't support this one.  Any brave souls? */
	if (skb->ip_summed == CHECKSUM_COMPLETE)
		skb->ip_summed = CHECKSUM_NONE;
}

/**
 * skb_checksum_none_assert - make sure skb ip_summed is CHECKSUM_NONE
 * @skb: skb to check
 *
 * fresh skbs have their ip_summed set to CHECKSUM_NONE.
 * Instead of forcing ip_summed to CHECKSUM_NONE, we can
 * use this helper, to document places where we make this assertion.
 */
static inline void skb_checksum_none_assert(const struct sk_buff *skb)
{
#ifdef DEBUG
	BUG_ON(skb->ip_summed != CHECKSUM_NONE);
#endif
}

bool skb_partial_csum_set(struct sk_buff *skb, u16 start, u16 off);

int skb_checksum_setup(struct sk_buff *skb, bool recalculate);
struct sk_buff *skb_checksum_trimmed(struct sk_buff *skb,
				     unsigned int transport_len,
				     __sum16(*skb_chkf)(struct sk_buff *skb));

/**
 * skb_head_is_locked - Determine if the skb->head is locked down
 * @skb: skb to check
 *
 * The head on skbs build around a head frag can be removed if they are
 * not cloned.  This function returns true if the skb head is locked down
 * due to either being allocated via kmalloc, or by being a clone with
 * multiple references to the head.
 */
static inline bool skb_head_is_locked(const struct sk_buff *skb)
{
	return !skb->head_frag || skb_cloned(skb);
}

/* Local Checksum Offload.
 * Compute outer checksum based on the assumption that the
 * inner checksum will be offloaded later.
 * See Documentation/networking/checksum-offloads.rst for
 * explanation of how this works.
 * Fill in outer checksum adjustment (e.g. with sum of outer
 * pseudo-header) before calling.
 * Also ensure that inner checksum is in linear data area.
 */
static inline __wsum lco_csum(struct sk_buff *skb)
{
	unsigned char *csum_start = skb_checksum_start(skb);
	unsigned char *l4_hdr = skb_transport_header(skb);
	__wsum partial;

	/* Start with complement of inner checksum adjustment */
	partial = ~csum_unfold(*(__force __sum16 *)(csum_start +
						    skb->csum_offset));

	/* Add in checksum of our headers (incl. outer checksum
	 * adjustment filled in by caller) and return result.
	 */
	return csum_partial(l4_hdr, csum_start - l4_hdr, partial);
}

static inline bool skb_is_redirected(const struct sk_buff *skb)
{
<<<<<<< HEAD
#ifdef CONFIG_NET_REDIRECT
	return skb->redirected;
#else
	return false;
#endif
=======
	return skb->redirected;
>>>>>>> c1084c27
}

static inline void skb_set_redirected(struct sk_buff *skb, bool from_ingress)
{
<<<<<<< HEAD
#ifdef CONFIG_NET_REDIRECT
	skb->redirected = 1;
=======
	skb->redirected = 1;
#ifdef CONFIG_NET_REDIRECT
>>>>>>> c1084c27
	skb->from_ingress = from_ingress;
	if (skb->from_ingress)
		skb->tstamp = 0;
#endif
}

static inline void skb_reset_redirect(struct sk_buff *skb)
{
<<<<<<< HEAD
#ifdef CONFIG_NET_REDIRECT
	skb->redirected = 0;
#endif
}

=======
	skb->redirected = 0;
}

static inline bool skb_csum_is_sctp(struct sk_buff *skb)
{
	return skb->csum_not_inet;
}

static inline void skb_set_kcov_handle(struct sk_buff *skb,
				       const u64 kcov_handle)
{
#ifdef CONFIG_KCOV
	skb->kcov_handle = kcov_handle;
#endif
}

static inline u64 skb_get_kcov_handle(struct sk_buff *skb)
{
#ifdef CONFIG_KCOV
	return skb->kcov_handle;
#else
	return 0;
#endif
}

#ifdef CONFIG_PAGE_POOL
static inline void skb_mark_for_recycle(struct sk_buff *skb)
{
	skb->pp_recycle = 1;
}
#endif

static inline bool skb_pp_recycle(struct sk_buff *skb, void *data)
{
	if (!IS_ENABLED(CONFIG_PAGE_POOL) || !skb->pp_recycle)
		return false;
	return page_pool_return_skb_page(virt_to_page(data));
}

>>>>>>> c1084c27
#endif	/* __KERNEL__ */
#endif	/* _LINUX_SKBUFF_H */<|MERGE_RESOLUTION|>--- conflicted
+++ resolved
@@ -864,13 +864,8 @@
 	__u8			tc_skip_classify:1;
 	__u8			tc_at_ingress:1;
 #endif
-<<<<<<< HEAD
-#ifdef CONFIG_NET_REDIRECT
-	__u8			redirected:1;
-=======
 	__u8			redirected:1;
 #ifdef CONFIG_NET_REDIRECT
->>>>>>> c1084c27
 	__u8			from_ingress:1;
 #endif
 #ifdef CONFIG_TLS_DEVICE
@@ -4693,26 +4688,13 @@
 
 static inline bool skb_is_redirected(const struct sk_buff *skb)
 {
-<<<<<<< HEAD
-#ifdef CONFIG_NET_REDIRECT
 	return skb->redirected;
-#else
-	return false;
-#endif
-=======
-	return skb->redirected;
->>>>>>> c1084c27
 }
 
 static inline void skb_set_redirected(struct sk_buff *skb, bool from_ingress)
 {
-<<<<<<< HEAD
-#ifdef CONFIG_NET_REDIRECT
-	skb->redirected = 1;
-=======
 	skb->redirected = 1;
 #ifdef CONFIG_NET_REDIRECT
->>>>>>> c1084c27
 	skb->from_ingress = from_ingress;
 	if (skb->from_ingress)
 		skb->tstamp = 0;
@@ -4721,13 +4703,6 @@
 
 static inline void skb_reset_redirect(struct sk_buff *skb)
 {
-<<<<<<< HEAD
-#ifdef CONFIG_NET_REDIRECT
-	skb->redirected = 0;
-#endif
-}
-
-=======
 	skb->redirected = 0;
 }
 
@@ -4767,6 +4742,5 @@
 	return page_pool_return_skb_page(virt_to_page(data));
 }
 
->>>>>>> c1084c27
 #endif	/* __KERNEL__ */
 #endif	/* _LINUX_SKBUFF_H */