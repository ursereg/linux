--- conflicted
+++ resolved
@@ -76,11 +76,7 @@
 			return -EINVAL;
 
 		p_off = skb_transport_offset(skb) + thlen;
-<<<<<<< HEAD
-		if (p_off > skb_headlen(skb))
-=======
 		if (!pskb_may_pull(skb, p_off))
->>>>>>> c1084c27
 			return -EINVAL;
 	} else {
 		/* gso packets without NEEDS_CSUM do not set transport_offset.
@@ -89,13 +85,9 @@
 		if (gso_type && skb->network_header) {
 			struct flow_keys_basic keys;
 
-<<<<<<< HEAD
-			if (!skb->protocol)
-=======
 			if (!skb->protocol) {
 				__be16 protocol = dev_parse_header_protocol(skb);
 
->>>>>>> c1084c27
 				virtio_net_hdr_set_proto(skb, hdr);
 				if (protocol && protocol != skb->protocol)
 					return -EINVAL;
@@ -114,34 +106,20 @@
 			}
 
 			p_off = keys.control.thoff + thlen;
-<<<<<<< HEAD
-			if (p_off > skb_headlen(skb) ||
-=======
 			if (!pskb_may_pull(skb, p_off) ||
->>>>>>> c1084c27
 			    keys.basic.ip_proto != ip_proto)
 				return -EINVAL;
 
 			skb_set_transport_header(skb, keys.control.thoff);
 		} else if (gso_type) {
 			p_off = thlen;
-<<<<<<< HEAD
-			if (p_off > skb_headlen(skb))
-=======
 			if (!pskb_may_pull(skb, p_off))
->>>>>>> c1084c27
 				return -EINVAL;
 		}
 	}
 
 	if (hdr->gso_type != VIRTIO_NET_HDR_GSO_NONE) {
 		u16 gso_size = __virtio16_to_cpu(little_endian, hdr->gso_size);
-<<<<<<< HEAD
-		struct skb_shared_info *shinfo = skb_shinfo(skb);
-
-		/* Too small packets are not really GSO ones. */
-		if (skb->len - p_off > gso_size) {
-=======
 		unsigned int nh_off = p_off;
 		struct skb_shared_info *shinfo = skb_shinfo(skb);
 
@@ -151,7 +129,6 @@
 
 		/* Too small packets are not really GSO ones. */
 		if (skb->len - nh_off > gso_size) {
->>>>>>> c1084c27
 			shinfo->gso_size = gso_size;
 			shinfo->gso_type = gso_type;
 
