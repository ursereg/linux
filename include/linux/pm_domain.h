--- conflicted
+++ resolved
@@ -166,11 +166,8 @@
 	};
 
 	unsigned int state_idx_saved; /* saved power state for recovery after system suspend/resume */
-<<<<<<< HEAD
-=======
 	struct clk_bulk_data *clks;
 	int num_clks;
->>>>>>> c1084c27
 };
 
 static inline struct generic_pm_domain *pd_to_genpd(struct dev_pm_domain *pd)
