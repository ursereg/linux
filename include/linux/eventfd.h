/* SPDX-License-Identifier: GPL-2.0 */
/*
 *  include/linux/eventfd.h
 *
 *  Copyright (C) 2007  Davide Libenzi <davidel@xmailserver.org>
 *
 */

#ifndef _LINUX_EVENTFD_H
#define _LINUX_EVENTFD_H

#include <linux/fcntl.h>
#include <linux/wait.h>
#include <linux/err.h>
#include <linux/percpu-defs.h>
#include <linux/percpu.h>
<<<<<<< HEAD
=======
#include <linux/sched.h>
>>>>>>> c1084c27

/*
 * CAREFUL: Check include/uapi/asm-generic/fcntl.h when defining
 * new flags, since they might collide with O_* ones. We want
 * to re-use O_* flags that couldn't possibly have a meaning
 * from eventfd, in order to leave a free define-space for
 * shared O_* flags.
 */
#define EFD_SEMAPHORE (1 << 0)
#define EFD_CLOEXEC O_CLOEXEC
#define EFD_NONBLOCK O_NONBLOCK

#define EFD_SHARED_FCNTL_FLAGS (O_CLOEXEC | O_NONBLOCK)
#define EFD_FLAGS_SET (EFD_SHARED_FCNTL_FLAGS | EFD_SEMAPHORE)

struct eventfd_ctx;
struct file;

#ifdef CONFIG_EVENTFD

void eventfd_ctx_put(struct eventfd_ctx *ctx);
struct file *eventfd_fget(int fd);
struct eventfd_ctx *eventfd_ctx_fdget(int fd);
struct eventfd_ctx *eventfd_ctx_fileget(struct file *file);
__u64 eventfd_signal(struct eventfd_ctx *ctx, __u64 n);
int eventfd_ctx_remove_wait_queue(struct eventfd_ctx *ctx, wait_queue_entry_t *wait,
				  __u64 *cnt);
void eventfd_ctx_do_read(struct eventfd_ctx *ctx, __u64 *cnt);

static inline bool eventfd_signal_allowed(void)
{
	return !current->in_eventfd_signal;
}

DECLARE_PER_CPU(int, eventfd_wake_count);

static inline bool eventfd_signal_count(void)
{
	return this_cpu_read(eventfd_wake_count);
}

#else /* CONFIG_EVENTFD */

/*
 * Ugly ugly ugly error layer to support modules that uses eventfd but
 * pretend to work in !CONFIG_EVENTFD configurations. Namely, AIO.
 */

static inline struct eventfd_ctx *eventfd_ctx_fdget(int fd)
{
	return ERR_PTR(-ENOSYS);
}

static inline int eventfd_signal(struct eventfd_ctx *ctx, int n)
{
	return -ENOSYS;
}

static inline void eventfd_ctx_put(struct eventfd_ctx *ctx)
{

}

static inline int eventfd_ctx_remove_wait_queue(struct eventfd_ctx *ctx,
						wait_queue_entry_t *wait, __u64 *cnt)
{
	return -ENOSYS;
}

<<<<<<< HEAD
static inline bool eventfd_signal_count(void)
{
	return false;
=======
static inline bool eventfd_signal_allowed(void)
{
	return true;
}

static inline void eventfd_ctx_do_read(struct eventfd_ctx *ctx, __u64 *cnt)
{

>>>>>>> c1084c27
}

#endif

#endif /* _LINUX_EVENTFD_H */
<|MERGE_RESOLUTION|>--- conflicted
+++ resolved
@@ -14,10 +14,7 @@
 #include <linux/err.h>
 #include <linux/percpu-defs.h>
 #include <linux/percpu.h>
-<<<<<<< HEAD
-=======
 #include <linux/sched.h>
->>>>>>> c1084c27
 
 /*
  * CAREFUL: Check include/uapi/asm-generic/fcntl.h when defining
@@ -52,13 +49,6 @@
 	return !current->in_eventfd_signal;
 }
 
-DECLARE_PER_CPU(int, eventfd_wake_count);
-
-static inline bool eventfd_signal_count(void)
-{
-	return this_cpu_read(eventfd_wake_count);
-}
-
 #else /* CONFIG_EVENTFD */
 
 /*
@@ -87,11 +77,6 @@
 	return -ENOSYS;
 }
 
-<<<<<<< HEAD
-static inline bool eventfd_signal_count(void)
-{
-	return false;
-=======
 static inline bool eventfd_signal_allowed(void)
 {
 	return true;
@@ -100,7 +85,6 @@
 static inline void eventfd_ctx_do_read(struct eventfd_ctx *ctx, __u64 *cnt)
 {
 
->>>>>>> c1084c27
 }
 
 #endif
