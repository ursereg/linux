--- conflicted
+++ resolved
@@ -21,21 +21,6 @@
 struct ata_port_info;
 struct ahci_host_priv;
 struct platform_device;
-<<<<<<< HEAD
-
-/*
- * Note ahci_platform_data is deprecated, it is only kept around for use
- * by the old da850 and spear13xx ahci code.
- * New drivers should instead declare their own platform_driver struct, and
- * use ahci_platform* functions in their own probe, suspend and resume methods.
- */
-struct ahci_platform_data {
-	int (*init)(struct device *dev, void __iomem *addr);
-	void (*exit)(struct device *dev);
-	int (*suspend)(struct device *dev);
-	int (*resume)(struct device *dev);
-};
-=======
 struct scsi_host_template;
 
 int ahci_platform_enable_clks(struct ahci_host_priv *hpriv);
@@ -55,21 +40,5 @@
 int ahci_platform_resume_host(struct device *dev);
 int ahci_platform_suspend(struct device *dev);
 int ahci_platform_resume(struct device *dev);
->>>>>>> 33e8bb5d
-
-int ahci_platform_enable_clks(struct ahci_host_priv *hpriv);
-void ahci_platform_disable_clks(struct ahci_host_priv *hpriv);
-int ahci_platform_enable_resources(struct ahci_host_priv *hpriv);
-void ahci_platform_disable_resources(struct ahci_host_priv *hpriv);
-struct ahci_host_priv *ahci_platform_get_resources(
-	struct platform_device *pdev);
-int ahci_platform_init_host(struct platform_device *pdev,
-			    struct ahci_host_priv *hpriv,
-			    const struct ata_port_info *pi_template);
-
-int ahci_platform_suspend_host(struct device *dev);
-int ahci_platform_resume_host(struct device *dev);
-int ahci_platform_suspend(struct device *dev);
-int ahci_platform_resume(struct device *dev);
 
 #endif /* _AHCI_PLATFORM_H */