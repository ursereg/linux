/*
 *  linux/include/linux/clk-provider.h
 *
 *  Copyright (c) 2010-2011 Jeremy Kerr <jeremy.kerr@canonical.com>
 *  Copyright (C) 2011-2012 Linaro Ltd <mturquette@linaro.org>
 *
 * This program is free software; you can redistribute it and/or modify
 * it under the terms of the GNU General Public License version 2 as
 * published by the Free Software Foundation.
 */
#ifndef __LINUX_CLK_PROVIDER_H
#define __LINUX_CLK_PROVIDER_H

#include <linux/clk.h>
#include <linux/io.h>

#ifdef CONFIG_COMMON_CLK

/*
 * flags used across common struct clk.  these flags should only affect the
 * top-level framework.  custom flags for dealing with hardware specifics
 * belong in struct clk_foo
 */
#define CLK_SET_RATE_GATE	BIT(0) /* must be gated across rate change */
#define CLK_SET_PARENT_GATE	BIT(1) /* must be gated across re-parent */
#define CLK_SET_RATE_PARENT	BIT(2) /* propagate rate change up one level */
#define CLK_IGNORE_UNUSED	BIT(3) /* do not gate even if unused */
#define CLK_IS_ROOT		BIT(4) /* root clk, has no parent */
#define CLK_IS_BASIC		BIT(5) /* Basic clk, can't do a to_clk_foo() */
#define CLK_GET_RATE_NOCACHE	BIT(6) /* do not use the cached clk rate */
#define CLK_SET_RATE_NO_REPARENT BIT(7) /* don't re-parent on rate change */
#define CLK_GET_ACCURACY_NOCACHE BIT(8) /* do not use the cached clk accuracy */
/*
 * Basic mux clk, can't switch parent while there is another basic mux clk
 * being its child.  Otherwise, a glitch might be propagated to downstream
 * clocks through this child mux.
 */
#define CLK_IS_BASIC_MUX	BIT(9)
<<<<<<< HEAD
=======
/*
 * parent clock must be on across any operation including
 * clock gate/ungate, rate change and re-parent
 */
#define CLK_SET_PARENT_ON	BIT(10)
>>>>>>> 9ea9577d

struct clk_hw;

/**
 * struct clk_ops -  Callback operations for hardware clocks; these are to
 * be provided by the clock implementation, and will be called by drivers
 * through the clk_* api.
 *
 * @prepare:	Prepare the clock for enabling. This must not return until
 * 		the clock is fully prepared, and it's safe to call clk_enable.
 * 		This callback is intended to allow clock implementations to
 * 		do any initialisation that may sleep. Called with
 * 		prepare_lock held.
 *
 * @unprepare:	Release the clock from its prepared state. This will typically
 * 		undo any work done in the @prepare callback. Called with
 * 		prepare_lock held.
 *
 * @is_prepared: Queries the hardware to determine if the clock is prepared.
 *		This function is allowed to sleep. Optional, if this op is not
 *		set then the prepare count will be used.
 *
 * @unprepare_unused: Unprepare the clock atomically.  Only called from
 *		clk_disable_unused for prepare clocks with special needs.
 *		Called with prepare mutex held. This function may sleep.
 *
 * @enable:	Enable the clock atomically. This must not return until the
 * 		clock is generating a valid clock signal, usable by consumer
 * 		devices. Called with enable_lock held. This function must not
 * 		sleep.
 *
 * @disable:	Disable the clock atomically. Called with enable_lock held.
 * 		This function must not sleep.
 *
 * @is_enabled:	Queries the hardware to determine if the clock is enabled.
 * 		This function must not sleep. Optional, if this op is not
 * 		set then the enable count will be used.
 *
 * @disable_unused: Disable the clock atomically.  Only called from
 *		clk_disable_unused for gate clocks with special needs.
 *		Called with enable_lock held.  This function must not
 *		sleep.
 *
 * @recalc_rate	Recalculate the rate of this clock, by querying hardware. The
 * 		parent rate is an input parameter.  It is up to the caller to
 * 		ensure that the prepare_mutex is held across this call.
 * 		Returns the calculated rate.  Optional, but recommended - if
 * 		this op is not set then clock rate will be initialized to 0.
 *
 * @round_rate:	Given a target rate as input, returns the closest rate actually
 * 		supported by the clock.
 *
 * @determine_rate: Given a target rate as input, returns the closest rate
 *		actually supported by the clock, and optionally the parent clock
 *		that should be used to provide the clock rate.
 *
 * @get_parent:	Queries the hardware to determine the parent of a clock.  The
 * 		return value is a u8 which specifies the index corresponding to
 * 		the parent clock.  This index can be applied to either the
 * 		.parent_names or .parents arrays.  In short, this function
 * 		translates the parent value read from hardware into an array
 * 		index.  Currently only called when the clock is initialized by
 * 		__clk_init.  This callback is mandatory for clocks with
 * 		multiple parents.  It is optional (and unnecessary) for clocks
 * 		with 0 or 1 parents.
 *
 * @set_parent:	Change the input source of this clock; for clocks with multiple
 * 		possible parents specify a new parent by passing in the index
 * 		as a u8 corresponding to the parent in either the .parent_names
 * 		or .parents arrays.  This function in affect translates an
 * 		array index into the value programmed into the hardware.
 * 		Returns 0 on success, -EERROR otherwise.
 *
 * @set_rate:	Change the rate of this clock. The requested rate is specified
 *		by the second argument, which should typically be the return
 *		of .round_rate call.  The third argument gives the parent rate
 *		which is likely helpful for most .set_rate implementation.
 *		Returns 0 on success, -EERROR otherwise.
 *
 * @recalc_accuracy: Recalculate the accuracy of this clock. The clock accuracy
 *		is expressed in ppb (parts per billion). The parent accuracy is
 *		an input parameter.
 *		Returns the calculated accuracy.  Optional - if	this op is not
 *		set then clock accuracy will be initialized to parent accuracy
 *		or 0 (perfect clock) if clock has no parent.
 *
 * @set_rate_and_parent: Change the rate and the parent of this clock. The
 *		requested rate is specified by the second argument, which
 *		should typically be the return of .round_rate call.  The
 *		third argument gives the parent rate which is likely helpful
 *		for most .set_rate_and_parent implementation. The fourth
 *		argument gives the parent index. This callback is optional (and
 *		unnecessary) for clocks with 0 or 1 parents as well as
 *		for clocks that can tolerate switching the rate and the parent
 *		separately via calls to .set_parent and .set_rate.
 *		Returns 0 on success, -EERROR otherwise.
 *
 *
 * The clk_enable/clk_disable and clk_prepare/clk_unprepare pairs allow
 * implementations to split any work between atomic (enable) and sleepable
 * (prepare) contexts.  If enabling a clock requires code that might sleep,
 * this must be done in clk_prepare.  Clock enable code that will never be
 * called in a sleepable context may be implemented in clk_enable.
 *
 * Typically, drivers will call clk_prepare when a clock may be needed later
 * (eg. when a device is opened), and clk_enable when the clock is actually
 * required (eg. from an interrupt). Note that clk_prepare MUST have been
 * called before clk_enable.
 */
struct clk_ops {
	int		(*prepare)(struct clk_hw *hw);
	void		(*unprepare)(struct clk_hw *hw);
	int		(*is_prepared)(struct clk_hw *hw);
	void		(*unprepare_unused)(struct clk_hw *hw);
	int		(*enable)(struct clk_hw *hw);
	void		(*disable)(struct clk_hw *hw);
	int		(*is_enabled)(struct clk_hw *hw);
	void		(*disable_unused)(struct clk_hw *hw);
	unsigned long	(*recalc_rate)(struct clk_hw *hw,
					unsigned long parent_rate);
	long		(*round_rate)(struct clk_hw *hw, unsigned long,
					unsigned long *);
	long		(*determine_rate)(struct clk_hw *hw, unsigned long rate,
					unsigned long *best_parent_rate,
					struct clk **best_parent_clk);
	int		(*set_parent)(struct clk_hw *hw, u8 index);
	u8		(*get_parent)(struct clk_hw *hw);
	int		(*set_rate)(struct clk_hw *hw, unsigned long,
				    unsigned long);
	int		(*set_rate_and_parent)(struct clk_hw *hw,
				    unsigned long rate,
				    unsigned long parent_rate, u8 index);
	unsigned long	(*recalc_accuracy)(struct clk_hw *hw,
					   unsigned long parent_accuracy);
	void		(*init)(struct clk_hw *hw);
};

/**
 * struct clk_init_data - holds init data that's common to all clocks and is
 * shared between the clock provider and the common clock framework.
 *
 * @name: clock name
 * @ops: operations this clock supports
 * @parent_names: array of string names for all possible parents
 * @num_parents: number of possible parents
 * @flags: framework-level hints and quirks
 */
struct clk_init_data {
	const char		*name;
	const struct clk_ops	*ops;
	const char		**parent_names;
	u8			num_parents;
	unsigned long		flags;
};

/**
 * struct clk_hw - handle for traversing from a struct clk to its corresponding
 * hardware-specific structure.  struct clk_hw should be declared within struct
 * clk_foo and then referenced by the struct clk instance that uses struct
 * clk_foo's clk_ops
 *
 * @clk: pointer to the struct clk instance that points back to this struct
 * clk_hw instance
 *
 * @init: pointer to struct clk_init_data that contains the init data shared
 * with the common clock framework.
 */
struct clk_hw {
	struct clk *clk;
	const struct clk_init_data *init;
};

/*
 * DOC: Basic clock implementations common to many platforms
 *
 * Each basic clock hardware type is comprised of a structure describing the
 * clock hardware, implementations of the relevant callbacks in struct clk_ops,
 * unique flags for that hardware type, a registration function and an
 * alternative macro for static initialization
 */

/**
 * struct clk_fixed_rate - fixed-rate clock
 * @hw:		handle between common and hardware-specific interfaces
 * @fixed_rate:	constant frequency of clock
 */
struct clk_fixed_rate {
	struct		clk_hw hw;
	unsigned long	fixed_rate;
	unsigned long	fixed_accuracy;
	u8		flags;
};

extern const struct clk_ops clk_fixed_rate_ops;
struct clk *clk_register_fixed_rate(struct device *dev, const char *name,
		const char *parent_name, unsigned long flags,
		unsigned long fixed_rate);
struct clk *clk_register_fixed_rate_with_accuracy(struct device *dev,
		const char *name, const char *parent_name, unsigned long flags,
		unsigned long fixed_rate, unsigned long fixed_accuracy);

void of_fixed_clk_setup(struct device_node *np);

/**
 * struct clk_gate - gating clock
 *
 * @hw:		handle between common and hardware-specific interfaces
 * @reg:	register controlling gate
 * @bit_idx:	single bit controlling gate
 * @flags:	hardware-specific flags
 * @lock:	register lock
 *
 * Clock which can gate its output.  Implements .enable & .disable
 *
 * Flags:
 * CLK_GATE_SET_TO_DISABLE - by default this clock sets the bit at bit_idx to
 * 	enable the clock.  Setting this flag does the opposite: setting the bit
 * 	disable the clock and clearing it enables the clock
 * CLK_GATE_HIWORD_MASK - The gate settings are only in lower 16-bit
 *   of this register, and mask of gate bits are in higher 16-bit of this
 *   register.  While setting the gate bits, higher 16-bit should also be
 *   updated to indicate changing gate bits.
 */
struct clk_gate {
	struct clk_hw hw;
	void __iomem	*reg;
	u8		bit_idx;
	u8		flags;
	spinlock_t	*lock;
};

#define CLK_GATE_SET_TO_DISABLE		BIT(0)
#define CLK_GATE_HIWORD_MASK		BIT(1)

extern const struct clk_ops clk_gate_ops;
struct clk *clk_register_gate(struct device *dev, const char *name,
		const char *parent_name, unsigned long flags,
		void __iomem *reg, u8 bit_idx,
		u8 clk_gate_flags, spinlock_t *lock);

struct clk_div_table {
	unsigned int	val;
	unsigned int	div;
};

/**
 * struct clk_divider - adjustable divider clock
 *
 * @hw:		handle between common and hardware-specific interfaces
 * @reg:	register containing the divider
 * @shift:	shift to the divider bit field
 * @width:	width of the divider bit field
 * @table:	array of value/divider pairs, last entry should have div = 0
 * @lock:	register lock
 *
 * Clock with an adjustable divider affecting its output frequency.  Implements
 * .recalc_rate, .set_rate and .round_rate
 *
 * Flags:
 * CLK_DIVIDER_ONE_BASED - by default the divisor is the value read from the
 * 	register plus one.  If CLK_DIVIDER_ONE_BASED is set then the divider is
 * 	the raw value read from the register, with the value of zero considered
 *	invalid, unless CLK_DIVIDER_ALLOW_ZERO is set.
 * CLK_DIVIDER_POWER_OF_TWO - clock divisor is 2 raised to the value read from
 * 	the hardware register
 * CLK_DIVIDER_ALLOW_ZERO - Allow zero divisors.  For dividers which have
 *	CLK_DIVIDER_ONE_BASED set, it is possible to end up with a zero divisor.
 *	Some hardware implementations gracefully handle this case and allow a
 *	zero divisor by not modifying their input clock
 *	(divide by one / bypass).
 * CLK_DIVIDER_HIWORD_MASK - The divider settings are only in lower 16-bit
 *   of this register, and mask of divider bits are in higher 16-bit of this
 *   register.  While setting the divider bits, higher 16-bit should also be
 *   updated to indicate changing divider bits.
 */
struct clk_divider {
	struct clk_hw	hw;
	void __iomem	*reg;
	u8		shift;
	u8		width;
	u8		flags;
	const struct clk_div_table	*table;
	spinlock_t	*lock;
};

#define CLK_DIVIDER_ONE_BASED		BIT(0)
#define CLK_DIVIDER_POWER_OF_TWO	BIT(1)
#define CLK_DIVIDER_ALLOW_ZERO		BIT(2)
#define CLK_DIVIDER_HIWORD_MASK		BIT(3)

extern const struct clk_ops clk_divider_ops;
struct clk *clk_register_divider(struct device *dev, const char *name,
		const char *parent_name, unsigned long flags,
		void __iomem *reg, u8 shift, u8 width,
		u8 clk_divider_flags, spinlock_t *lock);
struct clk *clk_register_divider_table(struct device *dev, const char *name,
		const char *parent_name, unsigned long flags,
		void __iomem *reg, u8 shift, u8 width,
		u8 clk_divider_flags, const struct clk_div_table *table,
		spinlock_t *lock);

/**
 * struct clk_mux - multiplexer clock
 *
 * @hw:		handle between common and hardware-specific interfaces
 * @reg:	register controlling multiplexer
 * @shift:	shift to multiplexer bit field
 * @width:	width of mutliplexer bit field
 * @flags:	hardware-specific flags
 * @lock:	register lock
 *
 * Clock with multiple selectable parents.  Implements .get_parent, .set_parent
 * and .recalc_rate
 *
 * Flags:
 * CLK_MUX_INDEX_ONE - register index starts at 1, not 0
 * CLK_MUX_INDEX_BIT - register index is a single bit (power of two)
 * CLK_MUX_HIWORD_MASK - The mux settings are only in lower 16-bit of this
 *   register, and mask of mux bits are in higher 16-bit of this register.
 *   While setting the mux bits, higher 16-bit should also be updated to
 *   indicate changing mux bits.
 */
struct clk_mux {
	struct clk_hw	hw;
	void __iomem	*reg;
	u32		*table;
	u32		mask;
	u8		shift;
	u8		flags;
	spinlock_t	*lock;
};

#define CLK_MUX_INDEX_ONE		BIT(0)
#define CLK_MUX_INDEX_BIT		BIT(1)
#define CLK_MUX_HIWORD_MASK		BIT(2)
#define CLK_MUX_READ_ONLY	BIT(3) /* mux setting cannot be changed */

extern const struct clk_ops clk_mux_ops;
extern const struct clk_ops clk_mux_ro_ops;

struct clk *clk_register_mux(struct device *dev, const char *name,
		const char **parent_names, u8 num_parents, unsigned long flags,
		void __iomem *reg, u8 shift, u8 width,
		u8 clk_mux_flags, spinlock_t *lock);

struct clk *clk_register_mux_table(struct device *dev, const char *name,
		const char **parent_names, u8 num_parents, unsigned long flags,
		void __iomem *reg, u8 shift, u32 mask,
		u8 clk_mux_flags, u32 *table, spinlock_t *lock);

void of_fixed_factor_clk_setup(struct device_node *node);

/**
 * struct clk_fixed_factor - fixed multiplier and divider clock
 *
 * @hw:		handle between common and hardware-specific interfaces
 * @mult:	multiplier
 * @div:	divider
 *
 * Clock with a fixed multiplier and divider. The output frequency is the
 * parent clock rate divided by div and multiplied by mult.
 * Implements .recalc_rate, .set_rate and .round_rate
 */

struct clk_fixed_factor {
	struct clk_hw	hw;
	unsigned int	mult;
	unsigned int	div;
};

extern struct clk_ops clk_fixed_factor_ops;
struct clk *clk_register_fixed_factor(struct device *dev, const char *name,
		const char *parent_name, unsigned long flags,
		unsigned int mult, unsigned int div);

/***
 * struct clk_composite - aggregate clock of mux, divider and gate clocks
 *
 * @hw:		handle between common and hardware-specific interfaces
 * @mux_hw:	handle between composite and hardware-specific mux clock
 * @rate_hw:	handle between composite and hardware-specific rate clock
 * @gate_hw:	handle between composite and hardware-specific gate clock
 * @mux_ops:	clock ops for mux
 * @rate_ops:	clock ops for rate
 * @gate_ops:	clock ops for gate
 */
struct clk_composite {
	struct clk_hw	hw;
	struct clk_ops	ops;

	struct clk_hw	*mux_hw;
	struct clk_hw	*rate_hw;
	struct clk_hw	*gate_hw;

	const struct clk_ops	*mux_ops;
	const struct clk_ops	*rate_ops;
	const struct clk_ops	*gate_ops;
};

struct clk *clk_register_composite(struct device *dev, const char *name,
		const char **parent_names, int num_parents,
		struct clk_hw *mux_hw, const struct clk_ops *mux_ops,
		struct clk_hw *rate_hw, const struct clk_ops *rate_ops,
		struct clk_hw *gate_hw, const struct clk_ops *gate_ops,
		unsigned long flags);

/**
 * clk_register - allocate a new clock, register it and return an opaque cookie
 * @dev: device that is registering this clock
 * @hw: link to hardware-specific clock data
 *
 * clk_register is the primary interface for populating the clock tree with new
 * clock nodes.  It returns a pointer to the newly allocated struct clk which
 * cannot be dereferenced by driver code but may be used in conjuction with the
 * rest of the clock API.  In the event of an error clk_register will return an
 * error code; drivers must test for an error code after calling clk_register.
 */
struct clk *clk_register(struct device *dev, struct clk_hw *hw);
struct clk *devm_clk_register(struct device *dev, struct clk_hw *hw);

void clk_unregister(struct clk *clk);
void devm_clk_unregister(struct device *dev, struct clk *clk);

/* helper functions */
const char *__clk_get_name(struct clk *clk);
struct clk_hw *__clk_get_hw(struct clk *clk);
u8 __clk_get_num_parents(struct clk *clk);
struct clk *__clk_get_parent(struct clk *clk);
struct clk *clk_get_parent_by_index(struct clk *clk, u8 index);
unsigned int __clk_get_enable_count(struct clk *clk);
unsigned int __clk_get_prepare_count(struct clk *clk);
unsigned long __clk_get_rate(struct clk *clk);
unsigned long __clk_get_accuracy(struct clk *clk);
unsigned long __clk_get_flags(struct clk *clk);
bool __clk_is_prepared(struct clk *clk);
bool __clk_is_enabled(struct clk *clk);
struct clk *__clk_lookup(const char *name);
long __clk_mux_determine_rate(struct clk_hw *hw, unsigned long rate,
			      unsigned long *best_parent_rate,
			      struct clk **best_parent_p);

/*
 * FIXME clock api without lock protection
 */
int __clk_prepare(struct clk *clk);
void __clk_unprepare(struct clk *clk);
void __clk_reparent(struct clk *clk, struct clk *new_parent);
unsigned long __clk_round_rate(struct clk *clk, unsigned long rate);

struct of_device_id;

typedef void (*of_clk_init_cb_t)(struct device_node *);

struct clk_onecell_data {
	struct clk **clks;
	unsigned int clk_num;
};

extern struct of_device_id __clk_of_table;

#define CLK_OF_DECLARE(name, compat, fn)			\
	static const struct of_device_id __clk_of_table_##name	\
		__used __section(__clk_of_table)		\
		= { .compatible = compat, .data = fn };

#ifdef CONFIG_OF
int of_clk_add_provider(struct device_node *np,
			struct clk *(*clk_src_get)(struct of_phandle_args *args,
						   void *data),
			void *data);
void of_clk_del_provider(struct device_node *np);
struct clk *of_clk_src_simple_get(struct of_phandle_args *clkspec,
				  void *data);
struct clk *of_clk_src_onecell_get(struct of_phandle_args *clkspec, void *data);
int of_clk_get_parent_count(struct device_node *np);
const char *of_clk_get_parent_name(struct device_node *np, int index);

void of_clk_init(const struct of_device_id *matches);

#else /* !CONFIG_OF */

static inline int of_clk_add_provider(struct device_node *np,
			struct clk *(*clk_src_get)(struct of_phandle_args *args,
						   void *data),
			void *data)
{
	return 0;
}
#define of_clk_del_provider(np) \
	{ while (0); }
static inline struct clk *of_clk_src_simple_get(
	struct of_phandle_args *clkspec, void *data)
{
	return ERR_PTR(-ENOENT);
}
static inline struct clk *of_clk_src_onecell_get(
	struct of_phandle_args *clkspec, void *data)
{
	return ERR_PTR(-ENOENT);
}
static inline const char *of_clk_get_parent_name(struct device_node *np,
						 int index)
{
	return NULL;
}
#define of_clk_init(matches) \
	{ while (0); }
#endif /* CONFIG_OF */

/*
 * wrap access to peripherals in accessor routines
 * for improved portability across platforms
 */

#if IS_ENABLED(CONFIG_PPC)

static inline u32 clk_readl(u32 __iomem *reg)
{
	return ioread32be(reg);
}

static inline void clk_writel(u32 val, u32 __iomem *reg)
{
	iowrite32be(val, reg);
}

#else	/* platform dependent I/O accessors */

static inline u32 clk_readl(u32 __iomem *reg)
{
	return readl(reg);
}

static inline void clk_writel(u32 val, u32 __iomem *reg)
{
	writel(val, reg);
}

#endif	/* platform dependent I/O accessors */

#endif /* CONFIG_COMMON_CLK */
#endif /* CLK_PROVIDER_H */<|MERGE_RESOLUTION|>--- conflicted
+++ resolved
@@ -36,14 +36,11 @@
  * clocks through this child mux.
  */
 #define CLK_IS_BASIC_MUX	BIT(9)
-<<<<<<< HEAD
-=======
 /*
  * parent clock must be on across any operation including
  * clock gate/ungate, rate change and re-parent
  */
 #define CLK_SET_PARENT_ON	BIT(10)
->>>>>>> 9ea9577d
 
 struct clk_hw;
 
