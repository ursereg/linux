/* SPDX-License-Identifier: GPL-2.0-or-later */
/*
 * Framework and drivers for configuring and reading different PHYs
 * Based on code in sungem_phy.c and (long-removed) gianfar_phy.c
 *
 * Author: Andy Fleming
 *
 * Copyright (c) 2004 Freescale Semiconductor, Inc.
 */

#ifndef __PHY_H
#define __PHY_H

#include <linux/compiler.h>
#include <linux/spinlock.h>
#include <linux/ethtool.h>
#include <linux/linkmode.h>
#include <linux/netlink.h>
#include <linux/mdio.h>
#include <linux/mii.h>
#include <linux/mii_timestamper.h>
#include <linux/module.h>
#include <linux/timer.h>
#include <linux/workqueue.h>
#include <linux/mod_devicetable.h>
#include <linux/u64_stats_sync.h>
#include <linux/irqreturn.h>
#include <linux/iopoll.h>
#include <linux/refcount.h>

#include <linux/atomic.h>

#define PHY_DEFAULT_FEATURES	(SUPPORTED_Autoneg | \
				 SUPPORTED_TP | \
				 SUPPORTED_MII)

#define PHY_10BT_FEATURES	(SUPPORTED_10baseT_Half | \
				 SUPPORTED_10baseT_Full)

#define PHY_100BT_FEATURES	(SUPPORTED_100baseT_Half | \
				 SUPPORTED_100baseT_Full)

#define PHY_1000BT_FEATURES	(SUPPORTED_1000baseT_Half | \
				 SUPPORTED_1000baseT_Full)

extern __ETHTOOL_DECLARE_LINK_MODE_MASK(phy_basic_features) __ro_after_init;
extern __ETHTOOL_DECLARE_LINK_MODE_MASK(phy_basic_t1_features) __ro_after_init;
extern __ETHTOOL_DECLARE_LINK_MODE_MASK(phy_gbit_features) __ro_after_init;
extern __ETHTOOL_DECLARE_LINK_MODE_MASK(phy_gbit_fibre_features) __ro_after_init;
extern __ETHTOOL_DECLARE_LINK_MODE_MASK(phy_gbit_all_ports_features) __ro_after_init;
extern __ETHTOOL_DECLARE_LINK_MODE_MASK(phy_10gbit_features) __ro_after_init;
extern __ETHTOOL_DECLARE_LINK_MODE_MASK(phy_10gbit_fec_features) __ro_after_init;
extern __ETHTOOL_DECLARE_LINK_MODE_MASK(phy_10gbit_full_features) __ro_after_init;

#define PHY_BASIC_FEATURES ((unsigned long *)&phy_basic_features)
#define PHY_BASIC_T1_FEATURES ((unsigned long *)&phy_basic_t1_features)
#define PHY_GBIT_FEATURES ((unsigned long *)&phy_gbit_features)
#define PHY_GBIT_FIBRE_FEATURES ((unsigned long *)&phy_gbit_fibre_features)
#define PHY_GBIT_ALL_PORTS_FEATURES ((unsigned long *)&phy_gbit_all_ports_features)
#define PHY_10GBIT_FEATURES ((unsigned long *)&phy_10gbit_features)
#define PHY_10GBIT_FEC_FEATURES ((unsigned long *)&phy_10gbit_fec_features)
#define PHY_10GBIT_FULL_FEATURES ((unsigned long *)&phy_10gbit_full_features)

extern const int phy_basic_ports_array[3];
extern const int phy_fibre_port_array[1];
extern const int phy_all_ports_features_array[7];
extern const int phy_10_100_features_array[4];
extern const int phy_basic_t1_features_array[2];
extern const int phy_gbit_features_array[2];
extern const int phy_10gbit_features_array[1];

/*
 * Set phydev->irq to PHY_POLL if interrupts are not supported,
 * or not desired for this PHY.  Set to PHY_MAC_INTERRUPT if
 * the attached MAC driver handles the interrupt
 */
#define PHY_POLL		-1
#define PHY_MAC_INTERRUPT	-2

#define PHY_IS_INTERNAL		0x00000001
#define PHY_RST_AFTER_CLK_EN	0x00000002
#define PHY_POLL_CABLE_TEST	0x00000004
#define MDIO_DEVICE_IS_PHY	0x80000000

/**
 * enum phy_interface_t - Interface Mode definitions
 *
 * @PHY_INTERFACE_MODE_NA: Not Applicable - don't touch
 * @PHY_INTERFACE_MODE_INTERNAL: No interface, MAC and PHY combined
 * @PHY_INTERFACE_MODE_MII: Median-independent interface
 * @PHY_INTERFACE_MODE_GMII: Gigabit median-independent interface
 * @PHY_INTERFACE_MODE_SGMII: Serial gigabit media-independent interface
 * @PHY_INTERFACE_MODE_TBI: Ten Bit Interface
 * @PHY_INTERFACE_MODE_REVMII: Reverse Media Independent Interface
 * @PHY_INTERFACE_MODE_RMII: Reduced Media Independent Interface
 * @PHY_INTERFACE_MODE_REVRMII: Reduced Media Independent Interface in PHY role
 * @PHY_INTERFACE_MODE_RGMII: Reduced gigabit media-independent interface
 * @PHY_INTERFACE_MODE_RGMII_ID: RGMII with Internal RX+TX delay
 * @PHY_INTERFACE_MODE_RGMII_RXID: RGMII with Internal RX delay
 * @PHY_INTERFACE_MODE_RGMII_TXID: RGMII with Internal RX delay
 * @PHY_INTERFACE_MODE_RTBI: Reduced TBI
 * @PHY_INTERFACE_MODE_SMII: ??? MII
 * @PHY_INTERFACE_MODE_XGMII: 10 gigabit media-independent interface
 * @PHY_INTERFACE_MODE_XLGMII:40 gigabit media-independent interface
 * @PHY_INTERFACE_MODE_MOCA: Multimedia over Coax
 * @PHY_INTERFACE_MODE_QSGMII: Quad SGMII
 * @PHY_INTERFACE_MODE_TRGMII: Turbo RGMII
 * @PHY_INTERFACE_MODE_100BASEX: 100 BaseX
 * @PHY_INTERFACE_MODE_1000BASEX: 1000 BaseX
 * @PHY_INTERFACE_MODE_2500BASEX: 2500 BaseX
 * @PHY_INTERFACE_MODE_5GBASER: 5G BaseR
 * @PHY_INTERFACE_MODE_RXAUI: Reduced XAUI
 * @PHY_INTERFACE_MODE_XAUI: 10 Gigabit Attachment Unit Interface
 * @PHY_INTERFACE_MODE_10GBASER: 10G BaseR
 * @PHY_INTERFACE_MODE_25GBASER: 25G BaseR
 * @PHY_INTERFACE_MODE_USXGMII:  Universal Serial 10GE MII
 * @PHY_INTERFACE_MODE_10GKR: 10GBASE-KR - with Clause 73 AN
 * @PHY_INTERFACE_MODE_MAX: Book keeping
 *
 * Describes the interface between the MAC and PHY.
 */
typedef enum {
	PHY_INTERFACE_MODE_NA,
	PHY_INTERFACE_MODE_INTERNAL,
	PHY_INTERFACE_MODE_MII,
	PHY_INTERFACE_MODE_GMII,
	PHY_INTERFACE_MODE_SGMII,
	PHY_INTERFACE_MODE_TBI,
	PHY_INTERFACE_MODE_REVMII,
	PHY_INTERFACE_MODE_RMII,
	PHY_INTERFACE_MODE_REVRMII,
	PHY_INTERFACE_MODE_RGMII,
	PHY_INTERFACE_MODE_RGMII_ID,
	PHY_INTERFACE_MODE_RGMII_RXID,
	PHY_INTERFACE_MODE_RGMII_TXID,
	PHY_INTERFACE_MODE_RTBI,
	PHY_INTERFACE_MODE_SMII,
	PHY_INTERFACE_MODE_XGMII,
	PHY_INTERFACE_MODE_XLGMII,
	PHY_INTERFACE_MODE_MOCA,
	PHY_INTERFACE_MODE_QSGMII,
	PHY_INTERFACE_MODE_TRGMII,
	PHY_INTERFACE_MODE_100BASEX,
	PHY_INTERFACE_MODE_1000BASEX,
	PHY_INTERFACE_MODE_2500BASEX,
	PHY_INTERFACE_MODE_5GBASER,
	PHY_INTERFACE_MODE_RXAUI,
	PHY_INTERFACE_MODE_XAUI,
	/* 10GBASE-R, XFI, SFI - single lane 10G Serdes */
	PHY_INTERFACE_MODE_10GBASER,
	PHY_INTERFACE_MODE_25GBASER,
	PHY_INTERFACE_MODE_USXGMII,
<<<<<<< HEAD
=======
	/* 10GBASE-KR - with Clause 73 AN */
	PHY_INTERFACE_MODE_10GKR,
>>>>>>> c1084c27
	PHY_INTERFACE_MODE_2500SGMII,
	PHY_INTERFACE_MODE_MAX,
} phy_interface_t;

/*
 * phy_supported_speeds - return all speeds currently supported by a PHY device
 */
unsigned int phy_supported_speeds(struct phy_device *phy,
				      unsigned int *speeds,
				      unsigned int size);

/**
 * phy_modes - map phy_interface_t enum to device tree binding of phy-mode
 * @interface: enum phy_interface_t value
 *
 * Description: maps enum &phy_interface_t defined in this file
 * into the device tree binding of 'phy-mode', so that Ethernet
 * device driver can get PHY interface from device tree.
 */
static inline const char *phy_modes(phy_interface_t interface)
{
	switch (interface) {
	case PHY_INTERFACE_MODE_NA:
		return "";
	case PHY_INTERFACE_MODE_INTERNAL:
		return "internal";
	case PHY_INTERFACE_MODE_MII:
		return "mii";
	case PHY_INTERFACE_MODE_GMII:
		return "gmii";
	case PHY_INTERFACE_MODE_SGMII:
		return "sgmii";
	case PHY_INTERFACE_MODE_TBI:
		return "tbi";
	case PHY_INTERFACE_MODE_REVMII:
		return "rev-mii";
	case PHY_INTERFACE_MODE_RMII:
		return "rmii";
	case PHY_INTERFACE_MODE_REVRMII:
		return "rev-rmii";
	case PHY_INTERFACE_MODE_RGMII:
		return "rgmii";
	case PHY_INTERFACE_MODE_RGMII_ID:
		return "rgmii-id";
	case PHY_INTERFACE_MODE_RGMII_RXID:
		return "rgmii-rxid";
	case PHY_INTERFACE_MODE_RGMII_TXID:
		return "rgmii-txid";
	case PHY_INTERFACE_MODE_RTBI:
		return "rtbi";
	case PHY_INTERFACE_MODE_SMII:
		return "smii";
	case PHY_INTERFACE_MODE_XGMII:
		return "xgmii";
	case PHY_INTERFACE_MODE_XLGMII:
		return "xlgmii";
	case PHY_INTERFACE_MODE_MOCA:
		return "moca";
	case PHY_INTERFACE_MODE_QSGMII:
		return "qsgmii";
	case PHY_INTERFACE_MODE_TRGMII:
		return "trgmii";
	case PHY_INTERFACE_MODE_1000BASEX:
		return "1000base-x";
	case PHY_INTERFACE_MODE_2500BASEX:
		return "2500base-x";
	case PHY_INTERFACE_MODE_5GBASER:
		return "5gbase-r";
	case PHY_INTERFACE_MODE_RXAUI:
		return "rxaui";
	case PHY_INTERFACE_MODE_XAUI:
		return "xaui";
	case PHY_INTERFACE_MODE_10GBASER:
		return "10gbase-r";
	case PHY_INTERFACE_MODE_25GBASER:
		return "25gbase-r";
	case PHY_INTERFACE_MODE_USXGMII:
		return "usxgmii";
<<<<<<< HEAD
=======
	case PHY_INTERFACE_MODE_10GKR:
		return "10gbase-kr";
	case PHY_INTERFACE_MODE_100BASEX:
		return "100base-x";
>>>>>>> c1084c27
	case PHY_INTERFACE_MODE_2500SGMII:
		return "sgmii-2500";
	default:
		return "unknown";
	}
}


#define PHY_INIT_TIMEOUT	100000
#define PHY_FORCE_TIMEOUT	10

#define PHY_MAX_ADDR	32

/* Used when trying to connect to a specific phy (mii bus id:phy device id) */
#define PHY_ID_FMT "%s:%02x"

#define MII_BUS_ID_SIZE	61

struct device;
struct phylink;
struct sfp_bus;
struct sfp_upstream_ops;
struct sk_buff;

/**
 * struct mdio_bus_stats - Statistics counters for MDIO busses
 * @transfers: Total number of transfers, i.e. @writes + @reads
 * @errors: Number of MDIO transfers that returned an error
 * @writes: Number of write transfers
 * @reads: Number of read transfers
 * @syncp: Synchronisation for incrementing statistics
 */
struct mdio_bus_stats {
	u64_stats_t transfers;
	u64_stats_t errors;
	u64_stats_t writes;
	u64_stats_t reads;
	/* Must be last, add new statistics above */
	struct u64_stats_sync syncp;
};

/**
 * struct phy_package_shared - Shared information in PHY packages
 * @addr: Common PHY address used to combine PHYs in one package
 * @refcnt: Number of PHYs connected to this shared data
 * @flags: Initialization of PHY package
 * @priv_size: Size of the shared private data @priv
 * @priv: Driver private data shared across a PHY package
 *
 * Represents a shared structure between different phydev's in the same
 * package, for example a quad PHY. See phy_package_join() and
 * phy_package_leave().
 */
struct phy_package_shared {
	int addr;
	refcount_t refcnt;
	unsigned long flags;
	size_t priv_size;

	/* private data pointer */
	/* note that this pointer is shared between different phydevs and
	 * the user has to take care of appropriate locking. It is allocated
	 * and freed automatically by phy_package_join() and
	 * phy_package_leave().
	 */
	void *priv;
};

/* used as bit number in atomic bitops */
#define PHY_SHARED_F_INIT_DONE  0
#define PHY_SHARED_F_PROBE_DONE 1

/**
 * struct mii_bus - Represents an MDIO bus
 *
 * @owner: Who owns this device
 * @name: User friendly name for this MDIO device, or driver name
 * @id: Unique identifier for this bus, typical from bus hierarchy
 * @priv: Driver private data
 *
 * The Bus class for PHYs.  Devices which provide access to
 * PHYs should register using this structure
 */
struct mii_bus {
	struct module *owner;
	const char *name;
	char id[MII_BUS_ID_SIZE];
	void *priv;
	/** @read: Perform a read transfer on the bus */
	int (*read)(struct mii_bus *bus, int addr, int regnum);
	/** @write: Perform a write transfer on the bus */
	int (*write)(struct mii_bus *bus, int addr, int regnum, u16 val);
	/** @reset: Perform a reset of the bus */
	int (*reset)(struct mii_bus *bus);

	/** @stats: Statistic counters per device on the bus */
	struct mdio_bus_stats stats[PHY_MAX_ADDR];

	/**
	 * @mdio_lock: A lock to ensure that only one thing can read/write
	 * the MDIO bus at a time
	 */
	struct mutex mdio_lock;

	/** @parent: Parent device of this bus */
	struct device *parent;
	/** @state: State of bus structure */
	enum {
		MDIOBUS_ALLOCATED = 1,
		MDIOBUS_REGISTERED,
		MDIOBUS_UNREGISTERED,
		MDIOBUS_RELEASED,
	} state;

	/** @dev: Kernel device representation */
	struct device dev;

	/** @mdio_map: list of all MDIO devices on bus */
	struct mdio_device *mdio_map[PHY_MAX_ADDR];

	/** @phy_mask: PHY addresses to be ignored when probing */
	u32 phy_mask;

	/** @phy_ignore_ta_mask: PHY addresses to ignore the TA/read failure */
	u32 phy_ignore_ta_mask;

	/**
	 * @irq: An array of interrupts, each PHY's interrupt at the index
	 * matching its address
	 */
	int irq[PHY_MAX_ADDR];

	/** @reset_delay_us: GPIO reset pulse width in microseconds */
	int reset_delay_us;
	/** @reset_post_delay_us: GPIO reset deassert delay in microseconds */
	int reset_post_delay_us;
	/** @reset_gpiod: Reset GPIO descriptor pointer */
	struct gpio_desc *reset_gpiod;

	/** @probe_capabilities: bus capabilities, used for probing */
	enum {
		MDIOBUS_NO_CAP = 0,
		MDIOBUS_C22,
		MDIOBUS_C45,
		MDIOBUS_C22_C45,
	} probe_capabilities;

	/** @shared_lock: protect access to the shared element */
	struct mutex shared_lock;

	/** @shared: shared state across different PHYs */
	struct phy_package_shared *shared[PHY_MAX_ADDR];
};
#define to_mii_bus(d) container_of(d, struct mii_bus, dev)

struct mii_bus *mdiobus_alloc_size(size_t size);

/**
 * mdiobus_alloc - Allocate an MDIO bus structure
 *
 * The internal state of the MDIO bus will be set of MDIOBUS_ALLOCATED ready
 * for the driver to register the bus.
 */
static inline struct mii_bus *mdiobus_alloc(void)
{
	return mdiobus_alloc_size(0);
}

int __mdiobus_register(struct mii_bus *bus, struct module *owner);
int __devm_mdiobus_register(struct device *dev, struct mii_bus *bus,
			    struct module *owner);
#define mdiobus_register(bus) __mdiobus_register(bus, THIS_MODULE)
#define devm_mdiobus_register(dev, bus) \
		__devm_mdiobus_register(dev, bus, THIS_MODULE)

void mdiobus_unregister(struct mii_bus *bus);
void mdiobus_free(struct mii_bus *bus);
struct mii_bus *devm_mdiobus_alloc_size(struct device *dev, int sizeof_priv);
static inline struct mii_bus *devm_mdiobus_alloc(struct device *dev)
{
	return devm_mdiobus_alloc_size(dev, 0);
}

struct mii_bus *mdio_find_bus(const char *mdio_name);
struct phy_device *mdiobus_scan(struct mii_bus *bus, int addr);

#define PHY_INTERRUPT_DISABLED	false
#define PHY_INTERRUPT_ENABLED	true

/**
 * enum phy_state - PHY state machine states:
 *
 * @PHY_DOWN: PHY device and driver are not ready for anything.  probe
 * should be called if and only if the PHY is in this state,
 * given that the PHY device exists.
 * - PHY driver probe function will set the state to @PHY_READY
 *
 * @PHY_READY: PHY is ready to send and receive packets, but the
 * controller is not.  By default, PHYs which do not implement
 * probe will be set to this state by phy_probe().
 * - start will set the state to UP
 *
 * @PHY_UP: The PHY and attached device are ready to do work.
 * Interrupts should be started here.
 * - timer moves to @PHY_NOLINK or @PHY_RUNNING
 *
 * @PHY_NOLINK: PHY is up, but not currently plugged in.
 * - irq or timer will set @PHY_RUNNING if link comes back
 * - phy_stop moves to @PHY_HALTED
 *
 * @PHY_RUNNING: PHY is currently up, running, and possibly sending
 * and/or receiving packets
 * - irq or timer will set @PHY_NOLINK if link goes down
 * - phy_stop moves to @PHY_HALTED
 *
 * @PHY_CABLETEST: PHY is performing a cable test. Packet reception/sending
 * is not expected to work, carrier will be indicated as down. PHY will be
 * poll once per second, or on interrupt for it current state.
 * Once complete, move to UP to restart the PHY.
 * - phy_stop aborts the running test and moves to @PHY_HALTED
 *
 * @PHY_HALTED: PHY is up, but no polling or interrupts are done. Or
 * PHY is in an error state.
 * - phy_start moves to @PHY_UP
 */
enum phy_state {
	PHY_DOWN = 0,
	PHY_READY,
	PHY_HALTED,
	PHY_UP,
	PHY_RUNNING,
	PHY_NOLINK,
	PHY_CABLETEST,
};

#define MDIO_MMD_NUM 32

/**
 * struct phy_c45_device_ids - 802.3-c45 Device Identifiers
 * @devices_in_package: IEEE 802.3 devices in package register value.
 * @mmds_present: bit vector of MMDs present.
 * @device_ids: The device identifer for each present device.
 */
struct phy_c45_device_ids {
	u32 devices_in_package;
	u32 mmds_present;
	u32 device_ids[MDIO_MMD_NUM];
};

struct macsec_context;
struct macsec_ops;

/**
 * struct phy_device - An instance of a PHY
 *
<<<<<<< HEAD
 * drv: Pointer to the driver for this PHY instance
 * phy_id: UID for this device found during discovery
 * c45_ids: 802.3-c45 Device Identifers if is_c45.
 * is_c45:  Set to true if this phy uses clause 45 addressing.
 * is_internal: Set to true if this phy is internal to a MAC.
 * is_pseudo_fixed_link: Set to true if this phy is an Ethernet switch, etc.
 * is_gigabit_capable: Set to true if PHY supports 1000Mbps
 * has_fixups: Set to true if this phy has fixups/quirks.
 * suspended: Set to true if this phy has been suspended successfully.
 * suspended_by_mdio_bus: Set to true if this phy was suspended by MDIO bus.
 * sysfs_links: Internal boolean tracking sysfs symbolic links setup/removal.
 * loopback_enabled: Set true if this phy has been loopbacked successfully.
 * state: state of the PHY for management purposes
 * dev_flags: Device-specific flags used by the PHY driver.
 * irq: IRQ number of the PHY's interrupt (-1 if none)
 * phy_timer: The timer for handling the state machine
 * attached_dev: The attached enet driver's device instance ptr
 * adjust_link: Callback for the enet controller to respond to
 * changes in the link state.
=======
 * @mdio: MDIO bus this PHY is on
 * @drv: Pointer to the driver for this PHY instance
 * @phy_id: UID for this device found during discovery
 * @c45_ids: 802.3-c45 Device Identifiers if is_c45.
 * @is_c45:  Set to true if this PHY uses clause 45 addressing.
 * @is_internal: Set to true if this PHY is internal to a MAC.
 * @is_pseudo_fixed_link: Set to true if this PHY is an Ethernet switch, etc.
 * @is_gigabit_capable: Set to true if PHY supports 1000Mbps
 * @has_fixups: Set to true if this PHY has fixups/quirks.
 * @suspended: Set to true if this PHY has been suspended successfully.
 * @suspended_by_mdio_bus: Set to true if this PHY was suspended by MDIO bus.
 * @sysfs_links: Internal boolean tracking sysfs symbolic links setup/removal.
 * @loopback_enabled: Set true if this PHY has been loopbacked successfully.
 * @downshifted_rate: Set true if link speed has been downshifted.
 * @is_on_sfp_module: Set true if PHY is located on an SFP module.
 * @mac_managed_pm: Set true if MAC driver takes of suspending/resuming PHY
 * @state: State of the PHY for management purposes
 * @dev_flags: Device-specific flags used by the PHY driver.
 *		Bits [15:0] are free to use by the PHY driver to communicate
 *			    driver specific behavior.
 *		Bits [23:16] are currently reserved for future use.
 *		Bits [31:24] are reserved for defining generic
 *			     PHY driver behavior.
 * @irq: IRQ number of the PHY's interrupt (-1 if none)
 * @phy_timer: The timer for handling the state machine
 * @phylink: Pointer to phylink instance for this PHY
 * @sfp_bus_attached: Flag indicating whether the SFP bus has been attached
 * @sfp_bus: SFP bus attached to this PHY's fiber port
 * @attached_dev: The attached enet driver's device instance ptr
 * @adjust_link: Callback for the enet controller to respond to changes: in the
 *               link state.
 * @phy_link_change: Callback for phylink for notification of link change
 * @macsec_ops: MACsec offloading ops.
>>>>>>> c1084c27
 *
 * @speed: Current link speed
 * @duplex: Current duplex
 * @port: Current port
 * @pause: Current pause
 * @asym_pause: Current asymmetric pause
 * @supported: Combined MAC/PHY supported linkmodes
 * @advertising: Currently advertised linkmodes
 * @adv_old: Saved advertised while power saving for WoL
 * @lp_advertising: Current link partner advertised linkmodes
 * @eee_broken_modes: Energy efficient ethernet modes which should be prohibited
 * @autoneg: Flag autoneg being used
 * @link: Current link state
 * @autoneg_complete: Flag auto negotiation of the link has completed
 * @mdix: Current crossover
 * @mdix_ctrl: User setting of crossover
 * @interrupts: Flag interrupts have been enabled
 * @interface: enum phy_interface_t value
 * @skb: Netlink message for cable diagnostics
 * @nest: Netlink nest used for cable diagnostics
 * @ehdr: nNtlink header for cable diagnostics
 * @phy_led_triggers: Array of LED triggers
 * @phy_num_led_triggers: Number of triggers in @phy_led_triggers
 * @led_link_trigger: LED trigger for link up/down
 * @last_triggered: last LED trigger for link speed
 * @master_slave_set: User requested master/slave configuration
 * @master_slave_get: Current master/slave advertisement
 * @master_slave_state: Current master/slave configuration
 * @mii_ts: Pointer to time stamper callbacks
 * @lock:  Mutex for serialization access to PHY
 * @state_queue: Work queue for state machine
 * @shared: Pointer to private data shared by phys in one package
 * @priv: Pointer to driver private data
 *
 * interrupts currently only supports enabled or disabled,
 * but could be changed in the future to support enabling
 * and disabling specific interrupts
 *
 * Contains some infrastructure for polling and interrupt
 * handling, as well as handling shifts in PHY hardware state
 */
struct phy_device {
	struct mdio_device mdio;

	/* Information about the PHY type */
	/* And management functions */
	struct phy_driver *drv;

	u32 phy_id;

	struct phy_c45_device_ids c45_ids;
	unsigned is_c45:1;
	unsigned is_internal:1;
	unsigned is_pseudo_fixed_link:1;
	unsigned is_gigabit_capable:1;
	unsigned has_fixups:1;
	unsigned suspended:1;
	unsigned suspended_by_mdio_bus:1;
	unsigned sysfs_links:1;
	unsigned loopback_enabled:1;
	unsigned downshifted_rate:1;
	unsigned is_on_sfp_module:1;
	unsigned mac_managed_pm:1;

	unsigned autoneg:1;
	/* The most recently read link state */
	unsigned link:1;
	unsigned autoneg_complete:1;

	/* Interrupts are enabled */
	unsigned interrupts:1;

	enum phy_state state;

	u32 dev_flags;

	phy_interface_t interface;

	/*
	 * forced speed & duplex (no autoneg)
	 * partner speed & duplex & pause (autoneg)
	 */
	int speed;
	int duplex;
	int port;
	int pause;
	int asym_pause;
	u8 master_slave_get;
	u8 master_slave_set;
	u8 master_slave_state;

	/* Union of PHY and Attached devices' supported link modes */
	/* See ethtool.h for more info */
	__ETHTOOL_DECLARE_LINK_MODE_MASK(supported);
	__ETHTOOL_DECLARE_LINK_MODE_MASK(advertising);
	__ETHTOOL_DECLARE_LINK_MODE_MASK(lp_advertising);
	/* used with phy_speed_down */
	__ETHTOOL_DECLARE_LINK_MODE_MASK(adv_old);

	/* Energy efficient ethernet modes which should be prohibited */
	u32 eee_broken_modes;

#ifdef CONFIG_LED_TRIGGER_PHY
	struct phy_led_trigger *phy_led_triggers;
	unsigned int phy_num_led_triggers;
	struct phy_led_trigger *last_triggered;

	struct phy_led_trigger *led_link_trigger;
#endif

	/*
	 * Interrupt number for this PHY
	 * -1 means no interrupt
	 */
	int irq;

	/* private data pointer */
	/* For use by PHYs to maintain extra state */
	void *priv;

	/* shared data pointer */
	/* For use by PHYs inside the same package that need a shared state. */
	struct phy_package_shared *shared;

	/* Reporting cable test results */
	struct sk_buff *skb;
	void *ehdr;
	struct nlattr *nest;

	/* Interrupt and Polling infrastructure */
	struct delayed_work state_queue;

	struct mutex lock;

	/* This may be modified under the rtnl lock */
	bool sfp_bus_attached;
	struct sfp_bus *sfp_bus;
	struct phylink *phylink;
	struct net_device *attached_dev;
	struct mii_timestamper *mii_ts;

	u8 mdix;
	u8 mdix_ctrl;

	void (*phy_link_change)(struct phy_device *phydev, bool up);
	void (*adjust_link)(struct net_device *dev);

#if IS_ENABLED(CONFIG_MACSEC)
	/* MACsec management functions */
	const struct macsec_ops *macsec_ops;
#endif
};

static inline struct phy_device *to_phy_device(const struct device *dev)
{
	return container_of(to_mdio_device(dev), struct phy_device, mdio);
}

/**
 * struct phy_tdr_config - Configuration of a TDR raw test
 *
 * @first: Distance for first data collection point
 * @last: Distance for last data collection point
 * @step: Step between data collection points
 * @pair: Bitmap of cable pairs to collect data for
 *
 * A structure containing possible configuration parameters
 * for a TDR cable test. The driver does not need to implement
 * all the parameters, but should report what is actually used.
 * All distances are in centimeters.
 */
struct phy_tdr_config {
	u32 first;
	u32 last;
	u32 step;
	s8 pair;
};
#define PHY_PAIR_ALL -1

enum phy_inband_aneg {
	PHY_INBAND_ANEG_UNKNOWN		= BIT(0),
	PHY_INBAND_ANEG_OFF		= BIT(1),
	PHY_INBAND_ANEG_ON		= BIT(2),
};

/**
 * struct phy_driver - Driver structure for a particular PHY type
 *
 * @mdiodrv: Data common to all MDIO devices
 * @phy_id: The result of reading the UID registers of this PHY
 *   type, and ANDing them with the phy_id_mask.  This driver
 *   only works for PHYs with IDs which match this field
 * @name: The friendly name of this PHY type
 * @phy_id_mask: Defines the important bits of the phy_id
 * @features: A mandatory list of features (speed, duplex, etc)
 *   supported by this PHY
 * @flags: A bitfield defining certain other features this PHY
 *   supports (like interrupts)
 * @driver_data: Static driver data
 *
 * All functions are optional. If config_aneg or read_status
 * are not implemented, the phy core uses the genphy versions.
 * Note that none of these functions should be called from
 * interrupt time. The goal is for the bus read/write functions
 * to be able to block when the bus transaction is happening,
 * and be freed up by an interrupt (The MPC85xx has this ability,
 * though it is not currently supported in the driver).
 */
struct phy_driver {
	struct mdio_driver_common mdiodrv;
	u32 phy_id;
	char *name;
	u32 phy_id_mask;
	const unsigned long * const features;
	u32 flags;
	const void *driver_data;

	/**
	 * @soft_reset: Called to issue a PHY software reset
	 */
	int (*soft_reset)(struct phy_device *phydev);

	/**
	 * @config_init: Called to initialize the PHY,
	 * including after a reset
	 */
	int (*config_init)(struct phy_device *phydev);

	/**
	 * @probe: Called during discovery.  Used to set
	 * up device-specific structures, if any
	 */
	int (*probe)(struct phy_device *phydev);

	/**
	 * @get_features: Probe the hardware to determine what
	 * abilities it has.  Should only set phydev->supported.
	 */
	int (*get_features)(struct phy_device *phydev);

	/* PHY Power Management */
	/** @suspend: Suspend the hardware, saving state if needed */
	int (*suspend)(struct phy_device *phydev);
	/** @resume: Resume the hardware, restoring state if needed */
	int (*resume)(struct phy_device *phydev);

	/**
	 * @config_aneg: Configures the advertisement and resets
	 * autonegotiation if phydev->autoneg is on,
	 * forces the speed to the current settings in phydev
	 * if phydev->autoneg is off
	 */
	int (*config_aneg)(struct phy_device *phydev);

	/**
	 * @validate_inband_aneg: Report what types of in-band auto-negotiation
	 * are available for the given PHY interface type. Returns a bit mask
	 * of type enum phy_inband_aneg. Returning negative error codes is not
	 * permitted.
	 */
	int (*validate_inband_aneg)(struct phy_device *phydev,
				    phy_interface_t interface);

	/**
	 * @config_inband_aneg: Enable or disable in-band auto-negotiation for
	 * the system-side interface if the PHY operates in a mode that
	 * requires it: (Q)SGMII, USXGMII, 1000Base-X, etc.
	 */
	int (*config_inband_aneg)(struct phy_device *phydev, bool enabled);

	/** @aneg_done: Determines the auto negotiation result */
	int (*aneg_done)(struct phy_device *phydev);

	/** @read_status: Determines the negotiated speed and duplex */
	int (*read_status)(struct phy_device *phydev);

<<<<<<< HEAD
	/*
	 * Checks if the PHY generated an interrupt.
	 * For multi-PHY devices with shared PHY interrupt pin
	 * Set interrupt bits have to be cleared.
=======
	/**
	 * @config_intr: Enables or disables interrupts.
	 * It should also clear any pending interrupts prior to enabling the
	 * IRQs and after disabling them.
>>>>>>> c1084c27
	 */
	int (*config_intr)(struct phy_device *phydev);

	/** @handle_interrupt: Override default interrupt handling */
	irqreturn_t (*handle_interrupt)(struct phy_device *phydev);

	/** @remove: Clears up any memory if needed */
	void (*remove)(struct phy_device *phydev);

	/**
	 * @match_phy_device: Returns true if this is a suitable
	 * driver for the given phydev.	 If NULL, matching is based on
	 * phy_id and phy_id_mask.
	 */
	int (*match_phy_device)(struct phy_device *phydev);

	/**
	 * @set_wol: Some devices (e.g. qnap TS-119P II) require PHY
	 * register changes to enable Wake on LAN, so set_wol is
	 * provided to be called in the ethernet driver's set_wol
	 * function.
	 */
	int (*set_wol)(struct phy_device *dev, struct ethtool_wolinfo *wol);

	/**
	 * @get_wol: See set_wol, but for checking whether Wake on LAN
	 * is enabled.
	 */
	void (*get_wol)(struct phy_device *dev, struct ethtool_wolinfo *wol);

	/**
	 * @link_change_notify: Called to inform a PHY device driver
	 * when the core is about to change the link state. This
	 * callback is supposed to be used as fixup hook for drivers
	 * that need to take action when the link state
	 * changes. Drivers are by no means allowed to mess with the
	 * PHY device structure in their implementations.
	 */
	void (*link_change_notify)(struct phy_device *dev);

	/**
	 * @read_mmd: PHY specific driver override for reading a MMD
	 * register.  This function is optional for PHY specific
	 * drivers.  When not provided, the default MMD read function
	 * will be used by phy_read_mmd(), which will use either a
	 * direct read for Clause 45 PHYs or an indirect read for
	 * Clause 22 PHYs.  devnum is the MMD device number within the
	 * PHY device, regnum is the register within the selected MMD
	 * device.
	 */
	int (*read_mmd)(struct phy_device *dev, int devnum, u16 regnum);

	/**
	 * @write_mmd: PHY specific driver override for writing a MMD
	 * register.  This function is optional for PHY specific
	 * drivers.  When not provided, the default MMD write function
	 * will be used by phy_write_mmd(), which will use either a
	 * direct write for Clause 45 PHYs, or an indirect write for
	 * Clause 22 PHYs.  devnum is the MMD device number within the
	 * PHY device, regnum is the register within the selected MMD
	 * device.  val is the value to be written.
	 */
	int (*write_mmd)(struct phy_device *dev, int devnum, u16 regnum,
			 u16 val);

	/** @read_page: Return the current PHY register page number */
	int (*read_page)(struct phy_device *dev);
	/** @write_page: Set the current PHY register page number */
	int (*write_page)(struct phy_device *dev, int page);

	/**
	 * @module_info: Get the size and type of the eeprom contained
	 * within a plug-in module
	 */
	int (*module_info)(struct phy_device *dev,
			   struct ethtool_modinfo *modinfo);

	/**
	 * @module_eeprom: Get the eeprom information from the plug-in
	 * module
	 */
	int (*module_eeprom)(struct phy_device *dev,
			     struct ethtool_eeprom *ee, u8 *data);

	/** @cable_test_start: Start a cable test */
	int (*cable_test_start)(struct phy_device *dev);

	/**  @cable_test_tdr_start: Start a raw TDR cable test */
	int (*cable_test_tdr_start)(struct phy_device *dev,
				    const struct phy_tdr_config *config);

	/**
	 * @cable_test_get_status: Once per second, or on interrupt,
	 * request the status of the test.
	 */
	int (*cable_test_get_status)(struct phy_device *dev, bool *finished);

	/* Get statistics from the PHY using ethtool */
	/** @get_sset_count: Number of statistic counters */
	int (*get_sset_count)(struct phy_device *dev);
	/** @get_strings: Names of the statistic counters */
	void (*get_strings)(struct phy_device *dev, u8 *data);
	/** @get_stats: Return the statistic counter values */
	void (*get_stats)(struct phy_device *dev,
			  struct ethtool_stats *stats, u64 *data);

	/* Get and Set PHY tunables */
	/** @get_tunable: Return the value of a tunable */
	int (*get_tunable)(struct phy_device *dev,
			   struct ethtool_tunable *tuna, void *data);
	/** @set_tunable: Set the value of a tunable */
	int (*set_tunable)(struct phy_device *dev,
			    struct ethtool_tunable *tuna,
			    const void *data);
	/** @set_loopback: Set the loopback mood of the PHY */
	int (*set_loopback)(struct phy_device *dev, bool enable);
	/** @get_sqi: Get the signal quality indication */
	int (*get_sqi)(struct phy_device *dev);
	/** @get_sqi_max: Get the maximum signal quality indication */
	int (*get_sqi_max)(struct phy_device *dev);
};
#define to_phy_driver(d) container_of(to_mdio_common_driver(d),		\
				      struct phy_driver, mdiodrv)

#define PHY_ANY_ID "MATCH ANY PHY"
#define PHY_ANY_UID 0xffffffff

#define PHY_ID_MATCH_EXACT(id) .phy_id = (id), .phy_id_mask = GENMASK(31, 0)
#define PHY_ID_MATCH_MODEL(id) .phy_id = (id), .phy_id_mask = GENMASK(31, 4)
#define PHY_ID_MATCH_VENDOR(id) .phy_id = (id), .phy_id_mask = GENMASK(31, 10)

/* A Structure for boards to register fixups with the PHY Lib */
struct phy_fixup {
	struct list_head list;
	char bus_id[MII_BUS_ID_SIZE + 3];
	u32 phy_uid;
	u32 phy_uid_mask;
	int (*run)(struct phy_device *phydev);
};

const char *phy_speed_to_str(int speed);
const char *phy_duplex_to_str(unsigned int duplex);

/* A structure for mapping a particular speed and duplex
 * combination to a particular SUPPORTED and ADVERTISED value
 */
struct phy_setting {
	u32 speed;
	u8 duplex;
	u8 bit;
};

const struct phy_setting *
phy_lookup_setting(int speed, int duplex, const unsigned long *mask,
		   bool exact);
size_t phy_speeds(unsigned int *speeds, size_t size,
		  unsigned long *mask);
void of_set_phy_supported(struct phy_device *phydev);
void of_set_phy_eee_broken(struct phy_device *phydev);
int phy_speed_down_core(struct phy_device *phydev);

/**
 * phy_is_started - Convenience function to check whether PHY is started
 * @phydev: The phy_device struct
 */
static inline bool phy_is_started(struct phy_device *phydev)
{
	return phydev->state >= PHY_UP;
}

void phy_resolve_aneg_pause(struct phy_device *phydev);
void phy_resolve_aneg_linkmode(struct phy_device *phydev);
void phy_check_downshift(struct phy_device *phydev);

/**
 * phy_read - Convenience function for reading a given PHY register
 * @phydev: the phy_device struct
 * @regnum: register number to read
 *
 * NOTE: MUST NOT be called from interrupt context,
 * because the bus read/write functions may wait for an interrupt
 * to conclude the operation.
 */
static inline int phy_read(struct phy_device *phydev, u32 regnum)
{
	return mdiobus_read(phydev->mdio.bus, phydev->mdio.addr, regnum);
}

#define phy_read_poll_timeout(phydev, regnum, val, cond, sleep_us, \
				timeout_us, sleep_before_read) \
({ \
	int __ret = read_poll_timeout(phy_read, val, (cond) || val < 0, \
		sleep_us, timeout_us, sleep_before_read, phydev, regnum); \
	if (val <  0) \
		__ret = val; \
	if (__ret) \
		phydev_err(phydev, "%s failed: %d\n", __func__, __ret); \
	__ret; \
})


/**
 * __phy_read - convenience function for reading a given PHY register
 * @phydev: the phy_device struct
 * @regnum: register number to read
 *
 * The caller must have taken the MDIO bus lock.
 */
static inline int __phy_read(struct phy_device *phydev, u32 regnum)
{
	return __mdiobus_read(phydev->mdio.bus, phydev->mdio.addr, regnum);
}

/**
 * phy_write - Convenience function for writing a given PHY register
 * @phydev: the phy_device struct
 * @regnum: register number to write
 * @val: value to write to @regnum
 *
 * NOTE: MUST NOT be called from interrupt context,
 * because the bus read/write functions may wait for an interrupt
 * to conclude the operation.
 */
static inline int phy_write(struct phy_device *phydev, u32 regnum, u16 val)
{
	return mdiobus_write(phydev->mdio.bus, phydev->mdio.addr, regnum, val);
}

/**
 * __phy_write - Convenience function for writing a given PHY register
 * @phydev: the phy_device struct
 * @regnum: register number to write
 * @val: value to write to @regnum
 *
 * The caller must have taken the MDIO bus lock.
 */
static inline int __phy_write(struct phy_device *phydev, u32 regnum, u16 val)
{
	return __mdiobus_write(phydev->mdio.bus, phydev->mdio.addr, regnum,
			       val);
}

/**
 * __phy_modify_changed() - Convenience function for modifying a PHY register
 * @phydev: a pointer to a &struct phy_device
 * @regnum: register number
 * @mask: bit mask of bits to clear
 * @set: bit mask of bits to set
 *
 * Unlocked helper function which allows a PHY register to be modified as
 * new register value = (old register value & ~mask) | set
 *
 * Returns negative errno, 0 if there was no change, and 1 in case of change
 */
static inline int __phy_modify_changed(struct phy_device *phydev, u32 regnum,
				       u16 mask, u16 set)
{
	return __mdiobus_modify_changed(phydev->mdio.bus, phydev->mdio.addr,
					regnum, mask, set);
}

/*
 * phy_read_mmd - Convenience function for reading a register
 * from an MMD on a given PHY.
 */
int phy_read_mmd(struct phy_device *phydev, int devad, u32 regnum);

/**
 * phy_read_mmd_poll_timeout - Periodically poll a PHY register until a
 *                             condition is met or a timeout occurs
 *
 * @phydev: The phy_device struct
 * @devaddr: The MMD to read from
 * @regnum: The register on the MMD to read
 * @val: Variable to read the register into
 * @cond: Break condition (usually involving @val)
 * @sleep_us: Maximum time to sleep between reads in us (0
 *            tight-loops).  Should be less than ~20ms since usleep_range
 *            is used (see Documentation/timers/timers-howto.rst).
 * @timeout_us: Timeout in us, 0 means never timeout
 * @sleep_before_read: if it is true, sleep @sleep_us before read.
 * Returns 0 on success and -ETIMEDOUT upon a timeout. In either
 * case, the last read value at @args is stored in @val. Must not
 * be called from atomic context if sleep_us or timeout_us are used.
 */
#define phy_read_mmd_poll_timeout(phydev, devaddr, regnum, val, cond, \
				  sleep_us, timeout_us, sleep_before_read) \
({ \
	int __ret = read_poll_timeout(phy_read_mmd, val, (cond) || val < 0, \
				  sleep_us, timeout_us, sleep_before_read, \
				  phydev, devaddr, regnum); \
	if (val <  0) \
		__ret = val; \
	if (__ret) \
		phydev_err(phydev, "%s failed: %d\n", __func__, __ret); \
	__ret; \
})

/*
 * __phy_read_mmd - Convenience function for reading a register
 * from an MMD on a given PHY.
 */
int __phy_read_mmd(struct phy_device *phydev, int devad, u32 regnum);

/*
 * phy_write_mmd - Convenience function for writing a register
 * on an MMD on a given PHY.
 */
int phy_write_mmd(struct phy_device *phydev, int devad, u32 regnum, u16 val);

/*
 * __phy_write_mmd - Convenience function for writing a register
 * on an MMD on a given PHY.
 */
int __phy_write_mmd(struct phy_device *phydev, int devad, u32 regnum, u16 val);

int __phy_modify_changed(struct phy_device *phydev, u32 regnum, u16 mask,
			 u16 set);
int phy_modify_changed(struct phy_device *phydev, u32 regnum, u16 mask,
		       u16 set);
int __phy_modify(struct phy_device *phydev, u32 regnum, u16 mask, u16 set);
int phy_modify(struct phy_device *phydev, u32 regnum, u16 mask, u16 set);

int __phy_modify_mmd_changed(struct phy_device *phydev, int devad, u32 regnum,
			     u16 mask, u16 set);
int phy_modify_mmd_changed(struct phy_device *phydev, int devad, u32 regnum,
			   u16 mask, u16 set);
int __phy_modify_mmd(struct phy_device *phydev, int devad, u32 regnum,
		     u16 mask, u16 set);
int phy_modify_mmd(struct phy_device *phydev, int devad, u32 regnum,
		   u16 mask, u16 set);

/**
 * __phy_set_bits - Convenience function for setting bits in a PHY register
 * @phydev: the phy_device struct
 * @regnum: register number to write
 * @val: bits to set
 *
 * The caller must have taken the MDIO bus lock.
 */
static inline int __phy_set_bits(struct phy_device *phydev, u32 regnum, u16 val)
{
	return __phy_modify(phydev, regnum, 0, val);
}

/**
 * __phy_clear_bits - Convenience function for clearing bits in a PHY register
 * @phydev: the phy_device struct
 * @regnum: register number to write
 * @val: bits to clear
 *
 * The caller must have taken the MDIO bus lock.
 */
static inline int __phy_clear_bits(struct phy_device *phydev, u32 regnum,
				   u16 val)
{
	return __phy_modify(phydev, regnum, val, 0);
}

/**
 * phy_set_bits - Convenience function for setting bits in a PHY register
 * @phydev: the phy_device struct
 * @regnum: register number to write
 * @val: bits to set
 */
static inline int phy_set_bits(struct phy_device *phydev, u32 regnum, u16 val)
{
	return phy_modify(phydev, regnum, 0, val);
}

/**
 * phy_clear_bits - Convenience function for clearing bits in a PHY register
 * @phydev: the phy_device struct
 * @regnum: register number to write
 * @val: bits to clear
 */
static inline int phy_clear_bits(struct phy_device *phydev, u32 regnum, u16 val)
{
	return phy_modify(phydev, regnum, val, 0);
}

/**
 * __phy_set_bits_mmd - Convenience function for setting bits in a register
 * on MMD
 * @phydev: the phy_device struct
 * @devad: the MMD containing register to modify
 * @regnum: register number to modify
 * @val: bits to set
 *
 * The caller must have taken the MDIO bus lock.
 */
static inline int __phy_set_bits_mmd(struct phy_device *phydev, int devad,
		u32 regnum, u16 val)
{
	return __phy_modify_mmd(phydev, devad, regnum, 0, val);
}

/**
 * __phy_clear_bits_mmd - Convenience function for clearing bits in a register
 * on MMD
 * @phydev: the phy_device struct
 * @devad: the MMD containing register to modify
 * @regnum: register number to modify
 * @val: bits to clear
 *
 * The caller must have taken the MDIO bus lock.
 */
static inline int __phy_clear_bits_mmd(struct phy_device *phydev, int devad,
		u32 regnum, u16 val)
{
	return __phy_modify_mmd(phydev, devad, regnum, val, 0);
}

/**
 * phy_set_bits_mmd - Convenience function for setting bits in a register
 * on MMD
 * @phydev: the phy_device struct
 * @devad: the MMD containing register to modify
 * @regnum: register number to modify
 * @val: bits to set
 */
static inline int phy_set_bits_mmd(struct phy_device *phydev, int devad,
		u32 regnum, u16 val)
{
	return phy_modify_mmd(phydev, devad, regnum, 0, val);
}

/**
 * phy_clear_bits_mmd - Convenience function for clearing bits in a register
 * on MMD
 * @phydev: the phy_device struct
 * @devad: the MMD containing register to modify
 * @regnum: register number to modify
 * @val: bits to clear
 */
static inline int phy_clear_bits_mmd(struct phy_device *phydev, int devad,
		u32 regnum, u16 val)
{
	return phy_modify_mmd(phydev, devad, regnum, val, 0);
}

/**
 * phy_interrupt_is_valid - Convenience function for testing a given PHY irq
 * @phydev: the phy_device struct
 *
 * NOTE: must be kept in sync with addition/removal of PHY_POLL and
 * PHY_MAC_INTERRUPT
 */
static inline bool phy_interrupt_is_valid(struct phy_device *phydev)
{
	return phydev->irq != PHY_POLL && phydev->irq != PHY_MAC_INTERRUPT;
}

/**
 * phy_polling_mode - Convenience function for testing whether polling is
 * used to detect PHY status changes
 * @phydev: the phy_device struct
 */
static inline bool phy_polling_mode(struct phy_device *phydev)
{
	if (phydev->state == PHY_CABLETEST)
		if (phydev->drv->flags & PHY_POLL_CABLE_TEST)
			return true;

	return phydev->irq == PHY_POLL;
}

/**
 * phy_has_hwtstamp - Tests whether a PHY time stamp configuration.
 * @phydev: the phy_device struct
 */
static inline bool phy_has_hwtstamp(struct phy_device *phydev)
{
	return phydev && phydev->mii_ts && phydev->mii_ts->hwtstamp;
}

/**
 * phy_has_rxtstamp - Tests whether a PHY supports receive time stamping.
 * @phydev: the phy_device struct
 */
static inline bool phy_has_rxtstamp(struct phy_device *phydev)
{
	return phydev && phydev->mii_ts && phydev->mii_ts->rxtstamp;
}

/**
 * phy_has_tsinfo - Tests whether a PHY reports time stamping and/or
 * PTP hardware clock capabilities.
 * @phydev: the phy_device struct
 */
static inline bool phy_has_tsinfo(struct phy_device *phydev)
{
	return phydev && phydev->mii_ts && phydev->mii_ts->ts_info;
}

/**
 * phy_has_txtstamp - Tests whether a PHY supports transmit time stamping.
 * @phydev: the phy_device struct
 */
static inline bool phy_has_txtstamp(struct phy_device *phydev)
{
	return phydev && phydev->mii_ts && phydev->mii_ts->txtstamp;
}

static inline int phy_hwtstamp(struct phy_device *phydev, struct ifreq *ifr)
{
	return phydev->mii_ts->hwtstamp(phydev->mii_ts, ifr);
}

static inline bool phy_rxtstamp(struct phy_device *phydev, struct sk_buff *skb,
				int type)
{
	return phydev->mii_ts->rxtstamp(phydev->mii_ts, skb, type);
}

static inline int phy_ts_info(struct phy_device *phydev,
			      struct ethtool_ts_info *tsinfo)
{
	return phydev->mii_ts->ts_info(phydev->mii_ts, tsinfo);
}

static inline void phy_txtstamp(struct phy_device *phydev, struct sk_buff *skb,
				int type)
{
	phydev->mii_ts->txtstamp(phydev->mii_ts, skb, type);
}

/**
 * phy_is_internal - Convenience function for testing if a PHY is internal
 * @phydev: the phy_device struct
 */
static inline bool phy_is_internal(struct phy_device *phydev)
{
	return phydev->is_internal;
}

/**
 * phy_on_sfp - Convenience function for testing if a PHY is on an SFP module
 * @phydev: the phy_device struct
 */
static inline bool phy_on_sfp(struct phy_device *phydev)
{
	return phydev->is_on_sfp_module;
}

/**
 * phy_interface_mode_is_rgmii - Convenience function for testing if a
 * PHY interface mode is RGMII (all variants)
 * @mode: the &phy_interface_t enum
 */
static inline bool phy_interface_mode_is_rgmii(phy_interface_t mode)
{
	return mode >= PHY_INTERFACE_MODE_RGMII &&
		mode <= PHY_INTERFACE_MODE_RGMII_TXID;
};

/**
 * phy_interface_mode_is_8023z() - does the PHY interface mode use 802.3z
 *   negotiation
 * @mode: one of &enum phy_interface_t
 *
 * Returns true if the PHY interface mode uses the 16-bit negotiation
 * word as defined in 802.3z. (See 802.3-2015 37.2.1 Config_Reg encoding)
 */
static inline bool phy_interface_mode_is_8023z(phy_interface_t mode)
{
	return mode == PHY_INTERFACE_MODE_1000BASEX ||
	       mode == PHY_INTERFACE_MODE_2500BASEX;
}

/**
 * phy_interface_is_rgmii - Convenience function for testing if a PHY interface
 * is RGMII (all variants)
 * @phydev: the phy_device struct
 */
static inline bool phy_interface_is_rgmii(struct phy_device *phydev)
{
	return phy_interface_mode_is_rgmii(phydev->interface);
};

/**
 * phy_is_pseudo_fixed_link - Convenience function for testing if this
 * PHY is the CPU port facing side of an Ethernet switch, or similar.
 * @phydev: the phy_device struct
 */
static inline bool phy_is_pseudo_fixed_link(struct phy_device *phydev)
{
	return phydev->is_pseudo_fixed_link;
}

int phy_save_page(struct phy_device *phydev);
int phy_select_page(struct phy_device *phydev, int page);
int phy_restore_page(struct phy_device *phydev, int oldpage, int ret);
int phy_read_paged(struct phy_device *phydev, int page, u32 regnum);
int phy_write_paged(struct phy_device *phydev, int page, u32 regnum, u16 val);
int phy_modify_paged_changed(struct phy_device *phydev, int page, u32 regnum,
			     u16 mask, u16 set);
int phy_modify_paged(struct phy_device *phydev, int page, u32 regnum,
		     u16 mask, u16 set);

struct phy_device *phy_device_create(struct mii_bus *bus, int addr, u32 phy_id,
				     bool is_c45,
				     struct phy_c45_device_ids *c45_ids);
#if IS_ENABLED(CONFIG_PHYLIB)
int fwnode_get_phy_id(struct fwnode_handle *fwnode, u32 *phy_id);
struct mdio_device *fwnode_mdio_find_device(struct fwnode_handle *fwnode);
struct phy_device *fwnode_phy_find_device(struct fwnode_handle *phy_fwnode);
struct phy_device *device_phy_find_device(struct device *dev);
struct fwnode_handle *fwnode_get_phy_node(struct fwnode_handle *fwnode);
struct phy_device *get_phy_device(struct mii_bus *bus, int addr, bool is_c45);
int phy_device_register(struct phy_device *phy);
void phy_device_free(struct phy_device *phydev);
#else
static inline int fwnode_get_phy_id(struct fwnode_handle *fwnode, u32 *phy_id)
{
	return 0;
}
static inline
struct mdio_device *fwnode_mdio_find_device(struct fwnode_handle *fwnode)
{
	return 0;
}

static inline
struct phy_device *fwnode_phy_find_device(struct fwnode_handle *phy_fwnode)
{
	return NULL;
}

static inline struct phy_device *device_phy_find_device(struct device *dev)
{
	return NULL;
}

static inline
struct fwnode_handle *fwnode_get_phy_node(struct fwnode_handle *fwnode)
{
	return NULL;
}

static inline
struct phy_device *get_phy_device(struct mii_bus *bus, int addr, bool is_c45)
{
	return NULL;
}

static inline int phy_device_register(struct phy_device *phy)
{
	return 0;
}

static inline void phy_device_free(struct phy_device *phydev) { }
#endif /* CONFIG_PHYLIB */
void phy_device_remove(struct phy_device *phydev);
int phy_get_c45_ids(struct phy_device *phydev);
int phy_init_hw(struct phy_device *phydev);
int phy_suspend(struct phy_device *phydev);
int phy_resume(struct phy_device *phydev);
int __phy_resume(struct phy_device *phydev);
int phy_loopback(struct phy_device *phydev, bool enable);
void phy_sfp_attach(void *upstream, struct sfp_bus *bus);
void phy_sfp_detach(void *upstream, struct sfp_bus *bus);
int phy_sfp_probe(struct phy_device *phydev,
	          const struct sfp_upstream_ops *ops);
struct phy_device *phy_attach(struct net_device *dev, const char *bus_id,
			      phy_interface_t interface);
struct phy_device *phy_find_first(struct mii_bus *bus);
int phy_attach_direct(struct net_device *dev, struct phy_device *phydev,
		      u32 flags, phy_interface_t interface);
int phy_connect_direct(struct net_device *dev, struct phy_device *phydev,
		       void (*handler)(struct net_device *),
		       phy_interface_t interface);
struct phy_device *phy_connect(struct net_device *dev, const char *bus_id,
			       void (*handler)(struct net_device *),
			       phy_interface_t interface);
void phy_disconnect(struct phy_device *phydev);
void phy_detach(struct phy_device *phydev);
void phy_start(struct phy_device *phydev);
void phy_stop(struct phy_device *phydev);
int phy_config_aneg(struct phy_device *phydev);
int phy_start_aneg(struct phy_device *phydev);
int phy_validate_inband_aneg(struct phy_device *phydev,
			     phy_interface_t interface);
int phy_config_inband_aneg(struct phy_device *phydev, bool enabled);
int phy_aneg_done(struct phy_device *phydev);
int phy_speed_down(struct phy_device *phydev, bool sync);
int phy_speed_up(struct phy_device *phydev);

int phy_restart_aneg(struct phy_device *phydev);
int phy_reset_after_clk_enable(struct phy_device *phydev);

#if IS_ENABLED(CONFIG_PHYLIB)
int phy_start_cable_test(struct phy_device *phydev,
			 struct netlink_ext_ack *extack);
int phy_start_cable_test_tdr(struct phy_device *phydev,
			     struct netlink_ext_ack *extack,
			     const struct phy_tdr_config *config);
#else
static inline
int phy_start_cable_test(struct phy_device *phydev,
			 struct netlink_ext_ack *extack)
{
	NL_SET_ERR_MSG(extack, "Kernel not compiled with PHYLIB support");
	return -EOPNOTSUPP;
}
static inline
int phy_start_cable_test_tdr(struct phy_device *phydev,
			     struct netlink_ext_ack *extack,
			     const struct phy_tdr_config *config)
{
	NL_SET_ERR_MSG(extack, "Kernel not compiled with PHYLIB support");
	return -EOPNOTSUPP;
}
#endif

int phy_cable_test_result(struct phy_device *phydev, u8 pair, u16 result);
int phy_cable_test_fault_length(struct phy_device *phydev, u8 pair,
				u16 cm);

static inline void phy_device_reset(struct phy_device *phydev, int value)
{
	mdio_device_reset(&phydev->mdio, value);
}

#define phydev_err(_phydev, format, args...)	\
	dev_err(&_phydev->mdio.dev, format, ##args)

#define phydev_info(_phydev, format, args...)	\
	dev_info(&_phydev->mdio.dev, format, ##args)

#define phydev_warn(_phydev, format, args...)	\
	dev_warn(&_phydev->mdio.dev, format, ##args)

#define phydev_dbg(_phydev, format, args...)	\
	dev_dbg(&_phydev->mdio.dev, format, ##args)

static inline const char *phydev_name(const struct phy_device *phydev)
{
	return dev_name(&phydev->mdio.dev);
}

static inline void phy_lock_mdio_bus(struct phy_device *phydev)
{
	mutex_lock(&phydev->mdio.bus->mdio_lock);
}

static inline void phy_unlock_mdio_bus(struct phy_device *phydev)
{
	mutex_unlock(&phydev->mdio.bus->mdio_lock);
}

void phy_attached_print(struct phy_device *phydev, const char *fmt, ...)
	__printf(2, 3);
char *phy_attached_info_irq(struct phy_device *phydev)
	__malloc;
void phy_attached_info(struct phy_device *phydev);

/* Clause 22 PHY */
int genphy_read_abilities(struct phy_device *phydev);
int genphy_setup_forced(struct phy_device *phydev);
int genphy_restart_aneg(struct phy_device *phydev);
int genphy_check_and_restart_aneg(struct phy_device *phydev, bool restart);
int genphy_config_eee_advert(struct phy_device *phydev);
int __genphy_config_aneg(struct phy_device *phydev, bool changed);
int genphy_aneg_done(struct phy_device *phydev);
int genphy_update_link(struct phy_device *phydev);
int genphy_read_lpa(struct phy_device *phydev);
int genphy_read_status_fixed(struct phy_device *phydev);
int genphy_read_status(struct phy_device *phydev);
int genphy_suspend(struct phy_device *phydev);
int genphy_resume(struct phy_device *phydev);
int genphy_loopback(struct phy_device *phydev, bool enable);
int genphy_soft_reset(struct phy_device *phydev);
irqreturn_t genphy_handle_interrupt_no_ack(struct phy_device *phydev);

static inline int genphy_config_aneg(struct phy_device *phydev)
{
	return __genphy_config_aneg(phydev, false);
}

static inline int genphy_no_config_intr(struct phy_device *phydev)
{
	return 0;
}
int genphy_read_mmd_unsupported(struct phy_device *phdev, int devad,
				u16 regnum);
int genphy_write_mmd_unsupported(struct phy_device *phdev, int devnum,
				 u16 regnum, u16 val);

/* Clause 37 */
int genphy_c37_config_aneg(struct phy_device *phydev);
int genphy_c37_read_status(struct phy_device *phydev);

/* Clause 45 PHY */
int genphy_c45_restart_aneg(struct phy_device *phydev);
int genphy_c45_check_and_restart_aneg(struct phy_device *phydev, bool restart);
int genphy_c45_aneg_done(struct phy_device *phydev);
int genphy_c45_read_link(struct phy_device *phydev);
int genphy_c45_read_lpa(struct phy_device *phydev);
int genphy_c45_read_pma(struct phy_device *phydev);
int genphy_c45_pma_setup_forced(struct phy_device *phydev);
int genphy_c45_an_config_aneg(struct phy_device *phydev);
int genphy_c45_an_disable_aneg(struct phy_device *phydev);
int genphy_c45_read_mdix(struct phy_device *phydev);
int genphy_c45_pma_read_abilities(struct phy_device *phydev);
int genphy_c45_read_status(struct phy_device *phydev);
int genphy_c45_config_aneg(struct phy_device *phydev);
int genphy_c45_loopback(struct phy_device *phydev, bool enable);
int genphy_c45_pma_resume(struct phy_device *phydev);
int genphy_c45_pma_suspend(struct phy_device *phydev);

/* Generic C45 PHY driver */
extern struct phy_driver genphy_c45_driver;

/* The gen10g_* functions are the old Clause 45 stub */
int gen10g_config_aneg(struct phy_device *phydev);

static inline int phy_read_status(struct phy_device *phydev)
{
	if (!phydev->drv)
		return -EIO;

	if (phydev->drv->read_status)
		return phydev->drv->read_status(phydev);
	else
		return genphy_read_status(phydev);
}

void phy_driver_unregister(struct phy_driver *drv);
void phy_drivers_unregister(struct phy_driver *drv, int n);
int phy_driver_register(struct phy_driver *new_driver, struct module *owner);
int phy_drivers_register(struct phy_driver *new_driver, int n,
			 struct module *owner);
void phy_error(struct phy_device *phydev);
void phy_state_machine(struct work_struct *work);
void phy_queue_state_machine(struct phy_device *phydev, unsigned long jiffies);
void phy_trigger_machine(struct phy_device *phydev);
void phy_mac_interrupt(struct phy_device *phydev);
void phy_start_machine(struct phy_device *phydev);
void phy_stop_machine(struct phy_device *phydev);
void phy_ethtool_ksettings_get(struct phy_device *phydev,
			       struct ethtool_link_ksettings *cmd);
int phy_ethtool_ksettings_set(struct phy_device *phydev,
			      const struct ethtool_link_ksettings *cmd);
int phy_mii_ioctl(struct phy_device *phydev, struct ifreq *ifr, int cmd);
int phy_do_ioctl(struct net_device *dev, struct ifreq *ifr, int cmd);
int phy_do_ioctl_running(struct net_device *dev, struct ifreq *ifr, int cmd);
int phy_disable_interrupts(struct phy_device *phydev);
void phy_request_interrupt(struct phy_device *phydev);
void phy_free_interrupt(struct phy_device *phydev);
void phy_print_status(struct phy_device *phydev);
int phy_set_max_speed(struct phy_device *phydev, u32 max_speed);
void phy_remove_link_mode(struct phy_device *phydev, u32 link_mode);
void phy_advertise_supported(struct phy_device *phydev);
void phy_support_sym_pause(struct phy_device *phydev);
void phy_support_asym_pause(struct phy_device *phydev);
void phy_set_sym_pause(struct phy_device *phydev, bool rx, bool tx,
		       bool autoneg);
void phy_set_asym_pause(struct phy_device *phydev, bool rx, bool tx);
bool phy_validate_pause(struct phy_device *phydev,
			struct ethtool_pauseparam *pp);
void phy_get_pause(struct phy_device *phydev, bool *tx_pause, bool *rx_pause);

s32 phy_get_internal_delay(struct phy_device *phydev, struct device *dev,
			   const int *delay_values, int size, bool is_rx);

void phy_resolve_pause(unsigned long *local_adv, unsigned long *partner_adv,
		       bool *tx_pause, bool *rx_pause);

int phy_register_fixup(const char *bus_id, u32 phy_uid, u32 phy_uid_mask,
		       int (*run)(struct phy_device *));
int phy_register_fixup_for_id(const char *bus_id,
			      int (*run)(struct phy_device *));
int phy_register_fixup_for_uid(u32 phy_uid, u32 phy_uid_mask,
			       int (*run)(struct phy_device *));

int phy_unregister_fixup(const char *bus_id, u32 phy_uid, u32 phy_uid_mask);
int phy_unregister_fixup_for_id(const char *bus_id);
int phy_unregister_fixup_for_uid(u32 phy_uid, u32 phy_uid_mask);

int phy_init_eee(struct phy_device *phydev, bool clk_stop_enable);
int phy_get_eee_err(struct phy_device *phydev);
int phy_ethtool_set_eee(struct phy_device *phydev, struct ethtool_eee *data);
int phy_ethtool_get_eee(struct phy_device *phydev, struct ethtool_eee *data);
int phy_ethtool_set_wol(struct phy_device *phydev, struct ethtool_wolinfo *wol);
void phy_ethtool_get_wol(struct phy_device *phydev,
			 struct ethtool_wolinfo *wol);
int phy_ethtool_get_link_ksettings(struct net_device *ndev,
				   struct ethtool_link_ksettings *cmd);
int phy_ethtool_set_link_ksettings(struct net_device *ndev,
				   const struct ethtool_link_ksettings *cmd);
int phy_ethtool_nway_reset(struct net_device *ndev);
int phy_package_join(struct phy_device *phydev, int addr, size_t priv_size);
void phy_package_leave(struct phy_device *phydev);
int devm_phy_package_join(struct device *dev, struct phy_device *phydev,
			  int addr, size_t priv_size);

#if IS_ENABLED(CONFIG_PHYLIB)
int __init mdio_bus_init(void);
void mdio_bus_exit(void);
#endif

int phy_ethtool_get_strings(struct phy_device *phydev, u8 *data);
int phy_ethtool_get_sset_count(struct phy_device *phydev);
int phy_ethtool_get_stats(struct phy_device *phydev,
			  struct ethtool_stats *stats, u64 *data);

static inline int phy_package_read(struct phy_device *phydev, u32 regnum)
{
	struct phy_package_shared *shared = phydev->shared;

	if (!shared)
		return -EIO;

	return mdiobus_read(phydev->mdio.bus, shared->addr, regnum);
}

static inline int __phy_package_read(struct phy_device *phydev, u32 regnum)
{
	struct phy_package_shared *shared = phydev->shared;

	if (!shared)
		return -EIO;

	return __mdiobus_read(phydev->mdio.bus, shared->addr, regnum);
}

static inline int phy_package_write(struct phy_device *phydev,
				    u32 regnum, u16 val)
{
	struct phy_package_shared *shared = phydev->shared;

	if (!shared)
		return -EIO;

	return mdiobus_write(phydev->mdio.bus, shared->addr, regnum, val);
}

static inline int __phy_package_write(struct phy_device *phydev,
				      u32 regnum, u16 val)
{
	struct phy_package_shared *shared = phydev->shared;

	if (!shared)
		return -EIO;

	return __mdiobus_write(phydev->mdio.bus, shared->addr, regnum, val);
}

static inline bool __phy_package_set_once(struct phy_device *phydev,
					  unsigned int b)
{
	struct phy_package_shared *shared = phydev->shared;

	if (!shared)
		return false;

	return !test_and_set_bit(b, &shared->flags);
}

static inline bool phy_package_init_once(struct phy_device *phydev)
{
	return __phy_package_set_once(phydev, PHY_SHARED_F_INIT_DONE);
}

static inline bool phy_package_probe_once(struct phy_device *phydev)
{
	return __phy_package_set_once(phydev, PHY_SHARED_F_PROBE_DONE);
}

extern struct bus_type mdio_bus_type;

struct mdio_board_info {
	const char	*bus_id;
	char		modalias[MDIO_NAME_SIZE];
	int		mdio_addr;
	const void	*platform_data;
};

#if IS_ENABLED(CONFIG_MDIO_DEVICE)
int mdiobus_register_board_info(const struct mdio_board_info *info,
				unsigned int n);
#else
static inline int mdiobus_register_board_info(const struct mdio_board_info *i,
					      unsigned int n)
{
	return 0;
}
#endif


/**
 * phy_module_driver() - Helper macro for registering PHY drivers
 * @__phy_drivers: array of PHY drivers to register
 * @__count: Numbers of members in array
 *
 * Helper macro for PHY drivers which do not do anything special in module
 * init/exit. Each module may only use this macro once, and calling it
 * replaces module_init() and module_exit().
 */
#define phy_module_driver(__phy_drivers, __count)			\
static int __init phy_module_init(void)					\
{									\
	return phy_drivers_register(__phy_drivers, __count, THIS_MODULE); \
}									\
module_init(phy_module_init);						\
static void __exit phy_module_exit(void)				\
{									\
	phy_drivers_unregister(__phy_drivers, __count);			\
}									\
module_exit(phy_module_exit)

#define module_phy_driver(__phy_drivers)				\
	phy_module_driver(__phy_drivers, ARRAY_SIZE(__phy_drivers))

bool phy_driver_is_genphy(struct phy_device *phydev);
bool phy_driver_is_genphy_10g(struct phy_device *phydev);

#endif /* __PHY_H */<|MERGE_RESOLUTION|>--- conflicted
+++ resolved
@@ -150,11 +150,8 @@
 	PHY_INTERFACE_MODE_10GBASER,
 	PHY_INTERFACE_MODE_25GBASER,
 	PHY_INTERFACE_MODE_USXGMII,
-<<<<<<< HEAD
-=======
 	/* 10GBASE-KR - with Clause 73 AN */
 	PHY_INTERFACE_MODE_10GKR,
->>>>>>> c1084c27
 	PHY_INTERFACE_MODE_2500SGMII,
 	PHY_INTERFACE_MODE_MAX,
 } phy_interface_t;
@@ -233,13 +230,10 @@
 		return "25gbase-r";
 	case PHY_INTERFACE_MODE_USXGMII:
 		return "usxgmii";
-<<<<<<< HEAD
-=======
 	case PHY_INTERFACE_MODE_10GKR:
 		return "10gbase-kr";
 	case PHY_INTERFACE_MODE_100BASEX:
 		return "100base-x";
->>>>>>> c1084c27
 	case PHY_INTERFACE_MODE_2500SGMII:
 		return "sgmii-2500";
 	default:
@@ -495,27 +489,6 @@
 /**
  * struct phy_device - An instance of a PHY
  *
-<<<<<<< HEAD
- * drv: Pointer to the driver for this PHY instance
- * phy_id: UID for this device found during discovery
- * c45_ids: 802.3-c45 Device Identifers if is_c45.
- * is_c45:  Set to true if this phy uses clause 45 addressing.
- * is_internal: Set to true if this phy is internal to a MAC.
- * is_pseudo_fixed_link: Set to true if this phy is an Ethernet switch, etc.
- * is_gigabit_capable: Set to true if PHY supports 1000Mbps
- * has_fixups: Set to true if this phy has fixups/quirks.
- * suspended: Set to true if this phy has been suspended successfully.
- * suspended_by_mdio_bus: Set to true if this phy was suspended by MDIO bus.
- * sysfs_links: Internal boolean tracking sysfs symbolic links setup/removal.
- * loopback_enabled: Set true if this phy has been loopbacked successfully.
- * state: state of the PHY for management purposes
- * dev_flags: Device-specific flags used by the PHY driver.
- * irq: IRQ number of the PHY's interrupt (-1 if none)
- * phy_timer: The timer for handling the state machine
- * attached_dev: The attached enet driver's device instance ptr
- * adjust_link: Callback for the enet controller to respond to
- * changes in the link state.
-=======
  * @mdio: MDIO bus this PHY is on
  * @drv: Pointer to the driver for this PHY instance
  * @phy_id: UID for this device found during discovery
@@ -549,7 +522,6 @@
  *               link state.
  * @phy_link_change: Callback for phylink for notification of link change
  * @macsec_ops: MACsec offloading ops.
->>>>>>> c1084c27
  *
  * @speed: Current link speed
  * @duplex: Current duplex
@@ -826,17 +798,10 @@
 	/** @read_status: Determines the negotiated speed and duplex */
 	int (*read_status)(struct phy_device *phydev);
 
-<<<<<<< HEAD
-	/*
-	 * Checks if the PHY generated an interrupt.
-	 * For multi-PHY devices with shared PHY interrupt pin
-	 * Set interrupt bits have to be cleared.
-=======
 	/**
 	 * @config_intr: Enables or disables interrupts.
 	 * It should also clear any pending interrupts prior to enabling the
 	 * IRQs and after disabling them.
->>>>>>> c1084c27
 	 */
 	int (*config_intr)(struct phy_device *phydev);
 
