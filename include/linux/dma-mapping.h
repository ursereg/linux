--- conflicted
+++ resolved
@@ -75,115 +75,6 @@
 
 #define DMA_BIT_MASK(n)	(((n) == 64) ? ~0ULL : ((1ULL<<(n))-1))
 
-<<<<<<< HEAD
-#define DMA_MASK_NONE	0x0ULL
-
-static inline int valid_dma_direction(int dma_direction)
-{
-	return ((dma_direction == DMA_BIDIRECTIONAL) ||
-		(dma_direction == DMA_TO_DEVICE) ||
-		(dma_direction == DMA_FROM_DEVICE));
-}
-
-#ifdef CONFIG_DMA_DECLARE_COHERENT
-/*
- * These three functions are only for dma allocator.
- * Don't use them in device drivers.
- */
-int dma_alloc_from_dev_coherent(struct device *dev, ssize_t size,
-				       dma_addr_t *dma_handle, void **ret);
-int dma_release_from_dev_coherent(struct device *dev, int order, void *vaddr);
-
-int dma_mmap_from_dev_coherent(struct device *dev, struct vm_area_struct *vma,
-			    void *cpu_addr, size_t size, int *ret);
-
-void *dma_alloc_from_global_coherent(struct device *dev, ssize_t size, dma_addr_t *dma_handle);
-int dma_release_from_global_coherent(int order, void *vaddr);
-int dma_mmap_from_global_coherent(struct vm_area_struct *vma, void *cpu_addr,
-				  size_t size, int *ret);
-
-#else
-#define dma_alloc_from_dev_coherent(dev, size, handle, ret) (0)
-#define dma_release_from_dev_coherent(dev, order, vaddr) (0)
-#define dma_mmap_from_dev_coherent(dev, vma, vaddr, order, ret) (0)
-
-static inline void *dma_alloc_from_global_coherent(struct device *dev, ssize_t size,
-						   dma_addr_t *dma_handle)
-{
-	return NULL;
-}
-
-static inline int dma_release_from_global_coherent(int order, void *vaddr)
-{
-	return 0;
-}
-
-static inline int dma_mmap_from_global_coherent(struct vm_area_struct *vma,
-						void *cpu_addr, size_t size,
-						int *ret)
-{
-	return 0;
-}
-#endif /* CONFIG_DMA_DECLARE_COHERENT */
-
-static inline bool dma_is_direct(const struct dma_map_ops *ops)
-{
-	return likely(!ops);
-}
-
-/*
- * All the dma_direct_* declarations are here just for the indirect call bypass,
- * and must not be used directly drivers!
- */
-dma_addr_t dma_direct_map_page(struct device *dev, struct page *page,
-		unsigned long offset, size_t size, enum dma_data_direction dir,
-		unsigned long attrs);
-int dma_direct_map_sg(struct device *dev, struct scatterlist *sgl, int nents,
-		enum dma_data_direction dir, unsigned long attrs);
-dma_addr_t dma_direct_map_resource(struct device *dev, phys_addr_t paddr,
-		size_t size, enum dma_data_direction dir, unsigned long attrs);
-
-#if defined(CONFIG_ARCH_HAS_SYNC_DMA_FOR_DEVICE) || \
-    defined(CONFIG_SWIOTLB)
-void dma_direct_sync_single_for_device(struct device *dev,
-		dma_addr_t addr, size_t size, enum dma_data_direction dir);
-void dma_direct_sync_sg_for_device(struct device *dev,
-		struct scatterlist *sgl, int nents, enum dma_data_direction dir);
-#else
-static inline void dma_direct_sync_single_for_device(struct device *dev,
-		dma_addr_t addr, size_t size, enum dma_data_direction dir)
-{
-}
-static inline void dma_direct_sync_sg_for_device(struct device *dev,
-		struct scatterlist *sgl, int nents, enum dma_data_direction dir)
-{
-}
-#endif
-
-#if defined(CONFIG_ARCH_HAS_SYNC_DMA_FOR_CPU) || \
-    defined(CONFIG_ARCH_HAS_SYNC_DMA_FOR_CPU_ALL) || \
-    defined(CONFIG_SWIOTLB)
-void dma_direct_unmap_page(struct device *dev, dma_addr_t addr,
-		size_t size, enum dma_data_direction dir, unsigned long attrs);
-void dma_direct_unmap_sg(struct device *dev, struct scatterlist *sgl,
-		int nents, enum dma_data_direction dir, unsigned long attrs);
-void dma_direct_sync_single_for_cpu(struct device *dev,
-		dma_addr_t addr, size_t size, enum dma_data_direction dir);
-void dma_direct_sync_sg_for_cpu(struct device *dev,
-		struct scatterlist *sgl, int nents, enum dma_data_direction dir);
-#else
-static inline void dma_direct_unmap_page(struct device *dev, dma_addr_t addr,
-		size_t size, enum dma_data_direction dir, unsigned long attrs)
-{
-}
-static inline void dma_direct_unmap_sg(struct device *dev,
-		struct scatterlist *sgl, int nents, enum dma_data_direction dir,
-		unsigned long attrs)
-{
-}
-static inline void dma_direct_sync_single_for_cpu(struct device *dev,
-		dma_addr_t addr, size_t size, enum dma_data_direction dir)
-=======
 #ifdef CONFIG_DMA_API_DEBUG
 void debug_dma_mapping_error(struct device *dev, dma_addr_t dma_addr);
 void debug_dma_map_single(struct device *dev, const void *addr,
@@ -191,7 +82,6 @@
 #else
 static inline void debug_dma_mapping_error(struct device *dev,
 		dma_addr_t dma_addr)
->>>>>>> c1084c27
 {
 }
 static inline void debug_dma_map_single(struct device *dev, const void *addr,
