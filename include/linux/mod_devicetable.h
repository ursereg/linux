--- conflicted
+++ resolved
@@ -668,10 +668,6 @@
 /*
  * MODULE_DEVICE_TABLE expects this struct to be called x86cpu_device_id.
  * Although gcc seems to ignore this error, clang fails without this define.
- *
- * Note: The ordering of the struct is different from upstream because the
- * static initializers in kernels < 5.7 still use C89 style while upstream
- * has been converted to proper C99 initializers.
  */
 #define x86cpu_device_id x86_cpu_id
 struct x86_cpu_id {
@@ -681,7 +677,6 @@
 	__u16 steppings;
 	__u16 feature;	/* bit index */
 	kernel_ulong_t driver_data;
-	__u16 steppings;
 };
 
 /* Wild cards for x86_cpu_id::vendor, family, model and feature */
@@ -837,21 +832,6 @@
 	const void *context;
 };
 
-<<<<<<< HEAD
-/* vop */
-struct vop_device_id {
-	__u32 device;
-	__u32 vendor;
-};
-#define VOP_DEV_ANY_ID	0xffffffff
-
-/* cosm */
-#define COSM_NAME_SIZE			32
-#define COSM_MODULE_PREFIX	"cosm:"
-
-struct cosm_device_id {
-	char name[COSM_NAME_SIZE];
-=======
 #define MHI_DEVICE_MODALIAS_FMT "mhi:%s"
 #define MHI_NAME_SIZE 32
 
@@ -913,7 +893,6 @@
 	__u16 type;
 	__u16 feature_id;
 	kernel_ulong_t driver_data;
->>>>>>> c1084c27
 };
 
 #endif /* LINUX_MOD_DEVICETABLE_H */