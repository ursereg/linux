/* SPDX-License-Identifier: GPL-2.0 */
/*
 * Filesystem access notification for Linux
 *
 *  Copyright (C) 2008 Red Hat, Inc., Eric Paris <eparis@redhat.com>
 */

#ifndef __LINUX_FSNOTIFY_BACKEND_H
#define __LINUX_FSNOTIFY_BACKEND_H

#ifdef __KERNEL__

#include <linux/idr.h> /* inotify uses this */
#include <linux/fs.h> /* struct inode */
#include <linux/list.h>
#include <linux/path.h> /* struct path */
#include <linux/spinlock.h>
#include <linux/types.h>
#include <linux/atomic.h>
#include <linux/user_namespace.h>
#include <linux/refcount.h>

/*
 * IN_* from inotfy.h lines up EXACTLY with FS_*, this is so we can easily
 * convert between them.  dnotify only needs conversion at watch creation
 * so no perf loss there.  fanotify isn't defined yet, so it can use the
 * wholes if it needs more events.
 */
#define FS_ACCESS		0x00000001	/* File was accessed */
#define FS_MODIFY		0x00000002	/* File was modified */
#define FS_ATTRIB		0x00000004	/* Metadata changed */
#define FS_CLOSE_WRITE		0x00000008	/* Writtable file was closed */
#define FS_CLOSE_NOWRITE	0x00000010	/* Unwrittable file closed */
#define FS_OPEN			0x00000020	/* File was opened */
#define FS_MOVED_FROM		0x00000040	/* File was moved from X */
#define FS_MOVED_TO		0x00000080	/* File was moved to Y */
#define FS_CREATE		0x00000100	/* Subfile was created */
#define FS_DELETE		0x00000200	/* Subfile was deleted */
#define FS_DELETE_SELF		0x00000400	/* Self was deleted */
#define FS_MOVE_SELF		0x00000800	/* Self was moved */
#define FS_OPEN_EXEC		0x00001000	/* File was opened for exec */

#define FS_UNMOUNT		0x00002000	/* inode on umount fs */
#define FS_Q_OVERFLOW		0x00004000	/* Event queued overflowed */
#define FS_IN_IGNORED		0x00008000	/* last inotify event here */

#define FS_OPEN_PERM		0x00010000	/* open event in an permission hook */
#define FS_ACCESS_PERM		0x00020000	/* access event in a permissions hook */
#define FS_OPEN_EXEC_PERM	0x00040000	/* open/exec event in a permission hook */

#define FS_EXCL_UNLINK		0x04000000	/* do not send events if object is unlinked */
/*
 * Set on inode mark that cares about things that happen to its children.
 * Always set for dnotify and inotify.
 * Set on inode/sb/mount marks that care about parent/name info.
 */
#define FS_EVENT_ON_CHILD	0x08000000

#define FS_DN_RENAME		0x10000000	/* file renamed */
#define FS_DN_MULTISHOT		0x20000000	/* dnotify multishot */
#define FS_ISDIR		0x40000000	/* event occurred against dir */
#define FS_IN_ONESHOT		0x80000000	/* only send event once */

#define FS_MOVE			(FS_MOVED_FROM | FS_MOVED_TO)

/*
 * Directory entry modification events - reported only to directory
 * where entry is modified and not to a watching parent.
 * The watching parent may get an FS_ATTRIB|FS_EVENT_ON_CHILD event
 * when a directory entry inside a child subdir changes.
 */
#define ALL_FSNOTIFY_DIRENT_EVENTS	(FS_CREATE | FS_DELETE | FS_MOVE)

#define ALL_FSNOTIFY_PERM_EVENTS (FS_OPEN_PERM | FS_ACCESS_PERM | \
				  FS_OPEN_EXEC_PERM)

/*
 * This is a list of all events that may get sent to a parent that is watching
 * with flag FS_EVENT_ON_CHILD based on fs event on a child of that directory.
 */
#define FS_EVENTS_POSS_ON_CHILD   (ALL_FSNOTIFY_PERM_EVENTS | \
				   FS_ACCESS | FS_MODIFY | FS_ATTRIB | \
				   FS_CLOSE_WRITE | FS_CLOSE_NOWRITE | \
				   FS_OPEN | FS_OPEN_EXEC)

/*
 * This is a list of all events that may get sent with the parent inode as the
 * @to_tell argument of fsnotify().
 * It may include events that can be sent to an inode/sb/mount mark, but cannot
 * be sent to a parent watching children.
 */
#define FS_EVENTS_POSS_TO_PARENT (FS_EVENTS_POSS_ON_CHILD)

/* Events that can be reported to backends */
#define ALL_FSNOTIFY_EVENTS (ALL_FSNOTIFY_DIRENT_EVENTS | \
			     FS_EVENTS_POSS_ON_CHILD | \
			     FS_DELETE_SELF | FS_MOVE_SELF | FS_DN_RENAME | \
			     FS_UNMOUNT | FS_Q_OVERFLOW | FS_IN_IGNORED)

/* Extra flags that may be reported with event or control handling of events */
#define ALL_FSNOTIFY_FLAGS  (FS_EXCL_UNLINK | FS_ISDIR | FS_IN_ONESHOT | \
			     FS_DN_MULTISHOT | FS_EVENT_ON_CHILD)

#define ALL_FSNOTIFY_BITS   (ALL_FSNOTIFY_EVENTS | ALL_FSNOTIFY_FLAGS)

struct fsnotify_group;
struct fsnotify_event;
struct fsnotify_mark;
struct fsnotify_event_private_data;
struct fsnotify_fname;
struct fsnotify_iter_info;

struct mem_cgroup;

/*
 * Each group much define these ops.  The fsnotify infrastructure will call
 * these operations for each relevant group.
 *
 * handle_event - main call for a group to handle an fs event
 * @group:	group to notify
 * @mask:	event type and flags
 * @data:	object that event happened on
 * @data_type:	type of object for fanotify_data_XXX() accessors
 * @dir:	optional directory associated with event -
 *		if @file_name is not NULL, this is the directory that
 *		@file_name is relative to
 * @file_name:	optional file name associated with event
 * @cookie:	inotify rename cookie
 * @iter_info:	array of marks from this group that are interested in the event
 *
 * handle_inode_event - simple variant of handle_event() for groups that only
 *		have inode marks and don't have ignore mask
 * @mark:	mark to notify
 * @mask:	event type and flags
 * @inode:	inode that event happened on
 * @dir:	optional directory associated with event -
 *		if @file_name is not NULL, this is the directory that
 *		@file_name is relative to.
 * @file_name:	optional file name associated with event
 * @cookie:	inotify rename cookie
 *
 * free_group_priv - called when a group refcnt hits 0 to clean up the private union
 * freeing_mark - called when a mark is being destroyed for some reason.  The group
 *		MUST be holding a reference on each mark and that reference must be
 *		dropped in this function.  inotify uses this function to send
 *		userspace messages that marks have been removed.
 */
struct fsnotify_ops {
	int (*handle_event)(struct fsnotify_group *group, u32 mask,
			    const void *data, int data_type, struct inode *dir,
			    const struct qstr *file_name, u32 cookie,
			    struct fsnotify_iter_info *iter_info);
	int (*handle_inode_event)(struct fsnotify_mark *mark, u32 mask,
			    struct inode *inode, struct inode *dir,
			    const struct qstr *file_name, u32 cookie);
	void (*free_group_priv)(struct fsnotify_group *group);
	void (*freeing_mark)(struct fsnotify_mark *mark, struct fsnotify_group *group);
	void (*free_event)(struct fsnotify_event *event);
	/* called on final put+free to free memory */
	void (*free_mark)(struct fsnotify_mark *mark);
};

/*
 * all of the information about the original object we want to now send to
 * a group.  If you want to carry more info from the accessing task to the
 * listener this structure is where you need to be adding fields.
 */
struct fsnotify_event {
	struct list_head list;
<<<<<<< HEAD
	unsigned long objectid;	/* identifier for queue merges */
=======
>>>>>>> c1084c27
};

/*
 * A group is a "thing" that wants to receive notification about filesystem
 * events.  The mask holds the subset of event types this group cares about.
 * refcnt on a group is up to the implementor and at any moment if it goes 0
 * everything will be cleaned up.
 */
struct fsnotify_group {
	const struct fsnotify_ops *ops;	/* how this group handles things */

	/*
	 * How the refcnt is used is up to each group.  When the refcnt hits 0
	 * fsnotify will clean up all of the resources associated with this group.
	 * As an example, the dnotify group will always have a refcnt=1 and that
	 * will never change.  Inotify, on the other hand, has a group per
	 * inotify_init() and the refcnt will hit 0 only when that fd has been
	 * closed.
	 */
	refcount_t refcnt;		/* things with interest in this group */

	/* needed to send notification to userspace */
	spinlock_t notification_lock;		/* protect the notification_list */
	struct list_head notification_list;	/* list of event_holder this group needs to send to userspace */
	wait_queue_head_t notification_waitq;	/* read() on the notification file blocks on this waitq */
	unsigned int q_len;			/* events on the queue */
	unsigned int max_events;		/* maximum events allowed on the list */
	/*
	 * Valid fsnotify group priorities.  Events are send in order from highest
	 * priority to lowest priority.  We default to the lowest priority.
	 */
	#define FS_PRIO_0	0 /* normal notifiers, no permissions */
	#define FS_PRIO_1	1 /* fanotify content based access control */
	#define FS_PRIO_2	2 /* fanotify pre-content access */
	unsigned int priority;
	bool shutdown;		/* group is being shut down, don't queue more events */

	/* stores all fastpath marks assoc with this group so they can be cleaned on unregister */
	struct mutex mark_mutex;	/* protect marks_list */
	atomic_t user_waits;		/* Number of tasks waiting for user
					 * response */
	struct list_head marks_list;	/* all inode marks for this group */

	struct fasync_struct *fsn_fa;    /* async notification */

	struct fsnotify_event *overflow_event;	/* Event we queue when the
						 * notification list is too
						 * full */

	struct mem_cgroup *memcg;	/* memcg to charge allocations */

	/* groups can define private fields here or use the void *private */
	union {
		void *private;
#ifdef CONFIG_INOTIFY_USER
		struct inotify_group_private_data {
			spinlock_t	idr_lock;
			struct idr      idr;
			struct ucounts *ucounts;
		} inotify_data;
#endif
#ifdef CONFIG_FANOTIFY
		struct fanotify_group_private_data {
			/* Hash table of events for merge */
			struct hlist_head *merge_hash;
			/* allows a group to block waiting for a userspace response */
			struct list_head access_list;
			wait_queue_head_t access_waitq;
			int flags;           /* flags from fanotify_init() */
			int f_flags; /* event_f_flags from fanotify_init() */
			struct ucounts *ucounts;
		} fanotify_data;
#endif /* CONFIG_FANOTIFY */
	};
};

/* When calling fsnotify tell it if the data is a path or inode */
enum fsnotify_data_type {
	FSNOTIFY_EVENT_NONE,
	FSNOTIFY_EVENT_PATH,
	FSNOTIFY_EVENT_INODE,
};

static inline struct inode *fsnotify_data_inode(const void *data, int data_type)
{
	switch (data_type) {
	case FSNOTIFY_EVENT_INODE:
		return (struct inode *)data;
	case FSNOTIFY_EVENT_PATH:
		return d_inode(((const struct path *)data)->dentry);
	default:
		return NULL;
	}
}

static inline const struct path *fsnotify_data_path(const void *data,
						    int data_type)
{
	switch (data_type) {
	case FSNOTIFY_EVENT_PATH:
		return data;
	default:
		return NULL;
	}
}

enum fsnotify_obj_type {
	FSNOTIFY_OBJ_TYPE_INODE,
	FSNOTIFY_OBJ_TYPE_PARENT,
	FSNOTIFY_OBJ_TYPE_VFSMOUNT,
	FSNOTIFY_OBJ_TYPE_SB,
	FSNOTIFY_OBJ_TYPE_COUNT,
	FSNOTIFY_OBJ_TYPE_DETACHED = FSNOTIFY_OBJ_TYPE_COUNT
};

#define FSNOTIFY_OBJ_TYPE_INODE_FL	(1U << FSNOTIFY_OBJ_TYPE_INODE)
#define FSNOTIFY_OBJ_TYPE_PARENT_FL	(1U << FSNOTIFY_OBJ_TYPE_PARENT)
#define FSNOTIFY_OBJ_TYPE_VFSMOUNT_FL	(1U << FSNOTIFY_OBJ_TYPE_VFSMOUNT)
#define FSNOTIFY_OBJ_TYPE_SB_FL		(1U << FSNOTIFY_OBJ_TYPE_SB)
#define FSNOTIFY_OBJ_ALL_TYPES_MASK	((1U << FSNOTIFY_OBJ_TYPE_COUNT) - 1)

static inline bool fsnotify_valid_obj_type(unsigned int type)
{
	return (type < FSNOTIFY_OBJ_TYPE_COUNT);
}

struct fsnotify_iter_info {
	struct fsnotify_mark *marks[FSNOTIFY_OBJ_TYPE_COUNT];
	unsigned int report_mask;
	int srcu_idx;
};

static inline bool fsnotify_iter_should_report_type(
		struct fsnotify_iter_info *iter_info, int type)
{
	return (iter_info->report_mask & (1U << type));
}

static inline void fsnotify_iter_set_report_type(
		struct fsnotify_iter_info *iter_info, int type)
{
	iter_info->report_mask |= (1U << type);
}

static inline void fsnotify_iter_set_report_type_mark(
		struct fsnotify_iter_info *iter_info, int type,
		struct fsnotify_mark *mark)
{
	iter_info->marks[type] = mark;
	iter_info->report_mask |= (1U << type);
}

#define FSNOTIFY_ITER_FUNCS(name, NAME) \
static inline struct fsnotify_mark *fsnotify_iter_##name##_mark( \
		struct fsnotify_iter_info *iter_info) \
{ \
	return (iter_info->report_mask & FSNOTIFY_OBJ_TYPE_##NAME##_FL) ? \
		iter_info->marks[FSNOTIFY_OBJ_TYPE_##NAME] : NULL; \
}

FSNOTIFY_ITER_FUNCS(inode, INODE)
FSNOTIFY_ITER_FUNCS(parent, PARENT)
FSNOTIFY_ITER_FUNCS(vfsmount, VFSMOUNT)
FSNOTIFY_ITER_FUNCS(sb, SB)

#define fsnotify_foreach_obj_type(type) \
	for (type = 0; type < FSNOTIFY_OBJ_TYPE_COUNT; type++)

/*
 * fsnotify_connp_t is what we embed in objects which connector can be attached
 * to. fsnotify_connp_t * is how we refer from connector back to object.
 */
struct fsnotify_mark_connector;
typedef struct fsnotify_mark_connector __rcu *fsnotify_connp_t;

/*
 * Inode/vfsmount/sb point to this structure which tracks all marks attached to
 * the inode/vfsmount/sb. The reference to inode/vfsmount/sb is held by this
 * structure. We destroy this structure when there are no more marks attached
 * to it. The structure is protected by fsnotify_mark_srcu.
 */
struct fsnotify_mark_connector {
	spinlock_t lock;
	unsigned short type;	/* Type of object [lock] */
#define FSNOTIFY_CONN_FLAG_HAS_FSID	0x01
	unsigned short flags;	/* flags [lock] */
	__kernel_fsid_t fsid;	/* fsid of filesystem containing object */
	union {
		/* Object pointer [lock] */
		fsnotify_connp_t *obj;
		/* Used listing heads to free after srcu period expires */
		struct fsnotify_mark_connector *destroy_next;
	};
	struct hlist_head list;
};

/*
 * A mark is simply an object attached to an in core inode which allows an
 * fsnotify listener to indicate they are either no longer interested in events
 * of a type matching mask or only interested in those events.
 *
 * These are flushed when an inode is evicted from core and may be flushed
 * when the inode is modified (as seen by fsnotify_access).  Some fsnotify
 * users (such as dnotify) will flush these when the open fd is closed and not
 * at inode eviction or modification.
 *
 * Text in brackets is showing the lock(s) protecting modifications of a
 * particular entry. obj_lock means either inode->i_lock or
 * mnt->mnt_root->d_lock depending on the mark type.
 */
struct fsnotify_mark {
	/* Mask this mark is for [mark->lock, group->mark_mutex] */
	__u32 mask;
	/* We hold one for presence in g_list. Also one ref for each 'thing'
	 * in kernel that found and may be using this mark. */
	refcount_t refcnt;
	/* Group this mark is for. Set on mark creation, stable until last ref
	 * is dropped */
	struct fsnotify_group *group;
	/* List of marks by group->marks_list. Also reused for queueing
	 * mark into destroy_list when it's waiting for the end of SRCU period
	 * before it can be freed. [group->mark_mutex] */
	struct list_head g_list;
	/* Protects inode / mnt pointers, flags, masks */
	spinlock_t lock;
	/* List of marks for inode / vfsmount [connector->lock, mark ref] */
	struct hlist_node obj_list;
	/* Head of list of marks for an object [mark ref] */
	struct fsnotify_mark_connector *connector;
	/* Events types to ignore [mark->lock, group->mark_mutex] */
	__u32 ignored_mask;
#define FSNOTIFY_MARK_FLAG_IGNORED_SURV_MODIFY	0x01
#define FSNOTIFY_MARK_FLAG_ALIVE		0x02
#define FSNOTIFY_MARK_FLAG_ATTACHED		0x04
	unsigned int flags;		/* flags [mark->lock] */
};

#ifdef CONFIG_FSNOTIFY

/* called from the vfs helpers */

/* main fsnotify call to send events */
extern int fsnotify(__u32 mask, const void *data, int data_type,
		    struct inode *dir, const struct qstr *name,
		    struct inode *inode, u32 cookie);
extern int __fsnotify_parent(struct dentry *dentry, __u32 mask, const void *data,
			   int data_type);
extern void __fsnotify_inode_delete(struct inode *inode);
extern void __fsnotify_vfsmount_delete(struct vfsmount *mnt);
extern void fsnotify_sb_delete(struct super_block *sb);
extern u32 fsnotify_get_cookie(void);

static inline __u32 fsnotify_parent_needed_mask(__u32 mask)
{
	/* FS_EVENT_ON_CHILD is set on marks that want parent/name info */
	if (!(mask & FS_EVENT_ON_CHILD))
		return 0;
	/*
	 * This object might be watched by a mark that cares about parent/name
	 * info, does it care about the specific set of events that can be
	 * reported with parent/name info?
	 */
	return mask & FS_EVENTS_POSS_TO_PARENT;
}

static inline int fsnotify_inode_watches_children(struct inode *inode)
{
	/* FS_EVENT_ON_CHILD is set if the inode may care */
	if (!(inode->i_fsnotify_mask & FS_EVENT_ON_CHILD))
		return 0;
	/* this inode might care about child events, does it care about the
	 * specific set of events that can happen on a child? */
	return inode->i_fsnotify_mask & FS_EVENTS_POSS_ON_CHILD;
}

/*
 * Update the dentry with a flag indicating the interest of its parent to receive
 * filesystem events when those events happens to this dentry->d_inode.
 */
static inline void fsnotify_update_flags(struct dentry *dentry)
{
	assert_spin_locked(&dentry->d_lock);

	/*
	 * Serialisation of setting PARENT_WATCHED on the dentries is provided
	 * by d_lock. If inotify_inode_watched changes after we have taken
	 * d_lock, the following __fsnotify_update_child_dentry_flags call will
	 * find our entry, so it will spin until we complete here, and update
	 * us with the new state.
	 */
	if (fsnotify_inode_watches_children(dentry->d_parent->d_inode))
		dentry->d_flags |= DCACHE_FSNOTIFY_PARENT_WATCHED;
	else
		dentry->d_flags &= ~DCACHE_FSNOTIFY_PARENT_WATCHED;
}

/* called from fsnotify listeners, such as fanotify or dnotify */

/* create a new group */
extern struct fsnotify_group *fsnotify_alloc_group(const struct fsnotify_ops *ops);
extern struct fsnotify_group *fsnotify_alloc_user_group(const struct fsnotify_ops *ops);
/* get reference to a group */
extern void fsnotify_get_group(struct fsnotify_group *group);
/* drop reference on a group from fsnotify_alloc_group */
extern void fsnotify_put_group(struct fsnotify_group *group);
/* group destruction begins, stop queuing new events */
extern void fsnotify_group_stop_queueing(struct fsnotify_group *group);
/* destroy group */
extern void fsnotify_destroy_group(struct fsnotify_group *group);
/* fasync handler function */
extern int fsnotify_fasync(int fd, struct file *file, int on);
/* Free event from memory */
extern void fsnotify_destroy_event(struct fsnotify_group *group,
				   struct fsnotify_event *event);
/* attach the event to the group notification queue */
extern int fsnotify_add_event(struct fsnotify_group *group,
			      struct fsnotify_event *event,
			      int (*merge)(struct fsnotify_group *,
					   struct fsnotify_event *),
			      void (*insert)(struct fsnotify_group *,
					     struct fsnotify_event *));
/* Queue overflow event to a notification group */
static inline void fsnotify_queue_overflow(struct fsnotify_group *group)
{
	fsnotify_add_event(group, group->overflow_event, NULL, NULL);
}

static inline bool fsnotify_notify_queue_is_empty(struct fsnotify_group *group)
{
	assert_spin_locked(&group->notification_lock);

	return list_empty(&group->notification_list);
}

extern bool fsnotify_notify_queue_is_empty(struct fsnotify_group *group);
/* return, but do not dequeue the first event on the notification queue */
extern struct fsnotify_event *fsnotify_peek_first_event(struct fsnotify_group *group);
/* return AND dequeue the first event on the notification queue */
extern struct fsnotify_event *fsnotify_remove_first_event(struct fsnotify_group *group);
/* Remove event queued in the notification list */
extern void fsnotify_remove_queued_event(struct fsnotify_group *group,
					 struct fsnotify_event *event);

/* functions used to manipulate the marks attached to inodes */

/* Get mask of events for a list of marks */
extern __u32 fsnotify_conn_mask(struct fsnotify_mark_connector *conn);
/* Calculate mask of events for a list of marks */
extern void fsnotify_recalc_mask(struct fsnotify_mark_connector *conn);
extern void fsnotify_init_mark(struct fsnotify_mark *mark,
			       struct fsnotify_group *group);
/* Find mark belonging to given group in the list of marks */
extern struct fsnotify_mark *fsnotify_find_mark(fsnotify_connp_t *connp,
						struct fsnotify_group *group);
/* Get cached fsid of filesystem containing object */
extern int fsnotify_get_conn_fsid(const struct fsnotify_mark_connector *conn,
				  __kernel_fsid_t *fsid);
/* attach the mark to the object */
extern int fsnotify_add_mark(struct fsnotify_mark *mark,
			     fsnotify_connp_t *connp, unsigned int type,
			     int allow_dups, __kernel_fsid_t *fsid);
extern int fsnotify_add_mark_locked(struct fsnotify_mark *mark,
				    fsnotify_connp_t *connp,
				    unsigned int type, int allow_dups,
				    __kernel_fsid_t *fsid);

/* attach the mark to the inode */
static inline int fsnotify_add_inode_mark(struct fsnotify_mark *mark,
					  struct inode *inode,
					  int allow_dups)
{
	return fsnotify_add_mark(mark, &inode->i_fsnotify_marks,
				 FSNOTIFY_OBJ_TYPE_INODE, allow_dups, NULL);
}
static inline int fsnotify_add_inode_mark_locked(struct fsnotify_mark *mark,
						 struct inode *inode,
						 int allow_dups)
{
	return fsnotify_add_mark_locked(mark, &inode->i_fsnotify_marks,
					FSNOTIFY_OBJ_TYPE_INODE, allow_dups,
					NULL);
}

/* given a group and a mark, flag mark to be freed when all references are dropped */
extern void fsnotify_destroy_mark(struct fsnotify_mark *mark,
				  struct fsnotify_group *group);
/* detach mark from inode / mount list, group list, drop inode reference */
extern void fsnotify_detach_mark(struct fsnotify_mark *mark);
/* free mark */
extern void fsnotify_free_mark(struct fsnotify_mark *mark);
/* Wait until all marks queued for destruction are destroyed */
extern void fsnotify_wait_marks_destroyed(void);
/* run all the marks in a group, and clear all of the marks attached to given object type */
extern void fsnotify_clear_marks_by_group(struct fsnotify_group *group, unsigned int type);
/* run all the marks in a group, and clear all of the vfsmount marks */
static inline void fsnotify_clear_vfsmount_marks_by_group(struct fsnotify_group *group)
{
	fsnotify_clear_marks_by_group(group, FSNOTIFY_OBJ_TYPE_VFSMOUNT_FL);
}
/* run all the marks in a group, and clear all of the inode marks */
static inline void fsnotify_clear_inode_marks_by_group(struct fsnotify_group *group)
{
	fsnotify_clear_marks_by_group(group, FSNOTIFY_OBJ_TYPE_INODE_FL);
}
/* run all the marks in a group, and clear all of the sn marks */
static inline void fsnotify_clear_sb_marks_by_group(struct fsnotify_group *group)
{
	fsnotify_clear_marks_by_group(group, FSNOTIFY_OBJ_TYPE_SB_FL);
}
extern void fsnotify_get_mark(struct fsnotify_mark *mark);
extern void fsnotify_put_mark(struct fsnotify_mark *mark);
extern void fsnotify_finish_user_wait(struct fsnotify_iter_info *iter_info);
extern bool fsnotify_prepare_user_wait(struct fsnotify_iter_info *iter_info);

<<<<<<< HEAD
static inline void fsnotify_init_event(struct fsnotify_event *event,
				       unsigned long objectid)
{
	INIT_LIST_HEAD(&event->list);
	event->objectid = objectid;
=======
static inline void fsnotify_init_event(struct fsnotify_event *event)
{
	INIT_LIST_HEAD(&event->list);
>>>>>>> c1084c27
}

#else

static inline int fsnotify(__u32 mask, const void *data, int data_type,
			   struct inode *dir, const struct qstr *name,
			   struct inode *inode, u32 cookie)
{
	return 0;
}

static inline int __fsnotify_parent(struct dentry *dentry, __u32 mask,
				  const void *data, int data_type)
{
	return 0;
}

static inline void __fsnotify_inode_delete(struct inode *inode)
{}

static inline void __fsnotify_vfsmount_delete(struct vfsmount *mnt)
{}

static inline void fsnotify_sb_delete(struct super_block *sb)
{}

static inline void fsnotify_update_flags(struct dentry *dentry)
{}

static inline u32 fsnotify_get_cookie(void)
{
	return 0;
}

static inline void fsnotify_unmount_inodes(struct super_block *sb)
{}

#endif	/* CONFIG_FSNOTIFY */

#endif	/* __KERNEL __ */

#endif	/* __LINUX_FSNOTIFY_BACKEND_H */<|MERGE_RESOLUTION|>--- conflicted
+++ resolved
@@ -167,10 +167,6 @@
  */
 struct fsnotify_event {
 	struct list_head list;
-<<<<<<< HEAD
-	unsigned long objectid;	/* identifier for queue merges */
-=======
->>>>>>> c1084c27
 };
 
 /*
@@ -585,17 +581,9 @@
 extern void fsnotify_finish_user_wait(struct fsnotify_iter_info *iter_info);
 extern bool fsnotify_prepare_user_wait(struct fsnotify_iter_info *iter_info);
 
-<<<<<<< HEAD
-static inline void fsnotify_init_event(struct fsnotify_event *event,
-				       unsigned long objectid)
+static inline void fsnotify_init_event(struct fsnotify_event *event)
 {
 	INIT_LIST_HEAD(&event->list);
-	event->objectid = objectid;
-=======
-static inline void fsnotify_init_event(struct fsnotify_event *event)
-{
-	INIT_LIST_HEAD(&event->list);
->>>>>>> c1084c27
 }
 
 #else
