/* SPDX-License-Identifier: GPL-2.0-only */
/*
 * linux/can/rx-offload.h
 *
 * Copyright (c) 2014 David Jander, Protonic Holland
 * Copyright (c) 2014-2017 Pengutronix, Marc Kleine-Budde <kernel@pengutronix.de>
 */

#ifndef _CAN_RX_OFFLOAD_H
#define _CAN_RX_OFFLOAD_H

#include <linux/netdevice.h>
#include <linux/can.h>

struct can_rx_offload {
	struct net_device *dev;

	struct sk_buff *(*mailbox_read)(struct can_rx_offload *offload,
					unsigned int mb, u32 *timestamp,
					bool drop);

	struct sk_buff_head skb_queue;
	struct sk_buff_head skb_irq_queue;
	u32 skb_queue_len_max;

	unsigned int mb_first;
	unsigned int mb_last;

	struct napi_struct napi;

	bool inc;
};

int can_rx_offload_add_timestamp(struct net_device *dev,
				 struct can_rx_offload *offload);
int can_rx_offload_add_fifo(struct net_device *dev,
			    struct can_rx_offload *offload,
			    unsigned int weight);
int can_rx_offload_add_manual(struct net_device *dev,
			      struct can_rx_offload *offload,
			      unsigned int weight);
int can_rx_offload_irq_offload_timestamp(struct can_rx_offload *offload,
					 u64 reg);
int can_rx_offload_irq_offload_fifo(struct can_rx_offload *offload);
int can_rx_offload_queue_sorted(struct can_rx_offload *offload,
				struct sk_buff *skb, u32 timestamp);
unsigned int can_rx_offload_get_echo_skb(struct can_rx_offload *offload,
					 unsigned int idx, u32 timestamp,
					 unsigned int *frame_len_ptr);
int can_rx_offload_queue_tail(struct can_rx_offload *offload,
			      struct sk_buff *skb);
<<<<<<< HEAD
=======
void can_rx_offload_irq_finish(struct can_rx_offload *offload);
void can_rx_offload_threaded_irq_finish(struct can_rx_offload *offload);
>>>>>>> c1084c27
void can_rx_offload_del(struct can_rx_offload *offload);
void can_rx_offload_enable(struct can_rx_offload *offload);

static inline void can_rx_offload_disable(struct can_rx_offload *offload)
{
	napi_disable(&offload->napi);
}

#endif /* !_CAN_RX_OFFLOAD_H */<|MERGE_RESOLUTION|>--- conflicted
+++ resolved
@@ -49,11 +49,8 @@
 					 unsigned int *frame_len_ptr);
 int can_rx_offload_queue_tail(struct can_rx_offload *offload,
 			      struct sk_buff *skb);
-<<<<<<< HEAD
-=======
 void can_rx_offload_irq_finish(struct can_rx_offload *offload);
 void can_rx_offload_threaded_irq_finish(struct can_rx_offload *offload);
->>>>>>> c1084c27
 void can_rx_offload_del(struct can_rx_offload *offload);
 void can_rx_offload_enable(struct can_rx_offload *offload);
 
