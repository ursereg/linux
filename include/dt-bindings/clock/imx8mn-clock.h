/* SPDX-License-Identifier: GPL-2.0 */
/*
 * Copyright 2018-2019 NXP
 */

#ifndef __DT_BINDINGS_CLOCK_IMX8MN_H
#define __DT_BINDINGS_CLOCK_IMX8MN_H

#define IMX8MN_CLK_DUMMY			0
#define IMX8MN_CLK_32K				1
#define IMX8MN_CLK_24M				2
#define IMX8MN_OSC_HDMI_CLK			3
#define IMX8MN_CLK_EXT1				4
#define IMX8MN_CLK_EXT2				5
#define IMX8MN_CLK_EXT3				6
#define IMX8MN_CLK_EXT4				7
#define IMX8MN_AUDIO_PLL1_REF_SEL		8
#define IMX8MN_AUDIO_PLL2_REF_SEL		9
#define IMX8MN_VIDEO_PLL1_REF_SEL		10
#define IMX8MN_DRAM_PLL_REF_SEL			11
#define IMX8MN_GPU_PLL_REF_SEL			12
#define IMX8MN_VPU_PLL_REF_SEL			13
#define IMX8MN_ARM_PLL_REF_SEL			14
#define IMX8MN_SYS_PLL1_REF_SEL			15
#define IMX8MN_SYS_PLL2_REF_SEL			16
#define IMX8MN_SYS_PLL3_REF_SEL			17
#define IMX8MN_AUDIO_PLL1			18
#define IMX8MN_AUDIO_PLL2			19
#define IMX8MN_VIDEO_PLL1			20
#define IMX8MN_DRAM_PLL				21
#define IMX8MN_GPU_PLL				22
#define IMX8MN_VPU_PLL				23
#define IMX8MN_ARM_PLL				24
#define IMX8MN_SYS_PLL1				25
#define IMX8MN_SYS_PLL2				26
#define IMX8MN_SYS_PLL3				27
#define IMX8MN_AUDIO_PLL1_BYPASS		28
#define IMX8MN_AUDIO_PLL2_BYPASS		29
#define IMX8MN_VIDEO_PLL1_BYPASS		30
#define IMX8MN_DRAM_PLL_BYPASS			31
#define IMX8MN_GPU_PLL_BYPASS			32
#define IMX8MN_VPU_PLL_BYPASS			33
#define IMX8MN_ARM_PLL_BYPASS			34
#define IMX8MN_SYS_PLL1_BYPASS			35
#define IMX8MN_SYS_PLL2_BYPASS			36
#define IMX8MN_SYS_PLL3_BYPASS			37
#define IMX8MN_AUDIO_PLL1_OUT			38
#define IMX8MN_AUDIO_PLL2_OUT			39
#define IMX8MN_VIDEO_PLL1_OUT			40
#define IMX8MN_DRAM_PLL_OUT			41
#define IMX8MN_GPU_PLL_OUT			42
#define IMX8MN_VPU_PLL_OUT			43
#define IMX8MN_ARM_PLL_OUT			44
#define IMX8MN_SYS_PLL1_OUT			45
#define IMX8MN_SYS_PLL2_OUT			46
#define IMX8MN_SYS_PLL3_OUT			47
#define IMX8MN_SYS_PLL1_40M			48
#define IMX8MN_SYS_PLL1_80M			49
#define IMX8MN_SYS_PLL1_100M			50
#define IMX8MN_SYS_PLL1_133M			51
#define IMX8MN_SYS_PLL1_160M			52
#define IMX8MN_SYS_PLL1_200M			53
#define IMX8MN_SYS_PLL1_266M			54
#define IMX8MN_SYS_PLL1_400M			55
#define IMX8MN_SYS_PLL1_800M			56
#define IMX8MN_SYS_PLL2_50M			57
#define IMX8MN_SYS_PLL2_100M			58
#define IMX8MN_SYS_PLL2_125M			59
#define IMX8MN_SYS_PLL2_166M			60
#define IMX8MN_SYS_PLL2_200M			61
#define IMX8MN_SYS_PLL2_250M			62
#define IMX8MN_SYS_PLL2_333M			63
#define IMX8MN_SYS_PLL2_500M			64
#define IMX8MN_SYS_PLL2_1000M			65

/* CORE CLOCK ROOT */
#define IMX8MN_CLK_A53_SRC			66
#define IMX8MN_CLK_GPU_CORE_SRC			67
#define IMX8MN_CLK_GPU_SHADER_SRC		68
#define IMX8MN_CLK_A53_CG			69
#define IMX8MN_CLK_GPU_CORE_CG			70
#define IMX8MN_CLK_GPU_SHADER_CG		71
#define IMX8MN_CLK_A53_DIV			72
#define IMX8MN_CLK_GPU_CORE_DIV			73
#define IMX8MN_CLK_GPU_SHADER_DIV		74

/* BUS CLOCK ROOT */
#define IMX8MN_CLK_MAIN_AXI			75
#define IMX8MN_CLK_ENET_AXI			76
#define IMX8MN_CLK_NAND_USDHC_BUS		77
#define IMX8MN_CLK_DISP_AXI			78
#define IMX8MN_CLK_DISP_APB			79
#define IMX8MN_CLK_USB_BUS			80
#define IMX8MN_CLK_GPU_AXI			81
#define IMX8MN_CLK_GPU_AHB			82
#define IMX8MN_CLK_NOC				83
#define IMX8MN_CLK_AHB				84
#define IMX8MN_CLK_AUDIO_AHB			85

/* IPG CLOCK ROOT */
#define IMX8MN_CLK_IPG_ROOT			86
#define IMX8MN_CLK_IPG_AUDIO_ROOT		87

/* IP */
#define IMX8MN_CLK_DRAM_CORE			88
#define IMX8MN_CLK_DRAM_ALT			89
#define IMX8MN_CLK_DRAM_APB			90
#define IMX8MN_CLK_DRAM_ALT_ROOT		91
#define IMX8MN_CLK_DISP_PIXEL			92
#define IMX8MN_CLK_SAI2				93
#define IMX8MN_CLK_SAI3				94
#define IMX8MN_CLK_SAI5				95
#define IMX8MN_CLK_SAI6				96
#define IMX8MN_CLK_SPDIF1			97
#define IMX8MN_CLK_ENET_REF			98
#define IMX8MN_CLK_ENET_TIMER			99
#define IMX8MN_CLK_ENET_PHY_REF			100
#define IMX8MN_CLK_NAND				101
#define IMX8MN_CLK_QSPI				102
#define IMX8MN_CLK_USDHC1			103
#define IMX8MN_CLK_USDHC2			104
#define IMX8MN_CLK_I2C1				105
#define IMX8MN_CLK_I2C2				106
#define IMX8MN_CLK_I2C3				107
#define IMX8MN_CLK_I2C4				108
#define IMX8MN_CLK_UART1			109
#define IMX8MN_CLK_UART2			110
#define IMX8MN_CLK_UART3			111
#define IMX8MN_CLK_UART4			112
#define IMX8MN_CLK_USB_CORE_REF			113
#define IMX8MN_CLK_USB_PHY_REF			114
#define IMX8MN_CLK_ECSPI1			115
#define IMX8MN_CLK_ECSPI2			116
#define IMX8MN_CLK_PWM1				117
#define IMX8MN_CLK_PWM2				118
#define IMX8MN_CLK_PWM3				119
#define IMX8MN_CLK_PWM4				120
#define IMX8MN_CLK_WDOG				121
#define IMX8MN_CLK_WRCLK			122
#define IMX8MN_CLK_CLKO1			123
#define IMX8MN_CLK_CLKO2			124
#define IMX8MN_CLK_DSI_CORE			125
#define IMX8MN_CLK_DSI_PHY_REF			126
#define IMX8MN_CLK_DSI_DBI			127
#define IMX8MN_CLK_USDHC3			128
#define IMX8MN_CLK_CAMERA_PIXEL			129
#define IMX8MN_CLK_CSI1_PHY_REF			130
#define IMX8MN_CLK_CSI2_PHY_REF			131
#define IMX8MN_CLK_CSI2_ESC			132
#define IMX8MN_CLK_ECSPI3			133
#define IMX8MN_CLK_PDM				134
#define IMX8MN_CLK_SAI7				135

#define IMX8MN_CLK_ECSPI1_ROOT			136
#define IMX8MN_CLK_ECSPI2_ROOT			137
#define IMX8MN_CLK_ECSPI3_ROOT			138
#define IMX8MN_CLK_ENET1_ROOT			139
#define IMX8MN_CLK_GPIO1_ROOT			140
#define IMX8MN_CLK_GPIO2_ROOT			141
#define IMX8MN_CLK_GPIO3_ROOT			142
#define IMX8MN_CLK_GPIO4_ROOT			143
#define IMX8MN_CLK_GPIO5_ROOT			144
#define IMX8MN_CLK_I2C1_ROOT			145
#define IMX8MN_CLK_I2C2_ROOT			146
#define IMX8MN_CLK_I2C3_ROOT			147
#define IMX8MN_CLK_I2C4_ROOT			148
#define IMX8MN_CLK_MU_ROOT			149
#define IMX8MN_CLK_OCOTP_ROOT			150
#define IMX8MN_CLK_PWM1_ROOT			151
#define IMX8MN_CLK_PWM2_ROOT			152
#define IMX8MN_CLK_PWM3_ROOT			153
#define IMX8MN_CLK_PWM4_ROOT			154
#define IMX8MN_CLK_QSPI_ROOT			155
#define IMX8MN_CLK_NAND_ROOT			156
#define IMX8MN_CLK_SAI2_ROOT			157
#define IMX8MN_CLK_SAI2_IPG			158
#define IMX8MN_CLK_SAI3_ROOT			159
#define IMX8MN_CLK_SAI3_IPG			160
#define IMX8MN_CLK_SAI5_ROOT			161
#define IMX8MN_CLK_SAI5_IPG			162
#define IMX8MN_CLK_SAI6_ROOT			163
#define IMX8MN_CLK_SAI6_IPG			164
#define IMX8MN_CLK_SAI7_ROOT			165
#define IMX8MN_CLK_SAI7_IPG			166
#define IMX8MN_CLK_SDMA1_ROOT			167
#define IMX8MN_CLK_SDMA2_ROOT			168
#define IMX8MN_CLK_UART1_ROOT			169
#define IMX8MN_CLK_UART2_ROOT			170
#define IMX8MN_CLK_UART3_ROOT			171
#define IMX8MN_CLK_UART4_ROOT			172
#define IMX8MN_CLK_USB1_CTRL_ROOT		173
#define IMX8MN_CLK_USDHC1_ROOT			174
#define IMX8MN_CLK_USDHC2_ROOT			175
#define IMX8MN_CLK_WDOG1_ROOT			176
#define IMX8MN_CLK_WDOG2_ROOT			177
#define IMX8MN_CLK_WDOG3_ROOT			178
#define IMX8MN_CLK_GPU_BUS_ROOT			179
#define IMX8MN_CLK_ASRC_ROOT			180
#define IMX8MN_CLK_GPU3D_ROOT			181
#define IMX8MN_CLK_PDM_ROOT			182
#define IMX8MN_CLK_PDM_IPG			183
#define IMX8MN_CLK_DISP_AXI_ROOT		184
#define IMX8MN_CLK_DISP_APB_ROOT		185
#define IMX8MN_CLK_DISP_PIXEL_ROOT		186
#define IMX8MN_CLK_CAMERA_PIXEL_ROOT		187
#define IMX8MN_CLK_USDHC3_ROOT			188
#define IMX8MN_CLK_SDMA3_ROOT			189
#define IMX8MN_CLK_TMU_ROOT			190
#define IMX8MN_CLK_ARM				191
#define IMX8MN_CLK_NAND_USDHC_BUS_RAWNAND_CLK	192
#define IMX8MN_CLK_GPU_CORE_ROOT		193
#define IMX8MN_CLK_GIC				194
#define IMX8MN_CLK_A53_CORE			195
<<<<<<< HEAD

#define IMX8MN_CLK_END				196
=======
#define IMX8MN_CLK_SNVS_ROOT			196

#define IMX8MN_CLK_END				197
>>>>>>> f69558f3

#endif<|MERGE_RESOLUTION|>--- conflicted
+++ resolved
@@ -211,13 +211,8 @@
 #define IMX8MN_CLK_GPU_CORE_ROOT		193
 #define IMX8MN_CLK_GIC				194
 #define IMX8MN_CLK_A53_CORE			195
-<<<<<<< HEAD
-
-#define IMX8MN_CLK_END				196
-=======
 #define IMX8MN_CLK_SNVS_ROOT			196
 
 #define IMX8MN_CLK_END				197
->>>>>>> f69558f3
 
 #endif