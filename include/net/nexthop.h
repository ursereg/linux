--- conflicted
+++ resolved
@@ -293,11 +293,7 @@
 		struct nh_group *nh_grp;
 
 		nh_grp = rcu_dereference_rtnl(nh->nh_grp);
-<<<<<<< HEAD
-		if (nh_grp->mpath)
-=======
 		if (nh_grp->is_multipath)
->>>>>>> c1084c27
 			rc = nh_grp->num_nh;
 	}
 
@@ -378,11 +374,7 @@
 		struct nh_group *nh_grp;
 
 		nh_grp = rcu_dereference_rtnl(nh->nh_grp);
-<<<<<<< HEAD
-		if (nh_grp->mpath) {
-=======
 		if (nh_grp->is_multipath) {
->>>>>>> c1084c27
 			nh = nexthop_mpath_select(nh_grp, nhsel);
 			if (!nh)
 				return NULL;
@@ -393,8 +385,6 @@
 	return &nhi->fib_nhc;
 }
 
-<<<<<<< HEAD
-=======
 /* called from fib_table_lookup with rcu_lock */
 static inline
 struct fib_nh_common *nexthop_get_nhc_lookup(const struct nexthop *nh,
@@ -428,7 +418,6 @@
 	return NULL;
 }
 
->>>>>>> c1084c27
 static inline bool nexthop_uses_dev(const struct nexthop *nh,
 				    const struct net_device *dev)
 {
