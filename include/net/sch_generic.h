/* SPDX-License-Identifier: GPL-2.0 */
#ifndef __NET_SCHED_GENERIC_H
#define __NET_SCHED_GENERIC_H

#include <linux/netdevice.h>
#include <linux/types.h>
#include <linux/rcupdate.h>
#include <linux/pkt_sched.h>
#include <linux/pkt_cls.h>
#include <linux/percpu.h>
#include <linux/dynamic_queue_limits.h>
#include <linux/list.h>
#include <linux/refcount.h>
#include <linux/workqueue.h>
#include <linux/mutex.h>
#include <linux/rwsem.h>
#include <linux/atomic.h>
#include <linux/hashtable.h>
#include <net/gen_stats.h>
#include <net/rtnetlink.h>
#include <net/flow_offload.h>

struct Qdisc_ops;
struct qdisc_walker;
struct tcf_walker;
struct module;
struct bpf_flow_keys;

struct qdisc_rate_table {
	struct tc_ratespec rate;
	u32		data[256];
	struct qdisc_rate_table *next;
	int		refcnt;
};

enum qdisc_state_t {
	__QDISC_STATE_SCHED,
	__QDISC_STATE_DEACTIVATED,
	__QDISC_STATE_MISSED,
	__QDISC_STATE_DRAINING,
};

#define QDISC_STATE_MISSED	BIT(__QDISC_STATE_MISSED)
#define QDISC_STATE_DRAINING	BIT(__QDISC_STATE_DRAINING)

#define QDISC_STATE_NON_EMPTY	(QDISC_STATE_MISSED | \
					QDISC_STATE_DRAINING)

struct qdisc_size_table {
	struct rcu_head		rcu;
	struct list_head	list;
	struct tc_sizespec	szopts;
	int			refcnt;
	u16			data[];
};

/* similar to sk_buff_head, but skb->prev pointer is undefined. */
struct qdisc_skb_head {
	struct sk_buff	*head;
	struct sk_buff	*tail;
	__u32		qlen;
	spinlock_t	lock;
};

struct Qdisc {
	int 			(*enqueue)(struct sk_buff *skb,
					   struct Qdisc *sch,
					   struct sk_buff **to_free);
	struct sk_buff *	(*dequeue)(struct Qdisc *sch);
	unsigned int		flags;
#define TCQ_F_BUILTIN		1
#define TCQ_F_INGRESS		2
#define TCQ_F_CAN_BYPASS	4
#define TCQ_F_MQROOT		8
#define TCQ_F_ONETXQUEUE	0x10 /* dequeue_skb() can assume all skbs are for
				      * q->dev_queue : It can test
				      * netif_xmit_frozen_or_stopped() before
				      * dequeueing next packet.
				      * Its true for MQ/MQPRIO slaves, or non
				      * multiqueue device.
				      */
#define TCQ_F_WARN_NONWC	(1 << 16)
#define TCQ_F_CPUSTATS		0x20 /* run using percpu statistics */
#define TCQ_F_NOPARENT		0x40 /* root of its hierarchy :
				      * qdisc_tree_decrease_qlen() should stop.
				      */
#define TCQ_F_INVISIBLE		0x80 /* invisible by default in dump */
#define TCQ_F_NOLOCK		0x100 /* qdisc does not require locking */
#define TCQ_F_OFFLOADED		0x200 /* qdisc is offloaded to HW */
	u32			limit;
	const struct Qdisc_ops	*ops;
	struct qdisc_size_table	__rcu *stab;
	struct hlist_node       hash;
	u32			handle;
	u32			parent;

	struct netdev_queue	*dev_queue;

	struct net_rate_estimator __rcu *rate_est;
	struct gnet_stats_basic_cpu __percpu *cpu_bstats;
	struct gnet_stats_queue	__percpu *cpu_qstats;
	int			pad;
	refcount_t		refcnt;

	/*
	 * For performance sake on SMP, we put highly modified fields at the end
	 */
	struct sk_buff_head	gso_skb ____cacheline_aligned_in_smp;
	struct qdisc_skb_head	q;
	struct gnet_stats_basic_packed bstats;
	seqcount_t		running;
	struct gnet_stats_queue	qstats;
	unsigned long		state;
	struct Qdisc            *next_sched;
	struct sk_buff_head	skb_bad_txq;

	spinlock_t		busylock ____cacheline_aligned_in_smp;
	spinlock_t		seqlock;

	struct rcu_head		rcu;

	/* private data */
	long privdata[] ____cacheline_aligned;
};

static inline void qdisc_refcount_inc(struct Qdisc *qdisc)
{
	if (qdisc->flags & TCQ_F_BUILTIN)
		return;
	refcount_inc(&qdisc->refcnt);
}

/* Intended to be used by unlocked users, when concurrent qdisc release is
 * possible.
 */

static inline struct Qdisc *qdisc_refcount_inc_nz(struct Qdisc *qdisc)
{
	if (qdisc->flags & TCQ_F_BUILTIN)
		return qdisc;
	if (refcount_inc_not_zero(&qdisc->refcnt))
		return qdisc;
	return NULL;
}

static inline bool qdisc_is_running(struct Qdisc *qdisc)
{
	if (qdisc->flags & TCQ_F_NOLOCK)
		return spin_is_locked(&qdisc->seqlock);
	return (raw_read_seqcount(&qdisc->running) & 1) ? true : false;
}

static inline bool nolock_qdisc_is_empty(const struct Qdisc *qdisc)
{
	return !(READ_ONCE(qdisc->state) & QDISC_STATE_NON_EMPTY);
}

static inline bool qdisc_is_percpu_stats(const struct Qdisc *q)
{
	return q->flags & TCQ_F_CPUSTATS;
}

static inline bool qdisc_is_empty(const struct Qdisc *qdisc)
{
	if (qdisc_is_percpu_stats(qdisc))
<<<<<<< HEAD
		return READ_ONCE(qdisc->empty);
=======
		return nolock_qdisc_is_empty(qdisc);
>>>>>>> c1084c27
	return !READ_ONCE(qdisc->q.qlen);
}

static inline bool qdisc_run_begin(struct Qdisc *qdisc)
{
	if (qdisc->flags & TCQ_F_NOLOCK) {
		if (spin_trylock(&qdisc->seqlock))
			return true;

		/* Paired with smp_mb__after_atomic() to make sure
		 * STATE_MISSED checking is synchronized with clearing
		 * in pfifo_fast_dequeue().
		 */
		smp_mb__before_atomic();

		/* If the MISSED flag is set, it means other thread has
		 * set the MISSED flag before second spin_trylock(), so
		 * we can return false here to avoid multi cpus doing
		 * the set_bit() and second spin_trylock() concurrently.
		 */
		if (test_bit(__QDISC_STATE_MISSED, &qdisc->state))
			return false;
<<<<<<< HEAD
		WRITE_ONCE(qdisc->empty, false);
=======

		/* Set the MISSED flag before the second spin_trylock(),
		 * if the second spin_trylock() return false, it means
		 * other cpu holding the lock will do dequeuing for us
		 * or it will see the MISSED flag set after releasing
		 * lock and reschedule the net_tx_action() to do the
		 * dequeuing.
		 */
		set_bit(__QDISC_STATE_MISSED, &qdisc->state);

		/* spin_trylock() only has load-acquire semantic, so use
		 * smp_mb__after_atomic() to ensure STATE_MISSED is set
		 * before doing the second spin_trylock().
		 */
		smp_mb__after_atomic();

		/* Retry again in case other CPU may not see the new flag
		 * after it releases the lock at the end of qdisc_run_end().
		 */
		return spin_trylock(&qdisc->seqlock);
>>>>>>> c1084c27
	} else if (qdisc_is_running(qdisc)) {
		return false;
	}
	/* Variant of write_seqcount_begin() telling lockdep a trylock
	 * was attempted.
	 */
	raw_write_seqcount_begin(&qdisc->running);
	seqcount_acquire(&qdisc->running.dep_map, 0, 1, _RET_IP_);
	return true;
}

static inline void qdisc_run_end(struct Qdisc *qdisc)
{
	if (qdisc->flags & TCQ_F_NOLOCK) {
		spin_unlock(&qdisc->seqlock);

		if (unlikely(test_bit(__QDISC_STATE_MISSED,
				      &qdisc->state)))
			__netif_schedule(qdisc);
	} else {
		write_seqcount_end(&qdisc->running);
	}
}

static inline bool qdisc_may_bulk(const struct Qdisc *qdisc)
{
	return qdisc->flags & TCQ_F_ONETXQUEUE;
}

static inline int qdisc_avail_bulklimit(const struct netdev_queue *txq)
{
#ifdef CONFIG_BQL
	/* Non-BQL migrated drivers will return 0, too. */
	return dql_avail(&txq->dql);
#else
	return 0;
#endif
}

struct Qdisc_class_ops {
	unsigned int		flags;
	/* Child qdisc manipulation */
	struct netdev_queue *	(*select_queue)(struct Qdisc *, struct tcmsg *);
	int			(*graft)(struct Qdisc *, unsigned long cl,
					struct Qdisc *, struct Qdisc **,
					struct netlink_ext_ack *extack);
	struct Qdisc *		(*leaf)(struct Qdisc *, unsigned long cl);
	void			(*qlen_notify)(struct Qdisc *, unsigned long);

	/* Class manipulation routines */
	unsigned long		(*find)(struct Qdisc *, u32 classid);
	int			(*change)(struct Qdisc *, u32, u32,
					struct nlattr **, unsigned long *,
					struct netlink_ext_ack *);
	int			(*delete)(struct Qdisc *, unsigned long,
					  struct netlink_ext_ack *);
	void			(*walk)(struct Qdisc *, struct qdisc_walker * arg);

	/* Filter manipulation */
	struct tcf_block *	(*tcf_block)(struct Qdisc *sch,
					     unsigned long arg,
					     struct netlink_ext_ack *extack);
	unsigned long		(*bind_tcf)(struct Qdisc *, unsigned long,
					u32 classid);
	void			(*unbind_tcf)(struct Qdisc *, unsigned long);

	/* rtnetlink specific */
	int			(*dump)(struct Qdisc *, unsigned long,
					struct sk_buff *skb, struct tcmsg*);
	int			(*dump_stats)(struct Qdisc *, unsigned long,
					struct gnet_dump *);
};

/* Qdisc_class_ops flag values */

/* Implements API that doesn't require rtnl lock */
enum qdisc_class_ops_flags {
	QDISC_CLASS_OPS_DOIT_UNLOCKED = 1,
};

struct Qdisc_ops {
	struct Qdisc_ops	*next;
	const struct Qdisc_class_ops	*cl_ops;
	char			id[IFNAMSIZ];
	int			priv_size;
	unsigned int		static_flags;

	int 			(*enqueue)(struct sk_buff *skb,
					   struct Qdisc *sch,
					   struct sk_buff **to_free);
	struct sk_buff *	(*dequeue)(struct Qdisc *);
	struct sk_buff *	(*peek)(struct Qdisc *);

	int			(*init)(struct Qdisc *sch, struct nlattr *arg,
					struct netlink_ext_ack *extack);
	void			(*reset)(struct Qdisc *);
	void			(*destroy)(struct Qdisc *);
	int			(*change)(struct Qdisc *sch,
					  struct nlattr *arg,
					  struct netlink_ext_ack *extack);
	void			(*attach)(struct Qdisc *sch);
	int			(*change_tx_queue_len)(struct Qdisc *, unsigned int);
	void			(*change_real_num_tx)(struct Qdisc *sch,
						      unsigned int new_real_tx);

	int			(*dump)(struct Qdisc *, struct sk_buff *);
	int			(*dump_stats)(struct Qdisc *, struct gnet_dump *);

	void			(*ingress_block_set)(struct Qdisc *sch,
						     u32 block_index);
	void			(*egress_block_set)(struct Qdisc *sch,
						    u32 block_index);
	u32			(*ingress_block_get)(struct Qdisc *sch);
	u32			(*egress_block_get)(struct Qdisc *sch);

	struct module		*owner;
};


struct tcf_result {
	union {
		struct {
			unsigned long	class;
			u32		classid;
		};
		const struct tcf_proto *goto_tp;

		/* used in the skb_tc_reinsert function */
		struct {
			bool		ingress;
			struct gnet_stats_queue *qstats;
		};
	};
};

struct tcf_chain;

struct tcf_proto_ops {
	struct list_head	head;
	char			kind[IFNAMSIZ];

	int			(*classify)(struct sk_buff *,
					    const struct tcf_proto *,
					    struct tcf_result *);
	int			(*init)(struct tcf_proto*);
	void			(*destroy)(struct tcf_proto *tp, bool rtnl_held,
					   struct netlink_ext_ack *extack);

	void*			(*get)(struct tcf_proto*, u32 handle);
	void			(*put)(struct tcf_proto *tp, void *f);
	int			(*change)(struct net *net, struct sk_buff *,
					struct tcf_proto*, unsigned long,
					u32 handle, struct nlattr **,
					void **, u32,
					struct netlink_ext_ack *);
	int			(*delete)(struct tcf_proto *tp, void *arg,
					  bool *last, bool rtnl_held,
					  struct netlink_ext_ack *);
	bool			(*delete_empty)(struct tcf_proto *tp);
	void			(*walk)(struct tcf_proto *tp,
					struct tcf_walker *arg, bool rtnl_held);
	int			(*reoffload)(struct tcf_proto *tp, bool add,
					     flow_setup_cb_t *cb, void *cb_priv,
					     struct netlink_ext_ack *extack);
	void			(*hw_add)(struct tcf_proto *tp,
					  void *type_data);
	void			(*hw_del)(struct tcf_proto *tp,
					  void *type_data);
	void			(*bind_class)(void *, u32, unsigned long,
					      void *, unsigned long);
	void *			(*tmplt_create)(struct net *net,
						struct tcf_chain *chain,
						struct nlattr **tca,
						struct netlink_ext_ack *extack);
	void			(*tmplt_destroy)(void *tmplt_priv);

	/* rtnetlink specific */
	int			(*dump)(struct net*, struct tcf_proto*, void *,
					struct sk_buff *skb, struct tcmsg*,
					bool);
	int			(*terse_dump)(struct net *net,
					      struct tcf_proto *tp, void *fh,
					      struct sk_buff *skb,
					      struct tcmsg *t, bool rtnl_held);
	int			(*tmplt_dump)(struct sk_buff *skb,
					      struct net *net,
					      void *tmplt_priv);

	struct module		*owner;
	int			flags;
};

/* Classifiers setting TCF_PROTO_OPS_DOIT_UNLOCKED in tcf_proto_ops->flags
 * are expected to implement tcf_proto_ops->delete_empty(), otherwise race
 * conditions can occur when filters are inserted/deleted simultaneously.
 */
enum tcf_proto_ops_flags {
	TCF_PROTO_OPS_DOIT_UNLOCKED = 1,
};

struct tcf_proto {
	/* Fast access part */
	struct tcf_proto __rcu	*next;
	void __rcu		*root;

	/* called under RCU BH lock*/
	int			(*classify)(struct sk_buff *,
					    const struct tcf_proto *,
					    struct tcf_result *);
	__be16			protocol;

	/* All the rest */
	u32			prio;
	void			*data;
	const struct tcf_proto_ops	*ops;
	struct tcf_chain	*chain;
	/* Lock protects tcf_proto shared state and can be used by unlocked
	 * classifiers to protect their private data.
	 */
	spinlock_t		lock;
	bool			deleting;
	refcount_t		refcnt;
	struct rcu_head		rcu;
	struct hlist_node	destroy_ht_node;
};

struct qdisc_skb_cb {
	struct {
		unsigned int		pkt_len;
		u16			slave_dev_queue_mapping;
		u16			tc_classid;
	};
#define QDISC_CB_PRIV_LEN 20
	unsigned char		data[QDISC_CB_PRIV_LEN];
	u16			mru;
	bool			post_ct;
};

typedef void tcf_chain_head_change_t(struct tcf_proto *tp_head, void *priv);

struct tcf_chain {
	/* Protects filter_chain. */
	struct mutex filter_chain_lock;
	struct tcf_proto __rcu *filter_chain;
	struct list_head list;
	struct tcf_block *block;
	u32 index; /* chain index */
	unsigned int refcnt;
	unsigned int action_refcnt;
	bool explicitly_created;
	bool flushing;
	const struct tcf_proto_ops *tmplt_ops;
	void *tmplt_priv;
	struct rcu_head rcu;
};

struct tcf_block {
	/* Lock protects tcf_block and lifetime-management data of chains
	 * attached to the block (refcnt, action_refcnt, explicitly_created).
	 */
	struct mutex lock;
	struct list_head chain_list;
	u32 index; /* block index for shared blocks */
	u32 classid; /* which class this block belongs to */
	refcount_t refcnt;
	struct net *net;
	struct Qdisc *q;
	struct rw_semaphore cb_lock; /* protects cb_list and offload counters */
	struct flow_block flow_block;
	struct list_head owner_list;
	bool keep_dst;
	atomic_t offloadcnt; /* Number of oddloaded filters */
	unsigned int nooffloaddevcnt; /* Number of devs unable to do offload */
	unsigned int lockeddevcnt; /* Number of devs that require rtnl lock. */
	struct {
		struct tcf_chain *chain;
		struct list_head filter_chain_list;
	} chain0;
	struct rcu_head rcu;
	DECLARE_HASHTABLE(proto_destroy_ht, 7);
	struct mutex proto_destroy_lock; /* Lock for proto_destroy hashtable. */
};

static inline bool lockdep_tcf_chain_is_locked(struct tcf_chain *chain)
{
	return lockdep_is_held(&chain->filter_chain_lock);
}

static inline bool lockdep_tcf_proto_is_locked(struct tcf_proto *tp)
{
	return lockdep_is_held(&tp->lock);
}

#define tcf_chain_dereference(p, chain)					\
	rcu_dereference_protected(p, lockdep_tcf_chain_is_locked(chain))

#define tcf_proto_dereference(p, tp)					\
	rcu_dereference_protected(p, lockdep_tcf_proto_is_locked(tp))

static inline void qdisc_cb_private_validate(const struct sk_buff *skb, int sz)
{
	struct qdisc_skb_cb *qcb;

	BUILD_BUG_ON(sizeof(skb->cb) < sizeof(*qcb));
	BUILD_BUG_ON(sizeof(qcb->data) < sz);
}

static inline int qdisc_qlen_cpu(const struct Qdisc *q)
{
	return this_cpu_ptr(q->cpu_qstats)->qlen;
}

static inline int qdisc_qlen(const struct Qdisc *q)
{
	return q->q.qlen;
}

static inline int qdisc_qlen_sum(const struct Qdisc *q)
{
	__u32 qlen = q->qstats.qlen;
	int i;

	if (qdisc_is_percpu_stats(q)) {
		for_each_possible_cpu(i)
			qlen += per_cpu_ptr(q->cpu_qstats, i)->qlen;
	} else {
		qlen += q->q.qlen;
	}

	return qlen;
}

static inline struct qdisc_skb_cb *qdisc_skb_cb(const struct sk_buff *skb)
{
	return (struct qdisc_skb_cb *)skb->cb;
}

static inline spinlock_t *qdisc_lock(struct Qdisc *qdisc)
{
	return &qdisc->q.lock;
}

static inline struct Qdisc *qdisc_root(const struct Qdisc *qdisc)
{
	struct Qdisc *q = rcu_dereference_rtnl(qdisc->dev_queue->qdisc);

	return q;
}

static inline struct Qdisc *qdisc_root_bh(const struct Qdisc *qdisc)
{
	return rcu_dereference_bh(qdisc->dev_queue->qdisc);
}

static inline struct Qdisc *qdisc_root_sleeping(const struct Qdisc *qdisc)
{
	return qdisc->dev_queue->qdisc_sleeping;
}

/* The qdisc root lock is a mechanism by which to top level
 * of a qdisc tree can be locked from any qdisc node in the
 * forest.  This allows changing the configuration of some
 * aspect of the qdisc tree while blocking out asynchronous
 * qdisc access in the packet processing paths.
 *
 * It is only legal to do this when the root will not change
 * on us.  Otherwise we'll potentially lock the wrong qdisc
 * root.  This is enforced by holding the RTNL semaphore, which
 * all users of this lock accessor must do.
 */
static inline spinlock_t *qdisc_root_lock(const struct Qdisc *qdisc)
{
	struct Qdisc *root = qdisc_root(qdisc);

	ASSERT_RTNL();
	return qdisc_lock(root);
}

static inline spinlock_t *qdisc_root_sleeping_lock(const struct Qdisc *qdisc)
{
	struct Qdisc *root = qdisc_root_sleeping(qdisc);

	ASSERT_RTNL();
	return qdisc_lock(root);
}

static inline seqcount_t *qdisc_root_sleeping_running(const struct Qdisc *qdisc)
{
	struct Qdisc *root = qdisc_root_sleeping(qdisc);

	ASSERT_RTNL();
	return &root->running;
}

static inline struct net_device *qdisc_dev(const struct Qdisc *qdisc)
{
	return qdisc->dev_queue->dev;
}

static inline void sch_tree_lock(struct Qdisc *q)
{
	if (q->flags & TCQ_F_MQROOT)
		spin_lock_bh(qdisc_lock(q));
	else
		spin_lock_bh(qdisc_root_sleeping_lock(q));
}

static inline void sch_tree_unlock(struct Qdisc *q)
{
	if (q->flags & TCQ_F_MQROOT)
		spin_unlock_bh(qdisc_lock(q));
	else
		spin_unlock_bh(qdisc_root_sleeping_lock(q));
}

extern struct Qdisc noop_qdisc;
extern struct Qdisc_ops noop_qdisc_ops;
extern struct Qdisc_ops pfifo_fast_ops;
extern struct Qdisc_ops mq_qdisc_ops;
extern struct Qdisc_ops noqueue_qdisc_ops;
extern const struct Qdisc_ops *default_qdisc_ops;
static inline const struct Qdisc_ops *
get_default_qdisc_ops(const struct net_device *dev, int ntx)
{
	return ntx < dev->real_num_tx_queues ?
			default_qdisc_ops : &pfifo_fast_ops;
}

struct Qdisc_class_common {
	u32			classid;
	struct hlist_node	hnode;
};

struct Qdisc_class_hash {
	struct hlist_head	*hash;
	unsigned int		hashsize;
	unsigned int		hashmask;
	unsigned int		hashelems;
};

static inline unsigned int qdisc_class_hash(u32 id, u32 mask)
{
	id ^= id >> 8;
	id ^= id >> 4;
	return id & mask;
}

static inline struct Qdisc_class_common *
qdisc_class_find(const struct Qdisc_class_hash *hash, u32 id)
{
	struct Qdisc_class_common *cl;
	unsigned int h;

	if (!id)
		return NULL;

	h = qdisc_class_hash(id, hash->hashmask);
	hlist_for_each_entry(cl, &hash->hash[h], hnode) {
		if (cl->classid == id)
			return cl;
	}
	return NULL;
}

static inline int tc_classid_to_hwtc(struct net_device *dev, u32 classid)
{
	u32 hwtc = TC_H_MIN(classid) - TC_H_MIN_PRIORITY;

	return (hwtc < netdev_get_num_tc(dev)) ? hwtc : -EINVAL;
}

int qdisc_class_hash_init(struct Qdisc_class_hash *);
void qdisc_class_hash_insert(struct Qdisc_class_hash *,
			     struct Qdisc_class_common *);
void qdisc_class_hash_remove(struct Qdisc_class_hash *,
			     struct Qdisc_class_common *);
void qdisc_class_hash_grow(struct Qdisc *, struct Qdisc_class_hash *);
void qdisc_class_hash_destroy(struct Qdisc_class_hash *);

int dev_qdisc_change_tx_queue_len(struct net_device *dev);
void dev_qdisc_change_real_num_tx(struct net_device *dev,
				  unsigned int new_real_tx);
void dev_init_scheduler(struct net_device *dev);
void dev_shutdown(struct net_device *dev);
void dev_activate(struct net_device *dev);
void dev_deactivate(struct net_device *dev);
void dev_deactivate_many(struct list_head *head);
struct Qdisc *dev_graft_qdisc(struct netdev_queue *dev_queue,
			      struct Qdisc *qdisc);
void qdisc_reset(struct Qdisc *qdisc);
void qdisc_put(struct Qdisc *qdisc);
void qdisc_put_unlocked(struct Qdisc *qdisc);
void qdisc_tree_reduce_backlog(struct Qdisc *qdisc, int n, int len);
#ifdef CONFIG_NET_SCHED
int qdisc_offload_dump_helper(struct Qdisc *q, enum tc_setup_type type,
			      void *type_data);
void qdisc_offload_graft_helper(struct net_device *dev, struct Qdisc *sch,
				struct Qdisc *new, struct Qdisc *old,
				enum tc_setup_type type, void *type_data,
				struct netlink_ext_ack *extack);
#else
static inline int
qdisc_offload_dump_helper(struct Qdisc *q, enum tc_setup_type type,
			  void *type_data)
{
	q->flags &= ~TCQ_F_OFFLOADED;
	return 0;
}

static inline void
qdisc_offload_graft_helper(struct net_device *dev, struct Qdisc *sch,
			   struct Qdisc *new, struct Qdisc *old,
			   enum tc_setup_type type, void *type_data,
			   struct netlink_ext_ack *extack)
{
}
#endif
struct Qdisc *qdisc_alloc(struct netdev_queue *dev_queue,
			  const struct Qdisc_ops *ops,
			  struct netlink_ext_ack *extack);
void qdisc_free(struct Qdisc *qdisc);
struct Qdisc *qdisc_create_dflt(struct netdev_queue *dev_queue,
				const struct Qdisc_ops *ops, u32 parentid,
				struct netlink_ext_ack *extack);
void __qdisc_calculate_pkt_len(struct sk_buff *skb,
			       const struct qdisc_size_table *stab);
int skb_do_redirect(struct sk_buff *);

static inline bool skb_at_tc_ingress(const struct sk_buff *skb)
{
#ifdef CONFIG_NET_CLS_ACT
	return skb->tc_at_ingress;
#else
	return false;
#endif
}

static inline bool skb_skip_tc_classify(struct sk_buff *skb)
{
#ifdef CONFIG_NET_CLS_ACT
	if (skb->tc_skip_classify) {
		skb->tc_skip_classify = 0;
		return true;
	}
#endif
	return false;
}

/* Reset all TX qdiscs greater than index of a device.  */
static inline void qdisc_reset_all_tx_gt(struct net_device *dev, unsigned int i)
{
	struct Qdisc *qdisc;

	for (; i < dev->num_tx_queues; i++) {
		qdisc = rtnl_dereference(netdev_get_tx_queue(dev, i)->qdisc);
		if (qdisc) {
			spin_lock_bh(qdisc_lock(qdisc));
			qdisc_reset(qdisc);
			spin_unlock_bh(qdisc_lock(qdisc));
		}
	}
}

/* Are all TX queues of the device empty?  */
static inline bool qdisc_all_tx_empty(const struct net_device *dev)
{
	unsigned int i;

	rcu_read_lock();
	for (i = 0; i < dev->num_tx_queues; i++) {
		struct netdev_queue *txq = netdev_get_tx_queue(dev, i);
		const struct Qdisc *q = rcu_dereference(txq->qdisc);

		if (!qdisc_is_empty(q)) {
			rcu_read_unlock();
			return false;
		}
	}
	rcu_read_unlock();
	return true;
}

/* Are any of the TX qdiscs changing?  */
static inline bool qdisc_tx_changing(const struct net_device *dev)
{
	unsigned int i;

	for (i = 0; i < dev->num_tx_queues; i++) {
		struct netdev_queue *txq = netdev_get_tx_queue(dev, i);
		if (rcu_access_pointer(txq->qdisc) != txq->qdisc_sleeping)
			return true;
	}
	return false;
}

/* Is the device using the noop qdisc on all queues?  */
static inline bool qdisc_tx_is_noop(const struct net_device *dev)
{
	unsigned int i;

	for (i = 0; i < dev->num_tx_queues; i++) {
		struct netdev_queue *txq = netdev_get_tx_queue(dev, i);
		if (rcu_access_pointer(txq->qdisc) != &noop_qdisc)
			return false;
	}
	return true;
}

static inline unsigned int qdisc_pkt_len(const struct sk_buff *skb)
{
	return qdisc_skb_cb(skb)->pkt_len;
}

/* additional qdisc xmit flags (NET_XMIT_MASK in linux/netdevice.h) */
enum net_xmit_qdisc_t {
	__NET_XMIT_STOLEN = 0x00010000,
	__NET_XMIT_BYPASS = 0x00020000,
};

#ifdef CONFIG_NET_CLS_ACT
#define net_xmit_drop_count(e)	((e) & __NET_XMIT_STOLEN ? 0 : 1)
#else
#define net_xmit_drop_count(e)	(1)
#endif

static inline void qdisc_calculate_pkt_len(struct sk_buff *skb,
					   const struct Qdisc *sch)
{
#ifdef CONFIG_NET_SCHED
	struct qdisc_size_table *stab = rcu_dereference_bh(sch->stab);

	if (stab)
		__qdisc_calculate_pkt_len(skb, stab);
#endif
}

static inline int qdisc_enqueue(struct sk_buff *skb, struct Qdisc *sch,
				struct sk_buff **to_free)
{
	qdisc_calculate_pkt_len(skb, sch);
	return sch->enqueue(skb, sch, to_free);
}

static inline void _bstats_update(struct gnet_stats_basic_packed *bstats,
				  __u64 bytes, __u32 packets)
{
	bstats->bytes += bytes;
	bstats->packets += packets;
}

static inline void bstats_update(struct gnet_stats_basic_packed *bstats,
				 const struct sk_buff *skb)
{
	_bstats_update(bstats,
		       qdisc_pkt_len(skb),
		       skb_is_gso(skb) ? skb_shinfo(skb)->gso_segs : 1);
}

static inline void _bstats_cpu_update(struct gnet_stats_basic_cpu *bstats,
				      __u64 bytes, __u32 packets)
{
	u64_stats_update_begin(&bstats->syncp);
	_bstats_update(&bstats->bstats, bytes, packets);
	u64_stats_update_end(&bstats->syncp);
}

static inline void bstats_cpu_update(struct gnet_stats_basic_cpu *bstats,
				     const struct sk_buff *skb)
{
	u64_stats_update_begin(&bstats->syncp);
	bstats_update(&bstats->bstats, skb);
	u64_stats_update_end(&bstats->syncp);
}

static inline void qdisc_bstats_cpu_update(struct Qdisc *sch,
					   const struct sk_buff *skb)
{
	bstats_cpu_update(this_cpu_ptr(sch->cpu_bstats), skb);
}

static inline void qdisc_bstats_update(struct Qdisc *sch,
				       const struct sk_buff *skb)
{
	bstats_update(&sch->bstats, skb);
}

static inline void qdisc_qstats_backlog_dec(struct Qdisc *sch,
					    const struct sk_buff *skb)
{
	sch->qstats.backlog -= qdisc_pkt_len(skb);
}

static inline void qdisc_qstats_cpu_backlog_dec(struct Qdisc *sch,
						const struct sk_buff *skb)
{
	this_cpu_sub(sch->cpu_qstats->backlog, qdisc_pkt_len(skb));
}

static inline void qdisc_qstats_backlog_inc(struct Qdisc *sch,
					    const struct sk_buff *skb)
{
	sch->qstats.backlog += qdisc_pkt_len(skb);
}

static inline void qdisc_qstats_cpu_backlog_inc(struct Qdisc *sch,
						const struct sk_buff *skb)
{
	this_cpu_add(sch->cpu_qstats->backlog, qdisc_pkt_len(skb));
}

static inline void qdisc_qstats_cpu_qlen_inc(struct Qdisc *sch)
{
	this_cpu_inc(sch->cpu_qstats->qlen);
}

static inline void qdisc_qstats_cpu_qlen_dec(struct Qdisc *sch)
{
	this_cpu_dec(sch->cpu_qstats->qlen);
}

static inline void qdisc_qstats_cpu_requeues_inc(struct Qdisc *sch)
{
	this_cpu_inc(sch->cpu_qstats->requeues);
}

static inline void __qdisc_qstats_drop(struct Qdisc *sch, int count)
{
	sch->qstats.drops += count;
}

static inline void qstats_drop_inc(struct gnet_stats_queue *qstats)
{
	qstats->drops++;
}

static inline void qstats_overlimit_inc(struct gnet_stats_queue *qstats)
{
	qstats->overlimits++;
}

static inline void qdisc_qstats_drop(struct Qdisc *sch)
{
	qstats_drop_inc(&sch->qstats);
}

static inline void qdisc_qstats_cpu_drop(struct Qdisc *sch)
{
	this_cpu_inc(sch->cpu_qstats->drops);
}

static inline void qdisc_qstats_overlimit(struct Qdisc *sch)
{
	sch->qstats.overlimits++;
}

static inline int qdisc_qstats_copy(struct gnet_dump *d, struct Qdisc *sch)
{
	__u32 qlen = qdisc_qlen_sum(sch);

	return gnet_stats_copy_queue(d, sch->cpu_qstats, &sch->qstats, qlen);
}

static inline void qdisc_qstats_qlen_backlog(struct Qdisc *sch,  __u32 *qlen,
					     __u32 *backlog)
{
	struct gnet_stats_queue qstats = { 0 };
	__u32 len = qdisc_qlen_sum(sch);

	__gnet_stats_copy_queue(&qstats, sch->cpu_qstats, &sch->qstats, len);
	*qlen = qstats.qlen;
	*backlog = qstats.backlog;
}

static inline void qdisc_tree_flush_backlog(struct Qdisc *sch)
{
	__u32 qlen, backlog;

	qdisc_qstats_qlen_backlog(sch, &qlen, &backlog);
	qdisc_tree_reduce_backlog(sch, qlen, backlog);
}

static inline void qdisc_purge_queue(struct Qdisc *sch)
{
	__u32 qlen, backlog;

	qdisc_qstats_qlen_backlog(sch, &qlen, &backlog);
	qdisc_reset(sch);
	qdisc_tree_reduce_backlog(sch, qlen, backlog);
}

static inline void qdisc_skb_head_init(struct qdisc_skb_head *qh)
{
	qh->head = NULL;
	qh->tail = NULL;
	qh->qlen = 0;
}

static inline void __qdisc_enqueue_tail(struct sk_buff *skb,
					struct qdisc_skb_head *qh)
{
	struct sk_buff *last = qh->tail;

	if (last) {
		skb->next = NULL;
		last->next = skb;
		qh->tail = skb;
	} else {
		qh->tail = skb;
		qh->head = skb;
	}
	qh->qlen++;
}

static inline int qdisc_enqueue_tail(struct sk_buff *skb, struct Qdisc *sch)
{
	__qdisc_enqueue_tail(skb, &sch->q);
	qdisc_qstats_backlog_inc(sch, skb);
	return NET_XMIT_SUCCESS;
}

static inline void __qdisc_enqueue_head(struct sk_buff *skb,
					struct qdisc_skb_head *qh)
{
	skb->next = qh->head;

	if (!qh->head)
		qh->tail = skb;
	qh->head = skb;
	qh->qlen++;
}

static inline struct sk_buff *__qdisc_dequeue_head(struct qdisc_skb_head *qh)
{
	struct sk_buff *skb = qh->head;

	if (likely(skb != NULL)) {
		qh->head = skb->next;
		qh->qlen--;
		if (qh->head == NULL)
			qh->tail = NULL;
		skb->next = NULL;
	}

	return skb;
}

static inline struct sk_buff *qdisc_dequeue_head(struct Qdisc *sch)
{
	struct sk_buff *skb = __qdisc_dequeue_head(&sch->q);

	if (likely(skb != NULL)) {
		qdisc_qstats_backlog_dec(sch, skb);
		qdisc_bstats_update(sch, skb);
	}

	return skb;
}

/* Instead of calling kfree_skb() while root qdisc lock is held,
 * queue the skb for future freeing at end of __dev_xmit_skb()
 */
static inline void __qdisc_drop(struct sk_buff *skb, struct sk_buff **to_free)
{
	skb->next = *to_free;
	*to_free = skb;
}

static inline void __qdisc_drop_all(struct sk_buff *skb,
				    struct sk_buff **to_free)
{
	if (skb->prev)
		skb->prev->next = *to_free;
	else
		skb->next = *to_free;
	*to_free = skb;
}

static inline unsigned int __qdisc_queue_drop_head(struct Qdisc *sch,
						   struct qdisc_skb_head *qh,
						   struct sk_buff **to_free)
{
	struct sk_buff *skb = __qdisc_dequeue_head(qh);

	if (likely(skb != NULL)) {
		unsigned int len = qdisc_pkt_len(skb);

		qdisc_qstats_backlog_dec(sch, skb);
		__qdisc_drop(skb, to_free);
		return len;
	}

	return 0;
}

static inline struct sk_buff *qdisc_peek_head(struct Qdisc *sch)
{
	const struct qdisc_skb_head *qh = &sch->q;

	return qh->head;
}

/* generic pseudo peek method for non-work-conserving qdisc */
static inline struct sk_buff *qdisc_peek_dequeued(struct Qdisc *sch)
{
	struct sk_buff *skb = skb_peek(&sch->gso_skb);

	/* we can reuse ->gso_skb because peek isn't called for root qdiscs */
	if (!skb) {
		skb = sch->dequeue(sch);

		if (skb) {
			__skb_queue_head(&sch->gso_skb, skb);
			/* it's still part of the queue */
			qdisc_qstats_backlog_inc(sch, skb);
			sch->q.qlen++;
		}
	}

	return skb;
}

static inline void qdisc_update_stats_at_dequeue(struct Qdisc *sch,
						 struct sk_buff *skb)
{
	if (qdisc_is_percpu_stats(sch)) {
		qdisc_qstats_cpu_backlog_dec(sch, skb);
		qdisc_bstats_cpu_update(sch, skb);
		qdisc_qstats_cpu_qlen_dec(sch);
	} else {
		qdisc_qstats_backlog_dec(sch, skb);
		qdisc_bstats_update(sch, skb);
		sch->q.qlen--;
	}
}

static inline void qdisc_update_stats_at_enqueue(struct Qdisc *sch,
						 unsigned int pkt_len)
{
	if (qdisc_is_percpu_stats(sch)) {
		qdisc_qstats_cpu_qlen_inc(sch);
		this_cpu_add(sch->cpu_qstats->backlog, pkt_len);
	} else {
		sch->qstats.backlog += pkt_len;
		sch->q.qlen++;
	}
}

/* use instead of qdisc->dequeue() for all qdiscs queried with ->peek() */
static inline struct sk_buff *qdisc_dequeue_peeked(struct Qdisc *sch)
{
	struct sk_buff *skb = skb_peek(&sch->gso_skb);

	if (skb) {
		skb = __skb_dequeue(&sch->gso_skb);
		if (qdisc_is_percpu_stats(sch)) {
			qdisc_qstats_cpu_backlog_dec(sch, skb);
			qdisc_qstats_cpu_qlen_dec(sch);
		} else {
			qdisc_qstats_backlog_dec(sch, skb);
			sch->q.qlen--;
		}
	} else {
		skb = sch->dequeue(sch);
	}

	return skb;
}

static inline void __qdisc_reset_queue(struct qdisc_skb_head *qh)
{
	/*
	 * We do not know the backlog in bytes of this list, it
	 * is up to the caller to correct it
	 */
	ASSERT_RTNL();
	if (qh->qlen) {
		rtnl_kfree_skbs(qh->head, qh->tail);

		qh->head = NULL;
		qh->tail = NULL;
		qh->qlen = 0;
	}
}

static inline void qdisc_reset_queue(struct Qdisc *sch)
{
	__qdisc_reset_queue(&sch->q);
	sch->qstats.backlog = 0;
}

static inline struct Qdisc *qdisc_replace(struct Qdisc *sch, struct Qdisc *new,
					  struct Qdisc **pold)
{
	struct Qdisc *old;

	sch_tree_lock(sch);
	old = *pold;
	*pold = new;
	if (old != NULL)
		qdisc_purge_queue(old);
	sch_tree_unlock(sch);

	return old;
}

static inline void rtnl_qdisc_drop(struct sk_buff *skb, struct Qdisc *sch)
{
	rtnl_kfree_skbs(skb, skb);
	qdisc_qstats_drop(sch);
}

static inline int qdisc_drop_cpu(struct sk_buff *skb, struct Qdisc *sch,
				 struct sk_buff **to_free)
{
	__qdisc_drop(skb, to_free);
	qdisc_qstats_cpu_drop(sch);

	return NET_XMIT_DROP;
}

static inline int qdisc_drop(struct sk_buff *skb, struct Qdisc *sch,
			     struct sk_buff **to_free)
{
	__qdisc_drop(skb, to_free);
	qdisc_qstats_drop(sch);

	return NET_XMIT_DROP;
}

static inline int qdisc_drop_all(struct sk_buff *skb, struct Qdisc *sch,
				 struct sk_buff **to_free)
{
	__qdisc_drop_all(skb, to_free);
	qdisc_qstats_drop(sch);

	return NET_XMIT_DROP;
}

/* Length to Time (L2T) lookup in a qdisc_rate_table, to determine how
   long it will take to send a packet given its size.
 */
static inline u32 qdisc_l2t(struct qdisc_rate_table* rtab, unsigned int pktlen)
{
	int slot = pktlen + rtab->rate.cell_align + rtab->rate.overhead;
	if (slot < 0)
		slot = 0;
	slot >>= rtab->rate.cell_log;
	if (slot > 255)
		return rtab->data[255]*(slot >> 8) + rtab->data[slot & 0xFF];
	return rtab->data[slot];
}

struct psched_ratecfg {
	u64	rate_bytes_ps; /* bytes per second */
	u32	mult;
	u16	overhead;
	u8	linklayer;
	u8	shift;
};

static inline u64 psched_l2t_ns(const struct psched_ratecfg *r,
				unsigned int len)
{
	len += r->overhead;

	if (unlikely(r->linklayer == TC_LINKLAYER_ATM))
		return ((u64)(DIV_ROUND_UP(len,48)*53) * r->mult) >> r->shift;

	return ((u64)len * r->mult) >> r->shift;
}

void psched_ratecfg_precompute(struct psched_ratecfg *r,
			       const struct tc_ratespec *conf,
			       u64 rate64);

static inline void psched_ratecfg_getrate(struct tc_ratespec *res,
					  const struct psched_ratecfg *r)
{
	memset(res, 0, sizeof(*res));

	/* legacy struct tc_ratespec has a 32bit @rate field
	 * Qdisc using 64bit rate should add new attributes
	 * in order to maintain compatibility.
	 */
	res->rate = min_t(u64, r->rate_bytes_ps, ~0U);

	res->overhead = r->overhead;
	res->linklayer = (r->linklayer & TC_LINKLAYER_MASK);
}

struct psched_pktrate {
	u64	rate_pkts_ps; /* packets per second */
	u32	mult;
	u8	shift;
};

static inline u64 psched_pkt2t_ns(const struct psched_pktrate *r,
				  unsigned int pkt_num)
{
	return ((u64)pkt_num * r->mult) >> r->shift;
}

void psched_ppscfg_precompute(struct psched_pktrate *r, u64 pktrate64);

/* Mini Qdisc serves for specific needs of ingress/clsact Qdisc.
 * The fast path only needs to access filter list and to update stats
 */
struct mini_Qdisc {
	struct tcf_proto *filter_list;
	struct tcf_block *block;
	struct gnet_stats_basic_cpu __percpu *cpu_bstats;
	struct gnet_stats_queue	__percpu *cpu_qstats;
	struct rcu_head rcu;
};

static inline void mini_qdisc_bstats_cpu_update(struct mini_Qdisc *miniq,
						const struct sk_buff *skb)
{
	bstats_cpu_update(this_cpu_ptr(miniq->cpu_bstats), skb);
}

static inline void mini_qdisc_qstats_cpu_drop(struct mini_Qdisc *miniq)
{
	this_cpu_inc(miniq->cpu_qstats->drops);
}

struct mini_Qdisc_pair {
	struct mini_Qdisc miniq1;
	struct mini_Qdisc miniq2;
	struct mini_Qdisc __rcu **p_miniq;
};

void mini_qdisc_pair_swap(struct mini_Qdisc_pair *miniqp,
			  struct tcf_proto *tp_head);
void mini_qdisc_pair_init(struct mini_Qdisc_pair *miniqp, struct Qdisc *qdisc,
			  struct mini_Qdisc __rcu **p_miniq);
void mini_qdisc_pair_block_init(struct mini_Qdisc_pair *miniqp,
				struct tcf_block *block);

int sch_frag_xmit_hook(struct sk_buff *skb, int (*xmit)(struct sk_buff *skb));

#endif<|MERGE_RESOLUTION|>--- conflicted
+++ resolved
@@ -163,11 +163,7 @@
 static inline bool qdisc_is_empty(const struct Qdisc *qdisc)
 {
 	if (qdisc_is_percpu_stats(qdisc))
-<<<<<<< HEAD
-		return READ_ONCE(qdisc->empty);
-=======
 		return nolock_qdisc_is_empty(qdisc);
->>>>>>> c1084c27
 	return !READ_ONCE(qdisc->q.qlen);
 }
 
@@ -190,9 +186,6 @@
 		 */
 		if (test_bit(__QDISC_STATE_MISSED, &qdisc->state))
 			return false;
-<<<<<<< HEAD
-		WRITE_ONCE(qdisc->empty, false);
-=======
 
 		/* Set the MISSED flag before the second spin_trylock(),
 		 * if the second spin_trylock() return false, it means
@@ -213,7 +206,6 @@
 		 * after it releases the lock at the end of qdisc_run_end().
 		 */
 		return spin_trylock(&qdisc->seqlock);
->>>>>>> c1084c27
 	} else if (qdisc_is_running(qdisc)) {
 		return false;
 	}
