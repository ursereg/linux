--- conflicted
+++ resolved
@@ -206,11 +206,7 @@
 #define SC_R_DC_0_BLIT2           21U
 #define SC_R_DC_0_BLIT_OUT        22U
 #define SC_R_PERF                 23U
-<<<<<<< HEAD
-#define SC_R_UNUSED5              24U
-=======
 #define SC_R_USB_1_PHY            24U
->>>>>>> 5202bc82
 #define SC_R_DC_0_WARP            25U
 #define SC_R_UNUSED7              26U
 #define SC_R_UNUSED8              27U
