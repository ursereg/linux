/* SPDX-License-Identifier: GPL-2.0+ WITH Linux-syscall-note */
/*
 * Copyright © 1999-2010 David Woodhouse <dwmw2@infradead.org> et al.
 *
 * This program is free software; you can redistribute it and/or modify
 * it under the terms of the GNU General Public License as published by
 * the Free Software Foundation; either version 2 of the License, or
 * (at your option) any later version.
 *
 * This program is distributed in the hope that it will be useful,
 * but WITHOUT ANY WARRANTY; without even the implied warranty of
 * MERCHANTABILITY or FITNESS FOR A PARTICULAR PURPOSE.  See the
 * GNU General Public License for more details.
 *
 * You should have received a copy of the GNU General Public License
 * along with this program; if not, write to the Free Software
 * Foundation, Inc., 51 Franklin St, Fifth Floor, Boston, MA  02110-1301  USA
 *
 */

#ifndef __MTD_ABI_H__
#define __MTD_ABI_H__

#include <linux/types.h>

struct erase_info_user {
	__u32 start;
	__u32 length;
};

struct erase_info_user64 {
	__u64 start;
	__u64 length;
};

struct mtd_oob_buf {
	__u32 start;
	__u32 length;
	unsigned char __user *ptr;
};

struct mtd_oob_buf64 {
	__u64 start;
	__u32 pad;
	__u32 length;
	__u64 usr_ptr;
};

/**
 * MTD operation modes
 *
 * @MTD_OPS_PLACE_OOB:	OOB data are placed at the given offset (default)
 * @MTD_OPS_AUTO_OOB:	OOB data are automatically placed at the free areas
 *			which are defined by the internal ecclayout
 * @MTD_OPS_RAW:	data are transferred as-is, with no error correction;
 *			this mode implies %MTD_OPS_PLACE_OOB
 *
 * These modes can be passed to ioctl(MEMWRITE) and are also used internally.
 * See notes on "MTD file modes" for discussion on %MTD_OPS_RAW vs.
 * %MTD_FILE_MODE_RAW.
 */
enum {
	MTD_OPS_PLACE_OOB = 0,
	MTD_OPS_AUTO_OOB = 1,
	MTD_OPS_RAW = 2,
};

/**
 * struct mtd_write_req - data structure for requesting a write operation
 *
 * @start:	start address
 * @len:	length of data buffer
 * @ooblen:	length of OOB buffer
 * @usr_data:	user-provided data buffer
 * @usr_oob:	user-provided OOB buffer
 * @mode:	MTD mode (see "MTD operation modes")
 * @padding:	reserved, must be set to 0
 *
 * This structure supports ioctl(MEMWRITE) operations, allowing data and/or OOB
 * writes in various modes. To write to OOB-only, set @usr_data == NULL, and to
 * write data-only, set @usr_oob == NULL. However, setting both @usr_data and
 * @usr_oob to NULL is not allowed.
 */
struct mtd_write_req {
	__u64 start;
	__u64 len;
	__u64 ooblen;
	__u64 usr_data;
	__u64 usr_oob;
	__u8 mode;
	__u8 padding[7];
};

#define MTD_ABSENT		0
#define MTD_RAM			1
#define MTD_ROM			2
#define MTD_NORFLASH		3
#define MTD_NANDFLASH		4	/* SLC NAND */
#define MTD_DATAFLASH		6
#define MTD_UBIVOLUME		7
#define MTD_MLCNANDFLASH	8	/* MLC NAND (including TLC) */

#define MTD_WRITEABLE		0x400	/* Device is writeable */
#define MTD_BIT_WRITEABLE	0x800	/* Single bits can be flipped */
#define MTD_NO_ERASE		0x1000	/* No erase necessary */
#define MTD_POWERUP_LOCK	0x2000	/* Always locked after reset */
<<<<<<< HEAD
#define MTD_NONENCRYPTED	0x4000	/* Non encrypted media */
=======
#define MTD_SLC_ON_MLC_EMULATION 0x4000	/* Emulate SLC behavior on MLC NANDs */
>>>>>>> c1084c27

/* Some common devices / combinations of capabilities */
#define MTD_CAP_ROM		0
#define MTD_CAP_RAM		(MTD_WRITEABLE | MTD_BIT_WRITEABLE | MTD_NO_ERASE)
#define MTD_CAP_NORFLASH	(MTD_WRITEABLE | MTD_NONENCRYPTED | MTD_BIT_WRITEABLE)
#define MTD_CAP_NANDFLASH	(MTD_WRITEABLE | MTD_NONENCRYPTED)
#define MTD_CAP_NVRAM		(MTD_WRITEABLE | MTD_BIT_WRITEABLE | MTD_NO_ERASE)

/* Obsolete ECC byte placement modes (used with obsolete MEMGETOOBSEL) */
#define MTD_NANDECC_OFF		0	/* Switch off ECC (Not recommended) */
#define MTD_NANDECC_PLACE	1	/* Use the given placement in the structure (YAFFS1 legacy mode) */
#define MTD_NANDECC_AUTOPLACE	2	/* Use the default placement scheme */
#define MTD_NANDECC_PLACEONLY	3	/* Use the given placement in the structure (Do not store ecc result on read) */
#define MTD_NANDECC_AUTOPL_USR 	4	/* Use the given autoplacement scheme rather than using the default */

/* OTP mode selection */
#define MTD_OTP_OFF		0
#define MTD_OTP_FACTORY		1
#define MTD_OTP_USER		2

struct mtd_info_user {
	__u8 type;
	__u32 flags;
	__u32 size;	/* Total size of the MTD */
	__u32 erasesize;
	__u32 writesize;
	__u32 oobsize;	/* Amount of OOB data per block (e.g. 16) */
	__u64 padding;	/* Old obsolete field; do not use */
};

struct region_info_user {
	__u32 offset;		/* At which this region starts,
				 * from the beginning of the MTD */
	__u32 erasesize;	/* For this region */
	__u32 numblocks;	/* Number of blocks in this region */
	__u32 regionindex;
};

struct otp_info {
	__u32 start;
	__u32 length;
	__u32 locked;
};

/*
 * Note, the following ioctl existed in the past and was removed:
 * #define MEMSETOOBSEL           _IOW('M', 9, struct nand_oobinfo)
 * Try to avoid adding a new ioctl with the same ioctl number.
 */

/* Get basic MTD characteristics info (better to use sysfs) */
#define MEMGETINFO		_IOR('M', 1, struct mtd_info_user)
/* Erase segment of MTD */
#define MEMERASE		_IOW('M', 2, struct erase_info_user)
/* Write out-of-band data from MTD */
#define MEMWRITEOOB		_IOWR('M', 3, struct mtd_oob_buf)
/* Read out-of-band data from MTD */
#define MEMREADOOB		_IOWR('M', 4, struct mtd_oob_buf)
/* Lock a chip (for MTD that supports it) */
#define MEMLOCK			_IOW('M', 5, struct erase_info_user)
/* Unlock a chip (for MTD that supports it) */
#define MEMUNLOCK		_IOW('M', 6, struct erase_info_user)
/* Get the number of different erase regions */
#define MEMGETREGIONCOUNT	_IOR('M', 7, int)
/* Get information about the erase region for a specific index */
#define MEMGETREGIONINFO	_IOWR('M', 8, struct region_info_user)
/* Get info about OOB modes (e.g., RAW, PLACE, AUTO) - legacy interface */
#define MEMGETOOBSEL		_IOR('M', 10, struct nand_oobinfo)
/* Check if an eraseblock is bad */
#define MEMGETBADBLOCK		_IOW('M', 11, __kernel_loff_t)
/* Mark an eraseblock as bad */
#define MEMSETBADBLOCK		_IOW('M', 12, __kernel_loff_t)
/* Set OTP (One-Time Programmable) mode (factory vs. user) */
#define OTPSELECT		_IOR('M', 13, int)
/* Get number of OTP (One-Time Programmable) regions */
#define OTPGETREGIONCOUNT	_IOW('M', 14, int)
/* Get all OTP (One-Time Programmable) info about MTD */
#define OTPGETREGIONINFO	_IOW('M', 15, struct otp_info)
/* Lock a given range of user data (must be in mode %MTD_FILE_MODE_OTP_USER) */
#define OTPLOCK			_IOR('M', 16, struct otp_info)
/* Get ECC layout (deprecated) */
#define ECCGETLAYOUT		_IOR('M', 17, struct nand_ecclayout_user)
/* Get statistics about corrected/uncorrected errors */
#define ECCGETSTATS		_IOR('M', 18, struct mtd_ecc_stats)
/* Set MTD mode on a per-file-descriptor basis (see "MTD file modes") */
#define MTDFILEMODE		_IO('M', 19)
/* Erase segment of MTD (supports 64-bit address) */
#define MEMERASE64		_IOW('M', 20, struct erase_info_user64)
/* Write data to OOB (64-bit version) */
#define MEMWRITEOOB64		_IOWR('M', 21, struct mtd_oob_buf64)
/* Read data from OOB (64-bit version) */
#define MEMREADOOB64		_IOWR('M', 22, struct mtd_oob_buf64)
/* Check if chip is locked (for MTD that supports it) */
#define MEMISLOCKED		_IOR('M', 23, struct erase_info_user)
/*
 * Most generic write interface; can write in-band and/or out-of-band in various
 * modes (see "struct mtd_write_req"). This ioctl is not supported for flashes
 * without OOB, e.g., NOR flash.
 */
#define MEMWRITE		_IOWR('M', 24, struct mtd_write_req)
/* Erase a given range of user data (must be in mode %MTD_FILE_MODE_OTP_USER) */
#define OTPERASE		_IOW('M', 25, struct otp_info)

/*
 * Obsolete legacy interface. Keep it in order not to break userspace
 * interfaces
 */
struct nand_oobinfo {
	__u32 useecc;
	__u32 eccbytes;
	__u32 oobfree[8][2];
	__u32 eccpos[32];
};

struct nand_oobfree {
	__u32 offset;
	__u32 length;
};

#define MTD_MAX_OOBFREE_ENTRIES	8
#define MTD_MAX_ECCPOS_ENTRIES	64
/*
 * OBSOLETE: ECC layout control structure. Exported to user-space via ioctl
 * ECCGETLAYOUT for backwards compatbility and should not be mistaken as a
 * complete set of ECC information. The ioctl truncates the larger internal
 * structure to retain binary compatibility with the static declaration of the
 * ioctl. Note that the "MTD_MAX_..._ENTRIES" macros represent the max size of
 * the user struct, not the MAX size of the internal OOB layout representation.
 */
struct nand_ecclayout_user {
	__u32 eccbytes;
	__u32 eccpos[MTD_MAX_ECCPOS_ENTRIES];
	__u32 oobavail;
	struct nand_oobfree oobfree[MTD_MAX_OOBFREE_ENTRIES];
};

/**
 * struct mtd_ecc_stats - error correction stats
 *
 * @corrected:	number of corrected bits
 * @failed:	number of uncorrectable errors
 * @badblocks:	number of bad blocks in this partition
 * @bbtblocks:	number of blocks reserved for bad block tables
 */
struct mtd_ecc_stats {
	__u32 corrected;
	__u32 failed;
	__u32 badblocks;
	__u32 bbtblocks;
};

/*
 * MTD file modes - for read/write access to MTD
 *
 * @MTD_FILE_MODE_NORMAL:	OTP disabled, ECC enabled
 * @MTD_FILE_MODE_OTP_FACTORY:	OTP enabled in factory mode
 * @MTD_FILE_MODE_OTP_USER:	OTP enabled in user mode
 * @MTD_FILE_MODE_RAW:		OTP disabled, ECC disabled
 *
 * These modes can be set via ioctl(MTDFILEMODE). The mode will be retained
 * separately for each open file descriptor.
 *
 * Note: %MTD_FILE_MODE_RAW provides the same functionality as %MTD_OPS_RAW -
 * raw access to the flash, without error correction or autoplacement schemes.
 * Wherever possible, the MTD_OPS_* mode will override the MTD_FILE_MODE_* mode
 * (e.g., when using ioctl(MEMWRITE)), but in some cases, the MTD_FILE_MODE is
 * used out of necessity (e.g., `write()', ioctl(MEMWRITEOOB64)).
 */
enum mtd_file_modes {
	MTD_FILE_MODE_NORMAL = MTD_OTP_OFF,
	MTD_FILE_MODE_OTP_FACTORY = MTD_OTP_FACTORY,
	MTD_FILE_MODE_OTP_USER = MTD_OTP_USER,
	MTD_FILE_MODE_RAW,
};

static inline int mtd_type_is_nand_user(const struct mtd_info_user *mtd)
{
	return mtd->type == MTD_NANDFLASH || mtd->type == MTD_MLCNANDFLASH;
}

#endif /* __MTD_ABI_H__ */<|MERGE_RESOLUTION|>--- conflicted
+++ resolved
@@ -104,11 +104,8 @@
 #define MTD_BIT_WRITEABLE	0x800	/* Single bits can be flipped */
 #define MTD_NO_ERASE		0x1000	/* No erase necessary */
 #define MTD_POWERUP_LOCK	0x2000	/* Always locked after reset */
-<<<<<<< HEAD
-#define MTD_NONENCRYPTED	0x4000	/* Non encrypted media */
-=======
 #define MTD_SLC_ON_MLC_EMULATION 0x4000	/* Emulate SLC behavior on MLC NANDs */
->>>>>>> c1084c27
+#define MTD_NONENCRYPTED	0x8000	/* Non encrypted media */
 
 /* Some common devices / combinations of capabilities */
 #define MTD_CAP_ROM		0
