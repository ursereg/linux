/* SPDX-License-Identifier: GPL-2.0 WITH Linux-syscall-note */
/*
 * Framework for buffer objects that can be shared across devices/subsystems.
 *
 * Copyright(C) 2015 Intel Ltd
 *
 * This program is free software; you can redistribute it and/or modify it
 * under the terms of the GNU General Public License version 2 as published by
 * the Free Software Foundation.
 *
 * This program is distributed in the hope that it will be useful, but WITHOUT
 * ANY WARRANTY; without even the implied warranty of MERCHANTABILITY or
 * FITNESS FOR A PARTICULAR PURPOSE.  See the GNU General Public License for
 * more details.
 *
 * You should have received a copy of the GNU General Public License along with
 * this program.  If not, see <http://www.gnu.org/licenses/>.
 */

#ifndef _DMA_BUF_UAPI_H_
#define _DMA_BUF_UAPI_H_

#include <linux/types.h>

/* begin/end dma-buf functions used for userspace mmap. */
struct dma_buf_sync {
	__u64 flags;
};

struct dma_buf_phys {
<<<<<<< HEAD
	unsigned long phys;
=======
	__u64 phys;
>>>>>>> 4f6282ba
};

#define DMA_BUF_SYNC_READ      (1 << 0)
#define DMA_BUF_SYNC_WRITE     (2 << 0)
#define DMA_BUF_SYNC_RW        (DMA_BUF_SYNC_READ | DMA_BUF_SYNC_WRITE)
#define DMA_BUF_SYNC_START     (0 << 2)
#define DMA_BUF_SYNC_END       (1 << 2)
#define DMA_BUF_SYNC_VALID_FLAGS_MASK \
	(DMA_BUF_SYNC_RW | DMA_BUF_SYNC_END)

#define DMA_BUF_BASE		'b'
#define DMA_BUF_IOCTL_SYNC	_IOW(DMA_BUF_BASE, 0, struct dma_buf_sync)
#define DMA_BUF_IOCTL_PHYS	_IOW(DMA_BUF_BASE, 1, struct dma_buf_phys)

#endif<|MERGE_RESOLUTION|>--- conflicted
+++ resolved
@@ -28,11 +28,7 @@
 };
 
 struct dma_buf_phys {
-<<<<<<< HEAD
-	unsigned long phys;
-=======
 	__u64 phys;
->>>>>>> 4f6282ba
 };
 
 #define DMA_BUF_SYNC_READ      (1 << 0)
