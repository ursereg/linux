/*
 * Copyright 2011 Intel Corporation
 *
 * Permission is hereby granted, free of charge, to any person obtaining a
 * copy of this software and associated documentation files (the "Software"),
 * to deal in the Software without restriction, including without limitation
 * the rights to use, copy, modify, merge, publish, distribute, sublicense,
 * and/or sell copies of the Software, and to permit persons to whom the
 * Software is furnished to do so, subject to the following conditions:
 *
 * The above copyright notice and this permission notice (including the next
 * paragraph) shall be included in all copies or substantial portions of the
 * Software.
 *
 * THE SOFTWARE IS PROVIDED "AS IS", WITHOUT WARRANTY OF ANY KIND, EXPRESS OR
 * IMPLIED, INCLUDING BUT NOT LIMITED TO THE WARRANTIES OF MERCHANTABILITY,
 * FITNESS FOR A PARTICULAR PURPOSE AND NONINFRINGEMENT.  IN NO EVENT SHALL
 * VA LINUX SYSTEMS AND/OR ITS SUPPLIERS BE LIABLE FOR ANY CLAIM, DAMAGES OR
 * OTHER LIABILITY, WHETHER IN AN ACTION OF CONTRACT, TORT OR OTHERWISE,
 * ARISING FROM, OUT OF OR IN CONNECTION WITH THE SOFTWARE OR THE USE OR
 * OTHER DEALINGS IN THE SOFTWARE.
 */

#ifndef DRM_FOURCC_H
#define DRM_FOURCC_H

#include "drm.h"

#if defined(__cplusplus)
extern "C" {
#endif

/**
 * DOC: overview
 *
 * In the DRM subsystem, framebuffer pixel formats are described using the
 * fourcc codes defined in `include/uapi/drm/drm_fourcc.h`. In addition to the
 * fourcc code, a Format Modifier may optionally be provided, in order to
 * further describe the buffer's format - for example tiling or compression.
 *
 * Format Modifiers
 * ----------------
 *
 * Format modifiers are used in conjunction with a fourcc code, forming a
 * unique fourcc:modifier pair. This format:modifier pair must fully define the
 * format and data layout of the buffer, and should be the only way to describe
 * that particular buffer.
 *
 * Having multiple fourcc:modifier pairs which describe the same layout should
 * be avoided, as such aliases run the risk of different drivers exposing
 * different names for the same data format, forcing userspace to understand
 * that they are aliases.
 *
 * Format modifiers may change any property of the buffer, including the number
 * of planes and/or the required allocation size. Format modifiers are
 * vendor-namespaced, and as such the relationship between a fourcc code and a
 * modifier is specific to the modifer being used. For example, some modifiers
 * may preserve meaning - such as number of planes - from the fourcc code,
 * whereas others may not.
 *
 * Modifiers must uniquely encode buffer layout. In other words, a buffer must
 * match only a single modifier. A modifier must not be a subset of layouts of
 * another modifier. For instance, it's incorrect to encode pitch alignment in
 * a modifier: a buffer may match a 64-pixel aligned modifier and a 32-pixel
 * aligned modifier. That said, modifiers can have implicit minimal
 * requirements.
 *
 * For modifiers where the combination of fourcc code and modifier can alias,
 * a canonical pair needs to be defined and used by all drivers. Preferred
 * combinations are also encouraged where all combinations might lead to
 * confusion and unnecessarily reduced interoperability. An example for the
 * latter is AFBC, where the ABGR layouts are preferred over ARGB layouts.
 *
 * There are two kinds of modifier users:
 *
 * - Kernel and user-space drivers: for drivers it's important that modifiers
 *   don't alias, otherwise two drivers might support the same format but use
 *   different aliases, preventing them from sharing buffers in an efficient
 *   format.
 * - Higher-level programs interfacing with KMS/GBM/EGL/Vulkan/etc: these users
 *   see modifiers as opaque tokens they can check for equality and intersect.
 *   These users musn't need to know to reason about the modifier value
 *   (i.e. they are not expected to extract information out of the modifier).
 *
 * Vendors should document their modifier usage in as much detail as
 * possible, to ensure maximum compatibility across devices, drivers and
 * applications.
 *
 * The authoritative list of format modifier codes is found in
 * `include/uapi/drm/drm_fourcc.h`
 */

#define fourcc_code(a, b, c, d) ((__u32)(a) | ((__u32)(b) << 8) | \
				 ((__u32)(c) << 16) | ((__u32)(d) << 24))

#define DRM_FORMAT_BIG_ENDIAN (1U<<31) /* format is big endian instead of little endian */

/* Reserve 0 for the invalid format specifier */
#define DRM_FORMAT_INVALID	0

/* color index */
#define DRM_FORMAT_C8		fourcc_code('C', '8', ' ', ' ') /* [7:0] C */

/* 8 bpp Red */
#define DRM_FORMAT_R8		fourcc_code('R', '8', ' ', ' ') /* [7:0] R */

/* 16 bpp Red */
#define DRM_FORMAT_R16		fourcc_code('R', '1', '6', ' ') /* [15:0] R little endian */

/* 16 bpp RG */
#define DRM_FORMAT_RG88		fourcc_code('R', 'G', '8', '8') /* [15:0] R:G 8:8 little endian */
#define DRM_FORMAT_GR88		fourcc_code('G', 'R', '8', '8') /* [15:0] G:R 8:8 little endian */

/* 32 bpp RG */
#define DRM_FORMAT_RG1616	fourcc_code('R', 'G', '3', '2') /* [31:0] R:G 16:16 little endian */
#define DRM_FORMAT_GR1616	fourcc_code('G', 'R', '3', '2') /* [31:0] G:R 16:16 little endian */

/* 8 bpp RGB */
#define DRM_FORMAT_RGB332	fourcc_code('R', 'G', 'B', '8') /* [7:0] R:G:B 3:3:2 */
#define DRM_FORMAT_BGR233	fourcc_code('B', 'G', 'R', '8') /* [7:0] B:G:R 2:3:3 */

/* 16 bpp RGB */
#define DRM_FORMAT_XRGB4444	fourcc_code('X', 'R', '1', '2') /* [15:0] x:R:G:B 4:4:4:4 little endian */
#define DRM_FORMAT_XBGR4444	fourcc_code('X', 'B', '1', '2') /* [15:0] x:B:G:R 4:4:4:4 little endian */
#define DRM_FORMAT_RGBX4444	fourcc_code('R', 'X', '1', '2') /* [15:0] R:G:B:x 4:4:4:4 little endian */
#define DRM_FORMAT_BGRX4444	fourcc_code('B', 'X', '1', '2') /* [15:0] B:G:R:x 4:4:4:4 little endian */

#define DRM_FORMAT_ARGB4444	fourcc_code('A', 'R', '1', '2') /* [15:0] A:R:G:B 4:4:4:4 little endian */
#define DRM_FORMAT_ABGR4444	fourcc_code('A', 'B', '1', '2') /* [15:0] A:B:G:R 4:4:4:4 little endian */
#define DRM_FORMAT_RGBA4444	fourcc_code('R', 'A', '1', '2') /* [15:0] R:G:B:A 4:4:4:4 little endian */
#define DRM_FORMAT_BGRA4444	fourcc_code('B', 'A', '1', '2') /* [15:0] B:G:R:A 4:4:4:4 little endian */

#define DRM_FORMAT_XRGB1555	fourcc_code('X', 'R', '1', '5') /* [15:0] x:R:G:B 1:5:5:5 little endian */
#define DRM_FORMAT_XBGR1555	fourcc_code('X', 'B', '1', '5') /* [15:0] x:B:G:R 1:5:5:5 little endian */
#define DRM_FORMAT_RGBX5551	fourcc_code('R', 'X', '1', '5') /* [15:0] R:G:B:x 5:5:5:1 little endian */
#define DRM_FORMAT_BGRX5551	fourcc_code('B', 'X', '1', '5') /* [15:0] B:G:R:x 5:5:5:1 little endian */

#define DRM_FORMAT_ARGB1555	fourcc_code('A', 'R', '1', '5') /* [15:0] A:R:G:B 1:5:5:5 little endian */
#define DRM_FORMAT_ABGR1555	fourcc_code('A', 'B', '1', '5') /* [15:0] A:B:G:R 1:5:5:5 little endian */
#define DRM_FORMAT_RGBA5551	fourcc_code('R', 'A', '1', '5') /* [15:0] R:G:B:A 5:5:5:1 little endian */
#define DRM_FORMAT_BGRA5551	fourcc_code('B', 'A', '1', '5') /* [15:0] B:G:R:A 5:5:5:1 little endian */

#define DRM_FORMAT_RGB565	fourcc_code('R', 'G', '1', '6') /* [15:0] R:G:B 5:6:5 little endian */
#define DRM_FORMAT_BGR565	fourcc_code('B', 'G', '1', '6') /* [15:0] B:G:R 5:6:5 little endian */

/* 24 bpp RGB */
#define DRM_FORMAT_RGB888	fourcc_code('R', 'G', '2', '4') /* [23:0] R:G:B little endian */
#define DRM_FORMAT_BGR888	fourcc_code('B', 'G', '2', '4') /* [23:0] B:G:R little endian */

/* 32 bpp RGB */
#define DRM_FORMAT_XRGB8888	fourcc_code('X', 'R', '2', '4') /* [31:0] x:R:G:B 8:8:8:8 little endian */
#define DRM_FORMAT_XBGR8888	fourcc_code('X', 'B', '2', '4') /* [31:0] x:B:G:R 8:8:8:8 little endian */
#define DRM_FORMAT_RGBX8888	fourcc_code('R', 'X', '2', '4') /* [31:0] R:G:B:x 8:8:8:8 little endian */
#define DRM_FORMAT_BGRX8888	fourcc_code('B', 'X', '2', '4') /* [31:0] B:G:R:x 8:8:8:8 little endian */

#define DRM_FORMAT_ARGB8888	fourcc_code('A', 'R', '2', '4') /* [31:0] A:R:G:B 8:8:8:8 little endian */
#define DRM_FORMAT_ABGR8888	fourcc_code('A', 'B', '2', '4') /* [31:0] A:B:G:R 8:8:8:8 little endian */
#define DRM_FORMAT_RGBA8888	fourcc_code('R', 'A', '2', '4') /* [31:0] R:G:B:A 8:8:8:8 little endian */
#define DRM_FORMAT_BGRA8888	fourcc_code('B', 'A', '2', '4') /* [31:0] B:G:R:A 8:8:8:8 little endian */

#define DRM_FORMAT_XRGB2101010	fourcc_code('X', 'R', '3', '0') /* [31:0] x:R:G:B 2:10:10:10 little endian */
#define DRM_FORMAT_XBGR2101010	fourcc_code('X', 'B', '3', '0') /* [31:0] x:B:G:R 2:10:10:10 little endian */
#define DRM_FORMAT_RGBX1010102	fourcc_code('R', 'X', '3', '0') /* [31:0] R:G:B:x 10:10:10:2 little endian */
#define DRM_FORMAT_BGRX1010102	fourcc_code('B', 'X', '3', '0') /* [31:0] B:G:R:x 10:10:10:2 little endian */

#define DRM_FORMAT_ARGB2101010	fourcc_code('A', 'R', '3', '0') /* [31:0] A:R:G:B 2:10:10:10 little endian */
#define DRM_FORMAT_ABGR2101010	fourcc_code('A', 'B', '3', '0') /* [31:0] A:B:G:R 2:10:10:10 little endian */
#define DRM_FORMAT_RGBA1010102	fourcc_code('R', 'A', '3', '0') /* [31:0] R:G:B:A 10:10:10:2 little endian */
#define DRM_FORMAT_BGRA1010102	fourcc_code('B', 'A', '3', '0') /* [31:0] B:G:R:A 10:10:10:2 little endian */

/* 64 bpp RGB */
#define DRM_FORMAT_XRGB16161616	fourcc_code('X', 'R', '4', '8') /* [63:0] x:R:G:B 16:16:16:16 little endian */
#define DRM_FORMAT_XBGR16161616	fourcc_code('X', 'B', '4', '8') /* [63:0] x:B:G:R 16:16:16:16 little endian */

#define DRM_FORMAT_ARGB16161616	fourcc_code('A', 'R', '4', '8') /* [63:0] A:R:G:B 16:16:16:16 little endian */
#define DRM_FORMAT_ABGR16161616	fourcc_code('A', 'B', '4', '8') /* [63:0] A:B:G:R 16:16:16:16 little endian */

/*
 * Floating point 64bpp RGB
 * IEEE 754-2008 binary16 half-precision float
 * [15:0] sign:exponent:mantissa 1:5:10
 */
#define DRM_FORMAT_XRGB16161616F fourcc_code('X', 'R', '4', 'H') /* [63:0] x:R:G:B 16:16:16:16 little endian */
#define DRM_FORMAT_XBGR16161616F fourcc_code('X', 'B', '4', 'H') /* [63:0] x:B:G:R 16:16:16:16 little endian */

#define DRM_FORMAT_ARGB16161616F fourcc_code('A', 'R', '4', 'H') /* [63:0] A:R:G:B 16:16:16:16 little endian */
#define DRM_FORMAT_ABGR16161616F fourcc_code('A', 'B', '4', 'H') /* [63:0] A:B:G:R 16:16:16:16 little endian */

/*
 * RGBA format with 10-bit components packed in 64-bit per pixel, with 6 bits
 * of unused padding per component:
 */
#define DRM_FORMAT_AXBXGXRX106106106106 fourcc_code('A', 'B', '1', '0') /* [63:0] A:x:B:x:G:x:R:x 10:6:10:6:10:6:10:6 little endian */

/* packed YCbCr */
#define DRM_FORMAT_YUYV		fourcc_code('Y', 'U', 'Y', 'V') /* [31:0] Cr0:Y1:Cb0:Y0 8:8:8:8 little endian */
#define DRM_FORMAT_YVYU		fourcc_code('Y', 'V', 'Y', 'U') /* [31:0] Cb0:Y1:Cr0:Y0 8:8:8:8 little endian */
#define DRM_FORMAT_UYVY		fourcc_code('U', 'Y', 'V', 'Y') /* [31:0] Y1:Cr0:Y0:Cb0 8:8:8:8 little endian */
#define DRM_FORMAT_VYUY		fourcc_code('V', 'Y', 'U', 'Y') /* [31:0] Y1:Cb0:Y0:Cr0 8:8:8:8 little endian */

#define DRM_FORMAT_AYUV		fourcc_code('A', 'Y', 'U', 'V') /* [31:0] A:Y:Cb:Cr 8:8:8:8 little endian */
#define DRM_FORMAT_XYUV8888	fourcc_code('X', 'Y', 'U', 'V') /* [31:0] X:Y:Cb:Cr 8:8:8:8 little endian */
#define DRM_FORMAT_VUY888	fourcc_code('V', 'U', '2', '4') /* [23:0] Cr:Cb:Y 8:8:8 little endian */
#define DRM_FORMAT_VUY101010	fourcc_code('V', 'U', '3', '0') /* Y followed by U then V, 10:10:10. Non-linear modifier only */

/*
 * packed Y2xx indicate for each component, xx valid data occupy msb
 * 16-xx padding occupy lsb
 */
#define DRM_FORMAT_Y210         fourcc_code('Y', '2', '1', '0') /* [63:0] Cr0:0:Y1:0:Cb0:0:Y0:0 10:6:10:6:10:6:10:6 little endian per 2 Y pixels */
#define DRM_FORMAT_Y212         fourcc_code('Y', '2', '1', '2') /* [63:0] Cr0:0:Y1:0:Cb0:0:Y0:0 12:4:12:4:12:4:12:4 little endian per 2 Y pixels */
#define DRM_FORMAT_Y216         fourcc_code('Y', '2', '1', '6') /* [63:0] Cr0:Y1:Cb0:Y0 16:16:16:16 little endian per 2 Y pixels */

/*
 * packed Y4xx indicate for each component, xx valid data occupy msb
 * 16-xx padding occupy lsb except Y410
 */
#define DRM_FORMAT_Y410         fourcc_code('Y', '4', '1', '0') /* [31:0] A:Cr:Y:Cb 2:10:10:10 little endian */
#define DRM_FORMAT_Y412         fourcc_code('Y', '4', '1', '2') /* [63:0] A:0:Cr:0:Y:0:Cb:0 12:4:12:4:12:4:12:4 little endian */
#define DRM_FORMAT_Y416         fourcc_code('Y', '4', '1', '6') /* [63:0] A:Cr:Y:Cb 16:16:16:16 little endian */

#define DRM_FORMAT_XVYU2101010	fourcc_code('X', 'V', '3', '0') /* [31:0] X:Cr:Y:Cb 2:10:10:10 little endian */
#define DRM_FORMAT_XVYU12_16161616	fourcc_code('X', 'V', '3', '6') /* [63:0] X:0:Cr:0:Y:0:Cb:0 12:4:12:4:12:4:12:4 little endian */
#define DRM_FORMAT_XVYU16161616	fourcc_code('X', 'V', '4', '8') /* [63:0] X:Cr:Y:Cb 16:16:16:16 little endian */

/*
 * packed YCbCr420 2x2 tiled formats
 * first 64 bits will contain Y,Cb,Cr components for a 2x2 tile
 */
/* [63:0]   A3:A2:Y3:0:Cr0:0:Y2:0:A1:A0:Y1:0:Cb0:0:Y0:0  1:1:8:2:8:2:8:2:1:1:8:2:8:2:8:2 little endian */
#define DRM_FORMAT_Y0L0		fourcc_code('Y', '0', 'L', '0')
/* [63:0]   X3:X2:Y3:0:Cr0:0:Y2:0:X1:X0:Y1:0:Cb0:0:Y0:0  1:1:8:2:8:2:8:2:1:1:8:2:8:2:8:2 little endian */
#define DRM_FORMAT_X0L0		fourcc_code('X', '0', 'L', '0')

/* [63:0]   A3:A2:Y3:Cr0:Y2:A1:A0:Y1:Cb0:Y0  1:1:10:10:10:1:1:10:10:10 little endian */
#define DRM_FORMAT_Y0L2		fourcc_code('Y', '0', 'L', '2')
/* [63:0]   X3:X2:Y3:Cr0:Y2:X1:X0:Y1:Cb0:Y0  1:1:10:10:10:1:1:10:10:10 little endian */
#define DRM_FORMAT_X0L2		fourcc_code('X', '0', 'L', '2')

/*
 * 1-plane YUV 4:2:0
 * In these formats, the component ordering is specified (Y, followed by U
 * then V), but the exact Linear layout is undefined.
 * These formats can only be used with a non-Linear modifier.
 */
#define DRM_FORMAT_YUV420_8BIT	fourcc_code('Y', 'U', '0', '8')
#define DRM_FORMAT_YUV420_10BIT	fourcc_code('Y', 'U', '1', '0')

/*
 * 2 plane RGB + A
 * index 0 = RGB plane, same format as the corresponding non _A8 format has
 * index 1 = A plane, [7:0] A
 */
#define DRM_FORMAT_XRGB8888_A8	fourcc_code('X', 'R', 'A', '8')
#define DRM_FORMAT_XBGR8888_A8	fourcc_code('X', 'B', 'A', '8')
#define DRM_FORMAT_RGBX8888_A8	fourcc_code('R', 'X', 'A', '8')
#define DRM_FORMAT_BGRX8888_A8	fourcc_code('B', 'X', 'A', '8')
#define DRM_FORMAT_RGB888_A8	fourcc_code('R', '8', 'A', '8')
#define DRM_FORMAT_BGR888_A8	fourcc_code('B', '8', 'A', '8')
#define DRM_FORMAT_RGB565_A8	fourcc_code('R', '5', 'A', '8')
#define DRM_FORMAT_BGR565_A8	fourcc_code('B', '5', 'A', '8')

/*
 * 2 plane YCbCr
 * index 0 = Y plane, [7:0] Y
 * index 1 = Cr:Cb plane, [15:0] Cr:Cb little endian
 * or
 * index 1 = Cb:Cr plane, [15:0] Cb:Cr little endian
 */
#define DRM_FORMAT_NV12		fourcc_code('N', 'V', '1', '2') /* 2x2 subsampled Cr:Cb plane */
#define DRM_FORMAT_NV21		fourcc_code('N', 'V', '2', '1') /* 2x2 subsampled Cb:Cr plane */
#define DRM_FORMAT_NV16		fourcc_code('N', 'V', '1', '6') /* 2x1 subsampled Cr:Cb plane */
#define DRM_FORMAT_NV61		fourcc_code('N', 'V', '6', '1') /* 2x1 subsampled Cb:Cr plane */
#define DRM_FORMAT_NV24		fourcc_code('N', 'V', '2', '4') /* non-subsampled Cr:Cb plane */
#define DRM_FORMAT_NV42		fourcc_code('N', 'V', '4', '2') /* non-subsampled Cb:Cr plane */
/*
<<<<<<< HEAD
 * A fully packed  2 plane YCbCr
 * Y1 0-9, Y2 10-19, Y3 20-29, Y4 20-39
 * ....
 * U1V1: 0-19, U2V2: 20-39
 */
#define DRM_FORMAT_NV12_10LE40	fourcc_code('R', 'K', '2', '0') /* 2x2 subsampled Cr:Cb plane */

=======
 * 2 plane YCbCr
 * index 0 = Y plane, [39:0] Y3:Y2:Y1:Y0 little endian
 * index 1 = Cr:Cb plane, [39:0] Cr1:Cb1:Cr0:Cb0 little endian
 */
#define DRM_FORMAT_NV15		fourcc_code('N', 'V', '1', '5') /* 2x2 subsampled Cr:Cb plane */
>>>>>>> c1084c27

/*
 * 2 plane YCbCr MSB aligned
 * index 0 = Y plane, [15:0] Y:x [10:6] little endian
 * index 1 = Cr:Cb plane, [31:0] Cr:x:Cb:x [10:6:10:6] little endian
 */
#define DRM_FORMAT_P210		fourcc_code('P', '2', '1', '0') /* 2x1 subsampled Cr:Cb plane, 10 bit per channel */

/*
 * 2 plane YCbCr MSB aligned
 * index 0 = Y plane, [15:0] Y:x [10:6] little endian
 * index 1 = Cr:Cb plane, [31:0] Cr:x:Cb:x [10:6:10:6] little endian
 */
#define DRM_FORMAT_P010		fourcc_code('P', '0', '1', '0') /* 2x2 subsampled Cr:Cb plane 10 bits per channel */

/*
 * 2 plane YCbCr MSB aligned
 * index 0 = Y plane, [15:0] Y:x [12:4] little endian
 * index 1 = Cr:Cb plane, [31:0] Cr:x:Cb:x [12:4:12:4] little endian
 */
#define DRM_FORMAT_P012		fourcc_code('P', '0', '1', '2') /* 2x2 subsampled Cr:Cb plane 12 bits per channel */

/*
 * 2 plane YCbCr MSB aligned
 * index 0 = Y plane, [15:0] Y little endian
 * index 1 = Cr:Cb plane, [31:0] Cr:Cb [16:16] little endian
 */
#define DRM_FORMAT_P016		fourcc_code('P', '0', '1', '6') /* 2x2 subsampled Cr:Cb plane 16 bits per channel */

/* 3 plane non-subsampled (444) YCbCr
 * 16 bits per component, but only 10 bits are used and 6 bits are padded
 * index 0: Y plane, [15:0] Y:x [10:6] little endian
 * index 1: Cb plane, [15:0] Cb:x [10:6] little endian
 * index 2: Cr plane, [15:0] Cr:x [10:6] little endian
 */
#define DRM_FORMAT_Q410		fourcc_code('Q', '4', '1', '0')

/* 3 plane non-subsampled (444) YCrCb
 * 16 bits per component, but only 10 bits are used and 6 bits are padded
 * index 0: Y plane, [15:0] Y:x [10:6] little endian
 * index 1: Cr plane, [15:0] Cr:x [10:6] little endian
 * index 2: Cb plane, [15:0] Cb:x [10:6] little endian
 */
#define DRM_FORMAT_Q401		fourcc_code('Q', '4', '0', '1')

/*
 * 3 plane YCbCr
 * index 0: Y plane, [7:0] Y
 * index 1: Cb plane, [7:0] Cb
 * index 2: Cr plane, [7:0] Cr
 * or
 * index 1: Cr plane, [7:0] Cr
 * index 2: Cb plane, [7:0] Cb
 */
#define DRM_FORMAT_YUV410	fourcc_code('Y', 'U', 'V', '9') /* 4x4 subsampled Cb (1) and Cr (2) planes */
#define DRM_FORMAT_YVU410	fourcc_code('Y', 'V', 'U', '9') /* 4x4 subsampled Cr (1) and Cb (2) planes */
#define DRM_FORMAT_YUV411	fourcc_code('Y', 'U', '1', '1') /* 4x1 subsampled Cb (1) and Cr (2) planes */
#define DRM_FORMAT_YVU411	fourcc_code('Y', 'V', '1', '1') /* 4x1 subsampled Cr (1) and Cb (2) planes */
#define DRM_FORMAT_YUV420	fourcc_code('Y', 'U', '1', '2') /* 2x2 subsampled Cb (1) and Cr (2) planes */
#define DRM_FORMAT_YVU420	fourcc_code('Y', 'V', '1', '2') /* 2x2 subsampled Cr (1) and Cb (2) planes */
#define DRM_FORMAT_YUV422	fourcc_code('Y', 'U', '1', '6') /* 2x1 subsampled Cb (1) and Cr (2) planes */
#define DRM_FORMAT_YVU422	fourcc_code('Y', 'V', '1', '6') /* 2x1 subsampled Cr (1) and Cb (2) planes */
#define DRM_FORMAT_YUV444	fourcc_code('Y', 'U', '2', '4') /* non-subsampled Cb (1) and Cr (2) planes */
#define DRM_FORMAT_YVU444	fourcc_code('Y', 'V', '2', '4') /* non-subsampled Cr (1) and Cb (2) planes */


/*
 * Format Modifiers:
 *
 * Format modifiers describe, typically, a re-ordering or modification
 * of the data in a plane of an FB.  This can be used to express tiled/
 * swizzled formats, or compression, or a combination of the two.
 *
 * The upper 8 bits of the format modifier are a vendor-id as assigned
 * below.  The lower 56 bits are assigned as vendor sees fit.
 */

/* Vendor Ids: */
#define DRM_FORMAT_MOD_VENDOR_NONE    0
#define DRM_FORMAT_MOD_VENDOR_INTEL   0x01
#define DRM_FORMAT_MOD_VENDOR_AMD     0x02
#define DRM_FORMAT_MOD_VENDOR_NVIDIA  0x03
#define DRM_FORMAT_MOD_VENDOR_SAMSUNG 0x04
#define DRM_FORMAT_MOD_VENDOR_QCOM    0x05
#define DRM_FORMAT_MOD_VENDOR_VIVANTE 0x06
#define DRM_FORMAT_MOD_VENDOR_BROADCOM 0x07
#define DRM_FORMAT_MOD_VENDOR_ARM     0x08
#define DRM_FORMAT_MOD_VENDOR_ALLWINNER 0x09
<<<<<<< HEAD
=======
#define DRM_FORMAT_MOD_VENDOR_AMLOGIC 0x0a
>>>>>>> c1084c27
#define DRM_FORMAT_MOD_VENDOR_AMPHION 0xf0
#define DRM_FORMAT_MOD_VENDOR_VSI     0xf1

/* add more to the end as needed */

#define DRM_FORMAT_RESERVED	      ((1ULL << 56) - 1)

#define fourcc_mod_code(vendor, val) \
	((((__u64)DRM_FORMAT_MOD_VENDOR_## vendor) << 56) | ((val) & 0x00ffffffffffffffULL))

/*
 * Format Modifier tokens:
 *
 * When adding a new token please document the layout with a code comment,
 * similar to the fourcc codes above. drm_fourcc.h is considered the
 * authoritative source for all of these.
 *
 * Generic modifier names:
 *
 * DRM_FORMAT_MOD_GENERIC_* definitions are used to provide vendor-neutral names
 * for layouts which are common across multiple vendors. To preserve
 * compatibility, in cases where a vendor-specific definition already exists and
 * a generic name for it is desired, the common name is a purely symbolic alias
 * and must use the same numerical value as the original definition.
 *
 * Note that generic names should only be used for modifiers which describe
 * generic layouts (such as pixel re-ordering), which may have
 * independently-developed support across multiple vendors.
 *
 * In future cases where a generic layout is identified before merging with a
 * vendor-specific modifier, a new 'GENERIC' vendor or modifier using vendor
 * 'NONE' could be considered. This should only be for obvious, exceptional
 * cases to avoid polluting the 'GENERIC' namespace with modifiers which only
 * apply to a single vendor.
 *
 * Generic names should not be used for cases where multiple hardware vendors
 * have implementations of the same standardised compression scheme (such as
 * AFBC). In those cases, all implementations should use the same format
 * modifier(s), reflecting the vendor of the standard.
 */

#define DRM_FORMAT_MOD_GENERIC_16_16_TILE DRM_FORMAT_MOD_SAMSUNG_16_16_TILE

/*
 * Invalid Modifier
 *
 * This modifier can be used as a sentinel to terminate the format modifiers
 * list, or to initialize a variable with an invalid modifier. It might also be
 * used to report an error back to userspace for certain APIs.
 */
#define DRM_FORMAT_MOD_INVALID	fourcc_mod_code(NONE, DRM_FORMAT_RESERVED)

/*
 * Linear Layout
 *
 * Just plain linear layout. Note that this is different from no specifying any
 * modifier (e.g. not setting DRM_MODE_FB_MODIFIERS in the DRM_ADDFB2 ioctl),
 * which tells the driver to also take driver-internal information into account
 * and so might actually result in a tiled framebuffer.
 */
#define DRM_FORMAT_MOD_LINEAR	fourcc_mod_code(NONE, 0)

/*
 * Deprecated: use DRM_FORMAT_MOD_LINEAR instead
 *
 * The "none" format modifier doesn't actually mean that the modifier is
 * implicit, instead it means that the layout is linear. Whether modifiers are
 * used is out-of-band information carried in an API-specific way (e.g. in a
 * flag for drm_mode_fb_cmd2).
 */
#define DRM_FORMAT_MOD_NONE	0

/* Intel framebuffer modifiers */

/*
 * Intel X-tiling layout
 *
 * This is a tiled layout using 4Kb tiles (except on gen2 where the tiles 2Kb)
 * in row-major layout. Within the tile bytes are laid out row-major, with
 * a platform-dependent stride. On top of that the memory can apply
 * platform-depending swizzling of some higher address bits into bit6.
 *
 * Note that this layout is only accurate on intel gen 8+ or valleyview chipsets.
 * On earlier platforms the is highly platforms specific and not useful for
 * cross-driver sharing. It exists since on a given platform it does uniquely
 * identify the layout in a simple way for i915-specific userspace, which
 * facilitated conversion of userspace to modifiers. Additionally the exact
 * format on some really old platforms is not known.
 */
#define I915_FORMAT_MOD_X_TILED	fourcc_mod_code(INTEL, 1)

/*
 * Intel Y-tiling layout
 *
 * This is a tiled layout using 4Kb tiles (except on gen2 where the tiles 2Kb)
 * in row-major layout. Within the tile bytes are laid out in OWORD (16 bytes)
 * chunks column-major, with a platform-dependent height. On top of that the
 * memory can apply platform-depending swizzling of some higher address bits
 * into bit6.
 *
 * Note that this layout is only accurate on intel gen 8+ or valleyview chipsets.
 * On earlier platforms the is highly platforms specific and not useful for
 * cross-driver sharing. It exists since on a given platform it does uniquely
 * identify the layout in a simple way for i915-specific userspace, which
 * facilitated conversion of userspace to modifiers. Additionally the exact
 * format on some really old platforms is not known.
 */
#define I915_FORMAT_MOD_Y_TILED	fourcc_mod_code(INTEL, 2)

/*
 * Intel Yf-tiling layout
 *
 * This is a tiled layout using 4Kb tiles in row-major layout.
 * Within the tile pixels are laid out in 16 256 byte units / sub-tiles which
 * are arranged in four groups (two wide, two high) with column-major layout.
 * Each group therefore consits out of four 256 byte units, which are also laid
 * out as 2x2 column-major.
 * 256 byte units are made out of four 64 byte blocks of pixels, producing
 * either a square block or a 2:1 unit.
 * 64 byte blocks of pixels contain four pixel rows of 16 bytes, where the width
 * in pixel depends on the pixel depth.
 */
#define I915_FORMAT_MOD_Yf_TILED fourcc_mod_code(INTEL, 3)

/*
 * Intel color control surface (CCS) for render compression
 *
 * The framebuffer format must be one of the 8:8:8:8 RGB formats.
 * The main surface will be plane index 0 and must be Y/Yf-tiled,
 * the CCS will be plane index 1.
 *
 * Each CCS tile matches a 1024x512 pixel area of the main surface.
 * To match certain aspects of the 3D hardware the CCS is
 * considered to be made up of normal 128Bx32 Y tiles, Thus
 * the CCS pitch must be specified in multiples of 128 bytes.
 *
 * In reality the CCS tile appears to be a 64Bx64 Y tile, composed
 * of QWORD (8 bytes) chunks instead of OWORD (16 bytes) chunks.
 * But that fact is not relevant unless the memory is accessed
 * directly.
 */
#define I915_FORMAT_MOD_Y_TILED_CCS	fourcc_mod_code(INTEL, 4)
#define I915_FORMAT_MOD_Yf_TILED_CCS	fourcc_mod_code(INTEL, 5)

/*
 * Intel color control surfaces (CCS) for Gen-12 render compression.
 *
 * The main surface is Y-tiled and at plane index 0, the CCS is linear and
 * at index 1. A 64B CCS cache line corresponds to an area of 4x1 tiles in
 * main surface. In other words, 4 bits in CCS map to a main surface cache
 * line pair. The main surface pitch is required to be a multiple of four
 * Y-tile widths.
 */
#define I915_FORMAT_MOD_Y_TILED_GEN12_RC_CCS fourcc_mod_code(INTEL, 6)

/*
 * Intel color control surfaces (CCS) for Gen-12 media compression
 *
 * The main surface is Y-tiled and at plane index 0, the CCS is linear and
 * at index 1. A 64B CCS cache line corresponds to an area of 4x1 tiles in
 * main surface. In other words, 4 bits in CCS map to a main surface cache
 * line pair. The main surface pitch is required to be a multiple of four
 * Y-tile widths. For semi-planar formats like NV12, CCS planes follow the
 * Y and UV planes i.e., planes 0 and 1 are used for Y and UV surfaces,
 * planes 2 and 3 for the respective CCS.
 */
#define I915_FORMAT_MOD_Y_TILED_GEN12_MC_CCS fourcc_mod_code(INTEL, 7)

/*
 * Intel Color Control Surface with Clear Color (CCS) for Gen-12 render
 * compression.
 *
 * The main surface is Y-tiled and is at plane index 0 whereas CCS is linear
 * and at index 1. The clear color is stored at index 2, and the pitch should
 * be ignored. The clear color structure is 256 bits. The first 128 bits
 * represents Raw Clear Color Red, Green, Blue and Alpha color each represented
 * by 32 bits. The raw clear color is consumed by the 3d engine and generates
 * the converted clear color of size 64 bits. The first 32 bits store the Lower
 * Converted Clear Color value and the next 32 bits store the Higher Converted
 * Clear Color value when applicable. The Converted Clear Color values are
 * consumed by the DE. The last 64 bits are used to store Color Discard Enable
 * and Depth Clear Value Valid which are ignored by the DE. A CCS cache line
 * corresponds to an area of 4x1 tiles in the main surface. The main surface
 * pitch is required to be a multiple of 4 tile widths.
 */
#define I915_FORMAT_MOD_Y_TILED_GEN12_RC_CCS_CC fourcc_mod_code(INTEL, 8)

/*
 * Tiled, NV12MT, grouped in 64 (pixels) x 32 (lines) -sized macroblocks
 *
 * Macroblocks are laid in a Z-shape, and each pixel data is following the
 * standard NV12 style.
 * As for NV12, an image is the result of two frame buffers: one for Y,
 * one for the interleaved Cb/Cr components (1/2 the height of the Y buffer).
 * Alignment requirements are (for each buffer):
 * - multiple of 128 pixels for the width
 * - multiple of  32 pixels for the height
 *
 * For more information: see https://linuxtv.org/downloads/v4l-dvb-apis/re32.html
 */
#define DRM_FORMAT_MOD_SAMSUNG_64_32_TILE	fourcc_mod_code(SAMSUNG, 1)

/*
 * Tiled, 16 (pixels) x 16 (lines) - sized macroblocks
 *
 * This is a simple tiled layout using tiles of 16x16 pixels in a row-major
 * layout. For YCbCr formats Cb/Cr components are taken in such a way that
 * they correspond to their 16x16 luma block.
 */
#define DRM_FORMAT_MOD_SAMSUNG_16_16_TILE	fourcc_mod_code(SAMSUNG, 2)

/*
 * Qualcomm Compressed Format
 *
 * Refers to a compressed variant of the base format that is compressed.
 * Implementation may be platform and base-format specific.
 *
 * Each macrotile consists of m x n (mostly 4 x 4) tiles.
 * Pixel data pitch/stride is aligned with macrotile width.
 * Pixel data height is aligned with macrotile height.
 * Entire pixel data buffer is aligned with 4k(bytes).
 */
#define DRM_FORMAT_MOD_QCOM_COMPRESSED	fourcc_mod_code(QCOM, 1)

/* Vivante framebuffer modifiers */

/*
 * Vivante 4x4 tiling layout
 *
 * This is a simple tiled layout using tiles of 4x4 pixels in a row-major
 * layout.
 */
#define DRM_FORMAT_MOD_VIVANTE_TILED		fourcc_mod_code(VIVANTE, 1)

/*
 * Vivante 64x64 super-tiling layout
 *
 * This is a tiled layout using 64x64 pixel super-tiles, where each super-tile
 * contains 8x4 groups of 2x4 tiles of 4x4 pixels (like above) each, all in row-
 * major layout.
 *
 * For more information: see
 * https://github.com/etnaviv/etna_viv/blob/master/doc/hardware.md#texture-tiling
 */
#define DRM_FORMAT_MOD_VIVANTE_SUPER_TILED	fourcc_mod_code(VIVANTE, 2)

/*
 * Vivante 4x4 tiling layout for dual-pipe
 *
 * Same as the 4x4 tiling layout, except every second 4x4 pixel tile starts at a
 * different base address. Offsets from the base addresses are therefore halved
 * compared to the non-split tiled layout.
 */
#define DRM_FORMAT_MOD_VIVANTE_SPLIT_TILED	fourcc_mod_code(VIVANTE, 3)

/*
 * Vivante 64x64 super-tiling layout for dual-pipe
 *
 * Same as the 64x64 super-tiling layout, except every second 4x4 pixel tile
 * starts at a different base address. Offsets from the base addresses are
 * therefore halved compared to the non-split super-tiled layout.
 */
#define DRM_FORMAT_MOD_VIVANTE_SPLIT_SUPER_TILED fourcc_mod_code(VIVANTE, 4)

	/*
 * Vivante 64x64 super-tiling with compression layout
 *
 * This is a tiled layout using 64x64 pixel super-tiles, where each super-tile
 * contains 8x4 groups of 2x4 tiles of 4x4 pixels each, all in row-major layout
 * with compression.
 */
#define DRM_FORMAT_MOD_VIVANTE_SUPER_TILED_FC	fourcc_mod_code(VIVANTE, 5)

/* NVIDIA frame buffer modifiers */

/*
 * Tegra Tiled Layout, used by Tegra 2, 3 and 4.
 *
 * Pixels are arranged in simple tiles of 16 x 16 bytes.
 */
#define DRM_FORMAT_MOD_NVIDIA_TEGRA_TILED fourcc_mod_code(NVIDIA, 1)

/*
 * Generalized Block Linear layout, used by desktop GPUs starting with NV50/G80,
 * and Tegra GPUs starting with Tegra K1.
 *
 * Pixels are arranged in Groups of Bytes (GOBs).  GOB size and layout varies
 * based on the architecture generation.  GOBs themselves are then arranged in
 * 3D blocks, with the block dimensions (in terms of GOBs) always being a power
 * of two, and hence expressible as their log2 equivalent (E.g., "2" represents
 * a block depth or height of "4").
 *
 * Chapter 20 "Pixel Memory Formats" of the Tegra X1 TRM describes this format
 * in full detail.
 *
 *       Macro
 * Bits  Param Description
 * ----  ----- -----------------------------------------------------------------
 *
 *  3:0  h     log2(height) of each block, in GOBs.  Placed here for
 *             compatibility with the existing
 *             DRM_FORMAT_MOD_NVIDIA_16BX2_BLOCK()-based modifiers.
 *
 *  4:4  -     Must be 1, to indicate block-linear layout.  Necessary for
 *             compatibility with the existing
 *             DRM_FORMAT_MOD_NVIDIA_16BX2_BLOCK()-based modifiers.
 *
 *  8:5  -     Reserved (To support 3D-surfaces with variable log2(depth) block
 *             size).  Must be zero.
 *
 *             Note there is no log2(width) parameter.  Some portions of the
 *             hardware support a block width of two gobs, but it is impractical
 *             to use due to lack of support elsewhere, and has no known
 *             benefits.
 *
 * 11:9  -     Reserved (To support 2D-array textures with variable array stride
 *             in blocks, specified via log2(tile width in blocks)).  Must be
 *             zero.
 *
 * 19:12 k     Page Kind.  This value directly maps to a field in the page
 *             tables of all GPUs >= NV50.  It affects the exact layout of bits
 *             in memory and can be derived from the tuple
 *
 *               (format, GPU model, compression type, samples per pixel)
 *
 *             Where compression type is defined below.  If GPU model were
 *             implied by the format modifier, format, or memory buffer, page
 *             kind would not need to be included in the modifier itself, but
 *             since the modifier should define the layout of the associated
 *             memory buffer independent from any device or other context, it
 *             must be included here.
 *
 * 21:20 g     GOB Height and Page Kind Generation.  The height of a GOB changed
 *             starting with Fermi GPUs.  Additionally, the mapping between page
 *             kind and bit layout has changed at various points.
 *
 *               0 = Gob Height 8, Fermi - Volta, Tegra K1+ Page Kind mapping
 *               1 = Gob Height 4, G80 - GT2XX Page Kind mapping
 *               2 = Gob Height 8, Turing+ Page Kind mapping
 *               3 = Reserved for future use.
 *
 * 22:22 s     Sector layout.  On Tegra GPUs prior to Xavier, there is a further
 *             bit remapping step that occurs at an even lower level than the
 *             page kind and block linear swizzles.  This causes the layout of
 *             surfaces mapped in those SOC's GPUs to be incompatible with the
 *             equivalent mapping on other GPUs in the same system.
 *
 *               0 = Tegra K1 - Tegra Parker/TX2 Layout.
 *               1 = Desktop GPU and Tegra Xavier+ Layout
 *
 * 25:23 c     Lossless Framebuffer Compression type.
 *
 *               0 = none
 *               1 = ROP/3D, layout 1, exact compression format implied by Page
 *                   Kind field
 *               2 = ROP/3D, layout 2, exact compression format implied by Page
 *                   Kind field
 *               3 = CDE horizontal
 *               4 = CDE vertical
 *               5 = Reserved for future use
 *               6 = Reserved for future use
 *               7 = Reserved for future use
 *
 * 55:25 -     Reserved for future use.  Must be zero.
 */
#define DRM_FORMAT_MOD_NVIDIA_BLOCK_LINEAR_2D(c, s, g, k, h) \
	fourcc_mod_code(NVIDIA, (0x10 | \
				 ((h) & 0xf) | \
				 (((k) & 0xff) << 12) | \
				 (((g) & 0x3) << 20) | \
				 (((s) & 0x1) << 22) | \
				 (((c) & 0x7) << 23)))

/* To grandfather in prior block linear format modifiers to the above layout,
 * the page kind "0", which corresponds to "pitch/linear" and hence is unusable
 * with block-linear layouts, is remapped within drivers to the value 0xfe,
 * which corresponds to the "generic" kind used for simple single-sample
 * uncompressed color formats on Fermi - Volta GPUs.
 */
static inline __u64
drm_fourcc_canonicalize_nvidia_format_mod(__u64 modifier)
{
	if (!(modifier & 0x10) || (modifier & (0xff << 12)))
		return modifier;
	else
		return modifier | (0xfe << 12);
}

/*
 * 16Bx2 Block Linear layout, used by Tegra K1 and later
 *
 * Pixels are arranged in 64x8 Groups Of Bytes (GOBs). GOBs are then stacked
 * vertically by a power of 2 (1 to 32 GOBs) to form a block.
 *
 * Within a GOB, data is ordered as 16B x 2 lines sectors laid in Z-shape.
 *
 * Parameter 'v' is the log2 encoding of the number of GOBs stacked vertically.
 * Valid values are:
 *
 * 0 == ONE_GOB
 * 1 == TWO_GOBS
 * 2 == FOUR_GOBS
 * 3 == EIGHT_GOBS
 * 4 == SIXTEEN_GOBS
 * 5 == THIRTYTWO_GOBS
 *
 * Chapter 20 "Pixel Memory Formats" of the Tegra X1 TRM describes this format
 * in full detail.
 */
#define DRM_FORMAT_MOD_NVIDIA_16BX2_BLOCK(v) \
	DRM_FORMAT_MOD_NVIDIA_BLOCK_LINEAR_2D(0, 0, 0, 0, (v))

#define DRM_FORMAT_MOD_NVIDIA_16BX2_BLOCK_ONE_GOB \
	DRM_FORMAT_MOD_NVIDIA_16BX2_BLOCK(0)
#define DRM_FORMAT_MOD_NVIDIA_16BX2_BLOCK_TWO_GOB \
	DRM_FORMAT_MOD_NVIDIA_16BX2_BLOCK(1)
#define DRM_FORMAT_MOD_NVIDIA_16BX2_BLOCK_FOUR_GOB \
	DRM_FORMAT_MOD_NVIDIA_16BX2_BLOCK(2)
#define DRM_FORMAT_MOD_NVIDIA_16BX2_BLOCK_EIGHT_GOB \
	DRM_FORMAT_MOD_NVIDIA_16BX2_BLOCK(3)
#define DRM_FORMAT_MOD_NVIDIA_16BX2_BLOCK_SIXTEEN_GOB \
	DRM_FORMAT_MOD_NVIDIA_16BX2_BLOCK(4)
#define DRM_FORMAT_MOD_NVIDIA_16BX2_BLOCK_THIRTYTWO_GOB \
	DRM_FORMAT_MOD_NVIDIA_16BX2_BLOCK(5)

/*
 * Some Broadcom modifiers take parameters, for example the number of
 * vertical lines in the image. Reserve the lower 32 bits for modifier
 * type, and the next 24 bits for parameters. Top 8 bits are the
 * vendor code.
 */
#define __fourcc_mod_broadcom_param_shift 8
#define __fourcc_mod_broadcom_param_bits 48
#define fourcc_mod_broadcom_code(val, params) \
	fourcc_mod_code(BROADCOM, ((((__u64)params) << __fourcc_mod_broadcom_param_shift) | val))
#define fourcc_mod_broadcom_param(m) \
	((int)(((m) >> __fourcc_mod_broadcom_param_shift) &	\
	       ((1ULL << __fourcc_mod_broadcom_param_bits) - 1)))
#define fourcc_mod_broadcom_mod(m) \
	((m) & ~(((1ULL << __fourcc_mod_broadcom_param_bits) - 1) <<	\
		 __fourcc_mod_broadcom_param_shift))

/*
 * Broadcom VC4 "T" format
 *
 * This is the primary layout that the V3D GPU can texture from (it
 * can't do linear).  The T format has:
 *
 * - 64b utiles of pixels in a raster-order grid according to cpp.  It's 4x4
 *   pixels at 32 bit depth.
 *
 * - 1k subtiles made of a 4x4 raster-order grid of 64b utiles (so usually
 *   16x16 pixels).
 *
 * - 4k tiles made of a 2x2 grid of 1k subtiles (so usually 32x32 pixels).  On
 *   even 4k tile rows, they're arranged as (BL, TL, TR, BR), and on odd rows
 *   they're (TR, BR, BL, TL), where bottom left is start of memory.
 *
 * - an image made of 4k tiles in rows either left-to-right (even rows of 4k
 *   tiles) or right-to-left (odd rows of 4k tiles).
 */
#define DRM_FORMAT_MOD_BROADCOM_VC4_T_TILED fourcc_mod_code(BROADCOM, 1)

/*
 * Broadcom SAND format
 *
 * This is the native format that the H.264 codec block uses.  For VC4
 * HVS, it is only valid for H.264 (NV12/21) and RGBA modes.
 *
 * The image can be considered to be split into columns, and the
 * columns are placed consecutively into memory.  The width of those
 * columns can be either 32, 64, 128, or 256 pixels, but in practice
 * only 128 pixel columns are used.
 *
 * The pitch between the start of each column is set to optimally
 * switch between SDRAM banks. This is passed as the number of lines
 * of column width in the modifier (we can't use the stride value due
 * to various core checks that look at it , so you should set the
 * stride to width*cpp).
 *
 * Note that the column height for this format modifier is the same
 * for all of the planes, assuming that each column contains both Y
 * and UV.  Some SAND-using hardware stores UV in a separate tiled
 * image from Y to reduce the column height, which is not supported
 * with these modifiers.
 */

#define DRM_FORMAT_MOD_BROADCOM_SAND32_COL_HEIGHT(v) \
	fourcc_mod_broadcom_code(2, v)
#define DRM_FORMAT_MOD_BROADCOM_SAND64_COL_HEIGHT(v) \
	fourcc_mod_broadcom_code(3, v)
#define DRM_FORMAT_MOD_BROADCOM_SAND128_COL_HEIGHT(v) \
	fourcc_mod_broadcom_code(4, v)
#define DRM_FORMAT_MOD_BROADCOM_SAND256_COL_HEIGHT(v) \
	fourcc_mod_broadcom_code(5, v)

#define DRM_FORMAT_MOD_BROADCOM_SAND32 \
	DRM_FORMAT_MOD_BROADCOM_SAND32_COL_HEIGHT(0)
#define DRM_FORMAT_MOD_BROADCOM_SAND64 \
	DRM_FORMAT_MOD_BROADCOM_SAND64_COL_HEIGHT(0)
#define DRM_FORMAT_MOD_BROADCOM_SAND128 \
	DRM_FORMAT_MOD_BROADCOM_SAND128_COL_HEIGHT(0)
#define DRM_FORMAT_MOD_BROADCOM_SAND256 \
	DRM_FORMAT_MOD_BROADCOM_SAND256_COL_HEIGHT(0)

/* Broadcom UIF format
 *
 * This is the common format for the current Broadcom multimedia
 * blocks, including V3D 3.x and newer, newer video codecs, and
 * displays.
 *
 * The image consists of utiles (64b blocks), UIF blocks (2x2 utiles),
 * and macroblocks (4x4 UIF blocks).  Those 4x4 UIF block groups are
 * stored in columns, with padding between the columns to ensure that
 * moving from one column to the next doesn't hit the same SDRAM page
 * bank.
 *
 * To calculate the padding, it is assumed that each hardware block
 * and the software driving it knows the platform's SDRAM page size,
 * number of banks, and XOR address, and that it's identical between
 * all blocks using the format.  This tiling modifier will use XOR as
 * necessary to reduce the padding.  If a hardware block can't do XOR,
 * the assumption is that a no-XOR tiling modifier will be created.
 */
#define DRM_FORMAT_MOD_BROADCOM_UIF fourcc_mod_code(BROADCOM, 6)

/*
 * Arm Framebuffer Compression (AFBC) modifiers
 *
 * AFBC is a proprietary lossless image compression protocol and format.
 * It provides fine-grained random access and minimizes the amount of data
 * transferred between IP blocks.
 *
 * AFBC has several features which may be supported and/or used, which are
 * represented using bits in the modifier. Not all combinations are valid,
 * and different devices or use-cases may support different combinations.
 *
 * Further information on the use of AFBC modifiers can be found in
 * Documentation/gpu/afbc.rst
 */

/*
 * The top 4 bits (out of the 56 bits alloted for specifying vendor specific
 * modifiers) denote the category for modifiers. Currently we have three
 * categories of modifiers ie AFBC, MISC and AFRC. We can have a maximum of
 * sixteen different categories.
 */
#define DRM_FORMAT_MOD_ARM_CODE(__type, __val) \
	fourcc_mod_code(ARM, ((__u64)(__type) << 52) | ((__val) & 0x000fffffffffffffULL))

#define DRM_FORMAT_MOD_ARM_TYPE_AFBC 0x00
#define DRM_FORMAT_MOD_ARM_TYPE_MISC 0x01

#define DRM_FORMAT_MOD_ARM_AFBC(__afbc_mode) \
	DRM_FORMAT_MOD_ARM_CODE(DRM_FORMAT_MOD_ARM_TYPE_AFBC, __afbc_mode)

/*
 * AFBC superblock size
 *
 * Indicates the superblock size(s) used for the AFBC buffer. The buffer
 * size (in pixels) must be aligned to a multiple of the superblock size.
 * Four lowest significant bits(LSBs) are reserved for block size.
 *
 * Where one superblock size is specified, it applies to all planes of the
 * buffer (e.g. 16x16, 32x8). When multiple superblock sizes are specified,
 * the first applies to the Luma plane and the second applies to the Chroma
 * plane(s). e.g. (32x8_64x4 means 32x8 Luma, with 64x4 Chroma).
 * Multiple superblock sizes are only valid for multi-plane YCbCr formats.
 */
#define AFBC_FORMAT_MOD_BLOCK_SIZE_MASK      0xf
#define AFBC_FORMAT_MOD_BLOCK_SIZE_16x16     (1ULL)
#define AFBC_FORMAT_MOD_BLOCK_SIZE_32x8      (2ULL)
#define AFBC_FORMAT_MOD_BLOCK_SIZE_64x4      (3ULL)
#define AFBC_FORMAT_MOD_BLOCK_SIZE_32x8_64x4 (4ULL)

/*
 * AFBC lossless colorspace transform
 *
 * Indicates that the buffer makes use of the AFBC lossless colorspace
 * transform.
 */
#define AFBC_FORMAT_MOD_YTR     (1ULL <<  4)

/*
 * AFBC block-split
 *
 * Indicates that the payload of each superblock is split. The second
 * half of the payload is positioned at a predefined offset from the start
 * of the superblock payload.
 */
#define AFBC_FORMAT_MOD_SPLIT   (1ULL <<  5)

/*
 * AFBC sparse layout
 *
 * This flag indicates that the payload of each superblock must be stored at a
 * predefined position relative to the other superblocks in the same AFBC
 * buffer. This order is the same order used by the header buffer. In this mode
 * each superblock is given the same amount of space as an uncompressed
 * superblock of the particular format would require, rounding up to the next
 * multiple of 128 bytes in size.
 */
#define AFBC_FORMAT_MOD_SPARSE  (1ULL <<  6)

/*
 * AFBC copy-block restrict
 *
 * Buffers with this flag must obey the copy-block restriction. The restriction
 * is such that there are no copy-blocks referring across the border of 8x8
 * blocks. For the subsampled data the 8x8 limitation is also subsampled.
 */
#define AFBC_FORMAT_MOD_CBR     (1ULL <<  7)

/*
 * AFBC tiled layout
 *
 * The tiled layout groups superblocks in 8x8 or 4x4 tiles, where all
 * superblocks inside a tile are stored together in memory. 8x8 tiles are used
 * for pixel formats up to and including 32 bpp while 4x4 tiles are used for
 * larger bpp formats. The order between the tiles is scan line.
 * When the tiled layout is used, the buffer size (in pixels) must be aligned
 * to the tile size.
 */
#define AFBC_FORMAT_MOD_TILED   (1ULL <<  8)

/*
 * AFBC solid color blocks
 *
 * Indicates that the buffer makes use of solid-color blocks, whereby bandwidth
 * can be reduced if a whole superblock is a single color.
 */
#define AFBC_FORMAT_MOD_SC      (1ULL <<  9)

/*
 * AFBC double-buffer
 *
 * Indicates that the buffer is allocated in a layout safe for front-buffer
 * rendering.
 */
#define AFBC_FORMAT_MOD_DB      (1ULL << 10)

/*
 * AFBC buffer content hints
 *
 * Indicates that the buffer includes per-superblock content hints.
 */
#define AFBC_FORMAT_MOD_BCH     (1ULL << 11)

/* AFBC uncompressed storage mode
 *
 * Indicates that the buffer is using AFBC uncompressed storage mode.
 * In this mode all superblock payloads in the buffer use the uncompressed
 * storage mode, which is usually only used for data which cannot be compressed.
 * The buffer layout is the same as for AFBC buffers without USM set, this only
 * affects the storage mode of the individual superblocks. Note that even a
 * buffer without USM set may use uncompressed storage mode for some or all
 * superblocks, USM just guarantees it for all.
 */
#define AFBC_FORMAT_MOD_USM	(1ULL << 12)

/*
 * Arm Fixed-Rate Compression (AFRC) modifiers
 *
 * AFRC is a proprietary fixed rate image compression protocol and format,
 * designed to provide guaranteed bandwidth and memory footprint
 * reductions in graphics and media use-cases.
 *
 * AFRC buffers consist of one or more planes, with the same components
 * and meaning as an uncompressed buffer using the same pixel format.
 *
 * Within each plane, the pixel/luma/chroma values are grouped into
 * "coding unit" blocks which are individually compressed to a
 * fixed size (in bytes). All coding units within a given plane of a buffer
 * store the same number of values, and have the same compressed size.
 *
 * The coding unit size is configurable, allowing different rates of compression.
 *
 * The start of each AFRC buffer plane must be aligned to an alignment granule which
 * depends on the coding unit size.
 *
 * Coding Unit Size   Plane Alignment
 * ----------------   ---------------
 * 16 bytes           1024 bytes
 * 24 bytes           512  bytes
 * 32 bytes           2048 bytes
 *
 * Coding units are grouped into paging tiles. AFRC buffer dimensions must be aligned
 * to a multiple of the paging tile dimensions.
 * The dimensions of each paging tile depend on whether the buffer is optimised for
 * scanline (SCAN layout) or rotated (ROT layout) access.
 *
 * Layout   Paging Tile Width   Paging Tile Height
 * ------   -----------------   ------------------
 * SCAN     16 coding units     4 coding units
 * ROT      8  coding units     8 coding units
 *
 * The dimensions of each coding unit depend on the number of components
 * in the compressed plane and whether the buffer is optimised for
 * scanline (SCAN layout) or rotated (ROT layout) access.
 *
 * Number of Components in Plane   Layout      Coding Unit Width   Coding Unit Height
 * -----------------------------   ---------   -----------------   ------------------
 * 1                               SCAN        16 samples          4 samples
 * Example: 16x4 luma samples in a 'Y' plane
 *          16x4 chroma 'V' values, in the 'V' plane of a fully-planar YUV buffer
 * -----------------------------   ---------   -----------------   ------------------
 * 1                               ROT         8 samples           8 samples
 * Example: 8x8 luma samples in a 'Y' plane
 *          8x8 chroma 'V' values, in the 'V' plane of a fully-planar YUV buffer
 * -----------------------------   ---------   -----------------   ------------------
 * 2                               DONT CARE   8 samples           4 samples
 * Example: 8x4 chroma pairs in the 'UV' plane of a semi-planar YUV buffer
 * -----------------------------   ---------   -----------------   ------------------
 * 3                               DONT CARE   4 samples           4 samples
 * Example: 4x4 pixels in an RGB buffer without alpha
 * -----------------------------   ---------   -----------------   ------------------
 * 4                               DONT CARE   4 samples           4 samples
 * Example: 4x4 pixels in an RGB buffer with alpha
 */

#define DRM_FORMAT_MOD_ARM_TYPE_AFRC 0x02

#define DRM_FORMAT_MOD_ARM_AFRC(__afrc_mode) \
	DRM_FORMAT_MOD_ARM_CODE(DRM_FORMAT_MOD_ARM_TYPE_AFRC, __afrc_mode)

/*
 * AFRC coding unit size modifier.
 *
 * Indicates the number of bytes used to store each compressed coding unit for
 * one or more planes in an AFRC encoded buffer. The coding unit size for chrominance
 * is the same for both Cb and Cr, which may be stored in separate planes.
 *
 * AFRC_FORMAT_MOD_CU_SIZE_P0 indicates the number of bytes used to store
 * each compressed coding unit in the first plane of the buffer. For RGBA buffers
 * this is the only plane, while for semi-planar and fully-planar YUV buffers,
 * this corresponds to the luma plane.
 *
 * AFRC_FORMAT_MOD_CU_SIZE_P12 indicates the number of bytes used to store
 * each compressed coding unit in the second and third planes in the buffer.
 * For semi-planar and fully-planar YUV buffers, this corresponds to the chroma plane(s).
 *
 * For single-plane buffers, AFRC_FORMAT_MOD_CU_SIZE_P0 must be specified
 * and AFRC_FORMAT_MOD_CU_SIZE_P12 must be zero.
 * For semi-planar and fully-planar buffers, both AFRC_FORMAT_MOD_CU_SIZE_P0 and
 * AFRC_FORMAT_MOD_CU_SIZE_P12 must be specified.
 */
#define AFRC_FORMAT_MOD_CU_SIZE_MASK 0xf
#define AFRC_FORMAT_MOD_CU_SIZE_16 (1ULL)
#define AFRC_FORMAT_MOD_CU_SIZE_24 (2ULL)
#define AFRC_FORMAT_MOD_CU_SIZE_32 (3ULL)

#define AFRC_FORMAT_MOD_CU_SIZE_P0(__afrc_cu_size) (__afrc_cu_size)
#define AFRC_FORMAT_MOD_CU_SIZE_P12(__afrc_cu_size) ((__afrc_cu_size) << 4)

/*
 * AFRC scanline memory layout.
 *
 * Indicates if the buffer uses the scanline-optimised layout
 * for an AFRC encoded buffer, otherwise, it uses the rotation-optimised layout.
 * The memory layout is the same for all planes.
 */
#define AFRC_FORMAT_MOD_LAYOUT_SCAN (1ULL << 8)

/*
 * Arm 16x16 Block U-Interleaved modifier
 *
 * This is used by Arm Mali Utgard and Midgard GPUs. It divides the image
 * into 16x16 pixel blocks. Blocks are stored linearly in order, but pixels
 * in the block are reordered.
 */
#define DRM_FORMAT_MOD_ARM_16X16_BLOCK_U_INTERLEAVED \
	DRM_FORMAT_MOD_ARM_CODE(DRM_FORMAT_MOD_ARM_TYPE_MISC, 1ULL)

/*
 * Allwinner tiled modifier
 *
 * This tiling mode is implemented by the VPU found on all Allwinner platforms,
 * codenamed sunxi. It is associated with a YUV format that uses either 2 or 3
 * planes.
 *
 * With this tiling, the luminance samples are disposed in tiles representing
 * 32x32 pixels and the chrominance samples in tiles representing 32x64 pixels.
 * The pixel order in each tile is linear and the tiles are disposed linearly,
 * both in row-major order.
 */
#define DRM_FORMAT_MOD_ALLWINNER_TILED fourcc_mod_code(ALLWINNER, 1)

<<<<<<< HEAD
=======
/*
 * Amlogic Video Framebuffer Compression modifiers
 *
 * Amlogic uses a proprietary lossless image compression protocol and format
 * for their hardware video codec accelerators, either video decoders or
 * video input encoders.
 *
 * It considerably reduces memory bandwidth while writing and reading
 * frames in memory.
 *
 * The underlying storage is considered to be 3 components, 8bit or 10-bit
 * per component YCbCr 420, single plane :
 * - DRM_FORMAT_YUV420_8BIT
 * - DRM_FORMAT_YUV420_10BIT
 *
 * The first 8 bits of the mode defines the layout, then the following 8 bits
 * defines the options changing the layout.
 *
 * Not all combinations are valid, and different SoCs may support different
 * combinations of layout and options.
 */
#define __fourcc_mod_amlogic_layout_mask 0xff
#define __fourcc_mod_amlogic_options_shift 8
#define __fourcc_mod_amlogic_options_mask 0xff

#define DRM_FORMAT_MOD_AMLOGIC_FBC(__layout, __options) \
	fourcc_mod_code(AMLOGIC, \
			((__layout) & __fourcc_mod_amlogic_layout_mask) | \
			(((__options) & __fourcc_mod_amlogic_options_mask) \
			 << __fourcc_mod_amlogic_options_shift))

/* Amlogic FBC Layouts */

/*
 * Amlogic FBC Basic Layout
 *
 * The basic layout is composed of:
 * - a body content organized in 64x32 superblocks with 4096 bytes per
 *   superblock in default mode.
 * - a 32 bytes per 128x64 header block
 *
 * This layout is transferrable between Amlogic SoCs supporting this modifier.
 */
#define AMLOGIC_FBC_LAYOUT_BASIC		(1ULL)

/*
 * Amlogic FBC Scatter Memory layout
 *
 * Indicates the header contains IOMMU references to the compressed
 * frames content to optimize memory access and layout.
 *
 * In this mode, only the header memory address is needed, thus the
 * content memory organization is tied to the current producer
 * execution and cannot be saved/dumped neither transferrable between
 * Amlogic SoCs supporting this modifier.
 *
 * Due to the nature of the layout, these buffers are not expected to
 * be accessible by the user-space clients, but only accessible by the
 * hardware producers and consumers.
 *
 * The user-space clients should expect a failure while trying to mmap
 * the DMA-BUF handle returned by the producer.
 */
#define AMLOGIC_FBC_LAYOUT_SCATTER		(2ULL)

/* Amlogic FBC Layout Options Bit Mask */

/*
 * Amlogic FBC Memory Saving mode
 *
 * Indicates the storage is packed when pixel size is multiple of word
 * boudaries, i.e. 8bit should be stored in this mode to save allocation
 * memory.
 *
 * This mode reduces body layout to 3072 bytes per 64x32 superblock with
 * the basic layout and 3200 bytes per 64x32 superblock combined with
 * the scatter layout.
 */
#define AMLOGIC_FBC_OPTION_MEM_SAVING		(1ULL << 0)

/*
 * AMD modifiers
 *
 * Memory layout:
 *
 * without DCC:
 *   - main surface
 *
 * with DCC & without DCC_RETILE:
 *   - main surface in plane 0
 *   - DCC surface in plane 1 (RB-aligned, pipe-aligned if DCC_PIPE_ALIGN is set)
 *
 * with DCC & DCC_RETILE:
 *   - main surface in plane 0
 *   - displayable DCC surface in plane 1 (not RB-aligned & not pipe-aligned)
 *   - pipe-aligned DCC surface in plane 2 (RB-aligned & pipe-aligned)
 *
 * For multi-plane formats the above surfaces get merged into one plane for
 * each format plane, based on the required alignment only.
 *
 * Bits  Parameter                Notes
 * ----- ------------------------ ---------------------------------------------
 *
 *   7:0 TILE_VERSION             Values are AMD_FMT_MOD_TILE_VER_*
 *  12:8 TILE                     Values are AMD_FMT_MOD_TILE_<version>_*
 *    13 DCC
 *    14 DCC_RETILE
 *    15 DCC_PIPE_ALIGN
 *    16 DCC_INDEPENDENT_64B
 *    17 DCC_INDEPENDENT_128B
 * 19:18 DCC_MAX_COMPRESSED_BLOCK Values are AMD_FMT_MOD_DCC_BLOCK_*
 *    20 DCC_CONSTANT_ENCODE
 * 23:21 PIPE_XOR_BITS            Only for some chips
 * 26:24 BANK_XOR_BITS            Only for some chips
 * 29:27 PACKERS                  Only for some chips
 * 32:30 RB                       Only for some chips
 * 35:33 PIPE                     Only for some chips
 * 55:36 -                        Reserved for future use, must be zero
 */
#define AMD_FMT_MOD fourcc_mod_code(AMD, 0)

#define IS_AMD_FMT_MOD(val) (((val) >> 56) == DRM_FORMAT_MOD_VENDOR_AMD)

/* Reserve 0 for GFX8 and older */
#define AMD_FMT_MOD_TILE_VER_GFX9 1
#define AMD_FMT_MOD_TILE_VER_GFX10 2
#define AMD_FMT_MOD_TILE_VER_GFX10_RBPLUS 3

/*
 * 64K_S is the same for GFX9/GFX10/GFX10_RBPLUS and hence has GFX9 as canonical
 * version.
 */
#define AMD_FMT_MOD_TILE_GFX9_64K_S 9

/*
 * 64K_D for non-32 bpp is the same for GFX9/GFX10/GFX10_RBPLUS and hence has
 * GFX9 as canonical version.
 */
#define AMD_FMT_MOD_TILE_GFX9_64K_D 10
#define AMD_FMT_MOD_TILE_GFX9_64K_S_X 25
#define AMD_FMT_MOD_TILE_GFX9_64K_D_X 26
#define AMD_FMT_MOD_TILE_GFX9_64K_R_X 27

#define AMD_FMT_MOD_DCC_BLOCK_64B 0
#define AMD_FMT_MOD_DCC_BLOCK_128B 1
#define AMD_FMT_MOD_DCC_BLOCK_256B 2

#define AMD_FMT_MOD_TILE_VERSION_SHIFT 0
#define AMD_FMT_MOD_TILE_VERSION_MASK 0xFF
#define AMD_FMT_MOD_TILE_SHIFT 8
#define AMD_FMT_MOD_TILE_MASK 0x1F

/* Whether DCC compression is enabled. */
#define AMD_FMT_MOD_DCC_SHIFT 13
#define AMD_FMT_MOD_DCC_MASK 0x1

/*
 * Whether to include two DCC surfaces, one which is rb & pipe aligned, and
 * one which is not-aligned.
 */
#define AMD_FMT_MOD_DCC_RETILE_SHIFT 14
#define AMD_FMT_MOD_DCC_RETILE_MASK 0x1

/* Only set if DCC_RETILE = false */
#define AMD_FMT_MOD_DCC_PIPE_ALIGN_SHIFT 15
#define AMD_FMT_MOD_DCC_PIPE_ALIGN_MASK 0x1

#define AMD_FMT_MOD_DCC_INDEPENDENT_64B_SHIFT 16
#define AMD_FMT_MOD_DCC_INDEPENDENT_64B_MASK 0x1
#define AMD_FMT_MOD_DCC_INDEPENDENT_128B_SHIFT 17
#define AMD_FMT_MOD_DCC_INDEPENDENT_128B_MASK 0x1
#define AMD_FMT_MOD_DCC_MAX_COMPRESSED_BLOCK_SHIFT 18
#define AMD_FMT_MOD_DCC_MAX_COMPRESSED_BLOCK_MASK 0x3

/*
 * DCC supports embedding some clear colors directly in the DCC surface.
 * However, on older GPUs the rendering HW ignores the embedded clear color
 * and prefers the driver provided color. This necessitates doing a fastclear
 * eliminate operation before a process transfers control.
 *
 * If this bit is set that means the fastclear eliminate is not needed for these
 * embeddable colors.
 */
#define AMD_FMT_MOD_DCC_CONSTANT_ENCODE_SHIFT 20
#define AMD_FMT_MOD_DCC_CONSTANT_ENCODE_MASK 0x1

/*
 * The below fields are for accounting for per GPU differences. These are only
 * relevant for GFX9 and later and if the tile field is *_X/_T.
 *
 * PIPE_XOR_BITS = always needed
 * BANK_XOR_BITS = only for TILE_VER_GFX9
 * PACKERS = only for TILE_VER_GFX10_RBPLUS
 * RB = only for TILE_VER_GFX9 & DCC
 * PIPE = only for TILE_VER_GFX9 & DCC & (DCC_RETILE | DCC_PIPE_ALIGN)
 */
#define AMD_FMT_MOD_PIPE_XOR_BITS_SHIFT 21
#define AMD_FMT_MOD_PIPE_XOR_BITS_MASK 0x7
#define AMD_FMT_MOD_BANK_XOR_BITS_SHIFT 24
#define AMD_FMT_MOD_BANK_XOR_BITS_MASK 0x7
#define AMD_FMT_MOD_PACKERS_SHIFT 27
#define AMD_FMT_MOD_PACKERS_MASK 0x7
#define AMD_FMT_MOD_RB_SHIFT 30
#define AMD_FMT_MOD_RB_MASK 0x7
#define AMD_FMT_MOD_PIPE_SHIFT 33
#define AMD_FMT_MOD_PIPE_MASK 0x7

#define AMD_FMT_MOD_SET(field, value) \
	((uint64_t)(value) << AMD_FMT_MOD_##field##_SHIFT)
#define AMD_FMT_MOD_GET(field, value) \
	(((value) >> AMD_FMT_MOD_##field##_SHIFT) & AMD_FMT_MOD_##field##_MASK)
#define AMD_FMT_MOD_CLEAR(field) \
	(~((uint64_t)AMD_FMT_MOD_##field##_MASK << AMD_FMT_MOD_##field##_SHIFT))

>>>>>>> c1084c27
/* Amphion tiled layout */

/*
 * Amphion 8x128 tiling layout
 *
 * This is a tiled layout using 8x128 pixel vertical strips, where each strip
 * contains 1x16 groups of 8x8 pixels in a row-major layout.
 */
#define DRM_FORMAT_MOD_AMPHION_TILED fourcc_mod_code(AMPHION, 1)

/* Verisilicon framebuffer modifiers */

/*
 * Verisilicon 8x4 tiling layout
 *
 * This is G1 VPU tiled layout using tiles of 8x4 pixels in a row-major
 * layout.
 */
#define DRM_FORMAT_MOD_VSI_G1_TILED fourcc_mod_code(VSI, 1)

/*
 * Verisilicon 4x4 tiling layout
 *
 * This is G2 VPU tiled layout using tiles of 4x4 pixels in a row-major
 * layout.
 */
#define DRM_FORMAT_MOD_VSI_G2_TILED fourcc_mod_code(VSI, 2)

/*
 * Verisilicon 4x4 tiling with compression layout
 *
 * This is G2 VPU tiled layout using tiles of 4x4 pixels in a row-major
 * layout with compression.
 */
#define DRM_FORMAT_MOD_VSI_G2_TILED_COMPRESSED fourcc_mod_code(VSI, 3)

#if defined(__cplusplus)
}
#endif

#endif /* DRM_FOURCC_H */<|MERGE_RESOLUTION|>--- conflicted
+++ resolved
@@ -274,21 +274,11 @@
 #define DRM_FORMAT_NV24		fourcc_code('N', 'V', '2', '4') /* non-subsampled Cr:Cb plane */
 #define DRM_FORMAT_NV42		fourcc_code('N', 'V', '4', '2') /* non-subsampled Cb:Cr plane */
 /*
-<<<<<<< HEAD
- * A fully packed  2 plane YCbCr
- * Y1 0-9, Y2 10-19, Y3 20-29, Y4 20-39
- * ....
- * U1V1: 0-19, U2V2: 20-39
- */
-#define DRM_FORMAT_NV12_10LE40	fourcc_code('R', 'K', '2', '0') /* 2x2 subsampled Cr:Cb plane */
-
-=======
  * 2 plane YCbCr
  * index 0 = Y plane, [39:0] Y3:Y2:Y1:Y0 little endian
  * index 1 = Cr:Cb plane, [39:0] Cr1:Cb1:Cr0:Cb0 little endian
  */
 #define DRM_FORMAT_NV15		fourcc_code('N', 'V', '1', '5') /* 2x2 subsampled Cr:Cb plane */
->>>>>>> c1084c27
 
 /*
  * 2 plane YCbCr MSB aligned
@@ -377,10 +367,7 @@
 #define DRM_FORMAT_MOD_VENDOR_BROADCOM 0x07
 #define DRM_FORMAT_MOD_VENDOR_ARM     0x08
 #define DRM_FORMAT_MOD_VENDOR_ALLWINNER 0x09
-<<<<<<< HEAD
-=======
 #define DRM_FORMAT_MOD_VENDOR_AMLOGIC 0x0a
->>>>>>> c1084c27
 #define DRM_FORMAT_MOD_VENDOR_AMPHION 0xf0
 #define DRM_FORMAT_MOD_VENDOR_VSI     0xf1
 
@@ -1168,8 +1155,6 @@
  */
 #define DRM_FORMAT_MOD_ALLWINNER_TILED fourcc_mod_code(ALLWINNER, 1)
 
-<<<<<<< HEAD
-=======
 /*
  * Amlogic Video Framebuffer Compression modifiers
  *
@@ -1384,7 +1369,6 @@
 #define AMD_FMT_MOD_CLEAR(field) \
 	(~((uint64_t)AMD_FMT_MOD_##field##_MASK << AMD_FMT_MOD_##field##_SHIFT))
 
->>>>>>> c1084c27
 /* Amphion tiled layout */
 
 /*
