--- conflicted
+++ resolved
@@ -122,8 +122,6 @@
 
 /* ESAI */
 #define SOF_TKN_IMX_ESAI_MCLK_ID		1100
-<<<<<<< HEAD
-=======
 
 /* Stream */
 #define SOF_TKN_STREAM_PLAYBACK_COMPATIBLE_D0I3	1200
@@ -140,6 +138,5 @@
 /* HDA */
 #define SOF_TKN_INTEL_HDA_RATE			1500
 #define SOF_TKN_INTEL_HDA_CH			1501
->>>>>>> c1084c27
 
 #endif