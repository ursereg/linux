--- conflicted
+++ resolved
@@ -2163,13 +2163,6 @@
 	enum ib_port_state     port_state;
 };
 
-<<<<<<< HEAD
-struct ib_cache {
-	rwlock_t                lock;
-};
-
-=======
->>>>>>> c1084c27
 struct ib_port_immutable {
 	int                           pkey_tbl_len;
 	int                           gid_tbl_len;
@@ -2688,11 +2681,7 @@
 	struct rw_semaphore event_handler_rwsem;
 
 	/* Protects QP's event_handler calls and open_qp list */
-<<<<<<< HEAD
-	spinlock_t event_handler_lock;
-=======
 	spinlock_t qp_open_list_lock;
->>>>>>> c1084c27
 
 	struct rw_semaphore	      client_data_rwsem;
 	struct xarray                 client_data;
@@ -4165,11 +4154,8 @@
  */
 static inline unsigned int ib_dma_max_seg_size(struct ib_device *dev)
 {
-<<<<<<< HEAD
-=======
 	if (ib_uses_virt_dma(dev))
 		return UINT_MAX;
->>>>>>> c1084c27
 	return dma_get_max_seg_size(dev->dma_device);
 }
 
@@ -4308,12 +4294,9 @@
 	if (flags & ~IB_ACCESS_SUPPORTED)
 		return -EINVAL;
 
-<<<<<<< HEAD
-=======
 	if (flags & IB_ACCESS_ON_DEMAND &&
 	    !(ib_dev->attrs.device_cap_flags & IB_DEVICE_ON_DEMAND_PAGING))
 		return -EINVAL;
->>>>>>> c1084c27
 	return 0;
 }
 
