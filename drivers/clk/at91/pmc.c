// SPDX-License-Identifier: GPL-2.0-or-later
/*
 *  Copyright (C) 2013 Boris BREZILLON <b.brezillon@overkiz.com>
 */

#include <linux/clk-provider.h>
#include <linux/clkdev.h>
#include <linux/clk/at91_pmc.h>
#include <linux/of.h>
#include <linux/mfd/syscon.h>
#include <linux/platform_device.h>
#include <linux/regmap.h>
#include <linux/syscore_ops.h>

#include <asm/proc-fns.h>

#include <dt-bindings/clock/at91.h>

#include "pmc.h"

#define PMC_MAX_IDS 128
#define PMC_MAX_PCKS 8

int of_at91_get_clk_range(struct device_node *np, const char *propname,
			  struct clk_range *range)
{
	u32 min, max;
	int ret;

	ret = of_property_read_u32_index(np, propname, 0, &min);
	if (ret)
		return ret;

	ret = of_property_read_u32_index(np, propname, 1, &max);
	if (ret)
		return ret;

	if (range) {
		range->min = min;
		range->max = max;
	}

	return 0;
}
EXPORT_SYMBOL_GPL(of_at91_get_clk_range);

struct clk_hw *of_clk_hw_pmc_get(struct of_phandle_args *clkspec, void *data)
{
	unsigned int type = clkspec->args[0];
	unsigned int idx = clkspec->args[1];
	struct pmc_data *pmc_data = data;

	switch (type) {
	case PMC_TYPE_CORE:
		if (idx < pmc_data->ncore)
			return pmc_data->chws[idx];
		break;
	case PMC_TYPE_SYSTEM:
		if (idx < pmc_data->nsystem)
			return pmc_data->shws[idx];
		break;
	case PMC_TYPE_PERIPHERAL:
		if (idx < pmc_data->nperiph)
			return pmc_data->phws[idx];
		break;
	case PMC_TYPE_GCK:
		if (idx < pmc_data->ngck)
			return pmc_data->ghws[idx];
		break;
	case PMC_TYPE_PROGRAMMABLE:
		if (idx < pmc_data->npck)
			return pmc_data->pchws[idx];
		break;
	default:
		break;
	}

	pr_err("%s: invalid type (%u) or index (%u)\n", __func__, type, idx);

	return ERR_PTR(-EINVAL);
}

struct pmc_data *pmc_data_allocate(unsigned int ncore, unsigned int nsystem,
				   unsigned int nperiph, unsigned int ngck,
				   unsigned int npck)
{
	unsigned int num_clks = ncore + nsystem + nperiph + ngck + npck;
	struct pmc_data *pmc_data;

	pmc_data = kzalloc(struct_size(pmc_data, hwtable, num_clks),
			   GFP_KERNEL);
	if (!pmc_data)
		return NULL;

	pmc_data->ncore = ncore;
	pmc_data->chws = pmc_data->hwtable;

	pmc_data->nsystem = nsystem;
	pmc_data->shws = pmc_data->chws + ncore;

	pmc_data->nperiph = nperiph;
	pmc_data->phws = pmc_data->shws + nsystem;

	pmc_data->ngck = ngck;
	pmc_data->ghws = pmc_data->phws + nperiph;

	pmc_data->npck = npck;
	pmc_data->pchws = pmc_data->ghws + ngck;

	return pmc_data;
}

#ifdef CONFIG_PM
static struct regmap *pmcreg;

static u8 registered_ids[PMC_MAX_IDS];
static u8 registered_pcks[PMC_MAX_PCKS];

static struct
{
	u32 scsr;
	u32 pcsr0;
	u32 uckr;
	u32 mor;
	u32 mcfr;
	u32 pllar;
	u32 mckr;
	u32 usb;
	u32 imr;
	u32 pcsr1;
	u32 pcr[PMC_MAX_IDS];
	u32 audio_pll0;
	u32 audio_pll1;
	u32 pckr[PMC_MAX_PCKS];
} pmc_cache;

/*
 * As Peripheral ID 0 is invalid on AT91 chips, the identifier is stored
 * without alteration in the table, and 0 is for unused clocks.
 */
void pmc_register_id(u8 id)
{
	int i;

	for (i = 0; i < PMC_MAX_IDS; i++) {
		if (registered_ids[i] == 0) {
			registered_ids[i] = id;
			break;
		}
		if (registered_ids[i] == id)
			break;
	}
}

/*
 * As Programmable Clock 0 is valid on AT91 chips, there is an offset
 * of 1 between the stored value and the real clock ID.
 */
void pmc_register_pck(u8 pck)
{
	int i;

	for (i = 0; i < PMC_MAX_PCKS; i++) {
		if (registered_pcks[i] == 0) {
			registered_pcks[i] = pck + 1;
			break;
		}
		if (registered_pcks[i] == (pck + 1))
			break;
	}
}

static int pmc_suspend(void)
{
	int i;
	u8 num;

	regmap_read(pmcreg, AT91_PMC_SCSR, &pmc_cache.scsr);
	regmap_read(pmcreg, AT91_PMC_PCSR, &pmc_cache.pcsr0);
	regmap_read(pmcreg, AT91_CKGR_UCKR, &pmc_cache.uckr);
	regmap_read(pmcreg, AT91_CKGR_MOR, &pmc_cache.mor);
	regmap_read(pmcreg, AT91_CKGR_MCFR, &pmc_cache.mcfr);
	regmap_read(pmcreg, AT91_CKGR_PLLAR, &pmc_cache.pllar);
	regmap_read(pmcreg, AT91_PMC_MCKR, &pmc_cache.mckr);
	regmap_read(pmcreg, AT91_PMC_USB, &pmc_cache.usb);
	regmap_read(pmcreg, AT91_PMC_IMR, &pmc_cache.imr);
	regmap_read(pmcreg, AT91_PMC_PCSR1, &pmc_cache.pcsr1);

	for (i = 0; registered_ids[i]; i++) {
		regmap_write(pmcreg, AT91_PMC_PCR,
			     (registered_ids[i] & AT91_PMC_PCR_PID_MASK));
		regmap_read(pmcreg, AT91_PMC_PCR,
			    &pmc_cache.pcr[registered_ids[i]]);
	}
	for (i = 0; registered_pcks[i]; i++) {
		num = registered_pcks[i] - 1;
		regmap_read(pmcreg, AT91_PMC_PCKR(num), &pmc_cache.pckr[num]);
	}

	return 0;
}

static bool pmc_ready(unsigned int mask)
{
	unsigned int status;

	regmap_read(pmcreg, AT91_PMC_SR, &status);

	return ((status & mask) == mask) ? 1 : 0;
}

static void pmc_resume(void)
{
	int i;
	u8 num;
	u32 tmp;
	u32 mask = AT91_PMC_MCKRDY | AT91_PMC_LOCKA;

	regmap_read(pmcreg, AT91_PMC_MCKR, &tmp);
	if (pmc_cache.mckr != tmp)
		pr_warn("MCKR was not configured properly by the firmware\n");
	regmap_read(pmcreg, AT91_CKGR_PLLAR, &tmp);
	if (pmc_cache.pllar != tmp)
		pr_warn("PLLAR was not configured properly by the firmware\n");

	regmap_write(pmcreg, AT91_PMC_SCER, pmc_cache.scsr);
	regmap_write(pmcreg, AT91_PMC_PCER, pmc_cache.pcsr0);
	regmap_write(pmcreg, AT91_CKGR_UCKR, pmc_cache.uckr);
	regmap_write(pmcreg, AT91_CKGR_MOR, pmc_cache.mor);
	regmap_write(pmcreg, AT91_CKGR_MCFR, pmc_cache.mcfr);
	regmap_write(pmcreg, AT91_PMC_USB, pmc_cache.usb);
	regmap_write(pmcreg, AT91_PMC_IMR, pmc_cache.imr);
	regmap_write(pmcreg, AT91_PMC_PCER1, pmc_cache.pcsr1);

	for (i = 0; registered_ids[i]; i++) {
		regmap_write(pmcreg, AT91_PMC_PCR,
			     pmc_cache.pcr[registered_ids[i]] |
			     AT91_PMC_PCR_CMD);
	}
	for (i = 0; registered_pcks[i]; i++) {
		num = registered_pcks[i] - 1;
		regmap_write(pmcreg, AT91_PMC_PCKR(num), pmc_cache.pckr[num]);
	}

	if (pmc_cache.uckr & AT91_PMC_UPLLEN)
		mask |= AT91_PMC_LOCKU;

	while (!pmc_ready(mask))
		cpu_relax();
}

static struct syscore_ops pmc_syscore_ops = {
	.suspend = pmc_suspend,
	.resume = pmc_resume,
};

static const struct of_device_id sama5d2_pmc_dt_ids[] = {
	{ .compatible = "atmel,sama5d2-pmc" },
	{ /* sentinel */ }
};

static int __init pmc_register_ops(void)
{
	struct device_node *np;

	np = of_find_matching_node(NULL, sama5d2_pmc_dt_ids);
	if (!np)
		return -ENODEV;

	if (!of_device_is_available(np)) {
		of_node_put(np);
		return -ENODEV;
	}

	pmcreg = device_node_to_regmap(np);
<<<<<<< HEAD
=======
	of_node_put(np);
>>>>>>> c1084c27
	if (IS_ERR(pmcreg))
		return PTR_ERR(pmcreg);

	register_syscore_ops(&pmc_syscore_ops);

	return 0;
}
/* This has to happen before arch_initcall because of the tcb_clksrc driver */
postcore_initcall(pmc_register_ops);
#endif<|MERGE_RESOLUTION|>--- conflicted
+++ resolved
@@ -273,10 +273,7 @@
 	}
 
 	pmcreg = device_node_to_regmap(np);
-<<<<<<< HEAD
-=======
 	of_node_put(np);
->>>>>>> c1084c27
 	if (IS_ERR(pmcreg))
 		return PTR_ERR(pmcreg);
 
