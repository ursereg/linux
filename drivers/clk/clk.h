/*
 * linux/drivers/clk/clk.h
 *
 * Copyright (C) 2013 Samsung Electronics Co., Ltd.
 * Sylwester Nawrocki <s.nawrocki@samsung.com>
 *
 * This program is free software; you can redistribute it and/or modify
 * it under the terms of the GNU General Public License version 2 as
 * published by the Free Software Foundation.
 */

struct clk_hw;

#if defined(CONFIG_OF) && defined(CONFIG_COMMON_CLK)
<<<<<<< HEAD
struct clk *of_clk_get_by_clkspec(struct of_phandle_args *clkspec);
struct clk *__of_clk_get_from_provider(struct of_phandle_args *clkspec);
void of_clk_lock(void);
void of_clk_unlock(void);
=======
struct clk *__of_clk_get_from_provider(struct of_phandle_args *clkspec,
				       const char *dev_id, const char *con_id);
#endif

#ifdef CONFIG_COMMON_CLK
struct clk *__clk_create_clk(struct clk_hw *hw, const char *dev_id,
			     const char *con_id);
void __clk_free_clk(struct clk *clk);
#else
/* All these casts to avoid ifdefs in clkdev... */
static inline struct clk *
__clk_create_clk(struct clk_hw *hw, const char *dev_id, const char *con_id)
{
	return (struct clk *)hw;
}
static inline void __clk_free_clk(struct clk *clk) { }
static struct clk_hw *__clk_get_hw(struct clk *clk)
{
	return (struct clk_hw *)clk;
}

>>>>>>> 33e8bb5d
#endif<|MERGE_RESOLUTION|>--- conflicted
+++ resolved
@@ -12,12 +12,6 @@
 struct clk_hw;
 
 #if defined(CONFIG_OF) && defined(CONFIG_COMMON_CLK)
-<<<<<<< HEAD
-struct clk *of_clk_get_by_clkspec(struct of_phandle_args *clkspec);
-struct clk *__of_clk_get_from_provider(struct of_phandle_args *clkspec);
-void of_clk_lock(void);
-void of_clk_unlock(void);
-=======
 struct clk *__of_clk_get_from_provider(struct of_phandle_args *clkspec,
 				       const char *dev_id, const char *con_id);
 #endif
@@ -39,5 +33,4 @@
 	return (struct clk_hw *)clk;
 }
 
->>>>>>> 33e8bb5d
 #endif