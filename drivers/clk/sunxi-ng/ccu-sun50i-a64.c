// SPDX-License-Identifier: GPL-2.0-only
/*
 * Copyright (c) 2016 Maxime Ripard. All rights reserved.
 */

#include <linux/clk-provider.h>
#include <linux/io.h>
#include <linux/of_address.h>
#include <linux/platform_device.h>

#include "ccu_common.h"
#include "ccu_reset.h"

#include "ccu_div.h"
#include "ccu_gate.h"
#include "ccu_mp.h"
#include "ccu_mult.h"
#include "ccu_nk.h"
#include "ccu_nkm.h"
#include "ccu_nkmp.h"
#include "ccu_nm.h"
#include "ccu_phase.h"

#include "ccu-sun50i-a64.h"

static struct ccu_nkmp pll_cpux_clk = {
	.enable		= BIT(31),
	.lock		= BIT(28),
	.n		= _SUNXI_CCU_MULT(8, 5),
	.k		= _SUNXI_CCU_MULT(4, 2),
	.m		= _SUNXI_CCU_DIV(0, 2),
	.p		= _SUNXI_CCU_DIV_MAX(16, 2, 4),
	.common		= {
		.reg		= 0x000,
		.hw.init	= CLK_HW_INIT("pll-cpux",
					      "osc24M",
					      &ccu_nkmp_ops,
					      CLK_SET_RATE_UNGATE),
	},
};

/*
 * The Audio PLL is supposed to have 4 outputs: 3 fixed factors from
 * the base (2x, 4x and 8x), and one variable divider (the one true
 * pll audio).
 *
 * With sigma-delta modulation for fractional-N on the audio PLL,
 * we have to use specific dividers. This means the variable divider
 * can no longer be used, as the audio codec requests the exact clock
 * rates we support through this mechanism. So we now hard code the
 * variable divider to 1. This means the clock rates will no longer
 * match the clock names.
 */
#define SUN50I_A64_PLL_AUDIO_REG	0x008

static struct ccu_sdm_setting pll_audio_sdm_table[] = {
	{ .rate = 22579200, .pattern = 0xc0010d84, .m = 8, .n = 7 },
	{ .rate = 24576000, .pattern = 0xc000ac02, .m = 14, .n = 14 },
};

static SUNXI_CCU_NM_WITH_SDM_GATE_LOCK(pll_audio_base_clk, "pll-audio-base",
				       "osc24M", 0x008,
				       8, 7,	/* N */
				       0, 5,	/* M */
				       pll_audio_sdm_table, BIT(24),
				       0x284, BIT(31),
				       BIT(31),	/* gate */
				       BIT(28),	/* lock */
				       CLK_SET_RATE_UNGATE);

static SUNXI_CCU_NM_WITH_FRAC_GATE_LOCK_MIN_MAX(pll_video0_clk, "pll-video0",
						"osc24M", 0x010,
						192000000,	/* Minimum rate */
						1008000000,	/* Maximum rate */
						8, 7,		/* N */
						0, 4,		/* M */
						BIT(24),	/* frac enable */
						BIT(25),	/* frac select */
						270000000,	/* frac rate 0 */
						297000000,	/* frac rate 1 */
						BIT(31),	/* gate */
						BIT(28),	/* lock */
						CLK_SET_RATE_UNGATE);

static SUNXI_CCU_NM_WITH_FRAC_GATE_LOCK(pll_ve_clk, "pll-ve",
					"osc24M", 0x018,
					8, 7,		/* N */
					0, 4,		/* M */
					BIT(24),	/* frac enable */
					BIT(25),	/* frac select */
					270000000,	/* frac rate 0 */
					297000000,	/* frac rate 1 */
					BIT(31),	/* gate */
					BIT(28),	/* lock */
					CLK_SET_RATE_UNGATE);

static SUNXI_CCU_NKM_WITH_GATE_LOCK(pll_ddr0_clk, "pll-ddr0",
				    "osc24M", 0x020,
				    8, 5,	/* N */
				    4, 2,	/* K */
				    0, 2,	/* M */
				    BIT(31),	/* gate */
				    BIT(28),	/* lock */
				    CLK_SET_RATE_UNGATE);

static struct ccu_nk pll_periph0_clk = {
	.enable		= BIT(31),
	.lock		= BIT(28),
	.n		= _SUNXI_CCU_MULT(8, 5),
	.k		= _SUNXI_CCU_MULT_MIN(4, 2, 2),
	.fixed_post_div	= 2,
	.common		= {
		.reg		= 0x028,
		.features	= CCU_FEATURE_FIXED_POSTDIV,
		.hw.init	= CLK_HW_INIT("pll-periph0", "osc24M",
					      &ccu_nk_ops, CLK_SET_RATE_UNGATE),
	},
};

static struct ccu_nk pll_periph1_clk = {
	.enable		= BIT(31),
	.lock		= BIT(28),
	.n		= _SUNXI_CCU_MULT(8, 5),
	.k		= _SUNXI_CCU_MULT_MIN(4, 2, 2),
	.fixed_post_div	= 2,
	.common		= {
		.reg		= 0x02c,
		.features	= CCU_FEATURE_FIXED_POSTDIV,
		.hw.init	= CLK_HW_INIT("pll-periph1", "osc24M",
					      &ccu_nk_ops, CLK_SET_RATE_UNGATE),
	},
};

static SUNXI_CCU_NM_WITH_FRAC_GATE_LOCK_MIN_MAX(pll_video1_clk, "pll-video1",
						"osc24M", 0x030,
						192000000,	/* Minimum rate */
						1008000000,	/* Maximum rate */
						8, 7,		/* N */
						0, 4,		/* M */
						BIT(24),	/* frac enable */
						BIT(25),	/* frac select */
						270000000,	/* frac rate 0 */
						297000000,	/* frac rate 1 */
						BIT(31),	/* gate */
						BIT(28),	/* lock */
						CLK_SET_RATE_UNGATE);

static SUNXI_CCU_NM_WITH_FRAC_GATE_LOCK(pll_gpu_clk, "pll-gpu",
					"osc24M", 0x038,
					8, 7,		/* N */
					0, 4,		/* M */
					BIT(24),	/* frac enable */
					BIT(25),	/* frac select */
					270000000,	/* frac rate 0 */
					297000000,	/* frac rate 1 */
					BIT(31),	/* gate */
					BIT(28),	/* lock */
					CLK_SET_RATE_UNGATE);

/*
 * The output function can be changed to something more complex that
 * we do not handle yet.
 *
 * Hardcode the mode so that we don't fall in that case.
 */
#define SUN50I_A64_PLL_MIPI_REG		0x040

static struct ccu_nkm pll_mipi_clk = {
	/*
	 * The bit 23 and 22 are called "LDO{1,2}_EN" on the SoC's
	 * user manual, and by experiments the PLL doesn't work without
	 * these bits toggled.
	 */
	.enable		= BIT(31) | BIT(23) | BIT(22),
	.lock		= BIT(28),
	.n		= _SUNXI_CCU_MULT(8, 4),
	.k		= _SUNXI_CCU_MULT_MIN(4, 2, 2),
	.m		= _SUNXI_CCU_DIV(0, 4),
	.common		= {
		.reg		= 0x040,
		.hw.init	= CLK_HW_INIT("pll-mipi", "pll-video0",
					      &ccu_nkm_ops, CLK_SET_RATE_UNGATE),
	},
};

static SUNXI_CCU_NM_WITH_FRAC_GATE_LOCK(pll_hsic_clk, "pll-hsic",
					"osc24M", 0x044,
					8, 7,		/* N */
					0, 4,		/* M */
					BIT(24),	/* frac enable */
					BIT(25),	/* frac select */
					270000000,	/* frac rate 0 */
					297000000,	/* frac rate 1 */
					BIT(31),	/* gate */
					BIT(28),	/* lock */
					CLK_SET_RATE_UNGATE);

static SUNXI_CCU_NM_WITH_FRAC_GATE_LOCK(pll_de_clk, "pll-de",
					"osc24M", 0x048,
					8, 7,		/* N */
					0, 4,		/* M */
					BIT(24),	/* frac enable */
					BIT(25),	/* frac select */
					270000000,	/* frac rate 0 */
					297000000,	/* frac rate 1 */
					BIT(31),	/* gate */
					BIT(28),	/* lock */
					CLK_SET_RATE_UNGATE);

static SUNXI_CCU_NM_WITH_GATE_LOCK(pll_ddr1_clk, "pll-ddr1",
				   "osc24M", 0x04c,
				   8, 7,	/* N */
				   0, 2,	/* M */
				   BIT(31),	/* gate */
				   BIT(28),	/* lock */
				   CLK_SET_RATE_UNGATE);

static const char * const cpux_parents[] = { "osc32k", "osc24M",
					     "pll-cpux", "pll-cpux" };
static SUNXI_CCU_MUX(cpux_clk, "cpux", cpux_parents,
		     0x050, 16, 2, CLK_SET_RATE_PARENT | CLK_IS_CRITICAL);

static SUNXI_CCU_M(axi_clk, "axi", "cpux", 0x050, 0, 2, 0);

static const char * const ahb1_parents[] = { "osc32k", "osc24M",
					     "axi", "pll-periph0" };
static const struct ccu_mux_var_prediv ahb1_predivs[] = {
	{ .index = 3, .shift = 6, .width = 2 },
};
static struct ccu_div ahb1_clk = {
	.div		= _SUNXI_CCU_DIV_FLAGS(4, 2, CLK_DIVIDER_POWER_OF_TWO),

	.mux		= {
		.shift	= 12,
		.width	= 2,

		.var_predivs	= ahb1_predivs,
		.n_var_predivs	= ARRAY_SIZE(ahb1_predivs),
	},

	.common		= {
		.reg		= 0x054,
		.features	= CCU_FEATURE_VARIABLE_PREDIV,
		.hw.init	= CLK_HW_INIT_PARENTS("ahb1",
						      ahb1_parents,
						      &ccu_div_ops,
						      0),
	},
};

static struct clk_div_table apb1_div_table[] = {
	{ .val = 0, .div = 2 },
	{ .val = 1, .div = 2 },
	{ .val = 2, .div = 4 },
	{ .val = 3, .div = 8 },
	{ /* Sentinel */ },
};
static SUNXI_CCU_DIV_TABLE(apb1_clk, "apb1", "ahb1",
			   0x054, 8, 2, apb1_div_table, 0);

static const char * const apb2_parents[] = { "osc32k", "osc24M",
					     "pll-periph0-2x",
					     "pll-periph0-2x" };
static SUNXI_CCU_MP_WITH_MUX(apb2_clk, "apb2", apb2_parents, 0x058,
			     0, 5,	/* M */
			     16, 2,	/* P */
			     24, 2,	/* mux */
			     0);

static const char * const ahb2_parents[] = { "ahb1", "pll-periph0" };
static const struct ccu_mux_fixed_prediv ahb2_fixed_predivs[] = {
	{ .index = 1, .div = 2 },
};
static struct ccu_mux ahb2_clk = {
	.mux		= {
		.shift	= 0,
		.width	= 1,
		.fixed_predivs	= ahb2_fixed_predivs,
		.n_predivs	= ARRAY_SIZE(ahb2_fixed_predivs),
	},

	.common		= {
		.reg		= 0x05c,
		.features	= CCU_FEATURE_FIXED_PREDIV,
		.hw.init	= CLK_HW_INIT_PARENTS("ahb2",
						      ahb2_parents,
						      &ccu_mux_ops,
						      0),
	},
};

static SUNXI_CCU_GATE(bus_mipi_dsi_clk,	"bus-mipi-dsi",	"ahb1",
		      0x060, BIT(1), 0);
static SUNXI_CCU_GATE(bus_ce_clk,	"bus-ce",	"ahb1",
		      0x060, BIT(5), 0);
static SUNXI_CCU_GATE(bus_dma_clk,	"bus-dma",	"ahb1",
		      0x060, BIT(6), 0);
static SUNXI_CCU_GATE(bus_mmc0_clk,	"bus-mmc0",	"ahb1",
		      0x060, BIT(8), 0);
static SUNXI_CCU_GATE(bus_mmc1_clk,	"bus-mmc1",	"ahb1",
		      0x060, BIT(9), 0);
static SUNXI_CCU_GATE(bus_mmc2_clk,	"bus-mmc2",	"ahb1",
		      0x060, BIT(10), 0);
static SUNXI_CCU_GATE(bus_nand_clk,	"bus-nand",	"ahb1",
		      0x060, BIT(13), 0);
static SUNXI_CCU_GATE(bus_dram_clk,	"bus-dram",	"ahb1",
		      0x060, BIT(14), 0);
static SUNXI_CCU_GATE(bus_emac_clk,	"bus-emac",	"ahb2",
		      0x060, BIT(17), 0);
static SUNXI_CCU_GATE(bus_ts_clk,	"bus-ts",	"ahb1",
		      0x060, BIT(18), 0);
static SUNXI_CCU_GATE(bus_hstimer_clk,	"bus-hstimer",	"ahb1",
		      0x060, BIT(19), 0);
static SUNXI_CCU_GATE(bus_spi0_clk,	"bus-spi0",	"ahb1",
		      0x060, BIT(20), 0);
static SUNXI_CCU_GATE(bus_spi1_clk,	"bus-spi1",	"ahb1",
		      0x060, BIT(21), 0);
static SUNXI_CCU_GATE(bus_otg_clk,	"bus-otg",	"ahb1",
		      0x060, BIT(23), 0);
static SUNXI_CCU_GATE(bus_ehci0_clk,	"bus-ehci0",	"ahb1",
		      0x060, BIT(24), 0);
static SUNXI_CCU_GATE(bus_ehci1_clk,	"bus-ehci1",	"ahb2",
		      0x060, BIT(25), 0);
static SUNXI_CCU_GATE(bus_ohci0_clk,	"bus-ohci0",	"ahb1",
		      0x060, BIT(28), 0);
static SUNXI_CCU_GATE(bus_ohci1_clk,	"bus-ohci1",	"ahb2",
		      0x060, BIT(29), 0);

static SUNXI_CCU_GATE(bus_ve_clk,	"bus-ve",	"ahb1",
		      0x064, BIT(0), 0);
static SUNXI_CCU_GATE(bus_tcon0_clk,	"bus-tcon0",	"ahb1",
		      0x064, BIT(3), 0);
static SUNXI_CCU_GATE(bus_tcon1_clk,	"bus-tcon1",	"ahb1",
		      0x064, BIT(4), 0);
static SUNXI_CCU_GATE(bus_deinterlace_clk,	"bus-deinterlace",	"ahb1",
		      0x064, BIT(5), 0);
static SUNXI_CCU_GATE(bus_csi_clk,	"bus-csi",	"ahb1",
		      0x064, BIT(8), 0);
static SUNXI_CCU_GATE(bus_hdmi_clk,	"bus-hdmi",	"ahb1",
		      0x064, BIT(11), 0);
static SUNXI_CCU_GATE(bus_de_clk,	"bus-de",	"ahb1",
		      0x064, BIT(12), 0);
static SUNXI_CCU_GATE(bus_gpu_clk,	"bus-gpu",	"ahb1",
		      0x064, BIT(20), 0);
static SUNXI_CCU_GATE(bus_msgbox_clk,	"bus-msgbox",	"ahb1",
		      0x064, BIT(21), 0);
static SUNXI_CCU_GATE(bus_spinlock_clk,	"bus-spinlock",	"ahb1",
		      0x064, BIT(22), 0);

static SUNXI_CCU_GATE(bus_codec_clk,	"bus-codec",	"apb1",
		      0x068, BIT(0), 0);
static SUNXI_CCU_GATE(bus_spdif_clk,	"bus-spdif",	"apb1",
		      0x068, BIT(1), 0);
static SUNXI_CCU_GATE(bus_pio_clk,	"bus-pio",	"apb1",
		      0x068, BIT(5), 0);
static SUNXI_CCU_GATE(bus_ths_clk,	"bus-ths",	"apb1",
		      0x068, BIT(8), 0);
static SUNXI_CCU_GATE(bus_i2s0_clk,	"bus-i2s0",	"apb1",
		      0x068, BIT(12), 0);
static SUNXI_CCU_GATE(bus_i2s1_clk,	"bus-i2s1",	"apb1",
		      0x068, BIT(13), 0);
static SUNXI_CCU_GATE(bus_i2s2_clk,	"bus-i2s2",	"apb1",
		      0x068, BIT(14), 0);

static SUNXI_CCU_GATE(bus_i2c0_clk,	"bus-i2c0",	"apb2",
		      0x06c, BIT(0), 0);
static SUNXI_CCU_GATE(bus_i2c1_clk,	"bus-i2c1",	"apb2",
		      0x06c, BIT(1), 0);
static SUNXI_CCU_GATE(bus_i2c2_clk,	"bus-i2c2",	"apb2",
		      0x06c, BIT(2), 0);
static SUNXI_CCU_GATE(bus_scr_clk,	"bus-scr",	"apb2",
		      0x06c, BIT(5), 0);
static SUNXI_CCU_GATE(bus_uart0_clk,	"bus-uart0",	"apb2",
		      0x06c, BIT(16), 0);
static SUNXI_CCU_GATE(bus_uart1_clk,	"bus-uart1",	"apb2",
		      0x06c, BIT(17), 0);
static SUNXI_CCU_GATE(bus_uart2_clk,	"bus-uart2",	"apb2",
		      0x06c, BIT(18), 0);
static SUNXI_CCU_GATE(bus_uart3_clk,	"bus-uart3",	"apb2",
		      0x06c, BIT(19), 0);
static SUNXI_CCU_GATE(bus_uart4_clk,	"bus-uart4",	"apb2",
		      0x06c, BIT(20), 0);

static SUNXI_CCU_GATE(bus_dbg_clk,	"bus-dbg",	"ahb1",
		      0x070, BIT(7), 0);

static struct clk_div_table ths_div_table[] = {
	{ .val = 0, .div = 1 },
	{ .val = 1, .div = 2 },
	{ .val = 2, .div = 4 },
	{ .val = 3, .div = 6 },
	{ /* Sentinel */ },
};
static const char * const ths_parents[] = { "osc24M" };
static struct ccu_div ths_clk = {
	.enable	= BIT(31),
	.div	= _SUNXI_CCU_DIV_TABLE(0, 2, ths_div_table),
	.mux	= _SUNXI_CCU_MUX(24, 2),
	.common	= {
		.reg		= 0x074,
		.hw.init	= CLK_HW_INIT_PARENTS("ths",
						      ths_parents,
						      &ccu_div_ops,
						      0),
	},
};

static const char * const mod0_default_parents[] = { "osc24M", "pll-periph0",
						     "pll-periph1" };
static SUNXI_CCU_MP_WITH_MUX_GATE(nand_clk, "nand", mod0_default_parents, 0x080,
				  0, 4,		/* M */
				  16, 2,	/* P */
				  24, 2,	/* mux */
				  BIT(31),	/* gate */
				  0);

/*
 * MMC clocks are the new timing mode (see A83T & H3) variety, but without
 * the mode switch. This means they have a 2x post divider between the clock
 * and the MMC module. This is not documented in the manual, but is taken
 * into consideration when setting the mmc module clocks in the BSP kernel.
 * Without it, MMC performance is degraded.
 *
 * We model it here to be consistent with other SoCs supporting this mode.
 * The alternative would be to add the 2x multiplier when setting the MMC
 * module clock in the MMC driver, just for the A64.
 */
static const char * const mmc_default_parents[] = { "osc24M", "pll-periph0-2x",
						    "pll-periph1-2x" };
static SUNXI_CCU_MP_WITH_MUX_GATE_POSTDIV(mmc0_clk, "mmc0",
					  mmc_default_parents, 0x088,
					  0, 4,		/* M */
					  16, 2,	/* P */
					  24, 2,	/* mux */
					  BIT(31),	/* gate */
					  2,		/* post-div */
					  0);

static SUNXI_CCU_MP_WITH_MUX_GATE_POSTDIV(mmc1_clk, "mmc1",
					  mmc_default_parents, 0x08c,
					  0, 4,		/* M */
					  16, 2,	/* P */
					  24, 2,	/* mux */
					  BIT(31),	/* gate */
					  2,		/* post-div */
					  0);

static SUNXI_CCU_MP_WITH_MUX_GATE_POSTDIV(mmc2_clk, "mmc2",
					  mmc_default_parents, 0x090,
					  0, 4,		/* M */
					  16, 2,	/* P */
					  24, 2,	/* mux */
					  BIT(31),	/* gate */
					  2,		/* post-div */
					  0);

static const char * const ts_parents[] = { "osc24M", "pll-periph0", };
static SUNXI_CCU_MP_WITH_MUX_GATE(ts_clk, "ts", ts_parents, 0x098,
				  0, 4,		/* M */
				  16, 2,	/* P */
				  24, 4,	/* mux */
				  BIT(31),	/* gate */
				  0);

static SUNXI_CCU_MP_WITH_MUX_GATE(ce_clk, "ce", mmc_default_parents, 0x09c,
				  0, 4,		/* M */
				  16, 2,	/* P */
				  24, 2,	/* mux */
				  BIT(31),	/* gate */
				  0);

static SUNXI_CCU_MP_WITH_MUX_GATE(spi0_clk, "spi0", mod0_default_parents, 0x0a0,
				  0, 4,		/* M */
				  16, 2,	/* P */
				  24, 2,	/* mux */
				  BIT(31),	/* gate */
				  0);

static SUNXI_CCU_MP_WITH_MUX_GATE(spi1_clk, "spi1", mod0_default_parents, 0x0a4,
				  0, 4,		/* M */
				  16, 2,	/* P */
				  24, 2,	/* mux */
				  BIT(31),	/* gate */
				  0);

static const char * const i2s_parents[] = { "pll-audio-8x", "pll-audio-4x",
					    "pll-audio-2x", "pll-audio" };
static SUNXI_CCU_MUX_WITH_GATE(i2s0_clk, "i2s0", i2s_parents,
			       0x0b0, 16, 2, BIT(31), CLK_SET_RATE_PARENT);

static SUNXI_CCU_MUX_WITH_GATE(i2s1_clk, "i2s1", i2s_parents,
			       0x0b4, 16, 2, BIT(31), CLK_SET_RATE_PARENT);

static SUNXI_CCU_MUX_WITH_GATE(i2s2_clk, "i2s2", i2s_parents,
			       0x0b8, 16, 2, BIT(31), CLK_SET_RATE_PARENT);

static SUNXI_CCU_M_WITH_GATE(spdif_clk, "spdif", "pll-audio",
			     0x0c0, 0, 4, BIT(31), CLK_SET_RATE_PARENT);

static SUNXI_CCU_GATE(usb_phy0_clk,	"usb-phy0",	"osc24M",
		      0x0cc, BIT(8), 0);
static SUNXI_CCU_GATE(usb_phy1_clk,	"usb-phy1",	"osc24M",
		      0x0cc, BIT(9), 0);
static SUNXI_CCU_GATE(usb_hsic_clk,	"usb-hsic",	"pll-hsic",
		      0x0cc, BIT(10), 0);
static SUNXI_CCU_GATE(usb_hsic_12m_clk,	"usb-hsic-12M",	"osc12M",
		      0x0cc, BIT(11), 0);
static SUNXI_CCU_GATE(usb_ohci0_clk,	"usb-ohci0",	"osc12M",
		      0x0cc, BIT(16), 0);
static SUNXI_CCU_GATE(usb_ohci1_clk,	"usb-ohci1",	"usb-ohci0",
		      0x0cc, BIT(17), 0);

static const char * const dram_parents[] = { "pll-ddr0", "pll-ddr1" };
static SUNXI_CCU_M_WITH_MUX(dram_clk, "dram", dram_parents,
			    0x0f4, 0, 4, 20, 2, CLK_IS_CRITICAL);

static SUNXI_CCU_GATE(dram_ve_clk,	"dram-ve",	"dram",
		      0x100, BIT(0), 0);
static SUNXI_CCU_GATE(dram_csi_clk,	"dram-csi",	"dram",
		      0x100, BIT(1), 0);
static SUNXI_CCU_GATE(dram_deinterlace_clk,	"dram-deinterlace",	"dram",
		      0x100, BIT(2), 0);
static SUNXI_CCU_GATE(dram_ts_clk,	"dram-ts",	"dram",
		      0x100, BIT(3), 0);

static const char * const de_parents[] = { "pll-periph0-2x", "pll-de" };
static SUNXI_CCU_M_WITH_MUX_GATE(de_clk, "de", de_parents,
				 0x104, 0, 4, 24, 3, BIT(31),
				 CLK_SET_RATE_PARENT);

static const char * const tcon0_parents[] = { "pll-mipi", "pll-video0-2x" };
static const u8 tcon0_table[] = { 0, 2, };
static SUNXI_CCU_MUX_TABLE_WITH_GATE(tcon0_clk, "tcon0", tcon0_parents,
				     tcon0_table, 0x118, 24, 3, BIT(31),
				     CLK_SET_RATE_PARENT);

static const char * const tcon1_parents[] = { "pll-video0", "pll-video1" };
static const u8 tcon1_table[] = { 0, 2, };
static struct ccu_div tcon1_clk = {
	.enable		= BIT(31),
	.div		= _SUNXI_CCU_DIV(0, 4),
	.mux		= _SUNXI_CCU_MUX_TABLE(24, 2, tcon1_table),
	.common		= {
		.reg		= 0x11c,
		.hw.init	= CLK_HW_INIT_PARENTS("tcon1",
						      tcon1_parents,
						      &ccu_div_ops,
						      CLK_SET_RATE_PARENT),
	},
};

static const char * const deinterlace_parents[] = { "pll-periph0", "pll-periph1" };
static SUNXI_CCU_M_WITH_MUX_GATE(deinterlace_clk, "deinterlace", deinterlace_parents,
				 0x124, 0, 4, 24, 3, BIT(31), 0);

static SUNXI_CCU_GATE(csi_misc_clk,	"csi-misc",	"osc24M",
		      0x130, BIT(31), 0);

static const char * const csi_sclk_parents[] = { "pll-periph0", "pll-periph1" };
static SUNXI_CCU_M_WITH_MUX_GATE(csi_sclk_clk, "csi-sclk", csi_sclk_parents,
				 0x134, 16, 4, 24, 3, BIT(31), 0);

static const char * const csi_mclk_parents[] = { "osc24M", "pll-video1", "pll-periph1" };
static SUNXI_CCU_M_WITH_MUX_GATE(csi_mclk_clk, "csi-mclk", csi_mclk_parents,
				 0x134, 0, 5, 8, 3, BIT(15), 0);

static SUNXI_CCU_M_WITH_GATE(ve_clk, "ve", "pll-ve",
			     0x13c, 16, 3, BIT(31), CLK_SET_RATE_PARENT);

static SUNXI_CCU_GATE(ac_dig_clk,	"ac-dig",	"pll-audio",
		      0x140, BIT(31), CLK_SET_RATE_PARENT);

static SUNXI_CCU_GATE(ac_dig_4x_clk,	"ac-dig-4x",	"pll-audio-4x",
		      0x140, BIT(30), CLK_SET_RATE_PARENT);

static SUNXI_CCU_GATE(avs_clk,		"avs",		"osc24M",
		      0x144, BIT(31), 0);

static const char * const hdmi_parents[] = { "pll-video0", "pll-video1" };
static SUNXI_CCU_M_WITH_MUX_GATE(hdmi_clk, "hdmi", hdmi_parents,
				 0x150, 0, 4, 24, 2, BIT(31), CLK_SET_RATE_PARENT);

static SUNXI_CCU_GATE(hdmi_ddc_clk,	"hdmi-ddc",	"osc24M",
		      0x154, BIT(31), 0);

static const char * const mbus_parents[] = { "osc24M", "pll-periph0-2x",
						 "pll-ddr0", "pll-ddr1" };
static SUNXI_CCU_M_WITH_MUX_GATE(mbus_clk, "mbus", mbus_parents,
				 0x15c, 0, 3, 24, 2, BIT(31), CLK_IS_CRITICAL);

static const char * const dsi_dphy_parents[] = { "pll-video0", "pll-periph0" };
static const u8 dsi_dphy_table[] = { 0, 2, };
static SUNXI_CCU_M_WITH_MUX_TABLE_GATE(dsi_dphy_clk, "dsi-dphy",
				       dsi_dphy_parents, dsi_dphy_table,
				       0x168, 0, 4, 8, 2, BIT(15), CLK_SET_RATE_PARENT);

static SUNXI_CCU_M_WITH_GATE(gpu_clk, "gpu", "pll-gpu",
			     0x1a0, 0, 3, BIT(31), CLK_SET_RATE_PARENT);

/* Fixed Factor clocks */
static CLK_FIXED_FACTOR_FW_NAME(osc12M_clk, "osc12M", "hosc", 2, 1, 0);

static const struct clk_hw *clk_parent_pll_audio[] = {
	&pll_audio_base_clk.common.hw
};

/* We hardcode the divider to 1 for now */
static CLK_FIXED_FACTOR_HWS(pll_audio_clk, "pll-audio",
			    clk_parent_pll_audio,
			    1, 1, CLK_SET_RATE_PARENT);
static CLK_FIXED_FACTOR_HWS(pll_audio_2x_clk, "pll-audio-2x",
			    clk_parent_pll_audio,
			    2, 1, CLK_SET_RATE_PARENT);
static CLK_FIXED_FACTOR_HWS(pll_audio_4x_clk, "pll-audio-4x",
			    clk_parent_pll_audio,
			    1, 1, CLK_SET_RATE_PARENT);
static CLK_FIXED_FACTOR_HWS(pll_audio_8x_clk, "pll-audio-8x",
			    clk_parent_pll_audio,
			    1, 2, CLK_SET_RATE_PARENT);
static CLK_FIXED_FACTOR_HW(pll_periph0_2x_clk, "pll-periph0-2x",
			   &pll_periph0_clk.common.hw,
			   1, 2, 0);
static CLK_FIXED_FACTOR_HW(pll_periph1_2x_clk, "pll-periph1-2x",
			   &pll_periph1_clk.common.hw,
			   1, 2, 0);
static CLK_FIXED_FACTOR_HW(pll_video0_2x_clk, "pll-video0-2x",
			   &pll_video0_clk.common.hw,
			   1, 2, CLK_SET_RATE_PARENT);

static struct ccu_common *sun50i_a64_ccu_clks[] = {
	&pll_cpux_clk.common,
	&pll_audio_base_clk.common,
	&pll_video0_clk.common,
	&pll_ve_clk.common,
	&pll_ddr0_clk.common,
	&pll_periph0_clk.common,
	&pll_periph1_clk.common,
	&pll_video1_clk.common,
	&pll_gpu_clk.common,
	&pll_mipi_clk.common,
	&pll_hsic_clk.common,
	&pll_de_clk.common,
	&pll_ddr1_clk.common,
	&cpux_clk.common,
	&axi_clk.common,
	&ahb1_clk.common,
	&apb1_clk.common,
	&apb2_clk.common,
	&ahb2_clk.common,
	&bus_mipi_dsi_clk.common,
	&bus_ce_clk.common,
	&bus_dma_clk.common,
	&bus_mmc0_clk.common,
	&bus_mmc1_clk.common,
	&bus_mmc2_clk.common,
	&bus_nand_clk.common,
	&bus_dram_clk.common,
	&bus_emac_clk.common,
	&bus_ts_clk.common,
	&bus_hstimer_clk.common,
	&bus_spi0_clk.common,
	&bus_spi1_clk.common,
	&bus_otg_clk.common,
	&bus_ehci0_clk.common,
	&bus_ehci1_clk.common,
	&bus_ohci0_clk.common,
	&bus_ohci1_clk.common,
	&bus_ve_clk.common,
	&bus_tcon0_clk.common,
	&bus_tcon1_clk.common,
	&bus_deinterlace_clk.common,
	&bus_csi_clk.common,
	&bus_hdmi_clk.common,
	&bus_de_clk.common,
	&bus_gpu_clk.common,
	&bus_msgbox_clk.common,
	&bus_spinlock_clk.common,
	&bus_codec_clk.common,
	&bus_spdif_clk.common,
	&bus_pio_clk.common,
	&bus_ths_clk.common,
	&bus_i2s0_clk.common,
	&bus_i2s1_clk.common,
	&bus_i2s2_clk.common,
	&bus_i2c0_clk.common,
	&bus_i2c1_clk.common,
	&bus_i2c2_clk.common,
	&bus_scr_clk.common,
	&bus_uart0_clk.common,
	&bus_uart1_clk.common,
	&bus_uart2_clk.common,
	&bus_uart3_clk.common,
	&bus_uart4_clk.common,
	&bus_dbg_clk.common,
	&ths_clk.common,
	&nand_clk.common,
	&mmc0_clk.common,
	&mmc1_clk.common,
	&mmc2_clk.common,
	&ts_clk.common,
	&ce_clk.common,
	&spi0_clk.common,
	&spi1_clk.common,
	&i2s0_clk.common,
	&i2s1_clk.common,
	&i2s2_clk.common,
	&spdif_clk.common,
	&usb_phy0_clk.common,
	&usb_phy1_clk.common,
	&usb_hsic_clk.common,
	&usb_hsic_12m_clk.common,
	&usb_ohci0_clk.common,
	&usb_ohci1_clk.common,
	&dram_clk.common,
	&dram_ve_clk.common,
	&dram_csi_clk.common,
	&dram_deinterlace_clk.common,
	&dram_ts_clk.common,
	&de_clk.common,
	&tcon0_clk.common,
	&tcon1_clk.common,
	&deinterlace_clk.common,
	&csi_misc_clk.common,
	&csi_sclk_clk.common,
	&csi_mclk_clk.common,
	&ve_clk.common,
	&ac_dig_clk.common,
	&ac_dig_4x_clk.common,
	&avs_clk.common,
	&hdmi_clk.common,
	&hdmi_ddc_clk.common,
	&mbus_clk.common,
	&dsi_dphy_clk.common,
	&gpu_clk.common,
};

static struct clk_hw_onecell_data sun50i_a64_hw_clks = {
	.hws	= {
		[CLK_OSC_12M]		= &osc12M_clk.hw,
		[CLK_PLL_CPUX]		= &pll_cpux_clk.common.hw,
		[CLK_PLL_AUDIO_BASE]	= &pll_audio_base_clk.common.hw,
		[CLK_PLL_AUDIO]		= &pll_audio_clk.hw,
		[CLK_PLL_AUDIO_2X]	= &pll_audio_2x_clk.hw,
		[CLK_PLL_AUDIO_4X]	= &pll_audio_4x_clk.hw,
		[CLK_PLL_AUDIO_8X]	= &pll_audio_8x_clk.hw,
		[CLK_PLL_VIDEO0]	= &pll_video0_clk.common.hw,
		[CLK_PLL_VIDEO0_2X]	= &pll_video0_2x_clk.hw,
		[CLK_PLL_VE]		= &pll_ve_clk.common.hw,
		[CLK_PLL_DDR0]		= &pll_ddr0_clk.common.hw,
		[CLK_PLL_PERIPH0]	= &pll_periph0_clk.common.hw,
		[CLK_PLL_PERIPH0_2X]	= &pll_periph0_2x_clk.hw,
		[CLK_PLL_PERIPH1]	= &pll_periph1_clk.common.hw,
		[CLK_PLL_PERIPH1_2X]	= &pll_periph1_2x_clk.hw,
		[CLK_PLL_VIDEO1]	= &pll_video1_clk.common.hw,
		[CLK_PLL_GPU]		= &pll_gpu_clk.common.hw,
		[CLK_PLL_MIPI]  	= &pll_mipi_clk.common.hw,
		[CLK_PLL_HSIC]		= &pll_hsic_clk.common.hw,
		[CLK_PLL_DE]		= &pll_de_clk.common.hw,
		[CLK_PLL_DDR1]		= &pll_ddr1_clk.common.hw,
		[CLK_CPUX]		= &cpux_clk.common.hw,
		[CLK_AXI]		= &axi_clk.common.hw,
		[CLK_AHB1]		= &ahb1_clk.common.hw,
		[CLK_APB1]		= &apb1_clk.common.hw,
		[CLK_APB2]		= &apb2_clk.common.hw,
		[CLK_AHB2]		= &ahb2_clk.common.hw,
		[CLK_BUS_MIPI_DSI]	= &bus_mipi_dsi_clk.common.hw,
		[CLK_BUS_CE]		= &bus_ce_clk.common.hw,
		[CLK_BUS_DMA]		= &bus_dma_clk.common.hw,
		[CLK_BUS_MMC0]		= &bus_mmc0_clk.common.hw,
		[CLK_BUS_MMC1]		= &bus_mmc1_clk.common.hw,
		[CLK_BUS_MMC2]		= &bus_mmc2_clk.common.hw,
		[CLK_BUS_NAND]		= &bus_nand_clk.common.hw,
		[CLK_BUS_DRAM]		= &bus_dram_clk.common.hw,
		[CLK_BUS_EMAC]		= &bus_emac_clk.common.hw,
		[CLK_BUS_TS]		= &bus_ts_clk.common.hw,
		[CLK_BUS_HSTIMER]	= &bus_hstimer_clk.common.hw,
		[CLK_BUS_SPI0]		= &bus_spi0_clk.common.hw,
		[CLK_BUS_SPI1]		= &bus_spi1_clk.common.hw,
		[CLK_BUS_OTG]		= &bus_otg_clk.common.hw,
		[CLK_BUS_EHCI0]		= &bus_ehci0_clk.common.hw,
		[CLK_BUS_EHCI1]		= &bus_ehci1_clk.common.hw,
		[CLK_BUS_OHCI0]		= &bus_ohci0_clk.common.hw,
		[CLK_BUS_OHCI1]		= &bus_ohci1_clk.common.hw,
		[CLK_BUS_VE]		= &bus_ve_clk.common.hw,
		[CLK_BUS_TCON0]		= &bus_tcon0_clk.common.hw,
		[CLK_BUS_TCON1]		= &bus_tcon1_clk.common.hw,
		[CLK_BUS_DEINTERLACE]	= &bus_deinterlace_clk.common.hw,
		[CLK_BUS_CSI]		= &bus_csi_clk.common.hw,
		[CLK_BUS_HDMI]		= &bus_hdmi_clk.common.hw,
		[CLK_BUS_DE]		= &bus_de_clk.common.hw,
		[CLK_BUS_GPU]		= &bus_gpu_clk.common.hw,
		[CLK_BUS_MSGBOX]	= &bus_msgbox_clk.common.hw,
		[CLK_BUS_SPINLOCK]	= &bus_spinlock_clk.common.hw,
		[CLK_BUS_CODEC]		= &bus_codec_clk.common.hw,
		[CLK_BUS_SPDIF]		= &bus_spdif_clk.common.hw,
		[CLK_BUS_PIO]		= &bus_pio_clk.common.hw,
		[CLK_BUS_THS]		= &bus_ths_clk.common.hw,
		[CLK_BUS_I2S0]		= &bus_i2s0_clk.common.hw,
		[CLK_BUS_I2S1]		= &bus_i2s1_clk.common.hw,
		[CLK_BUS_I2S2]		= &bus_i2s2_clk.common.hw,
		[CLK_BUS_I2C0]		= &bus_i2c0_clk.common.hw,
		[CLK_BUS_I2C1]		= &bus_i2c1_clk.common.hw,
		[CLK_BUS_I2C2]		= &bus_i2c2_clk.common.hw,
		[CLK_BUS_UART0]		= &bus_uart0_clk.common.hw,
		[CLK_BUS_UART1]		= &bus_uart1_clk.common.hw,
		[CLK_BUS_UART2]		= &bus_uart2_clk.common.hw,
		[CLK_BUS_UART3]		= &bus_uart3_clk.common.hw,
		[CLK_BUS_UART4]		= &bus_uart4_clk.common.hw,
		[CLK_BUS_SCR]		= &bus_scr_clk.common.hw,
		[CLK_BUS_DBG]		= &bus_dbg_clk.common.hw,
		[CLK_THS]		= &ths_clk.common.hw,
		[CLK_NAND]		= &nand_clk.common.hw,
		[CLK_MMC0]		= &mmc0_clk.common.hw,
		[CLK_MMC1]		= &mmc1_clk.common.hw,
		[CLK_MMC2]		= &mmc2_clk.common.hw,
		[CLK_TS]		= &ts_clk.common.hw,
		[CLK_CE]		= &ce_clk.common.hw,
		[CLK_SPI0]		= &spi0_clk.common.hw,
		[CLK_SPI1]		= &spi1_clk.common.hw,
		[CLK_I2S0]		= &i2s0_clk.common.hw,
		[CLK_I2S1]		= &i2s1_clk.common.hw,
		[CLK_I2S2]		= &i2s2_clk.common.hw,
		[CLK_SPDIF]		= &spdif_clk.common.hw,
		[CLK_USB_PHY0]		= &usb_phy0_clk.common.hw,
		[CLK_USB_PHY1]		= &usb_phy1_clk.common.hw,
		[CLK_USB_HSIC]		= &usb_hsic_clk.common.hw,
		[CLK_USB_HSIC_12M]	= &usb_hsic_12m_clk.common.hw,
		[CLK_USB_OHCI0]		= &usb_ohci0_clk.common.hw,
		[CLK_USB_OHCI1]		= &usb_ohci1_clk.common.hw,
		[CLK_DRAM]		= &dram_clk.common.hw,
		[CLK_DRAM_VE]		= &dram_ve_clk.common.hw,
		[CLK_DRAM_CSI]		= &dram_csi_clk.common.hw,
		[CLK_DRAM_DEINTERLACE]	= &dram_deinterlace_clk.common.hw,
		[CLK_DRAM_TS]		= &dram_ts_clk.common.hw,
		[CLK_DE]		= &de_clk.common.hw,
		[CLK_TCON0]		= &tcon0_clk.common.hw,
		[CLK_TCON1]		= &tcon1_clk.common.hw,
		[CLK_DEINTERLACE]	= &deinterlace_clk.common.hw,
		[CLK_CSI_MISC]		= &csi_misc_clk.common.hw,
		[CLK_CSI_SCLK]		= &csi_sclk_clk.common.hw,
		[CLK_CSI_MCLK]		= &csi_mclk_clk.common.hw,
		[CLK_VE]		= &ve_clk.common.hw,
		[CLK_AC_DIG]		= &ac_dig_clk.common.hw,
		[CLK_AC_DIG_4X]		= &ac_dig_4x_clk.common.hw,
		[CLK_AVS]		= &avs_clk.common.hw,
		[CLK_HDMI]		= &hdmi_clk.common.hw,
		[CLK_HDMI_DDC]		= &hdmi_ddc_clk.common.hw,
		[CLK_MBUS]		= &mbus_clk.common.hw,
		[CLK_DSI_DPHY]		= &dsi_dphy_clk.common.hw,
		[CLK_GPU]		= &gpu_clk.common.hw,
	},
	.num	= CLK_NUMBER,
};

static struct ccu_reset_map sun50i_a64_ccu_resets[] = {
	[RST_USB_PHY0]		=  { 0x0cc, BIT(0) },
	[RST_USB_PHY1]		=  { 0x0cc, BIT(1) },
	[RST_USB_HSIC]		=  { 0x0cc, BIT(2) },

	[RST_DRAM]		=  { 0x0f4, BIT(31) },
	[RST_MBUS]		=  { 0x0fc, BIT(31) },

	[RST_BUS_MIPI_DSI]	=  { 0x2c0, BIT(1) },
	[RST_BUS_CE]		=  { 0x2c0, BIT(5) },
	[RST_BUS_DMA]		=  { 0x2c0, BIT(6) },
	[RST_BUS_MMC0]		=  { 0x2c0, BIT(8) },
	[RST_BUS_MMC1]		=  { 0x2c0, BIT(9) },
	[RST_BUS_MMC2]		=  { 0x2c0, BIT(10) },
	[RST_BUS_NAND]		=  { 0x2c0, BIT(13) },
	[RST_BUS_DRAM]		=  { 0x2c0, BIT(14) },
	[RST_BUS_EMAC]		=  { 0x2c0, BIT(17) },
	[RST_BUS_TS]		=  { 0x2c0, BIT(18) },
	[RST_BUS_HSTIMER]	=  { 0x2c0, BIT(19) },
	[RST_BUS_SPI0]		=  { 0x2c0, BIT(20) },
	[RST_BUS_SPI1]		=  { 0x2c0, BIT(21) },
	[RST_BUS_OTG]		=  { 0x2c0, BIT(23) },
	[RST_BUS_EHCI0]		=  { 0x2c0, BIT(24) },
	[RST_BUS_EHCI1]		=  { 0x2c0, BIT(25) },
	[RST_BUS_OHCI0]		=  { 0x2c0, BIT(28) },
	[RST_BUS_OHCI1]		=  { 0x2c0, BIT(29) },

	[RST_BUS_VE]		=  { 0x2c4, BIT(0) },
	[RST_BUS_TCON0]		=  { 0x2c4, BIT(3) },
	[RST_BUS_TCON1]		=  { 0x2c4, BIT(4) },
	[RST_BUS_DEINTERLACE]	=  { 0x2c4, BIT(5) },
	[RST_BUS_CSI]		=  { 0x2c4, BIT(8) },
	[RST_BUS_HDMI0]		=  { 0x2c4, BIT(10) },
	[RST_BUS_HDMI1]		=  { 0x2c4, BIT(11) },
	[RST_BUS_DE]		=  { 0x2c4, BIT(12) },
	[RST_BUS_GPU]		=  { 0x2c4, BIT(20) },
	[RST_BUS_MSGBOX]	=  { 0x2c4, BIT(21) },
	[RST_BUS_SPINLOCK]	=  { 0x2c4, BIT(22) },
	[RST_BUS_DBG]		=  { 0x2c4, BIT(31) },

	[RST_BUS_LVDS]		=  { 0x2c8, BIT(0) },

	[RST_BUS_CODEC]		=  { 0x2d0, BIT(0) },
	[RST_BUS_SPDIF]		=  { 0x2d0, BIT(1) },
	[RST_BUS_THS]		=  { 0x2d0, BIT(8) },
	[RST_BUS_I2S0]		=  { 0x2d0, BIT(12) },
	[RST_BUS_I2S1]		=  { 0x2d0, BIT(13) },
	[RST_BUS_I2S2]		=  { 0x2d0, BIT(14) },

	[RST_BUS_I2C0]		=  { 0x2d8, BIT(0) },
	[RST_BUS_I2C1]		=  { 0x2d8, BIT(1) },
	[RST_BUS_I2C2]		=  { 0x2d8, BIT(2) },
	[RST_BUS_SCR]		=  { 0x2d8, BIT(5) },
	[RST_BUS_UART0]		=  { 0x2d8, BIT(16) },
	[RST_BUS_UART1]		=  { 0x2d8, BIT(17) },
	[RST_BUS_UART2]		=  { 0x2d8, BIT(18) },
	[RST_BUS_UART3]		=  { 0x2d8, BIT(19) },
	[RST_BUS_UART4]		=  { 0x2d8, BIT(20) },
};

static const struct sunxi_ccu_desc sun50i_a64_ccu_desc = {
	.ccu_clks	= sun50i_a64_ccu_clks,
	.num_ccu_clks	= ARRAY_SIZE(sun50i_a64_ccu_clks),

	.hw_clks	= &sun50i_a64_hw_clks,

	.resets		= sun50i_a64_ccu_resets,
	.num_resets	= ARRAY_SIZE(sun50i_a64_ccu_resets),
};

static struct ccu_pll_nb sun50i_a64_pll_cpu_nb = {
	.common	= &pll_cpux_clk.common,
	/* copy from pll_cpux_clk */
	.enable	= BIT(31),
	.lock	= BIT(28),
};

static struct ccu_mux_nb sun50i_a64_cpu_nb = {
	.common		= &cpux_clk.common,
	.cm		= &cpux_clk.mux,
	.delay_us	= 1, /* > 8 clock cycles at 24 MHz */
	.bypass_index	= 1, /* index of 24 MHz oscillator */
};

static int sun50i_a64_ccu_probe(struct platform_device *pdev)
{
	struct resource *res;
	void __iomem *reg;
	u32 val;
	int ret;

	res = platform_get_resource(pdev, IORESOURCE_MEM, 0);
	reg = devm_ioremap_resource(&pdev->dev, res);
	if (IS_ERR(reg))
		return PTR_ERR(reg);

	/* Force the PLL-Audio-1x divider to 1 */
	val = readl(reg + SUN50I_A64_PLL_AUDIO_REG);
	val &= ~GENMASK(19, 16);
	writel(val | (0 << 16), reg + SUN50I_A64_PLL_AUDIO_REG);

	writel(0x515, reg + SUN50I_A64_PLL_MIPI_REG);

<<<<<<< HEAD
	ret = sunxi_ccu_probe(pdev->dev.of_node, reg, &sun50i_a64_ccu_desc);
=======
	ret = devm_sunxi_ccu_probe(&pdev->dev, reg, &sun50i_a64_ccu_desc);
>>>>>>> c1084c27
	if (ret)
		return ret;

	/* Gate then ungate PLL CPU after any rate changes */
	ccu_pll_notifier_register(&sun50i_a64_pll_cpu_nb);

	/* Reparent CPU during PLL CPU rate changes */
	ccu_mux_notifier_register(pll_cpux_clk.common.hw.clk,
				  &sun50i_a64_cpu_nb);

	return 0;
}

static const struct of_device_id sun50i_a64_ccu_ids[] = {
	{ .compatible = "allwinner,sun50i-a64-ccu" },
	{ }
};

static struct platform_driver sun50i_a64_ccu_driver = {
	.probe	= sun50i_a64_ccu_probe,
	.driver	= {
		.name	= "sun50i-a64-ccu",
		.of_match_table	= sun50i_a64_ccu_ids,
	},
};
builtin_platform_driver(sun50i_a64_ccu_driver);<|MERGE_RESOLUTION|>--- conflicted
+++ resolved
@@ -955,11 +955,7 @@
 
 	writel(0x515, reg + SUN50I_A64_PLL_MIPI_REG);
 
-<<<<<<< HEAD
-	ret = sunxi_ccu_probe(pdev->dev.of_node, reg, &sun50i_a64_ccu_desc);
-=======
 	ret = devm_sunxi_ccu_probe(&pdev->dev, reg, &sun50i_a64_ccu_desc);
->>>>>>> c1084c27
 	if (ret)
 		return ret;
 
