--- conflicted
+++ resolved
@@ -7,10 +7,7 @@
  */
 
 #include <linux/clk-provider.h>
-<<<<<<< HEAD
-=======
 #include <linux/export.h>
->>>>>>> c1084c27
 #include <linux/imx_sema4.h>
 #include <linux/module.h>
 #include <linux/slab.h>
@@ -42,17 +39,15 @@
 };
 
 #define to_clk_gate2(_hw) container_of(_hw, struct clk_gate2, hw)
-#define CCM_CCGR_FULL_ENABLE	0x3
 
 static void clk_gate2_do_hardware(struct clk_gate2 *gate, bool enable)
 {
 	u32 reg;
 
 	reg = readl(gate->reg);
+	reg &= ~(gate->cgr_mask << gate->bit_idx);
 	if (enable)
-		reg |= CCM_CCGR_FULL_ENABLE << gate->bit_idx;
-	else
-		reg &= ~(CCM_CCGR_FULL_ENABLE << gate->bit_idx);
+		reg |= (gate->cgr_val & gate->cgr_mask) << gate->bit_idx;
 	writel(reg, gate->reg);
 }
 
@@ -89,58 +84,10 @@
 	}
 }
 
-static void clk_gate2_do_hardware(struct clk_gate2 *gate, bool enable)
-{
-	u32 reg;
-
-	reg = readl(gate->reg);
-	reg &= ~(gate->cgr_mask << gate->bit_idx);
-	if (enable)
-		reg |= (gate->cgr_val & gate->cgr_mask) << gate->bit_idx;
-	writel(reg, gate->reg);
-}
-
-static void clk_gate2_do_shared_clks(struct clk_hw *hw, bool enable)
-{
-	struct clk_gate2 *gate = to_clk_gate2(hw);
-
-	if (imx_src_is_m4_enabled() && clk_on_imx6sx()) {
-#ifdef CONFIG_SOC_IMX6SX
-		if (!amp_power_mutex || !shared_mem) {
-			if (enable)
-				clk_gate2_do_hardware(gate, enable);
-			return;
-		}
-
-		imx_sema4_mutex_lock(amp_power_mutex);
-		if (shared_mem->ca9_valid != SHARED_MEM_MAGIC_NUMBER ||
-			shared_mem->cm4_valid != SHARED_MEM_MAGIC_NUMBER) {
-			imx_sema4_mutex_unlock(amp_power_mutex);
-			return;
-		}
-
-		if (!imx_update_shared_mem(hw, enable)) {
-			imx_sema4_mutex_unlock(amp_power_mutex);
-			return;
-		}
-
-		clk_gate2_do_hardware(gate, enable);
-
-		imx_sema4_mutex_unlock(amp_power_mutex);
-#endif
-	} else {
-		clk_gate2_do_hardware(gate, enable);
-	}
-}
-
 static int clk_gate2_enable(struct clk_hw *hw)
 {
 	struct clk_gate2 *gate = to_clk_gate2(hw);
-<<<<<<< HEAD
-	unsigned long flags = 0;
-=======
-	unsigned long flags;
->>>>>>> c1084c27
+	unsigned long flags;
 
 	spin_lock_irqsave(gate->lock, flags);
 
@@ -157,11 +104,7 @@
 static void clk_gate2_disable(struct clk_hw *hw)
 {
 	struct clk_gate2 *gate = to_clk_gate2(hw);
-<<<<<<< HEAD
-	unsigned long flags = 0;
-=======
-	unsigned long flags;
->>>>>>> c1084c27
+	unsigned long flags;
 
 	spin_lock_irqsave(gate->lock, flags);
 
@@ -207,11 +150,7 @@
 static void clk_gate2_disable_unused(struct clk_hw *hw)
 {
 	struct clk_gate2 *gate = to_clk_gate2(hw);
-<<<<<<< HEAD
-	unsigned long flags = 0;
-=======
-	unsigned long flags;
->>>>>>> c1084c27
+	unsigned long flags;
 
 	spin_lock_irqsave(gate->lock, flags);
 
