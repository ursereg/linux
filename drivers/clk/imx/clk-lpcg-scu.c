--- conflicted
+++ resolved
@@ -148,10 +148,7 @@
 
 	return hw;
 }
-<<<<<<< HEAD
-=======
 EXPORT_SYMBOL_GPL(__imx_clk_lpcg_scu);
->>>>>>> ea790475
 
 int __maybe_unused imx_clk_lpcg_scu_suspend(struct device *dev)
 {
