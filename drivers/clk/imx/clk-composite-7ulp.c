// SPDX-License-Identifier: GPL-2.0+
/*
 * Copyright (C) 2016 Freescale Semiconductor, Inc.
 * Copyright 2017~2018 NXP
 *
 */

#include <linux/bits.h>
#include <linux/clk-provider.h>
#include <linux/err.h>
#include <linux/io.h>
#include <linux/slab.h>

#include "../clk-fractional-divider.h"
#include "clk.h"

#define PCG_PCS_SHIFT	24
#define PCG_PCS_MASK	0x7
#define PCG_CGC_SHIFT	30
#define PCG_FRAC_SHIFT	3
#define PCG_FRAC_WIDTH	1
#define PCG_FRAC_MASK	BIT(3)
#define PCG_PCD_SHIFT	0
#define PCG_PCD_WIDTH	3
#define PCG_PCD_MASK	0x7

#define SW_RST		BIT(28)

static int pcc_gate_enable(struct clk_hw *hw)
{
	struct clk_gate *gate = to_clk_gate(hw);
	unsigned long flags;
	u32 val;
	int ret;

	ret = clk_gate_ops.enable(hw);
	if (ret)
		return ret;

	spin_lock_irqsave(gate->lock, flags);
	/*
	 * release the sw reset for peripherals associated with
	 * with this pcc clock.
	 */
	val = readl(gate->reg);
	val |= SW_RST;
	writel(val, gate->reg);

	spin_unlock_irqrestore(gate->lock, flags);

	return 0;
}

static void pcc_gate_disable(struct clk_hw *hw)
{
	clk_gate_ops.disable(hw);
}

static int pcc_gate_is_enabled(struct clk_hw *hw)
{
	return clk_gate_ops.is_enabled(hw);
}

static const struct clk_ops pcc_gate_ops = {
	.enable = pcc_gate_enable,
	.disable = pcc_gate_disable,
	.is_enabled = pcc_gate_is_enabled,
};

static struct clk_hw *imx_ulp_clk_hw_composite(const char *name,
				     const char * const *parent_names,
				     int num_parents, bool mux_present,
				     bool rate_present, bool gate_present,
				     void __iomem *reg, bool has_swrst)
{
	struct clk_hw *mux_hw = NULL, *fd_hw = NULL, *gate_hw = NULL;
	struct clk_fractional_divider *fd = NULL;
	struct clk_gate *gate = NULL;
	struct clk_mux *mux = NULL;
	struct clk_hw *hw;
	u32 val;

	if (mux_present) {
		mux = kzalloc(sizeof(*mux), GFP_KERNEL);
		if (!mux)
			return ERR_PTR(-ENOMEM);
		mux_hw = &mux->hw;
		mux->reg = reg;
		mux->shift = PCG_PCS_SHIFT;
		mux->mask = PCG_PCS_MASK;
		if (has_swrst)
			mux->lock = &imx_ccm_lock;
	}

	if (rate_present) {
		fd = kzalloc(sizeof(*fd), GFP_KERNEL);
		if (!fd) {
			kfree(mux);
			return ERR_PTR(-ENOMEM);
		}
		fd_hw = &fd->hw;
		fd->reg = reg;
		fd->mshift = PCG_FRAC_SHIFT;
		fd->mwidth = PCG_FRAC_WIDTH;
		fd->mmask  = PCG_FRAC_MASK;
		fd->nshift = PCG_PCD_SHIFT;
		fd->nwidth = PCG_PCD_WIDTH;
		fd->nmask = PCG_PCD_MASK;
		fd->flags = CLK_FRAC_DIVIDER_ZERO_BASED;
		if (has_swrst)
			fd->lock = &imx_ccm_lock;
	}

	if (gate_present) {
		gate = kzalloc(sizeof(*gate), GFP_KERNEL);
		if (!gate) {
			kfree(mux);
			kfree(fd);
			return ERR_PTR(-ENOMEM);
		}
		gate_hw = &gate->hw;
		gate->reg = reg;
		gate->bit_idx = PCG_CGC_SHIFT;
<<<<<<< HEAD
=======
		if (has_swrst)
			gate->lock = &imx_ccm_lock;
>>>>>>> c1084c27
		/*
		 * make sure clock is gated during clock tree initialization,
		 * the HW ONLY allow clock parent/rate changed with clock gated,
		 * during clock tree initialization, clocks could be enabled
		 * by bootloader, so the HW status will mismatch with clock tree
		 * prepare count, then clock core driver will allow parent/rate
		 * change since the prepare count is zero, but HW actually
		 * prevent the parent/rate change due to the clock is enabled.
		 */
		val = readl_relaxed(reg);
		val &= ~(1 << PCG_CGC_SHIFT);
		writel_relaxed(val, reg);
	}

	hw = clk_hw_register_composite(NULL, name, parent_names, num_parents,
				       mux_hw, &clk_mux_ops, fd_hw,
				       &clk_fractional_divider_ops, gate_hw,
				       has_swrst ? &pcc_gate_ops : &clk_gate_ops, CLK_SET_RATE_GATE |
				       CLK_SET_PARENT_GATE | CLK_SET_RATE_NO_REPARENT);
	if (IS_ERR(hw)) {
		kfree(mux);
		kfree(fd);
		kfree(gate);
	}

	return hw;
}

struct clk_hw *imx7ulp_clk_hw_composite(const char *name, const char * const *parent_names,
				int num_parents, bool mux_present, bool rate_present,
				bool gate_present, void __iomem *reg)
{
	return imx_ulp_clk_hw_composite(name, parent_names, num_parents, mux_present, rate_present,
					gate_present, reg, false);
}

struct clk_hw *imx8ulp_clk_hw_composite(const char *name, const char * const *parent_names,
				int num_parents, bool mux_present, bool rate_present,
				bool gate_present, void __iomem *reg, bool has_swrst)
{
	return imx_ulp_clk_hw_composite(name, parent_names, num_parents, mux_present, rate_present,
					gate_present, reg, has_swrst);
}<|MERGE_RESOLUTION|>--- conflicted
+++ resolved
@@ -121,11 +121,8 @@
 		gate_hw = &gate->hw;
 		gate->reg = reg;
 		gate->bit_idx = PCG_CGC_SHIFT;
-<<<<<<< HEAD
-=======
 		if (has_swrst)
 			gate->lock = &imx_ccm_lock;
->>>>>>> c1084c27
 		/*
 		 * make sure clock is gated during clock tree initialization,
 		 * the HW ONLY allow clock parent/rate changed with clock gated,
