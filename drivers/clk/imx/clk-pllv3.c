// SPDX-License-Identifier: GPL-2.0-or-later
/*
 * Copyright 2012 Freescale Semiconductor, Inc.
 * Copyright 2012 Linaro Ltd.
 */

#include <linux/clk-provider.h>
#include <linux/delay.h>
#include <linux/io.h>
<<<<<<< HEAD
=======
#include <linux/iopoll.h>
>>>>>>> c1084c27
#include <linux/imx_sema4.h>
#include <linux/slab.h>
#include <linux/jiffies.h>
#include <linux/err.h>
#include <soc/imx/src.h>
#include "clk.h"

#define PLL_NUM_OFFSET		0x10
#define PLL_DENOM_OFFSET	0x20
#define PLL_IMX7_NUM_OFFSET	0x20
#define PLL_IMX7_DENOM_OFFSET	0x30

#define PLL_VF610_NUM_OFFSET	0x20
#define PLL_VF610_DENOM_OFFSET	0x30

#define BM_PLL_POWER		(0x1 << 12)
#define BM_PLL_LOCK		(0x1 << 31)
#define IMX7_ENET_PLL_POWER	(0x1 << 5)
#define IMX7_DDR_PLL_POWER	(0x1 << 20)

#define PLL_LOCK_TIMEOUT	10000

/**
 * struct clk_pllv3 - IMX PLL clock version 3
 * @hw:		clock source
 * @base:	 base address of PLL registers
 * @power_bit:	 pll power bit mask
 * @powerup_set: set power_bit to power up the PLL
 * @div_mask:	 mask of divider bits
 * @div_shift:	 shift of divider bits
 * @ref_clock:	reference clock rate
 * @num_offset:	num register offset
 * @denom_offset: denom register offset
 *
 * IMX PLL clock version 3, found on i.MX6 series.  Divider for pllv3
 * is actually a multiplier, and always sits at bit 0.
 */
struct clk_pllv3 {
	struct clk_hw	hw;
	void __iomem	*base;
	u32		power_bit;
	bool		powerup_set;
	u32		div_mask;
	u32		div_shift;
	unsigned long	ref_clock;
	u32		num_offset;
	u32		denom_offset;
};

#define to_clk_pllv3(_hw) container_of(_hw, struct clk_pllv3, hw)

static int clk_pllv3_wait_lock(struct clk_pllv3 *pll)
{
	u32 val = readl_relaxed(pll->base) & pll->power_bit;

	/* No need to wait for lock when pll is not powered up */
	if ((pll->powerup_set && !val) || (!pll->powerup_set && val))
		return 0;

<<<<<<< HEAD
	/* Wait for PLL to lock */
	do {
		if (readl_relaxed(pll->base) & BM_PLL_LOCK)
			break;
		if (time_after(jiffies, timeout))
			break;
		/* Do not usleep if m4 enabled on i.mx6sx */
		if (!(imx_src_is_m4_enabled() && clk_on_imx6sx()))
			usleep_range(50, 500);
	} while (1);

	return readl_relaxed(pll->base) & BM_PLL_LOCK ? 0 : -ETIMEDOUT;
=======
	if (!(imx_src_is_m4_enabled() && clk_on_imx6sx()))
		return readl_relaxed_poll_timeout(pll->base, val, val & BM_PLL_LOCK,
						  500, PLL_LOCK_TIMEOUT);
	else
		return readl_relaxed_poll_timeout_atomic(pll->base, val, val & BM_PLL_LOCK,
						  10, PLL_LOCK_TIMEOUT);
>>>>>>> c1084c27
}

static int clk_pllv3_do_hardware(struct clk_hw *hw, bool enable)
{
	struct clk_pllv3 *pll = to_clk_pllv3(hw);
	int ret;
	u32 val;

	val = readl_relaxed(pll->base);
	if (enable) {
		if (pll->powerup_set)
			val |= pll->power_bit;
		else
			val &= ~pll->power_bit;
		writel_relaxed(val, pll->base);

		ret = clk_pllv3_wait_lock(pll);
		if (ret)
			return ret;
	} else {
		if (pll->powerup_set)
			val &= ~pll->power_bit;
		else
			val |= pll->power_bit;
		writel_relaxed(val, pll->base);
	}

	return 0;
}

static void clk_pllv3_do_shared_clks(struct clk_hw *hw, bool enable)
{
	if (imx_src_is_m4_enabled() && clk_on_imx6sx()) {
#ifdef CONFIG_SOC_IMX6SX
		if (!amp_power_mutex || !shared_mem) {
			if (enable)
				clk_pllv3_do_hardware(hw, enable);
			return;
		}

		imx_sema4_mutex_lock(amp_power_mutex);
		if (shared_mem->ca9_valid != SHARED_MEM_MAGIC_NUMBER ||
			shared_mem->cm4_valid != SHARED_MEM_MAGIC_NUMBER) {
			imx_sema4_mutex_unlock(amp_power_mutex);
			return;
		}

		if (!imx_update_shared_mem(hw, enable)) {
			imx_sema4_mutex_unlock(amp_power_mutex);
			return;
		}
		clk_pllv3_do_hardware(hw, enable);

		imx_sema4_mutex_unlock(amp_power_mutex);
#endif
	} else {
		clk_pllv3_do_hardware(hw, enable);
	}
}

static int clk_pllv3_prepare(struct clk_hw *hw)
{
	clk_pllv3_do_shared_clks(hw, true);

	return 0;
}

static void clk_pllv3_unprepare(struct clk_hw *hw)
{
	clk_pllv3_do_shared_clks(hw, false);
}

static int clk_pllv3_is_prepared(struct clk_hw *hw)
{
	struct clk_pllv3 *pll = to_clk_pllv3(hw);

	if (readl_relaxed(pll->base) & BM_PLL_LOCK)
		return 1;

	return 0;
}

static unsigned long clk_pllv3_recalc_rate(struct clk_hw *hw,
					   unsigned long parent_rate)
{
	struct clk_pllv3 *pll = to_clk_pllv3(hw);
	u32 div = (readl_relaxed(pll->base) >> pll->div_shift)  & pll->div_mask;

	return (div == 1) ? parent_rate * 22 : parent_rate * 20;
}

static long clk_pllv3_round_rate(struct clk_hw *hw, unsigned long rate,
				 unsigned long *prate)
{
	unsigned long parent_rate = *prate;

	return (rate >= parent_rate * 22) ? parent_rate * 22 :
					    parent_rate * 20;
}

static int clk_pllv3_set_rate(struct clk_hw *hw, unsigned long rate,
		unsigned long parent_rate)
{
	struct clk_pllv3 *pll = to_clk_pllv3(hw);
	u32 val, div;

	if (rate == parent_rate * 22)
		div = 1;
	else if (rate == parent_rate * 20)
		div = 0;
	else
		return -EINVAL;

	val = readl_relaxed(pll->base);
	val &= ~(pll->div_mask << pll->div_shift);
	val |= (div << pll->div_shift);
	writel_relaxed(val, pll->base);

	return clk_pllv3_wait_lock(pll);
}

static const struct clk_ops clk_pllv3_ops = {
	.prepare	= clk_pllv3_prepare,
	.unprepare	= clk_pllv3_unprepare,
	.is_prepared	= clk_pllv3_is_prepared,
	.recalc_rate	= clk_pllv3_recalc_rate,
	.round_rate	= clk_pllv3_round_rate,
	.set_rate	= clk_pllv3_set_rate,
};

static unsigned long clk_pllv3_sys_recalc_rate(struct clk_hw *hw,
					       unsigned long parent_rate)
{
	struct clk_pllv3 *pll = to_clk_pllv3(hw);
	u32 div = readl_relaxed(pll->base) & pll->div_mask;

	return parent_rate * div / 2;
}

static long clk_pllv3_sys_round_rate(struct clk_hw *hw, unsigned long rate,
				     unsigned long *prate)
{
	unsigned long parent_rate = *prate;
	unsigned long min_rate = parent_rate * 54 / 2;
	unsigned long max_rate = parent_rate * 108 / 2;
	u32 div;

	if (rate > max_rate)
		rate = max_rate;
	else if (rate < min_rate)
		rate = min_rate;
	div = rate * 2 / parent_rate;

	return parent_rate * div / 2;
}

static int clk_pllv3_sys_set_rate(struct clk_hw *hw, unsigned long rate,
		unsigned long parent_rate)
{
	struct clk_pllv3 *pll = to_clk_pllv3(hw);
	unsigned long min_rate = parent_rate * 54 / 2;
	unsigned long max_rate = parent_rate * 108 / 2;
	u32 val, div;

	if (rate < min_rate || rate > max_rate)
		return -EINVAL;

	div = rate * 2 / parent_rate;
	val = readl_relaxed(pll->base);
	val &= ~pll->div_mask;
	val |= div;
	writel_relaxed(val, pll->base);

	return clk_pllv3_wait_lock(pll);
}

static const struct clk_ops clk_pllv3_sys_ops = {
	.prepare	= clk_pllv3_prepare,
	.unprepare	= clk_pllv3_unprepare,
	.is_prepared	= clk_pllv3_is_prepared,
	.recalc_rate	= clk_pllv3_sys_recalc_rate,
	.round_rate	= clk_pllv3_sys_round_rate,
	.set_rate	= clk_pllv3_sys_set_rate,
};

static unsigned long clk_pllv3_av_recalc_rate(struct clk_hw *hw,
					      unsigned long parent_rate)
{
	struct clk_pllv3 *pll = to_clk_pllv3(hw);
	u32 mfn = readl_relaxed(pll->base + pll->num_offset);
	u32 mfd = readl_relaxed(pll->base + pll->denom_offset);
	u32 div = readl_relaxed(pll->base) & pll->div_mask;
	u64 temp64 = (u64)parent_rate;

	temp64 *= mfn;
	do_div(temp64, mfd);

	return parent_rate * div + (unsigned long)temp64;
}

static long clk_pllv3_av_round_rate(struct clk_hw *hw, unsigned long rate,
				    unsigned long *prate)
{
	unsigned long parent_rate = *prate;
	unsigned long min_rate = parent_rate * 27;
	unsigned long max_rate = parent_rate * 54;
	u32 div;
	u32 mfn, mfd = 1000000;
	u32 max_mfd = 0x3FFFFFFF;
	u64 temp64;

	if (rate > max_rate)
		rate = max_rate;
	else if (rate < min_rate)
		rate = min_rate;

	if (parent_rate <= max_mfd)
		mfd = parent_rate;

	div = rate / parent_rate;
	temp64 = (u64) (rate - div * parent_rate);
	temp64 *= mfd;
	do_div(temp64, parent_rate);
	mfn = temp64;

	temp64 = (u64)parent_rate;
	temp64 *= mfn;
	do_div(temp64, mfd);

	return parent_rate * div + (unsigned long)temp64;
}

static int clk_pllv3_av_set_rate(struct clk_hw *hw, unsigned long rate,
		unsigned long parent_rate)
{
	struct clk_pllv3 *pll = to_clk_pllv3(hw);
	unsigned long min_rate = parent_rate * 27;
	unsigned long max_rate = parent_rate * 54;
	u32 val, div;
	u32 mfn, mfd = 1000000;
	u32 max_mfd = 0x3FFFFFFF;
	u64 temp64;

	if (rate < min_rate || rate > max_rate)
		return -EINVAL;

	if (parent_rate <= max_mfd)
		mfd = parent_rate;

	div = rate / parent_rate;
	temp64 = (u64) (rate - div * parent_rate);
	temp64 *= mfd;
	do_div(temp64, parent_rate);
	mfn = temp64;

	val = readl_relaxed(pll->base);
	val &= ~pll->div_mask;
	val |= div;
	writel_relaxed(val, pll->base);
	writel_relaxed(mfn, pll->base + pll->num_offset);
	writel_relaxed(mfd, pll->base + pll->denom_offset);

	return clk_pllv3_wait_lock(pll);
}

static const struct clk_ops clk_pllv3_av_ops = {
	.prepare	= clk_pllv3_prepare,
	.unprepare	= clk_pllv3_unprepare,
	.is_prepared	= clk_pllv3_is_prepared,
	.recalc_rate	= clk_pllv3_av_recalc_rate,
	.round_rate	= clk_pllv3_av_round_rate,
	.set_rate	= clk_pllv3_av_set_rate,
};

struct clk_pllv3_vf610_mf {
	u32 mfi;	/* integer part, can be 20 or 22 */
	u32 mfn;	/* numerator, 30-bit value */
	u32 mfd;	/* denominator, 30-bit value, must be less than mfn */
};

static unsigned long clk_pllv3_vf610_mf_to_rate(unsigned long parent_rate,
		struct clk_pllv3_vf610_mf mf)
{
	u64 temp64;

	temp64 = parent_rate;
	temp64 *= mf.mfn;
	do_div(temp64, mf.mfd);

	return (parent_rate * mf.mfi) + temp64;
}

static struct clk_pllv3_vf610_mf clk_pllv3_vf610_rate_to_mf(
		unsigned long parent_rate, unsigned long rate)
{
	struct clk_pllv3_vf610_mf mf;
	u64 temp64;

	mf.mfi = (rate >= 22 * parent_rate) ? 22 : 20;
	mf.mfd = 0x3fffffff;	/* use max supported value for best accuracy */

	if (rate <= parent_rate * mf.mfi)
		mf.mfn = 0;
	else if (rate >= parent_rate * (mf.mfi + 1))
		mf.mfn = mf.mfd - 1;
	else {
		/* rate = parent_rate * (mfi + mfn/mfd) */
		temp64 = rate - parent_rate * mf.mfi;
		temp64 *= mf.mfd;
		do_div(temp64, parent_rate);
		mf.mfn = temp64;
	}

	return mf;
}

static unsigned long clk_pllv3_vf610_recalc_rate(struct clk_hw *hw,
					      unsigned long parent_rate)
{
	struct clk_pllv3 *pll = to_clk_pllv3(hw);
	struct clk_pllv3_vf610_mf mf;

	mf.mfn = readl_relaxed(pll->base + pll->num_offset);
	mf.mfd = readl_relaxed(pll->base + pll->denom_offset);
	mf.mfi = (readl_relaxed(pll->base) & pll->div_mask) ? 22 : 20;

	return clk_pllv3_vf610_mf_to_rate(parent_rate, mf);
}

static long clk_pllv3_vf610_round_rate(struct clk_hw *hw, unsigned long rate,
				    unsigned long *prate)
{
	struct clk_pllv3_vf610_mf mf = clk_pllv3_vf610_rate_to_mf(*prate, rate);

	return clk_pllv3_vf610_mf_to_rate(*prate, mf);
}

static int clk_pllv3_vf610_set_rate(struct clk_hw *hw, unsigned long rate,
		unsigned long parent_rate)
{
	struct clk_pllv3 *pll = to_clk_pllv3(hw);
	struct clk_pllv3_vf610_mf mf =
			clk_pllv3_vf610_rate_to_mf(parent_rate, rate);
	u32 val;

	val = readl_relaxed(pll->base);
	if (mf.mfi == 20)
		val &= ~pll->div_mask;	/* clear bit for mfi=20 */
	else
		val |= pll->div_mask;	/* set bit for mfi=22 */
	writel_relaxed(val, pll->base);

	writel_relaxed(mf.mfn, pll->base + pll->num_offset);
	writel_relaxed(mf.mfd, pll->base + pll->denom_offset);

	return clk_pllv3_wait_lock(pll);
}

static const struct clk_ops clk_pllv3_vf610_ops = {
	.prepare	= clk_pllv3_prepare,
	.unprepare	= clk_pllv3_unprepare,
	.is_prepared	= clk_pllv3_is_prepared,
	.recalc_rate	= clk_pllv3_vf610_recalc_rate,
	.round_rate	= clk_pllv3_vf610_round_rate,
	.set_rate	= clk_pllv3_vf610_set_rate,
};

static unsigned long clk_pllv3_enet_recalc_rate(struct clk_hw *hw,
						unsigned long parent_rate)
{
	struct clk_pllv3 *pll = to_clk_pllv3(hw);

	return pll->ref_clock;
}

static const struct clk_ops clk_pllv3_enet_ops = {
	.prepare	= clk_pllv3_prepare,
	.unprepare	= clk_pllv3_unprepare,
	.is_prepared	= clk_pllv3_is_prepared,
	.recalc_rate	= clk_pllv3_enet_recalc_rate,
};

struct clk_hw *imx_clk_hw_pllv3(enum imx_pllv3_type type, const char *name,
			  const char *parent_name, void __iomem *base,
			  u32 div_mask)
{
	struct clk_pllv3 *pll;
	const struct clk_ops *ops;
	struct clk_hw *hw;
	struct clk_init_data init;
	int ret;

	pll = kzalloc(sizeof(*pll), GFP_KERNEL);
	if (!pll)
		return ERR_PTR(-ENOMEM);

	pll->power_bit = BM_PLL_POWER;
	pll->num_offset = PLL_NUM_OFFSET;
	pll->denom_offset = PLL_DENOM_OFFSET;

	switch (type) {
	case IMX_PLLV3_SYS:
		ops = &clk_pllv3_sys_ops;
		break;
	case IMX_PLLV3_SYS_VF610:
		ops = &clk_pllv3_vf610_ops;
		pll->num_offset = PLL_VF610_NUM_OFFSET;
		pll->denom_offset = PLL_VF610_DENOM_OFFSET;
		break;
	case IMX_PLLV3_USB_VF610:
		pll->div_shift = 1;
		fallthrough;
	case IMX_PLLV3_USB:
		ops = &clk_pllv3_ops;
		pll->powerup_set = true;
		break;
	case IMX_PLLV3_AV_IMX7:
		pll->num_offset = PLL_IMX7_NUM_OFFSET;
		pll->denom_offset = PLL_IMX7_DENOM_OFFSET;
		fallthrough;
	case IMX_PLLV3_AV:
		ops = &clk_pllv3_av_ops;
		break;
	case IMX_PLLV3_ENET_IMX7:
		pll->power_bit = IMX7_ENET_PLL_POWER;
		pll->ref_clock = 1000000000;
		ops = &clk_pllv3_enet_ops;
		break;
	case IMX_PLLV3_ENET:
		pll->ref_clock = 500000000;
		ops = &clk_pllv3_enet_ops;
		break;
	case IMX_PLLV3_DDR_IMX7:
		pll->power_bit = IMX7_DDR_PLL_POWER;
		pll->num_offset = PLL_IMX7_NUM_OFFSET;
		pll->denom_offset = PLL_IMX7_DENOM_OFFSET;
		ops = &clk_pllv3_av_ops;
		break;
	default:
		ops = &clk_pllv3_ops;
	}
	pll->base = base;
	pll->div_mask = div_mask;

	init.name = name;
	init.ops = ops;
	init.flags = 0;
	init.parent_names = &parent_name;
	init.num_parents = 1;

	pll->hw.init = &init;
	hw = &pll->hw;

	ret = clk_hw_register(NULL, hw);
	if (ret) {
		kfree(pll);
		return ERR_PTR(ret);
	}

	return hw;
}<|MERGE_RESOLUTION|>--- conflicted
+++ resolved
@@ -7,10 +7,7 @@
 #include <linux/clk-provider.h>
 #include <linux/delay.h>
 #include <linux/io.h>
-<<<<<<< HEAD
-=======
 #include <linux/iopoll.h>
->>>>>>> c1084c27
 #include <linux/imx_sema4.h>
 #include <linux/slab.h>
 #include <linux/jiffies.h>
@@ -70,27 +67,12 @@
 	if ((pll->powerup_set && !val) || (!pll->powerup_set && val))
 		return 0;
 
-<<<<<<< HEAD
-	/* Wait for PLL to lock */
-	do {
-		if (readl_relaxed(pll->base) & BM_PLL_LOCK)
-			break;
-		if (time_after(jiffies, timeout))
-			break;
-		/* Do not usleep if m4 enabled on i.mx6sx */
-		if (!(imx_src_is_m4_enabled() && clk_on_imx6sx()))
-			usleep_range(50, 500);
-	} while (1);
-
-	return readl_relaxed(pll->base) & BM_PLL_LOCK ? 0 : -ETIMEDOUT;
-=======
 	if (!(imx_src_is_m4_enabled() && clk_on_imx6sx()))
 		return readl_relaxed_poll_timeout(pll->base, val, val & BM_PLL_LOCK,
 						  500, PLL_LOCK_TIMEOUT);
 	else
 		return readl_relaxed_poll_timeout_atomic(pll->base, val, val & BM_PLL_LOCK,
 						  10, PLL_LOCK_TIMEOUT);
->>>>>>> c1084c27
 }
 
 static int clk_pllv3_do_hardware(struct clk_hw *hw, bool enable)
