--- conflicted
+++ resolved
@@ -363,11 +363,7 @@
 static struct clk *clks[IMX8MM_CLK_END];
 static struct clk_onecell_data clk_data;
 
-<<<<<<< HEAD
-static int __init imx_clk_init_on(struct device_node *np,
-=======
 static int imx_clk_init_on(struct device_node *np,
->>>>>>> ea790475
 				  struct clk * const clks[])
 {
 	u32 *array;
@@ -719,15 +715,11 @@
 	},
 };
 module_platform_driver(imx8mm_clk_driver);
-<<<<<<< HEAD
-
-=======
 MODULE_AUTHOR("Bai Ping <ping.bai@nxp.com>");
 MODULE_DESCRIPTION("NXP i.MX8MM clock driver");
 MODULE_LICENSE("GPL v2");
 
 #ifndef MODULE
->>>>>>> ea790475
 /*
  * Debugfs interface for audio PLL K divider change dynamically.
  * Monitor control for the Audio PLL K-Divider
@@ -804,9 +796,5 @@
 	return 0;
 }
 late_initcall(pll_debug_init);
-<<<<<<< HEAD
 #endif /* CONFIG_DEBUG_FS */
-=======
-#endif /* CONFIG_DEBUG_FS */
-#endif /* MODULE */
->>>>>>> ea790475
+#endif /* MODULE */