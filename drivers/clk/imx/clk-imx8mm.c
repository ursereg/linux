--- conflicted
+++ resolved
@@ -5,10 +5,7 @@
 
 #include <dt-bindings/clock/imx8mm-clock.h>
 #include <linux/clk.h>
-<<<<<<< HEAD
-=======
 #include <linux/clk-provider.h>
->>>>>>> c1084c27
 #include <linux/debugfs.h>
 #include <linux/err.h>
 #include <linux/io.h>
@@ -31,77 +28,6 @@
 static u32 share_count_pdm;
 static u32 share_count_nand;
 
-<<<<<<< HEAD
-static const struct imx_pll14xx_rate_table imx8mm_pll1416x_tbl[] = {
-	PLL_1416X_RATE(1800000000U, 225, 3, 0),
-	PLL_1416X_RATE(1600000000U, 200, 3, 0),
-	PLL_1416X_RATE(1200000000U, 300, 3, 1),
-	PLL_1416X_RATE(1000000000U, 250, 3, 1),
-	PLL_1416X_RATE(800000000U,  200, 3, 1),
-	PLL_1416X_RATE(750000000U,  250, 2, 2),
-	PLL_1416X_RATE(700000000U,  350, 3, 2),
-	PLL_1416X_RATE(600000000U,  300, 3, 2),
-};
-
-static const struct imx_pll14xx_rate_table imx8mm_audiopll_tbl[] = {
-	PLL_1443X_RATE(393216000U, 262, 2, 3, 9437),
-	PLL_1443X_RATE(361267200U, 361, 3, 3, 17511),
-};
-
-static const struct imx_pll14xx_rate_table imx8mm_videopll_tbl[] = {
-	PLL_1443X_RATE(650000000U, 325, 3, 2, 0),
-	PLL_1443X_RATE(594000000U, 198, 2, 2, 0),
-};
-
-static const struct imx_pll14xx_rate_table imx8mm_drampll_tbl[] = {
-	PLL_1443X_RATE(650000000U, 325, 3, 2, 0),
-};
-
-static struct imx_pll14xx_clk imx8mm_audio_pll = {
-		.type = PLL_1443X,
-		.rate_table = imx8mm_audiopll_tbl,
-		.rate_count = ARRAY_SIZE(imx8mm_audiopll_tbl),
-};
-
-static struct imx_pll14xx_clk imx8mm_video_pll = {
-		.type = PLL_1443X,
-		.rate_table = imx8mm_videopll_tbl,
-		.rate_count = ARRAY_SIZE(imx8mm_videopll_tbl),
-};
-
-static struct imx_pll14xx_clk imx8mm_dram_pll = {
-		.type = PLL_1443X,
-		.rate_table = imx8mm_drampll_tbl,
-		.rate_count = ARRAY_SIZE(imx8mm_drampll_tbl),
-		.flags = CLK_GET_RATE_NOCACHE,
-};
-
-static struct imx_pll14xx_clk imx8mm_arm_pll = {
-		.type = PLL_1416X,
-		.rate_table = imx8mm_pll1416x_tbl,
-		.rate_count = ARRAY_SIZE(imx8mm_pll1416x_tbl),
-};
-
-static struct imx_pll14xx_clk imx8mm_gpu_pll = {
-		.type = PLL_1416X,
-		.rate_table = imx8mm_pll1416x_tbl,
-		.rate_count = ARRAY_SIZE(imx8mm_pll1416x_tbl),
-};
-
-static struct imx_pll14xx_clk imx8mm_vpu_pll = {
-		.type = PLL_1416X,
-		.rate_table = imx8mm_pll1416x_tbl,
-		.rate_count = ARRAY_SIZE(imx8mm_pll1416x_tbl),
-};
-
-static struct imx_pll14xx_clk imx8mm_sys_pll = {
-		.type = PLL_1416X,
-		.rate_table = imx8mm_pll1416x_tbl,
-		.rate_count = ARRAY_SIZE(imx8mm_pll1416x_tbl),
-};
-
-=======
->>>>>>> c1084c27
 static const char *pll_ref_sels[] = { "osc_24m", "dummy", "dummy", "dummy", };
 static const char *audio_pll1_bypass_sels[] = {"audio_pll1", "audio_pll1_ref_sel", };
 static const char *audio_pll2_bypass_sels[] = {"audio_pll2", "audio_pll2_ref_sel", };
@@ -116,11 +42,7 @@
 static const char *imx8mm_a53_sels[] = {"osc_24m", "arm_pll_out", "sys_pll2_500m", "sys_pll2_1000m",
 					"sys_pll1_800m", "sys_pll1_400m", "audio_pll1_out", "sys_pll3_out", };
 
-<<<<<<< HEAD
-static const char *imx8mm_a53_core_sels[] = {"arm_a53_div", "arm_pll_out", };
-=======
 static const char * const imx8mm_a53_core_sels[] = {"arm_a53_div", "arm_pll_out", };
->>>>>>> c1084c27
 
 static const char *imx8mm_m4_sels[] = {"osc_24m", "sys_pll2_200m", "sys_pll2_250m", "sys_pll1_266m",
 				       "sys_pll1_800m", "audio_pll1_out", "video_pll1_out", "sys_pll3_out", };
@@ -374,16 +296,11 @@
 					   "arm_pll_out", "sys_pll1", "sys_pll2", "sys_pll3",
 					   "dummy", "dummy", "osc_24m", "dummy", "osc_32k"};
 
-<<<<<<< HEAD
-static int imx_clk_init_on(struct device_node *np,
-				  struct clk * const clks[])
-=======
 static struct clk_hw_onecell_data *clk_hw_data;
 static struct clk_hw **hws;
 
 static int imx_clk_init_on(struct device_node *np,
 				  struct clk_hw * const clks[])
->>>>>>> c1084c27
 {
 	u32 *array;
 	int i, ret, elems;
@@ -392,33 +309,21 @@
 	if (elems < 0)
 		return elems;
 	array = kcalloc(elems, sizeof(elems), GFP_KERNEL);
-<<<<<<< HEAD
-	if (IS_ERR_OR_NULL(array))
-		return PTR_ERR(array);
-=======
 	if (!array)
 		return -ENOMEM;
->>>>>>> c1084c27
 
 	ret = of_property_read_u32_array(np, "init-on-array", array, elems);
 	if (ret)
 		return ret;
 
 	for (i = 0; i < elems; i++) {
-<<<<<<< HEAD
-		ret = clk_prepare_enable(clks[array[i]]);
-=======
 		ret = clk_prepare_enable(clks[array[i]]->clk);
->>>>>>> c1084c27
 		if (ret)
 			pr_err("clk_prepare_enable failed %d\n", array[i]);
 	}
 
-<<<<<<< HEAD
-=======
 	kfree(array);
 
->>>>>>> c1084c27
 	return 0;
 }
 
@@ -431,15 +336,6 @@
 
 	check_m4_enabled();
 
-<<<<<<< HEAD
-	clks[IMX8MM_CLK_DUMMY] = imx_clk_fixed("dummy", 0);
-	clks[IMX8MM_CLK_24M] = of_clk_get_by_name(np, "osc_24m");
-	clks[IMX8MM_CLK_32K] = of_clk_get_by_name(np, "osc_32k");
-	clks[IMX8MM_CLK_EXT1] = of_clk_get_by_name(np, "clk_ext1");
-	clks[IMX8MM_CLK_EXT2] = of_clk_get_by_name(np, "clk_ext2");
-	clks[IMX8MM_CLK_EXT3] = of_clk_get_by_name(np, "clk_ext3");
-	clks[IMX8MM_CLK_EXT4] = of_clk_get_by_name(np, "clk_ext4");
-=======
 	clk_hw_data = kzalloc(struct_size(clk_hw_data, hws,
 					  IMX8MM_CLK_END), GFP_KERNEL);
 	if (WARN_ON(!clk_hw_data))
@@ -455,7 +351,6 @@
 	hws[IMX8MM_CLK_EXT2] = imx_obtain_fixed_clk_hw(np, "clk_ext2");
 	hws[IMX8MM_CLK_EXT3] = imx_obtain_fixed_clk_hw(np, "clk_ext3");
 	hws[IMX8MM_CLK_EXT4] = imx_obtain_fixed_clk_hw(np, "clk_ext4");
->>>>>>> c1084c27
 
 	np = of_find_compatible_node(NULL, NULL, "fsl,imx8mm-anatop");
 	base = of_iomap(np, 0);
@@ -568,24 +463,7 @@
 	/* CORE SEL */
 	hws[IMX8MM_CLK_A53_CORE] = imx_clk_hw_mux2("arm_a53_core", base + 0x9880, 24, 1, imx8mm_a53_core_sels, ARRAY_SIZE(imx8mm_a53_core_sels));
 
-	/* CORE SEL */
-	clks[IMX8MM_CLK_A53_CORE] = imx_clk_mux2_flags("arm_a53_core", base + 0x9880, 24, 1, imx8mm_a53_core_sels, ARRAY_SIZE(imx8mm_a53_core_sels), CLK_IS_CRITICAL);
-
 	/* BUS */
-<<<<<<< HEAD
-	clks[IMX8MM_CLK_MAIN_AXI] = imx8m_clk_composite_critical("main_axi",  imx8mm_main_axi_sels, base + 0x8800);
-	clks[IMX8MM_CLK_ENET_AXI] = imx8m_clk_composite("enet_axi", imx8mm_enet_axi_sels, base + 0x8880);
-	clks[IMX8MM_CLK_NAND_USDHC_BUS] = imx8m_clk_composite("nand_usdhc_bus", imx8mm_nand_usdhc_sels, base + 0x8900);
-	clks[IMX8MM_CLK_VPU_BUS] = imx8m_clk_composite("vpu_bus", imx8mm_vpu_bus_sels, base + 0x8980);
-	clks[IMX8MM_CLK_DISP_AXI] = imx8m_clk_composite("disp_axi", imx8mm_disp_axi_sels, base + 0x8a00);
-	clks[IMX8MM_CLK_DISP_APB] = imx8m_clk_composite("disp_apb", imx8mm_disp_apb_sels, base + 0x8a80);
-	clks[IMX8MM_CLK_DISP_RTRM] = imx8m_clk_composite("disp_rtrm", imx8mm_disp_rtrm_sels, base + 0x8b00);
-	clks[IMX8MM_CLK_USB_BUS] = imx8m_clk_composite("usb_bus", imx8mm_usb_bus_sels, base + 0x8b80);
-	clks[IMX8MM_CLK_GPU_AXI] = imx8m_clk_composite("gpu_axi", imx8mm_gpu_axi_sels, base + 0x8c00);
-	clks[IMX8MM_CLK_GPU_AHB] = imx8m_clk_composite("gpu_ahb", imx8mm_gpu_ahb_sels, base + 0x8c80);
-	clks[IMX8MM_CLK_NOC] = imx8m_clk_composite_critical("noc", imx8mm_noc_sels, base + 0x8d00);
-	clks[IMX8MM_CLK_NOC_APB] = imx8m_clk_composite_critical("noc_apb", imx8mm_noc_apb_sels, base + 0x8d80);
-=======
 	hws[IMX8MM_CLK_MAIN_AXI] = imx8m_clk_hw_composite_bus_critical("main_axi",  imx8mm_main_axi_sels, base + 0x8800);
 	hws[IMX8MM_CLK_ENET_AXI] = imx8m_clk_hw_composite_bus("enet_axi", imx8mm_enet_axi_sels, base + 0x8880);
 	hws[IMX8MM_CLK_NAND_USDHC_BUS] = imx8m_clk_hw_composite("nand_usdhc_bus", imx8mm_nand_usdhc_sels, base + 0x8900);
@@ -598,7 +476,6 @@
 	hws[IMX8MM_CLK_GPU_AHB] = imx8m_clk_hw_composite_bus("gpu_ahb", imx8mm_gpu_ahb_sels, base + 0x8c80);
 	hws[IMX8MM_CLK_NOC] = imx8m_clk_hw_composite_bus_critical("noc", imx8mm_noc_sels, base + 0x8d00);
 	hws[IMX8MM_CLK_NOC_APB] = imx8m_clk_hw_composite_bus_critical("noc_apb", imx8mm_noc_apb_sels, base + 0x8d80);
->>>>>>> c1084c27
 
 	/* AHB */
 	hws[IMX8MM_CLK_AHB] = imx8m_clk_hw_composite_bus_critical("ahb", imx8mm_ahb_sels, base + 0x9000);
@@ -681,94 +558,6 @@
 	hws[IMX8MM_CLK_VPU_H1] = imx8m_clk_hw_composite("vpu_h1", imx8mm_vpu_h1_sels, base + 0xc280);
 
 	/* CCGR */
-<<<<<<< HEAD
-	clks[IMX8MM_CLK_ECSPI1_ROOT] = imx_clk_gate4("ecspi1_root_clk", "ecspi1", base + 0x4070, 0);
-	clks[IMX8MM_CLK_ECSPI2_ROOT] = imx_clk_gate4("ecspi2_root_clk", "ecspi2", base + 0x4080, 0);
-	clks[IMX8MM_CLK_ECSPI3_ROOT] = imx_clk_gate4("ecspi3_root_clk", "ecspi3", base + 0x4090, 0);
-	clks[IMX8MM_CLK_ENET1_ROOT] = imx_clk_gate4("enet1_root_clk", "enet_axi", base + 0x40a0, 0);
-	clks[IMX8MM_CLK_GPIO1_ROOT] = imx_clk_gate4("gpio1_root_clk", "ipg_root", base + 0x40b0, 0);
-	clks[IMX8MM_CLK_GPIO2_ROOT] = imx_clk_gate4("gpio2_root_clk", "ipg_root", base + 0x40c0, 0);
-	clks[IMX8MM_CLK_GPIO3_ROOT] = imx_clk_gate4("gpio3_root_clk", "ipg_root", base + 0x40d0, 0);
-	clks[IMX8MM_CLK_GPIO4_ROOT] = imx_clk_gate4("gpio4_root_clk", "ipg_root", base + 0x40e0, 0);
-	clks[IMX8MM_CLK_GPIO5_ROOT] = imx_clk_gate4("gpio5_root_clk", "ipg_root", base + 0x40f0, 0);
-	clks[IMX8MM_CLK_GPT1_ROOT] = imx_clk_gate4("gpt1_root_clk", "gpt1", base + 0x4100, 0);
-	clks[IMX8MM_CLK_I2C1_ROOT] = imx_clk_gate4("i2c1_root_clk", "i2c1", base + 0x4170, 0);
-	clks[IMX8MM_CLK_I2C2_ROOT] = imx_clk_gate4("i2c2_root_clk", "i2c2", base + 0x4180, 0);
-	clks[IMX8MM_CLK_I2C3_ROOT] = imx_clk_gate4("i2c3_root_clk", "i2c3", base + 0x4190, 0);
-	clks[IMX8MM_CLK_I2C4_ROOT] = imx_clk_gate4("i2c4_root_clk", "i2c4", base + 0x41a0, 0);
-	clks[IMX8MM_CLK_MU_ROOT] = imx_clk_gate4("mu_root_clk", "ipg_root", base + 0x4210, 0);
-	clks[IMX8MM_CLK_OCOTP_ROOT] = imx_clk_gate4("ocotp_root_clk", "ipg_root", base + 0x4220, 0);
-	clks[IMX8MM_CLK_PCIE1_ROOT] = imx_clk_gate4("pcie1_root_clk", "pcie1_ctrl", base + 0x4250, 0);
-	clks[IMX8MM_CLK_PWM1_ROOT] = imx_clk_gate4("pwm1_root_clk", "pwm1", base + 0x4280, 0);
-	clks[IMX8MM_CLK_PWM2_ROOT] = imx_clk_gate4("pwm2_root_clk", "pwm2", base + 0x4290, 0);
-	clks[IMX8MM_CLK_PWM3_ROOT] = imx_clk_gate4("pwm3_root_clk", "pwm3", base + 0x42a0, 0);
-	clks[IMX8MM_CLK_PWM4_ROOT] = imx_clk_gate4("pwm4_root_clk", "pwm4", base + 0x42b0, 0);
-	clks[IMX8MM_CLK_QSPI_ROOT] = imx_clk_gate4("qspi_root_clk", "qspi", base + 0x42f0, 0);
-	clks[IMX8MM_CLK_NAND_ROOT] = imx_clk_gate2_shared2("nand_root_clk", "nand", base + 0x4300, 0, &share_count_nand);
-	clks[IMX8MM_CLK_NAND_USDHC_BUS_RAWNAND_CLK] = imx_clk_gate2_shared2("nand_usdhc_rawnand_clk", "nand_usdhc_bus", base + 0x4300, 0, &share_count_nand);
-	clks[IMX8MM_CLK_SAI1_ROOT] = imx_clk_gate2_shared2("sai1_root_clk", "sai1", base + 0x4330, 0, &share_count_sai1);
-	clks[IMX8MM_CLK_SAI1_IPG] = imx_clk_gate2_shared2("sai1_ipg_clk", "ipg_audio_root", base + 0x4330, 0, &share_count_sai1);
-	clks[IMX8MM_CLK_SAI2_ROOT] = imx_clk_gate2_shared2("sai2_root_clk", "sai2", base + 0x4340, 0, &share_count_sai2);
-	clks[IMX8MM_CLK_SAI2_IPG] = imx_clk_gate2_shared2("sai2_ipg_clk", "ipg_audio_root", base + 0x4340, 0, &share_count_sai2);
-	clks[IMX8MM_CLK_SAI3_ROOT] = imx_clk_gate2_shared2("sai3_root_clk", "sai3", base + 0x4350, 0, &share_count_sai3);
-	clks[IMX8MM_CLK_SAI3_IPG] = imx_clk_gate2_shared2("sai3_ipg_clk", "ipg_audio_root", base + 0x4350, 0, &share_count_sai3);
-	clks[IMX8MM_CLK_SAI4_ROOT] = imx_clk_gate2_shared2("sai4_root_clk", "sai4", base + 0x4360, 0, &share_count_sai4);
-	clks[IMX8MM_CLK_SAI4_IPG] = imx_clk_gate2_shared2("sai4_ipg_clk", "ipg_audio_root", base + 0x4360, 0, &share_count_sai4);
-	clks[IMX8MM_CLK_SAI5_ROOT] = imx_clk_gate2_shared2("sai5_root_clk", "sai5", base + 0x4370, 0, &share_count_sai5);
-	clks[IMX8MM_CLK_SAI5_IPG] = imx_clk_gate2_shared2("sai5_ipg_clk", "ipg_audio_root", base + 0x4370, 0, &share_count_sai5);
-	clks[IMX8MM_CLK_SAI6_ROOT] = imx_clk_gate2_shared2("sai6_root_clk", "sai6", base + 0x4380, 0, &share_count_sai6);
-	clks[IMX8MM_CLK_SAI6_IPG] = imx_clk_gate2_shared2("sai6_ipg_clk", "ipg_audio_root", base + 0x4380, 0, &share_count_sai6);
-	clks[IMX8MM_CLK_SNVS_ROOT] = imx_clk_gate4("snvs_root_clk", "ipg_root", base + 0x4470, 0);
-	clks[IMX8MM_CLK_UART1_ROOT] = imx_clk_gate4("uart1_root_clk", "uart1", base + 0x4490, 0);
-	clks[IMX8MM_CLK_UART2_ROOT] = imx_clk_gate4("uart2_root_clk", "uart2", base + 0x44a0, 0);
-	clks[IMX8MM_CLK_UART3_ROOT] = imx_clk_gate4("uart3_root_clk", "uart3", base + 0x44b0, 0);
-	clks[IMX8MM_CLK_UART4_ROOT] = imx_clk_gate4("uart4_root_clk", "uart4", base + 0x44c0, 0);
-	clks[IMX8MM_CLK_USB1_CTRL_ROOT] = imx_clk_gate4("usb1_ctrl_root_clk", "usb_bus", base + 0x44d0, 0);
-	clks[IMX8MM_CLK_GPU3D_ROOT] = imx_clk_gate4("gpu3d_root_clk", "gpu3d_div", base + 0x44f0, 0);
-	clks[IMX8MM_CLK_USDHC1_ROOT] = imx_clk_gate4("usdhc1_root_clk", "usdhc1", base + 0x4510, 0);
-	clks[IMX8MM_CLK_USDHC2_ROOT] = imx_clk_gate4("usdhc2_root_clk", "usdhc2", base + 0x4520, 0);
-	clks[IMX8MM_CLK_WDOG1_ROOT] = imx_clk_gate4("wdog1_root_clk", "wdog", base + 0x4530, 0);
-	clks[IMX8MM_CLK_WDOG2_ROOT] = imx_clk_gate4("wdog2_root_clk", "wdog", base + 0x4540, 0);
-	clks[IMX8MM_CLK_WDOG3_ROOT] = imx_clk_gate4("wdog3_root_clk", "wdog", base + 0x4550, 0);
-	clks[IMX8MM_CLK_VPU_G1_ROOT] = imx_clk_gate4("vpu_g1_root_clk", "vpu_g1", base + 0x4560, 0);
-	clks[IMX8MM_CLK_GPU_BUS_ROOT] = imx_clk_gate4("gpu_root_clk", "gpu_axi", base + 0x4570, 0);
-	clks[IMX8MM_CLK_VPU_H1_ROOT] = imx_clk_gate4("vpu_h1_root_clk", "vpu_h1", base + 0x4590, 0);
-	clks[IMX8MM_CLK_VPU_G2_ROOT] = imx_clk_gate4("vpu_g2_root_clk", "vpu_g2", base + 0x45a0, 0);
-	clks[IMX8MM_CLK_PDM_ROOT] = imx_clk_gate2_shared2("pdm_root_clk", "pdm", base + 0x45b0, 0, &share_count_pdm);
-	clks[IMX8MM_CLK_PDM_IPG]  = imx_clk_gate2_shared2("pdm_ipg_clk", "ipg_audio_root", base + 0x45b0, 0, &share_count_pdm);
-	clks[IMX8MM_CLK_DISP_ROOT] = imx_clk_gate2_shared2("disp_root_clk", "disp_dc8000", base + 0x45d0, 0, &share_count_disp);
-	clks[IMX8MM_CLK_DISP_AXI_ROOT]  = imx_clk_gate2_shared2("disp_axi_root_clk", "disp_axi", base + 0x45d0, 0, &share_count_disp);
-	clks[IMX8MM_CLK_DISP_APB_ROOT]  = imx_clk_gate2_shared2("disp_apb_root_clk", "disp_apb", base + 0x45d0, 0, &share_count_disp);
-	clks[IMX8MM_CLK_DISP_RTRM_ROOT] = imx_clk_gate2_shared2("disp_rtrm_root_clk", "disp_rtrm", base + 0x45d0, 0, &share_count_disp);
-	clks[IMX8MM_CLK_USDHC3_ROOT] = imx_clk_gate4("usdhc3_root_clk", "usdhc3", base + 0x45e0, 0);
-	clks[IMX8MM_CLK_TMU_ROOT] = imx_clk_gate4("tmu_root_clk", "ipg_root", base + 0x4620, 0);
-	clks[IMX8MM_CLK_VPU_DEC_ROOT] = imx_clk_gate4("vpu_dec_root_clk", "vpu_bus", base + 0x4630, 0);
-	clks[IMX8MM_CLK_SDMA1_ROOT] = imx_clk_gate4("sdma1_clk", "ipg_root", base + 0x43a0, 0);
-	clks[IMX8MM_CLK_SDMA2_ROOT] = imx_clk_gate4("sdma2_clk", "ipg_audio_root", base + 0x43b0, 0);
-	clks[IMX8MM_CLK_SDMA3_ROOT] = imx_clk_gate4("sdma3_clk", "ipg_audio_root", base + 0x45f0, 0);
-	clks[IMX8MM_CLK_GPU2D_ROOT] = imx_clk_gate4("gpu2d_root_clk", "gpu2d_div", base + 0x4660, 0);
-	clks[IMX8MM_CLK_CSI1_ROOT] = imx_clk_gate4("csi1_root_clk", "csi1_core", base + 0x4650, 0);
-
-	clks[IMX8MM_CLK_GPT_3M] = imx_clk_fixed_factor("gpt_3m", "osc_24m", 1, 8);
-
-	clks[IMX8MM_CLK_DRAM_ALT_ROOT] = imx_clk_fixed_factor("dram_alt_root", "dram_alt", 1, 4);
-	clks[IMX8MM_CLK_DRAM_CORE] = imx_clk_mux2_flags("dram_core_clk", base + 0x9800, 24, 1, imx8mm_dram_core_sels, ARRAY_SIZE(imx8mm_dram_core_sels), CLK_IS_CRITICAL);
-
-	clk_set_parent(clks[IMX8MM_CLK_A53_SRC], clks[IMX8MM_SYS_PLL1_800M]);
-	clk_set_parent(clks[IMX8MM_CLK_A53_CORE], clks[IMX8MM_ARM_PLL_OUT]);
-
-	clks[IMX8MM_CLK_ARM] = imx_clk_cpu("arm", "arm_a53_core",
-					   clks[IMX8MM_CLK_A53_CORE],
-					   clks[IMX8MM_CLK_A53_CORE],
-					   clks[IMX8MM_ARM_PLL_OUT],
-					   clks[IMX8MM_CLK_A53_DIV]);
-
-	imx_check_clocks(clks, ARRAY_SIZE(clks));
-
-	clk_data.clks = clks;
-	clk_data.clk_num = ARRAY_SIZE(clks);
-	ret = of_clk_add_provider(np, of_clk_src_onecell_get, &clk_data);
-=======
 	hws[IMX8MM_CLK_ECSPI1_ROOT] = imx_clk_hw_gate4("ecspi1_root_clk", "ecspi1", base + 0x4070, 0);
 	hws[IMX8MM_CLK_ECSPI2_ROOT] = imx_clk_hw_gate4("ecspi2_root_clk", "ecspi2", base + 0x4080, 0);
 	hws[IMX8MM_CLK_ECSPI3_ROOT] = imx_clk_hw_gate4("ecspi3_root_clk", "ecspi3", base + 0x4090, 0);
@@ -850,24 +639,11 @@
 	imx_check_clk_hws(hws, IMX8MM_CLK_END);
 
 	ret = of_clk_add_hw_provider(np, of_clk_hw_onecell_get, clk_hw_data);
->>>>>>> c1084c27
 	if (ret < 0) {
 		dev_err(dev, "failed to register clks for i.MX8MM\n");
 		goto unregister_hws;
 	}
 
-<<<<<<< HEAD
-	imx_clk_init_on(np, clks);
-
-	clk_set_parent(clks[IMX8MM_CLK_PCIE1_CTRL], clks[IMX8MM_SYS_PLL2_250M]);
-	clk_set_parent(clks[IMX8MM_CLK_PCIE1_PHY], clks[IMX8MM_SYS_PLL2_100M]);
-
-	clk_set_parent(clks[IMX8MM_CLK_CSI1_CORE], clks[IMX8MM_SYS_PLL2_1000M]);
-	clk_set_parent(clks[IMX8MM_CLK_CSI1_PHY_REF], clks[IMX8MM_SYS_PLL2_1000M]);
-	clk_set_parent(clks[IMX8MM_CLK_CSI1_ESC], clks[IMX8MM_SYS_PLL1_800M]);
-
-	imx_register_uart_clocks();
-=======
 	imx_clk_init_on(np, hws);
 
 	clk_set_parent(hws[IMX8MM_CLK_CSI1_CORE]->clk, hws[IMX8MM_SYS_PLL2_1000M]->clk);
@@ -875,7 +651,6 @@
 	clk_set_parent(hws[IMX8MM_CLK_CSI1_ESC]->clk, hws[IMX8MM_SYS_PLL1_800M]->clk);
 
 	imx_register_uart_clocks(4);
->>>>>>> c1084c27
 
 	return 0;
 
@@ -904,15 +679,7 @@
 	},
 };
 module_platform_driver(imx8mm_clk_driver);
-<<<<<<< HEAD
-MODULE_AUTHOR("Bai Ping <ping.bai@nxp.com>");
-MODULE_DESCRIPTION("NXP i.MX8MM clock driver");
-MODULE_LICENSE("GPL v2");
-
-#ifndef MODULE
-=======
-
->>>>>>> c1084c27
+
 /*
  * Debugfs interface for audio PLL K divider change dynamically.
  * Monitor control for the Audio PLL K-Divider
@@ -932,11 +699,7 @@
 	struct clk_hw *hw;
 	short int delta_k;
 
-<<<<<<< HEAD
-	hw = __clk_get_hw(data);
-=======
 	hw = data;
->>>>>>> c1084c27
 	delta_k = (short int) (val & KDIV_MASK);
 
 	clk_set_delta_k(hw, val);
@@ -948,21 +711,11 @@
 
 static int pll_setting_show(struct seq_file *s, void *data)
 {
-<<<<<<< HEAD
-	struct clk *pll_clk;
-=======
->>>>>>> c1084c27
 	struct clk_hw *hw;
 	u32 pll_div_ctrl0, pll_div_ctrl1;
 	u32 mdiv, pdiv, sdiv, kdiv;
 
-<<<<<<< HEAD
-	pll_clk = s->private;
-
-	hw = __clk_get_hw(pll_clk);
-=======
 	hw = s->private;;
->>>>>>> c1084c27
 
 	clk_get_pll_setting(hw, &pll_div_ctrl0, &pll_div_ctrl1);
 	mdiv = (pll_div_ctrl0 & MDIV_MASK) >> MDIV_SHIFT;
@@ -981,26 +734,13 @@
 {
 	struct dentry *root, *audio_pll1, *audio_pll2;
 
-<<<<<<< HEAD
-	if (of_machine_is_compatible("fsl,imx8mm")) {
-=======
 	if (of_machine_is_compatible("fsl,imx8mm") && hws) {
->>>>>>> c1084c27
 		/* create a root dir for audio pll monitor */
 		root = debugfs_create_dir("audio_pll_monitor", NULL);
 		audio_pll1 = debugfs_create_dir("audio_pll1", root);
 		audio_pll2 = debugfs_create_dir("audio_pll2", root);
 
 		debugfs_create_file_unsafe("delta_k", 0444, audio_pll1,
-<<<<<<< HEAD
-			clks[IMX8MM_AUDIO_PLL1], &delta_k_fops);
-		debugfs_create_file("pll_parameter", 0x444, audio_pll1,
-			clks[IMX8MM_AUDIO_PLL1], &pll_setting_fops);
-		debugfs_create_file_unsafe("delta_k", 0444, audio_pll2,
-			clks[IMX8MM_AUDIO_PLL2], &delta_k_fops);
-		debugfs_create_file("pll_parameter", 0x444, audio_pll2,
-			clks[IMX8MM_AUDIO_PLL2], &pll_setting_fops);
-=======
 			hws[IMX8MM_AUDIO_PLL1], &delta_k_fops);
 		debugfs_create_file("pll_parameter", 0x444, audio_pll1,
 			hws[IMX8MM_AUDIO_PLL1], &pll_setting_fops);
@@ -1008,18 +748,13 @@
 			hws[IMX8MM_AUDIO_PLL2], &delta_k_fops);
 		debugfs_create_file("pll_parameter", 0x444, audio_pll2,
 			hws[IMX8MM_AUDIO_PLL2], &pll_setting_fops);
->>>>>>> c1084c27
 	}
 
 	return 0;
 }
 late_initcall(pll_debug_init);
 #endif /* CONFIG_DEBUG_FS */
-<<<<<<< HEAD
-#endif /* MODULE */
-=======
 
 MODULE_AUTHOR("Bai Ping <ping.bai@nxp.com>");
 MODULE_DESCRIPTION("NXP i.MX8MM clock driver");
-MODULE_LICENSE("GPL v2");
->>>>>>> c1084c27
+MODULE_LICENSE("GPL v2");