--- conflicted
+++ resolved
@@ -1340,8 +1340,6 @@
 		[CLKID_32K_CLK]		    = &gxbb_32k_clk.hw,
 		[CLKID_32K_CLK_SEL]	    = &gxbb_32k_clk_sel.hw,
 		[CLKID_32K_CLK_DIV]	    = &gxbb_32k_clk_div.hw,
-<<<<<<< HEAD
-=======
 		[CLKID_SD_EMMC_A_CLK0_SEL]  = &gxbb_sd_emmc_a_clk0_sel.hw,
 		[CLKID_SD_EMMC_A_CLK0_DIV]  = &gxbb_sd_emmc_a_clk0_div.hw,
 		[CLKID_SD_EMMC_A_CLK0]	    = &gxbb_sd_emmc_a_clk0.hw,
@@ -1351,7 +1349,6 @@
 		[CLKID_SD_EMMC_C_CLK0_SEL]  = &gxbb_sd_emmc_c_clk0_sel.hw,
 		[CLKID_SD_EMMC_C_CLK0_DIV]  = &gxbb_sd_emmc_c_clk0_div.hw,
 		[CLKID_SD_EMMC_C_CLK0]	    = &gxbb_sd_emmc_c_clk0.hw,
->>>>>>> 73c950da
 		[NR_CLKS]		    = NULL,
 	},
 	.num = NR_CLKS,
@@ -1475,8 +1472,6 @@
 		[CLKID_32K_CLK]		    = &gxbb_32k_clk.hw,
 		[CLKID_32K_CLK_SEL]	    = &gxbb_32k_clk_sel.hw,
 		[CLKID_32K_CLK_DIV]	    = &gxbb_32k_clk_div.hw,
-<<<<<<< HEAD
-=======
 		[CLKID_SD_EMMC_A_CLK0_SEL]  = &gxbb_sd_emmc_a_clk0_sel.hw,
 		[CLKID_SD_EMMC_A_CLK0_DIV]  = &gxbb_sd_emmc_a_clk0_div.hw,
 		[CLKID_SD_EMMC_A_CLK0]	    = &gxbb_sd_emmc_a_clk0.hw,
@@ -1486,7 +1481,6 @@
 		[CLKID_SD_EMMC_C_CLK0_SEL]  = &gxbb_sd_emmc_c_clk0_sel.hw,
 		[CLKID_SD_EMMC_C_CLK0_DIV]  = &gxbb_sd_emmc_c_clk0_div.hw,
 		[CLKID_SD_EMMC_C_CLK0]	    = &gxbb_sd_emmc_c_clk0.hw,
->>>>>>> 73c950da
 		[NR_CLKS]		    = NULL,
 	},
 	.num = NR_CLKS,
