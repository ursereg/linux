--- conflicted
+++ resolved
@@ -503,72 +503,6 @@
 
 #endif	/* CONFIG_EDAC_ALTERA_SDRAM */
 
-<<<<<<< HEAD
-/**************** Stratix 10 EDAC Memory Controller Functions ************/
-
-/**
- * s10_protected_reg_write
- * Write to a protected SMC register.
- * @context: Not used.
- * @reg: Address of register
- * @value: Value to write
- * Return: INTEL_SIP_SMC_STATUS_OK (0) on success
- *	   INTEL_SIP_SMC_REG_ERROR on error
- *	   INTEL_SIP_SMC_RETURN_UNKNOWN_FUNCTION if not supported
- */
-static int s10_protected_reg_write(void *context, unsigned int reg,
-				   unsigned int val)
-{
-	struct arm_smccc_res result;
-	unsigned long offset = (unsigned long)context;
-
-	arm_smccc_smc(INTEL_SIP_SMC_REG_WRITE, offset + reg, val, 0, 0,
-		      0, 0, 0, &result);
-
-	return (int)result.a0;
-}
-
-/**
- * s10_protected_reg_read
- * Read the status of a protected SMC register
- * @context: Not used.
- * @reg: Address of register
- * @value: Value read.
- * Return: INTEL_SIP_SMC_STATUS_OK (0) on success
- *	   INTEL_SIP_SMC_REG_ERROR on error
- *	   INTEL_SIP_SMC_RETURN_UNKNOWN_FUNCTION if not supported
- */
-static int s10_protected_reg_read(void *context, unsigned int reg,
-				  unsigned int *val)
-{
-	struct arm_smccc_res result;
-	unsigned long offset = (unsigned long)context;
-
-	arm_smccc_smc(INTEL_SIP_SMC_REG_READ, offset + reg, 0, 0, 0,
-		      0, 0, 0, &result);
-
-	*val = (unsigned int)result.a1;
-
-	return (int)result.a0;
-}
-
-static const struct regmap_config s10_sdram_regmap_cfg = {
-	.name = "s10_ddr",
-	.reg_bits = 32,
-	.reg_stride = 4,
-	.val_bits = 32,
-	.max_register = 0xffd12228,
-	.reg_read = s10_protected_reg_read,
-	.reg_write = s10_protected_reg_write,
-	.use_single_read = true,
-	.use_single_write = true,
-	.fast_io = true,
-};
-
-/************** </Stratix10 EDAC Memory Controller Functions> ***********/
-
-=======
->>>>>>> c1084c27
 /************************* EDAC Parent Probe *************************/
 
 static const struct of_device_id altr_edac_device_of_match[];
