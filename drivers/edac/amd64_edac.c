--- conflicted
+++ resolved
@@ -256,24 +256,7 @@
 	int i, retval = -EINVAL;
 	u32 scrubval = 0;
 
-<<<<<<< HEAD
-	switch (pvt->fam) {
-	case 0x15:
-		/* Erratum #505 */
-		if (pvt->model < 0x10)
-			f15h_select_dct(pvt, 0);
-
-		if (pvt->model == 0x60)
-			amd64_read_pci_cfg(pvt->F2, F15H_M60H_SCRCTRL, &scrubval);
-		else
-			amd64_read_pci_cfg(pvt->F3, SCRCTRL, &scrubval);
-		break;
-
-	case 0x17:
-	case 0x18:
-=======
 	if (pvt->umc) {
->>>>>>> c1084c27
 		amd64_read_pci_cfg(pvt->F6, F17H_SCR_BASE_ADDR, &scrubval);
 		if (scrubval & BIT(0)) {
 			amd64_read_pci_cfg(pvt->F6, F17H_SCR_LIMIT_ADDR, &scrubval);
@@ -2642,15 +2625,6 @@
 		.f0_id = PCI_DEVICE_ID_AMD_17H_M60H_DF_F0,
 		.f6_id = PCI_DEVICE_ID_AMD_17H_M60H_DF_F6,
 		.max_mcs = 2,
-		.ops = {
-			.early_channel_count	= f17_early_channel_count,
-			.dbam_to_cs		= f17_addr_mask_to_cs_size,
-		}
-	},
-	[F17_M60H_CPUS] = {
-		.ctl_name = "F17h_M60h",
-		.f0_id = PCI_DEVICE_ID_AMD_17H_M60H_DF_F0,
-		.f6_id = PCI_DEVICE_ID_AMD_17H_M60H_DF_F6,
 		.ops = {
 			.early_channel_count	= f17_early_channel_count,
 			.dbam_to_cs		= f17_addr_mask_to_cs_size,
