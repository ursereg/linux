--- conflicted
+++ resolved
@@ -175,12 +175,8 @@
 int skx_get_hi_lo(unsigned int did, int off[], u64 *tolm, u64 *tohm);
 
 int skx_get_dimm_info(u32 mtr, u32 mcmtr, u32 amap, struct dimm_info *dimm,
-<<<<<<< HEAD
-		      struct skx_imc *imc, int chan, int dimmno);
-=======
 		      struct skx_imc *imc, int chan, int dimmno,
 		      struct res_config *cfg);
->>>>>>> c1084c27
 
 int skx_get_nvdimm_info(struct dimm_info *dimm, struct skx_imc *imc,
 			int chan, int dimmno, const char *mod_str);
