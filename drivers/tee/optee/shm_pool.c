--- conflicted
+++ resolved
@@ -27,15 +27,6 @@
 	shm->paddr = page_to_phys(page);
 	shm->size = PAGE_SIZE << order;
 
-<<<<<<< HEAD
-	if (shm->flags & TEE_SHM_DMA_BUF) {
-		unsigned int nr_pages = 1 << order, i;
-		struct page **pages;
-
-		pages = kcalloc(nr_pages, sizeof(pages), GFP_KERNEL);
-		if (!pages)
-			return -ENOMEM;
-=======
 	/*
 	 * Shared memory private to the OP-TEE driver doesn't need
 	 * to be registered with OP-TEE.
@@ -49,7 +40,6 @@
 			rc = -ENOMEM;
 			goto err;
 		}
->>>>>>> c1084c27
 
 		for (i = 0; i < nr_pages; i++) {
 			pages[i] = page;
@@ -60,10 +50,6 @@
 		rc = optee_shm_register(shm->ctx, shm, pages, nr_pages,
 					(unsigned long)shm->kaddr);
 		kfree(pages);
-<<<<<<< HEAD
-	}
-
-=======
 		if (rc)
 			goto err;
 	}
@@ -72,18 +58,13 @@
 
 err:
 	__free_pages(page, order);
->>>>>>> c1084c27
 	return rc;
 }
 
 static void pool_op_free(struct tee_shm_pool_mgr *poolm,
 			 struct tee_shm *shm)
 {
-<<<<<<< HEAD
-	if (shm->flags & TEE_SHM_DMA_BUF)
-=======
 	if (!(shm->flags & TEE_SHM_PRIV))
->>>>>>> c1084c27
 		optee_shm_unregister(shm->ctx, shm);
 
 	free_pages((unsigned long)shm->kaddr, get_order(shm->size));
