--- conflicted
+++ resolved
@@ -2,12 +2,8 @@
 # Generic Trusted Execution Environment Configuration
 config TEE
 	tristate "Trusted Execution Environment support"
-<<<<<<< HEAD
-	depends on HAVE_ARM_SMCCC || COMPILE_TEST
-=======
 	depends on HAVE_ARM_SMCCC || COMPILE_TEST || CPU_SUP_AMD
 	select CRYPTO
->>>>>>> c1084c27
 	select CRYPTO_SHA1
 	select DMA_SHARED_BUFFER
 	select GENERIC_ALLOCATOR
