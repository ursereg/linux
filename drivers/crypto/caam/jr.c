// SPDX-License-Identifier: GPL-2.0+
/*
 * CAAM/SEC 4.x transport/backend driver
 * JobR backend functionality
 *
 * Copyright 2008-2012 Freescale Semiconductor, Inc.
 * Copyright 2019-2020 NXP
 */

#include <linux/of_irq.h>
#include <linux/of_address.h>

#include "compat.h"
#include "ctrl.h"
#include "regs.h"
#include "jr.h"
#include "desc.h"
#include "intern.h"

struct jr_driver_data {
	/* List of Physical JobR's with the Driver */
	struct list_head	jr_list;
	spinlock_t		jr_alloc_lock;	/* jr_list lock */
} ____cacheline_aligned;

static struct jr_driver_data driver_data;
static DEFINE_MUTEX(algs_lock);
static unsigned int active_devs;

static void register_algs(struct device *dev)
{
	mutex_lock(&algs_lock);

	if (++active_devs != 1)
		goto algs_unlock;

	caam_sm_startup(dev);
	caam_algapi_init(dev);
	caam_algapi_hash_init(dev);
	caam_pkc_init(dev);
	caam_rng_init(dev);
	caam_qi_algapi_init(dev);
	caam_keygen_init();

algs_unlock:
	mutex_unlock(&algs_lock);
}

static void unregister_algs(struct device *dev)
{
	mutex_lock(&algs_lock);

	if (--active_devs != 0)
		goto algs_unlock;

	caam_keygen_exit();
	caam_qi_algapi_exit();

	caam_rng_exit();
	caam_pkc_exit();
	caam_algapi_hash_exit();
	caam_algapi_exit();
	caam_sm_shutdown(dev);

algs_unlock:
	mutex_unlock(&algs_lock);
}

static int jr_driver_probed;

int caam_jr_driver_probed(void)
{
	return jr_driver_probed;
}
EXPORT_SYMBOL(caam_jr_driver_probed);

static void caam_jr_crypto_engine_exit(void *data)
{
	struct device *jrdev = data;
	struct caam_drv_private_jr *jrpriv = dev_get_drvdata(jrdev);

	/* Free the resources of crypto-engine */
	crypto_engine_exit(jrpriv->engine);
}

/*
 * Put the CAAM in quiesce, ie stop
 *
 * Must be called with itr disabled
 */
static int caam_jr_stop_processing(struct device *dev, u32 jrcr_bits)
{
	struct caam_drv_private_jr *jrp = dev_get_drvdata(dev);
	unsigned int timeout = 100000;

	/* Check the current status */
	if (rd_reg32(&jrp->rregs->jrintstatus) & JRINT_ERR_HALT_INPROGRESS)
		goto wait_quiesce_completion;

	/* Reset the field */
	clrsetbits_32(&jrp->rregs->jrintstatus, JRINT_ERR_HALT_MASK, 0);

	/* initiate flush / park (required prior to reset) */
	wr_reg32(&jrp->rregs->jrcommand, jrcr_bits);

wait_quiesce_completion:
	while (((rd_reg32(&jrp->rregs->jrintstatus) & JRINT_ERR_HALT_MASK) ==
		JRINT_ERR_HALT_INPROGRESS) && --timeout)
		cpu_relax();

	if ((rd_reg32(&jrp->rregs->jrintstatus) & JRINT_ERR_HALT_MASK) !=
	    JRINT_ERR_HALT_COMPLETE || timeout == 0) {
		dev_err(dev, "failed to flush job ring %d\n", jrp->ridx);
		return -EIO;
	}

	return 0;
}

/*
 * Flush the job ring, so the jobs running will be stopped, jobs queued will be
 * invalidated and the CAAM will no longer fetch fron input ring.
 *
 * Must be called with itr disabled
 */
static int caam_jr_flush(struct device *dev)
{
	return caam_jr_stop_processing(dev, JRCR_RESET);
}

#ifdef CONFIG_PM_SLEEP
/* The resume can be used after a park or a flush if CAAM has not been reset */
static int caam_jr_restart_processing(struct device *dev)
{
	struct caam_drv_private_jr *jrp = dev_get_drvdata(dev);
	u32 halt_status = rd_reg32(&jrp->rregs->jrintstatus) &
			  JRINT_ERR_HALT_MASK;

	/* Check that the flush/park is completed */
	if (halt_status != JRINT_ERR_HALT_COMPLETE)
		return -1;

	/* Resume processing of jobs */
	clrsetbits_32(&jrp->rregs->jrintstatus, 0, JRINT_ERR_HALT_COMPLETE);

	return 0;
}
#endif /* CONFIG_PM_SLEEP */

static int caam_reset_hw_jr(struct device *dev)
{
	struct caam_drv_private_jr *jrp = dev_get_drvdata(dev);
	unsigned int timeout = 100000;
	int err;

	/*
	 * mask interrupts since we are going to poll
	 * for reset completion status
	 */
	clrsetbits_32(&jrp->rregs->rconfig_lo, 0, JRCFG_IMSK);

	err = caam_jr_flush(dev);
	if (err)
		return err;

	/* initiate reset */
	wr_reg32(&jrp->rregs->jrcommand, JRCR_RESET);
	while ((rd_reg32(&jrp->rregs->jrcommand) & JRCR_RESET) && --timeout)
		cpu_relax();

	if (timeout == 0) {
		dev_err(dev, "failed to reset job ring %d\n", jrp->ridx);
		return -EIO;
	}

	/* unmask interrupts */
	clrsetbits_32(&jrp->rregs->rconfig_lo, JRCFG_IMSK, 0);

	return 0;
}

/*
 * Shutdown JobR independent of platform property code
 */
static int caam_jr_shutdown(struct device *dev)
{
	struct caam_drv_private_jr *jrp = dev_get_drvdata(dev);
	int ret;

	ret = caam_reset_hw_jr(dev);

	tasklet_kill(&jrp->irqtask);

	return ret;
}

static int caam_jr_remove(struct platform_device *pdev)
{
	int ret;
	struct device *jrdev;
	struct caam_drv_private_jr *jrpriv;

	jrdev = &pdev->dev;
	jrpriv = dev_get_drvdata(jrdev);

	/*
	 * Return EBUSY if job ring already allocated.
	 */
	if (atomic_read(&jrpriv->tfm_count)) {
		dev_err(jrdev, "Device is busy\n");
		return -EBUSY;
	}

	/* Unregister JR-based RNG & crypto algorithms */
	unregister_algs(jrdev->parent);

	/* Remove the node from Physical JobR list maintained by driver */
	spin_lock(&driver_data.jr_alloc_lock);
	list_del(&jrpriv->list_node);
	spin_unlock(&driver_data.jr_alloc_lock);

	/* Release ring */
	ret = caam_jr_shutdown(jrdev);
	if (ret)
		dev_err(jrdev, "Failed to shut down job ring\n");

	jr_driver_probed--;

	return ret;
}

/* Main per-ring interrupt handler */
static irqreturn_t caam_jr_interrupt(int irq, void *st_dev)
{
	struct device *dev = st_dev;
	struct caam_drv_private_jr *jrp = dev_get_drvdata(dev);
	u32 irqstate;

	/*
	 * Check the output ring for ready responses, kick
	 * tasklet if jobs done.
	 */
	irqstate = rd_reg32(&jrp->rregs->jrintstatus);
	if (!irqstate)
		return IRQ_NONE;

	/*
	 * If JobR error, we got more development work to do
	 * Flag a bug now, but we really need to shut down and
	 * restart the queue (and fix code).
	 */
	if (irqstate & JRINT_JR_ERROR) {
		dev_err(dev, "job ring error: irqstate: %08x\n", irqstate);
		BUG();
	}

	/* mask valid interrupts */
	clrsetbits_32(&jrp->rregs->rconfig_lo, 0, JRCFG_IMSK);

	/* Have valid interrupt at this point, just ACK and trigger */
	wr_reg32(&jrp->rregs->jrintstatus, irqstate);

	preempt_disable();
	tasklet_schedule(&jrp->irqtask);
	preempt_enable();

	return IRQ_HANDLED;
}

/* Deferred service handler, run as interrupt-fired tasklet */
static void caam_jr_dequeue(unsigned long devarg)
{
	int hw_idx, sw_idx, i, head, tail;
	struct caam_jr_dequeue_params *params = (void *)devarg;
	struct device *dev = params->dev;
	struct caam_drv_private_jr *jrp = dev_get_drvdata(dev);
	void (*usercall)(struct device *dev, u32 *desc, u32 status, void *arg);
	u32 *userdesc, userstatus;
	void *userarg;
	u32 outring_used = 0;

	while (outring_used ||
	       (outring_used = rd_reg32(&jrp->rregs->outring_used))) {

		head = READ_ONCE(jrp->head);

		sw_idx = tail = jrp->tail;
		hw_idx = jrp->out_ring_read_index;

		for (i = 0; CIRC_CNT(head, tail + i, JOBR_DEPTH) >= 1; i++) {
			sw_idx = (tail + i) & (JOBR_DEPTH - 1);

			if (jr_outentry_desc(jrp->outring, hw_idx) ==
			    caam_dma_to_cpu(jrp->entinfo[sw_idx].desc_addr_dma))
				break; /* found */
		}
		/* we should never fail to find a matching descriptor */
		BUG_ON(CIRC_CNT(head, tail + i, JOBR_DEPTH) <= 0);

		/* Unmap just-run descriptor so we can post-process */
		dma_unmap_single(dev,
				 caam_dma_to_cpu(jr_outentry_desc(jrp->outring,
								  hw_idx)),
				 jrp->entinfo[sw_idx].desc_size,
				 DMA_TO_DEVICE);

		/* mark completed, avoid matching on a recycled desc addr */
		jrp->entinfo[sw_idx].desc_addr_dma = 0;

		/* Stash callback params */
		usercall = jrp->entinfo[sw_idx].callbk;
		userarg = jrp->entinfo[sw_idx].cbkarg;
		userdesc = jrp->entinfo[sw_idx].desc_addr_virt;
		userstatus = caam32_to_cpu(jr_outentry_jrstatus(jrp->outring,
								hw_idx));

		/*
		 * Make sure all information from the job has been obtained
		 * before telling CAAM that the job has been removed from the
		 * output ring.
		 */
		mb();

		/* set done */
		wr_reg32(&jrp->rregs->outring_rmvd, 1);

		jrp->out_ring_read_index = (jrp->out_ring_read_index + 1) &
					   (JOBR_DEPTH - 1);

		/*
		 * if this job completed out-of-order, do not increment
		 * the tail.  Otherwise, increment tail by 1 plus the
		 * number of subsequent jobs already completed out-of-order
		 */
		if (sw_idx == tail) {
			do {
				tail = (tail + 1) & (JOBR_DEPTH - 1);
			} while (CIRC_CNT(head, tail, JOBR_DEPTH) >= 1 &&
				 jrp->entinfo[tail].desc_addr_dma == 0);

			jrp->tail = tail;
		}

		/* Finally, execute user's callback */
		usercall(dev, userdesc, userstatus, userarg);
		outring_used--;
	}

	if (params->enable_itr)
		/* reenable / unmask IRQs */
		clrsetbits_32(&jrp->rregs->rconfig_lo, JRCFG_IMSK, 0);
}

/**
 * caam_jr_alloc() - Alloc a job ring for someone to use as needed.
 *
 * returns :  pointer to the newly allocated physical
 *	      JobR dev can be written to if successful.
 **/
struct device *caam_jr_alloc(void)
{
	struct caam_drv_private_jr *jrpriv, *min_jrpriv = NULL;
	struct device *dev = ERR_PTR(-ENODEV);
	int min_tfm_cnt	= INT_MAX;
	int tfm_cnt;

	spin_lock(&driver_data.jr_alloc_lock);

	if (list_empty(&driver_data.jr_list)) {
		spin_unlock(&driver_data.jr_alloc_lock);
		return ERR_PTR(-ENODEV);
	}

	list_for_each_entry(jrpriv, &driver_data.jr_list, list_node) {
		tfm_cnt = atomic_read(&jrpriv->tfm_count);
		if (tfm_cnt < min_tfm_cnt) {
			min_tfm_cnt = tfm_cnt;
			min_jrpriv = jrpriv;
		}
		if (!min_tfm_cnt)
			break;
	}

	if (min_jrpriv) {
		atomic_inc(&min_jrpriv->tfm_count);
		dev = min_jrpriv->dev;
	}
	spin_unlock(&driver_data.jr_alloc_lock);

	return dev;
}
EXPORT_SYMBOL(caam_jr_alloc);

/**
 * caam_jridx_alloc() - Alloc a specific job ring based on its index.
 *
 * returns :  pointer to the newly allocated physical
 *	      JobR dev can be written to if successful.
 **/
struct device *caam_jridx_alloc(int idx)
{
	struct caam_drv_private_jr *jrpriv;
	struct device *dev = ERR_PTR(-ENODEV);

	spin_lock(&driver_data.jr_alloc_lock);

	if (list_empty(&driver_data.jr_list))
		goto end;

	list_for_each_entry(jrpriv, &driver_data.jr_list, list_node) {
		if (jrpriv->ridx == idx) {
			atomic_inc(&jrpriv->tfm_count);
			dev = jrpriv->dev;
			break;
		}
	}

end:
	spin_unlock(&driver_data.jr_alloc_lock);
	return dev;
}
EXPORT_SYMBOL(caam_jridx_alloc);

/**
 * caam_jr_free() - Free the Job Ring
 * @rdev     - points to the dev that identifies the Job ring to
 *             be released.
 **/
void caam_jr_free(struct device *rdev)
{
	struct caam_drv_private_jr *jrpriv = dev_get_drvdata(rdev);

	atomic_dec(&jrpriv->tfm_count);
}
EXPORT_SYMBOL(caam_jr_free);

/**
 * caam_jr_enqueue() - Enqueue a job descriptor head. Returns -EINPROGRESS
 * if OK, -ENOSPC if the queue is full, -EIO if it cannot map the caller's
 * descriptor.
 * @dev:  struct device of the job ring to be used
 * @desc: points to a job descriptor that execute our request. All
 *        descriptors (and all referenced data) must be in a DMAable
 *        region, and all data references must be physical addresses
 *        accessible to CAAM (i.e. within a PAMU window granted
 *        to it).
 * @cbk:  pointer to a callback function to be invoked upon completion
 *        of this request. This has the form:
 *        callback(struct device *dev, u32 *desc, u32 stat, void *arg)
 *        where:
 *        @dev:    contains the job ring device that processed this
 *                 response.
 *        @desc:   descriptor that initiated the request, same as
 *                 "desc" being argued to caam_jr_enqueue().
 *        @status: untranslated status received from CAAM. See the
 *                 reference manual for a detailed description of
 *                 error meaning, or see the JRSTA definitions in the
 *                 register header file
 *        @areq:   optional pointer to an argument passed with the
 *                 original request
 * @areq: optional pointer to a user argument for use at callback
 *        time.
 **/
int caam_jr_enqueue(struct device *dev, u32 *desc,
		    void (*cbk)(struct device *dev, u32 *desc,
				u32 status, void *areq),
		    void *areq)
{
	struct caam_drv_private_jr *jrp = dev_get_drvdata(dev);
	struct caam_jrentry_info *head_entry;
	int head, tail, desc_size;
	dma_addr_t desc_dma;

	desc_size = (caam32_to_cpu(*desc) & HDR_JD_LENGTH_MASK) * sizeof(u32);
	desc_dma = dma_map_single(dev, desc, desc_size, DMA_TO_DEVICE);
	if (dma_mapping_error(dev, desc_dma)) {
		dev_err(dev, "caam_jr_enqueue(): can't map jobdesc\n");
		return -EIO;
	}

	spin_lock_bh(&jrp->inplock);

	head = jrp->head;
	tail = READ_ONCE(jrp->tail);

	if (!jrp->inpring_avail ||
	    CIRC_SPACE(head, tail, JOBR_DEPTH) <= 0) {
		spin_unlock_bh(&jrp->inplock);
		dma_unmap_single(dev, desc_dma, desc_size, DMA_TO_DEVICE);
		return -ENOSPC;
	}

	head_entry = &jrp->entinfo[head];
	head_entry->desc_addr_virt = desc;
	head_entry->desc_size = desc_size;
	head_entry->callbk = (void *)cbk;
	head_entry->cbkarg = areq;
	head_entry->desc_addr_dma = desc_dma;

	jr_inpentry_set(jrp->inpring, head, cpu_to_caam_dma(desc_dma));

	/*
	 * Guarantee that the descriptor's DMA address has been written to
	 * the next slot in the ring before the write index is updated, since
	 * other cores may update this index independently.
	 *
	 * Under heavy DDR load, smp_wmb() or dma_wmb() fail to make the input
	 * ring be updated before the CAAM starts reading it. So, CAAM will
	 * process, again, an old descriptor address and will put it in the
	 * output ring. This will make caam_jr_dequeue() to fail, since this
	 * old descriptor is not in the software ring.
	 * To fix this, use wmb() which works on the full system instead of
	 * inner/outer shareable domains.
	 */
	wmb();

	jrp->head = (head + 1) & (JOBR_DEPTH - 1);

	/*
	 * Ensure that all job information has been written before
	 * notifying CAAM that a new job was added to the input ring
	 * using a memory barrier. The wr_reg32() uses api iowrite32()
	 * to do the register write. iowrite32() issues a memory barrier
	 * before the write operation.
	 */

	wr_reg32(&jrp->rregs->inpring_jobadd, 1);

	jrp->inpring_avail--;
	if (!jrp->inpring_avail)
		jrp->inpring_avail = rd_reg32(&jrp->rregs->inpring_avail);

	spin_unlock_bh(&jrp->inplock);

	return -EINPROGRESS;
}
EXPORT_SYMBOL(caam_jr_enqueue);

<<<<<<< HEAD
=======
/**
 * caam_jr_run_and_wait_for_completion() - Enqueue a job and wait for its
 * completion. Returns 0 if OK, -ENOSPC if the queue is full,
 * -EIO if it cannot map the caller's descriptor.
 * @dev:  struct device of the job ring to be used
 * @desc: points to a job descriptor that execute our request. All
 *        descriptors (and all referenced data) must be in a DMAable
 *        region, and all data references must be physical addresses
 *        accessible to CAAM (i.e. within a PAMU window granted
 *        to it).
 * @cbk:  pointer to a callback function to be invoked upon completion
 *        of this request. This has the form:
 *        callback(struct device *dev, u32 *desc, u32 stat, void *arg)
 *        where:
 *        @dev:    contains the job ring device that processed this
 *                 response.
 *        @desc:   descriptor that initiated the request, same as
 *                 "desc" being argued to caam_jr_enqueue().
 *        @status: untranslated status received from CAAM. See the
 *                 reference manual for a detailed description of
 *                 error meaning, or see the JRSTA definitions in the
 *                 register header file
 *        @areq:   optional pointer to an argument passed with the
 *                 original request
 **/
int caam_jr_run_and_wait_for_completion(struct device *dev, u32 *desc,
					void (*cbk)(struct device *dev,
						    u32 *desc, u32 status,
						    void *areq))
{
	int ret = 0;
	struct jr_job_result jobres = {0};

	/* Initialize the completion structure */
	init_completion(&jobres.completion);

	/* Enqueue job for execution */
	ret = caam_jr_enqueue(dev, desc, cbk, &jobres);
	if (ret != -EINPROGRESS)
		return ret;

	/* Wait for job completion */
	wait_for_completion(&jobres.completion);

	/* Get return code processed in cbk */
	ret = jobres.error;

	return ret;
}
EXPORT_SYMBOL(caam_jr_run_and_wait_for_completion);

>>>>>>> ea790475
static void caam_jr_init_hw(struct device *dev, dma_addr_t inpbusaddr,
			    dma_addr_t outbusaddr)
{
	struct caam_drv_private_jr *jrp = dev_get_drvdata(dev);

	wr_reg64(&jrp->rregs->inpring_base, inpbusaddr);
	wr_reg64(&jrp->rregs->outring_base, outbusaddr);
	wr_reg32(&jrp->rregs->inpring_size, JOBR_DEPTH);
	wr_reg32(&jrp->rregs->outring_size, JOBR_DEPTH);

	/* Select interrupt coalescing parameters */
	clrsetbits_32(&jrp->rregs->rconfig_lo, 0, JOBR_INTC |
		      (JOBR_INTC_COUNT_THLD << JRCFG_ICDCT_SHIFT) |
		      (JOBR_INTC_TIME_THLD << JRCFG_ICTT_SHIFT));
}

static void caam_jr_reset_index(struct caam_drv_private_jr *jrp)
{
	jrp->out_ring_read_index = 0;
	jrp->head = 0;
	jrp->tail = 0;
}

/*
 * Init JobR independent of platform property detection
 */
static int caam_jr_init(struct device *dev)
{
	struct caam_drv_private_jr *jrp;
	dma_addr_t inpbusaddr, outbusaddr;
	int i, error;

	jrp = dev_get_drvdata(dev);

	error = caam_reset_hw_jr(dev);
	if (error)
		return error;

	jrp->inpring = dmam_alloc_coherent(dev, SIZEOF_JR_INPENTRY *
					   JOBR_DEPTH, &inpbusaddr,
					   GFP_KERNEL);
	if (!jrp->inpring)
		return -ENOMEM;

	jrp->outring = dmam_alloc_coherent(dev, SIZEOF_JR_OUTENTRY *
					   JOBR_DEPTH, &outbusaddr,
					   GFP_KERNEL);
	if (!jrp->outring)
		return -ENOMEM;

	jrp->entinfo = devm_kcalloc(dev, JOBR_DEPTH, sizeof(*jrp->entinfo),
				    GFP_KERNEL);
	if (!jrp->entinfo)
		return -ENOMEM;

	for (i = 0; i < JOBR_DEPTH; i++)
		jrp->entinfo[i].desc_addr_dma = !0;

	/* Setup rings */
	caam_jr_reset_index(jrp);
	jrp->inpring_avail = JOBR_DEPTH;
	caam_jr_init_hw(dev, inpbusaddr, outbusaddr);

	spin_lock_init(&jrp->inplock);

	jrp->tasklet_params.dev = dev;
	jrp->tasklet_params.enable_itr = 1;
	tasklet_init(&jrp->irqtask, caam_jr_dequeue,
		     (unsigned long)&jrp->tasklet_params);

	/* Connect job ring interrupt handler. */
	error = devm_request_irq(dev, jrp->irq, caam_jr_interrupt, IRQF_SHARED,
				 dev_name(dev), dev);
	if (error) {
		dev_err(dev, "can't connect JobR %d interrupt (%d)\n",
			jrp->ridx, jrp->irq);
		tasklet_kill(&jrp->irqtask);
	}

	return error;
}

static void caam_jr_irq_dispose_mapping(void *data)
{
	irq_dispose_mapping((unsigned long)data);
}

/*
 * Probe routine for each detected JobR subsystem.
 */
static int caam_jr_probe(struct platform_device *pdev)
{
	struct device *jrdev;
	struct device_node *nprop;
	struct caam_job_ring __iomem *ctrl;
	struct caam_drv_private_jr *jrpriv;
	static int total_jobrs;
	struct resource *r;
	int error;

	jrdev = &pdev->dev;
	jrpriv = devm_kmalloc(jrdev, sizeof(*jrpriv), GFP_KERNEL);
	if (!jrpriv)
		return -ENOMEM;

	dev_set_drvdata(jrdev, jrpriv);

	/* save ring identity relative to detection */
	jrpriv->ridx = total_jobrs++;

	nprop = pdev->dev.of_node;
	/* Get configuration properties from device tree */
	/* First, get register page */
	r = platform_get_resource(pdev, IORESOURCE_MEM, 0);
	if (!r) {
		dev_err(jrdev, "platform_get_resource() failed\n");
		return -ENOMEM;
	}

	ctrl = devm_ioremap(jrdev, r->start, resource_size(r));
	if (!ctrl) {
		dev_err(jrdev, "devm_ioremap() failed\n");
		return -ENOMEM;
	}

	jrpriv->rregs = (struct caam_job_ring __iomem __force *)ctrl;

	error = dma_set_mask_and_coherent(jrdev, caam_get_dma_mask(jrdev));
	if (error) {
		dev_err(jrdev, "dma_set_mask_and_coherent failed (%d)\n",
			error);
		return error;
	}

	/* Initialize crypto engine */
	jrpriv->engine = crypto_engine_alloc_init(jrdev, false);
	if (!jrpriv->engine) {
		dev_err(jrdev, "Could not init crypto-engine\n");
		return -ENOMEM;
	}

	error = devm_add_action_or_reset(jrdev, caam_jr_crypto_engine_exit,
					 jrdev);
	if (error)
		return error;

	/* Start crypto engine */
	error = crypto_engine_start(jrpriv->engine);
	if (error) {
		dev_err(jrdev, "Could not start crypto-engine\n");
		return error;
	}

	/* Identify the interrupt */
	jrpriv->irq = irq_of_parse_and_map(nprop, 0);
	if (!jrpriv->irq) {
		dev_err(jrdev, "irq_of_parse_and_map failed\n");
		return -EINVAL;
	}

	error = devm_add_action_or_reset(jrdev, caam_jr_irq_dispose_mapping,
					 (void *)(unsigned long)jrpriv->irq);
	if (error)
		return error;

	/* Now do the platform independent part */
	error = caam_jr_init(jrdev); /* now turn on hardware */
	if (error)
		return error;

	jrpriv->dev = jrdev;
	spin_lock(&driver_data.jr_alloc_lock);
	list_add_tail(&jrpriv->list_node, &driver_data.jr_list);
	spin_unlock(&driver_data.jr_alloc_lock);

	atomic_set(&jrpriv->tfm_count, 0);

	device_init_wakeup(&pdev->dev, 1);
	device_set_wakeup_enable(&pdev->dev, false);

	register_algs(jrdev->parent);
	jr_driver_probed++;

	return 0;
}

#ifdef CONFIG_PM_SLEEP
static void caam_jr_get_hw_state(struct device *dev)
{
	struct caam_drv_private_jr *jrp = dev_get_drvdata(dev);

	jrp->state.inpbusaddr = rd_reg64(&jrp->rregs->inpring_base);
	jrp->state.outbusaddr = rd_reg64(&jrp->rregs->outring_base);
}

static int caam_jr_suspend(struct device *dev)
{
	struct platform_device *pdev = to_platform_device(dev);
	struct caam_drv_private_jr *jrpriv = platform_get_drvdata(pdev);
	struct caam_drv_private *ctrlpriv = dev_get_drvdata(dev->parent);
	struct caam_jr_dequeue_params suspend_params = {
		.dev = dev,
		.enable_itr = 0,
	};

	if (ctrlpriv->caam_off_during_pm) {
		int err;

		tasklet_disable(&jrpriv->irqtask);

		/* mask itr to call flush */
		clrsetbits_32(&jrpriv->rregs->rconfig_lo, 0, JRCFG_IMSK);

		/* Invalid job in process */
		err = caam_jr_flush(dev);
		if (err) {
			dev_err(dev, "Failed to flush\n");
			return err;
		}

		/* Dequeing jobs flushed */
		caam_jr_dequeue((unsigned long)&suspend_params);

		/* Save state */
		caam_jr_get_hw_state(dev);
	} else if (device_may_wakeup(&pdev->dev)) {
		enable_irq_wake(jrpriv->irq);
	}

	return 0;
}

static int caam_jr_resume(struct device *dev)
{
	struct platform_device *pdev = to_platform_device(dev);
	struct caam_drv_private_jr *jrpriv = platform_get_drvdata(pdev);
	struct caam_drv_private *ctrlpriv = dev_get_drvdata(dev->parent);

	if (ctrlpriv->caam_off_during_pm) {
		u64 inp_addr;
		int err;

		/*
		 * Check if the CAAM has been resetted checking the address of
		 * the input ring
		 */
		inp_addr = rd_reg64(&jrpriv->rregs->inpring_base);
		if (inp_addr != 0) {
			/* JR still has some configuration */
			if (inp_addr == jrpriv->state.inpbusaddr) {
				/* JR has not been resetted */
				err = caam_jr_restart_processing(dev);
				if (err) {
					dev_err(dev,
						"Restart processing failed\n");
					return err;
				}

				tasklet_enable(&jrpriv->irqtask);

				clrsetbits_32(&jrpriv->rregs->rconfig_lo,
					      JRCFG_IMSK, 0);

				return 0;
			} else if (ctrlpriv->optee_en) {
				/* JR has been used by OPTEE, reset it */
				err = caam_reset_hw_jr(dev);
				if (err) {
					dev_err(dev, "Failed to reset JR\n");
					return err;
				}
			} else {
				/* No explanation, return error */
				return -EIO;
			}
		}

		caam_jr_reset_index(jrpriv);
		caam_jr_init_hw(dev, jrpriv->state.inpbusaddr,
				jrpriv->state.outbusaddr);

		tasklet_enable(&jrpriv->irqtask);
	} else if (device_may_wakeup(&pdev->dev)) {
		disable_irq_wake(jrpriv->irq);
	}

	return 0;
}

SIMPLE_DEV_PM_OPS(caam_jr_pm_ops, caam_jr_suspend, caam_jr_resume);
#endif /* CONFIG_PM_SLEEP */

static const struct of_device_id caam_jr_match[] = {
	{
		.compatible = "fsl,sec-v4.0-job-ring",
	},
	{
		.compatible = "fsl,sec4.0-job-ring",
	},
	{},
};
MODULE_DEVICE_TABLE(of, caam_jr_match);

static struct platform_driver caam_jr_driver = {
	.driver = {
		.name = "caam_jr",
		.of_match_table = caam_jr_match,
#ifdef CONFIG_PM_SLEEP
		.pm = &caam_jr_pm_ops,
#endif
	},
	.probe       = caam_jr_probe,
	.remove      = caam_jr_remove,
};

static int __init jr_driver_init(void)
{
	spin_lock_init(&driver_data.jr_alloc_lock);
	INIT_LIST_HEAD(&driver_data.jr_list);
	return platform_driver_register(&caam_jr_driver);
}

static void __exit jr_driver_exit(void)
{
	platform_driver_unregister(&caam_jr_driver);
}

module_init(jr_driver_init);
module_exit(jr_driver_exit);

MODULE_LICENSE("GPL");
MODULE_DESCRIPTION("FSL CAAM JR request backend");
MODULE_AUTHOR("Freescale Semiconductor - NMG/STC");<|MERGE_RESOLUTION|>--- conflicted
+++ resolved
@@ -536,8 +536,6 @@
 }
 EXPORT_SYMBOL(caam_jr_enqueue);
 
-<<<<<<< HEAD
-=======
 /**
  * caam_jr_run_and_wait_for_completion() - Enqueue a job and wait for its
  * completion. Returns 0 if OK, -ENOSPC if the queue is full,
@@ -589,7 +587,6 @@
 }
 EXPORT_SYMBOL(caam_jr_run_and_wait_for_completion);
 
->>>>>>> ea790475
 static void caam_jr_init_hw(struct device *dev, dma_addr_t inpbusaddr,
 			    dma_addr_t outbusaddr)
 {
