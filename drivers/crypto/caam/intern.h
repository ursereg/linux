/* SPDX-License-Identifier: GPL-2.0 */
/*
 * CAAM/SEC 4.x driver backend
 * Private/internal definitions between modules
 *
 * Copyright 2008-2011 Freescale Semiconductor, Inc.
 * Copyright 2019 NXP
 */

#ifndef INTERN_H
#define INTERN_H

#include "ctrl.h"
#include <crypto/engine.h>

/* Currently comes from Kconfig param as a ^2 (driver-required) */
#define JOBR_DEPTH (1 << CONFIG_CRYPTO_DEV_FSL_CAAM_RINGSIZE)

/*
 * Maximum size for crypto-engine software queue based on Job Ring
 * size (JOBR_DEPTH) and a THRESHOLD (reserved for the non-crypto-API
 * requests that are not passed through crypto-engine)
 */
#define THRESHOLD 15
#define CRYPTO_ENGINE_MAX_QLEN (JOBR_DEPTH - THRESHOLD)

/* Kconfig params for interrupt coalescing if selected (else zero) */
#ifdef CONFIG_CRYPTO_DEV_FSL_CAAM_INTC
#define JOBR_INTC JRCFG_ICEN
#define JOBR_INTC_TIME_THLD CONFIG_CRYPTO_DEV_FSL_CAAM_INTC_TIME_THLD
#define JOBR_INTC_COUNT_THLD CONFIG_CRYPTO_DEV_FSL_CAAM_INTC_COUNT_THLD
#else
#define JOBR_INTC 0
#define JOBR_INTC_TIME_THLD 0
#define JOBR_INTC_COUNT_THLD 0
#endif

/*
 * Storage for tracking each in-process entry moving across a ring
 * Each entry on an output ring needs one of these
 */
struct caam_jrentry_info {
	void (*callbk)(struct device *dev, u32 *desc, u32 status, void *arg);
	void *cbkarg;	/* Argument per ring entry */
	u32 *desc_addr_virt;	/* Stored virt addr for postprocessing */
	dma_addr_t desc_addr_dma;	/* Stored bus addr for done matching */
	u32 desc_size;	/* Stored size for postprocessing, header derived */
};

#ifdef CONFIG_PM_SLEEP
struct caam_jr_state {
	dma_addr_t inpbusaddr;
	dma_addr_t outbusaddr;
};
#endif

struct caam_jr_dequeue_params {
	struct device *dev;
	int enable_itr;
};

/* Private sub-storage for a single JobR */
struct caam_drv_private_jr {
	struct list_head	list_node;	/* Job Ring device list */
	struct device		*dev;
	int ridx;
	struct caam_job_ring __iomem *rregs;	/* JobR's register space */
	struct tasklet_struct irqtask;
	struct caam_jr_dequeue_params tasklet_params;
	int irq;			/* One per queue */
	bool hwrng;

	/* Number of scatterlist crypt transforms active on the JobR */
	atomic_t tfm_count ____cacheline_aligned;

	/* Job ring info */
	struct caam_jrentry_info *entinfo;	/* Alloc'ed 1 per ring entry */
	spinlock_t inplock ____cacheline_aligned; /* Input ring index lock */
	u32 inpring_avail;	/* Number of free entries in input ring */
	int head;			/* entinfo (s/w ring) head index */
	void *inpring;			/* Base of input ring, alloc
					 * DMA-safe */
	int out_ring_read_index;	/* Output index "tail" */
	int tail;			/* entinfo (s/w ring) tail index */
	void *outring;			/* Base of output ring, DMA-safe */
	struct crypto_engine *engine;

#ifdef CONFIG_PM_SLEEP
	struct caam_jr_state state;	/* State of the JR during PM */
#endif
};

#ifdef CONFIG_PM_SLEEP
struct caam_ctl_state {
	struct masterid deco_mid[16];
	struct masterid jr_mid[4];
	u32 mcr;
	u32 scfgr;
};
#endif

/*
 * Driver-private storage for a single CAAM block instance
 */
struct caam_drv_private {
	struct device *smdev;

	/* Physical-presence section */
	struct caam_ctrl __iomem *ctrl; /* controller region */
	struct caam_deco __iomem *deco; /* DECO/CCB views */
	struct caam_assurance __iomem *assure;
	struct caam_queue_if __iomem *qi; /* QI control region */
	struct caam_job_ring __iomem *jr[4];	/* JobR's register space */
	dma_addr_t __iomem *sm_base;	/* Secure memory storage base */
	phys_addr_t sm_phy;		/* Secure memory storage physical */
<<<<<<< HEAD
	u32 sm_size;
=======
>>>>>>> c1084c27

	struct iommu_domain *domain;

	/*
	 * Detected geometry block. Filled in from device tree if powerpc,
	 * or from register-based version detection code
	 */
	u8 total_jobrs;		/* Total Job Rings in device */
	u8 qi_present;		/* Nonzero if QI present in device */
	u8 sm_present;		/* Nonzero if Secure Memory is supported */
	u8 mc_en;		/* Nonzero if MC f/w is active */
	u8 scu_en;		/* Nonzero if SCU f/w is active */
	u8 optee_en;		/* Nonzero if OP-TEE f/w is active */
	bool pr_support;	/* RNG prediction resistance available */
	int virt_en;		/* Virtualization enabled in CAAM */
	int era;		/* CAAM Era (internal HW revision) */

#define	RNG4_MAX_HANDLES 2
	/* RNG4 block */
	u32 rng4_sh_init;	/* This bitmap shows which of the State
				   Handles of the RNG4 block are initialized
				   by this driver */

	struct clk_bulk_data *clks;
	int num_clks;
	/*
	 * debugfs entries for developer view into driver/device
	 * variables at runtime.
	 */
#ifdef CONFIG_DEBUG_FS
	struct dentry *ctl; /* controller dir */
	struct debugfs_blob_wrapper ctl_kek_wrap, ctl_tkek_wrap, ctl_tdsk_wrap;
#endif

#ifdef CONFIG_PM_SLEEP
	int caam_off_during_pm;		/* If the CAAM is reset after suspend */
	struct caam_ctl_state state;	/* State of the CTL during PM */
#endif
};

#ifdef CONFIG_CRYPTO_DEV_FSL_CAAM_CRYPTO_API

int caam_algapi_init(struct device *dev);
void caam_algapi_exit(void);

#else

static inline int caam_algapi_init(struct device *dev)
{
	return 0;
}

static inline void caam_algapi_exit(void)
{
}

#endif /* CONFIG_CRYPTO_DEV_FSL_CAAM_CRYPTO_API */

#ifdef CONFIG_CRYPTO_DEV_FSL_CAAM_AHASH_API

int caam_algapi_hash_init(struct device *dev);
void caam_algapi_hash_exit(void);

#else

static inline int caam_algapi_hash_init(struct device *dev)
{
	return 0;
}

static inline void caam_algapi_hash_exit(void)
{
}

#endif /* CONFIG_CRYPTO_DEV_FSL_CAAM_AHASH_API */

#ifdef CONFIG_CRYPTO_DEV_FSL_CAAM_PKC_API

int caam_pkc_init(struct device *dev);
void caam_pkc_exit(void);

#else

static inline int caam_pkc_init(struct device *dev)
{
	return 0;
}

static inline void caam_pkc_exit(void)
{
}

#endif /* CONFIG_CRYPTO_DEV_FSL_CAAM_PKC_API */

#ifdef CONFIG_CRYPTO_DEV_FSL_CAAM_RNG_API

int caam_rng_init(struct device *dev);
void caam_rng_exit(struct device *dev);

#else

static inline int caam_rng_init(struct device *dev)
{
	return 0;
}

static inline void caam_rng_exit(struct device *dev) {}

#endif /* CONFIG_CRYPTO_DEV_FSL_CAAM_RNG_API */

#ifdef CONFIG_CAAM_QI

int caam_qi_algapi_init(struct device *dev);
void caam_qi_algapi_exit(void);

#else

static inline int caam_qi_algapi_init(struct device *dev)
{
	return 0;
}

static inline void caam_qi_algapi_exit(void)
{
}

#endif /* CONFIG_CAAM_QI */

#ifdef CONFIG_CRYPTO_DEV_FSL_CAAM_SM

int caam_sm_startup(struct device *dev);
void caam_sm_shutdown(struct device *dev);

#else

static inline int caam_sm_startup(struct device *dev)
<<<<<<< HEAD
{
	return 0;
}

static inline void caam_sm_shutdown(struct device *dev)
{
}

#endif /* CONFIG_CRYPTO_DEV_FSL_CAAM_SM */

#ifdef CONFIG_CRYPTO_DEV_FSL_CAAM_TK_API

int caam_keygen_init(void);
void caam_keygen_exit(void);

#else

static inline int caam_keygen_init(void)
{
	return 0;
}

static inline void caam_keygen_exit(void)
{
}

#endif /* CONFIG_CRYPTO_DEV_FSL_CAAM_TK_API */

#ifdef CONFIG_DEBUG_FS
static int caam_debugfs_u64_get(void *data, u64 *val)
=======
>>>>>>> c1084c27
{
	return 0;
}

static inline void caam_sm_shutdown(struct device *dev)
{
}

#endif /* CONFIG_CRYPTO_DEV_FSL_CAAM_SM */

#ifdef CONFIG_CRYPTO_DEV_FSL_CAAM_TK_API

int caam_keygen_init(void);
void caam_keygen_exit(void);

#else

static inline int caam_keygen_init(void)
{
	return 0;
}

static inline void caam_keygen_exit(void)
{
}

#endif /* CONFIG_CRYPTO_DEV_FSL_CAAM_TK_API */

static inline u64 caam_get_dma_mask(struct device *dev)
{
	struct device_node *nprop = dev->of_node;

	if (caam_ptr_sz != sizeof(u64))
		return DMA_BIT_MASK(32);

	if (caam_dpaa2)
		return DMA_BIT_MASK(49);

	if (of_device_is_compatible(nprop, "fsl,sec-v5.0-job-ring") ||
	    of_device_is_compatible(nprop, "fsl,sec-v5.0"))
		return DMA_BIT_MASK(40);

	return DMA_BIT_MASK(36);
}


#endif /* INTERN_H */<|MERGE_RESOLUTION|>--- conflicted
+++ resolved
@@ -113,10 +113,6 @@
 	struct caam_job_ring __iomem *jr[4];	/* JobR's register space */
 	dma_addr_t __iomem *sm_base;	/* Secure memory storage base */
 	phys_addr_t sm_phy;		/* Secure memory storage physical */
-<<<<<<< HEAD
-	u32 sm_size;
-=======
->>>>>>> c1084c27
 
 	struct iommu_domain *domain;
 
@@ -253,39 +249,6 @@
 #else
 
 static inline int caam_sm_startup(struct device *dev)
-<<<<<<< HEAD
-{
-	return 0;
-}
-
-static inline void caam_sm_shutdown(struct device *dev)
-{
-}
-
-#endif /* CONFIG_CRYPTO_DEV_FSL_CAAM_SM */
-
-#ifdef CONFIG_CRYPTO_DEV_FSL_CAAM_TK_API
-
-int caam_keygen_init(void);
-void caam_keygen_exit(void);
-
-#else
-
-static inline int caam_keygen_init(void)
-{
-	return 0;
-}
-
-static inline void caam_keygen_exit(void)
-{
-}
-
-#endif /* CONFIG_CRYPTO_DEV_FSL_CAAM_TK_API */
-
-#ifdef CONFIG_DEBUG_FS
-static int caam_debugfs_u64_get(void *data, u64 *val)
-=======
->>>>>>> c1084c27
 {
 	return 0;
 }
