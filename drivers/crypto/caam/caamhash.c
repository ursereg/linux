--- conflicted
+++ resolved
@@ -620,10 +620,7 @@
 	dev_dbg(jrdev, "%s %d: err 0x%x\n", __func__, __LINE__, err);
 
 	edesc = state->edesc;
-<<<<<<< HEAD
-=======
 	has_bklog = edesc->bklog;
->>>>>>> f69558f3
 
 	if (err)
 		ecode = caam_jr_strstatus(jrdev, err);
@@ -640,11 +637,7 @@
 	 * If no backlog flag, the completion of the request is done
 	 * by CAAM, not crypto engine.
 	 */
-<<<<<<< HEAD
-	if (!edesc->bklog)
-=======
 	if (!has_bklog)
->>>>>>> f69558f3
 		req->base.complete(&req->base, ecode);
 	else
 		crypto_finalize_hash_request(jrp->engine, req, ecode);
@@ -678,10 +671,7 @@
 	dev_dbg(jrdev, "%s %d: err 0x%x\n", __func__, __LINE__, err);
 
 	edesc = state->edesc;
-<<<<<<< HEAD
-=======
 	has_bklog = edesc->bklog;
->>>>>>> f69558f3
 	if (err)
 		ecode = caam_jr_strstatus(jrdev, err);
 
@@ -701,11 +691,7 @@
 	 * If no backlog flag, the completion of the request is done
 	 * by CAAM, not crypto engine.
 	 */
-<<<<<<< HEAD
-	if (!edesc->bklog)
-=======
 	if (!has_bklog)
->>>>>>> f69558f3
 		req->base.complete(&req->base, ecode);
 	else
 		crypto_finalize_hash_request(jrp->engine, req, ecode);
