// SPDX-License-Identifier: GPL-2.0+
/*
 * caam - Freescale FSL CAAM support for hw_random
 *
 * Copyright 2011 Freescale Semiconductor, Inc.
 * Copyright 2018-2019 NXP
 *
 * Based on caamalg.c crypto API driver.
 *
 */

#include <linux/hw_random.h>
#include <linux/completion.h>
#include <linux/atomic.h>
#include <linux/kfifo.h>
<<<<<<< HEAD
=======
#include <linux/busfreq-imx.h>
>>>>>>> c1084c27

#include "compat.h"

#include "regs.h"
#include "intern.h"
#include "desc_constr.h"
#include "jr.h"
#include "error.h"

#define CAAM_RNG_MAX_FIFO_STORE_SIZE	16

/*
 * Length of used descriptors, see caam_init_desc()
 */
#define CAAM_RNG_DESC_LEN (CAAM_CMD_SZ +				\
			   CAAM_CMD_SZ +				\
			   CAAM_CMD_SZ + CAAM_PTR_SZ_MAX)

/* rng per-device context */
struct caam_rng_ctx {
	struct hwrng rng;
	struct device *jrdev;
	struct device *ctrldev;
	void *desc_async;
	void *desc_sync;
	struct work_struct worker;
	struct kfifo fifo;
};

struct caam_rng_job_ctx {
	struct completion *done;
	int *err;
};
<<<<<<< HEAD

static struct caam_rng_ctx *to_caam_rng_ctx(struct hwrng *r)
{
	return (struct caam_rng_ctx *)r->priv;
}

=======

static struct caam_rng_ctx *to_caam_rng_ctx(struct hwrng *r)
{
	return (struct caam_rng_ctx *)r->priv;
}
>>>>>>> c1084c27

static void caam_rng_done(struct device *jrdev, u32 *desc, u32 err,
			  void *context)
{
	struct caam_rng_job_ctx *jctx = context;

	if (err)
		*jctx->err = caam_jr_strstatus(jrdev, err);

	complete(jctx->done);
}

static u32 *caam_init_desc(u32 *desc, dma_addr_t dst_dma)
{
	init_job_desc(desc, 0);	/* + 1 cmd_sz */
	/* Generate random bytes: + 1 cmd_sz */
	append_operation(desc, OP_ALG_ALGSEL_RNG | OP_TYPE_CLASS1_ALG |
			 OP_ALG_PR_ON);
	/* Store bytes: + 1 cmd_sz + caam_ptr_sz  */
	append_fifo_store(desc, dst_dma,
			  CAAM_RNG_MAX_FIFO_STORE_SIZE, FIFOST_TYPE_RNGSTORE);

	print_hex_dump_debug("rng job desc@: ", DUMP_PREFIX_ADDRESS,
			     16, 4, desc, desc_bytes(desc), 1);

	return desc;
}

static int caam_rng_read_one(struct device *jrdev,
			     void *dst, int len,
			     void *desc,
			     struct completion *done)
{
	dma_addr_t dst_dma;
	int err, ret = 0;
	struct caam_rng_job_ctx jctx = {
		.done = done,
		.err  = &ret,
	};

	len = CAAM_RNG_MAX_FIFO_STORE_SIZE;

	dst_dma = dma_map_single(jrdev, dst, len, DMA_FROM_DEVICE);
	if (dma_mapping_error(jrdev, dst_dma)) {
		dev_err(jrdev, "unable to map destination memory\n");
		return -ENOMEM;
	}

<<<<<<< HEAD
=======
	request_bus_freq(BUS_FREQ_HIGH);
>>>>>>> c1084c27
	init_completion(done);
	err = caam_jr_enqueue(jrdev,
			      caam_init_desc(desc, dst_dma),
			      caam_rng_done, &jctx);
	if (err == -EINPROGRESS) {
		wait_for_completion(done);
		err = 0;
	}

<<<<<<< HEAD
=======
	release_bus_freq(BUS_FREQ_HIGH);
>>>>>>> c1084c27
	dma_unmap_single(jrdev, dst_dma, len, DMA_FROM_DEVICE);

	return err ?: (ret ?: len);
}

static void caam_rng_fill_async(struct caam_rng_ctx *ctx)
{
	struct scatterlist sg[1];
	struct completion done;
	int len, nents;

	sg_init_table(sg, ARRAY_SIZE(sg));
	nents = kfifo_dma_in_prepare(&ctx->fifo, sg, ARRAY_SIZE(sg),
				     CAAM_RNG_MAX_FIFO_STORE_SIZE);
	if (!nents)
		return;

	len = caam_rng_read_one(ctx->jrdev, sg_virt(&sg[0]),
				sg[0].length,
				ctx->desc_async,
				&done);
	if (len < 0)
		return;

	kfifo_dma_in_finish(&ctx->fifo, len);
}

static void caam_rng_worker(struct work_struct *work)
{
	struct caam_rng_ctx *ctx = container_of(work, struct caam_rng_ctx,
						worker);
	caam_rng_fill_async(ctx);
}

static int caam_read(struct hwrng *rng, void *dst, size_t max, bool wait)
{
	struct caam_rng_ctx *ctx = to_caam_rng_ctx(rng);
	int out;

	if (wait) {
		struct completion done;

		return caam_rng_read_one(ctx->jrdev, dst, max,
					 ctx->desc_sync, &done);
	}

	out = kfifo_out(&ctx->fifo, dst, max);
	if (kfifo_is_empty(&ctx->fifo))
		schedule_work(&ctx->worker);

	return out;
}

static void caam_cleanup(struct hwrng *rng)
{
	struct caam_rng_ctx *ctx = to_caam_rng_ctx(rng);

	flush_work(&ctx->worker);
	caam_jr_free(ctx->jrdev);
	kfifo_free(&ctx->fifo);
}

#ifdef CONFIG_CRYPTO_DEV_FSL_CAAM_RNG_TEST
static inline void test_len(struct hwrng *rng, size_t len, bool wait)
{
	u8 *buf;
	int real_len;
	struct caam_rng_ctx *ctx = to_caam_rng_ctx(rng);
	struct device *dev = ctx->ctrldev;

	buf = kzalloc(sizeof(u8) * len, GFP_KERNEL);
	real_len = rng->read(rng, buf, len, wait);
	dev_info(dev, "wanted %zu bytes, got %d\n", len, real_len);
	if (real_len < 0)
		dev_err(dev, "READ FAILED\n");
	else if (real_len == 0 && wait)
		dev_err(dev, "WAITING FAILED\n");
	if (real_len > 0)
		print_hex_dump_debug("random bytes@: ", DUMP_PREFIX_ADDRESS, 16,
				     4, buf, real_len, 1);
	kfree(buf);
}

static inline void test_mode_once(struct hwrng *rng, bool wait)
{
	test_len(rng, 32, wait);
	test_len(rng, 64, wait);
	test_len(rng, 128, wait);
}

static inline void test_mode(struct hwrng *rng, bool wait)
{
#define TEST_PASS 1
	int i;

	for (i = 0; i < TEST_PASS; i++)
		test_mode_once(rng, wait);
}

static void self_test(struct hwrng *rng)
{
	pr_info("testing without waiting\n");
	test_mode(rng, false);
	pr_info("testing with waiting\n");
	test_mode(rng, true);
}
#endif

static int caam_init(struct hwrng *rng)
{
	struct caam_rng_ctx *ctx = to_caam_rng_ctx(rng);
	int err;

	ctx->desc_sync = devm_kzalloc(ctx->ctrldev, CAAM_RNG_DESC_LEN,
				      GFP_DMA | GFP_KERNEL);
	if (!ctx->desc_sync)
		return -ENOMEM;

	ctx->desc_async = devm_kzalloc(ctx->ctrldev, CAAM_RNG_DESC_LEN,
				       GFP_DMA | GFP_KERNEL);
	if (!ctx->desc_async)
		return -ENOMEM;

	if (kfifo_alloc(&ctx->fifo, CAAM_RNG_MAX_FIFO_STORE_SIZE,
			GFP_DMA | GFP_KERNEL))
		return -ENOMEM;

	INIT_WORK(&ctx->worker, caam_rng_worker);

	ctx->jrdev = caam_jr_alloc();
	err = PTR_ERR_OR_ZERO(ctx->jrdev);
	if (err) {
		kfifo_free(&ctx->fifo);
		pr_err("Job Ring Device allocation for transform failed\n");
		return err;
	}

	/*
	 * Fill async buffer to have early randomness data for
	 * hw_random
	 */
	caam_rng_fill_async(ctx);

	return 0;
}

int caam_rng_init(struct device *ctrldev);

void caam_rng_exit(struct device *ctrldev)
{
	devres_release_group(ctrldev, caam_rng_init);
}

int caam_rng_init(struct device *ctrldev)
{
	struct caam_rng_ctx *ctx;
	u32 rng_inst;
	struct caam_drv_private *priv = dev_get_drvdata(ctrldev);
	int ret;

	/* Check for an instantiated RNG before registration */
	if (priv->era < 10)
		rng_inst = (rd_reg32(&priv->jr[0]->perfmon.cha_num_ls) &
			    CHA_ID_LS_RNG_MASK) >> CHA_ID_LS_RNG_SHIFT;
	else
		rng_inst = rd_reg32(&priv->jr[0]->vreg.rng) & CHA_VER_NUM_MASK;

	if (!rng_inst)
		return 0;

	if (!devres_open_group(ctrldev, caam_rng_init, GFP_KERNEL))
		return -ENOMEM;

	ctx = devm_kzalloc(ctrldev, sizeof(*ctx), GFP_KERNEL);
	if (!ctx)
		return -ENOMEM;

	ctx->ctrldev = ctrldev;

	ctx->rng.name    = "rng-caam";
	ctx->rng.init    = caam_init;
	ctx->rng.cleanup = caam_cleanup;
	ctx->rng.read    = caam_read;
	ctx->rng.priv    = (unsigned long)ctx;
	ctx->rng.quality = 1024;

	dev_info(ctrldev, "registering rng-caam\n");

	ret = devm_hwrng_register(ctrldev, &ctx->rng);
	if (ret) {
		caam_rng_exit(ctrldev);
		return ret;
	}

#ifdef CONFIG_CRYPTO_DEV_FSL_CAAM_RNG_TEST
<<<<<<< HEAD
	dev_info(ctrldev, "Running self-test\n");
=======
>>>>>>> c1084c27
	self_test(&ctx->rng);
#endif

	devres_close_group(ctrldev, caam_rng_init);
	return 0;
}<|MERGE_RESOLUTION|>--- conflicted
+++ resolved
@@ -13,10 +13,7 @@
 #include <linux/completion.h>
 #include <linux/atomic.h>
 #include <linux/kfifo.h>
-<<<<<<< HEAD
-=======
 #include <linux/busfreq-imx.h>
->>>>>>> c1084c27
 
 #include "compat.h"
 
@@ -50,20 +47,11 @@
 	struct completion *done;
 	int *err;
 };
-<<<<<<< HEAD
 
 static struct caam_rng_ctx *to_caam_rng_ctx(struct hwrng *r)
 {
 	return (struct caam_rng_ctx *)r->priv;
 }
-
-=======
-
-static struct caam_rng_ctx *to_caam_rng_ctx(struct hwrng *r)
-{
-	return (struct caam_rng_ctx *)r->priv;
-}
->>>>>>> c1084c27
 
 static void caam_rng_done(struct device *jrdev, u32 *desc, u32 err,
 			  void *context)
@@ -112,10 +100,7 @@
 		return -ENOMEM;
 	}
 
-<<<<<<< HEAD
-=======
 	request_bus_freq(BUS_FREQ_HIGH);
->>>>>>> c1084c27
 	init_completion(done);
 	err = caam_jr_enqueue(jrdev,
 			      caam_init_desc(desc, dst_dma),
@@ -125,10 +110,7 @@
 		err = 0;
 	}
 
-<<<<<<< HEAD
-=======
 	release_bus_freq(BUS_FREQ_HIGH);
->>>>>>> c1084c27
 	dma_unmap_single(jrdev, dst_dma, len, DMA_FROM_DEVICE);
 
 	return err ?: (ret ?: len);
@@ -324,10 +306,6 @@
 	}
 
 #ifdef CONFIG_CRYPTO_DEV_FSL_CAAM_RNG_TEST
-<<<<<<< HEAD
-	dev_info(ctrldev, "Running self-test\n");
-=======
->>>>>>> c1084c27
 	self_test(&ctx->rng);
 #endif
 
