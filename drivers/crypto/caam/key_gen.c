--- conflicted
+++ resolved
@@ -69,8 +69,6 @@
 		return -ENOMEM;
 	}
 
-<<<<<<< HEAD
-=======
 	dma_addr_out = dma_map_single(jrdev, key_out, split_key_pad_len,
 				      DMA_FROM_DEVICE);
 	if (dma_mapping_error(jrdev, dma_addr_out)) {
@@ -82,7 +80,6 @@
 
 	dma_sync_single_for_device(jrdev, dma_addr_in, keylen, DMA_TO_DEVICE);
 
->>>>>>> 9ea9577d
 	append_key(desc, dma_addr_in, keylen, CLASS_2 | KEY_DEST_CLASS_REG);
 
 	/* Sets MDHA up into an HMAC-INIT */
