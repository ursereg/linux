/*
 * CAAM/SEC 4.x functions for handling key-generation jobs
 *
<<<<<<< HEAD
 * Copyright (C) 2008-2013 Freescale Semiconductor, Inc.
=======
 * Copyright 2008-2015 Freescale Semiconductor, Inc.
>>>>>>> 825dd90e
 *
 */
#include "compat.h"
#include "jr.h"
#include "error.h"
#include "desc_constr.h"
#include "key_gen.h"

void split_key_done(struct device *dev, u32 *desc, u32 err,
			   void *context)
{
	struct split_key_result *res = context;

#ifdef DEBUG
	dev_err(dev, "%s %d: err 0x%x\n", __func__, __LINE__, err);
#endif

	if (err) {
		char tmp[CAAM_ERROR_STR_MAX];

		dev_err(dev, "%08x: %s\n", err, caam_jr_strstatus(tmp, err));
	}

	res->err = err;

	complete(&res->completion);
}
EXPORT_SYMBOL(split_key_done);
/*
get a split ipad/opad key

Split key generation-----------------------------------------------

[00] 0xb0810008    jobdesc: stidx=1 share=never len=8
[01] 0x04000014        key: class2->keyreg len=20
			@0xffe01000
[03] 0x84410014  operation: cls2-op sha1 hmac init dec
[04] 0x24940000     fifold: class2 msgdata-last2 len=0 imm
[05] 0xa4000001       jump: class2 local all ->1 [06]
[06] 0x64260028    fifostr: class2 mdsplit-jdk len=40
			@0xffe04000
*/
int gen_split_key(struct device *jrdev, u8 *key_out, int split_key_len,
		  int split_key_pad_len, const u8 *key_in, u32 keylen,
		  u32 alg_op)
{
	u32 *desc;
	struct split_key_result result;
	dma_addr_t dma_addr_in, dma_addr_out;
	int ret = 0;

	desc = kmalloc(CAAM_CMD_SZ * 6 + CAAM_PTR_SZ * 2, GFP_KERNEL | GFP_DMA);
	if (!desc) {
		dev_err(jrdev, "unable to allocate key input memory\n");
		return -ENOMEM;
	}

	init_job_desc(desc, 0);

	dma_addr_in = dma_map_single(jrdev, (void *)key_in, keylen,
				     DMA_TO_DEVICE);
	if (dma_mapping_error(jrdev, dma_addr_in)) {
		dev_err(jrdev, "unable to map key input memory\n");
		kfree(desc);
		return -ENOMEM;
	}
<<<<<<< HEAD
	dma_sync_single_for_device(jrdev, dma_addr_in, keylen, DMA_TO_DEVICE);
=======

>>>>>>> 825dd90e
	append_key(desc, dma_addr_in, keylen, CLASS_2 | KEY_DEST_CLASS_REG);

	/* Sets MDHA up into an HMAC-INIT */
	append_operation(desc, alg_op | OP_ALG_DECRYPT | OP_ALG_AS_INIT);

	/*
	 * do a FIFO_LOAD of zero, this will trigger the internal key expansion
	 * into both pads inside MDHA
	 */
	append_fifo_load_as_imm(desc, NULL, 0, LDST_CLASS_2_CCB |
				FIFOLD_TYPE_MSG | FIFOLD_TYPE_LAST2);

	/*
	 * FIFO_STORE with the explicit split-key content store
	 * (0x26 output type)
	 */
	dma_addr_out = dma_map_single(jrdev, key_out, split_key_pad_len,
				      DMA_FROM_DEVICE);
	if (dma_mapping_error(jrdev, dma_addr_out)) {
		dev_err(jrdev, "unable to map key output memory\n");
		kfree(desc);
		return -ENOMEM;
	}
	append_fifo_store(desc, dma_addr_out, split_key_len,
			  LDST_CLASS_2_CCB | FIFOST_TYPE_SPLIT_KEK);

#ifdef DEBUG
	print_hex_dump(KERN_ERR, "ctx.key@"__stringify(__LINE__)": ",
		       DUMP_PREFIX_ADDRESS, 16, 4, key_in, keylen, 1);
	print_hex_dump(KERN_ERR, "jobdesc@"__stringify(__LINE__)": ",
		       DUMP_PREFIX_ADDRESS, 16, 4, desc, desc_bytes(desc), 1);
#endif

	result.err = 0;
	init_completion(&result.completion);

	ret = caam_jr_enqueue(jrdev, desc, split_key_done, &result);
	if (!ret) {
		/* in progress */
		wait_for_completion_interruptible(&result.completion);
		ret = result.err;
#ifdef DEBUG
		print_hex_dump(KERN_ERR, "ctx.key@"__stringify(__LINE__)": ",
			       DUMP_PREFIX_ADDRESS, 16, 4, key_out,
			       split_key_pad_len, 1);
#endif
	}
	dma_sync_single_for_cpu(jrdev, dma_addr_out, split_key_pad_len,
				DMA_FROM_DEVICE);
	dma_unmap_single(jrdev, dma_addr_out, split_key_pad_len,
			 DMA_FROM_DEVICE);
	dma_unmap_single(jrdev, dma_addr_in, keylen, DMA_TO_DEVICE);

	kfree(desc);

	return ret;
}
EXPORT_SYMBOL(gen_split_key);<|MERGE_RESOLUTION|>--- conflicted
+++ resolved
@@ -1,11 +1,7 @@
 /*
  * CAAM/SEC 4.x functions for handling key-generation jobs
  *
-<<<<<<< HEAD
- * Copyright (C) 2008-2013 Freescale Semiconductor, Inc.
-=======
  * Copyright 2008-2015 Freescale Semiconductor, Inc.
->>>>>>> 825dd90e
  *
  */
 #include "compat.h"
@@ -72,11 +68,7 @@
 		kfree(desc);
 		return -ENOMEM;
 	}
-<<<<<<< HEAD
-	dma_sync_single_for_device(jrdev, dma_addr_in, keylen, DMA_TO_DEVICE);
-=======
 
->>>>>>> 825dd90e
 	append_key(desc, dma_addr_in, keylen, CLASS_2 | KEY_DEST_CLASS_REG);
 
 	/* Sets MDHA up into an HMAC-INIT */
