--- conflicted
+++ resolved
@@ -64,18 +64,6 @@
 	if (dma_mapping_error(jrdev, dma_addr_in)) {
 		dev_err(jrdev, "unable to map key input memory\n");
 		goto out_free;
-<<<<<<< HEAD
-	}
-
-	dma_addr_out = dma_map_single(jrdev, key_out, split_key_pad_len,
-				      DMA_FROM_DEVICE);
-	if (dma_mapping_error(jrdev, dma_addr_out)) {
-		dev_err(jrdev, "unable to map key output memory\n");
-		goto out_unmap_in;
-	}
-
-	init_job_desc(desc, 0);
-=======
 	}
 
 	dma_addr_out = dma_map_single(jrdev, key_out, split_key_pad_len,
@@ -89,7 +77,6 @@
 
 	dma_sync_single_for_device(jrdev, dma_addr_in, keylen, DMA_TO_DEVICE);
 
->>>>>>> 20e87327
 	append_key(desc, dma_addr_in, keylen, CLASS_2 | KEY_DEST_CLASS_REG);
 
 	/* Sets MDHA up into an HMAC-INIT */
