--- conflicted
+++ resolved
@@ -453,10 +453,6 @@
 	memzero_explicit(&keys, sizeof(keys));
 	return ret;
 badkey:
-<<<<<<< HEAD
-	crypto_aead_set_flags(tls, CRYPTO_TFM_RES_BAD_KEY_LEN);
-=======
->>>>>>> c1084c27
 	memzero_explicit(&keys, sizeof(keys));
 	return -EINVAL;
 }
@@ -994,29 +990,6 @@
 };
 
 /*
- * tls_edesc - s/w-extended tls descriptor
- * @src_nents: number of segments in input scatterlist
- * @dst_nents: number of segments in output scatterlist
- * @iv_dma: dma address of iv for checking continuity and link table
- * @qm_sg_bytes: length of dma mapped h/w link table
- * @tmp: array of scatterlists used by 'scatterwalk_ffwd'
- * @qm_sg_dma: bus physical mapped address of h/w link table
- * @drv_req: driver-specific request structure
- * @sgt: the h/w link table, followed by IV
- */
-struct tls_edesc {
-	int src_nents;
-	int dst_nents;
-	dma_addr_t iv_dma;
-	int qm_sg_bytes;
-	dma_addr_t qm_sg_dma;
-	struct scatterlist tmp[2];
-	struct scatterlist *dst;
-	struct caam_drv_req drv_req;
-	struct qm_sg_entry sgt[0];
-};
-
-/*
  * skcipher_edesc - s/w-extended skcipher descriptor
  * @src_nents: number of segments in input scatterlist
  * @dst_nents: number of segments in output scatterlist
@@ -1423,15 +1396,8 @@
 
 	qidev = caam_ctx->qidev;
 
-<<<<<<< HEAD
-	if (unlikely(status)) {
-		caam_jr_strstatus(qidev, status);
-		ecode = -EIO;
-	}
-=======
 	if (unlikely(status))
 		ecode = caam_jr_strstatus(qidev, status);
->>>>>>> c1084c27
 
 	edesc = container_of(drv_req, typeof(*edesc), drv_req);
 	tls_unmap(qidev, edesc, aead_req);
@@ -1457,17 +1423,10 @@
 	int src_nents, mapped_src_nents, dst_nents = 0, mapped_dst_nents = 0;
 	struct tls_edesc *edesc;
 	dma_addr_t qm_sg_dma, iv_dma = 0;
-<<<<<<< HEAD
-	int ivsize = 0;
-	u8 *iv;
-	int qm_sg_index, qm_sg_ents = 0, qm_sg_bytes;
-	int in_len, out_len;
-=======
 	int ivsize = crypto_aead_ivsize(aead);
 	u8 *iv;
 	int qm_sg_index, qm_sg_ents = 0, qm_sg_bytes;
 	int src_len, dst_len, data_len;
->>>>>>> c1084c27
 	struct qm_sg_entry *sg_table, *fd_sgt;
 	struct caam_drv_ctx *drv_ctx;
 	struct scatterlist *dst;
@@ -1491,16 +1450,6 @@
 		return ERR_PTR(-ENOMEM);
 	}
 
-<<<<<<< HEAD
-	if (likely(req->src == req->dst)) {
-		src_nents = sg_nents_for_len(req->src, req->assoclen +
-					     req->cryptlen +
-					     (encrypt ? authsize : 0));
-		if (unlikely(src_nents < 0)) {
-			dev_err(qidev, "Insufficient bytes (%d) in src S/G\n",
-				req->assoclen + req->cryptlen +
-				(encrypt ? authsize : 0));
-=======
 	data_len = req->assoclen + req->cryptlen;
 	dst_len = req->cryptlen + (encrypt ? authsize : 0);
 
@@ -1511,7 +1460,6 @@
 		if (unlikely(src_nents < 0)) {
 			dev_err(qidev, "Insufficient bytes (%d) in src S/G\n",
 				src_len);
->>>>>>> c1084c27
 			qi_cache_free(edesc);
 			return ERR_PTR(src_nents);
 		}
@@ -1525,39 +1473,22 @@
 		}
 		dst = req->dst;
 	} else {
-<<<<<<< HEAD
-		src_nents = sg_nents_for_len(req->src, req->assoclen +
-					     req->cryptlen);
-		if (unlikely(src_nents < 0)) {
-			dev_err(qidev, "Insufficient bytes (%d) in src S/G\n",
-				req->assoclen + req->cryptlen);
-=======
 		src_len = data_len;
 
 		src_nents = sg_nents_for_len(req->src, src_len);
 		if (unlikely(src_nents < 0)) {
 			dev_err(qidev, "Insufficient bytes (%d) in src S/G\n",
 				src_len);
->>>>>>> c1084c27
 			qi_cache_free(edesc);
 			return ERR_PTR(src_nents);
 		}
 
 		dst = scatterwalk_ffwd(edesc->tmp, req->dst, req->assoclen);
-<<<<<<< HEAD
-		dst_nents = sg_nents_for_len(dst, req->cryptlen +
-					     (encrypt ? authsize : 0));
-		if (unlikely(dst_nents < 0)) {
-			dev_err(qidev, "Insufficient bytes (%d) in dst S/G\n",
-				req->cryptlen +
-				(encrypt ? authsize : 0));
-=======
 
 		dst_nents = sg_nents_for_len(dst, dst_len);
 		if (unlikely(dst_nents < 0)) {
 			dev_err(qidev, "Insufficient bytes (%d) in dst S/G\n",
 				dst_len);
->>>>>>> c1084c27
 			qi_cache_free(edesc);
 			return ERR_PTR(dst_nents);
 		}
@@ -1593,10 +1524,6 @@
 	sg_table = &edesc->sgt[0];
 	qm_sg_bytes = qm_sg_ents * sizeof(*sg_table);
 
-<<<<<<< HEAD
-	ivsize = crypto_aead_ivsize(aead);
-=======
->>>>>>> c1084c27
 	iv = (u8 *)(sg_table + qm_sg_ents);
 	/* Make sure IV is located in a DMAable area */
 	memcpy(iv, req->iv, ivsize);
@@ -1620,20 +1547,11 @@
 	dma_to_qm_sg_one(sg_table, iv_dma, ivsize, 0);
 	qm_sg_index = 1;
 
-<<<<<<< HEAD
-	sg_to_qm_sg_last(req->src, mapped_src_nents, sg_table + qm_sg_index, 0);
-	qm_sg_index += mapped_src_nents;
-
-	if (mapped_dst_nents > 1)
-		sg_to_qm_sg_last(dst, mapped_dst_nents, sg_table +
-				 qm_sg_index, 0);
-=======
 	sg_to_qm_sg_last(req->src, src_len, sg_table + qm_sg_index, 0);
 	qm_sg_index += mapped_src_nents;
 
 	if (mapped_dst_nents > 1)
 		sg_to_qm_sg_last(dst, dst_len, sg_table + qm_sg_index, 0);
->>>>>>> c1084c27
 
 	qm_sg_dma = dma_map_single(qidev, sg_table, qm_sg_bytes, DMA_TO_DEVICE);
 	if (dma_mapping_error(qidev, qm_sg_dma)) {
@@ -1647,37 +1565,19 @@
 	edesc->qm_sg_dma = qm_sg_dma;
 	edesc->qm_sg_bytes = qm_sg_bytes;
 
-<<<<<<< HEAD
-	out_len = req->cryptlen + (encrypt ? authsize : 0);
-	in_len = ivsize + req->assoclen + req->cryptlen;
-
 	fd_sgt = &edesc->drv_req.fd_sgt[0];
 
-	dma_to_qm_sg_one_last_ext(&fd_sgt[1], qm_sg_dma, in_len, 0);
-=======
-	fd_sgt = &edesc->drv_req.fd_sgt[0];
-
 	dma_to_qm_sg_one_last_ext(&fd_sgt[1], qm_sg_dma, ivsize + data_len, 0);
->>>>>>> c1084c27
 
 	if (req->dst == req->src)
 		dma_to_qm_sg_one_ext(&fd_sgt[0], qm_sg_dma +
 				    (sg_nents_for_len(req->src, req->assoclen) +
-<<<<<<< HEAD
-				     1) * sizeof(*sg_table), out_len, 0);
-	else if (mapped_dst_nents == 1)
-		dma_to_qm_sg_one(&fd_sgt[0], sg_dma_address(dst), out_len, 0);
-	else
-		dma_to_qm_sg_one_ext(&fd_sgt[0], qm_sg_dma + sizeof(*sg_table) *
-				     qm_sg_index, out_len, 0);
-=======
 				     1) * sizeof(*sg_table), dst_len, 0);
 	else if (mapped_dst_nents == 1)
 		dma_to_qm_sg_one(&fd_sgt[0], sg_dma_address(dst), dst_len, 0);
 	else
 		dma_to_qm_sg_one_ext(&fd_sgt[0], qm_sg_dma + sizeof(*sg_table) *
 				     qm_sg_index, dst_len, 0);
->>>>>>> c1084c27
 
 	return edesc;
 }
@@ -2970,13 +2870,8 @@
 	{
 		.aead = {
 			.base = {
-<<<<<<< HEAD
-				.cra_name = "tls10(hmac(sha1),cbc(aes))",
-				.cra_driver_name = "tls10-hmac-sha1-cbc-aes-caam-qi",
-=======
 				.cra_name = "tls11(hmac(sha1),cbc(aes))",
 				.cra_driver_name = "tls11-hmac-sha1-cbc-aes-caam-qi",
->>>>>>> c1084c27
 				.cra_blocksize = AES_BLOCK_SIZE,
 			},
 			.setkey = tls_setkey,
@@ -2990,8 +2885,6 @@
 			.class1_alg_type = OP_ALG_ALGSEL_AES | OP_ALG_AAI_CBC,
 			.class2_alg_type = OP_ALG_ALGSEL_SHA1 |
 					   OP_ALG_AAI_HMAC_PRECOMP,
-<<<<<<< HEAD
-=======
 		},
 	},
 	{
@@ -3012,7 +2905,6 @@
 			.class1_alg_type = OP_ALG_ALGSEL_AES | OP_ALG_AAI_CBC,
 			.class2_alg_type = OP_ALG_ALGSEL_SHA256 |
 					   OP_ALG_AAI_HMAC_PRECOMP,
->>>>>>> c1084c27
 		}
 	}
 };
