--- conflicted
+++ resolved
@@ -2,11 +2,7 @@
  * Controller-level driver, kernel property detection, initialization
  *
  * Copyright 2008-2016 Freescale Semiconductor, Inc.
-<<<<<<< HEAD
- * Copyright 2017-2018 NXP
-=======
  * Copyright 2017-2019 NXP
->>>>>>> 4f6282ba
  */
 
 #include <linux/device.h>
@@ -44,11 +40,6 @@
 static void check_virt(struct caam_drv_private *ctrlpriv, u32 comp_params);
 static int enable_jobrings(struct caam_drv_private *ctrlpriv, int block_offset);
 static void enable_qi(struct caam_drv_private *ctrlpriv, int block_offset);
-<<<<<<< HEAD
-static int read_first_jr_index(struct caam_drv_private *ctrlpriv);
-static int probe_w_seco(struct caam_drv_private *ctrlpriv);
-static void init_debugfs(struct caam_drv_private *ctrlpriv);
-=======
 static int probe_w_seco(struct caam_drv_private *ctrlpriv);
 static void init_debugfs(struct caam_drv_private *ctrlpriv);
 static void caam_ctrl_hw_configuration(struct caam_drv_private *ctrlpriv);
@@ -57,7 +48,6 @@
 #ifdef CONFIG_PM_SLEEP
 static int caam_off_during_pm(void);
 #endif
->>>>>>> 4f6282ba
 
 /*
  * i.MX targets tend to have clock control subsystems that can
@@ -96,18 +86,11 @@
 	iounmap(ctrl);
 
 	/* shut clocks off before finalizing shutdown */
-<<<<<<< HEAD
-	if (!of_machine_is_compatible("fsl,imx8mm") &&
-		!of_machine_is_compatible("fsl,imx8mq") &&
-		!of_machine_is_compatible("fsl,imx8qm") &&
-		!of_machine_is_compatible("fsl,imx8qxp")) {
-=======
 	if (!of_machine_is_compatible("fsl,imx8mn") &&
 	    !of_machine_is_compatible("fsl,imx8mm") &&
 	    !of_machine_is_compatible("fsl,imx8mq") &&
 	    !of_machine_is_compatible("fsl,imx8qm") &&
 	    !of_machine_is_compatible("fsl,imx8qxp")) {
->>>>>>> 4f6282ba
 		clk_disable_unprepare(ctrlpriv->caam_ipg);
 		clk_disable_unprepare(ctrlpriv->caam_aclk);
 		if (ctrlpriv->caam_mem)
@@ -171,15 +154,8 @@
 		goto era_found;
 	}
 
-<<<<<<< HEAD
-	i = ctrlpriv->first_jr_index;
-	/* If ccbvid has the era, use that (era 6 and onwards) */
-	if (ctrlpriv->has_seco)
-		caam_era = rd_reg32(&ctrlpriv->jr[i]->perfmon.ccb_id);
-=======
 	if (ctrlpriv->has_seco)
 		caam_era = rd_reg32(&ctrlpriv->jr[0]->perfmon.ccb_id);
->>>>>>> 4f6282ba
 	else
 		caam_era = rd_reg32(&ctrlpriv->ctrl->perfmon.ccb_id);
 
@@ -191,11 +167,7 @@
 
 	/* If we can match caamvid to known versions, use that */
 	if (ctrlpriv->has_seco)
-<<<<<<< HEAD
-		caam_id_ms = rd_reg32(&ctrlpriv->jr[i]->perfmon.caam_id_ms);
-=======
 		caam_id_ms = rd_reg32(&ctrlpriv->jr[0]->perfmon.caam_id_ms);
->>>>>>> 4f6282ba
 	else
 		caam_id_ms = rd_reg32(&ctrlpriv->ctrl->perfmon.caam_id_ms);
 	sec_vid.ip_id = caam_id_ms >> SEC_VID_IPID_SHIFT;
@@ -229,21 +201,12 @@
 	 * to a depth of 1 (from it's default of 4) to preclude this situation
 	 * from occurring.
 	 */
-<<<<<<< HEAD
 
 	u32 mcr_val;
 
 	if (ctrlpriv->era != IMX_ERR005766_ERA)
 		return;
 
-=======
-
-	u32 mcr_val;
-
-	if (ctrlpriv->era != IMX_ERR005766_ERA)
-		return;
-
->>>>>>> 4f6282ba
 	if (of_machine_is_compatible("fsl,imx6q") ||
 	    of_machine_is_compatible("fsl,imx6dl") ||
 	    of_machine_is_compatible("fsl,imx6qp")) {
@@ -338,8 +301,6 @@
 	clk_disable_unprepare(ctrlpriv->caam_ipg);
 exit:
 	return ret;
-<<<<<<< HEAD
-=======
 }
 
 static void caam_ctrl_hw_configuration(struct caam_drv_private *ctrlpriv)
@@ -361,7 +322,6 @@
 	handle_imx6_err005766(ctrlpriv);
 
 	enable_virt(ctrlpriv);
->>>>>>> 4f6282ba
 }
 
 /* Probe routine for CAAM top (controller) level */
@@ -396,18 +356,11 @@
 
 	caam_imx = (bool)soc_device_match(imx_soc);
 
-<<<<<<< HEAD
-	if (!of_machine_is_compatible("fsl,imx8mm") &&
-		 !of_machine_is_compatible("fsl,imx8mq") &&
-	     !of_machine_is_compatible("fsl,imx8qm") &&
-	     !of_machine_is_compatible("fsl,imx8qxp")) {
-=======
 	if (!of_machine_is_compatible("fsl,imx8mn") &&
 	    !of_machine_is_compatible("fsl,imx8mm") &&
 	    !of_machine_is_compatible("fsl,imx8mq") &&
 	    !of_machine_is_compatible("fsl,imx8qm") &&
 	    !of_machine_is_compatible("fsl,imx8qxp")) {
->>>>>>> 4f6282ba
 		ret = init_clocks(ctrlpriv);
 		if (ret)
 			goto exit;
@@ -421,11 +374,6 @@
 		goto disable_clocks;
 	}
 	ctrlpriv->ctrl = (struct caam_ctrl __force *)ctrl;
-<<<<<<< HEAD
-
-	if (of_machine_is_compatible("fsl,imx8qm") ||
-		 of_machine_is_compatible("fsl,imx8qxp")) {
-=======
 
 	if (of_find_compatible_node(NULL, NULL, "linaro,optee-tz"))
 		ctrlpriv->has_optee = 1;
@@ -445,18 +393,12 @@
 #endif
 
 	if (ctrlpriv->has_seco) {
->>>>>>> 4f6282ba
 		ret = probe_w_seco(ctrlpriv);
 		if (ret)
 			goto iounmap_ctrl;
 		return ret;
 	}
 
-<<<<<<< HEAD
-	ctrlpriv->has_seco = false;
-
-=======
->>>>>>> 4f6282ba
 	if (caam_imx)
 		caam_little_end = true;
 	else
@@ -506,14 +448,9 @@
 		goto iounmap_ctrl;
 	}
 
-<<<<<<< HEAD
-	if (!of_machine_is_compatible("fsl,imx8mm") &&
-		!of_machine_is_compatible("fsl,imx8mq") &&
-=======
 	if (!of_machine_is_compatible("fsl,imx8mn") &&
 	    !of_machine_is_compatible("fsl,imx8mm") &&
 	    !of_machine_is_compatible("fsl,imx8mq") &&
->>>>>>> 4f6282ba
 	    !of_machine_is_compatible("fsl,imx8qm") &&
 	    !of_machine_is_compatible("fsl,imx8qxp")) {
 		ctrlpriv->sm_size = resource_size(&res_regs);
@@ -554,39 +491,6 @@
 
 	enable_qi(ctrlpriv, block_offset);
 
-<<<<<<< HEAD
-	handle_imx6_err005766(ctrlpriv);
-
-	check_virt(ctrlpriv, comp_params);
-
-	/* Set DMA masks according to platform ranging */
-	if (of_machine_is_compatible("fsl,imx8mm") ||
-		of_machine_is_compatible("fsl,imx8qm") ||
-		of_machine_is_compatible("fsl,imx8qxp") ||
-		of_machine_is_compatible("fsl,imx8mq")) {
-		ret = dma_set_mask_and_coherent(dev, DMA_BIT_MASK(32));
-	} else if (sizeof(dma_addr_t) == sizeof(u64))
-		if (of_device_is_compatible(nprop, "fsl,sec-v5.0"))
-			ret = dma_set_mask_and_coherent(dev, DMA_BIT_MASK(40));
-		else
-			ret = dma_set_mask_and_coherent(dev, DMA_BIT_MASK(36));
-	else
-		ret = dma_set_mask_and_coherent(dev, DMA_BIT_MASK(32));
-
-	if (ret) {
-		dev_err(dev, "dma_set_mask_and_coherent failed (%d)\n",
-			ret);
-		goto iounmap_ctrl;
-	}
-
-	ret = enable_jobrings(ctrlpriv, block_offset);
-	if (ret)
-		goto iounmap_ctrl;
-
-	enable_qi(ctrlpriv, block_offset);
-
-=======
->>>>>>> 4f6282ba
 	/* If no QI and no rings specified, quit and go home */
 	if ((!ctrlpriv->qi_present) && (!ctrlpriv->total_jobrs)) {
 		dev_err(dev, "no queues configured, terminating\n");
@@ -616,18 +520,11 @@
 iounmap_ctrl:
 	iounmap(ctrl);
 disable_clocks:
-<<<<<<< HEAD
-	if (!of_machine_is_compatible("fsl,imx8mm") &&
-		!of_machine_is_compatible("fsl,imx8mq") &&
-		!of_machine_is_compatible("fsl,imx8qm") &&
-		!of_machine_is_compatible("fsl,imx8qxp")) {
-=======
 	if (!of_machine_is_compatible("fsl,imx8mn") &&
 	    !of_machine_is_compatible("fsl,imx8mm") &&
 	    !of_machine_is_compatible("fsl,imx8mq") &&
 	    !of_machine_is_compatible("fsl,imx8qm") &&
 	    !of_machine_is_compatible("fsl,imx8qxp")) {
->>>>>>> 4f6282ba
 		clk_disable_unprepare(ctrlpriv->caam_emi_slow);
 		clk_disable_unprepare(ctrlpriv->caam_aclk);
 		clk_disable_unprepare(ctrlpriv->caam_mem);
@@ -638,8 +535,6 @@
 	return ret;
 }
 
-<<<<<<< HEAD
-=======
 static void enable_virt(struct caam_drv_private *ctrlpriv)
 {
 	if (ctrlpriv->virt_en == 1)
@@ -648,7 +543,6 @@
 			      JRSTART_JR3_START);
 }
 
->>>>>>> 4f6282ba
 static void check_virt(struct caam_drv_private *ctrlpriv, u32 comp_params)
 {
 	/*
@@ -675,59 +569,6 @@
 	}
 }
 
-<<<<<<< HEAD
-	if (ctrlpriv->virt_en == 1)
-		clrsetbits_32(&ctrlpriv->ctrl->jrstart, 0, JRSTART_JR0_START |
-			      JRSTART_JR1_START | JRSTART_JR2_START |
-			      JRSTART_JR3_START);
-}
-
-static int enable_jobrings(struct caam_drv_private *ctrlpriv, int block_offset)
-{
-	int ring, index;
-	int ret;
-	struct device_node *nprop, *np;
-	struct device *dev = ctrlpriv->dev;
-
-#ifdef CONFIG_DEBUG_FS
-	/*
-	 * FIXME: needs better naming distinction, as some amalgamation of
-	 * "caam" and nprop->full_name. The OF name isn't distinctive,
-	 * but does separate instances
-	 */
-
-	ctrlpriv->dfs_root = debugfs_create_dir(dev_name(dev), NULL);
-	ctrlpriv->ctl = debugfs_create_dir("ctl", ctrlpriv->dfs_root);
-#endif
-
-	nprop = ctrlpriv->pdev->dev.of_node;
-	ret = of_platform_populate(nprop, NULL, NULL, dev);
-	if (ret) {
-		dev_err(dev, "JR platform devices creation error\n");
-		return -ENOMEM;
-	}
-
-	ring = 0;
-	for_each_available_child_of_node(nprop, np)
-		if (of_device_is_compatible(np, "fsl,sec-v4.0-job-ring") ||
-		    of_device_is_compatible(np, "fsl,sec4.0-job-ring")) {
-
-			if (of_property_read_u32_index(np, "reg", 0, &index)) {
-				dev_err(dev, "%s read reg property error %d.",
-					np->full_name, index);
-				continue;
-			}
-			/* Get actual job ring index from its offset
-			 * ex: CAAM JR2 offset 0x30000 index = 2
-			 */
-			while (index >= 16)
-				index = index >> 4;
-			index -= 1;
-			ctrlpriv->jr[index] = (struct caam_job_ring __force *)
-					     ((uint8_t *)ctrlpriv->ctrl +
-					     (index + JR_BLOCK_NUMBER) *
-					      block_offset);
-=======
 static int enable_jobrings(struct caam_drv_private *ctrlpriv, int block_offset)
 {
 	int ring = 0;
@@ -763,7 +604,6 @@
 					     ((uint8_t *)ctrlpriv->ctrl + reg);
 
 			/* Update counters */
->>>>>>> 4f6282ba
 			ctrlpriv->total_jobrs++;
 			ring++;
 		}
@@ -795,29 +635,6 @@
 	}
 }
 
-<<<<<<< HEAD
-static int read_first_jr_index(struct caam_drv_private *ctrlpriv)
-{
-	struct device_node *caam_node;
-	int ret;
-	u32 first_index;
-
-	caam_node = of_find_compatible_node(NULL, NULL, "fsl,sec-v4.0");
-	ret = of_property_read_u32(caam_node,
-		   "fsl,first-jr-index", &first_index);
-	of_node_put(caam_node);
-	if (ret == 0)
-		if (first_index > 0 && first_index < 4)
-			ctrlpriv->first_jr_index = first_index;
-	return ret;
-}
-
-static int probe_w_seco(struct caam_drv_private *ctrlpriv)
-{
-	int ret = 0;
-	struct device_node *np;
-	u32 idx;
-=======
 static int probe_w_seco(struct caam_drv_private *ctrlpriv)
 {
 	int ret = 0;
@@ -857,108 +674,8 @@
 	ctrlpriv->sm_size = 0x3fff;
 
 	/* Can't enable DECO WD and LPs those are in MCR */
->>>>>>> 4f6282ba
-
-	ctrlpriv->has_seco = true;
+
 	/*
-<<<<<<< HEAD
-	 * For imx8 page size is 64k, we can't access ctrl regs to dynamically
-	 * obtain this info.
-	 */
-	ret = enable_jobrings(ctrlpriv, PG_SIZE_64K);
-	if (ret)
-		return ret;
-	if (!ctrlpriv->total_jobrs) {
-		dev_err(ctrlpriv->dev, "no job rings configured!\n");
-		return -ENODEV;
-	}
-
-	/*
-	 * Read first job ring index for aliased registers
-	 */
-	if (read_first_jr_index(ctrlpriv)) {
-		dev_err(ctrlpriv->dev, "missing first job ring index!\n");
-		return -ENODEV;
-	}
-	idx = ctrlpriv->first_jr_index;
-
-	caam_little_end = true;
-	ctrlpriv->assure = ((struct caam_assurance __force *)
-			    ((uint8_t *)ctrlpriv->ctrl +
-			     PG_SIZE_64K * ASSURE_BLOCK_NUMBER));
-	ctrlpriv->deco = ((struct caam_deco __force *)
-			  ((uint8_t *)ctrlpriv->ctrl +
-			   PG_SIZE_64K * DECO_BLOCK_NUMBER));
-
-	detect_era(ctrlpriv);
-
-	/* Get CAAM-SM node and of_iomap() and save */
-	np = of_find_compatible_node(NULL, NULL, "fsl,imx6q-caam-sm");
-	if (!np) {
-		dev_warn(ctrlpriv->dev, "No CAAM-SM node found!\n");
-		return -ENODEV;
-	}
-
-	ctrlpriv->sm_base = of_iomap(np, 0);
-	ctrlpriv->sm_size = 0x3fff;
-
-	/* Can't enable DECO WD and LPs those are in MCR */
-
-	/*
-	 * can't check for virtualization because we need access to SCFGR for it
-	 */
-
-	/* Set DMA masks according to platform ranging */
-	if (of_machine_is_compatible("fsl,imx8mm") ||
-		of_machine_is_compatible("fsl,imx8qm") ||
-		of_machine_is_compatible("fsl,imx8qxp") ||
-		of_machine_is_compatible("fsl,imx8mq")) {
-		ret = dma_set_mask_and_coherent(ctrlpriv->dev,
-			DMA_BIT_MASK(32));
-	} else if (sizeof(dma_addr_t) == sizeof(u64))
-		if (of_device_is_compatible(ctrlpriv->pdev->dev.of_node,
-					    "fsl,sec-v5.0"))
-			ret = dma_set_mask_and_coherent(ctrlpriv->dev,
-						  DMA_BIT_MASK(40));
-		else
-			ret = dma_set_mask_and_coherent(ctrlpriv->dev,
-						  DMA_BIT_MASK(36));
-	else
-		ret = dma_set_mask_and_coherent(ctrlpriv->dev,
-			DMA_BIT_MASK(32));
-
-	if (ret) {
-		dev_err(ctrlpriv->dev, "dma_set_mask_and_coherent failed (%d)\n",
-			ret);
-		return ret;
-	}
-
-	/*
-	 * this is where we should run the descriptor for DRNG init
-	 * TRNG must be initialized by SECO
-	 */
-	return ret;
-}
-
-static void init_debugfs(struct caam_drv_private *ctrlpriv)
-{
-#ifdef CONFIG_DEBUG_FS
-	struct caam_perfmon *perfmon;
-	/* Read permission of the file created:
-	 *  - S_IRUSR (user): 0x400
-	 *  - S_IRGRP (group): 0x040
-	 *  - S_IROTH (other): 0x004
-	 */
-	umode_t perm = 0x400 | 0x040 | 0x004;
-
-	/*
-	 * FIXME: needs better naming distinction, as some amalgamation of
-	 * "caam" and nprop->full_name. The OF name isn't distinctive,
-	 * but does separate instances
-	 */
-	perfmon = (struct caam_perfmon __force *)&ctrlpriv->ctrl->perfmon;
-
-=======
 	 * can't check for virtualization because we need access to SCFGR for it
 	 */
 
@@ -1013,7 +730,6 @@
 	 */
 	perfmon = (struct caam_perfmon __force *)&ctrlpriv->ctrl->perfmon;
 
->>>>>>> 4f6282ba
 	ctrlpriv->dfs_root = debugfs_create_dir(dev_name(ctrlpriv->dev), NULL);
 	ctrlpriv->ctl = debugfs_create_dir("ctl", ctrlpriv->dfs_root);
 
@@ -1074,7 +790,6 @@
 						 ctrlpriv->ctl,
 						 &ctrlpriv->ctl_tdsk_wrap);
 #endif
-<<<<<<< HEAD
 }
 
 static const struct of_device_id caam_match[] = {
@@ -1087,19 +802,6 @@
 	{},
 };
 MODULE_DEVICE_TABLE(of, caam_match);
-=======
-}
-
-static const struct of_device_id caam_match[] = {
-	{
-		.compatible = "fsl,sec-v4.0",
-	},
-	{
-		.compatible = "fsl,sec4.0",
-	},
-	{},
-};
-MODULE_DEVICE_TABLE(of, caam_match);
 
 #ifdef CONFIG_PM_SLEEP
 
@@ -1194,7 +896,6 @@
 SIMPLE_DEV_PM_OPS(caam_ctrl_pm_ops, caam_ctrl_suspend, caam_ctrl_resume);
 
 #endif /* CONFIG_PM_SLEEP */
->>>>>>> 4f6282ba
 
 static struct platform_driver caam_driver = {
 	.driver = {
