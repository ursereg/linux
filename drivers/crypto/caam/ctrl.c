/*
 * CAAM control-plane driver backend
 * Controller-level driver, kernel property detection, initialization
 *
 * Copyright 2008-2015 Freescale Semiconductor, Inc.
 */

#include <linux/of_address.h>
#include <linux/of_irq.h>

#include "compat.h"
#include "regs.h"
#include "intern.h"
#include "jr.h"
#include "desc_constr.h"
#include "error.h"
#include "ctrl.h"
#include "sm.h"

/*
 * Descriptor to instantiate RNG State Handle 0 in normal mode and
 * load the JDKEK, TDKEK and TDSK registers
 */
static void build_instantiation_desc(u32 *desc, int handle, int do_sk)
{
	u32 *jump_cmd, op_flags;

	init_job_desc(desc, 0);

	op_flags = OP_TYPE_CLASS1_ALG | OP_ALG_ALGSEL_RNG |
			(handle << OP_ALG_AAI_SHIFT) | OP_ALG_AS_INIT;

	/* INIT RNG in non-test mode */
	append_operation(desc, op_flags);

	if (!handle && do_sk) {
		/*
		 * For SH0, Secure Keys must be generated as well
		 */

		/* wait for done */
		jump_cmd = append_jump(desc, JUMP_CLASS_CLASS1);
		set_jump_tgt_here(desc, jump_cmd);

		/*
		 * load 1 to clear written reg:
		 * resets the done interrrupt and returns the RNG to idle.
		 */
		append_load_imm_u32(desc, 1, LDST_SRCDST_WORD_CLRW);

		/* Initialize State Handle  */
		append_operation(desc, OP_TYPE_CLASS1_ALG | OP_ALG_ALGSEL_RNG |
				 OP_ALG_AAI_RNG4_SK);
	}

	append_jump(desc, JUMP_CLASS_CLASS1 | JUMP_TYPE_HALT);
}

/* Descriptor for deinstantiation of State Handle 0 of the RNG block. */
static void build_deinstantiation_desc(u32 *desc, int handle)
{
	init_job_desc(desc, 0);

	/* Uninstantiate State Handle 0 */
	append_operation(desc, OP_TYPE_CLASS1_ALG | OP_ALG_ALGSEL_RNG |
			 (handle << OP_ALG_AAI_SHIFT) | OP_ALG_AS_INITFINAL);

	append_jump(desc, JUMP_CLASS_CLASS1 | JUMP_TYPE_HALT);
}

/*
 * run_descriptor_deco0 - runs a descriptor on DECO0, under direct control of
 *			  the software (no JR/QI used).
 * @ctrldev - pointer to device
 * @status - descriptor status, after being run
 *
 * Return: - 0 if no error occurred
 *	   - -ENODEV if the DECO couldn't be acquired
 *	   - -EAGAIN if an error occurred while executing the descriptor
 */
static inline int run_descriptor_deco0(struct device *ctrldev, u32 *desc,
					u32 *status)
{
	struct caam_drv_private *ctrlpriv = dev_get_drvdata(ctrldev);
	struct caam_full __iomem *topregs;
	unsigned int timeout = 100000;
	u32 deco_dbg_reg, flags;
	int i;

	/* Set the bit to request direct access to DECO0 */
	topregs = (struct caam_full __iomem *)ctrlpriv->ctrl;
	setbits32(&topregs->ctrl.deco_rq, DECORR_RQD0ENABLE);

	while (!(rd_reg32(&topregs->ctrl.deco_rq) & DECORR_DEN0) &&
								 --timeout)
		cpu_relax();

	if (!timeout) {
		dev_err(ctrldev, "failed to acquire DECO 0\n");
		clrbits32(&topregs->ctrl.deco_rq, DECORR_RQD0ENABLE);
		return -ENODEV;
	}

	for (i = 0; i < desc_len(desc); i++)
		wr_reg32(&topregs->deco.descbuf[i], *(desc + i));

	flags = DECO_JQCR_WHL;
	/*
	 * If the descriptor length is longer than 4 words, then the
	 * FOUR bit in JRCTRL register must be set.
	 */
	if (desc_len(desc) >= 4)
		flags |= DECO_JQCR_FOUR;

	/* Instruct the DECO to execute it */
	wr_reg32(&topregs->deco.jr_ctl_hi, flags);

	timeout = 10000000;
	do {
		deco_dbg_reg = rd_reg32(&topregs->deco.desc_dbg);
		/*
		 * If an error occured in the descriptor, then
		 * the DECO status field will be set to 0x0D
		 */
		if ((deco_dbg_reg & DESC_DBG_DECO_STAT_MASK) ==
		    DESC_DBG_DECO_STAT_HOST_ERR)
			break;
		cpu_relax();
	} while ((deco_dbg_reg & DESC_DBG_DECO_STAT_VALID) && --timeout);

	*status = rd_reg32(&topregs->deco.op_status_hi) &
		  DECO_OP_STATUS_HI_ERR_MASK;

	/* Mark the DECO as free */
	clrbits32(&topregs->ctrl.deco_rq, DECORR_RQD0ENABLE);

	if (!timeout)
		return -EAGAIN;

	return 0;
}

/*
 * instantiate_rng - builds and executes a descriptor on DECO0,
 *		     which initializes the RNG block.
 * @ctrldev - pointer to device
 * @state_handle_mask - bitmask containing the instantiation status
 *			for the RNG4 state handles which exist in
 *			the RNG4 block: 1 if it's been instantiated
 *			by an external entry, 0 otherwise.
 * @gen_sk  - generate data to be loaded into the JDKEK, TDKEK and TDSK;
 *	      Caution: this can be done only once; if the keys need to be
 *	      regenerated, a POR is required
 *
 * Return: - 0 if no error occurred
 *	   - -ENOMEM if there isn't enough memory to allocate the descriptor
 *	   - -ENODEV if DECO0 couldn't be acquired
 *	   - -EAGAIN if an error occurred when executing the descriptor
 *	      f.i. there was a RNG hardware error due to not "good enough"
 *	      entropy being aquired.
 */
static int instantiate_rng(struct device *ctrldev, int state_handle_mask,
			   int gen_sk)
{
	struct caam_drv_private *ctrlpriv = dev_get_drvdata(ctrldev);
	struct caam_full __iomem *topregs;
	struct rng4tst __iomem *r4tst;
	u32 *desc, status, rdsta_val;
	int ret = 0, sh_idx;

	topregs = (struct caam_full __iomem *)ctrlpriv->ctrl;
	r4tst = &topregs->ctrl.r4tst[0];

	desc = kmalloc(CAAM_CMD_SZ * 7, GFP_KERNEL);
	if (!desc)
		return -ENOMEM;

	for (sh_idx = 0; sh_idx < RNG4_MAX_HANDLES; sh_idx++) {
		/*
		 * If the corresponding bit is set, this state handle
		 * was initialized by somebody else, so it's left alone.
		 */
		if ((1 << sh_idx) & state_handle_mask)
			continue;

		/* Create the descriptor for instantiating RNG State Handle */
		build_instantiation_desc(desc, sh_idx, gen_sk);

		/* Try to run it through DECO0 */
		ret = run_descriptor_deco0(ctrldev, desc, &status);

		/*
		 * If ret is not 0, or descriptor status is not 0, then
		 * something went wrong. No need to try the next state
		 * handle (if available), bail out here.
		 * Also, if for some reason, the State Handle didn't get
		 * instantiated although the descriptor has finished
		 * without any error (HW optimizations for later
		 * CAAM eras), then try again.
		 */
		rdsta_val =
			rd_reg32(&topregs->ctrl.r4tst[0].rdsta) & RDSTA_IFMASK;
		if (status || !(rdsta_val & (1 << sh_idx)))
			ret = -EAGAIN;
		if (ret)
			break;

		dev_info(ctrldev, "Instantiated RNG4 SH%d\n", sh_idx);
		/* Clear the contents before recreating the descriptor */
		memset(desc, 0x00, CAAM_CMD_SZ * 7);
	}

	kfree(desc);

	return ret;
}

/*
 * deinstantiate_rng - builds and executes a descriptor on DECO0,
 *		       which deinitializes the RNG block.
 * @ctrldev - pointer to device
 * @state_handle_mask - bitmask containing the instantiation status
 *			for the RNG4 state handles which exist in
 *			the RNG4 block: 1 if it's been instantiated
 *
 * Return: - 0 if no error occurred
 *	   - -ENOMEM if there isn't enough memory to allocate the descriptor
 *	   - -ENODEV if DECO0 couldn't be acquired
 *	   - -EAGAIN if an error occurred when executing the descriptor
 */
static int deinstantiate_rng(struct device *ctrldev, int state_handle_mask)
{
	u32 *desc, status;
	int sh_idx, ret = 0;

	desc = kmalloc(CAAM_CMD_SZ * 3, GFP_KERNEL);
	if (!desc)
		return -ENOMEM;

	for (sh_idx = 0; sh_idx < RNG4_MAX_HANDLES; sh_idx++) {
		/*
		 * If the corresponding bit is set, then it means the state
		 * handle was initialized by us, and thus it needs to be
		 * deintialized as well
		 */
		if ((1 << sh_idx) & state_handle_mask) {
			/*
			 * Create the descriptor for deinstantating this state
			 * handle
			 */
			build_deinstantiation_desc(desc, sh_idx);

			/* Try to run it through DECO0 */
			ret = run_descriptor_deco0(ctrldev, desc, &status);

			if (ret || status) {
				dev_err(ctrldev,
					"Failed to deinstantiate RNG4 SH%d\n",
					sh_idx);
				break;
			}
			dev_info(ctrldev, "Deinstantiated RNG4 SH%d\n", sh_idx);
		}
	}

	kfree(desc);

	return ret;
}

static int caam_remove(struct platform_device *pdev)
{
	struct device *ctrldev;
	struct caam_drv_private *ctrlpriv;
	struct caam_full __iomem *topregs;
	int ring, ret = 0;

	ctrldev = &pdev->dev;
	ctrlpriv = dev_get_drvdata(ctrldev);
	topregs = (struct caam_full __iomem *)ctrlpriv->ctrl;

	/* Remove platform devices for JobRs */
	for (ring = 0; ring < ctrlpriv->total_jobrs; ring++) {
		if (ctrlpriv->jrpdev[ring])
			of_device_unregister(ctrlpriv->jrpdev[ring]);
	}

	/* De-initialize RNG state handles initialized by this driver. */
	if (ctrlpriv->rng4_sh_init)
		deinstantiate_rng(ctrldev, ctrlpriv->rng4_sh_init);

	/* Shut down debug views */
#ifdef CONFIG_DEBUG_FS
	debugfs_remove_recursive(ctrlpriv->dfs_root);
#endif

	/* Unmap controller region */
	iounmap(&topregs->ctrl);

#ifdef CONFIG_ARM
	/* shut clocks off before finalizing shutdown */
	clk_disable(ctrlpriv->caam_ipg);
<<<<<<< HEAD
	clk_disable(ctrlpriv->caam_mem);
	clk_disable(ctrlpriv->caam_aclk);
	clk_disable(ctrlpriv->caam_emi_slow);
=======
	clk_disable(ctrlpriv->caam_aclk);
	/* imx7d only has two caam clock */
	if (!(of_find_compatible_node(NULL, NULL, "fsl,imx7d-caam"))) {
		clk_disable(ctrlpriv->caam_mem);
		clk_disable(ctrlpriv->caam_emi_slow);
	}
>>>>>>> 9ea9577d
#endif

	kfree(ctrlpriv->jrpdev);
	kfree(ctrlpriv);

	return ret;
}

/*
 * kick_trng - sets the various parameters for enabling the initialization
 *	       of the RNG4 block in CAAM
 * @pdev - pointer to the platform device
 * @ent_delay - Defines the length (in system clocks) of each entropy sample.
 */
static void kick_trng(struct platform_device *pdev, int ent_delay)
{
	struct device *ctrldev = &pdev->dev;
	struct caam_drv_private *ctrlpriv = dev_get_drvdata(ctrldev);
	struct caam_full __iomem *topregs;
	struct rng4tst __iomem *r4tst;
	u32 val;

	topregs = (struct caam_full __iomem *)ctrlpriv->ctrl;
	r4tst = &topregs->ctrl.r4tst[0];

	/* put RNG4 into program mode */
	setbits32(&r4tst->rtmctl, RTMCTL_PRGM);

	/*
	 * Performance-wise, it does not make sense to
	 * set the delay to a value that is lower
	 * than the last one that worked (i.e. the state handles
	 * were instantiated properly. Thus, instead of wasting
	 * time trying to set the values controlling the sample
	 * frequency, the function simply returns.
	 */
	val = (rd_reg32(&r4tst->rtsdctl) & RTSDCTL_ENT_DLY_MASK)
	      >> RTSDCTL_ENT_DLY_SHIFT;
	if (ent_delay <= val) {
		/* put RNG4 into run mode */
		clrbits32(&r4tst->rtmctl, RTMCTL_PRGM);
		return;
	}

	val = rd_reg32(&r4tst->rtsdctl);
	val = (val & ~RTSDCTL_ENT_DLY_MASK) |
	      (ent_delay << RTSDCTL_ENT_DLY_SHIFT);
	wr_reg32(&r4tst->rtsdctl, val);
	/* min. freq. count, equal to 1/4 of the entropy sample length */
	wr_reg32(&r4tst->rtfrqmin, ent_delay >> 2);
	/* max. freq. count, equal to 16 times the entropy sample length */
	wr_reg32(&r4tst->rtfrqmax, ent_delay << 4);
	/* put RNG4 into run mode */
	clrbits32(&r4tst->rtmctl, RTMCTL_PRGM);
}

/**
 * caam_get_era() - Return the ERA of the SEC on SoC, based
 * on the SEC_VID register.
 * Returns the ERA number (1..4) or -ENOTSUPP if the ERA is unknown.
 * @caam_id - the value of the SEC_VID register
 **/
int caam_get_era(u32 caam_id)
{
	struct sec_vid sec_vid;
	static const struct {
		u16 ip_id;
		u8 maj_rev;
		u8 era;
	} caam_eras[] = {
		{0x0A10, 1, 1},
		{0x0A10, 2, 2},
		{0x0A12, 1, 3},
		{0x0A14, 1, 3},
		{0x0A10, 3, 4},
		{0x0A11, 1, 4},
		{0x0A14, 2, 4},
		{0x0A16, 1, 4},
		{0x0A18, 1, 4},
		{0x0A11, 2, 5},
		{0x0A12, 2, 5},
		{0x0A13, 1, 5},
		{0x0A1C, 1, 5},
		{0x0A12, 4, 6},
		{0x0A13, 2, 6},
		{0x0A16, 2, 6},
		{0x0A17, 1, 6},
		{0x0A18, 2, 6},
		{0x0A1A, 1, 6},
		{0x0A1C, 2, 6},
		{0x0A14, 3, 7},
		{0x0A10, 4, 8},
		{0x0A11, 3, 8},
		{0x0A11, 4, 8},
		{0x0A12, 5, 8},
		{0x0A16, 3, 8},
	};
	int i;

       sec_vid.ip_id = caam_id >> SEC_VID_IPID_SHIFT;
       sec_vid.maj_rev = (caam_id & SEC_VID_MAJ_MASK) >> SEC_VID_MAJ_SHIFT;

	for (i = 0; i < ARRAY_SIZE(caam_eras); i++)
		if (caam_eras[i].ip_id == sec_vid.ip_id &&
			caam_eras[i].maj_rev == sec_vid.maj_rev)
			return caam_eras[i].era;

	return -ENOTSUPP;
}
EXPORT_SYMBOL(caam_get_era);

/* Probe routine for CAAM top (controller) level */
static int caam_probe(struct platform_device *pdev)
{
	int ret, ring, rspec, gen_sk, ent_delay = RTSDCTL_ENT_DLY_MIN;
	u32 caam_id;
	struct device *dev;
	struct device_node *nprop, *np;
	struct caam_ctrl __iomem *ctrl;
	struct caam_full __iomem *topregs;
	struct caam_drv_private *ctrlpriv;
#ifdef CONFIG_DEBUG_FS
	struct caam_perfmon *perfmon;
#endif
	u64 cha_vid;

	ctrlpriv = kzalloc(sizeof(struct caam_drv_private), GFP_KERNEL);
	if (!ctrlpriv)
		return -ENOMEM;

	dev = &pdev->dev;
	dev_set_drvdata(dev, ctrlpriv);
	ctrlpriv->pdev = pdev;
	nprop = pdev->dev.of_node;

	/* Get configuration properties from device tree */
	/* First, get register page */
	ctrl = of_iomap(nprop, 0);
	if (ctrl == NULL) {
		dev_err(dev, "caam: of_iomap() failed\n");
		return -ENOMEM;
	}
	ctrlpriv->ctrl = (struct caam_ctrl __force *)ctrl;

	/* topregs used to derive pointers to CAAM sub-blocks only */
	topregs = (struct caam_full __iomem *)ctrl;

	/* Get CAAM-SM node and of_iomap() and save */
	np = of_find_compatible_node(NULL, NULL, "fsl,imx6q-caam-sm");
<<<<<<< HEAD

=======
>>>>>>> 9ea9577d
	if (!np)
		return -ENODEV;

	ctrlpriv->sm_base = of_iomap(np, 0);
	ctrlpriv->sm_size = 0x3fff;

/*
 * ARM targets tend to have clock control subsystems that can
 * enable/disable clocking to our device. Turn clocking on to proceed
 */
#ifdef CONFIG_ARM
	ctrlpriv->caam_ipg = devm_clk_get(&ctrlpriv->pdev->dev, "caam_ipg");
	if (IS_ERR(ctrlpriv->caam_ipg)) {
		ret = PTR_ERR(ctrlpriv->caam_ipg);
		dev_err(&ctrlpriv->pdev->dev,
			"can't identify CAAM ipg clk: %d\n", ret);
		return -ENODEV;
	}
<<<<<<< HEAD
	ctrlpriv->caam_mem = devm_clk_get(&ctrlpriv->pdev->dev, "caam_mem");
	if (IS_ERR(ctrlpriv->caam_mem)) {
		ret = PTR_ERR(ctrlpriv->caam_mem);
		dev_err(&ctrlpriv->pdev->dev,
			"can't identify CAAM secure mem clk: %d\n", ret);
		return -ENODEV;
	}
	ctrlpriv->caam_aclk = devm_clk_get(&ctrlpriv->pdev->dev, "caam_aclk");
	if (IS_ERR(ctrlpriv->caam_aclk)) {
		ret = PTR_ERR(ctrlpriv->caam_aclk);
		dev_err(&ctrlpriv->pdev->dev,
			"can't identify CAAM aclk clk: %d\n", ret);
		return -ENODEV;
	}

	ctrlpriv->caam_emi_slow = devm_clk_get(&ctrlpriv->pdev->dev,
					       "caam_emi_slow");
	ret = clk_prepare_enable(ctrlpriv->caam_emi_slow);
	if (ret < 0) {
		dev_err(&pdev->dev, "can't prepare CAAM emi"
			" slow clock: %d\n", ret);
		return -ENODEV;
	}

=======
>>>>>>> 9ea9577d
	ret = clk_prepare(ctrlpriv->caam_ipg);
	if (ret < 0) {
		dev_err(&pdev->dev, "can't prepare CAAM ipg clock: %d\n", ret);
		return -ENODEV;
	}
<<<<<<< HEAD
	ret = clk_prepare(ctrlpriv->caam_mem);
	if (ret < 0) {
		dev_err(&pdev->dev, "can't prepare CAAM secure mem clock: %d\n",
			ret);
		return -ENODEV;
	}
	ret = clk_prepare(ctrlpriv->caam_aclk);
	if (ret < 0) {
		dev_err(&pdev->dev, "can't prepare CAAM aclk clock: %d\n", ret);
		return -ENODEV;
	}

=======
>>>>>>> 9ea9577d
	ret = clk_enable(ctrlpriv->caam_ipg);
	if (ret < 0) {
		dev_err(&pdev->dev, "can't enable CAAM ipg clock: %d\n", ret);
		return -ENODEV;
	}
<<<<<<< HEAD
	ret = clk_enable(ctrlpriv->caam_mem);
	if (ret < 0) {
		dev_err(&pdev->dev, "can't enable CAAM secure mem clock: %d\n",
			ret);
=======

	pr_debug("%s caam_ipg clock:%d\n", __func__,
			 (int)clk_get_rate(ctrlpriv->caam_ipg));

	ctrlpriv->caam_aclk = devm_clk_get(&ctrlpriv->pdev->dev, "caam_aclk");
	if (IS_ERR(ctrlpriv->caam_aclk)) {
		ret = PTR_ERR(ctrlpriv->caam_aclk);
		dev_err(&ctrlpriv->pdev->dev,
			"can't identify CAAM aclk clk: %d\n", ret);
			return -ENODEV;
	}
	ret = clk_prepare(ctrlpriv->caam_aclk);
	if (ret < 0) {
		dev_err(&pdev->dev, "can't prepare CAAM aclk clock: %d\n", ret);
>>>>>>> 9ea9577d
		return -ENODEV;
	}
	ret = clk_enable(ctrlpriv->caam_aclk);
	if (ret < 0) {
		dev_err(&pdev->dev, "can't enable CAAM aclk clock: %d\n", ret);
<<<<<<< HEAD
		return -ENODEV;
	}

	pr_debug("%s caam_ipg clock:%d\n", __func__,
		(int)clk_get_rate(ctrlpriv->caam_ipg));
	pr_debug("%s caam_mem clock:%d\n", __func__,
		(int)clk_get_rate(ctrlpriv->caam_mem));
	pr_debug("%s caam_aclk clock:%d\n", __func__,
		(int)clk_get_rate(ctrlpriv->caam_aclk));
=======
			return -ENODEV;
	}
	pr_debug("%s caam_aclk clock:%d\n", __func__,
			(int)clk_get_rate(ctrlpriv->caam_aclk));

	/* imx7d only has two caam clock */
	if (!(of_find_compatible_node(NULL, NULL, "fsl,imx7d-caam"))) {
		ctrlpriv->caam_mem = devm_clk_get(&ctrlpriv->pdev->dev,
						  "caam_mem");
		if (IS_ERR(ctrlpriv->caam_mem)) {
			ret = PTR_ERR(ctrlpriv->caam_mem);
			dev_err(&ctrlpriv->pdev->dev,
					"can't identify CAAM secure mem clk: %d\n",
					ret);
			return -ENODEV;
		}
		ret = clk_prepare(ctrlpriv->caam_mem);
		if (ret < 0) {
			dev_err(&pdev->dev, "can't prepare CAAM secure mem clock: %d\n",
					ret);
			return -ENODEV;
		}
		ret = clk_enable(ctrlpriv->caam_mem);
		if (ret < 0) {
			dev_err(&pdev->dev, "can't enable CAAM secure mem clock: %d\n",
					ret);
			return -ENODEV;
		}
		pr_debug("%s caam_mem clock:%d\n", __func__,
				 (int)clk_get_rate(ctrlpriv->caam_mem));

		if (!(of_find_compatible_node(NULL, NULL, "fsl,imx6ul-caam"))) {
			ctrlpriv->caam_emi_slow = devm_clk_get(&ctrlpriv->pdev->dev,
							       "caam_emi_slow");
			ret = clk_prepare_enable(ctrlpriv->caam_emi_slow);
			if (ret < 0) {
				dev_err(&pdev->dev,
					"can'to prepare CAAM emi slow clock: %d\n",
					ret);
				return -ENODEV;
			}
		}
	}
>>>>>>> 9ea9577d
#endif

	/*
	 * Enable DECO watchdogs and, if this is a PHYS_ADDR_T_64BIT kernel,
	 * long pointers in master configuration register
	 */
	setbits32(&topregs->ctrl.mcr, MCFGR_WDENABLE |
		  (sizeof(dma_addr_t) == sizeof(u64) ? MCFGR_LONG_PTR : 0));

#ifdef CONFIG_ARCH_MX6
	/*
	 * ERRATA:  mx6 devices have an issue wherein AXI bus transactions
	 * may not occur in the correct order. This isn't a problem running
	 * single descriptors, but can be if running multiple concurrent
	 * descriptors. Reworking the driver to throttle to single requests
	 * is impractical, thus the workaround is to limit the AXI pipeline
	 * to a depth of 1 (from it's default of 4) to preclude this situation
	 * from occurring.
	 */
	wr_reg32(&topregs->ctrl.mcr,
		 (rd_reg32(&topregs->ctrl.mcr) & ~(MCFGR_AXIPIPE_MASK)) |
		 ((1 << MCFGR_AXIPIPE_SHIFT) & MCFGR_AXIPIPE_MASK));
#endif

	/* Set DMA masks according to platform ranging */
	if (sizeof(dma_addr_t) == sizeof(u64))
		if (of_device_is_compatible(nprop, "fsl,sec-v5.0"))
			dma_set_mask(dev, DMA_BIT_MASK(40));
		else
			dma_set_mask(dev, DMA_BIT_MASK(36));
	else
		dma_set_mask(dev, DMA_BIT_MASK(32));

	/*
	 * Detect and enable JobRs
	 * First, find out how many ring spec'ed, allocate references
	 * for all, then go probe each one.
	 */
	rspec = 0;
	for_each_compatible_node(np, NULL, "fsl,sec-v4.0-job-ring")
		rspec++;
	if (!rspec) {
		/* for backward compatible with device trees */
		for_each_compatible_node(np, NULL, "fsl,sec4.0-job-ring")
			rspec++;
	}

	ctrlpriv->jrpdev = kzalloc(sizeof(struct platform_device *) * rspec,
								GFP_KERNEL);
	if (ctrlpriv->jrpdev == NULL) {
		iounmap(&topregs->ctrl);
		return -ENOMEM;
	}

	ring = 0;
	ctrlpriv->total_jobrs = 0;
	for_each_compatible_node(np, NULL, "fsl,sec-v4.0-job-ring") {
		ctrlpriv->jrpdev[ring] =
				of_platform_device_create(np, NULL, dev);
		if (!ctrlpriv->jrpdev[ring]) {
			pr_warn("JR%d Platform device creation error\n", ring);
			continue;
		}
		ctrlpriv->total_jobrs++;
		ring++;
	}
	if (!ring) {
		for_each_compatible_node(np, NULL, "fsl,sec4.0-job-ring") {
			ctrlpriv->jrpdev[ring] =
				of_platform_device_create(np, NULL, dev);
			if (!ctrlpriv->jrpdev[ring]) {
				pr_warn("JR%d Platform device creation error\n",
					ring);
				continue;
			}
			ctrlpriv->total_jobrs++;
			ring++;
		}
	}

	/* Check to see if QI present. If so, enable */
	ctrlpriv->qi_present = !!(rd_reg64(&topregs->ctrl.perfmon.comp_parms) &
				  CTPR_QI_MASK);
	if (ctrlpriv->qi_present) {
		ctrlpriv->qi = (struct caam_queue_if __force *)&topregs->qi;
		/* This is all that's required to physically enable QI */
		wr_reg32(&topregs->qi.qi_control_lo, QICTL_DQEN);
	}

	/* If no QI and no rings specified, quit and go home */
	if ((!ctrlpriv->qi_present) && (!ctrlpriv->total_jobrs)) {
		dev_err(dev, "no queues configured, terminating\n");
		caam_remove(pdev);
		return -ENOMEM;
	}

	cha_vid = rd_reg64(&topregs->ctrl.perfmon.cha_id);

	/*
	 * If SEC has RNG version >= 4 and RNG state handle has not been
	 * already instantiated, do RNG instantiation
	 */
	if ((cha_vid & CHA_ID_RNG_MASK) >> CHA_ID_RNG_SHIFT >= 4) {
		ctrlpriv->rng4_sh_init =
			rd_reg32(&topregs->ctrl.r4tst[0].rdsta);
		/*
		 * If the secure keys (TDKEK, JDKEK, TDSK), were already
		 * generated, signal this to the function that is instantiating
		 * the state handles. An error would occur if RNG4 attempts
		 * to regenerate these keys before the next POR.
		 */
		gen_sk = ctrlpriv->rng4_sh_init & RDSTA_SKVN ? 0 : 1;
		ctrlpriv->rng4_sh_init &= RDSTA_IFMASK;
		do {
			int inst_handles =
				rd_reg32(&topregs->ctrl.r4tst[0].rdsta) &
								RDSTA_IFMASK;
			/*
			 * If either SH were instantiated by somebody else
			 * (e.g. u-boot) then it is assumed that the entropy
			 * parameters are properly set and thus the function
			 * setting these (kick_trng(...)) is skipped.
			 * Also, if a handle was instantiated, do not change
			 * the TRNG parameters.
			 */
			if (!(ctrlpriv->rng4_sh_init || inst_handles)) {
				kick_trng(pdev, ent_delay);
				ent_delay += 400;
			}
			/*
			 * if instantiate_rng(...) fails, the loop will rerun
			 * and the kick_trng(...) function will modfiy the
			 * upper and lower limits of the entropy sampling
			 * interval, leading to a sucessful initialization of
			 * the RNG.
			 */
			ret = instantiate_rng(dev, inst_handles,
					      gen_sk);
		} while ((ret == -EAGAIN) && (ent_delay < RTSDCTL_ENT_DLY_MAX));
		if (ret) {
			dev_err(dev, "failed to instantiate RNG");
			caam_remove(pdev);
			return ret;
		}
		/*
		 * Set handles init'ed by this module as the complement of the
		 * already initialized ones
		 */
		ctrlpriv->rng4_sh_init = ~ctrlpriv->rng4_sh_init & RDSTA_IFMASK;

		/* Enable RDB bit so that RNG works faster */
		setbits32(&topregs->ctrl.scfgr, SCFGR_RDBENABLE);
	}

	/* NOTE: RTIC detection ought to go here, around Si time */

	caam_id = rd_reg32(&topregs->ctrl.perfmon.caam_id);

	/* Report "alive" for developer to see */
	dev_info(dev, "device ID = 0x%08x (Era %d)\n", caam_id,
		 caam_get_era(caam_id));
	dev_info(dev, "job rings = %d, qi = %d\n",
		 ctrlpriv->total_jobrs, ctrlpriv->qi_present);

#ifdef CONFIG_DEBUG_FS
	/*
	 * FIXME: needs better naming distinction, as some amalgamation of
	 * "caam" and nprop->full_name. The OF name isn't distinctive,
	 * but does separate instances
	 */
	perfmon = (struct caam_perfmon __force *)&ctrl->perfmon;

	ctrlpriv->dfs_root = debugfs_create_dir("caam", NULL);
	ctrlpriv->ctl = debugfs_create_dir("ctl", ctrlpriv->dfs_root);

	/* Controller-level - performance monitor counters */
	ctrlpriv->ctl_rq_dequeued =
		debugfs_create_u64("rq_dequeued",
				   S_IRUSR | S_IRGRP | S_IROTH,
				   ctrlpriv->ctl, &perfmon->req_dequeued);
	ctrlpriv->ctl_ob_enc_req =
		debugfs_create_u64("ob_rq_encrypted",
				   S_IRUSR | S_IRGRP | S_IROTH,
				   ctrlpriv->ctl, &perfmon->ob_enc_req);
	ctrlpriv->ctl_ib_dec_req =
		debugfs_create_u64("ib_rq_decrypted",
				   S_IRUSR | S_IRGRP | S_IROTH,
				   ctrlpriv->ctl, &perfmon->ib_dec_req);
	ctrlpriv->ctl_ob_enc_bytes =
		debugfs_create_u64("ob_bytes_encrypted",
				   S_IRUSR | S_IRGRP | S_IROTH,
				   ctrlpriv->ctl, &perfmon->ob_enc_bytes);
	ctrlpriv->ctl_ob_prot_bytes =
		debugfs_create_u64("ob_bytes_protected",
				   S_IRUSR | S_IRGRP | S_IROTH,
				   ctrlpriv->ctl, &perfmon->ob_prot_bytes);
	ctrlpriv->ctl_ib_dec_bytes =
		debugfs_create_u64("ib_bytes_decrypted",
				   S_IRUSR | S_IRGRP | S_IROTH,
				   ctrlpriv->ctl, &perfmon->ib_dec_bytes);
	ctrlpriv->ctl_ib_valid_bytes =
		debugfs_create_u64("ib_bytes_validated",
				   S_IRUSR | S_IRGRP | S_IROTH,
				   ctrlpriv->ctl, &perfmon->ib_valid_bytes);

	/* Controller level - global status values */
	ctrlpriv->ctl_faultaddr =
		debugfs_create_u64("fault_addr",
				   S_IRUSR | S_IRGRP | S_IROTH,
				   ctrlpriv->ctl, &perfmon->faultaddr);
	ctrlpriv->ctl_faultdetail =
		debugfs_create_u32("fault_detail",
				   S_IRUSR | S_IRGRP | S_IROTH,
				   ctrlpriv->ctl, &perfmon->faultdetail);
	ctrlpriv->ctl_faultstatus =
		debugfs_create_u32("fault_status",
				   S_IRUSR | S_IRGRP | S_IROTH,
				   ctrlpriv->ctl, &perfmon->status);

	/* Internal covering keys (useful in non-secure mode only) */
	ctrlpriv->ctl_kek_wrap.data = &ctrlpriv->ctrl->kek[0];
	ctrlpriv->ctl_kek_wrap.size = KEK_KEY_SIZE * sizeof(u32);
	ctrlpriv->ctl_kek = debugfs_create_blob("kek",
						S_IRUSR |
						S_IRGRP | S_IROTH,
						ctrlpriv->ctl,
						&ctrlpriv->ctl_kek_wrap);

	ctrlpriv->ctl_tkek_wrap.data = &ctrlpriv->ctrl->tkek[0];
	ctrlpriv->ctl_tkek_wrap.size = KEK_KEY_SIZE * sizeof(u32);
	ctrlpriv->ctl_tkek = debugfs_create_blob("tkek",
						 S_IRUSR |
						 S_IRGRP | S_IROTH,
						 ctrlpriv->ctl,
						 &ctrlpriv->ctl_tkek_wrap);

	ctrlpriv->ctl_tdsk_wrap.data = &ctrlpriv->ctrl->tdsk[0];
	ctrlpriv->ctl_tdsk_wrap.size = KEK_KEY_SIZE * sizeof(u32);
	ctrlpriv->ctl_tdsk = debugfs_create_blob("tdsk",
						 S_IRUSR |
						 S_IRGRP | S_IROTH,
						 ctrlpriv->ctl,
						 &ctrlpriv->ctl_tdsk_wrap);
#endif
	return 0;
}

static struct of_device_id caam_match[] = {
	{
		.compatible = "fsl,sec-v4.0",
	},
	{
		.compatible = "fsl,sec4.0",
	},
	{},
};
MODULE_DEVICE_TABLE(of, caam_match);

static struct platform_driver caam_driver = {
	.driver = {
		.name = "caam",
		.owner = THIS_MODULE,
		.of_match_table = caam_match,
	},
	.probe       = caam_probe,
	.remove      = caam_remove,
};

module_platform_driver(caam_driver);

MODULE_LICENSE("GPL");
MODULE_DESCRIPTION("FSL CAAM request backend");
MODULE_AUTHOR("Freescale Semiconductor - NMG/STC");<|MERGE_RESOLUTION|>--- conflicted
+++ resolved
@@ -300,18 +300,12 @@
 #ifdef CONFIG_ARM
 	/* shut clocks off before finalizing shutdown */
 	clk_disable(ctrlpriv->caam_ipg);
-<<<<<<< HEAD
-	clk_disable(ctrlpriv->caam_mem);
-	clk_disable(ctrlpriv->caam_aclk);
-	clk_disable(ctrlpriv->caam_emi_slow);
-=======
 	clk_disable(ctrlpriv->caam_aclk);
 	/* imx7d only has two caam clock */
 	if (!(of_find_compatible_node(NULL, NULL, "fsl,imx7d-caam"))) {
 		clk_disable(ctrlpriv->caam_mem);
 		clk_disable(ctrlpriv->caam_emi_slow);
 	}
->>>>>>> 9ea9577d
 #endif
 
 	kfree(ctrlpriv->jrpdev);
@@ -461,10 +455,6 @@
 
 	/* Get CAAM-SM node and of_iomap() and save */
 	np = of_find_compatible_node(NULL, NULL, "fsl,imx6q-caam-sm");
-<<<<<<< HEAD
-
-=======
->>>>>>> 9ea9577d
 	if (!np)
 		return -ENODEV;
 
@@ -483,64 +473,16 @@
 			"can't identify CAAM ipg clk: %d\n", ret);
 		return -ENODEV;
 	}
-<<<<<<< HEAD
-	ctrlpriv->caam_mem = devm_clk_get(&ctrlpriv->pdev->dev, "caam_mem");
-	if (IS_ERR(ctrlpriv->caam_mem)) {
-		ret = PTR_ERR(ctrlpriv->caam_mem);
-		dev_err(&ctrlpriv->pdev->dev,
-			"can't identify CAAM secure mem clk: %d\n", ret);
-		return -ENODEV;
-	}
-	ctrlpriv->caam_aclk = devm_clk_get(&ctrlpriv->pdev->dev, "caam_aclk");
-	if (IS_ERR(ctrlpriv->caam_aclk)) {
-		ret = PTR_ERR(ctrlpriv->caam_aclk);
-		dev_err(&ctrlpriv->pdev->dev,
-			"can't identify CAAM aclk clk: %d\n", ret);
-		return -ENODEV;
-	}
-
-	ctrlpriv->caam_emi_slow = devm_clk_get(&ctrlpriv->pdev->dev,
-					       "caam_emi_slow");
-	ret = clk_prepare_enable(ctrlpriv->caam_emi_slow);
-	if (ret < 0) {
-		dev_err(&pdev->dev, "can't prepare CAAM emi"
-			" slow clock: %d\n", ret);
-		return -ENODEV;
-	}
-
-=======
->>>>>>> 9ea9577d
 	ret = clk_prepare(ctrlpriv->caam_ipg);
 	if (ret < 0) {
 		dev_err(&pdev->dev, "can't prepare CAAM ipg clock: %d\n", ret);
 		return -ENODEV;
 	}
-<<<<<<< HEAD
-	ret = clk_prepare(ctrlpriv->caam_mem);
-	if (ret < 0) {
-		dev_err(&pdev->dev, "can't prepare CAAM secure mem clock: %d\n",
-			ret);
-		return -ENODEV;
-	}
-	ret = clk_prepare(ctrlpriv->caam_aclk);
-	if (ret < 0) {
-		dev_err(&pdev->dev, "can't prepare CAAM aclk clock: %d\n", ret);
-		return -ENODEV;
-	}
-
-=======
->>>>>>> 9ea9577d
 	ret = clk_enable(ctrlpriv->caam_ipg);
 	if (ret < 0) {
 		dev_err(&pdev->dev, "can't enable CAAM ipg clock: %d\n", ret);
 		return -ENODEV;
 	}
-<<<<<<< HEAD
-	ret = clk_enable(ctrlpriv->caam_mem);
-	if (ret < 0) {
-		dev_err(&pdev->dev, "can't enable CAAM secure mem clock: %d\n",
-			ret);
-=======
 
 	pr_debug("%s caam_ipg clock:%d\n", __func__,
 			 (int)clk_get_rate(ctrlpriv->caam_ipg));
@@ -555,23 +497,11 @@
 	ret = clk_prepare(ctrlpriv->caam_aclk);
 	if (ret < 0) {
 		dev_err(&pdev->dev, "can't prepare CAAM aclk clock: %d\n", ret);
->>>>>>> 9ea9577d
 		return -ENODEV;
 	}
 	ret = clk_enable(ctrlpriv->caam_aclk);
 	if (ret < 0) {
 		dev_err(&pdev->dev, "can't enable CAAM aclk clock: %d\n", ret);
-<<<<<<< HEAD
-		return -ENODEV;
-	}
-
-	pr_debug("%s caam_ipg clock:%d\n", __func__,
-		(int)clk_get_rate(ctrlpriv->caam_ipg));
-	pr_debug("%s caam_mem clock:%d\n", __func__,
-		(int)clk_get_rate(ctrlpriv->caam_mem));
-	pr_debug("%s caam_aclk clock:%d\n", __func__,
-		(int)clk_get_rate(ctrlpriv->caam_aclk));
-=======
 			return -ENODEV;
 	}
 	pr_debug("%s caam_aclk clock:%d\n", __func__,
@@ -615,7 +545,6 @@
 			}
 		}
 	}
->>>>>>> 9ea9577d
 #endif
 
 	/*
