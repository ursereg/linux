--- conflicted
+++ resolved
@@ -57,11 +57,8 @@
 #include "key_gen.h"
 #include "caamalg_desc.h"
 #include <crypto/engine.h>
-<<<<<<< HEAD
-=======
 #include <crypto/xts.h>
 #include <asm/unaligned.h>
->>>>>>> c1084c27
 
 #ifdef CONFIG_CRYPTO_DEV_FSL_CAAM_TK_API
 #include "tag_object.h"
@@ -137,14 +134,6 @@
 	struct aead_edesc *edesc;
 };
 
-struct caam_skcipher_req_ctx {
-	struct skcipher_edesc *edesc;
-};
-
-struct caam_aead_req_ctx {
-	struct aead_edesc *edesc;
-};
-
 static int aead_null_set_sh_desc(struct crypto_aead *aead)
 {
 	struct caam_ctx *ctx = crypto_aead_ctx(aead);
@@ -838,10 +827,7 @@
 	return skcipher_setkey(skcipher, key, keylen, ctx1_iv_off);
 }
 
-<<<<<<< HEAD
-=======
-
->>>>>>> c1084c27
+
 #ifdef CONFIG_CRYPTO_DEV_FSL_CAAM_TK_API
 static int tk_skcipher_setkey(struct crypto_skcipher *skcipher,
 			      const u8 *key, unsigned int keylen)
@@ -891,16 +877,8 @@
 
 	/* Validate key length for AES algorithms */
 	ret = aes_check_keylen(ctx->cdata.key_real_len);
-<<<<<<< HEAD
-	if (ret) {
-		crypto_skcipher_set_flags(skcipher,
-					  CRYPTO_TFM_RES_BAD_KEY_LEN);
-		return ret;
-	}
-=======
 	if (ret)
 		return ret;
->>>>>>> c1084c27
 
 	return skcipher_setkey(skcipher, NULL, 0, 0);
 }
@@ -1624,12 +1602,9 @@
 
 	ret = caam_jr_enqueue(ctx->jrdev, desc, aead_crypt_done, req);
 
-<<<<<<< HEAD
-=======
 	if (ret == -ENOSPC && engine->retry_support)
 		return ret;
 
->>>>>>> c1084c27
 	if (ret != -EINPROGRESS) {
 		aead_unmap(ctx->jrdev, rctx->edesc, req);
 		kfree(rctx->edesc);
@@ -1854,12 +1829,6 @@
 	struct caam_skcipher_req_ctx *rctx = skcipher_request_ctx(req);
 	u32 *desc = rctx->edesc->hw_desc;
 	int ret;
-<<<<<<< HEAD
-
-	rctx->edesc->bklog = true;
-
-	ret = caam_jr_enqueue(ctx->jrdev, desc, skcipher_crypt_done, req);
-=======
 
 	rctx->edesc->bklog = true;
 
@@ -1867,7 +1836,6 @@
 
 	if (ret == -ENOSPC && engine->retry_support)
 		return ret;
->>>>>>> c1084c27
 
 	if (ret != -EINPROGRESS) {
 		skcipher_unmap(ctx->jrdev, rctx->edesc, req);
@@ -1879,8 +1847,6 @@
 	return ret;
 }
 
-<<<<<<< HEAD
-=======
 static inline bool xts_skcipher_ivsize(struct skcipher_request *req)
 {
 	struct crypto_skcipher *skcipher = crypto_skcipher_reqtfm(req);
@@ -1889,7 +1855,6 @@
 	return !!get_unaligned((u64 *)(req->iv + (ivsize / 2)));
 }
 
->>>>>>> c1084c27
 static inline int skcipher_crypt(struct skcipher_request *req, bool encrypt)
 {
 	struct skcipher_edesc *edesc;
@@ -1897,10 +1862,7 @@
 	struct caam_ctx *ctx = crypto_skcipher_ctx(skcipher);
 	struct device *jrdev = ctx->jrdev;
 	struct caam_drv_private_jr *jrpriv = dev_get_drvdata(jrdev);
-<<<<<<< HEAD
-=======
 	struct caam_drv_private *ctrlpriv = dev_get_drvdata(jrdev->parent);
->>>>>>> c1084c27
 	u32 *desc;
 	int ret = 0;
 
@@ -3542,12 +3504,6 @@
 	struct caam_skcipher_alg *caam_alg =
 		container_of(alg, typeof(*caam_alg), skcipher);
 	struct caam_ctx *ctx = crypto_skcipher_ctx(tfm);
-<<<<<<< HEAD
-
-	crypto_skcipher_set_reqsize(tfm, sizeof(struct caam_skcipher_req_ctx));
-
-	ctx->enginectx.op.do_one_request = skcipher_do_one_req;
-=======
 	u32 alg_aai = caam_alg->caam.class1_alg_type & OP_ALG_AAI_MASK;
 	int ret = 0;
 
@@ -3564,7 +3520,6 @@
 			       tfm_name, PTR_ERR(fallback));
 			return PTR_ERR(fallback);
 		}
->>>>>>> c1084c27
 
 		ctx->fallback = fallback;
 		crypto_skcipher_set_reqsize(tfm, sizeof(struct caam_skcipher_req_ctx) +
