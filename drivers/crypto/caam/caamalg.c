--- conflicted
+++ resolved
@@ -761,44 +761,6 @@
 	print_hex_dump_debug("key in @" __stringify(__LINE__) ": ",
 			     DUMP_PREFIX_ADDRESS, 16, 4, key, keylen, 1);
 
-#ifdef CONFIG_CRYPTO_DEV_FSL_CAAM_TK_API
-	/*
-	 * Check if the key is not in plaintext format
-	 */
-	if (alg->caam.support_tagged_key) {
-		struct tag_object_conf *tagged_key_conf;
-		int ret;
-
-		/* Get the configuration */
-		ret = get_tag_object_conf(ctx->cdata.key_virt,
-					  ctx->cdata.keylen, &tagged_key_conf);
-		if (ret) {
-			dev_err(jrdev,
-				"caam algorithms can't process tagged key\n");
-			return ret;
-		}
-
-		/* Only support black key */
-		if (!is_bk_conf(tagged_key_conf)) {
-			dev_err(jrdev,
-				"The tagged key provided is not a black key\n");
-			return -EINVAL;
-		}
-
-		get_blackey_conf(&tagged_key_conf->conf.bk_conf,
-				 &ctx->cdata.key_real_len,
-				 &ctx->cdata.key_cmd_opt);
-
-		ret = get_tagged_data(ctx->cdata.key_virt, ctx->cdata.keylen,
-				      &ctx->cdata.key_virt, &ctx->cdata.keylen);
-		if (ret) {
-			dev_err(jrdev,
-				"caam algorithms wrong data from tagged key\n");
-			return ret;
-		}
-	}
-#endif /* CONFIG_CRYPTO_DEV_FSL_CAAM_TK_API */
-
 	/* skcipher_encrypt shared descriptor */
 	desc = ctx->sh_desc_enc;
 	cnstr_shdsc_skcipher_encap(desc, &ctx->cdata, ivsize, is_rfc3686,
@@ -877,14 +839,6 @@
 
 	return skcipher_setkey(skcipher, key, keylen, ctx1_iv_off);
 }
-
-#ifdef CONFIG_CRYPTO_DEV_FSL_CAAM_TK_API
-static int tk_skcipher_setkey(struct crypto_skcipher *skcipher,
-				const u8 *key, unsigned int keylen)
-{
-	return skcipher_setkey(skcipher, key, keylen, 0);
-}
-#endif /* CONFIG_CRYPTO_DEV_FSL_CAAM_TK_API */
 
 #ifdef CONFIG_CRYPTO_DEV_FSL_CAAM_TK_API
 static int tk_skcipher_setkey(struct crypto_skcipher *skcipher,
@@ -1876,15 +1830,9 @@
 	struct caam_skcipher_req_ctx *rctx = skcipher_request_ctx(req);
 	u32 *desc = rctx->edesc->hw_desc;
 	int ret;
-<<<<<<< HEAD
 
 	rctx->edesc->bklog = true;
 
-=======
-
-	rctx->edesc->bklog = true;
-
->>>>>>> ea790475
 	ret = caam_jr_enqueue(ctx->jrdev, desc, skcipher_crypt_done, req);
 
 	if (ret != -EINPROGRESS) {
@@ -2108,26 +2056,6 @@
 		.caam.class1_alg_type = OP_ALG_ALGSEL_AES | OP_ALG_AAI_ECB,
 	},
 #ifdef CONFIG_CRYPTO_DEV_FSL_CAAM_TK_API
-<<<<<<< HEAD
-=======
-	{
-		.skcipher = {
-			.base = {
-				.cra_name = "tk(ecb(aes))",
-				.cra_driver_name = "tk-ecb-aes-caam",
-				.cra_blocksize = AES_BLOCK_SIZE,
-			},
-			.setkey = tk_skcipher_setkey,
-			.encrypt = skcipher_encrypt,
-			.decrypt = skcipher_decrypt,
-			.min_keysize = TAG_MIN_SIZE,
-			.max_keysize = CAAM_MAX_KEY_SIZE,
-		},
-		.caam.class1_alg_type = OP_ALG_ALGSEL_AES | OP_ALG_AAI_ECB,
-		.caam.support_tagged_key = true,
-	},
-#endif /* CONFIG_CRYPTO_DEV_FSL_CAAM_TK_API */
->>>>>>> ea790475
 	{
 		.skcipher = {
 			.base = {
@@ -3609,8 +3537,7 @@
 	struct skcipher_alg *alg = &t_alg->skcipher;
 
 	alg->base.cra_module = THIS_MODULE;
-	alg->base.cra_priority =
-		t_alg->caam.support_tagged_key ? 1 : CAAM_CRA_PRIORITY;
+	alg->base.cra_priority = CAAM_CRA_PRIORITY;
 	alg->base.cra_ctxsize = sizeof(struct caam_ctx);
 	alg->base.cra_flags = CRYPTO_ALG_ASYNC | CRYPTO_ALG_KERN_DRIVER_ONLY;
 
@@ -3676,10 +3603,6 @@
 		md_inst = mdha & CHA_VER_NUM_MASK;
 		ccha_inst = rd_reg32(&vreg->ccha) & CHA_VER_NUM_MASK;
 		ptha_inst = rd_reg32(&vreg->ptha) & CHA_VER_NUM_MASK;
-<<<<<<< HEAD
-=======
-		arc4_inst = rd_reg32(&vreg->afha) & CHA_VER_NUM_MASK;
->>>>>>> ea790475
 
 		gcm_support = aesa & CHA_VER_MISC_AES_GCM;
 	}
