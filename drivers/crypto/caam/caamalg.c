--- conflicted
+++ resolved
@@ -871,13 +871,6 @@
 	return skcipher_setkey(skcipher, key, keylen, ctx1_iv_off);
 }
 
-<<<<<<< HEAD
-static int arc4_skcipher_setkey(struct crypto_skcipher *skcipher,
-				const u8 *key, unsigned int keylen)
-{
-	return skcipher_setkey(skcipher, key, keylen, 0);
-}
-
 #ifdef CONFIG_CRYPTO_DEV_FSL_CAAM_TK_API
 static int tk_skcipher_setkey(struct crypto_skcipher *skcipher,
 				const u8 *key, unsigned int keylen)
@@ -886,8 +879,6 @@
 }
 #endif /* CONFIG_CRYPTO_DEV_FSL_CAAM_TK_API */
 
-=======
->>>>>>> 6ffabce3
 static int des_skcipher_setkey(struct crypto_skcipher *skcipher,
 			       const u8 *key, unsigned int keylen)
 {
@@ -3591,14 +3582,8 @@
 		des_inst = rd_reg32(&vreg->desa) & CHA_VER_NUM_MASK;
 		aes_inst = aesa & CHA_VER_NUM_MASK;
 		md_inst = mdha & CHA_VER_NUM_MASK;
-<<<<<<< HEAD
 		ccha_inst = rd_reg32(&vreg->ccha) & CHA_VER_NUM_MASK;
 		ptha_inst = rd_reg32(&vreg->ptha) & CHA_VER_NUM_MASK;
-		arc4_inst = rd_reg32(&vreg->afha) & CHA_VER_NUM_MASK;
-=======
-		ccha_inst = rd_reg32(&priv->ctrl->vreg.ccha) & CHA_VER_NUM_MASK;
-		ptha_inst = rd_reg32(&priv->ctrl->vreg.ptha) & CHA_VER_NUM_MASK;
->>>>>>> 6ffabce3
 
 		gcm_support = aesa & CHA_VER_MISC_AES_GCM;
 	}
