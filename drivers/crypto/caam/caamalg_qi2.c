// SPDX-License-Identifier: (GPL-2.0+ OR BSD-3-Clause)
/*
 * Copyright 2015-2016 Freescale Semiconductor Inc.
 * Copyright 2017-2019 NXP
 */

#include "compat.h"
#include "regs.h"
#include "caamalg_qi2.h"
#include "dpseci_cmd.h"
#include "desc_constr.h"
#include "error.h"
#include "sg_sw_sec4.h"
#include "sg_sw_qm2.h"
#include "key_gen.h"
#include "caamalg_desc.h"
#include "caamhash_desc.h"
#include "dpseci-debugfs.h"
#include <linux/fsl/mc.h>
#include <soc/fsl/dpaa2-io.h>
#include <soc/fsl/dpaa2-fd.h>
#include <crypto/xts.h>
#include <asm/unaligned.h>

#define CAAM_CRA_PRIORITY	2000

/* max key is sum of AES_MAX_KEY_SIZE, max split key size */
#define CAAM_MAX_KEY_SIZE	(AES_MAX_KEY_SIZE + CTR_RFC3686_NONCE_SIZE + \
				 SHA512_DIGEST_SIZE * 2)

/*
 * This is a a cache of buffers, from which the users of CAAM QI driver
 * can allocate short buffers. It's speedier than doing kmalloc on the hotpath.
 * NOTE: A more elegant solution would be to have some headroom in the frames
 *       being processed. This can be added by the dpaa2-eth driver. This would
 *       pose a problem for userspace application processing which cannot
 *       know of this limitation. So for now, this will work.
 * NOTE: The memcache is SMP-safe. No need to handle spinlocks in-here
 */
static struct kmem_cache *qi_cache;

struct caam_alg_entry {
	struct device *dev;
	int class1_alg_type;
	int class2_alg_type;
	bool rfc3686;
	bool geniv;
	bool nodkp;
};

struct caam_aead_alg {
	struct aead_alg aead;
	struct caam_alg_entry caam;
	bool registered;
};

struct caam_skcipher_alg {
	struct skcipher_alg skcipher;
	struct caam_alg_entry caam;
	bool registered;
};

/**
 * struct caam_ctx - per-session context
 * @flc: Flow Contexts array
 * @key:  [authentication key], encryption key
 * @flc_dma: I/O virtual addresses of the Flow Contexts
 * @key_dma: I/O virtual address of the key
 * @dir: DMA direction for mapping key and Flow Contexts
 * @dev: dpseci device
 * @adata: authentication algorithm details
 * @cdata: encryption algorithm details
 * @authsize: authentication tag (a.k.a. ICV / MAC) size
 * @xts_key_fallback: true if fallback tfm needs to be used due
 *		      to unsupported xts key lengths
 * @fallback: xts fallback tfm
 */
struct caam_ctx {
	struct caam_flc flc[NUM_OP];
	u8 key[CAAM_MAX_KEY_SIZE];
	dma_addr_t flc_dma[NUM_OP];
	dma_addr_t key_dma;
	enum dma_data_direction dir;
	struct device *dev;
	struct alginfo adata;
	struct alginfo cdata;
	unsigned int authsize;
	bool xts_key_fallback;
	struct crypto_skcipher *fallback;
};

static void *dpaa2_caam_iova_to_virt(struct dpaa2_caam_priv *priv,
				     dma_addr_t iova_addr)
{
	phys_addr_t phys_addr;

	phys_addr = priv->domain ? iommu_iova_to_phys(priv->domain, iova_addr) :
				   iova_addr;

	return phys_to_virt(phys_addr);
}

/*
 * qi_cache_zalloc - Allocate buffers from CAAM-QI cache
 *
 * Allocate data on the hotpath. Instead of using kzalloc, one can use the
 * services of the CAAM QI memory cache (backed by kmem_cache). The buffers
 * will have a size of CAAM_QI_MEMCACHE_SIZE, which should be sufficient for
 * hosting 16 SG entries.
 *
 * @flags - flags that would be used for the equivalent kmalloc(..) call
 *
 * Returns a pointer to a retrieved buffer on success or NULL on failure.
 */
static inline void *qi_cache_zalloc(gfp_t flags)
{
	return kmem_cache_zalloc(qi_cache, flags);
}

/*
 * qi_cache_free - Frees buffers allocated from CAAM-QI cache
 *
 * @obj - buffer previously allocated by qi_cache_zalloc
 *
 * No checking is being done, the call is a passthrough call to
 * kmem_cache_free(...)
 */
static inline void qi_cache_free(void *obj)
{
	kmem_cache_free(qi_cache, obj);
}

static struct caam_request *to_caam_req(struct crypto_async_request *areq)
{
	switch (crypto_tfm_alg_type(areq->tfm)) {
	case CRYPTO_ALG_TYPE_SKCIPHER:
		return skcipher_request_ctx(skcipher_request_cast(areq));
	case CRYPTO_ALG_TYPE_AEAD:
		return aead_request_ctx(container_of(areq, struct aead_request,
						     base));
	case CRYPTO_ALG_TYPE_AHASH:
		return ahash_request_ctx(ahash_request_cast(areq));
	default:
		return ERR_PTR(-EINVAL);
	}
}

static void caam_unmap(struct device *dev, struct scatterlist *src,
		       struct scatterlist *dst, int src_nents,
		       int dst_nents, dma_addr_t iv_dma, int ivsize,
		       enum dma_data_direction iv_dir, dma_addr_t qm_sg_dma,
		       int qm_sg_bytes)
{
	if (dst != src) {
		if (src_nents)
			dma_unmap_sg(dev, src, src_nents, DMA_TO_DEVICE);
		if (dst_nents)
			dma_unmap_sg(dev, dst, dst_nents, DMA_FROM_DEVICE);
	} else {
		dma_unmap_sg(dev, src, src_nents, DMA_BIDIRECTIONAL);
	}

	if (iv_dma)
		dma_unmap_single(dev, iv_dma, ivsize, iv_dir);

	if (qm_sg_bytes)
		dma_unmap_single(dev, qm_sg_dma, qm_sg_bytes, DMA_TO_DEVICE);
}

static int aead_set_sh_desc(struct crypto_aead *aead)
{
	struct caam_aead_alg *alg = container_of(crypto_aead_alg(aead),
						 typeof(*alg), aead);
	struct caam_ctx *ctx = crypto_aead_ctx(aead);
	unsigned int ivsize = crypto_aead_ivsize(aead);
	struct device *dev = ctx->dev;
	struct dpaa2_caam_priv *priv = dev_get_drvdata(dev);
	struct caam_flc *flc;
	u32 *desc;
	u32 ctx1_iv_off = 0;
	u32 *nonce = NULL;
	unsigned int data_len[2];
	u32 inl_mask;
	const bool ctr_mode = ((ctx->cdata.algtype & OP_ALG_AAI_MASK) ==
			       OP_ALG_AAI_CTR_MOD128);
	const bool is_rfc3686 = alg->caam.rfc3686;

	if (!ctx->cdata.keylen || !ctx->authsize)
		return 0;

	/*
	 * AES-CTR needs to load IV in CONTEXT1 reg
	 * at an offset of 128bits (16bytes)
	 * CONTEXT1[255:128] = IV
	 */
	if (ctr_mode)
		ctx1_iv_off = 16;

	/*
	 * RFC3686 specific:
	 *	CONTEXT1[255:128] = {NONCE, IV, COUNTER}
	 */
	if (is_rfc3686) {
		ctx1_iv_off = 16 + CTR_RFC3686_NONCE_SIZE;
		nonce = (u32 *)((void *)ctx->key + ctx->adata.keylen_pad +
				ctx->cdata.keylen - CTR_RFC3686_NONCE_SIZE);
	}

	/*
	 * In case |user key| > |derived key|, using DKP<imm,imm> would result
	 * in invalid opcodes (last bytes of user key) in the resulting
	 * descriptor. Use DKP<ptr,imm> instead => both virtual and dma key
	 * addresses are needed.
	 */
	ctx->adata.key_virt = ctx->key;
	ctx->adata.key_dma = ctx->key_dma;

	ctx->cdata.key_virt = ctx->key + ctx->adata.keylen_pad;
	ctx->cdata.key_dma = ctx->key_dma + ctx->adata.keylen_pad;

	data_len[0] = ctx->adata.keylen_pad;
	data_len[1] = ctx->cdata.keylen;

	/* aead_encrypt shared descriptor */
	if (desc_inline_query((alg->caam.geniv ? DESC_QI_AEAD_GIVENC_LEN :
						 DESC_QI_AEAD_ENC_LEN) +
			      (is_rfc3686 ? DESC_AEAD_CTR_RFC3686_LEN : 0),
			      DESC_JOB_IO_LEN, data_len, &inl_mask,
			      ARRAY_SIZE(data_len)) < 0)
		return -EINVAL;

	ctx->adata.key_inline = !!(inl_mask & 1);
	ctx->cdata.key_inline = !!(inl_mask & 2);

	flc = &ctx->flc[ENCRYPT];
	desc = flc->sh_desc;

	if (alg->caam.geniv)
		cnstr_shdsc_aead_givencap(desc, &ctx->cdata, &ctx->adata,
					  ivsize, ctx->authsize, is_rfc3686,
					  nonce, ctx1_iv_off, true,
					  priv->sec_attr.era);
	else
		cnstr_shdsc_aead_encap(desc, &ctx->cdata, &ctx->adata,
				       ivsize, ctx->authsize, is_rfc3686, nonce,
				       ctx1_iv_off, true, priv->sec_attr.era);

	flc->flc[1] = cpu_to_caam32(desc_len(desc)); /* SDL */
	dma_sync_single_for_device(dev, ctx->flc_dma[ENCRYPT],
				   sizeof(flc->flc) + desc_bytes(desc),
				   ctx->dir);

	/* aead_decrypt shared descriptor */
	if (desc_inline_query(DESC_QI_AEAD_DEC_LEN +
			      (is_rfc3686 ? DESC_AEAD_CTR_RFC3686_LEN : 0),
			      DESC_JOB_IO_LEN, data_len, &inl_mask,
			      ARRAY_SIZE(data_len)) < 0)
		return -EINVAL;

	ctx->adata.key_inline = !!(inl_mask & 1);
	ctx->cdata.key_inline = !!(inl_mask & 2);

	flc = &ctx->flc[DECRYPT];
	desc = flc->sh_desc;
	cnstr_shdsc_aead_decap(desc, &ctx->cdata, &ctx->adata,
			       ivsize, ctx->authsize, alg->caam.geniv,
			       is_rfc3686, nonce, ctx1_iv_off, true,
			       priv->sec_attr.era);
	flc->flc[1] = cpu_to_caam32(desc_len(desc)); /* SDL */
	dma_sync_single_for_device(dev, ctx->flc_dma[DECRYPT],
				   sizeof(flc->flc) + desc_bytes(desc),
				   ctx->dir);

	return 0;
}

static int aead_setauthsize(struct crypto_aead *authenc, unsigned int authsize)
{
	struct caam_ctx *ctx = crypto_aead_ctx(authenc);

	ctx->authsize = authsize;
	aead_set_sh_desc(authenc);

	return 0;
}

static int aead_setkey(struct crypto_aead *aead, const u8 *key,
		       unsigned int keylen)
{
	struct caam_ctx *ctx = crypto_aead_ctx(aead);
	struct device *dev = ctx->dev;
	struct crypto_authenc_keys keys;

	if (crypto_authenc_extractkeys(&keys, key, keylen) != 0)
		goto badkey;

	dev_dbg(dev, "keylen %d enckeylen %d authkeylen %d\n",
		keys.authkeylen + keys.enckeylen, keys.enckeylen,
		keys.authkeylen);
	print_hex_dump_debug("key in @" __stringify(__LINE__)": ",
			     DUMP_PREFIX_ADDRESS, 16, 4, key, keylen, 1);

	ctx->adata.keylen = keys.authkeylen;
	ctx->adata.keylen_pad = split_key_len(ctx->adata.algtype &
					      OP_ALG_ALGSEL_MASK);

	if (ctx->adata.keylen_pad + keys.enckeylen > CAAM_MAX_KEY_SIZE)
		goto badkey;

	memcpy(ctx->key, keys.authkey, keys.authkeylen);
	memcpy(ctx->key + ctx->adata.keylen_pad, keys.enckey, keys.enckeylen);
	dma_sync_single_for_device(dev, ctx->key_dma, ctx->adata.keylen_pad +
				   keys.enckeylen, ctx->dir);
	print_hex_dump_debug("ctx.key@" __stringify(__LINE__)": ",
			     DUMP_PREFIX_ADDRESS, 16, 4, ctx->key,
			     ctx->adata.keylen_pad + keys.enckeylen, 1);

	ctx->cdata.keylen = keys.enckeylen;

	memzero_explicit(&keys, sizeof(keys));
	return aead_set_sh_desc(aead);
badkey:
	memzero_explicit(&keys, sizeof(keys));
	return -EINVAL;
}

static int des3_aead_setkey(struct crypto_aead *aead, const u8 *key,
			    unsigned int keylen)
{
	struct crypto_authenc_keys keys;
	int err;

	err = crypto_authenc_extractkeys(&keys, key, keylen);
	if (unlikely(err))
		goto out;

	err = -EINVAL;
	if (keys.enckeylen != DES3_EDE_KEY_SIZE)
		goto out;

	err = crypto_des3_ede_verify_key(crypto_aead_tfm(aead), keys.enckey) ?:
	      aead_setkey(aead, key, keylen);

out:
	memzero_explicit(&keys, sizeof(keys));
	return err;
}

static struct aead_edesc *aead_edesc_alloc(struct aead_request *req,
					   bool encrypt)
{
	struct crypto_aead *aead = crypto_aead_reqtfm(req);
	struct caam_request *req_ctx = aead_request_ctx(req);
	struct dpaa2_fl_entry *in_fle = &req_ctx->fd_flt[1];
	struct dpaa2_fl_entry *out_fle = &req_ctx->fd_flt[0];
	struct caam_ctx *ctx = crypto_aead_ctx(aead);
	struct caam_aead_alg *alg = container_of(crypto_aead_alg(aead),
						 typeof(*alg), aead);
	struct device *dev = ctx->dev;
	gfp_t flags = (req->base.flags & CRYPTO_TFM_REQ_MAY_SLEEP) ?
		      GFP_KERNEL : GFP_ATOMIC;
	int src_nents, mapped_src_nents, dst_nents = 0, mapped_dst_nents = 0;
	int src_len, dst_len = 0;
	struct aead_edesc *edesc;
	dma_addr_t qm_sg_dma, iv_dma = 0;
	int ivsize = 0;
	unsigned int authsize = ctx->authsize;
	int qm_sg_index = 0, qm_sg_nents = 0, qm_sg_bytes;
	int in_len, out_len;
	struct dpaa2_sg_entry *sg_table;

	/* allocate space for base edesc, link tables and IV */
	edesc = qi_cache_zalloc(GFP_DMA | flags);
	if (unlikely(!edesc)) {
		dev_err(dev, "could not allocate extended descriptor\n");
		return ERR_PTR(-ENOMEM);
	}

	if (unlikely(req->dst != req->src)) {
		src_len = req->assoclen + req->cryptlen;
		dst_len = src_len + (encrypt ? authsize : (-authsize));

		src_nents = sg_nents_for_len(req->src, src_len);
		if (unlikely(src_nents < 0)) {
			dev_err(dev, "Insufficient bytes (%d) in src S/G\n",
				src_len);
			qi_cache_free(edesc);
			return ERR_PTR(src_nents);
		}

		dst_nents = sg_nents_for_len(req->dst, dst_len);
		if (unlikely(dst_nents < 0)) {
			dev_err(dev, "Insufficient bytes (%d) in dst S/G\n",
				dst_len);
			qi_cache_free(edesc);
			return ERR_PTR(dst_nents);
		}

		if (src_nents) {
			mapped_src_nents = dma_map_sg(dev, req->src, src_nents,
						      DMA_TO_DEVICE);
			if (unlikely(!mapped_src_nents)) {
				dev_err(dev, "unable to map source\n");
				qi_cache_free(edesc);
				return ERR_PTR(-ENOMEM);
			}
		} else {
			mapped_src_nents = 0;
		}

		if (dst_nents) {
			mapped_dst_nents = dma_map_sg(dev, req->dst, dst_nents,
						      DMA_FROM_DEVICE);
			if (unlikely(!mapped_dst_nents)) {
				dev_err(dev, "unable to map destination\n");
				dma_unmap_sg(dev, req->src, src_nents,
					     DMA_TO_DEVICE);
				qi_cache_free(edesc);
				return ERR_PTR(-ENOMEM);
			}
		} else {
			mapped_dst_nents = 0;
		}
	} else {
		src_len = req->assoclen + req->cryptlen +
			  (encrypt ? authsize : 0);

		src_nents = sg_nents_for_len(req->src, src_len);
		if (unlikely(src_nents < 0)) {
			dev_err(dev, "Insufficient bytes (%d) in src S/G\n",
				src_len);
			qi_cache_free(edesc);
			return ERR_PTR(src_nents);
		}

		mapped_src_nents = dma_map_sg(dev, req->src, src_nents,
					      DMA_BIDIRECTIONAL);
		if (unlikely(!mapped_src_nents)) {
			dev_err(dev, "unable to map source\n");
			qi_cache_free(edesc);
			return ERR_PTR(-ENOMEM);
		}
	}

	if ((alg->caam.rfc3686 && encrypt) || !alg->caam.geniv)
		ivsize = crypto_aead_ivsize(aead);

	/*
	 * Create S/G table: req->assoclen, [IV,] req->src [, req->dst].
	 * Input is not contiguous.
	 * HW reads 4 S/G entries at a time; make sure the reads don't go beyond
	 * the end of the table by allocating more S/G entries. Logic:
	 * if (src != dst && output S/G)
	 *      pad output S/G, if needed
	 * else if (src == dst && S/G)
	 *      overlapping S/Gs; pad one of them
	 * else if (input S/G) ...
	 *      pad input S/G, if needed
	 */
	qm_sg_nents = 1 + !!ivsize + mapped_src_nents;
	if (mapped_dst_nents > 1)
		qm_sg_nents += pad_sg_nents(mapped_dst_nents);
	else if ((req->src == req->dst) && (mapped_src_nents > 1))
		qm_sg_nents = max(pad_sg_nents(qm_sg_nents),
				  1 + !!ivsize +
				  pad_sg_nents(mapped_src_nents));
	else
		qm_sg_nents = pad_sg_nents(qm_sg_nents);

	sg_table = &edesc->sgt[0];
	qm_sg_bytes = qm_sg_nents * sizeof(*sg_table);
	if (unlikely(offsetof(struct aead_edesc, sgt) + qm_sg_bytes + ivsize >
		     CAAM_QI_MEMCACHE_SIZE)) {
		dev_err(dev, "No space for %d S/G entries and/or %dB IV\n",
			qm_sg_nents, ivsize);
		caam_unmap(dev, req->src, req->dst, src_nents, dst_nents, 0,
			   0, DMA_NONE, 0, 0);
		qi_cache_free(edesc);
		return ERR_PTR(-ENOMEM);
	}

	if (ivsize) {
		u8 *iv = (u8 *)(sg_table + qm_sg_nents);

		/* Make sure IV is located in a DMAable area */
		memcpy(iv, req->iv, ivsize);

		iv_dma = dma_map_single(dev, iv, ivsize, DMA_TO_DEVICE);
		if (dma_mapping_error(dev, iv_dma)) {
			dev_err(dev, "unable to map IV\n");
			caam_unmap(dev, req->src, req->dst, src_nents,
				   dst_nents, 0, 0, DMA_NONE, 0, 0);
			qi_cache_free(edesc);
			return ERR_PTR(-ENOMEM);
		}
	}

	edesc->src_nents = src_nents;
	edesc->dst_nents = dst_nents;
	edesc->iv_dma = iv_dma;

	if ((alg->caam.class1_alg_type & OP_ALG_ALGSEL_MASK) ==
	    OP_ALG_ALGSEL_CHACHA20 && ivsize != CHACHAPOLY_IV_SIZE)
		/*
		 * The associated data comes already with the IV but we need
		 * to skip it when we authenticate or encrypt...
		 */
		edesc->assoclen = cpu_to_caam32(req->assoclen - ivsize);
	else
		edesc->assoclen = cpu_to_caam32(req->assoclen);
	edesc->assoclen_dma = dma_map_single(dev, &edesc->assoclen, 4,
					     DMA_TO_DEVICE);
	if (dma_mapping_error(dev, edesc->assoclen_dma)) {
		dev_err(dev, "unable to map assoclen\n");
		caam_unmap(dev, req->src, req->dst, src_nents, dst_nents,
			   iv_dma, ivsize, DMA_TO_DEVICE, 0, 0);
		qi_cache_free(edesc);
		return ERR_PTR(-ENOMEM);
	}

	dma_to_qm_sg_one(sg_table, edesc->assoclen_dma, 4, 0);
	qm_sg_index++;
	if (ivsize) {
		dma_to_qm_sg_one(sg_table + qm_sg_index, iv_dma, ivsize, 0);
		qm_sg_index++;
	}
	sg_to_qm_sg_last(req->src, src_len, sg_table + qm_sg_index, 0);
	qm_sg_index += mapped_src_nents;

	if (mapped_dst_nents > 1)
		sg_to_qm_sg_last(req->dst, dst_len, sg_table + qm_sg_index, 0);

	qm_sg_dma = dma_map_single(dev, sg_table, qm_sg_bytes, DMA_TO_DEVICE);
	if (dma_mapping_error(dev, qm_sg_dma)) {
		dev_err(dev, "unable to map S/G table\n");
		dma_unmap_single(dev, edesc->assoclen_dma, 4, DMA_TO_DEVICE);
		caam_unmap(dev, req->src, req->dst, src_nents, dst_nents,
			   iv_dma, ivsize, DMA_TO_DEVICE, 0, 0);
		qi_cache_free(edesc);
		return ERR_PTR(-ENOMEM);
	}

	edesc->qm_sg_dma = qm_sg_dma;
	edesc->qm_sg_bytes = qm_sg_bytes;

	out_len = req->assoclen + req->cryptlen +
		  (encrypt ? ctx->authsize : (-ctx->authsize));
	in_len = 4 + ivsize + req->assoclen + req->cryptlen;

	memset(&req_ctx->fd_flt, 0, sizeof(req_ctx->fd_flt));
	dpaa2_fl_set_final(in_fle, true);
	dpaa2_fl_set_format(in_fle, dpaa2_fl_sg);
	dpaa2_fl_set_addr(in_fle, qm_sg_dma);
	dpaa2_fl_set_len(in_fle, in_len);

	if (req->dst == req->src) {
		if (mapped_src_nents == 1) {
			dpaa2_fl_set_format(out_fle, dpaa2_fl_single);
			dpaa2_fl_set_addr(out_fle, sg_dma_address(req->src));
		} else {
			dpaa2_fl_set_format(out_fle, dpaa2_fl_sg);
			dpaa2_fl_set_addr(out_fle, qm_sg_dma +
					  (1 + !!ivsize) * sizeof(*sg_table));
		}
	} else if (!mapped_dst_nents) {
		/*
		 * crypto engine requires the output entry to be present when
		 * "frame list" FD is used.
		 * Since engine does not support FMT=2'b11 (unused entry type),
		 * leaving out_fle zeroized is the best option.
		 */
		goto skip_out_fle;
	} else if (mapped_dst_nents == 1) {
		dpaa2_fl_set_format(out_fle, dpaa2_fl_single);
		dpaa2_fl_set_addr(out_fle, sg_dma_address(req->dst));
	} else {
		dpaa2_fl_set_format(out_fle, dpaa2_fl_sg);
		dpaa2_fl_set_addr(out_fle, qm_sg_dma + qm_sg_index *
				  sizeof(*sg_table));
	}

	dpaa2_fl_set_len(out_fle, out_len);

skip_out_fle:
	return edesc;
}

static struct tls_edesc *tls_edesc_alloc(struct aead_request *req,
					 bool encrypt)
{
	struct crypto_aead *tls = crypto_aead_reqtfm(req);
	unsigned int blocksize = crypto_aead_blocksize(tls);
	unsigned int padsize, authsize;
	struct caam_request *req_ctx = aead_request_ctx(req);
	struct dpaa2_fl_entry *in_fle = &req_ctx->fd_flt[1];
	struct dpaa2_fl_entry *out_fle = &req_ctx->fd_flt[0];
	struct caam_ctx *ctx = crypto_aead_ctx(tls);
	struct caam_aead_alg *alg = container_of(crypto_aead_alg(tls),
						 typeof(*alg), aead);
	struct device *dev = ctx->dev;
	gfp_t flags = (req->base.flags & CRYPTO_TFM_REQ_MAY_SLEEP) ?
		      GFP_KERNEL : GFP_ATOMIC;
	int src_nents, mapped_src_nents, dst_nents = 0, mapped_dst_nents = 0;
	struct tls_edesc *edesc;
	dma_addr_t qm_sg_dma, iv_dma = 0;
<<<<<<< HEAD
	int ivsize = 0;
	u8 *iv;
	int qm_sg_index, qm_sg_ents = 0, qm_sg_bytes;
	int in_len, out_len;
=======
	int ivsize = crypto_aead_ivsize(tls);
	u8 *iv;
	int qm_sg_index, qm_sg_ents = 0, qm_sg_bytes;
	int src_len, dst_len, data_len;
>>>>>>> c1084c27
	struct dpaa2_sg_entry *sg_table;
	struct scatterlist *dst;

	if (encrypt) {
		padsize = blocksize - ((req->cryptlen + ctx->authsize) %
					blocksize);
		authsize = ctx->authsize + padsize;
	} else {
		authsize = ctx->authsize;
	}

	/* allocate space for base edesc, link tables and IV */
	edesc = qi_cache_zalloc(GFP_DMA | flags);
	if (unlikely(!edesc)) {
		dev_err(dev, "could not allocate extended descriptor\n");
		return ERR_PTR(-ENOMEM);
	}

<<<<<<< HEAD
	if (likely(req->src == req->dst)) {
		src_nents = sg_nents_for_len(req->src, req->assoclen +
					     req->cryptlen +
					     (encrypt ? authsize : 0));
		if (unlikely(src_nents < 0)) {
			dev_err(dev, "Insufficient bytes (%d) in src S/G\n",
				req->assoclen + req->cryptlen +
				(encrypt ? authsize : 0));
=======
	data_len = req->assoclen + req->cryptlen;
	dst_len = req->cryptlen + (encrypt ? authsize : 0);

	if (likely(req->src == req->dst)) {
		src_len = req->assoclen + dst_len;

		src_nents = sg_nents_for_len(req->src, src_len);
		if (unlikely(src_nents < 0)) {
			dev_err(dev, "Insufficient bytes (%d) in src S/G\n",
				src_len);
>>>>>>> c1084c27
			qi_cache_free(edesc);
			return ERR_PTR(src_nents);
		}

		mapped_src_nents = dma_map_sg(dev, req->src, src_nents,
					      DMA_BIDIRECTIONAL);
		if (unlikely(!mapped_src_nents)) {
			dev_err(dev, "unable to map source\n");
			qi_cache_free(edesc);
			return ERR_PTR(-ENOMEM);
		}
		dst = req->dst;
	} else {
<<<<<<< HEAD
		src_nents = sg_nents_for_len(req->src, req->assoclen +
					     req->cryptlen);
		if (unlikely(src_nents < 0)) {
			dev_err(dev, "Insufficient bytes (%d) in src S/G\n",
				req->assoclen + req->cryptlen);
=======
		src_len = data_len;

		src_nents = sg_nents_for_len(req->src, src_len);
		if (unlikely(src_nents < 0)) {
			dev_err(dev, "Insufficient bytes (%d) in src S/G\n",
				src_len);
>>>>>>> c1084c27
			qi_cache_free(edesc);
			return ERR_PTR(src_nents);
		}

		dst = scatterwalk_ffwd(edesc->tmp, req->dst, req->assoclen);
<<<<<<< HEAD
		dst_nents = sg_nents_for_len(dst, req->cryptlen +
					     (encrypt ? authsize : 0));
		if (unlikely(dst_nents < 0)) {
			dev_err(dev, "Insufficient bytes (%d) in dst S/G\n",
				req->cryptlen +
				(encrypt ? authsize : 0));
=======

		dst_nents = sg_nents_for_len(dst, dst_len);
		if (unlikely(dst_nents < 0)) {
			dev_err(dev, "Insufficient bytes (%d) in dst S/G\n",
				dst_len);
>>>>>>> c1084c27
			qi_cache_free(edesc);
			return ERR_PTR(dst_nents);
		}

		if (src_nents) {
			mapped_src_nents = dma_map_sg(dev, req->src,
						      src_nents, DMA_TO_DEVICE);
			if (unlikely(!mapped_src_nents)) {
				dev_err(dev, "unable to map source\n");
				qi_cache_free(edesc);
				return ERR_PTR(-ENOMEM);
			}
		} else {
			mapped_src_nents = 0;
		}

		mapped_dst_nents = dma_map_sg(dev, dst, dst_nents,
					      DMA_FROM_DEVICE);
		if (unlikely(!mapped_dst_nents)) {
			dev_err(dev, "unable to map destination\n");
			dma_unmap_sg(dev, req->src, src_nents, DMA_TO_DEVICE);
			qi_cache_free(edesc);
			return ERR_PTR(-ENOMEM);
		}
	}

	/*
	 * Create S/G table: IV, src, dst.
	 * Input is not contiguous.
	 */
	qm_sg_ents = 1 + mapped_src_nents +
		     (mapped_dst_nents > 1 ? mapped_dst_nents : 0);
	sg_table = &edesc->sgt[0];
	qm_sg_bytes = qm_sg_ents * sizeof(*sg_table);

<<<<<<< HEAD
	ivsize = crypto_aead_ivsize(tls);
=======
>>>>>>> c1084c27
	iv = (u8 *)(sg_table + qm_sg_ents);
	/* Make sure IV is located in a DMAable area */
	memcpy(iv, req->iv, ivsize);
	iv_dma = dma_map_single(dev, iv, ivsize, DMA_TO_DEVICE);
	if (dma_mapping_error(dev, iv_dma)) {
		dev_err(dev, "unable to map IV\n");
		caam_unmap(dev, req->src, dst, src_nents, dst_nents, 0, 0,
		DMA_NONE, 0, 0);
		qi_cache_free(edesc);
		return ERR_PTR(-ENOMEM);
	}

	edesc->src_nents = src_nents;
	edesc->dst_nents = dst_nents;
	edesc->dst = dst;
	edesc->iv_dma = iv_dma;

	dma_to_qm_sg_one(sg_table, iv_dma, ivsize, 0);
	qm_sg_index = 1;

<<<<<<< HEAD
	sg_to_qm_sg_last(req->src, mapped_src_nents, sg_table + qm_sg_index, 0);
	qm_sg_index += mapped_src_nents;

	if (mapped_dst_nents > 1)
		sg_to_qm_sg_last(dst, mapped_dst_nents, sg_table +
				 qm_sg_index, 0);
=======
	sg_to_qm_sg_last(req->src, src_len, sg_table + qm_sg_index, 0);
	qm_sg_index += mapped_src_nents;

	if (mapped_dst_nents > 1)
		sg_to_qm_sg_last(dst, dst_len, sg_table + qm_sg_index, 0);
>>>>>>> c1084c27

	qm_sg_dma = dma_map_single(dev, sg_table, qm_sg_bytes, DMA_TO_DEVICE);
	if (dma_mapping_error(dev, qm_sg_dma)) {
		dev_err(dev, "unable to map S/G table\n");
		caam_unmap(dev, req->src, dst, src_nents, dst_nents, iv_dma,
			   ivsize, DMA_TO_DEVICE, 0, 0);
		qi_cache_free(edesc);
		return ERR_PTR(-ENOMEM);
	}

	edesc->qm_sg_dma = qm_sg_dma;
	edesc->qm_sg_bytes = qm_sg_bytes;

<<<<<<< HEAD
	out_len = req->cryptlen + (encrypt ? authsize : 0);
	in_len = ivsize + req->assoclen + req->cryptlen;

=======
>>>>>>> c1084c27
	memset(&req_ctx->fd_flt, 0, sizeof(req_ctx->fd_flt));
	dpaa2_fl_set_final(in_fle, true);
	dpaa2_fl_set_format(in_fle, dpaa2_fl_sg);
	dpaa2_fl_set_addr(in_fle, qm_sg_dma);
<<<<<<< HEAD
	dpaa2_fl_set_len(in_fle, in_len);
=======
	dpaa2_fl_set_len(in_fle, ivsize + data_len);
>>>>>>> c1084c27

	if (req->dst == req->src) {
		dpaa2_fl_set_format(out_fle, dpaa2_fl_sg);
		dpaa2_fl_set_addr(out_fle, qm_sg_dma +
				  (sg_nents_for_len(req->src, req->assoclen) +
				   1) * sizeof(*sg_table));
	} else if (mapped_dst_nents == 1) {
		dpaa2_fl_set_format(out_fle, dpaa2_fl_single);
		dpaa2_fl_set_addr(out_fle, sg_dma_address(dst));
	} else {
		dpaa2_fl_set_format(out_fle, dpaa2_fl_sg);
		dpaa2_fl_set_addr(out_fle, qm_sg_dma + qm_sg_index *
				  sizeof(*sg_table));
	}

<<<<<<< HEAD
	dpaa2_fl_set_len(out_fle, out_len);
=======
	dpaa2_fl_set_len(out_fle, dst_len);
>>>>>>> c1084c27

	return edesc;
}

static int tls_set_sh_desc(struct crypto_aead *tls)
{
	struct caam_ctx *ctx = crypto_aead_ctx(tls);
	unsigned int ivsize = crypto_aead_ivsize(tls);
	unsigned int blocksize = crypto_aead_blocksize(tls);
	struct device *dev = ctx->dev;
	struct dpaa2_caam_priv *priv = dev_get_drvdata(dev);
	struct caam_flc *flc;
	u32 *desc;
	unsigned int assoclen = 13; /* always 13 bytes for TLS */
	unsigned int data_len[2];
	u32 inl_mask;

	if (!ctx->cdata.keylen || !ctx->authsize)
		return 0;

	/*
	 * TLS 1.0 encrypt shared descriptor
	 * Job Descriptor and Shared Descriptor
	 * must fit into the 64-word Descriptor h/w Buffer
	 */
	data_len[0] = ctx->adata.keylen_pad;
	data_len[1] = ctx->cdata.keylen;

	if (desc_inline_query(DESC_TLS10_ENC_LEN, DESC_JOB_IO_LEN, data_len,
			      &inl_mask, ARRAY_SIZE(data_len)) < 0)
		return -EINVAL;

	if (inl_mask & 1)
		ctx->adata.key_virt = ctx->key;
	else
		ctx->adata.key_dma = ctx->key_dma;

	if (inl_mask & 2)
		ctx->cdata.key_virt = ctx->key + ctx->adata.keylen_pad;
	else
		ctx->cdata.key_dma = ctx->key_dma + ctx->adata.keylen_pad;

	ctx->adata.key_inline = !!(inl_mask & 1);
	ctx->cdata.key_inline = !!(inl_mask & 2);

	flc = &ctx->flc[ENCRYPT];
	desc = flc->sh_desc;
	cnstr_shdsc_tls_encap(desc, &ctx->cdata, &ctx->adata,
			      assoclen, ivsize, ctx->authsize, blocksize,
			      priv->sec_attr.era);
	flc->flc[1] = cpu_to_caam32(desc_len(desc));
	dma_sync_single_for_device(dev, ctx->flc_dma[ENCRYPT],
				   sizeof(flc->flc) + desc_bytes(desc),
				   ctx->dir);

	/*
	 * TLS 1.0 decrypt shared descriptor
	 * Keys do not fit inline, regardless of algorithms used
	 */
	ctx->adata.key_inline = false;
	ctx->adata.key_dma = ctx->key_dma;
	ctx->cdata.key_dma = ctx->key_dma + ctx->adata.keylen_pad;

	flc = &ctx->flc[DECRYPT];
	desc = flc->sh_desc;
	cnstr_shdsc_tls_decap(desc, &ctx->cdata, &ctx->adata, assoclen, ivsize,
			      ctx->authsize, blocksize, priv->sec_attr.era);
	flc->flc[1] = cpu_to_caam32(desc_len(desc));
	dma_sync_single_for_device(dev, ctx->flc_dma[DECRYPT],
				   sizeof(flc->flc) + desc_bytes(desc),
				   ctx->dir);

	return 0;
}

static int chachapoly_set_sh_desc(struct crypto_aead *aead)
{
	struct caam_ctx *ctx = crypto_aead_ctx(aead);
	unsigned int ivsize = crypto_aead_ivsize(aead);
	struct device *dev = ctx->dev;
	struct caam_flc *flc;
	u32 *desc;

	if (!ctx->cdata.keylen || !ctx->authsize)
		return 0;

	flc = &ctx->flc[ENCRYPT];
	desc = flc->sh_desc;
	cnstr_shdsc_chachapoly(desc, &ctx->cdata, &ctx->adata, ivsize,
			       ctx->authsize, true, true);
	flc->flc[1] = cpu_to_caam32(desc_len(desc)); /* SDL */
	dma_sync_single_for_device(dev, ctx->flc_dma[ENCRYPT],
				   sizeof(flc->flc) + desc_bytes(desc),
				   ctx->dir);

	flc = &ctx->flc[DECRYPT];
	desc = flc->sh_desc;
	cnstr_shdsc_chachapoly(desc, &ctx->cdata, &ctx->adata, ivsize,
			       ctx->authsize, false, true);
	flc->flc[1] = cpu_to_caam32(desc_len(desc)); /* SDL */
	dma_sync_single_for_device(dev, ctx->flc_dma[DECRYPT],
				   sizeof(flc->flc) + desc_bytes(desc),
				   ctx->dir);

	return 0;
}

static int chachapoly_setauthsize(struct crypto_aead *aead,
				  unsigned int authsize)
{
	struct caam_ctx *ctx = crypto_aead_ctx(aead);

	if (authsize != POLY1305_DIGEST_SIZE)
		return -EINVAL;

	ctx->authsize = authsize;
	return chachapoly_set_sh_desc(aead);
}

static int tls_setkey(struct crypto_aead *tls, const u8 *key,
		      unsigned int keylen)
{
	struct caam_ctx *ctx = crypto_aead_ctx(tls);
	struct device *dev = ctx->dev;
	struct crypto_authenc_keys keys;

	if (crypto_authenc_extractkeys(&keys, key, keylen) != 0)
		goto badkey;

#ifdef DEBUG
	dev_err(dev, "keylen %d enckeylen %d authkeylen %d\n",
		keys.authkeylen + keys.enckeylen, keys.enckeylen,
		keys.authkeylen);
	print_hex_dump(KERN_ERR, "key in @" __stringify(__LINE__)": ",
		       DUMP_PREFIX_ADDRESS, 16, 4, key, keylen, 1);
#endif

	ctx->adata.keylen = keys.authkeylen;
	ctx->adata.keylen_pad = split_key_len(ctx->adata.algtype &
					      OP_ALG_ALGSEL_MASK);

	if (ctx->adata.keylen_pad + keys.enckeylen > CAAM_MAX_KEY_SIZE)
		goto badkey;

	memcpy(ctx->key, keys.authkey, keys.authkeylen);
	memcpy(ctx->key + ctx->adata.keylen_pad, keys.enckey, keys.enckeylen);
	dma_sync_single_for_device(dev, ctx->key_dma, ctx->adata.keylen_pad +
				   keys.enckeylen, ctx->dir);
#ifdef DEBUG
	print_hex_dump(KERN_ERR, "ctx.key@" __stringify(__LINE__)": ",
		       DUMP_PREFIX_ADDRESS, 16, 4, ctx->key,
		       ctx->adata.keylen_pad + keys.enckeylen, 1);
#endif

	ctx->cdata.keylen = keys.enckeylen;

	memzero_explicit(&keys, sizeof(keys));
	return tls_set_sh_desc(tls);
badkey:
<<<<<<< HEAD
	crypto_aead_set_flags(tls, CRYPTO_TFM_RES_BAD_KEY_LEN);
=======
>>>>>>> c1084c27
	memzero_explicit(&keys, sizeof(keys));
	return -EINVAL;
}

static int tls_setauthsize(struct crypto_aead *tls, unsigned int authsize)
{
	struct caam_ctx *ctx = crypto_aead_ctx(tls);

	ctx->authsize = authsize;
	tls_set_sh_desc(tls);

	return 0;
}

static int chachapoly_setkey(struct crypto_aead *aead, const u8 *key,
			     unsigned int keylen)
{
	struct caam_ctx *ctx = crypto_aead_ctx(aead);
	unsigned int ivsize = crypto_aead_ivsize(aead);
	unsigned int saltlen = CHACHAPOLY_IV_SIZE - ivsize;

	if (keylen != CHACHA_KEY_SIZE + saltlen)
		return -EINVAL;

	ctx->cdata.key_virt = key;
	ctx->cdata.keylen = keylen - saltlen;

	return chachapoly_set_sh_desc(aead);
}

static int gcm_set_sh_desc(struct crypto_aead *aead)
{
	struct caam_ctx *ctx = crypto_aead_ctx(aead);
	struct device *dev = ctx->dev;
	unsigned int ivsize = crypto_aead_ivsize(aead);
	struct caam_flc *flc;
	u32 *desc;
	int rem_bytes = CAAM_DESC_BYTES_MAX - DESC_JOB_IO_LEN -
			ctx->cdata.keylen;

	if (!ctx->cdata.keylen || !ctx->authsize)
		return 0;

	/*
	 * AES GCM encrypt shared descriptor
	 * Job Descriptor and Shared Descriptor
	 * must fit into the 64-word Descriptor h/w Buffer
	 */
	if (rem_bytes >= DESC_QI_GCM_ENC_LEN) {
		ctx->cdata.key_inline = true;
		ctx->cdata.key_virt = ctx->key;
	} else {
		ctx->cdata.key_inline = false;
		ctx->cdata.key_dma = ctx->key_dma;
	}

	flc = &ctx->flc[ENCRYPT];
	desc = flc->sh_desc;
	cnstr_shdsc_gcm_encap(desc, &ctx->cdata, ivsize, ctx->authsize, true);
	flc->flc[1] = cpu_to_caam32(desc_len(desc)); /* SDL */
	dma_sync_single_for_device(dev, ctx->flc_dma[ENCRYPT],
				   sizeof(flc->flc) + desc_bytes(desc),
				   ctx->dir);

	/*
	 * Job Descriptor and Shared Descriptors
	 * must all fit into the 64-word Descriptor h/w Buffer
	 */
	if (rem_bytes >= DESC_QI_GCM_DEC_LEN) {
		ctx->cdata.key_inline = true;
		ctx->cdata.key_virt = ctx->key;
	} else {
		ctx->cdata.key_inline = false;
		ctx->cdata.key_dma = ctx->key_dma;
	}

	flc = &ctx->flc[DECRYPT];
	desc = flc->sh_desc;
	cnstr_shdsc_gcm_decap(desc, &ctx->cdata, ivsize, ctx->authsize, true);
	flc->flc[1] = cpu_to_caam32(desc_len(desc)); /* SDL */
	dma_sync_single_for_device(dev, ctx->flc_dma[DECRYPT],
				   sizeof(flc->flc) + desc_bytes(desc),
				   ctx->dir);

	return 0;
}

static int gcm_setauthsize(struct crypto_aead *authenc, unsigned int authsize)
{
	struct caam_ctx *ctx = crypto_aead_ctx(authenc);
	int err;

	err = crypto_gcm_check_authsize(authsize);
	if (err)
		return err;

	ctx->authsize = authsize;
	gcm_set_sh_desc(authenc);

	return 0;
}

static int gcm_setkey(struct crypto_aead *aead,
		      const u8 *key, unsigned int keylen)
{
	struct caam_ctx *ctx = crypto_aead_ctx(aead);
	struct device *dev = ctx->dev;
	int ret;

	ret = aes_check_keylen(keylen);
	if (ret)
		return ret;
	print_hex_dump_debug("key in @" __stringify(__LINE__)": ",
			     DUMP_PREFIX_ADDRESS, 16, 4, key, keylen, 1);

	memcpy(ctx->key, key, keylen);
	dma_sync_single_for_device(dev, ctx->key_dma, keylen, ctx->dir);
	ctx->cdata.keylen = keylen;

	return gcm_set_sh_desc(aead);
}

static int rfc4106_set_sh_desc(struct crypto_aead *aead)
{
	struct caam_ctx *ctx = crypto_aead_ctx(aead);
	struct device *dev = ctx->dev;
	unsigned int ivsize = crypto_aead_ivsize(aead);
	struct caam_flc *flc;
	u32 *desc;
	int rem_bytes = CAAM_DESC_BYTES_MAX - DESC_JOB_IO_LEN -
			ctx->cdata.keylen;

	if (!ctx->cdata.keylen || !ctx->authsize)
		return 0;

	ctx->cdata.key_virt = ctx->key;

	/*
	 * RFC4106 encrypt shared descriptor
	 * Job Descriptor and Shared Descriptor
	 * must fit into the 64-word Descriptor h/w Buffer
	 */
	if (rem_bytes >= DESC_QI_RFC4106_ENC_LEN) {
		ctx->cdata.key_inline = true;
	} else {
		ctx->cdata.key_inline = false;
		ctx->cdata.key_dma = ctx->key_dma;
	}

	flc = &ctx->flc[ENCRYPT];
	desc = flc->sh_desc;
	cnstr_shdsc_rfc4106_encap(desc, &ctx->cdata, ivsize, ctx->authsize,
				  true);
	flc->flc[1] = cpu_to_caam32(desc_len(desc)); /* SDL */
	dma_sync_single_for_device(dev, ctx->flc_dma[ENCRYPT],
				   sizeof(flc->flc) + desc_bytes(desc),
				   ctx->dir);

	/*
	 * Job Descriptor and Shared Descriptors
	 * must all fit into the 64-word Descriptor h/w Buffer
	 */
	if (rem_bytes >= DESC_QI_RFC4106_DEC_LEN) {
		ctx->cdata.key_inline = true;
	} else {
		ctx->cdata.key_inline = false;
		ctx->cdata.key_dma = ctx->key_dma;
	}

	flc = &ctx->flc[DECRYPT];
	desc = flc->sh_desc;
	cnstr_shdsc_rfc4106_decap(desc, &ctx->cdata, ivsize, ctx->authsize,
				  true);
	flc->flc[1] = cpu_to_caam32(desc_len(desc)); /* SDL */
	dma_sync_single_for_device(dev, ctx->flc_dma[DECRYPT],
				   sizeof(flc->flc) + desc_bytes(desc),
				   ctx->dir);

	return 0;
}

static int rfc4106_setauthsize(struct crypto_aead *authenc,
			       unsigned int authsize)
{
	struct caam_ctx *ctx = crypto_aead_ctx(authenc);
	int err;

	err = crypto_rfc4106_check_authsize(authsize);
	if (err)
		return err;

	ctx->authsize = authsize;
	rfc4106_set_sh_desc(authenc);

	return 0;
}

static int rfc4106_setkey(struct crypto_aead *aead,
			  const u8 *key, unsigned int keylen)
{
	struct caam_ctx *ctx = crypto_aead_ctx(aead);
	struct device *dev = ctx->dev;
	int ret;

	ret = aes_check_keylen(keylen - 4);
	if (ret)
		return ret;

	print_hex_dump_debug("key in @" __stringify(__LINE__)": ",
			     DUMP_PREFIX_ADDRESS, 16, 4, key, keylen, 1);

	memcpy(ctx->key, key, keylen);
	/*
	 * The last four bytes of the key material are used as the salt value
	 * in the nonce. Update the AES key length.
	 */
	ctx->cdata.keylen = keylen - 4;
	dma_sync_single_for_device(dev, ctx->key_dma, ctx->cdata.keylen,
				   ctx->dir);

	return rfc4106_set_sh_desc(aead);
}

static int rfc4543_set_sh_desc(struct crypto_aead *aead)
{
	struct caam_ctx *ctx = crypto_aead_ctx(aead);
	struct device *dev = ctx->dev;
	unsigned int ivsize = crypto_aead_ivsize(aead);
	struct caam_flc *flc;
	u32 *desc;
	int rem_bytes = CAAM_DESC_BYTES_MAX - DESC_JOB_IO_LEN -
			ctx->cdata.keylen;

	if (!ctx->cdata.keylen || !ctx->authsize)
		return 0;

	ctx->cdata.key_virt = ctx->key;

	/*
	 * RFC4543 encrypt shared descriptor
	 * Job Descriptor and Shared Descriptor
	 * must fit into the 64-word Descriptor h/w Buffer
	 */
	if (rem_bytes >= DESC_QI_RFC4543_ENC_LEN) {
		ctx->cdata.key_inline = true;
	} else {
		ctx->cdata.key_inline = false;
		ctx->cdata.key_dma = ctx->key_dma;
	}

	flc = &ctx->flc[ENCRYPT];
	desc = flc->sh_desc;
	cnstr_shdsc_rfc4543_encap(desc, &ctx->cdata, ivsize, ctx->authsize,
				  true);
	flc->flc[1] = cpu_to_caam32(desc_len(desc)); /* SDL */
	dma_sync_single_for_device(dev, ctx->flc_dma[ENCRYPT],
				   sizeof(flc->flc) + desc_bytes(desc),
				   ctx->dir);

	/*
	 * Job Descriptor and Shared Descriptors
	 * must all fit into the 64-word Descriptor h/w Buffer
	 */
	if (rem_bytes >= DESC_QI_RFC4543_DEC_LEN) {
		ctx->cdata.key_inline = true;
	} else {
		ctx->cdata.key_inline = false;
		ctx->cdata.key_dma = ctx->key_dma;
	}

	flc = &ctx->flc[DECRYPT];
	desc = flc->sh_desc;
	cnstr_shdsc_rfc4543_decap(desc, &ctx->cdata, ivsize, ctx->authsize,
				  true);
	flc->flc[1] = cpu_to_caam32(desc_len(desc)); /* SDL */
	dma_sync_single_for_device(dev, ctx->flc_dma[DECRYPT],
				   sizeof(flc->flc) + desc_bytes(desc),
				   ctx->dir);

	return 0;
}

static int rfc4543_setauthsize(struct crypto_aead *authenc,
			       unsigned int authsize)
{
	struct caam_ctx *ctx = crypto_aead_ctx(authenc);

	if (authsize != 16)
		return -EINVAL;

	ctx->authsize = authsize;
	rfc4543_set_sh_desc(authenc);

	return 0;
}

static int rfc4543_setkey(struct crypto_aead *aead,
			  const u8 *key, unsigned int keylen)
{
	struct caam_ctx *ctx = crypto_aead_ctx(aead);
	struct device *dev = ctx->dev;
	int ret;

	ret = aes_check_keylen(keylen - 4);
	if (ret)
		return ret;

	print_hex_dump_debug("key in @" __stringify(__LINE__)": ",
			     DUMP_PREFIX_ADDRESS, 16, 4, key, keylen, 1);

	memcpy(ctx->key, key, keylen);
	/*
	 * The last four bytes of the key material are used as the salt value
	 * in the nonce. Update the AES key length.
	 */
	ctx->cdata.keylen = keylen - 4;
	dma_sync_single_for_device(dev, ctx->key_dma, ctx->cdata.keylen,
				   ctx->dir);

	return rfc4543_set_sh_desc(aead);
}

static int skcipher_setkey(struct crypto_skcipher *skcipher, const u8 *key,
			   unsigned int keylen, const u32 ctx1_iv_off)
{
	struct caam_ctx *ctx = crypto_skcipher_ctx(skcipher);
	struct caam_skcipher_alg *alg =
		container_of(crypto_skcipher_alg(skcipher),
			     struct caam_skcipher_alg, skcipher);
	struct device *dev = ctx->dev;
	struct caam_flc *flc;
	unsigned int ivsize = crypto_skcipher_ivsize(skcipher);
	u32 *desc;
	const bool is_rfc3686 = alg->caam.rfc3686;

	print_hex_dump_debug("key in @" __stringify(__LINE__)": ",
			     DUMP_PREFIX_ADDRESS, 16, 4, key, keylen, 1);

	ctx->cdata.keylen = keylen;
	ctx->cdata.key_virt = key;
	ctx->cdata.key_inline = true;

	/* skcipher_encrypt shared descriptor */
	flc = &ctx->flc[ENCRYPT];
	desc = flc->sh_desc;
	cnstr_shdsc_skcipher_encap(desc, &ctx->cdata, ivsize, is_rfc3686,
				   ctx1_iv_off);
	flc->flc[1] = cpu_to_caam32(desc_len(desc)); /* SDL */
	dma_sync_single_for_device(dev, ctx->flc_dma[ENCRYPT],
				   sizeof(flc->flc) + desc_bytes(desc),
				   ctx->dir);

	/* skcipher_decrypt shared descriptor */
	flc = &ctx->flc[DECRYPT];
	desc = flc->sh_desc;
	cnstr_shdsc_skcipher_decap(desc, &ctx->cdata, ivsize, is_rfc3686,
				   ctx1_iv_off);
	flc->flc[1] = cpu_to_caam32(desc_len(desc)); /* SDL */
	dma_sync_single_for_device(dev, ctx->flc_dma[DECRYPT],
				   sizeof(flc->flc) + desc_bytes(desc),
				   ctx->dir);

	return 0;
}

static int aes_skcipher_setkey(struct crypto_skcipher *skcipher,
			       const u8 *key, unsigned int keylen)
{
	int err;

	err = aes_check_keylen(keylen);
	if (err)
		return err;

	return skcipher_setkey(skcipher, key, keylen, 0);
}

static int rfc3686_skcipher_setkey(struct crypto_skcipher *skcipher,
				   const u8 *key, unsigned int keylen)
{
	u32 ctx1_iv_off;
	int err;

	/*
	 * RFC3686 specific:
	 *	| CONTEXT1[255:128] = {NONCE, IV, COUNTER}
	 *	| *key = {KEY, NONCE}
	 */
	ctx1_iv_off = 16 + CTR_RFC3686_NONCE_SIZE;
	keylen -= CTR_RFC3686_NONCE_SIZE;

	err = aes_check_keylen(keylen);
	if (err)
		return err;

	return skcipher_setkey(skcipher, key, keylen, ctx1_iv_off);
}

static int ctr_skcipher_setkey(struct crypto_skcipher *skcipher,
			       const u8 *key, unsigned int keylen)
{
	u32 ctx1_iv_off;
	int err;

	/*
	 * AES-CTR needs to load IV in CONTEXT1 reg
	 * at an offset of 128bits (16bytes)
	 * CONTEXT1[255:128] = IV
	 */
	ctx1_iv_off = 16;

	err = aes_check_keylen(keylen);
	if (err)
		return err;

	return skcipher_setkey(skcipher, key, keylen, ctx1_iv_off);
}

static int chacha20_skcipher_setkey(struct crypto_skcipher *skcipher,
				    const u8 *key, unsigned int keylen)
{
	if (keylen != CHACHA_KEY_SIZE)
		return -EINVAL;

	return skcipher_setkey(skcipher, key, keylen, 0);
}

static int des_skcipher_setkey(struct crypto_skcipher *skcipher,
			       const u8 *key, unsigned int keylen)
{
	return verify_skcipher_des_key(skcipher, key) ?:
	       skcipher_setkey(skcipher, key, keylen, 0);
}

static int des3_skcipher_setkey(struct crypto_skcipher *skcipher,
			        const u8 *key, unsigned int keylen)
{
	return verify_skcipher_des3_key(skcipher, key) ?:
	       skcipher_setkey(skcipher, key, keylen, 0);
}

static int xts_skcipher_setkey(struct crypto_skcipher *skcipher, const u8 *key,
			       unsigned int keylen)
{
	struct caam_ctx *ctx = crypto_skcipher_ctx(skcipher);
	struct device *dev = ctx->dev;
	struct dpaa2_caam_priv *priv = dev_get_drvdata(dev);
	struct caam_flc *flc;
	u32 *desc;
	int err;

	err = xts_verify_key(skcipher, key, keylen);
	if (err) {
		dev_dbg(dev, "key size mismatch\n");
		return err;
	}

	if (keylen != 2 * AES_KEYSIZE_128 && keylen != 2 * AES_KEYSIZE_256)
		ctx->xts_key_fallback = true;

	if (priv->sec_attr.era <= 8 || ctx->xts_key_fallback) {
		err = crypto_skcipher_setkey(ctx->fallback, key, keylen);
		if (err)
			return err;
	}

	ctx->cdata.keylen = keylen;
	ctx->cdata.key_virt = key;
	ctx->cdata.key_inline = true;

	/* xts_skcipher_encrypt shared descriptor */
	flc = &ctx->flc[ENCRYPT];
	desc = flc->sh_desc;
	cnstr_shdsc_xts_skcipher_encap(desc, &ctx->cdata);
	flc->flc[1] = cpu_to_caam32(desc_len(desc)); /* SDL */
	dma_sync_single_for_device(dev, ctx->flc_dma[ENCRYPT],
				   sizeof(flc->flc) + desc_bytes(desc),
				   ctx->dir);

	/* xts_skcipher_decrypt shared descriptor */
	flc = &ctx->flc[DECRYPT];
	desc = flc->sh_desc;
	cnstr_shdsc_xts_skcipher_decap(desc, &ctx->cdata);
	flc->flc[1] = cpu_to_caam32(desc_len(desc)); /* SDL */
	dma_sync_single_for_device(dev, ctx->flc_dma[DECRYPT],
				   sizeof(flc->flc) + desc_bytes(desc),
				   ctx->dir);

	return 0;
}

static struct skcipher_edesc *skcipher_edesc_alloc(struct skcipher_request *req)
{
	struct crypto_skcipher *skcipher = crypto_skcipher_reqtfm(req);
	struct caam_request *req_ctx = skcipher_request_ctx(req);
	struct dpaa2_fl_entry *in_fle = &req_ctx->fd_flt[1];
	struct dpaa2_fl_entry *out_fle = &req_ctx->fd_flt[0];
	struct caam_ctx *ctx = crypto_skcipher_ctx(skcipher);
	struct device *dev = ctx->dev;
	gfp_t flags = (req->base.flags & CRYPTO_TFM_REQ_MAY_SLEEP) ?
		       GFP_KERNEL : GFP_ATOMIC;
	int src_nents, mapped_src_nents, dst_nents = 0, mapped_dst_nents = 0;
	struct skcipher_edesc *edesc;
	dma_addr_t iv_dma;
	u8 *iv;
	int ivsize = crypto_skcipher_ivsize(skcipher);
	int dst_sg_idx, qm_sg_ents, qm_sg_bytes;
	struct dpaa2_sg_entry *sg_table;

	src_nents = sg_nents_for_len(req->src, req->cryptlen);
	if (unlikely(src_nents < 0)) {
		dev_err(dev, "Insufficient bytes (%d) in src S/G\n",
			req->cryptlen);
		return ERR_PTR(src_nents);
	}

	if (unlikely(req->dst != req->src)) {
		dst_nents = sg_nents_for_len(req->dst, req->cryptlen);
		if (unlikely(dst_nents < 0)) {
			dev_err(dev, "Insufficient bytes (%d) in dst S/G\n",
				req->cryptlen);
			return ERR_PTR(dst_nents);
		}

		mapped_src_nents = dma_map_sg(dev, req->src, src_nents,
					      DMA_TO_DEVICE);
		if (unlikely(!mapped_src_nents)) {
			dev_err(dev, "unable to map source\n");
			return ERR_PTR(-ENOMEM);
		}

		mapped_dst_nents = dma_map_sg(dev, req->dst, dst_nents,
					      DMA_FROM_DEVICE);
		if (unlikely(!mapped_dst_nents)) {
			dev_err(dev, "unable to map destination\n");
			dma_unmap_sg(dev, req->src, src_nents, DMA_TO_DEVICE);
			return ERR_PTR(-ENOMEM);
		}
	} else {
		mapped_src_nents = dma_map_sg(dev, req->src, src_nents,
					      DMA_BIDIRECTIONAL);
		if (unlikely(!mapped_src_nents)) {
			dev_err(dev, "unable to map source\n");
			return ERR_PTR(-ENOMEM);
		}
	}

	qm_sg_ents = 1 + mapped_src_nents;
	dst_sg_idx = qm_sg_ents;

	/*
	 * Input, output HW S/G tables: [IV, src][dst, IV]
	 * IV entries point to the same buffer
	 * If src == dst, S/G entries are reused (S/G tables overlap)
	 *
	 * HW reads 4 S/G entries at a time; make sure the reads don't go beyond
	 * the end of the table by allocating more S/G entries.
	 */
	if (req->src != req->dst)
		qm_sg_ents += pad_sg_nents(mapped_dst_nents + 1);
	else
		qm_sg_ents = 1 + pad_sg_nents(qm_sg_ents);

	qm_sg_bytes = qm_sg_ents * sizeof(struct dpaa2_sg_entry);
	if (unlikely(offsetof(struct skcipher_edesc, sgt) + qm_sg_bytes +
		     ivsize > CAAM_QI_MEMCACHE_SIZE)) {
		dev_err(dev, "No space for %d S/G entries and/or %dB IV\n",
			qm_sg_ents, ivsize);
		caam_unmap(dev, req->src, req->dst, src_nents, dst_nents, 0,
			   0, DMA_NONE, 0, 0);
		return ERR_PTR(-ENOMEM);
	}

	/* allocate space for base edesc, link tables and IV */
	edesc = qi_cache_zalloc(GFP_DMA | flags);
	if (unlikely(!edesc)) {
		dev_err(dev, "could not allocate extended descriptor\n");
		caam_unmap(dev, req->src, req->dst, src_nents, dst_nents, 0,
			   0, DMA_NONE, 0, 0);
		return ERR_PTR(-ENOMEM);
	}

	/* Make sure IV is located in a DMAable area */
	sg_table = &edesc->sgt[0];
	iv = (u8 *)(sg_table + qm_sg_ents);
	memcpy(iv, req->iv, ivsize);

	iv_dma = dma_map_single(dev, iv, ivsize, DMA_BIDIRECTIONAL);
	if (dma_mapping_error(dev, iv_dma)) {
		dev_err(dev, "unable to map IV\n");
		caam_unmap(dev, req->src, req->dst, src_nents, dst_nents, 0,
			   0, DMA_NONE, 0, 0);
		qi_cache_free(edesc);
		return ERR_PTR(-ENOMEM);
	}

	edesc->src_nents = src_nents;
	edesc->dst_nents = dst_nents;
	edesc->iv_dma = iv_dma;
	edesc->qm_sg_bytes = qm_sg_bytes;

	dma_to_qm_sg_one(sg_table, iv_dma, ivsize, 0);
	sg_to_qm_sg(req->src, req->cryptlen, sg_table + 1, 0);

	if (req->src != req->dst)
		sg_to_qm_sg(req->dst, req->cryptlen, sg_table + dst_sg_idx, 0);

	dma_to_qm_sg_one(sg_table + dst_sg_idx + mapped_dst_nents, iv_dma,
			 ivsize, 0);

	edesc->qm_sg_dma = dma_map_single(dev, sg_table, edesc->qm_sg_bytes,
					  DMA_TO_DEVICE);
	if (dma_mapping_error(dev, edesc->qm_sg_dma)) {
		dev_err(dev, "unable to map S/G table\n");
		caam_unmap(dev, req->src, req->dst, src_nents, dst_nents,
			   iv_dma, ivsize, DMA_BIDIRECTIONAL, 0, 0);
		qi_cache_free(edesc);
		return ERR_PTR(-ENOMEM);
	}

	memset(&req_ctx->fd_flt, 0, sizeof(req_ctx->fd_flt));
	dpaa2_fl_set_final(in_fle, true);
	dpaa2_fl_set_len(in_fle, req->cryptlen + ivsize);
	dpaa2_fl_set_len(out_fle, req->cryptlen + ivsize);

	dpaa2_fl_set_format(in_fle, dpaa2_fl_sg);
	dpaa2_fl_set_addr(in_fle, edesc->qm_sg_dma);

	dpaa2_fl_set_format(out_fle, dpaa2_fl_sg);

	if (req->src == req->dst)
		dpaa2_fl_set_addr(out_fle, edesc->qm_sg_dma +
				  sizeof(*sg_table));
	else
		dpaa2_fl_set_addr(out_fle, edesc->qm_sg_dma + dst_sg_idx *
				  sizeof(*sg_table));

	return edesc;
}

static void aead_unmap(struct device *dev, struct aead_edesc *edesc,
		       struct aead_request *req)
{
	struct crypto_aead *aead = crypto_aead_reqtfm(req);
	int ivsize = crypto_aead_ivsize(aead);

	caam_unmap(dev, req->src, req->dst, edesc->src_nents, edesc->dst_nents,
		   edesc->iv_dma, ivsize, DMA_TO_DEVICE, edesc->qm_sg_dma,
		   edesc->qm_sg_bytes);
	dma_unmap_single(dev, edesc->assoclen_dma, 4, DMA_TO_DEVICE);
}

static void tls_unmap(struct device *dev, struct tls_edesc *edesc,
		      struct aead_request *req)
{
	struct crypto_aead *tls = crypto_aead_reqtfm(req);
	int ivsize = crypto_aead_ivsize(tls);

	caam_unmap(dev, req->src, edesc->dst, edesc->src_nents,
		   edesc->dst_nents, edesc->iv_dma, ivsize, DMA_TO_DEVICE,
		   edesc->qm_sg_dma, edesc->qm_sg_bytes);
}

static void skcipher_unmap(struct device *dev, struct skcipher_edesc *edesc,
			   struct skcipher_request *req)
{
	struct crypto_skcipher *skcipher = crypto_skcipher_reqtfm(req);
	int ivsize = crypto_skcipher_ivsize(skcipher);

	caam_unmap(dev, req->src, req->dst, edesc->src_nents, edesc->dst_nents,
		   edesc->iv_dma, ivsize, DMA_BIDIRECTIONAL, edesc->qm_sg_dma,
		   edesc->qm_sg_bytes);
}

static void aead_crypt_done(void *cbk_ctx, u32 status)
{
	struct crypto_async_request *areq = cbk_ctx;
	struct aead_request *req = container_of(areq, struct aead_request,
						base);
	struct caam_request *req_ctx = to_caam_req(areq);
	struct aead_edesc *edesc = req_ctx->edesc;
	struct crypto_aead *aead = crypto_aead_reqtfm(req);
	struct caam_ctx *ctx = crypto_aead_ctx(aead);
	int ecode = 0;

	dev_dbg(ctx->dev, "%s %d: err 0x%x\n", __func__, __LINE__, status);

	if (unlikely(status))
		ecode = caam_qi2_strstatus(ctx->dev, status);

	aead_unmap(ctx->dev, edesc, req);
	qi_cache_free(edesc);
	aead_request_complete(req, ecode);
}

static int aead_crypt(struct aead_request *req, enum optype op)
{
	struct aead_edesc *edesc;
	struct crypto_aead *aead = crypto_aead_reqtfm(req);
	struct caam_ctx *ctx = crypto_aead_ctx(aead);
	struct caam_request *caam_req = aead_request_ctx(req);
	int ret;

	/* allocate extended descriptor */
	edesc = aead_edesc_alloc(req, op == ENCRYPT);
	if (IS_ERR(edesc))
		return PTR_ERR(edesc);

	caam_req->flc = &ctx->flc[op];
	caam_req->flc_dma = ctx->flc_dma[op];
	caam_req->cbk = aead_crypt_done;
	caam_req->ctx = &req->base;
	caam_req->edesc = edesc;
	ret = dpaa2_caam_enqueue(ctx->dev, caam_req);
	if (ret != -EINPROGRESS &&
	    !(ret == -EBUSY && req->base.flags & CRYPTO_TFM_REQ_MAY_BACKLOG)) {
		aead_unmap(ctx->dev, edesc, req);
		qi_cache_free(edesc);
	}

	return ret;
}

static int aead_encrypt(struct aead_request *req)
{
	return aead_crypt(req, ENCRYPT);
}

static int aead_decrypt(struct aead_request *req)
{
	return aead_crypt(req, DECRYPT);
}

static void tls_crypt_done(void *cbk_ctx, u32 status)
{
	struct crypto_async_request *areq = cbk_ctx;
	struct aead_request *req = container_of(areq, struct aead_request,
						base);
	struct caam_request *req_ctx = to_caam_req(areq);
	struct tls_edesc *edesc = req_ctx->edesc;
	struct crypto_aead *tls = crypto_aead_reqtfm(req);
	struct caam_ctx *ctx = crypto_aead_ctx(tls);
	int ecode = 0;

#ifdef DEBUG
	dev_err(ctx->dev, "%s %d: err 0x%x\n", __func__, __LINE__, status);
#endif

	if (unlikely(status))
		ecode = caam_qi2_strstatus(ctx->dev, status);

	tls_unmap(ctx->dev, edesc, req);
	qi_cache_free(edesc);
	aead_request_complete(req, ecode);
}

static int tls_crypt(struct aead_request *req, enum optype op)
{
	struct tls_edesc *edesc;
	struct crypto_aead *tls = crypto_aead_reqtfm(req);
	struct caam_ctx *ctx = crypto_aead_ctx(tls);
	struct caam_request *caam_req = aead_request_ctx(req);
	int ret;

	/* allocate extended descriptor */
	edesc = tls_edesc_alloc(req, op == ENCRYPT);
	if (IS_ERR(edesc))
		return PTR_ERR(edesc);

	caam_req->flc = &ctx->flc[op];
	caam_req->flc_dma = ctx->flc_dma[op];
	caam_req->cbk = tls_crypt_done;
	caam_req->ctx = &req->base;
	caam_req->edesc = edesc;
	ret = dpaa2_caam_enqueue(ctx->dev, caam_req);
	if (ret != -EINPROGRESS &&
	    !(ret == -EBUSY && req->base.flags & CRYPTO_TFM_REQ_MAY_BACKLOG)) {
		tls_unmap(ctx->dev, edesc, req);
		qi_cache_free(edesc);
	}

	return ret;
}

<<<<<<< HEAD
static void tls_encrypt_done(void *cbk_ctx, u32 status)
{
	struct crypto_async_request *areq = cbk_ctx;
	struct aead_request *req = container_of(areq, struct aead_request,
						base);
	struct caam_request *req_ctx = to_caam_req(areq);
	struct tls_edesc *edesc = req_ctx->edesc;
	struct crypto_aead *tls = crypto_aead_reqtfm(req);
	struct caam_ctx *ctx = crypto_aead_ctx(tls);
	int ecode = 0;

#ifdef DEBUG
	dev_err(ctx->dev, "%s %d: err 0x%x\n", __func__, __LINE__, status);
#endif

	if (unlikely(status)) {
		caam_qi2_strstatus(ctx->dev, status);
		ecode = -EIO;
	}

	tls_unmap(ctx->dev, edesc, req);
	qi_cache_free(edesc);
	aead_request_complete(req, ecode);
}

static void tls_decrypt_done(void *cbk_ctx, u32 status)
{
	struct crypto_async_request *areq = cbk_ctx;
	struct aead_request *req = container_of(areq, struct aead_request,
						base);
	struct caam_request *req_ctx = to_caam_req(areq);
	struct tls_edesc *edesc = req_ctx->edesc;
	struct crypto_aead *tls = crypto_aead_reqtfm(req);
	struct caam_ctx *ctx = crypto_aead_ctx(tls);
	int ecode = 0;

#ifdef DEBUG
	dev_err(ctx->dev, "%s %d: err 0x%x\n", __func__, __LINE__, status);
#endif

	if (unlikely(status)) {
		caam_qi2_strstatus(ctx->dev, status);
		/*
		 * verify hw auth check passed else return -EBADMSG
		 */
		if ((status & JRSTA_CCBERR_ERRID_MASK) ==
		     JRSTA_CCBERR_ERRID_ICVCHK)
			ecode = -EBADMSG;
		else
			ecode = -EIO;
	}

	tls_unmap(ctx->dev, edesc, req);
	qi_cache_free(edesc);
	aead_request_complete(req, ecode);
}

static int tls_encrypt(struct aead_request *req)
{
	struct tls_edesc *edesc;
	struct crypto_aead *tls = crypto_aead_reqtfm(req);
	struct caam_ctx *ctx = crypto_aead_ctx(tls);
	struct caam_request *caam_req = aead_request_ctx(req);
	int ret;

	/* allocate extended descriptor */
	edesc = tls_edesc_alloc(req, true);
	if (IS_ERR(edesc))
		return PTR_ERR(edesc);

	caam_req->flc = &ctx->flc[ENCRYPT];
	caam_req->flc_dma = ctx->flc_dma[ENCRYPT];
	caam_req->cbk = tls_encrypt_done;
	caam_req->ctx = &req->base;
	caam_req->edesc = edesc;
	ret = dpaa2_caam_enqueue(ctx->dev, caam_req);
	if (ret != -EINPROGRESS &&
	    !(ret == -EBUSY && req->base.flags & CRYPTO_TFM_REQ_MAY_BACKLOG)) {
		tls_unmap(ctx->dev, edesc, req);
		qi_cache_free(edesc);
	}

	return ret;
=======
static int tls_encrypt(struct aead_request *req)
{
	return tls_crypt(req, ENCRYPT);
>>>>>>> c1084c27
}

static int tls_decrypt(struct aead_request *req)
{
<<<<<<< HEAD
	struct tls_edesc *edesc;
	struct crypto_aead *tls = crypto_aead_reqtfm(req);
	struct caam_ctx *ctx = crypto_aead_ctx(tls);
	struct caam_request *caam_req = aead_request_ctx(req);
	int ret;

	/* allocate extended descriptor */
	edesc = tls_edesc_alloc(req, false);
	if (IS_ERR(edesc))
		return PTR_ERR(edesc);

	caam_req->flc = &ctx->flc[DECRYPT];
	caam_req->flc_dma = ctx->flc_dma[DECRYPT];
	caam_req->cbk = tls_decrypt_done;
	caam_req->ctx = &req->base;
	caam_req->edesc = edesc;
	ret = dpaa2_caam_enqueue(ctx->dev, caam_req);
	if (ret != -EINPROGRESS &&
	    !(ret == -EBUSY && req->base.flags & CRYPTO_TFM_REQ_MAY_BACKLOG)) {
		tls_unmap(ctx->dev, edesc, req);
		qi_cache_free(edesc);
	}

	return ret;
=======
	return tls_crypt(req, DECRYPT);
>>>>>>> c1084c27
}

static int ipsec_gcm_encrypt(struct aead_request *req)
{
	return crypto_ipsec_check_assoclen(req->assoclen) ? : aead_encrypt(req);
}

static int ipsec_gcm_decrypt(struct aead_request *req)
{
	return crypto_ipsec_check_assoclen(req->assoclen) ? : aead_decrypt(req);
}

static void skcipher_crypt_done(void *cbk_ctx, u32 status)
{
	struct crypto_async_request *areq = cbk_ctx;
	struct skcipher_request *req = skcipher_request_cast(areq);
	struct caam_request *req_ctx = to_caam_req(areq);
	struct crypto_skcipher *skcipher = crypto_skcipher_reqtfm(req);
	struct caam_ctx *ctx = crypto_skcipher_ctx(skcipher);
	struct skcipher_edesc *edesc = req_ctx->edesc;
	int ecode = 0;
	int ivsize = crypto_skcipher_ivsize(skcipher);

	dev_dbg(ctx->dev, "%s %d: err 0x%x\n", __func__, __LINE__, status);

	if (unlikely(status))
		ecode = caam_qi2_strstatus(ctx->dev, status);

	print_hex_dump_debug("dstiv  @" __stringify(__LINE__)": ",
			     DUMP_PREFIX_ADDRESS, 16, 4, req->iv,
			     edesc->src_nents > 1 ? 100 : ivsize, 1);
	caam_dump_sg("dst    @" __stringify(__LINE__)": ",
		     DUMP_PREFIX_ADDRESS, 16, 4, req->dst,
		     edesc->dst_nents > 1 ? 100 : req->cryptlen, 1);

	skcipher_unmap(ctx->dev, edesc, req);

	/*
	 * The crypto API expects us to set the IV (req->iv) to the last
	 * ciphertext block (CBC mode) or last counter (CTR mode).
	 * This is used e.g. by the CTS mode.
	 */
	if (!ecode)
		memcpy(req->iv, (u8 *)&edesc->sgt[0] + edesc->qm_sg_bytes,
		       ivsize);

	qi_cache_free(edesc);
	skcipher_request_complete(req, ecode);
}

static inline bool xts_skcipher_ivsize(struct skcipher_request *req)
{
	struct crypto_skcipher *skcipher = crypto_skcipher_reqtfm(req);
	unsigned int ivsize = crypto_skcipher_ivsize(skcipher);

	return !!get_unaligned((u64 *)(req->iv + (ivsize / 2)));
}

static int skcipher_crypt(struct skcipher_request *req, enum optype op)
{
	struct skcipher_edesc *edesc;
	struct crypto_skcipher *skcipher = crypto_skcipher_reqtfm(req);
	struct caam_ctx *ctx = crypto_skcipher_ctx(skcipher);
	struct caam_request *caam_req = skcipher_request_ctx(req);
	struct dpaa2_caam_priv *priv = dev_get_drvdata(ctx->dev);
	int ret;

	/*
	 * XTS is expected to return an error even for input length = 0
	 * Note that the case input length < block size will be caught during
	 * HW offloading and return an error.
	 */
	if (!req->cryptlen && !ctx->fallback)
		return 0;

	if (ctx->fallback && ((priv->sec_attr.era <= 8 && xts_skcipher_ivsize(req)) ||
			      ctx->xts_key_fallback)) {
		skcipher_request_set_tfm(&caam_req->fallback_req, ctx->fallback);
		skcipher_request_set_callback(&caam_req->fallback_req,
					      req->base.flags,
					      req->base.complete,
					      req->base.data);
		skcipher_request_set_crypt(&caam_req->fallback_req, req->src,
					   req->dst, req->cryptlen, req->iv);

		return (op == ENCRYPT) ?
			crypto_skcipher_encrypt(&caam_req->fallback_req) :
			crypto_skcipher_decrypt(&caam_req->fallback_req);
	}

	/* allocate extended descriptor */
	edesc = skcipher_edesc_alloc(req);
	if (IS_ERR(edesc))
		return PTR_ERR(edesc);

	caam_req->flc = &ctx->flc[op];
	caam_req->flc_dma = ctx->flc_dma[op];
	caam_req->cbk = skcipher_crypt_done;
	caam_req->ctx = &req->base;
	caam_req->edesc = edesc;
	ret = dpaa2_caam_enqueue(ctx->dev, caam_req);
	if (ret != -EINPROGRESS &&
	    !(ret == -EBUSY && req->base.flags & CRYPTO_TFM_REQ_MAY_BACKLOG)) {
		skcipher_unmap(ctx->dev, edesc, req);
		qi_cache_free(edesc);
	}

	return ret;
}

static int skcipher_encrypt(struct skcipher_request *req)
{
	return skcipher_crypt(req, ENCRYPT);
}

static int skcipher_decrypt(struct skcipher_request *req)
{
	return skcipher_crypt(req, DECRYPT);
}

static int caam_cra_init(struct caam_ctx *ctx, struct caam_alg_entry *caam,
			 bool uses_dkp)
{
	dma_addr_t dma_addr;
	int i;

	/* copy descriptor header template value */
	ctx->cdata.algtype = OP_TYPE_CLASS1_ALG | caam->class1_alg_type;
	ctx->adata.algtype = OP_TYPE_CLASS2_ALG | caam->class2_alg_type;

	ctx->dev = caam->dev;
	ctx->dir = uses_dkp ? DMA_BIDIRECTIONAL : DMA_TO_DEVICE;

	dma_addr = dma_map_single_attrs(ctx->dev, ctx->flc,
					offsetof(struct caam_ctx, flc_dma),
					ctx->dir, DMA_ATTR_SKIP_CPU_SYNC);
	if (dma_mapping_error(ctx->dev, dma_addr)) {
		dev_err(ctx->dev, "unable to map key, shared descriptors\n");
		return -ENOMEM;
	}

	for (i = 0; i < NUM_OP; i++)
		ctx->flc_dma[i] = dma_addr + i * sizeof(ctx->flc[i]);
	ctx->key_dma = dma_addr + NUM_OP * sizeof(ctx->flc[0]);

	return 0;
}

static int caam_cra_init_skcipher(struct crypto_skcipher *tfm)
{
	struct skcipher_alg *alg = crypto_skcipher_alg(tfm);
	struct caam_skcipher_alg *caam_alg =
		container_of(alg, typeof(*caam_alg), skcipher);
	struct caam_ctx *ctx = crypto_skcipher_ctx(tfm);
	u32 alg_aai = caam_alg->caam.class1_alg_type & OP_ALG_AAI_MASK;
	int ret = 0;

	if (alg_aai == OP_ALG_AAI_XTS) {
		const char *tfm_name = crypto_tfm_alg_name(&tfm->base);
		struct crypto_skcipher *fallback;

		fallback = crypto_alloc_skcipher(tfm_name, 0,
						 CRYPTO_ALG_NEED_FALLBACK);
		if (IS_ERR(fallback)) {
			dev_err(caam_alg->caam.dev,
				"Failed to allocate %s fallback: %ld\n",
				tfm_name, PTR_ERR(fallback));
			return PTR_ERR(fallback);
		}

		ctx->fallback = fallback;
		crypto_skcipher_set_reqsize(tfm, sizeof(struct caam_request) +
					    crypto_skcipher_reqsize(fallback));
	} else {
		crypto_skcipher_set_reqsize(tfm, sizeof(struct caam_request));
	}

	ret = caam_cra_init(ctx, &caam_alg->caam, false);
	if (ret && ctx->fallback)
		crypto_free_skcipher(ctx->fallback);

	return ret;
}

static int caam_cra_init_aead(struct crypto_aead *tfm)
{
	struct aead_alg *alg = crypto_aead_alg(tfm);
	struct caam_aead_alg *caam_alg = container_of(alg, typeof(*caam_alg),
						      aead);

	crypto_aead_set_reqsize(tfm, sizeof(struct caam_request));
	return caam_cra_init(crypto_aead_ctx(tfm), &caam_alg->caam,
			     !caam_alg->caam.nodkp);
}

static void caam_exit_common(struct caam_ctx *ctx)
{
	dma_unmap_single_attrs(ctx->dev, ctx->flc_dma[0],
			       offsetof(struct caam_ctx, flc_dma), ctx->dir,
			       DMA_ATTR_SKIP_CPU_SYNC);
}

static void caam_cra_exit(struct crypto_skcipher *tfm)
{
	struct caam_ctx *ctx = crypto_skcipher_ctx(tfm);

	if (ctx->fallback)
		crypto_free_skcipher(ctx->fallback);
	caam_exit_common(ctx);
}

static void caam_cra_exit_aead(struct crypto_aead *tfm)
{
	caam_exit_common(crypto_aead_ctx(tfm));
}

static struct caam_skcipher_alg driver_algs[] = {
	{
		.skcipher = {
			.base = {
				.cra_name = "cbc(aes)",
				.cra_driver_name = "cbc-aes-caam-qi2",
				.cra_blocksize = AES_BLOCK_SIZE,
			},
			.setkey = aes_skcipher_setkey,
			.encrypt = skcipher_encrypt,
			.decrypt = skcipher_decrypt,
			.min_keysize = AES_MIN_KEY_SIZE,
			.max_keysize = AES_MAX_KEY_SIZE,
			.ivsize = AES_BLOCK_SIZE,
		},
		.caam.class1_alg_type = OP_ALG_ALGSEL_AES | OP_ALG_AAI_CBC,
	},
	{
		.skcipher = {
			.base = {
				.cra_name = "cbc(des3_ede)",
				.cra_driver_name = "cbc-3des-caam-qi2",
				.cra_blocksize = DES3_EDE_BLOCK_SIZE,
			},
			.setkey = des3_skcipher_setkey,
			.encrypt = skcipher_encrypt,
			.decrypt = skcipher_decrypt,
			.min_keysize = DES3_EDE_KEY_SIZE,
			.max_keysize = DES3_EDE_KEY_SIZE,
			.ivsize = DES3_EDE_BLOCK_SIZE,
		},
		.caam.class1_alg_type = OP_ALG_ALGSEL_3DES | OP_ALG_AAI_CBC,
	},
	{
		.skcipher = {
			.base = {
				.cra_name = "cbc(des)",
				.cra_driver_name = "cbc-des-caam-qi2",
				.cra_blocksize = DES_BLOCK_SIZE,
			},
			.setkey = des_skcipher_setkey,
			.encrypt = skcipher_encrypt,
			.decrypt = skcipher_decrypt,
			.min_keysize = DES_KEY_SIZE,
			.max_keysize = DES_KEY_SIZE,
			.ivsize = DES_BLOCK_SIZE,
		},
		.caam.class1_alg_type = OP_ALG_ALGSEL_DES | OP_ALG_AAI_CBC,
	},
	{
		.skcipher = {
			.base = {
				.cra_name = "ctr(aes)",
				.cra_driver_name = "ctr-aes-caam-qi2",
				.cra_blocksize = 1,
			},
			.setkey = ctr_skcipher_setkey,
			.encrypt = skcipher_encrypt,
			.decrypt = skcipher_decrypt,
			.min_keysize = AES_MIN_KEY_SIZE,
			.max_keysize = AES_MAX_KEY_SIZE,
			.ivsize = AES_BLOCK_SIZE,
			.chunksize = AES_BLOCK_SIZE,
		},
		.caam.class1_alg_type = OP_ALG_ALGSEL_AES |
					OP_ALG_AAI_CTR_MOD128,
	},
	{
		.skcipher = {
			.base = {
				.cra_name = "rfc3686(ctr(aes))",
				.cra_driver_name = "rfc3686-ctr-aes-caam-qi2",
				.cra_blocksize = 1,
			},
			.setkey = rfc3686_skcipher_setkey,
			.encrypt = skcipher_encrypt,
			.decrypt = skcipher_decrypt,
			.min_keysize = AES_MIN_KEY_SIZE +
				       CTR_RFC3686_NONCE_SIZE,
			.max_keysize = AES_MAX_KEY_SIZE +
				       CTR_RFC3686_NONCE_SIZE,
			.ivsize = CTR_RFC3686_IV_SIZE,
			.chunksize = AES_BLOCK_SIZE,
		},
		.caam = {
			.class1_alg_type = OP_ALG_ALGSEL_AES |
					   OP_ALG_AAI_CTR_MOD128,
			.rfc3686 = true,
		},
	},
	{
		.skcipher = {
			.base = {
				.cra_name = "xts(aes)",
				.cra_driver_name = "xts-aes-caam-qi2",
				.cra_flags = CRYPTO_ALG_NEED_FALLBACK,
				.cra_blocksize = AES_BLOCK_SIZE,
			},
			.setkey = xts_skcipher_setkey,
			.encrypt = skcipher_encrypt,
			.decrypt = skcipher_decrypt,
			.min_keysize = 2 * AES_MIN_KEY_SIZE,
			.max_keysize = 2 * AES_MAX_KEY_SIZE,
			.ivsize = AES_BLOCK_SIZE,
		},
		.caam.class1_alg_type = OP_ALG_ALGSEL_AES | OP_ALG_AAI_XTS,
	},
	{
		.skcipher = {
			.base = {
				.cra_name = "chacha20",
				.cra_driver_name = "chacha20-caam-qi2",
				.cra_blocksize = 1,
			},
			.setkey = chacha20_skcipher_setkey,
			.encrypt = skcipher_encrypt,
			.decrypt = skcipher_decrypt,
			.min_keysize = CHACHA_KEY_SIZE,
			.max_keysize = CHACHA_KEY_SIZE,
			.ivsize = CHACHA_IV_SIZE,
		},
		.caam.class1_alg_type = OP_ALG_ALGSEL_CHACHA20,
	},
};

static struct caam_aead_alg driver_aeads[] = {
	{
		.aead = {
			.base = {
				.cra_name = "rfc4106(gcm(aes))",
				.cra_driver_name = "rfc4106-gcm-aes-caam-qi2",
				.cra_blocksize = 1,
			},
			.setkey = rfc4106_setkey,
			.setauthsize = rfc4106_setauthsize,
			.encrypt = ipsec_gcm_encrypt,
			.decrypt = ipsec_gcm_decrypt,
			.ivsize = 8,
			.maxauthsize = AES_BLOCK_SIZE,
		},
		.caam = {
			.class1_alg_type = OP_ALG_ALGSEL_AES | OP_ALG_AAI_GCM,
			.nodkp = true,
		},
	},
	{
		.aead = {
			.base = {
				.cra_name = "rfc4543(gcm(aes))",
				.cra_driver_name = "rfc4543-gcm-aes-caam-qi2",
				.cra_blocksize = 1,
			},
			.setkey = rfc4543_setkey,
			.setauthsize = rfc4543_setauthsize,
			.encrypt = ipsec_gcm_encrypt,
			.decrypt = ipsec_gcm_decrypt,
			.ivsize = 8,
			.maxauthsize = AES_BLOCK_SIZE,
		},
		.caam = {
			.class1_alg_type = OP_ALG_ALGSEL_AES | OP_ALG_AAI_GCM,
			.nodkp = true,
		},
	},
	/* Galois Counter Mode */
	{
		.aead = {
			.base = {
				.cra_name = "gcm(aes)",
				.cra_driver_name = "gcm-aes-caam-qi2",
				.cra_blocksize = 1,
			},
			.setkey = gcm_setkey,
			.setauthsize = gcm_setauthsize,
			.encrypt = aead_encrypt,
			.decrypt = aead_decrypt,
			.ivsize = 12,
			.maxauthsize = AES_BLOCK_SIZE,
		},
		.caam = {
			.class1_alg_type = OP_ALG_ALGSEL_AES | OP_ALG_AAI_GCM,
			.nodkp = true,
		}
	},
	/* single-pass ipsec_esp descriptor */
	{
		.aead = {
			.base = {
				.cra_name = "authenc(hmac(md5),cbc(aes))",
				.cra_driver_name = "authenc-hmac-md5-"
						   "cbc-aes-caam-qi2",
				.cra_blocksize = AES_BLOCK_SIZE,
			},
			.setkey = aead_setkey,
			.setauthsize = aead_setauthsize,
			.encrypt = aead_encrypt,
			.decrypt = aead_decrypt,
			.ivsize = AES_BLOCK_SIZE,
			.maxauthsize = MD5_DIGEST_SIZE,
		},
		.caam = {
			.class1_alg_type = OP_ALG_ALGSEL_AES | OP_ALG_AAI_CBC,
			.class2_alg_type = OP_ALG_ALGSEL_MD5 |
					   OP_ALG_AAI_HMAC_PRECOMP,
		}
	},
	{
		.aead = {
			.base = {
				.cra_name = "echainiv(authenc(hmac(md5),"
					    "cbc(aes)))",
				.cra_driver_name = "echainiv-authenc-hmac-md5-"
						   "cbc-aes-caam-qi2",
				.cra_blocksize = AES_BLOCK_SIZE,
			},
			.setkey = aead_setkey,
			.setauthsize = aead_setauthsize,
			.encrypt = aead_encrypt,
			.decrypt = aead_decrypt,
			.ivsize = AES_BLOCK_SIZE,
			.maxauthsize = MD5_DIGEST_SIZE,
		},
		.caam = {
			.class1_alg_type = OP_ALG_ALGSEL_AES | OP_ALG_AAI_CBC,
			.class2_alg_type = OP_ALG_ALGSEL_MD5 |
					   OP_ALG_AAI_HMAC_PRECOMP,
			.geniv = true,
		}
	},
	{
		.aead = {
			.base = {
				.cra_name = "authenc(hmac(sha1),cbc(aes))",
				.cra_driver_name = "authenc-hmac-sha1-"
						   "cbc-aes-caam-qi2",
				.cra_blocksize = AES_BLOCK_SIZE,
			},
			.setkey = aead_setkey,
			.setauthsize = aead_setauthsize,
			.encrypt = aead_encrypt,
			.decrypt = aead_decrypt,
			.ivsize = AES_BLOCK_SIZE,
			.maxauthsize = SHA1_DIGEST_SIZE,
		},
		.caam = {
			.class1_alg_type = OP_ALG_ALGSEL_AES | OP_ALG_AAI_CBC,
			.class2_alg_type = OP_ALG_ALGSEL_SHA1 |
					   OP_ALG_AAI_HMAC_PRECOMP,
		}
	},
	{
		.aead = {
			.base = {
				.cra_name = "echainiv(authenc(hmac(sha1),"
					    "cbc(aes)))",
				.cra_driver_name = "echainiv-authenc-"
						   "hmac-sha1-cbc-aes-caam-qi2",
				.cra_blocksize = AES_BLOCK_SIZE,
			},
			.setkey = aead_setkey,
			.setauthsize = aead_setauthsize,
			.encrypt = aead_encrypt,
			.decrypt = aead_decrypt,
			.ivsize = AES_BLOCK_SIZE,
			.maxauthsize = SHA1_DIGEST_SIZE,
		},
		.caam = {
			.class1_alg_type = OP_ALG_ALGSEL_AES | OP_ALG_AAI_CBC,
			.class2_alg_type = OP_ALG_ALGSEL_SHA1 |
					   OP_ALG_AAI_HMAC_PRECOMP,
			.geniv = true,
		},
	},
	{
		.aead = {
			.base = {
				.cra_name = "authenc(hmac(sha224),cbc(aes))",
				.cra_driver_name = "authenc-hmac-sha224-"
						   "cbc-aes-caam-qi2",
				.cra_blocksize = AES_BLOCK_SIZE,
			},
			.setkey = aead_setkey,
			.setauthsize = aead_setauthsize,
			.encrypt = aead_encrypt,
			.decrypt = aead_decrypt,
			.ivsize = AES_BLOCK_SIZE,
			.maxauthsize = SHA224_DIGEST_SIZE,
		},
		.caam = {
			.class1_alg_type = OP_ALG_ALGSEL_AES | OP_ALG_AAI_CBC,
			.class2_alg_type = OP_ALG_ALGSEL_SHA224 |
					   OP_ALG_AAI_HMAC_PRECOMP,
		}
	},
	{
		.aead = {
			.base = {
				.cra_name = "echainiv(authenc(hmac(sha224),"
					    "cbc(aes)))",
				.cra_driver_name = "echainiv-authenc-"
						   "hmac-sha224-cbc-aes-caam-qi2",
				.cra_blocksize = AES_BLOCK_SIZE,
			},
			.setkey = aead_setkey,
			.setauthsize = aead_setauthsize,
			.encrypt = aead_encrypt,
			.decrypt = aead_decrypt,
			.ivsize = AES_BLOCK_SIZE,
			.maxauthsize = SHA224_DIGEST_SIZE,
		},
		.caam = {
			.class1_alg_type = OP_ALG_ALGSEL_AES | OP_ALG_AAI_CBC,
			.class2_alg_type = OP_ALG_ALGSEL_SHA224 |
					   OP_ALG_AAI_HMAC_PRECOMP,
			.geniv = true,
		}
	},
	{
		.aead = {
			.base = {
				.cra_name = "authenc(hmac(sha256),cbc(aes))",
				.cra_driver_name = "authenc-hmac-sha256-"
						   "cbc-aes-caam-qi2",
				.cra_blocksize = AES_BLOCK_SIZE,
			},
			.setkey = aead_setkey,
			.setauthsize = aead_setauthsize,
			.encrypt = aead_encrypt,
			.decrypt = aead_decrypt,
			.ivsize = AES_BLOCK_SIZE,
			.maxauthsize = SHA256_DIGEST_SIZE,
		},
		.caam = {
			.class1_alg_type = OP_ALG_ALGSEL_AES | OP_ALG_AAI_CBC,
			.class2_alg_type = OP_ALG_ALGSEL_SHA256 |
					   OP_ALG_AAI_HMAC_PRECOMP,
		}
	},
	{
		.aead = {
			.base = {
				.cra_name = "echainiv(authenc(hmac(sha256),"
					    "cbc(aes)))",
				.cra_driver_name = "echainiv-authenc-"
						   "hmac-sha256-cbc-aes-"
						   "caam-qi2",
				.cra_blocksize = AES_BLOCK_SIZE,
			},
			.setkey = aead_setkey,
			.setauthsize = aead_setauthsize,
			.encrypt = aead_encrypt,
			.decrypt = aead_decrypt,
			.ivsize = AES_BLOCK_SIZE,
			.maxauthsize = SHA256_DIGEST_SIZE,
		},
		.caam = {
			.class1_alg_type = OP_ALG_ALGSEL_AES | OP_ALG_AAI_CBC,
			.class2_alg_type = OP_ALG_ALGSEL_SHA256 |
					   OP_ALG_AAI_HMAC_PRECOMP,
			.geniv = true,
		}
	},
	{
		.aead = {
			.base = {
				.cra_name = "authenc(hmac(sha384),cbc(aes))",
				.cra_driver_name = "authenc-hmac-sha384-"
						   "cbc-aes-caam-qi2",
				.cra_blocksize = AES_BLOCK_SIZE,
			},
			.setkey = aead_setkey,
			.setauthsize = aead_setauthsize,
			.encrypt = aead_encrypt,
			.decrypt = aead_decrypt,
			.ivsize = AES_BLOCK_SIZE,
			.maxauthsize = SHA384_DIGEST_SIZE,
		},
		.caam = {
			.class1_alg_type = OP_ALG_ALGSEL_AES | OP_ALG_AAI_CBC,
			.class2_alg_type = OP_ALG_ALGSEL_SHA384 |
					   OP_ALG_AAI_HMAC_PRECOMP,
		}
	},
	{
		.aead = {
			.base = {
				.cra_name = "echainiv(authenc(hmac(sha384),"
					    "cbc(aes)))",
				.cra_driver_name = "echainiv-authenc-"
						   "hmac-sha384-cbc-aes-"
						   "caam-qi2",
				.cra_blocksize = AES_BLOCK_SIZE,
			},
			.setkey = aead_setkey,
			.setauthsize = aead_setauthsize,
			.encrypt = aead_encrypt,
			.decrypt = aead_decrypt,
			.ivsize = AES_BLOCK_SIZE,
			.maxauthsize = SHA384_DIGEST_SIZE,
		},
		.caam = {
			.class1_alg_type = OP_ALG_ALGSEL_AES | OP_ALG_AAI_CBC,
			.class2_alg_type = OP_ALG_ALGSEL_SHA384 |
					   OP_ALG_AAI_HMAC_PRECOMP,
			.geniv = true,
		}
	},
	{
		.aead = {
			.base = {
				.cra_name = "authenc(hmac(sha512),cbc(aes))",
				.cra_driver_name = "authenc-hmac-sha512-"
						   "cbc-aes-caam-qi2",
				.cra_blocksize = AES_BLOCK_SIZE,
			},
			.setkey = aead_setkey,
			.setauthsize = aead_setauthsize,
			.encrypt = aead_encrypt,
			.decrypt = aead_decrypt,
			.ivsize = AES_BLOCK_SIZE,
			.maxauthsize = SHA512_DIGEST_SIZE,
		},
		.caam = {
			.class1_alg_type = OP_ALG_ALGSEL_AES | OP_ALG_AAI_CBC,
			.class2_alg_type = OP_ALG_ALGSEL_SHA512 |
					   OP_ALG_AAI_HMAC_PRECOMP,
		}
	},
	{
		.aead = {
			.base = {
				.cra_name = "echainiv(authenc(hmac(sha512),"
					    "cbc(aes)))",
				.cra_driver_name = "echainiv-authenc-"
						   "hmac-sha512-cbc-aes-"
						   "caam-qi2",
				.cra_blocksize = AES_BLOCK_SIZE,
			},
			.setkey = aead_setkey,
			.setauthsize = aead_setauthsize,
			.encrypt = aead_encrypt,
			.decrypt = aead_decrypt,
			.ivsize = AES_BLOCK_SIZE,
			.maxauthsize = SHA512_DIGEST_SIZE,
		},
		.caam = {
			.class1_alg_type = OP_ALG_ALGSEL_AES | OP_ALG_AAI_CBC,
			.class2_alg_type = OP_ALG_ALGSEL_SHA512 |
					   OP_ALG_AAI_HMAC_PRECOMP,
			.geniv = true,
		}
	},
	{
		.aead = {
			.base = {
				.cra_name = "authenc(hmac(md5),cbc(des3_ede))",
				.cra_driver_name = "authenc-hmac-md5-"
						   "cbc-des3_ede-caam-qi2",
				.cra_blocksize = DES3_EDE_BLOCK_SIZE,
			},
			.setkey = des3_aead_setkey,
			.setauthsize = aead_setauthsize,
			.encrypt = aead_encrypt,
			.decrypt = aead_decrypt,
			.ivsize = DES3_EDE_BLOCK_SIZE,
			.maxauthsize = MD5_DIGEST_SIZE,
		},
		.caam = {
			.class1_alg_type = OP_ALG_ALGSEL_3DES | OP_ALG_AAI_CBC,
			.class2_alg_type = OP_ALG_ALGSEL_MD5 |
					   OP_ALG_AAI_HMAC_PRECOMP,
		}
	},
	{
		.aead = {
			.base = {
				.cra_name = "echainiv(authenc(hmac(md5),"
					    "cbc(des3_ede)))",
				.cra_driver_name = "echainiv-authenc-hmac-md5-"
						   "cbc-des3_ede-caam-qi2",
				.cra_blocksize = DES3_EDE_BLOCK_SIZE,
			},
			.setkey = des3_aead_setkey,
			.setauthsize = aead_setauthsize,
			.encrypt = aead_encrypt,
			.decrypt = aead_decrypt,
			.ivsize = DES3_EDE_BLOCK_SIZE,
			.maxauthsize = MD5_DIGEST_SIZE,
		},
		.caam = {
			.class1_alg_type = OP_ALG_ALGSEL_3DES | OP_ALG_AAI_CBC,
			.class2_alg_type = OP_ALG_ALGSEL_MD5 |
					   OP_ALG_AAI_HMAC_PRECOMP,
			.geniv = true,
		}
	},
	{
		.aead = {
			.base = {
				.cra_name = "authenc(hmac(sha1),"
					    "cbc(des3_ede))",
				.cra_driver_name = "authenc-hmac-sha1-"
						   "cbc-des3_ede-caam-qi2",
				.cra_blocksize = DES3_EDE_BLOCK_SIZE,
			},
			.setkey = des3_aead_setkey,
			.setauthsize = aead_setauthsize,
			.encrypt = aead_encrypt,
			.decrypt = aead_decrypt,
			.ivsize = DES3_EDE_BLOCK_SIZE,
			.maxauthsize = SHA1_DIGEST_SIZE,
		},
		.caam = {
			.class1_alg_type = OP_ALG_ALGSEL_3DES | OP_ALG_AAI_CBC,
			.class2_alg_type = OP_ALG_ALGSEL_SHA1 |
					   OP_ALG_AAI_HMAC_PRECOMP,
		},
	},
	{
		.aead = {
			.base = {
				.cra_name = "echainiv(authenc(hmac(sha1),"
					    "cbc(des3_ede)))",
				.cra_driver_name = "echainiv-authenc-"
						   "hmac-sha1-"
						   "cbc-des3_ede-caam-qi2",
				.cra_blocksize = DES3_EDE_BLOCK_SIZE,
			},
			.setkey = des3_aead_setkey,
			.setauthsize = aead_setauthsize,
			.encrypt = aead_encrypt,
			.decrypt = aead_decrypt,
			.ivsize = DES3_EDE_BLOCK_SIZE,
			.maxauthsize = SHA1_DIGEST_SIZE,
		},
		.caam = {
			.class1_alg_type = OP_ALG_ALGSEL_3DES | OP_ALG_AAI_CBC,
			.class2_alg_type = OP_ALG_ALGSEL_SHA1 |
					   OP_ALG_AAI_HMAC_PRECOMP,
			.geniv = true,
		}
	},
	{
		.aead = {
			.base = {
				.cra_name = "authenc(hmac(sha224),"
					    "cbc(des3_ede))",
				.cra_driver_name = "authenc-hmac-sha224-"
						   "cbc-des3_ede-caam-qi2",
				.cra_blocksize = DES3_EDE_BLOCK_SIZE,
			},
			.setkey = des3_aead_setkey,
			.setauthsize = aead_setauthsize,
			.encrypt = aead_encrypt,
			.decrypt = aead_decrypt,
			.ivsize = DES3_EDE_BLOCK_SIZE,
			.maxauthsize = SHA224_DIGEST_SIZE,
		},
		.caam = {
			.class1_alg_type = OP_ALG_ALGSEL_3DES | OP_ALG_AAI_CBC,
			.class2_alg_type = OP_ALG_ALGSEL_SHA224 |
					   OP_ALG_AAI_HMAC_PRECOMP,
		},
	},
	{
		.aead = {
			.base = {
				.cra_name = "echainiv(authenc(hmac(sha224),"
					    "cbc(des3_ede)))",
				.cra_driver_name = "echainiv-authenc-"
						   "hmac-sha224-"
						   "cbc-des3_ede-caam-qi2",
				.cra_blocksize = DES3_EDE_BLOCK_SIZE,
			},
			.setkey = des3_aead_setkey,
			.setauthsize = aead_setauthsize,
			.encrypt = aead_encrypt,
			.decrypt = aead_decrypt,
			.ivsize = DES3_EDE_BLOCK_SIZE,
			.maxauthsize = SHA224_DIGEST_SIZE,
		},
		.caam = {
			.class1_alg_type = OP_ALG_ALGSEL_3DES | OP_ALG_AAI_CBC,
			.class2_alg_type = OP_ALG_ALGSEL_SHA224 |
					   OP_ALG_AAI_HMAC_PRECOMP,
			.geniv = true,
		}
	},
	{
		.aead = {
			.base = {
				.cra_name = "authenc(hmac(sha256),"
					    "cbc(des3_ede))",
				.cra_driver_name = "authenc-hmac-sha256-"
						   "cbc-des3_ede-caam-qi2",
				.cra_blocksize = DES3_EDE_BLOCK_SIZE,
			},
			.setkey = des3_aead_setkey,
			.setauthsize = aead_setauthsize,
			.encrypt = aead_encrypt,
			.decrypt = aead_decrypt,
			.ivsize = DES3_EDE_BLOCK_SIZE,
			.maxauthsize = SHA256_DIGEST_SIZE,
		},
		.caam = {
			.class1_alg_type = OP_ALG_ALGSEL_3DES | OP_ALG_AAI_CBC,
			.class2_alg_type = OP_ALG_ALGSEL_SHA256 |
					   OP_ALG_AAI_HMAC_PRECOMP,
		},
	},
	{
		.aead = {
			.base = {
				.cra_name = "echainiv(authenc(hmac(sha256),"
					    "cbc(des3_ede)))",
				.cra_driver_name = "echainiv-authenc-"
						   "hmac-sha256-"
						   "cbc-des3_ede-caam-qi2",
				.cra_blocksize = DES3_EDE_BLOCK_SIZE,
			},
			.setkey = des3_aead_setkey,
			.setauthsize = aead_setauthsize,
			.encrypt = aead_encrypt,
			.decrypt = aead_decrypt,
			.ivsize = DES3_EDE_BLOCK_SIZE,
			.maxauthsize = SHA256_DIGEST_SIZE,
		},
		.caam = {
			.class1_alg_type = OP_ALG_ALGSEL_3DES | OP_ALG_AAI_CBC,
			.class2_alg_type = OP_ALG_ALGSEL_SHA256 |
					   OP_ALG_AAI_HMAC_PRECOMP,
			.geniv = true,
		}
	},
	{
		.aead = {
			.base = {
				.cra_name = "authenc(hmac(sha384),"
					    "cbc(des3_ede))",
				.cra_driver_name = "authenc-hmac-sha384-"
						   "cbc-des3_ede-caam-qi2",
				.cra_blocksize = DES3_EDE_BLOCK_SIZE,
			},
			.setkey = des3_aead_setkey,
			.setauthsize = aead_setauthsize,
			.encrypt = aead_encrypt,
			.decrypt = aead_decrypt,
			.ivsize = DES3_EDE_BLOCK_SIZE,
			.maxauthsize = SHA384_DIGEST_SIZE,
		},
		.caam = {
			.class1_alg_type = OP_ALG_ALGSEL_3DES | OP_ALG_AAI_CBC,
			.class2_alg_type = OP_ALG_ALGSEL_SHA384 |
					   OP_ALG_AAI_HMAC_PRECOMP,
		},
	},
	{
		.aead = {
			.base = {
				.cra_name = "echainiv(authenc(hmac(sha384),"
					    "cbc(des3_ede)))",
				.cra_driver_name = "echainiv-authenc-"
						   "hmac-sha384-"
						   "cbc-des3_ede-caam-qi2",
				.cra_blocksize = DES3_EDE_BLOCK_SIZE,
			},
			.setkey = des3_aead_setkey,
			.setauthsize = aead_setauthsize,
			.encrypt = aead_encrypt,
			.decrypt = aead_decrypt,
			.ivsize = DES3_EDE_BLOCK_SIZE,
			.maxauthsize = SHA384_DIGEST_SIZE,
		},
		.caam = {
			.class1_alg_type = OP_ALG_ALGSEL_3DES | OP_ALG_AAI_CBC,
			.class2_alg_type = OP_ALG_ALGSEL_SHA384 |
					   OP_ALG_AAI_HMAC_PRECOMP,
			.geniv = true,
		}
	},
	{
		.aead = {
			.base = {
				.cra_name = "authenc(hmac(sha512),"
					    "cbc(des3_ede))",
				.cra_driver_name = "authenc-hmac-sha512-"
						   "cbc-des3_ede-caam-qi2",
				.cra_blocksize = DES3_EDE_BLOCK_SIZE,
			},
			.setkey = des3_aead_setkey,
			.setauthsize = aead_setauthsize,
			.encrypt = aead_encrypt,
			.decrypt = aead_decrypt,
			.ivsize = DES3_EDE_BLOCK_SIZE,
			.maxauthsize = SHA512_DIGEST_SIZE,
		},
		.caam = {
			.class1_alg_type = OP_ALG_ALGSEL_3DES | OP_ALG_AAI_CBC,
			.class2_alg_type = OP_ALG_ALGSEL_SHA512 |
					   OP_ALG_AAI_HMAC_PRECOMP,
		},
	},
	{
		.aead = {
			.base = {
				.cra_name = "echainiv(authenc(hmac(sha512),"
					    "cbc(des3_ede)))",
				.cra_driver_name = "echainiv-authenc-"
						   "hmac-sha512-"
						   "cbc-des3_ede-caam-qi2",
				.cra_blocksize = DES3_EDE_BLOCK_SIZE,
			},
			.setkey = des3_aead_setkey,
			.setauthsize = aead_setauthsize,
			.encrypt = aead_encrypt,
			.decrypt = aead_decrypt,
			.ivsize = DES3_EDE_BLOCK_SIZE,
			.maxauthsize = SHA512_DIGEST_SIZE,
		},
		.caam = {
			.class1_alg_type = OP_ALG_ALGSEL_3DES | OP_ALG_AAI_CBC,
			.class2_alg_type = OP_ALG_ALGSEL_SHA512 |
					   OP_ALG_AAI_HMAC_PRECOMP,
			.geniv = true,
		}
	},
	{
		.aead = {
			.base = {
				.cra_name = "authenc(hmac(md5),cbc(des))",
				.cra_driver_name = "authenc-hmac-md5-"
						   "cbc-des-caam-qi2",
				.cra_blocksize = DES_BLOCK_SIZE,
			},
			.setkey = aead_setkey,
			.setauthsize = aead_setauthsize,
			.encrypt = aead_encrypt,
			.decrypt = aead_decrypt,
			.ivsize = DES_BLOCK_SIZE,
			.maxauthsize = MD5_DIGEST_SIZE,
		},
		.caam = {
			.class1_alg_type = OP_ALG_ALGSEL_DES | OP_ALG_AAI_CBC,
			.class2_alg_type = OP_ALG_ALGSEL_MD5 |
					   OP_ALG_AAI_HMAC_PRECOMP,
		},
	},
	{
		.aead = {
			.base = {
				.cra_name = "echainiv(authenc(hmac(md5),"
					    "cbc(des)))",
				.cra_driver_name = "echainiv-authenc-hmac-md5-"
						   "cbc-des-caam-qi2",
				.cra_blocksize = DES_BLOCK_SIZE,
			},
			.setkey = aead_setkey,
			.setauthsize = aead_setauthsize,
			.encrypt = aead_encrypt,
			.decrypt = aead_decrypt,
			.ivsize = DES_BLOCK_SIZE,
			.maxauthsize = MD5_DIGEST_SIZE,
		},
		.caam = {
			.class1_alg_type = OP_ALG_ALGSEL_DES | OP_ALG_AAI_CBC,
			.class2_alg_type = OP_ALG_ALGSEL_MD5 |
					   OP_ALG_AAI_HMAC_PRECOMP,
			.geniv = true,
		}
	},
	{
		.aead = {
			.base = {
				.cra_name = "authenc(hmac(sha1),cbc(des))",
				.cra_driver_name = "authenc-hmac-sha1-"
						   "cbc-des-caam-qi2",
				.cra_blocksize = DES_BLOCK_SIZE,
			},
			.setkey = aead_setkey,
			.setauthsize = aead_setauthsize,
			.encrypt = aead_encrypt,
			.decrypt = aead_decrypt,
			.ivsize = DES_BLOCK_SIZE,
			.maxauthsize = SHA1_DIGEST_SIZE,
		},
		.caam = {
			.class1_alg_type = OP_ALG_ALGSEL_DES | OP_ALG_AAI_CBC,
			.class2_alg_type = OP_ALG_ALGSEL_SHA1 |
					   OP_ALG_AAI_HMAC_PRECOMP,
		},
	},
	{
		.aead = {
			.base = {
				.cra_name = "echainiv(authenc(hmac(sha1),"
					    "cbc(des)))",
				.cra_driver_name = "echainiv-authenc-"
						   "hmac-sha1-cbc-des-caam-qi2",
				.cra_blocksize = DES_BLOCK_SIZE,
			},
			.setkey = aead_setkey,
			.setauthsize = aead_setauthsize,
			.encrypt = aead_encrypt,
			.decrypt = aead_decrypt,
			.ivsize = DES_BLOCK_SIZE,
			.maxauthsize = SHA1_DIGEST_SIZE,
		},
		.caam = {
			.class1_alg_type = OP_ALG_ALGSEL_DES | OP_ALG_AAI_CBC,
			.class2_alg_type = OP_ALG_ALGSEL_SHA1 |
					   OP_ALG_AAI_HMAC_PRECOMP,
			.geniv = true,
		}
	},
	{
		.aead = {
			.base = {
				.cra_name = "authenc(hmac(sha224),cbc(des))",
				.cra_driver_name = "authenc-hmac-sha224-"
						   "cbc-des-caam-qi2",
				.cra_blocksize = DES_BLOCK_SIZE,
			},
			.setkey = aead_setkey,
			.setauthsize = aead_setauthsize,
			.encrypt = aead_encrypt,
			.decrypt = aead_decrypt,
			.ivsize = DES_BLOCK_SIZE,
			.maxauthsize = SHA224_DIGEST_SIZE,
		},
		.caam = {
			.class1_alg_type = OP_ALG_ALGSEL_DES | OP_ALG_AAI_CBC,
			.class2_alg_type = OP_ALG_ALGSEL_SHA224 |
					   OP_ALG_AAI_HMAC_PRECOMP,
		},
	},
	{
		.aead = {
			.base = {
				.cra_name = "echainiv(authenc(hmac(sha224),"
					    "cbc(des)))",
				.cra_driver_name = "echainiv-authenc-"
						   "hmac-sha224-cbc-des-"
						   "caam-qi2",
				.cra_blocksize = DES_BLOCK_SIZE,
			},
			.setkey = aead_setkey,
			.setauthsize = aead_setauthsize,
			.encrypt = aead_encrypt,
			.decrypt = aead_decrypt,
			.ivsize = DES_BLOCK_SIZE,
			.maxauthsize = SHA224_DIGEST_SIZE,
		},
		.caam = {
			.class1_alg_type = OP_ALG_ALGSEL_DES | OP_ALG_AAI_CBC,
			.class2_alg_type = OP_ALG_ALGSEL_SHA224 |
					   OP_ALG_AAI_HMAC_PRECOMP,
			.geniv = true,
		}
	},
	{
		.aead = {
			.base = {
				.cra_name = "authenc(hmac(sha256),cbc(des))",
				.cra_driver_name = "authenc-hmac-sha256-"
						   "cbc-des-caam-qi2",
				.cra_blocksize = DES_BLOCK_SIZE,
			},
			.setkey = aead_setkey,
			.setauthsize = aead_setauthsize,
			.encrypt = aead_encrypt,
			.decrypt = aead_decrypt,
			.ivsize = DES_BLOCK_SIZE,
			.maxauthsize = SHA256_DIGEST_SIZE,
		},
		.caam = {
			.class1_alg_type = OP_ALG_ALGSEL_DES | OP_ALG_AAI_CBC,
			.class2_alg_type = OP_ALG_ALGSEL_SHA256 |
					   OP_ALG_AAI_HMAC_PRECOMP,
		},
	},
	{
		.aead = {
			.base = {
				.cra_name = "echainiv(authenc(hmac(sha256),"
					    "cbc(des)))",
				.cra_driver_name = "echainiv-authenc-"
						   "hmac-sha256-cbc-des-"
						   "caam-qi2",
				.cra_blocksize = DES_BLOCK_SIZE,
			},
			.setkey = aead_setkey,
			.setauthsize = aead_setauthsize,
			.encrypt = aead_encrypt,
			.decrypt = aead_decrypt,
			.ivsize = DES_BLOCK_SIZE,
			.maxauthsize = SHA256_DIGEST_SIZE,
		},
		.caam = {
			.class1_alg_type = OP_ALG_ALGSEL_DES | OP_ALG_AAI_CBC,
			.class2_alg_type = OP_ALG_ALGSEL_SHA256 |
					   OP_ALG_AAI_HMAC_PRECOMP,
			.geniv = true,
		},
	},
	{
		.aead = {
			.base = {
				.cra_name = "authenc(hmac(sha384),cbc(des))",
				.cra_driver_name = "authenc-hmac-sha384-"
						   "cbc-des-caam-qi2",
				.cra_blocksize = DES_BLOCK_SIZE,
			},
			.setkey = aead_setkey,
			.setauthsize = aead_setauthsize,
			.encrypt = aead_encrypt,
			.decrypt = aead_decrypt,
			.ivsize = DES_BLOCK_SIZE,
			.maxauthsize = SHA384_DIGEST_SIZE,
		},
		.caam = {
			.class1_alg_type = OP_ALG_ALGSEL_DES | OP_ALG_AAI_CBC,
			.class2_alg_type = OP_ALG_ALGSEL_SHA384 |
					   OP_ALG_AAI_HMAC_PRECOMP,
		},
	},
	{
		.aead = {
			.base = {
				.cra_name = "echainiv(authenc(hmac(sha384),"
					    "cbc(des)))",
				.cra_driver_name = "echainiv-authenc-"
						   "hmac-sha384-cbc-des-"
						   "caam-qi2",
				.cra_blocksize = DES_BLOCK_SIZE,
			},
			.setkey = aead_setkey,
			.setauthsize = aead_setauthsize,
			.encrypt = aead_encrypt,
			.decrypt = aead_decrypt,
			.ivsize = DES_BLOCK_SIZE,
			.maxauthsize = SHA384_DIGEST_SIZE,
		},
		.caam = {
			.class1_alg_type = OP_ALG_ALGSEL_DES | OP_ALG_AAI_CBC,
			.class2_alg_type = OP_ALG_ALGSEL_SHA384 |
					   OP_ALG_AAI_HMAC_PRECOMP,
			.geniv = true,
		}
	},
	{
		.aead = {
			.base = {
				.cra_name = "authenc(hmac(sha512),cbc(des))",
				.cra_driver_name = "authenc-hmac-sha512-"
						   "cbc-des-caam-qi2",
				.cra_blocksize = DES_BLOCK_SIZE,
			},
			.setkey = aead_setkey,
			.setauthsize = aead_setauthsize,
			.encrypt = aead_encrypt,
			.decrypt = aead_decrypt,
			.ivsize = DES_BLOCK_SIZE,
			.maxauthsize = SHA512_DIGEST_SIZE,
		},
		.caam = {
			.class1_alg_type = OP_ALG_ALGSEL_DES | OP_ALG_AAI_CBC,
			.class2_alg_type = OP_ALG_ALGSEL_SHA512 |
					   OP_ALG_AAI_HMAC_PRECOMP,
		}
	},
	{
		.aead = {
			.base = {
				.cra_name = "echainiv(authenc(hmac(sha512),"
					    "cbc(des)))",
				.cra_driver_name = "echainiv-authenc-"
						   "hmac-sha512-cbc-des-"
						   "caam-qi2",
				.cra_blocksize = DES_BLOCK_SIZE,
			},
			.setkey = aead_setkey,
			.setauthsize = aead_setauthsize,
			.encrypt = aead_encrypt,
			.decrypt = aead_decrypt,
			.ivsize = DES_BLOCK_SIZE,
			.maxauthsize = SHA512_DIGEST_SIZE,
		},
		.caam = {
			.class1_alg_type = OP_ALG_ALGSEL_DES | OP_ALG_AAI_CBC,
			.class2_alg_type = OP_ALG_ALGSEL_SHA512 |
					   OP_ALG_AAI_HMAC_PRECOMP,
			.geniv = true,
		}
	},
	{
		.aead = {
			.base = {
				.cra_name = "authenc(hmac(md5),"
					    "rfc3686(ctr(aes)))",
				.cra_driver_name = "authenc-hmac-md5-"
						   "rfc3686-ctr-aes-caam-qi2",
				.cra_blocksize = 1,
			},
			.setkey = aead_setkey,
			.setauthsize = aead_setauthsize,
			.encrypt = aead_encrypt,
			.decrypt = aead_decrypt,
			.ivsize = CTR_RFC3686_IV_SIZE,
			.maxauthsize = MD5_DIGEST_SIZE,
		},
		.caam = {
			.class1_alg_type = OP_ALG_ALGSEL_AES |
					   OP_ALG_AAI_CTR_MOD128,
			.class2_alg_type = OP_ALG_ALGSEL_MD5 |
					   OP_ALG_AAI_HMAC_PRECOMP,
			.rfc3686 = true,
		},
	},
	{
		.aead = {
			.base = {
				.cra_name = "seqiv(authenc("
					    "hmac(md5),rfc3686(ctr(aes))))",
				.cra_driver_name = "seqiv-authenc-hmac-md5-"
						   "rfc3686-ctr-aes-caam-qi2",
				.cra_blocksize = 1,
			},
			.setkey = aead_setkey,
			.setauthsize = aead_setauthsize,
			.encrypt = aead_encrypt,
			.decrypt = aead_decrypt,
			.ivsize = CTR_RFC3686_IV_SIZE,
			.maxauthsize = MD5_DIGEST_SIZE,
		},
		.caam = {
			.class1_alg_type = OP_ALG_ALGSEL_AES |
					   OP_ALG_AAI_CTR_MOD128,
			.class2_alg_type = OP_ALG_ALGSEL_MD5 |
					   OP_ALG_AAI_HMAC_PRECOMP,
			.rfc3686 = true,
			.geniv = true,
		},
	},
	{
		.aead = {
			.base = {
				.cra_name = "authenc(hmac(sha1),"
					    "rfc3686(ctr(aes)))",
				.cra_driver_name = "authenc-hmac-sha1-"
						   "rfc3686-ctr-aes-caam-qi2",
				.cra_blocksize = 1,
			},
			.setkey = aead_setkey,
			.setauthsize = aead_setauthsize,
			.encrypt = aead_encrypt,
			.decrypt = aead_decrypt,
			.ivsize = CTR_RFC3686_IV_SIZE,
			.maxauthsize = SHA1_DIGEST_SIZE,
		},
		.caam = {
			.class1_alg_type = OP_ALG_ALGSEL_AES |
					   OP_ALG_AAI_CTR_MOD128,
			.class2_alg_type = OP_ALG_ALGSEL_SHA1 |
					   OP_ALG_AAI_HMAC_PRECOMP,
			.rfc3686 = true,
		},
	},
	{
		.aead = {
			.base = {
				.cra_name = "seqiv(authenc("
					    "hmac(sha1),rfc3686(ctr(aes))))",
				.cra_driver_name = "seqiv-authenc-hmac-sha1-"
						   "rfc3686-ctr-aes-caam-qi2",
				.cra_blocksize = 1,
			},
			.setkey = aead_setkey,
			.setauthsize = aead_setauthsize,
			.encrypt = aead_encrypt,
			.decrypt = aead_decrypt,
			.ivsize = CTR_RFC3686_IV_SIZE,
			.maxauthsize = SHA1_DIGEST_SIZE,
		},
		.caam = {
			.class1_alg_type = OP_ALG_ALGSEL_AES |
					   OP_ALG_AAI_CTR_MOD128,
			.class2_alg_type = OP_ALG_ALGSEL_SHA1 |
					   OP_ALG_AAI_HMAC_PRECOMP,
			.rfc3686 = true,
			.geniv = true,
		},
	},
	{
		.aead = {
			.base = {
				.cra_name = "authenc(hmac(sha224),"
					    "rfc3686(ctr(aes)))",
				.cra_driver_name = "authenc-hmac-sha224-"
						   "rfc3686-ctr-aes-caam-qi2",
				.cra_blocksize = 1,
			},
			.setkey = aead_setkey,
			.setauthsize = aead_setauthsize,
			.encrypt = aead_encrypt,
			.decrypt = aead_decrypt,
			.ivsize = CTR_RFC3686_IV_SIZE,
			.maxauthsize = SHA224_DIGEST_SIZE,
		},
		.caam = {
			.class1_alg_type = OP_ALG_ALGSEL_AES |
					   OP_ALG_AAI_CTR_MOD128,
			.class2_alg_type = OP_ALG_ALGSEL_SHA224 |
					   OP_ALG_AAI_HMAC_PRECOMP,
			.rfc3686 = true,
		},
	},
	{
		.aead = {
			.base = {
				.cra_name = "seqiv(authenc("
					    "hmac(sha224),rfc3686(ctr(aes))))",
				.cra_driver_name = "seqiv-authenc-hmac-sha224-"
						   "rfc3686-ctr-aes-caam-qi2",
				.cra_blocksize = 1,
			},
			.setkey = aead_setkey,
			.setauthsize = aead_setauthsize,
			.encrypt = aead_encrypt,
			.decrypt = aead_decrypt,
			.ivsize = CTR_RFC3686_IV_SIZE,
			.maxauthsize = SHA224_DIGEST_SIZE,
		},
		.caam = {
			.class1_alg_type = OP_ALG_ALGSEL_AES |
					   OP_ALG_AAI_CTR_MOD128,
			.class2_alg_type = OP_ALG_ALGSEL_SHA224 |
					   OP_ALG_AAI_HMAC_PRECOMP,
			.rfc3686 = true,
			.geniv = true,
		},
	},
	{
		.aead = {
			.base = {
				.cra_name = "authenc(hmac(sha256),"
					    "rfc3686(ctr(aes)))",
				.cra_driver_name = "authenc-hmac-sha256-"
						   "rfc3686-ctr-aes-caam-qi2",
				.cra_blocksize = 1,
			},
			.setkey = aead_setkey,
			.setauthsize = aead_setauthsize,
			.encrypt = aead_encrypt,
			.decrypt = aead_decrypt,
			.ivsize = CTR_RFC3686_IV_SIZE,
			.maxauthsize = SHA256_DIGEST_SIZE,
		},
		.caam = {
			.class1_alg_type = OP_ALG_ALGSEL_AES |
					   OP_ALG_AAI_CTR_MOD128,
			.class2_alg_type = OP_ALG_ALGSEL_SHA256 |
					   OP_ALG_AAI_HMAC_PRECOMP,
			.rfc3686 = true,
		},
	},
	{
		.aead = {
			.base = {
				.cra_name = "seqiv(authenc(hmac(sha256),"
					    "rfc3686(ctr(aes))))",
				.cra_driver_name = "seqiv-authenc-hmac-sha256-"
						   "rfc3686-ctr-aes-caam-qi2",
				.cra_blocksize = 1,
			},
			.setkey = aead_setkey,
			.setauthsize = aead_setauthsize,
			.encrypt = aead_encrypt,
			.decrypt = aead_decrypt,
			.ivsize = CTR_RFC3686_IV_SIZE,
			.maxauthsize = SHA256_DIGEST_SIZE,
		},
		.caam = {
			.class1_alg_type = OP_ALG_ALGSEL_AES |
					   OP_ALG_AAI_CTR_MOD128,
			.class2_alg_type = OP_ALG_ALGSEL_SHA256 |
					   OP_ALG_AAI_HMAC_PRECOMP,
			.rfc3686 = true,
			.geniv = true,
		},
	},
	{
		.aead = {
			.base = {
				.cra_name = "authenc(hmac(sha384),"
					    "rfc3686(ctr(aes)))",
				.cra_driver_name = "authenc-hmac-sha384-"
						   "rfc3686-ctr-aes-caam-qi2",
				.cra_blocksize = 1,
			},
			.setkey = aead_setkey,
			.setauthsize = aead_setauthsize,
			.encrypt = aead_encrypt,
			.decrypt = aead_decrypt,
			.ivsize = CTR_RFC3686_IV_SIZE,
			.maxauthsize = SHA384_DIGEST_SIZE,
		},
		.caam = {
			.class1_alg_type = OP_ALG_ALGSEL_AES |
					   OP_ALG_AAI_CTR_MOD128,
			.class2_alg_type = OP_ALG_ALGSEL_SHA384 |
					   OP_ALG_AAI_HMAC_PRECOMP,
			.rfc3686 = true,
		},
	},
	{
		.aead = {
			.base = {
				.cra_name = "seqiv(authenc(hmac(sha384),"
					    "rfc3686(ctr(aes))))",
				.cra_driver_name = "seqiv-authenc-hmac-sha384-"
						   "rfc3686-ctr-aes-caam-qi2",
				.cra_blocksize = 1,
			},
			.setkey = aead_setkey,
			.setauthsize = aead_setauthsize,
			.encrypt = aead_encrypt,
			.decrypt = aead_decrypt,
			.ivsize = CTR_RFC3686_IV_SIZE,
			.maxauthsize = SHA384_DIGEST_SIZE,
		},
		.caam = {
			.class1_alg_type = OP_ALG_ALGSEL_AES |
					   OP_ALG_AAI_CTR_MOD128,
			.class2_alg_type = OP_ALG_ALGSEL_SHA384 |
					   OP_ALG_AAI_HMAC_PRECOMP,
			.rfc3686 = true,
			.geniv = true,
		},
	},
	{
		.aead = {
			.base = {
				.cra_name = "rfc7539(chacha20,poly1305)",
				.cra_driver_name = "rfc7539-chacha20-poly1305-"
						   "caam-qi2",
				.cra_blocksize = 1,
			},
			.setkey = chachapoly_setkey,
			.setauthsize = chachapoly_setauthsize,
			.encrypt = aead_encrypt,
			.decrypt = aead_decrypt,
			.ivsize = CHACHAPOLY_IV_SIZE,
			.maxauthsize = POLY1305_DIGEST_SIZE,
		},
		.caam = {
			.class1_alg_type = OP_ALG_ALGSEL_CHACHA20 |
					   OP_ALG_AAI_AEAD,
			.class2_alg_type = OP_ALG_ALGSEL_POLY1305 |
					   OP_ALG_AAI_AEAD,
			.nodkp = true,
		},
	},
	{
		.aead = {
			.base = {
				.cra_name = "rfc7539esp(chacha20,poly1305)",
				.cra_driver_name = "rfc7539esp-chacha20-"
						   "poly1305-caam-qi2",
				.cra_blocksize = 1,
			},
			.setkey = chachapoly_setkey,
			.setauthsize = chachapoly_setauthsize,
			.encrypt = aead_encrypt,
			.decrypt = aead_decrypt,
			.ivsize = 8,
			.maxauthsize = POLY1305_DIGEST_SIZE,
		},
		.caam = {
			.class1_alg_type = OP_ALG_ALGSEL_CHACHA20 |
					   OP_ALG_AAI_AEAD,
			.class2_alg_type = OP_ALG_ALGSEL_POLY1305 |
					   OP_ALG_AAI_AEAD,
			.nodkp = true,
		},
	},
	{
		.aead = {
			.base = {
				.cra_name = "authenc(hmac(sha512),"
					    "rfc3686(ctr(aes)))",
				.cra_driver_name = "authenc-hmac-sha512-"
						   "rfc3686-ctr-aes-caam-qi2",
				.cra_blocksize = 1,
			},
			.setkey = aead_setkey,
			.setauthsize = aead_setauthsize,
			.encrypt = aead_encrypt,
			.decrypt = aead_decrypt,
			.ivsize = CTR_RFC3686_IV_SIZE,
			.maxauthsize = SHA512_DIGEST_SIZE,
		},
		.caam = {
			.class1_alg_type = OP_ALG_ALGSEL_AES |
					   OP_ALG_AAI_CTR_MOD128,
			.class2_alg_type = OP_ALG_ALGSEL_SHA512 |
					   OP_ALG_AAI_HMAC_PRECOMP,
			.rfc3686 = true,
		},
	},
	{
		.aead = {
			.base = {
				.cra_name = "seqiv(authenc(hmac(sha512),"
					    "rfc3686(ctr(aes))))",
				.cra_driver_name = "seqiv-authenc-hmac-sha512-"
						   "rfc3686-ctr-aes-caam-qi2",
				.cra_blocksize = 1,
			},
			.setkey = aead_setkey,
			.setauthsize = aead_setauthsize,
			.encrypt = aead_encrypt,
			.decrypt = aead_decrypt,
			.ivsize = CTR_RFC3686_IV_SIZE,
			.maxauthsize = SHA512_DIGEST_SIZE,
		},
		.caam = {
			.class1_alg_type = OP_ALG_ALGSEL_AES |
					   OP_ALG_AAI_CTR_MOD128,
			.class2_alg_type = OP_ALG_ALGSEL_SHA512 |
					   OP_ALG_AAI_HMAC_PRECOMP,
			.rfc3686 = true,
			.geniv = true,
		},
	},
	{
		.aead = {
			.base = {
<<<<<<< HEAD
				.cra_name = "tls10(hmac(sha1),cbc(aes))",
				.cra_driver_name = "tls10-hmac-sha1-cbc-aes-caam-qi2",
=======
				.cra_name = "tls11(hmac(sha1),cbc(aes))",
				.cra_driver_name = "tls11-hmac-sha1-cbc-aes-caam-qi2",
>>>>>>> c1084c27
				.cra_blocksize = AES_BLOCK_SIZE,
			},
			.setkey = tls_setkey,
			.setauthsize = tls_setauthsize,
			.encrypt = tls_encrypt,
			.decrypt = tls_decrypt,
			.ivsize = AES_BLOCK_SIZE,
			.maxauthsize = SHA1_DIGEST_SIZE,
		},
		.caam = {
			.class1_alg_type = OP_ALG_ALGSEL_AES | OP_ALG_AAI_CBC,
			.class2_alg_type = OP_ALG_ALGSEL_SHA1 |
					   OP_ALG_AAI_HMAC_PRECOMP,
		},
	},
<<<<<<< HEAD
=======
	{
		.aead = {
			.base = {
				.cra_name = "tls12(hmac(sha256),cbc(aes))",
				.cra_driver_name = "tls12-hmac-sha256-cbc-aes-caam-qi2",
				.cra_blocksize = AES_BLOCK_SIZE,
			},
			.setkey = tls_setkey,
			.setauthsize = tls_setauthsize,
			.encrypt = tls_encrypt,
			.decrypt = tls_decrypt,
			.ivsize = AES_BLOCK_SIZE,
			.maxauthsize = SHA256_DIGEST_SIZE,
		},
		.caam = {
			.class1_alg_type = OP_ALG_ALGSEL_AES | OP_ALG_AAI_CBC,
			.class2_alg_type = OP_ALG_ALGSEL_SHA256 |
					   OP_ALG_AAI_HMAC_PRECOMP,
		},
	},
>>>>>>> c1084c27
};

static void caam_skcipher_alg_init(struct caam_skcipher_alg *t_alg)
{
	struct skcipher_alg *alg = &t_alg->skcipher;

	alg->base.cra_module = THIS_MODULE;
	alg->base.cra_priority = CAAM_CRA_PRIORITY;
	alg->base.cra_ctxsize = sizeof(struct caam_ctx);
	alg->base.cra_flags |= (CRYPTO_ALG_ASYNC | CRYPTO_ALG_ALLOCATES_MEMORY |
			      CRYPTO_ALG_KERN_DRIVER_ONLY);

	alg->init = caam_cra_init_skcipher;
	alg->exit = caam_cra_exit;
}

static void caam_aead_alg_init(struct caam_aead_alg *t_alg)
{
	struct aead_alg *alg = &t_alg->aead;

	alg->base.cra_module = THIS_MODULE;
	alg->base.cra_priority = CAAM_CRA_PRIORITY;
	alg->base.cra_ctxsize = sizeof(struct caam_ctx);
	alg->base.cra_flags = CRYPTO_ALG_ASYNC | CRYPTO_ALG_ALLOCATES_MEMORY |
			      CRYPTO_ALG_KERN_DRIVER_ONLY;

	alg->init = caam_cra_init_aead;
	alg->exit = caam_cra_exit_aead;
}

/* max hash key is max split key size */
#define CAAM_MAX_HASH_KEY_SIZE		(SHA512_DIGEST_SIZE * 2)

#define CAAM_MAX_HASH_BLOCK_SIZE	SHA512_BLOCK_SIZE

/* caam context sizes for hashes: running digest + 8 */
#define HASH_MSG_LEN			8
#define MAX_CTX_LEN			(HASH_MSG_LEN + SHA512_DIGEST_SIZE)

enum hash_optype {
	UPDATE = 0,
	UPDATE_FIRST,
	FINALIZE,
	DIGEST,
	HASH_NUM_OP
};

/**
 * struct caam_hash_ctx - ahash per-session context
 * @flc: Flow Contexts array
 * @key: authentication key
 * @flc_dma: I/O virtual addresses of the Flow Contexts
 * @dev: dpseci device
 * @ctx_len: size of Context Register
 * @adata: hashing algorithm details
 */
struct caam_hash_ctx {
	struct caam_flc flc[HASH_NUM_OP];
	u8 key[CAAM_MAX_HASH_BLOCK_SIZE] ____cacheline_aligned;
	dma_addr_t flc_dma[HASH_NUM_OP];
	struct device *dev;
	int ctx_len;
	struct alginfo adata;
};

/* ahash state */
struct caam_hash_state {
	struct caam_request caam_req;
	dma_addr_t buf_dma;
	dma_addr_t ctx_dma;
	int ctx_dma_len;
	u8 buf[CAAM_MAX_HASH_BLOCK_SIZE] ____cacheline_aligned;
	int buflen;
	int next_buflen;
	u8 caam_ctx[MAX_CTX_LEN] ____cacheline_aligned;
	int (*update)(struct ahash_request *req);
	int (*final)(struct ahash_request *req);
	int (*finup)(struct ahash_request *req);
};

struct caam_export_state {
	u8 buf[CAAM_MAX_HASH_BLOCK_SIZE];
	u8 caam_ctx[MAX_CTX_LEN];
	int buflen;
	int (*update)(struct ahash_request *req);
	int (*final)(struct ahash_request *req);
	int (*finup)(struct ahash_request *req);
};

/* Map current buffer in state (if length > 0) and put it in link table */
static inline int buf_map_to_qm_sg(struct device *dev,
				   struct dpaa2_sg_entry *qm_sg,
				   struct caam_hash_state *state)
{
	int buflen = state->buflen;

	if (!buflen)
		return 0;

	state->buf_dma = dma_map_single(dev, state->buf, buflen,
					DMA_TO_DEVICE);
	if (dma_mapping_error(dev, state->buf_dma)) {
		dev_err(dev, "unable to map buf\n");
		state->buf_dma = 0;
		return -ENOMEM;
	}

	dma_to_qm_sg_one(qm_sg, state->buf_dma, buflen, 0);

	return 0;
}

/* Map state->caam_ctx, and add it to link table */
static inline int ctx_map_to_qm_sg(struct device *dev,
				   struct caam_hash_state *state, int ctx_len,
				   struct dpaa2_sg_entry *qm_sg, u32 flag)
{
	state->ctx_dma_len = ctx_len;
	state->ctx_dma = dma_map_single(dev, state->caam_ctx, ctx_len, flag);
	if (dma_mapping_error(dev, state->ctx_dma)) {
		dev_err(dev, "unable to map ctx\n");
		state->ctx_dma = 0;
		return -ENOMEM;
	}

	dma_to_qm_sg_one(qm_sg, state->ctx_dma, ctx_len, 0);

	return 0;
}

static int ahash_set_sh_desc(struct crypto_ahash *ahash)
{
	struct caam_hash_ctx *ctx = crypto_ahash_ctx(ahash);
	int digestsize = crypto_ahash_digestsize(ahash);
	struct dpaa2_caam_priv *priv = dev_get_drvdata(ctx->dev);
	struct caam_flc *flc;
	u32 *desc;

	/* ahash_update shared descriptor */
	flc = &ctx->flc[UPDATE];
	desc = flc->sh_desc;
	cnstr_shdsc_ahash(desc, &ctx->adata, OP_ALG_AS_UPDATE, ctx->ctx_len,
			  ctx->ctx_len, true, priv->sec_attr.era);
	flc->flc[1] = cpu_to_caam32(desc_len(desc)); /* SDL */
	dma_sync_single_for_device(ctx->dev, ctx->flc_dma[UPDATE],
				   desc_bytes(desc), DMA_BIDIRECTIONAL);
	print_hex_dump_debug("ahash update shdesc@" __stringify(__LINE__)": ",
			     DUMP_PREFIX_ADDRESS, 16, 4, desc, desc_bytes(desc),
			     1);

	/* ahash_update_first shared descriptor */
	flc = &ctx->flc[UPDATE_FIRST];
	desc = flc->sh_desc;
	cnstr_shdsc_ahash(desc, &ctx->adata, OP_ALG_AS_INIT, ctx->ctx_len,
			  ctx->ctx_len, false, priv->sec_attr.era);
	flc->flc[1] = cpu_to_caam32(desc_len(desc)); /* SDL */
	dma_sync_single_for_device(ctx->dev, ctx->flc_dma[UPDATE_FIRST],
				   desc_bytes(desc), DMA_BIDIRECTIONAL);
	print_hex_dump_debug("ahash update first shdesc@" __stringify(__LINE__)": ",
			     DUMP_PREFIX_ADDRESS, 16, 4, desc, desc_bytes(desc),
			     1);

	/* ahash_final shared descriptor */
	flc = &ctx->flc[FINALIZE];
	desc = flc->sh_desc;
	cnstr_shdsc_ahash(desc, &ctx->adata, OP_ALG_AS_FINALIZE, digestsize,
			  ctx->ctx_len, true, priv->sec_attr.era);
	flc->flc[1] = cpu_to_caam32(desc_len(desc)); /* SDL */
	dma_sync_single_for_device(ctx->dev, ctx->flc_dma[FINALIZE],
				   desc_bytes(desc), DMA_BIDIRECTIONAL);
	print_hex_dump_debug("ahash final shdesc@" __stringify(__LINE__)": ",
			     DUMP_PREFIX_ADDRESS, 16, 4, desc, desc_bytes(desc),
			     1);

	/* ahash_digest shared descriptor */
	flc = &ctx->flc[DIGEST];
	desc = flc->sh_desc;
	cnstr_shdsc_ahash(desc, &ctx->adata, OP_ALG_AS_INITFINAL, digestsize,
			  ctx->ctx_len, false, priv->sec_attr.era);
	flc->flc[1] = cpu_to_caam32(desc_len(desc)); /* SDL */
	dma_sync_single_for_device(ctx->dev, ctx->flc_dma[DIGEST],
				   desc_bytes(desc), DMA_BIDIRECTIONAL);
	print_hex_dump_debug("ahash digest shdesc@" __stringify(__LINE__)": ",
			     DUMP_PREFIX_ADDRESS, 16, 4, desc, desc_bytes(desc),
			     1);

	return 0;
}

struct split_key_sh_result {
	struct completion completion;
	int err;
	struct device *dev;
};

static void split_key_sh_done(void *cbk_ctx, u32 err)
{
	struct split_key_sh_result *res = cbk_ctx;

	dev_dbg(res->dev, "%s %d: err 0x%x\n", __func__, __LINE__, err);

	res->err = err ? caam_qi2_strstatus(res->dev, err) : 0;
	complete(&res->completion);
}

/* Digest hash size if it is too large */
static int hash_digest_key(struct caam_hash_ctx *ctx, u32 *keylen, u8 *key,
			   u32 digestsize)
{
	struct caam_request *req_ctx;
	u32 *desc;
	struct split_key_sh_result result;
	dma_addr_t key_dma;
	struct caam_flc *flc;
	dma_addr_t flc_dma;
	int ret = -ENOMEM;
	struct dpaa2_fl_entry *in_fle, *out_fle;

	req_ctx = kzalloc(sizeof(*req_ctx), GFP_KERNEL | GFP_DMA);
	if (!req_ctx)
		return -ENOMEM;

	in_fle = &req_ctx->fd_flt[1];
	out_fle = &req_ctx->fd_flt[0];

	flc = kzalloc(sizeof(*flc), GFP_KERNEL | GFP_DMA);
	if (!flc)
		goto err_flc;

	key_dma = dma_map_single(ctx->dev, key, *keylen, DMA_BIDIRECTIONAL);
	if (dma_mapping_error(ctx->dev, key_dma)) {
		dev_err(ctx->dev, "unable to map key memory\n");
		goto err_key_dma;
	}

	desc = flc->sh_desc;

	init_sh_desc(desc, 0);

	/* descriptor to perform unkeyed hash on key_in */
	append_operation(desc, ctx->adata.algtype | OP_ALG_ENCRYPT |
			 OP_ALG_AS_INITFINAL);
	append_seq_fifo_load(desc, *keylen, FIFOLD_CLASS_CLASS2 |
			     FIFOLD_TYPE_LAST2 | FIFOLD_TYPE_MSG);
	append_seq_store(desc, digestsize, LDST_CLASS_2_CCB |
			 LDST_SRCDST_BYTE_CONTEXT);

	flc->flc[1] = cpu_to_caam32(desc_len(desc)); /* SDL */
	flc_dma = dma_map_single(ctx->dev, flc, sizeof(flc->flc) +
				 desc_bytes(desc), DMA_TO_DEVICE);
	if (dma_mapping_error(ctx->dev, flc_dma)) {
		dev_err(ctx->dev, "unable to map shared descriptor\n");
		goto err_flc_dma;
	}

	dpaa2_fl_set_final(in_fle, true);
	dpaa2_fl_set_format(in_fle, dpaa2_fl_single);
	dpaa2_fl_set_addr(in_fle, key_dma);
	dpaa2_fl_set_len(in_fle, *keylen);
	dpaa2_fl_set_format(out_fle, dpaa2_fl_single);
	dpaa2_fl_set_addr(out_fle, key_dma);
	dpaa2_fl_set_len(out_fle, digestsize);

	print_hex_dump_debug("key_in@" __stringify(__LINE__)": ",
			     DUMP_PREFIX_ADDRESS, 16, 4, key, *keylen, 1);
	print_hex_dump_debug("shdesc@" __stringify(__LINE__)": ",
			     DUMP_PREFIX_ADDRESS, 16, 4, desc, desc_bytes(desc),
			     1);

	result.err = 0;
	init_completion(&result.completion);
	result.dev = ctx->dev;

	req_ctx->flc = flc;
	req_ctx->flc_dma = flc_dma;
	req_ctx->cbk = split_key_sh_done;
	req_ctx->ctx = &result;

	ret = dpaa2_caam_enqueue(ctx->dev, req_ctx);
	if (ret == -EINPROGRESS) {
		/* in progress */
		wait_for_completion(&result.completion);
		ret = result.err;
		print_hex_dump_debug("digested key@" __stringify(__LINE__)": ",
				     DUMP_PREFIX_ADDRESS, 16, 4, key,
				     digestsize, 1);
	}

	dma_unmap_single(ctx->dev, flc_dma, sizeof(flc->flc) + desc_bytes(desc),
			 DMA_TO_DEVICE);
err_flc_dma:
	dma_unmap_single(ctx->dev, key_dma, *keylen, DMA_BIDIRECTIONAL);
err_key_dma:
	kfree(flc);
err_flc:
	kfree(req_ctx);

	*keylen = digestsize;

	return ret;
}

static int ahash_setkey(struct crypto_ahash *ahash, const u8 *key,
			unsigned int keylen)
{
	struct caam_hash_ctx *ctx = crypto_ahash_ctx(ahash);
	unsigned int blocksize = crypto_tfm_alg_blocksize(&ahash->base);
	unsigned int digestsize = crypto_ahash_digestsize(ahash);
	int ret;
	u8 *hashed_key = NULL;

	dev_dbg(ctx->dev, "keylen %d blocksize %d\n", keylen, blocksize);

	if (keylen > blocksize) {
		hashed_key = kmemdup(key, keylen, GFP_KERNEL | GFP_DMA);
		if (!hashed_key)
			return -ENOMEM;
		ret = hash_digest_key(ctx, &keylen, hashed_key, digestsize);
		if (ret)
			goto bad_free_key;
		key = hashed_key;
	}

	ctx->adata.keylen = keylen;
	ctx->adata.keylen_pad = split_key_len(ctx->adata.algtype &
					      OP_ALG_ALGSEL_MASK);
	if (ctx->adata.keylen_pad > CAAM_MAX_HASH_KEY_SIZE)
		goto bad_free_key;

	ctx->adata.key_virt = key;
	ctx->adata.key_inline = true;

	/*
	 * In case |user key| > |derived key|, using DKP<imm,imm> would result
	 * in invalid opcodes (last bytes of user key) in the resulting
	 * descriptor. Use DKP<ptr,imm> instead => both virtual and dma key
	 * addresses are needed.
	 */
	if (keylen > ctx->adata.keylen_pad) {
		memcpy(ctx->key, key, keylen);
		dma_sync_single_for_device(ctx->dev, ctx->adata.key_dma,
					   ctx->adata.keylen_pad,
					   DMA_TO_DEVICE);
	}

	ret = ahash_set_sh_desc(ahash);
	kfree(hashed_key);
	return ret;
bad_free_key:
	kfree(hashed_key);
	return -EINVAL;
}

static inline void ahash_unmap(struct device *dev, struct ahash_edesc *edesc,
			       struct ahash_request *req)
{
	struct caam_hash_state *state = ahash_request_ctx(req);

	if (edesc->src_nents)
		dma_unmap_sg(dev, req->src, edesc->src_nents, DMA_TO_DEVICE);

	if (edesc->qm_sg_bytes)
		dma_unmap_single(dev, edesc->qm_sg_dma, edesc->qm_sg_bytes,
				 DMA_TO_DEVICE);

	if (state->buf_dma) {
		dma_unmap_single(dev, state->buf_dma, state->buflen,
				 DMA_TO_DEVICE);
		state->buf_dma = 0;
	}
}

static inline void ahash_unmap_ctx(struct device *dev,
				   struct ahash_edesc *edesc,
				   struct ahash_request *req, u32 flag)
{
	struct caam_hash_state *state = ahash_request_ctx(req);

	if (state->ctx_dma) {
		dma_unmap_single(dev, state->ctx_dma, state->ctx_dma_len, flag);
		state->ctx_dma = 0;
	}
	ahash_unmap(dev, edesc, req);
}

static void ahash_done(void *cbk_ctx, u32 status)
{
	struct crypto_async_request *areq = cbk_ctx;
	struct ahash_request *req = ahash_request_cast(areq);
	struct crypto_ahash *ahash = crypto_ahash_reqtfm(req);
	struct caam_hash_state *state = ahash_request_ctx(req);
	struct ahash_edesc *edesc = state->caam_req.edesc;
	struct caam_hash_ctx *ctx = crypto_ahash_ctx(ahash);
	int digestsize = crypto_ahash_digestsize(ahash);
	int ecode = 0;

	dev_dbg(ctx->dev, "%s %d: err 0x%x\n", __func__, __LINE__, status);

	if (unlikely(status))
		ecode = caam_qi2_strstatus(ctx->dev, status);

	ahash_unmap_ctx(ctx->dev, edesc, req, DMA_FROM_DEVICE);
	memcpy(req->result, state->caam_ctx, digestsize);
	qi_cache_free(edesc);

	print_hex_dump_debug("ctx@" __stringify(__LINE__)": ",
			     DUMP_PREFIX_ADDRESS, 16, 4, state->caam_ctx,
			     ctx->ctx_len, 1);

	req->base.complete(&req->base, ecode);
}

static void ahash_done_bi(void *cbk_ctx, u32 status)
{
	struct crypto_async_request *areq = cbk_ctx;
	struct ahash_request *req = ahash_request_cast(areq);
	struct crypto_ahash *ahash = crypto_ahash_reqtfm(req);
	struct caam_hash_state *state = ahash_request_ctx(req);
	struct ahash_edesc *edesc = state->caam_req.edesc;
	struct caam_hash_ctx *ctx = crypto_ahash_ctx(ahash);
	int ecode = 0;

	dev_dbg(ctx->dev, "%s %d: err 0x%x\n", __func__, __LINE__, status);

	if (unlikely(status))
		ecode = caam_qi2_strstatus(ctx->dev, status);

	ahash_unmap_ctx(ctx->dev, edesc, req, DMA_BIDIRECTIONAL);
	qi_cache_free(edesc);

	scatterwalk_map_and_copy(state->buf, req->src,
				 req->nbytes - state->next_buflen,
				 state->next_buflen, 0);
	state->buflen = state->next_buflen;

	print_hex_dump_debug("buf@" __stringify(__LINE__)": ",
			     DUMP_PREFIX_ADDRESS, 16, 4, state->buf,
			     state->buflen, 1);

	print_hex_dump_debug("ctx@" __stringify(__LINE__)": ",
			     DUMP_PREFIX_ADDRESS, 16, 4, state->caam_ctx,
			     ctx->ctx_len, 1);
	if (req->result)
		print_hex_dump_debug("result@" __stringify(__LINE__)": ",
				     DUMP_PREFIX_ADDRESS, 16, 4, req->result,
				     crypto_ahash_digestsize(ahash), 1);

	req->base.complete(&req->base, ecode);
}

static void ahash_done_ctx_src(void *cbk_ctx, u32 status)
{
	struct crypto_async_request *areq = cbk_ctx;
	struct ahash_request *req = ahash_request_cast(areq);
	struct crypto_ahash *ahash = crypto_ahash_reqtfm(req);
	struct caam_hash_state *state = ahash_request_ctx(req);
	struct ahash_edesc *edesc = state->caam_req.edesc;
	struct caam_hash_ctx *ctx = crypto_ahash_ctx(ahash);
	int digestsize = crypto_ahash_digestsize(ahash);
	int ecode = 0;

	dev_dbg(ctx->dev, "%s %d: err 0x%x\n", __func__, __LINE__, status);

	if (unlikely(status))
		ecode = caam_qi2_strstatus(ctx->dev, status);

	ahash_unmap_ctx(ctx->dev, edesc, req, DMA_BIDIRECTIONAL);
	memcpy(req->result, state->caam_ctx, digestsize);
	qi_cache_free(edesc);

	print_hex_dump_debug("ctx@" __stringify(__LINE__)": ",
			     DUMP_PREFIX_ADDRESS, 16, 4, state->caam_ctx,
			     ctx->ctx_len, 1);

	req->base.complete(&req->base, ecode);
}

static void ahash_done_ctx_dst(void *cbk_ctx, u32 status)
{
	struct crypto_async_request *areq = cbk_ctx;
	struct ahash_request *req = ahash_request_cast(areq);
	struct crypto_ahash *ahash = crypto_ahash_reqtfm(req);
	struct caam_hash_state *state = ahash_request_ctx(req);
	struct ahash_edesc *edesc = state->caam_req.edesc;
	struct caam_hash_ctx *ctx = crypto_ahash_ctx(ahash);
	int ecode = 0;

	dev_dbg(ctx->dev, "%s %d: err 0x%x\n", __func__, __LINE__, status);

	if (unlikely(status))
		ecode = caam_qi2_strstatus(ctx->dev, status);

	ahash_unmap_ctx(ctx->dev, edesc, req, DMA_FROM_DEVICE);
	qi_cache_free(edesc);

	scatterwalk_map_and_copy(state->buf, req->src,
				 req->nbytes - state->next_buflen,
				 state->next_buflen, 0);
	state->buflen = state->next_buflen;

	print_hex_dump_debug("buf@" __stringify(__LINE__)": ",
			     DUMP_PREFIX_ADDRESS, 16, 4, state->buf,
			     state->buflen, 1);

	print_hex_dump_debug("ctx@" __stringify(__LINE__)": ",
			     DUMP_PREFIX_ADDRESS, 16, 4, state->caam_ctx,
			     ctx->ctx_len, 1);
	if (req->result)
		print_hex_dump_debug("result@" __stringify(__LINE__)": ",
				     DUMP_PREFIX_ADDRESS, 16, 4, req->result,
				     crypto_ahash_digestsize(ahash), 1);

	req->base.complete(&req->base, ecode);
}

static int ahash_update_ctx(struct ahash_request *req)
{
	struct crypto_ahash *ahash = crypto_ahash_reqtfm(req);
	struct caam_hash_ctx *ctx = crypto_ahash_ctx(ahash);
	struct caam_hash_state *state = ahash_request_ctx(req);
	struct caam_request *req_ctx = &state->caam_req;
	struct dpaa2_fl_entry *in_fle = &req_ctx->fd_flt[1];
	struct dpaa2_fl_entry *out_fle = &req_ctx->fd_flt[0];
	gfp_t flags = (req->base.flags & CRYPTO_TFM_REQ_MAY_SLEEP) ?
		      GFP_KERNEL : GFP_ATOMIC;
	u8 *buf = state->buf;
	int *buflen = &state->buflen;
	int *next_buflen = &state->next_buflen;
	int in_len = *buflen + req->nbytes, to_hash;
	int src_nents, mapped_nents, qm_sg_bytes, qm_sg_src_index;
	struct ahash_edesc *edesc;
	int ret = 0;

	*next_buflen = in_len & (crypto_tfm_alg_blocksize(&ahash->base) - 1);
	to_hash = in_len - *next_buflen;

	if (to_hash) {
		struct dpaa2_sg_entry *sg_table;
		int src_len = req->nbytes - *next_buflen;

		src_nents = sg_nents_for_len(req->src, src_len);
		if (src_nents < 0) {
			dev_err(ctx->dev, "Invalid number of src SG.\n");
			return src_nents;
		}

		if (src_nents) {
			mapped_nents = dma_map_sg(ctx->dev, req->src, src_nents,
						  DMA_TO_DEVICE);
			if (!mapped_nents) {
				dev_err(ctx->dev, "unable to DMA map source\n");
				return -ENOMEM;
			}
		} else {
			mapped_nents = 0;
		}

		/* allocate space for base edesc and link tables */
		edesc = qi_cache_zalloc(GFP_DMA | flags);
		if (!edesc) {
			dma_unmap_sg(ctx->dev, req->src, src_nents,
				     DMA_TO_DEVICE);
			return -ENOMEM;
		}

		edesc->src_nents = src_nents;
		qm_sg_src_index = 1 + (*buflen ? 1 : 0);
		qm_sg_bytes = pad_sg_nents(qm_sg_src_index + mapped_nents) *
			      sizeof(*sg_table);
		sg_table = &edesc->sgt[0];

		ret = ctx_map_to_qm_sg(ctx->dev, state, ctx->ctx_len, sg_table,
				       DMA_BIDIRECTIONAL);
		if (ret)
			goto unmap_ctx;

		ret = buf_map_to_qm_sg(ctx->dev, sg_table + 1, state);
		if (ret)
			goto unmap_ctx;

		if (mapped_nents) {
			sg_to_qm_sg_last(req->src, src_len,
					 sg_table + qm_sg_src_index, 0);
		} else {
			dpaa2_sg_set_final(sg_table + qm_sg_src_index - 1,
					   true);
		}

		edesc->qm_sg_dma = dma_map_single(ctx->dev, sg_table,
						  qm_sg_bytes, DMA_TO_DEVICE);
		if (dma_mapping_error(ctx->dev, edesc->qm_sg_dma)) {
			dev_err(ctx->dev, "unable to map S/G table\n");
			ret = -ENOMEM;
			goto unmap_ctx;
		}
		edesc->qm_sg_bytes = qm_sg_bytes;

		memset(&req_ctx->fd_flt, 0, sizeof(req_ctx->fd_flt));
		dpaa2_fl_set_final(in_fle, true);
		dpaa2_fl_set_format(in_fle, dpaa2_fl_sg);
		dpaa2_fl_set_addr(in_fle, edesc->qm_sg_dma);
		dpaa2_fl_set_len(in_fle, ctx->ctx_len + to_hash);
		dpaa2_fl_set_format(out_fle, dpaa2_fl_single);
		dpaa2_fl_set_addr(out_fle, state->ctx_dma);
		dpaa2_fl_set_len(out_fle, ctx->ctx_len);

		req_ctx->flc = &ctx->flc[UPDATE];
		req_ctx->flc_dma = ctx->flc_dma[UPDATE];
		req_ctx->cbk = ahash_done_bi;
		req_ctx->ctx = &req->base;
		req_ctx->edesc = edesc;

		ret = dpaa2_caam_enqueue(ctx->dev, req_ctx);
		if (ret != -EINPROGRESS &&
		    !(ret == -EBUSY &&
		      req->base.flags & CRYPTO_TFM_REQ_MAY_BACKLOG))
			goto unmap_ctx;
	} else if (*next_buflen) {
		scatterwalk_map_and_copy(buf + *buflen, req->src, 0,
					 req->nbytes, 0);
		*buflen = *next_buflen;

		print_hex_dump_debug("buf@" __stringify(__LINE__)": ",
				     DUMP_PREFIX_ADDRESS, 16, 4, buf,
				     *buflen, 1);
	}

	return ret;
unmap_ctx:
	ahash_unmap_ctx(ctx->dev, edesc, req, DMA_BIDIRECTIONAL);
	qi_cache_free(edesc);
	return ret;
}

static int ahash_final_ctx(struct ahash_request *req)
{
	struct crypto_ahash *ahash = crypto_ahash_reqtfm(req);
	struct caam_hash_ctx *ctx = crypto_ahash_ctx(ahash);
	struct caam_hash_state *state = ahash_request_ctx(req);
	struct caam_request *req_ctx = &state->caam_req;
	struct dpaa2_fl_entry *in_fle = &req_ctx->fd_flt[1];
	struct dpaa2_fl_entry *out_fle = &req_ctx->fd_flt[0];
	gfp_t flags = (req->base.flags & CRYPTO_TFM_REQ_MAY_SLEEP) ?
		      GFP_KERNEL : GFP_ATOMIC;
	int buflen = state->buflen;
	int qm_sg_bytes;
	int digestsize = crypto_ahash_digestsize(ahash);
	struct ahash_edesc *edesc;
	struct dpaa2_sg_entry *sg_table;
	int ret;

	/* allocate space for base edesc and link tables */
	edesc = qi_cache_zalloc(GFP_DMA | flags);
	if (!edesc)
		return -ENOMEM;

	qm_sg_bytes = pad_sg_nents(1 + (buflen ? 1 : 0)) * sizeof(*sg_table);
	sg_table = &edesc->sgt[0];

	ret = ctx_map_to_qm_sg(ctx->dev, state, ctx->ctx_len, sg_table,
			       DMA_BIDIRECTIONAL);
	if (ret)
		goto unmap_ctx;

	ret = buf_map_to_qm_sg(ctx->dev, sg_table + 1, state);
	if (ret)
		goto unmap_ctx;

	dpaa2_sg_set_final(sg_table + (buflen ? 1 : 0), true);

	edesc->qm_sg_dma = dma_map_single(ctx->dev, sg_table, qm_sg_bytes,
					  DMA_TO_DEVICE);
	if (dma_mapping_error(ctx->dev, edesc->qm_sg_dma)) {
		dev_err(ctx->dev, "unable to map S/G table\n");
		ret = -ENOMEM;
		goto unmap_ctx;
	}
	edesc->qm_sg_bytes = qm_sg_bytes;

	memset(&req_ctx->fd_flt, 0, sizeof(req_ctx->fd_flt));
	dpaa2_fl_set_final(in_fle, true);
	dpaa2_fl_set_format(in_fle, dpaa2_fl_sg);
	dpaa2_fl_set_addr(in_fle, edesc->qm_sg_dma);
	dpaa2_fl_set_len(in_fle, ctx->ctx_len + buflen);
	dpaa2_fl_set_format(out_fle, dpaa2_fl_single);
	dpaa2_fl_set_addr(out_fle, state->ctx_dma);
	dpaa2_fl_set_len(out_fle, digestsize);

	req_ctx->flc = &ctx->flc[FINALIZE];
	req_ctx->flc_dma = ctx->flc_dma[FINALIZE];
	req_ctx->cbk = ahash_done_ctx_src;
	req_ctx->ctx = &req->base;
	req_ctx->edesc = edesc;

	ret = dpaa2_caam_enqueue(ctx->dev, req_ctx);
	if (ret == -EINPROGRESS ||
	    (ret == -EBUSY && req->base.flags & CRYPTO_TFM_REQ_MAY_BACKLOG))
		return ret;

unmap_ctx:
	ahash_unmap_ctx(ctx->dev, edesc, req, DMA_BIDIRECTIONAL);
	qi_cache_free(edesc);
	return ret;
}

static int ahash_finup_ctx(struct ahash_request *req)
{
	struct crypto_ahash *ahash = crypto_ahash_reqtfm(req);
	struct caam_hash_ctx *ctx = crypto_ahash_ctx(ahash);
	struct caam_hash_state *state = ahash_request_ctx(req);
	struct caam_request *req_ctx = &state->caam_req;
	struct dpaa2_fl_entry *in_fle = &req_ctx->fd_flt[1];
	struct dpaa2_fl_entry *out_fle = &req_ctx->fd_flt[0];
	gfp_t flags = (req->base.flags & CRYPTO_TFM_REQ_MAY_SLEEP) ?
		      GFP_KERNEL : GFP_ATOMIC;
	int buflen = state->buflen;
	int qm_sg_bytes, qm_sg_src_index;
	int src_nents, mapped_nents;
	int digestsize = crypto_ahash_digestsize(ahash);
	struct ahash_edesc *edesc;
	struct dpaa2_sg_entry *sg_table;
	int ret;

	src_nents = sg_nents_for_len(req->src, req->nbytes);
	if (src_nents < 0) {
		dev_err(ctx->dev, "Invalid number of src SG.\n");
		return src_nents;
	}

	if (src_nents) {
		mapped_nents = dma_map_sg(ctx->dev, req->src, src_nents,
					  DMA_TO_DEVICE);
		if (!mapped_nents) {
			dev_err(ctx->dev, "unable to DMA map source\n");
			return -ENOMEM;
		}
	} else {
		mapped_nents = 0;
	}

	/* allocate space for base edesc and link tables */
	edesc = qi_cache_zalloc(GFP_DMA | flags);
	if (!edesc) {
		dma_unmap_sg(ctx->dev, req->src, src_nents, DMA_TO_DEVICE);
		return -ENOMEM;
	}

	edesc->src_nents = src_nents;
	qm_sg_src_index = 1 + (buflen ? 1 : 0);
	qm_sg_bytes = pad_sg_nents(qm_sg_src_index + mapped_nents) *
		      sizeof(*sg_table);
	sg_table = &edesc->sgt[0];

	ret = ctx_map_to_qm_sg(ctx->dev, state, ctx->ctx_len, sg_table,
			       DMA_BIDIRECTIONAL);
	if (ret)
		goto unmap_ctx;

	ret = buf_map_to_qm_sg(ctx->dev, sg_table + 1, state);
	if (ret)
		goto unmap_ctx;

	sg_to_qm_sg_last(req->src, req->nbytes, sg_table + qm_sg_src_index, 0);

	edesc->qm_sg_dma = dma_map_single(ctx->dev, sg_table, qm_sg_bytes,
					  DMA_TO_DEVICE);
	if (dma_mapping_error(ctx->dev, edesc->qm_sg_dma)) {
		dev_err(ctx->dev, "unable to map S/G table\n");
		ret = -ENOMEM;
		goto unmap_ctx;
	}
	edesc->qm_sg_bytes = qm_sg_bytes;

	memset(&req_ctx->fd_flt, 0, sizeof(req_ctx->fd_flt));
	dpaa2_fl_set_final(in_fle, true);
	dpaa2_fl_set_format(in_fle, dpaa2_fl_sg);
	dpaa2_fl_set_addr(in_fle, edesc->qm_sg_dma);
	dpaa2_fl_set_len(in_fle, ctx->ctx_len + buflen + req->nbytes);
	dpaa2_fl_set_format(out_fle, dpaa2_fl_single);
	dpaa2_fl_set_addr(out_fle, state->ctx_dma);
	dpaa2_fl_set_len(out_fle, digestsize);

	req_ctx->flc = &ctx->flc[FINALIZE];
	req_ctx->flc_dma = ctx->flc_dma[FINALIZE];
	req_ctx->cbk = ahash_done_ctx_src;
	req_ctx->ctx = &req->base;
	req_ctx->edesc = edesc;

	ret = dpaa2_caam_enqueue(ctx->dev, req_ctx);
	if (ret == -EINPROGRESS ||
	    (ret == -EBUSY && req->base.flags & CRYPTO_TFM_REQ_MAY_BACKLOG))
		return ret;

unmap_ctx:
	ahash_unmap_ctx(ctx->dev, edesc, req, DMA_BIDIRECTIONAL);
	qi_cache_free(edesc);
	return ret;
}

static int ahash_digest(struct ahash_request *req)
{
	struct crypto_ahash *ahash = crypto_ahash_reqtfm(req);
	struct caam_hash_ctx *ctx = crypto_ahash_ctx(ahash);
	struct caam_hash_state *state = ahash_request_ctx(req);
	struct caam_request *req_ctx = &state->caam_req;
	struct dpaa2_fl_entry *in_fle = &req_ctx->fd_flt[1];
	struct dpaa2_fl_entry *out_fle = &req_ctx->fd_flt[0];
	gfp_t flags = (req->base.flags & CRYPTO_TFM_REQ_MAY_SLEEP) ?
		      GFP_KERNEL : GFP_ATOMIC;
	int digestsize = crypto_ahash_digestsize(ahash);
	int src_nents, mapped_nents;
	struct ahash_edesc *edesc;
	int ret = -ENOMEM;

	state->buf_dma = 0;

	src_nents = sg_nents_for_len(req->src, req->nbytes);
	if (src_nents < 0) {
		dev_err(ctx->dev, "Invalid number of src SG.\n");
		return src_nents;
	}

	if (src_nents) {
		mapped_nents = dma_map_sg(ctx->dev, req->src, src_nents,
					  DMA_TO_DEVICE);
		if (!mapped_nents) {
			dev_err(ctx->dev, "unable to map source for DMA\n");
			return ret;
		}
	} else {
		mapped_nents = 0;
	}

	/* allocate space for base edesc and link tables */
	edesc = qi_cache_zalloc(GFP_DMA | flags);
	if (!edesc) {
		dma_unmap_sg(ctx->dev, req->src, src_nents, DMA_TO_DEVICE);
		return ret;
	}

	edesc->src_nents = src_nents;
	memset(&req_ctx->fd_flt, 0, sizeof(req_ctx->fd_flt));

	if (mapped_nents > 1) {
		int qm_sg_bytes;
		struct dpaa2_sg_entry *sg_table = &edesc->sgt[0];

		qm_sg_bytes = pad_sg_nents(mapped_nents) * sizeof(*sg_table);
		sg_to_qm_sg_last(req->src, req->nbytes, sg_table, 0);
		edesc->qm_sg_dma = dma_map_single(ctx->dev, sg_table,
						  qm_sg_bytes, DMA_TO_DEVICE);
		if (dma_mapping_error(ctx->dev, edesc->qm_sg_dma)) {
			dev_err(ctx->dev, "unable to map S/G table\n");
			goto unmap;
		}
		edesc->qm_sg_bytes = qm_sg_bytes;
		dpaa2_fl_set_format(in_fle, dpaa2_fl_sg);
		dpaa2_fl_set_addr(in_fle, edesc->qm_sg_dma);
	} else {
		dpaa2_fl_set_format(in_fle, dpaa2_fl_single);
		dpaa2_fl_set_addr(in_fle, sg_dma_address(req->src));
	}

	state->ctx_dma_len = digestsize;
	state->ctx_dma = dma_map_single(ctx->dev, state->caam_ctx, digestsize,
					DMA_FROM_DEVICE);
	if (dma_mapping_error(ctx->dev, state->ctx_dma)) {
		dev_err(ctx->dev, "unable to map ctx\n");
		state->ctx_dma = 0;
		goto unmap;
	}

	dpaa2_fl_set_final(in_fle, true);
	dpaa2_fl_set_len(in_fle, req->nbytes);
	dpaa2_fl_set_format(out_fle, dpaa2_fl_single);
	dpaa2_fl_set_addr(out_fle, state->ctx_dma);
	dpaa2_fl_set_len(out_fle, digestsize);

	req_ctx->flc = &ctx->flc[DIGEST];
	req_ctx->flc_dma = ctx->flc_dma[DIGEST];
	req_ctx->cbk = ahash_done;
	req_ctx->ctx = &req->base;
	req_ctx->edesc = edesc;
	ret = dpaa2_caam_enqueue(ctx->dev, req_ctx);
	if (ret == -EINPROGRESS ||
	    (ret == -EBUSY && req->base.flags & CRYPTO_TFM_REQ_MAY_BACKLOG))
		return ret;

unmap:
	ahash_unmap_ctx(ctx->dev, edesc, req, DMA_FROM_DEVICE);
	qi_cache_free(edesc);
	return ret;
}

static int ahash_final_no_ctx(struct ahash_request *req)
{
	struct crypto_ahash *ahash = crypto_ahash_reqtfm(req);
	struct caam_hash_ctx *ctx = crypto_ahash_ctx(ahash);
	struct caam_hash_state *state = ahash_request_ctx(req);
	struct caam_request *req_ctx = &state->caam_req;
	struct dpaa2_fl_entry *in_fle = &req_ctx->fd_flt[1];
	struct dpaa2_fl_entry *out_fle = &req_ctx->fd_flt[0];
	gfp_t flags = (req->base.flags & CRYPTO_TFM_REQ_MAY_SLEEP) ?
		      GFP_KERNEL : GFP_ATOMIC;
	u8 *buf = state->buf;
	int buflen = state->buflen;
	int digestsize = crypto_ahash_digestsize(ahash);
	struct ahash_edesc *edesc;
	int ret = -ENOMEM;

	/* allocate space for base edesc and link tables */
	edesc = qi_cache_zalloc(GFP_DMA | flags);
	if (!edesc)
		return ret;

	if (buflen) {
		state->buf_dma = dma_map_single(ctx->dev, buf, buflen,
						DMA_TO_DEVICE);
		if (dma_mapping_error(ctx->dev, state->buf_dma)) {
			dev_err(ctx->dev, "unable to map src\n");
			goto unmap;
		}
	}

	state->ctx_dma_len = digestsize;
	state->ctx_dma = dma_map_single(ctx->dev, state->caam_ctx, digestsize,
					DMA_FROM_DEVICE);
	if (dma_mapping_error(ctx->dev, state->ctx_dma)) {
		dev_err(ctx->dev, "unable to map ctx\n");
		state->ctx_dma = 0;
		goto unmap;
	}

	memset(&req_ctx->fd_flt, 0, sizeof(req_ctx->fd_flt));
	dpaa2_fl_set_final(in_fle, true);
	/*
	 * crypto engine requires the input entry to be present when
	 * "frame list" FD is used.
	 * Since engine does not support FMT=2'b11 (unused entry type), leaving
	 * in_fle zeroized (except for "Final" flag) is the best option.
	 */
	if (buflen) {
		dpaa2_fl_set_format(in_fle, dpaa2_fl_single);
		dpaa2_fl_set_addr(in_fle, state->buf_dma);
		dpaa2_fl_set_len(in_fle, buflen);
	}
	dpaa2_fl_set_format(out_fle, dpaa2_fl_single);
	dpaa2_fl_set_addr(out_fle, state->ctx_dma);
	dpaa2_fl_set_len(out_fle, digestsize);

	req_ctx->flc = &ctx->flc[DIGEST];
	req_ctx->flc_dma = ctx->flc_dma[DIGEST];
	req_ctx->cbk = ahash_done;
	req_ctx->ctx = &req->base;
	req_ctx->edesc = edesc;

	ret = dpaa2_caam_enqueue(ctx->dev, req_ctx);
	if (ret == -EINPROGRESS ||
	    (ret == -EBUSY && req->base.flags & CRYPTO_TFM_REQ_MAY_BACKLOG))
		return ret;

unmap:
	ahash_unmap_ctx(ctx->dev, edesc, req, DMA_FROM_DEVICE);
	qi_cache_free(edesc);
	return ret;
}

static int ahash_update_no_ctx(struct ahash_request *req)
{
	struct crypto_ahash *ahash = crypto_ahash_reqtfm(req);
	struct caam_hash_ctx *ctx = crypto_ahash_ctx(ahash);
	struct caam_hash_state *state = ahash_request_ctx(req);
	struct caam_request *req_ctx = &state->caam_req;
	struct dpaa2_fl_entry *in_fle = &req_ctx->fd_flt[1];
	struct dpaa2_fl_entry *out_fle = &req_ctx->fd_flt[0];
	gfp_t flags = (req->base.flags & CRYPTO_TFM_REQ_MAY_SLEEP) ?
		      GFP_KERNEL : GFP_ATOMIC;
	u8 *buf = state->buf;
	int *buflen = &state->buflen;
	int *next_buflen = &state->next_buflen;
	int in_len = *buflen + req->nbytes, to_hash;
	int qm_sg_bytes, src_nents, mapped_nents;
	struct ahash_edesc *edesc;
	int ret = 0;

	*next_buflen = in_len & (crypto_tfm_alg_blocksize(&ahash->base) - 1);
	to_hash = in_len - *next_buflen;

	if (to_hash) {
		struct dpaa2_sg_entry *sg_table;
		int src_len = req->nbytes - *next_buflen;

		src_nents = sg_nents_for_len(req->src, src_len);
		if (src_nents < 0) {
			dev_err(ctx->dev, "Invalid number of src SG.\n");
			return src_nents;
		}

		if (src_nents) {
			mapped_nents = dma_map_sg(ctx->dev, req->src, src_nents,
						  DMA_TO_DEVICE);
			if (!mapped_nents) {
				dev_err(ctx->dev, "unable to DMA map source\n");
				return -ENOMEM;
			}
		} else {
			mapped_nents = 0;
		}

		/* allocate space for base edesc and link tables */
		edesc = qi_cache_zalloc(GFP_DMA | flags);
		if (!edesc) {
			dma_unmap_sg(ctx->dev, req->src, src_nents,
				     DMA_TO_DEVICE);
			return -ENOMEM;
		}

		edesc->src_nents = src_nents;
		qm_sg_bytes = pad_sg_nents(1 + mapped_nents) *
			      sizeof(*sg_table);
		sg_table = &edesc->sgt[0];

		ret = buf_map_to_qm_sg(ctx->dev, sg_table, state);
		if (ret)
			goto unmap_ctx;

		sg_to_qm_sg_last(req->src, src_len, sg_table + 1, 0);

		edesc->qm_sg_dma = dma_map_single(ctx->dev, sg_table,
						  qm_sg_bytes, DMA_TO_DEVICE);
		if (dma_mapping_error(ctx->dev, edesc->qm_sg_dma)) {
			dev_err(ctx->dev, "unable to map S/G table\n");
			ret = -ENOMEM;
			goto unmap_ctx;
		}
		edesc->qm_sg_bytes = qm_sg_bytes;

		state->ctx_dma_len = ctx->ctx_len;
		state->ctx_dma = dma_map_single(ctx->dev, state->caam_ctx,
						ctx->ctx_len, DMA_FROM_DEVICE);
		if (dma_mapping_error(ctx->dev, state->ctx_dma)) {
			dev_err(ctx->dev, "unable to map ctx\n");
			state->ctx_dma = 0;
			ret = -ENOMEM;
			goto unmap_ctx;
		}

		memset(&req_ctx->fd_flt, 0, sizeof(req_ctx->fd_flt));
		dpaa2_fl_set_final(in_fle, true);
		dpaa2_fl_set_format(in_fle, dpaa2_fl_sg);
		dpaa2_fl_set_addr(in_fle, edesc->qm_sg_dma);
		dpaa2_fl_set_len(in_fle, to_hash);
		dpaa2_fl_set_format(out_fle, dpaa2_fl_single);
		dpaa2_fl_set_addr(out_fle, state->ctx_dma);
		dpaa2_fl_set_len(out_fle, ctx->ctx_len);

		req_ctx->flc = &ctx->flc[UPDATE_FIRST];
		req_ctx->flc_dma = ctx->flc_dma[UPDATE_FIRST];
		req_ctx->cbk = ahash_done_ctx_dst;
		req_ctx->ctx = &req->base;
		req_ctx->edesc = edesc;

		ret = dpaa2_caam_enqueue(ctx->dev, req_ctx);
		if (ret != -EINPROGRESS &&
		    !(ret == -EBUSY &&
		      req->base.flags & CRYPTO_TFM_REQ_MAY_BACKLOG))
			goto unmap_ctx;

		state->update = ahash_update_ctx;
		state->finup = ahash_finup_ctx;
		state->final = ahash_final_ctx;
	} else if (*next_buflen) {
		scatterwalk_map_and_copy(buf + *buflen, req->src, 0,
					 req->nbytes, 0);
		*buflen = *next_buflen;

		print_hex_dump_debug("buf@" __stringify(__LINE__)": ",
				     DUMP_PREFIX_ADDRESS, 16, 4, buf,
				     *buflen, 1);
	}

	return ret;
unmap_ctx:
	ahash_unmap_ctx(ctx->dev, edesc, req, DMA_TO_DEVICE);
	qi_cache_free(edesc);
	return ret;
}

static int ahash_finup_no_ctx(struct ahash_request *req)
{
	struct crypto_ahash *ahash = crypto_ahash_reqtfm(req);
	struct caam_hash_ctx *ctx = crypto_ahash_ctx(ahash);
	struct caam_hash_state *state = ahash_request_ctx(req);
	struct caam_request *req_ctx = &state->caam_req;
	struct dpaa2_fl_entry *in_fle = &req_ctx->fd_flt[1];
	struct dpaa2_fl_entry *out_fle = &req_ctx->fd_flt[0];
	gfp_t flags = (req->base.flags & CRYPTO_TFM_REQ_MAY_SLEEP) ?
		      GFP_KERNEL : GFP_ATOMIC;
	int buflen = state->buflen;
	int qm_sg_bytes, src_nents, mapped_nents;
	int digestsize = crypto_ahash_digestsize(ahash);
	struct ahash_edesc *edesc;
	struct dpaa2_sg_entry *sg_table;
	int ret = -ENOMEM;

	src_nents = sg_nents_for_len(req->src, req->nbytes);
	if (src_nents < 0) {
		dev_err(ctx->dev, "Invalid number of src SG.\n");
		return src_nents;
	}

	if (src_nents) {
		mapped_nents = dma_map_sg(ctx->dev, req->src, src_nents,
					  DMA_TO_DEVICE);
		if (!mapped_nents) {
			dev_err(ctx->dev, "unable to DMA map source\n");
			return ret;
		}
	} else {
		mapped_nents = 0;
	}

	/* allocate space for base edesc and link tables */
	edesc = qi_cache_zalloc(GFP_DMA | flags);
	if (!edesc) {
		dma_unmap_sg(ctx->dev, req->src, src_nents, DMA_TO_DEVICE);
		return ret;
	}

	edesc->src_nents = src_nents;
	qm_sg_bytes = pad_sg_nents(2 + mapped_nents) * sizeof(*sg_table);
	sg_table = &edesc->sgt[0];

	ret = buf_map_to_qm_sg(ctx->dev, sg_table, state);
	if (ret)
		goto unmap;

	sg_to_qm_sg_last(req->src, req->nbytes, sg_table + 1, 0);

	edesc->qm_sg_dma = dma_map_single(ctx->dev, sg_table, qm_sg_bytes,
					  DMA_TO_DEVICE);
	if (dma_mapping_error(ctx->dev, edesc->qm_sg_dma)) {
		dev_err(ctx->dev, "unable to map S/G table\n");
		ret = -ENOMEM;
		goto unmap;
	}
	edesc->qm_sg_bytes = qm_sg_bytes;

	state->ctx_dma_len = digestsize;
	state->ctx_dma = dma_map_single(ctx->dev, state->caam_ctx, digestsize,
					DMA_FROM_DEVICE);
	if (dma_mapping_error(ctx->dev, state->ctx_dma)) {
		dev_err(ctx->dev, "unable to map ctx\n");
		state->ctx_dma = 0;
		ret = -ENOMEM;
		goto unmap;
	}

	memset(&req_ctx->fd_flt, 0, sizeof(req_ctx->fd_flt));
	dpaa2_fl_set_final(in_fle, true);
	dpaa2_fl_set_format(in_fle, dpaa2_fl_sg);
	dpaa2_fl_set_addr(in_fle, edesc->qm_sg_dma);
	dpaa2_fl_set_len(in_fle, buflen + req->nbytes);
	dpaa2_fl_set_format(out_fle, dpaa2_fl_single);
	dpaa2_fl_set_addr(out_fle, state->ctx_dma);
	dpaa2_fl_set_len(out_fle, digestsize);

	req_ctx->flc = &ctx->flc[DIGEST];
	req_ctx->flc_dma = ctx->flc_dma[DIGEST];
	req_ctx->cbk = ahash_done;
	req_ctx->ctx = &req->base;
	req_ctx->edesc = edesc;
	ret = dpaa2_caam_enqueue(ctx->dev, req_ctx);
	if (ret != -EINPROGRESS &&
	    !(ret == -EBUSY && req->base.flags & CRYPTO_TFM_REQ_MAY_BACKLOG))
		goto unmap;

	return ret;
unmap:
	ahash_unmap_ctx(ctx->dev, edesc, req, DMA_FROM_DEVICE);
	qi_cache_free(edesc);
	return ret;
}

static int ahash_update_first(struct ahash_request *req)
{
	struct crypto_ahash *ahash = crypto_ahash_reqtfm(req);
	struct caam_hash_ctx *ctx = crypto_ahash_ctx(ahash);
	struct caam_hash_state *state = ahash_request_ctx(req);
	struct caam_request *req_ctx = &state->caam_req;
	struct dpaa2_fl_entry *in_fle = &req_ctx->fd_flt[1];
	struct dpaa2_fl_entry *out_fle = &req_ctx->fd_flt[0];
	gfp_t flags = (req->base.flags & CRYPTO_TFM_REQ_MAY_SLEEP) ?
		      GFP_KERNEL : GFP_ATOMIC;
	u8 *buf = state->buf;
	int *buflen = &state->buflen;
	int *next_buflen = &state->next_buflen;
	int to_hash;
	int src_nents, mapped_nents;
	struct ahash_edesc *edesc;
	int ret = 0;

	*next_buflen = req->nbytes & (crypto_tfm_alg_blocksize(&ahash->base) -
				      1);
	to_hash = req->nbytes - *next_buflen;

	if (to_hash) {
		struct dpaa2_sg_entry *sg_table;
		int src_len = req->nbytes - *next_buflen;

		src_nents = sg_nents_for_len(req->src, src_len);
		if (src_nents < 0) {
			dev_err(ctx->dev, "Invalid number of src SG.\n");
			return src_nents;
		}

		if (src_nents) {
			mapped_nents = dma_map_sg(ctx->dev, req->src, src_nents,
						  DMA_TO_DEVICE);
			if (!mapped_nents) {
				dev_err(ctx->dev, "unable to map source for DMA\n");
				return -ENOMEM;
			}
		} else {
			mapped_nents = 0;
		}

		/* allocate space for base edesc and link tables */
		edesc = qi_cache_zalloc(GFP_DMA | flags);
		if (!edesc) {
			dma_unmap_sg(ctx->dev, req->src, src_nents,
				     DMA_TO_DEVICE);
			return -ENOMEM;
		}

		edesc->src_nents = src_nents;
		sg_table = &edesc->sgt[0];

		memset(&req_ctx->fd_flt, 0, sizeof(req_ctx->fd_flt));
		dpaa2_fl_set_final(in_fle, true);
		dpaa2_fl_set_len(in_fle, to_hash);

		if (mapped_nents > 1) {
			int qm_sg_bytes;

			sg_to_qm_sg_last(req->src, src_len, sg_table, 0);
			qm_sg_bytes = pad_sg_nents(mapped_nents) *
				      sizeof(*sg_table);
			edesc->qm_sg_dma = dma_map_single(ctx->dev, sg_table,
							  qm_sg_bytes,
							  DMA_TO_DEVICE);
			if (dma_mapping_error(ctx->dev, edesc->qm_sg_dma)) {
				dev_err(ctx->dev, "unable to map S/G table\n");
				ret = -ENOMEM;
				goto unmap_ctx;
			}
			edesc->qm_sg_bytes = qm_sg_bytes;
			dpaa2_fl_set_format(in_fle, dpaa2_fl_sg);
			dpaa2_fl_set_addr(in_fle, edesc->qm_sg_dma);
		} else {
			dpaa2_fl_set_format(in_fle, dpaa2_fl_single);
			dpaa2_fl_set_addr(in_fle, sg_dma_address(req->src));
		}

		state->ctx_dma_len = ctx->ctx_len;
		state->ctx_dma = dma_map_single(ctx->dev, state->caam_ctx,
						ctx->ctx_len, DMA_FROM_DEVICE);
		if (dma_mapping_error(ctx->dev, state->ctx_dma)) {
			dev_err(ctx->dev, "unable to map ctx\n");
			state->ctx_dma = 0;
			ret = -ENOMEM;
			goto unmap_ctx;
		}

		dpaa2_fl_set_format(out_fle, dpaa2_fl_single);
		dpaa2_fl_set_addr(out_fle, state->ctx_dma);
		dpaa2_fl_set_len(out_fle, ctx->ctx_len);

		req_ctx->flc = &ctx->flc[UPDATE_FIRST];
		req_ctx->flc_dma = ctx->flc_dma[UPDATE_FIRST];
		req_ctx->cbk = ahash_done_ctx_dst;
		req_ctx->ctx = &req->base;
		req_ctx->edesc = edesc;

		ret = dpaa2_caam_enqueue(ctx->dev, req_ctx);
		if (ret != -EINPROGRESS &&
		    !(ret == -EBUSY && req->base.flags &
		      CRYPTO_TFM_REQ_MAY_BACKLOG))
			goto unmap_ctx;

		state->update = ahash_update_ctx;
		state->finup = ahash_finup_ctx;
		state->final = ahash_final_ctx;
	} else if (*next_buflen) {
		state->update = ahash_update_no_ctx;
		state->finup = ahash_finup_no_ctx;
		state->final = ahash_final_no_ctx;
		scatterwalk_map_and_copy(buf, req->src, 0,
					 req->nbytes, 0);
		*buflen = *next_buflen;

		print_hex_dump_debug("buf@" __stringify(__LINE__)": ",
				     DUMP_PREFIX_ADDRESS, 16, 4, buf,
				     *buflen, 1);
	}

	return ret;
unmap_ctx:
	ahash_unmap_ctx(ctx->dev, edesc, req, DMA_TO_DEVICE);
	qi_cache_free(edesc);
	return ret;
}

static int ahash_finup_first(struct ahash_request *req)
{
	return ahash_digest(req);
}

static int ahash_init(struct ahash_request *req)
{
	struct caam_hash_state *state = ahash_request_ctx(req);

	state->update = ahash_update_first;
	state->finup = ahash_finup_first;
	state->final = ahash_final_no_ctx;

	state->ctx_dma = 0;
	state->ctx_dma_len = 0;
	state->buf_dma = 0;
	state->buflen = 0;
	state->next_buflen = 0;

	return 0;
}

static int ahash_update(struct ahash_request *req)
{
	struct caam_hash_state *state = ahash_request_ctx(req);

	return state->update(req);
}

static int ahash_finup(struct ahash_request *req)
{
	struct caam_hash_state *state = ahash_request_ctx(req);

	return state->finup(req);
}

static int ahash_final(struct ahash_request *req)
{
	struct caam_hash_state *state = ahash_request_ctx(req);

	return state->final(req);
}

static int ahash_export(struct ahash_request *req, void *out)
{
	struct caam_hash_state *state = ahash_request_ctx(req);
	struct caam_export_state *export = out;
	u8 *buf = state->buf;
	int len = state->buflen;

	memcpy(export->buf, buf, len);
	memcpy(export->caam_ctx, state->caam_ctx, sizeof(export->caam_ctx));
	export->buflen = len;
	export->update = state->update;
	export->final = state->final;
	export->finup = state->finup;

	return 0;
}

static int ahash_import(struct ahash_request *req, const void *in)
{
	struct caam_hash_state *state = ahash_request_ctx(req);
	const struct caam_export_state *export = in;

	memset(state, 0, sizeof(*state));
	memcpy(state->buf, export->buf, export->buflen);
	memcpy(state->caam_ctx, export->caam_ctx, sizeof(state->caam_ctx));
	state->buflen = export->buflen;
	state->update = export->update;
	state->final = export->final;
	state->finup = export->finup;

	return 0;
}

struct caam_hash_template {
	char name[CRYPTO_MAX_ALG_NAME];
	char driver_name[CRYPTO_MAX_ALG_NAME];
	char hmac_name[CRYPTO_MAX_ALG_NAME];
	char hmac_driver_name[CRYPTO_MAX_ALG_NAME];
	unsigned int blocksize;
	struct ahash_alg template_ahash;
	u32 alg_type;
};

/* ahash descriptors */
static struct caam_hash_template driver_hash[] = {
	{
		.name = "sha1",
		.driver_name = "sha1-caam-qi2",
		.hmac_name = "hmac(sha1)",
		.hmac_driver_name = "hmac-sha1-caam-qi2",
		.blocksize = SHA1_BLOCK_SIZE,
		.template_ahash = {
			.init = ahash_init,
			.update = ahash_update,
			.final = ahash_final,
			.finup = ahash_finup,
			.digest = ahash_digest,
			.export = ahash_export,
			.import = ahash_import,
			.setkey = ahash_setkey,
			.halg = {
				.digestsize = SHA1_DIGEST_SIZE,
				.statesize = sizeof(struct caam_export_state),
			},
		},
		.alg_type = OP_ALG_ALGSEL_SHA1,
	}, {
		.name = "sha224",
		.driver_name = "sha224-caam-qi2",
		.hmac_name = "hmac(sha224)",
		.hmac_driver_name = "hmac-sha224-caam-qi2",
		.blocksize = SHA224_BLOCK_SIZE,
		.template_ahash = {
			.init = ahash_init,
			.update = ahash_update,
			.final = ahash_final,
			.finup = ahash_finup,
			.digest = ahash_digest,
			.export = ahash_export,
			.import = ahash_import,
			.setkey = ahash_setkey,
			.halg = {
				.digestsize = SHA224_DIGEST_SIZE,
				.statesize = sizeof(struct caam_export_state),
			},
		},
		.alg_type = OP_ALG_ALGSEL_SHA224,
	}, {
		.name = "sha256",
		.driver_name = "sha256-caam-qi2",
		.hmac_name = "hmac(sha256)",
		.hmac_driver_name = "hmac-sha256-caam-qi2",
		.blocksize = SHA256_BLOCK_SIZE,
		.template_ahash = {
			.init = ahash_init,
			.update = ahash_update,
			.final = ahash_final,
			.finup = ahash_finup,
			.digest = ahash_digest,
			.export = ahash_export,
			.import = ahash_import,
			.setkey = ahash_setkey,
			.halg = {
				.digestsize = SHA256_DIGEST_SIZE,
				.statesize = sizeof(struct caam_export_state),
			},
		},
		.alg_type = OP_ALG_ALGSEL_SHA256,
	}, {
		.name = "sha384",
		.driver_name = "sha384-caam-qi2",
		.hmac_name = "hmac(sha384)",
		.hmac_driver_name = "hmac-sha384-caam-qi2",
		.blocksize = SHA384_BLOCK_SIZE,
		.template_ahash = {
			.init = ahash_init,
			.update = ahash_update,
			.final = ahash_final,
			.finup = ahash_finup,
			.digest = ahash_digest,
			.export = ahash_export,
			.import = ahash_import,
			.setkey = ahash_setkey,
			.halg = {
				.digestsize = SHA384_DIGEST_SIZE,
				.statesize = sizeof(struct caam_export_state),
			},
		},
		.alg_type = OP_ALG_ALGSEL_SHA384,
	}, {
		.name = "sha512",
		.driver_name = "sha512-caam-qi2",
		.hmac_name = "hmac(sha512)",
		.hmac_driver_name = "hmac-sha512-caam-qi2",
		.blocksize = SHA512_BLOCK_SIZE,
		.template_ahash = {
			.init = ahash_init,
			.update = ahash_update,
			.final = ahash_final,
			.finup = ahash_finup,
			.digest = ahash_digest,
			.export = ahash_export,
			.import = ahash_import,
			.setkey = ahash_setkey,
			.halg = {
				.digestsize = SHA512_DIGEST_SIZE,
				.statesize = sizeof(struct caam_export_state),
			},
		},
		.alg_type = OP_ALG_ALGSEL_SHA512,
	}, {
		.name = "md5",
		.driver_name = "md5-caam-qi2",
		.hmac_name = "hmac(md5)",
		.hmac_driver_name = "hmac-md5-caam-qi2",
		.blocksize = MD5_BLOCK_WORDS * 4,
		.template_ahash = {
			.init = ahash_init,
			.update = ahash_update,
			.final = ahash_final,
			.finup = ahash_finup,
			.digest = ahash_digest,
			.export = ahash_export,
			.import = ahash_import,
			.setkey = ahash_setkey,
			.halg = {
				.digestsize = MD5_DIGEST_SIZE,
				.statesize = sizeof(struct caam_export_state),
			},
		},
		.alg_type = OP_ALG_ALGSEL_MD5,
	}
};

struct caam_hash_alg {
	struct list_head entry;
	struct device *dev;
	int alg_type;
	struct ahash_alg ahash_alg;
};

static int caam_hash_cra_init(struct crypto_tfm *tfm)
{
	struct crypto_ahash *ahash = __crypto_ahash_cast(tfm);
	struct crypto_alg *base = tfm->__crt_alg;
	struct hash_alg_common *halg =
		 container_of(base, struct hash_alg_common, base);
	struct ahash_alg *alg =
		 container_of(halg, struct ahash_alg, halg);
	struct caam_hash_alg *caam_hash =
		 container_of(alg, struct caam_hash_alg, ahash_alg);
	struct caam_hash_ctx *ctx = crypto_tfm_ctx(tfm);
	/* Sizes for MDHA running digests: MD5, SHA1, 224, 256, 384, 512 */
	static const u8 runninglen[] = { HASH_MSG_LEN + MD5_DIGEST_SIZE,
					 HASH_MSG_LEN + SHA1_DIGEST_SIZE,
					 HASH_MSG_LEN + 32,
					 HASH_MSG_LEN + SHA256_DIGEST_SIZE,
					 HASH_MSG_LEN + 64,
					 HASH_MSG_LEN + SHA512_DIGEST_SIZE };
	dma_addr_t dma_addr;
	int i;

	ctx->dev = caam_hash->dev;

	if (alg->setkey) {
		ctx->adata.key_dma = dma_map_single_attrs(ctx->dev, ctx->key,
							  ARRAY_SIZE(ctx->key),
							  DMA_TO_DEVICE,
							  DMA_ATTR_SKIP_CPU_SYNC);
		if (dma_mapping_error(ctx->dev, ctx->adata.key_dma)) {
			dev_err(ctx->dev, "unable to map key\n");
			return -ENOMEM;
		}
	}

	dma_addr = dma_map_single_attrs(ctx->dev, ctx->flc, sizeof(ctx->flc),
					DMA_BIDIRECTIONAL,
					DMA_ATTR_SKIP_CPU_SYNC);
	if (dma_mapping_error(ctx->dev, dma_addr)) {
		dev_err(ctx->dev, "unable to map shared descriptors\n");
		if (ctx->adata.key_dma)
			dma_unmap_single_attrs(ctx->dev, ctx->adata.key_dma,
					       ARRAY_SIZE(ctx->key),
					       DMA_TO_DEVICE,
					       DMA_ATTR_SKIP_CPU_SYNC);
		return -ENOMEM;
	}

	for (i = 0; i < HASH_NUM_OP; i++)
		ctx->flc_dma[i] = dma_addr + i * sizeof(ctx->flc[i]);

	/* copy descriptor header template value */
	ctx->adata.algtype = OP_TYPE_CLASS2_ALG | caam_hash->alg_type;

	ctx->ctx_len = runninglen[(ctx->adata.algtype &
				   OP_ALG_ALGSEL_SUBMASK) >>
				  OP_ALG_ALGSEL_SHIFT];

	crypto_ahash_set_reqsize(__crypto_ahash_cast(tfm),
				 sizeof(struct caam_hash_state));

	/*
	 * For keyed hash algorithms shared descriptors
	 * will be created later in setkey() callback
	 */
	return alg->setkey ? 0 : ahash_set_sh_desc(ahash);
}

static void caam_hash_cra_exit(struct crypto_tfm *tfm)
{
	struct caam_hash_ctx *ctx = crypto_tfm_ctx(tfm);

	dma_unmap_single_attrs(ctx->dev, ctx->flc_dma[0], sizeof(ctx->flc),
			       DMA_BIDIRECTIONAL, DMA_ATTR_SKIP_CPU_SYNC);
	if (ctx->adata.key_dma)
		dma_unmap_single_attrs(ctx->dev, ctx->adata.key_dma,
				       ARRAY_SIZE(ctx->key), DMA_TO_DEVICE,
				       DMA_ATTR_SKIP_CPU_SYNC);
}

static struct caam_hash_alg *caam_hash_alloc(struct device *dev,
	struct caam_hash_template *template, bool keyed)
{
	struct caam_hash_alg *t_alg;
	struct ahash_alg *halg;
	struct crypto_alg *alg;

	t_alg = kzalloc(sizeof(*t_alg), GFP_KERNEL);
	if (!t_alg)
		return ERR_PTR(-ENOMEM);

	t_alg->ahash_alg = template->template_ahash;
	halg = &t_alg->ahash_alg;
	alg = &halg->halg.base;

	if (keyed) {
		snprintf(alg->cra_name, CRYPTO_MAX_ALG_NAME, "%s",
			 template->hmac_name);
		snprintf(alg->cra_driver_name, CRYPTO_MAX_ALG_NAME, "%s",
			 template->hmac_driver_name);
	} else {
		snprintf(alg->cra_name, CRYPTO_MAX_ALG_NAME, "%s",
			 template->name);
		snprintf(alg->cra_driver_name, CRYPTO_MAX_ALG_NAME, "%s",
			 template->driver_name);
		t_alg->ahash_alg.setkey = NULL;
	}
	alg->cra_module = THIS_MODULE;
	alg->cra_init = caam_hash_cra_init;
	alg->cra_exit = caam_hash_cra_exit;
	alg->cra_ctxsize = sizeof(struct caam_hash_ctx);
	alg->cra_priority = CAAM_CRA_PRIORITY;
	alg->cra_blocksize = template->blocksize;
	alg->cra_alignmask = 0;
	alg->cra_flags = CRYPTO_ALG_ASYNC | CRYPTO_ALG_ALLOCATES_MEMORY;

	t_alg->alg_type = template->alg_type;
	t_alg->dev = dev;

	return t_alg;
}

static void dpaa2_caam_fqdan_cb(struct dpaa2_io_notification_ctx *nctx)
{
	struct dpaa2_caam_priv_per_cpu *ppriv;

	ppriv = container_of(nctx, struct dpaa2_caam_priv_per_cpu, nctx);
	napi_schedule_irqoff(&ppriv->napi);
}

static int __cold dpaa2_dpseci_dpio_setup(struct dpaa2_caam_priv *priv)
{
	struct device *dev = priv->dev;
	struct dpaa2_io_notification_ctx *nctx;
	struct dpaa2_caam_priv_per_cpu *ppriv;
	int err, i = 0, cpu;

	for_each_online_cpu(cpu) {
		ppriv = per_cpu_ptr(priv->ppriv, cpu);
		ppriv->priv = priv;
		nctx = &ppriv->nctx;
		nctx->is_cdan = 0;
		nctx->id = ppriv->rsp_fqid;
		nctx->desired_cpu = cpu;
		nctx->cb = dpaa2_caam_fqdan_cb;

		/* Register notification callbacks */
		ppriv->dpio = dpaa2_io_service_select(cpu);
		err = dpaa2_io_service_register(ppriv->dpio, nctx, dev);
		if (unlikely(err)) {
			dev_dbg(dev, "No affine DPIO for cpu %d\n", cpu);
			nctx->cb = NULL;
			/*
			 * If no affine DPIO for this core, there's probably
			 * none available for next cores either. Signal we want
			 * to retry later, in case the DPIO devices weren't
			 * probed yet.
			 */
			err = -EPROBE_DEFER;
			goto err;
		}

		ppriv->store = dpaa2_io_store_create(DPAA2_CAAM_STORE_SIZE,
						     dev);
		if (unlikely(!ppriv->store)) {
			dev_err(dev, "dpaa2_io_store_create() failed\n");
			err = -ENOMEM;
			goto err;
		}

		if (++i == priv->num_pairs)
			break;
	}

	return 0;

err:
	for_each_online_cpu(cpu) {
		ppriv = per_cpu_ptr(priv->ppriv, cpu);
		if (!ppriv->nctx.cb)
			break;
		dpaa2_io_service_deregister(ppriv->dpio, &ppriv->nctx, dev);
	}

	for_each_online_cpu(cpu) {
		ppriv = per_cpu_ptr(priv->ppriv, cpu);
		if (!ppriv->store)
			break;
		dpaa2_io_store_destroy(ppriv->store);
	}

	return err;
}

static void __cold dpaa2_dpseci_dpio_free(struct dpaa2_caam_priv *priv)
{
	struct dpaa2_caam_priv_per_cpu *ppriv;
	int i = 0, cpu;

	for_each_online_cpu(cpu) {
		ppriv = per_cpu_ptr(priv->ppriv, cpu);
		dpaa2_io_service_deregister(ppriv->dpio, &ppriv->nctx,
					    priv->dev);
		dpaa2_io_store_destroy(ppriv->store);

		if (++i == priv->num_pairs)
			return;
	}
}

static int dpaa2_dpseci_bind(struct dpaa2_caam_priv *priv)
{
	struct dpseci_rx_queue_cfg rx_queue_cfg;
	struct device *dev = priv->dev;
	struct fsl_mc_device *ls_dev = to_fsl_mc_device(dev);
	struct dpaa2_caam_priv_per_cpu *ppriv;
	int err = 0, i = 0, cpu;

	/* Configure Rx queues */
	for_each_online_cpu(cpu) {
		ppriv = per_cpu_ptr(priv->ppriv, cpu);

		rx_queue_cfg.options = DPSECI_QUEUE_OPT_DEST |
				       DPSECI_QUEUE_OPT_USER_CTX;
		rx_queue_cfg.order_preservation_en = 0;
		rx_queue_cfg.dest_cfg.dest_type = DPSECI_DEST_DPIO;
		rx_queue_cfg.dest_cfg.dest_id = ppriv->nctx.dpio_id;
		/*
		 * Rx priority (WQ) doesn't really matter, since we use
		 * pull mode, i.e. volatile dequeues from specific FQs
		 */
		rx_queue_cfg.dest_cfg.priority = 0;
		rx_queue_cfg.user_ctx = ppriv->nctx.qman64;

		err = dpseci_set_rx_queue(priv->mc_io, 0, ls_dev->mc_handle, i,
					  &rx_queue_cfg);
		if (err) {
			dev_err(dev, "dpseci_set_rx_queue() failed with err %d\n",
				err);
			return err;
		}

		if (++i == priv->num_pairs)
			break;
	}

	return err;
}

static void dpaa2_dpseci_congestion_free(struct dpaa2_caam_priv *priv)
{
	struct device *dev = priv->dev;

	if (!priv->cscn_mem)
		return;

	dma_unmap_single(dev, priv->cscn_dma, DPAA2_CSCN_SIZE, DMA_FROM_DEVICE);
	kfree(priv->cscn_mem);
}

static void dpaa2_dpseci_free(struct dpaa2_caam_priv *priv)
{
	struct device *dev = priv->dev;
	struct fsl_mc_device *ls_dev = to_fsl_mc_device(dev);
	int err;

	if (DPSECI_VER(priv->major_ver, priv->minor_ver) > DPSECI_VER(5, 3)) {
		err = dpseci_reset(priv->mc_io, 0, ls_dev->mc_handle);
		if (err)
			dev_err(dev, "dpseci_reset() failed\n");
	}

	dpaa2_dpseci_congestion_free(priv);
	dpseci_close(priv->mc_io, 0, ls_dev->mc_handle);
}

static void dpaa2_caam_process_fd(struct dpaa2_caam_priv *priv,
				  const struct dpaa2_fd *fd)
{
	struct caam_request *req;
	u32 fd_err;

	if (dpaa2_fd_get_format(fd) != dpaa2_fd_list) {
		dev_err(priv->dev, "Only Frame List FD format is supported!\n");
		return;
	}

	fd_err = dpaa2_fd_get_ctrl(fd) & FD_CTRL_ERR_MASK;
	if (unlikely(fd_err))
		dev_err_ratelimited(priv->dev, "FD error: %08x\n", fd_err);

	/*
	 * FD[ADDR] is guaranteed to be valid, irrespective of errors reported
	 * in FD[ERR] or FD[FRC].
	 */
	req = dpaa2_caam_iova_to_virt(priv, dpaa2_fd_get_addr(fd));
	dma_unmap_single(priv->dev, req->fd_flt_dma, sizeof(req->fd_flt),
			 DMA_BIDIRECTIONAL);
	req->cbk(req->ctx, dpaa2_fd_get_frc(fd));
}

static int dpaa2_caam_pull_fq(struct dpaa2_caam_priv_per_cpu *ppriv)
{
	int err;

	/* Retry while portal is busy */
	do {
		err = dpaa2_io_service_pull_fq(ppriv->dpio, ppriv->rsp_fqid,
					       ppriv->store);
	} while (err == -EBUSY);

	if (unlikely(err))
		dev_err(ppriv->priv->dev, "dpaa2_io_service_pull err %d", err);

	return err;
}

static int dpaa2_caam_store_consume(struct dpaa2_caam_priv_per_cpu *ppriv)
{
	struct dpaa2_dq *dq;
	int cleaned = 0, is_last;

	do {
		dq = dpaa2_io_store_next(ppriv->store, &is_last);
		if (unlikely(!dq)) {
			if (unlikely(!is_last)) {
				dev_dbg(ppriv->priv->dev,
					"FQ %d returned no valid frames\n",
					ppriv->rsp_fqid);
				/*
				 * MUST retry until we get some sort of
				 * valid response token (be it "empty dequeue"
				 * or a valid frame).
				 */
				continue;
			}
			break;
		}

		/* Process FD */
		dpaa2_caam_process_fd(ppriv->priv, dpaa2_dq_fd(dq));
		cleaned++;
	} while (!is_last);

	return cleaned;
}

static int dpaa2_dpseci_poll(struct napi_struct *napi, int budget)
{
	struct dpaa2_caam_priv_per_cpu *ppriv;
	struct dpaa2_caam_priv *priv;
	int err, cleaned = 0, store_cleaned;

	ppriv = container_of(napi, struct dpaa2_caam_priv_per_cpu, napi);
	priv = ppriv->priv;

	if (unlikely(dpaa2_caam_pull_fq(ppriv)))
		return 0;

	do {
		store_cleaned = dpaa2_caam_store_consume(ppriv);
		cleaned += store_cleaned;

		if (store_cleaned == 0 ||
		    cleaned > budget - DPAA2_CAAM_STORE_SIZE)
			break;

		/* Try to dequeue some more */
		err = dpaa2_caam_pull_fq(ppriv);
		if (unlikely(err))
			break;
	} while (1);

	if (cleaned < budget) {
		napi_complete_done(napi, cleaned);
		err = dpaa2_io_service_rearm(ppriv->dpio, &ppriv->nctx);
		if (unlikely(err))
			dev_err(priv->dev, "Notification rearm failed: %d\n",
				err);
	}

	return cleaned;
}

static int dpaa2_dpseci_congestion_setup(struct dpaa2_caam_priv *priv,
					 u16 token)
{
	struct dpseci_congestion_notification_cfg cong_notif_cfg = { 0 };
	struct device *dev = priv->dev;
	int err;

	/*
	 * Congestion group feature supported starting with DPSECI API v5.1
	 * and only when object has been created with this capability.
	 */
	if ((DPSECI_VER(priv->major_ver, priv->minor_ver) < DPSECI_VER(5, 1)) ||
	    !(priv->dpseci_attr.options & DPSECI_OPT_HAS_CG))
		return 0;

	priv->cscn_mem = kzalloc(DPAA2_CSCN_SIZE + DPAA2_CSCN_ALIGN,
				 GFP_KERNEL | GFP_DMA);
	if (!priv->cscn_mem)
		return -ENOMEM;

	priv->cscn_mem_aligned = PTR_ALIGN(priv->cscn_mem, DPAA2_CSCN_ALIGN);
	priv->cscn_dma = dma_map_single(dev, priv->cscn_mem_aligned,
					DPAA2_CSCN_SIZE, DMA_FROM_DEVICE);
	if (dma_mapping_error(dev, priv->cscn_dma)) {
		dev_err(dev, "Error mapping CSCN memory area\n");
		err = -ENOMEM;
		goto err_dma_map;
	}

	cong_notif_cfg.units = DPSECI_CONGESTION_UNIT_BYTES;
	cong_notif_cfg.threshold_entry = DPAA2_SEC_CONG_ENTRY_THRESH;
	cong_notif_cfg.threshold_exit = DPAA2_SEC_CONG_EXIT_THRESH;
	cong_notif_cfg.message_ctx = (uintptr_t)priv;
	cong_notif_cfg.message_iova = priv->cscn_dma;
	cong_notif_cfg.notification_mode = DPSECI_CGN_MODE_WRITE_MEM_ON_ENTER |
					DPSECI_CGN_MODE_WRITE_MEM_ON_EXIT |
					DPSECI_CGN_MODE_COHERENT_WRITE;

	err = dpseci_set_congestion_notification(priv->mc_io, 0, token,
						 &cong_notif_cfg);
	if (err) {
		dev_err(dev, "dpseci_set_congestion_notification failed\n");
		goto err_set_cong;
	}

	return 0;

err_set_cong:
	dma_unmap_single(dev, priv->cscn_dma, DPAA2_CSCN_SIZE, DMA_FROM_DEVICE);
err_dma_map:
	kfree(priv->cscn_mem);

	return err;
}

static int __cold dpaa2_dpseci_setup(struct fsl_mc_device *ls_dev)
{
	struct device *dev = &ls_dev->dev;
	struct dpaa2_caam_priv *priv;
	struct dpaa2_caam_priv_per_cpu *ppriv;
	int err, cpu;
	u8 i;

	priv = dev_get_drvdata(dev);

	priv->dev = dev;
	priv->dpsec_id = ls_dev->obj_desc.id;

	/* Get a handle for the DPSECI this interface is associate with */
	err = dpseci_open(priv->mc_io, 0, priv->dpsec_id, &ls_dev->mc_handle);
	if (err) {
		dev_err(dev, "dpseci_open() failed: %d\n", err);
		goto err_open;
	}

	err = dpseci_get_api_version(priv->mc_io, 0, &priv->major_ver,
				     &priv->minor_ver);
	if (err) {
		dev_err(dev, "dpseci_get_api_version() failed\n");
		goto err_get_vers;
	}

	dev_info(dev, "dpseci v%d.%d\n", priv->major_ver, priv->minor_ver);

	if (DPSECI_VER(priv->major_ver, priv->minor_ver) > DPSECI_VER(5, 3)) {
		err = dpseci_reset(priv->mc_io, 0, ls_dev->mc_handle);
		if (err) {
			dev_err(dev, "dpseci_reset() failed\n");
			goto err_get_vers;
		}
	}

	err = dpseci_get_attributes(priv->mc_io, 0, ls_dev->mc_handle,
				    &priv->dpseci_attr);
	if (err) {
		dev_err(dev, "dpseci_get_attributes() failed\n");
		goto err_get_vers;
	}

	err = dpseci_get_sec_attr(priv->mc_io, 0, ls_dev->mc_handle,
				  &priv->sec_attr);
	if (err) {
		dev_err(dev, "dpseci_get_sec_attr() failed\n");
		goto err_get_vers;
	}

	err = dpaa2_dpseci_congestion_setup(priv, ls_dev->mc_handle);
	if (err) {
		dev_err(dev, "setup_congestion() failed\n");
		goto err_get_vers;
	}

	priv->num_pairs = min(priv->dpseci_attr.num_rx_queues,
			      priv->dpseci_attr.num_tx_queues);
	if (priv->num_pairs > num_online_cpus()) {
		dev_warn(dev, "%d queues won't be used\n",
			 priv->num_pairs - num_online_cpus());
		priv->num_pairs = num_online_cpus();
	}

	for (i = 0; i < priv->dpseci_attr.num_rx_queues; i++) {
		err = dpseci_get_rx_queue(priv->mc_io, 0, ls_dev->mc_handle, i,
					  &priv->rx_queue_attr[i]);
		if (err) {
			dev_err(dev, "dpseci_get_rx_queue() failed\n");
			goto err_get_rx_queue;
		}
	}

	for (i = 0; i < priv->dpseci_attr.num_tx_queues; i++) {
		err = dpseci_get_tx_queue(priv->mc_io, 0, ls_dev->mc_handle, i,
					  &priv->tx_queue_attr[i]);
		if (err) {
			dev_err(dev, "dpseci_get_tx_queue() failed\n");
			goto err_get_rx_queue;
		}
	}

	i = 0;
	for_each_online_cpu(cpu) {
		u8 j;

		j = i % priv->num_pairs;

		ppriv = per_cpu_ptr(priv->ppriv, cpu);
		ppriv->req_fqid = priv->tx_queue_attr[j].fqid;

		/*
		 * Allow all cores to enqueue, while only some of them
		 * will take part in dequeuing.
		 */
		if (++i > priv->num_pairs)
			continue;

		ppriv->rsp_fqid = priv->rx_queue_attr[j].fqid;
		ppriv->prio = j;

		dev_dbg(dev, "pair %d: rx queue %d, tx queue %d\n", j,
			priv->rx_queue_attr[j].fqid,
			priv->tx_queue_attr[j].fqid);

		ppriv->net_dev.dev = *dev;
		INIT_LIST_HEAD(&ppriv->net_dev.napi_list);
		netif_napi_add(&ppriv->net_dev, &ppriv->napi, dpaa2_dpseci_poll,
			       DPAA2_CAAM_NAPI_WEIGHT);
	}

	return 0;

err_get_rx_queue:
	dpaa2_dpseci_congestion_free(priv);
err_get_vers:
	dpseci_close(priv->mc_io, 0, ls_dev->mc_handle);
err_open:
	return err;
}

static int dpaa2_dpseci_enable(struct dpaa2_caam_priv *priv)
{
	struct device *dev = priv->dev;
	struct fsl_mc_device *ls_dev = to_fsl_mc_device(dev);
	struct dpaa2_caam_priv_per_cpu *ppriv;
	int i;

	for (i = 0; i < priv->num_pairs; i++) {
		ppriv = per_cpu_ptr(priv->ppriv, i);
		napi_enable(&ppriv->napi);
	}

	return dpseci_enable(priv->mc_io, 0, ls_dev->mc_handle);
}

static int __cold dpaa2_dpseci_disable(struct dpaa2_caam_priv *priv)
{
	struct device *dev = priv->dev;
	struct dpaa2_caam_priv_per_cpu *ppriv;
	struct fsl_mc_device *ls_dev = to_fsl_mc_device(dev);
	int i, err = 0, enabled;

	err = dpseci_disable(priv->mc_io, 0, ls_dev->mc_handle);
	if (err) {
		dev_err(dev, "dpseci_disable() failed\n");
		return err;
	}

	err = dpseci_is_enabled(priv->mc_io, 0, ls_dev->mc_handle, &enabled);
	if (err) {
		dev_err(dev, "dpseci_is_enabled() failed\n");
		return err;
	}

	dev_dbg(dev, "disable: %s\n", enabled ? "false" : "true");

	for (i = 0; i < priv->num_pairs; i++) {
		ppriv = per_cpu_ptr(priv->ppriv, i);
		napi_disable(&ppriv->napi);
		netif_napi_del(&ppriv->napi);
	}

	return 0;
}

static struct list_head hash_list;

static int dpaa2_caam_probe(struct fsl_mc_device *dpseci_dev)
{
	struct device *dev;
	struct dpaa2_caam_priv *priv;
	int i, err = 0;
	bool registered = false;

	/*
	 * There is no way to get CAAM endianness - there is no direct register
	 * space access and MC f/w does not provide this attribute.
	 * All DPAA2-based SoCs have little endian CAAM, thus hard-code this
	 * property.
	 */
	caam_little_end = true;

	caam_imx = false;

	dev = &dpseci_dev->dev;

	priv = devm_kzalloc(dev, sizeof(*priv), GFP_KERNEL);
	if (!priv)
		return -ENOMEM;

	dev_set_drvdata(dev, priv);

	priv->domain = iommu_get_domain_for_dev(dev);

	qi_cache = kmem_cache_create("dpaa2_caamqicache", CAAM_QI_MEMCACHE_SIZE,
				     0, SLAB_CACHE_DMA, NULL);
	if (!qi_cache) {
		dev_err(dev, "Can't allocate SEC cache\n");
		return -ENOMEM;
	}

	err = dma_set_mask_and_coherent(dev, DMA_BIT_MASK(49));
	if (err) {
		dev_err(dev, "dma_set_mask_and_coherent() failed\n");
		goto err_dma_mask;
	}

	/* Obtain a MC portal */
	err = fsl_mc_portal_allocate(dpseci_dev, 0, &priv->mc_io);
	if (err) {
		if (err == -ENXIO)
			err = -EPROBE_DEFER;
		else
			dev_err(dev, "MC portal allocation failed\n");

		goto err_dma_mask;
	}

	priv->ppriv = alloc_percpu(*priv->ppriv);
	if (!priv->ppriv) {
		dev_err(dev, "alloc_percpu() failed\n");
		err = -ENOMEM;
		goto err_alloc_ppriv;
	}

	/* DPSECI initialization */
	err = dpaa2_dpseci_setup(dpseci_dev);
	if (err) {
		dev_err(dev, "dpaa2_dpseci_setup() failed\n");
		goto err_dpseci_setup;
	}

	/* DPIO */
	err = dpaa2_dpseci_dpio_setup(priv);
	if (err) {
		dev_err_probe(dev, err, "dpaa2_dpseci_dpio_setup() failed\n");
		goto err_dpio_setup;
	}

	/* DPSECI binding to DPIO */
	err = dpaa2_dpseci_bind(priv);
	if (err) {
		dev_err(dev, "dpaa2_dpseci_bind() failed\n");
		goto err_bind;
	}

	/* DPSECI enable */
	err = dpaa2_dpseci_enable(priv);
	if (err) {
		dev_err(dev, "dpaa2_dpseci_enable() failed\n");
		goto err_bind;
	}

	dpaa2_dpseci_debugfs_init(priv);

	/* register crypto algorithms the device supports */
	for (i = 0; i < ARRAY_SIZE(driver_algs); i++) {
		struct caam_skcipher_alg *t_alg = driver_algs + i;
		u32 alg_sel = t_alg->caam.class1_alg_type & OP_ALG_ALGSEL_MASK;

		/* Skip DES algorithms if not supported by device */
		if (!priv->sec_attr.des_acc_num &&
		    (alg_sel == OP_ALG_ALGSEL_3DES ||
		     alg_sel == OP_ALG_ALGSEL_DES))
			continue;

		/* Skip AES algorithms if not supported by device */
		if (!priv->sec_attr.aes_acc_num &&
		    alg_sel == OP_ALG_ALGSEL_AES)
			continue;

		/* Skip CHACHA20 algorithms if not supported by device */
		if (alg_sel == OP_ALG_ALGSEL_CHACHA20 &&
		    !priv->sec_attr.ccha_acc_num)
			continue;

		t_alg->caam.dev = dev;
		caam_skcipher_alg_init(t_alg);

		err = crypto_register_skcipher(&t_alg->skcipher);
		if (err) {
			dev_warn(dev, "%s alg registration failed: %d\n",
				 t_alg->skcipher.base.cra_driver_name, err);
			continue;
		}

		t_alg->registered = true;
		registered = true;
	}

	for (i = 0; i < ARRAY_SIZE(driver_aeads); i++) {
		struct caam_aead_alg *t_alg = driver_aeads + i;
		u32 c1_alg_sel = t_alg->caam.class1_alg_type &
				 OP_ALG_ALGSEL_MASK;
		u32 c2_alg_sel = t_alg->caam.class2_alg_type &
				 OP_ALG_ALGSEL_MASK;

		/* Skip DES algorithms if not supported by device */
		if (!priv->sec_attr.des_acc_num &&
		    (c1_alg_sel == OP_ALG_ALGSEL_3DES ||
		     c1_alg_sel == OP_ALG_ALGSEL_DES))
			continue;

		/* Skip AES algorithms if not supported by device */
		if (!priv->sec_attr.aes_acc_num &&
		    c1_alg_sel == OP_ALG_ALGSEL_AES)
			continue;

		/* Skip CHACHA20 algorithms if not supported by device */
		if (c1_alg_sel == OP_ALG_ALGSEL_CHACHA20 &&
		    !priv->sec_attr.ccha_acc_num)
			continue;

		/* Skip POLY1305 algorithms if not supported by device */
		if (c2_alg_sel == OP_ALG_ALGSEL_POLY1305 &&
		    !priv->sec_attr.ptha_acc_num)
			continue;

		/*
		 * Skip algorithms requiring message digests
		 * if MD not supported by device.
		 */
		if ((c2_alg_sel & ~OP_ALG_ALGSEL_SUBMASK) == 0x40 &&
		    !priv->sec_attr.md_acc_num)
			continue;

		t_alg->caam.dev = dev;
		caam_aead_alg_init(t_alg);

		err = crypto_register_aead(&t_alg->aead);
		if (err) {
			dev_warn(dev, "%s alg registration failed: %d\n",
				 t_alg->aead.base.cra_driver_name, err);
			continue;
		}

		t_alg->registered = true;
		registered = true;
	}
	if (registered)
		dev_info(dev, "algorithms registered in /proc/crypto\n");

	/* register hash algorithms the device supports */
	INIT_LIST_HEAD(&hash_list);

	/*
	 * Skip registration of any hashing algorithms if MD block
	 * is not present.
	 */
	if (!priv->sec_attr.md_acc_num)
		return 0;

	for (i = 0; i < ARRAY_SIZE(driver_hash); i++) {
		struct caam_hash_alg *t_alg;
		struct caam_hash_template *alg = driver_hash + i;

		/* register hmac version */
		t_alg = caam_hash_alloc(dev, alg, true);
		if (IS_ERR(t_alg)) {
			err = PTR_ERR(t_alg);
			dev_warn(dev, "%s hash alg allocation failed: %d\n",
				 alg->hmac_driver_name, err);
			continue;
		}

		err = crypto_register_ahash(&t_alg->ahash_alg);
		if (err) {
			dev_warn(dev, "%s alg registration failed: %d\n",
				 t_alg->ahash_alg.halg.base.cra_driver_name,
				 err);
			kfree(t_alg);
		} else {
			list_add_tail(&t_alg->entry, &hash_list);
		}

		/* register unkeyed version */
		t_alg = caam_hash_alloc(dev, alg, false);
		if (IS_ERR(t_alg)) {
			err = PTR_ERR(t_alg);
			dev_warn(dev, "%s alg allocation failed: %d\n",
				 alg->driver_name, err);
			continue;
		}

		err = crypto_register_ahash(&t_alg->ahash_alg);
		if (err) {
			dev_warn(dev, "%s alg registration failed: %d\n",
				 t_alg->ahash_alg.halg.base.cra_driver_name,
				 err);
			kfree(t_alg);
		} else {
			list_add_tail(&t_alg->entry, &hash_list);
		}
	}
	if (!list_empty(&hash_list))
		dev_info(dev, "hash algorithms registered in /proc/crypto\n");

	return err;

err_bind:
	dpaa2_dpseci_dpio_free(priv);
err_dpio_setup:
	dpaa2_dpseci_free(priv);
err_dpseci_setup:
	free_percpu(priv->ppriv);
err_alloc_ppriv:
	fsl_mc_portal_free(priv->mc_io);
err_dma_mask:
	kmem_cache_destroy(qi_cache);

	return err;
}

static int __cold dpaa2_caam_remove(struct fsl_mc_device *ls_dev)
{
	struct device *dev;
	struct dpaa2_caam_priv *priv;
	int i;

	dev = &ls_dev->dev;
	priv = dev_get_drvdata(dev);

	dpaa2_dpseci_debugfs_exit(priv);

	for (i = 0; i < ARRAY_SIZE(driver_aeads); i++) {
		struct caam_aead_alg *t_alg = driver_aeads + i;

		if (t_alg->registered)
			crypto_unregister_aead(&t_alg->aead);
	}

	for (i = 0; i < ARRAY_SIZE(driver_algs); i++) {
		struct caam_skcipher_alg *t_alg = driver_algs + i;

		if (t_alg->registered)
			crypto_unregister_skcipher(&t_alg->skcipher);
	}

	if (hash_list.next) {
		struct caam_hash_alg *t_hash_alg, *p;

		list_for_each_entry_safe(t_hash_alg, p, &hash_list, entry) {
			crypto_unregister_ahash(&t_hash_alg->ahash_alg);
			list_del(&t_hash_alg->entry);
			kfree(t_hash_alg);
		}
	}

	dpaa2_dpseci_disable(priv);
	dpaa2_dpseci_dpio_free(priv);
	dpaa2_dpseci_free(priv);
	free_percpu(priv->ppriv);
	fsl_mc_portal_free(priv->mc_io);
	kmem_cache_destroy(qi_cache);

	return 0;
}

int dpaa2_caam_enqueue(struct device *dev, struct caam_request *req)
{
	struct dpaa2_fd fd;
	struct dpaa2_caam_priv *priv = dev_get_drvdata(dev);
	struct dpaa2_caam_priv_per_cpu *ppriv;
	int err = 0, i;

	if (IS_ERR(req))
		return PTR_ERR(req);

	if (priv->cscn_mem) {
		dma_sync_single_for_cpu(priv->dev, priv->cscn_dma,
					DPAA2_CSCN_SIZE,
					DMA_FROM_DEVICE);
		if (unlikely(dpaa2_cscn_state_congested(priv->cscn_mem_aligned))) {
			dev_dbg_ratelimited(dev, "Dropping request\n");
			return -EBUSY;
		}
	}

	dpaa2_fl_set_flc(&req->fd_flt[1], req->flc_dma);

	req->fd_flt_dma = dma_map_single(dev, req->fd_flt, sizeof(req->fd_flt),
					 DMA_BIDIRECTIONAL);
	if (dma_mapping_error(dev, req->fd_flt_dma)) {
		dev_err(dev, "DMA mapping error for QI enqueue request\n");
		goto err_out;
	}

	memset(&fd, 0, sizeof(fd));
	dpaa2_fd_set_format(&fd, dpaa2_fd_list);
	dpaa2_fd_set_addr(&fd, req->fd_flt_dma);
	dpaa2_fd_set_len(&fd, dpaa2_fl_get_len(&req->fd_flt[1]));
	dpaa2_fd_set_flc(&fd, req->flc_dma);

	ppriv = this_cpu_ptr(priv->ppriv);
	for (i = 0; i < (priv->dpseci_attr.num_tx_queues << 1); i++) {
		err = dpaa2_io_service_enqueue_fq(ppriv->dpio, ppriv->req_fqid,
						  &fd);
		if (err != -EBUSY)
			break;

		cpu_relax();
	}

	if (unlikely(err)) {
		dev_err_ratelimited(dev, "Error enqueuing frame: %d\n", err);
		goto err_out;
	}

	return -EINPROGRESS;

err_out:
	dma_unmap_single(dev, req->fd_flt_dma, sizeof(req->fd_flt),
			 DMA_BIDIRECTIONAL);
	return -EIO;
}
EXPORT_SYMBOL(dpaa2_caam_enqueue);

static const struct fsl_mc_device_id dpaa2_caam_match_id_table[] = {
	{
		.vendor = FSL_MC_VENDOR_FREESCALE,
		.obj_type = "dpseci",
	},
	{ .vendor = 0x0 }
};
MODULE_DEVICE_TABLE(fslmc, dpaa2_caam_match_id_table);

static struct fsl_mc_driver dpaa2_caam_driver = {
	.driver = {
		.name		= KBUILD_MODNAME,
		.owner		= THIS_MODULE,
	},
	.probe		= dpaa2_caam_probe,
	.remove		= dpaa2_caam_remove,
	.match_id_table = dpaa2_caam_match_id_table
};

MODULE_LICENSE("Dual BSD/GPL");
MODULE_AUTHOR("Freescale Semiconductor, Inc");
MODULE_DESCRIPTION("Freescale DPAA2 CAAM Driver");

module_fsl_mc_driver(dpaa2_caam_driver);<|MERGE_RESOLUTION|>--- conflicted
+++ resolved
@@ -603,17 +603,10 @@
 	int src_nents, mapped_src_nents, dst_nents = 0, mapped_dst_nents = 0;
 	struct tls_edesc *edesc;
 	dma_addr_t qm_sg_dma, iv_dma = 0;
-<<<<<<< HEAD
-	int ivsize = 0;
-	u8 *iv;
-	int qm_sg_index, qm_sg_ents = 0, qm_sg_bytes;
-	int in_len, out_len;
-=======
 	int ivsize = crypto_aead_ivsize(tls);
 	u8 *iv;
 	int qm_sg_index, qm_sg_ents = 0, qm_sg_bytes;
 	int src_len, dst_len, data_len;
->>>>>>> c1084c27
 	struct dpaa2_sg_entry *sg_table;
 	struct scatterlist *dst;
 
@@ -632,16 +625,6 @@
 		return ERR_PTR(-ENOMEM);
 	}
 
-<<<<<<< HEAD
-	if (likely(req->src == req->dst)) {
-		src_nents = sg_nents_for_len(req->src, req->assoclen +
-					     req->cryptlen +
-					     (encrypt ? authsize : 0));
-		if (unlikely(src_nents < 0)) {
-			dev_err(dev, "Insufficient bytes (%d) in src S/G\n",
-				req->assoclen + req->cryptlen +
-				(encrypt ? authsize : 0));
-=======
 	data_len = req->assoclen + req->cryptlen;
 	dst_len = req->cryptlen + (encrypt ? authsize : 0);
 
@@ -652,7 +635,6 @@
 		if (unlikely(src_nents < 0)) {
 			dev_err(dev, "Insufficient bytes (%d) in src S/G\n",
 				src_len);
->>>>>>> c1084c27
 			qi_cache_free(edesc);
 			return ERR_PTR(src_nents);
 		}
@@ -666,39 +648,22 @@
 		}
 		dst = req->dst;
 	} else {
-<<<<<<< HEAD
-		src_nents = sg_nents_for_len(req->src, req->assoclen +
-					     req->cryptlen);
-		if (unlikely(src_nents < 0)) {
-			dev_err(dev, "Insufficient bytes (%d) in src S/G\n",
-				req->assoclen + req->cryptlen);
-=======
 		src_len = data_len;
 
 		src_nents = sg_nents_for_len(req->src, src_len);
 		if (unlikely(src_nents < 0)) {
 			dev_err(dev, "Insufficient bytes (%d) in src S/G\n",
 				src_len);
->>>>>>> c1084c27
 			qi_cache_free(edesc);
 			return ERR_PTR(src_nents);
 		}
 
 		dst = scatterwalk_ffwd(edesc->tmp, req->dst, req->assoclen);
-<<<<<<< HEAD
-		dst_nents = sg_nents_for_len(dst, req->cryptlen +
-					     (encrypt ? authsize : 0));
-		if (unlikely(dst_nents < 0)) {
-			dev_err(dev, "Insufficient bytes (%d) in dst S/G\n",
-				req->cryptlen +
-				(encrypt ? authsize : 0));
-=======
 
 		dst_nents = sg_nents_for_len(dst, dst_len);
 		if (unlikely(dst_nents < 0)) {
 			dev_err(dev, "Insufficient bytes (%d) in dst S/G\n",
 				dst_len);
->>>>>>> c1084c27
 			qi_cache_free(edesc);
 			return ERR_PTR(dst_nents);
 		}
@@ -734,10 +699,6 @@
 	sg_table = &edesc->sgt[0];
 	qm_sg_bytes = qm_sg_ents * sizeof(*sg_table);
 
-<<<<<<< HEAD
-	ivsize = crypto_aead_ivsize(tls);
-=======
->>>>>>> c1084c27
 	iv = (u8 *)(sg_table + qm_sg_ents);
 	/* Make sure IV is located in a DMAable area */
 	memcpy(iv, req->iv, ivsize);
@@ -758,20 +719,11 @@
 	dma_to_qm_sg_one(sg_table, iv_dma, ivsize, 0);
 	qm_sg_index = 1;
 
-<<<<<<< HEAD
-	sg_to_qm_sg_last(req->src, mapped_src_nents, sg_table + qm_sg_index, 0);
-	qm_sg_index += mapped_src_nents;
-
-	if (mapped_dst_nents > 1)
-		sg_to_qm_sg_last(dst, mapped_dst_nents, sg_table +
-				 qm_sg_index, 0);
-=======
 	sg_to_qm_sg_last(req->src, src_len, sg_table + qm_sg_index, 0);
 	qm_sg_index += mapped_src_nents;
 
 	if (mapped_dst_nents > 1)
 		sg_to_qm_sg_last(dst, dst_len, sg_table + qm_sg_index, 0);
->>>>>>> c1084c27
 
 	qm_sg_dma = dma_map_single(dev, sg_table, qm_sg_bytes, DMA_TO_DEVICE);
 	if (dma_mapping_error(dev, qm_sg_dma)) {
@@ -785,21 +737,11 @@
 	edesc->qm_sg_dma = qm_sg_dma;
 	edesc->qm_sg_bytes = qm_sg_bytes;
 
-<<<<<<< HEAD
-	out_len = req->cryptlen + (encrypt ? authsize : 0);
-	in_len = ivsize + req->assoclen + req->cryptlen;
-
-=======
->>>>>>> c1084c27
 	memset(&req_ctx->fd_flt, 0, sizeof(req_ctx->fd_flt));
 	dpaa2_fl_set_final(in_fle, true);
 	dpaa2_fl_set_format(in_fle, dpaa2_fl_sg);
 	dpaa2_fl_set_addr(in_fle, qm_sg_dma);
-<<<<<<< HEAD
-	dpaa2_fl_set_len(in_fle, in_len);
-=======
 	dpaa2_fl_set_len(in_fle, ivsize + data_len);
->>>>>>> c1084c27
 
 	if (req->dst == req->src) {
 		dpaa2_fl_set_format(out_fle, dpaa2_fl_sg);
@@ -815,11 +757,7 @@
 				  sizeof(*sg_table));
 	}
 
-<<<<<<< HEAD
-	dpaa2_fl_set_len(out_fle, out_len);
-=======
 	dpaa2_fl_set_len(out_fle, dst_len);
->>>>>>> c1084c27
 
 	return edesc;
 }
@@ -979,10 +917,6 @@
 	memzero_explicit(&keys, sizeof(keys));
 	return tls_set_sh_desc(tls);
 badkey:
-<<<<<<< HEAD
-	crypto_aead_set_flags(tls, CRYPTO_TFM_RES_BAD_KEY_LEN);
-=======
->>>>>>> c1084c27
 	memzero_explicit(&keys, sizeof(keys));
 	return -EINVAL;
 }
@@ -1767,127 +1701,14 @@
 	return ret;
 }
 
-<<<<<<< HEAD
-static void tls_encrypt_done(void *cbk_ctx, u32 status)
-{
-	struct crypto_async_request *areq = cbk_ctx;
-	struct aead_request *req = container_of(areq, struct aead_request,
-						base);
-	struct caam_request *req_ctx = to_caam_req(areq);
-	struct tls_edesc *edesc = req_ctx->edesc;
-	struct crypto_aead *tls = crypto_aead_reqtfm(req);
-	struct caam_ctx *ctx = crypto_aead_ctx(tls);
-	int ecode = 0;
-
-#ifdef DEBUG
-	dev_err(ctx->dev, "%s %d: err 0x%x\n", __func__, __LINE__, status);
-#endif
-
-	if (unlikely(status)) {
-		caam_qi2_strstatus(ctx->dev, status);
-		ecode = -EIO;
-	}
-
-	tls_unmap(ctx->dev, edesc, req);
-	qi_cache_free(edesc);
-	aead_request_complete(req, ecode);
-}
-
-static void tls_decrypt_done(void *cbk_ctx, u32 status)
-{
-	struct crypto_async_request *areq = cbk_ctx;
-	struct aead_request *req = container_of(areq, struct aead_request,
-						base);
-	struct caam_request *req_ctx = to_caam_req(areq);
-	struct tls_edesc *edesc = req_ctx->edesc;
-	struct crypto_aead *tls = crypto_aead_reqtfm(req);
-	struct caam_ctx *ctx = crypto_aead_ctx(tls);
-	int ecode = 0;
-
-#ifdef DEBUG
-	dev_err(ctx->dev, "%s %d: err 0x%x\n", __func__, __LINE__, status);
-#endif
-
-	if (unlikely(status)) {
-		caam_qi2_strstatus(ctx->dev, status);
-		/*
-		 * verify hw auth check passed else return -EBADMSG
-		 */
-		if ((status & JRSTA_CCBERR_ERRID_MASK) ==
-		     JRSTA_CCBERR_ERRID_ICVCHK)
-			ecode = -EBADMSG;
-		else
-			ecode = -EIO;
-	}
-
-	tls_unmap(ctx->dev, edesc, req);
-	qi_cache_free(edesc);
-	aead_request_complete(req, ecode);
-}
-
 static int tls_encrypt(struct aead_request *req)
 {
-	struct tls_edesc *edesc;
-	struct crypto_aead *tls = crypto_aead_reqtfm(req);
-	struct caam_ctx *ctx = crypto_aead_ctx(tls);
-	struct caam_request *caam_req = aead_request_ctx(req);
-	int ret;
-
-	/* allocate extended descriptor */
-	edesc = tls_edesc_alloc(req, true);
-	if (IS_ERR(edesc))
-		return PTR_ERR(edesc);
-
-	caam_req->flc = &ctx->flc[ENCRYPT];
-	caam_req->flc_dma = ctx->flc_dma[ENCRYPT];
-	caam_req->cbk = tls_encrypt_done;
-	caam_req->ctx = &req->base;
-	caam_req->edesc = edesc;
-	ret = dpaa2_caam_enqueue(ctx->dev, caam_req);
-	if (ret != -EINPROGRESS &&
-	    !(ret == -EBUSY && req->base.flags & CRYPTO_TFM_REQ_MAY_BACKLOG)) {
-		tls_unmap(ctx->dev, edesc, req);
-		qi_cache_free(edesc);
-	}
-
-	return ret;
-=======
-static int tls_encrypt(struct aead_request *req)
-{
 	return tls_crypt(req, ENCRYPT);
->>>>>>> c1084c27
 }
 
 static int tls_decrypt(struct aead_request *req)
 {
-<<<<<<< HEAD
-	struct tls_edesc *edesc;
-	struct crypto_aead *tls = crypto_aead_reqtfm(req);
-	struct caam_ctx *ctx = crypto_aead_ctx(tls);
-	struct caam_request *caam_req = aead_request_ctx(req);
-	int ret;
-
-	/* allocate extended descriptor */
-	edesc = tls_edesc_alloc(req, false);
-	if (IS_ERR(edesc))
-		return PTR_ERR(edesc);
-
-	caam_req->flc = &ctx->flc[DECRYPT];
-	caam_req->flc_dma = ctx->flc_dma[DECRYPT];
-	caam_req->cbk = tls_decrypt_done;
-	caam_req->ctx = &req->base;
-	caam_req->edesc = edesc;
-	ret = dpaa2_caam_enqueue(ctx->dev, caam_req);
-	if (ret != -EINPROGRESS &&
-	    !(ret == -EBUSY && req->base.flags & CRYPTO_TFM_REQ_MAY_BACKLOG)) {
-		tls_unmap(ctx->dev, edesc, req);
-		qi_cache_free(edesc);
-	}
-
-	return ret;
-=======
 	return tls_crypt(req, DECRYPT);
->>>>>>> c1084c27
 }
 
 static int ipsec_gcm_encrypt(struct aead_request *req)
@@ -3441,13 +3262,8 @@
 	{
 		.aead = {
 			.base = {
-<<<<<<< HEAD
-				.cra_name = "tls10(hmac(sha1),cbc(aes))",
-				.cra_driver_name = "tls10-hmac-sha1-cbc-aes-caam-qi2",
-=======
 				.cra_name = "tls11(hmac(sha1),cbc(aes))",
 				.cra_driver_name = "tls11-hmac-sha1-cbc-aes-caam-qi2",
->>>>>>> c1084c27
 				.cra_blocksize = AES_BLOCK_SIZE,
 			},
 			.setkey = tls_setkey,
@@ -3463,8 +3279,6 @@
 					   OP_ALG_AAI_HMAC_PRECOMP,
 		},
 	},
-<<<<<<< HEAD
-=======
 	{
 		.aead = {
 			.base = {
@@ -3485,7 +3299,6 @@
 					   OP_ALG_AAI_HMAC_PRECOMP,
 		},
 	},
->>>>>>> c1084c27
 };
 
 static void caam_skcipher_alg_init(struct caam_skcipher_alg *t_alg)
