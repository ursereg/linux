// SPDX-License-Identifier: GPL-2.0
/* Copyright (c) 2019 HiSilicon Limited. */
#include <crypto/internal/acompress.h>
#include <linux/bitfield.h>
#include <linux/dma-mapping.h>
#include <linux/scatterlist.h>
#include "zip.h"

/* hisi_zip_sqe dw3 */
#define HZIP_BD_STATUS_M			GENMASK(7, 0)
/* hisi_zip_sqe dw7 */
#define HZIP_IN_SGE_DATA_OFFSET_M		GENMASK(23, 0)
#define HZIP_SQE_TYPE_M				GENMASK(31, 28)
/* hisi_zip_sqe dw8 */
#define HZIP_OUT_SGE_DATA_OFFSET_M		GENMASK(23, 0)
/* hisi_zip_sqe dw9 */
#define HZIP_REQ_TYPE_M				GENMASK(7, 0)
#define HZIP_ALG_TYPE_ZLIB			0x02
#define HZIP_ALG_TYPE_GZIP			0x03
#define HZIP_BUF_TYPE_M				GENMASK(11, 8)
#define HZIP_PBUFFER				0x0
#define HZIP_SGL				0x1

#define HZIP_ZLIB_HEAD_SIZE			2
#define HZIP_GZIP_HEAD_SIZE			10

#define GZIP_HEAD_FHCRC_BIT			BIT(1)
#define GZIP_HEAD_FEXTRA_BIT			BIT(2)
#define GZIP_HEAD_FNAME_BIT			BIT(3)
#define GZIP_HEAD_FCOMMENT_BIT			BIT(4)

#define GZIP_HEAD_FLG_SHIFT			3
#define GZIP_HEAD_FEXTRA_SHIFT			10
#define GZIP_HEAD_FEXTRA_XLEN			2UL
#define GZIP_HEAD_FHCRC_SIZE			2

#define HZIP_GZIP_HEAD_BUF			256
#define HZIP_ALG_PRIORITY			300
#define HZIP_SGL_SGE_NR				10

static const u8 zlib_head[HZIP_ZLIB_HEAD_SIZE] = {0x78, 0x9c};
static const u8 gzip_head[HZIP_GZIP_HEAD_SIZE] = {
	0x1f, 0x8b, 0x08, 0x0, 0x0, 0x0, 0x0, 0x0, 0x0, 0x03
};

enum hisi_zip_alg_type {
	HZIP_ALG_TYPE_COMP = 0,
	HZIP_ALG_TYPE_DECOMP = 1,
};

enum {
	HZIP_QPC_COMP,
	HZIP_QPC_DECOMP,
	HZIP_CTX_Q_NUM
};

#define COMP_NAME_TO_TYPE(alg_name)					\
	(!strcmp((alg_name), "zlib-deflate") ? HZIP_ALG_TYPE_ZLIB :	\
	 !strcmp((alg_name), "gzip") ? HZIP_ALG_TYPE_GZIP : 0)		\

#define TO_HEAD_SIZE(req_type)						\
	(((req_type) == HZIP_ALG_TYPE_ZLIB) ? sizeof(zlib_head) :	\
	 ((req_type) == HZIP_ALG_TYPE_GZIP) ? sizeof(gzip_head) : 0)	\

#define TO_HEAD(req_type)						\
	(((req_type) == HZIP_ALG_TYPE_ZLIB) ? zlib_head :		\
	 ((req_type) == HZIP_ALG_TYPE_GZIP) ? gzip_head : NULL)		\

struct hisi_zip_req {
	struct acomp_req *req;
<<<<<<< HEAD
	int sskip;
	int dskip;
=======
	u32 sskip;
	u32 dskip;
>>>>>>> c1084c27
	struct hisi_acc_hw_sgl *hw_src;
	struct hisi_acc_hw_sgl *hw_dst;
	dma_addr_t dma_src;
	dma_addr_t dma_dst;
	u16 req_id;
};

struct hisi_zip_req_q {
	struct hisi_zip_req *q;
	unsigned long *req_bitmap;
	rwlock_t req_lock;
	u16 size;
};

struct hisi_zip_qp_ctx {
	struct hisi_qp *qp;
	struct hisi_zip_req_q req_q;
	struct hisi_acc_sgl_pool *sgl_pool;
	struct hisi_zip *zip_dev;
	struct hisi_zip_ctx *ctx;
};

struct hisi_zip_sqe_ops {
	u8 sqe_type;
	void (*fill_addr)(struct hisi_zip_sqe *sqe, struct hisi_zip_req *req);
	void (*fill_buf_size)(struct hisi_zip_sqe *sqe, struct hisi_zip_req *req);
	void (*fill_buf_type)(struct hisi_zip_sqe *sqe, u8 buf_type);
	void (*fill_req_type)(struct hisi_zip_sqe *sqe, u8 req_type);
	void (*fill_tag)(struct hisi_zip_sqe *sqe, struct hisi_zip_req *req);
	void (*fill_sqe_type)(struct hisi_zip_sqe *sqe, u8 sqe_type);
	u32 (*get_tag)(struct hisi_zip_sqe *sqe);
	u32 (*get_status)(struct hisi_zip_sqe *sqe);
	u32 (*get_dstlen)(struct hisi_zip_sqe *sqe);
};

struct hisi_zip_ctx {
	struct hisi_zip_qp_ctx qp_ctx[HZIP_CTX_Q_NUM];
	const struct hisi_zip_sqe_ops *ops;
};

static int sgl_sge_nr_set(const char *val, const struct kernel_param *kp)
{
	int ret;
	u16 n;

	if (!val)
		return -EINVAL;

	ret = kstrtou16(val, 10, &n);
	if (ret || n == 0 || n > HISI_ACC_SGL_SGE_NR_MAX)
		return -EINVAL;

	return param_set_int(val, kp);
}

static const struct kernel_param_ops sgl_sge_nr_ops = {
	.set = sgl_sge_nr_set,
	.get = param_get_int,
};

static u16 sgl_sge_nr = HZIP_SGL_SGE_NR;
module_param_cb(sgl_sge_nr, &sgl_sge_nr_ops, &sgl_sge_nr, 0444);
MODULE_PARM_DESC(sgl_sge_nr, "Number of sge in sgl(1-255)");

static u16 get_extra_field_size(const u8 *start)
{
	return *((u16 *)start) + GZIP_HEAD_FEXTRA_XLEN;
}

static u32 get_name_field_size(const u8 *start)
{
	return strlen(start) + 1;
}

static u32 get_comment_field_size(const u8 *start)
{
	return strlen(start) + 1;
}

static u32 __get_gzip_head_size(const u8 *src)
{
	u8 head_flg = *(src + GZIP_HEAD_FLG_SHIFT);
	u32 size = GZIP_HEAD_FEXTRA_SHIFT;

	if (head_flg & GZIP_HEAD_FEXTRA_BIT)
		size += get_extra_field_size(src + size);
	if (head_flg & GZIP_HEAD_FNAME_BIT)
		size += get_name_field_size(src + size);
	if (head_flg & GZIP_HEAD_FCOMMENT_BIT)
		size += get_comment_field_size(src + size);
	if (head_flg & GZIP_HEAD_FHCRC_BIT)
		size += GZIP_HEAD_FHCRC_SIZE;

	return size;
}

static size_t __maybe_unused get_gzip_head_size(struct scatterlist *sgl)
{
	char buf[HZIP_GZIP_HEAD_BUF];

	sg_copy_to_buffer(sgl, sg_nents(sgl), buf, sizeof(buf));

	return __get_gzip_head_size(buf);
}

static int add_comp_head(struct scatterlist *dst, u8 req_type)
{
	int head_size = TO_HEAD_SIZE(req_type);
	const u8 *head = TO_HEAD(req_type);
	int ret;

	ret = sg_copy_from_buffer(dst, sg_nents(dst), head, head_size);
	if (ret != head_size) {
		pr_err("the head size of buffer is wrong (%d)!\n", ret);
		return -ENOMEM;
	}

	return head_size;
}

static int get_comp_head_size(struct acomp_req *acomp_req, u8 req_type)
{
	if (!acomp_req->src || !acomp_req->slen)
		return -EINVAL;

	if (req_type == HZIP_ALG_TYPE_GZIP &&
	    acomp_req->slen < GZIP_HEAD_FEXTRA_SHIFT)
		return -EINVAL;

	switch (req_type) {
	case HZIP_ALG_TYPE_ZLIB:
		return TO_HEAD_SIZE(HZIP_ALG_TYPE_ZLIB);
	case HZIP_ALG_TYPE_GZIP:
		return TO_HEAD_SIZE(HZIP_ALG_TYPE_GZIP);
	default:
		pr_err("request type does not support!\n");
		return -EINVAL;
	}
}

static struct hisi_zip_req *hisi_zip_create_req(struct acomp_req *req,
						struct hisi_zip_qp_ctx *qp_ctx,
						size_t head_size, bool is_comp)
{
	struct hisi_zip_req_q *req_q = &qp_ctx->req_q;
	struct hisi_zip_req *q = req_q->q;
	struct hisi_zip_req *req_cache;
	int req_id;

	write_lock(&req_q->req_lock);

	req_id = find_first_zero_bit(req_q->req_bitmap, req_q->size);
	if (req_id >= req_q->size) {
		write_unlock(&req_q->req_lock);
		dev_dbg(&qp_ctx->qp->qm->pdev->dev, "req cache is full!\n");
		return ERR_PTR(-EAGAIN);
	}
	set_bit(req_id, req_q->req_bitmap);

	req_cache = q + req_id;
	req_cache->req_id = req_id;
	req_cache->req = req;

	if (is_comp) {
		req_cache->sskip = 0;
		req_cache->dskip = head_size;
	} else {
		req_cache->sskip = head_size;
		req_cache->dskip = 0;
	}

	write_unlock(&req_q->req_lock);

	return req_cache;
}

static void hisi_zip_remove_req(struct hisi_zip_qp_ctx *qp_ctx,
				struct hisi_zip_req *req)
{
	struct hisi_zip_req_q *req_q = &qp_ctx->req_q;

	write_lock(&req_q->req_lock);
	clear_bit(req->req_id, req_q->req_bitmap);
	memset(req, 0, sizeof(struct hisi_zip_req));
	write_unlock(&req_q->req_lock);
}

static void hisi_zip_fill_addr(struct hisi_zip_sqe *sqe, struct hisi_zip_req *req)
{
	sqe->source_addr_l = lower_32_bits(req->dma_src);
	sqe->source_addr_h = upper_32_bits(req->dma_src);
	sqe->dest_addr_l = lower_32_bits(req->dma_dst);
	sqe->dest_addr_h = upper_32_bits(req->dma_dst);
}

static void hisi_zip_fill_buf_size(struct hisi_zip_sqe *sqe, struct hisi_zip_req *req)
{
	struct acomp_req *a_req = req->req;

	sqe->input_data_length = a_req->slen - req->sskip;
	sqe->dest_avail_out = a_req->dlen - req->dskip;
	sqe->dw7 = FIELD_PREP(HZIP_IN_SGE_DATA_OFFSET_M, req->sskip);
	sqe->dw8 = FIELD_PREP(HZIP_OUT_SGE_DATA_OFFSET_M, req->dskip);
}

static void hisi_zip_fill_buf_type(struct hisi_zip_sqe *sqe, u8 buf_type)
{
	u32 val;

	val = sqe->dw9 & ~HZIP_BUF_TYPE_M;
	val |= FIELD_PREP(HZIP_BUF_TYPE_M, buf_type);
	sqe->dw9 = val;
}

static void hisi_zip_fill_req_type(struct hisi_zip_sqe *sqe, u8 req_type)
{
	u32 val;

	val = sqe->dw9 & ~HZIP_REQ_TYPE_M;
	val |= FIELD_PREP(HZIP_REQ_TYPE_M, req_type);
	sqe->dw9 = val;
}

static void hisi_zip_fill_tag_v1(struct hisi_zip_sqe *sqe, struct hisi_zip_req *req)
{
	sqe->dw13 = req->req_id;
}

static void hisi_zip_fill_tag_v2(struct hisi_zip_sqe *sqe, struct hisi_zip_req *req)
{
	sqe->dw26 = req->req_id;
}

static void hisi_zip_fill_sqe_type(struct hisi_zip_sqe *sqe, u8 sqe_type)
{
	u32 val;

	val = sqe->dw7 & ~HZIP_SQE_TYPE_M;
	val |= FIELD_PREP(HZIP_SQE_TYPE_M, sqe_type);
	sqe->dw7 = val;
}

<<<<<<< HEAD
static void hisi_zip_fill_sqe(struct hisi_zip_sqe *sqe, u8 req_type,
			      dma_addr_t s_addr, dma_addr_t d_addr, u32 slen,
			      u32 dlen, int sskip, int dskip)
=======
static void hisi_zip_fill_sqe(struct hisi_zip_ctx *ctx, struct hisi_zip_sqe *sqe,
			      u8 req_type, struct hisi_zip_req *req)
>>>>>>> c1084c27
{
	const struct hisi_zip_sqe_ops *ops = ctx->ops;

	memset(sqe, 0, sizeof(struct hisi_zip_sqe));

<<<<<<< HEAD
	sqe->input_data_length = slen - sskip;
	sqe->dw7 = FIELD_PREP(HZIP_IN_SGE_DATA_OFFSET_M, sskip);
	sqe->dw8 = FIELD_PREP(HZIP_OUT_SGE_DATA_OFFSET_M, dskip);
	sqe->dw9 = FIELD_PREP(HZIP_REQ_TYPE_M, req_type);
	sqe->dest_avail_out = dlen - dskip;
	sqe->source_addr_l = lower_32_bits(s_addr);
	sqe->source_addr_h = upper_32_bits(s_addr);
	sqe->dest_addr_l = lower_32_bits(d_addr);
	sqe->dest_addr_h = upper_32_bits(d_addr);
=======
	ops->fill_addr(sqe, req);
	ops->fill_buf_size(sqe, req);
	ops->fill_buf_type(sqe, HZIP_SGL);
	ops->fill_req_type(sqe, req_type);
	ops->fill_tag(sqe, req);
	ops->fill_sqe_type(sqe, ops->sqe_type);
>>>>>>> c1084c27
}

static int hisi_zip_do_work(struct hisi_zip_req *req,
			    struct hisi_zip_qp_ctx *qp_ctx)
{
	struct hisi_acc_sgl_pool *pool = qp_ctx->sgl_pool;
	struct hisi_zip_dfx *dfx = &qp_ctx->zip_dev->dfx;
	struct acomp_req *a_req = req->req;
	struct hisi_qp *qp = qp_ctx->qp;
	struct device *dev = &qp->qm->pdev->dev;
	struct hisi_zip_sqe zip_sqe;
	int ret;

	if (!a_req->src || !a_req->slen || !a_req->dst || !a_req->dlen)
		return -EINVAL;

	req->hw_src = hisi_acc_sg_buf_map_to_hw_sgl(dev, a_req->src, pool,
						    req->req_id << 1, &req->dma_src);
	if (IS_ERR(req->hw_src)) {
		dev_err(dev, "failed to map the src buffer to hw sgl (%ld)!\n",
			PTR_ERR(req->hw_src));
		return PTR_ERR(req->hw_src);
	}

	req->hw_dst = hisi_acc_sg_buf_map_to_hw_sgl(dev, a_req->dst, pool,
						    (req->req_id << 1) + 1,
						    &req->dma_dst);
	if (IS_ERR(req->hw_dst)) {
		ret = PTR_ERR(req->hw_dst);
		dev_err(dev, "failed to map the dst buffer to hw slg (%d)!\n",
			ret);
		goto err_unmap_input;
	}

	hisi_zip_fill_sqe(qp_ctx->ctx, &zip_sqe, qp->req_type, req);

	/* send command to start a task */
	atomic64_inc(&dfx->send_cnt);
	ret = hisi_qp_send(qp, &zip_sqe);
	if (ret < 0) {
		atomic64_inc(&dfx->send_busy_cnt);
		ret = -EAGAIN;
		dev_dbg_ratelimited(dev, "failed to send request!\n");
		goto err_unmap_output;
	}

	return -EINPROGRESS;

err_unmap_output:
	hisi_acc_sg_buf_unmap(dev, a_req->dst, req->hw_dst);
err_unmap_input:
	hisi_acc_sg_buf_unmap(dev, a_req->src, req->hw_src);
	return ret;
}

static u32 hisi_zip_get_tag_v1(struct hisi_zip_sqe *sqe)
{
	return sqe->dw13;
}

static u32 hisi_zip_get_tag_v2(struct hisi_zip_sqe *sqe)
{
	return sqe->dw26;
}

static u32 hisi_zip_get_status(struct hisi_zip_sqe *sqe)
{
	return sqe->dw3 & HZIP_BD_STATUS_M;
}

static u32 hisi_zip_get_dstlen(struct hisi_zip_sqe *sqe)
{
	return sqe->produced;
}

static void hisi_zip_acomp_cb(struct hisi_qp *qp, void *data)
{
	struct hisi_zip_qp_ctx *qp_ctx = qp->qp_ctx;
	const struct hisi_zip_sqe_ops *ops = qp_ctx->ctx->ops;
	struct hisi_zip_dfx *dfx = &qp_ctx->zip_dev->dfx;
	struct hisi_zip_req_q *req_q = &qp_ctx->req_q;
	struct device *dev = &qp->qm->pdev->dev;
	struct hisi_zip_sqe *sqe = data;
	u32 tag = ops->get_tag(sqe);
	struct hisi_zip_req *req = req_q->q + tag;
	struct acomp_req *acomp_req = req->req;
	u32 status, dlen, head_size;
	int err = 0;

	atomic64_inc(&dfx->recv_cnt);
	status = ops->get_status(sqe);
	if (status != 0 && status != HZIP_NC_ERR) {
		dev_err(dev, "%scompress fail in qp%u: %u, output: %u\n",
			(qp->alg_type == 0) ? "" : "de", qp->qp_id, status,
			sqe->produced);
		atomic64_inc(&dfx->err_bd_cnt);
		err = -EIO;
	}

	dlen = ops->get_dstlen(sqe);

	hisi_acc_sg_buf_unmap(dev, acomp_req->src, req->hw_src);
	hisi_acc_sg_buf_unmap(dev, acomp_req->dst, req->hw_dst);

	head_size = (qp->alg_type == 0) ? TO_HEAD_SIZE(qp->req_type) : 0;
	acomp_req->dlen = dlen + head_size;

	if (acomp_req->base.complete)
		acomp_request_complete(acomp_req, err);

	hisi_zip_remove_req(qp_ctx, req);
}

static int hisi_zip_acompress(struct acomp_req *acomp_req)
{
	struct hisi_zip_ctx *ctx = crypto_tfm_ctx(acomp_req->base.tfm);
	struct hisi_zip_qp_ctx *qp_ctx = &ctx->qp_ctx[HZIP_QPC_COMP];
	struct device *dev = &qp_ctx->qp->qm->pdev->dev;
	struct hisi_zip_req *req;
	int head_size;
	int ret;

	/* let's output compression head now */
	head_size = add_comp_head(acomp_req->dst, qp_ctx->qp->req_type);
	if (head_size < 0) {
		dev_err_ratelimited(dev, "failed to add comp head (%d)!\n",
				    head_size);
		return head_size;
	}

	req = hisi_zip_create_req(acomp_req, qp_ctx, head_size, true);
	if (IS_ERR(req))
		return PTR_ERR(req);

	ret = hisi_zip_do_work(req, qp_ctx);
	if (ret != -EINPROGRESS) {
		dev_info_ratelimited(dev, "failed to do compress (%d)!\n", ret);
		hisi_zip_remove_req(qp_ctx, req);
	}

	return ret;
}

static int hisi_zip_adecompress(struct acomp_req *acomp_req)
{
	struct hisi_zip_ctx *ctx = crypto_tfm_ctx(acomp_req->base.tfm);
	struct hisi_zip_qp_ctx *qp_ctx = &ctx->qp_ctx[HZIP_QPC_DECOMP];
	struct device *dev = &qp_ctx->qp->qm->pdev->dev;
	struct hisi_zip_req *req;
	int head_size, ret;

	head_size = get_comp_head_size(acomp_req, qp_ctx->qp->req_type);
	if (head_size < 0) {
		dev_err_ratelimited(dev, "failed to get comp head size (%d)!\n",
				    head_size);
		return head_size;
	}

	req = hisi_zip_create_req(acomp_req, qp_ctx, head_size, false);
	if (IS_ERR(req))
		return PTR_ERR(req);

	ret = hisi_zip_do_work(req, qp_ctx);
	if (ret != -EINPROGRESS) {
		dev_info_ratelimited(dev, "failed to do decompress (%d)!\n",
				     ret);
		hisi_zip_remove_req(qp_ctx, req);
	}

	return ret;
}

static int hisi_zip_start_qp(struct hisi_qp *qp, struct hisi_zip_qp_ctx *ctx,
			     int alg_type, int req_type)
{
	struct device *dev = &qp->qm->pdev->dev;
	int ret;

	qp->req_type = req_type;
	qp->alg_type = alg_type;
	qp->qp_ctx = ctx;

	ret = hisi_qm_start_qp(qp, 0);
	if (ret < 0) {
		dev_err(dev, "failed to start qp (%d)!\n", ret);
		return ret;
	}

	ctx->qp = qp;

	return 0;
}

static void hisi_zip_release_qp(struct hisi_zip_qp_ctx *ctx)
{
	hisi_qm_stop_qp(ctx->qp);
	hisi_qm_release_qp(ctx->qp);
}

static const struct hisi_zip_sqe_ops hisi_zip_ops_v1 = {
	.sqe_type		= 0,
	.fill_addr		= hisi_zip_fill_addr,
	.fill_buf_size		= hisi_zip_fill_buf_size,
	.fill_buf_type		= hisi_zip_fill_buf_type,
	.fill_req_type		= hisi_zip_fill_req_type,
	.fill_tag		= hisi_zip_fill_tag_v1,
	.fill_sqe_type		= hisi_zip_fill_sqe_type,
	.get_tag		= hisi_zip_get_tag_v1,
	.get_status		= hisi_zip_get_status,
	.get_dstlen		= hisi_zip_get_dstlen,
};

static const struct hisi_zip_sqe_ops hisi_zip_ops_v2 = {
	.sqe_type		= 0x3,
	.fill_addr		= hisi_zip_fill_addr,
	.fill_buf_size		= hisi_zip_fill_buf_size,
	.fill_buf_type		= hisi_zip_fill_buf_type,
	.fill_req_type		= hisi_zip_fill_req_type,
	.fill_tag		= hisi_zip_fill_tag_v2,
	.fill_sqe_type		= hisi_zip_fill_sqe_type,
	.get_tag		= hisi_zip_get_tag_v2,
	.get_status		= hisi_zip_get_status,
	.get_dstlen		= hisi_zip_get_dstlen,
};

static int hisi_zip_ctx_init(struct hisi_zip_ctx *hisi_zip_ctx, u8 req_type, int node)
{
	struct hisi_qp *qps[HZIP_CTX_Q_NUM] = { NULL };
	struct hisi_zip_qp_ctx *qp_ctx;
	struct hisi_zip *hisi_zip;
	int ret, i, j;

	ret = zip_create_qps(qps, HZIP_CTX_Q_NUM, node);
	if (ret) {
		pr_err("failed to create zip qps (%d)!\n", ret);
		return -ENODEV;
	}

	hisi_zip = container_of(qps[0]->qm, struct hisi_zip, qm);

	for (i = 0; i < HZIP_CTX_Q_NUM; i++) {
		/* alg_type = 0 for compress, 1 for decompress in hw sqe */
		qp_ctx = &hisi_zip_ctx->qp_ctx[i];
		qp_ctx->ctx = hisi_zip_ctx;
		ret = hisi_zip_start_qp(qps[i], qp_ctx, i, req_type);
		if (ret) {
			for (j = i - 1; j >= 0; j--)
				hisi_qm_stop_qp(hisi_zip_ctx->qp_ctx[j].qp);

			hisi_qm_free_qps(qps, HZIP_CTX_Q_NUM);
			return ret;
		}

		qp_ctx->zip_dev = hisi_zip;
	}

	if (hisi_zip->qm.ver < QM_HW_V3)
		hisi_zip_ctx->ops = &hisi_zip_ops_v1;
	else
		hisi_zip_ctx->ops = &hisi_zip_ops_v2;

	return 0;
}

static void hisi_zip_ctx_exit(struct hisi_zip_ctx *hisi_zip_ctx)
{
	int i;

	for (i = 1; i >= 0; i--)
		hisi_zip_release_qp(&hisi_zip_ctx->qp_ctx[i]);
}

static int hisi_zip_create_req_q(struct hisi_zip_ctx *ctx)
{
	struct hisi_zip_req_q *req_q;
	int i, ret;

	for (i = 0; i < HZIP_CTX_Q_NUM; i++) {
		req_q = &ctx->qp_ctx[i].req_q;
		req_q->size = QM_Q_DEPTH;

		req_q->req_bitmap = kcalloc(BITS_TO_LONGS(req_q->size),
					    sizeof(long), GFP_KERNEL);
		if (!req_q->req_bitmap) {
			ret = -ENOMEM;
			if (i == 0)
				return ret;

			goto err_free_loop0;
		}
		rwlock_init(&req_q->req_lock);

		req_q->q = kcalloc(req_q->size, sizeof(struct hisi_zip_req),
				   GFP_KERNEL);
		if (!req_q->q) {
			ret = -ENOMEM;
			if (i == 0)
				goto err_free_bitmap;
			else
				goto err_free_loop1;
		}
	}

	return 0;

err_free_loop1:
	kfree(ctx->qp_ctx[HZIP_QPC_DECOMP].req_q.req_bitmap);
err_free_loop0:
	kfree(ctx->qp_ctx[HZIP_QPC_COMP].req_q.q);
err_free_bitmap:
	kfree(ctx->qp_ctx[HZIP_QPC_COMP].req_q.req_bitmap);
	return ret;
}

static void hisi_zip_release_req_q(struct hisi_zip_ctx *ctx)
{
	int i;

	for (i = 0; i < HZIP_CTX_Q_NUM; i++) {
		kfree(ctx->qp_ctx[i].req_q.q);
		kfree(ctx->qp_ctx[i].req_q.req_bitmap);
	}
}

static int hisi_zip_create_sgl_pool(struct hisi_zip_ctx *ctx)
{
	struct hisi_zip_qp_ctx *tmp;
	struct device *dev;
	int i;

	for (i = 0; i < HZIP_CTX_Q_NUM; i++) {
		tmp = &ctx->qp_ctx[i];
		dev = &tmp->qp->qm->pdev->dev;
		tmp->sgl_pool = hisi_acc_create_sgl_pool(dev, QM_Q_DEPTH << 1,
							 sgl_sge_nr);
		if (IS_ERR(tmp->sgl_pool)) {
			if (i == 1)
				goto err_free_sgl_pool0;
			return -ENOMEM;
		}
	}

	return 0;

err_free_sgl_pool0:
	hisi_acc_free_sgl_pool(&ctx->qp_ctx[HZIP_QPC_COMP].qp->qm->pdev->dev,
			       ctx->qp_ctx[HZIP_QPC_COMP].sgl_pool);
	return -ENOMEM;
}

static void hisi_zip_release_sgl_pool(struct hisi_zip_ctx *ctx)
{
	int i;

	for (i = 0; i < HZIP_CTX_Q_NUM; i++)
		hisi_acc_free_sgl_pool(&ctx->qp_ctx[i].qp->qm->pdev->dev,
<<<<<<< HEAD
				       &ctx->qp_ctx[i].sgl_pool);
}

static void hisi_zip_remove_req(struct hisi_zip_qp_ctx *qp_ctx,
				struct hisi_zip_req *req)
{
	struct hisi_zip_req_q *req_q = &qp_ctx->req_q;

	write_lock(&req_q->req_lock);
	clear_bit(req->req_id, req_q->req_bitmap);
	memset(req, 0, sizeof(struct hisi_zip_req));
	write_unlock(&req_q->req_lock);
}

static void hisi_zip_acomp_cb(struct hisi_qp *qp, void *data)
{
	struct hisi_zip_sqe *sqe = data;
	struct hisi_zip_qp_ctx *qp_ctx = qp->qp_ctx;
	struct hisi_zip_req_q *req_q = &qp_ctx->req_q;
	struct hisi_zip_req *req = req_q->q + sqe->tag;
	struct acomp_req *acomp_req = req->req;
	struct device *dev = &qp->qm->pdev->dev;
	u32 status, dlen, head_size;
	int err = 0;

	status = sqe->dw3 & HZIP_BD_STATUS_M;

	if (status != 0 && status != HZIP_NC_ERR) {
		dev_err(dev, "%scompress fail in qp%u: %u, output: %u\n",
			(qp->alg_type == 0) ? "" : "de", qp->qp_id, status,
			sqe->produced);
		err = -EIO;
	}
	dlen = sqe->produced;

	hisi_acc_sg_buf_unmap(dev, acomp_req->src, req->hw_src);
	hisi_acc_sg_buf_unmap(dev, acomp_req->dst, req->hw_dst);

	head_size = (qp->alg_type == 0) ? TO_HEAD_SIZE(qp->req_type) : 0;
	acomp_req->dlen = dlen + head_size;

	if (acomp_req->base.complete)
		acomp_request_complete(acomp_req, err);

	hisi_zip_remove_req(qp_ctx, req);
=======
				       ctx->qp_ctx[i].sgl_pool);
>>>>>>> c1084c27
}

static void hisi_zip_set_acomp_cb(struct hisi_zip_ctx *ctx,
				  void (*fn)(struct hisi_qp *, void *))
{
	int i;

	for (i = 0; i < HZIP_CTX_Q_NUM; i++)
		ctx->qp_ctx[i].qp->req_cb = fn;
}

static int hisi_zip_acomp_init(struct crypto_acomp *tfm)
{
	const char *alg_name = crypto_tfm_alg_name(&tfm->base);
	struct hisi_zip_ctx *ctx = crypto_tfm_ctx(&tfm->base);
	struct device *dev;
	int ret;

	ret = hisi_zip_ctx_init(ctx, COMP_NAME_TO_TYPE(alg_name), tfm->base.node);
	if (ret) {
		pr_err("failed to init ctx (%d)!\n", ret);
		return ret;
	}

	dev = &ctx->qp_ctx[0].qp->qm->pdev->dev;

	ret = hisi_zip_create_req_q(ctx);
	if (ret) {
		dev_err(dev, "failed to create request queue (%d)!\n", ret);
		goto err_ctx_exit;
	}

	ret = hisi_zip_create_sgl_pool(ctx);
	if (ret) {
		dev_err(dev, "failed to create sgl pool (%d)!\n", ret);
		goto err_release_req_q;
	}

	hisi_zip_set_acomp_cb(ctx, hisi_zip_acomp_cb);

	return 0;

err_release_req_q:
	hisi_zip_release_req_q(ctx);
err_ctx_exit:
	hisi_zip_ctx_exit(ctx);
	return ret;
}

static void hisi_zip_acomp_exit(struct crypto_acomp *tfm)
{
	struct hisi_zip_ctx *ctx = crypto_tfm_ctx(&tfm->base);

	hisi_zip_set_acomp_cb(ctx, NULL);
	hisi_zip_release_sgl_pool(ctx);
	hisi_zip_release_req_q(ctx);
	hisi_zip_ctx_exit(ctx);
}

<<<<<<< HEAD
static int add_comp_head(struct scatterlist *dst, u8 req_type)
{
	int head_size = TO_HEAD_SIZE(req_type);
	const u8 *head = TO_HEAD(req_type);
	int ret;

	ret = sg_copy_from_buffer(dst, sg_nents(dst), head, head_size);
	if (ret != head_size)
		return -ENOMEM;

	return head_size;
}

static size_t get_gzip_head_size(struct scatterlist *sgl)
{
	char buf[HZIP_GZIP_HEAD_BUF];

	sg_copy_to_buffer(sgl, sg_nents(sgl), buf, sizeof(buf));

	return __get_gzip_head_size(buf);
}

static size_t get_comp_head_size(struct scatterlist *src, u8 req_type)
{
	switch (req_type) {
	case HZIP_ALG_TYPE_ZLIB:
		return TO_HEAD_SIZE(HZIP_ALG_TYPE_ZLIB);
	case HZIP_ALG_TYPE_GZIP:
		return get_gzip_head_size(src);
	default:
		pr_err("request type does not support!\n");
		return -EINVAL;
	}
}

static struct hisi_zip_req *hisi_zip_create_req(struct acomp_req *req,
						struct hisi_zip_qp_ctx *qp_ctx,
						size_t head_size, bool is_comp)
{
	struct hisi_zip_req_q *req_q = &qp_ctx->req_q;
	struct hisi_zip_req *q = req_q->q;
	struct hisi_zip_req *req_cache;
	int req_id;

	write_lock(&req_q->req_lock);

	req_id = find_first_zero_bit(req_q->req_bitmap, req_q->size);
	if (req_id >= req_q->size) {
		write_unlock(&req_q->req_lock);
		dev_dbg(&qp_ctx->qp->qm->pdev->dev, "req cache is full!\n");
		return ERR_PTR(-EBUSY);
	}
	set_bit(req_id, req_q->req_bitmap);

	req_cache = q + req_id;
	req_cache->req_id = req_id;
	req_cache->req = req;

	if (is_comp) {
		req_cache->sskip = 0;
		req_cache->dskip = head_size;
	} else {
		req_cache->sskip = head_size;
		req_cache->dskip = 0;
	}

	write_unlock(&req_q->req_lock);

	return req_cache;
}

static int hisi_zip_do_work(struct hisi_zip_req *req,
			    struct hisi_zip_qp_ctx *qp_ctx)
{
	struct hisi_zip_sqe *zip_sqe = &qp_ctx->zip_sqe;
	struct acomp_req *a_req = req->req;
	struct hisi_qp *qp = qp_ctx->qp;
	struct device *dev = &qp->qm->pdev->dev;
	struct hisi_acc_sgl_pool *pool = &qp_ctx->sgl_pool;
	dma_addr_t input;
	dma_addr_t output;
	int ret;

	if (!a_req->src || !a_req->slen || !a_req->dst || !a_req->dlen)
		return -EINVAL;

	req->hw_src = hisi_acc_sg_buf_map_to_hw_sgl(dev, a_req->src, pool,
						    req->req_id << 1, &input);
	if (IS_ERR(req->hw_src))
		return PTR_ERR(req->hw_src);
	req->dma_src = input;

	req->hw_dst = hisi_acc_sg_buf_map_to_hw_sgl(dev, a_req->dst, pool,
						    (req->req_id << 1) + 1,
						    &output);
	if (IS_ERR(req->hw_dst)) {
		ret = PTR_ERR(req->hw_dst);
		goto err_unmap_input;
	}
	req->dma_dst = output;

	hisi_zip_fill_sqe(zip_sqe, qp->req_type, input, output, a_req->slen,
			  a_req->dlen, req->sskip, req->dskip);
	hisi_zip_config_buf_type(zip_sqe, HZIP_SGL);
	hisi_zip_config_tag(zip_sqe, req->req_id);

	/* send command to start a task */
	ret = hisi_qp_send(qp, zip_sqe);
	if (ret < 0)
		goto err_unmap_output;

	return -EINPROGRESS;

err_unmap_output:
	hisi_acc_sg_buf_unmap(dev, a_req->dst, req->hw_dst);
err_unmap_input:
	hisi_acc_sg_buf_unmap(dev, a_req->src, req->hw_src);
	return ret;
}

static int hisi_zip_acompress(struct acomp_req *acomp_req)
{
	struct hisi_zip_ctx *ctx = crypto_tfm_ctx(acomp_req->base.tfm);
	struct hisi_zip_qp_ctx *qp_ctx = &ctx->qp_ctx[QPC_COMP];
	struct hisi_zip_req *req;
	int head_size;
	int ret;

	/* let's output compression head now */
	head_size = add_comp_head(acomp_req->dst, qp_ctx->qp->req_type);
	if (head_size < 0)
		return -ENOMEM;

	req = hisi_zip_create_req(acomp_req, qp_ctx, (size_t)head_size, true);
	if (IS_ERR(req))
		return PTR_ERR(req);

	ret = hisi_zip_do_work(req, qp_ctx);
	if (ret != -EINPROGRESS)
		hisi_zip_remove_req(qp_ctx, req);

	return ret;
}

static int hisi_zip_adecompress(struct acomp_req *acomp_req)
{
	struct hisi_zip_ctx *ctx = crypto_tfm_ctx(acomp_req->base.tfm);
	struct hisi_zip_qp_ctx *qp_ctx = &ctx->qp_ctx[QPC_DECOMP];
	struct hisi_zip_req *req;
	size_t head_size;
	int ret;

	head_size = get_comp_head_size(acomp_req->src, qp_ctx->qp->req_type);

	req = hisi_zip_create_req(acomp_req, qp_ctx, head_size, false);
	if (IS_ERR(req))
		return PTR_ERR(req);

	ret = hisi_zip_do_work(req, qp_ctx);
	if (ret != -EINPROGRESS)
		hisi_zip_remove_req(qp_ctx, req);

	return ret;
}

=======
>>>>>>> c1084c27
static struct acomp_alg hisi_zip_acomp_zlib = {
	.init			= hisi_zip_acomp_init,
	.exit			= hisi_zip_acomp_exit,
	.compress		= hisi_zip_acompress,
	.decompress		= hisi_zip_adecompress,
	.base			= {
		.cra_name		= "zlib-deflate",
		.cra_driver_name	= "hisi-zlib-acomp",
		.cra_module		= THIS_MODULE,
		.cra_priority           = HZIP_ALG_PRIORITY,
		.cra_ctxsize		= sizeof(struct hisi_zip_ctx),
	}
};

static struct acomp_alg hisi_zip_acomp_gzip = {
	.init			= hisi_zip_acomp_init,
	.exit			= hisi_zip_acomp_exit,
	.compress		= hisi_zip_acompress,
	.decompress		= hisi_zip_adecompress,
	.base			= {
		.cra_name		= "gzip",
		.cra_driver_name	= "hisi-gzip-acomp",
		.cra_module		= THIS_MODULE,
		.cra_priority           = HZIP_ALG_PRIORITY,
		.cra_ctxsize		= sizeof(struct hisi_zip_ctx),
	}
};

int hisi_zip_register_to_crypto(struct hisi_qm *qm)
{
	int ret;

	ret = crypto_register_acomp(&hisi_zip_acomp_zlib);
	if (ret) {
		pr_err("failed to register to zlib (%d)!\n", ret);
		return ret;
	}

	ret = crypto_register_acomp(&hisi_zip_acomp_gzip);
	if (ret) {
		pr_err("failed to register to gzip (%d)!\n", ret);
		crypto_unregister_acomp(&hisi_zip_acomp_zlib);
	}

	return ret;
}

void hisi_zip_unregister_from_crypto(struct hisi_qm *qm)
{
	crypto_unregister_acomp(&hisi_zip_acomp_gzip);
	crypto_unregister_acomp(&hisi_zip_acomp_zlib);
}<|MERGE_RESOLUTION|>--- conflicted
+++ resolved
@@ -68,13 +68,8 @@
 
 struct hisi_zip_req {
 	struct acomp_req *req;
-<<<<<<< HEAD
-	int sskip;
-	int dskip;
-=======
 	u32 sskip;
 	u32 dskip;
->>>>>>> c1084c27
 	struct hisi_acc_hw_sgl *hw_src;
 	struct hisi_acc_hw_sgl *hw_dst;
 	dma_addr_t dma_src;
@@ -317,37 +312,19 @@
 	sqe->dw7 = val;
 }
 
-<<<<<<< HEAD
-static void hisi_zip_fill_sqe(struct hisi_zip_sqe *sqe, u8 req_type,
-			      dma_addr_t s_addr, dma_addr_t d_addr, u32 slen,
-			      u32 dlen, int sskip, int dskip)
-=======
 static void hisi_zip_fill_sqe(struct hisi_zip_ctx *ctx, struct hisi_zip_sqe *sqe,
 			      u8 req_type, struct hisi_zip_req *req)
->>>>>>> c1084c27
 {
 	const struct hisi_zip_sqe_ops *ops = ctx->ops;
 
 	memset(sqe, 0, sizeof(struct hisi_zip_sqe));
 
-<<<<<<< HEAD
-	sqe->input_data_length = slen - sskip;
-	sqe->dw7 = FIELD_PREP(HZIP_IN_SGE_DATA_OFFSET_M, sskip);
-	sqe->dw8 = FIELD_PREP(HZIP_OUT_SGE_DATA_OFFSET_M, dskip);
-	sqe->dw9 = FIELD_PREP(HZIP_REQ_TYPE_M, req_type);
-	sqe->dest_avail_out = dlen - dskip;
-	sqe->source_addr_l = lower_32_bits(s_addr);
-	sqe->source_addr_h = upper_32_bits(s_addr);
-	sqe->dest_addr_l = lower_32_bits(d_addr);
-	sqe->dest_addr_h = upper_32_bits(d_addr);
-=======
 	ops->fill_addr(sqe, req);
 	ops->fill_buf_size(sqe, req);
 	ops->fill_buf_type(sqe, HZIP_SGL);
 	ops->fill_req_type(sqe, req_type);
 	ops->fill_tag(sqe, req);
 	ops->fill_sqe_type(sqe, ops->sqe_type);
->>>>>>> c1084c27
 }
 
 static int hisi_zip_do_work(struct hisi_zip_req *req,
@@ -704,55 +681,7 @@
 
 	for (i = 0; i < HZIP_CTX_Q_NUM; i++)
 		hisi_acc_free_sgl_pool(&ctx->qp_ctx[i].qp->qm->pdev->dev,
-<<<<<<< HEAD
-				       &ctx->qp_ctx[i].sgl_pool);
-}
-
-static void hisi_zip_remove_req(struct hisi_zip_qp_ctx *qp_ctx,
-				struct hisi_zip_req *req)
-{
-	struct hisi_zip_req_q *req_q = &qp_ctx->req_q;
-
-	write_lock(&req_q->req_lock);
-	clear_bit(req->req_id, req_q->req_bitmap);
-	memset(req, 0, sizeof(struct hisi_zip_req));
-	write_unlock(&req_q->req_lock);
-}
-
-static void hisi_zip_acomp_cb(struct hisi_qp *qp, void *data)
-{
-	struct hisi_zip_sqe *sqe = data;
-	struct hisi_zip_qp_ctx *qp_ctx = qp->qp_ctx;
-	struct hisi_zip_req_q *req_q = &qp_ctx->req_q;
-	struct hisi_zip_req *req = req_q->q + sqe->tag;
-	struct acomp_req *acomp_req = req->req;
-	struct device *dev = &qp->qm->pdev->dev;
-	u32 status, dlen, head_size;
-	int err = 0;
-
-	status = sqe->dw3 & HZIP_BD_STATUS_M;
-
-	if (status != 0 && status != HZIP_NC_ERR) {
-		dev_err(dev, "%scompress fail in qp%u: %u, output: %u\n",
-			(qp->alg_type == 0) ? "" : "de", qp->qp_id, status,
-			sqe->produced);
-		err = -EIO;
-	}
-	dlen = sqe->produced;
-
-	hisi_acc_sg_buf_unmap(dev, acomp_req->src, req->hw_src);
-	hisi_acc_sg_buf_unmap(dev, acomp_req->dst, req->hw_dst);
-
-	head_size = (qp->alg_type == 0) ? TO_HEAD_SIZE(qp->req_type) : 0;
-	acomp_req->dlen = dlen + head_size;
-
-	if (acomp_req->base.complete)
-		acomp_request_complete(acomp_req, err);
-
-	hisi_zip_remove_req(qp_ctx, req);
-=======
 				       ctx->qp_ctx[i].sgl_pool);
->>>>>>> c1084c27
 }
 
 static void hisi_zip_set_acomp_cb(struct hisi_zip_ctx *ctx,
@@ -812,174 +741,6 @@
 	hisi_zip_ctx_exit(ctx);
 }
 
-<<<<<<< HEAD
-static int add_comp_head(struct scatterlist *dst, u8 req_type)
-{
-	int head_size = TO_HEAD_SIZE(req_type);
-	const u8 *head = TO_HEAD(req_type);
-	int ret;
-
-	ret = sg_copy_from_buffer(dst, sg_nents(dst), head, head_size);
-	if (ret != head_size)
-		return -ENOMEM;
-
-	return head_size;
-}
-
-static size_t get_gzip_head_size(struct scatterlist *sgl)
-{
-	char buf[HZIP_GZIP_HEAD_BUF];
-
-	sg_copy_to_buffer(sgl, sg_nents(sgl), buf, sizeof(buf));
-
-	return __get_gzip_head_size(buf);
-}
-
-static size_t get_comp_head_size(struct scatterlist *src, u8 req_type)
-{
-	switch (req_type) {
-	case HZIP_ALG_TYPE_ZLIB:
-		return TO_HEAD_SIZE(HZIP_ALG_TYPE_ZLIB);
-	case HZIP_ALG_TYPE_GZIP:
-		return get_gzip_head_size(src);
-	default:
-		pr_err("request type does not support!\n");
-		return -EINVAL;
-	}
-}
-
-static struct hisi_zip_req *hisi_zip_create_req(struct acomp_req *req,
-						struct hisi_zip_qp_ctx *qp_ctx,
-						size_t head_size, bool is_comp)
-{
-	struct hisi_zip_req_q *req_q = &qp_ctx->req_q;
-	struct hisi_zip_req *q = req_q->q;
-	struct hisi_zip_req *req_cache;
-	int req_id;
-
-	write_lock(&req_q->req_lock);
-
-	req_id = find_first_zero_bit(req_q->req_bitmap, req_q->size);
-	if (req_id >= req_q->size) {
-		write_unlock(&req_q->req_lock);
-		dev_dbg(&qp_ctx->qp->qm->pdev->dev, "req cache is full!\n");
-		return ERR_PTR(-EBUSY);
-	}
-	set_bit(req_id, req_q->req_bitmap);
-
-	req_cache = q + req_id;
-	req_cache->req_id = req_id;
-	req_cache->req = req;
-
-	if (is_comp) {
-		req_cache->sskip = 0;
-		req_cache->dskip = head_size;
-	} else {
-		req_cache->sskip = head_size;
-		req_cache->dskip = 0;
-	}
-
-	write_unlock(&req_q->req_lock);
-
-	return req_cache;
-}
-
-static int hisi_zip_do_work(struct hisi_zip_req *req,
-			    struct hisi_zip_qp_ctx *qp_ctx)
-{
-	struct hisi_zip_sqe *zip_sqe = &qp_ctx->zip_sqe;
-	struct acomp_req *a_req = req->req;
-	struct hisi_qp *qp = qp_ctx->qp;
-	struct device *dev = &qp->qm->pdev->dev;
-	struct hisi_acc_sgl_pool *pool = &qp_ctx->sgl_pool;
-	dma_addr_t input;
-	dma_addr_t output;
-	int ret;
-
-	if (!a_req->src || !a_req->slen || !a_req->dst || !a_req->dlen)
-		return -EINVAL;
-
-	req->hw_src = hisi_acc_sg_buf_map_to_hw_sgl(dev, a_req->src, pool,
-						    req->req_id << 1, &input);
-	if (IS_ERR(req->hw_src))
-		return PTR_ERR(req->hw_src);
-	req->dma_src = input;
-
-	req->hw_dst = hisi_acc_sg_buf_map_to_hw_sgl(dev, a_req->dst, pool,
-						    (req->req_id << 1) + 1,
-						    &output);
-	if (IS_ERR(req->hw_dst)) {
-		ret = PTR_ERR(req->hw_dst);
-		goto err_unmap_input;
-	}
-	req->dma_dst = output;
-
-	hisi_zip_fill_sqe(zip_sqe, qp->req_type, input, output, a_req->slen,
-			  a_req->dlen, req->sskip, req->dskip);
-	hisi_zip_config_buf_type(zip_sqe, HZIP_SGL);
-	hisi_zip_config_tag(zip_sqe, req->req_id);
-
-	/* send command to start a task */
-	ret = hisi_qp_send(qp, zip_sqe);
-	if (ret < 0)
-		goto err_unmap_output;
-
-	return -EINPROGRESS;
-
-err_unmap_output:
-	hisi_acc_sg_buf_unmap(dev, a_req->dst, req->hw_dst);
-err_unmap_input:
-	hisi_acc_sg_buf_unmap(dev, a_req->src, req->hw_src);
-	return ret;
-}
-
-static int hisi_zip_acompress(struct acomp_req *acomp_req)
-{
-	struct hisi_zip_ctx *ctx = crypto_tfm_ctx(acomp_req->base.tfm);
-	struct hisi_zip_qp_ctx *qp_ctx = &ctx->qp_ctx[QPC_COMP];
-	struct hisi_zip_req *req;
-	int head_size;
-	int ret;
-
-	/* let's output compression head now */
-	head_size = add_comp_head(acomp_req->dst, qp_ctx->qp->req_type);
-	if (head_size < 0)
-		return -ENOMEM;
-
-	req = hisi_zip_create_req(acomp_req, qp_ctx, (size_t)head_size, true);
-	if (IS_ERR(req))
-		return PTR_ERR(req);
-
-	ret = hisi_zip_do_work(req, qp_ctx);
-	if (ret != -EINPROGRESS)
-		hisi_zip_remove_req(qp_ctx, req);
-
-	return ret;
-}
-
-static int hisi_zip_adecompress(struct acomp_req *acomp_req)
-{
-	struct hisi_zip_ctx *ctx = crypto_tfm_ctx(acomp_req->base.tfm);
-	struct hisi_zip_qp_ctx *qp_ctx = &ctx->qp_ctx[QPC_DECOMP];
-	struct hisi_zip_req *req;
-	size_t head_size;
-	int ret;
-
-	head_size = get_comp_head_size(acomp_req->src, qp_ctx->qp->req_type);
-
-	req = hisi_zip_create_req(acomp_req, qp_ctx, head_size, false);
-	if (IS_ERR(req))
-		return PTR_ERR(req);
-
-	ret = hisi_zip_do_work(req, qp_ctx);
-	if (ret != -EINPROGRESS)
-		hisi_zip_remove_req(qp_ctx, req);
-
-	return ret;
-}
-
-=======
->>>>>>> c1084c27
 static struct acomp_alg hisi_zip_acomp_zlib = {
 	.init			= hisi_zip_acomp_init,
 	.exit			= hisi_zip_acomp_exit,
