/*
 * This file is part of the Chelsio T6 Crypto driver for Linux.
 *
 * Copyright (c) 2003-2016 Chelsio Communications, Inc. All rights reserved.
 *
 * This software is available to you under a choice of one of two
 * licenses.  You may choose to be licensed under the terms of the GNU
 * General Public License (GPL) Version 2, available from the file
 * COPYING in the main directory of this source tree, or the
 * OpenIB.org BSD license below:
 *
 *     Redistribution and use in source and binary forms, with or
 *     without modification, are permitted provided that the following
 *     conditions are met:
 *
 *      - Redistributions of source code must retain the above
 *        copyright notice, this list of conditions and the following
 *        disclaimer.
 *
 *      - Redistributions in binary form must reproduce the above
 *        copyright notice, this list of conditions and the following
 *        disclaimer in the documentation and/or other materials
 *        provided with the distribution.
 *
 * THE SOFTWARE IS PROVIDED "AS IS", WITHOUT WARRANTY OF ANY KIND,
 * EXPRESS OR IMPLIED, INCLUDING BUT NOT LIMITED TO THE WARRANTIES OF
 * MERCHANTABILITY, FITNESS FOR A PARTICULAR PURPOSE AND
 * NONINFRINGEMENT. IN NO EVENT SHALL THE AUTHORS OR COPYRIGHT HOLDERS
 * BE LIABLE FOR ANY CLAIM, DAMAGES OR OTHER LIABILITY, WHETHER IN AN
 * ACTION OF CONTRACT, TORT OR OTHERWISE, ARISING FROM, OUT OF OR IN
 * CONNECTION WITH THE SOFTWARE OR THE USE OR OTHER DEALINGS IN THE
 * SOFTWARE.
 *
 * Written and Maintained by:
 *	Manoj Malviya (manojmalviya@chelsio.com)
 *	Atul Gupta (atul.gupta@chelsio.com)
 *	Jitendra Lulla (jlulla@chelsio.com)
 *	Yeshaswi M R Gowda (yeshaswi@chelsio.com)
 *	Harsh Jain (harsh@chelsio.com)
 */

#define pr_fmt(fmt) "chcr:" fmt

#include <linux/kernel.h>
#include <linux/module.h>
#include <linux/crypto.h>
#include <linux/skbuff.h>
#include <linux/rtnetlink.h>
#include <linux/highmem.h>
#include <linux/scatterlist.h>

#include <crypto/aes.h>
#include <crypto/algapi.h>
#include <crypto/hash.h>
#include <crypto/gcm.h>
#include <crypto/sha1.h>
#include <crypto/sha2.h>
#include <crypto/authenc.h>
#include <crypto/ctr.h>
#include <crypto/gf128mul.h>
#include <crypto/internal/aead.h>
#include <crypto/null.h>
#include <crypto/internal/skcipher.h>
#include <crypto/aead.h>
#include <crypto/scatterwalk.h>
#include <crypto/internal/hash.h>

#include "t4fw_api.h"
#include "t4_msg.h"
#include "chcr_core.h"
#include "chcr_algo.h"
#include "chcr_crypto.h"

#define IV AES_BLOCK_SIZE

static unsigned int sgl_ent_len[] = {
	0, 0, 16, 24, 40, 48, 64, 72, 88,
	96, 112, 120, 136, 144, 160, 168, 184,
	192, 208, 216, 232, 240, 256, 264, 280,
	288, 304, 312, 328, 336, 352, 360, 376
};

static unsigned int dsgl_ent_len[] = {
	0, 32, 32, 48, 48, 64, 64, 80, 80,
	112, 112, 128, 128, 144, 144, 160, 160,
	192, 192, 208, 208, 224, 224, 240, 240,
	272, 272, 288, 288, 304, 304, 320, 320
};

static u32 round_constant[11] = {
	0x01000000, 0x02000000, 0x04000000, 0x08000000,
	0x10000000, 0x20000000, 0x40000000, 0x80000000,
	0x1B000000, 0x36000000, 0x6C000000
};

static int chcr_handle_cipher_resp(struct skcipher_request *req,
				   unsigned char *input, int err);

static inline  struct chcr_aead_ctx *AEAD_CTX(struct chcr_context *ctx)
{
	return ctx->crypto_ctx->aeadctx;
}

static inline struct ablk_ctx *ABLK_CTX(struct chcr_context *ctx)
{
	return ctx->crypto_ctx->ablkctx;
}

static inline struct hmac_ctx *HMAC_CTX(struct chcr_context *ctx)
{
	return ctx->crypto_ctx->hmacctx;
}

static inline struct chcr_gcm_ctx *GCM_CTX(struct chcr_aead_ctx *gctx)
{
	return gctx->ctx->gcm;
}

static inline struct chcr_authenc_ctx *AUTHENC_CTX(struct chcr_aead_ctx *gctx)
{
	return gctx->ctx->authenc;
}

static inline struct uld_ctx *ULD_CTX(struct chcr_context *ctx)
{
	return container_of(ctx->dev, struct uld_ctx, dev);
}

static inline void chcr_init_hctx_per_wr(struct chcr_ahash_req_ctx *reqctx)
{
	memset(&reqctx->hctx_wr, 0, sizeof(struct chcr_hctx_per_wr));
}

static int sg_nents_xlen(struct scatterlist *sg, unsigned int reqlen,
			 unsigned int entlen,
			 unsigned int skip)
{
	int nents = 0;
	unsigned int less;
	unsigned int skip_len = 0;

	while (sg && skip) {
		if (sg_dma_len(sg) <= skip) {
			skip -= sg_dma_len(sg);
			skip_len = 0;
			sg = sg_next(sg);
		} else {
			skip_len = skip;
			skip = 0;
		}
	}

	while (sg && reqlen) {
		less = min(reqlen, sg_dma_len(sg) - skip_len);
		nents += DIV_ROUND_UP(less, entlen);
		reqlen -= less;
		skip_len = 0;
		sg = sg_next(sg);
	}
	return nents;
}

static inline int get_aead_subtype(struct crypto_aead *aead)
{
	struct aead_alg *alg = crypto_aead_alg(aead);
	struct chcr_alg_template *chcr_crypto_alg =
		container_of(alg, struct chcr_alg_template, alg.aead);
	return chcr_crypto_alg->type & CRYPTO_ALG_SUB_TYPE_MASK;
}

void chcr_verify_tag(struct aead_request *req, u8 *input, int *err)
{
	u8 temp[SHA512_DIGEST_SIZE];
	struct crypto_aead *tfm = crypto_aead_reqtfm(req);
	int authsize = crypto_aead_authsize(tfm);
	struct cpl_fw6_pld *fw6_pld;
	int cmp = 0;

	fw6_pld = (struct cpl_fw6_pld *)input;
	if ((get_aead_subtype(tfm) == CRYPTO_ALG_SUB_TYPE_AEAD_RFC4106) ||
	    (get_aead_subtype(tfm) == CRYPTO_ALG_SUB_TYPE_AEAD_GCM)) {
		cmp = crypto_memneq(&fw6_pld->data[2], (fw6_pld + 1), authsize);
	} else {

		sg_pcopy_to_buffer(req->src, sg_nents(req->src), temp,
				authsize, req->assoclen +
				req->cryptlen - authsize);
		cmp = crypto_memneq(temp, (fw6_pld + 1), authsize);
	}
	if (cmp)
		*err = -EBADMSG;
	else
		*err = 0;
}

static int chcr_inc_wrcount(struct chcr_dev *dev)
{
	if (dev->state == CHCR_DETACH)
		return 1;
	atomic_inc(&dev->inflight);
	return 0;
}

static inline void chcr_dec_wrcount(struct chcr_dev *dev)
{
	atomic_dec(&dev->inflight);
}

static inline int chcr_handle_aead_resp(struct aead_request *req,
					 unsigned char *input,
					 int err)
{
	struct chcr_aead_reqctx *reqctx = aead_request_ctx(req);
	struct crypto_aead *tfm = crypto_aead_reqtfm(req);
	struct chcr_dev *dev = a_ctx(tfm)->dev;

	chcr_aead_common_exit(req);
	if (reqctx->verify == VERIFY_SW) {
		chcr_verify_tag(req, input, &err);
		reqctx->verify = VERIFY_HW;
	}
	chcr_dec_wrcount(dev);
	req->base.complete(&req->base, err);

	return err;
}

static void get_aes_decrypt_key(unsigned char *dec_key,
				       const unsigned char *key,
				       unsigned int keylength)
{
	u32 temp;
	u32 w_ring[MAX_NK];
	int i, j, k;
	u8  nr, nk;

	switch (keylength) {
	case AES_KEYLENGTH_128BIT:
		nk = KEYLENGTH_4BYTES;
		nr = NUMBER_OF_ROUNDS_10;
		break;
	case AES_KEYLENGTH_192BIT:
		nk = KEYLENGTH_6BYTES;
		nr = NUMBER_OF_ROUNDS_12;
		break;
	case AES_KEYLENGTH_256BIT:
		nk = KEYLENGTH_8BYTES;
		nr = NUMBER_OF_ROUNDS_14;
		break;
	default:
		return;
	}
	for (i = 0; i < nk; i++)
		w_ring[i] = get_unaligned_be32(&key[i * 4]);

	i = 0;
	temp = w_ring[nk - 1];
	while (i + nk < (nr + 1) * 4) {
		if (!(i % nk)) {
			/* RotWord(temp) */
			temp = (temp << 8) | (temp >> 24);
			temp = aes_ks_subword(temp);
			temp ^= round_constant[i / nk];
		} else if (nk == 8 && (i % 4 == 0)) {
			temp = aes_ks_subword(temp);
		}
		w_ring[i % nk] ^= temp;
		temp = w_ring[i % nk];
		i++;
	}
	i--;
	for (k = 0, j = i % nk; k < nk; k++) {
		put_unaligned_be32(w_ring[j], &dec_key[k * 4]);
		j--;
		if (j < 0)
			j += nk;
	}
}

static struct crypto_shash *chcr_alloc_shash(unsigned int ds)
{
	struct crypto_shash *base_hash = ERR_PTR(-EINVAL);

	switch (ds) {
	case SHA1_DIGEST_SIZE:
		base_hash = crypto_alloc_shash("sha1", 0, 0);
		break;
	case SHA224_DIGEST_SIZE:
		base_hash = crypto_alloc_shash("sha224", 0, 0);
		break;
	case SHA256_DIGEST_SIZE:
		base_hash = crypto_alloc_shash("sha256", 0, 0);
		break;
	case SHA384_DIGEST_SIZE:
		base_hash = crypto_alloc_shash("sha384", 0, 0);
		break;
	case SHA512_DIGEST_SIZE:
		base_hash = crypto_alloc_shash("sha512", 0, 0);
		break;
	}

	return base_hash;
}

static int chcr_compute_partial_hash(struct shash_desc *desc,
				     char *iopad, char *result_hash,
				     int digest_size)
{
	struct sha1_state sha1_st;
	struct sha256_state sha256_st;
	struct sha512_state sha512_st;
	int error;

	if (digest_size == SHA1_DIGEST_SIZE) {
		error = crypto_shash_init(desc) ?:
			crypto_shash_update(desc, iopad, SHA1_BLOCK_SIZE) ?:
			crypto_shash_export(desc, (void *)&sha1_st);
		memcpy(result_hash, sha1_st.state, SHA1_DIGEST_SIZE);
	} else if (digest_size == SHA224_DIGEST_SIZE) {
		error = crypto_shash_init(desc) ?:
			crypto_shash_update(desc, iopad, SHA256_BLOCK_SIZE) ?:
			crypto_shash_export(desc, (void *)&sha256_st);
		memcpy(result_hash, sha256_st.state, SHA256_DIGEST_SIZE);

	} else if (digest_size == SHA256_DIGEST_SIZE) {
		error = crypto_shash_init(desc) ?:
			crypto_shash_update(desc, iopad, SHA256_BLOCK_SIZE) ?:
			crypto_shash_export(desc, (void *)&sha256_st);
		memcpy(result_hash, sha256_st.state, SHA256_DIGEST_SIZE);

	} else if (digest_size == SHA384_DIGEST_SIZE) {
		error = crypto_shash_init(desc) ?:
			crypto_shash_update(desc, iopad, SHA512_BLOCK_SIZE) ?:
			crypto_shash_export(desc, (void *)&sha512_st);
		memcpy(result_hash, sha512_st.state, SHA512_DIGEST_SIZE);

	} else if (digest_size == SHA512_DIGEST_SIZE) {
		error = crypto_shash_init(desc) ?:
			crypto_shash_update(desc, iopad, SHA512_BLOCK_SIZE) ?:
			crypto_shash_export(desc, (void *)&sha512_st);
		memcpy(result_hash, sha512_st.state, SHA512_DIGEST_SIZE);
	} else {
		error = -EINVAL;
		pr_err("Unknown digest size %d\n", digest_size);
	}
	return error;
}

static void chcr_change_order(char *buf, int ds)
{
	int i;

	if (ds == SHA512_DIGEST_SIZE) {
		for (i = 0; i < (ds / sizeof(u64)); i++)
			*((__be64 *)buf + i) =
				cpu_to_be64(*((u64 *)buf + i));
	} else {
		for (i = 0; i < (ds / sizeof(u32)); i++)
			*((__be32 *)buf + i) =
				cpu_to_be32(*((u32 *)buf + i));
	}
}

static inline int is_hmac(struct crypto_tfm *tfm)
{
	struct crypto_alg *alg = tfm->__crt_alg;
	struct chcr_alg_template *chcr_crypto_alg =
		container_of(__crypto_ahash_alg(alg), struct chcr_alg_template,
			     alg.hash);
	if (chcr_crypto_alg->type == CRYPTO_ALG_TYPE_HMAC)
		return 1;
	return 0;
}

static inline void dsgl_walk_init(struct dsgl_walk *walk,
				   struct cpl_rx_phys_dsgl *dsgl)
{
	walk->dsgl = dsgl;
	walk->nents = 0;
	walk->to = (struct phys_sge_pairs *)(dsgl + 1);
}

static inline void dsgl_walk_end(struct dsgl_walk *walk, unsigned short qid,
				 int pci_chan_id)
{
	struct cpl_rx_phys_dsgl *phys_cpl;

	phys_cpl = walk->dsgl;

	phys_cpl->op_to_tid = htonl(CPL_RX_PHYS_DSGL_OPCODE_V(CPL_RX_PHYS_DSGL)
				    | CPL_RX_PHYS_DSGL_ISRDMA_V(0));
	phys_cpl->pcirlxorder_to_noofsgentr =
		htonl(CPL_RX_PHYS_DSGL_PCIRLXORDER_V(0) |
		      CPL_RX_PHYS_DSGL_PCINOSNOOP_V(0) |
		      CPL_RX_PHYS_DSGL_PCITPHNTENB_V(0) |
		      CPL_RX_PHYS_DSGL_PCITPHNT_V(0) |
		      CPL_RX_PHYS_DSGL_DCAID_V(0) |
		      CPL_RX_PHYS_DSGL_NOOFSGENTR_V(walk->nents));
	phys_cpl->rss_hdr_int.opcode = CPL_RX_PHYS_ADDR;
	phys_cpl->rss_hdr_int.qid = htons(qid);
	phys_cpl->rss_hdr_int.hash_val = 0;
	phys_cpl->rss_hdr_int.channel = pci_chan_id;
}

static inline void dsgl_walk_add_page(struct dsgl_walk *walk,
					size_t size,
					dma_addr_t addr)
{
	int j;

	if (!size)
		return;
	j = walk->nents;
	walk->to->len[j % 8] = htons(size);
	walk->to->addr[j % 8] = cpu_to_be64(addr);
	j++;
	if ((j % 8) == 0)
		walk->to++;
	walk->nents = j;
}

static void  dsgl_walk_add_sg(struct dsgl_walk *walk,
			   struct scatterlist *sg,
			      unsigned int slen,
			      unsigned int skip)
{
	int skip_len = 0;
	unsigned int left_size = slen, len = 0;
	unsigned int j = walk->nents;
	int offset, ent_len;

	if (!slen)
		return;
	while (sg && skip) {
		if (sg_dma_len(sg) <= skip) {
			skip -= sg_dma_len(sg);
			skip_len = 0;
			sg = sg_next(sg);
		} else {
			skip_len = skip;
			skip = 0;
		}
	}

	while (left_size && sg) {
		len = min_t(u32, left_size, sg_dma_len(sg) - skip_len);
		offset = 0;
		while (len) {
			ent_len =  min_t(u32, len, CHCR_DST_SG_SIZE);
			walk->to->len[j % 8] = htons(ent_len);
			walk->to->addr[j % 8] = cpu_to_be64(sg_dma_address(sg) +
						      offset + skip_len);
			offset += ent_len;
			len -= ent_len;
			j++;
			if ((j % 8) == 0)
				walk->to++;
		}
		walk->last_sg = sg;
		walk->last_sg_len = min_t(u32, left_size, sg_dma_len(sg) -
					  skip_len) + skip_len;
		left_size -= min_t(u32, left_size, sg_dma_len(sg) - skip_len);
		skip_len = 0;
		sg = sg_next(sg);
	}
	walk->nents = j;
}

static inline void ulptx_walk_init(struct ulptx_walk *walk,
				   struct ulptx_sgl *ulp)
{
	walk->sgl = ulp;
	walk->nents = 0;
	walk->pair_idx = 0;
	walk->pair = ulp->sge;
	walk->last_sg = NULL;
	walk->last_sg_len = 0;
}

static inline void ulptx_walk_end(struct ulptx_walk *walk)
{
	walk->sgl->cmd_nsge = htonl(ULPTX_CMD_V(ULP_TX_SC_DSGL) |
			      ULPTX_NSGE_V(walk->nents));
}


static inline void ulptx_walk_add_page(struct ulptx_walk *walk,
					size_t size,
					dma_addr_t addr)
{
	if (!size)
		return;

	if (walk->nents == 0) {
		walk->sgl->len0 = cpu_to_be32(size);
		walk->sgl->addr0 = cpu_to_be64(addr);
	} else {
		walk->pair->addr[walk->pair_idx] = cpu_to_be64(addr);
		walk->pair->len[walk->pair_idx] = cpu_to_be32(size);
		walk->pair_idx = !walk->pair_idx;
		if (!walk->pair_idx)
			walk->pair++;
	}
	walk->nents++;
}

static void  ulptx_walk_add_sg(struct ulptx_walk *walk,
					struct scatterlist *sg,
			       unsigned int len,
			       unsigned int skip)
{
	int small;
	int skip_len = 0;
	unsigned int sgmin;

	if (!len)
		return;
	while (sg && skip) {
		if (sg_dma_len(sg) <= skip) {
			skip -= sg_dma_len(sg);
			skip_len = 0;
			sg = sg_next(sg);
		} else {
			skip_len = skip;
			skip = 0;
		}
	}
	WARN(!sg, "SG should not be null here\n");
	if (sg && (walk->nents == 0)) {
		small = min_t(unsigned int, sg_dma_len(sg) - skip_len, len);
		sgmin = min_t(unsigned int, small, CHCR_SRC_SG_SIZE);
		walk->sgl->len0 = cpu_to_be32(sgmin);
		walk->sgl->addr0 = cpu_to_be64(sg_dma_address(sg) + skip_len);
		walk->nents++;
		len -= sgmin;
		walk->last_sg = sg;
		walk->last_sg_len = sgmin + skip_len;
		skip_len += sgmin;
		if (sg_dma_len(sg) == skip_len) {
			sg = sg_next(sg);
			skip_len = 0;
		}
	}

	while (sg && len) {
		small = min(sg_dma_len(sg) - skip_len, len);
		sgmin = min_t(unsigned int, small, CHCR_SRC_SG_SIZE);
		walk->pair->len[walk->pair_idx] = cpu_to_be32(sgmin);
		walk->pair->addr[walk->pair_idx] =
			cpu_to_be64(sg_dma_address(sg) + skip_len);
		walk->pair_idx = !walk->pair_idx;
		walk->nents++;
		if (!walk->pair_idx)
			walk->pair++;
		len -= sgmin;
		skip_len += sgmin;
		walk->last_sg = sg;
		walk->last_sg_len = skip_len;
		if (sg_dma_len(sg) == skip_len) {
			sg = sg_next(sg);
			skip_len = 0;
		}
	}
}

static inline int get_cryptoalg_subtype(struct crypto_skcipher *tfm)
{
	struct skcipher_alg *alg = crypto_skcipher_alg(tfm);
	struct chcr_alg_template *chcr_crypto_alg =
		container_of(alg, struct chcr_alg_template, alg.skcipher);

	return chcr_crypto_alg->type & CRYPTO_ALG_SUB_TYPE_MASK;
}

static int cxgb4_is_crypto_q_full(struct net_device *dev, unsigned int idx)
{
	struct adapter *adap = netdev2adap(dev);
	struct sge_uld_txq_info *txq_info =
		adap->sge.uld_txq_info[CXGB4_TX_CRYPTO];
	struct sge_uld_txq *txq;
	int ret = 0;

	local_bh_disable();
	txq = &txq_info->uldtxq[idx];
	spin_lock(&txq->sendq.lock);
	if (txq->full)
		ret = -1;
	spin_unlock(&txq->sendq.lock);
	local_bh_enable();
	return ret;
}

static int generate_copy_rrkey(struct ablk_ctx *ablkctx,
			       struct _key_ctx *key_ctx)
{
	if (ablkctx->ciph_mode == CHCR_SCMD_CIPHER_MODE_AES_CBC) {
		memcpy(key_ctx->key, ablkctx->rrkey, ablkctx->enckey_len);
	} else {
		memcpy(key_ctx->key,
		       ablkctx->key + (ablkctx->enckey_len >> 1),
		       ablkctx->enckey_len >> 1);
		memcpy(key_ctx->key + (ablkctx->enckey_len >> 1),
		       ablkctx->rrkey, ablkctx->enckey_len >> 1);
	}
	return 0;
}

static int chcr_hash_ent_in_wr(struct scatterlist *src,
			     unsigned int minsg,
			     unsigned int space,
			     unsigned int srcskip)
{
	int srclen = 0;
	int srcsg = minsg;
	int soffset = 0, sless;

	if (sg_dma_len(src) == srcskip) {
		src = sg_next(src);
		srcskip = 0;
	}
	while (src && space > (sgl_ent_len[srcsg + 1])) {
		sless = min_t(unsigned int, sg_dma_len(src) - soffset -	srcskip,
							CHCR_SRC_SG_SIZE);
		srclen += sless;
		soffset += sless;
		srcsg++;
		if (sg_dma_len(src) == (soffset + srcskip)) {
			src = sg_next(src);
			soffset = 0;
			srcskip = 0;
		}
	}
	return srclen;
}

static int chcr_sg_ent_in_wr(struct scatterlist *src,
			     struct scatterlist *dst,
			     unsigned int minsg,
			     unsigned int space,
			     unsigned int srcskip,
			     unsigned int dstskip)
{
	int srclen = 0, dstlen = 0;
	int srcsg = minsg, dstsg = minsg;
	int offset = 0, soffset = 0, less, sless = 0;

	if (sg_dma_len(src) == srcskip) {
		src = sg_next(src);
		srcskip = 0;
	}
	if (sg_dma_len(dst) == dstskip) {
		dst = sg_next(dst);
		dstskip = 0;
	}

	while (src && dst &&
	       space > (sgl_ent_len[srcsg + 1] + dsgl_ent_len[dstsg])) {
		sless = min_t(unsigned int, sg_dma_len(src) - srcskip - soffset,
				CHCR_SRC_SG_SIZE);
		srclen += sless;
		srcsg++;
		offset = 0;
		while (dst && ((dstsg + 1) <= MAX_DSGL_ENT) &&
		       space > (sgl_ent_len[srcsg] + dsgl_ent_len[dstsg + 1])) {
			if (srclen <= dstlen)
				break;
			less = min_t(unsigned int, sg_dma_len(dst) - offset -
				     dstskip, CHCR_DST_SG_SIZE);
			dstlen += less;
			offset += less;
			if ((offset + dstskip) == sg_dma_len(dst)) {
				dst = sg_next(dst);
				offset = 0;
			}
			dstsg++;
			dstskip = 0;
		}
		soffset += sless;
		if ((soffset + srcskip) == sg_dma_len(src)) {
			src = sg_next(src);
			srcskip = 0;
			soffset = 0;
		}

	}
	return min(srclen, dstlen);
}

static int chcr_cipher_fallback(struct crypto_skcipher *cipher,
				struct skcipher_request *req,
				u8 *iv,
				unsigned short op_type)
{
	struct chcr_skcipher_req_ctx *reqctx = skcipher_request_ctx(req);
	int err;

	skcipher_request_set_tfm(&reqctx->fallback_req, cipher);
	skcipher_request_set_callback(&reqctx->fallback_req, req->base.flags,
				      req->base.complete, req->base.data);
	skcipher_request_set_crypt(&reqctx->fallback_req, req->src, req->dst,
				   req->cryptlen, iv);

	err = op_type ? crypto_skcipher_decrypt(&reqctx->fallback_req) :
			crypto_skcipher_encrypt(&reqctx->fallback_req);

	return err;

}

static inline int get_qidxs(struct crypto_async_request *req,
			    unsigned int *txqidx, unsigned int *rxqidx)
{
	struct crypto_tfm *tfm = req->tfm;
	int ret = 0;

	switch (tfm->__crt_alg->cra_flags & CRYPTO_ALG_TYPE_MASK) {
	case CRYPTO_ALG_TYPE_AEAD:
	{
		struct aead_request *aead_req =
			container_of(req, struct aead_request, base);
		struct chcr_aead_reqctx *reqctx = aead_request_ctx(aead_req);
		*txqidx = reqctx->txqidx;
		*rxqidx = reqctx->rxqidx;
		break;
	}
	case CRYPTO_ALG_TYPE_SKCIPHER:
	{
		struct skcipher_request *sk_req =
			container_of(req, struct skcipher_request, base);
		struct chcr_skcipher_req_ctx *reqctx =
			skcipher_request_ctx(sk_req);
		*txqidx = reqctx->txqidx;
		*rxqidx = reqctx->rxqidx;
		break;
	}
	case CRYPTO_ALG_TYPE_AHASH:
	{
		struct ahash_request *ahash_req =
			container_of(req, struct ahash_request, base);
		struct chcr_ahash_req_ctx *reqctx =
			ahash_request_ctx(ahash_req);
		*txqidx = reqctx->txqidx;
		*rxqidx = reqctx->rxqidx;
		break;
	}
	default:
		ret = -EINVAL;
		/* should never get here */
		BUG();
		break;
	}
	return ret;
}

static inline void create_wreq(struct chcr_context *ctx,
			       struct chcr_wr *chcr_req,
			       struct crypto_async_request *req,
			       unsigned int imm,
			       int hash_sz,
			       unsigned int len16,
			       unsigned int sc_len,
			       unsigned int lcb)
{
	struct uld_ctx *u_ctx = ULD_CTX(ctx);
	unsigned int tx_channel_id, rx_channel_id;
	unsigned int txqidx = 0, rxqidx = 0;
	unsigned int qid, fid, portno;

	get_qidxs(req, &txqidx, &rxqidx);
	qid = u_ctx->lldi.rxq_ids[rxqidx];
	fid = u_ctx->lldi.rxq_ids[0];
	portno = rxqidx / ctx->rxq_perchan;
	tx_channel_id = txqidx / ctx->txq_perchan;
	rx_channel_id = cxgb4_port_e2cchan(u_ctx->lldi.ports[portno]);


	chcr_req->wreq.op_to_cctx_size = FILL_WR_OP_CCTX_SIZE;
	chcr_req->wreq.pld_size_hash_size =
		htonl(FW_CRYPTO_LOOKASIDE_WR_HASH_SIZE_V(hash_sz));
	chcr_req->wreq.len16_pkd =
		htonl(FW_CRYPTO_LOOKASIDE_WR_LEN16_V(DIV_ROUND_UP(len16, 16)));
	chcr_req->wreq.cookie = cpu_to_be64((uintptr_t)req);
	chcr_req->wreq.rx_chid_to_rx_q_id = FILL_WR_RX_Q_ID(rx_channel_id, qid,
							    !!lcb, txqidx);

	chcr_req->ulptx.cmd_dest = FILL_ULPTX_CMD_DEST(tx_channel_id, fid);
	chcr_req->ulptx.len = htonl((DIV_ROUND_UP(len16, 16) -
				((sizeof(chcr_req->wreq)) >> 4)));
	chcr_req->sc_imm.cmd_more = FILL_CMD_MORE(!imm);
	chcr_req->sc_imm.len = cpu_to_be32(sizeof(struct cpl_tx_sec_pdu) +
					   sizeof(chcr_req->key_ctx) + sc_len);
}

/**
 *	create_cipher_wr - form the WR for cipher operations
 *	@wrparam: Container for create_cipher_wr()'s parameters
 */
static struct sk_buff *create_cipher_wr(struct cipher_wr_param *wrparam)
{
	struct crypto_skcipher *tfm = crypto_skcipher_reqtfm(wrparam->req);
	struct chcr_context *ctx = c_ctx(tfm);
	struct uld_ctx *u_ctx = ULD_CTX(ctx);
	struct ablk_ctx *ablkctx = ABLK_CTX(ctx);
	struct sk_buff *skb = NULL;
	struct chcr_wr *chcr_req;
	struct cpl_rx_phys_dsgl *phys_cpl;
	struct ulptx_sgl *ulptx;
	struct chcr_skcipher_req_ctx *reqctx =
		skcipher_request_ctx(wrparam->req);
	unsigned int temp = 0, transhdr_len, dst_size;
	int error;
	int nents;
	unsigned int kctx_len;
	gfp_t flags = wrparam->req->base.flags & CRYPTO_TFM_REQ_MAY_SLEEP ?
			GFP_KERNEL : GFP_ATOMIC;
	struct adapter *adap = padap(ctx->dev);
	unsigned int rx_channel_id = reqctx->rxqidx / ctx->rxq_perchan;

	rx_channel_id = cxgb4_port_e2cchan(u_ctx->lldi.ports[rx_channel_id]);
	nents = sg_nents_xlen(reqctx->dstsg,  wrparam->bytes, CHCR_DST_SG_SIZE,
			      reqctx->dst_ofst);
	dst_size = get_space_for_phys_dsgl(nents);
	kctx_len = roundup(ablkctx->enckey_len, 16);
	transhdr_len = CIPHER_TRANSHDR_SIZE(kctx_len, dst_size);
	nents = sg_nents_xlen(reqctx->srcsg, wrparam->bytes,
				  CHCR_SRC_SG_SIZE, reqctx->src_ofst);
	temp = reqctx->imm ? roundup(wrparam->bytes, 16) :
				     (sgl_len(nents) * 8);
	transhdr_len += temp;
	transhdr_len = roundup(transhdr_len, 16);
	skb = alloc_skb(SGE_MAX_WR_LEN, flags);
	if (!skb) {
		error = -ENOMEM;
		goto err;
	}
	chcr_req = __skb_put_zero(skb, transhdr_len);
	chcr_req->sec_cpl.op_ivinsrtofst =
			FILL_SEC_CPL_OP_IVINSR(rx_channel_id, 2, 1);

	chcr_req->sec_cpl.pldlen = htonl(IV + wrparam->bytes);
	chcr_req->sec_cpl.aadstart_cipherstop_hi =
			FILL_SEC_CPL_CIPHERSTOP_HI(0, 0, IV + 1, 0);

	chcr_req->sec_cpl.cipherstop_lo_authinsert =
			FILL_SEC_CPL_AUTHINSERT(0, 0, 0, 0);
	chcr_req->sec_cpl.seqno_numivs = FILL_SEC_CPL_SCMD0_SEQNO(reqctx->op, 0,
							 ablkctx->ciph_mode,
							 0, 0, IV >> 1);
	chcr_req->sec_cpl.ivgen_hdrlen = FILL_SEC_CPL_IVGEN_HDRLEN(0, 0, 0,
							  0, 1, dst_size);

	chcr_req->key_ctx.ctx_hdr = ablkctx->key_ctx_hdr;
	if ((reqctx->op == CHCR_DECRYPT_OP) &&
	    (!(get_cryptoalg_subtype(tfm) ==
	       CRYPTO_ALG_SUB_TYPE_CTR)) &&
	    (!(get_cryptoalg_subtype(tfm) ==
	       CRYPTO_ALG_SUB_TYPE_CTR_RFC3686))) {
		generate_copy_rrkey(ablkctx, &chcr_req->key_ctx);
	} else {
		if ((ablkctx->ciph_mode == CHCR_SCMD_CIPHER_MODE_AES_CBC) ||
		    (ablkctx->ciph_mode == CHCR_SCMD_CIPHER_MODE_AES_CTR)) {
			memcpy(chcr_req->key_ctx.key, ablkctx->key,
			       ablkctx->enckey_len);
		} else {
			memcpy(chcr_req->key_ctx.key, ablkctx->key +
			       (ablkctx->enckey_len >> 1),
			       ablkctx->enckey_len >> 1);
			memcpy(chcr_req->key_ctx.key +
			       (ablkctx->enckey_len >> 1),
			       ablkctx->key,
			       ablkctx->enckey_len >> 1);
		}
	}
	phys_cpl = (struct cpl_rx_phys_dsgl *)((u8 *)(chcr_req + 1) + kctx_len);
	ulptx = (struct ulptx_sgl *)((u8 *)(phys_cpl + 1) + dst_size);
	chcr_add_cipher_src_ent(wrparam->req, ulptx, wrparam);
	chcr_add_cipher_dst_ent(wrparam->req, phys_cpl, wrparam, wrparam->qid);

	atomic_inc(&adap->chcr_stats.cipher_rqst);
	temp = sizeof(struct cpl_rx_phys_dsgl) + dst_size + kctx_len + IV
		+ (reqctx->imm ? (wrparam->bytes) : 0);
	create_wreq(c_ctx(tfm), chcr_req, &(wrparam->req->base), reqctx->imm, 0,
		    transhdr_len, temp,
			ablkctx->ciph_mode == CHCR_SCMD_CIPHER_MODE_AES_CBC);
	reqctx->skb = skb;

	if (reqctx->op && (ablkctx->ciph_mode ==
			   CHCR_SCMD_CIPHER_MODE_AES_CBC))
		sg_pcopy_to_buffer(wrparam->req->src,
			sg_nents(wrparam->req->src), wrparam->req->iv, 16,
			reqctx->processed + wrparam->bytes - AES_BLOCK_SIZE);

	return skb;
err:
	return ERR_PTR(error);
}

static inline int chcr_keyctx_ck_size(unsigned int keylen)
{
	int ck_size = 0;

	if (keylen == AES_KEYSIZE_128)
		ck_size = CHCR_KEYCTX_CIPHER_KEY_SIZE_128;
	else if (keylen == AES_KEYSIZE_192)
		ck_size = CHCR_KEYCTX_CIPHER_KEY_SIZE_192;
	else if (keylen == AES_KEYSIZE_256)
		ck_size = CHCR_KEYCTX_CIPHER_KEY_SIZE_256;
	else
		ck_size = 0;

	return ck_size;
}
static int chcr_cipher_fallback_setkey(struct crypto_skcipher *cipher,
				       const u8 *key,
				       unsigned int keylen)
{
	struct ablk_ctx *ablkctx = ABLK_CTX(c_ctx(cipher));

	crypto_skcipher_clear_flags(ablkctx->sw_cipher,
				CRYPTO_TFM_REQ_MASK);
	crypto_skcipher_set_flags(ablkctx->sw_cipher,
				cipher->base.crt_flags & CRYPTO_TFM_REQ_MASK);
	return crypto_skcipher_setkey(ablkctx->sw_cipher, key, keylen);
}

static int chcr_aes_cbc_setkey(struct crypto_skcipher *cipher,
			       const u8 *key,
			       unsigned int keylen)
{
	struct ablk_ctx *ablkctx = ABLK_CTX(c_ctx(cipher));
	unsigned int ck_size, context_size;
	u16 alignment = 0;
	int err;

	err = chcr_cipher_fallback_setkey(cipher, key, keylen);
	if (err)
		goto badkey_err;

	ck_size = chcr_keyctx_ck_size(keylen);
	alignment = ck_size == CHCR_KEYCTX_CIPHER_KEY_SIZE_192 ? 8 : 0;
	memcpy(ablkctx->key, key, keylen);
	ablkctx->enckey_len = keylen;
	get_aes_decrypt_key(ablkctx->rrkey, ablkctx->key, keylen << 3);
	context_size = (KEY_CONTEXT_HDR_SALT_AND_PAD +
			keylen + alignment) >> 4;

	ablkctx->key_ctx_hdr = FILL_KEY_CTX_HDR(ck_size, CHCR_KEYCTX_NO_KEY,
						0, 0, context_size);
	ablkctx->ciph_mode = CHCR_SCMD_CIPHER_MODE_AES_CBC;
	return 0;
badkey_err:
	ablkctx->enckey_len = 0;

	return err;
}

static int chcr_aes_ctr_setkey(struct crypto_skcipher *cipher,
				   const u8 *key,
				   unsigned int keylen)
{
	struct ablk_ctx *ablkctx = ABLK_CTX(c_ctx(cipher));
	unsigned int ck_size, context_size;
	u16 alignment = 0;
	int err;

	err = chcr_cipher_fallback_setkey(cipher, key, keylen);
	if (err)
		goto badkey_err;
	ck_size = chcr_keyctx_ck_size(keylen);
	alignment = (ck_size == CHCR_KEYCTX_CIPHER_KEY_SIZE_192) ? 8 : 0;
	memcpy(ablkctx->key, key, keylen);
	ablkctx->enckey_len = keylen;
	context_size = (KEY_CONTEXT_HDR_SALT_AND_PAD +
			keylen + alignment) >> 4;

	ablkctx->key_ctx_hdr = FILL_KEY_CTX_HDR(ck_size, CHCR_KEYCTX_NO_KEY,
						0, 0, context_size);
	ablkctx->ciph_mode = CHCR_SCMD_CIPHER_MODE_AES_CTR;

	return 0;
badkey_err:
	ablkctx->enckey_len = 0;

	return err;
}

static int chcr_aes_rfc3686_setkey(struct crypto_skcipher *cipher,
				   const u8 *key,
				   unsigned int keylen)
{
	struct ablk_ctx *ablkctx = ABLK_CTX(c_ctx(cipher));
	unsigned int ck_size, context_size;
	u16 alignment = 0;
	int err;

	if (keylen < CTR_RFC3686_NONCE_SIZE)
		return -EINVAL;
	memcpy(ablkctx->nonce, key + (keylen - CTR_RFC3686_NONCE_SIZE),
	       CTR_RFC3686_NONCE_SIZE);

	keylen -= CTR_RFC3686_NONCE_SIZE;
	err = chcr_cipher_fallback_setkey(cipher, key, keylen);
	if (err)
		goto badkey_err;

	ck_size = chcr_keyctx_ck_size(keylen);
	alignment = (ck_size == CHCR_KEYCTX_CIPHER_KEY_SIZE_192) ? 8 : 0;
	memcpy(ablkctx->key, key, keylen);
	ablkctx->enckey_len = keylen;
	context_size = (KEY_CONTEXT_HDR_SALT_AND_PAD +
			keylen + alignment) >> 4;

	ablkctx->key_ctx_hdr = FILL_KEY_CTX_HDR(ck_size, CHCR_KEYCTX_NO_KEY,
						0, 0, context_size);
	ablkctx->ciph_mode = CHCR_SCMD_CIPHER_MODE_AES_CTR;

	return 0;
badkey_err:
	ablkctx->enckey_len = 0;

	return err;
}
static void ctr_add_iv(u8 *dstiv, u8 *srciv, u32 add)
{
	unsigned int size = AES_BLOCK_SIZE;
	__be32 *b = (__be32 *)(dstiv + size);
	u32 c, prev;

	memcpy(dstiv, srciv, AES_BLOCK_SIZE);
	for (; size >= 4; size -= 4) {
		prev = be32_to_cpu(*--b);
		c = prev + add;
		*b = cpu_to_be32(c);
		if (prev < c)
			break;
		add = 1;
	}

}

static unsigned int adjust_ctr_overflow(u8 *iv, u32 bytes)
{
	__be32 *b = (__be32 *)(iv + AES_BLOCK_SIZE);
	u64 c;
	u32 temp = be32_to_cpu(*--b);

	temp = ~temp;
	c = (u64)temp +  1; // No of block can processed without overflow
	if ((bytes / AES_BLOCK_SIZE) >= c)
		bytes = c * AES_BLOCK_SIZE;
	return bytes;
}

static int chcr_update_tweak(struct skcipher_request *req, u8 *iv,
			     u32 isfinal)
{
	struct crypto_skcipher *tfm = crypto_skcipher_reqtfm(req);
	struct ablk_ctx *ablkctx = ABLK_CTX(c_ctx(tfm));
	struct chcr_skcipher_req_ctx *reqctx = skcipher_request_ctx(req);
	struct crypto_aes_ctx aes;
	int ret, i;
	u8 *key;
	unsigned int keylen;
	int round = reqctx->last_req_len / AES_BLOCK_SIZE;
	int round8 = round / 8;

	memcpy(iv, reqctx->iv, AES_BLOCK_SIZE);

	keylen = ablkctx->enckey_len / 2;
	key = ablkctx->key + keylen;
	/* For a 192 bit key remove the padded zeroes which was
	 * added in chcr_xts_setkey
	 */
	if (KEY_CONTEXT_CK_SIZE_G(ntohl(ablkctx->key_ctx_hdr))
			== CHCR_KEYCTX_CIPHER_KEY_SIZE_192)
		ret = aes_expandkey(&aes, key, keylen - 8);
	else
		ret = aes_expandkey(&aes, key, keylen);
	if (ret)
		return ret;
	aes_encrypt(&aes, iv, iv);
	for (i = 0; i < round8; i++)
		gf128mul_x8_ble((le128 *)iv, (le128 *)iv);

	for (i = 0; i < (round % 8); i++)
		gf128mul_x_ble((le128 *)iv, (le128 *)iv);

	if (!isfinal)
		aes_decrypt(&aes, iv, iv);

	memzero_explicit(&aes, sizeof(aes));
	return 0;
}

static int chcr_update_cipher_iv(struct skcipher_request *req,
				   struct cpl_fw6_pld *fw6_pld, u8 *iv)
{
	struct crypto_skcipher *tfm = crypto_skcipher_reqtfm(req);
	struct chcr_skcipher_req_ctx *reqctx = skcipher_request_ctx(req);
	int subtype = get_cryptoalg_subtype(tfm);
	int ret = 0;

	if (subtype == CRYPTO_ALG_SUB_TYPE_CTR)
		ctr_add_iv(iv, req->iv, (reqctx->processed /
			   AES_BLOCK_SIZE));
	else if (subtype == CRYPTO_ALG_SUB_TYPE_CTR_RFC3686)
		*(__be32 *)(reqctx->iv + CTR_RFC3686_NONCE_SIZE +
			CTR_RFC3686_IV_SIZE) = cpu_to_be32((reqctx->processed /
						AES_BLOCK_SIZE) + 1);
	else if (subtype == CRYPTO_ALG_SUB_TYPE_XTS)
		ret = chcr_update_tweak(req, iv, 0);
	else if (subtype == CRYPTO_ALG_SUB_TYPE_CBC) {
		if (reqctx->op)
			/*Updated before sending last WR*/
			memcpy(iv, req->iv, AES_BLOCK_SIZE);
		else
			memcpy(iv, &fw6_pld->data[2], AES_BLOCK_SIZE);
	}

	return ret;

}

/* We need separate function for final iv because in rfc3686  Initial counter
 * starts from 1 and buffer size of iv is 8 byte only which remains constant
 * for subsequent update requests
 */

static int chcr_final_cipher_iv(struct skcipher_request *req,
				   struct cpl_fw6_pld *fw6_pld, u8 *iv)
{
	struct crypto_skcipher *tfm = crypto_skcipher_reqtfm(req);
	struct chcr_skcipher_req_ctx *reqctx = skcipher_request_ctx(req);
	int subtype = get_cryptoalg_subtype(tfm);
	int ret = 0;

	if (subtype == CRYPTO_ALG_SUB_TYPE_CTR)
		ctr_add_iv(iv, req->iv, DIV_ROUND_UP(reqctx->processed,
						       AES_BLOCK_SIZE));
	else if (subtype == CRYPTO_ALG_SUB_TYPE_XTS) {
		if (!reqctx->partial_req)
			memcpy(iv, reqctx->iv, AES_BLOCK_SIZE);
		else
			ret = chcr_update_tweak(req, iv, 1);
	}
	else if (subtype == CRYPTO_ALG_SUB_TYPE_CBC) {
		/*Already updated for Decrypt*/
		if (!reqctx->op)
			memcpy(iv, &fw6_pld->data[2], AES_BLOCK_SIZE);

	}
	return ret;

}

static int chcr_handle_cipher_resp(struct skcipher_request *req,
				   unsigned char *input, int err)
{
	struct chcr_skcipher_req_ctx *reqctx = skcipher_request_ctx(req);
	struct crypto_skcipher *tfm = crypto_skcipher_reqtfm(req);
	struct cpl_fw6_pld *fw6_pld = (struct cpl_fw6_pld *)input;
	struct ablk_ctx *ablkctx = ABLK_CTX(c_ctx(tfm));
	struct uld_ctx *u_ctx = ULD_CTX(c_ctx(tfm));
	struct chcr_dev *dev = c_ctx(tfm)->dev;
	struct chcr_context *ctx = c_ctx(tfm);
	struct adapter *adap = padap(ctx->dev);
	struct cipher_wr_param wrparam;
	struct sk_buff *skb;
	int bytes;

	if (err)
		goto unmap;
	if (req->cryptlen == reqctx->processed) {
		chcr_cipher_dma_unmap(&ULD_CTX(c_ctx(tfm))->lldi.pdev->dev,
				      req);
		err = chcr_final_cipher_iv(req, fw6_pld, req->iv);
		goto complete;
	}

	if (!reqctx->imm) {
		bytes = chcr_sg_ent_in_wr(reqctx->srcsg, reqctx->dstsg, 0,
					  CIP_SPACE_LEFT(ablkctx->enckey_len),
					  reqctx->src_ofst, reqctx->dst_ofst);
		if ((bytes + reqctx->processed) >= req->cryptlen)
			bytes  = req->cryptlen - reqctx->processed;
		else
			bytes = rounddown(bytes, 16);
	} else {
		/*CTR mode counter overfloa*/
		bytes  = req->cryptlen - reqctx->processed;
	}
	err = chcr_update_cipher_iv(req, fw6_pld, reqctx->iv);
	if (err)
		goto unmap;

	if (unlikely(bytes == 0)) {
		chcr_cipher_dma_unmap(&ULD_CTX(c_ctx(tfm))->lldi.pdev->dev,
				      req);
		memcpy(req->iv, reqctx->init_iv, IV);
		atomic_inc(&adap->chcr_stats.fallback);
		err = chcr_cipher_fallback(ablkctx->sw_cipher, req, req->iv,
					   reqctx->op);
		goto complete;
	}

	if (get_cryptoalg_subtype(tfm) ==
	    CRYPTO_ALG_SUB_TYPE_CTR)
		bytes = adjust_ctr_overflow(reqctx->iv, bytes);
	wrparam.qid = u_ctx->lldi.rxq_ids[reqctx->rxqidx];
	wrparam.req = req;
	wrparam.bytes = bytes;
	skb = create_cipher_wr(&wrparam);
	if (IS_ERR(skb)) {
		pr_err("%s : Failed to form WR. No memory\n", __func__);
		err = PTR_ERR(skb);
		goto unmap;
	}
	skb->dev = u_ctx->lldi.ports[0];
	set_wr_txq(skb, CPL_PRIORITY_DATA, reqctx->txqidx);
	chcr_send_wr(skb);
	reqctx->last_req_len = bytes;
	reqctx->processed += bytes;
	if (get_cryptoalg_subtype(tfm) ==
		CRYPTO_ALG_SUB_TYPE_CBC && req->base.flags ==
			CRYPTO_TFM_REQ_MAY_SLEEP ) {
		complete(&ctx->cbc_aes_aio_done);
	}
	return 0;
unmap:
	chcr_cipher_dma_unmap(&ULD_CTX(c_ctx(tfm))->lldi.pdev->dev, req);
complete:
	if (get_cryptoalg_subtype(tfm) ==
		CRYPTO_ALG_SUB_TYPE_CBC && req->base.flags ==
			CRYPTO_TFM_REQ_MAY_SLEEP ) {
		complete(&ctx->cbc_aes_aio_done);
	}
	chcr_dec_wrcount(dev);
	req->base.complete(&req->base, err);
	return err;
}

static int process_cipher(struct skcipher_request *req,
				  unsigned short qid,
				  struct sk_buff **skb,
				  unsigned short op_type)
{
	struct chcr_skcipher_req_ctx *reqctx = skcipher_request_ctx(req);
	struct crypto_skcipher *tfm = crypto_skcipher_reqtfm(req);
	unsigned int ivsize = crypto_skcipher_ivsize(tfm);
	struct ablk_ctx *ablkctx = ABLK_CTX(c_ctx(tfm));
	struct adapter *adap = padap(c_ctx(tfm)->dev);
	struct	cipher_wr_param wrparam;
	int bytes, err = -EINVAL;
	int subtype;

	reqctx->processed = 0;
	reqctx->partial_req = 0;
	if (!req->iv)
		goto error;
	subtype = get_cryptoalg_subtype(tfm);
	if ((ablkctx->enckey_len == 0) || (ivsize > AES_BLOCK_SIZE) ||
	    (req->cryptlen == 0) ||
	    (req->cryptlen % crypto_skcipher_blocksize(tfm))) {
		if (req->cryptlen == 0 && subtype != CRYPTO_ALG_SUB_TYPE_XTS)
			goto fallback;
		else if (req->cryptlen % crypto_skcipher_blocksize(tfm) &&
			 subtype == CRYPTO_ALG_SUB_TYPE_XTS)
			goto fallback;
		pr_err("AES: Invalid value of Key Len %d nbytes %d IV Len %d\n",
		       ablkctx->enckey_len, req->cryptlen, ivsize);
		goto error;
	}

	err = chcr_cipher_dma_map(&ULD_CTX(c_ctx(tfm))->lldi.pdev->dev, req);
	if (err)
		goto error;
	if (req->cryptlen < (SGE_MAX_WR_LEN - (sizeof(struct chcr_wr) +
					    AES_MIN_KEY_SIZE +
					    sizeof(struct cpl_rx_phys_dsgl) +
					/*Min dsgl size*/
					    32))) {
		/* Can be sent as Imm*/
		unsigned int dnents = 0, transhdr_len, phys_dsgl, kctx_len;

		dnents = sg_nents_xlen(req->dst, req->cryptlen,
				       CHCR_DST_SG_SIZE, 0);
		phys_dsgl = get_space_for_phys_dsgl(dnents);
		kctx_len = roundup(ablkctx->enckey_len, 16);
		transhdr_len = CIPHER_TRANSHDR_SIZE(kctx_len, phys_dsgl);
		reqctx->imm = (transhdr_len + IV + req->cryptlen) <=
			SGE_MAX_WR_LEN;
		bytes = IV + req->cryptlen;

	} else {
		reqctx->imm = 0;
	}

	if (!reqctx->imm) {
		bytes = chcr_sg_ent_in_wr(req->src, req->dst, 0,
					  CIP_SPACE_LEFT(ablkctx->enckey_len),
					  0, 0);
		if ((bytes + reqctx->processed) >= req->cryptlen)
			bytes  = req->cryptlen - reqctx->processed;
		else
			bytes = rounddown(bytes, 16);
	} else {
		bytes = req->cryptlen;
	}
	if (subtype == CRYPTO_ALG_SUB_TYPE_CTR) {
		bytes = adjust_ctr_overflow(req->iv, bytes);
	}
	if (subtype == CRYPTO_ALG_SUB_TYPE_CTR_RFC3686) {
		memcpy(reqctx->iv, ablkctx->nonce, CTR_RFC3686_NONCE_SIZE);
		memcpy(reqctx->iv + CTR_RFC3686_NONCE_SIZE, req->iv,
				CTR_RFC3686_IV_SIZE);

		/* initialize counter portion of counter block */
		*(__be32 *)(reqctx->iv + CTR_RFC3686_NONCE_SIZE +
			CTR_RFC3686_IV_SIZE) = cpu_to_be32(1);
		memcpy(reqctx->init_iv, reqctx->iv, IV);

	} else {

		memcpy(reqctx->iv, req->iv, IV);
		memcpy(reqctx->init_iv, req->iv, IV);
	}
	if (unlikely(bytes == 0)) {
		chcr_cipher_dma_unmap(&ULD_CTX(c_ctx(tfm))->lldi.pdev->dev,
				      req);
fallback:       atomic_inc(&adap->chcr_stats.fallback);
		err = chcr_cipher_fallback(ablkctx->sw_cipher, req,
					   subtype ==
					   CRYPTO_ALG_SUB_TYPE_CTR_RFC3686 ?
					   reqctx->iv : req->iv,
					   op_type);
		goto error;
	}
	reqctx->op = op_type;
	reqctx->srcsg = req->src;
	reqctx->dstsg = req->dst;
	reqctx->src_ofst = 0;
	reqctx->dst_ofst = 0;
	wrparam.qid = qid;
	wrparam.req = req;
	wrparam.bytes = bytes;
	*skb = create_cipher_wr(&wrparam);
	if (IS_ERR(*skb)) {
		err = PTR_ERR(*skb);
		goto unmap;
	}
	reqctx->processed = bytes;
	reqctx->last_req_len = bytes;
	reqctx->partial_req = !!(req->cryptlen - reqctx->processed);

	return 0;
unmap:
	chcr_cipher_dma_unmap(&ULD_CTX(c_ctx(tfm))->lldi.pdev->dev, req);
error:
	return err;
}

static int chcr_aes_encrypt(struct skcipher_request *req)
{
	struct crypto_skcipher *tfm = crypto_skcipher_reqtfm(req);
	struct chcr_skcipher_req_ctx *reqctx = skcipher_request_ctx(req);
	struct chcr_dev *dev = c_ctx(tfm)->dev;
	struct sk_buff *skb = NULL;
	int err;
	struct uld_ctx *u_ctx = ULD_CTX(c_ctx(tfm));
	struct chcr_context *ctx = c_ctx(tfm);
	unsigned int cpu;

	cpu = get_cpu();
	reqctx->txqidx = cpu % ctx->ntxq;
	reqctx->rxqidx = cpu % ctx->nrxq;
	put_cpu();

	err = chcr_inc_wrcount(dev);
	if (err)
		return -ENXIO;
	if (unlikely(cxgb4_is_crypto_q_full(u_ctx->lldi.ports[0],
						reqctx->txqidx) &&
		(!(req->base.flags & CRYPTO_TFM_REQ_MAY_BACKLOG)))) {
			err = -ENOSPC;
			goto error;
	}

	err = process_cipher(req, u_ctx->lldi.rxq_ids[reqctx->rxqidx],
			     &skb, CHCR_ENCRYPT_OP);
	if (err || !skb)
		return  err;
	skb->dev = u_ctx->lldi.ports[0];
	set_wr_txq(skb, CPL_PRIORITY_DATA, reqctx->txqidx);
	chcr_send_wr(skb);
	if (get_cryptoalg_subtype(tfm) ==
		CRYPTO_ALG_SUB_TYPE_CBC && req->base.flags ==
			CRYPTO_TFM_REQ_MAY_SLEEP ) {
			reqctx->partial_req = 1;
			wait_for_completion(&ctx->cbc_aes_aio_done);
        }
	return -EINPROGRESS;
error:
	chcr_dec_wrcount(dev);
	return err;
}

static int chcr_aes_decrypt(struct skcipher_request *req)
{
	struct crypto_skcipher *tfm = crypto_skcipher_reqtfm(req);
	struct chcr_skcipher_req_ctx *reqctx = skcipher_request_ctx(req);
	struct uld_ctx *u_ctx = ULD_CTX(c_ctx(tfm));
	struct chcr_dev *dev = c_ctx(tfm)->dev;
	struct sk_buff *skb = NULL;
	int err;
	struct chcr_context *ctx = c_ctx(tfm);
	unsigned int cpu;

	cpu = get_cpu();
	reqctx->txqidx = cpu % ctx->ntxq;
	reqctx->rxqidx = cpu % ctx->nrxq;
	put_cpu();

	err = chcr_inc_wrcount(dev);
	if (err)
		return -ENXIO;

	if (unlikely(cxgb4_is_crypto_q_full(u_ctx->lldi.ports[0],
						reqctx->txqidx) &&
		(!(req->base.flags & CRYPTO_TFM_REQ_MAY_BACKLOG))))
			return -ENOSPC;
	err = process_cipher(req, u_ctx->lldi.rxq_ids[reqctx->rxqidx],
			     &skb, CHCR_DECRYPT_OP);
	if (err || !skb)
		return err;
	skb->dev = u_ctx->lldi.ports[0];
	set_wr_txq(skb, CPL_PRIORITY_DATA, reqctx->txqidx);
	chcr_send_wr(skb);
	return -EINPROGRESS;
}
static int chcr_device_init(struct chcr_context *ctx)
{
	struct uld_ctx *u_ctx = NULL;
	int txq_perchan, ntxq;
	int err = 0, rxq_perchan;

	if (!ctx->dev) {
		u_ctx = assign_chcr_device();
		if (!u_ctx) {
			err = -ENXIO;
			pr_err("chcr device assignment fails\n");
			goto out;
		}
		ctx->dev = &u_ctx->dev;
		ntxq = u_ctx->lldi.ntxq;
		rxq_perchan = u_ctx->lldi.nrxq / u_ctx->lldi.nchan;
		txq_perchan = ntxq / u_ctx->lldi.nchan;
		ctx->ntxq = ntxq;
		ctx->nrxq = u_ctx->lldi.nrxq;
		ctx->rxq_perchan = rxq_perchan;
		ctx->txq_perchan = txq_perchan;
	}
out:
	return err;
}

static int chcr_init_tfm(struct crypto_skcipher *tfm)
{
	struct skcipher_alg *alg = crypto_skcipher_alg(tfm);
	struct chcr_context *ctx = crypto_skcipher_ctx(tfm);
	struct ablk_ctx *ablkctx = ABLK_CTX(ctx);

	ablkctx->sw_cipher = crypto_alloc_skcipher(alg->base.cra_name, 0,
				CRYPTO_ALG_NEED_FALLBACK);
	if (IS_ERR(ablkctx->sw_cipher)) {
		pr_err("failed to allocate fallback for %s\n", alg->base.cra_name);
		return PTR_ERR(ablkctx->sw_cipher);
	}
	init_completion(&ctx->cbc_aes_aio_done);
	crypto_skcipher_set_reqsize(tfm, sizeof(struct chcr_skcipher_req_ctx) +
					 crypto_skcipher_reqsize(ablkctx->sw_cipher));

	return chcr_device_init(ctx);
}

static int chcr_rfc3686_init(struct crypto_skcipher *tfm)
{
	struct skcipher_alg *alg = crypto_skcipher_alg(tfm);
	struct chcr_context *ctx = crypto_skcipher_ctx(tfm);
	struct ablk_ctx *ablkctx = ABLK_CTX(ctx);

	/*RFC3686 initialises IV counter value to 1, rfc3686(ctr(aes))
	 * cannot be used as fallback in chcr_handle_cipher_response
	 */
	ablkctx->sw_cipher = crypto_alloc_skcipher("ctr(aes)", 0,
				CRYPTO_ALG_NEED_FALLBACK);
	if (IS_ERR(ablkctx->sw_cipher)) {
		pr_err("failed to allocate fallback for %s\n", alg->base.cra_name);
		return PTR_ERR(ablkctx->sw_cipher);
	}
	crypto_skcipher_set_reqsize(tfm, sizeof(struct chcr_skcipher_req_ctx) +
				    crypto_skcipher_reqsize(ablkctx->sw_cipher));
	return chcr_device_init(ctx);
}


static void chcr_exit_tfm(struct crypto_skcipher *tfm)
{
	struct chcr_context *ctx = crypto_skcipher_ctx(tfm);
	struct ablk_ctx *ablkctx = ABLK_CTX(ctx);

	crypto_free_skcipher(ablkctx->sw_cipher);
}

static int get_alg_config(struct algo_param *params,
			  unsigned int auth_size)
{
	switch (auth_size) {
	case SHA1_DIGEST_SIZE:
		params->mk_size = CHCR_KEYCTX_MAC_KEY_SIZE_160;
		params->auth_mode = CHCR_SCMD_AUTH_MODE_SHA1;
		params->result_size = SHA1_DIGEST_SIZE;
		break;
	case SHA224_DIGEST_SIZE:
		params->mk_size = CHCR_KEYCTX_MAC_KEY_SIZE_256;
		params->auth_mode = CHCR_SCMD_AUTH_MODE_SHA224;
		params->result_size = SHA256_DIGEST_SIZE;
		break;
	case SHA256_DIGEST_SIZE:
		params->mk_size = CHCR_KEYCTX_MAC_KEY_SIZE_256;
		params->auth_mode = CHCR_SCMD_AUTH_MODE_SHA256;
		params->result_size = SHA256_DIGEST_SIZE;
		break;
	case SHA384_DIGEST_SIZE:
		params->mk_size = CHCR_KEYCTX_MAC_KEY_SIZE_512;
		params->auth_mode = CHCR_SCMD_AUTH_MODE_SHA512_384;
		params->result_size = SHA512_DIGEST_SIZE;
		break;
	case SHA512_DIGEST_SIZE:
		params->mk_size = CHCR_KEYCTX_MAC_KEY_SIZE_512;
		params->auth_mode = CHCR_SCMD_AUTH_MODE_SHA512_512;
		params->result_size = SHA512_DIGEST_SIZE;
		break;
	default:
		pr_err("ERROR, unsupported digest size\n");
		return -EINVAL;
	}
	return 0;
}

static inline void chcr_free_shash(struct crypto_shash *base_hash)
{
		crypto_free_shash(base_hash);
}

/**
 *	create_hash_wr - Create hash work request
 *	@req: Cipher req base
 *	@param: Container for create_hash_wr()'s parameters
 */
static struct sk_buff *create_hash_wr(struct ahash_request *req,
				      struct hash_wr_param *param)
{
	struct chcr_ahash_req_ctx *req_ctx = ahash_request_ctx(req);
	struct crypto_ahash *tfm = crypto_ahash_reqtfm(req);
	struct chcr_context *ctx = h_ctx(tfm);
	struct hmac_ctx *hmacctx = HMAC_CTX(ctx);
	struct sk_buff *skb = NULL;
	struct uld_ctx *u_ctx = ULD_CTX(ctx);
	struct chcr_wr *chcr_req;
	struct ulptx_sgl *ulptx;
	unsigned int nents = 0, transhdr_len;
	unsigned int temp = 0;
	gfp_t flags = req->base.flags & CRYPTO_TFM_REQ_MAY_SLEEP ? GFP_KERNEL :
		GFP_ATOMIC;
	struct adapter *adap = padap(h_ctx(tfm)->dev);
	int error = 0;
	unsigned int rx_channel_id = req_ctx->rxqidx / ctx->rxq_perchan;

	rx_channel_id = cxgb4_port_e2cchan(u_ctx->lldi.ports[rx_channel_id]);
	transhdr_len = HASH_TRANSHDR_SIZE(param->kctx_len);
	req_ctx->hctx_wr.imm = (transhdr_len + param->bfr_len +
				param->sg_len) <= SGE_MAX_WR_LEN;
	nents = sg_nents_xlen(req_ctx->hctx_wr.srcsg, param->sg_len,
		      CHCR_SRC_SG_SIZE, req_ctx->hctx_wr.src_ofst);
	nents += param->bfr_len ? 1 : 0;
	transhdr_len += req_ctx->hctx_wr.imm ? roundup(param->bfr_len +
				param->sg_len, 16) : (sgl_len(nents) * 8);
	transhdr_len = roundup(transhdr_len, 16);

	skb = alloc_skb(transhdr_len, flags);
	if (!skb)
		return ERR_PTR(-ENOMEM);
	chcr_req = __skb_put_zero(skb, transhdr_len);

	chcr_req->sec_cpl.op_ivinsrtofst =
		FILL_SEC_CPL_OP_IVINSR(rx_channel_id, 2, 0);

	chcr_req->sec_cpl.pldlen = htonl(param->bfr_len + param->sg_len);

	chcr_req->sec_cpl.aadstart_cipherstop_hi =
		FILL_SEC_CPL_CIPHERSTOP_HI(0, 0, 0, 0);
	chcr_req->sec_cpl.cipherstop_lo_authinsert =
		FILL_SEC_CPL_AUTHINSERT(0, 1, 0, 0);
	chcr_req->sec_cpl.seqno_numivs =
		FILL_SEC_CPL_SCMD0_SEQNO(0, 0, 0, param->alg_prm.auth_mode,
					 param->opad_needed, 0);

	chcr_req->sec_cpl.ivgen_hdrlen =
		FILL_SEC_CPL_IVGEN_HDRLEN(param->last, param->more, 0, 1, 0, 0);

	memcpy(chcr_req->key_ctx.key, req_ctx->partial_hash,
	       param->alg_prm.result_size);

	if (param->opad_needed)
		memcpy(chcr_req->key_ctx.key +
		       ((param->alg_prm.result_size <= 32) ? 32 :
			CHCR_HASH_MAX_DIGEST_SIZE),
		       hmacctx->opad, param->alg_prm.result_size);

	chcr_req->key_ctx.ctx_hdr = FILL_KEY_CTX_HDR(CHCR_KEYCTX_NO_KEY,
					    param->alg_prm.mk_size, 0,
					    param->opad_needed,
					    ((param->kctx_len +
					     sizeof(chcr_req->key_ctx)) >> 4));
	chcr_req->sec_cpl.scmd1 = cpu_to_be64((u64)param->scmd1);
	ulptx = (struct ulptx_sgl *)((u8 *)(chcr_req + 1) + param->kctx_len +
				     DUMMY_BYTES);
	if (param->bfr_len != 0) {
		req_ctx->hctx_wr.dma_addr =
			dma_map_single(&u_ctx->lldi.pdev->dev, req_ctx->reqbfr,
				       param->bfr_len, DMA_TO_DEVICE);
		if (dma_mapping_error(&u_ctx->lldi.pdev->dev,
				       req_ctx->hctx_wr. dma_addr)) {
			error = -ENOMEM;
			goto err;
		}
		req_ctx->hctx_wr.dma_len = param->bfr_len;
	} else {
		req_ctx->hctx_wr.dma_addr = 0;
	}
	chcr_add_hash_src_ent(req, ulptx, param);
	/* Request upto max wr size */
	temp = param->kctx_len + DUMMY_BYTES + (req_ctx->hctx_wr.imm ?
				(param->sg_len + param->bfr_len) : 0);
	atomic_inc(&adap->chcr_stats.digest_rqst);
	create_wreq(h_ctx(tfm), chcr_req, &req->base, req_ctx->hctx_wr.imm,
		    param->hash_size, transhdr_len,
		    temp,  0);
	req_ctx->hctx_wr.skb = skb;
	return skb;
err:
	kfree_skb(skb);
	return  ERR_PTR(error);
}

static int chcr_ahash_update(struct ahash_request *req)
{
	struct chcr_ahash_req_ctx *req_ctx = ahash_request_ctx(req);
	struct crypto_ahash *rtfm = crypto_ahash_reqtfm(req);
	struct uld_ctx *u_ctx = ULD_CTX(h_ctx(rtfm));
	struct chcr_context *ctx = h_ctx(rtfm);
	struct chcr_dev *dev = h_ctx(rtfm)->dev;
	struct sk_buff *skb;
	u8 remainder = 0, bs;
	unsigned int nbytes = req->nbytes;
	struct hash_wr_param params;
	int error;
	unsigned int cpu;

	cpu = get_cpu();
	req_ctx->txqidx = cpu % ctx->ntxq;
	req_ctx->rxqidx = cpu % ctx->nrxq;
	put_cpu();

	bs = crypto_tfm_alg_blocksize(crypto_ahash_tfm(rtfm));

	if (nbytes + req_ctx->reqlen >= bs) {
		remainder = (nbytes + req_ctx->reqlen) % bs;
		nbytes = nbytes + req_ctx->reqlen - remainder;
	} else {
		sg_pcopy_to_buffer(req->src, sg_nents(req->src), req_ctx->reqbfr
				   + req_ctx->reqlen, nbytes, 0);
		req_ctx->reqlen += nbytes;
		return 0;
	}
	error = chcr_inc_wrcount(dev);
	if (error)
		return -ENXIO;
	/* Detach state for CHCR means lldi or padap is freed. Increasing
	 * inflight count for dev guarantees that lldi and padap is valid
	 */
	if (unlikely(cxgb4_is_crypto_q_full(u_ctx->lldi.ports[0],
						req_ctx->txqidx) &&
		(!(req->base.flags & CRYPTO_TFM_REQ_MAY_BACKLOG)))) {
			error = -ENOSPC;
			goto err;
	}

	chcr_init_hctx_per_wr(req_ctx);
	error = chcr_hash_dma_map(&u_ctx->lldi.pdev->dev, req);
	if (error) {
		error = -ENOMEM;
		goto err;
	}
	get_alg_config(&params.alg_prm, crypto_ahash_digestsize(rtfm));
	params.kctx_len = roundup(params.alg_prm.result_size, 16);
	params.sg_len = chcr_hash_ent_in_wr(req->src, !!req_ctx->reqlen,
				     HASH_SPACE_LEFT(params.kctx_len), 0);
	if (params.sg_len > req->nbytes)
		params.sg_len = req->nbytes;
	params.sg_len = rounddown(params.sg_len + req_ctx->reqlen, bs) -
			req_ctx->reqlen;
	params.opad_needed = 0;
	params.more = 1;
	params.last = 0;
	params.bfr_len = req_ctx->reqlen;
	params.scmd1 = 0;
	req_ctx->hctx_wr.srcsg = req->src;

	params.hash_size = params.alg_prm.result_size;
	req_ctx->data_len += params.sg_len + params.bfr_len;
	skb = create_hash_wr(req, &params);
	if (IS_ERR(skb)) {
		error = PTR_ERR(skb);
		goto unmap;
	}

	req_ctx->hctx_wr.processed += params.sg_len;
	if (remainder) {
		/* Swap buffers */
		swap(req_ctx->reqbfr, req_ctx->skbfr);
		sg_pcopy_to_buffer(req->src, sg_nents(req->src),
				   req_ctx->reqbfr, remainder, req->nbytes -
				   remainder);
	}
	req_ctx->reqlen = remainder;
	skb->dev = u_ctx->lldi.ports[0];
	set_wr_txq(skb, CPL_PRIORITY_DATA, req_ctx->txqidx);
	chcr_send_wr(skb);
	return -EINPROGRESS;
unmap:
	chcr_hash_dma_unmap(&u_ctx->lldi.pdev->dev, req);
err:
	chcr_dec_wrcount(dev);
	return error;
}

static void create_last_hash_block(char *bfr_ptr, unsigned int bs, u64 scmd1)
{
	memset(bfr_ptr, 0, bs);
	*bfr_ptr = 0x80;
	if (bs == 64)
		*(__be64 *)(bfr_ptr + 56) = cpu_to_be64(scmd1  << 3);
	else
		*(__be64 *)(bfr_ptr + 120) =  cpu_to_be64(scmd1  << 3);
}

static int chcr_ahash_final(struct ahash_request *req)
{
	struct chcr_ahash_req_ctx *req_ctx = ahash_request_ctx(req);
	struct crypto_ahash *rtfm = crypto_ahash_reqtfm(req);
	struct chcr_dev *dev = h_ctx(rtfm)->dev;
	struct hash_wr_param params;
	struct sk_buff *skb;
	struct uld_ctx *u_ctx = ULD_CTX(h_ctx(rtfm));
	struct chcr_context *ctx = h_ctx(rtfm);
	u8 bs = crypto_tfm_alg_blocksize(crypto_ahash_tfm(rtfm));
	int error;
	unsigned int cpu;

	cpu = get_cpu();
	req_ctx->txqidx = cpu % ctx->ntxq;
	req_ctx->rxqidx = cpu % ctx->nrxq;
	put_cpu();

	error = chcr_inc_wrcount(dev);
	if (error)
		return -ENXIO;

	chcr_init_hctx_per_wr(req_ctx);
	if (is_hmac(crypto_ahash_tfm(rtfm)))
		params.opad_needed = 1;
	else
		params.opad_needed = 0;
	params.sg_len = 0;
	req_ctx->hctx_wr.isfinal = 1;
	get_alg_config(&params.alg_prm, crypto_ahash_digestsize(rtfm));
	params.kctx_len = roundup(params.alg_prm.result_size, 16);
	if (is_hmac(crypto_ahash_tfm(rtfm))) {
		params.opad_needed = 1;
		params.kctx_len *= 2;
	} else {
		params.opad_needed = 0;
	}

	req_ctx->hctx_wr.result = 1;
	params.bfr_len = req_ctx->reqlen;
	req_ctx->data_len += params.bfr_len + params.sg_len;
	req_ctx->hctx_wr.srcsg = req->src;
	if (req_ctx->reqlen == 0) {
		create_last_hash_block(req_ctx->reqbfr, bs, req_ctx->data_len);
		params.last = 0;
		params.more = 1;
		params.scmd1 = 0;
		params.bfr_len = bs;

	} else {
		params.scmd1 = req_ctx->data_len;
		params.last = 1;
		params.more = 0;
	}
	params.hash_size = crypto_ahash_digestsize(rtfm);
	skb = create_hash_wr(req, &params);
	if (IS_ERR(skb)) {
		error = PTR_ERR(skb);
		goto err;
	}
	req_ctx->reqlen = 0;
	skb->dev = u_ctx->lldi.ports[0];
	set_wr_txq(skb, CPL_PRIORITY_DATA, req_ctx->txqidx);
	chcr_send_wr(skb);
	return -EINPROGRESS;
err:
	chcr_dec_wrcount(dev);
	return error;
}

static int chcr_ahash_finup(struct ahash_request *req)
{
	struct chcr_ahash_req_ctx *req_ctx = ahash_request_ctx(req);
	struct crypto_ahash *rtfm = crypto_ahash_reqtfm(req);
	struct chcr_dev *dev = h_ctx(rtfm)->dev;
	struct uld_ctx *u_ctx = ULD_CTX(h_ctx(rtfm));
	struct chcr_context *ctx = h_ctx(rtfm);
	struct sk_buff *skb;
	struct hash_wr_param params;
	u8  bs;
	int error;
	unsigned int cpu;

	cpu = get_cpu();
	req_ctx->txqidx = cpu % ctx->ntxq;
	req_ctx->rxqidx = cpu % ctx->nrxq;
	put_cpu();

	bs = crypto_tfm_alg_blocksize(crypto_ahash_tfm(rtfm));
	error = chcr_inc_wrcount(dev);
	if (error)
		return -ENXIO;

	if (unlikely(cxgb4_is_crypto_q_full(u_ctx->lldi.ports[0],
						req_ctx->txqidx) &&
		(!(req->base.flags & CRYPTO_TFM_REQ_MAY_BACKLOG)))) {
			error = -ENOSPC;
			goto err;
	}
	chcr_init_hctx_per_wr(req_ctx);
	error = chcr_hash_dma_map(&u_ctx->lldi.pdev->dev, req);
	if (error) {
		error = -ENOMEM;
		goto err;
	}

	get_alg_config(&params.alg_prm, crypto_ahash_digestsize(rtfm));
	params.kctx_len = roundup(params.alg_prm.result_size, 16);
	if (is_hmac(crypto_ahash_tfm(rtfm))) {
		params.kctx_len *= 2;
		params.opad_needed = 1;
	} else {
		params.opad_needed = 0;
	}

	params.sg_len = chcr_hash_ent_in_wr(req->src, !!req_ctx->reqlen,
				    HASH_SPACE_LEFT(params.kctx_len), 0);
	if (params.sg_len < req->nbytes) {
		if (is_hmac(crypto_ahash_tfm(rtfm))) {
			params.kctx_len /= 2;
			params.opad_needed = 0;
		}
		params.last = 0;
		params.more = 1;
		params.sg_len = rounddown(params.sg_len + req_ctx->reqlen, bs)
					- req_ctx->reqlen;
		params.hash_size = params.alg_prm.result_size;
		params.scmd1 = 0;
	} else {
		params.last = 1;
		params.more = 0;
		params.sg_len = req->nbytes;
		params.hash_size = crypto_ahash_digestsize(rtfm);
		params.scmd1 = req_ctx->data_len + req_ctx->reqlen +
				params.sg_len;
	}
	params.bfr_len = req_ctx->reqlen;
	req_ctx->data_len += params.bfr_len + params.sg_len;
	req_ctx->hctx_wr.result = 1;
	req_ctx->hctx_wr.srcsg = req->src;
	if ((req_ctx->reqlen + req->nbytes) == 0) {
		create_last_hash_block(req_ctx->reqbfr, bs, req_ctx->data_len);
		params.last = 0;
		params.more = 1;
		params.scmd1 = 0;
		params.bfr_len = bs;
	}
	skb = create_hash_wr(req, &params);
	if (IS_ERR(skb)) {
		error = PTR_ERR(skb);
		goto unmap;
	}
	req_ctx->reqlen = 0;
	req_ctx->hctx_wr.processed += params.sg_len;
	skb->dev = u_ctx->lldi.ports[0];
	set_wr_txq(skb, CPL_PRIORITY_DATA, req_ctx->txqidx);
	chcr_send_wr(skb);
	return -EINPROGRESS;
unmap:
	chcr_hash_dma_unmap(&u_ctx->lldi.pdev->dev, req);
err:
	chcr_dec_wrcount(dev);
	return error;
}

static int chcr_ahash_digest(struct ahash_request *req)
{
	struct chcr_ahash_req_ctx *req_ctx = ahash_request_ctx(req);
	struct crypto_ahash *rtfm = crypto_ahash_reqtfm(req);
	struct chcr_dev *dev = h_ctx(rtfm)->dev;
	struct uld_ctx *u_ctx = ULD_CTX(h_ctx(rtfm));
	struct chcr_context *ctx = h_ctx(rtfm);
	struct sk_buff *skb;
	struct hash_wr_param params;
	u8  bs;
	int error;
	unsigned int cpu;

	cpu = get_cpu();
	req_ctx->txqidx = cpu % ctx->ntxq;
	req_ctx->rxqidx = cpu % ctx->nrxq;
	put_cpu();

	rtfm->init(req);
	bs = crypto_tfm_alg_blocksize(crypto_ahash_tfm(rtfm));
	error = chcr_inc_wrcount(dev);
	if (error)
		return -ENXIO;

	if (unlikely(cxgb4_is_crypto_q_full(u_ctx->lldi.ports[0],
						req_ctx->txqidx) &&
		(!(req->base.flags & CRYPTO_TFM_REQ_MAY_BACKLOG)))) {
			error = -ENOSPC;
			goto err;
	}

	chcr_init_hctx_per_wr(req_ctx);
	error = chcr_hash_dma_map(&u_ctx->lldi.pdev->dev, req);
	if (error) {
		error = -ENOMEM;
		goto err;
	}

	get_alg_config(&params.alg_prm, crypto_ahash_digestsize(rtfm));
	params.kctx_len = roundup(params.alg_prm.result_size, 16);
	if (is_hmac(crypto_ahash_tfm(rtfm))) {
		params.kctx_len *= 2;
		params.opad_needed = 1;
	} else {
		params.opad_needed = 0;
	}
	params.sg_len = chcr_hash_ent_in_wr(req->src, !!req_ctx->reqlen,
				HASH_SPACE_LEFT(params.kctx_len), 0);
	if (params.sg_len < req->nbytes) {
		if (is_hmac(crypto_ahash_tfm(rtfm))) {
			params.kctx_len /= 2;
			params.opad_needed = 0;
		}
		params.last = 0;
		params.more = 1;
		params.scmd1 = 0;
		params.sg_len = rounddown(params.sg_len, bs);
		params.hash_size = params.alg_prm.result_size;
	} else {
		params.sg_len = req->nbytes;
		params.hash_size = crypto_ahash_digestsize(rtfm);
		params.last = 1;
		params.more = 0;
		params.scmd1 = req->nbytes + req_ctx->data_len;

	}
	params.bfr_len = 0;
	req_ctx->hctx_wr.result = 1;
	req_ctx->hctx_wr.srcsg = req->src;
	req_ctx->data_len += params.bfr_len + params.sg_len;

	if (req->nbytes == 0) {
		create_last_hash_block(req_ctx->reqbfr, bs, req_ctx->data_len);
		params.more = 1;
		params.bfr_len = bs;
	}

	skb = create_hash_wr(req, &params);
	if (IS_ERR(skb)) {
		error = PTR_ERR(skb);
		goto unmap;
	}
	req_ctx->hctx_wr.processed += params.sg_len;
	skb->dev = u_ctx->lldi.ports[0];
	set_wr_txq(skb, CPL_PRIORITY_DATA, req_ctx->txqidx);
	chcr_send_wr(skb);
	return -EINPROGRESS;
unmap:
	chcr_hash_dma_unmap(&u_ctx->lldi.pdev->dev, req);
err:
	chcr_dec_wrcount(dev);
	return error;
}

static int chcr_ahash_continue(struct ahash_request *req)
{
	struct chcr_ahash_req_ctx *reqctx = ahash_request_ctx(req);
	struct chcr_hctx_per_wr *hctx_wr = &reqctx->hctx_wr;
	struct crypto_ahash *rtfm = crypto_ahash_reqtfm(req);
	struct chcr_context *ctx = h_ctx(rtfm);
	struct uld_ctx *u_ctx = ULD_CTX(ctx);
	struct sk_buff *skb;
	struct hash_wr_param params;
	u8  bs;
	int error;
	unsigned int cpu;

	cpu = get_cpu();
	reqctx->txqidx = cpu % ctx->ntxq;
	reqctx->rxqidx = cpu % ctx->nrxq;
	put_cpu();

	bs = crypto_tfm_alg_blocksize(crypto_ahash_tfm(rtfm));
	get_alg_config(&params.alg_prm, crypto_ahash_digestsize(rtfm));
	params.kctx_len = roundup(params.alg_prm.result_size, 16);
	if (is_hmac(crypto_ahash_tfm(rtfm))) {
		params.kctx_len *= 2;
		params.opad_needed = 1;
	} else {
		params.opad_needed = 0;
	}
	params.sg_len = chcr_hash_ent_in_wr(hctx_wr->srcsg, 0,
					    HASH_SPACE_LEFT(params.kctx_len),
					    hctx_wr->src_ofst);
	if ((params.sg_len + hctx_wr->processed) > req->nbytes)
		params.sg_len = req->nbytes - hctx_wr->processed;
	if (!hctx_wr->result ||
	    ((params.sg_len + hctx_wr->processed) < req->nbytes)) {
		if (is_hmac(crypto_ahash_tfm(rtfm))) {
			params.kctx_len /= 2;
			params.opad_needed = 0;
		}
		params.last = 0;
		params.more = 1;
		params.sg_len = rounddown(params.sg_len, bs);
		params.hash_size = params.alg_prm.result_size;
		params.scmd1 = 0;
	} else {
		params.last = 1;
		params.more = 0;
		params.hash_size = crypto_ahash_digestsize(rtfm);
		params.scmd1 = reqctx->data_len + params.sg_len;
	}
	params.bfr_len = 0;
	reqctx->data_len += params.sg_len;
	skb = create_hash_wr(req, &params);
	if (IS_ERR(skb)) {
		error = PTR_ERR(skb);
		goto err;
	}
	hctx_wr->processed += params.sg_len;
	skb->dev = u_ctx->lldi.ports[0];
	set_wr_txq(skb, CPL_PRIORITY_DATA, reqctx->txqidx);
	chcr_send_wr(skb);
	return 0;
err:
	return error;
}

static inline void chcr_handle_ahash_resp(struct ahash_request *req,
					  unsigned char *input,
					  int err)
{
	struct chcr_ahash_req_ctx *reqctx = ahash_request_ctx(req);
	struct chcr_hctx_per_wr *hctx_wr = &reqctx->hctx_wr;
	int digestsize, updated_digestsize;
	struct crypto_ahash *tfm = crypto_ahash_reqtfm(req);
	struct uld_ctx *u_ctx = ULD_CTX(h_ctx(tfm));
	struct chcr_dev *dev = h_ctx(tfm)->dev;

	if (input == NULL)
		goto out;
	digestsize = crypto_ahash_digestsize(crypto_ahash_reqtfm(req));
	updated_digestsize = digestsize;
	if (digestsize == SHA224_DIGEST_SIZE)
		updated_digestsize = SHA256_DIGEST_SIZE;
	else if (digestsize == SHA384_DIGEST_SIZE)
		updated_digestsize = SHA512_DIGEST_SIZE;

	if (hctx_wr->dma_addr) {
		dma_unmap_single(&u_ctx->lldi.pdev->dev, hctx_wr->dma_addr,
				 hctx_wr->dma_len, DMA_TO_DEVICE);
		hctx_wr->dma_addr = 0;
	}
	if (hctx_wr->isfinal || ((hctx_wr->processed + reqctx->reqlen) ==
				 req->nbytes)) {
		if (hctx_wr->result == 1) {
			hctx_wr->result = 0;
			memcpy(req->result, input + sizeof(struct cpl_fw6_pld),
			       digestsize);
		} else {
			memcpy(reqctx->partial_hash,
			       input + sizeof(struct cpl_fw6_pld),
			       updated_digestsize);

		}
		goto unmap;
	}
	memcpy(reqctx->partial_hash, input + sizeof(struct cpl_fw6_pld),
	       updated_digestsize);

	err = chcr_ahash_continue(req);
	if (err)
		goto unmap;
	return;
unmap:
	if (hctx_wr->is_sg_map)
		chcr_hash_dma_unmap(&u_ctx->lldi.pdev->dev, req);


out:
	chcr_dec_wrcount(dev);
	req->base.complete(&req->base, err);
}

/*
 *	chcr_handle_resp - Unmap the DMA buffers associated with the request
 *	@req: crypto request
 */
int chcr_handle_resp(struct crypto_async_request *req, unsigned char *input,
			 int err)
{
	struct crypto_tfm *tfm = req->tfm;
	struct chcr_context *ctx = crypto_tfm_ctx(tfm);
	struct adapter *adap = padap(ctx->dev);

	switch (tfm->__crt_alg->cra_flags & CRYPTO_ALG_TYPE_MASK) {
	case CRYPTO_ALG_TYPE_AEAD:
		err = chcr_handle_aead_resp(aead_request_cast(req), input, err);
		break;

	case CRYPTO_ALG_TYPE_SKCIPHER:
		 chcr_handle_cipher_resp(skcipher_request_cast(req),
					       input, err);
		break;
	case CRYPTO_ALG_TYPE_AHASH:
		chcr_handle_ahash_resp(ahash_request_cast(req), input, err);
		}
	atomic_inc(&adap->chcr_stats.complete);
	return err;
}
static int chcr_ahash_export(struct ahash_request *areq, void *out)
{
	struct chcr_ahash_req_ctx *req_ctx = ahash_request_ctx(areq);
	struct chcr_ahash_req_ctx *state = out;

	state->reqlen = req_ctx->reqlen;
	state->data_len = req_ctx->data_len;
	memcpy(state->bfr1, req_ctx->reqbfr, req_ctx->reqlen);
	memcpy(state->partial_hash, req_ctx->partial_hash,
	       CHCR_HASH_MAX_DIGEST_SIZE);
	chcr_init_hctx_per_wr(state);
	return 0;
}

static int chcr_ahash_import(struct ahash_request *areq, const void *in)
{
	struct chcr_ahash_req_ctx *req_ctx = ahash_request_ctx(areq);
	struct chcr_ahash_req_ctx *state = (struct chcr_ahash_req_ctx *)in;

	req_ctx->reqlen = state->reqlen;
	req_ctx->data_len = state->data_len;
	req_ctx->reqbfr = req_ctx->bfr1;
	req_ctx->skbfr = req_ctx->bfr2;
	memcpy(req_ctx->bfr1, state->bfr1, CHCR_HASH_MAX_BLOCK_SIZE_128);
	memcpy(req_ctx->partial_hash, state->partial_hash,
	       CHCR_HASH_MAX_DIGEST_SIZE);
	chcr_init_hctx_per_wr(req_ctx);
	return 0;
}

static int chcr_ahash_setkey(struct crypto_ahash *tfm, const u8 *key,
			     unsigned int keylen)
{
	struct hmac_ctx *hmacctx = HMAC_CTX(h_ctx(tfm));
	unsigned int digestsize = crypto_ahash_digestsize(tfm);
	unsigned int bs = crypto_tfm_alg_blocksize(crypto_ahash_tfm(tfm));
	unsigned int i, err = 0, updated_digestsize;

	SHASH_DESC_ON_STACK(shash, hmacctx->base_hash);

	/* use the key to calculate the ipad and opad. ipad will sent with the
	 * first request's data. opad will be sent with the final hash result
	 * ipad in hmacctx->ipad and opad in hmacctx->opad location
	 */
	shash->tfm = hmacctx->base_hash;
	if (keylen > bs) {
		err = crypto_shash_digest(shash, key, keylen,
					  hmacctx->ipad);
		if (err)
			goto out;
		keylen = digestsize;
	} else {
		memcpy(hmacctx->ipad, key, keylen);
	}
	memset(hmacctx->ipad + keylen, 0, bs - keylen);
	memcpy(hmacctx->opad, hmacctx->ipad, bs);

	for (i = 0; i < bs / sizeof(int); i++) {
		*((unsigned int *)(&hmacctx->ipad) + i) ^= IPAD_DATA;
		*((unsigned int *)(&hmacctx->opad) + i) ^= OPAD_DATA;
	}

	updated_digestsize = digestsize;
	if (digestsize == SHA224_DIGEST_SIZE)
		updated_digestsize = SHA256_DIGEST_SIZE;
	else if (digestsize == SHA384_DIGEST_SIZE)
		updated_digestsize = SHA512_DIGEST_SIZE;
	err = chcr_compute_partial_hash(shash, hmacctx->ipad,
					hmacctx->ipad, digestsize);
	if (err)
		goto out;
	chcr_change_order(hmacctx->ipad, updated_digestsize);

	err = chcr_compute_partial_hash(shash, hmacctx->opad,
					hmacctx->opad, digestsize);
	if (err)
		goto out;
	chcr_change_order(hmacctx->opad, updated_digestsize);
out:
	return err;
}

static int chcr_aes_xts_setkey(struct crypto_skcipher *cipher, const u8 *key,
			       unsigned int key_len)
{
	struct ablk_ctx *ablkctx = ABLK_CTX(c_ctx(cipher));
	unsigned short context_size = 0;
	int err;

	err = chcr_cipher_fallback_setkey(cipher, key, key_len);
	if (err)
		goto badkey_err;

	memcpy(ablkctx->key, key, key_len);
	ablkctx->enckey_len = key_len;
	get_aes_decrypt_key(ablkctx->rrkey, ablkctx->key, key_len << 2);
	context_size = (KEY_CONTEXT_HDR_SALT_AND_PAD + key_len) >> 4;
	/* Both keys for xts must be aligned to 16 byte boundary
	 * by padding with zeros. So for 24 byte keys padding 8 zeroes.
	 */
	if (key_len == 48) {
		context_size = (KEY_CONTEXT_HDR_SALT_AND_PAD + key_len
				+ 16) >> 4;
		memmove(ablkctx->key + 32, ablkctx->key + 24, 24);
		memset(ablkctx->key + 24, 0, 8);
		memset(ablkctx->key + 56, 0, 8);
		ablkctx->enckey_len = 64;
		ablkctx->key_ctx_hdr =
			FILL_KEY_CTX_HDR(CHCR_KEYCTX_CIPHER_KEY_SIZE_192,
					 CHCR_KEYCTX_NO_KEY, 1,
					 0, context_size);
	} else {
		ablkctx->key_ctx_hdr =
		FILL_KEY_CTX_HDR((key_len == AES_KEYSIZE_256) ?
				 CHCR_KEYCTX_CIPHER_KEY_SIZE_128 :
				 CHCR_KEYCTX_CIPHER_KEY_SIZE_256,
				 CHCR_KEYCTX_NO_KEY, 1,
				 0, context_size);
	}
	ablkctx->ciph_mode = CHCR_SCMD_CIPHER_MODE_AES_XTS;
	return 0;
badkey_err:
	ablkctx->enckey_len = 0;

	return err;
}

static int chcr_sha_init(struct ahash_request *areq)
{
	struct chcr_ahash_req_ctx *req_ctx = ahash_request_ctx(areq);
	struct crypto_ahash *tfm = crypto_ahash_reqtfm(areq);
	int digestsize =  crypto_ahash_digestsize(tfm);

	req_ctx->data_len = 0;
	req_ctx->reqlen = 0;
	req_ctx->reqbfr = req_ctx->bfr1;
	req_ctx->skbfr = req_ctx->bfr2;
	copy_hash_init_values(req_ctx->partial_hash, digestsize);

	return 0;
}

static int chcr_sha_cra_init(struct crypto_tfm *tfm)
{
	crypto_ahash_set_reqsize(__crypto_ahash_cast(tfm),
				 sizeof(struct chcr_ahash_req_ctx));
	return chcr_device_init(crypto_tfm_ctx(tfm));
}

static int chcr_hmac_init(struct ahash_request *areq)
{
	struct chcr_ahash_req_ctx *req_ctx = ahash_request_ctx(areq);
	struct crypto_ahash *rtfm = crypto_ahash_reqtfm(areq);
	struct hmac_ctx *hmacctx = HMAC_CTX(h_ctx(rtfm));
	unsigned int digestsize = crypto_ahash_digestsize(rtfm);
	unsigned int bs = crypto_tfm_alg_blocksize(crypto_ahash_tfm(rtfm));

	chcr_sha_init(areq);
	req_ctx->data_len = bs;
	if (is_hmac(crypto_ahash_tfm(rtfm))) {
		if (digestsize == SHA224_DIGEST_SIZE)
			memcpy(req_ctx->partial_hash, hmacctx->ipad,
			       SHA256_DIGEST_SIZE);
		else if (digestsize == SHA384_DIGEST_SIZE)
			memcpy(req_ctx->partial_hash, hmacctx->ipad,
			       SHA512_DIGEST_SIZE);
		else
			memcpy(req_ctx->partial_hash, hmacctx->ipad,
			       digestsize);
	}
	return 0;
}

static int chcr_hmac_cra_init(struct crypto_tfm *tfm)
{
	struct chcr_context *ctx = crypto_tfm_ctx(tfm);
	struct hmac_ctx *hmacctx = HMAC_CTX(ctx);
	unsigned int digestsize =
		crypto_ahash_digestsize(__crypto_ahash_cast(tfm));

	crypto_ahash_set_reqsize(__crypto_ahash_cast(tfm),
				 sizeof(struct chcr_ahash_req_ctx));
	hmacctx->base_hash = chcr_alloc_shash(digestsize);
	if (IS_ERR(hmacctx->base_hash))
		return PTR_ERR(hmacctx->base_hash);
	return chcr_device_init(crypto_tfm_ctx(tfm));
}

static void chcr_hmac_cra_exit(struct crypto_tfm *tfm)
{
	struct chcr_context *ctx = crypto_tfm_ctx(tfm);
	struct hmac_ctx *hmacctx = HMAC_CTX(ctx);

	if (hmacctx->base_hash) {
		chcr_free_shash(hmacctx->base_hash);
		hmacctx->base_hash = NULL;
	}
}

inline void chcr_aead_common_exit(struct aead_request *req)
{
	struct chcr_aead_reqctx  *reqctx = aead_request_ctx(req);
	struct crypto_aead *tfm = crypto_aead_reqtfm(req);
	struct uld_ctx *u_ctx = ULD_CTX(a_ctx(tfm));

	chcr_aead_dma_unmap(&u_ctx->lldi.pdev->dev, req, reqctx->op);
}

static int chcr_aead_common_init(struct aead_request *req)
{
	struct crypto_aead *tfm = crypto_aead_reqtfm(req);
	struct chcr_aead_ctx *aeadctx = AEAD_CTX(a_ctx(tfm));
	struct chcr_aead_reqctx  *reqctx = aead_request_ctx(req);
	unsigned int authsize = crypto_aead_authsize(tfm);
	int error = -EINVAL;

	/* validate key size */
	if (aeadctx->enckey_len == 0)
		goto err;
	if (reqctx->op && req->cryptlen < authsize)
		goto err;
	if (reqctx->b0_len)
		reqctx->scratch_pad = reqctx->iv + IV;
	else
		reqctx->scratch_pad = NULL;

	error = chcr_aead_dma_map(&ULD_CTX(a_ctx(tfm))->lldi.pdev->dev, req,
				  reqctx->op);
	if (error) {
		error = -ENOMEM;
		goto err;
	}

	return 0;
err:
	return error;
}

static int chcr_aead_need_fallback(struct aead_request *req, int dst_nents,
				   int aadmax, int wrlen,
				   unsigned short op_type)
{
	unsigned int authsize = crypto_aead_authsize(crypto_aead_reqtfm(req));

	if (((req->cryptlen - (op_type ? authsize : 0)) == 0) ||
	    dst_nents > MAX_DSGL_ENT ||
	    (req->assoclen > aadmax) ||
	    (wrlen > SGE_MAX_WR_LEN))
		return 1;
	return 0;
}

static int chcr_aead_fallback(struct aead_request *req, unsigned short op_type)
{
	struct crypto_aead *tfm = crypto_aead_reqtfm(req);
	struct chcr_aead_ctx *aeadctx = AEAD_CTX(a_ctx(tfm));
	struct aead_request *subreq = aead_request_ctx(req);

	aead_request_set_tfm(subreq, aeadctx->sw_cipher);
	aead_request_set_callback(subreq, req->base.flags,
				  req->base.complete, req->base.data);
	aead_request_set_crypt(subreq, req->src, req->dst, req->cryptlen,
				 req->iv);
	aead_request_set_ad(subreq, req->assoclen);
	return op_type ? crypto_aead_decrypt(subreq) :
		crypto_aead_encrypt(subreq);
}

static struct sk_buff *create_authenc_wr(struct aead_request *req,
					 unsigned short qid,
					 int size)
{
	struct crypto_aead *tfm = crypto_aead_reqtfm(req);
	struct chcr_context *ctx = a_ctx(tfm);
	struct uld_ctx *u_ctx = ULD_CTX(ctx);
	struct chcr_aead_ctx *aeadctx = AEAD_CTX(ctx);
	struct chcr_authenc_ctx *actx = AUTHENC_CTX(aeadctx);
	struct chcr_aead_reqctx *reqctx = aead_request_ctx(req);
	struct sk_buff *skb = NULL;
	struct chcr_wr *chcr_req;
	struct cpl_rx_phys_dsgl *phys_cpl;
	struct ulptx_sgl *ulptx;
	unsigned int transhdr_len;
	unsigned int dst_size = 0, temp, subtype = get_aead_subtype(tfm);
	unsigned int   kctx_len = 0, dnents, snents;
	unsigned int  authsize = crypto_aead_authsize(tfm);
	int error = -EINVAL;
	u8 *ivptr;
	int null = 0;
	gfp_t flags = req->base.flags & CRYPTO_TFM_REQ_MAY_SLEEP ? GFP_KERNEL :
		GFP_ATOMIC;
	struct adapter *adap = padap(ctx->dev);
	unsigned int rx_channel_id = reqctx->rxqidx / ctx->rxq_perchan;

	rx_channel_id = cxgb4_port_e2cchan(u_ctx->lldi.ports[rx_channel_id]);
	if (req->cryptlen == 0)
		return NULL;

	reqctx->b0_len = 0;
	error = chcr_aead_common_init(req);
	if (error)
		return ERR_PTR(error);

	if (subtype == CRYPTO_ALG_SUB_TYPE_CBC_NULL ||
		subtype == CRYPTO_ALG_SUB_TYPE_CTR_NULL) {
		null = 1;
	}
	dnents = sg_nents_xlen(req->dst, req->assoclen + req->cryptlen +
		(reqctx->op ? -authsize : authsize), CHCR_DST_SG_SIZE, 0);
	dnents += MIN_AUTH_SG; // For IV
	snents = sg_nents_xlen(req->src, req->assoclen + req->cryptlen,
			       CHCR_SRC_SG_SIZE, 0);
	dst_size = get_space_for_phys_dsgl(dnents);
	kctx_len = (KEY_CONTEXT_CTX_LEN_G(ntohl(aeadctx->key_ctx_hdr)) << 4)
		- sizeof(chcr_req->key_ctx);
	transhdr_len = CIPHER_TRANSHDR_SIZE(kctx_len, dst_size);
	reqctx->imm = (transhdr_len + req->assoclen + req->cryptlen) <
			SGE_MAX_WR_LEN;
	temp = reqctx->imm ? roundup(req->assoclen + req->cryptlen, 16)
			: (sgl_len(snents) * 8);
	transhdr_len += temp;
	transhdr_len = roundup(transhdr_len, 16);

	if (chcr_aead_need_fallback(req, dnents, T6_MAX_AAD_SIZE,
				    transhdr_len, reqctx->op)) {
		atomic_inc(&adap->chcr_stats.fallback);
		chcr_aead_common_exit(req);
		return ERR_PTR(chcr_aead_fallback(req, reqctx->op));
	}
	skb = alloc_skb(transhdr_len, flags);
	if (!skb) {
		error = -ENOMEM;
		goto err;
	}

	chcr_req = __skb_put_zero(skb, transhdr_len);

	temp  = (reqctx->op == CHCR_ENCRYPT_OP) ? 0 : authsize;

	/*
	 * Input order	is AAD,IV and Payload. where IV should be included as
	 * the part of authdata. All other fields should be filled according
	 * to the hardware spec
	 */
	chcr_req->sec_cpl.op_ivinsrtofst =
				FILL_SEC_CPL_OP_IVINSR(rx_channel_id, 2, 1);
	chcr_req->sec_cpl.pldlen = htonl(req->assoclen + IV + req->cryptlen);
	chcr_req->sec_cpl.aadstart_cipherstop_hi = FILL_SEC_CPL_CIPHERSTOP_HI(
					null ? 0 : 1 + IV,
					null ? 0 : IV + req->assoclen,
					req->assoclen + IV + 1,
					(temp & 0x1F0) >> 4);
	chcr_req->sec_cpl.cipherstop_lo_authinsert = FILL_SEC_CPL_AUTHINSERT(
					temp & 0xF,
					null ? 0 : req->assoclen + IV + 1,
					temp, temp);
	if (subtype == CRYPTO_ALG_SUB_TYPE_CTR_NULL ||
	    subtype == CRYPTO_ALG_SUB_TYPE_CTR_SHA)
		temp = CHCR_SCMD_CIPHER_MODE_AES_CTR;
	else
		temp = CHCR_SCMD_CIPHER_MODE_AES_CBC;
	chcr_req->sec_cpl.seqno_numivs = FILL_SEC_CPL_SCMD0_SEQNO(reqctx->op,
					(reqctx->op == CHCR_ENCRYPT_OP) ? 1 : 0,
					temp,
					actx->auth_mode, aeadctx->hmac_ctrl,
					IV >> 1);
	chcr_req->sec_cpl.ivgen_hdrlen =  FILL_SEC_CPL_IVGEN_HDRLEN(0, 0, 1,
					 0, 0, dst_size);

	chcr_req->key_ctx.ctx_hdr = aeadctx->key_ctx_hdr;
	if (reqctx->op == CHCR_ENCRYPT_OP ||
		subtype == CRYPTO_ALG_SUB_TYPE_CTR_SHA ||
		subtype == CRYPTO_ALG_SUB_TYPE_CTR_NULL)
		memcpy(chcr_req->key_ctx.key, aeadctx->key,
		       aeadctx->enckey_len);
	else
		memcpy(chcr_req->key_ctx.key, actx->dec_rrkey,
		       aeadctx->enckey_len);

	memcpy(chcr_req->key_ctx.key + roundup(aeadctx->enckey_len, 16),
	       actx->h_iopad, kctx_len - roundup(aeadctx->enckey_len, 16));
	phys_cpl = (struct cpl_rx_phys_dsgl *)((u8 *)(chcr_req + 1) + kctx_len);
	ivptr = (u8 *)(phys_cpl + 1) + dst_size;
	ulptx = (struct ulptx_sgl *)(ivptr + IV);
	if (subtype == CRYPTO_ALG_SUB_TYPE_CTR_SHA ||
	    subtype == CRYPTO_ALG_SUB_TYPE_CTR_NULL) {
		memcpy(ivptr, aeadctx->nonce, CTR_RFC3686_NONCE_SIZE);
		memcpy(ivptr + CTR_RFC3686_NONCE_SIZE, req->iv,
				CTR_RFC3686_IV_SIZE);
		*(__be32 *)(ivptr + CTR_RFC3686_NONCE_SIZE +
			CTR_RFC3686_IV_SIZE) = cpu_to_be32(1);
	} else {
		memcpy(ivptr, req->iv, IV);
	}
	chcr_add_aead_dst_ent(req, phys_cpl, qid);
	chcr_add_aead_src_ent(req, ulptx);
	atomic_inc(&adap->chcr_stats.cipher_rqst);
	temp = sizeof(struct cpl_rx_phys_dsgl) + dst_size + IV +
		kctx_len + (reqctx->imm ? (req->assoclen + req->cryptlen) : 0);
	create_wreq(a_ctx(tfm), chcr_req, &req->base, reqctx->imm, size,
		   transhdr_len, temp, 0);
	reqctx->skb = skb;

	return skb;
err:
	chcr_aead_common_exit(req);

	return ERR_PTR(error);
}

int chcr_aead_dma_map(struct device *dev,
		      struct aead_request *req,
		      unsigned short op_type)
{
	int error;
	struct chcr_aead_reqctx  *reqctx = aead_request_ctx(req);
	struct crypto_aead *tfm = crypto_aead_reqtfm(req);
	unsigned int authsize = crypto_aead_authsize(tfm);
	int src_len, dst_len;

	/* calculate and handle src and dst sg length separately
	 * for inplace and out-of place operations
	 */
	if (req->src == req->dst) {
		src_len = req->assoclen + req->cryptlen + (op_type ?
							0 : authsize);
		dst_len = src_len;
	} else {
		src_len = req->assoclen + req->cryptlen;
		dst_len = req->assoclen + req->cryptlen + (op_type ?
							-authsize : authsize);
	}

	if (!req->cryptlen || !src_len || !dst_len)
		return 0;
	reqctx->iv_dma = dma_map_single(dev, reqctx->iv, (IV + reqctx->b0_len),
					DMA_BIDIRECTIONAL);
	if (dma_mapping_error(dev, reqctx->iv_dma))
		return -ENOMEM;
	if (reqctx->b0_len)
		reqctx->b0_dma = reqctx->iv_dma + IV;
	else
		reqctx->b0_dma = 0;
	if (req->src == req->dst) {
		error = dma_map_sg(dev, req->src,
<<<<<<< HEAD
				sg_nents_for_len(req->src, dst_size),
=======
				sg_nents_for_len(req->src, src_len),
>>>>>>> c1084c27
					DMA_BIDIRECTIONAL);
		if (!error)
			goto err;
	} else {
		error = dma_map_sg(dev, req->src,
				   sg_nents_for_len(req->src, src_len),
				   DMA_TO_DEVICE);
		if (!error)
			goto err;
		error = dma_map_sg(dev, req->dst,
				   sg_nents_for_len(req->dst, dst_len),
				   DMA_FROM_DEVICE);
		if (!error) {
			dma_unmap_sg(dev, req->src,
				     sg_nents_for_len(req->src, src_len),
				     DMA_TO_DEVICE);
			goto err;
		}
	}

	return 0;
err:
	dma_unmap_single(dev, reqctx->iv_dma, IV, DMA_BIDIRECTIONAL);
	return -ENOMEM;
}

void chcr_aead_dma_unmap(struct device *dev,
			 struct aead_request *req,
			 unsigned short op_type)
{
	struct chcr_aead_reqctx  *reqctx = aead_request_ctx(req);
	struct crypto_aead *tfm = crypto_aead_reqtfm(req);
	unsigned int authsize = crypto_aead_authsize(tfm);
	int src_len, dst_len;

	/* calculate and handle src and dst sg length separately
	 * for inplace and out-of place operations
	 */
	if (req->src == req->dst) {
		src_len = req->assoclen + req->cryptlen + (op_type ?
							0 : authsize);
		dst_len = src_len;
	} else {
		src_len = req->assoclen + req->cryptlen;
		dst_len = req->assoclen + req->cryptlen + (op_type ?
						-authsize : authsize);
	}

	if (!req->cryptlen || !src_len || !dst_len)
		return;

	dma_unmap_single(dev, reqctx->iv_dma, (IV + reqctx->b0_len),
					DMA_BIDIRECTIONAL);
	if (req->src == req->dst) {
		dma_unmap_sg(dev, req->src,
			     sg_nents_for_len(req->src, src_len),
			     DMA_BIDIRECTIONAL);
	} else {
		dma_unmap_sg(dev, req->src,
			     sg_nents_for_len(req->src, src_len),
			     DMA_TO_DEVICE);
		dma_unmap_sg(dev, req->dst,
			     sg_nents_for_len(req->dst, dst_len),
			     DMA_FROM_DEVICE);
	}
}

void chcr_add_aead_src_ent(struct aead_request *req,
			   struct ulptx_sgl *ulptx)
{
	struct ulptx_walk ulp_walk;
	struct chcr_aead_reqctx  *reqctx = aead_request_ctx(req);

	if (reqctx->imm) {
		u8 *buf = (u8 *)ulptx;

		if (reqctx->b0_len) {
			memcpy(buf, reqctx->scratch_pad, reqctx->b0_len);
			buf += reqctx->b0_len;
		}
		sg_pcopy_to_buffer(req->src, sg_nents(req->src),
				   buf, req->cryptlen + req->assoclen, 0);
	} else {
		ulptx_walk_init(&ulp_walk, ulptx);
		if (reqctx->b0_len)
			ulptx_walk_add_page(&ulp_walk, reqctx->b0_len,
					    reqctx->b0_dma);
		ulptx_walk_add_sg(&ulp_walk, req->src, req->cryptlen +
				  req->assoclen,  0);
		ulptx_walk_end(&ulp_walk);
	}
}

void chcr_add_aead_dst_ent(struct aead_request *req,
			   struct cpl_rx_phys_dsgl *phys_cpl,
			   unsigned short qid)
{
	struct chcr_aead_reqctx  *reqctx = aead_request_ctx(req);
	struct crypto_aead *tfm = crypto_aead_reqtfm(req);
	struct dsgl_walk dsgl_walk;
	unsigned int authsize = crypto_aead_authsize(tfm);
	struct chcr_context *ctx = a_ctx(tfm);
	struct uld_ctx *u_ctx = ULD_CTX(ctx);
	u32 temp;
	unsigned int rx_channel_id = reqctx->rxqidx / ctx->rxq_perchan;

	rx_channel_id = cxgb4_port_e2cchan(u_ctx->lldi.ports[rx_channel_id]);
	dsgl_walk_init(&dsgl_walk, phys_cpl);
	dsgl_walk_add_page(&dsgl_walk, IV + reqctx->b0_len, reqctx->iv_dma);
	temp = req->assoclen + req->cryptlen +
		(reqctx->op ? -authsize : authsize);
	dsgl_walk_add_sg(&dsgl_walk, req->dst, temp, 0);
	dsgl_walk_end(&dsgl_walk, qid, rx_channel_id);
}

void chcr_add_cipher_src_ent(struct skcipher_request *req,
			     void *ulptx,
			     struct  cipher_wr_param *wrparam)
{
	struct ulptx_walk ulp_walk;
	struct chcr_skcipher_req_ctx *reqctx = skcipher_request_ctx(req);
	u8 *buf = ulptx;

	memcpy(buf, reqctx->iv, IV);
	buf += IV;
	if (reqctx->imm) {
		sg_pcopy_to_buffer(req->src, sg_nents(req->src),
				   buf, wrparam->bytes, reqctx->processed);
	} else {
		ulptx_walk_init(&ulp_walk, (struct ulptx_sgl *)buf);
		ulptx_walk_add_sg(&ulp_walk, reqctx->srcsg, wrparam->bytes,
				  reqctx->src_ofst);
		reqctx->srcsg = ulp_walk.last_sg;
		reqctx->src_ofst = ulp_walk.last_sg_len;
		ulptx_walk_end(&ulp_walk);
	}
}

void chcr_add_cipher_dst_ent(struct skcipher_request *req,
			     struct cpl_rx_phys_dsgl *phys_cpl,
			     struct  cipher_wr_param *wrparam,
			     unsigned short qid)
{
	struct chcr_skcipher_req_ctx *reqctx = skcipher_request_ctx(req);
	struct crypto_skcipher *tfm = crypto_skcipher_reqtfm(wrparam->req);
	struct chcr_context *ctx = c_ctx(tfm);
	struct uld_ctx *u_ctx = ULD_CTX(ctx);
	struct dsgl_walk dsgl_walk;
	unsigned int rx_channel_id = reqctx->rxqidx / ctx->rxq_perchan;

	rx_channel_id = cxgb4_port_e2cchan(u_ctx->lldi.ports[rx_channel_id]);
	dsgl_walk_init(&dsgl_walk, phys_cpl);
	dsgl_walk_add_sg(&dsgl_walk, reqctx->dstsg, wrparam->bytes,
			 reqctx->dst_ofst);
	reqctx->dstsg = dsgl_walk.last_sg;
	reqctx->dst_ofst = dsgl_walk.last_sg_len;
	dsgl_walk_end(&dsgl_walk, qid, rx_channel_id);
}

void chcr_add_hash_src_ent(struct ahash_request *req,
			   struct ulptx_sgl *ulptx,
			   struct hash_wr_param *param)
{
	struct ulptx_walk ulp_walk;
	struct chcr_ahash_req_ctx *reqctx = ahash_request_ctx(req);

	if (reqctx->hctx_wr.imm) {
		u8 *buf = (u8 *)ulptx;

		if (param->bfr_len) {
			memcpy(buf, reqctx->reqbfr, param->bfr_len);
			buf += param->bfr_len;
		}

		sg_pcopy_to_buffer(reqctx->hctx_wr.srcsg,
				   sg_nents(reqctx->hctx_wr.srcsg), buf,
				   param->sg_len, 0);
	} else {
		ulptx_walk_init(&ulp_walk, ulptx);
		if (param->bfr_len)
			ulptx_walk_add_page(&ulp_walk, param->bfr_len,
					    reqctx->hctx_wr.dma_addr);
		ulptx_walk_add_sg(&ulp_walk, reqctx->hctx_wr.srcsg,
				  param->sg_len, reqctx->hctx_wr.src_ofst);
		reqctx->hctx_wr.srcsg = ulp_walk.last_sg;
		reqctx->hctx_wr.src_ofst = ulp_walk.last_sg_len;
		ulptx_walk_end(&ulp_walk);
	}
}

int chcr_hash_dma_map(struct device *dev,
		      struct ahash_request *req)
{
	struct chcr_ahash_req_ctx *req_ctx = ahash_request_ctx(req);
	int error = 0;

	if (!req->nbytes)
		return 0;
	error = dma_map_sg(dev, req->src, sg_nents(req->src),
			   DMA_TO_DEVICE);
	if (!error)
		return -ENOMEM;
	req_ctx->hctx_wr.is_sg_map = 1;
	return 0;
}

void chcr_hash_dma_unmap(struct device *dev,
			 struct ahash_request *req)
{
	struct chcr_ahash_req_ctx *req_ctx = ahash_request_ctx(req);

	if (!req->nbytes)
		return;

	dma_unmap_sg(dev, req->src, sg_nents(req->src),
			   DMA_TO_DEVICE);
	req_ctx->hctx_wr.is_sg_map = 0;

}

int chcr_cipher_dma_map(struct device *dev,
			struct skcipher_request *req)
{
	int error;

	if (req->src == req->dst) {
		error = dma_map_sg(dev, req->src, sg_nents(req->src),
				   DMA_BIDIRECTIONAL);
		if (!error)
			goto err;
	} else {
		error = dma_map_sg(dev, req->src, sg_nents(req->src),
				   DMA_TO_DEVICE);
		if (!error)
			goto err;
		error = dma_map_sg(dev, req->dst, sg_nents(req->dst),
				   DMA_FROM_DEVICE);
		if (!error) {
			dma_unmap_sg(dev, req->src, sg_nents(req->src),
				   DMA_TO_DEVICE);
			goto err;
		}
	}

	return 0;
err:
	return -ENOMEM;
}

void chcr_cipher_dma_unmap(struct device *dev,
			   struct skcipher_request *req)
{
	if (req->src == req->dst) {
		dma_unmap_sg(dev, req->src, sg_nents(req->src),
				   DMA_BIDIRECTIONAL);
	} else {
		dma_unmap_sg(dev, req->src, sg_nents(req->src),
				   DMA_TO_DEVICE);
		dma_unmap_sg(dev, req->dst, sg_nents(req->dst),
				   DMA_FROM_DEVICE);
	}
}

static int set_msg_len(u8 *block, unsigned int msglen, int csize)
{
	__be32 data;

	memset(block, 0, csize);
	block += csize;

	if (csize >= 4)
		csize = 4;
	else if (msglen > (unsigned int)(1 << (8 * csize)))
		return -EOVERFLOW;

	data = cpu_to_be32(msglen);
	memcpy(block - csize, (u8 *)&data + 4 - csize, csize);

	return 0;
}

static int generate_b0(struct aead_request *req, u8 *ivptr,
			unsigned short op_type)
{
	unsigned int l, lp, m;
	int rc;
	struct crypto_aead *aead = crypto_aead_reqtfm(req);
	struct chcr_aead_reqctx *reqctx = aead_request_ctx(req);
	u8 *b0 = reqctx->scratch_pad;

	m = crypto_aead_authsize(aead);

	memcpy(b0, ivptr, 16);

	lp = b0[0];
	l = lp + 1;

	/* set m, bits 3-5 */
	*b0 |= (8 * ((m - 2) / 2));

	/* set adata, bit 6, if associated data is used */
	if (req->assoclen)
		*b0 |= 64;
	rc = set_msg_len(b0 + 16 - l,
			 (op_type == CHCR_DECRYPT_OP) ?
			 req->cryptlen - m : req->cryptlen, l);

	return rc;
}

static inline int crypto_ccm_check_iv(const u8 *iv)
{
	/* 2 <= L <= 8, so 1 <= L' <= 7. */
	if (iv[0] < 1 || iv[0] > 7)
		return -EINVAL;

	return 0;
}

static int ccm_format_packet(struct aead_request *req,
			     u8 *ivptr,
			     unsigned int sub_type,
			     unsigned short op_type,
			     unsigned int assoclen)
{
	struct chcr_aead_reqctx *reqctx = aead_request_ctx(req);
	struct crypto_aead *tfm = crypto_aead_reqtfm(req);
	struct chcr_aead_ctx *aeadctx = AEAD_CTX(a_ctx(tfm));
	int rc = 0;

	if (sub_type == CRYPTO_ALG_SUB_TYPE_AEAD_RFC4309) {
		ivptr[0] = 3;
		memcpy(ivptr + 1, &aeadctx->salt[0], 3);
		memcpy(ivptr + 4, req->iv, 8);
		memset(ivptr + 12, 0, 4);
	} else {
		memcpy(ivptr, req->iv, 16);
	}
	if (assoclen)
		put_unaligned_be16(assoclen, &reqctx->scratch_pad[16]);

	rc = generate_b0(req, ivptr, op_type);
	/* zero the ctr value */
	memset(ivptr + 15 - ivptr[0], 0, ivptr[0] + 1);
	return rc;
}

static void fill_sec_cpl_for_aead(struct cpl_tx_sec_pdu *sec_cpl,
				  unsigned int dst_size,
				  struct aead_request *req,
				  unsigned short op_type)
{
	struct crypto_aead *tfm = crypto_aead_reqtfm(req);
	struct chcr_context *ctx = a_ctx(tfm);
	struct uld_ctx *u_ctx = ULD_CTX(ctx);
	struct chcr_aead_ctx *aeadctx = AEAD_CTX(ctx);
	struct chcr_aead_reqctx *reqctx = aead_request_ctx(req);
	unsigned int cipher_mode = CHCR_SCMD_CIPHER_MODE_AES_CCM;
	unsigned int mac_mode = CHCR_SCMD_AUTH_MODE_CBCMAC;
	unsigned int rx_channel_id = reqctx->rxqidx / ctx->rxq_perchan;
	unsigned int ccm_xtra;
	unsigned int tag_offset = 0, auth_offset = 0;
	unsigned int assoclen;

	rx_channel_id = cxgb4_port_e2cchan(u_ctx->lldi.ports[rx_channel_id]);

	if (get_aead_subtype(tfm) == CRYPTO_ALG_SUB_TYPE_AEAD_RFC4309)
		assoclen = req->assoclen - 8;
	else
		assoclen = req->assoclen;
	ccm_xtra = CCM_B0_SIZE +
		((assoclen) ? CCM_AAD_FIELD_SIZE : 0);

	auth_offset = req->cryptlen ?
		(req->assoclen + IV + 1 + ccm_xtra) : 0;
	if (op_type == CHCR_DECRYPT_OP) {
		if (crypto_aead_authsize(tfm) != req->cryptlen)
			tag_offset = crypto_aead_authsize(tfm);
		else
			auth_offset = 0;
	}

	sec_cpl->op_ivinsrtofst = FILL_SEC_CPL_OP_IVINSR(rx_channel_id, 2, 1);
	sec_cpl->pldlen =
		htonl(req->assoclen + IV + req->cryptlen + ccm_xtra);
	/* For CCM there wil be b0 always. So AAD start will be 1 always */
	sec_cpl->aadstart_cipherstop_hi = FILL_SEC_CPL_CIPHERSTOP_HI(
				1 + IV,	IV + assoclen + ccm_xtra,
				req->assoclen + IV + 1 + ccm_xtra, 0);

	sec_cpl->cipherstop_lo_authinsert = FILL_SEC_CPL_AUTHINSERT(0,
					auth_offset, tag_offset,
					(op_type == CHCR_ENCRYPT_OP) ? 0 :
					crypto_aead_authsize(tfm));
	sec_cpl->seqno_numivs =  FILL_SEC_CPL_SCMD0_SEQNO(op_type,
					(op_type == CHCR_ENCRYPT_OP) ? 0 : 1,
					cipher_mode, mac_mode,
					aeadctx->hmac_ctrl, IV >> 1);

	sec_cpl->ivgen_hdrlen = FILL_SEC_CPL_IVGEN_HDRLEN(0, 0, 1, 0,
					0, dst_size);
}

static int aead_ccm_validate_input(unsigned short op_type,
				   struct aead_request *req,
				   struct chcr_aead_ctx *aeadctx,
				   unsigned int sub_type)
{
	if (sub_type != CRYPTO_ALG_SUB_TYPE_AEAD_RFC4309) {
		if (crypto_ccm_check_iv(req->iv)) {
			pr_err("CCM: IV check fails\n");
			return -EINVAL;
		}
	} else {
		if (req->assoclen != 16 && req->assoclen != 20) {
			pr_err("RFC4309: Invalid AAD length %d\n",
			       req->assoclen);
			return -EINVAL;
		}
	}
	return 0;
}

static struct sk_buff *create_aead_ccm_wr(struct aead_request *req,
					  unsigned short qid,
					  int size)
{
	struct crypto_aead *tfm = crypto_aead_reqtfm(req);
	struct chcr_aead_ctx *aeadctx = AEAD_CTX(a_ctx(tfm));
	struct chcr_aead_reqctx *reqctx = aead_request_ctx(req);
	struct sk_buff *skb = NULL;
	struct chcr_wr *chcr_req;
	struct cpl_rx_phys_dsgl *phys_cpl;
	struct ulptx_sgl *ulptx;
	unsigned int transhdr_len;
	unsigned int dst_size = 0, kctx_len, dnents, temp, snents;
	unsigned int sub_type, assoclen = req->assoclen;
	unsigned int authsize = crypto_aead_authsize(tfm);
	int error = -EINVAL;
	u8 *ivptr;
	gfp_t flags = req->base.flags & CRYPTO_TFM_REQ_MAY_SLEEP ? GFP_KERNEL :
		GFP_ATOMIC;
	struct adapter *adap = padap(a_ctx(tfm)->dev);

	sub_type = get_aead_subtype(tfm);
	if (sub_type == CRYPTO_ALG_SUB_TYPE_AEAD_RFC4309)
		assoclen -= 8;
	reqctx->b0_len = CCM_B0_SIZE + (assoclen ? CCM_AAD_FIELD_SIZE : 0);
	error = chcr_aead_common_init(req);
	if (error)
		return ERR_PTR(error);

	error = aead_ccm_validate_input(reqctx->op, req, aeadctx, sub_type);
	if (error)
		goto err;
	dnents = sg_nents_xlen(req->dst, req->assoclen + req->cryptlen
			+ (reqctx->op ? -authsize : authsize),
			CHCR_DST_SG_SIZE, 0);
	dnents += MIN_CCM_SG; // For IV and B0
	dst_size = get_space_for_phys_dsgl(dnents);
	snents = sg_nents_xlen(req->src, req->assoclen + req->cryptlen,
			       CHCR_SRC_SG_SIZE, 0);
	snents += MIN_CCM_SG; //For B0
	kctx_len = roundup(aeadctx->enckey_len, 16) * 2;
	transhdr_len = CIPHER_TRANSHDR_SIZE(kctx_len, dst_size);
	reqctx->imm = (transhdr_len + req->assoclen + req->cryptlen +
		       reqctx->b0_len) <= SGE_MAX_WR_LEN;
	temp = reqctx->imm ? roundup(req->assoclen + req->cryptlen +
				     reqctx->b0_len, 16) :
		(sgl_len(snents) *  8);
	transhdr_len += temp;
	transhdr_len = roundup(transhdr_len, 16);

	if (chcr_aead_need_fallback(req, dnents, T6_MAX_AAD_SIZE -
				reqctx->b0_len, transhdr_len, reqctx->op)) {
		atomic_inc(&adap->chcr_stats.fallback);
		chcr_aead_common_exit(req);
		return ERR_PTR(chcr_aead_fallback(req, reqctx->op));
	}
	skb = alloc_skb(transhdr_len,  flags);

	if (!skb) {
		error = -ENOMEM;
		goto err;
	}

	chcr_req = __skb_put_zero(skb, transhdr_len);

	fill_sec_cpl_for_aead(&chcr_req->sec_cpl, dst_size, req, reqctx->op);

	chcr_req->key_ctx.ctx_hdr = aeadctx->key_ctx_hdr;
	memcpy(chcr_req->key_ctx.key, aeadctx->key, aeadctx->enckey_len);
	memcpy(chcr_req->key_ctx.key + roundup(aeadctx->enckey_len, 16),
			aeadctx->key, aeadctx->enckey_len);

	phys_cpl = (struct cpl_rx_phys_dsgl *)((u8 *)(chcr_req + 1) + kctx_len);
	ivptr = (u8 *)(phys_cpl + 1) + dst_size;
	ulptx = (struct ulptx_sgl *)(ivptr + IV);
	error = ccm_format_packet(req, ivptr, sub_type, reqctx->op, assoclen);
	if (error)
		goto dstmap_fail;
	chcr_add_aead_dst_ent(req, phys_cpl, qid);
	chcr_add_aead_src_ent(req, ulptx);

	atomic_inc(&adap->chcr_stats.aead_rqst);
	temp = sizeof(struct cpl_rx_phys_dsgl) + dst_size + IV +
		kctx_len + (reqctx->imm ? (req->assoclen + req->cryptlen +
		reqctx->b0_len) : 0);
	create_wreq(a_ctx(tfm), chcr_req, &req->base, reqctx->imm, 0,
		    transhdr_len, temp, 0);
	reqctx->skb = skb;

	return skb;
dstmap_fail:
	kfree_skb(skb);
err:
	chcr_aead_common_exit(req);
	return ERR_PTR(error);
}

static struct sk_buff *create_gcm_wr(struct aead_request *req,
				     unsigned short qid,
				     int size)
{
	struct crypto_aead *tfm = crypto_aead_reqtfm(req);
	struct chcr_context *ctx = a_ctx(tfm);
	struct uld_ctx *u_ctx = ULD_CTX(ctx);
	struct chcr_aead_ctx *aeadctx = AEAD_CTX(ctx);
	struct chcr_aead_reqctx  *reqctx = aead_request_ctx(req);
	struct sk_buff *skb = NULL;
	struct chcr_wr *chcr_req;
	struct cpl_rx_phys_dsgl *phys_cpl;
	struct ulptx_sgl *ulptx;
	unsigned int transhdr_len, dnents = 0, snents;
	unsigned int dst_size = 0, temp = 0, kctx_len, assoclen = req->assoclen;
	unsigned int authsize = crypto_aead_authsize(tfm);
	int error = -EINVAL;
	u8 *ivptr;
	gfp_t flags = req->base.flags & CRYPTO_TFM_REQ_MAY_SLEEP ? GFP_KERNEL :
		GFP_ATOMIC;
	struct adapter *adap = padap(ctx->dev);
	unsigned int rx_channel_id = reqctx->rxqidx / ctx->rxq_perchan;

	rx_channel_id = cxgb4_port_e2cchan(u_ctx->lldi.ports[rx_channel_id]);
	if (get_aead_subtype(tfm) == CRYPTO_ALG_SUB_TYPE_AEAD_RFC4106)
		assoclen = req->assoclen - 8;

	reqctx->b0_len = 0;
	error = chcr_aead_common_init(req);
	if (error)
		return ERR_PTR(error);
	dnents = sg_nents_xlen(req->dst, req->assoclen + req->cryptlen +
				(reqctx->op ? -authsize : authsize),
				CHCR_DST_SG_SIZE, 0);
	snents = sg_nents_xlen(req->src, req->assoclen + req->cryptlen,
			       CHCR_SRC_SG_SIZE, 0);
	dnents += MIN_GCM_SG; // For IV
	dst_size = get_space_for_phys_dsgl(dnents);
	kctx_len = roundup(aeadctx->enckey_len, 16) + AEAD_H_SIZE;
	transhdr_len = CIPHER_TRANSHDR_SIZE(kctx_len, dst_size);
	reqctx->imm = (transhdr_len + req->assoclen + req->cryptlen) <=
			SGE_MAX_WR_LEN;
	temp = reqctx->imm ? roundup(req->assoclen + req->cryptlen, 16) :
		(sgl_len(snents) * 8);
	transhdr_len += temp;
	transhdr_len = roundup(transhdr_len, 16);
	if (chcr_aead_need_fallback(req, dnents, T6_MAX_AAD_SIZE,
			    transhdr_len, reqctx->op)) {

		atomic_inc(&adap->chcr_stats.fallback);
		chcr_aead_common_exit(req);
		return ERR_PTR(chcr_aead_fallback(req, reqctx->op));
	}
	skb = alloc_skb(transhdr_len, flags);
	if (!skb) {
		error = -ENOMEM;
		goto err;
	}

	chcr_req = __skb_put_zero(skb, transhdr_len);

	//Offset of tag from end
	temp = (reqctx->op == CHCR_ENCRYPT_OP) ? 0 : authsize;
	chcr_req->sec_cpl.op_ivinsrtofst = FILL_SEC_CPL_OP_IVINSR(
						rx_channel_id, 2, 1);
	chcr_req->sec_cpl.pldlen =
		htonl(req->assoclen + IV + req->cryptlen);
	chcr_req->sec_cpl.aadstart_cipherstop_hi = FILL_SEC_CPL_CIPHERSTOP_HI(
					assoclen ? 1 + IV : 0,
					assoclen ? IV + assoclen : 0,
					req->assoclen + IV + 1, 0);
	chcr_req->sec_cpl.cipherstop_lo_authinsert =
			FILL_SEC_CPL_AUTHINSERT(0, req->assoclen + IV + 1,
						temp, temp);
	chcr_req->sec_cpl.seqno_numivs =
			FILL_SEC_CPL_SCMD0_SEQNO(reqctx->op, (reqctx->op ==
					CHCR_ENCRYPT_OP) ? 1 : 0,
					CHCR_SCMD_CIPHER_MODE_AES_GCM,
					CHCR_SCMD_AUTH_MODE_GHASH,
					aeadctx->hmac_ctrl, IV >> 1);
	chcr_req->sec_cpl.ivgen_hdrlen =  FILL_SEC_CPL_IVGEN_HDRLEN(0, 0, 1,
					0, 0, dst_size);
	chcr_req->key_ctx.ctx_hdr = aeadctx->key_ctx_hdr;
	memcpy(chcr_req->key_ctx.key, aeadctx->key, aeadctx->enckey_len);
	memcpy(chcr_req->key_ctx.key + roundup(aeadctx->enckey_len, 16),
	       GCM_CTX(aeadctx)->ghash_h, AEAD_H_SIZE);

	phys_cpl = (struct cpl_rx_phys_dsgl *)((u8 *)(chcr_req + 1) + kctx_len);
	ivptr = (u8 *)(phys_cpl + 1) + dst_size;
	/* prepare a 16 byte iv */
	/* S   A   L  T |  IV | 0x00000001 */
	if (get_aead_subtype(tfm) ==
	    CRYPTO_ALG_SUB_TYPE_AEAD_RFC4106) {
		memcpy(ivptr, aeadctx->salt, 4);
		memcpy(ivptr + 4, req->iv, GCM_RFC4106_IV_SIZE);
	} else {
		memcpy(ivptr, req->iv, GCM_AES_IV_SIZE);
	}
	put_unaligned_be32(0x01, &ivptr[12]);
	ulptx = (struct ulptx_sgl *)(ivptr + 16);

	chcr_add_aead_dst_ent(req, phys_cpl, qid);
	chcr_add_aead_src_ent(req, ulptx);
	atomic_inc(&adap->chcr_stats.aead_rqst);
	temp = sizeof(struct cpl_rx_phys_dsgl) + dst_size + IV +
		kctx_len + (reqctx->imm ? (req->assoclen + req->cryptlen) : 0);
	create_wreq(a_ctx(tfm), chcr_req, &req->base, reqctx->imm, size,
		    transhdr_len, temp, reqctx->verify);
	reqctx->skb = skb;
	return skb;

err:
	chcr_aead_common_exit(req);
	return ERR_PTR(error);
}



static int chcr_aead_cra_init(struct crypto_aead *tfm)
{
	struct chcr_aead_ctx *aeadctx = AEAD_CTX(a_ctx(tfm));
	struct aead_alg *alg = crypto_aead_alg(tfm);

	aeadctx->sw_cipher = crypto_alloc_aead(alg->base.cra_name, 0,
					       CRYPTO_ALG_NEED_FALLBACK |
					       CRYPTO_ALG_ASYNC);
	if  (IS_ERR(aeadctx->sw_cipher))
		return PTR_ERR(aeadctx->sw_cipher);
	crypto_aead_set_reqsize(tfm, max(sizeof(struct chcr_aead_reqctx),
				 sizeof(struct aead_request) +
				 crypto_aead_reqsize(aeadctx->sw_cipher)));
	return chcr_device_init(a_ctx(tfm));
}

static void chcr_aead_cra_exit(struct crypto_aead *tfm)
{
	struct chcr_aead_ctx *aeadctx = AEAD_CTX(a_ctx(tfm));

	crypto_free_aead(aeadctx->sw_cipher);
}

static int chcr_authenc_null_setauthsize(struct crypto_aead *tfm,
					unsigned int authsize)
{
	struct chcr_aead_ctx *aeadctx = AEAD_CTX(a_ctx(tfm));

	aeadctx->hmac_ctrl = CHCR_SCMD_HMAC_CTRL_NOP;
	aeadctx->mayverify = VERIFY_HW;
	return crypto_aead_setauthsize(aeadctx->sw_cipher, authsize);
}
static int chcr_authenc_setauthsize(struct crypto_aead *tfm,
				    unsigned int authsize)
{
	struct chcr_aead_ctx *aeadctx = AEAD_CTX(a_ctx(tfm));
	u32 maxauth = crypto_aead_maxauthsize(tfm);

	/*SHA1 authsize in ipsec is 12 instead of 10 i.e maxauthsize / 2 is not
	 * true for sha1. authsize == 12 condition should be before
	 * authsize == (maxauth >> 1)
	 */
	if (authsize == ICV_4) {
		aeadctx->hmac_ctrl = CHCR_SCMD_HMAC_CTRL_PL1;
		aeadctx->mayverify = VERIFY_HW;
	} else if (authsize == ICV_6) {
		aeadctx->hmac_ctrl = CHCR_SCMD_HMAC_CTRL_PL2;
		aeadctx->mayverify = VERIFY_HW;
	} else if (authsize == ICV_10) {
		aeadctx->hmac_ctrl = CHCR_SCMD_HMAC_CTRL_TRUNC_RFC4366;
		aeadctx->mayverify = VERIFY_HW;
	} else if (authsize == ICV_12) {
		aeadctx->hmac_ctrl = CHCR_SCMD_HMAC_CTRL_IPSEC_96BIT;
		aeadctx->mayverify = VERIFY_HW;
	} else if (authsize == ICV_14) {
		aeadctx->hmac_ctrl = CHCR_SCMD_HMAC_CTRL_PL3;
		aeadctx->mayverify = VERIFY_HW;
	} else if (authsize == (maxauth >> 1)) {
		aeadctx->hmac_ctrl = CHCR_SCMD_HMAC_CTRL_DIV2;
		aeadctx->mayverify = VERIFY_HW;
	} else if (authsize == maxauth) {
		aeadctx->hmac_ctrl = CHCR_SCMD_HMAC_CTRL_NO_TRUNC;
		aeadctx->mayverify = VERIFY_HW;
	} else {
		aeadctx->hmac_ctrl = CHCR_SCMD_HMAC_CTRL_NO_TRUNC;
		aeadctx->mayverify = VERIFY_SW;
	}
	return crypto_aead_setauthsize(aeadctx->sw_cipher, authsize);
}


static int chcr_gcm_setauthsize(struct crypto_aead *tfm, unsigned int authsize)
{
	struct chcr_aead_ctx *aeadctx = AEAD_CTX(a_ctx(tfm));

	switch (authsize) {
	case ICV_4:
		aeadctx->hmac_ctrl = CHCR_SCMD_HMAC_CTRL_PL1;
		aeadctx->mayverify = VERIFY_HW;
		break;
	case ICV_8:
		aeadctx->hmac_ctrl = CHCR_SCMD_HMAC_CTRL_DIV2;
		aeadctx->mayverify = VERIFY_HW;
		break;
	case ICV_12:
		aeadctx->hmac_ctrl = CHCR_SCMD_HMAC_CTRL_IPSEC_96BIT;
		aeadctx->mayverify = VERIFY_HW;
		break;
	case ICV_14:
		aeadctx->hmac_ctrl = CHCR_SCMD_HMAC_CTRL_PL3;
		aeadctx->mayverify = VERIFY_HW;
		break;
	case ICV_16:
		aeadctx->hmac_ctrl = CHCR_SCMD_HMAC_CTRL_NO_TRUNC;
		aeadctx->mayverify = VERIFY_HW;
		break;
	case ICV_13:
	case ICV_15:
		aeadctx->hmac_ctrl = CHCR_SCMD_HMAC_CTRL_NO_TRUNC;
		aeadctx->mayverify = VERIFY_SW;
		break;
	default:
		return -EINVAL;
	}
	return crypto_aead_setauthsize(aeadctx->sw_cipher, authsize);
}

static int chcr_4106_4309_setauthsize(struct crypto_aead *tfm,
					  unsigned int authsize)
{
	struct chcr_aead_ctx *aeadctx = AEAD_CTX(a_ctx(tfm));

	switch (authsize) {
	case ICV_8:
		aeadctx->hmac_ctrl = CHCR_SCMD_HMAC_CTRL_DIV2;
		aeadctx->mayverify = VERIFY_HW;
		break;
	case ICV_12:
		aeadctx->hmac_ctrl = CHCR_SCMD_HMAC_CTRL_IPSEC_96BIT;
		aeadctx->mayverify = VERIFY_HW;
		break;
	case ICV_16:
		aeadctx->hmac_ctrl = CHCR_SCMD_HMAC_CTRL_NO_TRUNC;
		aeadctx->mayverify = VERIFY_HW;
		break;
	default:
		return -EINVAL;
	}
	return crypto_aead_setauthsize(aeadctx->sw_cipher, authsize);
}

static int chcr_ccm_setauthsize(struct crypto_aead *tfm,
				unsigned int authsize)
{
	struct chcr_aead_ctx *aeadctx = AEAD_CTX(a_ctx(tfm));

	switch (authsize) {
	case ICV_4:
		aeadctx->hmac_ctrl = CHCR_SCMD_HMAC_CTRL_PL1;
		aeadctx->mayverify = VERIFY_HW;
		break;
	case ICV_6:
		aeadctx->hmac_ctrl = CHCR_SCMD_HMAC_CTRL_PL2;
		aeadctx->mayverify = VERIFY_HW;
		break;
	case ICV_8:
		aeadctx->hmac_ctrl = CHCR_SCMD_HMAC_CTRL_DIV2;
		aeadctx->mayverify = VERIFY_HW;
		break;
	case ICV_10:
		aeadctx->hmac_ctrl = CHCR_SCMD_HMAC_CTRL_TRUNC_RFC4366;
		aeadctx->mayverify = VERIFY_HW;
		break;
	case ICV_12:
		aeadctx->hmac_ctrl = CHCR_SCMD_HMAC_CTRL_IPSEC_96BIT;
		aeadctx->mayverify = VERIFY_HW;
		break;
	case ICV_14:
		aeadctx->hmac_ctrl = CHCR_SCMD_HMAC_CTRL_PL3;
		aeadctx->mayverify = VERIFY_HW;
		break;
	case ICV_16:
		aeadctx->hmac_ctrl = CHCR_SCMD_HMAC_CTRL_NO_TRUNC;
		aeadctx->mayverify = VERIFY_HW;
		break;
	default:
		return -EINVAL;
	}
	return crypto_aead_setauthsize(aeadctx->sw_cipher, authsize);
}

static int chcr_ccm_common_setkey(struct crypto_aead *aead,
				const u8 *key,
				unsigned int keylen)
{
	struct chcr_aead_ctx *aeadctx = AEAD_CTX(a_ctx(aead));
	unsigned char ck_size, mk_size;
	int key_ctx_size = 0;

	key_ctx_size = sizeof(struct _key_ctx) + roundup(keylen, 16) * 2;
	if (keylen == AES_KEYSIZE_128) {
		ck_size = CHCR_KEYCTX_CIPHER_KEY_SIZE_128;
		mk_size = CHCR_KEYCTX_MAC_KEY_SIZE_128;
	} else if (keylen == AES_KEYSIZE_192) {
		ck_size = CHCR_KEYCTX_CIPHER_KEY_SIZE_192;
		mk_size = CHCR_KEYCTX_MAC_KEY_SIZE_192;
	} else if (keylen == AES_KEYSIZE_256) {
		ck_size = CHCR_KEYCTX_CIPHER_KEY_SIZE_256;
		mk_size = CHCR_KEYCTX_MAC_KEY_SIZE_256;
	} else {
<<<<<<< HEAD
		crypto_aead_set_flags(aead, CRYPTO_TFM_RES_BAD_KEY_LEN);
=======
>>>>>>> c1084c27
		aeadctx->enckey_len = 0;
		return	-EINVAL;
	}
	aeadctx->key_ctx_hdr = FILL_KEY_CTX_HDR(ck_size, mk_size, 0, 0,
						key_ctx_size >> 4);
	memcpy(aeadctx->key, key, keylen);
	aeadctx->enckey_len = keylen;

	return 0;
}

static int chcr_aead_ccm_setkey(struct crypto_aead *aead,
				const u8 *key,
				unsigned int keylen)
{
	struct chcr_aead_ctx *aeadctx = AEAD_CTX(a_ctx(aead));
	int error;

	crypto_aead_clear_flags(aeadctx->sw_cipher, CRYPTO_TFM_REQ_MASK);
	crypto_aead_set_flags(aeadctx->sw_cipher, crypto_aead_get_flags(aead) &
			      CRYPTO_TFM_REQ_MASK);
	error = crypto_aead_setkey(aeadctx->sw_cipher, key, keylen);
	if (error)
		return error;
	return chcr_ccm_common_setkey(aead, key, keylen);
}

static int chcr_aead_rfc4309_setkey(struct crypto_aead *aead, const u8 *key,
				    unsigned int keylen)
{
	struct chcr_aead_ctx *aeadctx = AEAD_CTX(a_ctx(aead));
	int error;

	if (keylen < 3) {
<<<<<<< HEAD
		crypto_aead_set_flags(aead, CRYPTO_TFM_RES_BAD_KEY_LEN);
=======
>>>>>>> c1084c27
		aeadctx->enckey_len = 0;
		return	-EINVAL;
	}
	crypto_aead_clear_flags(aeadctx->sw_cipher, CRYPTO_TFM_REQ_MASK);
	crypto_aead_set_flags(aeadctx->sw_cipher, crypto_aead_get_flags(aead) &
			      CRYPTO_TFM_REQ_MASK);
	error = crypto_aead_setkey(aeadctx->sw_cipher, key, keylen);
	if (error)
		return error;
	keylen -= 3;
	memcpy(aeadctx->salt, key + keylen, 3);
	return chcr_ccm_common_setkey(aead, key, keylen);
}

static int chcr_gcm_setkey(struct crypto_aead *aead, const u8 *key,
			   unsigned int keylen)
{
	struct chcr_aead_ctx *aeadctx = AEAD_CTX(a_ctx(aead));
	struct chcr_gcm_ctx *gctx = GCM_CTX(aeadctx);
	unsigned int ck_size;
	int ret = 0, key_ctx_size = 0;
	struct crypto_aes_ctx aes;

	aeadctx->enckey_len = 0;
	crypto_aead_clear_flags(aeadctx->sw_cipher, CRYPTO_TFM_REQ_MASK);
	crypto_aead_set_flags(aeadctx->sw_cipher, crypto_aead_get_flags(aead)
			      & CRYPTO_TFM_REQ_MASK);
	ret = crypto_aead_setkey(aeadctx->sw_cipher, key, keylen);
	if (ret)
		goto out;

	if (get_aead_subtype(aead) == CRYPTO_ALG_SUB_TYPE_AEAD_RFC4106 &&
	    keylen > 3) {
		keylen -= 4;  /* nonce/salt is present in the last 4 bytes */
		memcpy(aeadctx->salt, key + keylen, 4);
	}
	if (keylen == AES_KEYSIZE_128) {
		ck_size = CHCR_KEYCTX_CIPHER_KEY_SIZE_128;
	} else if (keylen == AES_KEYSIZE_192) {
		ck_size = CHCR_KEYCTX_CIPHER_KEY_SIZE_192;
	} else if (keylen == AES_KEYSIZE_256) {
		ck_size = CHCR_KEYCTX_CIPHER_KEY_SIZE_256;
	} else {
<<<<<<< HEAD
		crypto_aead_set_flags(aead, CRYPTO_TFM_RES_BAD_KEY_LEN);
=======
>>>>>>> c1084c27
		pr_err("GCM: Invalid key length %d\n", keylen);
		ret = -EINVAL;
		goto out;
	}

	memcpy(aeadctx->key, key, keylen);
	aeadctx->enckey_len = keylen;
	key_ctx_size = sizeof(struct _key_ctx) + roundup(keylen, 16) +
		AEAD_H_SIZE;
	aeadctx->key_ctx_hdr = FILL_KEY_CTX_HDR(ck_size,
						CHCR_KEYCTX_MAC_KEY_SIZE_128,
						0, 0,
						key_ctx_size >> 4);
	/* Calculate the H = CIPH(K, 0 repeated 16 times).
	 * It will go in key context
	 */
	ret = aes_expandkey(&aes, key, keylen);
	if (ret) {
		aeadctx->enckey_len = 0;
		goto out;
	}
	memset(gctx->ghash_h, 0, AEAD_H_SIZE);
	aes_encrypt(&aes, gctx->ghash_h, gctx->ghash_h);
	memzero_explicit(&aes, sizeof(aes));

out:
	return ret;
}

static int chcr_authenc_setkey(struct crypto_aead *authenc, const u8 *key,
				   unsigned int keylen)
{
	struct chcr_aead_ctx *aeadctx = AEAD_CTX(a_ctx(authenc));
	struct chcr_authenc_ctx *actx = AUTHENC_CTX(aeadctx);
	/* it contains auth and cipher key both*/
	struct crypto_authenc_keys keys;
	unsigned int bs, subtype;
	unsigned int max_authsize = crypto_aead_alg(authenc)->maxauthsize;
	int err = 0, i, key_ctx_len = 0;
	unsigned char ck_size = 0;
	unsigned char pad[CHCR_HASH_MAX_BLOCK_SIZE_128] = { 0 };
	struct crypto_shash *base_hash = ERR_PTR(-EINVAL);
	struct algo_param param;
	int align;
	u8 *o_ptr = NULL;

	crypto_aead_clear_flags(aeadctx->sw_cipher, CRYPTO_TFM_REQ_MASK);
	crypto_aead_set_flags(aeadctx->sw_cipher, crypto_aead_get_flags(authenc)
			      & CRYPTO_TFM_REQ_MASK);
	err = crypto_aead_setkey(aeadctx->sw_cipher, key, keylen);
	if (err)
		goto out;

	if (crypto_authenc_extractkeys(&keys, key, keylen) != 0)
		goto out;

	if (get_alg_config(&param, max_authsize)) {
		pr_err("Unsupported digest size\n");
		goto out;
	}
	subtype = get_aead_subtype(authenc);
	if (subtype == CRYPTO_ALG_SUB_TYPE_CTR_SHA ||
		subtype == CRYPTO_ALG_SUB_TYPE_CTR_NULL) {
		if (keys.enckeylen < CTR_RFC3686_NONCE_SIZE)
			goto out;
		memcpy(aeadctx->nonce, keys.enckey + (keys.enckeylen
		- CTR_RFC3686_NONCE_SIZE), CTR_RFC3686_NONCE_SIZE);
		keys.enckeylen -= CTR_RFC3686_NONCE_SIZE;
	}
	if (keys.enckeylen == AES_KEYSIZE_128) {
		ck_size = CHCR_KEYCTX_CIPHER_KEY_SIZE_128;
	} else if (keys.enckeylen == AES_KEYSIZE_192) {
		ck_size = CHCR_KEYCTX_CIPHER_KEY_SIZE_192;
	} else if (keys.enckeylen == AES_KEYSIZE_256) {
		ck_size = CHCR_KEYCTX_CIPHER_KEY_SIZE_256;
	} else {
		pr_err("Unsupported cipher key\n");
		goto out;
	}

	/* Copy only encryption key. We use authkey to generate h(ipad) and
	 * h(opad) so authkey is not needed again. authkeylen size have the
	 * size of the hash digest size.
	 */
	memcpy(aeadctx->key, keys.enckey, keys.enckeylen);
	aeadctx->enckey_len = keys.enckeylen;
	if (subtype == CRYPTO_ALG_SUB_TYPE_CBC_SHA ||
		subtype == CRYPTO_ALG_SUB_TYPE_CBC_NULL) {

		get_aes_decrypt_key(actx->dec_rrkey, aeadctx->key,
			    aeadctx->enckey_len << 3);
	}
	base_hash  = chcr_alloc_shash(max_authsize);
	if (IS_ERR(base_hash)) {
		pr_err("Base driver cannot be loaded\n");
		goto out;
	}
	{
		SHASH_DESC_ON_STACK(shash, base_hash);

		shash->tfm = base_hash;
		bs = crypto_shash_blocksize(base_hash);
		align = KEYCTX_ALIGN_PAD(max_authsize);
		o_ptr =  actx->h_iopad + param.result_size + align;

		if (keys.authkeylen > bs) {
			err = crypto_shash_digest(shash, keys.authkey,
						  keys.authkeylen,
						  o_ptr);
			if (err) {
				pr_err("Base driver cannot be loaded\n");
				goto out;
			}
			keys.authkeylen = max_authsize;
		} else
			memcpy(o_ptr, keys.authkey, keys.authkeylen);

		/* Compute the ipad-digest*/
		memset(pad + keys.authkeylen, 0, bs - keys.authkeylen);
		memcpy(pad, o_ptr, keys.authkeylen);
		for (i = 0; i < bs >> 2; i++)
			*((unsigned int *)pad + i) ^= IPAD_DATA;

		if (chcr_compute_partial_hash(shash, pad, actx->h_iopad,
					      max_authsize))
			goto out;
		/* Compute the opad-digest */
		memset(pad + keys.authkeylen, 0, bs - keys.authkeylen);
		memcpy(pad, o_ptr, keys.authkeylen);
		for (i = 0; i < bs >> 2; i++)
			*((unsigned int *)pad + i) ^= OPAD_DATA;

		if (chcr_compute_partial_hash(shash, pad, o_ptr, max_authsize))
			goto out;

		/* convert the ipad and opad digest to network order */
		chcr_change_order(actx->h_iopad, param.result_size);
		chcr_change_order(o_ptr, param.result_size);
		key_ctx_len = sizeof(struct _key_ctx) +
			roundup(keys.enckeylen, 16) +
			(param.result_size + align) * 2;
		aeadctx->key_ctx_hdr = FILL_KEY_CTX_HDR(ck_size, param.mk_size,
						0, 1, key_ctx_len >> 4);
		actx->auth_mode = param.auth_mode;
		chcr_free_shash(base_hash);

		memzero_explicit(&keys, sizeof(keys));
		return 0;
	}
out:
	aeadctx->enckey_len = 0;
	memzero_explicit(&keys, sizeof(keys));
	if (!IS_ERR(base_hash))
		chcr_free_shash(base_hash);
	return -EINVAL;
}

static int chcr_aead_digest_null_setkey(struct crypto_aead *authenc,
					const u8 *key, unsigned int keylen)
{
	struct chcr_aead_ctx *aeadctx = AEAD_CTX(a_ctx(authenc));
	struct chcr_authenc_ctx *actx = AUTHENC_CTX(aeadctx);
	struct crypto_authenc_keys keys;
	int err;
	/* it contains auth and cipher key both*/
	unsigned int subtype;
	int key_ctx_len = 0;
	unsigned char ck_size = 0;

	crypto_aead_clear_flags(aeadctx->sw_cipher, CRYPTO_TFM_REQ_MASK);
	crypto_aead_set_flags(aeadctx->sw_cipher, crypto_aead_get_flags(authenc)
			      & CRYPTO_TFM_REQ_MASK);
	err = crypto_aead_setkey(aeadctx->sw_cipher, key, keylen);
	if (err)
		goto out;

	if (crypto_authenc_extractkeys(&keys, key, keylen) != 0)
		goto out;

	subtype = get_aead_subtype(authenc);
	if (subtype == CRYPTO_ALG_SUB_TYPE_CTR_SHA ||
	    subtype == CRYPTO_ALG_SUB_TYPE_CTR_NULL) {
		if (keys.enckeylen < CTR_RFC3686_NONCE_SIZE)
			goto out;
		memcpy(aeadctx->nonce, keys.enckey + (keys.enckeylen
			- CTR_RFC3686_NONCE_SIZE), CTR_RFC3686_NONCE_SIZE);
		keys.enckeylen -= CTR_RFC3686_NONCE_SIZE;
	}
	if (keys.enckeylen == AES_KEYSIZE_128) {
		ck_size = CHCR_KEYCTX_CIPHER_KEY_SIZE_128;
	} else if (keys.enckeylen == AES_KEYSIZE_192) {
		ck_size = CHCR_KEYCTX_CIPHER_KEY_SIZE_192;
	} else if (keys.enckeylen == AES_KEYSIZE_256) {
		ck_size = CHCR_KEYCTX_CIPHER_KEY_SIZE_256;
	} else {
		pr_err("Unsupported cipher key %d\n", keys.enckeylen);
		goto out;
	}
	memcpy(aeadctx->key, keys.enckey, keys.enckeylen);
	aeadctx->enckey_len = keys.enckeylen;
	if (subtype == CRYPTO_ALG_SUB_TYPE_CBC_SHA ||
	    subtype == CRYPTO_ALG_SUB_TYPE_CBC_NULL) {
		get_aes_decrypt_key(actx->dec_rrkey, aeadctx->key,
				aeadctx->enckey_len << 3);
	}
	key_ctx_len =  sizeof(struct _key_ctx) + roundup(keys.enckeylen, 16);

	aeadctx->key_ctx_hdr = FILL_KEY_CTX_HDR(ck_size, CHCR_KEYCTX_NO_KEY, 0,
						0, key_ctx_len >> 4);
	actx->auth_mode = CHCR_SCMD_AUTH_MODE_NOP;
	memzero_explicit(&keys, sizeof(keys));
	return 0;
out:
	aeadctx->enckey_len = 0;
	memzero_explicit(&keys, sizeof(keys));
	return -EINVAL;
}

static int chcr_aead_op(struct aead_request *req,
			int size,
			create_wr_t create_wr_fn)
{
	struct crypto_aead *tfm = crypto_aead_reqtfm(req);
	struct chcr_aead_reqctx  *reqctx = aead_request_ctx(req);
	struct chcr_context *ctx = a_ctx(tfm);
	struct uld_ctx *u_ctx = ULD_CTX(ctx);
	struct sk_buff *skb;
	struct chcr_dev *cdev;

	cdev = a_ctx(tfm)->dev;
	if (!cdev) {
		pr_err("%s : No crypto device.\n", __func__);
		return -ENXIO;
	}

	if (chcr_inc_wrcount(cdev)) {
	/* Detach state for CHCR means lldi or padap is freed.
	 * We cannot increment fallback here.
	 */
		return chcr_aead_fallback(req, reqctx->op);
	}

	if (cxgb4_is_crypto_q_full(u_ctx->lldi.ports[0],
					reqctx->txqidx) &&
		(!(req->base.flags & CRYPTO_TFM_REQ_MAY_BACKLOG))) {
			chcr_dec_wrcount(cdev);
			return -ENOSPC;
	}

	if (get_aead_subtype(tfm) == CRYPTO_ALG_SUB_TYPE_AEAD_RFC4106 &&
	    crypto_ipsec_check_assoclen(req->assoclen) != 0) {
		pr_err("RFC4106: Invalid value of assoclen %d\n",
		       req->assoclen);
		return -EINVAL;
	}

	/* Form a WR from req */
	skb = create_wr_fn(req, u_ctx->lldi.rxq_ids[reqctx->rxqidx], size);

	if (IS_ERR_OR_NULL(skb)) {
		chcr_dec_wrcount(cdev);
		return PTR_ERR_OR_ZERO(skb);
	}

	skb->dev = u_ctx->lldi.ports[0];
	set_wr_txq(skb, CPL_PRIORITY_DATA, reqctx->txqidx);
	chcr_send_wr(skb);
	return -EINPROGRESS;
}

static int chcr_aead_encrypt(struct aead_request *req)
{
	struct crypto_aead *tfm = crypto_aead_reqtfm(req);
	struct chcr_aead_reqctx *reqctx = aead_request_ctx(req);
	struct chcr_context *ctx = a_ctx(tfm);
	unsigned int cpu;

	cpu = get_cpu();
	reqctx->txqidx = cpu % ctx->ntxq;
	reqctx->rxqidx = cpu % ctx->nrxq;
	put_cpu();

	reqctx->verify = VERIFY_HW;
	reqctx->op = CHCR_ENCRYPT_OP;

	switch (get_aead_subtype(tfm)) {
	case CRYPTO_ALG_SUB_TYPE_CTR_SHA:
	case CRYPTO_ALG_SUB_TYPE_CBC_SHA:
	case CRYPTO_ALG_SUB_TYPE_CBC_NULL:
	case CRYPTO_ALG_SUB_TYPE_CTR_NULL:
		return chcr_aead_op(req, 0, create_authenc_wr);
	case CRYPTO_ALG_SUB_TYPE_AEAD_CCM:
	case CRYPTO_ALG_SUB_TYPE_AEAD_RFC4309:
		return chcr_aead_op(req, 0, create_aead_ccm_wr);
	default:
		return chcr_aead_op(req, 0, create_gcm_wr);
	}
}

static int chcr_aead_decrypt(struct aead_request *req)
{
	struct crypto_aead *tfm = crypto_aead_reqtfm(req);
	struct chcr_context *ctx = a_ctx(tfm);
	struct chcr_aead_ctx *aeadctx = AEAD_CTX(ctx);
	struct chcr_aead_reqctx *reqctx = aead_request_ctx(req);
	int size;
	unsigned int cpu;

	cpu = get_cpu();
	reqctx->txqidx = cpu % ctx->ntxq;
	reqctx->rxqidx = cpu % ctx->nrxq;
	put_cpu();

	if (aeadctx->mayverify == VERIFY_SW) {
		size = crypto_aead_maxauthsize(tfm);
		reqctx->verify = VERIFY_SW;
	} else {
		size = 0;
		reqctx->verify = VERIFY_HW;
	}
	reqctx->op = CHCR_DECRYPT_OP;
	switch (get_aead_subtype(tfm)) {
	case CRYPTO_ALG_SUB_TYPE_CBC_SHA:
	case CRYPTO_ALG_SUB_TYPE_CTR_SHA:
	case CRYPTO_ALG_SUB_TYPE_CBC_NULL:
	case CRYPTO_ALG_SUB_TYPE_CTR_NULL:
		return chcr_aead_op(req, size, create_authenc_wr);
	case CRYPTO_ALG_SUB_TYPE_AEAD_CCM:
	case CRYPTO_ALG_SUB_TYPE_AEAD_RFC4309:
		return chcr_aead_op(req, size, create_aead_ccm_wr);
	default:
		return chcr_aead_op(req, size, create_gcm_wr);
	}
}

static struct chcr_alg_template driver_algs[] = {
	/* AES-CBC */
	{
		.type = CRYPTO_ALG_TYPE_SKCIPHER | CRYPTO_ALG_SUB_TYPE_CBC,
		.is_registered = 0,
		.alg.skcipher = {
			.base.cra_name		= "cbc(aes)",
			.base.cra_driver_name	= "cbc-aes-chcr",
			.base.cra_blocksize	= AES_BLOCK_SIZE,

			.init			= chcr_init_tfm,
			.exit			= chcr_exit_tfm,
			.min_keysize		= AES_MIN_KEY_SIZE,
			.max_keysize		= AES_MAX_KEY_SIZE,
			.ivsize			= AES_BLOCK_SIZE,
			.setkey			= chcr_aes_cbc_setkey,
			.encrypt		= chcr_aes_encrypt,
			.decrypt		= chcr_aes_decrypt,
			}
	},
	{
		.type = CRYPTO_ALG_TYPE_SKCIPHER | CRYPTO_ALG_SUB_TYPE_XTS,
		.is_registered = 0,
		.alg.skcipher = {
			.base.cra_name		= "xts(aes)",
			.base.cra_driver_name	= "xts-aes-chcr",
			.base.cra_blocksize	= AES_BLOCK_SIZE,

			.init			= chcr_init_tfm,
			.exit			= chcr_exit_tfm,
			.min_keysize		= 2 * AES_MIN_KEY_SIZE,
			.max_keysize		= 2 * AES_MAX_KEY_SIZE,
			.ivsize			= AES_BLOCK_SIZE,
			.setkey			= chcr_aes_xts_setkey,
			.encrypt		= chcr_aes_encrypt,
			.decrypt		= chcr_aes_decrypt,
			}
	},
	{
		.type = CRYPTO_ALG_TYPE_SKCIPHER | CRYPTO_ALG_SUB_TYPE_CTR,
		.is_registered = 0,
		.alg.skcipher = {
			.base.cra_name		= "ctr(aes)",
			.base.cra_driver_name	= "ctr-aes-chcr",
			.base.cra_blocksize	= 1,

			.init			= chcr_init_tfm,
			.exit			= chcr_exit_tfm,
			.min_keysize		= AES_MIN_KEY_SIZE,
			.max_keysize		= AES_MAX_KEY_SIZE,
			.ivsize			= AES_BLOCK_SIZE,
			.setkey			= chcr_aes_ctr_setkey,
			.encrypt		= chcr_aes_encrypt,
			.decrypt		= chcr_aes_decrypt,
		}
	},
	{
		.type = CRYPTO_ALG_TYPE_SKCIPHER |
			CRYPTO_ALG_SUB_TYPE_CTR_RFC3686,
		.is_registered = 0,
		.alg.skcipher = {
			.base.cra_name		= "rfc3686(ctr(aes))",
			.base.cra_driver_name	= "rfc3686-ctr-aes-chcr",
			.base.cra_blocksize	= 1,

			.init			= chcr_rfc3686_init,
			.exit			= chcr_exit_tfm,
			.min_keysize		= AES_MIN_KEY_SIZE + CTR_RFC3686_NONCE_SIZE,
			.max_keysize		= AES_MAX_KEY_SIZE + CTR_RFC3686_NONCE_SIZE,
			.ivsize			= CTR_RFC3686_IV_SIZE,
			.setkey			= chcr_aes_rfc3686_setkey,
			.encrypt		= chcr_aes_encrypt,
			.decrypt		= chcr_aes_decrypt,
		}
	},
	/* SHA */
	{
		.type = CRYPTO_ALG_TYPE_AHASH,
		.is_registered = 0,
		.alg.hash = {
			.halg.digestsize = SHA1_DIGEST_SIZE,
			.halg.base = {
				.cra_name = "sha1",
				.cra_driver_name = "sha1-chcr",
				.cra_blocksize = SHA1_BLOCK_SIZE,
			}
		}
	},
	{
		.type = CRYPTO_ALG_TYPE_AHASH,
		.is_registered = 0,
		.alg.hash = {
			.halg.digestsize = SHA256_DIGEST_SIZE,
			.halg.base = {
				.cra_name = "sha256",
				.cra_driver_name = "sha256-chcr",
				.cra_blocksize = SHA256_BLOCK_SIZE,
			}
		}
	},
	{
		.type = CRYPTO_ALG_TYPE_AHASH,
		.is_registered = 0,
		.alg.hash = {
			.halg.digestsize = SHA224_DIGEST_SIZE,
			.halg.base = {
				.cra_name = "sha224",
				.cra_driver_name = "sha224-chcr",
				.cra_blocksize = SHA224_BLOCK_SIZE,
			}
		}
	},
	{
		.type = CRYPTO_ALG_TYPE_AHASH,
		.is_registered = 0,
		.alg.hash = {
			.halg.digestsize = SHA384_DIGEST_SIZE,
			.halg.base = {
				.cra_name = "sha384",
				.cra_driver_name = "sha384-chcr",
				.cra_blocksize = SHA384_BLOCK_SIZE,
			}
		}
	},
	{
		.type = CRYPTO_ALG_TYPE_AHASH,
		.is_registered = 0,
		.alg.hash = {
			.halg.digestsize = SHA512_DIGEST_SIZE,
			.halg.base = {
				.cra_name = "sha512",
				.cra_driver_name = "sha512-chcr",
				.cra_blocksize = SHA512_BLOCK_SIZE,
			}
		}
	},
	/* HMAC */
	{
		.type = CRYPTO_ALG_TYPE_HMAC,
		.is_registered = 0,
		.alg.hash = {
			.halg.digestsize = SHA1_DIGEST_SIZE,
			.halg.base = {
				.cra_name = "hmac(sha1)",
				.cra_driver_name = "hmac-sha1-chcr",
				.cra_blocksize = SHA1_BLOCK_SIZE,
			}
		}
	},
	{
		.type = CRYPTO_ALG_TYPE_HMAC,
		.is_registered = 0,
		.alg.hash = {
			.halg.digestsize = SHA224_DIGEST_SIZE,
			.halg.base = {
				.cra_name = "hmac(sha224)",
				.cra_driver_name = "hmac-sha224-chcr",
				.cra_blocksize = SHA224_BLOCK_SIZE,
			}
		}
	},
	{
		.type = CRYPTO_ALG_TYPE_HMAC,
		.is_registered = 0,
		.alg.hash = {
			.halg.digestsize = SHA256_DIGEST_SIZE,
			.halg.base = {
				.cra_name = "hmac(sha256)",
				.cra_driver_name = "hmac-sha256-chcr",
				.cra_blocksize = SHA256_BLOCK_SIZE,
			}
		}
	},
	{
		.type = CRYPTO_ALG_TYPE_HMAC,
		.is_registered = 0,
		.alg.hash = {
			.halg.digestsize = SHA384_DIGEST_SIZE,
			.halg.base = {
				.cra_name = "hmac(sha384)",
				.cra_driver_name = "hmac-sha384-chcr",
				.cra_blocksize = SHA384_BLOCK_SIZE,
			}
		}
	},
	{
		.type = CRYPTO_ALG_TYPE_HMAC,
		.is_registered = 0,
		.alg.hash = {
			.halg.digestsize = SHA512_DIGEST_SIZE,
			.halg.base = {
				.cra_name = "hmac(sha512)",
				.cra_driver_name = "hmac-sha512-chcr",
				.cra_blocksize = SHA512_BLOCK_SIZE,
			}
		}
	},
	/* Add AEAD Algorithms */
	{
		.type = CRYPTO_ALG_TYPE_AEAD | CRYPTO_ALG_SUB_TYPE_AEAD_GCM,
		.is_registered = 0,
		.alg.aead = {
			.base = {
				.cra_name = "gcm(aes)",
				.cra_driver_name = "gcm-aes-chcr",
				.cra_blocksize	= 1,
				.cra_priority = CHCR_AEAD_PRIORITY,
				.cra_ctxsize =	sizeof(struct chcr_context) +
						sizeof(struct chcr_aead_ctx) +
						sizeof(struct chcr_gcm_ctx),
			},
			.ivsize = GCM_AES_IV_SIZE,
			.maxauthsize = GHASH_DIGEST_SIZE,
			.setkey = chcr_gcm_setkey,
			.setauthsize = chcr_gcm_setauthsize,
		}
	},
	{
		.type = CRYPTO_ALG_TYPE_AEAD | CRYPTO_ALG_SUB_TYPE_AEAD_RFC4106,
		.is_registered = 0,
		.alg.aead = {
			.base = {
				.cra_name = "rfc4106(gcm(aes))",
				.cra_driver_name = "rfc4106-gcm-aes-chcr",
				.cra_blocksize	 = 1,
				.cra_priority = CHCR_AEAD_PRIORITY + 1,
				.cra_ctxsize =	sizeof(struct chcr_context) +
						sizeof(struct chcr_aead_ctx) +
						sizeof(struct chcr_gcm_ctx),

			},
			.ivsize = GCM_RFC4106_IV_SIZE,
			.maxauthsize	= GHASH_DIGEST_SIZE,
			.setkey = chcr_gcm_setkey,
			.setauthsize	= chcr_4106_4309_setauthsize,
		}
	},
	{
		.type = CRYPTO_ALG_TYPE_AEAD | CRYPTO_ALG_SUB_TYPE_AEAD_CCM,
		.is_registered = 0,
		.alg.aead = {
			.base = {
				.cra_name = "ccm(aes)",
				.cra_driver_name = "ccm-aes-chcr",
				.cra_blocksize	 = 1,
				.cra_priority = CHCR_AEAD_PRIORITY,
				.cra_ctxsize =	sizeof(struct chcr_context) +
						sizeof(struct chcr_aead_ctx),

			},
			.ivsize = AES_BLOCK_SIZE,
			.maxauthsize	= GHASH_DIGEST_SIZE,
			.setkey = chcr_aead_ccm_setkey,
			.setauthsize	= chcr_ccm_setauthsize,
		}
	},
	{
		.type = CRYPTO_ALG_TYPE_AEAD | CRYPTO_ALG_SUB_TYPE_AEAD_RFC4309,
		.is_registered = 0,
		.alg.aead = {
			.base = {
				.cra_name = "rfc4309(ccm(aes))",
				.cra_driver_name = "rfc4309-ccm-aes-chcr",
				.cra_blocksize	 = 1,
				.cra_priority = CHCR_AEAD_PRIORITY + 1,
				.cra_ctxsize =	sizeof(struct chcr_context) +
						sizeof(struct chcr_aead_ctx),

			},
			.ivsize = 8,
			.maxauthsize	= GHASH_DIGEST_SIZE,
			.setkey = chcr_aead_rfc4309_setkey,
			.setauthsize = chcr_4106_4309_setauthsize,
		}
	},
	{
		.type = CRYPTO_ALG_TYPE_AEAD | CRYPTO_ALG_SUB_TYPE_CBC_SHA,
		.is_registered = 0,
		.alg.aead = {
			.base = {
				.cra_name = "authenc(hmac(sha1),cbc(aes))",
				.cra_driver_name =
					"authenc-hmac-sha1-cbc-aes-chcr",
				.cra_blocksize	 = AES_BLOCK_SIZE,
				.cra_priority = CHCR_AEAD_PRIORITY,
				.cra_ctxsize =	sizeof(struct chcr_context) +
						sizeof(struct chcr_aead_ctx) +
						sizeof(struct chcr_authenc_ctx),

			},
			.ivsize = AES_BLOCK_SIZE,
			.maxauthsize = SHA1_DIGEST_SIZE,
			.setkey = chcr_authenc_setkey,
			.setauthsize = chcr_authenc_setauthsize,
		}
	},
	{
		.type = CRYPTO_ALG_TYPE_AEAD | CRYPTO_ALG_SUB_TYPE_CBC_SHA,
		.is_registered = 0,
		.alg.aead = {
			.base = {

				.cra_name = "authenc(hmac(sha256),cbc(aes))",
				.cra_driver_name =
					"authenc-hmac-sha256-cbc-aes-chcr",
				.cra_blocksize	 = AES_BLOCK_SIZE,
				.cra_priority = CHCR_AEAD_PRIORITY,
				.cra_ctxsize =	sizeof(struct chcr_context) +
						sizeof(struct chcr_aead_ctx) +
						sizeof(struct chcr_authenc_ctx),

			},
			.ivsize = AES_BLOCK_SIZE,
			.maxauthsize	= SHA256_DIGEST_SIZE,
			.setkey = chcr_authenc_setkey,
			.setauthsize = chcr_authenc_setauthsize,
		}
	},
	{
		.type = CRYPTO_ALG_TYPE_AEAD | CRYPTO_ALG_SUB_TYPE_CBC_SHA,
		.is_registered = 0,
		.alg.aead = {
			.base = {
				.cra_name = "authenc(hmac(sha224),cbc(aes))",
				.cra_driver_name =
					"authenc-hmac-sha224-cbc-aes-chcr",
				.cra_blocksize	 = AES_BLOCK_SIZE,
				.cra_priority = CHCR_AEAD_PRIORITY,
				.cra_ctxsize =	sizeof(struct chcr_context) +
						sizeof(struct chcr_aead_ctx) +
						sizeof(struct chcr_authenc_ctx),
			},
			.ivsize = AES_BLOCK_SIZE,
			.maxauthsize = SHA224_DIGEST_SIZE,
			.setkey = chcr_authenc_setkey,
			.setauthsize = chcr_authenc_setauthsize,
		}
	},
	{
		.type = CRYPTO_ALG_TYPE_AEAD | CRYPTO_ALG_SUB_TYPE_CBC_SHA,
		.is_registered = 0,
		.alg.aead = {
			.base = {
				.cra_name = "authenc(hmac(sha384),cbc(aes))",
				.cra_driver_name =
					"authenc-hmac-sha384-cbc-aes-chcr",
				.cra_blocksize	 = AES_BLOCK_SIZE,
				.cra_priority = CHCR_AEAD_PRIORITY,
				.cra_ctxsize =	sizeof(struct chcr_context) +
						sizeof(struct chcr_aead_ctx) +
						sizeof(struct chcr_authenc_ctx),

			},
			.ivsize = AES_BLOCK_SIZE,
			.maxauthsize = SHA384_DIGEST_SIZE,
			.setkey = chcr_authenc_setkey,
			.setauthsize = chcr_authenc_setauthsize,
		}
	},
	{
		.type = CRYPTO_ALG_TYPE_AEAD | CRYPTO_ALG_SUB_TYPE_CBC_SHA,
		.is_registered = 0,
		.alg.aead = {
			.base = {
				.cra_name = "authenc(hmac(sha512),cbc(aes))",
				.cra_driver_name =
					"authenc-hmac-sha512-cbc-aes-chcr",
				.cra_blocksize	 = AES_BLOCK_SIZE,
				.cra_priority = CHCR_AEAD_PRIORITY,
				.cra_ctxsize =	sizeof(struct chcr_context) +
						sizeof(struct chcr_aead_ctx) +
						sizeof(struct chcr_authenc_ctx),

			},
			.ivsize = AES_BLOCK_SIZE,
			.maxauthsize = SHA512_DIGEST_SIZE,
			.setkey = chcr_authenc_setkey,
			.setauthsize = chcr_authenc_setauthsize,
		}
	},
	{
		.type = CRYPTO_ALG_TYPE_AEAD | CRYPTO_ALG_SUB_TYPE_CBC_NULL,
		.is_registered = 0,
		.alg.aead = {
			.base = {
				.cra_name = "authenc(digest_null,cbc(aes))",
				.cra_driver_name =
					"authenc-digest_null-cbc-aes-chcr",
				.cra_blocksize	 = AES_BLOCK_SIZE,
				.cra_priority = CHCR_AEAD_PRIORITY,
				.cra_ctxsize =	sizeof(struct chcr_context) +
						sizeof(struct chcr_aead_ctx) +
						sizeof(struct chcr_authenc_ctx),

			},
			.ivsize  = AES_BLOCK_SIZE,
			.maxauthsize = 0,
			.setkey  = chcr_aead_digest_null_setkey,
			.setauthsize = chcr_authenc_null_setauthsize,
		}
	},
	{
		.type = CRYPTO_ALG_TYPE_AEAD | CRYPTO_ALG_SUB_TYPE_CTR_SHA,
		.is_registered = 0,
		.alg.aead = {
			.base = {
				.cra_name = "authenc(hmac(sha1),rfc3686(ctr(aes)))",
				.cra_driver_name =
				"authenc-hmac-sha1-rfc3686-ctr-aes-chcr",
				.cra_blocksize	 = 1,
				.cra_priority = CHCR_AEAD_PRIORITY,
				.cra_ctxsize =	sizeof(struct chcr_context) +
						sizeof(struct chcr_aead_ctx) +
						sizeof(struct chcr_authenc_ctx),

			},
			.ivsize = CTR_RFC3686_IV_SIZE,
			.maxauthsize = SHA1_DIGEST_SIZE,
			.setkey = chcr_authenc_setkey,
			.setauthsize = chcr_authenc_setauthsize,
		}
	},
	{
		.type = CRYPTO_ALG_TYPE_AEAD | CRYPTO_ALG_SUB_TYPE_CTR_SHA,
		.is_registered = 0,
		.alg.aead = {
			.base = {

				.cra_name = "authenc(hmac(sha256),rfc3686(ctr(aes)))",
				.cra_driver_name =
				"authenc-hmac-sha256-rfc3686-ctr-aes-chcr",
				.cra_blocksize	 = 1,
				.cra_priority = CHCR_AEAD_PRIORITY,
				.cra_ctxsize =	sizeof(struct chcr_context) +
						sizeof(struct chcr_aead_ctx) +
						sizeof(struct chcr_authenc_ctx),

			},
			.ivsize = CTR_RFC3686_IV_SIZE,
			.maxauthsize	= SHA256_DIGEST_SIZE,
			.setkey = chcr_authenc_setkey,
			.setauthsize = chcr_authenc_setauthsize,
		}
	},
	{
		.type = CRYPTO_ALG_TYPE_AEAD | CRYPTO_ALG_SUB_TYPE_CTR_SHA,
		.is_registered = 0,
		.alg.aead = {
			.base = {
				.cra_name = "authenc(hmac(sha224),rfc3686(ctr(aes)))",
				.cra_driver_name =
				"authenc-hmac-sha224-rfc3686-ctr-aes-chcr",
				.cra_blocksize	 = 1,
				.cra_priority = CHCR_AEAD_PRIORITY,
				.cra_ctxsize =	sizeof(struct chcr_context) +
						sizeof(struct chcr_aead_ctx) +
						sizeof(struct chcr_authenc_ctx),
			},
			.ivsize = CTR_RFC3686_IV_SIZE,
			.maxauthsize = SHA224_DIGEST_SIZE,
			.setkey = chcr_authenc_setkey,
			.setauthsize = chcr_authenc_setauthsize,
		}
	},
	{
		.type = CRYPTO_ALG_TYPE_AEAD | CRYPTO_ALG_SUB_TYPE_CTR_SHA,
		.is_registered = 0,
		.alg.aead = {
			.base = {
				.cra_name = "authenc(hmac(sha384),rfc3686(ctr(aes)))",
				.cra_driver_name =
				"authenc-hmac-sha384-rfc3686-ctr-aes-chcr",
				.cra_blocksize	 = 1,
				.cra_priority = CHCR_AEAD_PRIORITY,
				.cra_ctxsize =	sizeof(struct chcr_context) +
						sizeof(struct chcr_aead_ctx) +
						sizeof(struct chcr_authenc_ctx),

			},
			.ivsize = CTR_RFC3686_IV_SIZE,
			.maxauthsize = SHA384_DIGEST_SIZE,
			.setkey = chcr_authenc_setkey,
			.setauthsize = chcr_authenc_setauthsize,
		}
	},
	{
		.type = CRYPTO_ALG_TYPE_AEAD | CRYPTO_ALG_SUB_TYPE_CTR_SHA,
		.is_registered = 0,
		.alg.aead = {
			.base = {
				.cra_name = "authenc(hmac(sha512),rfc3686(ctr(aes)))",
				.cra_driver_name =
				"authenc-hmac-sha512-rfc3686-ctr-aes-chcr",
				.cra_blocksize	 = 1,
				.cra_priority = CHCR_AEAD_PRIORITY,
				.cra_ctxsize =	sizeof(struct chcr_context) +
						sizeof(struct chcr_aead_ctx) +
						sizeof(struct chcr_authenc_ctx),

			},
			.ivsize = CTR_RFC3686_IV_SIZE,
			.maxauthsize = SHA512_DIGEST_SIZE,
			.setkey = chcr_authenc_setkey,
			.setauthsize = chcr_authenc_setauthsize,
		}
	},
	{
		.type = CRYPTO_ALG_TYPE_AEAD | CRYPTO_ALG_SUB_TYPE_CTR_NULL,
		.is_registered = 0,
		.alg.aead = {
			.base = {
				.cra_name = "authenc(digest_null,rfc3686(ctr(aes)))",
				.cra_driver_name =
				"authenc-digest_null-rfc3686-ctr-aes-chcr",
				.cra_blocksize	 = 1,
				.cra_priority = CHCR_AEAD_PRIORITY,
				.cra_ctxsize =	sizeof(struct chcr_context) +
						sizeof(struct chcr_aead_ctx) +
						sizeof(struct chcr_authenc_ctx),

			},
			.ivsize  = CTR_RFC3686_IV_SIZE,
			.maxauthsize = 0,
			.setkey  = chcr_aead_digest_null_setkey,
			.setauthsize = chcr_authenc_null_setauthsize,
		}
	},
};

/*
 *	chcr_unregister_alg - Deregister crypto algorithms with
 *	kernel framework.
 */
static int chcr_unregister_alg(void)
{
	int i;

	for (i = 0; i < ARRAY_SIZE(driver_algs); i++) {
		switch (driver_algs[i].type & CRYPTO_ALG_TYPE_MASK) {
		case CRYPTO_ALG_TYPE_SKCIPHER:
			if (driver_algs[i].is_registered && refcount_read(
			    &driver_algs[i].alg.skcipher.base.cra_refcnt)
			    == 1) {
				crypto_unregister_skcipher(
						&driver_algs[i].alg.skcipher);
				driver_algs[i].is_registered = 0;
			}
			break;
		case CRYPTO_ALG_TYPE_AEAD:
			if (driver_algs[i].is_registered && refcount_read(
			    &driver_algs[i].alg.aead.base.cra_refcnt) == 1) {
				crypto_unregister_aead(
						&driver_algs[i].alg.aead);
				driver_algs[i].is_registered = 0;
			}
			break;
		case CRYPTO_ALG_TYPE_AHASH:
			if (driver_algs[i].is_registered && refcount_read(
			    &driver_algs[i].alg.hash.halg.base.cra_refcnt)
			    == 1) {
				crypto_unregister_ahash(
						&driver_algs[i].alg.hash);
				driver_algs[i].is_registered = 0;
			}
			break;
		}
	}
	return 0;
}

#define SZ_AHASH_CTX sizeof(struct chcr_context)
#define SZ_AHASH_H_CTX (sizeof(struct chcr_context) + sizeof(struct hmac_ctx))
#define SZ_AHASH_REQ_CTX sizeof(struct chcr_ahash_req_ctx)

/*
 *	chcr_register_alg - Register crypto algorithms with kernel framework.
 */
static int chcr_register_alg(void)
{
	struct crypto_alg ai;
	struct ahash_alg *a_hash;
	int err = 0, i;
	char *name = NULL;

	for (i = 0; i < ARRAY_SIZE(driver_algs); i++) {
		if (driver_algs[i].is_registered)
			continue;
		switch (driver_algs[i].type & CRYPTO_ALG_TYPE_MASK) {
		case CRYPTO_ALG_TYPE_SKCIPHER:
			driver_algs[i].alg.skcipher.base.cra_priority =
				CHCR_CRA_PRIORITY;
			driver_algs[i].alg.skcipher.base.cra_module = THIS_MODULE;
			driver_algs[i].alg.skcipher.base.cra_flags =
				CRYPTO_ALG_TYPE_SKCIPHER | CRYPTO_ALG_ASYNC |
				CRYPTO_ALG_ALLOCATES_MEMORY |
				CRYPTO_ALG_NEED_FALLBACK;
			driver_algs[i].alg.skcipher.base.cra_ctxsize =
				sizeof(struct chcr_context) +
				sizeof(struct ablk_ctx);
			driver_algs[i].alg.skcipher.base.cra_alignmask = 0;

			err = crypto_register_skcipher(&driver_algs[i].alg.skcipher);
			name = driver_algs[i].alg.skcipher.base.cra_driver_name;
			break;
		case CRYPTO_ALG_TYPE_AEAD:
			driver_algs[i].alg.aead.base.cra_flags =
				CRYPTO_ALG_ASYNC | CRYPTO_ALG_NEED_FALLBACK |
				CRYPTO_ALG_ALLOCATES_MEMORY;
			driver_algs[i].alg.aead.encrypt = chcr_aead_encrypt;
			driver_algs[i].alg.aead.decrypt = chcr_aead_decrypt;
			driver_algs[i].alg.aead.init = chcr_aead_cra_init;
			driver_algs[i].alg.aead.exit = chcr_aead_cra_exit;
			driver_algs[i].alg.aead.base.cra_module = THIS_MODULE;
			err = crypto_register_aead(&driver_algs[i].alg.aead);
			name = driver_algs[i].alg.aead.base.cra_driver_name;
			break;
		case CRYPTO_ALG_TYPE_AHASH:
			a_hash = &driver_algs[i].alg.hash;
			a_hash->update = chcr_ahash_update;
			a_hash->final = chcr_ahash_final;
			a_hash->finup = chcr_ahash_finup;
			a_hash->digest = chcr_ahash_digest;
			a_hash->export = chcr_ahash_export;
			a_hash->import = chcr_ahash_import;
			a_hash->halg.statesize = SZ_AHASH_REQ_CTX;
			a_hash->halg.base.cra_priority = CHCR_CRA_PRIORITY;
			a_hash->halg.base.cra_module = THIS_MODULE;
			a_hash->halg.base.cra_flags =
				CRYPTO_ALG_ASYNC | CRYPTO_ALG_ALLOCATES_MEMORY;
			a_hash->halg.base.cra_alignmask = 0;
			a_hash->halg.base.cra_exit = NULL;

			if (driver_algs[i].type == CRYPTO_ALG_TYPE_HMAC) {
				a_hash->halg.base.cra_init = chcr_hmac_cra_init;
				a_hash->halg.base.cra_exit = chcr_hmac_cra_exit;
				a_hash->init = chcr_hmac_init;
				a_hash->setkey = chcr_ahash_setkey;
				a_hash->halg.base.cra_ctxsize = SZ_AHASH_H_CTX;
			} else {
				a_hash->init = chcr_sha_init;
				a_hash->halg.base.cra_ctxsize = SZ_AHASH_CTX;
				a_hash->halg.base.cra_init = chcr_sha_cra_init;
			}
			err = crypto_register_ahash(&driver_algs[i].alg.hash);
			ai = driver_algs[i].alg.hash.halg.base;
			name = ai.cra_driver_name;
			break;
		}
		if (err) {
			pr_err("%s : Algorithm registration failed\n", name);
			goto register_err;
		} else {
			driver_algs[i].is_registered = 1;
		}
	}
	return 0;

register_err:
	chcr_unregister_alg();
	return err;
}

/*
 *	start_crypto - Register the crypto algorithms.
 *	This should called once when the first device comesup. After this
 *	kernel will start calling driver APIs for crypto operations.
 */
int start_crypto(void)
{
	return chcr_register_alg();
}

/*
 *	stop_crypto - Deregister all the crypto algorithms with kernel.
 *	This should be called once when the last device goes down. After this
 *	kernel will not call the driver API for crypto operations.
 */
int stop_crypto(void)
{
	chcr_unregister_alg();
	return 0;
}<|MERGE_RESOLUTION|>--- conflicted
+++ resolved
@@ -2606,11 +2606,7 @@
 		reqctx->b0_dma = 0;
 	if (req->src == req->dst) {
 		error = dma_map_sg(dev, req->src,
-<<<<<<< HEAD
-				sg_nents_for_len(req->src, dst_size),
-=======
 				sg_nents_for_len(req->src, src_len),
->>>>>>> c1084c27
 					DMA_BIDIRECTIONAL);
 		if (!error)
 			goto err;
@@ -3439,10 +3435,6 @@
 		ck_size = CHCR_KEYCTX_CIPHER_KEY_SIZE_256;
 		mk_size = CHCR_KEYCTX_MAC_KEY_SIZE_256;
 	} else {
-<<<<<<< HEAD
-		crypto_aead_set_flags(aead, CRYPTO_TFM_RES_BAD_KEY_LEN);
-=======
->>>>>>> c1084c27
 		aeadctx->enckey_len = 0;
 		return	-EINVAL;
 	}
@@ -3477,10 +3469,6 @@
 	int error;
 
 	if (keylen < 3) {
-<<<<<<< HEAD
-		crypto_aead_set_flags(aead, CRYPTO_TFM_RES_BAD_KEY_LEN);
-=======
->>>>>>> c1084c27
 		aeadctx->enckey_len = 0;
 		return	-EINVAL;
 	}
@@ -3524,10 +3512,6 @@
 	} else if (keylen == AES_KEYSIZE_256) {
 		ck_size = CHCR_KEYCTX_CIPHER_KEY_SIZE_256;
 	} else {
-<<<<<<< HEAD
-		crypto_aead_set_flags(aead, CRYPTO_TFM_RES_BAD_KEY_LEN);
-=======
->>>>>>> c1084c27
 		pr_err("GCM: Invalid key length %d\n", keylen);
 		ret = -EINVAL;
 		goto out;
