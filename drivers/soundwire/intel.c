// SPDX-License-Identifier: (GPL-2.0 OR BSD-3-Clause)
// Copyright(c) 2015-17 Intel Corporation.

/*
 * Soundwire Intel Master Driver
 */

#include <linux/acpi.h>
#include <linux/debugfs.h>
#include <linux/delay.h>
#include <linux/module.h>
#include <linux/interrupt.h>
#include <linux/io.h>
#include <linux/auxiliary_bus.h>
#include <sound/pcm_params.h>
#include <linux/pm_runtime.h>
#include <sound/soc.h>
#include <linux/soundwire/sdw_registers.h>
#include <linux/soundwire/sdw.h>
#include <linux/soundwire/sdw_intel.h>
#include "cadence_master.h"
#include "bus.h"
#include "intel.h"

#define INTEL_MASTER_SUSPEND_DELAY_MS	3000
#define INTEL_MASTER_RESET_ITERATIONS	10

/*
 * debug/config flags for the Intel SoundWire Master.
 *
 * Since we may have multiple masters active, we can have up to 8
 * flags reused in each byte, with master0 using the ls-byte, etc.
 */

#define SDW_INTEL_MASTER_DISABLE_PM_RUNTIME		BIT(0)
#define SDW_INTEL_MASTER_DISABLE_CLOCK_STOP		BIT(1)
#define SDW_INTEL_MASTER_DISABLE_PM_RUNTIME_IDLE	BIT(2)
#define SDW_INTEL_MASTER_DISABLE_MULTI_LINK		BIT(3)

static int md_flags;
module_param_named(sdw_md_flags, md_flags, int, 0444);
MODULE_PARM_DESC(sdw_md_flags, "SoundWire Intel Master device flags (0x0 all off)");

enum intel_pdi_type {
	INTEL_PDI_IN = 0,
	INTEL_PDI_OUT = 1,
	INTEL_PDI_BD = 2,
};

#define cdns_to_intel(_cdns) container_of(_cdns, struct sdw_intel, cdns)

/*
 * Read, write helpers for HW registers
 */
static inline int intel_readl(void __iomem *base, int offset)
{
	return readl(base + offset);
}

static inline void intel_writel(void __iomem *base, int offset, int value)
{
	writel(value, base + offset);
}

static inline u16 intel_readw(void __iomem *base, int offset)
{
	return readw(base + offset);
}

static inline void intel_writew(void __iomem *base, int offset, u16 value)
{
	writew(value, base + offset);
}

static int intel_wait_bit(void __iomem *base, int offset, u32 mask, u32 target)
{
	int timeout = 10;
	u32 reg_read;

	do {
		reg_read = readl(base + offset);
		if ((reg_read & mask) == target)
			return 0;

		timeout--;
		usleep_range(50, 100);
	} while (timeout != 0);

	return -EAGAIN;
}

static int intel_clear_bit(void __iomem *base, int offset, u32 value, u32 mask)
{
	writel(value, base + offset);
	return intel_wait_bit(base, offset, mask, 0);
}

static int intel_set_bit(void __iomem *base, int offset, u32 value, u32 mask)
{
	writel(value, base + offset);
	return intel_wait_bit(base, offset, mask, mask);
}

/*
 * debugfs
 */
#ifdef CONFIG_DEBUG_FS

#define RD_BUF (2 * PAGE_SIZE)

static ssize_t intel_sprintf(void __iomem *mem, bool l,
			     char *buf, size_t pos, unsigned int reg)
{
	int value;

	if (l)
		value = intel_readl(mem, reg);
	else
		value = intel_readw(mem, reg);

	return scnprintf(buf + pos, RD_BUF - pos, "%4x\t%4x\n", reg, value);
}

static int intel_reg_show(struct seq_file *s_file, void *data)
{
	struct sdw_intel *sdw = s_file->private;
	void __iomem *s = sdw->link_res->shim;
	void __iomem *a = sdw->link_res->alh;
	char *buf;
	ssize_t ret;
	int i, j;
	unsigned int links, reg;

	buf = kzalloc(RD_BUF, GFP_KERNEL);
	if (!buf)
		return -ENOMEM;

	links = intel_readl(s, SDW_SHIM_LCAP) & GENMASK(2, 0);

	ret = scnprintf(buf, RD_BUF, "Register  Value\n");
	ret += scnprintf(buf + ret, RD_BUF - ret, "\nShim\n");

	for (i = 0; i < links; i++) {
		reg = SDW_SHIM_LCAP + i * 4;
		ret += intel_sprintf(s, true, buf, ret, reg);
	}

	for (i = 0; i < links; i++) {
		ret += scnprintf(buf + ret, RD_BUF - ret, "\nLink%d\n", i);
		ret += intel_sprintf(s, false, buf, ret, SDW_SHIM_CTLSCAP(i));
		ret += intel_sprintf(s, false, buf, ret, SDW_SHIM_CTLS0CM(i));
		ret += intel_sprintf(s, false, buf, ret, SDW_SHIM_CTLS1CM(i));
		ret += intel_sprintf(s, false, buf, ret, SDW_SHIM_CTLS2CM(i));
		ret += intel_sprintf(s, false, buf, ret, SDW_SHIM_CTLS3CM(i));
		ret += intel_sprintf(s, false, buf, ret, SDW_SHIM_PCMSCAP(i));

		ret += scnprintf(buf + ret, RD_BUF - ret, "\n PCMSyCH registers\n");

		/*
		 * the value 10 is the number of PDIs. We will need a
		 * cleanup to remove hard-coded Intel configurations
		 * from cadence_master.c
		 */
		for (j = 0; j < 10; j++) {
			ret += intel_sprintf(s, false, buf, ret,
					SDW_SHIM_PCMSYCHM(i, j));
			ret += intel_sprintf(s, false, buf, ret,
					SDW_SHIM_PCMSYCHC(i, j));
		}
		ret += scnprintf(buf + ret, RD_BUF - ret, "\n PDMSCAP, IOCTL, CTMCTL\n");

		ret += intel_sprintf(s, false, buf, ret, SDW_SHIM_PDMSCAP(i));
		ret += intel_sprintf(s, false, buf, ret, SDW_SHIM_IOCTL(i));
		ret += intel_sprintf(s, false, buf, ret, SDW_SHIM_CTMCTL(i));
	}

	ret += scnprintf(buf + ret, RD_BUF - ret, "\nWake registers\n");
	ret += intel_sprintf(s, false, buf, ret, SDW_SHIM_WAKEEN);
	ret += intel_sprintf(s, false, buf, ret, SDW_SHIM_WAKESTS);

	ret += scnprintf(buf + ret, RD_BUF - ret, "\nALH STRMzCFG\n");
	for (i = 0; i < SDW_ALH_NUM_STREAMS; i++)
		ret += intel_sprintf(a, true, buf, ret, SDW_ALH_STRMZCFG(i));

	seq_printf(s_file, "%s", buf);
	kfree(buf);

	return 0;
}
DEFINE_SHOW_ATTRIBUTE(intel_reg);

static int intel_set_m_datamode(void *data, u64 value)
{
	struct sdw_intel *sdw = data;
	struct sdw_bus *bus = &sdw->cdns.bus;

	if (value > SDW_PORT_DATA_MODE_STATIC_1)
		return -EINVAL;

	/* Userspace changed the hardware state behind the kernel's back */
	add_taint(TAINT_USER, LOCKDEP_STILL_OK);

	bus->params.m_data_mode = value;

	return 0;
}
DEFINE_DEBUGFS_ATTRIBUTE(intel_set_m_datamode_fops, NULL,
			 intel_set_m_datamode, "%llu\n");

static int intel_set_s_datamode(void *data, u64 value)
{
	struct sdw_intel *sdw = data;
	struct sdw_bus *bus = &sdw->cdns.bus;

	if (value > SDW_PORT_DATA_MODE_STATIC_1)
		return -EINVAL;

	/* Userspace changed the hardware state behind the kernel's back */
	add_taint(TAINT_USER, LOCKDEP_STILL_OK);

	bus->params.s_data_mode = value;

	return 0;
}
DEFINE_DEBUGFS_ATTRIBUTE(intel_set_s_datamode_fops, NULL,
			 intel_set_s_datamode, "%llu\n");

static void intel_debugfs_init(struct sdw_intel *sdw)
{
	struct dentry *root = sdw->cdns.bus.debugfs;

	if (!root)
		return;

	sdw->debugfs = debugfs_create_dir("intel-sdw", root);

	debugfs_create_file("intel-registers", 0400, sdw->debugfs, sdw,
			    &intel_reg_fops);

	debugfs_create_file("intel-m-datamode", 0200, sdw->debugfs, sdw,
			    &intel_set_m_datamode_fops);

	debugfs_create_file("intel-s-datamode", 0200, sdw->debugfs, sdw,
			    &intel_set_s_datamode_fops);

	sdw_cdns_debugfs_init(&sdw->cdns, sdw->debugfs);
}

static void intel_debugfs_exit(struct sdw_intel *sdw)
{
	debugfs_remove_recursive(sdw->debugfs);
}
#else
static void intel_debugfs_init(struct sdw_intel *sdw) {}
static void intel_debugfs_exit(struct sdw_intel *sdw) {}
#endif /* CONFIG_DEBUG_FS */

/*
 * shim ops
 */

static int intel_link_power_up(struct sdw_intel *sdw)
{
	unsigned int link_id = sdw->instance;
	void __iomem *shim = sdw->link_res->shim;
	u32 *shim_mask = sdw->link_res->shim_mask;
	struct sdw_bus *bus = &sdw->cdns.bus;
	struct sdw_master_prop *prop = &bus->prop;
	u32 spa_mask, cpa_mask;
	u32 link_control;
	int ret = 0;
	u32 syncprd;
	u32 sync_reg;

	mutex_lock(sdw->link_res->shim_lock);

	/*
	 * The hardware relies on an internal counter, typically 4kHz,
	 * to generate the SoundWire SSP - which defines a 'safe'
	 * synchronization point between commands and audio transport
	 * and allows for multi link synchronization. The SYNCPRD value
	 * is only dependent on the oscillator clock provided to
	 * the IP, so adjust based on _DSD properties reported in DSDT
	 * tables. The values reported are based on either 24MHz
	 * (CNL/CML) or 38.4 MHz (ICL/TGL+).
	 */
	if (prop->mclk_freq % 6000000)
		syncprd = SDW_SHIM_SYNC_SYNCPRD_VAL_38_4;
	else
		syncprd = SDW_SHIM_SYNC_SYNCPRD_VAL_24;

	if (!*shim_mask) {
		dev_dbg(sdw->cdns.dev, "%s: powering up all links\n", __func__);

		/* we first need to program the SyncPRD/CPU registers */
		dev_dbg(sdw->cdns.dev,
			"%s: first link up, programming SYNCPRD\n", __func__);

		/* set SyncPRD period */
		sync_reg = intel_readl(shim, SDW_SHIM_SYNC);
		u32p_replace_bits(&sync_reg, syncprd, SDW_SHIM_SYNC_SYNCPRD);

		/* Set SyncCPU bit */
		sync_reg |= SDW_SHIM_SYNC_SYNCCPU;
		intel_writel(shim, SDW_SHIM_SYNC, sync_reg);

		/* Link power up sequence */
		link_control = intel_readl(shim, SDW_SHIM_LCTL);

		/* only power-up enabled links */
		spa_mask = FIELD_PREP(SDW_SHIM_LCTL_SPA_MASK, sdw->link_res->link_mask);
		cpa_mask = FIELD_PREP(SDW_SHIM_LCTL_CPA_MASK, sdw->link_res->link_mask);

		link_control |=  spa_mask;

		ret = intel_set_bit(shim, SDW_SHIM_LCTL, link_control, cpa_mask);
		if (ret < 0) {
			dev_err(sdw->cdns.dev, "Failed to power up link: %d\n", ret);
			goto out;
		}

		/* SyncCPU will change once link is active */
		ret = intel_wait_bit(shim, SDW_SHIM_SYNC,
				     SDW_SHIM_SYNC_SYNCCPU, 0);
		if (ret < 0) {
			dev_err(sdw->cdns.dev,
				"Failed to set SHIM_SYNC: %d\n", ret);
			goto out;
		}
	}

	*shim_mask |= BIT(link_id);

	sdw->cdns.link_up = true;
out:
	mutex_unlock(sdw->link_res->shim_lock);

	return ret;
}

/* this needs to be called with shim_lock */
static void intel_shim_glue_to_master_ip(struct sdw_intel *sdw)
{
	void __iomem *shim = sdw->link_res->shim;
	unsigned int link_id = sdw->instance;
	u16 ioctl;

	/* Switch to MIP from Glue logic */
	ioctl = intel_readw(shim,  SDW_SHIM_IOCTL(link_id));

	ioctl &= ~(SDW_SHIM_IOCTL_DOE);
	intel_writew(shim, SDW_SHIM_IOCTL(link_id), ioctl);
	usleep_range(10, 15);

	ioctl &= ~(SDW_SHIM_IOCTL_DO);
	intel_writew(shim, SDW_SHIM_IOCTL(link_id), ioctl);
	usleep_range(10, 15);

	ioctl |= (SDW_SHIM_IOCTL_MIF);
	intel_writew(shim, SDW_SHIM_IOCTL(link_id), ioctl);
	usleep_range(10, 15);

	ioctl &= ~(SDW_SHIM_IOCTL_BKE);
	ioctl &= ~(SDW_SHIM_IOCTL_COE);
	intel_writew(shim, SDW_SHIM_IOCTL(link_id), ioctl);
	usleep_range(10, 15);

	/* at this point Master IP has full control of the I/Os */
}

/* this needs to be called with shim_lock */
static void intel_shim_master_ip_to_glue(struct sdw_intel *sdw)
{
	unsigned int link_id = sdw->instance;
	void __iomem *shim = sdw->link_res->shim;
	u16 ioctl;

	/* Glue logic */
	ioctl = intel_readw(shim, SDW_SHIM_IOCTL(link_id));
	ioctl |= SDW_SHIM_IOCTL_BKE;
	ioctl |= SDW_SHIM_IOCTL_COE;
	intel_writew(shim, SDW_SHIM_IOCTL(link_id), ioctl);
	usleep_range(10, 15);

	ioctl &= ~(SDW_SHIM_IOCTL_MIF);
	intel_writew(shim, SDW_SHIM_IOCTL(link_id), ioctl);
	usleep_range(10, 15);

	/* at this point Integration Glue has full control of the I/Os */
}

static int intel_shim_init(struct sdw_intel *sdw, bool clock_stop)
{
	void __iomem *shim = sdw->link_res->shim;
	unsigned int link_id = sdw->instance;
	int ret = 0;
	u16 ioctl = 0, act = 0;

	mutex_lock(sdw->link_res->shim_lock);

	/* Initialize Shim */
	ioctl |= SDW_SHIM_IOCTL_BKE;
	intel_writew(shim, SDW_SHIM_IOCTL(link_id), ioctl);
	usleep_range(10, 15);

	ioctl |= SDW_SHIM_IOCTL_WPDD;
	intel_writew(shim, SDW_SHIM_IOCTL(link_id), ioctl);
	usleep_range(10, 15);

	ioctl |= SDW_SHIM_IOCTL_DO;
	intel_writew(shim, SDW_SHIM_IOCTL(link_id), ioctl);
	usleep_range(10, 15);

	ioctl |= SDW_SHIM_IOCTL_DOE;
	intel_writew(shim, SDW_SHIM_IOCTL(link_id), ioctl);
	usleep_range(10, 15);

	intel_shim_glue_to_master_ip(sdw);

	u16p_replace_bits(&act, 0x1, SDW_SHIM_CTMCTL_DOAIS);
	act |= SDW_SHIM_CTMCTL_DACTQE;
	act |= SDW_SHIM_CTMCTL_DODS;
	intel_writew(shim, SDW_SHIM_CTMCTL(link_id), act);
	usleep_range(10, 15);

	mutex_unlock(sdw->link_res->shim_lock);

	return ret;
}

static void intel_shim_wake(struct sdw_intel *sdw, bool wake_enable)
{
	void __iomem *shim = sdw->link_res->shim;
	unsigned int link_id = sdw->instance;
	u16 wake_en, wake_sts;

	mutex_lock(sdw->link_res->shim_lock);
	wake_en = intel_readw(shim, SDW_SHIM_WAKEEN);

	if (wake_enable) {
		/* Enable the wakeup */
		wake_en |= (SDW_SHIM_WAKEEN_ENABLE << link_id);
		intel_writew(shim, SDW_SHIM_WAKEEN, wake_en);
	} else {
		/* Disable the wake up interrupt */
		wake_en &= ~(SDW_SHIM_WAKEEN_ENABLE << link_id);
		intel_writew(shim, SDW_SHIM_WAKEEN, wake_en);

		/* Clear wake status */
		wake_sts = intel_readw(shim, SDW_SHIM_WAKESTS);
		wake_sts |= (SDW_SHIM_WAKEEN_ENABLE << link_id);
		intel_writew(shim, SDW_SHIM_WAKESTS_STATUS, wake_sts);
	}
	mutex_unlock(sdw->link_res->shim_lock);
}

static int intel_link_power_down(struct sdw_intel *sdw)
{
	u32 link_control, spa_mask, cpa_mask;
	unsigned int link_id = sdw->instance;
	void __iomem *shim = sdw->link_res->shim;
	u32 *shim_mask = sdw->link_res->shim_mask;
	int ret = 0;

	mutex_lock(sdw->link_res->shim_lock);

	if (!(*shim_mask & BIT(link_id)))
		dev_err(sdw->cdns.dev,
			"%s: Unbalanced power-up/down calls\n", __func__);

	sdw->cdns.link_up = false;

	intel_shim_master_ip_to_glue(sdw);

	*shim_mask &= ~BIT(link_id);

	if (!*shim_mask) {

		dev_dbg(sdw->cdns.dev, "%s: powering down all links\n", __func__);

		/* Link power down sequence */
		link_control = intel_readl(shim, SDW_SHIM_LCTL);

		/* only power-down enabled links */
		spa_mask = FIELD_PREP(SDW_SHIM_LCTL_SPA_MASK, ~sdw->link_res->link_mask);
		cpa_mask = FIELD_PREP(SDW_SHIM_LCTL_CPA_MASK, sdw->link_res->link_mask);

		link_control &=  spa_mask;

		ret = intel_clear_bit(shim, SDW_SHIM_LCTL, link_control, cpa_mask);
		if (ret < 0) {
			dev_err(sdw->cdns.dev, "%s: could not power down link\n", __func__);

			/*
			 * we leave the sdw->cdns.link_up flag as false since we've disabled
			 * the link at this point and cannot handle interrupts any longer.
			 */
		}
	}

	mutex_unlock(sdw->link_res->shim_lock);

	return ret;
}

static void intel_shim_sync_arm(struct sdw_intel *sdw)
{
	void __iomem *shim = sdw->link_res->shim;
	u32 sync_reg;

	mutex_lock(sdw->link_res->shim_lock);

	/* update SYNC register */
	sync_reg = intel_readl(shim, SDW_SHIM_SYNC);
	sync_reg |= (SDW_SHIM_SYNC_CMDSYNC << sdw->instance);
	intel_writel(shim, SDW_SHIM_SYNC, sync_reg);

	mutex_unlock(sdw->link_res->shim_lock);
}

static int intel_shim_sync_go_unlocked(struct sdw_intel *sdw)
{
	void __iomem *shim = sdw->link_res->shim;
	u32 sync_reg;
	int ret;

	/* Read SYNC register */
	sync_reg = intel_readl(shim, SDW_SHIM_SYNC);

	/*
	 * Set SyncGO bit to synchronously trigger a bank switch for
	 * all the masters. A write to SYNCGO bit clears CMDSYNC bit for all
	 * the Masters.
	 */
	sync_reg |= SDW_SHIM_SYNC_SYNCGO;

	ret = intel_clear_bit(shim, SDW_SHIM_SYNC, sync_reg,
			      SDW_SHIM_SYNC_SYNCGO);

	if (ret < 0)
		dev_err(sdw->cdns.dev, "SyncGO clear failed: %d\n", ret);

	return ret;
}

static int intel_shim_sync_go(struct sdw_intel *sdw)
{
	int ret;

	mutex_lock(sdw->link_res->shim_lock);

	ret = intel_shim_sync_go_unlocked(sdw);

	mutex_unlock(sdw->link_res->shim_lock);

	return ret;
}

/*
 * PDI routines
 */
static void intel_pdi_init(struct sdw_intel *sdw,
			   struct sdw_cdns_stream_config *config)
{
	void __iomem *shim = sdw->link_res->shim;
	unsigned int link_id = sdw->instance;
	int pcm_cap, pdm_cap;

	/* PCM Stream Capability */
	pcm_cap = intel_readw(shim, SDW_SHIM_PCMSCAP(link_id));

	config->pcm_bd = FIELD_GET(SDW_SHIM_PCMSCAP_BSS, pcm_cap);
	config->pcm_in = FIELD_GET(SDW_SHIM_PCMSCAP_ISS, pcm_cap);
	config->pcm_out = FIELD_GET(SDW_SHIM_PCMSCAP_OSS, pcm_cap);

	dev_dbg(sdw->cdns.dev, "PCM cap bd:%d in:%d out:%d\n",
		config->pcm_bd, config->pcm_in, config->pcm_out);

	/* PDM Stream Capability */
	pdm_cap = intel_readw(shim, SDW_SHIM_PDMSCAP(link_id));

	config->pdm_bd = FIELD_GET(SDW_SHIM_PDMSCAP_BSS, pdm_cap);
	config->pdm_in = FIELD_GET(SDW_SHIM_PDMSCAP_ISS, pdm_cap);
	config->pdm_out = FIELD_GET(SDW_SHIM_PDMSCAP_OSS, pdm_cap);

	dev_dbg(sdw->cdns.dev, "PDM cap bd:%d in:%d out:%d\n",
		config->pdm_bd, config->pdm_in, config->pdm_out);
}

static int
intel_pdi_get_ch_cap(struct sdw_intel *sdw, unsigned int pdi_num, bool pcm)
{
	void __iomem *shim = sdw->link_res->shim;
	unsigned int link_id = sdw->instance;
	int count;

	if (pcm) {
		count = intel_readw(shim, SDW_SHIM_PCMSYCHC(link_id, pdi_num));

		/*
		 * WORKAROUND: on all existing Intel controllers, pdi
		 * number 2 reports channel count as 1 even though it
		 * supports 8 channels. Performing hardcoding for pdi
		 * number 2.
		 */
		if (pdi_num == 2)
			count = 7;

	} else {
		count = intel_readw(shim, SDW_SHIM_PDMSCAP(link_id));
		count = FIELD_GET(SDW_SHIM_PDMSCAP_CPSS, count);
	}

	/* zero based values for channel count in register */
	count++;

	return count;
}

static int intel_pdi_get_ch_update(struct sdw_intel *sdw,
				   struct sdw_cdns_pdi *pdi,
				   unsigned int num_pdi,
				   unsigned int *num_ch, bool pcm)
{
	int i, ch_count = 0;

	for (i = 0; i < num_pdi; i++) {
		pdi->ch_count = intel_pdi_get_ch_cap(sdw, pdi->num, pcm);
		ch_count += pdi->ch_count;
		pdi++;
	}

	*num_ch = ch_count;
	return 0;
}

static int intel_pdi_stream_ch_update(struct sdw_intel *sdw,
				      struct sdw_cdns_streams *stream, bool pcm)
{
	intel_pdi_get_ch_update(sdw, stream->bd, stream->num_bd,
				&stream->num_ch_bd, pcm);

	intel_pdi_get_ch_update(sdw, stream->in, stream->num_in,
				&stream->num_ch_in, pcm);

	intel_pdi_get_ch_update(sdw, stream->out, stream->num_out,
				&stream->num_ch_out, pcm);

	return 0;
}

static int intel_pdi_ch_update(struct sdw_intel *sdw)
{
	/* First update PCM streams followed by PDM streams */
	intel_pdi_stream_ch_update(sdw, &sdw->cdns.pcm, true);
	intel_pdi_stream_ch_update(sdw, &sdw->cdns.pdm, false);

	return 0;
}

static void
intel_pdi_shim_configure(struct sdw_intel *sdw, struct sdw_cdns_pdi *pdi)
{
	void __iomem *shim = sdw->link_res->shim;
	unsigned int link_id = sdw->instance;
	int pdi_conf = 0;

	/* the Bulk and PCM streams are not contiguous */
	pdi->intel_alh_id = (link_id * 16) + pdi->num + 3;
	if (pdi->num >= 2)
		pdi->intel_alh_id += 2;

	/*
	 * Program stream parameters to stream SHIM register
	 * This is applicable for PCM stream only.
	 */
	if (pdi->type != SDW_STREAM_PCM)
		return;

	if (pdi->dir == SDW_DATA_DIR_RX)
		pdi_conf |= SDW_SHIM_PCMSYCM_DIR;
	else
		pdi_conf &= ~(SDW_SHIM_PCMSYCM_DIR);

	u32p_replace_bits(&pdi_conf, pdi->intel_alh_id, SDW_SHIM_PCMSYCM_STREAM);
	u32p_replace_bits(&pdi_conf, pdi->l_ch_num, SDW_SHIM_PCMSYCM_LCHN);
	u32p_replace_bits(&pdi_conf, pdi->h_ch_num, SDW_SHIM_PCMSYCM_HCHN);

	intel_writew(shim, SDW_SHIM_PCMSYCHM(link_id, pdi->num), pdi_conf);
}

static void
intel_pdi_alh_configure(struct sdw_intel *sdw, struct sdw_cdns_pdi *pdi)
{
	void __iomem *alh = sdw->link_res->alh;
	unsigned int link_id = sdw->instance;
	unsigned int conf;

	/* the Bulk and PCM streams are not contiguous */
	pdi->intel_alh_id = (link_id * 16) + pdi->num + 3;
	if (pdi->num >= 2)
		pdi->intel_alh_id += 2;

	/* Program Stream config ALH register */
	conf = intel_readl(alh, SDW_ALH_STRMZCFG(pdi->intel_alh_id));

	u32p_replace_bits(&conf, SDW_ALH_STRMZCFG_DMAT_VAL, SDW_ALH_STRMZCFG_DMAT);
	u32p_replace_bits(&conf, pdi->ch_count - 1, SDW_ALH_STRMZCFG_CHN);

	intel_writel(alh, SDW_ALH_STRMZCFG(pdi->intel_alh_id), conf);
}

static int intel_params_stream(struct sdw_intel *sdw,
			       struct snd_pcm_substream *substream,
			       struct snd_soc_dai *dai,
			       struct snd_pcm_hw_params *hw_params,
			       int link_id, int alh_stream_id)
{
	struct sdw_intel_link_res *res = sdw->link_res;
	struct sdw_intel_stream_params_data params_data;

	params_data.substream = substream;
	params_data.dai = dai;
	params_data.hw_params = hw_params;
	params_data.link_id = link_id;
	params_data.alh_stream_id = alh_stream_id;

	if (res->ops && res->ops->params_stream && res->dev)
		return res->ops->params_stream(res->dev,
					       &params_data);
	return -EIO;
}

static int intel_free_stream(struct sdw_intel *sdw,
			     struct snd_pcm_substream *substream,
			     struct snd_soc_dai *dai,
			     int link_id)
{
	struct sdw_intel_link_res *res = sdw->link_res;
	struct sdw_intel_stream_free_data free_data;

	free_data.substream = substream;
	free_data.dai = dai;
	free_data.link_id = link_id;

	if (res->ops && res->ops->free_stream && res->dev)
		return res->ops->free_stream(res->dev,
					     &free_data);

	return 0;
}

/*
 * bank switch routines
 */

static int intel_pre_bank_switch(struct sdw_bus *bus)
{
	struct sdw_cdns *cdns = bus_to_cdns(bus);
	struct sdw_intel *sdw = cdns_to_intel(cdns);

	/* Write to register only for multi-link */
	if (!bus->multi_link)
		return 0;

	intel_shim_sync_arm(sdw);

	return 0;
}

static int intel_post_bank_switch(struct sdw_bus *bus)
{
	struct sdw_cdns *cdns = bus_to_cdns(bus);
	struct sdw_intel *sdw = cdns_to_intel(cdns);
	void __iomem *shim = sdw->link_res->shim;
	int sync_reg, ret;

	/* Write to register only for multi-link */
	if (!bus->multi_link)
		return 0;

	mutex_lock(sdw->link_res->shim_lock);

	/* Read SYNC register */
	sync_reg = intel_readl(shim, SDW_SHIM_SYNC);

	/*
	 * post_bank_switch() ops is called from the bus in loop for
	 * all the Masters in the steam with the expectation that
	 * we trigger the bankswitch for the only first Master in the list
	 * and do nothing for the other Masters
	 *
	 * So, set the SYNCGO bit only if CMDSYNC bit is set for any Master.
	 */
	if (!(sync_reg & SDW_SHIM_SYNC_CMDSYNC_MASK)) {
		ret = 0;
		goto unlock;
	}

	ret = intel_shim_sync_go_unlocked(sdw);
unlock:
	mutex_unlock(sdw->link_res->shim_lock);

	if (ret < 0)
		dev_err(sdw->cdns.dev, "Post bank switch failed: %d\n", ret);

	return ret;
}

/*
 * DAI routines
 */

static int intel_startup(struct snd_pcm_substream *substream,
			 struct snd_soc_dai *dai)
{
	struct sdw_cdns *cdns = snd_soc_dai_get_drvdata(dai);
	int ret;

	ret = pm_runtime_get_sync(cdns->dev);
	if (ret < 0 && ret != -EACCES) {
		dev_err_ratelimited(cdns->dev,
				    "pm_runtime_get_sync failed in %s, ret %d\n",
				    __func__, ret);
		pm_runtime_put_noidle(cdns->dev);
		return ret;
	}
	return 0;
}

static int intel_hw_params(struct snd_pcm_substream *substream,
			   struct snd_pcm_hw_params *params,
			   struct snd_soc_dai *dai)
{
	struct sdw_cdns *cdns = snd_soc_dai_get_drvdata(dai);
	struct sdw_intel *sdw = cdns_to_intel(cdns);
	struct sdw_cdns_dma_data *dma;
	struct sdw_cdns_pdi *pdi;
	struct sdw_stream_config sconfig;
	struct sdw_port_config *pconfig;
	int ch, dir;
	int ret;
	bool pcm = true;

	dma = snd_soc_dai_get_dma_data(dai, substream);
	if (!dma)
		return -EIO;

	ch = params_channels(params);
	if (substream->stream == SNDRV_PCM_STREAM_CAPTURE)
		dir = SDW_DATA_DIR_RX;
	else
		dir = SDW_DATA_DIR_TX;

	if (dma->stream_type == SDW_STREAM_PDM)
		pcm = false;

	if (pcm)
		pdi = sdw_cdns_alloc_pdi(cdns, &cdns->pcm, ch, dir, dai->id);
	else
		pdi = sdw_cdns_alloc_pdi(cdns, &cdns->pdm, ch, dir, dai->id);

	if (!pdi) {
		ret = -EINVAL;
		goto error;
	}

	/* do run-time configurations for SHIM, ALH and PDI/PORT */
	intel_pdi_shim_configure(sdw, pdi);
	intel_pdi_alh_configure(sdw, pdi);
	sdw_cdns_config_stream(cdns, ch, dir, pdi);

	/* store pdi and hw_params, may be needed in prepare step */
	dma->suspended = false;
	dma->pdi = pdi;
	dma->hw_params = params;

	/* Inform DSP about PDI stream number */
	ret = intel_params_stream(sdw, substream, dai, params,
				  sdw->instance,
				  pdi->intel_alh_id);
	if (ret)
		goto error;

	sconfig.direction = dir;
	sconfig.ch_count = ch;
	sconfig.frame_rate = params_rate(params);
	sconfig.type = dma->stream_type;

	if (dma->stream_type == SDW_STREAM_PDM) {
		sconfig.frame_rate *= 50;
		sconfig.bps = 1;
	} else {
		sconfig.bps = snd_pcm_format_width(params_format(params));
	}

	/* Port configuration */
	pconfig = kzalloc(sizeof(*pconfig), GFP_KERNEL);
	if (!pconfig) {
		ret =  -ENOMEM;
		goto error;
	}

	pconfig->num = pdi->num;
	pconfig->ch_mask = (1 << ch) - 1;

	ret = sdw_stream_add_master(&cdns->bus, &sconfig,
				    pconfig, 1, dma->stream);
	if (ret)
		dev_err(cdns->dev, "add master to stream failed:%d\n", ret);

	kfree(pconfig);
error:
	return ret;
}

static int intel_prepare(struct snd_pcm_substream *substream,
			 struct snd_soc_dai *dai)
{
	struct sdw_cdns *cdns = snd_soc_dai_get_drvdata(dai);
	struct sdw_intel *sdw = cdns_to_intel(cdns);
	struct sdw_cdns_dma_data *dma;
	int ch, dir;
	int ret = 0;

	dma = snd_soc_dai_get_dma_data(dai, substream);
	if (!dma) {
		dev_err(dai->dev, "failed to get dma data in %s\n",
			__func__);
		return -EIO;
	}

	if (dma->suspended) {
		dma->suspended = false;

		/*
		 * .prepare() is called after system resume, where we
		 * need to reinitialize the SHIM/ALH/Cadence IP.
		 * .prepare() is also called to deal with underflows,
		 * but in those cases we cannot touch ALH/SHIM
		 * registers
		 */

		/* configure stream */
		ch = params_channels(dma->hw_params);
		if (substream->stream == SNDRV_PCM_STREAM_CAPTURE)
			dir = SDW_DATA_DIR_RX;
		else
			dir = SDW_DATA_DIR_TX;

		intel_pdi_shim_configure(sdw, dma->pdi);
		intel_pdi_alh_configure(sdw, dma->pdi);
		sdw_cdns_config_stream(cdns, ch, dir, dma->pdi);

		/* Inform DSP about PDI stream number */
		ret = intel_params_stream(sdw, substream, dai,
					  dma->hw_params,
					  sdw->instance,
					  dma->pdi->intel_alh_id);
	}

	return ret;
}

static int
intel_hw_free(struct snd_pcm_substream *substream, struct snd_soc_dai *dai)
{
	struct sdw_cdns *cdns = snd_soc_dai_get_drvdata(dai);
	struct sdw_intel *sdw = cdns_to_intel(cdns);
	struct sdw_cdns_dma_data *dma;
	int ret;

	dma = snd_soc_dai_get_dma_data(dai, substream);
	if (!dma)
		return -EIO;

	/*
	 * The sdw stream state will transition to RELEASED when stream->
	 * master_list is empty. So the stream state will transition to
	 * DEPREPARED for the first cpu-dai and to RELEASED for the last
	 * cpu-dai.
	 */
	ret = sdw_stream_remove_master(&cdns->bus, dma->stream);
	if (ret < 0) {
		dev_err(dai->dev, "remove master from stream %s failed: %d\n",
			dma->stream->name, ret);
		return ret;
	}

	ret = intel_free_stream(sdw, substream, dai, sdw->instance);
	if (ret < 0) {
		dev_err(dai->dev, "intel_free_stream: failed %d\n", ret);
		return ret;
	}

	dma->hw_params = NULL;
	dma->pdi = NULL;

	return 0;
}

static void intel_shutdown(struct snd_pcm_substream *substream,
			   struct snd_soc_dai *dai)
{
	struct sdw_cdns *cdns = snd_soc_dai_get_drvdata(dai);

	pm_runtime_mark_last_busy(cdns->dev);
	pm_runtime_put_autosuspend(cdns->dev);
}

static int intel_component_dais_suspend(struct snd_soc_component *component)
{
	struct sdw_cdns_dma_data *dma;
	struct snd_soc_dai *dai;

	for_each_component_dais(component, dai) {
		/*
		 * we don't have a .suspend dai_ops, and we don't have access
		 * to the substream, so let's mark both capture and playback
		 * DMA contexts as suspended
		 */
		dma = dai->playback_dma_data;
		if (dma)
			dma->suspended = true;

		dma = dai->capture_dma_data;
		if (dma)
			dma->suspended = true;
	}

	return 0;
}

static int intel_pcm_set_sdw_stream(struct snd_soc_dai *dai,
				    void *stream, int direction)
{
	return cdns_set_sdw_stream(dai, stream, true, direction);
}

static int intel_pdm_set_sdw_stream(struct snd_soc_dai *dai,
				    void *stream, int direction)
{
	return cdns_set_sdw_stream(dai, stream, false, direction);
}

static void *intel_get_sdw_stream(struct snd_soc_dai *dai,
				  int direction)
{
	struct sdw_cdns_dma_data *dma;

	if (direction == SNDRV_PCM_STREAM_PLAYBACK)
		dma = dai->playback_dma_data;
	else
		dma = dai->capture_dma_data;

	if (!dma)
		return ERR_PTR(-EINVAL);

	return dma->stream;
}

static const struct snd_soc_dai_ops intel_pcm_dai_ops = {
	.startup = intel_startup,
	.hw_params = intel_hw_params,
	.prepare = intel_prepare,
	.hw_free = intel_hw_free,
	.shutdown = intel_shutdown,
	.set_sdw_stream = intel_pcm_set_sdw_stream,
	.get_sdw_stream = intel_get_sdw_stream,
};

static const struct snd_soc_dai_ops intel_pdm_dai_ops = {
	.startup = intel_startup,
	.hw_params = intel_hw_params,
	.prepare = intel_prepare,
	.hw_free = intel_hw_free,
	.shutdown = intel_shutdown,
	.set_sdw_stream = intel_pdm_set_sdw_stream,
	.get_sdw_stream = intel_get_sdw_stream,
};

static const struct snd_soc_component_driver dai_component = {
	.name           = "soundwire",
	.suspend	= intel_component_dais_suspend
};

static int intel_create_dai(struct sdw_cdns *cdns,
			    struct snd_soc_dai_driver *dais,
			    enum intel_pdi_type type,
			    u32 num, u32 off, u32 max_ch, bool pcm)
{
	int i;

	if (num == 0)
		return 0;

	 /* TODO: Read supported rates/formats from hardware */
	for (i = off; i < (off + num); i++) {
		dais[i].name = devm_kasprintf(cdns->dev, GFP_KERNEL,
					      "SDW%d Pin%d",
					      cdns->instance, i);
		if (!dais[i].name)
			return -ENOMEM;

		if (type == INTEL_PDI_BD || type == INTEL_PDI_OUT) {
			dais[i].playback.channels_min = 1;
			dais[i].playback.channels_max = max_ch;
			dais[i].playback.rates = SNDRV_PCM_RATE_48000;
			dais[i].playback.formats = SNDRV_PCM_FMTBIT_S16_LE;
		}

		if (type == INTEL_PDI_BD || type == INTEL_PDI_IN) {
			dais[i].capture.channels_min = 1;
			dais[i].capture.channels_max = max_ch;
			dais[i].capture.rates = SNDRV_PCM_RATE_48000;
			dais[i].capture.formats = SNDRV_PCM_FMTBIT_S16_LE;
		}

		if (pcm)
			dais[i].ops = &intel_pcm_dai_ops;
		else
			dais[i].ops = &intel_pdm_dai_ops;
	}

	return 0;
}

static int intel_register_dai(struct sdw_intel *sdw)
{
	struct sdw_cdns *cdns = &sdw->cdns;
	struct sdw_cdns_streams *stream;
	struct snd_soc_dai_driver *dais;
	int num_dai, ret, off = 0;

	/* DAIs are created based on total number of PDIs supported */
	num_dai = cdns->pcm.num_pdi + cdns->pdm.num_pdi;

	dais = devm_kcalloc(cdns->dev, num_dai, sizeof(*dais), GFP_KERNEL);
	if (!dais)
		return -ENOMEM;

	/* Create PCM DAIs */
	stream = &cdns->pcm;

	ret = intel_create_dai(cdns, dais, INTEL_PDI_IN, cdns->pcm.num_in,
			       off, stream->num_ch_in, true);
	if (ret)
		return ret;

	off += cdns->pcm.num_in;
	ret = intel_create_dai(cdns, dais, INTEL_PDI_OUT, cdns->pcm.num_out,
			       off, stream->num_ch_out, true);
	if (ret)
		return ret;

	off += cdns->pcm.num_out;
	ret = intel_create_dai(cdns, dais, INTEL_PDI_BD, cdns->pcm.num_bd,
			       off, stream->num_ch_bd, true);
	if (ret)
		return ret;

	/* Create PDM DAIs */
	stream = &cdns->pdm;
	off += cdns->pcm.num_bd;
	ret = intel_create_dai(cdns, dais, INTEL_PDI_IN, cdns->pdm.num_in,
			       off, stream->num_ch_in, false);
	if (ret)
		return ret;

	off += cdns->pdm.num_in;
	ret = intel_create_dai(cdns, dais, INTEL_PDI_OUT, cdns->pdm.num_out,
			       off, stream->num_ch_out, false);
	if (ret)
		return ret;

	off += cdns->pdm.num_out;
	ret = intel_create_dai(cdns, dais, INTEL_PDI_BD, cdns->pdm.num_bd,
			       off, stream->num_ch_bd, false);
	if (ret)
		return ret;

	return snd_soc_register_component(cdns->dev, &dai_component,
					  dais, num_dai);
}

static int sdw_master_read_intel_prop(struct sdw_bus *bus)
{
	struct sdw_master_prop *prop = &bus->prop;
	struct fwnode_handle *link;
	char name[32];
	u32 quirk_mask;

	/* Find master handle */
	snprintf(name, sizeof(name),
		 "mipi-sdw-link-%d-subproperties", bus->link_id);

	link = device_get_named_child_node(bus->dev, name);
	if (!link) {
		dev_err(bus->dev, "Master node %s not found\n", name);
		return -EIO;
	}

	fwnode_property_read_u32(link,
				 "intel-sdw-ip-clock",
				 &prop->mclk_freq);

	/* the values reported by BIOS are the 2x clock, not the bus clock */
	prop->mclk_freq /= 2;

	fwnode_property_read_u32(link,
				 "intel-quirk-mask",
				 &quirk_mask);

	if (quirk_mask & SDW_INTEL_QUIRK_MASK_BUS_DISABLE)
		prop->hw_disabled = true;

	prop->quirks = SDW_MASTER_QUIRKS_CLEAR_INITIAL_CLASH |
		SDW_MASTER_QUIRKS_CLEAR_INITIAL_PARITY;

	return 0;
}

static int intel_prop_read(struct sdw_bus *bus)
{
	/* Initialize with default handler to read all DisCo properties */
	sdw_master_read_prop(bus);

	/* read Intel-specific properties */
	sdw_master_read_intel_prop(bus);

	return 0;
}

static struct sdw_master_ops sdw_intel_ops = {
	.read_prop = sdw_master_read_prop,
	.override_adr = sdw_dmi_override_adr,
	.xfer_msg = cdns_xfer_msg,
	.xfer_msg_defer = cdns_xfer_msg_defer,
	.reset_page_addr = cdns_reset_page_addr,
	.set_bus_conf = cdns_bus_conf,
	.pre_bank_switch = intel_pre_bank_switch,
	.post_bank_switch = intel_post_bank_switch,
};

static int intel_init(struct sdw_intel *sdw)
{
	bool clock_stop;

	/* Initialize shim and controller */
	intel_link_power_up(sdw);

	clock_stop = sdw_cdns_is_clock_stop(&sdw->cdns);

	intel_shim_init(sdw, clock_stop);

	return 0;
}

/*
 * probe and init (aux_dev_id argument is required by function prototype but not used)
 */
static int intel_link_probe(struct auxiliary_device *auxdev,
			    const struct auxiliary_device_id *aux_dev_id)

{
	struct device *dev = &auxdev->dev;
	struct sdw_intel_link_dev *ldev = auxiliary_dev_to_sdw_intel_link_dev(auxdev);
	struct sdw_intel *sdw;
	struct sdw_cdns *cdns;
	struct sdw_bus *bus;
	int ret;

	sdw = devm_kzalloc(dev, sizeof(*sdw), GFP_KERNEL);
	if (!sdw)
		return -ENOMEM;

	cdns = &sdw->cdns;
	bus = &cdns->bus;

	sdw->instance = auxdev->id;
	sdw->link_res = &ldev->link_res;
	cdns->dev = dev;
	cdns->registers = sdw->link_res->registers;
	cdns->instance = sdw->instance;
	cdns->msg_count = 0;

	bus->link_id = auxdev->id;

	sdw_cdns_probe(cdns);

	/* Set property read ops */
	sdw_intel_ops.read_prop = intel_prop_read;
	bus->ops = &sdw_intel_ops;

	/* set driver data, accessed by snd_soc_dai_get_drvdata() */
	dev_set_drvdata(dev, cdns);

	/* use generic bandwidth allocation algorithm */
	sdw->cdns.bus.compute_params = sdw_compute_params;

	ret = sdw_bus_master_add(bus, dev, dev->fwnode);
	if (ret) {
		dev_err(dev, "sdw_bus_master_add fail: %d\n", ret);
		return ret;
	}

	if (bus->prop.hw_disabled)
		dev_info(dev,
			 "SoundWire master %d is disabled, will be ignored\n",
			 bus->link_id);
	/*
	 * Ignore BIOS err_threshold, it's a really bad idea when dealing
	 * with multiple hardware synchronized links
	 */
	bus->prop.err_threshold = 0;

	return 0;
}

int intel_link_startup(struct auxiliary_device *auxdev)
{
	struct sdw_cdns_stream_config config;
	struct device *dev = &auxdev->dev;
	struct sdw_cdns *cdns = dev_get_drvdata(dev);
	struct sdw_intel *sdw = cdns_to_intel(cdns);
	struct sdw_bus *bus = &cdns->bus;
	int link_flags;
	bool multi_link;
	u32 clock_stop_quirks;
	int ret;

	if (bus->prop.hw_disabled) {
		dev_info(dev,
			 "SoundWire master %d is disabled, ignoring\n",
			 sdw->instance);
		return 0;
	}

	link_flags = md_flags >> (bus->link_id * 8);
	multi_link = !(link_flags & SDW_INTEL_MASTER_DISABLE_MULTI_LINK);
	if (!multi_link) {
		dev_dbg(dev, "Multi-link is disabled\n");
		bus->multi_link = false;
	} else {
		/*
		 * hardware-based synchronization is required regardless
		 * of the number of segments used by a stream: SSP-based
		 * synchronization is gated by gsync when the multi-master
		 * mode is set.
		 */
		bus->multi_link = true;
		bus->hw_sync_min_links = 1;
	}

	/* Initialize shim, controller */
	ret = intel_init(sdw);
	if (ret)
		goto err_init;

	/* Read the PDI config and initialize cadence PDI */
	intel_pdi_init(sdw, &config);
	ret = sdw_cdns_pdi_init(cdns, config);
	if (ret)
		goto err_init;

	intel_pdi_ch_update(sdw);

	ret = sdw_cdns_enable_interrupt(cdns, true);
	if (ret < 0) {
		dev_err(dev, "cannot enable interrupts\n");
		goto err_init;
	}

<<<<<<< HEAD
	ret = sdw_cdns_enable_interrupt(&sdw->cdns);
	if (ret < 0) {
		dev_err(sdw->cdns.dev, "cannot enable interrupts\n");
		goto err_init;
	}

	ret = sdw_cdns_exit_reset(&sdw->cdns);
	if (ret < 0) {
		dev_err(sdw->cdns.dev, "unable to exit bus reset sequence\n");
		goto err_init;
	}
=======
	/*
	 * follow recommended programming flows to avoid timeouts when
	 * gsync is enabled
	 */
	if (multi_link)
		intel_shim_sync_arm(sdw);

	ret = sdw_cdns_init(cdns);
	if (ret < 0) {
		dev_err(dev, "unable to initialize Cadence IP\n");
		goto err_interrupt;
	}

	ret = sdw_cdns_exit_reset(cdns);
	if (ret < 0) {
		dev_err(dev, "unable to exit bus reset sequence\n");
		goto err_interrupt;
	}

	if (multi_link) {
		ret = intel_shim_sync_go(sdw);
		if (ret < 0) {
			dev_err(dev, "sync go failed: %d\n", ret);
			goto err_interrupt;
		}
	}
	sdw_cdns_check_self_clearing_bits(cdns, __func__,
					  true, INTEL_MASTER_RESET_ITERATIONS);
>>>>>>> c1084c27

	/* Register DAIs */
	ret = intel_register_dai(sdw);
	if (ret) {
		dev_err(dev, "DAI registration failed: %d\n", ret);
		snd_soc_unregister_component(dev);
		goto err_interrupt;
	}

	intel_debugfs_init(sdw);

	/* Enable runtime PM */
	if (!(link_flags & SDW_INTEL_MASTER_DISABLE_PM_RUNTIME)) {
		pm_runtime_set_autosuspend_delay(dev,
						 INTEL_MASTER_SUSPEND_DELAY_MS);
		pm_runtime_use_autosuspend(dev);
		pm_runtime_mark_last_busy(dev);

		pm_runtime_set_active(dev);
		pm_runtime_enable(dev);
	}

	clock_stop_quirks = sdw->link_res->clock_stop_quirks;
	if (clock_stop_quirks & SDW_INTEL_CLK_STOP_NOT_ALLOWED) {
		/*
		 * To keep the clock running we need to prevent
		 * pm_runtime suspend from happening by increasing the
		 * reference count.
		 * This quirk is specified by the parent PCI device in
		 * case of specific latency requirements. It will have
		 * no effect if pm_runtime is disabled by the user via
		 * a module parameter for testing purposes.
		 */
		pm_runtime_get_noresume(dev);
	}

	/*
	 * The runtime PM status of Slave devices is "Unsupported"
	 * until they report as ATTACHED. If they don't, e.g. because
	 * there are no Slave devices populated or if the power-on is
	 * delayed or dependent on a power switch, the Master will
	 * remain active and prevent its parent from suspending.
	 *
	 * Conditionally force the pm_runtime core to re-evaluate the
	 * Master status in the absence of any Slave activity. A quirk
	 * is provided to e.g. deal with Slaves that may be powered on
	 * with a delay. A more complete solution would require the
	 * definition of Master properties.
	 */
	if (!(link_flags & SDW_INTEL_MASTER_DISABLE_PM_RUNTIME_IDLE))
		pm_runtime_idle(dev);

	sdw->startup_done = true;
	return 0;

err_interrupt:
	sdw_cdns_enable_interrupt(cdns, false);
err_init:
	return ret;
}

static void intel_link_remove(struct auxiliary_device *auxdev)
{
	struct device *dev = &auxdev->dev;
	struct sdw_cdns *cdns = dev_get_drvdata(dev);
	struct sdw_intel *sdw = cdns_to_intel(cdns);
	struct sdw_bus *bus = &cdns->bus;

	/*
	 * Since pm_runtime is already disabled, we don't decrease
	 * the refcount when the clock_stop_quirk is
	 * SDW_INTEL_CLK_STOP_NOT_ALLOWED
	 */
	if (!bus->prop.hw_disabled) {
		intel_debugfs_exit(sdw);
		sdw_cdns_enable_interrupt(cdns, false);
		snd_soc_unregister_component(dev);
	}
	sdw_bus_master_delete(bus);
}

int intel_link_process_wakeen_event(struct auxiliary_device *auxdev)
{
	struct device *dev = &auxdev->dev;
	struct sdw_intel *sdw;
	struct sdw_bus *bus;
	void __iomem *shim;
	u16 wake_sts;

	sdw = dev_get_drvdata(dev);
	bus = &sdw->cdns.bus;

	if (bus->prop.hw_disabled || !sdw->startup_done) {
		dev_dbg(dev, "SoundWire master %d is disabled or not-started, ignoring\n",
			bus->link_id);
		return 0;
	}

	shim = sdw->link_res->shim;
	wake_sts = intel_readw(shim, SDW_SHIM_WAKESTS);

	if (!(wake_sts & BIT(sdw->instance)))
		return 0;

	/* disable WAKEEN interrupt ASAP to prevent interrupt flood */
	intel_shim_wake(sdw, false);

	/*
	 * resume the Master, which will generate a bus reset and result in
	 * Slaves re-attaching and be re-enumerated. The SoundWire physical
	 * device which generated the wake will trigger an interrupt, which
	 * will in turn cause the corresponding Linux Slave device to be
	 * resumed and the Slave codec driver to check the status.
	 */
	pm_request_resume(dev);

	return 0;
}

/*
 * PM calls
 */

static int intel_resume_child_device(struct device *dev, void *data)
{
	int ret;
	struct sdw_slave *slave = dev_to_sdw_dev(dev);

	if (!slave->probed) {
		dev_dbg(dev, "%s: skipping device, no probed driver\n", __func__);
		return 0;
	}
	if (!slave->dev_num_sticky) {
		dev_dbg(dev, "%s: skipping device, never detected on bus\n", __func__);
		return 0;
	}

	ret = pm_request_resume(dev);
	if (ret < 0)
		dev_err(dev, "%s: pm_request_resume failed: %d\n", __func__, ret);

	return ret;
}

static int __maybe_unused intel_pm_prepare(struct device *dev)
{
	struct sdw_cdns *cdns = dev_get_drvdata(dev);
	struct sdw_intel *sdw = cdns_to_intel(cdns);
	struct sdw_bus *bus = &cdns->bus;
	u32 clock_stop_quirks;
	int ret = 0;

	if (bus->prop.hw_disabled || !sdw->startup_done) {
		dev_dbg(dev, "SoundWire master %d is disabled or not-started, ignoring\n",
			bus->link_id);
		return 0;
	}

	clock_stop_quirks = sdw->link_res->clock_stop_quirks;

	if (pm_runtime_suspended(dev) &&
	    pm_runtime_suspended(dev->parent) &&
	    ((clock_stop_quirks & SDW_INTEL_CLK_STOP_BUS_RESET) ||
	     !clock_stop_quirks)) {
		/*
		 * if we've enabled clock stop, and the parent is suspended, the SHIM registers
		 * are not accessible and the shim wake cannot be disabled.
		 * The only solution is to resume the entire bus to full power
		 */

		/*
		 * If any operation in this block fails, we keep going since we don't want
		 * to prevent system suspend from happening and errors should be recoverable
		 * on resume.
		 */

		/*
		 * first resume the device for this link. This will also by construction
		 * resume the PCI parent device.
		 */
		ret = pm_request_resume(dev);
		if (ret < 0) {
			dev_err(dev, "%s: pm_request_resume failed: %d\n", __func__, ret);
			return 0;
		}

		/*
		 * Continue resuming the entire bus (parent + child devices) to exit
		 * the clock stop mode. If there are no devices connected on this link
		 * this is a no-op.
		 * The resume to full power could have been implemented with a .prepare
		 * step in SoundWire codec drivers. This would however require a lot
		 * of code to handle an Intel-specific corner case. It is simpler in
		 * practice to add a loop at the link level.
		 */
		ret = device_for_each_child(bus->dev, NULL, intel_resume_child_device);

		if (ret < 0)
			dev_err(dev, "%s: intel_resume_child_device failed: %d\n", __func__, ret);
	}

	return 0;
}

static int __maybe_unused intel_suspend(struct device *dev)
{
	struct sdw_cdns *cdns = dev_get_drvdata(dev);
	struct sdw_intel *sdw = cdns_to_intel(cdns);
	struct sdw_bus *bus = &cdns->bus;
	u32 clock_stop_quirks;
	int ret;

	if (bus->prop.hw_disabled || !sdw->startup_done) {
		dev_dbg(dev, "SoundWire master %d is disabled or not-started, ignoring\n",
			bus->link_id);
		return 0;
	}

	if (pm_runtime_suspended(dev)) {
		dev_dbg(dev, "%s: pm_runtime status: suspended\n", __func__);

		clock_stop_quirks = sdw->link_res->clock_stop_quirks;

		if ((clock_stop_quirks & SDW_INTEL_CLK_STOP_BUS_RESET) ||
		    !clock_stop_quirks) {

			if (pm_runtime_suspended(dev->parent)) {
				/*
				 * paranoia check: this should not happen with the .prepare
				 * resume to full power
				 */
				dev_err(dev, "%s: invalid config: parent is suspended\n", __func__);
			} else {
				intel_shim_wake(sdw, false);
			}
		}

		return 0;
	}

	ret = sdw_cdns_enable_interrupt(cdns, false);
	if (ret < 0) {
		dev_err(dev, "cannot disable interrupts on suspend\n");
		return ret;
	}

	ret = intel_link_power_down(sdw);
	if (ret) {
		dev_err(dev, "Link power down failed: %d\n", ret);
		return ret;
	}

	intel_shim_wake(sdw, false);

	return 0;
}

static int __maybe_unused intel_suspend_runtime(struct device *dev)
{
	struct sdw_cdns *cdns = dev_get_drvdata(dev);
	struct sdw_intel *sdw = cdns_to_intel(cdns);
	struct sdw_bus *bus = &cdns->bus;
	u32 clock_stop_quirks;
	int ret;

	if (bus->prop.hw_disabled || !sdw->startup_done) {
		dev_dbg(dev, "SoundWire master %d is disabled or not-started, ignoring\n",
			bus->link_id);
		return 0;
	}

	clock_stop_quirks = sdw->link_res->clock_stop_quirks;

	if (clock_stop_quirks & SDW_INTEL_CLK_STOP_TEARDOWN) {

		ret = sdw_cdns_enable_interrupt(cdns, false);
		if (ret < 0) {
			dev_err(dev, "cannot disable interrupts on suspend\n");
			return ret;
		}

		ret = intel_link_power_down(sdw);
		if (ret) {
			dev_err(dev, "Link power down failed: %d\n", ret);
			return ret;
		}

		intel_shim_wake(sdw, false);

	} else if (clock_stop_quirks & SDW_INTEL_CLK_STOP_BUS_RESET ||
		   !clock_stop_quirks) {
		bool wake_enable = true;

		ret = sdw_cdns_clock_stop(cdns, true);
		if (ret < 0) {
			dev_err(dev, "cannot enable clock stop on suspend\n");
			wake_enable = false;
		}

		ret = sdw_cdns_enable_interrupt(cdns, false);
		if (ret < 0) {
			dev_err(dev, "cannot disable interrupts on suspend\n");
			return ret;
		}

		ret = intel_link_power_down(sdw);
		if (ret) {
			dev_err(dev, "Link power down failed: %d\n", ret);
			return ret;
		}

		intel_shim_wake(sdw, wake_enable);
	} else {
		dev_err(dev, "%s clock_stop_quirks %x unsupported\n",
			__func__, clock_stop_quirks);
		ret = -EINVAL;
	}

	return ret;
}

static int __maybe_unused intel_resume(struct device *dev)
{
	struct sdw_cdns *cdns = dev_get_drvdata(dev);
	struct sdw_intel *sdw = cdns_to_intel(cdns);
	struct sdw_bus *bus = &cdns->bus;
	int link_flags;
	bool multi_link;
	int ret;

	if (bus->prop.hw_disabled || !sdw->startup_done) {
		dev_dbg(dev, "SoundWire master %d is disabled or not-started, ignoring\n",
			bus->link_id);
		return 0;
	}

	link_flags = md_flags >> (bus->link_id * 8);
	multi_link = !(link_flags & SDW_INTEL_MASTER_DISABLE_MULTI_LINK);

	if (pm_runtime_suspended(dev)) {
		dev_dbg(dev, "%s: pm_runtime status was suspended, forcing active\n", __func__);

		/* follow required sequence from runtime_pm.rst */
		pm_runtime_disable(dev);
		pm_runtime_set_active(dev);
		pm_runtime_mark_last_busy(dev);
		pm_runtime_enable(dev);

		link_flags = md_flags >> (bus->link_id * 8);

		if (!(link_flags & SDW_INTEL_MASTER_DISABLE_PM_RUNTIME_IDLE))
			pm_runtime_idle(dev);
	}

	ret = intel_init(sdw);
	if (ret) {
		dev_err(dev, "%s failed: %d\n", __func__, ret);
		return ret;
	}

	/*
	 * make sure all Slaves are tagged as UNATTACHED and provide
	 * reason for reinitialization
	 */
	sdw_clear_slave_status(bus, SDW_UNATTACH_REQUEST_MASTER_RESET);

	ret = sdw_cdns_enable_interrupt(cdns, true);
	if (ret < 0) {
		dev_err(dev, "cannot enable interrupts during resume\n");
		return ret;
	}

	/*
	 * follow recommended programming flows to avoid timeouts when
	 * gsync is enabled
	 */
	if (multi_link)
		intel_shim_sync_arm(sdw);

	ret = sdw_cdns_init(&sdw->cdns);
	if (ret < 0) {
		dev_err(dev, "unable to initialize Cadence IP during resume\n");
		return ret;
	}

	ret = sdw_cdns_exit_reset(cdns);
	if (ret < 0) {
		dev_err(dev, "unable to exit bus reset sequence during resume\n");
		return ret;
	}

	if (multi_link) {
		ret = intel_shim_sync_go(sdw);
		if (ret < 0) {
			dev_err(dev, "sync go failed during resume\n");
			return ret;
		}
	}
	sdw_cdns_check_self_clearing_bits(cdns, __func__,
					  true, INTEL_MASTER_RESET_ITERATIONS);

	/*
	 * after system resume, the pm_runtime suspend() may kick in
	 * during the enumeration, before any children device force the
	 * master device to remain active.  Using pm_runtime_get()
	 * routines is not really possible, since it'd prevent the
	 * master from suspending.
	 * A reasonable compromise is to update the pm_runtime
	 * counters and delay the pm_runtime suspend by several
	 * seconds, by when all enumeration should be complete.
	 */
	pm_runtime_mark_last_busy(dev);

	return ret;
}

static int __maybe_unused intel_resume_runtime(struct device *dev)
{
	struct sdw_cdns *cdns = dev_get_drvdata(dev);
	struct sdw_intel *sdw = cdns_to_intel(cdns);
	struct sdw_bus *bus = &cdns->bus;
	u32 clock_stop_quirks;
	bool clock_stop0;
	int link_flags;
	bool multi_link;
	int status;
	int ret;

	if (bus->prop.hw_disabled || !sdw->startup_done) {
		dev_dbg(dev, "SoundWire master %d is disabled or not-started, ignoring\n",
			bus->link_id);
		return 0;
	}

	link_flags = md_flags >> (bus->link_id * 8);
	multi_link = !(link_flags & SDW_INTEL_MASTER_DISABLE_MULTI_LINK);

	clock_stop_quirks = sdw->link_res->clock_stop_quirks;

	if (clock_stop_quirks & SDW_INTEL_CLK_STOP_TEARDOWN) {
		ret = intel_init(sdw);
		if (ret) {
			dev_err(dev, "%s failed: %d\n", __func__, ret);
			return ret;
		}

		/*
		 * make sure all Slaves are tagged as UNATTACHED and provide
		 * reason for reinitialization
		 */
		sdw_clear_slave_status(bus, SDW_UNATTACH_REQUEST_MASTER_RESET);

		ret = sdw_cdns_enable_interrupt(cdns, true);
		if (ret < 0) {
			dev_err(dev, "cannot enable interrupts during resume\n");
			return ret;
		}

		/*
		 * follow recommended programming flows to avoid
		 * timeouts when gsync is enabled
		 */
		if (multi_link)
			intel_shim_sync_arm(sdw);

		ret = sdw_cdns_init(&sdw->cdns);
		if (ret < 0) {
			dev_err(dev, "unable to initialize Cadence IP during resume\n");
			return ret;
		}

		ret = sdw_cdns_exit_reset(cdns);
		if (ret < 0) {
			dev_err(dev, "unable to exit bus reset sequence during resume\n");
			return ret;
		}

		if (multi_link) {
			ret = intel_shim_sync_go(sdw);
			if (ret < 0) {
				dev_err(dev, "sync go failed during resume\n");
				return ret;
			}
		}
		sdw_cdns_check_self_clearing_bits(cdns, "intel_resume_runtime TEARDOWN",
						  true, INTEL_MASTER_RESET_ITERATIONS);

	} else if (clock_stop_quirks & SDW_INTEL_CLK_STOP_BUS_RESET) {
		ret = intel_init(sdw);
		if (ret) {
			dev_err(dev, "%s failed: %d\n", __func__, ret);
			return ret;
		}

		/*
		 * An exception condition occurs for the CLK_STOP_BUS_RESET
		 * case if one or more masters remain active. In this condition,
		 * all the masters are powered on for they are in the same power
		 * domain. Master can preserve its context for clock stop0, so
		 * there is no need to clear slave status and reset bus.
		 */
		clock_stop0 = sdw_cdns_is_clock_stop(&sdw->cdns);

		if (!clock_stop0) {

			/*
			 * make sure all Slaves are tagged as UNATTACHED and
			 * provide reason for reinitialization
			 */

			status = SDW_UNATTACH_REQUEST_MASTER_RESET;
			sdw_clear_slave_status(bus, status);

			ret = sdw_cdns_enable_interrupt(cdns, true);
			if (ret < 0) {
				dev_err(dev, "cannot enable interrupts during resume\n");
				return ret;
			}

			/*
			 * follow recommended programming flows to avoid
			 * timeouts when gsync is enabled
			 */
			if (multi_link)
				intel_shim_sync_arm(sdw);

			/*
			 * Re-initialize the IP since it was powered-off
			 */
			sdw_cdns_init(&sdw->cdns);

		} else {
			ret = sdw_cdns_enable_interrupt(cdns, true);
			if (ret < 0) {
				dev_err(dev, "cannot enable interrupts during resume\n");
				return ret;
			}
		}

		ret = sdw_cdns_clock_restart(cdns, !clock_stop0);
		if (ret < 0) {
			dev_err(dev, "unable to restart clock during resume\n");
			return ret;
		}

		if (!clock_stop0) {
			ret = sdw_cdns_exit_reset(cdns);
			if (ret < 0) {
				dev_err(dev, "unable to exit bus reset sequence during resume\n");
				return ret;
			}

			if (multi_link) {
				ret = intel_shim_sync_go(sdw);
				if (ret < 0) {
					dev_err(sdw->cdns.dev, "sync go failed during resume\n");
					return ret;
				}
			}
		}
		sdw_cdns_check_self_clearing_bits(cdns, "intel_resume_runtime BUS_RESET",
						  true, INTEL_MASTER_RESET_ITERATIONS);

	} else if (!clock_stop_quirks) {

		clock_stop0 = sdw_cdns_is_clock_stop(&sdw->cdns);
		if (!clock_stop0)
			dev_err(dev, "%s invalid configuration, clock was not stopped", __func__);

		ret = intel_init(sdw);
		if (ret) {
			dev_err(dev, "%s failed: %d\n", __func__, ret);
			return ret;
		}

		ret = sdw_cdns_enable_interrupt(cdns, true);
		if (ret < 0) {
			dev_err(dev, "cannot enable interrupts during resume\n");
			return ret;
		}

		ret = sdw_cdns_clock_restart(cdns, false);
		if (ret < 0) {
			dev_err(dev, "unable to resume master during resume\n");
			return ret;
		}

		sdw_cdns_check_self_clearing_bits(cdns, "intel_resume_runtime no_quirks",
						  true, INTEL_MASTER_RESET_ITERATIONS);
	} else {
		dev_err(dev, "%s clock_stop_quirks %x unsupported\n",
			__func__, clock_stop_quirks);
		ret = -EINVAL;
	}

	return ret;
}

static const struct dev_pm_ops intel_pm = {
	.prepare = intel_pm_prepare,
	SET_SYSTEM_SLEEP_PM_OPS(intel_suspend, intel_resume)
	SET_RUNTIME_PM_OPS(intel_suspend_runtime, intel_resume_runtime, NULL)
};

static const struct auxiliary_device_id intel_link_id_table[] = {
	{ .name = "soundwire_intel.link" },
	{},
};
MODULE_DEVICE_TABLE(auxiliary, intel_link_id_table);

static struct auxiliary_driver sdw_intel_drv = {
	.probe = intel_link_probe,
	.remove = intel_link_remove,
	.driver = {
		/* auxiliary_driver_register() sets .name to be the modname */
		.pm = &intel_pm,
	},
	.id_table = intel_link_id_table
};
module_auxiliary_driver(sdw_intel_drv);

MODULE_LICENSE("Dual BSD/GPL");
MODULE_DESCRIPTION("Intel Soundwire Link Driver");<|MERGE_RESOLUTION|>--- conflicted
+++ resolved
@@ -1371,19 +1371,6 @@
 		goto err_init;
 	}
 
-<<<<<<< HEAD
-	ret = sdw_cdns_enable_interrupt(&sdw->cdns);
-	if (ret < 0) {
-		dev_err(sdw->cdns.dev, "cannot enable interrupts\n");
-		goto err_init;
-	}
-
-	ret = sdw_cdns_exit_reset(&sdw->cdns);
-	if (ret < 0) {
-		dev_err(sdw->cdns.dev, "unable to exit bus reset sequence\n");
-		goto err_init;
-	}
-=======
 	/*
 	 * follow recommended programming flows to avoid timeouts when
 	 * gsync is enabled
@@ -1412,7 +1399,6 @@
 	}
 	sdw_cdns_check_self_clearing_bits(cdns, __func__,
 					  true, INTEL_MASTER_RESET_ITERATIONS);
->>>>>>> c1084c27
 
 	/* Register DAIs */
 	ret = intel_register_dai(sdw);
