--- conflicted
+++ resolved
@@ -77,7 +77,6 @@
 	struct clk *thermal_clk;
 };
 
-<<<<<<< HEAD
 static void imx_set_alarm_temp(struct imx_thermal_data *data,
 			       signed long alarm_temp)
 {
@@ -91,11 +90,8 @@
 			TEMPSENSE0_ALARM_VALUE_SHIFT);
 }
 
-static int imx_get_temp(struct thermal_zone_device *tz, unsigned long *temp)
-=======
 static int imx_get_temp_internal(struct imx_thermal_data *data,
 				 unsigned long *temp)
->>>>>>> 03b5a0f0
 {
 	struct regmap *map = data->tempmon;
 	unsigned int n_meas;
@@ -151,15 +147,9 @@
 			data->alarm_temp / 1000);
 	}
 
-<<<<<<< HEAD
 	if (*temp != data->last_temp) {
 		dev_dbg(&tz->device, "millicelsius: %ld\n", *temp);
 		data->last_temp = *temp;
-=======
-	if (*temp != last_temp) {
-		dev_dbg(&data->tz->device, "millicelsius: %ld\n", *temp);
-		last_temp = *temp;
->>>>>>> 03b5a0f0
 	}
 
 	/* Reenable alarm IRQ if temperature below alarm temperature */
