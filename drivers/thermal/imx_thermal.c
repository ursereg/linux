--- conflicted
+++ resolved
@@ -1,9 +1,5 @@
 /*
-<<<<<<< HEAD
- * Copyright 2013-2015 Freescale Semiconductor, Inc.
-=======
  * Copyright 2013-2016 Freescale Semiconductor, Inc.
->>>>>>> 33e8bb5d
  *
  * This program is free software; you can redistribute it and/or modify
  * it under the terms of the GNU General Public License version 2 as
@@ -38,18 +34,6 @@
 #define MISC0_REFTOP_SELBIASOFF		(1 << 3)
 #define MISC1				0x0160
 #define MISC1_IRQ_TEMPHIGH		(1 << 29)
-<<<<<<< HEAD
-#define MISC1_IRQ_TEMPLOW		(1 << 28)
-#define MISC1_IRQ_TEMPPANIC		(1 << 27)
-
-#define IMX6_TEMPSENSE0			0x180
-#define IMX6_TEMPSENSE1			0x190
-#define IMX6_TEMPSENSE2			0x290
-
-#define IMX7_TEMPSENSE0			0x300
-#define IMX7_TEMPSENSE1			0x310
-
-=======
 /* Below LOW and PANIC bits are only for TEMPMON_IMX6SX */
 #define MISC1_IRQ_TEMPLOW		(1 << 28)
 #define MISC1_IRQ_TEMPPANIC		(1 << 27)
@@ -69,14 +53,11 @@
 #define IMX6_TEMPSENSE1_MEASURE_FREQ_SHIFT	0
 
 /* Below TEMPSENSE2 is only for TEMPMON_IMX6SX */
->>>>>>> 33e8bb5d
 #define TEMPSENSE2			0x0290
 #define TEMPSENSE2_LOW_VALUE_SHIFT	0
 #define TEMPSENSE2_LOW_VALUE_MASK	0xfff
 #define TEMPSENSE2_PANIC_VALUE_SHIFT	16
 #define TEMPSENSE2_PANIC_VALUE_MASK	0xfff0000
-<<<<<<< HEAD
-=======
 
 /* i.MX7D specific */
 #define IMX7_ANADIG_DIGPROG			0x800
@@ -99,40 +80,6 @@
 
 #define IMX6_OCOTP_ANA1		0x04e0
 #define IMX7_OCOTP_ANA1		0x04f0
->>>>>>> 33e8bb5d
-
-#define IMX6_OCOTP_ANA1			0x04e0
-#define IMX7_OCOTP_ANA1			0x04f0
-
-/*
- * It defines the temperature in millicelsius for passive trip point
- * that will trigger cooling action when crossed.
- */
-#define IMX_TEMP_PASSIVE		85000
-<<<<<<< HEAD
-#define IMX_TEMP_PASSIVE_COOL_DELTA     10000
-=======
-#define IMX_TEMP_PASSIVE_COOL_DELTA	10000
->>>>>>> 33e8bb5d
-
-#define IMX_POLLING_DELAY		2000 /* millisecond */
-#define IMX_PASSIVE_DELAY		1000
-
-#define FACTOR0				10000000
-#define FACTOR1				15423
-#define FACTOR2				4148468
-#define OFFSET				3580661
-
-<<<<<<< HEAD
-#define TEMPMON_V1			1
-#define TEMPMON_V2			2
-#define TEMPMON_V3			3
-
-#define POWERON				0
-#define POWERDOWN			1
-
-#define STOP				0
-#define START				1
 
 /* The driver supports 1 passive trip point and 1 critical trip point */
 enum imx_thermal_trip {
@@ -141,21 +88,21 @@
 	IMX_TRIP_NUM,
 };
 
-enum imx_reg_field_ids {
-	TEMP_VALUE,
-	POWER_DOWN,
-	MEASURE_START,
-	FINISHED,
-	MEASURE_FREQ,
-	PANIC_ALARM,
-	HIGH_ALARM,
-	MAX_REGFIELDS
-};
-
-struct thermal_soc_data {
-	u32 version;
-	const struct reg_field *reg_fields;
-=======
+/*
+ * It defines the temperature in millicelsius for passive trip point
+ * that will trigger cooling action when crossed.
+ */
+#define IMX_TEMP_PASSIVE		85000
+#define IMX_TEMP_PASSIVE_COOL_DELTA	10000
+
+#define IMX_POLLING_DELAY		2000 /* millisecond */
+#define IMX_PASSIVE_DELAY		1000
+
+#define FACTOR0				10000000
+#define FACTOR1				15423
+#define FACTOR2				4148468
+#define OFFSET				3580661
+
 #define TEMPMON_IMX6Q			1
 #define TEMPMON_IMX6SX			2
 #define TEMPMON_IMX7			3
@@ -268,7 +215,6 @@
 	.low_alarm_mask = IMX7_TEMPSENSE0_LOW_ALARM_MASK,
 	.low_alarm_shift = IMX7_TEMPSENSE0_LOW_ALARM_SHIFT,
 
->>>>>>> 33e8bb5d
 };
 
 struct imx_thermal_data {
@@ -276,16 +222,6 @@
 	struct thermal_cooling_device *cdev[2];
 	enum thermal_device_mode mode;
 	struct regmap *tempmon;
-<<<<<<< HEAD
-	struct regmap_field *temp_value;
-	struct regmap_field *measure;
-	struct regmap_field *finished;
-	struct regmap_field *power_down;
-	struct regmap_field *measure_freq;
-	struct regmap_field *panic_alarm;
-	struct regmap_field *high_alarm;
-=======
->>>>>>> 33e8bb5d
 	u32 c1, c2; /* See formula in imx_get_sensor_data() */
 	unsigned long temp_passive;
 	unsigned long temp_critical;
@@ -298,167 +234,61 @@
 	const struct thermal_soc_data *socdata;
 };
 
-<<<<<<< HEAD
-static struct reg_field imx6q_regfields[MAX_REGFIELDS] = {
-	[TEMP_VALUE] = REG_FIELD(IMX6_TEMPSENSE0, 8, 19),
-	[POWER_DOWN] = REG_FIELD(IMX6_TEMPSENSE0, 0, 0),
-	[MEASURE_START] = REG_FIELD(IMX6_TEMPSENSE0, 1, 1),
-	[FINISHED] = REG_FIELD(IMX6_TEMPSENSE0, 2, 2),
-	[MEASURE_FREQ] = REG_FIELD(IMX6_TEMPSENSE1, 0, 15),
-	[HIGH_ALARM] = REG_FIELD(IMX6_TEMPSENSE0, 20, 31),
-};
-
-static struct reg_field imx6sx_regfields[MAX_REGFIELDS] = {
-	[TEMP_VALUE] = REG_FIELD(IMX6_TEMPSENSE0, 8, 19),
-	[POWER_DOWN] = REG_FIELD(IMX6_TEMPSENSE0, 0, 0),
-	[MEASURE_START] = REG_FIELD(IMX6_TEMPSENSE0, 1, 1),
-	[FINISHED] = REG_FIELD(IMX6_TEMPSENSE0, 2, 2),
-	[MEASURE_FREQ] = REG_FIELD(IMX6_TEMPSENSE1, 0, 15),
-	[HIGH_ALARM] = REG_FIELD(IMX6_TEMPSENSE0, 20, 31),
-	[PANIC_ALARM] = REG_FIELD(IMX6_TEMPSENSE2, 16, 27),
-};
-
-static struct reg_field imx7d_regfields[MAX_REGFIELDS] = {
-	[TEMP_VALUE] = REG_FIELD(IMX7_TEMPSENSE1, 0, 8),
-	[POWER_DOWN] = REG_FIELD(IMX7_TEMPSENSE1, 9, 9),
-	[MEASURE_START] = REG_FIELD(IMX7_TEMPSENSE1, 10, 10),
-	[FINISHED] = REG_FIELD(IMX7_TEMPSENSE1, 11, 11),
-	[MEASURE_FREQ] = REG_FIELD(IMX7_TEMPSENSE1, 16, 31),
-	[HIGH_ALARM] = REG_FIELD(IMX7_TEMPSENSE0, 9, 17),
-	[PANIC_ALARM] = REG_FIELD(IMX7_TEMPSENSE0, 18, 26),
-};
-
-static struct thermal_soc_data thermal_imx6q_data = {
-	.version = TEMPMON_V1,
-	.reg_fields = imx6q_regfields,
-};
-
-static struct thermal_soc_data thermal_imx6sx_data = {
-	.version = TEMPMON_V2,
-	.reg_fields = imx6sx_regfields,
-};
-
-static struct thermal_soc_data thermal_imx7d_data = {
-	.version = TEMPMON_V3,
-	.reg_fields = imx7d_regfields,
-};
-
-static struct imx_thermal_data *imx_thermal_data;
-
-static int imx_thermal_regfield_alloc(struct platform_device *pdev)
-{
-	struct imx_thermal_data *data = platform_get_drvdata(pdev);
-	struct regmap *regmap = data->tempmon;
-	const struct reg_field *reg_fields = data->socdata->reg_fields;
-
-	data->power_down = devm_regmap_field_alloc(&pdev->dev, regmap,
-						 reg_fields[POWERDOWN]);
-	data->measure = devm_regmap_field_alloc(&pdev->dev, regmap,
-					     reg_fields[MEASURE_START]);
-	data->finished = devm_regmap_field_alloc(&pdev->dev, regmap,
-						  reg_fields[FINISHED]);
-	data->temp_value = devm_regmap_field_alloc(&pdev->dev, regmap,
-						reg_fields[TEMP_VALUE]);
-	data->measure_freq = devm_regmap_field_alloc(&pdev->dev, regmap,
-					      reg_fields[MEASURE_FREQ]);
-	data->high_alarm = devm_regmap_field_alloc(&pdev->dev, regmap,
-						reg_fields[HIGH_ALARM]);
-
-	/* for imx6q tempmon, no panic_alarm available */
-	if (data->socdata->version != TEMPMON_V1)
-		data->panic_alarm = devm_regmap_field_alloc(&pdev->dev, regmap,
-						   reg_fields[PANIC_ALARM]);
-	return 0;
-}
-=======
 static struct imx_thermal_data *imx_thermal_data;
 static int skip_finish_check;
->>>>>>> 33e8bb5d
 
 static void imx_set_panic_temp(struct imx_thermal_data *data,
 			       signed long panic_temp)
 {
-<<<<<<< HEAD
-	int critical_value;
-
-	if (data->socdata->version == TEMPMON_V3)
-=======
 	const struct thermal_soc_data *soc_data = data->socdata;
 	struct regmap *map = data->tempmon;
 	int critical_value;
 
 	if (data->socdata->version == TEMPMON_IMX7)
->>>>>>> 33e8bb5d
 		critical_value = panic_temp / 1000 + data->c1 - 25;
 	else
 		critical_value = (data->c2 - panic_temp) / data->c1;
 
-<<<<<<< HEAD
-	regmap_field_write(data->panic_alarm, critical_value);
-=======
 	regmap_write(map, soc_data->panic_alarm_ctrl + REG_CLR,
 		     soc_data->panic_alarm_mask);
 	regmap_write(map, soc_data->panic_alarm_ctrl + REG_SET,
 		     critical_value << soc_data->panic_alarm_shift);
->>>>>>> 33e8bb5d
 }
 
 static void imx_set_alarm_temp(struct imx_thermal_data *data,
 			       signed long alarm_temp)
 {
-<<<<<<< HEAD
-=======
 	const struct thermal_soc_data *soc_data = data->socdata;
 	struct regmap *map = data->tempmon;
->>>>>>> 33e8bb5d
 	int alarm_value;
 
 	data->alarm_temp = alarm_temp;
 
-<<<<<<< HEAD
-	if (data->socdata->version == TEMPMON_V3)
-=======
 	if (data->socdata->version == TEMPMON_IMX7)
->>>>>>> 33e8bb5d
 		alarm_value = alarm_temp / 1000 + data->c1 - 25;
 	else
 		alarm_value = (data->c2 - alarm_temp) / data->c1;
 
-<<<<<<< HEAD
-	regmap_field_write(data->high_alarm, alarm_value);
-=======
 	regmap_write(map, soc_data->high_alarm_ctrl + REG_CLR,
 		     soc_data->high_alarm_mask);
 	regmap_write(map, soc_data->high_alarm_ctrl + REG_SET,
 		     alarm_value << soc_data->high_alarm_shift);
->>>>>>> 33e8bb5d
 }
 
 static int imx_get_temp_internal(struct imx_thermal_data *data,
 				 unsigned long *temp)
 {
-<<<<<<< HEAD
-	unsigned int finished;
-	unsigned int val;
-=======
-	struct imx_thermal_data *data = tz->devdata;
 	const struct thermal_soc_data *soc_data = data->socdata;
 	struct regmap *map = data->tempmon;
 	unsigned int n_meas;
 	bool wait;
 	u32 val;
->>>>>>> 33e8bb5d
 
 	mutex_lock(&data->mutex);
 	if (data->mode == THERMAL_DEVICE_ENABLED) {
 		/* Check if a measurement is currently in progress */
-<<<<<<< HEAD
-		regmap_field_read(data->finished, &finished);
-		regmap_field_read(data->temp_value, &val);
-=======
 		regmap_read(map, soc_data->temp_data, &val);
 		wait = !(val & soc_data->temp_valid_mask);
->>>>>>> 33e8bb5d
 	} else {
 		/*
 		 * Every time we measure the temperature, we will power on the
@@ -466,50 +296,18 @@
 		 * disable measurements, power off the temperature sensor.
 		 */
 		clk_prepare_enable(data->thermal_clk);
-<<<<<<< HEAD
-		regmap_field_write(data->power_down, POWERON);
-		regmap_field_write(data->measure, START);
-=======
 		regmap_write(map, soc_data->sensor_ctrl + REG_CLR,
 			    soc_data->power_down_mask);
 		regmap_write(map, soc_data->sensor_ctrl + REG_SET,
 			    soc_data->measure_temp_mask);
->>>>>>> 33e8bb5d
-
-		finished = 0;
+
+		wait = true;
 	}
 
 	/*
 	 * According to the temp sensor designers, it may require up to ~17us
 	 * to complete a measurement.
 	 */
-<<<<<<< HEAD
-	if (!finished) {
-
-		/* On i.MX7, according to the design team, the finished bit can
-		 * only keep 1us after the measured data available. It is hard
-		 * for software to polling this bit. So wait for 20ms to make
-		 * sure the measured data is valid.
-		 */
-		if (data->socdata->version == TEMPMON_V3)
-			msleep(20);
-		 else
-			usleep_range(20, 50);
-
-		regmap_field_read(data->finished, &finished);
-		regmap_field_read(data->temp_value, &val);
-	}
-
-	if (data->mode != THERMAL_DEVICE_ENABLED) {
-		regmap_field_write(data->measure, STOP);
-		regmap_field_write(data->power_down, POWERDOWN);
-		clk_disable_unprepare(data->thermal_clk);
-	}
-
-	/* The finished bit is not easy to poll on i.MX7, skip checking it */
-	if (data->socdata->version != TEMPMON_V3 && !finished) {
-		dev_dbg(&data->tz->device, "temp measurement never finished\n");
-=======
 	if (wait) {
 		/*
 		 * On i.MX7 TO1.0, the finish bit can only keep 1us after
@@ -533,27 +331,11 @@
 	}
 
 	if (!skip_finish_check && ((val & soc_data->temp_valid_mask) == 0)) {
-		dev_dbg(&tz->device, "temp measurement never finished\n");
->>>>>>> 33e8bb5d
+		dev_dbg(&data->tz->device, "temp measurement never finished\n");
 		mutex_unlock(&data->mutex);
 		return -EAGAIN;
 	}
 
-<<<<<<< HEAD
-	/* See imx_get_sensor_data() for formula derivation */
-	if (data->socdata->version == TEMPMON_V3)
-		*temp = (val - data->c1 + 25) * 1000;
-	else
-		*temp = data->c2 - val * data->c1;
-
-	/* Update alarm value to next higher trip point */
-	if (data->alarm_temp == data->temp_passive && *temp >= data->temp_passive)
-		imx_set_alarm_temp(data, data->temp_critical);
-	if (data->alarm_temp == data->temp_critical && *temp < data->temp_passive) {
-		imx_set_alarm_temp(data, data->temp_passive);
-		dev_dbg(&data->tz->device, "thermal alarm off: T < %lu\n",
-			data->alarm_temp / 1000);
-=======
 	n_meas = (val & soc_data->temp_value_mask) >> soc_data->temp_value_shift;
 	/* See imx_get_sensor_data() for formula derivation */
 	*temp = data->c2 - n_meas * data->c1;
@@ -570,10 +352,9 @@
 		if (data->alarm_temp == data->temp_critical &&
 			*temp < data->temp_passive) {
 			imx_set_alarm_temp(data, data->temp_passive);
-			dev_dbg(&tz->device, "thermal alarm off: T < %lu\n",
+			dev_dbg(&data->tz->device, "thermal alarm off: T < %lu\n",
 				data->alarm_temp / 1000);
 		}
->>>>>>> 33e8bb5d
 	}
 
 	if (*temp != data->last_temp) {
@@ -611,40 +392,26 @@
 			enum thermal_device_mode mode)
 {
 	struct imx_thermal_data *data = tz->devdata;
-<<<<<<< HEAD
-=======
 	const struct thermal_soc_data *soc_data = data->socdata;
 	struct regmap *map = data->tempmon;
->>>>>>> 33e8bb5d
 
 	if (mode == THERMAL_DEVICE_ENABLED) {
 		tz->polling_delay = IMX_POLLING_DELAY;
 		tz->passive_delay = IMX_PASSIVE_DELAY;
 
-<<<<<<< HEAD
-		regmap_field_write(data->power_down, POWERON);
-		regmap_field_write(data->measure, START);
-
-=======
 		regmap_write(map, soc_data->sensor_ctrl + REG_CLR,
 			     soc_data->power_down_mask);
 		regmap_write(map, soc_data->sensor_ctrl + REG_SET,
 			     soc_data->measure_temp_mask);
->>>>>>> 33e8bb5d
 		if (!data->irq_enabled) {
 			data->irq_enabled = true;
 			enable_irq(data->irq);
 		}
 	} else {
-<<<<<<< HEAD
-		regmap_field_write(data->measure, STOP);
-		regmap_field_write(data->power_down, POWERDOWN);
-=======
 		regmap_write(map, soc_data->sensor_ctrl + REG_CLR,
 			     soc_data->measure_temp_mask);
 		regmap_write(map, soc_data->sensor_ctrl + REG_SET,
 			     soc_data->power_down_mask);
->>>>>>> 33e8bb5d
 
 		tz->polling_delay = 0;
 		tz->passive_delay = 0;
@@ -675,7 +442,6 @@
 	struct imx_thermal_data *data = tz->devdata;
 
 	*temp = data->temp_critical;
-
 	return 0;
 }
 
@@ -696,8 +462,7 @@
 
 	if (trip == IMX_TRIP_CRITICAL) {
 		data->temp_critical = temp;
-<<<<<<< HEAD
-		if (data->socdata->version == TEMPMON_V2)
+		if (data->socdata->version == TEMPMON_IMX6SX)
 			imx_set_panic_temp(data, temp);
 	}
 
@@ -707,36 +472,6 @@
 		data->temp_passive = temp;
 		imx_set_alarm_temp(data, temp);
 	}
-
-	return 0;
-}
-
-static int imx_get_trend(struct thermal_zone_device *tz,
-	int trip, enum thermal_trend *trend)
-{
-	int ret;
-	unsigned long trip_temp;
-
-	ret = imx_get_trip_temp(tz, trip, &trip_temp);
-	if (ret < 0)
-		return ret;
-
-	if (tz->temperature >= (trip_temp - IMX_TEMP_PASSIVE_COOL_DELTA))
-		*trend = THERMAL_TREND_RAISE_FULL;
-	else
-		*trend = THERMAL_TREND_DROP_FULL;
-=======
-		if (data->socdata->version == TEMPMON_IMX6SX)
-			imx_set_panic_temp(data, temp);
-	}
-
-	if (trip == IMX_TRIP_PASSIVE) {
-		if (temp > IMX_TEMP_PASSIVE)
-			return -EINVAL;
-		data->temp_passive = temp;
-		imx_set_alarm_temp(data, temp);
-	}
->>>>>>> 33e8bb5d
 
 	return 0;
 }
@@ -861,10 +596,7 @@
 {
 	struct imx_thermal_data *data = platform_get_drvdata(pdev);
 	struct regmap *map;
-<<<<<<< HEAD
-	int t1, n1, t2;
-=======
->>>>>>> 33e8bb5d
+	int hottemp;
 	int ret;
 	u32 val;
 
@@ -876,11 +608,7 @@
 		return ret;
 	}
 
-<<<<<<< HEAD
-	if (data->socdata->version == TEMPMON_V3)
-=======
 	if (data->socdata->version == TEMPMON_IMX7)
->>>>>>> 33e8bb5d
 		ret = regmap_read(map, IMX7_OCOTP_ANA1, &val);
 	else
 		ret = regmap_read(map, IMX6_OCOTP_ANA1, &val);
@@ -895,8 +623,7 @@
 		return -EINVAL;
 	}
 
-<<<<<<< HEAD
-	if (data->socdata->version == TEMPMON_V3)
+	if (data->socdata->version == TEMPMON_IMX7)
 		imx7_calibrate_data(data, val);
 	else
 		imx6_calibrate_data(data, val);
@@ -906,40 +633,28 @@
 	 *   [31:20] - sensor value @ 25C
 	 *    [19:8] - sensor value @ hot temperature
 	 *     [7:0] - hot temperature value (depends on CPU variant)
-	 * We use universal formula now and only need sensor value @ 25C
-	 * slope = 0.4297157 - (0.0015976 * 25C fuse)
-	 */
-	n1 = val >> 20;
-	t1 = 25; /* t1 always 25C */
-	t2 = val & 0xff;
-
-	/*
-	 * Set the default critical trip point to 20 C higher
-	 * than passive trip point. Can be changed from userspace.
-	 */
-	data->temp_critical = IMX_TEMP_PASSIVE + 20 * 1000;
+	 */
+	hottemp = val & 0xff;
+
+	/*
+	 * Set the default passive cooling trip point to 20C below the
+	 * maximum die temperature.
+	 * Can be changed from userspace.
+	 */
+	data->temp_passive = IMX_TEMP_PASSIVE;
+
 
 	/*
 	 * Set the default passive cooling trip point to 20 °C below the
 	 * maximum die temperature. Can be changed from userspace.
-=======
-	if (data->socdata->version == TEMPMON_IMX7)
-		imx7_calibrate_data(data, val);
-	else
-		imx6_calibrate_data(data, val);
-
-	/*
-	 * Set the default passive cooling trip point to IMX_TEMP_PASSIVE.
-	 * Can be changed from userspace.
->>>>>>> 33e8bb5d
-	 */
-	data->temp_passive = IMX_TEMP_PASSIVE;
-
-	/*
-	 * Set the default critical trip point to 20 C higher
-	 * than passive trip point. Can be changed from userspace.
-	 */
-	data->temp_critical = IMX_TEMP_PASSIVE + 20 * 1000;
+	 */
+	data->temp_passive = 1000 * (hottemp - 20);
+
+	/*
+	 * The maximum die temperature is hottemp, let's give 5 °C cushion
+	 * for noise and possible temperature rise between measurements.
+	 */
+	data->temp_critical = 1000 * (hottemp - 5);
 
 	return 0;
 }
@@ -977,12 +692,9 @@
 static int thermal_notifier_event(struct notifier_block *this,
 					unsigned long event, void *ptr)
 {
-<<<<<<< HEAD
-=======
 	const struct thermal_soc_data *soc_data = imx_thermal_data->socdata;
 	struct regmap *map = imx_thermal_data->tempmon;
 
->>>>>>> 33e8bb5d
 	mutex_lock(&imx_thermal_data->mutex);
 
 	switch (event) {
@@ -991,15 +703,10 @@
 	 * can be disabled to low the power consumption.
 	 */
 	case LOW_BUSFREQ_ENTER:
-<<<<<<< HEAD
-		regmap_field_write(imx_thermal_data->measure, STOP);
-		regmap_field_write(imx_thermal_data->power_down, POWERDOWN);
-=======
 		regmap_write(map, soc_data->sensor_ctrl + REG_CLR,
 			     soc_data->measure_temp_mask);
 		regmap_write(map, soc_data->sensor_ctrl + REG_SET,
 			     soc_data->power_down_mask);
->>>>>>> 33e8bb5d
 		imx_thermal_data->mode = THERMAL_DEVICE_DISABLED;
 		disable_irq(imx_thermal_data->irq);
 		clk_disable_unprepare(imx_thermal_data->thermal_clk);
@@ -1008,15 +715,10 @@
 	/* Enabled thermal auto measurement when exiting low_bus_freq_mode */
 	case LOW_BUSFREQ_EXIT:
 		clk_prepare_enable(imx_thermal_data->thermal_clk);
-<<<<<<< HEAD
-		regmap_field_write(imx_thermal_data->power_down, POWERON);
-		regmap_field_write(imx_thermal_data->measure, START);
-=======
 		regmap_write(map, soc_data->sensor_ctrl + REG_CLR,
 			     soc_data->power_down_mask);
 		regmap_write(map, soc_data->sensor_ctrl + REG_SET,
 			     soc_data->measure_temp_mask);
->>>>>>> 33e8bb5d
 		imx_thermal_data->mode = THERMAL_DEVICE_ENABLED;
 		enable_irq(imx_thermal_data->irq);
 		break;
@@ -1040,12 +742,8 @@
 	struct imx_thermal_data *data;
 	struct regmap *map;
 	int measure_freq;
-<<<<<<< HEAD
-	int ret;
+	int ret, revision;
 	unsigned long temp;
-=======
-	int ret, revision;
->>>>>>> 33e8bb5d
 
 	data = devm_kzalloc(&pdev->dev, sizeof(*data), GFP_KERNEL);
 	if (!data)
@@ -1061,46 +759,6 @@
 	data->tempmon = map;
 
 	data->socdata = of_id->data;
-<<<<<<< HEAD
-
-	data->thermal_clk = devm_clk_get(&pdev->dev, NULL);
-	if (IS_ERR(data->thermal_clk)) {
-		dev_warn(&pdev->dev, "failed to get thermal clk!\n");
-	} else {
-		/*
-		 * Thermal sensor needs clk on to get correct value, normally
-		 * we should enable its clk before taking measurement and disable
-		 * clk after measurement is done, but if alarm function is enabled,
-		 * hardware will auto measure the temperature periodically, so we
-		 * need to keep the clk always on for alarm function.
-		 */
-		ret = clk_prepare_enable(data->thermal_clk);
-		if (ret)
-			dev_warn(&pdev->dev, "failed to enable thermal clk: %d\n", ret);
-	}
-
-	mutex_init(&data->mutex);
-	/* make sure the IRQ flag is clear before enable irq */
-	if (data->socdata->version != TEMPMON_V3)
-		regmap_write(map, MISC1 + REG_CLR, MISC1_IRQ_TEMPHIGH);
-	if (data->socdata->version == TEMPMON_V2) {
-		/*
-		 * reset value of LOW ALARM is incorrect, set it to lowest
-		 * value to avoid false trigger of low alarm.
-		 */
-		regmap_write(map, TEMPSENSE2 + REG_SET,
-			TEMPSENSE2_LOW_VALUE_MASK);
-		regmap_write(map, MISC1 + REG_CLR, MISC1_IRQ_TEMPLOW |
-			MISC1_IRQ_TEMPPANIC);
-	}
-
-	data->irq = platform_get_irq(pdev, 0);
-	if (data->irq < 0) {
-		ret = data->irq;
-		goto out;
-	}
-
-=======
 
 	/* make sure the IRQ flag is clear before enabling irq on i.MX6SX */
 	if (data->socdata->version == TEMPMON_IMX6SX) {
@@ -1118,16 +776,12 @@
 	if (data->irq < 0)
 		return data->irq;
 
->>>>>>> 33e8bb5d
 	platform_set_drvdata(pdev, data);
-
-	/* Allocate the regmap_field for the imx_thermal */
-	imx_thermal_regfield_alloc(pdev);
 
 	ret = imx_get_sensor_data(pdev);
 	if (ret) {
 		dev_err(&pdev->dev, "failed to get sensor data\n");
-		goto out;
+		return ret;
 	}
 
 	/*
@@ -1139,30 +793,6 @@
 		skip_finish_check = 1;
 
 	/* Make sure sensor is in known good state for measurements */
-<<<<<<< HEAD
-	regmap_field_write(data->power_down, POWERON);
-	regmap_field_write(data->measure, STOP);
-	regmap_field_write(data->measure_freq, 0);
-	if (data->socdata->version != TEMPMON_V3)
-		regmap_write(map, MISC0 + REG_SET, MISC0_REFTOP_SELBIASOFF);
-	regmap_field_write(data->power_down, POWERDOWN);
-
-	cpumask_set_cpu(0, &clip_cpus);
-	data->cdev[0] = cpufreq_cooling_register(&clip_cpus);
-	if (IS_ERR(data->cdev[0])) {
-		ret = PTR_ERR(data->cdev[0]);
-		dev_err(&pdev->dev,
-			"failed to register cpufreq cooling device: %d\n", ret);
-		goto out;
-	}
-
-	data->cdev[1] = devfreq_cooling_register();
-	if (IS_ERR(data->cdev[1])) {
-		ret = PTR_ERR(data->cdev[1]);
-		dev_err(&pdev->dev,
-			"failed to register devfreq cooling device: %d\n", ret);
-		goto out;
-=======
 	regmap_write(map, data->socdata->sensor_ctrl + REG_CLR,
 		     data->socdata->power_down_mask);
 	regmap_write(map, data->socdata->sensor_ctrl + REG_CLR,
@@ -1182,7 +812,6 @@
 				"failed to register cpufreq cooling device: %d\n",
 				ret);
 		return ret;
->>>>>>> 33e8bb5d
 	}
 
 	data->cdev[1] = devfreq_cooling_register();
@@ -1233,17 +862,6 @@
 		ret = PTR_ERR(data->tz);
 		dev_err(&pdev->dev,
 			"failed to register thermal zone device %d\n", ret);
-<<<<<<< HEAD
-		cpufreq_cooling_unregister(data->cdev[0]);
-		devfreq_cooling_unregister(data->cdev[1]);
-		goto out;
-	}
-
-	/* Enable measurements at ~ 10 Hz */
-	measure_freq = DIV_ROUND_UP(32768, 10); /* 10 Hz */
-	regmap_field_write(data->measure_freq, measure_freq);
-	imx_set_alarm_temp(data, data->temp_passive);
-=======
 		clk_disable_unprepare(data->thermal_clk);
 		cpufreq_cooling_unregister(data->cdev[0]);
 		devfreq_cooling_unregister(data->cdev[1]);
@@ -1273,58 +891,29 @@
 		dev_err(&pdev->dev, "failed to request alarm irq: %d\n", ret);
 		return ret;
 	}
->>>>>>> 33e8bb5d
-
-	if (data->socdata->version == TEMPMON_V2)
-		imx_set_panic_temp(data, data->temp_critical);
-
-	regmap_field_write(data->power_down, POWERON);
-	regmap_field_write(data->measure, START);
-
-	ret = devm_request_threaded_irq(&pdev->dev, data->irq,
-			imx_thermal_alarm_irq, imx_thermal_alarm_irq_thread,
-			0, "imx_thermal", data);
-	if (ret < 0) {
-		dev_err(&pdev->dev, "failed to request alarm irq: %d\n", ret);
-		goto out;
-	}
+
 	data->irq_enabled = true;
-
 	data->mode = THERMAL_DEVICE_ENABLED;
 
-<<<<<<< HEAD
 	imx_get_temp_internal(data, &temp);
 	pr_info("i.MX junction temperature %d celsius.",
 			(unsigned int)(temp/1000));
 
 	/* register the busfreq notifier called in low bus freq */
-	if (data->socdata->version != TEMPMON_V3)
-=======
-	/* register the busfreq notifier called in low bus freq */
 	if (data->socdata->version != TEMPMON_IMX7)
->>>>>>> 33e8bb5d
 		register_busfreq_notifier(&thermal_notifier);
 
 	return 0;
-out:
-	clk_disable_unprepare(data->thermal_clk);
-	return ret;
 }
 
 static int imx_thermal_remove(struct platform_device *pdev)
 {
 	struct imx_thermal_data *data = platform_get_drvdata(pdev);
-
-	if (data->socdata->version != TEMPMON_V3)
-		unregister_busfreq_notifier(&thermal_notifier);
+	struct regmap *map = data->tempmon;
 
 	/* Disable measurements */
-<<<<<<< HEAD
-	regmap_field_write(data->power_down, POWERDOWN);
-=======
 	regmap_write(map, data->socdata->sensor_ctrl + REG_SET,
 		     data->socdata->power_down_mask);
->>>>>>> 33e8bb5d
 	if (!IS_ERR(data->thermal_clk))
 		clk_disable_unprepare(data->thermal_clk);
 
@@ -1343,6 +932,7 @@
 static int imx_thermal_suspend(struct device *dev)
 {
 	struct imx_thermal_data *data = dev_get_drvdata(dev);
+	struct regmap *map = data->tempmon;
 
 	/*
 	 * Need to disable thermal sensor, otherwise, when thermal core
@@ -1350,19 +940,11 @@
 	 * temperature will be read as the thermal sensor is powered
 	 * down.
 	 */
-<<<<<<< HEAD
-	regmap_field_write(data->measure, STOP);
-	regmap_field_write(data->power_down, POWERDOWN);
-
-	data->mode = THERMAL_DEVICE_DISABLED;
-	disable_irq(data->irq);
-=======
 	regmap_write(map, data->socdata->sensor_ctrl + REG_CLR,
 		     data->socdata->measure_temp_mask);
 	regmap_write(map, data->socdata->sensor_ctrl + REG_SET,
 		     data->socdata->power_down_mask);
 	data->mode = THERMAL_DEVICE_DISABLED;
->>>>>>> 33e8bb5d
 	clk_disable_unprepare(data->thermal_clk);
 
 	return 0;
@@ -1371,21 +953,15 @@
 static int imx_thermal_resume(struct device *dev)
 {
 	struct imx_thermal_data *data = dev_get_drvdata(dev);
+	struct regmap *map = data->tempmon;
 
 	clk_prepare_enable(data->thermal_clk);
 	/* Enabled thermal sensor after resume */
-<<<<<<< HEAD
-	clk_prepare_enable(data->thermal_clk);
-	regmap_field_write(data->power_down, POWERON);
-	regmap_field_write(data->measure, START);
-=======
 	regmap_write(map, data->socdata->sensor_ctrl + REG_CLR,
 		     data->socdata->power_down_mask);
 	regmap_write(map, data->socdata->sensor_ctrl + REG_SET,
 		     data->socdata->measure_temp_mask);
->>>>>>> 33e8bb5d
 	data->mode = THERMAL_DEVICE_ENABLED;
-	enable_irq(data->irq);
 
 	return 0;
 }
@@ -1403,13 +979,7 @@
 	.probe		= imx_thermal_probe,
 	.remove		= imx_thermal_remove,
 };
-
-static int __init imx_thermal_init(void)
-{
-	return platform_driver_register(&imx_thermal);
-}
-
-late_initcall(imx_thermal_init);
+module_platform_driver(imx_thermal);
 
 MODULE_AUTHOR("Freescale Semiconductor, Inc.");
 MODULE_DESCRIPTION("Thermal driver for Freescale i.MX SoCs");
