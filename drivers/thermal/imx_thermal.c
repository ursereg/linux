// SPDX-License-Identifier: GPL-2.0
//
// Copyright 2013 Freescale Semiconductor, Inc.

#include <linux/clk.h>
#include <linux/cpu.h>
#include <linux/cpufreq.h>
#include <linux/cpu_cooling.h>
#include <linux/delay.h>
#include <linux/device.h>
#include <linux/device_cooling.h>
#include <linux/init.h>
#include <linux/interrupt.h>
#include <linux/io.h>
#include <linux/kernel.h>
#include <linux/mfd/syscon.h>
#include <linux/module.h>
#include <linux/of.h>
#include <linux/of_device.h>
#include <linux/platform_device.h>
#include <linux/regmap.h>
#include <linux/slab.h>
#include <linux/thermal.h>
#include <linux/types.h>
#include <linux/nvmem-consumer.h>

#define REG_SET		0x4
#define REG_CLR		0x8
#define REG_TOG		0xc

/* i.MX6 specific */
#define IMX6_MISC0				0x0150
#define IMX6_MISC0_REFTOP_SELBIASOFF		(1 << 3)
#define IMX6_MISC1				0x0160
#define IMX6_MISC1_IRQ_TEMPHIGH			(1 << 29)
/* Below LOW and PANIC bits are only for TEMPMON_IMX6SX */
#define IMX6_MISC1_IRQ_TEMPLOW			(1 << 28)
#define IMX6_MISC1_IRQ_TEMPPANIC		(1 << 27)

#define IMX6_TEMPSENSE0				0x0180
#define IMX6_TEMPSENSE0_ALARM_VALUE_SHIFT	20
#define IMX6_TEMPSENSE0_ALARM_VALUE_MASK	(0xfff << 20)
#define IMX6_TEMPSENSE0_TEMP_CNT_SHIFT		8
#define IMX6_TEMPSENSE0_TEMP_CNT_MASK		(0xfff << 8)
#define IMX6_TEMPSENSE0_FINISHED		(1 << 2)
#define IMX6_TEMPSENSE0_MEASURE_TEMP		(1 << 1)
#define IMX6_TEMPSENSE0_POWER_DOWN		(1 << 0)

#define IMX6_TEMPSENSE1				0x0190
#define IMX6_TEMPSENSE1_MEASURE_FREQ		0xffff
#define IMX6_TEMPSENSE1_MEASURE_FREQ_SHIFT	0

#define OCOTP_MEM0			0x0480
#define OCOTP_ANA1			0x04e0

/* Below TEMPSENSE2 is only for TEMPMON_IMX6SX */
#define IMX6_TEMPSENSE2				0x0290
#define IMX6_TEMPSENSE2_LOW_VALUE_SHIFT		0
#define IMX6_TEMPSENSE2_LOW_VALUE_MASK		0xfff
#define IMX6_TEMPSENSE2_PANIC_VALUE_SHIFT	16
#define IMX6_TEMPSENSE2_PANIC_VALUE_MASK	0xfff0000

/* i.MX7 specific */
#define IMX7_ANADIG_DIGPROG			0x800
#define IMX7_TEMPSENSE0				0x300
#define IMX7_TEMPSENSE0_PANIC_ALARM_SHIFT	18
#define IMX7_TEMPSENSE0_PANIC_ALARM_MASK	(0x1ff << 18)
#define IMX7_TEMPSENSE0_HIGH_ALARM_SHIFT	9
#define IMX7_TEMPSENSE0_HIGH_ALARM_MASK		(0x1ff << 9)
#define IMX7_TEMPSENSE0_LOW_ALARM_SHIFT		0
#define IMX7_TEMPSENSE0_LOW_ALARM_MASK		0x1ff

#define IMX7_TEMPSENSE1				0x310
#define IMX7_TEMPSENSE1_MEASURE_FREQ_SHIFT	16
#define IMX7_TEMPSENSE1_MEASURE_FREQ_MASK	(0xffff << 16)
#define IMX7_TEMPSENSE1_FINISHED		(1 << 11)
#define IMX7_TEMPSENSE1_MEASURE_TEMP		(1 << 10)
#define IMX7_TEMPSENSE1_POWER_DOWN		(1 << 9)
#define IMX7_TEMPSENSE1_TEMP_VALUE_SHIFT	0
#define IMX7_TEMPSENSE1_TEMP_VALUE_MASK		0x1ff

/* The driver supports 1 passive trip point and 1 critical trip point */
enum imx_thermal_trip {
	IMX_TRIP_PASSIVE,
	IMX_TRIP_CRITICAL,
	IMX_TRIP_NUM,
};

#define IMX_POLLING_DELAY		2000 /* millisecond */
#define IMX_PASSIVE_DELAY		1000

#define TEMPMON_IMX6Q			1
#define TEMPMON_IMX6SX			2
#define TEMPMON_IMX7D			3

#define IMX_TEMP_PASSIVE_COOL_DELTA	10000

struct thermal_soc_data {
	u32 version;

	u32 sensor_ctrl;
	u32 power_down_mask;
	u32 measure_temp_mask;

	u32 measure_freq_ctrl;
	u32 measure_freq_mask;
	u32 measure_freq_shift;

	u32 temp_data;
	u32 temp_value_mask;
	u32 temp_value_shift;
	u32 temp_valid_mask;

	u32 panic_alarm_ctrl;
	u32 panic_alarm_mask;
	u32 panic_alarm_shift;

	u32 high_alarm_ctrl;
	u32 high_alarm_mask;
	u32 high_alarm_shift;

	u32 low_alarm_ctrl;
	u32 low_alarm_mask;
	u32 low_alarm_shift;
};

static struct thermal_soc_data thermal_imx6q_data = {
	.version = TEMPMON_IMX6Q,

	.sensor_ctrl = IMX6_TEMPSENSE0,
	.power_down_mask = IMX6_TEMPSENSE0_POWER_DOWN,
	.measure_temp_mask = IMX6_TEMPSENSE0_MEASURE_TEMP,

	.measure_freq_ctrl = IMX6_TEMPSENSE1,
	.measure_freq_shift = IMX6_TEMPSENSE1_MEASURE_FREQ_SHIFT,
	.measure_freq_mask = IMX6_TEMPSENSE1_MEASURE_FREQ,

	.temp_data = IMX6_TEMPSENSE0,
	.temp_value_mask = IMX6_TEMPSENSE0_TEMP_CNT_MASK,
	.temp_value_shift = IMX6_TEMPSENSE0_TEMP_CNT_SHIFT,
	.temp_valid_mask = IMX6_TEMPSENSE0_FINISHED,

	.high_alarm_ctrl = IMX6_TEMPSENSE0,
	.high_alarm_mask = IMX6_TEMPSENSE0_ALARM_VALUE_MASK,
	.high_alarm_shift = IMX6_TEMPSENSE0_ALARM_VALUE_SHIFT,
};

static struct thermal_soc_data thermal_imx6sx_data = {
	.version = TEMPMON_IMX6SX,

	.sensor_ctrl = IMX6_TEMPSENSE0,
	.power_down_mask = IMX6_TEMPSENSE0_POWER_DOWN,
	.measure_temp_mask = IMX6_TEMPSENSE0_MEASURE_TEMP,

	.measure_freq_ctrl = IMX6_TEMPSENSE1,
	.measure_freq_shift = IMX6_TEMPSENSE1_MEASURE_FREQ_SHIFT,
	.measure_freq_mask = IMX6_TEMPSENSE1_MEASURE_FREQ,

	.temp_data = IMX6_TEMPSENSE0,
	.temp_value_mask = IMX6_TEMPSENSE0_TEMP_CNT_MASK,
	.temp_value_shift = IMX6_TEMPSENSE0_TEMP_CNT_SHIFT,
	.temp_valid_mask = IMX6_TEMPSENSE0_FINISHED,

	.high_alarm_ctrl = IMX6_TEMPSENSE0,
	.high_alarm_mask = IMX6_TEMPSENSE0_ALARM_VALUE_MASK,
	.high_alarm_shift = IMX6_TEMPSENSE0_ALARM_VALUE_SHIFT,

	.panic_alarm_ctrl = IMX6_TEMPSENSE2,
	.panic_alarm_mask = IMX6_TEMPSENSE2_PANIC_VALUE_MASK,
	.panic_alarm_shift = IMX6_TEMPSENSE2_PANIC_VALUE_SHIFT,

	.low_alarm_ctrl = IMX6_TEMPSENSE2,
	.low_alarm_mask = IMX6_TEMPSENSE2_LOW_VALUE_MASK,
	.low_alarm_shift = IMX6_TEMPSENSE2_LOW_VALUE_SHIFT,
};

static struct thermal_soc_data thermal_imx7d_data = {
	.version = TEMPMON_IMX7D,

	.sensor_ctrl = IMX7_TEMPSENSE1,
	.power_down_mask = IMX7_TEMPSENSE1_POWER_DOWN,
	.measure_temp_mask = IMX7_TEMPSENSE1_MEASURE_TEMP,

	.measure_freq_ctrl = IMX7_TEMPSENSE1,
	.measure_freq_shift = IMX7_TEMPSENSE1_MEASURE_FREQ_SHIFT,
	.measure_freq_mask = IMX7_TEMPSENSE1_MEASURE_FREQ_MASK,

	.temp_data = IMX7_TEMPSENSE1,
	.temp_value_mask = IMX7_TEMPSENSE1_TEMP_VALUE_MASK,
	.temp_value_shift = IMX7_TEMPSENSE1_TEMP_VALUE_SHIFT,
	.temp_valid_mask = IMX7_TEMPSENSE1_FINISHED,

	.panic_alarm_ctrl = IMX7_TEMPSENSE1,
	.panic_alarm_mask = IMX7_TEMPSENSE0_PANIC_ALARM_MASK,
	.panic_alarm_shift = IMX7_TEMPSENSE0_PANIC_ALARM_SHIFT,

	.high_alarm_ctrl = IMX7_TEMPSENSE0,
	.high_alarm_mask = IMX7_TEMPSENSE0_HIGH_ALARM_MASK,
	.high_alarm_shift = IMX7_TEMPSENSE0_HIGH_ALARM_SHIFT,

	.low_alarm_ctrl = IMX7_TEMPSENSE0,
	.low_alarm_mask = IMX7_TEMPSENSE0_LOW_ALARM_MASK,
	.low_alarm_shift = IMX7_TEMPSENSE0_LOW_ALARM_SHIFT,
};

struct imx_thermal_data {
	struct cpufreq_policy *policy;
	struct thermal_zone_device *tz;
	struct thermal_cooling_device *cdev[2];
	enum thermal_device_mode mode;
	struct regmap *tempmon;
	u32 c1, c2; /* See formula in imx_init_calib() */
	int temp_passive;
	int temp_critical;
	int temp_max;
	int alarm_temp;
	int last_temp;
	bool irq_enabled;
	int irq;
	struct clk *thermal_clk;
	const struct thermal_soc_data *socdata;
	const char *temp_grade;
};

static void imx_set_panic_temp(struct imx_thermal_data *data,
			       int panic_temp)
{
	const struct thermal_soc_data *soc_data = data->socdata;
	struct regmap *map = data->tempmon;
	int critical_value;

	critical_value = (data->c2 - panic_temp) / data->c1;

	regmap_write(map, soc_data->panic_alarm_ctrl + REG_CLR,
		     soc_data->panic_alarm_mask);
	regmap_write(map, soc_data->panic_alarm_ctrl + REG_SET,
		     critical_value << soc_data->panic_alarm_shift);
}

static void imx_set_alarm_temp(struct imx_thermal_data *data,
			       int alarm_temp)
{
	struct regmap *map = data->tempmon;
	const struct thermal_soc_data *soc_data = data->socdata;
	int alarm_value;

	data->alarm_temp = alarm_temp;

	if (data->socdata->version == TEMPMON_IMX7D)
		alarm_value = alarm_temp / 1000 + data->c1 - 25;
	else
		alarm_value = (data->c2 - alarm_temp) / data->c1;

	regmap_write(map, soc_data->high_alarm_ctrl + REG_CLR,
		     soc_data->high_alarm_mask);
	regmap_write(map, soc_data->high_alarm_ctrl + REG_SET,
		     alarm_value << soc_data->high_alarm_shift);
}

static int imx_get_temp(struct thermal_zone_device *tz, int *temp)
{
	struct imx_thermal_data *data = tz->devdata;
	const struct thermal_soc_data *soc_data = data->socdata;
	struct regmap *map = data->tempmon;
	unsigned int n_meas;
	bool wait;
	u32 val;

	if (data->mode == THERMAL_DEVICE_ENABLED) {
		/* Check if a measurement is currently in progress */
		regmap_read(map, soc_data->temp_data, &val);
		wait = !(val & soc_data->temp_valid_mask);
	} else {
		/*
		 * Every time we measure the temperature, we will power on the
		 * temperature sensor, enable measurements, take a reading,
		 * disable measurements, power off the temperature sensor.
		 */
		regmap_write(map, soc_data->sensor_ctrl + REG_CLR,
			    soc_data->power_down_mask);
		regmap_write(map, soc_data->sensor_ctrl + REG_SET,
			    soc_data->measure_temp_mask);

		wait = true;
	}

	/*
	 * According to the temp sensor designers, it may require up to ~17us
	 * to complete a measurement.
	 */
	if (wait)
		usleep_range(20, 50);

	regmap_read(map, soc_data->temp_data, &val);

	if (data->mode != THERMAL_DEVICE_ENABLED) {
		regmap_write(map, soc_data->sensor_ctrl + REG_CLR,
			     soc_data->measure_temp_mask);
		regmap_write(map, soc_data->sensor_ctrl + REG_SET,
			     soc_data->power_down_mask);
	}

	if ((val & soc_data->temp_valid_mask) == 0) {
		dev_dbg(&tz->device, "temp measurement never finished\n");
		return -EAGAIN;
	}

	n_meas = (val & soc_data->temp_value_mask)
		>> soc_data->temp_value_shift;

	/* See imx_init_calib() for formula derivation */
	if (data->socdata->version == TEMPMON_IMX7D)
		*temp = (n_meas - data->c1 + 25) * 1000;
	else
		*temp = data->c2 - n_meas * data->c1;

	/* Update alarm value to next higher trip point for TEMPMON_IMX6Q */
	if (data->socdata->version == TEMPMON_IMX6Q) {
		if (data->alarm_temp == data->temp_passive &&
			*temp >= data->temp_passive)
			imx_set_alarm_temp(data, data->temp_critical);
		if (data->alarm_temp == data->temp_critical &&
			*temp < data->temp_passive) {
			imx_set_alarm_temp(data, data->temp_passive);
			dev_dbg(&tz->device, "thermal alarm off: T < %d\n",
				data->alarm_temp / 1000);
		}
	}

	if (*temp != data->last_temp) {
		dev_dbg(&tz->device, "millicelsius: %d\n", *temp);
		data->last_temp = *temp;
	}

	/* Reenable alarm IRQ if temperature below alarm temperature */
	if (!data->irq_enabled && *temp < data->alarm_temp) {
		data->irq_enabled = true;
		enable_irq(data->irq);
	}

	return 0;
}

static int imx_get_mode(struct thermal_zone_device *tz,
			enum thermal_device_mode *mode)
{
	struct imx_thermal_data *data = tz->devdata;

	*mode = data->mode;

	return 0;
}

static int imx_set_mode(struct thermal_zone_device *tz,
			enum thermal_device_mode mode)
{
	struct imx_thermal_data *data = tz->devdata;
	struct regmap *map = data->tempmon;
	const struct thermal_soc_data *soc_data = data->socdata;

	if (mode == THERMAL_DEVICE_ENABLED) {
		tz->polling_delay = IMX_POLLING_DELAY;
		tz->passive_delay = IMX_PASSIVE_DELAY;

		regmap_write(map, soc_data->sensor_ctrl + REG_CLR,
			     soc_data->power_down_mask);
		regmap_write(map, soc_data->sensor_ctrl + REG_SET,
			     soc_data->measure_temp_mask);

		if (!data->irq_enabled) {
			data->irq_enabled = true;
			enable_irq(data->irq);
		}
	} else {
		regmap_write(map, soc_data->sensor_ctrl + REG_CLR,
			     soc_data->measure_temp_mask);
		regmap_write(map, soc_data->sensor_ctrl + REG_SET,
			     soc_data->power_down_mask);

		tz->polling_delay = 0;
		tz->passive_delay = 0;

		if (data->irq_enabled) {
			disable_irq(data->irq);
			data->irq_enabled = false;
		}
	}

	data->mode = mode;
	thermal_zone_device_update(tz, THERMAL_EVENT_UNSPECIFIED);

	return 0;
}

static int imx_get_trip_type(struct thermal_zone_device *tz, int trip,
			     enum thermal_trip_type *type)
{
	*type = (trip == IMX_TRIP_PASSIVE) ? THERMAL_TRIP_PASSIVE :
					     THERMAL_TRIP_CRITICAL;
	return 0;
}

static int imx_get_crit_temp(struct thermal_zone_device *tz, int *temp)
{
	struct imx_thermal_data *data = tz->devdata;

	*temp = data->temp_critical;
	return 0;
}

static int imx_get_trip_temp(struct thermal_zone_device *tz, int trip,
			     int *temp)
{
	struct imx_thermal_data *data = tz->devdata;

	*temp = (trip == IMX_TRIP_PASSIVE) ? data->temp_passive :
					     data->temp_critical;
	return 0;
}

static int imx_set_trip_temp(struct thermal_zone_device *tz, int trip,
			     int temp)
{
	struct imx_thermal_data *data = tz->devdata;

	/* do not allow passive to be set higher than critical */
	if (temp < 0 || temp > data->temp_critical)
		return -EINVAL;

	if (trip == IMX_TRIP_CRITICAL) {
		data->temp_critical = temp;
		if (data->socdata->version == TEMPMON_IMX6SX)
			imx_set_panic_temp(data, temp);
	}

	if (trip == IMX_TRIP_PASSIVE) {
		if (temp > (data->temp_max - (1000 * 10)))
			return -EINVAL;
		data->temp_passive = temp;
		imx_set_alarm_temp(data, temp);
	}

	return 0;
}

static int imx_get_trend(struct thermal_zone_device *tz,
			 int trip, enum thermal_trend *trend)
{
	int ret;
	int trip_temp;

	ret = imx_get_trip_temp(tz, trip, &trip_temp);
	if (ret < 0)
		return ret;

	if (tz->temperature >= (trip_temp - IMX_TEMP_PASSIVE_COOL_DELTA))
		*trend = THERMAL_TREND_RAISE_FULL;
	else
		*trend = THERMAL_TREND_DROP_FULL;

	return 0;
}

static int imx_bind(struct thermal_zone_device *tz,
		    struct thermal_cooling_device *cdev)
{
	int ret;

	ret = thermal_zone_bind_cooling_device(tz, IMX_TRIP_PASSIVE, cdev,
					       THERMAL_NO_LIMIT,
					       THERMAL_NO_LIMIT,
					       THERMAL_WEIGHT_DEFAULT);
	if (ret) {
		dev_err(&tz->device,
			"binding zone %s with cdev %s failed:%d\n",
			tz->type, cdev->type, ret);
		return ret;
	}

	return 0;
}

static int imx_unbind(struct thermal_zone_device *tz,
		      struct thermal_cooling_device *cdev)
{
	int ret;

	ret = thermal_zone_unbind_cooling_device(tz, IMX_TRIP_PASSIVE, cdev);
	if (ret) {
		dev_err(&tz->device,
			"unbinding zone %s with cdev %s failed:%d\n",
			tz->type, cdev->type, ret);
		return ret;
	}

	return 0;
}

static struct thermal_zone_device_ops imx_tz_ops = {
	.bind = imx_bind,
	.unbind = imx_unbind,
	.get_temp = imx_get_temp,
	.get_mode = imx_get_mode,
	.set_mode = imx_set_mode,
	.get_trip_type = imx_get_trip_type,
	.get_trip_temp = imx_get_trip_temp,
	.get_crit_temp = imx_get_crit_temp,
	.set_trip_temp = imx_set_trip_temp,
	.get_trend = imx_get_trend,
};

static int imx_init_calib(struct platform_device *pdev, u32 ocotp_ana1)
{
	struct imx_thermal_data *data = platform_get_drvdata(pdev);
	int n1;
	u64 temp64;

	if (ocotp_ana1 == 0 || ocotp_ana1 == ~0) {
		dev_err(&pdev->dev, "invalid sensor calibration data\n");
		return -EINVAL;
	}

	/*
	 * On i.MX7D, we only use the calibration data at 25C to get the temp,
	 * Tmeas = ( Nmeas - n1) + 25; n1 is the fuse value for 25C.
	 */
	if (data->socdata->version == TEMPMON_IMX7D) {
		data->c1 = (ocotp_ana1 >> 9) & 0x1ff;
		return 0;
	}

	/*
	 * The sensor is calibrated at 25 °C (aka T1) and the value measured
	 * (aka N1) at this temperature is provided in bits [31:20] in the
	 * i.MX's OCOTP value ANA1.
	 * To find the actual temperature T, the following formula has to be used
	 * when reading value n from the sensor:
	 *
	 * T = T1 + (N - N1) / (0.4148468 - 0.0015423 * N1) °C + 3.580661 °C
	 *   = [T1' - N1 / (0.4148468 - 0.0015423 * N1) °C] + N / (0.4148468 - 0.0015423 * N1) °C
	 *   = [T1' + N1 / (0.0015423 * N1 - 0.4148468) °C] - N / (0.0015423 * N1 - 0.4148468) °C
	 *   = c2 - c1 * N
	 *
	 * with
	 *
	 *  T1' = 28.580661 °C
	 *   c1 = 1 / (0.0015423 * N1 - 0.4297157) °C
	 *   c2 = T1' + N1 / (0.0015423 * N1 - 0.4148468) °C
	 *      = T1' + N1 * c1
	 */
	n1 = ocotp_ana1 >> 20;

	temp64 = 10000000; /* use 10^7 as fixed point constant for values in formula */
	temp64 *= 1000; /* to get result in °mC */
	do_div(temp64, 15423 * n1 - 4148468);
	data->c1 = temp64;
	data->c2 = n1 * data->c1 + 28581;

	return 0;
}

static void imx_init_temp_grade(struct platform_device *pdev, u32 ocotp_mem0)
{
	struct imx_thermal_data *data = platform_get_drvdata(pdev);

	/* The maximum die temp is specified by the Temperature Grade */
	switch ((ocotp_mem0 >> 6) & 0x3) {
	case 0: /* Commercial (0 to 95 °C) */
		data->temp_grade = "Commercial";
		data->temp_max = 95000;
		break;
	case 1: /* Extended Commercial (-20 °C to 105 °C) */
		data->temp_grade = "Extended Commercial";
		data->temp_max = 105000;
		break;
	case 2: /* Industrial (-40 °C to 105 °C) */
		data->temp_grade = "Industrial";
		data->temp_max = 105000;
		break;
	case 3: /* Automotive (-40 °C to 125 °C) */
		data->temp_grade = "Automotive";
		data->temp_max = 125000;
		break;
	}

	/*
	 * Set the critical trip point at 5 °C under max
	 * Set the passive trip point at 10 °C under max (changeable via sysfs)
	 */
	data->temp_critical = data->temp_max - (1000 * 5);
	data->temp_passive = data->temp_max - (1000 * 10);
}

static int imx_init_from_tempmon_data(struct platform_device *pdev)
{
	struct regmap *map;
	int ret;
	u32 val;

	map = syscon_regmap_lookup_by_phandle(pdev->dev.of_node,
					      "fsl,tempmon-data");
	if (IS_ERR(map)) {
		ret = PTR_ERR(map);
		dev_err(&pdev->dev, "failed to get sensor regmap: %d\n", ret);
		return ret;
	}

	ret = regmap_read(map, OCOTP_ANA1, &val);
	if (ret) {
		dev_err(&pdev->dev, "failed to read sensor data: %d\n", ret);
		return ret;
	}
	ret = imx_init_calib(pdev, val);
	if (ret)
		return ret;

	ret = regmap_read(map, OCOTP_MEM0, &val);
	if (ret) {
		dev_err(&pdev->dev, "failed to read sensor data: %d\n", ret);
		return ret;
	}
	imx_init_temp_grade(pdev, val);

	return 0;
}

static int imx_init_from_nvmem_cells(struct platform_device *pdev)
{
	int ret;
	u32 val;

	ret = nvmem_cell_read_u32(&pdev->dev, "calib", &val);
	if (ret)
		return ret;

	ret = imx_init_calib(pdev, val);
	if (ret)
		return ret;

	ret = nvmem_cell_read_u32(&pdev->dev, "temp_grade", &val);
	if (ret)
		return ret;
	imx_init_temp_grade(pdev, val);

	return 0;
}

static irqreturn_t imx_thermal_alarm_irq(int irq, void *dev)
{
	struct imx_thermal_data *data = dev;

	disable_irq_nosync(irq);
	data->irq_enabled = false;

	return IRQ_WAKE_THREAD;
}

static irqreturn_t imx_thermal_alarm_irq_thread(int irq, void *dev)
{
	struct imx_thermal_data *data = dev;

	dev_dbg(&data->tz->device, "THERMAL ALARM: T > %d\n",
		data->alarm_temp / 1000);

	thermal_zone_device_update(data->tz, THERMAL_EVENT_UNSPECIFIED);

	return IRQ_HANDLED;
}

static const struct of_device_id of_imx_thermal_match[] = {
	{ .compatible = "fsl,imx6q-tempmon", .data = &thermal_imx6q_data, },
	{ .compatible = "fsl,imx6sx-tempmon", .data = &thermal_imx6sx_data, },
	{ .compatible = "fsl,imx7d-tempmon", .data = &thermal_imx7d_data, },
	{ /* end */ }
};
MODULE_DEVICE_TABLE(of, of_imx_thermal_match);

#ifdef CONFIG_CPU_FREQ
/*
 * Create cooling device in case no #cooling-cells property is available in
 * CPU node
 */
static int imx_thermal_register_legacy_cooling(struct imx_thermal_data *data)
{
	struct device_node *np;
	int ret = 0;

	data->policy = cpufreq_cpu_get(0);
	if (!data->policy) {
		pr_debug("%s: CPUFreq policy not found\n", __func__);
		return -EPROBE_DEFER;
	}

	np = of_get_cpu_node(data->policy->cpu, NULL);

	if (!np || !of_find_property(np, "#cooling-cells", NULL)) {
		data->cdev[0] = cpufreq_cooling_register(data->policy);
		if (IS_ERR(data->cdev[0])) {
			ret = PTR_ERR(data->cdev[0]);
			cpufreq_cpu_put(data->policy);
		}
	}

<<<<<<< HEAD
	data->cdev[1] = devfreq_cooling_register();
	if (IS_ERR(data->cdev[1])) {
		ret = PTR_ERR(data->cdev[1]);
		if (ret != -EPROBE_DEFER) {
			pr_err("failed to register cpufreq cooling device: %d\n",
				ret);
			cpufreq_cooling_unregister(data->cdev[0]);
		}
		return ret;
	}

	return 0;
=======
	of_node_put(np);

	return ret;
>>>>>>> 6ffabce3
}

static void imx_thermal_unregister_legacy_cooling(struct imx_thermal_data *data)
{
	cpufreq_cooling_unregister(data->cdev[0]);
	cpufreq_cpu_put(data->policy);
	devfreq_cooling_unregister(data->cdev[1]);
}

#else

static inline int imx_thermal_register_legacy_cooling(struct imx_thermal_data *data)
{
	return 0;
}

static inline void imx_thermal_unregister_legacy_cooling(struct imx_thermal_data *data)
{
}
#endif

static int imx_thermal_probe(struct platform_device *pdev)
{
	struct imx_thermal_data *data;
	struct regmap *map;
	int measure_freq;
	int ret;

	data = devm_kzalloc(&pdev->dev, sizeof(*data), GFP_KERNEL);
	if (!data)
		return -ENOMEM;

	map = syscon_regmap_lookup_by_phandle(pdev->dev.of_node, "fsl,tempmon");
	if (IS_ERR(map)) {
		ret = PTR_ERR(map);
		dev_err(&pdev->dev, "failed to get tempmon regmap: %d\n", ret);
		return ret;
	}
	data->tempmon = map;

	data->socdata = of_device_get_match_data(&pdev->dev);
	if (!data->socdata) {
		dev_err(&pdev->dev, "no device match found\n");
		return -ENODEV;
	}

	/* make sure the IRQ flag is clear before enabling irq on i.MX6SX */
	if (data->socdata->version == TEMPMON_IMX6SX) {
		regmap_write(map, IMX6_MISC1 + REG_CLR,
			IMX6_MISC1_IRQ_TEMPHIGH | IMX6_MISC1_IRQ_TEMPLOW
			| IMX6_MISC1_IRQ_TEMPPANIC);
		/*
		 * reset value of LOW ALARM is incorrect, set it to lowest
		 * value to avoid false trigger of low alarm.
		 */
		regmap_write(map, data->socdata->low_alarm_ctrl + REG_SET,
			     data->socdata->low_alarm_mask);
	}

	data->irq = platform_get_irq(pdev, 0);
	if (data->irq < 0)
		return data->irq;

	platform_set_drvdata(pdev, data);

	if (of_find_property(pdev->dev.of_node, "nvmem-cells", NULL)) {
		ret = imx_init_from_nvmem_cells(pdev);
		if (ret) {
			if (ret == -EPROBE_DEFER)
				return ret;

			dev_err(&pdev->dev, "failed to init from nvmem: %d\n",
				ret);
			return ret;
		}
	} else {
		ret = imx_init_from_tempmon_data(pdev);
		if (ret) {
			dev_err(&pdev->dev, "failed to init from fsl,tempmon-data\n");
			return ret;
		}
	}

	/* Make sure sensor is in known good state for measurements */
	regmap_write(map, data->socdata->sensor_ctrl + REG_CLR,
		     data->socdata->power_down_mask);
	regmap_write(map, data->socdata->sensor_ctrl + REG_CLR,
		     data->socdata->measure_temp_mask);
	regmap_write(map, data->socdata->measure_freq_ctrl + REG_CLR,
		     data->socdata->measure_freq_mask);
	if (data->socdata->version != TEMPMON_IMX7D)
		regmap_write(map, IMX6_MISC0 + REG_SET,
			IMX6_MISC0_REFTOP_SELBIASOFF);
	regmap_write(map, data->socdata->sensor_ctrl + REG_SET,
		     data->socdata->power_down_mask);

	ret = imx_thermal_register_legacy_cooling(data);
	if (ret) {
		if (ret == -EPROBE_DEFER)
			return ret;

		dev_err(&pdev->dev,
			"failed to register cpufreq cooling device: %d\n", ret);
		return ret;
	}

	data->thermal_clk = devm_clk_get(&pdev->dev, NULL);
	if (IS_ERR(data->thermal_clk)) {
		ret = PTR_ERR(data->thermal_clk);
		if (ret != -EPROBE_DEFER)
			dev_err(&pdev->dev,
				"failed to get thermal clk: %d\n", ret);
		goto legacy_cleanup;
	}

	/*
	 * Thermal sensor needs clk on to get correct value, normally
	 * we should enable its clk before taking measurement and disable
	 * clk after measurement is done, but if alarm function is enabled,
	 * hardware will auto measure the temperature periodically, so we
	 * need to keep the clk always on for alarm function.
	 */
	ret = clk_prepare_enable(data->thermal_clk);
	if (ret) {
		dev_err(&pdev->dev, "failed to enable thermal clk: %d\n", ret);
		goto legacy_cleanup;
	}

	data->tz = thermal_zone_device_register("imx_thermal_zone",
						IMX_TRIP_NUM,
						BIT(IMX_TRIP_PASSIVE) | BIT(IMX_TRIP_CRITICAL),
						data,
						&imx_tz_ops, NULL,
						IMX_PASSIVE_DELAY,
						IMX_POLLING_DELAY);
	if (IS_ERR(data->tz)) {
		ret = PTR_ERR(data->tz);
		dev_err(&pdev->dev,
			"failed to register thermal zone device %d\n", ret);
		goto clk_disable;
	}

	dev_info(&pdev->dev, "%s CPU temperature grade - max:%dC"
		 " critical:%dC passive:%dC\n", data->temp_grade,
		 data->temp_max / 1000, data->temp_critical / 1000,
		 data->temp_passive / 1000);

	/* Enable measurements at ~ 10 Hz */
	regmap_write(map, data->socdata->measure_freq_ctrl + REG_CLR,
		     data->socdata->measure_freq_mask);
	measure_freq = DIV_ROUND_UP(32768, 10); /* 10 Hz */
	regmap_write(map, data->socdata->measure_freq_ctrl + REG_SET,
		     measure_freq << data->socdata->measure_freq_shift);
	imx_set_alarm_temp(data, data->temp_passive);

	if (data->socdata->version == TEMPMON_IMX6SX)
		imx_set_panic_temp(data, data->temp_critical);

	regmap_write(map, data->socdata->sensor_ctrl + REG_CLR,
		     data->socdata->power_down_mask);
	regmap_write(map, data->socdata->sensor_ctrl + REG_SET,
		     data->socdata->measure_temp_mask);

	data->irq_enabled = true;
	data->mode = THERMAL_DEVICE_ENABLED;

	ret = devm_request_threaded_irq(&pdev->dev, data->irq,
			imx_thermal_alarm_irq, imx_thermal_alarm_irq_thread,
			0, "imx_thermal", data);
	if (ret < 0) {
		dev_err(&pdev->dev, "failed to request alarm irq: %d\n", ret);
		goto thermal_zone_unregister;
	}

	return 0;

thermal_zone_unregister:
	thermal_zone_device_unregister(data->tz);
clk_disable:
	clk_disable_unprepare(data->thermal_clk);
legacy_cleanup:
	imx_thermal_unregister_legacy_cooling(data);

	return ret;
}

static int imx_thermal_remove(struct platform_device *pdev)
{
	struct imx_thermal_data *data = platform_get_drvdata(pdev);
	struct regmap *map = data->tempmon;

	/* Disable measurements */
	regmap_write(map, data->socdata->sensor_ctrl + REG_SET,
		     data->socdata->power_down_mask);
	if (!IS_ERR(data->thermal_clk))
		clk_disable_unprepare(data->thermal_clk);

	thermal_zone_device_unregister(data->tz);
	cpufreq_cooling_unregister(data->cdev[0]);
	cpufreq_cpu_put(data->policy);
	devfreq_cooling_unregister(data->cdev[1]);

	return 0;
}

#ifdef CONFIG_PM_SLEEP
static int imx_thermal_suspend(struct device *dev)
{
	struct imx_thermal_data *data = dev_get_drvdata(dev);
	struct regmap *map = data->tempmon;

	/*
	 * Need to disable thermal sensor, otherwise, when thermal core
	 * try to get temperature before thermal sensor resume, a wrong
	 * temperature will be read as the thermal sensor is powered
	 * down.
	 */
	regmap_write(map, data->socdata->sensor_ctrl + REG_CLR,
		     data->socdata->measure_temp_mask);
	regmap_write(map, data->socdata->sensor_ctrl + REG_SET,
		     data->socdata->power_down_mask);
	data->mode = THERMAL_DEVICE_DISABLED;
	clk_disable_unprepare(data->thermal_clk);

	return 0;
}

static int imx_thermal_resume(struct device *dev)
{
	struct imx_thermal_data *data = dev_get_drvdata(dev);
	struct regmap *map = data->tempmon;
	int ret;

	ret = clk_prepare_enable(data->thermal_clk);
	if (ret)
		return ret;
	/* Enabled thermal sensor after resume */
	regmap_write(map, data->socdata->sensor_ctrl + REG_CLR,
		     data->socdata->power_down_mask);
	regmap_write(map, data->socdata->sensor_ctrl + REG_SET,
		     data->socdata->measure_temp_mask);
	data->mode = THERMAL_DEVICE_ENABLED;

	return 0;
}
#endif

static SIMPLE_DEV_PM_OPS(imx_thermal_pm_ops,
			 imx_thermal_suspend, imx_thermal_resume);

static struct platform_driver imx_thermal = {
	.driver = {
		.name	= "imx_thermal",
		.pm	= &imx_thermal_pm_ops,
		.of_match_table = of_imx_thermal_match,
	},
	.probe		= imx_thermal_probe,
	.remove		= imx_thermal_remove,
};
module_platform_driver(imx_thermal);

MODULE_AUTHOR("Freescale Semiconductor, Inc.");
MODULE_DESCRIPTION("Thermal driver for Freescale i.MX SoCs");
MODULE_LICENSE("GPL v2");
MODULE_ALIAS("platform:imx-thermal");<|MERGE_RESOLUTION|>--- conflicted
+++ resolved
@@ -698,10 +698,11 @@
 		if (IS_ERR(data->cdev[0])) {
 			ret = PTR_ERR(data->cdev[0]);
 			cpufreq_cpu_put(data->policy);
+			of_node_put(np);
+			return ret;
 		}
 	}
 
-<<<<<<< HEAD
 	data->cdev[1] = devfreq_cooling_register();
 	if (IS_ERR(data->cdev[1])) {
 		ret = PTR_ERR(data->cdev[1]);
@@ -710,15 +711,11 @@
 				ret);
 			cpufreq_cooling_unregister(data->cdev[0]);
 		}
-		return ret;
-	}
-
-	return 0;
-=======
+	}
+
 	of_node_put(np);
 
 	return ret;
->>>>>>> 6ffabce3
 }
 
 static void imx_thermal_unregister_legacy_cooling(struct imx_thermal_data *data)
