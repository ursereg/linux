--- conflicted
+++ resolved
@@ -579,36 +579,10 @@
 	t2 = val & 0xff;
 
 	/*
-<<<<<<< HEAD
-	 * Derived from linear interpolation:
-	 * slope = FACTOR2 - (FACTOR1 * 25C fuse)
-	 * slope = (FACTOR2 - FACTOR1 * n1) / FACTOR0
-	 * offset = OFFSET / 1000000
-	 * (Nmeas - n1) / (Tmeas - t1) = slope
-	 * We want to reduce this down to the minimum computation necessary
-	 * for each temperature read.  Also, we want Tmeas in millicelsius
-	 * and we don't want to lose precision from integer division. So...
-	 * Tmeas = (Nmeas - n1) / slope + t1 + offset
-	 * milli_Tmeas = 1000 * (Nmeas - n1) / slope + 1000 * t1 + OFFSET / 1000
-	 * milli_Tmeas = -1000 * (n1 - Nmeas) / slope + 1000 * t1 + OFFSET / 1000
-	 * Let constant c1 = (-1000 / slope)
-	 * milli_Tmeas = (n1 - Nmeas) * c1 + 1000 * t1 + OFFSET / 1000
-	 * Let constant c2 = n1 * c1 + 1000 * t1 + OFFSET / 1000
-	 * milli_Tmeas = c2 - Nmeas * c1
-	 */
-	temp64 = FACTOR0;
-	temp64 *= 1000;
-	do_div(temp64, FACTOR1 * n1 - FACTOR2);
-	data->c1 = temp64;
-	temp64 = OFFSET;
-	do_div(temp64, 1000);
-	data->c2 = n1 * data->c1 + 1000 * t1 + temp64;
-=======
 	 * Set the default critical trip point to 20 C higher
 	 * than passive trip point. Can be changed from userspace.
 	 */
 	data->temp_critical = IMX_TEMP_PASSIVE + 20 * 1000;
->>>>>>> 20e87327
 
 	/*
 	 * Set the default passive cooling trip point to 20 °C below the
