--- conflicted
+++ resolved
@@ -1075,14 +1075,11 @@
 
 	rcar_i2c_write(priv, ICSAR, 0); /* Gen2: must be 0 if not using slave */
 
-<<<<<<< HEAD
-=======
 	if (priv->devtype < I2C_RCAR_GEN3) {
 		irqflags |= IRQF_NO_THREAD;
 		irqhandler = rcar_i2c_gen2_irq;
 	}
 
->>>>>>> c1084c27
 	if (priv->devtype == I2C_RCAR_GEN3) {
 		priv->rstc = devm_reset_control_get_exclusive(&pdev->dev, NULL);
 		if (!IS_ERR(priv->rstc)) {
