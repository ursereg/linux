// SPDX-License-Identifier: GPL-2.0+
/*
 * This is i.MX low power i2c controller driver.
 *
 * Copyright 2016 Freescale Semiconductor, Inc.
 */

#include <linux/clk.h>
#include <linux/completion.h>
#include <linux/delay.h>
#include <linux/err.h>
#include <linux/errno.h>
#include <linux/i2c.h>
#include <linux/init.h>
#include <linux/interrupt.h>
#include <linux/io.h>
#include <linux/kernel.h>
#include <linux/module.h>
#include <linux/of.h>
#include <linux/of_device.h>
#include <linux/of_gpio.h>
#include <linux/pinctrl/consumer.h>
#include <linux/platform_data/i2c-imx.h>
#include <linux/platform_device.h>
#include <linux/pm_runtime.h>
#include <linux/sched.h>
#include <linux/slab.h>

#define DRIVER_NAME "imx-lpi2c"

#define LPI2C_PARAM	0x04	/* i2c RX/TX FIFO size */
#define LPI2C_MCR	0x10	/* i2c contrl register */
#define LPI2C_MSR	0x14	/* i2c status register */
#define LPI2C_MIER	0x18	/* i2c interrupt enable */
#define LPI2C_MCFGR0	0x20	/* i2c master configuration */
#define LPI2C_MCFGR1	0x24	/* i2c master configuration */
#define LPI2C_MCFGR2	0x28	/* i2c master configuration */
#define LPI2C_MCFGR3	0x2C	/* i2c master configuration */
#define LPI2C_MCCR0	0x48	/* i2c master clk configuration */
#define LPI2C_MCCR1	0x50	/* i2c master clk configuration */
#define LPI2C_MFCR	0x58	/* i2c master FIFO control */
#define LPI2C_MFSR	0x5C	/* i2c master FIFO status */
#define LPI2C_MTDR	0x60	/* i2c master TX data register */
#define LPI2C_MRDR	0x70	/* i2c master RX data register */

/* i2c command */
#define TRAN_DATA	0X00
#define RECV_DATA	0X01
#define GEN_STOP	0X02
#define RECV_DISCARD	0X03
#define GEN_START	0X04
#define START_NACK	0X05
#define START_HIGH	0X06
#define START_HIGH_NACK	0X07

#define MCR_MEN		BIT(0)
#define MCR_RST		BIT(1)
#define MCR_DOZEN	BIT(2)
#define MCR_DBGEN	BIT(3)
#define MCR_RTF		BIT(8)
#define MCR_RRF		BIT(9)
#define MSR_TDF		BIT(0)
#define MSR_RDF		BIT(1)
#define MSR_SDF		BIT(9)
#define MSR_NDF		BIT(10)
#define MSR_ALF		BIT(11)
#define MSR_MBF		BIT(24)
#define MSR_BBF		BIT(25)
#define MIER_TDIE	BIT(0)
#define MIER_RDIE	BIT(1)
#define MIER_SDIE	BIT(9)
#define MIER_NDIE	BIT(10)
#define MCFGR1_AUTOSTOP	BIT(8)
#define MCFGR1_IGNACK	BIT(9)
#define MRDR_RXEMPTY	BIT(14)

<<<<<<< HEAD
#define I2C_CLK_RATIO	24 / 59
=======
#define MCCRx_SETHOLF_MASK     0x3F
#define MCFGR1_PRESCALE_MASK   0x07

#define I2C_CLK_RATIO	24 / 59

>>>>>>> 4780fab7
#define CHUNK_DATA	256

#define STARDARD_MAX_BITRATE	100000
#define FAST_MAX_BITRATE	400000
#define FAST_PLUS_MAX_BITRATE	1000000
#define HIGHSPEED_MAX_BITRATE	3400000
#define ULTRA_FAST_MAX_BITRATE	5000000

#define I2C_PM_TIMEOUT		1000 /* ms */

enum lpi2c_imx_mode {
	STANDARD,	/* <=100Kbps */
	FAST,		/* <=400Kbps */
	FAST_PLUS,	/* <=1.0Mbps */
	HS,		/* <=3.4Mbps */
	ULTRA_FAST,	/* <=5.0Mbps */
};

enum lpi2c_imx_pincfg {
	TWO_PIN_OD,
	TWO_PIN_OO,
	TWO_PIN_PP,
	FOUR_PIN_PP,
};

struct lpi2c_imx_struct {
	struct i2c_adapter	adapter;
	int			irq;
	struct clk		*clk_per;
	struct clk		*clk_ipg;
	void __iomem		*base;
	__u8			*rx_buf;
	__u8			*tx_buf;
	struct completion	complete;
	unsigned int		msglen;
	unsigned int		delivered;
	unsigned int		block_data;
	unsigned int		bitrate;
	unsigned int		txfifosize;
	unsigned int		rxfifosize;
	enum lpi2c_imx_mode	mode;

	struct i2c_bus_recovery_info rinfo;
	struct pinctrl *pinctrl;
	struct pinctrl_state *pinctrl_pins_default;
	struct pinctrl_state *pinctrl_pins_gpio;
	unsigned int		hold_time;
	unsigned int		buf_time;
};

static void lpi2c_imx_intctrl(struct lpi2c_imx_struct *lpi2c_imx,
			      unsigned int enable)
{
	writel(enable, lpi2c_imx->base + LPI2C_MIER);
}

static int lpi2c_imx_bus_busy(struct lpi2c_imx_struct *lpi2c_imx)
{
	unsigned long orig_jiffies = jiffies;
	unsigned int temp;

	while (1) {
		temp = readl(lpi2c_imx->base + LPI2C_MSR);

		/* check for arbitration lost, clear if set */
		if (temp & MSR_ALF) {
			writel(temp, lpi2c_imx->base + LPI2C_MSR);
			return -EAGAIN;
		}

		if (temp & (MSR_BBF | MSR_MBF))
			break;

		if (time_after(jiffies, orig_jiffies + msecs_to_jiffies(500))) {
			dev_dbg(&lpi2c_imx->adapter.dev, "bus not work\n");
			if (lpi2c_imx->adapter.bus_recovery_info)
				i2c_recover_bus(&lpi2c_imx->adapter);
			return -ETIMEDOUT;
		}
		schedule();
	}

	return 0;
}

static void lpi2c_imx_set_mode(struct lpi2c_imx_struct *lpi2c_imx)
{
	unsigned int bitrate = lpi2c_imx->bitrate;
	enum lpi2c_imx_mode mode;

	if (bitrate <= STARDARD_MAX_BITRATE)
		mode = STANDARD;
	else if (bitrate <= FAST_MAX_BITRATE)
		mode = FAST;
	else if (bitrate <= FAST_PLUS_MAX_BITRATE)
		mode = FAST_PLUS;
	else if (bitrate <= HIGHSPEED_MAX_BITRATE)
		mode = HS;
	else
		mode = ULTRA_FAST;

	lpi2c_imx->mode = mode;
}

static int lpi2c_imx_start(struct lpi2c_imx_struct *lpi2c_imx,
			   struct i2c_msg *msgs)
{
	unsigned int temp;

	temp = readl(lpi2c_imx->base + LPI2C_MCR);
	temp |= MCR_RRF | MCR_RTF;
	writel(temp, lpi2c_imx->base + LPI2C_MCR);
	writel(0x7f00, lpi2c_imx->base + LPI2C_MSR);

	temp = i2c_8bit_addr_from_msg(msgs) | (GEN_START << 8);
	writel(temp, lpi2c_imx->base + LPI2C_MTDR);

	return lpi2c_imx_bus_busy(lpi2c_imx);
}

static void lpi2c_imx_stop(struct lpi2c_imx_struct *lpi2c_imx)
{
	unsigned long orig_jiffies = jiffies;
	unsigned int temp;

	writel(GEN_STOP << 8, lpi2c_imx->base + LPI2C_MTDR);

	do {
		temp = readl(lpi2c_imx->base + LPI2C_MSR);
		if (temp & MSR_SDF)
			break;

		if (time_after(jiffies, orig_jiffies + msecs_to_jiffies(500))) {
			dev_dbg(&lpi2c_imx->adapter.dev, "stop timeout\n");
			if (lpi2c_imx->adapter.bus_recovery_info)
				i2c_recover_bus(&lpi2c_imx->adapter);
			break;
		}
		schedule();

	} while (1);
}

/* CLKLO = (1 - I2C_CLK_RATIO) * clk_cycle, SETHOLD = CLKHI, DATAVD = CLKHI/2
   CLKHI = I2C_CLK_RATIO * clk_cycle */
static int lpi2c_imx_config(struct lpi2c_imx_struct *lpi2c_imx)
{
<<<<<<< HEAD
	u8 prescale, filt, sethold, datavd;
=======
	u16 prescale, filt, sethold = 0, datavd;
>>>>>>> 4780fab7
	unsigned int clk_rate, clk_cycle, clkhi, clklo;
	enum lpi2c_imx_pincfg pincfg;
	unsigned int temp;
	unsigned int min_prescaler = 0;
	struct imxi2c_platform_data *pdata = dev_get_platdata(&lpi2c_imx->adapter.dev);

	if (pdata != NULL) {
		if (pdata->bitrate && pdata->bitrate != lpi2c_imx->bitrate) {
			dev_warn(&lpi2c_imx->adapter.dev,
				 "<%s> Changing bitrate to %d\n",
				__func__, pdata->bitrate);
			lpi2c_imx->bitrate = pdata->bitrate;
		}
	}

	lpi2c_imx_set_mode(lpi2c_imx);

	clk_rate = clk_get_rate(lpi2c_imx->clk_per);
	if (!clk_rate) {
		dev_dbg(&lpi2c_imx->adapter.dev, "clk_per rate is 0\n");
		return -EINVAL;
	}

	if (lpi2c_imx->mode == HS || lpi2c_imx->mode == ULTRA_FAST)
		filt = 0;
	else
		filt = 2;

	if (lpi2c_imx->hold_time) {
		unsigned long hold_time_ns;

		for (min_prescaler = 0; min_prescaler <= MCFGR1_PRESCALE_MASK;
		     min_prescaler++) {
			hold_time_ns = (MCCRx_SETHOLF_MASK + 1) * (1 << min_prescaler) *
				       1000 / (clk_rate / 1000 / 1000);
			if (hold_time_ns >= lpi2c_imx->hold_time)
				break;
		}

		sethold = lpi2c_imx->hold_time / (1 << min_prescaler) *
				 (clk_rate / 1000 / 1000) / 1000 - 1;
		sethold &= MCCRx_SETHOLF_MASK;
	}

	for (prescale = min_prescaler; prescale <= MCFGR1_PRESCALE_MASK; prescale++) {
		clk_cycle = clk_rate / ((1 << prescale) * lpi2c_imx->bitrate)
			    - (2 + filt) / (1 << prescale);
		clkhi = clk_cycle * I2C_CLK_RATIO;
		clklo = clk_cycle - clkhi;
		if (clklo < 64)
			break;
	}

	if (prescale > MCFGR1_PRESCALE_MASK)
		return -EINVAL;

	/* set MCFGR1: PINCFG, PRESCALE, IGNACK */
	if (lpi2c_imx->mode == ULTRA_FAST)
		pincfg = TWO_PIN_OO;
	else
		pincfg = TWO_PIN_OD;
	temp = prescale | pincfg << 24;

	if (lpi2c_imx->mode == ULTRA_FAST)
		temp |= MCFGR1_IGNACK;

	writel(temp, lpi2c_imx->base + LPI2C_MCFGR1);

	/* set MCFGR2: FILTSDA, FILTSCL */
	temp = (filt << 16) | (filt << 24);
	writel(temp, lpi2c_imx->base + LPI2C_MCFGR2);

	/* set MCCR: DATAVD, SETHOLD, CLKHI, CLKLO */
	if (!lpi2c_imx->hold_time)
		sethold = clkhi;

	datavd = clkhi >> 1;

	/* Some timing parameter restrictions established by the manufacturer */
	if (clkhi < 1)
		clkhi = 1;
	if (clklo < 3)
		clklo = 3;
	if (sethold < 2)
		sethold = 2;
	if (datavd < clkhi)
		datavd = clkhi;

	temp = datavd << 24 | sethold << 16 | clkhi << 8 | clklo;

	if (lpi2c_imx->mode == HS)
		writel(temp, lpi2c_imx->base + LPI2C_MCCR1);
	else
		writel(temp, lpi2c_imx->base + LPI2C_MCCR0);

	return 0;
}

static int lpi2c_imx_master_enable(struct lpi2c_imx_struct *lpi2c_imx)
{
	unsigned int temp;
	int ret;

	ret = pm_runtime_get_sync(lpi2c_imx->adapter.dev.parent);
	if (ret < 0)
		goto rpm_put;

	temp = MCR_RST;
	writel(temp, lpi2c_imx->base + LPI2C_MCR);
	writel(0, lpi2c_imx->base + LPI2C_MCR);

	ret = lpi2c_imx_config(lpi2c_imx);
	if (ret)
		goto rpm_put;

	temp = readl(lpi2c_imx->base + LPI2C_MCR);
	temp |= MCR_MEN;
	writel(temp, lpi2c_imx->base + LPI2C_MCR);

	return 0;

rpm_put:
	pm_runtime_mark_last_busy(lpi2c_imx->adapter.dev.parent);
	pm_runtime_put_autosuspend(lpi2c_imx->adapter.dev.parent);

	return ret;
}

static int lpi2c_imx_master_disable(struct lpi2c_imx_struct *lpi2c_imx)
{
	u32 temp;

	temp = readl(lpi2c_imx->base + LPI2C_MCR);
	temp &= ~MCR_MEN;
	writel(temp, lpi2c_imx->base + LPI2C_MCR);

	pm_runtime_mark_last_busy(lpi2c_imx->adapter.dev.parent);
	pm_runtime_put_autosuspend(lpi2c_imx->adapter.dev.parent);

	return 0;
}

static int lpi2c_imx_msg_complete(struct lpi2c_imx_struct *lpi2c_imx)
{
	unsigned long timeout;

	timeout = wait_for_completion_timeout(&lpi2c_imx->complete, HZ);

	return timeout ? 0 : -ETIMEDOUT;
}

static int lpi2c_imx_txfifo_empty(struct lpi2c_imx_struct *lpi2c_imx)
{
	unsigned long orig_jiffies = jiffies;
	u32 txcnt;

	do {
		txcnt = readl(lpi2c_imx->base + LPI2C_MFSR) & 0xff;

		if (readl(lpi2c_imx->base + LPI2C_MSR) & MSR_NDF) {
			dev_dbg(&lpi2c_imx->adapter.dev, "NDF detected\n");
			return -EIO;
		}

		if (time_after(jiffies, orig_jiffies + msecs_to_jiffies(500))) {
			dev_dbg(&lpi2c_imx->adapter.dev, "txfifo empty timeout\n");
			if (lpi2c_imx->adapter.bus_recovery_info)
				i2c_recover_bus(&lpi2c_imx->adapter);
			return -ETIMEDOUT;
		}
		schedule();

	} while (txcnt);

	return 0;
}

static void lpi2c_imx_set_tx_watermark(struct lpi2c_imx_struct *lpi2c_imx)
{
	writel(lpi2c_imx->txfifosize >> 1, lpi2c_imx->base + LPI2C_MFCR);
}

static void lpi2c_imx_set_rx_watermark(struct lpi2c_imx_struct *lpi2c_imx)
{
	unsigned int temp, remaining;

	remaining = lpi2c_imx->msglen - lpi2c_imx->delivered;

	if (remaining > (lpi2c_imx->rxfifosize >> 1))
		temp = lpi2c_imx->rxfifosize >> 1;
	else
		temp = 0;

	writel(temp << 16, lpi2c_imx->base + LPI2C_MFCR);
}

static void lpi2c_imx_write_txfifo(struct lpi2c_imx_struct *lpi2c_imx)
{
	unsigned int data, txcnt;

	txcnt = readl(lpi2c_imx->base + LPI2C_MFSR) & 0xff;

	while (txcnt < lpi2c_imx->txfifosize) {
		if (lpi2c_imx->delivered == lpi2c_imx->msglen)
			break;

		data = lpi2c_imx->tx_buf[lpi2c_imx->delivered++];
		writel(data, lpi2c_imx->base + LPI2C_MTDR);
		txcnt++;
	}

	if (lpi2c_imx->delivered < lpi2c_imx->msglen)
		lpi2c_imx_intctrl(lpi2c_imx, MIER_TDIE | MIER_NDIE);
	else
		complete(&lpi2c_imx->complete);
}

static void lpi2c_imx_read_rxfifo(struct lpi2c_imx_struct *lpi2c_imx)
{
	unsigned int blocklen, remaining;
	unsigned int temp, data;

	do {
		data = readl(lpi2c_imx->base + LPI2C_MRDR);
		if (data & MRDR_RXEMPTY)
			break;

		lpi2c_imx->rx_buf[lpi2c_imx->delivered++] = data & 0xff;
	} while (1);

	/*
	 * First byte is the length of remaining packet in the SMBus block
	 * data read. Add it to msgs->len.
	 */
	if (lpi2c_imx->block_data) {
		blocklen = lpi2c_imx->rx_buf[0];
		lpi2c_imx->msglen += blocklen;
	}

	remaining = lpi2c_imx->msglen - lpi2c_imx->delivered;

	if (!remaining) {
		complete(&lpi2c_imx->complete);
		return;
	}

	/* not finished, still waiting for rx data */
	lpi2c_imx_set_rx_watermark(lpi2c_imx);

	/* multiple receive commands */
	if (lpi2c_imx->block_data) {
		lpi2c_imx->block_data = 0;
		temp = remaining;
		temp |= (RECV_DATA << 8);
		writel(temp, lpi2c_imx->base + LPI2C_MTDR);
	} else if (!(lpi2c_imx->delivered & 0xff)) {
		temp = (remaining > CHUNK_DATA ? CHUNK_DATA : remaining) - 1;
		temp |= (RECV_DATA << 8);
		writel(temp, lpi2c_imx->base + LPI2C_MTDR);
	}

	lpi2c_imx_intctrl(lpi2c_imx, MIER_RDIE);
}

static void lpi2c_imx_write(struct lpi2c_imx_struct *lpi2c_imx,
			    struct i2c_msg *msgs)
{
	lpi2c_imx->tx_buf = msgs->buf;
	lpi2c_imx_set_tx_watermark(lpi2c_imx);
	lpi2c_imx_write_txfifo(lpi2c_imx);
}

static void lpi2c_imx_read(struct lpi2c_imx_struct *lpi2c_imx,
			   struct i2c_msg *msgs)
{
	unsigned int temp;

	lpi2c_imx->rx_buf = msgs->buf;
	lpi2c_imx->block_data = msgs->flags & I2C_M_RECV_LEN;

	lpi2c_imx_set_rx_watermark(lpi2c_imx);
	temp = msgs->len > CHUNK_DATA ? CHUNK_DATA - 1 : msgs->len - 1;
	temp |= (RECV_DATA << 8);
	writel(temp, lpi2c_imx->base + LPI2C_MTDR);

	lpi2c_imx_intctrl(lpi2c_imx, MIER_RDIE | MIER_NDIE);
}

static int lpi2c_imx_xfer(struct i2c_adapter *adapter,
			  struct i2c_msg *msgs, int num)
{
	struct lpi2c_imx_struct *lpi2c_imx = i2c_get_adapdata(adapter);
	unsigned int temp;
	int i, result;

	result = lpi2c_imx_master_enable(lpi2c_imx);
	if (result)
		return result;

	for (i = 0; i < num; i++) {
		result = lpi2c_imx_start(lpi2c_imx, &msgs[i]);
		if (result)
			goto disable;

		/* quick smbus */
		if (num == 1 && msgs[0].len == 0)
			goto stop;

		lpi2c_imx->delivered = 0;
		lpi2c_imx->msglen = msgs[i].len;
		init_completion(&lpi2c_imx->complete);

		if (msgs[i].flags & I2C_M_RD)
			lpi2c_imx_read(lpi2c_imx, &msgs[i]);
		else
			lpi2c_imx_write(lpi2c_imx, &msgs[i]);

		result = lpi2c_imx_msg_complete(lpi2c_imx);
		if (result)
			goto stop;

		if (!(msgs[i].flags & I2C_M_RD)) {
			result = lpi2c_imx_txfifo_empty(lpi2c_imx);
			if (result)
				goto stop;
		}

		if (lpi2c_imx->buf_time)
			udelay(lpi2c_imx->buf_time);
	}

stop:
	lpi2c_imx_stop(lpi2c_imx);

	temp = readl(lpi2c_imx->base + LPI2C_MSR);
	if ((temp & MSR_NDF) && !result)
		result = -EIO;

disable:
	lpi2c_imx_master_disable(lpi2c_imx);

	dev_dbg(&lpi2c_imx->adapter.dev, "<%s> exit with: %s: %d\n", __func__,
		(result < 0) ? "error" : "success msg",
		(result < 0) ? result : num);

	return (result < 0) ? result : num;
}

static irqreturn_t lpi2c_imx_isr(int irq, void *dev_id)
{
	struct lpi2c_imx_struct *lpi2c_imx = dev_id;
	unsigned int temp;

	lpi2c_imx_intctrl(lpi2c_imx, 0);
	temp = readl(lpi2c_imx->base + LPI2C_MSR);

	if (temp & MSR_NDF) {
		complete(&lpi2c_imx->complete);
		goto ret;
	}

	if (temp & MSR_RDF)
		lpi2c_imx_read_rxfifo(lpi2c_imx);
	else if (temp & MSR_TDF)
		lpi2c_imx_write_txfifo(lpi2c_imx);

ret:
	return IRQ_HANDLED;
}

static void lpi2c_imx_prepare_recovery(struct i2c_adapter *adap)
{
	struct lpi2c_imx_struct *lpi2c_imx;

	lpi2c_imx = container_of(adap, struct lpi2c_imx_struct, adapter);

	pinctrl_select_state(lpi2c_imx->pinctrl, lpi2c_imx->pinctrl_pins_gpio);
}

static void lpi2c_imx_unprepare_recovery(struct i2c_adapter *adap)
{
	struct lpi2c_imx_struct *lpi2c_imx;

	lpi2c_imx = container_of(adap, struct lpi2c_imx_struct, adapter);

	pinctrl_select_state(lpi2c_imx->pinctrl, lpi2c_imx->pinctrl_pins_default);
}

/*
 * We switch SCL and SDA to their GPIO function and do some bitbanging
 * for bus recovery. These alternative pinmux settings can be
 * described in the device tree by a separate pinctrl state "gpio". If
 * this is missing this is not a big problem, the only implication is
 * that we can't do bus recovery.
 */
static int lpi2c_imx_init_recovery_info(struct lpi2c_imx_struct *lpi2c_imx,
		struct platform_device *pdev)
{
	struct i2c_bus_recovery_info *rinfo = &lpi2c_imx->rinfo;

	lpi2c_imx->pinctrl = devm_pinctrl_get(&pdev->dev);
	if (!lpi2c_imx->pinctrl || IS_ERR(lpi2c_imx->pinctrl)) {
		dev_info(&pdev->dev, "can't get pinctrl, bus recovery not supported\n");
		return PTR_ERR(lpi2c_imx->pinctrl);
	}

	lpi2c_imx->pinctrl_pins_default = pinctrl_lookup_state(lpi2c_imx->pinctrl,
			PINCTRL_STATE_DEFAULT);
	lpi2c_imx->pinctrl_pins_gpio = pinctrl_lookup_state(lpi2c_imx->pinctrl,
			"gpio");

	rinfo->sda_gpiod = devm_gpiod_get(&pdev->dev, "sda", GPIOD_IN);
	rinfo->scl_gpiod = devm_gpiod_get(&pdev->dev, "scl", GPIOD_OUT_HIGH_OPEN_DRAIN);

	if (PTR_ERR(rinfo->sda_gpiod) == -EPROBE_DEFER ||
	    PTR_ERR(rinfo->scl_gpiod) == -EPROBE_DEFER) {
		return -EPROBE_DEFER;
	} else if (IS_ERR(rinfo->sda_gpiod) ||
		   IS_ERR(rinfo->scl_gpiod) ||
		   IS_ERR(lpi2c_imx->pinctrl_pins_default) ||
		   IS_ERR(lpi2c_imx->pinctrl_pins_gpio)) {
		dev_dbg(&pdev->dev, "recovery information incomplete\n");
		return 0;
	}

	dev_info(&pdev->dev, "using scl%s for recovery\n",
		 rinfo->sda_gpiod ? ",sda" : "");

	rinfo->prepare_recovery = lpi2c_imx_prepare_recovery;
	rinfo->unprepare_recovery = lpi2c_imx_unprepare_recovery;
	rinfo->recover_bus = i2c_generic_scl_recovery;
	lpi2c_imx->adapter.bus_recovery_info = rinfo;

	return 0;
}

static u32 lpi2c_imx_func(struct i2c_adapter *adapter)
{
	return I2C_FUNC_I2C | I2C_FUNC_SMBUS_EMUL |
		I2C_FUNC_SMBUS_READ_BLOCK_DATA;
}

static const struct i2c_algorithm lpi2c_imx_algo = {
	.master_xfer	= lpi2c_imx_xfer,
	.functionality	= lpi2c_imx_func,
};

static const struct of_device_id lpi2c_imx_of_match[] = {
	{ .compatible = "fsl,imx7ulp-lpi2c" },
	{ },
};
MODULE_DEVICE_TABLE(of, lpi2c_imx_of_match);

static int lpi2c_imx_probe(struct platform_device *pdev)
{
	struct lpi2c_imx_struct *lpi2c_imx;
	unsigned int temp;
	int ret;

	lpi2c_imx = devm_kzalloc(&pdev->dev, sizeof(*lpi2c_imx), GFP_KERNEL);
	if (!lpi2c_imx)
		return -ENOMEM;

	lpi2c_imx->base = devm_platform_ioremap_resource(pdev, 0);
	if (IS_ERR(lpi2c_imx->base))
		return PTR_ERR(lpi2c_imx->base);

	lpi2c_imx->irq = platform_get_irq(pdev, 0);
	if (lpi2c_imx->irq < 0) {
		dev_err(&pdev->dev, "can't get irq number\n");
		return lpi2c_imx->irq;
	}

	lpi2c_imx->adapter.owner	= THIS_MODULE;
	lpi2c_imx->adapter.algo		= &lpi2c_imx_algo;
	lpi2c_imx->adapter.dev.parent	= &pdev->dev;
	lpi2c_imx->adapter.dev.of_node	= pdev->dev.of_node;
	strlcpy(lpi2c_imx->adapter.name, pdev->name,
		sizeof(lpi2c_imx->adapter.name));

	lpi2c_imx->clk_per = devm_clk_get(&pdev->dev, "per");
	if (IS_ERR(lpi2c_imx->clk_per)) {
		dev_err(&pdev->dev, "can't get I2C peripheral clock\n");
		return PTR_ERR(lpi2c_imx->clk_per);
	}

	lpi2c_imx->clk_ipg = devm_clk_get(&pdev->dev, "ipg");
	if (IS_ERR(lpi2c_imx->clk_ipg)) {
		dev_err(&pdev->dev, "can't get I2C ipg clock\n");
		return PTR_ERR(lpi2c_imx->clk_ipg);
	}

	ret = of_property_read_u32(pdev->dev.of_node,
				   "clock-frequency", &lpi2c_imx->bitrate);
	if (ret)
		lpi2c_imx->bitrate = STARDARD_MAX_BITRATE;
<<<<<<< HEAD
=======

	ret = of_property_read_u32(pdev->dev.of_node,
				   "digi,hold-time-ns", &lpi2c_imx->hold_time);
	if (ret)
		lpi2c_imx->hold_time = 0;

	ret = of_property_read_u32(pdev->dev.of_node,
				   "digi,buffer-time-us", &lpi2c_imx->buf_time);
	if (ret)
		lpi2c_imx->buf_time = 0;

	/* Init optional bus recovery function */
	ret = lpi2c_imx_init_recovery_info(lpi2c_imx, pdev);
	/* Give it another chance if pinctrl used is not ready yet */
	if (ret == -EPROBE_DEFER)
		goto rpm_disable;
>>>>>>> 4780fab7

	i2c_set_adapdata(&lpi2c_imx->adapter, lpi2c_imx);
	platform_set_drvdata(pdev, lpi2c_imx);

	pm_runtime_set_autosuspend_delay(&pdev->dev, I2C_PM_TIMEOUT);
	pm_runtime_use_autosuspend(&pdev->dev);
	pm_runtime_enable(&pdev->dev);

	pm_runtime_get_sync(&pdev->dev);
	temp = readl(lpi2c_imx->base + LPI2C_PARAM);
	lpi2c_imx->txfifosize = 1 << (temp & 0x0f);
	lpi2c_imx->rxfifosize = 1 << ((temp >> 8) & 0x0f);

	pm_runtime_put(&pdev->dev);

	ret = i2c_add_adapter(&lpi2c_imx->adapter);
	if (ret)
		goto rpm_disable;

	dev_info(&lpi2c_imx->adapter.dev, "LPI2C adapter registered\n");

	return 0;

rpm_disable:
	pm_runtime_disable(&pdev->dev);
	pm_runtime_dont_use_autosuspend(&pdev->dev);

	return ret;
}

static int lpi2c_imx_remove(struct platform_device *pdev)
{
	struct lpi2c_imx_struct *lpi2c_imx = platform_get_drvdata(pdev);

	i2c_del_adapter(&lpi2c_imx->adapter);

	pm_runtime_disable(&pdev->dev);
	pm_runtime_dont_use_autosuspend(&pdev->dev);

	return 0;
}

static int __maybe_unused lpi2c_runtime_suspend(struct device *dev)
{
	struct lpi2c_imx_struct *lpi2c_imx = dev_get_drvdata(dev);

	devm_free_irq(dev, lpi2c_imx->irq, lpi2c_imx);
	clk_disable_unprepare(lpi2c_imx->clk_ipg);
	clk_disable_unprepare(lpi2c_imx->clk_per);
	pinctrl_pm_select_idle_state(dev);

	return 0;
}

static int __maybe_unused lpi2c_runtime_resume(struct device *dev)
{
	struct lpi2c_imx_struct *lpi2c_imx = dev_get_drvdata(dev);
	int ret;

	pinctrl_pm_select_default_state(dev);
	ret = clk_prepare_enable(lpi2c_imx->clk_per);
	if (ret) {
		dev_err(dev, "can't enable I2C per clock, ret=%d\n", ret);
		return ret;
	}

	ret = clk_prepare_enable(lpi2c_imx->clk_ipg);
	if (ret) {
		clk_disable_unprepare(lpi2c_imx->clk_per);
		dev_err(dev, "can't enable I2C ipg clock, ret=%d\n", ret);
	}

	ret = devm_request_irq(dev, lpi2c_imx->irq, lpi2c_imx_isr,
			       IRQF_NO_SUSPEND,
			       dev_name(dev), lpi2c_imx);
	if (ret) {
		dev_err(dev, "can't claim irq %d\n", lpi2c_imx->irq);
		return ret;
	}

	return ret;
}

static int lpi2c_suspend_noirq(struct device *dev)
{
	int ret;

	ret = pm_runtime_force_suspend(dev);
	if (ret)
		return ret;

	pinctrl_pm_select_sleep_state(dev);

	return 0;
}

static int lpi2c_resume_noirq(struct device *dev)
{
	return pm_runtime_force_resume(dev);
}

static const struct dev_pm_ops lpi2c_pm_ops = {
	SET_NOIRQ_SYSTEM_SLEEP_PM_OPS(lpi2c_suspend_noirq,
				     lpi2c_resume_noirq)
	SET_RUNTIME_PM_OPS(lpi2c_runtime_suspend,
			   lpi2c_runtime_resume, NULL)
};

static struct platform_driver lpi2c_imx_driver = {
	.probe = lpi2c_imx_probe,
	.remove = lpi2c_imx_remove,
	.driver = {
		.name = DRIVER_NAME,
		.of_match_table = lpi2c_imx_of_match,
		.pm = &lpi2c_pm_ops,
	},
};

static int __init lpi2c_imx_init(void)
{
	return platform_driver_register(&lpi2c_imx_driver);
}
subsys_initcall(lpi2c_imx_init);

static void __exit lpi2c_imx_exit(void)
{
	platform_driver_unregister(&lpi2c_imx_driver);
}
module_exit(lpi2c_imx_exit);

MODULE_AUTHOR("Gao Pan <pandy.gao@nxp.com>");
MODULE_DESCRIPTION("I2C adapter driver for LPI2C bus");
MODULE_LICENSE("GPL");<|MERGE_RESOLUTION|>--- conflicted
+++ resolved
@@ -74,15 +74,11 @@
 #define MCFGR1_IGNACK	BIT(9)
 #define MRDR_RXEMPTY	BIT(14)
 
-<<<<<<< HEAD
-#define I2C_CLK_RATIO	24 / 59
-=======
 #define MCCRx_SETHOLF_MASK     0x3F
 #define MCFGR1_PRESCALE_MASK   0x07
 
 #define I2C_CLK_RATIO	24 / 59
 
->>>>>>> 4780fab7
 #define CHUNK_DATA	256
 
 #define STARDARD_MAX_BITRATE	100000
@@ -230,11 +226,7 @@
    CLKHI = I2C_CLK_RATIO * clk_cycle */
 static int lpi2c_imx_config(struct lpi2c_imx_struct *lpi2c_imx)
 {
-<<<<<<< HEAD
-	u8 prescale, filt, sethold, datavd;
-=======
 	u16 prescale, filt, sethold = 0, datavd;
->>>>>>> 4780fab7
 	unsigned int clk_rate, clk_cycle, clkhi, clklo;
 	enum lpi2c_imx_pincfg pincfg;
 	unsigned int temp;
@@ -731,8 +723,6 @@
 				   "clock-frequency", &lpi2c_imx->bitrate);
 	if (ret)
 		lpi2c_imx->bitrate = STARDARD_MAX_BITRATE;
-<<<<<<< HEAD
-=======
 
 	ret = of_property_read_u32(pdev->dev.of_node,
 				   "digi,hold-time-ns", &lpi2c_imx->hold_time);
@@ -749,7 +739,6 @@
 	/* Give it another chance if pinctrl used is not ready yet */
 	if (ret == -EPROBE_DEFER)
 		goto rpm_disable;
->>>>>>> 4780fab7
 
 	i2c_set_adapdata(&lpi2c_imx->adapter, lpi2c_imx);
 	platform_set_drvdata(pdev, lpi2c_imx);
