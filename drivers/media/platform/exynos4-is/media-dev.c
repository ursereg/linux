// SPDX-License-Identifier: GPL-2.0-or-later
/*
 * S5P/EXYNOS4 SoC series camera host interface media device driver
 *
 * Copyright (C) 2011 - 2013 Samsung Electronics Co., Ltd.
 * Author: Sylwester Nawrocki <s.nawrocki@samsung.com>
 */

#include <linux/bug.h>
#include <linux/clk.h>
#include <linux/clk-provider.h>
#include <linux/device.h>
#include <linux/errno.h>
#include <linux/i2c.h>
#include <linux/kernel.h>
#include <linux/list.h>
#include <linux/module.h>
#include <linux/of.h>
#include <linux/of_platform.h>
#include <linux/of_device.h>
#include <linux/of_graph.h>
#include <linux/pinctrl/consumer.h>
#include <linux/platform_device.h>
#include <linux/pm_runtime.h>
#include <linux/types.h>
#include <linux/slab.h>
#include <media/v4l2-async.h>
#include <media/v4l2-ctrls.h>
#include <media/v4l2-fwnode.h>
#include <media/media-device.h>
#include <media/drv-intf/exynos-fimc.h>

#include "media-dev.h"
#include "fimc-core.h"
#include "fimc-is.h"
#include "fimc-lite.h"
#include "mipi-csis.h"

/* Set up image sensor subdev -> FIMC capture node notifications. */
static void __setup_sensor_notification(struct fimc_md *fmd,
					struct v4l2_subdev *sensor,
					struct v4l2_subdev *fimc_sd)
{
	struct fimc_source_info *src_inf;
	struct fimc_sensor_info *md_si;
	unsigned long flags;

	src_inf = v4l2_get_subdev_hostdata(sensor);
	if (!src_inf || WARN_ON(fmd == NULL))
		return;

	md_si = source_to_sensor_info(src_inf);
	spin_lock_irqsave(&fmd->slock, flags);
	md_si->host = v4l2_get_subdevdata(fimc_sd);
	spin_unlock_irqrestore(&fmd->slock, flags);
}

/**
 * fimc_pipeline_prepare - update pipeline information with subdevice pointers
 * @p: fimc pipeline
 * @me: media entity terminating the pipeline
 *
 * Caller holds the graph mutex.
 */
static void fimc_pipeline_prepare(struct fimc_pipeline *p,
					struct media_entity *me)
{
	struct fimc_md *fmd = entity_to_fimc_mdev(me);
	struct v4l2_subdev *sd;
	struct v4l2_subdev *sensor = NULL;
	int i;

	for (i = 0; i < IDX_MAX; i++)
		p->subdevs[i] = NULL;

	while (1) {
		struct media_pad *pad = NULL;

		/* Find remote source pad */
		for (i = 0; i < me->num_pads; i++) {
			struct media_pad *spad = &me->pads[i];
			if (!(spad->flags & MEDIA_PAD_FL_SINK))
				continue;
			pad = media_entity_remote_pad(spad);
			if (pad)
				break;
		}

		if (!pad || !is_media_entity_v4l2_subdev(pad->entity))
			break;
		sd = media_entity_to_v4l2_subdev(pad->entity);

		switch (sd->grp_id) {
		case GRP_ID_SENSOR:
			sensor = sd;
			fallthrough;
		case GRP_ID_FIMC_IS_SENSOR:
			p->subdevs[IDX_SENSOR] = sd;
			break;
		case GRP_ID_CSIS:
			p->subdevs[IDX_CSIS] = sd;
			break;
		case GRP_ID_FLITE:
			p->subdevs[IDX_FLITE] = sd;
			break;
		case GRP_ID_FIMC:
			p->subdevs[IDX_FIMC] = sd;
			break;
		case GRP_ID_FIMC_IS:
			p->subdevs[IDX_IS_ISP] = sd;
			break;
		default:
			break;
		}
		me = &sd->entity;
		if (me->num_pads == 1)
			break;
	}

	if (sensor && p->subdevs[IDX_FIMC])
		__setup_sensor_notification(fmd, sensor, p->subdevs[IDX_FIMC]);
}

/**
 * __subdev_set_power - change power state of a single subdev
 * @sd: subdevice to change power state for
 * @on: 1 to enable power or 0 to disable
 *
 * Return result of s_power subdev operation or -ENXIO if sd argument
 * is NULL. Return 0 if the subdevice does not implement s_power.
 */
static int __subdev_set_power(struct v4l2_subdev *sd, int on)
{
	int *use_count;
	int ret;

	if (sd == NULL)
		return -ENXIO;

	use_count = &sd->entity.use_count;
	if (on && (*use_count)++ > 0)
		return 0;
	else if (!on && (*use_count == 0 || --(*use_count) > 0))
		return 0;
	ret = v4l2_subdev_call(sd, core, s_power, on);

	return ret != -ENOIOCTLCMD ? ret : 0;
}

/**
 * fimc_pipeline_s_power - change power state of all pipeline subdevs
 * @p: fimc device terminating the pipeline
 * @on: true to power on, false to power off
 *
 * Needs to be called with the graph mutex held.
 */
static int fimc_pipeline_s_power(struct fimc_pipeline *p, bool on)
{
	static const u8 seq[2][IDX_MAX - 1] = {
		{ IDX_IS_ISP, IDX_SENSOR, IDX_CSIS, IDX_FLITE },
		{ IDX_CSIS, IDX_FLITE, IDX_SENSOR, IDX_IS_ISP },
	};
	int i, ret = 0;

	if (p->subdevs[IDX_SENSOR] == NULL)
		return -ENXIO;

	for (i = 0; i < IDX_MAX - 1; i++) {
		unsigned int idx = seq[on][i];

		ret = __subdev_set_power(p->subdevs[idx], on);


		if (ret < 0 && ret != -ENXIO)
			goto error;
	}
	return 0;
error:
	for (; i >= 0; i--) {
		unsigned int idx = seq[on][i];
		__subdev_set_power(p->subdevs[idx], !on);
	}
	return ret;
}

/**
 * __fimc_pipeline_enable - enable power of all pipeline subdevs
 *			    and the sensor clock
 * @ep: video pipeline structure
 * @fmd: fimc media device
 *
 * Called with the graph mutex held.
 */
static int __fimc_pipeline_enable(struct exynos_media_pipeline *ep,
				  struct fimc_md *fmd)
{
	struct fimc_pipeline *p = to_fimc_pipeline(ep);
	int ret;

	/* Enable PXLASYNC clock if this pipeline includes FIMC-IS */
	if (!IS_ERR(fmd->wbclk[CLK_IDX_WB_B]) && p->subdevs[IDX_IS_ISP]) {
		ret = clk_prepare_enable(fmd->wbclk[CLK_IDX_WB_B]);
		if (ret < 0)
			return ret;
	}

	ret = fimc_pipeline_s_power(p, 1);
	if (!ret)
		return 0;

	if (!IS_ERR(fmd->wbclk[CLK_IDX_WB_B]) && p->subdevs[IDX_IS_ISP])
		clk_disable_unprepare(fmd->wbclk[CLK_IDX_WB_B]);

	return ret;
}

/**
 * __fimc_pipeline_open - update the pipeline information, enable power
 *                        of all pipeline subdevs and the sensor clock
 * @ep: fimc device terminating the pipeline
 * @me: media entity to start graph walk with
 * @prepare: true to walk the current pipeline and acquire all subdevs
 *
 * Called with the graph mutex held.
 */
static int __fimc_pipeline_open(struct exynos_media_pipeline *ep,
				struct media_entity *me, bool prepare)
{
	struct fimc_md *fmd = entity_to_fimc_mdev(me);
	struct fimc_pipeline *p = to_fimc_pipeline(ep);
	struct v4l2_subdev *sd;

	if (WARN_ON(p == NULL || me == NULL))
		return -EINVAL;

	if (prepare)
		fimc_pipeline_prepare(p, me);

	sd = p->subdevs[IDX_SENSOR];
	if (sd == NULL) {
		pr_warn("%s(): No sensor subdev\n", __func__);
		/*
		 * Pipeline open cannot fail so as to make it possible
		 * for the user space to configure the pipeline.
		 */
		return 0;
	}

	return __fimc_pipeline_enable(ep, fmd);
}

/**
 * __fimc_pipeline_close - disable the sensor clock and pipeline power
 * @ep: fimc device terminating the pipeline
 *
 * Disable power of all subdevs and turn the external sensor clock off.
 */
static int __fimc_pipeline_close(struct exynos_media_pipeline *ep)
{
	struct fimc_pipeline *p = to_fimc_pipeline(ep);
	struct v4l2_subdev *sd = p ? p->subdevs[IDX_SENSOR] : NULL;
	struct fimc_md *fmd;
	int ret;

	if (sd == NULL) {
		pr_warn("%s(): No sensor subdev\n", __func__);
		return 0;
	}

	ret = fimc_pipeline_s_power(p, 0);

	fmd = entity_to_fimc_mdev(&sd->entity);

	/* Disable PXLASYNC clock if this pipeline includes FIMC-IS */
	if (!IS_ERR(fmd->wbclk[CLK_IDX_WB_B]) && p->subdevs[IDX_IS_ISP])
		clk_disable_unprepare(fmd->wbclk[CLK_IDX_WB_B]);

	return ret == -ENXIO ? 0 : ret;
}

/**
 * __fimc_pipeline_s_stream - call s_stream() on pipeline subdevs
 * @ep: video pipeline structure
 * @on: passed as the s_stream() callback argument
 */
static int __fimc_pipeline_s_stream(struct exynos_media_pipeline *ep, bool on)
{
	static const u8 seq[2][IDX_MAX] = {
		{ IDX_FIMC, IDX_SENSOR, IDX_IS_ISP, IDX_CSIS, IDX_FLITE },
		{ IDX_CSIS, IDX_FLITE, IDX_FIMC, IDX_SENSOR, IDX_IS_ISP },
	};
	struct fimc_pipeline *p = to_fimc_pipeline(ep);
	enum fimc_subdev_index sd_id;
	int i, ret = 0;

	if (p->subdevs[IDX_SENSOR] == NULL) {
		struct fimc_md *fmd;
		struct v4l2_subdev *sd = p->subdevs[IDX_CSIS];

		if (!sd)
			sd = p->subdevs[IDX_FIMC];

		if (!sd) {
			/*
			 * If neither CSIS nor FIMC was set up,
			 * it's impossible to have any sensors
			 */
			return -ENODEV;
		}

		fmd = entity_to_fimc_mdev(&sd->entity);

		if (!fmd->user_subdev_api) {
			/*
			 * Sensor must be already discovered if we
			 * aren't in the user_subdev_api mode
			 */
			return -ENODEV;
		}

		/* Get pipeline sink entity */
		if (p->subdevs[IDX_FIMC])
			sd_id = IDX_FIMC;
		else if (p->subdevs[IDX_IS_ISP])
			sd_id = IDX_IS_ISP;
		else if (p->subdevs[IDX_FLITE])
			sd_id = IDX_FLITE;
		else
			return -ENODEV;

		/*
		 * Sensor could have been linked between open and STREAMON -
		 * check if this is the case.
		 */
		fimc_pipeline_prepare(p, &p->subdevs[sd_id]->entity);

		if (p->subdevs[IDX_SENSOR] == NULL)
			return -ENODEV;

		ret = __fimc_pipeline_enable(ep, fmd);
		if (ret < 0)
			return ret;

	}

	for (i = 0; i < IDX_MAX; i++) {
		unsigned int idx = seq[on][i];

		ret = v4l2_subdev_call(p->subdevs[idx], video, s_stream, on);

		if (ret < 0 && ret != -ENOIOCTLCMD && ret != -ENODEV)
			goto error;
	}

	return 0;
error:
	fimc_pipeline_s_power(p, !on);
	for (; i >= 0; i--) {
		unsigned int idx = seq[on][i];
		v4l2_subdev_call(p->subdevs[idx], video, s_stream, !on);
	}
	return ret;
}

/* Media pipeline operations for the FIMC/FIMC-LITE video device driver */
static const struct exynos_media_pipeline_ops fimc_pipeline_ops = {
	.open		= __fimc_pipeline_open,
	.close		= __fimc_pipeline_close,
	.set_stream	= __fimc_pipeline_s_stream,
};

static struct exynos_media_pipeline *fimc_md_pipeline_create(
						struct fimc_md *fmd)
{
	struct fimc_pipeline *p;

	p = kzalloc(sizeof(*p), GFP_KERNEL);
	if (!p)
		return NULL;

	list_add_tail(&p->list, &fmd->pipelines);

	p->ep.ops = &fimc_pipeline_ops;
	return &p->ep;
}

static void fimc_md_pipelines_free(struct fimc_md *fmd)
{
	while (!list_empty(&fmd->pipelines)) {
		struct fimc_pipeline *p;

		p = list_entry(fmd->pipelines.next, typeof(*p), list);
		list_del(&p->list);
		kfree(p);
	}
}

static int fimc_md_parse_one_endpoint(struct fimc_md *fmd,
				   struct device_node *ep)
{
	int index = fmd->num_sensors;
	struct fimc_source_info *pd = &fmd->sensor[index].pdata;
	struct device_node *rem, *np;
	struct v4l2_async_subdev *asd;
	struct v4l2_fwnode_endpoint endpoint = { .bus_type = 0 };
	int ret;

	ret = v4l2_fwnode_endpoint_parse(of_fwnode_handle(ep), &endpoint);
	if (ret) {
		of_node_put(ep);
		return ret;
	}

	if (WARN_ON(endpoint.base.port == 0) || index >= FIMC_MAX_SENSORS) {
		of_node_put(ep);
		return -EINVAL;
	}

	pd->mux_id = (endpoint.base.port - 1) & 0x1;

	rem = of_graph_get_remote_port_parent(ep);
	if (rem == NULL) {
		v4l2_info(&fmd->v4l2_dev, "Remote device at %pOF not found\n",
							ep);
		of_node_put(ep);
		return 0;
	}

	if (fimc_input_is_parallel(endpoint.base.port)) {
		if (endpoint.bus_type == V4L2_MBUS_PARALLEL)
			pd->sensor_bus_type = FIMC_BUS_TYPE_ITU_601;
		else
			pd->sensor_bus_type = FIMC_BUS_TYPE_ITU_656;
		pd->flags = endpoint.bus.parallel.flags;
	} else if (fimc_input_is_mipi_csi(endpoint.base.port)) {
		/*
		 * MIPI CSI-2: only input mux selection and
		 * the sensor's clock frequency is needed.
		 */
		pd->sensor_bus_type = FIMC_BUS_TYPE_MIPI_CSI2;
	} else {
		v4l2_err(&fmd->v4l2_dev, "Wrong port id (%u) at node %pOF\n",
			 endpoint.base.port, rem);
	}
	/*
	 * For FIMC-IS handled sensors, that are placed under i2c-isp device
	 * node, FIMC is connected to the FIMC-IS through its ISP Writeback
	 * input. Sensors are attached to the FIMC-LITE hostdata interface
	 * directly or through MIPI-CSIS, depending on the external media bus
	 * used. This needs to be handled in a more reliable way, not by just
	 * checking parent's node name.
	 */
	np = of_get_parent(rem);
	of_node_put(rem);

	if (of_node_name_eq(np, "i2c-isp"))
		pd->fimc_bus_type = FIMC_BUS_TYPE_ISP_WRITEBACK;
	else
		pd->fimc_bus_type = pd->sensor_bus_type;
	of_node_put(np);

	if (WARN_ON(index >= ARRAY_SIZE(fmd->sensor))) {
		of_node_put(ep);
		return -EINVAL;
	}

	asd = v4l2_async_notifier_add_fwnode_remote_subdev(
		&fmd->subdev_notifier, of_fwnode_handle(ep),
		struct v4l2_async_subdev);

	of_node_put(ep);

	if (IS_ERR(asd))
		return PTR_ERR(asd);

	fmd->sensor[index].asd = asd;
	fmd->num_sensors++;

	return 0;
}

/* Parse port node and register as a sub-device any sensor specified there. */
static int fimc_md_parse_port_node(struct fimc_md *fmd,
				   struct device_node *port)
{
	struct device_node *ep;
	int ret;

	for_each_child_of_node(port, ep) {
		ret = fimc_md_parse_one_endpoint(fmd, ep);
		if (ret < 0) {
			of_node_put(ep);
			return ret;
		}
	}

	return 0;
}

/* Register all SoC external sub-devices */
static int fimc_md_register_sensor_entities(struct fimc_md *fmd)
{
	struct device_node *parent = fmd->pdev->dev.of_node;
	struct device_node *ports = NULL;
	struct device_node *node;
	int ret;

	/*
	 * Runtime resume one of the FIMC entities to make sure
	 * the sclk_cam clocks are not globally disabled.
	 */
	if (!fmd->pmf)
		return -ENXIO;

	ret = pm_runtime_resume_and_get(fmd->pmf);
	if (ret < 0)
		return ret;

	fmd->num_sensors = 0;

	/* Attach sensors linked to MIPI CSI-2 receivers */
	for_each_available_child_of_node(parent, node) {
		struct device_node *port;

		if (!of_node_name_eq(node, "csis"))
			continue;
		/* The csis node can have only port subnode. */
		port = of_get_next_child(node, NULL);
		if (!port)
			continue;

		ret = fimc_md_parse_port_node(fmd, port);
		of_node_put(port);
		if (ret < 0) {
			of_node_put(node);
			goto cleanup;
		}
	}

	/* Attach sensors listed in the parallel-ports node */
	ports = of_get_child_by_name(parent, "parallel-ports");
	if (!ports)
		goto rpm_put;

	for_each_child_of_node(ports, node) {
		ret = fimc_md_parse_port_node(fmd, node);
		if (ret < 0) {
			of_node_put(node);
			goto cleanup;
		}
	}
	of_node_put(ports);

rpm_put:
	pm_runtime_put(fmd->pmf);
	return 0;

cleanup:
	of_node_put(ports);
	v4l2_async_notifier_cleanup(&fmd->subdev_notifier);
	pm_runtime_put(fmd->pmf);
	return ret;
}

static int __of_get_csis_id(struct device_node *np)
{
	u32 reg = 0;

	np = of_get_child_by_name(np, "port");
	if (!np)
		return -EINVAL;
	of_property_read_u32(np, "reg", &reg);
	of_node_put(np);
	return reg - FIMC_INPUT_MIPI_CSI2_0;
}

/*
 * MIPI-CSIS, FIMC and FIMC-LITE platform devices registration.
 */
static int register_fimc_lite_entity(struct fimc_md *fmd,
				     struct fimc_lite *fimc_lite)
{
	struct v4l2_subdev *sd;
	struct exynos_media_pipeline *ep;
	int ret;

	if (WARN_ON(fimc_lite->index >= FIMC_LITE_MAX_DEVS ||
		    fmd->fimc_lite[fimc_lite->index]))
		return -EBUSY;

	sd = &fimc_lite->subdev;
	sd->grp_id = GRP_ID_FLITE;

	ep = fimc_md_pipeline_create(fmd);
	if (!ep)
		return -ENOMEM;

	v4l2_set_subdev_hostdata(sd, ep);

	ret = v4l2_device_register_subdev(&fmd->v4l2_dev, sd);
	if (!ret)
		fmd->fimc_lite[fimc_lite->index] = fimc_lite;
	else
		v4l2_err(&fmd->v4l2_dev, "Failed to register FIMC.LITE%d\n",
			 fimc_lite->index);
	return ret;
}

static int register_fimc_entity(struct fimc_md *fmd, struct fimc_dev *fimc)
{
	struct v4l2_subdev *sd;
	struct exynos_media_pipeline *ep;
	int ret;

	if (WARN_ON(fimc->id >= FIMC_MAX_DEVS || fmd->fimc[fimc->id]))
		return -EBUSY;

	sd = &fimc->vid_cap.subdev;
	sd->grp_id = GRP_ID_FIMC;

	ep = fimc_md_pipeline_create(fmd);
	if (!ep)
		return -ENOMEM;

	v4l2_set_subdev_hostdata(sd, ep);

	ret = v4l2_device_register_subdev(&fmd->v4l2_dev, sd);
	if (!ret) {
		if (!fmd->pmf && fimc->pdev)
			fmd->pmf = &fimc->pdev->dev;
		fmd->fimc[fimc->id] = fimc;
		fimc->vid_cap.user_subdev_api = fmd->user_subdev_api;
	} else {
		v4l2_err(&fmd->v4l2_dev, "Failed to register FIMC.%d (%d)\n",
			 fimc->id, ret);
	}
	return ret;
}

static int register_csis_entity(struct fimc_md *fmd,
				struct platform_device *pdev,
				struct v4l2_subdev *sd)
{
	struct device_node *node = pdev->dev.of_node;
	int id, ret;

	id = node ? __of_get_csis_id(node) : max(0, pdev->id);

	if (WARN_ON(id < 0 || id >= CSIS_MAX_ENTITIES))
		return -ENOENT;

	if (WARN_ON(fmd->csis[id].sd))
		return -EBUSY;

	sd->grp_id = GRP_ID_CSIS;
	ret = v4l2_device_register_subdev(&fmd->v4l2_dev, sd);
	if (!ret)
		fmd->csis[id].sd = sd;
	else
		v4l2_err(&fmd->v4l2_dev,
			 "Failed to register MIPI-CSIS.%d (%d)\n", id, ret);
	return ret;
}

static int register_fimc_is_entity(struct fimc_md *fmd, struct fimc_is *is)
{
	struct v4l2_subdev *sd = &is->isp.subdev;
	struct exynos_media_pipeline *ep;
	int ret;

	/* Allocate pipeline object for the ISP capture video node. */
	ep = fimc_md_pipeline_create(fmd);
	if (!ep)
		return -ENOMEM;

	v4l2_set_subdev_hostdata(sd, ep);

	ret = v4l2_device_register_subdev(&fmd->v4l2_dev, sd);
	if (ret) {
		v4l2_err(&fmd->v4l2_dev,
			 "Failed to register FIMC-ISP (%d)\n", ret);
		return ret;
	}

	fmd->fimc_is = is;
	return 0;
}

static int fimc_md_register_platform_entity(struct fimc_md *fmd,
					    struct platform_device *pdev,
					    int plat_entity)
{
	struct device *dev = &pdev->dev;
	int ret = -EPROBE_DEFER;
	void *drvdata;

	/* Lock to ensure dev->driver won't change. */
	device_lock(dev);

	if (!dev->driver || !try_module_get(dev->driver->owner))
		goto dev_unlock;

	drvdata = dev_get_drvdata(dev);
	/* Some subdev didn't probe successfully id drvdata is NULL */
	if (drvdata) {
		switch (plat_entity) {
		case IDX_FIMC:
			ret = register_fimc_entity(fmd, drvdata);
			break;
		case IDX_FLITE:
			ret = register_fimc_lite_entity(fmd, drvdata);
			break;
		case IDX_CSIS:
			ret = register_csis_entity(fmd, pdev, drvdata);
			break;
		case IDX_IS_ISP:
			ret = register_fimc_is_entity(fmd, drvdata);
			break;
		default:
			ret = -ENODEV;
		}
	}

	module_put(dev->driver->owner);
dev_unlock:
	device_unlock(dev);
	if (ret == -EPROBE_DEFER)
		dev_info(&fmd->pdev->dev, "deferring %s device registration\n",
			dev_name(dev));
	else if (ret < 0)
		dev_err(&fmd->pdev->dev, "%s device registration failed (%d)\n",
			dev_name(dev), ret);
	return ret;
}

/* Register FIMC, FIMC-LITE and CSIS media entities */
static int fimc_md_register_platform_entities(struct fimc_md *fmd,
					      struct device_node *parent)
{
	struct device_node *node;
	int ret = 0;

	for_each_available_child_of_node(parent, node) {
		struct platform_device *pdev;
		int plat_entity = -1;

		pdev = of_find_device_by_node(node);
		if (!pdev)
			continue;

		/* If driver of any entity isn't ready try all again later. */
		if (of_node_name_eq(node, CSIS_OF_NODE_NAME))
			plat_entity = IDX_CSIS;
		else if (of_node_name_eq(node, FIMC_IS_OF_NODE_NAME))
			plat_entity = IDX_IS_ISP;
		else if (of_node_name_eq(node, FIMC_LITE_OF_NODE_NAME))
			plat_entity = IDX_FLITE;
		else if (of_node_name_eq(node, FIMC_OF_NODE_NAME) &&
			 !of_property_read_bool(node, "samsung,lcd-wb"))
			plat_entity = IDX_FIMC;

		if (plat_entity >= 0)
			ret = fimc_md_register_platform_entity(fmd, pdev,
							plat_entity);
		put_device(&pdev->dev);
		if (ret < 0) {
			of_node_put(node);
			break;
		}
	}

	return ret;
}

static void fimc_md_unregister_entities(struct fimc_md *fmd)
{
	int i;

	for (i = 0; i < FIMC_MAX_DEVS; i++) {
		struct fimc_dev *dev = fmd->fimc[i];
		if (dev == NULL)
			continue;
		v4l2_device_unregister_subdev(&dev->vid_cap.subdev);
		dev->vid_cap.ve.pipe = NULL;
		fmd->fimc[i] = NULL;
	}
	for (i = 0; i < FIMC_LITE_MAX_DEVS; i++) {
		struct fimc_lite *dev = fmd->fimc_lite[i];
		if (dev == NULL)
			continue;
		v4l2_device_unregister_subdev(&dev->subdev);
		dev->ve.pipe = NULL;
		fmd->fimc_lite[i] = NULL;
	}
	for (i = 0; i < CSIS_MAX_ENTITIES; i++) {
		if (fmd->csis[i].sd == NULL)
			continue;
		v4l2_device_unregister_subdev(fmd->csis[i].sd);
		fmd->csis[i].sd = NULL;
	}

	if (fmd->fimc_is)
		v4l2_device_unregister_subdev(&fmd->fimc_is->isp.subdev);

	v4l2_info(&fmd->v4l2_dev, "Unregistered all entities\n");
}

/**
 * __fimc_md_create_fimc_sink_links - create links to all FIMC entities
 * @fmd: fimc media device
 * @source: the source entity to create links to all fimc entities from
 * @sensor: sensor subdev linked to FIMC[fimc_id] entity, may be null
 * @pad: the source entity pad index
 * @link_mask: bitmask of the fimc devices for which link should be enabled
 */
static int __fimc_md_create_fimc_sink_links(struct fimc_md *fmd,
					    struct media_entity *source,
					    struct v4l2_subdev *sensor,
					    int pad, int link_mask)
{
	struct fimc_source_info *si = NULL;
	struct media_entity *sink;
	unsigned int flags = 0;
	int i, ret = 0;

	if (sensor) {
		si = v4l2_get_subdev_hostdata(sensor);
		/* Skip direct FIMC links in the logical FIMC-IS sensor path */
		if (si && si->fimc_bus_type == FIMC_BUS_TYPE_ISP_WRITEBACK)
			ret = 1;
	}

	for (i = 0; !ret && i < FIMC_MAX_DEVS; i++) {
		if (!fmd->fimc[i])
			continue;
		/*
		 * Some FIMC variants are not fitted with camera capture
		 * interface. Skip creating a link from sensor for those.
		 */
		if (!fmd->fimc[i]->variant->has_cam_if)
			continue;

		flags = ((1 << i) & link_mask) ? MEDIA_LNK_FL_ENABLED : 0;

		sink = &fmd->fimc[i]->vid_cap.subdev.entity;
		ret = media_create_pad_link(source, pad, sink,
					      FIMC_SD_PAD_SINK_CAM, flags);
		if (ret)
			return ret;

		/* Notify FIMC capture subdev entity */
		ret = media_entity_call(sink, link_setup, &sink->pads[0],
					&source->pads[pad], flags);
		if (ret)
			break;

		v4l2_info(&fmd->v4l2_dev, "created link [%s] %c> [%s]\n",
			  source->name, flags ? '=' : '-', sink->name);
	}

	for (i = 0; i < FIMC_LITE_MAX_DEVS; i++) {
		if (!fmd->fimc_lite[i])
			continue;

		sink = &fmd->fimc_lite[i]->subdev.entity;
		ret = media_create_pad_link(source, pad, sink,
					       FLITE_SD_PAD_SINK, 0);
		if (ret)
			return ret;

		/* Notify FIMC-LITE subdev entity */
		ret = media_entity_call(sink, link_setup, &sink->pads[0],
					&source->pads[pad], 0);
		if (ret)
			break;

		v4l2_info(&fmd->v4l2_dev, "created link [%s] -> [%s]\n",
			  source->name, sink->name);
	}
	return 0;
}

/* Create links from FIMC-LITE source pads to other entities */
static int __fimc_md_create_flite_source_links(struct fimc_md *fmd)
{
	struct media_entity *source, *sink;
	int i, ret = 0;

	for (i = 0; i < FIMC_LITE_MAX_DEVS; i++) {
		struct fimc_lite *fimc = fmd->fimc_lite[i];

		if (fimc == NULL)
			continue;

		source = &fimc->subdev.entity;
		sink = &fimc->ve.vdev.entity;
		/* FIMC-LITE's subdev and video node */
		ret = media_create_pad_link(source, FLITE_SD_PAD_SOURCE_DMA,
					       sink, 0, 0);
		if (ret)
			break;
		/* Link from FIMC-LITE to IS-ISP subdev */
		sink = &fmd->fimc_is->isp.subdev.entity;
		ret = media_create_pad_link(source, FLITE_SD_PAD_SOURCE_ISP,
					       sink, 0, 0);
		if (ret)
			break;
	}

	return ret;
}

/* Create FIMC-IS links */
static int __fimc_md_create_fimc_is_links(struct fimc_md *fmd)
{
	struct fimc_isp *isp = &fmd->fimc_is->isp;
	struct media_entity *source, *sink;
	int i, ret;

	source = &isp->subdev.entity;

	for (i = 0; i < FIMC_MAX_DEVS; i++) {
		if (fmd->fimc[i] == NULL)
			continue;

		/* Link from FIMC-IS-ISP subdev to FIMC */
		sink = &fmd->fimc[i]->vid_cap.subdev.entity;
		ret = media_create_pad_link(source, FIMC_ISP_SD_PAD_SRC_FIFO,
					       sink, FIMC_SD_PAD_SINK_FIFO, 0);
		if (ret)
			return ret;
	}

	/* Link from FIMC-IS-ISP subdev to fimc-is-isp.capture video node */
	sink = &isp->video_capture.ve.vdev.entity;

	/* Skip this link if the fimc-is-isp video node driver isn't built-in */
	if (sink->num_pads == 0)
		return 0;

	return media_create_pad_link(source, FIMC_ISP_SD_PAD_SRC_DMA,
					sink, 0, 0);
}

/**
 * fimc_md_create_links - create default links between registered entities
 * @fmd: fimc media device
 *
 * Parallel interface sensor entities are connected directly to FIMC capture
 * entities. The sensors using MIPI CSIS bus are connected through immutable
 * link with CSI receiver entity specified by mux_id. Any registered CSIS
 * entity has a link to each registered FIMC capture entity. Enabled links
 * are created by default between each subsequent registered sensor and
 * subsequent FIMC capture entity. The number of default active links is
 * determined by the number of available sensors or FIMC entities,
 * whichever is less.
 */
static int fimc_md_create_links(struct fimc_md *fmd)
{
	struct v4l2_subdev *csi_sensors[CSIS_MAX_ENTITIES] = { NULL };
	struct v4l2_subdev *sensor, *csis;
	struct fimc_source_info *pdata;
	struct media_entity *source, *sink;
	int i, pad, fimc_id = 0, ret = 0;
	u32 flags, link_mask = 0;

	for (i = 0; i < fmd->num_sensors; i++) {
		if (fmd->sensor[i].subdev == NULL)
			continue;

		sensor = fmd->sensor[i].subdev;
		pdata = v4l2_get_subdev_hostdata(sensor);
		if (!pdata)
			continue;

		source = NULL;

		switch (pdata->sensor_bus_type) {
		case FIMC_BUS_TYPE_MIPI_CSI2:
			if (WARN(pdata->mux_id >= CSIS_MAX_ENTITIES,
				"Wrong CSI channel id: %d\n", pdata->mux_id))
				return -EINVAL;

			csis = fmd->csis[pdata->mux_id].sd;
			if (WARN(csis == NULL,
				 "MIPI-CSI interface specified but s5p-csis module is not loaded!\n"))
				return -EINVAL;

			pad = sensor->entity.num_pads - 1;
			ret = media_create_pad_link(&sensor->entity, pad,
					      &csis->entity, CSIS_PAD_SINK,
					      MEDIA_LNK_FL_IMMUTABLE |
					      MEDIA_LNK_FL_ENABLED);
			if (ret)
				return ret;

			v4l2_info(&fmd->v4l2_dev, "created link [%s] => [%s]\n",
				  sensor->entity.name, csis->entity.name);

			source = NULL;
			csi_sensors[pdata->mux_id] = sensor;
			break;

		case FIMC_BUS_TYPE_ITU_601...FIMC_BUS_TYPE_ITU_656:
			source = &sensor->entity;
			pad = 0;
			break;

		default:
			v4l2_err(&fmd->v4l2_dev, "Wrong bus_type: %x\n",
				 pdata->sensor_bus_type);
			return -EINVAL;
		}
		if (source == NULL)
			continue;

		link_mask = 1 << fimc_id++;
		ret = __fimc_md_create_fimc_sink_links(fmd, source, sensor,
						       pad, link_mask);
	}

	for (i = 0; i < CSIS_MAX_ENTITIES; i++) {
		if (fmd->csis[i].sd == NULL)
			continue;

		source = &fmd->csis[i].sd->entity;
		pad = CSIS_PAD_SOURCE;
		sensor = csi_sensors[i];

		link_mask = 1 << fimc_id++;
		ret = __fimc_md_create_fimc_sink_links(fmd, source, sensor,
						       pad, link_mask);
	}

	/* Create immutable links between each FIMC's subdev and video node */
	flags = MEDIA_LNK_FL_IMMUTABLE | MEDIA_LNK_FL_ENABLED;
	for (i = 0; i < FIMC_MAX_DEVS; i++) {
		if (!fmd->fimc[i])
			continue;

		source = &fmd->fimc[i]->vid_cap.subdev.entity;
		sink = &fmd->fimc[i]->vid_cap.ve.vdev.entity;

		ret = media_create_pad_link(source, FIMC_SD_PAD_SOURCE,
					      sink, 0, flags);
		if (ret)
			break;
	}

	ret = __fimc_md_create_flite_source_links(fmd);
	if (ret < 0)
		return ret;

	if (fmd->use_isp)
		ret = __fimc_md_create_fimc_is_links(fmd);

	return ret;
}

/*
 * The peripheral sensor and CAM_BLK (PIXELASYNCMx) clocks management.
 */
static void fimc_md_put_clocks(struct fimc_md *fmd)
{
	int i = FIMC_MAX_CAMCLKS;

	while (--i >= 0) {
		if (IS_ERR(fmd->camclk[i].clock))
			continue;
		clk_put(fmd->camclk[i].clock);
		fmd->camclk[i].clock = ERR_PTR(-EINVAL);
	}

	/* Writeback (PIXELASYNCMx) clocks */
	for (i = 0; i < FIMC_MAX_WBCLKS; i++) {
		if (IS_ERR(fmd->wbclk[i]))
			continue;
		clk_put(fmd->wbclk[i]);
		fmd->wbclk[i] = ERR_PTR(-EINVAL);
	}
}

static int fimc_md_get_clocks(struct fimc_md *fmd)
{
	struct device *dev = &fmd->pdev->dev;
	char clk_name[32];
	struct clk *clock;
	int i, ret = 0;

	for (i = 0; i < FIMC_MAX_CAMCLKS; i++)
		fmd->camclk[i].clock = ERR_PTR(-EINVAL);

	for (i = 0; i < FIMC_MAX_CAMCLKS; i++) {
		snprintf(clk_name, sizeof(clk_name), "sclk_cam%u", i);
		clock = clk_get(dev, clk_name);

		if (IS_ERR(clock)) {
			dev_err(dev, "Failed to get clock: %s\n", clk_name);
			ret = PTR_ERR(clock);
			break;
		}
		fmd->camclk[i].clock = clock;
	}
	if (ret)
		fimc_md_put_clocks(fmd);

	if (!fmd->use_isp)
		return 0;
	/*
	 * For now get only PIXELASYNCM1 clock (Writeback B/ISP),
	 * leave PIXELASYNCM0 out for the LCD Writeback driver.
	 */
	fmd->wbclk[CLK_IDX_WB_A] = ERR_PTR(-EINVAL);

	for (i = CLK_IDX_WB_B; i < FIMC_MAX_WBCLKS; i++) {
		snprintf(clk_name, sizeof(clk_name), "pxl_async%u", i);
		clock = clk_get(dev, clk_name);
		if (IS_ERR(clock)) {
			v4l2_err(&fmd->v4l2_dev, "Failed to get clock: %s\n",
				  clk_name);
			ret = PTR_ERR(clock);
			break;
		}
		fmd->wbclk[i] = clock;
	}
	if (ret)
		fimc_md_put_clocks(fmd);

	return ret;
}

static int __fimc_md_modify_pipeline(struct media_entity *entity, bool enable)
{
	struct exynos_video_entity *ve;
	struct fimc_pipeline *p;
	struct video_device *vdev;
	int ret;

	vdev = media_entity_to_video_device(entity);
	if (vdev->entity.use_count == 0)
		return 0;

	ve = vdev_to_exynos_video_entity(vdev);
	p = to_fimc_pipeline(ve->pipe);
	/*
	 * Nothing to do if we are disabling the pipeline, some link
	 * has been disconnected and p->subdevs array is cleared now.
	 */
	if (!enable && p->subdevs[IDX_SENSOR] == NULL)
		return 0;

	if (enable)
		ret = __fimc_pipeline_open(ve->pipe, entity, true);
	else
		ret = __fimc_pipeline_close(ve->pipe);

	if (ret == 0 && !enable)
		memset(p->subdevs, 0, sizeof(p->subdevs));

	return ret;
}

/* Locking: called with entity->graph_obj.mdev->graph_mutex mutex held. */
static int __fimc_md_modify_pipelines(struct media_entity *entity, bool enable,
				      struct media_graph *graph)
{
	struct media_entity *entity_err = entity;
	int ret;

	/*
	 * Walk current graph and call the pipeline open/close routine for each
	 * opened video node that belongs to the graph of entities connected
	 * through active links. This is needed as we cannot power on/off the
	 * subdevs in random order.
	 */
	media_graph_walk_start(graph, entity);

	while ((entity = media_graph_walk_next(graph))) {
		if (!is_media_entity_v4l2_video_device(entity))
			continue;

		ret  = __fimc_md_modify_pipeline(entity, enable);

		if (ret < 0)
			goto err;
	}

	return 0;

err:
	media_graph_walk_start(graph, entity_err);

	while ((entity_err = media_graph_walk_next(graph))) {
		if (!is_media_entity_v4l2_video_device(entity_err))
			continue;

		__fimc_md_modify_pipeline(entity_err, !enable);

		if (entity_err == entity)
			break;
	}

	return ret;
}

static int fimc_md_link_notify(struct media_link *link, unsigned int flags,
				unsigned int notification)
{
	struct media_graph *graph =
		&container_of(link->graph_obj.mdev, struct fimc_md,
			      media_dev)->link_setup_graph;
	struct media_entity *sink = link->sink->entity;
	int ret = 0;

	/* Before link disconnection */
	if (notification == MEDIA_DEV_NOTIFY_PRE_LINK_CH) {
		ret = media_graph_walk_init(graph,
						   link->graph_obj.mdev);
		if (ret)
			return ret;
		if (!(flags & MEDIA_LNK_FL_ENABLED))
			ret = __fimc_md_modify_pipelines(sink, false, graph);
#if 0
		else
			/* TODO: Link state change validation */
#endif
	/* After link activation */
	} else if (notification == MEDIA_DEV_NOTIFY_POST_LINK_CH) {
		if (link->flags & MEDIA_LNK_FL_ENABLED)
			ret = __fimc_md_modify_pipelines(sink, true, graph);
		media_graph_walk_cleanup(graph);
	}

	return ret ? -EPIPE : 0;
}

static const struct media_device_ops fimc_md_ops = {
	.link_notify = fimc_md_link_notify,
};

static ssize_t subdev_conf_mode_show(struct device *dev,
				     struct device_attribute *attr, char *buf)
{
	struct fimc_md *fmd = dev_get_drvdata(dev);

	if (fmd->user_subdev_api)
		return strscpy(buf, "Sub-device API (sub-dev)\n", PAGE_SIZE);

	return strscpy(buf, "V4L2 video node only API (vid-dev)\n", PAGE_SIZE);
}

static ssize_t subdev_conf_mode_store(struct device *dev,
				      struct device_attribute *attr,
				      const char *buf, size_t count)
{
	struct fimc_md *fmd = dev_get_drvdata(dev);
	bool subdev_api;
	int i;

	if (!strcmp(buf, "vid-dev\n"))
		subdev_api = false;
	else if (!strcmp(buf, "sub-dev\n"))
		subdev_api = true;
	else
		return count;

	fmd->user_subdev_api = subdev_api;
	for (i = 0; i < FIMC_MAX_DEVS; i++)
		if (fmd->fimc[i])
			fmd->fimc[i]->vid_cap.user_subdev_api = subdev_api;
	return count;
}
/*
 * This device attribute is to select video pipeline configuration method.
 * There are following valid values:
 *  vid-dev - for V4L2 video node API only, subdevice will be configured
 *  by the host driver.
 *  sub-dev - for media controller API, subdevs must be configured in user
 *  space before starting streaming.
 */
<<<<<<< HEAD
static DEVICE_ATTR(subdev_conf_mode, S_IWUSR | S_IRUGO,
		   fimc_md_sysfs_show, fimc_md_sysfs_store);

static int fimc_md_get_pinctrl(struct fimc_md *fmd)
{
	struct device *dev = &fmd->pdev->dev;
	struct fimc_pinctrl *pctl = &fmd->pinctl;

	pctl->pinctrl = devm_pinctrl_get(dev);
	if (IS_ERR(pctl->pinctrl))
		return PTR_ERR(pctl->pinctrl);

	pctl->state_default = pinctrl_lookup_state(pctl->pinctrl,
					PINCTRL_STATE_DEFAULT);
	if (IS_ERR(pctl->state_default))
		return PTR_ERR(pctl->state_default);

	pctl->state_idle = pinctrl_lookup_state(pctl->pinctrl,
					PINCTRL_STATE_IDLE);
	if (IS_ERR(pctl->state_idle))
		return PTR_ERR(pctl->state_idle);

	return 0;
}
=======
static DEVICE_ATTR_RW(subdev_conf_mode);
>>>>>>> c1084c27

static int cam_clk_prepare(struct clk_hw *hw)
{
	struct cam_clk *camclk = to_cam_clk(hw);

	if (camclk->fmd->pmf == NULL)
		return -ENODEV;

	return pm_runtime_resume_and_get(camclk->fmd->pmf);
}

static void cam_clk_unprepare(struct clk_hw *hw)
{
	struct cam_clk *camclk = to_cam_clk(hw);

	if (camclk->fmd->pmf == NULL)
		return;

	pm_runtime_put_sync(camclk->fmd->pmf);
}

static const struct clk_ops cam_clk_ops = {
	.prepare = cam_clk_prepare,
	.unprepare = cam_clk_unprepare,
};

static void fimc_md_unregister_clk_provider(struct fimc_md *fmd)
{
	struct cam_clk_provider *cp = &fmd->clk_provider;
	unsigned int i;

	if (cp->of_node)
		of_clk_del_provider(cp->of_node);

	for (i = 0; i < cp->num_clocks; i++)
		clk_unregister(cp->clks[i]);
}

static int fimc_md_register_clk_provider(struct fimc_md *fmd)
{
	struct cam_clk_provider *cp = &fmd->clk_provider;
	struct device *dev = &fmd->pdev->dev;
	int i, ret;

	for (i = 0; i < FIMC_MAX_CAMCLKS; i++) {
		struct cam_clk *camclk = &cp->camclk[i];
		struct clk_init_data init;
		const char *p_name;

		ret = of_property_read_string_index(dev->of_node,
					"clock-output-names", i, &init.name);
		if (ret < 0)
			break;

		p_name = __clk_get_name(fmd->camclk[i].clock);

		/* It's safe since clk_register() will duplicate the string. */
		init.parent_names = &p_name;
		init.num_parents = 1;
		init.ops = &cam_clk_ops;
		init.flags = CLK_SET_RATE_PARENT;
		camclk->hw.init = &init;
		camclk->fmd = fmd;

		cp->clks[i] = clk_register(NULL, &camclk->hw);
		if (IS_ERR(cp->clks[i])) {
			dev_err(dev, "failed to register clock: %s (%ld)\n",
					init.name, PTR_ERR(cp->clks[i]));
			ret = PTR_ERR(cp->clks[i]);
			goto err;
		}
		cp->num_clocks++;
	}

	if (cp->num_clocks == 0) {
		dev_warn(dev, "clk provider not registered\n");
		return 0;
	}

	cp->clk_data.clks = cp->clks;
	cp->clk_data.clk_num = cp->num_clocks;
	cp->of_node = dev->of_node;
	ret = of_clk_add_provider(dev->of_node, of_clk_src_onecell_get,
				  &cp->clk_data);
	if (ret == 0)
		return 0;
err:
	fimc_md_unregister_clk_provider(fmd);
	return ret;
}

static int subdev_notifier_bound(struct v4l2_async_notifier *notifier,
				 struct v4l2_subdev *subdev,
				 struct v4l2_async_subdev *asd)
{
	struct fimc_md *fmd = notifier_to_fimc_md(notifier);
	struct fimc_sensor_info *si = NULL;
	int i;

	/* Find platform data for this sensor subdev */
	for (i = 0; i < ARRAY_SIZE(fmd->sensor); i++)
		if (fmd->sensor[i].asd &&
		    fmd->sensor[i].asd->match.fwnode ==
		    of_fwnode_handle(subdev->dev->of_node))
			si = &fmd->sensor[i];

	if (si == NULL)
		return -EINVAL;

	v4l2_set_subdev_hostdata(subdev, &si->pdata);

	if (si->pdata.fimc_bus_type == FIMC_BUS_TYPE_ISP_WRITEBACK)
		subdev->grp_id = GRP_ID_FIMC_IS_SENSOR;
	else
		subdev->grp_id = GRP_ID_SENSOR;

	si->subdev = subdev;

	v4l2_info(&fmd->v4l2_dev, "Registered sensor subdevice: %s (%d)\n",
		  subdev->name, fmd->num_sensors);

	fmd->num_sensors++;

	return 0;
}

static int subdev_notifier_complete(struct v4l2_async_notifier *notifier)
{
	struct fimc_md *fmd = notifier_to_fimc_md(notifier);
	int ret;

	mutex_lock(&fmd->media_dev.graph_mutex);

	ret = fimc_md_create_links(fmd);
	if (ret < 0)
		goto unlock;

	ret = v4l2_device_register_subdev_nodes(&fmd->v4l2_dev);
unlock:
	mutex_unlock(&fmd->media_dev.graph_mutex);
	if (ret < 0)
		return ret;

	return media_device_register(&fmd->media_dev);
}

static const struct v4l2_async_notifier_operations subdev_notifier_ops = {
	.bound = subdev_notifier_bound,
	.complete = subdev_notifier_complete,
};

static int fimc_md_probe(struct platform_device *pdev)
{
	struct device *dev = &pdev->dev;
	struct v4l2_device *v4l2_dev;
	struct pinctrl *pinctrl;
	struct fimc_md *fmd;
	int ret;

	fmd = devm_kzalloc(dev, sizeof(*fmd), GFP_KERNEL);
	if (!fmd)
		return -ENOMEM;

	spin_lock_init(&fmd->slock);
	INIT_LIST_HEAD(&fmd->pipelines);
	fmd->pdev = pdev;

	strscpy(fmd->media_dev.model, "Samsung S5P FIMC",
		sizeof(fmd->media_dev.model));
	fmd->media_dev.ops = &fimc_md_ops;
	fmd->media_dev.dev = dev;

	v4l2_dev = &fmd->v4l2_dev;
	v4l2_dev->mdev = &fmd->media_dev;
	v4l2_dev->notify = fimc_sensor_notify;
	strscpy(v4l2_dev->name, "s5p-fimc-md", sizeof(v4l2_dev->name));

	fmd->use_isp = fimc_md_is_isp_available(dev->of_node);
	fmd->user_subdev_api = true;

	media_device_init(&fmd->media_dev);

	ret = v4l2_device_register(dev, &fmd->v4l2_dev);
	if (ret < 0) {
		v4l2_err(v4l2_dev, "Failed to register v4l2_device: %d\n", ret);
		goto err_md;
	}

	ret = fimc_md_get_clocks(fmd);
	if (ret)
		goto err_v4l2dev;

	pinctrl = devm_pinctrl_get(dev);
	if (IS_ERR(pinctrl)) {
		ret = PTR_ERR(pinctrl);
		if (ret != EPROBE_DEFER)
			dev_err(dev, "Failed to get pinctrl: %d\n", ret);
		goto err_clk;
	}

	platform_set_drvdata(pdev, fmd);

	v4l2_async_notifier_init(&fmd->subdev_notifier);

	ret = fimc_md_register_platform_entities(fmd, dev->of_node);
	if (ret)
		goto err_clk;

	ret = fimc_md_register_sensor_entities(fmd);
	if (ret)
		goto err_m_ent;

	ret = device_create_file(&pdev->dev, &dev_attr_subdev_conf_mode);
	if (ret)
		goto err_cleanup;
	/*
	 * FIMC platform devices need to be registered before the sclk_cam
	 * clocks provider, as one of these devices needs to be activated
	 * to enable the clock.
	 */
	ret = fimc_md_register_clk_provider(fmd);
	if (ret < 0) {
		v4l2_err(v4l2_dev, "clock provider registration failed\n");
		goto err_attr;
	}

	if (fmd->num_sensors > 0) {
		fmd->subdev_notifier.ops = &subdev_notifier_ops;
		fmd->num_sensors = 0;

		ret = v4l2_async_notifier_register(&fmd->v4l2_dev,
						&fmd->subdev_notifier);
		if (ret)
			goto err_clk_p;
	}

	return 0;

err_clk_p:
	fimc_md_unregister_clk_provider(fmd);
err_attr:
	device_remove_file(&pdev->dev, &dev_attr_subdev_conf_mode);
err_cleanup:
	v4l2_async_notifier_cleanup(&fmd->subdev_notifier);
err_m_ent:
	fimc_md_unregister_entities(fmd);
err_clk:
	fimc_md_put_clocks(fmd);
err_v4l2dev:
	v4l2_device_unregister(&fmd->v4l2_dev);
err_md:
	media_device_cleanup(&fmd->media_dev);
	return ret;
}

static int fimc_md_remove(struct platform_device *pdev)
{
	struct fimc_md *fmd = platform_get_drvdata(pdev);

	if (!fmd)
		return 0;

	fimc_md_unregister_clk_provider(fmd);
	v4l2_async_notifier_unregister(&fmd->subdev_notifier);
	v4l2_async_notifier_cleanup(&fmd->subdev_notifier);

	v4l2_device_unregister(&fmd->v4l2_dev);
	device_remove_file(&pdev->dev, &dev_attr_subdev_conf_mode);
	fimc_md_unregister_entities(fmd);
	fimc_md_pipelines_free(fmd);
	media_device_unregister(&fmd->media_dev);
	media_device_cleanup(&fmd->media_dev);
	fimc_md_put_clocks(fmd);

	return 0;
}

static const struct platform_device_id fimc_driver_ids[] __always_unused = {
	{ .name = "s5p-fimc-md" },
	{ },
};
MODULE_DEVICE_TABLE(platform, fimc_driver_ids);

static const struct of_device_id fimc_md_of_match[] = {
	{ .compatible = "samsung,fimc" },
	{ },
};
MODULE_DEVICE_TABLE(of, fimc_md_of_match);

static struct platform_driver fimc_md_driver = {
	.probe		= fimc_md_probe,
	.remove		= fimc_md_remove,
	.driver = {
		.of_match_table = of_match_ptr(fimc_md_of_match),
		.name		= "s5p-fimc-md",
	}
};

static int __init fimc_md_init(void)
{
	int ret;

	request_module("s5p-csis");
	ret = fimc_register_driver();
	if (ret)
		return ret;

	return platform_driver_register(&fimc_md_driver);
}

static void __exit fimc_md_exit(void)
{
	platform_driver_unregister(&fimc_md_driver);
	fimc_unregister_driver();
}

module_init(fimc_md_init);
module_exit(fimc_md_exit);

MODULE_AUTHOR("Sylwester Nawrocki <s.nawrocki@samsung.com>");
MODULE_DESCRIPTION("S5P FIMC camera host interface/video postprocessor driver");
MODULE_LICENSE("GPL");
MODULE_VERSION("2.0.1");<|MERGE_RESOLUTION|>--- conflicted
+++ resolved
@@ -1278,34 +1278,7 @@
  *  sub-dev - for media controller API, subdevs must be configured in user
  *  space before starting streaming.
  */
-<<<<<<< HEAD
-static DEVICE_ATTR(subdev_conf_mode, S_IWUSR | S_IRUGO,
-		   fimc_md_sysfs_show, fimc_md_sysfs_store);
-
-static int fimc_md_get_pinctrl(struct fimc_md *fmd)
-{
-	struct device *dev = &fmd->pdev->dev;
-	struct fimc_pinctrl *pctl = &fmd->pinctl;
-
-	pctl->pinctrl = devm_pinctrl_get(dev);
-	if (IS_ERR(pctl->pinctrl))
-		return PTR_ERR(pctl->pinctrl);
-
-	pctl->state_default = pinctrl_lookup_state(pctl->pinctrl,
-					PINCTRL_STATE_DEFAULT);
-	if (IS_ERR(pctl->state_default))
-		return PTR_ERR(pctl->state_default);
-
-	pctl->state_idle = pinctrl_lookup_state(pctl->pinctrl,
-					PINCTRL_STATE_IDLE);
-	if (IS_ERR(pctl->state_idle))
-		return PTR_ERR(pctl->state_idle);
-
-	return 0;
-}
-=======
 static DEVICE_ATTR_RW(subdev_conf_mode);
->>>>>>> c1084c27
 
 static int cam_clk_prepare(struct clk_hw *hw)
 {
