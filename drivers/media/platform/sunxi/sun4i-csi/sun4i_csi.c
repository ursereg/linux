// SPDX-License-Identifier: GPL-2.0+
/*
 * Copyright (C) 2016 NextThing Co
 * Copyright (C) 2016-2019 Bootlin
 *
 * Author: Maxime Ripard <maxime.ripard@bootlin.com>
 */

#include <linux/clk.h>
#include <linux/dma-mapping.h>
#include <linux/interrupt.h>
#include <linux/module.h>
#include <linux/mutex.h>
#include <linux/of.h>
#include <linux/of_device.h>
#include <linux/of_graph.h>
#include <linux/platform_device.h>
#include <linux/pm_runtime.h>
#include <linux/reset.h>
#include <linux/videodev2.h>

#include <media/v4l2-dev.h>
#include <media/v4l2-device.h>
#include <media/v4l2-fwnode.h>
#include <media/v4l2-ioctl.h>
#include <media/v4l2-mediabus.h>

#include <media/videobuf2-core.h>
#include <media/videobuf2-dma-contig.h>

#include "sun4i_csi.h"

struct sun4i_csi_traits {
	unsigned int channels;
	unsigned int max_width;
	bool has_isp;
};

static const struct media_entity_operations sun4i_csi_video_entity_ops = {
	.link_validate = v4l2_subdev_link_validate,
};

static int sun4i_csi_notify_bound(struct v4l2_async_notifier *notifier,
				  struct v4l2_subdev *subdev,
				  struct v4l2_async_subdev *asd)
{
	struct sun4i_csi *csi = container_of(notifier, struct sun4i_csi,
					     notifier);

	csi->src_subdev = subdev;
	csi->src_pad = media_entity_get_fwnode_pad(&subdev->entity,
						   subdev->fwnode,
						   MEDIA_PAD_FL_SOURCE);
	if (csi->src_pad < 0) {
		dev_err(csi->dev, "Couldn't find output pad for subdev %s\n",
			subdev->name);
		return csi->src_pad;
	}

	dev_dbg(csi->dev, "Bound %s pad: %d\n", subdev->name, csi->src_pad);
	return 0;
}

static int sun4i_csi_notify_complete(struct v4l2_async_notifier *notifier)
{
	struct sun4i_csi *csi = container_of(notifier, struct sun4i_csi,
					     notifier);
	struct v4l2_subdev *subdev = &csi->subdev;
	struct video_device *vdev = &csi->vdev;
	int ret;

	ret = v4l2_device_register_subdev(&csi->v4l, subdev);
	if (ret < 0)
		return ret;

	ret = sun4i_csi_v4l2_register(csi);
	if (ret < 0)
		return ret;

	ret = media_device_register(&csi->mdev);
	if (ret)
		return ret;

	/* Create link from subdev to main device */
	ret = media_create_pad_link(&subdev->entity, CSI_SUBDEV_SOURCE,
				    &vdev->entity, 0,
				    MEDIA_LNK_FL_ENABLED |
				    MEDIA_LNK_FL_IMMUTABLE);
	if (ret)
		goto err_clean_media;

	ret = media_create_pad_link(&csi->src_subdev->entity, csi->src_pad,
				    &subdev->entity, CSI_SUBDEV_SINK,
				    MEDIA_LNK_FL_ENABLED |
				    MEDIA_LNK_FL_IMMUTABLE);
	if (ret)
		goto err_clean_media;

	ret = v4l2_device_register_subdev_nodes(&csi->v4l);
	if (ret < 0)
		goto err_clean_media;

	return 0;

err_clean_media:
	media_device_unregister(&csi->mdev);

	return ret;
}

static const struct v4l2_async_notifier_operations sun4i_csi_notify_ops = {
	.bound		= sun4i_csi_notify_bound,
	.complete	= sun4i_csi_notify_complete,
};

static int sun4i_csi_notifier_init(struct sun4i_csi *csi)
{
	struct v4l2_fwnode_endpoint vep = {
		.bus_type = V4L2_MBUS_PARALLEL,
	};
	struct v4l2_async_subdev *asd;
	struct fwnode_handle *ep;
	int ret;

	v4l2_async_notifier_init(&csi->notifier);

	ep = fwnode_graph_get_endpoint_by_id(dev_fwnode(csi->dev), 0, 0,
					     FWNODE_GRAPH_ENDPOINT_NEXT);
	if (!ep)
		return -EINVAL;

	ret = v4l2_fwnode_endpoint_parse(ep, &vep);
	if (ret)
		goto out;

	csi->bus = vep.bus.parallel;

	asd = v4l2_async_notifier_add_fwnode_remote_subdev(&csi->notifier, ep,
							   struct v4l2_async_subdev);
	if (IS_ERR(asd)) {
		ret = PTR_ERR(asd);
		goto out;
	}

	csi->notifier.ops = &sun4i_csi_notify_ops;

out:
	fwnode_handle_put(ep);
	return ret;
}

static int sun4i_csi_probe(struct platform_device *pdev)
{
	struct v4l2_subdev *subdev;
	struct video_device *vdev;
	struct sun4i_csi *csi;
	struct resource *res;
	int ret;
	int irq;

	csi = devm_kzalloc(&pdev->dev, sizeof(*csi), GFP_KERNEL);
	if (!csi)
		return -ENOMEM;
	platform_set_drvdata(pdev, csi);
	csi->dev = &pdev->dev;
	subdev = &csi->subdev;
	vdev = &csi->vdev;

<<<<<<< HEAD
	/*
	 * On Allwinner SoCs, some high memory bandwidth devices do DMA
	 * directly over the memory bus (called MBUS), instead of the
	 * system bus. The memory bus has a different addressing scheme
	 * without the DRAM starting offset.
	 *
	 * In some cases this can be described by an interconnect in
	 * the device tree. In other cases where the hardware is not
	 * fully understood and the interconnect is left out of the
	 * device tree, fall back to a default offset.
	 */
	if (of_find_property(csi->dev->of_node, "interconnects", NULL)) {
		ret = of_dma_configure(csi->dev, csi->dev->of_node, true);
		if (ret)
			return ret;
	} else {
#ifdef PHYS_PFN_OFFSET
		csi->dev->dma_pfn_offset = PHYS_PFN_OFFSET;
#endif
	}
=======
	csi->traits = of_device_get_match_data(&pdev->dev);
	if (!csi->traits)
		return -EINVAL;
>>>>>>> c1084c27

	csi->mdev.dev = csi->dev;
	strscpy(csi->mdev.model, "Allwinner Video Capture Device",
		sizeof(csi->mdev.model));
	csi->mdev.hw_revision = 0;
	snprintf(csi->mdev.bus_info, sizeof(csi->mdev.bus_info), "platform:%s",
		 dev_name(csi->dev));
	media_device_init(&csi->mdev);
	csi->v4l.mdev = &csi->mdev;

	res = platform_get_resource(pdev, IORESOURCE_MEM, 0);
	csi->regs = devm_ioremap_resource(&pdev->dev, res);
	if (IS_ERR(csi->regs))
		return PTR_ERR(csi->regs);

	irq = platform_get_irq(pdev, 0);
	if (irq < 0)
		return irq;

	csi->bus_clk = devm_clk_get(&pdev->dev, "bus");
	if (IS_ERR(csi->bus_clk)) {
		dev_err(&pdev->dev, "Couldn't get our bus clock\n");
		return PTR_ERR(csi->bus_clk);
	}

	if (csi->traits->has_isp) {
		csi->isp_clk = devm_clk_get(&pdev->dev, "isp");
		if (IS_ERR(csi->isp_clk)) {
			dev_err(&pdev->dev, "Couldn't get our ISP clock\n");
			return PTR_ERR(csi->isp_clk);
		}
	}

	csi->ram_clk = devm_clk_get(&pdev->dev, "ram");
	if (IS_ERR(csi->ram_clk)) {
		dev_err(&pdev->dev, "Couldn't get our ram clock\n");
		return PTR_ERR(csi->ram_clk);
	}

	csi->rst = devm_reset_control_get(&pdev->dev, NULL);
	if (IS_ERR(csi->rst)) {
		dev_err(&pdev->dev, "Couldn't get our reset line\n");
		return PTR_ERR(csi->rst);
	}

	/* Initialize subdev */
	v4l2_subdev_init(subdev, &sun4i_csi_subdev_ops);
	subdev->flags = V4L2_SUBDEV_FL_HAS_DEVNODE | V4L2_SUBDEV_FL_HAS_EVENTS;
	subdev->entity.function = MEDIA_ENT_F_VID_IF_BRIDGE;
	subdev->owner = THIS_MODULE;
	snprintf(subdev->name, sizeof(subdev->name), "sun4i-csi-0");
	v4l2_set_subdevdata(subdev, csi);

	csi->subdev_pads[CSI_SUBDEV_SINK].flags =
		MEDIA_PAD_FL_SINK | MEDIA_PAD_FL_MUST_CONNECT;
	csi->subdev_pads[CSI_SUBDEV_SOURCE].flags = MEDIA_PAD_FL_SOURCE;
	ret = media_entity_pads_init(&subdev->entity, CSI_SUBDEV_PADS,
				     csi->subdev_pads);
	if (ret < 0)
		return ret;

	csi->vdev_pad.flags = MEDIA_PAD_FL_SINK | MEDIA_PAD_FL_MUST_CONNECT;
	vdev->entity.ops = &sun4i_csi_video_entity_ops;
	ret = media_entity_pads_init(&vdev->entity, 1, &csi->vdev_pad);
	if (ret < 0)
		return ret;

	ret = sun4i_csi_dma_register(csi, irq);
	if (ret)
		goto err_clean_pad;

	ret = sun4i_csi_notifier_init(csi);
	if (ret)
		goto err_unregister_media;

	ret = v4l2_async_notifier_register(&csi->v4l, &csi->notifier);
	if (ret) {
		dev_err(csi->dev, "Couldn't register our notifier.\n");
		goto err_unregister_media;
	}

	pm_runtime_enable(&pdev->dev);

	return 0;

err_unregister_media:
	media_device_unregister(&csi->mdev);
	sun4i_csi_dma_unregister(csi);

err_clean_pad:
	media_device_cleanup(&csi->mdev);

	return ret;
}

static int sun4i_csi_remove(struct platform_device *pdev)
{
	struct sun4i_csi *csi = platform_get_drvdata(pdev);

	v4l2_async_notifier_unregister(&csi->notifier);
	v4l2_async_notifier_cleanup(&csi->notifier);
	vb2_video_unregister_device(&csi->vdev);
	media_device_unregister(&csi->mdev);
	sun4i_csi_dma_unregister(csi);
	media_device_cleanup(&csi->mdev);

	return 0;
}

static const struct sun4i_csi_traits sun4i_a10_csi1_traits = {
	.channels = 1,
	.max_width = 24,
	.has_isp = false,
};

static const struct sun4i_csi_traits sun7i_a20_csi0_traits = {
	.channels = 4,
	.max_width = 16,
	.has_isp = true,
};

static const struct of_device_id sun4i_csi_of_match[] = {
	{ .compatible = "allwinner,sun4i-a10-csi1", .data = &sun4i_a10_csi1_traits },
	{ .compatible = "allwinner,sun7i-a20-csi0", .data = &sun7i_a20_csi0_traits },
	{ /* Sentinel */ }
};
MODULE_DEVICE_TABLE(of, sun4i_csi_of_match);

static int __maybe_unused sun4i_csi_runtime_resume(struct device *dev)
{
	struct sun4i_csi *csi = dev_get_drvdata(dev);

	reset_control_deassert(csi->rst);
	clk_prepare_enable(csi->bus_clk);
	clk_prepare_enable(csi->ram_clk);
	clk_set_rate(csi->isp_clk, 80000000);
	clk_prepare_enable(csi->isp_clk);

	writel(1, csi->regs + CSI_EN_REG);

	return 0;
}

static int __maybe_unused sun4i_csi_runtime_suspend(struct device *dev)
{
	struct sun4i_csi *csi = dev_get_drvdata(dev);

	clk_disable_unprepare(csi->isp_clk);
	clk_disable_unprepare(csi->ram_clk);
	clk_disable_unprepare(csi->bus_clk);

	reset_control_assert(csi->rst);

	return 0;
}

static const struct dev_pm_ops sun4i_csi_pm_ops = {
	SET_RUNTIME_PM_OPS(sun4i_csi_runtime_suspend,
			   sun4i_csi_runtime_resume,
			   NULL)
};

static struct platform_driver sun4i_csi_driver = {
	.probe	= sun4i_csi_probe,
	.remove	= sun4i_csi_remove,
	.driver	= {
		.name		= "sun4i-csi",
		.of_match_table	= sun4i_csi_of_match,
		.pm		= &sun4i_csi_pm_ops,
	},
};
module_platform_driver(sun4i_csi_driver);

MODULE_DESCRIPTION("Allwinner A10 Camera Sensor Interface driver");
MODULE_AUTHOR("Maxime Ripard <mripard@kernel.org>");
MODULE_LICENSE("GPL");<|MERGE_RESOLUTION|>--- conflicted
+++ resolved
@@ -166,32 +166,9 @@
 	subdev = &csi->subdev;
 	vdev = &csi->vdev;
 
-<<<<<<< HEAD
-	/*
-	 * On Allwinner SoCs, some high memory bandwidth devices do DMA
-	 * directly over the memory bus (called MBUS), instead of the
-	 * system bus. The memory bus has a different addressing scheme
-	 * without the DRAM starting offset.
-	 *
-	 * In some cases this can be described by an interconnect in
-	 * the device tree. In other cases where the hardware is not
-	 * fully understood and the interconnect is left out of the
-	 * device tree, fall back to a default offset.
-	 */
-	if (of_find_property(csi->dev->of_node, "interconnects", NULL)) {
-		ret = of_dma_configure(csi->dev, csi->dev->of_node, true);
-		if (ret)
-			return ret;
-	} else {
-#ifdef PHYS_PFN_OFFSET
-		csi->dev->dma_pfn_offset = PHYS_PFN_OFFSET;
-#endif
-	}
-=======
 	csi->traits = of_device_get_match_data(&pdev->dev);
 	if (!csi->traits)
 		return -EINVAL;
->>>>>>> c1084c27
 
 	csi->mdev.dev = csi->dev;
 	strscpy(csi->mdev.model, "Allwinner Video Capture Device",
