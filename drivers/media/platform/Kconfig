--- conflicted
+++ resolved
@@ -115,19 +115,11 @@
 	  will be called s3c-camif.
 
 config VIDEO_MXC_OUTPUT
-<<<<<<< HEAD
-        tristate "MXC Video For Linux Video Output"
-        depends on VIDEO_DEV && ARCH_MXC && FB_MXC
-        select VIDEOBUF_DMA_CONTIG
-        ---help---
-        This is the video4linux2 output driver based on MXC module.
-=======
 	tristate "MXC Video For Linux Video Output"
 	depends on VIDEO_DEV && ARCH_MXC && FB_MXC
 	select VIDEOBUF_DMA_CONTIG
 	---help---
 	This is the video4linux2 output driver based on MXC module.
->>>>>>> 33e8bb5d
 
 config VIDEO_MXC_CAPTURE
 	tristate "MXC Video For Linux Video Capture"
