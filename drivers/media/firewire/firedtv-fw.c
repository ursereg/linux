--- conflicted
+++ resolved
@@ -272,15 +272,10 @@
 
 	name_len = fw_csr_string(unit->directory, CSR_MODEL,
 				 name, sizeof(name));
-<<<<<<< HEAD
-	if (name_len < 0)
-		return name_len;
-=======
 	if (name_len < 0) {
 		err = name_len;
 		goto fail_free;
 	}
->>>>>>> c1084c27
 	for (i = ARRAY_SIZE(model_names); --i; )
 		if (strlen(model_names[i]) <= name_len &&
 		    strncmp(name, model_names[i], name_len) == 0)
