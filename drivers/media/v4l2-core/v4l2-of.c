--- conflicted
+++ resolved
@@ -146,22 +146,15 @@
 int v4l2_of_parse_endpoint(const struct device_node *node,
 			   struct v4l2_of_endpoint *endpoint)
 {
-<<<<<<< HEAD
-=======
 	int rval;
 
->>>>>>> 33e8bb5d
 	of_graph_parse_endpoint(node, &endpoint->base);
 	endpoint->bus_type = 0;
 	memset(&endpoint->bus, 0, sizeof(endpoint->bus));
 
-<<<<<<< HEAD
-	v4l2_of_parse_csi_bus(node, endpoint);
-=======
 	rval = v4l2_of_parse_csi_bus(node, endpoint);
 	if (rval)
 		return rval;
->>>>>>> 33e8bb5d
 	/*
 	 * Parse the parallel video bus properties only if none
 	 * of the MIPI CSI-2 specific properties were found.
@@ -171,9 +164,6 @@
 
 	return 0;
 }
-<<<<<<< HEAD
-EXPORT_SYMBOL(v4l2_of_parse_endpoint);
-=======
 EXPORT_SYMBOL(v4l2_of_parse_endpoint);
 
 /**
@@ -235,5 +225,4 @@
 	of_node_put(link->local_node);
 	of_node_put(link->remote_node);
 }
-EXPORT_SYMBOL(v4l2_of_put_link);
->>>>>>> 33e8bb5d
+EXPORT_SYMBOL(v4l2_of_put_link);