/*
 * ioctl32.c: Conversion between 32bit and 64bit native ioctls.
 *	Separated from fs stuff by Arnd Bergmann <arnd@arndb.de>
 *
 * Copyright (C) 1997-2000  Jakub Jelinek  (jakub@redhat.com)
 * Copyright (C) 1998  Eddie C. Dost  (ecd@skynet.be)
 * Copyright (C) 2001,2002  Andi Kleen, SuSE Labs
 * Copyright (C) 2003       Pavel Machek (pavel@ucw.cz)
 * Copyright (C) 2005       Philippe De Muyter (phdm@macqel.be)
 * Copyright (C) 2008       Hans Verkuil <hverkuil@xs4all.nl>
 *
 * These routines maintain argument size conversion between 32bit and 64bit
 * ioctls.
 */

#include <linux/compat.h>
#include <linux/module.h>
#include <linux/videodev2.h>
#include <linux/v4l2-subdev.h>
#include <media/v4l2-dev.h>
#include <media/v4l2-ioctl.h>

static long native_ioctl(struct file *file, unsigned int cmd, unsigned long arg)
{
	long ret = -ENOIOCTLCMD;

	if (file->f_op->unlocked_ioctl)
		ret = file->f_op->unlocked_ioctl(file, cmd, arg);

	return ret;
}


struct v4l2_clip32 {
	struct v4l2_rect        c;
	compat_caddr_t 		next;
};

struct v4l2_window32 {
	struct v4l2_rect        w;
	__u32		  	field;	/* enum v4l2_field */
	__u32			chromakey;
	compat_caddr_t		clips; /* actually struct v4l2_clip32 * */
	__u32			clipcount;
	compat_caddr_t		bitmap;
};

static int get_v4l2_window32(struct v4l2_window *kp, struct v4l2_window32 __user *up)
{
	if (!access_ok(VERIFY_READ, up, sizeof(struct v4l2_window32)) ||
		copy_from_user(&kp->w, &up->w, sizeof(up->w)) ||
		get_user(kp->field, &up->field) ||
		get_user(kp->chromakey, &up->chromakey) ||
		get_user(kp->clipcount, &up->clipcount))
			return -EFAULT;
	if (kp->clipcount > 2048)
		return -EINVAL;
	if (kp->clipcount) {
		struct v4l2_clip32 __user *uclips;
		struct v4l2_clip __user *kclips;
		int n = kp->clipcount;
		compat_caddr_t p;

		if (get_user(p, &up->clips))
			return -EFAULT;
		uclips = compat_ptr(p);
		kclips = compat_alloc_user_space(n * sizeof(struct v4l2_clip));
		kp->clips = kclips;
		while (--n >= 0) {
			if (copy_in_user(&kclips->c, &uclips->c, sizeof(uclips->c)))
				return -EFAULT;
			if (put_user(n ? kclips + 1 : NULL, &kclips->next))
				return -EFAULT;
			uclips += 1;
			kclips += 1;
		}
	} else
		kp->clips = NULL;
	return 0;
}

static int put_v4l2_window32(struct v4l2_window *kp, struct v4l2_window32 __user *up)
{
	if (copy_to_user(&up->w, &kp->w, sizeof(kp->w)) ||
		put_user(kp->field, &up->field) ||
		put_user(kp->chromakey, &up->chromakey) ||
		put_user(kp->clipcount, &up->clipcount))
			return -EFAULT;
	return 0;
}

static inline int get_v4l2_pix_format(struct v4l2_pix_format *kp, struct v4l2_pix_format __user *up)
{
	if (copy_from_user(kp, up, sizeof(struct v4l2_pix_format)))
		return -EFAULT;
	return 0;
}

static inline int get_v4l2_pix_format_mplane(struct v4l2_pix_format_mplane *kp,
				struct v4l2_pix_format_mplane __user *up)
{
	if (copy_from_user(kp, up, sizeof(struct v4l2_pix_format_mplane)))
		return -EFAULT;
	return 0;
}

static inline int put_v4l2_pix_format(struct v4l2_pix_format *kp, struct v4l2_pix_format __user *up)
{
	if (copy_to_user(up, kp, sizeof(struct v4l2_pix_format)))
		return -EFAULT;
	return 0;
}

static inline int put_v4l2_pix_format_mplane(struct v4l2_pix_format_mplane *kp,
				struct v4l2_pix_format_mplane __user *up)
{
	if (copy_to_user(up, kp, sizeof(struct v4l2_pix_format_mplane)))
		return -EFAULT;
	return 0;
}

static inline int get_v4l2_vbi_format(struct v4l2_vbi_format *kp, struct v4l2_vbi_format __user *up)
{
	if (copy_from_user(kp, up, sizeof(struct v4l2_vbi_format)))
		return -EFAULT;
	return 0;
}

static inline int put_v4l2_vbi_format(struct v4l2_vbi_format *kp, struct v4l2_vbi_format __user *up)
{
	if (copy_to_user(up, kp, sizeof(struct v4l2_vbi_format)))
		return -EFAULT;
	return 0;
}

static inline int get_v4l2_sliced_vbi_format(struct v4l2_sliced_vbi_format *kp, struct v4l2_sliced_vbi_format __user *up)
{
	if (copy_from_user(kp, up, sizeof(struct v4l2_sliced_vbi_format)))
		return -EFAULT;
	return 0;
}

static inline int put_v4l2_sliced_vbi_format(struct v4l2_sliced_vbi_format *kp, struct v4l2_sliced_vbi_format __user *up)
{
	if (copy_to_user(up, kp, sizeof(struct v4l2_sliced_vbi_format)))
		return -EFAULT;
	return 0;
}

struct v4l2_format32 {
	__u32	type;	/* enum v4l2_buf_type */
	union {
		struct v4l2_pix_format	pix;
		struct v4l2_pix_format_mplane	pix_mp;
		struct v4l2_window32	win;
		struct v4l2_vbi_format	vbi;
		struct v4l2_sliced_vbi_format	sliced;
		__u8	raw_data[200];        /* user-defined */
	} fmt;
};

/**
 * struct v4l2_create_buffers32 - VIDIOC_CREATE_BUFS32 argument
 * @index:	on return, index of the first created buffer
 * @count:	entry: number of requested buffers,
 *		return: number of created buffers
 * @memory:	buffer memory type
 * @format:	frame format, for which buffers are requested
 * @reserved:	future extensions
 */
struct v4l2_create_buffers32 {
	__u32			index;
	__u32			count;
	__u32			memory;	/* enum v4l2_memory */
	struct v4l2_format32	format;
	__u32			reserved[8];
};

static int __get_v4l2_format32(struct v4l2_format *kp, struct v4l2_format32 __user *up)
{
	if (get_user(kp->type, &up->type))
		return -EFAULT;

	switch (kp->type) {
	case V4L2_BUF_TYPE_VIDEO_CAPTURE:
	case V4L2_BUF_TYPE_VIDEO_OUTPUT:
		return get_v4l2_pix_format(&kp->fmt.pix, &up->fmt.pix);
	case V4L2_BUF_TYPE_VIDEO_CAPTURE_MPLANE:
	case V4L2_BUF_TYPE_VIDEO_OUTPUT_MPLANE:
		return get_v4l2_pix_format_mplane(&kp->fmt.pix_mp,
						  &up->fmt.pix_mp);
	case V4L2_BUF_TYPE_VIDEO_OVERLAY:
	case V4L2_BUF_TYPE_VIDEO_OUTPUT_OVERLAY:
		return get_v4l2_window32(&kp->fmt.win, &up->fmt.win);
	case V4L2_BUF_TYPE_VBI_CAPTURE:
	case V4L2_BUF_TYPE_VBI_OUTPUT:
		return get_v4l2_vbi_format(&kp->fmt.vbi, &up->fmt.vbi);
	case V4L2_BUF_TYPE_SLICED_VBI_CAPTURE:
	case V4L2_BUF_TYPE_SLICED_VBI_OUTPUT:
		return get_v4l2_sliced_vbi_format(&kp->fmt.sliced, &up->fmt.sliced);
	default:
		printk(KERN_INFO "compat_ioctl32: unexpected VIDIOC_FMT type %d\n",
								kp->type);
		return -EINVAL;
	}
}

static int get_v4l2_format32(struct v4l2_format *kp, struct v4l2_format32 __user *up)
{
	if (!access_ok(VERIFY_READ, up, sizeof(struct v4l2_format32)))
		return -EFAULT;
	return __get_v4l2_format32(kp, up);
}

static int get_v4l2_create32(struct v4l2_create_buffers *kp, struct v4l2_create_buffers32 __user *up)
{
	if (!access_ok(VERIFY_READ, up, sizeof(struct v4l2_create_buffers32)) ||
	    copy_from_user(kp, up, offsetof(struct v4l2_create_buffers32, format)))
		return -EFAULT;
	return __get_v4l2_format32(&kp->format, &up->format);
}

static int __put_v4l2_format32(struct v4l2_format *kp, struct v4l2_format32 __user *up)
{
	if (put_user(kp->type, &up->type))
		return -EFAULT;

	switch (kp->type) {
	case V4L2_BUF_TYPE_VIDEO_CAPTURE:
	case V4L2_BUF_TYPE_VIDEO_OUTPUT:
		return put_v4l2_pix_format(&kp->fmt.pix, &up->fmt.pix);
	case V4L2_BUF_TYPE_VIDEO_CAPTURE_MPLANE:
	case V4L2_BUF_TYPE_VIDEO_OUTPUT_MPLANE:
		return put_v4l2_pix_format_mplane(&kp->fmt.pix_mp,
						  &up->fmt.pix_mp);
	case V4L2_BUF_TYPE_VIDEO_OVERLAY:
	case V4L2_BUF_TYPE_VIDEO_OUTPUT_OVERLAY:
		return put_v4l2_window32(&kp->fmt.win, &up->fmt.win);
	case V4L2_BUF_TYPE_VBI_CAPTURE:
	case V4L2_BUF_TYPE_VBI_OUTPUT:
		return put_v4l2_vbi_format(&kp->fmt.vbi, &up->fmt.vbi);
	case V4L2_BUF_TYPE_SLICED_VBI_CAPTURE:
	case V4L2_BUF_TYPE_SLICED_VBI_OUTPUT:
		return put_v4l2_sliced_vbi_format(&kp->fmt.sliced, &up->fmt.sliced);
	default:
		printk(KERN_INFO "compat_ioctl32: unexpected VIDIOC_FMT type %d\n",
								kp->type);
		return -EINVAL;
	}
}

static int put_v4l2_format32(struct v4l2_format *kp, struct v4l2_format32 __user *up)
{
	if (!access_ok(VERIFY_WRITE, up, sizeof(struct v4l2_format32)))
		return -EFAULT;
	return __put_v4l2_format32(kp, up);
}

static int put_v4l2_create32(struct v4l2_create_buffers *kp, struct v4l2_create_buffers32 __user *up)
{
	if (!access_ok(VERIFY_WRITE, up, sizeof(struct v4l2_create_buffers32)) ||
	    copy_to_user(up, kp, offsetof(struct v4l2_create_buffers32, format)))
		return -EFAULT;
	return __put_v4l2_format32(&kp->format, &up->format);
}

struct v4l2_standard32 {
	__u32		     index;
	__u32		     id[2]; /* __u64 would get the alignment wrong */
	__u8		     name[24];
	struct v4l2_fract    frameperiod; /* Frames, not fields */
	__u32		     framelines;
	__u32		     reserved[4];
};

static int get_v4l2_standard32(struct v4l2_standard *kp, struct v4l2_standard32 __user *up)
{
	/* other fields are not set by the user, nor used by the driver */
	if (!access_ok(VERIFY_READ, up, sizeof(struct v4l2_standard32)) ||
		get_user(kp->index, &up->index))
		return -EFAULT;
	return 0;
}

static int put_v4l2_standard32(struct v4l2_standard *kp, struct v4l2_standard32 __user *up)
{
	if (!access_ok(VERIFY_WRITE, up, sizeof(struct v4l2_standard32)) ||
		put_user(kp->index, &up->index) ||
		copy_to_user(up->id, &kp->id, sizeof(__u64)) ||
		copy_to_user(up->name, kp->name, 24) ||
		copy_to_user(&up->frameperiod, &kp->frameperiod, sizeof(kp->frameperiod)) ||
		put_user(kp->framelines, &up->framelines) ||
		copy_to_user(up->reserved, kp->reserved, 4 * sizeof(__u32)))
			return -EFAULT;
	return 0;
}

struct v4l2_plane32 {
	__u32			bytesused;
	__u32			length;
	union {
		__u32		mem_offset;
		compat_long_t	userptr;
		__s32		fd;
	} m;
	__u32			data_offset;
	__u32			reserved[11];
};

struct v4l2_buffer32 {
	__u32			index;
	__u32			type;	/* enum v4l2_buf_type */
	__u32			bytesused;
	__u32			flags;
	__u32			field;	/* enum v4l2_field */
	struct compat_timeval	timestamp;
	struct v4l2_timecode	timecode;
	__u32			sequence;

	/* memory location */
	__u32			memory;	/* enum v4l2_memory */
	union {
		__u32           offset;
		compat_long_t   userptr;
		compat_caddr_t  planes;
		__s32		fd;
	} m;
	__u32			length;
	__u32			reserved2;
	__u32			reserved;
};

static int get_v4l2_plane32(struct v4l2_plane __user *up, struct v4l2_plane32 __user *up32,
				enum v4l2_memory memory)
{
	void __user *up_pln;
	compat_long_t p;

	if (copy_in_user(up, up32, 2 * sizeof(__u32)) ||
		copy_in_user(&up->data_offset, &up32->data_offset,
				sizeof(__u32)))
		return -EFAULT;

	if (memory == V4L2_MEMORY_USERPTR) {
		if (get_user(p, &up32->m.userptr))
			return -EFAULT;
		up_pln = compat_ptr(p);
		if (put_user((unsigned long)up_pln, &up->m.userptr))
			return -EFAULT;
	} else if (memory == V4L2_MEMORY_DMABUF) {
		if (copy_in_user(&up->m.fd, &up32->m.fd, sizeof(int)))
			return -EFAULT;
	} else {
		if (copy_in_user(&up->m.mem_offset, &up32->m.mem_offset,
					sizeof(__u32)))
			return -EFAULT;
	}

	return 0;
}

static int put_v4l2_plane32(struct v4l2_plane __user *up, struct v4l2_plane32 __user *up32,
				enum v4l2_memory memory)
{
	if (copy_in_user(up32, up, 2 * sizeof(__u32)) ||
		copy_in_user(&up32->data_offset, &up->data_offset,
				sizeof(__u32)))
		return -EFAULT;

	/* For MMAP, driver might've set up the offset, so copy it back.
	 * USERPTR stays the same (was userspace-provided), so no copying. */
	if (memory == V4L2_MEMORY_MMAP)
		if (copy_in_user(&up32->m.mem_offset, &up->m.mem_offset,
					sizeof(__u32)))
			return -EFAULT;
	/* For DMABUF, driver might've set up the fd, so copy it back. */
	if (memory == V4L2_MEMORY_DMABUF)
		if (copy_in_user(&up32->m.fd, &up->m.fd,
					sizeof(int)))
			return -EFAULT;

	return 0;
}

static int get_v4l2_buffer32(struct v4l2_buffer *kp, struct v4l2_buffer32 __user *up)
{
	struct v4l2_plane32 __user *uplane32;
	struct v4l2_plane __user *uplane;
	compat_caddr_t p;
	int num_planes;
	int ret;

	if (!access_ok(VERIFY_READ, up, sizeof(struct v4l2_buffer32)) ||
		get_user(kp->index, &up->index) ||
		get_user(kp->type, &up->type) ||
		get_user(kp->flags, &up->flags) ||
		get_user(kp->memory, &up->memory))
			return -EFAULT;

	if (V4L2_TYPE_IS_OUTPUT(kp->type))
		if (get_user(kp->bytesused, &up->bytesused) ||
			get_user(kp->field, &up->field) ||
			get_user(kp->timestamp.tv_sec, &up->timestamp.tv_sec) ||
			get_user(kp->timestamp.tv_usec,
					&up->timestamp.tv_usec))
			return -EFAULT;

	if (V4L2_TYPE_IS_MULTIPLANAR(kp->type)) {
		if (get_user(kp->length, &up->length))
			return -EFAULT;

		num_planes = kp->length;
		if (num_planes == 0) {
			kp->m.planes = NULL;
			/* num_planes == 0 is legal, e.g. when userspace doesn't
			 * need planes array on DQBUF*/
			return 0;
		}

		if (get_user(p, &up->m.planes))
			return -EFAULT;

		uplane32 = compat_ptr(p);
		if (!access_ok(VERIFY_READ, uplane32,
				num_planes * sizeof(struct v4l2_plane32)))
			return -EFAULT;

		/* We don't really care if userspace decides to kill itself
		 * by passing a very big num_planes value */
		uplane = compat_alloc_user_space(num_planes *
						sizeof(struct v4l2_plane));
		kp->m.planes = (__force struct v4l2_plane *)uplane;

		while (--num_planes >= 0) {
			ret = get_v4l2_plane32(uplane, uplane32, kp->memory);
			if (ret)
				return ret;
			++uplane;
			++uplane32;
		}
	} else {
		switch (kp->memory) {
		case V4L2_MEMORY_MMAP:
			if (get_user(kp->length, &up->length) ||
				get_user(kp->m.offset, &up->m.offset))
				return -EFAULT;
			break;
		case V4L2_MEMORY_USERPTR:
			{
			compat_long_t tmp;

			if (get_user(kp->length, &up->length) ||
			    get_user(tmp, &up->m.userptr))
				return -EFAULT;

			kp->m.userptr = (unsigned long)compat_ptr(tmp);
			}
			break;
		case V4L2_MEMORY_OVERLAY:
			if (get_user(kp->m.offset, &up->m.offset))
				return -EFAULT;
			break;
		case V4L2_MEMORY_DMABUF:
			if (get_user(kp->m.fd, &up->m.fd))
				return -EFAULT;
			break;
		}
	}

	return 0;
}

static int put_v4l2_buffer32(struct v4l2_buffer *kp, struct v4l2_buffer32 __user *up)
{
	struct v4l2_plane32 __user *uplane32;
	struct v4l2_plane __user *uplane;
	compat_caddr_t p;
	int num_planes;
	int ret;

	if (!access_ok(VERIFY_WRITE, up, sizeof(struct v4l2_buffer32)) ||
		put_user(kp->index, &up->index) ||
		put_user(kp->type, &up->type) ||
		put_user(kp->flags, &up->flags) ||
		put_user(kp->memory, &up->memory))
			return -EFAULT;

	if (put_user(kp->bytesused, &up->bytesused) ||
		put_user(kp->field, &up->field) ||
		put_user(kp->timestamp.tv_sec, &up->timestamp.tv_sec) ||
		put_user(kp->timestamp.tv_usec, &up->timestamp.tv_usec) ||
		copy_to_user(&up->timecode, &kp->timecode, sizeof(struct v4l2_timecode)) ||
		put_user(kp->sequence, &up->sequence) ||
		put_user(kp->reserved2, &up->reserved2) ||
		put_user(kp->reserved, &up->reserved))
			return -EFAULT;

	if (V4L2_TYPE_IS_MULTIPLANAR(kp->type)) {
		num_planes = kp->length;
		if (num_planes == 0)
			return 0;

		uplane = (__force struct v4l2_plane __user *)kp->m.planes;
		if (get_user(p, &up->m.planes))
			return -EFAULT;
		uplane32 = compat_ptr(p);

		while (--num_planes >= 0) {
			ret = put_v4l2_plane32(uplane, uplane32, kp->memory);
			if (ret)
				return ret;
			++uplane;
			++uplane32;
		}
	} else {
		switch (kp->memory) {
		case V4L2_MEMORY_MMAP:
			if (put_user(kp->length, &up->length) ||
				put_user(kp->m.offset, &up->m.offset))
				return -EFAULT;
			break;
		case V4L2_MEMORY_USERPTR:
			if (put_user(kp->length, &up->length) ||
				put_user(kp->m.userptr, &up->m.userptr))
				return -EFAULT;
			break;
		case V4L2_MEMORY_OVERLAY:
			if (put_user(kp->m.offset, &up->m.offset))
				return -EFAULT;
			break;
		case V4L2_MEMORY_DMABUF:
			if (put_user(kp->m.fd, &up->m.fd))
				return -EFAULT;
			break;
		}
	}

	return 0;
}

struct v4l2_framebuffer32 {
	__u32			capability;
	__u32			flags;
	compat_caddr_t 		base;
	struct {
		__u32		width;
		__u32		height;
		__u32		pixelformat;
		__u32		field;
		__u32		bytesperline;
		__u32		sizeimage;
		__u32		colorspace;
		__u32		priv;
	} fmt;
};

static int get_v4l2_framebuffer32(struct v4l2_framebuffer *kp, struct v4l2_framebuffer32 __user *up)
{
	u32 tmp;

	if (!access_ok(VERIFY_READ, up, sizeof(struct v4l2_framebuffer32)) ||
		get_user(tmp, &up->base) ||
		get_user(kp->capability, &up->capability) ||
		get_user(kp->flags, &up->flags) ||
		copy_from_user(&kp->fmt, &up->fmt, sizeof(up->fmt)))
			return -EFAULT;
	kp->base = (__force void *)compat_ptr(tmp);
	return 0;
}

static int put_v4l2_framebuffer32(struct v4l2_framebuffer *kp, struct v4l2_framebuffer32 __user *up)
{
	u32 tmp = (u32)((unsigned long)kp->base);

	if (!access_ok(VERIFY_WRITE, up, sizeof(struct v4l2_framebuffer32)) ||
		put_user(tmp, &up->base) ||
		put_user(kp->capability, &up->capability) ||
		put_user(kp->flags, &up->flags) ||
		copy_to_user(&up->fmt, &kp->fmt, sizeof(up->fmt)))
			return -EFAULT;
	return 0;
}

struct v4l2_input32 {
	__u32	     index;		/*  Which input */
	__u8	     name[32];		/*  Label */
	__u32	     type;		/*  Type of input */
	__u32	     audioset;		/*  Associated audios (bitfield) */
	__u32        tuner;             /*  Associated tuner */
	v4l2_std_id  std;
	__u32	     status;
	__u32	     reserved[4];
} __attribute__ ((packed));

/* The 64-bit v4l2_input struct has extra padding at the end of the struct.
   Otherwise it is identical to the 32-bit version. */
static inline int get_v4l2_input32(struct v4l2_input *kp, struct v4l2_input32 __user *up)
{
	if (copy_from_user(kp, up, sizeof(struct v4l2_input32)))
		return -EFAULT;
	return 0;
}

static inline int put_v4l2_input32(struct v4l2_input *kp, struct v4l2_input32 __user *up)
{
	if (copy_to_user(up, kp, sizeof(struct v4l2_input32)))
		return -EFAULT;
	return 0;
}

struct v4l2_ext_controls32 {
       __u32 ctrl_class;
       __u32 count;
       __u32 error_idx;
       __u32 reserved[2];
       compat_caddr_t controls; /* actually struct v4l2_ext_control32 * */
};

struct v4l2_ext_control32 {
	__u32 id;
	__u32 size;
	__u32 reserved2[1];
	union {
		__s32 value;
		__s64 value64;
		compat_caddr_t string; /* actually char * */
	};
} __attribute__ ((packed));

/* The following function really belong in v4l2-common, but that causes
   a circular dependency between modules. We need to think about this, but
   for now this will do. */

/* Return non-zero if this control is a pointer type. Currently only
   type STRING is a pointer type. */
static inline int ctrl_is_pointer(u32 id)
{
	switch (id) {
	case V4L2_CID_RDS_TX_PS_NAME:
	case V4L2_CID_RDS_TX_RADIO_TEXT:
		return 1;
	default:
		return 0;
	}
}

static int get_v4l2_ext_controls32(struct v4l2_ext_controls *kp, struct v4l2_ext_controls32 __user *up)
{
	struct v4l2_ext_control32 __user *ucontrols;
	struct v4l2_ext_control __user *kcontrols;
	int n;
	compat_caddr_t p;

	if (!access_ok(VERIFY_READ, up, sizeof(struct v4l2_ext_controls32)) ||
		get_user(kp->ctrl_class, &up->ctrl_class) ||
		get_user(kp->count, &up->count) ||
		get_user(kp->error_idx, &up->error_idx) ||
		copy_from_user(kp->reserved, up->reserved, sizeof(kp->reserved)))
			return -EFAULT;
	n = kp->count;
	if (n == 0) {
		kp->controls = NULL;
		return 0;
	}
	if (get_user(p, &up->controls))
		return -EFAULT;
	ucontrols = compat_ptr(p);
	if (!access_ok(VERIFY_READ, ucontrols,
			n * sizeof(struct v4l2_ext_control32)))
		return -EFAULT;
	kcontrols = compat_alloc_user_space(n * sizeof(struct v4l2_ext_control));
	kp->controls = (__force struct v4l2_ext_control *)kcontrols;
	while (--n >= 0) {
		u32 id;

		if (copy_in_user(kcontrols, ucontrols, sizeof(*ucontrols)))
			return -EFAULT;
		if (get_user(id, &kcontrols->id))
			return -EFAULT;
		if (ctrl_is_pointer(id)) {
			void __user *s;

			if (get_user(p, &ucontrols->string))
				return -EFAULT;
			s = compat_ptr(p);
			if (put_user(s, &kcontrols->string))
				return -EFAULT;
		}
		ucontrols++;
		kcontrols++;
	}
	return 0;
}

static int put_v4l2_ext_controls32(struct v4l2_ext_controls *kp, struct v4l2_ext_controls32 __user *up)
{
	struct v4l2_ext_control32 __user *ucontrols;
	struct v4l2_ext_control __user *kcontrols =
		(__force struct v4l2_ext_control __user *)kp->controls;
	int n = kp->count;
	compat_caddr_t p;

	if (!access_ok(VERIFY_WRITE, up, sizeof(struct v4l2_ext_controls32)) ||
		put_user(kp->ctrl_class, &up->ctrl_class) ||
		put_user(kp->count, &up->count) ||
		put_user(kp->error_idx, &up->error_idx) ||
		copy_to_user(up->reserved, kp->reserved, sizeof(up->reserved)))
			return -EFAULT;
	if (!kp->count)
		return 0;

	if (get_user(p, &up->controls))
		return -EFAULT;
	ucontrols = compat_ptr(p);
	if (!access_ok(VERIFY_WRITE, ucontrols,
			n * sizeof(struct v4l2_ext_control32)))
		return -EFAULT;

	while (--n >= 0) {
		unsigned size = sizeof(*ucontrols);
		u32 id;

		if (get_user(id, &kcontrols->id))
			return -EFAULT;
		/* Do not modify the pointer when copying a pointer control.
		   The contents of the pointer was changed, not the pointer
		   itself. */
		if (ctrl_is_pointer(id))
			size -= sizeof(ucontrols->value64);
		if (copy_in_user(ucontrols, kcontrols, size))
			return -EFAULT;
		ucontrols++;
		kcontrols++;
	}
	return 0;
}

struct v4l2_event32 {
	__u32				type;
	union {
		__u8			data[64];
	} u;
	__u32				pending;
	__u32				sequence;
	struct compat_timespec		timestamp;
	__u32				id;
	__u32				reserved[8];
};

static int put_v4l2_event32(struct v4l2_event *kp, struct v4l2_event32 __user *up)
{
	if (!access_ok(VERIFY_WRITE, up, sizeof(struct v4l2_event32)) ||
		put_user(kp->type, &up->type) ||
		copy_to_user(&up->u, &kp->u, sizeof(kp->u)) ||
		put_user(kp->pending, &up->pending) ||
		put_user(kp->sequence, &up->sequence) ||
		compat_put_timespec(&kp->timestamp, &up->timestamp) ||
		put_user(kp->id, &up->id) ||
		copy_to_user(up->reserved, kp->reserved, 8 * sizeof(__u32)))
			return -EFAULT;
	return 0;
}

struct v4l2_edid32 {
	__u32 pad;
	__u32 start_block;
	__u32 blocks;
	__u32 reserved[5];
	compat_caddr_t edid;
};

static int get_v4l2_edid32(struct v4l2_edid *kp, struct v4l2_edid32 __user *up)
{
	u32 tmp;

	if (!access_ok(VERIFY_READ, up, sizeof(struct v4l2_edid32)) ||
		get_user(kp->pad, &up->pad) ||
		get_user(kp->start_block, &up->start_block) ||
		get_user(kp->blocks, &up->blocks) ||
		get_user(tmp, &up->edid) ||
		copy_from_user(kp->reserved, up->reserved, sizeof(kp->reserved)))
			return -EFAULT;
	kp->edid = (__force u8 *)compat_ptr(tmp);
	return 0;
}

static int put_v4l2_edid32(struct v4l2_edid *kp, struct v4l2_edid32 __user *up)
{
	u32 tmp = (u32)((unsigned long)kp->edid);

	if (!access_ok(VERIFY_WRITE, up, sizeof(struct v4l2_edid32)) ||
		put_user(kp->pad, &up->pad) ||
		put_user(kp->start_block, &up->start_block) ||
		put_user(kp->blocks, &up->blocks) ||
		put_user(tmp, &up->edid) ||
		copy_to_user(up->reserved, kp->reserved, sizeof(up->reserved)))
			return -EFAULT;
	return 0;
}


#define VIDIOC_G_FMT32		_IOWR('V',  4, struct v4l2_format32)
#define VIDIOC_S_FMT32		_IOWR('V',  5, struct v4l2_format32)
#define VIDIOC_QUERYBUF32	_IOWR('V',  9, struct v4l2_buffer32)
#define VIDIOC_G_FBUF32		_IOR ('V', 10, struct v4l2_framebuffer32)
#define VIDIOC_S_FBUF32		_IOW ('V', 11, struct v4l2_framebuffer32)
#define VIDIOC_QBUF32		_IOWR('V', 15, struct v4l2_buffer32)
#define VIDIOC_DQBUF32		_IOWR('V', 17, struct v4l2_buffer32)
#define VIDIOC_ENUMSTD32	_IOWR('V', 25, struct v4l2_standard32)
#define VIDIOC_ENUMINPUT32	_IOWR('V', 26, struct v4l2_input32)
#define VIDIOC_G_EDID32		_IOWR('V', 40, struct v4l2_edid32)
#define VIDIOC_S_EDID32		_IOWR('V', 41, struct v4l2_edid32)
#define VIDIOC_TRY_FMT32      	_IOWR('V', 64, struct v4l2_format32)
#define VIDIOC_G_EXT_CTRLS32    _IOWR('V', 71, struct v4l2_ext_controls32)
#define VIDIOC_S_EXT_CTRLS32    _IOWR('V', 72, struct v4l2_ext_controls32)
#define VIDIOC_TRY_EXT_CTRLS32  _IOWR('V', 73, struct v4l2_ext_controls32)
#define	VIDIOC_DQEVENT32	_IOR ('V', 89, struct v4l2_event32)
#define VIDIOC_CREATE_BUFS32	_IOWR('V', 92, struct v4l2_create_buffers32)
#define VIDIOC_PREPARE_BUF32	_IOWR('V', 93, struct v4l2_buffer32)

#define VIDIOC_OVERLAY32	_IOW ('V', 14, s32)
#define VIDIOC_STREAMON32	_IOW ('V', 18, s32)
#define VIDIOC_STREAMOFF32	_IOW ('V', 19, s32)
#define VIDIOC_G_INPUT32	_IOR ('V', 38, s32)
#define VIDIOC_S_INPUT32	_IOWR('V', 39, s32)
#define VIDIOC_G_OUTPUT32	_IOR ('V', 46, s32)
#define VIDIOC_S_OUTPUT32	_IOWR('V', 47, s32)

static long do_video_ioctl(struct file *file, unsigned int cmd, unsigned long arg)
{
	union {
		struct v4l2_format v2f;
		struct v4l2_buffer v2b;
		struct v4l2_framebuffer v2fb;
		struct v4l2_input v2i;
		struct v4l2_standard v2s;
		struct v4l2_ext_controls v2ecs;
		struct v4l2_event v2ev;
		struct v4l2_create_buffers v2crt;
		struct v4l2_edid v2edid;
		unsigned long vx;
		int vi;
	} karg;
	void __user *up = compat_ptr(arg);
	int compatible_arg = 1;
	long err = 0;

	/* First, convert the command. */
	switch (cmd) {
	case VIDIOC_G_FMT32: cmd = VIDIOC_G_FMT; break;
	case VIDIOC_S_FMT32: cmd = VIDIOC_S_FMT; break;
	case VIDIOC_QUERYBUF32: cmd = VIDIOC_QUERYBUF; break;
	case VIDIOC_G_FBUF32: cmd = VIDIOC_G_FBUF; break;
	case VIDIOC_S_FBUF32: cmd = VIDIOC_S_FBUF; break;
	case VIDIOC_QBUF32: cmd = VIDIOC_QBUF; break;
	case VIDIOC_DQBUF32: cmd = VIDIOC_DQBUF; break;
	case VIDIOC_ENUMSTD32: cmd = VIDIOC_ENUMSTD; break;
	case VIDIOC_ENUMINPUT32: cmd = VIDIOC_ENUMINPUT; break;
	case VIDIOC_TRY_FMT32: cmd = VIDIOC_TRY_FMT; break;
	case VIDIOC_G_EXT_CTRLS32: cmd = VIDIOC_G_EXT_CTRLS; break;
	case VIDIOC_S_EXT_CTRLS32: cmd = VIDIOC_S_EXT_CTRLS; break;
	case VIDIOC_TRY_EXT_CTRLS32: cmd = VIDIOC_TRY_EXT_CTRLS; break;
	case VIDIOC_DQEVENT32: cmd = VIDIOC_DQEVENT; break;
	case VIDIOC_OVERLAY32: cmd = VIDIOC_OVERLAY; break;
	case VIDIOC_STREAMON32: cmd = VIDIOC_STREAMON; break;
	case VIDIOC_STREAMOFF32: cmd = VIDIOC_STREAMOFF; break;
	case VIDIOC_G_INPUT32: cmd = VIDIOC_G_INPUT; break;
	case VIDIOC_S_INPUT32: cmd = VIDIOC_S_INPUT; break;
	case VIDIOC_G_OUTPUT32: cmd = VIDIOC_G_OUTPUT; break;
	case VIDIOC_S_OUTPUT32: cmd = VIDIOC_S_OUTPUT; break;
	case VIDIOC_CREATE_BUFS32: cmd = VIDIOC_CREATE_BUFS; break;
	case VIDIOC_PREPARE_BUF32: cmd = VIDIOC_PREPARE_BUF; break;
	case VIDIOC_G_EDID32: cmd = VIDIOC_G_EDID; break;
	case VIDIOC_S_EDID32: cmd = VIDIOC_S_EDID; break;
	}

	switch (cmd) {
	case VIDIOC_OVERLAY:
	case VIDIOC_STREAMON:
	case VIDIOC_STREAMOFF:
	case VIDIOC_S_INPUT:
	case VIDIOC_S_OUTPUT:
		err = get_user(karg.vi, (s32 __user *)up);
		compatible_arg = 0;
		break;

	case VIDIOC_G_INPUT:
	case VIDIOC_G_OUTPUT:
		compatible_arg = 0;
		break;

	case VIDIOC_G_EDID:
	case VIDIOC_S_EDID:
		err = get_v4l2_edid32(&karg.v2edid, up);
		compatible_arg = 0;
		break;

	case VIDIOC_G_FMT:
	case VIDIOC_S_FMT:
	case VIDIOC_TRY_FMT:
		err = get_v4l2_format32(&karg.v2f, up);
		compatible_arg = 0;
		break;

	case VIDIOC_CREATE_BUFS:
		err = get_v4l2_create32(&karg.v2crt, up);
		compatible_arg = 0;
		break;

	case VIDIOC_PREPARE_BUF:
	case VIDIOC_QUERYBUF:
	case VIDIOC_QBUF:
	case VIDIOC_DQBUF:
		err = get_v4l2_buffer32(&karg.v2b, up);
		compatible_arg = 0;
		break;

	case VIDIOC_S_FBUF:
		err = get_v4l2_framebuffer32(&karg.v2fb, up);
		compatible_arg = 0;
		break;

	case VIDIOC_G_FBUF:
		compatible_arg = 0;
		break;

	case VIDIOC_ENUMSTD:
		err = get_v4l2_standard32(&karg.v2s, up);
		compatible_arg = 0;
		break;

	case VIDIOC_ENUMINPUT:
		err = get_v4l2_input32(&karg.v2i, up);
		compatible_arg = 0;
		break;

	case VIDIOC_G_EXT_CTRLS:
	case VIDIOC_S_EXT_CTRLS:
	case VIDIOC_TRY_EXT_CTRLS:
		err = get_v4l2_ext_controls32(&karg.v2ecs, up);
		compatible_arg = 0;
		break;
	case VIDIOC_DQEVENT:
		compatible_arg = 0;
		break;
	}
	if (err)
		return err;

	if (compatible_arg)
		err = native_ioctl(file, cmd, (unsigned long)up);
	else {
		mm_segment_t old_fs = get_fs();

		set_fs(KERNEL_DS);
		err = native_ioctl(file, cmd, (unsigned long)&karg);
		set_fs(old_fs);
	}

	/* Special case: even after an error we need to put the
	   results back for these ioctls since the error_idx will
	   contain information on which control failed. */
	switch (cmd) {
	case VIDIOC_G_EXT_CTRLS:
	case VIDIOC_S_EXT_CTRLS:
	case VIDIOC_TRY_EXT_CTRLS:
		if (put_v4l2_ext_controls32(&karg.v2ecs, up))
			err = -EFAULT;
		break;
	}
	if (err)
		return err;

	switch (cmd) {
	case VIDIOC_S_INPUT:
	case VIDIOC_S_OUTPUT:
	case VIDIOC_G_INPUT:
	case VIDIOC_G_OUTPUT:
		err = put_user(((s32)karg.vi), (s32 __user *)up);
		break;

	case VIDIOC_G_FBUF:
		err = put_v4l2_framebuffer32(&karg.v2fb, up);
		break;

	case VIDIOC_DQEVENT:
		err = put_v4l2_event32(&karg.v2ev, up);
		break;

	case VIDIOC_G_EDID:
	case VIDIOC_S_EDID:
		err = put_v4l2_edid32(&karg.v2edid, up);
		break;

	case VIDIOC_G_FMT:
	case VIDIOC_S_FMT:
	case VIDIOC_TRY_FMT:
		err = put_v4l2_format32(&karg.v2f, up);
		break;

	case VIDIOC_CREATE_BUFS:
		err = put_v4l2_create32(&karg.v2crt, up);
		break;

	case VIDIOC_QUERYBUF:
	case VIDIOC_QBUF:
	case VIDIOC_DQBUF:
		err = put_v4l2_buffer32(&karg.v2b, up);
		break;

	case VIDIOC_ENUMSTD:
		err = put_v4l2_standard32(&karg.v2s, up);
		break;

	case VIDIOC_ENUMINPUT:
		err = put_v4l2_input32(&karg.v2i, up);
		break;
	}
	return err;
}

long v4l2_compat_ioctl32(struct file *file, unsigned int cmd, unsigned long arg)
{
	struct video_device *vdev = video_devdata(file);
	long ret = -ENOIOCTLCMD;

	if (!file->f_op->unlocked_ioctl)
		return ret;

<<<<<<< HEAD
	switch (cmd) {
	case VIDIOC_QUERYCAP:
	case VIDIOC_RESERVED:
	case VIDIOC_ENUM_FMT:
	case VIDIOC_G_FMT32:
	case VIDIOC_S_FMT32:
	case VIDIOC_REQBUFS:
	case VIDIOC_QUERYBUF32:
	case VIDIOC_G_FBUF32:
	case VIDIOC_S_FBUF32:
	case VIDIOC_OVERLAY32:
	case VIDIOC_QBUF32:
	case VIDIOC_EXPBUF:
	case VIDIOC_DQBUF32:
	case VIDIOC_STREAMON32:
	case VIDIOC_STREAMOFF32:
	case VIDIOC_G_PARM:
	case VIDIOC_S_PARM:
	case VIDIOC_G_STD:
	case VIDIOC_S_STD:
	case VIDIOC_ENUMSTD32:
	case VIDIOC_ENUMINPUT32:
	case VIDIOC_G_CTRL:
	case VIDIOC_S_CTRL:
	case VIDIOC_G_TUNER:
	case VIDIOC_S_TUNER:
	case VIDIOC_G_AUDIO:
	case VIDIOC_S_AUDIO:
	case VIDIOC_QUERYCTRL:
	case VIDIOC_QUERYMENU:
	case VIDIOC_G_INPUT32:
	case VIDIOC_S_INPUT32:
	case VIDIOC_G_OUTPUT32:
	case VIDIOC_S_OUTPUT32:
	case VIDIOC_ENUMOUTPUT:
	case VIDIOC_G_AUDOUT:
	case VIDIOC_S_AUDOUT:
	case VIDIOC_G_MODULATOR:
	case VIDIOC_S_MODULATOR:
	case VIDIOC_S_FREQUENCY:
	case VIDIOC_G_FREQUENCY:
	case VIDIOC_CROPCAP:
	case VIDIOC_G_CROP:
	case VIDIOC_S_CROP:
	case VIDIOC_G_SELECTION:
	case VIDIOC_S_SELECTION:
	case VIDIOC_G_JPEGCOMP:
	case VIDIOC_S_JPEGCOMP:
	case VIDIOC_QUERYSTD:
	case VIDIOC_TRY_FMT32:
	case VIDIOC_ENUMAUDIO:
	case VIDIOC_ENUMAUDOUT:
	case VIDIOC_G_PRIORITY:
	case VIDIOC_S_PRIORITY:
	case VIDIOC_G_SLICED_VBI_CAP:
	case VIDIOC_LOG_STATUS:
	case VIDIOC_G_EXT_CTRLS32:
	case VIDIOC_S_EXT_CTRLS32:
	case VIDIOC_TRY_EXT_CTRLS32:
	case VIDIOC_ENUM_FRAMESIZES:
	case VIDIOC_ENUM_FRAMEINTERVALS:
	case VIDIOC_G_ENC_INDEX:
	case VIDIOC_ENCODER_CMD:
	case VIDIOC_TRY_ENCODER_CMD:
	case VIDIOC_DECODER_CMD:
	case VIDIOC_TRY_DECODER_CMD:
	case VIDIOC_DBG_S_REGISTER:
	case VIDIOC_DBG_G_REGISTER:
	case VIDIOC_DBG_G_CHIP_IDENT:
	case VIDIOC_S_HW_FREQ_SEEK:
	case VIDIOC_S_DV_TIMINGS:
	case VIDIOC_G_DV_TIMINGS:
	case VIDIOC_DQEVENT:
	case VIDIOC_DQEVENT32:
	case VIDIOC_SUBSCRIBE_EVENT:
	case VIDIOC_UNSUBSCRIBE_EVENT:
	case VIDIOC_CREATE_BUFS32:
	case VIDIOC_PREPARE_BUF32:
	case VIDIOC_ENUM_DV_TIMINGS:
	case VIDIOC_QUERY_DV_TIMINGS:
	case VIDIOC_DV_TIMINGS_CAP:
	case VIDIOC_ENUM_FREQ_BANDS:
	case VIDIOC_SUBDEV_G_EDID32:
	case VIDIOC_SUBDEV_S_EDID32:
=======
	if (_IOC_TYPE(cmd) == 'V' && _IOC_NR(cmd) < BASE_VIDIOC_PRIVATE)
>>>>>>> 33e8bb5d
		ret = do_video_ioctl(file, cmd, arg);
	else if (vdev->fops->compat_ioctl32)
		ret = vdev->fops->compat_ioctl32(file, cmd, arg);

	if (ret == -ENOIOCTLCMD)
		pr_warn("compat_ioctl32: unknown ioctl '%c', dir=%d, #%d (0x%08x)\n",
			_IOC_TYPE(cmd), _IOC_DIR(cmd), _IOC_NR(cmd), cmd);
	return ret;
}
EXPORT_SYMBOL_GPL(v4l2_compat_ioctl32);<|MERGE_RESOLUTION|>--- conflicted
+++ resolved
@@ -1027,94 +1027,7 @@
 	if (!file->f_op->unlocked_ioctl)
 		return ret;
 
-<<<<<<< HEAD
-	switch (cmd) {
-	case VIDIOC_QUERYCAP:
-	case VIDIOC_RESERVED:
-	case VIDIOC_ENUM_FMT:
-	case VIDIOC_G_FMT32:
-	case VIDIOC_S_FMT32:
-	case VIDIOC_REQBUFS:
-	case VIDIOC_QUERYBUF32:
-	case VIDIOC_G_FBUF32:
-	case VIDIOC_S_FBUF32:
-	case VIDIOC_OVERLAY32:
-	case VIDIOC_QBUF32:
-	case VIDIOC_EXPBUF:
-	case VIDIOC_DQBUF32:
-	case VIDIOC_STREAMON32:
-	case VIDIOC_STREAMOFF32:
-	case VIDIOC_G_PARM:
-	case VIDIOC_S_PARM:
-	case VIDIOC_G_STD:
-	case VIDIOC_S_STD:
-	case VIDIOC_ENUMSTD32:
-	case VIDIOC_ENUMINPUT32:
-	case VIDIOC_G_CTRL:
-	case VIDIOC_S_CTRL:
-	case VIDIOC_G_TUNER:
-	case VIDIOC_S_TUNER:
-	case VIDIOC_G_AUDIO:
-	case VIDIOC_S_AUDIO:
-	case VIDIOC_QUERYCTRL:
-	case VIDIOC_QUERYMENU:
-	case VIDIOC_G_INPUT32:
-	case VIDIOC_S_INPUT32:
-	case VIDIOC_G_OUTPUT32:
-	case VIDIOC_S_OUTPUT32:
-	case VIDIOC_ENUMOUTPUT:
-	case VIDIOC_G_AUDOUT:
-	case VIDIOC_S_AUDOUT:
-	case VIDIOC_G_MODULATOR:
-	case VIDIOC_S_MODULATOR:
-	case VIDIOC_S_FREQUENCY:
-	case VIDIOC_G_FREQUENCY:
-	case VIDIOC_CROPCAP:
-	case VIDIOC_G_CROP:
-	case VIDIOC_S_CROP:
-	case VIDIOC_G_SELECTION:
-	case VIDIOC_S_SELECTION:
-	case VIDIOC_G_JPEGCOMP:
-	case VIDIOC_S_JPEGCOMP:
-	case VIDIOC_QUERYSTD:
-	case VIDIOC_TRY_FMT32:
-	case VIDIOC_ENUMAUDIO:
-	case VIDIOC_ENUMAUDOUT:
-	case VIDIOC_G_PRIORITY:
-	case VIDIOC_S_PRIORITY:
-	case VIDIOC_G_SLICED_VBI_CAP:
-	case VIDIOC_LOG_STATUS:
-	case VIDIOC_G_EXT_CTRLS32:
-	case VIDIOC_S_EXT_CTRLS32:
-	case VIDIOC_TRY_EXT_CTRLS32:
-	case VIDIOC_ENUM_FRAMESIZES:
-	case VIDIOC_ENUM_FRAMEINTERVALS:
-	case VIDIOC_G_ENC_INDEX:
-	case VIDIOC_ENCODER_CMD:
-	case VIDIOC_TRY_ENCODER_CMD:
-	case VIDIOC_DECODER_CMD:
-	case VIDIOC_TRY_DECODER_CMD:
-	case VIDIOC_DBG_S_REGISTER:
-	case VIDIOC_DBG_G_REGISTER:
-	case VIDIOC_DBG_G_CHIP_IDENT:
-	case VIDIOC_S_HW_FREQ_SEEK:
-	case VIDIOC_S_DV_TIMINGS:
-	case VIDIOC_G_DV_TIMINGS:
-	case VIDIOC_DQEVENT:
-	case VIDIOC_DQEVENT32:
-	case VIDIOC_SUBSCRIBE_EVENT:
-	case VIDIOC_UNSUBSCRIBE_EVENT:
-	case VIDIOC_CREATE_BUFS32:
-	case VIDIOC_PREPARE_BUF32:
-	case VIDIOC_ENUM_DV_TIMINGS:
-	case VIDIOC_QUERY_DV_TIMINGS:
-	case VIDIOC_DV_TIMINGS_CAP:
-	case VIDIOC_ENUM_FREQ_BANDS:
-	case VIDIOC_SUBDEV_G_EDID32:
-	case VIDIOC_SUBDEV_S_EDID32:
-=======
 	if (_IOC_TYPE(cmd) == 'V' && _IOC_NR(cmd) < BASE_VIDIOC_PRIVATE)
->>>>>>> 33e8bb5d
 		ret = do_video_ioctl(file, cmd, arg);
 	else if (vdev->fops->compat_ioctl32)
 		ret = vdev->fops->compat_ioctl32(file, cmd, arg);
