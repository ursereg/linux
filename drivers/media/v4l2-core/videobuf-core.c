--- conflicted
+++ resolved
@@ -596,11 +596,7 @@
 		    || q->type == V4L2_BUF_TYPE_SLICED_VBI_OUTPUT
 		    || q->type == V4L2_BUF_TYPE_SDR_OUTPUT) {
 			buf->field = b->field;
-<<<<<<< HEAD
-			buf->ts = v4l2_timeval_to_ns(&b->timestamp);
-=======
 			buf->ts = v4l2_buffer_get_timestamp(b);
->>>>>>> c1084c27
 		}
 		break;
 	case V4L2_MEMORY_OVERLAY:
