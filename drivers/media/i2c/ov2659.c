--- conflicted
+++ resolved
@@ -1187,9 +1187,6 @@
 		goto unlock;
 	}
 
-<<<<<<< HEAD
-	ret = ov2659_set_pixel_clock(ov2659);
-=======
 	ret = pm_runtime_resume_and_get(&client->dev);
 	if (ret < 0)
 		goto unlock;
@@ -1197,7 +1194,6 @@
 	ret = ov2659_init(sd, 0);
 	if (!ret)
 		ret = ov2659_set_pixel_clock(ov2659);
->>>>>>> c1084c27
 	if (!ret)
 		ret = ov2659_set_frame_size(ov2659);
 	if (!ret)
