// SPDX-License-Identifier: GPL-2.0-only
/* Copyright (c) 2012, Code Aurora Forum. All rights reserved.
 */

#include <linux/kernel.h>
#include <linux/init.h>
#include <linux/module.h>
#include <linux/interrupt.h>
#include <linux/gpio/consumer.h>
#include <linux/slab.h>
#include <linux/of.h>
#include <linux/of_gpio.h>
#include <linux/platform_device.h>
#include <linux/pm_runtime.h>
#include <linux/pm_qos.h>
#include <linux/irq.h>
#include <media/rc-core.h>

#define GPIO_IR_DEVICE_NAME	"gpio_ir_recv"

struct gpio_rc_dev {
	struct rc_dev *rcdev;
	struct gpio_desc *gpiod;
	int irq;
<<<<<<< HEAD
=======
	struct device *pmdev;
>>>>>>> c1084c27
	struct pm_qos_request qos;
};

static irqreturn_t gpio_ir_recv_irq(int irq, void *dev_id)
{
	int ret, val;
	struct gpio_rc_dev *gpio_dev = dev_id;
<<<<<<< HEAD
	struct device *dev = gpio_dev->rcdev->dev.parent;

	ret = pm_runtime_get(dev);
	if (ret < 0)
		return IRQ_NONE;
=======
	struct device *pmdev = gpio_dev->pmdev;

	/*
	 * For some cpuidle systems, not all:
	 * Respond to interrupt taking more latency when cpu in idle.
	 * Invoke asynchronous pm runtime get from interrupt context,
	 * this may introduce a millisecond delay to call resume callback,
	 * where to disable cpuilde.
	 *
	 * Two issues lead to fail to decode first frame, one is latency to
	 * respond to interrupt, another is delay introduced by async api.
	 */
	if (pmdev)
		pm_runtime_get(pmdev);
>>>>>>> c1084c27

	val = gpiod_get_value(gpio_dev->gpiod);
	if (val >= 0)
		ir_raw_event_store_edge(gpio_dev->rcdev, val == 1);

<<<<<<< HEAD
	pm_runtime_mark_last_busy(dev);
	pm_runtime_put_autosuspend(dev);
=======
	if (pmdev) {
		pm_runtime_mark_last_busy(pmdev);
		pm_runtime_put_autosuspend(pmdev);
	}
>>>>>>> c1084c27

	return IRQ_HANDLED;
}

static int gpio_ir_recv_probe(struct platform_device *pdev)
{
	struct device *dev = &pdev->dev;
	struct device_node *np = dev->of_node;
	struct gpio_rc_dev *gpio_dev;
	struct rc_dev *rcdev;
	u32 period = 0;
	int rc;

	if (!np)
		return -ENODEV;

	gpio_dev = devm_kzalloc(dev, sizeof(*gpio_dev), GFP_KERNEL);
	if (!gpio_dev)
		return -ENOMEM;

	gpio_dev->gpiod = devm_gpiod_get(dev, NULL, GPIOD_IN);
	if (IS_ERR(gpio_dev->gpiod)) {
		rc = PTR_ERR(gpio_dev->gpiod);
		/* Just try again if this happens */
		if (rc != -EPROBE_DEFER)
			dev_err(dev, "error getting gpio (%d)\n", rc);
		return rc;
	}
	gpio_dev->irq = gpiod_to_irq(gpio_dev->gpiod);
	if (gpio_dev->irq < 0)
		return gpio_dev->irq;

	rcdev = devm_rc_allocate_device(dev, RC_DRIVER_IR_RAW);
	if (!rcdev)
		return -ENOMEM;

	rcdev->priv = gpio_dev;
	rcdev->device_name = GPIO_IR_DEVICE_NAME;
	rcdev->input_phys = GPIO_IR_DEVICE_NAME "/input0";
	rcdev->input_id.bustype = BUS_HOST;
	rcdev->input_id.vendor = 0x0001;
	rcdev->input_id.product = 0x0001;
	rcdev->input_id.version = 0x0100;
	rcdev->dev.parent = dev;
	rcdev->driver_name = KBUILD_MODNAME;
	rcdev->min_timeout = 1;
	rcdev->timeout = IR_DEFAULT_TIMEOUT;
	rcdev->max_timeout = 10 * IR_DEFAULT_TIMEOUT;
	rcdev->allowed_protocols = RC_PROTO_BIT_ALL_IR_DECODER;
	rcdev->map_name = of_get_property(np, "linux,rc-map-name", NULL);
	if (!rcdev->map_name)
		rcdev->map_name = RC_MAP_EMPTY;

	gpio_dev->rcdev = rcdev;

	rc = devm_rc_register_device(dev, rcdev);
	if (rc < 0) {
		dev_err(dev, "failed to register rc device (%d)\n", rc);
		return rc;
	}

	of_property_read_u32(np, "linux,autosuspend-period", &period);
	if (period) {
		gpio_dev->pmdev = dev;
		pm_runtime_set_autosuspend_delay(dev, period);
		pm_runtime_use_autosuspend(dev);
		pm_runtime_set_suspended(dev);
		pm_runtime_enable(dev);
	}

	platform_set_drvdata(pdev, gpio_dev);

	pm_runtime_set_autosuspend_delay(dev, (rcdev->timeout / 1000 / 1000));
	pm_runtime_use_autosuspend(dev);
	pm_runtime_set_suspended(dev);
	pm_runtime_enable(dev);

	return devm_request_irq(dev, gpio_dev->irq, gpio_ir_recv_irq,
				IRQF_TRIGGER_FALLING | IRQF_TRIGGER_RISING,
				"gpio-ir-recv-irq", gpio_dev);
}

#ifdef CONFIG_PM
static int gpio_ir_recv_suspend(struct device *dev)
{
	struct gpio_rc_dev *gpio_dev = dev_get_drvdata(dev);

	if (device_may_wakeup(dev))
		enable_irq_wake(gpio_dev->irq);
	else
		disable_irq(gpio_dev->irq);

	return 0;
}

static int gpio_ir_recv_resume(struct device *dev)
{
	struct gpio_rc_dev *gpio_dev = dev_get_drvdata(dev);

	if (device_may_wakeup(dev))
		disable_irq_wake(gpio_dev->irq);
	else
		enable_irq(gpio_dev->irq);

	return 0;
}

static int gpio_ir_recv_runtime_suspend(struct device *dev)
{
	struct gpio_rc_dev *gpio_dev = dev_get_drvdata(dev);

<<<<<<< HEAD
	pm_qos_remove_request(&gpio_dev->qos);
=======
	cpu_latency_qos_remove_request(&gpio_dev->qos);
>>>>>>> c1084c27

	return 0;
}

static int gpio_ir_recv_runtime_resume(struct device *dev)
{
	struct gpio_rc_dev *gpio_dev = dev_get_drvdata(dev);

<<<<<<< HEAD
	pm_qos_add_request(&gpio_dev->qos, PM_QOS_CPU_DMA_LATENCY, 0);
=======
	cpu_latency_qos_add_request(&gpio_dev->qos, 0);
>>>>>>> c1084c27

	return 0;
}

static const struct dev_pm_ops gpio_ir_recv_pm_ops = {
	.suspend        = gpio_ir_recv_suspend,
	.resume         = gpio_ir_recv_resume,
	.runtime_suspend = gpio_ir_recv_runtime_suspend,
	.runtime_resume  = gpio_ir_recv_runtime_resume,
};
#endif

static const struct of_device_id gpio_ir_recv_of_match[] = {
	{ .compatible = "gpio-ir-receiver", },
	{ },
};
MODULE_DEVICE_TABLE(of, gpio_ir_recv_of_match);

static struct platform_driver gpio_ir_recv_driver = {
	.probe  = gpio_ir_recv_probe,
	.driver = {
		.name   = KBUILD_MODNAME,
		.of_match_table = of_match_ptr(gpio_ir_recv_of_match),
#ifdef CONFIG_PM
		.pm	= &gpio_ir_recv_pm_ops,
#endif
	},
};
module_platform_driver(gpio_ir_recv_driver);

MODULE_DESCRIPTION("GPIO IR Receiver driver");
MODULE_LICENSE("GPL v2");<|MERGE_RESOLUTION|>--- conflicted
+++ resolved
@@ -22,24 +22,14 @@
 	struct rc_dev *rcdev;
 	struct gpio_desc *gpiod;
 	int irq;
-<<<<<<< HEAD
-=======
 	struct device *pmdev;
->>>>>>> c1084c27
 	struct pm_qos_request qos;
 };
 
 static irqreturn_t gpio_ir_recv_irq(int irq, void *dev_id)
 {
-	int ret, val;
+	int val;
 	struct gpio_rc_dev *gpio_dev = dev_id;
-<<<<<<< HEAD
-	struct device *dev = gpio_dev->rcdev->dev.parent;
-
-	ret = pm_runtime_get(dev);
-	if (ret < 0)
-		return IRQ_NONE;
-=======
 	struct device *pmdev = gpio_dev->pmdev;
 
 	/*
@@ -54,21 +44,15 @@
 	 */
 	if (pmdev)
 		pm_runtime_get(pmdev);
->>>>>>> c1084c27
 
 	val = gpiod_get_value(gpio_dev->gpiod);
 	if (val >= 0)
 		ir_raw_event_store_edge(gpio_dev->rcdev, val == 1);
 
-<<<<<<< HEAD
-	pm_runtime_mark_last_busy(dev);
-	pm_runtime_put_autosuspend(dev);
-=======
 	if (pmdev) {
 		pm_runtime_mark_last_busy(pmdev);
 		pm_runtime_put_autosuspend(pmdev);
 	}
->>>>>>> c1084c27
 
 	return IRQ_HANDLED;
 }
@@ -141,11 +125,6 @@
 
 	platform_set_drvdata(pdev, gpio_dev);
 
-	pm_runtime_set_autosuspend_delay(dev, (rcdev->timeout / 1000 / 1000));
-	pm_runtime_use_autosuspend(dev);
-	pm_runtime_set_suspended(dev);
-	pm_runtime_enable(dev);
-
 	return devm_request_irq(dev, gpio_dev->irq, gpio_ir_recv_irq,
 				IRQF_TRIGGER_FALLING | IRQF_TRIGGER_RISING,
 				"gpio-ir-recv-irq", gpio_dev);
@@ -180,11 +159,7 @@
 {
 	struct gpio_rc_dev *gpio_dev = dev_get_drvdata(dev);
 
-<<<<<<< HEAD
-	pm_qos_remove_request(&gpio_dev->qos);
-=======
 	cpu_latency_qos_remove_request(&gpio_dev->qos);
->>>>>>> c1084c27
 
 	return 0;
 }
@@ -193,11 +168,7 @@
 {
 	struct gpio_rc_dev *gpio_dev = dev_get_drvdata(dev);
 
-<<<<<<< HEAD
-	pm_qos_add_request(&gpio_dev->qos, PM_QOS_CPU_DMA_LATENCY, 0);
-=======
 	cpu_latency_qos_add_request(&gpio_dev->qos, 0);
->>>>>>> c1084c27
 
 	return 0;
 }
