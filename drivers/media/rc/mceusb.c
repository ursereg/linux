--- conflicted
+++ resolved
@@ -1176,8 +1176,7 @@
 		switch (subcmd) {
 		/* the one and only 5-byte return value command */
 		case MCE_RSP_GETPORTSTATUS:
-<<<<<<< HEAD
-			if (buf_in[5] == 0)
+			if (buf_in[5] == 0 && *hi < 8)
 				ir->txports_cabled |= 1 << *hi;
 			break;
 
@@ -1198,40 +1197,13 @@
 		return;
 	}
 
-=======
-			if (buf_in[5] == 0 && *hi < 8)
-				ir->txports_cabled |= 1 << *hi;
-			break;
-
-		/* 1-byte return value commands */
-		case MCE_RSP_EQEMVER:
-			ir->emver = *hi;
-			break;
-
-		/* No return value commands */
-		case MCE_RSP_CMD_ILLEGAL:
-			ir->need_reset = true;
-			break;
-
-		default:
-			break;
-		}
-
-		return;
-	}
-
->>>>>>> c1084c27
 	if (cmd != MCE_CMD_PORT_IR)
 		return;
 
 	switch (subcmd) {
 	/* 2-byte return value commands */
 	case MCE_RSP_EQIRTIMEOUT:
-<<<<<<< HEAD
-		ir->rc->timeout = US_TO_NS((*hi << 8 | *lo) * MCE_TIME_UNIT);
-=======
 		ir->rc->timeout = (*hi << 8 | *lo) * MCE_TIME_UNIT;
->>>>>>> c1084c27
 		break;
 	case MCE_RSP_EQIRNUMPORTS:
 		ir->num_txports = *hi;
