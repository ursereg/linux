--- conflicted
+++ resolved
@@ -1023,11 +1023,7 @@
 
 		trace_binder_unmap_user_end(alloc, index);
 	}
-<<<<<<< HEAD
-	up_read(&mm->mmap_sem);
-=======
 	mmap_read_unlock(mm);
->>>>>>> c1084c27
 	mmput_async(mm);
 
 	trace_binder_unmap_kernel_start(alloc, index);
