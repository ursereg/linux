// SPDX-License-Identifier: GPL-2.0+
/*
 * Copyright (C) 2016 Freescale Semiconductor, Inc.
 * Copyright 2017-2018,2020 NXP
 *	Dong Aisheng <aisheng.dong@nxp.com>
 *
 * Implementation of the SCU based Power Domains
 *
 * NOTE: a better implementation suggested by Ulf Hansson is using a
 * single global power domain and implement the ->attach|detach_dev()
 * callback for the genpd and use the regular of_genpd_add_provider_simple().
 * From within the ->attach_dev(), we could get the OF node for
 * the device that is being attached and then parse the power-domain
 * cell containing the "resource id" and store that in the per device
 * struct generic_pm_domain_data (we have void pointer there for
 * storing these kind of things).
 *
 * Additionally, we need to implement the ->stop() and ->start()
 * callbacks of genpd, which is where you "power on/off" devices,
 * rather than using the above ->power_on|off() callbacks.
 *
 * However, there're two known issues:
 * 1. The ->attach_dev() of power domain infrastructure still does
 *    not support multi domains case as the struct device *dev passed
 *    in is a virtual PD device, it does not help for parsing the real
 *    device resource id from device tree, so it's unware of which
 *    real sub power domain of device should be attached.
 *
 *    The framework needs some proper extension to support multi power
 *    domain cases.
 *
 * 2. It also breaks most of current drivers as the driver probe sequence
 *    behavior changed if removing ->power_on|off() callback and use
 *    ->start() and ->stop() instead. genpd_dev_pm_attach will only power
 *    up the domain and attach device, but will not call .start() which
 *    relies on device runtime pm. That means the device power is still
 *    not up before running driver probe function. For SCU enabled
 *    platforms, all device drivers accessing registers/clock without power
 *    domain enabled will trigger a HW access error. That means we need fix
 *    most drivers probe sequence with proper runtime pm.
 *
 * In summary, we need fix above two issue before being able to switch to
 * the "single global power domain" way.
 *
 */

#include <linux/arm-smccc.h>
#include <dt-bindings/firmware/imx/rsrc.h>
#include <linux/console.h>
#include <linux/firmware/imx/sci.h>
#include <linux/firmware/imx/svc/rm.h>
#include <linux/io.h>
#include <linux/irqchip/arm-gic-v3.h>
#include <linux/module.h>
#include <linux/of.h>
#include <linux/of_address.h>
#include <linux/of_platform.h>
#include <linux/platform_device.h>
#include <linux/pm.h>
#include <linux/pm_domain.h>
#include <linux/slab.h>
#include <linux/syscore_ops.h>

#define IMX_WU_MAX_IRQS	(((IMX_SC_R_LAST + 31) / 32 ) * 32 )

#define IMX_SIP_WAKEUP_SRC              0xc2000009
#define IMX_SIP_WAKEUP_SRC_SCU          0x1
#define IMX_SIP_WAKEUP_SRC_IRQSTEER     0x2

static u32 wu[IMX_WU_MAX_IRQS];
static int wu_num;
static void __iomem *gic_dist_base;

/* SCU Power Mode Protocol definition */
struct imx_sc_msg_req_set_resource_power_mode {
	struct imx_sc_rpc_msg hdr;
	u16 resource;
	u8 mode;
} __packed __aligned(4);

#define IMX_SCU_PD_NAME_SIZE 20
struct imx_sc_pm_domain {
	struct generic_pm_domain pd;
	char name[IMX_SCU_PD_NAME_SIZE];
	u32 rsrc;
};

struct imx_sc_pd_range {
	char *name;
	u32 rsrc;
	u8 num;

	/* add domain index */
	bool postfix;
	u8 start_from;
};

struct imx_sc_pd_soc {
	const struct imx_sc_pd_range *pd_ranges;
	u8 num_ranges;
};

int imx_con_rsrc;

static const struct imx_sc_pd_range imx8qxp_scu_pd_ranges[] = {
	/* LSIO SS */
	{ "pwm", IMX_SC_R_PWM_0, 8, true, 0 },
	{ "gpio", IMX_SC_R_GPIO_0, 8, true, 0 },
	{ "gpt", IMX_SC_R_GPT_0, 5, true, 0 },
	{ "kpp", IMX_SC_R_KPP, 1, false, 0 },
	{ "fspi", IMX_SC_R_FSPI_0, 2, true, 0 },
	{ "mu_a", IMX_SC_R_MU_0A, 14, true, 0 },
	{ "mu_b", IMX_SC_R_MU_13B, 1, true, 13 },

	/* CONN SS */
	{ "usb", IMX_SC_R_USB_0, 2, true, 0 },
	{ "usb0phy", IMX_SC_R_USB_0_PHY, 1, false, 0 },
	{ "usb1phy", IMX_SC_R_USB_1_PHY, 1, false, 0},
	{ "usb2", IMX_SC_R_USB_2, 1, false, 0 },
	{ "usb2phy", IMX_SC_R_USB_2_PHY, 1, false, 0 },
	{ "sdhc", IMX_SC_R_SDHC_0, 3, true, 0 },
	{ "enet", IMX_SC_R_ENET_0, 2, true, 0 },
	{ "nand", IMX_SC_R_NAND, 1, false, 0 },
	{ "mlb", IMX_SC_R_MLB_0, 1, true, 0 },

	/* AUDIO SS */
	{ "audio-pll0", IMX_SC_R_AUDIO_PLL_0, 1, false, 0 },
	{ "audio-pll1", IMX_SC_R_AUDIO_PLL_1, 1, false, 0 },
	{ "audio-clk-0", IMX_SC_R_AUDIO_CLK_0, 1, false, 0 },
	{ "audio-clk-1", IMX_SC_R_AUDIO_CLK_1, 1, false, 0 },
	{ "mclk-out-0", IMX_SC_R_MCLK_OUT_0, 1, false, 0 },
	{ "mclk-out-1", IMX_SC_R_MCLK_OUT_1, 1, false, 0 },
	{ "dma0-ch", IMX_SC_R_DMA_0_CH0, 32, true, 0 },
	{ "dma1-ch", IMX_SC_R_DMA_1_CH0, 16, true, 0 },
	{ "dma2-ch-0", IMX_SC_R_DMA_2_CH0, 5, true, 0 },
	{ "dma2-ch-1", IMX_SC_R_DMA_2_CH5, 27, true, 0 },
	{ "dma3-ch", IMX_SC_R_DMA_3_CH0, 32, true, 0 },
	{ "asrc0", IMX_SC_R_ASRC_0, 1, false, 0 },
	{ "asrc1", IMX_SC_R_ASRC_1, 1, false, 0 },
	{ "esai0", IMX_SC_R_ESAI_0, 1, false, 0 },
	{ "esai1", IMX_SC_R_ESAI_1, 1, false, 0 },
	{ "spdif0", IMX_SC_R_SPDIF_0, 1, false, 0 },
	{ "spdif1", IMX_SC_R_SPDIF_1, 1, false, 0 },
	{ "sai", IMX_SC_R_SAI_0, 3, true, 0 },
	{ "sai3", IMX_SC_R_SAI_3, 1, false, 0 },
	{ "sai4", IMX_SC_R_SAI_4, 1, false, 0 },
	{ "sai5", IMX_SC_R_SAI_5, 1, false, 0 },
	{ "sai6", IMX_SC_R_SAI_6, 1, false, 0 },
	{ "sai7", IMX_SC_R_SAI_7, 1, false, 0 },
	{ "amix", IMX_SC_R_AMIX, 1, false, 0 },
	{ "mqs0", IMX_SC_R_MQS_0, 1, false, 0 },
	{ "dsp", IMX_SC_R_DSP, 1, false, 0 },
	{ "dsp-ram", IMX_SC_R_DSP_RAM, 1, false, 0 },

	/* DMA SS */
	{ "can", IMX_SC_R_CAN_0, 3, true, 0 },
	{ "ftm", IMX_SC_R_FTM_0, 2, true, 0 },
	{ "lpi2c", IMX_SC_R_I2C_0, 4, true, 0 },
	{ "adc", IMX_SC_R_ADC_0, 1, true, 0 },
	{ "lcd", IMX_SC_R_LCD_0, 1, true, 0 },
	{ "lcd-pll", IMX_SC_R_ELCDIF_PLL, 1, true, 0 },
	{ "lcd0-pwm", IMX_SC_R_LCD_0_PWM_0, 1, true, 0 },
<<<<<<< HEAD
	{ "lpuart", IMX_SC_R_UART_0, 4, true, 0 },
=======
	{ "lpuart", IMX_SC_R_UART_0, 5, true, 0 },
>>>>>>> ea790475
	{ "sim", IMX_SC_R_EMVSIM_0, 2, true, 0 },
	{ "lpspi", IMX_SC_R_SPI_0, 4, true, 0 },
	{ "irqstr_dsp", IMX_SC_R_IRQSTR_DSP, 1, false, 0 },

	/* VPU SS */
	{ "vpu", IMX_SC_R_VPU, 1, false, 0 },
	{ "vpu-pid", IMX_SC_R_VPU_PID0, 8, true, 0 },
	{ "vpu-dec0", IMX_SC_R_VPU_DEC_0, 1, false, 0 },
	{ "vpu-enc0", IMX_SC_R_VPU_ENC_0, 1, false, 0 },
	{ "vpu-enc1", IMX_SC_R_VPU_ENC_1, 1, false, 0 },
	{ "vpu-ts0", IMX_SC_R_VPU_TS_0, 1, false, 0 },
	{ "vpu-mu0", IMX_SC_R_VPU_MU_0, 1, false, 0 },
	{ "vpu-mu1", IMX_SC_R_VPU_MU_1, 1, false, 0 },
	{ "vpu-mu2", IMX_SC_R_VPU_MU_2, 1, false, 0 },
	{ "vpu-mu3", IMX_SC_R_VPU_MU_3, 1, false, 0 },

	/* GPU SS */
	{ "gpu0-pid", IMX_SC_R_GPU_0_PID0, 4, true, 0 },
	{ "gpu1-pid", IMX_SC_R_GPU_1_PID0, 4, true, 0 },


	/* HSIO SS */
	{ "pcie-a", IMX_SC_R_PCIE_A, 1, false, 0 },
	{ "serdes-0", IMX_SC_R_SERDES_0, 1, false, 0 },
	{ "pcie-b", IMX_SC_R_PCIE_B, 1, false, 0 },
	{ "serdes-1", IMX_SC_R_SERDES_1, 1, false, 0 },
	{ "sata-0", IMX_SC_R_SATA_0, 1, false, 0 },
	{ "hsio-gpio", IMX_SC_R_HSIO_GPIO, 1, false, 0 },

	/* MIPI SS */
	{ "mipi0", IMX_SC_R_MIPI_0, 1, false, 0 },
	{ "mipi0-pwm0", IMX_SC_R_MIPI_0_PWM_0, 1, false, 0 },
	{ "mipi0-i2c", IMX_SC_R_MIPI_0_I2C_0, 2, true, 0 },

	{ "mipi1", IMX_SC_R_MIPI_1, 1, 0 },
	{ "mipi1-pwm0", IMX_SC_R_MIPI_1_PWM_0, 1, 0 },
	{ "mipi1-i2c", IMX_SC_R_MIPI_1_I2C_0, 2, 1 },

	/* LVDS SS */
	{ "lvds0", IMX_SC_R_LVDS_0, 1, false, 0 },
	{ "lvds0-i2c0", IMX_SC_R_LVDS_0_I2C_0, 1, false, 0 },
	{ "lvds0-pwm0", IMX_SC_R_LVDS_0_PWM_0, 1, false, 0 },

	{ "lvds1", IMX_SC_R_LVDS_1, 1, false, 0 },
	{ "lvds1-i2c0", IMX_SC_R_LVDS_1_I2C_0, 1, false, 0 },
	{ "lvds1-pwm0", IMX_SC_R_LVDS_1_PWM_0, 1, false, 0 },

	{ "mipi1", IMX_SC_R_MIPI_1, 1, 0 },
	{ "mipi1-pwm0", IMX_SC_R_MIPI_1_PWM_0, 1, 0 },
	{ "mipi1-i2c", IMX_SC_R_MIPI_1_I2C_0, 2, 1 },
	{ "lvds1", IMX_SC_R_LVDS_1, 1, 0 },

	/* DC SS */
	{ "dc0", IMX_SC_R_DC_0, 1, false, 0 },
	{ "dc0-pll", IMX_SC_R_DC_0_PLL_0, 2, true, 0 },
	{ "dc0-video", IMX_SC_R_DC_0_VIDEO0, 2, true, 0 },

	{ "dc1", IMX_SC_R_DC_1, 1, false, 0 },
	{ "dc1-pll", IMX_SC_R_DC_1_PLL_0, 2, true, 0 },
	{ "dc1-video", IMX_SC_R_DC_1_VIDEO0, 2, true, 0 },

	/* CM40 SS */
	{ "cm40_i2c", IMX_SC_R_M4_0_I2C, 1, false, 0 },
	{ "cm40_intmux", IMX_SC_R_M4_0_INTMUX, 1, false, 0 },
	{ "cm40_pid", IMX_SC_R_M4_0_PID0, 5, true, 0},
	{ "cm40_mu1a", IMX_SC_R_M4_0_MU_1A, 1, false, 0},
<<<<<<< HEAD
=======
	{ "cm40_lpuart", IMX_SC_R_M4_0_UART, 1, false, 0},
>>>>>>> ea790475

	/* CM41 SS */
	{ "cm41_i2c", IMX_SC_R_M4_1_I2C, 1, false, 0 },
	{ "cm41_intmux", IMX_SC_R_M4_1_INTMUX, 1, false, 0 },
	{ "cm41_pid", IMX_SC_R_M4_1_PID0, 5, true, 0},
	{ "cm41_mu1a", IMX_SC_R_M4_1_MU_1A, 1, false, 0},
<<<<<<< HEAD
=======
	{ "cm41_lpuart", IMX_SC_R_M4_1_UART, 1, false, 0},
>>>>>>> ea790475

	/* IMAGE SS */
	{ "img-pdma", IMX_SC_R_ISI_CH0, 8, true, 0 },
	{ "img-csi0", IMX_SC_R_CSI_0, 1, false, 0 },
	{ "img-csi0-i2c0", IMX_SC_R_CSI_0_I2C_0, 1, false, 0 },
	{ "img-csi0-pwm0", IMX_SC_R_CSI_0_PWM_0, 1, false, 0 },
	{ "img-csi1", IMX_SC_R_CSI_1, 1, false, 0 },
	{ "img-csi1-i2c0", IMX_SC_R_CSI_1_I2C_0, 1, false, 0 },
	{ "img-csi1-pwm0", IMX_SC_R_CSI_1_PWM_0, 1, false, 0 },
	{ "img-parallel", IMX_SC_R_PI_0, 1, false, 0 },
	{ "img-parallel-i2c0", IMX_SC_R_PI_0_I2C_0, 1, false, 0 },
	{ "img-parallel-pwm0", IMX_SC_R_PI_0_PWM_0, 2, true, 0 },
	{ "img-parallel-pll", IMX_SC_R_PI_0_PLL, 1, false, 0 },
	{ "img-jpegdec-mp", IMX_SC_R_MJPEG_DEC_MP, 1, false, 0 },
	{ "img-jpegdec-s0", IMX_SC_R_MJPEG_DEC_S0, 4, true, 0 },
	{ "img-jpegenc-mp", IMX_SC_R_MJPEG_ENC_MP, 1, false, 0 },
	{ "img-jpegenc-s0", IMX_SC_R_MJPEG_ENC_S0, 4, true, 0 },

	/* HDMI TX SS */
	{ "hdmi-tx", IMX_SC_R_HDMI, 1, false, 0},
	{ "hdmi-tx-i2s", IMX_SC_R_HDMI_I2S, 1, false, 0},
	{ "hdmi-tx-i2c0", IMX_SC_R_HDMI_I2C_0, 1, false, 0},
	{ "hdmi-tx-pll0", IMX_SC_R_HDMI_PLL_0, 1, false, 0},
	{ "hdmi-tx-pll1", IMX_SC_R_HDMI_PLL_1, 1, false, 0},

	/* SECURITY SS */
	{ "sec-jr", IMX_SC_R_CAAM_JR2, 2, true, 2},

	/* BOARD SS */
	{ "board", IMX_SC_R_BOARD_R0, 8, true, 0},

	/* SECO SS */
	{ "seco_mu", IMX_SC_R_SECO_MU_2, 3, true, 2},

	/* V2X SS */
	{ "v2x_mu", IMX_SC_R_V2X_MU_0, 2, true, 0},
	{ "v2x_mu", IMX_SC_R_V2X_MU_2, 1, true, 2},
	{ "v2x_mu", IMX_SC_R_V2X_MU_3, 2, true, 3},

	/* DB SS */
	{ "perf", IMX_SC_R_PERF, 1, false, 0},
};

static const struct imx_sc_pd_soc imx8qxp_scu_pd = {
	.pd_ranges = imx8qxp_scu_pd_ranges,
	.num_ranges = ARRAY_SIZE(imx8qxp_scu_pd_ranges),
};

static struct imx_sc_ipc *pm_ipc_handle;

static inline struct imx_sc_pm_domain *
to_imx_sc_pd(struct generic_pm_domain *genpd)
{
	return container_of(genpd, struct imx_sc_pm_domain, pd);
}

static int imx_pm_domains_suspend(void)
{
	struct arm_smccc_res res;
	u32 offset;
	int i;

	for (i = 0; i < wu_num; i++) {
		offset = GICD_ISENABLER + ((wu[i] + 32) / 32) * 4;
		if (BIT(wu[i] % 32) & readl_relaxed(gic_dist_base + offset)) {
			arm_smccc_smc(IMX_SIP_WAKEUP_SRC,
				      IMX_SIP_WAKEUP_SRC_IRQSTEER,
				      0, 0, 0, 0, 0, 0, &res);
			return 0;
		}
	}

	arm_smccc_smc(IMX_SIP_WAKEUP_SRC,
		      IMX_SIP_WAKEUP_SRC_SCU,
		      0, 0, 0, 0, 0, 0, &res);

	return 0;
}

struct syscore_ops imx_pm_domains_syscore_ops = {
	.suspend = imx_pm_domains_suspend,
};

static void imx_sc_pd_enable_irqsteer_wakeup(struct device_node *np)
{
	struct device_node *gic_node;
	unsigned int i;

	wu_num = of_property_count_u32_elems(np, "wakeup-irq");
	if (wu_num <= 0) {
		pr_warn("no irqsteer wakeup source supported!\n");
		return;
	}

	gic_node = of_find_compatible_node(NULL, NULL, "arm,gic-v3");
	WARN_ON(!gic_node);

	gic_dist_base = of_iomap(gic_node, 0);
	WARN_ON(!gic_dist_base);

	for (i = 0; i < wu_num; i++)
		WARN_ON(of_property_read_u32_index(np, "wakeup-irq", i, &wu[i]));

	register_syscore_ops(&imx_pm_domains_syscore_ops);
}

static void imx_sc_pd_get_console_rsrc(void)
{
	struct of_phandle_args specs;
	int ret;

	if (!of_stdout)
		return;

	ret = of_parse_phandle_with_args(of_stdout, "power-domains",
					 "#power-domain-cells",
					 0, &specs);
	if (ret)
		return;

	imx_con_rsrc = specs.args[0];
}

static int imx_sc_pd_power(struct generic_pm_domain *domain, bool power_on)
{
	struct imx_sc_msg_req_set_resource_power_mode msg;
	struct imx_sc_rpc_msg *hdr = &msg.hdr;
	struct imx_sc_pm_domain *pd;
	int ret;

	pd = to_imx_sc_pd(domain);

	hdr->ver = IMX_SC_RPC_VERSION;
	hdr->svc = IMX_SC_RPC_SVC_PM;
	hdr->func = IMX_SC_PM_FUNC_SET_RESOURCE_POWER_MODE;
	hdr->size = 2;

	msg.resource = pd->rsrc;
	msg.mode = power_on ? IMX_SC_PM_PW_MODE_ON : pd->pd.state_idx ?
		   IMX_SC_PM_PW_MODE_OFF : IMX_SC_PM_PW_MODE_LP;

	/* keep uart console power on for no_console_suspend */
        if (imx_con_rsrc == pd->rsrc && !console_suspend_enabled && !power_on)
                return 0;

	ret = imx_scu_call_rpc(pm_ipc_handle, &msg, true);
	if (ret)
		dev_err(&domain->dev, "failed to power %s resource %d ret %d\n",
			power_on ? "up" : "off", pd->rsrc, ret);

	return ret;
}

static int imx_sc_pd_power_on(struct generic_pm_domain *domain)
{
	return imx_sc_pd_power(domain, true);
}

static int imx_sc_pd_power_off(struct generic_pm_domain *domain)
{
	return imx_sc_pd_power(domain, false);
}

static struct generic_pm_domain *imx_scu_pd_xlate(struct of_phandle_args *spec,
						  void *data)
{
	struct generic_pm_domain *domain = ERR_PTR(-ENOENT);
	struct genpd_onecell_data *pd_data = data;
	unsigned int i;

	for (i = 0; i < pd_data->num_domains; i++) {
		struct imx_sc_pm_domain *sc_pd;

		sc_pd = to_imx_sc_pd(pd_data->domains[i]);
		if (sc_pd->rsrc == spec->args[0]) {
			domain = &sc_pd->pd;
			break;
		}
	}

	return domain;
}

static struct imx_sc_pm_domain *
imx_scu_add_pm_domain(struct device *dev, int idx,
		      const struct imx_sc_pd_range *pd_ranges)
{
	struct imx_sc_pm_domain *sc_pd;
	struct genpd_power_state *states;
	bool is_off = true;
	int ret;

	if (!imx_sc_rm_is_resource_owned(pm_ipc_handle, pd_ranges->rsrc + idx))
		return NULL;

	sc_pd = devm_kzalloc(dev, sizeof(*sc_pd), GFP_KERNEL);
	if (!sc_pd)
		return ERR_PTR(-ENOMEM);

	states = devm_kcalloc(dev, 2, sizeof(*states), GFP_KERNEL);
	if (!states) {
		devm_kfree(dev, sc_pd);
		return ERR_PTR(-ENOMEM);
	}

	sc_pd->rsrc = pd_ranges->rsrc + idx;
	sc_pd->pd.power_off = imx_sc_pd_power_off;
	sc_pd->pd.power_on = imx_sc_pd_power_on;
	sc_pd->pd.flags |= GENPD_FLAG_ACTIVE_WAKEUP;
	states[0].power_off_latency_ns = 25000;
	states[0].power_on_latency_ns =  25000;
	states[1].power_off_latency_ns = 2500000;
	states[1].power_on_latency_ns =  2500000;

	sc_pd->pd.states = states;
	sc_pd->pd.state_count = 2;

	if (pd_ranges->postfix)
		snprintf(sc_pd->name, sizeof(sc_pd->name),
			 "%s%i", pd_ranges->name, pd_ranges->start_from + idx);
	else
		snprintf(sc_pd->name, sizeof(sc_pd->name),
			 "%s", pd_ranges->name);

	sc_pd->pd.name = sc_pd->name;
	if (imx_con_rsrc == sc_pd->rsrc) {
		sc_pd->pd.flags |= GENPD_FLAG_RPM_ALWAYS_ON;
		is_off = false;
	}

	if (sc_pd->rsrc >= IMX_SC_R_LAST) {
		dev_warn(dev, "invalid pd %s rsrc id %d found",
			 sc_pd->name, sc_pd->rsrc);

		devm_kfree(dev, sc_pd);
		devm_kfree(dev, states);
		return NULL;
	}

	ret = pm_genpd_init(&sc_pd->pd, NULL, is_off);
	if (ret) {
		dev_warn(dev, "failed to init pd %s rsrc id %d",
			 sc_pd->name, sc_pd->rsrc);
		devm_kfree(dev, sc_pd);
		devm_kfree(dev, states);
		return NULL;
	}

	return sc_pd;
}

static int imx_scu_init_pm_domains(struct device *dev,
				    const struct imx_sc_pd_soc *pd_soc)
{
	const struct imx_sc_pd_range *pd_ranges = pd_soc->pd_ranges;
	struct generic_pm_domain **domains;
	struct genpd_onecell_data *pd_data;
	struct imx_sc_pm_domain *sc_pd;
	u32 count = 0;
	int i, j;

	for (i = 0; i < pd_soc->num_ranges; i++)
		count += pd_ranges[i].num;

	domains = devm_kcalloc(dev, count, sizeof(*domains), GFP_KERNEL);
	if (!domains)
		return -ENOMEM;

	pd_data = devm_kzalloc(dev, sizeof(*pd_data), GFP_KERNEL);
	if (!pd_data)
		return -ENOMEM;

	count = 0;
	for (i = 0; i < pd_soc->num_ranges; i++) {
		for (j = 0; j < pd_ranges[i].num; j++) {
			sc_pd = imx_scu_add_pm_domain(dev, j, &pd_ranges[i]);
			if (IS_ERR_OR_NULL(sc_pd))
				continue;

			domains[count++] = &sc_pd->pd;
			dev_dbg(dev, "added power domain %s\n", sc_pd->pd.name);
		}
	}

	pd_data->domains = domains;
	pd_data->num_domains = count;
	pd_data->xlate = imx_scu_pd_xlate;

	of_genpd_add_provider_onecell(dev->of_node, pd_data);

	return 0;
}

static int imx_sc_pd_probe(struct platform_device *pdev)
{
	const struct imx_sc_pd_soc *pd_soc;
	int ret;

	ret = imx_scu_get_handle(&pm_ipc_handle);
	if (ret)
		return ret;

	pd_soc = of_device_get_match_data(&pdev->dev);
	if (!pd_soc)
		return -ENODEV;

	imx_sc_pd_get_console_rsrc();
	imx_sc_pd_enable_irqsteer_wakeup(pdev->dev.of_node);

	return imx_scu_init_pm_domains(&pdev->dev, pd_soc);
}

static const struct of_device_id imx_sc_pd_match[] = {
	{ .compatible = "fsl,imx8qxp-scu-pd", &imx8qxp_scu_pd},
	{ .compatible = "fsl,scu-pd", &imx8qxp_scu_pd},
	{ /* sentinel */ }
};

static struct platform_driver imx_sc_pd_driver = {
	.driver = {
		.name = "imx-scu-pd",
		.of_match_table = imx_sc_pd_match,
	},
	.probe = imx_sc_pd_probe,
};

static int __init imx_sc_pd_driver_init(void)
{
	return platform_driver_register(&imx_sc_pd_driver);
}
subsys_initcall(imx_sc_pd_driver_init);

MODULE_AUTHOR("Dong Aisheng <aisheng.dong@nxp.com>");
MODULE_DESCRIPTION("IMX SCU Power Domain driver");
MODULE_LICENSE("GPL v2");<|MERGE_RESOLUTION|>--- conflicted
+++ resolved
@@ -160,11 +160,7 @@
 	{ "lcd", IMX_SC_R_LCD_0, 1, true, 0 },
 	{ "lcd-pll", IMX_SC_R_ELCDIF_PLL, 1, true, 0 },
 	{ "lcd0-pwm", IMX_SC_R_LCD_0_PWM_0, 1, true, 0 },
-<<<<<<< HEAD
-	{ "lpuart", IMX_SC_R_UART_0, 4, true, 0 },
-=======
 	{ "lpuart", IMX_SC_R_UART_0, 5, true, 0 },
->>>>>>> ea790475
 	{ "sim", IMX_SC_R_EMVSIM_0, 2, true, 0 },
 	{ "lpspi", IMX_SC_R_SPI_0, 4, true, 0 },
 	{ "irqstr_dsp", IMX_SC_R_IRQSTR_DSP, 1, false, 0 },
@@ -231,20 +227,14 @@
 	{ "cm40_intmux", IMX_SC_R_M4_0_INTMUX, 1, false, 0 },
 	{ "cm40_pid", IMX_SC_R_M4_0_PID0, 5, true, 0},
 	{ "cm40_mu1a", IMX_SC_R_M4_0_MU_1A, 1, false, 0},
-<<<<<<< HEAD
-=======
 	{ "cm40_lpuart", IMX_SC_R_M4_0_UART, 1, false, 0},
->>>>>>> ea790475
 
 	/* CM41 SS */
 	{ "cm41_i2c", IMX_SC_R_M4_1_I2C, 1, false, 0 },
 	{ "cm41_intmux", IMX_SC_R_M4_1_INTMUX, 1, false, 0 },
 	{ "cm41_pid", IMX_SC_R_M4_1_PID0, 5, true, 0},
 	{ "cm41_mu1a", IMX_SC_R_M4_1_MU_1A, 1, false, 0},
-<<<<<<< HEAD
-=======
 	{ "cm41_lpuart", IMX_SC_R_M4_1_UART, 1, false, 0},
->>>>>>> ea790475
 
 	/* IMAGE SS */
 	{ "img-pdma", IMX_SC_R_ISI_CH0, 8, true, 0 },
