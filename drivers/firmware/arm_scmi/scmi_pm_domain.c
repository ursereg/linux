--- conflicted
+++ resolved
@@ -91,11 +91,7 @@
 	for (i = 0; i < num_domains; i++, scmi_pd++) {
 		u32 state;
 
-<<<<<<< HEAD
-		if (handle->power_ops->state_get(handle, i, &state)) {
-=======
 		if (power_ops->state_get(ph, i, &state)) {
->>>>>>> c1084c27
 			dev_warn(dev, "failed to get state for domain %d\n", i);
 			continue;
 		}
