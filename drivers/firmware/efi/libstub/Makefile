# SPDX-License-Identifier: GPL-2.0
#
# The stub may be linked into the kernel proper or into a separate boot binary,
# but in either case, it executes before the kernel does (with MMU disabled) so
# things like ftrace and stack-protector are likely to cause trouble if left
# enabled, even if doing so doesn't break the build.
#
cflags-$(CONFIG_X86_32)		:= -march=i386
cflags-$(CONFIG_X86_64)		:= -mcmodel=small
cflags-$(CONFIG_X86)		+= -m$(BITS) -D__KERNEL__ \
				   -fPIC -fno-strict-aliasing -mno-red-zone \
				   -mno-mmx -mno-sse -fshort-wchar \
				   -Wno-pointer-sign \
				   $(call cc-disable-warning, address-of-packed-member) \
				   $(call cc-disable-warning, gnu) \
				   -fno-asynchronous-unwind-tables \
				   $(CLANG_FLAGS)

# arm64 uses the full KBUILD_CFLAGS so it's necessary to explicitly
# disable the stackleak plugin
cflags-$(CONFIG_ARM64)		:= $(subst $(CC_FLAGS_FTRACE),,$(KBUILD_CFLAGS)) \
				   -fpie $(DISABLE_STACKLEAK_PLUGIN) \
				   $(call cc-option,-mbranch-protection=none)
cflags-$(CONFIG_ARM)		:= $(subst $(CC_FLAGS_FTRACE),,$(KBUILD_CFLAGS)) \
				   -fno-builtin -fpic \
				   $(call cc-option,-mno-single-pic-base)
cflags-$(CONFIG_RISCV)		:= $(subst $(CC_FLAGS_FTRACE),,$(KBUILD_CFLAGS)) \
				   -fpic

cflags-$(CONFIG_EFI_GENERIC_STUB) += -I$(srctree)/scripts/dtc/libfdt

KBUILD_CFLAGS			:= $(cflags-y) -Os -DDISABLE_BRANCH_PROFILING \
				   -include $(srctree)/include/linux/hidden.h \
				   -D__NO_FORTIFY \
<<<<<<< HEAD
				   $(call cc-option,-ffreestanding) \
				   $(call cc-option,-fno-stack-protector) \
=======
				   -ffreestanding \
				   -fno-stack-protector \
>>>>>>> c1084c27
				   $(call cc-option,-fno-addrsig) \
				   -D__DISABLE_EXPORTS

# remove SCS flags from all objects in this directory
KBUILD_CFLAGS := $(filter-out $(CC_FLAGS_SCS), $(KBUILD_CFLAGS))
# disable LTO
KBUILD_CFLAGS := $(filter-out $(CC_FLAGS_LTO), $(KBUILD_CFLAGS))

GCOV_PROFILE			:= n
# Sanitizer runtimes are unavailable and cannot be linked here.
KASAN_SANITIZE			:= n
KCSAN_SANITIZE			:= n
UBSAN_SANITIZE			:= n
OBJECT_FILES_NON_STANDARD	:= y

# Prevents link failures: __sanitizer_cov_trace_pc() is not linked in.
KCOV_INSTRUMENT			:= n

lib-y				:= efi-stub-helper.o gop.o secureboot.o tpm.o \
				   file.o mem.o random.o randomalloc.o pci.o \
				   skip_spaces.o lib-cmdline.o lib-ctype.o \
				   alignedmem.o relocate.o vsprintf.o

# include the stub's generic dependencies from lib/ when building for ARM/arm64
efi-deps-y := fdt_rw.c fdt_ro.c fdt_wip.c fdt.c fdt_empty_tree.c fdt_sw.c

$(obj)/lib-%.o: $(srctree)/lib/%.c FORCE
	$(call if_changed_rule,cc_o_c)

lib-$(CONFIG_EFI_GENERIC_STUB)	+= efi-stub.o fdt.o string.o \
				   $(patsubst %.c,lib-%.o,$(efi-deps-y))

lib-$(CONFIG_ARM)		+= arm32-stub.o
lib-$(CONFIG_ARM64)		+= arm64-stub.o
lib-$(CONFIG_X86)		+= x86-stub.o
lib-$(CONFIG_RISCV)		+= riscv-stub.o
CFLAGS_arm32-stub.o		:= -DTEXT_OFFSET=$(TEXT_OFFSET)

# Even when -mbranch-protection=none is set, Clang will generate a
# .note.gnu.property for code-less object files (like lib/ctype.c),
# so work around this by explicitly removing the unwanted section.
# https://bugs.llvm.org/show_bug.cgi?id=46480
STUBCOPY_FLAGS-y		+= --remove-section=.note.gnu.property

#
# For x86, bootloaders like systemd-boot or grub-efi do not zero-initialize the
# .bss section, so the .bss section of the EFI stub needs to be included in the
# .data section of the compressed kernel to ensure initialization. Rename the
# .bss section here so it's easy to pick out in the linker script.
#
STUBCOPY_FLAGS-$(CONFIG_X86)	+= --rename-section .bss=.bss.efistub,load,alloc
STUBCOPY_RELOC-$(CONFIG_X86_32)	:= R_386_32
STUBCOPY_RELOC-$(CONFIG_X86_64)	:= R_X86_64_64

#
# ARM discards the .data section because it disallows r/w data in the
# decompressor. So move our .data to .data.efistub and .bss to .bss.efistub,
# which are preserved explicitly by the decompressor linker script.
#
STUBCOPY_FLAGS-$(CONFIG_ARM)	+= --rename-section .data=.data.efistub	\
				   --rename-section .bss=.bss.efistub,load,alloc
STUBCOPY_RELOC-$(CONFIG_ARM)	:= R_ARM_ABS

#
# arm64 puts the stub in the kernel proper, which will unnecessarily retain all
# code indefinitely unless it is annotated as __init/__initdata/__initconst etc.
# So let's apply the __init annotations at the section level, by prefixing
# the section names directly. This will ensure that even all the inline string
# literals are covered.
# The fact that the stub and the kernel proper are essentially the same binary
# also means that we need to be extra careful to make sure that the stub does
# not rely on any absolute symbol references, considering that the virtual
# kernel mapping that the linker uses is not active yet when the stub is
# executing. So build all C dependencies of the EFI stub into libstub, and do
# a verification pass to see if any absolute relocations exist in any of the
# object files.
#
extra-y				:= $(lib-y)
lib-y				:= $(patsubst %.o,%.stub.o,$(lib-y))

STUBCOPY_FLAGS-$(CONFIG_ARM64)	+= --prefix-alloc-sections=.init \
				   --prefix-symbols=__efistub_
STUBCOPY_RELOC-$(CONFIG_ARM64)	:= R_AARCH64_ABS

# For RISC-V, we don't need anything special other than arm64. Keep all the
# symbols in .init section and make sure that no absolute symbols references
# doesn't exist.
STUBCOPY_FLAGS-$(CONFIG_RISCV)	+= --prefix-alloc-sections=.init \
				   --prefix-symbols=__efistub_
STUBCOPY_RELOC-$(CONFIG_RISCV)	:= R_RISCV_HI20

$(obj)/%.stub.o: $(obj)/%.o FORCE
	$(call if_changed,stubcopy)

#
# Strip debug sections and some other sections that may legally contain
# absolute relocations, so that we can inspect the remaining sections for
# such relocations. If none are found, regenerate the output object, but
# this time, use objcopy and leave all sections in place.
#
quiet_cmd_stubcopy = STUBCPY $@
      cmd_stubcopy =							\
	$(STRIP) --strip-debug -o $@ $<;				\
	if $(OBJDUMP) -r $@ | grep $(STUBCOPY_RELOC-y); then		\
		echo "$@: absolute symbol references not allowed in the EFI stub" >&2; \
		/bin/false;						\
	fi;								\
	$(OBJCOPY) $(STUBCOPY_FLAGS-y) $< $@<|MERGE_RESOLUTION|>--- conflicted
+++ resolved
@@ -32,13 +32,8 @@
 KBUILD_CFLAGS			:= $(cflags-y) -Os -DDISABLE_BRANCH_PROFILING \
 				   -include $(srctree)/include/linux/hidden.h \
 				   -D__NO_FORTIFY \
-<<<<<<< HEAD
-				   $(call cc-option,-ffreestanding) \
-				   $(call cc-option,-fno-stack-protector) \
-=======
 				   -ffreestanding \
 				   -fno-stack-protector \
->>>>>>> c1084c27
 				   $(call cc-option,-fno-addrsig) \
 				   -D__DISABLE_EXPORTS
 
