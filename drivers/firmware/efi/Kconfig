# SPDX-License-Identifier: GPL-2.0-only
menu "EFI (Extensible Firmware Interface) Support"
	depends on EFI

config EFI_VARS
	tristate "EFI Variable Support via sysfs"
	depends on EFI && (X86 || IA64)
	default n
	help
	  If you say Y here, you are able to get EFI (Extensible Firmware
	  Interface) variable information via sysfs.  You may read,
	  write, create, and destroy EFI variables through this interface.
	  Note that this driver is only retained for compatibility with
	  legacy users: new users should use the efivarfs filesystem
	  instead.

config EFI_ESRT
	bool
	depends on EFI && !IA64
	default y

config EFI_VARS_PSTORE
	tristate "Register efivars backend for pstore"
	depends on PSTORE
	default y
	help
	  Say Y here to enable use efivars as a backend to pstore. This
	  will allow writing console messages, crash dumps, or anything
	  else supported by pstore to EFI variables.

config EFI_VARS_PSTORE_DEFAULT_DISABLE
	bool "Disable using efivars as a pstore backend by default"
	depends on EFI_VARS_PSTORE
	default n
	help
	  Saying Y here will disable the use of efivars as a storage
	  backend for pstore by default. This setting can be overridden
	  using the efivars module's pstore_disable parameter.

config EFI_RUNTIME_MAP
	bool "Export efi runtime maps to sysfs"
	depends on X86 && EFI && KEXEC_CORE
	default y
	help
	  Export efi runtime memory maps to /sys/firmware/efi/runtime-map.
	  That memory map is used for example by kexec to set up efi virtual
	  mapping the 2nd kernel, but can also be used for debugging purposes.

	  See also Documentation/ABI/testing/sysfs-firmware-efi-runtime-map.

config EFI_FAKE_MEMMAP
	bool "Enable EFI fake memory map"
	depends on EFI && X86
	default n
	help
	  Saying Y here will enable "efi_fake_mem" boot option.
	  By specifying this parameter, you can add arbitrary attribute
	  to specific memory range by updating original (firmware provided)
	  EFI memmap.
	  This is useful for debugging of EFI memmap related feature.
	  e.g. Address Range Mirroring feature.

config EFI_MAX_FAKE_MEM
	int "maximum allowable number of ranges in efi_fake_mem boot option"
	depends on EFI_FAKE_MEMMAP
	range 1 128
	default 8
	help
	  Maximum allowable number of ranges in efi_fake_mem boot option.
	  Ranges can be set up to this value using comma-separated list.
	  The default value is 8.

config EFI_SOFT_RESERVE
	bool "Reserve EFI Specific Purpose Memory"
	depends on EFI && EFI_STUB && ACPI_HMAT
	default ACPI_HMAT
	help
	  On systems that have mixed performance classes of memory EFI
	  may indicate specific purpose memory with an attribute (See
	  EFI_MEMORY_SP in UEFI 2.8). A memory range tagged with this
	  attribute may have unique performance characteristics compared
	  to the system's general purpose "System RAM" pool. On the
	  expectation that such memory has application specific usage,
	  and its base EFI memory type is "conventional" answer Y to
	  arrange for the kernel to reserve it as a "Soft Reserved"
	  resource, and set aside for direct-access (device-dax) by
	  default. The memory range can later be optionally assigned to
	  the page allocator by system administrator policy via the
	  device-dax kmem facility. Say N to have the kernel treat this
	  memory as "System RAM" by default.

	  If unsure, say Y.

config EFI_PARAMS_FROM_FDT
	bool
	help
	  Select this config option from the architecture Kconfig if
	  the EFI runtime support gets system table address, memory
          map address, and other parameters from the device tree.

config EFI_RUNTIME_WRAPPERS
	bool

config EFI_GENERIC_STUB
	bool

config EFI_ARMSTUB_DTB_LOADER
	bool "Enable the DTB loader"
	depends on EFI_GENERIC_STUB && !RISCV
	default y
	help
	  Select this config option to add support for the dtb= command
	  line parameter, allowing a device tree blob to be loaded into
	  memory from the EFI System Partition by the stub.

	  If the device tree is provided by the platform or by
	  the bootloader this option may not be needed.
	  But, for various development reasons and to maintain existing
	  functionality for bootloaders that do not have such support
	  this option is necessary.

config EFI_GENERIC_STUB_INITRD_CMDLINE_LOADER
	bool "Enable the command line initrd loader" if !X86
	depends on EFI_STUB && (EFI_GENERIC_STUB || X86)
	default y if X86
	depends on !RISCV
	help
	  Select this config option to add support for the initrd= command
	  line parameter, allowing an initrd that resides on the same volume
	  as the kernel image to be loaded into memory.

	  This method is deprecated.

config EFI_BOOTLOADER_CONTROL
	tristate "EFI Bootloader Control"
	default n
	help
	  This module installs a reboot hook, such that if reboot() is
	  invoked with a string argument NNN, "NNN" is copied to the
	  "LoaderEntryOneShot" EFI variable, to be read by the
	  bootloader. If the string matches one of the boot labels
	  defined in its configuration, the bootloader will boot once
	  to that label. The "LoaderEntryRebootReason" EFI variable is
	  set with the reboot reason: "reboot" or "shutdown". The
	  bootloader reads this reboot reason and takes particular
	  action according to its policy.

config EFI_CAPSULE_LOADER
	tristate "EFI capsule loader"
	depends on EFI && !IA64
	help
	  This option exposes a loader interface "/dev/efi_capsule_loader" for
	  users to load EFI capsules. This driver requires working runtime
	  capsule support in the firmware, which many OEMs do not provide.

	  Most users should say N.

config EFI_CAPSULE_QUIRK_QUARK_CSH
	bool "Add support for Quark capsules with non-standard headers"
	depends on X86 && !64BIT
	select EFI_CAPSULE_LOADER
	default y
	help
	  Add support for processing Quark X1000 EFI capsules, whose header
	  layout deviates from the layout mandated by the UEFI specification.

config EFI_TEST
	tristate "EFI Runtime Service Tests Support"
	depends on EFI
	default n
	help
	  This driver uses the efi.<service> function pointers directly instead
	  of going through the efivar API, because it is not trying to test the
	  kernel subsystem, just for testing the UEFI runtime service
	  interfaces which are provided by the firmware. This driver is used
	  by the Firmware Test Suite (FWTS) for testing the UEFI runtime
	  interfaces readiness of the firmware.
	  Details for FWTS are available from:
	  <https://wiki.ubuntu.com/FirmwareTestSuite>

	  Say Y here to enable the runtime services support via /dev/efi_test.
	  If unsure, say N.

config APPLE_PROPERTIES
	bool "Apple Device Properties"
	depends on EFI_STUB && X86
	select EFI_DEV_PATH_PARSER
	select UCS2_STRING
	help
	  Retrieve properties from EFI on Apple Macs and assign them to
	  devices, allowing for improved support of Apple hardware.
	  Properties that would otherwise be missing include the
	  Thunderbolt Device ROM and GPU configuration data.

	  If unsure, say Y if you have a Mac.  Otherwise N.

config RESET_ATTACK_MITIGATION
	bool "Reset memory attack mitigation"
	depends on EFI_STUB
	help
	  Request that the firmware clear the contents of RAM after a reboot
	  using the TCG Platform Reset Attack Mitigation specification. This
	  protects against an attacker forcibly rebooting the system while it
	  still contains secrets in RAM, booting another OS and extracting the
	  secrets. This should only be enabled when userland is configured to
	  clear the MemoryOverwriteRequest flag on clean shutdown after secrets
	  have been evicted, since otherwise it will trigger even on clean
	  reboots.

config EFI_RCI2_TABLE
	bool "EFI Runtime Configuration Interface Table Version 2 Support"
	depends on X86 || COMPILE_TEST
	help
	  Displays the content of the Runtime Configuration Interface
	  Table version 2 on Dell EMC PowerEdge systems as a binary
	  attribute 'rci2' under /sys/firmware/efi/tables directory.

	  RCI2 table contains BIOS HII in XML format and is used to populate
	  BIOS setup page in Dell EMC OpenManage Server Administrator tool.
	  The BIOS setup page contains BIOS tokens which can be configured.

	  Say Y here for Dell EMC PowerEdge systems.

config EFI_DISABLE_PCI_DMA
       bool "Clear Busmaster bit on PCI bridges during ExitBootServices()"
       help
	  Disable the busmaster bit in the control register on all PCI bridges
	  while calling ExitBootServices() and passing control to the runtime
	  kernel. System firmware may configure the IOMMU to prevent malicious
	  PCI devices from being able to attack the OS via DMA. However, since
	  firmware can't guarantee that the OS is IOMMU-aware, it will tear
	  down IOMMU configuration when ExitBootServices() is called. This
	  leaves a window between where a hostile device could still cause
	  damage before Linux configures the IOMMU again.

	  If you say Y here, the EFI stub will clear the busmaster bit on all
	  PCI bridges before ExitBootServices() is called. This will prevent
	  any malicious PCI devices from being able to perform DMA until the
	  kernel reenables busmastering after configuring the IOMMU.

	  This option will cause failures with some poorly behaved hardware
	  and should not be enabled without testing. The kernel commandline
	  options "efi=disable_early_pci_dma" or "efi=no_disable_early_pci_dma"
	  may be used to override this option.

endmenu

config EFI_EMBEDDED_FIRMWARE
	bool
	depends on EFI
	select CRYPTO_LIB_SHA256

config UEFI_CPER
	bool

config UEFI_CPER_ARM
	bool
	depends on UEFI_CPER && ( ARM || ARM64 )
	default y

config UEFI_CPER_X86
	bool
	depends on UEFI_CPER && X86
	default y

config EFI_DEV_PATH_PARSER
	bool
	depends on ACPI
	default n

config EFI_EARLYCON
	def_bool y
	depends on EFI && SERIAL_EARLYCON && !ARM && !IA64
	select FONT_SUPPORT
	select ARCH_USE_MEMREMAP_PROT

config EFI_CUSTOM_SSDT_OVERLAYS
	bool "Load custom ACPI SSDT overlay from an EFI variable"
<<<<<<< HEAD
	depends on EFI_VARS && ACPI
=======
	depends on EFI && ACPI
>>>>>>> c1084c27
	default ACPI_TABLE_UPGRADE
	help
	  Allow loading of an ACPI SSDT overlay from an EFI variable specified
	  by a kernel command line option.

	  See Documentation/admin-guide/acpi/ssdt-overlays.rst for more
	  information.<|MERGE_RESOLUTION|>--- conflicted
+++ resolved
@@ -276,11 +276,7 @@
 
 config EFI_CUSTOM_SSDT_OVERLAYS
 	bool "Load custom ACPI SSDT overlay from an EFI variable"
-<<<<<<< HEAD
-	depends on EFI_VARS && ACPI
-=======
 	depends on EFI && ACPI
->>>>>>> c1084c27
 	default ACPI_TABLE_UPGRADE
 	help
 	  Allow loading of an ACPI SSDT overlay from an EFI variable specified
