// SPDX-License-Identifier: GPL-2.0
/*
 * Copyright (C) 2017 Google, Inc.
 *     Thiebaud Weksteen <tweek@google.com>
 */

#define TPM_MEMREMAP(start, size) early_memremap(start, size)
#define TPM_MEMUNMAP(start, size) early_memunmap(start, size)

#include <asm/early_ioremap.h>
#include <linux/efi.h>
#include <linux/init.h>
#include <linux/memblock.h>
#include <linux/tpm_eventlog.h>

int efi_tpm_final_log_size;
EXPORT_SYMBOL(efi_tpm_final_log_size);

static int __init tpm2_calc_event_log_size(void *data, int count, void *size_info)
{
	struct tcg_pcr_event2_head *header;
	int event_size, size = 0;

	while (count > 0) {
		header = data + size;
		event_size = __calc_tpm2_event_size(header, size_info, true);
		if (event_size == 0)
			return -1;
		size += event_size;
		count--;
	}

	return size;
}

/*
 * Reserve the memory associated with the TPM Event Log configuration table.
 */
int __init efi_tpm_eventlog_init(void)
{
	struct linux_efi_tpm_eventlog *log_tbl;
	struct efi_tcg2_final_events_table *final_tbl;
	int tbl_size;
	int ret = 0;

	if (efi.tpm_log == EFI_INVALID_TABLE_ADDR) {
		/*
		 * We can't calculate the size of the final events without the
		 * first entry in the TPM log, so bail here.
		 */
		return 0;
	}

	log_tbl = early_memremap(efi.tpm_log, sizeof(*log_tbl));
	if (!log_tbl) {
		pr_err("Failed to map TPM Event Log table @ 0x%lx\n",
		       efi.tpm_log);
		efi.tpm_log = EFI_INVALID_TABLE_ADDR;
		return -ENOMEM;
	}

	tbl_size = sizeof(*log_tbl) + log_tbl->size;
	memblock_reserve(efi.tpm_log, tbl_size);

<<<<<<< HEAD
	if (efi.tpm_final_log == EFI_INVALID_TABLE_ADDR ||
	    log_tbl->version != EFI_TCG2_EVENT_LOG_FORMAT_TCG_2) {
		pr_warn(FW_BUG "TPM Final Events table missing or invalid\n");
		goto out;
=======
	if (efi.tpm_final_log == EFI_INVALID_TABLE_ADDR) {
		pr_info("TPM Final Events table not present\n");
		goto out;
	} else if (log_tbl->version != EFI_TCG2_EVENT_LOG_FORMAT_TCG_2) {
		pr_warn(FW_BUG "TPM Final Events table invalid\n");
		goto out;
>>>>>>> c1084c27
	}

	final_tbl = early_memremap(efi.tpm_final_log, sizeof(*final_tbl));

	if (!final_tbl) {
		pr_err("Failed to map TPM Final Event Log table @ 0x%lx\n",
		       efi.tpm_final_log);
		efi.tpm_final_log = EFI_INVALID_TABLE_ADDR;
		ret = -ENOMEM;
		goto out;
	}

	tbl_size = 0;
	if (final_tbl->nr_events != 0) {
		void *events = (void *)efi.tpm_final_log
				+ sizeof(final_tbl->version)
				+ sizeof(final_tbl->nr_events);

		tbl_size = tpm2_calc_event_log_size(events,
						    final_tbl->nr_events,
						    log_tbl->log);
	}

	if (tbl_size < 0) {
		pr_err(FW_BUG "Failed to parse event in TPM Final Events Log\n");
		ret = -EINVAL;
		goto out_calc;
	}

	memblock_reserve((unsigned long)final_tbl,
			 tbl_size + sizeof(*final_tbl));
	efi_tpm_final_log_size = tbl_size;

out_calc:
	early_memunmap(final_tbl, sizeof(*final_tbl));
out:
	early_memunmap(log_tbl, sizeof(*log_tbl));
	return ret;
}
<|MERGE_RESOLUTION|>--- conflicted
+++ resolved
@@ -62,19 +62,12 @@
 	tbl_size = sizeof(*log_tbl) + log_tbl->size;
 	memblock_reserve(efi.tpm_log, tbl_size);
 
-<<<<<<< HEAD
-	if (efi.tpm_final_log == EFI_INVALID_TABLE_ADDR ||
-	    log_tbl->version != EFI_TCG2_EVENT_LOG_FORMAT_TCG_2) {
-		pr_warn(FW_BUG "TPM Final Events table missing or invalid\n");
-		goto out;
-=======
 	if (efi.tpm_final_log == EFI_INVALID_TABLE_ADDR) {
 		pr_info("TPM Final Events table not present\n");
 		goto out;
 	} else if (log_tbl->version != EFI_TCG2_EVENT_LOG_FORMAT_TCG_2) {
 		pr_warn(FW_BUG "TPM Final Events table invalid\n");
 		goto out;
->>>>>>> c1084c27
 	}
 
 	final_tbl = early_memremap(efi.tpm_final_log, sizeof(*final_tbl));
