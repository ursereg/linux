--- conflicted
+++ resolved
@@ -86,7 +86,6 @@
 }
 
 static int anatop_core_regmap_enable(struct regulator_dev *reg)
-<<<<<<< HEAD
 {
 	struct anatop_regulator *anatop_reg = rdev_get_drvdata(reg);
 	int sel;
@@ -123,44 +122,6 @@
 		return 0;
 	}
 
-=======
-{
-	struct anatop_regulator *anatop_reg = rdev_get_drvdata(reg);
-	int sel;
-
-	/*
-	 * The vddpu has to stay at the same voltage level as vddsoc
-	 * whenever it's about to be enabled.
-	 */
-	if (anatop_reg == vddpu && vddsoc)
-		anatop_reg->sel = vddsoc->sel;
-
-	sel = anatop_reg->bypass ? LDO_FET_FULL_ON : anatop_reg->sel;
-	return regulator_set_voltage_sel_regmap(reg, sel);
-}
-
-static int anatop_core_regmap_disable(struct regulator_dev *reg)
-{
-	return regulator_set_voltage_sel_regmap(reg, LDO_POWER_GATE);
-}
-
-static int anatop_core_regmap_is_enabled(struct regulator_dev *reg)
-{
-	return regulator_get_voltage_sel_regmap(reg) != LDO_POWER_GATE;
-}
-
-static int anatop_regmap_core_set_voltage_sel(struct regulator_dev *reg,
-					      unsigned selector)
-{
-	struct anatop_regulator *anatop_reg = rdev_get_drvdata(reg);
-	int ret;
-
-	if (anatop_reg->bypass || !anatop_core_regmap_is_enabled(reg)) {
-		anatop_reg->sel = selector;
-		return 0;
-	}
-
->>>>>>> 33e8bb5d
 	ret = regulator_set_voltage_sel_regmap(reg, selector);
 	if (!ret)
 		anatop_reg->sel = selector;
@@ -291,12 +252,9 @@
 	rdesc->type = REGULATOR_VOLTAGE;
 	rdesc->owner = THIS_MODULE;
 
-<<<<<<< HEAD
-=======
 	initdata = of_get_regulator_init_data(dev, np, rdesc);
 	sreg->initdata = initdata;
 
->>>>>>> 33e8bb5d
 	if (strcmp(sreg->name, "vddpu") == 0)
 		vddpu = sreg;
 	else if (strcmp(sreg->name, "vddsoc") == 0)
@@ -388,8 +346,6 @@
 			sreg->sel = 0;
 			sreg->bypass = true;
 		}
-<<<<<<< HEAD
-=======
 
 		/*
 		 * In case vddpu was disabled by the bootloader, we need to set
@@ -407,7 +363,6 @@
 			dev_err(&pdev->dev, "Failed to read a valid default voltage selector.\n");
 			return -EINVAL;
 		}
->>>>>>> 33e8bb5d
 	} else {
 		rdesc->ops = &anatop_rops;
 	}
