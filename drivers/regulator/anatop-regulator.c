/*
 * Copyright (C) 2011, 2013 Freescale Semiconductor, Inc. All Rights Reserved.
 */

/*
 * This program is free software; you can redistribute it and/or modify
 * it under the terms of the GNU General Public License as published by
 * the Free Software Foundation; either version 2 of the License, or
 * (at your option) any later version.

 * This program is distributed in the hope that it will be useful,
 * but WITHOUT ANY WARRANTY; without even the implied warranty of
 * MERCHANTABILITY or FITNESS FOR A PARTICULAR PURPOSE.  See the
 * GNU General Public License for more details.

 * You should have received a copy of the GNU General Public License along
 * with this program; if not, write to the Free Software Foundation, Inc.,
 * 51 Franklin Street, Fifth Floor, Boston, MA 02110-1301 USA.
 */

#include <linux/slab.h>
#include <linux/device.h>
#include <linux/module.h>
#include <linux/mfd/syscon.h>
#include <linux/err.h>
#include <linux/io.h>
#include <linux/platform_device.h>
#include <linux/of.h>
#include <linux/of_address.h>
#include <linux/regmap.h>
#include <linux/regulator/driver.h>
#include <linux/regulator/of_regulator.h>

#define LDO_RAMP_UP_UNIT_IN_CYCLES      64 /* 64 cycles per step */
#define LDO_RAMP_UP_FREQ_IN_MHZ         24 /* cycle based on 24M OSC */

<<<<<<< HEAD
#define REG_SET         0x4
#define REG_CLR         0x8
#define SOC_PU_FIELD_OFFSET   0x9

/*
 * for CORE, SOC and PU regulator, the register field
 * has following definition: 00001 -- Target core voltage
 * = 0.725V, which means the lowest setting in this
 * field is 0.725V once the regulator is enabled. So
 * when these regulators are turned on from off status,
 * we need to count the voltage step of 0V to 0.7V, it will
 * need additional delay, so the additional step number is
 * 700mV / 25mV = 28.
 */
#define CORE_REG_ENABLE_STEP_ADD 28
=======
#define LDO_POWER_GATE			0x00
#define LDO_FET_FULL_ON			0x1f
>>>>>>> 825dd90e

struct anatop_regulator {
	const char *name;
	u32 control_reg;
	struct regmap *anatop;
	int vol_bit_shift;
	int vol_bit_width;
	u32 delay_reg;
	int delay_bit_shift;
	int delay_bit_width;
	int min_bit_val;
	int min_voltage;
	int max_voltage;
	struct regulator_desc rdesc;
	struct regulator_init_data *initdata;
	bool bypass;
	int sel;
};

static struct anatop_regulator *vddpu;
static struct anatop_regulator *vddsoc;

static int anatop_regmap_set_voltage_time_sel(struct regulator_dev *reg,
	unsigned int old_sel,
	unsigned int new_sel)
{
	struct anatop_regulator *anatop_reg = rdev_get_drvdata(reg);
	u32 val;
	int ret = 0;

	/* check whether need to care about LDO ramp up speed */
	if (anatop_reg->delay_bit_width && new_sel > old_sel) {
		/*
		 * the delay for LDO ramp up time is
		 * based on the register setting, we need
		 * to calculate how many steps LDO need to
		 * ramp up, and how much delay needed. (us)
		 */
		regmap_read(anatop_reg->anatop, anatop_reg->delay_reg, &val);
		val = (val >> anatop_reg->delay_bit_shift) &
			((1 << anatop_reg->delay_bit_width) - 1);
		ret = (new_sel - old_sel) * (LDO_RAMP_UP_UNIT_IN_CYCLES <<
			val) / LDO_RAMP_UP_FREQ_IN_MHZ + 1;
	}

	return ret;
}

static int anatop_regmap_enable(struct regulator_dev *reg)
{
	struct anatop_regulator *anatop_reg = rdev_get_drvdata(reg);
	int sel;

	/*
	 * The vddpu has to stay at the same voltage level as vddsoc
	 * whenever it's about to be enabled.
	 */
	if (anatop_reg == vddpu && vddsoc)
		anatop_reg->sel = vddsoc->sel;

	sel = anatop_reg->bypass ? LDO_FET_FULL_ON : anatop_reg->sel;
	return regulator_set_voltage_sel_regmap(reg, sel);
}

static int anatop_regmap_disable(struct regulator_dev *reg)
{
	return regulator_set_voltage_sel_regmap(reg, LDO_POWER_GATE);
}

static int anatop_regmap_is_enabled(struct regulator_dev *reg)
{
	return regulator_get_voltage_sel_regmap(reg) != LDO_POWER_GATE;
}

static int anatop_regmap_core_set_voltage_sel(struct regulator_dev *reg,
					      unsigned selector)
{
	struct anatop_regulator *anatop_reg = rdev_get_drvdata(reg);
	int ret;

	if (anatop_reg->bypass || !anatop_regmap_is_enabled(reg)) {
		anatop_reg->sel = selector;
		return 0;
	}

	ret = regulator_set_voltage_sel_regmap(reg, selector);
	if (!ret)
		anatop_reg->sel = selector;
	return ret;
}

static int anatop_regmap_core_get_voltage_sel(struct regulator_dev *reg)
{
	struct anatop_regulator *anatop_reg = rdev_get_drvdata(reg);

	if (anatop_reg->bypass || !anatop_regmap_is_enabled(reg))
		return anatop_reg->sel;

	return regulator_get_voltage_sel_regmap(reg);
}

<<<<<<< HEAD
/*
 * currently on anatop regulators, only PU regulator supports
 * enable/disable function, and its voltage must be equal
 * to SOC voltage, so we need to get SOC voltage then set
 * into PU regulator. Other regulators are always on due
 * to hardware design, so enable/disable/is_enabled/enable_time
 * functions are only used by PU regulator.
 */
static int anatop_regmap_enable(struct regulator_dev *reg)
{
	struct anatop_regulator *anatop_reg = rdev_get_drvdata(reg);
	u32 val;

	if (!anatop_reg->control_reg)
		return -ENOTSUPP;

	regmap_read(anatop_reg->anatop, anatop_reg->control_reg, &val);
	val &= ((1 << anatop_reg->vol_bit_width) - 1) <<
		(anatop_reg->vol_bit_shift + SOC_PU_FIELD_OFFSET);
	regmap_write(anatop_reg->anatop, anatop_reg->control_reg +
		REG_SET, val >> SOC_PU_FIELD_OFFSET);

	return 0;
}

static int anatop_regmap_disable(struct regulator_dev *reg)
{
	struct anatop_regulator *anatop_reg = rdev_get_drvdata(reg);

	if (!anatop_reg->control_reg)
		return -ENOTSUPP;

	regmap_write(anatop_reg->anatop, anatop_reg->control_reg +
		REG_CLR, ((1 << anatop_reg->vol_bit_width) - 1) <<
		anatop_reg->vol_bit_shift);

	return 0;
}

static int anatop_regmap_is_enabled(struct regulator_dev *reg)
{
	struct anatop_regulator *anatop_reg = rdev_get_drvdata(reg);
	u32 val;

	if (!anatop_reg->control_reg)
		return -ENOTSUPP;

	regmap_read(anatop_reg->anatop, anatop_reg->control_reg, &val);

	return (val >> anatop_reg->vol_bit_shift) &
		((1 << anatop_reg->vol_bit_width) - 1) ? 1 : 0;
}

static int anatop_regmap_enable_time(struct regulator_dev *reg)
{
	struct anatop_regulator *anatop_reg = rdev_get_drvdata(reg);
	u32 val, soc_val;

	if (!anatop_reg->control_reg)
		return -ENOTSUPP;

	regmap_read(anatop_reg->anatop, anatop_reg->control_reg, &val);
	soc_val = (val >> (anatop_reg->vol_bit_shift +
		SOC_PU_FIELD_OFFSET)) &
		((1 << anatop_reg->vol_bit_width) - 1);

	return anatop_regmap_set_voltage_time_sel(reg, 0,
		soc_val + CORE_REG_ENABLE_STEP_ADD);
=======
static int anatop_regmap_get_bypass(struct regulator_dev *reg, bool *enable)
{
	struct anatop_regulator *anatop_reg = rdev_get_drvdata(reg);
	int sel;

	sel = regulator_get_voltage_sel_regmap(reg);
	if (sel == LDO_FET_FULL_ON)
		WARN_ON(!anatop_reg->bypass);
	else if (sel != LDO_POWER_GATE)
		WARN_ON(anatop_reg->bypass);

	*enable = anatop_reg->bypass;
	return 0;
}

static int anatop_regmap_set_bypass(struct regulator_dev *reg, bool enable)
{
	struct anatop_regulator *anatop_reg = rdev_get_drvdata(reg);
	int sel;

	if (enable == anatop_reg->bypass)
		return 0;

	sel = enable ? LDO_FET_FULL_ON : anatop_reg->sel;
	anatop_reg->bypass = enable;

	return regulator_set_voltage_sel_regmap(reg, sel);
>>>>>>> 825dd90e
}

static struct regulator_ops anatop_rops = {
	.set_voltage_sel = regulator_set_voltage_sel_regmap,
	.get_voltage_sel = regulator_get_voltage_sel_regmap,
	.list_voltage = regulator_list_voltage_linear,
	.map_voltage = regulator_map_voltage_linear,
};

static struct regulator_ops anatop_core_rops = {
	.enable = anatop_regmap_enable,
	.disable = anatop_regmap_disable,
	.is_enabled = anatop_regmap_is_enabled,
	.set_voltage_sel = anatop_regmap_core_set_voltage_sel,
	.set_voltage_time_sel = anatop_regmap_set_voltage_time_sel,
<<<<<<< HEAD
	.get_voltage_sel = anatop_regmap_get_voltage_sel,
	.enable = anatop_regmap_enable,
	.disable = anatop_regmap_disable,
	.is_enabled = anatop_regmap_is_enabled,
	.list_voltage = regulator_list_voltage_linear,
	.map_voltage = regulator_map_voltage_linear,
	.enable_time = anatop_regmap_enable_time,
=======
	.get_voltage_sel = anatop_regmap_core_get_voltage_sel,
	.list_voltage = regulator_list_voltage_linear,
	.map_voltage = regulator_map_voltage_linear,
	.get_bypass = anatop_regmap_get_bypass,
	.set_bypass = anatop_regmap_set_bypass,
>>>>>>> 825dd90e
};

static int anatop_regulator_probe(struct platform_device *pdev)
{
	struct device *dev = &pdev->dev;
	struct device_node *np = dev->of_node;
	struct device_node *anatop_np;
	struct regulator_desc *rdesc;
	struct regulator_dev *rdev;
	struct anatop_regulator *sreg;
	struct regulator_init_data *initdata;
	struct regulator_config config = { };
	int ret = 0;
	u32 val;

	initdata = of_get_regulator_init_data(dev, np);
	sreg = devm_kzalloc(dev, sizeof(*sreg), GFP_KERNEL);
	if (!sreg)
		return -ENOMEM;
	sreg->initdata = initdata;
	sreg->name = of_get_property(np, "regulator-name", NULL);
	rdesc = &sreg->rdesc;
	rdesc->name = sreg->name;
	rdesc->type = REGULATOR_VOLTAGE;
	rdesc->owner = THIS_MODULE;

	if (strcmp(sreg->name, "vddpu") == 0)
		vddpu = sreg;
	else if (strcmp(sreg->name, "vddsoc") == 0)
		vddsoc = sreg;

	anatop_np = of_get_parent(np);
	if (!anatop_np)
		return -ENODEV;
	sreg->anatop = syscon_node_to_regmap(anatop_np);
	of_node_put(anatop_np);
	if (IS_ERR(sreg->anatop))
		return PTR_ERR(sreg->anatop);

	ret = of_property_read_u32(np, "anatop-reg-offset",
				   &sreg->control_reg);
	if (ret) {
		dev_err(dev, "no anatop-reg-offset property set\n");
		return ret;
	}
	ret = of_property_read_u32(np, "anatop-vol-bit-width",
				   &sreg->vol_bit_width);
	if (ret) {
		dev_err(dev, "no anatop-vol-bit-width property set\n");
		return ret;
	}
	ret = of_property_read_u32(np, "anatop-vol-bit-shift",
				   &sreg->vol_bit_shift);
	if (ret) {
		dev_err(dev, "no anatop-vol-bit-shift property set\n");
		return ret;
	}
	ret = of_property_read_u32(np, "anatop-min-bit-val",
				   &sreg->min_bit_val);
	if (ret) {
		dev_err(dev, "no anatop-min-bit-val property set\n");
		return ret;
	}
	ret = of_property_read_u32(np, "anatop-min-voltage",
				   &sreg->min_voltage);
	if (ret) {
		dev_err(dev, "no anatop-min-voltage property set\n");
		return ret;
	}
	ret = of_property_read_u32(np, "anatop-max-voltage",
				   &sreg->max_voltage);
	if (ret) {
		dev_err(dev, "no anatop-max-voltage property set\n");
		return ret;
	}

	/* read LDO ramp up setting, only for core reg */
	of_property_read_u32(np, "anatop-delay-reg-offset",
			     &sreg->delay_reg);
	of_property_read_u32(np, "anatop-delay-bit-width",
			     &sreg->delay_bit_width);
	of_property_read_u32(np, "anatop-delay-bit-shift",
			     &sreg->delay_bit_shift);

	rdesc->n_voltages = (sreg->max_voltage - sreg->min_voltage) / 25000 + 1
			    + sreg->min_bit_val;
	rdesc->min_uV = sreg->min_voltage;
	rdesc->uV_step = 25000;
	rdesc->linear_min_sel = sreg->min_bit_val;
	rdesc->vsel_reg = sreg->control_reg;
	rdesc->vsel_mask = ((1 << sreg->vol_bit_width) - 1) <<
			   sreg->vol_bit_shift;

	config.dev = &pdev->dev;
	config.init_data = initdata;
	config.driver_data = sreg;
	config.of_node = pdev->dev.of_node;
	config.regmap = sreg->anatop;

	/* Only core regulators have the ramp up delay configuration. */
	if (sreg->control_reg && sreg->delay_bit_width) {
		rdesc->ops = &anatop_core_rops;

		ret = regmap_read(config.regmap, rdesc->vsel_reg, &val);
		if (ret) {
			dev_err(dev, "failed to read initial state\n");
			return ret;
		}

		sreg->sel = (val & rdesc->vsel_mask) >> sreg->vol_bit_shift;
		if (sreg->sel == LDO_FET_FULL_ON) {
			sreg->sel = 0;
			sreg->bypass = true;
		}
	} else {
		rdesc->ops = &anatop_rops;
	}

	/* register regulator */
	rdev = devm_regulator_register(dev, rdesc, &config);
	if (IS_ERR(rdev)) {
		dev_err(dev, "failed to register %s\n",
			rdesc->name);
		return PTR_ERR(rdev);
	}

	platform_set_drvdata(pdev, rdev);

	return 0;
}

static struct of_device_id of_anatop_regulator_match_tbl[] = {
	{ .compatible = "fsl,anatop-regulator", },
	{ /* end */ }
};

static struct platform_driver anatop_regulator_driver = {
	.driver = {
		.name	= "anatop_regulator",
		.owner  = THIS_MODULE,
		.of_match_table = of_anatop_regulator_match_tbl,
	},
	.probe	= anatop_regulator_probe,
};

static int __init anatop_regulator_init(void)
{
	return platform_driver_register(&anatop_regulator_driver);
}
postcore_initcall(anatop_regulator_init);

static void __exit anatop_regulator_exit(void)
{
	platform_driver_unregister(&anatop_regulator_driver);
}
module_exit(anatop_regulator_exit);

MODULE_AUTHOR("Nancy Chen <Nancy.Chen@freescale.com>");
MODULE_AUTHOR("Ying-Chun Liu (PaulLiu) <paul.liu@linaro.org>");
MODULE_DESCRIPTION("ANATOP Regulator driver");
MODULE_LICENSE("GPL v2");
MODULE_ALIAS("platform:anatop_regulator");<|MERGE_RESOLUTION|>--- conflicted
+++ resolved
@@ -1,5 +1,5 @@
 /*
- * Copyright (C) 2011, 2013 Freescale Semiconductor, Inc. All Rights Reserved.
+ * Copyright (C) 2011 Freescale Semiconductor, Inc. All Rights Reserved.
  */
 
 /*
@@ -34,26 +34,8 @@
 #define LDO_RAMP_UP_UNIT_IN_CYCLES      64 /* 64 cycles per step */
 #define LDO_RAMP_UP_FREQ_IN_MHZ         24 /* cycle based on 24M OSC */
 
-<<<<<<< HEAD
-#define REG_SET         0x4
-#define REG_CLR         0x8
-#define SOC_PU_FIELD_OFFSET   0x9
-
-/*
- * for CORE, SOC and PU regulator, the register field
- * has following definition: 00001 -- Target core voltage
- * = 0.725V, which means the lowest setting in this
- * field is 0.725V once the regulator is enabled. So
- * when these regulators are turned on from off status,
- * we need to count the voltage step of 0V to 0.7V, it will
- * need additional delay, so the additional step number is
- * 700mV / 25mV = 28.
- */
-#define CORE_REG_ENABLE_STEP_ADD 28
-=======
 #define LDO_POWER_GATE			0x00
 #define LDO_FET_FULL_ON			0x1f
->>>>>>> 825dd90e
 
 struct anatop_regulator {
 	const char *name;
@@ -155,76 +137,6 @@
 	return regulator_get_voltage_sel_regmap(reg);
 }
 
-<<<<<<< HEAD
-/*
- * currently on anatop regulators, only PU regulator supports
- * enable/disable function, and its voltage must be equal
- * to SOC voltage, so we need to get SOC voltage then set
- * into PU regulator. Other regulators are always on due
- * to hardware design, so enable/disable/is_enabled/enable_time
- * functions are only used by PU regulator.
- */
-static int anatop_regmap_enable(struct regulator_dev *reg)
-{
-	struct anatop_regulator *anatop_reg = rdev_get_drvdata(reg);
-	u32 val;
-
-	if (!anatop_reg->control_reg)
-		return -ENOTSUPP;
-
-	regmap_read(anatop_reg->anatop, anatop_reg->control_reg, &val);
-	val &= ((1 << anatop_reg->vol_bit_width) - 1) <<
-		(anatop_reg->vol_bit_shift + SOC_PU_FIELD_OFFSET);
-	regmap_write(anatop_reg->anatop, anatop_reg->control_reg +
-		REG_SET, val >> SOC_PU_FIELD_OFFSET);
-
-	return 0;
-}
-
-static int anatop_regmap_disable(struct regulator_dev *reg)
-{
-	struct anatop_regulator *anatop_reg = rdev_get_drvdata(reg);
-
-	if (!anatop_reg->control_reg)
-		return -ENOTSUPP;
-
-	regmap_write(anatop_reg->anatop, anatop_reg->control_reg +
-		REG_CLR, ((1 << anatop_reg->vol_bit_width) - 1) <<
-		anatop_reg->vol_bit_shift);
-
-	return 0;
-}
-
-static int anatop_regmap_is_enabled(struct regulator_dev *reg)
-{
-	struct anatop_regulator *anatop_reg = rdev_get_drvdata(reg);
-	u32 val;
-
-	if (!anatop_reg->control_reg)
-		return -ENOTSUPP;
-
-	regmap_read(anatop_reg->anatop, anatop_reg->control_reg, &val);
-
-	return (val >> anatop_reg->vol_bit_shift) &
-		((1 << anatop_reg->vol_bit_width) - 1) ? 1 : 0;
-}
-
-static int anatop_regmap_enable_time(struct regulator_dev *reg)
-{
-	struct anatop_regulator *anatop_reg = rdev_get_drvdata(reg);
-	u32 val, soc_val;
-
-	if (!anatop_reg->control_reg)
-		return -ENOTSUPP;
-
-	regmap_read(anatop_reg->anatop, anatop_reg->control_reg, &val);
-	soc_val = (val >> (anatop_reg->vol_bit_shift +
-		SOC_PU_FIELD_OFFSET)) &
-		((1 << anatop_reg->vol_bit_width) - 1);
-
-	return anatop_regmap_set_voltage_time_sel(reg, 0,
-		soc_val + CORE_REG_ENABLE_STEP_ADD);
-=======
 static int anatop_regmap_get_bypass(struct regulator_dev *reg, bool *enable)
 {
 	struct anatop_regulator *anatop_reg = rdev_get_drvdata(reg);
@@ -252,7 +164,6 @@
 	anatop_reg->bypass = enable;
 
 	return regulator_set_voltage_sel_regmap(reg, sel);
->>>>>>> 825dd90e
 }
 
 static struct regulator_ops anatop_rops = {
@@ -268,21 +179,11 @@
 	.is_enabled = anatop_regmap_is_enabled,
 	.set_voltage_sel = anatop_regmap_core_set_voltage_sel,
 	.set_voltage_time_sel = anatop_regmap_set_voltage_time_sel,
-<<<<<<< HEAD
-	.get_voltage_sel = anatop_regmap_get_voltage_sel,
-	.enable = anatop_regmap_enable,
-	.disable = anatop_regmap_disable,
-	.is_enabled = anatop_regmap_is_enabled,
-	.list_voltage = regulator_list_voltage_linear,
-	.map_voltage = regulator_map_voltage_linear,
-	.enable_time = anatop_regmap_enable_time,
-=======
 	.get_voltage_sel = anatop_regmap_core_get_voltage_sel,
 	.list_voltage = regulator_list_voltage_linear,
 	.map_voltage = regulator_map_voltage_linear,
 	.get_bypass = anatop_regmap_get_bypass,
 	.set_bypass = anatop_regmap_set_bypass,
->>>>>>> 825dd90e
 };
 
 static int anatop_regulator_probe(struct platform_device *pdev)
