--- conflicted
+++ resolved
@@ -872,12 +872,6 @@
 	 This driver provides support for the voltage regulators of the
 	 PCAP2 PMIC.
 
-config REGULATOR_PCA9450
-    tristate "NXP PCA9450 Power Regulator"
-    depends on MFD_PCA9450
-    help
-      This driver supports PCA9450 voltage regulator chips.
-
 config REGULATOR_PCF50633
 	tristate "NXP PCF50633 regulator driver"
 	depends on MFD_PCF50633
@@ -885,8 +879,6 @@
 	 Say Y here to support the voltage regulators and converters
 	 on PCF50633
 
-<<<<<<< HEAD
-=======
 config REGULATOR_PF8X00
 	tristate "NXP PF8100/PF8121A/PF8200 regulator driver"
 	depends on I2C && OF
@@ -899,7 +891,6 @@
 	  on the NXP PF8100/PF8121A/PF8200 PMIC. The module will be named
 	  "pf8x00-regulator".
 
->>>>>>> c1084c27
 config REGULATOR_PF1550_RPMSG
 	tristate "Freescale PF1550 rpmsg regulator driver"
 	depends on RPMSG
