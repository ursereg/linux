/*
 * core.c  --  Voltage/Current Regulator framework.
 *
 * Copyright 2007, 2008 Wolfson Microelectronics PLC.
 * Copyright 2008 SlimLogic Ltd.
 *
 * Author: Liam Girdwood <lrg@slimlogic.co.uk>
 *
 *  This program is free software; you can redistribute  it and/or modify it
 *  under  the terms of  the GNU General  Public License as published by the
 *  Free Software Foundation;  either version 2 of the  License, or (at your
 *  option) any later version.
 *
 */

#include <linux/kernel.h>
#include <linux/init.h>
#include <linux/debugfs.h>
#include <linux/device.h>
#include <linux/slab.h>
#include <linux/async.h>
#include <linux/err.h>
#include <linux/mutex.h>
#include <linux/suspend.h>
#include <linux/delay.h>
#include <linux/gpio.h>
#include <linux/gpio/consumer.h>
#include <linux/of.h>
#include <linux/regmap.h>
#include <linux/regulator/of_regulator.h>
#include <linux/regulator/consumer.h>
#include <linux/regulator/driver.h>
#include <linux/regulator/machine.h>
#include <linux/module.h>

#define CREATE_TRACE_POINTS
#include <trace/events/regulator.h>

#include "dummy.h"
#include "internal.h"

#define rdev_crit(rdev, fmt, ...)					\
	pr_crit("%s: " fmt, rdev_get_name(rdev), ##__VA_ARGS__)
#define rdev_err(rdev, fmt, ...)					\
	pr_err("%s: " fmt, rdev_get_name(rdev), ##__VA_ARGS__)
#define rdev_warn(rdev, fmt, ...)					\
	pr_warn("%s: " fmt, rdev_get_name(rdev), ##__VA_ARGS__)
#define rdev_info(rdev, fmt, ...)					\
	pr_info("%s: " fmt, rdev_get_name(rdev), ##__VA_ARGS__)
#define rdev_dbg(rdev, fmt, ...)					\
	pr_debug("%s: " fmt, rdev_get_name(rdev), ##__VA_ARGS__)

static DEFINE_MUTEX(regulator_list_mutex);
static LIST_HEAD(regulator_list);
static LIST_HEAD(regulator_map_list);
static LIST_HEAD(regulator_ena_gpio_list);
static LIST_HEAD(regulator_supply_alias_list);
static bool has_full_constraints;

static struct dentry *debugfs_root;

/*
 * struct regulator_map
 *
 * Used to provide symbolic supply names to devices.
 */
struct regulator_map {
	struct list_head list;
	const char *dev_name;   /* The dev_name() for the consumer */
	const char *supply;
	struct regulator_dev *regulator;
};

/*
 * struct regulator_enable_gpio
 *
 * Management for shared enable GPIO pin
 */
struct regulator_enable_gpio {
	struct list_head list;
	struct gpio_desc *gpiod;
	u32 enable_count;	/* a number of enabled shared GPIO */
	u32 request_count;	/* a number of requested shared GPIO */
	unsigned int ena_gpio_invert:1;
};

/*
 * struct regulator_supply_alias
 *
 * Used to map lookups for a supply onto an alternative device.
 */
struct regulator_supply_alias {
	struct list_head list;
	struct device *src_dev;
	const char *src_supply;
	struct device *alias_dev;
	const char *alias_supply;
};

static int _regulator_is_enabled(struct regulator_dev *rdev);
static int _regulator_disable(struct regulator_dev *rdev);
static int _regulator_get_voltage(struct regulator_dev *rdev);
static int _regulator_get_current_limit(struct regulator_dev *rdev);
static unsigned int _regulator_get_mode(struct regulator_dev *rdev);
static int _notifier_call_chain(struct regulator_dev *rdev,
				  unsigned long event, void *data);
static int _regulator_do_set_voltage(struct regulator_dev *rdev,
				     int min_uV, int max_uV);
static struct regulator *create_regulator(struct regulator_dev *rdev,
					  struct device *dev,
					  const char *supply_name);

static const char *rdev_get_name(struct regulator_dev *rdev)
{
	if (rdev->constraints && rdev->constraints->name)
		return rdev->constraints->name;
	else if (rdev->desc->name)
		return rdev->desc->name;
	else
		return "";
}

static bool have_full_constraints(void)
{
	return has_full_constraints || of_have_populated_dt();
}

/**
 * of_get_regulator - get a regulator device node based on supply name
 * @dev: Device pointer for the consumer (of regulator) device
 * @supply: regulator supply name
 *
 * Extract the regulator device node corresponding to the supply name.
 * returns the device node corresponding to the regulator if found, else
 * returns NULL.
 */
static struct device_node *of_get_regulator(struct device *dev, const char *supply)
{
	struct device_node *regnode = NULL;
	char prop_name[32]; /* 32 is max size of property name */

	dev_dbg(dev, "Looking up %s-supply from device tree\n", supply);

	snprintf(prop_name, 32, "%s-supply", supply);
	regnode = of_parse_phandle(dev->of_node, prop_name, 0);

	if (!regnode) {
		dev_dbg(dev, "Looking up %s property in node %s failed",
				prop_name, dev->of_node->full_name);
		return NULL;
	}
	return regnode;
}

static int _regulator_can_change_status(struct regulator_dev *rdev)
{
	if (!rdev->constraints)
		return 0;

	if (rdev->constraints->valid_ops_mask & REGULATOR_CHANGE_STATUS)
		return 1;
	else
		return 0;
}

/* Platform voltage constraint check */
static int regulator_check_voltage(struct regulator_dev *rdev,
				   int *min_uV, int *max_uV)
{
	BUG_ON(*min_uV > *max_uV);

	if (!rdev->constraints) {
		rdev_err(rdev, "no constraints\n");
		return -ENODEV;
	}
	if (!(rdev->constraints->valid_ops_mask & REGULATOR_CHANGE_VOLTAGE)) {
		rdev_err(rdev, "operation not allowed\n");
		return -EPERM;
	}

	if (*max_uV > rdev->constraints->max_uV)
		*max_uV = rdev->constraints->max_uV;
	if (*min_uV < rdev->constraints->min_uV)
		*min_uV = rdev->constraints->min_uV;

	if (*min_uV > *max_uV) {
		rdev_err(rdev, "unsupportable voltage range: %d-%duV\n",
			 *min_uV, *max_uV);
		return -EINVAL;
	}

	return 0;
}

/* Make sure we select a voltage that suits the needs of all
 * regulator consumers
 */
static int regulator_check_consumers(struct regulator_dev *rdev,
				     int *min_uV, int *max_uV)
{
	struct regulator *regulator;

	list_for_each_entry(regulator, &rdev->consumer_list, list) {
		/*
		 * Assume consumers that didn't say anything are OK
		 * with anything in the constraint range.
		 */
		if (!regulator->min_uV && !regulator->max_uV)
			continue;

		if (*max_uV > regulator->max_uV)
			*max_uV = regulator->max_uV;
		if (*min_uV < regulator->min_uV)
			*min_uV = regulator->min_uV;
	}

	if (*min_uV > *max_uV) {
		rdev_err(rdev, "Restricting voltage, %u-%uuV\n",
			*min_uV, *max_uV);
		return -EINVAL;
	}

	return 0;
}

/* current constraint check */
static int regulator_check_current_limit(struct regulator_dev *rdev,
					int *min_uA, int *max_uA)
{
	BUG_ON(*min_uA > *max_uA);

	if (!rdev->constraints) {
		rdev_err(rdev, "no constraints\n");
		return -ENODEV;
	}
	if (!(rdev->constraints->valid_ops_mask & REGULATOR_CHANGE_CURRENT)) {
		rdev_err(rdev, "operation not allowed\n");
		return -EPERM;
	}

	if (*max_uA > rdev->constraints->max_uA)
		*max_uA = rdev->constraints->max_uA;
	if (*min_uA < rdev->constraints->min_uA)
		*min_uA = rdev->constraints->min_uA;

	if (*min_uA > *max_uA) {
		rdev_err(rdev, "unsupportable current range: %d-%duA\n",
			 *min_uA, *max_uA);
		return -EINVAL;
	}

	return 0;
}

/* operating mode constraint check */
static int regulator_mode_constrain(struct regulator_dev *rdev, int *mode)
{
	switch (*mode) {
	case REGULATOR_MODE_FAST:
	case REGULATOR_MODE_NORMAL:
	case REGULATOR_MODE_IDLE:
	case REGULATOR_MODE_STANDBY:
		break;
	default:
		rdev_err(rdev, "invalid mode %x specified\n", *mode);
		return -EINVAL;
	}

	if (!rdev->constraints) {
		rdev_err(rdev, "no constraints\n");
		return -ENODEV;
	}
	if (!(rdev->constraints->valid_ops_mask & REGULATOR_CHANGE_MODE)) {
		rdev_err(rdev, "operation not allowed\n");
		return -EPERM;
	}

	/* The modes are bitmasks, the most power hungry modes having
	 * the lowest values. If the requested mode isn't supported
	 * try higher modes. */
	while (*mode) {
		if (rdev->constraints->valid_modes_mask & *mode)
			return 0;
		*mode /= 2;
	}

	return -EINVAL;
}

/* dynamic regulator mode switching constraint check */
static int regulator_check_drms(struct regulator_dev *rdev)
{
	if (!rdev->constraints) {
		rdev_err(rdev, "no constraints\n");
		return -ENODEV;
	}
	if (!(rdev->constraints->valid_ops_mask & REGULATOR_CHANGE_DRMS)) {
		rdev_err(rdev, "operation not allowed\n");
		return -EPERM;
	}
	return 0;
}

static ssize_t regulator_uV_show(struct device *dev,
				struct device_attribute *attr, char *buf)
{
	struct regulator_dev *rdev = dev_get_drvdata(dev);
	ssize_t ret;

	mutex_lock(&rdev->mutex);
	ret = sprintf(buf, "%d\n", _regulator_get_voltage(rdev));
	mutex_unlock(&rdev->mutex);

	return ret;
}
static DEVICE_ATTR(microvolts, 0444, regulator_uV_show, NULL);

static ssize_t regulator_uA_show(struct device *dev,
				struct device_attribute *attr, char *buf)
{
	struct regulator_dev *rdev = dev_get_drvdata(dev);

	return sprintf(buf, "%d\n", _regulator_get_current_limit(rdev));
}
static DEVICE_ATTR(microamps, 0444, regulator_uA_show, NULL);

static ssize_t name_show(struct device *dev, struct device_attribute *attr,
			 char *buf)
{
	struct regulator_dev *rdev = dev_get_drvdata(dev);

	return sprintf(buf, "%s\n", rdev_get_name(rdev));
}
static DEVICE_ATTR_RO(name);

static ssize_t regulator_print_opmode(char *buf, int mode)
{
	switch (mode) {
	case REGULATOR_MODE_FAST:
		return sprintf(buf, "fast\n");
	case REGULATOR_MODE_NORMAL:
		return sprintf(buf, "normal\n");
	case REGULATOR_MODE_IDLE:
		return sprintf(buf, "idle\n");
	case REGULATOR_MODE_STANDBY:
		return sprintf(buf, "standby\n");
	}
	return sprintf(buf, "unknown\n");
}

static ssize_t regulator_opmode_show(struct device *dev,
				    struct device_attribute *attr, char *buf)
{
	struct regulator_dev *rdev = dev_get_drvdata(dev);

	return regulator_print_opmode(buf, _regulator_get_mode(rdev));
}
static DEVICE_ATTR(opmode, 0444, regulator_opmode_show, NULL);

static ssize_t regulator_print_state(char *buf, int state)
{
	if (state > 0)
		return sprintf(buf, "enabled\n");
	else if (state == 0)
		return sprintf(buf, "disabled\n");
	else
		return sprintf(buf, "unknown\n");
}

static ssize_t regulator_state_show(struct device *dev,
				   struct device_attribute *attr, char *buf)
{
	struct regulator_dev *rdev = dev_get_drvdata(dev);
	ssize_t ret;

	mutex_lock(&rdev->mutex);
	ret = regulator_print_state(buf, _regulator_is_enabled(rdev));
	mutex_unlock(&rdev->mutex);

	return ret;
}
static DEVICE_ATTR(state, 0444, regulator_state_show, NULL);

static ssize_t regulator_status_show(struct device *dev,
				   struct device_attribute *attr, char *buf)
{
	struct regulator_dev *rdev = dev_get_drvdata(dev);
	int status;
	char *label;

	status = rdev->desc->ops->get_status(rdev);
	if (status < 0)
		return status;

	switch (status) {
	case REGULATOR_STATUS_OFF:
		label = "off";
		break;
	case REGULATOR_STATUS_ON:
		label = "on";
		break;
	case REGULATOR_STATUS_ERROR:
		label = "error";
		break;
	case REGULATOR_STATUS_FAST:
		label = "fast";
		break;
	case REGULATOR_STATUS_NORMAL:
		label = "normal";
		break;
	case REGULATOR_STATUS_IDLE:
		label = "idle";
		break;
	case REGULATOR_STATUS_STANDBY:
		label = "standby";
		break;
	case REGULATOR_STATUS_BYPASS:
		label = "bypass";
		break;
	case REGULATOR_STATUS_UNDEFINED:
		label = "undefined";
		break;
	default:
		return -ERANGE;
	}

	return sprintf(buf, "%s\n", label);
}
static DEVICE_ATTR(status, 0444, regulator_status_show, NULL);

static ssize_t regulator_min_uA_show(struct device *dev,
				    struct device_attribute *attr, char *buf)
{
	struct regulator_dev *rdev = dev_get_drvdata(dev);

	if (!rdev->constraints)
		return sprintf(buf, "constraint not defined\n");

	return sprintf(buf, "%d\n", rdev->constraints->min_uA);
}
static DEVICE_ATTR(min_microamps, 0444, regulator_min_uA_show, NULL);

static ssize_t regulator_max_uA_show(struct device *dev,
				    struct device_attribute *attr, char *buf)
{
	struct regulator_dev *rdev = dev_get_drvdata(dev);

	if (!rdev->constraints)
		return sprintf(buf, "constraint not defined\n");

	return sprintf(buf, "%d\n", rdev->constraints->max_uA);
}
static DEVICE_ATTR(max_microamps, 0444, regulator_max_uA_show, NULL);

static ssize_t regulator_min_uV_show(struct device *dev,
				    struct device_attribute *attr, char *buf)
{
	struct regulator_dev *rdev = dev_get_drvdata(dev);

	if (!rdev->constraints)
		return sprintf(buf, "constraint not defined\n");

	return sprintf(buf, "%d\n", rdev->constraints->min_uV);
}
static DEVICE_ATTR(min_microvolts, 0444, regulator_min_uV_show, NULL);

static ssize_t regulator_max_uV_show(struct device *dev,
				    struct device_attribute *attr, char *buf)
{
	struct regulator_dev *rdev = dev_get_drvdata(dev);

	if (!rdev->constraints)
		return sprintf(buf, "constraint not defined\n");

	return sprintf(buf, "%d\n", rdev->constraints->max_uV);
}
static DEVICE_ATTR(max_microvolts, 0444, regulator_max_uV_show, NULL);

static ssize_t regulator_total_uA_show(struct device *dev,
				      struct device_attribute *attr, char *buf)
{
	struct regulator_dev *rdev = dev_get_drvdata(dev);
	struct regulator *regulator;
	int uA = 0;

	mutex_lock(&rdev->mutex);
	list_for_each_entry(regulator, &rdev->consumer_list, list)
		uA += regulator->uA_load;
	mutex_unlock(&rdev->mutex);
	return sprintf(buf, "%d\n", uA);
}
static DEVICE_ATTR(requested_microamps, 0444, regulator_total_uA_show, NULL);

static ssize_t num_users_show(struct device *dev, struct device_attribute *attr,
			      char *buf)
{
	struct regulator_dev *rdev = dev_get_drvdata(dev);
	return sprintf(buf, "%d\n", rdev->use_count);
}
static DEVICE_ATTR_RO(num_users);

static ssize_t type_show(struct device *dev, struct device_attribute *attr,
			 char *buf)
{
	struct regulator_dev *rdev = dev_get_drvdata(dev);

	switch (rdev->desc->type) {
	case REGULATOR_VOLTAGE:
		return sprintf(buf, "voltage\n");
	case REGULATOR_CURRENT:
		return sprintf(buf, "current\n");
	}
	return sprintf(buf, "unknown\n");
}
static DEVICE_ATTR_RO(type);

static ssize_t regulator_suspend_mem_uV_show(struct device *dev,
				struct device_attribute *attr, char *buf)
{
	struct regulator_dev *rdev = dev_get_drvdata(dev);

	return sprintf(buf, "%d\n", rdev->constraints->state_mem.uV);
}
static DEVICE_ATTR(suspend_mem_microvolts, 0444,
		regulator_suspend_mem_uV_show, NULL);

static ssize_t regulator_suspend_disk_uV_show(struct device *dev,
				struct device_attribute *attr, char *buf)
{
	struct regulator_dev *rdev = dev_get_drvdata(dev);

	return sprintf(buf, "%d\n", rdev->constraints->state_disk.uV);
}
static DEVICE_ATTR(suspend_disk_microvolts, 0444,
		regulator_suspend_disk_uV_show, NULL);

static ssize_t regulator_suspend_standby_uV_show(struct device *dev,
				struct device_attribute *attr, char *buf)
{
	struct regulator_dev *rdev = dev_get_drvdata(dev);

	return sprintf(buf, "%d\n", rdev->constraints->state_standby.uV);
}
static DEVICE_ATTR(suspend_standby_microvolts, 0444,
		regulator_suspend_standby_uV_show, NULL);

static ssize_t regulator_suspend_mem_mode_show(struct device *dev,
				struct device_attribute *attr, char *buf)
{
	struct regulator_dev *rdev = dev_get_drvdata(dev);

	return regulator_print_opmode(buf,
		rdev->constraints->state_mem.mode);
}
static DEVICE_ATTR(suspend_mem_mode, 0444,
		regulator_suspend_mem_mode_show, NULL);

static ssize_t regulator_suspend_disk_mode_show(struct device *dev,
				struct device_attribute *attr, char *buf)
{
	struct regulator_dev *rdev = dev_get_drvdata(dev);

	return regulator_print_opmode(buf,
		rdev->constraints->state_disk.mode);
}
static DEVICE_ATTR(suspend_disk_mode, 0444,
		regulator_suspend_disk_mode_show, NULL);

static ssize_t regulator_suspend_standby_mode_show(struct device *dev,
				struct device_attribute *attr, char *buf)
{
	struct regulator_dev *rdev = dev_get_drvdata(dev);

	return regulator_print_opmode(buf,
		rdev->constraints->state_standby.mode);
}
static DEVICE_ATTR(suspend_standby_mode, 0444,
		regulator_suspend_standby_mode_show, NULL);

static ssize_t regulator_suspend_mem_state_show(struct device *dev,
				   struct device_attribute *attr, char *buf)
{
	struct regulator_dev *rdev = dev_get_drvdata(dev);

	return regulator_print_state(buf,
			rdev->constraints->state_mem.enabled);
}
static DEVICE_ATTR(suspend_mem_state, 0444,
		regulator_suspend_mem_state_show, NULL);

static ssize_t regulator_suspend_disk_state_show(struct device *dev,
				   struct device_attribute *attr, char *buf)
{
	struct regulator_dev *rdev = dev_get_drvdata(dev);

	return regulator_print_state(buf,
			rdev->constraints->state_disk.enabled);
}
static DEVICE_ATTR(suspend_disk_state, 0444,
		regulator_suspend_disk_state_show, NULL);

static ssize_t regulator_suspend_standby_state_show(struct device *dev,
				   struct device_attribute *attr, char *buf)
{
	struct regulator_dev *rdev = dev_get_drvdata(dev);

	return regulator_print_state(buf,
			rdev->constraints->state_standby.enabled);
}
static DEVICE_ATTR(suspend_standby_state, 0444,
		regulator_suspend_standby_state_show, NULL);

static ssize_t regulator_bypass_show(struct device *dev,
				     struct device_attribute *attr, char *buf)
{
	struct regulator_dev *rdev = dev_get_drvdata(dev);
	const char *report;
	bool bypass;
	int ret;

	ret = rdev->desc->ops->get_bypass(rdev, &bypass);

	if (ret != 0)
		report = "unknown";
	else if (bypass)
		report = "enabled";
	else
		report = "disabled";

	return sprintf(buf, "%s\n", report);
}
static DEVICE_ATTR(bypass, 0444,
		   regulator_bypass_show, NULL);

/* Calculate the new optimum regulator operating mode based on the new total
 * consumer load. All locks held by caller */
static int drms_uA_update(struct regulator_dev *rdev)
{
	struct regulator *sibling;
	int current_uA = 0, output_uV, input_uV, err;
	unsigned int mode;

	/*
	 * first check to see if we can set modes at all, otherwise just
	 * tell the consumer everything is OK.
	 */
	err = regulator_check_drms(rdev);
	if (err < 0)
		return 0;

	if (!rdev->desc->ops->get_optimum_mode &&
	    !rdev->desc->ops->set_load)
		return 0;

	if (!rdev->desc->ops->set_mode &&
	    !rdev->desc->ops->set_load)
		return -EINVAL;

	/* get output voltage */
	output_uV = _regulator_get_voltage(rdev);
	if (output_uV <= 0) {
		rdev_err(rdev, "invalid output voltage found\n");
		return -EINVAL;
	}

	/* get input voltage */
	input_uV = 0;
	if (rdev->supply)
		input_uV = regulator_get_voltage(rdev->supply);
	if (input_uV <= 0)
		input_uV = rdev->constraints->input_uV;
	if (input_uV <= 0) {
		rdev_err(rdev, "invalid input voltage found\n");
		return -EINVAL;
	}

	/* calc total requested load */
	list_for_each_entry(sibling, &rdev->consumer_list, list)
		current_uA += sibling->uA_load;

	if (rdev->desc->ops->set_load) {
		/* set the optimum mode for our new total regulator load */
		err = rdev->desc->ops->set_load(rdev, current_uA);
		if (err < 0)
			rdev_err(rdev, "failed to set load %d\n", current_uA);
	} else {
		/* now get the optimum mode for our new total regulator load */
		mode = rdev->desc->ops->get_optimum_mode(rdev, input_uV,
							 output_uV, current_uA);

		/* check the new mode is allowed */
		err = regulator_mode_constrain(rdev, &mode);
		if (err < 0) {
			rdev_err(rdev, "failed to get optimum mode @ %d uA %d -> %d uV\n",
				 current_uA, input_uV, output_uV);
			return err;
		}

		err = rdev->desc->ops->set_mode(rdev, mode);
		if (err < 0)
			rdev_err(rdev, "failed to set optimum mode %x\n", mode);
	}

	return err;
}

static int suspend_set_state(struct regulator_dev *rdev,
	struct regulator_state *rstate)
{
	int ret = 0;

	/* If we have no suspend mode configration don't set anything;
	 * only warn if the driver implements set_suspend_voltage or
	 * set_suspend_mode callback.
	 */
	if (!rstate->enabled && !rstate->disabled) {
		if (rdev->desc->ops->set_suspend_voltage ||
		    rdev->desc->ops->set_suspend_mode)
			rdev_warn(rdev, "No configuration\n");
		return 0;
	}

	if (rstate->enabled && rstate->disabled) {
		rdev_err(rdev, "invalid configuration\n");
		return -EINVAL;
	}

	if (rstate->enabled && rdev->desc->ops->set_suspend_enable)
		ret = rdev->desc->ops->set_suspend_enable(rdev);
	else if (rstate->disabled && rdev->desc->ops->set_suspend_disable)
		ret = rdev->desc->ops->set_suspend_disable(rdev);
	else /* OK if set_suspend_enable or set_suspend_disable is NULL */
		ret = 0;

	if (ret < 0) {
		rdev_err(rdev, "failed to enabled/disable\n");
		return ret;
	}

	if (rdev->desc->ops->set_suspend_voltage && rstate->uV > 0) {
		ret = rdev->desc->ops->set_suspend_voltage(rdev, rstate->uV);
		if (ret < 0) {
			rdev_err(rdev, "failed to set voltage\n");
			return ret;
		}
	}

	if (rdev->desc->ops->set_suspend_mode && rstate->mode > 0) {
		ret = rdev->desc->ops->set_suspend_mode(rdev, rstate->mode);
		if (ret < 0) {
			rdev_err(rdev, "failed to set mode\n");
			return ret;
		}
	}
	return ret;
}

/* locks held by caller */
static int suspend_prepare(struct regulator_dev *rdev, suspend_state_t state)
{
	if (!rdev->constraints)
		return -EINVAL;

	switch (state) {
	case PM_SUSPEND_STANDBY:
		return suspend_set_state(rdev,
			&rdev->constraints->state_standby);
	case PM_SUSPEND_MEM:
		return suspend_set_state(rdev,
			&rdev->constraints->state_mem);
	case PM_SUSPEND_MAX:
		return suspend_set_state(rdev,
			&rdev->constraints->state_disk);
	default:
		return -EINVAL;
	}
}

static void print_constraints(struct regulator_dev *rdev)
{
	struct regulation_constraints *constraints = rdev->constraints;
	char buf[80] = "";
	int count = 0;
	int ret;

	if (constraints->min_uV && constraints->max_uV) {
		if (constraints->min_uV == constraints->max_uV)
			count += sprintf(buf + count, "%d mV ",
					 constraints->min_uV / 1000);
		else
			count += sprintf(buf + count, "%d <--> %d mV ",
					 constraints->min_uV / 1000,
					 constraints->max_uV / 1000);
	}

	if (!constraints->min_uV ||
	    constraints->min_uV != constraints->max_uV) {
		ret = _regulator_get_voltage(rdev);
		if (ret > 0)
			count += sprintf(buf + count, "at %d mV ", ret / 1000);
	}

	if (constraints->uV_offset)
		count += sprintf(buf, "%dmV offset ",
				 constraints->uV_offset / 1000);

	if (constraints->min_uA && constraints->max_uA) {
		if (constraints->min_uA == constraints->max_uA)
			count += sprintf(buf + count, "%d mA ",
					 constraints->min_uA / 1000);
		else
			count += sprintf(buf + count, "%d <--> %d mA ",
					 constraints->min_uA / 1000,
					 constraints->max_uA / 1000);
	}

	if (!constraints->min_uA ||
	    constraints->min_uA != constraints->max_uA) {
		ret = _regulator_get_current_limit(rdev);
		if (ret > 0)
			count += sprintf(buf + count, "at %d mA ", ret / 1000);
	}

	if (constraints->valid_modes_mask & REGULATOR_MODE_FAST)
		count += sprintf(buf + count, "fast ");
	if (constraints->valid_modes_mask & REGULATOR_MODE_NORMAL)
		count += sprintf(buf + count, "normal ");
	if (constraints->valid_modes_mask & REGULATOR_MODE_IDLE)
		count += sprintf(buf + count, "idle ");
	if (constraints->valid_modes_mask & REGULATOR_MODE_STANDBY)
		count += sprintf(buf + count, "standby");

	if (!count)
		sprintf(buf, "no parameters");

	rdev_dbg(rdev, "%s\n", buf);

	if ((constraints->min_uV != constraints->max_uV) &&
	    !(constraints->valid_ops_mask & REGULATOR_CHANGE_VOLTAGE))
		rdev_warn(rdev,
			  "Voltage range but no REGULATOR_CHANGE_VOLTAGE\n");
}

static int machine_constraints_voltage(struct regulator_dev *rdev,
	struct regulation_constraints *constraints)
{
	const struct regulator_ops *ops = rdev->desc->ops;
	int ret;

	/* do we need to apply the constraint voltage */
	if (rdev->constraints->apply_uV &&
	    rdev->constraints->min_uV == rdev->constraints->max_uV) {
		int current_uV = _regulator_get_voltage(rdev);
		if (current_uV < 0) {
			rdev_err(rdev,
				 "failed to get the current voltage(%d)\n",
				 current_uV);
			return current_uV;
		}
		if (current_uV < rdev->constraints->min_uV ||
		    current_uV > rdev->constraints->max_uV) {
			ret = _regulator_do_set_voltage(
				rdev, rdev->constraints->min_uV,
				rdev->constraints->max_uV);
			if (ret < 0) {
				rdev_err(rdev,
					"failed to apply %duV constraint(%d)\n",
					rdev->constraints->min_uV, ret);
				return ret;
			}
		}
	}

	/* constrain machine-level voltage specs to fit
	 * the actual range supported by this regulator.
	 */
	if (ops->list_voltage && rdev->desc->n_voltages) {
		int	count = rdev->desc->n_voltages;
		int	i;
		int	min_uV = INT_MAX;
		int	max_uV = INT_MIN;
		int	cmin = constraints->min_uV;
		int	cmax = constraints->max_uV;

		/* it's safe to autoconfigure fixed-voltage supplies
		   and the constraints are used by list_voltage. */
		if (count == 1 && !cmin) {
			cmin = 1;
			cmax = INT_MAX;
			constraints->min_uV = cmin;
			constraints->max_uV = cmax;
		}

		/* voltage constraints are optional */
		if ((cmin == 0) && (cmax == 0))
			return 0;

		/* else require explicit machine-level constraints */
		if (cmin <= 0 || cmax <= 0 || cmax < cmin) {
			rdev_err(rdev, "invalid voltage constraints\n");
			return -EINVAL;
		}

		/* initial: [cmin..cmax] valid, [min_uV..max_uV] not */
		for (i = 0; i < count; i++) {
			int	value;

			value = ops->list_voltage(rdev, i);
			if (value <= 0)
				continue;

			/* maybe adjust [min_uV..max_uV] */
			if (value >= cmin && value < min_uV)
				min_uV = value;
			if (value <= cmax && value > max_uV)
				max_uV = value;
		}

		/* final: [min_uV..max_uV] valid iff constraints valid */
		if (max_uV < min_uV) {
			rdev_err(rdev,
				 "unsupportable voltage constraints %u-%uuV\n",
				 min_uV, max_uV);
			return -EINVAL;
		}

		/* use regulator's subset of machine constraints */
		if (constraints->min_uV < min_uV) {
			rdev_dbg(rdev, "override min_uV, %d -> %d\n",
				 constraints->min_uV, min_uV);
			constraints->min_uV = min_uV;
		}
		if (constraints->max_uV > max_uV) {
			rdev_dbg(rdev, "override max_uV, %d -> %d\n",
				 constraints->max_uV, max_uV);
			constraints->max_uV = max_uV;
		}
	}

	return 0;
}

static int machine_constraints_current(struct regulator_dev *rdev,
	struct regulation_constraints *constraints)
{
	const struct regulator_ops *ops = rdev->desc->ops;
	int ret;

	if (!constraints->min_uA && !constraints->max_uA)
		return 0;

	if (constraints->min_uA > constraints->max_uA) {
		rdev_err(rdev, "Invalid current constraints\n");
		return -EINVAL;
	}

	if (!ops->set_current_limit || !ops->get_current_limit) {
		rdev_warn(rdev, "Operation of current configuration missing\n");
		return 0;
	}

	/* Set regulator current in constraints range */
	ret = ops->set_current_limit(rdev, constraints->min_uA,
			constraints->max_uA);
	if (ret < 0) {
		rdev_err(rdev, "Failed to set current constraint, %d\n", ret);
		return ret;
	}

	return 0;
}

static int _regulator_do_enable(struct regulator_dev *rdev);
static int _regulator_do_disable(struct regulator_dev *rdev);

/**
 * set_machine_constraints - sets regulator constraints
 * @rdev: regulator source
 * @constraints: constraints to apply
 *
 * Allows platform initialisation code to define and constrain
 * regulator circuits e.g. valid voltage/current ranges, etc.  NOTE:
 * Constraints *must* be set by platform code in order for some
 * regulator operations to proceed i.e. set_voltage, set_current_limit,
 * set_mode.
 */
static int set_machine_constraints(struct regulator_dev *rdev,
	const struct regulation_constraints *constraints)
{
	int ret = 0;
	const struct regulator_ops *ops = rdev->desc->ops;

	if (constraints)
		rdev->constraints = kmemdup(constraints, sizeof(*constraints),
					    GFP_KERNEL);
	else
		rdev->constraints = kzalloc(sizeof(*constraints),
					    GFP_KERNEL);
	if (!rdev->constraints)
		return -ENOMEM;

	ret = machine_constraints_voltage(rdev, rdev->constraints);
	if (ret != 0)
		goto out;

	ret = machine_constraints_current(rdev, rdev->constraints);
	if (ret != 0)
		goto out;

	/* do we need to setup our suspend state */
	if (rdev->constraints->initial_state) {
		ret = suspend_prepare(rdev, rdev->constraints->initial_state);
		if (ret < 0) {
			rdev_err(rdev, "failed to set suspend state\n");
			goto out;
		}
	}

	if (rdev->constraints->initial_mode) {
		if (!ops->set_mode) {
			rdev_err(rdev, "no set_mode operation\n");
			ret = -EINVAL;
			goto out;
		}

		ret = ops->set_mode(rdev, rdev->constraints->initial_mode);
		if (ret < 0) {
			rdev_err(rdev, "failed to set initial mode: %d\n", ret);
			goto out;
		}
	}

	/* If the constraints say the regulator should be on at this point
	 * and we have control then make sure it is enabled.
	 */
	if (rdev->constraints->always_on || rdev->constraints->boot_on) {
		ret = _regulator_do_enable(rdev);
		if (ret < 0 && ret != -EINVAL) {
			rdev_err(rdev, "failed to enable\n");
			goto out;
		}
	} else {
		/* Otherwise disable the regulator to save power */
		/* Drivers should enabled them if needed */
		ret = _regulator_do_disable(rdev);
		if (ret < 0 && ret != -EINVAL) {
			rdev_err(rdev, "failed to disable\n");
			goto out;
		}
	}

	if ((rdev->constraints->ramp_delay || rdev->constraints->ramp_disable)
		&& ops->set_ramp_delay) {
		ret = ops->set_ramp_delay(rdev, rdev->constraints->ramp_delay);
		if (ret < 0) {
			rdev_err(rdev, "failed to set ramp_delay\n");
			goto out;
		}
	}

	print_constraints(rdev);
	return 0;
out:
	kfree(rdev->constraints);
	rdev->constraints = NULL;
	return ret;
}

/**
 * set_supply - set regulator supply regulator
 * @rdev: regulator name
 * @supply_rdev: supply regulator name
 *
 * Called by platform initialisation code to set the supply regulator for this
 * regulator. This ensures that a regulators supply will also be enabled by the
 * core if it's child is enabled.
 */
static int set_supply(struct regulator_dev *rdev,
		      struct regulator_dev *supply_rdev)
{
	int err;

	rdev_info(rdev, "supplied by %s\n", rdev_get_name(supply_rdev));

	rdev->supply = create_regulator(supply_rdev, &rdev->dev, "SUPPLY");
	if (rdev->supply == NULL) {
		err = -ENOMEM;
		return err;
	}
	supply_rdev->open_count++;

	return 0;
}

/**
 * set_consumer_device_supply - Bind a regulator to a symbolic supply
 * @rdev:         regulator source
 * @consumer_dev_name: dev_name() string for device supply applies to
 * @supply:       symbolic name for supply
 *
 * Allows platform initialisation code to map physical regulator
 * sources to symbolic names for supplies for use by devices.  Devices
 * should use these symbolic names to request regulators, avoiding the
 * need to provide board-specific regulator names as platform data.
 */
static int set_consumer_device_supply(struct regulator_dev *rdev,
				      const char *consumer_dev_name,
				      const char *supply)
{
	struct regulator_map *node;
	int has_dev;

	if (supply == NULL)
		return -EINVAL;

	if (consumer_dev_name != NULL)
		has_dev = 1;
	else
		has_dev = 0;

	list_for_each_entry(node, &regulator_map_list, list) {
		if (node->dev_name && consumer_dev_name) {
			if (strcmp(node->dev_name, consumer_dev_name) != 0)
				continue;
		} else if (node->dev_name || consumer_dev_name) {
			continue;
		}

		if (strcmp(node->supply, supply) != 0)
			continue;

		pr_debug("%s: %s/%s is '%s' supply; fail %s/%s\n",
			 consumer_dev_name,
			 dev_name(&node->regulator->dev),
			 node->regulator->desc->name,
			 supply,
			 dev_name(&rdev->dev), rdev_get_name(rdev));
		return -EBUSY;
	}

	node = kzalloc(sizeof(struct regulator_map), GFP_KERNEL);
	if (node == NULL)
		return -ENOMEM;

	node->regulator = rdev;
	node->supply = supply;

	if (has_dev) {
		node->dev_name = kstrdup(consumer_dev_name, GFP_KERNEL);
		if (node->dev_name == NULL) {
			kfree(node);
			return -ENOMEM;
		}
	}

	list_add(&node->list, &regulator_map_list);
	return 0;
}

static void unset_regulator_supplies(struct regulator_dev *rdev)
{
	struct regulator_map *node, *n;

	list_for_each_entry_safe(node, n, &regulator_map_list, list) {
		if (rdev == node->regulator) {
			list_del(&node->list);
			kfree(node->dev_name);
			kfree(node);
		}
	}
}

#define REG_STR_SIZE	64

static struct regulator *create_regulator(struct regulator_dev *rdev,
					  struct device *dev,
					  const char *supply_name)
{
	struct regulator *regulator;
	char buf[REG_STR_SIZE];
	int err, size;

	regulator = kzalloc(sizeof(*regulator), GFP_KERNEL);
	if (regulator == NULL)
		return NULL;

	mutex_lock(&rdev->mutex);
	regulator->rdev = rdev;
	list_add(&regulator->list, &rdev->consumer_list);

	if (dev) {
		regulator->dev = dev;

		/* Add a link to the device sysfs entry */
		size = scnprintf(buf, REG_STR_SIZE, "%s-%s",
				 dev->kobj.name, supply_name);
		if (size >= REG_STR_SIZE)
			goto overflow_err;

		regulator->supply_name = kstrdup(buf, GFP_KERNEL);
		if (regulator->supply_name == NULL)
			goto overflow_err;

		err = sysfs_create_link(&rdev->dev.kobj, &dev->kobj,
					buf);
		if (err) {
			rdev_warn(rdev, "could not add device link %s err %d\n",
				  dev->kobj.name, err);
			/* non-fatal */
		}
	} else {
		regulator->supply_name = kstrdup(supply_name, GFP_KERNEL);
		if (regulator->supply_name == NULL)
			goto overflow_err;
	}

	regulator->debugfs = debugfs_create_dir(regulator->supply_name,
						rdev->debugfs);
	if (!regulator->debugfs) {
		rdev_warn(rdev, "Failed to create debugfs directory\n");
	} else {
		debugfs_create_u32("uA_load", 0444, regulator->debugfs,
				   &regulator->uA_load);
		debugfs_create_u32("min_uV", 0444, regulator->debugfs,
				   &regulator->min_uV);
		debugfs_create_u32("max_uV", 0444, regulator->debugfs,
				   &regulator->max_uV);
	}

	/*
	 * Check now if the regulator is an always on regulator - if
	 * it is then we don't need to do nearly so much work for
	 * enable/disable calls.
	 */
	if (!_regulator_can_change_status(rdev) &&
	    _regulator_is_enabled(rdev))
		regulator->always_on = true;

	mutex_unlock(&rdev->mutex);
	return regulator;
overflow_err:
	list_del(&regulator->list);
	kfree(regulator);
	mutex_unlock(&rdev->mutex);
	return NULL;
}

static int _regulator_get_enable_time(struct regulator_dev *rdev)
{
	if (rdev->constraints && rdev->constraints->enable_time)
		return rdev->constraints->enable_time;
	if (!rdev->desc->ops->enable_time)
		return rdev->desc->enable_time;
	return rdev->desc->ops->enable_time(rdev);
}

static struct regulator_supply_alias *regulator_find_supply_alias(
		struct device *dev, const char *supply)
{
	struct regulator_supply_alias *map;

	list_for_each_entry(map, &regulator_supply_alias_list, list)
		if (map->src_dev == dev && strcmp(map->src_supply, supply) == 0)
			return map;

	return NULL;
}

static void regulator_supply_alias(struct device **dev, const char **supply)
{
	struct regulator_supply_alias *map;

	map = regulator_find_supply_alias(*dev, *supply);
	if (map) {
		dev_dbg(*dev, "Mapping supply %s to %s,%s\n",
				*supply, map->alias_supply,
				dev_name(map->alias_dev));
		*dev = map->alias_dev;
		*supply = map->alias_supply;
	}
}

static struct regulator_dev *regulator_dev_lookup(struct device *dev,
						  const char *supply,
						  int *ret)
{
	struct regulator_dev *r;
	struct device_node *node;
	struct regulator_map *map;
	const char *devname = NULL;

	regulator_supply_alias(&dev, &supply);

	/* first do a dt based lookup */
	if (dev && dev->of_node) {
		node = of_get_regulator(dev, supply);
		if (node) {
			list_for_each_entry(r, &regulator_list, list)
				if (r->dev.parent &&
					node == r->dev.of_node)
					return r;
			*ret = -EPROBE_DEFER;
			return NULL;
		} else {
			/*
			 * If we couldn't even get the node then it's
			 * not just that the device didn't register
			 * yet, there's no node and we'll never
			 * succeed.
			 */
			*ret = -ENODEV;
		}
	}

	/* if not found, try doing it non-dt way */
	if (dev)
		devname = dev_name(dev);

	list_for_each_entry(r, &regulator_list, list)
		if (strcmp(rdev_get_name(r), supply) == 0)
			return r;

	list_for_each_entry(map, &regulator_map_list, list) {
		/* If the mapping has a device set up it must match */
		if (map->dev_name &&
		    (!devname || strcmp(map->dev_name, devname)))
			continue;

		if (strcmp(map->supply, supply) == 0)
			return map->regulator;
	}


	return NULL;
}

static int regulator_resolve_supply(struct regulator_dev *rdev)
{
	struct regulator_dev *r;
	struct device *dev = rdev->dev.parent;
	int ret;

	/* No supply to resovle? */
	if (!rdev->supply_name)
		return 0;

	/* Supply already resolved? */
	if (rdev->supply)
		return 0;

	r = regulator_dev_lookup(dev, rdev->supply_name, &ret);
	if (ret == -ENODEV) {
		/*
		 * No supply was specified for this regulator and
		 * there will never be one.
		 */
		return 0;
	}

	if (!r) {
		dev_err(dev, "Failed to resolve %s-supply for %s\n",
			rdev->supply_name, rdev->desc->name);
		return -EPROBE_DEFER;
	}

	/* Recursively resolve the supply of the supply */
	ret = regulator_resolve_supply(r);
	if (ret < 0)
		return ret;

	ret = set_supply(rdev, r);
	if (ret < 0)
		return ret;

	/* Cascade always-on state to supply */
	if (_regulator_is_enabled(rdev)) {
		ret = regulator_enable(rdev->supply);
		if (ret < 0)
			return ret;
	}

	return 0;
}

/* Internal regulator request function */
static struct regulator *_regulator_get(struct device *dev, const char *id,
					bool exclusive, bool allow_dummy)
{
	struct regulator_dev *rdev;
	struct regulator *regulator = ERR_PTR(-EPROBE_DEFER);
	const char *devname = NULL;
	int ret;

	if (id == NULL) {
		pr_err("get() with no identifier\n");
		return ERR_PTR(-EINVAL);
	}

	if (dev)
		devname = dev_name(dev);

	if (have_full_constraints())
		ret = -ENODEV;
	else
		ret = -EPROBE_DEFER;

	mutex_lock(&regulator_list_mutex);

	rdev = regulator_dev_lookup(dev, id, &ret);
	if (rdev)
		goto found;

	regulator = ERR_PTR(ret);

	/*
	 * If we have return value from dev_lookup fail, we do not expect to
	 * succeed, so, quit with appropriate error value
	 */
	if (ret && ret != -ENODEV)
		goto out;

	if (!devname)
		devname = "deviceless";

	/*
	 * Assume that a regulator is physically present and enabled
	 * even if it isn't hooked up and just provide a dummy.
	 */
	if (have_full_constraints() && allow_dummy) {
		pr_warn("%s supply %s not found, using dummy regulator\n",
			devname, id);

		rdev = dummy_regulator_rdev;
		goto found;
	/* Don't log an error when called from regulator_get_optional() */
	} else if (!have_full_constraints() || exclusive) {
		dev_warn(dev, "dummy supplies not allowed\n");
	}

	mutex_unlock(&regulator_list_mutex);
	return regulator;

found:
	if (rdev->exclusive) {
		regulator = ERR_PTR(-EPERM);
		goto out;
	}

	if (exclusive && rdev->open_count) {
		regulator = ERR_PTR(-EBUSY);
		goto out;
	}

	ret = regulator_resolve_supply(rdev);
	if (ret < 0) {
		regulator = ERR_PTR(ret);
		goto out;
	}

	if (!try_module_get(rdev->owner))
		goto out;

	regulator = create_regulator(rdev, dev, id);
	if (regulator == NULL) {
		regulator = ERR_PTR(-ENOMEM);
		module_put(rdev->owner);
		goto out;
	}

	rdev->open_count++;
	if (exclusive) {
		rdev->exclusive = 1;

		ret = _regulator_is_enabled(rdev);
		if (ret > 0)
			rdev->use_count = 1;
		else
			rdev->use_count = 0;
	}

out:
	mutex_unlock(&regulator_list_mutex);

	return regulator;
}

/**
 * regulator_get - lookup and obtain a reference to a regulator.
 * @dev: device for regulator "consumer"
 * @id: Supply name or regulator ID.
 *
 * Returns a struct regulator corresponding to the regulator producer,
 * or IS_ERR() condition containing errno.
 *
 * Use of supply names configured via regulator_set_device_supply() is
 * strongly encouraged.  It is recommended that the supply name used
 * should match the name used for the supply and/or the relevant
 * device pins in the datasheet.
 */
struct regulator *regulator_get(struct device *dev, const char *id)
{
	return _regulator_get(dev, id, false, true);
}
EXPORT_SYMBOL_GPL(regulator_get);

/**
 * regulator_get_exclusive - obtain exclusive access to a regulator.
 * @dev: device for regulator "consumer"
 * @id: Supply name or regulator ID.
 *
 * Returns a struct regulator corresponding to the regulator producer,
 * or IS_ERR() condition containing errno.  Other consumers will be
 * unable to obtain this regulator while this reference is held and the
 * use count for the regulator will be initialised to reflect the current
 * state of the regulator.
 *
 * This is intended for use by consumers which cannot tolerate shared
 * use of the regulator such as those which need to force the
 * regulator off for correct operation of the hardware they are
 * controlling.
 *
 * Use of supply names configured via regulator_set_device_supply() is
 * strongly encouraged.  It is recommended that the supply name used
 * should match the name used for the supply and/or the relevant
 * device pins in the datasheet.
 */
struct regulator *regulator_get_exclusive(struct device *dev, const char *id)
{
	return _regulator_get(dev, id, true, false);
}
EXPORT_SYMBOL_GPL(regulator_get_exclusive);

/**
 * regulator_get_optional - obtain optional access to a regulator.
 * @dev: device for regulator "consumer"
 * @id: Supply name or regulator ID.
 *
 * Returns a struct regulator corresponding to the regulator producer,
 * or IS_ERR() condition containing errno.
 *
 * This is intended for use by consumers for devices which can have
 * some supplies unconnected in normal use, such as some MMC devices.
 * It can allow the regulator core to provide stub supplies for other
 * supplies requested using normal regulator_get() calls without
 * disrupting the operation of drivers that can handle absent
 * supplies.
 *
 * Use of supply names configured via regulator_set_device_supply() is
 * strongly encouraged.  It is recommended that the supply name used
 * should match the name used for the supply and/or the relevant
 * device pins in the datasheet.
 */
struct regulator *regulator_get_optional(struct device *dev, const char *id)
{
	return _regulator_get(dev, id, false, false);
}
EXPORT_SYMBOL_GPL(regulator_get_optional);

/* regulator_list_mutex lock held by regulator_put() */
static void _regulator_put(struct regulator *regulator)
{
	struct regulator_dev *rdev;

	if (regulator == NULL || IS_ERR(regulator))
		return;

	rdev = regulator->rdev;

	debugfs_remove_recursive(regulator->debugfs);

	/* remove any sysfs entries */
	if (regulator->dev)
		sysfs_remove_link(&rdev->dev.kobj, regulator->supply_name);
	mutex_lock(&rdev->mutex);
	kfree(regulator->supply_name);
	list_del(&regulator->list);
	kfree(regulator);

	rdev->open_count--;
	rdev->exclusive = 0;
	mutex_unlock(&rdev->mutex);

	module_put(rdev->owner);
}

/**
 * regulator_put - "free" the regulator source
 * @regulator: regulator source
 *
 * Note: drivers must ensure that all regulator_enable calls made on this
 * regulator source are balanced by regulator_disable calls prior to calling
 * this function.
 */
void regulator_put(struct regulator *regulator)
{
	mutex_lock(&regulator_list_mutex);
	_regulator_put(regulator);
	mutex_unlock(&regulator_list_mutex);
}
EXPORT_SYMBOL_GPL(regulator_put);

/**
 * regulator_register_supply_alias - Provide device alias for supply lookup
 *
 * @dev: device that will be given as the regulator "consumer"
 * @id: Supply name or regulator ID
 * @alias_dev: device that should be used to lookup the supply
 * @alias_id: Supply name or regulator ID that should be used to lookup the
 * supply
 *
 * All lookups for id on dev will instead be conducted for alias_id on
 * alias_dev.
 */
int regulator_register_supply_alias(struct device *dev, const char *id,
				    struct device *alias_dev,
				    const char *alias_id)
{
	struct regulator_supply_alias *map;

	map = regulator_find_supply_alias(dev, id);
	if (map)
		return -EEXIST;

	map = kzalloc(sizeof(struct regulator_supply_alias), GFP_KERNEL);
	if (!map)
		return -ENOMEM;

	map->src_dev = dev;
	map->src_supply = id;
	map->alias_dev = alias_dev;
	map->alias_supply = alias_id;

	list_add(&map->list, &regulator_supply_alias_list);

	pr_info("Adding alias for supply %s,%s -> %s,%s\n",
		id, dev_name(dev), alias_id, dev_name(alias_dev));

	return 0;
}
EXPORT_SYMBOL_GPL(regulator_register_supply_alias);

/**
 * regulator_unregister_supply_alias - Remove device alias
 *
 * @dev: device that will be given as the regulator "consumer"
 * @id: Supply name or regulator ID
 *
 * Remove a lookup alias if one exists for id on dev.
 */
void regulator_unregister_supply_alias(struct device *dev, const char *id)
{
	struct regulator_supply_alias *map;

	map = regulator_find_supply_alias(dev, id);
	if (map) {
		list_del(&map->list);
		kfree(map);
	}
}
EXPORT_SYMBOL_GPL(regulator_unregister_supply_alias);

/**
 * regulator_bulk_register_supply_alias - register multiple aliases
 *
 * @dev: device that will be given as the regulator "consumer"
 * @id: List of supply names or regulator IDs
 * @alias_dev: device that should be used to lookup the supply
 * @alias_id: List of supply names or regulator IDs that should be used to
 * lookup the supply
 * @num_id: Number of aliases to register
 *
 * @return 0 on success, an errno on failure.
 *
 * This helper function allows drivers to register several supply
 * aliases in one operation.  If any of the aliases cannot be
 * registered any aliases that were registered will be removed
 * before returning to the caller.
 */
int regulator_bulk_register_supply_alias(struct device *dev,
					 const char *const *id,
					 struct device *alias_dev,
					 const char *const *alias_id,
					 int num_id)
{
	int i;
	int ret;

	for (i = 0; i < num_id; ++i) {
		ret = regulator_register_supply_alias(dev, id[i], alias_dev,
						      alias_id[i]);
		if (ret < 0)
			goto err;
	}

	return 0;

err:
	dev_err(dev,
		"Failed to create supply alias %s,%s -> %s,%s\n",
		id[i], dev_name(dev), alias_id[i], dev_name(alias_dev));

	while (--i >= 0)
		regulator_unregister_supply_alias(dev, id[i]);

	return ret;
}
EXPORT_SYMBOL_GPL(regulator_bulk_register_supply_alias);

/**
 * regulator_bulk_unregister_supply_alias - unregister multiple aliases
 *
 * @dev: device that will be given as the regulator "consumer"
 * @id: List of supply names or regulator IDs
 * @num_id: Number of aliases to unregister
 *
 * This helper function allows drivers to unregister several supply
 * aliases in one operation.
 */
void regulator_bulk_unregister_supply_alias(struct device *dev,
					    const char *const *id,
					    int num_id)
{
	int i;

	for (i = 0; i < num_id; ++i)
		regulator_unregister_supply_alias(dev, id[i]);
}
EXPORT_SYMBOL_GPL(regulator_bulk_unregister_supply_alias);


/* Manage enable GPIO list. Same GPIO pin can be shared among regulators */
static int regulator_ena_gpio_request(struct regulator_dev *rdev,
				const struct regulator_config *config)
{
	struct regulator_enable_gpio *pin;
	struct gpio_desc *gpiod;
	int ret;

	gpiod = gpio_to_desc(config->ena_gpio);

	list_for_each_entry(pin, &regulator_ena_gpio_list, list) {
		if (pin->gpiod == gpiod) {
			rdev_dbg(rdev, "GPIO %d is already used\n",
				config->ena_gpio);
			goto update_ena_gpio_to_rdev;
		}
	}

	ret = gpio_request_one(config->ena_gpio,
				GPIOF_DIR_OUT | config->ena_gpio_flags,
				rdev_get_name(rdev));
	if (ret)
		return ret;

	pin = kzalloc(sizeof(struct regulator_enable_gpio), GFP_KERNEL);
	if (pin == NULL) {
		gpio_free(config->ena_gpio);
		return -ENOMEM;
	}

	pin->gpiod = gpiod;
	pin->ena_gpio_invert = config->ena_gpio_invert;
	list_add(&pin->list, &regulator_ena_gpio_list);

update_ena_gpio_to_rdev:
	pin->request_count++;
	rdev->ena_pin = pin;
	return 0;
}

static void regulator_ena_gpio_free(struct regulator_dev *rdev)
{
	struct regulator_enable_gpio *pin, *n;

	if (!rdev->ena_pin)
		return;

	/* Free the GPIO only in case of no use */
	list_for_each_entry_safe(pin, n, &regulator_ena_gpio_list, list) {
		if (pin->gpiod == rdev->ena_pin->gpiod) {
			if (pin->request_count <= 1) {
				pin->request_count = 0;
				gpiod_put(pin->gpiod);
				list_del(&pin->list);
				kfree(pin);
				rdev->ena_pin = NULL;
				return;
			} else {
				pin->request_count--;
			}
		}
	}
}

/**
 * regulator_ena_gpio_ctrl - balance enable_count of each GPIO and actual GPIO pin control
 * @rdev: regulator_dev structure
 * @enable: enable GPIO at initial use?
 *
 * GPIO is enabled in case of initial use. (enable_count is 0)
 * GPIO is disabled when it is not shared any more. (enable_count <= 1)
 */
static int regulator_ena_gpio_ctrl(struct regulator_dev *rdev, bool enable)
{
	struct regulator_enable_gpio *pin = rdev->ena_pin;

	if (!pin)
		return -EINVAL;

	if (enable) {
		/* Enable GPIO at initial use */
		if (pin->enable_count == 0)
			gpiod_set_value_cansleep(pin->gpiod,
						 !pin->ena_gpio_invert);

		pin->enable_count++;
	} else {
		if (pin->enable_count > 1) {
			pin->enable_count--;
			return 0;
		}

		/* Disable GPIO if not used */
		if (pin->enable_count <= 1) {
			gpiod_set_value_cansleep(pin->gpiod,
						 pin->ena_gpio_invert);
			pin->enable_count = 0;
		}
	}

	return 0;
}

/**
 * _regulator_enable_delay - a delay helper function
 * @delay: time to delay in microseconds
 *
 * Delay for the requested amount of time as per the guidelines in:
 *
 *     Documentation/timers/timers-howto.txt
 *
 * The assumption here is that regulators will never be enabled in
 * atomic context and therefore sleeping functions can be used.
 */
static void _regulator_enable_delay(unsigned int delay)
{
	unsigned int ms = delay / 1000;
	unsigned int us = delay % 1000;

	if (ms > 0) {
		/*
		 * For small enough values, handle super-millisecond
		 * delays in the usleep_range() call below.
		 */
		if (ms < 20)
			us += ms * 1000;
		else
			msleep(ms);
	}

	/*
	 * Give the scheduler some room to coalesce with any other
	 * wakeup sources. For delays shorter than 10 us, don't even
	 * bother setting up high-resolution timers and just busy-
	 * loop.
	 */
	if (us >= 10)
		usleep_range(us, us + 100);
	else
		udelay(us);
}

static int _regulator_do_enable(struct regulator_dev *rdev)
{
	int ret, delay;

<<<<<<< HEAD
	_notifier_call_chain(rdev, REGULATOR_EVENT_PRE_ENABLE, NULL);
=======
	_notifier_call_chain(rdev, REGULATOR_EVENT_PRE_DO_ENABLE, NULL);
>>>>>>> 33e8bb5d
	/* Query before enabling in case configuration dependent.  */
	ret = _regulator_get_enable_time(rdev);
	if (ret >= 0) {
		delay = ret;
	} else {
		rdev_warn(rdev, "enable_time() failed: %d\n", ret);
		delay = 0;
	}

	trace_regulator_enable(rdev_get_name(rdev));

	if (rdev->desc->off_on_delay) {
		/* if needed, keep a distance of off_on_delay from last time
		 * this regulator was disabled.
		 */
		unsigned long start_jiffy = jiffies;
		unsigned long intended, max_delay, remaining;

		max_delay = usecs_to_jiffies(rdev->desc->off_on_delay);
		intended = rdev->last_off_jiffy + max_delay;

		if (time_before(start_jiffy, intended)) {
			/* calc remaining jiffies to deal with one-time
			 * timer wrapping.
			 * in case of multiple timer wrapping, either it can be
			 * detected by out-of-range remaining, or it cannot be
			 * detected and we gets a panelty of
			 * _regulator_enable_delay().
			 */
			remaining = intended - start_jiffy;
			if (remaining <= max_delay)
				_regulator_enable_delay(
						jiffies_to_usecs(remaining));
		}
	}

	if (rdev->ena_pin) {
		if (!rdev->ena_gpio_state) {
			ret = regulator_ena_gpio_ctrl(rdev, true);
			if (ret < 0)
				return ret;
			rdev->ena_gpio_state = 1;
		}
	} else if (rdev->desc->ops->enable) {
		ret = rdev->desc->ops->enable(rdev);
		if (ret < 0)
			return ret;
	} else {
		return -EINVAL;
	}

	/* Allow the regulator to ramp; it would be useful to extend
	 * this for bulk operations so that the regulators can ramp
	 * together.  */
	trace_regulator_enable_delay(rdev_get_name(rdev));

	_regulator_enable_delay(delay);

	trace_regulator_enable_complete(rdev_get_name(rdev));

	return 0;
}

/* locks held by regulator_enable() */
static int _regulator_enable(struct regulator_dev *rdev)
{
	int ret;

	/* check voltage and requested load before enabling */
	if (rdev->constraints &&
	    (rdev->constraints->valid_ops_mask & REGULATOR_CHANGE_DRMS))
		drms_uA_update(rdev);

	if (rdev->use_count == 0) {
		/* The regulator may on if it's not switchable or left on */
		ret = _regulator_is_enabled(rdev);
		if (ret == -EINVAL || ret == 0) {
			if (!_regulator_can_change_status(rdev))
				return -EPERM;

			ret = _regulator_do_enable(rdev);
			if (ret < 0)
				return ret;

		} else if (ret < 0) {
			rdev_err(rdev, "is_enabled() failed: %d\n", ret);
			return ret;
		}
		/* Fallthrough on positive return values - already enabled */
	}

	rdev->use_count++;

	return 0;
}

/**
 * regulator_enable - enable regulator output
 * @regulator: regulator source
 *
 * Request that the regulator be enabled with the regulator output at
 * the predefined voltage or current value.  Calls to regulator_enable()
 * must be balanced with calls to regulator_disable().
 *
 * NOTE: the output value can be set by other drivers, boot loader or may be
 * hardwired in the regulator.
 */
int regulator_enable(struct regulator *regulator)
{
	struct regulator_dev *rdev = regulator->rdev;
	int ret = 0;

	if (regulator->always_on)
		return 0;

	if (rdev->supply) {
		ret = regulator_enable(rdev->supply);
		if (ret != 0)
			return ret;
	}

	mutex_lock(&rdev->mutex);
	ret = _regulator_enable(rdev);
	mutex_unlock(&rdev->mutex);

	if (ret != 0 && rdev->supply)
		regulator_disable(rdev->supply);

	return ret;
}
EXPORT_SYMBOL_GPL(regulator_enable);

static int _regulator_do_disable(struct regulator_dev *rdev)
{
	int ret;

<<<<<<< HEAD
	_notifier_call_chain(rdev, REGULATOR_EVENT_PRE_DISABLE, NULL);
=======
	_notifier_call_chain(rdev, REGULATOR_EVENT_PRE_DO_DISABLE, NULL);
>>>>>>> 33e8bb5d
	trace_regulator_disable(rdev_get_name(rdev));

	if (rdev->ena_pin) {
		if (rdev->ena_gpio_state) {
			ret = regulator_ena_gpio_ctrl(rdev, false);
			if (ret < 0)
				return ret;
			rdev->ena_gpio_state = 0;
		}

	} else if (rdev->desc->ops->disable) {
		ret = rdev->desc->ops->disable(rdev);
		if (ret != 0)
			return ret;
	}

	/* cares about last_off_jiffy only if off_on_delay is required by
	 * device.
	 */
	if (rdev->desc->off_on_delay)
		rdev->last_off_jiffy = jiffies;

	trace_regulator_disable_complete(rdev_get_name(rdev));

	return 0;
}

/* locks held by regulator_disable() */
static int _regulator_disable(struct regulator_dev *rdev)
{
	int ret = 0;

	if (WARN(rdev->use_count <= 0,
		 "unbalanced disables for %s\n", rdev_get_name(rdev)))
		return -EIO;

	/* are we the last user and permitted to disable ? */
	if (rdev->use_count == 1 &&
	    (rdev->constraints && !rdev->constraints->always_on)) {

		/* we are last user */
		if (_regulator_can_change_status(rdev)) {
			ret = _notifier_call_chain(rdev,
						   REGULATOR_EVENT_PRE_DISABLE,
						   NULL);
			if (ret & NOTIFY_STOP_MASK)
				return -EINVAL;

			ret = _regulator_do_disable(rdev);
			if (ret < 0) {
				rdev_err(rdev, "failed to disable\n");
				_notifier_call_chain(rdev,
						REGULATOR_EVENT_ABORT_DISABLE,
						NULL);
				return ret;
			}
			_notifier_call_chain(rdev, REGULATOR_EVENT_DISABLE,
					NULL);
		}

		rdev->use_count = 0;
	} else if (rdev->use_count > 1) {

		if (rdev->constraints &&
			(rdev->constraints->valid_ops_mask &
			REGULATOR_CHANGE_DRMS))
			drms_uA_update(rdev);

		rdev->use_count--;
	}

	return ret;
}

/**
 * regulator_disable - disable regulator output
 * @regulator: regulator source
 *
 * Disable the regulator output voltage or current.  Calls to
 * regulator_enable() must be balanced with calls to
 * regulator_disable().
 *
 * NOTE: this will only disable the regulator output if no other consumer
 * devices have it enabled, the regulator device supports disabling and
 * machine constraints permit this operation.
 */
int regulator_disable(struct regulator *regulator)
{
	struct regulator_dev *rdev = regulator->rdev;
	int ret = 0;

	if (regulator->always_on)
		return 0;

	mutex_lock(&rdev->mutex);
	ret = _regulator_disable(rdev);
	mutex_unlock(&rdev->mutex);

	if (ret == 0 && rdev->supply)
		regulator_disable(rdev->supply);

	return ret;
}
EXPORT_SYMBOL_GPL(regulator_disable);

/* locks held by regulator_force_disable() */
static int _regulator_force_disable(struct regulator_dev *rdev)
{
	int ret = 0;

	ret = _notifier_call_chain(rdev, REGULATOR_EVENT_FORCE_DISABLE |
			REGULATOR_EVENT_PRE_DISABLE, NULL);
	if (ret & NOTIFY_STOP_MASK)
		return -EINVAL;

	ret = _regulator_do_disable(rdev);
	if (ret < 0) {
		rdev_err(rdev, "failed to force disable\n");
		_notifier_call_chain(rdev, REGULATOR_EVENT_FORCE_DISABLE |
				REGULATOR_EVENT_ABORT_DISABLE, NULL);
		return ret;
	}

	_notifier_call_chain(rdev, REGULATOR_EVENT_FORCE_DISABLE |
			REGULATOR_EVENT_DISABLE, NULL);

	return 0;
}

/**
 * regulator_force_disable - force disable regulator output
 * @regulator: regulator source
 *
 * Forcibly disable the regulator output voltage or current.
 * NOTE: this *will* disable the regulator output even if other consumer
 * devices have it enabled. This should be used for situations when device
 * damage will likely occur if the regulator is not disabled (e.g. over temp).
 */
int regulator_force_disable(struct regulator *regulator)
{
	struct regulator_dev *rdev = regulator->rdev;
	int ret;

	mutex_lock(&rdev->mutex);
	regulator->uA_load = 0;
	ret = _regulator_force_disable(regulator->rdev);
	mutex_unlock(&rdev->mutex);

	if (rdev->supply)
		while (rdev->open_count--)
			regulator_disable(rdev->supply);

	return ret;
}
EXPORT_SYMBOL_GPL(regulator_force_disable);

static void regulator_disable_work(struct work_struct *work)
{
	struct regulator_dev *rdev = container_of(work, struct regulator_dev,
						  disable_work.work);
	int count, i, ret;

	mutex_lock(&rdev->mutex);

	BUG_ON(!rdev->deferred_disables);

	count = rdev->deferred_disables;
	rdev->deferred_disables = 0;

	for (i = 0; i < count; i++) {
		ret = _regulator_disable(rdev);
		if (ret != 0)
			rdev_err(rdev, "Deferred disable failed: %d\n", ret);
	}

	mutex_unlock(&rdev->mutex);

	if (rdev->supply) {
		for (i = 0; i < count; i++) {
			ret = regulator_disable(rdev->supply);
			if (ret != 0) {
				rdev_err(rdev,
					 "Supply disable failed: %d\n", ret);
			}
		}
	}
}

/**
 * regulator_disable_deferred - disable regulator output with delay
 * @regulator: regulator source
 * @ms: miliseconds until the regulator is disabled
 *
 * Execute regulator_disable() on the regulator after a delay.  This
 * is intended for use with devices that require some time to quiesce.
 *
 * NOTE: this will only disable the regulator output if no other consumer
 * devices have it enabled, the regulator device supports disabling and
 * machine constraints permit this operation.
 */
int regulator_disable_deferred(struct regulator *regulator, int ms)
{
	struct regulator_dev *rdev = regulator->rdev;
	int ret;

	if (regulator->always_on)
		return 0;

	if (!ms)
		return regulator_disable(regulator);

	mutex_lock(&rdev->mutex);
	rdev->deferred_disables++;
	mutex_unlock(&rdev->mutex);

	ret = queue_delayed_work(system_power_efficient_wq,
				 &rdev->disable_work,
				 msecs_to_jiffies(ms));
	if (ret < 0)
		return ret;
	else
		return 0;
}
EXPORT_SYMBOL_GPL(regulator_disable_deferred);

static int _regulator_is_enabled(struct regulator_dev *rdev)
{
	/* A GPIO control always takes precedence */
	if (rdev->ena_pin)
		return rdev->ena_gpio_state;

	/* If we don't know then assume that the regulator is always on */
	if (!rdev->desc->ops->is_enabled)
		return 1;

	return rdev->desc->ops->is_enabled(rdev);
}

/**
 * regulator_is_enabled - is the regulator output enabled
 * @regulator: regulator source
 *
 * Returns positive if the regulator driver backing the source/client
 * has requested that the device be enabled, zero if it hasn't, else a
 * negative errno code.
 *
 * Note that the device backing this regulator handle can have multiple
 * users, so it might be enabled even if regulator_enable() was never
 * called for this particular source.
 */
int regulator_is_enabled(struct regulator *regulator)
{
	int ret;

	if (regulator->always_on)
		return 1;

	mutex_lock(&regulator->rdev->mutex);
	ret = _regulator_is_enabled(regulator->rdev);
	mutex_unlock(&regulator->rdev->mutex);

	return ret;
}
EXPORT_SYMBOL_GPL(regulator_is_enabled);

/**
 * regulator_can_change_voltage - check if regulator can change voltage
 * @regulator: regulator source
 *
 * Returns positive if the regulator driver backing the source/client
 * can change its voltage, false otherwise. Useful for detecting fixed
 * or dummy regulators and disabling voltage change logic in the client
 * driver.
 */
int regulator_can_change_voltage(struct regulator *regulator)
{
	struct regulator_dev	*rdev = regulator->rdev;

	if (rdev->constraints &&
	    (rdev->constraints->valid_ops_mask & REGULATOR_CHANGE_VOLTAGE)) {
		if (rdev->desc->n_voltages - rdev->desc->linear_min_sel > 1)
			return 1;

		if (rdev->desc->continuous_voltage_range &&
		    rdev->constraints->min_uV && rdev->constraints->max_uV &&
		    rdev->constraints->min_uV != rdev->constraints->max_uV)
			return 1;
	}

	return 0;
}
EXPORT_SYMBOL_GPL(regulator_can_change_voltage);

/**
 * regulator_count_voltages - count regulator_list_voltage() selectors
 * @regulator: regulator source
 *
 * Returns number of selectors, or negative errno.  Selectors are
 * numbered starting at zero, and typically correspond to bitfields
 * in hardware registers.
 */
int regulator_count_voltages(struct regulator *regulator)
{
	struct regulator_dev	*rdev = regulator->rdev;

	if (rdev->desc->n_voltages)
		return rdev->desc->n_voltages;

	if (!rdev->supply)
		return -EINVAL;

	return regulator_count_voltages(rdev->supply);
}
EXPORT_SYMBOL_GPL(regulator_count_voltages);

/**
 * regulator_list_voltage - enumerate supported voltages
 * @regulator: regulator source
 * @selector: identify voltage to list
 * Context: can sleep
 *
 * Returns a voltage that can be passed to @regulator_set_voltage(),
 * zero if this selector code can't be used on this system, or a
 * negative errno.
 */
int regulator_list_voltage(struct regulator *regulator, unsigned selector)
{
	struct regulator_dev *rdev = regulator->rdev;
	const struct regulator_ops *ops = rdev->desc->ops;
	int ret;

	if (rdev->desc->fixed_uV && rdev->desc->n_voltages == 1 && !selector)
		return rdev->desc->fixed_uV;

	if (ops->list_voltage) {
		if (selector >= rdev->desc->n_voltages)
			return -EINVAL;
		mutex_lock(&rdev->mutex);
		ret = ops->list_voltage(rdev, selector);
		mutex_unlock(&rdev->mutex);
	} else if (rdev->supply) {
		ret = regulator_list_voltage(rdev->supply, selector);
	} else {
		return -EINVAL;
	}

	if (ret > 0) {
		if (ret < rdev->constraints->min_uV)
			ret = 0;
		else if (ret > rdev->constraints->max_uV)
			ret = 0;
	}

	return ret;
}
EXPORT_SYMBOL_GPL(regulator_list_voltage);

/**
 * regulator_get_regmap - get the regulator's register map
 * @regulator: regulator source
 *
 * Returns the register map for the given regulator, or an ERR_PTR value
 * if the regulator doesn't use regmap.
 */
struct regmap *regulator_get_regmap(struct regulator *regulator)
{
	struct regmap *map = regulator->rdev->regmap;

	return map ? map : ERR_PTR(-EOPNOTSUPP);
}

/**
 * regulator_get_hardware_vsel_register - get the HW voltage selector register
 * @regulator: regulator source
 * @vsel_reg: voltage selector register, output parameter
 * @vsel_mask: mask for voltage selector bitfield, output parameter
 *
 * Returns the hardware register offset and bitmask used for setting the
 * regulator voltage. This might be useful when configuring voltage-scaling
 * hardware or firmware that can make I2C requests behind the kernel's back,
 * for example.
 *
 * On success, the output parameters @vsel_reg and @vsel_mask are filled in
 * and 0 is returned, otherwise a negative errno is returned.
 */
int regulator_get_hardware_vsel_register(struct regulator *regulator,
					 unsigned *vsel_reg,
					 unsigned *vsel_mask)
{
	struct regulator_dev *rdev = regulator->rdev;
	const struct regulator_ops *ops = rdev->desc->ops;

	if (ops->set_voltage_sel != regulator_set_voltage_sel_regmap)
		return -EOPNOTSUPP;

	 *vsel_reg = rdev->desc->vsel_reg;
	 *vsel_mask = rdev->desc->vsel_mask;

	 return 0;
}
EXPORT_SYMBOL_GPL(regulator_get_hardware_vsel_register);

/**
 * regulator_list_hardware_vsel - get the HW-specific register value for a selector
 * @regulator: regulator source
 * @selector: identify voltage to list
 *
 * Converts the selector to a hardware-specific voltage selector that can be
 * directly written to the regulator registers. The address of the voltage
 * register can be determined by calling @regulator_get_hardware_vsel_register.
 *
 * On error a negative errno is returned.
 */
int regulator_list_hardware_vsel(struct regulator *regulator,
				 unsigned selector)
{
	struct regulator_dev *rdev = regulator->rdev;
	const struct regulator_ops *ops = rdev->desc->ops;

	if (selector >= rdev->desc->n_voltages)
		return -EINVAL;
	if (ops->set_voltage_sel != regulator_set_voltage_sel_regmap)
		return -EOPNOTSUPP;

	return selector;
}
EXPORT_SYMBOL_GPL(regulator_list_hardware_vsel);

/**
 * regulator_get_linear_step - return the voltage step size between VSEL values
 * @regulator: regulator source
 *
 * Returns the voltage step size between VSEL values for linear
 * regulators, or return 0 if the regulator isn't a linear regulator.
 */
unsigned int regulator_get_linear_step(struct regulator *regulator)
{
	struct regulator_dev *rdev = regulator->rdev;

	return rdev->desc->uV_step;
}
EXPORT_SYMBOL_GPL(regulator_get_linear_step);

/**
 * regulator_is_supported_voltage - check if a voltage range can be supported
 *
 * @regulator: Regulator to check.
 * @min_uV: Minimum required voltage in uV.
 * @max_uV: Maximum required voltage in uV.
 *
 * Returns a boolean or a negative error code.
 */
int regulator_is_supported_voltage(struct regulator *regulator,
				   int min_uV, int max_uV)
{
	struct regulator_dev *rdev = regulator->rdev;
	int i, voltages, ret;

	/* If we can't change voltage check the current voltage */
	if (!(rdev->constraints->valid_ops_mask & REGULATOR_CHANGE_VOLTAGE)) {
		ret = regulator_get_voltage(regulator);
		if (ret >= 0)
			return min_uV <= ret && ret <= max_uV;
		else
			return ret;
	}

	/* Any voltage within constrains range is fine? */
	if (rdev->desc->continuous_voltage_range)
		return min_uV >= rdev->constraints->min_uV &&
				max_uV <= rdev->constraints->max_uV;

	ret = regulator_count_voltages(regulator);
	if (ret < 0)
		return ret;
	voltages = ret;

	for (i = 0; i < voltages; i++) {
		ret = regulator_list_voltage(regulator, i);

		if (ret >= min_uV && ret <= max_uV)
			return 1;
	}

	return 0;
}
EXPORT_SYMBOL_GPL(regulator_is_supported_voltage);

static int _regulator_call_set_voltage(struct regulator_dev *rdev,
				       int min_uV, int max_uV,
				       unsigned *selector)
{
	struct pre_voltage_change_data data;
	int ret;

	data.old_uV = _regulator_get_voltage(rdev);
	data.min_uV = min_uV;
	data.max_uV = max_uV;
	ret = _notifier_call_chain(rdev, REGULATOR_EVENT_PRE_VOLTAGE_CHANGE,
				   &data);
	if (ret & NOTIFY_STOP_MASK)
		return -EINVAL;

	ret = rdev->desc->ops->set_voltage(rdev, min_uV, max_uV, selector);
	if (ret >= 0)
		return ret;

	_notifier_call_chain(rdev, REGULATOR_EVENT_ABORT_VOLTAGE_CHANGE,
			     (void *)data.old_uV);

	return ret;
}

static int _regulator_call_set_voltage_sel(struct regulator_dev *rdev,
					   int uV, unsigned selector)
{
	struct pre_voltage_change_data data;
	int ret;

	data.old_uV = _regulator_get_voltage(rdev);
	data.min_uV = uV;
	data.max_uV = uV;
	ret = _notifier_call_chain(rdev, REGULATOR_EVENT_PRE_VOLTAGE_CHANGE,
				   &data);
	if (ret & NOTIFY_STOP_MASK)
		return -EINVAL;

	ret = rdev->desc->ops->set_voltage_sel(rdev, selector);
	if (ret >= 0)
		return ret;

	_notifier_call_chain(rdev, REGULATOR_EVENT_ABORT_VOLTAGE_CHANGE,
			     (void *)data.old_uV);

	return ret;
}

static int _regulator_do_set_voltage(struct regulator_dev *rdev,
				     int min_uV, int max_uV)
{
	int ret;
	int delay = 0;
	int best_val = 0;
	unsigned int selector;
	int old_selector = -1;

	trace_regulator_set_voltage(rdev_get_name(rdev), min_uV, max_uV);

	min_uV += rdev->constraints->uV_offset;
	max_uV += rdev->constraints->uV_offset;

	/*
	 * If we can't obtain the old selector there is not enough
	 * info to call set_voltage_time_sel().
	 */
	if (_regulator_is_enabled(rdev) &&
	    rdev->desc->ops->set_voltage_time_sel &&
	    rdev->desc->ops->get_voltage_sel) {
		old_selector = rdev->desc->ops->get_voltage_sel(rdev);
		if (old_selector < 0)
			return old_selector;
	}

	if (rdev->desc->ops->set_voltage) {
		ret = _regulator_call_set_voltage(rdev, min_uV, max_uV,
						  &selector);

		if (ret >= 0) {
			if (rdev->desc->ops->list_voltage)
				best_val = rdev->desc->ops->list_voltage(rdev,
									 selector);
			else
				best_val = _regulator_get_voltage(rdev);
		}

	} else if (rdev->desc->ops->set_voltage_sel) {
		if (rdev->desc->ops->map_voltage) {
			ret = rdev->desc->ops->map_voltage(rdev, min_uV,
							   max_uV);
		} else {
			if (rdev->desc->ops->list_voltage ==
			    regulator_list_voltage_linear)
				ret = regulator_map_voltage_linear(rdev,
								min_uV, max_uV);
			else if (rdev->desc->ops->list_voltage ==
				 regulator_list_voltage_linear_range)
				ret = regulator_map_voltage_linear_range(rdev,
								min_uV, max_uV);
			else
				ret = regulator_map_voltage_iterate(rdev,
								min_uV, max_uV);
		}

		if (ret >= 0) {
			best_val = rdev->desc->ops->list_voltage(rdev, ret);
			if (min_uV <= best_val && max_uV >= best_val) {
				selector = ret;
				if (old_selector == selector)
					ret = 0;
				else
					ret = _regulator_call_set_voltage_sel(
						rdev, best_val, selector);
			} else {
				ret = -EINVAL;
			}
		}
	} else {
		ret = -EINVAL;
	}

	/* Call set_voltage_time_sel if successfully obtained old_selector */
	if (ret == 0 && !rdev->constraints->ramp_disable && old_selector >= 0
		&& old_selector != selector) {

		delay = rdev->desc->ops->set_voltage_time_sel(rdev,
						old_selector, selector);
		if (delay < 0) {
			rdev_warn(rdev, "set_voltage_time_sel() failed: %d\n",
				  delay);
			delay = 0;
		}

		/* Insert any necessary delays */
		if (delay >= 1000) {
			mdelay(delay / 1000);
			udelay(delay % 1000);
		} else if (delay) {
			udelay(delay);
		}
	}

	if (ret == 0 && best_val >= 0) {
		unsigned long data = best_val;

		_notifier_call_chain(rdev, REGULATOR_EVENT_VOLTAGE_CHANGE,
				     (void *)data);
	}

	trace_regulator_set_voltage_complete(rdev_get_name(rdev), best_val);

	return ret;
}

/**
 * regulator_set_voltage - set regulator output voltage
 * @regulator: regulator source
 * @min_uV: Minimum required voltage in uV
 * @max_uV: Maximum acceptable voltage in uV
 *
 * Sets a voltage regulator to the desired output voltage. This can be set
 * during any regulator state. IOW, regulator can be disabled or enabled.
 *
 * If the regulator is enabled then the voltage will change to the new value
 * immediately otherwise if the regulator is disabled the regulator will
 * output at the new voltage when enabled.
 *
 * NOTE: If the regulator is shared between several devices then the lowest
 * request voltage that meets the system constraints will be used.
 * Regulator system constraints must be set for this regulator before
 * calling this function otherwise this call will fail.
 */
int regulator_set_voltage(struct regulator *regulator, int min_uV, int max_uV)
{
	struct regulator_dev *rdev = regulator->rdev;
	int ret = 0;
	int old_min_uV, old_max_uV;
	int current_uV;

	mutex_lock(&rdev->mutex);

	/* If we're setting the same range as last time the change
	 * should be a noop (some cpufreq implementations use the same
	 * voltage for multiple frequencies, for example).
	 */
	if (regulator->min_uV == min_uV && regulator->max_uV == max_uV)
		goto out;

	/* If we're trying to set a range that overlaps the current voltage,
	 * return succesfully even though the regulator does not support
	 * changing the voltage.
	 */
	if (!(rdev->constraints->valid_ops_mask & REGULATOR_CHANGE_VOLTAGE)) {
		current_uV = _regulator_get_voltage(rdev);
		if (min_uV <= current_uV && current_uV <= max_uV) {
			regulator->min_uV = min_uV;
			regulator->max_uV = max_uV;
			goto out;
		}
	}

	/* sanity check */
	if (!rdev->desc->ops->set_voltage &&
	    !rdev->desc->ops->set_voltage_sel) {
		ret = -EINVAL;
		goto out;
	}

	/* constraints check */
	ret = regulator_check_voltage(rdev, &min_uV, &max_uV);
	if (ret < 0)
		goto out;

	/* restore original values in case of error */
	old_min_uV = regulator->min_uV;
	old_max_uV = regulator->max_uV;
	regulator->min_uV = min_uV;
	regulator->max_uV = max_uV;

	ret = regulator_check_consumers(rdev, &min_uV, &max_uV);
	if (ret < 0)
		goto out2;

	ret = _regulator_do_set_voltage(rdev, min_uV, max_uV);
	if (ret < 0)
		goto out2;

out:
	mutex_unlock(&rdev->mutex);
	return ret;
out2:
	regulator->min_uV = old_min_uV;
	regulator->max_uV = old_max_uV;
	mutex_unlock(&rdev->mutex);
	return ret;
}
EXPORT_SYMBOL_GPL(regulator_set_voltage);

/**
 * regulator_set_voltage_time - get raise/fall time
 * @regulator: regulator source
 * @old_uV: starting voltage in microvolts
 * @new_uV: target voltage in microvolts
 *
 * Provided with the starting and ending voltage, this function attempts to
 * calculate the time in microseconds required to rise or fall to this new
 * voltage.
 */
int regulator_set_voltage_time(struct regulator *regulator,
			       int old_uV, int new_uV)
{
	struct regulator_dev *rdev = regulator->rdev;
	const struct regulator_ops *ops = rdev->desc->ops;
	int old_sel = -1;
	int new_sel = -1;
	int voltage;
	int i;

	/* Currently requires operations to do this */
	if (!ops->list_voltage || !ops->set_voltage_time_sel
	    || !rdev->desc->n_voltages)
		return -EINVAL;

	for (i = 0; i < rdev->desc->n_voltages; i++) {
		/* We only look for exact voltage matches here */
		voltage = regulator_list_voltage(regulator, i);
		if (voltage < 0)
			return -EINVAL;
		if (voltage == 0)
			continue;
		if (voltage == old_uV)
			old_sel = i;
		if (voltage == new_uV)
			new_sel = i;
	}

	if (old_sel < 0 || new_sel < 0)
		return -EINVAL;

	return ops->set_voltage_time_sel(rdev, old_sel, new_sel);
}
EXPORT_SYMBOL_GPL(regulator_set_voltage_time);

/**
 * regulator_set_voltage_time_sel - get raise/fall time
 * @rdev: regulator source device
 * @old_selector: selector for starting voltage
 * @new_selector: selector for target voltage
 *
 * Provided with the starting and target voltage selectors, this function
 * returns time in microseconds required to rise or fall to this new voltage
 *
 * Drivers providing ramp_delay in regulation_constraints can use this as their
 * set_voltage_time_sel() operation.
 */
int regulator_set_voltage_time_sel(struct regulator_dev *rdev,
				   unsigned int old_selector,
				   unsigned int new_selector)
{
	unsigned int ramp_delay = 0;
	int old_volt, new_volt;

	if (rdev->constraints->ramp_delay)
		ramp_delay = rdev->constraints->ramp_delay;
	else if (rdev->desc->ramp_delay)
		ramp_delay = rdev->desc->ramp_delay;

	if (ramp_delay == 0) {
		rdev_warn(rdev, "ramp_delay not set\n");
		return 0;
	}

	/* sanity check */
	if (!rdev->desc->ops->list_voltage)
		return -EINVAL;

	old_volt = rdev->desc->ops->list_voltage(rdev, old_selector);
	new_volt = rdev->desc->ops->list_voltage(rdev, new_selector);

	return DIV_ROUND_UP(abs(new_volt - old_volt), ramp_delay);
}
EXPORT_SYMBOL_GPL(regulator_set_voltage_time_sel);

/**
 * regulator_sync_voltage - re-apply last regulator output voltage
 * @regulator: regulator source
 *
 * Re-apply the last configured voltage.  This is intended to be used
 * where some external control source the consumer is cooperating with
 * has caused the configured voltage to change.
 */
int regulator_sync_voltage(struct regulator *regulator)
{
	struct regulator_dev *rdev = regulator->rdev;
	int ret, min_uV, max_uV;

	mutex_lock(&rdev->mutex);

	if (!rdev->desc->ops->set_voltage &&
	    !rdev->desc->ops->set_voltage_sel) {
		ret = -EINVAL;
		goto out;
	}

	/* This is only going to work if we've had a voltage configured. */
	if (!regulator->min_uV && !regulator->max_uV) {
		ret = -EINVAL;
		goto out;
	}

	min_uV = regulator->min_uV;
	max_uV = regulator->max_uV;

	/* This should be a paranoia check... */
	ret = regulator_check_voltage(rdev, &min_uV, &max_uV);
	if (ret < 0)
		goto out;

	ret = regulator_check_consumers(rdev, &min_uV, &max_uV);
	if (ret < 0)
		goto out;

	ret = _regulator_do_set_voltage(rdev, min_uV, max_uV);

out:
	mutex_unlock(&rdev->mutex);
	return ret;
}
EXPORT_SYMBOL_GPL(regulator_sync_voltage);

static int _regulator_get_voltage(struct regulator_dev *rdev)
{
	int sel, ret;

	if (rdev->desc->ops->get_voltage_sel) {
		sel = rdev->desc->ops->get_voltage_sel(rdev);
		if (sel < 0)
			return sel;
		ret = rdev->desc->ops->list_voltage(rdev, sel);
	} else if (rdev->desc->ops->get_voltage) {
		ret = rdev->desc->ops->get_voltage(rdev);
	} else if (rdev->desc->ops->list_voltage) {
		ret = rdev->desc->ops->list_voltage(rdev, 0);
	} else if (rdev->desc->fixed_uV && (rdev->desc->n_voltages == 1)) {
		ret = rdev->desc->fixed_uV;
	} else if (rdev->supply) {
		ret = regulator_get_voltage(rdev->supply);
	} else {
		return -EINVAL;
	}

	if (ret < 0)
		return ret;
	return ret - rdev->constraints->uV_offset;
}

/**
 * regulator_get_voltage - get regulator output voltage
 * @regulator: regulator source
 *
 * This returns the current regulator voltage in uV.
 *
 * NOTE: If the regulator is disabled it will return the voltage value. This
 * function should not be used to determine regulator state.
 */
int regulator_get_voltage(struct regulator *regulator)
{
	int ret;

	mutex_lock(&regulator->rdev->mutex);

	ret = _regulator_get_voltage(regulator->rdev);

	mutex_unlock(&regulator->rdev->mutex);

	return ret;
}
EXPORT_SYMBOL_GPL(regulator_get_voltage);

/**
 * regulator_set_current_limit - set regulator output current limit
 * @regulator: regulator source
 * @min_uA: Minimum supported current in uA
 * @max_uA: Maximum supported current in uA
 *
 * Sets current sink to the desired output current. This can be set during
 * any regulator state. IOW, regulator can be disabled or enabled.
 *
 * If the regulator is enabled then the current will change to the new value
 * immediately otherwise if the regulator is disabled the regulator will
 * output at the new current when enabled.
 *
 * NOTE: Regulator system constraints must be set for this regulator before
 * calling this function otherwise this call will fail.
 */
int regulator_set_current_limit(struct regulator *regulator,
			       int min_uA, int max_uA)
{
	struct regulator_dev *rdev = regulator->rdev;
	int ret;

	mutex_lock(&rdev->mutex);

	/* sanity check */
	if (!rdev->desc->ops->set_current_limit) {
		ret = -EINVAL;
		goto out;
	}

	/* constraints check */
	ret = regulator_check_current_limit(rdev, &min_uA, &max_uA);
	if (ret < 0)
		goto out;

	ret = rdev->desc->ops->set_current_limit(rdev, min_uA, max_uA);
out:
	mutex_unlock(&rdev->mutex);
	return ret;
}
EXPORT_SYMBOL_GPL(regulator_set_current_limit);

static int _regulator_get_current_limit(struct regulator_dev *rdev)
{
	int ret;

	mutex_lock(&rdev->mutex);

	/* sanity check */
	if (!rdev->desc->ops->get_current_limit) {
		ret = -EINVAL;
		goto out;
	}

	ret = rdev->desc->ops->get_current_limit(rdev);
out:
	mutex_unlock(&rdev->mutex);
	return ret;
}

/**
 * regulator_get_current_limit - get regulator output current
 * @regulator: regulator source
 *
 * This returns the current supplied by the specified current sink in uA.
 *
 * NOTE: If the regulator is disabled it will return the current value. This
 * function should not be used to determine regulator state.
 */
int regulator_get_current_limit(struct regulator *regulator)
{
	return _regulator_get_current_limit(regulator->rdev);
}
EXPORT_SYMBOL_GPL(regulator_get_current_limit);

/**
 * regulator_set_mode - set regulator operating mode
 * @regulator: regulator source
 * @mode: operating mode - one of the REGULATOR_MODE constants
 *
 * Set regulator operating mode to increase regulator efficiency or improve
 * regulation performance.
 *
 * NOTE: Regulator system constraints must be set for this regulator before
 * calling this function otherwise this call will fail.
 */
int regulator_set_mode(struct regulator *regulator, unsigned int mode)
{
	struct regulator_dev *rdev = regulator->rdev;
	int ret;
	int regulator_curr_mode;

	mutex_lock(&rdev->mutex);

	/* sanity check */
	if (!rdev->desc->ops->set_mode) {
		ret = -EINVAL;
		goto out;
	}

	/* return if the same mode is requested */
	if (rdev->desc->ops->get_mode) {
		regulator_curr_mode = rdev->desc->ops->get_mode(rdev);
		if (regulator_curr_mode == mode) {
			ret = 0;
			goto out;
		}
	}

	/* constraints check */
	ret = regulator_mode_constrain(rdev, &mode);
	if (ret < 0)
		goto out;

	ret = rdev->desc->ops->set_mode(rdev, mode);
out:
	mutex_unlock(&rdev->mutex);
	return ret;
}
EXPORT_SYMBOL_GPL(regulator_set_mode);

static unsigned int _regulator_get_mode(struct regulator_dev *rdev)
{
	int ret;

	mutex_lock(&rdev->mutex);

	/* sanity check */
	if (!rdev->desc->ops->get_mode) {
		ret = -EINVAL;
		goto out;
	}

	ret = rdev->desc->ops->get_mode(rdev);
out:
	mutex_unlock(&rdev->mutex);
	return ret;
}

/**
 * regulator_get_mode - get regulator operating mode
 * @regulator: regulator source
 *
 * Get the current regulator operating mode.
 */
unsigned int regulator_get_mode(struct regulator *regulator)
{
	return _regulator_get_mode(regulator->rdev);
}
EXPORT_SYMBOL_GPL(regulator_get_mode);

/**
 * regulator_set_load - set regulator load
 * @regulator: regulator source
 * @uA_load: load current
 *
 * Notifies the regulator core of a new device load. This is then used by
 * DRMS (if enabled by constraints) to set the most efficient regulator
 * operating mode for the new regulator loading.
 *
 * Consumer devices notify their supply regulator of the maximum power
 * they will require (can be taken from device datasheet in the power
 * consumption tables) when they change operational status and hence power
 * state. Examples of operational state changes that can affect power
 * consumption are :-
 *
 *    o Device is opened / closed.
 *    o Device I/O is about to begin or has just finished.
 *    o Device is idling in between work.
 *
 * This information is also exported via sysfs to userspace.
 *
 * DRMS will sum the total requested load on the regulator and change
 * to the most efficient operating mode if platform constraints allow.
 *
 * On error a negative errno is returned.
 */
int regulator_set_load(struct regulator *regulator, int uA_load)
{
	struct regulator_dev *rdev = regulator->rdev;
	int ret;

	mutex_lock(&rdev->mutex);
	regulator->uA_load = uA_load;
	ret = drms_uA_update(rdev);
	mutex_unlock(&rdev->mutex);

	return ret;
}
EXPORT_SYMBOL_GPL(regulator_set_load);

/**
 * regulator_allow_bypass - allow the regulator to go into bypass mode
 *
 * @regulator: Regulator to configure
 * @enable: enable or disable bypass mode
 *
 * Allow the regulator to go into bypass mode if all other consumers
 * for the regulator also enable bypass mode and the machine
 * constraints allow this.  Bypass mode means that the regulator is
 * simply passing the input directly to the output with no regulation.
 */
int regulator_allow_bypass(struct regulator *regulator, bool enable)
{
	struct regulator_dev *rdev = regulator->rdev;
	int ret = 0;

	if (!rdev->desc->ops->set_bypass)
		return 0;

	if (rdev->constraints &&
	    !(rdev->constraints->valid_ops_mask & REGULATOR_CHANGE_BYPASS))
		return 0;

	mutex_lock(&rdev->mutex);

	if (enable && !regulator->bypass) {
		rdev->bypass_count++;

		if (rdev->bypass_count == rdev->open_count) {
			ret = rdev->desc->ops->set_bypass(rdev, enable);
			if (ret != 0)
				rdev->bypass_count--;
		}

	} else if (!enable && regulator->bypass) {
		rdev->bypass_count--;

		if (rdev->bypass_count != rdev->open_count) {
			ret = rdev->desc->ops->set_bypass(rdev, enable);
			if (ret != 0)
				rdev->bypass_count++;
		}
	}

	if (ret == 0)
		regulator->bypass = enable;

	mutex_unlock(&rdev->mutex);

	return ret;
}
EXPORT_SYMBOL_GPL(regulator_allow_bypass);

/**
 * regulator_register_notifier - register regulator event notifier
 * @regulator: regulator source
 * @nb: notifier block
 *
 * Register notifier block to receive regulator events.
 */
int regulator_register_notifier(struct regulator *regulator,
			      struct notifier_block *nb)
{
	return blocking_notifier_chain_register(&regulator->rdev->notifier,
						nb);
}
EXPORT_SYMBOL_GPL(regulator_register_notifier);

/**
 * regulator_unregister_notifier - unregister regulator event notifier
 * @regulator: regulator source
 * @nb: notifier block
 *
 * Unregister regulator event notifier block.
 */
int regulator_unregister_notifier(struct regulator *regulator,
				struct notifier_block *nb)
{
	return blocking_notifier_chain_unregister(&regulator->rdev->notifier,
						  nb);
}
EXPORT_SYMBOL_GPL(regulator_unregister_notifier);

/* notify regulator consumers and downstream regulator consumers.
 * Note mutex must be held by caller.
 */
static int _notifier_call_chain(struct regulator_dev *rdev,
				  unsigned long event, void *data)
{
	/* call rdev chain first */
	return blocking_notifier_call_chain(&rdev->notifier, event, data);
}

/**
 * regulator_bulk_get - get multiple regulator consumers
 *
 * @dev:           Device to supply
 * @num_consumers: Number of consumers to register
 * @consumers:     Configuration of consumers; clients are stored here.
 *
 * @return 0 on success, an errno on failure.
 *
 * This helper function allows drivers to get several regulator
 * consumers in one operation.  If any of the regulators cannot be
 * acquired then any regulators that were allocated will be freed
 * before returning to the caller.
 */
int regulator_bulk_get(struct device *dev, int num_consumers,
		       struct regulator_bulk_data *consumers)
{
	int i;
	int ret;

	for (i = 0; i < num_consumers; i++)
		consumers[i].consumer = NULL;

	for (i = 0; i < num_consumers; i++) {
		consumers[i].consumer = regulator_get(dev,
						      consumers[i].supply);
		if (IS_ERR(consumers[i].consumer)) {
			ret = PTR_ERR(consumers[i].consumer);
			dev_err(dev, "Failed to get supply '%s': %d\n",
				consumers[i].supply, ret);
			consumers[i].consumer = NULL;
			goto err;
		}
	}

	return 0;

err:
	while (--i >= 0)
		regulator_put(consumers[i].consumer);

	return ret;
}
EXPORT_SYMBOL_GPL(regulator_bulk_get);

static void regulator_bulk_enable_async(void *data, async_cookie_t cookie)
{
	struct regulator_bulk_data *bulk = data;

	bulk->ret = regulator_enable(bulk->consumer);
}

/**
 * regulator_bulk_enable - enable multiple regulator consumers
 *
 * @num_consumers: Number of consumers
 * @consumers:     Consumer data; clients are stored here.
 * @return         0 on success, an errno on failure
 *
 * This convenience API allows consumers to enable multiple regulator
 * clients in a single API call.  If any consumers cannot be enabled
 * then any others that were enabled will be disabled again prior to
 * return.
 */
int regulator_bulk_enable(int num_consumers,
			  struct regulator_bulk_data *consumers)
{
	ASYNC_DOMAIN_EXCLUSIVE(async_domain);
	int i;
	int ret = 0;

	for (i = 0; i < num_consumers; i++) {
		if (consumers[i].consumer->always_on)
			consumers[i].ret = 0;
		else
			async_schedule_domain(regulator_bulk_enable_async,
					      &consumers[i], &async_domain);
	}

	async_synchronize_full_domain(&async_domain);

	/* If any consumer failed we need to unwind any that succeeded */
	for (i = 0; i < num_consumers; i++) {
		if (consumers[i].ret != 0) {
			ret = consumers[i].ret;
			goto err;
		}
	}

	return 0;

err:
	for (i = 0; i < num_consumers; i++) {
		if (consumers[i].ret < 0)
			pr_err("Failed to enable %s: %d\n", consumers[i].supply,
			       consumers[i].ret);
		else
			regulator_disable(consumers[i].consumer);
	}

	return ret;
}
EXPORT_SYMBOL_GPL(regulator_bulk_enable);

/**
 * regulator_bulk_disable - disable multiple regulator consumers
 *
 * @num_consumers: Number of consumers
 * @consumers:     Consumer data; clients are stored here.
 * @return         0 on success, an errno on failure
 *
 * This convenience API allows consumers to disable multiple regulator
 * clients in a single API call.  If any consumers cannot be disabled
 * then any others that were disabled will be enabled again prior to
 * return.
 */
int regulator_bulk_disable(int num_consumers,
			   struct regulator_bulk_data *consumers)
{
	int i;
	int ret, r;

	for (i = num_consumers - 1; i >= 0; --i) {
		ret = regulator_disable(consumers[i].consumer);
		if (ret != 0)
			goto err;
	}

	return 0;

err:
	pr_err("Failed to disable %s: %d\n", consumers[i].supply, ret);
	for (++i; i < num_consumers; ++i) {
		r = regulator_enable(consumers[i].consumer);
		if (r != 0)
			pr_err("Failed to reename %s: %d\n",
			       consumers[i].supply, r);
	}

	return ret;
}
EXPORT_SYMBOL_GPL(regulator_bulk_disable);

/**
 * regulator_bulk_force_disable - force disable multiple regulator consumers
 *
 * @num_consumers: Number of consumers
 * @consumers:     Consumer data; clients are stored here.
 * @return         0 on success, an errno on failure
 *
 * This convenience API allows consumers to forcibly disable multiple regulator
 * clients in a single API call.
 * NOTE: This should be used for situations when device damage will
 * likely occur if the regulators are not disabled (e.g. over temp).
 * Although regulator_force_disable function call for some consumers can
 * return error numbers, the function is called for all consumers.
 */
int regulator_bulk_force_disable(int num_consumers,
			   struct regulator_bulk_data *consumers)
{
	int i;
	int ret;

	for (i = 0; i < num_consumers; i++)
		consumers[i].ret =
			    regulator_force_disable(consumers[i].consumer);

	for (i = 0; i < num_consumers; i++) {
		if (consumers[i].ret != 0) {
			ret = consumers[i].ret;
			goto out;
		}
	}

	return 0;
out:
	return ret;
}
EXPORT_SYMBOL_GPL(regulator_bulk_force_disable);

/**
 * regulator_bulk_free - free multiple regulator consumers
 *
 * @num_consumers: Number of consumers
 * @consumers:     Consumer data; clients are stored here.
 *
 * This convenience API allows consumers to free multiple regulator
 * clients in a single API call.
 */
void regulator_bulk_free(int num_consumers,
			 struct regulator_bulk_data *consumers)
{
	int i;

	for (i = 0; i < num_consumers; i++) {
		regulator_put(consumers[i].consumer);
		consumers[i].consumer = NULL;
	}
}
EXPORT_SYMBOL_GPL(regulator_bulk_free);

/**
 * regulator_notifier_call_chain - call regulator event notifier
 * @rdev: regulator source
 * @event: notifier block
 * @data: callback-specific data.
 *
 * Called by regulator drivers to notify clients a regulator event has
 * occurred. We also notify regulator clients downstream.
 * Note lock must be held by caller.
 */
int regulator_notifier_call_chain(struct regulator_dev *rdev,
				  unsigned long event, void *data)
{
	_notifier_call_chain(rdev, event, data);
	return NOTIFY_DONE;

}
EXPORT_SYMBOL_GPL(regulator_notifier_call_chain);

/**
 * regulator_mode_to_status - convert a regulator mode into a status
 *
 * @mode: Mode to convert
 *
 * Convert a regulator mode into a status.
 */
int regulator_mode_to_status(unsigned int mode)
{
	switch (mode) {
	case REGULATOR_MODE_FAST:
		return REGULATOR_STATUS_FAST;
	case REGULATOR_MODE_NORMAL:
		return REGULATOR_STATUS_NORMAL;
	case REGULATOR_MODE_IDLE:
		return REGULATOR_STATUS_IDLE;
	case REGULATOR_MODE_STANDBY:
		return REGULATOR_STATUS_STANDBY;
	default:
		return REGULATOR_STATUS_UNDEFINED;
	}
}
EXPORT_SYMBOL_GPL(regulator_mode_to_status);

static struct attribute *regulator_dev_attrs[] = {
	&dev_attr_name.attr,
	&dev_attr_num_users.attr,
	&dev_attr_type.attr,
	&dev_attr_microvolts.attr,
	&dev_attr_microamps.attr,
	&dev_attr_opmode.attr,
	&dev_attr_state.attr,
	&dev_attr_status.attr,
	&dev_attr_bypass.attr,
	&dev_attr_requested_microamps.attr,
	&dev_attr_min_microvolts.attr,
	&dev_attr_max_microvolts.attr,
	&dev_attr_min_microamps.attr,
	&dev_attr_max_microamps.attr,
	&dev_attr_suspend_standby_state.attr,
	&dev_attr_suspend_mem_state.attr,
	&dev_attr_suspend_disk_state.attr,
	&dev_attr_suspend_standby_microvolts.attr,
	&dev_attr_suspend_mem_microvolts.attr,
	&dev_attr_suspend_disk_microvolts.attr,
	&dev_attr_suspend_standby_mode.attr,
	&dev_attr_suspend_mem_mode.attr,
	&dev_attr_suspend_disk_mode.attr,
	NULL
};

/*
 * To avoid cluttering sysfs (and memory) with useless state, only
 * create attributes that can be meaningfully displayed.
 */
static umode_t regulator_attr_is_visible(struct kobject *kobj,
					 struct attribute *attr, int idx)
{
	struct device *dev = kobj_to_dev(kobj);
	struct regulator_dev *rdev = container_of(dev, struct regulator_dev, dev);
	const struct regulator_ops *ops = rdev->desc->ops;
	umode_t mode = attr->mode;

	/* these three are always present */
	if (attr == &dev_attr_name.attr ||
	    attr == &dev_attr_num_users.attr ||
	    attr == &dev_attr_type.attr)
		return mode;

	/* some attributes need specific methods to be displayed */
	if (attr == &dev_attr_microvolts.attr) {
		if ((ops->get_voltage && ops->get_voltage(rdev) >= 0) ||
		    (ops->get_voltage_sel && ops->get_voltage_sel(rdev) >= 0) ||
		    (ops->list_voltage && ops->list_voltage(rdev, 0) >= 0) ||
		    (rdev->desc->fixed_uV && rdev->desc->n_voltages == 1))
			return mode;
		return 0;
	}

	if (attr == &dev_attr_microamps.attr)
		return ops->get_current_limit ? mode : 0;

	if (attr == &dev_attr_opmode.attr)
		return ops->get_mode ? mode : 0;

	if (attr == &dev_attr_state.attr)
		return (rdev->ena_pin || ops->is_enabled) ? mode : 0;

	if (attr == &dev_attr_status.attr)
		return ops->get_status ? mode : 0;

	if (attr == &dev_attr_bypass.attr)
		return ops->get_bypass ? mode : 0;

	/* some attributes are type-specific */
	if (attr == &dev_attr_requested_microamps.attr)
		return rdev->desc->type == REGULATOR_CURRENT ? mode : 0;

	/* constraints need specific supporting methods */
	if (attr == &dev_attr_min_microvolts.attr ||
	    attr == &dev_attr_max_microvolts.attr)
		return (ops->set_voltage || ops->set_voltage_sel) ? mode : 0;

	if (attr == &dev_attr_min_microamps.attr ||
	    attr == &dev_attr_max_microamps.attr)
		return ops->set_current_limit ? mode : 0;

	if (attr == &dev_attr_suspend_standby_state.attr ||
	    attr == &dev_attr_suspend_mem_state.attr ||
	    attr == &dev_attr_suspend_disk_state.attr)
		return mode;

	if (attr == &dev_attr_suspend_standby_microvolts.attr ||
	    attr == &dev_attr_suspend_mem_microvolts.attr ||
	    attr == &dev_attr_suspend_disk_microvolts.attr)
		return ops->set_suspend_voltage ? mode : 0;

	if (attr == &dev_attr_suspend_standby_mode.attr ||
	    attr == &dev_attr_suspend_mem_mode.attr ||
	    attr == &dev_attr_suspend_disk_mode.attr)
		return ops->set_suspend_mode ? mode : 0;

	return mode;
}

static const struct attribute_group regulator_dev_group = {
	.attrs = regulator_dev_attrs,
	.is_visible = regulator_attr_is_visible,
};

static const struct attribute_group *regulator_dev_groups[] = {
	&regulator_dev_group,
	NULL
};

static void regulator_dev_release(struct device *dev)
{
	struct regulator_dev *rdev = dev_get_drvdata(dev);
	kfree(rdev);
}

static struct class regulator_class = {
	.name = "regulator",
	.dev_release = regulator_dev_release,
	.dev_groups = regulator_dev_groups,
};

static void rdev_init_debugfs(struct regulator_dev *rdev)
{
	struct device *parent = rdev->dev.parent;
	const char *rname = rdev_get_name(rdev);
	char name[NAME_MAX];

	/* Avoid duplicate debugfs directory names */
	if (parent && rname == rdev->desc->name) {
		snprintf(name, sizeof(name), "%s-%s", dev_name(parent),
			 rname);
		rname = name;
	}

	rdev->debugfs = debugfs_create_dir(rname, debugfs_root);
	if (!rdev->debugfs) {
		rdev_warn(rdev, "Failed to create debugfs directory\n");
		return;
	}

	debugfs_create_u32("use_count", 0444, rdev->debugfs,
			   &rdev->use_count);
	debugfs_create_u32("open_count", 0444, rdev->debugfs,
			   &rdev->open_count);
	debugfs_create_u32("bypass_count", 0444, rdev->debugfs,
			   &rdev->bypass_count);
}

/**
 * regulator_register - register regulator
 * @regulator_desc: regulator to register
 * @cfg: runtime configuration for regulator
 *
 * Called by regulator drivers to register a regulator.
 * Returns a valid pointer to struct regulator_dev on success
 * or an ERR_PTR() on error.
 */
struct regulator_dev *
regulator_register(const struct regulator_desc *regulator_desc,
		   const struct regulator_config *cfg)
{
	const struct regulation_constraints *constraints = NULL;
	const struct regulator_init_data *init_data;
	struct regulator_config *config = NULL;
	static atomic_t regulator_no = ATOMIC_INIT(-1);
	struct regulator_dev *rdev;
	struct device *dev;
	int ret, i;

	if (regulator_desc == NULL || cfg == NULL)
		return ERR_PTR(-EINVAL);

	dev = cfg->dev;
	WARN_ON(!dev);

	if (regulator_desc->name == NULL || regulator_desc->ops == NULL)
		return ERR_PTR(-EINVAL);

	if (regulator_desc->type != REGULATOR_VOLTAGE &&
	    regulator_desc->type != REGULATOR_CURRENT)
		return ERR_PTR(-EINVAL);

	/* Only one of each should be implemented */
	WARN_ON(regulator_desc->ops->get_voltage &&
		regulator_desc->ops->get_voltage_sel);
	WARN_ON(regulator_desc->ops->set_voltage &&
		regulator_desc->ops->set_voltage_sel);

	/* If we're using selectors we must implement list_voltage. */
	if (regulator_desc->ops->get_voltage_sel &&
	    !regulator_desc->ops->list_voltage) {
		return ERR_PTR(-EINVAL);
	}
	if (regulator_desc->ops->set_voltage_sel &&
	    !regulator_desc->ops->list_voltage) {
		return ERR_PTR(-EINVAL);
	}

	rdev = kzalloc(sizeof(struct regulator_dev), GFP_KERNEL);
	if (rdev == NULL)
		return ERR_PTR(-ENOMEM);

	/*
	 * Duplicate the config so the driver could override it after
	 * parsing init data.
	 */
	config = kmemdup(cfg, sizeof(*cfg), GFP_KERNEL);
	if (config == NULL) {
		kfree(rdev);
		return ERR_PTR(-ENOMEM);
	}

	init_data = regulator_of_get_init_data(dev, regulator_desc, config,
					       &rdev->dev.of_node);
	if (!init_data) {
		init_data = config->init_data;
		rdev->dev.of_node = of_node_get(config->of_node);
	}

	mutex_lock(&regulator_list_mutex);

	mutex_init(&rdev->mutex);
	rdev->reg_data = config->driver_data;
	rdev->owner = regulator_desc->owner;
	rdev->desc = regulator_desc;
	if (config->regmap)
		rdev->regmap = config->regmap;
	else if (dev_get_regmap(dev, NULL))
		rdev->regmap = dev_get_regmap(dev, NULL);
	else if (dev->parent)
		rdev->regmap = dev_get_regmap(dev->parent, NULL);
	INIT_LIST_HEAD(&rdev->consumer_list);
	INIT_LIST_HEAD(&rdev->list);
	BLOCKING_INIT_NOTIFIER_HEAD(&rdev->notifier);
	INIT_DELAYED_WORK(&rdev->disable_work, regulator_disable_work);

	/* preform any regulator specific init */
	if (init_data && init_data->regulator_init) {
		ret = init_data->regulator_init(rdev->reg_data);
		if (ret < 0)
			goto clean;
	}

	/* register with sysfs */
	rdev->dev.class = &regulator_class;
	rdev->dev.parent = dev;
	dev_set_name(&rdev->dev, "regulator.%lu",
		    (unsigned long) atomic_inc_return(&regulator_no));
	ret = device_register(&rdev->dev);
	if (ret != 0) {
		put_device(&rdev->dev);
		goto clean;
	}

	dev_set_drvdata(&rdev->dev, rdev);

	if ((config->ena_gpio || config->ena_gpio_initialized) &&
	    gpio_is_valid(config->ena_gpio)) {
		ret = regulator_ena_gpio_request(rdev, config);
		if (ret != 0) {
			rdev_err(rdev, "Failed to request enable GPIO%d: %d\n",
				 config->ena_gpio, ret);
			goto wash;
		}
	}

	/* set regulator constraints */
	if (init_data)
		constraints = &init_data->constraints;

	ret = set_machine_constraints(rdev, constraints);
	if (ret < 0)
		goto scrub;

	if (init_data && init_data->supply_regulator)
		rdev->supply_name = init_data->supply_regulator;
	else if (regulator_desc->supply_name)
		rdev->supply_name = regulator_desc->supply_name;

	/* add consumers devices */
	if (init_data) {
		for (i = 0; i < init_data->num_consumer_supplies; i++) {
			ret = set_consumer_device_supply(rdev,
				init_data->consumer_supplies[i].dev_name,
				init_data->consumer_supplies[i].supply);
			if (ret < 0) {
				dev_err(dev, "Failed to set supply %s\n",
					init_data->consumer_supplies[i].supply);
				goto unset_supplies;
			}
		}
	}

	list_add(&rdev->list, &regulator_list);

	rdev_init_debugfs(rdev);
out:
	mutex_unlock(&regulator_list_mutex);
	kfree(config);
	return rdev;

unset_supplies:
	unset_regulator_supplies(rdev);

scrub:
	regulator_ena_gpio_free(rdev);
	kfree(rdev->constraints);
wash:
	device_unregister(&rdev->dev);
	/* device core frees rdev */
	rdev = ERR_PTR(ret);
	goto out;

clean:
	kfree(rdev);
	rdev = ERR_PTR(ret);
	goto out;
}
EXPORT_SYMBOL_GPL(regulator_register);

/**
 * regulator_unregister - unregister regulator
 * @rdev: regulator to unregister
 *
 * Called by regulator drivers to unregister a regulator.
 */
void regulator_unregister(struct regulator_dev *rdev)
{
	if (rdev == NULL)
		return;

	if (rdev->supply) {
		while (rdev->use_count--)
			regulator_disable(rdev->supply);
		regulator_put(rdev->supply);
	}
	mutex_lock(&regulator_list_mutex);
	debugfs_remove_recursive(rdev->debugfs);
	flush_work(&rdev->disable_work.work);
	WARN_ON(rdev->open_count);
	unset_regulator_supplies(rdev);
	list_del(&rdev->list);
	kfree(rdev->constraints);
	regulator_ena_gpio_free(rdev);
	of_node_put(rdev->dev.of_node);
	device_unregister(&rdev->dev);
	mutex_unlock(&regulator_list_mutex);
}
EXPORT_SYMBOL_GPL(regulator_unregister);

/**
 * regulator_suspend_prepare - prepare regulators for system wide suspend
 * @state: system suspend state
 *
 * Configure each regulator with it's suspend operating parameters for state.
 * This will usually be called by machine suspend code prior to supending.
 */
int regulator_suspend_prepare(suspend_state_t state)
{
	struct regulator_dev *rdev;
	int ret = 0;

	/* ON is handled by regulator active state */
	if (state == PM_SUSPEND_ON)
		return -EINVAL;

	mutex_lock(&regulator_list_mutex);
	list_for_each_entry(rdev, &regulator_list, list) {

		mutex_lock(&rdev->mutex);
		ret = suspend_prepare(rdev, state);
		mutex_unlock(&rdev->mutex);

		if (ret < 0) {
			rdev_err(rdev, "failed to prepare\n");
			goto out;
		}
	}
out:
	mutex_unlock(&regulator_list_mutex);
	return ret;
}
EXPORT_SYMBOL_GPL(regulator_suspend_prepare);

/**
 * regulator_suspend_finish - resume regulators from system wide suspend
 *
 * Turn on regulators that might be turned off by regulator_suspend_prepare
 * and that should be turned on according to the regulators properties.
 */
int regulator_suspend_finish(void)
{
	struct regulator_dev *rdev;
	int ret = 0, error;

	mutex_lock(&regulator_list_mutex);
	list_for_each_entry(rdev, &regulator_list, list) {
		mutex_lock(&rdev->mutex);
		if (rdev->use_count > 0  || rdev->constraints->always_on) {
			if (!_regulator_is_enabled(rdev)) {
				error = _regulator_do_enable(rdev);
				if (error)
					ret = error;
			}
		} else {
			if (!have_full_constraints())
				goto unlock;
			if (!_regulator_is_enabled(rdev))
				goto unlock;

			error = _regulator_do_disable(rdev);
			if (error)
				ret = error;
		}
unlock:
		mutex_unlock(&rdev->mutex);
	}
	mutex_unlock(&regulator_list_mutex);
	return ret;
}
EXPORT_SYMBOL_GPL(regulator_suspend_finish);

/**
 * regulator_has_full_constraints - the system has fully specified constraints
 *
 * Calling this function will cause the regulator API to disable all
 * regulators which have a zero use count and don't have an always_on
 * constraint in a late_initcall.
 *
 * The intention is that this will become the default behaviour in a
 * future kernel release so users are encouraged to use this facility
 * now.
 */
void regulator_has_full_constraints(void)
{
	has_full_constraints = 1;
}
EXPORT_SYMBOL_GPL(regulator_has_full_constraints);

/**
 * rdev_get_drvdata - get rdev regulator driver data
 * @rdev: regulator
 *
 * Get rdev regulator driver private data. This call can be used in the
 * regulator driver context.
 */
void *rdev_get_drvdata(struct regulator_dev *rdev)
{
	return rdev->reg_data;
}
EXPORT_SYMBOL_GPL(rdev_get_drvdata);

/**
 * regulator_get_drvdata - get regulator driver data
 * @regulator: regulator
 *
 * Get regulator driver private data. This call can be used in the consumer
 * driver context when non API regulator specific functions need to be called.
 */
void *regulator_get_drvdata(struct regulator *regulator)
{
	return regulator->rdev->reg_data;
}
EXPORT_SYMBOL_GPL(regulator_get_drvdata);

/**
 * regulator_set_drvdata - set regulator driver data
 * @regulator: regulator
 * @data: data
 */
void regulator_set_drvdata(struct regulator *regulator, void *data)
{
	regulator->rdev->reg_data = data;
}
EXPORT_SYMBOL_GPL(regulator_set_drvdata);

/**
 * regulator_get_id - get regulator ID
 * @rdev: regulator
 */
int rdev_get_id(struct regulator_dev *rdev)
{
	return rdev->desc->id;
}
EXPORT_SYMBOL_GPL(rdev_get_id);

struct device *rdev_get_dev(struct regulator_dev *rdev)
{
	return &rdev->dev;
}
EXPORT_SYMBOL_GPL(rdev_get_dev);

void *regulator_get_init_drvdata(struct regulator_init_data *reg_init_data)
{
	return reg_init_data->driver_data;
}
EXPORT_SYMBOL_GPL(regulator_get_init_drvdata);

#ifdef CONFIG_DEBUG_FS
static ssize_t supply_map_read_file(struct file *file, char __user *user_buf,
				    size_t count, loff_t *ppos)
{
	char *buf = kmalloc(PAGE_SIZE, GFP_KERNEL);
	ssize_t len, ret = 0;
	struct regulator_map *map;

	if (!buf)
		return -ENOMEM;

	list_for_each_entry(map, &regulator_map_list, list) {
		len = snprintf(buf + ret, PAGE_SIZE - ret,
			       "%s -> %s.%s\n",
			       rdev_get_name(map->regulator), map->dev_name,
			       map->supply);
		if (len >= 0)
			ret += len;
		if (ret > PAGE_SIZE) {
			ret = PAGE_SIZE;
			break;
		}
	}

	ret = simple_read_from_buffer(user_buf, count, ppos, buf, ret);

	kfree(buf);

	return ret;
}
#endif

static const struct file_operations supply_map_fops = {
#ifdef CONFIG_DEBUG_FS
	.read = supply_map_read_file,
	.llseek = default_llseek,
#endif
};

#ifdef CONFIG_DEBUG_FS
static void regulator_summary_show_subtree(struct seq_file *s,
					   struct regulator_dev *rdev,
					   int level)
{
	struct list_head *list = s->private;
	struct regulator_dev *child;
	struct regulation_constraints *c;
	struct regulator *consumer;

	if (!rdev)
		return;

	seq_printf(s, "%*s%-*s %3d %4d %6d ",
		   level * 3 + 1, "",
		   30 - level * 3, rdev_get_name(rdev),
		   rdev->use_count, rdev->open_count, rdev->bypass_count);

	seq_printf(s, "%5dmV ", _regulator_get_voltage(rdev) / 1000);
	seq_printf(s, "%5dmA ", _regulator_get_current_limit(rdev) / 1000);

	c = rdev->constraints;
	if (c) {
		switch (rdev->desc->type) {
		case REGULATOR_VOLTAGE:
			seq_printf(s, "%5dmV %5dmV ",
				   c->min_uV / 1000, c->max_uV / 1000);
			break;
		case REGULATOR_CURRENT:
			seq_printf(s, "%5dmA %5dmA ",
				   c->min_uA / 1000, c->max_uA / 1000);
			break;
		}
	}

	seq_puts(s, "\n");

	list_for_each_entry(consumer, &rdev->consumer_list, list) {
		if (consumer->dev->class == &regulator_class)
			continue;

		seq_printf(s, "%*s%-*s ",
			   (level + 1) * 3 + 1, "",
			   30 - (level + 1) * 3, dev_name(consumer->dev));

		switch (rdev->desc->type) {
		case REGULATOR_VOLTAGE:
			seq_printf(s, "%37dmV %5dmV",
				   consumer->min_uV / 1000,
				   consumer->max_uV / 1000);
			break;
		case REGULATOR_CURRENT:
			break;
		}

		seq_puts(s, "\n");
	}

	list_for_each_entry(child, list, list) {
		/* handle only non-root regulators supplied by current rdev */
		if (!child->supply || child->supply->rdev != rdev)
			continue;

		regulator_summary_show_subtree(s, child, level + 1);
	}
}

static int regulator_summary_show(struct seq_file *s, void *data)
{
	struct list_head *list = s->private;
	struct regulator_dev *rdev;

	seq_puts(s, " regulator                      use open bypass voltage current     min     max\n");
	seq_puts(s, "-------------------------------------------------------------------------------\n");

	mutex_lock(&regulator_list_mutex);

	list_for_each_entry(rdev, list, list) {
		if (rdev->supply)
			continue;

		regulator_summary_show_subtree(s, rdev, 0);
	}

	mutex_unlock(&regulator_list_mutex);

	return 0;
}

static int regulator_summary_open(struct inode *inode, struct file *file)
{
	return single_open(file, regulator_summary_show, inode->i_private);
}
#endif

static const struct file_operations regulator_summary_fops = {
#ifdef CONFIG_DEBUG_FS
	.open		= regulator_summary_open,
	.read		= seq_read,
	.llseek		= seq_lseek,
	.release	= single_release,
#endif
};

static int __init regulator_init(void)
{
	int ret;

	ret = class_register(&regulator_class);

	debugfs_root = debugfs_create_dir("regulator", NULL);
	if (!debugfs_root)
		pr_warn("regulator: Failed to create debugfs directory\n");

	debugfs_create_file("supply_map", 0444, debugfs_root, NULL,
			    &supply_map_fops);

	debugfs_create_file("regulator_summary", 0444, debugfs_root,
			    &regulator_list, &regulator_summary_fops);

	regulator_dummy_init();

	return ret;
}

/* init early to allow our consumers to complete system booting */
core_initcall(regulator_init);

static int __init regulator_init_complete(void)
{
	struct regulator_dev *rdev;
	const struct regulator_ops *ops;
	struct regulation_constraints *c;
	int enabled, ret;

	/*
	 * Since DT doesn't provide an idiomatic mechanism for
	 * enabling full constraints and since it's much more natural
	 * with DT to provide them just assume that a DT enabled
	 * system has full constraints.
	 */
	if (of_have_populated_dt())
		has_full_constraints = true;

	mutex_lock(&regulator_list_mutex);

	/* If we have a full configuration then disable any regulators
	 * we have permission to change the status for and which are
	 * not in use or always_on.  This is effectively the default
	 * for DT and ACPI as they have full constraints.
	 */
	list_for_each_entry(rdev, &regulator_list, list) {
		ops = rdev->desc->ops;
		c = rdev->constraints;

		if (c && c->always_on)
			continue;

		if (c && !(c->valid_ops_mask & REGULATOR_CHANGE_STATUS))
			continue;

		mutex_lock(&rdev->mutex);

		if (rdev->use_count)
			goto unlock;

		/* If we can't read the status assume it's on. */
		if (ops->is_enabled)
			enabled = ops->is_enabled(rdev);
		else
			enabled = 1;

		if (!enabled)
			goto unlock;

		if (have_full_constraints()) {
			/* We log since this may kill the system if it
			 * goes wrong. */
			rdev_info(rdev, "disabling\n");
			ret = _regulator_do_disable(rdev);
			if (ret != 0)
				rdev_err(rdev, "couldn't disable: %d\n", ret);
		} else {
			/* The intention is that in future we will
			 * assume that full constraints are provided
			 * so warn even if we aren't going to do
			 * anything here.
			 */
			rdev_warn(rdev, "incomplete constraints, leaving on\n");
		}

unlock:
		mutex_unlock(&rdev->mutex);
	}

	mutex_unlock(&regulator_list_mutex);

	return 0;
}
late_initcall_sync(regulator_init_complete);<|MERGE_RESOLUTION|>--- conflicted
+++ resolved
@@ -1874,11 +1874,6 @@
 {
 	int ret, delay;
 
-<<<<<<< HEAD
-	_notifier_call_chain(rdev, REGULATOR_EVENT_PRE_ENABLE, NULL);
-=======
-	_notifier_call_chain(rdev, REGULATOR_EVENT_PRE_DO_ENABLE, NULL);
->>>>>>> 33e8bb5d
 	/* Query before enabling in case configuration dependent.  */
 	ret = _regulator_get_enable_time(rdev);
 	if (ret >= 0) {
@@ -2015,11 +2010,6 @@
 {
 	int ret;
 
-<<<<<<< HEAD
-	_notifier_call_chain(rdev, REGULATOR_EVENT_PRE_DISABLE, NULL);
-=======
-	_notifier_call_chain(rdev, REGULATOR_EVENT_PRE_DO_DISABLE, NULL);
->>>>>>> 33e8bb5d
 	trace_regulator_disable(rdev_get_name(rdev));
 
 	if (rdev->ena_pin) {
