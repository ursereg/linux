--- conflicted
+++ resolved
@@ -34,7 +34,6 @@
 	struct device_node *suspend_np;
 	int ret, i;
 	u32 pval;
-	const __be32 *state_disk_uV, *state_mem_uV, *state_standby_uV;
 
 	constraints->name = of_get_property(np, "regulator-name", NULL);
 
@@ -83,37 +82,6 @@
 	if (!ret)
 		constraints->enable_time = pval;
 
-<<<<<<< HEAD
-	/* regulator state for suspend to disk */
-	state_disk_uV = of_get_property(np, "regulator-suspend-disk-microvolt",
-		NULL);
-	if (state_disk_uV) {
-		constraints->state_disk.uV = be32_to_cpu(*state_disk_uV);
-		constraints->state_disk.enabled = true;
-	}
-	if (of_find_property(np, "regulator-suspend-disk-disabled", NULL))
-		constraints->state_disk.disabled = true;
-
-	/* regulator state for suspend to RAM */
-	state_mem_uV = of_get_property(np, "regulator-suspend-mem-microvolt",
-		NULL);
-	if (state_mem_uV) {
-		constraints->state_mem.uV = be32_to_cpu(*state_mem_uV);
-		constraints->state_mem.enabled = true;
-	}
-	if (of_find_property(np, "regulator-suspend-mem-disabled", NULL))
-		constraints->state_mem.disabled = true;
-
-	/* regulator state for standby */
-	state_standby_uV = of_get_property(np,
-		"regulator-suspend-standby-microvolt", NULL);
-	if (state_standby_uV) {
-		constraints->state_standby.uV = be32_to_cpu(*state_standby_uV);
-		constraints->state_standby.enabled = true;
-	}
-	if (of_find_property(np, "regulator-suspend-standby-disabled", NULL))
-		constraints->state_standby.disabled = true;
-=======
 	if (!of_property_read_u32(np, "regulator-initial-mode", &pval)) {
 		if (desc && desc->of_map_mode) {
 			ret = desc->of_map_mode(pval);
@@ -176,7 +144,6 @@
 		suspend_state = NULL;
 		suspend_np = NULL;
 	}
->>>>>>> 33e8bb5d
 }
 
 /**
