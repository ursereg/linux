--- conflicted
+++ resolved
@@ -385,11 +385,7 @@
 {
 	struct hci_dev *hdev = hu->hdev;
 
-<<<<<<< HEAD
-	clear_bit(HCI_UART_PROTO_READY, &hu->flags);
-=======
 	cancel_work_sync(&hu->init_ready);
->>>>>>> c1084c27
 	if (test_bit(HCI_UART_REGISTERED, &hu->flags))
 		hci_unregister_dev(hdev);
 	hci_free_dev(hdev);
