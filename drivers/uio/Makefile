--- conflicted
+++ resolved
@@ -11,8 +11,5 @@
 obj-$(CONFIG_UIO_MF624)         += uio_mf624.o
 obj-$(CONFIG_UIO_FSL_ELBC_GPCM)	+= uio_fsl_elbc_gpcm.o
 obj-$(CONFIG_UIO_HV_GENERIC)	+= uio_hv_generic.o
-<<<<<<< HEAD
-=======
 obj-$(CONFIG_UIO_DFL)	+= uio_dfl.o
->>>>>>> c1084c27
 obj-$(CONFIG_UIO_IVSHMEM)	+= uio_ivshmem.o