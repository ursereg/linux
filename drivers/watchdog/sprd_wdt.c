// SPDX-License-Identifier: GPL-2.0-only
/*
 * Spreadtrum watchdog driver
 * Copyright (C) 2017 Spreadtrum - http://www.spreadtrum.com
 */

#include <linux/bitops.h>
#include <linux/clk.h>
#include <linux/delay.h>
#include <linux/device.h>
#include <linux/err.h>
#include <linux/interrupt.h>
#include <linux/io.h>
#include <linux/kernel.h>
#include <linux/module.h>
#include <linux/of.h>
#include <linux/of_address.h>
#include <linux/platform_device.h>
#include <linux/watchdog.h>

#define SPRD_WDT_LOAD_LOW		0x0
#define SPRD_WDT_LOAD_HIGH		0x4
#define SPRD_WDT_CTRL			0x8
#define SPRD_WDT_INT_CLR		0xc
#define SPRD_WDT_INT_RAW		0x10
#define SPRD_WDT_INT_MSK		0x14
#define SPRD_WDT_CNT_LOW		0x18
#define SPRD_WDT_CNT_HIGH		0x1c
#define SPRD_WDT_LOCK			0x20
#define SPRD_WDT_IRQ_LOAD_LOW		0x2c
#define SPRD_WDT_IRQ_LOAD_HIGH		0x30

/* WDT_CTRL */
#define SPRD_WDT_INT_EN_BIT		BIT(0)
#define SPRD_WDT_CNT_EN_BIT		BIT(1)
#define SPRD_WDT_NEW_VER_EN		BIT(2)
#define SPRD_WDT_RST_EN_BIT		BIT(3)

/* WDT_INT_CLR */
#define SPRD_WDT_INT_CLEAR_BIT		BIT(0)
#define SPRD_WDT_RST_CLEAR_BIT		BIT(3)

/* WDT_INT_RAW */
#define SPRD_WDT_INT_RAW_BIT		BIT(0)
#define SPRD_WDT_RST_RAW_BIT		BIT(3)
#define SPRD_WDT_LD_BUSY_BIT		BIT(4)

/* 1s equal to 32768 counter steps */
#define SPRD_WDT_CNT_STEP		32768

#define SPRD_WDT_UNLOCK_KEY		0xe551
#define SPRD_WDT_MIN_TIMEOUT		3
#define SPRD_WDT_MAX_TIMEOUT		60

#define SPRD_WDT_CNT_HIGH_SHIFT		16
#define SPRD_WDT_LOW_VALUE_MASK		GENMASK(15, 0)
#define SPRD_WDT_LOAD_TIMEOUT		11

struct sprd_wdt {
	void __iomem *base;
	struct watchdog_device wdd;
	struct clk *enable;
	struct clk *rtc_enable;
	int irq;
};

static inline struct sprd_wdt *to_sprd_wdt(struct watchdog_device *wdd)
{
	return container_of(wdd, struct sprd_wdt, wdd);
}

static inline void sprd_wdt_lock(void __iomem *addr)
{
	writel_relaxed(0x0, addr + SPRD_WDT_LOCK);
}

static inline void sprd_wdt_unlock(void __iomem *addr)
{
	writel_relaxed(SPRD_WDT_UNLOCK_KEY, addr + SPRD_WDT_LOCK);
}

static irqreturn_t sprd_wdt_isr(int irq, void *dev_id)
{
	struct sprd_wdt *wdt = (struct sprd_wdt *)dev_id;

	sprd_wdt_unlock(wdt->base);
	writel_relaxed(SPRD_WDT_INT_CLEAR_BIT, wdt->base + SPRD_WDT_INT_CLR);
	sprd_wdt_lock(wdt->base);
	watchdog_notify_pretimeout(&wdt->wdd);
	return IRQ_HANDLED;
}

static u32 sprd_wdt_get_cnt_value(struct sprd_wdt *wdt)
{
	u32 val;

	val = readl_relaxed(wdt->base + SPRD_WDT_CNT_HIGH) <<
		SPRD_WDT_CNT_HIGH_SHIFT;
	val |= readl_relaxed(wdt->base + SPRD_WDT_CNT_LOW) &
		SPRD_WDT_LOW_VALUE_MASK;

	return val;
}

static int sprd_wdt_load_value(struct sprd_wdt *wdt, u32 timeout,
			       u32 pretimeout)
{
	u32 val, delay_cnt = 0;
	u32 tmr_step = timeout * SPRD_WDT_CNT_STEP;
	u32 prtmr_step = pretimeout * SPRD_WDT_CNT_STEP;

	/*
	 * Checking busy bit to make sure the previous loading operation is
	 * done. According to the specification, the busy bit would be set
	 * after a new loading operation and last 2 or 3 RTC clock
	 * cycles (about 60us~92us).
	 */
	do {
		val = readl_relaxed(wdt->base + SPRD_WDT_INT_RAW);
		if (!(val & SPRD_WDT_LD_BUSY_BIT))
			break;

		usleep_range(10, 100);
	} while (delay_cnt++ < SPRD_WDT_LOAD_TIMEOUT);

	if (delay_cnt >= SPRD_WDT_LOAD_TIMEOUT)
		return -EBUSY;

	sprd_wdt_unlock(wdt->base);
	writel_relaxed((tmr_step >> SPRD_WDT_CNT_HIGH_SHIFT) &
		      SPRD_WDT_LOW_VALUE_MASK, wdt->base + SPRD_WDT_LOAD_HIGH);
	writel_relaxed((tmr_step & SPRD_WDT_LOW_VALUE_MASK),
		       wdt->base + SPRD_WDT_LOAD_LOW);
	writel_relaxed((prtmr_step >> SPRD_WDT_CNT_HIGH_SHIFT) &
			SPRD_WDT_LOW_VALUE_MASK,
		       wdt->base + SPRD_WDT_IRQ_LOAD_HIGH);
	writel_relaxed(prtmr_step & SPRD_WDT_LOW_VALUE_MASK,
		       wdt->base + SPRD_WDT_IRQ_LOAD_LOW);
	sprd_wdt_lock(wdt->base);

	return 0;
}

static int sprd_wdt_enable(struct sprd_wdt *wdt)
{
	u32 val;
	int ret;

	ret = clk_prepare_enable(wdt->enable);
	if (ret)
		return ret;
	ret = clk_prepare_enable(wdt->rtc_enable);
	if (ret) {
		clk_disable_unprepare(wdt->enable);
		return ret;
	}

	sprd_wdt_unlock(wdt->base);
	val = readl_relaxed(wdt->base + SPRD_WDT_CTRL);
	val |= SPRD_WDT_NEW_VER_EN;
	writel_relaxed(val, wdt->base + SPRD_WDT_CTRL);
	sprd_wdt_lock(wdt->base);
	return 0;
}

static void sprd_wdt_disable(void *_data)
{
	struct sprd_wdt *wdt = _data;

	sprd_wdt_unlock(wdt->base);
	writel_relaxed(0x0, wdt->base + SPRD_WDT_CTRL);
	sprd_wdt_lock(wdt->base);

	clk_disable_unprepare(wdt->rtc_enable);
	clk_disable_unprepare(wdt->enable);
}

static int sprd_wdt_start(struct watchdog_device *wdd)
{
	struct sprd_wdt *wdt = to_sprd_wdt(wdd);
	u32 val;
	int ret;

	ret = sprd_wdt_load_value(wdt, wdd->timeout, wdd->pretimeout);
	if (ret)
		return ret;

	sprd_wdt_unlock(wdt->base);
	val = readl_relaxed(wdt->base + SPRD_WDT_CTRL);
	val |= SPRD_WDT_CNT_EN_BIT | SPRD_WDT_INT_EN_BIT | SPRD_WDT_RST_EN_BIT;
	writel_relaxed(val, wdt->base + SPRD_WDT_CTRL);
	sprd_wdt_lock(wdt->base);
	set_bit(WDOG_HW_RUNNING, &wdd->status);

	return 0;
}

static int sprd_wdt_stop(struct watchdog_device *wdd)
{
	struct sprd_wdt *wdt = to_sprd_wdt(wdd);
	u32 val;

	sprd_wdt_unlock(wdt->base);
	val = readl_relaxed(wdt->base + SPRD_WDT_CTRL);
	val &= ~(SPRD_WDT_CNT_EN_BIT | SPRD_WDT_RST_EN_BIT |
		SPRD_WDT_INT_EN_BIT);
	writel_relaxed(val, wdt->base + SPRD_WDT_CTRL);
	sprd_wdt_lock(wdt->base);
	return 0;
}

static int sprd_wdt_set_timeout(struct watchdog_device *wdd,
				u32 timeout)
{
	struct sprd_wdt *wdt = to_sprd_wdt(wdd);

	if (timeout == wdd->timeout)
		return 0;

	wdd->timeout = timeout;

	return sprd_wdt_load_value(wdt, timeout, wdd->pretimeout);
}

static int sprd_wdt_set_pretimeout(struct watchdog_device *wdd,
				   u32 new_pretimeout)
{
	struct sprd_wdt *wdt = to_sprd_wdt(wdd);

	if (new_pretimeout < wdd->min_timeout)
		return -EINVAL;

	wdd->pretimeout = new_pretimeout;

	return sprd_wdt_load_value(wdt, wdd->timeout, new_pretimeout);
}

static u32 sprd_wdt_get_timeleft(struct watchdog_device *wdd)
{
	struct sprd_wdt *wdt = to_sprd_wdt(wdd);
	u32 val;

	val = sprd_wdt_get_cnt_value(wdt);
	return val / SPRD_WDT_CNT_STEP;
}

static const struct watchdog_ops sprd_wdt_ops = {
	.owner = THIS_MODULE,
	.start = sprd_wdt_start,
	.stop = sprd_wdt_stop,
	.set_timeout = sprd_wdt_set_timeout,
	.set_pretimeout = sprd_wdt_set_pretimeout,
	.get_timeleft = sprd_wdt_get_timeleft,
};

static const struct watchdog_info sprd_wdt_info = {
	.options = WDIOF_SETTIMEOUT |
		   WDIOF_PRETIMEOUT |
		   WDIOF_MAGICCLOSE |
		   WDIOF_KEEPALIVEPING,
	.identity = "Spreadtrum Watchdog Timer",
};

static int sprd_wdt_probe(struct platform_device *pdev)
{
	struct device *dev = &pdev->dev;
	struct sprd_wdt *wdt;
	int ret;

	wdt = devm_kzalloc(dev, sizeof(*wdt), GFP_KERNEL);
	if (!wdt)
		return -ENOMEM;

	wdt->base = devm_platform_ioremap_resource(pdev, 0);
	if (IS_ERR(wdt->base))
		return PTR_ERR(wdt->base);

	wdt->enable = devm_clk_get(dev, "enable");
	if (IS_ERR(wdt->enable)) {
		dev_err(dev, "can't get the enable clock\n");
		return PTR_ERR(wdt->enable);
	}

	wdt->rtc_enable = devm_clk_get(dev, "rtc_enable");
	if (IS_ERR(wdt->rtc_enable)) {
		dev_err(dev, "can't get the rtc enable clock\n");
		return PTR_ERR(wdt->rtc_enable);
	}

	wdt->irq = platform_get_irq(pdev, 0);
	if (wdt->irq < 0)
		return wdt->irq;

	ret = devm_request_irq(dev, wdt->irq, sprd_wdt_isr, IRQF_NO_SUSPEND,
			       "sprd-wdt", (void *)wdt);
	if (ret) {
		dev_err(dev, "failed to register irq\n");
		return ret;
	}

	wdt->wdd.info = &sprd_wdt_info;
	wdt->wdd.ops = &sprd_wdt_ops;
	wdt->wdd.parent = dev;
	wdt->wdd.min_timeout = SPRD_WDT_MIN_TIMEOUT;
	wdt->wdd.max_timeout = SPRD_WDT_MAX_TIMEOUT;
	wdt->wdd.timeout = SPRD_WDT_MAX_TIMEOUT;

	ret = sprd_wdt_enable(wdt);
	if (ret) {
		dev_err(dev, "failed to enable wdt\n");
		return ret;
	}
	ret = devm_add_action_or_reset(dev, sprd_wdt_disable, wdt);
	if (ret) {
		dev_err(dev, "Failed to add wdt disable action\n");
		return ret;
	}

	watchdog_set_nowayout(&wdt->wdd, WATCHDOG_NOWAYOUT);
	watchdog_init_timeout(&wdt->wdd, 0, dev);

	ret = devm_watchdog_register_device(dev, &wdt->wdd);
	if (ret) {
		sprd_wdt_disable(wdt);
		return ret;
	}
	platform_set_drvdata(pdev, wdt);

	return 0;
}

static int __maybe_unused sprd_wdt_pm_suspend(struct device *dev)
{
	struct sprd_wdt *wdt = dev_get_drvdata(dev);

	if (watchdog_active(&wdt->wdd))
		sprd_wdt_stop(&wdt->wdd);
	sprd_wdt_disable(wdt);

	return 0;
}

static int __maybe_unused sprd_wdt_pm_resume(struct device *dev)
{
	struct sprd_wdt *wdt = dev_get_drvdata(dev);
	int ret;

	ret = sprd_wdt_enable(wdt);
	if (ret)
		return ret;

<<<<<<< HEAD
	if (watchdog_active(&wdt->wdd)) {
=======
	if (watchdog_active(&wdt->wdd))
>>>>>>> c1084c27
		ret = sprd_wdt_start(&wdt->wdd);

	return ret;
}

static const struct dev_pm_ops sprd_wdt_pm_ops = {
	SET_SYSTEM_SLEEP_PM_OPS(sprd_wdt_pm_suspend,
				sprd_wdt_pm_resume)
};

static const struct of_device_id sprd_wdt_match_table[] = {
	{ .compatible = "sprd,sp9860-wdt", },
	{},
};
MODULE_DEVICE_TABLE(of, sprd_wdt_match_table);

static struct platform_driver sprd_watchdog_driver = {
	.probe	= sprd_wdt_probe,
	.driver	= {
		.name = "sprd-wdt",
		.of_match_table = sprd_wdt_match_table,
		.pm = &sprd_wdt_pm_ops,
	},
};
module_platform_driver(sprd_watchdog_driver);

MODULE_AUTHOR("Eric Long <eric.long@spreadtrum.com>");
MODULE_DESCRIPTION("Spreadtrum Watchdog Timer Controller Driver");
MODULE_LICENSE("GPL v2");<|MERGE_RESOLUTION|>--- conflicted
+++ resolved
@@ -349,11 +349,7 @@
 	if (ret)
 		return ret;
 
-<<<<<<< HEAD
-	if (watchdog_active(&wdt->wdd)) {
-=======
 	if (watchdog_active(&wdt->wdd))
->>>>>>> c1084c27
 		ret = sprd_wdt_start(&wdt->wdd);
 
 	return ret;
