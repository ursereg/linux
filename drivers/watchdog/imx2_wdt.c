--- conflicted
+++ resolved
@@ -25,13 +25,9 @@
 #include <linux/delay.h>
 #include <linux/init.h>
 #include <linux/interrupt.h>
-<<<<<<< HEAD
-#include <linux/irq.h>
-=======
 #include <linux/io.h>
 #include <linux/irq.h>
 #include <linux/jiffies.h>
->>>>>>> 33e8bb5d
 #include <linux/kernel.h>
 #include <linux/module.h>
 #include <linux/moduleparam.h>
@@ -41,13 +37,7 @@
 #include <linux/reboot.h>
 #include <linux/regmap.h>
 #include <linux/timer.h>
-<<<<<<< HEAD
-#include <linux/jiffies.h>
-#include <linux/of.h>
-#include <linux/of_device.h>
-=======
 #include <linux/watchdog.h>
->>>>>>> 33e8bb5d
 
 #define DRIVER_NAME "imx2-wdt"
 
@@ -57,23 +47,18 @@
 #define IMX2_WDT_WCR_WDE	(1 << 2)	/* -> Watchdog Enable */
 #define IMX2_WDT_WCR_WDZST	(1 << 0)	/* -> Watchdog timer Suspend */
 
-
 #define IMX2_WDT_WSR		0x02		/* Service Register */
 #define IMX2_WDT_SEQ1		0x5555		/* -> service sequence 1 */
 #define IMX2_WDT_SEQ2		0xAAAA		/* -> service sequence 2 */
 
 #define IMX2_WDT_WRSR		0x04		/* Reset Status Register */
 #define IMX2_WDT_WRSR_TOUT	(1 << 1)	/* -> Reset due to Timeout */
+
 #define IMX2_WDT_WICR		0x06		/*Interrupt Control Register*/
 #define IMX2_WDT_WICR_WIE	(1 << 15)	/* -> Interrupt Enable */
 #define IMX2_WDT_WICR_WTIS	(1 << 14)	/* -> Interrupt Status */
 #define IMX2_WDT_WICR_WICT	(0xFF << 0)	/* -> Watchdog Interrupt Timeout Field */
 
-#define IMX2_WDT_WICR		0x06		/*Interrupt Control Register*/
-#define IMX2_WDT_WICR_WIE	(1 << 15)	/* -> Interrupt Enable */
-#define IMX2_WDT_WICR_WTIS	(1 << 14)	/* -> Interrupt Status */
-#define IMX2_WDT_WICR_WICT	(0xFF << 0)	/* -> Watchdog Interrupt Timeout Field */
-
 #define IMX2_WDT_WMCR		0x08		/* Misc Register */
 
 #define IMX2_WDT_MAX_TIME	128
@@ -82,29 +67,6 @@
 #define WDOG_SEC_TO_COUNT(s)	((s * 2 - 1) << 8)
 #define WDOG_SEC_TO_PRECOUNT(s)	(s * 2)		/* set WDOG pre timeout count*/
 
-<<<<<<< HEAD
-#define IMX2_WDT_STATUS_OPEN	0
-#define IMX2_WDT_STATUS_STARTED	1
-#define IMX2_WDT_EXPECT_CLOSE	2
-
-enum imx_wdt_type{
-	IMX21,
-	IMX7D,
-};
-
-static struct {
-	struct clk *clk;
-	void __iomem *base;
-	unsigned timeout;
-	unsigned pretimeout;
-	unsigned long status;
-	struct timer_list timer;	/* Pings the watchdog when closed */
-	enum imx_wdt_type wdt_type;
-	u16 wdt_wcr;
-} imx2_wdt;
-
-static struct miscdevice imx2_wdt_miscdev;
-=======
 struct imx2_wdt_device {
 	struct clk *clk;
 	struct regmap *regmap;
@@ -113,7 +75,6 @@
 	struct notifier_block restart_handler;
 	bool wdog_b;
 };
->>>>>>> 33e8bb5d
 
 static bool nowayout = WATCHDOG_NOWAYOUT;
 module_param(nowayout, bool, 0);
@@ -250,43 +211,7 @@
 	return 0;
 }
 
-<<<<<<< HEAD
-
-static int imx2_wdt_check_pretimeout_set(void)
-{
-	u16 val = __raw_readw(imx2_wdt.base + IMX2_WDT_WICR);
-	return (val & IMX2_WDT_WICR_WIE) ? 1 : 0;
-}
-
-static void imx2_wdt_set_pretimeout(int new_timeout)
-{
-	u16 val = __raw_readw(imx2_wdt.base + IMX2_WDT_WICR);
-
-	/* set the new pre-timeout value in the WSR */
-	val &= ~IMX2_WDT_WICR_WICT;
-	val |= WDOG_SEC_TO_PRECOUNT(new_timeout);
-
-	if (!imx2_wdt_check_pretimeout_set())
-		val |= IMX2_WDT_WICR_WIE;	/*enable*/
-	__raw_writew(val, imx2_wdt.base + IMX2_WDT_WICR);
-}
-
-static irqreturn_t imx2_wdt_isr(int irq, void *dev_id)
-{
-	u16 val = __raw_readw(imx2_wdt.base + IMX2_WDT_WICR);
-	if (val & IMX2_WDT_WICR_WTIS) {
-		/*clear interrupt status bit*/
-		__raw_writew(val, imx2_wdt.base + IMX2_WDT_WICR);
-		printk(KERN_INFO "watchdog pre-timeout:%d, %d Seconds remained\n", \
-			imx2_wdt.pretimeout, imx2_wdt.timeout-imx2_wdt.pretimeout);
-	}
-	return IRQ_HANDLED;
-}
-
-static int imx2_wdt_open(struct inode *inode, struct file *file)
-=======
 static inline void imx2_wdt_ping_if_active(struct watchdog_device *wdog)
->>>>>>> 33e8bb5d
 {
 	struct imx2_wdt_device *wdev = watchdog_get_drvdata(wdog);
 
@@ -306,57 +231,6 @@
 
 static int imx2_wdt_set_pretimeout(struct watchdog_device *wdog, unsigned int new_timeout)
 {
-<<<<<<< HEAD
-	void __user *argp = (void __user *)arg;
-	int __user *p = argp;
-	int new_value;
-	u16 val;
-
-	switch (cmd) {
-	case WDIOC_GETSUPPORT:
-		return copy_to_user(argp, &imx2_wdt_info,
-			sizeof(struct watchdog_info)) ? -EFAULT : 0;
-
-	case WDIOC_GETSTATUS:
-		return put_user(0, p);
-
-	case WDIOC_GETBOOTSTATUS:
-		val = __raw_readw(imx2_wdt.base + IMX2_WDT_WRSR);
-		new_value = val & IMX2_WDT_WRSR_TOUT ? WDIOF_CARDRESET : 0;
-		return put_user(new_value, p);
-
-	case WDIOC_KEEPALIVE:
-		imx2_wdt_ping();
-		return 0;
-
-	case WDIOC_SETTIMEOUT:
-		if (get_user(new_value, p))
-			return -EFAULT;
-		if ((new_value < 1) || (new_value > IMX2_WDT_MAX_TIME))
-			return -EINVAL;
-		imx2_wdt_set_timeout(new_value);
-		imx2_wdt.timeout = new_value;
-		imx2_wdt_ping();
-
-		/* Fallthrough to return current value */
-	case WDIOC_GETTIMEOUT:
-		return put_user(imx2_wdt.timeout, p);
-
-	case WDIOC_SETPRETIMEOUT:
-		if (get_user(new_value, p))
-			return -EFAULT;
-		if ((new_value < 0) || (new_value >= imx2_wdt.timeout))
-			return -EINVAL;
-		imx2_wdt_set_pretimeout(new_value);
-		imx2_wdt.pretimeout = new_value;
-
-	case WDIOC_GETPRETIMEOUT:
-		return put_user(imx2_wdt.pretimeout, p);
-
-	default:
-		return -ENOTTY;
-	}
-=======
 	struct imx2_wdt_device *wdev = watchdog_get_drvdata(wdog);
 	u32 val;
 
@@ -373,7 +247,6 @@
 	wdog->pretimeout = new_timeout;
 
 	return 0;
->>>>>>> 33e8bb5d
 }
 
 static irqreturn_t imx2_wdt_isr(int irq, void *dev_id)
@@ -409,38 +282,8 @@
 	.max_register = 0x8,
 };
 
-static struct platform_device_id wdt_devtypes[] = {
-	{
-		.name = "imx21-wdt",
-		.driver_data = IMX21,
-	}, {
-		.name = "imx7d-wdt",
-		.driver_data = IMX7D,
-	}, {
-		/* sentinel */
-	}
-};
-
-static const struct of_device_id imx2_wdt_dt_ids[] = {
-	{ .compatible = "fsl,imx21-wdt", .data = &wdt_devtypes[IMX21], },
-	{ .compatible = "fsl,imx7d-wdt", .data = &wdt_devtypes[IMX7D], },
-	{ /* sentinel */ }
-};
-
-MODULE_DEVICE_TABLE(of, imx2_wdt_dt_ids);
 static int __init imx2_wdt_probe(struct platform_device *pdev)
 {
-<<<<<<< HEAD
-	int ret;
-	int irq;
-	struct resource *res;
-	const struct of_device_id *of_id =
-			of_match_device(imx2_wdt_dt_ids, &pdev->dev);
-
-	if (of_id)
-		pdev->id_entry = of_id->data;
-	imx2_wdt.wdt_type = pdev->id_entry->driver_data;
-=======
 	struct imx2_wdt_device *wdev;
 	struct watchdog_device *wdog;
 	struct resource *res;
@@ -453,7 +296,6 @@
 	wdev = devm_kzalloc(&pdev->dev, sizeof(*wdev), GFP_KERNEL);
 	if (!wdev)
 		return -ENOMEM;
->>>>>>> 33e8bb5d
 
 	res = platform_get_resource(pdev, IORESOURCE_MEM, 0);
 	base = devm_ioremap_resource(&pdev->dev, res);
@@ -481,25 +323,6 @@
 		return ret;
 	}
 
-<<<<<<< HEAD
-	irq = platform_get_irq(pdev, 0);
-	if (irq < 0) {
-		ret = irq;
-		goto fail;
-	}
-
-	ret = devm_request_irq(&pdev->dev, irq, imx2_wdt_isr, 0,
-			       dev_name(&pdev->dev), NULL);
-	if (ret) {
-		dev_err(&pdev->dev, "can't get irq %d\n", irq);
-		goto fail;
-	}
-
-	imx2_wdt.timeout = clamp_t(unsigned, timeout, 1, IMX2_WDT_MAX_TIME);
-	if (imx2_wdt.timeout != timeout)
-		dev_warn(&pdev->dev, "Initial timeout out of range! "
-			"Clamped from %u to %u\n", timeout, imx2_wdt.timeout);
-=======
 	if (of_get_property(of_node, "fsl,wdog_b", NULL)) {
 		wdev->wdog_b = true;
 		dev_info(&pdev->dev, "use WDOG_B to reboot.\n");
@@ -520,7 +343,6 @@
 	if (wdog->timeout != timeout)
 		dev_warn(&pdev->dev, "Initial timeout out of range! Clamped from %u to %u\n",
 			 timeout, wdog->timeout);
->>>>>>> 33e8bb5d
 
 	platform_set_drvdata(pdev, wdog);
 	watchdog_set_drvdata(wdog, wdev);
@@ -649,31 +471,11 @@
 static SIMPLE_DEV_PM_OPS(imx2_wdt_pm_ops, imx2_wdt_suspend,
 			 imx2_wdt_resume);
 
-static int imx2_wdt_suspend(struct device *dev)
-{
-	if (imx2_wdt.wdt_type == IMX7D) {
-		clk_prepare_enable(imx2_wdt.clk);
-		imx2_wdt.wdt_wcr = __raw_readw(imx2_wdt.base + IMX2_WDT_WCR);
-		clk_disable_unprepare(imx2_wdt.clk);
-	}
-
-	return 0;
-}
-
-static int imx2_wdt_resume(struct device *dev)
-{
-	if (imx2_wdt.wdt_type == IMX7D) {
-		clk_prepare_enable(imx2_wdt.clk);
-		__raw_writew(imx2_wdt.wdt_wcr, imx2_wdt.base + IMX2_WDT_WCR);
-		clk_disable_unprepare(imx2_wdt.clk);
-	}
-
-	return 0;
-}
-
-static const struct dev_pm_ops imx2_wdt_pm_ops = {
-	SET_SYSTEM_SLEEP_PM_OPS(imx2_wdt_suspend, imx2_wdt_resume)
-};
+static const struct of_device_id imx2_wdt_dt_ids[] = {
+	{ .compatible = "fsl,imx21-wdt", },
+	{ /* sentinel */ }
+};
+MODULE_DEVICE_TABLE(of, imx2_wdt_dt_ids);
 
 static struct platform_driver imx2_wdt_driver = {
 	.remove		= __exit_p(imx2_wdt_remove),
@@ -682,7 +484,6 @@
 		.name	= DRIVER_NAME,
 		.pm     = &imx2_wdt_pm_ops,
 		.of_match_table = imx2_wdt_dt_ids,
-		.pm = &imx2_wdt_pm_ops,
 	},
 };
 
