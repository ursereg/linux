// SPDX-License-Identifier: GPL-2.0
/*
 * Copyright 2018-2019 NXP.
 */

#include <linux/arm-smccc.h>
#include <linux/firmware/imx/sci.h>
#include <linux/io.h>
#include <linux/kernel.h>
#include <linux/module.h>
#include <linux/moduleparam.h>
#include <linux/of.h>
#include <linux/platform_device.h>
#include <linux/watchdog.h>

#define DEFAULT_TIMEOUT 60
/*
 * Software timer tick implemented in scfw side, support 10ms to 0xffffffff ms
 * in theory, but for normal case, 1s~128s is enough, you can change this max
 * value in case it's not enough.
 */
#define MAX_TIMEOUT 128

#define IMX_SIP_TIMER			0xC2000002
#define IMX_SIP_TIMER_START_WDOG		0x01
#define IMX_SIP_TIMER_STOP_WDOG		0x02
#define IMX_SIP_TIMER_SET_WDOG_ACT	0x03
#define IMX_SIP_TIMER_PING_WDOG		0x04
#define IMX_SIP_TIMER_SET_TIMEOUT_WDOG	0x05
#define IMX_SIP_TIMER_GET_WDOG_STAT	0x06
#define IMX_SIP_TIMER_SET_PRETIME_WDOG	0x07

#define SC_TIMER_WDOG_ACTION_PARTITION	0

static bool nowayout = WATCHDOG_NOWAYOUT;
module_param(nowayout, bool, 0000);
MODULE_PARM_DESC(nowayout, "Watchdog cannot be stopped once started (default="
		 __MODULE_STRING(WATCHDOG_NOWAYOUT) ")");

struct imx_sc_wdt_device {
	struct watchdog_device wdd;
	struct notifier_block wdt_notifier;
};

static int imx_sc_wdt_ping(struct watchdog_device *wdog)
{
	struct arm_smccc_res res;

	arm_smccc_smc(IMX_SIP_TIMER, IMX_SIP_TIMER_PING_WDOG,
		      0, 0, 0, 0, 0, 0, &res);

	return 0;
}

static int imx_sc_wdt_start(struct watchdog_device *wdog)
{
	struct arm_smccc_res res;

	arm_smccc_smc(IMX_SIP_TIMER, IMX_SIP_TIMER_START_WDOG,
		      0, 0, 0, 0, 0, 0, &res);
	if (res.a0)
		return -EACCES;

	arm_smccc_smc(IMX_SIP_TIMER, IMX_SIP_TIMER_SET_WDOG_ACT,
		      SC_TIMER_WDOG_ACTION_PARTITION,
		      0, 0, 0, 0, 0, &res);
	return res.a0 ? -EACCES : 0;
}

static int imx_sc_wdt_stop(struct watchdog_device *wdog)
{
	struct arm_smccc_res res;

	arm_smccc_smc(IMX_SIP_TIMER, IMX_SIP_TIMER_STOP_WDOG,
		      0, 0, 0, 0, 0, 0, &res);

	return res.a0 ? -EACCES : 0;
}

static int imx_sc_wdt_set_timeout(struct watchdog_device *wdog,
				unsigned int timeout)
{
	struct arm_smccc_res res;

	wdog->timeout = timeout;
	arm_smccc_smc(IMX_SIP_TIMER, IMX_SIP_TIMER_SET_TIMEOUT_WDOG,
		      timeout * 1000, 0, 0, 0, 0, 0, &res);

	return res.a0 ? -EACCES : 0;
}

static int imx_sc_wdt_set_pretimeout(struct watchdog_device *wdog,
				     unsigned int pretimeout)
{
	struct arm_smccc_res res;

	/*
	 * SCU firmware calculates pretimeout based on current time
	 * stamp instead of watchdog timeout stamp, need to convert
	 * the pretimeout to SCU firmware's timeout value.
	 */
	arm_smccc_smc(IMX_SIP_TIMER, IMX_SIP_TIMER_SET_PRETIME_WDOG,
		      (wdog->timeout - pretimeout) * 1000, 0, 0, 0,
		      0, 0, &res);
	if (res.a0)
		return -EACCES;

	wdog->pretimeout = pretimeout;

	return 0;
}

static int imx_sc_wdt_notify(struct notifier_block *nb,
			     unsigned long event, void *group)
{
	struct imx_sc_wdt_device *imx_sc_wdd =
				 container_of(nb,
					      struct imx_sc_wdt_device,
					      wdt_notifier);

	if (event & IMX_SC_IRQ_WDOG &&
	    *(u8 *)group == IMX_SC_IRQ_GROUP_WDOG)
		watchdog_notify_pretimeout(&imx_sc_wdd->wdd);

	return 0;
}

static void imx_sc_wdt_action(void *data)
{
	struct notifier_block *wdt_notifier = data;

	imx_scu_irq_unregister_notifier(wdt_notifier);
	imx_scu_irq_group_enable(IMX_SC_IRQ_GROUP_WDOG,
				 IMX_SC_IRQ_WDOG,
				 false);
}

static const struct watchdog_ops imx_sc_wdt_ops = {
	.owner = THIS_MODULE,
	.start = imx_sc_wdt_start,
	.stop  = imx_sc_wdt_stop,
	.ping  = imx_sc_wdt_ping,
	.set_timeout = imx_sc_wdt_set_timeout,
	.set_pretimeout = imx_sc_wdt_set_pretimeout,
};

static struct watchdog_info imx_sc_wdt_info = {
	.identity	= "i.MX SC watchdog timer",
	.options	= WDIOF_SETTIMEOUT | WDIOF_KEEPALIVEPING |
			  WDIOF_MAGICCLOSE,
};

static int imx_sc_wdt_probe(struct platform_device *pdev)
{
	struct imx_sc_wdt_device *imx_sc_wdd;
	struct watchdog_device *wdog;
	struct device *dev = &pdev->dev;
	int ret;

	imx_sc_wdd = devm_kzalloc(dev, sizeof(*imx_sc_wdd), GFP_KERNEL);
	if (!imx_sc_wdd)
		return -ENOMEM;

	platform_set_drvdata(pdev, imx_sc_wdd);

	wdog = &imx_sc_wdd->wdd;
	wdog->info = &imx_sc_wdt_info;
	wdog->ops = &imx_sc_wdt_ops;
	wdog->min_timeout = 1;
	wdog->max_timeout = MAX_TIMEOUT;
	wdog->parent = dev;
	wdog->timeout = DEFAULT_TIMEOUT;

	watchdog_init_timeout(wdog, 0, dev);
<<<<<<< HEAD

	ret = imx_sc_wdt_set_timeout(wdog, wdog->timeout);
	if (ret)
		return ret;

	watchdog_stop_on_reboot(wdog);
	watchdog_stop_on_unregister(wdog);
=======
>>>>>>> c1084c27

	ret = imx_sc_wdt_set_timeout(wdog, wdog->timeout);
	if (ret)
		return ret;

	watchdog_stop_on_reboot(wdog);
	watchdog_stop_on_unregister(wdog);

	ret = imx_scu_irq_group_enable(IMX_SC_IRQ_GROUP_WDOG,
				       IMX_SC_IRQ_WDOG,
				       true);
	if (ret) {
		dev_warn(dev, "Enable irq failed, pretimeout NOT supported\n");
		goto register_device;
	}

	imx_sc_wdd->wdt_notifier.notifier_call = imx_sc_wdt_notify;
	ret = imx_scu_irq_register_notifier(&imx_sc_wdd->wdt_notifier);
	if (ret) {
		imx_scu_irq_group_enable(IMX_SC_IRQ_GROUP_WDOG,
					 IMX_SC_IRQ_WDOG,
					 false);
		dev_warn(dev,
			 "Register irq notifier failed, pretimeout NOT supported\n");
		goto register_device;
	}

	ret = devm_add_action_or_reset(dev, imx_sc_wdt_action,
				       &imx_sc_wdd->wdt_notifier);
	if (!ret)
		imx_sc_wdt_info.options |= WDIOF_PRETIMEOUT;
	else
		dev_warn(dev, "Add action failed, pretimeout NOT supported\n");

register_device:
	return devm_watchdog_register_device(dev, wdog);
}

static int __maybe_unused imx_sc_wdt_suspend(struct device *dev)
{
	struct imx_sc_wdt_device *imx_sc_wdd = dev_get_drvdata(dev);

	if (watchdog_active(&imx_sc_wdd->wdd))
		imx_sc_wdt_stop(&imx_sc_wdd->wdd);

	return 0;
}

static int __maybe_unused imx_sc_wdt_resume(struct device *dev)
{
	struct imx_sc_wdt_device *imx_sc_wdd = dev_get_drvdata(dev);

	if (watchdog_active(&imx_sc_wdd->wdd))
		imx_sc_wdt_start(&imx_sc_wdd->wdd);

	return 0;
}

static SIMPLE_DEV_PM_OPS(imx_sc_wdt_pm_ops,
			 imx_sc_wdt_suspend, imx_sc_wdt_resume);

static const struct of_device_id imx_sc_wdt_dt_ids[] = {
	{ .compatible = "fsl,imx-sc-wdt", },
	{ /* sentinel */ }
};
MODULE_DEVICE_TABLE(of, imx_sc_wdt_dt_ids);

static struct platform_driver imx_sc_wdt_driver = {
	.probe		= imx_sc_wdt_probe,
	.driver		= {
		.name	= "imx-sc-wdt",
		.of_match_table = imx_sc_wdt_dt_ids,
		.pm	= &imx_sc_wdt_pm_ops,
	},
};
module_platform_driver(imx_sc_wdt_driver);

MODULE_AUTHOR("Robin Gong <yibin.gong@nxp.com>");
MODULE_DESCRIPTION("NXP i.MX system controller watchdog driver");
MODULE_LICENSE("GPL v2");<|MERGE_RESOLUTION|>--- conflicted
+++ resolved
@@ -172,16 +172,6 @@
 	wdog->timeout = DEFAULT_TIMEOUT;
 
 	watchdog_init_timeout(wdog, 0, dev);
-<<<<<<< HEAD
-
-	ret = imx_sc_wdt_set_timeout(wdog, wdog->timeout);
-	if (ret)
-		return ret;
-
-	watchdog_stop_on_reboot(wdog);
-	watchdog_stop_on_unregister(wdog);
-=======
->>>>>>> c1084c27
 
 	ret = imx_sc_wdt_set_timeout(wdog, wdog->timeout);
 	if (ret)
