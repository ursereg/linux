/*
 * omap-usb2.c - USB PHY, talking to musb controller in OMAP.
 *
 * Copyright (C) 2012 Texas Instruments Incorporated - http://www.ti.com
 * This program is free software; you can redistribute it and/or modify
 * it under the terms of the GNU General Public License as published by
 * the Free Software Foundation; either version 2 of the License, or
 * (at your option) any later version.
 *
 * Author: Kishon Vijay Abraham I <kishon@ti.com>
 *
 * This program is distributed in the hope that it will be useful,
 * but WITHOUT ANY WARRANTY; without even the implied warranty of
 * MERCHANTABILITY or FITNESS FOR A PARTICULAR PURPOSE.  See the
 * GNU General Public License for more details.
 *
 */

#include <linux/module.h>
#include <linux/platform_device.h>
#include <linux/slab.h>
#include <linux/of.h>
#include <linux/io.h>
#include <linux/phy/omap_usb.h>
#include <linux/usb/phy_companion.h>
#include <linux/clk.h>
#include <linux/err.h>
#include <linux/pm_runtime.h>
#include <linux/delay.h>
#include <linux/phy/omap_control_phy.h>
#include <linux/phy/phy.h>
#include <linux/of_platform.h>

#define USB2PHY_DISCON_BYP_LATCH (1 << 31)
#define USB2PHY_ANA_CONFIG1 0x4c

/**
 * omap_usb2_set_comparator - links the comparator present in the sytem with
 *	this phy
 * @comparator - the companion phy(comparator) for this phy
 *
 * The phy companion driver should call this API passing the phy_companion
 * filled with set_vbus and start_srp to be used by usb phy.
 *
 * For use by phy companion driver
 */
int omap_usb2_set_comparator(struct phy_companion *comparator)
{
	struct omap_usb	*phy;
	struct usb_phy	*x = usb_get_phy(USB_PHY_TYPE_USB2);

	if (IS_ERR(x))
		return -ENODEV;

	phy = phy_to_omapusb(x);
	phy->comparator = comparator;
	return 0;
}
EXPORT_SYMBOL_GPL(omap_usb2_set_comparator);

static int omap_usb_set_vbus(struct usb_otg *otg, bool enabled)
{
	struct omap_usb *phy = phy_to_omapusb(otg->usb_phy);

	if (!phy->comparator)
		return -ENODEV;

	return phy->comparator->set_vbus(phy->comparator, enabled);
}

static int omap_usb_start_srp(struct usb_otg *otg)
{
	struct omap_usb *phy = phy_to_omapusb(otg->usb_phy);

	if (!phy->comparator)
		return -ENODEV;

	return phy->comparator->start_srp(phy->comparator);
}

static int omap_usb_set_host(struct usb_otg *otg, struct usb_bus *host)
{
	otg->host = host;
	if (!host)
		otg->state = OTG_STATE_UNDEFINED;

	return 0;
}

static int omap_usb_set_peripheral(struct usb_otg *otg,
		struct usb_gadget *gadget)
{
	otg->gadget = gadget;
	if (!gadget)
		otg->state = OTG_STATE_UNDEFINED;

	return 0;
}

static int omap_usb_power_off(struct phy *x)
{
	struct omap_usb *phy = phy_get_drvdata(x);

	omap_control_phy_power(phy->control_dev, 0);

	return 0;
}

static int omap_usb_power_on(struct phy *x)
{
	struct omap_usb *phy = phy_get_drvdata(x);

	omap_control_phy_power(phy->control_dev, 1);

	return 0;
}

static int omap_usb_init(struct phy *x)
{
	struct omap_usb *phy = phy_get_drvdata(x);
	u32 val;

	if (phy->flags & OMAP_USB2_CALIBRATE_FALSE_DISCONNECT) {
		/*
		 *
		 * Reduce the sensitivity of internal PHY by enabling the
		 * DISCON_BYP_LATCH of the USB2PHY_ANA_CONFIG1 register. This
		 * resolves issues with certain devices which can otherwise
		 * be prone to false disconnects.
		 *
		 */
		val = omap_usb_readl(phy->phy_base, USB2PHY_ANA_CONFIG1);
		val |= USB2PHY_DISCON_BYP_LATCH;
		omap_usb_writel(phy->phy_base, USB2PHY_ANA_CONFIG1, val);
	}

	return 0;
}

static struct phy_ops ops = {
	.init		= omap_usb_init,
	.power_on	= omap_usb_power_on,
	.power_off	= omap_usb_power_off,
	.owner		= THIS_MODULE,
};

static const struct usb_phy_data omap_usb2_data = {
	.label = "omap_usb2",
	.flags = OMAP_USB2_HAS_START_SRP | OMAP_USB2_HAS_SET_VBUS,
};

static const struct usb_phy_data omap5_usb2_data = {
	.label = "omap5_usb2",
	.flags = 0,
};

static const struct usb_phy_data dra7x_usb2_data = {
	.label = "dra7x_usb2",
	.flags = OMAP_USB2_CALIBRATE_FALSE_DISCONNECT,
};

static const struct usb_phy_data am437x_usb2_data = {
	.label = "am437x_usb2",
	.flags =  0,
};

static const struct of_device_id omap_usb2_id_table[] = {
	{
		.compatible = "ti,omap-usb2",
		.data = &omap_usb2_data,
	},
	{
		.compatible = "ti,omap5-usb2",
		.data = &omap5_usb2_data,
	},
	{
		.compatible = "ti,dra7x-usb2",
		.data = &dra7x_usb2_data,
	},
	{
		.compatible = "ti,am437x-usb2",
		.data = &am437x_usb2_data,
	},
	{},
};
MODULE_DEVICE_TABLE(of, omap_usb2_id_table);

static int omap_usb2_probe(struct platform_device *pdev)
{
	struct omap_usb	*phy;
	struct phy *generic_phy;
	struct resource *res;
	struct phy_provider *phy_provider;
	struct usb_otg *otg;
	struct device_node *node = pdev->dev.of_node;
	struct device_node *control_node;
	struct platform_device *control_pdev;
	const struct of_device_id *of_id;
	struct usb_phy_data *phy_data;

	of_id = of_match_device(omap_usb2_id_table, &pdev->dev);

	if (!of_id)
		return -EINVAL;

	phy_data = (struct usb_phy_data *)of_id->data;

	phy = devm_kzalloc(&pdev->dev, sizeof(*phy), GFP_KERNEL);
	if (!phy)
		return -ENOMEM;

	otg = devm_kzalloc(&pdev->dev, sizeof(*otg), GFP_KERNEL);
	if (!otg)
		return -ENOMEM;

	phy->dev		= &pdev->dev;

	phy->phy.dev		= phy->dev;
	phy->phy.label		= phy_data->label;
	phy->phy.otg		= otg;
	phy->phy.type		= USB_PHY_TYPE_USB2;

	if (phy_data->flags & OMAP_USB2_CALIBRATE_FALSE_DISCONNECT) {
		res = platform_get_resource(pdev, IORESOURCE_MEM, 0);
		phy->phy_base = devm_ioremap_resource(&pdev->dev, res);
		if (IS_ERR(phy->phy_base))
			return PTR_ERR(phy->phy_base);
		phy->flags |= OMAP_USB2_CALIBRATE_FALSE_DISCONNECT;
	}

	control_node = of_parse_phandle(node, "ctrl-module", 0);
	if (!control_node) {
		dev_err(&pdev->dev, "Failed to get control device phandle\n");
		return -EINVAL;
	}

	control_pdev = of_find_device_by_node(control_node);
	if (!control_pdev) {
		dev_err(&pdev->dev, "Failed to get control device\n");
		return -EINVAL;
	}

	phy->control_dev = &control_pdev->dev;
	omap_control_phy_power(phy->control_dev, 0);

	otg->set_host		= omap_usb_set_host;
	otg->set_peripheral	= omap_usb_set_peripheral;
<<<<<<< HEAD
	otg->set_vbus		= omap_usb_set_vbus;
	otg->start_srp		= omap_usb_start_srp;
=======
	if (phy_data->flags & OMAP_USB2_HAS_SET_VBUS)
		otg->set_vbus		= omap_usb_set_vbus;
	if (phy_data->flags & OMAP_USB2_HAS_START_SRP)
		otg->start_srp		= omap_usb_start_srp;
>>>>>>> 33e8bb5d
	otg->usb_phy		= &phy->phy;

	platform_set_drvdata(pdev, phy);
	pm_runtime_enable(phy->dev);

	generic_phy = devm_phy_create(phy->dev, NULL, &ops);
	if (IS_ERR(generic_phy)) {
		pm_runtime_disable(phy->dev);
		return PTR_ERR(generic_phy);
	}

	phy_set_drvdata(generic_phy, phy);

	phy_provider = devm_of_phy_provider_register(phy->dev,
			of_phy_simple_xlate);
	if (IS_ERR(phy_provider)) {
		pm_runtime_disable(phy->dev);
		return PTR_ERR(phy_provider);
	}

	phy->wkupclk = devm_clk_get(phy->dev, "wkupclk");
	if (IS_ERR(phy->wkupclk)) {
		dev_warn(&pdev->dev, "unable to get wkupclk, trying old name\n");
		phy->wkupclk = devm_clk_get(phy->dev, "usb_phy_cm_clk32k");
		if (IS_ERR(phy->wkupclk)) {
			dev_err(&pdev->dev, "unable to get usb_phy_cm_clk32k\n");
			pm_runtime_disable(phy->dev);
			return PTR_ERR(phy->wkupclk);
		} else {
			dev_warn(&pdev->dev,
				 "found usb_phy_cm_clk32k, please fix DTS\n");
		}
	}
	clk_prepare(phy->wkupclk);

	phy->optclk = devm_clk_get(phy->dev, "refclk");
	if (IS_ERR(phy->optclk)) {
		dev_dbg(&pdev->dev, "unable to get refclk, trying old name\n");
		phy->optclk = devm_clk_get(phy->dev, "usb_otg_ss_refclk960m");
		if (IS_ERR(phy->optclk)) {
			dev_dbg(&pdev->dev,
				"unable to get usb_otg_ss_refclk960m\n");
		} else {
			dev_warn(&pdev->dev,
				 "found usb_otg_ss_refclk960m, please fix DTS\n");
		}
	}

	if (!IS_ERR(phy->optclk))
		clk_prepare(phy->optclk);

	usb_add_phy_dev(&phy->phy);

	return 0;
}

static int omap_usb2_remove(struct platform_device *pdev)
{
	struct omap_usb	*phy = platform_get_drvdata(pdev);

	clk_unprepare(phy->wkupclk);
	if (!IS_ERR(phy->optclk))
		clk_unprepare(phy->optclk);
	usb_remove_phy(&phy->phy);
	pm_runtime_disable(phy->dev);

	return 0;
}

#ifdef CONFIG_PM

static int omap_usb2_runtime_suspend(struct device *dev)
{
	struct platform_device	*pdev = to_platform_device(dev);
	struct omap_usb	*phy = platform_get_drvdata(pdev);

	clk_disable(phy->wkupclk);
	if (!IS_ERR(phy->optclk))
		clk_disable(phy->optclk);

	return 0;
}

static int omap_usb2_runtime_resume(struct device *dev)
{
	struct platform_device	*pdev = to_platform_device(dev);
	struct omap_usb	*phy = platform_get_drvdata(pdev);
	int ret;

	ret = clk_enable(phy->wkupclk);
	if (ret < 0) {
		dev_err(phy->dev, "Failed to enable wkupclk %d\n", ret);
		goto err0;
	}

	if (!IS_ERR(phy->optclk)) {
		ret = clk_enable(phy->optclk);
		if (ret < 0) {
			dev_err(phy->dev, "Failed to enable optclk %d\n", ret);
			goto err1;
		}
	}

	return 0;

err1:
	clk_disable(phy->wkupclk);

err0:
	return ret;
}

static const struct dev_pm_ops omap_usb2_pm_ops = {
	SET_RUNTIME_PM_OPS(omap_usb2_runtime_suspend, omap_usb2_runtime_resume,
		NULL)
};

#define DEV_PM_OPS     (&omap_usb2_pm_ops)
#else
#define DEV_PM_OPS     NULL
#endif

static struct platform_driver omap_usb2_driver = {
	.probe		= omap_usb2_probe,
	.remove		= omap_usb2_remove,
	.driver		= {
		.name	= "omap-usb2",
		.pm	= DEV_PM_OPS,
		.of_match_table = omap_usb2_id_table,
	},
};

module_platform_driver(omap_usb2_driver);

MODULE_ALIAS("platform:omap_usb2");
MODULE_AUTHOR("Texas Instruments Inc.");
MODULE_DESCRIPTION("OMAP USB2 phy driver");
MODULE_LICENSE("GPL v2");<|MERGE_RESOLUTION|>--- conflicted
+++ resolved
@@ -245,15 +245,10 @@
 
 	otg->set_host		= omap_usb_set_host;
 	otg->set_peripheral	= omap_usb_set_peripheral;
-<<<<<<< HEAD
-	otg->set_vbus		= omap_usb_set_vbus;
-	otg->start_srp		= omap_usb_start_srp;
-=======
 	if (phy_data->flags & OMAP_USB2_HAS_SET_VBUS)
 		otg->set_vbus		= omap_usb_set_vbus;
 	if (phy_data->flags & OMAP_USB2_HAS_START_SRP)
 		otg->start_srp		= omap_usb_start_srp;
->>>>>>> 33e8bb5d
 	otg->usb_phy		= &phy->phy;
 
 	platform_set_drvdata(pdev, phy);
