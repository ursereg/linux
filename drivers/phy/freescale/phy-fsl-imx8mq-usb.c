--- conflicted
+++ resolved
@@ -7,19 +7,13 @@
 #include <linux/delay.h>
 #include <linux/io.h>
 #include <linux/module.h>
-<<<<<<< HEAD
-#include <linux/delay.h>
-=======
 #include <linux/of_platform.h>
->>>>>>> c1084c27
 #include <linux/phy/phy.h>
 #include <linux/platform_device.h>
 #include <linux/power_supply.h>
 #include <linux/regulator/consumer.h>
-#include <linux/power_supply.h>
 
 #define PHY_CTRL0			0x0
-#define PHY_CTRL0_REF_CLKDIV2		BIT(1)
 #define PHY_CTRL0_REF_SSP_EN		BIT(2)
 #define PHY_CTRL0_FSEL_MASK		GENMASK(10, 5)
 #define PHY_CTRL0_FSEL_24M		0x2a
@@ -49,11 +43,8 @@
 /* 1111: +24% ... 0000: -6% step: 2% */
 #define PHY_CTRL3_TXVREF_TUNE_MASK	GENMASK(25, 22)
 #define PHY_CTRL3_TXVREF_TUNE_SHIFT	22
-<<<<<<< HEAD
-=======
 #define PHY_CTRL3_TX_VBOOST_LEVEL_MASK	GENMASK(31, 29)
 #define PHY_CTRL3_TX_VBOOST_LEVEL_SHIFT	29
->>>>>>> c1084c27
 
 #define PHY_CTRL4			0x10
 #define PHY_CTRL4_PCS_TX_DEEMPH_3P5DB_MASK	GENMASK(20, 15)
@@ -71,8 +62,6 @@
 #define PHY_CTRL6_ALT_CLK_EN		BIT(1)
 #define PHY_CTRL6_ALT_CLK_SEL		BIT(0)
 
-<<<<<<< HEAD
-=======
 /* PHY control register access */
 #define PHY_CTRL_REG_COUNT_MAX		0x42
 #define PHY_CTRL_REG_OFFSET_MAX		0x201f
@@ -88,7 +77,6 @@
 #define PHY_CRSR_DATA_OUT_MASK		GENMASK(15, 0)
 #define PHY_CRSR_CR_ACK			BIT(16)
 
->>>>>>> c1084c27
 #define PHY_STS0			0x40
 #define PHY_STS0_OTGSESSVLD		BIT(7)
 #define PHY_STS0_CHGDET			BIT(4)
@@ -105,20 +93,14 @@
 	struct notifier_block chg_det_nb;
 	struct power_supply *vbus_power_supply;
 	enum power_supply_usb_type chg_type;
-<<<<<<< HEAD
-=======
 	struct dentry *debugfs;
 	u16	cr_access_base;
 	u16	cr_read_count;
->>>>>>> c1084c27
 	u32	pcs_tx_swing_full;
 	u32	pcs_tx_deemph_3p5db;
 	u32	tx_vref_tune;
 	u32	tx_rise_tune;
 	u32	tx_preemp_amp_tune;
-<<<<<<< HEAD
-	u32	comp_dis_tune;
-=======
 	u32	tx_vboost_level;
 	u32	comp_dis_tune;
 };
@@ -299,7 +281,6 @@
 	.read		= seq_read,
 	.llseek		= seq_lseek,
 	.release	= single_release,
->>>>>>> c1084c27
 };
 
 static void debug_create_files(struct imx8mq_usb_phy *imx_phy)
@@ -454,11 +435,7 @@
 	/* USB3.0 PHY signal fsel for 24M ref */
 	value = readl(imx_phy->base + PHY_CTRL0);
 	value &= ~PHY_CTRL0_FSEL_MASK;
-<<<<<<< HEAD
-	value |= (PHY_CTRL0_FSEL_24M << 5);
-=======
 	value |= FIELD_PREP(PHY_CTRL0_FSEL_MASK, PHY_CTRL0_FSEL_24M);
->>>>>>> c1084c27
 	writel(value, imx_phy->base + PHY_CTRL0);
 
 	/* Disable alt_clk_en and use internal MPLL clocks */
@@ -475,10 +452,6 @@
 	value |= PHY_CTRL0_REF_SSP_EN;
 	writel(value, imx_phy->base + PHY_CTRL0);
 
-<<<<<<< HEAD
-	/* Disable OTG block */
-=======
->>>>>>> c1084c27
 	value = readl(imx_phy->base + PHY_CTRL2);
 	value |= PHY_CTRL2_TXENABLEN0 | PHY_CTRL2_OTG_DISABLE;
 	writel(value, imx_phy->base + PHY_CTRL2);
@@ -489,77 +462,11 @@
 	value &= ~(PHY_CTRL1_RESET | PHY_CTRL1_ATERESET);
 	writel(value, imx_phy->base + PHY_CTRL1);
 
-<<<<<<< HEAD
-
-	/* PHY tuning */
-	if (imx_phy->pcs_tx_deemph_3p5db != PHY_TUNE_DEFAULT) {
-		value = readl(imx_phy->base + PHY_CTRL4);
-		value &= ~PHY_CTRL4_PCS_TX_DEEMPH_3P5DB_MASK;
-		value |= imx_phy->pcs_tx_deemph_3p5db <<
-			 PHY_CTRL4_PCS_TX_DEEMPH_3P5DB_SHIFT;
-		writel(value, imx_phy->base + PHY_CTRL4);
-	}
-
-	if (imx_phy->pcs_tx_swing_full != PHY_TUNE_DEFAULT) {
-		value = readl(imx_phy->base + PHY_CTRL5);
-		value &= ~PHY_CTRL5_PCS_TX_SWING_FULL_MASK;
-		value |= imx_phy->pcs_tx_swing_full;
-		writel(value, imx_phy->base + PHY_CTRL5);
-	}
-
-	if ((imx_phy->tx_vref_tune & imx_phy->tx_rise_tune &
-	    imx_phy->tx_preemp_amp_tune & imx_phy->comp_dis_tune) ==
-	    PHY_TUNE_DEFAULT)
-		/* If all are the default values, no need update. */
-		return 0;
-
-	value = readl(imx_phy->base + PHY_CTRL3);
-	if (imx_phy->tx_vref_tune == PHY_TUNE_DEFAULT)
-		imx_phy->tx_vref_tune = (value & PHY_CTRL3_TXVREF_TUNE_MASK) >>
-					PHY_CTRL3_TXVREF_TUNE_SHIFT;
-
-	if (imx_phy->tx_rise_tune == PHY_TUNE_DEFAULT)
-		imx_phy->tx_rise_tune = (value & PHY_CTRL3_TXRISE_TUNE_MASK) >>
-					PHY_CTRL3_TXRISE_TUNE_SHIFT;
-
-	if (imx_phy->tx_preemp_amp_tune == PHY_TUNE_DEFAULT)
-		imx_phy->tx_preemp_amp_tune = (value &
-					       PHY_CTRL3_TXPREEMP_TUNE_MASK) >>
-					      PHY_CTRL3_TXPREEMP_TUNE_SHIFT;
-
-	if (imx_phy->comp_dis_tune == PHY_TUNE_DEFAULT)
-		imx_phy->comp_dis_tune = value & PHY_CTRL3_COMPDISTUNE_MASK;
-
-	value &= ~(PHY_CTRL3_TXVREF_TUNE_MASK |
-		   PHY_CTRL3_TXRISE_TUNE_MASK |
-		   PHY_CTRL3_TXPREEMP_TUNE_MASK |
-		   PHY_CTRL3_COMPDISTUNE_MASK);
-	value |= imx_phy->tx_vref_tune << PHY_CTRL3_TXVREF_TUNE_SHIFT |
-		 imx_phy->tx_rise_tune << PHY_CTRL3_TXRISE_TUNE_SHIFT |
-		 imx_phy->tx_preemp_amp_tune <<
-		 PHY_CTRL3_TXPREEMP_TUNE_SHIFT |
-		 imx_phy->comp_dis_tune;
-
-	writel(value, imx_phy->base + PHY_CTRL3);
-=======
 	imx8m_phy_tune(imx_phy);
->>>>>>> c1084c27
-
-	return 0;
-}
-
-<<<<<<< HEAD
-static int imx8m_usb_phy_init(struct phy *phy)
-{
-	if (of_device_is_compatible(phy->dev.parent->of_node,
-				    "fsl,imx8mp-usb-phy"))
-		return imx8mp_usb_phy_init(phy);
-	else
-		return imx8mq_usb_phy_init(phy);
-}
-
-=======
->>>>>>> c1084c27
+
+	return 0;
+}
+
 static int imx8mq_phy_power_on(struct phy *phy)
 {
 	struct imx8mq_usb_phy *imx_phy = phy_get_drvdata(phy);
@@ -667,11 +574,7 @@
 	val |= PHY_CTRL1_VDATSRCENB0 | PHY_CTRL1_VDATDETENB0;
 	writel(val, imx_phy->base + PHY_CTRL1);
 
-<<<<<<< HEAD
-	usleep_range(1000, 2000);
-=======
 	msleep(40);
->>>>>>> c1084c27
 
 	/* Check if D- is less than VDAT_REF to determine an SDP per BC 1.2 */
 	val = readl(imx_phy->base + PHY_STS0);
@@ -692,11 +595,7 @@
 	writel(val | PHY_CTRL1_VDATSRCENB0 | PHY_CTRL1_VDATDETENB0 |
 		PHY_CTRL1_CHRGSEL, imx_phy->base + PHY_CTRL1);
 
-<<<<<<< HEAD
-	usleep_range(1000, 2000);
-=======
 	msleep(40);
->>>>>>> c1084c27
 
 	/*
 	 * Per BC 1.2, check voltage of D+:
@@ -840,49 +739,14 @@
 	return 0;
 }
 
-<<<<<<< HEAD
-static struct phy_ops imx8mq_usb_phy_ops = {
-	.init		= imx8m_usb_phy_init,
-=======
 static const struct phy_ops imx8mq_usb_phy_ops = {
 	.init		= imx8mq_usb_phy_init,
->>>>>>> c1084c27
 	.power_on	= imx8mq_phy_power_on,
 	.power_off	= imx8mq_phy_power_off,
 	.set_mode	= imx8mq_phy_set_mode,
 	.owner		= THIS_MODULE,
 };
 
-<<<<<<< HEAD
-static void imx8mp_get_phy_tuning_data(struct imx8mq_usb_phy *imx_phy)
-{
-	struct device *dev = imx_phy->phy->dev.parent;
-
-	if (device_property_read_u32(dev, "fsl,phy-tx-vref-tune",
-				     &imx_phy->tx_vref_tune))
-		imx_phy->tx_vref_tune = PHY_TUNE_DEFAULT;
-
-	if (device_property_read_u32(dev, "fsl,phy-tx-rise-tune",
-				     &imx_phy->tx_rise_tune))
-		imx_phy->tx_rise_tune = PHY_TUNE_DEFAULT;
-
-	if (device_property_read_u32(dev, "fsl,phy-tx-preemp-amp-tune",
-				     &imx_phy->tx_preemp_amp_tune))
-		imx_phy->tx_preemp_amp_tune = PHY_TUNE_DEFAULT;
-
-	if (device_property_read_u32(dev, "fsl,phy-comp-dis-tune",
-				     &imx_phy->comp_dis_tune))
-		imx_phy->comp_dis_tune = PHY_TUNE_DEFAULT;
-
-	if (device_property_read_u32(dev, "fsl,pcs-tx-deemph-3p5db",
-				     &imx_phy->pcs_tx_deemph_3p5db))
-		imx_phy->pcs_tx_deemph_3p5db = PHY_TUNE_DEFAULT;
-
-	if (device_property_read_u32(dev, "fsl,phy-pcs-tx-swing-full",
-				     &imx_phy->pcs_tx_swing_full))
-		imx_phy->pcs_tx_swing_full = PHY_TUNE_DEFAULT;
-}
-=======
 static const struct phy_ops imx8mp_usb_phy_ops = {
 	.init		= imx8mp_usb_phy_init,
 	.power_on	= imx8mq_phy_power_on,
@@ -899,7 +763,6 @@
 	{ }
 };
 MODULE_DEVICE_TABLE(of, imx8mq_usb_phy_of_match);
->>>>>>> c1084c27
 
 static int imx8mq_usb_phy_probe(struct platform_device *pdev)
 {
@@ -942,13 +805,9 @@
 		power_supply_reg_notifier(&imx_phy->chg_det_nb);
 	}
 
-<<<<<<< HEAD
-	imx8mp_get_phy_tuning_data(imx_phy);
-=======
 	imx8m_get_phy_tuning_data(imx_phy);
 
 	debug_create_files(imx_phy);
->>>>>>> c1084c27
 
 	phy_provider = devm_of_phy_provider_register(dev, of_phy_simple_xlate);
 
@@ -962,22 +821,10 @@
 	if (device_property_present(&pdev->dev, "vbus-power-supply"))
 		power_supply_unreg_notifier(&imx_phy->chg_det_nb);
 
-<<<<<<< HEAD
-	return 0;
-}
-
-static const struct of_device_id imx8mq_usb_phy_of_match[] = {
-	{.compatible = "fsl,imx8mq-usb-phy",},
-	{.compatible = "fsl,imx8mp-usb-phy",},
-	{ },
-};
-MODULE_DEVICE_TABLE(of, imx8mq_usb_phy_of_match);
-=======
 	debug_remove_files(imx_phy);
 
 	return 0;
 }
->>>>>>> c1084c27
 
 static struct platform_driver imx8mq_usb_phy_driver = {
 	.probe	= imx8mq_usb_phy_probe,
