--- conflicted
+++ resolved
@@ -609,8 +609,6 @@
 	struct viommu_dev *viommu = vdev->viommu;
 	struct viommu_domain *vdomain = to_viommu_domain(domain);
 
-<<<<<<< HEAD
-=======
 	viommu_page_size = 1UL << __ffs(viommu->pgsize_bitmap);
 	if (viommu_page_size > PAGE_SIZE) {
 		dev_err(vdev->dev,
@@ -619,7 +617,6 @@
 		return -EINVAL;
 	}
 
->>>>>>> c1084c27
 	ret = ida_alloc_range(&viommu->domain_ids, viommu->first_domain,
 			      viommu->last_domain, GFP_KERNEL);
 	if (ret < 0)
