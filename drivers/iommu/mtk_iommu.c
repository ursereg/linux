--- conflicted
+++ resolved
@@ -261,46 +261,9 @@
 		writel_relaxed(0, data->base + REG_MMU_CPE_DONE);
 		spin_unlock_irqrestore(&data->tlb_lock, flags);
 
-<<<<<<< HEAD
-static void mtk_iommu_tlb_flush_walk(unsigned long iova, size_t size,
-				     size_t granule, void *cookie)
-{
-	struct mtk_iommu_data *data = cookie;
-	unsigned long flags;
-
-	spin_lock_irqsave(&data->tlb_lock, flags);
-	mtk_iommu_tlb_add_flush_nosync(iova, size, granule, false, cookie);
-	mtk_iommu_tlb_sync(cookie);
-	spin_unlock_irqrestore(&data->tlb_lock, flags);
-}
-
-static void mtk_iommu_tlb_flush_leaf(unsigned long iova, size_t size,
-				     size_t granule, void *cookie)
-{
-	struct mtk_iommu_data *data = cookie;
-	unsigned long flags;
-
-	spin_lock_irqsave(&data->tlb_lock, flags);
-	mtk_iommu_tlb_add_flush_nosync(iova, size, granule, true, cookie);
-	mtk_iommu_tlb_sync(cookie);
-	spin_unlock_irqrestore(&data->tlb_lock, flags);
-}
-
-static void mtk_iommu_tlb_flush_page_nosync(struct iommu_iotlb_gather *gather,
-					    unsigned long iova, size_t granule,
-					    void *cookie)
-{
-	struct mtk_iommu_data *data = cookie;
-	unsigned long flags;
-
-	spin_lock_irqsave(&data->tlb_lock, flags);
-	mtk_iommu_tlb_add_flush_nosync(iova, granule, granule, true, cookie);
-	spin_unlock_irqrestore(&data->tlb_lock, flags);
-=======
 		if (has_pm)
 			pm_runtime_put(data->dev);
 	}
->>>>>>> c1084c27
 }
 
 static irqreturn_t mtk_iommu_isr(int irq, void *dev_id)
@@ -557,26 +520,14 @@
 
 static void mtk_iommu_flush_iotlb_all(struct iommu_domain *domain)
 {
-<<<<<<< HEAD
-	mtk_iommu_tlb_flush_all(mtk_iommu_get_m4u_data());
-=======
 	struct mtk_iommu_domain *dom = to_mtk_domain(domain);
 
 	mtk_iommu_tlb_flush_all(dom->data);
->>>>>>> c1084c27
 }
 
 static void mtk_iommu_iotlb_sync(struct iommu_domain *domain,
 				 struct iommu_iotlb_gather *gather)
 {
-<<<<<<< HEAD
-	struct mtk_iommu_data *data = mtk_iommu_get_m4u_data();
-	unsigned long flags;
-
-	spin_lock_irqsave(&data->tlb_lock, flags);
-	mtk_iommu_tlb_sync(data);
-	spin_unlock_irqrestore(&data->tlb_lock, flags);
-=======
 	struct mtk_iommu_domain *dom = to_mtk_domain(domain);
 	size_t length = gather->end - gather->start + 1;
 
@@ -590,7 +541,6 @@
 	struct mtk_iommu_domain *dom = to_mtk_domain(domain);
 
 	mtk_iommu_tlb_flush_range_sync(iova, size, size, dom->data);
->>>>>>> c1084c27
 }
 
 static phys_addr_t mtk_iommu_iova_to_phys(struct iommu_domain *domain,
