// SPDX-License-Identifier: GPL-2.0-or-later
/*
 * Asus PC WMI hotkey driver
 *
 * Copyright(C) 2010 Intel Corporation.
 * Copyright(C) 2010-2011 Corentin Chary <corentin.chary@gmail.com>
 *
 * Portions based on wistron_btns.c:
 * Copyright (C) 2005 Miloslav Trmac <mitr@volny.cz>
 * Copyright (C) 2005 Bernhard Rosenkraenzer <bero@arklinux.org>
 * Copyright (C) 2005 Dmitry Torokhov <dtor@mail.ru>
 */

#define pr_fmt(fmt) KBUILD_MODNAME ": " fmt

#include <linux/kernel.h>
#include <linux/module.h>
#include <linux/init.h>
#include <linux/types.h>
#include <linux/slab.h>
#include <linux/input.h>
#include <linux/input/sparse-keymap.h>
#include <linux/fb.h>
#include <linux/backlight.h>
#include <linux/leds.h>
#include <linux/rfkill.h>
#include <linux/pci.h>
#include <linux/pci_hotplug.h>
#include <linux/platform_profile.h>
#include <linux/power_supply.h>
#include <linux/hwmon.h>
#include <linux/hwmon-sysfs.h>
#include <linux/debugfs.h>
#include <linux/seq_file.h>
#include <linux/platform_data/x86/asus-wmi.h>
#include <linux/platform_device.h>
#include <linux/acpi.h>
#include <linux/dmi.h>
#include <linux/units.h>

#include <acpi/battery.h>
#include <acpi/video.h>

#include "asus-wmi.h"

MODULE_AUTHOR("Corentin Chary <corentin.chary@gmail.com>, "
	      "Yong Wang <yong.y.wang@intel.com>");
MODULE_DESCRIPTION("Asus Generic WMI Driver");
MODULE_LICENSE("GPL");

static bool fnlock_default = true;
module_param(fnlock_default, bool, 0444);

#define to_asus_wmi_driver(pdrv)					\
	(container_of((pdrv), struct asus_wmi_driver, platform_driver))

#define ASUS_WMI_MGMT_GUID	"97845ED0-4E6D-11DE-8A39-0800200C9A66"

#define NOTIFY_BRNUP_MIN		0x11
#define NOTIFY_BRNUP_MAX		0x1f
#define NOTIFY_BRNDOWN_MIN		0x20
#define NOTIFY_BRNDOWN_MAX		0x2e
#define NOTIFY_FNLOCK_TOGGLE		0x4e
#define NOTIFY_KBD_DOCK_CHANGE		0x75
#define NOTIFY_KBD_BRTUP		0xc4
#define NOTIFY_KBD_BRTDWN		0xc5
#define NOTIFY_KBD_BRTTOGGLE		0xc7
#define NOTIFY_KBD_FBM			0x99
#define NOTIFY_KBD_TTP			0xae
#define NOTIFY_LID_FLIP			0xfa

#define ASUS_WMI_FNLOCK_BIOS_DISABLED	BIT(0)

#define ASUS_FAN_DESC			"cpu_fan"
#define ASUS_FAN_MFUN			0x13
#define ASUS_FAN_SFUN_READ		0x06
#define ASUS_FAN_SFUN_WRITE		0x07

/* Based on standard hwmon pwmX_enable values */
#define ASUS_FAN_CTRL_FULLSPEED		0
#define ASUS_FAN_CTRL_MANUAL		1
#define ASUS_FAN_CTRL_AUTO		2

#define ASUS_FAN_BOOST_MODE_NORMAL		0
#define ASUS_FAN_BOOST_MODE_OVERBOOST		1
#define ASUS_FAN_BOOST_MODE_OVERBOOST_MASK	0x01
#define ASUS_FAN_BOOST_MODE_SILENT		2
#define ASUS_FAN_BOOST_MODE_SILENT_MASK		0x02
#define ASUS_FAN_BOOST_MODES_MASK		0x03

#define ASUS_THROTTLE_THERMAL_POLICY_DEFAULT	0
#define ASUS_THROTTLE_THERMAL_POLICY_OVERBOOST	1
#define ASUS_THROTTLE_THERMAL_POLICY_SILENT	2

#define USB_INTEL_XUSB2PR		0xD0
#define PCI_DEVICE_ID_INTEL_LYNXPOINT_LP_XHCI	0x9c31

#define ASUS_ACPI_UID_ASUSWMI		"ASUSWMI"
#define ASUS_ACPI_UID_ATK		"ATK"

#define WMI_EVENT_QUEUE_SIZE		0x10
#define WMI_EVENT_QUEUE_END		0x1
#define WMI_EVENT_MASK			0xFFFF
/* The WMI hotkey event value is always the same. */
#define WMI_EVENT_VALUE_ATK		0xFF

#define WMI_EVENT_MASK			0xFFFF

static const char * const ashs_ids[] = { "ATK4001", "ATK4002", NULL };

static bool ashs_present(void)
{
	int i = 0;
	while (ashs_ids[i]) {
		if (acpi_dev_found(ashs_ids[i++]))
			return true;
	}
	return false;
}

struct bios_args {
	u32 arg0;
	u32 arg1;
	u32 arg2; /* At least TUF Gaming series uses 3 dword input buffer. */
	u32 arg4;
	u32 arg5;
} __packed;

/*
 * Struct that's used for all methods called via AGFN. Naming is
 * identically to the AML code.
 */
struct agfn_args {
	u16 mfun; /* probably "Multi-function" to be called */
	u16 sfun; /* probably "Sub-function" to be called */
	u16 len;  /* size of the hole struct, including subfunction fields */
	u8 stas;  /* not used by now */
	u8 err;   /* zero on success */
} __packed;

/* struct used for calling fan read and write methods */
struct agfn_fan_args {
	struct agfn_args agfn;	/* common fields */
	u8 fan;			/* fan number: 0: set auto mode 1: 1st fan */
	u32 speed;		/* read: RPM/100 - write: 0-255 */
} __packed;

/*
 * <platform>/    - debugfs root directory
 *   dev_id      - current dev_id
 *   ctrl_param  - current ctrl_param
 *   method_id   - current method_id
 *   devs        - call DEVS(dev_id, ctrl_param) and print result
 *   dsts        - call DSTS(dev_id)  and print result
 *   call        - call method_id(dev_id, ctrl_param) and print result
 */
struct asus_wmi_debug {
	struct dentry *root;
	u32 method_id;
	u32 dev_id;
	u32 ctrl_param;
};

struct asus_rfkill {
	struct asus_wmi *asus;
	struct rfkill *rfkill;
	u32 dev_id;
};

enum fan_type {
	FAN_TYPE_NONE = 0,
	FAN_TYPE_AGFN,		/* deprecated on newer platforms */
	FAN_TYPE_SPEC83,	/* starting in Spec 8.3, use CPU_FAN_CTRL */
};

struct asus_wmi {
	int dsts_id;
	int spec;
	int sfun;
	bool wmi_event_queue;

	struct input_dev *inputdev;
	struct backlight_device *backlight_device;
	struct platform_device *platform_device;

	struct led_classdev wlan_led;
	int wlan_led_wk;
	struct led_classdev tpd_led;
	int tpd_led_wk;
	struct led_classdev kbd_led;
	int kbd_led_wk;
	struct led_classdev lightbar_led;
	int lightbar_led_wk;
	struct workqueue_struct *led_workqueue;
	struct work_struct tpd_led_work;
	struct work_struct wlan_led_work;
	struct work_struct lightbar_led_work;

	struct asus_rfkill wlan;
	struct asus_rfkill bluetooth;
	struct asus_rfkill wimax;
	struct asus_rfkill wwan3g;
	struct asus_rfkill gps;
	struct asus_rfkill uwb;

	enum fan_type fan_type;
	int fan_pwm_mode;
	int agfn_pwm;

	bool fan_boost_mode_available;
	u8 fan_boost_mode_mask;
	u8 fan_boost_mode;

	bool egpu_enable_available; // 0 = enable
	bool egpu_enable;

	bool dgpu_disable_available;
	bool dgpu_disable;

	bool throttle_thermal_policy_available;
	u8 throttle_thermal_policy_mode;

	struct platform_profile_handler platform_profile_handler;
	bool platform_profile_support;

	// The RSOC controls the maximum charging percentage.
	bool battery_rsoc_available;

	bool panel_overdrive_available;
	bool panel_overdrive;

	struct hotplug_slot hotplug_slot;
	struct mutex hotplug_lock;
	struct mutex wmi_lock;
	struct workqueue_struct *hotplug_workqueue;
	struct work_struct hotplug_work;

	bool fnlock_locked;

	struct asus_wmi_debug debug;

	struct asus_wmi_driver *driver;
};

/* WMI ************************************************************************/

static int asus_wmi_evaluate_method3(u32 method_id,
		u32 arg0, u32 arg1, u32 arg2, u32 *retval)
{
	struct bios_args args = {
		.arg0 = arg0,
		.arg1 = arg1,
		.arg2 = arg2,
	};
	struct acpi_buffer input = { (acpi_size) sizeof(args), &args };
	struct acpi_buffer output = { ACPI_ALLOCATE_BUFFER, NULL };
	acpi_status status;
	union acpi_object *obj;
	u32 tmp = 0;

	status = wmi_evaluate_method(ASUS_WMI_MGMT_GUID, 0, method_id,
				     &input, &output);

	if (ACPI_FAILURE(status))
		return -EIO;

	obj = (union acpi_object *)output.pointer;
	if (obj && obj->type == ACPI_TYPE_INTEGER)
		tmp = (u32) obj->integer.value;

	if (retval)
		*retval = tmp;

	kfree(obj);

	if (tmp == ASUS_WMI_UNSUPPORTED_METHOD)
		return -ENODEV;

	return 0;
}

int asus_wmi_evaluate_method(u32 method_id, u32 arg0, u32 arg1, u32 *retval)
{
	return asus_wmi_evaluate_method3(method_id, arg0, arg1, 0, retval);
}
EXPORT_SYMBOL_GPL(asus_wmi_evaluate_method);

static int asus_wmi_evaluate_method_agfn(const struct acpi_buffer args)
{
	struct acpi_buffer input;
	u64 phys_addr;
	u32 retval;
	u32 status;

	/*
	 * Copy to dma capable address otherwise memory corruption occurs as
	 * bios has to be able to access it.
	 */
	input.pointer = kmemdup(args.pointer, args.length, GFP_DMA | GFP_KERNEL);
	input.length = args.length;
	if (!input.pointer)
		return -ENOMEM;
	phys_addr = virt_to_phys(input.pointer);

	status = asus_wmi_evaluate_method(ASUS_WMI_METHODID_AGFN,
					phys_addr, 0, &retval);
	if (!status)
		memcpy(args.pointer, input.pointer, args.length);

	kfree(input.pointer);
	if (status)
		return -ENXIO;

	return retval;
}

static int asus_wmi_get_devstate(struct asus_wmi *asus, u32 dev_id, u32 *retval)
{
	return asus_wmi_evaluate_method(asus->dsts_id, dev_id, 0, retval);
}

static int asus_wmi_set_devstate(u32 dev_id, u32 ctrl_param,
				 u32 *retval)
{
	return asus_wmi_evaluate_method(ASUS_WMI_METHODID_DEVS, dev_id,
					ctrl_param, retval);
}

/* Helper for special devices with magic return codes */
static int asus_wmi_get_devstate_bits(struct asus_wmi *asus,
				      u32 dev_id, u32 mask)
{
	u32 retval = 0;
	int err;

	err = asus_wmi_get_devstate(asus, dev_id, &retval);
	if (err < 0)
		return err;

	if (!(retval & ASUS_WMI_DSTS_PRESENCE_BIT))
		return -ENODEV;

	if (mask == ASUS_WMI_DSTS_STATUS_BIT) {
		if (retval & ASUS_WMI_DSTS_UNKNOWN_BIT)
			return -ENODEV;
	}

	return retval & mask;
}

static int asus_wmi_get_devstate_simple(struct asus_wmi *asus, u32 dev_id)
{
	return asus_wmi_get_devstate_bits(asus, dev_id,
					  ASUS_WMI_DSTS_STATUS_BIT);
}

static bool asus_wmi_dev_is_present(struct asus_wmi *asus, u32 dev_id)
{
	u32 retval;
	int status = asus_wmi_get_devstate(asus, dev_id, &retval);

	return status == 0 && (retval & ASUS_WMI_DSTS_PRESENCE_BIT);
}

/* Input **********************************************************************/

static int asus_wmi_input_init(struct asus_wmi *asus)
{
	int err, result;

	asus->inputdev = input_allocate_device();
	if (!asus->inputdev)
		return -ENOMEM;

	asus->inputdev->name = asus->driver->input_name;
	asus->inputdev->phys = asus->driver->input_phys;
	asus->inputdev->id.bustype = BUS_HOST;
	asus->inputdev->dev.parent = &asus->platform_device->dev;
	set_bit(EV_REP, asus->inputdev->evbit);

	err = sparse_keymap_setup(asus->inputdev, asus->driver->keymap, NULL);
	if (err)
		goto err_free_dev;

	if (asus->driver->quirks->use_kbd_dock_devid) {
		result = asus_wmi_get_devstate_simple(asus, ASUS_WMI_DEVID_KBD_DOCK);
		if (result >= 0) {
			input_set_capability(asus->inputdev, EV_SW, SW_TABLET_MODE);
			input_report_switch(asus->inputdev, SW_TABLET_MODE, !result);
		} else if (result != -ENODEV) {
			pr_err("Error checking for keyboard-dock: %d\n", result);
		}
	}

	if (asus->driver->quirks->use_lid_flip_devid) {
		result = asus_wmi_get_devstate_simple(asus, ASUS_WMI_DEVID_LID_FLIP);
		if (result < 0)
			asus->driver->quirks->use_lid_flip_devid = 0;
		if (result >= 0) {
			input_set_capability(asus->inputdev, EV_SW, SW_TABLET_MODE);
			input_report_switch(asus->inputdev, SW_TABLET_MODE, result);
		} else if (result == -ENODEV) {
			pr_err("This device has lid_flip quirk but got ENODEV checking it. This is a bug.");
		} else {
			pr_err("Error checking for lid-flip: %d\n", result);
		}
	}

	err = input_register_device(asus->inputdev);
	if (err)
		goto err_free_dev;

	return 0;

err_free_dev:
	input_free_device(asus->inputdev);
	return err;
}

static void asus_wmi_input_exit(struct asus_wmi *asus)
{
	if (asus->inputdev)
		input_unregister_device(asus->inputdev);

	asus->inputdev = NULL;
}

/* Tablet mode ****************************************************************/

static void lid_flip_tablet_mode_get_state(struct asus_wmi *asus)
{
	int result = asus_wmi_get_devstate_simple(asus, ASUS_WMI_DEVID_LID_FLIP);

	if (result >= 0) {
		input_report_switch(asus->inputdev, SW_TABLET_MODE, result);
		input_sync(asus->inputdev);
	}
}

/* dGPU ********************************************************************/
static int dgpu_disable_check_present(struct asus_wmi *asus)
{
	u32 result;
	int err;

	asus->dgpu_disable_available = false;

	err = asus_wmi_get_devstate(asus, ASUS_WMI_DEVID_DGPU, &result);
	if (err) {
		if (err == -ENODEV)
			return 0;
		return err;
	}

	if (result & ASUS_WMI_DSTS_PRESENCE_BIT) {
		asus->dgpu_disable_available = true;
		asus->dgpu_disable = result & ASUS_WMI_DSTS_STATUS_BIT;
	}

	return 0;
}

static int dgpu_disable_write(struct asus_wmi *asus)
{
	u32 retval;
	u8 value;
	int err;

	/* Don't rely on type conversion */
	value = asus->dgpu_disable ? 1 : 0;

	err = asus_wmi_set_devstate(ASUS_WMI_DEVID_DGPU, value, &retval);
	if (err) {
		pr_warn("Failed to set dgpu disable: %d\n", err);
		return err;
	}

	if (retval > 1) {
		pr_warn("Failed to set dgpu disable (retval): 0x%x\n", retval);
		return -EIO;
	}

	sysfs_notify(&asus->platform_device->dev.kobj, NULL, "dgpu_disable");

	return 0;
}

static ssize_t dgpu_disable_show(struct device *dev,
				   struct device_attribute *attr, char *buf)
{
	struct asus_wmi *asus = dev_get_drvdata(dev);
	u8 mode = asus->dgpu_disable;

	return sysfs_emit(buf, "%d\n", mode);
}

/*
 * A user may be required to store the value twice, typcial store first, then
 * rescan PCI bus to activate power, then store a second time to save correctly.
 * The reason for this is that an extra code path in the ACPI is enabled when
 * the device and bus are powered.
 */
static ssize_t dgpu_disable_store(struct device *dev,
				    struct device_attribute *attr,
				    const char *buf, size_t count)
{
	bool disable;
	int result;

	struct asus_wmi *asus = dev_get_drvdata(dev);

	result = kstrtobool(buf, &disable);
	if (result)
		return result;

	asus->dgpu_disable = disable;

	result = dgpu_disable_write(asus);
	if (result)
		return result;

	return count;
}

static DEVICE_ATTR_RW(dgpu_disable);

/* eGPU ********************************************************************/
static int egpu_enable_check_present(struct asus_wmi *asus)
{
	u32 result;
	int err;

	asus->egpu_enable_available = false;

	err = asus_wmi_get_devstate(asus, ASUS_WMI_DEVID_EGPU, &result);
	if (err) {
		if (err == -ENODEV)
			return 0;
		return err;
	}

	if (result & ASUS_WMI_DSTS_PRESENCE_BIT) {
		asus->egpu_enable_available = true;
		asus->egpu_enable = result & ASUS_WMI_DSTS_STATUS_BIT;
	}

	return 0;
}

static int egpu_enable_write(struct asus_wmi *asus)
{
	u32 retval;
	u8 value;
	int err;

	/* Don't rely on type conversion */
	value = asus->egpu_enable ? 1 : 0;

	err = asus_wmi_set_devstate(ASUS_WMI_DEVID_EGPU, value, &retval);

	if (err) {
		pr_warn("Failed to set egpu disable: %d\n", err);
		return err;
	}

	if (retval > 1) {
		pr_warn("Failed to set egpu disable (retval): 0x%x\n", retval);
		return -EIO;
	}

	sysfs_notify(&asus->platform_device->dev.kobj, NULL, "egpu_enable");

	return 0;
}

static ssize_t egpu_enable_show(struct device *dev,
				   struct device_attribute *attr, char *buf)
{
	struct asus_wmi *asus = dev_get_drvdata(dev);
	bool mode = asus->egpu_enable;

	return sysfs_emit(buf, "%d\n", mode);
}

/* The ACPI call to enable the eGPU also disables the internal dGPU */
static ssize_t egpu_enable_store(struct device *dev,
				    struct device_attribute *attr,
				    const char *buf, size_t count)
{
	bool enable;
	int result;

	struct asus_wmi *asus = dev_get_drvdata(dev);

	result = kstrtobool(buf, &enable);
	if (result)
		return result;

	asus->egpu_enable = enable;

	result = egpu_enable_write(asus);
	if (result)
		return result;

	/* Ensure that the kernel status of dgpu is updated */
	result = dgpu_disable_check_present(asus);
	if (result)
		return result;

	return count;
}

static DEVICE_ATTR_RW(egpu_enable);

/* Battery ********************************************************************/

/* The battery maximum charging percentage */
static int charge_end_threshold;

static ssize_t charge_control_end_threshold_store(struct device *dev,
						  struct device_attribute *attr,
						  const char *buf, size_t count)
{
	int value, ret, rv;

	ret = kstrtouint(buf, 10, &value);
	if (ret)
		return ret;

	if (value < 0 || value > 100)
		return -EINVAL;

	ret = asus_wmi_set_devstate(ASUS_WMI_DEVID_RSOC, value, &rv);
	if (ret)
		return ret;

	if (rv != 1)
		return -EIO;

	/* There isn't any method in the DSDT to read the threshold, so we
	 * save the threshold.
	 */
	charge_end_threshold = value;
	return count;
}

static ssize_t charge_control_end_threshold_show(struct device *device,
						 struct device_attribute *attr,
						 char *buf)
{
	return sprintf(buf, "%d\n", charge_end_threshold);
}

static DEVICE_ATTR_RW(charge_control_end_threshold);

static int asus_wmi_battery_add(struct power_supply *battery)
{
	/* The WMI method does not provide a way to specific a battery, so we
	 * just assume it is the first battery.
	 * Note: On some newer ASUS laptops (Zenbook UM431DA), the primary/first
	 * battery is named BATT.
	 */
	if (strcmp(battery->desc->name, "BAT0") != 0 &&
	    strcmp(battery->desc->name, "BAT1") != 0 &&
<<<<<<< HEAD
=======
	    strcmp(battery->desc->name, "BATC") != 0 &&
>>>>>>> c1084c27
	    strcmp(battery->desc->name, "BATT") != 0)
		return -ENODEV;

	if (device_create_file(&battery->dev,
	    &dev_attr_charge_control_end_threshold))
		return -ENODEV;

	/* The charge threshold is only reset when the system is power cycled,
	 * and we can't get the current threshold so let set it to 100% when
	 * a battery is added.
	 */
	asus_wmi_set_devstate(ASUS_WMI_DEVID_RSOC, 100, NULL);
	charge_end_threshold = 100;

	return 0;
}

static int asus_wmi_battery_remove(struct power_supply *battery)
{
	device_remove_file(&battery->dev,
			   &dev_attr_charge_control_end_threshold);
	return 0;
}

static struct acpi_battery_hook battery_hook = {
	.add_battery = asus_wmi_battery_add,
	.remove_battery = asus_wmi_battery_remove,
	.name = "ASUS Battery Extension",
};

static void asus_wmi_battery_init(struct asus_wmi *asus)
{
	asus->battery_rsoc_available = false;
	if (asus_wmi_dev_is_present(asus, ASUS_WMI_DEVID_RSOC)) {
		asus->battery_rsoc_available = true;
		battery_hook_register(&battery_hook);
	}
}

static void asus_wmi_battery_exit(struct asus_wmi *asus)
{
	if (asus->battery_rsoc_available)
		battery_hook_unregister(&battery_hook);
}

/* LEDs ***********************************************************************/

/*
 * These functions actually update the LED's, and are called from a
 * workqueue. By doing this as separate work rather than when the LED
 * subsystem asks, we avoid messing with the Asus ACPI stuff during a
 * potentially bad time, such as a timer interrupt.
 */
static void tpd_led_update(struct work_struct *work)
{
	int ctrl_param;
	struct asus_wmi *asus;

	asus = container_of(work, struct asus_wmi, tpd_led_work);

	ctrl_param = asus->tpd_led_wk;
	asus_wmi_set_devstate(ASUS_WMI_DEVID_TOUCHPAD_LED, ctrl_param, NULL);
}

static void tpd_led_set(struct led_classdev *led_cdev,
			enum led_brightness value)
{
	struct asus_wmi *asus;

	asus = container_of(led_cdev, struct asus_wmi, tpd_led);

	asus->tpd_led_wk = !!value;
	queue_work(asus->led_workqueue, &asus->tpd_led_work);
}

static int read_tpd_led_state(struct asus_wmi *asus)
{
	return asus_wmi_get_devstate_simple(asus, ASUS_WMI_DEVID_TOUCHPAD_LED);
}

static enum led_brightness tpd_led_get(struct led_classdev *led_cdev)
{
	struct asus_wmi *asus;

	asus = container_of(led_cdev, struct asus_wmi, tpd_led);

	return read_tpd_led_state(asus);
}

static void kbd_led_update(struct asus_wmi *asus)
{
	int ctrl_param = 0;

	ctrl_param = 0x80 | (asus->kbd_led_wk & 0x7F);
	asus_wmi_set_devstate(ASUS_WMI_DEVID_KBD_BACKLIGHT, ctrl_param, NULL);
}

static int kbd_led_read(struct asus_wmi *asus, int *level, int *env)
{
	int retval;

	/*
	 * bits 0-2: level
	 * bit 7: light on/off
	 * bit 8-10: environment (0: dark, 1: normal, 2: light)
	 * bit 17: status unknown
	 */
	retval = asus_wmi_get_devstate_bits(asus, ASUS_WMI_DEVID_KBD_BACKLIGHT,
					    0xFFFF);

	/* Unknown status is considered as off */
	if (retval == 0x8000)
		retval = 0;

	if (retval < 0)
		return retval;

	if (level)
		*level = retval & 0x7F;
	if (env)
		*env = (retval >> 8) & 0x7F;
	return 0;
}

static void do_kbd_led_set(struct led_classdev *led_cdev, int value)
{
	struct asus_wmi *asus;
	int max_level;

	asus = container_of(led_cdev, struct asus_wmi, kbd_led);
	max_level = asus->kbd_led.max_brightness;

	asus->kbd_led_wk = clamp_val(value, 0, max_level);
	kbd_led_update(asus);
}

static void kbd_led_set(struct led_classdev *led_cdev,
			enum led_brightness value)
{
	/* Prevent disabling keyboard backlight on module unregister */
	if (led_cdev->flags & LED_UNREGISTERING)
		return;

	do_kbd_led_set(led_cdev, value);
}

static void kbd_led_set_by_kbd(struct asus_wmi *asus, enum led_brightness value)
{
	struct led_classdev *led_cdev = &asus->kbd_led;

	do_kbd_led_set(led_cdev, value);
	led_classdev_notify_brightness_hw_changed(led_cdev, asus->kbd_led_wk);
}

static enum led_brightness kbd_led_get(struct led_classdev *led_cdev)
{
	struct asus_wmi *asus;
	int retval, value;

	asus = container_of(led_cdev, struct asus_wmi, kbd_led);

	retval = kbd_led_read(asus, &value, NULL);
	if (retval < 0)
		return retval;

	return value;
}

static int wlan_led_unknown_state(struct asus_wmi *asus)
{
	u32 result;

	asus_wmi_get_devstate(asus, ASUS_WMI_DEVID_WIRELESS_LED, &result);

	return result & ASUS_WMI_DSTS_UNKNOWN_BIT;
}

static void wlan_led_update(struct work_struct *work)
{
	int ctrl_param;
	struct asus_wmi *asus;

	asus = container_of(work, struct asus_wmi, wlan_led_work);

	ctrl_param = asus->wlan_led_wk;
	asus_wmi_set_devstate(ASUS_WMI_DEVID_WIRELESS_LED, ctrl_param, NULL);
}

static void wlan_led_set(struct led_classdev *led_cdev,
			 enum led_brightness value)
{
	struct asus_wmi *asus;

	asus = container_of(led_cdev, struct asus_wmi, wlan_led);

	asus->wlan_led_wk = !!value;
	queue_work(asus->led_workqueue, &asus->wlan_led_work);
}

static enum led_brightness wlan_led_get(struct led_classdev *led_cdev)
{
	struct asus_wmi *asus;
	u32 result;

	asus = container_of(led_cdev, struct asus_wmi, wlan_led);
	asus_wmi_get_devstate(asus, ASUS_WMI_DEVID_WIRELESS_LED, &result);

	return result & ASUS_WMI_DSTS_BRIGHTNESS_MASK;
}

static void lightbar_led_update(struct work_struct *work)
{
	struct asus_wmi *asus;
	int ctrl_param;

	asus = container_of(work, struct asus_wmi, lightbar_led_work);

	ctrl_param = asus->lightbar_led_wk;
	asus_wmi_set_devstate(ASUS_WMI_DEVID_LIGHTBAR, ctrl_param, NULL);
}

static void lightbar_led_set(struct led_classdev *led_cdev,
			     enum led_brightness value)
{
	struct asus_wmi *asus;

	asus = container_of(led_cdev, struct asus_wmi, lightbar_led);

	asus->lightbar_led_wk = !!value;
	queue_work(asus->led_workqueue, &asus->lightbar_led_work);
}

static enum led_brightness lightbar_led_get(struct led_classdev *led_cdev)
{
	struct asus_wmi *asus;
	u32 result;

	asus = container_of(led_cdev, struct asus_wmi, lightbar_led);
	asus_wmi_get_devstate(asus, ASUS_WMI_DEVID_LIGHTBAR, &result);

	return result & ASUS_WMI_DSTS_LIGHTBAR_MASK;
}

static void asus_wmi_led_exit(struct asus_wmi *asus)
{
	led_classdev_unregister(&asus->kbd_led);
	led_classdev_unregister(&asus->tpd_led);
	led_classdev_unregister(&asus->wlan_led);
	led_classdev_unregister(&asus->lightbar_led);

	if (asus->led_workqueue)
		destroy_workqueue(asus->led_workqueue);
}

static int asus_wmi_led_init(struct asus_wmi *asus)
{
	int rv = 0, led_val;

	asus->led_workqueue = create_singlethread_workqueue("led_workqueue");
	if (!asus->led_workqueue)
		return -ENOMEM;

	if (read_tpd_led_state(asus) >= 0) {
		INIT_WORK(&asus->tpd_led_work, tpd_led_update);

		asus->tpd_led.name = "asus::touchpad";
		asus->tpd_led.brightness_set = tpd_led_set;
		asus->tpd_led.brightness_get = tpd_led_get;
		asus->tpd_led.max_brightness = 1;

		rv = led_classdev_register(&asus->platform_device->dev,
					   &asus->tpd_led);
		if (rv)
			goto error;
	}

	if (!kbd_led_read(asus, &led_val, NULL)) {
		asus->kbd_led_wk = led_val;
		asus->kbd_led.name = "asus::kbd_backlight";
		asus->kbd_led.flags = LED_BRIGHT_HW_CHANGED;
		asus->kbd_led.brightness_set = kbd_led_set;
		asus->kbd_led.brightness_get = kbd_led_get;
		asus->kbd_led.max_brightness = 3;

		rv = led_classdev_register(&asus->platform_device->dev,
					   &asus->kbd_led);
		if (rv)
			goto error;
	}

	if (asus_wmi_dev_is_present(asus, ASUS_WMI_DEVID_WIRELESS_LED)
			&& (asus->driver->quirks->wapf > 0)) {
		INIT_WORK(&asus->wlan_led_work, wlan_led_update);

		asus->wlan_led.name = "asus::wlan";
		asus->wlan_led.brightness_set = wlan_led_set;
		if (!wlan_led_unknown_state(asus))
			asus->wlan_led.brightness_get = wlan_led_get;
		asus->wlan_led.flags = LED_CORE_SUSPENDRESUME;
		asus->wlan_led.max_brightness = 1;
		asus->wlan_led.default_trigger = "asus-wlan";

		rv = led_classdev_register(&asus->platform_device->dev,
					   &asus->wlan_led);
		if (rv)
			goto error;
	}

	if (asus_wmi_dev_is_present(asus, ASUS_WMI_DEVID_LIGHTBAR)) {
		INIT_WORK(&asus->lightbar_led_work, lightbar_led_update);

		asus->lightbar_led.name = "asus::lightbar";
		asus->lightbar_led.brightness_set = lightbar_led_set;
		asus->lightbar_led.brightness_get = lightbar_led_get;
		asus->lightbar_led.max_brightness = 1;

		rv = led_classdev_register(&asus->platform_device->dev,
					   &asus->lightbar_led);
	}

error:
	if (rv)
		asus_wmi_led_exit(asus);

	return rv;
}

/* RF *************************************************************************/

/*
 * PCI hotplug (for wlan rfkill)
 */
static bool asus_wlan_rfkill_blocked(struct asus_wmi *asus)
{
	int result = asus_wmi_get_devstate_simple(asus, ASUS_WMI_DEVID_WLAN);

	if (result < 0)
		return false;
	return !result;
}

static void asus_rfkill_hotplug(struct asus_wmi *asus)
{
	struct pci_dev *dev;
	struct pci_bus *bus;
	bool blocked;
	bool absent;
	u32 l;

	mutex_lock(&asus->wmi_lock);
	blocked = asus_wlan_rfkill_blocked(asus);
	mutex_unlock(&asus->wmi_lock);

	mutex_lock(&asus->hotplug_lock);
	pci_lock_rescan_remove();

	if (asus->wlan.rfkill)
		rfkill_set_sw_state(asus->wlan.rfkill, blocked);

	if (asus->hotplug_slot.ops) {
		bus = pci_find_bus(0, 1);
		if (!bus) {
			pr_warn("Unable to find PCI bus 1?\n");
			goto out_unlock;
		}

		if (pci_bus_read_config_dword(bus, 0, PCI_VENDOR_ID, &l)) {
			pr_err("Unable to read PCI config space?\n");
			goto out_unlock;
		}
		absent = (l == 0xffffffff);

		if (blocked != absent) {
			pr_warn("BIOS says wireless lan is %s, "
				"but the pci device is %s\n",
				blocked ? "blocked" : "unblocked",
				absent ? "absent" : "present");
			pr_warn("skipped wireless hotplug as probably "
				"inappropriate for this model\n");
			goto out_unlock;
		}

		if (!blocked) {
			dev = pci_get_slot(bus, 0);
			if (dev) {
				/* Device already present */
				pci_dev_put(dev);
				goto out_unlock;
			}
			dev = pci_scan_single_device(bus, 0);
			if (dev) {
				pci_bus_assign_resources(bus);
				pci_bus_add_device(dev);
			}
		} else {
			dev = pci_get_slot(bus, 0);
			if (dev) {
				pci_stop_and_remove_bus_device(dev);
				pci_dev_put(dev);
			}
		}
	}

out_unlock:
	pci_unlock_rescan_remove();
	mutex_unlock(&asus->hotplug_lock);
}

static void asus_rfkill_notify(acpi_handle handle, u32 event, void *data)
{
	struct asus_wmi *asus = data;

	if (event != ACPI_NOTIFY_BUS_CHECK)
		return;

	/*
	 * We can't call directly asus_rfkill_hotplug because most
	 * of the time WMBC is still being executed and not reetrant.
	 * There is currently no way to tell ACPICA that  we want this
	 * method to be serialized, we schedule a asus_rfkill_hotplug
	 * call later, in a safer context.
	 */
	queue_work(asus->hotplug_workqueue, &asus->hotplug_work);
}

static int asus_register_rfkill_notifier(struct asus_wmi *asus, char *node)
{
	acpi_status status;
	acpi_handle handle;

	status = acpi_get_handle(NULL, node, &handle);
	if (ACPI_FAILURE(status))
		return -ENODEV;

	status = acpi_install_notify_handler(handle, ACPI_SYSTEM_NOTIFY,
					     asus_rfkill_notify, asus);
	if (ACPI_FAILURE(status))
		pr_warn("Failed to register notify on %s\n", node);

	return 0;
}

static void asus_unregister_rfkill_notifier(struct asus_wmi *asus, char *node)
{
	acpi_status status = AE_OK;
	acpi_handle handle;

	status = acpi_get_handle(NULL, node, &handle);
	if (ACPI_FAILURE(status))
		return;

	status = acpi_remove_notify_handler(handle, ACPI_SYSTEM_NOTIFY,
					    asus_rfkill_notify);
	if (ACPI_FAILURE(status))
		pr_err("Error removing rfkill notify handler %s\n", node);
}

static int asus_get_adapter_status(struct hotplug_slot *hotplug_slot,
				   u8 *value)
{
	struct asus_wmi *asus = container_of(hotplug_slot,
					     struct asus_wmi, hotplug_slot);
	int result = asus_wmi_get_devstate_simple(asus, ASUS_WMI_DEVID_WLAN);

	if (result < 0)
		return result;

	*value = !!result;
	return 0;
}

static const struct hotplug_slot_ops asus_hotplug_slot_ops = {
	.get_adapter_status = asus_get_adapter_status,
	.get_power_status = asus_get_adapter_status,
};

static void asus_hotplug_work(struct work_struct *work)
{
	struct asus_wmi *asus;

	asus = container_of(work, struct asus_wmi, hotplug_work);
	asus_rfkill_hotplug(asus);
}

static int asus_setup_pci_hotplug(struct asus_wmi *asus)
{
	int ret = -ENOMEM;
	struct pci_bus *bus = pci_find_bus(0, 1);

	if (!bus) {
		pr_err("Unable to find wifi PCI bus\n");
		return -ENODEV;
	}

	asus->hotplug_workqueue =
	    create_singlethread_workqueue("hotplug_workqueue");
	if (!asus->hotplug_workqueue)
		goto error_workqueue;

	INIT_WORK(&asus->hotplug_work, asus_hotplug_work);

	asus->hotplug_slot.ops = &asus_hotplug_slot_ops;

	ret = pci_hp_register(&asus->hotplug_slot, bus, 0, "asus-wifi");
	if (ret) {
		pr_err("Unable to register hotplug slot - %d\n", ret);
		goto error_register;
	}

	return 0;

error_register:
	asus->hotplug_slot.ops = NULL;
	destroy_workqueue(asus->hotplug_workqueue);
error_workqueue:
	return ret;
}

/*
 * Rfkill devices
 */
static int asus_rfkill_set(void *data, bool blocked)
{
	struct asus_rfkill *priv = data;
	u32 ctrl_param = !blocked;
	u32 dev_id = priv->dev_id;

	/*
	 * If the user bit is set, BIOS can't set and record the wlan status,
	 * it will report the value read from id ASUS_WMI_DEVID_WLAN_LED
	 * while we query the wlan status through WMI(ASUS_WMI_DEVID_WLAN).
	 * So, we have to record wlan status in id ASUS_WMI_DEVID_WLAN_LED
	 * while setting the wlan status through WMI.
	 * This is also the behavior that windows app will do.
	 */
	if ((dev_id == ASUS_WMI_DEVID_WLAN) &&
	     priv->asus->driver->wlan_ctrl_by_user)
		dev_id = ASUS_WMI_DEVID_WLAN_LED;

	return asus_wmi_set_devstate(dev_id, ctrl_param, NULL);
}

static void asus_rfkill_query(struct rfkill *rfkill, void *data)
{
	struct asus_rfkill *priv = data;
	int result;

	result = asus_wmi_get_devstate_simple(priv->asus, priv->dev_id);

	if (result < 0)
		return;

	rfkill_set_sw_state(priv->rfkill, !result);
}

static int asus_rfkill_wlan_set(void *data, bool blocked)
{
	struct asus_rfkill *priv = data;
	struct asus_wmi *asus = priv->asus;
	int ret;

	/*
	 * This handler is enabled only if hotplug is enabled.
	 * In this case, the asus_wmi_set_devstate() will
	 * trigger a wmi notification and we need to wait
	 * this call to finish before being able to call
	 * any wmi method
	 */
	mutex_lock(&asus->wmi_lock);
	ret = asus_rfkill_set(data, blocked);
	mutex_unlock(&asus->wmi_lock);
	return ret;
}

static const struct rfkill_ops asus_rfkill_wlan_ops = {
	.set_block = asus_rfkill_wlan_set,
	.query = asus_rfkill_query,
};

static const struct rfkill_ops asus_rfkill_ops = {
	.set_block = asus_rfkill_set,
	.query = asus_rfkill_query,
};

static int asus_new_rfkill(struct asus_wmi *asus,
			   struct asus_rfkill *arfkill,
			   const char *name, enum rfkill_type type, int dev_id)
{
	int result = asus_wmi_get_devstate_simple(asus, dev_id);
	struct rfkill **rfkill = &arfkill->rfkill;

	if (result < 0)
		return result;

	arfkill->dev_id = dev_id;
	arfkill->asus = asus;

	if (dev_id == ASUS_WMI_DEVID_WLAN &&
	    asus->driver->quirks->hotplug_wireless)
		*rfkill = rfkill_alloc(name, &asus->platform_device->dev, type,
				       &asus_rfkill_wlan_ops, arfkill);
	else
		*rfkill = rfkill_alloc(name, &asus->platform_device->dev, type,
				       &asus_rfkill_ops, arfkill);

	if (!*rfkill)
		return -EINVAL;

	if ((dev_id == ASUS_WMI_DEVID_WLAN) &&
			(asus->driver->quirks->wapf > 0))
		rfkill_set_led_trigger_name(*rfkill, "asus-wlan");

	rfkill_init_sw_state(*rfkill, !result);
	result = rfkill_register(*rfkill);
	if (result) {
		rfkill_destroy(*rfkill);
		*rfkill = NULL;
		return result;
	}
	return 0;
}

static void asus_wmi_rfkill_exit(struct asus_wmi *asus)
{
	if (asus->driver->wlan_ctrl_by_user && ashs_present())
		return;

	asus_unregister_rfkill_notifier(asus, "\\_SB.PCI0.P0P5");
	asus_unregister_rfkill_notifier(asus, "\\_SB.PCI0.P0P6");
	asus_unregister_rfkill_notifier(asus, "\\_SB.PCI0.P0P7");
	if (asus->wlan.rfkill) {
		rfkill_unregister(asus->wlan.rfkill);
		rfkill_destroy(asus->wlan.rfkill);
		asus->wlan.rfkill = NULL;
	}
	/*
	 * Refresh pci hotplug in case the rfkill state was changed after
	 * asus_unregister_rfkill_notifier()
	 */
	asus_rfkill_hotplug(asus);
	if (asus->hotplug_slot.ops)
		pci_hp_deregister(&asus->hotplug_slot);
	if (asus->hotplug_workqueue)
		destroy_workqueue(asus->hotplug_workqueue);

	if (asus->bluetooth.rfkill) {
		rfkill_unregister(asus->bluetooth.rfkill);
		rfkill_destroy(asus->bluetooth.rfkill);
		asus->bluetooth.rfkill = NULL;
	}
	if (asus->wimax.rfkill) {
		rfkill_unregister(asus->wimax.rfkill);
		rfkill_destroy(asus->wimax.rfkill);
		asus->wimax.rfkill = NULL;
	}
	if (asus->wwan3g.rfkill) {
		rfkill_unregister(asus->wwan3g.rfkill);
		rfkill_destroy(asus->wwan3g.rfkill);
		asus->wwan3g.rfkill = NULL;
	}
	if (asus->gps.rfkill) {
		rfkill_unregister(asus->gps.rfkill);
		rfkill_destroy(asus->gps.rfkill);
		asus->gps.rfkill = NULL;
	}
	if (asus->uwb.rfkill) {
		rfkill_unregister(asus->uwb.rfkill);
		rfkill_destroy(asus->uwb.rfkill);
		asus->uwb.rfkill = NULL;
	}
}

static int asus_wmi_rfkill_init(struct asus_wmi *asus)
{
	int result = 0;

	mutex_init(&asus->hotplug_lock);
	mutex_init(&asus->wmi_lock);

	result = asus_new_rfkill(asus, &asus->wlan, "asus-wlan",
				 RFKILL_TYPE_WLAN, ASUS_WMI_DEVID_WLAN);

	if (result && result != -ENODEV)
		goto exit;

	result = asus_new_rfkill(asus, &asus->bluetooth,
				 "asus-bluetooth", RFKILL_TYPE_BLUETOOTH,
				 ASUS_WMI_DEVID_BLUETOOTH);

	if (result && result != -ENODEV)
		goto exit;

	result = asus_new_rfkill(asus, &asus->wimax, "asus-wimax",
				 RFKILL_TYPE_WIMAX, ASUS_WMI_DEVID_WIMAX);

	if (result && result != -ENODEV)
		goto exit;

	result = asus_new_rfkill(asus, &asus->wwan3g, "asus-wwan3g",
				 RFKILL_TYPE_WWAN, ASUS_WMI_DEVID_WWAN3G);

	if (result && result != -ENODEV)
		goto exit;

	result = asus_new_rfkill(asus, &asus->gps, "asus-gps",
				 RFKILL_TYPE_GPS, ASUS_WMI_DEVID_GPS);

	if (result && result != -ENODEV)
		goto exit;

	result = asus_new_rfkill(asus, &asus->uwb, "asus-uwb",
				 RFKILL_TYPE_UWB, ASUS_WMI_DEVID_UWB);

	if (result && result != -ENODEV)
		goto exit;

	if (!asus->driver->quirks->hotplug_wireless)
		goto exit;

	result = asus_setup_pci_hotplug(asus);
	/*
	 * If we get -EBUSY then something else is handling the PCI hotplug -
	 * don't fail in this case
	 */
	if (result == -EBUSY)
		result = 0;

	asus_register_rfkill_notifier(asus, "\\_SB.PCI0.P0P5");
	asus_register_rfkill_notifier(asus, "\\_SB.PCI0.P0P6");
	asus_register_rfkill_notifier(asus, "\\_SB.PCI0.P0P7");
	/*
	 * Refresh pci hotplug in case the rfkill state was changed during
	 * setup.
	 */
	asus_rfkill_hotplug(asus);

exit:
	if (result && result != -ENODEV)
		asus_wmi_rfkill_exit(asus);

	if (result == -ENODEV)
		result = 0;

	return result;
}

/* Panel Overdrive ************************************************************/
static int panel_od_check_present(struct asus_wmi *asus)
{
	u32 result;
	int err;

	asus->panel_overdrive_available = false;

	err = asus_wmi_get_devstate(asus, ASUS_WMI_DEVID_PANEL_OD, &result);
	if (err) {
		if (err == -ENODEV)
			return 0;
		return err;
	}

	if (result & ASUS_WMI_DSTS_PRESENCE_BIT) {
		asus->panel_overdrive_available = true;
		asus->panel_overdrive = result & ASUS_WMI_DSTS_STATUS_BIT;
	}

	return 0;
}

static int panel_od_write(struct asus_wmi *asus)
{
	u32 retval;
	u8 value;
	int err;

	/* Don't rely on type conversion */
	value = asus->panel_overdrive ? 1 : 0;

	err = asus_wmi_set_devstate(ASUS_WMI_DEVID_PANEL_OD, value, &retval);

	if (err) {
		pr_warn("Failed to set panel overdrive: %d\n", err);
		return err;
	}

	if (retval > 1) {
		pr_warn("Failed to set panel overdrive (retval): 0x%x\n", retval);
		return -EIO;
	}

	sysfs_notify(&asus->platform_device->dev.kobj, NULL, "panel_od");

	return 0;
}

static ssize_t panel_od_show(struct device *dev,
				   struct device_attribute *attr, char *buf)
{
	struct asus_wmi *asus = dev_get_drvdata(dev);

	return sysfs_emit(buf, "%d\n", asus->panel_overdrive);
}

static ssize_t panel_od_store(struct device *dev,
				    struct device_attribute *attr,
				    const char *buf, size_t count)
{
	bool overdrive;
	int result;

	struct asus_wmi *asus = dev_get_drvdata(dev);

	result = kstrtobool(buf, &overdrive);
	if (result)
		return result;

	asus->panel_overdrive = overdrive;
	result = panel_od_write(asus);

	if (result)
		return result;

	return count;
}

static DEVICE_ATTR_RW(panel_od);

/* Quirks *********************************************************************/

static void asus_wmi_set_xusb2pr(struct asus_wmi *asus)
{
	struct pci_dev *xhci_pdev;
	u32 orig_ports_available;
	u32 ports_available = asus->driver->quirks->xusb2pr;

	xhci_pdev = pci_get_device(PCI_VENDOR_ID_INTEL,
			PCI_DEVICE_ID_INTEL_LYNXPOINT_LP_XHCI,
			NULL);

	if (!xhci_pdev)
		return;

	pci_read_config_dword(xhci_pdev, USB_INTEL_XUSB2PR,
				&orig_ports_available);

	pci_write_config_dword(xhci_pdev, USB_INTEL_XUSB2PR,
				cpu_to_le32(ports_available));

	pr_info("set USB_INTEL_XUSB2PR old: 0x%04x, new: 0x%04x\n",
			orig_ports_available, ports_available);
}

/*
 * Some devices dont support or have borcken get_als method
 * but still support set method.
 */
static void asus_wmi_set_als(void)
{
	asus_wmi_set_devstate(ASUS_WMI_DEVID_ALS_ENABLE, 1, NULL);
}

/* Hwmon device ***************************************************************/

static int asus_agfn_fan_speed_read(struct asus_wmi *asus, int fan,
					  int *speed)
{
	struct agfn_fan_args args = {
		.agfn.len = sizeof(args),
		.agfn.mfun = ASUS_FAN_MFUN,
		.agfn.sfun = ASUS_FAN_SFUN_READ,
		.fan = fan,
		.speed = 0,
	};
	struct acpi_buffer input = { (acpi_size) sizeof(args), &args };
	int status;

	if (fan != 1)
		return -EINVAL;

	status = asus_wmi_evaluate_method_agfn(input);

	if (status || args.agfn.err)
		return -ENXIO;

	if (speed)
		*speed = args.speed;

	return 0;
}

static int asus_agfn_fan_speed_write(struct asus_wmi *asus, int fan,
				     int *speed)
{
	struct agfn_fan_args args = {
		.agfn.len = sizeof(args),
		.agfn.mfun = ASUS_FAN_MFUN,
		.agfn.sfun = ASUS_FAN_SFUN_WRITE,
		.fan = fan,
		.speed = speed ?  *speed : 0,
	};
	struct acpi_buffer input = { (acpi_size) sizeof(args), &args };
	int status;

	/* 1: for setting 1st fan's speed 0: setting auto mode */
	if (fan != 1 && fan != 0)
		return -EINVAL;

	status = asus_wmi_evaluate_method_agfn(input);

	if (status || args.agfn.err)
		return -ENXIO;

	if (speed && fan == 1)
		asus->agfn_pwm = *speed;

	return 0;
}

/*
 * Check if we can read the speed of one fan. If true we assume we can also
 * control it.
 */
static bool asus_wmi_has_agfn_fan(struct asus_wmi *asus)
{
	int status;
	int speed;
	u32 value;

	status = asus_agfn_fan_speed_read(asus, 1, &speed);
	if (status != 0)
		return false;

	status = asus_wmi_get_devstate(asus, ASUS_WMI_DEVID_FAN_CTRL, &value);
	if (status != 0)
		return false;

	/*
	 * We need to find a better way, probably using sfun,
	 * bits or spec ...
	 * Currently we disable it if:
	 * - ASUS_WMI_UNSUPPORTED_METHOD is returned
	 * - reverved bits are non-zero
	 * - sfun and presence bit are not set
	 */
	return !(value == ASUS_WMI_UNSUPPORTED_METHOD || value & 0xFFF80000
		 || (!asus->sfun && !(value & ASUS_WMI_DSTS_PRESENCE_BIT)));
}

static int asus_fan_set_auto(struct asus_wmi *asus)
{
	int status;
	u32 retval;

	switch (asus->fan_type) {
	case FAN_TYPE_SPEC83:
		status = asus_wmi_set_devstate(ASUS_WMI_DEVID_CPU_FAN_CTRL,
					       0, &retval);
		if (status)
			return status;

		if (retval != 1)
			return -EIO;
		break;

	case FAN_TYPE_AGFN:
		status = asus_agfn_fan_speed_write(asus, 0, NULL);
		if (status)
			return -ENXIO;
		break;

	default:
		return -ENXIO;
	}


	return 0;
}

static ssize_t pwm1_show(struct device *dev,
			       struct device_attribute *attr,
			       char *buf)
{
	struct asus_wmi *asus = dev_get_drvdata(dev);
	int err;
	int value;

	/* If we already set a value then just return it */
	if (asus->agfn_pwm >= 0)
		return sprintf(buf, "%d\n", asus->agfn_pwm);

	/*
	 * If we haven't set already set a value through the AGFN interface,
	 * we read a current value through the (now-deprecated) FAN_CTRL device.
	 */
	err = asus_wmi_get_devstate(asus, ASUS_WMI_DEVID_FAN_CTRL, &value);
	if (err < 0)
		return err;

	value &= 0xFF;

	if (value == 1) /* Low Speed */
		value = 85;
	else if (value == 2)
		value = 170;
	else if (value == 3)
		value = 255;
	else if (value) {
		pr_err("Unknown fan speed %#x\n", value);
		value = -1;
	}

	return sprintf(buf, "%d\n", value);
}

static ssize_t pwm1_store(struct device *dev,
				     struct device_attribute *attr,
				     const char *buf, size_t count) {
	struct asus_wmi *asus = dev_get_drvdata(dev);
	int value;
	int state;
	int ret;

	ret = kstrtouint(buf, 10, &value);
	if (ret)
		return ret;

	value = clamp(value, 0, 255);

	state = asus_agfn_fan_speed_write(asus, 1, &value);
	if (state)
		pr_warn("Setting fan speed failed: %d\n", state);
	else
		asus->fan_pwm_mode = ASUS_FAN_CTRL_MANUAL;

	return count;
}

static ssize_t fan1_input_show(struct device *dev,
					struct device_attribute *attr,
					char *buf)
{
	struct asus_wmi *asus = dev_get_drvdata(dev);
	int value;
	int ret;

	switch (asus->fan_type) {
	case FAN_TYPE_SPEC83:
		ret = asus_wmi_get_devstate(asus, ASUS_WMI_DEVID_CPU_FAN_CTRL,
					    &value);
		if (ret < 0)
			return ret;

		value &= 0xffff;
		break;

	case FAN_TYPE_AGFN:
		/* no speed readable on manual mode */
		if (asus->fan_pwm_mode == ASUS_FAN_CTRL_MANUAL)
			return -ENXIO;

		ret = asus_agfn_fan_speed_read(asus, 1, &value);
		if (ret) {
			pr_warn("reading fan speed failed: %d\n", ret);
			return -ENXIO;
		}
		break;

	default:
		return -ENXIO;
	}

	return sprintf(buf, "%d\n", value < 0 ? -1 : value*100);
}

static ssize_t pwm1_enable_show(struct device *dev,
						 struct device_attribute *attr,
						 char *buf)
{
	struct asus_wmi *asus = dev_get_drvdata(dev);

	/*
	 * Just read back the cached pwm mode.
	 *
	 * For the CPU_FAN device, the spec indicates that we should be
	 * able to read the device status and consult bit 19 to see if we
	 * are in Full On or Automatic mode. However, this does not work
	 * in practice on X532FL at least (the bit is always 0) and there's
	 * also nothing in the DSDT to indicate that this behaviour exists.
	 */
	return sprintf(buf, "%d\n", asus->fan_pwm_mode);
}

static ssize_t pwm1_enable_store(struct device *dev,
						  struct device_attribute *attr,
						  const char *buf, size_t count)
{
	struct asus_wmi *asus = dev_get_drvdata(dev);
	int status = 0;
	int state;
	int value;
	int ret;
	u32 retval;

	ret = kstrtouint(buf, 10, &state);
	if (ret)
		return ret;

	if (asus->fan_type == FAN_TYPE_SPEC83) {
		switch (state) { /* standard documented hwmon values */
		case ASUS_FAN_CTRL_FULLSPEED:
			value = 1;
			break;
		case ASUS_FAN_CTRL_AUTO:
			value = 0;
			break;
		default:
			return -EINVAL;
		}

		ret = asus_wmi_set_devstate(ASUS_WMI_DEVID_CPU_FAN_CTRL,
					    value, &retval);
		if (ret)
			return ret;

		if (retval != 1)
			return -EIO;
	} else if (asus->fan_type == FAN_TYPE_AGFN) {
		switch (state) {
		case ASUS_FAN_CTRL_MANUAL:
			break;

		case ASUS_FAN_CTRL_AUTO:
			status = asus_fan_set_auto(asus);
			if (status)
				return status;
			break;

		default:
			return -EINVAL;
		}
	}

	asus->fan_pwm_mode = state;
	return count;
}

static ssize_t fan1_label_show(struct device *dev,
					  struct device_attribute *attr,
					  char *buf)
{
	return sprintf(buf, "%s\n", ASUS_FAN_DESC);
}

static ssize_t asus_hwmon_temp1(struct device *dev,
				struct device_attribute *attr,
				char *buf)
{
	struct asus_wmi *asus = dev_get_drvdata(dev);
	u32 value;
	int err;

	err = asus_wmi_get_devstate(asus, ASUS_WMI_DEVID_THERMAL_CTRL, &value);
	if (err < 0)
		return err;

	return sprintf(buf, "%ld\n",
		       deci_kelvin_to_millicelsius(value & 0xFFFF));
}

/* Fan1 */
static DEVICE_ATTR_RW(pwm1);
static DEVICE_ATTR_RW(pwm1_enable);
static DEVICE_ATTR_RO(fan1_input);
static DEVICE_ATTR_RO(fan1_label);

/* Temperature */
static DEVICE_ATTR(temp1_input, S_IRUGO, asus_hwmon_temp1, NULL);

static struct attribute *hwmon_attributes[] = {
	&dev_attr_pwm1.attr,
	&dev_attr_pwm1_enable.attr,
	&dev_attr_fan1_input.attr,
	&dev_attr_fan1_label.attr,

	&dev_attr_temp1_input.attr,
	NULL
};

static umode_t asus_hwmon_sysfs_is_visible(struct kobject *kobj,
					  struct attribute *attr, int idx)
{
	struct device *dev = container_of(kobj, struct device, kobj);
	struct asus_wmi *asus = dev_get_drvdata(dev->parent);
	u32 value = ASUS_WMI_UNSUPPORTED_METHOD;

	if (attr == &dev_attr_pwm1.attr) {
		if (asus->fan_type != FAN_TYPE_AGFN)
			return 0;
	} else if (attr == &dev_attr_fan1_input.attr
	    || attr == &dev_attr_fan1_label.attr
	    || attr == &dev_attr_pwm1_enable.attr) {
		if (asus->fan_type == FAN_TYPE_NONE)
			return 0;
	} else if (attr == &dev_attr_temp1_input.attr) {
		int err = asus_wmi_get_devstate(asus,
						ASUS_WMI_DEVID_THERMAL_CTRL,
						&value);

		if (err < 0)
			return 0; /* can't return negative here */

		/*
		 * If the temperature value in deci-Kelvin is near the absolute
		 * zero temperature, something is clearly wrong
		 */
		if (value == 0 || value == 1)
			return 0;
	}

	return attr->mode;
}

static const struct attribute_group hwmon_attribute_group = {
	.is_visible = asus_hwmon_sysfs_is_visible,
	.attrs = hwmon_attributes
};
__ATTRIBUTE_GROUPS(hwmon_attribute);

static int asus_wmi_hwmon_init(struct asus_wmi *asus)
{
	struct device *dev = &asus->platform_device->dev;
	struct device *hwmon;

	hwmon = devm_hwmon_device_register_with_groups(dev, "asus", asus,
			hwmon_attribute_groups);

	if (IS_ERR(hwmon)) {
		pr_err("Could not register asus hwmon device\n");
		return PTR_ERR(hwmon);
	}
	return 0;
}

static int asus_wmi_fan_init(struct asus_wmi *asus)
{
	asus->fan_type = FAN_TYPE_NONE;
	asus->agfn_pwm = -1;

	if (asus_wmi_dev_is_present(asus, ASUS_WMI_DEVID_CPU_FAN_CTRL))
		asus->fan_type = FAN_TYPE_SPEC83;
	else if (asus_wmi_has_agfn_fan(asus))
		asus->fan_type = FAN_TYPE_AGFN;

	if (asus->fan_type == FAN_TYPE_NONE)
		return -ENODEV;

	asus_fan_set_auto(asus);
	asus->fan_pwm_mode = ASUS_FAN_CTRL_AUTO;
	return 0;
}

/* Fan mode *******************************************************************/

static int fan_boost_mode_check_present(struct asus_wmi *asus)
{
	u32 result;
	int err;

	asus->fan_boost_mode_available = false;

	err = asus_wmi_get_devstate(asus, ASUS_WMI_DEVID_FAN_BOOST_MODE,
				    &result);
	if (err) {
		if (err == -ENODEV)
			return 0;
		else
			return err;
	}

	if ((result & ASUS_WMI_DSTS_PRESENCE_BIT) &&
			(result & ASUS_FAN_BOOST_MODES_MASK)) {
		asus->fan_boost_mode_available = true;
		asus->fan_boost_mode_mask = result & ASUS_FAN_BOOST_MODES_MASK;
	}

	return 0;
}

static int fan_boost_mode_write(struct asus_wmi *asus)
{
	int err;
	u8 value;
	u32 retval;

	value = asus->fan_boost_mode;

	pr_info("Set fan boost mode: %u\n", value);
	err = asus_wmi_set_devstate(ASUS_WMI_DEVID_FAN_BOOST_MODE, value,
				    &retval);

	sysfs_notify(&asus->platform_device->dev.kobj, NULL,
			"fan_boost_mode");

	if (err) {
		pr_warn("Failed to set fan boost mode: %d\n", err);
		return err;
	}

	if (retval != 1) {
		pr_warn("Failed to set fan boost mode (retval): 0x%x\n",
			retval);
		return -EIO;
	}

	return 0;
}

static int fan_boost_mode_switch_next(struct asus_wmi *asus)
{
	u8 mask = asus->fan_boost_mode_mask;

	if (asus->fan_boost_mode == ASUS_FAN_BOOST_MODE_NORMAL) {
		if (mask & ASUS_FAN_BOOST_MODE_OVERBOOST_MASK)
			asus->fan_boost_mode = ASUS_FAN_BOOST_MODE_OVERBOOST;
		else if (mask & ASUS_FAN_BOOST_MODE_SILENT_MASK)
			asus->fan_boost_mode = ASUS_FAN_BOOST_MODE_SILENT;
	} else if (asus->fan_boost_mode == ASUS_FAN_BOOST_MODE_OVERBOOST) {
		if (mask & ASUS_FAN_BOOST_MODE_SILENT_MASK)
			asus->fan_boost_mode = ASUS_FAN_BOOST_MODE_SILENT;
		else
			asus->fan_boost_mode = ASUS_FAN_BOOST_MODE_NORMAL;
	} else {
		asus->fan_boost_mode = ASUS_FAN_BOOST_MODE_NORMAL;
	}

	return fan_boost_mode_write(asus);
}

static ssize_t fan_boost_mode_show(struct device *dev,
				   struct device_attribute *attr, char *buf)
{
	struct asus_wmi *asus = dev_get_drvdata(dev);

	return scnprintf(buf, PAGE_SIZE, "%d\n", asus->fan_boost_mode);
}

static ssize_t fan_boost_mode_store(struct device *dev,
				    struct device_attribute *attr,
				    const char *buf, size_t count)
{
	int result;
	u8 new_mode;
	struct asus_wmi *asus = dev_get_drvdata(dev);
	u8 mask = asus->fan_boost_mode_mask;

	result = kstrtou8(buf, 10, &new_mode);
	if (result < 0) {
		pr_warn("Trying to store invalid value\n");
		return result;
	}

	if (new_mode == ASUS_FAN_BOOST_MODE_OVERBOOST) {
		if (!(mask & ASUS_FAN_BOOST_MODE_OVERBOOST_MASK))
			return -EINVAL;
	} else if (new_mode == ASUS_FAN_BOOST_MODE_SILENT) {
		if (!(mask & ASUS_FAN_BOOST_MODE_SILENT_MASK))
			return -EINVAL;
	} else if (new_mode != ASUS_FAN_BOOST_MODE_NORMAL) {
		return -EINVAL;
	}

	asus->fan_boost_mode = new_mode;
	fan_boost_mode_write(asus);

	return count;
}

// Fan boost mode: 0 - normal, 1 - overboost, 2 - silent
static DEVICE_ATTR_RW(fan_boost_mode);

/* Throttle thermal policy ****************************************************/

static int throttle_thermal_policy_check_present(struct asus_wmi *asus)
{
	u32 result;
	int err;

	asus->throttle_thermal_policy_available = false;

	err = asus_wmi_get_devstate(asus,
				    ASUS_WMI_DEVID_THROTTLE_THERMAL_POLICY,
				    &result);
	if (err) {
		if (err == -ENODEV)
			return 0;
		return err;
	}

	if (result & ASUS_WMI_DSTS_PRESENCE_BIT)
		asus->throttle_thermal_policy_available = true;

	return 0;
}

static int throttle_thermal_policy_write(struct asus_wmi *asus)
{
	int err;
	u8 value;
	u32 retval;

	value = asus->throttle_thermal_policy_mode;

	err = asus_wmi_set_devstate(ASUS_WMI_DEVID_THROTTLE_THERMAL_POLICY,
				    value, &retval);

	sysfs_notify(&asus->platform_device->dev.kobj, NULL,
			"throttle_thermal_policy");

	if (err) {
		pr_warn("Failed to set throttle thermal policy: %d\n", err);
		return err;
	}

	if (retval != 1) {
		pr_warn("Failed to set throttle thermal policy (retval): 0x%x\n",
			retval);
		return -EIO;
	}

	return 0;
}

static int throttle_thermal_policy_set_default(struct asus_wmi *asus)
{
	if (!asus->throttle_thermal_policy_available)
		return 0;

	asus->throttle_thermal_policy_mode = ASUS_THROTTLE_THERMAL_POLICY_DEFAULT;
	return throttle_thermal_policy_write(asus);
}

static int throttle_thermal_policy_switch_next(struct asus_wmi *asus)
{
	u8 new_mode = asus->throttle_thermal_policy_mode + 1;
	int err;

	if (new_mode > ASUS_THROTTLE_THERMAL_POLICY_SILENT)
		new_mode = ASUS_THROTTLE_THERMAL_POLICY_DEFAULT;

	asus->throttle_thermal_policy_mode = new_mode;
	err = throttle_thermal_policy_write(asus);
	if (err)
		return err;

	/*
	 * Ensure that platform_profile updates userspace with the change to ensure
	 * that platform_profile and throttle_thermal_policy_mode are in sync.
	 */
	platform_profile_notify();

	return 0;
}

static ssize_t throttle_thermal_policy_show(struct device *dev,
				   struct device_attribute *attr, char *buf)
{
	struct asus_wmi *asus = dev_get_drvdata(dev);
	u8 mode = asus->throttle_thermal_policy_mode;

	return scnprintf(buf, PAGE_SIZE, "%d\n", mode);
}

static ssize_t throttle_thermal_policy_store(struct device *dev,
				    struct device_attribute *attr,
				    const char *buf, size_t count)
{
	struct asus_wmi *asus = dev_get_drvdata(dev);
	u8 new_mode;
	int result;
	int err;

	result = kstrtou8(buf, 10, &new_mode);
	if (result < 0)
		return result;

	if (new_mode > ASUS_THROTTLE_THERMAL_POLICY_SILENT)
		return -EINVAL;

	asus->throttle_thermal_policy_mode = new_mode;
	err = throttle_thermal_policy_write(asus);
	if (err)
		return err;

	/*
	 * Ensure that platform_profile updates userspace with the change to ensure
	 * that platform_profile and throttle_thermal_policy_mode are in sync.
	 */
	platform_profile_notify();

	return count;
}

// Throttle thermal policy: 0 - default, 1 - overboost, 2 - silent
static DEVICE_ATTR_RW(throttle_thermal_policy);

/* Platform profile ***********************************************************/
static int platform_profile_get(struct platform_profile_handler *pprof,
				enum platform_profile_option *profile)
{
	struct asus_wmi *asus;
	int tp;

	asus = container_of(pprof, struct asus_wmi, platform_profile_handler);

	tp = asus->throttle_thermal_policy_mode;

	switch (tp) {
	case ASUS_THROTTLE_THERMAL_POLICY_DEFAULT:
		*profile = PLATFORM_PROFILE_BALANCED;
		break;
	case ASUS_THROTTLE_THERMAL_POLICY_OVERBOOST:
		*profile = PLATFORM_PROFILE_PERFORMANCE;
		break;
	case ASUS_THROTTLE_THERMAL_POLICY_SILENT:
		*profile = PLATFORM_PROFILE_QUIET;
		break;
	default:
		return -EINVAL;
	}

	return 0;
}

static int platform_profile_set(struct platform_profile_handler *pprof,
				enum platform_profile_option profile)
{
	struct asus_wmi *asus;
	int tp;

	asus = container_of(pprof, struct asus_wmi, platform_profile_handler);

	switch (profile) {
	case PLATFORM_PROFILE_PERFORMANCE:
		tp = ASUS_THROTTLE_THERMAL_POLICY_OVERBOOST;
		break;
	case PLATFORM_PROFILE_BALANCED:
		tp = ASUS_THROTTLE_THERMAL_POLICY_DEFAULT;
		break;
	case PLATFORM_PROFILE_QUIET:
		tp = ASUS_THROTTLE_THERMAL_POLICY_SILENT;
		break;
	default:
		return -EOPNOTSUPP;
	}

	asus->throttle_thermal_policy_mode = tp;
	return throttle_thermal_policy_write(asus);
}

static int platform_profile_setup(struct asus_wmi *asus)
{
	struct device *dev = &asus->platform_device->dev;
	int err;

	/*
	 * Not an error if a component platform_profile relies on is unavailable
	 * so early return, skipping the setup of platform_profile.
	 */
	if (!asus->throttle_thermal_policy_available)
		return 0;

	dev_info(dev, "Using throttle_thermal_policy for platform_profile support\n");

	asus->platform_profile_handler.profile_get = platform_profile_get;
	asus->platform_profile_handler.profile_set = platform_profile_set;

	set_bit(PLATFORM_PROFILE_QUIET, asus->platform_profile_handler.choices);
	set_bit(PLATFORM_PROFILE_BALANCED,
		asus->platform_profile_handler.choices);
	set_bit(PLATFORM_PROFILE_PERFORMANCE,
		asus->platform_profile_handler.choices);

	err = platform_profile_register(&asus->platform_profile_handler);
	if (err)
		return err;

	asus->platform_profile_support = true;
	return 0;
}

/* Backlight ******************************************************************/

static int read_backlight_power(struct asus_wmi *asus)
{
	int ret;

	if (asus->driver->quirks->store_backlight_power)
		ret = !asus->driver->panel_power;
	else
		ret = asus_wmi_get_devstate_simple(asus,
						   ASUS_WMI_DEVID_BACKLIGHT);

	if (ret < 0)
		return ret;

	return ret ? FB_BLANK_UNBLANK : FB_BLANK_POWERDOWN;
}

static int read_brightness_max(struct asus_wmi *asus)
{
	u32 retval;
	int err;

	err = asus_wmi_get_devstate(asus, ASUS_WMI_DEVID_BRIGHTNESS, &retval);
	if (err < 0)
		return err;

	retval = retval & ASUS_WMI_DSTS_MAX_BRIGTH_MASK;
	retval >>= 8;

	if (!retval)
		return -ENODEV;

	return retval;
}

static int read_brightness(struct backlight_device *bd)
{
	struct asus_wmi *asus = bl_get_data(bd);
	u32 retval;
	int err;

	err = asus_wmi_get_devstate(asus, ASUS_WMI_DEVID_BRIGHTNESS, &retval);
	if (err < 0)
		return err;

	return retval & ASUS_WMI_DSTS_BRIGHTNESS_MASK;
}

static u32 get_scalar_command(struct backlight_device *bd)
{
	struct asus_wmi *asus = bl_get_data(bd);
	u32 ctrl_param = 0;

	if ((asus->driver->brightness < bd->props.brightness) ||
	    bd->props.brightness == bd->props.max_brightness)
		ctrl_param = 0x00008001;
	else if ((asus->driver->brightness > bd->props.brightness) ||
		 bd->props.brightness == 0)
		ctrl_param = 0x00008000;

	asus->driver->brightness = bd->props.brightness;

	return ctrl_param;
}

static int update_bl_status(struct backlight_device *bd)
{
	struct asus_wmi *asus = bl_get_data(bd);
	u32 ctrl_param;
	int power, err = 0;

	power = read_backlight_power(asus);
	if (power != -ENODEV && bd->props.power != power) {
		ctrl_param = !!(bd->props.power == FB_BLANK_UNBLANK);
		err = asus_wmi_set_devstate(ASUS_WMI_DEVID_BACKLIGHT,
					    ctrl_param, NULL);
		if (asus->driver->quirks->store_backlight_power)
			asus->driver->panel_power = bd->props.power;

		/* When using scalar brightness, updating the brightness
		 * will mess with the backlight power */
		if (asus->driver->quirks->scalar_panel_brightness)
			return err;
	}

	if (asus->driver->quirks->scalar_panel_brightness)
		ctrl_param = get_scalar_command(bd);
	else
		ctrl_param = bd->props.brightness;

	err = asus_wmi_set_devstate(ASUS_WMI_DEVID_BRIGHTNESS,
				    ctrl_param, NULL);

	return err;
}

static const struct backlight_ops asus_wmi_bl_ops = {
	.get_brightness = read_brightness,
	.update_status = update_bl_status,
};

static int asus_wmi_backlight_notify(struct asus_wmi *asus, int code)
{
	struct backlight_device *bd = asus->backlight_device;
	int old = bd->props.brightness;
	int new = old;

	if (code >= NOTIFY_BRNUP_MIN && code <= NOTIFY_BRNUP_MAX)
		new = code - NOTIFY_BRNUP_MIN + 1;
	else if (code >= NOTIFY_BRNDOWN_MIN && code <= NOTIFY_BRNDOWN_MAX)
		new = code - NOTIFY_BRNDOWN_MIN;

	bd->props.brightness = new;
	backlight_update_status(bd);
	backlight_force_update(bd, BACKLIGHT_UPDATE_HOTKEY);

	return old;
}

static int asus_wmi_backlight_init(struct asus_wmi *asus)
{
	struct backlight_device *bd;
	struct backlight_properties props;
	int max;
	int power;

	max = read_brightness_max(asus);
	if (max < 0)
		return max;

	power = read_backlight_power(asus);
	if (power == -ENODEV)
		power = FB_BLANK_UNBLANK;
	else if (power < 0)
		return power;

	memset(&props, 0, sizeof(struct backlight_properties));
	props.type = BACKLIGHT_PLATFORM;
	props.max_brightness = max;
	bd = backlight_device_register(asus->driver->name,
				       &asus->platform_device->dev, asus,
				       &asus_wmi_bl_ops, &props);
	if (IS_ERR(bd)) {
		pr_err("Could not register backlight device\n");
		return PTR_ERR(bd);
	}

	asus->backlight_device = bd;

	if (asus->driver->quirks->store_backlight_power)
		asus->driver->panel_power = power;

	bd->props.brightness = read_brightness(bd);
	bd->props.power = power;
	backlight_update_status(bd);

	asus->driver->brightness = bd->props.brightness;

	return 0;
}

static void asus_wmi_backlight_exit(struct asus_wmi *asus)
{
	backlight_device_unregister(asus->backlight_device);

	asus->backlight_device = NULL;
}

static int is_display_toggle(int code)
{
	/* display toggle keys */
	if ((code >= 0x61 && code <= 0x67) ||
	    (code >= 0x8c && code <= 0x93) ||
	    (code >= 0xa0 && code <= 0xa7) ||
	    (code >= 0xd0 && code <= 0xd5))
		return 1;

	return 0;
}

/* Fn-lock ********************************************************************/

static bool asus_wmi_has_fnlock_key(struct asus_wmi *asus)
{
	u32 result;

	asus_wmi_get_devstate(asus, ASUS_WMI_DEVID_FNLOCK, &result);

	return (result & ASUS_WMI_DSTS_PRESENCE_BIT) &&
		!(result & ASUS_WMI_FNLOCK_BIOS_DISABLED);
}

static void asus_wmi_fnlock_update(struct asus_wmi *asus)
{
	int mode = asus->fnlock_locked;

	asus_wmi_set_devstate(ASUS_WMI_DEVID_FNLOCK, mode, NULL);
}

/* WMI events *****************************************************************/

static int asus_wmi_get_event_code(u32 value)
{
	struct acpi_buffer response = { ACPI_ALLOCATE_BUFFER, NULL };
	union acpi_object *obj;
	acpi_status status;
	int code;

	status = wmi_get_event_data(value, &response);
	if (ACPI_FAILURE(status)) {
		pr_warn("Failed to get WMI notify code: %s\n",
				acpi_format_exception(status));
		return -EIO;
	}

	obj = (union acpi_object *)response.pointer;

	if (obj && obj->type == ACPI_TYPE_INTEGER)
		code = (int)(obj->integer.value & WMI_EVENT_MASK);
	else
		code = -EIO;

	kfree(obj);
	return code;
}

static void asus_wmi_handle_event_code(int code, struct asus_wmi *asus)
{
	unsigned int key_value = 1;
	bool autorelease = 1;
	int result, orig_code;

	orig_code = code;

	if (asus->driver->key_filter) {
		asus->driver->key_filter(asus->driver, &code, &key_value,
					 &autorelease);
		if (code == ASUS_WMI_KEY_IGNORE)
			return;
	}

	if (code >= NOTIFY_BRNUP_MIN && code <= NOTIFY_BRNUP_MAX)
		code = ASUS_WMI_BRN_UP;
	else if (code >= NOTIFY_BRNDOWN_MIN && code <= NOTIFY_BRNDOWN_MAX)
		code = ASUS_WMI_BRN_DOWN;

	if (code == ASUS_WMI_BRN_DOWN || code == ASUS_WMI_BRN_UP) {
		if (acpi_video_get_backlight_type() == acpi_backlight_vendor) {
			asus_wmi_backlight_notify(asus, orig_code);
			return;
		}
	}

	if (code == NOTIFY_KBD_BRTUP) {
		kbd_led_set_by_kbd(asus, asus->kbd_led_wk + 1);
		return;
	}
	if (code == NOTIFY_KBD_BRTDWN) {
		kbd_led_set_by_kbd(asus, asus->kbd_led_wk - 1);
		return;
	}
	if (code == NOTIFY_KBD_BRTTOGGLE) {
		if (asus->kbd_led_wk == asus->kbd_led.max_brightness)
			kbd_led_set_by_kbd(asus, 0);
		else
			kbd_led_set_by_kbd(asus, asus->kbd_led_wk + 1);
		return;
	}

	if (code == NOTIFY_FNLOCK_TOGGLE) {
		asus->fnlock_locked = !asus->fnlock_locked;
		asus_wmi_fnlock_update(asus);
		return;
	}

	if (asus->driver->quirks->use_kbd_dock_devid && code == NOTIFY_KBD_DOCK_CHANGE) {
		result = asus_wmi_get_devstate_simple(asus,
						      ASUS_WMI_DEVID_KBD_DOCK);
		if (result >= 0) {
			input_report_switch(asus->inputdev, SW_TABLET_MODE,
					    !result);
			input_sync(asus->inputdev);
		}
		return;
	}

	if (asus->driver->quirks->use_lid_flip_devid && code == NOTIFY_LID_FLIP) {
		lid_flip_tablet_mode_get_state(asus);
		return;
	}

	if (asus->fan_boost_mode_available && code == NOTIFY_KBD_FBM) {
		fan_boost_mode_switch_next(asus);
		return;
	}

	if (asus->throttle_thermal_policy_available && code == NOTIFY_KBD_TTP) {
		throttle_thermal_policy_switch_next(asus);
		return;
	}

	if (is_display_toggle(code) && asus->driver->quirks->no_display_toggle)
		return;

	if (!sparse_keymap_report_event(asus->inputdev, code,
					key_value, autorelease))
		pr_info("Unknown key %x pressed\n", code);
}

static void asus_wmi_notify(u32 value, void *context)
{
	struct asus_wmi *asus = context;
	int code;
	int i;

	for (i = 0; i < WMI_EVENT_QUEUE_SIZE + 1; i++) {
		code = asus_wmi_get_event_code(value);
		if (code < 0) {
			pr_warn("Failed to get notify code: %d\n", code);
			return;
		}

		if (code == WMI_EVENT_QUEUE_END || code == WMI_EVENT_MASK)
			return;

		asus_wmi_handle_event_code(code, asus);

		/*
		 * Double check that queue is present:
		 * ATK (with queue) uses 0xff, ASUSWMI (without) 0xd2.
		 */
		if (!asus->wmi_event_queue || value != WMI_EVENT_VALUE_ATK)
			return;
	}

	pr_warn("Failed to process event queue, last code: 0x%x\n", code);
}

static int asus_wmi_notify_queue_flush(struct asus_wmi *asus)
{
	int code;
	int i;

	for (i = 0; i < WMI_EVENT_QUEUE_SIZE + 1; i++) {
		code = asus_wmi_get_event_code(WMI_EVENT_VALUE_ATK);
		if (code < 0) {
			pr_warn("Failed to get event during flush: %d\n", code);
			return code;
		}

		if (code == WMI_EVENT_QUEUE_END || code == WMI_EVENT_MASK)
			return 0;
	}

	pr_warn("Failed to flush event queue\n");
	return -EIO;
}

/* Sysfs **********************************************************************/

static ssize_t store_sys_wmi(struct asus_wmi *asus, int devid,
			     const char *buf, size_t count)
{
	u32 retval;
	int err, value;

	value = asus_wmi_get_devstate_simple(asus, devid);
	if (value < 0)
		return value;

	err = kstrtoint(buf, 0, &value);
	if (err)
		return err;

	err = asus_wmi_set_devstate(devid, value, &retval);
	if (err < 0)
		return err;

	return count;
}

static ssize_t show_sys_wmi(struct asus_wmi *asus, int devid, char *buf)
{
	int value = asus_wmi_get_devstate_simple(asus, devid);

	if (value < 0)
		return value;

	return sprintf(buf, "%d\n", value);
}

#define ASUS_WMI_CREATE_DEVICE_ATTR(_name, _mode, _cm)			\
	static ssize_t show_##_name(struct device *dev,			\
				    struct device_attribute *attr,	\
				    char *buf)				\
	{								\
		struct asus_wmi *asus = dev_get_drvdata(dev);		\
									\
		return show_sys_wmi(asus, _cm, buf);			\
	}								\
	static ssize_t store_##_name(struct device *dev,		\
				     struct device_attribute *attr,	\
				     const char *buf, size_t count)	\
	{								\
		struct asus_wmi *asus = dev_get_drvdata(dev);		\
									\
		return store_sys_wmi(asus, _cm, buf, count);		\
	}								\
	static struct device_attribute dev_attr_##_name = {		\
		.attr = {						\
			.name = __stringify(_name),			\
			.mode = _mode },				\
		.show   = show_##_name,					\
		.store  = store_##_name,				\
	}

ASUS_WMI_CREATE_DEVICE_ATTR(touchpad, 0644, ASUS_WMI_DEVID_TOUCHPAD);
ASUS_WMI_CREATE_DEVICE_ATTR(camera, 0644, ASUS_WMI_DEVID_CAMERA);
ASUS_WMI_CREATE_DEVICE_ATTR(cardr, 0644, ASUS_WMI_DEVID_CARDREADER);
ASUS_WMI_CREATE_DEVICE_ATTR(lid_resume, 0644, ASUS_WMI_DEVID_LID_RESUME);
ASUS_WMI_CREATE_DEVICE_ATTR(als_enable, 0644, ASUS_WMI_DEVID_ALS_ENABLE);

static ssize_t cpufv_store(struct device *dev, struct device_attribute *attr,
			   const char *buf, size_t count)
{
	int value, rv;

	rv = kstrtoint(buf, 0, &value);
	if (rv)
		return rv;

	if (value < 0 || value > 2)
		return -EINVAL;

	rv = asus_wmi_evaluate_method(ASUS_WMI_METHODID_CFVS, value, 0, NULL);
	if (rv < 0)
		return rv;

	return count;
}

static DEVICE_ATTR_WO(cpufv);

static struct attribute *platform_attributes[] = {
	&dev_attr_cpufv.attr,
	&dev_attr_camera.attr,
	&dev_attr_cardr.attr,
	&dev_attr_touchpad.attr,
	&dev_attr_egpu_enable.attr,
	&dev_attr_dgpu_disable.attr,
	&dev_attr_lid_resume.attr,
	&dev_attr_als_enable.attr,
	&dev_attr_fan_boost_mode.attr,
	&dev_attr_throttle_thermal_policy.attr,
	&dev_attr_panel_od.attr,
	NULL
};

static umode_t asus_sysfs_is_visible(struct kobject *kobj,
				    struct attribute *attr, int idx)
{
	struct device *dev = container_of(kobj, struct device, kobj);
	struct asus_wmi *asus = dev_get_drvdata(dev);
	bool ok = true;
	int devid = -1;

	if (attr == &dev_attr_camera.attr)
		devid = ASUS_WMI_DEVID_CAMERA;
	else if (attr == &dev_attr_cardr.attr)
		devid = ASUS_WMI_DEVID_CARDREADER;
	else if (attr == &dev_attr_touchpad.attr)
		devid = ASUS_WMI_DEVID_TOUCHPAD;
	else if (attr == &dev_attr_lid_resume.attr)
		devid = ASUS_WMI_DEVID_LID_RESUME;
	else if (attr == &dev_attr_als_enable.attr)
		devid = ASUS_WMI_DEVID_ALS_ENABLE;
	else if (attr == &dev_attr_egpu_enable.attr)
		ok = asus->egpu_enable_available;
	else if (attr == &dev_attr_dgpu_disable.attr)
		ok = asus->dgpu_disable_available;
	else if (attr == &dev_attr_fan_boost_mode.attr)
		ok = asus->fan_boost_mode_available;
	else if (attr == &dev_attr_throttle_thermal_policy.attr)
		ok = asus->throttle_thermal_policy_available;
	else if (attr == &dev_attr_panel_od.attr)
		ok = asus->panel_overdrive_available;

	if (devid != -1)
		ok = !(asus_wmi_get_devstate_simple(asus, devid) < 0);

	return ok ? attr->mode : 0;
}

static const struct attribute_group platform_attribute_group = {
	.is_visible = asus_sysfs_is_visible,
	.attrs = platform_attributes
};

static void asus_wmi_sysfs_exit(struct platform_device *device)
{
	sysfs_remove_group(&device->dev.kobj, &platform_attribute_group);
}

static int asus_wmi_sysfs_init(struct platform_device *device)
{
	return sysfs_create_group(&device->dev.kobj, &platform_attribute_group);
}

/* Platform device ************************************************************/

static int asus_wmi_platform_init(struct asus_wmi *asus)
{
	struct device *dev = &asus->platform_device->dev;
	char *wmi_uid;
	int rv;

	/* INIT enable hotkeys on some models */
	if (!asus_wmi_evaluate_method(ASUS_WMI_METHODID_INIT, 0, 0, &rv))
		pr_info("Initialization: %#x\n", rv);

	/* We don't know yet what to do with this version... */
	if (!asus_wmi_evaluate_method(ASUS_WMI_METHODID_SPEC, 0, 0x9, &rv)) {
		pr_info("BIOS WMI version: %d.%d\n", rv >> 16, rv & 0xFF);
		asus->spec = rv;
	}

	/*
	 * The SFUN method probably allows the original driver to get the list
	 * of features supported by a given model. For now, 0x0100 or 0x0800
	 * bit signifies that the laptop is equipped with a Wi-Fi MiniPCI card.
	 * The significance of others is yet to be found.
	 */
	if (!asus_wmi_evaluate_method(ASUS_WMI_METHODID_SFUN, 0, 0, &rv)) {
		pr_info("SFUN value: %#x\n", rv);
		asus->sfun = rv;
	}

	/*
	 * Eee PC and Notebooks seems to have different method_id for DSTS,
	 * but it may also be related to the BIOS's SPEC.
	 * Note, on most Eeepc, there is no way to check if a method exist
	 * or note, while on notebooks, they returns 0xFFFFFFFE on failure,
	 * but once again, SPEC may probably be used for that kind of things.
	 *
	 * Additionally at least TUF Gaming series laptops return nothing for
	 * unknown methods, so the detection in this way is not possible.
	 *
	 * There is strong indication that only ACPI WMI devices that have _UID
	 * equal to "ASUSWMI" use DCTS whereas those with "ATK" use DSTS.
	 */
	wmi_uid = wmi_get_acpi_device_uid(ASUS_WMI_MGMT_GUID);
	if (!wmi_uid)
		return -ENODEV;

	if (!strcmp(wmi_uid, ASUS_ACPI_UID_ASUSWMI)) {
		dev_info(dev, "Detected ASUSWMI, use DCTS\n");
		asus->dsts_id = ASUS_WMI_METHODID_DCTS;
	} else {
		dev_info(dev, "Detected %s, not ASUSWMI, use DSTS\n", wmi_uid);
		asus->dsts_id = ASUS_WMI_METHODID_DSTS;
	}

	/*
	 * Some devices can have multiple event codes stored in a queue before
	 * the module load if it was unloaded intermittently after calling
	 * the INIT method (enables event handling). The WMI notify handler is
	 * expected to retrieve all event codes until a retrieved code equals
	 * queue end marker (One or Ones). Old codes are flushed from the queue
	 * upon module load. Not enabling this when it should be has minimal
	 * visible impact so fall back if anything goes wrong.
	 */
	wmi_uid = wmi_get_acpi_device_uid(asus->driver->event_guid);
	if (wmi_uid && !strcmp(wmi_uid, ASUS_ACPI_UID_ATK)) {
		dev_info(dev, "Detected ATK, enable event queue\n");

		if (!asus_wmi_notify_queue_flush(asus))
			asus->wmi_event_queue = true;
	}

	/* CWAP allow to define the behavior of the Fn+F2 key,
	 * this method doesn't seems to be present on Eee PCs */
	if (asus->driver->quirks->wapf >= 0)
		asus_wmi_set_devstate(ASUS_WMI_DEVID_CWAP,
				      asus->driver->quirks->wapf, NULL);

	return 0;
}

/* debugfs ********************************************************************/

struct asus_wmi_debugfs_node {
	struct asus_wmi *asus;
	char *name;
	int (*show) (struct seq_file *m, void *data);
};

static int show_dsts(struct seq_file *m, void *data)
{
	struct asus_wmi *asus = m->private;
	int err;
	u32 retval = -1;

	err = asus_wmi_get_devstate(asus, asus->debug.dev_id, &retval);
	if (err < 0)
		return err;

	seq_printf(m, "DSTS(%#x) = %#x\n", asus->debug.dev_id, retval);

	return 0;
}

static int show_devs(struct seq_file *m, void *data)
{
	struct asus_wmi *asus = m->private;
	int err;
	u32 retval = -1;

	err = asus_wmi_set_devstate(asus->debug.dev_id, asus->debug.ctrl_param,
				    &retval);
	if (err < 0)
		return err;

	seq_printf(m, "DEVS(%#x, %#x) = %#x\n", asus->debug.dev_id,
		   asus->debug.ctrl_param, retval);

	return 0;
}

static int show_call(struct seq_file *m, void *data)
{
	struct asus_wmi *asus = m->private;
	struct bios_args args = {
		.arg0 = asus->debug.dev_id,
		.arg1 = asus->debug.ctrl_param,
	};
	struct acpi_buffer input = { (acpi_size) sizeof(args), &args };
	struct acpi_buffer output = { ACPI_ALLOCATE_BUFFER, NULL };
	union acpi_object *obj;
	acpi_status status;

	status = wmi_evaluate_method(ASUS_WMI_MGMT_GUID,
				     0, asus->debug.method_id,
				     &input, &output);

	if (ACPI_FAILURE(status))
		return -EIO;

	obj = (union acpi_object *)output.pointer;
	if (obj && obj->type == ACPI_TYPE_INTEGER)
		seq_printf(m, "%#x(%#x, %#x) = %#x\n", asus->debug.method_id,
			   asus->debug.dev_id, asus->debug.ctrl_param,
			   (u32) obj->integer.value);
	else
		seq_printf(m, "%#x(%#x, %#x) = t:%d\n", asus->debug.method_id,
			   asus->debug.dev_id, asus->debug.ctrl_param,
			   obj ? obj->type : -1);

	kfree(obj);

	return 0;
}

static struct asus_wmi_debugfs_node asus_wmi_debug_files[] = {
	{NULL, "devs", show_devs},
	{NULL, "dsts", show_dsts},
	{NULL, "call", show_call},
};

static int asus_wmi_debugfs_open(struct inode *inode, struct file *file)
{
	struct asus_wmi_debugfs_node *node = inode->i_private;

	return single_open(file, node->show, node->asus);
}

static const struct file_operations asus_wmi_debugfs_io_ops = {
	.owner = THIS_MODULE,
	.open = asus_wmi_debugfs_open,
	.read = seq_read,
	.llseek = seq_lseek,
	.release = single_release,
};

static void asus_wmi_debugfs_exit(struct asus_wmi *asus)
{
	debugfs_remove_recursive(asus->debug.root);
}

static void asus_wmi_debugfs_init(struct asus_wmi *asus)
{
	int i;

	asus->debug.root = debugfs_create_dir(asus->driver->name, NULL);

	debugfs_create_x32("method_id", S_IRUGO | S_IWUSR, asus->debug.root,
			   &asus->debug.method_id);

	debugfs_create_x32("dev_id", S_IRUGO | S_IWUSR, asus->debug.root,
			   &asus->debug.dev_id);

	debugfs_create_x32("ctrl_param", S_IRUGO | S_IWUSR, asus->debug.root,
			   &asus->debug.ctrl_param);

	for (i = 0; i < ARRAY_SIZE(asus_wmi_debug_files); i++) {
		struct asus_wmi_debugfs_node *node = &asus_wmi_debug_files[i];

		node->asus = asus;
		debugfs_create_file(node->name, S_IFREG | S_IRUGO,
				    asus->debug.root, node,
				    &asus_wmi_debugfs_io_ops);
	}
}

/* Init / exit ****************************************************************/

static int asus_wmi_add(struct platform_device *pdev)
{
	struct platform_driver *pdrv = to_platform_driver(pdev->dev.driver);
	struct asus_wmi_driver *wdrv = to_asus_wmi_driver(pdrv);
	struct asus_wmi *asus;
	const char *chassis_type;
	acpi_status status;
	int err;
	u32 result;

	asus = kzalloc(sizeof(struct asus_wmi), GFP_KERNEL);
	if (!asus)
		return -ENOMEM;

	asus->driver = wdrv;
	asus->platform_device = pdev;
	wdrv->platform_device = pdev;
	platform_set_drvdata(asus->platform_device, asus);

	if (wdrv->detect_quirks)
		wdrv->detect_quirks(asus->driver);

	err = asus_wmi_platform_init(asus);
	if (err)
		goto fail_platform;

	err = egpu_enable_check_present(asus);
	if (err)
		goto fail_egpu_enable;

	err = dgpu_disable_check_present(asus);
	if (err)
		goto fail_dgpu_disable;

	err = fan_boost_mode_check_present(asus);
	if (err)
		goto fail_fan_boost_mode;

	err = throttle_thermal_policy_check_present(asus);
	if (err)
		goto fail_throttle_thermal_policy;
	else
		throttle_thermal_policy_set_default(asus);

	err = platform_profile_setup(asus);
	if (err)
		goto fail_platform_profile_setup;

	err = panel_od_check_present(asus);
	if (err)
		goto fail_panel_od;

	err = asus_wmi_sysfs_init(asus->platform_device);
	if (err)
		goto fail_sysfs;

	err = asus_wmi_input_init(asus);
	if (err)
		goto fail_input;

	err = asus_wmi_fan_init(asus); /* probably no problems on error */

	err = asus_wmi_hwmon_init(asus);
	if (err)
		goto fail_hwmon;

	err = asus_wmi_led_init(asus);
	if (err)
		goto fail_leds;

	asus_wmi_get_devstate(asus, ASUS_WMI_DEVID_WLAN, &result);
	if (result & (ASUS_WMI_DSTS_PRESENCE_BIT | ASUS_WMI_DSTS_USER_BIT))
		asus->driver->wlan_ctrl_by_user = 1;

	if (!(asus->driver->wlan_ctrl_by_user && ashs_present())) {
		err = asus_wmi_rfkill_init(asus);
		if (err)
			goto fail_rfkill;
	}

	if (asus->driver->quirks->wmi_force_als_set)
		asus_wmi_set_als();

	/* Some Asus desktop boards export an acpi-video backlight interface,
	   stop this from showing up */
	chassis_type = dmi_get_system_info(DMI_CHASSIS_TYPE);
	if (chassis_type && !strcmp(chassis_type, "3"))
		acpi_video_set_dmi_backlight_type(acpi_backlight_vendor);

	if (asus->driver->quirks->wmi_backlight_power)
		acpi_video_set_dmi_backlight_type(acpi_backlight_vendor);

	if (asus->driver->quirks->wmi_backlight_native)
		acpi_video_set_dmi_backlight_type(acpi_backlight_native);

	if (asus->driver->quirks->xusb2pr)
		asus_wmi_set_xusb2pr(asus);

	if (acpi_video_get_backlight_type() == acpi_backlight_vendor) {
		err = asus_wmi_backlight_init(asus);
		if (err && err != -ENODEV)
			goto fail_backlight;
	} else if (asus->driver->quirks->wmi_backlight_set_devstate)
		err = asus_wmi_set_devstate(ASUS_WMI_DEVID_BACKLIGHT, 2, NULL);

	if (asus_wmi_has_fnlock_key(asus)) {
		asus->fnlock_locked = fnlock_default;
		asus_wmi_fnlock_update(asus);
	}

	status = wmi_install_notify_handler(asus->driver->event_guid,
					    asus_wmi_notify, asus);
	if (ACPI_FAILURE(status)) {
		pr_err("Unable to register notify handler - %d\n", status);
		err = -ENODEV;
		goto fail_wmi_handler;
	}

	asus_wmi_battery_init(asus);

	asus_wmi_debugfs_init(asus);

	return 0;

fail_wmi_handler:
	asus_wmi_backlight_exit(asus);
fail_backlight:
	asus_wmi_rfkill_exit(asus);
fail_rfkill:
	asus_wmi_led_exit(asus);
fail_leds:
fail_hwmon:
	asus_wmi_input_exit(asus);
fail_input:
	asus_wmi_sysfs_exit(asus->platform_device);
fail_sysfs:
fail_throttle_thermal_policy:
fail_platform_profile_setup:
	if (asus->platform_profile_support)
		platform_profile_remove();
fail_fan_boost_mode:
fail_egpu_enable:
fail_dgpu_disable:
fail_platform:
fail_panel_od:
	kfree(asus);
	return err;
}

static int asus_wmi_remove(struct platform_device *device)
{
	struct asus_wmi *asus;

	asus = platform_get_drvdata(device);
	wmi_remove_notify_handler(asus->driver->event_guid);
	asus_wmi_backlight_exit(asus);
	asus_wmi_input_exit(asus);
	asus_wmi_led_exit(asus);
	asus_wmi_rfkill_exit(asus);
	asus_wmi_debugfs_exit(asus);
	asus_wmi_sysfs_exit(asus->platform_device);
	asus_fan_set_auto(asus);
	asus_wmi_battery_exit(asus);

	if (asus->platform_profile_support)
		platform_profile_remove();

	kfree(asus);
	return 0;
}

/* Platform driver - hibernate/resume callbacks *******************************/

static int asus_hotk_thaw(struct device *device)
{
	struct asus_wmi *asus = dev_get_drvdata(device);

	if (asus->wlan.rfkill) {
		bool wlan;

		/*
		 * Work around bios bug - acpi _PTS turns off the wireless led
		 * during suspend.  Normally it restores it on resume, but
		 * we should kick it ourselves in case hibernation is aborted.
		 */
		wlan = asus_wmi_get_devstate_simple(asus, ASUS_WMI_DEVID_WLAN);
		asus_wmi_set_devstate(ASUS_WMI_DEVID_WLAN, wlan, NULL);
	}

	return 0;
}

static int asus_hotk_resume(struct device *device)
{
	struct asus_wmi *asus = dev_get_drvdata(device);

	if (!IS_ERR_OR_NULL(asus->kbd_led.dev))
		kbd_led_update(asus);

	if (asus_wmi_has_fnlock_key(asus))
		asus_wmi_fnlock_update(asus);

	if (asus->driver->quirks->use_lid_flip_devid)
		lid_flip_tablet_mode_get_state(asus);

	return 0;
}

static int asus_hotk_restore(struct device *device)
{
	struct asus_wmi *asus = dev_get_drvdata(device);
	int bl;

	/* Refresh both wlan rfkill state and pci hotplug */
	if (asus->wlan.rfkill)
		asus_rfkill_hotplug(asus);

	if (asus->bluetooth.rfkill) {
		bl = !asus_wmi_get_devstate_simple(asus,
						   ASUS_WMI_DEVID_BLUETOOTH);
		rfkill_set_sw_state(asus->bluetooth.rfkill, bl);
	}
	if (asus->wimax.rfkill) {
		bl = !asus_wmi_get_devstate_simple(asus, ASUS_WMI_DEVID_WIMAX);
		rfkill_set_sw_state(asus->wimax.rfkill, bl);
	}
	if (asus->wwan3g.rfkill) {
		bl = !asus_wmi_get_devstate_simple(asus, ASUS_WMI_DEVID_WWAN3G);
		rfkill_set_sw_state(asus->wwan3g.rfkill, bl);
	}
	if (asus->gps.rfkill) {
		bl = !asus_wmi_get_devstate_simple(asus, ASUS_WMI_DEVID_GPS);
		rfkill_set_sw_state(asus->gps.rfkill, bl);
	}
	if (asus->uwb.rfkill) {
		bl = !asus_wmi_get_devstate_simple(asus, ASUS_WMI_DEVID_UWB);
		rfkill_set_sw_state(asus->uwb.rfkill, bl);
	}
	if (!IS_ERR_OR_NULL(asus->kbd_led.dev))
		kbd_led_update(asus);

	if (asus_wmi_has_fnlock_key(asus))
		asus_wmi_fnlock_update(asus);

	if (asus->driver->quirks->use_lid_flip_devid)
		lid_flip_tablet_mode_get_state(asus);

	return 0;
}

static const struct dev_pm_ops asus_pm_ops = {
	.thaw = asus_hotk_thaw,
	.restore = asus_hotk_restore,
	.resume = asus_hotk_resume,
};

/* Registration ***************************************************************/

static int asus_wmi_probe(struct platform_device *pdev)
{
	struct platform_driver *pdrv = to_platform_driver(pdev->dev.driver);
	struct asus_wmi_driver *wdrv = to_asus_wmi_driver(pdrv);
	int ret;

	if (!wmi_has_guid(ASUS_WMI_MGMT_GUID)) {
		pr_warn("ASUS Management GUID not found\n");
		return -ENODEV;
	}

	if (wdrv->event_guid && !wmi_has_guid(wdrv->event_guid)) {
		pr_warn("ASUS Event GUID not found\n");
		return -ENODEV;
	}

	if (wdrv->probe) {
		ret = wdrv->probe(pdev);
		if (ret)
			return ret;
	}

	return asus_wmi_add(pdev);
}

static bool used;

int __init_or_module asus_wmi_register_driver(struct asus_wmi_driver *driver)
{
	struct platform_driver *platform_driver;
	struct platform_device *platform_device;

	if (used)
		return -EBUSY;

	platform_driver = &driver->platform_driver;
	platform_driver->remove = asus_wmi_remove;
	platform_driver->driver.owner = driver->owner;
	platform_driver->driver.name = driver->name;
	platform_driver->driver.pm = &asus_pm_ops;

	platform_device = platform_create_bundle(platform_driver,
						 asus_wmi_probe,
						 NULL, 0, NULL, 0);
	if (IS_ERR(platform_device))
		return PTR_ERR(platform_device);

	used = true;
	return 0;
}
EXPORT_SYMBOL_GPL(asus_wmi_register_driver);

void asus_wmi_unregister_driver(struct asus_wmi_driver *driver)
{
	platform_device_unregister(driver->platform_device);
	platform_driver_unregister(&driver->platform_driver);
	used = false;
}
EXPORT_SYMBOL_GPL(asus_wmi_unregister_driver);

static int __init asus_wmi_init(void)
{
	pr_info("ASUS WMI generic driver loaded\n");
	return 0;
}

static void __exit asus_wmi_exit(void)
{
	pr_info("ASUS WMI generic driver unloaded\n");
}

module_init(asus_wmi_init);
module_exit(asus_wmi_exit);<|MERGE_RESOLUTION|>--- conflicted
+++ resolved
@@ -662,10 +662,7 @@
 	 */
 	if (strcmp(battery->desc->name, "BAT0") != 0 &&
 	    strcmp(battery->desc->name, "BAT1") != 0 &&
-<<<<<<< HEAD
-=======
 	    strcmp(battery->desc->name, "BATC") != 0 &&
->>>>>>> c1084c27
 	    strcmp(battery->desc->name, "BATT") != 0)
 		return -ENODEV;
 
