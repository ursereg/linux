--- conflicted
+++ resolved
@@ -728,17 +728,8 @@
 	  It may also provide some sysfs files described in
 	  <file:Documentation/ABI/testing/sysfs-driver-samsung-laptop>
 
-<<<<<<< HEAD
-config PEAQ_WMI
-	tristate "PEAQ 2-in-1 WMI hotkey driver"
-	depends on ACPI_WMI
-	depends on INPUT
-	help
-	 Say Y here if you want to support WMI-based hotkeys on PEAQ 2-in-1s.
-=======
 	  To compile this driver as a module, choose M here: the module
 	  will be called samsung-laptop.
->>>>>>> c1084c27
 
 config SAMSUNG_Q10
 	tristate "Samsung Q10 Extras"
