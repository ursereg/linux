--- conflicted
+++ resolved
@@ -1,9 +1,5 @@
 /*
-<<<<<<< HEAD
- * Copyright (C) 2011-2013 Freescale Semiconductor, Inc.
-=======
  * Copyright (C) 2011-2014 Freescale Semiconductor, Inc.
->>>>>>> 825dd90e
  *
  * The code contained herein is licensed under the GNU General Public
  * License. You may obtain a copy of the GNU General Public License
