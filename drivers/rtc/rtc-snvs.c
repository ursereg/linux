/*
 * Copyright (C) 2011-2014 Freescale Semiconductor, Inc.
 *
 * The code contained herein is licensed under the GNU General Public
 * License. You may obtain a copy of the GNU General Public License
 * Version 2 or later at the following locations:
 *
 * http://www.opensource.org/licenses/gpl-license.html
 * http://www.gnu.org/copyleft/gpl.html
 */

#include <linux/init.h>
#include <linux/io.h>
#include <linux/kernel.h>
#include <linux/module.h>
#include <linux/of.h>
#include <linux/of_device.h>
#include <linux/platform_device.h>
#include <linux/clk.h>
#include <linux/rtc.h>

/* These register offsets are relative to LP (Low Power) range */
#define SNVS_LPCR		0x04
#define SNVS_LPSR		0x18
#define SNVS_LPSRTCMR		0x1c
#define SNVS_LPSRTCLR		0x20
#define SNVS_LPTAR		0x24
#define SNVS_LPPGDR		0x30

#define SNVS_LPCR_SRTC_ENV	(1 << 0)
#define SNVS_LPCR_LPTA_EN	(1 << 1)
#define SNVS_LPCR_LPWUI_EN	(1 << 3)
#define SNVS_LPSR_LPTA		(1 << 0)

#define SNVS_LPPGDR_INIT	0x41736166
#define CNTR_TO_SECS_SH		15

struct snvs_rtc_data {
	struct rtc_device *rtc;
	void __iomem *ioaddr;
	struct clk *clk;
	int irq;
	spinlock_t lock;
};

static void __iomem *snvs_base;
<<<<<<< HEAD
=======
static struct clk *clk_snvs;
>>>>>>> 9ea9577d

static u32 rtc_read_lp_counter(void __iomem *ioaddr)
{
	u64 read1, read2;

	do {
		read1 = readl(ioaddr + SNVS_LPSRTCMR);
		read1 <<= 32;
		read1 |= readl(ioaddr + SNVS_LPSRTCLR);

		read2 = readl(ioaddr + SNVS_LPSRTCMR);
		read2 <<= 32;
		read2 |= readl(ioaddr + SNVS_LPSRTCLR);
	} while (read1 != read2);

	/* Convert 47-bit counter to 32-bit raw second count */
	return (u32) (read1 >> CNTR_TO_SECS_SH);
}

static void rtc_write_sync_lp(void __iomem *ioaddr)
{
	u32 count1, count2, count3;
	int i;

	/* Wait for 3 CKIL cycles */
	for (i = 0; i < 3; i++) {
		do {
			count1 = readl(ioaddr + SNVS_LPSRTCLR);
			count2 = readl(ioaddr + SNVS_LPSRTCLR);
		} while (count1 != count2);

		/* Now wait until counter value changes */
		do {
			do {
				count2 = readl(ioaddr + SNVS_LPSRTCLR);
				count3 = readl(ioaddr + SNVS_LPSRTCLR);
			} while (count2 != count3);
		} while (count3 == count1);
	}
}

static int snvs_rtc_enable(struct snvs_rtc_data *data, bool enable)
{
	unsigned long flags;
	int timeout = 1000;
	u32 lpcr;

	spin_lock_irqsave(&data->lock, flags);

	lpcr = readl(data->ioaddr + SNVS_LPCR);
	if (enable)
		lpcr |= SNVS_LPCR_SRTC_ENV;
	else
		lpcr &= ~SNVS_LPCR_SRTC_ENV;
	writel(lpcr, data->ioaddr + SNVS_LPCR);

	spin_unlock_irqrestore(&data->lock, flags);

	while (--timeout) {
		lpcr = readl(data->ioaddr + SNVS_LPCR);

		if (enable) {
			if (lpcr & SNVS_LPCR_SRTC_ENV)
				break;
		} else {
			if (!(lpcr & SNVS_LPCR_SRTC_ENV))
				break;
		}
	}

	if (!timeout)
		return -ETIMEDOUT;

	return 0;
}

static int snvs_rtc_read_time(struct device *dev, struct rtc_time *tm)
{
	struct snvs_rtc_data *data = dev_get_drvdata(dev);
	unsigned long time;

	clk_enable(data->clk);
	time = rtc_read_lp_counter(data->ioaddr);
	rtc_time_to_tm(time, tm);
	clk_disable(data->clk);

	return 0;
}

static int snvs_rtc_set_time(struct device *dev, struct rtc_time *tm)
{
	struct snvs_rtc_data *data = dev_get_drvdata(dev);
	unsigned long time;

	clk_enable(data->clk);
	rtc_tm_to_time(tm, &time);

	/* Disable RTC first */
	snvs_rtc_enable(data, false);

	/* Write 32-bit time to 47-bit timer, leaving 15 LSBs blank */
	writel(time << CNTR_TO_SECS_SH, data->ioaddr + SNVS_LPSRTCLR);
	writel(time >> (32 - CNTR_TO_SECS_SH), data->ioaddr + SNVS_LPSRTCMR);

	/* Enable RTC again */
	snvs_rtc_enable(data, true);
	clk_disable(data->clk);

	return 0;
}

static int snvs_rtc_read_alarm(struct device *dev, struct rtc_wkalrm *alrm)
{
	struct snvs_rtc_data *data = dev_get_drvdata(dev);
	u32 lptar, lpsr;

	clk_enable(data->clk);
	lptar = readl(data->ioaddr + SNVS_LPTAR);
	rtc_time_to_tm(lptar, &alrm->time);

	lpsr = readl(data->ioaddr + SNVS_LPSR);
	alrm->pending = (lpsr & SNVS_LPSR_LPTA) ? 1 : 0;
	clk_disable(data->clk);

	return 0;
}

static int snvs_rtc_alarm_irq_enable(struct device *dev, unsigned int enable)
{
	struct snvs_rtc_data *data = dev_get_drvdata(dev);
	u32 lpcr;
	unsigned long flags;

	clk_enable(data->clk);
	spin_lock_irqsave(&data->lock, flags);

	lpcr = readl(data->ioaddr + SNVS_LPCR);
	if (enable)
		lpcr |= (SNVS_LPCR_LPTA_EN | SNVS_LPCR_LPWUI_EN);
	else
		lpcr &= ~(SNVS_LPCR_LPTA_EN | SNVS_LPCR_LPWUI_EN);
	writel(lpcr, data->ioaddr + SNVS_LPCR);

	spin_unlock_irqrestore(&data->lock, flags);

	rtc_write_sync_lp(data->ioaddr);
	clk_disable(data->clk);

	return 0;
}

static int snvs_rtc_set_alarm(struct device *dev, struct rtc_wkalrm *alrm)
{
	struct snvs_rtc_data *data = dev_get_drvdata(dev);
	struct rtc_time *alrm_tm = &alrm->time;
	unsigned long time;
	unsigned long flags;
	u32 lpcr;

	rtc_tm_to_time(alrm_tm, &time);

	clk_enable(data->clk);
	spin_lock_irqsave(&data->lock, flags);

	/* Have to clear LPTA_EN before programming new alarm time in LPTAR */
	lpcr = readl(data->ioaddr + SNVS_LPCR);
	lpcr &= ~SNVS_LPCR_LPTA_EN;
	writel(lpcr, data->ioaddr + SNVS_LPCR);

	spin_unlock_irqrestore(&data->lock, flags);

	writel(time, data->ioaddr + SNVS_LPTAR);

	/* Clear alarm interrupt status bit */
	writel(SNVS_LPSR_LPTA, data->ioaddr + SNVS_LPSR);
	clk_disable(data->clk);

	return snvs_rtc_alarm_irq_enable(dev, alrm->enabled);
}

static const struct rtc_class_ops snvs_rtc_ops = {
	.read_time = snvs_rtc_read_time,
	.set_time = snvs_rtc_set_time,
	.read_alarm = snvs_rtc_read_alarm,
	.set_alarm = snvs_rtc_set_alarm,
	.alarm_irq_enable = snvs_rtc_alarm_irq_enable,
};

static irqreturn_t snvs_rtc_irq_handler(int irq, void *dev_id)
{
	struct device *dev = dev_id;
	struct snvs_rtc_data *data = dev_get_drvdata(dev);
	u32 lpsr;
	u32 events = 0;

	clk_enable(data->clk);
	lpsr = readl(data->ioaddr + SNVS_LPSR);

	if (lpsr & SNVS_LPSR_LPTA) {
		events |= (RTC_AF | RTC_IRQF);

		/* RTC alarm should be one-shot */
		snvs_rtc_alarm_irq_enable(dev, 0);

		rtc_update_irq(data->rtc, 1, events);
	}

	/* clear interrupt status */
	writel(lpsr, data->ioaddr + SNVS_LPSR);
	clk_disable(data->clk);

	return events ? IRQ_HANDLED : IRQ_NONE;
}

static void snvs_poweroff(void)
{
	u32 value;

<<<<<<< HEAD
	value = readl(snvs_base + SNVS_LPCR);
	/* set TOP and DP_EN bit */
	writel(value | 0x60, snvs_base + SNVS_LPCR);
=======
	clk_enable(clk_snvs);
	value = readl(snvs_base + SNVS_LPCR);
	/* set TOP and DP_EN bit */
	writel(value | 0x60, snvs_base + SNVS_LPCR);
	/*
	 * Do not turn off snvs clock otherwise PMIC_ON_REQ can't be pulled
	 * high by press ONOFF. This is design limitation.
	 */
	/* clk_disable(clk_snvs); */
>>>>>>> 9ea9577d
}

static int snvs_rtc_probe(struct platform_device *pdev)
{
	struct snvs_rtc_data *data;
	struct resource *res;
	int ret;

	data = devm_kzalloc(&pdev->dev, sizeof(*data), GFP_KERNEL);
	if (!data)
		return -ENOMEM;

	res = platform_get_resource(pdev, IORESOURCE_MEM, 0);
	data->ioaddr = devm_ioremap_resource(&pdev->dev, res);
	if (IS_ERR(data->ioaddr))
		return PTR_ERR(data->ioaddr);

	data->clk = devm_clk_get(&pdev->dev, NULL);
	if (IS_ERR(data->clk)) {
		dev_err(&pdev->dev, "can't get snvs-rtc clock\n");
		data->clk = NULL;
	}
	clk_snvs = data->clk;

	data->irq = platform_get_irq(pdev, 0);
	if (data->irq < 0)
		return data->irq;

	platform_set_drvdata(pdev, data);

	spin_lock_init(&data->lock);

	ret = clk_prepare_enable(data->clk);
	if (ret) {
		dev_err(&pdev->dev, "can't enable snvs-rtc clock\n");
		return ret;
	}

	/* Initialize glitch detect */
	writel(SNVS_LPPGDR_INIT, data->ioaddr + SNVS_LPPGDR);

	/* Clear interrupt status */
	writel(0xffffffff, data->ioaddr + SNVS_LPSR);

	snvs_base = data->ioaddr;
	/* Enable RTC */
	snvs_rtc_enable(data, true);

	device_init_wakeup(&pdev->dev, true);

	ret = devm_request_irq(&pdev->dev, data->irq, snvs_rtc_irq_handler,
			       IRQF_SHARED | IRQF_NO_SUSPEND,
			       "rtc alarm", &pdev->dev);
	if (ret) {
		dev_err(&pdev->dev, "failed to request irq %d: %d\n",
			data->irq, ret);
		goto err_rtc;
	}

	data->rtc = devm_rtc_device_register(&pdev->dev, pdev->name,
					&snvs_rtc_ops, THIS_MODULE);
	if (IS_ERR(data->rtc)) {
		ret = PTR_ERR(data->rtc);
		dev_err(&pdev->dev, "failed to register rtc: %d\n", ret);
		goto err_rtc;
	}
	/*
	 * if no specific power off function in board file, power off system by
	 * SNVS
	 */
	if (!pm_power_off)
		pm_power_off = snvs_poweroff;
<<<<<<< HEAD
=======

	clk_disable(data->clk);
>>>>>>> 9ea9577d

	return 0;

err_rtc:
	clk_disable_unprepare(data->clk);
	return ret;
}

#ifdef CONFIG_PM_SLEEP
static int snvs_rtc_suspend(struct device *dev)
{
	struct snvs_rtc_data *data = dev_get_drvdata(dev);

	if (device_may_wakeup(dev))
		enable_irq_wake(data->irq);

	return 0;
}

static int snvs_rtc_resume(struct device *dev)
{
	struct snvs_rtc_data *data = dev_get_drvdata(dev);

	if (device_may_wakeup(dev))
		disable_irq_wake(data->irq);

	return 0;
}
#endif

static SIMPLE_DEV_PM_OPS(snvs_rtc_pm_ops, snvs_rtc_suspend, snvs_rtc_resume);

static const struct of_device_id snvs_dt_ids[] = {
	{ .compatible = "fsl,sec-v4.0-mon-rtc-lp", },
	{ /* sentinel */ }
};
MODULE_DEVICE_TABLE(of, snvs_dt_ids);

static struct platform_driver snvs_rtc_driver = {
	.driver = {
		.name	= "snvs_rtc",
		.owner	= THIS_MODULE,
		.pm	= &snvs_rtc_pm_ops,
		.of_match_table = snvs_dt_ids,
	},
	.probe		= snvs_rtc_probe,
};
module_platform_driver(snvs_rtc_driver);

MODULE_AUTHOR("Freescale Semiconductor, Inc.");
MODULE_DESCRIPTION("Freescale SNVS RTC Driver");
MODULE_LICENSE("GPL");<|MERGE_RESOLUTION|>--- conflicted
+++ resolved
@@ -44,10 +44,7 @@
 };
 
 static void __iomem *snvs_base;
-<<<<<<< HEAD
-=======
 static struct clk *clk_snvs;
->>>>>>> 9ea9577d
 
 static u32 rtc_read_lp_counter(void __iomem *ioaddr)
 {
@@ -266,11 +263,6 @@
 {
 	u32 value;
 
-<<<<<<< HEAD
-	value = readl(snvs_base + SNVS_LPCR);
-	/* set TOP and DP_EN bit */
-	writel(value | 0x60, snvs_base + SNVS_LPCR);
-=======
 	clk_enable(clk_snvs);
 	value = readl(snvs_base + SNVS_LPCR);
 	/* set TOP and DP_EN bit */
@@ -280,7 +272,6 @@
 	 * high by press ONOFF. This is design limitation.
 	 */
 	/* clk_disable(clk_snvs); */
->>>>>>> 9ea9577d
 }
 
 static int snvs_rtc_probe(struct platform_device *pdev)
@@ -353,11 +344,8 @@
 	 */
 	if (!pm_power_off)
 		pm_power_off = snvs_poweroff;
-<<<<<<< HEAD
-=======
-
-	clk_disable(data->clk);
->>>>>>> 9ea9577d
+
+	clk_disable(data->clk);
 
 	return 0;
 
