# SPDX-License-Identifier: GPL-2.0-only
#
# RTC class/drivers configuration
#

config RTC_LIB
	bool

config RTC_MC146818_LIB
	bool
	select RTC_LIB

menuconfig RTC_CLASS
	bool "Real Time Clock"
	default n
	depends on !S390
	select RTC_LIB
	help
	  Generic RTC class support. If you say yes here, you will
	  be allowed to plug one or more RTCs to your system. You will
	  probably want to enable one or more of the interfaces below.

if RTC_CLASS

config RTC_HCTOSYS
	bool "Set system time from RTC on startup and resume"
	default y
	help
	  If you say yes here, the system time (wall clock) will be set using
	  the value read from a specified RTC device. This is useful to avoid
	  unnecessary fsck runs at boot time, and to network better.

config RTC_HCTOSYS_DEVICE
	string "RTC used to set the system time"
	depends on RTC_HCTOSYS
	default "rtc0"
	help
	  The RTC device that will be used to (re)initialize the system
	  clock, usually rtc0. Initialization is done when the system
	  starts up, and when it resumes from a low power state. This
	  device should record time in UTC, since the kernel won't do
	  timezone correction.

	  This clock should be battery-backed, so that it reads the correct
	  time when the system boots from a power-off state. Otherwise, your
	  system will need an external clock source (like an NTP server).

	  If the clock you specify here is not battery backed, it may still
	  be useful to reinitialize system time when resuming from system
	  sleep states. Do not specify an RTC here unless it stays powered
	  during all this system's supported sleep states.

config RTC_SYSTOHC
	bool "Set the RTC time based on NTP synchronization"
	default y
	help
	  If you say yes here, the system time (wall clock) will be stored
	  in the RTC specified by RTC_HCTOSYS_DEVICE approximately every 11
	  minutes if userspace reports synchronized NTP status.

config RTC_SYSTOHC_DEVICE
	string "RTC used to synchronize NTP adjustment"
	depends on RTC_SYSTOHC
	default RTC_HCTOSYS_DEVICE if RTC_HCTOSYS
	default "rtc0"
	help
	  The RTC device used for NTP synchronization. The main difference
	  between RTC_HCTOSYS_DEVICE and RTC_SYSTOHC_DEVICE is that this
	  one can sleep when setting time, because it runs in the workqueue
	  context.

config RTC_DEBUG
	bool "RTC debug support"
	help
	  Say yes here to enable debugging support in the RTC framework
	  and individual RTC drivers.

config RTC_LIB_KUNIT_TEST
	tristate "KUnit test for RTC lib functions" if !KUNIT_ALL_TESTS
	depends on KUNIT
	default KUNIT_ALL_TESTS
	help
	  Enable this option to test RTC library functions.

	  If unsure, say N.

config RTC_NVMEM
	bool "RTC non volatile storage support"
	select NVMEM
	default RTC_CLASS
	help
	  Say yes here to add support for the non volatile (often battery
	  backed) storage present on RTCs.

comment "RTC interfaces"

config RTC_INTF_SYSFS
	bool "/sys/class/rtc/rtcN (sysfs)"
	depends on SYSFS
	default RTC_CLASS
	help
	  Say yes here if you want to use your RTCs using sysfs interfaces,
	  /sys/class/rtc/rtc0 through /sys/.../rtcN.

	  If unsure, say Y.

config RTC_INTF_PROC
	bool "/proc/driver/rtc (procfs for rtcN)"
	depends on PROC_FS
	default RTC_CLASS
	help
	  Say yes here if you want to use your system clock RTC through
	  the proc interface, /proc/driver/rtc.
	  Other RTCs will not be available through that API.
	  If there is no RTC for the system clock, then the first RTC(rtc0)
	  is used by default.

	  If unsure, say Y.

config RTC_INTF_DEV
	bool "/dev/rtcN (character devices)"
	default RTC_CLASS
	help
	  Say yes here if you want to use your RTCs using the /dev
	  interfaces, which "udev" sets up as /dev/rtc0 through
	  /dev/rtcN.

	  You may want to set up a symbolic link so one of these
	  can be accessed as /dev/rtc, which is a name
	  expected by "hwclock" and some other programs. Recent
	  versions of "udev" are known to set up the symlink for you.

	  If unsure, say Y.

config RTC_INTF_DEV_UIE_EMUL
	bool "RTC UIE emulation on dev interface"
	depends on RTC_INTF_DEV
	help
	  Provides an emulation for RTC_UIE if the underlying rtc chip
	  driver does not expose RTC_UIE ioctls. Those requests generate
	  once-per-second update interrupts, used for synchronization.

	  The emulation code will read the time from the hardware
	  clock several times per second, please enable this option
	  only if you know that you really need it.

config RTC_DRV_TEST
	tristate "Test driver/device"
	help
	  If you say yes here you get support for the
	  RTC test driver. It's a software RTC which can be
	  used to test the RTC subsystem APIs. It gets
	  the time from the system clock.
	  You want this driver only if you are doing development
	  on the RTC subsystem. Please read the source code
	  for further details.

	  This driver can also be built as a module. If so, the module
	  will be called rtc-test.

comment "I2C RTC drivers"

if I2C

config RTC_DRV_88PM860X
	tristate "Marvell 88PM860x"
	depends on MFD_88PM860X
	help
	  If you say yes here you get support for RTC function in Marvell
	  88PM860x chips.

	  This driver can also be built as a module. If so, the module
	  will be called rtc-88pm860x.

config RTC_DRV_88PM80X
	tristate "Marvell 88PM80x"
	depends on MFD_88PM800
	help
	  If you say yes here you get support for RTC function in Marvell
	  88PM80x chips.

	  This driver can also be built as a module. If so, the module
	  will be called rtc-88pm80x.

config RTC_DRV_ABB5ZES3
	select REGMAP_I2C
	tristate "Abracon AB-RTCMC-32.768kHz-B5ZE-S3"
	help
	  If you say yes here you get support for the Abracon
	  AB-RTCMC-32.768kHz-B5ZE-S3 I2C RTC chip.

	  This driver can also be built as a module. If so, the module
	  will be called rtc-ab-b5ze-s3.

config RTC_DRV_ABEOZ9
	select REGMAP_I2C
	tristate "Abracon AB-RTCMC-32.768kHz-EOZ9"
	help
	  If you say yes here you get support for the Abracon
	  AB-RTCMC-32.768kHz-EOA9 I2C RTC chip.

	  This driver can also be built as a module. If so, the module
	  will be called rtc-ab-e0z9.

config RTC_DRV_ABX80X
	tristate "Abracon ABx80x"
	select WATCHDOG_CORE if WATCHDOG
	help
	  If you say yes here you get support for Abracon AB080X and AB180X
	  families of ultra-low-power  battery- and capacitor-backed real-time
	  clock chips.

	  This driver can also be built as a module. If so, the module
	  will be called rtc-abx80x.

config RTC_DRV_AC100
	tristate "X-Powers AC100"
	depends on MFD_AC100
	help
	  If you say yes here you get support for the real-time clock found
	  in X-Powers AC100 family peripheral ICs.

	  This driver can also be built as a module. If so, the module
	  will be called rtc-ac100.

config RTC_DRV_BRCMSTB
	tristate "Broadcom STB wake-timer"
	depends on ARCH_BRCMSTB || BMIPS_GENERIC || COMPILE_TEST
	default ARCH_BRCMSTB || BMIPS_GENERIC
	help
	  If you say yes here you get support for the wake-timer found on
	  Broadcom STB SoCs (BCM7xxx).

	  This driver can also be built as a module. If so, the module will
	  be called rtc-brcmstb-waketimer.

config RTC_DRV_AS3722
	tristate "ams AS3722 RTC driver"
	depends on MFD_AS3722
	help
	  If you say yes here you get support for the RTC of ams AS3722 PMIC
	  chips.

	  This driver can also be built as a module. If so, the module
	  will be called rtc-as3722.

config RTC_DRV_DS1307
	tristate "Dallas/Maxim DS1307/37/38/39/40/41, ST M41T00, EPSON RX-8025, ISL12057"
	select REGMAP_I2C
<<<<<<< HEAD
=======
	select WATCHDOG_CORE if WATCHDOG
>>>>>>> c1084c27
	help
	  If you say yes here you get support for various compatible RTC
	  chips (often with battery backup) connected with I2C. This driver
	  should handle DS1307, DS1337, DS1338, DS1339, DS1340, DS1341,
	  ST M41T00, EPSON RX-8025, Intersil ISL12057 and probably other chips.
	  In some cases the RTC must already have been initialized (by
	  manufacturing or a bootloader).

	  The first seven registers on these chips hold an RTC, and other
	  registers may add features such as NVRAM, a trickle charger for
	  the RTC/NVRAM backup power, and alarms. NVRAM is visible in
	  sysfs, but other chip features may not be available.

	  This driver can also be built as a module. If so, the module
	  will be called rtc-ds1307.

config RTC_DRV_DS1307_CENTURY
	bool "Century bit support for rtc-ds1307"
	depends on RTC_DRV_DS1307
	default n
	help
	  The DS1307 driver suffered from a bug where it was enabling the
	  century bit inconditionnally but never used it when reading the time.
	  It made the driver unable to support dates beyond 2099.
	  Setting this option will add proper support for the century bit but if
	  the time was previously set using a kernel predating this option,
	  reading the date will return a date in the next century.
	  To solve that, you could boot a kernel without this option set, set
	  the RTC date and then boot a kernel with this option set.

config RTC_DRV_DS1374
	tristate "Dallas/Maxim DS1374"
	help
	  If you say yes here you get support for Dallas Semiconductor
	  DS1374 real-time clock chips. If an interrupt is associated
	  with the device, the alarm functionality is supported.

	  This driver can also be built as a module. If so, the module
	  will be called rtc-ds1374.

config RTC_DRV_DS1374_WDT
	bool "Dallas/Maxim DS1374 watchdog timer"
	depends on RTC_DRV_DS1374 && WATCHDOG
	select WATCHDOG_CORE
	help
	  If you say Y here you will get support for the
	  watchdog timer in the Dallas Semiconductor DS1374
	  real-time clock chips.

config RTC_DRV_DS1672
	tristate "Dallas/Maxim DS1672"
	help
	  If you say yes here you get support for the
	  Dallas/Maxim DS1672 timekeeping chip.

	  This driver can also be built as a module. If so, the module
	  will be called rtc-ds1672.

config RTC_DRV_HYM8563
	tristate "Haoyu Microelectronics HYM8563"
	depends on OF
	help
	  Say Y to enable support for the HYM8563 I2C RTC chip. Apart
	  from the usual rtc functions it provides a clock output of
	  up to 32kHz.

	  This driver can also be built as a module. If so, the module
	  will be called rtc-hym8563.

config RTC_DRV_LP8788
	tristate "TI LP8788 RTC driver"
	depends on MFD_LP8788
	help
	  Say Y to enable support for the LP8788 RTC/ALARM driver.

config RTC_DRV_MAX6900
	tristate "Maxim MAX6900"
	help
	  If you say yes here you will get support for the
	  Maxim MAX6900 I2C RTC chip.

	  This driver can also be built as a module. If so, the module
	  will be called rtc-max6900.

config RTC_DRV_MAX8907
	tristate "Maxim MAX8907"
	depends on MFD_MAX8907 || COMPILE_TEST
	select REGMAP_IRQ
	help
	  If you say yes here you will get support for the
	  RTC of Maxim MAX8907 PMIC.

	  This driver can also be built as a module. If so, the module
	  will be called rtc-max8907.

config RTC_DRV_MAX8925
	tristate "Maxim MAX8925"
	depends on MFD_MAX8925
	help
	  If you say yes here you will get support for the
	  RTC of Maxim MAX8925 PMIC.

	  This driver can also be built as a module. If so, the module
	  will be called rtc-max8925.

config RTC_DRV_MAX8998
	tristate "Maxim MAX8998"
	depends on MFD_MAX8998
	help
	  If you say yes here you will get support for the
	  RTC of Maxim MAX8998 PMIC.

	  This driver can also be built as a module. If so, the module
	  will be called rtc-max8998.

config RTC_DRV_MAX8997
	tristate "Maxim MAX8997"
	depends on MFD_MAX8997
	help
	  If you say yes here you will get support for the
	  RTC of Maxim MAX8997 PMIC.

	  This driver can also be built as a module. If so, the module
	  will be called rtc-max8997.

config RTC_DRV_MAX77686
	tristate "Maxim MAX77686"
	depends on MFD_MAX77686 || MFD_MAX77620 || COMPILE_TEST
	help
	  If you say yes here you will get support for the
	  RTC of Maxim MAX77686/MAX77620/MAX77802 PMIC.

	  This driver can also be built as a module. If so, the module
	  will be called rtc-max77686.

config RTC_DRV_RK808
	tristate "Rockchip RK805/RK808/RK809/RK817/RK818 RTC"
	depends on MFD_RK808
	help
	  If you say yes here you will get support for the
	  RTC of RK805, RK809 and RK817, RK808 and RK818 PMIC.

	  This driver can also be built as a module. If so, the module
	  will be called rk808-rtc.

config RTC_DRV_RS5C372
	tristate "Ricoh R2025S/D, RS5C372A/B, RV5C386, RV5C387A"
	help
	  If you say yes here you get support for the
	  Ricoh R2025S/D, RS5C372A, RS5C372B, RV5C386, and RV5C387A RTC chips.

	  This driver can also be built as a module. If so, the module
	  will be called rtc-rs5c372.

config RTC_DRV_ISL1208
	tristate "Intersil ISL1208"
	help
	  If you say yes here you get support for the
	  Intersil ISL1208 RTC chip.

	  This driver can also be built as a module. If so, the module
	  will be called rtc-isl1208.

config RTC_DRV_ISL12022
	tristate "Intersil ISL12022"
	help
	  If you say yes here you get support for the
	  Intersil ISL12022 RTC chip.

	  This driver can also be built as a module. If so, the module
	  will be called rtc-isl12022.

config RTC_DRV_ISL12026
	tristate "Intersil ISL12026"
	depends on OF || COMPILE_TEST
	help
	  If you say yes here you get support for the
	  Intersil ISL12026 RTC chip.

	  This driver can also be built as a module. If so, the module
	  will be called rtc-isl12026.

config RTC_DRV_X1205
	tristate "Xicor/Intersil X1205"
	help
	  If you say yes here you get support for the
	  Xicor/Intersil X1205 RTC chip.

	  This driver can also be built as a module. If so, the module
	  will be called rtc-x1205.

config RTC_DRV_PCF8523
	tristate "NXP PCF8523"
	help
	  If you say yes here you get support for the NXP PCF8523 RTC
	  chips.

	  This driver can also be built as a module. If so, the module
	  will be called rtc-pcf8523.

config RTC_DRV_PCF85063
	tristate "NXP PCF85063"
	select REGMAP_I2C
	help
	  If you say yes here you get support for the PCF85063 RTC chip

	  This driver can also be built as a module. If so, the module
	  will be called rtc-pcf85063.

config RTC_DRV_PCF85363
	tristate "NXP PCF85363"
	select REGMAP_I2C
	help
	  If you say yes here you get support for the PCF85363 RTC chip.

	  This driver can also be built as a module. If so, the module
	  will be called rtc-pcf85363.

	  The nvmem interface will be named pcf85363-#, where # is the
	  zero-based instance number.

config RTC_DRV_PCF8563
	tristate "Philips PCF8563/Epson RTC8564"
	help
	  If you say yes here you get support for the
	  Philips PCF8563 RTC chip. The Epson RTC8564
	  should work as well.

	  This driver can also be built as a module. If so, the module
	  will be called rtc-pcf8563.

config RTC_DRV_PCF8583
	tristate "Philips PCF8583"
	help
	  If you say yes here you get support for the Philips PCF8583
	  RTC chip found on Acorn RiscPCs. This driver supports the
	  platform specific method of retrieving the current year from
	  the RTC's SRAM. It will work on other platforms with the same
	  chip, but the year will probably have to be tweaked.

	  This driver can also be built as a module. If so, the module
	  will be called rtc-pcf8583.

config RTC_DRV_M41T80
	tristate "ST M41T62/65/M41T80/81/82/83/84/85/87 and compatible"
	help
	  If you say Y here you will get support for the ST M41T60
	  and M41T80 RTC chips series. Currently, the following chips are
	  supported: M41T62, M41T65, M41T80, M41T81, M41T82, M41T83, M41ST84,
	  M41ST85, M41ST87, and MicroCrystal RV4162.

	  This driver can also be built as a module. If so, the module
	  will be called rtc-m41t80.

config RTC_DRV_M41T80_WDT
	bool "ST M41T65/M41T80 series RTC watchdog timer"
	depends on RTC_DRV_M41T80
	help
	  If you say Y here you will get support for the
	  watchdog timer in the ST M41T60 and M41T80 RTC chips series.

config RTC_DRV_BD70528
	tristate "ROHM BD71815 and BD71828 PMIC RTC"
	depends on MFD_ROHM_BD71828
	help
	  If you say Y here you will get support for the RTC
	  block on ROHM BD71815 and BD71828 Power Management IC.

	  This driver can also be built as a module. If so, the module
	  will be called rtc-bd70528.

config RTC_DRV_BQ32K
	tristate "TI BQ32000"
	help
	  If you say Y here you will get support for the TI
	  BQ32000 I2C RTC chip.

	  This driver can also be built as a module. If so, the module
	  will be called rtc-bq32k.

config RTC_DRV_DM355EVM
	tristate "TI DaVinci DM355 EVM RTC"
	depends on MFD_DM355EVM_MSP
	help
	  Supports the RTC firmware in the MSP430 on the DM355 EVM.

config RTC_DRV_TWL92330
	bool "TI TWL92330/Menelaus"
	depends on MENELAUS
	help
	  If you say yes here you get support for the RTC on the
	  TWL92330 "Menelaus" power management chip, used with OMAP2
	  platforms. The support is integrated with the rest of
	  the Menelaus driver; it's not separate module.

config RTC_DRV_TWL4030
	tristate "TI TWL4030/TWL5030/TWL6030/TPS659x0"
	depends on TWL4030_CORE
	depends on OF
	help
	  If you say yes here you get support for the RTC on the
	  TWL4030/TWL5030/TWL6030 family chips, used mostly with OMAP3 platforms.

	  This driver can also be built as a module. If so, the module
	  will be called rtc-twl.

config RTC_DRV_PALMAS
	tristate "TI Palmas RTC driver"
	depends on MFD_PALMAS
	help
	  If you say yes here you get support for the RTC of TI PALMA series PMIC
	  chips.

	  This driver can also be built as a module. If so, the module
	  will be called rtc-palma.

config RTC_DRV_TPS6586X
	tristate "TI TPS6586X RTC driver"
	depends on MFD_TPS6586X
	help
	  TI Power Management IC TPS6586X supports RTC functionality
	  along with alarm. This driver supports the RTC driver for
	  the TPS6586X RTC module.

config RTC_DRV_TPS65910
	tristate "TI TPS65910 RTC driver"
	depends on MFD_TPS65910
	help
	  If you say yes here you get support for the RTC on the
	  TPS65910 chips.

	  This driver can also be built as a module. If so, the module
	  will be called rtc-tps65910.

config RTC_DRV_TPS80031
	tristate "TI TPS80031/TPS80032 RTC driver"
	depends on MFD_TPS80031
	help
	  TI Power Management IC TPS80031 supports RTC functionality
	  along with alarm. This driver supports the RTC driver for
	  the TPS80031 RTC module.

config RTC_DRV_RC5T583
	tristate "RICOH 5T583 RTC driver"
	depends on MFD_RC5T583
	help
	  If you say yes here you get support for the RTC on the
	  RICOH 5T583 chips.

	  This driver can also be built as a module. If so, the module
	  will be called rtc-rc5t583.

config RTC_DRV_RC5T619
	tristate "RICOH RC5T619 RTC driver"
	depends on MFD_RN5T618
	help
	  If you say yes here you get support for the RTC on the
	  RICOH RC5T619 chips.

	  This driver can also be built as a module. If so, the module
	  will be called rtc-rc5t619.

config RTC_DRV_S35390A
	tristate "Seiko Instruments S-35390A"
	select BITREVERSE
	help
	  If you say yes here you will get support for the Seiko
	  Instruments S-35390A.

	  This driver can also be built as a module. If so the module
	  will be called rtc-s35390a.

config RTC_DRV_FM3130
	tristate "Ramtron FM3130"
	help
	  If you say Y here you will get support for the
	  Ramtron FM3130 RTC chips.
	  Ramtron FM3130 is a chip with two separate devices inside,
	  RTC clock and FRAM. This driver provides only RTC functionality.

	  This driver can also be built as a module. If so the module
	  will be called rtc-fm3130.

config RTC_DRV_RX8010
	tristate "Epson RX8010SJ"
	select REGMAP_I2C
	help
	  If you say yes here you get support for the Epson RX8010SJ RTC
	  chip.

	  This driver can also be built as a module. If so, the module
	  will be called rtc-rx8010.

config RTC_DRV_RX8581
	tristate "Epson RX-8571/RX-8581"
	select REGMAP_I2C
	help
	  If you say yes here you will get support for the Epson RX-8571/
	  RX-8581.

	  This driver can also be built as a module. If so the module
	  will be called rtc-rx8581.

config RTC_DRV_RX8025
	tristate "Epson RX-8025SA/NB"
	help
	  If you say yes here you get support for the Epson
	  RX-8025SA/NB RTC chips.

	  This driver can also be built as a module. If so, the module
	  will be called rtc-rx8025.

config RTC_DRV_EM3027
	tristate "EM Microelectronic EM3027"
	help
	  If you say yes here you get support for the EM
	  Microelectronic EM3027 RTC chips.

	  This driver can also be built as a module. If so, the module
	  will be called rtc-em3027.

config RTC_DRV_RV3028
	tristate "Micro Crystal RV3028"
	select REGMAP_I2C
	help
	  If you say yes here you get support for the Micro Crystal
	  RV3028.

	  This driver can also be built as a module. If so, the module
	  will be called rtc-rv3028.

config RTC_DRV_RV3032
	tristate "Micro Crystal RV3032"
	select REGMAP_I2C
	help
	  If you say yes here you get support for the Micro Crystal
	  RV3032.

	  This driver can also be built as a module. If so, the module
	  will be called rtc-rv3032.

config RTC_DRV_RV8803
	tristate "Micro Crystal RV8803, Epson RX8900"
	help
	  If you say yes here you get support for the Micro Crystal RV8803 and
	  Epson RX8900 RTC chips.

	  This driver can also be built as a module. If so, the module
	  will be called rtc-rv8803.

config RTC_DRV_S5M
	tristate "Samsung S2M/S5M series"
	depends on MFD_SEC_CORE || COMPILE_TEST
	select REGMAP_IRQ
	select REGMAP_I2C
	help
	  If you say yes here you will get support for the
	  RTC of Samsung S2MPS14 and S5M PMIC series.

	  This driver can also be built as a module. If so, the module
	  will be called rtc-s5m.

config RTC_DRV_SD3078
<<<<<<< HEAD
    tristate "ZXW Shenzhen whwave SD3078"
    select REGMAP_I2C
    help
      If you say yes here you get support for the ZXW Shenzhen whwave
      SD3078 RTC chips.
=======
	tristate "ZXW Shenzhen whwave SD3078"
	select REGMAP_I2C
	help
	  If you say yes here you get support for the ZXW Shenzhen whwave
	  SD3078 RTC chips.
>>>>>>> c1084c27

	  This driver can also be built as a module. If so, the module
	  will be called rtc-sd3078

endif # I2C

comment "SPI RTC drivers"

if SPI_MASTER

config RTC_DRV_M41T93
	tristate "ST M41T93"
	help
	  If you say yes here you will get support for the
	  ST M41T93 SPI RTC chip.

	  This driver can also be built as a module. If so, the module
	  will be called rtc-m41t93.

config RTC_DRV_M41T94
	tristate "ST M41T94"
	help
	  If you say yes here you will get support for the
	  ST M41T94 SPI RTC chip.

	  This driver can also be built as a module. If so, the module
	  will be called rtc-m41t94.

config RTC_DRV_DS1302
	tristate "Dallas/Maxim DS1302"
	depends on SPI
	help
	  If you say yes here you get support for the Dallas DS1302 RTC chips.

	  This driver can also be built as a module. If so, the module
	  will be called rtc-ds1302.

config RTC_DRV_DS1305
	tristate "Dallas/Maxim DS1305/DS1306"
	help
	  Select this driver to get support for the Dallas/Maxim DS1305
	  and DS1306 real time clock chips. These support a trickle
	  charger, alarms, and NVRAM in addition to the clock.

	  This driver can also be built as a module. If so, the module
	  will be called rtc-ds1305.

config RTC_DRV_DS1343
	select REGMAP_SPI
	tristate "Dallas/Maxim DS1343/DS1344"
	help
	  If you say yes here you get support for the
	  Dallas/Maxim DS1343 and DS1344 real time clock chips.
	  Support for trickle charger, alarm is provided.

	  This driver can also be built as a module. If so, the module
	  will be called rtc-ds1343.

config RTC_DRV_DS1347
	select REGMAP_SPI
	tristate "Dallas/Maxim DS1347"
	help
	  If you say yes here you get support for the
	  Dallas/Maxim DS1347 chips.

	  This driver only supports the RTC feature, and not other chip
	  features such as alarms.

	  This driver can also be built as a module. If so, the module
	  will be called rtc-ds1347.

config RTC_DRV_DS1390
	tristate "Dallas/Maxim DS1390/93/94"
	help
	  If you say yes here you get support for the
	  Dallas/Maxim DS1390/93/94 chips.

	  This driver supports the RTC feature and trickle charging but not
	  other chip features such as alarms.

	  This driver can also be built as a module. If so, the module
	  will be called rtc-ds1390.

config RTC_DRV_MAX6916
	tristate "Maxim MAX6916"
	help
	  If you say yes here you will get support for the
	  Maxim MAX6916 SPI RTC chip.

	  This driver only supports the RTC feature, and not other chip
	  features such as alarms.

	  This driver can also be built as a module. If so, the module
	  will be called rtc-max6916.

config RTC_DRV_R9701
	tristate "Epson RTC-9701JE"
	help
	  If you say yes here you will get support for the
	  Epson RTC-9701JE SPI RTC chip.

	  This driver can also be built as a module. If so, the module
	  will be called rtc-r9701.

config RTC_DRV_RX4581
	tristate "Epson RX-4581"
	help
	  If you say yes here you will get support for the Epson RX-4581.

	  This driver can also be built as a module. If so the module
	  will be called rtc-rx4581.

config RTC_DRV_RS5C348
	tristate "Ricoh RS5C348A/B"
	help
	  If you say yes here you get support for the
	  Ricoh RS5C348A and RS5C348B RTC chips.

	  This driver can also be built as a module. If so, the module
	  will be called rtc-rs5c348.

config RTC_DRV_MAX6902
	tristate "Maxim MAX6902"
	help
	  If you say yes here you will get support for the
	  Maxim MAX6902 SPI RTC chip.

	  This driver can also be built as a module. If so, the module
	  will be called rtc-max6902.

config RTC_DRV_PCF2123
	tristate "NXP PCF2123"
	select REGMAP_SPI
	help
	  If you say yes here you get support for the NXP PCF2123
	  RTC chip.

	  This driver can also be built as a module. If so, the module
	  will be called rtc-pcf2123.

config RTC_DRV_MCP795
	tristate "Microchip MCP795"
	help
	  If you say yes here you will get support for the Microchip MCP795.

	  This driver can also be built as a module. If so the module
	  will be called rtc-mcp795.

endif # SPI_MASTER

#
# Helper to resolve issues with configs that have SPI enabled but I2C
# modular.  See SND_SOC_I2C_AND_SPI for more information
#
config RTC_I2C_AND_SPI
	tristate
	default m if I2C=m
	default y if I2C=y
	default y if SPI_MASTER=y

comment "SPI and I2C RTC drivers"

config RTC_DRV_DS3232
	tristate "Dallas/Maxim DS3232/DS3234"
	depends on RTC_I2C_AND_SPI
	select REGMAP_I2C if I2C
	select REGMAP_SPI if SPI_MASTER
	help
	  If you say yes here you get support for Dallas Semiconductor
	  DS3232 and DS3234 real-time clock chips. If an interrupt is associated
	  with the device, the alarm functionality is supported.

	  This driver can also be built as a module.  If so, the module
	  will be called rtc-ds3232.

config RTC_DRV_DS3232_HWMON
	bool "HWMON support for Dallas/Maxim DS3232/DS3234"
	depends on RTC_DRV_DS3232 && HWMON && !(RTC_DRV_DS3232=y && HWMON=m)
	default y
	help
	  Say Y here if you want to expose temperature sensor data on
	  rtc-ds3232

config RTC_DRV_PCF2127
	tristate "NXP PCF2127"
	depends on RTC_I2C_AND_SPI
	select REGMAP_I2C if I2C
	select REGMAP_SPI if SPI_MASTER
	select WATCHDOG_CORE if WATCHDOG
	help
	  If you say yes here you get support for the NXP PCF2127/29 RTC
	  chips with integrated quartz crystal for industrial applications.
	  Both chips also have watchdog timer and tamper switch detection
	  features.

	  PCF2127 has an additional feature of 512 bytes battery backed
	  memory that's accessible using nvmem interface.

	  This driver can also be built as a module. If so, the module
	  will be called rtc-pcf2127.

config RTC_DRV_RV3029C2
	tristate "Micro Crystal RV3029/3049"
	depends on RTC_I2C_AND_SPI
	select REGMAP_I2C if I2C
	select REGMAP_SPI if SPI_MASTER
	help
	  If you say yes here you get support for the Micro Crystal
	  RV3029 and RV3049 RTC chips.

	  This driver can also be built as a module. If so, the module
	  will be called rtc-rv3029c2.

config RTC_DRV_RV3029_HWMON
	bool "HWMON support for RV3029/3049"
	depends on RTC_DRV_RV3029C2 && HWMON
	depends on !(RTC_DRV_RV3029C2=y && HWMON=m)
	default y
	help
	  Say Y here if you want to expose temperature sensor data on
	  rtc-rv3029.

config RTC_DRV_RX6110
	tristate "Epson RX-6110"
	depends on RTC_I2C_AND_SPI
	select REGMAP_SPI if SPI_MASTER
	select REGMAP_I2C if I2C
	help
	  If you say yes here you will get support for the Epson RX-6110.

	  This driver can also be built as a module. If so the module
	  will be called rtc-rx6110.

comment "Platform RTC drivers"

# this 'CMOS' RTC driver is arch dependent because it requires
# <asm/mc146818rtc.h> defining CMOS_READ/CMOS_WRITE, and a
# global rtc_lock ... it's not yet just another platform_device.

config RTC_DRV_CMOS
	tristate "PC-style 'CMOS'"
	depends on X86 || ARM || PPC || MIPS || SPARC64
	default y if X86
	select RTC_MC146818_LIB
	help
	  Say "yes" here to get direct support for the real time clock
	  found in every PC or ACPI-based system, and some other boards.
	  Specifically the original MC146818, compatibles like those in
	  PC south bridges, the DS12887 or M48T86, some multifunction
	  or LPC bus chips, and so on.

	  Your system will need to define the platform device used by
	  this driver, otherwise it won't be accessible. This means
	  you can safely enable this driver if you don't know whether
	  or not your board has this kind of hardware.

	  This driver can also be built as a module. If so, the module
	  will be called rtc-cmos.

config RTC_DRV_ALPHA
	bool "Alpha PC-style CMOS"
	depends on ALPHA
	select RTC_MC146818_LIB
	default y
	help
	  Direct support for the real-time clock found on every Alpha
	  system, specifically MC146818 compatibles.  If in doubt, say Y.

config RTC_DRV_DS1216
	tristate "Dallas DS1216"
	depends on SNI_RM
	help
	  If you say yes here you get support for the Dallas DS1216 RTC chips.

config RTC_DRV_DS1286
	tristate "Dallas DS1286"
	depends on HAS_IOMEM
	help
	  If you say yes here you get support for the Dallas DS1286 RTC chips.

config RTC_DRV_DS1511
	tristate "Dallas DS1511"
	depends on HAS_IOMEM
	help
	  If you say yes here you get support for the
	  Dallas DS1511 timekeeping/watchdog chip.

	  This driver can also be built as a module. If so, the module
	  will be called rtc-ds1511.

config RTC_DRV_DS1553
	tristate "Maxim/Dallas DS1553"
	depends on HAS_IOMEM
	help
	  If you say yes here you get support for the
	  Maxim/Dallas DS1553 timekeeping chip.

	  This driver can also be built as a module. If so, the module
	  will be called rtc-ds1553.

config RTC_DRV_DS1685_FAMILY
	tristate "Dallas/Maxim DS1685 Family"
	depends on HAS_IOMEM
	help
	  If you say yes here you get support for the Dallas/Maxim DS1685
	  family of real time chips.  This family includes the DS1685/DS1687,
	  DS1689/DS1693, DS17285/DS17287, DS17485/DS17487, and
	  DS17885/DS17887 chips.

	  This driver can also be built as a module. If so, the module
	  will be called rtc-ds1685.

choice
	prompt "Subtype"
	depends on RTC_DRV_DS1685_FAMILY
	default RTC_DRV_DS1685

config RTC_DRV_DS1685
	bool "DS1685/DS1687"
	help
	  This enables support for the Dallas/Maxim DS1685/DS1687 real time
	  clock chip.

	  This chip is commonly found in SGI O2 (IP32) and SGI Octane (IP30)
	  systems, as well as EPPC-405-UC modules by electronic system design
	  GmbH.

config RTC_DRV_DS1689
	bool "DS1689/DS1693"
	help
	  This enables support for the Dallas/Maxim DS1689/DS1693 real time
	  clock chip.

	  This is an older RTC chip, supplanted by the DS1685/DS1687 above,
	  which supports a few minor features such as Vcc, Vbat, and Power
	  Cycle counters, plus a customer-specific, 8-byte ROM/Serial number.

	  It also works for the even older DS1688/DS1691 RTC chips, which are
	  virtually the same and carry the same model number.  Both chips
	  have 114 bytes of user NVRAM.

config RTC_DRV_DS17285
	bool "DS17285/DS17287"
	help
	  This enables support for the Dallas/Maxim DS17285/DS17287 real time
	  clock chip.

	  This chip features 2kb of extended NV-SRAM.  It may possibly be
	  found in some SGI O2 systems (rare).

config RTC_DRV_DS17485
	bool "DS17485/DS17487"
	help
	  This enables support for the Dallas/Maxim DS17485/DS17487 real time
	  clock chip.

	  This chip features 4kb of extended NV-SRAM.

config RTC_DRV_DS17885
	bool "DS17885/DS17887"
	help
	  This enables support for the Dallas/Maxim DS17885/DS17887 real time
	  clock chip.

	  This chip features 8kb of extended NV-SRAM.

endchoice

config RTC_DRV_DS1742
	tristate "Maxim/Dallas DS1742/1743"
	depends on HAS_IOMEM
	help
	  If you say yes here you get support for the
	  Maxim/Dallas DS1742/1743 timekeeping chip.

	  This driver can also be built as a module. If so, the module
	  will be called rtc-ds1742.

config RTC_DRV_DS2404
	tristate "Maxim/Dallas DS2404"
	help
	  If you say yes here you get support for the
	  Dallas DS2404 RTC chip.

	  This driver can also be built as a module. If so, the module
	  will be called rtc-ds2404.

config RTC_DRV_DA9052
	tristate "Dialog DA9052/DA9053 RTC"
	depends on PMIC_DA9052
	help
	  Say y here to support the RTC driver for Dialog Semiconductor
	  DA9052-BC and DA9053-AA/Bx PMICs.

config RTC_DRV_DA9055
	tristate "Dialog Semiconductor DA9055 RTC"
	depends on MFD_DA9055
	help
	  If you say yes here you will get support for the
	  RTC of the Dialog DA9055 PMIC.

	  This driver can also be built as a module. If so, the module
	  will be called rtc-da9055

config RTC_DRV_DA9063
	tristate "Dialog Semiconductor DA9063/DA9062 RTC"
	depends on MFD_DA9063 || MFD_DA9062
	help
	  If you say yes here you will get support for the RTC subsystem
	  for the Dialog Semiconductor PMIC chips DA9063 and DA9062.

	  This driver can also be built as a module. If so, the module
	  will be called "rtc-da9063".

config RTC_DRV_EFI
	tristate "EFI RTC"
	depends on EFI && !X86
	help
	  If you say yes here you will get support for the EFI
	  Real Time Clock.

	  This driver can also be built as a module. If so, the module
	  will be called rtc-efi.

config RTC_DRV_STK17TA8
	tristate "Simtek STK17TA8"
	depends on HAS_IOMEM
	help
	  If you say yes here you get support for the
	  Simtek STK17TA8 timekeeping chip.

	  This driver can also be built as a module. If so, the module
	  will be called rtc-stk17ta8.

config RTC_DRV_M48T86
	tristate "ST M48T86/Dallas DS12887"
	depends on HAS_IOMEM
	help
	  If you say Y here you will get support for the
	  ST M48T86 and Dallas DS12887 RTC chips.

	  This driver can also be built as a module. If so, the module
	  will be called rtc-m48t86.

config RTC_DRV_M48T35
	tristate "ST M48T35"
	depends on HAS_IOMEM
	help
	  If you say Y here you will get support for the
	  ST M48T35 RTC chip.

	  This driver can also be built as a module, if so, the module
	  will be called "rtc-m48t35".

config RTC_DRV_M48T59
	tristate "ST M48T59/M48T08/M48T02"
	depends on HAS_IOMEM
	help
	  If you say Y here you will get support for the
	  ST M48T59 RTC chip and compatible ST M48T08 and M48T02.

	  These chips are usually found in Sun SPARC and UltraSPARC
	  workstations.

	  This driver can also be built as a module, if so, the module
	  will be called "rtc-m48t59".

config RTC_DRV_MCA
	tristate "Digi ConnectCore SOMs Micro Controller Assist RTC"
	select MFD_MCA_CC6UL if SOC_IMX6UL
	select MFD_MCA_CC8 if (ARCH_MXC && ARM64)

	help
	  If you say Y here you will get support for the RTC in the
	  Micro Controller Assist of Digi ConnectCore system-on-modules.

	  This driver can also be built as a module, if so, the module
	  will be called "rtc-mca".

config RTC_DRV_MSM6242
	tristate "Oki MSM6242"
	depends on HAS_IOMEM
	help
	  If you say yes here you get support for the Oki MSM6242
	  timekeeping chip. It is used in some Amiga models (e.g. A2000).

	  This driver can also be built as a module. If so, the module
	  will be called rtc-msm6242.

config RTC_DRV_BQ4802
	tristate "TI BQ4802"
	depends on HAS_IOMEM
	help
	  If you say Y here you will get support for the TI
	  BQ4802 RTC chip.

	  This driver can also be built as a module. If so, the module
	  will be called rtc-bq4802.

config RTC_DRV_RP5C01
	tristate "Ricoh RP5C01"
	depends on HAS_IOMEM
	help
	  If you say yes here you get support for the Ricoh RP5C01
	  timekeeping chip. It is used in some Amiga models (e.g. A3000
	  and A4000).

	  This driver can also be built as a module. If so, the module
	  will be called rtc-rp5c01.

config RTC_DRV_V3020
	tristate "EM Microelectronic V3020"
	help
	  If you say yes here you will get support for the
	  EM Microelectronic v3020 RTC chip.

	  This driver can also be built as a module. If so, the module
	  will be called rtc-v3020.

config RTC_DRV_WM831X
	tristate "Wolfson Microelectronics WM831x RTC"
	depends on MFD_WM831X
	help
	  If you say yes here you will get support for the RTC subsystem
	  of the Wolfson Microelectronics WM831X series PMICs.

	  This driver can also be built as a module. If so, the module
	  will be called "rtc-wm831x".

config RTC_DRV_WM8350
	tristate "Wolfson Microelectronics WM8350 RTC"
	depends on MFD_WM8350
	help
	  If you say yes here you will get support for the RTC subsystem
	  of the Wolfson Microelectronics WM8350.

	  This driver can also be built as a module. If so, the module
	  will be called "rtc-wm8350".

config RTC_DRV_SC27XX
	tristate "Spreadtrum SC27xx RTC"
	depends on MFD_SC27XX_PMIC || COMPILE_TEST
	help
	  If you say Y here you will get support for the RTC subsystem
	  of the Spreadtrum SC27xx series PMICs. The SC27xx series PMICs
	  includes the SC2720, SC2721, SC2723, SC2730 and SC2731 chips.

	  This driver can also be built as a module. If so, the module
	  will be called rtc-sc27xx.

config RTC_DRV_SPEAR
	tristate "SPEAR ST RTC"
	depends on PLAT_SPEAR || COMPILE_TEST
	default y
	help
	 If you say Y here you will get support for the RTC found on
	 spear

config RTC_DRV_PCF50633
	depends on MFD_PCF50633
	tristate "NXP PCF50633 RTC"
	help
	  If you say yes here you get support for the RTC subsystem of the
	  NXP PCF50633 used in embedded systems.

config RTC_DRV_AB8500
	tristate "ST-Ericsson AB8500 RTC"
	depends on AB8500_CORE
	select RTC_INTF_DEV
	select RTC_INTF_DEV_UIE_EMUL
	help
	  Select this to enable the ST-Ericsson AB8500 power management IC RTC
	  support. This chip contains a battery- and capacitor-backed RTC.

config RTC_DRV_OPAL
	tristate "IBM OPAL RTC driver"
	depends on PPC_POWERNV
	default y
	help
	  If you say yes here you get support for the PowerNV platform RTC
	  driver based on OPAL interfaces.

	  This driver can also be built as a module. If so, the module
	  will be called rtc-opal.

config RTC_DRV_ZYNQMP
	tristate "Xilinx Zynq Ultrascale+ MPSoC RTC"
	depends on OF && HAS_IOMEM
	help
	  If you say yes here you get support for the RTC controller found on
	  Xilinx Zynq Ultrascale+ MPSoC.

config RTC_DRV_CROS_EC
	tristate "Chrome OS EC RTC driver"
	depends on CROS_EC
	help
	  If you say yes here you will get support for the
	  Chrome OS Embedded Controller's RTC.

	  This driver can also be built as a module. If so, the module
	  will be called rtc-cros-ec.

config RTC_DRV_NTXEC
	tristate "Netronix embedded controller RTC"
	depends on MFD_NTXEC
	help
	  Say yes here if you want to support the RTC functionality of the
	  embedded controller found in certain e-book readers designed by the
	  original design manufacturer Netronix.

comment "on-CPU RTC drivers"

config RTC_DRV_ASM9260
	tristate "Alphascale asm9260 RTC"
	depends on MACH_ASM9260 || COMPILE_TEST
	help
	  If you say yes here you get support for the RTC on the
	  Alphascale asm9260 SoC.

	  This driver can also be built as a module. If so, the module
	  will be called rtc-asm9260.

config RTC_DRV_DAVINCI
	tristate "TI DaVinci RTC"
	depends on ARCH_DAVINCI_DM365 || COMPILE_TEST
	help
	  If you say yes here you get support for the RTC on the
	  DaVinci platforms (DM365).

	  This driver can also be built as a module. If so, the module
	  will be called rtc-davinci.

config RTC_DRV_DIGICOLOR
	tristate "Conexant Digicolor RTC"
	depends on ARCH_DIGICOLOR || COMPILE_TEST
	help
	  If you say yes here you get support for the RTC on Conexant
	  Digicolor platforms. This currently includes the CX92755 SoC.

	  This driver can also be built as a module. If so, the module
	  will be called rtc-digicolor.

config RTC_DRV_IMXDI
	tristate "Freescale IMX DryIce Real Time Clock"
	depends on ARCH_MXC
	depends on OF
	help
	   Support for Freescale IMX DryIce RTC

	   This driver can also be built as a module, if so, the module
	   will be called "rtc-imxdi".

config RTC_DRV_FSL_FTM_ALARM
	tristate "Freescale FlexTimer alarm timer"
	depends on ARCH_LAYERSCAPE || SOC_LS1021A || COMPILE_TEST
	help
	   For the FlexTimer in LS1012A, LS1021A, LS1028A, LS1043A, LS1046A,
	   LS1088A, LS208xA, we can use FTM as the wakeup source.

	   Say y here to enable FTM alarm support. The FTM alarm provides
	   alarm functions for wakeup system from deep sleep.

	   This driver can also be built as a module, if so, the module
	   will be called "rtc-fsl-ftm-alarm".

config RTC_DRV_MESON
	tristate "Amlogic Meson RTC"
	depends on (ARM && ARCH_MESON) || COMPILE_TEST
	select REGMAP_MMIO
	help
	   Support for the RTC block on the Amlogic Meson6, Meson8, Meson8b
	   and Meson8m2 SoCs.

	   This driver can also be built as a module, if so, the module
	   will be called "rtc-meson".

config RTC_DRV_MESON_VRTC
	tristate "Amlogic Meson Virtual RTC"
	depends on ARCH_MESON || COMPILE_TEST
	default m if ARCH_MESON
	help
	  If you say yes here you will get support for the
	  Virtual RTC of Amlogic SoCs.

	  This driver can also be built as a module. If so, the module
	  will be called rtc-meson-vrtc.

config RTC_DRV_OMAP
	tristate "TI OMAP Real Time Clock"
	depends on ARCH_OMAP || ARCH_DAVINCI || COMPILE_TEST
	depends on OF
	depends on PINCTRL
	select GENERIC_PINCONF
	help
	  Say "yes" here to support the on chip real time clock
	  present on TI OMAP1, AM33xx, DA8xx/OMAP-L13x, AM43xx and DRA7xx.

	  This driver can also be built as a module, if so, module
	  will be called rtc-omap.

config HAVE_S3C_RTC
	bool
	help
	  This will include RTC support for Samsung SoCs. If
	  you want to include RTC support for any machine, kindly
	  select this in the respective mach-XXXX/Kconfig file.

config RTC_DRV_S3C
	tristate "Samsung S3C series SoC RTC"
	depends on ARCH_S3C64XX || HAVE_S3C_RTC || COMPILE_TEST
	help
	  RTC (Realtime Clock) driver for the clock inbuilt into the
	  Samsung S3C24XX series of SoCs. This can provide periodic
	  interrupt rates from 1Hz to 64Hz for user programs, and
	  wakeup from Alarm.

	  The driver currently supports the common features on all the
	  S3C24XX range, such as the S3C2410, S3C2412, S3C2413, S3C2440
	  and S3C2442.

	  This driver can also be build as a module. If so, the module
	  will be called rtc-s3c.

config RTC_DRV_EP93XX
	tristate "Cirrus Logic EP93XX"
	depends on ARCH_EP93XX || COMPILE_TEST
	help
	  If you say yes here you get support for the
	  RTC embedded in the Cirrus Logic EP93XX processors.

	  This driver can also be built as a module. If so, the module
	  will be called rtc-ep93xx.

config RTC_DRV_SA1100
	tristate "SA11x0/PXA2xx/PXA910"
	depends on ARCH_SA1100 || ARCH_PXA || ARCH_MMP
	help
	  If you say Y here you will get access to the real time clock
	  built into your SA11x0 or PXA2xx CPU.

	  To compile this driver as a module, choose M here: the
	  module will be called rtc-sa1100.

config RTC_DRV_SH
	tristate "SuperH On-Chip RTC"
	depends on SUPERH || ARCH_RENESAS
	help
	  Say Y here to enable support for the on-chip RTC found in
	  most SuperH processors. This RTC is also found in RZ/A SoCs.

	  To compile this driver as a module, choose M here: the
	  module will be called rtc-sh.

config RTC_DRV_VR41XX
	tristate "NEC VR41XX"
	depends on CPU_VR41XX || COMPILE_TEST
	help
	  If you say Y here you will get access to the real time clock
	  built into your NEC VR41XX CPU.

	  To compile this driver as a module, choose M here: the
	  module will be called rtc-vr41xx.

config RTC_DRV_PL030
	tristate "ARM AMBA PL030 RTC"
	depends on ARM_AMBA
	help
	  If you say Y here you will get access to ARM AMBA
	  PrimeCell PL030 RTC found on certain ARM SOCs.

	  To compile this driver as a module, choose M here: the
	  module will be called rtc-pl030.

config RTC_DRV_PL031
	tristate "ARM AMBA PL031 RTC"
	depends on ARM_AMBA
	help
	  If you say Y here you will get access to ARM AMBA
	  PrimeCell PL031 RTC found on certain ARM SOCs.

	  To compile this driver as a module, choose M here: the
	  module will be called rtc-pl031.

config RTC_DRV_AT91RM9200
	tristate "AT91RM9200 or some AT91SAM9 RTC"
	depends on ARCH_AT91 || COMPILE_TEST
	depends on OF
	help
	  Driver for the internal RTC (Realtime Clock) module found on
	  Atmel AT91RM9200's and some  AT91SAM9 chips. On AT91SAM9 chips
	  this is powered by the backup power supply.

config RTC_DRV_AT91SAM9
	tristate "AT91SAM9 RTT as RTC"
	depends on ARCH_AT91 || COMPILE_TEST
	depends on OF && HAS_IOMEM
	select MFD_SYSCON
	help
	  Some AT91SAM9 SoCs provide an RTT (Real Time Timer) block which
	  can be used as an RTC thanks to the backup power supply (e.g. a
	  small coin cell battery) which keeps this block and the GPBR
	  (General Purpose Backup Registers) block powered when the device
	  is shutdown.
	  Some AT91SAM9 SoCs provide a real RTC block, on those ones you'd
	  probably want to use the real RTC block instead of the "RTT as an
	  RTC" driver.

config RTC_DRV_AU1XXX
	tristate "Au1xxx Counter0 RTC support"
	depends on MIPS_ALCHEMY
	help
	  This is a driver for the Au1xxx on-chip Counter0 (Time-Of-Year
	  counter) to be used as a RTC.

	  This driver can also be built as a module. If so, the module
	  will be called rtc-au1xxx.

config RTC_DRV_RS5C313
	tristate "Ricoh RS5C313"
	depends on SH_LANDISK
	help
	  If you say yes here you get support for the Ricoh RS5C313 RTC chips.

config RTC_DRV_GENERIC
	tristate "Generic RTC support"
	# Please consider writing a new RTC driver instead of using the generic
	# RTC abstraction
	depends on PARISC || M68K || PPC || SUPERH || COMPILE_TEST
	help
	  Say Y or M here to enable RTC support on systems using the generic
	  RTC abstraction. If you do not know what you are doing, you should
	  just say Y.

config RTC_DRV_PXA
	tristate "PXA27x/PXA3xx"
	depends on ARCH_PXA
	select RTC_DRV_SA1100
	help
	 If you say Y here you will get access to the real time clock
	 built into your PXA27x or PXA3xx CPU. This RTC is actually 2 RTCs
	 consisting of an SA1100 compatible RTC and the extended PXA RTC.

	 This RTC driver uses PXA RTC registers available since pxa27x
	 series (RDxR, RYxR) instead of legacy RCNR, RTAR.

config RTC_DRV_VT8500
	tristate "VIA/WonderMedia 85xx SoC RTC"
	depends on ARCH_VT8500 || COMPILE_TEST
	help
	  If you say Y here you will get access to the real time clock
	  built into your VIA VT8500 SoC or its relatives.


config RTC_DRV_SUN4V
	bool "SUN4V Hypervisor RTC"
	depends on SPARC64
	help
	  If you say Y here you will get support for the Hypervisor
	  based RTC on SUN4V systems.

config RTC_DRV_SUN6I
	bool "Allwinner A31 RTC"
	default MACH_SUN6I || MACH_SUN8I
	depends on COMMON_CLK
	depends on ARCH_SUNXI || COMPILE_TEST
	help
	  If you say Y here you will get support for the RTC found in
	  some Allwinner SoCs like the A31 or the A64.

config RTC_DRV_SUNXI
	tristate "Allwinner sun4i/sun7i RTC"
	depends on MACH_SUN4I || MACH_SUN7I || COMPILE_TEST
	help
	  If you say Y here you will get support for the RTC found on
	  Allwinner A10/A20.

config RTC_DRV_STARFIRE
	bool "Starfire RTC"
	depends on SPARC64
	help
	  If you say Y here you will get support for the RTC found on
	  Starfire systems.

config RTC_DRV_MV
	tristate "Marvell SoC RTC"
	depends on ARCH_DOVE || ARCH_MVEBU || COMPILE_TEST
	help
	  If you say yes here you will get support for the in-chip RTC
	  that can be found in some of Marvell's SoC devices, such as
	  the Kirkwood 88F6281 and 88F6192.

	  This driver can also be built as a module. If so, the module
	  will be called rtc-mv.

config RTC_DRV_ARMADA38X
	tristate "Armada 38x Marvell SoC RTC"
	depends on ARCH_MVEBU || COMPILE_TEST
	depends on OF
	help
	  If you say yes here you will get support for the in-chip RTC
	  that can be found in the Armada 38x Marvell's SoC device

	  This driver can also be built as a module. If so, the module
	  will be called armada38x-rtc.

config RTC_DRV_CADENCE
	tristate "Cadence RTC driver"
	depends on OF && HAS_IOMEM
	help
	  If you say Y here you will get access to Cadence RTC IP
	  found on certain SOCs.

	  To compile this driver as a module, choose M here: the
	  module will be called rtc-cadence.

config RTC_DRV_FTRTC010
	tristate "Faraday Technology FTRTC010 RTC"
	depends on HAS_IOMEM
	default ARCH_GEMINI
	help
	  If you say Y here you will get support for the
	  Faraday Technolog FTRTC010 found on e.g. Gemini SoC's.

	  This driver can also be built as a module. If so, the module
	  will be called rtc-ftrtc010.

config RTC_DRV_PS3
	tristate "PS3 RTC"
	depends on PPC_PS3
	help
	  If you say yes here you will get support for the RTC on PS3.

	  This driver can also be built as a module. If so, the module
	  will be called rtc-ps3.

config RTC_DRV_STMP
	tristate "Freescale STMP3xxx/i.MX23/i.MX28 RTC"
	depends on ARCH_MXS || COMPILE_TEST
	select STMP_DEVICE
	help
	  If you say yes here you will get support for the onboard
	  STMP3xxx/i.MX23/i.MX28 RTC.

	  This driver can also be built as a module. If so, the module
	  will be called rtc-stmp3xxx.

config RTC_DRV_PCAP
	tristate "PCAP RTC"
	depends on EZX_PCAP
	help
	  If you say Y here you will get support for the RTC found on
	  the PCAP2 ASIC used on some Motorola phones.

config RTC_DRV_MC13XXX
	depends on MFD_MC13XXX
	tristate "Freescale MC13xxx RTC"
	help
	  This enables support for the RTCs found on Freescale's PMICs
	  MC13783 and MC13892.

config RTC_DRV_MPC5121
	tristate "Freescale MPC5121 built-in RTC"
	depends on PPC_MPC512x || PPC_MPC52xx
	help
	  If you say yes here you will get support for the
	  built-in RTC on MPC5121 or on MPC5200.

	  This driver can also be built as a module. If so, the module
	  will be called rtc-mpc5121.

config RTC_DRV_JZ4740
	tristate "Ingenic JZ4740 SoC"
	depends on MIPS || COMPILE_TEST
	depends on OF
	help
	  If you say yes here you get support for the Ingenic JZ47xx SoCs RTC
	  controllers.

	  This driver can also be built as a module. If so, the module
	  will be called rtc-jz4740.

config RTC_DRV_LPC24XX
	tristate "NXP RTC for LPC178x/18xx/408x/43xx"
	depends on ARCH_LPC18XX || COMPILE_TEST
	depends on OF && HAS_IOMEM
	help
	  This enables support for the NXP RTC found which can be found on
	  NXP LPC178x/18xx/408x/43xx devices.

	  If you have one of the devices above enable this driver to use
	  the hardware RTC. This driver can also be built as a module. If
	  so, the module will be called rtc-lpc24xx.

config RTC_DRV_LPC32XX
	depends on ARCH_LPC32XX || COMPILE_TEST
	tristate "NXP LPC32XX RTC"
	help
	  This enables support for the NXP RTC in the LPC32XX

	  This driver can also be built as a module. If so, the module
	  will be called rtc-lpc32xx.

config RTC_DRV_PM8XXX
	tristate "Qualcomm PMIC8XXX RTC"
	depends on MFD_PM8XXX || MFD_SPMI_PMIC || COMPILE_TEST
	help
	  If you say yes here you get support for the
	  Qualcomm PMIC8XXX RTC.

	  To compile this driver as a module, choose M here: the
	  module will be called rtc-pm8xxx.

config RTC_DRV_TEGRA
	tristate "NVIDIA Tegra Internal RTC driver"
	depends on ARCH_TEGRA || COMPILE_TEST
	help
	  If you say yes here you get support for the
	  Tegra 200 series internal RTC module.

	  This drive can also be built as a module. If so, the module
	  will be called rtc-tegra.

config RTC_DRV_LOONGSON1
	tristate "loongson1 RTC support"
	depends on MACH_LOONGSON32
	help
	  This is a driver for the loongson1 on-chip Counter0 (Time-Of-Year
	  counter) to be used as a RTC.

	  This driver can also be built as a module. If so, the module
	  will be called rtc-ls1x.

config RTC_DRV_MXC
	tristate "Freescale MXC Real Time Clock"
	depends on ARCH_MXC || COMPILE_TEST
	depends on HAS_IOMEM
	depends on OF
	help
	   If you say yes here you get support for the Freescale MXC
	   RTC module.

	   This driver can also be built as a module, if so, the module
	   will be called "rtc-mxc".

config RTC_DRV_MXC_V2
	tristate "Freescale MXC Real Time Clock for i.MX53"
	depends on ARCH_MXC || COMPILE_TEST
	depends on HAS_IOMEM
	depends on OF
	help
	   If you say yes here you get support for the Freescale MXC
	   SRTC module in i.MX53 processor.

	   This driver can also be built as a module, if so, the module
	   will be called "rtc-mxc_v2".

config RTC_DRV_SNVS
	tristate "Freescale SNVS RTC support"
	select REGMAP_MMIO
	depends on ARCH_MXC || COMPILE_TEST
	depends on HAS_IOMEM
	depends on OF
	help
	   If you say yes here you get support for the Freescale SNVS
	   Low Power (LP) RTC module.

	   This driver can also be built as a module, if so, the module
	   will be called "rtc-snvs".

config RTC_DRV_IMX_SC
	depends on IMX_SCU
	depends on HAVE_ARM_SMCCC
	tristate "NXP i.MX System Controller RTC support"
	help
	   If you say yes here you get support for the NXP i.MX System
	   Controller RTC module.

config RTC_DRV_IMX_RPMSG
	tristate "NXP RPMSG RTC support"
	depends on OF
<<<<<<< HEAD
	help
	   If you say yes here you get support for the NXP RPMSG
	   RTC module.

config RTC_DRV_SIRFSOC
	tristate "SiRFSOC RTC"
	depends on ARCH_SIRF
=======
>>>>>>> c1084c27
	help
	   If you say yes here you get support for the NXP RPMSG
	   RTC module.

config RTC_DRV_ST_LPC
	tristate "STMicroelectronics LPC RTC"
	depends on ARCH_STI
	depends on OF
	help
	  Say Y here to include STMicroelectronics Low Power Controller
	  (LPC) based RTC support.

	  To compile this driver as a module, choose M here: the
	  module will be called rtc-st-lpc.

config RTC_DRV_MOXART
	tristate "MOXA ART RTC"
	depends on ARCH_MOXART || COMPILE_TEST
	help
	   If you say yes here you get support for the MOXA ART
	   RTC module.

	   This driver can also be built as a module. If so, the module
	   will be called rtc-moxart

config RTC_DRV_MT2712
	tristate "MediaTek MT2712 SoC based RTC"
	depends on ARCH_MEDIATEK || COMPILE_TEST
	help
	  This enables support for the real time clock built in the MediaTek
	  SoCs for MT2712.

	  This drive can also be built as a module. If so, the module
	  will be called rtc-mt2712.

config RTC_DRV_MT6397
	tristate "MediaTek PMIC based RTC"
	depends on MFD_MT6397 || (COMPILE_TEST && IRQ_DOMAIN)
	help
	  This selects the MediaTek(R) RTC driver. RTC is part of MediaTek
	  MT6397 PMIC. You should enable MT6397 PMIC MFD before select
	  MediaTek(R) RTC driver.

	  If you want to use MediaTek(R) RTC interface, select Y or M here.

config RTC_DRV_MT7622
	tristate "MediaTek SoC based RTC"
	depends on ARCH_MEDIATEK || COMPILE_TEST
	help
	  This enables support for the real time clock built in the MediaTek
	  SoCs.

	  This drive can also be built as a module. If so, the module
	  will be called rtc-mt7622.

config RTC_DRV_XGENE
	tristate "APM X-Gene RTC"
	depends on HAS_IOMEM
	depends on ARCH_XGENE || COMPILE_TEST
	help
	  If you say yes here you get support for the APM X-Gene SoC real time
	  clock.

	  This driver can also be built as a module, if so, the module
	  will be called "rtc-xgene".

config RTC_DRV_PIC32
	tristate "Microchip PIC32 RTC"
	depends on MACH_PIC32
	default y
	help
	   If you say yes here you get support for the PIC32 RTC module.

	   This driver can also be built as a module. If so, the module
	   will be called rtc-pic32

config RTC_DRV_R7301
	tristate "EPSON TOYOCOM RTC-7301SF/DG"
	select REGMAP_MMIO
	depends on OF && HAS_IOMEM
	help
	   If you say yes here you get support for the EPSON TOYOCOM
	   RTC-7301SF/DG chips.

	   This driver can also be built as a module. If so, the module
	   will be called rtc-r7301.

config RTC_DRV_STM32
	tristate "STM32 RTC"
	select REGMAP_MMIO
	depends on ARCH_STM32 || COMPILE_TEST
	help
	   If you say yes here you get support for the STM32 On-Chip
	   Real Time Clock.

	   This driver can also be built as a module, if so, the module
	   will be called "rtc-stm32".

config RTC_DRV_CPCAP
	depends on MFD_CPCAP
	tristate "Motorola CPCAP RTC"
	help
	   Say y here for CPCAP rtc found on some Motorola phones
	   and tablets such as Droid 4.

config RTC_DRV_RTD119X
	bool "Realtek RTD129x RTC"
	depends on ARCH_REALTEK || COMPILE_TEST
	default ARCH_REALTEK
	help
	  If you say yes here, you get support for the RTD1295 SoC
	  Real Time Clock.

config RTC_DRV_ASPEED
	tristate "ASPEED RTC"
	depends on OF
	depends on ARCH_ASPEED || COMPILE_TEST
	help
	  If you say yes here you get support for the ASPEED BMC SoC real time
	  clocks.

	  This driver can also be built as a module, if so, the module
	  will be called "rtc-aspeed".

comment "HID Sensor RTC drivers"

config RTC_DRV_HID_SENSOR_TIME
	tristate "HID Sensor Time"
	depends on USB_HID
	depends on HID_SENSOR_HUB && IIO
	select HID_SENSOR_IIO_COMMON
	help
	  Say yes here to build support for the HID Sensors of type Time.
	  This drivers makes such sensors available as RTCs.

	  If this driver is compiled as a module, it will be named
	  rtc-hid-sensor-time.

config RTC_DRV_GOLDFISH
	tristate "Goldfish Real Time Clock"
	depends on HAS_IOMEM
	help
	  Say yes to enable RTC driver for the Goldfish based virtual platform.

	  Goldfish is a code name for the virtual platform developed by Google
	  for Android emulation.

config RTC_DRV_WILCO_EC
	tristate "Wilco EC RTC"
	depends on WILCO_EC
	default m
	help
	  If you say yes here, you get read/write support for the Real Time
	  Clock on the Wilco Embedded Controller (Wilco is a kind of Chromebook)

	  This can also be built as a module. If so, the module will
	  be named "rtc_wilco_ec".

endif # RTC_CLASS<|MERGE_RESOLUTION|>--- conflicted
+++ resolved
@@ -247,10 +247,7 @@
 config RTC_DRV_DS1307
 	tristate "Dallas/Maxim DS1307/37/38/39/40/41, ST M41T00, EPSON RX-8025, ISL12057"
 	select REGMAP_I2C
-<<<<<<< HEAD
-=======
 	select WATCHDOG_CORE if WATCHDOG
->>>>>>> c1084c27
 	help
 	  If you say yes here you get support for various compatible RTC
 	  chips (often with battery backup) connected with I2C. This driver
@@ -714,19 +711,11 @@
 	  will be called rtc-s5m.
 
 config RTC_DRV_SD3078
-<<<<<<< HEAD
-    tristate "ZXW Shenzhen whwave SD3078"
-    select REGMAP_I2C
-    help
-      If you say yes here you get support for the ZXW Shenzhen whwave
-      SD3078 RTC chips.
-=======
 	tristate "ZXW Shenzhen whwave SD3078"
 	select REGMAP_I2C
 	help
 	  If you say yes here you get support for the ZXW Shenzhen whwave
 	  SD3078 RTC chips.
->>>>>>> c1084c27
 
 	  This driver can also be built as a module. If so, the module
 	  will be called rtc-sd3078
@@ -1807,16 +1796,6 @@
 config RTC_DRV_IMX_RPMSG
 	tristate "NXP RPMSG RTC support"
 	depends on OF
-<<<<<<< HEAD
-	help
-	   If you say yes here you get support for the NXP RPMSG
-	   RTC module.
-
-config RTC_DRV_SIRFSOC
-	tristate "SiRFSOC RTC"
-	depends on ARCH_SIRF
-=======
->>>>>>> c1084c27
 	help
 	   If you say yes here you get support for the NXP RPMSG
 	   RTC module.
