--- conflicted
+++ resolved
@@ -57,8 +57,6 @@
 	  This enables the reset controller driver for Broadcom STB SoCs using
 	  a SUN_TOP_CTRL_SW_INIT style controller.
 
-<<<<<<< HEAD
-=======
 config RESET_BRCMSTB_RESCAL
 	bool "Broadcom STB RESCAL reset controller"
 	depends on HAS_IOMEM
@@ -68,7 +66,6 @@
 	  This enables the RESCAL reset controller for SATA, PCIe0, or PCIe1 on
 	  BCM7216.
 
->>>>>>> c1084c27
 config RESET_DISPMIX
 	tristate "IMX Display Mix reset support"
 	default y
@@ -87,33 +84,13 @@
 
 config RESET_IMX7
 	tristate "i.MX7/8 Reset Driver"
-<<<<<<< HEAD
-	depends on HAS_IOMEM || COMPILE_TEST
-	default SOC_IMX7D || (ARM64 && ARCH_MXC)
-=======
 	depends on HAS_IOMEM
 	depends on SOC_IMX7D || (ARM64 && ARCH_MXC) || COMPILE_TEST
 	default y if SOC_IMX7D
->>>>>>> c1084c27
 	select MFD_SYSCON
 	help
 	  This enables the reset controller driver for i.MX7 SoCs.
 
-<<<<<<< HEAD
-config RESET_IMX_HDMIMIX
-	tristate "i.MX HDMIMIX Reset Driver"
-	depends on HAS_IOMEM || COMPILE_TEST
-	default ARCH_MXC
-	help
-	  This enables the hdmimix reset controller driver for i.MX8MP.
-
-config RESET_IMX_AUDIOMIX
-	tristate "i.MX Audiomix Reset Driver"
-	depends on HAS_IOMEM || COMPILE_TEST
-	default ARCH_MXC
-	help
-	  This enables the audiomix reset controller driver for i.MX SoCs.
-=======
 config RESET_IMX8ULP_SIM
 	tristate "i.MX8ULP SIM Reset Driver"
 	depends on ARCH_MXC
@@ -140,7 +117,6 @@
 	  Support for the Canaan Kendryte K210 RISC-V SoC reset controller.
 	  Say Y if you want to control reset signals provided by this
 	  controller.
->>>>>>> c1084c27
 
 config RESET_LANTIQ
 	bool "Lantiq XWAY Reset Driver" if COMPILE_TEST
