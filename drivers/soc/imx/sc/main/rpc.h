--- conflicted
+++ resolved
@@ -20,11 +20,7 @@
 /* Defines */
 
 #define SCFW_API_VERSION_MAJOR  1U
-<<<<<<< HEAD
-#define SCFW_API_VERSION_MINOR  4U
-=======
 #define SCFW_API_VERSION_MINOR  7U
->>>>>>> 5202bc82
 
 #define SC_RPC_VERSION          1U
 
