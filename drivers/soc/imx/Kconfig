# SPDX-License-Identifier: GPL-2.0-only
menu "i.MX SoC drivers"

config IMX_GPCV2_PM_DOMAINS
	bool "i.MX GPCv2 PM domains"
	depends on ARCH_MXC || (COMPILE_TEST && OF)
	depends on PM
	select PM_GENERIC_DOMAINS
	default y if SOC_IMX7D

config SOC_IMX8M
	bool "i.MX8M SoC family support"
	depends on ARCH_MXC || COMPILE_TEST
	default ARCH_MXC && ARM64
	select SOC_BUS
	select ARM_GIC_V3 if ARCH_MXC && ARCH_MULTI_V7
	help
	  If you say yes here you get support for the NXP i.MX8M family
	  support, it will provide the SoC info like SoC family,
	  ID and revision etc.

config IMX8M_BUSFREQ
	tristate "i.MX8M busfreq"
	depends on SOC_IMX8M
	default ARCH_MXC

config SECVIO_SC
	tristate "NXP SC secvio support"
	depends on IMX_SCU
	default y
	help
	   If you say yes here you get support for the NXP SNVS security
	   violation module. It includes the possibility to read information
	   related to security violations and tampers. It also gives the
	   possibility to register user callbacks when a security violation
	   occurs.

config IMX8M_PM_DOMAINS
<<<<<<< HEAD
	bool "i.MX8M PM domains"
=======
	tristate "i.MX8M PM domains"
	default ARCH_MXC
>>>>>>> c1084c27
	depends on ARCH_MXC || (COMPILE_TEST && OF)
	depends on PM
	select PM_GENERIC_DOMAINS

<<<<<<< HEAD
config IMX8M_BUSFREQ
	bool "i.MX8M busfreq"
	depends on ARCH_MXC && ARM64

config SECVIO_SC
	tristate "NXP SC secvio support"
	depends on IMX_SCU
	help
	   If you say yes here you get support for the NXP SNVS security
	   violation module. It includes the possibility to read information
	   related to security violations and tampers. It also gives the
	   possibility to register user callbacks when a security violation
	   occurs.

=======
config RPMSG_LIFE_CYCLE
	tristate "i.MX8ULP Rpmsg Life Cycle Support"
	depends on ARCH_MXC || COMPILE_TEST
	depends on RPMSG
	default ARCH_MXC && ARM64
	help
	  If you say yes here you get supoort for the rpmsg life cycle support on
	  i.MX8ULP for low power mode state coordination between A core & M core to
	  make sure A core can be put into Low power mode without risk by sending
	  notify to M core.
>>>>>>> c1084c27
endmenu<|MERGE_RESOLUTION|>--- conflicted
+++ resolved
@@ -36,32 +36,12 @@
 	   occurs.
 
 config IMX8M_PM_DOMAINS
-<<<<<<< HEAD
-	bool "i.MX8M PM domains"
-=======
 	tristate "i.MX8M PM domains"
 	default ARCH_MXC
->>>>>>> c1084c27
 	depends on ARCH_MXC || (COMPILE_TEST && OF)
 	depends on PM
 	select PM_GENERIC_DOMAINS
 
-<<<<<<< HEAD
-config IMX8M_BUSFREQ
-	bool "i.MX8M busfreq"
-	depends on ARCH_MXC && ARM64
-
-config SECVIO_SC
-	tristate "NXP SC secvio support"
-	depends on IMX_SCU
-	help
-	   If you say yes here you get support for the NXP SNVS security
-	   violation module. It includes the possibility to read information
-	   related to security violations and tampers. It also gives the
-	   possibility to register user callbacks when a security violation
-	   occurs.
-
-=======
 config RPMSG_LIFE_CYCLE
 	tristate "i.MX8ULP Rpmsg Life Cycle Support"
 	depends on ARCH_MXC || COMPILE_TEST
@@ -72,5 +52,4 @@
 	  i.MX8ULP for low power mode state coordination between A core & M core to
 	  make sure A core can be put into Low power mode without risk by sending
 	  notify to M core.
->>>>>>> c1084c27
 endmenu