--- conflicted
+++ resolved
@@ -257,11 +257,6 @@
 	u32 reg;
 	u32 mask_size;
 	u32 eqcr_pi;
-<<<<<<< HEAD
-
-	spin_lock_init(&p->access_spinlock);
-=======
->>>>>>> c1084c27
 
 	if (!p)
 		return NULL;
@@ -521,16 +516,10 @@
 	enqueue_rejects_to_fq = 2
 };
 
-<<<<<<< HEAD
-#define QB_ENQUEUE_CMD_ORP_ENABLE_SHIFT         2
-#define QB_ENQUEUE_CMD_TARGET_TYPE_SHIFT        4
-#define QB_ENQUEUE_CMD_DCA_EN_SHIFT             7
-=======
 #define QB_ENQUEUE_CMD_ORP_ENABLE_SHIFT      2
 #define QB_ENQUEUE_CMD_IRQ_ON_DISPATCH_SHIFT 3
 #define QB_ENQUEUE_CMD_TARGET_TYPE_SHIFT     4
 #define QB_ENQUEUE_CMD_DCA_EN_SHIFT          7
->>>>>>> c1084c27
 
 /*
  * qbman_eq_desc_clear() - Clear the contents of a descriptor to
@@ -658,13 +647,8 @@
 	return  ret;
 }
 
-#define QB_RT_BIT ((u32)0x100)
-/**
-<<<<<<< HEAD
- * qbman_swp_enqueue_direct() - Issue an enqueue command
-=======
+/**
  * qbman_swp_enqueue_mem_back() - Issue an enqueue command
->>>>>>> c1084c27
  * @s:  the software portal used for enqueue
  * @d:  the enqueue descriptor
  * @fd: the frame descriptor to be enqueued
@@ -675,21 +659,12 @@
  * Return 0 for successful enqueue, -EBUSY if the EQCR is not ready.
  */
 static
-<<<<<<< HEAD
-int qbman_swp_enqueue_direct(struct qbman_swp *s,
-			     const struct qbman_eq_desc *d,
-			     const struct dpaa2_fd *fd)
-{
-	int flags = 0;
-	int ret = qbman_swp_enqueue_multiple_direct(s, d, fd, &flags, 1);
-=======
 int qbman_swp_enqueue_mem_back(struct qbman_swp *s,
 			       const struct qbman_eq_desc *d,
 			       const struct dpaa2_fd *fd)
 {
 	int flags = 0;
 	int ret = qbman_swp_enqueue_multiple_mem_back(s, d, fd, &flags, 1);
->>>>>>> c1084c27
 
 	if (ret >= 0)
 		ret = 0;
@@ -697,90 +672,6 @@
 		ret = -EBUSY;
 	return  ret;
 }
-<<<<<<< HEAD
-
-/**
- * qbman_swp_enqueue_mem_back() - Issue an enqueue command
- * @s:  the software portal used for enqueue
- * @d:  the enqueue descriptor
- * @fd: the frame descriptor to be enqueued
- *
- * Please note that 'fd' should only be NULL if the "action" of the
- * descriptor is "orp_hole" or "orp_nesn".
- *
- * Return 0 for successful enqueue, -EBUSY if the EQCR is not ready.
- */
-static
-int qbman_swp_enqueue_mem_back(struct qbman_swp *s,
-			       const struct qbman_eq_desc *d,
-			       const struct dpaa2_fd *fd)
-{
-	int flags = 0;
-	int ret = qbman_swp_enqueue_multiple_mem_back(s, d, fd, &flags, 1);
-
-	if (ret >= 0)
-		ret = 0;
-	else
-		ret = -EBUSY;
-	return  ret;
-}
-
-/**
- * qbman_swp_enqueue_multiple_direct() - Issue a multi enqueue command
- * using one enqueue descriptor
- * @s:  the software portal used for enqueue
- * @d:  the enqueue descriptor
- * @fd: table pointer of frame descriptor table to be enqueued
- * @flags: table pointer of QBMAN_ENQUEUE_FLAG_DCA flags, not used if NULL
- * @num_frames: number of fd to be enqueued
- *
- * Return the number of fd enqueued, or a negative error number.
- */
-static
-int qbman_swp_enqueue_multiple_direct(struct qbman_swp *s,
-				      const struct qbman_eq_desc *d,
-				      const struct dpaa2_fd *fd,
-				      uint32_t *flags,
-				      int num_frames)
-{
-	uint32_t *p = NULL;
-	const uint32_t *cl = (uint32_t *)d;
-	uint32_t eqcr_ci, eqcr_pi, half_mask, full_mask;
-	int i, num_enqueued = 0;
-	uint64_t addr_cena;
-
-	spin_lock(&s->access_spinlock);
-	half_mask = (s->eqcr.pi_ci_mask>>1);
-	full_mask = s->eqcr.pi_ci_mask;
-
-	if (!s->eqcr.available) {
-		eqcr_ci = s->eqcr.ci;
-		p = s->addr_cena + QBMAN_CENA_SWP_EQCR_CI;
-		s->eqcr.ci = qbman_read_register(s, QBMAN_CINH_SWP_EQCR_CI);
-
-		s->eqcr.available = qm_cyc_diff(s->eqcr.pi_ring_size,
-					eqcr_ci, s->eqcr.ci);
-		if (!s->eqcr.available) {
-			spin_unlock(&s->access_spinlock);
-			return 0;
-		}
-	}
-
-	eqcr_pi = s->eqcr.pi;
-	num_enqueued = (s->eqcr.available < num_frames) ?
-			s->eqcr.available : num_frames;
-	s->eqcr.available -= num_enqueued;
-	/* Fill in the EQCR ring */
-	for (i = 0; i < num_enqueued; i++) {
-		p = (s->addr_cena + QBMAN_CENA_SWP_EQCR(eqcr_pi & half_mask));
-		/* Skip copying the verb */
-		memcpy(&p[1], &cl[1], EQ_DESC_SIZE_WITHOUT_FD - 1);
-		memcpy(&p[EQ_DESC_SIZE_FD_START/sizeof(uint32_t)],
-		       &fd[i], sizeof(*fd));
-		eqcr_pi++;
-	}
-
-=======
 
 /**
  * qbman_swp_enqueue_multiple_direct() - Issue a multi enqueue command
@@ -838,7 +729,6 @@
 		eqcr_pi++;
 	}
 
->>>>>>> c1084c27
 	dma_wmb();
 
 	/* Set the verb byte, have to substitute in the valid-bit */
@@ -847,15 +737,9 @@
 		p = (s->addr_cena + QBMAN_CENA_SWP_EQCR(eqcr_pi & half_mask));
 		p[0] = cl[0] | s->eqcr.pi_vb;
 		if (flags && (flags[i] & QBMAN_ENQUEUE_FLAG_DCA)) {
-<<<<<<< HEAD
-			struct qbman_eq_desc *d = (struct qbman_eq_desc *)p;
-
-			d->dca = (1 << QB_ENQUEUE_CMD_DCA_EN_SHIFT) |
-=======
 			struct qbman_eq_desc *eq_desc = (struct qbman_eq_desc *)p;
 
 			eq_desc->dca = (1 << QB_ENQUEUE_CMD_DCA_EN_SHIFT) |
->>>>>>> c1084c27
 				((flags[i]) & QBMAN_EQCR_DCA_IDXMASK);
 		}
 		eqcr_pi++;
@@ -865,10 +749,7 @@
 
 	/* Flush all the cacheline without load/store in between */
 	eqcr_pi = s->eqcr.pi;
-<<<<<<< HEAD
-=======
 	for (i = 0; i < num_enqueued; i++)
->>>>>>> c1084c27
 	addr_cena = (size_t)s->addr_cena;
 	for (i = 0; i < num_enqueued; i++) {
 		dccvac((addr_cena + QBMAN_CENA_SWP_EQCR(eqcr_pi & half_mask)));
@@ -904,32 +785,18 @@
 	int i, num_enqueued = 0;
 	unsigned long irq_flags;
 
-<<<<<<< HEAD
-	spin_lock(&s->access_spinlock);
-	local_irq_save(irq_flags);
-=======
 	spin_lock_irqsave(&s->access_spinlock, irq_flags);
->>>>>>> c1084c27
 
 	half_mask = (s->eqcr.pi_ci_mask>>1);
 	full_mask = s->eqcr.pi_ci_mask;
 	if (!s->eqcr.available) {
 		eqcr_ci = s->eqcr.ci;
 		p = s->addr_cena + QBMAN_CENA_SWP_EQCR_CI_MEMBACK;
-<<<<<<< HEAD
-		s->eqcr.ci = __raw_readl(p) & full_mask;
-		s->eqcr.available = qm_cyc_diff(s->eqcr.pi_ring_size,
-					eqcr_ci, s->eqcr.ci);
-		if (!s->eqcr.available) {
-			local_irq_restore(irq_flags);
-			spin_unlock(&s->access_spinlock);
-=======
 		s->eqcr.ci = *p & full_mask;
 		s->eqcr.available = qm_cyc_diff(s->eqcr.pi_ring_size,
 					eqcr_ci, s->eqcr.ci);
 		if (!s->eqcr.available) {
 			spin_unlock_irqrestore(&s->access_spinlock, irq_flags);
->>>>>>> c1084c27
 			return 0;
 		}
 	}
@@ -942,13 +809,8 @@
 	for (i = 0; i < num_enqueued; i++) {
 		p = (s->addr_cena + QBMAN_CENA_SWP_EQCR(eqcr_pi & half_mask));
 		/* Skip copying the verb */
-<<<<<<< HEAD
-		memcpy(&p[1], &cl[1], EQ_DESC_SIZE_WITHOUT_FD - 1);
-		memcpy(&p[EQ_DESC_SIZE_FD_START/sizeof(uint32_t)],
-=======
 		memcpy_toio(&p[1], &cl[1], EQ_DESC_SIZE_WITHOUT_FD - 1);
 		memcpy_toio(&p[EQ_DESC_SIZE_FD_START/sizeof(uint32_t)],
->>>>>>> c1084c27
 		       &fd[i], sizeof(*fd));
 		eqcr_pi++;
 	}
@@ -959,15 +821,9 @@
 		p = (s->addr_cena + QBMAN_CENA_SWP_EQCR(eqcr_pi & half_mask));
 		p[0] = cl[0] | s->eqcr.pi_vb;
 		if (flags && (flags[i] & QBMAN_ENQUEUE_FLAG_DCA)) {
-<<<<<<< HEAD
-			struct qbman_eq_desc *d = (struct qbman_eq_desc *)p;
-
-			d->dca = (1 << QB_ENQUEUE_CMD_DCA_EN_SHIFT) |
-=======
 			struct qbman_eq_desc *eq_desc = (struct qbman_eq_desc *)p;
 
 			eq_desc->dca = (1 << QB_ENQUEUE_CMD_DCA_EN_SHIFT) |
->>>>>>> c1084c27
 				((flags[i]) & QBMAN_EQCR_DCA_IDXMASK);
 		}
 		eqcr_pi++;
@@ -979,12 +835,7 @@
 	dma_wmb();
 	qbman_write_register(s, QBMAN_CINH_SWP_EQCR_PI,
 				(QB_RT_BIT)|(s->eqcr.pi)|s->eqcr.pi_vb);
-<<<<<<< HEAD
-	local_irq_restore(irq_flags);
-	spin_unlock(&s->access_spinlock);
-=======
 	spin_unlock_irqrestore(&s->access_spinlock, irq_flags);
->>>>>>> c1084c27
 
 	return num_enqueued;
 }
@@ -1032,13 +883,8 @@
 		p = (s->addr_cena + QBMAN_CENA_SWP_EQCR(eqcr_pi & half_mask));
 		cl = (uint32_t *)(&d[i]);
 		/* Skip copying the verb */
-<<<<<<< HEAD
-		memcpy(&p[1], &cl[1], EQ_DESC_SIZE_WITHOUT_FD - 1);
-		memcpy(&p[EQ_DESC_SIZE_FD_START/sizeof(uint32_t)],
-=======
 		memcpy_toio(&p[1], &cl[1], EQ_DESC_SIZE_WITHOUT_FD - 1);
 		memcpy_toio(&p[EQ_DESC_SIZE_FD_START/sizeof(uint32_t)],
->>>>>>> c1084c27
 		       &fd[i], sizeof(*fd));
 		eqcr_pi++;
 	}
@@ -1095,11 +941,7 @@
 	if (!s->eqcr.available) {
 		eqcr_ci = s->eqcr.ci;
 		p = s->addr_cena + QBMAN_CENA_SWP_EQCR_CI_MEMBACK;
-<<<<<<< HEAD
-		s->eqcr.ci = __raw_readl(p) & full_mask;
-=======
 		s->eqcr.ci = *p & full_mask;
->>>>>>> c1084c27
 		s->eqcr.available = qm_cyc_diff(s->eqcr.pi_ring_size,
 					eqcr_ci, s->eqcr.ci);
 		if (!s->eqcr.available)
@@ -1115,13 +957,8 @@
 		p = (s->addr_cena + QBMAN_CENA_SWP_EQCR(eqcr_pi & half_mask));
 		cl = (uint32_t *)(&d[i]);
 		/* Skip copying the verb */
-<<<<<<< HEAD
-		memcpy(&p[1], &cl[1], EQ_DESC_SIZE_WITHOUT_FD - 1);
-		memcpy(&p[EQ_DESC_SIZE_FD_START/sizeof(uint32_t)],
-=======
 		memcpy_toio(&p[1], &cl[1], EQ_DESC_SIZE_WITHOUT_FD - 1);
 		memcpy_toio(&p[EQ_DESC_SIZE_FD_START/sizeof(uint32_t)],
->>>>>>> c1084c27
 		       &fd[i], sizeof(*fd));
 		eqcr_pi++;
 	}
