// SPDX-License-Identifier: GPL-2.0-or-later
/*
 * Copyright (C) 2006-2010 Freescale Semiconductor, Inc. All rights reserved.
 *
 * Authors: 	Shlomi Gridish <gridish@freescale.com>
 * 		Li Yang <leoli@freescale.com>
 * Based on cpm2_common.c from Dan Malek (dmalek@jlc.net)
 *
 * Description:
 * General Purpose functions for the global management of the
 * QUICC Engine (QE).
 */
#include <linux/bitmap.h>
#include <linux/errno.h>
#include <linux/sched.h>
#include <linux/kernel.h>
#include <linux/param.h>
#include <linux/string.h>
#include <linux/spinlock.h>
#include <linux/mm.h>
#include <linux/interrupt.h>
#include <linux/module.h>
#include <linux/delay.h>
#include <linux/ioport.h>
#include <linux/iopoll.h>
#include <linux/crc32.h>
#include <linux/mod_devicetable.h>
#include <linux/of_platform.h>
#include <soc/fsl/qe/immap_qe.h>
#include <soc/fsl/qe/qe.h>

static void qe_snums_init(void);
static int qe_sdma_init(void);

static DEFINE_SPINLOCK(qe_lock);
DEFINE_SPINLOCK(cmxgcr_lock);
EXPORT_SYMBOL(cmxgcr_lock);

/* We allocate this here because it is used almost exclusively for
 * the communication processor devices.
 */
struct qe_immap __iomem *qe_immr;
EXPORT_SYMBOL(qe_immr);

static u8 snums[QE_NUM_OF_SNUM];	/* Dynamically allocated SNUMs */
static DECLARE_BITMAP(snum_state, QE_NUM_OF_SNUM);
static unsigned int qe_num_of_snum;

static phys_addr_t qebase = -1;

static struct device_node *qe_get_device_node(void)
{
	struct device_node *qe;

	/*
	 * Newer device trees have an "fsl,qe" compatible property for the QE
	 * node, but we still need to support older device trees.
	 */
	qe = of_find_compatible_node(NULL, NULL, "fsl,qe");
	if (qe)
		return qe;
	return of_find_node_by_type(NULL, "qe");
}

static phys_addr_t get_qe_base(void)
{
	struct device_node *qe;
	int ret;
	struct resource res;

	if (qebase != -1)
		return qebase;

	qe = qe_get_device_node();
	if (!qe)
		return qebase;

	ret = of_address_to_resource(qe, 0, &res);
	if (!ret)
		qebase = res.start;
	of_node_put(qe);

	return qebase;
}

void qe_reset(void)
{
	if (qe_immr == NULL)
		qe_immr = ioremap(get_qe_base(), QE_IMMAP_SIZE);

	qe_snums_init();

	qe_issue_cmd(QE_RESET, QE_CR_SUBBLOCK_INVALID,
		     QE_CR_PROTOCOL_UNSPECIFIED, 0);

	/* Reclaim the MURAM memory for our use. */
	qe_muram_init();

	if (qe_sdma_init())
		panic("sdma init failed!");
}

/* issue commands to QE, return 0 on success while -EIO on error
 *
 * @cmd: the command code, should be QE_INIT_TX_RX, QE_STOP_TX and so on
 * @device: which sub-block will run the command, QE_CR_SUBBLOCK_UCCFAST1 - 8
 * , QE_CR_SUBBLOCK_UCCSLOW1 - 8, QE_CR_SUBBLOCK_MCC1 - 3,
 * QE_CR_SUBBLOCK_IDMA1 - 4 and such on.
 * @mcn_protocol: specifies mode for the command for non-MCC, should be
 * QE_CR_PROTOCOL_HDLC_TRANSPARENT, QE_CR_PROTOCOL_QMC, QE_CR_PROTOCOL_UART
 * and such on.
 * @cmd_input: command related data.
 */
int qe_issue_cmd(u32 cmd, u32 device, u8 mcn_protocol, u32 cmd_input)
{
	unsigned long flags;
	u8 mcn_shift = 0, dev_shift = 0;
<<<<<<< HEAD
	int ret;
	int i;

	spin_lock_irqsave(&qe_lock, flags);
	if (cmd == QE_RESET) {
		iowrite32be((cmd | QE_CR_FLG), &qe_immr->cp.cecr);
=======
	u32 val;
	int ret;

	spin_lock_irqsave(&qe_lock, flags);
	if (cmd == QE_RESET) {
		iowrite32be((u32)(cmd | QE_CR_FLG), &qe_immr->cp.cecr);
>>>>>>> c1084c27
	} else {
		if (cmd == QE_ASSIGN_PAGE) {
			/* Here device is the SNUM, not sub-block */
			dev_shift = QE_CR_SNUM_SHIFT;
		} else if (cmd == QE_ASSIGN_RISC) {
			/* Here device is the SNUM, and mcnProtocol is
			 * e_QeCmdRiscAssignment value */
			dev_shift = QE_CR_SNUM_SHIFT;
			mcn_shift = QE_CR_MCN_RISC_ASSIGN_SHIFT;
		} else {
			if (device == QE_CR_SUBBLOCK_USB)
				mcn_shift = QE_CR_MCN_USB_SHIFT;
			else
				mcn_shift = QE_CR_MCN_NORMAL_SHIFT;
		}

		iowrite32be(cmd_input, &qe_immr->cp.cecdr);
<<<<<<< HEAD
		iowrite32be((cmd | QE_CR_FLG | ((u32)device << dev_shift) |
			    (u32)mcn_protocol << mcn_shift), &qe_immr->cp.cecr);
	}

	/* wait for the QE_CR_FLG to clear */
	ret = -EIO;
	for (i = 0; i < 100; i++) {
		if ((ioread32be(&qe_immr->cp.cecr) & QE_CR_FLG) == 0) {
			ret = 0;
			break;
		}
		udelay(1);
	}

	/* On timeout (e.g. failure), the expression will be false (ret == 0),
	   otherwise it will be true (ret == 1). */
	spin_unlock_irqrestore(&qe_lock, flags);

	return ret;
=======
		iowrite32be((cmd | QE_CR_FLG | ((u32)device << dev_shift) | (u32)mcn_protocol << mcn_shift),
			       &qe_immr->cp.cecr);
	}

	/* wait for the QE_CR_FLG to clear */
	ret = readx_poll_timeout_atomic(ioread32be, &qe_immr->cp.cecr, val,
					(val & QE_CR_FLG) == 0, 0, 100);
	/* On timeout, ret is -ETIMEDOUT, otherwise it will be 0. */
	spin_unlock_irqrestore(&qe_lock, flags);

	return ret == 0;
>>>>>>> c1084c27
}
EXPORT_SYMBOL(qe_issue_cmd);

/* Set a baud rate generator. This needs lots of work. There are
 * 16 BRGs, which can be connected to the QE channels or output
 * as clocks. The BRGs are in two different block of internal
 * memory mapped space.
 * The BRG clock is the QE clock divided by 2.
 * It was set up long ago during the initial boot phase and is
 * is given to us.
 * Baud rate clocks are zero-based in the driver code (as that maps
 * to port numbers). Documentation uses 1-based numbering.
 */
static unsigned int brg_clk = 0;

#define CLK_GRAN	(1000)
#define CLK_GRAN_LIMIT	(5)

unsigned int qe_get_brg_clk(void)
{
	struct device_node *qe;
	u32 brg;
	unsigned int mod;
	u32 val;
	int ret;

	if (brg_clk)
		return brg_clk;

	qe = qe_get_device_node();
	if (!qe)
		return brg_clk;

<<<<<<< HEAD
	ret = of_property_read_u32(qe, "brg-frequency", &val);
	if (!ret)
		brg_clk = val;
=======
	if (!of_property_read_u32(qe, "brg-frequency", &brg))
		brg_clk = brg;
>>>>>>> c1084c27

	of_node_put(qe);

	/* round this if near to a multiple of CLK_GRAN */
	mod = brg_clk % CLK_GRAN;
	if (mod) {
		if (mod < CLK_GRAN_LIMIT)
			brg_clk -= mod;
		else if (mod > (CLK_GRAN - CLK_GRAN_LIMIT))
			brg_clk += CLK_GRAN - mod;
	}

	return brg_clk;
}
EXPORT_SYMBOL(qe_get_brg_clk);

#define PVR_VER_836x	0x8083
#define PVR_VER_832x	0x8084

static bool qe_general4_errata(void)
{
#ifdef CONFIG_PPC32
	return pvr_version_is(PVR_VER_836x) || pvr_version_is(PVR_VER_832x);
#endif
	return false;
}

/* Program the BRG to the given sampling rate and multiplier
 *
 * @brg: the BRG, QE_BRG1 - QE_BRG16
 * @rate: the desired sampling rate
 * @multiplier: corresponds to the value programmed in GUMR_L[RDCR] or
 * GUMR_L[TDCR].  E.g., if this BRG is the RX clock, and GUMR_L[RDCR]=01,
 * then 'multiplier' should be 8.
 */
int qe_setbrg(enum qe_clock brg, unsigned int rate, unsigned int multiplier)
{
	u32 divisor, tempval;
	u32 div16 = 0;

	if ((brg < QE_BRG1) || (brg > QE_BRG16))
		return -EINVAL;

	divisor = qe_get_brg_clk() / (rate * multiplier);

	if (divisor > QE_BRGC_DIVISOR_MAX + 1) {
		div16 = QE_BRGC_DIV16;
		divisor /= 16;
	}

	/* Errata QE_General4, which affects some MPC832x and MPC836x SOCs, says
	   that the BRG divisor must be even if you're not using divide-by-16
	   mode. */
<<<<<<< HEAD
#ifdef CONFIG_PPC
	if (pvr_version_is(PVR_VER_836x) || pvr_version_is(PVR_VER_832x))
=======
	if (qe_general4_errata())
>>>>>>> c1084c27
		if (!div16 && (divisor & 1) && (divisor > 3))
			divisor++;
#endif

	tempval = ((divisor - 1) << QE_BRGC_DIVISOR_SHIFT) |
		QE_BRGC_ENABLE | div16;

	iowrite32be(tempval, &qe_immr->brg.brgc[brg - QE_BRG1]);

	return 0;
}
EXPORT_SYMBOL(qe_setbrg);

/* Convert a string to a QE clock source enum
 *
 * This function takes a string, typically from a property in the device
 * tree, and returns the corresponding "enum qe_clock" value.
*/
enum qe_clock qe_clock_source(const char *source)
{
	unsigned int i;

	if (strcasecmp(source, "none") == 0)
		return QE_CLK_NONE;

	if (strcmp(source, "tsync_pin") == 0)
		return QE_TSYNC_PIN;

	if (strcmp(source, "rsync_pin") == 0)
		return QE_RSYNC_PIN;

	if (strncasecmp(source, "brg", 3) == 0) {
		i = simple_strtoul(source + 3, NULL, 10);
		if ((i >= 1) && (i <= 16))
			return (QE_BRG1 - 1) + i;
		else
			return QE_CLK_DUMMY;
	}

	if (strncasecmp(source, "clk", 3) == 0) {
		i = simple_strtoul(source + 3, NULL, 10);
		if ((i >= 1) && (i <= 24))
			return (QE_CLK1 - 1) + i;
		else
			return QE_CLK_DUMMY;
	}

	return QE_CLK_DUMMY;
}
EXPORT_SYMBOL(qe_clock_source);

/* Initialize SNUMs (thread serial numbers) according to
 * QE Module Control chapter, SNUM table
 */
static void qe_snums_init(void)
{
	static const u8 snum_init_76[] = {
		0x04, 0x05, 0x0C, 0x0D, 0x14, 0x15, 0x1C, 0x1D,
		0x24, 0x25, 0x2C, 0x2D, 0x34, 0x35, 0x88, 0x89,
		0x98, 0x99, 0xA8, 0xA9, 0xB8, 0xB9, 0xC8, 0xC9,
		0xD8, 0xD9, 0xE8, 0xE9, 0x44, 0x45, 0x4C, 0x4D,
		0x54, 0x55, 0x5C, 0x5D, 0x64, 0x65, 0x6C, 0x6D,
		0x74, 0x75, 0x7C, 0x7D, 0x84, 0x85, 0x8C, 0x8D,
		0x94, 0x95, 0x9C, 0x9D, 0xA4, 0xA5, 0xAC, 0xAD,
		0xB4, 0xB5, 0xBC, 0xBD, 0xC4, 0xC5, 0xCC, 0xCD,
		0xD4, 0xD5, 0xDC, 0xDD, 0xE4, 0xE5, 0xEC, 0xED,
		0xF4, 0xF5, 0xFC, 0xFD,
	};
	static const u8 snum_init_46[] = {
		0x04, 0x05, 0x0C, 0x0D, 0x14, 0x15, 0x1C, 0x1D,
		0x24, 0x25, 0x2C, 0x2D, 0x34, 0x35, 0x88, 0x89,
		0x98, 0x99, 0xA8, 0xA9, 0xB8, 0xB9, 0xC8, 0xC9,
		0xD8, 0xD9, 0xE8, 0xE9, 0x08, 0x09, 0x18, 0x19,
		0x28, 0x29, 0x38, 0x39, 0x48, 0x49, 0x58, 0x59,
		0x68, 0x69, 0x78, 0x79, 0x80, 0x81,
	};
	struct device_node *qe;
	const u8 *snum_init;
	int i;

	bitmap_zero(snum_state, QE_NUM_OF_SNUM);
	qe_num_of_snum = 28; /* The default number of snum for threads is 28 */
	qe = qe_get_device_node();
	if (qe) {
		i = of_property_read_variable_u8_array(qe, "fsl,qe-snums",
						       snums, 1, QE_NUM_OF_SNUM);
		if (i > 0) {
			of_node_put(qe);
			qe_num_of_snum = i;
			return;
		}
		/*
		 * Fall back to legacy binding of using the value of
		 * fsl,qe-num-snums to choose one of the static arrays
		 * above.
		 */
		of_property_read_u32(qe, "fsl,qe-num-snums", &qe_num_of_snum);
		of_node_put(qe);
	}

	if (qe_num_of_snum == 76) {
		snum_init = snum_init_76;
	} else if (qe_num_of_snum == 28 || qe_num_of_snum == 46) {
		snum_init = snum_init_46;
	} else {
		pr_err("QE: unsupported value of fsl,qe-num-snums: %u\n", qe_num_of_snum);
		return;
	}
	memcpy(snums, snum_init, qe_num_of_snum);
}

int qe_get_snum(void)
{
	unsigned long flags;
	int snum = -EBUSY;
	int i;

	spin_lock_irqsave(&qe_lock, flags);
	i = find_first_zero_bit(snum_state, qe_num_of_snum);
	if (i < qe_num_of_snum) {
		set_bit(i, snum_state);
		snum = snums[i];
	}
	spin_unlock_irqrestore(&qe_lock, flags);

	return snum;
}
EXPORT_SYMBOL(qe_get_snum);

void qe_put_snum(u8 snum)
{
	const u8 *p = memchr(snums, snum, qe_num_of_snum);

	if (p)
		clear_bit(p - snums, snum_state);
}
EXPORT_SYMBOL(qe_put_snum);

static int qe_sdma_init(void)
{
	struct sdma __iomem *sdma = &qe_immr->sdma;
	static s32 sdma_buf_offset = -ENOMEM;

	/* allocate 2 internal temporary buffers (512 bytes size each) for
	 * the SDMA */
	if (sdma_buf_offset < 0) {
		sdma_buf_offset = qe_muram_alloc(512 * 2, 4096);
		if (sdma_buf_offset < 0)
			return -ENOMEM;
	}

<<<<<<< HEAD
	iowrite32be((u32)sdma_buf_offset & QE_SDEBCR_BA_MASK, &sdma->sdebcr);
	iowrite32be((QE_SDMR_GLB_1_MSK | (0x1 << QE_SDMR_CEN_SHIFT)),
		    &sdma->sdmr);
=======
	iowrite32be((u32)sdma_buf_offset & QE_SDEBCR_BA_MASK,
		       &sdma->sdebcr);
	iowrite32be((QE_SDMR_GLB_1_MSK | (0x1 << QE_SDMR_CEN_SHIFT)),
		       &sdma->sdmr);
>>>>>>> c1084c27

	return 0;
}

/* The maximum number of RISCs we support */
#define MAX_QE_RISC     4

/* Firmware information stored here for qe_get_firmware_info() */
static struct qe_firmware_info qe_firmware_info;

/*
 * Set to 1 if QE firmware has been uploaded, and therefore
 * qe_firmware_info contains valid data.
 */
static int qe_firmware_uploaded;

/*
 * Upload a QE microcode
 *
 * This function is a worker function for qe_upload_firmware().  It does
 * the actual uploading of the microcode.
 */
static void qe_upload_microcode(const void *base,
	const struct qe_microcode *ucode)
{
	const __be32 *code = base + be32_to_cpu(ucode->code_offset);
	unsigned int i;

	if (ucode->major || ucode->minor || ucode->revision)
		printk(KERN_INFO "qe-firmware: "
			"uploading microcode '%s' version %u.%u.%u\n",
			ucode->id, ucode->major, ucode->minor, ucode->revision);
	else
		printk(KERN_INFO "qe-firmware: "
			"uploading microcode '%s'\n", ucode->id);

	/* Use auto-increment */
<<<<<<< HEAD
	iowrite32be(be32_to_cpu(ucode->iram_offset) | QE_IRAM_IADD_AIE |
		    QE_IRAM_IADD_BADDR, &qe_immr->iram.iadd);
=======
	iowrite32be(be32_to_cpu(ucode->iram_offset) | QE_IRAM_IADD_AIE | QE_IRAM_IADD_BADDR,
		       &qe_immr->iram.iadd);
>>>>>>> c1084c27

	for (i = 0; i < be32_to_cpu(ucode->count); i++)
		iowrite32be(be32_to_cpu(code[i]), &qe_immr->iram.idata);
	
	/* Set I-RAM Ready Register */
<<<<<<< HEAD
	iowrite32be(be32_to_cpu(QE_IRAM_READY), &qe_immr->iram.iready);
=======
	iowrite32be(QE_IRAM_READY, &qe_immr->iram.iready);
>>>>>>> c1084c27
}

/*
 * Upload a microcode to the I-RAM at a specific address.
 *
 * See Documentation/powerpc/qe_firmware.rst for information on QE microcode
 * uploading.
 *
 * Currently, only version 1 is supported, so the 'version' field must be
 * set to 1.
 *
 * The SOC model and revision are not validated, they are only displayed for
 * informational purposes.
 *
 * 'calc_size' is the calculated size, in bytes, of the firmware structure and
 * all of the microcode structures, minus the CRC.
 *
 * 'length' is the size that the structure says it is, including the CRC.
 */
int qe_upload_firmware(const struct qe_firmware *firmware)
{
	unsigned int i;
	unsigned int j;
	u32 crc;
	size_t calc_size;
	size_t length;
	const struct qe_header *hdr;

	if (!firmware) {
		printk(KERN_ERR "qe-firmware: invalid pointer\n");
		return -EINVAL;
	}

	hdr = &firmware->header;
	length = be32_to_cpu(hdr->length);

	/* Check the magic */
	if ((hdr->magic[0] != 'Q') || (hdr->magic[1] != 'E') ||
	    (hdr->magic[2] != 'F')) {
		printk(KERN_ERR "qe-firmware: not a microcode\n");
		return -EPERM;
	}

	/* Check the version */
	if (hdr->version != 1) {
		printk(KERN_ERR "qe-firmware: unsupported version\n");
		return -EPERM;
	}

	/* Validate some of the fields */
	if ((firmware->count < 1) || (firmware->count > MAX_QE_RISC)) {
		printk(KERN_ERR "qe-firmware: invalid data\n");
		return -EINVAL;
	}

	/* Validate the length and check if there's a CRC */
	calc_size = struct_size(firmware, microcode, firmware->count);

	for (i = 0; i < firmware->count; i++)
		/*
		 * For situations where the second RISC uses the same microcode
		 * as the first, the 'code_offset' and 'count' fields will be
		 * zero, so it's okay to add those.
		 */
		calc_size += sizeof(__be32) *
			be32_to_cpu(firmware->microcode[i].count);

	/* Validate the length */
	if (length != calc_size + sizeof(__be32)) {
		printk(KERN_ERR "qe-firmware: invalid length\n");
		return -EPERM;
	}

	/* Validate the CRC */
	crc = be32_to_cpu(*(__be32 *)((void *)firmware + calc_size));
	if (crc != crc32(0, firmware, calc_size)) {
		printk(KERN_ERR "qe-firmware: firmware CRC is invalid\n");
		return -EIO;
	}

	/*
	 * If the microcode calls for it, split the I-RAM.
	 */
	if (!firmware->split)
<<<<<<< HEAD
		qe_setbits16(&qe_immr->cp.cercr, QE_CP_CERCR_CIR);
=======
		qe_setbits_be16(&qe_immr->cp.cercr, QE_CP_CERCR_CIR);
>>>>>>> c1084c27

	if (firmware->soc.model)
		printk(KERN_INFO
			"qe-firmware: firmware '%s' for %u V%u.%u\n",
			firmware->id, be16_to_cpu(firmware->soc.model),
			firmware->soc.major, firmware->soc.minor);
	else
		printk(KERN_INFO "qe-firmware: firmware '%s'\n",
			firmware->id);

	/*
	 * The QE only supports one microcode per RISC, so clear out all the
	 * saved microcode information and put in the new.
	 */
	memset(&qe_firmware_info, 0, sizeof(qe_firmware_info));
	strlcpy(qe_firmware_info.id, firmware->id, sizeof(qe_firmware_info.id));
	qe_firmware_info.extended_modes = be64_to_cpu(firmware->extended_modes);
	memcpy(qe_firmware_info.vtraps, firmware->vtraps,
		sizeof(firmware->vtraps));

	/* Loop through each microcode. */
	for (i = 0; i < firmware->count; i++) {
		const struct qe_microcode *ucode = &firmware->microcode[i];

		/* Upload a microcode if it's present */
		if (ucode->code_offset)
			qe_upload_microcode(firmware, ucode);

		/* Program the traps for this processor */
		for (j = 0; j < 16; j++) {
			u32 trap = be32_to_cpu(ucode->traps[j]);

			if (trap)
<<<<<<< HEAD
				iowrite32be(trap, &qe_immr->rsp[i].tibcr[j]);
		}

		/* Enable traps */
		iowrite32be(be32_to_cpu(ucode->eccr), &qe_immr->rsp[i].eccr);
=======
				iowrite32be(trap,
					       &qe_immr->rsp[i].tibcr[j]);
		}

		/* Enable traps */
		iowrite32be(be32_to_cpu(ucode->eccr),
			       &qe_immr->rsp[i].eccr);
>>>>>>> c1084c27
	}

	qe_firmware_uploaded = 1;

	return 0;
}
EXPORT_SYMBOL(qe_upload_firmware);

/*
 * Get info on the currently-loaded firmware
 *
 * This function also checks the device tree to see if the boot loader has
 * uploaded a firmware already.
 */
struct qe_firmware_info *qe_get_firmware_info(void)
{
	static int initialized;
	struct device_node *qe;
	struct device_node *fw = NULL;
	const char *sprop;

	/*
	 * If we haven't checked yet, and a driver hasn't uploaded a firmware
	 * yet, then check the device tree for information.
	 */
	if (qe_firmware_uploaded)
		return &qe_firmware_info;

	if (initialized)
		return NULL;

	initialized = 1;

	qe = qe_get_device_node();
	if (!qe)
		return NULL;

	/* Find the 'firmware' child node */
	fw = of_get_child_by_name(qe, "firmware");
	of_node_put(qe);

	/* Did we find the 'firmware' node? */
	if (!fw)
		return NULL;

	qe_firmware_uploaded = 1;

	/* Copy the data into qe_firmware_info*/
	sprop = of_get_property(fw, "id", NULL);
	if (sprop)
		strlcpy(qe_firmware_info.id, sprop,
			sizeof(qe_firmware_info.id));

	of_property_read_u64(fw, "extended-modes",
			     &qe_firmware_info.extended_modes);

	of_property_read_u32_array(fw, "virtual-traps", qe_firmware_info.vtraps,
				   ARRAY_SIZE(qe_firmware_info.vtraps));

	of_node_put(fw);

	return &qe_firmware_info;
}
EXPORT_SYMBOL(qe_get_firmware_info);

unsigned int qe_get_num_of_risc(void)
{
	struct device_node *qe;
	unsigned int num_of_risc = 0;

	qe = qe_get_device_node();
	if (!qe)
		return num_of_risc;

	of_property_read_u32(qe, "fsl,qe-num-riscs", &num_of_risc);

	of_node_put(qe);

	return num_of_risc;
}
EXPORT_SYMBOL(qe_get_num_of_risc);

unsigned int qe_get_num_of_snums(void)
{
	return qe_num_of_snum;
}
EXPORT_SYMBOL(qe_get_num_of_snums);

static int __init qe_init(void)
{
	struct device_node *np;

	np = of_find_compatible_node(NULL, NULL, "fsl,qe");
	if (!np)
		return -ENODEV;
	qe_reset();
	of_node_put(np);
	return 0;
}
subsys_initcall(qe_init);

#if defined(CONFIG_SUSPEND) && defined(CONFIG_PPC_85xx)
static int qe_resume(struct platform_device *ofdev)
{
	if (!qe_alive_during_sleep())
		qe_reset();
	return 0;
}

static int qe_probe(struct platform_device *ofdev)
{
	return 0;
}

static const struct of_device_id qe_ids[] = {
	{ .compatible = "fsl,qe", },
	{ },
};

static struct platform_driver qe_driver = {
	.driver = {
		.name = "fsl-qe",
		.of_match_table = qe_ids,
	},
	.probe = qe_probe,
	.resume = qe_resume,
};

builtin_platform_driver(qe_driver);
#endif /* defined(CONFIG_SUSPEND) && defined(CONFIG_PPC_85xx) */<|MERGE_RESOLUTION|>--- conflicted
+++ resolved
@@ -100,36 +100,16 @@
 		panic("sdma init failed!");
 }
 
-/* issue commands to QE, return 0 on success while -EIO on error
- *
- * @cmd: the command code, should be QE_INIT_TX_RX, QE_STOP_TX and so on
- * @device: which sub-block will run the command, QE_CR_SUBBLOCK_UCCFAST1 - 8
- * , QE_CR_SUBBLOCK_UCCSLOW1 - 8, QE_CR_SUBBLOCK_MCC1 - 3,
- * QE_CR_SUBBLOCK_IDMA1 - 4 and such on.
- * @mcn_protocol: specifies mode for the command for non-MCC, should be
- * QE_CR_PROTOCOL_HDLC_TRANSPARENT, QE_CR_PROTOCOL_QMC, QE_CR_PROTOCOL_UART
- * and such on.
- * @cmd_input: command related data.
- */
 int qe_issue_cmd(u32 cmd, u32 device, u8 mcn_protocol, u32 cmd_input)
 {
 	unsigned long flags;
 	u8 mcn_shift = 0, dev_shift = 0;
-<<<<<<< HEAD
-	int ret;
-	int i;
-
-	spin_lock_irqsave(&qe_lock, flags);
-	if (cmd == QE_RESET) {
-		iowrite32be((cmd | QE_CR_FLG), &qe_immr->cp.cecr);
-=======
 	u32 val;
 	int ret;
 
 	spin_lock_irqsave(&qe_lock, flags);
 	if (cmd == QE_RESET) {
 		iowrite32be((u32)(cmd | QE_CR_FLG), &qe_immr->cp.cecr);
->>>>>>> c1084c27
 	} else {
 		if (cmd == QE_ASSIGN_PAGE) {
 			/* Here device is the SNUM, not sub-block */
@@ -147,27 +127,6 @@
 		}
 
 		iowrite32be(cmd_input, &qe_immr->cp.cecdr);
-<<<<<<< HEAD
-		iowrite32be((cmd | QE_CR_FLG | ((u32)device << dev_shift) |
-			    (u32)mcn_protocol << mcn_shift), &qe_immr->cp.cecr);
-	}
-
-	/* wait for the QE_CR_FLG to clear */
-	ret = -EIO;
-	for (i = 0; i < 100; i++) {
-		if ((ioread32be(&qe_immr->cp.cecr) & QE_CR_FLG) == 0) {
-			ret = 0;
-			break;
-		}
-		udelay(1);
-	}
-
-	/* On timeout (e.g. failure), the expression will be false (ret == 0),
-	   otherwise it will be true (ret == 1). */
-	spin_unlock_irqrestore(&qe_lock, flags);
-
-	return ret;
-=======
 		iowrite32be((cmd | QE_CR_FLG | ((u32)device << dev_shift) | (u32)mcn_protocol << mcn_shift),
 			       &qe_immr->cp.cecr);
 	}
@@ -179,7 +138,6 @@
 	spin_unlock_irqrestore(&qe_lock, flags);
 
 	return ret == 0;
->>>>>>> c1084c27
 }
 EXPORT_SYMBOL(qe_issue_cmd);
 
@@ -203,8 +161,6 @@
 	struct device_node *qe;
 	u32 brg;
 	unsigned int mod;
-	u32 val;
-	int ret;
 
 	if (brg_clk)
 		return brg_clk;
@@ -213,14 +169,8 @@
 	if (!qe)
 		return brg_clk;
 
-<<<<<<< HEAD
-	ret = of_property_read_u32(qe, "brg-frequency", &val);
-	if (!ret)
-		brg_clk = val;
-=======
 	if (!of_property_read_u32(qe, "brg-frequency", &brg))
 		brg_clk = brg;
->>>>>>> c1084c27
 
 	of_node_put(qe);
 
@@ -274,15 +224,9 @@
 	/* Errata QE_General4, which affects some MPC832x and MPC836x SOCs, says
 	   that the BRG divisor must be even if you're not using divide-by-16
 	   mode. */
-<<<<<<< HEAD
-#ifdef CONFIG_PPC
-	if (pvr_version_is(PVR_VER_836x) || pvr_version_is(PVR_VER_832x))
-=======
 	if (qe_general4_errata())
->>>>>>> c1084c27
 		if (!div16 && (divisor & 1) && (divisor > 3))
 			divisor++;
-#endif
 
 	tempval = ((divisor - 1) << QE_BRGC_DIVISOR_SHIFT) |
 		QE_BRGC_ENABLE | div16;
@@ -431,16 +375,10 @@
 			return -ENOMEM;
 	}
 
-<<<<<<< HEAD
-	iowrite32be((u32)sdma_buf_offset & QE_SDEBCR_BA_MASK, &sdma->sdebcr);
-	iowrite32be((QE_SDMR_GLB_1_MSK | (0x1 << QE_SDMR_CEN_SHIFT)),
-		    &sdma->sdmr);
-=======
 	iowrite32be((u32)sdma_buf_offset & QE_SDEBCR_BA_MASK,
 		       &sdma->sdebcr);
 	iowrite32be((QE_SDMR_GLB_1_MSK | (0x1 << QE_SDMR_CEN_SHIFT)),
 		       &sdma->sdmr);
->>>>>>> c1084c27
 
 	return 0;
 }
@@ -478,23 +416,14 @@
 			"uploading microcode '%s'\n", ucode->id);
 
 	/* Use auto-increment */
-<<<<<<< HEAD
-	iowrite32be(be32_to_cpu(ucode->iram_offset) | QE_IRAM_IADD_AIE |
-		    QE_IRAM_IADD_BADDR, &qe_immr->iram.iadd);
-=======
 	iowrite32be(be32_to_cpu(ucode->iram_offset) | QE_IRAM_IADD_AIE | QE_IRAM_IADD_BADDR,
 		       &qe_immr->iram.iadd);
->>>>>>> c1084c27
 
 	for (i = 0; i < be32_to_cpu(ucode->count); i++)
 		iowrite32be(be32_to_cpu(code[i]), &qe_immr->iram.idata);
 	
 	/* Set I-RAM Ready Register */
-<<<<<<< HEAD
-	iowrite32be(be32_to_cpu(QE_IRAM_READY), &qe_immr->iram.iready);
-=======
 	iowrite32be(QE_IRAM_READY, &qe_immr->iram.iready);
->>>>>>> c1084c27
 }
 
 /*
@@ -579,11 +508,7 @@
 	 * If the microcode calls for it, split the I-RAM.
 	 */
 	if (!firmware->split)
-<<<<<<< HEAD
-		qe_setbits16(&qe_immr->cp.cercr, QE_CP_CERCR_CIR);
-=======
 		qe_setbits_be16(&qe_immr->cp.cercr, QE_CP_CERCR_CIR);
->>>>>>> c1084c27
 
 	if (firmware->soc.model)
 		printk(KERN_INFO
@@ -617,13 +542,6 @@
 			u32 trap = be32_to_cpu(ucode->traps[j]);
 
 			if (trap)
-<<<<<<< HEAD
-				iowrite32be(trap, &qe_immr->rsp[i].tibcr[j]);
-		}
-
-		/* Enable traps */
-		iowrite32be(be32_to_cpu(ucode->eccr), &qe_immr->rsp[i].eccr);
-=======
 				iowrite32be(trap,
 					       &qe_immr->rsp[i].tibcr[j]);
 		}
@@ -631,7 +549,6 @@
 		/* Enable traps */
 		iowrite32be(be32_to_cpu(ucode->eccr),
 			       &qe_immr->rsp[i].eccr);
->>>>>>> c1084c27
 	}
 
 	qe_firmware_uploaded = 1;
