--- conflicted
+++ resolved
@@ -29,11 +29,7 @@
 	printk(KERN_INFO "Base address: 0x%p\n", uccf->uf_regs);
 
 	printk(KERN_INFO "gumr  : addr=0x%p, val=0x%08x\n",
-<<<<<<< HEAD
-	       &uccf->uf_regs->gumr, ioread32be(&uccf->uf_regs->gumr));
-=======
 		  &uccf->uf_regs->gumr, ioread32be(&uccf->uf_regs->gumr));
->>>>>>> c1084c27
 	printk(KERN_INFO "upsmr : addr=0x%p, val=0x%08x\n",
 		  &uccf->uf_regs->upsmr, ioread32be(&uccf->uf_regs->upsmr));
 	printk(KERN_INFO "utodr : addr=0x%p, val=0x%04x\n",
@@ -53,12 +49,8 @@
 	printk(KERN_INFO "urfet : addr=0x%p, val=0x%04x\n",
 		  &uccf->uf_regs->urfet, ioread16be(&uccf->uf_regs->urfet));
 	printk(KERN_INFO "urfset: addr=0x%p, val=0x%04x\n",
-<<<<<<< HEAD
-		  &uccf->uf_regs->urfset, ioread16be(&uccf->uf_regs->urfset));
-=======
 		  &uccf->uf_regs->urfset,
 		  ioread16be(&uccf->uf_regs->urfset));
->>>>>>> c1084c27
 	printk(KERN_INFO "utfb  : addr=0x%p, val=0x%08x\n",
 		  &uccf->uf_regs->utfb, ioread32be(&uccf->uf_regs->utfb));
 	printk(KERN_INFO "utfs  : addr=0x%p, val=0x%04x\n",
@@ -275,12 +267,7 @@
 	/* Allocate memory for Tx Virtual Fifo */
 	uccf->ucc_fast_tx_virtual_fifo_base_offset =
 	    qe_muram_alloc(uf_info->utfs, UCC_FAST_VIRT_FIFO_REGS_ALIGNMENT);
-<<<<<<< HEAD
-	if (IS_ERR_VALUE((unsigned long)uccf->
-			 ucc_fast_tx_virtual_fifo_base_offset)) {
-=======
 	if (uccf->ucc_fast_tx_virtual_fifo_base_offset < 0) {
->>>>>>> c1084c27
 		printk(KERN_ERR "%s: cannot allocate MURAM for TX FIFO\n",
 			__func__);
 		ucc_fast_free(uccf);
@@ -292,12 +279,7 @@
 		qe_muram_alloc(uf_info->urfs +
 			   UCC_FAST_RECEIVE_VIRTUAL_FIFO_SIZE_FUDGE_FACTOR,
 			   UCC_FAST_VIRT_FIFO_REGS_ALIGNMENT);
-<<<<<<< HEAD
-	if (IS_ERR_VALUE((unsigned long)uccf->
-			 ucc_fast_rx_virtual_fifo_base_offset)) {
-=======
 	if (uccf->ucc_fast_rx_virtual_fifo_base_offset < 0) {
->>>>>>> c1084c27
 		printk(KERN_ERR "%s: cannot allocate MURAM for RX FIFO\n",
 			__func__);
 		ucc_fast_free(uccf);
@@ -312,15 +294,10 @@
 	iowrite16be(uf_info->utfet, &uf_regs->utfet);
 	iowrite16be(uf_info->utftt, &uf_regs->utftt);
 	/* utfb, urfb are offsets from MURAM base */
-<<<<<<< HEAD
-	iowrite32be(uccf->ucc_fast_tx_virtual_fifo_base_offset, &uf_regs->utfb);
-	iowrite32be(uccf->ucc_fast_rx_virtual_fifo_base_offset, &uf_regs->urfb);
-=======
 	iowrite32be(uccf->ucc_fast_tx_virtual_fifo_base_offset,
 		       &uf_regs->utfb);
 	iowrite32be(uccf->ucc_fast_rx_virtual_fifo_base_offset,
 		       &uf_regs->urfb);
->>>>>>> c1084c27
 
 	/* Mux clocking */
 	/* Grant Support */
