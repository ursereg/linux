// SPDX-License-Identifier: GPL-2.0-or-later
/*
 * Copyright (C) 2015 Freescale Semiconductor, Inc. All rights reserved.
 *
 * Authors:	Zhao Qiang <qiang.zhao@nxp.com>
 *
 * Description:
 * QE TDM API Set - TDM specific routines implementations.
 */
#include <linux/io.h>
#include <linux/kernel.h>
#include <linux/of_address.h>
#include <linux/of_irq.h>
#include <linux/of_platform.h>
#include <soc/fsl/qe/qe_tdm.h>

static int set_tdm_framer(const char *tdm_framer_type)
{
	if (strcmp(tdm_framer_type, "e1") == 0)
		return TDM_FRAMER_E1;
	else if (strcmp(tdm_framer_type, "t1") == 0)
		return TDM_FRAMER_T1;
	else
		return -EINVAL;
}

static void set_si_param(struct ucc_tdm *utdm, struct ucc_tdm_info *ut_info)
{
	struct si_mode_info *si_info = &ut_info->si_info;

	if (utdm->tdm_mode == TDM_INTERNAL_LOOPBACK) {
		si_info->simr_crt = 1;
		si_info->simr_rfsd = 0;
	}
}

int ucc_of_parse_tdm(struct device_node *np, struct ucc_tdm *utdm,
		     struct ucc_tdm_info *ut_info)
{
	const char *sprop;
	int ret = 0;
	u32 val;

	sprop = of_get_property(np, "fsl,rx-sync-clock", NULL);
	if (sprop) {
		ut_info->uf_info.rx_sync = qe_clock_source(sprop);
		if ((ut_info->uf_info.rx_sync < QE_CLK_NONE) ||
		    (ut_info->uf_info.rx_sync > QE_RSYNC_PIN)) {
			pr_err("QE-TDM: Invalid rx-sync-clock property\n");
			return -EINVAL;
		}
	} else {
		pr_err("QE-TDM: Invalid rx-sync-clock property\n");
		return -EINVAL;
	}

	sprop = of_get_property(np, "fsl,tx-sync-clock", NULL);
	if (sprop) {
		ut_info->uf_info.tx_sync = qe_clock_source(sprop);
		if ((ut_info->uf_info.tx_sync < QE_CLK_NONE) ||
		    (ut_info->uf_info.tx_sync > QE_TSYNC_PIN)) {
			pr_err("QE-TDM: Invalid tx-sync-clock property\n");
		return -EINVAL;
		}
	} else {
		pr_err("QE-TDM: Invalid tx-sync-clock property\n");
		return -EINVAL;
	}

	ret = of_property_read_u32_index(np, "fsl,tx-timeslot-mask", 0, &val);
	if (ret) {
		pr_err("QE-TDM: Invalid tx-timeslot-mask property\n");
		return -EINVAL;
	}
	utdm->tx_ts_mask = val;

	ret = of_property_read_u32_index(np, "fsl,rx-timeslot-mask", 0, &val);
	if (ret) {
		ret = -EINVAL;
		pr_err("QE-TDM: Invalid rx-timeslot-mask property\n");
		return ret;
	}
	utdm->rx_ts_mask = val;

	ret = of_property_read_u32_index(np, "fsl,tdm-id", 0, &val);
	if (ret) {
		ret = -EINVAL;
		pr_err("QE-TDM: No fsl,tdm-id property for this UCC\n");
		return ret;
	}
	utdm->tdm_port = val;
	ut_info->uf_info.tdm_num = utdm->tdm_port;

	if (of_property_read_bool(np, "fsl,tdm-internal-loopback"))
		utdm->tdm_mode = TDM_INTERNAL_LOOPBACK;
	else
		utdm->tdm_mode = TDM_NORMAL;

	sprop = of_get_property(np, "fsl,tdm-framer-type", NULL);
	if (!sprop) {
		ret = -EINVAL;
		pr_err("QE-TDM: No tdm-framer-type property for UCC\n");
		return ret;
	}
	ret = set_tdm_framer(sprop);
	if (ret < 0)
		return -EINVAL;
	utdm->tdm_framer_type = ret;

	ret = of_property_read_u32_index(np, "fsl,siram-entry-id", 0, &val);
	if (ret) {
		ret = -EINVAL;
		pr_err("QE-TDM: No siram entry id for UCC\n");
		return ret;
	}
	utdm->siram_entry_id = val;

	set_si_param(utdm, ut_info);
	return ret;
}
EXPORT_SYMBOL(ucc_of_parse_tdm);

void ucc_tdm_init(struct ucc_tdm *utdm, struct ucc_tdm_info *ut_info)
{
	struct si1 __iomem *si_regs;
	u16 __iomem *siram;
	u16 siram_entry_valid;
	u16 siram_entry_closed;
	u16 ucc_num;
	u8 csel;
	u16 sixmr;
	u16 tdm_port;
	u32 siram_entry_id;
	u32 mask;
	int i;

	si_regs = utdm->si_regs;
	siram = utdm->siram;
	ucc_num = ut_info->uf_info.ucc_num;
	tdm_port = utdm->tdm_port;
	siram_entry_id = utdm->siram_entry_id;

	if (utdm->tdm_framer_type == TDM_FRAMER_T1)
		utdm->num_of_ts = 24;
	if (utdm->tdm_framer_type == TDM_FRAMER_E1)
		utdm->num_of_ts = 32;

	/* set siram table */
	csel = (ucc_num < 4) ? ucc_num + 9 : ucc_num - 3;

	siram_entry_valid = SIR_CSEL(csel) | SIR_BYTE | SIR_CNT(0);
	siram_entry_closed = SIR_IDLE | SIR_BYTE | SIR_CNT(0);

	for (i = 0; i < utdm->num_of_ts; i++) {
		mask = 0x01 << i;

		if (utdm->tx_ts_mask & mask)
			iowrite16be(siram_entry_valid,
				    &siram[siram_entry_id * 32 + i]);
		else
			iowrite16be(siram_entry_closed,
				    &siram[siram_entry_id * 32 + i]);

		if (utdm->rx_ts_mask & mask)
			iowrite16be(siram_entry_valid,
				    &siram[siram_entry_id * 32 + 0x200 +  i]);
		else
			iowrite16be(siram_entry_closed,
				    &siram[siram_entry_id * 32 + 0x200 +  i]);
	}

<<<<<<< HEAD
	qe_setbits16(&siram[(siram_entry_id * 32) + (utdm->num_of_ts - 1)],
		     SIR_LAST);
	qe_setbits16(&siram[(siram_entry_id * 32) + 0x200 +
		     (utdm->num_of_ts - 1)], SIR_LAST);
=======
	qe_setbits_be16(&siram[(siram_entry_id * 32) + (utdm->num_of_ts - 1)],
			SIR_LAST);
	qe_setbits_be16(&siram[(siram_entry_id * 32) + 0x200 + (utdm->num_of_ts - 1)],
			SIR_LAST);
>>>>>>> c1084c27

	/* Set SIxMR register */
	sixmr = SIMR_SAD(siram_entry_id);

	sixmr &= ~SIMR_SDM_MASK;

	if (utdm->tdm_mode == TDM_INTERNAL_LOOPBACK)
		sixmr |= SIMR_SDM_INTERNAL_LOOPBACK;
	else
		sixmr |= SIMR_SDM_NORMAL;

	sixmr |= SIMR_RFSD(ut_info->si_info.simr_rfsd) |
			SIMR_TFSD(ut_info->si_info.simr_tfsd);

	if (ut_info->si_info.simr_crt)
		sixmr |= SIMR_CRT;
	if (ut_info->si_info.simr_sl)
		sixmr |= SIMR_SL;
	if (ut_info->si_info.simr_ce)
		sixmr |= SIMR_CE;
	if (ut_info->si_info.simr_fe)
		sixmr |= SIMR_FE;
	if (ut_info->si_info.simr_gm)
		sixmr |= SIMR_GM;

	switch (tdm_port) {
	case 0:
		iowrite16be(sixmr, &si_regs->sixmr1[0]);
		break;
	case 1:
		iowrite16be(sixmr, &si_regs->sixmr1[1]);
		break;
	case 2:
		iowrite16be(sixmr, &si_regs->sixmr1[2]);
		break;
	case 3:
		iowrite16be(sixmr, &si_regs->sixmr1[3]);
		break;
	default:
		pr_err("QE-TDM: can not find tdm sixmr reg\n");
		break;
	}
}
EXPORT_SYMBOL(ucc_tdm_init);<|MERGE_RESOLUTION|>--- conflicted
+++ resolved
@@ -169,17 +169,10 @@
 				    &siram[siram_entry_id * 32 + 0x200 +  i]);
 	}
 
-<<<<<<< HEAD
-	qe_setbits16(&siram[(siram_entry_id * 32) + (utdm->num_of_ts - 1)],
-		     SIR_LAST);
-	qe_setbits16(&siram[(siram_entry_id * 32) + 0x200 +
-		     (utdm->num_of_ts - 1)], SIR_LAST);
-=======
 	qe_setbits_be16(&siram[(siram_entry_id * 32) + (utdm->num_of_ts - 1)],
 			SIR_LAST);
 	qe_setbits_be16(&siram[(siram_entry_id * 32) + 0x200 + (utdm->num_of_ts - 1)],
 			SIR_LAST);
->>>>>>> c1084c27
 
 	/* Set SIxMR register */
 	sixmr = SIMR_SAD(siram_entry_id);
