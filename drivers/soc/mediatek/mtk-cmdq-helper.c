// SPDX-License-Identifier: GPL-2.0
//
// Copyright (c) 2018 MediaTek Inc.

#include <linux/completion.h>
#include <linux/errno.h>
#include <linux/dma-mapping.h>
#include <linux/module.h>
#include <linux/mailbox_controller.h>
#include <linux/soc/mediatek/mtk-cmdq.h>

#define CMDQ_WRITE_ENABLE_MASK	BIT(0)
#define CMDQ_POLL_ENABLE_MASK	BIT(0)
#define CMDQ_EOC_IRQ_EN		BIT(0)
#define CMDQ_REG_TYPE		1
#define CMDQ_JUMP_RELATIVE	1

struct cmdq_instruction {
	union {
		u32 value;
		u32 mask;
		struct {
			u16 arg_c;
			u16 src_reg;
		};
	};
	union {
		u16 offset;
		u16 event;
		u16 reg_dst;
	};
	union {
		u8 subsys;
		struct {
			u8 sop:5;
			u8 arg_c_t:1;
			u8 src_t:1;
			u8 dst_t:1;
		};
	};
	u8 op;
};

int cmdq_dev_get_client_reg(struct device *dev,
			    struct cmdq_client_reg *client_reg, int idx)
{
	struct of_phandle_args spec;
	int err;

	if (!client_reg)
		return -ENOENT;

	err = of_parse_phandle_with_fixed_args(dev->of_node,
					       "mediatek,gce-client-reg",
					       3, idx, &spec);
	if (err < 0) {
		dev_err(dev,
			"error %d can't parse gce-client-reg property (%d)",
			err, idx);

		return err;
	}

	client_reg->subsys = (u8)spec.args[0];
	client_reg->offset = (u16)spec.args[1];
	client_reg->size = (u16)spec.args[2];
	of_node_put(spec.np);

	return 0;
}
EXPORT_SYMBOL(cmdq_dev_get_client_reg);

struct cmdq_client *cmdq_mbox_create(struct device *dev, int index)
{
	struct cmdq_client *client;

	client = kzalloc(sizeof(*client), GFP_KERNEL);
	if (!client)
		return (struct cmdq_client *)-ENOMEM;

	client->client.dev = dev;
	client->client.tx_block = false;
	client->client.knows_txdone = true;
	client->chan = mbox_request_channel(&client->client, index);

	if (IS_ERR(client->chan)) {
		long err;

		dev_err(dev, "failed to request channel\n");
		err = PTR_ERR(client->chan);
		kfree(client);

		return ERR_PTR(err);
	}

	return client;
}
EXPORT_SYMBOL(cmdq_mbox_create);

void cmdq_mbox_destroy(struct cmdq_client *client)
{
	mbox_free_channel(client->chan);
	kfree(client);
}
EXPORT_SYMBOL(cmdq_mbox_destroy);

struct cmdq_pkt *cmdq_pkt_create(struct cmdq_client *client, size_t size)
{
	struct cmdq_pkt *pkt;
	struct device *dev;
	dma_addr_t dma_addr;

	pkt = kzalloc(sizeof(*pkt), GFP_KERNEL);
	if (!pkt)
		return ERR_PTR(-ENOMEM);
	pkt->va_base = kzalloc(size, GFP_KERNEL);
	if (!pkt->va_base) {
		kfree(pkt);
		return ERR_PTR(-ENOMEM);
	}
	pkt->buf_size = size;
	pkt->cl = (void *)client;

	dev = client->chan->mbox->dev;
	dma_addr = dma_map_single(dev, pkt->va_base, pkt->buf_size,
				  DMA_TO_DEVICE);
	if (dma_mapping_error(dev, dma_addr)) {
		dev_err(dev, "dma map failed, size=%u\n", (u32)(u64)size);
		kfree(pkt->va_base);
		kfree(pkt);
		return ERR_PTR(-ENOMEM);
	}

	pkt->pa_base = dma_addr;

	return pkt;
}
EXPORT_SYMBOL(cmdq_pkt_create);

void cmdq_pkt_destroy(struct cmdq_pkt *pkt)
{
	struct cmdq_client *client = (struct cmdq_client *)pkt->cl;

	dma_unmap_single(client->chan->mbox->dev, pkt->pa_base, pkt->buf_size,
			 DMA_TO_DEVICE);
	kfree(pkt->va_base);
	kfree(pkt);
}
EXPORT_SYMBOL(cmdq_pkt_destroy);

static int cmdq_pkt_append_command(struct cmdq_pkt *pkt,
				   struct cmdq_instruction inst)
{
	struct cmdq_instruction *cmd_ptr;

	if (unlikely(pkt->cmd_buf_size + CMDQ_INST_SIZE > pkt->buf_size)) {
		/*
		 * In the case of allocated buffer size (pkt->buf_size) is used
		 * up, the real required size (pkt->cmdq_buf_size) is still
		 * increased, so that the user knows how much memory should be
		 * ultimately allocated after appending all commands and
		 * flushing the command packet. Therefor, the user can call
		 * cmdq_pkt_create() again with the real required buffer size.
		 */
		pkt->cmd_buf_size += CMDQ_INST_SIZE;
		WARN_ONCE(1, "%s: buffer size %u is too small !\n",
			__func__, (u32)pkt->buf_size);
		return -ENOMEM;
	}

	cmd_ptr = pkt->va_base + pkt->cmd_buf_size;
	*cmd_ptr = inst;
	pkt->cmd_buf_size += CMDQ_INST_SIZE;

	return 0;
}

int cmdq_pkt_write(struct cmdq_pkt *pkt, u8 subsys, u16 offset, u32 value)
{
	struct cmdq_instruction inst;

	inst.op = CMDQ_CODE_WRITE;
	inst.value = value;
	inst.offset = offset;
	inst.subsys = subsys;

	return cmdq_pkt_append_command(pkt, inst);
}
EXPORT_SYMBOL(cmdq_pkt_write);

int cmdq_pkt_write_mask(struct cmdq_pkt *pkt, u8 subsys,
			u16 offset, u32 value, u32 mask)
{
	struct cmdq_instruction inst = { {0} };
	u16 offset_mask = offset;
	int err;

	if (mask != 0xffffffff) {
		inst.op = CMDQ_CODE_MASK;
		inst.mask = ~mask;
		err = cmdq_pkt_append_command(pkt, inst);
		if (err < 0)
			return err;

		offset_mask |= CMDQ_WRITE_ENABLE_MASK;
	}
<<<<<<< HEAD
	err |= cmdq_pkt_write(pkt, subsys, offset_mask, value);
=======
	err = cmdq_pkt_write(pkt, subsys, offset_mask, value);
>>>>>>> c1084c27

	return err;
}
EXPORT_SYMBOL(cmdq_pkt_write_mask);

int cmdq_pkt_read_s(struct cmdq_pkt *pkt, u16 high_addr_reg_idx, u16 addr_low,
		    u16 reg_idx)
{
	struct cmdq_instruction inst = {};

	inst.op = CMDQ_CODE_READ_S;
	inst.dst_t = CMDQ_REG_TYPE;
	inst.sop = high_addr_reg_idx;
	inst.reg_dst = reg_idx;
	inst.src_reg = addr_low;

	return cmdq_pkt_append_command(pkt, inst);
}
EXPORT_SYMBOL(cmdq_pkt_read_s);

int cmdq_pkt_write_s(struct cmdq_pkt *pkt, u16 high_addr_reg_idx,
		     u16 addr_low, u16 src_reg_idx)
{
	struct cmdq_instruction inst = {};

	inst.op = CMDQ_CODE_WRITE_S;
	inst.src_t = CMDQ_REG_TYPE;
	inst.sop = high_addr_reg_idx;
	inst.offset = addr_low;
	inst.src_reg = src_reg_idx;

	return cmdq_pkt_append_command(pkt, inst);
}
EXPORT_SYMBOL(cmdq_pkt_write_s);

int cmdq_pkt_write_s_mask(struct cmdq_pkt *pkt, u16 high_addr_reg_idx,
			  u16 addr_low, u16 src_reg_idx, u32 mask)
{
	struct cmdq_instruction inst = {};
	int err;

	inst.op = CMDQ_CODE_MASK;
	inst.mask = ~mask;
	err = cmdq_pkt_append_command(pkt, inst);
	if (err < 0)
		return err;

	inst.mask = 0;
	inst.op = CMDQ_CODE_WRITE_S_MASK;
	inst.src_t = CMDQ_REG_TYPE;
	inst.sop = high_addr_reg_idx;
	inst.offset = addr_low;
	inst.src_reg = src_reg_idx;

	return cmdq_pkt_append_command(pkt, inst);
}
EXPORT_SYMBOL(cmdq_pkt_write_s_mask);

int cmdq_pkt_write_s_value(struct cmdq_pkt *pkt, u8 high_addr_reg_idx,
			   u16 addr_low, u32 value)
{
	struct cmdq_instruction inst = {};

	inst.op = CMDQ_CODE_WRITE_S;
	inst.sop = high_addr_reg_idx;
	inst.offset = addr_low;
	inst.value = value;

	return cmdq_pkt_append_command(pkt, inst);
}
EXPORT_SYMBOL(cmdq_pkt_write_s_value);

int cmdq_pkt_write_s_mask_value(struct cmdq_pkt *pkt, u8 high_addr_reg_idx,
				u16 addr_low, u32 value, u32 mask)
{
	struct cmdq_instruction inst = {};
	int err;

	inst.op = CMDQ_CODE_MASK;
	inst.mask = ~mask;
	err = cmdq_pkt_append_command(pkt, inst);
	if (err < 0)
		return err;

	inst.op = CMDQ_CODE_WRITE_S_MASK;
	inst.sop = high_addr_reg_idx;
	inst.offset = addr_low;
	inst.value = value;

	return cmdq_pkt_append_command(pkt, inst);
}
EXPORT_SYMBOL(cmdq_pkt_write_s_mask_value);

int cmdq_pkt_wfe(struct cmdq_pkt *pkt, u16 event, bool clear)
{
	struct cmdq_instruction inst = { {0} };
	u32 clear_option = clear ? CMDQ_WFE_UPDATE : 0;

	if (event >= CMDQ_MAX_EVENT)
		return -EINVAL;

	inst.op = CMDQ_CODE_WFE;
	inst.value = CMDQ_WFE_OPTION | clear_option;
	inst.event = event;

	return cmdq_pkt_append_command(pkt, inst);
}
EXPORT_SYMBOL(cmdq_pkt_wfe);

int cmdq_pkt_clear_event(struct cmdq_pkt *pkt, u16 event)
{
	struct cmdq_instruction inst = { {0} };

	if (event >= CMDQ_MAX_EVENT)
		return -EINVAL;

	inst.op = CMDQ_CODE_WFE;
	inst.value = CMDQ_WFE_UPDATE;
	inst.event = event;

	return cmdq_pkt_append_command(pkt, inst);
}
EXPORT_SYMBOL(cmdq_pkt_clear_event);

int cmdq_pkt_set_event(struct cmdq_pkt *pkt, u16 event)
{
	struct cmdq_instruction inst = {};

	if (event >= CMDQ_MAX_EVENT)
		return -EINVAL;

	inst.op = CMDQ_CODE_WFE;
	inst.value = CMDQ_WFE_UPDATE | CMDQ_WFE_UPDATE_VALUE;
	inst.event = event;

	return cmdq_pkt_append_command(pkt, inst);
}
EXPORT_SYMBOL(cmdq_pkt_set_event);

int cmdq_pkt_poll(struct cmdq_pkt *pkt, u8 subsys,
		  u16 offset, u32 value)
{
	struct cmdq_instruction inst = { {0} };
	int err;

	inst.op = CMDQ_CODE_POLL;
	inst.value = value;
	inst.offset = offset;
	inst.subsys = subsys;
	err = cmdq_pkt_append_command(pkt, inst);

	return err;
}
EXPORT_SYMBOL(cmdq_pkt_poll);

int cmdq_pkt_poll_mask(struct cmdq_pkt *pkt, u8 subsys,
		       u16 offset, u32 value, u32 mask)
{
	struct cmdq_instruction inst = { {0} };
	int err;

	inst.op = CMDQ_CODE_MASK;
	inst.mask = ~mask;
	err = cmdq_pkt_append_command(pkt, inst);
	if (err < 0)
		return err;

	offset = offset | CMDQ_POLL_ENABLE_MASK;
	err = cmdq_pkt_poll(pkt, subsys, offset, value);

	return err;
}
EXPORT_SYMBOL(cmdq_pkt_poll_mask);

int cmdq_pkt_assign(struct cmdq_pkt *pkt, u16 reg_idx, u32 value)
{
	struct cmdq_instruction inst = {};

	inst.op = CMDQ_CODE_LOGIC;
	inst.dst_t = CMDQ_REG_TYPE;
	inst.reg_dst = reg_idx;
	inst.value = value;
	return cmdq_pkt_append_command(pkt, inst);
}
EXPORT_SYMBOL(cmdq_pkt_assign);

int cmdq_pkt_jump(struct cmdq_pkt *pkt, dma_addr_t addr)
{
	struct cmdq_instruction inst = {};

	inst.op = CMDQ_CODE_JUMP;
	inst.offset = CMDQ_JUMP_RELATIVE;
	inst.value = addr >>
		cmdq_get_shift_pa(((struct cmdq_client *)pkt->cl)->chan);
	return cmdq_pkt_append_command(pkt, inst);
}
EXPORT_SYMBOL(cmdq_pkt_jump);

int cmdq_pkt_finalize(struct cmdq_pkt *pkt)
{
	struct cmdq_instruction inst = { {0} };
	int err;

	/* insert EOC and generate IRQ for each command iteration */
	inst.op = CMDQ_CODE_EOC;
	inst.value = CMDQ_EOC_IRQ_EN;
	err = cmdq_pkt_append_command(pkt, inst);
	if (err < 0)
		return err;

	/* JUMP to end */
	inst.op = CMDQ_CODE_JUMP;
	inst.value = CMDQ_JUMP_PASS >>
		cmdq_get_shift_pa(((struct cmdq_client *)pkt->cl)->chan);
	err = cmdq_pkt_append_command(pkt, inst);

	return err;
}
EXPORT_SYMBOL(cmdq_pkt_finalize);

static void cmdq_pkt_flush_async_cb(struct cmdq_cb_data data)
{
	struct cmdq_pkt *pkt = (struct cmdq_pkt *)data.data;
	struct cmdq_task_cb *cb = &pkt->cb;
	struct cmdq_client *client = (struct cmdq_client *)pkt->cl;

	dma_sync_single_for_cpu(client->chan->mbox->dev, pkt->pa_base,
				pkt->cmd_buf_size, DMA_TO_DEVICE);
	if (cb->cb) {
		data.data = cb->data;
		cb->cb(data);
	}
}

int cmdq_pkt_flush_async(struct cmdq_pkt *pkt, cmdq_async_flush_cb cb,
			 void *data)
{
	int err;
	struct cmdq_client *client = (struct cmdq_client *)pkt->cl;

	pkt->cb.cb = cb;
	pkt->cb.data = data;
	pkt->async_cb.cb = cmdq_pkt_flush_async_cb;
	pkt->async_cb.data = pkt;

	dma_sync_single_for_device(client->chan->mbox->dev, pkt->pa_base,
				   pkt->cmd_buf_size, DMA_TO_DEVICE);

<<<<<<< HEAD
	if (client->timeout_ms != CMDQ_NO_TIMEOUT) {
		spin_lock_irqsave(&client->lock, flags);
		if (client->pkt_cnt++ == 0)
			mod_timer(&client->timer, jiffies +
				  msecs_to_jiffies(client->timeout_ms));
		spin_unlock_irqrestore(&client->lock, flags);
	}

=======
>>>>>>> c1084c27
	err = mbox_send_message(client->chan, pkt);
	if (err < 0)
		return err;
	/* We can send next packet immediately, so just call txdone. */
	mbox_client_txdone(client->chan, 0);

	return 0;
}
EXPORT_SYMBOL(cmdq_pkt_flush_async);

MODULE_LICENSE("GPL v2");<|MERGE_RESOLUTION|>--- conflicted
+++ resolved
@@ -204,11 +204,7 @@
 
 		offset_mask |= CMDQ_WRITE_ENABLE_MASK;
 	}
-<<<<<<< HEAD
-	err |= cmdq_pkt_write(pkt, subsys, offset_mask, value);
-=======
 	err = cmdq_pkt_write(pkt, subsys, offset_mask, value);
->>>>>>> c1084c27
 
 	return err;
 }
@@ -457,17 +453,6 @@
 	dma_sync_single_for_device(client->chan->mbox->dev, pkt->pa_base,
 				   pkt->cmd_buf_size, DMA_TO_DEVICE);
 
-<<<<<<< HEAD
-	if (client->timeout_ms != CMDQ_NO_TIMEOUT) {
-		spin_lock_irqsave(&client->lock, flags);
-		if (client->pkt_cnt++ == 0)
-			mod_timer(&client->timer, jiffies +
-				  msecs_to_jiffies(client->timeout_ms));
-		spin_unlock_irqrestore(&client->lock, flags);
-	}
-
-=======
->>>>>>> c1084c27
 	err = mbox_send_message(client->chan, pkt);
 	if (err < 0)
 		return err;
