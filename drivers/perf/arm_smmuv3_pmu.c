// SPDX-License-Identifier: GPL-2.0

/*
 * This driver adds support for perf events to use the Performance
 * Monitor Counter Groups (PMCG) associated with an SMMUv3 node
 * to monitor that node.
 *
 * SMMUv3 PMCG devices are named as smmuv3_pmcg_<phys_addr_page> where
 * <phys_addr_page> is the physical page address of the SMMU PMCG wrapped
 * to 4K boundary. For example, the PMCG at 0xff88840000 is named
 * smmuv3_pmcg_ff88840
 *
 * Filtering by stream id is done by specifying filtering parameters
 * with the event. options are:
 *   filter_enable    - 0 = no filtering, 1 = filtering enabled
 *   filter_span      - 0 = exact match, 1 = pattern match
 *   filter_stream_id - pattern to filter against
 *
 * To match a partial StreamID where the X most-significant bits must match
 * but the Y least-significant bits might differ, STREAMID is programmed
 * with a value that contains:
 *  STREAMID[Y - 1] == 0.
 *  STREAMID[Y - 2:0] == 1 (where Y > 1).
 * The remainder of implemented bits of STREAMID (X bits, from bit Y upwards)
 * contain a value to match from the corresponding bits of event StreamID.
 *
 * Example: perf stat -e smmuv3_pmcg_ff88840/transaction,filter_enable=1,
 *                    filter_span=1,filter_stream_id=0x42/ -a netperf
 * Applies filter pattern 0x42 to transaction events, which means events
 * matching stream ids 0x42 and 0x43 are counted. Further filtering
 * information is available in the SMMU documentation.
 *
 * SMMU events are not attributable to a CPU, so task mode and sampling
 * are not supported.
 */

#include <linux/acpi.h>
#include <linux/acpi_iort.h>
#include <linux/bitfield.h>
#include <linux/bitops.h>
#include <linux/cpuhotplug.h>
#include <linux/cpumask.h>
#include <linux/device.h>
#include <linux/errno.h>
#include <linux/interrupt.h>
#include <linux/irq.h>
#include <linux/kernel.h>
#include <linux/list.h>
#include <linux/msi.h>
#include <linux/perf_event.h>
#include <linux/platform_device.h>
#include <linux/smp.h>
#include <linux/sysfs.h>
#include <linux/types.h>

#define SMMU_PMCG_EVCNTR0               0x0
#define SMMU_PMCG_EVCNTR(n, stride)     (SMMU_PMCG_EVCNTR0 + (n) * (stride))
#define SMMU_PMCG_EVTYPER0              0x400
#define SMMU_PMCG_EVTYPER(n)            (SMMU_PMCG_EVTYPER0 + (n) * 4)
#define SMMU_PMCG_SID_SPAN_SHIFT        29
#define SMMU_PMCG_SMR0                  0xA00
#define SMMU_PMCG_SMR(n)                (SMMU_PMCG_SMR0 + (n) * 4)
#define SMMU_PMCG_CNTENSET0             0xC00
#define SMMU_PMCG_CNTENCLR0             0xC20
#define SMMU_PMCG_INTENSET0             0xC40
#define SMMU_PMCG_INTENCLR0             0xC60
#define SMMU_PMCG_OVSCLR0               0xC80
#define SMMU_PMCG_OVSSET0               0xCC0
#define SMMU_PMCG_CFGR                  0xE00
#define SMMU_PMCG_CFGR_SID_FILTER_TYPE  BIT(23)
#define SMMU_PMCG_CFGR_MSI              BIT(21)
#define SMMU_PMCG_CFGR_RELOC_CTRS       BIT(20)
#define SMMU_PMCG_CFGR_SIZE             GENMASK(13, 8)
#define SMMU_PMCG_CFGR_NCTR             GENMASK(5, 0)
#define SMMU_PMCG_CR                    0xE04
#define SMMU_PMCG_CR_ENABLE             BIT(0)
#define SMMU_PMCG_IIDR                  0xE08
#define SMMU_PMCG_CEID0                 0xE20
#define SMMU_PMCG_CEID1                 0xE28
#define SMMU_PMCG_IRQ_CTRL              0xE50
#define SMMU_PMCG_IRQ_CTRL_IRQEN        BIT(0)
#define SMMU_PMCG_IRQ_CFG0              0xE58
#define SMMU_PMCG_IRQ_CFG1              0xE60
#define SMMU_PMCG_IRQ_CFG2              0xE64

/* MSI config fields */
#define MSI_CFG0_ADDR_MASK              GENMASK_ULL(51, 2)
#define MSI_CFG2_MEMATTR_DEVICE_nGnRE   0x1

#define SMMU_PMCG_DEFAULT_FILTER_SPAN   1
#define SMMU_PMCG_DEFAULT_FILTER_SID    GENMASK(31, 0)

#define SMMU_PMCG_MAX_COUNTERS          64
#define SMMU_PMCG_ARCH_MAX_EVENTS       128

#define SMMU_PMCG_PA_SHIFT              12

#define SMMU_PMCG_EVCNTR_RDONLY         BIT(0)

static int cpuhp_state_num;

struct smmu_pmu {
	struct hlist_node node;
	struct perf_event *events[SMMU_PMCG_MAX_COUNTERS];
	DECLARE_BITMAP(used_counters, SMMU_PMCG_MAX_COUNTERS);
	DECLARE_BITMAP(supported_events, SMMU_PMCG_ARCH_MAX_EVENTS);
	unsigned int irq;
	unsigned int on_cpu;
	struct pmu pmu;
	unsigned int num_counters;
	struct device *dev;
	void __iomem *reg_base;
	void __iomem *reloc_base;
	u64 counter_mask;
	u32 options;
	u32 iidr;
	bool global_filter;
};

#define to_smmu_pmu(p) (container_of(p, struct smmu_pmu, pmu))

#define SMMU_PMU_EVENT_ATTR_EXTRACTOR(_name, _config, _start, _end)        \
	static inline u32 get_##_name(struct perf_event *event)            \
	{                                                                  \
		return FIELD_GET(GENMASK_ULL(_end, _start),                \
				 event->attr._config);                     \
	}                                                                  \

SMMU_PMU_EVENT_ATTR_EXTRACTOR(event, config, 0, 15);
SMMU_PMU_EVENT_ATTR_EXTRACTOR(filter_stream_id, config1, 0, 31);
SMMU_PMU_EVENT_ATTR_EXTRACTOR(filter_span, config1, 32, 32);
SMMU_PMU_EVENT_ATTR_EXTRACTOR(filter_enable, config1, 33, 33);

static inline void smmu_pmu_enable(struct pmu *pmu)
{
	struct smmu_pmu *smmu_pmu = to_smmu_pmu(pmu);

	writel(SMMU_PMCG_IRQ_CTRL_IRQEN,
	       smmu_pmu->reg_base + SMMU_PMCG_IRQ_CTRL);
	writel(SMMU_PMCG_CR_ENABLE, smmu_pmu->reg_base + SMMU_PMCG_CR);
}

static inline void smmu_pmu_disable(struct pmu *pmu)
{
	struct smmu_pmu *smmu_pmu = to_smmu_pmu(pmu);

	writel(0, smmu_pmu->reg_base + SMMU_PMCG_CR);
	writel(0, smmu_pmu->reg_base + SMMU_PMCG_IRQ_CTRL);
}

static inline void smmu_pmu_counter_set_value(struct smmu_pmu *smmu_pmu,
					      u32 idx, u64 value)
{
	if (smmu_pmu->counter_mask & BIT(32))
		writeq(value, smmu_pmu->reloc_base + SMMU_PMCG_EVCNTR(idx, 8));
	else
		writel(value, smmu_pmu->reloc_base + SMMU_PMCG_EVCNTR(idx, 4));
}

static inline u64 smmu_pmu_counter_get_value(struct smmu_pmu *smmu_pmu, u32 idx)
{
	u64 value;

	if (smmu_pmu->counter_mask & BIT(32))
		value = readq(smmu_pmu->reloc_base + SMMU_PMCG_EVCNTR(idx, 8));
	else
		value = readl(smmu_pmu->reloc_base + SMMU_PMCG_EVCNTR(idx, 4));

	return value;
}

static inline void smmu_pmu_counter_enable(struct smmu_pmu *smmu_pmu, u32 idx)
{
	writeq(BIT(idx), smmu_pmu->reg_base + SMMU_PMCG_CNTENSET0);
}

static inline void smmu_pmu_counter_disable(struct smmu_pmu *smmu_pmu, u32 idx)
{
	writeq(BIT(idx), smmu_pmu->reg_base + SMMU_PMCG_CNTENCLR0);
}

static inline void smmu_pmu_interrupt_enable(struct smmu_pmu *smmu_pmu, u32 idx)
{
	writeq(BIT(idx), smmu_pmu->reg_base + SMMU_PMCG_INTENSET0);
}

static inline void smmu_pmu_interrupt_disable(struct smmu_pmu *smmu_pmu,
					      u32 idx)
{
	writeq(BIT(idx), smmu_pmu->reg_base + SMMU_PMCG_INTENCLR0);
}

static inline void smmu_pmu_set_evtyper(struct smmu_pmu *smmu_pmu, u32 idx,
					u32 val)
{
	writel(val, smmu_pmu->reg_base + SMMU_PMCG_EVTYPER(idx));
}

static inline void smmu_pmu_set_smr(struct smmu_pmu *smmu_pmu, u32 idx, u32 val)
{
	writel(val, smmu_pmu->reg_base + SMMU_PMCG_SMR(idx));
}

static void smmu_pmu_event_update(struct perf_event *event)
{
	struct hw_perf_event *hwc = &event->hw;
	struct smmu_pmu *smmu_pmu = to_smmu_pmu(event->pmu);
	u64 delta, prev, now;
	u32 idx = hwc->idx;

	do {
		prev = local64_read(&hwc->prev_count);
		now = smmu_pmu_counter_get_value(smmu_pmu, idx);
	} while (local64_cmpxchg(&hwc->prev_count, prev, now) != prev);

	/* handle overflow. */
	delta = now - prev;
	delta &= smmu_pmu->counter_mask;

	local64_add(delta, &event->count);
}

static void smmu_pmu_set_period(struct smmu_pmu *smmu_pmu,
				struct hw_perf_event *hwc)
{
	u32 idx = hwc->idx;
	u64 new;

	if (smmu_pmu->options & SMMU_PMCG_EVCNTR_RDONLY) {
		/*
		 * On platforms that require this quirk, if the counter starts
		 * at < half_counter value and wraps, the current logic of
		 * handling the overflow may not work. It is expected that,
		 * those platforms will have full 64 counter bits implemented
		 * so that such a possibility is remote(eg: HiSilicon HIP08).
		 */
		new = smmu_pmu_counter_get_value(smmu_pmu, idx);
	} else {
		/*
		 * We limit the max period to half the max counter value
		 * of the counter size, so that even in the case of extreme
		 * interrupt latency the counter will (hopefully) not wrap
		 * past its initial value.
		 */
		new = smmu_pmu->counter_mask >> 1;
		smmu_pmu_counter_set_value(smmu_pmu, idx, new);
	}

	local64_set(&hwc->prev_count, new);
}

static void smmu_pmu_set_event_filter(struct perf_event *event,
				      int idx, u32 span, u32 sid)
{
	struct smmu_pmu *smmu_pmu = to_smmu_pmu(event->pmu);
	u32 evtyper;

	evtyper = get_event(event) | span << SMMU_PMCG_SID_SPAN_SHIFT;
	smmu_pmu_set_evtyper(smmu_pmu, idx, evtyper);
	smmu_pmu_set_smr(smmu_pmu, idx, sid);
}

static bool smmu_pmu_check_global_filter(struct perf_event *curr,
					 struct perf_event *new)
{
	if (get_filter_enable(new) != get_filter_enable(curr))
		return false;

	if (!get_filter_enable(new))
		return true;

	return get_filter_span(new) == get_filter_span(curr) &&
	       get_filter_stream_id(new) == get_filter_stream_id(curr);
}

static int smmu_pmu_apply_event_filter(struct smmu_pmu *smmu_pmu,
				       struct perf_event *event, int idx)
{
	u32 span, sid;
	unsigned int cur_idx, num_ctrs = smmu_pmu->num_counters;
	bool filter_en = !!get_filter_enable(event);

	span = filter_en ? get_filter_span(event) :
			   SMMU_PMCG_DEFAULT_FILTER_SPAN;
	sid = filter_en ? get_filter_stream_id(event) :
			   SMMU_PMCG_DEFAULT_FILTER_SID;

	cur_idx = find_first_bit(smmu_pmu->used_counters, num_ctrs);
	/*
	 * Per-counter filtering, or scheduling the first globally-filtered
	 * event into an empty PMU so idx == 0 and it works out equivalent.
	 */
	if (!smmu_pmu->global_filter || cur_idx == num_ctrs) {
		smmu_pmu_set_event_filter(event, idx, span, sid);
		return 0;
	}

	/* Otherwise, must match whatever's currently scheduled */
	if (smmu_pmu_check_global_filter(smmu_pmu->events[cur_idx], event)) {
		smmu_pmu_set_evtyper(smmu_pmu, idx, get_event(event));
		return 0;
	}

	return -EAGAIN;
}

static int smmu_pmu_get_event_idx(struct smmu_pmu *smmu_pmu,
				  struct perf_event *event)
{
	int idx, err;
	unsigned int num_ctrs = smmu_pmu->num_counters;

	idx = find_first_zero_bit(smmu_pmu->used_counters, num_ctrs);
	if (idx == num_ctrs)
		/* The counters are all in use. */
		return -EAGAIN;

	err = smmu_pmu_apply_event_filter(smmu_pmu, event, idx);
	if (err)
		return err;

	set_bit(idx, smmu_pmu->used_counters);

	return idx;
}

static bool smmu_pmu_events_compatible(struct perf_event *curr,
				       struct perf_event *new)
{
	if (new->pmu != curr->pmu)
		return false;

	if (to_smmu_pmu(new->pmu)->global_filter &&
	    !smmu_pmu_check_global_filter(curr, new))
		return false;

	return true;
}

/*
 * Implementation of abstract pmu functionality required by
 * the core perf events code.
 */

static int smmu_pmu_event_init(struct perf_event *event)
{
	struct hw_perf_event *hwc = &event->hw;
	struct smmu_pmu *smmu_pmu = to_smmu_pmu(event->pmu);
	struct device *dev = smmu_pmu->dev;
	struct perf_event *sibling;
	int group_num_events = 1;
	u16 event_id;

	if (event->attr.type != event->pmu->type)
		return -ENOENT;

	if (hwc->sample_period) {
		dev_dbg(dev, "Sampling not supported\n");
		return -EOPNOTSUPP;
	}

	if (event->cpu < 0) {
		dev_dbg(dev, "Per-task mode not supported\n");
		return -EOPNOTSUPP;
	}

	/* Verify specified event is supported on this PMU */
	event_id = get_event(event);
	if (event_id < SMMU_PMCG_ARCH_MAX_EVENTS &&
	    (!test_bit(event_id, smmu_pmu->supported_events))) {
		dev_dbg(dev, "Invalid event %d for this PMU\n", event_id);
		return -EINVAL;
	}

	/* Don't allow groups with mixed PMUs, except for s/w events */
	if (!is_software_event(event->group_leader)) {
		if (!smmu_pmu_events_compatible(event->group_leader, event))
			return -EINVAL;

		if (++group_num_events > smmu_pmu->num_counters)
			return -EINVAL;
	}

	for_each_sibling_event(sibling, event->group_leader) {
		if (is_software_event(sibling))
			continue;

		if (!smmu_pmu_events_compatible(sibling, event))
			return -EINVAL;

		if (++group_num_events > smmu_pmu->num_counters)
			return -EINVAL;
	}

	hwc->idx = -1;

	/*
	 * Ensure all events are on the same cpu so all events are in the
	 * same cpu context, to avoid races on pmu_enable etc.
	 */
	event->cpu = smmu_pmu->on_cpu;

	return 0;
}

static void smmu_pmu_event_start(struct perf_event *event, int flags)
{
	struct smmu_pmu *smmu_pmu = to_smmu_pmu(event->pmu);
	struct hw_perf_event *hwc = &event->hw;
	int idx = hwc->idx;

	hwc->state = 0;

	smmu_pmu_set_period(smmu_pmu, hwc);

	smmu_pmu_counter_enable(smmu_pmu, idx);
}

static void smmu_pmu_event_stop(struct perf_event *event, int flags)
{
	struct smmu_pmu *smmu_pmu = to_smmu_pmu(event->pmu);
	struct hw_perf_event *hwc = &event->hw;
	int idx = hwc->idx;

	if (hwc->state & PERF_HES_STOPPED)
		return;

	smmu_pmu_counter_disable(smmu_pmu, idx);
	/* As the counter gets updated on _start, ignore PERF_EF_UPDATE */
	smmu_pmu_event_update(event);
	hwc->state |= PERF_HES_STOPPED | PERF_HES_UPTODATE;
}

static int smmu_pmu_event_add(struct perf_event *event, int flags)
{
	struct hw_perf_event *hwc = &event->hw;
	int idx;
	struct smmu_pmu *smmu_pmu = to_smmu_pmu(event->pmu);

	idx = smmu_pmu_get_event_idx(smmu_pmu, event);
	if (idx < 0)
		return idx;

	hwc->idx = idx;
	hwc->state = PERF_HES_STOPPED | PERF_HES_UPTODATE;
	smmu_pmu->events[idx] = event;
	local64_set(&hwc->prev_count, 0);

	smmu_pmu_interrupt_enable(smmu_pmu, idx);

	if (flags & PERF_EF_START)
		smmu_pmu_event_start(event, flags);

	/* Propagate changes to the userspace mapping. */
	perf_event_update_userpage(event);

	return 0;
}

static void smmu_pmu_event_del(struct perf_event *event, int flags)
{
	struct hw_perf_event *hwc = &event->hw;
	struct smmu_pmu *smmu_pmu = to_smmu_pmu(event->pmu);
	int idx = hwc->idx;

	smmu_pmu_event_stop(event, flags | PERF_EF_UPDATE);
	smmu_pmu_interrupt_disable(smmu_pmu, idx);
	smmu_pmu->events[idx] = NULL;
	clear_bit(idx, smmu_pmu->used_counters);

	perf_event_update_userpage(event);
}

static void smmu_pmu_event_read(struct perf_event *event)
{
	smmu_pmu_event_update(event);
}

/* cpumask */

static ssize_t smmu_pmu_cpumask_show(struct device *dev,
				     struct device_attribute *attr,
				     char *buf)
{
	struct smmu_pmu *smmu_pmu = to_smmu_pmu(dev_get_drvdata(dev));

	return cpumap_print_to_pagebuf(true, buf, cpumask_of(smmu_pmu->on_cpu));
}

static struct device_attribute smmu_pmu_cpumask_attr =
		__ATTR(cpumask, 0444, smmu_pmu_cpumask_show, NULL);

static struct attribute *smmu_pmu_cpumask_attrs[] = {
	&smmu_pmu_cpumask_attr.attr,
	NULL
};

static const struct attribute_group smmu_pmu_cpumask_group = {
	.attrs = smmu_pmu_cpumask_attrs,
};

/* Events */

static ssize_t smmu_pmu_event_show(struct device *dev,
				   struct device_attribute *attr, char *page)
{
	struct perf_pmu_events_attr *pmu_attr;

	pmu_attr = container_of(attr, struct perf_pmu_events_attr, attr);

	return sysfs_emit(page, "event=0x%02llx\n", pmu_attr->id);
}

#define SMMU_EVENT_ATTR(name, config)			\
	PMU_EVENT_ATTR_ID(name, smmu_pmu_event_show, config)

static struct attribute *smmu_pmu_events[] = {
	SMMU_EVENT_ATTR(cycles, 0),
	SMMU_EVENT_ATTR(transaction, 1),
	SMMU_EVENT_ATTR(tlb_miss, 2),
	SMMU_EVENT_ATTR(config_cache_miss, 3),
	SMMU_EVENT_ATTR(trans_table_walk_access, 4),
	SMMU_EVENT_ATTR(config_struct_access, 5),
	SMMU_EVENT_ATTR(pcie_ats_trans_rq, 6),
	SMMU_EVENT_ATTR(pcie_ats_trans_passed, 7),
	NULL
};

static umode_t smmu_pmu_event_is_visible(struct kobject *kobj,
					 struct attribute *attr, int unused)
{
	struct device *dev = kobj_to_dev(kobj);
	struct smmu_pmu *smmu_pmu = to_smmu_pmu(dev_get_drvdata(dev));
	struct perf_pmu_events_attr *pmu_attr;

	pmu_attr = container_of(attr, struct perf_pmu_events_attr, attr.attr);

	if (test_bit(pmu_attr->id, smmu_pmu->supported_events))
		return attr->mode;

	return 0;
}

static const struct attribute_group smmu_pmu_events_group = {
	.name = "events",
	.attrs = smmu_pmu_events,
	.is_visible = smmu_pmu_event_is_visible,
};

static ssize_t smmu_pmu_identifier_attr_show(struct device *dev,
					struct device_attribute *attr,
					char *page)
{
	struct smmu_pmu *smmu_pmu = to_smmu_pmu(dev_get_drvdata(dev));

	return sysfs_emit(page, "0x%08x\n", smmu_pmu->iidr);
}

static umode_t smmu_pmu_identifier_attr_visible(struct kobject *kobj,
						struct attribute *attr,
						int n)
{
	struct device *dev = kobj_to_dev(kobj);
	struct smmu_pmu *smmu_pmu = to_smmu_pmu(dev_get_drvdata(dev));

	if (!smmu_pmu->iidr)
		return 0;
	return attr->mode;
}

static struct device_attribute smmu_pmu_identifier_attr =
	__ATTR(identifier, 0444, smmu_pmu_identifier_attr_show, NULL);

static struct attribute *smmu_pmu_identifier_attrs[] = {
	&smmu_pmu_identifier_attr.attr,
	NULL
};

static const struct attribute_group smmu_pmu_identifier_group = {
	.attrs = smmu_pmu_identifier_attrs,
	.is_visible = smmu_pmu_identifier_attr_visible,
};

/* Formats */
PMU_FORMAT_ATTR(event,		   "config:0-15");
PMU_FORMAT_ATTR(filter_stream_id,  "config1:0-31");
PMU_FORMAT_ATTR(filter_span,	   "config1:32");
PMU_FORMAT_ATTR(filter_enable,	   "config1:33");

static struct attribute *smmu_pmu_formats[] = {
	&format_attr_event.attr,
	&format_attr_filter_stream_id.attr,
	&format_attr_filter_span.attr,
	&format_attr_filter_enable.attr,
	NULL
};

static const struct attribute_group smmu_pmu_format_group = {
	.name = "format",
	.attrs = smmu_pmu_formats,
};

static const struct attribute_group *smmu_pmu_attr_grps[] = {
	&smmu_pmu_cpumask_group,
	&smmu_pmu_events_group,
	&smmu_pmu_format_group,
	&smmu_pmu_identifier_group,
	NULL
};

/*
 * Generic device handlers
 */

static int smmu_pmu_offline_cpu(unsigned int cpu, struct hlist_node *node)
{
	struct smmu_pmu *smmu_pmu;
	unsigned int target;

	smmu_pmu = hlist_entry_safe(node, struct smmu_pmu, node);
	if (cpu != smmu_pmu->on_cpu)
		return 0;

	target = cpumask_any_but(cpu_online_mask, cpu);
	if (target >= nr_cpu_ids)
		return 0;

	perf_pmu_migrate_context(&smmu_pmu->pmu, cpu, target);
	smmu_pmu->on_cpu = target;
	WARN_ON(irq_set_affinity(smmu_pmu->irq, cpumask_of(target)));

	return 0;
}

static irqreturn_t smmu_pmu_handle_irq(int irq_num, void *data)
{
	struct smmu_pmu *smmu_pmu = data;
	u64 ovsr;
	unsigned int idx;

	ovsr = readq(smmu_pmu->reloc_base + SMMU_PMCG_OVSSET0);
	if (!ovsr)
		return IRQ_NONE;

	writeq(ovsr, smmu_pmu->reloc_base + SMMU_PMCG_OVSCLR0);

	for_each_set_bit(idx, (unsigned long *)&ovsr, smmu_pmu->num_counters) {
		struct perf_event *event = smmu_pmu->events[idx];
		struct hw_perf_event *hwc;

		if (WARN_ON_ONCE(!event))
			continue;

		smmu_pmu_event_update(event);
		hwc = &event->hw;

		smmu_pmu_set_period(smmu_pmu, hwc);
	}

	return IRQ_HANDLED;
}

static void smmu_pmu_free_msis(void *data)
{
	struct device *dev = data;

	platform_msi_domain_free_irqs(dev);
}

static void smmu_pmu_write_msi_msg(struct msi_desc *desc, struct msi_msg *msg)
{
	phys_addr_t doorbell;
	struct device *dev = msi_desc_to_dev(desc);
	struct smmu_pmu *pmu = dev_get_drvdata(dev);

	doorbell = (((u64)msg->address_hi) << 32) | msg->address_lo;
	doorbell &= MSI_CFG0_ADDR_MASK;

	writeq_relaxed(doorbell, pmu->reg_base + SMMU_PMCG_IRQ_CFG0);
	writel_relaxed(msg->data, pmu->reg_base + SMMU_PMCG_IRQ_CFG1);
	writel_relaxed(MSI_CFG2_MEMATTR_DEVICE_nGnRE,
		       pmu->reg_base + SMMU_PMCG_IRQ_CFG2);
}

static void smmu_pmu_setup_msi(struct smmu_pmu *pmu)
{
	struct msi_desc *desc;
	struct device *dev = pmu->dev;
	int ret;

	/* Clear MSI address reg */
	writeq_relaxed(0, pmu->reg_base + SMMU_PMCG_IRQ_CFG0);

	/* MSI supported or not */
	if (!(readl(pmu->reg_base + SMMU_PMCG_CFGR) & SMMU_PMCG_CFGR_MSI))
		return;

	ret = platform_msi_domain_alloc_irqs(dev, 1, smmu_pmu_write_msi_msg);
	if (ret) {
		dev_warn(dev, "failed to allocate MSIs\n");
		return;
	}

	desc = first_msi_entry(dev);
	if (desc)
		pmu->irq = desc->irq;

	/* Add callback to free MSIs on teardown */
	devm_add_action(dev, smmu_pmu_free_msis, dev);
}

static int smmu_pmu_setup_irq(struct smmu_pmu *pmu)
{
	unsigned long flags = IRQF_NOBALANCING | IRQF_SHARED | IRQF_NO_THREAD;
	int irq, ret = -ENXIO;

	smmu_pmu_setup_msi(pmu);

	irq = pmu->irq;
	if (irq)
		ret = devm_request_irq(pmu->dev, irq, smmu_pmu_handle_irq,
				       flags, "smmuv3-pmu", pmu);
	return ret;
}

static void smmu_pmu_reset(struct smmu_pmu *smmu_pmu)
{
	u64 counter_present_mask = GENMASK_ULL(smmu_pmu->num_counters - 1, 0);

	smmu_pmu_disable(&smmu_pmu->pmu);

	/* Disable counter and interrupt */
	writeq_relaxed(counter_present_mask,
		       smmu_pmu->reg_base + SMMU_PMCG_CNTENCLR0);
	writeq_relaxed(counter_present_mask,
		       smmu_pmu->reg_base + SMMU_PMCG_INTENCLR0);
	writeq_relaxed(counter_present_mask,
		       smmu_pmu->reloc_base + SMMU_PMCG_OVSCLR0);
}

static void smmu_pmu_get_acpi_options(struct smmu_pmu *smmu_pmu)
{
	u32 model;

	model = *(u32 *)dev_get_platdata(smmu_pmu->dev);

	switch (model) {
	case IORT_SMMU_V3_PMCG_HISI_HIP08:
		/* HiSilicon Erratum 162001800 */
		smmu_pmu->options |= SMMU_PMCG_EVCNTR_RDONLY;
		break;
	}

	dev_notice(smmu_pmu->dev, "option mask 0x%x\n", smmu_pmu->options);
}

static int smmu_pmu_probe(struct platform_device *pdev)
{
	struct smmu_pmu *smmu_pmu;
	struct resource *res_0;
	u32 cfgr, reg_size;
	u64 ceid_64[2];
	int irq, err;
	char *name;
	struct device *dev = &pdev->dev;

	smmu_pmu = devm_kzalloc(dev, sizeof(*smmu_pmu), GFP_KERNEL);
	if (!smmu_pmu)
		return -ENOMEM;

	smmu_pmu->dev = dev;
	platform_set_drvdata(pdev, smmu_pmu);

	smmu_pmu->pmu = (struct pmu) {
		.module		= THIS_MODULE,
		.task_ctx_nr    = perf_invalid_context,
		.pmu_enable	= smmu_pmu_enable,
		.pmu_disable	= smmu_pmu_disable,
		.event_init	= smmu_pmu_event_init,
		.add		= smmu_pmu_event_add,
		.del		= smmu_pmu_event_del,
		.start		= smmu_pmu_event_start,
		.stop		= smmu_pmu_event_stop,
		.read		= smmu_pmu_event_read,
		.attr_groups	= smmu_pmu_attr_grps,
		.capabilities	= PERF_PMU_CAP_NO_EXCLUDE,
	};

	smmu_pmu->reg_base = devm_platform_get_and_ioremap_resource(pdev, 0, &res_0);
	if (IS_ERR(smmu_pmu->reg_base))
		return PTR_ERR(smmu_pmu->reg_base);

	cfgr = readl_relaxed(smmu_pmu->reg_base + SMMU_PMCG_CFGR);

	/* Determine if page 1 is present */
	if (cfgr & SMMU_PMCG_CFGR_RELOC_CTRS) {
		smmu_pmu->reloc_base = devm_platform_ioremap_resource(pdev, 1);
		if (IS_ERR(smmu_pmu->reloc_base))
			return PTR_ERR(smmu_pmu->reloc_base);
	} else {
		smmu_pmu->reloc_base = smmu_pmu->reg_base;
	}

	irq = platform_get_irq_optional(pdev, 0);
	if (irq > 0)
		smmu_pmu->irq = irq;

	ceid_64[0] = readq_relaxed(smmu_pmu->reg_base + SMMU_PMCG_CEID0);
	ceid_64[1] = readq_relaxed(smmu_pmu->reg_base + SMMU_PMCG_CEID1);
	bitmap_from_arr32(smmu_pmu->supported_events, (u32 *)ceid_64,
			  SMMU_PMCG_ARCH_MAX_EVENTS);

	smmu_pmu->num_counters = FIELD_GET(SMMU_PMCG_CFGR_NCTR, cfgr) + 1;

	smmu_pmu->global_filter = !!(cfgr & SMMU_PMCG_CFGR_SID_FILTER_TYPE);

	reg_size = FIELD_GET(SMMU_PMCG_CFGR_SIZE, cfgr);
	smmu_pmu->counter_mask = GENMASK_ULL(reg_size, 0);

	smmu_pmu_reset(smmu_pmu);

	err = smmu_pmu_setup_irq(smmu_pmu);
	if (err) {
		dev_err(dev, "Setup irq failed, PMU @%pa\n", &res_0->start);
		return err;
	}

	smmu_pmu->iidr = readl_relaxed(smmu_pmu->reg_base + SMMU_PMCG_IIDR);

	name = devm_kasprintf(&pdev->dev, GFP_KERNEL, "smmuv3_pmcg_%llx",
			      (res_0->start) >> SMMU_PMCG_PA_SHIFT);
	if (!name) {
		dev_err(dev, "Create name failed, PMU @%pa\n", &res_0->start);
		return -EINVAL;
	}

	smmu_pmu_get_acpi_options(smmu_pmu);

	/* Pick one CPU to be the preferred one to use */
	smmu_pmu->on_cpu = raw_smp_processor_id();
	WARN_ON(irq_set_affinity(smmu_pmu->irq, cpumask_of(smmu_pmu->on_cpu)));

	err = cpuhp_state_add_instance_nocalls(cpuhp_state_num,
					       &smmu_pmu->node);
	if (err) {
		dev_err(dev, "Error %d registering hotplug, PMU @%pa\n",
			err, &res_0->start);
<<<<<<< HEAD
		goto out_clear_affinity;
=======
		return err;
>>>>>>> c1084c27
	}

	err = perf_pmu_register(&smmu_pmu->pmu, name, -1);
	if (err) {
		dev_err(dev, "Error %d registering PMU @%pa\n",
			err, &res_0->start);
		goto out_unregister;
	}

	dev_info(dev, "Registered PMU @ %pa using %d counters with %s filter settings\n",
		 &res_0->start, smmu_pmu->num_counters,
		 smmu_pmu->global_filter ? "Global(Counter0)" :
		 "Individual");

	return 0;

out_unregister:
	cpuhp_state_remove_instance_nocalls(cpuhp_state_num, &smmu_pmu->node);
<<<<<<< HEAD
out_clear_affinity:
	irq_set_affinity_hint(smmu_pmu->irq, NULL);
=======
>>>>>>> c1084c27
	return err;
}

static int smmu_pmu_remove(struct platform_device *pdev)
{
	struct smmu_pmu *smmu_pmu = platform_get_drvdata(pdev);

	perf_pmu_unregister(&smmu_pmu->pmu);
	cpuhp_state_remove_instance_nocalls(cpuhp_state_num, &smmu_pmu->node);
	irq_set_affinity_hint(smmu_pmu->irq, NULL);

	return 0;
}

static void smmu_pmu_shutdown(struct platform_device *pdev)
{
	struct smmu_pmu *smmu_pmu = platform_get_drvdata(pdev);

	smmu_pmu_disable(&smmu_pmu->pmu);
}

static struct platform_driver smmu_pmu_driver = {
	.driver = {
		.name = "arm-smmu-v3-pmcg",
		.suppress_bind_attrs = true,
	},
	.probe = smmu_pmu_probe,
	.remove = smmu_pmu_remove,
	.shutdown = smmu_pmu_shutdown,
};

static int __init arm_smmu_pmu_init(void)
{
	cpuhp_state_num = cpuhp_setup_state_multi(CPUHP_AP_ONLINE_DYN,
						  "perf/arm/pmcg:online",
						  NULL,
						  smmu_pmu_offline_cpu);
	if (cpuhp_state_num < 0)
		return cpuhp_state_num;

	return platform_driver_register(&smmu_pmu_driver);
}
module_init(arm_smmu_pmu_init);

static void __exit arm_smmu_pmu_exit(void)
{
	platform_driver_unregister(&smmu_pmu_driver);
	cpuhp_remove_multi_state(cpuhp_state_num);
}

module_exit(arm_smmu_pmu_exit);

MODULE_DESCRIPTION("PMU driver for ARM SMMUv3 Performance Monitors Extension");
MODULE_AUTHOR("Neil Leeder <nleeder@codeaurora.org>");
MODULE_AUTHOR("Shameer Kolothum <shameerali.kolothum.thodi@huawei.com>");
MODULE_LICENSE("GPL v2");<|MERGE_RESOLUTION|>--- conflicted
+++ resolved
@@ -845,11 +845,7 @@
 	if (err) {
 		dev_err(dev, "Error %d registering hotplug, PMU @%pa\n",
 			err, &res_0->start);
-<<<<<<< HEAD
-		goto out_clear_affinity;
-=======
 		return err;
->>>>>>> c1084c27
 	}
 
 	err = perf_pmu_register(&smmu_pmu->pmu, name, -1);
@@ -868,11 +864,6 @@
 
 out_unregister:
 	cpuhp_state_remove_instance_nocalls(cpuhp_state_num, &smmu_pmu->node);
-<<<<<<< HEAD
-out_clear_affinity:
-	irq_set_affinity_hint(smmu_pmu->irq, NULL);
-=======
->>>>>>> c1084c27
 	return err;
 }
 
@@ -882,7 +873,6 @@
 
 	perf_pmu_unregister(&smmu_pmu->pmu);
 	cpuhp_state_remove_instance_nocalls(cpuhp_state_num, &smmu_pmu->node);
-	irq_set_affinity_hint(smmu_pmu->irq, NULL);
 
 	return 0;
 }
