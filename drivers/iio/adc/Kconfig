--- conflicted
+++ resolved
@@ -205,8 +205,6 @@
 
 	  This driver can also be built as a module. If so, the module will be
 	  called vf610_adc.
-<<<<<<< HEAD
-=======
 
 config AD2802A
 	tristate "2802A ADC driver"
@@ -216,7 +214,6 @@
 
 	  This driver can also be built as a module. If so, the module will be
 	  called ad2802a.
->>>>>>> 9ea9577d
 
 config VIPERBOARD_ADC
 	tristate "Viperboard ADC support"
