// SPDX-License-Identifier: GPL-2.0 OR Linux-OpenIB
/*
 * Copyright (c) 2016 Mellanox Technologies Ltd. All rights reserved.
 * Copyright (c) 2015 System Fabric Works, Inc. All rights reserved.
 */

#include <linux/skbuff.h>
#include <crypto/hash.h>

#include "rxe.h"
#include "rxe_loc.h"
#include "rxe_queue.h"

static int next_opcode(struct rxe_qp *qp, struct rxe_send_wqe *wqe,
		       u32 opcode);

static inline void retry_first_write_send(struct rxe_qp *qp,
					  struct rxe_send_wqe *wqe,
					  unsigned int mask, int npsn)
{
	int i;

	for (i = 0; i < npsn; i++) {
		int to_send = (wqe->dma.resid > qp->mtu) ?
				qp->mtu : wqe->dma.resid;

		qp->req.opcode = next_opcode(qp, wqe,
					     wqe->wr.opcode);

		if (wqe->wr.send_flags & IB_SEND_INLINE) {
			wqe->dma.resid -= to_send;
			wqe->dma.sge_offset += to_send;
		} else {
			advance_dma_data(&wqe->dma, to_send);
		}
		if (mask & WR_WRITE_MASK)
			wqe->iova += qp->mtu;
	}
}

static void req_retry(struct rxe_qp *qp)
{
	struct rxe_send_wqe *wqe;
	unsigned int wqe_index;
	unsigned int mask;
	int npsn;
	int first = 1;
	struct rxe_queue *q = qp->sq.queue;
	unsigned int cons;
	unsigned int prod;

	if (qp->is_user) {
		cons = consumer_index(q, QUEUE_TYPE_FROM_USER);
		prod = producer_index(q, QUEUE_TYPE_FROM_USER);
	} else {
		cons = consumer_index(q, QUEUE_TYPE_KERNEL);
		prod = producer_index(q, QUEUE_TYPE_KERNEL);
	}

	qp->req.wqe_index	= cons;
	qp->req.psn		= qp->comp.psn;
	qp->req.opcode		= -1;

	for (wqe_index = cons; wqe_index != prod;
			wqe_index = next_index(q, wqe_index)) {
		wqe = addr_from_index(qp->sq.queue, wqe_index);
		mask = wr_opcode_mask(wqe->wr.opcode, qp);

		if (wqe->state == wqe_state_posted)
			break;

		if (wqe->state == wqe_state_done)
			continue;

		wqe->iova = (mask & WR_ATOMIC_MASK) ?
			     wqe->wr.wr.atomic.remote_addr :
			     (mask & WR_READ_OR_WRITE_MASK) ?
			     wqe->wr.wr.rdma.remote_addr :
			     0;

		if (!first || (mask & WR_READ_MASK) == 0) {
			wqe->dma.resid = wqe->dma.length;
			wqe->dma.cur_sge = 0;
			wqe->dma.sge_offset = 0;
		}

		if (first) {
			first = 0;

			if (mask & WR_WRITE_OR_SEND_MASK) {
				npsn = (qp->comp.psn - wqe->first_psn) &
					BTH_PSN_MASK;
				retry_first_write_send(qp, wqe, mask, npsn);
			}

			if (mask & WR_READ_MASK) {
				npsn = (wqe->dma.length - wqe->dma.resid) /
					qp->mtu;
				wqe->iova += npsn * qp->mtu;
			}
		}

		wqe->state = wqe_state_posted;
	}
}

void rnr_nak_timer(struct timer_list *t)
{
	struct rxe_qp *qp = from_timer(qp, t, rnr_nak_timer);

	pr_debug("qp#%d rnr nak timer fired\n", qp_num(qp));
	rxe_run_task(&qp->req.task, 1);
}

static struct rxe_send_wqe *req_next_wqe(struct rxe_qp *qp)
{
	struct rxe_send_wqe *wqe;
	unsigned long flags;
	struct rxe_queue *q = qp->sq.queue;
	unsigned int index = qp->req.wqe_index;
	unsigned int cons;
	unsigned int prod;

	if (qp->is_user) {
		wqe = queue_head(q, QUEUE_TYPE_FROM_USER);
		cons = consumer_index(q, QUEUE_TYPE_FROM_USER);
		prod = producer_index(q, QUEUE_TYPE_FROM_USER);
	} else {
		wqe = queue_head(q, QUEUE_TYPE_KERNEL);
		cons = consumer_index(q, QUEUE_TYPE_KERNEL);
		prod = producer_index(q, QUEUE_TYPE_KERNEL);
	}

	if (unlikely(qp->req.state == QP_STATE_DRAIN)) {
		/* check to see if we are drained;
		 * state_lock used by requester and completer
		 */
		spin_lock_irqsave(&qp->state_lock, flags);
		do {
			if (qp->req.state != QP_STATE_DRAIN) {
				/* comp just finished */
				spin_unlock_irqrestore(&qp->state_lock,
						       flags);
				break;
			}

			if (wqe && ((index != cons) ||
				(wqe->state != wqe_state_posted))) {
				/* comp not done yet */
				spin_unlock_irqrestore(&qp->state_lock,
						       flags);
				break;
			}

			qp->req.state = QP_STATE_DRAINED;
			spin_unlock_irqrestore(&qp->state_lock, flags);

			if (qp->ibqp.event_handler) {
				struct ib_event ev;

				ev.device = qp->ibqp.device;
				ev.element.qp = &qp->ibqp;
				ev.event = IB_EVENT_SQ_DRAINED;
				qp->ibqp.event_handler(&ev,
					qp->ibqp.qp_context);
			}
		} while (0);
	}

	if (index == prod)
		return NULL;

	wqe = addr_from_index(q, index);

	if (unlikely((qp->req.state == QP_STATE_DRAIN ||
		      qp->req.state == QP_STATE_DRAINED) &&
		     (wqe->state != wqe_state_processing)))
		return NULL;

	if (unlikely((wqe->wr.send_flags & IB_SEND_FENCE) &&
						     (index != cons))) {
		qp->req.wait_fence = 1;
		return NULL;
	}

	wqe->mask = wr_opcode_mask(wqe->wr.opcode, qp);
	return wqe;
}

static int next_opcode_rc(struct rxe_qp *qp, u32 opcode, int fits)
{
	switch (opcode) {
	case IB_WR_RDMA_WRITE:
		if (qp->req.opcode == IB_OPCODE_RC_RDMA_WRITE_FIRST ||
		    qp->req.opcode == IB_OPCODE_RC_RDMA_WRITE_MIDDLE)
			return fits ?
				IB_OPCODE_RC_RDMA_WRITE_LAST :
				IB_OPCODE_RC_RDMA_WRITE_MIDDLE;
		else
			return fits ?
				IB_OPCODE_RC_RDMA_WRITE_ONLY :
				IB_OPCODE_RC_RDMA_WRITE_FIRST;

	case IB_WR_RDMA_WRITE_WITH_IMM:
		if (qp->req.opcode == IB_OPCODE_RC_RDMA_WRITE_FIRST ||
		    qp->req.opcode == IB_OPCODE_RC_RDMA_WRITE_MIDDLE)
			return fits ?
				IB_OPCODE_RC_RDMA_WRITE_LAST_WITH_IMMEDIATE :
				IB_OPCODE_RC_RDMA_WRITE_MIDDLE;
		else
			return fits ?
				IB_OPCODE_RC_RDMA_WRITE_ONLY_WITH_IMMEDIATE :
				IB_OPCODE_RC_RDMA_WRITE_FIRST;

	case IB_WR_SEND:
		if (qp->req.opcode == IB_OPCODE_RC_SEND_FIRST ||
		    qp->req.opcode == IB_OPCODE_RC_SEND_MIDDLE)
			return fits ?
				IB_OPCODE_RC_SEND_LAST :
				IB_OPCODE_RC_SEND_MIDDLE;
		else
			return fits ?
				IB_OPCODE_RC_SEND_ONLY :
				IB_OPCODE_RC_SEND_FIRST;

	case IB_WR_SEND_WITH_IMM:
		if (qp->req.opcode == IB_OPCODE_RC_SEND_FIRST ||
		    qp->req.opcode == IB_OPCODE_RC_SEND_MIDDLE)
			return fits ?
				IB_OPCODE_RC_SEND_LAST_WITH_IMMEDIATE :
				IB_OPCODE_RC_SEND_MIDDLE;
		else
			return fits ?
				IB_OPCODE_RC_SEND_ONLY_WITH_IMMEDIATE :
				IB_OPCODE_RC_SEND_FIRST;

	case IB_WR_RDMA_READ:
		return IB_OPCODE_RC_RDMA_READ_REQUEST;

	case IB_WR_ATOMIC_CMP_AND_SWP:
		return IB_OPCODE_RC_COMPARE_SWAP;

	case IB_WR_ATOMIC_FETCH_AND_ADD:
		return IB_OPCODE_RC_FETCH_ADD;

	case IB_WR_SEND_WITH_INV:
		if (qp->req.opcode == IB_OPCODE_RC_SEND_FIRST ||
		    qp->req.opcode == IB_OPCODE_RC_SEND_MIDDLE)
			return fits ? IB_OPCODE_RC_SEND_LAST_WITH_INVALIDATE :
				IB_OPCODE_RC_SEND_MIDDLE;
		else
			return fits ? IB_OPCODE_RC_SEND_ONLY_WITH_INVALIDATE :
				IB_OPCODE_RC_SEND_FIRST;
	case IB_WR_REG_MR:
	case IB_WR_LOCAL_INV:
		return opcode;
	}

	return -EINVAL;
}

static int next_opcode_uc(struct rxe_qp *qp, u32 opcode, int fits)
{
	switch (opcode) {
	case IB_WR_RDMA_WRITE:
		if (qp->req.opcode == IB_OPCODE_UC_RDMA_WRITE_FIRST ||
		    qp->req.opcode == IB_OPCODE_UC_RDMA_WRITE_MIDDLE)
			return fits ?
				IB_OPCODE_UC_RDMA_WRITE_LAST :
				IB_OPCODE_UC_RDMA_WRITE_MIDDLE;
		else
			return fits ?
				IB_OPCODE_UC_RDMA_WRITE_ONLY :
				IB_OPCODE_UC_RDMA_WRITE_FIRST;

	case IB_WR_RDMA_WRITE_WITH_IMM:
		if (qp->req.opcode == IB_OPCODE_UC_RDMA_WRITE_FIRST ||
		    qp->req.opcode == IB_OPCODE_UC_RDMA_WRITE_MIDDLE)
			return fits ?
				IB_OPCODE_UC_RDMA_WRITE_LAST_WITH_IMMEDIATE :
				IB_OPCODE_UC_RDMA_WRITE_MIDDLE;
		else
			return fits ?
				IB_OPCODE_UC_RDMA_WRITE_ONLY_WITH_IMMEDIATE :
				IB_OPCODE_UC_RDMA_WRITE_FIRST;

	case IB_WR_SEND:
		if (qp->req.opcode == IB_OPCODE_UC_SEND_FIRST ||
		    qp->req.opcode == IB_OPCODE_UC_SEND_MIDDLE)
			return fits ?
				IB_OPCODE_UC_SEND_LAST :
				IB_OPCODE_UC_SEND_MIDDLE;
		else
			return fits ?
				IB_OPCODE_UC_SEND_ONLY :
				IB_OPCODE_UC_SEND_FIRST;

	case IB_WR_SEND_WITH_IMM:
		if (qp->req.opcode == IB_OPCODE_UC_SEND_FIRST ||
		    qp->req.opcode == IB_OPCODE_UC_SEND_MIDDLE)
			return fits ?
				IB_OPCODE_UC_SEND_LAST_WITH_IMMEDIATE :
				IB_OPCODE_UC_SEND_MIDDLE;
		else
			return fits ?
				IB_OPCODE_UC_SEND_ONLY_WITH_IMMEDIATE :
				IB_OPCODE_UC_SEND_FIRST;
	}

	return -EINVAL;
}

static int next_opcode(struct rxe_qp *qp, struct rxe_send_wqe *wqe,
		       u32 opcode)
{
	int fits = (wqe->dma.resid <= qp->mtu);

	switch (qp_type(qp)) {
	case IB_QPT_RC:
		return next_opcode_rc(qp, opcode, fits);

	case IB_QPT_UC:
		return next_opcode_uc(qp, opcode, fits);

	case IB_QPT_SMI:
	case IB_QPT_UD:
	case IB_QPT_GSI:
		switch (opcode) {
		case IB_WR_SEND:
			return IB_OPCODE_UD_SEND_ONLY;

		case IB_WR_SEND_WITH_IMM:
			return IB_OPCODE_UD_SEND_ONLY_WITH_IMMEDIATE;
		}
		break;

	default:
		break;
	}

	return -EINVAL;
}

static inline int check_init_depth(struct rxe_qp *qp, struct rxe_send_wqe *wqe)
{
	int depth;

	if (wqe->has_rd_atomic)
		return 0;

	qp->req.need_rd_atomic = 1;
	depth = atomic_dec_return(&qp->req.rd_atomic);

	if (depth >= 0) {
		qp->req.need_rd_atomic = 0;
		wqe->has_rd_atomic = 1;
		return 0;
	}

	atomic_inc(&qp->req.rd_atomic);
	return -EAGAIN;
}

static inline int get_mtu(struct rxe_qp *qp)
{
	struct rxe_dev *rxe = to_rdev(qp->ibqp.device);

	if ((qp_type(qp) == IB_QPT_RC) || (qp_type(qp) == IB_QPT_UC))
		return qp->mtu;

	return rxe->port.mtu_cap;
}

static struct sk_buff *init_req_packet(struct rxe_qp *qp,
				       struct rxe_send_wqe *wqe,
				       int opcode, int payload,
				       struct rxe_pkt_info *pkt)
{
	struct rxe_dev		*rxe = to_rdev(qp->ibqp.device);
	struct sk_buff		*skb;
	struct rxe_send_wr	*ibwr = &wqe->wr;
	struct rxe_av		*av;
	int			pad = (-payload) & 0x3;
	int			paylen;
	int			solicited;
	u16			pkey;
	u32			qp_num;
	int			ack_req;

	/* length from start of bth to end of icrc */
	paylen = rxe_opcode[opcode].length + payload + pad + RXE_ICRC_SIZE;

	/* pkt->hdr, rxe, port_num and mask are initialized in ifc
	 * layer
	 */
	pkt->opcode	= opcode;
	pkt->qp		= qp;
	pkt->psn	= qp->req.psn;
	pkt->mask	= rxe_opcode[opcode].mask;
	pkt->paylen	= paylen;
	pkt->wqe	= wqe;

	/* init skb */
	av = rxe_get_av(pkt);
	skb = rxe_init_packet(rxe, av, paylen, pkt);
	if (unlikely(!skb))
		return NULL;

	/* init bth */
	solicited = (ibwr->send_flags & IB_SEND_SOLICITED) &&
			(pkt->mask & RXE_END_MASK) &&
			((pkt->mask & (RXE_SEND_MASK)) ||
			(pkt->mask & (RXE_WRITE_MASK | RXE_IMMDT_MASK)) ==
			(RXE_WRITE_MASK | RXE_IMMDT_MASK));

	pkey = IB_DEFAULT_PKEY_FULL;

	qp_num = (pkt->mask & RXE_DETH_MASK) ? ibwr->wr.ud.remote_qpn :
					 qp->attr.dest_qp_num;

	ack_req = ((pkt->mask & RXE_END_MASK) ||
		(qp->req.noack_pkts++ > RXE_MAX_PKT_PER_ACK));
	if (ack_req)
		qp->req.noack_pkts = 0;

	bth_init(pkt, pkt->opcode, solicited, 0, pad, pkey, qp_num,
		 ack_req, pkt->psn);

	/* init optional headers */
	if (pkt->mask & RXE_RETH_MASK) {
		reth_set_rkey(pkt, ibwr->wr.rdma.rkey);
		reth_set_va(pkt, wqe->iova);
		reth_set_len(pkt, wqe->dma.resid);
	}

	if (pkt->mask & RXE_IMMDT_MASK)
		immdt_set_imm(pkt, ibwr->ex.imm_data);

	if (pkt->mask & RXE_IETH_MASK)
		ieth_set_rkey(pkt, ibwr->ex.invalidate_rkey);

	if (pkt->mask & RXE_ATMETH_MASK) {
		atmeth_set_va(pkt, wqe->iova);
		if (opcode == IB_OPCODE_RC_COMPARE_SWAP ||
		    opcode == IB_OPCODE_RD_COMPARE_SWAP) {
			atmeth_set_swap_add(pkt, ibwr->wr.atomic.swap);
			atmeth_set_comp(pkt, ibwr->wr.atomic.compare_add);
		} else {
			atmeth_set_swap_add(pkt, ibwr->wr.atomic.compare_add);
		}
		atmeth_set_rkey(pkt, ibwr->wr.atomic.rkey);
	}

	if (pkt->mask & RXE_DETH_MASK) {
		if (qp->ibqp.qp_num == 1)
			deth_set_qkey(pkt, GSI_QKEY);
		else
			deth_set_qkey(pkt, ibwr->wr.ud.remote_qkey);
		deth_set_sqp(pkt, qp->ibqp.qp_num);
	}

	return skb;
}

static int finish_packet(struct rxe_qp *qp, struct rxe_send_wqe *wqe,
		       struct rxe_pkt_info *pkt, struct sk_buff *skb,
		       int paylen)
{
	int err;

	err = rxe_prepare(pkt, skb);
	if (err)
		return err;

	if (pkt->mask & RXE_WRITE_OR_SEND) {
		if (wqe->wr.send_flags & IB_SEND_INLINE) {
			u8 *tmp = &wqe->dma.inline_data[wqe->dma.sge_offset];

			memcpy(payload_addr(pkt), tmp, paylen);

			wqe->dma.resid -= paylen;
			wqe->dma.sge_offset += paylen;
		} else {
			err = copy_data(qp->pd, 0, &wqe->dma,
					payload_addr(pkt), paylen,
					RXE_FROM_MR_OBJ);
			if (err)
				return err;
		}
		if (bth_pad(pkt)) {
			u8 *pad = payload_addr(pkt) + paylen;
<<<<<<< HEAD

			memset(pad, 0, bth_pad(pkt));
			crc = rxe_crc32(rxe, crc, pad, bth_pad(pkt));
		}
	}
	p = payload_addr(pkt) + paylen + bth_pad(pkt);
=======
>>>>>>> c1084c27

			memset(pad, 0, bth_pad(pkt));
		}
	}

	return 0;
}

static void update_wqe_state(struct rxe_qp *qp,
		struct rxe_send_wqe *wqe,
		struct rxe_pkt_info *pkt)
{
	if (pkt->mask & RXE_END_MASK) {
		if (qp_type(qp) == IB_QPT_RC)
			wqe->state = wqe_state_pending;
	} else {
		wqe->state = wqe_state_processing;
	}
}

static void update_wqe_psn(struct rxe_qp *qp,
			   struct rxe_send_wqe *wqe,
			   struct rxe_pkt_info *pkt,
			   int payload)
{
	/* number of packets left to send including current one */
	int num_pkt = (wqe->dma.resid + payload + qp->mtu - 1) / qp->mtu;

	/* handle zero length packet case */
	if (num_pkt == 0)
		num_pkt = 1;

	if (pkt->mask & RXE_START_MASK) {
		wqe->first_psn = qp->req.psn;
		wqe->last_psn = (qp->req.psn + num_pkt - 1) & BTH_PSN_MASK;
	}

	if (pkt->mask & RXE_READ_MASK)
		qp->req.psn = (wqe->first_psn + num_pkt) & BTH_PSN_MASK;
	else
		qp->req.psn = (qp->req.psn + 1) & BTH_PSN_MASK;
}

static void save_state(struct rxe_send_wqe *wqe,
		       struct rxe_qp *qp,
		       struct rxe_send_wqe *rollback_wqe,
		       u32 *rollback_psn)
{
	rollback_wqe->state     = wqe->state;
	rollback_wqe->first_psn = wqe->first_psn;
	rollback_wqe->last_psn  = wqe->last_psn;
	*rollback_psn		= qp->req.psn;
}

static void rollback_state(struct rxe_send_wqe *wqe,
			   struct rxe_qp *qp,
			   struct rxe_send_wqe *rollback_wqe,
			   u32 rollback_psn)
{
	wqe->state     = rollback_wqe->state;
	wqe->first_psn = rollback_wqe->first_psn;
	wqe->last_psn  = rollback_wqe->last_psn;
	qp->req.psn    = rollback_psn;
}

static void update_state(struct rxe_qp *qp, struct rxe_send_wqe *wqe,
			 struct rxe_pkt_info *pkt, int payload)
{
	qp->req.opcode = pkt->opcode;

	if (pkt->mask & RXE_END_MASK)
		qp->req.wqe_index = next_index(qp->sq.queue, qp->req.wqe_index);

	qp->need_req_skb = 0;

	if (qp->qp_timeout_jiffies && !timer_pending(&qp->retrans_timer))
		mod_timer(&qp->retrans_timer,
			  jiffies + qp->qp_timeout_jiffies);
}

static int rxe_do_local_ops(struct rxe_qp *qp, struct rxe_send_wqe *wqe)
{
	u8 opcode = wqe->wr.opcode;
	u32 rkey;
	int ret;

	switch (opcode) {
	case IB_WR_LOCAL_INV:
		rkey = wqe->wr.ex.invalidate_rkey;
		if (rkey_is_mw(rkey))
			ret = rxe_invalidate_mw(qp, rkey);
		else
			ret = rxe_invalidate_mr(qp, rkey);

		if (unlikely(ret)) {
			wqe->status = IB_WC_LOC_QP_OP_ERR;
			return ret;
		}
		break;
	case IB_WR_REG_MR:
		ret = rxe_reg_fast_mr(qp, wqe);
		if (unlikely(ret)) {
			wqe->status = IB_WC_LOC_QP_OP_ERR;
			return ret;
		}
		break;
	case IB_WR_BIND_MW:
		ret = rxe_bind_mw(qp, wqe);
		if (unlikely(ret)) {
			wqe->status = IB_WC_MW_BIND_ERR;
			return ret;
		}
		break;
	default:
		pr_err("Unexpected send wqe opcode %d\n", opcode);
		wqe->status = IB_WC_LOC_QP_OP_ERR;
		return -EINVAL;
	}

	wqe->state = wqe_state_done;
	wqe->status = IB_WC_SUCCESS;
	qp->req.wqe_index = next_index(qp->sq.queue, qp->req.wqe_index);

	if ((wqe->wr.send_flags & IB_SEND_SIGNALED) ||
	    qp->sq_sig_type == IB_SIGNAL_ALL_WR)
		rxe_run_task(&qp->comp.task, 1);

	return 0;
}

int rxe_requester(void *arg)
{
	struct rxe_qp *qp = (struct rxe_qp *)arg;
	struct rxe_pkt_info pkt;
	struct sk_buff *skb;
	struct rxe_send_wqe *wqe;
	enum rxe_hdr_mask mask;
	int payload;
	int mtu;
	int opcode;
	int ret;
	struct rxe_send_wqe rollback_wqe;
	u32 rollback_psn;
	struct rxe_queue *q = qp->sq.queue;

	rxe_add_ref(qp);

next_wqe:
	if (unlikely(!qp->valid || qp->req.state == QP_STATE_ERROR))
		goto exit;

	if (unlikely(qp->req.state == QP_STATE_RESET)) {
		qp->req.wqe_index = consumer_index(q, q->type);
		qp->req.opcode = -1;
		qp->req.need_rd_atomic = 0;
		qp->req.wait_psn = 0;
		qp->req.need_retry = 0;
		goto exit;
	}

	if (unlikely(qp->req.need_retry)) {
		req_retry(qp);
		qp->req.need_retry = 0;
	}

	wqe = req_next_wqe(qp);
	if (unlikely(!wqe))
		goto exit;

	if (wqe->mask & WR_LOCAL_OP_MASK) {
		ret = rxe_do_local_ops(qp, wqe);
		if (unlikely(ret))
			goto err;
		else
			goto next_wqe;
	}

	if (unlikely(qp_type(qp) == IB_QPT_RC &&
		psn_compare(qp->req.psn, (qp->comp.psn +
				RXE_MAX_UNACKED_PSNS)) > 0)) {
		qp->req.wait_psn = 1;
		goto exit;
	}

	/* Limit the number of inflight SKBs per QP */
	if (unlikely(atomic_read(&qp->skb_out) >
		     RXE_INFLIGHT_SKBS_PER_QP_HIGH)) {
		qp->need_req_skb = 1;
		goto exit;
	}

	opcode = next_opcode(qp, wqe, wqe->wr.opcode);
	if (unlikely(opcode < 0)) {
		wqe->status = IB_WC_LOC_QP_OP_ERR;
		goto exit;
	}

	mask = rxe_opcode[opcode].mask;
	if (unlikely(mask & RXE_READ_OR_ATOMIC)) {
		if (check_init_depth(qp, wqe))
			goto exit;
	}

	mtu = get_mtu(qp);
	payload = (mask & RXE_WRITE_OR_SEND) ? wqe->dma.resid : 0;
	if (payload > mtu) {
		if (qp_type(qp) == IB_QPT_UD) {
			/* C10-93.1.1: If the total sum of all the buffer lengths specified for a
			 * UD message exceeds the MTU of the port as returned by QueryHCA, the CI
			 * shall not emit any packets for this message. Further, the CI shall not
			 * generate an error due to this condition.
			 */

			/* fake a successful UD send */
			wqe->first_psn = qp->req.psn;
			wqe->last_psn = qp->req.psn;
			qp->req.psn = (qp->req.psn + 1) & BTH_PSN_MASK;
			qp->req.opcode = IB_OPCODE_UD_SEND_ONLY;
			qp->req.wqe_index = next_index(qp->sq.queue,
						       qp->req.wqe_index);
			wqe->state = wqe_state_done;
			wqe->status = IB_WC_SUCCESS;
			__rxe_do_task(&qp->comp.task);
			rxe_drop_ref(qp);
			return 0;
		}
		payload = mtu;
	}

	skb = init_req_packet(qp, wqe, opcode, payload, &pkt);
	if (unlikely(!skb)) {
		pr_err("qp#%d Failed allocating skb\n", qp_num(qp));
		wqe->status = IB_WC_LOC_QP_OP_ERR;
		goto err;
	}

	ret = finish_packet(qp, wqe, &pkt, skb, payload);
	if (unlikely(ret)) {
		pr_debug("qp#%d Error during finish packet\n", qp_num(qp));
		if (ret == -EFAULT)
			wqe->status = IB_WC_LOC_PROT_ERR;
		else
			wqe->status = IB_WC_LOC_QP_OP_ERR;
		kfree_skb(skb);
		goto err;
	}

	/*
	 * To prevent a race on wqe access between requester and completer,
	 * wqe members state and psn need to be set before calling
	 * rxe_xmit_packet().
	 * Otherwise, completer might initiate an unjustified retry flow.
	 */
	save_state(wqe, qp, &rollback_wqe, &rollback_psn);
	update_wqe_state(qp, wqe, &pkt);
	update_wqe_psn(qp, wqe, &pkt, payload);
	ret = rxe_xmit_packet(qp, &pkt, skb);
	if (ret) {
		qp->need_req_skb = 1;

		rollback_state(wqe, qp, &rollback_wqe, rollback_psn);

		if (ret == -EAGAIN) {
			rxe_run_task(&qp->req.task, 1);
			goto exit;
		}

		wqe->status = IB_WC_LOC_QP_OP_ERR;
		goto err;
	}

	update_state(qp, wqe, &pkt, payload);

	goto next_wqe;

err:
	wqe->state = wqe_state_error;
	__rxe_do_task(&qp->comp.task);

exit:
	rxe_drop_ref(qp);
	return -EAGAIN;
}<|MERGE_RESOLUTION|>--- conflicted
+++ resolved
@@ -489,15 +489,6 @@
 		}
 		if (bth_pad(pkt)) {
 			u8 *pad = payload_addr(pkt) + paylen;
-<<<<<<< HEAD
-
-			memset(pad, 0, bth_pad(pkt));
-			crc = rxe_crc32(rxe, crc, pad, bth_pad(pkt));
-		}
-	}
-	p = payload_addr(pkt) + paylen + bth_pad(pkt);
-=======
->>>>>>> c1084c27
 
 			memset(pad, 0, bth_pad(pkt));
 		}
