/* QLogic qedr NIC Driver
 * Copyright (c) 2015-2016  QLogic Corporation
 *
 * This software is available to you under a choice of one of two
 * licenses.  You may choose to be licensed under the terms of the GNU
 * General Public License (GPL) Version 2, available from the file
 * COPYING in the main directory of this source tree, or the
 * OpenIB.org BSD license below:
 *
 *     Redistribution and use in source and binary forms, with or
 *     without modification, are permitted provided that the following
 *     conditions are met:
 *
 *      - Redistributions of source code must retain the above
 *        copyright notice, this list of conditions and the following
 *        disclaimer.
 *
 *      - Redistributions in binary form must reproduce the above
 *        copyright notice, this list of conditions and the following
 *        disclaimer in the documentation and /or other materials
 *        provided with the distribution.
 *
 * THE SOFTWARE IS PROVIDED "AS IS", WITHOUT WARRANTY OF ANY KIND,
 * EXPRESS OR IMPLIED, INCLUDING BUT NOT LIMITED TO THE WARRANTIES OF
 * MERCHANTABILITY, FITNESS FOR A PARTICULAR PURPOSE AND
 * NONINFRINGEMENT. IN NO EVENT SHALL THE AUTHORS OR COPYRIGHT HOLDERS
 * BE LIABLE FOR ANY CLAIM, DAMAGES OR OTHER LIABILITY, WHETHER IN AN
 * ACTION OF CONTRACT, TORT OR OTHERWISE, ARISING FROM, OUT OF OR IN
 * CONNECTION WITH THE SOFTWARE OR THE USE OR OTHER DEALINGS IN THE
 * SOFTWARE.
 */
#ifndef __QEDR_H__
#define __QEDR_H__

#include <linux/pci.h>
#include <linux/xarray.h>
#include <rdma/ib_addr.h>
#include <linux/qed/qed_if.h>
#include <linux/qed/qed_chain.h>
#include <linux/qed/qed_rdma_if.h>
#include <linux/qed/qede_rdma.h>
#include <linux/qed/roce_common.h>
#include <linux/completion.h>
#include "qedr_hsi_rdma.h"

#define QEDR_NODE_DESC "QLogic 579xx RoCE HCA"
#define DP_NAME(_dev) dev_name(&(_dev)->ibdev.dev)
#define IS_IWARP(_dev) ((_dev)->rdma_type == QED_RDMA_TYPE_IWARP)
#define IS_ROCE(_dev) ((_dev)->rdma_type == QED_RDMA_TYPE_ROCE)

#define DP_DEBUG(dev, module, fmt, ...)					\
	pr_debug("(%s) " module ": " fmt,				\
		 DP_NAME(dev) ? DP_NAME(dev) : "", ## __VA_ARGS__)

#define QEDR_MSG_INIT "INIT"
#define QEDR_MSG_MISC "MISC"
#define QEDR_MSG_CQ   "  CQ"
#define QEDR_MSG_MR   "  MR"
#define QEDR_MSG_RQ   "  RQ"
#define QEDR_MSG_SQ   "  SQ"
#define QEDR_MSG_QP   "  QP"
#define QEDR_MSG_SRQ  " SRQ"
#define QEDR_MSG_GSI  " GSI"
#define QEDR_MSG_IWARP  " IW"

#define QEDR_CQ_MAGIC_NUMBER	(0x11223344)

#define FW_PAGE_SIZE		(RDMA_RING_PAGE_SIZE)
#define FW_PAGE_SHIFT		(12)

struct qedr_dev;

struct qedr_cnq {
	struct qedr_dev		*dev;
	struct qed_chain	pbl;
	struct qed_sb_info	*sb;
	char			name[32];
	u64			n_comp;
	__le16			*hw_cons_ptr;
	u8			index;
};

#define QEDR_MAX_SGID 128

struct qedr_device_attr {
	u32	vendor_id;
	u32	vendor_part_id;
	u32	hw_ver;
	u64	fw_ver;
	u64	node_guid;
	u64	sys_image_guid;
	u8	max_cnq;
	u8	max_sge;
	u16	max_inline;
	u32	max_sqe;
	u32	max_rqe;
	u8	max_qp_resp_rd_atomic_resc;
	u8	max_qp_req_rd_atomic_resc;
	u64	max_dev_resp_rd_atomic_resc;
	u32	max_cq;
	u32	max_qp;
	u32	max_mr;
	u64	max_mr_size;
	u32	max_cqe;
	u32	max_mw;
	u32	max_mr_mw_fmr_pbl;
	u64	max_mr_mw_fmr_size;
	u32	max_pd;
	u32	max_ah;
	u8	max_pkey;
	u32	max_srq;
	u32	max_srq_wr;
	u8	max_srq_sge;
	u8	max_stats_queues;
	u32	dev_caps;

	u64	page_size_caps;
	u8	dev_ack_delay;
	u32	reserved_lkey;
	u32	bad_pkey_counter;
	struct qed_rdma_events events;
};

#define QEDR_ENET_STATE_BIT	(0)

struct qedr_dev {
	struct ib_device	ibdev;
	struct qed_dev		*cdev;
	struct pci_dev		*pdev;
	struct net_device	*ndev;

	enum ib_atomic_cap	atomic_cap;

	void *rdma_ctx;
	struct qedr_device_attr attr;

	const struct qed_rdma_ops *ops;
	struct qed_int_info	int_info;

	struct qed_sb_info	*sb_array;
	struct qedr_cnq		*cnq_array;
	int			num_cnq;
	int			sb_start;

	void __iomem		*db_addr;
	u64			db_phys_addr;
	u32			db_size;
	u16			dpi;

	union ib_gid *sgid_tbl;

	/* Lock for sgid table */
	spinlock_t sgid_lock;

	u64			guid;

	u32			dp_module;
	u8			dp_level;
	u8			num_hwfns;
#define QEDR_IS_CMT(dev)        ((dev)->num_hwfns > 1)
	u8			affin_hwfn_idx;
	u8			gsi_ll2_handle;

	uint			wq_multiplier;
	u8			gsi_ll2_mac_address[ETH_ALEN];
	int			gsi_qp_created;
	struct qedr_cq		*gsi_sqcq;
	struct qedr_cq		*gsi_rqcq;
	struct qedr_qp		*gsi_qp;
	enum qed_rdma_type	rdma_type;
	struct xarray		qps;
	struct xarray		srqs;
	struct workqueue_struct *iwarp_wq;
	u16			iwarp_max_mtu;

	unsigned long enet_state;

	u8 user_dpm_enabled;
};

#define QEDR_MAX_SQ_PBL			(0x8000)
#define QEDR_MAX_SQ_PBL_ENTRIES		(0x10000 / sizeof(void *))
#define QEDR_SQE_ELEMENT_SIZE		(sizeof(struct rdma_sq_sge))
#define QEDR_MAX_SQE_ELEMENTS_PER_SQE	(ROCE_REQ_MAX_SINGLE_SQ_WQE_SIZE / \
					 QEDR_SQE_ELEMENT_SIZE)
#define QEDR_MAX_SQE_ELEMENTS_PER_PAGE	((RDMA_RING_PAGE_SIZE) / \
					 QEDR_SQE_ELEMENT_SIZE)
#define QEDR_MAX_SQE			((QEDR_MAX_SQ_PBL_ENTRIES) *\
					 (RDMA_RING_PAGE_SIZE) / \
					 (QEDR_SQE_ELEMENT_SIZE) /\
					 (QEDR_MAX_SQE_ELEMENTS_PER_SQE))
/* RQ */
#define QEDR_MAX_RQ_PBL			(0x2000)
#define QEDR_MAX_RQ_PBL_ENTRIES		(0x10000 / sizeof(void *))
#define QEDR_RQE_ELEMENT_SIZE		(sizeof(struct rdma_rq_sge))
#define QEDR_MAX_RQE_ELEMENTS_PER_RQE	(RDMA_MAX_SGE_PER_RQ_WQE)
#define QEDR_MAX_RQE_ELEMENTS_PER_PAGE	((RDMA_RING_PAGE_SIZE) / \
					 QEDR_RQE_ELEMENT_SIZE)
#define QEDR_MAX_RQE			((QEDR_MAX_RQ_PBL_ENTRIES) *\
					 (RDMA_RING_PAGE_SIZE) / \
					 (QEDR_RQE_ELEMENT_SIZE) /\
					 (QEDR_MAX_RQE_ELEMENTS_PER_RQE))

#define QEDR_CQE_SIZE	(sizeof(union rdma_cqe))
#define QEDR_MAX_CQE_PBL_SIZE (512 * 1024)
#define QEDR_MAX_CQE_PBL_ENTRIES (((QEDR_MAX_CQE_PBL_SIZE) / \
				  sizeof(u64)) - 1)
#define QEDR_MAX_CQES ((u32)((QEDR_MAX_CQE_PBL_ENTRIES) * \
			     (QED_CHAIN_PAGE_SIZE) / QEDR_CQE_SIZE))

#define QEDR_ROCE_MAX_CNQ_SIZE		(0x4000)

#define QEDR_MAX_PORT			(1)
#define QEDR_PORT			(1)

#define QEDR_UVERBS(CMD_NAME) (1ull << IB_USER_VERBS_CMD_##CMD_NAME)

#define QEDR_ROCE_PKEY_MAX 1
#define QEDR_ROCE_PKEY_TABLE_LEN 1
#define QEDR_ROCE_PKEY_DEFAULT 0xffff

struct qedr_pbl {
	struct list_head list_entry;
	void *va;
	dma_addr_t pa;
};

struct qedr_ucontext {
	struct ib_ucontext ibucontext;
	struct qedr_dev *dev;
	struct qedr_pd *pd;
	void __iomem *dpi_addr;
	struct rdma_user_mmap_entry *db_mmap_entry;
	u64 dpi_phys_addr;
	u32 dpi_size;
	u16 dpi;
	bool db_rec;
	u8 edpm_mode;
};

union db_prod32 {
	struct rdma_pwm_val16_data data;
	u32 raw;
};

union db_prod64 {
	struct rdma_pwm_val32_data data;
	u64 raw;
};

enum qedr_cq_type {
	QEDR_CQ_TYPE_GSI,
	QEDR_CQ_TYPE_KERNEL,
	QEDR_CQ_TYPE_USER,
};

struct qedr_pbl_info {
	u32 num_pbls;
	u32 num_pbes;
	u32 pbl_size;
	u32 pbe_size;
	bool two_layered;
};

struct qedr_userq {
	struct ib_umem *umem;
	struct qedr_pbl_info pbl_info;
	struct qedr_pbl *pbl_tbl;
	u64 buf_addr;
	size_t buf_len;

	/* doorbell recovery */
	void __iomem *db_addr;
	struct qedr_user_db_rec *db_rec_data;
	struct rdma_user_mmap_entry *db_mmap_entry;
	void __iomem *db_rec_db2_addr;
	union db_prod32 db_rec_db2_data;
};

struct qedr_cq {
	struct ib_cq ibcq;

	enum qedr_cq_type cq_type;
	u32 sig;

	u16 icid;

	/* Lock to protect multiplem CQ's */
	spinlock_t cq_lock;
	u8 arm_flags;
	struct qed_chain pbl;

	void __iomem *db_addr;
	union db_prod64 db;

	u8 pbl_toggle;
	union rdma_cqe *latest_cqe;
	union rdma_cqe *toggle_cqe;

	u32 cq_cons;

	struct qedr_userq q;
	u8 destroyed;
	u16 cnq_notif;
};

struct qedr_pd {
	struct ib_pd ibpd;
	u32 pd_id;
	struct qedr_ucontext *uctx;
};

struct qedr_xrcd {
	struct ib_xrcd ibxrcd;
	u16 xrcd_id;
};

struct qedr_qp_hwq_info {
	/* WQE Elements */
	struct qed_chain pbl;
	u64 p_phys_addr_tbl;
	u32 max_sges;

	/* WQE */
	u16 prod;
	u16 cons;
	u16 wqe_cons;
	u16 gsi_cons;
	u16 max_wr;

	/* DB */
	void __iomem *db;
	union db_prod32 db_data;

	void __iomem *iwarp_db2;
	union db_prod32 iwarp_db2_data;
};

#define QEDR_INC_SW_IDX(p_info, index)					\
	do {								\
		p_info->index = (p_info->index + 1) &			\
				qed_chain_get_capacity(p_info->pbl)	\
	} while (0)

struct qedr_srq_hwq_info {
	u32 max_sges;
	u32 max_wr;
	struct qed_chain pbl;
	u64 p_phys_addr_tbl;
	u32 wqe_prod;
	u32 sge_prod;
	u32 wr_prod_cnt;
	atomic_t wr_cons_cnt;
	u32 num_elems;

	struct rdma_srq_producers *virt_prod_pair_addr;
	dma_addr_t phy_prod_pair_addr;
};

struct qedr_srq {
	struct ib_srq ibsrq;
	struct qedr_dev *dev;

	struct qedr_userq	usrq;
	struct qedr_srq_hwq_info hw_srq;
	struct ib_umem *prod_umem;
	u16 srq_id;
	u32 srq_limit;
	bool is_xrc;
	/* lock to protect srq recv post */
	spinlock_t lock;
};

enum qedr_qp_err_bitmap {
	QEDR_QP_ERR_SQ_FULL = 1,
	QEDR_QP_ERR_RQ_FULL = 2,
	QEDR_QP_ERR_BAD_SR = 4,
	QEDR_QP_ERR_BAD_RR = 8,
	QEDR_QP_ERR_SQ_PBL_FULL = 16,
	QEDR_QP_ERR_RQ_PBL_FULL = 32,
};

enum qedr_qp_create_type {
	QEDR_QP_CREATE_NONE,
	QEDR_QP_CREATE_USER,
	QEDR_QP_CREATE_KERNEL,
};

enum qedr_iwarp_cm_flags {
	QEDR_IWARP_CM_WAIT_FOR_CONNECT    = BIT(0),
	QEDR_IWARP_CM_WAIT_FOR_DISCONNECT = BIT(1),
};

struct qedr_qp {
	struct ib_qp ibqp;	/* must be first */
	struct qedr_dev *dev;
	struct qedr_qp_hwq_info sq;
	struct qedr_qp_hwq_info rq;

	u32 max_inline_data;

	/* Lock for QP's */
	spinlock_t q_lock;
	struct qedr_cq *sq_cq;
	struct qedr_cq *rq_cq;
	struct qedr_srq *srq;
	enum qed_roce_qp_state state;
	u32 id;
	struct qedr_pd *pd;
	enum ib_qp_type qp_type;
	enum qedr_qp_create_type create_type;
	struct qed_rdma_qp *qed_qp;
	u32 qp_id;
	u16 icid;
	u16 mtu;
	int sgid_idx;
	u32 rq_psn;
	u32 sq_psn;
	u32 qkey;
	u32 dest_qp_num;

	/* Relevant to qps created from kernel space only (ULPs) */
	u8 prev_wqe_size;
	u16 wqe_cons;
	u32 err_bitmap;
	bool signaled;

	/* SQ shadow */
	struct {
		u64 wr_id;
		enum ib_wc_opcode opcode;
		u32 bytes_len;
		u8 wqe_size;
		bool signaled;
		dma_addr_t icrc_mapping;
		u32 *icrc;
		struct qedr_mr *mr;
	} *wqe_wr_id;

	/* RQ shadow */
	struct {
		u64 wr_id;
		struct ib_sge sg_list[RDMA_MAX_SGE_PER_RQ_WQE];
		u8 wqe_size;

		u8 smac[ETH_ALEN];
		u16 vlan;
		int rc;
	} *rqe_wr_id;

	/* Relevant to qps created from user space only (applications) */
	struct qedr_userq usq;
	struct qedr_userq urq;

	/* synchronization objects used with iwarp ep */
	struct kref refcnt;
	struct completion iwarp_cm_comp;
<<<<<<< HEAD
=======
	struct completion qp_rel_comp;
>>>>>>> c1084c27
	unsigned long iwarp_cm_flags; /* enum iwarp_cm_flags */
};

struct qedr_ah {
	struct ib_ah ibah;
	struct rdma_ah_attr attr;
};

enum qedr_mr_type {
	QEDR_MR_USER,
	QEDR_MR_KERNEL,
	QEDR_MR_DMA,
	QEDR_MR_FRMR,
};

struct mr_info {
	struct qedr_pbl *pbl_table;
	struct qedr_pbl_info pbl_info;
	struct list_head free_pbl_list;
	struct list_head inuse_pbl_list;
	u32 completed;
	u32 completed_handled;
};

struct qedr_mr {
	struct ib_mr ibmr;
	struct ib_umem *umem;

	struct qed_rdma_register_tid_in_params hw_mr;
	enum qedr_mr_type type;

	struct qedr_dev *dev;
	struct mr_info info;

	u64 *pages;
	u32 npages;
};

struct qedr_user_mmap_entry {
	struct rdma_user_mmap_entry rdma_entry;
	struct qedr_dev *dev;
	union {
		u64 io_address;
		void *address;
	};
	size_t length;
	u16 dpi;
	u8 mmap_flag;
};

#define SET_FIELD2(value, name, flag) ((value) |= ((flag) << (name ## _SHIFT)))

#define QEDR_RESP_IMM	(RDMA_CQE_RESPONDER_IMM_FLG_MASK << \
			 RDMA_CQE_RESPONDER_IMM_FLG_SHIFT)
#define QEDR_RESP_RDMA	(RDMA_CQE_RESPONDER_RDMA_FLG_MASK << \
			 RDMA_CQE_RESPONDER_RDMA_FLG_SHIFT)
#define QEDR_RESP_INV	(RDMA_CQE_RESPONDER_INV_FLG_MASK << \
			 RDMA_CQE_RESPONDER_INV_FLG_SHIFT)

static inline void qedr_inc_sw_cons(struct qedr_qp_hwq_info *info)
{
	info->cons = (info->cons + 1) % info->max_wr;
	info->wqe_cons++;
}

static inline void qedr_inc_sw_prod(struct qedr_qp_hwq_info *info)
{
	info->prod = (info->prod + 1) % info->max_wr;
}

static inline int qedr_get_dmac(struct qedr_dev *dev,
				struct rdma_ah_attr *ah_attr, u8 *mac_addr)
{
	union ib_gid zero_sgid = { { 0 } };
	struct in6_addr in6;
	const struct ib_global_route *grh = rdma_ah_read_grh(ah_attr);
	u8 *dmac;

	if (!memcmp(&grh->dgid, &zero_sgid, sizeof(union ib_gid))) {
		DP_ERR(dev, "Local port GID not supported\n");
		eth_zero_addr(mac_addr);
		return -EINVAL;
	}

	memcpy(&in6, grh->dgid.raw, sizeof(in6));
	dmac = rdma_ah_retrieve_dmac(ah_attr);
	if (!dmac)
		return -EINVAL;
	ether_addr_copy(mac_addr, dmac);

	return 0;
}

struct qedr_iw_listener {
	struct qedr_dev *dev;
	struct iw_cm_id *cm_id;
	int		backlog;
	void		*qed_handle;
};

struct qedr_iw_ep {
	struct qedr_dev	*dev;
	struct iw_cm_id	*cm_id;
	struct qedr_qp	*qp;
	void		*qed_context;
	struct kref	refcnt;
};

static inline
struct qedr_ucontext *get_qedr_ucontext(struct ib_ucontext *ibucontext)
{
	return container_of(ibucontext, struct qedr_ucontext, ibucontext);
}

static inline struct qedr_dev *get_qedr_dev(struct ib_device *ibdev)
{
	return container_of(ibdev, struct qedr_dev, ibdev);
}

static inline struct qedr_pd *get_qedr_pd(struct ib_pd *ibpd)
{
	return container_of(ibpd, struct qedr_pd, ibpd);
}

static inline struct qedr_xrcd *get_qedr_xrcd(struct ib_xrcd *ibxrcd)
{
	return container_of(ibxrcd, struct qedr_xrcd, ibxrcd);
}

static inline struct qedr_cq *get_qedr_cq(struct ib_cq *ibcq)
{
	return container_of(ibcq, struct qedr_cq, ibcq);
}

static inline struct qedr_qp *get_qedr_qp(struct ib_qp *ibqp)
{
	return container_of(ibqp, struct qedr_qp, ibqp);
}

static inline struct qedr_ah *get_qedr_ah(struct ib_ah *ibah)
{
	return container_of(ibah, struct qedr_ah, ibah);
}

static inline struct qedr_mr *get_qedr_mr(struct ib_mr *ibmr)
{
	return container_of(ibmr, struct qedr_mr, ibmr);
}

static inline struct qedr_srq *get_qedr_srq(struct ib_srq *ibsrq)
{
	return container_of(ibsrq, struct qedr_srq, ibsrq);
}

static inline bool qedr_qp_has_srq(struct qedr_qp *qp)
{
	return qp->srq;
}

static inline bool qedr_qp_has_sq(struct qedr_qp *qp)
{
	if (qp->qp_type == IB_QPT_GSI || qp->qp_type == IB_QPT_XRC_TGT)
		return false;

	return true;
}

static inline bool qedr_qp_has_rq(struct qedr_qp *qp)
{
	if (qp->qp_type == IB_QPT_GSI || qp->qp_type == IB_QPT_XRC_INI ||
	    qp->qp_type == IB_QPT_XRC_TGT || qedr_qp_has_srq(qp))
		return false;

	return true;
}

static inline struct qedr_user_mmap_entry *
get_qedr_mmap_entry(struct rdma_user_mmap_entry *rdma_entry)
{
	return container_of(rdma_entry, struct qedr_user_mmap_entry,
			    rdma_entry);
}
#endif<|MERGE_RESOLUTION|>--- conflicted
+++ resolved
@@ -455,10 +455,7 @@
 	/* synchronization objects used with iwarp ep */
 	struct kref refcnt;
 	struct completion iwarp_cm_comp;
-<<<<<<< HEAD
-=======
 	struct completion qp_rel_comp;
->>>>>>> c1084c27
 	unsigned long iwarp_cm_flags; /* enum iwarp_cm_flags */
 };
 
