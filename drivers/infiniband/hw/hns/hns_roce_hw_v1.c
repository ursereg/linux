--- conflicted
+++ resolved
@@ -90,11 +90,6 @@
 	unsigned long flags = 0;
 	void *wqe = NULL;
 	__le32 doorbell[2];
-<<<<<<< HEAD
-	u32 wqe_idx = 0;
-	int nreq = 0;
-=======
->>>>>>> c1084c27
 	int ret = 0;
 	int loopback;
 	u32 wqe_idx;
@@ -127,11 +122,7 @@
 			goto out;
 		}
 
-<<<<<<< HEAD
-		wqe = get_send_wqe(qp, wqe_idx);
-=======
 		wqe = hns_roce_get_send_wqe(qp, wqe_idx);
->>>>>>> c1084c27
 		qp->sq.wrid[wqe_idx] = wr->wr_id;
 
 		/* Corresponding to the RC and RD type wqe process separately */
@@ -354,11 +345,7 @@
 		doorbell[0] = sq_db.u32_4;
 		doorbell[1] = sq_db.u32_8;
 
-<<<<<<< HEAD
-		hns_roce_write64_k(doorbell, qp->sq.db_reg_l);
-=======
 		hns_roce_write64_k(doorbell, qp->sq.db_reg);
->>>>>>> c1084c27
 	}
 
 	spin_unlock_irqrestore(&qp->sq.lock, flags);
@@ -380,13 +367,8 @@
 	unsigned long flags = 0;
 	unsigned int wqe_idx;
 	int ret = 0;
-<<<<<<< HEAD
-	int nreq = 0;
-	int i = 0;
-=======
 	int nreq;
 	int i;
->>>>>>> c1084c27
 	u32 reg_val;
 
 	spin_lock_irqsave(&hr_qp->rq.lock, flags);
@@ -409,11 +391,7 @@
 			goto out;
 		}
 
-<<<<<<< HEAD
-		ctrl = get_recv_wqe(hr_qp, wqe_idx);
-=======
 		ctrl = hns_roce_get_recv_wqe(hr_qp, wqe_idx);
->>>>>>> c1084c27
 
 		roce_set_field(ctrl->rwqe_byte_12,
 			       RQ_WQE_CTRL_RWQE_BYTE_12_RWQE_SGE_NUM_M,
