/*
 * Copyright (c) 2016 Hisilicon Limited.
 * Copyright (c) 2007, 2008 Mellanox Technologies. All rights reserved.
 *
 * This software is available to you under a choice of one of two
 * licenses.  You may choose to be licensed under the terms of the GNU
 * General Public License (GPL) Version 2, available from the file
 * COPYING in the main directory of this source tree, or the
 * OpenIB.org BSD license below:
 *
 *     Redistribution and use in source and binary forms, with or
 *     without modification, are permitted provided that the following
 *     conditions are met:
 *
 *      - Redistributions of source code must retain the above
 *        copyright notice, this list of conditions and the following
 *        disclaimer.
 *
 *      - Redistributions in binary form must reproduce the above
 *        copyright notice, this list of conditions and the following
 *        disclaimer in the documentation and/or other materials
 *        provided with the distribution.
 *
 * THE SOFTWARE IS PROVIDED "AS IS", WITHOUT WARRANTY OF ANY KIND,
 * EXPRESS OR IMPLIED, INCLUDING BUT NOT LIMITED TO THE WARRANTIES OF
 * MERCHANTABILITY, FITNESS FOR A PARTICULAR PURPOSE AND
 * NONINFRINGEMENT. IN NO EVENT SHALL THE AUTHORS OR COPYRIGHT HOLDERS
 * BE LIABLE FOR ANY CLAIM, DAMAGES OR OTHER LIABILITY, WHETHER IN AN
 * ACTION OF CONTRACT, TORT OR OTHERWISE, ARISING FROM, OUT OF OR IN
 * CONNECTION WITH THE SOFTWARE OR THE USE OR OTHER DEALINGS IN THE
 * SOFTWARE.
 */

#include <linux/platform_device.h>
#include <linux/vmalloc.h>
#include <rdma/ib_umem.h>
#include "hns_roce_device.h"
#include "hns_roce_cmd.h"
#include "hns_roce_hem.h"

static u32 hw_index_to_key(int ind)
{
	return ((u32)ind >> 24) | ((u32)ind << 8);
}

unsigned long key_to_hw_index(u32 key)
{
	return (key << 24) | (key >> 8);
}

static int hns_roce_hw_create_mpt(struct hns_roce_dev *hr_dev,
				  struct hns_roce_cmd_mailbox *mailbox,
				  unsigned long mpt_index)
{
	return hns_roce_cmd_mbox(hr_dev, mailbox->dma, 0, mpt_index, 0,
				 HNS_ROCE_CMD_CREATE_MPT,
				 HNS_ROCE_CMD_TIMEOUT_MSECS);
}

int hns_roce_hw_destroy_mpt(struct hns_roce_dev *hr_dev,
			    struct hns_roce_cmd_mailbox *mailbox,
			    unsigned long mpt_index)
{
	return hns_roce_cmd_mbox(hr_dev, 0, mailbox ? mailbox->dma : 0,
				 mpt_index, !mailbox, HNS_ROCE_CMD_DESTROY_MPT,
				 HNS_ROCE_CMD_TIMEOUT_MSECS);
}

static int alloc_mr_key(struct hns_roce_dev *hr_dev, struct hns_roce_mr *mr)
{
	struct hns_roce_ida *mtpt_ida = &hr_dev->mr_table.mtpt_ida;
	struct ib_device *ibdev = &hr_dev->ib_dev;
	int err;
	int id;

	/* Allocate a key for mr from mr_table */
	id = ida_alloc_range(&mtpt_ida->ida, mtpt_ida->min, mtpt_ida->max,
			     GFP_KERNEL);
	if (id < 0) {
		ibdev_err(ibdev, "failed to alloc id for MR key, id(%d)\n", id);
		return -ENOMEM;
	}

	mr->key = hw_index_to_key(id);		/* MR key */

	err = hns_roce_table_get(hr_dev, &hr_dev->mr_table.mtpt_table,
				 (unsigned long)id);
	if (err) {
		ibdev_err(ibdev, "failed to alloc mtpt, ret = %d.\n", err);
		goto err_free_bitmap;
	}

	return 0;
err_free_bitmap:
	ida_free(&mtpt_ida->ida, id);
	return err;
}

static void free_mr_key(struct hns_roce_dev *hr_dev, struct hns_roce_mr *mr)
{
	unsigned long obj = key_to_hw_index(mr->key);

	hns_roce_table_put(hr_dev, &hr_dev->mr_table.mtpt_table, obj);
	ida_free(&hr_dev->mr_table.mtpt_ida.ida, (int)obj);
}

static int alloc_mr_pbl(struct hns_roce_dev *hr_dev, struct hns_roce_mr *mr,
			struct ib_udata *udata, u64 start)
{
	struct ib_device *ibdev = &hr_dev->ib_dev;
	bool is_fast = mr->type == MR_TYPE_FRMR;
	struct hns_roce_buf_attr buf_attr = {};
	int err;

	mr->pbl_hop_num = is_fast ? 1 : hr_dev->caps.pbl_hop_num;
	buf_attr.page_shift = is_fast ? PAGE_SHIFT :
			      hr_dev->caps.pbl_buf_pg_sz + PAGE_SHIFT;
	buf_attr.region[0].size = mr->size;
	buf_attr.region[0].hopnum = mr->pbl_hop_num;
	buf_attr.region_count = 1;
	buf_attr.user_access = mr->access;
	/* fast MR's buffer is alloced before mapping, not at creation */
	buf_attr.mtt_only = is_fast;

	err = hns_roce_mtr_create(hr_dev, &mr->pbl_mtr, &buf_attr,
				  hr_dev->caps.pbl_ba_pg_sz + PAGE_SHIFT,
				  udata, start);
	if (err)
		ibdev_err(ibdev, "failed to alloc pbl mtr, ret = %d.\n", err);
	else
		mr->npages = mr->pbl_mtr.hem_cfg.buf_pg_count;

	return err;
}

static void free_mr_pbl(struct hns_roce_dev *hr_dev, struct hns_roce_mr *mr)
{
	hns_roce_mtr_destroy(hr_dev, &mr->pbl_mtr);
}

static void hns_roce_mr_free(struct hns_roce_dev *hr_dev,
			     struct hns_roce_mr *mr)
{
	struct ib_device *ibdev = &hr_dev->ib_dev;
	int ret;

	if (mr->enabled) {
		ret = hns_roce_hw_destroy_mpt(hr_dev, NULL,
					      key_to_hw_index(mr->key) &
					      (hr_dev->caps.num_mtpts - 1));
		if (ret)
			ibdev_warn(ibdev, "failed to destroy mpt, ret = %d.\n",
				   ret);
	}

	free_mr_pbl(hr_dev, mr);
	free_mr_key(hr_dev, mr);
}

static int hns_roce_mr_enable(struct hns_roce_dev *hr_dev,
			      struct hns_roce_mr *mr)
{
	unsigned long mtpt_idx = key_to_hw_index(mr->key);
	struct hns_roce_cmd_mailbox *mailbox;
	struct device *dev = hr_dev->dev;
	int ret;

	/* Allocate mailbox memory */
	mailbox = hns_roce_alloc_cmd_mailbox(hr_dev);
	if (IS_ERR(mailbox)) {
		ret = PTR_ERR(mailbox);
		return ret;
	}

	if (mr->type != MR_TYPE_FRMR)
		ret = hr_dev->hw->write_mtpt(hr_dev, mailbox->buf, mr,
					     mtpt_idx);
	else
		ret = hr_dev->hw->frmr_write_mtpt(hr_dev, mailbox->buf, mr);
	if (ret) {
		dev_err(dev, "failed to write mtpt, ret = %d.\n", ret);
		goto err_page;
	}

	ret = hns_roce_hw_create_mpt(hr_dev, mailbox,
				     mtpt_idx & (hr_dev->caps.num_mtpts - 1));
	if (ret) {
		dev_err(dev, "failed to create mpt, ret = %d.\n", ret);
		goto err_page;
	}

	mr->enabled = 1;

err_page:
	hns_roce_free_cmd_mailbox(hr_dev, mailbox);

	return ret;
}

void hns_roce_init_mr_table(struct hns_roce_dev *hr_dev)
{
	struct hns_roce_ida *mtpt_ida = &hr_dev->mr_table.mtpt_ida;

	ida_init(&mtpt_ida->ida);
	mtpt_ida->max = hr_dev->caps.num_mtpts - 1;
	mtpt_ida->min = hr_dev->caps.reserved_mrws;
}

struct ib_mr *hns_roce_get_dma_mr(struct ib_pd *pd, int acc)
{
<<<<<<< HEAD
	struct hns_roce_mr *mr;
	int ret;

	mr = kmalloc(sizeof(*mr), GFP_KERNEL);
	if (mr == NULL)
		return  ERR_PTR(-ENOMEM);

	mr->type = MR_TYPE_DMA;

	/* Allocate memory region key */
	ret = hns_roce_mr_alloc(to_hr_dev(pd->device), to_hr_pd(pd)->pdn, 0,
				~0ULL, acc, 0, mr);
	if (ret)
		goto err_free;

	ret = hns_roce_mr_enable(to_hr_dev(pd->device), mr);
	if (ret)
		goto err_mr;

	mr->ibmr.rkey = mr->ibmr.lkey = mr->key;
	mr->umem = NULL;

	return &mr->ibmr;

err_mr:
	hns_roce_mr_free(to_hr_dev(pd->device), mr);

err_free:
	kfree(mr);
	return ERR_PTR(ret);
}

int hns_roce_ib_umem_write_mtt(struct hns_roce_dev *hr_dev,
			       struct hns_roce_mtt *mtt, struct ib_umem *umem)
{
	struct device *dev = hr_dev->dev;
	struct sg_dma_page_iter sg_iter;
	unsigned int order;
	int npage = 0;
	int ret = 0;
	int i;
	u64 page_addr;
	u64 *pages;
	u32 bt_page_size;
	u32 n;

	switch (mtt->mtt_type) {
	case MTT_TYPE_WQE:
		order = hr_dev->caps.mtt_ba_pg_sz;
		break;
	case MTT_TYPE_CQE:
		order = hr_dev->caps.cqe_ba_pg_sz;
		break;
	case MTT_TYPE_SRQWQE:
		order = hr_dev->caps.srqwqe_ba_pg_sz;
		break;
	case MTT_TYPE_IDX:
		order = hr_dev->caps.idx_ba_pg_sz;
		break;
	default:
		dev_err(dev, "Unsupport mtt type %d, write mtt failed\n",
			mtt->mtt_type);
		return -EINVAL;
	}

	bt_page_size = 1 << (order + PAGE_SHIFT);

	pages = (u64 *) __get_free_pages(GFP_KERNEL, order);
	if (!pages)
		return -ENOMEM;

	i = n = 0;

	for_each_sg_dma_page(umem->sg_head.sgl, &sg_iter, umem->nmap, 0) {
		page_addr = sg_page_iter_dma_address(&sg_iter);
		if (!(npage % (1 << (mtt->page_shift - PAGE_SHIFT)))) {
			if (page_addr & ((1 << mtt->page_shift) - 1)) {
				dev_err(dev,
					"page_addr is not page_shift %d alignment!\n",
					mtt->page_shift);
				ret = -EINVAL;
				goto out;
			}
			pages[i++] = page_addr;
		}
		npage++;
		if (i == bt_page_size / sizeof(u64)) {
			ret = hns_roce_write_mtt(hr_dev, mtt, n, i, pages);
			if (ret)
				goto out;
			n += i;
			i = 0;
		}
	}

	if (i)
		ret = hns_roce_write_mtt(hr_dev, mtt, n, i, pages);

out:
	free_pages((unsigned long) pages, order);
	return ret;
}

static int hns_roce_ib_umem_write_mr(struct hns_roce_dev *hr_dev,
				     struct hns_roce_mr *mr,
				     struct ib_umem *umem)
{
	struct sg_dma_page_iter sg_iter;
	int i = 0, j = 0;
	u64 page_addr;
	u32 pbl_bt_sz;

	if (hr_dev->caps.pbl_hop_num == HNS_ROCE_HOP_NUM_0)
		return 0;

	pbl_bt_sz = 1 << (hr_dev->caps.pbl_ba_pg_sz + PAGE_SHIFT);
	for_each_sg_dma_page(umem->sg_head.sgl, &sg_iter, umem->nmap, 0) {
		page_addr = sg_page_iter_dma_address(&sg_iter);
		if (!hr_dev->caps.pbl_hop_num) {
			/* for hip06, page addr is aligned to 4K */
			mr->pbl_buf[i++] = page_addr >> 12;
		} else if (hr_dev->caps.pbl_hop_num == 1) {
			mr->pbl_buf[i++] = page_addr;
		} else {
			if (hr_dev->caps.pbl_hop_num == 2)
				mr->pbl_bt_l1[i][j] = page_addr;
			else if (hr_dev->caps.pbl_hop_num == 3)
				mr->pbl_bt_l2[i][j] = page_addr;

			j++;
			if (j >= (pbl_bt_sz / BA_BYTE_LEN)) {
				i++;
				j = 0;
			}
		}
	}

	/* Memory barrier */
	mb();

	return 0;
}

struct ib_mr *hns_roce_reg_user_mr(struct ib_pd *pd, u64 start, u64 length,
				   u64 virt_addr, int access_flags,
				   struct ib_udata *udata)
{
	struct hns_roce_dev *hr_dev = to_hr_dev(pd->device);
	struct device *dev = hr_dev->dev;
	struct hns_roce_mr *mr;
	int bt_size;
	int ret;
	int n;
	int i;

	mr = kmalloc(sizeof(*mr), GFP_KERNEL);
	if (!mr)
		return ERR_PTR(-ENOMEM);

	mr->umem = ib_umem_get(udata, start, length, access_flags, 0);
	if (IS_ERR(mr->umem)) {
		ret = PTR_ERR(mr->umem);
		goto err_free;
	}

	n = ib_umem_page_count(mr->umem);

	if (!hr_dev->caps.pbl_hop_num) {
		if (n > HNS_ROCE_MAX_MTPT_PBL_NUM) {
			dev_err(dev,
			     " MR len %lld err. MR is limited to 4G at most!\n",
			     length);
			ret = -EINVAL;
			goto err_umem;
		}
	} else {
		u64 pbl_size = 1;

		bt_size = (1 << (hr_dev->caps.pbl_ba_pg_sz + PAGE_SHIFT)) /
			  BA_BYTE_LEN;
		for (i = 0; i < hr_dev->caps.pbl_hop_num; i++)
			pbl_size *= bt_size;
		if (n > pbl_size) {
			dev_err(dev,
			    " MR len %lld err. MR page num is limited to %lld!\n",
			    length, pbl_size);
			ret = -EINVAL;
			goto err_umem;
		}
	}
=======
	struct hns_roce_dev *hr_dev = to_hr_dev(pd->device);
	struct hns_roce_mr *mr;
	int ret;
>>>>>>> c1084c27

	mr = kzalloc(sizeof(*mr), GFP_KERNEL);
	if (mr == NULL)
		return  ERR_PTR(-ENOMEM);

	mr->type = MR_TYPE_DMA;
	mr->pd = to_hr_pd(pd)->pdn;
	mr->access = acc;

	/* Allocate memory region key */
	hns_roce_hem_list_init(&mr->pbl_mtr.hem_list);
	ret = alloc_mr_key(hr_dev, mr);
	if (ret)
		goto err_free;

	ret = hns_roce_mr_enable(hr_dev, mr);
	if (ret)
		goto err_mr;

	mr->ibmr.rkey = mr->ibmr.lkey = mr->key;

	return &mr->ibmr;
err_mr:
	free_mr_key(hr_dev, mr);

err_free:
	kfree(mr);
	return ERR_PTR(ret);
}

struct ib_mr *hns_roce_reg_user_mr(struct ib_pd *pd, u64 start, u64 length,
				   u64 virt_addr, int access_flags,
				   struct ib_udata *udata)
{
	struct hns_roce_dev *hr_dev = to_hr_dev(pd->device);
	struct hns_roce_mr *mr;
	int ret;

	mr = kzalloc(sizeof(*mr), GFP_KERNEL);
	if (!mr)
		return ERR_PTR(-ENOMEM);

	mr->iova = virt_addr;
	mr->size = length;
	mr->pd = to_hr_pd(pd)->pdn;
	mr->access = access_flags;
	mr->type = MR_TYPE_MR;

	ret = alloc_mr_key(hr_dev, mr);
	if (ret)
		goto err_alloc_mr;

	ret = alloc_mr_pbl(hr_dev, mr, udata, start);
	if (ret)
		goto err_alloc_key;

	ret = hns_roce_mr_enable(hr_dev, mr);
	if (ret)
		goto err_alloc_pbl;

	mr->ibmr.rkey = mr->ibmr.lkey = mr->key;
	mr->ibmr.length = length;

	return &mr->ibmr;

err_alloc_pbl:
	free_mr_pbl(hr_dev, mr);
err_alloc_key:
	free_mr_key(hr_dev, mr);
err_alloc_mr:
	kfree(mr);
	return ERR_PTR(ret);
}

struct ib_mr *hns_roce_rereg_user_mr(struct ib_mr *ibmr, int flags, u64 start,
				     u64 length, u64 virt_addr,
				     int mr_access_flags, struct ib_pd *pd,
				     struct ib_udata *udata)
{
	struct hns_roce_dev *hr_dev = to_hr_dev(ibmr->device);
	struct ib_device *ib_dev = &hr_dev->ib_dev;
	struct hns_roce_mr *mr = to_hr_mr(ibmr);
	struct hns_roce_cmd_mailbox *mailbox;
	unsigned long mtpt_idx;
	int ret;

	if (!mr->enabled)
		return ERR_PTR(-EINVAL);

	mailbox = hns_roce_alloc_cmd_mailbox(hr_dev);
	if (IS_ERR(mailbox))
		return ERR_CAST(mailbox);

	mtpt_idx = key_to_hw_index(mr->key) & (hr_dev->caps.num_mtpts - 1);
	ret = hns_roce_cmd_mbox(hr_dev, 0, mailbox->dma, mtpt_idx, 0,
				HNS_ROCE_CMD_QUERY_MPT,
				HNS_ROCE_CMD_TIMEOUT_MSECS);
	if (ret)
		goto free_cmd_mbox;

	ret = hns_roce_hw_destroy_mpt(hr_dev, NULL, mtpt_idx);
	if (ret)
		ibdev_warn(ib_dev, "failed to destroy MPT, ret = %d.\n", ret);

	mr->enabled = 0;
	mr->iova = virt_addr;
	mr->size = length;

	if (flags & IB_MR_REREG_PD)
		mr->pd = to_hr_pd(pd)->pdn;

	if (flags & IB_MR_REREG_ACCESS)
		mr->access = mr_access_flags;

	if (flags & IB_MR_REREG_TRANS) {
		free_mr_pbl(hr_dev, mr);
		ret = alloc_mr_pbl(hr_dev, mr, udata, start);
		if (ret) {
			ibdev_err(ib_dev, "failed to alloc mr PBL, ret = %d.\n",
				  ret);
			goto free_cmd_mbox;
		}
	}

	ret = hr_dev->hw->rereg_write_mtpt(hr_dev, mr, flags, mailbox->buf);
	if (ret) {
		ibdev_err(ib_dev, "failed to write mtpt, ret = %d.\n", ret);
		goto free_cmd_mbox;
	}

	ret = hns_roce_hw_create_mpt(hr_dev, mailbox, mtpt_idx);
	if (ret) {
		ibdev_err(ib_dev, "failed to create MPT, ret = %d.\n", ret);
		goto free_cmd_mbox;
	}

	mr->enabled = 1;

free_cmd_mbox:
	hns_roce_free_cmd_mailbox(hr_dev, mailbox);

	if (ret)
		return ERR_PTR(ret);
	return NULL;
}

int hns_roce_dereg_mr(struct ib_mr *ibmr, struct ib_udata *udata)
{
	struct hns_roce_dev *hr_dev = to_hr_dev(ibmr->device);
	struct hns_roce_mr *mr = to_hr_mr(ibmr);
	int ret = 0;

	if (hr_dev->hw->dereg_mr) {
		ret = hr_dev->hw->dereg_mr(hr_dev, mr, udata);
	} else {
		hns_roce_mr_free(hr_dev, mr);
		kfree(mr);
	}

	return ret;
}

struct ib_mr *hns_roce_alloc_mr(struct ib_pd *pd, enum ib_mr_type mr_type,
				u32 max_num_sg)
{
	struct hns_roce_dev *hr_dev = to_hr_dev(pd->device);
	struct device *dev = hr_dev->dev;
	struct hns_roce_mr *mr;
	int ret;

	if (mr_type != IB_MR_TYPE_MEM_REG)
		return ERR_PTR(-EINVAL);

	if (max_num_sg > HNS_ROCE_FRMR_MAX_PA) {
		dev_err(dev, "max_num_sg larger than %d\n",
			HNS_ROCE_FRMR_MAX_PA);
		return ERR_PTR(-EINVAL);
	}

	mr = kzalloc(sizeof(*mr), GFP_KERNEL);
	if (!mr)
		return ERR_PTR(-ENOMEM);

	mr->type = MR_TYPE_FRMR;
	mr->pd = to_hr_pd(pd)->pdn;
	mr->size = max_num_sg * (1 << PAGE_SHIFT);

	/* Allocate memory region key */
	ret = alloc_mr_key(hr_dev, mr);
	if (ret)
		goto err_free;

	ret = alloc_mr_pbl(hr_dev, mr, NULL, 0);
	if (ret)
		goto err_key;

	ret = hns_roce_mr_enable(hr_dev, mr);
	if (ret)
		goto err_pbl;

	mr->ibmr.rkey = mr->ibmr.lkey = mr->key;
	mr->ibmr.length = mr->size;

	return &mr->ibmr;

err_key:
	free_mr_key(hr_dev, mr);
err_pbl:
	free_mr_pbl(hr_dev, mr);
err_free:
	kfree(mr);
	return ERR_PTR(ret);
}

static int hns_roce_set_page(struct ib_mr *ibmr, u64 addr)
{
	struct hns_roce_mr *mr = to_hr_mr(ibmr);

	if (likely(mr->npages < mr->pbl_mtr.hem_cfg.buf_pg_count)) {
		mr->page_list[mr->npages++] = addr;
		return 0;
	}

	return -ENOBUFS;
}

int hns_roce_map_mr_sg(struct ib_mr *ibmr, struct scatterlist *sg, int sg_nents,
		       unsigned int *sg_offset)
{
	struct hns_roce_dev *hr_dev = to_hr_dev(ibmr->device);
	struct ib_device *ibdev = &hr_dev->ib_dev;
	struct hns_roce_mr *mr = to_hr_mr(ibmr);
	struct hns_roce_mtr *mtr = &mr->pbl_mtr;
	int ret = 0;

	mr->npages = 0;
	mr->page_list = kvcalloc(mr->pbl_mtr.hem_cfg.buf_pg_count,
				 sizeof(dma_addr_t), GFP_KERNEL);
	if (!mr->page_list)
		return ret;

	ret = ib_sg_to_pages(ibmr, sg, sg_nents, sg_offset, hns_roce_set_page);
	if (ret < 1) {
		ibdev_err(ibdev, "failed to store sg pages %u %u, cnt = %d.\n",
			  mr->npages, mr->pbl_mtr.hem_cfg.buf_pg_count, ret);
		goto err_page_list;
	}

	mtr->hem_cfg.region[0].offset = 0;
	mtr->hem_cfg.region[0].count = mr->npages;
	mtr->hem_cfg.region[0].hopnum = mr->pbl_hop_num;
	mtr->hem_cfg.region_count = 1;
	ret = hns_roce_mtr_map(hr_dev, mtr, mr->page_list, mr->npages);
	if (ret) {
		ibdev_err(ibdev, "failed to map sg mtr, ret = %d.\n", ret);
		ret = 0;
	} else {
		mr->pbl_mtr.hem_cfg.buf_pg_shift = (u32)ilog2(ibmr->page_size);
		ret = mr->npages;
	}

err_page_list:
	kvfree(mr->page_list);
	mr->page_list = NULL;

	return ret;
}

static void hns_roce_mw_free(struct hns_roce_dev *hr_dev,
			     struct hns_roce_mw *mw)
{
	struct device *dev = hr_dev->dev;
	int ret;

	if (mw->enabled) {
		ret = hns_roce_hw_destroy_mpt(hr_dev, NULL,
					      key_to_hw_index(mw->rkey) &
					      (hr_dev->caps.num_mtpts - 1));
		if (ret)
			dev_warn(dev, "MW DESTROY_MPT failed (%d)\n", ret);

		hns_roce_table_put(hr_dev, &hr_dev->mr_table.mtpt_table,
				   key_to_hw_index(mw->rkey));
	}

	ida_free(&hr_dev->mr_table.mtpt_ida.ida,
		 (int)key_to_hw_index(mw->rkey));
}

static int hns_roce_mw_enable(struct hns_roce_dev *hr_dev,
			      struct hns_roce_mw *mw)
{
	struct hns_roce_mr_table *mr_table = &hr_dev->mr_table;
	struct hns_roce_cmd_mailbox *mailbox;
	struct device *dev = hr_dev->dev;
	unsigned long mtpt_idx = key_to_hw_index(mw->rkey);
	int ret;

	/* prepare HEM entry memory */
	ret = hns_roce_table_get(hr_dev, &mr_table->mtpt_table, mtpt_idx);
	if (ret)
		return ret;

	mailbox = hns_roce_alloc_cmd_mailbox(hr_dev);
	if (IS_ERR(mailbox)) {
		ret = PTR_ERR(mailbox);
		goto err_table;
	}

	ret = hr_dev->hw->mw_write_mtpt(mailbox->buf, mw);
	if (ret) {
		dev_err(dev, "MW write mtpt fail!\n");
		goto err_page;
	}

	ret = hns_roce_hw_create_mpt(hr_dev, mailbox,
				     mtpt_idx & (hr_dev->caps.num_mtpts - 1));
	if (ret) {
		dev_err(dev, "MW CREATE_MPT failed (%d)\n", ret);
		goto err_page;
	}

	mw->enabled = 1;

	hns_roce_free_cmd_mailbox(hr_dev, mailbox);

	return 0;

err_page:
	hns_roce_free_cmd_mailbox(hr_dev, mailbox);

err_table:
	hns_roce_table_put(hr_dev, &mr_table->mtpt_table, mtpt_idx);

	return ret;
}

int hns_roce_alloc_mw(struct ib_mw *ibmw, struct ib_udata *udata)
{
	struct hns_roce_dev *hr_dev = to_hr_dev(ibmw->device);
	struct hns_roce_ida *mtpt_ida = &hr_dev->mr_table.mtpt_ida;
	struct ib_device *ibdev = &hr_dev->ib_dev;
	struct hns_roce_mw *mw = to_hr_mw(ibmw);
	int ret;
	int id;

	/* Allocate a key for mw from mr_table */
	id = ida_alloc_range(&mtpt_ida->ida, mtpt_ida->min, mtpt_ida->max,
			     GFP_KERNEL);
	if (id < 0) {
		ibdev_err(ibdev, "failed to alloc id for MW key, id(%d)\n", id);
		return -ENOMEM;
	}

	mw->rkey = hw_index_to_key(id);

	ibmw->rkey = mw->rkey;
	mw->pdn = to_hr_pd(ibmw->pd)->pdn;
	mw->pbl_hop_num = hr_dev->caps.pbl_hop_num;
	mw->pbl_ba_pg_sz = hr_dev->caps.pbl_ba_pg_sz;
	mw->pbl_buf_pg_sz = hr_dev->caps.pbl_buf_pg_sz;

	ret = hns_roce_mw_enable(hr_dev, mw);
	if (ret)
		goto err_mw;

	return 0;

err_mw:
	hns_roce_mw_free(hr_dev, mw);
	return ret;
}

int hns_roce_dealloc_mw(struct ib_mw *ibmw)
{
	struct hns_roce_dev *hr_dev = to_hr_dev(ibmw->device);
	struct hns_roce_mw *mw = to_hr_mw(ibmw);

	hns_roce_mw_free(hr_dev, mw);
	return 0;
}

static int mtr_map_region(struct hns_roce_dev *hr_dev, struct hns_roce_mtr *mtr,
			  struct hns_roce_buf_region *region, dma_addr_t *pages,
			  int max_count)
{
	int count, npage;
	int offset, end;
	__le64 *mtts;
	u64 addr;
	int i;

	offset = region->offset;
	end = offset + region->count;
	npage = 0;
	while (offset < end && npage < max_count) {
		count = 0;
		mtts = hns_roce_hem_list_find_mtt(hr_dev, &mtr->hem_list,
						  offset, &count, NULL);
		if (!mtts)
			return -ENOBUFS;

		for (i = 0; i < count && npage < max_count; i++) {
			if (hr_dev->hw_rev == HNS_ROCE_HW_VER1)
				addr = to_hr_hw_page_addr(pages[npage]);
			else
				addr = pages[npage];

			mtts[i] = cpu_to_le64(addr);
			npage++;
		}
		offset += count;
	}

	return npage;
}

static inline bool mtr_has_mtt(struct hns_roce_buf_attr *attr)
{
	int i;

	for (i = 0; i < attr->region_count; i++)
		if (attr->region[i].hopnum != HNS_ROCE_HOP_NUM_0 &&
		    attr->region[i].hopnum > 0)
			return true;

	/* because the mtr only one root base address, when hopnum is 0 means
	 * root base address equals the first buffer address, thus all alloced
	 * memory must in a continuous space accessed by direct mode.
	 */
	return false;
}

static inline size_t mtr_bufs_size(struct hns_roce_buf_attr *attr)
{
	size_t size = 0;
	int i;

	for (i = 0; i < attr->region_count; i++)
		size += attr->region[i].size;

	return size;
}

/*
 * check the given pages in continuous address space
 * Returns 0 on success, or the error page num.
 */
static inline int mtr_check_direct_pages(dma_addr_t *pages, int page_count,
					 unsigned int page_shift)
{
	size_t page_size = 1 << page_shift;
	int i;

	for (i = 1; i < page_count; i++)
		if (pages[i] - pages[i - 1] != page_size)
			return i;

	return 0;
}

static void mtr_free_bufs(struct hns_roce_dev *hr_dev, struct hns_roce_mtr *mtr)
{
	/* release user buffers */
	if (mtr->umem) {
		ib_umem_release(mtr->umem);
		mtr->umem = NULL;
	}

	/* release kernel buffers */
	if (mtr->kmem) {
		hns_roce_buf_free(hr_dev, mtr->kmem);
		mtr->kmem = NULL;
	}
}

static int mtr_alloc_bufs(struct hns_roce_dev *hr_dev, struct hns_roce_mtr *mtr,
			  struct hns_roce_buf_attr *buf_attr,
			  struct ib_udata *udata, unsigned long user_addr)
{
	struct ib_device *ibdev = &hr_dev->ib_dev;
	size_t total_size;

	total_size = mtr_bufs_size(buf_attr);

	if (udata) {
		mtr->kmem = NULL;
		mtr->umem = ib_umem_get(ibdev, user_addr, total_size,
					buf_attr->user_access);
		if (IS_ERR_OR_NULL(mtr->umem)) {
			ibdev_err(ibdev, "failed to get umem, ret = %ld.\n",
				  PTR_ERR(mtr->umem));
			return -ENOMEM;
		}
	} else {
		mtr->umem = NULL;
		mtr->kmem = hns_roce_buf_alloc(hr_dev, total_size,
					       buf_attr->page_shift,
					       mtr->hem_cfg.is_direct ?
					       HNS_ROCE_BUF_DIRECT : 0);
		if (IS_ERR(mtr->kmem)) {
			ibdev_err(ibdev, "failed to alloc kmem, ret = %ld.\n",
				  PTR_ERR(mtr->kmem));
			return PTR_ERR(mtr->kmem);
		}
	}

	return 0;
}

static int mtr_map_bufs(struct hns_roce_dev *hr_dev, struct hns_roce_mtr *mtr,
			int page_count, unsigned int page_shift)
{
	struct ib_device *ibdev = &hr_dev->ib_dev;
	dma_addr_t *pages;
	int npage;
	int ret;

	/* alloc a tmp array to store buffer's dma address */
	pages = kvcalloc(page_count, sizeof(dma_addr_t), GFP_KERNEL);
	if (!pages)
		return -ENOMEM;

	if (mtr->umem)
		npage = hns_roce_get_umem_bufs(hr_dev, pages, page_count,
					       mtr->umem, page_shift);
	else
		npage = hns_roce_get_kmem_bufs(hr_dev, pages, page_count,
					       mtr->kmem, page_shift);

	if (npage != page_count) {
		ibdev_err(ibdev, "failed to get mtr page %d != %d.\n", npage,
			  page_count);
		ret = -ENOBUFS;
		goto err_alloc_list;
	}

	if (mtr->hem_cfg.is_direct && npage > 1) {
		ret = mtr_check_direct_pages(pages, npage, page_shift);
		if (ret) {
			ibdev_err(ibdev, "failed to check %s page: %d / %d.\n",
				  mtr->umem ? "umtr" : "kmtr", ret, npage);
			ret = -ENOBUFS;
			goto err_alloc_list;
		}
	}

	ret = hns_roce_mtr_map(hr_dev, mtr, pages, page_count);
	if (ret)
		ibdev_err(ibdev, "failed to map mtr pages, ret = %d.\n", ret);

err_alloc_list:
	kvfree(pages);

	return ret;
}

int hns_roce_mtr_map(struct hns_roce_dev *hr_dev, struct hns_roce_mtr *mtr,
		     dma_addr_t *pages, unsigned int page_cnt)
{
	struct ib_device *ibdev = &hr_dev->ib_dev;
	struct hns_roce_buf_region *r;
	unsigned int i, mapped_cnt;
	int ret = 0;

	/*
	 * Only use the first page address as root ba when hopnum is 0, this
	 * is because the addresses of all pages are consecutive in this case.
	 */
	if (mtr->hem_cfg.is_direct) {
		mtr->hem_cfg.root_ba = pages[0];
		return 0;
	}

	for (i = 0, mapped_cnt = 0; i < mtr->hem_cfg.region_count &&
	     mapped_cnt < page_cnt; i++) {
		r = &mtr->hem_cfg.region[i];
		/* if hopnum is 0, no need to map pages in this region */
		if (!r->hopnum) {
			mapped_cnt += r->count;
			continue;
		}

		if (r->offset + r->count > page_cnt) {
			ret = -EINVAL;
			ibdev_err(ibdev,
				  "failed to check mtr%u count %u + %u > %u.\n",
				  i, r->offset, r->count, page_cnt);
			return ret;
		}

		ret = mtr_map_region(hr_dev, mtr, r, &pages[r->offset],
				     page_cnt - mapped_cnt);
		if (ret < 0) {
			ibdev_err(ibdev,
				  "failed to map mtr%u offset %u, ret = %d.\n",
				  i, r->offset, ret);
			return ret;
		}
		mapped_cnt += ret;
		ret = 0;
	}

	if (mapped_cnt < page_cnt) {
		ret = -ENOBUFS;
		ibdev_err(ibdev, "failed to map mtr pages count: %u < %u.\n",
			  mapped_cnt, page_cnt);
	}

	return ret;
}

int hns_roce_mtr_find(struct hns_roce_dev *hr_dev, struct hns_roce_mtr *mtr,
		      int offset, u64 *mtt_buf, int mtt_max, u64 *base_addr)
{
	struct hns_roce_hem_cfg *cfg = &mtr->hem_cfg;
	int mtt_count, left;
	int start_index;
	int total = 0;
	__le64 *mtts;
	u32 npage;
	u64 addr;

	if (!mtt_buf || mtt_max < 1)
		goto done;

	/* no mtt memory in direct mode, so just return the buffer address */
	if (cfg->is_direct) {
		start_index = offset >> HNS_HW_PAGE_SHIFT;
		for (mtt_count = 0; mtt_count < cfg->region_count &&
		     total < mtt_max; mtt_count++) {
			npage = cfg->region[mtt_count].offset;
			if (npage < start_index)
				continue;

			addr = cfg->root_ba + (npage << HNS_HW_PAGE_SHIFT);
			if (hr_dev->hw_rev == HNS_ROCE_HW_VER1)
				mtt_buf[total] = to_hr_hw_page_addr(addr);
			else
				mtt_buf[total] = addr;

			total++;
		}

		goto done;
	}

	start_index = offset >> cfg->buf_pg_shift;
	left = mtt_max;
	while (left > 0) {
		mtt_count = 0;
		mtts = hns_roce_hem_list_find_mtt(hr_dev, &mtr->hem_list,
						  start_index + total,
						  &mtt_count, NULL);
		if (!mtts || !mtt_count)
			goto done;

		npage = min(mtt_count, left);
		left -= npage;
		for (mtt_count = 0; mtt_count < npage; mtt_count++)
			mtt_buf[total++] = le64_to_cpu(mtts[mtt_count]);
	}

done:
	if (base_addr)
		*base_addr = cfg->root_ba;

	return total;
}

static int mtr_init_buf_cfg(struct hns_roce_dev *hr_dev,
			    struct hns_roce_buf_attr *attr,
			    struct hns_roce_hem_cfg *cfg,
			    unsigned int *buf_page_shift, int unalinged_size)
{
	struct hns_roce_buf_region *r;
	int first_region_padding;
	int page_cnt, region_cnt;
	unsigned int page_shift;
	size_t buf_size;

	/* If mtt is disabled, all pages must be within a continuous range */
	cfg->is_direct = !mtr_has_mtt(attr);
	buf_size = mtr_bufs_size(attr);
	if (cfg->is_direct) {
		/* When HEM buffer uses 0-level addressing, the page size is
		 * equal to the whole buffer size, and we split the buffer into
		 * small pages which is used to check whether the adjacent
		 * units are in the continuous space and its size is fixed to
		 * 4K based on hns ROCEE's requirement.
		 */
		page_shift = HNS_HW_PAGE_SHIFT;

		/* The ROCEE requires the page size to be 4K * 2 ^ N. */
		cfg->buf_pg_count = 1;
		cfg->buf_pg_shift = HNS_HW_PAGE_SHIFT +
			order_base_2(DIV_ROUND_UP(buf_size, HNS_HW_PAGE_SIZE));
		first_region_padding = 0;
	} else {
		page_shift = attr->page_shift;
		cfg->buf_pg_count = DIV_ROUND_UP(buf_size + unalinged_size,
						 1 << page_shift);
		cfg->buf_pg_shift = page_shift;
		first_region_padding = unalinged_size;
	}

	/* Convert buffer size to page index and page count for each region and
	 * the buffer's offset needs to be appended to the first region.
	 */
	for (page_cnt = 0, region_cnt = 0; region_cnt < attr->region_count &&
	     region_cnt < ARRAY_SIZE(cfg->region); region_cnt++) {
		r = &cfg->region[region_cnt];
		r->offset = page_cnt;
		buf_size = hr_hw_page_align(attr->region[region_cnt].size +
					    first_region_padding);
		r->count = DIV_ROUND_UP(buf_size, 1 << page_shift);
		first_region_padding = 0;
		page_cnt += r->count;
		r->hopnum = to_hr_hem_hopnum(attr->region[region_cnt].hopnum,
					     r->count);
	}

	cfg->region_count = region_cnt;
	*buf_page_shift = page_shift;

	return page_cnt;
}

static int mtr_alloc_mtt(struct hns_roce_dev *hr_dev, struct hns_roce_mtr *mtr,
			 unsigned int ba_page_shift)
{
	struct hns_roce_hem_cfg *cfg = &mtr->hem_cfg;
	int ret;

	hns_roce_hem_list_init(&mtr->hem_list);
	if (!cfg->is_direct) {
		ret = hns_roce_hem_list_request(hr_dev, &mtr->hem_list,
						cfg->region, cfg->region_count,
						ba_page_shift);
		if (ret)
			return ret;
		cfg->root_ba = mtr->hem_list.root_ba;
		cfg->ba_pg_shift = ba_page_shift;
	} else {
		cfg->ba_pg_shift = cfg->buf_pg_shift;
	}

	return 0;
}

static void mtr_free_mtt(struct hns_roce_dev *hr_dev, struct hns_roce_mtr *mtr)
{
	hns_roce_hem_list_release(hr_dev, &mtr->hem_list);
}

/**
 * hns_roce_mtr_create - Create hns memory translate region.
 *
 * @hr_dev: RoCE device struct pointer
 * @mtr: memory translate region
 * @buf_attr: buffer attribute for creating mtr
 * @ba_page_shift: page shift for multi-hop base address table
 * @udata: user space context, if it's NULL, means kernel space
 * @user_addr: userspace virtual address to start at
 */
int hns_roce_mtr_create(struct hns_roce_dev *hr_dev, struct hns_roce_mtr *mtr,
			struct hns_roce_buf_attr *buf_attr,
			unsigned int ba_page_shift, struct ib_udata *udata,
			unsigned long user_addr)
{
	struct ib_device *ibdev = &hr_dev->ib_dev;
	unsigned int buf_page_shift = 0;
	int buf_page_cnt;
	int ret;

	buf_page_cnt = mtr_init_buf_cfg(hr_dev, buf_attr, &mtr->hem_cfg,
					&buf_page_shift,
					udata ? user_addr & ~PAGE_MASK : 0);
	if (buf_page_cnt < 1 || buf_page_shift < HNS_HW_PAGE_SHIFT) {
		ibdev_err(ibdev, "failed to init mtr cfg, count %d shift %u.\n",
			  buf_page_cnt, buf_page_shift);
		return -EINVAL;
	}

	ret = mtr_alloc_mtt(hr_dev, mtr, ba_page_shift);
	if (ret) {
		ibdev_err(ibdev, "failed to alloc mtr mtt, ret = %d.\n", ret);
		return ret;
	}

	/* The caller has its own buffer list and invokes the hns_roce_mtr_map()
	 * to finish the MTT configuration.
	 */
	if (buf_attr->mtt_only) {
		mtr->umem = NULL;
		mtr->kmem = NULL;
		return 0;
	}

	ret = mtr_alloc_bufs(hr_dev, mtr, buf_attr, udata, user_addr);
	if (ret) {
		ibdev_err(ibdev, "failed to alloc mtr bufs, ret = %d.\n", ret);
		goto err_alloc_mtt;
	}

	/* Write buffer's dma address to MTT */
	ret = mtr_map_bufs(hr_dev, mtr, buf_page_cnt, buf_page_shift);
	if (ret)
		ibdev_err(ibdev, "failed to map mtr bufs, ret = %d.\n", ret);
	else
		return 0;

	mtr_free_bufs(hr_dev, mtr);
err_alloc_mtt:
	mtr_free_mtt(hr_dev, mtr);
	return ret;
}

void hns_roce_mtr_destroy(struct hns_roce_dev *hr_dev, struct hns_roce_mtr *mtr)
{
	/* release multi-hop addressing resource */
	hns_roce_hem_list_release(hr_dev, &mtr->hem_list);

	/* free buffers */
	mtr_free_bufs(hr_dev, mtr);
}<|MERGE_RESOLUTION|>--- conflicted
+++ resolved
@@ -208,202 +208,9 @@
 
 struct ib_mr *hns_roce_get_dma_mr(struct ib_pd *pd, int acc)
 {
-<<<<<<< HEAD
-	struct hns_roce_mr *mr;
-	int ret;
-
-	mr = kmalloc(sizeof(*mr), GFP_KERNEL);
-	if (mr == NULL)
-		return  ERR_PTR(-ENOMEM);
-
-	mr->type = MR_TYPE_DMA;
-
-	/* Allocate memory region key */
-	ret = hns_roce_mr_alloc(to_hr_dev(pd->device), to_hr_pd(pd)->pdn, 0,
-				~0ULL, acc, 0, mr);
-	if (ret)
-		goto err_free;
-
-	ret = hns_roce_mr_enable(to_hr_dev(pd->device), mr);
-	if (ret)
-		goto err_mr;
-
-	mr->ibmr.rkey = mr->ibmr.lkey = mr->key;
-	mr->umem = NULL;
-
-	return &mr->ibmr;
-
-err_mr:
-	hns_roce_mr_free(to_hr_dev(pd->device), mr);
-
-err_free:
-	kfree(mr);
-	return ERR_PTR(ret);
-}
-
-int hns_roce_ib_umem_write_mtt(struct hns_roce_dev *hr_dev,
-			       struct hns_roce_mtt *mtt, struct ib_umem *umem)
-{
-	struct device *dev = hr_dev->dev;
-	struct sg_dma_page_iter sg_iter;
-	unsigned int order;
-	int npage = 0;
-	int ret = 0;
-	int i;
-	u64 page_addr;
-	u64 *pages;
-	u32 bt_page_size;
-	u32 n;
-
-	switch (mtt->mtt_type) {
-	case MTT_TYPE_WQE:
-		order = hr_dev->caps.mtt_ba_pg_sz;
-		break;
-	case MTT_TYPE_CQE:
-		order = hr_dev->caps.cqe_ba_pg_sz;
-		break;
-	case MTT_TYPE_SRQWQE:
-		order = hr_dev->caps.srqwqe_ba_pg_sz;
-		break;
-	case MTT_TYPE_IDX:
-		order = hr_dev->caps.idx_ba_pg_sz;
-		break;
-	default:
-		dev_err(dev, "Unsupport mtt type %d, write mtt failed\n",
-			mtt->mtt_type);
-		return -EINVAL;
-	}
-
-	bt_page_size = 1 << (order + PAGE_SHIFT);
-
-	pages = (u64 *) __get_free_pages(GFP_KERNEL, order);
-	if (!pages)
-		return -ENOMEM;
-
-	i = n = 0;
-
-	for_each_sg_dma_page(umem->sg_head.sgl, &sg_iter, umem->nmap, 0) {
-		page_addr = sg_page_iter_dma_address(&sg_iter);
-		if (!(npage % (1 << (mtt->page_shift - PAGE_SHIFT)))) {
-			if (page_addr & ((1 << mtt->page_shift) - 1)) {
-				dev_err(dev,
-					"page_addr is not page_shift %d alignment!\n",
-					mtt->page_shift);
-				ret = -EINVAL;
-				goto out;
-			}
-			pages[i++] = page_addr;
-		}
-		npage++;
-		if (i == bt_page_size / sizeof(u64)) {
-			ret = hns_roce_write_mtt(hr_dev, mtt, n, i, pages);
-			if (ret)
-				goto out;
-			n += i;
-			i = 0;
-		}
-	}
-
-	if (i)
-		ret = hns_roce_write_mtt(hr_dev, mtt, n, i, pages);
-
-out:
-	free_pages((unsigned long) pages, order);
-	return ret;
-}
-
-static int hns_roce_ib_umem_write_mr(struct hns_roce_dev *hr_dev,
-				     struct hns_roce_mr *mr,
-				     struct ib_umem *umem)
-{
-	struct sg_dma_page_iter sg_iter;
-	int i = 0, j = 0;
-	u64 page_addr;
-	u32 pbl_bt_sz;
-
-	if (hr_dev->caps.pbl_hop_num == HNS_ROCE_HOP_NUM_0)
-		return 0;
-
-	pbl_bt_sz = 1 << (hr_dev->caps.pbl_ba_pg_sz + PAGE_SHIFT);
-	for_each_sg_dma_page(umem->sg_head.sgl, &sg_iter, umem->nmap, 0) {
-		page_addr = sg_page_iter_dma_address(&sg_iter);
-		if (!hr_dev->caps.pbl_hop_num) {
-			/* for hip06, page addr is aligned to 4K */
-			mr->pbl_buf[i++] = page_addr >> 12;
-		} else if (hr_dev->caps.pbl_hop_num == 1) {
-			mr->pbl_buf[i++] = page_addr;
-		} else {
-			if (hr_dev->caps.pbl_hop_num == 2)
-				mr->pbl_bt_l1[i][j] = page_addr;
-			else if (hr_dev->caps.pbl_hop_num == 3)
-				mr->pbl_bt_l2[i][j] = page_addr;
-
-			j++;
-			if (j >= (pbl_bt_sz / BA_BYTE_LEN)) {
-				i++;
-				j = 0;
-			}
-		}
-	}
-
-	/* Memory barrier */
-	mb();
-
-	return 0;
-}
-
-struct ib_mr *hns_roce_reg_user_mr(struct ib_pd *pd, u64 start, u64 length,
-				   u64 virt_addr, int access_flags,
-				   struct ib_udata *udata)
-{
-	struct hns_roce_dev *hr_dev = to_hr_dev(pd->device);
-	struct device *dev = hr_dev->dev;
-	struct hns_roce_mr *mr;
-	int bt_size;
-	int ret;
-	int n;
-	int i;
-
-	mr = kmalloc(sizeof(*mr), GFP_KERNEL);
-	if (!mr)
-		return ERR_PTR(-ENOMEM);
-
-	mr->umem = ib_umem_get(udata, start, length, access_flags, 0);
-	if (IS_ERR(mr->umem)) {
-		ret = PTR_ERR(mr->umem);
-		goto err_free;
-	}
-
-	n = ib_umem_page_count(mr->umem);
-
-	if (!hr_dev->caps.pbl_hop_num) {
-		if (n > HNS_ROCE_MAX_MTPT_PBL_NUM) {
-			dev_err(dev,
-			     " MR len %lld err. MR is limited to 4G at most!\n",
-			     length);
-			ret = -EINVAL;
-			goto err_umem;
-		}
-	} else {
-		u64 pbl_size = 1;
-
-		bt_size = (1 << (hr_dev->caps.pbl_ba_pg_sz + PAGE_SHIFT)) /
-			  BA_BYTE_LEN;
-		for (i = 0; i < hr_dev->caps.pbl_hop_num; i++)
-			pbl_size *= bt_size;
-		if (n > pbl_size) {
-			dev_err(dev,
-			    " MR len %lld err. MR page num is limited to %lld!\n",
-			    length, pbl_size);
-			ret = -EINVAL;
-			goto err_umem;
-		}
-	}
-=======
 	struct hns_roce_dev *hr_dev = to_hr_dev(pd->device);
 	struct hns_roce_mr *mr;
 	int ret;
->>>>>>> c1084c27
 
 	mr = kzalloc(sizeof(*mr), GFP_KERNEL);
 	if (mr == NULL)
