// SPDX-License-Identifier: GPL-2.0 or BSD-3-Clause
/*
 * Copyright(c) 2015-2017 Intel Corporation.
 */

#include <linux/ctype.h>
#include <rdma/ib_sysfs.h>

#include "hfi.h"
#include "mad.h"
#include "trace.h"

static struct hfi1_pportdata *hfi1_get_pportdata_kobj(struct kobject *kobj)
{
	u32 port_num;
	struct ib_device *ibdev = ib_port_sysfs_get_ibdev_kobj(kobj, &port_num);
	struct hfi1_devdata *dd = dd_from_ibdev(ibdev);

	return &dd->pport[port_num - 1];
}

/*
 * Start of per-port congestion control structures and support code
 */

/*
 * Congestion control table size followed by table entries
 */
static ssize_t cc_table_bin_read(struct file *filp, struct kobject *kobj,
				 struct bin_attribute *bin_attr, char *buf,
				 loff_t pos, size_t count)
{
	int ret;
	struct hfi1_pportdata *ppd = hfi1_get_pportdata_kobj(kobj);
	struct cc_state *cc_state;

	ret = ppd->total_cct_entry * sizeof(struct ib_cc_table_entry_shadow)
		 + sizeof(__be16);

	if (pos > ret)
		return -EINVAL;

	if (count > ret - pos)
		count = ret - pos;

	if (!count)
		return count;

	rcu_read_lock();
	cc_state = get_cc_state(ppd);
	if (!cc_state) {
		rcu_read_unlock();
		return -EINVAL;
	}
	memcpy(buf, (void *)&cc_state->cct + pos, count);
	rcu_read_unlock();

	return count;
}
static BIN_ATTR_RO(cc_table_bin, PAGE_SIZE);

/*
 * Congestion settings: port control, control map and an array of 16
 * entries for the congestion entries - increase, timer, event log
 * trigger threshold and the minimum injection rate delay.
 */
static ssize_t cc_setting_bin_read(struct file *filp, struct kobject *kobj,
				   struct bin_attribute *bin_attr,
				   char *buf, loff_t pos, size_t count)
{
	struct hfi1_pportdata *ppd = hfi1_get_pportdata_kobj(kobj);
	int ret;
	struct cc_state *cc_state;

	ret = sizeof(struct opa_congestion_setting_attr_shadow);

	if (pos > ret)
		return -EINVAL;
	if (count > ret - pos)
		count = ret - pos;

	if (!count)
		return count;

	rcu_read_lock();
	cc_state = get_cc_state(ppd);
	if (!cc_state) {
		rcu_read_unlock();
		return -EINVAL;
	}
	memcpy(buf, (void *)&cc_state->cong_setting + pos, count);
	rcu_read_unlock();

	return count;
}
static BIN_ATTR_RO(cc_setting_bin, PAGE_SIZE);

static struct bin_attribute *port_cc_bin_attributes[] = {
	&bin_attr_cc_setting_bin,
	&bin_attr_cc_table_bin,
	NULL
};

static ssize_t cc_prescan_show(struct ib_device *ibdev, u32 port_num,
			       struct ib_port_attribute *attr, char *buf)
{
	struct hfi1_devdata *dd = dd_from_ibdev(ibdev);
	struct hfi1_pportdata *ppd = &dd->pport[port_num - 1];

	return sysfs_emit(buf, "%s\n", ppd->cc_prescan ? "on" : "off");
}

static ssize_t cc_prescan_store(struct ib_device *ibdev, u32 port_num,
				struct ib_port_attribute *attr, const char *buf,
				size_t count)
{
	struct hfi1_devdata *dd = dd_from_ibdev(ibdev);
	struct hfi1_pportdata *ppd = &dd->pport[port_num - 1];

	if (!memcmp(buf, "on", 2))
		ppd->cc_prescan = true;
	else if (!memcmp(buf, "off", 3))
		ppd->cc_prescan = false;

	return count;
}
static IB_PORT_ATTR_ADMIN_RW(cc_prescan);

static struct attribute *port_cc_attributes[] = {
	&ib_port_attr_cc_prescan.attr,
	NULL
};

static const struct attribute_group port_cc_group = {
	.name = "CCMgtA",
	.attrs = port_cc_attributes,
	.bin_attrs = port_cc_bin_attributes,
};

/* Start sc2vl */
struct hfi1_sc2vl_attr {
	struct ib_port_attribute attr;
	int sc;
};

static ssize_t sc2vl_attr_show(struct ib_device *ibdev, u32 port_num,
			       struct ib_port_attribute *attr, char *buf)
{
	struct hfi1_sc2vl_attr *sattr =
		container_of(attr, struct hfi1_sc2vl_attr, attr);
	struct hfi1_devdata *dd = dd_from_ibdev(ibdev);

	return sysfs_emit(buf, "%u\n", *((u8 *)dd->sc2vl + sattr->sc));
}

#define HFI1_SC2VL_ATTR(N)                                                     \
	static struct hfi1_sc2vl_attr hfi1_sc2vl_attr_##N = {                  \
		.attr = __ATTR(N, 0444, sc2vl_attr_show, NULL),                \
		.sc = N,                                                       \
	}

HFI1_SC2VL_ATTR(0);
HFI1_SC2VL_ATTR(1);
HFI1_SC2VL_ATTR(2);
HFI1_SC2VL_ATTR(3);
HFI1_SC2VL_ATTR(4);
HFI1_SC2VL_ATTR(5);
HFI1_SC2VL_ATTR(6);
HFI1_SC2VL_ATTR(7);
HFI1_SC2VL_ATTR(8);
HFI1_SC2VL_ATTR(9);
HFI1_SC2VL_ATTR(10);
HFI1_SC2VL_ATTR(11);
HFI1_SC2VL_ATTR(12);
HFI1_SC2VL_ATTR(13);
HFI1_SC2VL_ATTR(14);
HFI1_SC2VL_ATTR(15);
HFI1_SC2VL_ATTR(16);
HFI1_SC2VL_ATTR(17);
HFI1_SC2VL_ATTR(18);
HFI1_SC2VL_ATTR(19);
HFI1_SC2VL_ATTR(20);
HFI1_SC2VL_ATTR(21);
HFI1_SC2VL_ATTR(22);
HFI1_SC2VL_ATTR(23);
HFI1_SC2VL_ATTR(24);
HFI1_SC2VL_ATTR(25);
HFI1_SC2VL_ATTR(26);
HFI1_SC2VL_ATTR(27);
HFI1_SC2VL_ATTR(28);
HFI1_SC2VL_ATTR(29);
HFI1_SC2VL_ATTR(30);
HFI1_SC2VL_ATTR(31);

static struct attribute *port_sc2vl_attributes[] = {
	&hfi1_sc2vl_attr_0.attr.attr,
	&hfi1_sc2vl_attr_1.attr.attr,
	&hfi1_sc2vl_attr_2.attr.attr,
	&hfi1_sc2vl_attr_3.attr.attr,
	&hfi1_sc2vl_attr_4.attr.attr,
	&hfi1_sc2vl_attr_5.attr.attr,
	&hfi1_sc2vl_attr_6.attr.attr,
	&hfi1_sc2vl_attr_7.attr.attr,
	&hfi1_sc2vl_attr_8.attr.attr,
	&hfi1_sc2vl_attr_9.attr.attr,
	&hfi1_sc2vl_attr_10.attr.attr,
	&hfi1_sc2vl_attr_11.attr.attr,
	&hfi1_sc2vl_attr_12.attr.attr,
	&hfi1_sc2vl_attr_13.attr.attr,
	&hfi1_sc2vl_attr_14.attr.attr,
	&hfi1_sc2vl_attr_15.attr.attr,
	&hfi1_sc2vl_attr_16.attr.attr,
	&hfi1_sc2vl_attr_17.attr.attr,
	&hfi1_sc2vl_attr_18.attr.attr,
	&hfi1_sc2vl_attr_19.attr.attr,
	&hfi1_sc2vl_attr_20.attr.attr,
	&hfi1_sc2vl_attr_21.attr.attr,
	&hfi1_sc2vl_attr_22.attr.attr,
	&hfi1_sc2vl_attr_23.attr.attr,
	&hfi1_sc2vl_attr_24.attr.attr,
	&hfi1_sc2vl_attr_25.attr.attr,
	&hfi1_sc2vl_attr_26.attr.attr,
	&hfi1_sc2vl_attr_27.attr.attr,
	&hfi1_sc2vl_attr_28.attr.attr,
	&hfi1_sc2vl_attr_29.attr.attr,
	&hfi1_sc2vl_attr_30.attr.attr,
	&hfi1_sc2vl_attr_31.attr.attr,
	NULL
};

static const struct attribute_group port_sc2vl_group = {
	.name = "sc2vl",
	.attrs = port_sc2vl_attributes,
};
/* End sc2vl */

/* Start sl2sc */
struct hfi1_sl2sc_attr {
	struct ib_port_attribute attr;
	int sl;
};

static ssize_t sl2sc_attr_show(struct ib_device *ibdev, u32 port_num,
			       struct ib_port_attribute *attr, char *buf)
{
	struct hfi1_sl2sc_attr *sattr =
		container_of(attr, struct hfi1_sl2sc_attr, attr);
	struct hfi1_devdata *dd = dd_from_ibdev(ibdev);
	struct hfi1_ibport *ibp = &dd->pport[port_num - 1].ibport_data;

	return sysfs_emit(buf, "%u\n", ibp->sl_to_sc[sattr->sl]);
}

#define HFI1_SL2SC_ATTR(N)                                                     \
	static struct hfi1_sl2sc_attr hfi1_sl2sc_attr_##N = {                  \
		.attr = __ATTR(N, 0444, sl2sc_attr_show, NULL), .sl = N        \
	}

HFI1_SL2SC_ATTR(0);
HFI1_SL2SC_ATTR(1);
HFI1_SL2SC_ATTR(2);
HFI1_SL2SC_ATTR(3);
HFI1_SL2SC_ATTR(4);
HFI1_SL2SC_ATTR(5);
HFI1_SL2SC_ATTR(6);
HFI1_SL2SC_ATTR(7);
HFI1_SL2SC_ATTR(8);
HFI1_SL2SC_ATTR(9);
HFI1_SL2SC_ATTR(10);
HFI1_SL2SC_ATTR(11);
HFI1_SL2SC_ATTR(12);
HFI1_SL2SC_ATTR(13);
HFI1_SL2SC_ATTR(14);
HFI1_SL2SC_ATTR(15);
HFI1_SL2SC_ATTR(16);
HFI1_SL2SC_ATTR(17);
HFI1_SL2SC_ATTR(18);
HFI1_SL2SC_ATTR(19);
HFI1_SL2SC_ATTR(20);
HFI1_SL2SC_ATTR(21);
HFI1_SL2SC_ATTR(22);
HFI1_SL2SC_ATTR(23);
HFI1_SL2SC_ATTR(24);
HFI1_SL2SC_ATTR(25);
HFI1_SL2SC_ATTR(26);
HFI1_SL2SC_ATTR(27);
HFI1_SL2SC_ATTR(28);
HFI1_SL2SC_ATTR(29);
HFI1_SL2SC_ATTR(30);
HFI1_SL2SC_ATTR(31);

static struct attribute *port_sl2sc_attributes[] = {
	&hfi1_sl2sc_attr_0.attr.attr,
	&hfi1_sl2sc_attr_1.attr.attr,
	&hfi1_sl2sc_attr_2.attr.attr,
	&hfi1_sl2sc_attr_3.attr.attr,
	&hfi1_sl2sc_attr_4.attr.attr,
	&hfi1_sl2sc_attr_5.attr.attr,
	&hfi1_sl2sc_attr_6.attr.attr,
	&hfi1_sl2sc_attr_7.attr.attr,
	&hfi1_sl2sc_attr_8.attr.attr,
	&hfi1_sl2sc_attr_9.attr.attr,
	&hfi1_sl2sc_attr_10.attr.attr,
	&hfi1_sl2sc_attr_11.attr.attr,
	&hfi1_sl2sc_attr_12.attr.attr,
	&hfi1_sl2sc_attr_13.attr.attr,
	&hfi1_sl2sc_attr_14.attr.attr,
	&hfi1_sl2sc_attr_15.attr.attr,
	&hfi1_sl2sc_attr_16.attr.attr,
	&hfi1_sl2sc_attr_17.attr.attr,
	&hfi1_sl2sc_attr_18.attr.attr,
	&hfi1_sl2sc_attr_19.attr.attr,
	&hfi1_sl2sc_attr_20.attr.attr,
	&hfi1_sl2sc_attr_21.attr.attr,
	&hfi1_sl2sc_attr_22.attr.attr,
	&hfi1_sl2sc_attr_23.attr.attr,
	&hfi1_sl2sc_attr_24.attr.attr,
	&hfi1_sl2sc_attr_25.attr.attr,
	&hfi1_sl2sc_attr_26.attr.attr,
	&hfi1_sl2sc_attr_27.attr.attr,
	&hfi1_sl2sc_attr_28.attr.attr,
	&hfi1_sl2sc_attr_29.attr.attr,
	&hfi1_sl2sc_attr_30.attr.attr,
	&hfi1_sl2sc_attr_31.attr.attr,
	NULL
};

static const struct attribute_group port_sl2sc_group = {
	.name = "sl2sc",
	.attrs = port_sl2sc_attributes,
};

/* End sl2sc */

/* Start vl2mtu */

struct hfi1_vl2mtu_attr {
	struct ib_port_attribute attr;
	int vl;
};

static ssize_t vl2mtu_attr_show(struct ib_device *ibdev, u32 port_num,
				struct ib_port_attribute *attr, char *buf)
{
	struct hfi1_vl2mtu_attr *vlattr =
		container_of(attr, struct hfi1_vl2mtu_attr, attr);
	struct hfi1_devdata *dd = dd_from_ibdev(ibdev);

	return sysfs_emit(buf, "%u\n", dd->vld[vlattr->vl].mtu);
}

#define HFI1_VL2MTU_ATTR(N)                                                    \
	static struct hfi1_vl2mtu_attr hfi1_vl2mtu_attr_##N = {                \
		.attr = __ATTR(N, 0444, vl2mtu_attr_show, NULL),               \
		.vl = N,                                                       \
	}

HFI1_VL2MTU_ATTR(0);
HFI1_VL2MTU_ATTR(1);
HFI1_VL2MTU_ATTR(2);
HFI1_VL2MTU_ATTR(3);
HFI1_VL2MTU_ATTR(4);
HFI1_VL2MTU_ATTR(5);
HFI1_VL2MTU_ATTR(6);
HFI1_VL2MTU_ATTR(7);
HFI1_VL2MTU_ATTR(8);
HFI1_VL2MTU_ATTR(9);
HFI1_VL2MTU_ATTR(10);
HFI1_VL2MTU_ATTR(11);
HFI1_VL2MTU_ATTR(12);
HFI1_VL2MTU_ATTR(13);
HFI1_VL2MTU_ATTR(14);
HFI1_VL2MTU_ATTR(15);

static struct attribute *port_vl2mtu_attributes[] = {
	&hfi1_vl2mtu_attr_0.attr.attr,
	&hfi1_vl2mtu_attr_1.attr.attr,
	&hfi1_vl2mtu_attr_2.attr.attr,
	&hfi1_vl2mtu_attr_3.attr.attr,
	&hfi1_vl2mtu_attr_4.attr.attr,
	&hfi1_vl2mtu_attr_5.attr.attr,
	&hfi1_vl2mtu_attr_6.attr.attr,
	&hfi1_vl2mtu_attr_7.attr.attr,
	&hfi1_vl2mtu_attr_8.attr.attr,
	&hfi1_vl2mtu_attr_9.attr.attr,
	&hfi1_vl2mtu_attr_10.attr.attr,
	&hfi1_vl2mtu_attr_11.attr.attr,
	&hfi1_vl2mtu_attr_12.attr.attr,
	&hfi1_vl2mtu_attr_13.attr.attr,
	&hfi1_vl2mtu_attr_14.attr.attr,
	&hfi1_vl2mtu_attr_15.attr.attr,
	NULL
};

static const struct attribute_group port_vl2mtu_group = {
	.name = "vl2mtu",
	.attrs = port_vl2mtu_attributes,
};

/* end of per-port file structures and support code */

/*
 * Start of per-unit (or driver, in some cases, but replicated
 * per unit) functions (these get a device *)
 */
static ssize_t hw_rev_show(struct device *device, struct device_attribute *attr,
			   char *buf)
{
	struct hfi1_ibdev *dev =
		rdma_device_to_drv_device(device, struct hfi1_ibdev, rdi.ibdev);

	return sysfs_emit(buf, "%x\n", dd_from_dev(dev)->minrev);
}
static DEVICE_ATTR_RO(hw_rev);

static ssize_t board_id_show(struct device *device,
			     struct device_attribute *attr, char *buf)
{
	struct hfi1_ibdev *dev =
		rdma_device_to_drv_device(device, struct hfi1_ibdev, rdi.ibdev);
	struct hfi1_devdata *dd = dd_from_dev(dev);

	if (!dd->boardname)
		return -EINVAL;

	return sysfs_emit(buf, "%s\n", dd->boardname);
}
static DEVICE_ATTR_RO(board_id);

static ssize_t boardversion_show(struct device *device,
				 struct device_attribute *attr, char *buf)
{
	struct hfi1_ibdev *dev =
		rdma_device_to_drv_device(device, struct hfi1_ibdev, rdi.ibdev);
	struct hfi1_devdata *dd = dd_from_dev(dev);

	/* The string printed here is already newline-terminated. */
	return sysfs_emit(buf, "%s", dd->boardversion);
}
static DEVICE_ATTR_RO(boardversion);

static ssize_t nctxts_show(struct device *device,
			   struct device_attribute *attr, char *buf)
{
	struct hfi1_ibdev *dev =
		rdma_device_to_drv_device(device, struct hfi1_ibdev, rdi.ibdev);
	struct hfi1_devdata *dd = dd_from_dev(dev);

	/*
	 * Return the smaller of send and receive contexts.
	 * Normally, user level applications would require both a send
	 * and a receive context, so returning the smaller of the two counts
	 * give a more accurate picture of total contexts available.
	 */
	return sysfs_emit(buf, "%u\n",
			  min(dd->num_user_contexts,
			      (u32)dd->sc_sizes[SC_USER].count));
}
static DEVICE_ATTR_RO(nctxts);

static ssize_t nfreectxts_show(struct device *device,
			       struct device_attribute *attr, char *buf)
{
	struct hfi1_ibdev *dev =
		rdma_device_to_drv_device(device, struct hfi1_ibdev, rdi.ibdev);
	struct hfi1_devdata *dd = dd_from_dev(dev);

	/* Return the number of free user ports (contexts) available. */
	return sysfs_emit(buf, "%u\n", dd->freectxts);
}
static DEVICE_ATTR_RO(nfreectxts);

static ssize_t serial_show(struct device *device,
			   struct device_attribute *attr, char *buf)
{
	struct hfi1_ibdev *dev =
		rdma_device_to_drv_device(device, struct hfi1_ibdev, rdi.ibdev);
	struct hfi1_devdata *dd = dd_from_dev(dev);

	/* dd->serial is already newline terminated in chip.c */
	return sysfs_emit(buf, "%s", dd->serial);
}
static DEVICE_ATTR_RO(serial);

static ssize_t chip_reset_store(struct device *device,
				struct device_attribute *attr, const char *buf,
				size_t count)
{
	struct hfi1_ibdev *dev =
		rdma_device_to_drv_device(device, struct hfi1_ibdev, rdi.ibdev);
	struct hfi1_devdata *dd = dd_from_dev(dev);
	int ret;

	if (count < 5 || memcmp(buf, "reset", 5) || !dd->diag_client) {
		ret = -EINVAL;
		goto bail;
	}

	ret = hfi1_reset_device(dd->unit);
bail:
	return ret < 0 ? ret : count;
}
static DEVICE_ATTR_WO(chip_reset);

/*
 * Convert the reported temperature from an integer (reported in
 * units of 0.25C) to a floating point number.
 */
#define temp_d(t) ((t) >> 2)
#define temp_f(t) (((t)&0x3) * 25u)

/*
 * Dump tempsense values, in decimal, to ease shell-scripts.
 */
static ssize_t tempsense_show(struct device *device,
			      struct device_attribute *attr, char *buf)
{
	struct hfi1_ibdev *dev =
		rdma_device_to_drv_device(device, struct hfi1_ibdev, rdi.ibdev);
	struct hfi1_devdata *dd = dd_from_dev(dev);
	struct hfi1_temp temp;
	int ret;

	ret = hfi1_tempsense_rd(dd, &temp);
	if (ret)
		return ret;

	return sysfs_emit(buf, "%u.%02u %u.%02u %u.%02u %u.%02u %u %u %u\n",
			  temp_d(temp.curr), temp_f(temp.curr),
			  temp_d(temp.lo_lim), temp_f(temp.lo_lim),
			  temp_d(temp.hi_lim), temp_f(temp.hi_lim),
			  temp_d(temp.crit_lim), temp_f(temp.crit_lim),
			  temp.triggers & 0x1,
			  temp.triggers & 0x2,
			  temp.triggers & 0x4);
}
static DEVICE_ATTR_RO(tempsense);

/*
 * end of per-unit (or driver, in some cases, but replicated
 * per unit) functions
 */

/* start of per-unit file structures and support code */
static struct attribute *hfi1_attributes[] = {
	&dev_attr_hw_rev.attr,
	&dev_attr_board_id.attr,
	&dev_attr_nctxts.attr,
	&dev_attr_nfreectxts.attr,
	&dev_attr_serial.attr,
	&dev_attr_boardversion.attr,
	&dev_attr_tempsense.attr,
	&dev_attr_chip_reset.attr,
	NULL,
};

const struct attribute_group ib_hfi1_attr_group = {
	.attrs = hfi1_attributes,
};

<<<<<<< HEAD
int hfi1_create_port_files(struct ib_device *ibdev, u8 port_num,
			   struct kobject *kobj)
{
	struct hfi1_pportdata *ppd;
	struct hfi1_devdata *dd = dd_from_ibdev(ibdev);
	int ret;

	if (!port_num || port_num > dd->num_pports) {
		dd_dev_err(dd,
			   "Skipping infiniband class with invalid port %u\n",
			   port_num);
		return -ENODEV;
	}
	ppd = &dd->pport[port_num - 1];

	ret = kobject_init_and_add(&ppd->sc2vl_kobj, &hfi1_sc2vl_ktype, kobj,
				   "sc2vl");
	if (ret) {
		dd_dev_err(dd,
			   "Skipping sc2vl sysfs info, (err %d) port %u\n",
			   ret, port_num);
		/*
		 * Based on the documentation for kobject_init_and_add(), the
		 * caller should call kobject_put even if this call fails.
		 */
		goto bail_sc2vl;
	}
	kobject_uevent(&ppd->sc2vl_kobj, KOBJ_ADD);

	ret = kobject_init_and_add(&ppd->sl2sc_kobj, &hfi1_sl2sc_ktype, kobj,
				   "sl2sc");
	if (ret) {
		dd_dev_err(dd,
			   "Skipping sl2sc sysfs info, (err %d) port %u\n",
			   ret, port_num);
		goto bail_sl2sc;
	}
	kobject_uevent(&ppd->sl2sc_kobj, KOBJ_ADD);

	ret = kobject_init_and_add(&ppd->vl2mtu_kobj, &hfi1_vl2mtu_ktype, kobj,
				   "vl2mtu");
	if (ret) {
		dd_dev_err(dd,
			   "Skipping vl2mtu sysfs info, (err %d) port %u\n",
			   ret, port_num);
		goto bail_vl2mtu;
	}
	kobject_uevent(&ppd->vl2mtu_kobj, KOBJ_ADD);

	ret = kobject_init_and_add(&ppd->pport_cc_kobj, &port_cc_ktype,
				   kobj, "CCMgtA");
	if (ret) {
		dd_dev_err(dd,
			   "Skipping Congestion Control sysfs info, (err %d) port %u\n",
			   ret, port_num);
		goto bail_cc;
	}

	kobject_uevent(&ppd->pport_cc_kobj, KOBJ_ADD);

	ret = sysfs_create_bin_file(&ppd->pport_cc_kobj, &cc_setting_bin_attr);
	if (ret) {
		dd_dev_err(dd,
			   "Skipping Congestion Control setting sysfs info, (err %d) port %u\n",
			   ret, port_num);
		goto bail_cc;
	}

	ret = sysfs_create_bin_file(&ppd->pport_cc_kobj, &cc_table_bin_attr);
	if (ret) {
		dd_dev_err(dd,
			   "Skipping Congestion Control table sysfs info, (err %d) port %u\n",
			   ret, port_num);
		goto bail_cc_entry_bin;
	}

	dd_dev_info(dd,
		    "Congestion Control Agent enabled for port %d\n",
		    port_num);

	return 0;

bail_cc_entry_bin:
	sysfs_remove_bin_file(&ppd->pport_cc_kobj,
			      &cc_setting_bin_attr);
bail_cc:
	kobject_put(&ppd->pport_cc_kobj);
bail_vl2mtu:
	kobject_put(&ppd->vl2mtu_kobj);
bail_sl2sc:
	kobject_put(&ppd->sl2sc_kobj);
bail_sc2vl:
	kobject_put(&ppd->sc2vl_kobj);
	return ret;
}
=======
const struct attribute_group *hfi1_attr_port_groups[] = {
	&port_cc_group,
	&port_sc2vl_group,
	&port_sl2sc_group,
	&port_vl2mtu_group,
	NULL,
};
>>>>>>> c1084c27

struct sde_attribute {
	struct attribute attr;
	ssize_t (*show)(struct sdma_engine *sde, char *buf);
	ssize_t (*store)(struct sdma_engine *sde, const char *buf, size_t cnt);
};

static ssize_t sde_show(struct kobject *kobj, struct attribute *attr, char *buf)
{
	struct sde_attribute *sde_attr =
		container_of(attr, struct sde_attribute, attr);
	struct sdma_engine *sde =
		container_of(kobj, struct sdma_engine, kobj);

	if (!sde_attr->show)
		return -EINVAL;

	return sde_attr->show(sde, buf);
}

static ssize_t sde_store(struct kobject *kobj, struct attribute *attr,
			 const char *buf, size_t count)
{
	struct sde_attribute *sde_attr =
		container_of(attr, struct sde_attribute, attr);
	struct sdma_engine *sde =
		container_of(kobj, struct sdma_engine, kobj);

	if (!capable(CAP_SYS_ADMIN))
		return -EPERM;

	if (!sde_attr->store)
		return -EINVAL;

	return sde_attr->store(sde, buf, count);
}

static const struct sysfs_ops sde_sysfs_ops = {
	.show = sde_show,
	.store = sde_store,
};

static struct kobj_type sde_ktype = {
	.sysfs_ops = &sde_sysfs_ops,
};

#define SDE_ATTR(_name, _mode, _show, _store) \
	struct sde_attribute sde_attr_##_name = \
		__ATTR(_name, _mode, _show, _store)

static ssize_t sde_show_cpu_to_sde_map(struct sdma_engine *sde, char *buf)
{
	return sdma_get_cpu_to_sde_map(sde, buf);
}

static ssize_t sde_store_cpu_to_sde_map(struct sdma_engine *sde,
					const char *buf, size_t count)
{
	return sdma_set_cpu_to_sde_map(sde, buf, count);
}

static ssize_t sde_show_vl(struct sdma_engine *sde, char *buf)
{
	int vl;

	vl = sdma_engine_get_vl(sde);
	if (vl < 0)
		return vl;

	return sysfs_emit(buf, "%d\n", vl);
}

static SDE_ATTR(cpu_list, S_IWUSR | S_IRUGO,
		sde_show_cpu_to_sde_map,
		sde_store_cpu_to_sde_map);
static SDE_ATTR(vl, S_IRUGO, sde_show_vl, NULL);

static struct sde_attribute *sde_attribs[] = {
	&sde_attr_cpu_list,
	&sde_attr_vl
};

/*
 * Register and create our files in /sys/class/infiniband.
 */
int hfi1_verbs_register_sysfs(struct hfi1_devdata *dd)
{
	struct ib_device *dev = &dd->verbs_dev.rdi.ibdev;
	struct device *class_dev = &dev->dev;
	int i, j, ret;

	for (i = 0; i < dd->num_sdma; i++) {
		ret = kobject_init_and_add(&dd->per_sdma[i].kobj,
					   &sde_ktype, &class_dev->kobj,
					   "sdma%d", i);
		if (ret)
			goto bail;

		for (j = 0; j < ARRAY_SIZE(sde_attribs); j++) {
			ret = sysfs_create_file(&dd->per_sdma[i].kobj,
						&sde_attribs[j]->attr);
			if (ret)
				goto bail;
		}
	}

	return 0;
bail:
	/*
	 * The function kobject_put() will call kobject_del() if the kobject
	 * has been added successfully. The sysfs files created under the
	 * kobject directory will also be removed during the process.
	 */
	for (; i >= 0; i--)
		kobject_put(&dd->per_sdma[i].kobj);

	return ret;
}

/*
 * Unregister and remove our files in /sys/class/infiniband.
 */
void hfi1_verbs_unregister_sysfs(struct hfi1_devdata *dd)
{
	int i;

	/* Unwind operations in hfi1_verbs_register_sysfs() */
	for (i = 0; i < dd->num_sdma; i++)
		kobject_put(&dd->per_sdma[i].kobj);
<<<<<<< HEAD

	for (i = 0; i < dd->num_pports; i++) {
		ppd = &dd->pport[i];

		sysfs_remove_bin_file(&ppd->pport_cc_kobj,
				      &cc_setting_bin_attr);
		sysfs_remove_bin_file(&ppd->pport_cc_kobj,
				      &cc_table_bin_attr);
		kobject_put(&ppd->pport_cc_kobj);
		kobject_put(&ppd->vl2mtu_kobj);
		kobject_put(&ppd->sl2sc_kobj);
		kobject_put(&ppd->sc2vl_kobj);
	}
=======
>>>>>>> c1084c27
}<|MERGE_RESOLUTION|>--- conflicted
+++ resolved
@@ -558,103 +558,6 @@
 	.attrs = hfi1_attributes,
 };
 
-<<<<<<< HEAD
-int hfi1_create_port_files(struct ib_device *ibdev, u8 port_num,
-			   struct kobject *kobj)
-{
-	struct hfi1_pportdata *ppd;
-	struct hfi1_devdata *dd = dd_from_ibdev(ibdev);
-	int ret;
-
-	if (!port_num || port_num > dd->num_pports) {
-		dd_dev_err(dd,
-			   "Skipping infiniband class with invalid port %u\n",
-			   port_num);
-		return -ENODEV;
-	}
-	ppd = &dd->pport[port_num - 1];
-
-	ret = kobject_init_and_add(&ppd->sc2vl_kobj, &hfi1_sc2vl_ktype, kobj,
-				   "sc2vl");
-	if (ret) {
-		dd_dev_err(dd,
-			   "Skipping sc2vl sysfs info, (err %d) port %u\n",
-			   ret, port_num);
-		/*
-		 * Based on the documentation for kobject_init_and_add(), the
-		 * caller should call kobject_put even if this call fails.
-		 */
-		goto bail_sc2vl;
-	}
-	kobject_uevent(&ppd->sc2vl_kobj, KOBJ_ADD);
-
-	ret = kobject_init_and_add(&ppd->sl2sc_kobj, &hfi1_sl2sc_ktype, kobj,
-				   "sl2sc");
-	if (ret) {
-		dd_dev_err(dd,
-			   "Skipping sl2sc sysfs info, (err %d) port %u\n",
-			   ret, port_num);
-		goto bail_sl2sc;
-	}
-	kobject_uevent(&ppd->sl2sc_kobj, KOBJ_ADD);
-
-	ret = kobject_init_and_add(&ppd->vl2mtu_kobj, &hfi1_vl2mtu_ktype, kobj,
-				   "vl2mtu");
-	if (ret) {
-		dd_dev_err(dd,
-			   "Skipping vl2mtu sysfs info, (err %d) port %u\n",
-			   ret, port_num);
-		goto bail_vl2mtu;
-	}
-	kobject_uevent(&ppd->vl2mtu_kobj, KOBJ_ADD);
-
-	ret = kobject_init_and_add(&ppd->pport_cc_kobj, &port_cc_ktype,
-				   kobj, "CCMgtA");
-	if (ret) {
-		dd_dev_err(dd,
-			   "Skipping Congestion Control sysfs info, (err %d) port %u\n",
-			   ret, port_num);
-		goto bail_cc;
-	}
-
-	kobject_uevent(&ppd->pport_cc_kobj, KOBJ_ADD);
-
-	ret = sysfs_create_bin_file(&ppd->pport_cc_kobj, &cc_setting_bin_attr);
-	if (ret) {
-		dd_dev_err(dd,
-			   "Skipping Congestion Control setting sysfs info, (err %d) port %u\n",
-			   ret, port_num);
-		goto bail_cc;
-	}
-
-	ret = sysfs_create_bin_file(&ppd->pport_cc_kobj, &cc_table_bin_attr);
-	if (ret) {
-		dd_dev_err(dd,
-			   "Skipping Congestion Control table sysfs info, (err %d) port %u\n",
-			   ret, port_num);
-		goto bail_cc_entry_bin;
-	}
-
-	dd_dev_info(dd,
-		    "Congestion Control Agent enabled for port %d\n",
-		    port_num);
-
-	return 0;
-
-bail_cc_entry_bin:
-	sysfs_remove_bin_file(&ppd->pport_cc_kobj,
-			      &cc_setting_bin_attr);
-bail_cc:
-	kobject_put(&ppd->pport_cc_kobj);
-bail_vl2mtu:
-	kobject_put(&ppd->vl2mtu_kobj);
-bail_sl2sc:
-	kobject_put(&ppd->sl2sc_kobj);
-bail_sc2vl:
-	kobject_put(&ppd->sc2vl_kobj);
-	return ret;
-}
-=======
 const struct attribute_group *hfi1_attr_port_groups[] = {
 	&port_cc_group,
 	&port_sc2vl_group,
@@ -662,7 +565,6 @@
 	&port_vl2mtu_group,
 	NULL,
 };
->>>>>>> c1084c27
 
 struct sde_attribute {
 	struct attribute attr;
@@ -792,20 +694,4 @@
 	/* Unwind operations in hfi1_verbs_register_sysfs() */
 	for (i = 0; i < dd->num_sdma; i++)
 		kobject_put(&dd->per_sdma[i].kobj);
-<<<<<<< HEAD
-
-	for (i = 0; i < dd->num_pports; i++) {
-		ppd = &dd->pport[i];
-
-		sysfs_remove_bin_file(&ppd->pport_cc_kobj,
-				      &cc_setting_bin_attr);
-		sysfs_remove_bin_file(&ppd->pport_cc_kobj,
-				      &cc_table_bin_attr);
-		kobject_put(&ppd->pport_cc_kobj);
-		kobject_put(&ppd->vl2mtu_kobj);
-		kobject_put(&ppd->sl2sc_kobj);
-		kobject_put(&ppd->sc2vl_kobj);
-	}
-=======
->>>>>>> c1084c27
 }