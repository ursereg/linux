/*
 * Copyright (c) 2005-2006 Intel Corporation.  All rights reserved.
 *
 * This software is available to you under a choice of one of two
 * licenses.  You may choose to be licensed under the terms of the GNU
 * General Public License (GPL) Version 2, available from the file
 * COPYING in the main directory of this source tree, or the
 * OpenIB.org BSD license below:
 *
 *     Redistribution and use in source and binary forms, with or
 *     without modification, are permitted provided that the following
 *     conditions are met:
 *
 *      - Redistributions of source code must retain the above
 *	copyright notice, this list of conditions and the following
 *	disclaimer.
 *
 *      - Redistributions in binary form must reproduce the above
 *	copyright notice, this list of conditions and the following
 *	disclaimer in the documentation and/or other materials
 *	provided with the distribution.
 *
 * THE SOFTWARE IS PROVIDED "AS IS", WITHOUT WARRANTY OF ANY KIND,
 * EXPRESS OR IMPLIED, INCLUDING BUT NOT LIMITED TO THE WARRANTIES OF
 * MERCHANTABILITY, FITNESS FOR A PARTICULAR PURPOSE AND
 * NONINFRINGEMENT. IN NO EVENT SHALL THE AUTHORS OR COPYRIGHT HOLDERS
 * BE LIABLE FOR ANY CLAIM, DAMAGES OR OTHER LIABILITY, WHETHER IN AN
 * ACTION OF CONTRACT, TORT OR OTHERWISE, ARISING FROM, OUT OF OR IN
 * CONNECTION WITH THE SOFTWARE OR THE USE OR OTHER DEALINGS IN THE
 * SOFTWARE.
 */

#include <linux/completion.h>
#include <linux/file.h>
#include <linux/mutex.h>
#include <linux/poll.h>
#include <linux/sched.h>
#include <linux/idr.h>
#include <linux/in.h>
#include <linux/in6.h>
#include <linux/miscdevice.h>
#include <linux/slab.h>
#include <linux/sysctl.h>
#include <linux/module.h>
#include <linux/nsproxy.h>

#include <linux/nospec.h>

#include <rdma/rdma_user_cm.h>
#include <rdma/ib_marshall.h>
#include <rdma/rdma_cm.h>
#include <rdma/rdma_cm_ib.h>
#include <rdma/ib_addr.h>
#include <rdma/ib.h>
#include <rdma/ib_cm.h>
#include <rdma/rdma_netlink.h>
#include "core_priv.h"

MODULE_AUTHOR("Sean Hefty");
MODULE_DESCRIPTION("RDMA Userspace Connection Manager Access");
MODULE_LICENSE("Dual BSD/GPL");

static unsigned int max_backlog = 1024;

static struct ctl_table_header *ucma_ctl_table_hdr;
static struct ctl_table ucma_ctl_table[] = {
	{
		.procname	= "max_backlog",
		.data		= &max_backlog,
		.maxlen		= sizeof max_backlog,
		.mode		= 0644,
		.proc_handler	= proc_dointvec,
	},
	{ }
};

struct ucma_file {
	struct mutex		mut;
	struct file		*filp;
	struct list_head	ctx_list;
	struct list_head	event_list;
	wait_queue_head_t	poll_wait;
};

struct ucma_context {
	u32			id;
	struct completion	comp;
	refcount_t		ref;
	int			events_reported;
	atomic_t		backlog;

	struct ucma_file	*file;
	struct rdma_cm_id	*cm_id;
	struct mutex		mutex;
	u64			uid;

	struct list_head	list;
	struct work_struct	close_work;
};

struct ucma_multicast {
	struct ucma_context	*ctx;
	u32			id;
	int			events_reported;

	u64			uid;
	u8			join_state;
	struct sockaddr_storage	addr;
};

struct ucma_event {
	struct ucma_context	*ctx;
	struct ucma_context	*conn_req_ctx;
	struct ucma_multicast	*mc;
	struct list_head	list;
	struct rdma_ucm_event_resp resp;
};

static DEFINE_XARRAY_ALLOC(ctx_table);
static DEFINE_XARRAY_ALLOC(multicast_table);

static const struct file_operations ucma_fops;
static int ucma_destroy_private_ctx(struct ucma_context *ctx);

static inline struct ucma_context *_ucma_find_context(int id,
						      struct ucma_file *file)
{
	struct ucma_context *ctx;

	ctx = xa_load(&ctx_table, id);
	if (!ctx)
		ctx = ERR_PTR(-ENOENT);
	else if (ctx->file != file)
		ctx = ERR_PTR(-EINVAL);
	return ctx;
}

static struct ucma_context *ucma_get_ctx(struct ucma_file *file, int id)
{
	struct ucma_context *ctx;

	xa_lock(&ctx_table);
	ctx = _ucma_find_context(id, file);
	if (!IS_ERR(ctx))
		if (!refcount_inc_not_zero(&ctx->ref))
			ctx = ERR_PTR(-ENXIO);
	xa_unlock(&ctx_table);
	return ctx;
}

static void ucma_put_ctx(struct ucma_context *ctx)
{
	if (refcount_dec_and_test(&ctx->ref))
		complete(&ctx->comp);
}

/*
 * Same as ucm_get_ctx but requires that ->cm_id->device is valid, eg that the
 * CM_ID is bound.
 */
static struct ucma_context *ucma_get_ctx_dev(struct ucma_file *file, int id)
{
	struct ucma_context *ctx = ucma_get_ctx(file, id);

	if (IS_ERR(ctx))
		return ctx;
	if (!ctx->cm_id->device) {
		ucma_put_ctx(ctx);
		return ERR_PTR(-EINVAL);
	}
	return ctx;
}

static void ucma_close_id(struct work_struct *work)
{
	struct ucma_context *ctx =  container_of(work, struct ucma_context, close_work);

	/* once all inflight tasks are finished, we close all underlying
	 * resources. The context is still alive till its explicit destryoing
	 * by its creator. This puts back the xarray's reference.
	 */
	ucma_put_ctx(ctx);
	wait_for_completion(&ctx->comp);
	/* No new events will be generated after destroying the id. */
	rdma_destroy_id(ctx->cm_id);

	/* Reading the cm_id without holding a positive ref is not allowed */
	ctx->cm_id = NULL;
}

static struct ucma_context *ucma_alloc_ctx(struct ucma_file *file)
{
	struct ucma_context *ctx;

	ctx = kzalloc(sizeof(*ctx), GFP_KERNEL);
	if (!ctx)
		return NULL;

	INIT_WORK(&ctx->close_work, ucma_close_id);
	init_completion(&ctx->comp);
	/* So list_del() will work if we don't do ucma_finish_ctx() */
	INIT_LIST_HEAD(&ctx->list);
	ctx->file = file;
	mutex_init(&ctx->mutex);

	if (xa_alloc(&ctx_table, &ctx->id, NULL, xa_limit_32b, GFP_KERNEL)) {
		kfree(ctx);
		return NULL;
	}
	return ctx;
}

static void ucma_set_ctx_cm_id(struct ucma_context *ctx,
			       struct rdma_cm_id *cm_id)
{
	refcount_set(&ctx->ref, 1);
	ctx->cm_id = cm_id;
}

static void ucma_finish_ctx(struct ucma_context *ctx)
{
	lockdep_assert_held(&ctx->file->mut);
	list_add_tail(&ctx->list, &ctx->file->ctx_list);
	xa_store(&ctx_table, ctx->id, ctx, GFP_KERNEL);
}

static void ucma_copy_conn_event(struct rdma_ucm_conn_param *dst,
				 struct rdma_conn_param *src)
{
	if (src->private_data_len)
		memcpy(dst->private_data, src->private_data,
		       src->private_data_len);
	dst->private_data_len = src->private_data_len;
	dst->responder_resources = src->responder_resources;
	dst->initiator_depth = src->initiator_depth;
	dst->flow_control = src->flow_control;
	dst->retry_count = src->retry_count;
	dst->rnr_retry_count = src->rnr_retry_count;
	dst->srq = src->srq;
	dst->qp_num = src->qp_num;
}

static void ucma_copy_ud_event(struct ib_device *device,
			       struct rdma_ucm_ud_param *dst,
			       struct rdma_ud_param *src)
{
	if (src->private_data_len)
		memcpy(dst->private_data, src->private_data,
		       src->private_data_len);
	dst->private_data_len = src->private_data_len;
	ib_copy_ah_attr_to_user(device, &dst->ah_attr, &src->ah_attr);
	dst->qp_num = src->qp_num;
	dst->qkey = src->qkey;
}

static struct ucma_event *ucma_create_uevent(struct ucma_context *ctx,
					     struct rdma_cm_event *event)
{
	struct ucma_event *uevent;

	uevent = kzalloc(sizeof(*uevent), GFP_KERNEL);
	if (!uevent)
		return NULL;

	uevent->ctx = ctx;
	switch (event->event) {
	case RDMA_CM_EVENT_MULTICAST_JOIN:
	case RDMA_CM_EVENT_MULTICAST_ERROR:
		uevent->mc = (struct ucma_multicast *)
			     event->param.ud.private_data;
		uevent->resp.uid = uevent->mc->uid;
		uevent->resp.id = uevent->mc->id;
		break;
	default:
		uevent->resp.uid = ctx->uid;
		uevent->resp.id = ctx->id;
		break;
	}
	uevent->resp.event = event->event;
	uevent->resp.status = event->status;
	if (ctx->cm_id->qp_type == IB_QPT_UD)
		ucma_copy_ud_event(ctx->cm_id->device, &uevent->resp.param.ud,
				   &event->param.ud);
	else
		ucma_copy_conn_event(&uevent->resp.param.conn,
				     &event->param.conn);

	uevent->resp.ece.vendor_id = event->ece.vendor_id;
	uevent->resp.ece.attr_mod = event->ece.attr_mod;
	return uevent;
}

static int ucma_connect_event_handler(struct rdma_cm_id *cm_id,
				      struct rdma_cm_event *event)
{
	struct ucma_context *listen_ctx = cm_id->context;
	struct ucma_context *ctx;
	struct ucma_event *uevent;

	if (!atomic_add_unless(&listen_ctx->backlog, -1, 0))
		return -ENOMEM;
	ctx = ucma_alloc_ctx(listen_ctx->file);
	if (!ctx)
		goto err_backlog;
	ucma_set_ctx_cm_id(ctx, cm_id);

	uevent = ucma_create_uevent(listen_ctx, event);
	if (!uevent)
		goto err_alloc;
	uevent->conn_req_ctx = ctx;
	uevent->resp.id = ctx->id;

	ctx->cm_id->context = ctx;

	mutex_lock(&ctx->file->mut);
	ucma_finish_ctx(ctx);
	list_add_tail(&uevent->list, &ctx->file->event_list);
	mutex_unlock(&ctx->file->mut);
	wake_up_interruptible(&ctx->file->poll_wait);
	return 0;

err_alloc:
	ucma_destroy_private_ctx(ctx);
err_backlog:
	atomic_inc(&listen_ctx->backlog);
	/* Returning error causes the new ID to be destroyed */
	return -ENOMEM;
}

static int ucma_event_handler(struct rdma_cm_id *cm_id,
			      struct rdma_cm_event *event)
{
	struct ucma_event *uevent;
	struct ucma_context *ctx = cm_id->context;

	if (event->event == RDMA_CM_EVENT_CONNECT_REQUEST)
		return ucma_connect_event_handler(cm_id, event);

	/*
	 * We ignore events for new connections until userspace has set their
	 * context.  This can only happen if an error occurs on a new connection
	 * before the user accepts it.  This is okay, since the accept will just
	 * fail later. However, we do need to release the underlying HW
	 * resources in case of a device removal event.
	 */
	if (ctx->uid) {
		uevent = ucma_create_uevent(ctx, event);
		if (!uevent)
			return 0;

		mutex_lock(&ctx->file->mut);
		list_add_tail(&uevent->list, &ctx->file->event_list);
		mutex_unlock(&ctx->file->mut);
		wake_up_interruptible(&ctx->file->poll_wait);
	}

	if (event->event == RDMA_CM_EVENT_DEVICE_REMOVAL) {
		xa_lock(&ctx_table);
		if (xa_load(&ctx_table, ctx->id) == ctx)
			queue_work(system_unbound_wq, &ctx->close_work);
		xa_unlock(&ctx_table);
	}
	return 0;
}

static ssize_t ucma_get_event(struct ucma_file *file, const char __user *inbuf,
			      int in_len, int out_len)
{
	struct rdma_ucm_get_event cmd;
	struct ucma_event *uevent;

	/*
	 * Old 32 bit user space does not send the 4 byte padding in the
	 * reserved field. We don't care, allow it to keep working.
	 */
	if (out_len < sizeof(uevent->resp) - sizeof(uevent->resp.reserved) -
			      sizeof(uevent->resp.ece))
		return -ENOSPC;

	if (copy_from_user(&cmd, inbuf, sizeof(cmd)))
		return -EFAULT;

	mutex_lock(&file->mut);
	while (list_empty(&file->event_list)) {
		mutex_unlock(&file->mut);

		if (file->filp->f_flags & O_NONBLOCK)
			return -EAGAIN;

		if (wait_event_interruptible(file->poll_wait,
					     !list_empty(&file->event_list)))
			return -ERESTARTSYS;

		mutex_lock(&file->mut);
	}

	uevent = list_first_entry(&file->event_list, struct ucma_event, list);

	if (copy_to_user(u64_to_user_ptr(cmd.response),
			 &uevent->resp,
			 min_t(size_t, out_len, sizeof(uevent->resp)))) {
		mutex_unlock(&file->mut);
		return -EFAULT;
	}

	list_del(&uevent->list);
	uevent->ctx->events_reported++;
	if (uevent->mc)
		uevent->mc->events_reported++;
	if (uevent->resp.event == RDMA_CM_EVENT_CONNECT_REQUEST)
		atomic_inc(&uevent->ctx->backlog);
	mutex_unlock(&file->mut);

	kfree(uevent);
	return 0;
}

static int ucma_get_qp_type(struct rdma_ucm_create_id *cmd, enum ib_qp_type *qp_type)
{
	switch (cmd->ps) {
	case RDMA_PS_TCP:
		*qp_type = IB_QPT_RC;
		return 0;
	case RDMA_PS_UDP:
	case RDMA_PS_IPOIB:
		*qp_type = IB_QPT_UD;
		return 0;
	case RDMA_PS_IB:
		*qp_type = cmd->qp_type;
		return 0;
	default:
		return -EINVAL;
	}
}

static ssize_t ucma_create_id(struct ucma_file *file, const char __user *inbuf,
			      int in_len, int out_len)
{
	struct rdma_ucm_create_id cmd;
	struct rdma_ucm_create_id_resp resp;
	struct ucma_context *ctx;
	struct rdma_cm_id *cm_id;
	enum ib_qp_type qp_type;
	int ret;

	if (out_len < sizeof(resp))
		return -ENOSPC;

	if (copy_from_user(&cmd, inbuf, sizeof(cmd)))
		return -EFAULT;

	ret = ucma_get_qp_type(&cmd, &qp_type);
	if (ret)
		return ret;

	ctx = ucma_alloc_ctx(file);
	if (!ctx)
		return -ENOMEM;

	ctx->uid = cmd.uid;
	cm_id = rdma_create_user_id(ucma_event_handler, ctx, cmd.ps, qp_type);
	if (IS_ERR(cm_id)) {
		ret = PTR_ERR(cm_id);
		goto err1;
	}
	ucma_set_ctx_cm_id(ctx, cm_id);

	resp.id = ctx->id;
	if (copy_to_user(u64_to_user_ptr(cmd.response),
			 &resp, sizeof(resp))) {
		ret = -EFAULT;
		goto err1;
	}

	mutex_lock(&file->mut);
	ucma_finish_ctx(ctx);
	mutex_unlock(&file->mut);
	return 0;

err1:
	ucma_destroy_private_ctx(ctx);
	return ret;
}

static void ucma_cleanup_multicast(struct ucma_context *ctx)
{
	struct ucma_multicast *mc;
	unsigned long index;

	xa_for_each(&multicast_table, index, mc) {
		if (mc->ctx != ctx)
			continue;
		/*
		 * At this point mc->ctx->ref is 0 so the mc cannot leave the
		 * lock on the reader and this is enough serialization
		 */
		xa_erase(&multicast_table, index);
		kfree(mc);
	}
}

static void ucma_cleanup_mc_events(struct ucma_multicast *mc)
{
	struct ucma_event *uevent, *tmp;

	rdma_lock_handler(mc->ctx->cm_id);
	mutex_lock(&mc->ctx->file->mut);
	list_for_each_entry_safe(uevent, tmp, &mc->ctx->file->event_list, list) {
		if (uevent->mc != mc)
			continue;

		list_del(&uevent->list);
		kfree(uevent);
	}
	mutex_unlock(&mc->ctx->file->mut);
	rdma_unlock_handler(mc->ctx->cm_id);
}

static int ucma_cleanup_ctx_events(struct ucma_context *ctx)
{
	int events_reported;
	struct ucma_event *uevent, *tmp;
	LIST_HEAD(list);

	/* Cleanup events not yet reported to the user.*/
	mutex_lock(&ctx->file->mut);
	list_for_each_entry_safe(uevent, tmp, &ctx->file->event_list, list) {
		if (uevent->ctx != ctx)
			continue;

		if (uevent->resp.event == RDMA_CM_EVENT_CONNECT_REQUEST &&
		    xa_cmpxchg(&ctx_table, uevent->conn_req_ctx->id,
			       uevent->conn_req_ctx, XA_ZERO_ENTRY,
			       GFP_KERNEL) == uevent->conn_req_ctx) {
			list_move_tail(&uevent->list, &list);
			continue;
		}
		list_del(&uevent->list);
		kfree(uevent);
	}
	list_del(&ctx->list);
	events_reported = ctx->events_reported;
	mutex_unlock(&ctx->file->mut);

	/*
	 * If this was a listening ID then any connections spawned from it that
	 * have not been delivered to userspace are cleaned up too. Must be done
	 * outside any locks.
	 */
	list_for_each_entry_safe(uevent, tmp, &list, list) {
		ucma_destroy_private_ctx(uevent->conn_req_ctx);
		kfree(uevent);
	}
	return events_reported;
}

<<<<<<< HEAD
	events_reported = ctx->events_reported;
=======
/*
 * When this is called the xarray must have a XA_ZERO_ENTRY in the ctx->id (ie
 * the ctx is not public to the user). This either because:
 *  - ucma_finish_ctx() hasn't been called
 *  - xa_cmpxchg() succeed to remove the entry (only one thread can succeed)
 */
static int ucma_destroy_private_ctx(struct ucma_context *ctx)
{
	int events_reported;

	/*
	 * Destroy the underlying cm_id. New work queuing is prevented now by
	 * the removal from the xarray. Once the work is cancled ref will either
	 * be 0 because the work ran to completion and consumed the ref from the
	 * xarray, or it will be positive because we still have the ref from the
	 * xarray. This can also be 0 in cases where cm_id was never set
	 */
	cancel_work_sync(&ctx->close_work);
	if (refcount_read(&ctx->ref))
		ucma_close_id(&ctx->close_work);

	events_reported = ucma_cleanup_ctx_events(ctx);
	ucma_cleanup_multicast(ctx);

	WARN_ON(xa_cmpxchg(&ctx_table, ctx->id, XA_ZERO_ENTRY, NULL,
			   GFP_KERNEL) != NULL);
>>>>>>> c1084c27
	mutex_destroy(&ctx->mutex);
	kfree(ctx);
	return events_reported;
}

static ssize_t ucma_destroy_id(struct ucma_file *file, const char __user *inbuf,
			       int in_len, int out_len)
{
	struct rdma_ucm_destroy_id cmd;
	struct rdma_ucm_destroy_id_resp resp;
	struct ucma_context *ctx;
	int ret = 0;

	if (out_len < sizeof(resp))
		return -ENOSPC;

	if (copy_from_user(&cmd, inbuf, sizeof(cmd)))
		return -EFAULT;

	xa_lock(&ctx_table);
	ctx = _ucma_find_context(cmd.id, file);
	if (!IS_ERR(ctx)) {
		if (__xa_cmpxchg(&ctx_table, ctx->id, ctx, XA_ZERO_ENTRY,
				 GFP_KERNEL) != ctx)
			ctx = ERR_PTR(-ENOENT);
	}
	xa_unlock(&ctx_table);

	if (IS_ERR(ctx))
		return PTR_ERR(ctx);

	resp.events_reported = ucma_destroy_private_ctx(ctx);
	if (copy_to_user(u64_to_user_ptr(cmd.response),
			 &resp, sizeof(resp)))
		ret = -EFAULT;

	return ret;
}

static ssize_t ucma_bind_ip(struct ucma_file *file, const char __user *inbuf,
			      int in_len, int out_len)
{
	struct rdma_ucm_bind_ip cmd;
	struct ucma_context *ctx;
	int ret;

	if (copy_from_user(&cmd, inbuf, sizeof(cmd)))
		return -EFAULT;

	if (!rdma_addr_size_in6(&cmd.addr))
		return -EINVAL;

	ctx = ucma_get_ctx(file, cmd.id);
	if (IS_ERR(ctx))
		return PTR_ERR(ctx);

	mutex_lock(&ctx->mutex);
	ret = rdma_bind_addr(ctx->cm_id, (struct sockaddr *) &cmd.addr);
	mutex_unlock(&ctx->mutex);

	ucma_put_ctx(ctx);
	return ret;
}

static ssize_t ucma_bind(struct ucma_file *file, const char __user *inbuf,
			 int in_len, int out_len)
{
	struct rdma_ucm_bind cmd;
	struct ucma_context *ctx;
	int ret;

	if (copy_from_user(&cmd, inbuf, sizeof(cmd)))
		return -EFAULT;

	if (cmd.reserved || !cmd.addr_size ||
	    cmd.addr_size != rdma_addr_size_kss(&cmd.addr))
		return -EINVAL;

	ctx = ucma_get_ctx(file, cmd.id);
	if (IS_ERR(ctx))
		return PTR_ERR(ctx);

	mutex_lock(&ctx->mutex);
	ret = rdma_bind_addr(ctx->cm_id, (struct sockaddr *) &cmd.addr);
	mutex_unlock(&ctx->mutex);
	ucma_put_ctx(ctx);
	return ret;
}

static ssize_t ucma_resolve_ip(struct ucma_file *file,
			       const char __user *inbuf,
			       int in_len, int out_len)
{
	struct rdma_ucm_resolve_ip cmd;
	struct ucma_context *ctx;
	int ret;

	if (copy_from_user(&cmd, inbuf, sizeof(cmd)))
		return -EFAULT;

	if ((cmd.src_addr.sin6_family && !rdma_addr_size_in6(&cmd.src_addr)) ||
	    !rdma_addr_size_in6(&cmd.dst_addr))
		return -EINVAL;

	ctx = ucma_get_ctx(file, cmd.id);
	if (IS_ERR(ctx))
		return PTR_ERR(ctx);

	mutex_lock(&ctx->mutex);
	ret = rdma_resolve_addr(ctx->cm_id, (struct sockaddr *) &cmd.src_addr,
				(struct sockaddr *) &cmd.dst_addr, cmd.timeout_ms);
	mutex_unlock(&ctx->mutex);
	ucma_put_ctx(ctx);
	return ret;
}

static ssize_t ucma_resolve_addr(struct ucma_file *file,
				 const char __user *inbuf,
				 int in_len, int out_len)
{
	struct rdma_ucm_resolve_addr cmd;
	struct ucma_context *ctx;
	int ret;

	if (copy_from_user(&cmd, inbuf, sizeof(cmd)))
		return -EFAULT;

	if (cmd.reserved ||
	    (cmd.src_size && (cmd.src_size != rdma_addr_size_kss(&cmd.src_addr))) ||
	    !cmd.dst_size || (cmd.dst_size != rdma_addr_size_kss(&cmd.dst_addr)))
		return -EINVAL;

	ctx = ucma_get_ctx(file, cmd.id);
	if (IS_ERR(ctx))
		return PTR_ERR(ctx);

	mutex_lock(&ctx->mutex);
	ret = rdma_resolve_addr(ctx->cm_id, (struct sockaddr *) &cmd.src_addr,
				(struct sockaddr *) &cmd.dst_addr, cmd.timeout_ms);
	mutex_unlock(&ctx->mutex);
	ucma_put_ctx(ctx);
	return ret;
}

static ssize_t ucma_resolve_route(struct ucma_file *file,
				  const char __user *inbuf,
				  int in_len, int out_len)
{
	struct rdma_ucm_resolve_route cmd;
	struct ucma_context *ctx;
	int ret;

	if (copy_from_user(&cmd, inbuf, sizeof(cmd)))
		return -EFAULT;

	ctx = ucma_get_ctx_dev(file, cmd.id);
	if (IS_ERR(ctx))
		return PTR_ERR(ctx);

	mutex_lock(&ctx->mutex);
	ret = rdma_resolve_route(ctx->cm_id, cmd.timeout_ms);
	mutex_unlock(&ctx->mutex);
	ucma_put_ctx(ctx);
	return ret;
}

static void ucma_copy_ib_route(struct rdma_ucm_query_route_resp *resp,
			       struct rdma_route *route)
{
	struct rdma_dev_addr *dev_addr;

	resp->num_paths = route->num_paths;
	switch (route->num_paths) {
	case 0:
		dev_addr = &route->addr.dev_addr;
		rdma_addr_get_dgid(dev_addr,
				   (union ib_gid *) &resp->ib_route[0].dgid);
		rdma_addr_get_sgid(dev_addr,
				   (union ib_gid *) &resp->ib_route[0].sgid);
		resp->ib_route[0].pkey = cpu_to_be16(ib_addr_get_pkey(dev_addr));
		break;
	case 2:
		ib_copy_path_rec_to_user(&resp->ib_route[1],
					 &route->path_rec[1]);
		fallthrough;
	case 1:
		ib_copy_path_rec_to_user(&resp->ib_route[0],
					 &route->path_rec[0]);
		break;
	default:
		break;
	}
}

static void ucma_copy_iboe_route(struct rdma_ucm_query_route_resp *resp,
				 struct rdma_route *route)
{

	resp->num_paths = route->num_paths;
	switch (route->num_paths) {
	case 0:
		rdma_ip2gid((struct sockaddr *)&route->addr.dst_addr,
			    (union ib_gid *)&resp->ib_route[0].dgid);
		rdma_ip2gid((struct sockaddr *)&route->addr.src_addr,
			    (union ib_gid *)&resp->ib_route[0].sgid);
		resp->ib_route[0].pkey = cpu_to_be16(0xffff);
		break;
	case 2:
		ib_copy_path_rec_to_user(&resp->ib_route[1],
					 &route->path_rec[1]);
		fallthrough;
	case 1:
		ib_copy_path_rec_to_user(&resp->ib_route[0],
					 &route->path_rec[0]);
		break;
	default:
		break;
	}
}

static void ucma_copy_iw_route(struct rdma_ucm_query_route_resp *resp,
			       struct rdma_route *route)
{
	struct rdma_dev_addr *dev_addr;

	dev_addr = &route->addr.dev_addr;
	rdma_addr_get_dgid(dev_addr, (union ib_gid *) &resp->ib_route[0].dgid);
	rdma_addr_get_sgid(dev_addr, (union ib_gid *) &resp->ib_route[0].sgid);
}

static ssize_t ucma_query_route(struct ucma_file *file,
				const char __user *inbuf,
				int in_len, int out_len)
{
	struct rdma_ucm_query cmd;
	struct rdma_ucm_query_route_resp resp;
	struct ucma_context *ctx;
	struct sockaddr *addr;
	int ret = 0;

	if (out_len < offsetof(struct rdma_ucm_query_route_resp, ibdev_index))
		return -ENOSPC;

	if (copy_from_user(&cmd, inbuf, sizeof(cmd)))
		return -EFAULT;

	ctx = ucma_get_ctx(file, cmd.id);
	if (IS_ERR(ctx))
		return PTR_ERR(ctx);

	mutex_lock(&ctx->mutex);
	memset(&resp, 0, sizeof resp);
	addr = (struct sockaddr *) &ctx->cm_id->route.addr.src_addr;
	memcpy(&resp.src_addr, addr, addr->sa_family == AF_INET ?
				     sizeof(struct sockaddr_in) :
				     sizeof(struct sockaddr_in6));
	addr = (struct sockaddr *) &ctx->cm_id->route.addr.dst_addr;
	memcpy(&resp.dst_addr, addr, addr->sa_family == AF_INET ?
				     sizeof(struct sockaddr_in) :
				     sizeof(struct sockaddr_in6));
	if (!ctx->cm_id->device)
		goto out;

	resp.node_guid = (__force __u64) ctx->cm_id->device->node_guid;
	resp.ibdev_index = ctx->cm_id->device->index;
	resp.port_num = ctx->cm_id->port_num;

	if (rdma_cap_ib_sa(ctx->cm_id->device, ctx->cm_id->port_num))
		ucma_copy_ib_route(&resp, &ctx->cm_id->route);
	else if (rdma_protocol_roce(ctx->cm_id->device, ctx->cm_id->port_num))
		ucma_copy_iboe_route(&resp, &ctx->cm_id->route);
	else if (rdma_protocol_iwarp(ctx->cm_id->device, ctx->cm_id->port_num))
		ucma_copy_iw_route(&resp, &ctx->cm_id->route);

out:
	mutex_unlock(&ctx->mutex);
<<<<<<< HEAD
	if (copy_to_user(u64_to_user_ptr(cmd.response),
			 &resp, sizeof(resp)))
=======
	if (copy_to_user(u64_to_user_ptr(cmd.response), &resp,
			 min_t(size_t, out_len, sizeof(resp))))
>>>>>>> c1084c27
		ret = -EFAULT;

	ucma_put_ctx(ctx);
	return ret;
}

static void ucma_query_device_addr(struct rdma_cm_id *cm_id,
				   struct rdma_ucm_query_addr_resp *resp)
{
	if (!cm_id->device)
		return;

	resp->node_guid = (__force __u64) cm_id->device->node_guid;
	resp->ibdev_index = cm_id->device->index;
	resp->port_num = cm_id->port_num;
	resp->pkey = (__force __u16) cpu_to_be16(
		     ib_addr_get_pkey(&cm_id->route.addr.dev_addr));
}

static ssize_t ucma_query_addr(struct ucma_context *ctx,
			       void __user *response, int out_len)
{
	struct rdma_ucm_query_addr_resp resp;
	struct sockaddr *addr;
	int ret = 0;

	if (out_len < offsetof(struct rdma_ucm_query_addr_resp, ibdev_index))
		return -ENOSPC;

	memset(&resp, 0, sizeof resp);

	addr = (struct sockaddr *) &ctx->cm_id->route.addr.src_addr;
	resp.src_size = rdma_addr_size(addr);
	memcpy(&resp.src_addr, addr, resp.src_size);

	addr = (struct sockaddr *) &ctx->cm_id->route.addr.dst_addr;
	resp.dst_size = rdma_addr_size(addr);
	memcpy(&resp.dst_addr, addr, resp.dst_size);

	ucma_query_device_addr(ctx->cm_id, &resp);

	if (copy_to_user(response, &resp, min_t(size_t, out_len, sizeof(resp))))
		ret = -EFAULT;

	return ret;
}

static ssize_t ucma_query_path(struct ucma_context *ctx,
			       void __user *response, int out_len)
{
	struct rdma_ucm_query_path_resp *resp;
	int i, ret = 0;

	if (out_len < sizeof(*resp))
		return -ENOSPC;

	resp = kzalloc(out_len, GFP_KERNEL);
	if (!resp)
		return -ENOMEM;

	resp->num_paths = ctx->cm_id->route.num_paths;
	for (i = 0, out_len -= sizeof(*resp);
	     i < resp->num_paths && out_len > sizeof(struct ib_path_rec_data);
	     i++, out_len -= sizeof(struct ib_path_rec_data)) {
		struct sa_path_rec *rec = &ctx->cm_id->route.path_rec[i];

		resp->path_data[i].flags = IB_PATH_GMP | IB_PATH_PRIMARY |
					   IB_PATH_BIDIRECTIONAL;
		if (rec->rec_type == SA_PATH_REC_TYPE_OPA) {
			struct sa_path_rec ib;

			sa_convert_path_opa_to_ib(&ib, rec);
			ib_sa_pack_path(&ib, &resp->path_data[i].path_rec);

		} else {
			ib_sa_pack_path(rec, &resp->path_data[i].path_rec);
		}
	}

	if (copy_to_user(response, resp, struct_size(resp, path_data, i)))
		ret = -EFAULT;

	kfree(resp);
	return ret;
}

static ssize_t ucma_query_gid(struct ucma_context *ctx,
			      void __user *response, int out_len)
{
	struct rdma_ucm_query_addr_resp resp;
	struct sockaddr_ib *addr;
	int ret = 0;

	if (out_len < offsetof(struct rdma_ucm_query_addr_resp, ibdev_index))
		return -ENOSPC;

	memset(&resp, 0, sizeof resp);

	ucma_query_device_addr(ctx->cm_id, &resp);

	addr = (struct sockaddr_ib *) &resp.src_addr;
	resp.src_size = sizeof(*addr);
	if (ctx->cm_id->route.addr.src_addr.ss_family == AF_IB) {
		memcpy(addr, &ctx->cm_id->route.addr.src_addr, resp.src_size);
	} else {
		addr->sib_family = AF_IB;
		addr->sib_pkey = (__force __be16) resp.pkey;
		rdma_read_gids(ctx->cm_id, (union ib_gid *)&addr->sib_addr,
			       NULL);
		addr->sib_sid = rdma_get_service_id(ctx->cm_id, (struct sockaddr *)
						    &ctx->cm_id->route.addr.src_addr);
	}

	addr = (struct sockaddr_ib *) &resp.dst_addr;
	resp.dst_size = sizeof(*addr);
	if (ctx->cm_id->route.addr.dst_addr.ss_family == AF_IB) {
		memcpy(addr, &ctx->cm_id->route.addr.dst_addr, resp.dst_size);
	} else {
		addr->sib_family = AF_IB;
		addr->sib_pkey = (__force __be16) resp.pkey;
		rdma_read_gids(ctx->cm_id, NULL,
			       (union ib_gid *)&addr->sib_addr);
		addr->sib_sid = rdma_get_service_id(ctx->cm_id, (struct sockaddr *)
						    &ctx->cm_id->route.addr.dst_addr);
	}

	if (copy_to_user(response, &resp, min_t(size_t, out_len, sizeof(resp))))
		ret = -EFAULT;

	return ret;
}

static ssize_t ucma_query(struct ucma_file *file,
			  const char __user *inbuf,
			  int in_len, int out_len)
{
	struct rdma_ucm_query cmd;
	struct ucma_context *ctx;
	void __user *response;
	int ret;

	if (copy_from_user(&cmd, inbuf, sizeof(cmd)))
		return -EFAULT;

	response = u64_to_user_ptr(cmd.response);
	ctx = ucma_get_ctx(file, cmd.id);
	if (IS_ERR(ctx))
		return PTR_ERR(ctx);

	mutex_lock(&ctx->mutex);
	switch (cmd.option) {
	case RDMA_USER_CM_QUERY_ADDR:
		ret = ucma_query_addr(ctx, response, out_len);
		break;
	case RDMA_USER_CM_QUERY_PATH:
		ret = ucma_query_path(ctx, response, out_len);
		break;
	case RDMA_USER_CM_QUERY_GID:
		ret = ucma_query_gid(ctx, response, out_len);
		break;
	default:
		ret = -ENOSYS;
		break;
	}
	mutex_unlock(&ctx->mutex);

	ucma_put_ctx(ctx);
	return ret;
}

static void ucma_copy_conn_param(struct rdma_cm_id *id,
				 struct rdma_conn_param *dst,
				 struct rdma_ucm_conn_param *src)
{
	dst->private_data = src->private_data;
	dst->private_data_len = src->private_data_len;
	dst->responder_resources = src->responder_resources;
	dst->initiator_depth = src->initiator_depth;
	dst->flow_control = src->flow_control;
	dst->retry_count = src->retry_count;
	dst->rnr_retry_count = src->rnr_retry_count;
	dst->srq = src->srq;
	dst->qp_num = src->qp_num & 0xFFFFFF;
	dst->qkey = (id->route.addr.src_addr.ss_family == AF_IB) ? src->qkey : 0;
}

static ssize_t ucma_connect(struct ucma_file *file, const char __user *inbuf,
			    int in_len, int out_len)
{
	struct rdma_conn_param conn_param;
	struct rdma_ucm_ece ece = {};
	struct rdma_ucm_connect cmd;
	struct ucma_context *ctx;
	size_t in_size;
	int ret;

	if (in_len < offsetofend(typeof(cmd), reserved))
		return -EINVAL;
	in_size = min_t(size_t, in_len, sizeof(cmd));
	if (copy_from_user(&cmd, inbuf, in_size))
		return -EFAULT;

	if (!cmd.conn_param.valid)
		return -EINVAL;

	ctx = ucma_get_ctx_dev(file, cmd.id);
	if (IS_ERR(ctx))
		return PTR_ERR(ctx);

	ucma_copy_conn_param(ctx->cm_id, &conn_param, &cmd.conn_param);
<<<<<<< HEAD
	mutex_lock(&ctx->mutex);
	ret = rdma_connect(ctx->cm_id, &conn_param);
=======
	if (offsetofend(typeof(cmd), ece) <= in_size) {
		ece.vendor_id = cmd.ece.vendor_id;
		ece.attr_mod = cmd.ece.attr_mod;
	}

	mutex_lock(&ctx->mutex);
	ret = rdma_connect_ece(ctx->cm_id, &conn_param, &ece);
>>>>>>> c1084c27
	mutex_unlock(&ctx->mutex);
	ucma_put_ctx(ctx);
	return ret;
}

static ssize_t ucma_listen(struct ucma_file *file, const char __user *inbuf,
			   int in_len, int out_len)
{
	struct rdma_ucm_listen cmd;
	struct ucma_context *ctx;
	int ret;

	if (copy_from_user(&cmd, inbuf, sizeof(cmd)))
		return -EFAULT;

	ctx = ucma_get_ctx(file, cmd.id);
	if (IS_ERR(ctx))
		return PTR_ERR(ctx);

<<<<<<< HEAD
	ctx->backlog = cmd.backlog > 0 && cmd.backlog < max_backlog ?
		       cmd.backlog : max_backlog;
	mutex_lock(&ctx->mutex);
	ret = rdma_listen(ctx->cm_id, ctx->backlog);
=======
	if (cmd.backlog <= 0 || cmd.backlog > max_backlog)
		cmd.backlog = max_backlog;
	atomic_set(&ctx->backlog, cmd.backlog);

	mutex_lock(&ctx->mutex);
	ret = rdma_listen(ctx->cm_id, cmd.backlog);
>>>>>>> c1084c27
	mutex_unlock(&ctx->mutex);
	ucma_put_ctx(ctx);
	return ret;
}

static ssize_t ucma_accept(struct ucma_file *file, const char __user *inbuf,
			   int in_len, int out_len)
{
	struct rdma_ucm_accept cmd;
	struct rdma_conn_param conn_param;
	struct rdma_ucm_ece ece = {};
	struct ucma_context *ctx;
	size_t in_size;
	int ret;

	if (in_len < offsetofend(typeof(cmd), reserved))
		return -EINVAL;
	in_size = min_t(size_t, in_len, sizeof(cmd));
	if (copy_from_user(&cmd, inbuf, in_size))
		return -EFAULT;

	ctx = ucma_get_ctx_dev(file, cmd.id);
	if (IS_ERR(ctx))
		return PTR_ERR(ctx);

	if (offsetofend(typeof(cmd), ece) <= in_size) {
		ece.vendor_id = cmd.ece.vendor_id;
		ece.attr_mod = cmd.ece.attr_mod;
	}

	if (cmd.conn_param.valid) {
		ucma_copy_conn_param(ctx->cm_id, &conn_param, &cmd.conn_param);
<<<<<<< HEAD
		mutex_lock(&file->mut);
		mutex_lock(&ctx->mutex);
		ret = __rdma_accept(ctx->cm_id, &conn_param, NULL);
		mutex_unlock(&ctx->mutex);
		if (!ret)
			ctx->uid = cmd.uid;
		mutex_unlock(&file->mut);
	} else {
		mutex_lock(&ctx->mutex);
		ret = __rdma_accept(ctx->cm_id, NULL, NULL);
=======
		mutex_lock(&ctx->mutex);
		rdma_lock_handler(ctx->cm_id);
		ret = rdma_accept_ece(ctx->cm_id, &conn_param, &ece);
		if (!ret) {
			/* The uid must be set atomically with the handler */
			ctx->uid = cmd.uid;
		}
		rdma_unlock_handler(ctx->cm_id);
		mutex_unlock(&ctx->mutex);
	} else {
		mutex_lock(&ctx->mutex);
		rdma_lock_handler(ctx->cm_id);
		ret = rdma_accept_ece(ctx->cm_id, NULL, &ece);
		rdma_unlock_handler(ctx->cm_id);
>>>>>>> c1084c27
		mutex_unlock(&ctx->mutex);
	}
	ucma_put_ctx(ctx);
	return ret;
}

static ssize_t ucma_reject(struct ucma_file *file, const char __user *inbuf,
			   int in_len, int out_len)
{
	struct rdma_ucm_reject cmd;
	struct ucma_context *ctx;
	int ret;

	if (copy_from_user(&cmd, inbuf, sizeof(cmd)))
		return -EFAULT;

	if (!cmd.reason)
		cmd.reason = IB_CM_REJ_CONSUMER_DEFINED;

	switch (cmd.reason) {
	case IB_CM_REJ_CONSUMER_DEFINED:
	case IB_CM_REJ_VENDOR_OPTION_NOT_SUPPORTED:
		break;
	default:
		return -EINVAL;
	}

	ctx = ucma_get_ctx_dev(file, cmd.id);
	if (IS_ERR(ctx))
		return PTR_ERR(ctx);

	mutex_lock(&ctx->mutex);
<<<<<<< HEAD
	ret = rdma_reject(ctx->cm_id, cmd.private_data, cmd.private_data_len);
=======
	ret = rdma_reject(ctx->cm_id, cmd.private_data, cmd.private_data_len,
			  cmd.reason);
>>>>>>> c1084c27
	mutex_unlock(&ctx->mutex);
	ucma_put_ctx(ctx);
	return ret;
}

static ssize_t ucma_disconnect(struct ucma_file *file, const char __user *inbuf,
			       int in_len, int out_len)
{
	struct rdma_ucm_disconnect cmd;
	struct ucma_context *ctx;
	int ret;

	if (copy_from_user(&cmd, inbuf, sizeof(cmd)))
		return -EFAULT;

	ctx = ucma_get_ctx_dev(file, cmd.id);
	if (IS_ERR(ctx))
		return PTR_ERR(ctx);

	mutex_lock(&ctx->mutex);
	ret = rdma_disconnect(ctx->cm_id);
	mutex_unlock(&ctx->mutex);
	ucma_put_ctx(ctx);
	return ret;
}

static ssize_t ucma_init_qp_attr(struct ucma_file *file,
				 const char __user *inbuf,
				 int in_len, int out_len)
{
	struct rdma_ucm_init_qp_attr cmd;
	struct ib_uverbs_qp_attr resp;
	struct ucma_context *ctx;
	struct ib_qp_attr qp_attr;
	int ret;

	if (out_len < sizeof(resp))
		return -ENOSPC;

	if (copy_from_user(&cmd, inbuf, sizeof(cmd)))
		return -EFAULT;

	if (cmd.qp_state > IB_QPS_ERR)
		return -EINVAL;

	ctx = ucma_get_ctx_dev(file, cmd.id);
	if (IS_ERR(ctx))
		return PTR_ERR(ctx);

	resp.qp_attr_mask = 0;
	memset(&qp_attr, 0, sizeof qp_attr);
	qp_attr.qp_state = cmd.qp_state;
	mutex_lock(&ctx->mutex);
	ret = rdma_init_qp_attr(ctx->cm_id, &qp_attr, &resp.qp_attr_mask);
	mutex_unlock(&ctx->mutex);
	if (ret)
		goto out;

	ib_copy_qp_attr_to_user(ctx->cm_id->device, &resp, &qp_attr);
	if (copy_to_user(u64_to_user_ptr(cmd.response),
			 &resp, sizeof(resp)))
		ret = -EFAULT;

out:
	ucma_put_ctx(ctx);
	return ret;
}

static int ucma_set_option_id(struct ucma_context *ctx, int optname,
			      void *optval, size_t optlen)
{
	int ret = 0;

	switch (optname) {
	case RDMA_OPTION_ID_TOS:
		if (optlen != sizeof(u8)) {
			ret = -EINVAL;
			break;
		}
		rdma_set_service_type(ctx->cm_id, *((u8 *) optval));
		break;
	case RDMA_OPTION_ID_REUSEADDR:
		if (optlen != sizeof(int)) {
			ret = -EINVAL;
			break;
		}
		ret = rdma_set_reuseaddr(ctx->cm_id, *((int *) optval) ? 1 : 0);
		break;
	case RDMA_OPTION_ID_AFONLY:
		if (optlen != sizeof(int)) {
			ret = -EINVAL;
			break;
		}
		ret = rdma_set_afonly(ctx->cm_id, *((int *) optval) ? 1 : 0);
		break;
	case RDMA_OPTION_ID_ACK_TIMEOUT:
		if (optlen != sizeof(u8)) {
			ret = -EINVAL;
			break;
		}
		ret = rdma_set_ack_timeout(ctx->cm_id, *((u8 *)optval));
		break;
	default:
		ret = -ENOSYS;
	}

	return ret;
}

static int ucma_set_ib_path(struct ucma_context *ctx,
			    struct ib_path_rec_data *path_data, size_t optlen)
{
	struct sa_path_rec sa_path;
	struct rdma_cm_event event;
	int ret;

	if (optlen % sizeof(*path_data))
		return -EINVAL;

	for (; optlen; optlen -= sizeof(*path_data), path_data++) {
		if (path_data->flags == (IB_PATH_GMP | IB_PATH_PRIMARY |
					 IB_PATH_BIDIRECTIONAL))
			break;
	}

	if (!optlen)
		return -EINVAL;

	if (!ctx->cm_id->device)
		return -EINVAL;

	memset(&sa_path, 0, sizeof(sa_path));

	sa_path.rec_type = SA_PATH_REC_TYPE_IB;
	ib_sa_unpack_path(path_data->path_rec, &sa_path);

	if (rdma_cap_opa_ah(ctx->cm_id->device, ctx->cm_id->port_num)) {
		struct sa_path_rec opa;

		sa_convert_path_ib_to_opa(&opa, &sa_path);
		mutex_lock(&ctx->mutex);
		ret = rdma_set_ib_path(ctx->cm_id, &opa);
		mutex_unlock(&ctx->mutex);
	} else {
		mutex_lock(&ctx->mutex);
		ret = rdma_set_ib_path(ctx->cm_id, &sa_path);
		mutex_unlock(&ctx->mutex);
	}
	if (ret)
		return ret;

	memset(&event, 0, sizeof event);
	event.event = RDMA_CM_EVENT_ROUTE_RESOLVED;
	return ucma_event_handler(ctx->cm_id, &event);
}

static int ucma_set_option_ib(struct ucma_context *ctx, int optname,
			      void *optval, size_t optlen)
{
	int ret;

	switch (optname) {
	case RDMA_OPTION_IB_PATH:
		ret = ucma_set_ib_path(ctx, optval, optlen);
		break;
	default:
		ret = -ENOSYS;
	}

	return ret;
}

static int ucma_set_option_level(struct ucma_context *ctx, int level,
				 int optname, void *optval, size_t optlen)
{
	int ret;

	switch (level) {
	case RDMA_OPTION_ID:
		mutex_lock(&ctx->mutex);
		ret = ucma_set_option_id(ctx, optname, optval, optlen);
		mutex_unlock(&ctx->mutex);
		break;
	case RDMA_OPTION_IB:
		ret = ucma_set_option_ib(ctx, optname, optval, optlen);
		break;
	default:
		ret = -ENOSYS;
	}

	return ret;
}

static ssize_t ucma_set_option(struct ucma_file *file, const char __user *inbuf,
			       int in_len, int out_len)
{
	struct rdma_ucm_set_option cmd;
	struct ucma_context *ctx;
	void *optval;
	int ret;

	if (copy_from_user(&cmd, inbuf, sizeof(cmd)))
		return -EFAULT;

	if (unlikely(cmd.optlen > KMALLOC_MAX_SIZE))
		return -EINVAL;

	ctx = ucma_get_ctx(file, cmd.id);
	if (IS_ERR(ctx))
		return PTR_ERR(ctx);

	optval = memdup_user(u64_to_user_ptr(cmd.optval),
			     cmd.optlen);
	if (IS_ERR(optval)) {
		ret = PTR_ERR(optval);
		goto out;
	}

	ret = ucma_set_option_level(ctx, cmd.level, cmd.optname, optval,
				    cmd.optlen);
	kfree(optval);

out:
	ucma_put_ctx(ctx);
	return ret;
}

static ssize_t ucma_notify(struct ucma_file *file, const char __user *inbuf,
			   int in_len, int out_len)
{
	struct rdma_ucm_notify cmd;
	struct ucma_context *ctx;
	int ret = -EINVAL;

	if (copy_from_user(&cmd, inbuf, sizeof(cmd)))
		return -EFAULT;

	ctx = ucma_get_ctx(file, cmd.id);
	if (IS_ERR(ctx))
		return PTR_ERR(ctx);

	mutex_lock(&ctx->mutex);
	if (ctx->cm_id->device)
		ret = rdma_notify(ctx->cm_id, (enum ib_event_type)cmd.event);
	mutex_unlock(&ctx->mutex);

	ucma_put_ctx(ctx);
	return ret;
}

static ssize_t ucma_process_join(struct ucma_file *file,
				 struct rdma_ucm_join_mcast *cmd,  int out_len)
{
	struct rdma_ucm_create_id_resp resp;
	struct ucma_context *ctx;
	struct ucma_multicast *mc;
	struct sockaddr *addr;
	int ret;
	u8 join_state;

	if (out_len < sizeof(resp))
		return -ENOSPC;

	addr = (struct sockaddr *) &cmd->addr;
	if (cmd->addr_size != rdma_addr_size(addr))
		return -EINVAL;

	if (cmd->join_flags == RDMA_MC_JOIN_FLAG_FULLMEMBER)
		join_state = BIT(FULLMEMBER_JOIN);
	else if (cmd->join_flags == RDMA_MC_JOIN_FLAG_SENDONLY_FULLMEMBER)
		join_state = BIT(SENDONLY_FULLMEMBER_JOIN);
	else
		return -EINVAL;

	ctx = ucma_get_ctx_dev(file, cmd->id);
	if (IS_ERR(ctx))
		return PTR_ERR(ctx);

	mc = kzalloc(sizeof(*mc), GFP_KERNEL);
	if (!mc) {
		ret = -ENOMEM;
		goto err_put_ctx;
	}

	mc->ctx = ctx;
	mc->join_state = join_state;
	mc->uid = cmd->uid;
	memcpy(&mc->addr, addr, cmd->addr_size);
<<<<<<< HEAD
=======

	if (xa_alloc(&multicast_table, &mc->id, NULL, xa_limit_32b,
		     GFP_KERNEL)) {
		ret = -ENOMEM;
		goto err_free_mc;
	}

>>>>>>> c1084c27
	mutex_lock(&ctx->mutex);
	ret = rdma_join_multicast(ctx->cm_id, (struct sockaddr *)&mc->addr,
				  join_state, mc);
	mutex_unlock(&ctx->mutex);
	if (ret)
		goto err_xa_erase;

	resp.id = mc->id;
	if (copy_to_user(u64_to_user_ptr(cmd->response),
			 &resp, sizeof(resp))) {
		ret = -EFAULT;
		goto err_leave_multicast;
	}

	xa_store(&multicast_table, mc->id, mc, 0);

	ucma_put_ctx(ctx);
	return 0;

err_leave_multicast:
	mutex_lock(&ctx->mutex);
	rdma_leave_multicast(ctx->cm_id, (struct sockaddr *) &mc->addr);
	mutex_unlock(&ctx->mutex);
	ucma_cleanup_mc_events(mc);
err_xa_erase:
	xa_erase(&multicast_table, mc->id);
err_free_mc:
	kfree(mc);
err_put_ctx:
	ucma_put_ctx(ctx);
	return ret;
}

static ssize_t ucma_join_ip_multicast(struct ucma_file *file,
				      const char __user *inbuf,
				      int in_len, int out_len)
{
	struct rdma_ucm_join_ip_mcast cmd;
	struct rdma_ucm_join_mcast join_cmd;

	if (copy_from_user(&cmd, inbuf, sizeof(cmd)))
		return -EFAULT;

	join_cmd.response = cmd.response;
	join_cmd.uid = cmd.uid;
	join_cmd.id = cmd.id;
	join_cmd.addr_size = rdma_addr_size_in6(&cmd.addr);
	if (!join_cmd.addr_size)
		return -EINVAL;

	join_cmd.join_flags = RDMA_MC_JOIN_FLAG_FULLMEMBER;
	memcpy(&join_cmd.addr, &cmd.addr, join_cmd.addr_size);

	return ucma_process_join(file, &join_cmd, out_len);
}

static ssize_t ucma_join_multicast(struct ucma_file *file,
				   const char __user *inbuf,
				   int in_len, int out_len)
{
	struct rdma_ucm_join_mcast cmd;

	if (copy_from_user(&cmd, inbuf, sizeof(cmd)))
		return -EFAULT;

	if (!rdma_addr_size_kss(&cmd.addr))
		return -EINVAL;

	return ucma_process_join(file, &cmd, out_len);
}

static ssize_t ucma_leave_multicast(struct ucma_file *file,
				    const char __user *inbuf,
				    int in_len, int out_len)
{
	struct rdma_ucm_destroy_id cmd;
	struct rdma_ucm_destroy_id_resp resp;
	struct ucma_multicast *mc;
	int ret = 0;

	if (out_len < sizeof(resp))
		return -ENOSPC;

	if (copy_from_user(&cmd, inbuf, sizeof(cmd)))
		return -EFAULT;

	xa_lock(&multicast_table);
	mc = xa_load(&multicast_table, cmd.id);
	if (!mc)
		mc = ERR_PTR(-ENOENT);
	else if (READ_ONCE(mc->ctx->file) != file)
		mc = ERR_PTR(-EINVAL);
	else if (!refcount_inc_not_zero(&mc->ctx->ref))
		mc = ERR_PTR(-ENXIO);
	else
		__xa_erase(&multicast_table, mc->id);
	xa_unlock(&multicast_table);

	if (IS_ERR(mc)) {
		ret = PTR_ERR(mc);
		goto out;
	}

	mutex_lock(&mc->ctx->mutex);
	rdma_leave_multicast(mc->ctx->cm_id, (struct sockaddr *) &mc->addr);
	mutex_unlock(&mc->ctx->mutex);

<<<<<<< HEAD
	mutex_lock(&mc->ctx->file->mut);
=======
>>>>>>> c1084c27
	ucma_cleanup_mc_events(mc);

	ucma_put_ctx(mc->ctx);
	resp.events_reported = mc->events_reported;
	kfree(mc);

	if (copy_to_user(u64_to_user_ptr(cmd.response),
			 &resp, sizeof(resp)))
		ret = -EFAULT;
out:
	return ret;
}

static ssize_t ucma_migrate_id(struct ucma_file *new_file,
			       const char __user *inbuf,
			       int in_len, int out_len)
{
	struct rdma_ucm_migrate_id cmd;
	struct rdma_ucm_migrate_resp resp;
	struct ucma_event *uevent, *tmp;
	struct ucma_context *ctx;
	LIST_HEAD(event_list);
	struct fd f;
	struct ucma_file *cur_file;
	int ret = 0;

	if (copy_from_user(&cmd, inbuf, sizeof(cmd)))
		return -EFAULT;

	/* Get current fd to protect against it being closed */
	f = fdget(cmd.fd);
	if (!f.file)
		return -ENOENT;
	if (f.file->f_op != &ucma_fops) {
		ret = -EINVAL;
		goto file_put;
	}
	cur_file = f.file->private_data;

	/* Validate current fd and prevent destruction of id. */
	ctx = ucma_get_ctx(cur_file, cmd.id);
	if (IS_ERR(ctx)) {
		ret = PTR_ERR(ctx);
		goto file_put;
	}

	rdma_lock_handler(ctx->cm_id);
	/*
	 * ctx->file can only be changed under the handler & xa_lock. xa_load()
	 * must be checked again to ensure the ctx hasn't begun destruction
	 * since the ucma_get_ctx().
	 */
	xa_lock(&ctx_table);
	if (_ucma_find_context(cmd.id, cur_file) != ctx) {
		xa_unlock(&ctx_table);
		ret = -ENOENT;
		goto err_unlock;
	}
	ctx->file = new_file;
	xa_unlock(&ctx_table);

	mutex_lock(&cur_file->mut);
	list_del(&ctx->list);
	/*
	 * At this point lock_handler() prevents addition of new uevents for
	 * this ctx.
	 */
	list_for_each_entry_safe(uevent, tmp, &cur_file->event_list, list)
		if (uevent->ctx == ctx)
			list_move_tail(&uevent->list, &event_list);
	resp.events_reported = ctx->events_reported;
	mutex_unlock(&cur_file->mut);

	mutex_lock(&new_file->mut);
	list_add_tail(&ctx->list, &new_file->ctx_list);
	list_splice_tail(&event_list, &new_file->event_list);
	mutex_unlock(&new_file->mut);

	if (copy_to_user(u64_to_user_ptr(cmd.response),
			 &resp, sizeof(resp)))
		ret = -EFAULT;

err_unlock:
	rdma_unlock_handler(ctx->cm_id);
	ucma_put_ctx(ctx);
file_put:
	fdput(f);
	return ret;
}

static ssize_t (*ucma_cmd_table[])(struct ucma_file *file,
				   const char __user *inbuf,
				   int in_len, int out_len) = {
	[RDMA_USER_CM_CMD_CREATE_ID] 	 = ucma_create_id,
	[RDMA_USER_CM_CMD_DESTROY_ID]	 = ucma_destroy_id,
	[RDMA_USER_CM_CMD_BIND_IP]	 = ucma_bind_ip,
	[RDMA_USER_CM_CMD_RESOLVE_IP]	 = ucma_resolve_ip,
	[RDMA_USER_CM_CMD_RESOLVE_ROUTE] = ucma_resolve_route,
	[RDMA_USER_CM_CMD_QUERY_ROUTE]	 = ucma_query_route,
	[RDMA_USER_CM_CMD_CONNECT]	 = ucma_connect,
	[RDMA_USER_CM_CMD_LISTEN]	 = ucma_listen,
	[RDMA_USER_CM_CMD_ACCEPT]	 = ucma_accept,
	[RDMA_USER_CM_CMD_REJECT]	 = ucma_reject,
	[RDMA_USER_CM_CMD_DISCONNECT]	 = ucma_disconnect,
	[RDMA_USER_CM_CMD_INIT_QP_ATTR]	 = ucma_init_qp_attr,
	[RDMA_USER_CM_CMD_GET_EVENT]	 = ucma_get_event,
	[RDMA_USER_CM_CMD_GET_OPTION]	 = NULL,
	[RDMA_USER_CM_CMD_SET_OPTION]	 = ucma_set_option,
	[RDMA_USER_CM_CMD_NOTIFY]	 = ucma_notify,
	[RDMA_USER_CM_CMD_JOIN_IP_MCAST] = ucma_join_ip_multicast,
	[RDMA_USER_CM_CMD_LEAVE_MCAST]	 = ucma_leave_multicast,
	[RDMA_USER_CM_CMD_MIGRATE_ID]	 = ucma_migrate_id,
	[RDMA_USER_CM_CMD_QUERY]	 = ucma_query,
	[RDMA_USER_CM_CMD_BIND]		 = ucma_bind,
	[RDMA_USER_CM_CMD_RESOLVE_ADDR]	 = ucma_resolve_addr,
	[RDMA_USER_CM_CMD_JOIN_MCAST]	 = ucma_join_multicast
};

static ssize_t ucma_write(struct file *filp, const char __user *buf,
			  size_t len, loff_t *pos)
{
	struct ucma_file *file = filp->private_data;
	struct rdma_ucm_cmd_hdr hdr;
	ssize_t ret;

	if (!ib_safe_file_access(filp)) {
		pr_err_once("%s: process %d (%s) changed security contexts after opening file descriptor, this is not allowed.\n",
			    __func__, task_tgid_vnr(current), current->comm);
		return -EACCES;
	}

	if (len < sizeof(hdr))
		return -EINVAL;

	if (copy_from_user(&hdr, buf, sizeof(hdr)))
		return -EFAULT;

	if (hdr.cmd >= ARRAY_SIZE(ucma_cmd_table))
		return -EINVAL;
	hdr.cmd = array_index_nospec(hdr.cmd, ARRAY_SIZE(ucma_cmd_table));

	if (hdr.in + sizeof(hdr) > len)
		return -EINVAL;

	if (!ucma_cmd_table[hdr.cmd])
		return -ENOSYS;

	ret = ucma_cmd_table[hdr.cmd](file, buf + sizeof(hdr), hdr.in, hdr.out);
	if (!ret)
		ret = len;

	return ret;
}

static __poll_t ucma_poll(struct file *filp, struct poll_table_struct *wait)
{
	struct ucma_file *file = filp->private_data;
	__poll_t mask = 0;

	poll_wait(filp, &file->poll_wait, wait);

	if (!list_empty(&file->event_list))
		mask = EPOLLIN | EPOLLRDNORM;

	return mask;
}

/*
 * ucma_open() does not need the BKL:
 *
 *  - no global state is referred to;
 *  - there is no ioctl method to race against;
 *  - no further module initialization is required for open to work
 *    after the device is registered.
 */
static int ucma_open(struct inode *inode, struct file *filp)
{
	struct ucma_file *file;

	file = kmalloc(sizeof *file, GFP_KERNEL);
	if (!file)
		return -ENOMEM;

	INIT_LIST_HEAD(&file->event_list);
	INIT_LIST_HEAD(&file->ctx_list);
	init_waitqueue_head(&file->poll_wait);
	mutex_init(&file->mut);

	filp->private_data = file;
	file->filp = filp;

	return stream_open(inode, filp);
}

static int ucma_close(struct inode *inode, struct file *filp)
{
	struct ucma_file *file = filp->private_data;

	/*
	 * All paths that touch ctx_list or ctx_list starting from write() are
	 * prevented by this being a FD release function. The list_add_tail() in
	 * ucma_connect_event_handler() can run concurrently, however it only
	 * adds to the list *after* a listening ID. By only reading the first of
	 * the list, and relying on ucma_destroy_private_ctx() to block
	 * ucma_connect_event_handler(), no additional locking is needed.
	 */
	while (!list_empty(&file->ctx_list)) {
		struct ucma_context *ctx = list_first_entry(
			&file->ctx_list, struct ucma_context, list);

		WARN_ON(xa_cmpxchg(&ctx_table, ctx->id, ctx, XA_ZERO_ENTRY,
				   GFP_KERNEL) != ctx);
		ucma_destroy_private_ctx(ctx);
	}
	kfree(file);
	return 0;
}

static const struct file_operations ucma_fops = {
	.owner 	 = THIS_MODULE,
	.open 	 = ucma_open,
	.release = ucma_close,
	.write	 = ucma_write,
	.poll    = ucma_poll,
	.llseek	 = no_llseek,
};

static struct miscdevice ucma_misc = {
	.minor		= MISC_DYNAMIC_MINOR,
	.name		= "rdma_cm",
	.nodename	= "infiniband/rdma_cm",
	.mode		= 0666,
	.fops		= &ucma_fops,
};

static int ucma_get_global_nl_info(struct ib_client_nl_info *res)
{
	res->abi = RDMA_USER_CM_ABI_VERSION;
	res->cdev = ucma_misc.this_device;
	return 0;
}

static struct ib_client rdma_cma_client = {
	.name = "rdma_cm",
	.get_global_nl_info = ucma_get_global_nl_info,
};
MODULE_ALIAS_RDMA_CLIENT("rdma_cm");

static ssize_t abi_version_show(struct device *dev,
				struct device_attribute *attr, char *buf)
{
	return sysfs_emit(buf, "%d\n", RDMA_USER_CM_ABI_VERSION);
}
static DEVICE_ATTR_RO(abi_version);

static int __init ucma_init(void)
{
	int ret;

	ret = misc_register(&ucma_misc);
	if (ret)
		return ret;

	ret = device_create_file(ucma_misc.this_device, &dev_attr_abi_version);
	if (ret) {
		pr_err("rdma_ucm: couldn't create abi_version attr\n");
		goto err1;
	}

	ucma_ctl_table_hdr = register_net_sysctl(&init_net, "net/rdma_ucm", ucma_ctl_table);
	if (!ucma_ctl_table_hdr) {
		pr_err("rdma_ucm: couldn't register sysctl paths\n");
		ret = -ENOMEM;
		goto err2;
	}

	ret = ib_register_client(&rdma_cma_client);
	if (ret)
		goto err3;

	return 0;
err3:
	unregister_net_sysctl_table(ucma_ctl_table_hdr);
err2:
	device_remove_file(ucma_misc.this_device, &dev_attr_abi_version);
err1:
	misc_deregister(&ucma_misc);
	return ret;
}

static void __exit ucma_cleanup(void)
{
	ib_unregister_client(&rdma_cma_client);
	unregister_net_sysctl_table(ucma_ctl_table_hdr);
	device_remove_file(ucma_misc.this_device, &dev_attr_abi_version);
	misc_deregister(&ucma_misc);
}

module_init(ucma_init);
module_exit(ucma_cleanup);<|MERGE_RESOLUTION|>--- conflicted
+++ resolved
@@ -554,9 +554,6 @@
 	return events_reported;
 }
 
-<<<<<<< HEAD
-	events_reported = ctx->events_reported;
-=======
 /*
  * When this is called the xarray must have a XA_ZERO_ENTRY in the ctx->id (ie
  * the ctx is not public to the user). This either because:
@@ -583,7 +580,6 @@
 
 	WARN_ON(xa_cmpxchg(&ctx_table, ctx->id, XA_ZERO_ENTRY, NULL,
 			   GFP_KERNEL) != NULL);
->>>>>>> c1084c27
 	mutex_destroy(&ctx->mutex);
 	kfree(ctx);
 	return events_reported;
@@ -860,13 +856,8 @@
 
 out:
 	mutex_unlock(&ctx->mutex);
-<<<<<<< HEAD
-	if (copy_to_user(u64_to_user_ptr(cmd.response),
-			 &resp, sizeof(resp)))
-=======
 	if (copy_to_user(u64_to_user_ptr(cmd.response), &resp,
 			 min_t(size_t, out_len, sizeof(resp))))
->>>>>>> c1084c27
 		ret = -EFAULT;
 
 	ucma_put_ctx(ctx);
@@ -1077,10 +1068,6 @@
 		return PTR_ERR(ctx);
 
 	ucma_copy_conn_param(ctx->cm_id, &conn_param, &cmd.conn_param);
-<<<<<<< HEAD
-	mutex_lock(&ctx->mutex);
-	ret = rdma_connect(ctx->cm_id, &conn_param);
-=======
 	if (offsetofend(typeof(cmd), ece) <= in_size) {
 		ece.vendor_id = cmd.ece.vendor_id;
 		ece.attr_mod = cmd.ece.attr_mod;
@@ -1088,7 +1075,6 @@
 
 	mutex_lock(&ctx->mutex);
 	ret = rdma_connect_ece(ctx->cm_id, &conn_param, &ece);
->>>>>>> c1084c27
 	mutex_unlock(&ctx->mutex);
 	ucma_put_ctx(ctx);
 	return ret;
@@ -1108,19 +1094,12 @@
 	if (IS_ERR(ctx))
 		return PTR_ERR(ctx);
 
-<<<<<<< HEAD
-	ctx->backlog = cmd.backlog > 0 && cmd.backlog < max_backlog ?
-		       cmd.backlog : max_backlog;
-	mutex_lock(&ctx->mutex);
-	ret = rdma_listen(ctx->cm_id, ctx->backlog);
-=======
 	if (cmd.backlog <= 0 || cmd.backlog > max_backlog)
 		cmd.backlog = max_backlog;
 	atomic_set(&ctx->backlog, cmd.backlog);
 
 	mutex_lock(&ctx->mutex);
 	ret = rdma_listen(ctx->cm_id, cmd.backlog);
->>>>>>> c1084c27
 	mutex_unlock(&ctx->mutex);
 	ucma_put_ctx(ctx);
 	return ret;
@@ -1153,18 +1132,6 @@
 
 	if (cmd.conn_param.valid) {
 		ucma_copy_conn_param(ctx->cm_id, &conn_param, &cmd.conn_param);
-<<<<<<< HEAD
-		mutex_lock(&file->mut);
-		mutex_lock(&ctx->mutex);
-		ret = __rdma_accept(ctx->cm_id, &conn_param, NULL);
-		mutex_unlock(&ctx->mutex);
-		if (!ret)
-			ctx->uid = cmd.uid;
-		mutex_unlock(&file->mut);
-	} else {
-		mutex_lock(&ctx->mutex);
-		ret = __rdma_accept(ctx->cm_id, NULL, NULL);
-=======
 		mutex_lock(&ctx->mutex);
 		rdma_lock_handler(ctx->cm_id);
 		ret = rdma_accept_ece(ctx->cm_id, &conn_param, &ece);
@@ -1179,7 +1146,6 @@
 		rdma_lock_handler(ctx->cm_id);
 		ret = rdma_accept_ece(ctx->cm_id, NULL, &ece);
 		rdma_unlock_handler(ctx->cm_id);
->>>>>>> c1084c27
 		mutex_unlock(&ctx->mutex);
 	}
 	ucma_put_ctx(ctx);
@@ -1212,12 +1178,8 @@
 		return PTR_ERR(ctx);
 
 	mutex_lock(&ctx->mutex);
-<<<<<<< HEAD
-	ret = rdma_reject(ctx->cm_id, cmd.private_data, cmd.private_data_len);
-=======
 	ret = rdma_reject(ctx->cm_id, cmd.private_data, cmd.private_data_len,
 			  cmd.reason);
->>>>>>> c1084c27
 	mutex_unlock(&ctx->mutex);
 	ucma_put_ctx(ctx);
 	return ret;
@@ -1506,8 +1468,6 @@
 	mc->join_state = join_state;
 	mc->uid = cmd->uid;
 	memcpy(&mc->addr, addr, cmd->addr_size);
-<<<<<<< HEAD
-=======
 
 	if (xa_alloc(&multicast_table, &mc->id, NULL, xa_limit_32b,
 		     GFP_KERNEL)) {
@@ -1515,7 +1475,6 @@
 		goto err_free_mc;
 	}
 
->>>>>>> c1084c27
 	mutex_lock(&ctx->mutex);
 	ret = rdma_join_multicast(ctx->cm_id, (struct sockaddr *)&mc->addr,
 				  join_state, mc);
@@ -1623,10 +1582,6 @@
 	rdma_leave_multicast(mc->ctx->cm_id, (struct sockaddr *) &mc->addr);
 	mutex_unlock(&mc->ctx->mutex);
 
-<<<<<<< HEAD
-	mutex_lock(&mc->ctx->file->mut);
-=======
->>>>>>> c1084c27
 	ucma_cleanup_mc_events(mc);
 
 	ucma_put_ctx(mc->ctx);
