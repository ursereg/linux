--- conflicted
+++ resolved
@@ -589,11 +589,7 @@
 	rdma_init_coredev(&device->coredev, device, &init_net);
 
 	INIT_LIST_HEAD(&device->event_handler_list);
-<<<<<<< HEAD
-	spin_lock_init(&device->event_handler_lock);
-=======
 	spin_lock_init(&device->qp_open_list_lock);
->>>>>>> c1084c27
 	init_rwsem(&device->event_handler_rwsem);
 	mutex_init(&device->unregistration_lock);
 	/*
@@ -1232,59 +1228,6 @@
 	return ret;
 }
 
-<<<<<<< HEAD
-static void setup_dma_device(struct ib_device *device)
-{
-	struct device *parent = device->dev.parent;
-
-	WARN_ON_ONCE(device->dma_device);
-	if (device->dev.dma_ops) {
-		/*
-		 * The caller provided custom DMA operations. Copy the
-		 * DMA-related fields that are used by e.g. dma_alloc_coherent()
-		 * into device->dev.
-		 */
-		device->dma_device = &device->dev;
-		if (!device->dev.dma_mask) {
-			if (parent)
-				device->dev.dma_mask = parent->dma_mask;
-			else
-				WARN_ON_ONCE(true);
-		}
-		if (!device->dev.coherent_dma_mask) {
-			if (parent)
-				device->dev.coherent_dma_mask =
-					parent->coherent_dma_mask;
-			else
-				WARN_ON_ONCE(true);
-		}
-	} else {
-		/*
-		 * The caller did not provide custom DMA operations. Use the
-		 * DMA mapping operations of the parent device.
-		 */
-		WARN_ON_ONCE(!parent);
-		device->dma_device = parent;
-	}
-
-	if (!device->dev.dma_parms) {
-		if (parent) {
-			/*
-			 * The caller did not provide DMA parameters, so
-			 * 'parent' probably represents a PCI device. The PCI
-			 * core sets the maximum segment size to 64
-			 * KB. Increase this parameter to 2 GB.
-			 */
-			device->dev.dma_parms = parent->dma_parms;
-			dma_set_max_seg_size(device->dma_device, SZ_2G);
-		} else {
-			WARN_ON_ONCE(true);
-		}
-	}
-}
-
-=======
->>>>>>> c1084c27
 /*
  * setup_device() allocates memory and sets up data that requires calling the
  * device ops, this is the only reason these actions are not done during
