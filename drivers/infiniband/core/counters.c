// SPDX-License-Identifier: GPL-2.0 OR Linux-OpenIB
/*
 * Copyright (c) 2019 Mellanox Technologies. All rights reserved.
 */
#include <rdma/ib_verbs.h>
#include <rdma/rdma_counter.h>

#include "core_priv.h"
#include "restrack.h"

#define ALL_AUTO_MODE_MASKS (RDMA_COUNTER_MASK_QP_TYPE | RDMA_COUNTER_MASK_PID)

static int __counter_set_mode(struct rdma_port_counter *port_counter,
			      enum rdma_nl_counter_mode new_mode,
			      enum rdma_nl_counter_mask new_mask)
{
	if (new_mode == RDMA_COUNTER_MODE_AUTO) {
		if (new_mask & (~ALL_AUTO_MODE_MASKS))
			return -EINVAL;
		if (port_counter->num_counters)
			return -EBUSY;
	}

	port_counter->mode.mode = new_mode;
	port_counter->mode.mask = new_mask;
	return 0;
}

/*
 * rdma_counter_set_auto_mode() - Turn on/off per-port auto mode
 *
 * @dev: Device to operate
 * @port: Port to use
 * @mask: Mask to configure
 * @extack: Message to the user
 *
 * Return 0 on success. If counter mode wasn't changed then it is considered
 * as success as well.
 * Return -EBUSY when changing to auto mode while there are bounded counters.
 *
 */
int rdma_counter_set_auto_mode(struct ib_device *dev, u32 port,
			       enum rdma_nl_counter_mask mask,
			       struct netlink_ext_ack *extack)
{
	struct rdma_port_counter *port_counter;
	enum rdma_nl_counter_mode mode;
	int ret;

	port_counter = &dev->port_data[port].port_counter;
	if (!port_counter->hstats)
		return -EOPNOTSUPP;

	mutex_lock(&port_counter->lock);
	if (mask)
		mode = RDMA_COUNTER_MODE_AUTO;
	else
		mode = (port_counter->num_counters) ? RDMA_COUNTER_MODE_MANUAL :
						      RDMA_COUNTER_MODE_NONE;

	if (port_counter->mode.mode == mode &&
	    port_counter->mode.mask == mask) {
		ret = 0;
		goto out;
	}

	ret = __counter_set_mode(port_counter, mode, mask);

out:
	mutex_unlock(&port_counter->lock);
	if (ret == -EBUSY)
		NL_SET_ERR_MSG(
			extack,
			"Modifying auto mode is not allowed when there is a bound QP");
	return ret;
}

static void auto_mode_init_counter(struct rdma_counter *counter,
				   const struct ib_qp *qp,
				   enum rdma_nl_counter_mask new_mask)
{
	struct auto_mode_param *param = &counter->mode.param;

	counter->mode.mode = RDMA_COUNTER_MODE_AUTO;
	counter->mode.mask = new_mask;

	if (new_mask & RDMA_COUNTER_MASK_QP_TYPE)
		param->qp_type = qp->qp_type;
}

static int __rdma_counter_bind_qp(struct rdma_counter *counter,
				  struct ib_qp *qp)
{
	int ret;

	if (qp->counter)
		return -EINVAL;

	if (!qp->device->ops.counter_bind_qp)
		return -EOPNOTSUPP;

	mutex_lock(&counter->lock);
	ret = qp->device->ops.counter_bind_qp(counter, qp);
	mutex_unlock(&counter->lock);

	return ret;
}

static struct rdma_counter *alloc_and_bind(struct ib_device *dev, u32 port,
					   struct ib_qp *qp,
					   enum rdma_nl_counter_mode mode)
{
	struct rdma_port_counter *port_counter;
	struct rdma_counter *counter;
	int ret;

	if (!dev->ops.counter_dealloc || !dev->ops.counter_alloc_stats)
		return NULL;

	counter = kzalloc(sizeof(*counter), GFP_KERNEL);
	if (!counter)
		return NULL;

	counter->device    = dev;
	counter->port      = port;

	rdma_restrack_new(&counter->res, RDMA_RESTRACK_COUNTER);
	counter->stats = dev->ops.counter_alloc_stats(counter);
	if (!counter->stats)
		goto err_stats;

	port_counter = &dev->port_data[port].port_counter;
	mutex_lock(&port_counter->lock);
	switch (mode) {
	case RDMA_COUNTER_MODE_MANUAL:
		ret = __counter_set_mode(port_counter, RDMA_COUNTER_MODE_MANUAL,
					 0);
		if (ret) {
			mutex_unlock(&port_counter->lock);
			goto err_mode;
		}
		break;
	case RDMA_COUNTER_MODE_AUTO:
		auto_mode_init_counter(counter, qp, port_counter->mode.mask);
		break;
	default:
		ret = -EOPNOTSUPP;
		mutex_unlock(&port_counter->lock);
		goto err_mode;
	}

	port_counter->num_counters++;
	mutex_unlock(&port_counter->lock);

	counter->mode.mode = mode;
	kref_init(&counter->kref);
	mutex_init(&counter->lock);

	ret = __rdma_counter_bind_qp(counter, qp);
	if (ret)
		goto err_mode;

	rdma_restrack_parent_name(&counter->res, &qp->res);
	rdma_restrack_add(&counter->res);
	return counter;

err_mode:
	kfree(counter->stats);
err_stats:
	rdma_restrack_put(&counter->res);
	kfree(counter);
	return NULL;
}

static void rdma_counter_free(struct rdma_counter *counter)
{
	struct rdma_port_counter *port_counter;

	port_counter = &counter->device->port_data[counter->port].port_counter;
	mutex_lock(&port_counter->lock);
	port_counter->num_counters--;
	if (!port_counter->num_counters &&
	    (port_counter->mode.mode == RDMA_COUNTER_MODE_MANUAL))
		__counter_set_mode(port_counter, RDMA_COUNTER_MODE_NONE, 0);

	mutex_unlock(&port_counter->lock);

	rdma_restrack_del(&counter->res);
	kfree(counter->stats);
	kfree(counter);
}

static bool auto_mode_match(struct ib_qp *qp, struct rdma_counter *counter,
			    enum rdma_nl_counter_mask auto_mask)
{
	struct auto_mode_param *param = &counter->mode.param;
	bool match = true;

	if (auto_mask & RDMA_COUNTER_MASK_QP_TYPE)
		match &= (param->qp_type == qp->qp_type);

	if (auto_mask & RDMA_COUNTER_MASK_PID)
		match &= (task_pid_nr(counter->res.task) ==
			  task_pid_nr(qp->res.task));

	return match;
}

static int __rdma_counter_unbind_qp(struct ib_qp *qp)
{
	struct rdma_counter *counter = qp->counter;
	int ret;

	if (!qp->device->ops.counter_unbind_qp)
		return -EOPNOTSUPP;

	mutex_lock(&counter->lock);
	ret = qp->device->ops.counter_unbind_qp(qp);
	mutex_unlock(&counter->lock);

	return ret;
}

static void counter_history_stat_update(struct rdma_counter *counter)
{
	struct ib_device *dev = counter->device;
	struct rdma_port_counter *port_counter;
	int i;

	port_counter = &dev->port_data[counter->port].port_counter;
	if (!port_counter->hstats)
		return;

	rdma_counter_query_stats(counter);

	for (i = 0; i < counter->stats->num_counters; i++)
		port_counter->hstats->value[i] += counter->stats->value[i];
}

/*
 * rdma_get_counter_auto_mode - Find the counter that @qp should be bound
 *     with in auto mode
 *
 * Return: The counter (with ref-count increased) if found
 */
static struct rdma_counter *rdma_get_counter_auto_mode(struct ib_qp *qp,
						       u32 port)
{
	struct rdma_port_counter *port_counter;
	struct rdma_counter *counter = NULL;
	struct ib_device *dev = qp->device;
	struct rdma_restrack_entry *res;
	struct rdma_restrack_root *rt;
	unsigned long id = 0;

	port_counter = &dev->port_data[port].port_counter;
	rt = &dev->res[RDMA_RESTRACK_COUNTER];
	xa_lock(&rt->xa);
	xa_for_each(&rt->xa, id, res) {
		counter = container_of(res, struct rdma_counter, res);
		if ((counter->device != qp->device) || (counter->port != port))
			goto next;

		if (auto_mode_match(qp, counter, port_counter->mode.mask))
			break;
next:
		counter = NULL;
	}

	if (counter && !kref_get_unless_zero(&counter->kref))
		counter = NULL;

	xa_unlock(&rt->xa);
	return counter;
}

static void counter_release(struct kref *kref)
{
	struct rdma_counter *counter;

	counter = container_of(kref, struct rdma_counter, kref);
	counter_history_stat_update(counter);
	counter->device->ops.counter_dealloc(counter);
	rdma_counter_free(counter);
}

/*
 * rdma_counter_bind_qp_auto - Check and bind the QP to a counter base on
 *   the auto-mode rule
 */
int rdma_counter_bind_qp_auto(struct ib_qp *qp, u32 port)
{
	struct rdma_port_counter *port_counter;
	struct ib_device *dev = qp->device;
	struct rdma_counter *counter;
	int ret;

<<<<<<< HEAD
	if (!qp->res.valid || rdma_is_kernel_res(&qp->res))
=======
	if (!rdma_restrack_is_tracked(&qp->res) || rdma_is_kernel_res(&qp->res))
>>>>>>> c1084c27
		return 0;

	if (!rdma_is_port_valid(dev, port))
		return -EINVAL;

	port_counter = &dev->port_data[port].port_counter;
	if (port_counter->mode.mode != RDMA_COUNTER_MODE_AUTO)
		return 0;

	counter = rdma_get_counter_auto_mode(qp, port);
	if (counter) {
		ret = __rdma_counter_bind_qp(counter, qp);
		if (ret) {
			kref_put(&counter->kref, counter_release);
			return ret;
		}
	} else {
		counter = alloc_and_bind(dev, port, qp, RDMA_COUNTER_MODE_AUTO);
		if (!counter)
			return -ENOMEM;
	}

	return 0;
}

/*
 * rdma_counter_unbind_qp - Unbind a qp from a counter
 * @force:
 *   true - Decrease the counter ref-count anyway (e.g., qp destroy)
 */
int rdma_counter_unbind_qp(struct ib_qp *qp, bool force)
{
	struct rdma_counter *counter = qp->counter;
	int ret;

	if (!counter)
		return -EINVAL;

	ret = __rdma_counter_unbind_qp(qp);
	if (ret && !force)
		return ret;

	kref_put(&counter->kref, counter_release);
	return 0;
}

int rdma_counter_query_stats(struct rdma_counter *counter)
{
	struct ib_device *dev = counter->device;
	int ret;

	if (!dev->ops.counter_update_stats)
		return -EINVAL;

	mutex_lock(&counter->lock);
	ret = dev->ops.counter_update_stats(counter);
	mutex_unlock(&counter->lock);

	return ret;
}

static u64 get_running_counters_hwstat_sum(struct ib_device *dev,
					   u32 port, u32 index)
{
	struct rdma_restrack_entry *res;
	struct rdma_restrack_root *rt;
	struct rdma_counter *counter;
	unsigned long id = 0;
	u64 sum = 0;

	rt = &dev->res[RDMA_RESTRACK_COUNTER];
	xa_lock(&rt->xa);
	xa_for_each(&rt->xa, id, res) {
		if (!rdma_restrack_get(res))
			continue;

		xa_unlock(&rt->xa);

		counter = container_of(res, struct rdma_counter, res);
		if ((counter->device != dev) || (counter->port != port) ||
		    rdma_counter_query_stats(counter))
			goto next;

		sum += counter->stats->value[index];

next:
		xa_lock(&rt->xa);
		rdma_restrack_put(res);
	}

	xa_unlock(&rt->xa);
	return sum;
}

/*
 * rdma_counter_get_hwstat_value() - Get the sum value of all counters on a
 *   specific port, including the running ones and history data
 */
u64 rdma_counter_get_hwstat_value(struct ib_device *dev, u32 port, u32 index)
{
	struct rdma_port_counter *port_counter;
	u64 sum;

	port_counter = &dev->port_data[port].port_counter;
	if (!port_counter->hstats)
		return 0;

	sum = get_running_counters_hwstat_sum(dev, port, index);
	sum += port_counter->hstats->value[index];

	return sum;
}

static struct ib_qp *rdma_counter_get_qp(struct ib_device *dev, u32 qp_num)
{
	struct rdma_restrack_entry *res = NULL;
	struct ib_qp *qp = NULL;

	res = rdma_restrack_get_byid(dev, RDMA_RESTRACK_QP, qp_num);
	if (IS_ERR(res))
		return NULL;

	qp = container_of(res, struct ib_qp, res);
	if (qp->qp_type == IB_QPT_RAW_PACKET && !capable(CAP_NET_RAW))
		goto err;

	return qp;

err:
	rdma_restrack_put(res);
	return NULL;
}

static struct rdma_counter *rdma_get_counter_by_id(struct ib_device *dev,
						   u32 counter_id)
{
	struct rdma_restrack_entry *res;
	struct rdma_counter *counter;

	res = rdma_restrack_get_byid(dev, RDMA_RESTRACK_COUNTER, counter_id);
	if (IS_ERR(res))
		return NULL;

	counter = container_of(res, struct rdma_counter, res);
	kref_get(&counter->kref);
	rdma_restrack_put(res);

	return counter;
}

/*
 * rdma_counter_bind_qpn() - Bind QP @qp_num to counter @counter_id
 */
int rdma_counter_bind_qpn(struct ib_device *dev, u32 port,
			  u32 qp_num, u32 counter_id)
{
	struct rdma_port_counter *port_counter;
	struct rdma_counter *counter;
	struct ib_qp *qp;
	int ret;

	port_counter = &dev->port_data[port].port_counter;
	if (port_counter->mode.mode == RDMA_COUNTER_MODE_AUTO)
		return -EINVAL;

	qp = rdma_counter_get_qp(dev, qp_num);
	if (!qp)
		return -ENOENT;

	counter = rdma_get_counter_by_id(dev, counter_id);
	if (!counter) {
		ret = -ENOENT;
		goto err;
	}

	if (rdma_is_kernel_res(&counter->res) != rdma_is_kernel_res(&qp->res)) {
		ret = -EINVAL;
		goto err_task;
	}

	if ((counter->device != qp->device) || (counter->port != qp->port)) {
		ret = -EINVAL;
		goto err_task;
	}

	ret = __rdma_counter_bind_qp(counter, qp);
	if (ret)
		goto err_task;

	rdma_restrack_put(&qp->res);
	return 0;

err_task:
	kref_put(&counter->kref, counter_release);
err:
	rdma_restrack_put(&qp->res);
	return ret;
}

/*
 * rdma_counter_bind_qpn_alloc() - Alloc a counter and bind QP @qp_num to it
 *   The id of new counter is returned in @counter_id
 */
int rdma_counter_bind_qpn_alloc(struct ib_device *dev, u32 port,
				u32 qp_num, u32 *counter_id)
{
	struct rdma_port_counter *port_counter;
	struct rdma_counter *counter;
	struct ib_qp *qp;
	int ret;

	if (!rdma_is_port_valid(dev, port))
		return -EINVAL;

	port_counter = &dev->port_data[port].port_counter;
	if (!port_counter->hstats)
		return -EOPNOTSUPP;

	if (port_counter->mode.mode == RDMA_COUNTER_MODE_AUTO)
		return -EINVAL;

	qp = rdma_counter_get_qp(dev, qp_num);
	if (!qp)
		return -ENOENT;

	if (rdma_is_port_valid(dev, qp->port) && (qp->port != port)) {
		ret = -EINVAL;
		goto err;
	}

	counter = alloc_and_bind(dev, port, qp, RDMA_COUNTER_MODE_MANUAL);
	if (!counter) {
		ret = -ENOMEM;
		goto err;
	}

	if (counter_id)
		*counter_id = counter->id;

	rdma_restrack_put(&qp->res);
	return 0;

err:
	rdma_restrack_put(&qp->res);
	return ret;
}

/*
 * rdma_counter_unbind_qpn() - Unbind QP @qp_num from a counter
 */
int rdma_counter_unbind_qpn(struct ib_device *dev, u32 port,
			    u32 qp_num, u32 counter_id)
{
	struct rdma_port_counter *port_counter;
	struct ib_qp *qp;
	int ret;

	if (!rdma_is_port_valid(dev, port))
		return -EINVAL;

	qp = rdma_counter_get_qp(dev, qp_num);
	if (!qp)
		return -ENOENT;

	if (rdma_is_port_valid(dev, qp->port) && (qp->port != port)) {
		ret = -EINVAL;
		goto out;
	}

	port_counter = &dev->port_data[port].port_counter;
	if (!qp->counter || qp->counter->id != counter_id ||
	    port_counter->mode.mode != RDMA_COUNTER_MODE_MANUAL) {
		ret = -EINVAL;
		goto out;
	}

	ret = rdma_counter_unbind_qp(qp, false);

out:
	rdma_restrack_put(&qp->res);
	return ret;
}

int rdma_counter_get_mode(struct ib_device *dev, u32 port,
			  enum rdma_nl_counter_mode *mode,
			  enum rdma_nl_counter_mask *mask)
{
	struct rdma_port_counter *port_counter;

	port_counter = &dev->port_data[port].port_counter;
	*mode = port_counter->mode.mode;
	*mask = port_counter->mode.mask;

	return 0;
}

void rdma_counter_init(struct ib_device *dev)
{
	struct rdma_port_counter *port_counter;
	u32 port, i;

	if (!dev->port_data)
		return;

	rdma_for_each_port(dev, port) {
		port_counter = &dev->port_data[port].port_counter;
		port_counter->mode.mode = RDMA_COUNTER_MODE_NONE;
		mutex_init(&port_counter->lock);

		if (!dev->ops.alloc_hw_port_stats)
			continue;

		port_counter->hstats = dev->ops.alloc_hw_port_stats(dev, port);
		if (!port_counter->hstats)
			goto fail;
	}

	return;

fail:
	for (i = port; i >= rdma_start_port(dev); i--) {
		port_counter = &dev->port_data[port].port_counter;
		kfree(port_counter->hstats);
		port_counter->hstats = NULL;
		mutex_destroy(&port_counter->lock);
	}
}

void rdma_counter_release(struct ib_device *dev)
{
	struct rdma_port_counter *port_counter;
	u32 port;

	rdma_for_each_port(dev, port) {
		port_counter = &dev->port_data[port].port_counter;
		kfree(port_counter->hstats);
		mutex_destroy(&port_counter->lock);
	}
}<|MERGE_RESOLUTION|>--- conflicted
+++ resolved
@@ -295,11 +295,7 @@
 	struct rdma_counter *counter;
 	int ret;
 
-<<<<<<< HEAD
-	if (!qp->res.valid || rdma_is_kernel_res(&qp->res))
-=======
 	if (!rdma_restrack_is_tracked(&qp->res) || rdma_is_kernel_res(&qp->res))
->>>>>>> c1084c27
 		return 0;
 
 	if (!rdma_is_port_valid(dev, port))
