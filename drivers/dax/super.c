--- conflicted
+++ resolved
@@ -328,22 +328,6 @@
 }
 EXPORT_SYMBOL_GPL(dax_direct_access);
 
-<<<<<<< HEAD
-bool dax_supported(struct dax_device *dax_dev, struct block_device *bdev,
-		int blocksize, sector_t start, sector_t len)
-{
-	if (!dax_dev)
-		return false;
-
-	if (!dax_alive(dax_dev))
-		return false;
-
-	return dax_dev->ops->dax_supported(dax_dev, bdev, blocksize, start, len);
-}
-EXPORT_SYMBOL_GPL(dax_supported);
-
-=======
->>>>>>> c1084c27
 size_t dax_copy_from_iter(struct dax_device *dax_dev, pgoff_t pgoff, void *addr,
 		size_t bytes, struct iov_iter *i)
 {
