--- conflicted
+++ resolved
@@ -21,15 +21,6 @@
 
 static int dax_kmem_range(struct dev_dax *dev_dax, int i, struct range *r)
 {
-<<<<<<< HEAD
-	struct dev_dax *dev_dax = to_dev_dax(dev);
-	struct resource *res = &dev_dax->region->res;
-	resource_size_t kmem_start;
-	resource_size_t kmem_size;
-	resource_size_t kmem_end;
-	struct resource *new_res;
-	const char *new_res_name;
-=======
 	struct dev_dax_range *dax_range = &dev_dax->ranges[i];
 	struct range *range = &dax_range->range;
 
@@ -56,7 +47,6 @@
 	unsigned long total_len = 0;
 	struct dax_kmem_data *data;
 	int i, rc, mapped = 0;
->>>>>>> c1084c27
 	int numa_node;
 
 	/*
@@ -72,45 +62,6 @@
 		return -EINVAL;
 	}
 
-<<<<<<< HEAD
-	/* Hotplug starting at the beginning of the next block: */
-	kmem_start = ALIGN(res->start, memory_block_size_bytes());
-
-	kmem_size = resource_size(res);
-	/* Adjust the size down to compensate for moving up kmem_start: */
-	kmem_size -= kmem_start - res->start;
-	/* Align the size down to cover only complete blocks: */
-	kmem_size &= ~(memory_block_size_bytes() - 1);
-	kmem_end = kmem_start + kmem_size;
-
-	new_res_name = kstrdup(dev_name(dev), GFP_KERNEL);
-	if (!new_res_name)
-		return -ENOMEM;
-
-	/* Region is permanently reserved if hotremove fails. */
-	new_res = request_mem_region(kmem_start, kmem_size, new_res_name);
-	if (!new_res) {
-		dev_warn(dev, "could not reserve region [%pa-%pa]\n",
-			 &kmem_start, &kmem_end);
-		kfree(new_res_name);
-		return -EBUSY;
-	}
-
-	/*
-	 * Set flags appropriate for System RAM.  Leave ..._BUSY clear
-	 * so that add_memory() can add a child resource.  Do not
-	 * inherit flags from the parent since it may set new flags
-	 * unknown to us that will break add_memory() below.
-	 */
-	new_res->flags = IORESOURCE_SYSTEM_RAM;
-
-	rc = add_memory(numa_node, new_res->start, resource_size(new_res));
-	if (rc) {
-		release_resource(new_res);
-		kfree(new_res);
-		kfree(new_res_name);
-		return rc;
-=======
 	for (i = 0; i < dev_dax->nr_range; i++) {
 		struct range range;
 
@@ -126,7 +77,6 @@
 	if (!total_len) {
 		dev_warn(dev, "rejecting DAX region without any memory after alignment\n");
 		return -EINVAL;
->>>>>>> c1084c27
 	}
 
 	data = kzalloc(struct_size(data, res, dev_dax->nr_range), GFP_KERNEL);
@@ -211,18 +161,9 @@
 #ifdef CONFIG_MEMORY_HOTREMOVE
 static void dev_dax_kmem_remove(struct dev_dax *dev_dax)
 {
-<<<<<<< HEAD
-	struct dev_dax *dev_dax = to_dev_dax(dev);
-	struct resource *res = dev_dax->dax_kmem_res;
-	resource_size_t kmem_start = res->start;
-	resource_size_t kmem_size = resource_size(res);
-	const char *res_name = res->name;
-	int rc;
-=======
 	int i, success = 0;
 	struct device *dev = &dev_dax->dev;
 	struct dax_kmem_data *data = dev_get_drvdata(dev);
->>>>>>> c1084c27
 
 	/*
 	 * We have one shot for removing memory, if some memory blocks were not
@@ -252,22 +193,12 @@
 				i, range.start, range.end);
 	}
 
-<<<<<<< HEAD
-	/* Release and free dax resources */
-	release_resource(res);
-	kfree(res);
-	kfree(res_name);
-	dev_dax->dax_kmem_res = NULL;
-
-	return 0;
-=======
 	if (success >= dev_dax->nr_range) {
 		memory_group_unregister(data->mgid);
 		kfree(data->res_name);
 		kfree(data);
 		dev_set_drvdata(dev, NULL);
 	}
->>>>>>> c1084c27
 }
 #else
 static void dev_dax_kmem_remove(struct dev_dax *dev_dax)
