# SPDX-License-Identifier: GPL-2.0-only
config PINCTRL_IMX
	bool
	select GENERIC_PINCTRL_GROUPS
	select GENERIC_PINMUX_FUNCTIONS
	select GENERIC_PINCONF
	select REGMAP

config PINCTRL_IMX_SCU
	bool
	depends on IMX_SCU
	select PINCTRL_IMX

config PINCTRL_IMX1_CORE
	bool
	select PINMUX
	select PINCONF

config PINCTRL_IMX1
	bool "IMX1 pinctrl driver"
	depends on SOC_IMX1
	select PINCTRL_IMX1_CORE
	help
	  Say Y here to enable the imx1 pinctrl driver

config PINCTRL_IMX21
	bool "i.MX21 pinctrl driver"
	depends on SOC_IMX21
	select PINCTRL_IMX1_CORE
	help
	  Say Y here to enable the i.MX21 pinctrl driver

config PINCTRL_IMX27
	bool "IMX27 pinctrl driver"
	depends on SOC_IMX27
	select PINCTRL_IMX1_CORE
	help
	  Say Y here to enable the imx27 pinctrl driver


config PINCTRL_IMX25
        bool "IMX25 pinctrl driver"
        depends on OF
        depends on SOC_IMX25
        select PINCTRL_IMX
        help
          Say Y here to enable the imx25 pinctrl driver

config PINCTRL_IMX35
	bool "IMX35 pinctrl driver"
	depends on SOC_IMX35
	select PINCTRL_IMX
	help
	  Say Y here to enable the imx35 pinctrl driver

config PINCTRL_IMX50
	bool "IMX50 pinctrl driver"
	depends on SOC_IMX50
	select PINCTRL_IMX
	help
	  Say Y here to enable the imx50 pinctrl driver

config PINCTRL_IMX51
	bool "IMX51 pinctrl driver"
	depends on SOC_IMX51
	select PINCTRL_IMX
	help
	  Say Y here to enable the imx51 pinctrl driver

config PINCTRL_IMX53
	bool "IMX53 pinctrl driver"
	depends on SOC_IMX53
	select PINCTRL_IMX
	help
	  Say Y here to enable the imx53 pinctrl driver

config PINCTRL_IMX6Q
	bool "IMX6Q/DL pinctrl driver"
	depends on SOC_IMX6Q
	select PINCTRL_IMX
	help
	  Say Y here to enable the imx6q/dl pinctrl driver

config PINCTRL_IMX6SL
	bool "IMX6SL pinctrl driver"
	depends on SOC_IMX6SL
	select PINCTRL_IMX
	help
	  Say Y here to enable the imx6sl pinctrl driver

config PINCTRL_IMX6SLL
	bool "IMX6SLL pinctrl driver"
	depends on SOC_IMX6SLL
	select PINCTRL_IMX
	help
	  Say Y here to enable the imx6sll pinctrl driver

config PINCTRL_IMX6SX
	bool "IMX6SX pinctrl driver"
	depends on SOC_IMX6SX
	select PINCTRL_IMX
	help
	  Say Y here to enable the imx6sx pinctrl driver

config PINCTRL_IMX6UL
	bool "IMX6UL pinctrl driver"
	depends on SOC_IMX6UL
	select PINCTRL_IMX
	help
	  Say Y here to enable the imx6ul pinctrl driver

config PINCTRL_IMX7D
	bool "IMX7D pinctrl driver"
	depends on SOC_IMX7D
	select PINCTRL_IMX
	help
	  Say Y here to enable the imx7d pinctrl driver

config PINCTRL_IMX7ULP
	bool "IMX7ULP pinctrl driver"
	depends on SOC_IMX7ULP
	select PINCTRL_IMX
	help
	  Say Y here to enable the imx7ulp pinctrl driver

config PINCTRL_IMX8MM
	tristate "IMX8MM pinctrl driver"
	depends on ARCH_MXC && ARM64
	select PINCTRL_IMX
	help
	  Say Y here to enable the imx8mm pinctrl driver

config PINCTRL_IMX8MN
	tristate "IMX8MN pinctrl driver"
	depends on ARCH_MXC && ARM64
	select PINCTRL_IMX
	help
	  Say Y here to enable the imx8mn pinctrl driver

config PINCTRL_IMX8MP
<<<<<<< HEAD
	bool "IMX8MP pinctrl driver"
=======
	tristate "IMX8MP pinctrl driver"
>>>>>>> ea790475
	depends on ARCH_MXC && ARM64
	select PINCTRL_IMX
	help
	  Say Y here to enable the imx8mp pinctrl driver

config PINCTRL_IMX8MQ
	tristate "IMX8MQ pinctrl driver"
	depends on ARCH_MXC && ARM64
	select PINCTRL_IMX
	help
	  Say Y here to enable the imx8mq pinctrl driver

config PINCTRL_IMX8QM
	tristate "IMX8QM pinctrl driver"
	depends on IMX_SCU && ARCH_MXC && ARM64
	select PINCTRL_IMX_SCU
	help
	  Say Y here to enable the imx8qm pinctrl driver

config PINCTRL_IMX8QXP
	tristate "IMX8QXP pinctrl driver"
	depends on IMX_SCU && ARCH_MXC && ARM64
	select PINCTRL_IMX_SCU
	help
	  Say Y here to enable the imx8qxp pinctrl driver

config PINCTRL_IMX8DXL
<<<<<<< HEAD
	bool "IMX8DXL pinctrl driver"
=======
	tristate "IMX8DXL pinctrl driver"
>>>>>>> ea790475
	depends on IMX_SCU && ARCH_MXC && ARM64
	select PINCTRL_IMX_SCU
	help
	  Say Y here to enable the imx8dxl pinctrl driver

config PINCTRL_VF610
	bool "Freescale Vybrid VF610 pinctrl driver"
	depends on SOC_VF610
	select PINCTRL_IMX
	help
	  Say Y here to enable the Freescale Vybrid VF610 pinctrl driver

config PINCTRL_MXS
	bool
	select PINMUX
	select PINCONF

config PINCTRL_IMX23
	bool
	select PINCTRL_MXS

config PINCTRL_IMX28
	bool
	select PINCTRL_MXS

config PINCTRL_S32V_CORE
	bool "Core driver for the S32V pin controller"
	help
	  Say Y here to enable the S32V pin controller

config PINCTRL_S32V234
	bool "Freescale S32V234 pinctrl driver"
	depends on SOC_S32V234
	select PINCTRL_IMX
	select PINCTRL_S32V_CORE
	help
	  Say Y here to enable the Freescale S32V234 pinctrl driver<|MERGE_RESOLUTION|>--- conflicted
+++ resolved
@@ -138,11 +138,7 @@
 	  Say Y here to enable the imx8mn pinctrl driver
 
 config PINCTRL_IMX8MP
-<<<<<<< HEAD
-	bool "IMX8MP pinctrl driver"
-=======
 	tristate "IMX8MP pinctrl driver"
->>>>>>> ea790475
 	depends on ARCH_MXC && ARM64
 	select PINCTRL_IMX
 	help
@@ -170,11 +166,7 @@
 	  Say Y here to enable the imx8qxp pinctrl driver
 
 config PINCTRL_IMX8DXL
-<<<<<<< HEAD
-	bool "IMX8DXL pinctrl driver"
-=======
 	tristate "IMX8DXL pinctrl driver"
->>>>>>> ea790475
 	depends on IMX_SCU && ARCH_MXC && ARM64
 	select PINCTRL_IMX_SCU
 	help
