--- conflicted
+++ resolved
@@ -2047,11 +2047,7 @@
 	case ATA_PROT_DMA:
 		if (tf->command == ATA_CMD_DSM)
 			return AC_ERR_OK;
-<<<<<<< HEAD
-		/* fall-thru */
-=======
 		fallthrough;
->>>>>>> c1084c27
 	case ATA_PROT_NCQ:
 		break;	/* continue below */
 	case ATA_PROT_PIO:
