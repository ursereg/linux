--- conflicted
+++ resolved
@@ -344,12 +344,10 @@
 	struct ata_host *host = dev_get_drvdata(dev);
 	struct ahci_host_priv *hpriv = host->private_data;
 	struct brcm_ahci_priv *priv = hpriv->plat_data;
+	int ret;
 
 	brcm_sata_phys_disable(priv);
 
-<<<<<<< HEAD
-	return ahci_platform_suspend(dev);
-=======
 	if (IS_ENABLED(CONFIG_PM_SLEEP))
 		ret = ahci_platform_suspend(dev);
 	else
@@ -359,7 +357,6 @@
 	reset_control_rearm(priv->rcdev_rescal);
 
 	return ret;
->>>>>>> c1084c27
 }
 
 static int __maybe_unused brcm_ahci_resume(struct device *dev)
@@ -367,9 +364,6 @@
 	struct ata_host *host = dev_get_drvdata(dev);
 	struct ahci_host_priv *hpriv = host->private_data;
 	struct brcm_ahci_priv *priv = hpriv->plat_data;
-<<<<<<< HEAD
-	int ret;
-=======
 	int ret = 0;
 
 	ret = reset_control_deassert(priv->rcdev_ahci);
@@ -378,19 +372,15 @@
 	ret = reset_control_reset(priv->rcdev_rescal);
 	if (ret)
 		return ret;
->>>>>>> c1084c27
 
 	/* Make sure clocks are turned on before re-configuration */
 	ret = ahci_platform_enable_clks(hpriv);
 	if (ret)
 		return ret;
-<<<<<<< HEAD
-=======
 
 	ret = ahci_platform_enable_regulators(hpriv);
 	if (ret)
 		goto out_disable_clks;
->>>>>>> c1084c27
 
 	brcm_sata_init(priv);
 	brcm_sata_phys_enable(priv);
@@ -421,11 +411,8 @@
 	ahci_platform_disable_phys(hpriv);
 out_disable_phys:
 	brcm_sata_phys_disable(priv);
-<<<<<<< HEAD
-=======
 	ahci_platform_disable_regulators(hpriv);
 out_disable_clks:
->>>>>>> c1084c27
 	ahci_platform_disable_clks(hpriv);
 	return ret;
 }
@@ -486,26 +473,10 @@
 	hpriv->plat_data = priv;
 	hpriv->flags = AHCI_HFLAG_WAKE_BEFORE_STOP | AHCI_HFLAG_NO_WRITE_TO_RO;
 
-<<<<<<< HEAD
-	hpriv = ahci_platform_get_resources(pdev, 0);
-	if (IS_ERR(hpriv)) {
-		ret = PTR_ERR(hpriv);
-		goto out_reset;
-	}
-
-	hpriv->plat_data = priv;
-	hpriv->flags = AHCI_HFLAG_WAKE_BEFORE_STOP | AHCI_HFLAG_NO_WRITE_TO_RO;
-
-	switch (priv->version) {
-	case BRCM_SATA_BCM7425:
-		hpriv->flags |= AHCI_HFLAG_DELAY_ENGINE;
-		/* fall through */
-=======
 	switch (priv->version) {
 	case BRCM_SATA_BCM7425:
 		hpriv->flags |= AHCI_HFLAG_DELAY_ENGINE;
 		fallthrough;
->>>>>>> c1084c27
 	case BRCM_SATA_NSP:
 		hpriv->flags |= AHCI_HFLAG_NO_NCQ;
 		priv->quirks |= BRCM_AHCI_QUIRK_SKIP_PHY_ENABLE;
@@ -514,8 +485,6 @@
 		break;
 	}
 
-<<<<<<< HEAD
-=======
 	ret = reset_control_reset(priv->rcdev_rescal);
 	if (ret)
 		return ret;
@@ -523,18 +492,14 @@
 	if (ret)
 		return ret;
 
->>>>>>> c1084c27
 	ret = ahci_platform_enable_clks(hpriv);
 	if (ret)
 		goto out_reset;
 
-<<<<<<< HEAD
-=======
 	ret = ahci_platform_enable_regulators(hpriv);
 	if (ret)
 		goto out_disable_clks;
 
->>>>>>> c1084c27
 	/* Must be first so as to configure endianness including that
 	 * of the standard AHCI register space.
 	 */
@@ -544,11 +509,7 @@
 	priv->port_mask = brcm_ahci_get_portmask(hpriv, priv);
 	if (!priv->port_mask) {
 		ret = -ENODEV;
-<<<<<<< HEAD
-		goto out_disable_clks;
-=======
 		goto out_disable_regulators;
->>>>>>> c1084c27
 	}
 
 	/* Must be done before ahci_platform_enable_phys() */
@@ -573,13 +534,6 @@
 	ahci_platform_disable_phys(hpriv);
 out_disable_phys:
 	brcm_sata_phys_disable(priv);
-<<<<<<< HEAD
-out_disable_clks:
-	ahci_platform_disable_clks(hpriv);
-out_reset:
-	if (!IS_ERR_OR_NULL(priv->rcdev))
-		reset_control_assert(priv->rcdev);
-=======
 out_disable_regulators:
 	ahci_platform_disable_regulators(hpriv);
 out_disable_clks:
@@ -587,7 +541,6 @@
 out_reset:
 	reset_control_assert(priv->rcdev_ahci);
 	reset_control_rearm(priv->rcdev_rescal);
->>>>>>> c1084c27
 	return ret;
 }
 
