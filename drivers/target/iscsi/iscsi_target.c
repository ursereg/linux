// SPDX-License-Identifier: GPL-2.0-or-later
/*******************************************************************************
 * This file contains main functions related to the iSCSI Target Core Driver.
 *
 * (c) Copyright 2007-2013 Datera, Inc.
 *
 * Author: Nicholas A. Bellinger <nab@linux-iscsi.org>
 *
 ******************************************************************************/

#include <crypto/hash.h>
#include <linux/string.h>
#include <linux/kthread.h>
#include <linux/completion.h>
#include <linux/module.h>
#include <linux/vmalloc.h>
#include <linux/idr.h>
#include <linux/delay.h>
#include <linux/sched/signal.h>
#include <asm/unaligned.h>
#include <linux/inet.h>
#include <net/ipv6.h>
#include <scsi/scsi_proto.h>
#include <scsi/iscsi_proto.h>
#include <scsi/scsi_tcq.h>
#include <target/target_core_base.h>
#include <target/target_core_fabric.h>

#include <target/iscsi/iscsi_target_core.h>
#include "iscsi_target_parameters.h"
#include "iscsi_target_seq_pdu_list.h"
#include "iscsi_target_datain_values.h"
#include "iscsi_target_erl0.h"
#include "iscsi_target_erl1.h"
#include "iscsi_target_erl2.h"
#include "iscsi_target_login.h"
#include "iscsi_target_tmr.h"
#include "iscsi_target_tpg.h"
#include "iscsi_target_util.h"
#include "iscsi_target.h"
#include "iscsi_target_device.h"
#include <target/iscsi/iscsi_target_stat.h>

#include <target/iscsi/iscsi_transport.h>

static LIST_HEAD(g_tiqn_list);
static LIST_HEAD(g_np_list);
static DEFINE_SPINLOCK(tiqn_lock);
static DEFINE_MUTEX(np_lock);

static struct idr tiqn_idr;
DEFINE_IDA(sess_ida);
struct mutex auth_id_lock;

struct iscsit_global *iscsit_global;

struct kmem_cache *lio_qr_cache;
struct kmem_cache *lio_dr_cache;
struct kmem_cache *lio_ooo_cache;
struct kmem_cache *lio_r2t_cache;

static int iscsit_handle_immediate_data(struct iscsi_cmd *,
			struct iscsi_scsi_req *, u32);

struct iscsi_tiqn *iscsit_get_tiqn_for_login(unsigned char *buf)
{
	struct iscsi_tiqn *tiqn = NULL;

	spin_lock(&tiqn_lock);
	list_for_each_entry(tiqn, &g_tiqn_list, tiqn_list) {
		if (!strcmp(tiqn->tiqn, buf)) {

			spin_lock(&tiqn->tiqn_state_lock);
			if (tiqn->tiqn_state == TIQN_STATE_ACTIVE) {
				tiqn->tiqn_access_count++;
				spin_unlock(&tiqn->tiqn_state_lock);
				spin_unlock(&tiqn_lock);
				return tiqn;
			}
			spin_unlock(&tiqn->tiqn_state_lock);
		}
	}
	spin_unlock(&tiqn_lock);

	return NULL;
}

static int iscsit_set_tiqn_shutdown(struct iscsi_tiqn *tiqn)
{
	spin_lock(&tiqn->tiqn_state_lock);
	if (tiqn->tiqn_state == TIQN_STATE_ACTIVE) {
		tiqn->tiqn_state = TIQN_STATE_SHUTDOWN;
		spin_unlock(&tiqn->tiqn_state_lock);
		return 0;
	}
	spin_unlock(&tiqn->tiqn_state_lock);

	return -1;
}

void iscsit_put_tiqn_for_login(struct iscsi_tiqn *tiqn)
{
	spin_lock(&tiqn->tiqn_state_lock);
	tiqn->tiqn_access_count--;
	spin_unlock(&tiqn->tiqn_state_lock);
}

/*
 * Note that IQN formatting is expected to be done in userspace, and
 * no explict IQN format checks are done here.
 */
struct iscsi_tiqn *iscsit_add_tiqn(unsigned char *buf)
{
	struct iscsi_tiqn *tiqn = NULL;
	int ret;

	if (strlen(buf) >= ISCSI_IQN_LEN) {
		pr_err("Target IQN exceeds %d bytes\n",
				ISCSI_IQN_LEN);
		return ERR_PTR(-EINVAL);
	}

	tiqn = kzalloc(sizeof(*tiqn), GFP_KERNEL);
	if (!tiqn)
		return ERR_PTR(-ENOMEM);

	sprintf(tiqn->tiqn, "%s", buf);
	INIT_LIST_HEAD(&tiqn->tiqn_list);
	INIT_LIST_HEAD(&tiqn->tiqn_tpg_list);
	spin_lock_init(&tiqn->tiqn_state_lock);
	spin_lock_init(&tiqn->tiqn_tpg_lock);
	spin_lock_init(&tiqn->sess_err_stats.lock);
	spin_lock_init(&tiqn->login_stats.lock);
	spin_lock_init(&tiqn->logout_stats.lock);

	tiqn->tiqn_state = TIQN_STATE_ACTIVE;

	idr_preload(GFP_KERNEL);
	spin_lock(&tiqn_lock);

	ret = idr_alloc(&tiqn_idr, NULL, 0, 0, GFP_NOWAIT);
	if (ret < 0) {
		pr_err("idr_alloc() failed for tiqn->tiqn_index\n");
		spin_unlock(&tiqn_lock);
		idr_preload_end();
		kfree(tiqn);
		return ERR_PTR(ret);
	}
	tiqn->tiqn_index = ret;
	list_add_tail(&tiqn->tiqn_list, &g_tiqn_list);

	spin_unlock(&tiqn_lock);
	idr_preload_end();

	pr_debug("CORE[0] - Added iSCSI Target IQN: %s\n", tiqn->tiqn);

	return tiqn;

}

static void iscsit_wait_for_tiqn(struct iscsi_tiqn *tiqn)
{
	/*
	 * Wait for accesses to said struct iscsi_tiqn to end.
	 */
	spin_lock(&tiqn->tiqn_state_lock);
	while (tiqn->tiqn_access_count != 0) {
		spin_unlock(&tiqn->tiqn_state_lock);
		msleep(10);
		spin_lock(&tiqn->tiqn_state_lock);
	}
	spin_unlock(&tiqn->tiqn_state_lock);
}

void iscsit_del_tiqn(struct iscsi_tiqn *tiqn)
{
	/*
	 * iscsit_set_tiqn_shutdown sets tiqn->tiqn_state = TIQN_STATE_SHUTDOWN
	 * while holding tiqn->tiqn_state_lock.  This means that all subsequent
	 * attempts to access this struct iscsi_tiqn will fail from both transport
	 * fabric and control code paths.
	 */
	if (iscsit_set_tiqn_shutdown(tiqn) < 0) {
		pr_err("iscsit_set_tiqn_shutdown() failed\n");
		return;
	}

	iscsit_wait_for_tiqn(tiqn);

	spin_lock(&tiqn_lock);
	list_del(&tiqn->tiqn_list);
	idr_remove(&tiqn_idr, tiqn->tiqn_index);
	spin_unlock(&tiqn_lock);

	pr_debug("CORE[0] - Deleted iSCSI Target IQN: %s\n",
			tiqn->tiqn);
	kfree(tiqn);
}

int iscsit_access_np(struct iscsi_np *np, struct iscsi_portal_group *tpg)
{
	int ret;
	/*
	 * Determine if the network portal is accepting storage traffic.
	 */
	spin_lock_bh(&np->np_thread_lock);
	if (np->np_thread_state != ISCSI_NP_THREAD_ACTIVE) {
		spin_unlock_bh(&np->np_thread_lock);
		return -1;
	}
	spin_unlock_bh(&np->np_thread_lock);
	/*
	 * Determine if the portal group is accepting storage traffic.
	 */
	spin_lock_bh(&tpg->tpg_state_lock);
	if (tpg->tpg_state != TPG_STATE_ACTIVE) {
		spin_unlock_bh(&tpg->tpg_state_lock);
		return -1;
	}
	spin_unlock_bh(&tpg->tpg_state_lock);

	/*
	 * Here we serialize access across the TIQN+TPG Tuple.
	 */
	ret = down_interruptible(&tpg->np_login_sem);
	if (ret != 0)
		return -1;

	spin_lock_bh(&tpg->tpg_state_lock);
	if (tpg->tpg_state != TPG_STATE_ACTIVE) {
		spin_unlock_bh(&tpg->tpg_state_lock);
		up(&tpg->np_login_sem);
		return -1;
	}
	spin_unlock_bh(&tpg->tpg_state_lock);

	return 0;
}

void iscsit_login_kref_put(struct kref *kref)
{
	struct iscsi_tpg_np *tpg_np = container_of(kref,
				struct iscsi_tpg_np, tpg_np_kref);

	complete(&tpg_np->tpg_np_comp);
}

int iscsit_deaccess_np(struct iscsi_np *np, struct iscsi_portal_group *tpg,
		       struct iscsi_tpg_np *tpg_np)
{
	struct iscsi_tiqn *tiqn = tpg->tpg_tiqn;

	up(&tpg->np_login_sem);

	if (tpg_np)
		kref_put(&tpg_np->tpg_np_kref, iscsit_login_kref_put);

	if (tiqn)
		iscsit_put_tiqn_for_login(tiqn);

	return 0;
}

bool iscsit_check_np_match(
	struct sockaddr_storage *sockaddr,
	struct iscsi_np *np,
	int network_transport)
{
	struct sockaddr_in *sock_in, *sock_in_e;
	struct sockaddr_in6 *sock_in6, *sock_in6_e;
	bool ip_match = false;
	u16 port, port_e;

	if (sockaddr->ss_family == AF_INET6) {
		sock_in6 = (struct sockaddr_in6 *)sockaddr;
		sock_in6_e = (struct sockaddr_in6 *)&np->np_sockaddr;

		if (!memcmp(&sock_in6->sin6_addr.in6_u,
			    &sock_in6_e->sin6_addr.in6_u,
			    sizeof(struct in6_addr)))
			ip_match = true;

		port = ntohs(sock_in6->sin6_port);
		port_e = ntohs(sock_in6_e->sin6_port);
	} else {
		sock_in = (struct sockaddr_in *)sockaddr;
		sock_in_e = (struct sockaddr_in *)&np->np_sockaddr;

		if (sock_in->sin_addr.s_addr == sock_in_e->sin_addr.s_addr)
			ip_match = true;

		port = ntohs(sock_in->sin_port);
		port_e = ntohs(sock_in_e->sin_port);
	}

	if (ip_match && (port_e == port) &&
	    (np->np_network_transport == network_transport))
		return true;

	return false;
}

static struct iscsi_np *iscsit_get_np(
	struct sockaddr_storage *sockaddr,
	int network_transport)
{
	struct iscsi_np *np;
	bool match;

	lockdep_assert_held(&np_lock);

	list_for_each_entry(np, &g_np_list, np_list) {
		spin_lock_bh(&np->np_thread_lock);
		if (np->np_thread_state != ISCSI_NP_THREAD_ACTIVE) {
			spin_unlock_bh(&np->np_thread_lock);
			continue;
		}

		match = iscsit_check_np_match(sockaddr, np, network_transport);
		if (match) {
			/*
			 * Increment the np_exports reference count now to
			 * prevent iscsit_del_np() below from being called
			 * while iscsi_tpg_add_network_portal() is called.
			 */
			np->np_exports++;
			spin_unlock_bh(&np->np_thread_lock);
			return np;
		}
		spin_unlock_bh(&np->np_thread_lock);
	}

	return NULL;
}

struct iscsi_np *iscsit_add_np(
	struct sockaddr_storage *sockaddr,
	int network_transport)
{
	struct iscsi_np *np;
	int ret;

	mutex_lock(&np_lock);

	/*
	 * Locate the existing struct iscsi_np if already active..
	 */
	np = iscsit_get_np(sockaddr, network_transport);
	if (np) {
		mutex_unlock(&np_lock);
		return np;
	}

	np = kzalloc(sizeof(*np), GFP_KERNEL);
	if (!np) {
		mutex_unlock(&np_lock);
		return ERR_PTR(-ENOMEM);
	}

	np->np_flags |= NPF_IP_NETWORK;
	np->np_network_transport = network_transport;
	spin_lock_init(&np->np_thread_lock);
	init_completion(&np->np_restart_comp);
	INIT_LIST_HEAD(&np->np_list);

	timer_setup(&np->np_login_timer, iscsi_handle_login_thread_timeout, 0);

	ret = iscsi_target_setup_login_socket(np, sockaddr);
	if (ret != 0) {
		kfree(np);
		mutex_unlock(&np_lock);
		return ERR_PTR(ret);
	}

	np->np_thread = kthread_run(iscsi_target_login_thread, np, "iscsi_np");
	if (IS_ERR(np->np_thread)) {
		pr_err("Unable to create kthread: iscsi_np\n");
		ret = PTR_ERR(np->np_thread);
		kfree(np);
		mutex_unlock(&np_lock);
		return ERR_PTR(ret);
	}
	/*
	 * Increment the np_exports reference count now to prevent
	 * iscsit_del_np() below from being run while a new call to
	 * iscsi_tpg_add_network_portal() for a matching iscsi_np is
	 * active.  We don't need to hold np->np_thread_lock at this
	 * point because iscsi_np has not been added to g_np_list yet.
	 */
	np->np_exports = 1;
	np->np_thread_state = ISCSI_NP_THREAD_ACTIVE;

	list_add_tail(&np->np_list, &g_np_list);
	mutex_unlock(&np_lock);

	pr_debug("CORE[0] - Added Network Portal: %pISpc on %s\n",
		&np->np_sockaddr, np->np_transport->name);

	return np;
}

int iscsit_reset_np_thread(
	struct iscsi_np *np,
	struct iscsi_tpg_np *tpg_np,
	struct iscsi_portal_group *tpg,
	bool shutdown)
{
	spin_lock_bh(&np->np_thread_lock);
	if (np->np_thread_state == ISCSI_NP_THREAD_INACTIVE) {
		spin_unlock_bh(&np->np_thread_lock);
		return 0;
	}
	np->np_thread_state = ISCSI_NP_THREAD_RESET;
	atomic_inc(&np->np_reset_count);

	if (np->np_thread) {
		spin_unlock_bh(&np->np_thread_lock);
		send_sig(SIGINT, np->np_thread, 1);
		wait_for_completion(&np->np_restart_comp);
		spin_lock_bh(&np->np_thread_lock);
	}
	spin_unlock_bh(&np->np_thread_lock);

	if (tpg_np && shutdown) {
		kref_put(&tpg_np->tpg_np_kref, iscsit_login_kref_put);

		wait_for_completion(&tpg_np->tpg_np_comp);
	}

	return 0;
}

static void iscsit_free_np(struct iscsi_np *np)
{
	if (np->np_socket)
		sock_release(np->np_socket);
}

int iscsit_del_np(struct iscsi_np *np)
{
	spin_lock_bh(&np->np_thread_lock);
	np->np_exports--;
	if (np->np_exports) {
		np->enabled = true;
		spin_unlock_bh(&np->np_thread_lock);
		return 0;
	}
	np->np_thread_state = ISCSI_NP_THREAD_SHUTDOWN;
	spin_unlock_bh(&np->np_thread_lock);

	if (np->np_thread) {
		/*
		 * We need to send the signal to wakeup Linux/Net
		 * which may be sleeping in sock_accept()..
		 */
		send_sig(SIGINT, np->np_thread, 1);
		kthread_stop(np->np_thread);
		np->np_thread = NULL;
	}

	np->np_transport->iscsit_free_np(np);

	mutex_lock(&np_lock);
	list_del(&np->np_list);
	mutex_unlock(&np_lock);

	pr_debug("CORE[0] - Removed Network Portal: %pISpc on %s\n",
		&np->np_sockaddr, np->np_transport->name);

	iscsit_put_transport(np->np_transport);
	kfree(np);
	return 0;
}

static void iscsit_get_rx_pdu(struct iscsi_conn *);

int iscsit_queue_rsp(struct iscsi_conn *conn, struct iscsi_cmd *cmd)
{
	return iscsit_add_cmd_to_response_queue(cmd, cmd->conn, cmd->i_state);
}
EXPORT_SYMBOL(iscsit_queue_rsp);

void iscsit_aborted_task(struct iscsi_conn *conn, struct iscsi_cmd *cmd)
{
	spin_lock_bh(&conn->cmd_lock);
	if (!list_empty(&cmd->i_conn_node))
		list_del_init(&cmd->i_conn_node);
	spin_unlock_bh(&conn->cmd_lock);

	__iscsit_free_cmd(cmd, true);
}
EXPORT_SYMBOL(iscsit_aborted_task);

static void iscsit_do_crypto_hash_buf(struct ahash_request *, const void *,
				      u32, u32, const void *, void *);
static void iscsit_tx_thread_wait_for_tcp(struct iscsi_conn *);

static int
iscsit_xmit_nondatain_pdu(struct iscsi_conn *conn, struct iscsi_cmd *cmd,
			  const void *data_buf, u32 data_buf_len)
{
	struct iscsi_hdr *hdr = (struct iscsi_hdr *)cmd->pdu;
	struct kvec *iov;
	u32 niov = 0, tx_size = ISCSI_HDR_LEN;
	int ret;

	iov = &cmd->iov_misc[0];
	iov[niov].iov_base	= cmd->pdu;
	iov[niov++].iov_len	= ISCSI_HDR_LEN;

	if (conn->conn_ops->HeaderDigest) {
		u32 *header_digest = (u32 *)&cmd->pdu[ISCSI_HDR_LEN];

		iscsit_do_crypto_hash_buf(conn->conn_tx_hash, hdr,
					  ISCSI_HDR_LEN, 0, NULL,
					  header_digest);

		iov[0].iov_len += ISCSI_CRC_LEN;
		tx_size += ISCSI_CRC_LEN;
		pr_debug("Attaching CRC32C HeaderDigest"
			 " to opcode 0x%x 0x%08x\n",
			 hdr->opcode, *header_digest);
	}

	if (data_buf_len) {
		u32 padding = ((-data_buf_len) & 3);

		iov[niov].iov_base	= (void *)data_buf;
		iov[niov++].iov_len	= data_buf_len;
		tx_size += data_buf_len;

		if (padding != 0) {
			iov[niov].iov_base = &cmd->pad_bytes;
			iov[niov++].iov_len = padding;
			tx_size += padding;
			pr_debug("Attaching %u additional"
				 " padding bytes.\n", padding);
		}

		if (conn->conn_ops->DataDigest) {
			iscsit_do_crypto_hash_buf(conn->conn_tx_hash,
						  data_buf, data_buf_len,
						  padding, &cmd->pad_bytes,
						  &cmd->data_crc);

			iov[niov].iov_base = &cmd->data_crc;
			iov[niov++].iov_len = ISCSI_CRC_LEN;
			tx_size += ISCSI_CRC_LEN;
			pr_debug("Attached DataDigest for %u"
				 " bytes opcode 0x%x, CRC 0x%08x\n",
				 data_buf_len, hdr->opcode, cmd->data_crc);
		}
	}

	cmd->iov_misc_count = niov;
	cmd->tx_size = tx_size;

	ret = iscsit_send_tx_data(cmd, conn, 1);
	if (ret < 0) {
		iscsit_tx_thread_wait_for_tcp(conn);
		return ret;
	}

	return 0;
}

static int iscsit_map_iovec(struct iscsi_cmd *cmd, struct kvec *iov, int nvec,
			    u32 data_offset, u32 data_length);
static void iscsit_unmap_iovec(struct iscsi_cmd *);
static u32 iscsit_do_crypto_hash_sg(struct ahash_request *, struct iscsi_cmd *,
				    u32, u32, u32, u8 *);
static int
iscsit_xmit_datain_pdu(struct iscsi_conn *conn, struct iscsi_cmd *cmd,
		       const struct iscsi_datain *datain)
{
	struct kvec *iov;
	u32 iov_count = 0, tx_size = 0;
	int ret, iov_ret;

	iov = &cmd->iov_data[0];
	iov[iov_count].iov_base	= cmd->pdu;
	iov[iov_count++].iov_len = ISCSI_HDR_LEN;
	tx_size += ISCSI_HDR_LEN;

	if (conn->conn_ops->HeaderDigest) {
		u32 *header_digest = (u32 *)&cmd->pdu[ISCSI_HDR_LEN];

		iscsit_do_crypto_hash_buf(conn->conn_tx_hash, cmd->pdu,
					  ISCSI_HDR_LEN, 0, NULL,
					  header_digest);

		iov[0].iov_len += ISCSI_CRC_LEN;
		tx_size += ISCSI_CRC_LEN;

		pr_debug("Attaching CRC32 HeaderDigest for DataIN PDU 0x%08x\n",
			 *header_digest);
	}

	iov_ret = iscsit_map_iovec(cmd, &cmd->iov_data[iov_count],
				   cmd->orig_iov_data_count - (iov_count + 2),
				   datain->offset, datain->length);
	if (iov_ret < 0)
		return -1;

	iov_count += iov_ret;
	tx_size += datain->length;

	cmd->padding = ((-datain->length) & 3);
	if (cmd->padding) {
		iov[iov_count].iov_base		= cmd->pad_bytes;
		iov[iov_count++].iov_len	= cmd->padding;
		tx_size += cmd->padding;

		pr_debug("Attaching %u padding bytes\n", cmd->padding);
	}

	if (conn->conn_ops->DataDigest) {
		cmd->data_crc = iscsit_do_crypto_hash_sg(conn->conn_tx_hash,
							 cmd, datain->offset,
							 datain->length,
							 cmd->padding,
							 cmd->pad_bytes);

		iov[iov_count].iov_base	= &cmd->data_crc;
		iov[iov_count++].iov_len = ISCSI_CRC_LEN;
		tx_size += ISCSI_CRC_LEN;

		pr_debug("Attached CRC32C DataDigest %d bytes, crc 0x%08x\n",
			 datain->length + cmd->padding, cmd->data_crc);
	}

	cmd->iov_data_count = iov_count;
	cmd->tx_size = tx_size;

	ret = iscsit_fe_sendpage_sg(cmd, conn);

	iscsit_unmap_iovec(cmd);

	if (ret < 0) {
		iscsit_tx_thread_wait_for_tcp(conn);
		return ret;
	}

	return 0;
}

static int iscsit_xmit_pdu(struct iscsi_conn *conn, struct iscsi_cmd *cmd,
			   struct iscsi_datain_req *dr, const void *buf,
			   u32 buf_len)
{
	if (dr)
		return iscsit_xmit_datain_pdu(conn, cmd, buf);
	else
		return iscsit_xmit_nondatain_pdu(conn, cmd, buf, buf_len);
}

static enum target_prot_op iscsit_get_sup_prot_ops(struct iscsi_conn *conn)
{
	return TARGET_PROT_NORMAL;
}

static struct iscsit_transport iscsi_target_transport = {
	.name			= "iSCSI/TCP",
	.transport_type		= ISCSI_TCP,
	.rdma_shutdown		= false,
	.owner			= NULL,
	.iscsit_setup_np	= iscsit_setup_np,
	.iscsit_accept_np	= iscsit_accept_np,
	.iscsit_free_np		= iscsit_free_np,
	.iscsit_get_login_rx	= iscsit_get_login_rx,
	.iscsit_put_login_tx	= iscsit_put_login_tx,
	.iscsit_get_dataout	= iscsit_build_r2ts_for_cmd,
	.iscsit_immediate_queue	= iscsit_immediate_queue,
	.iscsit_response_queue	= iscsit_response_queue,
	.iscsit_queue_data_in	= iscsit_queue_rsp,
	.iscsit_queue_status	= iscsit_queue_rsp,
	.iscsit_aborted_task	= iscsit_aborted_task,
	.iscsit_xmit_pdu	= iscsit_xmit_pdu,
	.iscsit_get_rx_pdu	= iscsit_get_rx_pdu,
	.iscsit_get_sup_prot_ops = iscsit_get_sup_prot_ops,
};

static int __init iscsi_target_init_module(void)
{
	int ret = 0, size;

	pr_debug("iSCSI-Target "ISCSIT_VERSION"\n");
	iscsit_global = kzalloc(sizeof(*iscsit_global), GFP_KERNEL);
	if (!iscsit_global)
		return -1;

	spin_lock_init(&iscsit_global->ts_bitmap_lock);
	mutex_init(&auth_id_lock);
	idr_init(&tiqn_idr);

	ret = target_register_template(&iscsi_ops);
	if (ret)
		goto out;

	size = BITS_TO_LONGS(ISCSIT_BITMAP_BITS) * sizeof(long);
	iscsit_global->ts_bitmap = vzalloc(size);
	if (!iscsit_global->ts_bitmap)
		goto configfs_out;

	lio_qr_cache = kmem_cache_create("lio_qr_cache",
			sizeof(struct iscsi_queue_req),
			__alignof__(struct iscsi_queue_req), 0, NULL);
	if (!lio_qr_cache) {
		pr_err("Unable to kmem_cache_create() for"
				" lio_qr_cache\n");
		goto bitmap_out;
	}

	lio_dr_cache = kmem_cache_create("lio_dr_cache",
			sizeof(struct iscsi_datain_req),
			__alignof__(struct iscsi_datain_req), 0, NULL);
	if (!lio_dr_cache) {
		pr_err("Unable to kmem_cache_create() for"
				" lio_dr_cache\n");
		goto qr_out;
	}

	lio_ooo_cache = kmem_cache_create("lio_ooo_cache",
			sizeof(struct iscsi_ooo_cmdsn),
			__alignof__(struct iscsi_ooo_cmdsn), 0, NULL);
	if (!lio_ooo_cache) {
		pr_err("Unable to kmem_cache_create() for"
				" lio_ooo_cache\n");
		goto dr_out;
	}

	lio_r2t_cache = kmem_cache_create("lio_r2t_cache",
			sizeof(struct iscsi_r2t), __alignof__(struct iscsi_r2t),
			0, NULL);
	if (!lio_r2t_cache) {
		pr_err("Unable to kmem_cache_create() for"
				" lio_r2t_cache\n");
		goto ooo_out;
	}

	iscsit_register_transport(&iscsi_target_transport);

	if (iscsit_load_discovery_tpg() < 0)
		goto r2t_out;

	return ret;
r2t_out:
	iscsit_unregister_transport(&iscsi_target_transport);
	kmem_cache_destroy(lio_r2t_cache);
ooo_out:
	kmem_cache_destroy(lio_ooo_cache);
dr_out:
	kmem_cache_destroy(lio_dr_cache);
qr_out:
	kmem_cache_destroy(lio_qr_cache);
bitmap_out:
	vfree(iscsit_global->ts_bitmap);
configfs_out:
	/* XXX: this probably wants it to be it's own unwind step.. */
	if (iscsit_global->discovery_tpg)
		iscsit_tpg_disable_portal_group(iscsit_global->discovery_tpg, 1);
	target_unregister_template(&iscsi_ops);
out:
	kfree(iscsit_global);
	return -ENOMEM;
}

static void __exit iscsi_target_cleanup_module(void)
{
	iscsit_release_discovery_tpg();
	iscsit_unregister_transport(&iscsi_target_transport);
	kmem_cache_destroy(lio_qr_cache);
	kmem_cache_destroy(lio_dr_cache);
	kmem_cache_destroy(lio_ooo_cache);
	kmem_cache_destroy(lio_r2t_cache);

	/*
	 * Shutdown discovery sessions and disable discovery TPG
	 */
	if (iscsit_global->discovery_tpg)
		iscsit_tpg_disable_portal_group(iscsit_global->discovery_tpg, 1);

	target_unregister_template(&iscsi_ops);

	vfree(iscsit_global->ts_bitmap);
	kfree(iscsit_global);
}

int iscsit_add_reject(
	struct iscsi_conn *conn,
	u8 reason,
	unsigned char *buf)
{
	struct iscsi_cmd *cmd;

	cmd = iscsit_allocate_cmd(conn, TASK_INTERRUPTIBLE);
	if (!cmd)
		return -1;

	cmd->iscsi_opcode = ISCSI_OP_REJECT;
	cmd->reject_reason = reason;

	cmd->buf_ptr = kmemdup(buf, ISCSI_HDR_LEN, GFP_KERNEL);
	if (!cmd->buf_ptr) {
		pr_err("Unable to allocate memory for cmd->buf_ptr\n");
		iscsit_free_cmd(cmd, false);
		return -1;
	}

	spin_lock_bh(&conn->cmd_lock);
	list_add_tail(&cmd->i_conn_node, &conn->conn_cmd_list);
	spin_unlock_bh(&conn->cmd_lock);

	cmd->i_state = ISTATE_SEND_REJECT;
	iscsit_add_cmd_to_response_queue(cmd, conn, cmd->i_state);

	return -1;
}
EXPORT_SYMBOL(iscsit_add_reject);

static int iscsit_add_reject_from_cmd(
	struct iscsi_cmd *cmd,
	u8 reason,
	bool add_to_conn,
	unsigned char *buf)
{
	struct iscsi_conn *conn;
	const bool do_put = cmd->se_cmd.se_tfo != NULL;

	if (!cmd->conn) {
		pr_err("cmd->conn is NULL for ITT: 0x%08x\n",
				cmd->init_task_tag);
		return -1;
	}
	conn = cmd->conn;

	cmd->iscsi_opcode = ISCSI_OP_REJECT;
	cmd->reject_reason = reason;

	cmd->buf_ptr = kmemdup(buf, ISCSI_HDR_LEN, GFP_KERNEL);
	if (!cmd->buf_ptr) {
		pr_err("Unable to allocate memory for cmd->buf_ptr\n");
		iscsit_free_cmd(cmd, false);
		return -1;
	}

	if (add_to_conn) {
		spin_lock_bh(&conn->cmd_lock);
		list_add_tail(&cmd->i_conn_node, &conn->conn_cmd_list);
		spin_unlock_bh(&conn->cmd_lock);
	}

	cmd->i_state = ISTATE_SEND_REJECT;
	iscsit_add_cmd_to_response_queue(cmd, conn, cmd->i_state);
	/*
	 * Perform the kref_put now if se_cmd has already been setup by
	 * scsit_setup_scsi_cmd()
	 */
	if (do_put) {
		pr_debug("iscsi reject: calling target_put_sess_cmd >>>>>>\n");
		target_put_sess_cmd(&cmd->se_cmd);
	}
	return -1;
}

static int iscsit_add_reject_cmd(struct iscsi_cmd *cmd, u8 reason,
				 unsigned char *buf)
{
	return iscsit_add_reject_from_cmd(cmd, reason, true, buf);
}

int iscsit_reject_cmd(struct iscsi_cmd *cmd, u8 reason, unsigned char *buf)
{
	return iscsit_add_reject_from_cmd(cmd, reason, false, buf);
}
EXPORT_SYMBOL(iscsit_reject_cmd);

/*
 * Map some portion of the allocated scatterlist to an iovec, suitable for
 * kernel sockets to copy data in/out.
 */
static int iscsit_map_iovec(struct iscsi_cmd *cmd, struct kvec *iov, int nvec,
			    u32 data_offset, u32 data_length)
{
	u32 i = 0, orig_data_length = data_length;
	struct scatterlist *sg;
	unsigned int page_off;

	/*
	 * We know each entry in t_data_sg contains a page.
	 */
	u32 ent = data_offset / PAGE_SIZE;

	if (!data_length)
		return 0;

	if (ent >= cmd->se_cmd.t_data_nents) {
		pr_err("Initial page entry out-of-bounds\n");
		goto overflow;
	}

	sg = &cmd->se_cmd.t_data_sg[ent];
	page_off = (data_offset % PAGE_SIZE);

	cmd->first_data_sg = sg;
	cmd->first_data_sg_off = page_off;

	while (data_length) {
		u32 cur_len;

		if (WARN_ON_ONCE(!sg || i >= nvec))
			goto overflow;

		cur_len = min_t(u32, data_length, sg->length - page_off);

		iov[i].iov_base = kmap(sg_page(sg)) + sg->offset + page_off;
		iov[i].iov_len = cur_len;

		data_length -= cur_len;
		page_off = 0;
		sg = sg_next(sg);
		i++;
	}

	cmd->kmapped_nents = i;

	return i;

overflow:
	pr_err("offset %d + length %d overflow; %d/%d; sg-list:\n",
	       data_offset, orig_data_length, i, nvec);
	for_each_sg(cmd->se_cmd.t_data_sg, sg,
		    cmd->se_cmd.t_data_nents, i) {
		pr_err("[%d] off %d len %d\n",
		       i, sg->offset, sg->length);
	}
	return -1;
}

static void iscsit_unmap_iovec(struct iscsi_cmd *cmd)
{
	u32 i;
	struct scatterlist *sg;

	sg = cmd->first_data_sg;

	for (i = 0; i < cmd->kmapped_nents; i++)
		kunmap(sg_page(&sg[i]));
}

static void iscsit_ack_from_expstatsn(struct iscsi_conn *conn, u32 exp_statsn)
{
	LIST_HEAD(ack_list);
	struct iscsi_cmd *cmd, *cmd_p;

	conn->exp_statsn = exp_statsn;

	if (conn->sess->sess_ops->RDMAExtensions)
		return;

	spin_lock_bh(&conn->cmd_lock);
	list_for_each_entry_safe(cmd, cmd_p, &conn->conn_cmd_list, i_conn_node) {
		spin_lock(&cmd->istate_lock);
		if ((cmd->i_state == ISTATE_SENT_STATUS) &&
		    iscsi_sna_lt(cmd->stat_sn, exp_statsn)) {
			cmd->i_state = ISTATE_REMOVE;
			spin_unlock(&cmd->istate_lock);
			list_move_tail(&cmd->i_conn_node, &ack_list);
			continue;
		}
		spin_unlock(&cmd->istate_lock);
	}
	spin_unlock_bh(&conn->cmd_lock);

	list_for_each_entry_safe(cmd, cmd_p, &ack_list, i_conn_node) {
		list_del_init(&cmd->i_conn_node);
		iscsit_free_cmd(cmd, false);
	}
}

static int iscsit_allocate_iovecs(struct iscsi_cmd *cmd)
{
	u32 iov_count = max(1UL, DIV_ROUND_UP(cmd->se_cmd.data_length, PAGE_SIZE));

	iov_count += ISCSI_IOV_DATA_BUFFER;
	cmd->iov_data = kcalloc(iov_count, sizeof(*cmd->iov_data), GFP_KERNEL);
	if (!cmd->iov_data)
		return -ENOMEM;

	cmd->orig_iov_data_count = iov_count;
	return 0;
}

int iscsit_setup_scsi_cmd(struct iscsi_conn *conn, struct iscsi_cmd *cmd,
			  unsigned char *buf)
{
	int data_direction, payload_length;
	struct iscsi_scsi_req *hdr;
	int iscsi_task_attr;
	int sam_task_attr;

	atomic_long_inc(&conn->sess->cmd_pdus);

	hdr			= (struct iscsi_scsi_req *) buf;
	payload_length		= ntoh24(hdr->dlength);

	/* FIXME; Add checks for AdditionalHeaderSegment */

	if (!(hdr->flags & ISCSI_FLAG_CMD_WRITE) &&
	    !(hdr->flags & ISCSI_FLAG_CMD_FINAL)) {
		pr_err("ISCSI_FLAG_CMD_WRITE & ISCSI_FLAG_CMD_FINAL"
				" not set. Bad iSCSI Initiator.\n");
		return iscsit_add_reject_cmd(cmd,
					     ISCSI_REASON_BOOKMARK_INVALID, buf);
	}

	if (((hdr->flags & ISCSI_FLAG_CMD_READ) ||
	     (hdr->flags & ISCSI_FLAG_CMD_WRITE)) && !hdr->data_length) {
		/*
		 * From RFC-3720 Section 10.3.1:
		 *
		 * "Either or both of R and W MAY be 1 when either the
		 *  Expected Data Transfer Length and/or Bidirectional Read
		 *  Expected Data Transfer Length are 0"
		 *
		 * For this case, go ahead and clear the unnecssary bits
		 * to avoid any confusion with ->data_direction.
		 */
		hdr->flags &= ~ISCSI_FLAG_CMD_READ;
		hdr->flags &= ~ISCSI_FLAG_CMD_WRITE;

		pr_warn("ISCSI_FLAG_CMD_READ or ISCSI_FLAG_CMD_WRITE"
			" set when Expected Data Transfer Length is 0 for"
			" CDB: 0x%02x, Fixing up flags\n", hdr->cdb[0]);
	}

	if (!(hdr->flags & ISCSI_FLAG_CMD_READ) &&
	    !(hdr->flags & ISCSI_FLAG_CMD_WRITE) && (hdr->data_length != 0)) {
		pr_err("ISCSI_FLAG_CMD_READ and/or ISCSI_FLAG_CMD_WRITE"
			" MUST be set if Expected Data Transfer Length is not 0."
			" Bad iSCSI Initiator\n");
		return iscsit_add_reject_cmd(cmd,
					     ISCSI_REASON_BOOKMARK_INVALID, buf);
	}

	if ((hdr->flags & ISCSI_FLAG_CMD_READ) &&
	    (hdr->flags & ISCSI_FLAG_CMD_WRITE)) {
		pr_err("Bidirectional operations not supported!\n");
		return iscsit_add_reject_cmd(cmd,
					     ISCSI_REASON_BOOKMARK_INVALID, buf);
	}

	if (hdr->opcode & ISCSI_OP_IMMEDIATE) {
		pr_err("Illegally set Immediate Bit in iSCSI Initiator"
				" Scsi Command PDU.\n");
		return iscsit_add_reject_cmd(cmd,
					     ISCSI_REASON_BOOKMARK_INVALID, buf);
	}

	if (payload_length && !conn->sess->sess_ops->ImmediateData) {
		pr_err("ImmediateData=No but DataSegmentLength=%u,"
			" protocol error.\n", payload_length);
		return iscsit_add_reject_cmd(cmd,
					     ISCSI_REASON_PROTOCOL_ERROR, buf);
	}

	if ((be32_to_cpu(hdr->data_length) == payload_length) &&
	    (!(hdr->flags & ISCSI_FLAG_CMD_FINAL))) {
		pr_err("Expected Data Transfer Length and Length of"
			" Immediate Data are the same, but ISCSI_FLAG_CMD_FINAL"
			" bit is not set protocol error\n");
		return iscsit_add_reject_cmd(cmd,
					     ISCSI_REASON_PROTOCOL_ERROR, buf);
	}

	if (payload_length > be32_to_cpu(hdr->data_length)) {
		pr_err("DataSegmentLength: %u is greater than"
			" EDTL: %u, protocol error.\n", payload_length,
				hdr->data_length);
		return iscsit_add_reject_cmd(cmd,
					     ISCSI_REASON_PROTOCOL_ERROR, buf);
	}

	if (payload_length > conn->conn_ops->MaxXmitDataSegmentLength) {
		pr_err("DataSegmentLength: %u is greater than"
			" MaxXmitDataSegmentLength: %u, protocol error.\n",
			payload_length, conn->conn_ops->MaxXmitDataSegmentLength);
		return iscsit_add_reject_cmd(cmd,
					     ISCSI_REASON_PROTOCOL_ERROR, buf);
	}

	if (payload_length > conn->sess->sess_ops->FirstBurstLength) {
		pr_err("DataSegmentLength: %u is greater than"
			" FirstBurstLength: %u, protocol error.\n",
			payload_length, conn->sess->sess_ops->FirstBurstLength);
		return iscsit_add_reject_cmd(cmd,
					     ISCSI_REASON_BOOKMARK_INVALID, buf);
	}

	data_direction = (hdr->flags & ISCSI_FLAG_CMD_WRITE) ? DMA_TO_DEVICE :
			 (hdr->flags & ISCSI_FLAG_CMD_READ) ? DMA_FROM_DEVICE :
			  DMA_NONE;

	cmd->data_direction = data_direction;
	iscsi_task_attr = hdr->flags & ISCSI_FLAG_CMD_ATTR_MASK;
	/*
	 * Figure out the SAM Task Attribute for the incoming SCSI CDB
	 */
	if ((iscsi_task_attr == ISCSI_ATTR_UNTAGGED) ||
	    (iscsi_task_attr == ISCSI_ATTR_SIMPLE))
		sam_task_attr = TCM_SIMPLE_TAG;
	else if (iscsi_task_attr == ISCSI_ATTR_ORDERED)
		sam_task_attr = TCM_ORDERED_TAG;
	else if (iscsi_task_attr == ISCSI_ATTR_HEAD_OF_QUEUE)
		sam_task_attr = TCM_HEAD_TAG;
	else if (iscsi_task_attr == ISCSI_ATTR_ACA)
		sam_task_attr = TCM_ACA_TAG;
	else {
		pr_debug("Unknown iSCSI Task Attribute: 0x%02x, using"
			" TCM_SIMPLE_TAG\n", iscsi_task_attr);
		sam_task_attr = TCM_SIMPLE_TAG;
	}

	cmd->iscsi_opcode	= ISCSI_OP_SCSI_CMD;
	cmd->i_state		= ISTATE_NEW_CMD;
	cmd->immediate_cmd	= ((hdr->opcode & ISCSI_OP_IMMEDIATE) ? 1 : 0);
	cmd->immediate_data	= (payload_length) ? 1 : 0;
	cmd->unsolicited_data	= ((!(hdr->flags & ISCSI_FLAG_CMD_FINAL) &&
				     (hdr->flags & ISCSI_FLAG_CMD_WRITE)) ? 1 : 0);
	if (cmd->unsolicited_data)
		cmd->cmd_flags |= ICF_NON_IMMEDIATE_UNSOLICITED_DATA;

	conn->sess->init_task_tag = cmd->init_task_tag = hdr->itt;
	if (hdr->flags & ISCSI_FLAG_CMD_READ)
		cmd->targ_xfer_tag = session_get_next_ttt(conn->sess);
	else
		cmd->targ_xfer_tag = 0xFFFFFFFF;
	cmd->cmd_sn		= be32_to_cpu(hdr->cmdsn);
	cmd->exp_stat_sn	= be32_to_cpu(hdr->exp_statsn);
	cmd->first_burst_len	= payload_length;

	if (!conn->sess->sess_ops->RDMAExtensions &&
	     cmd->data_direction == DMA_FROM_DEVICE) {
		struct iscsi_datain_req *dr;

		dr = iscsit_allocate_datain_req();
		if (!dr)
			return iscsit_add_reject_cmd(cmd,
					ISCSI_REASON_BOOKMARK_NO_RESOURCES, buf);

		iscsit_attach_datain_req(cmd, dr);
	}

	/*
	 * Initialize struct se_cmd descriptor from target_core_mod infrastructure
	 */
	__target_init_cmd(&cmd->se_cmd, &iscsi_ops,
			 conn->sess->se_sess, be32_to_cpu(hdr->data_length),
			 cmd->data_direction, sam_task_attr,
			 cmd->sense_buffer + 2, scsilun_to_int(&hdr->lun));

	pr_debug("Got SCSI Command, ITT: 0x%08x, CmdSN: 0x%08x,"
		" ExpXferLen: %u, Length: %u, CID: %hu\n", hdr->itt,
		hdr->cmdsn, be32_to_cpu(hdr->data_length), payload_length,
		conn->cid);

	target_get_sess_cmd(&cmd->se_cmd, true);

	cmd->se_cmd.tag = (__force u32)cmd->init_task_tag;
	cmd->sense_reason = target_cmd_init_cdb(&cmd->se_cmd, hdr->cdb,
						GFP_KERNEL);

	if (cmd->sense_reason) {
		if (cmd->sense_reason == TCM_OUT_OF_RESOURCES) {
			return iscsit_add_reject_cmd(cmd,
				ISCSI_REASON_BOOKMARK_NO_RESOURCES, buf);
		}

		goto attach_cmd;
	}

	cmd->sense_reason = transport_lookup_cmd_lun(&cmd->se_cmd);
	if (cmd->sense_reason)
		goto attach_cmd;

	cmd->sense_reason = target_cmd_parse_cdb(&cmd->se_cmd);
	if (cmd->sense_reason)
		goto attach_cmd;

	if (iscsit_build_pdu_and_seq_lists(cmd, payload_length) < 0) {
		return iscsit_add_reject_cmd(cmd,
				ISCSI_REASON_BOOKMARK_NO_RESOURCES, buf);
	}

attach_cmd:
	spin_lock_bh(&conn->cmd_lock);
	list_add_tail(&cmd->i_conn_node, &conn->conn_cmd_list);
	spin_unlock_bh(&conn->cmd_lock);
	/*
	 * Check if we need to delay processing because of ALUA
	 * Active/NonOptimized primary access state..
	 */
	core_alua_check_nonop_delay(&cmd->se_cmd);

	return 0;
}
EXPORT_SYMBOL(iscsit_setup_scsi_cmd);

void iscsit_set_unsolicited_dataout(struct iscsi_cmd *cmd)
{
	iscsit_set_dataout_sequence_values(cmd);

	spin_lock_bh(&cmd->dataout_timeout_lock);
	iscsit_start_dataout_timer(cmd, cmd->conn);
	spin_unlock_bh(&cmd->dataout_timeout_lock);
}
EXPORT_SYMBOL(iscsit_set_unsolicited_dataout);

int iscsit_process_scsi_cmd(struct iscsi_conn *conn, struct iscsi_cmd *cmd,
			    struct iscsi_scsi_req *hdr)
{
	int cmdsn_ret = 0;
	/*
	 * Check the CmdSN against ExpCmdSN/MaxCmdSN here if
	 * the Immediate Bit is not set, and no Immediate
	 * Data is attached.
	 *
	 * A PDU/CmdSN carrying Immediate Data can only
	 * be processed after the DataCRC has passed.
	 * If the DataCRC fails, the CmdSN MUST NOT
	 * be acknowledged. (See below)
	 */
	if (!cmd->immediate_data) {
		cmdsn_ret = iscsit_sequence_cmd(conn, cmd,
					(unsigned char *)hdr, hdr->cmdsn);
		if (cmdsn_ret == CMDSN_ERROR_CANNOT_RECOVER)
			return -1;
		else if (cmdsn_ret == CMDSN_LOWER_THAN_EXP) {
			target_put_sess_cmd(&cmd->se_cmd);
			return 0;
		}
	}

	iscsit_ack_from_expstatsn(conn, be32_to_cpu(hdr->exp_statsn));

	/*
	 * If no Immediate Data is attached, it's OK to return now.
	 */
	if (!cmd->immediate_data) {
		if (!cmd->sense_reason && cmd->unsolicited_data)
			iscsit_set_unsolicited_dataout(cmd);
		if (!cmd->sense_reason)
			return 0;

		target_put_sess_cmd(&cmd->se_cmd);
		return 0;
	}

	/*
	 * Early CHECK_CONDITIONs with ImmediateData never make it to command
	 * execution.  These exceptions are processed in CmdSN order using
	 * iscsit_check_received_cmdsn() in iscsit_get_immediate_data() below.
	 */
	if (cmd->sense_reason)
		return 1;
	/*
	 * Call directly into transport_generic_new_cmd() to perform
	 * the backend memory allocation.
	 */
	cmd->sense_reason = transport_generic_new_cmd(&cmd->se_cmd);
	if (cmd->sense_reason)
		return 1;

	return 0;
}
EXPORT_SYMBOL(iscsit_process_scsi_cmd);

static int
iscsit_get_immediate_data(struct iscsi_cmd *cmd, struct iscsi_scsi_req *hdr,
			  bool dump_payload)
{
	int cmdsn_ret = 0, immed_ret = IMMEDIATE_DATA_NORMAL_OPERATION;
	int rc;

	/*
	 * Special case for Unsupported SAM WRITE Opcodes and ImmediateData=Yes.
	 */
	if (dump_payload) {
		u32 length = min(cmd->se_cmd.data_length - cmd->write_data_done,
				 cmd->first_burst_len);

		pr_debug("Dumping min(%d - %d, %d) = %d bytes of immediate data\n",
			 cmd->se_cmd.data_length, cmd->write_data_done,
			 cmd->first_burst_len, length);
		rc = iscsit_dump_data_payload(cmd->conn, length, 1);
		pr_debug("Finished dumping immediate data\n");
		if (rc < 0)
			immed_ret = IMMEDIATE_DATA_CANNOT_RECOVER;
	} else {
		immed_ret = iscsit_handle_immediate_data(cmd, hdr,
							 cmd->first_burst_len);
	}

	if (immed_ret == IMMEDIATE_DATA_NORMAL_OPERATION) {
		/*
		 * A PDU/CmdSN carrying Immediate Data passed
		 * DataCRC, check against ExpCmdSN/MaxCmdSN if
		 * Immediate Bit is not set.
		 */
		cmdsn_ret = iscsit_sequence_cmd(cmd->conn, cmd,
					(unsigned char *)hdr, hdr->cmdsn);
		if (cmdsn_ret == CMDSN_ERROR_CANNOT_RECOVER)
			return -1;

		if (cmd->sense_reason || cmdsn_ret == CMDSN_LOWER_THAN_EXP) {
			target_put_sess_cmd(&cmd->se_cmd);

			return 0;
		} else if (cmd->unsolicited_data)
			iscsit_set_unsolicited_dataout(cmd);

	} else if (immed_ret == IMMEDIATE_DATA_ERL1_CRC_FAILURE) {
		/*
		 * Immediate Data failed DataCRC and ERL>=1,
		 * silently drop this PDU and let the initiator
		 * plug the CmdSN gap.
		 *
		 * FIXME: Send Unsolicited NOPIN with reserved
		 * TTT here to help the initiator figure out
		 * the missing CmdSN, although they should be
		 * intelligent enough to determine the missing
		 * CmdSN and issue a retry to plug the sequence.
		 */
		cmd->i_state = ISTATE_REMOVE;
		iscsit_add_cmd_to_immediate_queue(cmd, cmd->conn, cmd->i_state);
	} else /* immed_ret == IMMEDIATE_DATA_CANNOT_RECOVER */
		return -1;

	return 0;
}

static int
iscsit_handle_scsi_cmd(struct iscsi_conn *conn, struct iscsi_cmd *cmd,
			   unsigned char *buf)
{
	struct iscsi_scsi_req *hdr = (struct iscsi_scsi_req *)buf;
	int rc, immed_data;
	bool dump_payload = false;

	rc = iscsit_setup_scsi_cmd(conn, cmd, buf);
	if (rc < 0)
		return 0;
	/*
	 * Allocation iovecs needed for struct socket operations for
	 * traditional iSCSI block I/O.
	 */
	if (iscsit_allocate_iovecs(cmd) < 0) {
		return iscsit_reject_cmd(cmd,
				ISCSI_REASON_BOOKMARK_NO_RESOURCES, buf);
	}
	immed_data = cmd->immediate_data;

	rc = iscsit_process_scsi_cmd(conn, cmd, hdr);
	if (rc < 0)
		return rc;
	else if (rc > 0)
		dump_payload = true;

	if (!immed_data)
		return 0;

	return iscsit_get_immediate_data(cmd, hdr, dump_payload);
}

static u32 iscsit_do_crypto_hash_sg(
	struct ahash_request *hash,
	struct iscsi_cmd *cmd,
	u32 data_offset,
	u32 data_length,
	u32 padding,
	u8 *pad_bytes)
{
	u32 data_crc;
	struct scatterlist *sg;
	unsigned int page_off;

	crypto_ahash_init(hash);

	sg = cmd->first_data_sg;
	page_off = cmd->first_data_sg_off;

	if (data_length && page_off) {
		struct scatterlist first_sg;
		u32 len = min_t(u32, data_length, sg->length - page_off);

		sg_init_table(&first_sg, 1);
		sg_set_page(&first_sg, sg_page(sg), len, sg->offset + page_off);

		ahash_request_set_crypt(hash, &first_sg, NULL, len);
		crypto_ahash_update(hash);

		data_length -= len;
		sg = sg_next(sg);
	}

	while (data_length) {
		u32 cur_len = min_t(u32, data_length, sg->length);

		ahash_request_set_crypt(hash, sg, NULL, cur_len);
		crypto_ahash_update(hash);

		data_length -= cur_len;
		/* iscsit_map_iovec has already checked for invalid sg pointers */
		sg = sg_next(sg);
	}

	if (padding) {
		struct scatterlist pad_sg;

		sg_init_one(&pad_sg, pad_bytes, padding);
		ahash_request_set_crypt(hash, &pad_sg, (u8 *)&data_crc,
					padding);
		crypto_ahash_finup(hash);
	} else {
		ahash_request_set_crypt(hash, NULL, (u8 *)&data_crc, 0);
		crypto_ahash_final(hash);
	}

	return data_crc;
}

static void iscsit_do_crypto_hash_buf(struct ahash_request *hash,
	const void *buf, u32 payload_length, u32 padding,
	const void *pad_bytes, void *data_crc)
{
	struct scatterlist sg[2];

	sg_init_table(sg, ARRAY_SIZE(sg));
	sg_set_buf(sg, buf, payload_length);
	if (padding)
		sg_set_buf(sg + 1, pad_bytes, padding);

	ahash_request_set_crypt(hash, sg, data_crc, payload_length + padding);

	crypto_ahash_digest(hash);
}

int
__iscsit_check_dataout_hdr(struct iscsi_conn *conn, void *buf,
			   struct iscsi_cmd *cmd, u32 payload_length,
			   bool *success)
{
	struct iscsi_data *hdr = buf;
	struct se_cmd *se_cmd;
	int rc;

	/* iSCSI write */
	atomic_long_add(payload_length, &conn->sess->rx_data_octets);

	pr_debug("Got DataOut ITT: 0x%08x, TTT: 0x%08x,"
		" DataSN: 0x%08x, Offset: %u, Length: %u, CID: %hu\n",
		hdr->itt, hdr->ttt, hdr->datasn, ntohl(hdr->offset),
		payload_length, conn->cid);

	if (cmd->cmd_flags & ICF_GOT_LAST_DATAOUT) {
		pr_err("Command ITT: 0x%08x received DataOUT after"
			" last DataOUT received, dumping payload\n",
			cmd->init_task_tag);
		return iscsit_dump_data_payload(conn, payload_length, 1);
	}

	if (cmd->data_direction != DMA_TO_DEVICE) {
		pr_err("Command ITT: 0x%08x received DataOUT for a"
			" NON-WRITE command.\n", cmd->init_task_tag);
		return iscsit_dump_data_payload(conn, payload_length, 1);
	}
	se_cmd = &cmd->se_cmd;
	iscsit_mod_dataout_timer(cmd);

	if ((be32_to_cpu(hdr->offset) + payload_length) > cmd->se_cmd.data_length) {
		pr_err("DataOut Offset: %u, Length %u greater than iSCSI Command EDTL %u, protocol error.\n",
		       be32_to_cpu(hdr->offset), payload_length,
		       cmd->se_cmd.data_length);
		return iscsit_reject_cmd(cmd, ISCSI_REASON_BOOKMARK_INVALID, buf);
	}

	if (cmd->unsolicited_data) {
		int dump_unsolicited_data = 0;

		if (conn->sess->sess_ops->InitialR2T) {
			pr_err("Received unexpected unsolicited data"
				" while InitialR2T=Yes, protocol error.\n");
			transport_send_check_condition_and_sense(&cmd->se_cmd,
					TCM_UNEXPECTED_UNSOLICITED_DATA, 0);
			return -1;
		}
		/*
		 * Special case for dealing with Unsolicited DataOUT
		 * and Unsupported SAM WRITE Opcodes and SE resource allocation
		 * failures;
		 */

		/* Something's amiss if we're not in WRITE_PENDING state... */
		WARN_ON(se_cmd->t_state != TRANSPORT_WRITE_PENDING);
		if (!(se_cmd->se_cmd_flags & SCF_SUPPORTED_SAM_OPCODE))
			dump_unsolicited_data = 1;

		if (dump_unsolicited_data) {
			/*
			 * Check if a delayed TASK_ABORTED status needs to
			 * be sent now if the ISCSI_FLAG_CMD_FINAL has been
			 * received with the unsolicited data out.
			 */
			if (hdr->flags & ISCSI_FLAG_CMD_FINAL)
				iscsit_stop_dataout_timer(cmd);

			return iscsit_dump_data_payload(conn, payload_length, 1);
		}
	} else {
		/*
		 * For the normal solicited data path:
		 *
		 * Check for a delayed TASK_ABORTED status and dump any
		 * incoming data out payload if one exists.  Also, when the
		 * ISCSI_FLAG_CMD_FINAL is set to denote the end of the current
		 * data out sequence, we decrement outstanding_r2ts.  Once
		 * outstanding_r2ts reaches zero, go ahead and send the delayed
		 * TASK_ABORTED status.
		 */
		if (se_cmd->transport_state & CMD_T_ABORTED) {
			if (hdr->flags & ISCSI_FLAG_CMD_FINAL &&
			    --cmd->outstanding_r2ts < 1)
				iscsit_stop_dataout_timer(cmd);

			return iscsit_dump_data_payload(conn, payload_length, 1);
		}
	}
	/*
	 * Perform DataSN, DataSequenceInOrder, DataPDUInOrder, and
	 * within-command recovery checks before receiving the payload.
	 */
	rc = iscsit_check_pre_dataout(cmd, buf);
	if (rc == DATAOUT_WITHIN_COMMAND_RECOVERY)
		return 0;
	else if (rc == DATAOUT_CANNOT_RECOVER)
		return -1;
	*success = true;
	return 0;
}
EXPORT_SYMBOL(__iscsit_check_dataout_hdr);

int
iscsit_check_dataout_hdr(struct iscsi_conn *conn, void *buf,
			 struct iscsi_cmd **out_cmd)
{
	struct iscsi_data *hdr = buf;
	struct iscsi_cmd *cmd;
	u32 payload_length = ntoh24(hdr->dlength);
	int rc;
	bool success = false;

	if (!payload_length) {
		pr_warn_ratelimited("DataOUT payload is ZERO, ignoring.\n");
		return 0;
	}

	if (payload_length > conn->conn_ops->MaxXmitDataSegmentLength) {
		pr_err_ratelimited("DataSegmentLength: %u is greater than"
			" MaxXmitDataSegmentLength: %u\n", payload_length,
			conn->conn_ops->MaxXmitDataSegmentLength);
		return iscsit_add_reject(conn, ISCSI_REASON_PROTOCOL_ERROR, buf);
	}

	cmd = iscsit_find_cmd_from_itt_or_dump(conn, hdr->itt, payload_length);
	if (!cmd)
		return 0;

	rc = __iscsit_check_dataout_hdr(conn, buf, cmd, payload_length, &success);

	if (success)
		*out_cmd = cmd;

	return rc;
}
EXPORT_SYMBOL(iscsit_check_dataout_hdr);

static int
iscsit_get_dataout(struct iscsi_conn *conn, struct iscsi_cmd *cmd,
		   struct iscsi_data *hdr)
{
	struct kvec *iov;
	u32 checksum, iov_count = 0, padding = 0, rx_got = 0, rx_size = 0;
	u32 payload_length;
	int iov_ret, data_crc_failed = 0;

	payload_length = min_t(u32, cmd->se_cmd.data_length,
			       ntoh24(hdr->dlength));
	rx_size += payload_length;
	iov = &cmd->iov_data[0];

	iov_ret = iscsit_map_iovec(cmd, iov, cmd->orig_iov_data_count - 2,
				   be32_to_cpu(hdr->offset), payload_length);
	if (iov_ret < 0)
		return -1;

	iov_count += iov_ret;

	padding = ((-payload_length) & 3);
	if (padding != 0) {
		iov[iov_count].iov_base	= cmd->pad_bytes;
		iov[iov_count++].iov_len = padding;
		rx_size += padding;
		pr_debug("Receiving %u padding bytes.\n", padding);
	}

	if (conn->conn_ops->DataDigest) {
		iov[iov_count].iov_base = &checksum;
		iov[iov_count++].iov_len = ISCSI_CRC_LEN;
		rx_size += ISCSI_CRC_LEN;
	}

	WARN_ON_ONCE(iov_count > cmd->orig_iov_data_count);
	rx_got = rx_data(conn, &cmd->iov_data[0], iov_count, rx_size);

	iscsit_unmap_iovec(cmd);

	if (rx_got != rx_size)
		return -1;

	if (conn->conn_ops->DataDigest) {
		u32 data_crc;

		data_crc = iscsit_do_crypto_hash_sg(conn->conn_rx_hash, cmd,
						    be32_to_cpu(hdr->offset),
						    payload_length, padding,
						    cmd->pad_bytes);

		if (checksum != data_crc) {
			pr_err("ITT: 0x%08x, Offset: %u, Length: %u,"
				" DataSN: 0x%08x, CRC32C DataDigest 0x%08x"
				" does not match computed 0x%08x\n",
				hdr->itt, hdr->offset, payload_length,
				hdr->datasn, checksum, data_crc);
			data_crc_failed = 1;
		} else {
			pr_debug("Got CRC32C DataDigest 0x%08x for"
				" %u bytes of Data Out\n", checksum,
				payload_length);
		}
	}

	return data_crc_failed;
}

int
iscsit_check_dataout_payload(struct iscsi_cmd *cmd, struct iscsi_data *hdr,
			     bool data_crc_failed)
{
	struct iscsi_conn *conn = cmd->conn;
	int rc, ooo_cmdsn;
	/*
	 * Increment post receive data and CRC values or perform
	 * within-command recovery.
	 */
	rc = iscsit_check_post_dataout(cmd, (unsigned char *)hdr, data_crc_failed);
	if ((rc == DATAOUT_NORMAL) || (rc == DATAOUT_WITHIN_COMMAND_RECOVERY))
		return 0;
	else if (rc == DATAOUT_SEND_R2T) {
		iscsit_set_dataout_sequence_values(cmd);
		conn->conn_transport->iscsit_get_dataout(conn, cmd, false);
	} else if (rc == DATAOUT_SEND_TO_TRANSPORT) {
		/*
		 * Handle extra special case for out of order
		 * Unsolicited Data Out.
		 */
		spin_lock_bh(&cmd->istate_lock);
		ooo_cmdsn = (cmd->cmd_flags & ICF_OOO_CMDSN);
		cmd->cmd_flags |= ICF_GOT_LAST_DATAOUT;
		cmd->i_state = ISTATE_RECEIVED_LAST_DATAOUT;
		spin_unlock_bh(&cmd->istate_lock);

		iscsit_stop_dataout_timer(cmd);
		if (ooo_cmdsn)
			return 0;
		target_execute_cmd(&cmd->se_cmd);
		return 0;
	} else /* DATAOUT_CANNOT_RECOVER */
		return -1;

	return 0;
}
EXPORT_SYMBOL(iscsit_check_dataout_payload);

static int iscsit_handle_data_out(struct iscsi_conn *conn, unsigned char *buf)
{
	struct iscsi_cmd *cmd = NULL;
	struct iscsi_data *hdr = (struct iscsi_data *)buf;
	int rc;
	bool data_crc_failed = false;

	rc = iscsit_check_dataout_hdr(conn, buf, &cmd);
	if (rc < 0)
		return 0;
	else if (!cmd)
		return 0;

	rc = iscsit_get_dataout(conn, cmd, hdr);
	if (rc < 0)
		return rc;
	else if (rc > 0)
		data_crc_failed = true;

	return iscsit_check_dataout_payload(cmd, hdr, data_crc_failed);
}

int iscsit_setup_nop_out(struct iscsi_conn *conn, struct iscsi_cmd *cmd,
			 struct iscsi_nopout *hdr)
{
	u32 payload_length = ntoh24(hdr->dlength);

	if (!(hdr->flags & ISCSI_FLAG_CMD_FINAL)) {
		pr_err("NopOUT Flag's, Left Most Bit not set, protocol error.\n");
		if (!cmd)
			return iscsit_add_reject(conn, ISCSI_REASON_PROTOCOL_ERROR,
						 (unsigned char *)hdr);
		
		return iscsit_reject_cmd(cmd, ISCSI_REASON_PROTOCOL_ERROR,
					 (unsigned char *)hdr);
	}

	if (hdr->itt == RESERVED_ITT && !(hdr->opcode & ISCSI_OP_IMMEDIATE)) {
		pr_err("NOPOUT ITT is reserved, but Immediate Bit is"
			" not set, protocol error.\n");
		if (!cmd)
			return iscsit_add_reject(conn, ISCSI_REASON_PROTOCOL_ERROR,
						 (unsigned char *)hdr);

		return iscsit_reject_cmd(cmd, ISCSI_REASON_PROTOCOL_ERROR,
					 (unsigned char *)hdr);
	}

	if (payload_length > conn->conn_ops->MaxXmitDataSegmentLength) {
		pr_err("NOPOUT Ping Data DataSegmentLength: %u is"
			" greater than MaxXmitDataSegmentLength: %u, protocol"
			" error.\n", payload_length,
			conn->conn_ops->MaxXmitDataSegmentLength);
		if (!cmd)
			return iscsit_add_reject(conn, ISCSI_REASON_PROTOCOL_ERROR,
						 (unsigned char *)hdr);

		return iscsit_reject_cmd(cmd, ISCSI_REASON_PROTOCOL_ERROR,
					 (unsigned char *)hdr);
	}

	pr_debug("Got NOPOUT Ping %s ITT: 0x%08x, TTT: 0x%08x,"
		" CmdSN: 0x%08x, ExpStatSN: 0x%08x, Length: %u\n",
		hdr->itt == RESERVED_ITT ? "Response" : "Request",
		hdr->itt, hdr->ttt, hdr->cmdsn, hdr->exp_statsn,
		payload_length);
	/*
	 * This is not a response to a Unsolicited NopIN, which means
	 * it can either be a NOPOUT ping request (with a valid ITT),
	 * or a NOPOUT not requesting a NOPIN (with a reserved ITT).
	 * Either way, make sure we allocate an struct iscsi_cmd, as both
	 * can contain ping data.
	 */
	if (hdr->ttt == cpu_to_be32(0xFFFFFFFF)) {
		cmd->iscsi_opcode	= ISCSI_OP_NOOP_OUT;
		cmd->i_state		= ISTATE_SEND_NOPIN;
		cmd->immediate_cmd	= ((hdr->opcode & ISCSI_OP_IMMEDIATE) ?
						1 : 0);
		conn->sess->init_task_tag = cmd->init_task_tag = hdr->itt;
		cmd->targ_xfer_tag	= 0xFFFFFFFF;
		cmd->cmd_sn		= be32_to_cpu(hdr->cmdsn);
		cmd->exp_stat_sn	= be32_to_cpu(hdr->exp_statsn);
		cmd->data_direction	= DMA_NONE;
	}

	return 0;
}
EXPORT_SYMBOL(iscsit_setup_nop_out);

int iscsit_process_nop_out(struct iscsi_conn *conn, struct iscsi_cmd *cmd,
			   struct iscsi_nopout *hdr)
{
	struct iscsi_cmd *cmd_p = NULL;
	int cmdsn_ret = 0;
	/*
	 * Initiator is expecting a NopIN ping reply..
	 */
	if (hdr->itt != RESERVED_ITT) {
		if (!cmd)
			return iscsit_add_reject(conn, ISCSI_REASON_PROTOCOL_ERROR,
						(unsigned char *)hdr);

		spin_lock_bh(&conn->cmd_lock);
		list_add_tail(&cmd->i_conn_node, &conn->conn_cmd_list);
		spin_unlock_bh(&conn->cmd_lock);

		iscsit_ack_from_expstatsn(conn, be32_to_cpu(hdr->exp_statsn));

		if (hdr->opcode & ISCSI_OP_IMMEDIATE) {
			iscsit_add_cmd_to_response_queue(cmd, conn,
							 cmd->i_state);
			return 0;
		}

		cmdsn_ret = iscsit_sequence_cmd(conn, cmd,
				(unsigned char *)hdr, hdr->cmdsn);
                if (cmdsn_ret == CMDSN_LOWER_THAN_EXP)
			return 0;
		if (cmdsn_ret == CMDSN_ERROR_CANNOT_RECOVER)
			return -1;

		return 0;
	}
	/*
	 * This was a response to a unsolicited NOPIN ping.
	 */
	if (hdr->ttt != cpu_to_be32(0xFFFFFFFF)) {
		cmd_p = iscsit_find_cmd_from_ttt(conn, be32_to_cpu(hdr->ttt));
		if (!cmd_p)
			return -EINVAL;

		iscsit_stop_nopin_response_timer(conn);

		cmd_p->i_state = ISTATE_REMOVE;
		iscsit_add_cmd_to_immediate_queue(cmd_p, conn, cmd_p->i_state);

		iscsit_start_nopin_timer(conn);
		return 0;
	}
	/*
	 * Otherwise, initiator is not expecting a NOPIN is response.
	 * Just ignore for now.
	 */

	if (cmd)
		iscsit_free_cmd(cmd, false);

        return 0;
}
EXPORT_SYMBOL(iscsit_process_nop_out);

static int iscsit_handle_nop_out(struct iscsi_conn *conn, struct iscsi_cmd *cmd,
				 unsigned char *buf)
{
	unsigned char *ping_data = NULL;
	struct iscsi_nopout *hdr = (struct iscsi_nopout *)buf;
	struct kvec *iov = NULL;
	u32 payload_length = ntoh24(hdr->dlength);
	int ret;

	ret = iscsit_setup_nop_out(conn, cmd, hdr);
	if (ret < 0)
		return 0;
	/*
	 * Handle NOP-OUT payload for traditional iSCSI sockets
	 */
	if (payload_length && hdr->ttt == cpu_to_be32(0xFFFFFFFF)) {
		u32 checksum, data_crc, padding = 0;
		int niov = 0, rx_got, rx_size = payload_length;

		ping_data = kzalloc(payload_length + 1, GFP_KERNEL);
		if (!ping_data) {
			ret = -1;
			goto out;
		}

		iov = &cmd->iov_misc[0];
		iov[niov].iov_base	= ping_data;
		iov[niov++].iov_len	= payload_length;

		padding = ((-payload_length) & 3);
		if (padding != 0) {
			pr_debug("Receiving %u additional bytes"
				" for padding.\n", padding);
			iov[niov].iov_base	= &cmd->pad_bytes;
			iov[niov++].iov_len	= padding;
			rx_size += padding;
		}
		if (conn->conn_ops->DataDigest) {
			iov[niov].iov_base	= &checksum;
			iov[niov++].iov_len	= ISCSI_CRC_LEN;
			rx_size += ISCSI_CRC_LEN;
		}

		WARN_ON_ONCE(niov > ARRAY_SIZE(cmd->iov_misc));
		rx_got = rx_data(conn, &cmd->iov_misc[0], niov, rx_size);
		if (rx_got != rx_size) {
			ret = -1;
			goto out;
		}

		if (conn->conn_ops->DataDigest) {
			iscsit_do_crypto_hash_buf(conn->conn_rx_hash, ping_data,
						  payload_length, padding,
						  cmd->pad_bytes, &data_crc);

			if (checksum != data_crc) {
				pr_err("Ping data CRC32C DataDigest"
				" 0x%08x does not match computed 0x%08x\n",
					checksum, data_crc);
				if (!conn->sess->sess_ops->ErrorRecoveryLevel) {
					pr_err("Unable to recover from"
					" NOPOUT Ping DataCRC failure while in"
						" ERL=0.\n");
					ret = -1;
					goto out;
				} else {
					/*
					 * Silently drop this PDU and let the
					 * initiator plug the CmdSN gap.
					 */
					pr_debug("Dropping NOPOUT"
					" Command CmdSN: 0x%08x due to"
					" DataCRC error.\n", hdr->cmdsn);
					ret = 0;
					goto out;
				}
			} else {
				pr_debug("Got CRC32C DataDigest"
				" 0x%08x for %u bytes of ping data.\n",
					checksum, payload_length);
			}
		}

		ping_data[payload_length] = '\0';
		/*
		 * Attach ping data to struct iscsi_cmd->buf_ptr.
		 */
		cmd->buf_ptr = ping_data;
		cmd->buf_ptr_size = payload_length;

		pr_debug("Got %u bytes of NOPOUT ping"
			" data.\n", payload_length);
		pr_debug("Ping Data: \"%s\"\n", ping_data);
	}

	return iscsit_process_nop_out(conn, cmd, hdr);
out:
	if (cmd)
		iscsit_free_cmd(cmd, false);

	kfree(ping_data);
	return ret;
}

static enum tcm_tmreq_table iscsit_convert_tmf(u8 iscsi_tmf)
{
	switch (iscsi_tmf) {
	case ISCSI_TM_FUNC_ABORT_TASK:
		return TMR_ABORT_TASK;
	case ISCSI_TM_FUNC_ABORT_TASK_SET:
		return TMR_ABORT_TASK_SET;
	case ISCSI_TM_FUNC_CLEAR_ACA:
		return TMR_CLEAR_ACA;
	case ISCSI_TM_FUNC_CLEAR_TASK_SET:
		return TMR_CLEAR_TASK_SET;
	case ISCSI_TM_FUNC_LOGICAL_UNIT_RESET:
		return TMR_LUN_RESET;
	case ISCSI_TM_FUNC_TARGET_WARM_RESET:
		return TMR_TARGET_WARM_RESET;
	case ISCSI_TM_FUNC_TARGET_COLD_RESET:
		return TMR_TARGET_COLD_RESET;
	default:
		return TMR_UNKNOWN;
	}
}

int
iscsit_handle_task_mgt_cmd(struct iscsi_conn *conn, struct iscsi_cmd *cmd,
			   unsigned char *buf)
{
	struct se_tmr_req *se_tmr;
	struct iscsi_tmr_req *tmr_req;
	struct iscsi_tm *hdr;
	int out_of_order_cmdsn = 0, ret;
	u8 function, tcm_function = TMR_UNKNOWN;

	hdr			= (struct iscsi_tm *) buf;
	hdr->flags &= ~ISCSI_FLAG_CMD_FINAL;
	function = hdr->flags;

	pr_debug("Got Task Management Request ITT: 0x%08x, CmdSN:"
		" 0x%08x, Function: 0x%02x, RefTaskTag: 0x%08x, RefCmdSN:"
		" 0x%08x, CID: %hu\n", hdr->itt, hdr->cmdsn, function,
		hdr->rtt, hdr->refcmdsn, conn->cid);

	if ((function != ISCSI_TM_FUNC_ABORT_TASK) &&
	    ((function != ISCSI_TM_FUNC_TASK_REASSIGN) &&
	     hdr->rtt != RESERVED_ITT)) {
		pr_err("RefTaskTag should be set to 0xFFFFFFFF.\n");
		hdr->rtt = RESERVED_ITT;
	}

	if ((function == ISCSI_TM_FUNC_TASK_REASSIGN) &&
			!(hdr->opcode & ISCSI_OP_IMMEDIATE)) {
		pr_err("Task Management Request TASK_REASSIGN not"
			" issued as immediate command, bad iSCSI Initiator"
				"implementation\n");
		return iscsit_add_reject_cmd(cmd,
					     ISCSI_REASON_PROTOCOL_ERROR, buf);
	}
	if ((function != ISCSI_TM_FUNC_ABORT_TASK) &&
	    be32_to_cpu(hdr->refcmdsn) != ISCSI_RESERVED_TAG)
		hdr->refcmdsn = cpu_to_be32(ISCSI_RESERVED_TAG);

	cmd->data_direction = DMA_NONE;
	cmd->tmr_req = kzalloc(sizeof(*cmd->tmr_req), GFP_KERNEL);
	if (!cmd->tmr_req) {
		return iscsit_add_reject_cmd(cmd,
					     ISCSI_REASON_BOOKMARK_NO_RESOURCES,
					     buf);
	}

	__target_init_cmd(&cmd->se_cmd, &iscsi_ops,
			  conn->sess->se_sess, 0, DMA_NONE,
			  TCM_SIMPLE_TAG, cmd->sense_buffer + 2,
			  scsilun_to_int(&hdr->lun));

	target_get_sess_cmd(&cmd->se_cmd, true);

	/*
	 * TASK_REASSIGN for ERL=2 / connection stays inside of
	 * LIO-Target $FABRIC_MOD
	 */
	if (function != ISCSI_TM_FUNC_TASK_REASSIGN) {
		tcm_function = iscsit_convert_tmf(function);
		if (tcm_function == TMR_UNKNOWN) {
			pr_err("Unknown iSCSI TMR Function:"
			       " 0x%02x\n", function);
			return iscsit_add_reject_cmd(cmd,
				ISCSI_REASON_BOOKMARK_NO_RESOURCES, buf);
		}
	}
	ret = core_tmr_alloc_req(&cmd->se_cmd, cmd->tmr_req, tcm_function,
				 GFP_KERNEL);
	if (ret < 0)
		return iscsit_add_reject_cmd(cmd,
				ISCSI_REASON_BOOKMARK_NO_RESOURCES, buf);

	cmd->tmr_req->se_tmr_req = cmd->se_cmd.se_tmr_req;

	cmd->iscsi_opcode	= ISCSI_OP_SCSI_TMFUNC;
	cmd->i_state		= ISTATE_SEND_TASKMGTRSP;
	cmd->immediate_cmd	= ((hdr->opcode & ISCSI_OP_IMMEDIATE) ? 1 : 0);
	cmd->init_task_tag	= hdr->itt;
	cmd->targ_xfer_tag	= 0xFFFFFFFF;
	cmd->cmd_sn		= be32_to_cpu(hdr->cmdsn);
	cmd->exp_stat_sn	= be32_to_cpu(hdr->exp_statsn);
	se_tmr			= cmd->se_cmd.se_tmr_req;
	tmr_req			= cmd->tmr_req;
	/*
	 * Locate the struct se_lun for all TMRs not related to ERL=2 TASK_REASSIGN
	 */
	if (function != ISCSI_TM_FUNC_TASK_REASSIGN) {
		ret = transport_lookup_tmr_lun(&cmd->se_cmd);
		if (ret < 0) {
			se_tmr->response = ISCSI_TMF_RSP_NO_LUN;
			goto attach;
		}
	}

	switch (function) {
	case ISCSI_TM_FUNC_ABORT_TASK:
		se_tmr->response = iscsit_tmr_abort_task(cmd, buf);
		if (se_tmr->response)
			goto attach;
		break;
	case ISCSI_TM_FUNC_ABORT_TASK_SET:
	case ISCSI_TM_FUNC_CLEAR_ACA:
	case ISCSI_TM_FUNC_CLEAR_TASK_SET:
	case ISCSI_TM_FUNC_LOGICAL_UNIT_RESET:
		break;
	case ISCSI_TM_FUNC_TARGET_WARM_RESET:
		if (iscsit_tmr_task_warm_reset(conn, tmr_req, buf) < 0) {
			se_tmr->response = ISCSI_TMF_RSP_AUTH_FAILED;
			goto attach;
		}
		break;
	case ISCSI_TM_FUNC_TARGET_COLD_RESET:
		if (iscsit_tmr_task_cold_reset(conn, tmr_req, buf) < 0) {
			se_tmr->response = ISCSI_TMF_RSP_AUTH_FAILED;
			goto attach;
		}
		break;
	case ISCSI_TM_FUNC_TASK_REASSIGN:
		se_tmr->response = iscsit_tmr_task_reassign(cmd, buf);
		/*
		 * Perform sanity checks on the ExpDataSN only if the
		 * TASK_REASSIGN was successful.
		 */
		if (se_tmr->response)
			break;

		if (iscsit_check_task_reassign_expdatasn(tmr_req, conn) < 0)
			return iscsit_add_reject_cmd(cmd,
					ISCSI_REASON_BOOKMARK_INVALID, buf);
		break;
	default:
		pr_err("Unknown TMR function: 0x%02x, protocol"
			" error.\n", function);
		se_tmr->response = ISCSI_TMF_RSP_NOT_SUPPORTED;
		goto attach;
	}

	if ((function != ISCSI_TM_FUNC_TASK_REASSIGN) &&
	    (se_tmr->response == ISCSI_TMF_RSP_COMPLETE))
		se_tmr->call_transport = 1;
attach:
	spin_lock_bh(&conn->cmd_lock);
	list_add_tail(&cmd->i_conn_node, &conn->conn_cmd_list);
	spin_unlock_bh(&conn->cmd_lock);

	if (!(hdr->opcode & ISCSI_OP_IMMEDIATE)) {
		int cmdsn_ret = iscsit_sequence_cmd(conn, cmd, buf, hdr->cmdsn);
		if (cmdsn_ret == CMDSN_HIGHER_THAN_EXP) {
			out_of_order_cmdsn = 1;
		} else if (cmdsn_ret == CMDSN_LOWER_THAN_EXP) {
			target_put_sess_cmd(&cmd->se_cmd);
			return 0;
		} else if (cmdsn_ret == CMDSN_ERROR_CANNOT_RECOVER) {
			return -1;
		}
	}
	iscsit_ack_from_expstatsn(conn, be32_to_cpu(hdr->exp_statsn));

	if (out_of_order_cmdsn || !(hdr->opcode & ISCSI_OP_IMMEDIATE))
		return 0;
	/*
	 * Found the referenced task, send to transport for processing.
	 */
	if (se_tmr->call_transport)
		return transport_generic_handle_tmr(&cmd->se_cmd);

	/*
	 * Could not find the referenced LUN, task, or Task Management
	 * command not authorized or supported.  Change state and
	 * let the tx_thread send the response.
	 *
	 * For connection recovery, this is also the default action for
	 * TMR TASK_REASSIGN.
	 */
	iscsit_add_cmd_to_response_queue(cmd, conn, cmd->i_state);
	target_put_sess_cmd(&cmd->se_cmd);
	return 0;
}
EXPORT_SYMBOL(iscsit_handle_task_mgt_cmd);

/* #warning FIXME: Support Text Command parameters besides SendTargets */
int
iscsit_setup_text_cmd(struct iscsi_conn *conn, struct iscsi_cmd *cmd,
		      struct iscsi_text *hdr)
{
	u32 payload_length = ntoh24(hdr->dlength);

	if (payload_length > conn->conn_ops->MaxXmitDataSegmentLength) {
		pr_err("Unable to accept text parameter length: %u"
			"greater than MaxXmitDataSegmentLength %u.\n",
		       payload_length, conn->conn_ops->MaxXmitDataSegmentLength);
		return iscsit_reject_cmd(cmd, ISCSI_REASON_PROTOCOL_ERROR,
					 (unsigned char *)hdr);
	}

	if (!(hdr->flags & ISCSI_FLAG_CMD_FINAL) ||
	     (hdr->flags & ISCSI_FLAG_TEXT_CONTINUE)) {
		pr_err("Multi sequence text commands currently not supported\n");
		return iscsit_reject_cmd(cmd, ISCSI_REASON_CMD_NOT_SUPPORTED,
					(unsigned char *)hdr);
	}

	pr_debug("Got Text Request: ITT: 0x%08x, CmdSN: 0x%08x,"
		" ExpStatSN: 0x%08x, Length: %u\n", hdr->itt, hdr->cmdsn,
		hdr->exp_statsn, payload_length);

	cmd->iscsi_opcode	= ISCSI_OP_TEXT;
	cmd->i_state		= ISTATE_SEND_TEXTRSP;
	cmd->immediate_cmd	= ((hdr->opcode & ISCSI_OP_IMMEDIATE) ? 1 : 0);
	conn->sess->init_task_tag = cmd->init_task_tag  = hdr->itt;
	cmd->targ_xfer_tag	= 0xFFFFFFFF;
	cmd->cmd_sn		= be32_to_cpu(hdr->cmdsn);
	cmd->exp_stat_sn	= be32_to_cpu(hdr->exp_statsn);
	cmd->data_direction	= DMA_NONE;
	kfree(cmd->text_in_ptr);
	cmd->text_in_ptr	= NULL;

	return 0;
}
EXPORT_SYMBOL(iscsit_setup_text_cmd);

int
iscsit_process_text_cmd(struct iscsi_conn *conn, struct iscsi_cmd *cmd,
			struct iscsi_text *hdr)
{
	unsigned char *text_in = cmd->text_in_ptr, *text_ptr;
	int cmdsn_ret;

	if (!text_in) {
		cmd->targ_xfer_tag = be32_to_cpu(hdr->ttt);
		if (cmd->targ_xfer_tag == 0xFFFFFFFF) {
			pr_err("Unable to locate text_in buffer for sendtargets"
			       " discovery\n");
			goto reject;
		}
		goto empty_sendtargets;
	}
	if (strncmp("SendTargets=", text_in, 12) != 0) {
		pr_err("Received Text Data that is not"
			" SendTargets, cannot continue.\n");
		goto reject;
	}
	/* '=' confirmed in strncmp */
	text_ptr = strchr(text_in, '=');
	BUG_ON(!text_ptr);
	if (!strncmp("=All", text_ptr, 5)) {
		cmd->cmd_flags |= ICF_SENDTARGETS_ALL;
	} else if (!strncmp("=iqn.", text_ptr, 5) ||
		   !strncmp("=eui.", text_ptr, 5)) {
		cmd->cmd_flags |= ICF_SENDTARGETS_SINGLE;
	} else {
		pr_err("Unable to locate valid SendTargets%s value\n",
		       text_ptr);
		goto reject;
	}

	spin_lock_bh(&conn->cmd_lock);
	list_add_tail(&cmd->i_conn_node, &conn->conn_cmd_list);
	spin_unlock_bh(&conn->cmd_lock);

empty_sendtargets:
	iscsit_ack_from_expstatsn(conn, be32_to_cpu(hdr->exp_statsn));

	if (!(hdr->opcode & ISCSI_OP_IMMEDIATE)) {
		cmdsn_ret = iscsit_sequence_cmd(conn, cmd,
				(unsigned char *)hdr, hdr->cmdsn);
		if (cmdsn_ret == CMDSN_ERROR_CANNOT_RECOVER)
			return -1;

		return 0;
	}

	return iscsit_execute_cmd(cmd, 0);

reject:
	return iscsit_reject_cmd(cmd, ISCSI_REASON_PROTOCOL_ERROR,
				 (unsigned char *)hdr);
}
EXPORT_SYMBOL(iscsit_process_text_cmd);

static int
iscsit_handle_text_cmd(struct iscsi_conn *conn, struct iscsi_cmd *cmd,
		       unsigned char *buf)
{
	struct iscsi_text *hdr = (struct iscsi_text *)buf;
	char *text_in = NULL;
	u32 payload_length = ntoh24(hdr->dlength);
	int rx_size, rc;

	rc = iscsit_setup_text_cmd(conn, cmd, hdr);
	if (rc < 0)
		return 0;

	rx_size = payload_length;
	if (payload_length) {
		u32 checksum = 0, data_crc = 0;
		u32 padding = 0;
		int niov = 0, rx_got;
		struct kvec iov[2];

		rx_size = ALIGN(payload_length, 4);
		text_in = kzalloc(rx_size, GFP_KERNEL);
		if (!text_in)
			goto reject;

		cmd->text_in_ptr = text_in;

		memset(iov, 0, sizeof(iov));
		iov[niov].iov_base	= text_in;
		iov[niov++].iov_len	= rx_size;

		padding = rx_size - payload_length;
		if (padding)
			pr_debug("Receiving %u additional bytes"
					" for padding.\n", padding);
		if (conn->conn_ops->DataDigest) {
			iov[niov].iov_base	= &checksum;
			iov[niov++].iov_len	= ISCSI_CRC_LEN;
			rx_size += ISCSI_CRC_LEN;
		}

		WARN_ON_ONCE(niov > ARRAY_SIZE(iov));
		rx_got = rx_data(conn, &iov[0], niov, rx_size);
		if (rx_got != rx_size)
			goto reject;

		if (conn->conn_ops->DataDigest) {
			iscsit_do_crypto_hash_buf(conn->conn_rx_hash,
						  text_in, rx_size, 0, NULL,
						  &data_crc);

			if (checksum != data_crc) {
				pr_err("Text data CRC32C DataDigest"
					" 0x%08x does not match computed"
					" 0x%08x\n", checksum, data_crc);
				if (!conn->sess->sess_ops->ErrorRecoveryLevel) {
					pr_err("Unable to recover from"
					" Text Data digest failure while in"
						" ERL=0.\n");
					goto reject;
				} else {
					/*
					 * Silently drop this PDU and let the
					 * initiator plug the CmdSN gap.
					 */
					pr_debug("Dropping Text"
					" Command CmdSN: 0x%08x due to"
					" DataCRC error.\n", hdr->cmdsn);
					kfree(text_in);
					return 0;
				}
			} else {
				pr_debug("Got CRC32C DataDigest"
					" 0x%08x for %u bytes of text data.\n",
						checksum, payload_length);
			}
		}
		text_in[payload_length - 1] = '\0';
		pr_debug("Successfully read %d bytes of text"
				" data.\n", payload_length);
	}

	return iscsit_process_text_cmd(conn, cmd, hdr);

reject:
	kfree(cmd->text_in_ptr);
	cmd->text_in_ptr = NULL;
	return iscsit_reject_cmd(cmd, ISCSI_REASON_PROTOCOL_ERROR, buf);
}

int iscsit_logout_closesession(struct iscsi_cmd *cmd, struct iscsi_conn *conn)
{
	struct iscsi_conn *conn_p;
	struct iscsi_session *sess = conn->sess;

	pr_debug("Received logout request CLOSESESSION on CID: %hu"
		" for SID: %u.\n", conn->cid, conn->sess->sid);

	atomic_set(&sess->session_logout, 1);
	atomic_set(&conn->conn_logout_remove, 1);
	conn->conn_logout_reason = ISCSI_LOGOUT_REASON_CLOSE_SESSION;

	iscsit_inc_conn_usage_count(conn);
	iscsit_inc_session_usage_count(sess);

	spin_lock_bh(&sess->conn_lock);
	list_for_each_entry(conn_p, &sess->sess_conn_list, conn_list) {
		if (conn_p->conn_state != TARG_CONN_STATE_LOGGED_IN)
			continue;

		pr_debug("Moving to TARG_CONN_STATE_IN_LOGOUT.\n");
		conn_p->conn_state = TARG_CONN_STATE_IN_LOGOUT;
	}
	spin_unlock_bh(&sess->conn_lock);

	iscsit_add_cmd_to_response_queue(cmd, conn, cmd->i_state);

	return 0;
}

int iscsit_logout_closeconnection(struct iscsi_cmd *cmd, struct iscsi_conn *conn)
{
	struct iscsi_conn *l_conn;
	struct iscsi_session *sess = conn->sess;

	pr_debug("Received logout request CLOSECONNECTION for CID:"
		" %hu on CID: %hu.\n", cmd->logout_cid, conn->cid);

	/*
	 * A Logout Request with a CLOSECONNECTION reason code for a CID
	 * can arrive on a connection with a differing CID.
	 */
	if (conn->cid == cmd->logout_cid) {
		spin_lock_bh(&conn->state_lock);
		pr_debug("Moving to TARG_CONN_STATE_IN_LOGOUT.\n");
		conn->conn_state = TARG_CONN_STATE_IN_LOGOUT;

		atomic_set(&conn->conn_logout_remove, 1);
		conn->conn_logout_reason = ISCSI_LOGOUT_REASON_CLOSE_CONNECTION;
		iscsit_inc_conn_usage_count(conn);

		spin_unlock_bh(&conn->state_lock);
	} else {
		/*
		 * Handle all different cid CLOSECONNECTION requests in
		 * iscsit_logout_post_handler_diffcid() as to give enough
		 * time for any non immediate command's CmdSN to be
		 * acknowledged on the connection in question.
		 *
		 * Here we simply make sure the CID is still around.
		 */
		l_conn = iscsit_get_conn_from_cid(sess,
				cmd->logout_cid);
		if (!l_conn) {
			cmd->logout_response = ISCSI_LOGOUT_CID_NOT_FOUND;
			iscsit_add_cmd_to_response_queue(cmd, conn,
					cmd->i_state);
			return 0;
		}

		iscsit_dec_conn_usage_count(l_conn);
	}

	iscsit_add_cmd_to_response_queue(cmd, conn, cmd->i_state);

	return 0;
}

int iscsit_logout_removeconnforrecovery(struct iscsi_cmd *cmd, struct iscsi_conn *conn)
{
	struct iscsi_session *sess = conn->sess;

	pr_debug("Received explicit REMOVECONNFORRECOVERY logout for"
		" CID: %hu on CID: %hu.\n", cmd->logout_cid, conn->cid);

	if (sess->sess_ops->ErrorRecoveryLevel != 2) {
		pr_err("Received Logout Request REMOVECONNFORRECOVERY"
			" while ERL!=2.\n");
		cmd->logout_response = ISCSI_LOGOUT_RECOVERY_UNSUPPORTED;
		iscsit_add_cmd_to_response_queue(cmd, conn, cmd->i_state);
		return 0;
	}

	if (conn->cid == cmd->logout_cid) {
		pr_err("Received Logout Request REMOVECONNFORRECOVERY"
			" with CID: %hu on CID: %hu, implementation error.\n",
				cmd->logout_cid, conn->cid);
		cmd->logout_response = ISCSI_LOGOUT_CLEANUP_FAILED;
		iscsit_add_cmd_to_response_queue(cmd, conn, cmd->i_state);
		return 0;
	}

	iscsit_add_cmd_to_response_queue(cmd, conn, cmd->i_state);

	return 0;
}

int
iscsit_handle_logout_cmd(struct iscsi_conn *conn, struct iscsi_cmd *cmd,
			unsigned char *buf)
{
	int cmdsn_ret, logout_remove = 0;
	u8 reason_code = 0;
	struct iscsi_logout *hdr;
	struct iscsi_tiqn *tiqn = iscsit_snmp_get_tiqn(conn);

	hdr			= (struct iscsi_logout *) buf;
	reason_code		= (hdr->flags & 0x7f);

	if (tiqn) {
		spin_lock(&tiqn->logout_stats.lock);
		if (reason_code == ISCSI_LOGOUT_REASON_CLOSE_SESSION)
			tiqn->logout_stats.normal_logouts++;
		else
			tiqn->logout_stats.abnormal_logouts++;
		spin_unlock(&tiqn->logout_stats.lock);
	}

	pr_debug("Got Logout Request ITT: 0x%08x CmdSN: 0x%08x"
		" ExpStatSN: 0x%08x Reason: 0x%02x CID: %hu on CID: %hu\n",
		hdr->itt, hdr->cmdsn, hdr->exp_statsn, reason_code,
		hdr->cid, conn->cid);

	if (conn->conn_state != TARG_CONN_STATE_LOGGED_IN) {
		pr_err("Received logout request on connection that"
			" is not in logged in state, ignoring request.\n");
		iscsit_free_cmd(cmd, false);
		return 0;
	}

	cmd->iscsi_opcode       = ISCSI_OP_LOGOUT;
	cmd->i_state            = ISTATE_SEND_LOGOUTRSP;
	cmd->immediate_cmd      = ((hdr->opcode & ISCSI_OP_IMMEDIATE) ? 1 : 0);
	conn->sess->init_task_tag = cmd->init_task_tag  = hdr->itt;
	cmd->targ_xfer_tag      = 0xFFFFFFFF;
	cmd->cmd_sn             = be32_to_cpu(hdr->cmdsn);
	cmd->exp_stat_sn        = be32_to_cpu(hdr->exp_statsn);
	cmd->logout_cid         = be16_to_cpu(hdr->cid);
	cmd->logout_reason      = reason_code;
	cmd->data_direction     = DMA_NONE;

	/*
	 * We need to sleep in these cases (by returning 1) until the Logout
	 * Response gets sent in the tx thread.
	 */
	if ((reason_code == ISCSI_LOGOUT_REASON_CLOSE_SESSION) ||
	   ((reason_code == ISCSI_LOGOUT_REASON_CLOSE_CONNECTION) &&
	    be16_to_cpu(hdr->cid) == conn->cid))
		logout_remove = 1;

	spin_lock_bh(&conn->cmd_lock);
	list_add_tail(&cmd->i_conn_node, &conn->conn_cmd_list);
	spin_unlock_bh(&conn->cmd_lock);

	if (reason_code != ISCSI_LOGOUT_REASON_RECOVERY)
		iscsit_ack_from_expstatsn(conn, be32_to_cpu(hdr->exp_statsn));

	/*
	 * Immediate commands are executed, well, immediately.
	 * Non-Immediate Logout Commands are executed in CmdSN order.
	 */
	if (cmd->immediate_cmd) {
		int ret = iscsit_execute_cmd(cmd, 0);

		if (ret < 0)
			return ret;
	} else {
		cmdsn_ret = iscsit_sequence_cmd(conn, cmd, buf, hdr->cmdsn);
		if (cmdsn_ret == CMDSN_LOWER_THAN_EXP)
			logout_remove = 0;
		else if (cmdsn_ret == CMDSN_ERROR_CANNOT_RECOVER)
			return -1;
	}

	return logout_remove;
}
EXPORT_SYMBOL(iscsit_handle_logout_cmd);

int iscsit_handle_snack(
	struct iscsi_conn *conn,
	unsigned char *buf)
{
	struct iscsi_snack *hdr;

	hdr			= (struct iscsi_snack *) buf;
	hdr->flags		&= ~ISCSI_FLAG_CMD_FINAL;

	pr_debug("Got ISCSI_INIT_SNACK, ITT: 0x%08x, ExpStatSN:"
		" 0x%08x, Type: 0x%02x, BegRun: 0x%08x, RunLength: 0x%08x,"
		" CID: %hu\n", hdr->itt, hdr->exp_statsn, hdr->flags,
			hdr->begrun, hdr->runlength, conn->cid);

	if (!conn->sess->sess_ops->ErrorRecoveryLevel) {
		pr_err("Initiator sent SNACK request while in"
			" ErrorRecoveryLevel=0.\n");
		return iscsit_add_reject(conn, ISCSI_REASON_PROTOCOL_ERROR,
					 buf);
	}
	/*
	 * SNACK_DATA and SNACK_R2T are both 0,  so check which function to
	 * call from inside iscsi_send_recovery_datain_or_r2t().
	 */
	switch (hdr->flags & ISCSI_FLAG_SNACK_TYPE_MASK) {
	case 0:
		return iscsit_handle_recovery_datain_or_r2t(conn, buf,
			hdr->itt,
			be32_to_cpu(hdr->ttt),
			be32_to_cpu(hdr->begrun),
			be32_to_cpu(hdr->runlength));
	case ISCSI_FLAG_SNACK_TYPE_STATUS:
		return iscsit_handle_status_snack(conn, hdr->itt,
			be32_to_cpu(hdr->ttt),
			be32_to_cpu(hdr->begrun), be32_to_cpu(hdr->runlength));
	case ISCSI_FLAG_SNACK_TYPE_DATA_ACK:
		return iscsit_handle_data_ack(conn, be32_to_cpu(hdr->ttt),
			be32_to_cpu(hdr->begrun),
			be32_to_cpu(hdr->runlength));
	case ISCSI_FLAG_SNACK_TYPE_RDATA:
		/* FIXME: Support R-Data SNACK */
		pr_err("R-Data SNACK Not Supported.\n");
		return iscsit_add_reject(conn, ISCSI_REASON_PROTOCOL_ERROR,
					 buf);
	default:
		pr_err("Unknown SNACK type 0x%02x, protocol"
			" error.\n", hdr->flags & 0x0f);
		return iscsit_add_reject(conn, ISCSI_REASON_PROTOCOL_ERROR,
					 buf);
	}

	return 0;
}
EXPORT_SYMBOL(iscsit_handle_snack);

static void iscsit_rx_thread_wait_for_tcp(struct iscsi_conn *conn)
{
	if ((conn->sock->sk->sk_shutdown & SEND_SHUTDOWN) ||
	    (conn->sock->sk->sk_shutdown & RCV_SHUTDOWN)) {
		wait_for_completion_interruptible_timeout(
					&conn->rx_half_close_comp,
					ISCSI_RX_THREAD_TCP_TIMEOUT * HZ);
	}
}

static int iscsit_handle_immediate_data(
	struct iscsi_cmd *cmd,
	struct iscsi_scsi_req *hdr,
	u32 length)
{
	int iov_ret, rx_got = 0, rx_size = 0;
	u32 checksum, iov_count = 0, padding = 0;
	struct iscsi_conn *conn = cmd->conn;
	struct kvec *iov;
	void *overflow_buf = NULL;

	BUG_ON(cmd->write_data_done > cmd->se_cmd.data_length);
	rx_size = min(cmd->se_cmd.data_length - cmd->write_data_done, length);
	iov_ret = iscsit_map_iovec(cmd, cmd->iov_data,
				   cmd->orig_iov_data_count - 2,
				   cmd->write_data_done, rx_size);
	if (iov_ret < 0)
		return IMMEDIATE_DATA_CANNOT_RECOVER;

	iov_count = iov_ret;
	iov = &cmd->iov_data[0];
	if (rx_size < length) {
		/*
		 * Special case: length of immediate data exceeds the data
		 * buffer size derived from the CDB.
		 */
		overflow_buf = kmalloc(length - rx_size, GFP_KERNEL);
		if (!overflow_buf) {
			iscsit_unmap_iovec(cmd);
			return IMMEDIATE_DATA_CANNOT_RECOVER;
		}
		cmd->overflow_buf = overflow_buf;
		iov[iov_count].iov_base = overflow_buf;
		iov[iov_count].iov_len = length - rx_size;
		iov_count++;
		rx_size = length;
	}

	padding = ((-length) & 3);
	if (padding != 0) {
		iov[iov_count].iov_base	= cmd->pad_bytes;
		iov[iov_count++].iov_len = padding;
		rx_size += padding;
	}

	if (conn->conn_ops->DataDigest) {
		iov[iov_count].iov_base		= &checksum;
		iov[iov_count++].iov_len	= ISCSI_CRC_LEN;
		rx_size += ISCSI_CRC_LEN;
	}

	WARN_ON_ONCE(iov_count > cmd->orig_iov_data_count);
	rx_got = rx_data(conn, &cmd->iov_data[0], iov_count, rx_size);

	iscsit_unmap_iovec(cmd);

	if (rx_got != rx_size) {
		iscsit_rx_thread_wait_for_tcp(conn);
		return IMMEDIATE_DATA_CANNOT_RECOVER;
	}

	if (conn->conn_ops->DataDigest) {
		u32 data_crc;

		data_crc = iscsit_do_crypto_hash_sg(conn->conn_rx_hash, cmd,
						    cmd->write_data_done, length, padding,
						    cmd->pad_bytes);

		if (checksum != data_crc) {
			pr_err("ImmediateData CRC32C DataDigest 0x%08x"
				" does not match computed 0x%08x\n", checksum,
				data_crc);

			if (!conn->sess->sess_ops->ErrorRecoveryLevel) {
				pr_err("Unable to recover from"
					" Immediate Data digest failure while"
					" in ERL=0.\n");
				iscsit_reject_cmd(cmd,
						ISCSI_REASON_DATA_DIGEST_ERROR,
						(unsigned char *)hdr);
				return IMMEDIATE_DATA_CANNOT_RECOVER;
			} else {
				iscsit_reject_cmd(cmd,
						ISCSI_REASON_DATA_DIGEST_ERROR,
						(unsigned char *)hdr);
				return IMMEDIATE_DATA_ERL1_CRC_FAILURE;
			}
		} else {
			pr_debug("Got CRC32C DataDigest 0x%08x for"
				" %u bytes of Immediate Data\n", checksum,
				length);
		}
	}

	cmd->write_data_done += length;

	if (cmd->write_data_done == cmd->se_cmd.data_length) {
		spin_lock_bh(&cmd->istate_lock);
		cmd->cmd_flags |= ICF_GOT_LAST_DATAOUT;
		cmd->i_state = ISTATE_RECEIVED_LAST_DATAOUT;
		spin_unlock_bh(&cmd->istate_lock);
	}

	return IMMEDIATE_DATA_NORMAL_OPERATION;
}

/* #warning iscsi_build_conn_drop_async_message() only sends out on connections
	with active network interface */
static void iscsit_build_conn_drop_async_message(struct iscsi_conn *conn)
{
	struct iscsi_cmd *cmd;
	struct iscsi_conn *conn_p;
	bool found = false;

	lockdep_assert_held(&conn->sess->conn_lock);

	/*
	 * Only send a Asynchronous Message on connections whos network
	 * interface is still functional.
	 */
	list_for_each_entry(conn_p, &conn->sess->sess_conn_list, conn_list) {
		if (conn_p->conn_state == TARG_CONN_STATE_LOGGED_IN) {
			iscsit_inc_conn_usage_count(conn_p);
			found = true;
			break;
		}
	}

	if (!found)
		return;

	cmd = iscsit_allocate_cmd(conn_p, TASK_RUNNING);
	if (!cmd) {
		iscsit_dec_conn_usage_count(conn_p);
		return;
	}

	cmd->logout_cid = conn->cid;
	cmd->iscsi_opcode = ISCSI_OP_ASYNC_EVENT;
	cmd->i_state = ISTATE_SEND_ASYNCMSG;

	spin_lock_bh(&conn_p->cmd_lock);
	list_add_tail(&cmd->i_conn_node, &conn_p->conn_cmd_list);
	spin_unlock_bh(&conn_p->cmd_lock);

	iscsit_add_cmd_to_response_queue(cmd, conn_p, cmd->i_state);
	iscsit_dec_conn_usage_count(conn_p);
}

static int iscsit_send_conn_drop_async_message(
	struct iscsi_cmd *cmd,
	struct iscsi_conn *conn)
{
	struct iscsi_async *hdr;

	cmd->iscsi_opcode = ISCSI_OP_ASYNC_EVENT;

	hdr			= (struct iscsi_async *) cmd->pdu;
	hdr->opcode		= ISCSI_OP_ASYNC_EVENT;
	hdr->flags		= ISCSI_FLAG_CMD_FINAL;
	cmd->init_task_tag	= RESERVED_ITT;
	cmd->targ_xfer_tag	= 0xFFFFFFFF;
	put_unaligned_be64(0xFFFFFFFFFFFFFFFFULL, &hdr->rsvd4[0]);
	cmd->stat_sn		= conn->stat_sn++;
	hdr->statsn		= cpu_to_be32(cmd->stat_sn);
	hdr->exp_cmdsn		= cpu_to_be32(conn->sess->exp_cmd_sn);
	hdr->max_cmdsn		= cpu_to_be32((u32) atomic_read(&conn->sess->max_cmd_sn));
	hdr->async_event	= ISCSI_ASYNC_MSG_DROPPING_CONNECTION;
	hdr->param1		= cpu_to_be16(cmd->logout_cid);
	hdr->param2		= cpu_to_be16(conn->sess->sess_ops->DefaultTime2Wait);
	hdr->param3		= cpu_to_be16(conn->sess->sess_ops->DefaultTime2Retain);

	pr_debug("Sending Connection Dropped Async Message StatSN:"
		" 0x%08x, for CID: %hu on CID: %hu\n", cmd->stat_sn,
			cmd->logout_cid, conn->cid);

	return conn->conn_transport->iscsit_xmit_pdu(conn, cmd, NULL, NULL, 0);
}

static void iscsit_tx_thread_wait_for_tcp(struct iscsi_conn *conn)
{
	if ((conn->sock->sk->sk_shutdown & SEND_SHUTDOWN) ||
	    (conn->sock->sk->sk_shutdown & RCV_SHUTDOWN)) {
		wait_for_completion_interruptible_timeout(
					&conn->tx_half_close_comp,
					ISCSI_TX_THREAD_TCP_TIMEOUT * HZ);
	}
}

void
iscsit_build_datain_pdu(struct iscsi_cmd *cmd, struct iscsi_conn *conn,
			struct iscsi_datain *datain, struct iscsi_data_rsp *hdr,
			bool set_statsn)
{
	hdr->opcode		= ISCSI_OP_SCSI_DATA_IN;
	hdr->flags		= datain->flags;
	if (hdr->flags & ISCSI_FLAG_DATA_STATUS) {
		if (cmd->se_cmd.se_cmd_flags & SCF_OVERFLOW_BIT) {
			hdr->flags |= ISCSI_FLAG_DATA_OVERFLOW;
			hdr->residual_count = cpu_to_be32(cmd->se_cmd.residual_count);
		} else if (cmd->se_cmd.se_cmd_flags & SCF_UNDERFLOW_BIT) {
			hdr->flags |= ISCSI_FLAG_DATA_UNDERFLOW;
			hdr->residual_count = cpu_to_be32(cmd->se_cmd.residual_count);
		}
	}
	hton24(hdr->dlength, datain->length);
	if (hdr->flags & ISCSI_FLAG_DATA_ACK)
		int_to_scsilun(cmd->se_cmd.orig_fe_lun,
				(struct scsi_lun *)&hdr->lun);
	else
		put_unaligned_le64(0xFFFFFFFFFFFFFFFFULL, &hdr->lun);

	hdr->itt		= cmd->init_task_tag;

	if (hdr->flags & ISCSI_FLAG_DATA_ACK)
		hdr->ttt		= cpu_to_be32(cmd->targ_xfer_tag);
	else
		hdr->ttt		= cpu_to_be32(0xFFFFFFFF);
	if (set_statsn)
		hdr->statsn		= cpu_to_be32(cmd->stat_sn);
	else
		hdr->statsn		= cpu_to_be32(0xFFFFFFFF);

	hdr->exp_cmdsn		= cpu_to_be32(conn->sess->exp_cmd_sn);
	hdr->max_cmdsn		= cpu_to_be32((u32) atomic_read(&conn->sess->max_cmd_sn));
	hdr->datasn		= cpu_to_be32(datain->data_sn);
	hdr->offset		= cpu_to_be32(datain->offset);

	pr_debug("Built DataIN ITT: 0x%08x, StatSN: 0x%08x,"
		" DataSN: 0x%08x, Offset: %u, Length: %u, CID: %hu\n",
		cmd->init_task_tag, ntohl(hdr->statsn), ntohl(hdr->datasn),
		ntohl(hdr->offset), datain->length, conn->cid);
}
EXPORT_SYMBOL(iscsit_build_datain_pdu);

static int iscsit_send_datain(struct iscsi_cmd *cmd, struct iscsi_conn *conn)
{
	struct iscsi_data_rsp *hdr = (struct iscsi_data_rsp *)&cmd->pdu[0];
	struct iscsi_datain datain;
	struct iscsi_datain_req *dr;
	int eodr = 0, ret;
	bool set_statsn = false;

	memset(&datain, 0, sizeof(struct iscsi_datain));
	dr = iscsit_get_datain_values(cmd, &datain);
	if (!dr) {
		pr_err("iscsit_get_datain_values failed for ITT: 0x%08x\n",
				cmd->init_task_tag);
		return -1;
	}
	/*
	 * Be paranoid and double check the logic for now.
	 */
	if ((datain.offset + datain.length) > cmd->se_cmd.data_length) {
		pr_err("Command ITT: 0x%08x, datain.offset: %u and"
			" datain.length: %u exceeds cmd->data_length: %u\n",
			cmd->init_task_tag, datain.offset, datain.length,
			cmd->se_cmd.data_length);
		return -1;
	}

	atomic_long_add(datain.length, &conn->sess->tx_data_octets);
	/*
	 * Special case for successfully execution w/ both DATAIN
	 * and Sense Data.
	 */
	if ((datain.flags & ISCSI_FLAG_DATA_STATUS) &&
	    (cmd->se_cmd.se_cmd_flags & SCF_TRANSPORT_TASK_SENSE))
		datain.flags &= ~ISCSI_FLAG_DATA_STATUS;
	else {
		if ((dr->dr_complete == DATAIN_COMPLETE_NORMAL) ||
		    (dr->dr_complete == DATAIN_COMPLETE_CONNECTION_RECOVERY)) {
			iscsit_increment_maxcmdsn(cmd, conn->sess);
			cmd->stat_sn = conn->stat_sn++;
			set_statsn = true;
		} else if (dr->dr_complete ==
			   DATAIN_COMPLETE_WITHIN_COMMAND_RECOVERY)
			set_statsn = true;
	}

	iscsit_build_datain_pdu(cmd, conn, &datain, hdr, set_statsn);

	ret = conn->conn_transport->iscsit_xmit_pdu(conn, cmd, dr, &datain, 0);
	if (ret < 0)
		return ret;

	if (dr->dr_complete) {
		eodr = (cmd->se_cmd.se_cmd_flags & SCF_TRANSPORT_TASK_SENSE) ?
				2 : 1;
		iscsit_free_datain_req(cmd, dr);
	}

	return eodr;
}

int
iscsit_build_logout_rsp(struct iscsi_cmd *cmd, struct iscsi_conn *conn,
			struct iscsi_logout_rsp *hdr)
{
	struct iscsi_conn *logout_conn = NULL;
	struct iscsi_conn_recovery *cr = NULL;
	struct iscsi_session *sess = conn->sess;
	/*
	 * The actual shutting down of Sessions and/or Connections
	 * for CLOSESESSION and CLOSECONNECTION Logout Requests
	 * is done in scsi_logout_post_handler().
	 */
	switch (cmd->logout_reason) {
	case ISCSI_LOGOUT_REASON_CLOSE_SESSION:
		pr_debug("iSCSI session logout successful, setting"
			" logout response to ISCSI_LOGOUT_SUCCESS.\n");
		cmd->logout_response = ISCSI_LOGOUT_SUCCESS;
		break;
	case ISCSI_LOGOUT_REASON_CLOSE_CONNECTION:
		if (cmd->logout_response == ISCSI_LOGOUT_CID_NOT_FOUND)
			break;
		/*
		 * For CLOSECONNECTION logout requests carrying
		 * a matching logout CID -> local CID, the reference
		 * for the local CID will have been incremented in
		 * iscsi_logout_closeconnection().
		 *
		 * For CLOSECONNECTION logout requests carrying
		 * a different CID than the connection it arrived
		 * on, the connection responding to cmd->logout_cid
		 * is stopped in iscsit_logout_post_handler_diffcid().
		 */

		pr_debug("iSCSI CID: %hu logout on CID: %hu"
			" successful.\n", cmd->logout_cid, conn->cid);
		cmd->logout_response = ISCSI_LOGOUT_SUCCESS;
		break;
	case ISCSI_LOGOUT_REASON_RECOVERY:
		if ((cmd->logout_response == ISCSI_LOGOUT_RECOVERY_UNSUPPORTED) ||
		    (cmd->logout_response == ISCSI_LOGOUT_CLEANUP_FAILED))
			break;
		/*
		 * If the connection is still active from our point of view
		 * force connection recovery to occur.
		 */
		logout_conn = iscsit_get_conn_from_cid_rcfr(sess,
				cmd->logout_cid);
		if (logout_conn) {
			iscsit_connection_reinstatement_rcfr(logout_conn);
			iscsit_dec_conn_usage_count(logout_conn);
		}

		cr = iscsit_get_inactive_connection_recovery_entry(
				conn->sess, cmd->logout_cid);
		if (!cr) {
			pr_err("Unable to locate CID: %hu for"
			" REMOVECONNFORRECOVERY Logout Request.\n",
				cmd->logout_cid);
			cmd->logout_response = ISCSI_LOGOUT_CID_NOT_FOUND;
			break;
		}

		iscsit_discard_cr_cmds_by_expstatsn(cr, cmd->exp_stat_sn);

		pr_debug("iSCSI REMOVECONNFORRECOVERY logout"
			" for recovery for CID: %hu on CID: %hu successful.\n",
				cmd->logout_cid, conn->cid);
		cmd->logout_response = ISCSI_LOGOUT_SUCCESS;
		break;
	default:
		pr_err("Unknown cmd->logout_reason: 0x%02x\n",
				cmd->logout_reason);
		return -1;
	}

	hdr->opcode		= ISCSI_OP_LOGOUT_RSP;
	hdr->flags		|= ISCSI_FLAG_CMD_FINAL;
	hdr->response		= cmd->logout_response;
	hdr->itt		= cmd->init_task_tag;
	cmd->stat_sn		= conn->stat_sn++;
	hdr->statsn		= cpu_to_be32(cmd->stat_sn);

	iscsit_increment_maxcmdsn(cmd, conn->sess);
	hdr->exp_cmdsn		= cpu_to_be32(conn->sess->exp_cmd_sn);
	hdr->max_cmdsn		= cpu_to_be32((u32) atomic_read(&conn->sess->max_cmd_sn));

	pr_debug("Built Logout Response ITT: 0x%08x StatSN:"
		" 0x%08x Response: 0x%02x CID: %hu on CID: %hu\n",
		cmd->init_task_tag, cmd->stat_sn, hdr->response,
		cmd->logout_cid, conn->cid);

	return 0;
}
EXPORT_SYMBOL(iscsit_build_logout_rsp);

static int
iscsit_send_logout(struct iscsi_cmd *cmd, struct iscsi_conn *conn)
{
	int rc;

	rc = iscsit_build_logout_rsp(cmd, conn,
			(struct iscsi_logout_rsp *)&cmd->pdu[0]);
	if (rc < 0)
		return rc;

	return conn->conn_transport->iscsit_xmit_pdu(conn, cmd, NULL, NULL, 0);
}

void
iscsit_build_nopin_rsp(struct iscsi_cmd *cmd, struct iscsi_conn *conn,
		       struct iscsi_nopin *hdr, bool nopout_response)
{
	hdr->opcode		= ISCSI_OP_NOOP_IN;
	hdr->flags		|= ISCSI_FLAG_CMD_FINAL;
        hton24(hdr->dlength, cmd->buf_ptr_size);
	if (nopout_response)
		put_unaligned_le64(0xFFFFFFFFFFFFFFFFULL, &hdr->lun);
	hdr->itt		= cmd->init_task_tag;
	hdr->ttt		= cpu_to_be32(cmd->targ_xfer_tag);
	cmd->stat_sn		= (nopout_response) ? conn->stat_sn++ :
				  conn->stat_sn;
	hdr->statsn		= cpu_to_be32(cmd->stat_sn);

	if (nopout_response)
		iscsit_increment_maxcmdsn(cmd, conn->sess);

	hdr->exp_cmdsn		= cpu_to_be32(conn->sess->exp_cmd_sn);
	hdr->max_cmdsn		= cpu_to_be32((u32) atomic_read(&conn->sess->max_cmd_sn));

	pr_debug("Built NOPIN %s Response ITT: 0x%08x, TTT: 0x%08x,"
		" StatSN: 0x%08x, Length %u\n", (nopout_response) ?
		"Solicited" : "Unsolicited", cmd->init_task_tag,
		cmd->targ_xfer_tag, cmd->stat_sn, cmd->buf_ptr_size);
}
EXPORT_SYMBOL(iscsit_build_nopin_rsp);

/*
 *	Unsolicited NOPIN, either requesting a response or not.
 */
static int iscsit_send_unsolicited_nopin(
	struct iscsi_cmd *cmd,
	struct iscsi_conn *conn,
	int want_response)
{
	struct iscsi_nopin *hdr = (struct iscsi_nopin *)&cmd->pdu[0];
	int ret;

	iscsit_build_nopin_rsp(cmd, conn, hdr, false);

	pr_debug("Sending Unsolicited NOPIN TTT: 0x%08x StatSN:"
		" 0x%08x CID: %hu\n", hdr->ttt, cmd->stat_sn, conn->cid);

	ret = conn->conn_transport->iscsit_xmit_pdu(conn, cmd, NULL, NULL, 0);
	if (ret < 0)
		return ret;

	spin_lock_bh(&cmd->istate_lock);
	cmd->i_state = want_response ?
		ISTATE_SENT_NOPIN_WANT_RESPONSE : ISTATE_SENT_STATUS;
	spin_unlock_bh(&cmd->istate_lock);

	return 0;
}

static int
iscsit_send_nopin(struct iscsi_cmd *cmd, struct iscsi_conn *conn)
{
	struct iscsi_nopin *hdr = (struct iscsi_nopin *)&cmd->pdu[0];

	iscsit_build_nopin_rsp(cmd, conn, hdr, true);

	/*
	 * NOPOUT Ping Data is attached to struct iscsi_cmd->buf_ptr.
	 * NOPOUT DataSegmentLength is at struct iscsi_cmd->buf_ptr_size.
	 */
	pr_debug("Echoing back %u bytes of ping data.\n", cmd->buf_ptr_size);

	return conn->conn_transport->iscsit_xmit_pdu(conn, cmd, NULL,
						     cmd->buf_ptr,
						     cmd->buf_ptr_size);
}

static int iscsit_send_r2t(
	struct iscsi_cmd *cmd,
	struct iscsi_conn *conn)
{
	struct iscsi_r2t *r2t;
	struct iscsi_r2t_rsp *hdr;
	int ret;

	r2t = iscsit_get_r2t_from_list(cmd);
	if (!r2t)
		return -1;

	hdr			= (struct iscsi_r2t_rsp *) cmd->pdu;
	memset(hdr, 0, ISCSI_HDR_LEN);
	hdr->opcode		= ISCSI_OP_R2T;
	hdr->flags		|= ISCSI_FLAG_CMD_FINAL;
	int_to_scsilun(cmd->se_cmd.orig_fe_lun,
			(struct scsi_lun *)&hdr->lun);
	hdr->itt		= cmd->init_task_tag;
	if (conn->conn_transport->iscsit_get_r2t_ttt)
		conn->conn_transport->iscsit_get_r2t_ttt(conn, cmd, r2t);
	else
		r2t->targ_xfer_tag = session_get_next_ttt(conn->sess);
	hdr->ttt		= cpu_to_be32(r2t->targ_xfer_tag);
	hdr->statsn		= cpu_to_be32(conn->stat_sn);
	hdr->exp_cmdsn		= cpu_to_be32(conn->sess->exp_cmd_sn);
	hdr->max_cmdsn		= cpu_to_be32((u32) atomic_read(&conn->sess->max_cmd_sn));
	hdr->r2tsn		= cpu_to_be32(r2t->r2t_sn);
	hdr->data_offset	= cpu_to_be32(r2t->offset);
	hdr->data_length	= cpu_to_be32(r2t->xfer_len);

	pr_debug("Built %sR2T, ITT: 0x%08x, TTT: 0x%08x, StatSN:"
		" 0x%08x, R2TSN: 0x%08x, Offset: %u, DDTL: %u, CID: %hu\n",
		(!r2t->recovery_r2t) ? "" : "Recovery ", cmd->init_task_tag,
		r2t->targ_xfer_tag, ntohl(hdr->statsn), r2t->r2t_sn,
			r2t->offset, r2t->xfer_len, conn->cid);

	spin_lock_bh(&cmd->r2t_lock);
	r2t->sent_r2t = 1;
	spin_unlock_bh(&cmd->r2t_lock);

	ret = conn->conn_transport->iscsit_xmit_pdu(conn, cmd, NULL, NULL, 0);
	if (ret < 0) {
		return ret;
	}

	spin_lock_bh(&cmd->dataout_timeout_lock);
	iscsit_start_dataout_timer(cmd, conn);
	spin_unlock_bh(&cmd->dataout_timeout_lock);

	return 0;
}

/*
 *	@recovery: If called from iscsi_task_reassign_complete_write() for
 *		connection recovery.
 */
int iscsit_build_r2ts_for_cmd(
	struct iscsi_conn *conn,
	struct iscsi_cmd *cmd,
	bool recovery)
{
	int first_r2t = 1;
	u32 offset = 0, xfer_len = 0;

	spin_lock_bh(&cmd->r2t_lock);
	if (cmd->cmd_flags & ICF_SENT_LAST_R2T) {
		spin_unlock_bh(&cmd->r2t_lock);
		return 0;
	}

	if (conn->sess->sess_ops->DataSequenceInOrder &&
	    !recovery)
		cmd->r2t_offset = max(cmd->r2t_offset, cmd->write_data_done);

	while (cmd->outstanding_r2ts < conn->sess->sess_ops->MaxOutstandingR2T) {
		if (conn->sess->sess_ops->DataSequenceInOrder) {
			offset = cmd->r2t_offset;

			if (first_r2t && recovery) {
				int new_data_end = offset +
					conn->sess->sess_ops->MaxBurstLength -
					cmd->next_burst_len;

				if (new_data_end > cmd->se_cmd.data_length)
					xfer_len = cmd->se_cmd.data_length - offset;
				else
					xfer_len =
						conn->sess->sess_ops->MaxBurstLength -
						cmd->next_burst_len;
			} else {
				int new_data_end = offset +
					conn->sess->sess_ops->MaxBurstLength;

				if (new_data_end > cmd->se_cmd.data_length)
					xfer_len = cmd->se_cmd.data_length - offset;
				else
					xfer_len = conn->sess->sess_ops->MaxBurstLength;
			}

			if ((s32)xfer_len < 0) {
				cmd->cmd_flags |= ICF_SENT_LAST_R2T;
				break;
			}

			cmd->r2t_offset += xfer_len;

			if (cmd->r2t_offset == cmd->se_cmd.data_length)
				cmd->cmd_flags |= ICF_SENT_LAST_R2T;
		} else {
			struct iscsi_seq *seq;

			seq = iscsit_get_seq_holder_for_r2t(cmd);
			if (!seq) {
				spin_unlock_bh(&cmd->r2t_lock);
				return -1;
			}

			offset = seq->offset;
			xfer_len = seq->xfer_len;

			if (cmd->seq_send_order == cmd->seq_count)
				cmd->cmd_flags |= ICF_SENT_LAST_R2T;
		}
		cmd->outstanding_r2ts++;
		first_r2t = 0;

		if (iscsit_add_r2t_to_list(cmd, offset, xfer_len, 0, 0) < 0) {
			spin_unlock_bh(&cmd->r2t_lock);
			return -1;
		}

		if (cmd->cmd_flags & ICF_SENT_LAST_R2T)
			break;
	}
	spin_unlock_bh(&cmd->r2t_lock);

	return 0;
}
EXPORT_SYMBOL(iscsit_build_r2ts_for_cmd);

void iscsit_build_rsp_pdu(struct iscsi_cmd *cmd, struct iscsi_conn *conn,
			bool inc_stat_sn, struct iscsi_scsi_rsp *hdr)
{
	if (inc_stat_sn)
		cmd->stat_sn = conn->stat_sn++;

	atomic_long_inc(&conn->sess->rsp_pdus);

	memset(hdr, 0, ISCSI_HDR_LEN);
	hdr->opcode		= ISCSI_OP_SCSI_CMD_RSP;
	hdr->flags		|= ISCSI_FLAG_CMD_FINAL;
	if (cmd->se_cmd.se_cmd_flags & SCF_OVERFLOW_BIT) {
		hdr->flags |= ISCSI_FLAG_CMD_OVERFLOW;
		hdr->residual_count = cpu_to_be32(cmd->se_cmd.residual_count);
	} else if (cmd->se_cmd.se_cmd_flags & SCF_UNDERFLOW_BIT) {
		hdr->flags |= ISCSI_FLAG_CMD_UNDERFLOW;
		hdr->residual_count = cpu_to_be32(cmd->se_cmd.residual_count);
	}
	hdr->response		= cmd->iscsi_response;
	hdr->cmd_status		= cmd->se_cmd.scsi_status;
	hdr->itt		= cmd->init_task_tag;
	hdr->statsn		= cpu_to_be32(cmd->stat_sn);

	iscsit_increment_maxcmdsn(cmd, conn->sess);
	hdr->exp_cmdsn		= cpu_to_be32(conn->sess->exp_cmd_sn);
	hdr->max_cmdsn		= cpu_to_be32((u32) atomic_read(&conn->sess->max_cmd_sn));

	pr_debug("Built SCSI Response, ITT: 0x%08x, StatSN: 0x%08x,"
		" Response: 0x%02x, SAM Status: 0x%02x, CID: %hu\n",
		cmd->init_task_tag, cmd->stat_sn, cmd->se_cmd.scsi_status,
		cmd->se_cmd.scsi_status, conn->cid);
}
EXPORT_SYMBOL(iscsit_build_rsp_pdu);

static int iscsit_send_response(struct iscsi_cmd *cmd, struct iscsi_conn *conn)
{
	struct iscsi_scsi_rsp *hdr = (struct iscsi_scsi_rsp *)&cmd->pdu[0];
	bool inc_stat_sn = (cmd->i_state == ISTATE_SEND_STATUS);
	void *data_buf = NULL;
	u32 padding = 0, data_buf_len = 0;

	iscsit_build_rsp_pdu(cmd, conn, inc_stat_sn, hdr);

	/*
	 * Attach SENSE DATA payload to iSCSI Response PDU
	 */
	if (cmd->se_cmd.sense_buffer &&
	   ((cmd->se_cmd.se_cmd_flags & SCF_TRANSPORT_TASK_SENSE) ||
	    (cmd->se_cmd.se_cmd_flags & SCF_EMULATED_TASK_SENSE))) {
		put_unaligned_be16(cmd->se_cmd.scsi_sense_length, cmd->sense_buffer);
		cmd->se_cmd.scsi_sense_length += sizeof (__be16);

		padding		= -(cmd->se_cmd.scsi_sense_length) & 3;
		hton24(hdr->dlength, (u32)cmd->se_cmd.scsi_sense_length);
		data_buf = cmd->sense_buffer;
		data_buf_len = cmd->se_cmd.scsi_sense_length + padding;

		if (padding) {
			memset(cmd->sense_buffer +
				cmd->se_cmd.scsi_sense_length, 0, padding);
			pr_debug("Adding %u bytes of padding to"
				" SENSE.\n", padding);
		}

		pr_debug("Attaching SENSE DATA: %u bytes to iSCSI"
				" Response PDU\n",
				cmd->se_cmd.scsi_sense_length);
	}

	return conn->conn_transport->iscsit_xmit_pdu(conn, cmd, NULL, data_buf,
						     data_buf_len);
}

static u8 iscsit_convert_tcm_tmr_rsp(struct se_tmr_req *se_tmr)
{
	switch (se_tmr->response) {
	case TMR_FUNCTION_COMPLETE:
		return ISCSI_TMF_RSP_COMPLETE;
	case TMR_TASK_DOES_NOT_EXIST:
		return ISCSI_TMF_RSP_NO_TASK;
	case TMR_LUN_DOES_NOT_EXIST:
		return ISCSI_TMF_RSP_NO_LUN;
	case TMR_TASK_MGMT_FUNCTION_NOT_SUPPORTED:
		return ISCSI_TMF_RSP_NOT_SUPPORTED;
	case TMR_FUNCTION_REJECTED:
	default:
		return ISCSI_TMF_RSP_REJECTED;
	}
}

void
iscsit_build_task_mgt_rsp(struct iscsi_cmd *cmd, struct iscsi_conn *conn,
			  struct iscsi_tm_rsp *hdr)
{
	struct se_tmr_req *se_tmr = cmd->se_cmd.se_tmr_req;

	hdr->opcode		= ISCSI_OP_SCSI_TMFUNC_RSP;
	hdr->flags		= ISCSI_FLAG_CMD_FINAL;
	hdr->response		= iscsit_convert_tcm_tmr_rsp(se_tmr);
	hdr->itt		= cmd->init_task_tag;
	cmd->stat_sn		= conn->stat_sn++;
	hdr->statsn		= cpu_to_be32(cmd->stat_sn);

	iscsit_increment_maxcmdsn(cmd, conn->sess);
	hdr->exp_cmdsn		= cpu_to_be32(conn->sess->exp_cmd_sn);
	hdr->max_cmdsn		= cpu_to_be32((u32) atomic_read(&conn->sess->max_cmd_sn));

	pr_debug("Built Task Management Response ITT: 0x%08x,"
		" StatSN: 0x%08x, Response: 0x%02x, CID: %hu\n",
		cmd->init_task_tag, cmd->stat_sn, hdr->response, conn->cid);
}
EXPORT_SYMBOL(iscsit_build_task_mgt_rsp);

static int
iscsit_send_task_mgt_rsp(struct iscsi_cmd *cmd, struct iscsi_conn *conn)
{
	struct iscsi_tm_rsp *hdr = (struct iscsi_tm_rsp *)&cmd->pdu[0];

	iscsit_build_task_mgt_rsp(cmd, conn, hdr);

	return conn->conn_transport->iscsit_xmit_pdu(conn, cmd, NULL, NULL, 0);
}

#define SENDTARGETS_BUF_LIMIT 32768U

static int
iscsit_build_sendtargets_response(struct iscsi_cmd *cmd,
				  enum iscsit_transport_type network_transport,
				  int skip_bytes, bool *completed)
{
	char *payload = NULL;
	struct iscsi_conn *conn = cmd->conn;
	struct iscsi_portal_group *tpg;
	struct iscsi_tiqn *tiqn;
	struct iscsi_tpg_np *tpg_np;
	int buffer_len, end_of_buf = 0, len = 0, payload_len = 0;
	int target_name_printed;
	unsigned char buf[ISCSI_IQN_LEN+12]; /* iqn + "TargetName=" + \0 */
	unsigned char *text_in = cmd->text_in_ptr, *text_ptr = NULL;
	bool active;

	buffer_len = min(conn->conn_ops->MaxRecvDataSegmentLength,
			 SENDTARGETS_BUF_LIMIT);

	payload = kzalloc(buffer_len, GFP_KERNEL);
	if (!payload)
		return -ENOMEM;

	/*
	 * Locate pointer to iqn./eui. string for ICF_SENDTARGETS_SINGLE
	 * explicit case..
	 */
	if (cmd->cmd_flags & ICF_SENDTARGETS_SINGLE) {
		text_ptr = strchr(text_in, '=');
		if (!text_ptr) {
			pr_err("Unable to locate '=' string in text_in:"
			       " %s\n", text_in);
			kfree(payload);
			return -EINVAL;
		}
		/*
		 * Skip over '=' character..
		 */
		text_ptr += 1;
	}

	spin_lock(&tiqn_lock);
	list_for_each_entry(tiqn, &g_tiqn_list, tiqn_list) {
		if ((cmd->cmd_flags & ICF_SENDTARGETS_SINGLE) &&
		     strcmp(tiqn->tiqn, text_ptr)) {
			continue;
		}

		target_name_printed = 0;

		spin_lock(&tiqn->tiqn_tpg_lock);
		list_for_each_entry(tpg, &tiqn->tiqn_tpg_list, tpg_list) {

			/* If demo_mode_discovery=0 and generate_node_acls=0
			 * (demo mode dislabed) do not return
			 * TargetName+TargetAddress unless a NodeACL exists.
			 */

			if ((tpg->tpg_attrib.generate_node_acls == 0) &&
			    (tpg->tpg_attrib.demo_mode_discovery == 0) &&
			    (!target_tpg_has_node_acl(&tpg->tpg_se_tpg,
				cmd->conn->sess->sess_ops->InitiatorName))) {
				continue;
			}

			spin_lock(&tpg->tpg_state_lock);
			active = (tpg->tpg_state == TPG_STATE_ACTIVE);
			spin_unlock(&tpg->tpg_state_lock);

			if (!active && tpg->tpg_attrib.tpg_enabled_sendtargets)
				continue;

			spin_lock(&tpg->tpg_np_lock);
			list_for_each_entry(tpg_np, &tpg->tpg_gnp_list,
						tpg_np_list) {
				struct iscsi_np *np = tpg_np->tpg_np;
				struct sockaddr_storage *sockaddr;

				if (np->np_network_transport != network_transport)
					continue;

				if (!target_name_printed) {
					len = sprintf(buf, "TargetName=%s",
						      tiqn->tiqn);
					len += 1;

					if ((len + payload_len) > buffer_len) {
						spin_unlock(&tpg->tpg_np_lock);
						spin_unlock(&tiqn->tiqn_tpg_lock);
						end_of_buf = 1;
						goto eob;
					}

					if (skip_bytes && len <= skip_bytes) {
						skip_bytes -= len;
					} else {
						memcpy(payload + payload_len, buf, len);
						payload_len += len;
						target_name_printed = 1;
						if (len > skip_bytes)
							skip_bytes = 0;
					}
				}

				if (inet_addr_is_any((struct sockaddr *)&np->np_sockaddr))
					sockaddr = &conn->local_sockaddr;
				else
					sockaddr = &np->np_sockaddr;

				len = sprintf(buf, "TargetAddress="
					      "%pISpc,%hu",
					      sockaddr,
					      tpg->tpgt);
				len += 1;

				if ((len + payload_len) > buffer_len) {
					spin_unlock(&tpg->tpg_np_lock);
					spin_unlock(&tiqn->tiqn_tpg_lock);
					end_of_buf = 1;
					goto eob;
				}

				if (skip_bytes && len <= skip_bytes) {
					skip_bytes -= len;
				} else {
					memcpy(payload + payload_len, buf, len);
					payload_len += len;
					if (len > skip_bytes)
						skip_bytes = 0;
				}
			}
			spin_unlock(&tpg->tpg_np_lock);
		}
		spin_unlock(&tiqn->tiqn_tpg_lock);
eob:
		if (end_of_buf) {
			*completed = false;
			break;
		}

		if (cmd->cmd_flags & ICF_SENDTARGETS_SINGLE)
			break;
	}
	spin_unlock(&tiqn_lock);

	cmd->buf_ptr = payload;

	return payload_len;
}

int
iscsit_build_text_rsp(struct iscsi_cmd *cmd, struct iscsi_conn *conn,
		      struct iscsi_text_rsp *hdr,
		      enum iscsit_transport_type network_transport)
{
	int text_length, padding;
	bool completed = true;

	text_length = iscsit_build_sendtargets_response(cmd, network_transport,
							cmd->read_data_done,
							&completed);
	if (text_length < 0)
		return text_length;

	if (completed) {
		hdr->flags = ISCSI_FLAG_CMD_FINAL;
	} else {
		hdr->flags = ISCSI_FLAG_TEXT_CONTINUE;
		cmd->read_data_done += text_length;
		if (cmd->targ_xfer_tag == 0xFFFFFFFF)
			cmd->targ_xfer_tag = session_get_next_ttt(conn->sess);
	}
	hdr->opcode = ISCSI_OP_TEXT_RSP;
	padding = ((-text_length) & 3);
	hton24(hdr->dlength, text_length);
	hdr->itt = cmd->init_task_tag;
	hdr->ttt = cpu_to_be32(cmd->targ_xfer_tag);
	cmd->stat_sn = conn->stat_sn++;
	hdr->statsn = cpu_to_be32(cmd->stat_sn);

	iscsit_increment_maxcmdsn(cmd, conn->sess);
	/*
	 * Reset maxcmdsn_inc in multi-part text payload exchanges to
	 * correctly increment MaxCmdSN for each response answering a
	 * non immediate text request with a valid CmdSN.
	 */
	cmd->maxcmdsn_inc = 0;
	hdr->exp_cmdsn = cpu_to_be32(conn->sess->exp_cmd_sn);
	hdr->max_cmdsn = cpu_to_be32((u32) atomic_read(&conn->sess->max_cmd_sn));

	pr_debug("Built Text Response: ITT: 0x%08x, TTT: 0x%08x, StatSN: 0x%08x,"
		" Length: %u, CID: %hu F: %d C: %d\n", cmd->init_task_tag,
		cmd->targ_xfer_tag, cmd->stat_sn, text_length, conn->cid,
		!!(hdr->flags & ISCSI_FLAG_CMD_FINAL),
		!!(hdr->flags & ISCSI_FLAG_TEXT_CONTINUE));

	return text_length + padding;
}
EXPORT_SYMBOL(iscsit_build_text_rsp);

static int iscsit_send_text_rsp(
	struct iscsi_cmd *cmd,
	struct iscsi_conn *conn)
{
	struct iscsi_text_rsp *hdr = (struct iscsi_text_rsp *)cmd->pdu;
	int text_length;

	text_length = iscsit_build_text_rsp(cmd, conn, hdr,
				conn->conn_transport->transport_type);
	if (text_length < 0)
		return text_length;

	return conn->conn_transport->iscsit_xmit_pdu(conn, cmd, NULL,
						     cmd->buf_ptr,
						     text_length);
}

void
iscsit_build_reject(struct iscsi_cmd *cmd, struct iscsi_conn *conn,
		    struct iscsi_reject *hdr)
{
	hdr->opcode		= ISCSI_OP_REJECT;
	hdr->reason		= cmd->reject_reason;
	hdr->flags		|= ISCSI_FLAG_CMD_FINAL;
	hton24(hdr->dlength, ISCSI_HDR_LEN);
	hdr->ffffffff		= cpu_to_be32(0xffffffff);
	cmd->stat_sn		= conn->stat_sn++;
	hdr->statsn		= cpu_to_be32(cmd->stat_sn);
	hdr->exp_cmdsn		= cpu_to_be32(conn->sess->exp_cmd_sn);
	hdr->max_cmdsn		= cpu_to_be32((u32) atomic_read(&conn->sess->max_cmd_sn));

}
EXPORT_SYMBOL(iscsit_build_reject);

static int iscsit_send_reject(
	struct iscsi_cmd *cmd,
	struct iscsi_conn *conn)
{
	struct iscsi_reject *hdr = (struct iscsi_reject *)&cmd->pdu[0];

	iscsit_build_reject(cmd, conn, hdr);

	pr_debug("Built Reject PDU StatSN: 0x%08x, Reason: 0x%02x,"
		" CID: %hu\n", ntohl(hdr->statsn), hdr->reason, conn->cid);

	return conn->conn_transport->iscsit_xmit_pdu(conn, cmd, NULL,
						     cmd->buf_ptr,
						     ISCSI_HDR_LEN);
}

void iscsit_thread_get_cpumask(struct iscsi_conn *conn)
{
	int ord, cpu;
	/*
	 * bitmap_id is assigned from iscsit_global->ts_bitmap from
	 * within iscsit_start_kthreads()
	 *
	 * Here we use bitmap_id to determine which CPU that this
	 * iSCSI connection's RX/TX threads will be scheduled to
	 * execute upon.
	 */
	ord = conn->bitmap_id % cpumask_weight(cpu_online_mask);
	for_each_online_cpu(cpu) {
		if (ord-- == 0) {
			cpumask_set_cpu(cpu, conn->conn_cpumask);
			return;
		}
	}
	/*
	 * This should never be reached..
	 */
	dump_stack();
	cpumask_setall(conn->conn_cpumask);
}

int
iscsit_immediate_queue(struct iscsi_conn *conn, struct iscsi_cmd *cmd, int state)
{
	int ret;

	switch (state) {
	case ISTATE_SEND_R2T:
		ret = iscsit_send_r2t(cmd, conn);
		if (ret < 0)
			goto err;
		break;
	case ISTATE_REMOVE:
		spin_lock_bh(&conn->cmd_lock);
		list_del_init(&cmd->i_conn_node);
		spin_unlock_bh(&conn->cmd_lock);

		iscsit_free_cmd(cmd, false);
		break;
	case ISTATE_SEND_NOPIN_WANT_RESPONSE:
		iscsit_mod_nopin_response_timer(conn);
		ret = iscsit_send_unsolicited_nopin(cmd, conn, 1);
		if (ret < 0)
			goto err;
		break;
	case ISTATE_SEND_NOPIN_NO_RESPONSE:
		ret = iscsit_send_unsolicited_nopin(cmd, conn, 0);
		if (ret < 0)
			goto err;
		break;
	default:
		pr_err("Unknown Opcode: 0x%02x ITT:"
		       " 0x%08x, i_state: %d on CID: %hu\n",
		       cmd->iscsi_opcode, cmd->init_task_tag, state,
		       conn->cid);
		goto err;
	}

	return 0;

err:
	return -1;
}
EXPORT_SYMBOL(iscsit_immediate_queue);

static int
iscsit_handle_immediate_queue(struct iscsi_conn *conn)
{
	struct iscsit_transport *t = conn->conn_transport;
	struct iscsi_queue_req *qr;
	struct iscsi_cmd *cmd;
	u8 state;
	int ret;

	while ((qr = iscsit_get_cmd_from_immediate_queue(conn))) {
		atomic_set(&conn->check_immediate_queue, 0);
		cmd = qr->cmd;
		state = qr->state;
		kmem_cache_free(lio_qr_cache, qr);

		ret = t->iscsit_immediate_queue(conn, cmd, state);
		if (ret < 0)
			return ret;
	}

	return 0;
}

int
iscsit_response_queue(struct iscsi_conn *conn, struct iscsi_cmd *cmd, int state)
{
	int ret;

check_rsp_state:
	switch (state) {
	case ISTATE_SEND_DATAIN:
		ret = iscsit_send_datain(cmd, conn);
		if (ret < 0)
			goto err;
		else if (!ret)
			/* more drs */
			goto check_rsp_state;
		else if (ret == 1) {
			/* all done */
			spin_lock_bh(&cmd->istate_lock);
			cmd->i_state = ISTATE_SENT_STATUS;
			spin_unlock_bh(&cmd->istate_lock);

			if (atomic_read(&conn->check_immediate_queue))
				return 1;

			return 0;
		} else if (ret == 2) {
			/* Still must send status,
			   SCF_TRANSPORT_TASK_SENSE was set */
			spin_lock_bh(&cmd->istate_lock);
			cmd->i_state = ISTATE_SEND_STATUS;
			spin_unlock_bh(&cmd->istate_lock);
			state = ISTATE_SEND_STATUS;
			goto check_rsp_state;
		}

		break;
	case ISTATE_SEND_STATUS:
	case ISTATE_SEND_STATUS_RECOVERY:
		ret = iscsit_send_response(cmd, conn);
		break;
	case ISTATE_SEND_LOGOUTRSP:
		ret = iscsit_send_logout(cmd, conn);
		break;
	case ISTATE_SEND_ASYNCMSG:
		ret = iscsit_send_conn_drop_async_message(
			cmd, conn);
		break;
	case ISTATE_SEND_NOPIN:
		ret = iscsit_send_nopin(cmd, conn);
		break;
	case ISTATE_SEND_REJECT:
		ret = iscsit_send_reject(cmd, conn);
		break;
	case ISTATE_SEND_TASKMGTRSP:
		ret = iscsit_send_task_mgt_rsp(cmd, conn);
		if (ret != 0)
			break;
		ret = iscsit_tmr_post_handler(cmd, conn);
		if (ret != 0)
			iscsit_fall_back_to_erl0(conn->sess);
		break;
	case ISTATE_SEND_TEXTRSP:
		ret = iscsit_send_text_rsp(cmd, conn);
		break;
	default:
		pr_err("Unknown Opcode: 0x%02x ITT:"
		       " 0x%08x, i_state: %d on CID: %hu\n",
		       cmd->iscsi_opcode, cmd->init_task_tag,
		       state, conn->cid);
		goto err;
	}
	if (ret < 0)
		goto err;

	switch (state) {
	case ISTATE_SEND_LOGOUTRSP:
		if (!iscsit_logout_post_handler(cmd, conn))
			return -ECONNRESET;
		fallthrough;
	case ISTATE_SEND_STATUS:
	case ISTATE_SEND_ASYNCMSG:
	case ISTATE_SEND_NOPIN:
	case ISTATE_SEND_STATUS_RECOVERY:
	case ISTATE_SEND_TEXTRSP:
	case ISTATE_SEND_TASKMGTRSP:
	case ISTATE_SEND_REJECT:
		spin_lock_bh(&cmd->istate_lock);
		cmd->i_state = ISTATE_SENT_STATUS;
		spin_unlock_bh(&cmd->istate_lock);
		break;
	default:
		pr_err("Unknown Opcode: 0x%02x ITT:"
		       " 0x%08x, i_state: %d on CID: %hu\n",
		       cmd->iscsi_opcode, cmd->init_task_tag,
		       cmd->i_state, conn->cid);
		goto err;
	}

	if (atomic_read(&conn->check_immediate_queue))
		return 1;

	return 0;

err:
	return -1;
}
EXPORT_SYMBOL(iscsit_response_queue);

static int iscsit_handle_response_queue(struct iscsi_conn *conn)
{
	struct iscsit_transport *t = conn->conn_transport;
	struct iscsi_queue_req *qr;
	struct iscsi_cmd *cmd;
	u8 state;
	int ret;

	while ((qr = iscsit_get_cmd_from_response_queue(conn))) {
		cmd = qr->cmd;
		state = qr->state;
		kmem_cache_free(lio_qr_cache, qr);

		ret = t->iscsit_response_queue(conn, cmd, state);
		if (ret == 1 || ret < 0)
			return ret;
	}

	return 0;
}

int iscsi_target_tx_thread(void *arg)
{
	int ret = 0;
	struct iscsi_conn *conn = arg;
	bool conn_freed = false;

	/*
	 * Allow ourselves to be interrupted by SIGINT so that a
	 * connection recovery / failure event can be triggered externally.
	 */
	allow_signal(SIGINT);

	while (!kthread_should_stop()) {
		/*
		 * Ensure that both TX and RX per connection kthreads
		 * are scheduled to run on the same CPU.
		 */
		iscsit_thread_check_cpumask(conn, current, 1);

		wait_event_interruptible(conn->queues_wq,
					 !iscsit_conn_all_queues_empty(conn));

		if (signal_pending(current))
			goto transport_err;

get_immediate:
		ret = iscsit_handle_immediate_queue(conn);
		if (ret < 0)
			goto transport_err;

		ret = iscsit_handle_response_queue(conn);
		if (ret == 1) {
			goto get_immediate;
		} else if (ret == -ECONNRESET) {
			conn_freed = true;
			goto out;
		} else if (ret < 0) {
			goto transport_err;
		}
	}

transport_err:
	/*
	 * Avoid the normal connection failure code-path if this connection
	 * is still within LOGIN mode, and iscsi_np process context is
	 * responsible for cleaning up the early connection failure.
	 */
	if (conn->conn_state != TARG_CONN_STATE_IN_LOGIN)
		iscsit_take_action_for_connection_exit(conn, &conn_freed);
out:
	if (!conn_freed) {
		while (!kthread_should_stop()) {
			msleep(100);
		}
	}
	return 0;
}

static int iscsi_target_rx_opcode(struct iscsi_conn *conn, unsigned char *buf)
{
	struct iscsi_hdr *hdr = (struct iscsi_hdr *)buf;
	struct iscsi_cmd *cmd;
	int ret = 0;

	switch (hdr->opcode & ISCSI_OPCODE_MASK) {
	case ISCSI_OP_SCSI_CMD:
		cmd = iscsit_allocate_cmd(conn, TASK_INTERRUPTIBLE);
		if (!cmd)
			goto reject;

		ret = iscsit_handle_scsi_cmd(conn, cmd, buf);
		break;
	case ISCSI_OP_SCSI_DATA_OUT:
		ret = iscsit_handle_data_out(conn, buf);
		break;
	case ISCSI_OP_NOOP_OUT:
		cmd = NULL;
		if (hdr->ttt == cpu_to_be32(0xFFFFFFFF)) {
			cmd = iscsit_allocate_cmd(conn, TASK_INTERRUPTIBLE);
			if (!cmd)
				goto reject;
		}
		ret = iscsit_handle_nop_out(conn, cmd, buf);
		break;
	case ISCSI_OP_SCSI_TMFUNC:
		cmd = iscsit_allocate_cmd(conn, TASK_INTERRUPTIBLE);
		if (!cmd)
			goto reject;

		ret = iscsit_handle_task_mgt_cmd(conn, cmd, buf);
		break;
	case ISCSI_OP_TEXT:
		if (hdr->ttt != cpu_to_be32(0xFFFFFFFF)) {
			cmd = iscsit_find_cmd_from_itt(conn, hdr->itt);
			if (!cmd)
				goto reject;
		} else {
			cmd = iscsit_allocate_cmd(conn, TASK_INTERRUPTIBLE);
			if (!cmd)
				goto reject;
		}

		ret = iscsit_handle_text_cmd(conn, cmd, buf);
		break;
	case ISCSI_OP_LOGOUT:
		cmd = iscsit_allocate_cmd(conn, TASK_INTERRUPTIBLE);
		if (!cmd)
			goto reject;

		ret = iscsit_handle_logout_cmd(conn, cmd, buf);
		if (ret > 0)
			wait_for_completion_timeout(&conn->conn_logout_comp,
					SECONDS_FOR_LOGOUT_COMP * HZ);
		break;
	case ISCSI_OP_SNACK:
		ret = iscsit_handle_snack(conn, buf);
		break;
	default:
		pr_err("Got unknown iSCSI OpCode: 0x%02x\n", hdr->opcode);
		if (!conn->sess->sess_ops->ErrorRecoveryLevel) {
			pr_err("Cannot recover from unknown"
			" opcode while ERL=0, closing iSCSI connection.\n");
			return -1;
		}
		pr_err("Unable to recover from unknown opcode while OFMarker=No,"
		       " closing iSCSI connection.\n");
		ret = -1;
		break;
	}

	return ret;
reject:
	return iscsit_add_reject(conn, ISCSI_REASON_BOOKMARK_NO_RESOURCES, buf);
}

static bool iscsi_target_check_conn_state(struct iscsi_conn *conn)
{
	bool ret;

	spin_lock_bh(&conn->state_lock);
	ret = (conn->conn_state != TARG_CONN_STATE_LOGGED_IN);
	spin_unlock_bh(&conn->state_lock);

	return ret;
}

static void iscsit_get_rx_pdu(struct iscsi_conn *conn)
{
	int ret;
	u8 *buffer, opcode;
	u32 checksum = 0, digest = 0;
	struct kvec iov;

	buffer = kcalloc(ISCSI_HDR_LEN, sizeof(*buffer), GFP_KERNEL);
	if (!buffer)
		return;

	while (!kthread_should_stop()) {
		/*
		 * Ensure that both TX and RX per connection kthreads
		 * are scheduled to run on the same CPU.
		 */
		iscsit_thread_check_cpumask(conn, current, 0);

		memset(&iov, 0, sizeof(struct kvec));

		iov.iov_base	= buffer;
		iov.iov_len	= ISCSI_HDR_LEN;

		ret = rx_data(conn, &iov, 1, ISCSI_HDR_LEN);
		if (ret != ISCSI_HDR_LEN) {
			iscsit_rx_thread_wait_for_tcp(conn);
			break;
		}

		if (conn->conn_ops->HeaderDigest) {
			iov.iov_base	= &digest;
			iov.iov_len	= ISCSI_CRC_LEN;

			ret = rx_data(conn, &iov, 1, ISCSI_CRC_LEN);
			if (ret != ISCSI_CRC_LEN) {
				iscsit_rx_thread_wait_for_tcp(conn);
				break;
			}

			iscsit_do_crypto_hash_buf(conn->conn_rx_hash, buffer,
						  ISCSI_HDR_LEN, 0, NULL,
						  &checksum);

			if (digest != checksum) {
				pr_err("HeaderDigest CRC32C failed,"
					" received 0x%08x, computed 0x%08x\n",
					digest, checksum);
				/*
				 * Set the PDU to 0xff so it will intentionally
				 * hit default in the switch below.
				 */
				memset(buffer, 0xff, ISCSI_HDR_LEN);
				atomic_long_inc(&conn->sess->conn_digest_errors);
			} else {
				pr_debug("Got HeaderDigest CRC32C"
						" 0x%08x\n", checksum);
			}
		}

		if (conn->conn_state == TARG_CONN_STATE_IN_LOGOUT)
			break;

		opcode = buffer[0] & ISCSI_OPCODE_MASK;

		if (conn->sess->sess_ops->SessionType &&
		   ((!(opcode & ISCSI_OP_TEXT)) ||
		    (!(opcode & ISCSI_OP_LOGOUT)))) {
			pr_err("Received illegal iSCSI Opcode: 0x%02x"
			" while in Discovery Session, rejecting.\n", opcode);
			iscsit_add_reject(conn, ISCSI_REASON_PROTOCOL_ERROR,
					  buffer);
			break;
		}

		ret = iscsi_target_rx_opcode(conn, buffer);
		if (ret < 0)
			break;
	}

	kfree(buffer);
}

int iscsi_target_rx_thread(void *arg)
{
	int rc;
	struct iscsi_conn *conn = arg;
	bool conn_freed = false;

	/*
	 * Allow ourselves to be interrupted by SIGINT so that a
	 * connection recovery / failure event can be triggered externally.
	 */
	allow_signal(SIGINT);
	/*
	 * Wait for iscsi_post_login_handler() to complete before allowing
	 * incoming iscsi/tcp socket I/O, and/or failing the connection.
	 */
	rc = wait_for_completion_interruptible(&conn->rx_login_comp);
	if (rc < 0 || iscsi_target_check_conn_state(conn))
		goto out;

	if (!conn->conn_transport->iscsit_get_rx_pdu)
		return 0;

	conn->conn_transport->iscsit_get_rx_pdu(conn);

	if (!signal_pending(current))
		atomic_set(&conn->transport_failed, 1);
	iscsit_take_action_for_connection_exit(conn, &conn_freed);

out:
	if (!conn_freed) {
		while (!kthread_should_stop()) {
			msleep(100);
		}
	}

	return 0;
}

static void iscsit_release_commands_from_conn(struct iscsi_conn *conn)
{
	LIST_HEAD(tmp_list);
	struct iscsi_cmd *cmd = NULL, *cmd_tmp = NULL;
	struct iscsi_session *sess = conn->sess;
	/*
	 * We expect this function to only ever be called from either RX or TX
	 * thread context via iscsit_close_connection() once the other context
	 * has been reset -> returned sleeping pre-handler state.
	 */
	spin_lock_bh(&conn->cmd_lock);
	list_splice_init(&conn->conn_cmd_list, &tmp_list);

	list_for_each_entry_safe(cmd, cmd_tmp, &tmp_list, i_conn_node) {
		struct se_cmd *se_cmd = &cmd->se_cmd;

		if (se_cmd->se_tfo != NULL) {
			spin_lock_irq(&se_cmd->t_state_lock);
			if (se_cmd->transport_state & CMD_T_ABORTED) {
				/*
				 * LIO's abort path owns the cleanup for this,
				 * so put it back on the list and let
				 * aborted_task handle it.
				 */
				list_move_tail(&cmd->i_conn_node,
					       &conn->conn_cmd_list);
			} else {
				se_cmd->transport_state |= CMD_T_FABRIC_STOP;
			}
			spin_unlock_irq(&se_cmd->t_state_lock);
		}
	}
	spin_unlock_bh(&conn->cmd_lock);

	list_for_each_entry_safe(cmd, cmd_tmp, &tmp_list, i_conn_node) {
		list_del_init(&cmd->i_conn_node);

		iscsit_increment_maxcmdsn(cmd, sess);
		iscsit_free_cmd(cmd, true);

	}
}

static void iscsit_stop_timers_for_cmds(
	struct iscsi_conn *conn)
{
	struct iscsi_cmd *cmd;

	spin_lock_bh(&conn->cmd_lock);
	list_for_each_entry(cmd, &conn->conn_cmd_list, i_conn_node) {
		if (cmd->data_direction == DMA_TO_DEVICE)
			iscsit_stop_dataout_timer(cmd);
	}
	spin_unlock_bh(&conn->cmd_lock);
}

int iscsit_close_connection(
	struct iscsi_conn *conn)
{
	int conn_logout = (conn->conn_state == TARG_CONN_STATE_IN_LOGOUT);
	struct iscsi_session	*sess = conn->sess;

	pr_debug("Closing iSCSI connection CID %hu on SID:"
		" %u\n", conn->cid, sess->sid);
	/*
	 * Always up conn_logout_comp for the traditional TCP and HW_OFFLOAD
	 * case just in case the RX Thread in iscsi_target_rx_opcode() is
	 * sleeping and the logout response never got sent because the
	 * connection failed.
	 *
	 * However for iser-target, isert_wait4logout() is using conn_logout_comp
	 * to signal logout response TX interrupt completion.  Go ahead and skip
	 * this for iser since isert_rx_opcode() does not wait on logout failure,
	 * and to avoid iscsi_conn pointer dereference in iser-target code.
	 */
	if (!conn->conn_transport->rdma_shutdown)
		complete(&conn->conn_logout_comp);

	if (!strcmp(current->comm, ISCSI_RX_THREAD_NAME)) {
		if (conn->tx_thread &&
		    cmpxchg(&conn->tx_thread_active, true, false)) {
			send_sig(SIGINT, conn->tx_thread, 1);
			kthread_stop(conn->tx_thread);
		}
	} else if (!strcmp(current->comm, ISCSI_TX_THREAD_NAME)) {
		if (conn->rx_thread &&
		    cmpxchg(&conn->rx_thread_active, true, false)) {
			send_sig(SIGINT, conn->rx_thread, 1);
			kthread_stop(conn->rx_thread);
		}
	}

	spin_lock(&iscsit_global->ts_bitmap_lock);
	bitmap_release_region(iscsit_global->ts_bitmap, conn->bitmap_id,
			      get_order(1));
	spin_unlock(&iscsit_global->ts_bitmap_lock);

	iscsit_stop_timers_for_cmds(conn);
	iscsit_stop_nopin_response_timer(conn);
	iscsit_stop_nopin_timer(conn);

	if (conn->conn_transport->iscsit_wait_conn)
		conn->conn_transport->iscsit_wait_conn(conn);

	/*
	 * During Connection recovery drop unacknowledged out of order
	 * commands for this connection, and prepare the other commands
	 * for reallegiance.
	 *
	 * During normal operation clear the out of order commands (but
	 * do not free the struct iscsi_ooo_cmdsn's) and release all
	 * struct iscsi_cmds.
	 */
	if (atomic_read(&conn->connection_recovery)) {
		iscsit_discard_unacknowledged_ooo_cmdsns_for_conn(conn);
		iscsit_prepare_cmds_for_reallegiance(conn);
	} else {
		iscsit_clear_ooo_cmdsns_for_conn(conn);
		iscsit_release_commands_from_conn(conn);
	}
	iscsit_free_queue_reqs_for_conn(conn);

	/*
	 * Handle decrementing session or connection usage count if
	 * a logout response was not able to be sent because the
	 * connection failed.  Fall back to Session Recovery here.
	 */
	if (atomic_read(&conn->conn_logout_remove)) {
		if (conn->conn_logout_reason == ISCSI_LOGOUT_REASON_CLOSE_SESSION) {
			iscsit_dec_conn_usage_count(conn);
			iscsit_dec_session_usage_count(sess);
		}
		if (conn->conn_logout_reason == ISCSI_LOGOUT_REASON_CLOSE_CONNECTION)
			iscsit_dec_conn_usage_count(conn);

		atomic_set(&conn->conn_logout_remove, 0);
		atomic_set(&sess->session_reinstatement, 0);
		atomic_set(&sess->session_fall_back_to_erl0, 1);
	}

	spin_lock_bh(&sess->conn_lock);
	list_del(&conn->conn_list);

	/*
	 * Attempt to let the Initiator know this connection failed by
	 * sending an Connection Dropped Async Message on another
	 * active connection.
	 */
	if (atomic_read(&conn->connection_recovery))
		iscsit_build_conn_drop_async_message(conn);

	spin_unlock_bh(&sess->conn_lock);

	/*
	 * If connection reinstatement is being performed on this connection,
	 * up the connection reinstatement semaphore that is being blocked on
	 * in iscsit_cause_connection_reinstatement().
	 */
	spin_lock_bh(&conn->state_lock);
	if (atomic_read(&conn->sleep_on_conn_wait_comp)) {
		spin_unlock_bh(&conn->state_lock);
		complete(&conn->conn_wait_comp);
		wait_for_completion(&conn->conn_post_wait_comp);
		spin_lock_bh(&conn->state_lock);
	}

	/*
	 * If connection reinstatement is being performed on this connection
	 * by receiving a REMOVECONNFORRECOVERY logout request, up the
	 * connection wait rcfr semaphore that is being blocked on
	 * an iscsit_connection_reinstatement_rcfr().
	 */
	if (atomic_read(&conn->connection_wait_rcfr)) {
		spin_unlock_bh(&conn->state_lock);
		complete(&conn->conn_wait_rcfr_comp);
		wait_for_completion(&conn->conn_post_wait_comp);
		spin_lock_bh(&conn->state_lock);
	}
	atomic_set(&conn->connection_reinstatement, 1);
	spin_unlock_bh(&conn->state_lock);

	/*
	 * If any other processes are accessing this connection pointer we
	 * must wait until they have completed.
	 */
	iscsit_check_conn_usage_count(conn);

	ahash_request_free(conn->conn_tx_hash);
	if (conn->conn_rx_hash) {
		struct crypto_ahash *tfm;

		tfm = crypto_ahash_reqtfm(conn->conn_rx_hash);
		ahash_request_free(conn->conn_rx_hash);
		crypto_free_ahash(tfm);
	}

	if (conn->sock)
		sock_release(conn->sock);

	if (conn->conn_transport->iscsit_free_conn)
		conn->conn_transport->iscsit_free_conn(conn);

	pr_debug("Moving to TARG_CONN_STATE_FREE.\n");
	conn->conn_state = TARG_CONN_STATE_FREE;
	iscsit_free_conn(conn);

	spin_lock_bh(&sess->conn_lock);
	atomic_dec(&sess->nconn);
	pr_debug("Decremented iSCSI connection count to %hu from node:"
		" %s\n", atomic_read(&sess->nconn),
		sess->sess_ops->InitiatorName);
	/*
	 * Make sure that if one connection fails in an non ERL=2 iSCSI
	 * Session that they all fail.
	 */
	if ((sess->sess_ops->ErrorRecoveryLevel != 2) && !conn_logout &&
	     !atomic_read(&sess->session_logout))
		atomic_set(&sess->session_fall_back_to_erl0, 1);

	/*
	 * If this was not the last connection in the session, and we are
	 * performing session reinstatement or falling back to ERL=0, call
	 * iscsit_stop_session() without sleeping to shutdown the other
	 * active connections.
	 */
	if (atomic_read(&sess->nconn)) {
		if (!atomic_read(&sess->session_reinstatement) &&
		    !atomic_read(&sess->session_fall_back_to_erl0)) {
			spin_unlock_bh(&sess->conn_lock);
			return 0;
		}
		if (!atomic_read(&sess->session_stop_active)) {
			atomic_set(&sess->session_stop_active, 1);
			spin_unlock_bh(&sess->conn_lock);
			iscsit_stop_session(sess, 0, 0);
			return 0;
		}
		spin_unlock_bh(&sess->conn_lock);
		return 0;
	}

	/*
	 * If this was the last connection in the session and one of the
	 * following is occurring:
	 *
	 * Session Reinstatement is not being performed, and are falling back
	 * to ERL=0 call iscsit_close_session().
	 *
	 * Session Logout was requested.  iscsit_close_session() will be called
	 * elsewhere.
	 *
	 * Session Continuation is not being performed, start the Time2Retain
	 * handler and check if sleep_on_sess_wait_sem is active.
	 */
	if (!atomic_read(&sess->session_reinstatement) &&
	     atomic_read(&sess->session_fall_back_to_erl0)) {
		spin_unlock_bh(&sess->conn_lock);
		complete_all(&sess->session_wait_comp);
<<<<<<< HEAD
		iscsit_close_session(sess);
=======
		iscsit_close_session(sess, true);
>>>>>>> c1084c27

		return 0;
	} else if (atomic_read(&sess->session_logout)) {
		pr_debug("Moving to TARG_SESS_STATE_FREE.\n");
		sess->session_state = TARG_SESS_STATE_FREE;

		if (atomic_read(&sess->session_close)) {
			spin_unlock_bh(&sess->conn_lock);
			complete_all(&sess->session_wait_comp);
<<<<<<< HEAD
			iscsit_close_session(sess);
=======
			iscsit_close_session(sess, true);
>>>>>>> c1084c27
		} else {
			spin_unlock_bh(&sess->conn_lock);
		}

		return 0;
	} else {
		pr_debug("Moving to TARG_SESS_STATE_FAILED.\n");
		sess->session_state = TARG_SESS_STATE_FAILED;

		if (!atomic_read(&sess->session_continuation))
			iscsit_start_time2retain_handler(sess);

		if (atomic_read(&sess->session_close)) {
			spin_unlock_bh(&sess->conn_lock);
			complete_all(&sess->session_wait_comp);
<<<<<<< HEAD
			iscsit_close_session(sess);
=======
			iscsit_close_session(sess, true);
>>>>>>> c1084c27
		} else {
			spin_unlock_bh(&sess->conn_lock);
		}

		return 0;
	}
}

/*
 * If the iSCSI Session for the iSCSI Initiator Node exists,
 * forcefully shutdown the iSCSI NEXUS.
 */
int iscsit_close_session(struct iscsi_session *sess, bool can_sleep)
{
	struct iscsi_portal_group *tpg = sess->tpg;
	struct se_portal_group *se_tpg = &tpg->tpg_se_tpg;

	if (atomic_read(&sess->nconn)) {
		pr_err("%d connection(s) still exist for iSCSI session"
			" to %s\n", atomic_read(&sess->nconn),
			sess->sess_ops->InitiatorName);
		BUG();
	}

	spin_lock_bh(&se_tpg->session_lock);
	atomic_set(&sess->session_logout, 1);
	atomic_set(&sess->session_reinstatement, 1);
	iscsit_stop_time2retain_timer(sess);
	spin_unlock_bh(&se_tpg->session_lock);

	/*
	 * transport_deregister_session_configfs() will clear the
	 * struct se_node_acl->nacl_sess pointer now as a iscsi_np process context
	 * can be setting it again with __transport_register_session() in
	 * iscsi_post_login_handler() again after the iscsit_stop_session()
	 * completes in iscsi_np context.
	 */
	transport_deregister_session_configfs(sess->se_sess);

	/*
	 * If any other processes are accessing this session pointer we must
	 * wait until they have completed.  If we are in an interrupt (the
	 * time2retain handler) and contain and active session usage count we
	 * restart the timer and exit.
	 */
	if (iscsit_check_session_usage_count(sess, can_sleep)) {
		atomic_set(&sess->session_logout, 0);
		iscsit_start_time2retain_handler(sess);
		return 0;
	}

	transport_deregister_session(sess->se_sess);

	if (sess->sess_ops->ErrorRecoveryLevel == 2)
		iscsit_free_connection_recovery_entries(sess);

	iscsit_free_all_ooo_cmdsns(sess);

	spin_lock_bh(&se_tpg->session_lock);
	pr_debug("Moving to TARG_SESS_STATE_FREE.\n");
	sess->session_state = TARG_SESS_STATE_FREE;
	pr_debug("Released iSCSI session from node: %s\n",
			sess->sess_ops->InitiatorName);
	tpg->nsessions--;
	if (tpg->tpg_tiqn)
		tpg->tpg_tiqn->tiqn_nsessions--;

	pr_debug("Decremented number of active iSCSI Sessions on"
		" iSCSI TPG: %hu to %u\n", tpg->tpgt, tpg->nsessions);

	ida_free(&sess_ida, sess->session_index);
	kfree(sess->sess_ops);
	sess->sess_ops = NULL;
	spin_unlock_bh(&se_tpg->session_lock);

	kfree(sess);
	return 0;
}

static void iscsit_logout_post_handler_closesession(
	struct iscsi_conn *conn)
{
	struct iscsi_session *sess = conn->sess;
	int sleep = 1;
	/*
	 * Traditional iscsi/tcp will invoke this logic from TX thread
	 * context during session logout, so clear tx_thread_active and
	 * sleep if iscsit_close_connection() has not already occured.
	 *
	 * Since iser-target invokes this logic from it's own workqueue,
	 * always sleep waiting for RX/TX thread shutdown to complete
	 * within iscsit_close_connection().
	 */
	if (!conn->conn_transport->rdma_shutdown) {
		sleep = cmpxchg(&conn->tx_thread_active, true, false);
		if (!sleep)
			return;
	}

	atomic_set(&conn->conn_logout_remove, 0);
	complete(&conn->conn_logout_comp);

	iscsit_dec_conn_usage_count(conn);
	atomic_set(&sess->session_close, 1);
	iscsit_stop_session(sess, sleep, sleep);
	iscsit_dec_session_usage_count(sess);
}

static void iscsit_logout_post_handler_samecid(
	struct iscsi_conn *conn)
{
	int sleep = 1;

	if (!conn->conn_transport->rdma_shutdown) {
		sleep = cmpxchg(&conn->tx_thread_active, true, false);
		if (!sleep)
			return;
	}

	atomic_set(&conn->conn_logout_remove, 0);
	complete(&conn->conn_logout_comp);

	iscsit_cause_connection_reinstatement(conn, sleep);
	iscsit_dec_conn_usage_count(conn);
}

static void iscsit_logout_post_handler_diffcid(
	struct iscsi_conn *conn,
	u16 cid)
{
	struct iscsi_conn *l_conn;
	struct iscsi_session *sess = conn->sess;
	bool conn_found = false;

	if (!sess)
		return;

	spin_lock_bh(&sess->conn_lock);
	list_for_each_entry(l_conn, &sess->sess_conn_list, conn_list) {
		if (l_conn->cid == cid) {
			iscsit_inc_conn_usage_count(l_conn);
			conn_found = true;
			break;
		}
	}
	spin_unlock_bh(&sess->conn_lock);

	if (!conn_found)
		return;

	if (l_conn->sock)
		l_conn->sock->ops->shutdown(l_conn->sock, RCV_SHUTDOWN);

	spin_lock_bh(&l_conn->state_lock);
	pr_debug("Moving to TARG_CONN_STATE_IN_LOGOUT.\n");
	l_conn->conn_state = TARG_CONN_STATE_IN_LOGOUT;
	spin_unlock_bh(&l_conn->state_lock);

	iscsit_cause_connection_reinstatement(l_conn, 1);
	iscsit_dec_conn_usage_count(l_conn);
}

/*
 *	Return of 0 causes the TX thread to restart.
 */
int iscsit_logout_post_handler(
	struct iscsi_cmd *cmd,
	struct iscsi_conn *conn)
{
	int ret = 0;

	switch (cmd->logout_reason) {
	case ISCSI_LOGOUT_REASON_CLOSE_SESSION:
		switch (cmd->logout_response) {
		case ISCSI_LOGOUT_SUCCESS:
		case ISCSI_LOGOUT_CLEANUP_FAILED:
		default:
			iscsit_logout_post_handler_closesession(conn);
			break;
		}
		break;
	case ISCSI_LOGOUT_REASON_CLOSE_CONNECTION:
		if (conn->cid == cmd->logout_cid) {
			switch (cmd->logout_response) {
			case ISCSI_LOGOUT_SUCCESS:
			case ISCSI_LOGOUT_CLEANUP_FAILED:
			default:
				iscsit_logout_post_handler_samecid(conn);
				break;
			}
		} else {
			switch (cmd->logout_response) {
			case ISCSI_LOGOUT_SUCCESS:
				iscsit_logout_post_handler_diffcid(conn,
					cmd->logout_cid);
				break;
			case ISCSI_LOGOUT_CID_NOT_FOUND:
			case ISCSI_LOGOUT_CLEANUP_FAILED:
			default:
				break;
			}
			ret = 1;
		}
		break;
	case ISCSI_LOGOUT_REASON_RECOVERY:
		switch (cmd->logout_response) {
		case ISCSI_LOGOUT_SUCCESS:
		case ISCSI_LOGOUT_CID_NOT_FOUND:
		case ISCSI_LOGOUT_RECOVERY_UNSUPPORTED:
		case ISCSI_LOGOUT_CLEANUP_FAILED:
		default:
			break;
		}
		ret = 1;
		break;
	default:
		break;

	}
	return ret;
}
EXPORT_SYMBOL(iscsit_logout_post_handler);

void iscsit_fail_session(struct iscsi_session *sess)
{
	struct iscsi_conn *conn;

	spin_lock_bh(&sess->conn_lock);
	list_for_each_entry(conn, &sess->sess_conn_list, conn_list) {
		pr_debug("Moving to TARG_CONN_STATE_CLEANUP_WAIT.\n");
		conn->conn_state = TARG_CONN_STATE_CLEANUP_WAIT;
	}
	spin_unlock_bh(&sess->conn_lock);

	pr_debug("Moving to TARG_SESS_STATE_FAILED.\n");
	sess->session_state = TARG_SESS_STATE_FAILED;
}

void iscsit_stop_session(
	struct iscsi_session *sess,
	int session_sleep,
	int connection_sleep)
{
	u16 conn_count = atomic_read(&sess->nconn);
	struct iscsi_conn *conn, *conn_tmp = NULL;
	int is_last;

	spin_lock_bh(&sess->conn_lock);

	if (connection_sleep) {
		list_for_each_entry_safe(conn, conn_tmp, &sess->sess_conn_list,
				conn_list) {
			if (conn_count == 0)
				break;

			if (list_is_last(&conn->conn_list, &sess->sess_conn_list)) {
				is_last = 1;
			} else {
				iscsit_inc_conn_usage_count(conn_tmp);
				is_last = 0;
			}
			iscsit_inc_conn_usage_count(conn);

			spin_unlock_bh(&sess->conn_lock);
			iscsit_cause_connection_reinstatement(conn, 1);
			spin_lock_bh(&sess->conn_lock);

			iscsit_dec_conn_usage_count(conn);
			if (is_last == 0)
				iscsit_dec_conn_usage_count(conn_tmp);
			conn_count--;
		}
	} else {
		list_for_each_entry(conn, &sess->sess_conn_list, conn_list)
			iscsit_cause_connection_reinstatement(conn, 0);
	}

	if (session_sleep && atomic_read(&sess->nconn)) {
		spin_unlock_bh(&sess->conn_lock);
		wait_for_completion(&sess->session_wait_comp);
	} else
		spin_unlock_bh(&sess->conn_lock);
}

int iscsit_release_sessions_for_tpg(struct iscsi_portal_group *tpg, int force)
{
	struct iscsi_session *sess;
	struct se_portal_group *se_tpg = &tpg->tpg_se_tpg;
	struct se_session *se_sess, *se_sess_tmp;
	LIST_HEAD(free_list);
	int session_count = 0;

	spin_lock_bh(&se_tpg->session_lock);
	if (tpg->nsessions && !force) {
		spin_unlock_bh(&se_tpg->session_lock);
		return -1;
	}

	list_for_each_entry_safe(se_sess, se_sess_tmp, &se_tpg->tpg_sess_list,
			sess_list) {
		sess = (struct iscsi_session *)se_sess->fabric_sess_ptr;

		spin_lock(&sess->conn_lock);
		if (atomic_read(&sess->session_fall_back_to_erl0) ||
		    atomic_read(&sess->session_logout) ||
		    atomic_read(&sess->session_close) ||
		    (sess->time2retain_timer_flags & ISCSI_TF_EXPIRED)) {
			spin_unlock(&sess->conn_lock);
			continue;
		}
		iscsit_inc_session_usage_count(sess);
		atomic_set(&sess->session_reinstatement, 1);
		atomic_set(&sess->session_fall_back_to_erl0, 1);
		atomic_set(&sess->session_close, 1);
		spin_unlock(&sess->conn_lock);

		list_move_tail(&se_sess->sess_list, &free_list);
	}
	spin_unlock_bh(&se_tpg->session_lock);

	list_for_each_entry_safe(se_sess, se_sess_tmp, &free_list, sess_list) {
		sess = (struct iscsi_session *)se_sess->fabric_sess_ptr;

		list_del_init(&se_sess->sess_list);
		iscsit_stop_session(sess, 1, 1);
		iscsit_dec_session_usage_count(sess);
		session_count++;
	}

	pr_debug("Released %d iSCSI Session(s) from Target Portal"
			" Group: %hu\n", session_count, tpg->tpgt);
	return 0;
}

MODULE_DESCRIPTION("iSCSI-Target Driver for mainline target infrastructure");
MODULE_VERSION("4.1.x");
MODULE_AUTHOR("nab@Linux-iSCSI.org");
MODULE_LICENSE("GPL");

module_init(iscsi_target_init_module);
module_exit(iscsi_target_cleanup_module);<|MERGE_RESOLUTION|>--- conflicted
+++ resolved
@@ -4328,11 +4328,7 @@
 	     atomic_read(&sess->session_fall_back_to_erl0)) {
 		spin_unlock_bh(&sess->conn_lock);
 		complete_all(&sess->session_wait_comp);
-<<<<<<< HEAD
-		iscsit_close_session(sess);
-=======
 		iscsit_close_session(sess, true);
->>>>>>> c1084c27
 
 		return 0;
 	} else if (atomic_read(&sess->session_logout)) {
@@ -4342,11 +4338,7 @@
 		if (atomic_read(&sess->session_close)) {
 			spin_unlock_bh(&sess->conn_lock);
 			complete_all(&sess->session_wait_comp);
-<<<<<<< HEAD
-			iscsit_close_session(sess);
-=======
 			iscsit_close_session(sess, true);
->>>>>>> c1084c27
 		} else {
 			spin_unlock_bh(&sess->conn_lock);
 		}
@@ -4362,11 +4354,7 @@
 		if (atomic_read(&sess->session_close)) {
 			spin_unlock_bh(&sess->conn_lock);
 			complete_all(&sess->session_wait_comp);
-<<<<<<< HEAD
-			iscsit_close_session(sess);
-=======
 			iscsit_close_session(sess, true);
->>>>>>> c1084c27
 		} else {
 			spin_unlock_bh(&sess->conn_lock);
 		}
