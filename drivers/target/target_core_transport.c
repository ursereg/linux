--- conflicted
+++ resolved
@@ -248,8 +248,6 @@
 
 void transport_uninit_session(struct se_session *se_sess)
 {
-<<<<<<< HEAD
-=======
 	/*
 	 * Drivers like iscsi and loop do not call target_stop_session
 	 * during session shutdown so we have to drop the ref taken at init
@@ -258,7 +256,6 @@
 	if (!atomic_read(&se_sess->stopped))
 		percpu_ref_put(&se_sess->cmd_count);
 
->>>>>>> c1084c27
 	percpu_ref_exit(&se_sess->cmd_count);
 }
 
@@ -705,16 +702,6 @@
 {
 	unsigned long flags;
 
-<<<<<<< HEAD
-	target_remove_from_state_list(cmd);
-
-	/*
-	 * Clear struct se_cmd->se_lun before the handoff to FE.
-	 */
-	cmd->se_lun = NULL;
-
-=======
->>>>>>> c1084c27
 	spin_lock_irqsave(&cmd->t_state_lock, flags);
 	/*
 	 * Determine if frontend context caller is requesting the stopping of
@@ -749,21 +736,16 @@
 	if (!lun)
 		return;
 
-<<<<<<< HEAD
+	target_remove_from_state_list(cmd);
+	target_remove_from_tmr_list(cmd);
+
 	if (cmpxchg(&cmd->lun_ref_active, true, false))
 		percpu_ref_put(&lun->lun_ref);
-=======
-	target_remove_from_state_list(cmd);
-	target_remove_from_tmr_list(cmd);
-
-	if (cmpxchg(&cmd->lun_ref_active, true, false))
-		percpu_ref_put(&lun->lun_ref);
 
 	/*
 	 * Clear struct se_cmd->se_lun before the handoff to FE.
 	 */
 	cmd->se_lun = NULL;
->>>>>>> c1084c27
 }
 
 static void target_complete_failure_work(struct work_struct *work)
@@ -1866,10 +1848,6 @@
 	if (!se_dev->transport->plug_device)
 		return NULL;
 
-<<<<<<< HEAD
-	transport_lun_remove_cmd(se_cmd);
-	transport_cmd_check_stop_to_fabric(se_cmd);
-=======
 	se_plug = se_dev->transport->plug_device(se_dev);
 	if (!se_plug)
 		return NULL;
@@ -1882,7 +1860,6 @@
 	 */
 	config_group_get(&se_dev->dev_group);
 	return se_plug;
->>>>>>> c1084c27
 }
 
 static void target_unplug_device(struct se_dev_plug *se_plug)
@@ -3019,16 +2996,6 @@
 	struct se_session *se_sess = se_cmd->se_sess;
 	struct completion *free_compl = se_cmd->free_compl;
 	struct completion *abrt_compl = se_cmd->abrt_compl;
-<<<<<<< HEAD
-	unsigned long flags;
-
-	if (se_sess) {
-		spin_lock_irqsave(&se_sess->sess_cmd_lock, flags);
-		list_del_init(&se_cmd->se_cmd_list);
-		spin_unlock_irqrestore(&se_sess->sess_cmd_lock, flags);
-	}
-=======
->>>>>>> c1084c27
 
 	target_free_cmd_mem(se_cmd);
 	se_cmd->se_tfo->release_cmd(se_cmd);
