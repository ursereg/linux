--- conflicted
+++ resolved
@@ -434,15 +434,6 @@
 static struct dp_csc_param_t dp_csc_array[CSC_NUM][CSC_NUM] = {
 	{{DP_COM_CONF_CSC_DEF_BOTH, (void *)&rgb2ycbcr_coeff}, {0, 0}, {0, 0},
 	{DP_COM_CONF_CSC_DEF_BG, (void *)&rgb2ycbcr_coeff},
-<<<<<<< HEAD
-	{DP_COM_CONF_CSC_DEF_BG, (void *)&rgb2ycbcr_coeff} },
-	{{0, 0}, {DP_COM_CONF_CSC_DEF_BOTH, (void *)&ycbcr2rgb_coeff},
-	{DP_COM_CONF_CSC_DEF_BG, (void *)&ycbcr2rgb_coeff}, {0, 0},
-	{DP_COM_CONF_CSC_DEF_BG, (void *)&ycbcr2rgb_coeff} },
-	{{0, 0}, {DP_COM_CONF_CSC_DEF_FG, (void *)&ycbcr2rgb_coeff}, {0, 0},
-	{0, 0}, {0, 0} }, {{DP_COM_CONF_CSC_DEF_FG, (void *)&rgb2ycbcr_coeff},
-	{0, 0}, {0, 0}, {0, 0}, {0, 0} },
-=======
 	{DP_COM_CONF_CSC_DEF_BG, (void *)&rgb2ycbcr_coeff} },{{0, 0},
 	{DP_COM_CONF_CSC_DEF_BOTH, (void *)&ycbcr2rgb_coeff},
 	{DP_COM_CONF_CSC_DEF_BG, (void *)&ycbcr2rgb_coeff}, {0, 0},
@@ -450,7 +441,6 @@
 	{DP_COM_CONF_CSC_DEF_FG, (void *)&ycbcr2rgb_coeff}, {0, 0}, {0, 0},
 	{0, 0} },{{DP_COM_CONF_CSC_DEF_FG, (void *)&rgb2ycbcr_coeff},
 	{0, 0},{0, 0}, {0, 0}, {0, 0} },
->>>>>>> 20e87327
 	{{DP_COM_CONF_CSC_DEF_FG, (void *)&rgb2ycbcr_coeff},
 	{DP_COM_CONF_CSC_DEF_FG, (void *)&ycbcr2rgb_coeff}, {0, 0}, {0, 0},
 	{0, 0} }
