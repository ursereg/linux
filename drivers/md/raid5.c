// SPDX-License-Identifier: GPL-2.0-or-later
/*
 * raid5.c : Multiple Devices driver for Linux
 *	   Copyright (C) 1996, 1997 Ingo Molnar, Miguel de Icaza, Gadi Oxman
 *	   Copyright (C) 1999, 2000 Ingo Molnar
 *	   Copyright (C) 2002, 2003 H. Peter Anvin
 *
 * RAID-4/5/6 management functions.
 * Thanks to Penguin Computing for making the RAID-6 development possible
 * by donating a test server!
 */

/*
 * BITMAP UNPLUGGING:
 *
 * The sequencing for updating the bitmap reliably is a little
 * subtle (and I got it wrong the first time) so it deserves some
 * explanation.
 *
 * We group bitmap updates into batches.  Each batch has a number.
 * We may write out several batches at once, but that isn't very important.
 * conf->seq_write is the number of the last batch successfully written.
 * conf->seq_flush is the number of the last batch that was closed to
 *    new additions.
 * When we discover that we will need to write to any block in a stripe
 * (in add_stripe_bio) we update the in-memory bitmap and record in sh->bm_seq
 * the number of the batch it will be in. This is seq_flush+1.
 * When we are ready to do a write, if that batch hasn't been written yet,
 *   we plug the array and queue the stripe for later.
 * When an unplug happens, we increment bm_flush, thus closing the current
 *   batch.
 * When we notice that bm_flush > bm_write, we write out all pending updates
 * to the bitmap, and advance bm_write to where bm_flush was.
 * This may occasionally write a bit out twice, but is sure never to
 * miss any bits.
 */

#include <linux/blkdev.h>
#include <linux/kthread.h>
#include <linux/raid/pq.h>
#include <linux/async_tx.h>
#include <linux/module.h>
#include <linux/async.h>
#include <linux/seq_file.h>
#include <linux/cpu.h>
#include <linux/slab.h>
#include <linux/ratelimit.h>
#include <linux/nodemask.h>

#include <trace/events/block.h>
#include <linux/list_sort.h>

#include "md.h"
#include "raid5.h"
#include "raid0.h"
#include "md-bitmap.h"
#include "raid5-log.h"

#define UNSUPPORTED_MDDEV_FLAGS	(1L << MD_FAILFAST_SUPPORTED)

#define cpu_to_group(cpu) cpu_to_node(cpu)
#define ANY_GROUP NUMA_NO_NODE

static bool devices_handle_discard_safely = false;
module_param(devices_handle_discard_safely, bool, 0644);
MODULE_PARM_DESC(devices_handle_discard_safely,
		 "Set to Y if all devices in each array reliably return zeroes on reads from discarded regions");
static struct workqueue_struct *raid5_wq;

static inline struct hlist_head *stripe_hash(struct r5conf *conf, sector_t sect)
{
	int hash = (sect >> RAID5_STRIPE_SHIFT(conf)) & HASH_MASK;
	return &conf->stripe_hashtbl[hash];
}

static inline int stripe_hash_locks_hash(struct r5conf *conf, sector_t sect)
{
	return (sect >> RAID5_STRIPE_SHIFT(conf)) & STRIPE_HASH_LOCKS_MASK;
}

static inline void lock_device_hash_lock(struct r5conf *conf, int hash)
{
	spin_lock_irq(conf->hash_locks + hash);
	spin_lock(&conf->device_lock);
}

static inline void unlock_device_hash_lock(struct r5conf *conf, int hash)
{
	spin_unlock(&conf->device_lock);
	spin_unlock_irq(conf->hash_locks + hash);
}

static inline void lock_all_device_hash_locks_irq(struct r5conf *conf)
{
	int i;
	spin_lock_irq(conf->hash_locks);
	for (i = 1; i < NR_STRIPE_HASH_LOCKS; i++)
		spin_lock_nest_lock(conf->hash_locks + i, conf->hash_locks);
	spin_lock(&conf->device_lock);
}

static inline void unlock_all_device_hash_locks_irq(struct r5conf *conf)
{
	int i;
	spin_unlock(&conf->device_lock);
	for (i = NR_STRIPE_HASH_LOCKS - 1; i; i--)
		spin_unlock(conf->hash_locks + i);
	spin_unlock_irq(conf->hash_locks);
}

/* Find first data disk in a raid6 stripe */
static inline int raid6_d0(struct stripe_head *sh)
{
	if (sh->ddf_layout)
		/* ddf always start from first device */
		return 0;
	/* md starts just after Q block */
	if (sh->qd_idx == sh->disks - 1)
		return 0;
	else
		return sh->qd_idx + 1;
}
static inline int raid6_next_disk(int disk, int raid_disks)
{
	disk++;
	return (disk < raid_disks) ? disk : 0;
}

/* When walking through the disks in a raid5, starting at raid6_d0,
 * We need to map each disk to a 'slot', where the data disks are slot
 * 0 .. raid_disks-3, the parity disk is raid_disks-2 and the Q disk
 * is raid_disks-1.  This help does that mapping.
 */
static int raid6_idx_to_slot(int idx, struct stripe_head *sh,
			     int *count, int syndrome_disks)
{
	int slot = *count;

	if (sh->ddf_layout)
		(*count)++;
	if (idx == sh->pd_idx)
		return syndrome_disks;
	if (idx == sh->qd_idx)
		return syndrome_disks + 1;
	if (!sh->ddf_layout)
		(*count)++;
	return slot;
}

static void print_raid5_conf (struct r5conf *conf);

static int stripe_operations_active(struct stripe_head *sh)
{
	return sh->check_state || sh->reconstruct_state ||
	       test_bit(STRIPE_BIOFILL_RUN, &sh->state) ||
	       test_bit(STRIPE_COMPUTE_RUN, &sh->state);
}

static bool stripe_is_lowprio(struct stripe_head *sh)
{
	return (test_bit(STRIPE_R5C_FULL_STRIPE, &sh->state) ||
		test_bit(STRIPE_R5C_PARTIAL_STRIPE, &sh->state)) &&
	       !test_bit(STRIPE_R5C_CACHING, &sh->state);
}

static void raid5_wakeup_stripe_thread(struct stripe_head *sh)
{
	struct r5conf *conf = sh->raid_conf;
	struct r5worker_group *group;
	int thread_cnt;
	int i, cpu = sh->cpu;

	if (!cpu_online(cpu)) {
		cpu = cpumask_any(cpu_online_mask);
		sh->cpu = cpu;
	}

	if (list_empty(&sh->lru)) {
		struct r5worker_group *group;
		group = conf->worker_groups + cpu_to_group(cpu);
		if (stripe_is_lowprio(sh))
			list_add_tail(&sh->lru, &group->loprio_list);
		else
			list_add_tail(&sh->lru, &group->handle_list);
		group->stripes_cnt++;
		sh->group = group;
	}

	if (conf->worker_cnt_per_group == 0) {
		md_wakeup_thread(conf->mddev->thread);
		return;
	}

	group = conf->worker_groups + cpu_to_group(sh->cpu);

	group->workers[0].working = true;
	/* at least one worker should run to avoid race */
	queue_work_on(sh->cpu, raid5_wq, &group->workers[0].work);

	thread_cnt = group->stripes_cnt / MAX_STRIPE_BATCH - 1;
	/* wakeup more workers */
	for (i = 1; i < conf->worker_cnt_per_group && thread_cnt > 0; i++) {
		if (group->workers[i].working == false) {
			group->workers[i].working = true;
			queue_work_on(sh->cpu, raid5_wq,
				      &group->workers[i].work);
			thread_cnt--;
		}
	}
}

static void do_release_stripe(struct r5conf *conf, struct stripe_head *sh,
			      struct list_head *temp_inactive_list)
{
	int i;
	int injournal = 0;	/* number of date pages with R5_InJournal */

	BUG_ON(!list_empty(&sh->lru));
	BUG_ON(atomic_read(&conf->active_stripes)==0);

	if (r5c_is_writeback(conf->log))
		for (i = sh->disks; i--; )
			if (test_bit(R5_InJournal, &sh->dev[i].flags))
				injournal++;
	/*
	 * In the following cases, the stripe cannot be released to cached
	 * lists. Therefore, we make the stripe write out and set
	 * STRIPE_HANDLE:
	 *   1. when quiesce in r5c write back;
	 *   2. when resync is requested fot the stripe.
	 */
	if (test_bit(STRIPE_SYNC_REQUESTED, &sh->state) ||
	    (conf->quiesce && r5c_is_writeback(conf->log) &&
	     !test_bit(STRIPE_HANDLE, &sh->state) && injournal != 0)) {
		if (test_bit(STRIPE_R5C_CACHING, &sh->state))
			r5c_make_stripe_write_out(sh);
		set_bit(STRIPE_HANDLE, &sh->state);
	}

	if (test_bit(STRIPE_HANDLE, &sh->state)) {
		if (test_bit(STRIPE_DELAYED, &sh->state) &&
		    !test_bit(STRIPE_PREREAD_ACTIVE, &sh->state))
			list_add_tail(&sh->lru, &conf->delayed_list);
		else if (test_bit(STRIPE_BIT_DELAY, &sh->state) &&
			   sh->bm_seq - conf->seq_write > 0)
			list_add_tail(&sh->lru, &conf->bitmap_list);
		else {
			clear_bit(STRIPE_DELAYED, &sh->state);
			clear_bit(STRIPE_BIT_DELAY, &sh->state);
			if (conf->worker_cnt_per_group == 0) {
				if (stripe_is_lowprio(sh))
					list_add_tail(&sh->lru,
							&conf->loprio_list);
				else
					list_add_tail(&sh->lru,
							&conf->handle_list);
			} else {
				raid5_wakeup_stripe_thread(sh);
				return;
			}
		}
		md_wakeup_thread(conf->mddev->thread);
	} else {
		BUG_ON(stripe_operations_active(sh));
		if (test_and_clear_bit(STRIPE_PREREAD_ACTIVE, &sh->state))
			if (atomic_dec_return(&conf->preread_active_stripes)
			    < IO_THRESHOLD)
				md_wakeup_thread(conf->mddev->thread);
		atomic_dec(&conf->active_stripes);
		if (!test_bit(STRIPE_EXPANDING, &sh->state)) {
			if (!r5c_is_writeback(conf->log))
				list_add_tail(&sh->lru, temp_inactive_list);
			else {
				WARN_ON(test_bit(R5_InJournal, &sh->dev[sh->pd_idx].flags));
				if (injournal == 0)
					list_add_tail(&sh->lru, temp_inactive_list);
				else if (injournal == conf->raid_disks - conf->max_degraded) {
					/* full stripe */
					if (!test_and_set_bit(STRIPE_R5C_FULL_STRIPE, &sh->state))
						atomic_inc(&conf->r5c_cached_full_stripes);
					if (test_and_clear_bit(STRIPE_R5C_PARTIAL_STRIPE, &sh->state))
						atomic_dec(&conf->r5c_cached_partial_stripes);
					list_add_tail(&sh->lru, &conf->r5c_full_stripe_list);
					r5c_check_cached_full_stripe(conf);
				} else
					/*
					 * STRIPE_R5C_PARTIAL_STRIPE is set in
					 * r5c_try_caching_write(). No need to
					 * set it again.
					 */
					list_add_tail(&sh->lru, &conf->r5c_partial_stripe_list);
			}
		}
	}
}

static void __release_stripe(struct r5conf *conf, struct stripe_head *sh,
			     struct list_head *temp_inactive_list)
{
	if (atomic_dec_and_test(&sh->count))
		do_release_stripe(conf, sh, temp_inactive_list);
}

/*
 * @hash could be NR_STRIPE_HASH_LOCKS, then we have a list of inactive_list
 *
 * Be careful: Only one task can add/delete stripes from temp_inactive_list at
 * given time. Adding stripes only takes device lock, while deleting stripes
 * only takes hash lock.
 */
static void release_inactive_stripe_list(struct r5conf *conf,
					 struct list_head *temp_inactive_list,
					 int hash)
{
	int size;
	bool do_wakeup = false;
	unsigned long flags;

	if (hash == NR_STRIPE_HASH_LOCKS) {
		size = NR_STRIPE_HASH_LOCKS;
		hash = NR_STRIPE_HASH_LOCKS - 1;
	} else
		size = 1;
	while (size) {
		struct list_head *list = &temp_inactive_list[size - 1];

		/*
		 * We don't hold any lock here yet, raid5_get_active_stripe() might
		 * remove stripes from the list
		 */
		if (!list_empty_careful(list)) {
			spin_lock_irqsave(conf->hash_locks + hash, flags);
			if (list_empty(conf->inactive_list + hash) &&
			    !list_empty(list))
				atomic_dec(&conf->empty_inactive_list_nr);
			list_splice_tail_init(list, conf->inactive_list + hash);
			do_wakeup = true;
			spin_unlock_irqrestore(conf->hash_locks + hash, flags);
		}
		size--;
		hash--;
	}

	if (do_wakeup) {
		wake_up(&conf->wait_for_stripe);
		if (atomic_read(&conf->active_stripes) == 0)
			wake_up(&conf->wait_for_quiescent);
		if (conf->retry_read_aligned)
			md_wakeup_thread(conf->mddev->thread);
	}
}

/* should hold conf->device_lock already */
static int release_stripe_list(struct r5conf *conf,
			       struct list_head *temp_inactive_list)
{
	struct stripe_head *sh, *t;
	int count = 0;
	struct llist_node *head;

	head = llist_del_all(&conf->released_stripes);
	head = llist_reverse_order(head);
	llist_for_each_entry_safe(sh, t, head, release_list) {
		int hash;

		/* sh could be readded after STRIPE_ON_RELEASE_LIST is cleard */
		smp_mb();
		clear_bit(STRIPE_ON_RELEASE_LIST, &sh->state);
		/*
		 * Don't worry the bit is set here, because if the bit is set
		 * again, the count is always > 1. This is true for
		 * STRIPE_ON_UNPLUG_LIST bit too.
		 */
		hash = sh->hash_lock_index;
		__release_stripe(conf, sh, &temp_inactive_list[hash]);
		count++;
	}

	return count;
}

void raid5_release_stripe(struct stripe_head *sh)
{
	struct r5conf *conf = sh->raid_conf;
	unsigned long flags;
	struct list_head list;
	int hash;
	bool wakeup;

	/* Avoid release_list until the last reference.
	 */
	if (atomic_add_unless(&sh->count, -1, 1))
		return;

	if (unlikely(!conf->mddev->thread) ||
		test_and_set_bit(STRIPE_ON_RELEASE_LIST, &sh->state))
		goto slow_path;
	wakeup = llist_add(&sh->release_list, &conf->released_stripes);
	if (wakeup)
		md_wakeup_thread(conf->mddev->thread);
	return;
slow_path:
	/* we are ok here if STRIPE_ON_RELEASE_LIST is set or not */
	if (atomic_dec_and_lock_irqsave(&sh->count, &conf->device_lock, flags)) {
		INIT_LIST_HEAD(&list);
		hash = sh->hash_lock_index;
		do_release_stripe(conf, sh, &list);
		spin_unlock_irqrestore(&conf->device_lock, flags);
		release_inactive_stripe_list(conf, &list, hash);
	}
}

static inline void remove_hash(struct stripe_head *sh)
{
	pr_debug("remove_hash(), stripe %llu\n",
		(unsigned long long)sh->sector);

	hlist_del_init(&sh->hash);
}

static inline void insert_hash(struct r5conf *conf, struct stripe_head *sh)
{
	struct hlist_head *hp = stripe_hash(conf, sh->sector);

	pr_debug("insert_hash(), stripe %llu\n",
		(unsigned long long)sh->sector);

	hlist_add_head(&sh->hash, hp);
}

/* find an idle stripe, make sure it is unhashed, and return it. */
static struct stripe_head *get_free_stripe(struct r5conf *conf, int hash)
{
	struct stripe_head *sh = NULL;
	struct list_head *first;

	if (list_empty(conf->inactive_list + hash))
		goto out;
	first = (conf->inactive_list + hash)->next;
	sh = list_entry(first, struct stripe_head, lru);
	list_del_init(first);
	remove_hash(sh);
	atomic_inc(&conf->active_stripes);
	BUG_ON(hash != sh->hash_lock_index);
	if (list_empty(conf->inactive_list + hash))
		atomic_inc(&conf->empty_inactive_list_nr);
out:
	return sh;
}

#if PAGE_SIZE != DEFAULT_STRIPE_SIZE
static void free_stripe_pages(struct stripe_head *sh)
{
	int i;
	struct page *p;

	/* Have not allocate page pool */
	if (!sh->pages)
		return;

	for (i = 0; i < sh->nr_pages; i++) {
		p = sh->pages[i];
		if (p)
			put_page(p);
		sh->pages[i] = NULL;
	}
}

static int alloc_stripe_pages(struct stripe_head *sh, gfp_t gfp)
{
	int i;
	struct page *p;

	for (i = 0; i < sh->nr_pages; i++) {
		/* The page have allocated. */
		if (sh->pages[i])
			continue;

		p = alloc_page(gfp);
		if (!p) {
			free_stripe_pages(sh);
			return -ENOMEM;
		}
		sh->pages[i] = p;
	}
	return 0;
}

static int
init_stripe_shared_pages(struct stripe_head *sh, struct r5conf *conf, int disks)
{
	int nr_pages, cnt;

	if (sh->pages)
		return 0;

	/* Each of the sh->dev[i] need one conf->stripe_size */
	cnt = PAGE_SIZE / conf->stripe_size;
	nr_pages = (disks + cnt - 1) / cnt;

	sh->pages = kcalloc(nr_pages, sizeof(struct page *), GFP_KERNEL);
	if (!sh->pages)
		return -ENOMEM;
	sh->nr_pages = nr_pages;
	sh->stripes_per_page = cnt;
	return 0;
}
#endif

static void shrink_buffers(struct stripe_head *sh)
{
	int i;
	int num = sh->raid_conf->pool_size;

#if PAGE_SIZE == DEFAULT_STRIPE_SIZE
	for (i = 0; i < num ; i++) {
		struct page *p;

		WARN_ON(sh->dev[i].page != sh->dev[i].orig_page);
		p = sh->dev[i].page;
		if (!p)
			continue;
		sh->dev[i].page = NULL;
		put_page(p);
	}
#else
	for (i = 0; i < num; i++)
		sh->dev[i].page = NULL;
	free_stripe_pages(sh); /* Free pages */
#endif
}

static int grow_buffers(struct stripe_head *sh, gfp_t gfp)
{
	int i;
	int num = sh->raid_conf->pool_size;

#if PAGE_SIZE == DEFAULT_STRIPE_SIZE
	for (i = 0; i < num; i++) {
		struct page *page;

		if (!(page = alloc_page(gfp))) {
			return 1;
		}
		sh->dev[i].page = page;
		sh->dev[i].orig_page = page;
		sh->dev[i].offset = 0;
	}
#else
	if (alloc_stripe_pages(sh, gfp))
		return -ENOMEM;

	for (i = 0; i < num; i++) {
		sh->dev[i].page = raid5_get_dev_page(sh, i);
		sh->dev[i].orig_page = sh->dev[i].page;
		sh->dev[i].offset = raid5_get_page_offset(sh, i);
	}
#endif
	return 0;
}

static void stripe_set_idx(sector_t stripe, struct r5conf *conf, int previous,
			    struct stripe_head *sh);

static void init_stripe(struct stripe_head *sh, sector_t sector, int previous)
{
	struct r5conf *conf = sh->raid_conf;
	int i, seq;

	BUG_ON(atomic_read(&sh->count) != 0);
	BUG_ON(test_bit(STRIPE_HANDLE, &sh->state));
	BUG_ON(stripe_operations_active(sh));
	BUG_ON(sh->batch_head);

	pr_debug("init_stripe called, stripe %llu\n",
		(unsigned long long)sector);
retry:
	seq = read_seqcount_begin(&conf->gen_lock);
	sh->generation = conf->generation - previous;
	sh->disks = previous ? conf->previous_raid_disks : conf->raid_disks;
	sh->sector = sector;
	stripe_set_idx(sector, conf, previous, sh);
	sh->state = 0;

	for (i = sh->disks; i--; ) {
		struct r5dev *dev = &sh->dev[i];

		if (dev->toread || dev->read || dev->towrite || dev->written ||
		    test_bit(R5_LOCKED, &dev->flags)) {
			pr_err("sector=%llx i=%d %p %p %p %p %d\n",
			       (unsigned long long)sh->sector, i, dev->toread,
			       dev->read, dev->towrite, dev->written,
			       test_bit(R5_LOCKED, &dev->flags));
			WARN_ON(1);
		}
		dev->flags = 0;
		dev->sector = raid5_compute_blocknr(sh, i, previous);
	}
	if (read_seqcount_retry(&conf->gen_lock, seq))
		goto retry;
	sh->overwrite_disks = 0;
	insert_hash(conf, sh);
	sh->cpu = smp_processor_id();
	set_bit(STRIPE_BATCH_READY, &sh->state);
}

static struct stripe_head *__find_stripe(struct r5conf *conf, sector_t sector,
					 short generation)
{
	struct stripe_head *sh;

	pr_debug("__find_stripe, sector %llu\n", (unsigned long long)sector);
	hlist_for_each_entry(sh, stripe_hash(conf, sector), hash)
		if (sh->sector == sector && sh->generation == generation)
			return sh;
	pr_debug("__stripe %llu not in cache\n", (unsigned long long)sector);
	return NULL;
}

/*
 * Need to check if array has failed when deciding whether to:
 *  - start an array
 *  - remove non-faulty devices
 *  - add a spare
 *  - allow a reshape
 * This determination is simple when no reshape is happening.
 * However if there is a reshape, we need to carefully check
 * both the before and after sections.
 * This is because some failed devices may only affect one
 * of the two sections, and some non-in_sync devices may
 * be insync in the section most affected by failed devices.
 */
int raid5_calc_degraded(struct r5conf *conf)
{
	int degraded, degraded2;
	int i;

	rcu_read_lock();
	degraded = 0;
	for (i = 0; i < conf->previous_raid_disks; i++) {
		struct md_rdev *rdev = rcu_dereference(conf->disks[i].rdev);
		if (rdev && test_bit(Faulty, &rdev->flags))
			rdev = rcu_dereference(conf->disks[i].replacement);
		if (!rdev || test_bit(Faulty, &rdev->flags))
			degraded++;
		else if (test_bit(In_sync, &rdev->flags))
			;
		else
			/* not in-sync or faulty.
			 * If the reshape increases the number of devices,
			 * this is being recovered by the reshape, so
			 * this 'previous' section is not in_sync.
			 * If the number of devices is being reduced however,
			 * the device can only be part of the array if
			 * we are reverting a reshape, so this section will
			 * be in-sync.
			 */
			if (conf->raid_disks >= conf->previous_raid_disks)
				degraded++;
	}
	rcu_read_unlock();
	if (conf->raid_disks == conf->previous_raid_disks)
		return degraded;
	rcu_read_lock();
	degraded2 = 0;
	for (i = 0; i < conf->raid_disks; i++) {
		struct md_rdev *rdev = rcu_dereference(conf->disks[i].rdev);
		if (rdev && test_bit(Faulty, &rdev->flags))
			rdev = rcu_dereference(conf->disks[i].replacement);
		if (!rdev || test_bit(Faulty, &rdev->flags))
			degraded2++;
		else if (test_bit(In_sync, &rdev->flags))
			;
		else
			/* not in-sync or faulty.
			 * If reshape increases the number of devices, this
			 * section has already been recovered, else it
			 * almost certainly hasn't.
			 */
			if (conf->raid_disks <= conf->previous_raid_disks)
				degraded2++;
	}
	rcu_read_unlock();
	if (degraded2 > degraded)
		return degraded2;
	return degraded;
}

static int has_failed(struct r5conf *conf)
{
	int degraded;

	if (conf->mddev->reshape_position == MaxSector)
		return conf->mddev->degraded > conf->max_degraded;

	degraded = raid5_calc_degraded(conf);
	if (degraded > conf->max_degraded)
		return 1;
	return 0;
}

struct stripe_head *
raid5_get_active_stripe(struct r5conf *conf, sector_t sector,
			int previous, int noblock, int noquiesce)
{
	struct stripe_head *sh;
	int hash = stripe_hash_locks_hash(conf, sector);
	int inc_empty_inactive_list_flag;

	pr_debug("get_stripe, sector %llu\n", (unsigned long long)sector);

	spin_lock_irq(conf->hash_locks + hash);

	do {
		wait_event_lock_irq(conf->wait_for_quiescent,
				    conf->quiesce == 0 || noquiesce,
				    *(conf->hash_locks + hash));
		sh = __find_stripe(conf, sector, conf->generation - previous);
		if (!sh) {
			if (!test_bit(R5_INACTIVE_BLOCKED, &conf->cache_state)) {
				sh = get_free_stripe(conf, hash);
				if (!sh && !test_bit(R5_DID_ALLOC,
						     &conf->cache_state))
					set_bit(R5_ALLOC_MORE,
						&conf->cache_state);
			}
			if (noblock && sh == NULL)
				break;

			r5c_check_stripe_cache_usage(conf);
			if (!sh) {
				set_bit(R5_INACTIVE_BLOCKED,
					&conf->cache_state);
				r5l_wake_reclaim(conf->log, 0);
				wait_event_lock_irq(
					conf->wait_for_stripe,
					!list_empty(conf->inactive_list + hash) &&
					(atomic_read(&conf->active_stripes)
					 < (conf->max_nr_stripes * 3 / 4)
					 || !test_bit(R5_INACTIVE_BLOCKED,
						      &conf->cache_state)),
					*(conf->hash_locks + hash));
				clear_bit(R5_INACTIVE_BLOCKED,
					  &conf->cache_state);
			} else {
				init_stripe(sh, sector, previous);
				atomic_inc(&sh->count);
			}
		} else if (!atomic_inc_not_zero(&sh->count)) {
			spin_lock(&conf->device_lock);
			if (!atomic_read(&sh->count)) {
				if (!test_bit(STRIPE_HANDLE, &sh->state))
					atomic_inc(&conf->active_stripes);
				BUG_ON(list_empty(&sh->lru) &&
				       !test_bit(STRIPE_EXPANDING, &sh->state));
				inc_empty_inactive_list_flag = 0;
				if (!list_empty(conf->inactive_list + hash))
					inc_empty_inactive_list_flag = 1;
				list_del_init(&sh->lru);
				if (list_empty(conf->inactive_list + hash) && inc_empty_inactive_list_flag)
					atomic_inc(&conf->empty_inactive_list_nr);
				if (sh->group) {
					sh->group->stripes_cnt--;
					sh->group = NULL;
				}
			}
			atomic_inc(&sh->count);
			spin_unlock(&conf->device_lock);
		}
	} while (sh == NULL);

	spin_unlock_irq(conf->hash_locks + hash);
	return sh;
}

static bool is_full_stripe_write(struct stripe_head *sh)
{
	BUG_ON(sh->overwrite_disks > (sh->disks - sh->raid_conf->max_degraded));
	return sh->overwrite_disks == (sh->disks - sh->raid_conf->max_degraded);
}

static void lock_two_stripes(struct stripe_head *sh1, struct stripe_head *sh2)
		__acquires(&sh1->stripe_lock)
		__acquires(&sh2->stripe_lock)
{
	if (sh1 > sh2) {
		spin_lock_irq(&sh2->stripe_lock);
		spin_lock_nested(&sh1->stripe_lock, 1);
	} else {
		spin_lock_irq(&sh1->stripe_lock);
		spin_lock_nested(&sh2->stripe_lock, 1);
	}
}

static void unlock_two_stripes(struct stripe_head *sh1, struct stripe_head *sh2)
		__releases(&sh1->stripe_lock)
		__releases(&sh2->stripe_lock)
{
	spin_unlock(&sh1->stripe_lock);
	spin_unlock_irq(&sh2->stripe_lock);
}

/* Only freshly new full stripe normal write stripe can be added to a batch list */
static bool stripe_can_batch(struct stripe_head *sh)
{
	struct r5conf *conf = sh->raid_conf;

	if (raid5_has_log(conf) || raid5_has_ppl(conf))
		return false;
	return test_bit(STRIPE_BATCH_READY, &sh->state) &&
		!test_bit(STRIPE_BITMAP_PENDING, &sh->state) &&
		is_full_stripe_write(sh);
}

/* we only do back search */
static void stripe_add_to_batch_list(struct r5conf *conf, struct stripe_head *sh)
{
	struct stripe_head *head;
	sector_t head_sector, tmp_sec;
	int hash;
	int dd_idx;
	int inc_empty_inactive_list_flag;

	/* Don't cross chunks, so stripe pd_idx/qd_idx is the same */
	tmp_sec = sh->sector;
	if (!sector_div(tmp_sec, conf->chunk_sectors))
		return;
	head_sector = sh->sector - RAID5_STRIPE_SECTORS(conf);

	hash = stripe_hash_locks_hash(conf, head_sector);
	spin_lock_irq(conf->hash_locks + hash);
	head = __find_stripe(conf, head_sector, conf->generation);
	if (head && !atomic_inc_not_zero(&head->count)) {
		spin_lock(&conf->device_lock);
		if (!atomic_read(&head->count)) {
			if (!test_bit(STRIPE_HANDLE, &head->state))
				atomic_inc(&conf->active_stripes);
			BUG_ON(list_empty(&head->lru) &&
			       !test_bit(STRIPE_EXPANDING, &head->state));
			inc_empty_inactive_list_flag = 0;
			if (!list_empty(conf->inactive_list + hash))
				inc_empty_inactive_list_flag = 1;
			list_del_init(&head->lru);
			if (list_empty(conf->inactive_list + hash) && inc_empty_inactive_list_flag)
				atomic_inc(&conf->empty_inactive_list_nr);
			if (head->group) {
				head->group->stripes_cnt--;
				head->group = NULL;
			}
		}
		atomic_inc(&head->count);
		spin_unlock(&conf->device_lock);
	}
	spin_unlock_irq(conf->hash_locks + hash);

	if (!head)
		return;
	if (!stripe_can_batch(head))
		goto out;

	lock_two_stripes(head, sh);
	/* clear_batch_ready clear the flag */
	if (!stripe_can_batch(head) || !stripe_can_batch(sh))
		goto unlock_out;

	if (sh->batch_head)
		goto unlock_out;

	dd_idx = 0;
	while (dd_idx == sh->pd_idx || dd_idx == sh->qd_idx)
		dd_idx++;
	if (head->dev[dd_idx].towrite->bi_opf != sh->dev[dd_idx].towrite->bi_opf ||
	    bio_op(head->dev[dd_idx].towrite) != bio_op(sh->dev[dd_idx].towrite))
		goto unlock_out;

	if (head->batch_head) {
		spin_lock(&head->batch_head->batch_lock);
		/* This batch list is already running */
		if (!stripe_can_batch(head)) {
			spin_unlock(&head->batch_head->batch_lock);
			goto unlock_out;
		}
		/*
		 * We must assign batch_head of this stripe within the
		 * batch_lock, otherwise clear_batch_ready of batch head
		 * stripe could clear BATCH_READY bit of this stripe and
		 * this stripe->batch_head doesn't get assigned, which
		 * could confuse clear_batch_ready for this stripe
		 */
		sh->batch_head = head->batch_head;

		/*
		 * at this point, head's BATCH_READY could be cleared, but we
		 * can still add the stripe to batch list
		 */
		list_add(&sh->batch_list, &head->batch_list);
		spin_unlock(&head->batch_head->batch_lock);
	} else {
		head->batch_head = head;
		sh->batch_head = head->batch_head;
		spin_lock(&head->batch_lock);
		list_add_tail(&sh->batch_list, &head->batch_list);
		spin_unlock(&head->batch_lock);
	}

	if (test_and_clear_bit(STRIPE_PREREAD_ACTIVE, &sh->state))
		if (atomic_dec_return(&conf->preread_active_stripes)
		    < IO_THRESHOLD)
			md_wakeup_thread(conf->mddev->thread);

	if (test_and_clear_bit(STRIPE_BIT_DELAY, &sh->state)) {
		int seq = sh->bm_seq;
		if (test_bit(STRIPE_BIT_DELAY, &sh->batch_head->state) &&
		    sh->batch_head->bm_seq > seq)
			seq = sh->batch_head->bm_seq;
		set_bit(STRIPE_BIT_DELAY, &sh->batch_head->state);
		sh->batch_head->bm_seq = seq;
	}

	atomic_inc(&sh->count);
unlock_out:
	unlock_two_stripes(head, sh);
out:
	raid5_release_stripe(head);
}

/* Determine if 'data_offset' or 'new_data_offset' should be used
 * in this stripe_head.
 */
static int use_new_offset(struct r5conf *conf, struct stripe_head *sh)
{
	sector_t progress = conf->reshape_progress;
	/* Need a memory barrier to make sure we see the value
	 * of conf->generation, or ->data_offset that was set before
	 * reshape_progress was updated.
	 */
	smp_rmb();
	if (progress == MaxSector)
		return 0;
	if (sh->generation == conf->generation - 1)
		return 0;
	/* We are in a reshape, and this is a new-generation stripe,
	 * so use new_data_offset.
	 */
	return 1;
}

static void dispatch_bio_list(struct bio_list *tmp)
{
	struct bio *bio;

	while ((bio = bio_list_pop(tmp)))
		submit_bio_noacct(bio);
}

static int cmp_stripe(void *priv, const struct list_head *a,
		      const struct list_head *b)
{
	const struct r5pending_data *da = list_entry(a,
				struct r5pending_data, sibling);
	const struct r5pending_data *db = list_entry(b,
				struct r5pending_data, sibling);
	if (da->sector > db->sector)
		return 1;
	if (da->sector < db->sector)
		return -1;
	return 0;
}

static void dispatch_defer_bios(struct r5conf *conf, int target,
				struct bio_list *list)
{
	struct r5pending_data *data;
	struct list_head *first, *next = NULL;
	int cnt = 0;

	if (conf->pending_data_cnt == 0)
		return;

	list_sort(NULL, &conf->pending_list, cmp_stripe);

	first = conf->pending_list.next;

	/* temporarily move the head */
	if (conf->next_pending_data)
		list_move_tail(&conf->pending_list,
				&conf->next_pending_data->sibling);

	while (!list_empty(&conf->pending_list)) {
		data = list_first_entry(&conf->pending_list,
			struct r5pending_data, sibling);
		if (&data->sibling == first)
			first = data->sibling.next;
		next = data->sibling.next;

		bio_list_merge(list, &data->bios);
		list_move(&data->sibling, &conf->free_list);
		cnt++;
		if (cnt >= target)
			break;
	}
	conf->pending_data_cnt -= cnt;
	BUG_ON(conf->pending_data_cnt < 0 || cnt < target);

	if (next != &conf->pending_list)
		conf->next_pending_data = list_entry(next,
				struct r5pending_data, sibling);
	else
		conf->next_pending_data = NULL;
	/* list isn't empty */
	if (first != &conf->pending_list)
		list_move_tail(&conf->pending_list, first);
}

static void flush_deferred_bios(struct r5conf *conf)
{
	struct bio_list tmp = BIO_EMPTY_LIST;

	if (conf->pending_data_cnt == 0)
		return;

	spin_lock(&conf->pending_bios_lock);
	dispatch_defer_bios(conf, conf->pending_data_cnt, &tmp);
	BUG_ON(conf->pending_data_cnt != 0);
	spin_unlock(&conf->pending_bios_lock);

	dispatch_bio_list(&tmp);
}

static void defer_issue_bios(struct r5conf *conf, sector_t sector,
				struct bio_list *bios)
{
	struct bio_list tmp = BIO_EMPTY_LIST;
	struct r5pending_data *ent;

	spin_lock(&conf->pending_bios_lock);
	ent = list_first_entry(&conf->free_list, struct r5pending_data,
							sibling);
	list_move_tail(&ent->sibling, &conf->pending_list);
	ent->sector = sector;
	bio_list_init(&ent->bios);
	bio_list_merge(&ent->bios, bios);
	conf->pending_data_cnt++;
	if (conf->pending_data_cnt >= PENDING_IO_MAX)
		dispatch_defer_bios(conf, PENDING_IO_ONE_FLUSH, &tmp);

	spin_unlock(&conf->pending_bios_lock);

	dispatch_bio_list(&tmp);
}

static void
raid5_end_read_request(struct bio *bi);
static void
raid5_end_write_request(struct bio *bi);

static void ops_run_io(struct stripe_head *sh, struct stripe_head_state *s)
{
	struct r5conf *conf = sh->raid_conf;
	int i, disks = sh->disks;
	struct stripe_head *head_sh = sh;
	struct bio_list pending_bios = BIO_EMPTY_LIST;
	bool should_defer;

	might_sleep();

	if (log_stripe(sh, s) == 0)
		return;

	should_defer = conf->batch_bio_dispatch && conf->group_cnt;

	for (i = disks; i--; ) {
		int op, op_flags = 0;
		int replace_only = 0;
		struct bio *bi, *rbi;
		struct md_rdev *rdev, *rrdev = NULL;

		sh = head_sh;
		if (test_and_clear_bit(R5_Wantwrite, &sh->dev[i].flags)) {
			op = REQ_OP_WRITE;
			if (test_and_clear_bit(R5_WantFUA, &sh->dev[i].flags))
				op_flags = REQ_FUA;
			if (test_bit(R5_Discard, &sh->dev[i].flags))
				op = REQ_OP_DISCARD;
		} else if (test_and_clear_bit(R5_Wantread, &sh->dev[i].flags))
			op = REQ_OP_READ;
		else if (test_and_clear_bit(R5_WantReplace,
					    &sh->dev[i].flags)) {
			op = REQ_OP_WRITE;
			replace_only = 1;
		} else
			continue;
		if (test_and_clear_bit(R5_SyncIO, &sh->dev[i].flags))
			op_flags |= REQ_SYNC;

again:
		bi = &sh->dev[i].req;
		rbi = &sh->dev[i].rreq; /* For writing to replacement */

		rcu_read_lock();
		rrdev = rcu_dereference(conf->disks[i].replacement);
		smp_mb(); /* Ensure that if rrdev is NULL, rdev won't be */
		rdev = rcu_dereference(conf->disks[i].rdev);
		if (!rdev) {
			rdev = rrdev;
			rrdev = NULL;
		}
		if (op_is_write(op)) {
			if (replace_only)
				rdev = NULL;
			if (rdev == rrdev)
				/* We raced and saw duplicates */
				rrdev = NULL;
		} else {
			if (test_bit(R5_ReadRepl, &head_sh->dev[i].flags) && rrdev)
				rdev = rrdev;
			rrdev = NULL;
		}

		if (rdev && test_bit(Faulty, &rdev->flags))
			rdev = NULL;
		if (rdev)
			atomic_inc(&rdev->nr_pending);
		if (rrdev && test_bit(Faulty, &rrdev->flags))
			rrdev = NULL;
		if (rrdev)
			atomic_inc(&rrdev->nr_pending);
		rcu_read_unlock();

		/* We have already checked bad blocks for reads.  Now
		 * need to check for writes.  We never accept write errors
		 * on the replacement, so we don't to check rrdev.
		 */
		while (op_is_write(op) && rdev &&
		       test_bit(WriteErrorSeen, &rdev->flags)) {
			sector_t first_bad;
			int bad_sectors;
			int bad = is_badblock(rdev, sh->sector, RAID5_STRIPE_SECTORS(conf),
					      &first_bad, &bad_sectors);
			if (!bad)
				break;

			if (bad < 0) {
				set_bit(BlockedBadBlocks, &rdev->flags);
				if (!conf->mddev->external &&
				    conf->mddev->sb_flags) {
					/* It is very unlikely, but we might
					 * still need to write out the
					 * bad block log - better give it
					 * a chance*/
					md_check_recovery(conf->mddev);
				}
				/*
				 * Because md_wait_for_blocked_rdev
				 * will dec nr_pending, we must
				 * increment it first.
				 */
				atomic_inc(&rdev->nr_pending);
				md_wait_for_blocked_rdev(rdev, conf->mddev);
			} else {
				/* Acknowledged bad block - skip the write */
				rdev_dec_pending(rdev, conf->mddev);
				rdev = NULL;
			}
		}

		if (rdev) {
			if (s->syncing || s->expanding || s->expanded
			    || s->replacing)
				md_sync_acct(rdev->bdev, RAID5_STRIPE_SECTORS(conf));

			set_bit(STRIPE_IO_STARTED, &sh->state);

			bio_set_dev(bi, rdev->bdev);
			bio_set_op_attrs(bi, op, op_flags);
			bi->bi_end_io = op_is_write(op)
				? raid5_end_write_request
				: raid5_end_read_request;
			bi->bi_private = sh;

			pr_debug("%s: for %llu schedule op %d on disc %d\n",
				__func__, (unsigned long long)sh->sector,
				bi->bi_opf, i);
			atomic_inc(&sh->count);
			if (sh != head_sh)
				atomic_inc(&head_sh->count);
			if (use_new_offset(conf, sh))
				bi->bi_iter.bi_sector = (sh->sector
						 + rdev->new_data_offset);
			else
				bi->bi_iter.bi_sector = (sh->sector
						 + rdev->data_offset);
			if (test_bit(R5_ReadNoMerge, &head_sh->dev[i].flags))
				bi->bi_opf |= REQ_NOMERGE;

			if (test_bit(R5_SkipCopy, &sh->dev[i].flags))
				WARN_ON(test_bit(R5_UPTODATE, &sh->dev[i].flags));

			if (!op_is_write(op) &&
			    test_bit(R5_InJournal, &sh->dev[i].flags))
				/*
				 * issuing read for a page in journal, this
				 * must be preparing for prexor in rmw; read
				 * the data into orig_page
				 */
				sh->dev[i].vec.bv_page = sh->dev[i].orig_page;
			else
				sh->dev[i].vec.bv_page = sh->dev[i].page;
			bi->bi_vcnt = 1;
			bi->bi_io_vec[0].bv_len = RAID5_STRIPE_SIZE(conf);
			bi->bi_io_vec[0].bv_offset = sh->dev[i].offset;
			bi->bi_iter.bi_size = RAID5_STRIPE_SIZE(conf);
			bi->bi_write_hint = sh->dev[i].write_hint;
			if (!rrdev)
				sh->dev[i].write_hint = RWH_WRITE_LIFE_NOT_SET;
			/*
			 * If this is discard request, set bi_vcnt 0. We don't
			 * want to confuse SCSI because SCSI will replace payload
			 */
			if (op == REQ_OP_DISCARD)
				bi->bi_vcnt = 0;
			if (rrdev)
				set_bit(R5_DOUBLE_LOCKED, &sh->dev[i].flags);

			if (conf->mddev->gendisk)
				trace_block_bio_remap(bi,
						disk_devt(conf->mddev->gendisk),
						sh->dev[i].sector);
			if (should_defer && op_is_write(op))
				bio_list_add(&pending_bios, bi);
			else
				submit_bio_noacct(bi);
		}
		if (rrdev) {
			if (s->syncing || s->expanding || s->expanded
			    || s->replacing)
				md_sync_acct(rrdev->bdev, RAID5_STRIPE_SECTORS(conf));

			set_bit(STRIPE_IO_STARTED, &sh->state);

			bio_set_dev(rbi, rrdev->bdev);
			bio_set_op_attrs(rbi, op, op_flags);
			BUG_ON(!op_is_write(op));
			rbi->bi_end_io = raid5_end_write_request;
			rbi->bi_private = sh;

			pr_debug("%s: for %llu schedule op %d on "
				 "replacement disc %d\n",
				__func__, (unsigned long long)sh->sector,
				rbi->bi_opf, i);
			atomic_inc(&sh->count);
			if (sh != head_sh)
				atomic_inc(&head_sh->count);
			if (use_new_offset(conf, sh))
				rbi->bi_iter.bi_sector = (sh->sector
						  + rrdev->new_data_offset);
			else
				rbi->bi_iter.bi_sector = (sh->sector
						  + rrdev->data_offset);
			if (test_bit(R5_SkipCopy, &sh->dev[i].flags))
				WARN_ON(test_bit(R5_UPTODATE, &sh->dev[i].flags));
			sh->dev[i].rvec.bv_page = sh->dev[i].page;
			rbi->bi_vcnt = 1;
			rbi->bi_io_vec[0].bv_len = RAID5_STRIPE_SIZE(conf);
			rbi->bi_io_vec[0].bv_offset = sh->dev[i].offset;
			rbi->bi_iter.bi_size = RAID5_STRIPE_SIZE(conf);
			rbi->bi_write_hint = sh->dev[i].write_hint;
			sh->dev[i].write_hint = RWH_WRITE_LIFE_NOT_SET;
			/*
			 * If this is discard request, set bi_vcnt 0. We don't
			 * want to confuse SCSI because SCSI will replace payload
			 */
			if (op == REQ_OP_DISCARD)
				rbi->bi_vcnt = 0;
			if (conf->mddev->gendisk)
				trace_block_bio_remap(rbi,
						disk_devt(conf->mddev->gendisk),
						sh->dev[i].sector);
			if (should_defer && op_is_write(op))
				bio_list_add(&pending_bios, rbi);
			else
				submit_bio_noacct(rbi);
		}
		if (!rdev && !rrdev) {
			if (op_is_write(op))
				set_bit(STRIPE_DEGRADED, &sh->state);
			pr_debug("skip op %d on disc %d for sector %llu\n",
				bi->bi_opf, i, (unsigned long long)sh->sector);
			clear_bit(R5_LOCKED, &sh->dev[i].flags);
			set_bit(STRIPE_HANDLE, &sh->state);
		}

		if (!head_sh->batch_head)
			continue;
		sh = list_first_entry(&sh->batch_list, struct stripe_head,
				      batch_list);
		if (sh != head_sh)
			goto again;
	}

	if (should_defer && !bio_list_empty(&pending_bios))
		defer_issue_bios(conf, head_sh->sector, &pending_bios);
}

static struct dma_async_tx_descriptor *
async_copy_data(int frombio, struct bio *bio, struct page **page,
	unsigned int poff, sector_t sector, struct dma_async_tx_descriptor *tx,
	struct stripe_head *sh, int no_skipcopy)
{
	struct bio_vec bvl;
	struct bvec_iter iter;
	struct page *bio_page;
	int page_offset;
	struct async_submit_ctl submit;
	enum async_tx_flags flags = 0;
	struct r5conf *conf = sh->raid_conf;

	if (bio->bi_iter.bi_sector >= sector)
		page_offset = (signed)(bio->bi_iter.bi_sector - sector) * 512;
	else
		page_offset = (signed)(sector - bio->bi_iter.bi_sector) * -512;

	if (frombio)
		flags |= ASYNC_TX_FENCE;
	init_async_submit(&submit, flags, tx, NULL, NULL, NULL);

	bio_for_each_segment(bvl, bio, iter) {
		int len = bvl.bv_len;
		int clen;
		int b_offset = 0;

		if (page_offset < 0) {
			b_offset = -page_offset;
			page_offset += b_offset;
			len -= b_offset;
		}

		if (len > 0 && page_offset + len > RAID5_STRIPE_SIZE(conf))
			clen = RAID5_STRIPE_SIZE(conf) - page_offset;
		else
			clen = len;

		if (clen > 0) {
			b_offset += bvl.bv_offset;
			bio_page = bvl.bv_page;
			if (frombio) {
				if (conf->skip_copy &&
				    b_offset == 0 && page_offset == 0 &&
				    clen == RAID5_STRIPE_SIZE(conf) &&
				    !no_skipcopy)
					*page = bio_page;
				else
					tx = async_memcpy(*page, bio_page, page_offset + poff,
						  b_offset, clen, &submit);
			} else
				tx = async_memcpy(bio_page, *page, b_offset,
						  page_offset + poff, clen, &submit);
		}
		/* chain the operations */
		submit.depend_tx = tx;

		if (clen < len) /* hit end of page */
			break;
		page_offset +=  len;
	}

	return tx;
}

static void ops_complete_biofill(void *stripe_head_ref)
{
	struct stripe_head *sh = stripe_head_ref;
	int i;
	struct r5conf *conf = sh->raid_conf;

	pr_debug("%s: stripe %llu\n", __func__,
		(unsigned long long)sh->sector);

	/* clear completed biofills */
	for (i = sh->disks; i--; ) {
		struct r5dev *dev = &sh->dev[i];

		/* acknowledge completion of a biofill operation */
		/* and check if we need to reply to a read request,
		 * new R5_Wantfill requests are held off until
		 * !STRIPE_BIOFILL_RUN
		 */
		if (test_and_clear_bit(R5_Wantfill, &dev->flags)) {
			struct bio *rbi, *rbi2;

			BUG_ON(!dev->read);
			rbi = dev->read;
			dev->read = NULL;
			while (rbi && rbi->bi_iter.bi_sector <
				dev->sector + RAID5_STRIPE_SECTORS(conf)) {
				rbi2 = r5_next_bio(conf, rbi, dev->sector);
				bio_endio(rbi);
				rbi = rbi2;
			}
		}
	}
	clear_bit(STRIPE_BIOFILL_RUN, &sh->state);

	set_bit(STRIPE_HANDLE, &sh->state);
	raid5_release_stripe(sh);
}

static void ops_run_biofill(struct stripe_head *sh)
{
	struct dma_async_tx_descriptor *tx = NULL;
	struct async_submit_ctl submit;
	int i;
	struct r5conf *conf = sh->raid_conf;

	BUG_ON(sh->batch_head);
	pr_debug("%s: stripe %llu\n", __func__,
		(unsigned long long)sh->sector);

	for (i = sh->disks; i--; ) {
		struct r5dev *dev = &sh->dev[i];
		if (test_bit(R5_Wantfill, &dev->flags)) {
			struct bio *rbi;
			spin_lock_irq(&sh->stripe_lock);
			dev->read = rbi = dev->toread;
			dev->toread = NULL;
			spin_unlock_irq(&sh->stripe_lock);
			while (rbi && rbi->bi_iter.bi_sector <
				dev->sector + RAID5_STRIPE_SECTORS(conf)) {
				tx = async_copy_data(0, rbi, &dev->page,
						     dev->offset,
						     dev->sector, tx, sh, 0);
				rbi = r5_next_bio(conf, rbi, dev->sector);
			}
		}
	}

	atomic_inc(&sh->count);
	init_async_submit(&submit, ASYNC_TX_ACK, tx, ops_complete_biofill, sh, NULL);
	async_trigger_callback(&submit);
}

static void mark_target_uptodate(struct stripe_head *sh, int target)
{
	struct r5dev *tgt;

	if (target < 0)
		return;

	tgt = &sh->dev[target];
	set_bit(R5_UPTODATE, &tgt->flags);
	BUG_ON(!test_bit(R5_Wantcompute, &tgt->flags));
	clear_bit(R5_Wantcompute, &tgt->flags);
}

static void ops_complete_compute(void *stripe_head_ref)
{
	struct stripe_head *sh = stripe_head_ref;

	pr_debug("%s: stripe %llu\n", __func__,
		(unsigned long long)sh->sector);

	/* mark the computed target(s) as uptodate */
	mark_target_uptodate(sh, sh->ops.target);
	mark_target_uptodate(sh, sh->ops.target2);

	clear_bit(STRIPE_COMPUTE_RUN, &sh->state);
	if (sh->check_state == check_state_compute_run)
		sh->check_state = check_state_compute_result;
	set_bit(STRIPE_HANDLE, &sh->state);
	raid5_release_stripe(sh);
}

/* return a pointer to the address conversion region of the scribble buffer */
static struct page **to_addr_page(struct raid5_percpu *percpu, int i)
{
	return percpu->scribble + i * percpu->scribble_obj_size;
}

/* return a pointer to the address conversion region of the scribble buffer */
static addr_conv_t *to_addr_conv(struct stripe_head *sh,
				 struct raid5_percpu *percpu, int i)
{
	return (void *) (to_addr_page(percpu, i) + sh->disks + 2);
}

/*
 * Return a pointer to record offset address.
 */
static unsigned int *
to_addr_offs(struct stripe_head *sh, struct raid5_percpu *percpu)
{
	return (unsigned int *) (to_addr_conv(sh, percpu, 0) + sh->disks + 2);
}

static struct dma_async_tx_descriptor *
ops_run_compute5(struct stripe_head *sh, struct raid5_percpu *percpu)
{
	int disks = sh->disks;
	struct page **xor_srcs = to_addr_page(percpu, 0);
	unsigned int *off_srcs = to_addr_offs(sh, percpu);
	int target = sh->ops.target;
	struct r5dev *tgt = &sh->dev[target];
	struct page *xor_dest = tgt->page;
	unsigned int off_dest = tgt->offset;
	int count = 0;
	struct dma_async_tx_descriptor *tx;
	struct async_submit_ctl submit;
	int i;

	BUG_ON(sh->batch_head);

	pr_debug("%s: stripe %llu block: %d\n",
		__func__, (unsigned long long)sh->sector, target);
	BUG_ON(!test_bit(R5_Wantcompute, &tgt->flags));

	for (i = disks; i--; ) {
		if (i != target) {
			off_srcs[count] = sh->dev[i].offset;
			xor_srcs[count++] = sh->dev[i].page;
		}
	}

	atomic_inc(&sh->count);

	init_async_submit(&submit, ASYNC_TX_FENCE|ASYNC_TX_XOR_ZERO_DST, NULL,
			  ops_complete_compute, sh, to_addr_conv(sh, percpu, 0));
	if (unlikely(count == 1))
		tx = async_memcpy(xor_dest, xor_srcs[0], off_dest, off_srcs[0],
				RAID5_STRIPE_SIZE(sh->raid_conf), &submit);
	else
		tx = async_xor_offs(xor_dest, off_dest, xor_srcs, off_srcs, count,
				RAID5_STRIPE_SIZE(sh->raid_conf), &submit);

	return tx;
}

/* set_syndrome_sources - populate source buffers for gen_syndrome
 * @srcs - (struct page *) array of size sh->disks
 * @offs - (unsigned int) array of offset for each page
 * @sh - stripe_head to parse
 *
 * Populates srcs in proper layout order for the stripe and returns the
 * 'count' of sources to be used in a call to async_gen_syndrome.  The P
 * destination buffer is recorded in srcs[count] and the Q destination
 * is recorded in srcs[count+1]].
 */
static int set_syndrome_sources(struct page **srcs,
				unsigned int *offs,
				struct stripe_head *sh,
				int srctype)
{
	int disks = sh->disks;
	int syndrome_disks = sh->ddf_layout ? disks : (disks - 2);
	int d0_idx = raid6_d0(sh);
	int count;
	int i;

	for (i = 0; i < disks; i++)
		srcs[i] = NULL;

	count = 0;
	i = d0_idx;
	do {
		int slot = raid6_idx_to_slot(i, sh, &count, syndrome_disks);
		struct r5dev *dev = &sh->dev[i];

		if (i == sh->qd_idx || i == sh->pd_idx ||
		    (srctype == SYNDROME_SRC_ALL) ||
		    (srctype == SYNDROME_SRC_WANT_DRAIN &&
		     (test_bit(R5_Wantdrain, &dev->flags) ||
		      test_bit(R5_InJournal, &dev->flags))) ||
		    (srctype == SYNDROME_SRC_WRITTEN &&
		     (dev->written ||
		      test_bit(R5_InJournal, &dev->flags)))) {
			if (test_bit(R5_InJournal, &dev->flags))
				srcs[slot] = sh->dev[i].orig_page;
			else
				srcs[slot] = sh->dev[i].page;
			/*
			 * For R5_InJournal, PAGE_SIZE must be 4KB and will
			 * not shared page. In that case, dev[i].offset
			 * is 0.
			 */
			offs[slot] = sh->dev[i].offset;
		}
		i = raid6_next_disk(i, disks);
	} while (i != d0_idx);

	return syndrome_disks;
}

static struct dma_async_tx_descriptor *
ops_run_compute6_1(struct stripe_head *sh, struct raid5_percpu *percpu)
{
	int disks = sh->disks;
	struct page **blocks = to_addr_page(percpu, 0);
	unsigned int *offs = to_addr_offs(sh, percpu);
	int target;
	int qd_idx = sh->qd_idx;
	struct dma_async_tx_descriptor *tx;
	struct async_submit_ctl submit;
	struct r5dev *tgt;
	struct page *dest;
	unsigned int dest_off;
	int i;
	int count;

	BUG_ON(sh->batch_head);
	if (sh->ops.target < 0)
		target = sh->ops.target2;
	else if (sh->ops.target2 < 0)
		target = sh->ops.target;
	else
		/* we should only have one valid target */
		BUG();
	BUG_ON(target < 0);
	pr_debug("%s: stripe %llu block: %d\n",
		__func__, (unsigned long long)sh->sector, target);

	tgt = &sh->dev[target];
	BUG_ON(!test_bit(R5_Wantcompute, &tgt->flags));
	dest = tgt->page;
	dest_off = tgt->offset;

	atomic_inc(&sh->count);

	if (target == qd_idx) {
		count = set_syndrome_sources(blocks, offs, sh, SYNDROME_SRC_ALL);
		blocks[count] = NULL; /* regenerating p is not necessary */
		BUG_ON(blocks[count+1] != dest); /* q should already be set */
		init_async_submit(&submit, ASYNC_TX_FENCE, NULL,
				  ops_complete_compute, sh,
				  to_addr_conv(sh, percpu, 0));
		tx = async_gen_syndrome(blocks, offs, count+2,
				RAID5_STRIPE_SIZE(sh->raid_conf), &submit);
	} else {
		/* Compute any data- or p-drive using XOR */
		count = 0;
		for (i = disks; i-- ; ) {
			if (i == target || i == qd_idx)
				continue;
			offs[count] = sh->dev[i].offset;
			blocks[count++] = sh->dev[i].page;
		}

		init_async_submit(&submit, ASYNC_TX_FENCE|ASYNC_TX_XOR_ZERO_DST,
				  NULL, ops_complete_compute, sh,
				  to_addr_conv(sh, percpu, 0));
		tx = async_xor_offs(dest, dest_off, blocks, offs, count,
				RAID5_STRIPE_SIZE(sh->raid_conf), &submit);
	}

	return tx;
}

static struct dma_async_tx_descriptor *
ops_run_compute6_2(struct stripe_head *sh, struct raid5_percpu *percpu)
{
	int i, count, disks = sh->disks;
	int syndrome_disks = sh->ddf_layout ? disks : disks-2;
	int d0_idx = raid6_d0(sh);
	int faila = -1, failb = -1;
	int target = sh->ops.target;
	int target2 = sh->ops.target2;
	struct r5dev *tgt = &sh->dev[target];
	struct r5dev *tgt2 = &sh->dev[target2];
	struct dma_async_tx_descriptor *tx;
	struct page **blocks = to_addr_page(percpu, 0);
	unsigned int *offs = to_addr_offs(sh, percpu);
	struct async_submit_ctl submit;

	BUG_ON(sh->batch_head);
	pr_debug("%s: stripe %llu block1: %d block2: %d\n",
		 __func__, (unsigned long long)sh->sector, target, target2);
	BUG_ON(target < 0 || target2 < 0);
	BUG_ON(!test_bit(R5_Wantcompute, &tgt->flags));
	BUG_ON(!test_bit(R5_Wantcompute, &tgt2->flags));

	/* we need to open-code set_syndrome_sources to handle the
	 * slot number conversion for 'faila' and 'failb'
	 */
	for (i = 0; i < disks ; i++) {
		offs[i] = 0;
		blocks[i] = NULL;
	}
	count = 0;
	i = d0_idx;
	do {
		int slot = raid6_idx_to_slot(i, sh, &count, syndrome_disks);

		offs[slot] = sh->dev[i].offset;
		blocks[slot] = sh->dev[i].page;

		if (i == target)
			faila = slot;
		if (i == target2)
			failb = slot;
		i = raid6_next_disk(i, disks);
	} while (i != d0_idx);

	BUG_ON(faila == failb);
	if (failb < faila)
		swap(faila, failb);
	pr_debug("%s: stripe: %llu faila: %d failb: %d\n",
		 __func__, (unsigned long long)sh->sector, faila, failb);

	atomic_inc(&sh->count);

	if (failb == syndrome_disks+1) {
		/* Q disk is one of the missing disks */
		if (faila == syndrome_disks) {
			/* Missing P+Q, just recompute */
			init_async_submit(&submit, ASYNC_TX_FENCE, NULL,
					  ops_complete_compute, sh,
					  to_addr_conv(sh, percpu, 0));
			return async_gen_syndrome(blocks, offs, syndrome_disks+2,
						  RAID5_STRIPE_SIZE(sh->raid_conf),
						  &submit);
		} else {
			struct page *dest;
			unsigned int dest_off;
			int data_target;
			int qd_idx = sh->qd_idx;

			/* Missing D+Q: recompute D from P, then recompute Q */
			if (target == qd_idx)
				data_target = target2;
			else
				data_target = target;

			count = 0;
			for (i = disks; i-- ; ) {
				if (i == data_target || i == qd_idx)
					continue;
				offs[count] = sh->dev[i].offset;
				blocks[count++] = sh->dev[i].page;
			}
			dest = sh->dev[data_target].page;
			dest_off = sh->dev[data_target].offset;
			init_async_submit(&submit,
					  ASYNC_TX_FENCE|ASYNC_TX_XOR_ZERO_DST,
					  NULL, NULL, NULL,
					  to_addr_conv(sh, percpu, 0));
			tx = async_xor_offs(dest, dest_off, blocks, offs, count,
				       RAID5_STRIPE_SIZE(sh->raid_conf),
				       &submit);

			count = set_syndrome_sources(blocks, offs, sh, SYNDROME_SRC_ALL);
			init_async_submit(&submit, ASYNC_TX_FENCE, tx,
					  ops_complete_compute, sh,
					  to_addr_conv(sh, percpu, 0));
			return async_gen_syndrome(blocks, offs, count+2,
						  RAID5_STRIPE_SIZE(sh->raid_conf),
						  &submit);
		}
	} else {
		init_async_submit(&submit, ASYNC_TX_FENCE, NULL,
				  ops_complete_compute, sh,
				  to_addr_conv(sh, percpu, 0));
		if (failb == syndrome_disks) {
			/* We're missing D+P. */
			return async_raid6_datap_recov(syndrome_disks+2,
						RAID5_STRIPE_SIZE(sh->raid_conf),
						faila,
						blocks, offs, &submit);
		} else {
			/* We're missing D+D. */
			return async_raid6_2data_recov(syndrome_disks+2,
						RAID5_STRIPE_SIZE(sh->raid_conf),
						faila, failb,
						blocks, offs, &submit);
		}
	}
}

static void ops_complete_prexor(void *stripe_head_ref)
{
	struct stripe_head *sh = stripe_head_ref;

	pr_debug("%s: stripe %llu\n", __func__,
		(unsigned long long)sh->sector);

	if (r5c_is_writeback(sh->raid_conf->log))
		/*
		 * raid5-cache write back uses orig_page during prexor.
		 * After prexor, it is time to free orig_page
		 */
		r5c_release_extra_page(sh);
}

static struct dma_async_tx_descriptor *
ops_run_prexor5(struct stripe_head *sh, struct raid5_percpu *percpu,
		struct dma_async_tx_descriptor *tx)
{
	int disks = sh->disks;
	struct page **xor_srcs = to_addr_page(percpu, 0);
	unsigned int *off_srcs = to_addr_offs(sh, percpu);
	int count = 0, pd_idx = sh->pd_idx, i;
	struct async_submit_ctl submit;

	/* existing parity data subtracted */
	unsigned int off_dest = off_srcs[count] = sh->dev[pd_idx].offset;
	struct page *xor_dest = xor_srcs[count++] = sh->dev[pd_idx].page;

	BUG_ON(sh->batch_head);
	pr_debug("%s: stripe %llu\n", __func__,
		(unsigned long long)sh->sector);

	for (i = disks; i--; ) {
		struct r5dev *dev = &sh->dev[i];
		/* Only process blocks that are known to be uptodate */
		if (test_bit(R5_InJournal, &dev->flags)) {
			/*
			 * For this case, PAGE_SIZE must be equal to 4KB and
			 * page offset is zero.
			 */
			off_srcs[count] = dev->offset;
			xor_srcs[count++] = dev->orig_page;
		} else if (test_bit(R5_Wantdrain, &dev->flags)) {
			off_srcs[count] = dev->offset;
			xor_srcs[count++] = dev->page;
		}
	}

	init_async_submit(&submit, ASYNC_TX_FENCE|ASYNC_TX_XOR_DROP_DST, tx,
			  ops_complete_prexor, sh, to_addr_conv(sh, percpu, 0));
	tx = async_xor_offs(xor_dest, off_dest, xor_srcs, off_srcs, count,
			RAID5_STRIPE_SIZE(sh->raid_conf), &submit);

	return tx;
}

static struct dma_async_tx_descriptor *
ops_run_prexor6(struct stripe_head *sh, struct raid5_percpu *percpu,
		struct dma_async_tx_descriptor *tx)
{
	struct page **blocks = to_addr_page(percpu, 0);
	unsigned int *offs = to_addr_offs(sh, percpu);
	int count;
	struct async_submit_ctl submit;

	pr_debug("%s: stripe %llu\n", __func__,
		(unsigned long long)sh->sector);

	count = set_syndrome_sources(blocks, offs, sh, SYNDROME_SRC_WANT_DRAIN);

	init_async_submit(&submit, ASYNC_TX_FENCE|ASYNC_TX_PQ_XOR_DST, tx,
			  ops_complete_prexor, sh, to_addr_conv(sh, percpu, 0));
	tx = async_gen_syndrome(blocks, offs, count+2,
			RAID5_STRIPE_SIZE(sh->raid_conf), &submit);

	return tx;
}

static struct dma_async_tx_descriptor *
ops_run_biodrain(struct stripe_head *sh, struct dma_async_tx_descriptor *tx)
{
	struct r5conf *conf = sh->raid_conf;
	int disks = sh->disks;
	int i;
	struct stripe_head *head_sh = sh;

	pr_debug("%s: stripe %llu\n", __func__,
		(unsigned long long)sh->sector);

	for (i = disks; i--; ) {
		struct r5dev *dev;
		struct bio *chosen;

		sh = head_sh;
		if (test_and_clear_bit(R5_Wantdrain, &head_sh->dev[i].flags)) {
			struct bio *wbi;

again:
			dev = &sh->dev[i];
			/*
			 * clear R5_InJournal, so when rewriting a page in
			 * journal, it is not skipped by r5l_log_stripe()
			 */
			clear_bit(R5_InJournal, &dev->flags);
			spin_lock_irq(&sh->stripe_lock);
			chosen = dev->towrite;
			dev->towrite = NULL;
			sh->overwrite_disks = 0;
			BUG_ON(dev->written);
			wbi = dev->written = chosen;
			spin_unlock_irq(&sh->stripe_lock);
			WARN_ON(dev->page != dev->orig_page);

			while (wbi && wbi->bi_iter.bi_sector <
				dev->sector + RAID5_STRIPE_SECTORS(conf)) {
				if (wbi->bi_opf & REQ_FUA)
					set_bit(R5_WantFUA, &dev->flags);
				if (wbi->bi_opf & REQ_SYNC)
					set_bit(R5_SyncIO, &dev->flags);
				if (bio_op(wbi) == REQ_OP_DISCARD)
					set_bit(R5_Discard, &dev->flags);
				else {
					tx = async_copy_data(1, wbi, &dev->page,
							     dev->offset,
							     dev->sector, tx, sh,
							     r5c_is_writeback(conf->log));
					if (dev->page != dev->orig_page &&
					    !r5c_is_writeback(conf->log)) {
						set_bit(R5_SkipCopy, &dev->flags);
						clear_bit(R5_UPTODATE, &dev->flags);
						clear_bit(R5_OVERWRITE, &dev->flags);
					}
				}
				wbi = r5_next_bio(conf, wbi, dev->sector);
			}

			if (head_sh->batch_head) {
				sh = list_first_entry(&sh->batch_list,
						      struct stripe_head,
						      batch_list);
				if (sh == head_sh)
					continue;
				goto again;
			}
		}
	}

	return tx;
}

static void ops_complete_reconstruct(void *stripe_head_ref)
{
	struct stripe_head *sh = stripe_head_ref;
	int disks = sh->disks;
	int pd_idx = sh->pd_idx;
	int qd_idx = sh->qd_idx;
	int i;
	bool fua = false, sync = false, discard = false;

	pr_debug("%s: stripe %llu\n", __func__,
		(unsigned long long)sh->sector);

	for (i = disks; i--; ) {
		fua |= test_bit(R5_WantFUA, &sh->dev[i].flags);
		sync |= test_bit(R5_SyncIO, &sh->dev[i].flags);
		discard |= test_bit(R5_Discard, &sh->dev[i].flags);
	}

	for (i = disks; i--; ) {
		struct r5dev *dev = &sh->dev[i];

		if (dev->written || i == pd_idx || i == qd_idx) {
			if (!discard && !test_bit(R5_SkipCopy, &dev->flags)) {
				set_bit(R5_UPTODATE, &dev->flags);
				if (test_bit(STRIPE_EXPAND_READY, &sh->state))
					set_bit(R5_Expanded, &dev->flags);
			}
			if (fua)
				set_bit(R5_WantFUA, &dev->flags);
			if (sync)
				set_bit(R5_SyncIO, &dev->flags);
		}
	}

	if (sh->reconstruct_state == reconstruct_state_drain_run)
		sh->reconstruct_state = reconstruct_state_drain_result;
	else if (sh->reconstruct_state == reconstruct_state_prexor_drain_run)
		sh->reconstruct_state = reconstruct_state_prexor_drain_result;
	else {
		BUG_ON(sh->reconstruct_state != reconstruct_state_run);
		sh->reconstruct_state = reconstruct_state_result;
	}

	set_bit(STRIPE_HANDLE, &sh->state);
	raid5_release_stripe(sh);
}

static void
ops_run_reconstruct5(struct stripe_head *sh, struct raid5_percpu *percpu,
		     struct dma_async_tx_descriptor *tx)
{
	int disks = sh->disks;
	struct page **xor_srcs;
	unsigned int *off_srcs;
	struct async_submit_ctl submit;
	int count, pd_idx = sh->pd_idx, i;
	struct page *xor_dest;
	unsigned int off_dest;
	int prexor = 0;
	unsigned long flags;
	int j = 0;
	struct stripe_head *head_sh = sh;
	int last_stripe;

	pr_debug("%s: stripe %llu\n", __func__,
		(unsigned long long)sh->sector);

	for (i = 0; i < sh->disks; i++) {
		if (pd_idx == i)
			continue;
		if (!test_bit(R5_Discard, &sh->dev[i].flags))
			break;
	}
	if (i >= sh->disks) {
		atomic_inc(&sh->count);
		set_bit(R5_Discard, &sh->dev[pd_idx].flags);
		ops_complete_reconstruct(sh);
		return;
	}
again:
	count = 0;
	xor_srcs = to_addr_page(percpu, j);
	off_srcs = to_addr_offs(sh, percpu);
	/* check if prexor is active which means only process blocks
	 * that are part of a read-modify-write (written)
	 */
	if (head_sh->reconstruct_state == reconstruct_state_prexor_drain_run) {
		prexor = 1;
		off_dest = off_srcs[count] = sh->dev[pd_idx].offset;
		xor_dest = xor_srcs[count++] = sh->dev[pd_idx].page;
		for (i = disks; i--; ) {
			struct r5dev *dev = &sh->dev[i];
			if (head_sh->dev[i].written ||
			    test_bit(R5_InJournal, &head_sh->dev[i].flags)) {
				off_srcs[count] = dev->offset;
				xor_srcs[count++] = dev->page;
			}
		}
	} else {
		xor_dest = sh->dev[pd_idx].page;
		off_dest = sh->dev[pd_idx].offset;
		for (i = disks; i--; ) {
			struct r5dev *dev = &sh->dev[i];
			if (i != pd_idx) {
				off_srcs[count] = dev->offset;
				xor_srcs[count++] = dev->page;
			}
		}
	}

	/* 1/ if we prexor'd then the dest is reused as a source
	 * 2/ if we did not prexor then we are redoing the parity
	 * set ASYNC_TX_XOR_DROP_DST and ASYNC_TX_XOR_ZERO_DST
	 * for the synchronous xor case
	 */
	last_stripe = !head_sh->batch_head ||
		list_first_entry(&sh->batch_list,
				 struct stripe_head, batch_list) == head_sh;
	if (last_stripe) {
		flags = ASYNC_TX_ACK |
			(prexor ? ASYNC_TX_XOR_DROP_DST : ASYNC_TX_XOR_ZERO_DST);

		atomic_inc(&head_sh->count);
		init_async_submit(&submit, flags, tx, ops_complete_reconstruct, head_sh,
				  to_addr_conv(sh, percpu, j));
	} else {
		flags = prexor ? ASYNC_TX_XOR_DROP_DST : ASYNC_TX_XOR_ZERO_DST;
		init_async_submit(&submit, flags, tx, NULL, NULL,
				  to_addr_conv(sh, percpu, j));
	}

	if (unlikely(count == 1))
		tx = async_memcpy(xor_dest, xor_srcs[0], off_dest, off_srcs[0],
				RAID5_STRIPE_SIZE(sh->raid_conf), &submit);
	else
		tx = async_xor_offs(xor_dest, off_dest, xor_srcs, off_srcs, count,
				RAID5_STRIPE_SIZE(sh->raid_conf), &submit);
	if (!last_stripe) {
		j++;
		sh = list_first_entry(&sh->batch_list, struct stripe_head,
				      batch_list);
		goto again;
	}
}

static void
ops_run_reconstruct6(struct stripe_head *sh, struct raid5_percpu *percpu,
		     struct dma_async_tx_descriptor *tx)
{
	struct async_submit_ctl submit;
	struct page **blocks;
	unsigned int *offs;
	int count, i, j = 0;
	struct stripe_head *head_sh = sh;
	int last_stripe;
	int synflags;
	unsigned long txflags;

	pr_debug("%s: stripe %llu\n", __func__, (unsigned long long)sh->sector);

	for (i = 0; i < sh->disks; i++) {
		if (sh->pd_idx == i || sh->qd_idx == i)
			continue;
		if (!test_bit(R5_Discard, &sh->dev[i].flags))
			break;
	}
	if (i >= sh->disks) {
		atomic_inc(&sh->count);
		set_bit(R5_Discard, &sh->dev[sh->pd_idx].flags);
		set_bit(R5_Discard, &sh->dev[sh->qd_idx].flags);
		ops_complete_reconstruct(sh);
		return;
	}

again:
	blocks = to_addr_page(percpu, j);
	offs = to_addr_offs(sh, percpu);

	if (sh->reconstruct_state == reconstruct_state_prexor_drain_run) {
		synflags = SYNDROME_SRC_WRITTEN;
		txflags = ASYNC_TX_ACK | ASYNC_TX_PQ_XOR_DST;
	} else {
		synflags = SYNDROME_SRC_ALL;
		txflags = ASYNC_TX_ACK;
	}

	count = set_syndrome_sources(blocks, offs, sh, synflags);
	last_stripe = !head_sh->batch_head ||
		list_first_entry(&sh->batch_list,
				 struct stripe_head, batch_list) == head_sh;

	if (last_stripe) {
		atomic_inc(&head_sh->count);
		init_async_submit(&submit, txflags, tx, ops_complete_reconstruct,
				  head_sh, to_addr_conv(sh, percpu, j));
	} else
		init_async_submit(&submit, 0, tx, NULL, NULL,
				  to_addr_conv(sh, percpu, j));
	tx = async_gen_syndrome(blocks, offs, count+2,
			RAID5_STRIPE_SIZE(sh->raid_conf),  &submit);
	if (!last_stripe) {
		j++;
		sh = list_first_entry(&sh->batch_list, struct stripe_head,
				      batch_list);
		goto again;
	}
}

static void ops_complete_check(void *stripe_head_ref)
{
	struct stripe_head *sh = stripe_head_ref;

	pr_debug("%s: stripe %llu\n", __func__,
		(unsigned long long)sh->sector);

	sh->check_state = check_state_check_result;
	set_bit(STRIPE_HANDLE, &sh->state);
	raid5_release_stripe(sh);
}

static void ops_run_check_p(struct stripe_head *sh, struct raid5_percpu *percpu)
{
	int disks = sh->disks;
	int pd_idx = sh->pd_idx;
	int qd_idx = sh->qd_idx;
	struct page *xor_dest;
	unsigned int off_dest;
	struct page **xor_srcs = to_addr_page(percpu, 0);
	unsigned int *off_srcs = to_addr_offs(sh, percpu);
	struct dma_async_tx_descriptor *tx;
	struct async_submit_ctl submit;
	int count;
	int i;

	pr_debug("%s: stripe %llu\n", __func__,
		(unsigned long long)sh->sector);

	BUG_ON(sh->batch_head);
	count = 0;
	xor_dest = sh->dev[pd_idx].page;
	off_dest = sh->dev[pd_idx].offset;
	off_srcs[count] = off_dest;
	xor_srcs[count++] = xor_dest;
	for (i = disks; i--; ) {
		if (i == pd_idx || i == qd_idx)
			continue;
		off_srcs[count] = sh->dev[i].offset;
		xor_srcs[count++] = sh->dev[i].page;
	}

	init_async_submit(&submit, 0, NULL, NULL, NULL,
			  to_addr_conv(sh, percpu, 0));
	tx = async_xor_val_offs(xor_dest, off_dest, xor_srcs, off_srcs, count,
			   RAID5_STRIPE_SIZE(sh->raid_conf),
			   &sh->ops.zero_sum_result, &submit);

	atomic_inc(&sh->count);
	init_async_submit(&submit, ASYNC_TX_ACK, tx, ops_complete_check, sh, NULL);
	tx = async_trigger_callback(&submit);
}

static void ops_run_check_pq(struct stripe_head *sh, struct raid5_percpu *percpu, int checkp)
{
	struct page **srcs = to_addr_page(percpu, 0);
	unsigned int *offs = to_addr_offs(sh, percpu);
	struct async_submit_ctl submit;
	int count;

	pr_debug("%s: stripe %llu checkp: %d\n", __func__,
		(unsigned long long)sh->sector, checkp);

	BUG_ON(sh->batch_head);
	count = set_syndrome_sources(srcs, offs, sh, SYNDROME_SRC_ALL);
	if (!checkp)
		srcs[count] = NULL;

	atomic_inc(&sh->count);
	init_async_submit(&submit, ASYNC_TX_ACK, NULL, ops_complete_check,
			  sh, to_addr_conv(sh, percpu, 0));
	async_syndrome_val(srcs, offs, count+2,
			   RAID5_STRIPE_SIZE(sh->raid_conf),
			   &sh->ops.zero_sum_result, percpu->spare_page, 0, &submit);
}

static void raid_run_ops(struct stripe_head *sh, unsigned long ops_request)
{
	int overlap_clear = 0, i, disks = sh->disks;
	struct dma_async_tx_descriptor *tx = NULL;
	struct r5conf *conf = sh->raid_conf;
	int level = conf->level;
	struct raid5_percpu *percpu;
	unsigned long cpu;

	cpu = get_cpu();
	percpu = per_cpu_ptr(conf->percpu, cpu);
	if (test_bit(STRIPE_OP_BIOFILL, &ops_request)) {
		ops_run_biofill(sh);
		overlap_clear++;
	}

	if (test_bit(STRIPE_OP_COMPUTE_BLK, &ops_request)) {
		if (level < 6)
			tx = ops_run_compute5(sh, percpu);
		else {
			if (sh->ops.target2 < 0 || sh->ops.target < 0)
				tx = ops_run_compute6_1(sh, percpu);
			else
				tx = ops_run_compute6_2(sh, percpu);
		}
		/* terminate the chain if reconstruct is not set to be run */
		if (tx && !test_bit(STRIPE_OP_RECONSTRUCT, &ops_request))
			async_tx_ack(tx);
	}

	if (test_bit(STRIPE_OP_PREXOR, &ops_request)) {
		if (level < 6)
			tx = ops_run_prexor5(sh, percpu, tx);
		else
			tx = ops_run_prexor6(sh, percpu, tx);
	}

	if (test_bit(STRIPE_OP_PARTIAL_PARITY, &ops_request))
		tx = ops_run_partial_parity(sh, percpu, tx);

	if (test_bit(STRIPE_OP_BIODRAIN, &ops_request)) {
		tx = ops_run_biodrain(sh, tx);
		overlap_clear++;
	}

	if (test_bit(STRIPE_OP_RECONSTRUCT, &ops_request)) {
		if (level < 6)
			ops_run_reconstruct5(sh, percpu, tx);
		else
			ops_run_reconstruct6(sh, percpu, tx);
	}

	if (test_bit(STRIPE_OP_CHECK, &ops_request)) {
		if (sh->check_state == check_state_run)
			ops_run_check_p(sh, percpu);
		else if (sh->check_state == check_state_run_q)
			ops_run_check_pq(sh, percpu, 0);
		else if (sh->check_state == check_state_run_pq)
			ops_run_check_pq(sh, percpu, 1);
		else
			BUG();
	}

	if (overlap_clear && !sh->batch_head)
		for (i = disks; i--; ) {
			struct r5dev *dev = &sh->dev[i];
			if (test_and_clear_bit(R5_Overlap, &dev->flags))
				wake_up(&sh->raid_conf->wait_for_overlap);
		}
	put_cpu();
}

static void free_stripe(struct kmem_cache *sc, struct stripe_head *sh)
{
#if PAGE_SIZE != DEFAULT_STRIPE_SIZE
	kfree(sh->pages);
#endif
	if (sh->ppl_page)
		__free_page(sh->ppl_page);
	kmem_cache_free(sc, sh);
}

static struct stripe_head *alloc_stripe(struct kmem_cache *sc, gfp_t gfp,
	int disks, struct r5conf *conf)
{
	struct stripe_head *sh;
	int i;

	sh = kmem_cache_zalloc(sc, gfp);
	if (sh) {
		spin_lock_init(&sh->stripe_lock);
		spin_lock_init(&sh->batch_lock);
		INIT_LIST_HEAD(&sh->batch_list);
		INIT_LIST_HEAD(&sh->lru);
		INIT_LIST_HEAD(&sh->r5c);
		INIT_LIST_HEAD(&sh->log_list);
		atomic_set(&sh->count, 1);
		sh->raid_conf = conf;
		sh->log_start = MaxSector;
		for (i = 0; i < disks; i++) {
			struct r5dev *dev = &sh->dev[i];

			bio_init(&dev->req, &dev->vec, 1);
			bio_init(&dev->rreq, &dev->rvec, 1);
		}

		if (raid5_has_ppl(conf)) {
			sh->ppl_page = alloc_page(gfp);
			if (!sh->ppl_page) {
				free_stripe(sc, sh);
				return NULL;
			}
		}
#if PAGE_SIZE != DEFAULT_STRIPE_SIZE
		if (init_stripe_shared_pages(sh, conf, disks)) {
			free_stripe(sc, sh);
			return NULL;
		}
#endif
	}
	return sh;
}
static int grow_one_stripe(struct r5conf *conf, gfp_t gfp)
{
	struct stripe_head *sh;

	sh = alloc_stripe(conf->slab_cache, gfp, conf->pool_size, conf);
	if (!sh)
		return 0;

	if (grow_buffers(sh, gfp)) {
		shrink_buffers(sh);
		free_stripe(conf->slab_cache, sh);
		return 0;
	}
	sh->hash_lock_index =
		conf->max_nr_stripes % NR_STRIPE_HASH_LOCKS;
	/* we just created an active stripe so... */
	atomic_inc(&conf->active_stripes);

	raid5_release_stripe(sh);
	conf->max_nr_stripes++;
	return 1;
}

static int grow_stripes(struct r5conf *conf, int num)
{
	struct kmem_cache *sc;
	size_t namelen = sizeof(conf->cache_name[0]);
	int devs = max(conf->raid_disks, conf->previous_raid_disks);

	if (conf->mddev->gendisk)
		snprintf(conf->cache_name[0], namelen,
			"raid%d-%s", conf->level, mdname(conf->mddev));
	else
		snprintf(conf->cache_name[0], namelen,
			"raid%d-%p", conf->level, conf->mddev);
	snprintf(conf->cache_name[1], namelen, "%.27s-alt", conf->cache_name[0]);

	conf->active_name = 0;
	sc = kmem_cache_create(conf->cache_name[conf->active_name],
			       sizeof(struct stripe_head)+(devs-1)*sizeof(struct r5dev),
			       0, 0, NULL);
	if (!sc)
		return 1;
	conf->slab_cache = sc;
	conf->pool_size = devs;
	while (num--)
		if (!grow_one_stripe(conf, GFP_KERNEL))
			return 1;

	return 0;
}

/**
 * scribble_alloc - allocate percpu scribble buffer for required size
 *		    of the scribble region
 * @percpu: from for_each_present_cpu() of the caller
 * @num: total number of disks in the array
 * @cnt: scribble objs count for required size of the scribble region
 *
 * The scribble buffer size must be enough to contain:
 * 1/ a struct page pointer for each device in the array +2
 * 2/ room to convert each entry in (1) to its corresponding dma
 *    (dma_map_page()) or page (page_address()) address.
 *
 * Note: the +2 is for the destination buffers of the ddf/raid6 case where we
 * calculate over all devices (not just the data blocks), using zeros in place
 * of the P and Q blocks.
 */
static int scribble_alloc(struct raid5_percpu *percpu,
			  int num, int cnt)
{
	size_t obj_size =
		sizeof(struct page *) * (num + 2) +
		sizeof(addr_conv_t) * (num + 2) +
		sizeof(unsigned int) * (num + 2);
	void *scribble;

	/*
	 * If here is in raid array suspend context, it is in memalloc noio
	 * context as well, there is no potential recursive memory reclaim
	 * I/Os with the GFP_KERNEL flag.
	 */
	scribble = kvmalloc_array(cnt, obj_size, GFP_KERNEL);
	if (!scribble)
		return -ENOMEM;

	kvfree(percpu->scribble);

	percpu->scribble = scribble;
	percpu->scribble_obj_size = obj_size;
	return 0;
}

static int resize_chunks(struct r5conf *conf, int new_disks, int new_sectors)
{
	unsigned long cpu;
	int err = 0;

	/*
	 * Never shrink. And mddev_suspend() could deadlock if this is called
	 * from raid5d. In that case, scribble_disks and scribble_sectors
	 * should equal to new_disks and new_sectors
	 */
	if (conf->scribble_disks >= new_disks &&
	    conf->scribble_sectors >= new_sectors)
		return 0;
	mddev_suspend(conf->mddev);
	cpus_read_lock();

	for_each_present_cpu(cpu) {
		struct raid5_percpu *percpu;

		percpu = per_cpu_ptr(conf->percpu, cpu);
		err = scribble_alloc(percpu, new_disks,
<<<<<<< HEAD
				     new_sectors / STRIPE_SECTORS);
=======
				     new_sectors / RAID5_STRIPE_SECTORS(conf));
>>>>>>> c1084c27
		if (err)
			break;
	}

	cpus_read_unlock();
	mddev_resume(conf->mddev);
	if (!err) {
		conf->scribble_disks = new_disks;
		conf->scribble_sectors = new_sectors;
	}
	return err;
}

static int resize_stripes(struct r5conf *conf, int newsize)
{
	/* Make all the stripes able to hold 'newsize' devices.
	 * New slots in each stripe get 'page' set to a new page.
	 *
	 * This happens in stages:
	 * 1/ create a new kmem_cache and allocate the required number of
	 *    stripe_heads.
	 * 2/ gather all the old stripe_heads and transfer the pages across
	 *    to the new stripe_heads.  This will have the side effect of
	 *    freezing the array as once all stripe_heads have been collected,
	 *    no IO will be possible.  Old stripe heads are freed once their
	 *    pages have been transferred over, and the old kmem_cache is
	 *    freed when all stripes are done.
	 * 3/ reallocate conf->disks to be suitable bigger.  If this fails,
	 *    we simple return a failure status - no need to clean anything up.
	 * 4/ allocate new pages for the new slots in the new stripe_heads.
	 *    If this fails, we don't bother trying the shrink the
	 *    stripe_heads down again, we just leave them as they are.
	 *    As each stripe_head is processed the new one is released into
	 *    active service.
	 *
	 * Once step2 is started, we cannot afford to wait for a write,
	 * so we use GFP_NOIO allocations.
	 */
	struct stripe_head *osh, *nsh;
	LIST_HEAD(newstripes);
	struct disk_info *ndisks;
	int err = 0;
	struct kmem_cache *sc;
	int i;
	int hash, cnt;

	md_allow_write(conf->mddev);

	/* Step 1 */
	sc = kmem_cache_create(conf->cache_name[1-conf->active_name],
			       sizeof(struct stripe_head)+(newsize-1)*sizeof(struct r5dev),
			       0, 0, NULL);
	if (!sc)
		return -ENOMEM;

	/* Need to ensure auto-resizing doesn't interfere */
	mutex_lock(&conf->cache_size_mutex);

	for (i = conf->max_nr_stripes; i; i--) {
		nsh = alloc_stripe(sc, GFP_KERNEL, newsize, conf);
		if (!nsh)
			break;

		list_add(&nsh->lru, &newstripes);
	}
	if (i) {
		/* didn't get enough, give up */
		while (!list_empty(&newstripes)) {
			nsh = list_entry(newstripes.next, struct stripe_head, lru);
			list_del(&nsh->lru);
			free_stripe(sc, nsh);
		}
		kmem_cache_destroy(sc);
		mutex_unlock(&conf->cache_size_mutex);
		return -ENOMEM;
	}
	/* Step 2 - Must use GFP_NOIO now.
	 * OK, we have enough stripes, start collecting inactive
	 * stripes and copying them over
	 */
	hash = 0;
	cnt = 0;
	list_for_each_entry(nsh, &newstripes, lru) {
		lock_device_hash_lock(conf, hash);
		wait_event_cmd(conf->wait_for_stripe,
				    !list_empty(conf->inactive_list + hash),
				    unlock_device_hash_lock(conf, hash),
				    lock_device_hash_lock(conf, hash));
		osh = get_free_stripe(conf, hash);
		unlock_device_hash_lock(conf, hash);

#if PAGE_SIZE != DEFAULT_STRIPE_SIZE
	for (i = 0; i < osh->nr_pages; i++) {
		nsh->pages[i] = osh->pages[i];
		osh->pages[i] = NULL;
	}
#endif
		for(i=0; i<conf->pool_size; i++) {
			nsh->dev[i].page = osh->dev[i].page;
			nsh->dev[i].orig_page = osh->dev[i].page;
			nsh->dev[i].offset = osh->dev[i].offset;
		}
		nsh->hash_lock_index = hash;
		free_stripe(conf->slab_cache, osh);
		cnt++;
		if (cnt >= conf->max_nr_stripes / NR_STRIPE_HASH_LOCKS +
		    !!((conf->max_nr_stripes % NR_STRIPE_HASH_LOCKS) > hash)) {
			hash++;
			cnt = 0;
		}
	}
	kmem_cache_destroy(conf->slab_cache);

	/* Step 3.
	 * At this point, we are holding all the stripes so the array
	 * is completely stalled, so now is a good time to resize
	 * conf->disks and the scribble region
	 */
	ndisks = kcalloc(newsize, sizeof(struct disk_info), GFP_NOIO);
	if (ndisks) {
		for (i = 0; i < conf->pool_size; i++)
			ndisks[i] = conf->disks[i];

		for (i = conf->pool_size; i < newsize; i++) {
			ndisks[i].extra_page = alloc_page(GFP_NOIO);
			if (!ndisks[i].extra_page)
				err = -ENOMEM;
		}

		if (err) {
			for (i = conf->pool_size; i < newsize; i++)
				if (ndisks[i].extra_page)
					put_page(ndisks[i].extra_page);
			kfree(ndisks);
		} else {
			kfree(conf->disks);
			conf->disks = ndisks;
		}
	} else
		err = -ENOMEM;

	conf->slab_cache = sc;
	conf->active_name = 1-conf->active_name;

	/* Step 4, return new stripes to service */
	while(!list_empty(&newstripes)) {
		nsh = list_entry(newstripes.next, struct stripe_head, lru);
		list_del_init(&nsh->lru);

#if PAGE_SIZE != DEFAULT_STRIPE_SIZE
		for (i = 0; i < nsh->nr_pages; i++) {
			if (nsh->pages[i])
				continue;
			nsh->pages[i] = alloc_page(GFP_NOIO);
			if (!nsh->pages[i])
				err = -ENOMEM;
		}

		for (i = conf->raid_disks; i < newsize; i++) {
			if (nsh->dev[i].page)
				continue;
			nsh->dev[i].page = raid5_get_dev_page(nsh, i);
			nsh->dev[i].orig_page = nsh->dev[i].page;
			nsh->dev[i].offset = raid5_get_page_offset(nsh, i);
		}
#else
		for (i=conf->raid_disks; i < newsize; i++)
			if (nsh->dev[i].page == NULL) {
				struct page *p = alloc_page(GFP_NOIO);
				nsh->dev[i].page = p;
				nsh->dev[i].orig_page = p;
				nsh->dev[i].offset = 0;
				if (!p)
					err = -ENOMEM;
			}
#endif
		raid5_release_stripe(nsh);
	}
	/* critical section pass, GFP_NOIO no longer needed */

	if (!err)
		conf->pool_size = newsize;
	mutex_unlock(&conf->cache_size_mutex);

	return err;
}

static int drop_one_stripe(struct r5conf *conf)
{
	struct stripe_head *sh;
	int hash = (conf->max_nr_stripes - 1) & STRIPE_HASH_LOCKS_MASK;

	spin_lock_irq(conf->hash_locks + hash);
	sh = get_free_stripe(conf, hash);
	spin_unlock_irq(conf->hash_locks + hash);
	if (!sh)
		return 0;
	BUG_ON(atomic_read(&sh->count));
	shrink_buffers(sh);
	free_stripe(conf->slab_cache, sh);
	atomic_dec(&conf->active_stripes);
	conf->max_nr_stripes--;
	return 1;
}

static void shrink_stripes(struct r5conf *conf)
{
	while (conf->max_nr_stripes &&
	       drop_one_stripe(conf))
		;

	kmem_cache_destroy(conf->slab_cache);
	conf->slab_cache = NULL;
}

static void raid5_end_read_request(struct bio * bi)
{
	struct stripe_head *sh = bi->bi_private;
	struct r5conf *conf = sh->raid_conf;
	int disks = sh->disks, i;
	char b[BDEVNAME_SIZE];
	struct md_rdev *rdev = NULL;
	sector_t s;

	for (i=0 ; i<disks; i++)
		if (bi == &sh->dev[i].req)
			break;

	pr_debug("end_read_request %llu/%d, count: %d, error %d.\n",
		(unsigned long long)sh->sector, i, atomic_read(&sh->count),
		bi->bi_status);
	if (i == disks) {
		bio_reset(bi);
		BUG();
		return;
	}
	if (test_bit(R5_ReadRepl, &sh->dev[i].flags))
		/* If replacement finished while this request was outstanding,
		 * 'replacement' might be NULL already.
		 * In that case it moved down to 'rdev'.
		 * rdev is not removed until all requests are finished.
		 */
		rdev = conf->disks[i].replacement;
	if (!rdev)
		rdev = conf->disks[i].rdev;

	if (use_new_offset(conf, sh))
		s = sh->sector + rdev->new_data_offset;
	else
		s = sh->sector + rdev->data_offset;
	if (!bi->bi_status) {
		set_bit(R5_UPTODATE, &sh->dev[i].flags);
		if (test_bit(R5_ReadError, &sh->dev[i].flags)) {
			/* Note that this cannot happen on a
			 * replacement device.  We just fail those on
			 * any error
			 */
			pr_info_ratelimited(
				"md/raid:%s: read error corrected (%lu sectors at %llu on %s)\n",
				mdname(conf->mddev), RAID5_STRIPE_SECTORS(conf),
				(unsigned long long)s,
				bdevname(rdev->bdev, b));
			atomic_add(RAID5_STRIPE_SECTORS(conf), &rdev->corrected_errors);
			clear_bit(R5_ReadError, &sh->dev[i].flags);
			clear_bit(R5_ReWrite, &sh->dev[i].flags);
		} else if (test_bit(R5_ReadNoMerge, &sh->dev[i].flags))
			clear_bit(R5_ReadNoMerge, &sh->dev[i].flags);

		if (test_bit(R5_InJournal, &sh->dev[i].flags))
			/*
			 * end read for a page in journal, this
			 * must be preparing for prexor in rmw
			 */
			set_bit(R5_OrigPageUPTDODATE, &sh->dev[i].flags);

		if (atomic_read(&rdev->read_errors))
			atomic_set(&rdev->read_errors, 0);
	} else {
		const char *bdn = bdevname(rdev->bdev, b);
		int retry = 0;
		int set_bad = 0;

		clear_bit(R5_UPTODATE, &sh->dev[i].flags);
		if (!(bi->bi_status == BLK_STS_PROTECTION))
			atomic_inc(&rdev->read_errors);
		if (test_bit(R5_ReadRepl, &sh->dev[i].flags))
			pr_warn_ratelimited(
				"md/raid:%s: read error on replacement device (sector %llu on %s).\n",
				mdname(conf->mddev),
				(unsigned long long)s,
				bdn);
		else if (conf->mddev->degraded >= conf->max_degraded) {
			set_bad = 1;
			pr_warn_ratelimited(
				"md/raid:%s: read error not correctable (sector %llu on %s).\n",
				mdname(conf->mddev),
				(unsigned long long)s,
				bdn);
		} else if (test_bit(R5_ReWrite, &sh->dev[i].flags)) {
			/* Oh, no!!! */
			set_bad = 1;
			pr_warn_ratelimited(
				"md/raid:%s: read error NOT corrected!! (sector %llu on %s).\n",
				mdname(conf->mddev),
				(unsigned long long)s,
				bdn);
		} else if (atomic_read(&rdev->read_errors)
			 > conf->max_nr_stripes) {
			if (!test_bit(Faulty, &rdev->flags)) {
				pr_warn("md/raid:%s: %d read_errors > %d stripes\n",
				    mdname(conf->mddev),
				    atomic_read(&rdev->read_errors),
				    conf->max_nr_stripes);
				pr_warn("md/raid:%s: Too many read errors, failing device %s.\n",
				    mdname(conf->mddev), bdn);
			}
		} else
			retry = 1;
		if (set_bad && test_bit(In_sync, &rdev->flags)
		    && !test_bit(R5_ReadNoMerge, &sh->dev[i].flags))
			retry = 1;
		if (retry)
			if (sh->qd_idx >= 0 && sh->pd_idx == i)
				set_bit(R5_ReadError, &sh->dev[i].flags);
			else if (test_bit(R5_ReadNoMerge, &sh->dev[i].flags)) {
				set_bit(R5_ReadError, &sh->dev[i].flags);
				clear_bit(R5_ReadNoMerge, &sh->dev[i].flags);
			} else
				set_bit(R5_ReadNoMerge, &sh->dev[i].flags);
		else {
			clear_bit(R5_ReadError, &sh->dev[i].flags);
			clear_bit(R5_ReWrite, &sh->dev[i].flags);
			if (!(set_bad
			      && test_bit(In_sync, &rdev->flags)
			      && rdev_set_badblocks(
				      rdev, sh->sector, RAID5_STRIPE_SECTORS(conf), 0)))
				md_error(conf->mddev, rdev);
		}
	}
	rdev_dec_pending(rdev, conf->mddev);
	bio_reset(bi);
	clear_bit(R5_LOCKED, &sh->dev[i].flags);
	set_bit(STRIPE_HANDLE, &sh->state);
	raid5_release_stripe(sh);
}

static void raid5_end_write_request(struct bio *bi)
{
	struct stripe_head *sh = bi->bi_private;
	struct r5conf *conf = sh->raid_conf;
	int disks = sh->disks, i;
	struct md_rdev *rdev;
	sector_t first_bad;
	int bad_sectors;
	int replacement = 0;

	for (i = 0 ; i < disks; i++) {
		if (bi == &sh->dev[i].req) {
			rdev = conf->disks[i].rdev;
			break;
		}
		if (bi == &sh->dev[i].rreq) {
			rdev = conf->disks[i].replacement;
			if (rdev)
				replacement = 1;
			else
				/* rdev was removed and 'replacement'
				 * replaced it.  rdev is not removed
				 * until all requests are finished.
				 */
				rdev = conf->disks[i].rdev;
			break;
		}
	}
	pr_debug("end_write_request %llu/%d, count %d, error: %d.\n",
		(unsigned long long)sh->sector, i, atomic_read(&sh->count),
		bi->bi_status);
	if (i == disks) {
		bio_reset(bi);
		BUG();
		return;
	}

	if (replacement) {
		if (bi->bi_status)
			md_error(conf->mddev, rdev);
		else if (is_badblock(rdev, sh->sector,
				     RAID5_STRIPE_SECTORS(conf),
				     &first_bad, &bad_sectors))
			set_bit(R5_MadeGoodRepl, &sh->dev[i].flags);
	} else {
		if (bi->bi_status) {
			set_bit(STRIPE_DEGRADED, &sh->state);
			set_bit(WriteErrorSeen, &rdev->flags);
			set_bit(R5_WriteError, &sh->dev[i].flags);
			if (!test_and_set_bit(WantReplacement, &rdev->flags))
				set_bit(MD_RECOVERY_NEEDED,
					&rdev->mddev->recovery);
		} else if (is_badblock(rdev, sh->sector,
				       RAID5_STRIPE_SECTORS(conf),
				       &first_bad, &bad_sectors)) {
			set_bit(R5_MadeGood, &sh->dev[i].flags);
			if (test_bit(R5_ReadError, &sh->dev[i].flags))
				/* That was a successful write so make
				 * sure it looks like we already did
				 * a re-write.
				 */
				set_bit(R5_ReWrite, &sh->dev[i].flags);
		}
	}
	rdev_dec_pending(rdev, conf->mddev);

	if (sh->batch_head && bi->bi_status && !replacement)
		set_bit(STRIPE_BATCH_ERR, &sh->batch_head->state);

	bio_reset(bi);
	if (!test_and_clear_bit(R5_DOUBLE_LOCKED, &sh->dev[i].flags))
		clear_bit(R5_LOCKED, &sh->dev[i].flags);
	set_bit(STRIPE_HANDLE, &sh->state);
	raid5_release_stripe(sh);

	if (sh->batch_head && sh != sh->batch_head)
		raid5_release_stripe(sh->batch_head);
}

static void raid5_error(struct mddev *mddev, struct md_rdev *rdev)
{
	char b[BDEVNAME_SIZE];
	struct r5conf *conf = mddev->private;
	unsigned long flags;
	pr_debug("raid456: error called\n");

	spin_lock_irqsave(&conf->device_lock, flags);

	if (test_bit(In_sync, &rdev->flags) &&
	    mddev->degraded == conf->max_degraded) {
		/*
		 * Don't allow to achieve failed state
		 * Don't try to recover this device
		 */
		conf->recovery_disabled = mddev->recovery_disabled;
		spin_unlock_irqrestore(&conf->device_lock, flags);
		return;
	}

	set_bit(Faulty, &rdev->flags);
	clear_bit(In_sync, &rdev->flags);
	mddev->degraded = raid5_calc_degraded(conf);
	spin_unlock_irqrestore(&conf->device_lock, flags);
	set_bit(MD_RECOVERY_INTR, &mddev->recovery);

	set_bit(Blocked, &rdev->flags);
	set_mask_bits(&mddev->sb_flags, 0,
		      BIT(MD_SB_CHANGE_DEVS) | BIT(MD_SB_CHANGE_PENDING));
	pr_crit("md/raid:%s: Disk failure on %s, disabling device.\n"
		"md/raid:%s: Operation continuing on %d devices.\n",
		mdname(mddev),
		bdevname(rdev->bdev, b),
		mdname(mddev),
		conf->raid_disks - mddev->degraded);
	r5c_update_on_rdev_error(mddev, rdev);
}

/*
 * Input: a 'big' sector number,
 * Output: index of the data and parity disk, and the sector # in them.
 */
sector_t raid5_compute_sector(struct r5conf *conf, sector_t r_sector,
			      int previous, int *dd_idx,
			      struct stripe_head *sh)
{
	sector_t stripe, stripe2;
	sector_t chunk_number;
	unsigned int chunk_offset;
	int pd_idx, qd_idx;
	int ddf_layout = 0;
	sector_t new_sector;
	int algorithm = previous ? conf->prev_algo
				 : conf->algorithm;
	int sectors_per_chunk = previous ? conf->prev_chunk_sectors
					 : conf->chunk_sectors;
	int raid_disks = previous ? conf->previous_raid_disks
				  : conf->raid_disks;
	int data_disks = raid_disks - conf->max_degraded;

	/* First compute the information on this sector */

	/*
	 * Compute the chunk number and the sector offset inside the chunk
	 */
	chunk_offset = sector_div(r_sector, sectors_per_chunk);
	chunk_number = r_sector;

	/*
	 * Compute the stripe number
	 */
	stripe = chunk_number;
	*dd_idx = sector_div(stripe, data_disks);
	stripe2 = stripe;
	/*
	 * Select the parity disk based on the user selected algorithm.
	 */
	pd_idx = qd_idx = -1;
	switch(conf->level) {
	case 4:
		pd_idx = data_disks;
		break;
	case 5:
		switch (algorithm) {
		case ALGORITHM_LEFT_ASYMMETRIC:
			pd_idx = data_disks - sector_div(stripe2, raid_disks);
			if (*dd_idx >= pd_idx)
				(*dd_idx)++;
			break;
		case ALGORITHM_RIGHT_ASYMMETRIC:
			pd_idx = sector_div(stripe2, raid_disks);
			if (*dd_idx >= pd_idx)
				(*dd_idx)++;
			break;
		case ALGORITHM_LEFT_SYMMETRIC:
			pd_idx = data_disks - sector_div(stripe2, raid_disks);
			*dd_idx = (pd_idx + 1 + *dd_idx) % raid_disks;
			break;
		case ALGORITHM_RIGHT_SYMMETRIC:
			pd_idx = sector_div(stripe2, raid_disks);
			*dd_idx = (pd_idx + 1 + *dd_idx) % raid_disks;
			break;
		case ALGORITHM_PARITY_0:
			pd_idx = 0;
			(*dd_idx)++;
			break;
		case ALGORITHM_PARITY_N:
			pd_idx = data_disks;
			break;
		default:
			BUG();
		}
		break;
	case 6:

		switch (algorithm) {
		case ALGORITHM_LEFT_ASYMMETRIC:
			pd_idx = raid_disks - 1 - sector_div(stripe2, raid_disks);
			qd_idx = pd_idx + 1;
			if (pd_idx == raid_disks-1) {
				(*dd_idx)++;	/* Q D D D P */
				qd_idx = 0;
			} else if (*dd_idx >= pd_idx)
				(*dd_idx) += 2; /* D D P Q D */
			break;
		case ALGORITHM_RIGHT_ASYMMETRIC:
			pd_idx = sector_div(stripe2, raid_disks);
			qd_idx = pd_idx + 1;
			if (pd_idx == raid_disks-1) {
				(*dd_idx)++;	/* Q D D D P */
				qd_idx = 0;
			} else if (*dd_idx >= pd_idx)
				(*dd_idx) += 2; /* D D P Q D */
			break;
		case ALGORITHM_LEFT_SYMMETRIC:
			pd_idx = raid_disks - 1 - sector_div(stripe2, raid_disks);
			qd_idx = (pd_idx + 1) % raid_disks;
			*dd_idx = (pd_idx + 2 + *dd_idx) % raid_disks;
			break;
		case ALGORITHM_RIGHT_SYMMETRIC:
			pd_idx = sector_div(stripe2, raid_disks);
			qd_idx = (pd_idx + 1) % raid_disks;
			*dd_idx = (pd_idx + 2 + *dd_idx) % raid_disks;
			break;

		case ALGORITHM_PARITY_0:
			pd_idx = 0;
			qd_idx = 1;
			(*dd_idx) += 2;
			break;
		case ALGORITHM_PARITY_N:
			pd_idx = data_disks;
			qd_idx = data_disks + 1;
			break;

		case ALGORITHM_ROTATING_ZERO_RESTART:
			/* Exactly the same as RIGHT_ASYMMETRIC, but or
			 * of blocks for computing Q is different.
			 */
			pd_idx = sector_div(stripe2, raid_disks);
			qd_idx = pd_idx + 1;
			if (pd_idx == raid_disks-1) {
				(*dd_idx)++;	/* Q D D D P */
				qd_idx = 0;
			} else if (*dd_idx >= pd_idx)
				(*dd_idx) += 2; /* D D P Q D */
			ddf_layout = 1;
			break;

		case ALGORITHM_ROTATING_N_RESTART:
			/* Same a left_asymmetric, by first stripe is
			 * D D D P Q  rather than
			 * Q D D D P
			 */
			stripe2 += 1;
			pd_idx = raid_disks - 1 - sector_div(stripe2, raid_disks);
			qd_idx = pd_idx + 1;
			if (pd_idx == raid_disks-1) {
				(*dd_idx)++;	/* Q D D D P */
				qd_idx = 0;
			} else if (*dd_idx >= pd_idx)
				(*dd_idx) += 2; /* D D P Q D */
			ddf_layout = 1;
			break;

		case ALGORITHM_ROTATING_N_CONTINUE:
			/* Same as left_symmetric but Q is before P */
			pd_idx = raid_disks - 1 - sector_div(stripe2, raid_disks);
			qd_idx = (pd_idx + raid_disks - 1) % raid_disks;
			*dd_idx = (pd_idx + 1 + *dd_idx) % raid_disks;
			ddf_layout = 1;
			break;

		case ALGORITHM_LEFT_ASYMMETRIC_6:
			/* RAID5 left_asymmetric, with Q on last device */
			pd_idx = data_disks - sector_div(stripe2, raid_disks-1);
			if (*dd_idx >= pd_idx)
				(*dd_idx)++;
			qd_idx = raid_disks - 1;
			break;

		case ALGORITHM_RIGHT_ASYMMETRIC_6:
			pd_idx = sector_div(stripe2, raid_disks-1);
			if (*dd_idx >= pd_idx)
				(*dd_idx)++;
			qd_idx = raid_disks - 1;
			break;

		case ALGORITHM_LEFT_SYMMETRIC_6:
			pd_idx = data_disks - sector_div(stripe2, raid_disks-1);
			*dd_idx = (pd_idx + 1 + *dd_idx) % (raid_disks-1);
			qd_idx = raid_disks - 1;
			break;

		case ALGORITHM_RIGHT_SYMMETRIC_6:
			pd_idx = sector_div(stripe2, raid_disks-1);
			*dd_idx = (pd_idx + 1 + *dd_idx) % (raid_disks-1);
			qd_idx = raid_disks - 1;
			break;

		case ALGORITHM_PARITY_0_6:
			pd_idx = 0;
			(*dd_idx)++;
			qd_idx = raid_disks - 1;
			break;

		default:
			BUG();
		}
		break;
	}

	if (sh) {
		sh->pd_idx = pd_idx;
		sh->qd_idx = qd_idx;
		sh->ddf_layout = ddf_layout;
	}
	/*
	 * Finally, compute the new sector number
	 */
	new_sector = (sector_t)stripe * sectors_per_chunk + chunk_offset;
	return new_sector;
}

sector_t raid5_compute_blocknr(struct stripe_head *sh, int i, int previous)
{
	struct r5conf *conf = sh->raid_conf;
	int raid_disks = sh->disks;
	int data_disks = raid_disks - conf->max_degraded;
	sector_t new_sector = sh->sector, check;
	int sectors_per_chunk = previous ? conf->prev_chunk_sectors
					 : conf->chunk_sectors;
	int algorithm = previous ? conf->prev_algo
				 : conf->algorithm;
	sector_t stripe;
	int chunk_offset;
	sector_t chunk_number;
	int dummy1, dd_idx = i;
	sector_t r_sector;
	struct stripe_head sh2;

	chunk_offset = sector_div(new_sector, sectors_per_chunk);
	stripe = new_sector;

	if (i == sh->pd_idx)
		return 0;
	switch(conf->level) {
	case 4: break;
	case 5:
		switch (algorithm) {
		case ALGORITHM_LEFT_ASYMMETRIC:
		case ALGORITHM_RIGHT_ASYMMETRIC:
			if (i > sh->pd_idx)
				i--;
			break;
		case ALGORITHM_LEFT_SYMMETRIC:
		case ALGORITHM_RIGHT_SYMMETRIC:
			if (i < sh->pd_idx)
				i += raid_disks;
			i -= (sh->pd_idx + 1);
			break;
		case ALGORITHM_PARITY_0:
			i -= 1;
			break;
		case ALGORITHM_PARITY_N:
			break;
		default:
			BUG();
		}
		break;
	case 6:
		if (i == sh->qd_idx)
			return 0; /* It is the Q disk */
		switch (algorithm) {
		case ALGORITHM_LEFT_ASYMMETRIC:
		case ALGORITHM_RIGHT_ASYMMETRIC:
		case ALGORITHM_ROTATING_ZERO_RESTART:
		case ALGORITHM_ROTATING_N_RESTART:
			if (sh->pd_idx == raid_disks-1)
				i--;	/* Q D D D P */
			else if (i > sh->pd_idx)
				i -= 2; /* D D P Q D */
			break;
		case ALGORITHM_LEFT_SYMMETRIC:
		case ALGORITHM_RIGHT_SYMMETRIC:
			if (sh->pd_idx == raid_disks-1)
				i--; /* Q D D D P */
			else {
				/* D D P Q D */
				if (i < sh->pd_idx)
					i += raid_disks;
				i -= (sh->pd_idx + 2);
			}
			break;
		case ALGORITHM_PARITY_0:
			i -= 2;
			break;
		case ALGORITHM_PARITY_N:
			break;
		case ALGORITHM_ROTATING_N_CONTINUE:
			/* Like left_symmetric, but P is before Q */
			if (sh->pd_idx == 0)
				i--;	/* P D D D Q */
			else {
				/* D D Q P D */
				if (i < sh->pd_idx)
					i += raid_disks;
				i -= (sh->pd_idx + 1);
			}
			break;
		case ALGORITHM_LEFT_ASYMMETRIC_6:
		case ALGORITHM_RIGHT_ASYMMETRIC_6:
			if (i > sh->pd_idx)
				i--;
			break;
		case ALGORITHM_LEFT_SYMMETRIC_6:
		case ALGORITHM_RIGHT_SYMMETRIC_6:
			if (i < sh->pd_idx)
				i += data_disks + 1;
			i -= (sh->pd_idx + 1);
			break;
		case ALGORITHM_PARITY_0_6:
			i -= 1;
			break;
		default:
			BUG();
		}
		break;
	}

	chunk_number = stripe * data_disks + i;
	r_sector = chunk_number * sectors_per_chunk + chunk_offset;

	check = raid5_compute_sector(conf, r_sector,
				     previous, &dummy1, &sh2);
	if (check != sh->sector || dummy1 != dd_idx || sh2.pd_idx != sh->pd_idx
		|| sh2.qd_idx != sh->qd_idx) {
		pr_warn("md/raid:%s: compute_blocknr: map not correct\n",
			mdname(conf->mddev));
		return 0;
	}
	return r_sector;
}

/*
 * There are cases where we want handle_stripe_dirtying() and
 * schedule_reconstruction() to delay towrite to some dev of a stripe.
 *
 * This function checks whether we want to delay the towrite. Specifically,
 * we delay the towrite when:
 *
 *   1. degraded stripe has a non-overwrite to the missing dev, AND this
 *      stripe has data in journal (for other devices).
 *
 *      In this case, when reading data for the non-overwrite dev, it is
 *      necessary to handle complex rmw of write back cache (prexor with
 *      orig_page, and xor with page). To keep read path simple, we would
 *      like to flush data in journal to RAID disks first, so complex rmw
 *      is handled in the write patch (handle_stripe_dirtying).
 *
 *   2. when journal space is critical (R5C_LOG_CRITICAL=1)
 *
 *      It is important to be able to flush all stripes in raid5-cache.
 *      Therefore, we need reserve some space on the journal device for
 *      these flushes. If flush operation includes pending writes to the
 *      stripe, we need to reserve (conf->raid_disk + 1) pages per stripe
 *      for the flush out. If we exclude these pending writes from flush
 *      operation, we only need (conf->max_degraded + 1) pages per stripe.
 *      Therefore, excluding pending writes in these cases enables more
 *      efficient use of the journal device.
 *
 *      Note: To make sure the stripe makes progress, we only delay
 *      towrite for stripes with data already in journal (injournal > 0).
 *      When LOG_CRITICAL, stripes with injournal == 0 will be sent to
 *      no_space_stripes list.
 *
 *   3. during journal failure
 *      In journal failure, we try to flush all cached data to raid disks
 *      based on data in stripe cache. The array is read-only to upper
 *      layers, so we would skip all pending writes.
 *
 */
static inline bool delay_towrite(struct r5conf *conf,
				 struct r5dev *dev,
				 struct stripe_head_state *s)
{
	/* case 1 above */
	if (!test_bit(R5_OVERWRITE, &dev->flags) &&
	    !test_bit(R5_Insync, &dev->flags) && s->injournal)
		return true;
	/* case 2 above */
	if (test_bit(R5C_LOG_CRITICAL, &conf->cache_state) &&
	    s->injournal > 0)
		return true;
	/* case 3 above */
	if (s->log_failed && s->injournal)
		return true;
	return false;
}

static void
schedule_reconstruction(struct stripe_head *sh, struct stripe_head_state *s,
			 int rcw, int expand)
{
	int i, pd_idx = sh->pd_idx, qd_idx = sh->qd_idx, disks = sh->disks;
	struct r5conf *conf = sh->raid_conf;
	int level = conf->level;

	if (rcw) {
		/*
		 * In some cases, handle_stripe_dirtying initially decided to
		 * run rmw and allocates extra page for prexor. However, rcw is
		 * cheaper later on. We need to free the extra page now,
		 * because we won't be able to do that in ops_complete_prexor().
		 */
		r5c_release_extra_page(sh);

		for (i = disks; i--; ) {
			struct r5dev *dev = &sh->dev[i];

			if (dev->towrite && !delay_towrite(conf, dev, s)) {
				set_bit(R5_LOCKED, &dev->flags);
				set_bit(R5_Wantdrain, &dev->flags);
				if (!expand)
					clear_bit(R5_UPTODATE, &dev->flags);
				s->locked++;
			} else if (test_bit(R5_InJournal, &dev->flags)) {
				set_bit(R5_LOCKED, &dev->flags);
				s->locked++;
			}
		}
		/* if we are not expanding this is a proper write request, and
		 * there will be bios with new data to be drained into the
		 * stripe cache
		 */
		if (!expand) {
			if (!s->locked)
				/* False alarm, nothing to do */
				return;
			sh->reconstruct_state = reconstruct_state_drain_run;
			set_bit(STRIPE_OP_BIODRAIN, &s->ops_request);
		} else
			sh->reconstruct_state = reconstruct_state_run;

		set_bit(STRIPE_OP_RECONSTRUCT, &s->ops_request);

		if (s->locked + conf->max_degraded == disks)
			if (!test_and_set_bit(STRIPE_FULL_WRITE, &sh->state))
				atomic_inc(&conf->pending_full_writes);
	} else {
		BUG_ON(!(test_bit(R5_UPTODATE, &sh->dev[pd_idx].flags) ||
			test_bit(R5_Wantcompute, &sh->dev[pd_idx].flags)));
		BUG_ON(level == 6 &&
			(!(test_bit(R5_UPTODATE, &sh->dev[qd_idx].flags) ||
			   test_bit(R5_Wantcompute, &sh->dev[qd_idx].flags))));

		for (i = disks; i--; ) {
			struct r5dev *dev = &sh->dev[i];
			if (i == pd_idx || i == qd_idx)
				continue;

			if (dev->towrite &&
			    (test_bit(R5_UPTODATE, &dev->flags) ||
			     test_bit(R5_Wantcompute, &dev->flags))) {
				set_bit(R5_Wantdrain, &dev->flags);
				set_bit(R5_LOCKED, &dev->flags);
				clear_bit(R5_UPTODATE, &dev->flags);
				s->locked++;
			} else if (test_bit(R5_InJournal, &dev->flags)) {
				set_bit(R5_LOCKED, &dev->flags);
				s->locked++;
			}
		}
		if (!s->locked)
			/* False alarm - nothing to do */
			return;
		sh->reconstruct_state = reconstruct_state_prexor_drain_run;
		set_bit(STRIPE_OP_PREXOR, &s->ops_request);
		set_bit(STRIPE_OP_BIODRAIN, &s->ops_request);
		set_bit(STRIPE_OP_RECONSTRUCT, &s->ops_request);
	}

	/* keep the parity disk(s) locked while asynchronous operations
	 * are in flight
	 */
	set_bit(R5_LOCKED, &sh->dev[pd_idx].flags);
	clear_bit(R5_UPTODATE, &sh->dev[pd_idx].flags);
	s->locked++;

	if (level == 6) {
		int qd_idx = sh->qd_idx;
		struct r5dev *dev = &sh->dev[qd_idx];

		set_bit(R5_LOCKED, &dev->flags);
		clear_bit(R5_UPTODATE, &dev->flags);
		s->locked++;
	}

	if (raid5_has_ppl(sh->raid_conf) && sh->ppl_page &&
	    test_bit(STRIPE_OP_BIODRAIN, &s->ops_request) &&
	    !test_bit(STRIPE_FULL_WRITE, &sh->state) &&
	    test_bit(R5_Insync, &sh->dev[pd_idx].flags))
		set_bit(STRIPE_OP_PARTIAL_PARITY, &s->ops_request);

	pr_debug("%s: stripe %llu locked: %d ops_request: %lx\n",
		__func__, (unsigned long long)sh->sector,
		s->locked, s->ops_request);
}

/*
 * Each stripe/dev can have one or more bion attached.
 * toread/towrite point to the first in a chain.
 * The bi_next chain must be in order.
 */
static int add_stripe_bio(struct stripe_head *sh, struct bio *bi, int dd_idx,
			  int forwrite, int previous)
{
	struct bio **bip;
	struct r5conf *conf = sh->raid_conf;
	int firstwrite=0;

	pr_debug("adding bi b#%llu to stripe s#%llu\n",
		(unsigned long long)bi->bi_iter.bi_sector,
		(unsigned long long)sh->sector);

	spin_lock_irq(&sh->stripe_lock);
	sh->dev[dd_idx].write_hint = bi->bi_write_hint;
	/* Don't allow new IO added to stripes in batch list */
	if (sh->batch_head)
		goto overlap;
	if (forwrite) {
		bip = &sh->dev[dd_idx].towrite;
		if (*bip == NULL)
			firstwrite = 1;
	} else
		bip = &sh->dev[dd_idx].toread;
	while (*bip && (*bip)->bi_iter.bi_sector < bi->bi_iter.bi_sector) {
		if (bio_end_sector(*bip) > bi->bi_iter.bi_sector)
			goto overlap;
		bip = & (*bip)->bi_next;
	}
	if (*bip && (*bip)->bi_iter.bi_sector < bio_end_sector(bi))
		goto overlap;

	if (forwrite && raid5_has_ppl(conf)) {
		/*
		 * With PPL only writes to consecutive data chunks within a
		 * stripe are allowed because for a single stripe_head we can
		 * only have one PPL entry at a time, which describes one data
		 * range. Not really an overlap, but wait_for_overlap can be
		 * used to handle this.
		 */
		sector_t sector;
		sector_t first = 0;
		sector_t last = 0;
		int count = 0;
		int i;

		for (i = 0; i < sh->disks; i++) {
			if (i != sh->pd_idx &&
			    (i == dd_idx || sh->dev[i].towrite)) {
				sector = sh->dev[i].sector;
				if (count == 0 || sector < first)
					first = sector;
				if (sector > last)
					last = sector;
				count++;
			}
		}

		if (first + conf->chunk_sectors * (count - 1) != last)
			goto overlap;
	}

	if (!forwrite || previous)
		clear_bit(STRIPE_BATCH_READY, &sh->state);

	BUG_ON(*bip && bi->bi_next && (*bip) != bi->bi_next);
	if (*bip)
		bi->bi_next = *bip;
	*bip = bi;
	bio_inc_remaining(bi);
	md_write_inc(conf->mddev, bi);

	if (forwrite) {
		/* check if page is covered */
		sector_t sector = sh->dev[dd_idx].sector;
		for (bi=sh->dev[dd_idx].towrite;
		     sector < sh->dev[dd_idx].sector + RAID5_STRIPE_SECTORS(conf) &&
			     bi && bi->bi_iter.bi_sector <= sector;
		     bi = r5_next_bio(conf, bi, sh->dev[dd_idx].sector)) {
			if (bio_end_sector(bi) >= sector)
				sector = bio_end_sector(bi);
		}
		if (sector >= sh->dev[dd_idx].sector + RAID5_STRIPE_SECTORS(conf))
			if (!test_and_set_bit(R5_OVERWRITE, &sh->dev[dd_idx].flags))
				sh->overwrite_disks++;
	}

	pr_debug("added bi b#%llu to stripe s#%llu, disk %d.\n",
		(unsigned long long)(*bip)->bi_iter.bi_sector,
		(unsigned long long)sh->sector, dd_idx);

	if (conf->mddev->bitmap && firstwrite) {
		/* Cannot hold spinlock over bitmap_startwrite,
		 * but must ensure this isn't added to a batch until
		 * we have added to the bitmap and set bm_seq.
		 * So set STRIPE_BITMAP_PENDING to prevent
		 * batching.
		 * If multiple add_stripe_bio() calls race here they
		 * much all set STRIPE_BITMAP_PENDING.  So only the first one
		 * to complete "bitmap_startwrite" gets to set
		 * STRIPE_BIT_DELAY.  This is important as once a stripe
		 * is added to a batch, STRIPE_BIT_DELAY cannot be changed
		 * any more.
		 */
		set_bit(STRIPE_BITMAP_PENDING, &sh->state);
		spin_unlock_irq(&sh->stripe_lock);
		md_bitmap_startwrite(conf->mddev->bitmap, sh->sector,
				     RAID5_STRIPE_SECTORS(conf), 0);
		spin_lock_irq(&sh->stripe_lock);
		clear_bit(STRIPE_BITMAP_PENDING, &sh->state);
		if (!sh->batch_head) {
			sh->bm_seq = conf->seq_flush+1;
			set_bit(STRIPE_BIT_DELAY, &sh->state);
		}
	}
	spin_unlock_irq(&sh->stripe_lock);

	if (stripe_can_batch(sh))
		stripe_add_to_batch_list(conf, sh);
	return 1;

 overlap:
	set_bit(R5_Overlap, &sh->dev[dd_idx].flags);
	spin_unlock_irq(&sh->stripe_lock);
	return 0;
}

static void end_reshape(struct r5conf *conf);

static void stripe_set_idx(sector_t stripe, struct r5conf *conf, int previous,
			    struct stripe_head *sh)
{
	int sectors_per_chunk =
		previous ? conf->prev_chunk_sectors : conf->chunk_sectors;
	int dd_idx;
	int chunk_offset = sector_div(stripe, sectors_per_chunk);
	int disks = previous ? conf->previous_raid_disks : conf->raid_disks;

	raid5_compute_sector(conf,
			     stripe * (disks - conf->max_degraded)
			     *sectors_per_chunk + chunk_offset,
			     previous,
			     &dd_idx, sh);
}

static void
handle_failed_stripe(struct r5conf *conf, struct stripe_head *sh,
		     struct stripe_head_state *s, int disks)
{
	int i;
	BUG_ON(sh->batch_head);
	for (i = disks; i--; ) {
		struct bio *bi;
		int bitmap_end = 0;

		if (test_bit(R5_ReadError, &sh->dev[i].flags)) {
			struct md_rdev *rdev;
			rcu_read_lock();
			rdev = rcu_dereference(conf->disks[i].rdev);
			if (rdev && test_bit(In_sync, &rdev->flags) &&
			    !test_bit(Faulty, &rdev->flags))
				atomic_inc(&rdev->nr_pending);
			else
				rdev = NULL;
			rcu_read_unlock();
			if (rdev) {
				if (!rdev_set_badblocks(
					    rdev,
					    sh->sector,
					    RAID5_STRIPE_SECTORS(conf), 0))
					md_error(conf->mddev, rdev);
				rdev_dec_pending(rdev, conf->mddev);
			}
		}
		spin_lock_irq(&sh->stripe_lock);
		/* fail all writes first */
		bi = sh->dev[i].towrite;
		sh->dev[i].towrite = NULL;
		sh->overwrite_disks = 0;
		spin_unlock_irq(&sh->stripe_lock);
		if (bi)
			bitmap_end = 1;

		log_stripe_write_finished(sh);

		if (test_and_clear_bit(R5_Overlap, &sh->dev[i].flags))
			wake_up(&conf->wait_for_overlap);

		while (bi && bi->bi_iter.bi_sector <
			sh->dev[i].sector + RAID5_STRIPE_SECTORS(conf)) {
			struct bio *nextbi = r5_next_bio(conf, bi, sh->dev[i].sector);

			md_write_end(conf->mddev);
			bio_io_error(bi);
			bi = nextbi;
		}
		if (bitmap_end)
			md_bitmap_endwrite(conf->mddev->bitmap, sh->sector,
					   RAID5_STRIPE_SECTORS(conf), 0, 0);
		bitmap_end = 0;
		/* and fail all 'written' */
		bi = sh->dev[i].written;
		sh->dev[i].written = NULL;
		if (test_and_clear_bit(R5_SkipCopy, &sh->dev[i].flags)) {
			WARN_ON(test_bit(R5_UPTODATE, &sh->dev[i].flags));
			sh->dev[i].page = sh->dev[i].orig_page;
		}

		if (bi) bitmap_end = 1;
		while (bi && bi->bi_iter.bi_sector <
		       sh->dev[i].sector + RAID5_STRIPE_SECTORS(conf)) {
			struct bio *bi2 = r5_next_bio(conf, bi, sh->dev[i].sector);

			md_write_end(conf->mddev);
			bio_io_error(bi);
			bi = bi2;
		}

		/* fail any reads if this device is non-operational and
		 * the data has not reached the cache yet.
		 */
		if (!test_bit(R5_Wantfill, &sh->dev[i].flags) &&
		    s->failed > conf->max_degraded &&
		    (!test_bit(R5_Insync, &sh->dev[i].flags) ||
		      test_bit(R5_ReadError, &sh->dev[i].flags))) {
			spin_lock_irq(&sh->stripe_lock);
			bi = sh->dev[i].toread;
			sh->dev[i].toread = NULL;
			spin_unlock_irq(&sh->stripe_lock);
			if (test_and_clear_bit(R5_Overlap, &sh->dev[i].flags))
				wake_up(&conf->wait_for_overlap);
			if (bi)
				s->to_read--;
			while (bi && bi->bi_iter.bi_sector <
			       sh->dev[i].sector + RAID5_STRIPE_SECTORS(conf)) {
				struct bio *nextbi =
					r5_next_bio(conf, bi, sh->dev[i].sector);

				bio_io_error(bi);
				bi = nextbi;
			}
		}
		if (bitmap_end)
			md_bitmap_endwrite(conf->mddev->bitmap, sh->sector,
					   RAID5_STRIPE_SECTORS(conf), 0, 0);
		/* If we were in the middle of a write the parity block might
		 * still be locked - so just clear all R5_LOCKED flags
		 */
		clear_bit(R5_LOCKED, &sh->dev[i].flags);
	}
	s->to_write = 0;
	s->written = 0;

	if (test_and_clear_bit(STRIPE_FULL_WRITE, &sh->state))
		if (atomic_dec_and_test(&conf->pending_full_writes))
			md_wakeup_thread(conf->mddev->thread);
}

static void
handle_failed_sync(struct r5conf *conf, struct stripe_head *sh,
		   struct stripe_head_state *s)
{
	int abort = 0;
	int i;

	BUG_ON(sh->batch_head);
	clear_bit(STRIPE_SYNCING, &sh->state);
	if (test_and_clear_bit(R5_Overlap, &sh->dev[sh->pd_idx].flags))
		wake_up(&conf->wait_for_overlap);
	s->syncing = 0;
	s->replacing = 0;
	/* There is nothing more to do for sync/check/repair.
	 * Don't even need to abort as that is handled elsewhere
	 * if needed, and not always wanted e.g. if there is a known
	 * bad block here.
	 * For recover/replace we need to record a bad block on all
	 * non-sync devices, or abort the recovery
	 */
	if (test_bit(MD_RECOVERY_RECOVER, &conf->mddev->recovery)) {
		/* During recovery devices cannot be removed, so
		 * locking and refcounting of rdevs is not needed
		 */
		rcu_read_lock();
		for (i = 0; i < conf->raid_disks; i++) {
			struct md_rdev *rdev = rcu_dereference(conf->disks[i].rdev);
			if (rdev
			    && !test_bit(Faulty, &rdev->flags)
			    && !test_bit(In_sync, &rdev->flags)
			    && !rdev_set_badblocks(rdev, sh->sector,
						   RAID5_STRIPE_SECTORS(conf), 0))
				abort = 1;
			rdev = rcu_dereference(conf->disks[i].replacement);
			if (rdev
			    && !test_bit(Faulty, &rdev->flags)
			    && !test_bit(In_sync, &rdev->flags)
			    && !rdev_set_badblocks(rdev, sh->sector,
						   RAID5_STRIPE_SECTORS(conf), 0))
				abort = 1;
		}
		rcu_read_unlock();
		if (abort)
			conf->recovery_disabled =
				conf->mddev->recovery_disabled;
	}
	md_done_sync(conf->mddev, RAID5_STRIPE_SECTORS(conf), !abort);
}

static int want_replace(struct stripe_head *sh, int disk_idx)
{
	struct md_rdev *rdev;
	int rv = 0;

	rcu_read_lock();
	rdev = rcu_dereference(sh->raid_conf->disks[disk_idx].replacement);
	if (rdev
	    && !test_bit(Faulty, &rdev->flags)
	    && !test_bit(In_sync, &rdev->flags)
	    && (rdev->recovery_offset <= sh->sector
		|| rdev->mddev->recovery_cp <= sh->sector))
		rv = 1;
	rcu_read_unlock();
	return rv;
}

static int need_this_block(struct stripe_head *sh, struct stripe_head_state *s,
			   int disk_idx, int disks)
{
	struct r5dev *dev = &sh->dev[disk_idx];
	struct r5dev *fdev[2] = { &sh->dev[s->failed_num[0]],
				  &sh->dev[s->failed_num[1]] };
	int i;
	bool force_rcw = (sh->raid_conf->rmw_level == PARITY_DISABLE_RMW);


	if (test_bit(R5_LOCKED, &dev->flags) ||
	    test_bit(R5_UPTODATE, &dev->flags))
		/* No point reading this as we already have it or have
		 * decided to get it.
		 */
		return 0;

	if (dev->toread ||
	    (dev->towrite && !test_bit(R5_OVERWRITE, &dev->flags)))
		/* We need this block to directly satisfy a request */
		return 1;

	if (s->syncing || s->expanding ||
	    (s->replacing && want_replace(sh, disk_idx)))
		/* When syncing, or expanding we read everything.
		 * When replacing, we need the replaced block.
		 */
		return 1;

	if ((s->failed >= 1 && fdev[0]->toread) ||
	    (s->failed >= 2 && fdev[1]->toread))
		/* If we want to read from a failed device, then
		 * we need to actually read every other device.
		 */
		return 1;

	/* Sometimes neither read-modify-write nor reconstruct-write
	 * cycles can work.  In those cases we read every block we
	 * can.  Then the parity-update is certain to have enough to
	 * work with.
	 * This can only be a problem when we need to write something,
	 * and some device has failed.  If either of those tests
	 * fail we need look no further.
	 */
	if (!s->failed || !s->to_write)
		return 0;

	if (test_bit(R5_Insync, &dev->flags) &&
	    !test_bit(STRIPE_PREREAD_ACTIVE, &sh->state))
		/* Pre-reads at not permitted until after short delay
		 * to gather multiple requests.  However if this
		 * device is no Insync, the block could only be computed
		 * and there is no need to delay that.
		 */
		return 0;

	for (i = 0; i < s->failed && i < 2; i++) {
		if (fdev[i]->towrite &&
		    !test_bit(R5_UPTODATE, &fdev[i]->flags) &&
		    !test_bit(R5_OVERWRITE, &fdev[i]->flags))
			/* If we have a partial write to a failed
			 * device, then we will need to reconstruct
			 * the content of that device, so all other
			 * devices must be read.
			 */
			return 1;

		if (s->failed >= 2 &&
		    (fdev[i]->towrite ||
		     s->failed_num[i] == sh->pd_idx ||
		     s->failed_num[i] == sh->qd_idx) &&
		    !test_bit(R5_UPTODATE, &fdev[i]->flags))
			/* In max degraded raid6, If the failed disk is P, Q,
			 * or we want to read the failed disk, we need to do
			 * reconstruct-write.
			 */
			force_rcw = true;
	}

	/* If we are forced to do a reconstruct-write, because parity
	 * cannot be trusted and we are currently recovering it, there
	 * is extra need to be careful.
	 * If one of the devices that we would need to read, because
	 * it is not being overwritten (and maybe not written at all)
	 * is missing/faulty, then we need to read everything we can.
	 */
<<<<<<< HEAD
	if (sh->raid_conf->level != 6 &&
	    sh->raid_conf->rmw_level != PARITY_DISABLE_RMW &&
=======
	if (!force_rcw &&
>>>>>>> c1084c27
	    sh->sector < sh->raid_conf->mddev->recovery_cp)
		/* reconstruct-write isn't being forced */
		return 0;
	for (i = 0; i < s->failed && i < 2; i++) {
		if (s->failed_num[i] != sh->pd_idx &&
		    s->failed_num[i] != sh->qd_idx &&
		    !test_bit(R5_UPTODATE, &fdev[i]->flags) &&
		    !test_bit(R5_OVERWRITE, &fdev[i]->flags))
			return 1;
	}

	return 0;
}

/* fetch_block - checks the given member device to see if its data needs
 * to be read or computed to satisfy a request.
 *
 * Returns 1 when no more member devices need to be checked, otherwise returns
 * 0 to tell the loop in handle_stripe_fill to continue
 */
static int fetch_block(struct stripe_head *sh, struct stripe_head_state *s,
		       int disk_idx, int disks)
{
	struct r5dev *dev = &sh->dev[disk_idx];

	/* is the data in this block needed, and can we get it? */
	if (need_this_block(sh, s, disk_idx, disks)) {
		/* we would like to get this block, possibly by computing it,
		 * otherwise read it if the backing disk is insync
		 */
		BUG_ON(test_bit(R5_Wantcompute, &dev->flags));
		BUG_ON(test_bit(R5_Wantread, &dev->flags));
		BUG_ON(sh->batch_head);

		/*
		 * In the raid6 case if the only non-uptodate disk is P
		 * then we already trusted P to compute the other failed
		 * drives. It is safe to compute rather than re-read P.
		 * In other cases we only compute blocks from failed
		 * devices, otherwise check/repair might fail to detect
		 * a real inconsistency.
		 */

		if ((s->uptodate == disks - 1) &&
		    ((sh->qd_idx >= 0 && sh->pd_idx == disk_idx) ||
		    (s->failed && (disk_idx == s->failed_num[0] ||
				   disk_idx == s->failed_num[1])))) {
			/* have disk failed, and we're requested to fetch it;
			 * do compute it
			 */
			pr_debug("Computing stripe %llu block %d\n",
			       (unsigned long long)sh->sector, disk_idx);
			set_bit(STRIPE_COMPUTE_RUN, &sh->state);
			set_bit(STRIPE_OP_COMPUTE_BLK, &s->ops_request);
			set_bit(R5_Wantcompute, &dev->flags);
			sh->ops.target = disk_idx;
			sh->ops.target2 = -1; /* no 2nd target */
			s->req_compute = 1;
			/* Careful: from this point on 'uptodate' is in the eye
			 * of raid_run_ops which services 'compute' operations
			 * before writes. R5_Wantcompute flags a block that will
			 * be R5_UPTODATE by the time it is needed for a
			 * subsequent operation.
			 */
			s->uptodate++;
			return 1;
		} else if (s->uptodate == disks-2 && s->failed >= 2) {
			/* Computing 2-failure is *very* expensive; only
			 * do it if failed >= 2
			 */
			int other;
			for (other = disks; other--; ) {
				if (other == disk_idx)
					continue;
				if (!test_bit(R5_UPTODATE,
				      &sh->dev[other].flags))
					break;
			}
			BUG_ON(other < 0);
			pr_debug("Computing stripe %llu blocks %d,%d\n",
			       (unsigned long long)sh->sector,
			       disk_idx, other);
			set_bit(STRIPE_COMPUTE_RUN, &sh->state);
			set_bit(STRIPE_OP_COMPUTE_BLK, &s->ops_request);
			set_bit(R5_Wantcompute, &sh->dev[disk_idx].flags);
			set_bit(R5_Wantcompute, &sh->dev[other].flags);
			sh->ops.target = disk_idx;
			sh->ops.target2 = other;
			s->uptodate += 2;
			s->req_compute = 1;
			return 1;
		} else if (test_bit(R5_Insync, &dev->flags)) {
			set_bit(R5_LOCKED, &dev->flags);
			set_bit(R5_Wantread, &dev->flags);
			s->locked++;
			pr_debug("Reading block %d (sync=%d)\n",
				disk_idx, s->syncing);
		}
	}

	return 0;
}

/*
 * handle_stripe_fill - read or compute data to satisfy pending requests.
 */
static void handle_stripe_fill(struct stripe_head *sh,
			       struct stripe_head_state *s,
			       int disks)
{
	int i;

	/* look for blocks to read/compute, skip this if a compute
	 * is already in flight, or if the stripe contents are in the
	 * midst of changing due to a write
	 */
	if (!test_bit(STRIPE_COMPUTE_RUN, &sh->state) && !sh->check_state &&
	    !sh->reconstruct_state) {

		/*
		 * For degraded stripe with data in journal, do not handle
		 * read requests yet, instead, flush the stripe to raid
		 * disks first, this avoids handling complex rmw of write
		 * back cache (prexor with orig_page, and then xor with
		 * page) in the read path
		 */
		if (s->injournal && s->failed) {
			if (test_bit(STRIPE_R5C_CACHING, &sh->state))
				r5c_make_stripe_write_out(sh);
			goto out;
		}

		for (i = disks; i--; )
			if (fetch_block(sh, s, i, disks))
				break;
	}
out:
	set_bit(STRIPE_HANDLE, &sh->state);
}

static void break_stripe_batch_list(struct stripe_head *head_sh,
				    unsigned long handle_flags);
/* handle_stripe_clean_event
 * any written block on an uptodate or failed drive can be returned.
 * Note that if we 'wrote' to a failed drive, it will be UPTODATE, but
 * never LOCKED, so we don't need to test 'failed' directly.
 */
static void handle_stripe_clean_event(struct r5conf *conf,
	struct stripe_head *sh, int disks)
{
	int i;
	struct r5dev *dev;
	int discard_pending = 0;
	struct stripe_head *head_sh = sh;
	bool do_endio = false;

	for (i = disks; i--; )
		if (sh->dev[i].written) {
			dev = &sh->dev[i];
			if (!test_bit(R5_LOCKED, &dev->flags) &&
			    (test_bit(R5_UPTODATE, &dev->flags) ||
			     test_bit(R5_Discard, &dev->flags) ||
			     test_bit(R5_SkipCopy, &dev->flags))) {
				/* We can return any write requests */
				struct bio *wbi, *wbi2;
				pr_debug("Return write for disc %d\n", i);
				if (test_and_clear_bit(R5_Discard, &dev->flags))
					clear_bit(R5_UPTODATE, &dev->flags);
				if (test_and_clear_bit(R5_SkipCopy, &dev->flags)) {
					WARN_ON(test_bit(R5_UPTODATE, &dev->flags));
				}
				do_endio = true;

returnbi:
				dev->page = dev->orig_page;
				wbi = dev->written;
				dev->written = NULL;
				while (wbi && wbi->bi_iter.bi_sector <
					dev->sector + RAID5_STRIPE_SECTORS(conf)) {
					wbi2 = r5_next_bio(conf, wbi, dev->sector);
					md_write_end(conf->mddev);
					bio_endio(wbi);
					wbi = wbi2;
				}
				md_bitmap_endwrite(conf->mddev->bitmap, sh->sector,
						   RAID5_STRIPE_SECTORS(conf),
						   !test_bit(STRIPE_DEGRADED, &sh->state),
						   0);
				if (head_sh->batch_head) {
					sh = list_first_entry(&sh->batch_list,
							      struct stripe_head,
							      batch_list);
					if (sh != head_sh) {
						dev = &sh->dev[i];
						goto returnbi;
					}
				}
				sh = head_sh;
				dev = &sh->dev[i];
			} else if (test_bit(R5_Discard, &dev->flags))
				discard_pending = 1;
		}

	log_stripe_write_finished(sh);

	if (!discard_pending &&
	    test_bit(R5_Discard, &sh->dev[sh->pd_idx].flags)) {
		int hash;
		clear_bit(R5_Discard, &sh->dev[sh->pd_idx].flags);
		clear_bit(R5_UPTODATE, &sh->dev[sh->pd_idx].flags);
		if (sh->qd_idx >= 0) {
			clear_bit(R5_Discard, &sh->dev[sh->qd_idx].flags);
			clear_bit(R5_UPTODATE, &sh->dev[sh->qd_idx].flags);
		}
		/* now that discard is done we can proceed with any sync */
		clear_bit(STRIPE_DISCARD, &sh->state);
		/*
		 * SCSI discard will change some bio fields and the stripe has
		 * no updated data, so remove it from hash list and the stripe
		 * will be reinitialized
		 */
unhash:
		hash = sh->hash_lock_index;
		spin_lock_irq(conf->hash_locks + hash);
		remove_hash(sh);
		spin_unlock_irq(conf->hash_locks + hash);
		if (head_sh->batch_head) {
			sh = list_first_entry(&sh->batch_list,
					      struct stripe_head, batch_list);
			if (sh != head_sh)
					goto unhash;
		}
		sh = head_sh;

		if (test_bit(STRIPE_SYNC_REQUESTED, &sh->state))
			set_bit(STRIPE_HANDLE, &sh->state);

	}

	if (test_and_clear_bit(STRIPE_FULL_WRITE, &sh->state))
		if (atomic_dec_and_test(&conf->pending_full_writes))
			md_wakeup_thread(conf->mddev->thread);

	if (head_sh->batch_head && do_endio)
		break_stripe_batch_list(head_sh, STRIPE_EXPAND_SYNC_FLAGS);
}

/*
 * For RMW in write back cache, we need extra page in prexor to store the
 * old data. This page is stored in dev->orig_page.
 *
 * This function checks whether we have data for prexor. The exact logic
 * is:
 *       R5_UPTODATE && (!R5_InJournal || R5_OrigPageUPTDODATE)
 */
static inline bool uptodate_for_rmw(struct r5dev *dev)
{
	return (test_bit(R5_UPTODATE, &dev->flags)) &&
		(!test_bit(R5_InJournal, &dev->flags) ||
		 test_bit(R5_OrigPageUPTDODATE, &dev->flags));
}

static int handle_stripe_dirtying(struct r5conf *conf,
				  struct stripe_head *sh,
				  struct stripe_head_state *s,
				  int disks)
{
	int rmw = 0, rcw = 0, i;
	sector_t recovery_cp = conf->mddev->recovery_cp;

	/* Check whether resync is now happening or should start.
	 * If yes, then the array is dirty (after unclean shutdown or
	 * initial creation), so parity in some stripes might be inconsistent.
	 * In this case, we need to always do reconstruct-write, to ensure
	 * that in case of drive failure or read-error correction, we
	 * generate correct data from the parity.
	 */
	if (conf->rmw_level == PARITY_DISABLE_RMW ||
	    (recovery_cp < MaxSector && sh->sector >= recovery_cp &&
	     s->failed == 0)) {
		/* Calculate the real rcw later - for now make it
		 * look like rcw is cheaper
		 */
		rcw = 1; rmw = 2;
		pr_debug("force RCW rmw_level=%u, recovery_cp=%llu sh->sector=%llu\n",
			 conf->rmw_level, (unsigned long long)recovery_cp,
			 (unsigned long long)sh->sector);
	} else for (i = disks; i--; ) {
		/* would I have to read this buffer for read_modify_write */
		struct r5dev *dev = &sh->dev[i];
		if (((dev->towrite && !delay_towrite(conf, dev, s)) ||
		     i == sh->pd_idx || i == sh->qd_idx ||
		     test_bit(R5_InJournal, &dev->flags)) &&
		    !test_bit(R5_LOCKED, &dev->flags) &&
		    !(uptodate_for_rmw(dev) ||
		      test_bit(R5_Wantcompute, &dev->flags))) {
			if (test_bit(R5_Insync, &dev->flags))
				rmw++;
			else
				rmw += 2*disks;  /* cannot read it */
		}
		/* Would I have to read this buffer for reconstruct_write */
		if (!test_bit(R5_OVERWRITE, &dev->flags) &&
		    i != sh->pd_idx && i != sh->qd_idx &&
		    !test_bit(R5_LOCKED, &dev->flags) &&
		    !(test_bit(R5_UPTODATE, &dev->flags) ||
		      test_bit(R5_Wantcompute, &dev->flags))) {
			if (test_bit(R5_Insync, &dev->flags))
				rcw++;
			else
				rcw += 2*disks;
		}
	}

	pr_debug("for sector %llu state 0x%lx, rmw=%d rcw=%d\n",
		 (unsigned long long)sh->sector, sh->state, rmw, rcw);
	set_bit(STRIPE_HANDLE, &sh->state);
	if ((rmw < rcw || (rmw == rcw && conf->rmw_level == PARITY_PREFER_RMW)) && rmw > 0) {
		/* prefer read-modify-write, but need to get some data */
		if (conf->mddev->queue)
			blk_add_trace_msg(conf->mddev->queue,
					  "raid5 rmw %llu %d",
					  (unsigned long long)sh->sector, rmw);
		for (i = disks; i--; ) {
			struct r5dev *dev = &sh->dev[i];
			if (test_bit(R5_InJournal, &dev->flags) &&
			    dev->page == dev->orig_page &&
			    !test_bit(R5_LOCKED, &sh->dev[sh->pd_idx].flags)) {
				/* alloc page for prexor */
				struct page *p = alloc_page(GFP_NOIO);

				if (p) {
					dev->orig_page = p;
					continue;
				}

				/*
				 * alloc_page() failed, try use
				 * disk_info->extra_page
				 */
				if (!test_and_set_bit(R5C_EXTRA_PAGE_IN_USE,
						      &conf->cache_state)) {
					r5c_use_extra_page(sh);
					break;
				}

				/* extra_page in use, add to delayed_list */
				set_bit(STRIPE_DELAYED, &sh->state);
				s->waiting_extra_page = 1;
				return -EAGAIN;
			}
		}

		for (i = disks; i--; ) {
			struct r5dev *dev = &sh->dev[i];
			if (((dev->towrite && !delay_towrite(conf, dev, s)) ||
			     i == sh->pd_idx || i == sh->qd_idx ||
			     test_bit(R5_InJournal, &dev->flags)) &&
			    !test_bit(R5_LOCKED, &dev->flags) &&
			    !(uptodate_for_rmw(dev) ||
			      test_bit(R5_Wantcompute, &dev->flags)) &&
			    test_bit(R5_Insync, &dev->flags)) {
				if (test_bit(STRIPE_PREREAD_ACTIVE,
					     &sh->state)) {
					pr_debug("Read_old block %d for r-m-w\n",
						 i);
					set_bit(R5_LOCKED, &dev->flags);
					set_bit(R5_Wantread, &dev->flags);
					s->locked++;
				} else
					set_bit(STRIPE_DELAYED, &sh->state);
			}
		}
	}
	if ((rcw < rmw || (rcw == rmw && conf->rmw_level != PARITY_PREFER_RMW)) && rcw > 0) {
		/* want reconstruct write, but need to get some data */
		int qread =0;
		rcw = 0;
		for (i = disks; i--; ) {
			struct r5dev *dev = &sh->dev[i];
			if (!test_bit(R5_OVERWRITE, &dev->flags) &&
			    i != sh->pd_idx && i != sh->qd_idx &&
			    !test_bit(R5_LOCKED, &dev->flags) &&
			    !(test_bit(R5_UPTODATE, &dev->flags) ||
			      test_bit(R5_Wantcompute, &dev->flags))) {
				rcw++;
				if (test_bit(R5_Insync, &dev->flags) &&
				    test_bit(STRIPE_PREREAD_ACTIVE,
					     &sh->state)) {
					pr_debug("Read_old block "
						"%d for Reconstruct\n", i);
					set_bit(R5_LOCKED, &dev->flags);
					set_bit(R5_Wantread, &dev->flags);
					s->locked++;
					qread++;
				} else
					set_bit(STRIPE_DELAYED, &sh->state);
			}
		}
		if (rcw && conf->mddev->queue)
			blk_add_trace_msg(conf->mddev->queue, "raid5 rcw %llu %d %d %d",
					  (unsigned long long)sh->sector,
					  rcw, qread, test_bit(STRIPE_DELAYED, &sh->state));
	}

	if (rcw > disks && rmw > disks &&
	    !test_bit(STRIPE_PREREAD_ACTIVE, &sh->state))
		set_bit(STRIPE_DELAYED, &sh->state);

	/* now if nothing is locked, and if we have enough data,
	 * we can start a write request
	 */
	/* since handle_stripe can be called at any time we need to handle the
	 * case where a compute block operation has been submitted and then a
	 * subsequent call wants to start a write request.  raid_run_ops only
	 * handles the case where compute block and reconstruct are requested
	 * simultaneously.  If this is not the case then new writes need to be
	 * held off until the compute completes.
	 */
	if ((s->req_compute || !test_bit(STRIPE_COMPUTE_RUN, &sh->state)) &&
	    (s->locked == 0 && (rcw == 0 || rmw == 0) &&
	     !test_bit(STRIPE_BIT_DELAY, &sh->state)))
		schedule_reconstruction(sh, s, rcw == 0, 0);
	return 0;
}

static void handle_parity_checks5(struct r5conf *conf, struct stripe_head *sh,
				struct stripe_head_state *s, int disks)
{
	struct r5dev *dev = NULL;

	BUG_ON(sh->batch_head);
	set_bit(STRIPE_HANDLE, &sh->state);

	switch (sh->check_state) {
	case check_state_idle:
		/* start a new check operation if there are no failures */
		if (s->failed == 0) {
			BUG_ON(s->uptodate != disks);
			sh->check_state = check_state_run;
			set_bit(STRIPE_OP_CHECK, &s->ops_request);
			clear_bit(R5_UPTODATE, &sh->dev[sh->pd_idx].flags);
			s->uptodate--;
			break;
		}
		dev = &sh->dev[s->failed_num[0]];
		fallthrough;
	case check_state_compute_result:
		sh->check_state = check_state_idle;
		if (!dev)
			dev = &sh->dev[sh->pd_idx];

		/* check that a write has not made the stripe insync */
		if (test_bit(STRIPE_INSYNC, &sh->state))
			break;

		/* either failed parity check, or recovery is happening */
		BUG_ON(!test_bit(R5_UPTODATE, &dev->flags));
		BUG_ON(s->uptodate != disks);

		set_bit(R5_LOCKED, &dev->flags);
		s->locked++;
		set_bit(R5_Wantwrite, &dev->flags);

		clear_bit(STRIPE_DEGRADED, &sh->state);
		set_bit(STRIPE_INSYNC, &sh->state);
		break;
	case check_state_run:
		break; /* we will be called again upon completion */
	case check_state_check_result:
		sh->check_state = check_state_idle;

		/* if a failure occurred during the check operation, leave
		 * STRIPE_INSYNC not set and let the stripe be handled again
		 */
		if (s->failed)
			break;

		/* handle a successful check operation, if parity is correct
		 * we are done.  Otherwise update the mismatch count and repair
		 * parity if !MD_RECOVERY_CHECK
		 */
		if ((sh->ops.zero_sum_result & SUM_CHECK_P_RESULT) == 0)
			/* parity is correct (on disc,
			 * not in buffer any more)
			 */
			set_bit(STRIPE_INSYNC, &sh->state);
		else {
			atomic64_add(RAID5_STRIPE_SECTORS(conf), &conf->mddev->resync_mismatches);
			if (test_bit(MD_RECOVERY_CHECK, &conf->mddev->recovery)) {
				/* don't try to repair!! */
				set_bit(STRIPE_INSYNC, &sh->state);
				pr_warn_ratelimited("%s: mismatch sector in range "
						    "%llu-%llu\n", mdname(conf->mddev),
						    (unsigned long long) sh->sector,
						    (unsigned long long) sh->sector +
						    RAID5_STRIPE_SECTORS(conf));
			} else {
				sh->check_state = check_state_compute_run;
				set_bit(STRIPE_COMPUTE_RUN, &sh->state);
				set_bit(STRIPE_OP_COMPUTE_BLK, &s->ops_request);
				set_bit(R5_Wantcompute,
					&sh->dev[sh->pd_idx].flags);
				sh->ops.target = sh->pd_idx;
				sh->ops.target2 = -1;
				s->uptodate++;
			}
		}
		break;
	case check_state_compute_run:
		break;
	default:
		pr_err("%s: unknown check_state: %d sector: %llu\n",
		       __func__, sh->check_state,
		       (unsigned long long) sh->sector);
		BUG();
	}
}

static void handle_parity_checks6(struct r5conf *conf, struct stripe_head *sh,
				  struct stripe_head_state *s,
				  int disks)
{
	int pd_idx = sh->pd_idx;
	int qd_idx = sh->qd_idx;
	struct r5dev *dev;

	BUG_ON(sh->batch_head);
	set_bit(STRIPE_HANDLE, &sh->state);

	BUG_ON(s->failed > 2);

	/* Want to check and possibly repair P and Q.
	 * However there could be one 'failed' device, in which
	 * case we can only check one of them, possibly using the
	 * other to generate missing data
	 */

	switch (sh->check_state) {
	case check_state_idle:
		/* start a new check operation if there are < 2 failures */
		if (s->failed == s->q_failed) {
			/* The only possible failed device holds Q, so it
			 * makes sense to check P (If anything else were failed,
			 * we would have used P to recreate it).
			 */
			sh->check_state = check_state_run;
		}
		if (!s->q_failed && s->failed < 2) {
			/* Q is not failed, and we didn't use it to generate
			 * anything, so it makes sense to check it
			 */
			if (sh->check_state == check_state_run)
				sh->check_state = check_state_run_pq;
			else
				sh->check_state = check_state_run_q;
		}

		/* discard potentially stale zero_sum_result */
		sh->ops.zero_sum_result = 0;

		if (sh->check_state == check_state_run) {
			/* async_xor_zero_sum destroys the contents of P */
			clear_bit(R5_UPTODATE, &sh->dev[pd_idx].flags);
			s->uptodate--;
		}
		if (sh->check_state >= check_state_run &&
		    sh->check_state <= check_state_run_pq) {
			/* async_syndrome_zero_sum preserves P and Q, so
			 * no need to mark them !uptodate here
			 */
			set_bit(STRIPE_OP_CHECK, &s->ops_request);
			break;
		}

		/* we have 2-disk failure */
		BUG_ON(s->failed != 2);
		fallthrough;
	case check_state_compute_result:
		sh->check_state = check_state_idle;

		/* check that a write has not made the stripe insync */
		if (test_bit(STRIPE_INSYNC, &sh->state))
			break;

		/* now write out any block on a failed drive,
		 * or P or Q if they were recomputed
		 */
		dev = NULL;
		if (s->failed == 2) {
			dev = &sh->dev[s->failed_num[1]];
			s->locked++;
			set_bit(R5_LOCKED, &dev->flags);
			set_bit(R5_Wantwrite, &dev->flags);
		}
		if (s->failed >= 1) {
			dev = &sh->dev[s->failed_num[0]];
			s->locked++;
			set_bit(R5_LOCKED, &dev->flags);
			set_bit(R5_Wantwrite, &dev->flags);
		}
		if (sh->ops.zero_sum_result & SUM_CHECK_P_RESULT) {
			dev = &sh->dev[pd_idx];
			s->locked++;
			set_bit(R5_LOCKED, &dev->flags);
			set_bit(R5_Wantwrite, &dev->flags);
		}
		if (sh->ops.zero_sum_result & SUM_CHECK_Q_RESULT) {
			dev = &sh->dev[qd_idx];
			s->locked++;
			set_bit(R5_LOCKED, &dev->flags);
			set_bit(R5_Wantwrite, &dev->flags);
		}
		if (WARN_ONCE(dev && !test_bit(R5_UPTODATE, &dev->flags),
			      "%s: disk%td not up to date\n",
			      mdname(conf->mddev),
			      dev - (struct r5dev *) &sh->dev)) {
			clear_bit(R5_LOCKED, &dev->flags);
			clear_bit(R5_Wantwrite, &dev->flags);
			s->locked--;
		}
		clear_bit(STRIPE_DEGRADED, &sh->state);

		set_bit(STRIPE_INSYNC, &sh->state);
		break;
	case check_state_run:
	case check_state_run_q:
	case check_state_run_pq:
		break; /* we will be called again upon completion */
	case check_state_check_result:
		sh->check_state = check_state_idle;

		/* handle a successful check operation, if parity is correct
		 * we are done.  Otherwise update the mismatch count and repair
		 * parity if !MD_RECOVERY_CHECK
		 */
		if (sh->ops.zero_sum_result == 0) {
			/* both parities are correct */
			if (!s->failed)
				set_bit(STRIPE_INSYNC, &sh->state);
			else {
				/* in contrast to the raid5 case we can validate
				 * parity, but still have a failure to write
				 * back
				 */
				sh->check_state = check_state_compute_result;
				/* Returning at this point means that we may go
				 * off and bring p and/or q uptodate again so
				 * we make sure to check zero_sum_result again
				 * to verify if p or q need writeback
				 */
			}
		} else {
			atomic64_add(RAID5_STRIPE_SECTORS(conf), &conf->mddev->resync_mismatches);
			if (test_bit(MD_RECOVERY_CHECK, &conf->mddev->recovery)) {
				/* don't try to repair!! */
				set_bit(STRIPE_INSYNC, &sh->state);
				pr_warn_ratelimited("%s: mismatch sector in range "
						    "%llu-%llu\n", mdname(conf->mddev),
						    (unsigned long long) sh->sector,
						    (unsigned long long) sh->sector +
						    RAID5_STRIPE_SECTORS(conf));
			} else {
				int *target = &sh->ops.target;

				sh->ops.target = -1;
				sh->ops.target2 = -1;
				sh->check_state = check_state_compute_run;
				set_bit(STRIPE_COMPUTE_RUN, &sh->state);
				set_bit(STRIPE_OP_COMPUTE_BLK, &s->ops_request);
				if (sh->ops.zero_sum_result & SUM_CHECK_P_RESULT) {
					set_bit(R5_Wantcompute,
						&sh->dev[pd_idx].flags);
					*target = pd_idx;
					target = &sh->ops.target2;
					s->uptodate++;
				}
				if (sh->ops.zero_sum_result & SUM_CHECK_Q_RESULT) {
					set_bit(R5_Wantcompute,
						&sh->dev[qd_idx].flags);
					*target = qd_idx;
					s->uptodate++;
				}
			}
		}
		break;
	case check_state_compute_run:
		break;
	default:
		pr_warn("%s: unknown check_state: %d sector: %llu\n",
			__func__, sh->check_state,
			(unsigned long long) sh->sector);
		BUG();
	}
}

static void handle_stripe_expansion(struct r5conf *conf, struct stripe_head *sh)
{
	int i;

	/* We have read all the blocks in this stripe and now we need to
	 * copy some of them into a target stripe for expand.
	 */
	struct dma_async_tx_descriptor *tx = NULL;
	BUG_ON(sh->batch_head);
	clear_bit(STRIPE_EXPAND_SOURCE, &sh->state);
	for (i = 0; i < sh->disks; i++)
		if (i != sh->pd_idx && i != sh->qd_idx) {
			int dd_idx, j;
			struct stripe_head *sh2;
			struct async_submit_ctl submit;

			sector_t bn = raid5_compute_blocknr(sh, i, 1);
			sector_t s = raid5_compute_sector(conf, bn, 0,
							  &dd_idx, NULL);
			sh2 = raid5_get_active_stripe(conf, s, 0, 1, 1);
			if (sh2 == NULL)
				/* so far only the early blocks of this stripe
				 * have been requested.  When later blocks
				 * get requested, we will try again
				 */
				continue;
			if (!test_bit(STRIPE_EXPANDING, &sh2->state) ||
			   test_bit(R5_Expanded, &sh2->dev[dd_idx].flags)) {
				/* must have already done this block */
				raid5_release_stripe(sh2);
				continue;
			}

			/* place all the copies on one channel */
			init_async_submit(&submit, 0, tx, NULL, NULL, NULL);
			tx = async_memcpy(sh2->dev[dd_idx].page,
					  sh->dev[i].page, sh2->dev[dd_idx].offset,
					  sh->dev[i].offset, RAID5_STRIPE_SIZE(conf),
					  &submit);

			set_bit(R5_Expanded, &sh2->dev[dd_idx].flags);
			set_bit(R5_UPTODATE, &sh2->dev[dd_idx].flags);
			for (j = 0; j < conf->raid_disks; j++)
				if (j != sh2->pd_idx &&
				    j != sh2->qd_idx &&
				    !test_bit(R5_Expanded, &sh2->dev[j].flags))
					break;
			if (j == conf->raid_disks) {
				set_bit(STRIPE_EXPAND_READY, &sh2->state);
				set_bit(STRIPE_HANDLE, &sh2->state);
			}
			raid5_release_stripe(sh2);

		}
	/* done submitting copies, wait for them to complete */
	async_tx_quiesce(&tx);
}

/*
 * handle_stripe - do things to a stripe.
 *
 * We lock the stripe by setting STRIPE_ACTIVE and then examine the
 * state of various bits to see what needs to be done.
 * Possible results:
 *    return some read requests which now have data
 *    return some write requests which are safely on storage
 *    schedule a read on some buffers
 *    schedule a write of some buffers
 *    return confirmation of parity correctness
 *
 */

static void analyse_stripe(struct stripe_head *sh, struct stripe_head_state *s)
{
	struct r5conf *conf = sh->raid_conf;
	int disks = sh->disks;
	struct r5dev *dev;
	int i;
	int do_recovery = 0;

	memset(s, 0, sizeof(*s));

	s->expanding = test_bit(STRIPE_EXPAND_SOURCE, &sh->state) && !sh->batch_head;
	s->expanded = test_bit(STRIPE_EXPAND_READY, &sh->state) && !sh->batch_head;
	s->failed_num[0] = -1;
	s->failed_num[1] = -1;
	s->log_failed = r5l_log_disk_error(conf);

	/* Now to look around and see what can be done */
	rcu_read_lock();
	for (i=disks; i--; ) {
		struct md_rdev *rdev;
		sector_t first_bad;
		int bad_sectors;
		int is_bad = 0;

		dev = &sh->dev[i];

		pr_debug("check %d: state 0x%lx read %p write %p written %p\n",
			 i, dev->flags,
			 dev->toread, dev->towrite, dev->written);
		/* maybe we can reply to a read
		 *
		 * new wantfill requests are only permitted while
		 * ops_complete_biofill is guaranteed to be inactive
		 */
		if (test_bit(R5_UPTODATE, &dev->flags) && dev->toread &&
		    !test_bit(STRIPE_BIOFILL_RUN, &sh->state))
			set_bit(R5_Wantfill, &dev->flags);

		/* now count some things */
		if (test_bit(R5_LOCKED, &dev->flags))
			s->locked++;
		if (test_bit(R5_UPTODATE, &dev->flags))
			s->uptodate++;
		if (test_bit(R5_Wantcompute, &dev->flags)) {
			s->compute++;
			BUG_ON(s->compute > 2);
		}

		if (test_bit(R5_Wantfill, &dev->flags))
			s->to_fill++;
		else if (dev->toread)
			s->to_read++;
		if (dev->towrite) {
			s->to_write++;
			if (!test_bit(R5_OVERWRITE, &dev->flags))
				s->non_overwrite++;
		}
		if (dev->written)
			s->written++;
		/* Prefer to use the replacement for reads, but only
		 * if it is recovered enough and has no bad blocks.
		 */
		rdev = rcu_dereference(conf->disks[i].replacement);
		if (rdev && !test_bit(Faulty, &rdev->flags) &&
		    rdev->recovery_offset >= sh->sector + RAID5_STRIPE_SECTORS(conf) &&
		    !is_badblock(rdev, sh->sector, RAID5_STRIPE_SECTORS(conf),
				 &first_bad, &bad_sectors))
			set_bit(R5_ReadRepl, &dev->flags);
		else {
			if (rdev && !test_bit(Faulty, &rdev->flags))
				set_bit(R5_NeedReplace, &dev->flags);
			else
				clear_bit(R5_NeedReplace, &dev->flags);
			rdev = rcu_dereference(conf->disks[i].rdev);
			clear_bit(R5_ReadRepl, &dev->flags);
		}
		if (rdev && test_bit(Faulty, &rdev->flags))
			rdev = NULL;
		if (rdev) {
			is_bad = is_badblock(rdev, sh->sector, RAID5_STRIPE_SECTORS(conf),
					     &first_bad, &bad_sectors);
			if (s->blocked_rdev == NULL
			    && (test_bit(Blocked, &rdev->flags)
				|| is_bad < 0)) {
				if (is_bad < 0)
					set_bit(BlockedBadBlocks,
						&rdev->flags);
				s->blocked_rdev = rdev;
				atomic_inc(&rdev->nr_pending);
			}
		}
		clear_bit(R5_Insync, &dev->flags);
		if (!rdev)
			/* Not in-sync */;
		else if (is_bad) {
			/* also not in-sync */
			if (!test_bit(WriteErrorSeen, &rdev->flags) &&
			    test_bit(R5_UPTODATE, &dev->flags)) {
				/* treat as in-sync, but with a read error
				 * which we can now try to correct
				 */
				set_bit(R5_Insync, &dev->flags);
				set_bit(R5_ReadError, &dev->flags);
			}
		} else if (test_bit(In_sync, &rdev->flags))
			set_bit(R5_Insync, &dev->flags);
		else if (sh->sector + RAID5_STRIPE_SECTORS(conf) <= rdev->recovery_offset)
			/* in sync if before recovery_offset */
			set_bit(R5_Insync, &dev->flags);
		else if (test_bit(R5_UPTODATE, &dev->flags) &&
			 test_bit(R5_Expanded, &dev->flags))
			/* If we've reshaped into here, we assume it is Insync.
			 * We will shortly update recovery_offset to make
			 * it official.
			 */
			set_bit(R5_Insync, &dev->flags);

		if (test_bit(R5_WriteError, &dev->flags)) {
			/* This flag does not apply to '.replacement'
			 * only to .rdev, so make sure to check that*/
			struct md_rdev *rdev2 = rcu_dereference(
				conf->disks[i].rdev);
			if (rdev2 == rdev)
				clear_bit(R5_Insync, &dev->flags);
			if (rdev2 && !test_bit(Faulty, &rdev2->flags)) {
				s->handle_bad_blocks = 1;
				atomic_inc(&rdev2->nr_pending);
			} else
				clear_bit(R5_WriteError, &dev->flags);
		}
		if (test_bit(R5_MadeGood, &dev->flags)) {
			/* This flag does not apply to '.replacement'
			 * only to .rdev, so make sure to check that*/
			struct md_rdev *rdev2 = rcu_dereference(
				conf->disks[i].rdev);
			if (rdev2 && !test_bit(Faulty, &rdev2->flags)) {
				s->handle_bad_blocks = 1;
				atomic_inc(&rdev2->nr_pending);
			} else
				clear_bit(R5_MadeGood, &dev->flags);
		}
		if (test_bit(R5_MadeGoodRepl, &dev->flags)) {
			struct md_rdev *rdev2 = rcu_dereference(
				conf->disks[i].replacement);
			if (rdev2 && !test_bit(Faulty, &rdev2->flags)) {
				s->handle_bad_blocks = 1;
				atomic_inc(&rdev2->nr_pending);
			} else
				clear_bit(R5_MadeGoodRepl, &dev->flags);
		}
		if (!test_bit(R5_Insync, &dev->flags)) {
			/* The ReadError flag will just be confusing now */
			clear_bit(R5_ReadError, &dev->flags);
			clear_bit(R5_ReWrite, &dev->flags);
		}
		if (test_bit(R5_ReadError, &dev->flags))
			clear_bit(R5_Insync, &dev->flags);
		if (!test_bit(R5_Insync, &dev->flags)) {
			if (s->failed < 2)
				s->failed_num[s->failed] = i;
			s->failed++;
			if (rdev && !test_bit(Faulty, &rdev->flags))
				do_recovery = 1;
			else if (!rdev) {
				rdev = rcu_dereference(
				    conf->disks[i].replacement);
				if (rdev && !test_bit(Faulty, &rdev->flags))
					do_recovery = 1;
			}
		}

		if (test_bit(R5_InJournal, &dev->flags))
			s->injournal++;
		if (test_bit(R5_InJournal, &dev->flags) && dev->written)
			s->just_cached++;
	}
	if (test_bit(STRIPE_SYNCING, &sh->state)) {
		/* If there is a failed device being replaced,
		 *     we must be recovering.
		 * else if we are after recovery_cp, we must be syncing
		 * else if MD_RECOVERY_REQUESTED is set, we also are syncing.
		 * else we can only be replacing
		 * sync and recovery both need to read all devices, and so
		 * use the same flag.
		 */
		if (do_recovery ||
		    sh->sector >= conf->mddev->recovery_cp ||
		    test_bit(MD_RECOVERY_REQUESTED, &(conf->mddev->recovery)))
			s->syncing = 1;
		else
			s->replacing = 1;
	}
	rcu_read_unlock();
}

/*
 * Return '1' if this is a member of batch, or '0' if it is a lone stripe or
 * a head which can now be handled.
 */
static int clear_batch_ready(struct stripe_head *sh)
{
	struct stripe_head *tmp;
	if (!test_and_clear_bit(STRIPE_BATCH_READY, &sh->state))
		return (sh->batch_head && sh->batch_head != sh);
	spin_lock(&sh->stripe_lock);
	if (!sh->batch_head) {
		spin_unlock(&sh->stripe_lock);
		return 0;
	}

	/*
	 * this stripe could be added to a batch list before we check
	 * BATCH_READY, skips it
	 */
	if (sh->batch_head != sh) {
		spin_unlock(&sh->stripe_lock);
		return 1;
	}
	spin_lock(&sh->batch_lock);
	list_for_each_entry(tmp, &sh->batch_list, batch_list)
		clear_bit(STRIPE_BATCH_READY, &tmp->state);
	spin_unlock(&sh->batch_lock);
	spin_unlock(&sh->stripe_lock);

	/*
	 * BATCH_READY is cleared, no new stripes can be added.
	 * batch_list can be accessed without lock
	 */
	return 0;
}

static void break_stripe_batch_list(struct stripe_head *head_sh,
				    unsigned long handle_flags)
{
	struct stripe_head *sh, *next;
	int i;
	int do_wakeup = 0;

	list_for_each_entry_safe(sh, next, &head_sh->batch_list, batch_list) {

		list_del_init(&sh->batch_list);

		WARN_ONCE(sh->state & ((1 << STRIPE_ACTIVE) |
					  (1 << STRIPE_SYNCING) |
					  (1 << STRIPE_REPLACED) |
					  (1 << STRIPE_DELAYED) |
					  (1 << STRIPE_BIT_DELAY) |
					  (1 << STRIPE_FULL_WRITE) |
					  (1 << STRIPE_BIOFILL_RUN) |
					  (1 << STRIPE_COMPUTE_RUN)  |
					  (1 << STRIPE_DISCARD) |
					  (1 << STRIPE_BATCH_READY) |
					  (1 << STRIPE_BATCH_ERR) |
					  (1 << STRIPE_BITMAP_PENDING)),
			"stripe state: %lx\n", sh->state);
		WARN_ONCE(head_sh->state & ((1 << STRIPE_DISCARD) |
					      (1 << STRIPE_REPLACED)),
			"head stripe state: %lx\n", head_sh->state);

		set_mask_bits(&sh->state, ~(STRIPE_EXPAND_SYNC_FLAGS |
					    (1 << STRIPE_PREREAD_ACTIVE) |
					    (1 << STRIPE_DEGRADED) |
					    (1 << STRIPE_ON_UNPLUG_LIST)),
			      head_sh->state & (1 << STRIPE_INSYNC));

		sh->check_state = head_sh->check_state;
		sh->reconstruct_state = head_sh->reconstruct_state;
		spin_lock_irq(&sh->stripe_lock);
		sh->batch_head = NULL;
		spin_unlock_irq(&sh->stripe_lock);
		for (i = 0; i < sh->disks; i++) {
			if (test_and_clear_bit(R5_Overlap, &sh->dev[i].flags))
				do_wakeup = 1;
			sh->dev[i].flags = head_sh->dev[i].flags &
				(~((1 << R5_WriteError) | (1 << R5_Overlap)));
		}
		if (handle_flags == 0 ||
		    sh->state & handle_flags)
			set_bit(STRIPE_HANDLE, &sh->state);
		raid5_release_stripe(sh);
	}
	spin_lock_irq(&head_sh->stripe_lock);
	head_sh->batch_head = NULL;
	spin_unlock_irq(&head_sh->stripe_lock);
	for (i = 0; i < head_sh->disks; i++)
		if (test_and_clear_bit(R5_Overlap, &head_sh->dev[i].flags))
			do_wakeup = 1;
	if (head_sh->state & handle_flags)
		set_bit(STRIPE_HANDLE, &head_sh->state);

	if (do_wakeup)
		wake_up(&head_sh->raid_conf->wait_for_overlap);
}

static void handle_stripe(struct stripe_head *sh)
{
	struct stripe_head_state s;
	struct r5conf *conf = sh->raid_conf;
	int i;
	int prexor;
	int disks = sh->disks;
	struct r5dev *pdev, *qdev;

	clear_bit(STRIPE_HANDLE, &sh->state);

	/*
	 * handle_stripe should not continue handle the batched stripe, only
	 * the head of batch list or lone stripe can continue. Otherwise we
	 * could see break_stripe_batch_list warns about the STRIPE_ACTIVE
	 * is set for the batched stripe.
	 */
	if (clear_batch_ready(sh))
		return;

	if (test_and_set_bit_lock(STRIPE_ACTIVE, &sh->state)) {
		/* already being handled, ensure it gets handled
		 * again when current action finishes */
		set_bit(STRIPE_HANDLE, &sh->state);
		return;
	}

	if (test_and_clear_bit(STRIPE_BATCH_ERR, &sh->state))
		break_stripe_batch_list(sh, 0);

	if (test_bit(STRIPE_SYNC_REQUESTED, &sh->state) && !sh->batch_head) {
		spin_lock(&sh->stripe_lock);
		/*
		 * Cannot process 'sync' concurrently with 'discard'.
		 * Flush data in r5cache before 'sync'.
		 */
		if (!test_bit(STRIPE_R5C_PARTIAL_STRIPE, &sh->state) &&
		    !test_bit(STRIPE_R5C_FULL_STRIPE, &sh->state) &&
		    !test_bit(STRIPE_DISCARD, &sh->state) &&
		    test_and_clear_bit(STRIPE_SYNC_REQUESTED, &sh->state)) {
			set_bit(STRIPE_SYNCING, &sh->state);
			clear_bit(STRIPE_INSYNC, &sh->state);
			clear_bit(STRIPE_REPLACED, &sh->state);
		}
		spin_unlock(&sh->stripe_lock);
	}
	clear_bit(STRIPE_DELAYED, &sh->state);

	pr_debug("handling stripe %llu, state=%#lx cnt=%d, "
		"pd_idx=%d, qd_idx=%d\n, check:%d, reconstruct:%d\n",
	       (unsigned long long)sh->sector, sh->state,
	       atomic_read(&sh->count), sh->pd_idx, sh->qd_idx,
	       sh->check_state, sh->reconstruct_state);

	analyse_stripe(sh, &s);

	if (test_bit(STRIPE_LOG_TRAPPED, &sh->state))
		goto finish;

	if (s.handle_bad_blocks ||
	    test_bit(MD_SB_CHANGE_PENDING, &conf->mddev->sb_flags)) {
		set_bit(STRIPE_HANDLE, &sh->state);
		goto finish;
	}

	if (unlikely(s.blocked_rdev)) {
		if (s.syncing || s.expanding || s.expanded ||
		    s.replacing || s.to_write || s.written) {
			set_bit(STRIPE_HANDLE, &sh->state);
			goto finish;
		}
		/* There is nothing for the blocked_rdev to block */
		rdev_dec_pending(s.blocked_rdev, conf->mddev);
		s.blocked_rdev = NULL;
	}

	if (s.to_fill && !test_bit(STRIPE_BIOFILL_RUN, &sh->state)) {
		set_bit(STRIPE_OP_BIOFILL, &s.ops_request);
		set_bit(STRIPE_BIOFILL_RUN, &sh->state);
	}

	pr_debug("locked=%d uptodate=%d to_read=%d"
	       " to_write=%d failed=%d failed_num=%d,%d\n",
	       s.locked, s.uptodate, s.to_read, s.to_write, s.failed,
	       s.failed_num[0], s.failed_num[1]);
	/*
	 * check if the array has lost more than max_degraded devices and,
	 * if so, some requests might need to be failed.
	 *
	 * When journal device failed (log_failed), we will only process
	 * the stripe if there is data need write to raid disks
	 */
	if (s.failed > conf->max_degraded ||
	    (s.log_failed && s.injournal == 0)) {
		sh->check_state = 0;
		sh->reconstruct_state = 0;
		break_stripe_batch_list(sh, 0);
		if (s.to_read+s.to_write+s.written)
			handle_failed_stripe(conf, sh, &s, disks);
		if (s.syncing + s.replacing)
			handle_failed_sync(conf, sh, &s);
	}

	/* Now we check to see if any write operations have recently
	 * completed
	 */
	prexor = 0;
	if (sh->reconstruct_state == reconstruct_state_prexor_drain_result)
		prexor = 1;
	if (sh->reconstruct_state == reconstruct_state_drain_result ||
	    sh->reconstruct_state == reconstruct_state_prexor_drain_result) {
		sh->reconstruct_state = reconstruct_state_idle;

		/* All the 'written' buffers and the parity block are ready to
		 * be written back to disk
		 */
		BUG_ON(!test_bit(R5_UPTODATE, &sh->dev[sh->pd_idx].flags) &&
		       !test_bit(R5_Discard, &sh->dev[sh->pd_idx].flags));
		BUG_ON(sh->qd_idx >= 0 &&
		       !test_bit(R5_UPTODATE, &sh->dev[sh->qd_idx].flags) &&
		       !test_bit(R5_Discard, &sh->dev[sh->qd_idx].flags));
		for (i = disks; i--; ) {
			struct r5dev *dev = &sh->dev[i];
			if (test_bit(R5_LOCKED, &dev->flags) &&
				(i == sh->pd_idx || i == sh->qd_idx ||
				 dev->written || test_bit(R5_InJournal,
							  &dev->flags))) {
				pr_debug("Writing block %d\n", i);
				set_bit(R5_Wantwrite, &dev->flags);
				if (prexor)
					continue;
				if (s.failed > 1)
					continue;
				if (!test_bit(R5_Insync, &dev->flags) ||
				    ((i == sh->pd_idx || i == sh->qd_idx)  &&
				     s.failed == 0))
					set_bit(STRIPE_INSYNC, &sh->state);
			}
		}
		if (test_and_clear_bit(STRIPE_PREREAD_ACTIVE, &sh->state))
			s.dec_preread_active = 1;
	}

	/*
	 * might be able to return some write requests if the parity blocks
	 * are safe, or on a failed drive
	 */
	pdev = &sh->dev[sh->pd_idx];
	s.p_failed = (s.failed >= 1 && s.failed_num[0] == sh->pd_idx)
		|| (s.failed >= 2 && s.failed_num[1] == sh->pd_idx);
	qdev = &sh->dev[sh->qd_idx];
	s.q_failed = (s.failed >= 1 && s.failed_num[0] == sh->qd_idx)
		|| (s.failed >= 2 && s.failed_num[1] == sh->qd_idx)
		|| conf->level < 6;

	if (s.written &&
	    (s.p_failed || ((test_bit(R5_Insync, &pdev->flags)
			     && !test_bit(R5_LOCKED, &pdev->flags)
			     && (test_bit(R5_UPTODATE, &pdev->flags) ||
				 test_bit(R5_Discard, &pdev->flags))))) &&
	    (s.q_failed || ((test_bit(R5_Insync, &qdev->flags)
			     && !test_bit(R5_LOCKED, &qdev->flags)
			     && (test_bit(R5_UPTODATE, &qdev->flags) ||
				 test_bit(R5_Discard, &qdev->flags))))))
		handle_stripe_clean_event(conf, sh, disks);

	if (s.just_cached)
		r5c_handle_cached_data_endio(conf, sh, disks);
	log_stripe_write_finished(sh);

	/* Now we might consider reading some blocks, either to check/generate
	 * parity, or to satisfy requests
	 * or to load a block that is being partially written.
	 */
	if (s.to_read || s.non_overwrite
	    || (s.to_write && s.failed)
	    || (s.syncing && (s.uptodate + s.compute < disks))
	    || s.replacing
	    || s.expanding)
		handle_stripe_fill(sh, &s, disks);

	/*
	 * When the stripe finishes full journal write cycle (write to journal
	 * and raid disk), this is the clean up procedure so it is ready for
	 * next operation.
	 */
	r5c_finish_stripe_write_out(conf, sh, &s);

	/*
	 * Now to consider new write requests, cache write back and what else,
	 * if anything should be read.  We do not handle new writes when:
	 * 1/ A 'write' operation (copy+xor) is already in flight.
	 * 2/ A 'check' operation is in flight, as it may clobber the parity
	 *    block.
	 * 3/ A r5c cache log write is in flight.
	 */

	if (!sh->reconstruct_state && !sh->check_state && !sh->log_io) {
		if (!r5c_is_writeback(conf->log)) {
			if (s.to_write)
				handle_stripe_dirtying(conf, sh, &s, disks);
		} else { /* write back cache */
			int ret = 0;

			/* First, try handle writes in caching phase */
			if (s.to_write)
				ret = r5c_try_caching_write(conf, sh, &s,
							    disks);
			/*
			 * If caching phase failed: ret == -EAGAIN
			 *    OR
			 * stripe under reclaim: !caching && injournal
			 *
			 * fall back to handle_stripe_dirtying()
			 */
			if (ret == -EAGAIN ||
			    /* stripe under reclaim: !caching && injournal */
			    (!test_bit(STRIPE_R5C_CACHING, &sh->state) &&
			     s.injournal > 0)) {
				ret = handle_stripe_dirtying(conf, sh, &s,
							     disks);
				if (ret == -EAGAIN)
					goto finish;
			}
		}
	}

	/* maybe we need to check and possibly fix the parity for this stripe
	 * Any reads will already have been scheduled, so we just see if enough
	 * data is available.  The parity check is held off while parity
	 * dependent operations are in flight.
	 */
	if (sh->check_state ||
	    (s.syncing && s.locked == 0 &&
	     !test_bit(STRIPE_COMPUTE_RUN, &sh->state) &&
	     !test_bit(STRIPE_INSYNC, &sh->state))) {
		if (conf->level == 6)
			handle_parity_checks6(conf, sh, &s, disks);
		else
			handle_parity_checks5(conf, sh, &s, disks);
	}

	if ((s.replacing || s.syncing) && s.locked == 0
	    && !test_bit(STRIPE_COMPUTE_RUN, &sh->state)
	    && !test_bit(STRIPE_REPLACED, &sh->state)) {
		/* Write out to replacement devices where possible */
		for (i = 0; i < conf->raid_disks; i++)
			if (test_bit(R5_NeedReplace, &sh->dev[i].flags)) {
				WARN_ON(!test_bit(R5_UPTODATE, &sh->dev[i].flags));
				set_bit(R5_WantReplace, &sh->dev[i].flags);
				set_bit(R5_LOCKED, &sh->dev[i].flags);
				s.locked++;
			}
		if (s.replacing)
			set_bit(STRIPE_INSYNC, &sh->state);
		set_bit(STRIPE_REPLACED, &sh->state);
	}
	if ((s.syncing || s.replacing) && s.locked == 0 &&
	    !test_bit(STRIPE_COMPUTE_RUN, &sh->state) &&
	    test_bit(STRIPE_INSYNC, &sh->state)) {
		md_done_sync(conf->mddev, RAID5_STRIPE_SECTORS(conf), 1);
		clear_bit(STRIPE_SYNCING, &sh->state);
		if (test_and_clear_bit(R5_Overlap, &sh->dev[sh->pd_idx].flags))
			wake_up(&conf->wait_for_overlap);
	}

	/* If the failed drives are just a ReadError, then we might need
	 * to progress the repair/check process
	 */
	if (s.failed <= conf->max_degraded && !conf->mddev->ro)
		for (i = 0; i < s.failed; i++) {
			struct r5dev *dev = &sh->dev[s.failed_num[i]];
			if (test_bit(R5_ReadError, &dev->flags)
			    && !test_bit(R5_LOCKED, &dev->flags)
			    && test_bit(R5_UPTODATE, &dev->flags)
				) {
				if (!test_bit(R5_ReWrite, &dev->flags)) {
					set_bit(R5_Wantwrite, &dev->flags);
					set_bit(R5_ReWrite, &dev->flags);
				} else
					/* let's read it back */
					set_bit(R5_Wantread, &dev->flags);
				set_bit(R5_LOCKED, &dev->flags);
				s.locked++;
			}
		}

	/* Finish reconstruct operations initiated by the expansion process */
	if (sh->reconstruct_state == reconstruct_state_result) {
		struct stripe_head *sh_src
			= raid5_get_active_stripe(conf, sh->sector, 1, 1, 1);
		if (sh_src && test_bit(STRIPE_EXPAND_SOURCE, &sh_src->state)) {
			/* sh cannot be written until sh_src has been read.
			 * so arrange for sh to be delayed a little
			 */
			set_bit(STRIPE_DELAYED, &sh->state);
			set_bit(STRIPE_HANDLE, &sh->state);
			if (!test_and_set_bit(STRIPE_PREREAD_ACTIVE,
					      &sh_src->state))
				atomic_inc(&conf->preread_active_stripes);
			raid5_release_stripe(sh_src);
			goto finish;
		}
		if (sh_src)
			raid5_release_stripe(sh_src);

		sh->reconstruct_state = reconstruct_state_idle;
		clear_bit(STRIPE_EXPANDING, &sh->state);
		for (i = conf->raid_disks; i--; ) {
			set_bit(R5_Wantwrite, &sh->dev[i].flags);
			set_bit(R5_LOCKED, &sh->dev[i].flags);
			s.locked++;
		}
	}

	if (s.expanded && test_bit(STRIPE_EXPANDING, &sh->state) &&
	    !sh->reconstruct_state) {
		/* Need to write out all blocks after computing parity */
		sh->disks = conf->raid_disks;
		stripe_set_idx(sh->sector, conf, 0, sh);
		schedule_reconstruction(sh, &s, 1, 1);
	} else if (s.expanded && !sh->reconstruct_state && s.locked == 0) {
		clear_bit(STRIPE_EXPAND_READY, &sh->state);
		atomic_dec(&conf->reshape_stripes);
		wake_up(&conf->wait_for_overlap);
		md_done_sync(conf->mddev, RAID5_STRIPE_SECTORS(conf), 1);
	}

	if (s.expanding && s.locked == 0 &&
	    !test_bit(STRIPE_COMPUTE_RUN, &sh->state))
		handle_stripe_expansion(conf, sh);

finish:
	/* wait for this device to become unblocked */
	if (unlikely(s.blocked_rdev)) {
		if (conf->mddev->external)
			md_wait_for_blocked_rdev(s.blocked_rdev,
						 conf->mddev);
		else
			/* Internal metadata will immediately
			 * be written by raid5d, so we don't
			 * need to wait here.
			 */
			rdev_dec_pending(s.blocked_rdev,
					 conf->mddev);
	}

	if (s.handle_bad_blocks)
		for (i = disks; i--; ) {
			struct md_rdev *rdev;
			struct r5dev *dev = &sh->dev[i];
			if (test_and_clear_bit(R5_WriteError, &dev->flags)) {
				/* We own a safe reference to the rdev */
				rdev = conf->disks[i].rdev;
				if (!rdev_set_badblocks(rdev, sh->sector,
							RAID5_STRIPE_SECTORS(conf), 0))
					md_error(conf->mddev, rdev);
				rdev_dec_pending(rdev, conf->mddev);
			}
			if (test_and_clear_bit(R5_MadeGood, &dev->flags)) {
				rdev = conf->disks[i].rdev;
				rdev_clear_badblocks(rdev, sh->sector,
						     RAID5_STRIPE_SECTORS(conf), 0);
				rdev_dec_pending(rdev, conf->mddev);
			}
			if (test_and_clear_bit(R5_MadeGoodRepl, &dev->flags)) {
				rdev = conf->disks[i].replacement;
				if (!rdev)
					/* rdev have been moved down */
					rdev = conf->disks[i].rdev;
				rdev_clear_badblocks(rdev, sh->sector,
						     RAID5_STRIPE_SECTORS(conf), 0);
				rdev_dec_pending(rdev, conf->mddev);
			}
		}

	if (s.ops_request)
		raid_run_ops(sh, s.ops_request);

	ops_run_io(sh, &s);

	if (s.dec_preread_active) {
		/* We delay this until after ops_run_io so that if make_request
		 * is waiting on a flush, it won't continue until the writes
		 * have actually been submitted.
		 */
		atomic_dec(&conf->preread_active_stripes);
		if (atomic_read(&conf->preread_active_stripes) <
		    IO_THRESHOLD)
			md_wakeup_thread(conf->mddev->thread);
	}

	clear_bit_unlock(STRIPE_ACTIVE, &sh->state);
}

static void raid5_activate_delayed(struct r5conf *conf)
{
	if (atomic_read(&conf->preread_active_stripes) < IO_THRESHOLD) {
		while (!list_empty(&conf->delayed_list)) {
			struct list_head *l = conf->delayed_list.next;
			struct stripe_head *sh;
			sh = list_entry(l, struct stripe_head, lru);
			list_del_init(l);
			clear_bit(STRIPE_DELAYED, &sh->state);
			if (!test_and_set_bit(STRIPE_PREREAD_ACTIVE, &sh->state))
				atomic_inc(&conf->preread_active_stripes);
			list_add_tail(&sh->lru, &conf->hold_list);
			raid5_wakeup_stripe_thread(sh);
		}
	}
}

static void activate_bit_delay(struct r5conf *conf,
	struct list_head *temp_inactive_list)
{
	/* device_lock is held */
	struct list_head head;
	list_add(&head, &conf->bitmap_list);
	list_del_init(&conf->bitmap_list);
	while (!list_empty(&head)) {
		struct stripe_head *sh = list_entry(head.next, struct stripe_head, lru);
		int hash;
		list_del_init(&sh->lru);
		atomic_inc(&sh->count);
		hash = sh->hash_lock_index;
		__release_stripe(conf, sh, &temp_inactive_list[hash]);
	}
}

static int in_chunk_boundary(struct mddev *mddev, struct bio *bio)
{
	struct r5conf *conf = mddev->private;
	sector_t sector = bio->bi_iter.bi_sector;
	unsigned int chunk_sectors;
	unsigned int bio_sectors = bio_sectors(bio);

	chunk_sectors = min(conf->chunk_sectors, conf->prev_chunk_sectors);
	return  chunk_sectors >=
		((sector & (chunk_sectors - 1)) + bio_sectors);
}

/*
 *  add bio to the retry LIFO  ( in O(1) ... we are in interrupt )
 *  later sampled by raid5d.
 */
static void add_bio_to_retry(struct bio *bi,struct r5conf *conf)
{
	unsigned long flags;

	spin_lock_irqsave(&conf->device_lock, flags);

	bi->bi_next = conf->retry_read_aligned_list;
	conf->retry_read_aligned_list = bi;

	spin_unlock_irqrestore(&conf->device_lock, flags);
	md_wakeup_thread(conf->mddev->thread);
}

static struct bio *remove_bio_from_retry(struct r5conf *conf,
					 unsigned int *offset)
{
	struct bio *bi;

	bi = conf->retry_read_aligned;
	if (bi) {
		*offset = conf->retry_read_offset;
		conf->retry_read_aligned = NULL;
		return bi;
	}
	bi = conf->retry_read_aligned_list;
	if(bi) {
		conf->retry_read_aligned_list = bi->bi_next;
		bi->bi_next = NULL;
		*offset = 0;
	}

	return bi;
}

/*
 *  The "raid5_align_endio" should check if the read succeeded and if it
 *  did, call bio_endio on the original bio (having bio_put the new bio
 *  first).
 *  If the read failed..
 */
static void raid5_align_endio(struct bio *bi)
{
	struct md_io_acct *md_io_acct = bi->bi_private;
	struct bio *raid_bi = md_io_acct->orig_bio;
	struct mddev *mddev;
	struct r5conf *conf;
	struct md_rdev *rdev;
	blk_status_t error = bi->bi_status;
	unsigned long start_time = md_io_acct->start_time;

	bio_put(bi);

	rdev = (void*)raid_bi->bi_next;
	raid_bi->bi_next = NULL;
	mddev = rdev->mddev;
	conf = mddev->private;

	rdev_dec_pending(rdev, conf->mddev);

	if (!error) {
		if (blk_queue_io_stat(raid_bi->bi_bdev->bd_disk->queue))
			bio_end_io_acct(raid_bi, start_time);
		bio_endio(raid_bi);
		if (atomic_dec_and_test(&conf->active_aligned_reads))
			wake_up(&conf->wait_for_quiescent);
		return;
	}

	pr_debug("raid5_align_endio : io error...handing IO for a retry\n");

	add_bio_to_retry(raid_bi, conf);
}

static int raid5_read_one_chunk(struct mddev *mddev, struct bio *raid_bio)
{
	struct r5conf *conf = mddev->private;
	struct bio *align_bio;
	struct md_rdev *rdev;
	sector_t sector, end_sector, first_bad;
	int bad_sectors, dd_idx;
	struct md_io_acct *md_io_acct;
	bool did_inc;

	if (!in_chunk_boundary(mddev, raid_bio)) {
		pr_debug("%s: non aligned\n", __func__);
		return 0;
	}

	sector = raid5_compute_sector(conf, raid_bio->bi_iter.bi_sector, 0,
				      &dd_idx, NULL);
	end_sector = bio_end_sector(raid_bio);

	rcu_read_lock();
	if (r5c_big_stripe_cached(conf, sector))
		goto out_rcu_unlock;

	rdev = rcu_dereference(conf->disks[dd_idx].replacement);
	if (!rdev || test_bit(Faulty, &rdev->flags) ||
	    rdev->recovery_offset < end_sector) {
		rdev = rcu_dereference(conf->disks[dd_idx].rdev);
		if (!rdev)
			goto out_rcu_unlock;
		if (test_bit(Faulty, &rdev->flags) ||
		    !(test_bit(In_sync, &rdev->flags) ||
		      rdev->recovery_offset >= end_sector))
			goto out_rcu_unlock;
	}

	atomic_inc(&rdev->nr_pending);
	rcu_read_unlock();

	if (is_badblock(rdev, sector, bio_sectors(raid_bio), &first_bad,
			&bad_sectors)) {
		bio_put(raid_bio);
		rdev_dec_pending(rdev, mddev);
		return 0;
	}

	align_bio = bio_clone_fast(raid_bio, GFP_NOIO, &mddev->io_acct_set);
	md_io_acct = container_of(align_bio, struct md_io_acct, bio_clone);
	raid_bio->bi_next = (void *)rdev;
	if (blk_queue_io_stat(raid_bio->bi_bdev->bd_disk->queue))
		md_io_acct->start_time = bio_start_io_acct(raid_bio);
	md_io_acct->orig_bio = raid_bio;

	bio_set_dev(align_bio, rdev->bdev);
	align_bio->bi_end_io = raid5_align_endio;
	align_bio->bi_private = md_io_acct;
	align_bio->bi_iter.bi_sector = sector;

	/* No reshape active, so we can trust rdev->data_offset */
	align_bio->bi_iter.bi_sector += rdev->data_offset;

	did_inc = false;
	if (conf->quiesce == 0) {
		atomic_inc(&conf->active_aligned_reads);
		did_inc = true;
	}
	/* need a memory barrier to detect the race with raid5_quiesce() */
	if (!did_inc || smp_load_acquire(&conf->quiesce) != 0) {
		/* quiesce is in progress, so we need to undo io activation and wait
		 * for it to finish
		 */
		if (did_inc && atomic_dec_and_test(&conf->active_aligned_reads))
			wake_up(&conf->wait_for_quiescent);
		spin_lock_irq(&conf->device_lock);
		wait_event_lock_irq(conf->wait_for_quiescent, conf->quiesce == 0,
				    conf->device_lock);
		atomic_inc(&conf->active_aligned_reads);
		spin_unlock_irq(&conf->device_lock);
	}

	if (mddev->gendisk)
		trace_block_bio_remap(align_bio, disk_devt(mddev->gendisk),
				      raid_bio->bi_iter.bi_sector);
	submit_bio_noacct(align_bio);
	return 1;

out_rcu_unlock:
	rcu_read_unlock();
	return 0;
}

static struct bio *chunk_aligned_read(struct mddev *mddev, struct bio *raid_bio)
{
	struct bio *split;
	sector_t sector = raid_bio->bi_iter.bi_sector;
	unsigned chunk_sects = mddev->chunk_sectors;
	unsigned sectors = chunk_sects - (sector & (chunk_sects-1));

	if (sectors < bio_sectors(raid_bio)) {
		struct r5conf *conf = mddev->private;
		split = bio_split(raid_bio, sectors, GFP_NOIO, &conf->bio_split);
		bio_chain(split, raid_bio);
		submit_bio_noacct(raid_bio);
		raid_bio = split;
	}

	if (!raid5_read_one_chunk(mddev, raid_bio))
		return raid_bio;

	return NULL;
}

/* __get_priority_stripe - get the next stripe to process
 *
 * Full stripe writes are allowed to pass preread active stripes up until
 * the bypass_threshold is exceeded.  In general the bypass_count
 * increments when the handle_list is handled before the hold_list; however, it
 * will not be incremented when STRIPE_IO_STARTED is sampled set signifying a
 * stripe with in flight i/o.  The bypass_count will be reset when the
 * head of the hold_list has changed, i.e. the head was promoted to the
 * handle_list.
 */
static struct stripe_head *__get_priority_stripe(struct r5conf *conf, int group)
{
	struct stripe_head *sh, *tmp;
	struct list_head *handle_list = NULL;
	struct r5worker_group *wg;
	bool second_try = !r5c_is_writeback(conf->log) &&
		!r5l_log_disk_error(conf);
	bool try_loprio = test_bit(R5C_LOG_TIGHT, &conf->cache_state) ||
		r5l_log_disk_error(conf);

again:
	wg = NULL;
	sh = NULL;
	if (conf->worker_cnt_per_group == 0) {
		handle_list = try_loprio ? &conf->loprio_list :
					&conf->handle_list;
	} else if (group != ANY_GROUP) {
		handle_list = try_loprio ? &conf->worker_groups[group].loprio_list :
				&conf->worker_groups[group].handle_list;
		wg = &conf->worker_groups[group];
	} else {
		int i;
		for (i = 0; i < conf->group_cnt; i++) {
			handle_list = try_loprio ? &conf->worker_groups[i].loprio_list :
				&conf->worker_groups[i].handle_list;
			wg = &conf->worker_groups[i];
			if (!list_empty(handle_list))
				break;
		}
	}

	pr_debug("%s: handle: %s hold: %s full_writes: %d bypass_count: %d\n",
		  __func__,
		  list_empty(handle_list) ? "empty" : "busy",
		  list_empty(&conf->hold_list) ? "empty" : "busy",
		  atomic_read(&conf->pending_full_writes), conf->bypass_count);

	if (!list_empty(handle_list)) {
		sh = list_entry(handle_list->next, typeof(*sh), lru);

		if (list_empty(&conf->hold_list))
			conf->bypass_count = 0;
		else if (!test_bit(STRIPE_IO_STARTED, &sh->state)) {
			if (conf->hold_list.next == conf->last_hold)
				conf->bypass_count++;
			else {
				conf->last_hold = conf->hold_list.next;
				conf->bypass_count -= conf->bypass_threshold;
				if (conf->bypass_count < 0)
					conf->bypass_count = 0;
			}
		}
	} else if (!list_empty(&conf->hold_list) &&
		   ((conf->bypass_threshold &&
		     conf->bypass_count > conf->bypass_threshold) ||
		    atomic_read(&conf->pending_full_writes) == 0)) {

		list_for_each_entry(tmp, &conf->hold_list,  lru) {
			if (conf->worker_cnt_per_group == 0 ||
			    group == ANY_GROUP ||
			    !cpu_online(tmp->cpu) ||
			    cpu_to_group(tmp->cpu) == group) {
				sh = tmp;
				break;
			}
		}

		if (sh) {
			conf->bypass_count -= conf->bypass_threshold;
			if (conf->bypass_count < 0)
				conf->bypass_count = 0;
		}
		wg = NULL;
	}

	if (!sh) {
		if (second_try)
			return NULL;
		second_try = true;
		try_loprio = !try_loprio;
		goto again;
	}

	if (wg) {
		wg->stripes_cnt--;
		sh->group = NULL;
	}
	list_del_init(&sh->lru);
	BUG_ON(atomic_inc_return(&sh->count) != 1);
	return sh;
}

struct raid5_plug_cb {
	struct blk_plug_cb	cb;
	struct list_head	list;
	struct list_head	temp_inactive_list[NR_STRIPE_HASH_LOCKS];
};

static void raid5_unplug(struct blk_plug_cb *blk_cb, bool from_schedule)
{
	struct raid5_plug_cb *cb = container_of(
		blk_cb, struct raid5_plug_cb, cb);
	struct stripe_head *sh;
	struct mddev *mddev = cb->cb.data;
	struct r5conf *conf = mddev->private;
	int cnt = 0;
	int hash;

	if (cb->list.next && !list_empty(&cb->list)) {
		spin_lock_irq(&conf->device_lock);
		while (!list_empty(&cb->list)) {
			sh = list_first_entry(&cb->list, struct stripe_head, lru);
			list_del_init(&sh->lru);
			/*
			 * avoid race release_stripe_plug() sees
			 * STRIPE_ON_UNPLUG_LIST clear but the stripe
			 * is still in our list
			 */
			smp_mb__before_atomic();
			clear_bit(STRIPE_ON_UNPLUG_LIST, &sh->state);
			/*
			 * STRIPE_ON_RELEASE_LIST could be set here. In that
			 * case, the count is always > 1 here
			 */
			hash = sh->hash_lock_index;
			__release_stripe(conf, sh, &cb->temp_inactive_list[hash]);
			cnt++;
		}
		spin_unlock_irq(&conf->device_lock);
	}
	release_inactive_stripe_list(conf, cb->temp_inactive_list,
				     NR_STRIPE_HASH_LOCKS);
	if (mddev->queue)
		trace_block_unplug(mddev->queue, cnt, !from_schedule);
	kfree(cb);
}

static void release_stripe_plug(struct mddev *mddev,
				struct stripe_head *sh)
{
	struct blk_plug_cb *blk_cb = blk_check_plugged(
		raid5_unplug, mddev,
		sizeof(struct raid5_plug_cb));
	struct raid5_plug_cb *cb;

	if (!blk_cb) {
		raid5_release_stripe(sh);
		return;
	}

	cb = container_of(blk_cb, struct raid5_plug_cb, cb);

	if (cb->list.next == NULL) {
		int i;
		INIT_LIST_HEAD(&cb->list);
		for (i = 0; i < NR_STRIPE_HASH_LOCKS; i++)
			INIT_LIST_HEAD(cb->temp_inactive_list + i);
	}

	if (!test_and_set_bit(STRIPE_ON_UNPLUG_LIST, &sh->state))
		list_add_tail(&sh->lru, &cb->list);
	else
		raid5_release_stripe(sh);
}

static void make_discard_request(struct mddev *mddev, struct bio *bi)
{
	struct r5conf *conf = mddev->private;
	sector_t logical_sector, last_sector;
	struct stripe_head *sh;
	int stripe_sectors;

	if (mddev->reshape_position != MaxSector)
		/* Skip discard while reshape is happening */
		return;

	logical_sector = bi->bi_iter.bi_sector & ~((sector_t)RAID5_STRIPE_SECTORS(conf)-1);
	last_sector = bio_end_sector(bi);

	bi->bi_next = NULL;

	stripe_sectors = conf->chunk_sectors *
		(conf->raid_disks - conf->max_degraded);
	logical_sector = DIV_ROUND_UP_SECTOR_T(logical_sector,
					       stripe_sectors);
	sector_div(last_sector, stripe_sectors);

	logical_sector *= conf->chunk_sectors;
	last_sector *= conf->chunk_sectors;

	for (; logical_sector < last_sector;
	     logical_sector += RAID5_STRIPE_SECTORS(conf)) {
		DEFINE_WAIT(w);
		int d;
	again:
		sh = raid5_get_active_stripe(conf, logical_sector, 0, 0, 0);
		prepare_to_wait(&conf->wait_for_overlap, &w,
				TASK_UNINTERRUPTIBLE);
		set_bit(R5_Overlap, &sh->dev[sh->pd_idx].flags);
		if (test_bit(STRIPE_SYNCING, &sh->state)) {
			raid5_release_stripe(sh);
			schedule();
			goto again;
		}
		clear_bit(R5_Overlap, &sh->dev[sh->pd_idx].flags);
		spin_lock_irq(&sh->stripe_lock);
		for (d = 0; d < conf->raid_disks; d++) {
			if (d == sh->pd_idx || d == sh->qd_idx)
				continue;
			if (sh->dev[d].towrite || sh->dev[d].toread) {
				set_bit(R5_Overlap, &sh->dev[d].flags);
				spin_unlock_irq(&sh->stripe_lock);
				raid5_release_stripe(sh);
				schedule();
				goto again;
			}
		}
		set_bit(STRIPE_DISCARD, &sh->state);
		finish_wait(&conf->wait_for_overlap, &w);
		sh->overwrite_disks = 0;
		for (d = 0; d < conf->raid_disks; d++) {
			if (d == sh->pd_idx || d == sh->qd_idx)
				continue;
			sh->dev[d].towrite = bi;
			set_bit(R5_OVERWRITE, &sh->dev[d].flags);
			bio_inc_remaining(bi);
			md_write_inc(mddev, bi);
			sh->overwrite_disks++;
		}
		spin_unlock_irq(&sh->stripe_lock);
		if (conf->mddev->bitmap) {
			for (d = 0;
			     d < conf->raid_disks - conf->max_degraded;
			     d++)
				md_bitmap_startwrite(mddev->bitmap,
						     sh->sector,
						     RAID5_STRIPE_SECTORS(conf),
						     0);
			sh->bm_seq = conf->seq_flush + 1;
			set_bit(STRIPE_BIT_DELAY, &sh->state);
		}

		set_bit(STRIPE_HANDLE, &sh->state);
		clear_bit(STRIPE_DELAYED, &sh->state);
		if (!test_and_set_bit(STRIPE_PREREAD_ACTIVE, &sh->state))
			atomic_inc(&conf->preread_active_stripes);
		release_stripe_plug(mddev, sh);
	}

	bio_endio(bi);
}

static bool raid5_make_request(struct mddev *mddev, struct bio * bi)
{
	struct r5conf *conf = mddev->private;
	int dd_idx;
	sector_t new_sector;
	sector_t logical_sector, last_sector;
	struct stripe_head *sh;
	const int rw = bio_data_dir(bi);
	DEFINE_WAIT(w);
	bool do_prepare;
	bool do_flush = false;

	if (unlikely(bi->bi_opf & REQ_PREFLUSH)) {
		int ret = log_handle_flush_request(conf, bi);

		if (ret == 0)
			return true;
		if (ret == -ENODEV) {
			if (md_flush_request(mddev, bi))
				return true;
		}
		/* ret == -EAGAIN, fallback */
		/*
		 * if r5l_handle_flush_request() didn't clear REQ_PREFLUSH,
		 * we need to flush journal device
		 */
		do_flush = bi->bi_opf & REQ_PREFLUSH;
	}

	if (!md_write_start(mddev, bi))
		return false;
	/*
	 * If array is degraded, better not do chunk aligned read because
	 * later we might have to read it again in order to reconstruct
	 * data on failed drives.
	 */
	if (rw == READ && mddev->degraded == 0 &&
	    mddev->reshape_position == MaxSector) {
		bi = chunk_aligned_read(mddev, bi);
		if (!bi)
			return true;
	}

	if (unlikely(bio_op(bi) == REQ_OP_DISCARD)) {
		make_discard_request(mddev, bi);
		md_write_end(mddev);
		return true;
	}

	logical_sector = bi->bi_iter.bi_sector & ~((sector_t)RAID5_STRIPE_SECTORS(conf)-1);
	last_sector = bio_end_sector(bi);
	bi->bi_next = NULL;

	md_account_bio(mddev, &bi);
	prepare_to_wait(&conf->wait_for_overlap, &w, TASK_UNINTERRUPTIBLE);
	for (; logical_sector < last_sector; logical_sector += RAID5_STRIPE_SECTORS(conf)) {
		int previous;
		int seq;

		do_prepare = false;
	retry:
		seq = read_seqcount_begin(&conf->gen_lock);
		previous = 0;
		if (do_prepare)
			prepare_to_wait(&conf->wait_for_overlap, &w,
				TASK_UNINTERRUPTIBLE);
		if (unlikely(conf->reshape_progress != MaxSector)) {
			/* spinlock is needed as reshape_progress may be
			 * 64bit on a 32bit platform, and so it might be
			 * possible to see a half-updated value
			 * Of course reshape_progress could change after
			 * the lock is dropped, so once we get a reference
			 * to the stripe that we think it is, we will have
			 * to check again.
			 */
			spin_lock_irq(&conf->device_lock);
			if (mddev->reshape_backwards
			    ? logical_sector < conf->reshape_progress
			    : logical_sector >= conf->reshape_progress) {
				previous = 1;
			} else {
				if (mddev->reshape_backwards
				    ? logical_sector < conf->reshape_safe
				    : logical_sector >= conf->reshape_safe) {
					spin_unlock_irq(&conf->device_lock);
					schedule();
					do_prepare = true;
					goto retry;
				}
			}
			spin_unlock_irq(&conf->device_lock);
		}

		new_sector = raid5_compute_sector(conf, logical_sector,
						  previous,
						  &dd_idx, NULL);
		pr_debug("raid456: raid5_make_request, sector %llu logical %llu\n",
			(unsigned long long)new_sector,
			(unsigned long long)logical_sector);

		sh = raid5_get_active_stripe(conf, new_sector, previous,
				       (bi->bi_opf & REQ_RAHEAD), 0);
		if (sh) {
			if (unlikely(previous)) {
				/* expansion might have moved on while waiting for a
				 * stripe, so we must do the range check again.
				 * Expansion could still move past after this
				 * test, but as we are holding a reference to
				 * 'sh', we know that if that happens,
				 *  STRIPE_EXPANDING will get set and the expansion
				 * won't proceed until we finish with the stripe.
				 */
				int must_retry = 0;
				spin_lock_irq(&conf->device_lock);
				if (mddev->reshape_backwards
				    ? logical_sector >= conf->reshape_progress
				    : logical_sector < conf->reshape_progress)
					/* mismatch, need to try again */
					must_retry = 1;
				spin_unlock_irq(&conf->device_lock);
				if (must_retry) {
					raid5_release_stripe(sh);
					schedule();
					do_prepare = true;
					goto retry;
				}
			}
			if (read_seqcount_retry(&conf->gen_lock, seq)) {
				/* Might have got the wrong stripe_head
				 * by accident
				 */
				raid5_release_stripe(sh);
				goto retry;
			}

			if (test_bit(STRIPE_EXPANDING, &sh->state) ||
			    !add_stripe_bio(sh, bi, dd_idx, rw, previous)) {
				/* Stripe is busy expanding or
				 * add failed due to overlap.  Flush everything
				 * and wait a while
				 */
				md_wakeup_thread(mddev->thread);
				raid5_release_stripe(sh);
				schedule();
				do_prepare = true;
				goto retry;
			}
			if (do_flush) {
				set_bit(STRIPE_R5C_PREFLUSH, &sh->state);
				/* we only need flush for one stripe */
				do_flush = false;
			}

<<<<<<< HEAD
			if (!sh->batch_head || sh == sh->batch_head)
				set_bit(STRIPE_HANDLE, &sh->state);
=======
			set_bit(STRIPE_HANDLE, &sh->state);
>>>>>>> c1084c27
			clear_bit(STRIPE_DELAYED, &sh->state);
			if ((!sh->batch_head || sh == sh->batch_head) &&
			    (bi->bi_opf & REQ_SYNC) &&
			    !test_and_set_bit(STRIPE_PREREAD_ACTIVE, &sh->state))
				atomic_inc(&conf->preread_active_stripes);
			release_stripe_plug(mddev, sh);
		} else {
			/* cannot get stripe for read-ahead, just give-up */
			bi->bi_status = BLK_STS_IOERR;
			break;
		}
	}
	finish_wait(&conf->wait_for_overlap, &w);

	if (rw == WRITE)
		md_write_end(mddev);
	bio_endio(bi);
	return true;
}

static sector_t raid5_size(struct mddev *mddev, sector_t sectors, int raid_disks);

static sector_t reshape_request(struct mddev *mddev, sector_t sector_nr, int *skipped)
{
	/* reshaping is quite different to recovery/resync so it is
	 * handled quite separately ... here.
	 *
	 * On each call to sync_request, we gather one chunk worth of
	 * destination stripes and flag them as expanding.
	 * Then we find all the source stripes and request reads.
	 * As the reads complete, handle_stripe will copy the data
	 * into the destination stripe and release that stripe.
	 */
	struct r5conf *conf = mddev->private;
	struct stripe_head *sh;
	struct md_rdev *rdev;
	sector_t first_sector, last_sector;
	int raid_disks = conf->previous_raid_disks;
	int data_disks = raid_disks - conf->max_degraded;
	int new_data_disks = conf->raid_disks - conf->max_degraded;
	int i;
	int dd_idx;
	sector_t writepos, readpos, safepos;
	sector_t stripe_addr;
	int reshape_sectors;
	struct list_head stripes;
	sector_t retn;

	if (sector_nr == 0) {
		/* If restarting in the middle, skip the initial sectors */
		if (mddev->reshape_backwards &&
		    conf->reshape_progress < raid5_size(mddev, 0, 0)) {
			sector_nr = raid5_size(mddev, 0, 0)
				- conf->reshape_progress;
		} else if (mddev->reshape_backwards &&
			   conf->reshape_progress == MaxSector) {
			/* shouldn't happen, but just in case, finish up.*/
			sector_nr = MaxSector;
		} else if (!mddev->reshape_backwards &&
			   conf->reshape_progress > 0)
			sector_nr = conf->reshape_progress;
		sector_div(sector_nr, new_data_disks);
		if (sector_nr) {
			mddev->curr_resync_completed = sector_nr;
			sysfs_notify_dirent_safe(mddev->sysfs_completed);
			*skipped = 1;
			retn = sector_nr;
			goto finish;
		}
	}

	/* We need to process a full chunk at a time.
	 * If old and new chunk sizes differ, we need to process the
	 * largest of these
	 */

	reshape_sectors = max(conf->chunk_sectors, conf->prev_chunk_sectors);

	/* We update the metadata at least every 10 seconds, or when
	 * the data about to be copied would over-write the source of
	 * the data at the front of the range.  i.e. one new_stripe
	 * along from reshape_progress new_maps to after where
	 * reshape_safe old_maps to
	 */
	writepos = conf->reshape_progress;
	sector_div(writepos, new_data_disks);
	readpos = conf->reshape_progress;
	sector_div(readpos, data_disks);
	safepos = conf->reshape_safe;
	sector_div(safepos, data_disks);
	if (mddev->reshape_backwards) {
		BUG_ON(writepos < reshape_sectors);
		writepos -= reshape_sectors;
		readpos += reshape_sectors;
		safepos += reshape_sectors;
	} else {
		writepos += reshape_sectors;
		/* readpos and safepos are worst-case calculations.
		 * A negative number is overly pessimistic, and causes
		 * obvious problems for unsigned storage.  So clip to 0.
		 */
		readpos -= min_t(sector_t, reshape_sectors, readpos);
		safepos -= min_t(sector_t, reshape_sectors, safepos);
	}

	/* Having calculated the 'writepos' possibly use it
	 * to set 'stripe_addr' which is where we will write to.
	 */
	if (mddev->reshape_backwards) {
		BUG_ON(conf->reshape_progress == 0);
		stripe_addr = writepos;
		BUG_ON((mddev->dev_sectors &
			~((sector_t)reshape_sectors - 1))
		       - reshape_sectors - stripe_addr
		       != sector_nr);
	} else {
		BUG_ON(writepos != sector_nr + reshape_sectors);
		stripe_addr = sector_nr;
	}

	/* 'writepos' is the most advanced device address we might write.
	 * 'readpos' is the least advanced device address we might read.
	 * 'safepos' is the least address recorded in the metadata as having
	 *     been reshaped.
	 * If there is a min_offset_diff, these are adjusted either by
	 * increasing the safepos/readpos if diff is negative, or
	 * increasing writepos if diff is positive.
	 * If 'readpos' is then behind 'writepos', there is no way that we can
	 * ensure safety in the face of a crash - that must be done by userspace
	 * making a backup of the data.  So in that case there is no particular
	 * rush to update metadata.
	 * Otherwise if 'safepos' is behind 'writepos', then we really need to
	 * update the metadata to advance 'safepos' to match 'readpos' so that
	 * we can be safe in the event of a crash.
	 * So we insist on updating metadata if safepos is behind writepos and
	 * readpos is beyond writepos.
	 * In any case, update the metadata every 10 seconds.
	 * Maybe that number should be configurable, but I'm not sure it is
	 * worth it.... maybe it could be a multiple of safemode_delay???
	 */
	if (conf->min_offset_diff < 0) {
		safepos += -conf->min_offset_diff;
		readpos += -conf->min_offset_diff;
	} else
		writepos += conf->min_offset_diff;

	if ((mddev->reshape_backwards
	     ? (safepos > writepos && readpos < writepos)
	     : (safepos < writepos && readpos > writepos)) ||
	    time_after(jiffies, conf->reshape_checkpoint + 10*HZ)) {
		/* Cannot proceed until we've updated the superblock... */
		wait_event(conf->wait_for_overlap,
			   atomic_read(&conf->reshape_stripes)==0
			   || test_bit(MD_RECOVERY_INTR, &mddev->recovery));
		if (atomic_read(&conf->reshape_stripes) != 0)
			return 0;
		mddev->reshape_position = conf->reshape_progress;
		mddev->curr_resync_completed = sector_nr;
		if (!mddev->reshape_backwards)
			/* Can update recovery_offset */
			rdev_for_each(rdev, mddev)
				if (rdev->raid_disk >= 0 &&
				    !test_bit(Journal, &rdev->flags) &&
				    !test_bit(In_sync, &rdev->flags) &&
				    rdev->recovery_offset < sector_nr)
					rdev->recovery_offset = sector_nr;

		conf->reshape_checkpoint = jiffies;
		set_bit(MD_SB_CHANGE_DEVS, &mddev->sb_flags);
		md_wakeup_thread(mddev->thread);
		wait_event(mddev->sb_wait, mddev->sb_flags == 0 ||
			   test_bit(MD_RECOVERY_INTR, &mddev->recovery));
		if (test_bit(MD_RECOVERY_INTR, &mddev->recovery))
			return 0;
		spin_lock_irq(&conf->device_lock);
		conf->reshape_safe = mddev->reshape_position;
		spin_unlock_irq(&conf->device_lock);
		wake_up(&conf->wait_for_overlap);
		sysfs_notify_dirent_safe(mddev->sysfs_completed);
	}

	INIT_LIST_HEAD(&stripes);
	for (i = 0; i < reshape_sectors; i += RAID5_STRIPE_SECTORS(conf)) {
		int j;
		int skipped_disk = 0;
		sh = raid5_get_active_stripe(conf, stripe_addr+i, 0, 0, 1);
		set_bit(STRIPE_EXPANDING, &sh->state);
		atomic_inc(&conf->reshape_stripes);
		/* If any of this stripe is beyond the end of the old
		 * array, then we need to zero those blocks
		 */
		for (j=sh->disks; j--;) {
			sector_t s;
			if (j == sh->pd_idx)
				continue;
			if (conf->level == 6 &&
			    j == sh->qd_idx)
				continue;
			s = raid5_compute_blocknr(sh, j, 0);
			if (s < raid5_size(mddev, 0, 0)) {
				skipped_disk = 1;
				continue;
			}
			memset(page_address(sh->dev[j].page), 0, RAID5_STRIPE_SIZE(conf));
			set_bit(R5_Expanded, &sh->dev[j].flags);
			set_bit(R5_UPTODATE, &sh->dev[j].flags);
		}
		if (!skipped_disk) {
			set_bit(STRIPE_EXPAND_READY, &sh->state);
			set_bit(STRIPE_HANDLE, &sh->state);
		}
		list_add(&sh->lru, &stripes);
	}
	spin_lock_irq(&conf->device_lock);
	if (mddev->reshape_backwards)
		conf->reshape_progress -= reshape_sectors * new_data_disks;
	else
		conf->reshape_progress += reshape_sectors * new_data_disks;
	spin_unlock_irq(&conf->device_lock);
	/* Ok, those stripe are ready. We can start scheduling
	 * reads on the source stripes.
	 * The source stripes are determined by mapping the first and last
	 * block on the destination stripes.
	 */
	first_sector =
		raid5_compute_sector(conf, stripe_addr*(new_data_disks),
				     1, &dd_idx, NULL);
	last_sector =
		raid5_compute_sector(conf, ((stripe_addr+reshape_sectors)
					    * new_data_disks - 1),
				     1, &dd_idx, NULL);
	if (last_sector >= mddev->dev_sectors)
		last_sector = mddev->dev_sectors - 1;
	while (first_sector <= last_sector) {
		sh = raid5_get_active_stripe(conf, first_sector, 1, 0, 1);
		set_bit(STRIPE_EXPAND_SOURCE, &sh->state);
		set_bit(STRIPE_HANDLE, &sh->state);
		raid5_release_stripe(sh);
		first_sector += RAID5_STRIPE_SECTORS(conf);
	}
	/* Now that the sources are clearly marked, we can release
	 * the destination stripes
	 */
	while (!list_empty(&stripes)) {
		sh = list_entry(stripes.next, struct stripe_head, lru);
		list_del_init(&sh->lru);
		raid5_release_stripe(sh);
	}
	/* If this takes us to the resync_max point where we have to pause,
	 * then we need to write out the superblock.
	 */
	sector_nr += reshape_sectors;
	retn = reshape_sectors;
finish:
	if (mddev->curr_resync_completed > mddev->resync_max ||
	    (sector_nr - mddev->curr_resync_completed) * 2
	    >= mddev->resync_max - mddev->curr_resync_completed) {
		/* Cannot proceed until we've updated the superblock... */
		wait_event(conf->wait_for_overlap,
			   atomic_read(&conf->reshape_stripes) == 0
			   || test_bit(MD_RECOVERY_INTR, &mddev->recovery));
		if (atomic_read(&conf->reshape_stripes) != 0)
			goto ret;
		mddev->reshape_position = conf->reshape_progress;
		mddev->curr_resync_completed = sector_nr;
		if (!mddev->reshape_backwards)
			/* Can update recovery_offset */
			rdev_for_each(rdev, mddev)
				if (rdev->raid_disk >= 0 &&
				    !test_bit(Journal, &rdev->flags) &&
				    !test_bit(In_sync, &rdev->flags) &&
				    rdev->recovery_offset < sector_nr)
					rdev->recovery_offset = sector_nr;
		conf->reshape_checkpoint = jiffies;
		set_bit(MD_SB_CHANGE_DEVS, &mddev->sb_flags);
		md_wakeup_thread(mddev->thread);
		wait_event(mddev->sb_wait,
			   !test_bit(MD_SB_CHANGE_DEVS, &mddev->sb_flags)
			   || test_bit(MD_RECOVERY_INTR, &mddev->recovery));
		if (test_bit(MD_RECOVERY_INTR, &mddev->recovery))
			goto ret;
		spin_lock_irq(&conf->device_lock);
		conf->reshape_safe = mddev->reshape_position;
		spin_unlock_irq(&conf->device_lock);
		wake_up(&conf->wait_for_overlap);
		sysfs_notify_dirent_safe(mddev->sysfs_completed);
	}
ret:
	return retn;
}

static inline sector_t raid5_sync_request(struct mddev *mddev, sector_t sector_nr,
					  int *skipped)
{
	struct r5conf *conf = mddev->private;
	struct stripe_head *sh;
	sector_t max_sector = mddev->dev_sectors;
	sector_t sync_blocks;
	int still_degraded = 0;
	int i;

	if (sector_nr >= max_sector) {
		/* just being told to finish up .. nothing much to do */

		if (test_bit(MD_RECOVERY_RESHAPE, &mddev->recovery)) {
			end_reshape(conf);
			return 0;
		}

		if (mddev->curr_resync < max_sector) /* aborted */
			md_bitmap_end_sync(mddev->bitmap, mddev->curr_resync,
					   &sync_blocks, 1);
		else /* completed sync */
			conf->fullsync = 0;
		md_bitmap_close_sync(mddev->bitmap);

		return 0;
	}

	/* Allow raid5_quiesce to complete */
	wait_event(conf->wait_for_overlap, conf->quiesce != 2);

	if (test_bit(MD_RECOVERY_RESHAPE, &mddev->recovery))
		return reshape_request(mddev, sector_nr, skipped);

	/* No need to check resync_max as we never do more than one
	 * stripe, and as resync_max will always be on a chunk boundary,
	 * if the check in md_do_sync didn't fire, there is no chance
	 * of overstepping resync_max here
	 */

	/* if there is too many failed drives and we are trying
	 * to resync, then assert that we are finished, because there is
	 * nothing we can do.
	 */
	if (mddev->degraded >= conf->max_degraded &&
	    test_bit(MD_RECOVERY_SYNC, &mddev->recovery)) {
		sector_t rv = mddev->dev_sectors - sector_nr;
		*skipped = 1;
		return rv;
	}
	if (!test_bit(MD_RECOVERY_REQUESTED, &mddev->recovery) &&
	    !conf->fullsync &&
	    !md_bitmap_start_sync(mddev->bitmap, sector_nr, &sync_blocks, 1) &&
	    sync_blocks >= RAID5_STRIPE_SECTORS(conf)) {
		/* we can skip this block, and probably more */
		do_div(sync_blocks, RAID5_STRIPE_SECTORS(conf));
		*skipped = 1;
		/* keep things rounded to whole stripes */
		return sync_blocks * RAID5_STRIPE_SECTORS(conf);
	}

	md_bitmap_cond_end_sync(mddev->bitmap, sector_nr, false);

	sh = raid5_get_active_stripe(conf, sector_nr, 0, 1, 0);
	if (sh == NULL) {
		sh = raid5_get_active_stripe(conf, sector_nr, 0, 0, 0);
		/* make sure we don't swamp the stripe cache if someone else
		 * is trying to get access
		 */
		schedule_timeout_uninterruptible(1);
	}
	/* Need to check if array will still be degraded after recovery/resync
	 * Note in case of > 1 drive failures it's possible we're rebuilding
	 * one drive while leaving another faulty drive in array.
	 */
	rcu_read_lock();
	for (i = 0; i < conf->raid_disks; i++) {
		struct md_rdev *rdev = READ_ONCE(conf->disks[i].rdev);

		if (rdev == NULL || test_bit(Faulty, &rdev->flags))
			still_degraded = 1;
	}
	rcu_read_unlock();

	md_bitmap_start_sync(mddev->bitmap, sector_nr, &sync_blocks, still_degraded);

	set_bit(STRIPE_SYNC_REQUESTED, &sh->state);
	set_bit(STRIPE_HANDLE, &sh->state);

	raid5_release_stripe(sh);

	return RAID5_STRIPE_SECTORS(conf);
}

static int  retry_aligned_read(struct r5conf *conf, struct bio *raid_bio,
			       unsigned int offset)
{
	/* We may not be able to submit a whole bio at once as there
	 * may not be enough stripe_heads available.
	 * We cannot pre-allocate enough stripe_heads as we may need
	 * more than exist in the cache (if we allow ever large chunks).
	 * So we do one stripe head at a time and record in
	 * ->bi_hw_segments how many have been done.
	 *
	 * We *know* that this entire raid_bio is in one chunk, so
	 * it will be only one 'dd_idx' and only need one call to raid5_compute_sector.
	 */
	struct stripe_head *sh;
	int dd_idx;
	sector_t sector, logical_sector, last_sector;
	int scnt = 0;
	int handled = 0;

	logical_sector = raid_bio->bi_iter.bi_sector &
		~((sector_t)RAID5_STRIPE_SECTORS(conf)-1);
	sector = raid5_compute_sector(conf, logical_sector,
				      0, &dd_idx, NULL);
	last_sector = bio_end_sector(raid_bio);

	for (; logical_sector < last_sector;
	     logical_sector += RAID5_STRIPE_SECTORS(conf),
		     sector += RAID5_STRIPE_SECTORS(conf),
		     scnt++) {

		if (scnt < offset)
			/* already done this stripe */
			continue;

		sh = raid5_get_active_stripe(conf, sector, 0, 1, 1);

		if (!sh) {
			/* failed to get a stripe - must wait */
			conf->retry_read_aligned = raid_bio;
			conf->retry_read_offset = scnt;
			return handled;
		}

		if (!add_stripe_bio(sh, raid_bio, dd_idx, 0, 0)) {
			raid5_release_stripe(sh);
			conf->retry_read_aligned = raid_bio;
			conf->retry_read_offset = scnt;
			return handled;
		}

		set_bit(R5_ReadNoMerge, &sh->dev[dd_idx].flags);
		handle_stripe(sh);
		raid5_release_stripe(sh);
		handled++;
	}

	bio_endio(raid_bio);

	if (atomic_dec_and_test(&conf->active_aligned_reads))
		wake_up(&conf->wait_for_quiescent);
	return handled;
}

static int handle_active_stripes(struct r5conf *conf, int group,
				 struct r5worker *worker,
				 struct list_head *temp_inactive_list)
		__releases(&conf->device_lock)
		__acquires(&conf->device_lock)
{
	struct stripe_head *batch[MAX_STRIPE_BATCH], *sh;
	int i, batch_size = 0, hash;
	bool release_inactive = false;

	while (batch_size < MAX_STRIPE_BATCH &&
			(sh = __get_priority_stripe(conf, group)) != NULL)
		batch[batch_size++] = sh;

	if (batch_size == 0) {
		for (i = 0; i < NR_STRIPE_HASH_LOCKS; i++)
			if (!list_empty(temp_inactive_list + i))
				break;
		if (i == NR_STRIPE_HASH_LOCKS) {
			spin_unlock_irq(&conf->device_lock);
			log_flush_stripe_to_raid(conf);
			spin_lock_irq(&conf->device_lock);
			return batch_size;
		}
		release_inactive = true;
	}
	spin_unlock_irq(&conf->device_lock);

	release_inactive_stripe_list(conf, temp_inactive_list,
				     NR_STRIPE_HASH_LOCKS);

	r5l_flush_stripe_to_raid(conf->log);
	if (release_inactive) {
		spin_lock_irq(&conf->device_lock);
		return 0;
	}

	for (i = 0; i < batch_size; i++)
		handle_stripe(batch[i]);
	log_write_stripe_run(conf);

	cond_resched();

	spin_lock_irq(&conf->device_lock);
	for (i = 0; i < batch_size; i++) {
		hash = batch[i]->hash_lock_index;
		__release_stripe(conf, batch[i], &temp_inactive_list[hash]);
	}
	return batch_size;
}

static void raid5_do_work(struct work_struct *work)
{
	struct r5worker *worker = container_of(work, struct r5worker, work);
	struct r5worker_group *group = worker->group;
	struct r5conf *conf = group->conf;
	struct mddev *mddev = conf->mddev;
	int group_id = group - conf->worker_groups;
	int handled;
	struct blk_plug plug;

	pr_debug("+++ raid5worker active\n");

	blk_start_plug(&plug);
	handled = 0;
	spin_lock_irq(&conf->device_lock);
	while (1) {
		int batch_size, released;

		released = release_stripe_list(conf, worker->temp_inactive_list);

		batch_size = handle_active_stripes(conf, group_id, worker,
						   worker->temp_inactive_list);
		worker->working = false;
		if (!batch_size && !released)
			break;
		handled += batch_size;
		wait_event_lock_irq(mddev->sb_wait,
			!test_bit(MD_SB_CHANGE_PENDING, &mddev->sb_flags),
			conf->device_lock);
	}
	pr_debug("%d stripes handled\n", handled);

	spin_unlock_irq(&conf->device_lock);

	flush_deferred_bios(conf);

	r5l_flush_stripe_to_raid(conf->log);

	async_tx_issue_pending_all();
	blk_finish_plug(&plug);

	pr_debug("--- raid5worker inactive\n");
}

/*
 * This is our raid5 kernel thread.
 *
 * We scan the hash table for stripes which can be handled now.
 * During the scan, completed stripes are saved for us by the interrupt
 * handler, so that they will not have to wait for our next wakeup.
 */
static void raid5d(struct md_thread *thread)
{
	struct mddev *mddev = thread->mddev;
	struct r5conf *conf = mddev->private;
	int handled;
	struct blk_plug plug;

	pr_debug("+++ raid5d active\n");

	md_check_recovery(mddev);

	blk_start_plug(&plug);
	handled = 0;
	spin_lock_irq(&conf->device_lock);
	while (1) {
		struct bio *bio;
		int batch_size, released;
		unsigned int offset;

		released = release_stripe_list(conf, conf->temp_inactive_list);
		if (released)
			clear_bit(R5_DID_ALLOC, &conf->cache_state);

		if (
		    !list_empty(&conf->bitmap_list)) {
			/* Now is a good time to flush some bitmap updates */
			conf->seq_flush++;
			spin_unlock_irq(&conf->device_lock);
			md_bitmap_unplug(mddev->bitmap);
			spin_lock_irq(&conf->device_lock);
			conf->seq_write = conf->seq_flush;
			activate_bit_delay(conf, conf->temp_inactive_list);
		}
		raid5_activate_delayed(conf);

		while ((bio = remove_bio_from_retry(conf, &offset))) {
			int ok;
			spin_unlock_irq(&conf->device_lock);
			ok = retry_aligned_read(conf, bio, offset);
			spin_lock_irq(&conf->device_lock);
			if (!ok)
				break;
			handled++;
		}

		batch_size = handle_active_stripes(conf, ANY_GROUP, NULL,
						   conf->temp_inactive_list);
		if (!batch_size && !released)
			break;
		handled += batch_size;

		if (mddev->sb_flags & ~(1 << MD_SB_CHANGE_PENDING)) {
			spin_unlock_irq(&conf->device_lock);
			md_check_recovery(mddev);
			spin_lock_irq(&conf->device_lock);
		}
	}
	pr_debug("%d stripes handled\n", handled);

	spin_unlock_irq(&conf->device_lock);
	if (test_and_clear_bit(R5_ALLOC_MORE, &conf->cache_state) &&
	    mutex_trylock(&conf->cache_size_mutex)) {
		grow_one_stripe(conf, __GFP_NOWARN);
		/* Set flag even if allocation failed.  This helps
		 * slow down allocation requests when mem is short
		 */
		set_bit(R5_DID_ALLOC, &conf->cache_state);
		mutex_unlock(&conf->cache_size_mutex);
	}

	flush_deferred_bios(conf);

	r5l_flush_stripe_to_raid(conf->log);

	async_tx_issue_pending_all();
	blk_finish_plug(&plug);

	pr_debug("--- raid5d inactive\n");
}

static ssize_t
raid5_show_stripe_cache_size(struct mddev *mddev, char *page)
{
	struct r5conf *conf;
	int ret = 0;
	spin_lock(&mddev->lock);
	conf = mddev->private;
	if (conf)
		ret = sprintf(page, "%d\n", conf->min_nr_stripes);
	spin_unlock(&mddev->lock);
	return ret;
}

int
raid5_set_cache_size(struct mddev *mddev, int size)
{
	int result = 0;
	struct r5conf *conf = mddev->private;

	if (size <= 16 || size > 32768)
		return -EINVAL;

	conf->min_nr_stripes = size;
	mutex_lock(&conf->cache_size_mutex);
	while (size < conf->max_nr_stripes &&
	       drop_one_stripe(conf))
		;
	mutex_unlock(&conf->cache_size_mutex);

	md_allow_write(mddev);

	mutex_lock(&conf->cache_size_mutex);
	while (size > conf->max_nr_stripes)
		if (!grow_one_stripe(conf, GFP_KERNEL)) {
			conf->min_nr_stripes = conf->max_nr_stripes;
			result = -ENOMEM;
			break;
		}
	mutex_unlock(&conf->cache_size_mutex);

	return result;
}
EXPORT_SYMBOL(raid5_set_cache_size);

static ssize_t
raid5_store_stripe_cache_size(struct mddev *mddev, const char *page, size_t len)
{
	struct r5conf *conf;
	unsigned long new;
	int err;

	if (len >= PAGE_SIZE)
		return -EINVAL;
	if (kstrtoul(page, 10, &new))
		return -EINVAL;
	err = mddev_lock(mddev);
	if (err)
		return err;
	conf = mddev->private;
	if (!conf)
		err = -ENODEV;
	else
		err = raid5_set_cache_size(mddev, new);
	mddev_unlock(mddev);

	return err ?: len;
}

static struct md_sysfs_entry
raid5_stripecache_size = __ATTR(stripe_cache_size, S_IRUGO | S_IWUSR,
				raid5_show_stripe_cache_size,
				raid5_store_stripe_cache_size);

static ssize_t
raid5_show_rmw_level(struct mddev  *mddev, char *page)
{
	struct r5conf *conf = mddev->private;
	if (conf)
		return sprintf(page, "%d\n", conf->rmw_level);
	else
		return 0;
}

static ssize_t
raid5_store_rmw_level(struct mddev  *mddev, const char *page, size_t len)
{
	struct r5conf *conf = mddev->private;
	unsigned long new;

	if (!conf)
		return -ENODEV;

	if (len >= PAGE_SIZE)
		return -EINVAL;

	if (kstrtoul(page, 10, &new))
		return -EINVAL;

	if (new != PARITY_DISABLE_RMW && !raid6_call.xor_syndrome)
		return -EINVAL;

	if (new != PARITY_DISABLE_RMW &&
	    new != PARITY_ENABLE_RMW &&
	    new != PARITY_PREFER_RMW)
		return -EINVAL;

	conf->rmw_level = new;
	return len;
}

static struct md_sysfs_entry
raid5_rmw_level = __ATTR(rmw_level, S_IRUGO | S_IWUSR,
			 raid5_show_rmw_level,
			 raid5_store_rmw_level);

static ssize_t
raid5_show_stripe_size(struct mddev  *mddev, char *page)
{
	struct r5conf *conf;
	int ret = 0;

	spin_lock(&mddev->lock);
	conf = mddev->private;
	if (conf)
		ret = sprintf(page, "%lu\n", RAID5_STRIPE_SIZE(conf));
	spin_unlock(&mddev->lock);
	return ret;
}

#if PAGE_SIZE != DEFAULT_STRIPE_SIZE
static ssize_t
raid5_store_stripe_size(struct mddev  *mddev, const char *page, size_t len)
{
	struct r5conf *conf;
	unsigned long new;
	int err;
	int size;

	if (len >= PAGE_SIZE)
		return -EINVAL;
	if (kstrtoul(page, 10, &new))
		return -EINVAL;

	/*
	 * The value should not be bigger than PAGE_SIZE. It requires to
	 * be multiple of DEFAULT_STRIPE_SIZE and the value should be power
	 * of two.
	 */
	if (new % DEFAULT_STRIPE_SIZE != 0 ||
			new > PAGE_SIZE || new == 0 ||
			new != roundup_pow_of_two(new))
		return -EINVAL;

	err = mddev_lock(mddev);
	if (err)
		return err;

	conf = mddev->private;
	if (!conf) {
		err = -ENODEV;
		goto out_unlock;
	}

	if (new == conf->stripe_size)
		goto out_unlock;

	pr_debug("md/raid: change stripe_size from %lu to %lu\n",
			conf->stripe_size, new);

	if (mddev->sync_thread ||
		test_bit(MD_RECOVERY_RUNNING, &mddev->recovery) ||
		mddev->reshape_position != MaxSector ||
		mddev->sysfs_active) {
		err = -EBUSY;
		goto out_unlock;
	}

	mddev_suspend(mddev);
	mutex_lock(&conf->cache_size_mutex);
	size = conf->max_nr_stripes;

	shrink_stripes(conf);

	conf->stripe_size = new;
	conf->stripe_shift = ilog2(new) - 9;
	conf->stripe_sectors = new >> 9;
	if (grow_stripes(conf, size)) {
		pr_warn("md/raid:%s: couldn't allocate buffers\n",
				mdname(mddev));
		err = -ENOMEM;
	}
	mutex_unlock(&conf->cache_size_mutex);
	mddev_resume(mddev);

out_unlock:
	mddev_unlock(mddev);
	return err ?: len;
}

static struct md_sysfs_entry
raid5_stripe_size = __ATTR(stripe_size, 0644,
			 raid5_show_stripe_size,
			 raid5_store_stripe_size);
#else
static struct md_sysfs_entry
raid5_stripe_size = __ATTR(stripe_size, 0444,
			 raid5_show_stripe_size,
			 NULL);
#endif

static ssize_t
raid5_show_preread_threshold(struct mddev *mddev, char *page)
{
	struct r5conf *conf;
	int ret = 0;
	spin_lock(&mddev->lock);
	conf = mddev->private;
	if (conf)
		ret = sprintf(page, "%d\n", conf->bypass_threshold);
	spin_unlock(&mddev->lock);
	return ret;
}

static ssize_t
raid5_store_preread_threshold(struct mddev *mddev, const char *page, size_t len)
{
	struct r5conf *conf;
	unsigned long new;
	int err;

	if (len >= PAGE_SIZE)
		return -EINVAL;
	if (kstrtoul(page, 10, &new))
		return -EINVAL;

	err = mddev_lock(mddev);
	if (err)
		return err;
	conf = mddev->private;
	if (!conf)
		err = -ENODEV;
	else if (new > conf->min_nr_stripes)
		err = -EINVAL;
	else
		conf->bypass_threshold = new;
	mddev_unlock(mddev);
	return err ?: len;
}

static struct md_sysfs_entry
raid5_preread_bypass_threshold = __ATTR(preread_bypass_threshold,
					S_IRUGO | S_IWUSR,
					raid5_show_preread_threshold,
					raid5_store_preread_threshold);

static ssize_t
raid5_show_skip_copy(struct mddev *mddev, char *page)
{
	struct r5conf *conf;
	int ret = 0;
	spin_lock(&mddev->lock);
	conf = mddev->private;
	if (conf)
		ret = sprintf(page, "%d\n", conf->skip_copy);
	spin_unlock(&mddev->lock);
	return ret;
}

static ssize_t
raid5_store_skip_copy(struct mddev *mddev, const char *page, size_t len)
{
	struct r5conf *conf;
	unsigned long new;
	int err;

	if (len >= PAGE_SIZE)
		return -EINVAL;
	if (kstrtoul(page, 10, &new))
		return -EINVAL;
	new = !!new;

	err = mddev_lock(mddev);
	if (err)
		return err;
	conf = mddev->private;
	if (!conf)
		err = -ENODEV;
	else if (new != conf->skip_copy) {
		struct request_queue *q = mddev->queue;

		mddev_suspend(mddev);
		conf->skip_copy = new;
		if (new)
			blk_queue_flag_set(QUEUE_FLAG_STABLE_WRITES, q);
		else
			blk_queue_flag_clear(QUEUE_FLAG_STABLE_WRITES, q);
		mddev_resume(mddev);
	}
	mddev_unlock(mddev);
	return err ?: len;
}

static struct md_sysfs_entry
raid5_skip_copy = __ATTR(skip_copy, S_IRUGO | S_IWUSR,
					raid5_show_skip_copy,
					raid5_store_skip_copy);

static ssize_t
stripe_cache_active_show(struct mddev *mddev, char *page)
{
	struct r5conf *conf = mddev->private;
	if (conf)
		return sprintf(page, "%d\n", atomic_read(&conf->active_stripes));
	else
		return 0;
}

static struct md_sysfs_entry
raid5_stripecache_active = __ATTR_RO(stripe_cache_active);

static ssize_t
raid5_show_group_thread_cnt(struct mddev *mddev, char *page)
{
	struct r5conf *conf;
	int ret = 0;
	spin_lock(&mddev->lock);
	conf = mddev->private;
	if (conf)
		ret = sprintf(page, "%d\n", conf->worker_cnt_per_group);
	spin_unlock(&mddev->lock);
	return ret;
}

static int alloc_thread_groups(struct r5conf *conf, int cnt,
			       int *group_cnt,
			       struct r5worker_group **worker_groups);
static ssize_t
raid5_store_group_thread_cnt(struct mddev *mddev, const char *page, size_t len)
{
	struct r5conf *conf;
	unsigned int new;
	int err;
	struct r5worker_group *new_groups, *old_groups;
	int group_cnt;

	if (len >= PAGE_SIZE)
		return -EINVAL;
	if (kstrtouint(page, 10, &new))
		return -EINVAL;
	/* 8192 should be big enough */
	if (new > 8192)
		return -EINVAL;

	err = mddev_lock(mddev);
	if (err)
		return err;
	conf = mddev->private;
	if (!conf)
		err = -ENODEV;
	else if (new != conf->worker_cnt_per_group) {
		mddev_suspend(mddev);

		old_groups = conf->worker_groups;
		if (old_groups)
			flush_workqueue(raid5_wq);

		err = alloc_thread_groups(conf, new, &group_cnt, &new_groups);
		if (!err) {
			spin_lock_irq(&conf->device_lock);
			conf->group_cnt = group_cnt;
			conf->worker_cnt_per_group = new;
			conf->worker_groups = new_groups;
			spin_unlock_irq(&conf->device_lock);

			if (old_groups)
				kfree(old_groups[0].workers);
			kfree(old_groups);
		}
		mddev_resume(mddev);
	}
	mddev_unlock(mddev);

	return err ?: len;
}

static struct md_sysfs_entry
raid5_group_thread_cnt = __ATTR(group_thread_cnt, S_IRUGO | S_IWUSR,
				raid5_show_group_thread_cnt,
				raid5_store_group_thread_cnt);

static struct attribute *raid5_attrs[] =  {
	&raid5_stripecache_size.attr,
	&raid5_stripecache_active.attr,
	&raid5_preread_bypass_threshold.attr,
	&raid5_group_thread_cnt.attr,
	&raid5_skip_copy.attr,
	&raid5_rmw_level.attr,
	&raid5_stripe_size.attr,
	&r5c_journal_mode.attr,
	&ppl_write_hint.attr,
	NULL,
};
static const struct attribute_group raid5_attrs_group = {
	.name = NULL,
	.attrs = raid5_attrs,
};

static int alloc_thread_groups(struct r5conf *conf, int cnt, int *group_cnt,
			       struct r5worker_group **worker_groups)
{
	int i, j, k;
	ssize_t size;
	struct r5worker *workers;

	if (cnt == 0) {
		*group_cnt = 0;
		*worker_groups = NULL;
		return 0;
	}
	*group_cnt = num_possible_nodes();
	size = sizeof(struct r5worker) * cnt;
	workers = kcalloc(size, *group_cnt, GFP_NOIO);
	*worker_groups = kcalloc(*group_cnt, sizeof(struct r5worker_group),
				 GFP_NOIO);
	if (!*worker_groups || !workers) {
		kfree(workers);
		kfree(*worker_groups);
		return -ENOMEM;
	}

	for (i = 0; i < *group_cnt; i++) {
		struct r5worker_group *group;

		group = &(*worker_groups)[i];
		INIT_LIST_HEAD(&group->handle_list);
		INIT_LIST_HEAD(&group->loprio_list);
		group->conf = conf;
		group->workers = workers + i * cnt;

		for (j = 0; j < cnt; j++) {
			struct r5worker *worker = group->workers + j;
			worker->group = group;
			INIT_WORK(&worker->work, raid5_do_work);

			for (k = 0; k < NR_STRIPE_HASH_LOCKS; k++)
				INIT_LIST_HEAD(worker->temp_inactive_list + k);
		}
	}

	return 0;
}

static void free_thread_groups(struct r5conf *conf)
{
	if (conf->worker_groups)
		kfree(conf->worker_groups[0].workers);
	kfree(conf->worker_groups);
	conf->worker_groups = NULL;
}

static sector_t
raid5_size(struct mddev *mddev, sector_t sectors, int raid_disks)
{
	struct r5conf *conf = mddev->private;

	if (!sectors)
		sectors = mddev->dev_sectors;
	if (!raid_disks)
		/* size is defined by the smallest of previous and new size */
		raid_disks = min(conf->raid_disks, conf->previous_raid_disks);

	sectors &= ~((sector_t)conf->chunk_sectors - 1);
	sectors &= ~((sector_t)conf->prev_chunk_sectors - 1);
	return sectors * (raid_disks - conf->max_degraded);
}

static void free_scratch_buffer(struct r5conf *conf, struct raid5_percpu *percpu)
{
	safe_put_page(percpu->spare_page);
	percpu->spare_page = NULL;
	kvfree(percpu->scribble);
	percpu->scribble = NULL;
}

static int alloc_scratch_buffer(struct r5conf *conf, struct raid5_percpu *percpu)
{
	if (conf->level == 6 && !percpu->spare_page) {
		percpu->spare_page = alloc_page(GFP_KERNEL);
		if (!percpu->spare_page)
			return -ENOMEM;
	}

	if (scribble_alloc(percpu,
			   max(conf->raid_disks,
			       conf->previous_raid_disks),
			   max(conf->chunk_sectors,
			       conf->prev_chunk_sectors)
<<<<<<< HEAD
			   / STRIPE_SECTORS)) {
=======
			   / RAID5_STRIPE_SECTORS(conf))) {
>>>>>>> c1084c27
		free_scratch_buffer(conf, percpu);
		return -ENOMEM;
	}

	return 0;
}

static int raid456_cpu_dead(unsigned int cpu, struct hlist_node *node)
{
	struct r5conf *conf = hlist_entry_safe(node, struct r5conf, node);

	free_scratch_buffer(conf, per_cpu_ptr(conf->percpu, cpu));
	return 0;
}

static void raid5_free_percpu(struct r5conf *conf)
{
	if (!conf->percpu)
		return;

	cpuhp_state_remove_instance(CPUHP_MD_RAID5_PREPARE, &conf->node);
	free_percpu(conf->percpu);
}

static void free_conf(struct r5conf *conf)
{
	int i;

	log_exit(conf);

	unregister_shrinker(&conf->shrinker);
	free_thread_groups(conf);
	shrink_stripes(conf);
	raid5_free_percpu(conf);
	for (i = 0; i < conf->pool_size; i++)
		if (conf->disks[i].extra_page)
			put_page(conf->disks[i].extra_page);
	kfree(conf->disks);
	bioset_exit(&conf->bio_split);
	kfree(conf->stripe_hashtbl);
	kfree(conf->pending_data);
	kfree(conf);
}

static int raid456_cpu_up_prepare(unsigned int cpu, struct hlist_node *node)
{
	struct r5conf *conf = hlist_entry_safe(node, struct r5conf, node);
	struct raid5_percpu *percpu = per_cpu_ptr(conf->percpu, cpu);

	if (alloc_scratch_buffer(conf, percpu)) {
		pr_warn("%s: failed memory allocation for cpu%u\n",
			__func__, cpu);
		return -ENOMEM;
	}
	return 0;
}

static int raid5_alloc_percpu(struct r5conf *conf)
{
	int err = 0;

	conf->percpu = alloc_percpu(struct raid5_percpu);
	if (!conf->percpu)
		return -ENOMEM;

	err = cpuhp_state_add_instance(CPUHP_MD_RAID5_PREPARE, &conf->node);
	if (!err) {
		conf->scribble_disks = max(conf->raid_disks,
			conf->previous_raid_disks);
		conf->scribble_sectors = max(conf->chunk_sectors,
			conf->prev_chunk_sectors);
	}
	return err;
}

static unsigned long raid5_cache_scan(struct shrinker *shrink,
				      struct shrink_control *sc)
{
	struct r5conf *conf = container_of(shrink, struct r5conf, shrinker);
	unsigned long ret = SHRINK_STOP;

	if (mutex_trylock(&conf->cache_size_mutex)) {
		ret= 0;
		while (ret < sc->nr_to_scan &&
		       conf->max_nr_stripes > conf->min_nr_stripes) {
			if (drop_one_stripe(conf) == 0) {
				ret = SHRINK_STOP;
				break;
			}
			ret++;
		}
		mutex_unlock(&conf->cache_size_mutex);
	}
	return ret;
}

static unsigned long raid5_cache_count(struct shrinker *shrink,
				       struct shrink_control *sc)
{
	struct r5conf *conf = container_of(shrink, struct r5conf, shrinker);

	if (conf->max_nr_stripes < conf->min_nr_stripes)
		/* unlikely, but not impossible */
		return 0;
	return conf->max_nr_stripes - conf->min_nr_stripes;
}

static struct r5conf *setup_conf(struct mddev *mddev)
{
	struct r5conf *conf;
	int raid_disk, memory, max_disks;
	struct md_rdev *rdev;
	struct disk_info *disk;
	char pers_name[6];
	int i;
	int group_cnt;
	struct r5worker_group *new_group;
	int ret;

	if (mddev->new_level != 5
	    && mddev->new_level != 4
	    && mddev->new_level != 6) {
		pr_warn("md/raid:%s: raid level not set to 4/5/6 (%d)\n",
			mdname(mddev), mddev->new_level);
		return ERR_PTR(-EIO);
	}
	if ((mddev->new_level == 5
	     && !algorithm_valid_raid5(mddev->new_layout)) ||
	    (mddev->new_level == 6
	     && !algorithm_valid_raid6(mddev->new_layout))) {
		pr_warn("md/raid:%s: layout %d not supported\n",
			mdname(mddev), mddev->new_layout);
		return ERR_PTR(-EIO);
	}
	if (mddev->new_level == 6 && mddev->raid_disks < 4) {
		pr_warn("md/raid:%s: not enough configured devices (%d, minimum 4)\n",
			mdname(mddev), mddev->raid_disks);
		return ERR_PTR(-EINVAL);
	}

	if (!mddev->new_chunk_sectors ||
	    (mddev->new_chunk_sectors << 9) % PAGE_SIZE ||
	    !is_power_of_2(mddev->new_chunk_sectors)) {
		pr_warn("md/raid:%s: invalid chunk size %d\n",
			mdname(mddev), mddev->new_chunk_sectors << 9);
		return ERR_PTR(-EINVAL);
	}

	conf = kzalloc(sizeof(struct r5conf), GFP_KERNEL);
	if (conf == NULL)
		goto abort;

#if PAGE_SIZE != DEFAULT_STRIPE_SIZE
	conf->stripe_size = DEFAULT_STRIPE_SIZE;
	conf->stripe_shift = ilog2(DEFAULT_STRIPE_SIZE) - 9;
	conf->stripe_sectors = DEFAULT_STRIPE_SIZE >> 9;
#endif
	INIT_LIST_HEAD(&conf->free_list);
	INIT_LIST_HEAD(&conf->pending_list);
	conf->pending_data = kcalloc(PENDING_IO_MAX,
				     sizeof(struct r5pending_data),
				     GFP_KERNEL);
	if (!conf->pending_data)
		goto abort;
	for (i = 0; i < PENDING_IO_MAX; i++)
		list_add(&conf->pending_data[i].sibling, &conf->free_list);
	/* Don't enable multi-threading by default*/
	if (!alloc_thread_groups(conf, 0, &group_cnt, &new_group)) {
		conf->group_cnt = group_cnt;
		conf->worker_cnt_per_group = 0;
		conf->worker_groups = new_group;
	} else
		goto abort;
	spin_lock_init(&conf->device_lock);
	seqcount_spinlock_init(&conf->gen_lock, &conf->device_lock);
	mutex_init(&conf->cache_size_mutex);
	init_waitqueue_head(&conf->wait_for_quiescent);
	init_waitqueue_head(&conf->wait_for_stripe);
	init_waitqueue_head(&conf->wait_for_overlap);
	INIT_LIST_HEAD(&conf->handle_list);
	INIT_LIST_HEAD(&conf->loprio_list);
	INIT_LIST_HEAD(&conf->hold_list);
	INIT_LIST_HEAD(&conf->delayed_list);
	INIT_LIST_HEAD(&conf->bitmap_list);
	init_llist_head(&conf->released_stripes);
	atomic_set(&conf->active_stripes, 0);
	atomic_set(&conf->preread_active_stripes, 0);
	atomic_set(&conf->active_aligned_reads, 0);
	spin_lock_init(&conf->pending_bios_lock);
	conf->batch_bio_dispatch = true;
	rdev_for_each(rdev, mddev) {
		if (test_bit(Journal, &rdev->flags))
			continue;
		if (blk_queue_nonrot(bdev_get_queue(rdev->bdev))) {
			conf->batch_bio_dispatch = false;
			break;
		}
	}

	conf->bypass_threshold = BYPASS_THRESHOLD;
	conf->recovery_disabled = mddev->recovery_disabled - 1;

	conf->raid_disks = mddev->raid_disks;
	if (mddev->reshape_position == MaxSector)
		conf->previous_raid_disks = mddev->raid_disks;
	else
		conf->previous_raid_disks = mddev->raid_disks - mddev->delta_disks;
	max_disks = max(conf->raid_disks, conf->previous_raid_disks);

	conf->disks = kcalloc(max_disks, sizeof(struct disk_info),
			      GFP_KERNEL);

	if (!conf->disks)
		goto abort;

	for (i = 0; i < max_disks; i++) {
		conf->disks[i].extra_page = alloc_page(GFP_KERNEL);
		if (!conf->disks[i].extra_page)
			goto abort;
	}

	ret = bioset_init(&conf->bio_split, BIO_POOL_SIZE, 0, 0);
	if (ret)
		goto abort;
	conf->mddev = mddev;

	if ((conf->stripe_hashtbl = kzalloc(PAGE_SIZE, GFP_KERNEL)) == NULL)
		goto abort;

	/* We init hash_locks[0] separately to that it can be used
	 * as the reference lock in the spin_lock_nest_lock() call
	 * in lock_all_device_hash_locks_irq in order to convince
	 * lockdep that we know what we are doing.
	 */
	spin_lock_init(conf->hash_locks);
	for (i = 1; i < NR_STRIPE_HASH_LOCKS; i++)
		spin_lock_init(conf->hash_locks + i);

	for (i = 0; i < NR_STRIPE_HASH_LOCKS; i++)
		INIT_LIST_HEAD(conf->inactive_list + i);

	for (i = 0; i < NR_STRIPE_HASH_LOCKS; i++)
		INIT_LIST_HEAD(conf->temp_inactive_list + i);

	atomic_set(&conf->r5c_cached_full_stripes, 0);
	INIT_LIST_HEAD(&conf->r5c_full_stripe_list);
	atomic_set(&conf->r5c_cached_partial_stripes, 0);
	INIT_LIST_HEAD(&conf->r5c_partial_stripe_list);
	atomic_set(&conf->r5c_flushing_full_stripes, 0);
	atomic_set(&conf->r5c_flushing_partial_stripes, 0);

	conf->level = mddev->new_level;
	conf->chunk_sectors = mddev->new_chunk_sectors;
	if (raid5_alloc_percpu(conf) != 0)
		goto abort;

	pr_debug("raid456: run(%s) called.\n", mdname(mddev));

	rdev_for_each(rdev, mddev) {
		raid_disk = rdev->raid_disk;
		if (raid_disk >= max_disks
		    || raid_disk < 0 || test_bit(Journal, &rdev->flags))
			continue;
		disk = conf->disks + raid_disk;

		if (test_bit(Replacement, &rdev->flags)) {
			if (disk->replacement)
				goto abort;
			disk->replacement = rdev;
		} else {
			if (disk->rdev)
				goto abort;
			disk->rdev = rdev;
		}

		if (test_bit(In_sync, &rdev->flags)) {
			char b[BDEVNAME_SIZE];
			pr_info("md/raid:%s: device %s operational as raid disk %d\n",
				mdname(mddev), bdevname(rdev->bdev, b), raid_disk);
		} else if (rdev->saved_raid_disk != raid_disk)
			/* Cannot rely on bitmap to complete recovery */
			conf->fullsync = 1;
	}

	conf->level = mddev->new_level;
	if (conf->level == 6) {
		conf->max_degraded = 2;
		if (raid6_call.xor_syndrome)
			conf->rmw_level = PARITY_ENABLE_RMW;
		else
			conf->rmw_level = PARITY_DISABLE_RMW;
	} else {
		conf->max_degraded = 1;
		conf->rmw_level = PARITY_ENABLE_RMW;
	}
	conf->algorithm = mddev->new_layout;
	conf->reshape_progress = mddev->reshape_position;
	if (conf->reshape_progress != MaxSector) {
		conf->prev_chunk_sectors = mddev->chunk_sectors;
		conf->prev_algo = mddev->layout;
	} else {
		conf->prev_chunk_sectors = conf->chunk_sectors;
		conf->prev_algo = conf->algorithm;
	}

	conf->min_nr_stripes = NR_STRIPES;
	if (mddev->reshape_position != MaxSector) {
		int stripes = max_t(int,
			((mddev->chunk_sectors << 9) / RAID5_STRIPE_SIZE(conf)) * 4,
			((mddev->new_chunk_sectors << 9) / RAID5_STRIPE_SIZE(conf)) * 4);
		conf->min_nr_stripes = max(NR_STRIPES, stripes);
		if (conf->min_nr_stripes != NR_STRIPES)
			pr_info("md/raid:%s: force stripe size %d for reshape\n",
				mdname(mddev), conf->min_nr_stripes);
	}
	memory = conf->min_nr_stripes * (sizeof(struct stripe_head) +
		 max_disks * ((sizeof(struct bio) + PAGE_SIZE))) / 1024;
	atomic_set(&conf->empty_inactive_list_nr, NR_STRIPE_HASH_LOCKS);
	if (grow_stripes(conf, conf->min_nr_stripes)) {
		pr_warn("md/raid:%s: couldn't allocate %dkB for buffers\n",
			mdname(mddev), memory);
		goto abort;
	} else
		pr_debug("md/raid:%s: allocated %dkB\n", mdname(mddev), memory);
	/*
	 * Losing a stripe head costs more than the time to refill it,
	 * it reduces the queue depth and so can hurt throughput.
	 * So set it rather large, scaled by number of devices.
	 */
	conf->shrinker.seeks = DEFAULT_SEEKS * conf->raid_disks * 4;
	conf->shrinker.scan_objects = raid5_cache_scan;
	conf->shrinker.count_objects = raid5_cache_count;
	conf->shrinker.batch = 128;
	conf->shrinker.flags = 0;
	if (register_shrinker(&conf->shrinker)) {
		pr_warn("md/raid:%s: couldn't register shrinker.\n",
			mdname(mddev));
		goto abort;
	}

	sprintf(pers_name, "raid%d", mddev->new_level);
	conf->thread = md_register_thread(raid5d, mddev, pers_name);
	if (!conf->thread) {
		pr_warn("md/raid:%s: couldn't allocate thread.\n",
			mdname(mddev));
		goto abort;
	}

	return conf;

 abort:
	if (conf) {
		free_conf(conf);
		return ERR_PTR(-EIO);
	} else
		return ERR_PTR(-ENOMEM);
}

static int only_parity(int raid_disk, int algo, int raid_disks, int max_degraded)
{
	switch (algo) {
	case ALGORITHM_PARITY_0:
		if (raid_disk < max_degraded)
			return 1;
		break;
	case ALGORITHM_PARITY_N:
		if (raid_disk >= raid_disks - max_degraded)
			return 1;
		break;
	case ALGORITHM_PARITY_0_6:
		if (raid_disk == 0 ||
		    raid_disk == raid_disks - 1)
			return 1;
		break;
	case ALGORITHM_LEFT_ASYMMETRIC_6:
	case ALGORITHM_RIGHT_ASYMMETRIC_6:
	case ALGORITHM_LEFT_SYMMETRIC_6:
	case ALGORITHM_RIGHT_SYMMETRIC_6:
		if (raid_disk == raid_disks - 1)
			return 1;
	}
	return 0;
}

static void raid5_set_io_opt(struct r5conf *conf)
{
	blk_queue_io_opt(conf->mddev->queue, (conf->chunk_sectors << 9) *
			 (conf->raid_disks - conf->max_degraded));
}

static int raid5_run(struct mddev *mddev)
{
	struct r5conf *conf;
	int working_disks = 0;
	int dirty_parity_disks = 0;
	struct md_rdev *rdev;
	struct md_rdev *journal_dev = NULL;
	sector_t reshape_offset = 0;
	int i;
	long long min_offset_diff = 0;
	int first = 1;

	if (mddev_init_writes_pending(mddev) < 0)
		return -ENOMEM;

	if (mddev->recovery_cp != MaxSector)
		pr_notice("md/raid:%s: not clean -- starting background reconstruction\n",
			  mdname(mddev));

	rdev_for_each(rdev, mddev) {
		long long diff;

		if (test_bit(Journal, &rdev->flags)) {
			journal_dev = rdev;
			continue;
		}
		if (rdev->raid_disk < 0)
			continue;
		diff = (rdev->new_data_offset - rdev->data_offset);
		if (first) {
			min_offset_diff = diff;
			first = 0;
		} else if (mddev->reshape_backwards &&
			 diff < min_offset_diff)
			min_offset_diff = diff;
		else if (!mddev->reshape_backwards &&
			 diff > min_offset_diff)
			min_offset_diff = diff;
	}

	if ((test_bit(MD_HAS_JOURNAL, &mddev->flags) || journal_dev) &&
	    (mddev->bitmap_info.offset || mddev->bitmap_info.file)) {
		pr_notice("md/raid:%s: array cannot have both journal and bitmap\n",
			  mdname(mddev));
		return -EINVAL;
	}

	if (mddev->reshape_position != MaxSector) {
		/* Check that we can continue the reshape.
		 * Difficulties arise if the stripe we would write to
		 * next is at or after the stripe we would read from next.
		 * For a reshape that changes the number of devices, this
		 * is only possible for a very short time, and mdadm makes
		 * sure that time appears to have past before assembling
		 * the array.  So we fail if that time hasn't passed.
		 * For a reshape that keeps the number of devices the same
		 * mdadm must be monitoring the reshape can keeping the
		 * critical areas read-only and backed up.  It will start
		 * the array in read-only mode, so we check for that.
		 */
		sector_t here_new, here_old;
		int old_disks;
		int max_degraded = (mddev->level == 6 ? 2 : 1);
		int chunk_sectors;
		int new_data_disks;

		if (journal_dev) {
			pr_warn("md/raid:%s: don't support reshape with journal - aborting.\n",
				mdname(mddev));
			return -EINVAL;
		}

		if (mddev->new_level != mddev->level) {
			pr_warn("md/raid:%s: unsupported reshape required - aborting.\n",
				mdname(mddev));
			return -EINVAL;
		}
		old_disks = mddev->raid_disks - mddev->delta_disks;
		/* reshape_position must be on a new-stripe boundary, and one
		 * further up in new geometry must map after here in old
		 * geometry.
		 * If the chunk sizes are different, then as we perform reshape
		 * in units of the largest of the two, reshape_position needs
		 * be a multiple of the largest chunk size times new data disks.
		 */
		here_new = mddev->reshape_position;
		chunk_sectors = max(mddev->chunk_sectors, mddev->new_chunk_sectors);
		new_data_disks = mddev->raid_disks - max_degraded;
		if (sector_div(here_new, chunk_sectors * new_data_disks)) {
			pr_warn("md/raid:%s: reshape_position not on a stripe boundary\n",
				mdname(mddev));
			return -EINVAL;
		}
		reshape_offset = here_new * chunk_sectors;
		/* here_new is the stripe we will write to */
		here_old = mddev->reshape_position;
		sector_div(here_old, chunk_sectors * (old_disks-max_degraded));
		/* here_old is the first stripe that we might need to read
		 * from */
		if (mddev->delta_disks == 0) {
			/* We cannot be sure it is safe to start an in-place
			 * reshape.  It is only safe if user-space is monitoring
			 * and taking constant backups.
			 * mdadm always starts a situation like this in
			 * readonly mode so it can take control before
			 * allowing any writes.  So just check for that.
			 */
			if (abs(min_offset_diff) >= mddev->chunk_sectors &&
			    abs(min_offset_diff) >= mddev->new_chunk_sectors)
				/* not really in-place - so OK */;
			else if (mddev->ro == 0) {
				pr_warn("md/raid:%s: in-place reshape must be started in read-only mode - aborting\n",
					mdname(mddev));
				return -EINVAL;
			}
		} else if (mddev->reshape_backwards
		    ? (here_new * chunk_sectors + min_offset_diff <=
		       here_old * chunk_sectors)
		    : (here_new * chunk_sectors >=
		       here_old * chunk_sectors + (-min_offset_diff))) {
			/* Reading from the same stripe as writing to - bad */
			pr_warn("md/raid:%s: reshape_position too early for auto-recovery - aborting.\n",
				mdname(mddev));
			return -EINVAL;
		}
		pr_debug("md/raid:%s: reshape will continue\n", mdname(mddev));
		/* OK, we should be able to continue; */
	} else {
		BUG_ON(mddev->level != mddev->new_level);
		BUG_ON(mddev->layout != mddev->new_layout);
		BUG_ON(mddev->chunk_sectors != mddev->new_chunk_sectors);
		BUG_ON(mddev->delta_disks != 0);
	}

	if (test_bit(MD_HAS_JOURNAL, &mddev->flags) &&
	    test_bit(MD_HAS_PPL, &mddev->flags)) {
		pr_warn("md/raid:%s: using journal device and PPL not allowed - disabling PPL\n",
			mdname(mddev));
		clear_bit(MD_HAS_PPL, &mddev->flags);
		clear_bit(MD_HAS_MULTIPLE_PPLS, &mddev->flags);
	}

	if (mddev->private == NULL)
		conf = setup_conf(mddev);
	else
		conf = mddev->private;

	if (IS_ERR(conf))
		return PTR_ERR(conf);

	if (test_bit(MD_HAS_JOURNAL, &mddev->flags)) {
		if (!journal_dev) {
			pr_warn("md/raid:%s: journal disk is missing, force array readonly\n",
				mdname(mddev));
			mddev->ro = 1;
			set_disk_ro(mddev->gendisk, 1);
		} else if (mddev->recovery_cp == MaxSector)
			set_bit(MD_JOURNAL_CLEAN, &mddev->flags);
	}

	conf->min_offset_diff = min_offset_diff;
	mddev->thread = conf->thread;
	conf->thread = NULL;
	mddev->private = conf;

	for (i = 0; i < conf->raid_disks && conf->previous_raid_disks;
	     i++) {
		rdev = conf->disks[i].rdev;
		if (!rdev && conf->disks[i].replacement) {
			/* The replacement is all we have yet */
			rdev = conf->disks[i].replacement;
			conf->disks[i].replacement = NULL;
			clear_bit(Replacement, &rdev->flags);
			conf->disks[i].rdev = rdev;
		}
		if (!rdev)
			continue;
		if (conf->disks[i].replacement &&
		    conf->reshape_progress != MaxSector) {
			/* replacements and reshape simply do not mix. */
			pr_warn("md: cannot handle concurrent replacement and reshape.\n");
			goto abort;
		}
		if (test_bit(In_sync, &rdev->flags)) {
			working_disks++;
			continue;
		}
		/* This disc is not fully in-sync.  However if it
		 * just stored parity (beyond the recovery_offset),
		 * when we don't need to be concerned about the
		 * array being dirty.
		 * When reshape goes 'backwards', we never have
		 * partially completed devices, so we only need
		 * to worry about reshape going forwards.
		 */
		/* Hack because v0.91 doesn't store recovery_offset properly. */
		if (mddev->major_version == 0 &&
		    mddev->minor_version > 90)
			rdev->recovery_offset = reshape_offset;

		if (rdev->recovery_offset < reshape_offset) {
			/* We need to check old and new layout */
			if (!only_parity(rdev->raid_disk,
					 conf->algorithm,
					 conf->raid_disks,
					 conf->max_degraded))
				continue;
		}
		if (!only_parity(rdev->raid_disk,
				 conf->prev_algo,
				 conf->previous_raid_disks,
				 conf->max_degraded))
			continue;
		dirty_parity_disks++;
	}

	/*
	 * 0 for a fully functional array, 1 or 2 for a degraded array.
	 */
	mddev->degraded = raid5_calc_degraded(conf);

	if (has_failed(conf)) {
		pr_crit("md/raid:%s: not enough operational devices (%d/%d failed)\n",
			mdname(mddev), mddev->degraded, conf->raid_disks);
		goto abort;
	}

	/* device size must be a multiple of chunk size */
	mddev->dev_sectors &= ~((sector_t)mddev->chunk_sectors - 1);
	mddev->resync_max_sectors = mddev->dev_sectors;

	if (mddev->degraded > dirty_parity_disks &&
	    mddev->recovery_cp != MaxSector) {
		if (test_bit(MD_HAS_PPL, &mddev->flags))
			pr_crit("md/raid:%s: starting dirty degraded array with PPL.\n",
				mdname(mddev));
		else if (mddev->ok_start_degraded)
			pr_crit("md/raid:%s: starting dirty degraded array - data corruption possible.\n",
				mdname(mddev));
		else {
			pr_crit("md/raid:%s: cannot start dirty degraded array.\n",
				mdname(mddev));
			goto abort;
		}
	}

	pr_info("md/raid:%s: raid level %d active with %d out of %d devices, algorithm %d\n",
		mdname(mddev), conf->level,
		mddev->raid_disks-mddev->degraded, mddev->raid_disks,
		mddev->new_layout);

	print_raid5_conf(conf);

	if (conf->reshape_progress != MaxSector) {
		conf->reshape_safe = conf->reshape_progress;
		atomic_set(&conf->reshape_stripes, 0);
		clear_bit(MD_RECOVERY_SYNC, &mddev->recovery);
		clear_bit(MD_RECOVERY_CHECK, &mddev->recovery);
		set_bit(MD_RECOVERY_RESHAPE, &mddev->recovery);
		set_bit(MD_RECOVERY_RUNNING, &mddev->recovery);
		mddev->sync_thread = md_register_thread(md_do_sync, mddev,
							"reshape");
		if (!mddev->sync_thread)
			goto abort;
	}

	/* Ok, everything is just fine now */
	if (mddev->to_remove == &raid5_attrs_group)
		mddev->to_remove = NULL;
	else if (mddev->kobj.sd &&
	    sysfs_create_group(&mddev->kobj, &raid5_attrs_group))
		pr_warn("raid5: failed to create sysfs attributes for %s\n",
			mdname(mddev));
	md_set_array_sectors(mddev, raid5_size(mddev, 0, 0));

	if (mddev->queue) {
		int chunk_size;
		/* read-ahead size must cover two whole stripes, which
		 * is 2 * (datadisks) * chunksize where 'n' is the
		 * number of raid devices
		 */
		int data_disks = conf->previous_raid_disks - conf->max_degraded;
		int stripe = data_disks *
			((mddev->chunk_sectors << 9) / PAGE_SIZE);

		chunk_size = mddev->chunk_sectors << 9;
		blk_queue_io_min(mddev->queue, chunk_size);
		raid5_set_io_opt(conf);
		mddev->queue->limits.raid_partial_stripes_expensive = 1;
		/*
		 * We can only discard a whole stripe. It doesn't make sense to
		 * discard data disk but write parity disk
		 */
		stripe = stripe * PAGE_SIZE;
		/* Round up to power of 2, as discard handling
		 * currently assumes that */
		while ((stripe-1) & stripe)
			stripe = (stripe | (stripe-1)) + 1;
		mddev->queue->limits.discard_alignment = stripe;
		mddev->queue->limits.discard_granularity = stripe;

		blk_queue_max_write_same_sectors(mddev->queue, 0);
		blk_queue_max_write_zeroes_sectors(mddev->queue, 0);

		rdev_for_each(rdev, mddev) {
			disk_stack_limits(mddev->gendisk, rdev->bdev,
					  rdev->data_offset << 9);
			disk_stack_limits(mddev->gendisk, rdev->bdev,
					  rdev->new_data_offset << 9);
		}

		/*
		 * zeroing is required, otherwise data
		 * could be lost. Consider a scenario: discard a stripe
		 * (the stripe could be inconsistent if
		 * discard_zeroes_data is 0); write one disk of the
		 * stripe (the stripe could be inconsistent again
		 * depending on which disks are used to calculate
		 * parity); the disk is broken; The stripe data of this
		 * disk is lost.
		 *
		 * We only allow DISCARD if the sysadmin has confirmed that
		 * only safe devices are in use by setting a module parameter.
		 * A better idea might be to turn DISCARD into WRITE_ZEROES
		 * requests, as that is required to be safe.
		 */
		if (devices_handle_discard_safely &&
		    mddev->queue->limits.max_discard_sectors >= (stripe >> 9) &&
		    mddev->queue->limits.discard_granularity >= stripe)
			blk_queue_flag_set(QUEUE_FLAG_DISCARD,
						mddev->queue);
		else
			blk_queue_flag_clear(QUEUE_FLAG_DISCARD,
						mddev->queue);

		blk_queue_max_hw_sectors(mddev->queue, UINT_MAX);
	}

	if (log_init(conf, journal_dev, raid5_has_ppl(conf)))
		goto abort;

	return 0;
abort:
	md_unregister_thread(&mddev->thread);
	print_raid5_conf(conf);
	free_conf(conf);
	mddev->private = NULL;
	pr_warn("md/raid:%s: failed to run raid set.\n", mdname(mddev));
	return -EIO;
}

static void raid5_free(struct mddev *mddev, void *priv)
{
	struct r5conf *conf = priv;

	free_conf(conf);
	mddev->to_remove = &raid5_attrs_group;
}

static void raid5_status(struct seq_file *seq, struct mddev *mddev)
{
	struct r5conf *conf = mddev->private;
	int i;

	seq_printf(seq, " level %d, %dk chunk, algorithm %d", mddev->level,
		conf->chunk_sectors / 2, mddev->layout);
	seq_printf (seq, " [%d/%d] [", conf->raid_disks, conf->raid_disks - mddev->degraded);
	rcu_read_lock();
	for (i = 0; i < conf->raid_disks; i++) {
		struct md_rdev *rdev = rcu_dereference(conf->disks[i].rdev);
		seq_printf (seq, "%s", rdev && test_bit(In_sync, &rdev->flags) ? "U" : "_");
	}
	rcu_read_unlock();
	seq_printf (seq, "]");
}

static void print_raid5_conf (struct r5conf *conf)
{
	int i;
	struct disk_info *tmp;

	pr_debug("RAID conf printout:\n");
	if (!conf) {
		pr_debug("(conf==NULL)\n");
		return;
	}
	pr_debug(" --- level:%d rd:%d wd:%d\n", conf->level,
	       conf->raid_disks,
	       conf->raid_disks - conf->mddev->degraded);

	for (i = 0; i < conf->raid_disks; i++) {
		char b[BDEVNAME_SIZE];
		tmp = conf->disks + i;
		if (tmp->rdev)
			pr_debug(" disk %d, o:%d, dev:%s\n",
			       i, !test_bit(Faulty, &tmp->rdev->flags),
			       bdevname(tmp->rdev->bdev, b));
	}
}

static int raid5_spare_active(struct mddev *mddev)
{
	int i;
	struct r5conf *conf = mddev->private;
	struct disk_info *tmp;
	int count = 0;
	unsigned long flags;

	for (i = 0; i < conf->raid_disks; i++) {
		tmp = conf->disks + i;
		if (tmp->replacement
		    && tmp->replacement->recovery_offset == MaxSector
		    && !test_bit(Faulty, &tmp->replacement->flags)
		    && !test_and_set_bit(In_sync, &tmp->replacement->flags)) {
			/* Replacement has just become active. */
			if (!tmp->rdev
			    || !test_and_clear_bit(In_sync, &tmp->rdev->flags))
				count++;
			if (tmp->rdev) {
				/* Replaced device not technically faulty,
				 * but we need to be sure it gets removed
				 * and never re-added.
				 */
				set_bit(Faulty, &tmp->rdev->flags);
				sysfs_notify_dirent_safe(
					tmp->rdev->sysfs_state);
			}
			sysfs_notify_dirent_safe(tmp->replacement->sysfs_state);
		} else if (tmp->rdev
		    && tmp->rdev->recovery_offset == MaxSector
		    && !test_bit(Faulty, &tmp->rdev->flags)
		    && !test_and_set_bit(In_sync, &tmp->rdev->flags)) {
			count++;
			sysfs_notify_dirent_safe(tmp->rdev->sysfs_state);
		}
	}
	spin_lock_irqsave(&conf->device_lock, flags);
	mddev->degraded = raid5_calc_degraded(conf);
	spin_unlock_irqrestore(&conf->device_lock, flags);
	print_raid5_conf(conf);
	return count;
}

static int raid5_remove_disk(struct mddev *mddev, struct md_rdev *rdev)
{
	struct r5conf *conf = mddev->private;
	int err = 0;
	int number = rdev->raid_disk;
	struct md_rdev **rdevp;
	struct disk_info *p = conf->disks + number;

	print_raid5_conf(conf);
	if (test_bit(Journal, &rdev->flags) && conf->log) {
		/*
		 * we can't wait pending write here, as this is called in
		 * raid5d, wait will deadlock.
		 * neilb: there is no locking about new writes here,
		 * so this cannot be safe.
		 */
		if (atomic_read(&conf->active_stripes) ||
		    atomic_read(&conf->r5c_cached_full_stripes) ||
		    atomic_read(&conf->r5c_cached_partial_stripes)) {
			return -EBUSY;
		}
		log_exit(conf);
		return 0;
	}
	if (rdev == p->rdev)
		rdevp = &p->rdev;
	else if (rdev == p->replacement)
		rdevp = &p->replacement;
	else
		return 0;

	if (number >= conf->raid_disks &&
	    conf->reshape_progress == MaxSector)
		clear_bit(In_sync, &rdev->flags);

	if (test_bit(In_sync, &rdev->flags) ||
	    atomic_read(&rdev->nr_pending)) {
		err = -EBUSY;
		goto abort;
	}
	/* Only remove non-faulty devices if recovery
	 * isn't possible.
	 */
	if (!test_bit(Faulty, &rdev->flags) &&
	    mddev->recovery_disabled != conf->recovery_disabled &&
	    !has_failed(conf) &&
	    (!p->replacement || p->replacement == rdev) &&
	    number < conf->raid_disks) {
		err = -EBUSY;
		goto abort;
	}
	*rdevp = NULL;
	if (!test_bit(RemoveSynchronized, &rdev->flags)) {
		synchronize_rcu();
		if (atomic_read(&rdev->nr_pending)) {
			/* lost the race, try later */
			err = -EBUSY;
			*rdevp = rdev;
		}
	}
	if (!err) {
		err = log_modify(conf, rdev, false);
		if (err)
			goto abort;
	}
	if (p->replacement) {
		/* We must have just cleared 'rdev' */
		p->rdev = p->replacement;
		clear_bit(Replacement, &p->replacement->flags);
		smp_mb(); /* Make sure other CPUs may see both as identical
			   * but will never see neither - if they are careful
			   */
		p->replacement = NULL;

		if (!err)
			err = log_modify(conf, p->rdev, true);
	}

	clear_bit(WantReplacement, &rdev->flags);
abort:

	print_raid5_conf(conf);
	return err;
}

static int raid5_add_disk(struct mddev *mddev, struct md_rdev *rdev)
{
	struct r5conf *conf = mddev->private;
	int ret, err = -EEXIST;
	int disk;
	struct disk_info *p;
	int first = 0;
	int last = conf->raid_disks - 1;

	if (test_bit(Journal, &rdev->flags)) {
		if (conf->log)
			return -EBUSY;

		rdev->raid_disk = 0;
		/*
		 * The array is in readonly mode if journal is missing, so no
		 * write requests running. We should be safe
		 */
		ret = log_init(conf, rdev, false);
		if (ret)
			return ret;

		ret = r5l_start(conf->log);
		if (ret)
			return ret;

		return 0;
	}
	if (mddev->recovery_disabled == conf->recovery_disabled)
		return -EBUSY;

	if (rdev->saved_raid_disk < 0 && has_failed(conf))
		/* no point adding a device */
		return -EINVAL;

	if (rdev->raid_disk >= 0)
		first = last = rdev->raid_disk;

	/*
	 * find the disk ... but prefer rdev->saved_raid_disk
	 * if possible.
	 */
	if (rdev->saved_raid_disk >= 0 &&
	    rdev->saved_raid_disk >= first &&
	    conf->disks[rdev->saved_raid_disk].rdev == NULL)
		first = rdev->saved_raid_disk;

	for (disk = first; disk <= last; disk++) {
		p = conf->disks + disk;
		if (p->rdev == NULL) {
			clear_bit(In_sync, &rdev->flags);
			rdev->raid_disk = disk;
			if (rdev->saved_raid_disk != disk)
				conf->fullsync = 1;
			rcu_assign_pointer(p->rdev, rdev);

			err = log_modify(conf, rdev, true);

			goto out;
		}
	}
	for (disk = first; disk <= last; disk++) {
		p = conf->disks + disk;
		if (test_bit(WantReplacement, &p->rdev->flags) &&
		    p->replacement == NULL) {
			clear_bit(In_sync, &rdev->flags);
			set_bit(Replacement, &rdev->flags);
			rdev->raid_disk = disk;
			err = 0;
			conf->fullsync = 1;
			rcu_assign_pointer(p->replacement, rdev);
			break;
		}
	}
out:
	print_raid5_conf(conf);
	return err;
}

static int raid5_resize(struct mddev *mddev, sector_t sectors)
{
	/* no resync is happening, and there is enough space
	 * on all devices, so we can resize.
	 * We need to make sure resync covers any new space.
	 * If the array is shrinking we should possibly wait until
	 * any io in the removed space completes, but it hardly seems
	 * worth it.
	 */
	sector_t newsize;
	struct r5conf *conf = mddev->private;

	if (raid5_has_log(conf) || raid5_has_ppl(conf))
		return -EINVAL;
	sectors &= ~((sector_t)conf->chunk_sectors - 1);
	newsize = raid5_size(mddev, sectors, mddev->raid_disks);
	if (mddev->external_size &&
	    mddev->array_sectors > newsize)
		return -EINVAL;
	if (mddev->bitmap) {
		int ret = md_bitmap_resize(mddev->bitmap, sectors, 0, 0);
		if (ret)
			return ret;
	}
	md_set_array_sectors(mddev, newsize);
	if (sectors > mddev->dev_sectors &&
	    mddev->recovery_cp > mddev->dev_sectors) {
		mddev->recovery_cp = mddev->dev_sectors;
		set_bit(MD_RECOVERY_NEEDED, &mddev->recovery);
	}
	mddev->dev_sectors = sectors;
	mddev->resync_max_sectors = sectors;
	return 0;
}

static int check_stripe_cache(struct mddev *mddev)
{
	/* Can only proceed if there are plenty of stripe_heads.
	 * We need a minimum of one full stripe,, and for sensible progress
	 * it is best to have about 4 times that.
	 * If we require 4 times, then the default 256 4K stripe_heads will
	 * allow for chunk sizes up to 256K, which is probably OK.
	 * If the chunk size is greater, user-space should request more
	 * stripe_heads first.
	 */
	struct r5conf *conf = mddev->private;
	if (((mddev->chunk_sectors << 9) / RAID5_STRIPE_SIZE(conf)) * 4
	    > conf->min_nr_stripes ||
	    ((mddev->new_chunk_sectors << 9) / RAID5_STRIPE_SIZE(conf)) * 4
	    > conf->min_nr_stripes) {
		pr_warn("md/raid:%s: reshape: not enough stripes.  Needed %lu\n",
			mdname(mddev),
			((max(mddev->chunk_sectors, mddev->new_chunk_sectors) << 9)
			 / RAID5_STRIPE_SIZE(conf))*4);
		return 0;
	}
	return 1;
}

static int check_reshape(struct mddev *mddev)
{
	struct r5conf *conf = mddev->private;

	if (raid5_has_log(conf) || raid5_has_ppl(conf))
		return -EINVAL;
	if (mddev->delta_disks == 0 &&
	    mddev->new_layout == mddev->layout &&
	    mddev->new_chunk_sectors == mddev->chunk_sectors)
		return 0; /* nothing to do */
	if (has_failed(conf))
		return -EINVAL;
	if (mddev->delta_disks < 0 && mddev->reshape_position == MaxSector) {
		/* We might be able to shrink, but the devices must
		 * be made bigger first.
		 * For raid6, 4 is the minimum size.
		 * Otherwise 2 is the minimum
		 */
		int min = 2;
		if (mddev->level == 6)
			min = 4;
		if (mddev->raid_disks + mddev->delta_disks < min)
			return -EINVAL;
	}

	if (!check_stripe_cache(mddev))
		return -ENOSPC;

	if (mddev->new_chunk_sectors > mddev->chunk_sectors ||
	    mddev->delta_disks > 0)
		if (resize_chunks(conf,
				  conf->previous_raid_disks
				  + max(0, mddev->delta_disks),
				  max(mddev->new_chunk_sectors,
				      mddev->chunk_sectors)
			    ) < 0)
			return -ENOMEM;

	if (conf->previous_raid_disks + mddev->delta_disks <= conf->pool_size)
		return 0; /* never bother to shrink */
	return resize_stripes(conf, (conf->previous_raid_disks
				     + mddev->delta_disks));
}

static int raid5_start_reshape(struct mddev *mddev)
{
	struct r5conf *conf = mddev->private;
	struct md_rdev *rdev;
	int spares = 0;
	unsigned long flags;

	if (test_bit(MD_RECOVERY_RUNNING, &mddev->recovery))
		return -EBUSY;

	if (!check_stripe_cache(mddev))
		return -ENOSPC;

	if (has_failed(conf))
		return -EINVAL;

	rdev_for_each(rdev, mddev) {
		if (!test_bit(In_sync, &rdev->flags)
		    && !test_bit(Faulty, &rdev->flags))
			spares++;
	}

	if (spares - mddev->degraded < mddev->delta_disks - conf->max_degraded)
		/* Not enough devices even to make a degraded array
		 * of that size
		 */
		return -EINVAL;

	/* Refuse to reduce size of the array.  Any reductions in
	 * array size must be through explicit setting of array_size
	 * attribute.
	 */
	if (raid5_size(mddev, 0, conf->raid_disks + mddev->delta_disks)
	    < mddev->array_sectors) {
		pr_warn("md/raid:%s: array size must be reduced before number of disks\n",
			mdname(mddev));
		return -EINVAL;
	}

	atomic_set(&conf->reshape_stripes, 0);
	spin_lock_irq(&conf->device_lock);
	write_seqcount_begin(&conf->gen_lock);
	conf->previous_raid_disks = conf->raid_disks;
	conf->raid_disks += mddev->delta_disks;
	conf->prev_chunk_sectors = conf->chunk_sectors;
	conf->chunk_sectors = mddev->new_chunk_sectors;
	conf->prev_algo = conf->algorithm;
	conf->algorithm = mddev->new_layout;
	conf->generation++;
	/* Code that selects data_offset needs to see the generation update
	 * if reshape_progress has been set - so a memory barrier needed.
	 */
	smp_mb();
	if (mddev->reshape_backwards)
		conf->reshape_progress = raid5_size(mddev, 0, 0);
	else
		conf->reshape_progress = 0;
	conf->reshape_safe = conf->reshape_progress;
	write_seqcount_end(&conf->gen_lock);
	spin_unlock_irq(&conf->device_lock);

	/* Now make sure any requests that proceeded on the assumption
	 * the reshape wasn't running - like Discard or Read - have
	 * completed.
	 */
	mddev_suspend(mddev);
	mddev_resume(mddev);

	/* Add some new drives, as many as will fit.
	 * We know there are enough to make the newly sized array work.
	 * Don't add devices if we are reducing the number of
	 * devices in the array.  This is because it is not possible
	 * to correctly record the "partially reconstructed" state of
	 * such devices during the reshape and confusion could result.
	 */
	if (mddev->delta_disks >= 0) {
		rdev_for_each(rdev, mddev)
			if (rdev->raid_disk < 0 &&
			    !test_bit(Faulty, &rdev->flags)) {
				if (raid5_add_disk(mddev, rdev) == 0) {
					if (rdev->raid_disk
					    >= conf->previous_raid_disks)
						set_bit(In_sync, &rdev->flags);
					else
						rdev->recovery_offset = 0;

					/* Failure here is OK */
					sysfs_link_rdev(mddev, rdev);
				}
			} else if (rdev->raid_disk >= conf->previous_raid_disks
				   && !test_bit(Faulty, &rdev->flags)) {
				/* This is a spare that was manually added */
				set_bit(In_sync, &rdev->flags);
			}

		/* When a reshape changes the number of devices,
		 * ->degraded is measured against the larger of the
		 * pre and post number of devices.
		 */
		spin_lock_irqsave(&conf->device_lock, flags);
		mddev->degraded = raid5_calc_degraded(conf);
		spin_unlock_irqrestore(&conf->device_lock, flags);
	}
	mddev->raid_disks = conf->raid_disks;
	mddev->reshape_position = conf->reshape_progress;
	set_bit(MD_SB_CHANGE_DEVS, &mddev->sb_flags);

	clear_bit(MD_RECOVERY_SYNC, &mddev->recovery);
	clear_bit(MD_RECOVERY_CHECK, &mddev->recovery);
	clear_bit(MD_RECOVERY_DONE, &mddev->recovery);
	set_bit(MD_RECOVERY_RESHAPE, &mddev->recovery);
	set_bit(MD_RECOVERY_RUNNING, &mddev->recovery);
	mddev->sync_thread = md_register_thread(md_do_sync, mddev,
						"reshape");
	if (!mddev->sync_thread) {
		mddev->recovery = 0;
		spin_lock_irq(&conf->device_lock);
		write_seqcount_begin(&conf->gen_lock);
		mddev->raid_disks = conf->raid_disks = conf->previous_raid_disks;
		mddev->new_chunk_sectors =
			conf->chunk_sectors = conf->prev_chunk_sectors;
		mddev->new_layout = conf->algorithm = conf->prev_algo;
		rdev_for_each(rdev, mddev)
			rdev->new_data_offset = rdev->data_offset;
		smp_wmb();
		conf->generation --;
		conf->reshape_progress = MaxSector;
		mddev->reshape_position = MaxSector;
		write_seqcount_end(&conf->gen_lock);
		spin_unlock_irq(&conf->device_lock);
		return -EAGAIN;
	}
	conf->reshape_checkpoint = jiffies;
	md_wakeup_thread(mddev->sync_thread);
	md_new_event(mddev);
	return 0;
}

/* This is called from the reshape thread and should make any
 * changes needed in 'conf'
 */
static void end_reshape(struct r5conf *conf)
{

	if (!test_bit(MD_RECOVERY_INTR, &conf->mddev->recovery)) {
		struct md_rdev *rdev;

		spin_lock_irq(&conf->device_lock);
		conf->previous_raid_disks = conf->raid_disks;
		md_finish_reshape(conf->mddev);
		smp_wmb();
		conf->reshape_progress = MaxSector;
		conf->mddev->reshape_position = MaxSector;
		rdev_for_each(rdev, conf->mddev)
			if (rdev->raid_disk >= 0 &&
			    !test_bit(Journal, &rdev->flags) &&
			    !test_bit(In_sync, &rdev->flags))
				rdev->recovery_offset = MaxSector;
		spin_unlock_irq(&conf->device_lock);
		wake_up(&conf->wait_for_overlap);

		if (conf->mddev->queue)
			raid5_set_io_opt(conf);
	}
}

/* This is called from the raid5d thread with mddev_lock held.
 * It makes config changes to the device.
 */
static void raid5_finish_reshape(struct mddev *mddev)
{
	struct r5conf *conf = mddev->private;

	if (!test_bit(MD_RECOVERY_INTR, &mddev->recovery)) {

		if (mddev->delta_disks <= 0) {
			int d;
			spin_lock_irq(&conf->device_lock);
			mddev->degraded = raid5_calc_degraded(conf);
			spin_unlock_irq(&conf->device_lock);
			for (d = conf->raid_disks ;
			     d < conf->raid_disks - mddev->delta_disks;
			     d++) {
				struct md_rdev *rdev = conf->disks[d].rdev;
				if (rdev)
					clear_bit(In_sync, &rdev->flags);
				rdev = conf->disks[d].replacement;
				if (rdev)
					clear_bit(In_sync, &rdev->flags);
			}
		}
		mddev->layout = conf->algorithm;
		mddev->chunk_sectors = conf->chunk_sectors;
		mddev->reshape_position = MaxSector;
		mddev->delta_disks = 0;
		mddev->reshape_backwards = 0;
	}
}

static void raid5_quiesce(struct mddev *mddev, int quiesce)
{
	struct r5conf *conf = mddev->private;

	if (quiesce) {
		/* stop all writes */
		lock_all_device_hash_locks_irq(conf);
		/* '2' tells resync/reshape to pause so that all
		 * active stripes can drain
		 */
		r5c_flush_cache(conf, INT_MAX);
		/* need a memory barrier to make sure read_one_chunk() sees
		 * quiesce started and reverts to slow (locked) path.
		 */
		smp_store_release(&conf->quiesce, 2);
		wait_event_cmd(conf->wait_for_quiescent,
				    atomic_read(&conf->active_stripes) == 0 &&
				    atomic_read(&conf->active_aligned_reads) == 0,
				    unlock_all_device_hash_locks_irq(conf),
				    lock_all_device_hash_locks_irq(conf));
		conf->quiesce = 1;
		unlock_all_device_hash_locks_irq(conf);
		/* allow reshape to continue */
		wake_up(&conf->wait_for_overlap);
	} else {
		/* re-enable writes */
		lock_all_device_hash_locks_irq(conf);
		conf->quiesce = 0;
		wake_up(&conf->wait_for_quiescent);
		wake_up(&conf->wait_for_overlap);
		unlock_all_device_hash_locks_irq(conf);
	}
	log_quiesce(conf, quiesce);
}

static void *raid45_takeover_raid0(struct mddev *mddev, int level)
{
	struct r0conf *raid0_conf = mddev->private;
	sector_t sectors;

	/* for raid0 takeover only one zone is supported */
	if (raid0_conf->nr_strip_zones > 1) {
		pr_warn("md/raid:%s: cannot takeover raid0 with more than one zone.\n",
			mdname(mddev));
		return ERR_PTR(-EINVAL);
	}

	sectors = raid0_conf->strip_zone[0].zone_end;
	sector_div(sectors, raid0_conf->strip_zone[0].nb_dev);
	mddev->dev_sectors = sectors;
	mddev->new_level = level;
	mddev->new_layout = ALGORITHM_PARITY_N;
	mddev->new_chunk_sectors = mddev->chunk_sectors;
	mddev->raid_disks += 1;
	mddev->delta_disks = 1;
	/* make sure it will be not marked as dirty */
	mddev->recovery_cp = MaxSector;

	return setup_conf(mddev);
}

static void *raid5_takeover_raid1(struct mddev *mddev)
{
	int chunksect;
	void *ret;

	if (mddev->raid_disks != 2 ||
	    mddev->degraded > 1)
		return ERR_PTR(-EINVAL);

	/* Should check if there are write-behind devices? */

	chunksect = 64*2; /* 64K by default */

	/* The array must be an exact multiple of chunksize */
	while (chunksect && (mddev->array_sectors & (chunksect-1)))
		chunksect >>= 1;

	if ((chunksect<<9) < RAID5_STRIPE_SIZE((struct r5conf *)mddev->private))
		/* array size does not allow a suitable chunk size */
		return ERR_PTR(-EINVAL);

	mddev->new_level = 5;
	mddev->new_layout = ALGORITHM_LEFT_SYMMETRIC;
	mddev->new_chunk_sectors = chunksect;

	ret = setup_conf(mddev);
	if (!IS_ERR(ret))
		mddev_clear_unsupported_flags(mddev,
			UNSUPPORTED_MDDEV_FLAGS);
	return ret;
}

static void *raid5_takeover_raid6(struct mddev *mddev)
{
	int new_layout;

	switch (mddev->layout) {
	case ALGORITHM_LEFT_ASYMMETRIC_6:
		new_layout = ALGORITHM_LEFT_ASYMMETRIC;
		break;
	case ALGORITHM_RIGHT_ASYMMETRIC_6:
		new_layout = ALGORITHM_RIGHT_ASYMMETRIC;
		break;
	case ALGORITHM_LEFT_SYMMETRIC_6:
		new_layout = ALGORITHM_LEFT_SYMMETRIC;
		break;
	case ALGORITHM_RIGHT_SYMMETRIC_6:
		new_layout = ALGORITHM_RIGHT_SYMMETRIC;
		break;
	case ALGORITHM_PARITY_0_6:
		new_layout = ALGORITHM_PARITY_0;
		break;
	case ALGORITHM_PARITY_N:
		new_layout = ALGORITHM_PARITY_N;
		break;
	default:
		return ERR_PTR(-EINVAL);
	}
	mddev->new_level = 5;
	mddev->new_layout = new_layout;
	mddev->delta_disks = -1;
	mddev->raid_disks -= 1;
	return setup_conf(mddev);
}

static int raid5_check_reshape(struct mddev *mddev)
{
	/* For a 2-drive array, the layout and chunk size can be changed
	 * immediately as not restriping is needed.
	 * For larger arrays we record the new value - after validation
	 * to be used by a reshape pass.
	 */
	struct r5conf *conf = mddev->private;
	int new_chunk = mddev->new_chunk_sectors;

	if (mddev->new_layout >= 0 && !algorithm_valid_raid5(mddev->new_layout))
		return -EINVAL;
	if (new_chunk > 0) {
		if (!is_power_of_2(new_chunk))
			return -EINVAL;
		if (new_chunk < (PAGE_SIZE>>9))
			return -EINVAL;
		if (mddev->array_sectors & (new_chunk-1))
			/* not factor of array size */
			return -EINVAL;
	}

	/* They look valid */

	if (mddev->raid_disks == 2) {
		/* can make the change immediately */
		if (mddev->new_layout >= 0) {
			conf->algorithm = mddev->new_layout;
			mddev->layout = mddev->new_layout;
		}
		if (new_chunk > 0) {
			conf->chunk_sectors = new_chunk ;
			mddev->chunk_sectors = new_chunk;
		}
		set_bit(MD_SB_CHANGE_DEVS, &mddev->sb_flags);
		md_wakeup_thread(mddev->thread);
	}
	return check_reshape(mddev);
}

static int raid6_check_reshape(struct mddev *mddev)
{
	int new_chunk = mddev->new_chunk_sectors;

	if (mddev->new_layout >= 0 && !algorithm_valid_raid6(mddev->new_layout))
		return -EINVAL;
	if (new_chunk > 0) {
		if (!is_power_of_2(new_chunk))
			return -EINVAL;
		if (new_chunk < (PAGE_SIZE >> 9))
			return -EINVAL;
		if (mddev->array_sectors & (new_chunk-1))
			/* not factor of array size */
			return -EINVAL;
	}

	/* They look valid */
	return check_reshape(mddev);
}

static void *raid5_takeover(struct mddev *mddev)
{
	/* raid5 can take over:
	 *  raid0 - if there is only one strip zone - make it a raid4 layout
	 *  raid1 - if there are two drives.  We need to know the chunk size
	 *  raid4 - trivial - just use a raid4 layout.
	 *  raid6 - Providing it is a *_6 layout
	 */
	if (mddev->level == 0)
		return raid45_takeover_raid0(mddev, 5);
	if (mddev->level == 1)
		return raid5_takeover_raid1(mddev);
	if (mddev->level == 4) {
		mddev->new_layout = ALGORITHM_PARITY_N;
		mddev->new_level = 5;
		return setup_conf(mddev);
	}
	if (mddev->level == 6)
		return raid5_takeover_raid6(mddev);

	return ERR_PTR(-EINVAL);
}

static void *raid4_takeover(struct mddev *mddev)
{
	/* raid4 can take over:
	 *  raid0 - if there is only one strip zone
	 *  raid5 - if layout is right
	 */
	if (mddev->level == 0)
		return raid45_takeover_raid0(mddev, 4);
	if (mddev->level == 5 &&
	    mddev->layout == ALGORITHM_PARITY_N) {
		mddev->new_layout = 0;
		mddev->new_level = 4;
		return setup_conf(mddev);
	}
	return ERR_PTR(-EINVAL);
}

static struct md_personality raid5_personality;

static void *raid6_takeover(struct mddev *mddev)
{
	/* Currently can only take over a raid5.  We map the
	 * personality to an equivalent raid6 personality
	 * with the Q block at the end.
	 */
	int new_layout;

	if (mddev->pers != &raid5_personality)
		return ERR_PTR(-EINVAL);
	if (mddev->degraded > 1)
		return ERR_PTR(-EINVAL);
	if (mddev->raid_disks > 253)
		return ERR_PTR(-EINVAL);
	if (mddev->raid_disks < 3)
		return ERR_PTR(-EINVAL);

	switch (mddev->layout) {
	case ALGORITHM_LEFT_ASYMMETRIC:
		new_layout = ALGORITHM_LEFT_ASYMMETRIC_6;
		break;
	case ALGORITHM_RIGHT_ASYMMETRIC:
		new_layout = ALGORITHM_RIGHT_ASYMMETRIC_6;
		break;
	case ALGORITHM_LEFT_SYMMETRIC:
		new_layout = ALGORITHM_LEFT_SYMMETRIC_6;
		break;
	case ALGORITHM_RIGHT_SYMMETRIC:
		new_layout = ALGORITHM_RIGHT_SYMMETRIC_6;
		break;
	case ALGORITHM_PARITY_0:
		new_layout = ALGORITHM_PARITY_0_6;
		break;
	case ALGORITHM_PARITY_N:
		new_layout = ALGORITHM_PARITY_N;
		break;
	default:
		return ERR_PTR(-EINVAL);
	}
	mddev->new_level = 6;
	mddev->new_layout = new_layout;
	mddev->delta_disks = 1;
	mddev->raid_disks += 1;
	return setup_conf(mddev);
}

static int raid5_change_consistency_policy(struct mddev *mddev, const char *buf)
{
	struct r5conf *conf;
	int err;

	err = mddev_lock(mddev);
	if (err)
		return err;
	conf = mddev->private;
	if (!conf) {
		mddev_unlock(mddev);
		return -ENODEV;
	}

	if (strncmp(buf, "ppl", 3) == 0) {
		/* ppl only works with RAID 5 */
		if (!raid5_has_ppl(conf) && conf->level == 5) {
			err = log_init(conf, NULL, true);
			if (!err) {
				err = resize_stripes(conf, conf->pool_size);
				if (err)
					log_exit(conf);
			}
		} else
			err = -EINVAL;
	} else if (strncmp(buf, "resync", 6) == 0) {
		if (raid5_has_ppl(conf)) {
			mddev_suspend(mddev);
			log_exit(conf);
			mddev_resume(mddev);
			err = resize_stripes(conf, conf->pool_size);
		} else if (test_bit(MD_HAS_JOURNAL, &conf->mddev->flags) &&
			   r5l_log_disk_error(conf)) {
			bool journal_dev_exists = false;
			struct md_rdev *rdev;

			rdev_for_each(rdev, mddev)
				if (test_bit(Journal, &rdev->flags)) {
					journal_dev_exists = true;
					break;
				}

			if (!journal_dev_exists) {
				mddev_suspend(mddev);
				clear_bit(MD_HAS_JOURNAL, &mddev->flags);
				mddev_resume(mddev);
			} else  /* need remove journal device first */
				err = -EBUSY;
		} else
			err = -EINVAL;
	} else {
		err = -EINVAL;
	}

	if (!err)
		md_update_sb(mddev, 1);

	mddev_unlock(mddev);

	return err;
}

static int raid5_start(struct mddev *mddev)
{
	struct r5conf *conf = mddev->private;

	return r5l_start(conf->log);
}

static struct md_personality raid6_personality =
{
	.name		= "raid6",
	.level		= 6,
	.owner		= THIS_MODULE,
	.make_request	= raid5_make_request,
	.run		= raid5_run,
	.start		= raid5_start,
	.free		= raid5_free,
	.status		= raid5_status,
	.error_handler	= raid5_error,
	.hot_add_disk	= raid5_add_disk,
	.hot_remove_disk= raid5_remove_disk,
	.spare_active	= raid5_spare_active,
	.sync_request	= raid5_sync_request,
	.resize		= raid5_resize,
	.size		= raid5_size,
	.check_reshape	= raid6_check_reshape,
	.start_reshape  = raid5_start_reshape,
	.finish_reshape = raid5_finish_reshape,
	.quiesce	= raid5_quiesce,
	.takeover	= raid6_takeover,
	.change_consistency_policy = raid5_change_consistency_policy,
};
static struct md_personality raid5_personality =
{
	.name		= "raid5",
	.level		= 5,
	.owner		= THIS_MODULE,
	.make_request	= raid5_make_request,
	.run		= raid5_run,
	.start		= raid5_start,
	.free		= raid5_free,
	.status		= raid5_status,
	.error_handler	= raid5_error,
	.hot_add_disk	= raid5_add_disk,
	.hot_remove_disk= raid5_remove_disk,
	.spare_active	= raid5_spare_active,
	.sync_request	= raid5_sync_request,
	.resize		= raid5_resize,
	.size		= raid5_size,
	.check_reshape	= raid5_check_reshape,
	.start_reshape  = raid5_start_reshape,
	.finish_reshape = raid5_finish_reshape,
	.quiesce	= raid5_quiesce,
	.takeover	= raid5_takeover,
	.change_consistency_policy = raid5_change_consistency_policy,
};

static struct md_personality raid4_personality =
{
	.name		= "raid4",
	.level		= 4,
	.owner		= THIS_MODULE,
	.make_request	= raid5_make_request,
	.run		= raid5_run,
	.start		= raid5_start,
	.free		= raid5_free,
	.status		= raid5_status,
	.error_handler	= raid5_error,
	.hot_add_disk	= raid5_add_disk,
	.hot_remove_disk= raid5_remove_disk,
	.spare_active	= raid5_spare_active,
	.sync_request	= raid5_sync_request,
	.resize		= raid5_resize,
	.size		= raid5_size,
	.check_reshape	= raid5_check_reshape,
	.start_reshape  = raid5_start_reshape,
	.finish_reshape = raid5_finish_reshape,
	.quiesce	= raid5_quiesce,
	.takeover	= raid4_takeover,
	.change_consistency_policy = raid5_change_consistency_policy,
};

static int __init raid5_init(void)
{
	int ret;

	raid5_wq = alloc_workqueue("raid5wq",
		WQ_UNBOUND|WQ_MEM_RECLAIM|WQ_CPU_INTENSIVE|WQ_SYSFS, 0);
	if (!raid5_wq)
		return -ENOMEM;

	ret = cpuhp_setup_state_multi(CPUHP_MD_RAID5_PREPARE,
				      "md/raid5:prepare",
				      raid456_cpu_up_prepare,
				      raid456_cpu_dead);
	if (ret) {
		destroy_workqueue(raid5_wq);
		return ret;
	}
	register_md_personality(&raid6_personality);
	register_md_personality(&raid5_personality);
	register_md_personality(&raid4_personality);
	return 0;
}

static void raid5_exit(void)
{
	unregister_md_personality(&raid6_personality);
	unregister_md_personality(&raid5_personality);
	unregister_md_personality(&raid4_personality);
	cpuhp_remove_multi_state(CPUHP_MD_RAID5_PREPARE);
	destroy_workqueue(raid5_wq);
}

module_init(raid5_init);
module_exit(raid5_exit);
MODULE_LICENSE("GPL");
MODULE_DESCRIPTION("RAID4/5/6 (striping with parity) personality for MD");
MODULE_ALIAS("md-personality-4"); /* RAID5 */
MODULE_ALIAS("md-raid5");
MODULE_ALIAS("md-raid4");
MODULE_ALIAS("md-level-5");
MODULE_ALIAS("md-level-4");
MODULE_ALIAS("md-personality-8"); /* RAID6 */
MODULE_ALIAS("md-raid6");
MODULE_ALIAS("md-level-6");

/* This used to be two separate modules, they were: */
MODULE_ALIAS("raid5");
MODULE_ALIAS("raid6");<|MERGE_RESOLUTION|>--- conflicted
+++ resolved
@@ -2444,11 +2444,7 @@
 
 		percpu = per_cpu_ptr(conf->percpu, cpu);
 		err = scribble_alloc(percpu, new_disks,
-<<<<<<< HEAD
-				     new_sectors / STRIPE_SECTORS);
-=======
 				     new_sectors / RAID5_STRIPE_SECTORS(conf));
->>>>>>> c1084c27
 		if (err)
 			break;
 	}
@@ -3816,12 +3812,7 @@
 	 * it is not being overwritten (and maybe not written at all)
 	 * is missing/faulty, then we need to read everything we can.
 	 */
-<<<<<<< HEAD
-	if (sh->raid_conf->level != 6 &&
-	    sh->raid_conf->rmw_level != PARITY_DISABLE_RMW &&
-=======
 	if (!force_rcw &&
->>>>>>> c1084c27
 	    sh->sector < sh->raid_conf->mddev->recovery_cp)
 		/* reconstruct-write isn't being forced */
 		return 0;
@@ -5928,12 +5919,7 @@
 				do_flush = false;
 			}
 
-<<<<<<< HEAD
-			if (!sh->batch_head || sh == sh->batch_head)
-				set_bit(STRIPE_HANDLE, &sh->state);
-=======
 			set_bit(STRIPE_HANDLE, &sh->state);
->>>>>>> c1084c27
 			clear_bit(STRIPE_DELAYED, &sh->state);
 			if ((!sh->batch_head || sh == sh->batch_head) &&
 			    (bi->bi_opf & REQ_SYNC) &&
@@ -7061,11 +7047,7 @@
 			       conf->previous_raid_disks),
 			   max(conf->chunk_sectors,
 			       conf->prev_chunk_sectors)
-<<<<<<< HEAD
-			   / STRIPE_SECTORS)) {
-=======
 			   / RAID5_STRIPE_SECTORS(conf))) {
->>>>>>> c1084c27
 		free_scratch_buffer(conf, percpu);
 		return -ENOMEM;
 	}
