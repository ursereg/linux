--- conflicted
+++ resolved
@@ -809,18 +809,9 @@
 int device_not_dax_capable(struct dm_target *ti, struct dm_dev *dev,
 			sector_t start, sector_t len, void *data)
 {
-	int blocksize = *(int *) data, id;
-	bool rc;
-
-<<<<<<< HEAD
-	id = dax_read_lock();
-	rc = dax_supported(dev->dax_dev, dev->bdev, blocksize, start, len);
-	dax_read_unlock(id);
-
-	return rc;
-=======
+	int blocksize = *(int *) data;
+
 	return !dax_supported(dev->dax_dev, dev->bdev, blocksize, start, len);
->>>>>>> c1084c27
 }
 
 /* Check devices support synchronous DAX */
@@ -851,11 +842,6 @@
 	return true;
 }
 
-<<<<<<< HEAD
-static bool dm_table_does_not_support_partial_completion(struct dm_table *t);
-
-=======
->>>>>>> c1084c27
 static int device_is_rq_stackable(struct dm_target *ti, struct dm_dev *dev,
 				  sector_t start, sector_t len, void *data)
 {
@@ -863,11 +849,7 @@
 	struct request_queue *q = bdev_get_queue(bdev);
 
 	/* request-based cannot stack on partitions! */
-<<<<<<< HEAD
-	if (bdev != bdev->bd_contains)
-=======
 	if (bdev_is_partition(bdev))
->>>>>>> c1084c27
 		return false;
 
 	return queue_is_mq(q);
