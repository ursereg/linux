--- conflicted
+++ resolved
@@ -184,24 +184,9 @@
 {
 	void __iomem *desc_addr = pci_msix_desc_addr(desc);
 
-<<<<<<< HEAD
-	if (pci_msi_ignore_mask)
-		return 0;
-
-	desc_addr = pci_msix_desc_addr(desc);
-	if (!desc_addr)
-		return 0;
-
-	mask_bits &= ~PCI_MSIX_ENTRY_CTRL_MASKBIT;
-	if (flag & PCI_MSIX_ENTRY_CTRL_MASKBIT)
-		mask_bits |= PCI_MSIX_ENTRY_CTRL_MASKBIT;
-
-	writel(mask_bits, desc_addr + PCI_MSIX_ENTRY_VECTOR_CTRL);
-=======
 	if (desc->msi_attrib.can_mask)
 		writel(ctrl, desc_addr + PCI_MSIX_ENTRY_VECTOR_CTRL);
 }
->>>>>>> c1084c27
 
 static inline void pci_msix_mask(struct msi_desc *desc)
 {
