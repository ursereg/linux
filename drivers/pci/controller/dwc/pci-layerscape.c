// SPDX-License-Identifier: GPL-2.0
/*
 * PCIe host controller driver for Freescale Layerscape SoCs
 *
 * Copyright (C) 2014 Freescale Semiconductor.
 * Copyright 2020 NXP
 *
 * Author: Minghuan Lian <Minghuan.Lian@freescale.com>
 */

#include <linux/delay.h>
#include <linux/kernel.h>
#include <linux/interrupt.h>
#include <linux/init.h>
#include <linux/iopoll.h>
#include <linux/of_pci.h>
#include <linux/of_platform.h>
#include <linux/of_irq.h>
#include <linux/of_address.h>
#include <linux/pci.h>
#include <linux/platform_device.h>
#include <linux/resource.h>
#include <linux/mfd/syscon.h>
#include <linux/regmap.h>

#include "pcie-designware.h"

/* PEX Internal Configuration Registers */
#define PCIE_STRFMR1		0x71c /* Symbol Timer & Filter Mask Register1 */
#define PCIE_ABSERR		0x8d0 /* Bridge Slave Error Response Register */
#define PCIE_ABSERR_SETTING	0x9401 /* Forward error of non-posted request */

/* PF Message Command Register */
#define LS_PCIE_PF_MCR		0x2c
#define PF_MCR_PTOMR		BIT(0)
#define PF_MCR_EXL2S		BIT(1)

/* LS1021A PEXn PM Write Control Register */
#define SCFG_PEXPMWRCR(idx)	(0x5c + (idx) * 0x64)
#define PMXMTTURNOFF		BIT(31)
#define SCFG_PEXSFTRSTCR	0x190
#define PEXSR(idx)		BIT(idx)

/* LS1043A PEX PME control register */
#define SCFG_PEXPMECR		0x144
#define PEXPME(idx)		BIT(31 - (idx) * 4)

/* LS1043A PEX LUT debug register */
#define LS_PCIE_LDBG	0x7fc
#define LDBG_SR		BIT(30)
#define LDBG_WE		BIT(31)

#define PCIE_IATU_NUM		6

#define LS_PCIE_IS_L2(v)	\
	(((v) & PORT_LOGIC_LTSSM_STATE_MASK) == PORT_LOGIC_LTSSM_STATE_L2)

struct ls_pcie;

struct ls_pcie_host_pm_ops {
	int (*pm_init)(struct ls_pcie *pcie);
	void (*send_turn_off_message)(struct ls_pcie *pcie);
	void (*exit_from_l2)(struct ls_pcie *pcie);
};

struct ls_pcie_drvdata {
	const u32 pf_off;
	const u32 lut_off;
	const struct dw_pcie_host_ops *ops;
	const struct ls_pcie_host_pm_ops *pm_ops;
};

struct ls_pcie {
	struct dw_pcie *pci;
	const struct ls_pcie_drvdata *drvdata;
	void __iomem *pf_base;
	void __iomem *lut_base;
	bool big_endian;
	bool ep_presence;
	bool pm_support;
	struct regmap *scfg;
	int index;
};

#define ls_pcie_lut_readl_addr(addr)	ls_pcie_lut_readl(pcie, addr)
#define ls_pcie_pf_readl_addr(addr)	ls_pcie_pf_readl(pcie, addr)
#define to_ls_pcie(x)	dev_get_drvdata((x)->dev)

static bool ls_pcie_is_bridge(struct ls_pcie *pcie)
{
	struct dw_pcie *pci = pcie->pci;
	u32 header_type;

	header_type = ioread8(pci->dbi_base + PCI_HEADER_TYPE);
	header_type &= 0x7f;

	return header_type == PCI_HEADER_TYPE_BRIDGE;
}

/* Clear multi-function bit */
static void ls_pcie_clear_multifunction(struct ls_pcie *pcie)
{
	struct dw_pcie *pci = pcie->pci;

	iowrite8(PCI_HEADER_TYPE_BRIDGE, pci->dbi_base + PCI_HEADER_TYPE);
}

/* Drop MSG TLP except for Vendor MSG */
static void ls_pcie_drop_msg_tlp(struct ls_pcie *pcie)
{
	u32 val;
	struct dw_pcie *pci = pcie->pci;

	val = ioread32(pci->dbi_base + PCIE_STRFMR1);
	val &= 0xDFFFFFFF;
	iowrite32(val, pci->dbi_base + PCIE_STRFMR1);
}

/* Forward error response of outbound non-posted requests */
static void ls_pcie_fix_error_response(struct ls_pcie *pcie)
{
	struct dw_pcie *pci = pcie->pci;

	iowrite32(PCIE_ABSERR_SETTING, pci->dbi_base + PCIE_ABSERR);
}

static u32 ls_pcie_lut_readl(struct ls_pcie *pcie, u32 off)
{
	if (pcie->big_endian)
		return ioread32be(pcie->lut_base + off);

	return ioread32(pcie->lut_base + off);
}

static void ls_pcie_lut_writel(struct ls_pcie *pcie, u32 off, u32 val)
{
	if (pcie->big_endian)
		return iowrite32be(val, pcie->lut_base + off);

	return iowrite32(val, pcie->lut_base + off);

}

static u32 ls_pcie_pf_readl(struct ls_pcie *pcie, u32 off)
{
	if (pcie->big_endian)
		return ioread32be(pcie->pf_base + off);

	return ioread32(pcie->pf_base + off);
}

static void ls_pcie_pf_writel(struct ls_pcie *pcie, u32 off, u32 val)
{
	if (pcie->big_endian)
		return iowrite32be(val, pcie->pf_base + off);

	return iowrite32(val, pcie->pf_base + off);

}

static void ls_pcie_send_turnoff_msg(struct ls_pcie *pcie)
{
	u32 val;
	int ret;

	val = ls_pcie_pf_readl(pcie, LS_PCIE_PF_MCR);
	val |= PF_MCR_PTOMR;
	ls_pcie_pf_writel(pcie, LS_PCIE_PF_MCR, val);

	ret = readx_poll_timeout(ls_pcie_pf_readl_addr, LS_PCIE_PF_MCR,
				 val, !(val & PF_MCR_PTOMR), 100, 10000);
	if (ret)
		dev_info(pcie->pci->dev, "poll turn off message timeout\n");
}

static void ls1021a_pcie_send_turnoff_msg(struct ls_pcie *pcie)
{
	u32 val;

	if (!pcie->scfg) {
		dev_dbg(pcie->pci->dev, "SYSCFG is NULL\n");
		return;
	}

	/* Send Turn_off message */
	regmap_read(pcie->scfg, SCFG_PEXPMWRCR(pcie->index), &val);
	val |= PMXMTTURNOFF;
	regmap_write(pcie->scfg, SCFG_PEXPMWRCR(pcie->index), val);

	mdelay(10);

	/* Clear Turn_off message */
	regmap_read(pcie->scfg, SCFG_PEXPMWRCR(pcie->index), &val);
	val &= ~PMXMTTURNOFF;
	regmap_write(pcie->scfg, SCFG_PEXPMWRCR(pcie->index), val);
}

static void ls1043a_pcie_send_turnoff_msg(struct ls_pcie *pcie)
{
	u32 val;

	if (!pcie->scfg) {
		dev_dbg(pcie->pci->dev, "SYSCFG is NULL\n");
		return;
	}

	/* Send Turn_off message */
	regmap_read(pcie->scfg, SCFG_PEXPMECR, &val);
	val |= PEXPME(pcie->index);
	regmap_write(pcie->scfg, SCFG_PEXPMECR, val);

	mdelay(10);

	/* Clear Turn_off message */
	regmap_read(pcie->scfg, SCFG_PEXPMECR, &val);
	val &= ~PEXPME(pcie->index);
	regmap_write(pcie->scfg, SCFG_PEXPMECR, val);
}

static void ls_pcie_exit_from_l2(struct ls_pcie *pcie)
{
	u32 val;
	int ret;

	val = ls_pcie_pf_readl(pcie, LS_PCIE_PF_MCR);
	val |= PF_MCR_EXL2S;
	ls_pcie_pf_writel(pcie, LS_PCIE_PF_MCR, val);

	ret = readx_poll_timeout(ls_pcie_pf_readl_addr, LS_PCIE_PF_MCR,
				 val, !(val & PF_MCR_EXL2S), 100, 10000);
	if (ret)
		dev_info(pcie->pci->dev, "poll exit L2 state timeout\n");
}

static void ls_pcie_retrain_link(struct ls_pcie *pcie)
{
	struct dw_pcie *pci = pcie->pci;
	u8 offset = dw_pcie_find_capability(pci, PCI_CAP_ID_EXP);
	u32 val;

	val = dw_pcie_readw_dbi(pci, offset + PCI_EXP_LNKCTL);
	val |= PCI_EXP_LNKCTL_RL;
	dw_pcie_writew_dbi(pci, offset + PCI_EXP_LNKCTL, val);
}

static void ls1021a_pcie_exit_from_l2(struct ls_pcie *pcie)
{
	u32 val;

	regmap_read(pcie->scfg, SCFG_PEXSFTRSTCR, &val);
	val |= PEXSR(pcie->index);
	regmap_write(pcie->scfg, SCFG_PEXSFTRSTCR, val);

	regmap_read(pcie->scfg, SCFG_PEXSFTRSTCR, &val);
	val &= ~PEXSR(pcie->index);
	regmap_write(pcie->scfg, SCFG_PEXSFTRSTCR, val);

	mdelay(1);

	ls_pcie_retrain_link(pcie);
}
static void ls1043a_pcie_exit_from_l2(struct ls_pcie *pcie)
{
	u32 val;

	val = ls_pcie_lut_readl(pcie, LS_PCIE_LDBG);
	val |= LDBG_WE;
	ls_pcie_lut_writel(pcie, LS_PCIE_LDBG, val);

	val = ls_pcie_lut_readl(pcie, LS_PCIE_LDBG);
	val |= LDBG_SR;
	ls_pcie_lut_writel(pcie, LS_PCIE_LDBG, val);

	val = ls_pcie_lut_readl(pcie, LS_PCIE_LDBG);
	val &= ~LDBG_SR;
	ls_pcie_lut_writel(pcie, LS_PCIE_LDBG, val);

	val = ls_pcie_lut_readl(pcie, LS_PCIE_LDBG);
	val &= ~LDBG_WE;
	ls_pcie_lut_writel(pcie, LS_PCIE_LDBG, val);

	mdelay(1);

	ls_pcie_retrain_link(pcie);
}

static int ls1021a_pcie_pm_init(struct ls_pcie *pcie)
{
	struct device *dev = pcie->pci->dev;
	u32 index[2];
	int ret;

	pcie->scfg = syscon_regmap_lookup_by_phandle(dev->of_node,
						     "fsl,pcie-scfg");
	if (IS_ERR(pcie->scfg)) {
		ret = PTR_ERR(pcie->scfg);
		dev_err(dev, "No syscfg phandle specified\n");
		pcie->scfg = NULL;
		return ret;
	}

	ret = of_property_read_u32_array(dev->of_node, "fsl,pcie-scfg",
					 index, 2);
	if (ret) {
		pcie->scfg = NULL;
		return ret;
	}

	pcie->index = index[1];

	return 0;
}

static int ls_pcie_pm_init(struct ls_pcie *pcie)
{
	return 0;
}

static void ls_pcie_set_dstate(struct ls_pcie *pcie, u32 dstate)
{
	struct dw_pcie *pci = pcie->pci;
	u8 offset = dw_pcie_find_capability(pci, PCI_CAP_ID_PM);
	u32 val;

	val = dw_pcie_readw_dbi(pci, offset + PCI_PM_CTRL);
	val &= ~PCI_PM_CTRL_STATE_MASK;
	val |= dstate;
	dw_pcie_writew_dbi(pci, offset + PCI_PM_CTRL, val);
}

static int ls_pcie_host_init(struct pcie_port *pp)
{
	struct dw_pcie *pci = to_dw_pcie_from_pp(pp);
	struct ls_pcie *pcie = to_ls_pcie(pci);

	ls_pcie_fix_error_response(pcie);

	dw_pcie_dbi_ro_wr_en(pci);
	ls_pcie_clear_multifunction(pcie);
	dw_pcie_dbi_ro_wr_dis(pci);

	ls_pcie_drop_msg_tlp(pcie);

	return 0;
}

static struct ls_pcie_host_pm_ops ls1021a_pcie_host_pm_ops = {
	.pm_init = &ls1021a_pcie_pm_init,
	.send_turn_off_message = &ls1021a_pcie_send_turnoff_msg,
	.exit_from_l2 = &ls1021a_pcie_exit_from_l2,
};

static struct ls_pcie_host_pm_ops ls1043a_pcie_host_pm_ops = {
	.pm_init = &ls1021a_pcie_pm_init,
	.send_turn_off_message = &ls1043a_pcie_send_turnoff_msg,
	.exit_from_l2 = &ls1043a_pcie_exit_from_l2,
};

static struct ls_pcie_host_pm_ops ls_pcie_host_pm_ops = {
	.pm_init = &ls_pcie_pm_init,
	.send_turn_off_message = &ls_pcie_send_turnoff_msg,
	.exit_from_l2 = &ls_pcie_exit_from_l2,
};

static const struct dw_pcie_host_ops ls_pcie_host_ops = {
	.host_init = ls_pcie_host_init,
};

static const struct ls_pcie_drvdata ls1021a_drvdata = {
	.ops = &ls_pcie_host_ops,
	.pm_ops = &ls1021a_pcie_host_pm_ops,
};

static const struct ls_pcie_drvdata ls1043a_drvdata = {
	.ops = &ls_pcie_host_ops,
	.lut_off = 0x10000,
	.pm_ops = &ls1043a_pcie_host_pm_ops,
};

static const struct ls_pcie_drvdata layerscape_drvdata = {
	.ops = &ls_pcie_host_ops,
	.lut_off = 0x80000,
	.pf_off = 0xc0000,
	.pm_ops = &ls_pcie_host_pm_ops,
};

static const struct of_device_id ls_pcie_of_match[] = {
<<<<<<< HEAD
	{ .compatible = "fsl,ls1012a-pcie", .data = &ls1046_drvdata },
	{ .compatible = "fsl,ls1021a-pcie", .data = &ls1021_drvdata },
	{ .compatible = "fsl,ls1028a-pcie", .data = &ls2088_drvdata },
	{ .compatible = "fsl,ls1043a-pcie", .data = &ls1043_drvdata },
	{ .compatible = "fsl,ls1046a-pcie", .data = &ls1046_drvdata },
	{ .compatible = "fsl,ls2080a-pcie", .data = &ls2080_drvdata },
	{ .compatible = "fsl,ls2085a-pcie", .data = &ls2080_drvdata },
	{ .compatible = "fsl,ls2088a-pcie", .data = &ls2088_drvdata },
	{ .compatible = "fsl,ls1088a-pcie", .data = &ls2088_drvdata },
=======
	{ .compatible = "fsl,ls1012a-pcie", .data = &layerscape_drvdata },
	{ .compatible = "fsl,ls1021a-pcie", .data = &ls1021a_drvdata },
	{ .compatible = "fsl,ls1028a-pcie", .data = &layerscape_drvdata },
	{ .compatible = "fsl,ls1043a-pcie", .data = &ls1043a_drvdata },
	{ .compatible = "fsl,ls1046a-pcie", .data = &layerscape_drvdata },
	{ .compatible = "fsl,ls2080a-pcie", .data = &layerscape_drvdata },
	{ .compatible = "fsl,ls2085a-pcie", .data = &layerscape_drvdata },
	{ .compatible = "fsl,ls2088a-pcie", .data = &layerscape_drvdata },
	{ .compatible = "fsl,ls1088a-pcie", .data = &layerscape_drvdata },
>>>>>>> c1084c27
	{ },
};

static int ls_pcie_probe(struct platform_device *pdev)
{
	struct device *dev = &pdev->dev;
	struct dw_pcie *pci;
	struct ls_pcie *pcie;
	struct resource *dbi_base;
	int ret;

	pcie = devm_kzalloc(dev, sizeof(*pcie), GFP_KERNEL);
	if (!pcie)
		return -ENOMEM;

	pci = devm_kzalloc(dev, sizeof(*pci), GFP_KERNEL);
	if (!pci)
		return -ENOMEM;

	pcie->drvdata = of_device_get_match_data(dev);

	pci->dev = dev;
	pci->pp.ops = pcie->drvdata->ops;

	pcie->pci = pci;

	dbi_base = platform_get_resource_byname(pdev, IORESOURCE_MEM, "regs");
	pci->dbi_base = devm_pci_remap_cfg_resource(dev, dbi_base);
	if (IS_ERR(pci->dbi_base))
		return PTR_ERR(pci->dbi_base);

	pcie->big_endian = of_property_read_bool(dev->of_node, "big-endian");

	if (pcie->drvdata->lut_off)
		pcie->lut_base = pci->dbi_base + pcie->drvdata->lut_off;

	if (pcie->drvdata->pf_off)
		pcie->pf_base = pci->dbi_base + pcie->drvdata->pf_off;

	if (!ls_pcie_is_bridge(pcie))
		return -ENODEV;

	platform_set_drvdata(pdev, pcie);

	ret = dw_pcie_host_init(&pci->pp);
	if (ret)
		return ret;

	if (dw_pcie_link_up(pci)) {
		dev_dbg(pci->dev, "Endpoint is present\n");
		pcie->ep_presence = true;
	}

	if (pcie->drvdata->pm_ops && pcie->drvdata->pm_ops->pm_init &&
	    !pcie->drvdata->pm_ops->pm_init(pcie))
		pcie->pm_support = true;

	return 0;
}

static bool ls_pcie_pm_check(struct ls_pcie *pcie)
{
	if (!pcie->ep_presence) {
		dev_dbg(pcie->pci->dev, "Endpoint isn't present\n");
		return false;
	}

	if (!pcie->pm_support)
		return false;

	return true;
}

#ifdef CONFIG_PM_SLEEP
static int ls_pcie_suspend_noirq(struct device *dev)
{
	struct ls_pcie *pcie = dev_get_drvdata(dev);
	struct dw_pcie *pci = pcie->pci;
	u32 val;
	int ret;

	if (!ls_pcie_pm_check(pcie))
		return 0;

	pcie->drvdata->pm_ops->send_turn_off_message(pcie);

	/* 10ms timeout to check L2 ready */
	ret = readl_poll_timeout(pci->dbi_base + PCIE_PORT_DEBUG0,
				 val, LS_PCIE_IS_L2(val), 100, 10000);
	if (ret) {
		dev_err(dev, "PCIe link enter L2 timeout! ltssm = 0x%x\n", val);
		return ret;
	}

	ls_pcie_set_dstate(pcie, 0x3);

	return 0;
}

static int ls_pcie_resume_noirq(struct device *dev)
{
	struct ls_pcie *pcie = dev_get_drvdata(dev);
	struct dw_pcie *pci = pcie->pci;
	int ret;

	if (!ls_pcie_pm_check(pcie))
		return 0;

	ls_pcie_set_dstate(pcie, 0x0);

	pcie->drvdata->pm_ops->exit_from_l2(pcie);

	/* delay 10ms to access EP */
	mdelay(10);

	ret = ls_pcie_host_init(&pci->pp);
	if (ret) {
		dev_err(dev, "ls_pcie_host_init failed! ret = 0x%x\n", ret);
		return ret;
	}

	dw_pcie_setup_rc(&pci->pp);

	ret = dw_pcie_wait_for_link(pci);
	if (ret) {
		dev_err(dev, "wait link up timeout! ret = 0x%x\n", ret);
		return ret;
	}

	return 0;
}
#endif /* CONFIG_PM_SLEEP */

static const struct dev_pm_ops ls_pcie_pm_ops = {
	SET_NOIRQ_SYSTEM_SLEEP_PM_OPS(ls_pcie_suspend_noirq,
				      ls_pcie_resume_noirq)
};

static struct platform_driver ls_pcie_driver = {
	.probe = ls_pcie_probe,
	.driver = {
		.name = "layerscape-pcie",
		.of_match_table = ls_pcie_of_match,
		.suppress_bind_attrs = true,
		.pm = &ls_pcie_pm_ops,
	},
};
builtin_platform_driver(ls_pcie_driver);<|MERGE_RESOLUTION|>--- conflicted
+++ resolved
@@ -385,17 +385,6 @@
 };
 
 static const struct of_device_id ls_pcie_of_match[] = {
-<<<<<<< HEAD
-	{ .compatible = "fsl,ls1012a-pcie", .data = &ls1046_drvdata },
-	{ .compatible = "fsl,ls1021a-pcie", .data = &ls1021_drvdata },
-	{ .compatible = "fsl,ls1028a-pcie", .data = &ls2088_drvdata },
-	{ .compatible = "fsl,ls1043a-pcie", .data = &ls1043_drvdata },
-	{ .compatible = "fsl,ls1046a-pcie", .data = &ls1046_drvdata },
-	{ .compatible = "fsl,ls2080a-pcie", .data = &ls2080_drvdata },
-	{ .compatible = "fsl,ls2085a-pcie", .data = &ls2080_drvdata },
-	{ .compatible = "fsl,ls2088a-pcie", .data = &ls2088_drvdata },
-	{ .compatible = "fsl,ls1088a-pcie", .data = &ls2088_drvdata },
-=======
 	{ .compatible = "fsl,ls1012a-pcie", .data = &layerscape_drvdata },
 	{ .compatible = "fsl,ls1021a-pcie", .data = &ls1021a_drvdata },
 	{ .compatible = "fsl,ls1028a-pcie", .data = &layerscape_drvdata },
@@ -405,7 +394,6 @@
 	{ .compatible = "fsl,ls2085a-pcie", .data = &layerscape_drvdata },
 	{ .compatible = "fsl,ls2088a-pcie", .data = &layerscape_drvdata },
 	{ .compatible = "fsl,ls1088a-pcie", .data = &layerscape_drvdata },
->>>>>>> c1084c27
 	{ },
 };
 
