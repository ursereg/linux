# SPDX-License-Identifier: GPL-2.0

menu "DesignWare PCI Core Support"
	depends on PCI

config PCIE_DW
	bool

config PCIE_DW_HOST
	bool
	depends on PCI_MSI_IRQ_DOMAIN
	select PCIE_DW

config PCIE_DW_EP
	bool
	depends on PCI_ENDPOINT
	select PCIE_DW

config PCI_DRA7XX
	bool

config PCI_DRA7XX_HOST
	bool "TI DRA7xx PCIe controller Host Mode"
	depends on SOC_DRA7XX || COMPILE_TEST
	depends on PCI_MSI_IRQ_DOMAIN
	depends on OF && HAS_IOMEM && TI_PIPE3
	select PCIE_DW_HOST
	select PCI_DRA7XX
	default y if SOC_DRA7XX
	help
	  Enables support for the PCIe controller in the DRA7xx SoC to work in
	  host mode. There are two instances of PCIe controller in DRA7xx.
	  This controller can work either as EP or RC. In order to enable
	  host-specific features PCI_DRA7XX_HOST must be selected and in order
	  to enable device-specific features PCI_DRA7XX_EP must be selected.
	  This uses the DesignWare core.

config PCI_DRA7XX_EP
	bool "TI DRA7xx PCIe controller Endpoint Mode"
	depends on SOC_DRA7XX || COMPILE_TEST
	depends on PCI_ENDPOINT
	depends on OF && HAS_IOMEM && TI_PIPE3
	select PCIE_DW_EP
	select PCI_DRA7XX
	help
	  Enables support for the PCIe controller in the DRA7xx SoC to work in
	  endpoint mode. There are two instances of PCIe controller in DRA7xx.
	  This controller can work either as EP or RC. In order to enable
	  host-specific features PCI_DRA7XX_HOST must be selected and in order
	  to enable device-specific features PCI_DRA7XX_EP must be selected.
	  This uses the DesignWare core.

config PCIE_DW_PLAT
	bool

config PCIE_DW_PLAT_HOST
	bool "Platform bus based DesignWare PCIe Controller - Host mode"
	depends on PCI && PCI_MSI_IRQ_DOMAIN
	select PCIE_DW_HOST
	select PCIE_DW_PLAT
	help
	  Enables support for the PCIe controller in the Designware IP to
	  work in host mode. There are two instances of PCIe controller in
	  Designware IP.
	  This controller can work either as EP or RC. In order to enable
	  host-specific features PCIE_DW_PLAT_HOST must be selected and in
	  order to enable device-specific features PCI_DW_PLAT_EP must be
	  selected.

config PCIE_DW_PLAT_EP
	bool "Platform bus based DesignWare PCIe Controller - Endpoint mode"
	depends on PCI && PCI_MSI_IRQ_DOMAIN
	depends on PCI_ENDPOINT
	select PCIE_DW_EP
	select PCIE_DW_PLAT
	help
	  Enables support for the PCIe controller in the Designware IP to
	  work in endpoint mode. There are two instances of PCIe controller
	  in Designware IP.
	  This controller can work either as EP or RC. In order to enable
	  host-specific features PCIE_DW_PLAT_HOST must be selected and in
	  order to enable device-specific features PCI_DW_PLAT_EP must be
	  selected.

config PCI_EXYNOS
	tristate "Samsung Exynos PCIe controller"
	depends on ARCH_EXYNOS || COMPILE_TEST
	depends on PCI_MSI_IRQ_DOMAIN
	select PCIE_DW_HOST
	help
	  Enables support for the PCIe controller in the Samsung Exynos SoCs
	  to work in host mode. The PCI controller is based on the DesignWare
	  hardware and therefore the driver re-uses the DesignWare core
	  functions to implement the driver.

config PCI_IMX6
	tristate "Freescale i.MX6/7/8 PCIe driver"

config PCI_IMX6_HOST
	bool "Freescale i.MX6/7/8 PCIe controller host mode"
	depends on ARCH_MXC || COMPILE_TEST
	depends on PCI_MSI_IRQ_DOMAIN
	select PCIE_DW_HOST
	select PCI_IMX6
	help
	  Enables support for the PCIe controller host mode in the
	  iMX6/7/8 SoCs to work in endpoint mode.

<<<<<<< HEAD
config PCI_IMX6_COMPLIANCE_TEST
	bool "Enable pcie compliance tests on imx6"
	depends on PCI_IMX6_HOST
	default n
	help
	  Say Y here if you want do the compliance tests on imx6 pcie rc found
	  on FSL iMX SoCs.

=======
>>>>>>> c1084c27
config PCI_IMX6_EP
	bool "Freescale i.MX6/7/8 PCIe controller endpoint mode"
	depends on ARCH_MXC || COMPILE_TEST
	depends on PCI_ENDPOINT
	select PCIE_DW_EP
	select PCI_IMX6
	help
	  Enables support for the PCIe controller endpoint mode in the
	  iMX6/7/8 SoCs to work in endpoint mode.

config PCIE_SPEAR13XX
	bool "STMicroelectronics SPEAr PCIe controller"
	depends on ARCH_SPEAR13XX || COMPILE_TEST
	depends on PCI_MSI_IRQ_DOMAIN
	select PCIE_DW_HOST
	help
	  Say Y here if you want PCIe support on SPEAr13XX SoCs.

config PCI_KEYSTONE
	bool

config PCI_KEYSTONE_HOST
	bool "PCI Keystone Host Mode"
	depends on ARCH_KEYSTONE || ARCH_K3 || COMPILE_TEST
	depends on PCI_MSI_IRQ_DOMAIN
	select PCIE_DW_HOST
	select PCI_KEYSTONE
	help
	  Enables support for the PCIe controller in the Keystone SoC to
	  work in host mode. The PCI controller on Keystone is based on
	  DesignWare hardware and therefore the driver re-uses the
	  DesignWare core functions to implement the driver.

config PCI_KEYSTONE_EP
	bool "PCI Keystone Endpoint Mode"
	depends on ARCH_KEYSTONE || ARCH_K3 || COMPILE_TEST
	depends on PCI_ENDPOINT
	select PCIE_DW_EP
	select PCI_KEYSTONE
	help
	  Enables support for the PCIe controller in the Keystone SoC to
	  work in endpoint mode. The PCI controller on Keystone is based
	  on DesignWare hardware and therefore the driver re-uses the
	  DesignWare core functions to implement the driver.

config PCI_LAYERSCAPE
	bool "Freescale Layerscape PCIe controller - Host mode"
	depends on OF && (ARM || ARCH_LAYERSCAPE || COMPILE_TEST)
	depends on PCI_MSI_IRQ_DOMAIN
	select MFD_SYSCON
	select PCIE_DW_HOST
	help
	  Say Y here if you want to enable PCIe controller support on Layerscape
	  SoCs to work in Host mode.
	  This controller can work either as EP or RC. The RCW[HOST_AGT_PEX]
	  determines which PCIe controller works in EP mode and which PCIe
	  controller works in RC mode.

config PCI_LAYERSCAPE_EP
	bool "Freescale Layerscape PCIe controller - Endpoint mode"
	depends on OF && (ARM || ARCH_LAYERSCAPE || COMPILE_TEST)
	depends on PCI_ENDPOINT
	select PCIE_DW_EP
	help
	  Say Y here if you want to enable PCIe controller support on Layerscape
	  SoCs to work in Endpoint mode.
	  This controller can work either as EP or RC. The RCW[HOST_AGT_PEX]
	  determines which PCIe controller works in EP mode and which PCIe
	  controller works in RC mode.

config PCI_HISI
	depends on OF && (ARM64 || COMPILE_TEST)
	bool "HiSilicon Hip05 and Hip06 SoCs PCIe controllers"
	depends on PCI_MSI_IRQ_DOMAIN
	select PCIE_DW_HOST
	select PCI_HOST_COMMON
	help
	  Say Y here if you want PCIe controller support on HiSilicon
	  Hip05 and Hip06 SoCs

config PCIE_QCOM
	bool "Qualcomm PCIe controller"
	depends on OF && (ARCH_QCOM || COMPILE_TEST)
	depends on PCI_MSI_IRQ_DOMAIN
	select PCIE_DW_HOST
	select CRC8
	help
	  Say Y here to enable PCIe controller support on Qualcomm SoCs. The
	  PCIe controller uses the DesignWare core plus Qualcomm-specific
	  hardware wrappers.

config PCIE_ARMADA_8K
	bool "Marvell Armada-8K PCIe controller"
	depends on ARCH_MVEBU || COMPILE_TEST
	depends on PCI_MSI_IRQ_DOMAIN
	select PCIE_DW_HOST
	help
	  Say Y here if you want to enable PCIe controller support on
	  Armada-8K SoCs. The PCIe controller on Armada-8K is based on
	  DesignWare hardware and therefore the driver re-uses the
	  DesignWare core functions to implement the driver.

config PCIE_ARTPEC6
	bool

config PCIE_ARTPEC6_HOST
	bool "Axis ARTPEC-6 PCIe controller Host Mode"
	depends on MACH_ARTPEC6 || COMPILE_TEST
	depends on PCI_MSI_IRQ_DOMAIN
	select PCIE_DW_HOST
	select PCIE_ARTPEC6
	help
	  Enables support for the PCIe controller in the ARTPEC-6 SoC to work in
	  host mode. This uses the DesignWare core.

config PCIE_ARTPEC6_EP
	bool "Axis ARTPEC-6 PCIe controller Endpoint Mode"
	depends on MACH_ARTPEC6 || COMPILE_TEST
	depends on PCI_ENDPOINT
	select PCIE_DW_EP
	select PCIE_ARTPEC6
	help
	  Enables support for the PCIe controller in the ARTPEC-6 SoC to work in
	  endpoint mode. This uses the DesignWare core.

config PCIE_ROCKCHIP_DW_HOST
	bool "Rockchip DesignWare PCIe controller"
	select PCIE_DW
	select PCIE_DW_HOST
	depends on PCI_MSI_IRQ_DOMAIN
	depends on ARCH_ROCKCHIP || COMPILE_TEST
	depends on OF
	help
	  Enables support for the DesignWare PCIe controller in the
	  Rockchip SoC except RK3399.

config PCIE_INTEL_GW
	bool "Intel Gateway PCIe host controller support"
	depends on OF && (X86 || COMPILE_TEST)
	depends on PCI_MSI_IRQ_DOMAIN
	select PCIE_DW_HOST
	help
	  Say 'Y' here to enable PCIe Host controller support on Intel
	  Gateway SoCs.
	  The PCIe controller uses the DesignWare core plus Intel-specific
	  hardware wrappers.

config PCIE_KEEMBAY
	bool

config PCIE_KEEMBAY_HOST
	bool "Intel Keem Bay PCIe controller - Host mode"
	depends on ARCH_KEEMBAY || COMPILE_TEST
	depends on PCI && PCI_MSI_IRQ_DOMAIN
	select PCIE_DW_HOST
	select PCIE_KEEMBAY
	help
	  Say 'Y' here to enable support for the PCIe controller in Keem Bay
	  to work in host mode.
	  The PCIe controller is based on DesignWare Hardware and uses
	  DesignWare core functions.

config PCIE_KEEMBAY_EP
	bool "Intel Keem Bay PCIe controller - Endpoint mode"
	depends on ARCH_KEEMBAY || COMPILE_TEST
	depends on PCI && PCI_MSI_IRQ_DOMAIN
	depends on PCI_ENDPOINT
	select PCIE_DW_EP
	select PCIE_KEEMBAY
	help
	  Say 'Y' here to enable support for the PCIe controller in Keem Bay
	  to work in endpoint mode.
	  The PCIe controller is based on DesignWare Hardware and uses
	  DesignWare core functions.

config PCIE_KIRIN
	depends on OF && (ARM64 || COMPILE_TEST)
	bool "HiSilicon Kirin series SoCs PCIe controllers"
	depends on PCI_MSI_IRQ_DOMAIN
	select PCIE_DW_HOST
	help
	  Say Y here if you want PCIe controller support
	  on HiSilicon Kirin series SoCs.

config PCIE_HISI_STB
	bool "HiSilicon STB SoCs PCIe controllers"
	depends on ARCH_HISI || COMPILE_TEST
	depends on PCI_MSI_IRQ_DOMAIN
	select PCIE_DW_HOST
	help
	  Say Y here if you want PCIe controller support on HiSilicon STB SoCs

config PCI_MESON
	tristate "MESON PCIe controller"
	depends on PCI_MSI_IRQ_DOMAIN
	default m if ARCH_MESON
	select PCIE_DW_HOST
	help
	  Say Y here if you want to enable PCI controller support on Amlogic
	  SoCs. The PCI controller on Amlogic is based on DesignWare hardware
	  and therefore the driver re-uses the DesignWare core functions to
	  implement the driver.

config PCIE_TEGRA194
	tristate

config PCIE_TEGRA194_HOST
	tristate "NVIDIA Tegra194 (and later) PCIe controller - Host Mode"
	depends on ARCH_TEGRA_194_SOC || COMPILE_TEST
	depends on PCI_MSI_IRQ_DOMAIN
	select PCIE_DW_HOST
	select PHY_TEGRA194_P2U
	select PCIE_TEGRA194
	help
	  Enables support for the PCIe controller in the NVIDIA Tegra194 SoC to
	  work in host mode. There are two instances of PCIe controllers in
	  Tegra194. This controller can work either as EP or RC. In order to
	  enable host-specific features PCIE_TEGRA194_HOST must be selected and
	  in order to enable device-specific features PCIE_TEGRA194_EP must be
	  selected. This uses the DesignWare core.

config PCIE_TEGRA194_EP
	tristate "NVIDIA Tegra194 (and later) PCIe controller - Endpoint Mode"
	depends on ARCH_TEGRA_194_SOC || COMPILE_TEST
	depends on PCI_ENDPOINT
	select PCIE_DW_EP
	select PHY_TEGRA194_P2U
	select PCIE_TEGRA194
	help
	  Enables support for the PCIe controller in the NVIDIA Tegra194 SoC to
	  work in endpoint mode. There are two instances of PCIe controllers in
	  Tegra194. This controller can work either as EP or RC. In order to
	  enable host-specific features PCIE_TEGRA194_HOST must be selected and
	  in order to enable device-specific features PCIE_TEGRA194_EP must be
	  selected. This uses the DesignWare core.

config PCIE_VISCONTI_HOST
	bool "Toshiba Visconti PCIe controllers"
	depends on ARCH_VISCONTI || COMPILE_TEST
	depends on PCI_MSI_IRQ_DOMAIN
	select PCIE_DW_HOST
	help
	  Say Y here if you want PCIe controller support on Toshiba Visconti SoC.
	  This driver supports TMPV7708 SoC.

config PCIE_UNIPHIER
	bool "Socionext UniPhier PCIe host controllers"
	depends on ARCH_UNIPHIER || COMPILE_TEST
	depends on OF && HAS_IOMEM
	depends on PCI_MSI_IRQ_DOMAIN
	select PCIE_DW_HOST
	help
	  Say Y here if you want PCIe host controller support on UniPhier SoCs.
	  This driver supports LD20 and PXs3 SoCs.

config PCIE_UNIPHIER_EP
	bool "Socionext UniPhier PCIe endpoint controllers"
	depends on ARCH_UNIPHIER || COMPILE_TEST
	depends on OF && HAS_IOMEM
	depends on PCI_ENDPOINT
	select PCIE_DW_EP
	help
	  Say Y here if you want PCIe endpoint controller support on
	  UniPhier SoCs. This driver supports Pro5 SoC.

config PCIE_AL
	bool "Amazon Annapurna Labs PCIe controller"
	depends on OF && (ARM64 || COMPILE_TEST)
	depends on PCI_MSI_IRQ_DOMAIN
	select PCIE_DW_HOST
	select PCI_ECAM
	help
	  Say Y here to enable support of the Amazon's Annapurna Labs PCIe
	  controller IP on Amazon SoCs. The PCIe controller uses the DesignWare
	  core plus Annapurna Labs proprietary hardware wrappers. This is
	  required only for DT-based platforms. ACPI platforms with the
	  Annapurna Labs PCIe controller don't need to enable this.

config PCIE_FU740
	bool "SiFive FU740 PCIe host controller"
	depends on PCI_MSI_IRQ_DOMAIN
	depends on SOC_SIFIVE || COMPILE_TEST
	select PCIE_DW_HOST
	help
	  Say Y here if you want PCIe controller support for the SiFive
	  FU740.

endmenu<|MERGE_RESOLUTION|>--- conflicted
+++ resolved
@@ -106,17 +106,6 @@
 	  Enables support for the PCIe controller host mode in the
 	  iMX6/7/8 SoCs to work in endpoint mode.
 
-<<<<<<< HEAD
-config PCI_IMX6_COMPLIANCE_TEST
-	bool "Enable pcie compliance tests on imx6"
-	depends on PCI_IMX6_HOST
-	default n
-	help
-	  Say Y here if you want do the compliance tests on imx6 pcie rc found
-	  on FSL iMX SoCs.
-
-=======
->>>>>>> c1084c27
 config PCI_IMX6_EP
 	bool "Freescale i.MX6/7/8 PCIe controller endpoint mode"
 	depends on ARCH_MXC || COMPILE_TEST
