--- conflicted
+++ resolved
@@ -240,16 +240,6 @@
 	  Say Y here if you want to enable PCIe controller support on
 	  MediaTek SoCs.
 
-<<<<<<< HEAD
-config PCIE_TANGO_SMP8759
-	bool "Tango SMP8759 PCIe controller (DANGEROUS)"
-	depends on ARCH_TANGO && PCI_MSI && OF
-	depends on BROKEN
-	select PCI_HOST_COMMON
-	help
-	  Say Y here to enable PCIe controller support for Sigma Designs
-	  Tango SMP8759-based systems.
-=======
 config PCIE_MEDIATEK_GEN3
 	tristate "MediaTek Gen3 PCIe controller"
 	depends on ARCH_MEDIATEK || COMPILE_TEST
@@ -259,7 +249,6 @@
 	  This PCIe controller is compatible with Gen3, Gen2 and Gen1 speed,
 	  and support up to 256 MSI interrupt numbers for
 	  multi-function devices.
->>>>>>> c1084c27
 
 	  Say Y here if you want to enable Gen3 PCIe controller support on
 	  MediaTek SoCs.
@@ -325,8 +314,5 @@
 
 source "drivers/pci/controller/dwc/Kconfig"
 source "drivers/pci/controller/mobiveil/Kconfig"
-<<<<<<< HEAD
-=======
 source "drivers/pci/controller/cadence/Kconfig"
->>>>>>> c1084c27
 endmenu