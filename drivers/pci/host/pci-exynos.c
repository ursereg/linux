/*
 * PCIe host controller driver for Samsung EXYNOS SoCs
 *
 * Copyright (C) 2013 Samsung Electronics Co., Ltd.
 *		http://www.samsung.com
 *
 * Author: Jingoo Han <jg1.han@samsung.com>
 *
 * This program is free software; you can redistribute it and/or modify
 * it under the terms of the GNU General Public License version 2 as
 * published by the Free Software Foundation.
 */

#include <linux/clk.h>
#include <linux/delay.h>
#include <linux/gpio.h>
#include <linux/interrupt.h>
#include <linux/kernel.h>
#include <linux/module.h>
#include <linux/of_gpio.h>
#include <linux/pci.h>
#include <linux/platform_device.h>
#include <linux/resource.h>
#include <linux/signal.h>
#include <linux/types.h>

#include "pcie-designware.h"

#define to_exynos_pcie(x)	container_of(x, struct exynos_pcie, pp)

struct exynos_pcie {
	void __iomem		*elbi_base;
	void __iomem		*phy_base;
	void __iomem		*block_base;
	int			reset_gpio;
	struct clk		*clk;
	struct clk		*bus_clk;
	struct pcie_port	pp;
};

/* PCIe ELBI registers */
#define PCIE_IRQ_PULSE			0x000
#define IRQ_INTA_ASSERT			(0x1 << 0)
#define IRQ_INTB_ASSERT			(0x1 << 2)
#define IRQ_INTC_ASSERT			(0x1 << 4)
#define IRQ_INTD_ASSERT			(0x1 << 6)
#define PCIE_IRQ_LEVEL			0x004
#define PCIE_IRQ_SPECIAL		0x008
#define PCIE_IRQ_EN_PULSE		0x00c
#define PCIE_IRQ_EN_LEVEL		0x010
#define IRQ_MSI_ENABLE			(0x1 << 2)
#define PCIE_IRQ_EN_SPECIAL		0x014
#define PCIE_PWR_RESET			0x018
#define PCIE_CORE_RESET			0x01c
#define PCIE_CORE_RESET_ENABLE		(0x1 << 0)
#define PCIE_STICKY_RESET		0x020
#define PCIE_NONSTICKY_RESET		0x024
#define PCIE_APP_INIT_RESET		0x028
#define PCIE_APP_LTSSM_ENABLE		0x02c
#define PCIE_ELBI_RDLH_LINKUP		0x064
#define PCIE_ELBI_LTSSM_ENABLE		0x1
#define PCIE_ELBI_SLV_AWMISC		0x11c
#define PCIE_ELBI_SLV_ARMISC		0x120
#define PCIE_ELBI_SLV_DBI_ENABLE	(0x1 << 21)

/* PCIe Purple registers */
#define PCIE_PHY_GLOBAL_RESET		0x000
#define PCIE_PHY_COMMON_RESET		0x004
#define PCIE_PHY_CMN_REG		0x008
#define PCIE_PHY_MAC_RESET		0x00c
#define PCIE_PHY_PLL_LOCKED		0x010
#define PCIE_PHY_TRSVREG_RESET		0x020
#define PCIE_PHY_TRSV_RESET		0x024

/* PCIe PHY registers */
#define PCIE_PHY_IMPEDANCE		0x004
#define PCIE_PHY_PLL_DIV_0		0x008
#define PCIE_PHY_PLL_BIAS		0x00c
#define PCIE_PHY_DCC_FEEDBACK		0x014
#define PCIE_PHY_PLL_DIV_1		0x05c
#define PCIE_PHY_COMMON_POWER		0x064
#define PCIE_PHY_COMMON_PD_CMN		(0x1 << 3)
#define PCIE_PHY_TRSV0_EMP_LVL		0x084
#define PCIE_PHY_TRSV0_DRV_LVL		0x088
#define PCIE_PHY_TRSV0_RXCDR		0x0ac
#define PCIE_PHY_TRSV0_POWER		0x0c4
#define PCIE_PHY_TRSV0_PD_TSV		(0x1 << 7)
#define PCIE_PHY_TRSV0_LVCC		0x0dc
#define PCIE_PHY_TRSV1_EMP_LVL		0x144
#define PCIE_PHY_TRSV1_RXCDR		0x16c
#define PCIE_PHY_TRSV1_POWER		0x184
#define PCIE_PHY_TRSV1_PD_TSV		(0x1 << 7)
#define PCIE_PHY_TRSV1_LVCC		0x19c
#define PCIE_PHY_TRSV2_EMP_LVL		0x204
#define PCIE_PHY_TRSV2_RXCDR		0x22c
#define PCIE_PHY_TRSV2_POWER		0x244
#define PCIE_PHY_TRSV2_PD_TSV		(0x1 << 7)
#define PCIE_PHY_TRSV2_LVCC		0x25c
#define PCIE_PHY_TRSV3_EMP_LVL		0x2c4
#define PCIE_PHY_TRSV3_RXCDR		0x2ec
#define PCIE_PHY_TRSV3_POWER		0x304
#define PCIE_PHY_TRSV3_PD_TSV		(0x1 << 7)
#define PCIE_PHY_TRSV3_LVCC		0x31c

static inline void exynos_elb_writel(struct exynos_pcie *pcie, u32 val, u32 reg)
{
	writel(val, pcie->elbi_base + reg);
}

static inline u32 exynos_elb_readl(struct exynos_pcie *pcie, u32 reg)
{
	return readl(pcie->elbi_base + reg);
}

static inline void exynos_phy_writel(struct exynos_pcie *pcie, u32 val, u32 reg)
{
	writel(val, pcie->phy_base + reg);
}

static inline u32 exynos_phy_readl(struct exynos_pcie *pcie, u32 reg)
{
	return readl(pcie->phy_base + reg);
}

static inline void exynos_blk_writel(struct exynos_pcie *pcie, u32 val, u32 reg)
{
	writel(val, pcie->block_base + reg);
}

static inline u32 exynos_blk_readl(struct exynos_pcie *pcie, u32 reg)
{
	return readl(pcie->block_base + reg);
}

static void exynos_pcie_sideband_dbi_w_mode(struct pcie_port *pp, bool on)
{
	u32 val;
	struct exynos_pcie *exynos_pcie = to_exynos_pcie(pp);

	if (on) {
		val = exynos_elb_readl(exynos_pcie, PCIE_ELBI_SLV_AWMISC);
		val |= PCIE_ELBI_SLV_DBI_ENABLE;
		exynos_elb_writel(exynos_pcie, val, PCIE_ELBI_SLV_AWMISC);
	} else {
		val = exynos_elb_readl(exynos_pcie, PCIE_ELBI_SLV_AWMISC);
		val &= ~PCIE_ELBI_SLV_DBI_ENABLE;
		exynos_elb_writel(exynos_pcie, val, PCIE_ELBI_SLV_AWMISC);
	}
}

static void exynos_pcie_sideband_dbi_r_mode(struct pcie_port *pp, bool on)
{
	u32 val;
	struct exynos_pcie *exynos_pcie = to_exynos_pcie(pp);

	if (on) {
		val = exynos_elb_readl(exynos_pcie, PCIE_ELBI_SLV_ARMISC);
		val |= PCIE_ELBI_SLV_DBI_ENABLE;
		exynos_elb_writel(exynos_pcie, val, PCIE_ELBI_SLV_ARMISC);
	} else {
		val = exynos_elb_readl(exynos_pcie, PCIE_ELBI_SLV_ARMISC);
		val &= ~PCIE_ELBI_SLV_DBI_ENABLE;
		exynos_elb_writel(exynos_pcie, val, PCIE_ELBI_SLV_ARMISC);
	}
}

static void exynos_pcie_assert_core_reset(struct pcie_port *pp)
{
	u32 val;
	struct exynos_pcie *exynos_pcie = to_exynos_pcie(pp);

	val = exynos_elb_readl(exynos_pcie, PCIE_CORE_RESET);
	val &= ~PCIE_CORE_RESET_ENABLE;
	exynos_elb_writel(exynos_pcie, val, PCIE_CORE_RESET);
	exynos_elb_writel(exynos_pcie, 0, PCIE_PWR_RESET);
	exynos_elb_writel(exynos_pcie, 0, PCIE_STICKY_RESET);
	exynos_elb_writel(exynos_pcie, 0, PCIE_NONSTICKY_RESET);
}

static void exynos_pcie_deassert_core_reset(struct pcie_port *pp)
{
	u32 val;
	struct exynos_pcie *exynos_pcie = to_exynos_pcie(pp);

	val = exynos_elb_readl(exynos_pcie, PCIE_CORE_RESET);
	val |= PCIE_CORE_RESET_ENABLE;

	exynos_elb_writel(exynos_pcie, val, PCIE_CORE_RESET);
	exynos_elb_writel(exynos_pcie, 1, PCIE_STICKY_RESET);
	exynos_elb_writel(exynos_pcie, 1, PCIE_NONSTICKY_RESET);
	exynos_elb_writel(exynos_pcie, 1, PCIE_APP_INIT_RESET);
	exynos_elb_writel(exynos_pcie, 0, PCIE_APP_INIT_RESET);
	exynos_blk_writel(exynos_pcie, 1, PCIE_PHY_MAC_RESET);
}

static void exynos_pcie_assert_phy_reset(struct pcie_port *pp)
{
	struct exynos_pcie *exynos_pcie = to_exynos_pcie(pp);

	exynos_blk_writel(exynos_pcie, 0, PCIE_PHY_MAC_RESET);
	exynos_blk_writel(exynos_pcie, 1, PCIE_PHY_GLOBAL_RESET);
}

static void exynos_pcie_deassert_phy_reset(struct pcie_port *pp)
{
	struct exynos_pcie *exynos_pcie = to_exynos_pcie(pp);

	exynos_blk_writel(exynos_pcie, 0, PCIE_PHY_GLOBAL_RESET);
	exynos_elb_writel(exynos_pcie, 1, PCIE_PWR_RESET);
	exynos_blk_writel(exynos_pcie, 0, PCIE_PHY_COMMON_RESET);
	exynos_blk_writel(exynos_pcie, 0, PCIE_PHY_CMN_REG);
	exynos_blk_writel(exynos_pcie, 0, PCIE_PHY_TRSVREG_RESET);
	exynos_blk_writel(exynos_pcie, 0, PCIE_PHY_TRSV_RESET);
}

static void exynos_pcie_power_on_phy(struct pcie_port *pp)
{
	u32 val;
	struct exynos_pcie *exynos_pcie = to_exynos_pcie(pp);

	val = exynos_phy_readl(exynos_pcie, PCIE_PHY_COMMON_POWER);
	val &= ~PCIE_PHY_COMMON_PD_CMN;
	exynos_phy_writel(exynos_pcie, val, PCIE_PHY_COMMON_POWER);

	val = exynos_phy_readl(exynos_pcie, PCIE_PHY_TRSV0_POWER);
	val &= ~PCIE_PHY_TRSV0_PD_TSV;
	exynos_phy_writel(exynos_pcie, val, PCIE_PHY_TRSV0_POWER);

	val = exynos_phy_readl(exynos_pcie, PCIE_PHY_TRSV1_POWER);
	val &= ~PCIE_PHY_TRSV1_PD_TSV;
	exynos_phy_writel(exynos_pcie, val, PCIE_PHY_TRSV1_POWER);

	val = exynos_phy_readl(exynos_pcie, PCIE_PHY_TRSV2_POWER);
	val &= ~PCIE_PHY_TRSV2_PD_TSV;
	exynos_phy_writel(exynos_pcie, val, PCIE_PHY_TRSV2_POWER);

	val = exynos_phy_readl(exynos_pcie, PCIE_PHY_TRSV3_POWER);
	val &= ~PCIE_PHY_TRSV3_PD_TSV;
	exynos_phy_writel(exynos_pcie, val, PCIE_PHY_TRSV3_POWER);
}

static void exynos_pcie_power_off_phy(struct pcie_port *pp)
{
	u32 val;
	struct exynos_pcie *exynos_pcie = to_exynos_pcie(pp);

	val = exynos_phy_readl(exynos_pcie, PCIE_PHY_COMMON_POWER);
	val |= PCIE_PHY_COMMON_PD_CMN;
	exynos_phy_writel(exynos_pcie, val, PCIE_PHY_COMMON_POWER);

	val = exynos_phy_readl(exynos_pcie, PCIE_PHY_TRSV0_POWER);
	val |= PCIE_PHY_TRSV0_PD_TSV;
	exynos_phy_writel(exynos_pcie, val, PCIE_PHY_TRSV0_POWER);

	val = exynos_phy_readl(exynos_pcie, PCIE_PHY_TRSV1_POWER);
	val |= PCIE_PHY_TRSV1_PD_TSV;
	exynos_phy_writel(exynos_pcie, val, PCIE_PHY_TRSV1_POWER);

	val = exynos_phy_readl(exynos_pcie, PCIE_PHY_TRSV2_POWER);
	val |= PCIE_PHY_TRSV2_PD_TSV;
	exynos_phy_writel(exynos_pcie, val, PCIE_PHY_TRSV2_POWER);

	val = exynos_phy_readl(exynos_pcie, PCIE_PHY_TRSV3_POWER);
	val |= PCIE_PHY_TRSV3_PD_TSV;
	exynos_phy_writel(exynos_pcie, val, PCIE_PHY_TRSV3_POWER);
}

static void exynos_pcie_init_phy(struct pcie_port *pp)
{
	struct exynos_pcie *exynos_pcie = to_exynos_pcie(pp);

	/* DCC feedback control off */
	exynos_phy_writel(exynos_pcie, 0x29, PCIE_PHY_DCC_FEEDBACK);

	/* set TX/RX impedance */
	exynos_phy_writel(exynos_pcie, 0xd5, PCIE_PHY_IMPEDANCE);

	/* set 50Mhz PHY clock */
	exynos_phy_writel(exynos_pcie, 0x14, PCIE_PHY_PLL_DIV_0);
	exynos_phy_writel(exynos_pcie, 0x12, PCIE_PHY_PLL_DIV_1);

	/* set TX Differential output for lane 0 */
	exynos_phy_writel(exynos_pcie, 0x7f, PCIE_PHY_TRSV0_DRV_LVL);

	/* set TX Pre-emphasis Level Control for lane 0 to minimum */
	exynos_phy_writel(exynos_pcie, 0x0, PCIE_PHY_TRSV0_EMP_LVL);

	/* set RX clock and data recovery bandwidth */
	exynos_phy_writel(exynos_pcie, 0xe7, PCIE_PHY_PLL_BIAS);
	exynos_phy_writel(exynos_pcie, 0x82, PCIE_PHY_TRSV0_RXCDR);
	exynos_phy_writel(exynos_pcie, 0x82, PCIE_PHY_TRSV1_RXCDR);
	exynos_phy_writel(exynos_pcie, 0x82, PCIE_PHY_TRSV2_RXCDR);
	exynos_phy_writel(exynos_pcie, 0x82, PCIE_PHY_TRSV3_RXCDR);

	/* change TX Pre-emphasis Level Control for lanes */
	exynos_phy_writel(exynos_pcie, 0x39, PCIE_PHY_TRSV0_EMP_LVL);
	exynos_phy_writel(exynos_pcie, 0x39, PCIE_PHY_TRSV1_EMP_LVL);
	exynos_phy_writel(exynos_pcie, 0x39, PCIE_PHY_TRSV2_EMP_LVL);
	exynos_phy_writel(exynos_pcie, 0x39, PCIE_PHY_TRSV3_EMP_LVL);

	/* set LVCC */
	exynos_phy_writel(exynos_pcie, 0x20, PCIE_PHY_TRSV0_LVCC);
	exynos_phy_writel(exynos_pcie, 0xa0, PCIE_PHY_TRSV1_LVCC);
	exynos_phy_writel(exynos_pcie, 0xa0, PCIE_PHY_TRSV2_LVCC);
	exynos_phy_writel(exynos_pcie, 0xa0, PCIE_PHY_TRSV3_LVCC);
}

static void exynos_pcie_assert_reset(struct pcie_port *pp)
{
	struct exynos_pcie *exynos_pcie = to_exynos_pcie(pp);

	if (exynos_pcie->reset_gpio >= 0)
		devm_gpio_request_one(pp->dev, exynos_pcie->reset_gpio,
				GPIOF_OUT_INIT_HIGH, "RESET");
}

static int exynos_pcie_establish_link(struct pcie_port *pp)
{
	u32 val;
	int count = 0;
	struct exynos_pcie *exynos_pcie = to_exynos_pcie(pp);

	if (dw_pcie_link_up(pp)) {
		dev_err(pp->dev, "Link already up\n");
		return 0;
	}

	/* assert reset signals */
	exynos_pcie_assert_core_reset(pp);
	exynos_pcie_assert_phy_reset(pp);

	/* de-assert phy reset */
	exynos_pcie_deassert_phy_reset(pp);

	/* power on phy */
	exynos_pcie_power_on_phy(pp);

	/* initialize phy */
	exynos_pcie_init_phy(pp);

	/* pulse for common reset */
	exynos_blk_writel(exynos_pcie, 1, PCIE_PHY_COMMON_RESET);
	udelay(500);
	exynos_blk_writel(exynos_pcie, 0, PCIE_PHY_COMMON_RESET);

	/* de-assert core reset */
	exynos_pcie_deassert_core_reset(pp);

	/* setup root complex */
	dw_pcie_setup_rc(pp);

	/* assert reset signal */
	exynos_pcie_assert_reset(pp);

	/* assert LTSSM enable */
	exynos_elb_writel(exynos_pcie, PCIE_ELBI_LTSSM_ENABLE,
			  PCIE_APP_LTSSM_ENABLE);

	/* check if the link is up or not */
	while (!dw_pcie_link_up(pp)) {
		mdelay(100);
		count++;
		if (count == 10) {
			while (exynos_phy_readl(exynos_pcie,
						PCIE_PHY_PLL_LOCKED) == 0) {
				val = exynos_blk_readl(exynos_pcie,
						       PCIE_PHY_PLL_LOCKED);
				dev_info(pp->dev, "PLL Locked: 0x%x\n", val);
			}
			/* power off phy */
			exynos_pcie_power_off_phy(pp);

			dev_err(pp->dev, "PCIe Link Fail\n");
			return -EINVAL;
		}
	}

	dev_info(pp->dev, "Link up\n");

	return 0;
}

static void exynos_pcie_clear_irq_pulse(struct pcie_port *pp)
{
	u32 val;
	struct exynos_pcie *exynos_pcie = to_exynos_pcie(pp);

	val = exynos_elb_readl(exynos_pcie, PCIE_IRQ_PULSE);
	exynos_elb_writel(exynos_pcie, val, PCIE_IRQ_PULSE);
}

static void exynos_pcie_enable_irq_pulse(struct pcie_port *pp)
{
	u32 val;
	struct exynos_pcie *exynos_pcie = to_exynos_pcie(pp);

	/* enable INTX interrupt */
	val = IRQ_INTA_ASSERT | IRQ_INTB_ASSERT |
		IRQ_INTC_ASSERT | IRQ_INTD_ASSERT;
	exynos_elb_writel(exynos_pcie, val, PCIE_IRQ_EN_PULSE);
}

static irqreturn_t exynos_pcie_irq_handler(int irq, void *arg)
{
	struct pcie_port *pp = arg;

	exynos_pcie_clear_irq_pulse(pp);
	return IRQ_HANDLED;
}

static irqreturn_t exynos_pcie_msi_irq_handler(int irq, void *arg)
{
	struct pcie_port *pp = arg;

	return dw_handle_msi_irq(pp);
}

static void exynos_pcie_msi_init(struct pcie_port *pp)
{
	u32 val;
	struct exynos_pcie *exynos_pcie = to_exynos_pcie(pp);

	dw_pcie_msi_init(pp);

	/* enable MSI interrupt */
	val = exynos_elb_readl(exynos_pcie, PCIE_IRQ_EN_LEVEL);
	val |= IRQ_MSI_ENABLE;
	exynos_elb_writel(exynos_pcie, val, PCIE_IRQ_EN_LEVEL);
}

static void exynos_pcie_enable_interrupts(struct pcie_port *pp)
{
	exynos_pcie_enable_irq_pulse(pp);

	if (IS_ENABLED(CONFIG_PCI_MSI))
		exynos_pcie_msi_init(pp);
}

static inline void exynos_pcie_readl_rc(struct pcie_port *pp,
					void __iomem *dbi_base, u32 *val)
{
	exynos_pcie_sideband_dbi_r_mode(pp, true);
	*val = readl(dbi_base);
	exynos_pcie_sideband_dbi_r_mode(pp, false);
}

static inline void exynos_pcie_writel_rc(struct pcie_port *pp,
					u32 val, void __iomem *dbi_base)
{
	exynos_pcie_sideband_dbi_w_mode(pp, true);
	writel(val, dbi_base);
	exynos_pcie_sideband_dbi_w_mode(pp, false);
}

static int exynos_pcie_rd_own_conf(struct pcie_port *pp, int where, int size,
				u32 *val)
{
	int ret;

	exynos_pcie_sideband_dbi_r_mode(pp, true);
	ret = dw_pcie_cfg_read(pp->dbi_base + (where & ~0x3), where, size, val);
	exynos_pcie_sideband_dbi_r_mode(pp, false);
	return ret;
}

static int exynos_pcie_wr_own_conf(struct pcie_port *pp, int where, int size,
				u32 val)
{
	int ret;

	exynos_pcie_sideband_dbi_w_mode(pp, true);
	ret = dw_pcie_cfg_write(pp->dbi_base + (where & ~0x3),
			where, size, val);
	exynos_pcie_sideband_dbi_w_mode(pp, false);
	return ret;
}

static int exynos_pcie_link_up(struct pcie_port *pp)
{
	struct exynos_pcie *exynos_pcie = to_exynos_pcie(pp);
	u32 val = exynos_elb_readl(exynos_pcie, PCIE_ELBI_RDLH_LINKUP);

	if (val == PCIE_ELBI_LTSSM_ENABLE)
		return 1;

	return 0;
}

static int exynos_pcie_host_init(struct pcie_port *pp)
{
	exynos_pcie_establish_link(pp);
	exynos_pcie_enable_interrupts(pp);

	return 0;
}

static struct pcie_host_ops exynos_pcie_host_ops = {
	.readl_rc = exynos_pcie_readl_rc,
	.writel_rc = exynos_pcie_writel_rc,
	.rd_own_conf = exynos_pcie_rd_own_conf,
	.wr_own_conf = exynos_pcie_wr_own_conf,
	.link_up = exynos_pcie_link_up,
	.host_init = exynos_pcie_host_init,
};

<<<<<<< HEAD
static int __init add_pcie_port(struct pcie_port *pp,
				struct platform_device *pdev)
=======
static int __init exynos_add_pcie_port(struct pcie_port *pp,
				       struct platform_device *pdev)
>>>>>>> 33e8bb5d
{
	int ret;

	pp->irq = platform_get_irq(pdev, 1);
	if (!pp->irq) {
		dev_err(&pdev->dev, "failed to get irq\n");
		return -ENODEV;
	}
	ret = devm_request_irq(&pdev->dev, pp->irq, exynos_pcie_irq_handler,
				IRQF_SHARED, "exynos-pcie", pp);
	if (ret) {
		dev_err(&pdev->dev, "failed to request irq\n");
		return ret;
	}

	if (IS_ENABLED(CONFIG_PCI_MSI)) {
		pp->msi_irq = platform_get_irq(pdev, 0);
		if (!pp->msi_irq) {
			dev_err(&pdev->dev, "failed to get msi irq\n");
			return -ENODEV;
		}

		ret = devm_request_irq(&pdev->dev, pp->msi_irq,
					exynos_pcie_msi_irq_handler,
					IRQF_SHARED, "exynos-pcie", pp);
		if (ret) {
			dev_err(&pdev->dev, "failed to request msi irq\n");
			return ret;
		}
	}

	pp->root_bus_nr = -1;
	pp->ops = &exynos_pcie_host_ops;

	ret = dw_pcie_host_init(pp);
	if (ret) {
		dev_err(&pdev->dev, "failed to initialize host\n");
		return ret;
	}

	return 0;
}

static int __init exynos_pcie_probe(struct platform_device *pdev)
{
	struct exynos_pcie *exynos_pcie;
	struct pcie_port *pp;
	struct device_node *np = pdev->dev.of_node;
	struct resource *elbi_base;
	struct resource *phy_base;
	struct resource *block_base;
	int ret;

	exynos_pcie = devm_kzalloc(&pdev->dev, sizeof(*exynos_pcie),
				GFP_KERNEL);
	if (!exynos_pcie)
		return -ENOMEM;

	pp = &exynos_pcie->pp;

	pp->dev = &pdev->dev;

	exynos_pcie->reset_gpio = of_get_named_gpio(np, "reset-gpio", 0);

	exynos_pcie->clk = devm_clk_get(&pdev->dev, "pcie");
	if (IS_ERR(exynos_pcie->clk)) {
		dev_err(&pdev->dev, "Failed to get pcie rc clock\n");
		return PTR_ERR(exynos_pcie->clk);
	}
	ret = clk_prepare_enable(exynos_pcie->clk);
	if (ret)
		return ret;

	exynos_pcie->bus_clk = devm_clk_get(&pdev->dev, "pcie_bus");
	if (IS_ERR(exynos_pcie->bus_clk)) {
		dev_err(&pdev->dev, "Failed to get pcie bus clock\n");
		ret = PTR_ERR(exynos_pcie->bus_clk);
		goto fail_clk;
	}
	ret = clk_prepare_enable(exynos_pcie->bus_clk);
	if (ret)
		goto fail_clk;

	elbi_base = platform_get_resource(pdev, IORESOURCE_MEM, 0);
	exynos_pcie->elbi_base = devm_ioremap_resource(&pdev->dev, elbi_base);
	if (IS_ERR(exynos_pcie->elbi_base)) {
		ret = PTR_ERR(exynos_pcie->elbi_base);
		goto fail_bus_clk;
	}

	phy_base = platform_get_resource(pdev, IORESOURCE_MEM, 1);
	exynos_pcie->phy_base = devm_ioremap_resource(&pdev->dev, phy_base);
	if (IS_ERR(exynos_pcie->phy_base)) {
		ret = PTR_ERR(exynos_pcie->phy_base);
		goto fail_bus_clk;
	}

	block_base = platform_get_resource(pdev, IORESOURCE_MEM, 2);
	exynos_pcie->block_base = devm_ioremap_resource(&pdev->dev, block_base);
	if (IS_ERR(exynos_pcie->block_base)) {
		ret = PTR_ERR(exynos_pcie->block_base);
		goto fail_bus_clk;
	}

	ret = exynos_add_pcie_port(pp, pdev);
	if (ret < 0)
		goto fail_bus_clk;

	platform_set_drvdata(pdev, exynos_pcie);
	return 0;

fail_bus_clk:
	clk_disable_unprepare(exynos_pcie->bus_clk);
fail_clk:
	clk_disable_unprepare(exynos_pcie->clk);
	return ret;
}

static int __exit exynos_pcie_remove(struct platform_device *pdev)
{
	struct exynos_pcie *exynos_pcie = platform_get_drvdata(pdev);

	clk_disable_unprepare(exynos_pcie->bus_clk);
	clk_disable_unprepare(exynos_pcie->clk);

	return 0;
}

static const struct of_device_id exynos_pcie_of_match[] = {
	{ .compatible = "samsung,exynos5440-pcie", },
	{},
};
MODULE_DEVICE_TABLE(of, exynos_pcie_of_match);

static struct platform_driver exynos_pcie_driver = {
	.remove		= __exit_p(exynos_pcie_remove),
	.driver = {
		.name	= "exynos-pcie",
		.of_match_table = exynos_pcie_of_match,
	},
};

/* Exynos PCIe driver does not allow module unload */

static int __init exynos_pcie_init(void)
{
	return platform_driver_probe(&exynos_pcie_driver, exynos_pcie_probe);
}
subsys_initcall(exynos_pcie_init);

MODULE_AUTHOR("Jingoo Han <jg1.han@samsung.com>");
MODULE_DESCRIPTION("Samsung PCIe host controller driver");
MODULE_LICENSE("GPL v2");<|MERGE_RESOLUTION|>--- conflicted
+++ resolved
@@ -486,12 +486,10 @@
 	return 0;
 }
 
-static int exynos_pcie_host_init(struct pcie_port *pp)
+static void exynos_pcie_host_init(struct pcie_port *pp)
 {
 	exynos_pcie_establish_link(pp);
 	exynos_pcie_enable_interrupts(pp);
-
-	return 0;
 }
 
 static struct pcie_host_ops exynos_pcie_host_ops = {
@@ -503,13 +501,8 @@
 	.host_init = exynos_pcie_host_init,
 };
 
-<<<<<<< HEAD
-static int __init add_pcie_port(struct pcie_port *pp,
-				struct platform_device *pdev)
-=======
 static int __init exynos_add_pcie_port(struct pcie_port *pp,
 				       struct platform_device *pdev)
->>>>>>> 33e8bb5d
 {
 	int ret;
 
