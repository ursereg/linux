menu "PCI host controller drivers"
	depends on PCI

config PCI_DRA7XX
	bool "TI DRA7xx PCIe controller"
	select PCIE_DW
	depends on OF && HAS_IOMEM && TI_PIPE3
	help
	 Enables support for the PCIe controller in the DRA7xx SoC.  There
	 are two instances of PCIe controller in DRA7xx.  This controller can
	 act both as EP and RC.  This reuses the Designware core.

config PCI_MVEBU
	bool "Marvell EBU PCIe controller"
	depends on ARCH_MVEBU || ARCH_DOVE
	depends on OF

config PCIE_DW
	bool

config PCI_EXYNOS
	bool "Samsung Exynos PCIe controller"
	depends on SOC_EXYNOS5440
	select PCIEPORTBUS
	select PCIE_DW

config PCI_IMX6
	bool "Freescale i.MX6 PCIe controller"
	depends on SOC_IMX6Q || SOC_IMX6SX || SOC_IMX7D
	select PCIEPORTBUS
	select PCIE_DW

<<<<<<< HEAD
=======
config PCI_IMX6_COMPLIANCE_TEST
	bool "Enable pcie compliance tests on imx6"
	depends on PCI_IMX6
	default n
	help
	  Say Y here if you want do the compliance tests on imx6 pcie rc found
	  on FSL iMX SoCs. The pcie clks wouldn't be turned off, and the link
	  speed wouldn't be limited to gen1 when the Y is set here.

>>>>>>> 33e8bb5d
config EP_MODE_IN_EP_RC_SYS
	bool "PCI Express EP mode in the IMX6 RC/EP interconnection system"
	depends on PCI_IMX6

config RC_MODE_IN_EP_RC_SYS
	bool "PCI Express RC mode in the IMX6 RC/EP interconnection system"
	depends on PCI_IMX6 && EP_MODE_IN_EP_RC_SYS!=y

config PCI_IMX_EP_DRV
	bool "i.MX6 PCI Express EP skeleton driver"
	depends on RC_MODE_IN_EP_RC_SYS
	default y

config PCI_TEGRA
	bool "NVIDIA Tegra PCIe controller"
	depends on ARCH_TEGRA && !ARM64
	help
	  Say Y here if you want support for the PCIe host controller found
	  on NVIDIA Tegra SoCs.

config PCI_RCAR_GEN2
	bool "Renesas R-Car Gen2 Internal PCI controller"
	depends on ARCH_SHMOBILE || (ARM && COMPILE_TEST)
	help
	  Say Y here if you want internal PCI support on R-Car Gen2 SoC.
	  There are 3 internal PCI controllers available with a single
	  built-in EHCI/OHCI host controller present on each one.

config PCI_RCAR_GEN2_PCIE
	bool "Renesas R-Car PCIe controller"
	depends on ARCH_SHMOBILE || (ARM && COMPILE_TEST)
	help
	  Say Y here if you want PCIe controller support on R-Car Gen2 SoCs.

config PCI_HOST_GENERIC
	bool "Generic PCI host controller"
	depends on ARM && OF
	help
	  Say Y here if you want to support a simple generic PCI host
	  controller, such as the one emulated by kvmtool.

config PCIE_SPEAR13XX
<<<<<<< HEAD
	tristate "STMicroelectronics SPEAr PCIe controller"
=======
	bool "STMicroelectronics SPEAr PCIe controller"
>>>>>>> 33e8bb5d
	depends on ARCH_SPEAR13XX
	select PCIEPORTBUS
	select PCIE_DW
	help
	  Say Y here if you want PCIe support on SPEAr13XX SoCs.

<<<<<<< HEAD
=======
config PCI_KEYSTONE
	bool "TI Keystone PCIe controller"
	depends on ARCH_KEYSTONE
	select PCIE_DW
	select PCIEPORTBUS
	help
	  Say Y here if you want to enable PCI controller support on Keystone
	  SoCs. The PCI controller on Keystone is based on Designware hardware
	  and therefore the driver re-uses the Designware core functions to
	  implement the driver.

config PCIE_XILINX
	bool "Xilinx AXI PCIe host bridge support"
	depends on ARCH_ZYNQ
	help
	  Say 'Y' here if you want kernel to support the Xilinx AXI PCIe
	  Host Bridge driver.

config PCI_XGENE
	bool "X-Gene PCIe controller"
	depends on ARCH_XGENE
	depends on OF
	select PCIEPORTBUS
	help
	  Say Y here if you want internal PCI support on APM X-Gene SoC.
	  There are 5 internal PCIe ports available. Each port is GEN3 capable
	  and have varied lanes from x1 to x8.

config PCI_LAYERSCAPE
	bool "Freescale Layerscape PCIe controller"
	depends on OF && ARM
	select PCIE_DW
	select MFD_SYSCON
	help
	  Say Y here if you want PCIe controller support on Layerscape SoCs.

config PCI_VERSATILE
	bool "ARM Versatile PB PCI controller"
	depends on ARCH_VERSATILE

config PCIE_IPROC
	tristate "Broadcom iProc PCIe controller"
	depends on OF && ARM
	default n
	help
	  This enables the iProc PCIe core controller support for Broadcom's
	  iProc family of SoCs. An appropriate bus interface driver also needs
	  to be enabled

config PCIE_IPROC_PLATFORM
	tristate "Broadcom iProc PCIe platform bus driver"
	depends on ARCH_BCM_IPROC || (ARM && COMPILE_TEST)
	depends on OF
	select PCIE_IPROC
	default ARCH_BCM_IPROC
	help
	  Say Y here if you want to use the Broadcom iProc PCIe controller
	  through the generic platform bus interface

>>>>>>> 33e8bb5d
endmenu<|MERGE_RESOLUTION|>--- conflicted
+++ resolved
@@ -30,8 +30,6 @@
 	select PCIEPORTBUS
 	select PCIE_DW
 
-<<<<<<< HEAD
-=======
 config PCI_IMX6_COMPLIANCE_TEST
 	bool "Enable pcie compliance tests on imx6"
 	depends on PCI_IMX6
@@ -41,7 +39,6 @@
 	  on FSL iMX SoCs. The pcie clks wouldn't be turned off, and the link
 	  speed wouldn't be limited to gen1 when the Y is set here.
 
->>>>>>> 33e8bb5d
 config EP_MODE_IN_EP_RC_SYS
 	bool "PCI Express EP mode in the IMX6 RC/EP interconnection system"
 	depends on PCI_IMX6
@@ -84,19 +81,13 @@
 	  controller, such as the one emulated by kvmtool.
 
 config PCIE_SPEAR13XX
-<<<<<<< HEAD
-	tristate "STMicroelectronics SPEAr PCIe controller"
-=======
 	bool "STMicroelectronics SPEAr PCIe controller"
->>>>>>> 33e8bb5d
 	depends on ARCH_SPEAR13XX
 	select PCIEPORTBUS
 	select PCIE_DW
 	help
 	  Say Y here if you want PCIe support on SPEAr13XX SoCs.
 
-<<<<<<< HEAD
-=======
 config PCI_KEYSTONE
 	bool "TI Keystone PCIe controller"
 	depends on ARCH_KEYSTONE
@@ -156,5 +147,4 @@
 	  Say Y here if you want to use the Broadcom iProc PCIe controller
 	  through the generic platform bus interface
 
->>>>>>> 33e8bb5d
 endmenu