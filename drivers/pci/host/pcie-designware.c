--- conflicted
+++ resolved
@@ -197,22 +197,6 @@
 }
 
 void dw_pcie_msi_cfg_store(struct pcie_port *pp)
-<<<<<<< HEAD
-{
-	dw_pcie_rd_own_conf(pp, PCIE_MSI_INTR0_ENABLE, 4, &pp->msi_enable);
-}
-
-void dw_pcie_msi_cfg_restore(struct pcie_port *pp)
-{
-	dw_pcie_wr_own_conf(pp, PCIE_MSI_ADDR_LO, 4,
-			virt_to_phys((void *)pp->msi_data));
-	dw_pcie_wr_own_conf(pp, PCIE_MSI_ADDR_HI, 4, 0);
-	dw_pcie_wr_own_conf(pp, PCIE_MSI_INTR0_ENABLE, 4, pp->msi_enable);
-}
-
-static int find_valid_pos0(struct pcie_port *pp, int msgvec, int pos, int *pos0)
-=======
->>>>>>> 33e8bb5d
 {
 	int i;
 
@@ -232,17 +216,6 @@
 		dw_pcie_wr_own_conf(pp, PCIE_MSI_INTR0_ENABLE + i * 12, 4,
 				pp->msi_enable[i]);
 	}
-}
-
-static void dw_pcie_msi_clear_irq(struct pcie_port *pp, int irq)
-{
-	unsigned int res, bit, val;
-
-	res = (irq / 32) * 12;
-	bit = irq % 32;
-	dw_pcie_rd_own_conf(pp, PCIE_MSI_INTR0_ENABLE + res, 4, &val);
-	val &= ~(1 << bit);
-	dw_pcie_wr_own_conf(pp, PCIE_MSI_INTR0_ENABLE + res, 4, val);
 }
 
 static void dw_pcie_msi_clear_irq(struct pcie_port *pp, int irq)
@@ -284,24 +257,9 @@
 	dw_pcie_wr_own_conf(pp, PCIE_MSI_INTR0_ENABLE + res, 4, val);
 }
 
-static void dw_pcie_msi_set_irq(struct pcie_port *pp, int irq)
-{
-	unsigned int res, bit, val;
-
-	res = (irq / 32) * 12;
-	bit = irq % 32;
-	dw_pcie_rd_own_conf(pp, PCIE_MSI_INTR0_ENABLE + res, 4, &val);
-	val |= 1 << bit;
-	dw_pcie_wr_own_conf(pp, PCIE_MSI_INTR0_ENABLE + res, 4, val);
-}
-
 static int assign_irq(int no_irqs, struct msi_desc *desc, int *pos)
 {
-<<<<<<< HEAD
-	int irq, pos0, pos1, i;
-=======
 	int irq, pos0, i;
->>>>>>> 33e8bb5d
 	struct pcie_port *pp = sys_to_pcie(desc->dev->bus->sysdata);
 
 	pos0 = bitmap_find_free_region(pp->msi_irq_in_use, MAX_MSI_IRQS,
@@ -340,37 +298,7 @@
 	return -ENOSPC;
 }
 
-<<<<<<< HEAD
-static void clear_irq(unsigned int irq)
-{
-	unsigned int pos, nvec;
-	struct msi_desc *msi;
-	struct pcie_port *pp;
-	struct irq_data *data = irq_get_irq_data(irq);
-
-	/* get the port structure */
-	msi = irq_data_get_msi(data);
-	pp = sys_to_pcie(msi->dev->bus->sysdata);
-	if (!pp) {
-		BUG();
-		return;
-	}
-
-	/* undo what was done in assign_irq */
-	pos = data->hwirq;
-	nvec = 1 << msi->msi_attrib.multiple;
-
-	clear_irq_range(pp, irq, nvec, pos);
-
-	/* all irqs cleared; reset attributes */
-	msi->irq = 0;
-	msi->msi_attrib.multiple = 0;
-}
-
-static int dw_msi_setup_irq(struct msi_chip *chip, struct pci_dev *pdev,
-=======
 static int dw_msi_setup_irq(struct msi_controller *chip, struct pci_dev *pdev,
->>>>>>> 33e8bb5d
 			struct msi_desc *desc)
 {
 	int irq, pos;
@@ -384,19 +312,8 @@
 	if (irq < 0)
 		return irq;
 
-<<<<<<< HEAD
-	/*
-	 * write_msi_msg() will update PCI_MSI_FLAGS so there is
-	 * no need to explicitly call pci_write_config_word().
-	 */
-	desc->msi_attrib.multiple = msgvec;
-
-	if (pp->ops->get_msi_data)
-		msg.address_lo = pp->ops->get_msi_data(pp);
-=======
 	if (pp->ops->get_msi_addr)
 		msg.address_lo = pp->ops->get_msi_addr(pp);
->>>>>>> 33e8bb5d
 	else
 		msg.address_lo = virt_to_phys((void *)pp->msi_data);
 	msg.address_hi = 0x0;
@@ -466,19 +383,6 @@
 
 	cfg_res = platform_get_resource_byname(pdev, IORESOURCE_MEM, "config");
 	if (cfg_res) {
-<<<<<<< HEAD
-		pp->config.cfg0_size = resource_size(cfg_res)/2;
-		pp->config.cfg1_size = resource_size(cfg_res)/2;
-		pp->cfg.start = cfg_res->start;
-		pp->cfg0_base = cfg_res->start;
-		pp->cfg1_base = cfg_res->start + pp->config.cfg0_size;
-
-		/* Find the untranslated configuration space address */
-		index = of_property_match_string(np, "reg-names", "config");
-		addrp = of_get_address(np, index, false, false);
-		pp->cfg0_mod_base = of_read_number(addrp, ns);
-		pp->cfg1_mod_base = pp->cfg0_mod_base + pp->config.cfg0_size;
-=======
 		pp->cfg0_size = resource_size(cfg_res)/2;
 		pp->cfg1_size = resource_size(cfg_res)/2;
 		pp->cfg0_base = cfg_res->start;
@@ -489,7 +393,6 @@
 		addrp = of_get_address(np, index, NULL, NULL);
 		pp->cfg0_mod_base = of_read_number(addrp, ns);
 		pp->cfg1_mod_base = pp->cfg0_mod_base + pp->cfg0_size;
->>>>>>> 33e8bb5d
 	} else {
 		dev_err(pp->dev, "missing *config* reg space\n");
 	}
@@ -524,13 +427,8 @@
 		if (restype == IORESOURCE_MEM) {
 			of_pci_range_to_resource(&range, np, &pp->mem);
 			pp->mem.name = "MEM";
-<<<<<<< HEAD
-			pp->config.mem_size = resource_size(&pp->mem);
-			pp->config.mem_bus_addr = range.pci_addr;
-=======
 			pp->mem_size = resource_size(&pp->mem);
 			pp->mem_bus_addr = range.pci_addr;
->>>>>>> 33e8bb5d
 
 			/* Find the untranslated MEM space address */
 			pp->mem_mod_base = of_read_number(parser.range -
@@ -538,27 +436,16 @@
 		}
 		if (restype == 0) {
 			of_pci_range_to_resource(&range, np, &pp->cfg);
-<<<<<<< HEAD
-			pp->config.cfg0_size = resource_size(&pp->cfg)/2;
-			pp->config.cfg1_size = resource_size(&pp->cfg)/2;
-			pp->cfg0_base = pp->cfg.start;
-			pp->cfg1_base = pp->cfg.start + pp->config.cfg0_size;
-=======
 			pp->cfg0_size = resource_size(&pp->cfg)/2;
 			pp->cfg1_size = resource_size(&pp->cfg)/2;
 			pp->cfg0_base = pp->cfg.start;
 			pp->cfg1_base = pp->cfg.start + pp->cfg0_size;
->>>>>>> 33e8bb5d
 
 			/* Find the untranslated configuration space address */
 			pp->cfg0_mod_base = of_read_number(parser.range -
 							   parser.np + na, ns);
 			pp->cfg1_mod_base = pp->cfg0_mod_base +
-<<<<<<< HEAD
-					    pp->config.cfg0_size;
-=======
 					    pp->cfg0_size;
->>>>>>> 33e8bb5d
 		}
 	}
 
@@ -584,14 +471,8 @@
 	pp->mem_base = pp->mem.start;
 
 	if (!pp->va_cfg0_base) {
-<<<<<<< HEAD
-		pp->cfg0_base = pp->cfg.start;
-		pp->va_cfg0_base = devm_ioremap(pp->dev, pp->cfg0_base,
-						pp->config.cfg0_size);
-=======
 		pp->va_cfg0_base = devm_ioremap(pp->dev, pp->cfg0_base,
 						pp->cfg0_size);
->>>>>>> 33e8bb5d
 		if (!pp->va_cfg0_base) {
 			dev_err(pp->dev, "error with ioremap in function\n");
 			return -ENOMEM;
@@ -599,14 +480,8 @@
 	}
 
 	if (!pp->va_cfg1_base) {
-<<<<<<< HEAD
-		pp->cfg1_base = pp->cfg.start + pp->config.cfg0_size;
-		pp->va_cfg1_base = devm_ioremap(pp->dev, pp->cfg1_base,
-						pp->config.cfg1_size);
-=======
 		pp->va_cfg1_base = devm_ioremap(pp->dev, pp->cfg1_base,
 						pp->cfg1_size);
->>>>>>> 33e8bb5d
 		if (!pp->va_cfg1_base) {
 			dev_err(pp->dev, "error with ioremap\n");
 			return -ENOMEM;
@@ -658,12 +533,6 @@
 	dw_pci.private_data = (void **)&pp;
 
 	pci_common_init_dev(pp->dev, &dw_pci);
-<<<<<<< HEAD
-#ifdef CONFIG_PCI_DOMAINS
-	dw_pci.domain++;
-#endif
-=======
->>>>>>> 33e8bb5d
 
 	return 0;
 }
@@ -675,11 +544,7 @@
 			  PCIE_ATU_VIEWPORT);
 	dw_pcie_writel_rc(pp, pp->cfg0_mod_base, PCIE_ATU_LOWER_BASE);
 	dw_pcie_writel_rc(pp, (pp->cfg0_mod_base >> 32), PCIE_ATU_UPPER_BASE);
-<<<<<<< HEAD
-	dw_pcie_writel_rc(pp, pp->cfg0_mod_base + pp->config.cfg0_size - 1,
-=======
 	dw_pcie_writel_rc(pp, pp->cfg0_mod_base + pp->cfg0_size - 1,
->>>>>>> 33e8bb5d
 			  PCIE_ATU_LIMIT);
 	dw_pcie_writel_rc(pp, busdev, PCIE_ATU_LOWER_TARGET);
 	dw_pcie_writel_rc(pp, 0, PCIE_ATU_UPPER_TARGET);
@@ -693,16 +558,9 @@
 	dw_pcie_writel_rc(pp, PCIE_ATU_REGION_OUTBOUND | PCIE_ATU_REGION_INDEX1,
 			  PCIE_ATU_VIEWPORT);
 	dw_pcie_writel_rc(pp, PCIE_ATU_TYPE_CFG1, PCIE_ATU_CR1);
-<<<<<<< HEAD
-	dw_pcie_writel_rc(pp, PCIE_ATU_ENABLE, PCIE_ATU_CR2);
-	dw_pcie_writel_rc(pp, pp->cfg1_mod_base, PCIE_ATU_LOWER_BASE);
-	dw_pcie_writel_rc(pp, (pp->cfg1_mod_base >> 32), PCIE_ATU_UPPER_BASE);
-	dw_pcie_writel_rc(pp, pp->cfg1_mod_base + pp->config.cfg1_size - 1,
-=======
 	dw_pcie_writel_rc(pp, pp->cfg1_mod_base, PCIE_ATU_LOWER_BASE);
 	dw_pcie_writel_rc(pp, (pp->cfg1_mod_base >> 32), PCIE_ATU_UPPER_BASE);
 	dw_pcie_writel_rc(pp, pp->cfg1_mod_base + pp->cfg1_size - 1,
->>>>>>> 33e8bb5d
 			  PCIE_ATU_LIMIT);
 	dw_pcie_writel_rc(pp, busdev, PCIE_ATU_LOWER_TARGET);
 	dw_pcie_writel_rc(pp, 0, PCIE_ATU_UPPER_TARGET);
@@ -715,16 +573,9 @@
 	dw_pcie_writel_rc(pp, PCIE_ATU_REGION_OUTBOUND | PCIE_ATU_REGION_INDEX0,
 			  PCIE_ATU_VIEWPORT);
 	dw_pcie_writel_rc(pp, PCIE_ATU_TYPE_MEM, PCIE_ATU_CR1);
-<<<<<<< HEAD
-	dw_pcie_writel_rc(pp, PCIE_ATU_ENABLE, PCIE_ATU_CR2);
-	dw_pcie_writel_rc(pp, pp->mem_mod_base, PCIE_ATU_LOWER_BASE);
-	dw_pcie_writel_rc(pp, (pp->mem_mod_base >> 32), PCIE_ATU_UPPER_BASE);
-	dw_pcie_writel_rc(pp, pp->mem_mod_base + pp->config.mem_size - 1,
-=======
 	dw_pcie_writel_rc(pp, pp->mem_mod_base, PCIE_ATU_LOWER_BASE);
 	dw_pcie_writel_rc(pp, (pp->mem_mod_base >> 32), PCIE_ATU_UPPER_BASE);
 	dw_pcie_writel_rc(pp, pp->mem_mod_base + pp->mem_size - 1,
->>>>>>> 33e8bb5d
 			  PCIE_ATU_LIMIT);
 	dw_pcie_writel_rc(pp, pp->mem_bus_addr, PCIE_ATU_LOWER_TARGET);
 	dw_pcie_writel_rc(pp, upper_32_bits(pp->mem_bus_addr),
@@ -738,16 +589,9 @@
 	dw_pcie_writel_rc(pp, PCIE_ATU_REGION_OUTBOUND | PCIE_ATU_REGION_INDEX1,
 			  PCIE_ATU_VIEWPORT);
 	dw_pcie_writel_rc(pp, PCIE_ATU_TYPE_IO, PCIE_ATU_CR1);
-<<<<<<< HEAD
-	dw_pcie_writel_rc(pp, PCIE_ATU_ENABLE, PCIE_ATU_CR2);
-	dw_pcie_writel_rc(pp, pp->io_mod_base, PCIE_ATU_LOWER_BASE);
-	dw_pcie_writel_rc(pp, (pp->io_mod_base >> 32), PCIE_ATU_UPPER_BASE);
-	dw_pcie_writel_rc(pp, pp->io_mod_base + pp->config.io_size - 1,
-=======
 	dw_pcie_writel_rc(pp, pp->io_mod_base, PCIE_ATU_LOWER_BASE);
 	dw_pcie_writel_rc(pp, (pp->io_mod_base >> 32), PCIE_ATU_UPPER_BASE);
 	dw_pcie_writel_rc(pp, pp->io_mod_base + pp->io_size - 1,
->>>>>>> 33e8bb5d
 			  PCIE_ATU_LIMIT);
 	dw_pcie_writel_rc(pp, pp->io_bus_addr, PCIE_ATU_LOWER_TARGET);
 	dw_pcie_writel_rc(pp, upper_32_bits(pp->io_bus_addr),
@@ -927,25 +771,10 @@
 {
 	struct pcie_port *pp = sys_to_pcie(dev->bus->sysdata);
 	int irq;
-<<<<<<< HEAD
 
 	irq = of_irq_parse_and_map_pci(dev, slot, pin);
 	if (!irq)
 		irq = pp->irq;
-
-	return irq;
-}
-
-static void dw_pcie_add_bus(struct pci_bus *bus)
-{
-	if (IS_ENABLED(CONFIG_PCI_MSI)) {
-		struct pcie_port *pp = sys_to_pcie(bus->sysdata);
-=======
-
-	irq = of_irq_parse_and_map_pci(dev, slot, pin);
-	if (!irq)
-		irq = pp->irq;
->>>>>>> 33e8bb5d
 
 	return irq;
 }
