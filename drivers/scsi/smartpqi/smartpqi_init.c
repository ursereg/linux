--- conflicted
+++ resolved
@@ -354,17 +354,7 @@
 	wake_up_all(&ctrl_info->block_requests_wait);
 }
 
-<<<<<<< HEAD
-static inline void pqi_ctrl_block_device_reset(struct pqi_ctrl_info *ctrl_info)
-{
-	ctrl_info->block_device_reset = true;
-}
-
-static unsigned long pqi_wait_if_ctrl_blocked(struct pqi_ctrl_info *ctrl_info,
-	unsigned long timeout_msecs)
-=======
 static void pqi_wait_if_ctrl_blocked(struct pqi_ctrl_info *ctrl_info)
->>>>>>> c1084c27
 {
 	if (!pqi_ctrl_blocked(ctrl_info))
 		return;
@@ -457,23 +447,8 @@
 	return pqi_event_type_to_event_index(event_type) != -1;
 }
 
-<<<<<<< HEAD
-static inline void pqi_ctrl_shutdown_start(struct pqi_ctrl_info *ctrl_info)
-{
-	ctrl_info->in_shutdown = true;
-}
-
-static inline bool pqi_ctrl_in_shutdown(struct pqi_ctrl_info *ctrl_info)
-{
-	return ctrl_info->in_shutdown;
-}
-
-static inline void pqi_schedule_rescan_worker_with_delay(
-	struct pqi_ctrl_info *ctrl_info, unsigned long delay)
-=======
 static inline void pqi_schedule_rescan_worker_with_delay(struct pqi_ctrl_info *ctrl_info,
 	unsigned long delay)
->>>>>>> c1084c27
 {
 	if (pqi_ctrl_offline(ctrl_info))
 		return;
@@ -496,11 +471,6 @@
 static inline void pqi_cancel_rescan_worker(struct pqi_ctrl_info *ctrl_info)
 {
 	cancel_delayed_work_sync(&ctrl_info->rescan_work);
-}
-
-static inline void pqi_cancel_event_worker(struct pqi_ctrl_info *ctrl_info)
-{
-	cancel_work_sync(&ctrl_info->event_work);
 }
 
 static inline u32 pqi_read_heartbeat_counter(struct pqi_ctrl_info *ctrl_info)
@@ -764,10 +734,6 @@
 
 static int pqi_identify_physical_device(struct pqi_ctrl_info *ctrl_info,
 	struct pqi_scsi_dev *device,
-<<<<<<< HEAD
-	struct bmic_identify_physical_device *buffer,
-	size_t buffer_length)
-=======
 	struct bmic_identify_physical_device *buffer, size_t buffer_length)
 {
 	int rc;
@@ -824,7 +790,6 @@
 		sizeof_field(struct bmic_sense_feature_io_page_aio_subpage, header))
 
 static int pqi_get_advanced_raid_bypass_config(struct pqi_ctrl_info *ctrl_info)
->>>>>>> c1084c27
 {
 	int rc;
 	enum dma_data_direction dir;
@@ -4401,8 +4366,6 @@
 		goto out;
 	}
 
-	atomic_inc(&ctrl_info->sync_cmds_outstanding);
-
 	io_request = pqi_alloc_io_request(ctrl_info);
 
 	put_unaligned_le16(io_request->index,
@@ -4435,7 +4398,6 @@
 
 	pqi_free_io_request(io_request);
 
-	atomic_dec(&ctrl_info->sync_cmds_outstanding);
 out:
 	pqi_ctrl_unbusy(ctrl_info);
 	up(&ctrl_info->sync_request_sem);
@@ -5777,13 +5739,7 @@
 		return 0;
 	}
 
-<<<<<<< HEAD
-	pqi_ctrl_busy(ctrl_info);
-	if (pqi_ctrl_blocked(ctrl_info) || pqi_device_in_reset(device) ||
-	    pqi_ctrl_in_ofa(ctrl_info) || pqi_ctrl_in_shutdown(ctrl_info)) {
-=======
 	if (pqi_ctrl_blocked(ctrl_info)) {
->>>>>>> c1084c27
 		rc = SCSI_MLQUEUE_HOST_BUSY;
 		goto out;
 	}
@@ -5967,18 +5923,6 @@
 	return 0;
 }
 
-static int pqi_ctrl_wait_for_pending_sync_cmds(struct pqi_ctrl_info *ctrl_info)
-{
-	while (atomic_read(&ctrl_info->sync_cmds_outstanding)) {
-		pqi_check_ctrl_health(ctrl_info);
-		if (pqi_ctrl_offline(ctrl_info))
-			return -ENXIO;
-		usleep_range(1000, 2000);
-	}
-
-	return 0;
-}
-
 static void pqi_lun_reset_complete(struct pqi_io_request *io_request,
 	void *context)
 {
@@ -6126,24 +6070,10 @@
 		scmd->cmd_len > 0 ? scmd->cmnd[0] : 0xff);
 
 	pqi_check_ctrl_health(ctrl_info);
-<<<<<<< HEAD
-	if (pqi_ctrl_offline(ctrl_info) ||
-		pqi_device_reset_blocked(ctrl_info)) {
-		rc = FAILED;
-		goto out;
-	}
-
-	pqi_wait_until_ofa_finished(ctrl_info);
-
-	atomic_inc(&ctrl_info->sync_cmds_outstanding);
-	rc = pqi_device_reset(ctrl_info, device);
-	atomic_dec(&ctrl_info->sync_cmds_outstanding);
-=======
 	if (pqi_ctrl_offline(ctrl_info))
 		rc = FAILED;
 	else
 		rc = pqi_device_reset(ctrl_info, device);
->>>>>>> c1084c27
 
 	dev_err(&ctrl_info->pci_dev->dev,
 		"reset of scsi %d:%d:%d:%d: %s\n",
@@ -6507,13 +6437,6 @@
 
 	ctrl_info = shost_to_hba(sdev->host);
 
-<<<<<<< HEAD
-	if (pqi_ctrl_in_ofa(ctrl_info) ||
-		pqi_ctrl_in_shutdown(ctrl_info))
-		return -EBUSY;
-
-=======
->>>>>>> c1084c27
 	switch (cmd) {
 	case CCISS_DEREGDISK:
 	case CCISS_REGNEWDISK:
@@ -6782,14 +6705,9 @@
 
 	spin_unlock_irqrestore(&ctrl_info->scsi_device_list_lock, flags);
 
-<<<<<<< HEAD
-	return snprintf(buffer, PAGE_SIZE,
-		"%02X%02X%02X%02X%02X%02X%02X%02X%02X%02X%02X%02X%02X%02X%02X%02X\n",
-=======
 	return scnprintf(buffer, PAGE_SIZE,
 		"%02X%02X%02X%02X%02X%02X%02X%02X"
 		"%02X%02X%02X%02X%02X%02X%02X%02X\n",
->>>>>>> c1084c27
 		unique_id[0], unique_id[1], unique_id[2], unique_id[3],
 		unique_id[4], unique_id[5], unique_id[6], unique_id[7],
 		unique_id[8], unique_id[9], unique_id[10], unique_id[11],
@@ -7735,18 +7653,12 @@
 	return pqi_revert_to_sis_mode(ctrl_info);
 }
 
-#define PQI_POST_RESET_DELAY_B4_MSGU_READY	5000
-
 static int pqi_ctrl_init(struct pqi_ctrl_info *ctrl_info)
 {
 	int rc;
 	u32 product_id;
 
 	if (reset_devices) {
-<<<<<<< HEAD
-		sis_soft_reset(ctrl_info);
-		msleep(PQI_POST_RESET_DELAY_B4_MSGU_READY);
-=======
 		if (pqi_is_fw_triage_supported(ctrl_info)) {
 			rc = sis_wait_for_fw_triage_completion(ctrl_info);
 			if (rc)
@@ -7754,7 +7666,6 @@
 		}
 		sis_soft_reset(ctrl_info);
 		msleep(PQI_POST_RESET_DELAY_SECS * PQI_HZ);
->>>>>>> c1084c27
 	} else {
 		rc = pqi_force_sis_mode(ctrl_info);
 		if (rc)
@@ -8225,7 +8136,6 @@
 
 	INIT_WORK(&ctrl_info->event_work, pqi_event_worker);
 	atomic_set(&ctrl_info->num_interrupts, 0);
-	atomic_set(&ctrl_info->sync_cmds_outstanding, 0);
 
 	INIT_DELAYED_WORK(&ctrl_info->rescan_work, pqi_rescan_worker);
 	INIT_DELAYED_WORK(&ctrl_info->update_time_work, pqi_update_time_worker);
@@ -8485,11 +8395,7 @@
 	return pqi_submit_raid_request_synchronous(ctrl_info, &request.header, 0, NULL);
 }
 
-<<<<<<< HEAD
-static int pqi_ofa_ctrl_restart(struct pqi_ctrl_info *ctrl_info)
-=======
 static int pqi_ofa_ctrl_restart(struct pqi_ctrl_info *ctrl_info, unsigned int delay_secs)
->>>>>>> c1084c27
 {
 	ssleep(delay_secs);
 
@@ -8682,33 +8588,12 @@
 		return;
 	}
 
-<<<<<<< HEAD
-	pqi_disable_events(ctrl_info);
-	pqi_wait_until_ofa_finished(ctrl_info);
-	pqi_cancel_update_time_worker(ctrl_info);
-	pqi_cancel_rescan_worker(ctrl_info);
-	pqi_cancel_event_worker(ctrl_info);
-
-	pqi_ctrl_shutdown_start(ctrl_info);
-	pqi_ctrl_wait_until_quiesced(ctrl_info);
-
-	rc = pqi_ctrl_wait_for_pending_io(ctrl_info, NO_TIMEOUT);
-	if (rc) {
-		dev_err(&pci_dev->dev,
-			"wait for pending I/O failed\n");
-		return;
-	}
-
-	pqi_ctrl_block_device_reset(ctrl_info);
-	pqi_wait_until_lun_reset_finished(ctrl_info);
-=======
 	pqi_wait_until_ofa_finished(ctrl_info);
 
 	pqi_scsi_block_requests(ctrl_info);
 	pqi_ctrl_block_device_reset(ctrl_info);
 	pqi_ctrl_block_requests(ctrl_info);
 	pqi_ctrl_wait_until_quiesced(ctrl_info);
->>>>>>> c1084c27
 
 	/*
 	 * Write all data in the controller's battery-backed cache to
@@ -8718,25 +8603,9 @@
 	if (rc)
 		dev_err(&pci_dev->dev,
 			"unable to flush controller cache\n");
-<<<<<<< HEAD
-
-	pqi_ctrl_block_requests(ctrl_info);
-
-	rc = pqi_ctrl_wait_for_pending_sync_cmds(ctrl_info);
-	if (rc) {
-		dev_err(&pci_dev->dev,
-			"wait for pending sync cmds failed\n");
-		return;
-	}
 
 	pqi_crash_if_pending_command(ctrl_info);
 	pqi_reset(ctrl_info);
-
-=======
-
-	pqi_crash_if_pending_command(ctrl_info);
-	pqi_reset(ctrl_info);
->>>>>>> c1084c27
 }
 
 static void pqi_process_lockup_action_param(void)
