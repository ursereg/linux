/*******************************************************************
 * This file is part of the Emulex Linux Device Driver for         *
 * Fibre Channel Host Bus Adapters.                                *
 * Copyright (C) 2017-2021 Broadcom. All Rights Reserved. The term *
 * “Broadcom” refers to Broadcom Inc. and/or its subsidiaries.     *
 * Copyright (C) 2004-2016 Emulex.  All rights reserved.           *
 * EMULEX and SLI are trademarks of Emulex.                        *
 * www.broadcom.com                                                *
 *                                                                 *
 * This program is free software; you can redistribute it and/or   *
 * modify it under the terms of version 2 of the GNU General       *
 * Public License as published by the Free Software Foundation.    *
 * This program is distributed in the hope that it will be useful. *
 * ALL EXPRESS OR IMPLIED CONDITIONS, REPRESENTATIONS AND          *
 * WARRANTIES, INCLUDING ANY IMPLIED WARRANTY OF MERCHANTABILITY,  *
 * FITNESS FOR A PARTICULAR PURPOSE, OR NON-INFRINGEMENT, ARE      *
 * DISCLAIMED, EXCEPT TO THE EXTENT THAT SUCH DISCLAIMERS ARE HELD *
 * TO BE LEGALLY INVALID.  See the GNU General Public License for  *
 * more details, a copy of which can be found in the file COPYING  *
 * included with this package.                                     *
 *******************************************************************/

#define FDMI_DID        0xfffffaU
#define NameServer_DID  0xfffffcU
#define Fabric_Cntl_DID 0xfffffdU
#define Fabric_DID      0xfffffeU
#define Bcast_DID       0xffffffU
#define Mask_DID        0xffffffU
#define CT_DID_MASK     0xffff00U
#define Fabric_DID_MASK 0xfff000U
#define WELL_KNOWN_DID_MASK 0xfffff0U

#define PT2PT_LocalID	1
#define PT2PT_RemoteID	2

#define FF_DEF_EDTOV          2000	/* Default E_D_TOV (2000ms) */
#define FF_DEF_ALTOV            15	/* Default AL_TIME (15ms) */
#define FF_DEF_RATOV            10	/* Default RA_TOV (10s) */
#define FF_DEF_ARBTOV         1900	/* Default ARB_TOV (1900ms) */

#define LPFC_BUF_RING0        64	/* Number of buffers to post to RING
					   0 */

#define FCELSSIZE             1024	/* maximum ELS transfer size */

#define LPFC_FCP_RING            0	/* ring 0 for FCP initiator commands */
#define LPFC_EXTRA_RING          1	/* ring 1 for other protocols */
#define LPFC_ELS_RING            2	/* ring 2 for ELS commands */

#define SLI2_IOCB_CMD_R0_ENTRIES    172	/* SLI-2 FCP command ring entries */
#define SLI2_IOCB_RSP_R0_ENTRIES    134	/* SLI-2 FCP response ring entries */
#define SLI2_IOCB_CMD_R1_ENTRIES      4	/* SLI-2 extra command ring entries */
#define SLI2_IOCB_RSP_R1_ENTRIES      4	/* SLI-2 extra response ring entries */
#define SLI2_IOCB_CMD_R1XTRA_ENTRIES 36	/* SLI-2 extra FCP cmd ring entries */
#define SLI2_IOCB_RSP_R1XTRA_ENTRIES 52	/* SLI-2 extra FCP rsp ring entries */
#define SLI2_IOCB_CMD_R2_ENTRIES     20	/* SLI-2 ELS command ring entries */
#define SLI2_IOCB_RSP_R2_ENTRIES     20	/* SLI-2 ELS response ring entries */
#define SLI2_IOCB_CMD_R3_ENTRIES      0
#define SLI2_IOCB_RSP_R3_ENTRIES      0
#define SLI2_IOCB_CMD_R3XTRA_ENTRIES 24
#define SLI2_IOCB_RSP_R3XTRA_ENTRIES 32

#define SLI2_IOCB_CMD_SIZE	32
#define SLI2_IOCB_RSP_SIZE	32
#define SLI3_IOCB_CMD_SIZE	128
#define SLI3_IOCB_RSP_SIZE	64

#define LPFC_UNREG_ALL_RPIS_VPORT	0xffff
#define LPFC_UNREG_ALL_DFLT_RPIS	0xffffffff

/* vendor ID used in SCSI netlink calls */
#define LPFC_NL_VENDOR_ID (SCSI_NL_VID_TYPE_PCI | PCI_VENDOR_ID_EMULEX)

#define FW_REV_STR_SIZE	32
/* Common Transport structures and definitions */

union CtRevisionId {
	/* Structure is in Big Endian format */
	struct {
		uint32_t Revision:8;
		uint32_t InId:24;
	} bits;
	uint32_t word;
};

union CtCommandResponse {
	/* Structure is in Big Endian format */
	struct {
		uint32_t CmdRsp:16;
		uint32_t Size:16;
	} bits;
	uint32_t word;
};

/* FC4 Feature bits for RFF_ID */
#define FC4_FEATURE_TARGET	0x1
#define FC4_FEATURE_INIT	0x2
#define FC4_FEATURE_NVME_DISC	0x4

struct lpfc_sli_ct_request {
	/* Structure is in Big Endian format */
	union CtRevisionId RevisionId;
	uint8_t FsType;
	uint8_t FsSubType;
	uint8_t Options;
	uint8_t Rsrvd1;
	union CtCommandResponse CommandResponse;
	uint8_t Rsrvd2;
	uint8_t ReasonCode;
	uint8_t Explanation;
	uint8_t VendorUnique;
#define LPFC_CT_PREAMBLE	20	/* Size of CTReq + 4 up to here */

	union {
		uint32_t PortID;
		struct gid {
			uint8_t PortType;	/* for GID_PT requests */
#define GID_PT_N_PORT	1
			uint8_t DomainScope;
			uint8_t AreaScope;
			uint8_t Fc4Type;	/* for GID_FT requests */
		} gid;
		struct gid_ff {
			uint8_t Flags;
			uint8_t DomainScope;
			uint8_t AreaScope;
			uint8_t rsvd1;
			uint8_t rsvd2;
			uint8_t rsvd3;
			uint8_t Fc4FBits;
			uint8_t Fc4Type;
		} gid_ff;
		struct rft {
			uint32_t PortId;	/* For RFT_ID requests */

#ifdef __BIG_ENDIAN_BITFIELD
			uint32_t rsvd0:16;
			uint32_t rsvd1:7;
			uint32_t fcpReg:1;	/* Type 8 */
			uint32_t rsvd2:2;
			uint32_t ipReg:1;	/* Type 5 */
			uint32_t rsvd3:5;
#else	/*  __LITTLE_ENDIAN_BITFIELD */
			uint32_t rsvd0:16;
			uint32_t fcpReg:1;	/* Type 8 */
			uint32_t rsvd1:7;
			uint32_t rsvd3:5;
			uint32_t ipReg:1;	/* Type 5 */
			uint32_t rsvd2:2;
#endif

			uint32_t rsvd[7];
		} rft;
		struct rnn {
			uint32_t PortId;	/* For RNN_ID requests */
			uint8_t wwnn[8];
		} rnn;
		struct rsnn {	/* For RSNN_ID requests */
			uint8_t wwnn[8];
			uint8_t len;
			uint8_t symbname[255];
		} rsnn;
		struct da_id { /* For DA_ID requests */
			uint32_t port_id;
		} da_id;
		struct rspn {	/* For RSPN_ID requests */
			uint32_t PortId;
			uint8_t len;
			uint8_t symbname[255];
		} rspn;
		struct gff {
			uint32_t PortId;
		} gff;
		struct gff_acc {
			uint8_t fbits[128];
		} gff_acc;
		struct gft {
			uint32_t PortId;
		} gft;
		struct gft_acc {
			uint32_t fc4_types[8];
		} gft_acc;
#define FCP_TYPE_FEATURE_OFFSET 7
		struct rff {
			uint32_t PortId;
			uint8_t reserved[2];
			uint8_t fbits;
			uint8_t type_code;     /* type=8 for FCP */
		} rff;
	} un;
};

#define LPFC_MAX_CT_SIZE	(60 * 4096)

#define  SLI_CT_REVISION        1
#define  GID_REQUEST_SZ   (offsetof(struct lpfc_sli_ct_request, un) + \
			   sizeof(struct gid))
#define  GIDFF_REQUEST_SZ (offsetof(struct lpfc_sli_ct_request, un) + \
			   sizeof(struct gid_ff))
#define  GFF_REQUEST_SZ   (offsetof(struct lpfc_sli_ct_request, un) + \
			   sizeof(struct gff))
#define  GFT_REQUEST_SZ   (offsetof(struct lpfc_sli_ct_request, un) + \
			   sizeof(struct gft))
#define  RFT_REQUEST_SZ   (offsetof(struct lpfc_sli_ct_request, un) + \
			   sizeof(struct rft))
#define  RFF_REQUEST_SZ   (offsetof(struct lpfc_sli_ct_request, un) + \
			   sizeof(struct rff))
#define  RNN_REQUEST_SZ   (offsetof(struct lpfc_sli_ct_request, un) + \
			   sizeof(struct rnn))
#define  RSNN_REQUEST_SZ  (offsetof(struct lpfc_sli_ct_request, un) + \
			   sizeof(struct rsnn))
#define DA_ID_REQUEST_SZ (offsetof(struct lpfc_sli_ct_request, un) + \
			  sizeof(struct da_id))
#define  RSPN_REQUEST_SZ  (offsetof(struct lpfc_sli_ct_request, un) + \
			   sizeof(struct rspn))

/*
 * FsType Definitions
 */

#define  SLI_CT_MANAGEMENT_SERVICE        0xFA
#define  SLI_CT_TIME_SERVICE              0xFB
#define  SLI_CT_DIRECTORY_SERVICE         0xFC
#define  SLI_CT_FABRIC_CONTROLLER_SERVICE 0xFD

/*
 * Directory Service Subtypes
 */

#define  SLI_CT_DIRECTORY_NAME_SERVER     0x02

/*
 * Response Codes
 */

#define  SLI_CT_RESPONSE_FS_RJT           0x8001
#define  SLI_CT_RESPONSE_FS_ACC           0x8002

/*
 * Reason Codes
 */

#define  SLI_CT_NO_ADDITIONAL_EXPL	  0x0
#define  SLI_CT_INVALID_COMMAND           0x01
#define  SLI_CT_INVALID_VERSION           0x02
#define  SLI_CT_LOGICAL_ERROR             0x03
#define  SLI_CT_INVALID_IU_SIZE           0x04
#define  SLI_CT_LOGICAL_BUSY              0x05
#define  SLI_CT_PROTOCOL_ERROR            0x07
#define  SLI_CT_UNABLE_TO_PERFORM_REQ     0x09
#define  SLI_CT_REQ_NOT_SUPPORTED         0x0b
#define  SLI_CT_HBA_INFO_NOT_REGISTERED	  0x10
#define  SLI_CT_MULTIPLE_HBA_ATTR_OF_SAME_TYPE  0x11
#define  SLI_CT_INVALID_HBA_ATTR_BLOCK_LEN      0x12
#define  SLI_CT_HBA_ATTR_NOT_PRESENT	  0x13
#define  SLI_CT_PORT_INFO_NOT_REGISTERED  0x20
#define  SLI_CT_MULTIPLE_PORT_ATTR_OF_SAME_TYPE 0x21
#define  SLI_CT_INVALID_PORT_ATTR_BLOCK_LEN     0x22
#define  SLI_CT_VENDOR_UNIQUE             0xff

/*
 * Name Server SLI_CT_UNABLE_TO_PERFORM_REQ Explanations
 */

#define  SLI_CT_NO_PORT_ID                0x01
#define  SLI_CT_NO_PORT_NAME              0x02
#define  SLI_CT_NO_NODE_NAME              0x03
#define  SLI_CT_NO_CLASS_OF_SERVICE       0x04
#define  SLI_CT_NO_IP_ADDRESS             0x05
#define  SLI_CT_NO_IPA                    0x06
#define  SLI_CT_NO_FC4_TYPES              0x07
#define  SLI_CT_NO_SYMBOLIC_PORT_NAME     0x08
#define  SLI_CT_NO_SYMBOLIC_NODE_NAME     0x09
#define  SLI_CT_NO_PORT_TYPE              0x0A
#define  SLI_CT_ACCESS_DENIED             0x10
#define  SLI_CT_INVALID_PORT_ID           0x11
#define  SLI_CT_DATABASE_EMPTY            0x12
#define  SLI_CT_APP_ID_NOT_AVAILABLE      0x40

/*
 * Name Server Command Codes
 */

#define  SLI_CTNS_GA_NXT      0x0100
#define  SLI_CTNS_GPN_ID      0x0112
#define  SLI_CTNS_GNN_ID      0x0113
#define  SLI_CTNS_GCS_ID      0x0114
#define  SLI_CTNS_GFT_ID      0x0117
#define  SLI_CTNS_GSPN_ID     0x0118
#define  SLI_CTNS_GPT_ID      0x011A
#define  SLI_CTNS_GFF_ID      0x011F
#define  SLI_CTNS_GID_PN      0x0121
#define  SLI_CTNS_GID_NN      0x0131
#define  SLI_CTNS_GIP_NN      0x0135
#define  SLI_CTNS_GIPA_NN     0x0136
#define  SLI_CTNS_GSNN_NN     0x0139
#define  SLI_CTNS_GNN_IP      0x0153
#define  SLI_CTNS_GIPA_IP     0x0156
#define  SLI_CTNS_GID_FT      0x0171
#define  SLI_CTNS_GID_FF      0x01F1
#define  SLI_CTNS_GID_PT      0x01A1
#define  SLI_CTNS_RPN_ID      0x0212
#define  SLI_CTNS_RNN_ID      0x0213
#define  SLI_CTNS_RCS_ID      0x0214
#define  SLI_CTNS_RFT_ID      0x0217
#define  SLI_CTNS_RSPN_ID     0x0218
#define  SLI_CTNS_RPT_ID      0x021A
#define  SLI_CTNS_RFF_ID      0x021F
#define  SLI_CTNS_RIP_NN      0x0235
#define  SLI_CTNS_RIPA_NN     0x0236
#define  SLI_CTNS_RSNN_NN     0x0239
#define  SLI_CTNS_DA_ID       0x0300

/*
 * Port Types
 */

#define SLI_CTPT_N_PORT		0x01
#define SLI_CTPT_NL_PORT	0x02
#define SLI_CTPT_FNL_PORT	0x03
#define SLI_CTPT_IP		0x04
#define SLI_CTPT_FCP		0x08
#define SLI_CTPT_NVME		0x28
#define SLI_CTPT_NX_PORT	0x7F
#define SLI_CTPT_F_PORT		0x81
#define SLI_CTPT_FL_PORT	0x82
#define SLI_CTPT_E_PORT		0x84

#define SLI_CT_LAST_ENTRY     0x80000000

/* Fibre Channel Service Parameter definitions */

#define FC_PH_4_0   6		/* FC-PH version 4.0 */
#define FC_PH_4_1   7		/* FC-PH version 4.1 */
#define FC_PH_4_2   8		/* FC-PH version 4.2 */
#define FC_PH_4_3   9		/* FC-PH version 4.3 */

#define FC_PH_LOW   8		/* Lowest supported FC-PH version */
#define FC_PH_HIGH  9		/* Highest supported FC-PH version */
#define FC_PH3   0x20		/* FC-PH-3 version */

#define FF_FRAME_SIZE     2048

struct lpfc_name {
	union {
		struct {
#ifdef __BIG_ENDIAN_BITFIELD
			uint8_t nameType:4;	/* FC Word 0, bit 28:31 */
			uint8_t IEEEextMsn:4;	/* FC Word 0, bit 24:27, bit
						   8:11 of IEEE ext */
#else	/*  __LITTLE_ENDIAN_BITFIELD */
			uint8_t IEEEextMsn:4;	/* FC Word 0, bit 24:27, bit
						   8:11 of IEEE ext */
			uint8_t nameType:4;	/* FC Word 0, bit 28:31 */
#endif

#define NAME_IEEE           0x1	/* IEEE name - nameType */
#define NAME_IEEE_EXT       0x2	/* IEEE extended name */
#define NAME_FC_TYPE        0x3	/* FC native name type */
#define NAME_IP_TYPE        0x4	/* IP address */
#define NAME_CCITT_TYPE     0xC
#define NAME_CCITT_GR_TYPE  0xE
			uint8_t IEEEextLsb;	/* FC Word 0, bit 16:23, IEEE
						   extended Lsb */
			uint8_t IEEE[6];	/* FC IEEE address */
		} s;
		uint8_t wwn[8];
		uint64_t name;
	} u;
};

struct csp {
	uint8_t fcphHigh;	/* FC Word 0, byte 0 */
	uint8_t fcphLow;
	uint8_t bbCreditMsb;
	uint8_t bbCreditLsb;	/* FC Word 0, byte 3 */

/*
 * Word 1 Bit 31 in common service parameter is overloaded.
 * Word 1 Bit 31 in FLOGI request is multiple NPort request
 * Word 1 Bit 31 in FLOGI response is clean address bit
 */
#define clean_address_bit request_multiple_Nport /* Word 1, bit 31 */
/*
 * Word 1 Bit 30 in common service parameter is overloaded.
 * Word 1 Bit 30 in FLOGI request is Virtual Fabrics
 * Word 1 Bit 30 in PLOGI request is random offset
 */
#define virtual_fabric_support randomOffset /* Word 1, bit 30 */
/*
 * Word 1 Bit 29 in common service parameter is overloaded.
 * Word 1 Bit 29 in FLOGI response is multiple NPort assignment
 * Word 1 Bit 29 in FLOGI/PLOGI request is Valid Vendor Version Level
 */
#define valid_vendor_ver_level response_multiple_NPort /* Word 1, bit 29 */
#ifdef __BIG_ENDIAN_BITFIELD
	uint16_t request_multiple_Nport:1;	/* FC Word 1, bit 31 */
	uint16_t randomOffset:1;	/* FC Word 1, bit 30 */
	uint16_t response_multiple_NPort:1;	/* FC Word 1, bit 29 */
	uint16_t fPort:1;	/* FC Word 1, bit 28 */
	uint16_t altBbCredit:1;	/* FC Word 1, bit 27 */
	uint16_t edtovResolution:1;	/* FC Word 1, bit 26 */
	uint16_t multicast:1;	/* FC Word 1, bit 25 */
	uint16_t app_hdr_support:1;	/* FC Word 1, bit 24 */

	uint16_t priority_tagging:1;	/* FC Word 1, bit 23 */
	uint16_t simplex:1;	/* FC Word 1, bit 22 */
	uint16_t word1Reserved1:3;	/* FC Word 1, bit 21:19 */
	uint16_t dhd:1;		/* FC Word 1, bit 18 */
	uint16_t contIncSeqCnt:1;	/* FC Word 1, bit 17 */
	uint16_t payloadlength:1;	/* FC Word 1, bit 16 */
#else	/*  __LITTLE_ENDIAN_BITFIELD */
	uint16_t app_hdr_support:1;	/* FC Word 1, bit 24 */
	uint16_t multicast:1;	/* FC Word 1, bit 25 */
	uint16_t edtovResolution:1;	/* FC Word 1, bit 26 */
	uint16_t altBbCredit:1;	/* FC Word 1, bit 27 */
	uint16_t fPort:1;	/* FC Word 1, bit 28 */
	uint16_t response_multiple_NPort:1;	/* FC Word 1, bit 29 */
	uint16_t randomOffset:1;	/* FC Word 1, bit 30 */
	uint16_t request_multiple_Nport:1;	/* FC Word 1, bit 31 */

	uint16_t payloadlength:1;	/* FC Word 1, bit 16 */
	uint16_t contIncSeqCnt:1;	/* FC Word 1, bit 17 */
	uint16_t dhd:1;		/* FC Word 1, bit 18 */
	uint16_t word1Reserved1:3;	/* FC Word 1, bit 21:19 */
	uint16_t simplex:1;	/* FC Word 1, bit 22 */
	uint16_t priority_tagging:1;	/* FC Word 1, bit 23 */
#endif

	uint8_t bbRcvSizeMsb;	/* Upper nibble is reserved */
	uint8_t bbRcvSizeLsb;	/* FC Word 1, byte 3 */
	union {
		struct {
			uint8_t word2Reserved1;	/* FC Word 2 byte 0 */

			uint8_t totalConcurrSeq;	/* FC Word 2 byte 1 */
			uint8_t roByCategoryMsb;	/* FC Word 2 byte 2 */

			uint8_t roByCategoryLsb;	/* FC Word 2 byte 3 */
		} nPort;
		uint32_t r_a_tov;	/* R_A_TOV must be in B.E. format */
	} w2;

	uint32_t e_d_tov;	/* E_D_TOV must be in B.E. format */
};

struct class_parms {
#ifdef __BIG_ENDIAN_BITFIELD
	uint8_t classValid:1;	/* FC Word 0, bit 31 */
	uint8_t intermix:1;	/* FC Word 0, bit 30 */
	uint8_t stackedXparent:1;	/* FC Word 0, bit 29 */
	uint8_t stackedLockDown:1;	/* FC Word 0, bit 28 */
	uint8_t seqDelivery:1;	/* FC Word 0, bit 27 */
	uint8_t word0Reserved1:3;	/* FC Word 0, bit 24:26 */
#else	/*  __LITTLE_ENDIAN_BITFIELD */
	uint8_t word0Reserved1:3;	/* FC Word 0, bit 24:26 */
	uint8_t seqDelivery:1;	/* FC Word 0, bit 27 */
	uint8_t stackedLockDown:1;	/* FC Word 0, bit 28 */
	uint8_t stackedXparent:1;	/* FC Word 0, bit 29 */
	uint8_t intermix:1;	/* FC Word 0, bit 30 */
	uint8_t classValid:1;	/* FC Word 0, bit 31 */

#endif

	uint8_t word0Reserved2;	/* FC Word 0, bit 16:23 */

#ifdef __BIG_ENDIAN_BITFIELD
	uint8_t iCtlXidReAssgn:2;	/* FC Word 0, Bit 14:15 */
	uint8_t iCtlInitialPa:2;	/* FC Word 0, bit 12:13 */
	uint8_t iCtlAck0capable:1;	/* FC Word 0, bit 11 */
	uint8_t iCtlAckNcapable:1;	/* FC Word 0, bit 10 */
	uint8_t word0Reserved3:2;	/* FC Word 0, bit  8: 9 */
#else	/*  __LITTLE_ENDIAN_BITFIELD */
	uint8_t word0Reserved3:2;	/* FC Word 0, bit  8: 9 */
	uint8_t iCtlAckNcapable:1;	/* FC Word 0, bit 10 */
	uint8_t iCtlAck0capable:1;	/* FC Word 0, bit 11 */
	uint8_t iCtlInitialPa:2;	/* FC Word 0, bit 12:13 */
	uint8_t iCtlXidReAssgn:2;	/* FC Word 0, Bit 14:15 */
#endif

	uint8_t word0Reserved4;	/* FC Word 0, bit  0: 7 */

#ifdef __BIG_ENDIAN_BITFIELD
	uint8_t rCtlAck0capable:1;	/* FC Word 1, bit 31 */
	uint8_t rCtlAckNcapable:1;	/* FC Word 1, bit 30 */
	uint8_t rCtlXidInterlck:1;	/* FC Word 1, bit 29 */
	uint8_t rCtlErrorPolicy:2;	/* FC Word 1, bit 27:28 */
	uint8_t word1Reserved1:1;	/* FC Word 1, bit 26 */
	uint8_t rCtlCatPerSeq:2;	/* FC Word 1, bit 24:25 */
#else	/*  __LITTLE_ENDIAN_BITFIELD */
	uint8_t rCtlCatPerSeq:2;	/* FC Word 1, bit 24:25 */
	uint8_t word1Reserved1:1;	/* FC Word 1, bit 26 */
	uint8_t rCtlErrorPolicy:2;	/* FC Word 1, bit 27:28 */
	uint8_t rCtlXidInterlck:1;	/* FC Word 1, bit 29 */
	uint8_t rCtlAckNcapable:1;	/* FC Word 1, bit 30 */
	uint8_t rCtlAck0capable:1;	/* FC Word 1, bit 31 */
#endif

	uint8_t word1Reserved2;	/* FC Word 1, bit 16:23 */
	uint8_t rcvDataSizeMsb;	/* FC Word 1, bit  8:15 */
	uint8_t rcvDataSizeLsb;	/* FC Word 1, bit  0: 7 */

	uint8_t concurrentSeqMsb;	/* FC Word 2, bit 24:31 */
	uint8_t concurrentSeqLsb;	/* FC Word 2, bit 16:23 */
	uint8_t EeCreditSeqMsb;	/* FC Word 2, bit  8:15 */
	uint8_t EeCreditSeqLsb;	/* FC Word 2, bit  0: 7 */

	uint8_t openSeqPerXchgMsb;	/* FC Word 3, bit 24:31 */
	uint8_t openSeqPerXchgLsb;	/* FC Word 3, bit 16:23 */
	uint8_t word3Reserved1;	/* Fc Word 3, bit  8:15 */
	uint8_t word3Reserved2;	/* Fc Word 3, bit  0: 7 */
};

#define FAPWWN_KEY_VENDOR	0x42524344 /*valid vendor version fawwpn key*/

struct serv_parm {	/* Structure is in Big Endian format */
	struct csp cmn;
	struct lpfc_name portName;
	struct lpfc_name nodeName;
	struct class_parms cls1;
	struct class_parms cls2;
	struct class_parms cls3;
	struct class_parms cls4;
	union {
		uint8_t vendorVersion[16];
		struct {
			uint32_t vid;
#define LPFC_VV_EMLX_ID	0x454d4c58	/* EMLX */
			uint32_t flags;
#define LPFC_VV_SUPPRESS_RSP	1
		} vv;
	} un;
};

/*
 * Virtual Fabric Tagging Header
 */
struct fc_vft_header {
	 uint32_t word0;
#define fc_vft_hdr_r_ctl_SHIFT		24
#define fc_vft_hdr_r_ctl_MASK		0xFF
#define fc_vft_hdr_r_ctl_WORD		word0
#define fc_vft_hdr_ver_SHIFT		22
#define fc_vft_hdr_ver_MASK		0x3
#define fc_vft_hdr_ver_WORD		word0
#define fc_vft_hdr_type_SHIFT		18
#define fc_vft_hdr_type_MASK		0xF
#define fc_vft_hdr_type_WORD		word0
#define fc_vft_hdr_e_SHIFT		16
#define fc_vft_hdr_e_MASK		0x1
#define fc_vft_hdr_e_WORD		word0
#define fc_vft_hdr_priority_SHIFT	13
#define fc_vft_hdr_priority_MASK	0x7
#define fc_vft_hdr_priority_WORD	word0
#define fc_vft_hdr_vf_id_SHIFT		1
#define fc_vft_hdr_vf_id_MASK		0xFFF
#define fc_vft_hdr_vf_id_WORD		word0
	uint32_t word1;
#define fc_vft_hdr_hopct_SHIFT		24
#define fc_vft_hdr_hopct_MASK		0xFF
#define fc_vft_hdr_hopct_WORD		word1
};

#include <uapi/scsi/fc/fc_els.h>

/*
 *  Extended Link Service LS_COMMAND codes (Payload Word 0)
 */
#ifdef __BIG_ENDIAN_BITFIELD
#define ELS_CMD_MASK      0xffff0000
#define ELS_RSP_MASK      0xff000000
#define ELS_CMD_LS_RJT    0x01000000
#define ELS_CMD_ACC       0x02000000
#define ELS_CMD_PLOGI     0x03000000
#define ELS_CMD_FLOGI     0x04000000
#define ELS_CMD_LOGO      0x05000000
#define ELS_CMD_ABTX      0x06000000
#define ELS_CMD_RCS       0x07000000
#define ELS_CMD_RES       0x08000000
#define ELS_CMD_RSS       0x09000000
#define ELS_CMD_RSI       0x0A000000
#define ELS_CMD_ESTS      0x0B000000
#define ELS_CMD_ESTC      0x0C000000
#define ELS_CMD_ADVC      0x0D000000
#define ELS_CMD_RTV       0x0E000000
#define ELS_CMD_RLS       0x0F000000
#define ELS_CMD_ECHO      0x10000000
#define ELS_CMD_TEST      0x11000000
#define ELS_CMD_RRQ       0x12000000
#define ELS_CMD_REC       0x13000000
#define ELS_CMD_RDP       0x18000000
#define ELS_CMD_RDF       0x19000000
#define ELS_CMD_PRLI      0x20100014
#define ELS_CMD_NVMEPRLI  0x20140018
#define ELS_CMD_PRLO      0x21100014
#define ELS_CMD_PRLO_ACC  0x02100014
#define ELS_CMD_PDISC     0x50000000
#define ELS_CMD_FDISC     0x51000000
#define ELS_CMD_ADISC     0x52000000
#define ELS_CMD_FARP      0x54000000
#define ELS_CMD_FARPR     0x55000000
#define ELS_CMD_RPL       0x57000000
#define ELS_CMD_FAN       0x60000000
#define ELS_CMD_RSCN      0x61040000
#define ELS_CMD_RSCN_XMT  0x61040008
#define ELS_CMD_SCR       0x62000000
#define ELS_CMD_RNID      0x78000000
#define ELS_CMD_LIRR      0x7A000000
#define ELS_CMD_LCB	  0x81000000
#define ELS_CMD_FPIN	  0x16000000
#define ELS_CMD_EDC	  0x17000000
#define ELS_CMD_QFPA      0xB0000000
#define ELS_CMD_UVEM      0xB1000000
#else	/*  __LITTLE_ENDIAN_BITFIELD */
#define ELS_CMD_MASK      0xffff
#define ELS_RSP_MASK      0xff
#define ELS_CMD_LS_RJT    0x01
#define ELS_CMD_ACC       0x02
#define ELS_CMD_PLOGI     0x03
#define ELS_CMD_FLOGI     0x04
#define ELS_CMD_LOGO      0x05
#define ELS_CMD_ABTX      0x06
#define ELS_CMD_RCS       0x07
#define ELS_CMD_RES       0x08
#define ELS_CMD_RSS       0x09
#define ELS_CMD_RSI       0x0A
#define ELS_CMD_ESTS      0x0B
#define ELS_CMD_ESTC      0x0C
#define ELS_CMD_ADVC      0x0D
#define ELS_CMD_RTV       0x0E
#define ELS_CMD_RLS       0x0F
#define ELS_CMD_ECHO      0x10
#define ELS_CMD_TEST      0x11
#define ELS_CMD_RRQ       0x12
#define ELS_CMD_REC       0x13
#define ELS_CMD_RDP	  0x18
#define ELS_CMD_RDF	  0x19
#define ELS_CMD_PRLI      0x14001020
#define ELS_CMD_NVMEPRLI  0x18001420
#define ELS_CMD_PRLO      0x14001021
#define ELS_CMD_PRLO_ACC  0x14001002
#define ELS_CMD_PDISC     0x50
#define ELS_CMD_FDISC     0x51
#define ELS_CMD_ADISC     0x52
#define ELS_CMD_FARP      0x54
#define ELS_CMD_FARPR     0x55
#define ELS_CMD_RPL       0x57
#define ELS_CMD_FAN       0x60
#define ELS_CMD_RSCN      0x0461
#define ELS_CMD_RSCN_XMT  0x08000461
#define ELS_CMD_SCR       0x62
#define ELS_CMD_RNID      0x78
#define ELS_CMD_LIRR      0x7A
#define ELS_CMD_LCB	  0x81
#define ELS_CMD_FPIN	  ELS_FPIN
#define ELS_CMD_EDC	  ELS_EDC
#define ELS_CMD_QFPA      0xB0
#define ELS_CMD_UVEM      0xB1
#endif

/*
 *  LS_RJT Payload Definition
 */

struct ls_rjt {	/* Structure is in Big Endian format */
	union {
		uint32_t lsRjtError;
		struct {
			uint8_t lsRjtRsvd0;	/* FC Word 0, bit 24:31 */

			uint8_t lsRjtRsnCode;	/* FC Word 0, bit 16:23 */
			/* LS_RJT reason codes */
#define LSRJT_INVALID_CMD     0x01
#define LSRJT_LOGICAL_ERR     0x03
#define LSRJT_LOGICAL_BSY     0x05
#define LSRJT_PROTOCOL_ERR    0x07
#define LSRJT_UNABLE_TPC      0x09	/* Unable to perform command */
#define LSRJT_CMD_UNSUPPORTED 0x0B
#define LSRJT_VENDOR_UNIQUE   0xFF	/* See Byte 3 */

			uint8_t lsRjtRsnCodeExp; /* FC Word 0, bit 8:15 */
			/* LS_RJT reason explanation */
#define LSEXP_NOTHING_MORE      0x00
#define LSEXP_SPARM_OPTIONS     0x01
#define LSEXP_SPARM_ICTL        0x03
#define LSEXP_SPARM_RCTL        0x05
#define LSEXP_SPARM_RCV_SIZE    0x07
#define LSEXP_SPARM_CONCUR_SEQ  0x09
#define LSEXP_SPARM_CREDIT      0x0B
#define LSEXP_INVALID_PNAME     0x0D
#define LSEXP_INVALID_NNAME     0x0E
#define LSEXP_INVALID_CSP       0x0F
#define LSEXP_INVALID_ASSOC_HDR 0x11
#define LSEXP_ASSOC_HDR_REQ     0x13
#define LSEXP_INVALID_O_SID     0x15
#define LSEXP_INVALID_OX_RX     0x17
#define LSEXP_CMD_IN_PROGRESS   0x19
#define LSEXP_PORT_LOGIN_REQ    0x1E
#define LSEXP_INVALID_NPORT_ID  0x1F
#define LSEXP_INVALID_SEQ_ID    0x21
#define LSEXP_INVALID_XCHG      0x23
#define LSEXP_INACTIVE_XCHG     0x25
#define LSEXP_RQ_REQUIRED       0x27
#define LSEXP_OUT_OF_RESOURCE   0x29
#define LSEXP_CANT_GIVE_DATA    0x2A
#define LSEXP_REQ_UNSUPPORTED   0x2C
			uint8_t vendorUnique;	/* FC Word 0, bit  0: 7 */
		} b;
	} un;
};

/*
 *  N_Port Login (FLOGO/PLOGO Request) Payload Definition
 */

typedef struct _LOGO {		/* Structure is in Big Endian format */
	union {
		uint32_t nPortId32;	/* Access nPortId as a word */
		struct {
			uint8_t word1Reserved1;	/* FC Word 1, bit 31:24 */
			uint8_t nPortIdByte0;	/* N_port  ID bit 16:23 */
			uint8_t nPortIdByte1;	/* N_port  ID bit  8:15 */
			uint8_t nPortIdByte2;	/* N_port  ID bit  0: 7 */
		} b;
	} un;
	struct lpfc_name portName;	/* N_port name field */
} LOGO;

/*
 *  FCP Login (PRLI Request / ACC) Payload Definition
 */

#define PRLX_PAGE_LEN   0x10
#define TPRLO_PAGE_LEN  0x14

typedef struct _PRLI {		/* Structure is in Big Endian format */
	uint8_t prliType;	/* FC Parm Word 0, bit 24:31 */

#define PRLI_FCP_TYPE 0x08
#define PRLI_NVME_TYPE 0x28
	uint8_t word0Reserved1;	/* FC Parm Word 0, bit 16:23 */

#ifdef __BIG_ENDIAN_BITFIELD
	uint8_t origProcAssocV:1;	/* FC Parm Word 0, bit 15 */
	uint8_t respProcAssocV:1;	/* FC Parm Word 0, bit 14 */
	uint8_t estabImagePair:1;	/* FC Parm Word 0, bit 13 */

	/*    ACC = imagePairEstablished */
	uint8_t word0Reserved2:1;	/* FC Parm Word 0, bit 12 */
	uint8_t acceptRspCode:4;	/* FC Parm Word 0, bit 8:11, ACC ONLY */
#else	/*  __LITTLE_ENDIAN_BITFIELD */
	uint8_t acceptRspCode:4;	/* FC Parm Word 0, bit 8:11, ACC ONLY */
	uint8_t word0Reserved2:1;	/* FC Parm Word 0, bit 12 */
	uint8_t estabImagePair:1;	/* FC Parm Word 0, bit 13 */
	uint8_t respProcAssocV:1;	/* FC Parm Word 0, bit 14 */
	uint8_t origProcAssocV:1;	/* FC Parm Word 0, bit 15 */
	/*    ACC = imagePairEstablished */
#endif

#define PRLI_REQ_EXECUTED     0x1	/* acceptRspCode */
#define PRLI_NO_RESOURCES     0x2
#define PRLI_INIT_INCOMPLETE  0x3
#define PRLI_NO_SUCH_PA       0x4
#define PRLI_PREDEF_CONFIG    0x5
#define PRLI_PARTIAL_SUCCESS  0x6
#define PRLI_INVALID_PAGE_CNT 0x7
	uint8_t word0Reserved3;	/* FC Parm Word 0, bit 0:7 */

	uint32_t origProcAssoc;	/* FC Parm Word 1, bit 0:31 */

	uint32_t respProcAssoc;	/* FC Parm Word 2, bit 0:31 */

	uint8_t word3Reserved1;	/* FC Parm Word 3, bit 24:31 */
	uint8_t word3Reserved2;	/* FC Parm Word 3, bit 16:23 */

#ifdef __BIG_ENDIAN_BITFIELD
	uint16_t Word3bit15Resved:1;	/* FC Parm Word 3, bit 15 */
	uint16_t Word3bit14Resved:1;	/* FC Parm Word 3, bit 14 */
	uint16_t Word3bit13Resved:1;	/* FC Parm Word 3, bit 13 */
	uint16_t Word3bit12Resved:1;	/* FC Parm Word 3, bit 12 */
	uint16_t Word3bit11Resved:1;	/* FC Parm Word 3, bit 11 */
	uint16_t Word3bit10Resved:1;	/* FC Parm Word 3, bit 10 */
	uint16_t TaskRetryIdReq:1;	/* FC Parm Word 3, bit  9 */
	uint16_t Retry:1;	/* FC Parm Word 3, bit  8 */
	uint16_t ConfmComplAllowed:1;	/* FC Parm Word 3, bit  7 */
	uint16_t dataOverLay:1;	/* FC Parm Word 3, bit  6 */
	uint16_t initiatorFunc:1;	/* FC Parm Word 3, bit  5 */
	uint16_t targetFunc:1;	/* FC Parm Word 3, bit  4 */
	uint16_t cmdDataMixEna:1;	/* FC Parm Word 3, bit  3 */
	uint16_t dataRspMixEna:1;	/* FC Parm Word 3, bit  2 */
	uint16_t readXferRdyDis:1;	/* FC Parm Word 3, bit  1 */
	uint16_t writeXferRdyDis:1;	/* FC Parm Word 3, bit  0 */
#else	/*  __LITTLE_ENDIAN_BITFIELD */
	uint16_t Retry:1;	/* FC Parm Word 3, bit  8 */
	uint16_t TaskRetryIdReq:1;	/* FC Parm Word 3, bit  9 */
	uint16_t Word3bit10Resved:1;	/* FC Parm Word 3, bit 10 */
	uint16_t Word3bit11Resved:1;	/* FC Parm Word 3, bit 11 */
	uint16_t Word3bit12Resved:1;	/* FC Parm Word 3, bit 12 */
	uint16_t Word3bit13Resved:1;	/* FC Parm Word 3, bit 13 */
	uint16_t Word3bit14Resved:1;	/* FC Parm Word 3, bit 14 */
	uint16_t Word3bit15Resved:1;	/* FC Parm Word 3, bit 15 */
	uint16_t writeXferRdyDis:1;	/* FC Parm Word 3, bit  0 */
	uint16_t readXferRdyDis:1;	/* FC Parm Word 3, bit  1 */
	uint16_t dataRspMixEna:1;	/* FC Parm Word 3, bit  2 */
	uint16_t cmdDataMixEna:1;	/* FC Parm Word 3, bit  3 */
	uint16_t targetFunc:1;	/* FC Parm Word 3, bit  4 */
	uint16_t initiatorFunc:1;	/* FC Parm Word 3, bit  5 */
	uint16_t dataOverLay:1;	/* FC Parm Word 3, bit  6 */
	uint16_t ConfmComplAllowed:1;	/* FC Parm Word 3, bit  7 */
#endif
} PRLI;

/*
 *  FCP Logout (PRLO Request / ACC) Payload Definition
 */

typedef struct _PRLO {		/* Structure is in Big Endian format */
	uint8_t prloType;	/* FC Parm Word 0, bit 24:31 */

#define PRLO_FCP_TYPE  0x08
	uint8_t word0Reserved1;	/* FC Parm Word 0, bit 16:23 */

#ifdef __BIG_ENDIAN_BITFIELD
	uint8_t origProcAssocV:1;	/* FC Parm Word 0, bit 15 */
	uint8_t respProcAssocV:1;	/* FC Parm Word 0, bit 14 */
	uint8_t word0Reserved2:2;	/* FC Parm Word 0, bit 12:13 */
	uint8_t acceptRspCode:4;	/* FC Parm Word 0, bit 8:11, ACC ONLY */
#else	/*  __LITTLE_ENDIAN_BITFIELD */
	uint8_t acceptRspCode:4;	/* FC Parm Word 0, bit 8:11, ACC ONLY */
	uint8_t word0Reserved2:2;	/* FC Parm Word 0, bit 12:13 */
	uint8_t respProcAssocV:1;	/* FC Parm Word 0, bit 14 */
	uint8_t origProcAssocV:1;	/* FC Parm Word 0, bit 15 */
#endif

#define PRLO_REQ_EXECUTED     0x1	/* acceptRspCode */
#define PRLO_NO_SUCH_IMAGE    0x4
#define PRLO_INVALID_PAGE_CNT 0x7

	uint8_t word0Reserved3;	/* FC Parm Word 0, bit 0:7 */

	uint32_t origProcAssoc;	/* FC Parm Word 1, bit 0:31 */

	uint32_t respProcAssoc;	/* FC Parm Word 2, bit 0:31 */

	uint32_t word3Reserved1;	/* FC Parm Word 3, bit 0:31 */
} PRLO;

typedef struct _ADISC {		/* Structure is in Big Endian format */
	uint32_t hardAL_PA;
	struct lpfc_name portName;
	struct lpfc_name nodeName;
	uint32_t DID;
} __packed ADISC;

typedef struct _FARP {		/* Structure is in Big Endian format */
	uint32_t Mflags:8;
	uint32_t Odid:24;
#define FARP_NO_ACTION          0	/* FARP information enclosed, no
					   action */
#define FARP_MATCH_PORT         0x1	/* Match on Responder Port Name */
#define FARP_MATCH_NODE         0x2	/* Match on Responder Node Name */
#define FARP_MATCH_IP           0x4	/* Match on IP address, not supported */
#define FARP_MATCH_IPV4         0x5	/* Match on IPV4 address, not
					   supported */
#define FARP_MATCH_IPV6         0x6	/* Match on IPV6 address, not
					   supported */
	uint32_t Rflags:8;
	uint32_t Rdid:24;
#define FARP_REQUEST_PLOGI      0x1	/* Request for PLOGI */
#define FARP_REQUEST_FARPR      0x2	/* Request for FARP Response */
	struct lpfc_name OportName;
	struct lpfc_name OnodeName;
	struct lpfc_name RportName;
	struct lpfc_name RnodeName;
	uint8_t Oipaddr[16];
	uint8_t Ripaddr[16];
} FARP;

typedef struct _FAN {		/* Structure is in Big Endian format */
	uint32_t Fdid;
	struct lpfc_name FportName;
	struct lpfc_name FnodeName;
} __packed FAN;

typedef struct _SCR {		/* Structure is in Big Endian format */
	uint8_t resvd1;
	uint8_t resvd2;
	uint8_t resvd3;
	uint8_t Function;
#define  SCR_FUNC_FABRIC     0x01
#define  SCR_FUNC_NPORT      0x02
#define  SCR_FUNC_FULL       0x03
#define  SCR_CLEAR           0xff
} SCR;

typedef struct _RNID_TOP_DISC {
	struct lpfc_name portName;
	uint8_t resvd[8];
	uint32_t unitType;
#define RNID_HBA            0x7
#define RNID_HOST           0xa
#define RNID_DRIVER         0xd
	uint32_t physPort;
	uint32_t attachedNodes;
	uint16_t ipVersion;
#define RNID_IPV4           0x1
#define RNID_IPV6           0x2
	uint16_t UDPport;
	uint8_t ipAddr[16];
	uint16_t resvd1;
	uint16_t flags;
#define RNID_TD_SUPPORT     0x1
#define RNID_LP_VALID       0x2
} RNID_TOP_DISC;

typedef struct _RNID {		/* Structure is in Big Endian format */
	uint8_t Format;
#define RNID_TOPOLOGY_DISC  0xdf
	uint8_t CommonLen;
	uint8_t resvd1;
	uint8_t SpecificLen;
	struct lpfc_name portName;
	struct lpfc_name nodeName;
	union {
		RNID_TOP_DISC topologyDisc;	/* topology disc (0xdf) */
	} un;
} __packed RNID;

struct RLS {			/* Structure is in Big Endian format */
	uint32_t rls;
#define rls_rsvd_SHIFT		24
#define rls_rsvd_MASK		0x000000ff
#define rls_rsvd_WORD		rls
#define rls_did_SHIFT		0
#define rls_did_MASK		0x00ffffff
#define rls_did_WORD		rls
};

struct  RLS_RSP {		/* Structure is in Big Endian format */
	uint32_t linkFailureCnt;
	uint32_t lossSyncCnt;
	uint32_t lossSignalCnt;
	uint32_t primSeqErrCnt;
	uint32_t invalidXmitWord;
	uint32_t crcCnt;
};

struct RRQ {			/* Structure is in Big Endian format */
	uint32_t rrq;
#define rrq_rsvd_SHIFT		24
#define rrq_rsvd_MASK		0x000000ff
#define rrq_rsvd_WORD		rrq
#define rrq_did_SHIFT		0
#define rrq_did_MASK		0x00ffffff
#define rrq_did_WORD		rrq
	uint32_t rrq_exchg;
#define rrq_oxid_SHIFT		16
#define rrq_oxid_MASK		0xffff
#define rrq_oxid_WORD		rrq_exchg
#define rrq_rxid_SHIFT		0
#define rrq_rxid_MASK		0xffff
#define rrq_rxid_WORD		rrq_exchg
};

#define LPFC_MAX_VFN_PER_PFN	255 /* Maximum VFs allowed per ARI */
#define LPFC_DEF_VFN_PER_PFN	0   /* Default VFs due to platform limitation*/

struct RTV_RSP {		/* Structure is in Big Endian format */
	uint32_t ratov;
	uint32_t edtov;
	uint32_t qtov;
#define qtov_rsvd0_SHIFT	28
#define qtov_rsvd0_MASK		0x0000000f
#define qtov_rsvd0_WORD		qtov		/* reserved */
#define qtov_edtovres_SHIFT	27
#define qtov_edtovres_MASK	0x00000001
#define qtov_edtovres_WORD	qtov		/* E_D_TOV Resolution */
#define qtov__rsvd1_SHIFT	19
#define qtov_rsvd1_MASK		0x0000003f
#define qtov_rsvd1_WORD		qtov		/* reserved */
#define qtov_rttov_SHIFT	18
#define qtov_rttov_MASK		0x00000001
#define qtov_rttov_WORD		qtov		/* R_T_TOV value */
#define qtov_rsvd2_SHIFT	0
#define qtov_rsvd2_MASK		0x0003ffff
#define qtov_rsvd2_WORD		qtov		/* reserved */
};


typedef struct  _RPL {		/* Structure is in Big Endian format */
	uint32_t maxsize;
	uint32_t index;
} RPL;

typedef struct  _PORT_NUM_BLK {
	uint32_t portNum;
	uint32_t portID;
	struct lpfc_name portName;
} PORT_NUM_BLK;

typedef struct  _RPL_RSP {	/* Structure is in Big Endian format */
	uint32_t listLen;
	uint32_t index;
	PORT_NUM_BLK port_num_blk;
} RPL_RSP;

/* This is used for RSCN command */
typedef struct _D_ID {		/* Structure is in Big Endian format */
	union {
		uint32_t word;
		struct {
#ifdef __BIG_ENDIAN_BITFIELD
			uint8_t resv;
			uint8_t domain;
			uint8_t area;
			uint8_t id;
#else	/*  __LITTLE_ENDIAN_BITFIELD */
			uint8_t id;
			uint8_t area;
			uint8_t domain;
			uint8_t resv;
#endif
		} b;
	} un;
} D_ID;

#define RSCN_ADDRESS_FORMAT_PORT	0x0
#define RSCN_ADDRESS_FORMAT_AREA	0x1
#define RSCN_ADDRESS_FORMAT_DOMAIN	0x2
#define RSCN_ADDRESS_FORMAT_FABRIC	0x3
#define RSCN_ADDRESS_FORMAT_MASK	0x3

/*
 *  Structure to define all ELS Payload types
 */

typedef struct _ELS_PKT {	/* Structure is in Big Endian format */
	uint8_t elsCode;	/* FC Word 0, bit 24:31 */
	uint8_t elsByte1;
	uint8_t elsByte2;
	uint8_t elsByte3;
	union {
		struct ls_rjt lsRjt;	/* Payload for LS_RJT ELS response */
		struct serv_parm logi;	/* Payload for PLOGI/FLOGI/PDISC/ACC */
		LOGO logo;	/* Payload for PLOGO/FLOGO/ACC */
		PRLI prli;	/* Payload for PRLI/ACC */
		PRLO prlo;	/* Payload for PRLO/ACC */
		ADISC adisc;	/* Payload for ADISC/ACC */
		FARP farp;	/* Payload for FARP/ACC */
		FAN fan;	/* Payload for FAN */
		SCR scr;	/* Payload for SCR/ACC */
		RNID rnid;	/* Payload for RNID */
		uint8_t pad[128 - 4];	/* Pad out to payload of 128 bytes */
	} un;
} ELS_PKT;

/*
 * Link Cable Beacon (LCB) ELS Frame
 */

struct fc_lcb_request_frame {
	uint32_t      lcb_command;      /* ELS command opcode (0x81)     */
	uint8_t       lcb_sub_command;/* LCB Payload Word 1, bit 24:31 */
#define LPFC_LCB_ON		0x1
#define LPFC_LCB_OFF		0x2
	uint8_t       reserved[2];
	uint8_t	      capability;	/* LCB Payload Word 1, bit 0:7 */
	uint8_t       lcb_type; /* LCB Payload Word 2, bit 24:31 */
#define LPFC_LCB_GREEN		0x1
#define LPFC_LCB_AMBER		0x2
	uint8_t       lcb_frequency;    /* LCB Payload Word 2, bit 16:23 */
#define LCB_CAPABILITY_DURATION	1
#define BEACON_VERSION_V1	1
#define BEACON_VERSION_V0	0
	uint16_t      lcb_duration;     /* LCB Payload Word 2, bit 15:0  */
};

/*
 * Link Cable Beacon (LCB) ELS Response Frame
 */
struct fc_lcb_res_frame {
	uint32_t      lcb_ls_acc;       /* Acceptance of LCB request (0x02) */
	uint8_t       lcb_sub_command;/* LCB Payload Word 1, bit 24:31 */
	uint8_t       reserved[2];
	uint8_t	      capability;	/* LCB Payload Word 1, bit 0:7 */
	uint8_t       lcb_type; /* LCB Payload Word 2, bit 24:31 */
	uint8_t       lcb_frequency;    /* LCB Payload Word 2, bit 16:23 */
	uint16_t      lcb_duration;     /* LCB Payload Word 2, bit 15:0  */
};

/*
 * Read Diagnostic Parameters (RDP) ELS frame.
 */
#define SFF_PG0_IDENT_SFP              0x3

#define SFP_FLAG_PT_OPTICAL            0x0
#define SFP_FLAG_PT_SWLASER            0x01
#define SFP_FLAG_PT_LWLASER_LC1310     0x02
#define SFP_FLAG_PT_LWLASER_LL1550     0x03
#define SFP_FLAG_PT_MASK               0x0F
#define SFP_FLAG_PT_SHIFT              0

#define SFP_FLAG_IS_OPTICAL_PORT       0x01
#define SFP_FLAG_IS_OPTICAL_MASK       0x010
#define SFP_FLAG_IS_OPTICAL_SHIFT      4

#define SFP_FLAG_IS_DESC_VALID         0x01
#define SFP_FLAG_IS_DESC_VALID_MASK    0x020
#define SFP_FLAG_IS_DESC_VALID_SHIFT   5

#define SFP_FLAG_CT_UNKNOWN            0x0
#define SFP_FLAG_CT_SFP_PLUS           0x01
#define SFP_FLAG_CT_MASK               0x3C
#define SFP_FLAG_CT_SHIFT              6

struct fc_rdp_port_name_info {
	uint8_t wwnn[8];
	uint8_t wwpn[8];
};


/*
 * Link Error Status Block Structure (FC-FS-3) for RDP
 * This similar to RPS ELS
 */
struct fc_link_status {
	uint32_t      link_failure_cnt;
	uint32_t      loss_of_synch_cnt;
	uint32_t      loss_of_signal_cnt;
	uint32_t      primitive_seq_proto_err;
	uint32_t      invalid_trans_word;
	uint32_t      invalid_crc_cnt;

};

#define RDP_PORT_NAMES_DESC_TAG  0x00010003
struct fc_rdp_port_name_desc {
	uint32_t	tag;     /* 0001 0003h */
	uint32_t	length;  /* set to size of payload struct */
	struct fc_rdp_port_name_info  port_names;
};


struct fc_rdp_fec_info {
	uint32_t CorrectedBlocks;
	uint32_t UncorrectableBlocks;
};

#define RDP_FEC_DESC_TAG  0x00010005
struct fc_fec_rdp_desc {
	uint32_t tag;
	uint32_t length;
	struct fc_rdp_fec_info info;
};

struct fc_rdp_link_error_status_payload_info {
	struct fc_link_status link_status; /* 24 bytes */
	uint32_t  port_type;             /* bits 31-30 only */
};

#define RDP_LINK_ERROR_STATUS_DESC_TAG  0x00010002
struct fc_rdp_link_error_status_desc {
	uint32_t         tag;     /* 0001 0002h */
	uint32_t         length;  /* set to size of payload struct */
	struct fc_rdp_link_error_status_payload_info info;
};

#define VN_PT_PHY_UNKNOWN      0x00
#define VN_PT_PHY_PF_PORT      0x01
#define VN_PT_PHY_ETH_MAC      0x10
#define VN_PT_PHY_SHIFT                30

#define RDP_PS_1GB             0x8000
#define RDP_PS_2GB             0x4000
#define RDP_PS_4GB             0x2000
#define RDP_PS_10GB            0x1000
#define RDP_PS_8GB             0x0800
#define RDP_PS_16GB            0x0400
#define RDP_PS_32GB            0x0200
#define RDP_PS_64GB            0x0100
#define RDP_PS_128GB           0x0080
#define RDP_PS_256GB           0x0040

#define RDP_CAP_USER_CONFIGURED 0x0002
#define RDP_CAP_UNKNOWN         0x0001
#define RDP_PS_UNKNOWN          0x0002
#define RDP_PS_NOT_ESTABLISHED  0x0001

struct fc_rdp_port_speed {
	uint16_t   capabilities;
	uint16_t   speed;
};

struct fc_rdp_port_speed_info {
	struct fc_rdp_port_speed   port_speed;
};

#define RDP_PORT_SPEED_DESC_TAG  0x00010001
struct fc_rdp_port_speed_desc {
	uint32_t         tag;            /* 00010001h */
	uint32_t         length;         /* set to size of payload struct */
	struct fc_rdp_port_speed_info info;
};

#define RDP_NPORT_ID_SIZE      4
#define RDP_N_PORT_DESC_TAG    0x00000003
struct fc_rdp_nport_desc {
	uint32_t         tag;          /* 0000 0003h, big endian */
	uint32_t         length;       /* size of RDP_N_PORT_ID struct */
	uint32_t         nport_id : 12;
	uint32_t         reserved : 8;
};


struct fc_rdp_link_service_info {
	uint32_t         els_req;    /* Request payload word 0 value.*/
};

#define RDP_LINK_SERVICE_DESC_TAG  0x00000001
struct fc_rdp_link_service_desc {
	uint32_t         tag;     /* Descriptor tag  1 */
	uint32_t         length;  /* set to size of payload struct. */
	struct fc_rdp_link_service_info  payload;
				  /* must be ELS req Word 0(0x18) */
};

struct fc_rdp_sfp_info {
	uint16_t	temperature;
	uint16_t	vcc;
	uint16_t	tx_bias;
	uint16_t	tx_power;
	uint16_t	rx_power;
	uint16_t	flags;
};

#define RDP_SFP_DESC_TAG  0x00010000
struct fc_rdp_sfp_desc {
	uint32_t         tag;
	uint32_t         length;  /* set to size of sfp_info struct */
	struct fc_rdp_sfp_info sfp_info;
};

/* Buffer Credit Descriptor */
struct fc_rdp_bbc_info {
	uint32_t              port_bbc; /* FC_Port buffer-to-buffer credit */
	uint32_t              attached_port_bbc;
	uint32_t              rtt;      /* Round trip time */
};
#define RDP_BBC_DESC_TAG  0x00010006
struct fc_rdp_bbc_desc {
	uint32_t              tag;
	uint32_t              length;
	struct fc_rdp_bbc_info  bbc_info;
};

/* Optical Element Type Transgression Flags */
#define RDP_OET_LOW_WARNING  0x1
#define RDP_OET_HIGH_WARNING 0x2
#define RDP_OET_LOW_ALARM    0x4
#define RDP_OET_HIGH_ALARM   0x8

#define RDP_OED_TEMPERATURE  0x1
#define RDP_OED_VOLTAGE      0x2
#define RDP_OED_TXBIAS       0x3
#define RDP_OED_TXPOWER      0x4
#define RDP_OED_RXPOWER      0x5

#define RDP_OED_TYPE_SHIFT   28
/* Optical Element Data descriptor */
struct fc_rdp_oed_info {
	uint16_t            hi_alarm;
	uint16_t            lo_alarm;
	uint16_t            hi_warning;
	uint16_t            lo_warning;
	uint32_t            function_flags;
};
#define RDP_OED_DESC_TAG  0x00010007
struct fc_rdp_oed_sfp_desc {
	uint32_t             tag;
	uint32_t             length;
	struct fc_rdp_oed_info oed_info;
};

/* Optical Product Data descriptor */
struct fc_rdp_opd_sfp_info {
	uint8_t            vendor_name[16];
	uint8_t            model_number[16];
	uint8_t            serial_number[16];
	uint8_t            revision[4];
	uint8_t            date[8];
};

#define RDP_OPD_DESC_TAG  0x00010008
struct fc_rdp_opd_sfp_desc {
	uint32_t             tag;
	uint32_t             length;
	struct fc_rdp_opd_sfp_info opd_info;
};

struct fc_rdp_req_frame {
	uint32_t         rdp_command;           /* ELS command opcode (0x18)*/
	uint32_t         rdp_des_length;        /* RDP Payload Word 1 */
	struct fc_rdp_nport_desc nport_id_desc; /* RDP Payload Word 2 - 4 */
};


struct fc_rdp_res_frame {
	uint32_t    reply_sequence;		/* FC word0 LS_ACC or LS_RJT */
	uint32_t   length;			/* FC Word 1      */
	struct fc_rdp_link_service_desc link_service_desc;    /* Word 2 -4   */
	struct fc_rdp_sfp_desc sfp_desc;                      /* Word 5 -9   */
	struct fc_rdp_port_speed_desc portspeed_desc;         /* Word 10 -12 */
	struct fc_rdp_link_error_status_desc link_error_desc; /* Word 13 -21 */
	struct fc_rdp_port_name_desc diag_port_names_desc;    /* Word 22 -27 */
	struct fc_rdp_port_name_desc attached_port_names_desc;/* Word 28 -33 */
	struct fc_fec_rdp_desc fec_desc;                      /* FC word 34-37*/
	struct fc_rdp_bbc_desc bbc_desc;                      /* FC Word 38-42*/
	struct fc_rdp_oed_sfp_desc oed_temp_desc;             /* FC Word 43-47*/
	struct fc_rdp_oed_sfp_desc oed_voltage_desc;          /* FC word 48-52*/
	struct fc_rdp_oed_sfp_desc oed_txbias_desc;           /* FC word 53-57*/
	struct fc_rdp_oed_sfp_desc oed_txpower_desc;          /* FC word 58-62*/
	struct fc_rdp_oed_sfp_desc oed_rxpower_desc;          /* FC word 63-67*/
	struct fc_rdp_opd_sfp_desc opd_desc;                  /* FC word 68-84*/
};


/* UVEM */

#define LPFC_UVEM_SIZE 60
#define LPFC_UVEM_VEM_ID_DESC_SIZE 16
#define LPFC_UVEM_VE_MAP_DESC_SIZE 20

<<<<<<< HEAD
/* Definitions for HBA / Port attribute entries */

=======
#define VEM_ID_DESC_TAG  0x0001000A
struct lpfc_vem_id_desc {
	uint32_t tag;
	uint32_t length;
	uint8_t vem_id[16];
};

#define LPFC_QFPA_SIZE	4

#define INSTANTIATED_VE_DESC_TAG  0x0001000B
struct instantiated_ve_desc {
	uint32_t tag;
	uint32_t length;
	uint8_t global_vem_id[16];
	uint32_t word6;
#define lpfc_instantiated_local_id_SHIFT   0
#define lpfc_instantiated_local_id_MASK    0x000000ff
#define lpfc_instantiated_local_id_WORD    word6
#define lpfc_instantiated_nport_id_SHIFT   8
#define lpfc_instantiated_nport_id_MASK    0x00ffffff
#define lpfc_instantiated_nport_id_WORD    word6
};

#define DEINSTANTIATED_VE_DESC_TAG  0x0001000C
struct deinstantiated_ve_desc {
	uint32_t tag;
	uint32_t length;
	uint8_t global_vem_id[16];
	uint32_t word6;
#define lpfc_deinstantiated_nport_id_SHIFT   0
#define lpfc_deinstantiated_nport_id_MASK    0x000000ff
#define lpfc_deinstantiated_nport_id_WORD    word6
#define lpfc_deinstantiated_local_id_SHIFT   24
#define lpfc_deinstantiated_local_id_MASK    0x00ffffff
#define lpfc_deinstantiated_local_id_WORD    word6
};

/* Query Fabric Priority Allocation Response */
#define LPFC_PRIORITY_RANGE_DESC_SIZE 12

struct priority_range_desc {
	uint32_t tag;
	uint32_t length;
	uint8_t lo_range;
	uint8_t hi_range;
	uint8_t qos_priority;
	uint8_t local_ve_id;
};

struct fc_qfpa_res {
	uint32_t reply_sequence;	/* LS_ACC or LS_RJT */
	uint32_t length;	/* FC Word 1    */
	struct priority_range_desc desc[1];
};

/* Application Server command code */
/* VMID               */

#define SLI_CT_APP_SEV_Subtypes     0x20	/* Application Server subtype */

#define SLI_CTAS_GAPPIA_ENT    0x0100	/* Get Application Identifier */
#define SLI_CTAS_GALLAPPIA     0x0101	/* Get All Application Identifier */
#define SLI_CTAS_GALLAPPIA_ID  0x0102	/* Get All Application Identifier */
					/* for Nport */
#define SLI_CTAS_GAPPIA_IDAPP  0x0103	/* Get Application Identifier */
					/* for Nport */
#define SLI_CTAS_RAPP_IDENT    0x0200	/* Register Application Identifier */
#define SLI_CTAS_DAPP_IDENT    0x0300	/* Deregister Application */
					/* Identifier */
#define SLI_CTAS_DALLAPP_ID    0x0301	/* Deregister All Application */
					/* Identifier */

struct entity_id_object {
	uint8_t entity_id_len;
	uint8_t entity_id[255];	/* VM UUID */
};

struct app_id_object {
	uint32_t port_id;
	uint32_t app_id;
	struct entity_id_object obj;
};

struct lpfc_vmid_rapp_ident_list {
	uint32_t no_of_objects;
	struct entity_id_object obj[1];
};

struct lpfc_vmid_dapp_ident_list {
	uint32_t no_of_objects;
	struct entity_id_object obj[1];
};

#define GALLAPPIA_ID_LAST  0x80
struct lpfc_vmid_gallapp_ident_list {
	uint8_t control;
	uint8_t reserved[3];
	struct app_id_object app_id;
};

#define RAPP_IDENT_OFFSET  (offsetof(struct lpfc_sli_ct_request, un) + 4)
#define DAPP_IDENT_OFFSET  (offsetof(struct lpfc_sli_ct_request, un) + 4)
#define GALLAPPIA_ID_SIZE  (offsetof(struct lpfc_sli_ct_request, un) + 4)
#define DALLAPP_ID_SIZE    (offsetof(struct lpfc_sli_ct_request, un) + 4)

/******** FDMI ********/

/* lpfc_sli_ct_request defines the CT_IU preamble for FDMI commands */
#define  SLI_CT_FDMI_Subtypes     0x10	/* Management Service Subtype */

/* Definitions for HBA / Port attribute entries */

>>>>>>> c1084c27
/* Attribute Entry */
struct lpfc_fdmi_attr_entry {
	union {
		uint32_t AttrInt;
		uint8_t  AttrTypes[32];
		uint8_t  AttrString[256];
		struct lpfc_name AttrWWN;
	} un;
};

struct lpfc_fdmi_attr_def { /* Defined in TLV format */
	/* Structure is in Big Endian format */
	uint32_t AttrType:16;
	uint32_t AttrLen:16;
	/* Marks start of Value (ATTRIBUTE_ENTRY) */
	struct lpfc_fdmi_attr_entry AttrValue;
} __packed;

/*
 * HBA Attribute Block
 */
struct lpfc_fdmi_attr_block {
	uint32_t EntryCnt;		/* Number of HBA attribute entries */
	struct lpfc_fdmi_attr_entry Entry;	/* Variable-length array */
};

/*
 * Port Entry
 */
struct lpfc_fdmi_port_entry {
	struct lpfc_name PortName;
};

/*
 * HBA Identifier
 */
struct lpfc_fdmi_hba_ident {
	struct lpfc_name PortName;
};

/*
 * Registered Port List Format
 */
struct lpfc_fdmi_reg_port_list {
	uint32_t EntryCnt;
	struct lpfc_fdmi_port_entry pe;
} __packed;

/*
 * Register HBA(RHBA)
 */
struct lpfc_fdmi_reg_hba {
	struct lpfc_fdmi_hba_ident hi;
	struct lpfc_fdmi_reg_port_list rpl;
};

/******** MI MIB ********/
#define SLI_CT_MIB_Subtypes	0x11

/*
 * Register HBA Attributes (RHAT)
 */
struct lpfc_fdmi_reg_hbaattr {
	struct lpfc_name HBA_PortName;
	struct lpfc_fdmi_attr_block ab;
};

/*
 * Register Port Attributes (RPA)
 */
struct lpfc_fdmi_reg_portattr {
	struct lpfc_name PortName;
	struct lpfc_fdmi_attr_block ab;
};

/*
 * HBA MAnagement Operations Command Codes
 */
#define  SLI_MGMT_GRHL     0x100	/* Get registered HBA list */
#define  SLI_MGMT_GHAT     0x101	/* Get HBA attributes */
#define  SLI_MGMT_GRPL     0x102	/* Get registered Port list */
#define  SLI_MGMT_GPAT     0x110	/* Get Port attributes */
#define  SLI_MGMT_GPAS     0x120	/* Get Port Statistics */
#define  SLI_MGMT_RHBA     0x200	/* Register HBA */
#define  SLI_MGMT_RHAT     0x201	/* Register HBA attributes */
#define  SLI_MGMT_RPRT     0x210	/* Register Port */
#define  SLI_MGMT_RPA      0x211	/* Register Port attributes */
#define  SLI_MGMT_DHBA     0x300	/* De-register HBA */
#define  SLI_MGMT_DHAT     0x301	/* De-register HBA attributes */
#define  SLI_MGMT_DPRT     0x310	/* De-register Port */
#define  SLI_MGMT_DPA      0x311	/* De-register Port attributes */

#define LPFC_FDMI_MAX_RETRY     3  /* Max retries for a FDMI command */

/*
 * HBA Attribute Types
 */
#define  RHBA_NODENAME           0x1 /* 8 byte WWNN */
#define  RHBA_MANUFACTURER       0x2 /* 4 to 64 byte ASCII string */
#define  RHBA_SERIAL_NUMBER      0x3 /* 4 to 64 byte ASCII string */
#define  RHBA_MODEL              0x4 /* 4 to 256 byte ASCII string */
#define  RHBA_MODEL_DESCRIPTION  0x5 /* 4 to 256 byte ASCII string */
#define  RHBA_HARDWARE_VERSION   0x6 /* 4 to 256 byte ASCII string */
#define  RHBA_DRIVER_VERSION     0x7 /* 4 to 256 byte ASCII string */
#define  RHBA_OPTION_ROM_VERSION 0x8 /* 4 to 256 byte ASCII string */
#define  RHBA_FIRMWARE_VERSION   0x9 /* 4 to 256 byte ASCII string */
#define  RHBA_OS_NAME_VERSION	 0xa /* 4 to 256 byte ASCII string */
#define  RHBA_MAX_CT_PAYLOAD_LEN 0xb /* 32-bit unsigned int */
#define  RHBA_SYM_NODENAME       0xc /* 4 to 256 byte ASCII string */
#define  RHBA_VENDOR_INFO        0xd  /* 32-bit unsigned int */
#define  RHBA_NUM_PORTS          0xe  /* 32-bit unsigned int */
#define  RHBA_FABRIC_WWNN        0xf  /* 8 byte WWNN */
#define  RHBA_BIOS_VERSION       0x10 /* 4 to 256 byte ASCII string */
#define  RHBA_BIOS_STATE         0x11 /* 32-bit unsigned int */
#define  RHBA_VENDOR_ID          0xe0 /* 8 byte ASCII string */

/* Bit mask for all individual HBA attributes */
#define LPFC_FDMI_HBA_ATTR_wwnn			0x00000001
#define LPFC_FDMI_HBA_ATTR_manufacturer		0x00000002
#define LPFC_FDMI_HBA_ATTR_sn			0x00000004
#define LPFC_FDMI_HBA_ATTR_model		0x00000008
#define LPFC_FDMI_HBA_ATTR_description		0x00000010
#define LPFC_FDMI_HBA_ATTR_hdw_ver		0x00000020
#define LPFC_FDMI_HBA_ATTR_drvr_ver		0x00000040
#define LPFC_FDMI_HBA_ATTR_rom_ver		0x00000080
#define LPFC_FDMI_HBA_ATTR_fmw_ver		0x00000100
#define LPFC_FDMI_HBA_ATTR_os_ver		0x00000200
#define LPFC_FDMI_HBA_ATTR_ct_len		0x00000400
#define LPFC_FDMI_HBA_ATTR_symbolic_name	0x00000800
#define LPFC_FDMI_HBA_ATTR_vendor_info		0x00001000 /* Not used */
#define LPFC_FDMI_HBA_ATTR_num_ports		0x00002000
#define LPFC_FDMI_HBA_ATTR_fabric_wwnn		0x00004000
#define LPFC_FDMI_HBA_ATTR_bios_ver		0x00008000
#define LPFC_FDMI_HBA_ATTR_bios_state		0x00010000 /* Not used */
#define LPFC_FDMI_HBA_ATTR_vendor_id		0x00020000

/* Bit mask for FDMI-1 defined HBA attributes */
#define LPFC_FDMI1_HBA_ATTR			0x000007ff

/* Bit mask for FDMI-2 defined HBA attributes */
/* Skip vendor_info and bios_state */
#define LPFC_FDMI2_HBA_ATTR			0x0002efff

/*
 * Port Attribute Types
 */
#define  RPRT_SUPPORTED_FC4_TYPES     0x1 /* 32 byte binary array */
#define  RPRT_SUPPORTED_SPEED         0x2 /* 32-bit unsigned int */
#define  RPRT_PORT_SPEED              0x3 /* 32-bit unsigned int */
#define  RPRT_MAX_FRAME_SIZE          0x4 /* 32-bit unsigned int */
#define  RPRT_OS_DEVICE_NAME          0x5 /* 4 to 256 byte ASCII string */
#define  RPRT_HOST_NAME               0x6 /* 4 to 256 byte ASCII string */
#define  RPRT_NODENAME                0x7 /* 8 byte WWNN */
#define  RPRT_PORTNAME                0x8 /* 8 byte WWPN */
#define  RPRT_SYM_PORTNAME            0x9 /* 4 to 256 byte ASCII string */
#define  RPRT_PORT_TYPE               0xa /* 32-bit unsigned int */
#define  RPRT_SUPPORTED_CLASS         0xb /* 32-bit unsigned int */
#define  RPRT_FABRICNAME              0xc /* 8 byte Fabric WWPN */
#define  RPRT_ACTIVE_FC4_TYPES        0xd /* 32 byte binary array */
#define  RPRT_PORT_STATE              0x101 /* 32-bit unsigned int */
#define  RPRT_DISC_PORT               0x102 /* 32-bit unsigned int */
#define  RPRT_PORT_ID                 0x103 /* 32-bit unsigned int */
#define  RPRT_VENDOR_MI               0xf047 /* vendor ascii string */
#define  RPRT_SMART_SERVICE           0xf100 /* 4 to 256 byte ASCII string */
#define  RPRT_SMART_GUID              0xf101 /* 8 byte WWNN + 8 byte WWPN */
#define  RPRT_SMART_VERSION           0xf102 /* 4 to 256 byte ASCII string */
#define  RPRT_SMART_MODEL             0xf103 /* 4 to 256 byte ASCII string */
#define  RPRT_SMART_PORT_INFO         0xf104 /* 32-bit unsigned int */
#define  RPRT_SMART_QOS               0xf105 /* 32-bit unsigned int */
#define  RPRT_SMART_SECURITY          0xf106 /* 32-bit unsigned int */

/* Bit mask for all individual PORT attributes */
#define LPFC_FDMI_PORT_ATTR_fc4type		0x00000001
#define LPFC_FDMI_PORT_ATTR_support_speed	0x00000002
#define LPFC_FDMI_PORT_ATTR_speed		0x00000004
#define LPFC_FDMI_PORT_ATTR_max_frame		0x00000008
#define LPFC_FDMI_PORT_ATTR_os_devname		0x00000010
#define LPFC_FDMI_PORT_ATTR_host_name		0x00000020
#define LPFC_FDMI_PORT_ATTR_wwnn		0x00000040
#define LPFC_FDMI_PORT_ATTR_wwpn		0x00000080
#define LPFC_FDMI_PORT_ATTR_symbolic_name	0x00000100
#define LPFC_FDMI_PORT_ATTR_port_type		0x00000200
#define LPFC_FDMI_PORT_ATTR_class		0x00000400
#define LPFC_FDMI_PORT_ATTR_fabric_wwpn		0x00000800
#define LPFC_FDMI_PORT_ATTR_port_state		0x00001000
#define LPFC_FDMI_PORT_ATTR_active_fc4type	0x00002000
#define LPFC_FDMI_PORT_ATTR_num_disc		0x00004000
#define LPFC_FDMI_PORT_ATTR_nportid		0x00008000
#define LPFC_FDMI_SMART_ATTR_service		0x00010000 /* Vendor specific */
#define LPFC_FDMI_SMART_ATTR_guid		0x00020000 /* Vendor specific */
#define LPFC_FDMI_SMART_ATTR_version		0x00040000 /* Vendor specific */
#define LPFC_FDMI_SMART_ATTR_model		0x00080000 /* Vendor specific */
#define LPFC_FDMI_SMART_ATTR_port_info		0x00100000 /* Vendor specific */
#define LPFC_FDMI_SMART_ATTR_qos		0x00200000 /* Vendor specific */
#define LPFC_FDMI_SMART_ATTR_security		0x00400000 /* Vendor specific */
#define LPFC_FDMI_VENDOR_ATTR_mi		0x00800000 /* Vendor specific */

/* Bit mask for FDMI-1 defined PORT attributes */
#define LPFC_FDMI1_PORT_ATTR			0x0000003f

/* Bit mask for FDMI-2 defined PORT attributes */
#define LPFC_FDMI2_PORT_ATTR			0x0000ffff

/* Bit mask for Smart SAN defined PORT attributes */
#define LPFC_FDMI2_SMART_ATTR			0x007fffff

/* Defines for PORT port state attribute */
#define LPFC_FDMI_PORTSTATE_UNKNOWN	1
#define LPFC_FDMI_PORTSTATE_ONLINE	2

/* Defines for PORT port type attribute */
#define LPFC_FDMI_PORTTYPE_UNKNOWN	0
#define LPFC_FDMI_PORTTYPE_NPORT	1
#define LPFC_FDMI_PORTTYPE_NLPORT	2

/*
 *  Begin HBA configuration parameters.
 *  The PCI configuration register BAR assignments are:
 *  BAR0, offset 0x10 - SLIM base memory address
 *  BAR1, offset 0x14 - SLIM base memory high address
 *  BAR2, offset 0x18 - REGISTER base memory address
 *  BAR3, offset 0x1c - REGISTER base memory high address
 *  BAR4, offset 0x20 - BIU I/O registers
 *  BAR5, offset 0x24 - REGISTER base io high address
 */

/* Number of rings currently used and available. */
#define MAX_SLI3_CONFIGURED_RINGS     3
#define MAX_SLI3_RINGS                4

/* IOCB / Mailbox is owned by FireFly */
#define OWN_CHIP        1

/* IOCB / Mailbox is owned by Host */
#define OWN_HOST        0

/* Number of 4-byte words in an IOCB. */
#define IOCB_WORD_SZ    8

/* network headers for Dfctl field */
#define FC_NET_HDR      0x20

/* Start FireFly Register definitions */
#define PCI_VENDOR_ID_EMULEX        0x10df
#define PCI_DEVICE_ID_FIREFLY       0x1ae5
#define PCI_DEVICE_ID_PROTEUS_VF    0xe100
#define PCI_DEVICE_ID_BALIUS        0xe131
#define PCI_DEVICE_ID_PROTEUS_PF    0xe180
#define PCI_DEVICE_ID_LANCER_FC     0xe200
#define PCI_DEVICE_ID_LANCER_FC_VF  0xe208
#define PCI_DEVICE_ID_LANCER_FCOE   0xe260
#define PCI_DEVICE_ID_LANCER_FCOE_VF 0xe268
#define PCI_DEVICE_ID_LANCER_G6_FC  0xe300
#define PCI_DEVICE_ID_LANCER_G7_FC  0xf400
#define PCI_DEVICE_ID_LANCER_G7P_FC 0xf500
#define PCI_DEVICE_ID_SAT_SMB       0xf011
#define PCI_DEVICE_ID_SAT_MID       0xf015
#define PCI_DEVICE_ID_RFLY          0xf095
#define PCI_DEVICE_ID_PFLY          0xf098
#define PCI_DEVICE_ID_LP101         0xf0a1
#define PCI_DEVICE_ID_TFLY          0xf0a5
#define PCI_DEVICE_ID_BSMB          0xf0d1
#define PCI_DEVICE_ID_BMID          0xf0d5
#define PCI_DEVICE_ID_ZSMB          0xf0e1
#define PCI_DEVICE_ID_ZMID          0xf0e5
#define PCI_DEVICE_ID_NEPTUNE       0xf0f5
#define PCI_DEVICE_ID_NEPTUNE_SCSP  0xf0f6
#define PCI_DEVICE_ID_NEPTUNE_DCSP  0xf0f7
#define PCI_DEVICE_ID_SAT           0xf100
#define PCI_DEVICE_ID_SAT_SCSP      0xf111
#define PCI_DEVICE_ID_SAT_DCSP      0xf112
#define PCI_DEVICE_ID_FALCON        0xf180
#define PCI_DEVICE_ID_SUPERFLY      0xf700
#define PCI_DEVICE_ID_DRAGONFLY     0xf800
#define PCI_DEVICE_ID_CENTAUR       0xf900
#define PCI_DEVICE_ID_PEGASUS       0xf980
#define PCI_DEVICE_ID_THOR          0xfa00
#define PCI_DEVICE_ID_VIPER         0xfb00
#define PCI_DEVICE_ID_LP10000S      0xfc00
#define PCI_DEVICE_ID_LP11000S      0xfc10
#define PCI_DEVICE_ID_LPE11000S     0xfc20
#define PCI_DEVICE_ID_SAT_S         0xfc40
#define PCI_DEVICE_ID_PROTEUS_S     0xfc50
#define PCI_DEVICE_ID_HELIOS        0xfd00
#define PCI_DEVICE_ID_HELIOS_SCSP   0xfd11
#define PCI_DEVICE_ID_HELIOS_DCSP   0xfd12
#define PCI_DEVICE_ID_ZEPHYR        0xfe00
#define PCI_DEVICE_ID_HORNET        0xfe05
#define PCI_DEVICE_ID_ZEPHYR_SCSP   0xfe11
#define PCI_DEVICE_ID_ZEPHYR_DCSP   0xfe12
#define PCI_VENDOR_ID_SERVERENGINE  0x19a2
#define PCI_DEVICE_ID_TIGERSHARK    0x0704
#define PCI_DEVICE_ID_TOMCAT        0x0714
#define PCI_DEVICE_ID_SKYHAWK       0x0724
#define PCI_DEVICE_ID_SKYHAWK_VF    0x072c

#define JEDEC_ID_ADDRESS            0x0080001c
#define FIREFLY_JEDEC_ID            0x1ACC
#define SUPERFLY_JEDEC_ID           0x0020
#define DRAGONFLY_JEDEC_ID          0x0021
#define DRAGONFLY_V2_JEDEC_ID       0x0025
#define CENTAUR_2G_JEDEC_ID         0x0026
#define CENTAUR_1G_JEDEC_ID         0x0028
#define PEGASUS_ORION_JEDEC_ID      0x0036
#define PEGASUS_JEDEC_ID            0x0038
#define THOR_JEDEC_ID               0x0012
#define HELIOS_JEDEC_ID             0x0364
#define ZEPHYR_JEDEC_ID             0x0577
#define VIPER_JEDEC_ID              0x4838
#define SATURN_JEDEC_ID             0x1004
#define HORNET_JDEC_ID              0x2057706D

#define JEDEC_ID_MASK               0x0FFFF000
#define JEDEC_ID_SHIFT              12
#define FC_JEDEC_ID(id)             ((id & JEDEC_ID_MASK) >> JEDEC_ID_SHIFT)

typedef struct {		/* FireFly BIU registers */
	uint32_t hostAtt;	/* See definitions for Host Attention
				   register */
	uint32_t chipAtt;	/* See definitions for Chip Attention
				   register */
	uint32_t hostStatus;	/* See definitions for Host Status register */
	uint32_t hostControl;	/* See definitions for Host Control register */
	uint32_t buiConfig;	/* See definitions for BIU configuration
				   register */
} FF_REGS;

/* IO Register size in bytes */
#define FF_REG_AREA_SIZE       256

/* Host Attention Register */

#define HA_REG_OFFSET  0	/* Byte offset from register base address */

#define HA_R0RE_REQ    0x00000001	/* Bit  0 */
#define HA_R0CE_RSP    0x00000002	/* Bit  1 */
#define HA_R0ATT       0x00000008	/* Bit  3 */
#define HA_R1RE_REQ    0x00000010	/* Bit  4 */
#define HA_R1CE_RSP    0x00000020	/* Bit  5 */
#define HA_R1ATT       0x00000080	/* Bit  7 */
#define HA_R2RE_REQ    0x00000100	/* Bit  8 */
#define HA_R2CE_RSP    0x00000200	/* Bit  9 */
#define HA_R2ATT       0x00000800	/* Bit 11 */
#define HA_R3RE_REQ    0x00001000	/* Bit 12 */
#define HA_R3CE_RSP    0x00002000	/* Bit 13 */
#define HA_R3ATT       0x00008000	/* Bit 15 */
#define HA_LATT        0x20000000	/* Bit 29 */
#define HA_MBATT       0x40000000	/* Bit 30 */
#define HA_ERATT       0x80000000	/* Bit 31 */

#define HA_RXRE_REQ    0x00000001	/* Bit  0 */
#define HA_RXCE_RSP    0x00000002	/* Bit  1 */
#define HA_RXATT       0x00000008	/* Bit  3 */
#define HA_RXMASK      0x0000000f

#define HA_R0_CLR_MSK	(HA_R0RE_REQ | HA_R0CE_RSP | HA_R0ATT)
#define HA_R1_CLR_MSK	(HA_R1RE_REQ | HA_R1CE_RSP | HA_R1ATT)
#define HA_R2_CLR_MSK	(HA_R2RE_REQ | HA_R2CE_RSP | HA_R2ATT)
#define HA_R3_CLR_MSK	(HA_R3RE_REQ | HA_R3CE_RSP | HA_R3ATT)

#define HA_R0_POS	3
#define HA_R1_POS	7
#define HA_R2_POS	11
#define HA_R3_POS	15
#define HA_LE_POS	29
#define HA_MB_POS	30
#define HA_ER_POS	31
/* Chip Attention Register */

#define CA_REG_OFFSET  4	/* Byte offset from register base address */

#define CA_R0CE_REQ    0x00000001	/* Bit  0 */
#define CA_R0RE_RSP    0x00000002	/* Bit  1 */
#define CA_R0ATT       0x00000008	/* Bit  3 */
#define CA_R1CE_REQ    0x00000010	/* Bit  4 */
#define CA_R1RE_RSP    0x00000020	/* Bit  5 */
#define CA_R1ATT       0x00000080	/* Bit  7 */
#define CA_R2CE_REQ    0x00000100	/* Bit  8 */
#define CA_R2RE_RSP    0x00000200	/* Bit  9 */
#define CA_R2ATT       0x00000800	/* Bit 11 */
#define CA_R3CE_REQ    0x00001000	/* Bit 12 */
#define CA_R3RE_RSP    0x00002000	/* Bit 13 */
#define CA_R3ATT       0x00008000	/* Bit 15 */
#define CA_MBATT       0x40000000	/* Bit 30 */

/* Host Status Register */

#define HS_REG_OFFSET  8	/* Byte offset from register base address */

#define HS_MBRDY       0x00400000	/* Bit 22 */
#define HS_FFRDY       0x00800000	/* Bit 23 */
#define HS_FFER8       0x01000000	/* Bit 24 */
#define HS_FFER7       0x02000000	/* Bit 25 */
#define HS_FFER6       0x04000000	/* Bit 26 */
#define HS_FFER5       0x08000000	/* Bit 27 */
#define HS_FFER4       0x10000000	/* Bit 28 */
#define HS_FFER3       0x20000000	/* Bit 29 */
#define HS_FFER2       0x40000000	/* Bit 30 */
#define HS_FFER1       0x80000000	/* Bit 31 */
#define HS_CRIT_TEMP   0x00000100	/* Bit 8  */
#define HS_FFERM       0xFF000100	/* Mask for error bits 31:24 and 8 */
#define UNPLUG_ERR     0x00000001	/* Indicate pci hot unplug */
/* Host Control Register */

#define HC_REG_OFFSET  12	/* Byte offset from register base address */

#define HC_MBINT_ENA   0x00000001	/* Bit  0 */
#define HC_R0INT_ENA   0x00000002	/* Bit  1 */
#define HC_R1INT_ENA   0x00000004	/* Bit  2 */
#define HC_R2INT_ENA   0x00000008	/* Bit  3 */
#define HC_R3INT_ENA   0x00000010	/* Bit  4 */
#define HC_INITHBI     0x02000000	/* Bit 25 */
#define HC_INITMB      0x04000000	/* Bit 26 */
#define HC_INITFF      0x08000000	/* Bit 27 */
#define HC_LAINT_ENA   0x20000000	/* Bit 29 */
#define HC_ERINT_ENA   0x80000000	/* Bit 31 */

/* Message Signaled Interrupt eXtension (MSI-X) message identifiers */
#define MSIX_DFLT_ID	0
#define MSIX_RNG0_ID	0
#define MSIX_RNG1_ID	1
#define MSIX_RNG2_ID	2
#define MSIX_RNG3_ID	3

#define MSIX_LINK_ID	4
#define MSIX_MBOX_ID	5

#define MSIX_SPARE0_ID	6
#define MSIX_SPARE1_ID	7

/* Mailbox Commands */
#define MBX_SHUTDOWN        0x00	/* terminate testing */
#define MBX_LOAD_SM         0x01
#define MBX_READ_NV         0x02
#define MBX_WRITE_NV        0x03
#define MBX_RUN_BIU_DIAG    0x04
#define MBX_INIT_LINK       0x05
#define MBX_DOWN_LINK       0x06
#define MBX_CONFIG_LINK     0x07
#define MBX_CONFIG_RING     0x09
#define MBX_RESET_RING      0x0A
#define MBX_READ_CONFIG     0x0B
#define MBX_READ_RCONFIG    0x0C
#define MBX_READ_SPARM      0x0D
#define MBX_READ_STATUS     0x0E
#define MBX_READ_RPI        0x0F
#define MBX_READ_XRI        0x10
#define MBX_READ_REV        0x11
#define MBX_READ_LNK_STAT   0x12
#define MBX_REG_LOGIN       0x13
#define MBX_UNREG_LOGIN     0x14
#define MBX_CLEAR_LA        0x16
#define MBX_DUMP_MEMORY     0x17
#define MBX_DUMP_CONTEXT    0x18
#define MBX_RUN_DIAGS       0x19
#define MBX_RESTART         0x1A
#define MBX_UPDATE_CFG      0x1B
#define MBX_DOWN_LOAD       0x1C
#define MBX_DEL_LD_ENTRY    0x1D
#define MBX_RUN_PROGRAM     0x1E
#define MBX_SET_MASK        0x20
#define MBX_SET_VARIABLE    0x21
#define MBX_UNREG_D_ID      0x23
#define MBX_KILL_BOARD      0x24
#define MBX_CONFIG_FARP     0x25
#define MBX_BEACON          0x2A
#define MBX_CONFIG_MSI      0x30
#define MBX_HEARTBEAT       0x31
#define MBX_WRITE_VPARMS    0x32
#define MBX_ASYNCEVT_ENABLE 0x33
#define MBX_READ_EVENT_LOG_STATUS 0x37
#define MBX_READ_EVENT_LOG  0x38
#define MBX_WRITE_EVENT_LOG 0x39

#define MBX_PORT_CAPABILITIES 0x3B
#define MBX_PORT_IOV_CONTROL 0x3C

#define MBX_CONFIG_HBQ	    0x7C
#define MBX_LOAD_AREA       0x81
#define MBX_RUN_BIU_DIAG64  0x84
#define MBX_CONFIG_PORT     0x88
#define MBX_READ_SPARM64    0x8D
#define MBX_READ_RPI64      0x8F
#define MBX_REG_LOGIN64     0x93
#define MBX_READ_TOPOLOGY   0x95
#define MBX_REG_VPI	    0x96
#define MBX_UNREG_VPI	    0x97

#define MBX_WRITE_WWN       0x98
#define MBX_SET_DEBUG       0x99
#define MBX_LOAD_EXP_ROM    0x9C
#define MBX_SLI4_CONFIG	    0x9B
#define MBX_SLI4_REQ_FTRS   0x9D
#define MBX_MAX_CMDS        0x9E
#define MBX_RESUME_RPI      0x9E
#define MBX_SLI2_CMD_MASK   0x80
#define MBX_REG_VFI         0x9F
#define MBX_REG_FCFI        0xA0
#define MBX_UNREG_VFI       0xA1
#define MBX_UNREG_FCFI	    0xA2
#define MBX_INIT_VFI        0xA3
#define MBX_INIT_VPI        0xA4
#define MBX_ACCESS_VDATA    0xA5
#define MBX_REG_FCFI_MRQ    0xAF

#define MBX_AUTH_PORT       0xF8
#define MBX_SECURITY_MGMT   0xF9

/* IOCB Commands */

#define CMD_RCV_SEQUENCE_CX     0x01
#define CMD_XMIT_SEQUENCE_CR    0x02
#define CMD_XMIT_SEQUENCE_CX    0x03
#define CMD_XMIT_BCAST_CN       0x04
#define CMD_XMIT_BCAST_CX       0x05
#define CMD_QUE_RING_BUF_CN     0x06
#define CMD_QUE_XRI_BUF_CX      0x07
#define CMD_IOCB_CONTINUE_CN    0x08
#define CMD_RET_XRI_BUF_CX      0x09
#define CMD_ELS_REQUEST_CR      0x0A
#define CMD_ELS_REQUEST_CX      0x0B
#define CMD_RCV_ELS_REQ_CX      0x0D
#define CMD_ABORT_XRI_CN        0x0E
#define CMD_ABORT_XRI_CX        0x0F
#define CMD_CLOSE_XRI_CN        0x10
#define CMD_CLOSE_XRI_CX        0x11
#define CMD_CREATE_XRI_CR       0x12
#define CMD_CREATE_XRI_CX       0x13
#define CMD_GET_RPI_CN          0x14
#define CMD_XMIT_ELS_RSP_CX     0x15
#define CMD_GET_RPI_CR          0x16
#define CMD_XRI_ABORTED_CX      0x17
#define CMD_FCP_IWRITE_CR       0x18
#define CMD_FCP_IWRITE_CX       0x19
#define CMD_FCP_IREAD_CR        0x1A
#define CMD_FCP_IREAD_CX        0x1B
#define CMD_FCP_ICMND_CR        0x1C
#define CMD_FCP_ICMND_CX        0x1D
#define CMD_FCP_TSEND_CX        0x1F
#define CMD_FCP_TRECEIVE_CX     0x21
#define CMD_FCP_TRSP_CX	        0x23
#define CMD_FCP_AUTO_TRSP_CX    0x29

#define CMD_ADAPTER_MSG         0x20
#define CMD_ADAPTER_DUMP        0x22

/*  SLI_2 IOCB Command Set */

#define CMD_ASYNC_STATUS        0x7C
#define CMD_RCV_SEQUENCE64_CX   0x81
#define CMD_XMIT_SEQUENCE64_CR  0x82
#define CMD_XMIT_SEQUENCE64_CX  0x83
#define CMD_XMIT_BCAST64_CN     0x84
#define CMD_XMIT_BCAST64_CX     0x85
#define CMD_QUE_RING_BUF64_CN   0x86
#define CMD_QUE_XRI_BUF64_CX    0x87
#define CMD_IOCB_CONTINUE64_CN  0x88
#define CMD_RET_XRI_BUF64_CX    0x89
#define CMD_ELS_REQUEST64_CR    0x8A
#define CMD_ELS_REQUEST64_CX    0x8B
#define CMD_ABORT_MXRI64_CN     0x8C
#define CMD_RCV_ELS_REQ64_CX    0x8D
#define CMD_XMIT_ELS_RSP64_CX   0x95
#define CMD_XMIT_BLS_RSP64_CX   0x97
#define CMD_FCP_IWRITE64_CR     0x98
#define CMD_FCP_IWRITE64_CX     0x99
#define CMD_FCP_IREAD64_CR      0x9A
#define CMD_FCP_IREAD64_CX      0x9B
#define CMD_FCP_ICMND64_CR      0x9C
#define CMD_FCP_ICMND64_CX      0x9D
#define CMD_FCP_TSEND64_CX      0x9F
#define CMD_FCP_TRECEIVE64_CX   0xA1
#define CMD_FCP_TRSP64_CX       0xA3

#define CMD_QUE_XRI64_CX	0xB3
#define CMD_IOCB_RCV_SEQ64_CX	0xB5
#define CMD_IOCB_RCV_ELS64_CX	0xB7
#define CMD_IOCB_RET_XRI64_CX	0xB9
#define CMD_IOCB_RCV_CONT64_CX	0xBB

#define CMD_GEN_REQUEST64_CR    0xC2
#define CMD_GEN_REQUEST64_CX    0xC3

/* Unhandled SLI-3 Commands */
#define CMD_IOCB_XMIT_MSEQ64_CR		0xB0
#define CMD_IOCB_XMIT_MSEQ64_CX		0xB1
#define CMD_IOCB_RCV_SEQ_LIST64_CX	0xC1
#define CMD_IOCB_RCV_ELS_LIST64_CX	0xCD
#define CMD_IOCB_CLOSE_EXTENDED_CN	0xB6
#define CMD_IOCB_ABORT_EXTENDED_CN	0xBA
#define CMD_IOCB_RET_HBQE64_CN		0xCA
#define CMD_IOCB_FCP_IBIDIR64_CR	0xAC
#define CMD_IOCB_FCP_IBIDIR64_CX	0xAD
#define CMD_IOCB_FCP_ITASKMGT64_CX	0xAF
#define CMD_IOCB_LOGENTRY_CN		0x94
#define CMD_IOCB_LOGENTRY_ASYNC_CN	0x96

/* Data Security SLI Commands */
#define DSSCMD_IWRITE64_CR		0xF8
#define DSSCMD_IWRITE64_CX		0xF9
#define DSSCMD_IREAD64_CR		0xFA
#define DSSCMD_IREAD64_CX		0xFB

#define CMD_MAX_IOCB_CMD        0xFB
#define CMD_IOCB_MASK           0xff

#define MAX_MSG_DATA            28	/* max msg data in CMD_ADAPTER_MSG
					   iocb */
#define LPFC_MAX_ADPTMSG         32	/* max msg data */
/*
 *  Define Status
 */
#define MBX_SUCCESS                 0
#define MBXERR_NUM_RINGS            1
#define MBXERR_NUM_IOCBS            2
#define MBXERR_IOCBS_EXCEEDED       3
#define MBXERR_BAD_RING_NUMBER      4
#define MBXERR_MASK_ENTRIES_RANGE   5
#define MBXERR_MASKS_EXCEEDED       6
#define MBXERR_BAD_PROFILE          7
#define MBXERR_BAD_DEF_CLASS        8
#define MBXERR_BAD_MAX_RESPONDER    9
#define MBXERR_BAD_MAX_ORIGINATOR   10
#define MBXERR_RPI_REGISTERED       11
#define MBXERR_RPI_FULL             12
#define MBXERR_NO_RESOURCES         13
#define MBXERR_BAD_RCV_LENGTH       14
#define MBXERR_DMA_ERROR            15
#define MBXERR_ERROR                16
#define MBXERR_LINK_DOWN            0x33
#define MBXERR_SEC_NO_PERMISSION    0xF02
#define MBX_NOT_FINISHED            255

#define MBX_BUSY                   0xffffff /* Attempted cmd to busy Mailbox */
#define MBX_TIMEOUT                0xfffffe /* time-out expired waiting for */

#define TEMPERATURE_OFFSET 0xB0	/* Slim offset for critical temperature event */

/*
 * return code Fail
 */
#define FAILURE 1

/*
 *    Begin Structure Definitions for Mailbox Commands
 */

typedef struct {
#ifdef __BIG_ENDIAN_BITFIELD
	uint8_t tval;
	uint8_t tmask;
	uint8_t rval;
	uint8_t rmask;
#else	/*  __LITTLE_ENDIAN_BITFIELD */
	uint8_t rmask;
	uint8_t rval;
	uint8_t tmask;
	uint8_t tval;
#endif
} RR_REG;

struct ulp_bde {
	uint32_t bdeAddress;
#ifdef __BIG_ENDIAN_BITFIELD
	uint32_t bdeReserved:4;
	uint32_t bdeAddrHigh:4;
	uint32_t bdeSize:24;
#else	/*  __LITTLE_ENDIAN_BITFIELD */
	uint32_t bdeSize:24;
	uint32_t bdeAddrHigh:4;
	uint32_t bdeReserved:4;
#endif
};

typedef struct ULP_BDL {	/* SLI-2 */
#ifdef __BIG_ENDIAN_BITFIELD
	uint32_t bdeFlags:8;	/* BDL Flags */
	uint32_t bdeSize:24;	/* Size of BDL array in host memory (bytes) */
#else	/*  __LITTLE_ENDIAN_BITFIELD */
	uint32_t bdeSize:24;	/* Size of BDL array in host memory (bytes) */
	uint32_t bdeFlags:8;	/* BDL Flags */
#endif

	uint32_t addrLow;	/* Address 0:31 */
	uint32_t addrHigh;	/* Address 32:63 */
	uint32_t ulpIoTag32;	/* Can be used for 32 bit I/O Tag */
} ULP_BDL;

/*
 * BlockGuard Definitions
 */

enum lpfc_protgrp_type {
	LPFC_PG_TYPE_INVALID = 0, /* used to indicate errors                  */
	LPFC_PG_TYPE_NO_DIF,	  /* no DIF data pointed to by prot grp       */
	LPFC_PG_TYPE_EMBD_DIF,	  /* DIF is embedded (inline) with data       */
	LPFC_PG_TYPE_DIF_BUF	  /* DIF has its own scatter/gather list      */
};

/* PDE Descriptors */
#define LPFC_PDE5_DESCRIPTOR		0x85
#define LPFC_PDE6_DESCRIPTOR		0x86
#define LPFC_PDE7_DESCRIPTOR		0x87

/* BlockGuard Opcodes */
#define BG_OP_IN_NODIF_OUT_CRC		0x0
#define	BG_OP_IN_CRC_OUT_NODIF		0x1
#define	BG_OP_IN_NODIF_OUT_CSUM		0x2
#define	BG_OP_IN_CSUM_OUT_NODIF		0x3
#define	BG_OP_IN_CRC_OUT_CRC		0x4
#define	BG_OP_IN_CSUM_OUT_CSUM		0x5
#define	BG_OP_IN_CRC_OUT_CSUM		0x6
#define	BG_OP_IN_CSUM_OUT_CRC		0x7
#define	BG_OP_RAW_MODE			0x8

struct lpfc_pde5 {
	uint32_t word0;
#define pde5_type_SHIFT		24
#define pde5_type_MASK		0x000000ff
#define pde5_type_WORD		word0
#define pde5_rsvd0_SHIFT	0
#define pde5_rsvd0_MASK		0x00ffffff
#define pde5_rsvd0_WORD		word0
	uint32_t reftag;	/* Reference Tag Value			*/
	uint32_t reftagtr;	/* Reference Tag Translation Value 	*/
};

struct lpfc_pde6 {
	uint32_t word0;
#define pde6_type_SHIFT		24
#define pde6_type_MASK		0x000000ff
#define pde6_type_WORD		word0
#define pde6_rsvd0_SHIFT	0
#define pde6_rsvd0_MASK		0x00ffffff
#define pde6_rsvd0_WORD		word0
	uint32_t word1;
#define pde6_rsvd1_SHIFT	26
#define pde6_rsvd1_MASK		0x0000003f
#define pde6_rsvd1_WORD		word1
#define pde6_na_SHIFT		25
#define pde6_na_MASK		0x00000001
#define pde6_na_WORD		word1
#define pde6_rsvd2_SHIFT	16
#define pde6_rsvd2_MASK		0x000001FF
#define pde6_rsvd2_WORD		word1
#define pde6_apptagtr_SHIFT	0
#define pde6_apptagtr_MASK	0x0000ffff
#define pde6_apptagtr_WORD	word1
	uint32_t word2;
#define pde6_optx_SHIFT		28
#define pde6_optx_MASK		0x0000000f
#define pde6_optx_WORD		word2
#define pde6_oprx_SHIFT		24
#define pde6_oprx_MASK		0x0000000f
#define pde6_oprx_WORD		word2
#define pde6_nr_SHIFT		23
#define pde6_nr_MASK		0x00000001
#define pde6_nr_WORD		word2
#define pde6_ce_SHIFT		22
#define pde6_ce_MASK		0x00000001
#define pde6_ce_WORD		word2
#define pde6_re_SHIFT		21
#define pde6_re_MASK		0x00000001
#define pde6_re_WORD		word2
#define pde6_ae_SHIFT		20
#define pde6_ae_MASK		0x00000001
#define pde6_ae_WORD		word2
#define pde6_ai_SHIFT		19
#define pde6_ai_MASK		0x00000001
#define pde6_ai_WORD		word2
#define pde6_bs_SHIFT		16
#define pde6_bs_MASK		0x00000007
#define pde6_bs_WORD		word2
#define pde6_apptagval_SHIFT	0
#define pde6_apptagval_MASK	0x0000ffff
#define pde6_apptagval_WORD	word2
};

struct lpfc_pde7 {
	uint32_t word0;
#define pde7_type_SHIFT		24
#define pde7_type_MASK		0x000000ff
#define pde7_type_WORD		word0
#define pde7_rsvd0_SHIFT	0
#define pde7_rsvd0_MASK		0x00ffffff
#define pde7_rsvd0_WORD		word0
	uint32_t addrHigh;
	uint32_t addrLow;
};

/* Structure for MB Command LOAD_SM and DOWN_LOAD */

typedef struct {
#ifdef __BIG_ENDIAN_BITFIELD
	uint32_t rsvd2:25;
	uint32_t acknowledgment:1;
	uint32_t version:1;
	uint32_t erase_or_prog:1;
	uint32_t update_flash:1;
	uint32_t update_ram:1;
	uint32_t method:1;
	uint32_t load_cmplt:1;
#else	/*  __LITTLE_ENDIAN_BITFIELD */
	uint32_t load_cmplt:1;
	uint32_t method:1;
	uint32_t update_ram:1;
	uint32_t update_flash:1;
	uint32_t erase_or_prog:1;
	uint32_t version:1;
	uint32_t acknowledgment:1;
	uint32_t rsvd2:25;
#endif

	uint32_t dl_to_adr_low;
	uint32_t dl_to_adr_high;
	uint32_t dl_len;
	union {
		uint32_t dl_from_mbx_offset;
		struct ulp_bde dl_from_bde;
		struct ulp_bde64 dl_from_bde64;
	} un;

} LOAD_SM_VAR;

/* Structure for MB Command READ_NVPARM (02) */

typedef struct {
	uint32_t rsvd1[3];	/* Read as all one's */
	uint32_t rsvd2;		/* Read as all zero's */
	uint32_t portname[2];	/* N_PORT name */
	uint32_t nodename[2];	/* NODE name */

#ifdef __BIG_ENDIAN_BITFIELD
	uint32_t pref_DID:24;
	uint32_t hardAL_PA:8;
#else	/*  __LITTLE_ENDIAN_BITFIELD */
	uint32_t hardAL_PA:8;
	uint32_t pref_DID:24;
#endif

	uint32_t rsvd3[21];	/* Read as all one's */
} READ_NV_VAR;

/* Structure for MB Command WRITE_NVPARMS (03) */

typedef struct {
	uint32_t rsvd1[3];	/* Must be all one's */
	uint32_t rsvd2;		/* Must be all zero's */
	uint32_t portname[2];	/* N_PORT name */
	uint32_t nodename[2];	/* NODE name */

#ifdef __BIG_ENDIAN_BITFIELD
	uint32_t pref_DID:24;
	uint32_t hardAL_PA:8;
#else	/*  __LITTLE_ENDIAN_BITFIELD */
	uint32_t hardAL_PA:8;
	uint32_t pref_DID:24;
#endif

	uint32_t rsvd3[21];	/* Must be all one's */
} WRITE_NV_VAR;

/* Structure for MB Command RUN_BIU_DIAG (04) */
/* Structure for MB Command RUN_BIU_DIAG64 (0x84) */

typedef struct {
	uint32_t rsvd1;
	union {
		struct {
			struct ulp_bde xmit_bde;
			struct ulp_bde rcv_bde;
		} s1;
		struct {
			struct ulp_bde64 xmit_bde64;
			struct ulp_bde64 rcv_bde64;
		} s2;
	} un;
} BIU_DIAG_VAR;

/* Structure for MB command READ_EVENT_LOG (0x38) */
struct READ_EVENT_LOG_VAR {
	uint32_t word1;
#define lpfc_event_log_SHIFT	29
#define lpfc_event_log_MASK	0x00000001
#define lpfc_event_log_WORD	word1
#define USE_MAILBOX_RESPONSE	1
	uint32_t offset;
	struct ulp_bde64 rcv_bde64;
};

/* Structure for MB Command INIT_LINK (05) */

typedef struct {
#ifdef __BIG_ENDIAN_BITFIELD
	uint32_t rsvd1:24;
	uint32_t lipsr_AL_PA:8;	/* AL_PA to issue Lip Selective Reset to */
#else	/*  __LITTLE_ENDIAN_BITFIELD */
	uint32_t lipsr_AL_PA:8;	/* AL_PA to issue Lip Selective Reset to */
	uint32_t rsvd1:24;
#endif

#ifdef __BIG_ENDIAN_BITFIELD
	uint8_t fabric_AL_PA;	/* If using a Fabric Assigned AL_PA */
	uint8_t rsvd2;
	uint16_t link_flags;
#else	/*  __LITTLE_ENDIAN_BITFIELD */
	uint16_t link_flags;
	uint8_t rsvd2;
	uint8_t fabric_AL_PA;	/* If using a Fabric Assigned AL_PA */
#endif

#define FLAGS_TOPOLOGY_MODE_LOOP_PT  0x00 /* Attempt loop then pt-pt */
#define FLAGS_LOCAL_LB               0x01 /* link_flags (=1) ENDEC loopback */
#define FLAGS_TOPOLOGY_MODE_PT_PT    0x02 /* Attempt pt-pt only */
#define FLAGS_TOPOLOGY_MODE_LOOP     0x04 /* Attempt loop only */
#define FLAGS_TOPOLOGY_MODE_PT_LOOP  0x06 /* Attempt pt-pt then loop */
#define	FLAGS_UNREG_LOGIN_ALL	     0x08 /* UNREG_LOGIN all on link down */
#define FLAGS_LIRP_LILP              0x80 /* LIRP / LILP is disabled */

#define FLAGS_TOPOLOGY_FAILOVER      0x0400	/* Bit 10 */
#define FLAGS_LINK_SPEED             0x0800	/* Bit 11 */
#define FLAGS_IMED_ABORT             0x04000	/* Bit 14 */

	uint32_t link_speed;
#define LINK_SPEED_AUTO 0x0     /* Auto selection */
#define LINK_SPEED_1G   0x1     /* 1 Gigabaud */
#define LINK_SPEED_2G   0x2     /* 2 Gigabaud */
#define LINK_SPEED_4G   0x4     /* 4 Gigabaud */
#define LINK_SPEED_8G   0x8     /* 8 Gigabaud */
#define LINK_SPEED_10G  0x10    /* 10 Gigabaud */
#define LINK_SPEED_16G  0x11    /* 16 Gigabaud */
#define LINK_SPEED_32G  0x14    /* 32 Gigabaud */
#define LINK_SPEED_64G  0x17    /* 64 Gigabaud */
#define LINK_SPEED_128G 0x1A    /* 128 Gigabaud */
#define LINK_SPEED_256G 0x1D    /* 256 Gigabaud */

} INIT_LINK_VAR;

/* Structure for MB Command DOWN_LINK (06) */

typedef struct {
	uint32_t rsvd1;
} DOWN_LINK_VAR;

/* Structure for MB Command CONFIG_LINK (07) */

typedef struct {
#ifdef __BIG_ENDIAN_BITFIELD
	uint32_t cr:1;
	uint32_t ci:1;
	uint32_t cr_delay:6;
	uint32_t cr_count:8;
	uint32_t rsvd1:8;
	uint32_t MaxBBC:8;
#else	/*  __LITTLE_ENDIAN_BITFIELD */
	uint32_t MaxBBC:8;
	uint32_t rsvd1:8;
	uint32_t cr_count:8;
	uint32_t cr_delay:6;
	uint32_t ci:1;
	uint32_t cr:1;
#endif

	uint32_t myId;
	uint32_t rsvd2;
	uint32_t edtov;
	uint32_t arbtov;
	uint32_t ratov;
	uint32_t rttov;
	uint32_t altov;
	uint32_t crtov;

#ifdef __BIG_ENDIAN_BITFIELD
	uint32_t rsvd4:19;
	uint32_t cscn:1;
	uint32_t bbscn:4;
	uint32_t rsvd3:8;
#else	/*  __LITTLE_ENDIAN_BITFIELD */
	uint32_t rsvd3:8;
	uint32_t bbscn:4;
	uint32_t cscn:1;
	uint32_t rsvd4:19;
#endif

#ifdef __BIG_ENDIAN_BITFIELD
	uint32_t rrq_enable:1;
	uint32_t rrq_immed:1;
	uint32_t rsvd5:29;
	uint32_t ack0_enable:1;
#else	/*  __LITTLE_ENDIAN_BITFIELD */
	uint32_t ack0_enable:1;
	uint32_t rsvd5:29;
	uint32_t rrq_immed:1;
	uint32_t rrq_enable:1;
#endif
} CONFIG_LINK;

/* Structure for MB Command PART_SLIM (08)
 * will be removed since SLI1 is no longer supported!
 */
typedef struct {
#ifdef __BIG_ENDIAN_BITFIELD
	uint16_t offCiocb;
	uint16_t numCiocb;
	uint16_t offRiocb;
	uint16_t numRiocb;
#else	/*  __LITTLE_ENDIAN_BITFIELD */
	uint16_t numCiocb;
	uint16_t offCiocb;
	uint16_t numRiocb;
	uint16_t offRiocb;
#endif
} RING_DEF;

typedef struct {
#ifdef __BIG_ENDIAN_BITFIELD
	uint32_t unused1:24;
	uint32_t numRing:8;
#else	/*  __LITTLE_ENDIAN_BITFIELD */
	uint32_t numRing:8;
	uint32_t unused1:24;
#endif

	RING_DEF ringdef[4];
	uint32_t hbainit;
} PART_SLIM_VAR;

/* Structure for MB Command CONFIG_RING (09) */

typedef struct {
#ifdef __BIG_ENDIAN_BITFIELD
	uint32_t unused2:6;
	uint32_t recvSeq:1;
	uint32_t recvNotify:1;
	uint32_t numMask:8;
	uint32_t profile:8;
	uint32_t unused1:4;
	uint32_t ring:4;
#else	/*  __LITTLE_ENDIAN_BITFIELD */
	uint32_t ring:4;
	uint32_t unused1:4;
	uint32_t profile:8;
	uint32_t numMask:8;
	uint32_t recvNotify:1;
	uint32_t recvSeq:1;
	uint32_t unused2:6;
#endif

#ifdef __BIG_ENDIAN_BITFIELD
	uint16_t maxRespXchg;
	uint16_t maxOrigXchg;
#else	/*  __LITTLE_ENDIAN_BITFIELD */
	uint16_t maxOrigXchg;
	uint16_t maxRespXchg;
#endif

	RR_REG rrRegs[6];
} CONFIG_RING_VAR;

/* Structure for MB Command RESET_RING (10) */

typedef struct {
	uint32_t ring_no;
} RESET_RING_VAR;

/* Structure for MB Command READ_CONFIG (11) */

typedef struct {
#ifdef __BIG_ENDIAN_BITFIELD
	uint32_t cr:1;
	uint32_t ci:1;
	uint32_t cr_delay:6;
	uint32_t cr_count:8;
	uint32_t InitBBC:8;
	uint32_t MaxBBC:8;
#else	/*  __LITTLE_ENDIAN_BITFIELD */
	uint32_t MaxBBC:8;
	uint32_t InitBBC:8;
	uint32_t cr_count:8;
	uint32_t cr_delay:6;
	uint32_t ci:1;
	uint32_t cr:1;
#endif

#ifdef __BIG_ENDIAN_BITFIELD
	uint32_t topology:8;
	uint32_t myDid:24;
#else	/*  __LITTLE_ENDIAN_BITFIELD */
	uint32_t myDid:24;
	uint32_t topology:8;
#endif

	/* Defines for topology (defined previously) */
#ifdef __BIG_ENDIAN_BITFIELD
	uint32_t AR:1;
	uint32_t IR:1;
	uint32_t rsvd1:29;
	uint32_t ack0:1;
#else	/*  __LITTLE_ENDIAN_BITFIELD */
	uint32_t ack0:1;
	uint32_t rsvd1:29;
	uint32_t IR:1;
	uint32_t AR:1;
#endif

	uint32_t edtov;
	uint32_t arbtov;
	uint32_t ratov;
	uint32_t rttov;
	uint32_t altov;
	uint32_t lmt;
#define LMT_RESERVED  0x000    /* Not used */
#define LMT_1Gb       0x004
#define LMT_2Gb       0x008
#define LMT_4Gb       0x040
#define LMT_8Gb       0x080
#define LMT_10Gb      0x100
#define LMT_16Gb      0x200
#define LMT_32Gb      0x400
#define LMT_64Gb      0x800
#define LMT_128Gb     0x1000
#define LMT_256Gb     0x2000
	uint32_t rsvd2;
	uint32_t rsvd3;
	uint32_t max_xri;
	uint32_t max_iocb;
	uint32_t max_rpi;
	uint32_t avail_xri;
	uint32_t avail_iocb;
	uint32_t avail_rpi;
	uint32_t max_vpi;
	uint32_t rsvd4;
	uint32_t rsvd5;
	uint32_t avail_vpi;
} READ_CONFIG_VAR;

/* Structure for MB Command READ_RCONFIG (12) */

typedef struct {
#ifdef __BIG_ENDIAN_BITFIELD
	uint32_t rsvd2:7;
	uint32_t recvNotify:1;
	uint32_t numMask:8;
	uint32_t profile:8;
	uint32_t rsvd1:4;
	uint32_t ring:4;
#else	/*  __LITTLE_ENDIAN_BITFIELD */
	uint32_t ring:4;
	uint32_t rsvd1:4;
	uint32_t profile:8;
	uint32_t numMask:8;
	uint32_t recvNotify:1;
	uint32_t rsvd2:7;
#endif

#ifdef __BIG_ENDIAN_BITFIELD
	uint16_t maxResp;
	uint16_t maxOrig;
#else	/*  __LITTLE_ENDIAN_BITFIELD */
	uint16_t maxOrig;
	uint16_t maxResp;
#endif

	RR_REG rrRegs[6];

#ifdef __BIG_ENDIAN_BITFIELD
	uint16_t cmdRingOffset;
	uint16_t cmdEntryCnt;
	uint16_t rspRingOffset;
	uint16_t rspEntryCnt;
	uint16_t nextCmdOffset;
	uint16_t rsvd3;
	uint16_t nextRspOffset;
	uint16_t rsvd4;
#else	/*  __LITTLE_ENDIAN_BITFIELD */
	uint16_t cmdEntryCnt;
	uint16_t cmdRingOffset;
	uint16_t rspEntryCnt;
	uint16_t rspRingOffset;
	uint16_t rsvd3;
	uint16_t nextCmdOffset;
	uint16_t rsvd4;
	uint16_t nextRspOffset;
#endif
} READ_RCONF_VAR;

/* Structure for MB Command READ_SPARM (13) */
/* Structure for MB Command READ_SPARM64 (0x8D) */

typedef struct {
	uint32_t rsvd1;
	uint32_t rsvd2;
	union {
		struct ulp_bde sp; /* This BDE points to struct serv_parm
				      structure */
		struct ulp_bde64 sp64;
	} un;
#ifdef __BIG_ENDIAN_BITFIELD
	uint16_t rsvd3;
	uint16_t vpi;
#else	/*  __LITTLE_ENDIAN_BITFIELD */
	uint16_t vpi;
	uint16_t rsvd3;
#endif
} READ_SPARM_VAR;

/* Structure for MB Command READ_STATUS (14) */

typedef struct {
#ifdef __BIG_ENDIAN_BITFIELD
	uint32_t rsvd1:31;
	uint32_t clrCounters:1;
	uint16_t activeXriCnt;
	uint16_t activeRpiCnt;
#else	/*  __LITTLE_ENDIAN_BITFIELD */
	uint32_t clrCounters:1;
	uint32_t rsvd1:31;
	uint16_t activeRpiCnt;
	uint16_t activeXriCnt;
#endif

	uint32_t xmitByteCnt;
	uint32_t rcvByteCnt;
	uint32_t xmitFrameCnt;
	uint32_t rcvFrameCnt;
	uint32_t xmitSeqCnt;
	uint32_t rcvSeqCnt;
	uint32_t totalOrigExchanges;
	uint32_t totalRespExchanges;
	uint32_t rcvPbsyCnt;
	uint32_t rcvFbsyCnt;
} READ_STATUS_VAR;

/* Structure for MB Command READ_RPI (15) */
/* Structure for MB Command READ_RPI64 (0x8F) */

typedef struct {
#ifdef __BIG_ENDIAN_BITFIELD
	uint16_t nextRpi;
	uint16_t reqRpi;
	uint32_t rsvd2:8;
	uint32_t DID:24;
#else	/*  __LITTLE_ENDIAN_BITFIELD */
	uint16_t reqRpi;
	uint16_t nextRpi;
	uint32_t DID:24;
	uint32_t rsvd2:8;
#endif

	union {
		struct ulp_bde sp;
		struct ulp_bde64 sp64;
	} un;

} READ_RPI_VAR;

/* Structure for MB Command READ_XRI (16) */

typedef struct {
#ifdef __BIG_ENDIAN_BITFIELD
	uint16_t nextXri;
	uint16_t reqXri;
	uint16_t rsvd1;
	uint16_t rpi;
	uint32_t rsvd2:8;
	uint32_t DID:24;
	uint32_t rsvd3:8;
	uint32_t SID:24;
	uint32_t rsvd4;
	uint8_t seqId;
	uint8_t rsvd5;
	uint16_t seqCount;
	uint16_t oxId;
	uint16_t rxId;
	uint32_t rsvd6:30;
	uint32_t si:1;
	uint32_t exchOrig:1;
#else	/*  __LITTLE_ENDIAN_BITFIELD */
	uint16_t reqXri;
	uint16_t nextXri;
	uint16_t rpi;
	uint16_t rsvd1;
	uint32_t DID:24;
	uint32_t rsvd2:8;
	uint32_t SID:24;
	uint32_t rsvd3:8;
	uint32_t rsvd4;
	uint16_t seqCount;
	uint8_t rsvd5;
	uint8_t seqId;
	uint16_t rxId;
	uint16_t oxId;
	uint32_t exchOrig:1;
	uint32_t si:1;
	uint32_t rsvd6:30;
#endif
} READ_XRI_VAR;

/* Structure for MB Command READ_REV (17) */

typedef struct {
#ifdef __BIG_ENDIAN_BITFIELD
	uint32_t cv:1;
	uint32_t rr:1;
	uint32_t rsvd2:2;
	uint32_t v3req:1;
	uint32_t v3rsp:1;
	uint32_t rsvd1:25;
	uint32_t rv:1;
#else	/*  __LITTLE_ENDIAN_BITFIELD */
	uint32_t rv:1;
	uint32_t rsvd1:25;
	uint32_t v3rsp:1;
	uint32_t v3req:1;
	uint32_t rsvd2:2;
	uint32_t rr:1;
	uint32_t cv:1;
#endif

	uint32_t biuRev;
	uint32_t smRev;
	union {
		uint32_t smFwRev;
		struct {
#ifdef __BIG_ENDIAN_BITFIELD
			uint8_t ProgType;
			uint8_t ProgId;
			uint16_t ProgVer:4;
			uint16_t ProgRev:4;
			uint16_t ProgFixLvl:2;
			uint16_t ProgDistType:2;
			uint16_t DistCnt:4;
#else	/*  __LITTLE_ENDIAN_BITFIELD */
			uint16_t DistCnt:4;
			uint16_t ProgDistType:2;
			uint16_t ProgFixLvl:2;
			uint16_t ProgRev:4;
			uint16_t ProgVer:4;
			uint8_t ProgId;
			uint8_t ProgType;
#endif

		} b;
	} un;
	uint32_t endecRev;
#ifdef __BIG_ENDIAN_BITFIELD
	uint8_t feaLevelHigh;
	uint8_t feaLevelLow;
	uint8_t fcphHigh;
	uint8_t fcphLow;
#else	/*  __LITTLE_ENDIAN_BITFIELD */
	uint8_t fcphLow;
	uint8_t fcphHigh;
	uint8_t feaLevelLow;
	uint8_t feaLevelHigh;
#endif

	uint32_t postKernRev;
	uint32_t opFwRev;
	uint8_t opFwName[16];
	uint32_t sli1FwRev;
	uint8_t sli1FwName[16];
	uint32_t sli2FwRev;
	uint8_t sli2FwName[16];
	uint32_t sli3Feat;
	uint32_t RandomData[6];
} READ_REV_VAR;

/* Structure for MB Command READ_LINK_STAT (18) */

typedef struct {
	uint32_t word0;

#define lpfc_read_link_stat_rec_SHIFT   0
#define lpfc_read_link_stat_rec_MASK   0x1
#define lpfc_read_link_stat_rec_WORD   word0

#define lpfc_read_link_stat_gec_SHIFT	1
#define lpfc_read_link_stat_gec_MASK   0x1
#define lpfc_read_link_stat_gec_WORD   word0

#define lpfc_read_link_stat_w02oftow23of_SHIFT	2
#define lpfc_read_link_stat_w02oftow23of_MASK   0x3FFFFF
#define lpfc_read_link_stat_w02oftow23of_WORD   word0

#define lpfc_read_link_stat_rsvd_SHIFT	24
#define lpfc_read_link_stat_rsvd_MASK   0x1F
#define lpfc_read_link_stat_rsvd_WORD   word0

#define lpfc_read_link_stat_gec2_SHIFT  29
#define lpfc_read_link_stat_gec2_MASK   0x1
#define lpfc_read_link_stat_gec2_WORD   word0

#define lpfc_read_link_stat_clrc_SHIFT  30
#define lpfc_read_link_stat_clrc_MASK   0x1
#define lpfc_read_link_stat_clrc_WORD   word0

#define lpfc_read_link_stat_clof_SHIFT  31
#define lpfc_read_link_stat_clof_MASK   0x1
#define lpfc_read_link_stat_clof_WORD   word0

	uint32_t linkFailureCnt;
	uint32_t lossSyncCnt;
	uint32_t lossSignalCnt;
	uint32_t primSeqErrCnt;
	uint32_t invalidXmitWord;
	uint32_t crcCnt;
	uint32_t primSeqTimeout;
	uint32_t elasticOverrun;
	uint32_t arbTimeout;
	uint32_t advRecBufCredit;
	uint32_t curRecBufCredit;
	uint32_t advTransBufCredit;
	uint32_t curTransBufCredit;
	uint32_t recEofCount;
	uint32_t recEofdtiCount;
	uint32_t recEofniCount;
	uint32_t recSofcount;
	uint32_t rsvd1;
	uint32_t rsvd2;
	uint32_t recDrpXriCount;
	uint32_t fecCorrBlkCount;
	uint32_t fecUncorrBlkCount;
} READ_LNK_VAR;

/* Structure for MB Command REG_LOGIN (19) */
/* Structure for MB Command REG_LOGIN64 (0x93) */

typedef struct {
#ifdef __BIG_ENDIAN_BITFIELD
	uint16_t rsvd1;
	uint16_t rpi;
	uint32_t rsvd2:8;
	uint32_t did:24;
#else	/*  __LITTLE_ENDIAN_BITFIELD */
	uint16_t rpi;
	uint16_t rsvd1;
	uint32_t did:24;
	uint32_t rsvd2:8;
#endif

	union {
		struct ulp_bde sp;
		struct ulp_bde64 sp64;
	} un;

#ifdef __BIG_ENDIAN_BITFIELD
	uint16_t rsvd6;
	uint16_t vpi;
#else /* __LITTLE_ENDIAN_BITFIELD */
	uint16_t vpi;
	uint16_t rsvd6;
#endif

} REG_LOGIN_VAR;

/* Word 30 contents for REG_LOGIN */
typedef union {
	struct {
#ifdef __BIG_ENDIAN_BITFIELD
		uint16_t rsvd1:12;
		uint16_t wd30_class:4;
		uint16_t xri;
#else	/*  __LITTLE_ENDIAN_BITFIELD */
		uint16_t xri;
		uint16_t wd30_class:4;
		uint16_t rsvd1:12;
#endif
	} f;
	uint32_t word;
} REG_WD30;

/* Structure for MB Command UNREG_LOGIN (20) */

typedef struct {
#ifdef __BIG_ENDIAN_BITFIELD
	uint16_t rsvd1;
	uint16_t rpi;
	uint32_t rsvd2;
	uint32_t rsvd3;
	uint32_t rsvd4;
	uint32_t rsvd5;
	uint16_t rsvd6;
	uint16_t vpi;
#else	/*  __LITTLE_ENDIAN_BITFIELD */
	uint16_t rpi;
	uint16_t rsvd1;
	uint32_t rsvd2;
	uint32_t rsvd3;
	uint32_t rsvd4;
	uint32_t rsvd5;
	uint16_t vpi;
	uint16_t rsvd6;
#endif
} UNREG_LOGIN_VAR;

/* Structure for MB Command REG_VPI (0x96) */
typedef struct {
#ifdef __BIG_ENDIAN_BITFIELD
	uint32_t rsvd1;
	uint32_t rsvd2:7;
	uint32_t upd:1;
	uint32_t sid:24;
	uint32_t wwn[2];
	uint32_t rsvd5;
	uint16_t vfi;
	uint16_t vpi;
#else	/*  __LITTLE_ENDIAN */
	uint32_t rsvd1;
	uint32_t sid:24;
	uint32_t upd:1;
	uint32_t rsvd2:7;
	uint32_t wwn[2];
	uint32_t rsvd5;
	uint16_t vpi;
	uint16_t vfi;
#endif
} REG_VPI_VAR;

/* Structure for MB Command UNREG_VPI (0x97) */
typedef struct {
	uint32_t rsvd1;
#ifdef __BIG_ENDIAN_BITFIELD
	uint16_t rsvd2;
	uint16_t sli4_vpi;
#else	/*  __LITTLE_ENDIAN */
	uint16_t sli4_vpi;
	uint16_t rsvd2;
#endif
	uint32_t rsvd3;
	uint32_t rsvd4;
	uint32_t rsvd5;
#ifdef __BIG_ENDIAN_BITFIELD
	uint16_t rsvd6;
	uint16_t vpi;
#else	/*  __LITTLE_ENDIAN */
	uint16_t vpi;
	uint16_t rsvd6;
#endif
} UNREG_VPI_VAR;

/* Structure for MB Command UNREG_D_ID (0x23) */

typedef struct {
	uint32_t did;
	uint32_t rsvd2;
	uint32_t rsvd3;
	uint32_t rsvd4;
	uint32_t rsvd5;
#ifdef __BIG_ENDIAN_BITFIELD
	uint16_t rsvd6;
	uint16_t vpi;
#else
	uint16_t vpi;
	uint16_t rsvd6;
#endif
} UNREG_D_ID_VAR;

/* Structure for MB Command READ_TOPOLOGY (0x95) */
struct lpfc_mbx_read_top {
	uint32_t eventTag;	/* Event tag */
	uint32_t word2;
#define lpfc_mbx_read_top_fa_SHIFT		12
#define lpfc_mbx_read_top_fa_MASK		0x00000001
#define lpfc_mbx_read_top_fa_WORD		word2
#define lpfc_mbx_read_top_mm_SHIFT		11
#define lpfc_mbx_read_top_mm_MASK		0x00000001
#define lpfc_mbx_read_top_mm_WORD		word2
#define lpfc_mbx_read_top_pb_SHIFT		9
#define lpfc_mbx_read_top_pb_MASK		0X00000001
#define lpfc_mbx_read_top_pb_WORD		word2
#define lpfc_mbx_read_top_il_SHIFT		8
#define lpfc_mbx_read_top_il_MASK		0x00000001
#define lpfc_mbx_read_top_il_WORD		word2
#define lpfc_mbx_read_top_att_type_SHIFT	0
#define lpfc_mbx_read_top_att_type_MASK		0x000000FF
#define lpfc_mbx_read_top_att_type_WORD		word2
#define LPFC_ATT_RESERVED    0x00	/* Reserved - attType */
#define LPFC_ATT_LINK_UP     0x01	/* Link is up */
#define LPFC_ATT_LINK_DOWN   0x02	/* Link is down */
#define LPFC_ATT_UNEXP_WWPN  0x06	/* Link is down Unexpected WWWPN */
	uint32_t word3;
#define lpfc_mbx_read_top_alpa_granted_SHIFT	24
#define lpfc_mbx_read_top_alpa_granted_MASK	0x000000FF
#define lpfc_mbx_read_top_alpa_granted_WORD	word3
#define lpfc_mbx_read_top_lip_alps_SHIFT	16
#define lpfc_mbx_read_top_lip_alps_MASK		0x000000FF
#define lpfc_mbx_read_top_lip_alps_WORD		word3
#define lpfc_mbx_read_top_lip_type_SHIFT	8
#define lpfc_mbx_read_top_lip_type_MASK		0x000000FF
#define lpfc_mbx_read_top_lip_type_WORD		word3
#define lpfc_mbx_read_top_topology_SHIFT	0
#define lpfc_mbx_read_top_topology_MASK		0x000000FF
#define lpfc_mbx_read_top_topology_WORD		word3
#define LPFC_TOPOLOGY_PT_PT 0x01	/* Topology is pt-pt / pt-fabric */
#define LPFC_TOPOLOGY_LOOP  0x02	/* Topology is FC-AL */
#define LPFC_TOPOLOGY_MM    0x05	/* maint mode zephtr to menlo */
	/* store the LILP AL_PA position map into */
	struct ulp_bde64 lilpBde64;
#define LPFC_ALPA_MAP_SIZE	128
	uint32_t word7;
#define lpfc_mbx_read_top_ld_lu_SHIFT		31
#define lpfc_mbx_read_top_ld_lu_MASK		0x00000001
#define lpfc_mbx_read_top_ld_lu_WORD		word7
#define lpfc_mbx_read_top_ld_tf_SHIFT		30
#define lpfc_mbx_read_top_ld_tf_MASK		0x00000001
#define lpfc_mbx_read_top_ld_tf_WORD		word7
#define lpfc_mbx_read_top_ld_link_spd_SHIFT	8
#define lpfc_mbx_read_top_ld_link_spd_MASK	0x000000FF
#define lpfc_mbx_read_top_ld_link_spd_WORD	word7
#define lpfc_mbx_read_top_ld_nl_port_SHIFT	4
#define lpfc_mbx_read_top_ld_nl_port_MASK	0x0000000F
#define lpfc_mbx_read_top_ld_nl_port_WORD	word7
#define lpfc_mbx_read_top_ld_tx_SHIFT		2
#define lpfc_mbx_read_top_ld_tx_MASK		0x00000003
#define lpfc_mbx_read_top_ld_tx_WORD		word7
#define lpfc_mbx_read_top_ld_rx_SHIFT		0
#define lpfc_mbx_read_top_ld_rx_MASK		0x00000003
#define lpfc_mbx_read_top_ld_rx_WORD		word7
	uint32_t word8;
#define lpfc_mbx_read_top_lu_SHIFT		31
#define lpfc_mbx_read_top_lu_MASK		0x00000001
#define lpfc_mbx_read_top_lu_WORD		word8
#define lpfc_mbx_read_top_tf_SHIFT		30
#define lpfc_mbx_read_top_tf_MASK		0x00000001
#define lpfc_mbx_read_top_tf_WORD		word8
#define lpfc_mbx_read_top_link_spd_SHIFT	8
#define lpfc_mbx_read_top_link_spd_MASK		0x000000FF
#define lpfc_mbx_read_top_link_spd_WORD		word8
#define lpfc_mbx_read_top_nl_port_SHIFT		4
#define lpfc_mbx_read_top_nl_port_MASK		0x0000000F
#define lpfc_mbx_read_top_nl_port_WORD		word8
#define lpfc_mbx_read_top_tx_SHIFT		2
#define lpfc_mbx_read_top_tx_MASK		0x00000003
#define lpfc_mbx_read_top_tx_WORD		word8
#define lpfc_mbx_read_top_rx_SHIFT		0
#define lpfc_mbx_read_top_rx_MASK		0x00000003
#define lpfc_mbx_read_top_rx_WORD		word8
#define LPFC_LINK_SPEED_UNKNOWN	0x0
#define LPFC_LINK_SPEED_1GHZ	0x04
#define LPFC_LINK_SPEED_2GHZ	0x08
#define LPFC_LINK_SPEED_4GHZ	0x10
#define LPFC_LINK_SPEED_8GHZ	0x20
#define LPFC_LINK_SPEED_10GHZ	0x40
#define LPFC_LINK_SPEED_16GHZ	0x80
#define LPFC_LINK_SPEED_32GHZ	0x90
#define LPFC_LINK_SPEED_64GHZ	0xA0
#define LPFC_LINK_SPEED_128GHZ	0xB0
#define LPFC_LINK_SPEED_256GHZ	0xC0
};

/* Structure for MB Command CLEAR_LA (22) */

typedef struct {
	uint32_t eventTag;	/* Event tag */
	uint32_t rsvd1;
} CLEAR_LA_VAR;

/* Structure for MB Command DUMP */

typedef struct {
#ifdef __BIG_ENDIAN_BITFIELD
	uint32_t rsvd:25;
	uint32_t ra:1;
	uint32_t co:1;
	uint32_t cv:1;
	uint32_t type:4;
	uint32_t entry_index:16;
	uint32_t region_id:16;
#else	/*  __LITTLE_ENDIAN_BITFIELD */
	uint32_t type:4;
	uint32_t cv:1;
	uint32_t co:1;
	uint32_t ra:1;
	uint32_t rsvd:25;
	uint32_t region_id:16;
	uint32_t entry_index:16;
#endif

	uint32_t sli4_length;
	uint32_t word_cnt;
	uint32_t resp_offset;
} DUMP_VAR;

#define  DMP_MEM_REG             0x1
#define  DMP_NV_PARAMS           0x2
#define  DMP_LMSD                0x3 /* Link Module Serial Data */
#define  DMP_WELL_KNOWN          0x4

#define  DMP_REGION_VPD          0xe
#define  DMP_VPD_SIZE            0x400  /* maximum amount of VPD */
#define  DMP_RSP_OFFSET          0x14   /* word 5 contains first word of rsp */
#define  DMP_RSP_SIZE            0x6C   /* maximum of 27 words of rsp data */

#define  DMP_REGION_VPORT	 0x16   /* VPort info region */
#define  DMP_VPORT_REGION_SIZE	 0x200
#define  DMP_MBOX_OFFSET_WORD	 0x5

#define  DMP_REGION_23		 0x17   /* fcoe param  and port state region */
#define  DMP_RGN23_SIZE		 0x400

#define  WAKE_UP_PARMS_REGION_ID    4
#define  WAKE_UP_PARMS_WORD_SIZE   15

struct vport_rec {
	uint8_t wwpn[8];
	uint8_t wwnn[8];
};

#define VPORT_INFO_SIG 0x32324752
#define VPORT_INFO_REV_MASK 0xff
#define VPORT_INFO_REV 0x1
#define MAX_STATIC_VPORT_COUNT 16
struct static_vport_info {
	uint32_t		signature;
	uint32_t		rev;
	struct vport_rec	vport_list[MAX_STATIC_VPORT_COUNT];
	uint32_t		resvd[66];
};

/* Option rom version structure */
struct prog_id {
#ifdef __BIG_ENDIAN_BITFIELD
	uint8_t  type;
	uint8_t  id;
	uint32_t ver:4;  /* Major Version */
	uint32_t rev:4;  /* Revision */
	uint32_t lev:2;  /* Level */
	uint32_t dist:2; /* Dist Type */
	uint32_t num:4;  /* number after dist type */
#else /*  __LITTLE_ENDIAN_BITFIELD */
	uint32_t num:4;  /* number after dist type */
	uint32_t dist:2; /* Dist Type */
	uint32_t lev:2;  /* Level */
	uint32_t rev:4;  /* Revision */
	uint32_t ver:4;  /* Major Version */
	uint8_t  id;
	uint8_t  type;
#endif
};

/* Structure for MB Command UPDATE_CFG (0x1B) */

struct update_cfg_var {
#ifdef __BIG_ENDIAN_BITFIELD
	uint32_t rsvd2:16;
	uint32_t type:8;
	uint32_t rsvd:1;
	uint32_t ra:1;
	uint32_t co:1;
	uint32_t cv:1;
	uint32_t req:4;
	uint32_t entry_length:16;
	uint32_t region_id:16;
#else  /*  __LITTLE_ENDIAN_BITFIELD */
	uint32_t req:4;
	uint32_t cv:1;
	uint32_t co:1;
	uint32_t ra:1;
	uint32_t rsvd:1;
	uint32_t type:8;
	uint32_t rsvd2:16;
	uint32_t region_id:16;
	uint32_t entry_length:16;
#endif

	uint32_t resp_info;
	uint32_t byte_cnt;
	uint32_t data_offset;
};

struct hbq_mask {
#ifdef __BIG_ENDIAN_BITFIELD
	uint8_t tmatch;
	uint8_t tmask;
	uint8_t rctlmatch;
	uint8_t rctlmask;
#else	/*  __LITTLE_ENDIAN */
	uint8_t rctlmask;
	uint8_t rctlmatch;
	uint8_t tmask;
	uint8_t tmatch;
#endif
};


/* Structure for MB Command CONFIG_HBQ (7c) */

struct config_hbq_var {
#ifdef __BIG_ENDIAN_BITFIELD
	uint32_t rsvd1      :7;
	uint32_t recvNotify :1;     /* Receive Notification */
	uint32_t numMask    :8;     /* # Mask Entries       */
	uint32_t profile    :8;     /* Selection Profile    */
	uint32_t rsvd2      :8;
#else	/*  __LITTLE_ENDIAN */
	uint32_t rsvd2      :8;
	uint32_t profile    :8;     /* Selection Profile    */
	uint32_t numMask    :8;     /* # Mask Entries       */
	uint32_t recvNotify :1;     /* Receive Notification */
	uint32_t rsvd1      :7;
#endif

#ifdef __BIG_ENDIAN_BITFIELD
	uint32_t hbqId      :16;
	uint32_t rsvd3      :12;
	uint32_t ringMask   :4;
#else	/*  __LITTLE_ENDIAN */
	uint32_t ringMask   :4;
	uint32_t rsvd3      :12;
	uint32_t hbqId      :16;
#endif

#ifdef __BIG_ENDIAN_BITFIELD
	uint32_t entry_count :16;
	uint32_t rsvd4        :8;
	uint32_t headerLen    :8;
#else	/*  __LITTLE_ENDIAN */
	uint32_t headerLen    :8;
	uint32_t rsvd4        :8;
	uint32_t entry_count :16;
#endif

	uint32_t hbqaddrLow;
	uint32_t hbqaddrHigh;

#ifdef __BIG_ENDIAN_BITFIELD
	uint32_t rsvd5      :31;
	uint32_t logEntry   :1;
#else	/*  __LITTLE_ENDIAN */
	uint32_t logEntry   :1;
	uint32_t rsvd5      :31;
#endif

	uint32_t rsvd6;    /* w7 */
	uint32_t rsvd7;    /* w8 */
	uint32_t rsvd8;    /* w9 */

	struct hbq_mask hbqMasks[6];


	union {
		uint32_t allprofiles[12];

		struct {
			#ifdef __BIG_ENDIAN_BITFIELD
				uint32_t	seqlenoff	:16;
				uint32_t	maxlen		:16;
			#else	/*  __LITTLE_ENDIAN */
				uint32_t	maxlen		:16;
				uint32_t	seqlenoff	:16;
			#endif
			#ifdef __BIG_ENDIAN_BITFIELD
				uint32_t	rsvd1		:28;
				uint32_t	seqlenbcnt	:4;
			#else	/*  __LITTLE_ENDIAN */
				uint32_t	seqlenbcnt	:4;
				uint32_t	rsvd1		:28;
			#endif
			uint32_t rsvd[10];
		} profile2;

		struct {
			#ifdef __BIG_ENDIAN_BITFIELD
				uint32_t	seqlenoff	:16;
				uint32_t	maxlen		:16;
			#else	/*  __LITTLE_ENDIAN */
				uint32_t	maxlen		:16;
				uint32_t	seqlenoff	:16;
			#endif
			#ifdef __BIG_ENDIAN_BITFIELD
				uint32_t	cmdcodeoff	:28;
				uint32_t	rsvd1		:12;
				uint32_t	seqlenbcnt	:4;
			#else	/*  __LITTLE_ENDIAN */
				uint32_t	seqlenbcnt	:4;
				uint32_t	rsvd1		:12;
				uint32_t	cmdcodeoff	:28;
			#endif
			uint32_t cmdmatch[8];

			uint32_t rsvd[2];
		} profile3;

		struct {
			#ifdef __BIG_ENDIAN_BITFIELD
				uint32_t	seqlenoff	:16;
				uint32_t	maxlen		:16;
			#else	/*  __LITTLE_ENDIAN */
				uint32_t	maxlen		:16;
				uint32_t	seqlenoff	:16;
			#endif
			#ifdef __BIG_ENDIAN_BITFIELD
				uint32_t	cmdcodeoff	:28;
				uint32_t	rsvd1		:12;
				uint32_t	seqlenbcnt	:4;
			#else	/*  __LITTLE_ENDIAN */
				uint32_t	seqlenbcnt	:4;
				uint32_t	rsvd1		:12;
				uint32_t	cmdcodeoff	:28;
			#endif
			uint32_t cmdmatch[8];

			uint32_t rsvd[2];
		} profile5;

	} profiles;

};



/* Structure for MB Command CONFIG_PORT (0x88) */
typedef struct {
#ifdef __BIG_ENDIAN_BITFIELD
	uint32_t cBE       :  1;
	uint32_t cET       :  1;
	uint32_t cHpcb     :  1;
	uint32_t cMA       :  1;
	uint32_t sli_mode  :  4;
	uint32_t pcbLen    : 24;       /* bit 23:0  of memory based port
					* config block */
#else	/*  __LITTLE_ENDIAN */
	uint32_t pcbLen    : 24;       /* bit 23:0  of memory based port
					* config block */
	uint32_t sli_mode  :  4;
	uint32_t cMA       :  1;
	uint32_t cHpcb     :  1;
	uint32_t cET       :  1;
	uint32_t cBE       :  1;
#endif

	uint32_t pcbLow;       /* bit 31:0  of memory based port config block */
	uint32_t pcbHigh;      /* bit 63:32 of memory based port config block */
	uint32_t hbainit[5];
#ifdef __BIG_ENDIAN_BITFIELD
	uint32_t hps	   :  1; /* bit 31 word9 Host Pointer in slim */
	uint32_t rsvd	   : 31; /* least significant 31 bits of word 9 */
#else   /*  __LITTLE_ENDIAN */
	uint32_t rsvd      : 31; /* least significant 31 bits of word 9 */
	uint32_t hps	   :  1; /* bit 31 word9 Host Pointer in slim */
#endif

#ifdef __BIG_ENDIAN_BITFIELD
	uint32_t rsvd1     : 20;  /* Reserved                             */
	uint32_t casabt    :  1;  /* Configure async abts status notice   */
	uint32_t rsvd2     :  2;  /* Reserved                             */
	uint32_t cbg       :  1;  /* Configure BlockGuard                 */
	uint32_t cmv       :  1;  /* Configure Max VPIs                   */
	uint32_t ccrp      :  1;  /* Config Command Ring Polling          */
	uint32_t csah      :  1;  /* Configure Synchronous Abort Handling */
	uint32_t chbs      :  1;  /* Cofigure Host Backing store          */
	uint32_t cinb      :  1;  /* Enable Interrupt Notification Block  */
	uint32_t cerbm	   :  1;  /* Configure Enhanced Receive Buf Mgmt  */
	uint32_t cmx	   :  1;  /* Configure Max XRIs                   */
	uint32_t cmr	   :  1;  /* Configure Max RPIs                   */
#else	/*  __LITTLE_ENDIAN */
	uint32_t cmr	   :  1;  /* Configure Max RPIs                   */
	uint32_t cmx	   :  1;  /* Configure Max XRIs                   */
	uint32_t cerbm	   :  1;  /* Configure Enhanced Receive Buf Mgmt  */
	uint32_t cinb      :  1;  /* Enable Interrupt Notification Block  */
	uint32_t chbs      :  1;  /* Cofigure Host Backing store          */
	uint32_t csah      :  1;  /* Configure Synchronous Abort Handling */
	uint32_t ccrp      :  1;  /* Config Command Ring Polling          */
	uint32_t cmv	   :  1;  /* Configure Max VPIs                   */
	uint32_t cbg       :  1;  /* Configure BlockGuard                 */
	uint32_t rsvd2     :  2;  /* Reserved                             */
	uint32_t casabt    :  1;  /* Configure async abts status notice   */
	uint32_t rsvd1     : 20;  /* Reserved                             */
#endif
#ifdef __BIG_ENDIAN_BITFIELD
	uint32_t rsvd3     : 20;  /* Reserved                             */
	uint32_t gasabt    :  1;  /* Grant async abts status notice       */
	uint32_t rsvd4     :  2;  /* Reserved                             */
	uint32_t gbg       :  1;  /* Grant BlockGuard                     */
	uint32_t gmv	   :  1;  /* Grant Max VPIs                       */
	uint32_t gcrp	   :  1;  /* Grant Command Ring Polling           */
	uint32_t gsah	   :  1;  /* Grant Synchronous Abort Handling     */
	uint32_t ghbs	   :  1;  /* Grant Host Backing Store             */
	uint32_t ginb	   :  1;  /* Grant Interrupt Notification Block   */
	uint32_t gerbm	   :  1;  /* Grant ERBM Request                   */
	uint32_t gmx	   :  1;  /* Grant Max XRIs                       */
	uint32_t gmr	   :  1;  /* Grant Max RPIs                       */
#else	/*  __LITTLE_ENDIAN */
	uint32_t gmr	   :  1;  /* Grant Max RPIs                       */
	uint32_t gmx	   :  1;  /* Grant Max XRIs                       */
	uint32_t gerbm	   :  1;  /* Grant ERBM Request                   */
	uint32_t ginb	   :  1;  /* Grant Interrupt Notification Block   */
	uint32_t ghbs	   :  1;  /* Grant Host Backing Store             */
	uint32_t gsah	   :  1;  /* Grant Synchronous Abort Handling     */
	uint32_t gcrp	   :  1;  /* Grant Command Ring Polling           */
	uint32_t gmv	   :  1;  /* Grant Max VPIs                       */
	uint32_t gbg       :  1;  /* Grant BlockGuard                     */
	uint32_t rsvd4     :  2;  /* Reserved                             */
	uint32_t gasabt    :  1;  /* Grant async abts status notice       */
	uint32_t rsvd3     : 20;  /* Reserved                             */
#endif

#ifdef __BIG_ENDIAN_BITFIELD
	uint32_t max_rpi   : 16;  /* Max RPIs Port should configure       */
	uint32_t max_xri   : 16;  /* Max XRIs Port should configure       */
#else	/*  __LITTLE_ENDIAN */
	uint32_t max_xri   : 16;  /* Max XRIs Port should configure       */
	uint32_t max_rpi   : 16;  /* Max RPIs Port should configure       */
#endif

#ifdef __BIG_ENDIAN_BITFIELD
	uint32_t max_hbq   : 16;  /* Max HBQs Host expect to configure    */
	uint32_t rsvd5     : 16;  /* Max HBQs Host expect to configure    */
#else	/*  __LITTLE_ENDIAN */
	uint32_t rsvd5     : 16;  /* Max HBQs Host expect to configure    */
	uint32_t max_hbq   : 16;  /* Max HBQs Host expect to configure    */
#endif

	uint32_t rsvd6;           /* Reserved                             */

#ifdef __BIG_ENDIAN_BITFIELD
	uint32_t rsvd7      : 16;
	uint32_t max_vpi    : 16;  /* Max number of virt N-Ports           */
#else	/*  __LITTLE_ENDIAN */
	uint32_t max_vpi    : 16;  /* Max number of virt N-Ports           */
	uint32_t rsvd7      : 16;
#endif

} CONFIG_PORT_VAR;

/* Structure for MB Command CONFIG_MSI (0x30) */
struct config_msi_var {
#ifdef __BIG_ENDIAN_BITFIELD
	uint32_t dfltMsgNum:8;	/* Default message number            */
	uint32_t rsvd1:11;	/* Reserved                          */
	uint32_t NID:5;		/* Number of secondary attention IDs */
	uint32_t rsvd2:5;	/* Reserved                          */
	uint32_t dfltPresent:1;	/* Default message number present    */
	uint32_t addFlag:1;	/* Add association flag              */
	uint32_t reportFlag:1;	/* Report association flag           */
#else	/*  __LITTLE_ENDIAN_BITFIELD */
	uint32_t reportFlag:1;	/* Report association flag           */
	uint32_t addFlag:1;	/* Add association flag              */
	uint32_t dfltPresent:1;	/* Default message number present    */
	uint32_t rsvd2:5;	/* Reserved                          */
	uint32_t NID:5;		/* Number of secondary attention IDs */
	uint32_t rsvd1:11;	/* Reserved                          */
	uint32_t dfltMsgNum:8;	/* Default message number            */
#endif
	uint32_t attentionConditions[2];
	uint8_t  attentionId[16];
	uint8_t  messageNumberByHA[64];
	uint8_t  messageNumberByID[16];
	uint32_t autoClearHA[2];
#ifdef __BIG_ENDIAN_BITFIELD
	uint32_t rsvd3:16;
	uint32_t autoClearID:16;
#else	/*  __LITTLE_ENDIAN_BITFIELD */
	uint32_t autoClearID:16;
	uint32_t rsvd3:16;
#endif
	uint32_t rsvd4;
};

/* SLI-2 Port Control Block */

/* SLIM POINTER */
#define SLIMOFF 0x30		/* WORD */

typedef struct _SLI2_RDSC {
	uint32_t cmdEntries;
	uint32_t cmdAddrLow;
	uint32_t cmdAddrHigh;

	uint32_t rspEntries;
	uint32_t rspAddrLow;
	uint32_t rspAddrHigh;
} SLI2_RDSC;

typedef struct _PCB {
#ifdef __BIG_ENDIAN_BITFIELD
	uint32_t type:8;
#define TYPE_NATIVE_SLI2       0x01
	uint32_t feature:8;
#define FEATURE_INITIAL_SLI2   0x01
	uint32_t rsvd:12;
	uint32_t maxRing:4;
#else	/*  __LITTLE_ENDIAN_BITFIELD */
	uint32_t maxRing:4;
	uint32_t rsvd:12;
	uint32_t feature:8;
#define FEATURE_INITIAL_SLI2   0x01
	uint32_t type:8;
#define TYPE_NATIVE_SLI2       0x01
#endif

	uint32_t mailBoxSize;
	uint32_t mbAddrLow;
	uint32_t mbAddrHigh;

	uint32_t hgpAddrLow;
	uint32_t hgpAddrHigh;

	uint32_t pgpAddrLow;
	uint32_t pgpAddrHigh;
	SLI2_RDSC rdsc[MAX_SLI3_RINGS];
} PCB_t;

/* NEW_FEATURE */
typedef struct {
#ifdef __BIG_ENDIAN_BITFIELD
	uint32_t rsvd0:27;
	uint32_t discardFarp:1;
	uint32_t IPEnable:1;
	uint32_t nodeName:1;
	uint32_t portName:1;
	uint32_t filterEnable:1;
#else	/*  __LITTLE_ENDIAN_BITFIELD */
	uint32_t filterEnable:1;
	uint32_t portName:1;
	uint32_t nodeName:1;
	uint32_t IPEnable:1;
	uint32_t discardFarp:1;
	uint32_t rsvd:27;
#endif

	uint8_t portname[8];	/* Used to be struct lpfc_name */
	uint8_t nodename[8];
	uint32_t rsvd1;
	uint32_t rsvd2;
	uint32_t rsvd3;
	uint32_t IPAddress;
} CONFIG_FARP_VAR;

/* Structure for MB Command MBX_ASYNCEVT_ENABLE (0x33) */

typedef struct {
#ifdef __BIG_ENDIAN_BITFIELD
	uint32_t rsvd:30;
	uint32_t ring:2;	/* Ring for ASYNC_EVENT iocb Bits 0-1*/
#else /*  __LITTLE_ENDIAN */
	uint32_t ring:2;	/* Ring for ASYNC_EVENT iocb Bits 0-1*/
	uint32_t rsvd:30;
#endif
} ASYNCEVT_ENABLE_VAR;

/* Union of all Mailbox Command types */
#define MAILBOX_CMD_WSIZE	32
#define MAILBOX_CMD_SIZE	(MAILBOX_CMD_WSIZE * sizeof(uint32_t))
/* ext_wsize times 4 bytes should not be greater than max xmit size */
#define MAILBOX_EXT_WSIZE	512
#define MAILBOX_EXT_SIZE	(MAILBOX_EXT_WSIZE * sizeof(uint32_t))
#define MAILBOX_HBA_EXT_OFFSET  0x100
/* max mbox xmit size is a page size for sysfs IO operations */
#define MAILBOX_SYSFS_MAX	4096

typedef union {
	uint32_t varWords[MAILBOX_CMD_WSIZE - 1]; /* first word is type/
						    * feature/max ring number
						    */
	LOAD_SM_VAR varLdSM;		/* cmd =  1 (LOAD_SM)        */
	READ_NV_VAR varRDnvp;		/* cmd =  2 (READ_NVPARMS)   */
	WRITE_NV_VAR varWTnvp;		/* cmd =  3 (WRITE_NVPARMS)  */
	BIU_DIAG_VAR varBIUdiag;	/* cmd =  4 (RUN_BIU_DIAG)   */
	INIT_LINK_VAR varInitLnk;	/* cmd =  5 (INIT_LINK)      */
	DOWN_LINK_VAR varDwnLnk;	/* cmd =  6 (DOWN_LINK)      */
	CONFIG_LINK varCfgLnk;		/* cmd =  7 (CONFIG_LINK)    */
	PART_SLIM_VAR varSlim;		/* cmd =  8 (PART_SLIM)      */
	CONFIG_RING_VAR varCfgRing;	/* cmd =  9 (CONFIG_RING)    */
	RESET_RING_VAR varRstRing;	/* cmd = 10 (RESET_RING)     */
	READ_CONFIG_VAR varRdConfig;	/* cmd = 11 (READ_CONFIG)    */
	READ_RCONF_VAR varRdRConfig;	/* cmd = 12 (READ_RCONFIG)   */
	READ_SPARM_VAR varRdSparm;	/* cmd = 13 (READ_SPARM(64)) */
	READ_STATUS_VAR varRdStatus;	/* cmd = 14 (READ_STATUS)    */
	READ_RPI_VAR varRdRPI;		/* cmd = 15 (READ_RPI(64))   */
	READ_XRI_VAR varRdXRI;		/* cmd = 16 (READ_XRI)       */
	READ_REV_VAR varRdRev;		/* cmd = 17 (READ_REV)       */
	READ_LNK_VAR varRdLnk;		/* cmd = 18 (READ_LNK_STAT)  */
	REG_LOGIN_VAR varRegLogin;	/* cmd = 19 (REG_LOGIN(64))  */
	UNREG_LOGIN_VAR varUnregLogin;	/* cmd = 20 (UNREG_LOGIN)    */
	CLEAR_LA_VAR varClearLA;	/* cmd = 22 (CLEAR_LA)       */
	DUMP_VAR varDmp;		/* Warm Start DUMP mbx cmd   */
	UNREG_D_ID_VAR varUnregDID;	/* cmd = 0x23 (UNREG_D_ID)   */
	CONFIG_FARP_VAR varCfgFarp;	/* cmd = 0x25 (CONFIG_FARP)
					 * NEW_FEATURE
					 */
	struct config_hbq_var varCfgHbq;/* cmd = 0x7c (CONFIG_HBQ)  */
	struct update_cfg_var varUpdateCfg; /* cmd = 0x1B (UPDATE_CFG)*/
	CONFIG_PORT_VAR varCfgPort;	/* cmd = 0x88 (CONFIG_PORT)  */
	struct lpfc_mbx_read_top varReadTop; /* cmd = 0x95 (READ_TOPOLOGY) */
	REG_VPI_VAR varRegVpi;		/* cmd = 0x96 (REG_VPI) */
	UNREG_VPI_VAR varUnregVpi;	/* cmd = 0x97 (UNREG_VPI) */
	ASYNCEVT_ENABLE_VAR varCfgAsyncEvent; /*cmd = x33 (CONFIG_ASYNC) */
	struct READ_EVENT_LOG_VAR varRdEventLog;	/* cmd = 0x38
							 * (READ_EVENT_LOG)
							 */
	struct config_msi_var varCfgMSI;/* cmd = x30 (CONFIG_MSI)     */
} MAILVARIANTS;

/*
 * SLI-2 specific structures
 */

struct lpfc_hgp {
	__le32 cmdPutInx;
	__le32 rspGetInx;
};

struct lpfc_pgp {
	__le32 cmdGetInx;
	__le32 rspPutInx;
};

struct sli2_desc {
	uint32_t unused1[16];
	struct lpfc_hgp host[MAX_SLI3_RINGS];
	struct lpfc_pgp port[MAX_SLI3_RINGS];
};

struct sli3_desc {
	struct lpfc_hgp host[MAX_SLI3_RINGS];
	uint32_t reserved[8];
	uint32_t hbq_put[16];
};

struct sli3_pgp {
	struct lpfc_pgp port[MAX_SLI3_RINGS];
	uint32_t hbq_get[16];
};

union sli_var {
	struct sli2_desc	s2;
	struct sli3_desc	s3;
	struct sli3_pgp		s3_pgp;
};

typedef struct {
#ifdef __BIG_ENDIAN_BITFIELD
	uint16_t mbxStatus;
	uint8_t mbxCommand;
	uint8_t mbxReserved:6;
	uint8_t mbxHc:1;
	uint8_t mbxOwner:1;	/* Low order bit first word */
#else	/*  __LITTLE_ENDIAN_BITFIELD */
	uint8_t mbxOwner:1;	/* Low order bit first word */
	uint8_t mbxHc:1;
	uint8_t mbxReserved:6;
	uint8_t mbxCommand;
	uint16_t mbxStatus;
#endif

	MAILVARIANTS un;
	union sli_var us;
} MAILBOX_t;

/*
 *    Begin Structure Definitions for IOCB Commands
 */

typedef struct {
#ifdef __BIG_ENDIAN_BITFIELD
	uint8_t statAction;
	uint8_t statRsn;
	uint8_t statBaExp;
	uint8_t statLocalError;
#else	/*  __LITTLE_ENDIAN_BITFIELD */
	uint8_t statLocalError;
	uint8_t statBaExp;
	uint8_t statRsn;
	uint8_t statAction;
#endif
	/* statRsn  P/F_RJT reason codes */
#define RJT_BAD_D_ID       0x01	/* Invalid D_ID field */
#define RJT_BAD_S_ID       0x02	/* Invalid S_ID field */
#define RJT_UNAVAIL_TEMP   0x03	/* N_Port unavailable temp. */
#define RJT_UNAVAIL_PERM   0x04	/* N_Port unavailable perm. */
#define RJT_UNSUP_CLASS    0x05	/* Class not supported */
#define RJT_DELIM_ERR      0x06	/* Delimiter usage error */
#define RJT_UNSUP_TYPE     0x07	/* Type not supported */
#define RJT_BAD_CONTROL    0x08	/* Invalid link conrtol */
#define RJT_BAD_RCTL       0x09	/* R_CTL invalid */
#define RJT_BAD_FCTL       0x0A	/* F_CTL invalid */
#define RJT_BAD_OXID       0x0B	/* OX_ID invalid */
#define RJT_BAD_RXID       0x0C	/* RX_ID invalid */
#define RJT_BAD_SEQID      0x0D	/* SEQ_ID invalid */
#define RJT_BAD_DFCTL      0x0E	/* DF_CTL invalid */
#define RJT_BAD_SEQCNT     0x0F	/* SEQ_CNT invalid */
#define RJT_BAD_PARM       0x10	/* Param. field invalid */
#define RJT_XCHG_ERR       0x11	/* Exchange error */
#define RJT_PROT_ERR       0x12	/* Protocol error */
#define RJT_BAD_LENGTH     0x13	/* Invalid Length */
#define RJT_UNEXPECTED_ACK 0x14	/* Unexpected ACK */
#define RJT_LOGIN_REQUIRED 0x16	/* Login required */
#define RJT_TOO_MANY_SEQ   0x17	/* Excessive sequences */
#define RJT_XCHG_NOT_STRT  0x18	/* Exchange not started */
#define RJT_UNSUP_SEC_HDR  0x19	/* Security hdr not supported */
#define RJT_UNAVAIL_PATH   0x1A	/* Fabric Path not available */
#define RJT_VENDOR_UNIQUE  0xFF	/* Vendor unique error */

#define IOERR_SUCCESS                 0x00	/* statLocalError */
#define IOERR_MISSING_CONTINUE        0x01
#define IOERR_SEQUENCE_TIMEOUT        0x02
#define IOERR_INTERNAL_ERROR          0x03
#define IOERR_INVALID_RPI             0x04
#define IOERR_NO_XRI                  0x05
#define IOERR_ILLEGAL_COMMAND         0x06
#define IOERR_XCHG_DROPPED            0x07
#define IOERR_ILLEGAL_FIELD           0x08
#define IOERR_BAD_CONTINUE            0x09
#define IOERR_TOO_MANY_BUFFERS        0x0A
#define IOERR_RCV_BUFFER_WAITING      0x0B
#define IOERR_NO_CONNECTION           0x0C
#define IOERR_TX_DMA_FAILED           0x0D
#define IOERR_RX_DMA_FAILED           0x0E
#define IOERR_ILLEGAL_FRAME           0x0F
#define IOERR_EXTRA_DATA              0x10
#define IOERR_NO_RESOURCES            0x11
#define IOERR_RESERVED                0x12
#define IOERR_ILLEGAL_LENGTH          0x13
#define IOERR_UNSUPPORTED_FEATURE     0x14
#define IOERR_ABORT_IN_PROGRESS       0x15
#define IOERR_ABORT_REQUESTED         0x16
#define IOERR_RECEIVE_BUFFER_TIMEOUT  0x17
#define IOERR_LOOP_OPEN_FAILURE       0x18
#define IOERR_RING_RESET              0x19
#define IOERR_LINK_DOWN               0x1A
#define IOERR_CORRUPTED_DATA          0x1B
#define IOERR_CORRUPTED_RPI           0x1C
#define IOERR_OUT_OF_ORDER_DATA       0x1D
#define IOERR_OUT_OF_ORDER_ACK        0x1E
#define IOERR_DUP_FRAME               0x1F
#define IOERR_LINK_CONTROL_FRAME      0x20	/* ACK_N received */
#define IOERR_BAD_HOST_ADDRESS        0x21
#define IOERR_RCV_HDRBUF_WAITING      0x22
#define IOERR_MISSING_HDR_BUFFER      0x23
#define IOERR_MSEQ_CHAIN_CORRUPTED    0x24
#define IOERR_ABORTMULT_REQUESTED     0x25
#define IOERR_BUFFER_SHORTAGE         0x28
#define IOERR_DEFAULT                 0x29
#define IOERR_CNT                     0x2A
#define IOERR_SLER_FAILURE            0x46
#define IOERR_SLER_CMD_RCV_FAILURE    0x47
#define IOERR_SLER_REC_RJT_ERR        0x48
#define IOERR_SLER_REC_SRR_RETRY_ERR  0x49
#define IOERR_SLER_SRR_RJT_ERR        0x4A
#define IOERR_SLER_RRQ_RJT_ERR        0x4C
#define IOERR_SLER_RRQ_RETRY_ERR      0x4D
#define IOERR_SLER_ABTS_ERR           0x4E
#define IOERR_ELXSEC_KEY_UNWRAP_ERROR		0xF0
#define IOERR_ELXSEC_KEY_UNWRAP_COMPARE_ERROR	0xF1
#define IOERR_ELXSEC_CRYPTO_ERROR		0xF2
#define IOERR_ELXSEC_CRYPTO_COMPARE_ERROR	0xF3
#define IOERR_DRVR_MASK               0x100
#define IOERR_SLI_DOWN                0x101  /* ulpStatus  - Driver defined */
#define IOERR_SLI_BRESET              0x102
#define IOERR_SLI_ABORTED             0x103
#define IOERR_PARAM_MASK              0x1ff
} PARM_ERR;

typedef union {
	struct {
#ifdef __BIG_ENDIAN_BITFIELD
		uint8_t Rctl;	/* R_CTL field */
		uint8_t Type;	/* TYPE field */
		uint8_t Dfctl;	/* DF_CTL field */
		uint8_t Fctl;	/* Bits 0-7 of IOCB word 5 */
#else	/*  __LITTLE_ENDIAN_BITFIELD */
		uint8_t Fctl;	/* Bits 0-7 of IOCB word 5 */
		uint8_t Dfctl;	/* DF_CTL field */
		uint8_t Type;	/* TYPE field */
		uint8_t Rctl;	/* R_CTL field */
#endif

#define BC      0x02		/* Broadcast Received  - Fctl */
#define SI      0x04		/* Sequence Initiative */
#define LA      0x08		/* Ignore Link Attention state */
#define LS      0x80		/* Last Sequence */
	} hcsw;
	uint32_t reserved;
} WORD5;

/* IOCB Command template for a generic response */
typedef struct {
	uint32_t reserved[4];
	PARM_ERR perr;
} GENERIC_RSP;

/* IOCB Command template for XMIT / XMIT_BCAST / RCV_SEQUENCE / XMIT_ELS */
typedef struct {
	struct ulp_bde xrsqbde[2];
	uint32_t xrsqRo;	/* Starting Relative Offset */
	WORD5 w5;		/* Header control/status word */
} XR_SEQ_FIELDS;

/* IOCB Command template for ELS_REQUEST */
typedef struct {
	struct ulp_bde elsReq;
	struct ulp_bde elsRsp;

#ifdef __BIG_ENDIAN_BITFIELD
	uint32_t word4Rsvd:7;
	uint32_t fl:1;
	uint32_t myID:24;
	uint32_t word5Rsvd:8;
	uint32_t remoteID:24;
#else	/*  __LITTLE_ENDIAN_BITFIELD */
	uint32_t myID:24;
	uint32_t fl:1;
	uint32_t word4Rsvd:7;
	uint32_t remoteID:24;
	uint32_t word5Rsvd:8;
#endif
} ELS_REQUEST;

/* IOCB Command template for RCV_ELS_REQ */
typedef struct {
	struct ulp_bde elsReq[2];
	uint32_t parmRo;

#ifdef __BIG_ENDIAN_BITFIELD
	uint32_t word5Rsvd:8;
	uint32_t remoteID:24;
#else	/*  __LITTLE_ENDIAN_BITFIELD */
	uint32_t remoteID:24;
	uint32_t word5Rsvd:8;
#endif
} RCV_ELS_REQ;

/* IOCB Command template for ABORT / CLOSE_XRI */
typedef struct {
	uint32_t rsvd[3];
	uint32_t abortType;
#define ABORT_TYPE_ABTX  0x00000000
#define ABORT_TYPE_ABTS  0x00000001
	uint32_t parm;
#ifdef __BIG_ENDIAN_BITFIELD
	uint16_t abortContextTag; /* ulpContext from command to abort/close */
	uint16_t abortIoTag;	/* ulpIoTag from command to abort/close */
#else	/*  __LITTLE_ENDIAN_BITFIELD */
	uint16_t abortIoTag;	/* ulpIoTag from command to abort/close */
	uint16_t abortContextTag; /* ulpContext from command to abort/close */
#endif
} AC_XRI;

/* IOCB Command template for ABORT_MXRI64 */
typedef struct {
	uint32_t rsvd[3];
	uint32_t abortType;
	uint32_t parm;
	uint32_t iotag32;
} A_MXRI64;

/* IOCB Command template for GET_RPI */
typedef struct {
	uint32_t rsvd[4];
	uint32_t parmRo;
#ifdef __BIG_ENDIAN_BITFIELD
	uint32_t word5Rsvd:8;
	uint32_t remoteID:24;
#else	/*  __LITTLE_ENDIAN_BITFIELD */
	uint32_t remoteID:24;
	uint32_t word5Rsvd:8;
#endif
} GET_RPI;

/* IOCB Command template for all FCP Initiator commands */
typedef struct {
	struct ulp_bde fcpi_cmnd;	/* FCP_CMND payload descriptor */
	struct ulp_bde fcpi_rsp;	/* Rcv buffer */
	uint32_t fcpi_parm;
	uint32_t fcpi_XRdy;	/* transfer ready for IWRITE */
} FCPI_FIELDS;

/* IOCB Command template for all FCP Target commands */
typedef struct {
	struct ulp_bde fcpt_Buffer[2];	/* FCP_CMND payload descriptor */
	uint32_t fcpt_Offset;
	uint32_t fcpt_Length;	/* transfer ready for IWRITE */
} FCPT_FIELDS;

/* SLI-2 IOCB structure definitions */

/* IOCB Command template for 64 bit XMIT / XMIT_BCAST / XMIT_ELS */
typedef struct {
	ULP_BDL bdl;
	uint32_t xrsqRo;	/* Starting Relative Offset */
	WORD5 w5;		/* Header control/status word */
} XMT_SEQ_FIELDS64;

/* This word is remote ports D_ID for XMIT_ELS_RSP64 */
#define xmit_els_remoteID xrsqRo

/* IOCB Command template for 64 bit RCV_SEQUENCE64 */
typedef struct {
	struct ulp_bde64 rcvBde;
	uint32_t rsvd1;
	uint32_t xrsqRo;	/* Starting Relative Offset */
	WORD5 w5;		/* Header control/status word */
} RCV_SEQ_FIELDS64;

/* IOCB Command template for ELS_REQUEST64 */
typedef struct {
	ULP_BDL bdl;
#ifdef __BIG_ENDIAN_BITFIELD
	uint32_t word4Rsvd:7;
	uint32_t fl:1;
	uint32_t myID:24;
	uint32_t word5Rsvd:8;
	uint32_t remoteID:24;
#else	/*  __LITTLE_ENDIAN_BITFIELD */
	uint32_t myID:24;
	uint32_t fl:1;
	uint32_t word4Rsvd:7;
	uint32_t remoteID:24;
	uint32_t word5Rsvd:8;
#endif
} ELS_REQUEST64;

/* IOCB Command template for GEN_REQUEST64 */
typedef struct {
	ULP_BDL bdl;
	uint32_t xrsqRo;	/* Starting Relative Offset */
	WORD5 w5;		/* Header control/status word */
} GEN_REQUEST64;

/* IOCB Command template for RCV_ELS_REQ64 */
typedef struct {
	struct ulp_bde64 elsReq;
	uint32_t rcvd1;
	uint32_t parmRo;

#ifdef __BIG_ENDIAN_BITFIELD
	uint32_t word5Rsvd:8;
	uint32_t remoteID:24;
#else	/*  __LITTLE_ENDIAN_BITFIELD */
	uint32_t remoteID:24;
	uint32_t word5Rsvd:8;
#endif
} RCV_ELS_REQ64;

/* IOCB Command template for RCV_SEQ64 */
struct rcv_seq64 {
	struct ulp_bde64 elsReq;
	uint32_t hbq_1;
	uint32_t parmRo;
#ifdef __BIG_ENDIAN_BITFIELD
	uint32_t rctl:8;
	uint32_t type:8;
	uint32_t dfctl:8;
	uint32_t ls:1;
	uint32_t fs:1;
	uint32_t rsvd2:3;
	uint32_t si:1;
	uint32_t bc:1;
	uint32_t rsvd3:1;
#else	/*  __LITTLE_ENDIAN_BITFIELD */
	uint32_t rsvd3:1;
	uint32_t bc:1;
	uint32_t si:1;
	uint32_t rsvd2:3;
	uint32_t fs:1;
	uint32_t ls:1;
	uint32_t dfctl:8;
	uint32_t type:8;
	uint32_t rctl:8;
#endif
};

/* IOCB Command template for all 64 bit FCP Initiator commands */
typedef struct {
	ULP_BDL bdl;
	uint32_t fcpi_parm;
	uint32_t fcpi_XRdy;	/* transfer ready for IWRITE */
} FCPI_FIELDS64;

/* IOCB Command template for all 64 bit FCP Target commands */
typedef struct {
	ULP_BDL bdl;
	uint32_t fcpt_Offset;
	uint32_t fcpt_Length;	/* transfer ready for IWRITE */
} FCPT_FIELDS64;

/* IOCB Command template for Async Status iocb commands */
typedef struct {
	uint32_t rsvd[4];
	uint32_t param;
#ifdef __BIG_ENDIAN_BITFIELD
	uint16_t evt_code;		/* High order bits word 5 */
	uint16_t sub_ctxt_tag;		/* Low  order bits word 5 */
#else   /*  __LITTLE_ENDIAN_BITFIELD */
	uint16_t sub_ctxt_tag;		/* High order bits word 5 */
	uint16_t evt_code;		/* Low  order bits word 5 */
#endif
} ASYNCSTAT_FIELDS;
#define ASYNC_TEMP_WARN		0x100
#define ASYNC_TEMP_SAFE		0x101
#define ASYNC_STATUS_CN		0x102

/* IOCB Command template for CMD_IOCB_RCV_ELS64_CX (0xB7)
   or CMD_IOCB_RCV_SEQ64_CX (0xB5) */

struct rcv_sli3 {
#ifdef __BIG_ENDIAN_BITFIELD
	uint16_t ox_id;
	uint16_t seq_cnt;

	uint16_t vpi;
	uint16_t word9Rsvd;
#else  /*  __LITTLE_ENDIAN */
	uint16_t seq_cnt;
	uint16_t ox_id;

	uint16_t word9Rsvd;
	uint16_t vpi;
#endif
	uint32_t word10Rsvd;
	uint32_t acc_len;      /* accumulated length */
	struct ulp_bde64 bde2;
};

/* Structure used for a single HBQ entry */
struct lpfc_hbq_entry {
	struct ulp_bde64 bde;
	uint32_t buffer_tag;
};

/* IOCB Command template for QUE_XRI64_CX (0xB3) command */
typedef struct {
	struct lpfc_hbq_entry   buff;
	uint32_t                rsvd;
	uint32_t		rsvd1;
} QUE_XRI64_CX_FIELDS;

struct que_xri64cx_ext_fields {
	uint32_t	iotag64_low;
	uint32_t	iotag64_high;
	uint32_t	ebde_count;
	uint32_t	rsvd;
	struct lpfc_hbq_entry	buff[5];
};

struct sli3_bg_fields {
	uint32_t filler[6];	/* word 8-13 in IOCB */
	uint32_t bghm;		/* word 14 - BlockGuard High Water Mark */
/* Bitfields for bgstat (BlockGuard Status - word 15 of IOCB) */
#define BGS_BIDIR_BG_PROF_MASK		0xff000000
#define BGS_BIDIR_BG_PROF_SHIFT		24
#define BGS_BIDIR_ERR_COND_FLAGS_MASK	0x003f0000
#define BGS_BIDIR_ERR_COND_SHIFT	16
#define BGS_BG_PROFILE_MASK		0x0000ff00
#define BGS_BG_PROFILE_SHIFT		8
#define BGS_INVALID_PROF_MASK		0x00000020
#define BGS_INVALID_PROF_SHIFT		5
#define BGS_UNINIT_DIF_BLOCK_MASK	0x00000010
#define BGS_UNINIT_DIF_BLOCK_SHIFT	4
#define BGS_HI_WATER_MARK_PRESENT_MASK	0x00000008
#define BGS_HI_WATER_MARK_PRESENT_SHIFT	3
#define BGS_REFTAG_ERR_MASK		0x00000004
#define BGS_REFTAG_ERR_SHIFT		2
#define BGS_APPTAG_ERR_MASK		0x00000002
#define BGS_APPTAG_ERR_SHIFT		1
#define BGS_GUARD_ERR_MASK		0x00000001
#define BGS_GUARD_ERR_SHIFT		0
	uint32_t bgstat;	/* word 15 - BlockGuard Status */
};

static inline uint32_t
lpfc_bgs_get_bidir_bg_prof(uint32_t bgstat)
{
	return (bgstat & BGS_BIDIR_BG_PROF_MASK) >>
				BGS_BIDIR_BG_PROF_SHIFT;
}

static inline uint32_t
lpfc_bgs_get_bidir_err_cond(uint32_t bgstat)
{
	return (bgstat & BGS_BIDIR_ERR_COND_FLAGS_MASK) >>
				BGS_BIDIR_ERR_COND_SHIFT;
}

static inline uint32_t
lpfc_bgs_get_bg_prof(uint32_t bgstat)
{
	return (bgstat & BGS_BG_PROFILE_MASK) >>
				BGS_BG_PROFILE_SHIFT;
}

static inline uint32_t
lpfc_bgs_get_invalid_prof(uint32_t bgstat)
{
	return (bgstat & BGS_INVALID_PROF_MASK) >>
				BGS_INVALID_PROF_SHIFT;
}

static inline uint32_t
lpfc_bgs_get_uninit_dif_block(uint32_t bgstat)
{
	return (bgstat & BGS_UNINIT_DIF_BLOCK_MASK) >>
				BGS_UNINIT_DIF_BLOCK_SHIFT;
}

static inline uint32_t
lpfc_bgs_get_hi_water_mark_present(uint32_t bgstat)
{
	return (bgstat & BGS_HI_WATER_MARK_PRESENT_MASK) >>
				BGS_HI_WATER_MARK_PRESENT_SHIFT;
}

static inline uint32_t
lpfc_bgs_get_reftag_err(uint32_t bgstat)
{
	return (bgstat & BGS_REFTAG_ERR_MASK) >>
				BGS_REFTAG_ERR_SHIFT;
}

static inline uint32_t
lpfc_bgs_get_apptag_err(uint32_t bgstat)
{
	return (bgstat & BGS_APPTAG_ERR_MASK) >>
				BGS_APPTAG_ERR_SHIFT;
}

static inline uint32_t
lpfc_bgs_get_guard_err(uint32_t bgstat)
{
	return (bgstat & BGS_GUARD_ERR_MASK) >>
				BGS_GUARD_ERR_SHIFT;
}

#define LPFC_EXT_DATA_BDE_COUNT 3
struct fcp_irw_ext {
	uint32_t	io_tag64_low;
	uint32_t	io_tag64_high;
#ifdef __BIG_ENDIAN_BITFIELD
	uint8_t		reserved1;
	uint8_t		reserved2;
	uint8_t		reserved3;
	uint8_t		ebde_count;
#else  /* __LITTLE_ENDIAN */
	uint8_t		ebde_count;
	uint8_t		reserved3;
	uint8_t		reserved2;
	uint8_t		reserved1;
#endif
	uint32_t	reserved4;
	struct ulp_bde64 rbde;		/* response bde */
	struct ulp_bde64 dbde[LPFC_EXT_DATA_BDE_COUNT];	/* data BDE or BPL */
	uint8_t icd[32];		/* immediate command data (32 bytes) */
};

typedef struct _IOCB {	/* IOCB structure */
	union {
		GENERIC_RSP grsp;	/* Generic response */
		XR_SEQ_FIELDS xrseq;	/* XMIT / BCAST / RCV_SEQUENCE cmd */
		struct ulp_bde cont[3];	/* up to 3 continuation bdes */
		RCV_ELS_REQ rcvels;	/* RCV_ELS_REQ template */
		AC_XRI acxri;	/* ABORT / CLOSE_XRI template */
		A_MXRI64 amxri;	/* abort multiple xri command overlay */
		GET_RPI getrpi;	/* GET_RPI template */
		FCPI_FIELDS fcpi;	/* FCP Initiator template */
		FCPT_FIELDS fcpt;	/* FCP target template */

		/* SLI-2 structures */

		struct ulp_bde64 cont64[2];  /* up to 2 64 bit continuation
					      * bde_64s */
		ELS_REQUEST64 elsreq64;	/* ELS_REQUEST template */
		GEN_REQUEST64 genreq64;	/* GEN_REQUEST template */
		RCV_ELS_REQ64 rcvels64;	/* RCV_ELS_REQ template */
		XMT_SEQ_FIELDS64 xseq64;	/* XMIT / BCAST cmd */
		FCPI_FIELDS64 fcpi64;	/* FCP 64 bit Initiator template */
		FCPT_FIELDS64 fcpt64;	/* FCP 64 bit target template */
		ASYNCSTAT_FIELDS asyncstat; /* async_status iocb */
		QUE_XRI64_CX_FIELDS quexri64cx; /* que_xri64_cx fields */
		struct rcv_seq64 rcvseq64;	/* RCV_SEQ64 and RCV_CONT64 */
		struct sli4_bls_rsp bls_rsp; /* UNSOL ABTS BLS_RSP params */
		uint32_t ulpWord[IOCB_WORD_SZ - 2];	/* generic 6 'words' */
	} un;
	union {
		struct {
#ifdef __BIG_ENDIAN_BITFIELD
			uint16_t ulpContext;	/* High order bits word 6 */
			uint16_t ulpIoTag;	/* Low  order bits word 6 */
#else	/*  __LITTLE_ENDIAN_BITFIELD */
			uint16_t ulpIoTag;	/* Low  order bits word 6 */
			uint16_t ulpContext;	/* High order bits word 6 */
#endif
		} t1;
		struct {
#ifdef __BIG_ENDIAN_BITFIELD
			uint16_t ulpContext;	/* High order bits word 6 */
			uint16_t ulpIoTag1:2;	/* Low  order bits word 6 */
			uint16_t ulpIoTag0:14;	/* Low  order bits word 6 */
#else	/*  __LITTLE_ENDIAN_BITFIELD */
			uint16_t ulpIoTag0:14;	/* Low  order bits word 6 */
			uint16_t ulpIoTag1:2;	/* Low  order bits word 6 */
			uint16_t ulpContext;	/* High order bits word 6 */
#endif
		} t2;
	} un1;
#define ulpContext un1.t1.ulpContext
#define ulpIoTag   un1.t1.ulpIoTag
#define ulpIoTag0  un1.t2.ulpIoTag0

#ifdef __BIG_ENDIAN_BITFIELD
	uint32_t ulpTimeout:8;
	uint32_t ulpXS:1;
	uint32_t ulpFCP2Rcvy:1;
	uint32_t ulpPU:2;
	uint32_t ulpIr:1;
	uint32_t ulpClass:3;
	uint32_t ulpCommand:8;
	uint32_t ulpStatus:4;
	uint32_t ulpBdeCount:2;
	uint32_t ulpLe:1;
	uint32_t ulpOwner:1;	/* Low order bit word 7 */
#else	/*  __LITTLE_ENDIAN_BITFIELD */
	uint32_t ulpOwner:1;	/* Low order bit word 7 */
	uint32_t ulpLe:1;
	uint32_t ulpBdeCount:2;
	uint32_t ulpStatus:4;
	uint32_t ulpCommand:8;
	uint32_t ulpClass:3;
	uint32_t ulpIr:1;
	uint32_t ulpPU:2;
	uint32_t ulpFCP2Rcvy:1;
	uint32_t ulpXS:1;
	uint32_t ulpTimeout:8;
#endif

	union {
		struct rcv_sli3 rcvsli3; /* words 8 - 15 */

		/* words 8-31 used for que_xri_cx iocb */
		struct que_xri64cx_ext_fields que_xri64cx_ext_words;
		struct fcp_irw_ext fcp_ext;
		uint32_t sli3Words[24]; /* 96 extra bytes for SLI-3 */

		/* words 8-15 for BlockGuard */
		struct sli3_bg_fields sli3_bg;
	} unsli3;

#define ulpCt_h ulpXS
#define ulpCt_l ulpFCP2Rcvy

#define IOCB_FCP	   1	/* IOCB is used for FCP ELS cmds-ulpRsvByte */
#define IOCB_IP		   2	/* IOCB is used for IP ELS cmds */
#define PARM_UNUSED        0	/* PU field (Word 4) not used */
#define PARM_REL_OFF       1	/* PU field (Word 4) = R. O. */
#define PARM_READ_CHECK    2	/* PU field (Word 4) = Data Transfer Length */
#define PARM_NPIV_DID	   3
#define CLASS1             0	/* Class 1 */
#define CLASS2             1	/* Class 2 */
#define CLASS3             2	/* Class 3 */
#define CLASS_FCP_INTERMIX 7	/* FCP Data->Cls 1, all else->Cls 2 */

#define IOSTAT_SUCCESS         0x0	/* ulpStatus  - HBA defined */
#define IOSTAT_FCP_RSP_ERROR   0x1
#define IOSTAT_REMOTE_STOP     0x2
#define IOSTAT_LOCAL_REJECT    0x3
#define IOSTAT_NPORT_RJT       0x4
#define IOSTAT_FABRIC_RJT      0x5
#define IOSTAT_NPORT_BSY       0x6
#define IOSTAT_FABRIC_BSY      0x7
#define IOSTAT_INTERMED_RSP    0x8
#define IOSTAT_LS_RJT          0x9
#define IOSTAT_BA_RJT          0xA
#define IOSTAT_RSVD1           0xB
#define IOSTAT_RSVD2           0xC
#define IOSTAT_RSVD3           0xD
#define IOSTAT_RSVD4           0xE
#define IOSTAT_NEED_BUFFER     0xF
#define IOSTAT_DRIVER_REJECT   0x10   /* ulpStatus  - Driver defined */
#define IOSTAT_DEFAULT         0xF    /* Same as rsvd5 for now */
#define IOSTAT_CNT             0x11

} IOCB_t;


#define SLI1_SLIM_SIZE   (4 * 1024)

/* Up to 498 IOCBs will fit into 16k
 * 256 (MAILBOX_t) + 140 (PCB_t) + ( 32 (IOCB_t) * 498 ) = < 16384
 */
#define SLI2_SLIM_SIZE   (64 * 1024)

/* Maximum IOCBs that will fit in SLI2 slim */
#define MAX_SLI2_IOCB    498
#define MAX_SLIM_IOCB_SIZE (SLI2_SLIM_SIZE - \
			    (sizeof(MAILBOX_t) + sizeof(PCB_t) + \
			    sizeof(uint32_t) * MAILBOX_EXT_WSIZE))

/* HBQ entries are 4 words each = 4k */
#define LPFC_TOTAL_HBQ_SIZE (sizeof(struct lpfc_hbq_entry) *  \
			     lpfc_sli_hbq_count())

struct lpfc_sli2_slim {
	MAILBOX_t mbx;
	uint32_t  mbx_ext_words[MAILBOX_EXT_WSIZE];
	PCB_t pcb;
	IOCB_t IOCBs[MAX_SLIM_IOCB_SIZE];
};

/*
 * This function checks PCI device to allow special handling for LC HBAs.
 *
 * Parameters:
 * device : struct pci_dev 's device field
 *
 * return 1 => TRUE
 *        0 => FALSE
 */
static inline int
lpfc_is_LC_HBA(unsigned short device)
{
	if ((device == PCI_DEVICE_ID_TFLY) ||
	    (device == PCI_DEVICE_ID_PFLY) ||
	    (device == PCI_DEVICE_ID_LP101) ||
	    (device == PCI_DEVICE_ID_BMID) ||
	    (device == PCI_DEVICE_ID_BSMB) ||
	    (device == PCI_DEVICE_ID_ZMID) ||
	    (device == PCI_DEVICE_ID_ZSMB) ||
	    (device == PCI_DEVICE_ID_SAT_MID) ||
	    (device == PCI_DEVICE_ID_SAT_SMB) ||
	    (device == PCI_DEVICE_ID_RFLY))
		return 1;
	else
		return 0;
}

/*
 * Determine if an IOCB failed because of a link event or firmware reset.
 */

static inline int
lpfc_error_lost_link(IOCB_t *iocbp)
{
	return (iocbp->ulpStatus == IOSTAT_LOCAL_REJECT &&
		(iocbp->un.ulpWord[4] == IOERR_SLI_ABORTED ||
		 iocbp->un.ulpWord[4] == IOERR_LINK_DOWN ||
		 iocbp->un.ulpWord[4] == IOERR_SLI_DOWN));
}

#define MENLO_TRANSPORT_TYPE 0xfe
#define MENLO_CONTEXT 0
#define MENLO_PU 3
#define MENLO_TIMEOUT 30
#define SETVAR_MLOMNT 0x103107
#define SETVAR_MLORST 0x103007

#define BPL_ALIGN_SZ 8 /* 8 byte alignment for bpl and mbufs */<|MERGE_RESOLUTION|>--- conflicted
+++ resolved
@@ -1330,10 +1330,6 @@
 #define LPFC_UVEM_VEM_ID_DESC_SIZE 16
 #define LPFC_UVEM_VE_MAP_DESC_SIZE 20
 
-<<<<<<< HEAD
-/* Definitions for HBA / Port attribute entries */
-
-=======
 #define VEM_ID_DESC_TAG  0x0001000A
 struct lpfc_vem_id_desc {
 	uint32_t tag;
@@ -1446,7 +1442,6 @@
 
 /* Definitions for HBA / Port attribute entries */
 
->>>>>>> c1084c27
 /* Attribute Entry */
 struct lpfc_fdmi_attr_entry {
 	union {
