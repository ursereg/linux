--- conflicted
+++ resolved
@@ -217,20 +217,6 @@
 	/* The register rebind might have occurred before the delete
 	 * downcall.  Guard against this race.
 	 */
-<<<<<<< HEAD
-	if (ndlp->upcall_flags & NLP_WAIT_FOR_UNREG) {
-		ndlp->nrport = NULL;
-		ndlp->upcall_flags &= ~NLP_WAIT_FOR_UNREG;
-		spin_unlock_irq(&vport->phba->hbalock);
-
-		/* Remove original register reference. The host transport
-		 * won't reference this rport/remoteport any further.
-		 */
-		lpfc_nlp_put(ndlp);
-	} else {
-		spin_unlock_irq(&vport->phba->hbalock);
-	}
-=======
 	if (ndlp->fc4_xpt_flags & NVME_XPT_UNREG_WAIT)
 		ndlp->fc4_xpt_flags &= ~(NVME_XPT_UNREG_WAIT | NVME_XPT_REGD);
 
@@ -242,7 +228,6 @@
 	 */
 	if (!(ndlp->fc4_xpt_flags & fc4_xpt_flags))
 		lpfc_disc_state_machine(vport, ndlp, NULL, NLP_EVT_DEVICE_RM);
->>>>>>> c1084c27
 
  rport_err:
 	return;
