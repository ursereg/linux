--- conflicted
+++ resolved
@@ -235,12 +235,9 @@
 irqreturn_t lpfc_sli4_intr_handler(int, void *);
 irqreturn_t lpfc_sli4_hba_intr_handler(int, void *);
 
-<<<<<<< HEAD
-=======
 int lpfc_read_object(struct lpfc_hba *phba, char *s, uint32_t *datap,
 		     uint32_t len);
 
->>>>>>> c1084c27
 void lpfc_sli4_cleanup_poll_list(struct lpfc_hba *phba);
 int lpfc_sli4_poll_eq(struct lpfc_queue *q, uint8_t path);
 void lpfc_sli4_poll_hbtimer(struct timer_list *t);
