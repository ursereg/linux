--- conflicted
+++ resolved
@@ -207,14 +207,6 @@
 		task->num_scatter = si;
 		task->data_dir = qc->dma_dir;
 	}
-<<<<<<< HEAD
-
-	if (qc->tf.protocol == ATA_PROT_NODATA)
-		task->data_dir = DMA_NONE;
-	else
-		task->data_dir = qc->dma_dir;
-=======
->>>>>>> c1084c27
 	task->scatter = qc->sg;
 	task->ata_task.retry_count = 1;
 	task->task_state_flags = SAS_TASK_STATE_PENDING;
