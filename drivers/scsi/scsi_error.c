--- conflicted
+++ resolved
@@ -2170,18 +2170,9 @@
 		 * flag is checked
 		 */
 		set_current_state(TASK_INTERRUPTIBLE);
-<<<<<<< HEAD
 		if (kthread_should_stop())
 			break;
 
-=======
-		/*
-		 * Do not go to sleep, when there is host_failed when the
-		 * one-PRD per command workaroud is tiggered.
-		 * Because that ata/scsi subsystem maybe hang, when CD_ROM
-		 * and HDD are accessed simultaneously.
-		 */
->>>>>>> 20e87327
 		if ((shost->host_failed == 0 && shost->host_eh_scheduled == 0) ||
 		    ((shost->host_failed != shost->host_busy) &&
 		    (sg_io_buffer_hack == NULL) && (shost->host_failed > 0))) {
