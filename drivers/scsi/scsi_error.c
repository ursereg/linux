// SPDX-License-Identifier: GPL-2.0-only
/*
 *  scsi_error.c Copyright (C) 1997 Eric Youngdale
 *
 *  SCSI error/timeout handling
 *      Initial versions: Eric Youngdale.  Based upon conversations with
 *                        Leonard Zubkoff and David Miller at Linux Expo,
 *                        ideas originating from all over the place.
 *
 *	Restructured scsi_unjam_host and associated functions.
 *	September 04, 2002 Mike Anderson (andmike@us.ibm.com)
 *
 *	Forward port of Russell King's (rmk@arm.linux.org.uk) changes and
 *	minor cleanups.
 *	September 30, 2002 Mike Anderson (andmike@us.ibm.com)
 */

#include <linux/module.h>
#include <linux/sched.h>
#include <linux/gfp.h>
#include <linux/timer.h>
#include <linux/string.h>
#include <linux/kernel.h>
#include <linux/freezer.h>
#include <linux/kthread.h>
#include <linux/interrupt.h>
#include <linux/blkdev.h>
#include <linux/delay.h>
#include <linux/jiffies.h>

#include <scsi/scsi.h>
#include <scsi/scsi_cmnd.h>
#include <scsi/scsi_dbg.h>
#include <scsi/scsi_device.h>
#include <scsi/scsi_driver.h>
#include <scsi/scsi_eh.h>
#include <scsi/scsi_common.h>
#include <scsi/scsi_transport.h>
#include <scsi/scsi_host.h>
#include <scsi/scsi_ioctl.h>
#include <scsi/scsi_dh.h>
#include <scsi/scsi_devinfo.h>
#include <scsi/sg.h>

#include "scsi_priv.h"
#include "scsi_logging.h"
#include "scsi_transport_api.h"

#include <trace/events/scsi.h>

#include <asm/unaligned.h>

static void scsi_eh_done(struct scsi_cmnd *scmd);

/*
 * These should *probably* be handled by the host itself.
 * Since it is allowed to sleep, it probably should.
 */
#define BUS_RESET_SETTLE_TIME   (10)
#define HOST_RESET_SETTLE_TIME  (10)

static int scsi_eh_try_stu(struct scsi_cmnd *scmd);
static enum scsi_disposition scsi_try_to_abort_cmd(struct scsi_host_template *,
						   struct scsi_cmnd *);

#ifdef CONFIG_AHCI_IMX
extern void *sg_io_buffer_hack;
#else
#define sg_io_buffer_hack NULL
#endif

/* called with shost->host_lock held */
void scsi_eh_wakeup(struct Scsi_Host *shost)
{
	lockdep_assert_held(shost->host_lock);

	if (scsi_host_busy(shost) == shost->host_failed) {
		trace_scsi_eh_wakeup(shost);
		wake_up_process(shost->ehandler);
		SCSI_LOG_ERROR_RECOVERY(5, shost_printk(KERN_INFO, shost,
			"Waking error handler thread\n"));
	} else if ((shost->host_failed > 0) || (sg_io_buffer_hack != NULL)) {
		trace_scsi_eh_wakeup(shost);
		wake_up_process(shost->ehandler);
		SCSI_LOG_ERROR_RECOVERY(5, shost_printk(KERN_INFO, shost,
			"Waking error handler thread\n"));
	}
}

/**
 * scsi_schedule_eh - schedule EH for SCSI host
 * @shost:	SCSI host to invoke error handling on.
 *
 * Schedule SCSI EH without scmd.
 */
void scsi_schedule_eh(struct Scsi_Host *shost)
{
	unsigned long flags;

	spin_lock_irqsave(shost->host_lock, flags);

	if (scsi_host_set_state(shost, SHOST_RECOVERY) == 0 ||
	    scsi_host_set_state(shost, SHOST_CANCEL_RECOVERY) == 0) {
		shost->host_eh_scheduled++;
		scsi_eh_wakeup(shost);
	}

	spin_unlock_irqrestore(shost->host_lock, flags);
}
EXPORT_SYMBOL_GPL(scsi_schedule_eh);

static int scsi_host_eh_past_deadline(struct Scsi_Host *shost)
{
	if (!shost->last_reset || shost->eh_deadline == -1)
		return 0;

	/*
	 * 32bit accesses are guaranteed to be atomic
	 * (on all supported architectures), so instead
	 * of using a spinlock we can as well double check
	 * if eh_deadline has been set to 'off' during the
	 * time_before call.
	 */
	if (time_before(jiffies, shost->last_reset + shost->eh_deadline) &&
	    shost->eh_deadline > -1)
		return 0;

	return 1;
}

static bool scsi_cmd_retry_allowed(struct scsi_cmnd *cmd)
{
	if (cmd->allowed == SCSI_CMD_RETRIES_NO_LIMIT)
		return true;

	return ++cmd->retries <= cmd->allowed;
}

static bool scsi_eh_should_retry_cmd(struct scsi_cmnd *cmd)
{
	struct scsi_device *sdev = cmd->device;
	struct Scsi_Host *host = sdev->host;

	if (host->hostt->eh_should_retry_cmd)
		return  host->hostt->eh_should_retry_cmd(cmd);

	return true;
}

static void scsi_eh_complete_abort(struct scsi_cmnd *scmd, struct Scsi_Host *shost)
{
	unsigned long flags;

	spin_lock_irqsave(shost->host_lock, flags);
	list_del_init(&scmd->eh_entry);
	/*
	 * If the abort succeeds, and there is no further
	 * EH action, clear the ->last_reset time.
	 */
	if (list_empty(&shost->eh_abort_list) &&
	    list_empty(&shost->eh_cmd_q))
		if (shost->eh_deadline != -1)
			shost->last_reset = 0;
	spin_unlock_irqrestore(shost->host_lock, flags);
}

/**
 * scmd_eh_abort_handler - Handle command aborts
 * @work:	command to be aborted.
 *
 * Note: this function must be called only for a command that has timed out.
 * Because the block layer marks a request as complete before it calls
 * scsi_times_out(), a .scsi_done() call from the LLD for a command that has
 * timed out do not have any effect. Hence it is safe to call
 * scsi_finish_command() from this function.
 */
void
scmd_eh_abort_handler(struct work_struct *work)
{
	struct scsi_cmnd *scmd =
		container_of(work, struct scsi_cmnd, abort_work.work);
	struct scsi_device *sdev = scmd->device;
	enum scsi_disposition rtn;
	unsigned long flags;

	if (scsi_host_eh_past_deadline(sdev->host)) {
		SCSI_LOG_ERROR_RECOVERY(3,
			scmd_printk(KERN_INFO, scmd,
				    "eh timeout, not aborting\n"));
	} else {
		SCSI_LOG_ERROR_RECOVERY(3,
			scmd_printk(KERN_INFO, scmd,
				    "aborting command\n"));
		rtn = scsi_try_to_abort_cmd(sdev->host->hostt, scmd);
		if (rtn == SUCCESS) {
			set_host_byte(scmd, DID_TIME_OUT);
			if (scsi_host_eh_past_deadline(sdev->host)) {
				SCSI_LOG_ERROR_RECOVERY(3,
					scmd_printk(KERN_INFO, scmd,
						    "eh timeout, not retrying "
						    "aborted command\n"));
			} else if (!scsi_noretry_cmd(scmd) &&
				   scsi_cmd_retry_allowed(scmd) &&
				scsi_eh_should_retry_cmd(scmd)) {
				SCSI_LOG_ERROR_RECOVERY(3,
					scmd_printk(KERN_WARNING, scmd,
						    "retry aborted command\n"));
				scsi_eh_complete_abort(scmd, sdev->host);
				scsi_queue_insert(scmd, SCSI_MLQUEUE_EH_RETRY);
				return;
			} else {
				SCSI_LOG_ERROR_RECOVERY(3,
					scmd_printk(KERN_WARNING, scmd,
						    "finish aborted command\n"));
				scsi_eh_complete_abort(scmd, sdev->host);
				scsi_finish_command(scmd);
				return;
			}
		} else {
			SCSI_LOG_ERROR_RECOVERY(3,
				scmd_printk(KERN_INFO, scmd,
					    "cmd abort %s\n",
					    (rtn == FAST_IO_FAIL) ?
					    "not send" : "failed"));
		}
	}

	spin_lock_irqsave(sdev->host->host_lock, flags);
	list_del_init(&scmd->eh_entry);
	spin_unlock_irqrestore(sdev->host->host_lock, flags);
	scsi_eh_scmd_add(scmd);
}

/**
 * scsi_abort_command - schedule a command abort
 * @scmd:	scmd to abort.
 *
 * We only need to abort commands after a command timeout
 */
static int
scsi_abort_command(struct scsi_cmnd *scmd)
{
	struct scsi_device *sdev = scmd->device;
	struct Scsi_Host *shost = sdev->host;
	unsigned long flags;

	if (scmd->eh_eflags & SCSI_EH_ABORT_SCHEDULED) {
		/*
		 * Retry after abort failed, escalate to next level.
		 */
		SCSI_LOG_ERROR_RECOVERY(3,
			scmd_printk(KERN_INFO, scmd,
				    "previous abort failed\n"));
		BUG_ON(delayed_work_pending(&scmd->abort_work));
		return FAILED;
	}

	spin_lock_irqsave(shost->host_lock, flags);
	if (shost->eh_deadline != -1 && !shost->last_reset)
		shost->last_reset = jiffies;
	BUG_ON(!list_empty(&scmd->eh_entry));
	list_add_tail(&scmd->eh_entry, &shost->eh_abort_list);
	spin_unlock_irqrestore(shost->host_lock, flags);

	scmd->eh_eflags |= SCSI_EH_ABORT_SCHEDULED;
	SCSI_LOG_ERROR_RECOVERY(3,
		scmd_printk(KERN_INFO, scmd, "abort scheduled\n"));
	queue_delayed_work(shost->tmf_work_q, &scmd->abort_work, HZ / 100);
	return SUCCESS;
}

/**
 * scsi_eh_reset - call into ->eh_action to reset internal counters
 * @scmd:	scmd to run eh on.
 *
 * The scsi driver might be carrying internal state about the
 * devices, so we need to call into the driver to reset the
 * internal state once the error handler is started.
 */
static void scsi_eh_reset(struct scsi_cmnd *scmd)
{
	if (!blk_rq_is_passthrough(scsi_cmd_to_rq(scmd))) {
		struct scsi_driver *sdrv = scsi_cmd_to_driver(scmd);
		if (sdrv->eh_reset)
			sdrv->eh_reset(scmd);
	}
}

static void scsi_eh_inc_host_failed(struct rcu_head *head)
{
	struct scsi_cmnd *scmd = container_of(head, typeof(*scmd), rcu);
	struct Scsi_Host *shost = scmd->device->host;
	unsigned long flags;

	spin_lock_irqsave(shost->host_lock, flags);
	shost->host_failed++;
	scsi_eh_wakeup(shost);
	spin_unlock_irqrestore(shost->host_lock, flags);
}

/**
 * scsi_eh_scmd_add - add scsi cmd to error handling.
 * @scmd:	scmd to run eh on.
 */
void scsi_eh_scmd_add(struct scsi_cmnd *scmd)
{
	struct Scsi_Host *shost = scmd->device->host;
	unsigned long flags;
	int ret;

	WARN_ON_ONCE(!shost->ehandler);

	spin_lock_irqsave(shost->host_lock, flags);
	if (scsi_host_set_state(shost, SHOST_RECOVERY)) {
		ret = scsi_host_set_state(shost, SHOST_CANCEL_RECOVERY);
		WARN_ON_ONCE(ret);
	}
	if (shost->eh_deadline != -1 && !shost->last_reset)
		shost->last_reset = jiffies;

	scsi_eh_reset(scmd);
	list_add_tail(&scmd->eh_entry, &shost->eh_cmd_q);
	spin_unlock_irqrestore(shost->host_lock, flags);
	/*
	 * Ensure that all tasks observe the host state change before the
	 * host_failed change.
	 */
	call_rcu(&scmd->rcu, scsi_eh_inc_host_failed);
}

/**
 * scsi_times_out - Timeout function for normal scsi commands.
 * @req:	request that is timing out.
 *
 * Notes:
 *     We do not need to lock this.  There is the potential for a race
 *     only in that the normal completion handling might run, but if the
 *     normal completion function determines that the timer has already
 *     fired, then it mustn't do anything.
 */
enum blk_eh_timer_return scsi_times_out(struct request *req)
{
	struct scsi_cmnd *scmd = blk_mq_rq_to_pdu(req);
	enum blk_eh_timer_return rtn = BLK_EH_DONE;
	struct Scsi_Host *host = scmd->device->host;

	trace_scsi_dispatch_cmd_timeout(scmd);
	scsi_log_completion(scmd, TIMEOUT_ERROR);

	if (host->eh_deadline != -1 && !host->last_reset)
		host->last_reset = jiffies;

	if (host->hostt->eh_timed_out)
		rtn = host->hostt->eh_timed_out(scmd);

	if (rtn == BLK_EH_DONE) {
		/*
		 * Set the command to complete first in order to prevent a real
		 * completion from releasing the command while error handling
		 * is using it. If the command was already completed, then the
		 * lower level driver beat the timeout handler, and it is safe
		 * to return without escalating error recovery.
		 *
		 * If timeout handling lost the race to a real completion, the
		 * block layer may ignore that due to a fake timeout injection,
		 * so return RESET_TIMER to allow error handling another shot
		 * at this command.
		 */
		if (test_and_set_bit(SCMD_STATE_COMPLETE, &scmd->state))
			return BLK_EH_RESET_TIMER;
		if (scsi_abort_command(scmd) != SUCCESS) {
			set_host_byte(scmd, DID_TIME_OUT);
			scsi_eh_scmd_add(scmd);
		}
	}

	return rtn;
}

/**
 * scsi_block_when_processing_errors - Prevent cmds from being queued.
 * @sdev:	Device on which we are performing recovery.
 *
 * Description:
 *     We block until the host is out of error recovery, and then check to
 *     see whether the host or the device is offline.
 *
 * Return value:
 *     0 when dev was taken offline by error recovery. 1 OK to proceed.
 */
int scsi_block_when_processing_errors(struct scsi_device *sdev)
{
	int online;

	wait_event(sdev->host->host_wait, !scsi_host_in_recovery(sdev->host));

	online = scsi_device_online(sdev);

	return online;
}
EXPORT_SYMBOL(scsi_block_when_processing_errors);

#ifdef CONFIG_SCSI_LOGGING
/**
 * scsi_eh_prt_fail_stats - Log info on failures.
 * @shost:	scsi host being recovered.
 * @work_q:	Queue of scsi cmds to process.
 */
static inline void scsi_eh_prt_fail_stats(struct Scsi_Host *shost,
					  struct list_head *work_q)
{
	struct scsi_cmnd *scmd;
	struct scsi_device *sdev;
	int total_failures = 0;
	int cmd_failed = 0;
	int cmd_cancel = 0;
	int devices_failed = 0;

	shost_for_each_device(sdev, shost) {
		list_for_each_entry(scmd, work_q, eh_entry) {
			if (scmd->device == sdev) {
				++total_failures;
				if (scmd->eh_eflags & SCSI_EH_ABORT_SCHEDULED)
					++cmd_cancel;
				else
					++cmd_failed;
			}
		}

		if (cmd_cancel || cmd_failed) {
			SCSI_LOG_ERROR_RECOVERY(3,
				shost_printk(KERN_INFO, shost,
					    "%s: cmds failed: %d, cancel: %d\n",
					    __func__, cmd_failed,
					    cmd_cancel));
			cmd_cancel = 0;
			cmd_failed = 0;
			++devices_failed;
		}
	}

	SCSI_LOG_ERROR_RECOVERY(2, shost_printk(KERN_INFO, shost,
				   "Total of %d commands on %d"
				   " devices require eh work\n",
				   total_failures, devices_failed));
}
#endif

 /**
 * scsi_report_lun_change - Set flag on all *other* devices on the same target
 *                          to indicate that a UNIT ATTENTION is expected.
 * @sdev:	Device reporting the UNIT ATTENTION
 */
static void scsi_report_lun_change(struct scsi_device *sdev)
{
	sdev->sdev_target->expecting_lun_change = 1;
}

/**
 * scsi_report_sense - Examine scsi sense information and log messages for
 *		       certain conditions, also issue uevents for some of them.
 * @sdev:	Device reporting the sense code
 * @sshdr:	sshdr to be examined
 */
static void scsi_report_sense(struct scsi_device *sdev,
			      struct scsi_sense_hdr *sshdr)
{
	enum scsi_device_event evt_type = SDEV_EVT_MAXBITS;	/* i.e. none */

	if (sshdr->sense_key == UNIT_ATTENTION) {
		if (sshdr->asc == 0x3f && sshdr->ascq == 0x03) {
			evt_type = SDEV_EVT_INQUIRY_CHANGE_REPORTED;
			sdev_printk(KERN_WARNING, sdev,
				    "Inquiry data has changed");
		} else if (sshdr->asc == 0x3f && sshdr->ascq == 0x0e) {
			evt_type = SDEV_EVT_LUN_CHANGE_REPORTED;
			scsi_report_lun_change(sdev);
			sdev_printk(KERN_WARNING, sdev,
				    "Warning! Received an indication that the "
				    "LUN assignments on this target have "
				    "changed. The Linux SCSI layer does not "
				    "automatically remap LUN assignments.\n");
		} else if (sshdr->asc == 0x3f)
			sdev_printk(KERN_WARNING, sdev,
				    "Warning! Received an indication that the "
				    "operating parameters on this target have "
				    "changed. The Linux SCSI layer does not "
				    "automatically adjust these parameters.\n");

		if (sshdr->asc == 0x38 && sshdr->ascq == 0x07) {
			evt_type = SDEV_EVT_SOFT_THRESHOLD_REACHED_REPORTED;
			sdev_printk(KERN_WARNING, sdev,
				    "Warning! Received an indication that the "
				    "LUN reached a thin provisioning soft "
				    "threshold.\n");
		}

		if (sshdr->asc == 0x29) {
			evt_type = SDEV_EVT_POWER_ON_RESET_OCCURRED;
			sdev_printk(KERN_WARNING, sdev,
				    "Power-on or device reset occurred\n");
		}

		if (sshdr->asc == 0x2a && sshdr->ascq == 0x01) {
			evt_type = SDEV_EVT_MODE_PARAMETER_CHANGE_REPORTED;
			sdev_printk(KERN_WARNING, sdev,
				    "Mode parameters changed");
		} else if (sshdr->asc == 0x2a && sshdr->ascq == 0x06) {
			evt_type = SDEV_EVT_ALUA_STATE_CHANGE_REPORTED;
			sdev_printk(KERN_WARNING, sdev,
				    "Asymmetric access state changed");
		} else if (sshdr->asc == 0x2a && sshdr->ascq == 0x09) {
			evt_type = SDEV_EVT_CAPACITY_CHANGE_REPORTED;
			sdev_printk(KERN_WARNING, sdev,
				    "Capacity data has changed");
		} else if (sshdr->asc == 0x2a)
			sdev_printk(KERN_WARNING, sdev,
				    "Parameters changed");
	}

	if (evt_type != SDEV_EVT_MAXBITS) {
		set_bit(evt_type, sdev->pending_events);
		schedule_work(&sdev->event_work);
	}
}

/**
 * scsi_check_sense - Examine scsi cmd sense
 * @scmd:	Cmd to have sense checked.
 *
 * Return value:
 *	SUCCESS or FAILED or NEEDS_RETRY or ADD_TO_MLQUEUE
 *
 * Notes:
 *	When a deferred error is detected the current command has
 *	not been executed and needs retrying.
 */
enum scsi_disposition scsi_check_sense(struct scsi_cmnd *scmd)
{
	struct scsi_device *sdev = scmd->device;
	struct scsi_sense_hdr sshdr;

	if (! scsi_command_normalize_sense(scmd, &sshdr))
		return FAILED;	/* no valid sense data */

	scsi_report_sense(sdev, &sshdr);

	if (scsi_sense_is_deferred(&sshdr))
		return NEEDS_RETRY;

	if (sdev->handler && sdev->handler->check_sense) {
		enum scsi_disposition rc;

		rc = sdev->handler->check_sense(sdev, &sshdr);
		if (rc != SCSI_RETURN_NOT_HANDLED)
			return rc;
		/* handler does not care. Drop down to default handling */
	}

	if (scmd->cmnd[0] == TEST_UNIT_READY && scmd->scsi_done != scsi_eh_done)
		/*
		 * nasty: for mid-layer issued TURs, we need to return the
		 * actual sense data without any recovery attempt.  For eh
		 * issued ones, we need to try to recover and interpret
		 */
		return SUCCESS;

	/*
	 * Previous logic looked for FILEMARK, EOM or ILI which are
	 * mainly associated with tapes and returned SUCCESS.
	 */
	if (sshdr.response_code == 0x70) {
		/* fixed format */
		if (scmd->sense_buffer[2] & 0xe0)
			return SUCCESS;
	} else {
		/*
		 * descriptor format: look for "stream commands sense data
		 * descriptor" (see SSC-3). Assume single sense data
		 * descriptor. Ignore ILI from SBC-2 READ LONG and WRITE LONG.
		 */
		if ((sshdr.additional_length > 3) &&
		    (scmd->sense_buffer[8] == 0x4) &&
		    (scmd->sense_buffer[11] & 0xe0))
			return SUCCESS;
	}

	switch (sshdr.sense_key) {
	case NO_SENSE:
		return SUCCESS;
	case RECOVERED_ERROR:
		return /* soft_error */ SUCCESS;

	case ABORTED_COMMAND:
		if (sshdr.asc == 0x10) /* DIF */
			return SUCCESS;

		if (sshdr.asc == 0x44 && sdev->sdev_bflags & BLIST_RETRY_ITF)
			return ADD_TO_MLQUEUE;
		if (sshdr.asc == 0xc1 && sshdr.ascq == 0x01 &&
		    sdev->sdev_bflags & BLIST_RETRY_ASC_C1)
			return ADD_TO_MLQUEUE;

		return NEEDS_RETRY;
	case NOT_READY:
	case UNIT_ATTENTION:
		/*
		 * if we are expecting a cc/ua because of a bus reset that we
		 * performed, treat this just as a retry.  otherwise this is
		 * information that we should pass up to the upper-level driver
		 * so that we can deal with it there.
		 */
		if (scmd->device->expecting_cc_ua) {
			/*
			 * Because some device does not queue unit
			 * attentions correctly, we carefully check
			 * additional sense code and qualifier so as
			 * not to squash media change unit attention.
			 */
			if (sshdr.asc != 0x28 || sshdr.ascq != 0x00) {
				scmd->device->expecting_cc_ua = 0;
				return NEEDS_RETRY;
			}
		}
		/*
		 * we might also expect a cc/ua if another LUN on the target
		 * reported a UA with an ASC/ASCQ of 3F 0E -
		 * REPORTED LUNS DATA HAS CHANGED.
		 */
		if (scmd->device->sdev_target->expecting_lun_change &&
		    sshdr.asc == 0x3f && sshdr.ascq == 0x0e)
			return NEEDS_RETRY;
		/*
		 * if the device is in the process of becoming ready, we
		 * should retry.
		 */
		if ((sshdr.asc == 0x04) && (sshdr.ascq == 0x01))
			return NEEDS_RETRY;
		/*
		 * if the device is not started, we need to wake
		 * the error handler to start the motor
		 */
		if (scmd->device->allow_restart &&
		    (sshdr.asc == 0x04) && (sshdr.ascq == 0x02))
			return FAILED;
		/*
		 * Pass the UA upwards for a determination in the completion
		 * functions.
		 */
		return SUCCESS;

		/* these are not supported */
	case DATA_PROTECT:
		if (sshdr.asc == 0x27 && sshdr.ascq == 0x07) {
			/* Thin provisioning hard threshold reached */
			set_host_byte(scmd, DID_ALLOC_FAILURE);
			return SUCCESS;
		}
		fallthrough;
	case COPY_ABORTED:
	case VOLUME_OVERFLOW:
	case MISCOMPARE:
	case BLANK_CHECK:
		set_host_byte(scmd, DID_TARGET_FAILURE);
		return SUCCESS;

	case MEDIUM_ERROR:
		if (sshdr.asc == 0x11 || /* UNRECOVERED READ ERR */
		    sshdr.asc == 0x13 || /* AMNF DATA FIELD */
		    sshdr.asc == 0x14) { /* RECORD NOT FOUND */
			set_host_byte(scmd, DID_MEDIUM_ERROR);
			return SUCCESS;
		}
		return NEEDS_RETRY;

	case HARDWARE_ERROR:
		if (scmd->device->retry_hwerror)
			return ADD_TO_MLQUEUE;
		else
			set_host_byte(scmd, DID_TARGET_FAILURE);
		fallthrough;

	case ILLEGAL_REQUEST:
		if (sshdr.asc == 0x20 || /* Invalid command operation code */
		    sshdr.asc == 0x21 || /* Logical block address out of range */
		    sshdr.asc == 0x22 || /* Invalid function */
		    sshdr.asc == 0x24 || /* Invalid field in cdb */
		    sshdr.asc == 0x26 || /* Parameter value invalid */
		    sshdr.asc == 0x27) { /* Write protected */
			set_host_byte(scmd, DID_TARGET_FAILURE);
		}
		return SUCCESS;

	default:
		return SUCCESS;
	}
}
EXPORT_SYMBOL_GPL(scsi_check_sense);

static void scsi_handle_queue_ramp_up(struct scsi_device *sdev)
{
	struct scsi_host_template *sht = sdev->host->hostt;
	struct scsi_device *tmp_sdev;

	if (!sht->track_queue_depth ||
	    sdev->queue_depth >= sdev->max_queue_depth)
		return;

	if (time_before(jiffies,
	    sdev->last_queue_ramp_up + sdev->queue_ramp_up_period))
		return;

	if (time_before(jiffies,
	    sdev->last_queue_full_time + sdev->queue_ramp_up_period))
		return;

	/*
	 * Walk all devices of a target and do
	 * ramp up on them.
	 */
	shost_for_each_device(tmp_sdev, sdev->host) {
		if (tmp_sdev->channel != sdev->channel ||
		    tmp_sdev->id != sdev->id ||
		    tmp_sdev->queue_depth == sdev->max_queue_depth)
			continue;

		scsi_change_queue_depth(tmp_sdev, tmp_sdev->queue_depth + 1);
		sdev->last_queue_ramp_up = jiffies;
	}
}

static void scsi_handle_queue_full(struct scsi_device *sdev)
{
	struct scsi_host_template *sht = sdev->host->hostt;
	struct scsi_device *tmp_sdev;

	if (!sht->track_queue_depth)
		return;

	shost_for_each_device(tmp_sdev, sdev->host) {
		if (tmp_sdev->channel != sdev->channel ||
		    tmp_sdev->id != sdev->id)
			continue;
		/*
		 * We do not know the number of commands that were at
		 * the device when we got the queue full so we start
		 * from the highest possible value and work our way down.
		 */
		scsi_track_queue_full(tmp_sdev, tmp_sdev->queue_depth - 1);
	}
}

/**
 * scsi_eh_completed_normally - Disposition a eh cmd on return from LLD.
 * @scmd:	SCSI cmd to examine.
 *
 * Notes:
 *    This is *only* called when we are examining the status of commands
 *    queued during error recovery.  the main difference here is that we
 *    don't allow for the possibility of retries here, and we are a lot
 *    more restrictive about what we consider acceptable.
 */
static enum scsi_disposition scsi_eh_completed_normally(struct scsi_cmnd *scmd)
{
	/*
	 * first check the host byte, to see if there is anything in there
	 * that would indicate what we need to do.
	 */
	if (host_byte(scmd->result) == DID_RESET) {
		/*
		 * rats.  we are already in the error handler, so we now
		 * get to try and figure out what to do next.  if the sense
		 * is valid, we have a pretty good idea of what to do.
		 * if not, we mark it as FAILED.
		 */
		return scsi_check_sense(scmd);
	}
	if (host_byte(scmd->result) != DID_OK)
		return FAILED;

	/*
	 * now, check the status byte to see if this indicates
	 * anything special.
	 */
	switch (get_status_byte(scmd)) {
	case SAM_STAT_GOOD:
		scsi_handle_queue_ramp_up(scmd->device);
		fallthrough;
	case SAM_STAT_COMMAND_TERMINATED:
		return SUCCESS;
	case SAM_STAT_CHECK_CONDITION:
		return scsi_check_sense(scmd);
	case SAM_STAT_CONDITION_MET:
	case SAM_STAT_INTERMEDIATE:
	case SAM_STAT_INTERMEDIATE_CONDITION_MET:
		/*
		 * who knows?  FIXME(eric)
		 */
		return SUCCESS;
	case SAM_STAT_RESERVATION_CONFLICT:
		if (scmd->cmnd[0] == TEST_UNIT_READY)
			/* it is a success, we probed the device and
			 * found it */
			return SUCCESS;
		/* otherwise, we failed to send the command */
		return FAILED;
	case SAM_STAT_TASK_SET_FULL:
		scsi_handle_queue_full(scmd->device);
		fallthrough;
	case SAM_STAT_BUSY:
		return NEEDS_RETRY;
	default:
		return FAILED;
	}
	return FAILED;
}

/**
 * scsi_eh_done - Completion function for error handling.
 * @scmd:	Cmd that is done.
 */
static void scsi_eh_done(struct scsi_cmnd *scmd)
{
	struct completion *eh_action;

	SCSI_LOG_ERROR_RECOVERY(3, scmd_printk(KERN_INFO, scmd,
			"%s result: %x\n", __func__, scmd->result));

	eh_action = scmd->device->host->eh_action;
	if (eh_action)
		complete(eh_action);
}

/**
 * scsi_try_host_reset - ask host adapter to reset itself
 * @scmd:	SCSI cmd to send host reset.
 */
static enum scsi_disposition scsi_try_host_reset(struct scsi_cmnd *scmd)
{
	unsigned long flags;
	enum scsi_disposition rtn;
	struct Scsi_Host *host = scmd->device->host;
	struct scsi_host_template *hostt = host->hostt;

	SCSI_LOG_ERROR_RECOVERY(3,
		shost_printk(KERN_INFO, host, "Snd Host RST\n"));

	if (!hostt->eh_host_reset_handler)
		return FAILED;

	rtn = hostt->eh_host_reset_handler(scmd);

	if (rtn == SUCCESS) {
		if (!hostt->skip_settle_delay)
			ssleep(HOST_RESET_SETTLE_TIME);
		spin_lock_irqsave(host->host_lock, flags);
		scsi_report_bus_reset(host, scmd_channel(scmd));
		spin_unlock_irqrestore(host->host_lock, flags);
	}

	return rtn;
}

/**
 * scsi_try_bus_reset - ask host to perform a bus reset
 * @scmd:	SCSI cmd to send bus reset.
 */
static enum scsi_disposition scsi_try_bus_reset(struct scsi_cmnd *scmd)
{
	unsigned long flags;
	enum scsi_disposition rtn;
	struct Scsi_Host *host = scmd->device->host;
	struct scsi_host_template *hostt = host->hostt;

	SCSI_LOG_ERROR_RECOVERY(3, scmd_printk(KERN_INFO, scmd,
		"%s: Snd Bus RST\n", __func__));

	if (!hostt->eh_bus_reset_handler)
		return FAILED;

	rtn = hostt->eh_bus_reset_handler(scmd);

	if (rtn == SUCCESS) {
		if (!hostt->skip_settle_delay)
			ssleep(BUS_RESET_SETTLE_TIME);
		spin_lock_irqsave(host->host_lock, flags);
		scsi_report_bus_reset(host, scmd_channel(scmd));
		spin_unlock_irqrestore(host->host_lock, flags);
	}

	return rtn;
}

static void __scsi_report_device_reset(struct scsi_device *sdev, void *data)
{
	sdev->was_reset = 1;
	sdev->expecting_cc_ua = 1;
}

/**
 * scsi_try_target_reset - Ask host to perform a target reset
 * @scmd:	SCSI cmd used to send a target reset
 *
 * Notes:
 *    There is no timeout for this operation.  if this operation is
 *    unreliable for a given host, then the host itself needs to put a
 *    timer on it, and set the host back to a consistent state prior to
 *    returning.
 */
static enum scsi_disposition scsi_try_target_reset(struct scsi_cmnd *scmd)
{
	unsigned long flags;
	enum scsi_disposition rtn;
	struct Scsi_Host *host = scmd->device->host;
	struct scsi_host_template *hostt = host->hostt;

	if (!hostt->eh_target_reset_handler)
		return FAILED;

	rtn = hostt->eh_target_reset_handler(scmd);
	if (rtn == SUCCESS) {
		spin_lock_irqsave(host->host_lock, flags);
		__starget_for_each_device(scsi_target(scmd->device), NULL,
					  __scsi_report_device_reset);
		spin_unlock_irqrestore(host->host_lock, flags);
	}

	return rtn;
}

/**
 * scsi_try_bus_device_reset - Ask host to perform a BDR on a dev
 * @scmd:	SCSI cmd used to send BDR
 *
 * Notes:
 *    There is no timeout for this operation.  if this operation is
 *    unreliable for a given host, then the host itself needs to put a
 *    timer on it, and set the host back to a consistent state prior to
 *    returning.
 */
static enum scsi_disposition scsi_try_bus_device_reset(struct scsi_cmnd *scmd)
{
	enum scsi_disposition rtn;
	struct scsi_host_template *hostt = scmd->device->host->hostt;

	if (!hostt->eh_device_reset_handler)
		return FAILED;

	rtn = hostt->eh_device_reset_handler(scmd);
	if (rtn == SUCCESS)
		__scsi_report_device_reset(scmd->device, NULL);
	return rtn;
}

/**
 * scsi_try_to_abort_cmd - Ask host to abort a SCSI command
 * @hostt:	SCSI driver host template
 * @scmd:	SCSI cmd used to send a target reset
 *
 * Return value:
 *	SUCCESS, FAILED, or FAST_IO_FAIL
 *
 * Notes:
 *    SUCCESS does not necessarily indicate that the command
 *    has been aborted; it only indicates that the LLDDs
 *    has cleared all references to that command.
 *    LLDDs should return FAILED only if an abort was required
 *    but could not be executed. LLDDs should return FAST_IO_FAIL
 *    if the device is temporarily unavailable (eg due to a
 *    link down on FibreChannel)
 */
static enum scsi_disposition
scsi_try_to_abort_cmd(struct scsi_host_template *hostt, struct scsi_cmnd *scmd)
{
	if (!hostt->eh_abort_handler)
		return FAILED;

	return hostt->eh_abort_handler(scmd);
}

static void scsi_abort_eh_cmnd(struct scsi_cmnd *scmd)
{
	if (scsi_try_to_abort_cmd(scmd->device->host->hostt, scmd) != SUCCESS)
		if (scsi_try_bus_device_reset(scmd) != SUCCESS)
			if (scsi_try_target_reset(scmd) != SUCCESS)
				if (scsi_try_bus_reset(scmd) != SUCCESS)
					scsi_try_host_reset(scmd);
}

/**
 * scsi_eh_prep_cmnd  - Save a scsi command info as part of error recovery
 * @scmd:       SCSI command structure to hijack
 * @ses:        structure to save restore information
 * @cmnd:       CDB to send. Can be NULL if no new cmnd is needed
 * @cmnd_size:  size in bytes of @cmnd (must be <= BLK_MAX_CDB)
 * @sense_bytes: size of sense data to copy. or 0 (if != 0 @cmnd is ignored)
 *
 * This function is used to save a scsi command information before re-execution
 * as part of the error recovery process.  If @sense_bytes is 0 the command
 * sent must be one that does not transfer any data.  If @sense_bytes != 0
 * @cmnd is ignored and this functions sets up a REQUEST_SENSE command
 * and cmnd buffers to read @sense_bytes into @scmd->sense_buffer.
 */
void scsi_eh_prep_cmnd(struct scsi_cmnd *scmd, struct scsi_eh_save *ses,
			unsigned char *cmnd, int cmnd_size, unsigned sense_bytes)
{
	struct scsi_device *sdev = scmd->device;

	/*
	 * We need saved copies of a number of fields - this is because
	 * error handling may need to overwrite these with different values
	 * to run different commands, and once error handling is complete,
	 * we will need to restore these values prior to running the actual
	 * command.
	 */
	ses->cmd_len = scmd->cmd_len;
	ses->cmnd = scmd->cmnd;
	ses->data_direction = scmd->sc_data_direction;
	ses->sdb = scmd->sdb;
	ses->result = scmd->result;
	ses->resid_len = scmd->req.resid_len;
	ses->underflow = scmd->underflow;
	ses->prot_op = scmd->prot_op;
	ses->eh_eflags = scmd->eh_eflags;

	scmd->prot_op = SCSI_PROT_NORMAL;
	scmd->eh_eflags = 0;
	scmd->cmnd = ses->eh_cmnd;
	memset(scmd->cmnd, 0, BLK_MAX_CDB);
	memset(&scmd->sdb, 0, sizeof(scmd->sdb));
	scmd->result = 0;
	scmd->req.resid_len = 0;

	if (sense_bytes) {
		scmd->sdb.length = min_t(unsigned, SCSI_SENSE_BUFFERSIZE,
					 sense_bytes);
		sg_init_one(&ses->sense_sgl, scmd->sense_buffer,
			    scmd->sdb.length);
		scmd->sdb.table.sgl = &ses->sense_sgl;
		scmd->sc_data_direction = DMA_FROM_DEVICE;
		scmd->sdb.table.nents = scmd->sdb.table.orig_nents = 1;
		scmd->cmnd[0] = REQUEST_SENSE;
		scmd->cmnd[4] = scmd->sdb.length;
		scmd->cmd_len = COMMAND_SIZE(scmd->cmnd[0]);
	} else {
		scmd->sc_data_direction = DMA_NONE;
		if (cmnd) {
			BUG_ON(cmnd_size > BLK_MAX_CDB);
			memcpy(scmd->cmnd, cmnd, cmnd_size);
			scmd->cmd_len = COMMAND_SIZE(scmd->cmnd[0]);
		}
	}

	scmd->underflow = 0;

	if (sdev->scsi_level <= SCSI_2 && sdev->scsi_level != SCSI_UNKNOWN)
		scmd->cmnd[1] = (scmd->cmnd[1] & 0x1f) |
			(sdev->lun << 5 & 0xe0);

	/*
	 * Zero the sense buffer.  The scsi spec mandates that any
	 * untransferred sense data should be interpreted as being zero.
	 */
	memset(scmd->sense_buffer, 0, SCSI_SENSE_BUFFERSIZE);
}
EXPORT_SYMBOL(scsi_eh_prep_cmnd);

/**
 * scsi_eh_restore_cmnd  - Restore a scsi command info as part of error recovery
 * @scmd:       SCSI command structure to restore
 * @ses:        saved information from a coresponding call to scsi_eh_prep_cmnd
 *
 * Undo any damage done by above scsi_eh_prep_cmnd().
 */
void scsi_eh_restore_cmnd(struct scsi_cmnd* scmd, struct scsi_eh_save *ses)
{
	/*
	 * Restore original data
	 */
	scmd->cmd_len = ses->cmd_len;
	scmd->cmnd = ses->cmnd;
	scmd->sc_data_direction = ses->data_direction;
	scmd->sdb = ses->sdb;
	scmd->result = ses->result;
	scmd->req.resid_len = ses->resid_len;
	scmd->underflow = ses->underflow;
	scmd->prot_op = ses->prot_op;
	scmd->eh_eflags = ses->eh_eflags;
}
EXPORT_SYMBOL(scsi_eh_restore_cmnd);

/**
 * scsi_send_eh_cmnd  - submit a scsi command as part of error recovery
 * @scmd:       SCSI command structure to hijack
 * @cmnd:       CDB to send
 * @cmnd_size:  size in bytes of @cmnd
 * @timeout:    timeout for this request
 * @sense_bytes: size of sense data to copy or 0
 *
 * This function is used to send a scsi command down to a target device
 * as part of the error recovery process. See also scsi_eh_prep_cmnd() above.
 *
 * Return value:
 *    SUCCESS or FAILED or NEEDS_RETRY
 */
static enum scsi_disposition scsi_send_eh_cmnd(struct scsi_cmnd *scmd,
	unsigned char *cmnd, int cmnd_size, int timeout, unsigned sense_bytes)
{
	struct scsi_device *sdev = scmd->device;
	struct Scsi_Host *shost = sdev->host;
	DECLARE_COMPLETION_ONSTACK(done);
	unsigned long timeleft = timeout, delay;
	struct scsi_eh_save ses;
	const unsigned long stall_for = msecs_to_jiffies(100);
	int rtn;

retry:
	scsi_eh_prep_cmnd(scmd, &ses, cmnd, cmnd_size, sense_bytes);
	shost->eh_action = &done;

	scsi_log_send(scmd);
	scmd->scsi_done = scsi_eh_done;

	/*
	 * Lock sdev->state_mutex to avoid that scsi_device_quiesce() can
	 * change the SCSI device state after we have examined it and before
	 * .queuecommand() is called.
	 */
	mutex_lock(&sdev->state_mutex);
	while (sdev->sdev_state == SDEV_BLOCK && timeleft > 0) {
		mutex_unlock(&sdev->state_mutex);
		SCSI_LOG_ERROR_RECOVERY(5, sdev_printk(KERN_DEBUG, sdev,
			"%s: state %d <> %d\n", __func__, sdev->sdev_state,
			SDEV_BLOCK));
		delay = min(timeleft, stall_for);
		timeleft -= delay;
		msleep(jiffies_to_msecs(delay));
		mutex_lock(&sdev->state_mutex);
	}
	if (sdev->sdev_state != SDEV_BLOCK)
		rtn = shost->hostt->queuecommand(shost, scmd);
	else
		rtn = FAILED;
	mutex_unlock(&sdev->state_mutex);

	if (rtn) {
		if (timeleft > stall_for) {
			scsi_eh_restore_cmnd(scmd, &ses);
			timeleft -= stall_for;
			msleep(jiffies_to_msecs(stall_for));
			goto retry;
		}
		/* signal not to enter either branch of the if () below */
		timeleft = 0;
		rtn = FAILED;
	} else {
		timeleft = wait_for_completion_timeout(&done, timeout);
		rtn = SUCCESS;
	}

	shost->eh_action = NULL;

	scsi_log_completion(scmd, rtn);

	SCSI_LOG_ERROR_RECOVERY(3, scmd_printk(KERN_INFO, scmd,
			"%s timeleft: %ld\n",
			__func__, timeleft));

	/*
	 * If there is time left scsi_eh_done got called, and we will examine
	 * the actual status codes to see whether the command actually did
	 * complete normally, else if we have a zero return and no time left,
	 * the command must still be pending, so abort it and return FAILED.
	 * If we never actually managed to issue the command, because
	 * ->queuecommand() kept returning non zero, use the rtn = FAILED
	 * value above (so don't execute either branch of the if)
	 */
	if (timeleft) {
		rtn = scsi_eh_completed_normally(scmd);
		SCSI_LOG_ERROR_RECOVERY(3, scmd_printk(KERN_INFO, scmd,
			"%s: scsi_eh_completed_normally %x\n", __func__, rtn));

		switch (rtn) {
		case SUCCESS:
		case NEEDS_RETRY:
		case FAILED:
			break;
		case ADD_TO_MLQUEUE:
			rtn = NEEDS_RETRY;
			break;
		default:
			rtn = FAILED;
			break;
		}
	} else if (rtn != FAILED) {
		scsi_abort_eh_cmnd(scmd);
		rtn = FAILED;
	}

	scsi_eh_restore_cmnd(scmd, &ses);

	return rtn;
}

/**
 * scsi_request_sense - Request sense data from a particular target.
 * @scmd:	SCSI cmd for request sense.
 *
 * Notes:
 *    Some hosts automatically obtain this information, others require
 *    that we obtain it on our own. This function will *not* return until
 *    the command either times out, or it completes.
 */
static enum scsi_disposition scsi_request_sense(struct scsi_cmnd *scmd)
{
	return scsi_send_eh_cmnd(scmd, NULL, 0, scmd->device->eh_timeout, ~0);
}

static enum scsi_disposition
scsi_eh_action(struct scsi_cmnd *scmd, enum scsi_disposition rtn)
{
	if (!blk_rq_is_passthrough(scsi_cmd_to_rq(scmd))) {
		struct scsi_driver *sdrv = scsi_cmd_to_driver(scmd);
		if (sdrv->eh_action)
			rtn = sdrv->eh_action(scmd, rtn);
	}
	return rtn;
}

/**
 * scsi_eh_finish_cmd - Handle a cmd that eh is finished with.
 * @scmd:	Original SCSI cmd that eh has finished.
 * @done_q:	Queue for processed commands.
 *
 * Notes:
 *    We don't want to use the normal command completion while we are are
 *    still handling errors - it may cause other commands to be queued,
 *    and that would disturb what we are doing.  Thus we really want to
 *    keep a list of pending commands for final completion, and once we
 *    are ready to leave error handling we handle completion for real.
 */
void scsi_eh_finish_cmd(struct scsi_cmnd *scmd, struct list_head *done_q)
{
	list_move_tail(&scmd->eh_entry, done_q);
}
EXPORT_SYMBOL(scsi_eh_finish_cmd);

/**
 * scsi_eh_get_sense - Get device sense data.
 * @work_q:	Queue of commands to process.
 * @done_q:	Queue of processed commands.
 *
 * Description:
 *    See if we need to request sense information.  if so, then get it
 *    now, so we have a better idea of what to do.
 *
 * Notes:
 *    This has the unfortunate side effect that if a shost adapter does
 *    not automatically request sense information, we end up shutting
 *    it down before we request it.
 *
 *    All drivers should request sense information internally these days,
 *    so for now all I have to say is tough noogies if you end up in here.
 *
 *    XXX: Long term this code should go away, but that needs an audit of
 *         all LLDDs first.
 */
int scsi_eh_get_sense(struct list_head *work_q,
		      struct list_head *done_q)
{
	struct scsi_cmnd *scmd, *next;
	struct Scsi_Host *shost;
	enum scsi_disposition rtn;

	/*
	 * If SCSI_EH_ABORT_SCHEDULED has been set, it is timeout IO,
	 * should not get sense.
	 */
	list_for_each_entry_safe(scmd, next, work_q, eh_entry) {
		if ((scmd->eh_eflags & SCSI_EH_ABORT_SCHEDULED) ||
		    SCSI_SENSE_VALID(scmd))
			continue;

		shost = scmd->device->host;
		if (scsi_host_eh_past_deadline(shost)) {
			SCSI_LOG_ERROR_RECOVERY(3,
				scmd_printk(KERN_INFO, scmd,
					    "%s: skip request sense, past eh deadline\n",
					     current->comm));
			break;
		}
		if (!scsi_status_is_check_condition(scmd->result))
			/*
			 * don't request sense if there's no check condition
			 * status because the error we're processing isn't one
			 * that has a sense code (and some devices get
			 * confused by sense requests out of the blue)
			 */
			continue;

		SCSI_LOG_ERROR_RECOVERY(2, scmd_printk(KERN_INFO, scmd,
						  "%s: requesting sense\n",
						  current->comm));
		rtn = scsi_request_sense(scmd);
		if (rtn != SUCCESS)
			continue;

		SCSI_LOG_ERROR_RECOVERY(3, scmd_printk(KERN_INFO, scmd,
			"sense requested, result %x\n", scmd->result));
		SCSI_LOG_ERROR_RECOVERY(3, scsi_print_sense(scmd));

		rtn = scsi_decide_disposition(scmd);

		/*
		 * if the result was normal, then just pass it along to the
		 * upper level.
		 */
		if (rtn == SUCCESS)
			/*
			 * We don't want this command reissued, just finished
			 * with the sense data, so set retries to the max
			 * allowed to ensure it won't get reissued. If the user
			 * has requested infinite retries, we also want to
			 * finish this command, so force completion by setting
			 * retries and allowed to the same value.
			 */
			if (scmd->allowed == SCSI_CMD_RETRIES_NO_LIMIT)
				scmd->retries = scmd->allowed = 1;
			else
				scmd->retries = scmd->allowed;
		else if (rtn != NEEDS_RETRY)
			continue;

		scsi_eh_finish_cmd(scmd, done_q);
	}

	return list_empty(work_q);
}
EXPORT_SYMBOL_GPL(scsi_eh_get_sense);

/**
 * scsi_eh_tur - Send TUR to device.
 * @scmd:	&scsi_cmnd to send TUR
 *
 * Return value:
 *    0 - Device is ready. 1 - Device NOT ready.
 */
static int scsi_eh_tur(struct scsi_cmnd *scmd)
{
	static unsigned char tur_command[6] = {TEST_UNIT_READY, 0, 0, 0, 0, 0};
	int retry_cnt = 1;
	enum scsi_disposition rtn;

retry_tur:
	rtn = scsi_send_eh_cmnd(scmd, tur_command, 6,
				scmd->device->eh_timeout, 0);

	SCSI_LOG_ERROR_RECOVERY(3, scmd_printk(KERN_INFO, scmd,
		"%s return: %x\n", __func__, rtn));

	switch (rtn) {
	case NEEDS_RETRY:
		if (retry_cnt--)
			goto retry_tur;
		fallthrough;
	case SUCCESS:
		return 0;
	default:
		return 1;
	}
}

/**
 * scsi_eh_test_devices - check if devices are responding from error recovery.
 * @cmd_list:	scsi commands in error recovery.
 * @work_q:	queue for commands which still need more error recovery
 * @done_q:	queue for commands which are finished
 * @try_stu:	boolean on if a STU command should be tried in addition to TUR.
 *
 * Decription:
 *    Tests if devices are in a working state.  Commands to devices now in
 *    a working state are sent to the done_q while commands to devices which
 *    are still failing to respond are returned to the work_q for more
 *    processing.
 **/
static int scsi_eh_test_devices(struct list_head *cmd_list,
				struct list_head *work_q,
				struct list_head *done_q, int try_stu)
{
	struct scsi_cmnd *scmd, *next;
	struct scsi_device *sdev;
	int finish_cmds;

	while (!list_empty(cmd_list)) {
		scmd = list_entry(cmd_list->next, struct scsi_cmnd, eh_entry);
		sdev = scmd->device;

		if (!try_stu) {
			if (scsi_host_eh_past_deadline(sdev->host)) {
				/* Push items back onto work_q */
				list_splice_init(cmd_list, work_q);
				SCSI_LOG_ERROR_RECOVERY(3,
					sdev_printk(KERN_INFO, sdev,
						    "%s: skip test device, past eh deadline",
						    current->comm));
				break;
			}
		}

		finish_cmds = !scsi_device_online(scmd->device) ||
			(try_stu && !scsi_eh_try_stu(scmd) &&
			 !scsi_eh_tur(scmd)) ||
			!scsi_eh_tur(scmd);

		list_for_each_entry_safe(scmd, next, cmd_list, eh_entry)
			if (scmd->device == sdev) {
				if (finish_cmds &&
				    (try_stu ||
				     scsi_eh_action(scmd, SUCCESS) == SUCCESS))
					scsi_eh_finish_cmd(scmd, done_q);
				else
					list_move_tail(&scmd->eh_entry, work_q);
			}
	}
	return list_empty(work_q);
}

/**
 * scsi_eh_try_stu - Send START_UNIT to device.
 * @scmd:	&scsi_cmnd to send START_UNIT
 *
 * Return value:
 *    0 - Device is ready. 1 - Device NOT ready.
 */
static int scsi_eh_try_stu(struct scsi_cmnd *scmd)
{
	static unsigned char stu_command[6] = {START_STOP, 0, 0, 0, 1, 0};

	if (scmd->device->allow_restart) {
		int i;
		enum scsi_disposition rtn = NEEDS_RETRY;

		for (i = 0; rtn == NEEDS_RETRY && i < 2; i++)
			rtn = scsi_send_eh_cmnd(scmd, stu_command, 6, scmd->device->request_queue->rq_timeout, 0);

		if (rtn == SUCCESS)
			return 0;
	}

	return 1;
}

 /**
 * scsi_eh_stu - send START_UNIT if needed
 * @shost:	&scsi host being recovered.
 * @work_q:	&list_head for pending commands.
 * @done_q:	&list_head for processed commands.
 *
 * Notes:
 *    If commands are failing due to not ready, initializing command required,
 *	try revalidating the device, which will end up sending a start unit.
 */
static int scsi_eh_stu(struct Scsi_Host *shost,
			      struct list_head *work_q,
			      struct list_head *done_q)
{
	struct scsi_cmnd *scmd, *stu_scmd, *next;
	struct scsi_device *sdev;

	shost_for_each_device(sdev, shost) {
		if (scsi_host_eh_past_deadline(shost)) {
			SCSI_LOG_ERROR_RECOVERY(3,
				sdev_printk(KERN_INFO, sdev,
					    "%s: skip START_UNIT, past eh deadline\n",
					    current->comm));
			scsi_device_put(sdev);
			break;
		}
		stu_scmd = NULL;
		list_for_each_entry(scmd, work_q, eh_entry)
			if (scmd->device == sdev && SCSI_SENSE_VALID(scmd) &&
			    scsi_check_sense(scmd) == FAILED ) {
				stu_scmd = scmd;
				break;
			}

		if (!stu_scmd)
			continue;

		SCSI_LOG_ERROR_RECOVERY(3,
			sdev_printk(KERN_INFO, sdev,
				     "%s: Sending START_UNIT\n",
				    current->comm));

		if (!scsi_eh_try_stu(stu_scmd)) {
			if (!scsi_device_online(sdev) ||
			    !scsi_eh_tur(stu_scmd)) {
				list_for_each_entry_safe(scmd, next,
							  work_q, eh_entry) {
					if (scmd->device == sdev &&
					    scsi_eh_action(scmd, SUCCESS) == SUCCESS)
						scsi_eh_finish_cmd(scmd, done_q);
				}
			}
		} else {
			SCSI_LOG_ERROR_RECOVERY(3,
				sdev_printk(KERN_INFO, sdev,
					    "%s: START_UNIT failed\n",
					    current->comm));
		}
	}

	return list_empty(work_q);
}


/**
 * scsi_eh_bus_device_reset - send bdr if needed
 * @shost:	scsi host being recovered.
 * @work_q:	&list_head for pending commands.
 * @done_q:	&list_head for processed commands.
 *
 * Notes:
 *    Try a bus device reset.  Still, look to see whether we have multiple
 *    devices that are jammed or not - if we have multiple devices, it
 *    makes no sense to try bus_device_reset - we really would need to try
 *    a bus_reset instead.
 */
static int scsi_eh_bus_device_reset(struct Scsi_Host *shost,
				    struct list_head *work_q,
				    struct list_head *done_q)
{
	struct scsi_cmnd *scmd, *bdr_scmd, *next;
	struct scsi_device *sdev;
	enum scsi_disposition rtn;

	shost_for_each_device(sdev, shost) {
		if (scsi_host_eh_past_deadline(shost)) {
			SCSI_LOG_ERROR_RECOVERY(3,
				sdev_printk(KERN_INFO, sdev,
					    "%s: skip BDR, past eh deadline\n",
					     current->comm));
			scsi_device_put(sdev);
			break;
		}
		bdr_scmd = NULL;
		list_for_each_entry(scmd, work_q, eh_entry)
			if (scmd->device == sdev) {
				bdr_scmd = scmd;
				break;
			}

		if (!bdr_scmd)
			continue;

		SCSI_LOG_ERROR_RECOVERY(3,
			sdev_printk(KERN_INFO, sdev,
				     "%s: Sending BDR\n", current->comm));
		rtn = scsi_try_bus_device_reset(bdr_scmd);
		if (rtn == SUCCESS || rtn == FAST_IO_FAIL) {
			if (!scsi_device_online(sdev) ||
			    rtn == FAST_IO_FAIL ||
			    !scsi_eh_tur(bdr_scmd)) {
				list_for_each_entry_safe(scmd, next,
							 work_q, eh_entry) {
					if (scmd->device == sdev &&
					    scsi_eh_action(scmd, rtn) != FAILED)
						scsi_eh_finish_cmd(scmd,
								   done_q);
				}
			}
		} else {
			SCSI_LOG_ERROR_RECOVERY(3,
				sdev_printk(KERN_INFO, sdev,
					    "%s: BDR failed\n", current->comm));
		}
	}

	return list_empty(work_q);
}

/**
 * scsi_eh_target_reset - send target reset if needed
 * @shost:	scsi host being recovered.
 * @work_q:	&list_head for pending commands.
 * @done_q:	&list_head for processed commands.
 *
 * Notes:
 *    Try a target reset.
 */
static int scsi_eh_target_reset(struct Scsi_Host *shost,
				struct list_head *work_q,
				struct list_head *done_q)
{
	LIST_HEAD(tmp_list);
	LIST_HEAD(check_list);

	list_splice_init(work_q, &tmp_list);

	while (!list_empty(&tmp_list)) {
		struct scsi_cmnd *next, *scmd;
		enum scsi_disposition rtn;
		unsigned int id;

		if (scsi_host_eh_past_deadline(shost)) {
			/* push back on work queue for further processing */
			list_splice_init(&check_list, work_q);
			list_splice_init(&tmp_list, work_q);
			SCSI_LOG_ERROR_RECOVERY(3,
				shost_printk(KERN_INFO, shost,
					    "%s: Skip target reset, past eh deadline\n",
					     current->comm));
			return list_empty(work_q);
		}

		scmd = list_entry(tmp_list.next, struct scsi_cmnd, eh_entry);
		id = scmd_id(scmd);

		SCSI_LOG_ERROR_RECOVERY(3,
			shost_printk(KERN_INFO, shost,
				     "%s: Sending target reset to target %d\n",
				     current->comm, id));
		rtn = scsi_try_target_reset(scmd);
		if (rtn != SUCCESS && rtn != FAST_IO_FAIL)
			SCSI_LOG_ERROR_RECOVERY(3,
				shost_printk(KERN_INFO, shost,
					     "%s: Target reset failed"
					     " target: %d\n",
					     current->comm, id));
		list_for_each_entry_safe(scmd, next, &tmp_list, eh_entry) {
			if (scmd_id(scmd) != id)
				continue;

			if (rtn == SUCCESS)
				list_move_tail(&scmd->eh_entry, &check_list);
			else if (rtn == FAST_IO_FAIL)
				scsi_eh_finish_cmd(scmd, done_q);
			else
				/* push back on work queue for further processing */
				list_move(&scmd->eh_entry, work_q);
		}
	}

	return scsi_eh_test_devices(&check_list, work_q, done_q, 0);
}

/**
 * scsi_eh_bus_reset - send a bus reset
 * @shost:	&scsi host being recovered.
 * @work_q:	&list_head for pending commands.
 * @done_q:	&list_head for processed commands.
 */
static int scsi_eh_bus_reset(struct Scsi_Host *shost,
			     struct list_head *work_q,
			     struct list_head *done_q)
{
	struct scsi_cmnd *scmd, *chan_scmd, *next;
	LIST_HEAD(check_list);
	unsigned int channel;
	enum scsi_disposition rtn;

	/*
	 * we really want to loop over the various channels, and do this on
	 * a channel by channel basis.  we should also check to see if any
	 * of the failed commands are on soft_reset devices, and if so, skip
	 * the reset.
	 */

	for (channel = 0; channel <= shost->max_channel; channel++) {
		if (scsi_host_eh_past_deadline(shost)) {
			list_splice_init(&check_list, work_q);
			SCSI_LOG_ERROR_RECOVERY(3,
				shost_printk(KERN_INFO, shost,
					    "%s: skip BRST, past eh deadline\n",
					     current->comm));
			return list_empty(work_q);
		}

		chan_scmd = NULL;
		list_for_each_entry(scmd, work_q, eh_entry) {
			if (channel == scmd_channel(scmd)) {
				chan_scmd = scmd;
				break;
				/*
				 * FIXME add back in some support for
				 * soft_reset devices.
				 */
			}
		}

		if (!chan_scmd)
			continue;
		SCSI_LOG_ERROR_RECOVERY(3,
			shost_printk(KERN_INFO, shost,
				     "%s: Sending BRST chan: %d\n",
				     current->comm, channel));
		rtn = scsi_try_bus_reset(chan_scmd);
		if (rtn == SUCCESS || rtn == FAST_IO_FAIL) {
			list_for_each_entry_safe(scmd, next, work_q, eh_entry) {
				if (channel == scmd_channel(scmd)) {
					if (rtn == FAST_IO_FAIL)
						scsi_eh_finish_cmd(scmd,
								   done_q);
					else
						list_move_tail(&scmd->eh_entry,
							       &check_list);
				}
			}
		} else {
			SCSI_LOG_ERROR_RECOVERY(3,
				shost_printk(KERN_INFO, shost,
					     "%s: BRST failed chan: %d\n",
					     current->comm, channel));
		}
	}
	return scsi_eh_test_devices(&check_list, work_q, done_q, 0);
}

/**
 * scsi_eh_host_reset - send a host reset
 * @shost:	host to be reset.
 * @work_q:	&list_head for pending commands.
 * @done_q:	&list_head for processed commands.
 */
static int scsi_eh_host_reset(struct Scsi_Host *shost,
			      struct list_head *work_q,
			      struct list_head *done_q)
{
	struct scsi_cmnd *scmd, *next;
	LIST_HEAD(check_list);
	enum scsi_disposition rtn;

	if (!list_empty(work_q)) {
		scmd = list_entry(work_q->next,
				  struct scsi_cmnd, eh_entry);

		SCSI_LOG_ERROR_RECOVERY(3,
			shost_printk(KERN_INFO, shost,
				     "%s: Sending HRST\n",
				     current->comm));

		rtn = scsi_try_host_reset(scmd);
		if (rtn == SUCCESS) {
			list_splice_init(work_q, &check_list);
		} else if (rtn == FAST_IO_FAIL) {
			list_for_each_entry_safe(scmd, next, work_q, eh_entry) {
					scsi_eh_finish_cmd(scmd, done_q);
			}
		} else {
			SCSI_LOG_ERROR_RECOVERY(3,
				shost_printk(KERN_INFO, shost,
					     "%s: HRST failed\n",
					     current->comm));
		}
	}
	return scsi_eh_test_devices(&check_list, work_q, done_q, 1);
}

/**
 * scsi_eh_offline_sdevs - offline scsi devices that fail to recover
 * @work_q:	&list_head for pending commands.
 * @done_q:	&list_head for processed commands.
 */
static void scsi_eh_offline_sdevs(struct list_head *work_q,
				  struct list_head *done_q)
{
	struct scsi_cmnd *scmd, *next;
	struct scsi_device *sdev;

	list_for_each_entry_safe(scmd, next, work_q, eh_entry) {
		sdev_printk(KERN_INFO, scmd->device, "Device offlined - "
			    "not ready after error recovery\n");
		sdev = scmd->device;

		mutex_lock(&sdev->state_mutex);
		scsi_device_set_state(sdev, SDEV_OFFLINE);
		mutex_unlock(&sdev->state_mutex);

		scsi_eh_finish_cmd(scmd, done_q);
	}
	return;
}

/**
 * scsi_noretry_cmd - determine if command should be failed fast
 * @scmd:	SCSI cmd to examine.
 */
int scsi_noretry_cmd(struct scsi_cmnd *scmd)
{
	struct request *req = scsi_cmd_to_rq(scmd);

	switch (host_byte(scmd->result)) {
	case DID_OK:
		break;
	case DID_TIME_OUT:
		goto check_type;
	case DID_BUS_BUSY:
		return req->cmd_flags & REQ_FAILFAST_TRANSPORT;
	case DID_PARITY:
		return req->cmd_flags & REQ_FAILFAST_DEV;
	case DID_ERROR:
		if (get_status_byte(scmd) == SAM_STAT_RESERVATION_CONFLICT)
			return 0;
		fallthrough;
	case DID_SOFT_ERROR:
		return req->cmd_flags & REQ_FAILFAST_DRIVER;
	}

	if (!scsi_status_is_check_condition(scmd->result))
		return 0;

check_type:
	/*
	 * assume caller has checked sense and determined
	 * the check condition was retryable.
	 */
	if (req->cmd_flags & REQ_FAILFAST_DEV || blk_rq_is_passthrough(req))
		return 1;

	return 0;
}

/**
 * scsi_decide_disposition - Disposition a cmd on return from LLD.
 * @scmd:	SCSI cmd to examine.
 *
 * Notes:
 *    This is *only* called when we are examining the status after sending
 *    out the actual data command.  any commands that are queued for error
 *    recovery (e.g. test_unit_ready) do *not* come through here.
 *
 *    When this routine returns failed, it means the error handler thread
 *    is woken.  In cases where the error code indicates an error that
 *    doesn't require the error handler read (i.e. we don't need to
 *    abort/reset), this function should return SUCCESS.
 */
enum scsi_disposition scsi_decide_disposition(struct scsi_cmnd *scmd)
{
	enum scsi_disposition rtn;

	/*
	 * if the device is offline, then we clearly just pass the result back
	 * up to the top level.
	 */
	if (!scsi_device_online(scmd->device)) {
		SCSI_LOG_ERROR_RECOVERY(5, scmd_printk(KERN_INFO, scmd,
			"%s: device offline - report as SUCCESS\n", __func__));
		return SUCCESS;
	}

	/*
	 * first check the host byte, to see if there is anything in there
	 * that would indicate what we need to do.
	 */
	switch (host_byte(scmd->result)) {
	case DID_PASSTHROUGH:
		/*
		 * no matter what, pass this through to the upper layer.
		 * nuke this special code so that it looks like we are saying
		 * did_ok.
		 */
		scmd->result &= 0xff00ffff;
		return SUCCESS;
	case DID_OK:
		/*
		 * looks good.  drop through, and check the next byte.
		 */
		break;
	case DID_ABORT:
		if (scmd->eh_eflags & SCSI_EH_ABORT_SCHEDULED) {
			set_host_byte(scmd, DID_TIME_OUT);
			return SUCCESS;
		}
		fallthrough;
	case DID_NO_CONNECT:
	case DID_BAD_TARGET:
		/*
		 * note - this means that we just report the status back
		 * to the top level driver, not that we actually think
		 * that it indicates SUCCESS.
		 */
		return SUCCESS;
	case DID_SOFT_ERROR:
		/*
		 * when the low level driver returns did_soft_error,
		 * it is responsible for keeping an internal retry counter
		 * in order to avoid endless loops (db)
		 */
		goto maybe_retry;
	case DID_IMM_RETRY:
		return NEEDS_RETRY;

	case DID_REQUEUE:
		return ADD_TO_MLQUEUE;
	case DID_TRANSPORT_DISRUPTED:
		/*
		 * LLD/transport was disrupted during processing of the IO.
		 * The transport class is now blocked/blocking,
		 * and the transport will decide what to do with the IO
		 * based on its timers and recovery capablilities if
		 * there are enough retries.
		 */
		goto maybe_retry;
	case DID_TRANSPORT_FAILFAST:
		/*
		 * The transport decided to failfast the IO (most likely
		 * the fast io fail tmo fired), so send IO directly upwards.
		 */
		return SUCCESS;
	case DID_TRANSPORT_MARGINAL:
		/*
		 * caller has decided not to do retries on
		 * abort success, so send IO directly upwards
		 */
		return SUCCESS;
	case DID_ERROR:
		if (get_status_byte(scmd) == SAM_STAT_RESERVATION_CONFLICT)
			/*
			 * execute reservation conflict processing code
			 * lower down
			 */
			break;
		fallthrough;
	case DID_BUS_BUSY:
	case DID_PARITY:
		goto maybe_retry;
	case DID_TIME_OUT:
		/*
		 * when we scan the bus, we get timeout messages for
		 * these commands if there is no device available.
		 * other hosts report did_no_connect for the same thing.
		 */
		if ((scmd->cmnd[0] == TEST_UNIT_READY ||
		     scmd->cmnd[0] == INQUIRY)) {
			return SUCCESS;
		} else {
			return FAILED;
		}
	case DID_RESET:
		return SUCCESS;
	default:
		return FAILED;
	}

	/*
	 * check the status byte to see if this indicates anything special.
	 */
	switch (get_status_byte(scmd)) {
	case SAM_STAT_TASK_SET_FULL:
		scsi_handle_queue_full(scmd->device);
		/*
		 * the case of trying to send too many commands to a
		 * tagged queueing device.
		 */
		fallthrough;
	case SAM_STAT_BUSY:
		/*
		 * device can't talk to us at the moment.  Should only
		 * occur (SAM-3) when the task queue is empty, so will cause
		 * the empty queue handling to trigger a stall in the
		 * device.
		 */
		return ADD_TO_MLQUEUE;
	case SAM_STAT_GOOD:
		if (scmd->cmnd[0] == REPORT_LUNS)
			scmd->device->sdev_target->expecting_lun_change = 0;
		scsi_handle_queue_ramp_up(scmd->device);
		fallthrough;
	case SAM_STAT_COMMAND_TERMINATED:
		return SUCCESS;
	case SAM_STAT_TASK_ABORTED:
		goto maybe_retry;
	case SAM_STAT_CHECK_CONDITION:
		rtn = scsi_check_sense(scmd);
		if (rtn == NEEDS_RETRY)
			goto maybe_retry;
		/* if rtn == FAILED, we have no sense information;
		 * returning FAILED will wake the error handler thread
		 * to collect the sense and redo the decide
		 * disposition */
		return rtn;
	case SAM_STAT_CONDITION_MET:
	case SAM_STAT_INTERMEDIATE:
	case SAM_STAT_INTERMEDIATE_CONDITION_MET:
	case SAM_STAT_ACA_ACTIVE:
		/*
		 * who knows?  FIXME(eric)
		 */
		return SUCCESS;

	case SAM_STAT_RESERVATION_CONFLICT:
		sdev_printk(KERN_INFO, scmd->device,
			    "reservation conflict\n");
		set_host_byte(scmd, DID_NEXUS_FAILURE);
		return SUCCESS; /* causes immediate i/o error */
	default:
		return FAILED;
	}
	return FAILED;

maybe_retry:

	/* we requeue for retry because the error was retryable, and
	 * the request was not marked fast fail.  Note that above,
	 * even if the request is marked fast fail, we still requeue
	 * for queue congestion conditions (QUEUE_FULL or BUSY) */
	if (scsi_cmd_retry_allowed(scmd) && !scsi_noretry_cmd(scmd)) {
		return NEEDS_RETRY;
	} else {
		/*
		 * no more retries - report this one back to upper level.
		 */
		return SUCCESS;
	}
}

static void eh_lock_door_done(struct request *req, blk_status_t status)
{
	blk_put_request(req);
}

/**
 * scsi_eh_lock_door - Prevent medium removal for the specified device
 * @sdev:	SCSI device to prevent medium removal
 *
 * Locking:
 * 	We must be called from process context.
 *
 * Notes:
 * 	We queue up an asynchronous "ALLOW MEDIUM REMOVAL" request on the
 * 	head of the devices request queue, and continue.
 */
static void scsi_eh_lock_door(struct scsi_device *sdev)
{
	struct request *req;
	struct scsi_request *rq;

	req = blk_get_request(sdev->request_queue, REQ_OP_DRV_IN, 0);
	if (IS_ERR(req))
		return;
	rq = scsi_req(req);

	rq->cmd[0] = ALLOW_MEDIUM_REMOVAL;
	rq->cmd[1] = 0;
	rq->cmd[2] = 0;
	rq->cmd[3] = 0;
	rq->cmd[4] = SCSI_REMOVAL_PREVENT;
	rq->cmd[5] = 0;
	rq->cmd_len = COMMAND_SIZE(rq->cmd[0]);

	req->rq_flags |= RQF_QUIET;
	req->timeout = 10 * HZ;
	rq->retries = 5;

	blk_execute_rq_nowait(NULL, req, 1, eh_lock_door_done);
}

/**
 * scsi_restart_operations - restart io operations to the specified host.
 * @shost:	Host we are restarting.
 *
 * Notes:
 *    When we entered the error handler, we blocked all further i/o to
 *    this device.  we need to 'reverse' this process.
 */
static void scsi_restart_operations(struct Scsi_Host *shost)
{
	struct scsi_device *sdev;
	unsigned long flags;

	/*
	 * If the door was locked, we need to insert a door lock request
	 * onto the head of the SCSI request queue for the device.  There
	 * is no point trying to lock the door of an off-line device.
	 */
	shost_for_each_device(sdev, shost) {
		if (scsi_device_online(sdev) && sdev->was_reset && sdev->locked) {
			scsi_eh_lock_door(sdev);
			sdev->was_reset = 0;
		}
	}

	/*
	 * next free up anything directly waiting upon the host.  this
	 * will be requests for character device operations, and also for
	 * ioctls to queued block devices.
	 */
	SCSI_LOG_ERROR_RECOVERY(3,
		shost_printk(KERN_INFO, shost, "waking up host to restart\n"));

	spin_lock_irqsave(shost->host_lock, flags);
	if (scsi_host_set_state(shost, SHOST_RUNNING))
		if (scsi_host_set_state(shost, SHOST_CANCEL))
			BUG_ON(scsi_host_set_state(shost, SHOST_DEL));
	spin_unlock_irqrestore(shost->host_lock, flags);

	wake_up(&shost->host_wait);

	/*
	 * finally we need to re-initiate requests that may be pending.  we will
	 * have had everything blocked while error handling is taking place, and
	 * now that error recovery is done, we will need to ensure that these
	 * requests are started.
	 */
	scsi_run_host_queues(shost);

	/*
	 * if eh is active and host_eh_scheduled is pending we need to re-run
	 * recovery.  we do this check after scsi_run_host_queues() to allow
	 * everything pent up since the last eh run a chance to make forward
	 * progress before we sync again.  Either we'll immediately re-run
	 * recovery or scsi_device_unbusy() will wake us again when these
	 * pending commands complete.
	 */
	spin_lock_irqsave(shost->host_lock, flags);
	if (shost->host_eh_scheduled)
		if (scsi_host_set_state(shost, SHOST_RECOVERY))
			WARN_ON(scsi_host_set_state(shost, SHOST_CANCEL_RECOVERY));
	spin_unlock_irqrestore(shost->host_lock, flags);
}

/**
 * scsi_eh_ready_devs - check device ready state and recover if not.
 * @shost:	host to be recovered.
 * @work_q:	&list_head for pending commands.
 * @done_q:	&list_head for processed commands.
 */
void scsi_eh_ready_devs(struct Scsi_Host *shost,
			struct list_head *work_q,
			struct list_head *done_q)
{
	if (!scsi_eh_stu(shost, work_q, done_q))
		if (!scsi_eh_bus_device_reset(shost, work_q, done_q))
			if (!scsi_eh_target_reset(shost, work_q, done_q))
				if (!scsi_eh_bus_reset(shost, work_q, done_q))
					if (!scsi_eh_host_reset(shost, work_q, done_q))
						scsi_eh_offline_sdevs(work_q,
								      done_q);
}
EXPORT_SYMBOL_GPL(scsi_eh_ready_devs);

/**
 * scsi_eh_flush_done_q - finish processed commands or retry them.
 * @done_q:	list_head of processed commands.
 */
void scsi_eh_flush_done_q(struct list_head *done_q)
{
	struct scsi_cmnd *scmd, *next;

	list_for_each_entry_safe(scmd, next, done_q, eh_entry) {
		list_del_init(&scmd->eh_entry);
		if (scsi_device_online(scmd->device) &&
		    !scsi_noretry_cmd(scmd) && scsi_cmd_retry_allowed(scmd) &&
			scsi_eh_should_retry_cmd(scmd)) {
			SCSI_LOG_ERROR_RECOVERY(3,
				scmd_printk(KERN_INFO, scmd,
					     "%s: flush retry cmd\n",
					     current->comm));
				scsi_queue_insert(scmd, SCSI_MLQUEUE_EH_RETRY);
		} else {
			/*
			 * If just we got sense for the device (called
			 * scsi_eh_get_sense), scmd->result is already
			 * set, do not set DID_TIME_OUT.
			 */
			if (!scmd->result)
				scmd->result |= (DID_TIME_OUT << 16);
			SCSI_LOG_ERROR_RECOVERY(3,
				scmd_printk(KERN_INFO, scmd,
					     "%s: flush finish cmd\n",
					     current->comm));
			scsi_finish_command(scmd);
		}
	}
}
EXPORT_SYMBOL(scsi_eh_flush_done_q);

/**
 * scsi_unjam_host - Attempt to fix a host which has a cmd that failed.
 * @shost:	Host to unjam.
 *
 * Notes:
 *    When we come in here, we *know* that all commands on the bus have
 *    either completed, failed or timed out.  we also know that no further
 *    commands are being sent to the host, so things are relatively quiet
 *    and we have freedom to fiddle with things as we wish.
 *
 *    This is only the *default* implementation.  it is possible for
 *    individual drivers to supply their own version of this function, and
 *    if the maintainer wishes to do this, it is strongly suggested that
 *    this function be taken as a template and modified.  this function
 *    was designed to correctly handle problems for about 95% of the
 *    different cases out there, and it should always provide at least a
 *    reasonable amount of error recovery.
 *
 *    Any command marked 'failed' or 'timeout' must eventually have
 *    scsi_finish_cmd() called for it.  we do all of the retry stuff
 *    here, so when we restart the host after we return it should have an
 *    empty queue.
 */
static void scsi_unjam_host(struct Scsi_Host *shost)
{
	unsigned long flags;
	LIST_HEAD(eh_work_q);
	LIST_HEAD(eh_done_q);

	spin_lock_irqsave(shost->host_lock, flags);
	list_splice_init(&shost->eh_cmd_q, &eh_work_q);
	spin_unlock_irqrestore(shost->host_lock, flags);

	SCSI_LOG_ERROR_RECOVERY(1, scsi_eh_prt_fail_stats(shost, &eh_work_q));

	if (!scsi_eh_get_sense(&eh_work_q, &eh_done_q))
		scsi_eh_ready_devs(shost, &eh_work_q, &eh_done_q);

	spin_lock_irqsave(shost->host_lock, flags);
	if (shost->eh_deadline != -1)
		shost->last_reset = 0;
	spin_unlock_irqrestore(shost->host_lock, flags);
	scsi_eh_flush_done_q(&eh_done_q);
}

/**
 * scsi_error_handler - SCSI error handler thread
 * @data:	Host for which we are running.
 *
 * Notes:
 *    This is the main error handling loop.  This is run as a kernel thread
 *    for every SCSI host and handles all error handling activity.
 */
int scsi_error_handler(void *data)
{
	struct Scsi_Host *shost = data;

	/*
	 * We use TASK_INTERRUPTIBLE so that the thread is not
	 * counted against the load average as a running process.
	 * We never actually get interrupted because kthread_run
	 * disables signal delivery for the created thread.
	 */
	while (true) {
		/*
		 * The sequence in kthread_stop() sets the stop flag first
		 * then wakes the process.  To avoid missed wakeups, the task
		 * should always be in a non running state before the stop
		 * flag is checked
		 */
		set_current_state(TASK_INTERRUPTIBLE);
		if (kthread_should_stop())
			break;

		/*
		 * Do not go to sleep, when there is host_failed when the
		 * one-PRD per command workaroud is triggered.
		 * Because that ata/scsi subsystem maybe hang, when CD_ROM
		 * and HDD are accessed simultaneously.
		 */
		if ((shost->host_failed == 0 && shost->host_eh_scheduled == 0) ||
<<<<<<< HEAD
		    ((shost->host_failed != atomic_read(&shost->host_busy)) &&
=======
		    ((shost->host_failed != scsi_host_busy(shost)) &&
>>>>>>> c1084c27
		    (sg_io_buffer_hack == NULL) && (shost->host_failed > 0))) {
			SCSI_LOG_ERROR_RECOVERY(1,
				shost_printk(KERN_INFO, shost,
					     "scsi_eh_%d: sleeping\n",
					     shost->host_no));
			schedule();
			continue;
		}

		__set_current_state(TASK_RUNNING);
		SCSI_LOG_ERROR_RECOVERY(1,
			shost_printk(KERN_INFO, shost,
				     "scsi_eh_%d: waking up %d/%d/%d\n",
				     shost->host_no, shost->host_eh_scheduled,
				     shost->host_failed,
				     scsi_host_busy(shost)));

		/*
		 * We have a host that is failing for some reason.  Figure out
		 * what we need to do to get it up and online again (if we can).
		 * If we fail, we end up taking the thing offline.
		 */
		if (!shost->eh_noresume && scsi_autopm_get_host(shost) != 0) {
			SCSI_LOG_ERROR_RECOVERY(1,
				shost_printk(KERN_ERR, shost,
					     "scsi_eh_%d: unable to autoresume\n",
					     shost->host_no));
			continue;
		}

		if (shost->transportt->eh_strategy_handler)
			shost->transportt->eh_strategy_handler(shost);
		else
			scsi_unjam_host(shost);

		/* All scmds have been handled */
		shost->host_failed = 0;

		/*
		 * Note - if the above fails completely, the action is to take
		 * individual devices offline and flush the queue of any
		 * outstanding requests that may have been pending.  When we
		 * restart, we restart any I/O to any other devices on the bus
		 * which are still online.
		 */
		scsi_restart_operations(shost);
		if (!shost->eh_noresume)
			scsi_autopm_put_host(shost);
	}
	__set_current_state(TASK_RUNNING);

	SCSI_LOG_ERROR_RECOVERY(1,
		shost_printk(KERN_INFO, shost,
			     "Error handler scsi_eh_%d exiting\n",
			     shost->host_no));
	shost->ehandler = NULL;
	return 0;
}

/*
 * Function:    scsi_report_bus_reset()
 *
 * Purpose:     Utility function used by low-level drivers to report that
 *		they have observed a bus reset on the bus being handled.
 *
 * Arguments:   shost       - Host in question
 *		channel     - channel on which reset was observed.
 *
 * Returns:     Nothing
 *
 * Lock status: Host lock must be held.
 *
 * Notes:       This only needs to be called if the reset is one which
 *		originates from an unknown location.  Resets originated
 *		by the mid-level itself don't need to call this, but there
 *		should be no harm.
 *
 *		The main purpose of this is to make sure that a CHECK_CONDITION
 *		is properly treated.
 */
void scsi_report_bus_reset(struct Scsi_Host *shost, int channel)
{
	struct scsi_device *sdev;

	__shost_for_each_device(sdev, shost) {
		if (channel == sdev_channel(sdev))
			__scsi_report_device_reset(sdev, NULL);
	}
}
EXPORT_SYMBOL(scsi_report_bus_reset);

/*
 * Function:    scsi_report_device_reset()
 *
 * Purpose:     Utility function used by low-level drivers to report that
 *		they have observed a device reset on the device being handled.
 *
 * Arguments:   shost       - Host in question
 *		channel     - channel on which reset was observed
 *		target	    - target on which reset was observed
 *
 * Returns:     Nothing
 *
 * Lock status: Host lock must be held
 *
 * Notes:       This only needs to be called if the reset is one which
 *		originates from an unknown location.  Resets originated
 *		by the mid-level itself don't need to call this, but there
 *		should be no harm.
 *
 *		The main purpose of this is to make sure that a CHECK_CONDITION
 *		is properly treated.
 */
void scsi_report_device_reset(struct Scsi_Host *shost, int channel, int target)
{
	struct scsi_device *sdev;

	__shost_for_each_device(sdev, shost) {
		if (channel == sdev_channel(sdev) &&
		    target == sdev_id(sdev))
			__scsi_report_device_reset(sdev, NULL);
	}
}
EXPORT_SYMBOL(scsi_report_device_reset);

static void
scsi_reset_provider_done_command(struct scsi_cmnd *scmd)
{
}

/**
 * scsi_ioctl_reset: explicitly reset a host/bus/target/device
 * @dev:	scsi_device to operate on
 * @arg:	reset type (see sg.h)
 */
int
scsi_ioctl_reset(struct scsi_device *dev, int __user *arg)
{
	struct scsi_cmnd *scmd;
	struct Scsi_Host *shost = dev->host;
	struct request *rq;
	unsigned long flags;
	int error = 0, val;
	enum scsi_disposition rtn;

	if (!capable(CAP_SYS_ADMIN) || !capable(CAP_SYS_RAWIO))
		return -EACCES;

	error = get_user(val, arg);
	if (error)
		return error;

	if (scsi_autopm_get_host(shost) < 0)
		return -EIO;

	error = -EIO;
	rq = kzalloc(sizeof(struct request) + sizeof(struct scsi_cmnd) +
			shost->hostt->cmd_size, GFP_KERNEL);
	if (!rq)
		goto out_put_autopm_host;
	blk_rq_init(NULL, rq);

	scmd = (struct scsi_cmnd *)(rq + 1);
	scsi_init_command(dev, scmd);
	scmd->cmnd = scsi_req(rq)->cmd;

	scmd->scsi_done		= scsi_reset_provider_done_command;
	memset(&scmd->sdb, 0, sizeof(scmd->sdb));

	scmd->cmd_len			= 0;

	scmd->sc_data_direction		= DMA_BIDIRECTIONAL;

	spin_lock_irqsave(shost->host_lock, flags);
	shost->tmf_in_progress = 1;
	spin_unlock_irqrestore(shost->host_lock, flags);

	switch (val & ~SG_SCSI_RESET_NO_ESCALATE) {
	case SG_SCSI_RESET_NOTHING:
		rtn = SUCCESS;
		break;
	case SG_SCSI_RESET_DEVICE:
		rtn = scsi_try_bus_device_reset(scmd);
		if (rtn == SUCCESS || (val & SG_SCSI_RESET_NO_ESCALATE))
			break;
		fallthrough;
	case SG_SCSI_RESET_TARGET:
		rtn = scsi_try_target_reset(scmd);
		if (rtn == SUCCESS || (val & SG_SCSI_RESET_NO_ESCALATE))
			break;
		fallthrough;
	case SG_SCSI_RESET_BUS:
		rtn = scsi_try_bus_reset(scmd);
		if (rtn == SUCCESS || (val & SG_SCSI_RESET_NO_ESCALATE))
			break;
		fallthrough;
	case SG_SCSI_RESET_HOST:
		rtn = scsi_try_host_reset(scmd);
		if (rtn == SUCCESS)
			break;
		fallthrough;
	default:
		rtn = FAILED;
		break;
	}

	error = (rtn == SUCCESS) ? 0 : -EIO;

	spin_lock_irqsave(shost->host_lock, flags);
	shost->tmf_in_progress = 0;
	spin_unlock_irqrestore(shost->host_lock, flags);

	/*
	 * be sure to wake up anyone who was sleeping or had their queue
	 * suspended while we performed the TMF.
	 */
	SCSI_LOG_ERROR_RECOVERY(3,
		shost_printk(KERN_INFO, shost,
			     "waking up host to restart after TMF\n"));

	wake_up(&shost->host_wait);
	scsi_run_host_queues(shost);

	kfree(rq);

out_put_autopm_host:
	scsi_autopm_put_host(shost);
	return error;
}

bool scsi_command_normalize_sense(const struct scsi_cmnd *cmd,
				  struct scsi_sense_hdr *sshdr)
{
	return scsi_normalize_sense(cmd->sense_buffer,
			SCSI_SENSE_BUFFERSIZE, sshdr);
}
EXPORT_SYMBOL(scsi_command_normalize_sense);

/**
 * scsi_get_sense_info_fld - get information field from sense data (either fixed or descriptor format)
 * @sense_buffer:	byte array of sense data
 * @sb_len:		number of valid bytes in sense_buffer
 * @info_out:		pointer to 64 integer where 8 or 4 byte information
 *			field will be placed if found.
 *
 * Return value:
 *	true if information field found, false if not found.
 */
bool scsi_get_sense_info_fld(const u8 *sense_buffer, int sb_len,
			     u64 *info_out)
{
	const u8 * ucp;

	if (sb_len < 7)
		return false;
	switch (sense_buffer[0] & 0x7f) {
	case 0x70:
	case 0x71:
		if (sense_buffer[0] & 0x80) {
			*info_out = get_unaligned_be32(&sense_buffer[3]);
			return true;
		}
		return false;
	case 0x72:
	case 0x73:
		ucp = scsi_sense_desc_find(sense_buffer, sb_len,
					   0 /* info desc */);
		if (ucp && (0xa == ucp[1])) {
			*info_out = get_unaligned_be64(&ucp[4]);
			return true;
		}
		return false;
	default:
		return false;
	}
}
EXPORT_SYMBOL(scsi_get_sense_info_fld);<|MERGE_RESOLUTION|>--- conflicted
+++ resolved
@@ -2256,11 +2256,7 @@
 		 * and HDD are accessed simultaneously.
 		 */
 		if ((shost->host_failed == 0 && shost->host_eh_scheduled == 0) ||
-<<<<<<< HEAD
-		    ((shost->host_failed != atomic_read(&shost->host_busy)) &&
-=======
 		    ((shost->host_failed != scsi_host_busy(shost)) &&
->>>>>>> c1084c27
 		    (sg_io_buffer_hack == NULL) && (shost->host_failed > 0))) {
 			SCSI_LOG_ERROR_RECOVERY(1,
 				shost_printk(KERN_INFO, shost,
