--- conflicted
+++ resolved
@@ -18,17 +18,9 @@
 scsi_trace_rw6(struct trace_seq *p, unsigned char *cdb, int len)
 {
 	const char *ret = trace_seq_buffer_ptr(p);
-<<<<<<< HEAD
-	u32 lba = 0, txlen;
-
-	lba |= ((cdb[1] & 0x1F) << 16);
-	lba |=  (cdb[2] << 8);
-	lba |=   cdb[3];
-=======
 	u32 lba, txlen;
 
 	lba = get_unaligned_be24(&cdb[1]) & 0x1fffff;
->>>>>>> c1084c27
 	/*
 	 * From SBC-2: a TRANSFER LENGTH field set to zero specifies that 256
 	 * logical blocks shall be read (READ(6)) or written (WRITE(6)).
