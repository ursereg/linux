// SPDX-License-Identifier: GPL-2.0-only
/*
 *  qla_target.c SCSI LLD infrastructure for QLogic 22xx/23xx/24xx/25xx
 *
 *  based on qla2x00t.c code:
 *
 *  Copyright (C) 2004 - 2010 Vladislav Bolkhovitin <vst@vlnb.net>
 *  Copyright (C) 2004 - 2005 Leonid Stoljar
 *  Copyright (C) 2006 Nathaniel Clark <nate@misrule.us>
 *  Copyright (C) 2006 - 2010 ID7 Ltd.
 *
 *  Forward port and refactoring to modern qla2xxx and target/configfs
 *
 *  Copyright (C) 2010-2013 Nicholas A. Bellinger <nab@kernel.org>
 */

#include <linux/module.h>
#include <linux/init.h>
#include <linux/types.h>
#include <linux/blkdev.h>
#include <linux/interrupt.h>
#include <linux/pci.h>
#include <linux/delay.h>
#include <linux/list.h>
#include <linux/workqueue.h>
#include <asm/unaligned.h>
#include <scsi/scsi.h>
#include <scsi/scsi_host.h>
#include <scsi/scsi_tcq.h>

#include "qla_def.h"
#include "qla_target.h"

static int ql2xtgt_tape_enable;
module_param(ql2xtgt_tape_enable, int, S_IRUGO|S_IWUSR);
MODULE_PARM_DESC(ql2xtgt_tape_enable,
		"Enables Sequence level error recovery (aka FC Tape). Default is 0 - no SLER. 1 - Enable SLER.");

static char *qlini_mode = QLA2XXX_INI_MODE_STR_ENABLED;
module_param(qlini_mode, charp, S_IRUGO);
MODULE_PARM_DESC(qlini_mode,
	"Determines when initiator mode will be enabled. Possible values: "
	"\"exclusive\" - initiator mode will be enabled on load, "
	"disabled on enabling target mode and then on disabling target mode "
	"enabled back; "
	"\"disabled\" - initiator mode will never be enabled; "
	"\"dual\" - Initiator Modes will be enabled. Target Mode can be activated "
	"when ready "
	"\"enabled\" (default) - initiator mode will always stay enabled.");

static int ql_dm_tgt_ex_pct = 0;
module_param(ql_dm_tgt_ex_pct, int, S_IRUGO|S_IWUSR);
MODULE_PARM_DESC(ql_dm_tgt_ex_pct,
	"For Dual Mode (qlini_mode=dual), this parameter determines "
	"the percentage of exchanges/cmds FW will allocate resources "
	"for Target mode.");

int ql2xuctrlirq = 1;
module_param(ql2xuctrlirq, int, 0644);
MODULE_PARM_DESC(ql2xuctrlirq,
    "User to control IRQ placement via smp_affinity."
    "Valid with qlini_mode=disabled."
    "1(default): enable");

int ql2x_ini_mode = QLA2XXX_INI_MODE_EXCLUSIVE;

static int qla_sam_status = SAM_STAT_BUSY;
static int tc_sam_status = SAM_STAT_TASK_SET_FULL; /* target core */

/*
 * From scsi/fc/fc_fcp.h
 */
enum fcp_resp_rsp_codes {
	FCP_TMF_CMPL = 0,
	FCP_DATA_LEN_INVALID = 1,
	FCP_CMND_FIELDS_INVALID = 2,
	FCP_DATA_PARAM_MISMATCH = 3,
	FCP_TMF_REJECTED = 4,
	FCP_TMF_FAILED = 5,
	FCP_TMF_INVALID_LUN = 9,
};

/*
 * fc_pri_ta from scsi/fc/fc_fcp.h
 */
#define FCP_PTA_SIMPLE      0   /* simple task attribute */
#define FCP_PTA_HEADQ       1   /* head of queue task attribute */
#define FCP_PTA_ORDERED     2   /* ordered task attribute */
#define FCP_PTA_ACA         4   /* auto. contingent allegiance */
#define FCP_PTA_MASK        7   /* mask for task attribute field */
#define FCP_PRI_SHIFT       3   /* priority field starts in bit 3 */
#define FCP_PRI_RESVD_MASK  0x80        /* reserved bits in priority field */

/*
 * This driver calls qla2x00_alloc_iocbs() and qla2x00_issue_marker(), which
 * must be called under HW lock and could unlock/lock it inside.
 * It isn't an issue, since in the current implementation on the time when
 * those functions are called:
 *
 *   - Either context is IRQ and only IRQ handler can modify HW data,
 *     including rings related fields,
 *
 *   - Or access to target mode variables from struct qla_tgt doesn't
 *     cross those functions boundaries, except tgt_stop, which
 *     additionally protected by irq_cmd_count.
 */
/* Predefs for callbacks handed to qla2xxx LLD */
static void qlt_24xx_atio_pkt(struct scsi_qla_host *ha,
	struct atio_from_isp *pkt, uint8_t);
static void qlt_response_pkt(struct scsi_qla_host *ha, struct rsp_que *rsp,
	response_t *pkt);
static int qlt_issue_task_mgmt(struct fc_port *sess, u64 lun,
	int fn, void *iocb, int flags);
static void qlt_send_term_exchange(struct qla_qpair *, struct qla_tgt_cmd
	*cmd, struct atio_from_isp *atio, int ha_locked, int ul_abort);
static void qlt_alloc_qfull_cmd(struct scsi_qla_host *vha,
	struct atio_from_isp *atio, uint16_t status, int qfull);
static void qlt_disable_vha(struct scsi_qla_host *vha);
static void qlt_clear_tgt_db(struct qla_tgt *tgt);
static void qlt_send_notify_ack(struct qla_qpair *qpair,
	struct imm_ntfy_from_isp *ntfy,
	uint32_t add_flags, uint16_t resp_code, int resp_code_valid,
	uint16_t srr_flags, uint16_t srr_reject_code, uint8_t srr_explan);
static void qlt_send_term_imm_notif(struct scsi_qla_host *vha,
	struct imm_ntfy_from_isp *imm, int ha_locked);
static struct fc_port *qlt_create_sess(struct scsi_qla_host *vha,
	fc_port_t *fcport, bool local);
void qlt_unreg_sess(struct fc_port *sess);
static void qlt_24xx_handle_abts(struct scsi_qla_host *,
	struct abts_recv_from_24xx *);
static void qlt_send_busy(struct qla_qpair *, struct atio_from_isp *,
    uint16_t);
static int qlt_check_reserve_free_req(struct qla_qpair *qpair, uint32_t);
static inline uint32_t qlt_make_handle(struct qla_qpair *);

/*
 * Global Variables
 */
static struct kmem_cache *qla_tgt_mgmt_cmd_cachep;
struct kmem_cache *qla_tgt_plogi_cachep;
static mempool_t *qla_tgt_mgmt_cmd_mempool;
static struct workqueue_struct *qla_tgt_wq;
static DEFINE_MUTEX(qla_tgt_mutex);
static LIST_HEAD(qla_tgt_glist);

static const char *prot_op_str(u32 prot_op)
{
	switch (prot_op) {
	case TARGET_PROT_NORMAL:	return "NORMAL";
	case TARGET_PROT_DIN_INSERT:	return "DIN_INSERT";
	case TARGET_PROT_DOUT_INSERT:	return "DOUT_INSERT";
	case TARGET_PROT_DIN_STRIP:	return "DIN_STRIP";
	case TARGET_PROT_DOUT_STRIP:	return "DOUT_STRIP";
	case TARGET_PROT_DIN_PASS:	return "DIN_PASS";
	case TARGET_PROT_DOUT_PASS:	return "DOUT_PASS";
	default:			return "UNKNOWN";
	}
}

/* This API intentionally takes dest as a parameter, rather than returning
 * int value to avoid caller forgetting to issue wmb() after the store */
void qlt_do_generation_tick(struct scsi_qla_host *vha, int *dest)
{
	scsi_qla_host_t *base_vha = pci_get_drvdata(vha->hw->pdev);
	*dest = atomic_inc_return(&base_vha->generation_tick);
	/* memory barrier */
	wmb();
}

/* Might release hw lock, then reaquire!! */
static inline int qlt_issue_marker(struct scsi_qla_host *vha, int vha_locked)
{
	/* Send marker if required */
	if (unlikely(vha->marker_needed != 0)) {
		int rc = qla2x00_issue_marker(vha, vha_locked);

		if (rc != QLA_SUCCESS) {
			ql_dbg(ql_dbg_tgt, vha, 0xe03d,
			    "qla_target(%d): issue_marker() failed\n",
			    vha->vp_idx);
		}
		return rc;
	}
	return QLA_SUCCESS;
}

struct scsi_qla_host *qla_find_host_by_d_id(struct scsi_qla_host *vha,
					    be_id_t d_id)
{
	struct scsi_qla_host *host;
	uint32_t key;

	if (vha->d_id.b.area == d_id.area &&
	    vha->d_id.b.domain == d_id.domain &&
	    vha->d_id.b.al_pa == d_id.al_pa)
		return vha;

	key = be_to_port_id(d_id).b24;

	host = btree_lookup32(&vha->hw->host_map, key);
	if (!host)
		ql_dbg(ql_dbg_tgt_mgt + ql_dbg_verbose, vha, 0xf005,
		    "Unable to find host %06x\n", key);

	return host;
}

static inline
struct scsi_qla_host *qlt_find_host_by_vp_idx(struct scsi_qla_host *vha,
	uint16_t vp_idx)
{
	struct qla_hw_data *ha = vha->hw;

	if (vha->vp_idx == vp_idx)
		return vha;

	BUG_ON(ha->tgt.tgt_vp_map == NULL);
	if (likely(test_bit(vp_idx, ha->vp_idx_map)))
		return ha->tgt.tgt_vp_map[vp_idx].vha;

	return NULL;
}

static inline void qlt_incr_num_pend_cmds(struct scsi_qla_host *vha)
{
	unsigned long flags;

	spin_lock_irqsave(&vha->hw->tgt.q_full_lock, flags);

	vha->hw->tgt.num_pend_cmds++;
	if (vha->hw->tgt.num_pend_cmds > vha->qla_stats.stat_max_pend_cmds)
		vha->qla_stats.stat_max_pend_cmds =
			vha->hw->tgt.num_pend_cmds;
	spin_unlock_irqrestore(&vha->hw->tgt.q_full_lock, flags);
}
static inline void qlt_decr_num_pend_cmds(struct scsi_qla_host *vha)
{
	unsigned long flags;

	spin_lock_irqsave(&vha->hw->tgt.q_full_lock, flags);
	vha->hw->tgt.num_pend_cmds--;
	spin_unlock_irqrestore(&vha->hw->tgt.q_full_lock, flags);
}


static void qlt_queue_unknown_atio(scsi_qla_host_t *vha,
	struct atio_from_isp *atio, uint8_t ha_locked)
{
	struct qla_tgt_sess_op *u;
	struct qla_tgt *tgt = vha->vha_tgt.qla_tgt;
	unsigned long flags;

	if (tgt->tgt_stop) {
		ql_dbg(ql_dbg_async, vha, 0x502c,
		    "qla_target(%d): dropping unknown ATIO_TYPE7, because tgt is being stopped",
		    vha->vp_idx);
		goto out_term;
	}

	u = kzalloc(sizeof(*u), GFP_ATOMIC);
	if (u == NULL)
		goto out_term;

	u->vha = vha;
	memcpy(&u->atio, atio, sizeof(*atio));
	INIT_LIST_HEAD(&u->cmd_list);

	spin_lock_irqsave(&vha->cmd_list_lock, flags);
	list_add_tail(&u->cmd_list, &vha->unknown_atio_list);
	spin_unlock_irqrestore(&vha->cmd_list_lock, flags);

	schedule_delayed_work(&vha->unknown_atio_work, 1);

out:
	return;

out_term:
	qlt_send_term_exchange(vha->hw->base_qpair, NULL, atio, ha_locked, 0);
	goto out;
}

static void qlt_try_to_dequeue_unknown_atios(struct scsi_qla_host *vha,
	uint8_t ha_locked)
{
	struct qla_tgt_sess_op *u, *t;
	scsi_qla_host_t *host;
	struct qla_tgt *tgt = vha->vha_tgt.qla_tgt;
	unsigned long flags;
	uint8_t queued = 0;

	list_for_each_entry_safe(u, t, &vha->unknown_atio_list, cmd_list) {
		if (u->aborted) {
			ql_dbg(ql_dbg_async, vha, 0x502e,
			    "Freeing unknown %s %p, because of Abort\n",
			    "ATIO_TYPE7", u);
			qlt_send_term_exchange(vha->hw->base_qpair, NULL,
			    &u->atio, ha_locked, 0);
			goto abort;
		}

		host = qla_find_host_by_d_id(vha, u->atio.u.isp24.fcp_hdr.d_id);
		if (host != NULL) {
			ql_dbg(ql_dbg_async + ql_dbg_verbose, vha, 0x502f,
			    "Requeuing unknown ATIO_TYPE7 %p\n", u);
			qlt_24xx_atio_pkt(host, &u->atio, ha_locked);
		} else if (tgt->tgt_stop) {
			ql_dbg(ql_dbg_async + ql_dbg_verbose, vha, 0x503a,
			    "Freeing unknown %s %p, because tgt is being stopped\n",
			    "ATIO_TYPE7", u);
			qlt_send_term_exchange(vha->hw->base_qpair, NULL,
			    &u->atio, ha_locked, 0);
		} else {
			ql_dbg(ql_dbg_async + ql_dbg_verbose, vha, 0x503d,
			    "Reschedule u %p, vha %p, host %p\n", u, vha, host);
			if (!queued) {
				queued = 1;
				schedule_delayed_work(&vha->unknown_atio_work,
				    1);
			}
			continue;
		}

abort:
		spin_lock_irqsave(&vha->cmd_list_lock, flags);
		list_del(&u->cmd_list);
		spin_unlock_irqrestore(&vha->cmd_list_lock, flags);
		kfree(u);
	}
}

void qlt_unknown_atio_work_fn(struct work_struct *work)
{
	struct scsi_qla_host *vha = container_of(to_delayed_work(work),
	    struct scsi_qla_host, unknown_atio_work);

	qlt_try_to_dequeue_unknown_atios(vha, 0);
}

static bool qlt_24xx_atio_pkt_all_vps(struct scsi_qla_host *vha,
	struct atio_from_isp *atio, uint8_t ha_locked)
{
	ql_dbg(ql_dbg_tgt, vha, 0xe072,
		"%s: qla_target(%d): type %x ox_id %04x\n",
		__func__, vha->vp_idx, atio->u.raw.entry_type,
		be16_to_cpu(atio->u.isp24.fcp_hdr.ox_id));

	switch (atio->u.raw.entry_type) {
	case ATIO_TYPE7:
	{
		struct scsi_qla_host *host = qla_find_host_by_d_id(vha,
		    atio->u.isp24.fcp_hdr.d_id);
		if (unlikely(NULL == host)) {
			ql_dbg(ql_dbg_tgt, vha, 0xe03e,
			    "qla_target(%d): Received ATIO_TYPE7 "
			    "with unknown d_id %x:%x:%x\n", vha->vp_idx,
			    atio->u.isp24.fcp_hdr.d_id.domain,
			    atio->u.isp24.fcp_hdr.d_id.area,
			    atio->u.isp24.fcp_hdr.d_id.al_pa);


			qlt_queue_unknown_atio(vha, atio, ha_locked);
			break;
		}
		if (unlikely(!list_empty(&vha->unknown_atio_list)))
			qlt_try_to_dequeue_unknown_atios(vha, ha_locked);

		qlt_24xx_atio_pkt(host, atio, ha_locked);
		break;
	}

	case IMMED_NOTIFY_TYPE:
	{
		struct scsi_qla_host *host = vha;
		struct imm_ntfy_from_isp *entry =
		    (struct imm_ntfy_from_isp *)atio;

		qlt_issue_marker(vha, ha_locked);

		if ((entry->u.isp24.vp_index != 0xFF) &&
		    (entry->u.isp24.nport_handle != cpu_to_le16(0xFFFF))) {
			host = qlt_find_host_by_vp_idx(vha,
			    entry->u.isp24.vp_index);
			if (unlikely(!host)) {
				ql_dbg(ql_dbg_tgt, vha, 0xe03f,
				    "qla_target(%d): Received "
				    "ATIO (IMMED_NOTIFY_TYPE) "
				    "with unknown vp_index %d\n",
				    vha->vp_idx, entry->u.isp24.vp_index);
				break;
			}
		}
		qlt_24xx_atio_pkt(host, atio, ha_locked);
		break;
	}

	case VP_RPT_ID_IOCB_TYPE:
		qla24xx_report_id_acquisition(vha,
			(struct vp_rpt_id_entry_24xx *)atio);
		break;

	case ABTS_RECV_24XX:
	{
		struct abts_recv_from_24xx *entry =
			(struct abts_recv_from_24xx *)atio;
		struct scsi_qla_host *host = qlt_find_host_by_vp_idx(vha,
			entry->vp_index);
		unsigned long flags;

		if (unlikely(!host)) {
			ql_dbg(ql_dbg_tgt, vha, 0xe00a,
			    "qla_target(%d): Response pkt (ABTS_RECV_24XX) "
			    "received, with unknown vp_index %d\n",
			    vha->vp_idx, entry->vp_index);
			break;
		}
		if (!ha_locked)
			spin_lock_irqsave(&host->hw->hardware_lock, flags);
		qlt_24xx_handle_abts(host, (struct abts_recv_from_24xx *)atio);
		if (!ha_locked)
			spin_unlock_irqrestore(&host->hw->hardware_lock, flags);
		break;
	}

	/* case PUREX_IOCB_TYPE: ql2xmvasynctoatio */

	default:
		ql_dbg(ql_dbg_tgt, vha, 0xe040,
		    "qla_target(%d): Received unknown ATIO atio "
		    "type %x\n", vha->vp_idx, atio->u.raw.entry_type);
		break;
	}

	return false;
}

void qlt_response_pkt_all_vps(struct scsi_qla_host *vha,
	struct rsp_que *rsp, response_t *pkt)
{
	switch (pkt->entry_type) {
	case CTIO_CRC2:
		ql_dbg(ql_dbg_tgt, vha, 0xe073,
			"qla_target(%d):%s: CRC2 Response pkt\n",
			vha->vp_idx, __func__);
		fallthrough;
	case CTIO_TYPE7:
	{
		struct ctio7_from_24xx *entry = (struct ctio7_from_24xx *)pkt;
		struct scsi_qla_host *host = qlt_find_host_by_vp_idx(vha,
		    entry->vp_index);
		if (unlikely(!host)) {
			ql_dbg(ql_dbg_tgt, vha, 0xe041,
			    "qla_target(%d): Response pkt (CTIO_TYPE7) "
			    "received, with unknown vp_index %d\n",
			    vha->vp_idx, entry->vp_index);
			break;
		}
		qlt_response_pkt(host, rsp, pkt);
		break;
	}

	case IMMED_NOTIFY_TYPE:
	{
		struct scsi_qla_host *host;
		struct imm_ntfy_from_isp *entry =
		    (struct imm_ntfy_from_isp *)pkt;

		host = qlt_find_host_by_vp_idx(vha, entry->u.isp24.vp_index);
		if (unlikely(!host)) {
			ql_dbg(ql_dbg_tgt, vha, 0xe042,
			    "qla_target(%d): Response pkt (IMMED_NOTIFY_TYPE) "
			    "received, with unknown vp_index %d\n",
			    vha->vp_idx, entry->u.isp24.vp_index);
			break;
		}
		qlt_response_pkt(host, rsp, pkt);
		break;
	}

	case NOTIFY_ACK_TYPE:
	{
		struct scsi_qla_host *host = vha;
		struct nack_to_isp *entry = (struct nack_to_isp *)pkt;

		if (0xFF != entry->u.isp24.vp_index) {
			host = qlt_find_host_by_vp_idx(vha,
			    entry->u.isp24.vp_index);
			if (unlikely(!host)) {
				ql_dbg(ql_dbg_tgt, vha, 0xe043,
				    "qla_target(%d): Response "
				    "pkt (NOTIFY_ACK_TYPE) "
				    "received, with unknown "
				    "vp_index %d\n", vha->vp_idx,
				    entry->u.isp24.vp_index);
				break;
			}
		}
		qlt_response_pkt(host, rsp, pkt);
		break;
	}

	case ABTS_RECV_24XX:
	{
		struct abts_recv_from_24xx *entry =
		    (struct abts_recv_from_24xx *)pkt;
		struct scsi_qla_host *host = qlt_find_host_by_vp_idx(vha,
		    entry->vp_index);
		if (unlikely(!host)) {
			ql_dbg(ql_dbg_tgt, vha, 0xe044,
			    "qla_target(%d): Response pkt "
			    "(ABTS_RECV_24XX) received, with unknown "
			    "vp_index %d\n", vha->vp_idx, entry->vp_index);
			break;
		}
		qlt_response_pkt(host, rsp, pkt);
		break;
	}

	case ABTS_RESP_24XX:
	{
		struct abts_resp_to_24xx *entry =
		    (struct abts_resp_to_24xx *)pkt;
		struct scsi_qla_host *host = qlt_find_host_by_vp_idx(vha,
		    entry->vp_index);
		if (unlikely(!host)) {
			ql_dbg(ql_dbg_tgt, vha, 0xe045,
			    "qla_target(%d): Response pkt "
			    "(ABTS_RECV_24XX) received, with unknown "
			    "vp_index %d\n", vha->vp_idx, entry->vp_index);
			break;
		}
		qlt_response_pkt(host, rsp, pkt);
		break;
	}
	default:
		qlt_response_pkt(vha, rsp, pkt);
		break;
	}

}

/*
 * All qlt_plogi_ack_t operations are protected by hardware_lock
 */
static int qla24xx_post_nack_work(struct scsi_qla_host *vha, fc_port_t *fcport,
	struct imm_ntfy_from_isp *ntfy, int type)
{
	struct qla_work_evt *e;

	e = qla2x00_alloc_work(vha, QLA_EVT_NACK);
	if (!e)
		return QLA_FUNCTION_FAILED;

	e->u.nack.fcport = fcport;
	e->u.nack.type = type;
	memcpy(e->u.nack.iocb, ntfy, sizeof(struct imm_ntfy_from_isp));
	return qla2x00_post_work(vha, e);
}

static void qla2x00_async_nack_sp_done(srb_t *sp, int res)
{
	struct scsi_qla_host *vha = sp->vha;
	unsigned long flags;

	ql_dbg(ql_dbg_disc, vha, 0x20f2,
	    "Async done-%s res %x %8phC  type %d\n",
	    sp->name, res, sp->fcport->port_name, sp->type);

	spin_lock_irqsave(&vha->hw->tgt.sess_lock, flags);
	sp->fcport->flags &= ~FCF_ASYNC_SENT;
	sp->fcport->chip_reset = vha->hw->base_qpair->chip_reset;

	switch (sp->type) {
	case SRB_NACK_PLOGI:
		sp->fcport->login_gen++;
		sp->fcport->fw_login_state = DSC_LS_PLOGI_COMP;
		sp->fcport->logout_on_delete = 1;
		sp->fcport->plogi_nack_done_deadline = jiffies + HZ;
		sp->fcport->send_els_logo = 0;

		if (sp->fcport->flags & FCF_FCSP_DEVICE) {
			ql_dbg(ql_dbg_edif, vha, 0x20ef,
			    "%s %8phC edif: PLOGI- AUTH WAIT\n", __func__,
			    sp->fcport->port_name);
			qla2x00_set_fcport_disc_state(sp->fcport,
			    DSC_LOGIN_AUTH_PEND);
			qla2x00_post_aen_work(vha, FCH_EVT_PORT_ONLINE,
			    sp->fcport->d_id.b24);
			qla_edb_eventcreate(vha, VND_CMD_AUTH_STATE_NEEDED, sp->fcport->d_id.b24,
			    0, sp->fcport);
		}
		break;

	case SRB_NACK_PRLI:
		sp->fcport->fw_login_state = DSC_LS_PRLI_COMP;
		sp->fcport->deleted = 0;
		sp->fcport->send_els_logo = 0;

		if (!sp->fcport->login_succ &&
		    !IS_SW_RESV_ADDR(sp->fcport->d_id)) {
			sp->fcport->login_succ = 1;

			vha->fcport_count++;
			spin_unlock_irqrestore(&vha->hw->tgt.sess_lock, flags);
			qla24xx_sched_upd_fcport(sp->fcport);
			spin_lock_irqsave(&vha->hw->tgt.sess_lock, flags);
		} else {
			sp->fcport->login_retry = 0;
			qla2x00_set_fcport_disc_state(sp->fcport,
			    DSC_LOGIN_COMPLETE);
			sp->fcport->deleted = 0;
			sp->fcport->logout_on_delete = 1;
		}
		break;

	case SRB_NACK_LOGO:
		sp->fcport->login_gen++;
		sp->fcport->fw_login_state = DSC_LS_PORT_UNAVAIL;
		qlt_logo_completion_handler(sp->fcport, MBS_COMMAND_COMPLETE);
		break;
	}
	spin_unlock_irqrestore(&vha->hw->tgt.sess_lock, flags);

	sp->free(sp);
}

int qla24xx_async_notify_ack(scsi_qla_host_t *vha, fc_port_t *fcport,
	struct imm_ntfy_from_isp *ntfy, int type)
{
	int rval = QLA_FUNCTION_FAILED;
	srb_t *sp;
	char *c = NULL;

	fcport->flags |= FCF_ASYNC_SENT;
	switch (type) {
	case SRB_NACK_PLOGI:
		fcport->fw_login_state = DSC_LS_PLOGI_PEND;
		c = "PLOGI";
		if (vha->hw->flags.edif_enabled &&
		    (le16_to_cpu(ntfy->u.isp24.flags) & NOTIFY24XX_FLAGS_FCSP))
			fcport->flags |= FCF_FCSP_DEVICE;
		break;
	case SRB_NACK_PRLI:
		fcport->fw_login_state = DSC_LS_PRLI_PEND;
		fcport->deleted = 0;
		c = "PRLI";
		break;
	case SRB_NACK_LOGO:
		fcport->fw_login_state = DSC_LS_LOGO_PEND;
		c = "LOGO";
		break;
	}

	sp = qla2x00_get_sp(vha, fcport, GFP_ATOMIC);
	if (!sp)
		goto done;

	sp->type = type;
	sp->name = "nack";

	sp->u.iocb_cmd.timeout = qla2x00_async_iocb_timeout;
	qla2x00_init_timer(sp, qla2x00_get_async_timeout(vha)+2);

	sp->u.iocb_cmd.u.nack.ntfy = ntfy;
	sp->done = qla2x00_async_nack_sp_done;

	ql_dbg(ql_dbg_disc, vha, 0x20f4,
	    "Async-%s %8phC hndl %x %s\n",
	    sp->name, fcport->port_name, sp->handle, c);

	rval = qla2x00_start_sp(sp);
	if (rval != QLA_SUCCESS)
		goto done_free_sp;

	return rval;

done_free_sp:
	sp->free(sp);
done:
	fcport->flags &= ~FCF_ASYNC_SENT;
	return rval;
}

void qla24xx_do_nack_work(struct scsi_qla_host *vha, struct qla_work_evt *e)
{
	fc_port_t *t;

	switch (e->u.nack.type) {
	case SRB_NACK_PRLI:
		t = e->u.nack.fcport;
		flush_work(&t->del_work);
		flush_work(&t->free_work);
		mutex_lock(&vha->vha_tgt.tgt_mutex);
		t = qlt_create_sess(vha, e->u.nack.fcport, 0);
		mutex_unlock(&vha->vha_tgt.tgt_mutex);
		if (t) {
			ql_log(ql_log_info, vha, 0xd034,
			    "%s create sess success %p", __func__, t);
			/* create sess has an extra kref */
			vha->hw->tgt.tgt_ops->put_sess(e->u.nack.fcport);
		}
		break;
	}
	qla24xx_async_notify_ack(vha, e->u.nack.fcport,
	    (struct imm_ntfy_from_isp *)e->u.nack.iocb, e->u.nack.type);
}

void qla24xx_delete_sess_fn(struct work_struct *work)
{
	fc_port_t *fcport = container_of(work, struct fc_port, del_work);
	struct qla_hw_data *ha = NULL;

	if (!fcport || !fcport->vha || !fcport->vha->hw)
		return;

	ha = fcport->vha->hw;

	if (fcport->se_sess) {
		ha->tgt.tgt_ops->shutdown_sess(fcport);
		ha->tgt.tgt_ops->put_sess(fcport);
	} else {
		qlt_unreg_sess(fcport);
	}
}

/*
 * Called from qla2x00_reg_remote_port()
 */
void qlt_fc_port_added(struct scsi_qla_host *vha, fc_port_t *fcport)
{
	struct qla_hw_data *ha = vha->hw;
	struct qla_tgt *tgt = vha->vha_tgt.qla_tgt;
	struct fc_port *sess = fcport;
	unsigned long flags;

	if (!vha->hw->tgt.tgt_ops)
		return;

	spin_lock_irqsave(&ha->tgt.sess_lock, flags);
	if (tgt->tgt_stop) {
		spin_unlock_irqrestore(&ha->tgt.sess_lock, flags);
		return;
	}

	if (fcport->disc_state == DSC_DELETE_PEND) {
		spin_unlock_irqrestore(&ha->tgt.sess_lock, flags);
		return;
	}

	if (!sess->se_sess) {
		spin_unlock_irqrestore(&ha->tgt.sess_lock, flags);

		mutex_lock(&vha->vha_tgt.tgt_mutex);
		sess = qlt_create_sess(vha, fcport, false);
		mutex_unlock(&vha->vha_tgt.tgt_mutex);

		spin_lock_irqsave(&ha->tgt.sess_lock, flags);
	} else {
		if (fcport->fw_login_state == DSC_LS_PRLI_COMP) {
			spin_unlock_irqrestore(&ha->tgt.sess_lock, flags);
			return;
		}

		if (!kref_get_unless_zero(&sess->sess_kref)) {
			ql_dbg(ql_dbg_disc, vha, 0x2107,
			    "%s: kref_get fail sess %8phC \n",
			    __func__, sess->port_name);
			spin_unlock_irqrestore(&ha->tgt.sess_lock, flags);
			return;
		}

		ql_dbg(ql_dbg_tgt_mgt, vha, 0xf04c,
		    "qla_target(%u): %ssession for port %8phC "
		    "(loop ID %d) reappeared\n", vha->vp_idx,
		    sess->local ? "local " : "", sess->port_name, sess->loop_id);

		ql_dbg(ql_dbg_tgt_mgt, vha, 0xf007,
		    "Reappeared sess %p\n", sess);

		ha->tgt.tgt_ops->update_sess(sess, fcport->d_id,
		    fcport->loop_id,
		    (fcport->flags & FCF_CONF_COMP_SUPPORTED));
	}

	if (sess && sess->local) {
		ql_dbg(ql_dbg_tgt_mgt, vha, 0xf04d,
		    "qla_target(%u): local session for "
		    "port %8phC (loop ID %d) became global\n", vha->vp_idx,
		    fcport->port_name, sess->loop_id);
		sess->local = 0;
	}
	spin_unlock_irqrestore(&ha->tgt.sess_lock, flags);

	ha->tgt.tgt_ops->put_sess(sess);
}

/*
 * This is a zero-base ref-counting solution, since hardware_lock
 * guarantees that ref_count is not modified concurrently.
 * Upon successful return content of iocb is undefined
 */
static struct qlt_plogi_ack_t *
qlt_plogi_ack_find_add(struct scsi_qla_host *vha, port_id_t *id,
		       struct imm_ntfy_from_isp *iocb)
{
	struct qlt_plogi_ack_t *pla;

	lockdep_assert_held(&vha->hw->hardware_lock);

	list_for_each_entry(pla, &vha->plogi_ack_list, list) {
		if (pla->id.b24 == id->b24) {
			ql_dbg(ql_dbg_disc + ql_dbg_verbose, vha, 0x210d,
			    "%s %d %8phC Term INOT due to new INOT",
			    __func__, __LINE__,
			    pla->iocb.u.isp24.port_name);
			qlt_send_term_imm_notif(vha, &pla->iocb, 1);
			memcpy(&pla->iocb, iocb, sizeof(pla->iocb));
			return pla;
		}
	}

	pla = kmem_cache_zalloc(qla_tgt_plogi_cachep, GFP_ATOMIC);
	if (!pla) {
		ql_dbg(ql_dbg_async, vha, 0x5088,
		       "qla_target(%d): Allocation of plogi_ack failed\n",
		       vha->vp_idx);
		return NULL;
	}

	memcpy(&pla->iocb, iocb, sizeof(pla->iocb));
	pla->id = *id;
	list_add_tail(&pla->list, &vha->plogi_ack_list);

	return pla;
}

void qlt_plogi_ack_unref(struct scsi_qla_host *vha,
    struct qlt_plogi_ack_t *pla)
{
	struct imm_ntfy_from_isp *iocb = &pla->iocb;
	port_id_t port_id;
	uint16_t loop_id;
	fc_port_t *fcport = pla->fcport;

	BUG_ON(!pla->ref_count);
	pla->ref_count--;

	if (pla->ref_count)
		return;

	ql_dbg(ql_dbg_disc, vha, 0x5089,
	    "Sending PLOGI ACK to wwn %8phC s_id %02x:%02x:%02x loop_id %#04x"
	    " exch %#x ox_id %#x\n", iocb->u.isp24.port_name,
	    iocb->u.isp24.port_id[2], iocb->u.isp24.port_id[1],
	    iocb->u.isp24.port_id[0],
	    le16_to_cpu(iocb->u.isp24.nport_handle),
	    iocb->u.isp24.exchange_address, iocb->ox_id);

	port_id.b.domain = iocb->u.isp24.port_id[2];
	port_id.b.area   = iocb->u.isp24.port_id[1];
	port_id.b.al_pa  = iocb->u.isp24.port_id[0];
	port_id.b.rsvd_1 = 0;

	loop_id = le16_to_cpu(iocb->u.isp24.nport_handle);

	fcport->loop_id = loop_id;
	fcport->d_id = port_id;
	if (iocb->u.isp24.status_subcode == ELS_PLOGI)
		qla24xx_post_nack_work(vha, fcport, iocb, SRB_NACK_PLOGI);
	else
		qla24xx_post_nack_work(vha, fcport, iocb, SRB_NACK_PRLI);

	list_for_each_entry(fcport, &vha->vp_fcports, list) {
		if (fcport->plogi_link[QLT_PLOGI_LINK_SAME_WWN] == pla)
			fcport->plogi_link[QLT_PLOGI_LINK_SAME_WWN] = NULL;
		if (fcport->plogi_link[QLT_PLOGI_LINK_CONFLICT] == pla)
			fcport->plogi_link[QLT_PLOGI_LINK_CONFLICT] = NULL;
	}

	list_del(&pla->list);
	kmem_cache_free(qla_tgt_plogi_cachep, pla);
}

void
qlt_plogi_ack_link(struct scsi_qla_host *vha, struct qlt_plogi_ack_t *pla,
    struct fc_port *sess, enum qlt_plogi_link_t link)
{
	struct imm_ntfy_from_isp *iocb = &pla->iocb;
	/* Inc ref_count first because link might already be pointing at pla */
	pla->ref_count++;

	ql_dbg(ql_dbg_tgt_mgt, vha, 0xf097,
		"Linking sess %p [%d] wwn %8phC with PLOGI ACK to wwn %8phC"
		" s_id %02x:%02x:%02x, ref=%d pla %p link %d\n",
		sess, link, sess->port_name,
		iocb->u.isp24.port_name, iocb->u.isp24.port_id[2],
		iocb->u.isp24.port_id[1], iocb->u.isp24.port_id[0],
		pla->ref_count, pla, link);

	if (link == QLT_PLOGI_LINK_CONFLICT) {
		switch (sess->disc_state) {
		case DSC_DELETED:
		case DSC_DELETE_PEND:
			pla->ref_count--;
			return;
		default:
			break;
		}
	}

	if (sess->plogi_link[link])
		qlt_plogi_ack_unref(vha, sess->plogi_link[link]);

	if (link == QLT_PLOGI_LINK_SAME_WWN)
		pla->fcport = sess;

	sess->plogi_link[link] = pla;
}

typedef struct {
	/* These fields must be initialized by the caller */
	port_id_t id;
	/*
	 * number of cmds dropped while we were waiting for
	 * initiator to ack LOGO initialize to 1 if LOGO is
	 * triggered by a command, otherwise, to 0
	 */
	int cmd_count;

	/* These fields are used by callee */
	struct list_head list;
} qlt_port_logo_t;

static void
qlt_send_first_logo(struct scsi_qla_host *vha, qlt_port_logo_t *logo)
{
	qlt_port_logo_t *tmp;
	int res;

	if (test_bit(PFLG_DRIVER_REMOVING, &vha->pci_flags)) {
		res = 0;
		goto out;
	}

	mutex_lock(&vha->vha_tgt.tgt_mutex);

	list_for_each_entry(tmp, &vha->logo_list, list) {
		if (tmp->id.b24 == logo->id.b24) {
			tmp->cmd_count += logo->cmd_count;
			mutex_unlock(&vha->vha_tgt.tgt_mutex);
			return;
		}
	}

	list_add_tail(&logo->list, &vha->logo_list);

	mutex_unlock(&vha->vha_tgt.tgt_mutex);

	res = qla24xx_els_dcmd_iocb(vha, ELS_DCMD_LOGO, logo->id);

	mutex_lock(&vha->vha_tgt.tgt_mutex);
	list_del(&logo->list);
	mutex_unlock(&vha->vha_tgt.tgt_mutex);

out:
	ql_dbg(ql_dbg_tgt_mgt, vha, 0xf098,
	    "Finished LOGO to %02x:%02x:%02x, dropped %d cmds, res = %#x\n",
	    logo->id.b.domain, logo->id.b.area, logo->id.b.al_pa,
	    logo->cmd_count, res);
}

void qlt_free_session_done(struct work_struct *work)
{
	struct fc_port *sess = container_of(work, struct fc_port,
	    free_work);
	struct qla_tgt *tgt = sess->tgt;
	struct scsi_qla_host *vha = sess->vha;
	struct qla_hw_data *ha = vha->hw;
	unsigned long flags;
	bool logout_started = false;
	scsi_qla_host_t *base_vha = pci_get_drvdata(ha->pdev);
	struct qlt_plogi_ack_t *own =
		sess->plogi_link[QLT_PLOGI_LINK_SAME_WWN];

	ql_dbg(ql_dbg_disc, vha, 0xf084,
		"%s: se_sess %p / sess %p from port %8phC loop_id %#04x"
		" s_id %02x:%02x:%02x logout %d keep %d els_logo %d\n",
		__func__, sess->se_sess, sess, sess->port_name, sess->loop_id,
		sess->d_id.b.domain, sess->d_id.b.area, sess->d_id.b.al_pa,
		sess->logout_on_delete, sess->keep_nport_handle,
		sess->send_els_logo);

	if (!IS_SW_RESV_ADDR(sess->d_id)) {
		if (ha->flags.edif_enabled &&
		    (!own || own->iocb.u.isp24.status_subcode == ELS_PLOGI)) {
			sess->edif.authok = 0;
			if (!ha->flags.host_shutting_down) {
				ql_dbg(ql_dbg_edif, vha, 0x911e,
					"%s wwpn %8phC calling qla2x00_release_all_sadb\n",
					__func__, sess->port_name);
				qla2x00_release_all_sadb(vha, sess);
			} else {
				ql_dbg(ql_dbg_edif, vha, 0x911e,
					"%s bypassing release_all_sadb\n",
					__func__);
			}
			qla_edif_clear_appdata(vha, sess);
			qla_edif_sess_down(vha, sess);
		}
		qla2x00_mark_device_lost(vha, sess, 0);

		if (sess->send_els_logo) {
			qlt_port_logo_t logo;

			logo.id = sess->d_id;
			logo.cmd_count = 0;
			INIT_LIST_HEAD(&logo.list);
			if (!own)
				qlt_send_first_logo(vha, &logo);
			sess->send_els_logo = 0;
		}

		if (sess->logout_on_delete && sess->loop_id != FC_NO_LOOP_ID) {
			int rc;

			if (!own ||
			     (own->iocb.u.isp24.status_subcode == ELS_PLOGI)) {
				sess->logout_completed = 0;
				rc = qla2x00_post_async_logout_work(vha, sess,
				    NULL);
				if (rc != QLA_SUCCESS)
					ql_log(ql_log_warn, vha, 0xf085,
					    "Schedule logo failed sess %p rc %d\n",
					    sess, rc);
				else
					logout_started = true;
			} else if (own && (own->iocb.u.isp24.status_subcode ==
				ELS_PRLI) && ha->flags.rida_fmt2) {
				rc = qla2x00_post_async_prlo_work(vha, sess,
				    NULL);
				if (rc != QLA_SUCCESS)
					ql_log(ql_log_warn, vha, 0xf085,
					    "Schedule PRLO failed sess %p rc %d\n",
					    sess, rc);
				else
					logout_started = true;
			}
		} /* if sess->logout_on_delete */

		if (sess->nvme_flag & NVME_FLAG_REGISTERED &&
		    !(sess->nvme_flag & NVME_FLAG_DELETING)) {
			sess->nvme_flag |= NVME_FLAG_DELETING;
			qla_nvme_unregister_remote_port(sess);
		}
	}

	/*
	 * Release the target session for FC Nexus from fabric module code.
	 */
	if (sess->se_sess != NULL)
		ha->tgt.tgt_ops->free_session(sess);

	if (logout_started) {
		bool traced = false;
		u16 cnt = 0;

		while (!READ_ONCE(sess->logout_completed)) {
			if (!traced) {
				ql_dbg(ql_dbg_disc, vha, 0xf086,
					"%s: waiting for sess %p logout\n",
					__func__, sess);
				traced = true;
			}
			msleep(100);
			cnt++;
			/*
			 * Driver timeout is set to 22 Sec, update count value to loop
			 * long enough for log-out to complete before advancing. Otherwise,
			 * straddling logout can interfere with re-login attempt.
			 */
			if (cnt > 230)
				break;
		}

		ql_dbg(ql_dbg_disc, vha, 0xf087,
		    "%s: sess %p logout completed\n", __func__, sess);
	}

	if (sess->logo_ack_needed) {
		sess->logo_ack_needed = 0;
		qla24xx_async_notify_ack(vha, sess,
			(struct imm_ntfy_from_isp *)sess->iocb, SRB_NACK_LOGO);
	}

	spin_lock_irqsave(&vha->work_lock, flags);
	sess->flags &= ~FCF_ASYNC_SENT;
	spin_unlock_irqrestore(&vha->work_lock, flags);

	spin_lock_irqsave(&ha->tgt.sess_lock, flags);
	if (sess->se_sess) {
		sess->se_sess = NULL;
		if (tgt && !IS_SW_RESV_ADDR(sess->d_id))
			tgt->sess_count--;
	}

	qla2x00_set_fcport_disc_state(sess, DSC_DELETED);
	sess->fw_login_state = DSC_LS_PORT_UNAVAIL;
	sess->deleted = QLA_SESS_DELETED;

	if (sess->login_succ && !IS_SW_RESV_ADDR(sess->d_id)) {
		vha->fcport_count--;
		sess->login_succ = 0;
	}

	qla2x00_clear_loop_id(sess);

	if (sess->conflict) {
		sess->conflict->login_pause = 0;
		sess->conflict = NULL;
		if (!test_bit(UNLOADING, &vha->dpc_flags))
			set_bit(RELOGIN_NEEDED, &vha->dpc_flags);
	}

	{
		struct qlt_plogi_ack_t *con =
		    sess->plogi_link[QLT_PLOGI_LINK_CONFLICT];
		struct imm_ntfy_from_isp *iocb;

		own = sess->plogi_link[QLT_PLOGI_LINK_SAME_WWN];

		if (con) {
			iocb = &con->iocb;
			ql_dbg(ql_dbg_tgt_mgt, vha, 0xf099,
				 "se_sess %p / sess %p port %8phC is gone,"
				 " %s (ref=%d), releasing PLOGI for %8phC (ref=%d)\n",
				 sess->se_sess, sess, sess->port_name,
				 own ? "releasing own PLOGI" : "no own PLOGI pending",
				 own ? own->ref_count : -1,
				 iocb->u.isp24.port_name, con->ref_count);
			qlt_plogi_ack_unref(vha, con);
			sess->plogi_link[QLT_PLOGI_LINK_CONFLICT] = NULL;
		} else {
			ql_dbg(ql_dbg_tgt_mgt, vha, 0xf09a,
			    "se_sess %p / sess %p port %8phC is gone, %s (ref=%d)\n",
			    sess->se_sess, sess, sess->port_name,
			    own ? "releasing own PLOGI" :
			    "no own PLOGI pending",
			    own ? own->ref_count : -1);
		}

		if (own) {
			sess->fw_login_state = DSC_LS_PLOGI_PEND;
			qlt_plogi_ack_unref(vha, own);
			sess->plogi_link[QLT_PLOGI_LINK_SAME_WWN] = NULL;
		}
	}

	sess->explicit_logout = 0;
	spin_unlock_irqrestore(&ha->tgt.sess_lock, flags);
	sess->free_pending = 0;

<<<<<<< HEAD
=======
	qla2x00_dfs_remove_rport(vha, sess);

>>>>>>> c1084c27
	ql_dbg(ql_dbg_disc, vha, 0xf001,
	    "Unregistration of sess %p %8phC finished fcp_cnt %d\n",
		sess, sess->port_name, vha->fcport_count);

	if (tgt && (tgt->sess_count == 0))
		wake_up_all(&tgt->waitQ);

	if (!test_bit(PFLG_DRIVER_REMOVING, &base_vha->pci_flags) &&
	    !(vha->vp_idx && test_bit(VPORT_DELETE, &vha->dpc_flags)) &&
	    (!tgt || !tgt->tgt_stop) && !LOOP_TRANSITION(vha)) {
		switch (vha->host->active_mode) {
		case MODE_INITIATOR:
		case MODE_DUAL:
			set_bit(RELOGIN_NEEDED, &vha->dpc_flags);
			qla2xxx_wake_dpc(vha);
			break;
		case MODE_TARGET:
		default:
			/* no-op */
			break;
		}
	}

	if (vha->fcport_count == 0)
		wake_up_all(&vha->fcport_waitQ);
}

/* ha->tgt.sess_lock supposed to be held on entry */
void qlt_unreg_sess(struct fc_port *sess)
{
	struct scsi_qla_host *vha = sess->vha;
	unsigned long flags;

	ql_dbg(ql_dbg_disc, sess->vha, 0x210a,
	    "%s sess %p for deletion %8phC\n",
	    __func__, sess, sess->port_name);

	spin_lock_irqsave(&sess->vha->work_lock, flags);
	if (sess->free_pending) {
		spin_unlock_irqrestore(&sess->vha->work_lock, flags);
		return;
	}
	sess->free_pending = 1;
	/*
	 * Use FCF_ASYNC_SENT flag to block other cmds used in sess
	 * management from being sent.
	 */
	sess->flags |= FCF_ASYNC_SENT;
	spin_unlock_irqrestore(&sess->vha->work_lock, flags);

	if (sess->se_sess)
		vha->hw->tgt.tgt_ops->clear_nacl_from_fcport_map(sess);

	sess->deleted = QLA_SESS_DELETION_IN_PROGRESS;
	qla2x00_set_fcport_disc_state(sess, DSC_DELETE_PEND);
	sess->last_rscn_gen = sess->rscn_gen;
	sess->last_login_gen = sess->login_gen;

	queue_work(sess->vha->hw->wq, &sess->free_work);
}
EXPORT_SYMBOL(qlt_unreg_sess);

static int qlt_reset(struct scsi_qla_host *vha, void *iocb, int mcmd)
{
	struct qla_hw_data *ha = vha->hw;
	struct fc_port *sess = NULL;
	uint16_t loop_id;
	int res = 0;
	struct imm_ntfy_from_isp *n = (struct imm_ntfy_from_isp *)iocb;
	unsigned long flags;

	loop_id = le16_to_cpu(n->u.isp24.nport_handle);
	if (loop_id == 0xFFFF) {
		/* Global event */
		atomic_inc(&vha->vha_tgt.qla_tgt->tgt_global_resets_count);
		spin_lock_irqsave(&ha->tgt.sess_lock, flags);
		qlt_clear_tgt_db(vha->vha_tgt.qla_tgt);
		spin_unlock_irqrestore(&ha->tgt.sess_lock, flags);
	} else {
		spin_lock_irqsave(&ha->tgt.sess_lock, flags);
		sess = ha->tgt.tgt_ops->find_sess_by_loop_id(vha, loop_id);
		spin_unlock_irqrestore(&ha->tgt.sess_lock, flags);
	}

	ql_dbg(ql_dbg_tgt, vha, 0xe000,
	    "Using sess for qla_tgt_reset: %p\n", sess);
	if (!sess) {
		res = -ESRCH;
		return res;
	}

	ql_dbg(ql_dbg_tgt, vha, 0xe047,
	    "scsi(%ld): resetting (session %p from port %8phC mcmd %x, "
	    "loop_id %d)\n", vha->host_no, sess, sess->port_name,
	    mcmd, loop_id);

	return qlt_issue_task_mgmt(sess, 0, mcmd, iocb, QLA24XX_MGMT_SEND_NACK);
}

static void qla24xx_chk_fcp_state(struct fc_port *sess)
{
	if (sess->chip_reset != sess->vha->hw->base_qpair->chip_reset) {
		sess->logout_on_delete = 0;
		sess->logo_ack_needed = 0;
		sess->fw_login_state = DSC_LS_PORT_UNAVAIL;
	}
}

void qlt_schedule_sess_for_deletion(struct fc_port *sess)
{
	struct qla_tgt *tgt = sess->tgt;
	unsigned long flags;
	u16 sec;

	switch (sess->disc_state) {
	case DSC_DELETE_PEND:
		return;
	case DSC_DELETED:
		if (!sess->plogi_link[QLT_PLOGI_LINK_SAME_WWN] &&
			!sess->plogi_link[QLT_PLOGI_LINK_CONFLICT]) {
			if (tgt && tgt->tgt_stop && tgt->sess_count == 0)
				wake_up_all(&tgt->waitQ);

			if (sess->vha->fcport_count == 0)
				wake_up_all(&sess->vha->fcport_waitQ);
			return;
		}
		break;
	case DSC_UPD_FCPORT:
		/*
		 * This port is not done reporting to upper layer.
		 * let it finish
		 */
		sess->next_disc_state = DSC_DELETE_PEND;
		sec = jiffies_to_msecs(jiffies -
		    sess->jiffies_at_registration)/1000;
		if (sess->sec_since_registration < sec && sec && !(sec % 5)) {
			sess->sec_since_registration = sec;
			ql_dbg(ql_dbg_disc, sess->vha, 0xffff,
			    "%s %8phC : Slow Rport registration(%d Sec)\n",
			    __func__, sess->port_name, sec);
		}
		return;
	default:
		break;
	}

	spin_lock_irqsave(&sess->vha->work_lock, flags);
	if (sess->deleted == QLA_SESS_DELETION_IN_PROGRESS) {
		spin_unlock_irqrestore(&sess->vha->work_lock, flags);
		return;
	}
	sess->deleted = QLA_SESS_DELETION_IN_PROGRESS;
	spin_unlock_irqrestore(&sess->vha->work_lock, flags);

	sess->prli_pend_timer = 0;
<<<<<<< HEAD
	sess->disc_state = DSC_DELETE_PEND;

	qla24xx_chk_fcp_state(sess);

	ql_dbg(ql_dbg_disc, sess->vha, 0xe001,
	    "Scheduling sess %p for deletion %8phC\n",
	    sess, sess->port_name);
=======
	qla2x00_set_fcport_disc_state(sess, DSC_DELETE_PEND);

	qla24xx_chk_fcp_state(sess);

	ql_dbg(ql_log_warn, sess->vha, 0xe001,
	    "Scheduling sess %p for deletion %8phC fc4_type %x\n",
	    sess, sess->port_name, sess->fc4_type);
>>>>>>> c1084c27

	WARN_ON(!queue_work(sess->vha->hw->wq, &sess->del_work));
}

static void qlt_clear_tgt_db(struct qla_tgt *tgt)
{
	struct fc_port *sess;
	scsi_qla_host_t *vha = tgt->vha;

	list_for_each_entry(sess, &vha->vp_fcports, list) {
		if (sess->se_sess)
			qlt_schedule_sess_for_deletion(sess);
	}

	/* At this point tgt could be already dead */
}

static int qla24xx_get_loop_id(struct scsi_qla_host *vha, be_id_t s_id,
	uint16_t *loop_id)
{
	struct qla_hw_data *ha = vha->hw;
	dma_addr_t gid_list_dma;
	struct gid_list_info *gid_list, *gid;
	int res, rc, i;
	uint16_t entries;

	gid_list = dma_alloc_coherent(&ha->pdev->dev, qla2x00_gid_list_size(ha),
	    &gid_list_dma, GFP_KERNEL);
	if (!gid_list) {
		ql_dbg(ql_dbg_tgt_mgt, vha, 0xf044,
		    "qla_target(%d): DMA Alloc failed of %u\n",
		    vha->vp_idx, qla2x00_gid_list_size(ha));
		return -ENOMEM;
	}

	/* Get list of logged in devices */
	rc = qla24xx_gidlist_wait(vha, gid_list, gid_list_dma, &entries);
	if (rc != QLA_SUCCESS) {
		ql_dbg(ql_dbg_tgt_mgt, vha, 0xf045,
		    "qla_target(%d): get_id_list() failed: %x\n",
		    vha->vp_idx, rc);
		res = -EBUSY;
		goto out_free_id_list;
	}

	gid = gid_list;
	res = -ENOENT;
	for (i = 0; i < entries; i++) {
		if (gid->al_pa == s_id.al_pa &&
		    gid->area == s_id.area &&
		    gid->domain == s_id.domain) {
			*loop_id = le16_to_cpu(gid->loop_id);
			res = 0;
			break;
		}
		gid = (void *)gid + ha->gid_list_info_size;
	}

out_free_id_list:
	dma_free_coherent(&ha->pdev->dev, qla2x00_gid_list_size(ha),
	    gid_list, gid_list_dma);
	return res;
}

/*
 * Adds an extra ref to allow to drop hw lock after adding sess to the list.
 * Caller must put it.
 */
static struct fc_port *qlt_create_sess(
	struct scsi_qla_host *vha,
	fc_port_t *fcport,
	bool local)
{
	struct qla_hw_data *ha = vha->hw;
	struct fc_port *sess = fcport;
	unsigned long flags;

	if (vha->vha_tgt.qla_tgt->tgt_stop)
		return NULL;

	if (fcport->se_sess) {
		if (!kref_get_unless_zero(&sess->sess_kref)) {
			ql_dbg(ql_dbg_disc, vha, 0x20f6,
			    "%s: kref_get_unless_zero failed for %8phC\n",
			    __func__, sess->port_name);
			return NULL;
		}
		return fcport;
	}
	sess->tgt = vha->vha_tgt.qla_tgt;
	sess->local = local;

	/*
	 * Under normal circumstances we want to logout from firmware when
	 * session eventually ends and release corresponding nport handle.
	 * In the exception cases (e.g. when new PLOGI is waiting) corresponding
	 * code will adjust these flags as necessary.
	 */
	sess->logout_on_delete = 1;
	sess->keep_nport_handle = 0;
	sess->logout_completed = 0;

	if (ha->tgt.tgt_ops->check_initiator_node_acl(vha,
	    &fcport->port_name[0], sess) < 0) {
		ql_dbg(ql_dbg_tgt_mgt, vha, 0xf015,
		    "(%d) %8phC check_initiator_node_acl failed\n",
		    vha->vp_idx, fcport->port_name);
		return NULL;
	} else {
		kref_init(&fcport->sess_kref);
		/*
		 * Take an extra reference to ->sess_kref here to handle
		 * fc_port access across ->tgt.sess_lock reaquire.
		 */
		if (!kref_get_unless_zero(&sess->sess_kref)) {
			ql_dbg(ql_dbg_disc, vha, 0x20f7,
			    "%s: kref_get_unless_zero failed for %8phC\n",
			    __func__, sess->port_name);
			return NULL;
		}

		spin_lock_irqsave(&ha->tgt.sess_lock, flags);
		if (!IS_SW_RESV_ADDR(sess->d_id))
			vha->vha_tgt.qla_tgt->sess_count++;

		qlt_do_generation_tick(vha, &sess->generation);
		spin_unlock_irqrestore(&ha->tgt.sess_lock, flags);
	}

	ql_dbg(ql_dbg_tgt_mgt, vha, 0xf006,
	    "Adding sess %p se_sess %p  to tgt %p sess_count %d\n",
	    sess, sess->se_sess, vha->vha_tgt.qla_tgt,
	    vha->vha_tgt.qla_tgt->sess_count);

	ql_dbg(ql_dbg_tgt_mgt, vha, 0xf04b,
	    "qla_target(%d): %ssession for wwn %8phC (loop_id %d, "
	    "s_id %x:%x:%x, confirmed completion %ssupported) added\n",
	    vha->vp_idx, local ?  "local " : "", fcport->port_name,
	    fcport->loop_id, sess->d_id.b.domain, sess->d_id.b.area,
	    sess->d_id.b.al_pa, sess->conf_compl_supported ?  "" : "not ");

	return sess;
}

/*
 * max_gen - specifies maximum session generation
 * at which this deletion requestion is still valid
 */
void
qlt_fc_port_deleted(struct scsi_qla_host *vha, fc_port_t *fcport, int max_gen)
{
	struct qla_tgt *tgt = vha->vha_tgt.qla_tgt;
	struct fc_port *sess = fcport;
	unsigned long flags;

	if (!vha->hw->tgt.tgt_ops)
		return;

	if (!tgt)
		return;

	spin_lock_irqsave(&vha->hw->tgt.sess_lock, flags);
	if (tgt->tgt_stop) {
		spin_unlock_irqrestore(&vha->hw->tgt.sess_lock, flags);
		return;
	}
	if (!sess->se_sess) {
		spin_unlock_irqrestore(&vha->hw->tgt.sess_lock, flags);
		return;
	}

	if (max_gen - sess->generation < 0) {
		spin_unlock_irqrestore(&vha->hw->tgt.sess_lock, flags);
		ql_dbg(ql_dbg_tgt_mgt, vha, 0xf092,
		    "Ignoring stale deletion request for se_sess %p / sess %p"
		    " for port %8phC, req_gen %d, sess_gen %d\n",
		    sess->se_sess, sess, sess->port_name, max_gen,
		    sess->generation);
		return;
	}

	ql_dbg(ql_dbg_tgt_mgt, vha, 0xf008, "qla_tgt_fc_port_deleted %p", sess);

	sess->local = 1;
	spin_unlock_irqrestore(&vha->hw->tgt.sess_lock, flags);
	qlt_schedule_sess_for_deletion(sess);
}

static inline int test_tgt_sess_count(struct qla_tgt *tgt)
{
	struct qla_hw_data *ha = tgt->ha;
	unsigned long flags;
	int res;
	/*
	 * We need to protect against race, when tgt is freed before or
	 * inside wake_up()
	 */
	spin_lock_irqsave(&ha->tgt.sess_lock, flags);
	ql_dbg(ql_dbg_tgt, tgt->vha, 0xe002,
	    "tgt %p, sess_count=%d\n",
	    tgt, tgt->sess_count);
	res = (tgt->sess_count == 0);
	spin_unlock_irqrestore(&ha->tgt.sess_lock, flags);

	return res;
}

/* Called by tcm_qla2xxx configfs code */
int qlt_stop_phase1(struct qla_tgt *tgt)
{
	struct scsi_qla_host *vha = tgt->vha;
	struct qla_hw_data *ha = tgt->ha;
	unsigned long flags;

	mutex_lock(&ha->optrom_mutex);
	mutex_lock(&qla_tgt_mutex);

	if (tgt->tgt_stop || tgt->tgt_stopped) {
		ql_dbg(ql_dbg_tgt_mgt, vha, 0xf04e,
		    "Already in tgt->tgt_stop or tgt_stopped state\n");
		mutex_unlock(&qla_tgt_mutex);
		mutex_unlock(&ha->optrom_mutex);
		return -EPERM;
	}

	ql_dbg(ql_dbg_tgt_mgt, vha, 0xe003, "Stopping target for host %ld(%p)\n",
	    vha->host_no, vha);
	/*
	 * Mutex needed to sync with qla_tgt_fc_port_[added,deleted].
	 * Lock is needed, because we still can get an incoming packet.
	 */
	mutex_lock(&vha->vha_tgt.tgt_mutex);
	tgt->tgt_stop = 1;
	qlt_clear_tgt_db(tgt);
	mutex_unlock(&vha->vha_tgt.tgt_mutex);
	mutex_unlock(&qla_tgt_mutex);

	ql_dbg(ql_dbg_tgt_mgt, vha, 0xf009,
	    "Waiting for sess works (tgt %p)", tgt);
	spin_lock_irqsave(&tgt->sess_work_lock, flags);
	while (!list_empty(&tgt->sess_works_list)) {
		spin_unlock_irqrestore(&tgt->sess_work_lock, flags);
		flush_scheduled_work();
		spin_lock_irqsave(&tgt->sess_work_lock, flags);
	}
	spin_unlock_irqrestore(&tgt->sess_work_lock, flags);

	ql_dbg(ql_dbg_tgt_mgt, vha, 0xf00a,
	    "Waiting for tgt %p: sess_count=%d\n", tgt, tgt->sess_count);

	wait_event_timeout(tgt->waitQ, test_tgt_sess_count(tgt), 10*HZ);

	/* Big hammer */
	if (!ha->flags.host_shutting_down &&
	    (qla_tgt_mode_enabled(vha) || qla_dual_mode_enabled(vha)))
		qlt_disable_vha(vha);

	/* Wait for sessions to clear out (just in case) */
	wait_event_timeout(tgt->waitQ, test_tgt_sess_count(tgt), 10*HZ);
	mutex_unlock(&ha->optrom_mutex);

	return 0;
}
EXPORT_SYMBOL(qlt_stop_phase1);

/* Called by tcm_qla2xxx configfs code */
void qlt_stop_phase2(struct qla_tgt *tgt)
{
	scsi_qla_host_t *vha = tgt->vha;

	if (tgt->tgt_stopped) {
		ql_dbg(ql_dbg_tgt_mgt, vha, 0xf04f,
		    "Already in tgt->tgt_stopped state\n");
		dump_stack();
		return;
	}
	if (!tgt->tgt_stop) {
		ql_dbg(ql_dbg_tgt_mgt, vha, 0xf00b,
		    "%s: phase1 stop is not completed\n", __func__);
		dump_stack();
		return;
	}

	mutex_lock(&tgt->ha->optrom_mutex);
	mutex_lock(&vha->vha_tgt.tgt_mutex);
	tgt->tgt_stop = 0;
	tgt->tgt_stopped = 1;
	mutex_unlock(&vha->vha_tgt.tgt_mutex);
	mutex_unlock(&tgt->ha->optrom_mutex);

	ql_dbg(ql_dbg_tgt_mgt, vha, 0xf00c, "Stop of tgt %p finished\n",
	    tgt);

	switch (vha->qlini_mode) {
	case QLA2XXX_INI_MODE_EXCLUSIVE:
		vha->flags.online = 1;
		set_bit(ISP_ABORT_NEEDED, &vha->dpc_flags);
		break;
	default:
		break;
	}
}
EXPORT_SYMBOL(qlt_stop_phase2);

/* Called from qlt_remove_target() -> qla2x00_remove_one() */
static void qlt_release(struct qla_tgt *tgt)
{
	scsi_qla_host_t *vha = tgt->vha;
	void *node;
	u64 key = 0;
	u16 i;
	struct qla_qpair_hint *h;
	struct qla_hw_data *ha = vha->hw;

	if (!tgt->tgt_stop && !tgt->tgt_stopped)
		qlt_stop_phase1(tgt);

	if (!tgt->tgt_stopped)
		qlt_stop_phase2(tgt);

	for (i = 0; i < vha->hw->max_qpairs + 1; i++) {
		unsigned long flags;

		h = &tgt->qphints[i];
		if (h->qpair) {
			spin_lock_irqsave(h->qpair->qp_lock_ptr, flags);
			list_del(&h->hint_elem);
			spin_unlock_irqrestore(h->qpair->qp_lock_ptr, flags);
			h->qpair = NULL;
		}
	}
	kfree(tgt->qphints);
	mutex_lock(&qla_tgt_mutex);
	list_del(&vha->vha_tgt.qla_tgt->tgt_list_entry);
	mutex_unlock(&qla_tgt_mutex);

	btree_for_each_safe64(&tgt->lun_qpair_map, key, node)
		btree_remove64(&tgt->lun_qpair_map, key);

	btree_destroy64(&tgt->lun_qpair_map);

	if (vha->vp_idx)
		if (ha->tgt.tgt_ops &&
		    ha->tgt.tgt_ops->remove_target &&
		    vha->vha_tgt.target_lport_ptr)
			ha->tgt.tgt_ops->remove_target(vha);

	vha->vha_tgt.qla_tgt = NULL;

	ql_dbg(ql_dbg_tgt_mgt, vha, 0xf00d,
	    "Release of tgt %p finished\n", tgt);

	kfree(tgt);
}

/* ha->hardware_lock supposed to be held on entry */
static int qlt_sched_sess_work(struct qla_tgt *tgt, int type,
	const void *param, unsigned int param_size)
{
	struct qla_tgt_sess_work_param *prm;
	unsigned long flags;

	prm = kzalloc(sizeof(*prm), GFP_ATOMIC);
	if (!prm) {
		ql_dbg(ql_dbg_tgt_mgt, tgt->vha, 0xf050,
		    "qla_target(%d): Unable to create session "
		    "work, command will be refused", 0);
		return -ENOMEM;
	}

	ql_dbg(ql_dbg_tgt_mgt, tgt->vha, 0xf00e,
	    "Scheduling work (type %d, prm %p)"
	    " to find session for param %p (size %d, tgt %p)\n",
	    type, prm, param, param_size, tgt);

	prm->type = type;
	memcpy(&prm->tm_iocb, param, param_size);

	spin_lock_irqsave(&tgt->sess_work_lock, flags);
	list_add_tail(&prm->sess_works_list_entry, &tgt->sess_works_list);
	spin_unlock_irqrestore(&tgt->sess_work_lock, flags);

	schedule_work(&tgt->sess_work);

	return 0;
}

/*
 * ha->hardware_lock supposed to be held on entry. Might drop it, then reaquire
 */
static void qlt_send_notify_ack(struct qla_qpair *qpair,
	struct imm_ntfy_from_isp *ntfy,
	uint32_t add_flags, uint16_t resp_code, int resp_code_valid,
	uint16_t srr_flags, uint16_t srr_reject_code, uint8_t srr_explan)
{
	struct scsi_qla_host *vha = qpair->vha;
	struct qla_hw_data *ha = vha->hw;
	request_t *pkt;
	struct nack_to_isp *nack;

	if (!ha->flags.fw_started)
		return;

	ql_dbg(ql_dbg_tgt, vha, 0xe004, "Sending NOTIFY_ACK (ha=%p)\n", ha);

	pkt = (request_t *)__qla2x00_alloc_iocbs(qpair, NULL);
	if (!pkt) {
		ql_dbg(ql_dbg_tgt, vha, 0xe049,
		    "qla_target(%d): %s failed: unable to allocate "
		    "request packet\n", vha->vp_idx, __func__);
		return;
	}

	if (vha->vha_tgt.qla_tgt != NULL)
		vha->vha_tgt.qla_tgt->notify_ack_expected++;

	pkt->entry_type = NOTIFY_ACK_TYPE;
	pkt->entry_count = 1;

	nack = (struct nack_to_isp *)pkt;
	nack->ox_id = ntfy->ox_id;

	nack->u.isp24.handle = QLA_TGT_SKIP_HANDLE;
	nack->u.isp24.nport_handle = ntfy->u.isp24.nport_handle;
	if (le16_to_cpu(ntfy->u.isp24.status) == IMM_NTFY_ELS) {
		nack->u.isp24.flags = ntfy->u.isp24.flags &
			cpu_to_le16(NOTIFY24XX_FLAGS_PUREX_IOCB);
	}
	nack->u.isp24.srr_rx_id = ntfy->u.isp24.srr_rx_id;
	nack->u.isp24.status = ntfy->u.isp24.status;
	nack->u.isp24.status_subcode = ntfy->u.isp24.status_subcode;
	nack->u.isp24.fw_handle = ntfy->u.isp24.fw_handle;
	nack->u.isp24.exchange_address = ntfy->u.isp24.exchange_address;
	nack->u.isp24.srr_rel_offs = ntfy->u.isp24.srr_rel_offs;
	nack->u.isp24.srr_ui = ntfy->u.isp24.srr_ui;
	nack->u.isp24.srr_flags = cpu_to_le16(srr_flags);
	nack->u.isp24.srr_reject_code = srr_reject_code;
	nack->u.isp24.srr_reject_code_expl = srr_explan;
	nack->u.isp24.vp_index = ntfy->u.isp24.vp_index;

	/* TODO qualify this with EDIF enable */
	if (ntfy->u.isp24.status_subcode == ELS_PLOGI &&
	    (le16_to_cpu(ntfy->u.isp24.flags) & NOTIFY24XX_FLAGS_FCSP)) {
		nack->u.isp24.flags |= cpu_to_le16(NOTIFY_ACK_FLAGS_FCSP);
	}

	ql_dbg(ql_dbg_tgt, vha, 0xe005,
	    "qla_target(%d): Sending 24xx Notify Ack %d\n",
	    vha->vp_idx, nack->u.isp24.status);

	/* Memory Barrier */
	wmb();
	qla2x00_start_iocbs(vha, qpair->req);
}

static int qlt_build_abts_resp_iocb(struct qla_tgt_mgmt_cmd *mcmd)
{
	struct scsi_qla_host *vha = mcmd->vha;
	struct qla_hw_data *ha = vha->hw;
	struct abts_resp_to_24xx *resp;
	__le32 f_ctl;
	uint32_t h;
	uint8_t *p;
	int rc;
	struct abts_recv_from_24xx *abts = &mcmd->orig_iocb.abts;
	struct qla_qpair *qpair = mcmd->qpair;

	ql_dbg(ql_dbg_tgt, vha, 0xe006,
	    "Sending task mgmt ABTS response (ha=%p, status=%x)\n",
	    ha, mcmd->fc_tm_rsp);

	rc = qlt_check_reserve_free_req(qpair, 1);
	if (rc) {
		ql_dbg(ql_dbg_tgt, vha, 0xe04a,
		    "qla_target(%d): %s failed: unable to allocate request packet\n",
		    vha->vp_idx, __func__);
		return -EAGAIN;
	}

	resp = (struct abts_resp_to_24xx *)qpair->req->ring_ptr;
	memset(resp, 0, sizeof(*resp));

	h = qlt_make_handle(qpair);
	if (unlikely(h == QLA_TGT_NULL_HANDLE)) {
		/*
		 * CTIO type 7 from the firmware doesn't provide a way to
		 * know the initiator's LOOP ID, hence we can't find
		 * the session and, so, the command.
		 */
		return -EAGAIN;
	} else {
		qpair->req->outstanding_cmds[h] = (srb_t *)mcmd;
	}

	resp->handle = make_handle(qpair->req->id, h);
	resp->entry_type = ABTS_RESP_24XX;
	resp->entry_count = 1;
	resp->nport_handle = abts->nport_handle;
	resp->vp_index = vha->vp_idx;
	resp->sof_type = abts->sof_type;
	resp->exchange_address = abts->exchange_address;
	resp->fcp_hdr_le = abts->fcp_hdr_le;
	f_ctl = cpu_to_le32(F_CTL_EXCH_CONTEXT_RESP |
	    F_CTL_LAST_SEQ | F_CTL_END_SEQ |
	    F_CTL_SEQ_INITIATIVE);
	p = (uint8_t *)&f_ctl;
	resp->fcp_hdr_le.f_ctl[0] = *p++;
	resp->fcp_hdr_le.f_ctl[1] = *p++;
	resp->fcp_hdr_le.f_ctl[2] = *p;

	resp->fcp_hdr_le.d_id = abts->fcp_hdr_le.s_id;
	resp->fcp_hdr_le.s_id = abts->fcp_hdr_le.d_id;

	resp->exchange_addr_to_abort = abts->exchange_addr_to_abort;
	if (mcmd->fc_tm_rsp == FCP_TMF_CMPL) {
		resp->fcp_hdr_le.r_ctl = R_CTL_BASIC_LINK_SERV | R_CTL_B_ACC;
		resp->payload.ba_acct.seq_id_valid = SEQ_ID_INVALID;
		resp->payload.ba_acct.low_seq_cnt = 0x0000;
		resp->payload.ba_acct.high_seq_cnt = cpu_to_le16(0xFFFF);
		resp->payload.ba_acct.ox_id = abts->fcp_hdr_le.ox_id;
		resp->payload.ba_acct.rx_id = abts->fcp_hdr_le.rx_id;
	} else {
		resp->fcp_hdr_le.r_ctl = R_CTL_BASIC_LINK_SERV | R_CTL_B_RJT;
		resp->payload.ba_rjt.reason_code =
			BA_RJT_REASON_CODE_UNABLE_TO_PERFORM;
		/* Other bytes are zero */
	}

	vha->vha_tgt.qla_tgt->abts_resp_expected++;

	/* Memory Barrier */
	wmb();
	if (qpair->reqq_start_iocbs)
		qpair->reqq_start_iocbs(qpair);
	else
		qla2x00_start_iocbs(vha, qpair->req);

	return rc;
}

/*
 * ha->hardware_lock supposed to be held on entry. Might drop it, then reaquire
 */
static void qlt_24xx_send_abts_resp(struct qla_qpair *qpair,
	struct abts_recv_from_24xx *abts, uint32_t status,
	bool ids_reversed)
{
	struct scsi_qla_host *vha = qpair->vha;
	struct qla_hw_data *ha = vha->hw;
	struct abts_resp_to_24xx *resp;
	__le32 f_ctl;
	uint8_t *p;

	ql_dbg(ql_dbg_tgt, vha, 0xe006,
	    "Sending task mgmt ABTS response (ha=%p, atio=%p, status=%x\n",
	    ha, abts, status);

	resp = (struct abts_resp_to_24xx *)qla2x00_alloc_iocbs_ready(qpair,
	    NULL);
	if (!resp) {
		ql_dbg(ql_dbg_tgt, vha, 0xe04a,
		    "qla_target(%d): %s failed: unable to allocate "
		    "request packet", vha->vp_idx, __func__);
		return;
	}

	resp->entry_type = ABTS_RESP_24XX;
	resp->handle = QLA_TGT_SKIP_HANDLE;
	resp->entry_count = 1;
	resp->nport_handle = abts->nport_handle;
	resp->vp_index = vha->vp_idx;
	resp->sof_type = abts->sof_type;
	resp->exchange_address = abts->exchange_address;
	resp->fcp_hdr_le = abts->fcp_hdr_le;
	f_ctl = cpu_to_le32(F_CTL_EXCH_CONTEXT_RESP |
	    F_CTL_LAST_SEQ | F_CTL_END_SEQ |
	    F_CTL_SEQ_INITIATIVE);
	p = (uint8_t *)&f_ctl;
	resp->fcp_hdr_le.f_ctl[0] = *p++;
	resp->fcp_hdr_le.f_ctl[1] = *p++;
	resp->fcp_hdr_le.f_ctl[2] = *p;
	if (ids_reversed) {
		resp->fcp_hdr_le.d_id = abts->fcp_hdr_le.d_id;
		resp->fcp_hdr_le.s_id = abts->fcp_hdr_le.s_id;
	} else {
		resp->fcp_hdr_le.d_id = abts->fcp_hdr_le.s_id;
		resp->fcp_hdr_le.s_id = abts->fcp_hdr_le.d_id;
	}
	resp->exchange_addr_to_abort = abts->exchange_addr_to_abort;
	if (status == FCP_TMF_CMPL) {
		resp->fcp_hdr_le.r_ctl = R_CTL_BASIC_LINK_SERV | R_CTL_B_ACC;
		resp->payload.ba_acct.seq_id_valid = SEQ_ID_INVALID;
		resp->payload.ba_acct.low_seq_cnt = 0x0000;
		resp->payload.ba_acct.high_seq_cnt = cpu_to_le16(0xFFFF);
		resp->payload.ba_acct.ox_id = abts->fcp_hdr_le.ox_id;
		resp->payload.ba_acct.rx_id = abts->fcp_hdr_le.rx_id;
	} else {
		resp->fcp_hdr_le.r_ctl = R_CTL_BASIC_LINK_SERV | R_CTL_B_RJT;
		resp->payload.ba_rjt.reason_code =
			BA_RJT_REASON_CODE_UNABLE_TO_PERFORM;
		/* Other bytes are zero */
	}

	vha->vha_tgt.qla_tgt->abts_resp_expected++;

	/* Memory Barrier */
	wmb();
	if (qpair->reqq_start_iocbs)
		qpair->reqq_start_iocbs(qpair);
	else
		qla2x00_start_iocbs(vha, qpair->req);
}

/*
 * ha->hardware_lock supposed to be held on entry. Might drop it, then reaquire
 */
static void qlt_24xx_retry_term_exchange(struct scsi_qla_host *vha,
    struct qla_qpair *qpair, response_t *pkt, struct qla_tgt_mgmt_cmd *mcmd)
{
	struct ctio7_to_24xx *ctio;
	u16 tmp;
	struct abts_recv_from_24xx *entry;

	ctio = (struct ctio7_to_24xx *)qla2x00_alloc_iocbs_ready(qpair, NULL);
	if (ctio == NULL) {
		ql_dbg(ql_dbg_tgt, vha, 0xe04b,
		    "qla_target(%d): %s failed: unable to allocate "
		    "request packet\n", vha->vp_idx, __func__);
		return;
	}

	if (mcmd)
		/* abts from remote port */
		entry = &mcmd->orig_iocb.abts;
	else
		/* abts from this driver.  */
		entry = (struct abts_recv_from_24xx *)pkt;

	/*
	 * We've got on entrance firmware's response on by us generated
	 * ABTS response. So, in it ID fields are reversed.
	 */

	ctio->entry_type = CTIO_TYPE7;
	ctio->entry_count = 1;
	ctio->nport_handle = entry->nport_handle;
	ctio->handle = QLA_TGT_SKIP_HANDLE |	CTIO_COMPLETION_HANDLE_MARK;
	ctio->timeout = cpu_to_le16(QLA_TGT_TIMEOUT);
	ctio->vp_index = vha->vp_idx;
	ctio->exchange_addr = entry->exchange_addr_to_abort;
	tmp = (CTIO7_FLAGS_STATUS_MODE_1 | CTIO7_FLAGS_TERMINATE);

	if (mcmd) {
		ctio->initiator_id = entry->fcp_hdr_le.s_id;

		if (mcmd->flags & QLA24XX_MGMT_ABORT_IO_ATTR_VALID)
			tmp |= (mcmd->abort_io_attr << 9);
		else if (qpair->retry_term_cnt & 1)
			tmp |= (0x4 << 9);
	} else {
		ctio->initiator_id = entry->fcp_hdr_le.d_id;

		if (qpair->retry_term_cnt & 1)
			tmp |= (0x4 << 9);
	}
	ctio->u.status1.flags = cpu_to_le16(tmp);
	ctio->u.status1.ox_id = entry->fcp_hdr_le.ox_id;

	ql_dbg(ql_dbg_tgt, vha, 0xe007,
	    "Sending retry TERM EXCH CTIO7 flags %04xh oxid %04xh attr valid %x\n",
	    le16_to_cpu(ctio->u.status1.flags),
	    le16_to_cpu(ctio->u.status1.ox_id),
	    (mcmd && mcmd->flags & QLA24XX_MGMT_ABORT_IO_ATTR_VALID) ? 1 : 0);

	/* Memory Barrier */
	wmb();
	if (qpair->reqq_start_iocbs)
		qpair->reqq_start_iocbs(qpair);
	else
		qla2x00_start_iocbs(vha, qpair->req);

	if (mcmd)
		qlt_build_abts_resp_iocb(mcmd);
	else
		qlt_24xx_send_abts_resp(qpair,
		    (struct abts_recv_from_24xx *)entry, FCP_TMF_CMPL, true);

}

/* drop cmds for the given lun
 * XXX only looks for cmds on the port through which lun reset was recieved
 * XXX does not go through the list of other port (which may have cmds
 *     for the same lun)
 */
static void abort_cmds_for_lun(struct scsi_qla_host *vha, u64 lun, be_id_t s_id)
{
	struct qla_tgt_sess_op *op;
	struct qla_tgt_cmd *cmd;
	uint32_t key;
	unsigned long flags;

	key = sid_to_key(s_id);
	spin_lock_irqsave(&vha->cmd_list_lock, flags);
	list_for_each_entry(op, &vha->qla_sess_op_cmd_list, cmd_list) {
		uint32_t op_key;
		u64 op_lun;

		op_key = sid_to_key(op->atio.u.isp24.fcp_hdr.s_id);
		op_lun = scsilun_to_int(
			(struct scsi_lun *)&op->atio.u.isp24.fcp_cmnd.lun);
		if (op_key == key && op_lun == lun)
			op->aborted = true;
	}

	list_for_each_entry(op, &vha->unknown_atio_list, cmd_list) {
		uint32_t op_key;
		u64 op_lun;

		op_key = sid_to_key(op->atio.u.isp24.fcp_hdr.s_id);
		op_lun = scsilun_to_int(
			(struct scsi_lun *)&op->atio.u.isp24.fcp_cmnd.lun);
		if (op_key == key && op_lun == lun)
			op->aborted = true;
	}

	list_for_each_entry(cmd, &vha->qla_cmd_list, cmd_list) {
		uint32_t cmd_key;
		u64 cmd_lun;

		cmd_key = sid_to_key(cmd->atio.u.isp24.fcp_hdr.s_id);
		cmd_lun = scsilun_to_int(
			(struct scsi_lun *)&cmd->atio.u.isp24.fcp_cmnd.lun);
		if (cmd_key == key && cmd_lun == lun)
			cmd->aborted = 1;
	}
	spin_unlock_irqrestore(&vha->cmd_list_lock, flags);
}

static struct qla_qpair_hint *qlt_find_qphint(struct scsi_qla_host *vha,
    uint64_t unpacked_lun)
{
	struct qla_tgt *tgt = vha->vha_tgt.qla_tgt;
	struct qla_qpair_hint *h = NULL;

	if (vha->flags.qpairs_available) {
		h = btree_lookup64(&tgt->lun_qpair_map, unpacked_lun);
		if (!h)
			h = &tgt->qphints[0];
	} else {
		h = &tgt->qphints[0];
	}

	return h;
}

static void qlt_do_tmr_work(struct work_struct *work)
{
	struct qla_tgt_mgmt_cmd *mcmd =
		container_of(work, struct qla_tgt_mgmt_cmd, work);
	struct qla_hw_data *ha = mcmd->vha->hw;
	int rc;
	uint32_t tag;
	unsigned long flags;

	switch (mcmd->tmr_func) {
	case QLA_TGT_ABTS:
		tag = le32_to_cpu(mcmd->orig_iocb.abts.exchange_addr_to_abort);
		break;
	default:
		tag = 0;
		break;
	}

	rc = ha->tgt.tgt_ops->handle_tmr(mcmd, mcmd->unpacked_lun,
	    mcmd->tmr_func, tag);

	if (rc != 0) {
		spin_lock_irqsave(mcmd->qpair->qp_lock_ptr, flags);
		switch (mcmd->tmr_func) {
		case QLA_TGT_ABTS:
			mcmd->fc_tm_rsp = FCP_TMF_REJECTED;
			qlt_build_abts_resp_iocb(mcmd);
			break;
		case QLA_TGT_LUN_RESET:
		case QLA_TGT_CLEAR_TS:
		case QLA_TGT_ABORT_TS:
		case QLA_TGT_CLEAR_ACA:
		case QLA_TGT_TARGET_RESET:
			qlt_send_busy(mcmd->qpair, &mcmd->orig_iocb.atio,
			    qla_sam_status);
			break;

		case QLA_TGT_ABORT_ALL:
		case QLA_TGT_NEXUS_LOSS_SESS:
		case QLA_TGT_NEXUS_LOSS:
			qlt_send_notify_ack(mcmd->qpair,
			    &mcmd->orig_iocb.imm_ntfy, 0, 0, 0, 0, 0, 0);
			break;
		}
		spin_unlock_irqrestore(mcmd->qpair->qp_lock_ptr, flags);

		ql_dbg(ql_dbg_tgt_mgt, mcmd->vha, 0xf052,
		    "qla_target(%d):  tgt_ops->handle_tmr() failed: %d\n",
		    mcmd->vha->vp_idx, rc);
		mempool_free(mcmd, qla_tgt_mgmt_cmd_mempool);
	}
}

/* ha->hardware_lock supposed to be held on entry */
static int __qlt_24xx_handle_abts(struct scsi_qla_host *vha,
	struct abts_recv_from_24xx *abts, struct fc_port *sess)
{
	struct qla_hw_data *ha = vha->hw;
	struct qla_tgt_mgmt_cmd *mcmd;
	struct qla_qpair_hint *h = &vha->vha_tgt.qla_tgt->qphints[0];
	struct qla_tgt_cmd *abort_cmd;

	ql_dbg(ql_dbg_tgt_mgt, vha, 0xf00f,
	    "qla_target(%d): task abort (tag=%d)\n",
	    vha->vp_idx, abts->exchange_addr_to_abort);

	mcmd = mempool_alloc(qla_tgt_mgmt_cmd_mempool, GFP_ATOMIC);
	if (mcmd == NULL) {
		ql_dbg(ql_dbg_tgt_mgt, vha, 0xf051,
		    "qla_target(%d): %s: Allocation of ABORT cmd failed",
		    vha->vp_idx, __func__);
		return -ENOMEM;
	}
	memset(mcmd, 0, sizeof(*mcmd));
	mcmd->cmd_type = TYPE_TGT_TMCMD;
	mcmd->sess = sess;
	memcpy(&mcmd->orig_iocb.abts, abts, sizeof(mcmd->orig_iocb.abts));
	mcmd->reset_count = ha->base_qpair->chip_reset;
	mcmd->tmr_func = QLA_TGT_ABTS;
	mcmd->qpair = h->qpair;
	mcmd->vha = vha;

	/*
	 * LUN is looked up by target-core internally based on the passed
	 * abts->exchange_addr_to_abort tag.
	 */
	mcmd->se_cmd.cpuid = h->cpuid;

	abort_cmd = ha->tgt.tgt_ops->find_cmd_by_tag(sess,
				le32_to_cpu(abts->exchange_addr_to_abort));
	if (!abort_cmd)
		return -EIO;
	mcmd->unpacked_lun = abort_cmd->se_cmd.orig_fe_lun;

	if (abort_cmd->qpair) {
		mcmd->qpair = abort_cmd->qpair;
		mcmd->se_cmd.cpuid = abort_cmd->se_cmd.cpuid;
		mcmd->abort_io_attr = abort_cmd->atio.u.isp24.attr;
		mcmd->flags = QLA24XX_MGMT_ABORT_IO_ATTR_VALID;
	}

	INIT_WORK(&mcmd->work, qlt_do_tmr_work);
	queue_work_on(mcmd->se_cmd.cpuid, qla_tgt_wq, &mcmd->work);

	return 0;
}

/*
 * ha->hardware_lock supposed to be held on entry. Might drop it, then reaquire
 */
static void qlt_24xx_handle_abts(struct scsi_qla_host *vha,
	struct abts_recv_from_24xx *abts)
{
	struct qla_hw_data *ha = vha->hw;
	struct fc_port *sess;
	uint32_t tag = le32_to_cpu(abts->exchange_addr_to_abort);
	be_id_t s_id;
	int rc;
	unsigned long flags;

	if (le32_to_cpu(abts->fcp_hdr_le.parameter) & ABTS_PARAM_ABORT_SEQ) {
		ql_dbg(ql_dbg_tgt_mgt, vha, 0xf053,
		    "qla_target(%d): ABTS: Abort Sequence not "
		    "supported\n", vha->vp_idx);
		qlt_24xx_send_abts_resp(ha->base_qpair, abts, FCP_TMF_REJECTED,
		    false);
		return;
	}

	if (tag == ATIO_EXCHANGE_ADDRESS_UNKNOWN) {
		ql_dbg(ql_dbg_tgt_mgt, vha, 0xf010,
		    "qla_target(%d): ABTS: Unknown Exchange "
		    "Address received\n", vha->vp_idx);
		qlt_24xx_send_abts_resp(ha->base_qpair, abts, FCP_TMF_REJECTED,
		    false);
		return;
	}

	ql_dbg(ql_dbg_tgt_mgt, vha, 0xf011,
	    "qla_target(%d): task abort (s_id=%x:%x:%x, "
	    "tag=%d, param=%x)\n", vha->vp_idx, abts->fcp_hdr_le.s_id.domain,
	    abts->fcp_hdr_le.s_id.area, abts->fcp_hdr_le.s_id.al_pa, tag,
	    le32_to_cpu(abts->fcp_hdr_le.parameter));

	s_id = le_id_to_be(abts->fcp_hdr_le.s_id);

	spin_lock_irqsave(&ha->tgt.sess_lock, flags);
	sess = ha->tgt.tgt_ops->find_sess_by_s_id(vha, s_id);
	if (!sess) {
		ql_dbg(ql_dbg_tgt_mgt, vha, 0xf012,
		    "qla_target(%d): task abort for non-existent session\n",
		    vha->vp_idx);
		spin_unlock_irqrestore(&ha->tgt.sess_lock, flags);

		qlt_24xx_send_abts_resp(ha->base_qpair, abts, FCP_TMF_REJECTED,
			    false);
		return;
	}
	spin_unlock_irqrestore(&ha->tgt.sess_lock, flags);


	if (sess->deleted) {
		qlt_24xx_send_abts_resp(ha->base_qpair, abts, FCP_TMF_REJECTED,
		    false);
		return;
	}

	rc = __qlt_24xx_handle_abts(vha, abts, sess);
	if (rc != 0) {
		ql_dbg(ql_dbg_tgt_mgt, vha, 0xf054,
		    "qla_target(%d): __qlt_24xx_handle_abts() failed: %d\n",
		    vha->vp_idx, rc);
		qlt_24xx_send_abts_resp(ha->base_qpair, abts, FCP_TMF_REJECTED,
		    false);
		return;
	}
}

/*
 * ha->hardware_lock supposed to be held on entry. Might drop it, then reaquire
 */
static void qlt_24xx_send_task_mgmt_ctio(struct qla_qpair *qpair,
	struct qla_tgt_mgmt_cmd *mcmd, uint32_t resp_code)
{
	struct scsi_qla_host *ha = mcmd->vha;
	struct atio_from_isp *atio = &mcmd->orig_iocb.atio;
	struct ctio7_to_24xx *ctio;
	uint16_t temp;

	ql_dbg(ql_dbg_tgt, ha, 0xe008,
	    "Sending task mgmt CTIO7 (ha=%p, atio=%p, resp_code=%x\n",
	    ha, atio, resp_code);


	ctio = (struct ctio7_to_24xx *)__qla2x00_alloc_iocbs(qpair, NULL);
	if (ctio == NULL) {
		ql_dbg(ql_dbg_tgt, ha, 0xe04c,
		    "qla_target(%d): %s failed: unable to allocate "
		    "request packet\n", ha->vp_idx, __func__);
		return;
	}

	ctio->entry_type = CTIO_TYPE7;
	ctio->entry_count = 1;
	ctio->handle = QLA_TGT_SKIP_HANDLE | CTIO_COMPLETION_HANDLE_MARK;
	ctio->nport_handle = cpu_to_le16(mcmd->sess->loop_id);
	ctio->timeout = cpu_to_le16(QLA_TGT_TIMEOUT);
	ctio->vp_index = ha->vp_idx;
	ctio->initiator_id = be_id_to_le(atio->u.isp24.fcp_hdr.s_id);
	ctio->exchange_addr = atio->u.isp24.exchange_addr;
	temp = (atio->u.isp24.attr << 9)|
		CTIO7_FLAGS_STATUS_MODE_1 | CTIO7_FLAGS_SEND_STATUS;
	ctio->u.status1.flags = cpu_to_le16(temp);
	temp = be16_to_cpu(atio->u.isp24.fcp_hdr.ox_id);
	ctio->u.status1.ox_id = cpu_to_le16(temp);
	ctio->u.status1.scsi_status =
	    cpu_to_le16(SS_RESPONSE_INFO_LEN_VALID);
	ctio->u.status1.response_len = cpu_to_le16(8);
	ctio->u.status1.sense_data[0] = resp_code;

	/* Memory Barrier */
	wmb();
	if (qpair->reqq_start_iocbs)
		qpair->reqq_start_iocbs(qpair);
	else
		qla2x00_start_iocbs(ha, qpair->req);
}

void qlt_free_mcmd(struct qla_tgt_mgmt_cmd *mcmd)
{
	mempool_free(mcmd, qla_tgt_mgmt_cmd_mempool);
}
EXPORT_SYMBOL(qlt_free_mcmd);

/*
 * ha->hardware_lock supposed to be held on entry. Might drop it, then
 * reacquire
 */
void qlt_send_resp_ctio(struct qla_qpair *qpair, struct qla_tgt_cmd *cmd,
    uint8_t scsi_status, uint8_t sense_key, uint8_t asc, uint8_t ascq)
{
	struct atio_from_isp *atio = &cmd->atio;
	struct ctio7_to_24xx *ctio;
	uint16_t temp;
	struct scsi_qla_host *vha = cmd->vha;

	ql_dbg(ql_dbg_tgt_dif, vha, 0x3066,
	    "Sending response CTIO7 (vha=%p, atio=%p, scsi_status=%02x, "
	    "sense_key=%02x, asc=%02x, ascq=%02x",
	    vha, atio, scsi_status, sense_key, asc, ascq);

	ctio = (struct ctio7_to_24xx *)qla2x00_alloc_iocbs(vha, NULL);
	if (!ctio) {
		ql_dbg(ql_dbg_async, vha, 0x3067,
		    "qla2x00t(%ld): %s failed: unable to allocate request packet",
		    vha->host_no, __func__);
		goto out;
	}

	ctio->entry_type = CTIO_TYPE7;
	ctio->entry_count = 1;
	ctio->handle = QLA_TGT_SKIP_HANDLE;
	ctio->nport_handle = cpu_to_le16(cmd->sess->loop_id);
	ctio->timeout = cpu_to_le16(QLA_TGT_TIMEOUT);
	ctio->vp_index = vha->vp_idx;
	ctio->initiator_id = be_id_to_le(atio->u.isp24.fcp_hdr.s_id);
	ctio->exchange_addr = atio->u.isp24.exchange_addr;
	temp = (atio->u.isp24.attr << 9) |
	    CTIO7_FLAGS_STATUS_MODE_1 | CTIO7_FLAGS_SEND_STATUS;
	ctio->u.status1.flags = cpu_to_le16(temp);
	temp = be16_to_cpu(atio->u.isp24.fcp_hdr.ox_id);
	ctio->u.status1.ox_id = cpu_to_le16(temp);
	ctio->u.status1.scsi_status =
	    cpu_to_le16(SS_RESPONSE_INFO_LEN_VALID | scsi_status);
	ctio->u.status1.response_len = cpu_to_le16(18);
	ctio->u.status1.residual = cpu_to_le32(get_datalen_for_atio(atio));

	if (ctio->u.status1.residual != 0)
		ctio->u.status1.scsi_status |=
		    cpu_to_le16(SS_RESIDUAL_UNDER);

	/* Fixed format sense data. */
	ctio->u.status1.sense_data[0] = 0x70;
	ctio->u.status1.sense_data[2] = sense_key;
	/* Additional sense length */
	ctio->u.status1.sense_data[7] = 0xa;
	/* ASC and ASCQ */
	ctio->u.status1.sense_data[12] = asc;
	ctio->u.status1.sense_data[13] = ascq;

	/* Memory Barrier */
	wmb();

	if (qpair->reqq_start_iocbs)
		qpair->reqq_start_iocbs(qpair);
	else
		qla2x00_start_iocbs(vha, qpair->req);

out:
	return;
}

/* callback from target fabric module code */
void qlt_xmit_tm_rsp(struct qla_tgt_mgmt_cmd *mcmd)
{
	struct scsi_qla_host *vha = mcmd->sess->vha;
	struct qla_hw_data *ha = vha->hw;
	unsigned long flags;
	struct qla_qpair *qpair = mcmd->qpair;
	bool free_mcmd = true;

	ql_dbg(ql_dbg_tgt_mgt, vha, 0xf013,
	    "TM response mcmd (%p) status %#x state %#x",
	    mcmd, mcmd->fc_tm_rsp, mcmd->flags);

	spin_lock_irqsave(qpair->qp_lock_ptr, flags);

	if (!vha->flags.online || mcmd->reset_count != qpair->chip_reset) {
		/*
		 * Either the port is not online or this request was from
		 * previous life, just abort the processing.
		 */
		ql_dbg(ql_dbg_async, vha, 0xe100,
			"RESET-TMR online/active/old-count/new-count = %d/%d/%d/%d.\n",
			vha->flags.online, qla2x00_reset_active(vha),
			mcmd->reset_count, qpair->chip_reset);
		ha->tgt.tgt_ops->free_mcmd(mcmd);
		spin_unlock_irqrestore(qpair->qp_lock_ptr, flags);
		return;
	}

	if (mcmd->flags == QLA24XX_MGMT_SEND_NACK) {
		switch (mcmd->orig_iocb.imm_ntfy.u.isp24.status_subcode) {
		case ELS_LOGO:
		case ELS_PRLO:
		case ELS_TPRLO:
			ql_dbg(ql_dbg_disc, vha, 0x2106,
			    "TM response logo %8phC status %#x state %#x",
			    mcmd->sess->port_name, mcmd->fc_tm_rsp,
			    mcmd->flags);
			qlt_schedule_sess_for_deletion(mcmd->sess);
			break;
		default:
			qlt_send_notify_ack(vha->hw->base_qpair,
			    &mcmd->orig_iocb.imm_ntfy, 0, 0, 0, 0, 0, 0);
			break;
		}
	} else {
		if (mcmd->orig_iocb.atio.u.raw.entry_type == ABTS_RECV_24XX) {
			qlt_build_abts_resp_iocb(mcmd);
			free_mcmd = false;
		} else
			qlt_24xx_send_task_mgmt_ctio(qpair, mcmd,
			    mcmd->fc_tm_rsp);
	}
	/*
	 * Make the callback for ->free_mcmd() to queue_work() and invoke
	 * target_put_sess_cmd() to drop cmd_kref to 1.  The final
	 * target_put_sess_cmd() call will be made from TFO->check_stop_free()
	 * -> tcm_qla2xxx_check_stop_free() to release the TMR associated se_cmd
	 * descriptor after TFO->queue_tm_rsp() -> tcm_qla2xxx_queue_tm_rsp() ->
	 * qlt_xmit_tm_rsp() returns here..
	 */
	if (free_mcmd)
		ha->tgt.tgt_ops->free_mcmd(mcmd);

	spin_unlock_irqrestore(qpair->qp_lock_ptr, flags);
}
EXPORT_SYMBOL(qlt_xmit_tm_rsp);

/* No locks */
static int qlt_pci_map_calc_cnt(struct qla_tgt_prm *prm)
{
	struct qla_tgt_cmd *cmd = prm->cmd;

	BUG_ON(cmd->sg_cnt == 0);

	prm->sg = (struct scatterlist *)cmd->sg;
	prm->seg_cnt = dma_map_sg(&cmd->qpair->pdev->dev, cmd->sg,
	    cmd->sg_cnt, cmd->dma_data_direction);
	if (unlikely(prm->seg_cnt == 0))
		goto out_err;

	prm->cmd->sg_mapped = 1;

	if (cmd->se_cmd.prot_op == TARGET_PROT_NORMAL) {
		/*
		 * If greater than four sg entries then we need to allocate
		 * the continuation entries
		 */
		if (prm->seg_cnt > QLA_TGT_DATASEGS_PER_CMD_24XX)
			prm->req_cnt += DIV_ROUND_UP(prm->seg_cnt -
			QLA_TGT_DATASEGS_PER_CMD_24XX,
			QLA_TGT_DATASEGS_PER_CONT_24XX);
	} else {
		/* DIF */
		if ((cmd->se_cmd.prot_op == TARGET_PROT_DIN_INSERT) ||
		    (cmd->se_cmd.prot_op == TARGET_PROT_DOUT_STRIP)) {
			prm->seg_cnt = DIV_ROUND_UP(cmd->bufflen, cmd->blk_sz);
			prm->tot_dsds = prm->seg_cnt;
		} else
			prm->tot_dsds = prm->seg_cnt;

		if (cmd->prot_sg_cnt) {
			prm->prot_sg      = cmd->prot_sg;
			prm->prot_seg_cnt = dma_map_sg(&cmd->qpair->pdev->dev,
				cmd->prot_sg, cmd->prot_sg_cnt,
				cmd->dma_data_direction);
			if (unlikely(prm->prot_seg_cnt == 0))
				goto out_err;

			if ((cmd->se_cmd.prot_op == TARGET_PROT_DIN_INSERT) ||
			    (cmd->se_cmd.prot_op == TARGET_PROT_DOUT_STRIP)) {
				/* Dif Bundling not support here */
				prm->prot_seg_cnt = DIV_ROUND_UP(cmd->bufflen,
								cmd->blk_sz);
				prm->tot_dsds += prm->prot_seg_cnt;
			} else
				prm->tot_dsds += prm->prot_seg_cnt;
		}
	}

	return 0;

out_err:
	ql_dbg_qp(ql_dbg_tgt, prm->cmd->qpair, 0xe04d,
	    "qla_target(%d): PCI mapping failed: sg_cnt=%d",
	    0, prm->cmd->sg_cnt);
	return -1;
}

static void qlt_unmap_sg(struct scsi_qla_host *vha, struct qla_tgt_cmd *cmd)
{
	struct qla_hw_data *ha;
	struct qla_qpair *qpair;

	if (!cmd->sg_mapped)
		return;

	qpair = cmd->qpair;

	dma_unmap_sg(&qpair->pdev->dev, cmd->sg, cmd->sg_cnt,
	    cmd->dma_data_direction);
	cmd->sg_mapped = 0;

	if (cmd->prot_sg_cnt)
		dma_unmap_sg(&qpair->pdev->dev, cmd->prot_sg, cmd->prot_sg_cnt,
			cmd->dma_data_direction);

	if (!cmd->ctx)
		return;
	ha = vha->hw;
	if (cmd->ctx_dsd_alloced)
		qla2x00_clean_dsd_pool(ha, cmd->ctx);

	dma_pool_free(ha->dl_dma_pool, cmd->ctx, cmd->ctx->crc_ctx_dma);
}

static int qlt_check_reserve_free_req(struct qla_qpair *qpair,
	uint32_t req_cnt)
{
	uint32_t cnt;
	struct req_que *req = qpair->req;

	if (req->cnt < (req_cnt + 2)) {
		cnt = (uint16_t)(qpair->use_shadow_reg ? *req->out_ptr :
		    rd_reg_dword_relaxed(req->req_q_out));

		if  (req->ring_index < cnt)
			req->cnt = cnt - req->ring_index;
		else
			req->cnt = req->length - (req->ring_index - cnt);

		if (unlikely(req->cnt < (req_cnt + 2)))
			return -EAGAIN;
	}

	req->cnt -= req_cnt;

	return 0;
}

/*
 * ha->hardware_lock supposed to be held on entry. Might drop it, then reaquire
 */
static inline void *qlt_get_req_pkt(struct req_que *req)
{
	/* Adjust ring index. */
	req->ring_index++;
	if (req->ring_index == req->length) {
		req->ring_index = 0;
		req->ring_ptr = req->ring;
	} else {
		req->ring_ptr++;
	}
	return (cont_entry_t *)req->ring_ptr;
}

/* ha->hardware_lock supposed to be held on entry */
static inline uint32_t qlt_make_handle(struct qla_qpair *qpair)
{
	uint32_t h;
	int index;
	uint8_t found = 0;
	struct req_que *req = qpair->req;

	h = req->current_outstanding_cmd;

	for (index = 1; index < req->num_outstanding_cmds; index++) {
		h++;
		if (h == req->num_outstanding_cmds)
			h = 1;

		if (h == QLA_TGT_SKIP_HANDLE)
			continue;

		if (!req->outstanding_cmds[h]) {
			found = 1;
			break;
		}
	}

	if (found) {
		req->current_outstanding_cmd = h;
	} else {
		ql_dbg(ql_dbg_io, qpair->vha, 0x305b,
		    "qla_target(%d): Ran out of empty cmd slots\n",
		    qpair->vha->vp_idx);
		h = QLA_TGT_NULL_HANDLE;
	}

	return h;
}

/* ha->hardware_lock supposed to be held on entry */
static int qlt_24xx_build_ctio_pkt(struct qla_qpair *qpair,
	struct qla_tgt_prm *prm)
{
	uint32_t h;
	struct ctio7_to_24xx *pkt;
	struct atio_from_isp *atio = &prm->cmd->atio;
	uint16_t temp;
	struct qla_tgt_cmd      *cmd = prm->cmd;

	pkt = (struct ctio7_to_24xx *)qpair->req->ring_ptr;
	prm->pkt = pkt;
	memset(pkt, 0, sizeof(*pkt));

	pkt->entry_type = CTIO_TYPE7;
	pkt->entry_count = (uint8_t)prm->req_cnt;
	pkt->vp_index = prm->cmd->vp_idx;

	h = qlt_make_handle(qpair);
	if (unlikely(h == QLA_TGT_NULL_HANDLE)) {
		/*
		 * CTIO type 7 from the firmware doesn't provide a way to
		 * know the initiator's LOOP ID, hence we can't find
		 * the session and, so, the command.
		 */
		return -EAGAIN;
	} else
		qpair->req->outstanding_cmds[h] = (srb_t *)prm->cmd;

	pkt->handle = make_handle(qpair->req->id, h);
	pkt->handle |= CTIO_COMPLETION_HANDLE_MARK;
	pkt->nport_handle = cpu_to_le16(prm->cmd->loop_id);
	pkt->timeout = cpu_to_le16(QLA_TGT_TIMEOUT);
	pkt->initiator_id = be_id_to_le(atio->u.isp24.fcp_hdr.s_id);
	pkt->exchange_addr = atio->u.isp24.exchange_addr;
	temp = atio->u.isp24.attr << 9;
	pkt->u.status0.flags |= cpu_to_le16(temp);
	temp = be16_to_cpu(atio->u.isp24.fcp_hdr.ox_id);
	pkt->u.status0.ox_id = cpu_to_le16(temp);
	pkt->u.status0.relative_offset = cpu_to_le32(prm->cmd->offset);

	if (cmd->edif) {
		if (cmd->dma_data_direction == DMA_TO_DEVICE)
			prm->cmd->sess->edif.rx_bytes += cmd->bufflen;
		if (cmd->dma_data_direction == DMA_FROM_DEVICE)
			prm->cmd->sess->edif.tx_bytes += cmd->bufflen;

		pkt->u.status0.edif_flags |= EF_EN_EDIF;
	}

	return 0;
}

/*
 * ha->hardware_lock supposed to be held on entry. We have already made sure
 * that there is sufficient amount of request entries to not drop it.
 */
static void qlt_load_cont_data_segments(struct qla_tgt_prm *prm)
{
	int cnt;
	struct dsd64 *cur_dsd;

	/* Build continuation packets */
	while (prm->seg_cnt > 0) {
		cont_a64_entry_t *cont_pkt64 =
			(cont_a64_entry_t *)qlt_get_req_pkt(
			   prm->cmd->qpair->req);

		/*
		 * Make sure that from cont_pkt64 none of
		 * 64-bit specific fields used for 32-bit
		 * addressing. Cast to (cont_entry_t *) for
		 * that.
		 */

		memset(cont_pkt64, 0, sizeof(*cont_pkt64));

		cont_pkt64->entry_count = 1;
		cont_pkt64->sys_define = 0;

		cont_pkt64->entry_type = CONTINUE_A64_TYPE;
		cur_dsd = cont_pkt64->dsd;

		/* Load continuation entry data segments */
		for (cnt = 0;
		    cnt < QLA_TGT_DATASEGS_PER_CONT_24XX && prm->seg_cnt;
		    cnt++, prm->seg_cnt--) {
			append_dsd64(&cur_dsd, prm->sg);
			prm->sg = sg_next(prm->sg);
		}
	}
}

/*
 * ha->hardware_lock supposed to be held on entry. We have already made sure
 * that there is sufficient amount of request entries to not drop it.
 */
static void qlt_load_data_segments(struct qla_tgt_prm *prm)
{
	int cnt;
	struct dsd64 *cur_dsd;
	struct ctio7_to_24xx *pkt24 = (struct ctio7_to_24xx *)prm->pkt;

	pkt24->u.status0.transfer_length = cpu_to_le32(prm->cmd->bufflen);

	/* Setup packet address segment pointer */
	cur_dsd = &pkt24->u.status0.dsd;

	/* Set total data segment count */
	if (prm->seg_cnt)
		pkt24->dseg_count = cpu_to_le16(prm->seg_cnt);

	if (prm->seg_cnt == 0) {
		/* No data transfer */
		cur_dsd->address = 0;
		cur_dsd->length = 0;
		return;
	}

	/* If scatter gather */

	/* Load command entry data segments */
	for (cnt = 0;
	    (cnt < QLA_TGT_DATASEGS_PER_CMD_24XX) && prm->seg_cnt;
	    cnt++, prm->seg_cnt--) {
		append_dsd64(&cur_dsd, prm->sg);
		prm->sg = sg_next(prm->sg);
	}

	qlt_load_cont_data_segments(prm);
}

static inline int qlt_has_data(struct qla_tgt_cmd *cmd)
{
	return cmd->bufflen > 0;
}

static void qlt_print_dif_err(struct qla_tgt_prm *prm)
{
	struct qla_tgt_cmd *cmd;
	struct scsi_qla_host *vha;

	/* asc 0x10=dif error */
	if (prm->sense_buffer && (prm->sense_buffer[12] == 0x10)) {
		cmd = prm->cmd;
		vha = cmd->vha;
		/* ASCQ */
		switch (prm->sense_buffer[13]) {
		case 1:
			ql_dbg(ql_dbg_tgt_dif, vha, 0xe00b,
			    "BE detected Guard TAG ERR: lba[0x%llx|%lld] len[0x%x] "
			    "se_cmd=%p tag[%x]",
			    cmd->lba, cmd->lba, cmd->num_blks, &cmd->se_cmd,
			    cmd->atio.u.isp24.exchange_addr);
			break;
		case 2:
			ql_dbg(ql_dbg_tgt_dif, vha, 0xe00c,
			    "BE detected APP TAG ERR: lba[0x%llx|%lld] len[0x%x] "
			    "se_cmd=%p tag[%x]",
			    cmd->lba, cmd->lba, cmd->num_blks, &cmd->se_cmd,
			    cmd->atio.u.isp24.exchange_addr);
			break;
		case 3:
			ql_dbg(ql_dbg_tgt_dif, vha, 0xe00f,
			    "BE detected REF TAG ERR: lba[0x%llx|%lld] len[0x%x] "
			    "se_cmd=%p tag[%x]",
			    cmd->lba, cmd->lba, cmd->num_blks, &cmd->se_cmd,
			    cmd->atio.u.isp24.exchange_addr);
			break;
		default:
			ql_dbg(ql_dbg_tgt_dif, vha, 0xe010,
			    "BE detected Dif ERR: lba[%llx|%lld] len[%x] "
			    "se_cmd=%p tag[%x]",
			    cmd->lba, cmd->lba, cmd->num_blks, &cmd->se_cmd,
			    cmd->atio.u.isp24.exchange_addr);
			break;
		}
		ql_dump_buffer(ql_dbg_tgt_dif, vha, 0xe011, cmd->cdb, 16);
	}
}

/*
 * Called without ha->hardware_lock held
 */
static int qlt_pre_xmit_response(struct qla_tgt_cmd *cmd,
	struct qla_tgt_prm *prm, int xmit_type, uint8_t scsi_status,
	uint32_t *full_req_cnt)
{
	struct se_cmd *se_cmd = &cmd->se_cmd;
	struct qla_qpair *qpair = cmd->qpair;

	prm->cmd = cmd;
	prm->tgt = cmd->tgt;
	prm->pkt = NULL;
	prm->rq_result = scsi_status;
	prm->sense_buffer = &cmd->sense_buffer[0];
	prm->sense_buffer_len = TRANSPORT_SENSE_BUFFER;
	prm->sg = NULL;
	prm->seg_cnt = -1;
	prm->req_cnt = 1;
	prm->residual = 0;
	prm->add_status_pkt = 0;
	prm->prot_sg = NULL;
	prm->prot_seg_cnt = 0;
	prm->tot_dsds = 0;

	if ((xmit_type & QLA_TGT_XMIT_DATA) && qlt_has_data(cmd)) {
		if  (qlt_pci_map_calc_cnt(prm) != 0)
			return -EAGAIN;
	}

	*full_req_cnt = prm->req_cnt;

	if (se_cmd->se_cmd_flags & SCF_UNDERFLOW_BIT) {
		prm->residual = se_cmd->residual_count;
		ql_dbg_qp(ql_dbg_io + ql_dbg_verbose, qpair, 0x305c,
		    "Residual underflow: %d (tag %lld, op %x, bufflen %d, rq_result %x)\n",
		       prm->residual, se_cmd->tag,
		       se_cmd->t_task_cdb ? se_cmd->t_task_cdb[0] : 0,
		       cmd->bufflen, prm->rq_result);
		prm->rq_result |= SS_RESIDUAL_UNDER;
	} else if (se_cmd->se_cmd_flags & SCF_OVERFLOW_BIT) {
		prm->residual = se_cmd->residual_count;
		ql_dbg_qp(ql_dbg_io, qpair, 0x305d,
		    "Residual overflow: %d (tag %lld, op %x, bufflen %d, rq_result %x)\n",
		       prm->residual, se_cmd->tag, se_cmd->t_task_cdb ?
		       se_cmd->t_task_cdb[0] : 0, cmd->bufflen, prm->rq_result);
		prm->rq_result |= SS_RESIDUAL_OVER;
	}

	if (xmit_type & QLA_TGT_XMIT_STATUS) {
		/*
		 * If QLA_TGT_XMIT_DATA is not set, add_status_pkt will be
		 * ignored in *xmit_response() below
		 */
		if (qlt_has_data(cmd)) {
			if (QLA_TGT_SENSE_VALID(prm->sense_buffer) ||
			    (IS_FWI2_CAPABLE(cmd->vha->hw) &&
			    (prm->rq_result != 0))) {
				prm->add_status_pkt = 1;
				(*full_req_cnt)++;
			}
		}
	}

	return 0;
}

static inline int qlt_need_explicit_conf(struct qla_tgt_cmd *cmd,
    int sending_sense)
{
	if (cmd->qpair->enable_class_2)
		return 0;

	if (sending_sense)
		return cmd->conf_compl_supported;
	else
		return cmd->qpair->enable_explicit_conf &&
                    cmd->conf_compl_supported;
}

static void qlt_24xx_init_ctio_to_isp(struct ctio7_to_24xx *ctio,
	struct qla_tgt_prm *prm)
{
	prm->sense_buffer_len = min_t(uint32_t, prm->sense_buffer_len,
	    (uint32_t)sizeof(ctio->u.status1.sense_data));
	ctio->u.status0.flags |= cpu_to_le16(CTIO7_FLAGS_SEND_STATUS);
	if (qlt_need_explicit_conf(prm->cmd, 0)) {
		ctio->u.status0.flags |= cpu_to_le16(
		    CTIO7_FLAGS_EXPLICIT_CONFORM |
		    CTIO7_FLAGS_CONFORM_REQ);
	}
	ctio->u.status0.residual = cpu_to_le32(prm->residual);
	ctio->u.status0.scsi_status = cpu_to_le16(prm->rq_result);
	if (QLA_TGT_SENSE_VALID(prm->sense_buffer)) {
		int i;

		if (qlt_need_explicit_conf(prm->cmd, 1)) {
			if ((prm->rq_result & SS_SCSI_STATUS_BYTE) != 0) {
				ql_dbg_qp(ql_dbg_tgt, prm->cmd->qpair, 0xe017,
				    "Skipping EXPLICIT_CONFORM and "
				    "CTIO7_FLAGS_CONFORM_REQ for FCP READ w/ "
				    "non GOOD status\n");
				goto skip_explict_conf;
			}
			ctio->u.status1.flags |= cpu_to_le16(
			    CTIO7_FLAGS_EXPLICIT_CONFORM |
			    CTIO7_FLAGS_CONFORM_REQ);
		}
skip_explict_conf:
		ctio->u.status1.flags &=
		    ~cpu_to_le16(CTIO7_FLAGS_STATUS_MODE_0);
		ctio->u.status1.flags |=
		    cpu_to_le16(CTIO7_FLAGS_STATUS_MODE_1);
		ctio->u.status1.scsi_status |=
		    cpu_to_le16(SS_SENSE_LEN_VALID);
		ctio->u.status1.sense_length =
		    cpu_to_le16(prm->sense_buffer_len);
		for (i = 0; i < prm->sense_buffer_len/4; i++) {
			uint32_t v;

			v = get_unaligned_be32(
					&((uint32_t *)prm->sense_buffer)[i]);
			put_unaligned_le32(v,
				&((uint32_t *)ctio->u.status1.sense_data)[i]);
		}
		qlt_print_dif_err(prm);

	} else {
		ctio->u.status1.flags &=
		    ~cpu_to_le16(CTIO7_FLAGS_STATUS_MODE_0);
		ctio->u.status1.flags |=
		    cpu_to_le16(CTIO7_FLAGS_STATUS_MODE_1);
		ctio->u.status1.sense_length = 0;
		memset(ctio->u.status1.sense_data, 0,
		    sizeof(ctio->u.status1.sense_data));
	}

	/* Sense with len > 24, is it possible ??? */
}

static inline int
qlt_hba_err_chk_enabled(struct se_cmd *se_cmd)
{
	switch (se_cmd->prot_op) {
	case TARGET_PROT_DOUT_INSERT:
	case TARGET_PROT_DIN_STRIP:
		if (ql2xenablehba_err_chk >= 1)
			return 1;
		break;
	case TARGET_PROT_DOUT_PASS:
	case TARGET_PROT_DIN_PASS:
		if (ql2xenablehba_err_chk >= 2)
			return 1;
		break;
	case TARGET_PROT_DIN_INSERT:
	case TARGET_PROT_DOUT_STRIP:
		return 1;
	default:
		break;
	}
	return 0;
}

static inline int
qla_tgt_ref_mask_check(struct se_cmd *se_cmd)
{
	switch (se_cmd->prot_op) {
	case TARGET_PROT_DIN_INSERT:
	case TARGET_PROT_DOUT_INSERT:
	case TARGET_PROT_DIN_STRIP:
	case TARGET_PROT_DOUT_STRIP:
	case TARGET_PROT_DIN_PASS:
	case TARGET_PROT_DOUT_PASS:
	    return 1;
	default:
	    return 0;
	}
	return 0;
}

/*
 * qla_tgt_set_dif_tags - Extract Ref and App tags from SCSI command
 */
static void
qla_tgt_set_dif_tags(struct qla_tgt_cmd *cmd, struct crc_context *ctx,
    uint16_t *pfw_prot_opts)
{
	struct se_cmd *se_cmd = &cmd->se_cmd;
	uint32_t lba = 0xffffffff & se_cmd->t_task_lba;
	scsi_qla_host_t *vha = cmd->tgt->vha;
	struct qla_hw_data *ha = vha->hw;
	uint32_t t32 = 0;

	/*
	 * wait till Mode Sense/Select cmd, modepage Ah, subpage 2
	 * have been immplemented by TCM, before AppTag is avail.
	 * Look for modesense_handlers[]
	 */
	ctx->app_tag = 0;
	ctx->app_tag_mask[0] = 0x0;
	ctx->app_tag_mask[1] = 0x0;

	if (IS_PI_UNINIT_CAPABLE(ha)) {
		if ((se_cmd->prot_type == TARGET_DIF_TYPE1_PROT) ||
		    (se_cmd->prot_type == TARGET_DIF_TYPE2_PROT))
			*pfw_prot_opts |= PO_DIS_VALD_APP_ESC;
		else if (se_cmd->prot_type == TARGET_DIF_TYPE3_PROT)
			*pfw_prot_opts |= PO_DIS_VALD_APP_REF_ESC;
	}

	t32 = ha->tgt.tgt_ops->get_dif_tags(cmd, pfw_prot_opts);

	switch (se_cmd->prot_type) {
	case TARGET_DIF_TYPE0_PROT:
		/*
		 * No check for ql2xenablehba_err_chk, as it
		 * would be an I/O error if hba tag generation
		 * is not done.
		 */
		ctx->ref_tag = cpu_to_le32(lba);
		/* enable ALL bytes of the ref tag */
		ctx->ref_tag_mask[0] = 0xff;
		ctx->ref_tag_mask[1] = 0xff;
		ctx->ref_tag_mask[2] = 0xff;
		ctx->ref_tag_mask[3] = 0xff;
		break;
	case TARGET_DIF_TYPE1_PROT:
	    /*
	     * For TYPE 1 protection: 16 bit GUARD tag, 32 bit
	     * REF tag, and 16 bit app tag.
	     */
	    ctx->ref_tag = cpu_to_le32(lba);
	    if (!qla_tgt_ref_mask_check(se_cmd) ||
		!(ha->tgt.tgt_ops->chk_dif_tags(t32))) {
		    *pfw_prot_opts |= PO_DIS_REF_TAG_VALD;
		    break;
	    }
	    /* enable ALL bytes of the ref tag */
	    ctx->ref_tag_mask[0] = 0xff;
	    ctx->ref_tag_mask[1] = 0xff;
	    ctx->ref_tag_mask[2] = 0xff;
	    ctx->ref_tag_mask[3] = 0xff;
	    break;
	case TARGET_DIF_TYPE2_PROT:
	    /*
	     * For TYPE 2 protection: 16 bit GUARD + 32 bit REF
	     * tag has to match LBA in CDB + N
	     */
	    ctx->ref_tag = cpu_to_le32(lba);
	    if (!qla_tgt_ref_mask_check(se_cmd) ||
		!(ha->tgt.tgt_ops->chk_dif_tags(t32))) {
		    *pfw_prot_opts |= PO_DIS_REF_TAG_VALD;
		    break;
	    }
	    /* enable ALL bytes of the ref tag */
	    ctx->ref_tag_mask[0] = 0xff;
	    ctx->ref_tag_mask[1] = 0xff;
	    ctx->ref_tag_mask[2] = 0xff;
	    ctx->ref_tag_mask[3] = 0xff;
	    break;
	case TARGET_DIF_TYPE3_PROT:
	    /* For TYPE 3 protection: 16 bit GUARD only */
	    *pfw_prot_opts |= PO_DIS_REF_TAG_VALD;
	    ctx->ref_tag_mask[0] = ctx->ref_tag_mask[1] =
		ctx->ref_tag_mask[2] = ctx->ref_tag_mask[3] = 0x00;
	    break;
	}
}

static inline int
qlt_build_ctio_crc2_pkt(struct qla_qpair *qpair, struct qla_tgt_prm *prm)
{
	struct dsd64		*cur_dsd;
	uint32_t		transfer_length = 0;
	uint32_t		data_bytes;
	uint32_t		dif_bytes;
	uint8_t			bundling = 1;
	struct crc_context	*crc_ctx_pkt = NULL;
	struct qla_hw_data	*ha;
	struct ctio_crc2_to_fw	*pkt;
	dma_addr_t		crc_ctx_dma;
	uint16_t		fw_prot_opts = 0;
	struct qla_tgt_cmd	*cmd = prm->cmd;
	struct se_cmd		*se_cmd = &cmd->se_cmd;
	uint32_t h;
	struct atio_from_isp *atio = &prm->cmd->atio;
	struct qla_tc_param	tc;
	uint16_t t16;
	scsi_qla_host_t *vha = cmd->vha;

	ha = vha->hw;

	pkt = (struct ctio_crc2_to_fw *)qpair->req->ring_ptr;
	prm->pkt = pkt;
	memset(pkt, 0, sizeof(*pkt));

	ql_dbg_qp(ql_dbg_tgt, cmd->qpair, 0xe071,
		"qla_target(%d):%s: se_cmd[%p] CRC2 prot_op[0x%x] cmd prot sg:cnt[%p:%x] lba[%llu]\n",
		cmd->vp_idx, __func__, se_cmd, se_cmd->prot_op,
		prm->prot_sg, prm->prot_seg_cnt, se_cmd->t_task_lba);

	if ((se_cmd->prot_op == TARGET_PROT_DIN_INSERT) ||
	    (se_cmd->prot_op == TARGET_PROT_DOUT_STRIP))
		bundling = 0;

	/* Compute dif len and adjust data len to incude protection */
	data_bytes = cmd->bufflen;
	dif_bytes  = (data_bytes / cmd->blk_sz) * 8;

	switch (se_cmd->prot_op) {
	case TARGET_PROT_DIN_INSERT:
	case TARGET_PROT_DOUT_STRIP:
		transfer_length = data_bytes;
		if (cmd->prot_sg_cnt)
			data_bytes += dif_bytes;
		break;
	case TARGET_PROT_DIN_STRIP:
	case TARGET_PROT_DOUT_INSERT:
	case TARGET_PROT_DIN_PASS:
	case TARGET_PROT_DOUT_PASS:
		transfer_length = data_bytes + dif_bytes;
		break;
	default:
		BUG();
		break;
	}

	if (!qlt_hba_err_chk_enabled(se_cmd))
		fw_prot_opts |= 0x10; /* Disable Guard tag checking */
	/* HBA error checking enabled */
	else if (IS_PI_UNINIT_CAPABLE(ha)) {
		if ((se_cmd->prot_type == TARGET_DIF_TYPE1_PROT) ||
		    (se_cmd->prot_type == TARGET_DIF_TYPE2_PROT))
			fw_prot_opts |= PO_DIS_VALD_APP_ESC;
		else if (se_cmd->prot_type == TARGET_DIF_TYPE3_PROT)
			fw_prot_opts |= PO_DIS_VALD_APP_REF_ESC;
	}

	switch (se_cmd->prot_op) {
	case TARGET_PROT_DIN_INSERT:
	case TARGET_PROT_DOUT_INSERT:
		fw_prot_opts |= PO_MODE_DIF_INSERT;
		break;
	case TARGET_PROT_DIN_STRIP:
	case TARGET_PROT_DOUT_STRIP:
		fw_prot_opts |= PO_MODE_DIF_REMOVE;
		break;
	case TARGET_PROT_DIN_PASS:
	case TARGET_PROT_DOUT_PASS:
		fw_prot_opts |= PO_MODE_DIF_PASS;
		/* FUTURE: does tcm require T10CRC<->IPCKSUM conversion? */
		break;
	default:/* Normal Request */
		fw_prot_opts |= PO_MODE_DIF_PASS;
		break;
	}

	/* ---- PKT ---- */
	/* Update entry type to indicate Command Type CRC_2 IOCB */
	pkt->entry_type  = CTIO_CRC2;
	pkt->entry_count = 1;
	pkt->vp_index = cmd->vp_idx;

	h = qlt_make_handle(qpair);
	if (unlikely(h == QLA_TGT_NULL_HANDLE)) {
		/*
		 * CTIO type 7 from the firmware doesn't provide a way to
		 * know the initiator's LOOP ID, hence we can't find
		 * the session and, so, the command.
		 */
		return -EAGAIN;
	} else
		qpair->req->outstanding_cmds[h] = (srb_t *)prm->cmd;

	pkt->handle  = make_handle(qpair->req->id, h);
	pkt->handle |= CTIO_COMPLETION_HANDLE_MARK;
	pkt->nport_handle = cpu_to_le16(prm->cmd->loop_id);
	pkt->timeout = cpu_to_le16(QLA_TGT_TIMEOUT);
	pkt->initiator_id = be_id_to_le(atio->u.isp24.fcp_hdr.s_id);
	pkt->exchange_addr   = atio->u.isp24.exchange_addr;

	/* silence compile warning */
	t16 = be16_to_cpu(atio->u.isp24.fcp_hdr.ox_id);
	pkt->ox_id  = cpu_to_le16(t16);

	t16 = (atio->u.isp24.attr << 9);
	pkt->flags |= cpu_to_le16(t16);
	pkt->relative_offset = cpu_to_le32(prm->cmd->offset);

	/* Set transfer direction */
	if (cmd->dma_data_direction == DMA_TO_DEVICE)
		pkt->flags = cpu_to_le16(CTIO7_FLAGS_DATA_IN);
	else if (cmd->dma_data_direction == DMA_FROM_DEVICE)
		pkt->flags = cpu_to_le16(CTIO7_FLAGS_DATA_OUT);

	pkt->dseg_count = cpu_to_le16(prm->tot_dsds);
	/* Fibre channel byte count */
	pkt->transfer_length = cpu_to_le32(transfer_length);

	/* ----- CRC context -------- */

	/* Allocate CRC context from global pool */
	crc_ctx_pkt = cmd->ctx =
	    dma_pool_zalloc(ha->dl_dma_pool, GFP_ATOMIC, &crc_ctx_dma);

	if (!crc_ctx_pkt)
		goto crc_queuing_error;

	crc_ctx_pkt->crc_ctx_dma = crc_ctx_dma;
	INIT_LIST_HEAD(&crc_ctx_pkt->dsd_list);

	/* Set handle */
	crc_ctx_pkt->handle = pkt->handle;

	qla_tgt_set_dif_tags(cmd, crc_ctx_pkt, &fw_prot_opts);

	put_unaligned_le64(crc_ctx_dma, &pkt->crc_context_address);
	pkt->crc_context_len = cpu_to_le16(CRC_CONTEXT_LEN_FW);

	if (!bundling) {
		cur_dsd = &crc_ctx_pkt->u.nobundling.data_dsd[0];
	} else {
		/*
		 * Configure Bundling if we need to fetch interlaving
		 * protection PCI accesses
		 */
		fw_prot_opts |= PO_ENABLE_DIF_BUNDLING;
		crc_ctx_pkt->u.bundling.dif_byte_count = cpu_to_le32(dif_bytes);
		crc_ctx_pkt->u.bundling.dseg_count =
			cpu_to_le16(prm->tot_dsds - prm->prot_seg_cnt);
		cur_dsd = &crc_ctx_pkt->u.bundling.data_dsd[0];
	}

	/* Finish the common fields of CRC pkt */
	crc_ctx_pkt->blk_size   = cpu_to_le16(cmd->blk_sz);
	crc_ctx_pkt->prot_opts  = cpu_to_le16(fw_prot_opts);
	crc_ctx_pkt->byte_count = cpu_to_le32(data_bytes);
	crc_ctx_pkt->guard_seed = cpu_to_le16(0);

	memset((uint8_t *)&tc, 0 , sizeof(tc));
	tc.vha = vha;
	tc.blk_sz = cmd->blk_sz;
	tc.bufflen = cmd->bufflen;
	tc.sg = cmd->sg;
	tc.prot_sg = cmd->prot_sg;
	tc.ctx = crc_ctx_pkt;
	tc.ctx_dsd_alloced = &cmd->ctx_dsd_alloced;

	/* Walks data segments */
	pkt->flags |= cpu_to_le16(CTIO7_FLAGS_DSD_PTR);

	if (!bundling && prm->prot_seg_cnt) {
		if (qla24xx_walk_and_build_sglist_no_difb(ha, NULL, cur_dsd,
			prm->tot_dsds, &tc))
			goto crc_queuing_error;
	} else if (qla24xx_walk_and_build_sglist(ha, NULL, cur_dsd,
		(prm->tot_dsds - prm->prot_seg_cnt), &tc))
		goto crc_queuing_error;

	if (bundling && prm->prot_seg_cnt) {
		/* Walks dif segments */
		pkt->add_flags |= CTIO_CRC2_AF_DIF_DSD_ENA;

		cur_dsd = &crc_ctx_pkt->u.bundling.dif_dsd;
		if (qla24xx_walk_and_build_prot_sglist(ha, NULL, cur_dsd,
			prm->prot_seg_cnt, cmd))
			goto crc_queuing_error;
	}
	return QLA_SUCCESS;

crc_queuing_error:
	/* Cleanup will be performed by the caller */
	qpair->req->outstanding_cmds[h] = NULL;

	return QLA_FUNCTION_FAILED;
}

/*
 * Callback to setup response of xmit_type of QLA_TGT_XMIT_DATA and *
 * QLA_TGT_XMIT_STATUS for >= 24xx silicon
 */
int qlt_xmit_response(struct qla_tgt_cmd *cmd, int xmit_type,
	uint8_t scsi_status)
{
	struct scsi_qla_host *vha = cmd->vha;
	struct qla_qpair *qpair = cmd->qpair;
	struct ctio7_to_24xx *pkt;
	struct qla_tgt_prm prm;
	uint32_t full_req_cnt = 0;
	unsigned long flags = 0;
	int res;

	if (!qpair->fw_started || (cmd->reset_count != qpair->chip_reset) ||
	    (cmd->sess && cmd->sess->deleted)) {
		cmd->state = QLA_TGT_STATE_PROCESSED;
		return 0;
	}

	ql_dbg_qp(ql_dbg_tgt, qpair, 0xe018,
	    "is_send_status=%d, cmd->bufflen=%d, cmd->sg_cnt=%d, cmd->dma_data_direction=%d se_cmd[%p] qp %d\n",
	    (xmit_type & QLA_TGT_XMIT_STATUS) ?
	    1 : 0, cmd->bufflen, cmd->sg_cnt, cmd->dma_data_direction,
	    &cmd->se_cmd, qpair->id);

	res = qlt_pre_xmit_response(cmd, &prm, xmit_type, scsi_status,
	    &full_req_cnt);
	if (unlikely(res != 0)) {
		return res;
	}

	spin_lock_irqsave(qpair->qp_lock_ptr, flags);

	if (xmit_type == QLA_TGT_XMIT_STATUS)
		qpair->tgt_counters.core_qla_snd_status++;
	else
		qpair->tgt_counters.core_qla_que_buf++;

	if (!qpair->fw_started || cmd->reset_count != qpair->chip_reset) {
		/*
		 * Either the port is not online or this request was from
		 * previous life, just abort the processing.
		 */
		cmd->state = QLA_TGT_STATE_PROCESSED;
		ql_dbg_qp(ql_dbg_async, qpair, 0xe101,
			"RESET-RSP online/active/old-count/new-count = %d/%d/%d/%d.\n",
			vha->flags.online, qla2x00_reset_active(vha),
			cmd->reset_count, qpair->chip_reset);
		goto out_unmap_unlock;
	}

	/* Does F/W have an IOCBs for this request */
	res = qlt_check_reserve_free_req(qpair, full_req_cnt);
	if (unlikely(res))
		goto out_unmap_unlock;

	if (cmd->se_cmd.prot_op && (xmit_type & QLA_TGT_XMIT_DATA))
		res = qlt_build_ctio_crc2_pkt(qpair, &prm);
	else
		res = qlt_24xx_build_ctio_pkt(qpair, &prm);
	if (unlikely(res != 0)) {
		qpair->req->cnt += full_req_cnt;
		goto out_unmap_unlock;
	}

	pkt = (struct ctio7_to_24xx *)prm.pkt;

	if (qlt_has_data(cmd) && (xmit_type & QLA_TGT_XMIT_DATA)) {
		pkt->u.status0.flags |=
		    cpu_to_le16(CTIO7_FLAGS_DATA_IN |
			CTIO7_FLAGS_STATUS_MODE_0);

		if (cmd->se_cmd.prot_op == TARGET_PROT_NORMAL)
			qlt_load_data_segments(&prm);

		if (prm.add_status_pkt == 0) {
			if (xmit_type & QLA_TGT_XMIT_STATUS) {
				pkt->u.status0.scsi_status =
				    cpu_to_le16(prm.rq_result);
				if (!cmd->edif)
					pkt->u.status0.residual =
						cpu_to_le32(prm.residual);

				pkt->u.status0.flags |= cpu_to_le16(
				    CTIO7_FLAGS_SEND_STATUS);
				if (qlt_need_explicit_conf(cmd, 0)) {
					pkt->u.status0.flags |=
					    cpu_to_le16(
						CTIO7_FLAGS_EXPLICIT_CONFORM |
						CTIO7_FLAGS_CONFORM_REQ);
				}
			}

		} else {
			/*
			 * We have already made sure that there is sufficient
			 * amount of request entries to not drop HW lock in
			 * req_pkt().
			 */
			struct ctio7_to_24xx *ctio =
				(struct ctio7_to_24xx *)qlt_get_req_pkt(
				    qpair->req);

			ql_dbg_qp(ql_dbg_tgt, qpair, 0x305e,
			    "Building additional status packet 0x%p.\n",
			    ctio);

			/*
			 * T10Dif: ctio_crc2_to_fw overlay ontop of
			 * ctio7_to_24xx
			 */
			memcpy(ctio, pkt, sizeof(*ctio));
			/* reset back to CTIO7 */
			ctio->entry_count = 1;
			ctio->entry_type = CTIO_TYPE7;
			ctio->dseg_count = 0;
			ctio->u.status1.flags &= ~cpu_to_le16(
			    CTIO7_FLAGS_DATA_IN);

			/* Real finish is ctio_m1's finish */
			pkt->handle |= CTIO_INTERMEDIATE_HANDLE_MARK;
			pkt->u.status0.flags |= cpu_to_le16(
			    CTIO7_FLAGS_DONT_RET_CTIO);

			/* qlt_24xx_init_ctio_to_isp will correct
			 * all neccessary fields that's part of CTIO7.
			 * There should be no residual of CTIO-CRC2 data.
			 */
			qlt_24xx_init_ctio_to_isp((struct ctio7_to_24xx *)ctio,
			    &prm);
		}
	} else
		qlt_24xx_init_ctio_to_isp(pkt, &prm);


	cmd->state = QLA_TGT_STATE_PROCESSED; /* Mid-level is done processing */
	cmd->cmd_sent_to_fw = 1;
	cmd->ctio_flags = le16_to_cpu(pkt->u.status0.flags);

	/* Memory Barrier */
	wmb();
	if (qpair->reqq_start_iocbs)
		qpair->reqq_start_iocbs(qpair);
	else
		qla2x00_start_iocbs(vha, qpair->req);
	spin_unlock_irqrestore(qpair->qp_lock_ptr, flags);

	return 0;

out_unmap_unlock:
	qlt_unmap_sg(vha, cmd);
	spin_unlock_irqrestore(qpair->qp_lock_ptr, flags);

	return res;
}
EXPORT_SYMBOL(qlt_xmit_response);

int qlt_rdy_to_xfer(struct qla_tgt_cmd *cmd)
{
	struct ctio7_to_24xx *pkt;
	struct scsi_qla_host *vha = cmd->vha;
	struct qla_tgt *tgt = cmd->tgt;
	struct qla_tgt_prm prm;
	unsigned long flags = 0;
	int res = 0;
	struct qla_qpair *qpair = cmd->qpair;

	memset(&prm, 0, sizeof(prm));
	prm.cmd = cmd;
	prm.tgt = tgt;
	prm.sg = NULL;
	prm.req_cnt = 1;

	if (!qpair->fw_started || (cmd->reset_count != qpair->chip_reset) ||
	    (cmd->sess && cmd->sess->deleted)) {
		/*
		 * Either the port is not online or this request was from
		 * previous life, just abort the processing.
		 */
		cmd->aborted = 1;
		cmd->write_data_transferred = 0;
		cmd->state = QLA_TGT_STATE_DATA_IN;
		vha->hw->tgt.tgt_ops->handle_data(cmd);
		ql_dbg_qp(ql_dbg_async, qpair, 0xe102,
			"RESET-XFR online/active/old-count/new-count = %d/%d/%d/%d.\n",
			vha->flags.online, qla2x00_reset_active(vha),
			cmd->reset_count, qpair->chip_reset);
		return 0;
	}

	/* Calculate number of entries and segments required */
	if (qlt_pci_map_calc_cnt(&prm) != 0)
		return -EAGAIN;

	spin_lock_irqsave(qpair->qp_lock_ptr, flags);
	/* Does F/W have an IOCBs for this request */
	res = qlt_check_reserve_free_req(qpair, prm.req_cnt);
	if (res != 0)
		goto out_unlock_free_unmap;
	if (cmd->se_cmd.prot_op)
		res = qlt_build_ctio_crc2_pkt(qpair, &prm);
	else
		res = qlt_24xx_build_ctio_pkt(qpair, &prm);

	if (unlikely(res != 0)) {
		qpair->req->cnt += prm.req_cnt;
		goto out_unlock_free_unmap;
	}

	pkt = (struct ctio7_to_24xx *)prm.pkt;
	pkt->u.status0.flags |= cpu_to_le16(CTIO7_FLAGS_DATA_OUT |
	    CTIO7_FLAGS_STATUS_MODE_0);

	if (cmd->se_cmd.prot_op == TARGET_PROT_NORMAL)
		qlt_load_data_segments(&prm);

	cmd->state = QLA_TGT_STATE_NEED_DATA;
	cmd->cmd_sent_to_fw = 1;
	cmd->ctio_flags = le16_to_cpu(pkt->u.status0.flags);

	/* Memory Barrier */
	wmb();
	if (qpair->reqq_start_iocbs)
		qpair->reqq_start_iocbs(qpair);
	else
		qla2x00_start_iocbs(vha, qpair->req);
	spin_unlock_irqrestore(qpair->qp_lock_ptr, flags);

	return res;

out_unlock_free_unmap:
	qlt_unmap_sg(vha, cmd);
	spin_unlock_irqrestore(qpair->qp_lock_ptr, flags);

	return res;
}
EXPORT_SYMBOL(qlt_rdy_to_xfer);


/*
 * it is assumed either hardware_lock or qpair lock is held.
 */
static void
qlt_handle_dif_error(struct qla_qpair *qpair, struct qla_tgt_cmd *cmd,
	struct ctio_crc_from_fw *sts)
{
	uint8_t		*ap = &sts->actual_dif[0];
	uint8_t		*ep = &sts->expected_dif[0];
	uint64_t	lba = cmd->se_cmd.t_task_lba;
	uint8_t scsi_status, sense_key, asc, ascq;
	unsigned long flags;
	struct scsi_qla_host *vha = cmd->vha;

	cmd->trc_flags |= TRC_DIF_ERR;

	cmd->a_guard   = get_unaligned_be16(ap + 0);
	cmd->a_app_tag = get_unaligned_be16(ap + 2);
	cmd->a_ref_tag = get_unaligned_be32(ap + 4);

	cmd->e_guard   = get_unaligned_be16(ep + 0);
	cmd->e_app_tag = get_unaligned_be16(ep + 2);
	cmd->e_ref_tag = get_unaligned_be32(ep + 4);

	ql_dbg(ql_dbg_tgt_dif, vha, 0xf075,
	    "%s: aborted %d state %d\n", __func__, cmd->aborted, cmd->state);

	scsi_status = sense_key = asc = ascq = 0;

	/* check appl tag */
	if (cmd->e_app_tag != cmd->a_app_tag) {
		ql_dbg(ql_dbg_tgt_dif, vha, 0xe00d,
		    "App Tag ERR: cdb[%x] lba[%llx %llx] blks[%x] [Actual|Expected] Ref[%x|%x], App[%x|%x], Guard [%x|%x] cmd=%p ox_id[%04x]",
		    cmd->cdb[0], lba, (lba+cmd->num_blks), cmd->num_blks,
		    cmd->a_ref_tag, cmd->e_ref_tag, cmd->a_app_tag,
		    cmd->e_app_tag, cmd->a_guard, cmd->e_guard, cmd,
		    cmd->atio.u.isp24.fcp_hdr.ox_id);

		cmd->dif_err_code = DIF_ERR_APP;
		scsi_status = SAM_STAT_CHECK_CONDITION;
		sense_key = ABORTED_COMMAND;
		asc = 0x10;
		ascq = 0x2;
	}

	/* check ref tag */
	if (cmd->e_ref_tag != cmd->a_ref_tag) {
		ql_dbg(ql_dbg_tgt_dif, vha, 0xe00e,
		    "Ref Tag ERR: cdb[%x] lba[%llx %llx] blks[%x] [Actual|Expected] Ref[%x|%x], App[%x|%x], Guard[%x|%x] cmd=%p ox_id[%04x] ",
		    cmd->cdb[0], lba, (lba+cmd->num_blks), cmd->num_blks,
		    cmd->a_ref_tag, cmd->e_ref_tag, cmd->a_app_tag,
		    cmd->e_app_tag, cmd->a_guard, cmd->e_guard, cmd,
		    cmd->atio.u.isp24.fcp_hdr.ox_id);

		cmd->dif_err_code = DIF_ERR_REF;
		scsi_status = SAM_STAT_CHECK_CONDITION;
		sense_key = ABORTED_COMMAND;
		asc = 0x10;
		ascq = 0x3;
		goto out;
	}

	/* check guard */
	if (cmd->e_guard != cmd->a_guard) {
		ql_dbg(ql_dbg_tgt_dif, vha, 0xe012,
		    "Guard ERR: cdb[%x] lba[%llx %llx] blks[%x] [Actual|Expected] Ref[%x|%x], App[%x|%x], Guard [%x|%x] cmd=%p ox_id[%04x]",
		    cmd->cdb[0], lba, (lba+cmd->num_blks), cmd->num_blks,
		    cmd->a_ref_tag, cmd->e_ref_tag, cmd->a_app_tag,
		    cmd->e_app_tag, cmd->a_guard, cmd->e_guard, cmd,
		    cmd->atio.u.isp24.fcp_hdr.ox_id);

		cmd->dif_err_code = DIF_ERR_GRD;
		scsi_status = SAM_STAT_CHECK_CONDITION;
		sense_key = ABORTED_COMMAND;
		asc = 0x10;
		ascq = 0x1;
	}
out:
	switch (cmd->state) {
	case QLA_TGT_STATE_NEED_DATA:
		/* handle_data will load DIF error code  */
		cmd->state = QLA_TGT_STATE_DATA_IN;
		vha->hw->tgt.tgt_ops->handle_data(cmd);
		break;
	default:
		spin_lock_irqsave(&cmd->cmd_lock, flags);
		if (cmd->aborted) {
			spin_unlock_irqrestore(&cmd->cmd_lock, flags);
			vha->hw->tgt.tgt_ops->free_cmd(cmd);
			break;
		}
		spin_unlock_irqrestore(&cmd->cmd_lock, flags);

		qlt_send_resp_ctio(qpair, cmd, scsi_status, sense_key, asc,
		    ascq);
		/* assume scsi status gets out on the wire.
		 * Will not wait for completion.
		 */
		vha->hw->tgt.tgt_ops->free_cmd(cmd);
		break;
	}
}

/* If hardware_lock held on entry, might drop it, then reaquire */
/* This function sends the appropriate CTIO to ISP 2xxx or 24xx */
static int __qlt_send_term_imm_notif(struct scsi_qla_host *vha,
	struct imm_ntfy_from_isp *ntfy)
{
	struct nack_to_isp *nack;
	struct qla_hw_data *ha = vha->hw;
	request_t *pkt;
	int ret = 0;

	ql_dbg(ql_dbg_tgt_tmr, vha, 0xe01c,
	    "Sending TERM ELS CTIO (ha=%p)\n", ha);

	pkt = (request_t *)qla2x00_alloc_iocbs(vha, NULL);
	if (pkt == NULL) {
		ql_dbg(ql_dbg_tgt, vha, 0xe080,
		    "qla_target(%d): %s failed: unable to allocate "
		    "request packet\n", vha->vp_idx, __func__);
		return -ENOMEM;
	}

	pkt->entry_type = NOTIFY_ACK_TYPE;
	pkt->entry_count = 1;
	pkt->handle = QLA_TGT_SKIP_HANDLE;

	nack = (struct nack_to_isp *)pkt;
	nack->ox_id = ntfy->ox_id;

	nack->u.isp24.nport_handle = ntfy->u.isp24.nport_handle;
	if (le16_to_cpu(ntfy->u.isp24.status) == IMM_NTFY_ELS) {
		nack->u.isp24.flags = ntfy->u.isp24.flags &
			cpu_to_le16(NOTIFY24XX_FLAGS_PUREX_IOCB);
	}

	/* terminate */
	nack->u.isp24.flags |=
		__constant_cpu_to_le16(NOTIFY_ACK_FLAGS_TERMINATE);

	nack->u.isp24.srr_rx_id = ntfy->u.isp24.srr_rx_id;
	nack->u.isp24.status = ntfy->u.isp24.status;
	nack->u.isp24.status_subcode = ntfy->u.isp24.status_subcode;
	nack->u.isp24.fw_handle = ntfy->u.isp24.fw_handle;
	nack->u.isp24.exchange_address = ntfy->u.isp24.exchange_address;
	nack->u.isp24.srr_rel_offs = ntfy->u.isp24.srr_rel_offs;
	nack->u.isp24.srr_ui = ntfy->u.isp24.srr_ui;
	nack->u.isp24.vp_index = ntfy->u.isp24.vp_index;

	qla2x00_start_iocbs(vha, vha->req);
	return ret;
}

static void qlt_send_term_imm_notif(struct scsi_qla_host *vha,
	struct imm_ntfy_from_isp *imm, int ha_locked)
{
	int rc;

	WARN_ON_ONCE(!ha_locked);
	rc = __qlt_send_term_imm_notif(vha, imm);
	pr_debug("rc = %d\n", rc);
}

/*
 * If hardware_lock held on entry, might drop it, then reaquire
 * This function sends the appropriate CTIO to ISP 2xxx or 24xx
 */
static int __qlt_send_term_exchange(struct qla_qpair *qpair,
	struct qla_tgt_cmd *cmd,
	struct atio_from_isp *atio)
{
	struct scsi_qla_host *vha = qpair->vha;
	struct ctio7_to_24xx *ctio24;
	struct qla_hw_data *ha = vha->hw;
	request_t *pkt;
	int ret = 0;
	uint16_t temp;

	ql_dbg(ql_dbg_tgt, vha, 0xe009, "Sending TERM EXCH CTIO (ha=%p)\n", ha);

	if (cmd)
		vha = cmd->vha;

	pkt = (request_t *)qla2x00_alloc_iocbs_ready(qpair, NULL);
	if (pkt == NULL) {
		ql_dbg(ql_dbg_tgt, vha, 0xe050,
		    "qla_target(%d): %s failed: unable to allocate "
		    "request packet\n", vha->vp_idx, __func__);
		return -ENOMEM;
	}

	if (cmd != NULL) {
		if (cmd->state < QLA_TGT_STATE_PROCESSED) {
			ql_dbg(ql_dbg_tgt, vha, 0xe051,
			    "qla_target(%d): Terminating cmd %p with "
			    "incorrect state %d\n", vha->vp_idx, cmd,
			    cmd->state);
		} else
			ret = 1;
	}

	qpair->tgt_counters.num_term_xchg_sent++;
	pkt->entry_count = 1;
	pkt->handle = QLA_TGT_SKIP_HANDLE | CTIO_COMPLETION_HANDLE_MARK;

	ctio24 = (struct ctio7_to_24xx *)pkt;
	ctio24->entry_type = CTIO_TYPE7;
	ctio24->nport_handle = cpu_to_le16(CTIO7_NHANDLE_UNRECOGNIZED);
	ctio24->timeout = cpu_to_le16(QLA_TGT_TIMEOUT);
	ctio24->vp_index = vha->vp_idx;
	ctio24->initiator_id = be_id_to_le(atio->u.isp24.fcp_hdr.s_id);
	ctio24->exchange_addr = atio->u.isp24.exchange_addr;
	temp = (atio->u.isp24.attr << 9) | CTIO7_FLAGS_STATUS_MODE_1 |
		CTIO7_FLAGS_TERMINATE;
	ctio24->u.status1.flags = cpu_to_le16(temp);
	temp = be16_to_cpu(atio->u.isp24.fcp_hdr.ox_id);
	ctio24->u.status1.ox_id = cpu_to_le16(temp);

	/* Memory Barrier */
	wmb();
	if (qpair->reqq_start_iocbs)
		qpair->reqq_start_iocbs(qpair);
	else
		qla2x00_start_iocbs(vha, qpair->req);
	return ret;
}

static void qlt_send_term_exchange(struct qla_qpair *qpair,
	struct qla_tgt_cmd *cmd, struct atio_from_isp *atio, int ha_locked,
	int ul_abort)
{
	struct scsi_qla_host *vha;
	unsigned long flags = 0;
	int rc;

	/* why use different vha? NPIV */
	if (cmd)
		vha = cmd->vha;
	else
		vha = qpair->vha;

	if (ha_locked) {
		rc = __qlt_send_term_exchange(qpair, cmd, atio);
		if (rc == -ENOMEM)
			qlt_alloc_qfull_cmd(vha, atio, 0, 0);
		goto done;
	}
	spin_lock_irqsave(qpair->qp_lock_ptr, flags);
	rc = __qlt_send_term_exchange(qpair, cmd, atio);
	if (rc == -ENOMEM)
		qlt_alloc_qfull_cmd(vha, atio, 0, 0);

done:
	if (cmd && !ul_abort && !cmd->aborted) {
		if (cmd->sg_mapped)
			qlt_unmap_sg(vha, cmd);
		vha->hw->tgt.tgt_ops->free_cmd(cmd);
	}

	if (!ha_locked)
		spin_unlock_irqrestore(qpair->qp_lock_ptr, flags);

	return;
}

static void qlt_init_term_exchange(struct scsi_qla_host *vha)
{
	struct list_head free_list;
	struct qla_tgt_cmd *cmd, *tcmd;

	vha->hw->tgt.leak_exchg_thresh_hold =
	    (vha->hw->cur_fw_xcb_count/100) * LEAK_EXCHG_THRESH_HOLD_PERCENT;

	cmd = tcmd = NULL;
	if (!list_empty(&vha->hw->tgt.q_full_list)) {
		INIT_LIST_HEAD(&free_list);
		list_splice_init(&vha->hw->tgt.q_full_list, &free_list);

		list_for_each_entry_safe(cmd, tcmd, &free_list, cmd_list) {
			list_del(&cmd->cmd_list);
			/* This cmd was never sent to TCM.  There is no need
			 * to schedule free or call free_cmd
			 */
			qlt_free_cmd(cmd);
			vha->hw->tgt.num_qfull_cmds_alloc--;
		}
	}
	vha->hw->tgt.num_qfull_cmds_dropped = 0;
}

static void qlt_chk_exch_leak_thresh_hold(struct scsi_qla_host *vha)
{
	uint32_t total_leaked;

	total_leaked = vha->hw->tgt.num_qfull_cmds_dropped;

	if (vha->hw->tgt.leak_exchg_thresh_hold &&
	    (total_leaked > vha->hw->tgt.leak_exchg_thresh_hold)) {

		ql_dbg(ql_dbg_tgt, vha, 0xe079,
		    "Chip reset due to exchange starvation: %d/%d.\n",
		    total_leaked, vha->hw->cur_fw_xcb_count);

		if (IS_P3P_TYPE(vha->hw))
			set_bit(FCOE_CTX_RESET_NEEDED, &vha->dpc_flags);
		else
			set_bit(ISP_ABORT_NEEDED, &vha->dpc_flags);
		qla2xxx_wake_dpc(vha);
	}

}

int qlt_abort_cmd(struct qla_tgt_cmd *cmd)
{
	struct qla_tgt *tgt = cmd->tgt;
	struct scsi_qla_host *vha = tgt->vha;
	struct se_cmd *se_cmd = &cmd->se_cmd;
	unsigned long flags;

	ql_dbg(ql_dbg_tgt_mgt, vha, 0xf014,
	    "qla_target(%d): terminating exchange for aborted cmd=%p "
	    "(se_cmd=%p, tag=%llu)", vha->vp_idx, cmd, &cmd->se_cmd,
	    se_cmd->tag);

	spin_lock_irqsave(&cmd->cmd_lock, flags);
	if (cmd->aborted) {
		spin_unlock_irqrestore(&cmd->cmd_lock, flags);
		/*
		 * It's normal to see 2 calls in this path:
		 *  1) XFER Rdy completion + CMD_T_ABORT
		 *  2) TCM TMR - drain_state_list
		 */
		ql_dbg(ql_dbg_tgt_mgt, vha, 0xf016,
		    "multiple abort. %p transport_state %x, t_state %x, "
		    "se_cmd_flags %x\n", cmd, cmd->se_cmd.transport_state,
		    cmd->se_cmd.t_state, cmd->se_cmd.se_cmd_flags);
		return -EIO;
	}
	cmd->aborted = 1;
	cmd->trc_flags |= TRC_ABORT;
	spin_unlock_irqrestore(&cmd->cmd_lock, flags);

	qlt_send_term_exchange(cmd->qpair, cmd, &cmd->atio, 0, 1);
	return 0;
}
EXPORT_SYMBOL(qlt_abort_cmd);

void qlt_free_cmd(struct qla_tgt_cmd *cmd)
{
	struct fc_port *sess = cmd->sess;

	ql_dbg(ql_dbg_tgt, cmd->vha, 0xe074,
	    "%s: se_cmd[%p] ox_id %04x\n",
	    __func__, &cmd->se_cmd,
	    be16_to_cpu(cmd->atio.u.isp24.fcp_hdr.ox_id));

	BUG_ON(cmd->cmd_in_wq);

	if (!cmd->q_full)
		qlt_decr_num_pend_cmds(cmd->vha);

	BUG_ON(cmd->sg_mapped);
	cmd->jiffies_at_free = get_jiffies_64();
	if (unlikely(cmd->free_sg))
		kfree(cmd->sg);

	if (!sess || !sess->se_sess) {
		WARN_ON(1);
		return;
	}
	cmd->jiffies_at_free = get_jiffies_64();
	cmd->vha->hw->tgt.tgt_ops->rel_cmd(cmd);
}
EXPORT_SYMBOL(qlt_free_cmd);

/*
 * ha->hardware_lock supposed to be held on entry. Might drop it, then reaquire
 */
static int qlt_term_ctio_exchange(struct qla_qpair *qpair, void *ctio,
	struct qla_tgt_cmd *cmd, uint32_t status)
{
	int term = 0;
	struct scsi_qla_host *vha = qpair->vha;

	if (cmd->se_cmd.prot_op)
		ql_dbg(ql_dbg_tgt_dif, vha, 0xe013,
		    "Term DIF cmd: lba[0x%llx|%lld] len[0x%x] "
		    "se_cmd=%p tag[%x] op %#x/%s",
		     cmd->lba, cmd->lba,
		     cmd->num_blks, &cmd->se_cmd,
		     cmd->atio.u.isp24.exchange_addr,
		     cmd->se_cmd.prot_op,
		     prot_op_str(cmd->se_cmd.prot_op));

	if (ctio != NULL) {
		struct ctio7_from_24xx *c = (struct ctio7_from_24xx *)ctio;

		term = !(c->flags &
		    cpu_to_le16(OF_TERM_EXCH));
	} else
		term = 1;

	if (term)
		qlt_send_term_exchange(qpair, cmd, &cmd->atio, 1, 0);

	return term;
}


/* ha->hardware_lock supposed to be held on entry */
static void *qlt_ctio_to_cmd(struct scsi_qla_host *vha,
	struct rsp_que *rsp, uint32_t handle, void *ctio)
{
	void *cmd = NULL;
	struct req_que *req;
	int qid = GET_QID(handle);
	uint32_t h = handle & ~QLA_TGT_HANDLE_MASK;

	if (unlikely(h == QLA_TGT_SKIP_HANDLE))
		return NULL;

	if (qid == rsp->req->id) {
		req = rsp->req;
	} else if (vha->hw->req_q_map[qid]) {
		ql_dbg(ql_dbg_tgt_mgt, vha, 0x1000a,
		    "qla_target(%d): CTIO completion with different QID %d handle %x\n",
		    vha->vp_idx, rsp->id, handle);
		req = vha->hw->req_q_map[qid];
	} else {
		return NULL;
	}

	h &= QLA_CMD_HANDLE_MASK;

	if (h != QLA_TGT_NULL_HANDLE) {
		if (unlikely(h >= req->num_outstanding_cmds)) {
			ql_dbg(ql_dbg_tgt, vha, 0xe052,
			    "qla_target(%d): Wrong handle %x received\n",
			    vha->vp_idx, handle);
			return NULL;
		}

		cmd = req->outstanding_cmds[h];
		if (unlikely(cmd == NULL)) {
			ql_dbg(ql_dbg_async, vha, 0xe053,
			    "qla_target(%d): Suspicious: unable to find the command with handle %x req->id %d rsp->id %d\n",
				vha->vp_idx, handle, req->id, rsp->id);
			return NULL;
		}
		req->outstanding_cmds[h] = NULL;
	} else if (ctio != NULL) {
		/* We can't get loop ID from CTIO7 */
		ql_dbg(ql_dbg_tgt, vha, 0xe054,
		    "qla_target(%d): Wrong CTIO received: QLA24xx doesn't "
		    "support NULL handles\n", vha->vp_idx);
		return NULL;
	}

	return cmd;
}

/*
 * ha->hardware_lock supposed to be held on entry. Might drop it, then reaquire
 */
static void qlt_do_ctio_completion(struct scsi_qla_host *vha,
    struct rsp_que *rsp, uint32_t handle, uint32_t status, void *ctio)
{
	struct qla_hw_data *ha = vha->hw;
	struct se_cmd *se_cmd;
	struct qla_tgt_cmd *cmd;
	struct qla_qpair *qpair = rsp->qpair;

	if (handle & CTIO_INTERMEDIATE_HANDLE_MARK) {
		/* That could happen only in case of an error/reset/abort */
		if (status != CTIO_SUCCESS) {
			ql_dbg(ql_dbg_tgt_mgt, vha, 0xf01d,
			    "Intermediate CTIO received"
			    " (status %x)\n", status);
		}
		return;
	}

	cmd = qlt_ctio_to_cmd(vha, rsp, handle, ctio);
	if (cmd == NULL)
		return;

	if ((le16_to_cpu(((struct ctio7_from_24xx *)ctio)->flags) & CTIO7_FLAGS_DATA_OUT) &&
	    cmd->sess) {
		qlt_chk_edif_rx_sa_delete_pending(vha, cmd->sess,
		    (struct ctio7_from_24xx *)ctio);
	}

	se_cmd = &cmd->se_cmd;
	cmd->cmd_sent_to_fw = 0;

	qlt_unmap_sg(vha, cmd);

	if (unlikely(status != CTIO_SUCCESS)) {
		switch (status & 0xFFFF) {
		case CTIO_INVALID_RX_ID:
			if (printk_ratelimit())
				dev_info(&vha->hw->pdev->dev,
				    "qla_target(%d): CTIO with INVALID_RX_ID ATIO attr %x CTIO Flags %x|%x\n",
				    vha->vp_idx, cmd->atio.u.isp24.attr,
				    ((cmd->ctio_flags >> 9) & 0xf),
				    cmd->ctio_flags);

			break;
		case CTIO_LIP_RESET:
		case CTIO_TARGET_RESET:
		case CTIO_ABORTED:
			/* driver request abort via Terminate exchange */
		case CTIO_TIMEOUT:
			/* They are OK */
			ql_dbg(ql_dbg_tgt_mgt, vha, 0xf058,
			    "qla_target(%d): CTIO with "
			    "status %#x received, state %x, se_cmd %p, "
			    "(LIP_RESET=e, ABORTED=2, TARGET_RESET=17, "
			    "TIMEOUT=b, INVALID_RX_ID=8)\n", vha->vp_idx,
			    status, cmd->state, se_cmd);
			break;

		case CTIO_PORT_LOGGED_OUT:
		case CTIO_PORT_UNAVAILABLE:
		{
			int logged_out =
				(status & 0xFFFF) == CTIO_PORT_LOGGED_OUT;

			ql_dbg(ql_dbg_tgt_mgt, vha, 0xf059,
			    "qla_target(%d): CTIO with %s status %x "
			    "received (state %x, se_cmd %p)\n", vha->vp_idx,
			    logged_out ? "PORT LOGGED OUT" : "PORT UNAVAILABLE",
			    status, cmd->state, se_cmd);

			if (logged_out && cmd->sess) {
				/*
				 * Session is already logged out, but we need
				 * to notify initiator, who's not aware of this
				 */
				cmd->sess->send_els_logo = 1;
				ql_dbg(ql_dbg_disc, vha, 0x20f8,
				    "%s %d %8phC post del sess\n",
				    __func__, __LINE__, cmd->sess->port_name);

				qlt_schedule_sess_for_deletion(cmd->sess);
			}
			break;
		}
		case CTIO_DIF_ERROR: {
			struct ctio_crc_from_fw *crc =
				(struct ctio_crc_from_fw *)ctio;
			ql_dbg(ql_dbg_tgt_mgt, vha, 0xf073,
			    "qla_target(%d): CTIO with DIF_ERROR status %x "
			    "received (state %x, ulp_cmd %p) actual_dif[0x%llx] "
			    "expect_dif[0x%llx]\n",
			    vha->vp_idx, status, cmd->state, se_cmd,
			    *((u64 *)&crc->actual_dif[0]),
			    *((u64 *)&crc->expected_dif[0]));

			qlt_handle_dif_error(qpair, cmd, ctio);
			return;
		}

		case CTIO_FAST_AUTH_ERR:
		case CTIO_FAST_INCOMP_PAD_LEN:
		case CTIO_FAST_INVALID_REQ:
		case CTIO_FAST_SPI_ERR:
			ql_dbg(ql_dbg_tgt_mgt, vha, 0xf05b,
			    "qla_target(%d): CTIO with EDIF error status 0x%x received (state %x, se_cmd %p\n",
			    vha->vp_idx, status, cmd->state, se_cmd);
			break;

		default:
			ql_dbg(ql_dbg_tgt_mgt, vha, 0xf05b,
			    "qla_target(%d): CTIO with error status 0x%x received (state %x, se_cmd %p\n",
			    vha->vp_idx, status, cmd->state, se_cmd);
			break;
		}


		/* "cmd->aborted" means
		 * cmd is already aborted/terminated, we don't
		 * need to terminate again.  The exchange is already
		 * cleaned up/freed at FW level.  Just cleanup at driver
		 * level.
		 */
		if ((cmd->state != QLA_TGT_STATE_NEED_DATA) &&
		    (!cmd->aborted)) {
			cmd->trc_flags |= TRC_CTIO_ERR;
			if (qlt_term_ctio_exchange(qpair, ctio, cmd, status))
				return;
		}
	}

	if (cmd->state == QLA_TGT_STATE_PROCESSED) {
		cmd->trc_flags |= TRC_CTIO_DONE;
	} else if (cmd->state == QLA_TGT_STATE_NEED_DATA) {
		cmd->state = QLA_TGT_STATE_DATA_IN;

		if (status == CTIO_SUCCESS)
			cmd->write_data_transferred = 1;

		ha->tgt.tgt_ops->handle_data(cmd);
		return;
	} else if (cmd->aborted) {
		cmd->trc_flags |= TRC_CTIO_ABORTED;
		ql_dbg(ql_dbg_tgt_mgt, vha, 0xf01e,
		  "Aborted command %p (tag %lld) finished\n", cmd, se_cmd->tag);
	} else {
		cmd->trc_flags |= TRC_CTIO_STRANGE;
		ql_dbg(ql_dbg_tgt_mgt, vha, 0xf05c,
		    "qla_target(%d): A command in state (%d) should "
		    "not return a CTIO complete\n", vha->vp_idx, cmd->state);
	}

	if (unlikely(status != CTIO_SUCCESS) &&
		!cmd->aborted) {
		ql_dbg(ql_dbg_tgt_mgt, vha, 0xf01f, "Finishing failed CTIO\n");
		dump_stack();
	}

	ha->tgt.tgt_ops->free_cmd(cmd);
}

static inline int qlt_get_fcp_task_attr(struct scsi_qla_host *vha,
	uint8_t task_codes)
{
	int fcp_task_attr;

	switch (task_codes) {
	case ATIO_SIMPLE_QUEUE:
		fcp_task_attr = TCM_SIMPLE_TAG;
		break;
	case ATIO_HEAD_OF_QUEUE:
		fcp_task_attr = TCM_HEAD_TAG;
		break;
	case ATIO_ORDERED_QUEUE:
		fcp_task_attr = TCM_ORDERED_TAG;
		break;
	case ATIO_ACA_QUEUE:
		fcp_task_attr = TCM_ACA_TAG;
		break;
	case ATIO_UNTAGGED:
		fcp_task_attr = TCM_SIMPLE_TAG;
		break;
	default:
		ql_dbg(ql_dbg_tgt_mgt, vha, 0xf05d,
		    "qla_target: unknown task code %x, use ORDERED instead\n",
		    task_codes);
		fcp_task_attr = TCM_ORDERED_TAG;
		break;
	}

	return fcp_task_attr;
}

/*
 * Process context for I/O path into tcm_qla2xxx code
 */
static void __qlt_do_work(struct qla_tgt_cmd *cmd)
{
	scsi_qla_host_t *vha = cmd->vha;
	struct qla_hw_data *ha = vha->hw;
	struct fc_port *sess = cmd->sess;
	struct atio_from_isp *atio = &cmd->atio;
	unsigned char *cdb;
	unsigned long flags;
	uint32_t data_length;
	int ret, fcp_task_attr, data_dir, bidi = 0;
	struct qla_qpair *qpair = cmd->qpair;

	cmd->cmd_in_wq = 0;
	cmd->trc_flags |= TRC_DO_WORK;

	if (cmd->aborted) {
		ql_dbg(ql_dbg_tgt_mgt, vha, 0xf082,
		    "cmd with tag %u is aborted\n",
		    cmd->atio.u.isp24.exchange_addr);
		goto out_term;
	}

	spin_lock_init(&cmd->cmd_lock);
	cdb = &atio->u.isp24.fcp_cmnd.cdb[0];
	cmd->se_cmd.tag = le32_to_cpu(atio->u.isp24.exchange_addr);

	if (atio->u.isp24.fcp_cmnd.rddata &&
	    atio->u.isp24.fcp_cmnd.wrdata) {
		bidi = 1;
		data_dir = DMA_TO_DEVICE;
	} else if (atio->u.isp24.fcp_cmnd.rddata)
		data_dir = DMA_FROM_DEVICE;
	else if (atio->u.isp24.fcp_cmnd.wrdata)
		data_dir = DMA_TO_DEVICE;
	else
		data_dir = DMA_NONE;

	fcp_task_attr = qlt_get_fcp_task_attr(vha,
	    atio->u.isp24.fcp_cmnd.task_attr);
	data_length = get_datalen_for_atio(atio);

	ret = ha->tgt.tgt_ops->handle_cmd(vha, cmd, cdb, data_length,
				          fcp_task_attr, data_dir, bidi);
	if (ret != 0)
		goto out_term;
	/*
	 * Drop extra session reference from qlt_handle_cmd_for_atio().
	 */
	ha->tgt.tgt_ops->put_sess(sess);
	return;

out_term:
	ql_dbg(ql_dbg_io, vha, 0x3060, "Terminating work cmd %p", cmd);
	/*
	 * cmd has not sent to target yet, so pass NULL as the second
	 * argument to qlt_send_term_exchange() and free the memory here.
	 */
	cmd->trc_flags |= TRC_DO_WORK_ERR;
	spin_lock_irqsave(qpair->qp_lock_ptr, flags);
	qlt_send_term_exchange(qpair, NULL, &cmd->atio, 1, 0);

	qlt_decr_num_pend_cmds(vha);
	cmd->vha->hw->tgt.tgt_ops->rel_cmd(cmd);
	spin_unlock_irqrestore(qpair->qp_lock_ptr, flags);

	ha->tgt.tgt_ops->put_sess(sess);
}

static void qlt_do_work(struct work_struct *work)
{
	struct qla_tgt_cmd *cmd = container_of(work, struct qla_tgt_cmd, work);
	scsi_qla_host_t *vha = cmd->vha;
	unsigned long flags;

	spin_lock_irqsave(&vha->cmd_list_lock, flags);
	list_del(&cmd->cmd_list);
	spin_unlock_irqrestore(&vha->cmd_list_lock, flags);

	__qlt_do_work(cmd);
}

void qlt_clr_qp_table(struct scsi_qla_host *vha)
{
	unsigned long flags;
	struct qla_hw_data *ha = vha->hw;
	struct qla_tgt *tgt = vha->vha_tgt.qla_tgt;
	void *node;
	u64 key = 0;

	ql_log(ql_log_info, vha, 0x706c,
	    "User update Number of Active Qpairs %d\n",
	    ha->tgt.num_act_qpairs);

	spin_lock_irqsave(&ha->tgt.atio_lock, flags);

	btree_for_each_safe64(&tgt->lun_qpair_map, key, node)
		btree_remove64(&tgt->lun_qpair_map, key);

	ha->base_qpair->lun_cnt = 0;
	for (key = 0; key < ha->max_qpairs; key++)
		if (ha->queue_pair_map[key])
			ha->queue_pair_map[key]->lun_cnt = 0;

	spin_unlock_irqrestore(&ha->tgt.atio_lock, flags);
}

static void qlt_assign_qpair(struct scsi_qla_host *vha,
	struct qla_tgt_cmd *cmd)
{
	struct qla_qpair *qpair, *qp;
	struct qla_tgt *tgt = vha->vha_tgt.qla_tgt;
	struct qla_qpair_hint *h;

	if (vha->flags.qpairs_available) {
		h = btree_lookup64(&tgt->lun_qpair_map, cmd->unpacked_lun);
		if (unlikely(!h)) {
			/* spread lun to qpair ratio evently */
			int lcnt = 0, rc;
			struct scsi_qla_host *base_vha =
				pci_get_drvdata(vha->hw->pdev);

			qpair = vha->hw->base_qpair;
			if (qpair->lun_cnt == 0) {
				qpair->lun_cnt++;
				h = qla_qpair_to_hint(tgt, qpair);
				BUG_ON(!h);
				rc = btree_insert64(&tgt->lun_qpair_map,
					cmd->unpacked_lun, h, GFP_ATOMIC);
				if (rc) {
					qpair->lun_cnt--;
					ql_log(ql_log_info, vha, 0xd037,
					    "Unable to insert lun %llx into lun_qpair_map\n",
					    cmd->unpacked_lun);
				}
				goto out;
			} else {
				lcnt = qpair->lun_cnt;
			}

			h = NULL;
			list_for_each_entry(qp, &base_vha->qp_list,
			    qp_list_elem) {
				if (qp->lun_cnt == 0) {
					qp->lun_cnt++;
					h = qla_qpair_to_hint(tgt, qp);
					BUG_ON(!h);
					rc = btree_insert64(&tgt->lun_qpair_map,
					    cmd->unpacked_lun, h, GFP_ATOMIC);
					if (rc) {
						qp->lun_cnt--;
						ql_log(ql_log_info, vha, 0xd038,
							"Unable to insert lun %llx into lun_qpair_map\n",
							cmd->unpacked_lun);
					}
					qpair = qp;
					goto out;
				} else {
					if (qp->lun_cnt < lcnt) {
						lcnt = qp->lun_cnt;
						qpair = qp;
						continue;
					}
				}
			}
			BUG_ON(!qpair);
			qpair->lun_cnt++;
			h = qla_qpair_to_hint(tgt, qpair);
			BUG_ON(!h);
			rc = btree_insert64(&tgt->lun_qpair_map,
				cmd->unpacked_lun, h, GFP_ATOMIC);
			if (rc) {
				qpair->lun_cnt--;
				ql_log(ql_log_info, vha, 0xd039,
				   "Unable to insert lun %llx into lun_qpair_map\n",
				   cmd->unpacked_lun);
			}
		}
	} else {
		h = &tgt->qphints[0];
	}
out:
	cmd->qpair = h->qpair;
	cmd->se_cmd.cpuid = h->cpuid;
}

static struct qla_tgt_cmd *qlt_get_tag(scsi_qla_host_t *vha,
				       struct fc_port *sess,
				       struct atio_from_isp *atio)
{
	struct qla_tgt_cmd *cmd;

	cmd = vha->hw->tgt.tgt_ops->get_cmd(sess);
	if (!cmd)
		return NULL;

	cmd->cmd_type = TYPE_TGT_CMD;
	memcpy(&cmd->atio, atio, sizeof(*atio));
	INIT_LIST_HEAD(&cmd->sess_cmd_list);
	cmd->state = QLA_TGT_STATE_NEW;
	cmd->tgt = vha->vha_tgt.qla_tgt;
	qlt_incr_num_pend_cmds(vha);
	cmd->vha = vha;
	cmd->sess = sess;
	cmd->loop_id = sess->loop_id;
	cmd->conf_compl_supported = sess->conf_compl_supported;

	cmd->trc_flags = 0;
	cmd->jiffies_at_alloc = get_jiffies_64();

	cmd->unpacked_lun = scsilun_to_int(
	    (struct scsi_lun *)&atio->u.isp24.fcp_cmnd.lun);
	qlt_assign_qpair(vha, cmd);
	cmd->reset_count = vha->hw->base_qpair->chip_reset;
	cmd->vp_idx = vha->vp_idx;
	cmd->edif = sess->edif.enable;

	return cmd;
}

/* ha->hardware_lock supposed to be held on entry */
static int qlt_handle_cmd_for_atio(struct scsi_qla_host *vha,
	struct atio_from_isp *atio)
{
	struct qla_hw_data *ha = vha->hw;
	struct qla_tgt *tgt = vha->vha_tgt.qla_tgt;
	struct fc_port *sess;
	struct qla_tgt_cmd *cmd;
	unsigned long flags;
	port_id_t id;

	if (unlikely(tgt->tgt_stop)) {
		ql_dbg(ql_dbg_io, vha, 0x3061,
		    "New command while device %p is shutting down\n", tgt);
		return -ENODEV;
	}

	id = be_to_port_id(atio->u.isp24.fcp_hdr.s_id);
	if (IS_SW_RESV_ADDR(id))
		return -EBUSY;

	sess = ha->tgt.tgt_ops->find_sess_by_s_id(vha, atio->u.isp24.fcp_hdr.s_id);
	if (unlikely(!sess))
		return -EFAULT;

	/* Another WWN used to have our s_id. Our PLOGI scheduled its
	 * session deletion, but it's still in sess_del_work wq */
	if (sess->deleted) {
		ql_dbg(ql_dbg_tgt_mgt, vha, 0xf002,
		    "New command while old session %p is being deleted\n",
		    sess);
		return -EFAULT;
	}

	/*
	 * Do kref_get() before returning + dropping qla_hw_data->hardware_lock.
	 */
	if (!kref_get_unless_zero(&sess->sess_kref)) {
		ql_dbg(ql_dbg_tgt_mgt, vha, 0xf004,
		    "%s: kref_get fail, %8phC oxid %x \n",
		    __func__, sess->port_name,
		     be16_to_cpu(atio->u.isp24.fcp_hdr.ox_id));
		return -EFAULT;
	}

	cmd = qlt_get_tag(vha, sess, atio);
	if (!cmd) {
		ql_dbg(ql_dbg_io, vha, 0x3062,
		    "qla_target(%d): Allocation of cmd failed\n", vha->vp_idx);
		ha->tgt.tgt_ops->put_sess(sess);
		return -EBUSY;
	}

	cmd->cmd_in_wq = 1;
	cmd->trc_flags |= TRC_NEW_CMD;

	spin_lock_irqsave(&vha->cmd_list_lock, flags);
	list_add_tail(&cmd->cmd_list, &vha->qla_cmd_list);
	spin_unlock_irqrestore(&vha->cmd_list_lock, flags);

	INIT_WORK(&cmd->work, qlt_do_work);
	if (vha->flags.qpairs_available) {
		queue_work_on(cmd->se_cmd.cpuid, qla_tgt_wq, &cmd->work);
	} else if (ha->msix_count) {
		if (cmd->atio.u.isp24.fcp_cmnd.rddata)
			queue_work_on(smp_processor_id(), qla_tgt_wq,
			    &cmd->work);
		else
			queue_work_on(cmd->se_cmd.cpuid, qla_tgt_wq,
			    &cmd->work);
	} else {
		queue_work(qla_tgt_wq, &cmd->work);
	}

	return 0;
}

/* ha->hardware_lock supposed to be held on entry */
static int qlt_issue_task_mgmt(struct fc_port *sess, u64 lun,
	int fn, void *iocb, int flags)
{
	struct scsi_qla_host *vha = sess->vha;
	struct qla_hw_data *ha = vha->hw;
	struct qla_tgt_mgmt_cmd *mcmd;
	struct atio_from_isp *a = (struct atio_from_isp *)iocb;
	struct qla_qpair_hint *h = &vha->vha_tgt.qla_tgt->qphints[0];

	mcmd = mempool_alloc(qla_tgt_mgmt_cmd_mempool, GFP_ATOMIC);
	if (!mcmd) {
		ql_dbg(ql_dbg_tgt_tmr, vha, 0x10009,
		    "qla_target(%d): Allocation of management "
		    "command failed, some commands and their data could "
		    "leak\n", vha->vp_idx);
		return -ENOMEM;
	}
	memset(mcmd, 0, sizeof(*mcmd));
	mcmd->sess = sess;

	if (iocb) {
		memcpy(&mcmd->orig_iocb.imm_ntfy, iocb,
		    sizeof(mcmd->orig_iocb.imm_ntfy));
	}
	mcmd->tmr_func = fn;
	mcmd->flags = flags;
	mcmd->reset_count = ha->base_qpair->chip_reset;
	mcmd->qpair = h->qpair;
	mcmd->vha = vha;
	mcmd->se_cmd.cpuid = h->cpuid;
	mcmd->unpacked_lun = lun;

	switch (fn) {
	case QLA_TGT_LUN_RESET:
	case QLA_TGT_CLEAR_TS:
	case QLA_TGT_ABORT_TS:
		abort_cmds_for_lun(vha, lun, a->u.isp24.fcp_hdr.s_id);
		fallthrough;
	case QLA_TGT_CLEAR_ACA:
		h = qlt_find_qphint(vha, mcmd->unpacked_lun);
		mcmd->qpair = h->qpair;
		mcmd->se_cmd.cpuid = h->cpuid;
		break;

	case QLA_TGT_TARGET_RESET:
	case QLA_TGT_NEXUS_LOSS_SESS:
	case QLA_TGT_NEXUS_LOSS:
	case QLA_TGT_ABORT_ALL:
	default:
		/* no-op */
		break;
	}

	INIT_WORK(&mcmd->work, qlt_do_tmr_work);
	queue_work_on(mcmd->se_cmd.cpuid, qla_tgt_wq,
	    &mcmd->work);

	return 0;
}

/* ha->hardware_lock supposed to be held on entry */
static int qlt_handle_task_mgmt(struct scsi_qla_host *vha, void *iocb)
{
	struct atio_from_isp *a = (struct atio_from_isp *)iocb;
	struct qla_hw_data *ha = vha->hw;
	struct fc_port *sess;
	u64 unpacked_lun;
	int fn;
	unsigned long flags;

	fn = a->u.isp24.fcp_cmnd.task_mgmt_flags;

	spin_lock_irqsave(&ha->tgt.sess_lock, flags);
	sess = ha->tgt.tgt_ops->find_sess_by_s_id(vha,
	    a->u.isp24.fcp_hdr.s_id);
	spin_unlock_irqrestore(&ha->tgt.sess_lock, flags);

	unpacked_lun =
	    scsilun_to_int((struct scsi_lun *)&a->u.isp24.fcp_cmnd.lun);

	if (sess == NULL || sess->deleted)
		return -EFAULT;

	return qlt_issue_task_mgmt(sess, unpacked_lun, fn, iocb, 0);
}

/* ha->hardware_lock supposed to be held on entry */
static int __qlt_abort_task(struct scsi_qla_host *vha,
	struct imm_ntfy_from_isp *iocb, struct fc_port *sess)
{
	struct atio_from_isp *a = (struct atio_from_isp *)iocb;
	struct qla_hw_data *ha = vha->hw;
	struct qla_tgt_mgmt_cmd *mcmd;
	u64 unpacked_lun;
	int rc;

	mcmd = mempool_alloc(qla_tgt_mgmt_cmd_mempool, GFP_ATOMIC);
	if (mcmd == NULL) {
		ql_dbg(ql_dbg_tgt_mgt, vha, 0xf05f,
		    "qla_target(%d): %s: Allocation of ABORT cmd failed\n",
		    vha->vp_idx, __func__);
		return -ENOMEM;
	}
	memset(mcmd, 0, sizeof(*mcmd));

	mcmd->sess = sess;
	memcpy(&mcmd->orig_iocb.imm_ntfy, iocb,
	    sizeof(mcmd->orig_iocb.imm_ntfy));

	unpacked_lun =
	    scsilun_to_int((struct scsi_lun *)&a->u.isp24.fcp_cmnd.lun);
	mcmd->reset_count = ha->base_qpair->chip_reset;
	mcmd->tmr_func = QLA_TGT_2G_ABORT_TASK;
	mcmd->qpair = ha->base_qpair;

	rc = ha->tgt.tgt_ops->handle_tmr(mcmd, unpacked_lun, mcmd->tmr_func,
	    le16_to_cpu(iocb->u.isp2x.seq_id));
	if (rc != 0) {
		ql_dbg(ql_dbg_tgt_mgt, vha, 0xf060,
		    "qla_target(%d): tgt_ops->handle_tmr() failed: %d\n",
		    vha->vp_idx, rc);
		mempool_free(mcmd, qla_tgt_mgmt_cmd_mempool);
		return -EFAULT;
	}

	return 0;
}

/* ha->hardware_lock supposed to be held on entry */
static int qlt_abort_task(struct scsi_qla_host *vha,
	struct imm_ntfy_from_isp *iocb)
{
	struct qla_hw_data *ha = vha->hw;
	struct fc_port *sess;
	int loop_id;
	unsigned long flags;

	loop_id = GET_TARGET_ID(ha, (struct atio_from_isp *)iocb);

	spin_lock_irqsave(&ha->tgt.sess_lock, flags);
	sess = ha->tgt.tgt_ops->find_sess_by_loop_id(vha, loop_id);
	spin_unlock_irqrestore(&ha->tgt.sess_lock, flags);

	if (sess == NULL) {
		ql_dbg(ql_dbg_tgt_mgt, vha, 0xf025,
		    "qla_target(%d): task abort for unexisting "
		    "session\n", vha->vp_idx);
		return qlt_sched_sess_work(vha->vha_tgt.qla_tgt,
		    QLA_TGT_SESS_WORK_ABORT, iocb, sizeof(*iocb));
	}

	return __qlt_abort_task(vha, iocb, sess);
}

void qlt_logo_completion_handler(fc_port_t *fcport, int rc)
{
	if (rc != MBS_COMMAND_COMPLETE) {
		ql_dbg(ql_dbg_tgt_mgt, fcport->vha, 0xf093,
			"%s: se_sess %p / sess %p from"
			" port %8phC loop_id %#04x s_id %02x:%02x:%02x"
			" LOGO failed: %#x\n",
			__func__,
			fcport->se_sess,
			fcport,
			fcport->port_name, fcport->loop_id,
			fcport->d_id.b.domain, fcport->d_id.b.area,
			fcport->d_id.b.al_pa, rc);
	}

	fcport->logout_completed = 1;
}

/*
* ha->hardware_lock supposed to be held on entry (to protect tgt->sess_list)
*
* Schedules sessions with matching port_id/loop_id but different wwn for
* deletion. Returns existing session with matching wwn if present.
* Null otherwise.
*/
struct fc_port *
qlt_find_sess_invalidate_other(scsi_qla_host_t *vha, uint64_t wwn,
    port_id_t port_id, uint16_t loop_id, struct fc_port **conflict_sess)
{
	struct fc_port *sess = NULL, *other_sess;
	uint64_t other_wwn;

	*conflict_sess = NULL;

	list_for_each_entry(other_sess, &vha->vp_fcports, list) {

		other_wwn = wwn_to_u64(other_sess->port_name);

		if (wwn == other_wwn) {
			WARN_ON(sess);
			sess = other_sess;
			continue;
		}

		/* find other sess with nport_id collision */
		if (port_id.b24 == other_sess->d_id.b24) {
			if (loop_id != other_sess->loop_id) {
				ql_dbg(ql_dbg_disc, vha, 0x1000c,
				    "Invalidating sess %p loop_id %d wwn %llx.\n",
				    other_sess, other_sess->loop_id, other_wwn);

				/*
				 * logout_on_delete is set by default, but another
				 * session that has the same s_id/loop_id combo
				 * might have cleared it when requested this session
				 * deletion, so don't touch it
				 */
				qlt_schedule_sess_for_deletion(other_sess);
			} else {
				/*
				 * Another wwn used to have our s_id/loop_id
				 * kill the session, but don't free the loop_id
				 */
				ql_dbg(ql_dbg_disc, vha, 0xf01b,
				    "Invalidating sess %p loop_id %d wwn %llx.\n",
				    other_sess, other_sess->loop_id, other_wwn);

				other_sess->keep_nport_handle = 1;
				if (other_sess->disc_state != DSC_DELETED)
					*conflict_sess = other_sess;
				qlt_schedule_sess_for_deletion(other_sess);
			}
			continue;
		}

		/* find other sess with nport handle collision */
		if ((loop_id == other_sess->loop_id) &&
			(loop_id != FC_NO_LOOP_ID)) {
			ql_dbg(ql_dbg_disc, vha, 0x1000d,
			       "Invalidating sess %p loop_id %d wwn %llx.\n",
			       other_sess, other_sess->loop_id, other_wwn);

			/* Same loop_id but different s_id
			 * Ok to kill and logout */
			qlt_schedule_sess_for_deletion(other_sess);
		}
	}

	return sess;
}

/* Abort any commands for this s_id waiting on qla_tgt_wq workqueue */
static int abort_cmds_for_s_id(struct scsi_qla_host *vha, port_id_t *s_id)
{
	struct qla_tgt_sess_op *op;
	struct qla_tgt_cmd *cmd;
	uint32_t key;
	int count = 0;
	unsigned long flags;

	key = (((u32)s_id->b.domain << 16) |
	       ((u32)s_id->b.area   <<  8) |
	       ((u32)s_id->b.al_pa));

	spin_lock_irqsave(&vha->cmd_list_lock, flags);
	list_for_each_entry(op, &vha->qla_sess_op_cmd_list, cmd_list) {
		uint32_t op_key = sid_to_key(op->atio.u.isp24.fcp_hdr.s_id);

		if (op_key == key) {
			op->aborted = true;
			count++;
		}
	}

	list_for_each_entry(op, &vha->unknown_atio_list, cmd_list) {
		uint32_t op_key = sid_to_key(op->atio.u.isp24.fcp_hdr.s_id);

		if (op_key == key) {
			op->aborted = true;
			count++;
		}
	}

	list_for_each_entry(cmd, &vha->qla_cmd_list, cmd_list) {
		uint32_t cmd_key = sid_to_key(cmd->atio.u.isp24.fcp_hdr.s_id);

		if (cmd_key == key) {
			cmd->aborted = 1;
			count++;
		}
	}
	spin_unlock_irqrestore(&vha->cmd_list_lock, flags);

	return count;
}

static int qlt_handle_login(struct scsi_qla_host *vha,
    struct imm_ntfy_from_isp *iocb)
{
	struct fc_port *sess = NULL, *conflict_sess = NULL;
	uint64_t wwn;
	port_id_t port_id;
	uint16_t loop_id, wd3_lo;
	int res = 0;
	struct qlt_plogi_ack_t *pla;
	unsigned long flags;

	lockdep_assert_held(&vha->hw->hardware_lock);

	wwn = wwn_to_u64(iocb->u.isp24.port_name);

	port_id.b.domain = iocb->u.isp24.port_id[2];
	port_id.b.area   = iocb->u.isp24.port_id[1];
	port_id.b.al_pa  = iocb->u.isp24.port_id[0];
	port_id.b.rsvd_1 = 0;

	loop_id = le16_to_cpu(iocb->u.isp24.nport_handle);

	/* Mark all stale commands sitting in qla_tgt_wq for deletion */
	abort_cmds_for_s_id(vha, &port_id);

	if (wwn) {
		spin_lock_irqsave(&vha->hw->tgt.sess_lock, flags);
		sess = qlt_find_sess_invalidate_other(vha, wwn,
		    port_id, loop_id, &conflict_sess);
		spin_unlock_irqrestore(&vha->hw->tgt.sess_lock, flags);
	} else {
		ql_dbg(ql_dbg_disc, vha, 0xffff,
		    "%s %d Term INOT due to WWN=0 lid=%d, NportID %06X ",
		    __func__, __LINE__, loop_id, port_id.b24);
		qlt_send_term_imm_notif(vha, iocb, 1);
		goto out;
	}

	if (IS_SW_RESV_ADDR(port_id)) {
		res = 1;
		goto out;
	}

	if (vha->hw->flags.edif_enabled &&
	    !(vha->e_dbell.db_flags & EDB_ACTIVE) &&
	    iocb->u.isp24.status_subcode == ELS_PLOGI &&
	    !(le16_to_cpu(iocb->u.isp24.flags) & NOTIFY24XX_FLAGS_FCSP)) {
		ql_dbg(ql_dbg_disc, vha, 0xffff,
			"%s %d Term INOT due to app not available lid=%d, NportID %06X ",
			__func__, __LINE__, loop_id, port_id.b24);
		qlt_send_term_imm_notif(vha, iocb, 1);
		goto out;
	}

	if (vha->hw->flags.edif_enabled) {
		if (!(vha->e_dbell.db_flags & EDB_ACTIVE)) {
			ql_dbg(ql_dbg_disc, vha, 0xffff,
			       "%s %d Term INOT due to app not started lid=%d, NportID %06X ",
			       __func__, __LINE__, loop_id, port_id.b24);
			qlt_send_term_imm_notif(vha, iocb, 1);
			goto out;
		} else if (iocb->u.isp24.status_subcode == ELS_PLOGI &&
			   !(le16_to_cpu(iocb->u.isp24.flags) & NOTIFY24XX_FLAGS_FCSP)) {
			ql_dbg(ql_dbg_disc, vha, 0xffff,
			       "%s %d Term INOT due to unsecure lid=%d, NportID %06X ",
			       __func__, __LINE__, loop_id, port_id.b24);
			qlt_send_term_imm_notif(vha, iocb, 1);
			goto out;
		}
	}

	pla = qlt_plogi_ack_find_add(vha, &port_id, iocb);
	if (!pla) {
		ql_dbg(ql_dbg_disc + ql_dbg_verbose, vha, 0xffff,
		    "%s %d %8phC Term INOT due to mem alloc fail",
		    __func__, __LINE__,
		    iocb->u.isp24.port_name);
		qlt_send_term_imm_notif(vha, iocb, 1);
		goto out;
	}

	if (conflict_sess) {
		conflict_sess->login_gen++;
		qlt_plogi_ack_link(vha, pla, conflict_sess,
		    QLT_PLOGI_LINK_CONFLICT);
	}

	if (!sess) {
		pla->ref_count++;
		ql_dbg(ql_dbg_disc, vha, 0xffff,
		    "%s %d %8phC post new sess\n",
		    __func__, __LINE__, iocb->u.isp24.port_name);
		if (iocb->u.isp24.status_subcode == ELS_PLOGI)
			qla24xx_post_newsess_work(vha, &port_id,
			    iocb->u.isp24.port_name,
			    iocb->u.isp24.u.plogi.node_name,
			    pla, 0);
		else
			qla24xx_post_newsess_work(vha, &port_id,
			    iocb->u.isp24.port_name, NULL,
			    pla, 0);

		goto out;
	}

	if (sess->disc_state == DSC_UPD_FCPORT) {
		u16 sec;

		/*
		 * Remote port registration is still going on from
		 * previous login. Allow it to finish before we
		 * accept the new login.
		 */
		sess->next_disc_state = DSC_DELETE_PEND;
		sec = jiffies_to_msecs(jiffies -
		    sess->jiffies_at_registration) / 1000;
		if (sess->sec_since_registration < sec && sec &&
		    !(sec % 5)) {
			sess->sec_since_registration = sec;
			ql_dbg(ql_dbg_disc, vha, 0xffff,
			    "%s %8phC - Slow Rport registration (%d Sec)\n",
			    __func__, sess->port_name, sec);
		}

		if (!conflict_sess) {
			list_del(&pla->list);
			kmem_cache_free(qla_tgt_plogi_cachep, pla);
		}

		qlt_send_term_imm_notif(vha, iocb, 1);
		goto out;
	}

	qlt_plogi_ack_link(vha, pla, sess, QLT_PLOGI_LINK_SAME_WWN);
	sess->d_id = port_id;
	sess->login_gen++;
	sess->loop_id = loop_id;

	if (iocb->u.isp24.status_subcode == ELS_PLOGI) {
		/* remote port has assigned Port ID */
		if (N2N_TOPO(vha->hw) && fcport_is_bigger(sess))
			vha->d_id = sess->d_id;

		ql_dbg(ql_dbg_disc, vha, 0xffff,
		    "%s %8phC - send port online\n",
		    __func__, sess->port_name);

		qla2x00_post_aen_work(vha, FCH_EVT_PORT_ONLINE,
		    sess->d_id.b24);
	}

	if (iocb->u.isp24.status_subcode == ELS_PRLI) {
		sess->fw_login_state = DSC_LS_PRLI_PEND;
		sess->local = 0;
		sess->loop_id = loop_id;
		sess->d_id = port_id;
		sess->fw_login_state = DSC_LS_PRLI_PEND;
		wd3_lo = le16_to_cpu(iocb->u.isp24.u.prli.wd3_lo);

		if (wd3_lo & BIT_7)
			sess->conf_compl_supported = 1;

		if ((wd3_lo & BIT_4) == 0)
			sess->port_type = FCT_INITIATOR;
		else
			sess->port_type = FCT_TARGET;

	} else
		sess->fw_login_state = DSC_LS_PLOGI_PEND;


	ql_dbg(ql_dbg_disc, vha, 0x20f9,
	    "%s %d %8phC  DS %d\n",
	    __func__, __LINE__, sess->port_name, sess->disc_state);

	switch (sess->disc_state) {
	case DSC_DELETED:
	case DSC_LOGIN_PEND:
		qlt_plogi_ack_unref(vha, pla);
		break;

	default:
		/*
		 * Under normal circumstances we want to release nport handle
		 * during LOGO process to avoid nport handle leaks inside FW.
		 * The exception is when LOGO is done while another PLOGI with
		 * the same nport handle is waiting as might be the case here.
		 * Note: there is always a possibily of a race where session
		 * deletion has already started for other reasons (e.g. ACL
		 * removal) and now PLOGI arrives:
		 * 1. if PLOGI arrived in FW after nport handle has been freed,
		 *    FW must have assigned this PLOGI a new/same handle and we
		 *    can proceed ACK'ing it as usual when session deletion
		 *    completes.
		 * 2. if PLOGI arrived in FW before LOGO with LCF_FREE_NPORT
		 *    bit reached it, the handle has now been released. We'll
		 *    get an error when we ACK this PLOGI. Nothing will be sent
		 *    back to initiator. Initiator should eventually retry
		 *    PLOGI and situation will correct itself.
		 */
		sess->keep_nport_handle = ((sess->loop_id == loop_id) &&
		    (sess->d_id.b24 == port_id.b24));

		ql_dbg(ql_dbg_disc, vha, 0x20f9,
		    "%s %d %8phC post del sess\n",
		    __func__, __LINE__, sess->port_name);


		qlt_schedule_sess_for_deletion(sess);
		break;
	}
out:
	return res;
}

/*
 * ha->hardware_lock supposed to be held on entry. Might drop it, then reaquire
 */
static int qlt_24xx_handle_els(struct scsi_qla_host *vha,
	struct imm_ntfy_from_isp *iocb)
{
	struct qla_tgt *tgt = vha->vha_tgt.qla_tgt;
	struct qla_hw_data *ha = vha->hw;
	struct fc_port *sess = NULL, *conflict_sess = NULL;
	uint64_t wwn;
	port_id_t port_id;
	uint16_t loop_id;
	uint16_t wd3_lo;
	int res = 0;
	unsigned long flags;

	lockdep_assert_held(&ha->hardware_lock);

	wwn = wwn_to_u64(iocb->u.isp24.port_name);

	port_id.b.domain = iocb->u.isp24.port_id[2];
	port_id.b.area   = iocb->u.isp24.port_id[1];
	port_id.b.al_pa  = iocb->u.isp24.port_id[0];
	port_id.b.rsvd_1 = 0;

	loop_id = le16_to_cpu(iocb->u.isp24.nport_handle);

	ql_dbg(ql_dbg_disc, vha, 0xf026,
	    "qla_target(%d): Port ID: %02x:%02x:%02x ELS opcode: 0x%02x lid %d %8phC\n",
	    vha->vp_idx, iocb->u.isp24.port_id[2],
		iocb->u.isp24.port_id[1], iocb->u.isp24.port_id[0],
		   iocb->u.isp24.status_subcode, loop_id,
		iocb->u.isp24.port_name);

	/* res = 1 means ack at the end of thread
	 * res = 0 means ack async/later.
	 */
	switch (iocb->u.isp24.status_subcode) {
	case ELS_PLOGI:
		res = qlt_handle_login(vha, iocb);
		break;

	case ELS_PRLI:
		if (N2N_TOPO(ha)) {
			sess = qla2x00_find_fcport_by_wwpn(vha,
			    iocb->u.isp24.port_name, 1);

			if (vha->hw->flags.edif_enabled && sess &&
			    (!(sess->flags & FCF_FCSP_DEVICE) ||
			     !sess->edif.authok)) {
				ql_dbg(ql_dbg_disc, vha, 0xffff,
				       "%s %d %8phC Term PRLI due to unauthorize PRLI\n",
				       __func__, __LINE__, iocb->u.isp24.port_name);
				qlt_send_term_imm_notif(vha, iocb, 1);
				break;
			}

			if (sess && sess->plogi_link[QLT_PLOGI_LINK_SAME_WWN]) {
				ql_dbg(ql_dbg_disc, vha, 0xffff,
				    "%s %d %8phC Term PRLI due to PLOGI ACK not completed\n",
				    __func__, __LINE__,
				    iocb->u.isp24.port_name);
				qlt_send_term_imm_notif(vha, iocb, 1);
				break;
			}

			res = qlt_handle_login(vha, iocb);
			break;
		}

		if (IS_SW_RESV_ADDR(port_id)) {
			res = 1;
			break;
		}

		wd3_lo = le16_to_cpu(iocb->u.isp24.u.prli.wd3_lo);

		if (wwn) {
			spin_lock_irqsave(&tgt->ha->tgt.sess_lock, flags);
			sess = qlt_find_sess_invalidate_other(vha, wwn, port_id,
				loop_id, &conflict_sess);
			spin_unlock_irqrestore(&tgt->ha->tgt.sess_lock, flags);
		}

		if (conflict_sess) {
			switch (conflict_sess->disc_state) {
			case DSC_DELETED:
			case DSC_DELETE_PEND:
				break;
			default:
				ql_dbg(ql_dbg_tgt_mgt, vha, 0xf09b,
				    "PRLI with conflicting sess %p port %8phC\n",
				    conflict_sess, conflict_sess->port_name);
				conflict_sess->fw_login_state =
				    DSC_LS_PORT_UNAVAIL;
				qlt_send_term_imm_notif(vha, iocb, 1);
				res = 0;
				break;
			}
		}

		if (sess != NULL) {
			bool delete = false;
			int sec;

			if (vha->hw->flags.edif_enabled && sess &&
			    (!(sess->flags & FCF_FCSP_DEVICE) ||
			     !sess->edif.authok)) {
				ql_dbg(ql_dbg_disc, vha, 0xffff,
				       "%s %d %8phC Term PRLI due to unauthorize prli\n",
				       __func__, __LINE__, iocb->u.isp24.port_name);
				qlt_send_term_imm_notif(vha, iocb, 1);
				break;
			}

			spin_lock_irqsave(&tgt->ha->tgt.sess_lock, flags);
			switch (sess->fw_login_state) {
			case DSC_LS_PLOGI_PEND:
			case DSC_LS_PLOGI_COMP:
			case DSC_LS_PRLI_COMP:
				break;
			default:
				delete = true;
				break;
			}

			switch (sess->disc_state) {
			case DSC_UPD_FCPORT:
				spin_unlock_irqrestore(&tgt->ha->tgt.sess_lock,
				    flags);

				sec = jiffies_to_msecs(jiffies -
				    sess->jiffies_at_registration)/1000;
				if (sess->sec_since_registration < sec && sec &&
				    !(sec % 5)) {
					sess->sec_since_registration = sec;
					ql_dbg(ql_dbg_disc, sess->vha, 0xffff,
					    "%s %8phC : Slow Rport registration(%d Sec)\n",
					    __func__, sess->port_name, sec);
				}
				qlt_send_term_imm_notif(vha, iocb, 1);
				return 0;

			case DSC_LOGIN_PEND:
			case DSC_GPDB:
			case DSC_LOGIN_COMPLETE:
			case DSC_ADISC:
				delete = false;
				break;
			default:
				break;
			}

			if (delete) {
				spin_unlock_irqrestore(&tgt->ha->tgt.sess_lock,
				    flags);
				/*
				 * Impatient initiator sent PRLI before last
				 * PLOGI could finish. Will force him to re-try,
				 * while last one finishes.
				 */
				ql_log(ql_log_warn, sess->vha, 0xf095,
				    "sess %p PRLI received, before plogi ack.\n",
				    sess);
				qlt_send_term_imm_notif(vha, iocb, 1);
				res = 0;
				break;
			}

			/*
			 * This shouldn't happen under normal circumstances,
			 * since we have deleted the old session during PLOGI
			 */
			ql_dbg(ql_dbg_tgt_mgt, vha, 0xf096,
			    "PRLI (loop_id %#04x) for existing sess %p (loop_id %#04x)\n",
			    sess->loop_id, sess, iocb->u.isp24.nport_handle);

			sess->local = 0;
			sess->loop_id = loop_id;
			sess->d_id = port_id;
			sess->fw_login_state = DSC_LS_PRLI_PEND;

			if (wd3_lo & BIT_7)
				sess->conf_compl_supported = 1;

			if ((wd3_lo & BIT_4) == 0)
				sess->port_type = FCT_INITIATOR;
			else
				sess->port_type = FCT_TARGET;

			spin_unlock_irqrestore(&tgt->ha->tgt.sess_lock, flags);
		}
		res = 1; /* send notify ack */

		/* Make session global (not used in fabric mode) */
		if (ha->current_topology != ISP_CFG_F) {
			if (sess) {
				ql_dbg(ql_dbg_disc, vha, 0x20fa,
				    "%s %d %8phC post nack\n",
				    __func__, __LINE__, sess->port_name);
				qla24xx_post_nack_work(vha, sess, iocb,
					SRB_NACK_PRLI);
				res = 0;
			} else {
				set_bit(LOOP_RESYNC_NEEDED, &vha->dpc_flags);
				set_bit(LOCAL_LOOP_UPDATE, &vha->dpc_flags);
				qla2xxx_wake_dpc(vha);
			}
		} else {
			if (sess) {
				ql_dbg(ql_dbg_disc, vha, 0x20fb,
				    "%s %d %8phC post nack\n",
				    __func__, __LINE__, sess->port_name);
				qla24xx_post_nack_work(vha, sess, iocb,
					SRB_NACK_PRLI);
				res = 0;
			}
		}
		break;

	case ELS_TPRLO:
		if (le16_to_cpu(iocb->u.isp24.flags) &
			NOTIFY24XX_FLAGS_GLOBAL_TPRLO) {
			loop_id = 0xFFFF;
			qlt_reset(vha, iocb, QLA_TGT_NEXUS_LOSS);
			res = 1;
			break;
		}
		fallthrough;
	case ELS_LOGO:
	case ELS_PRLO:
		spin_lock_irqsave(&ha->tgt.sess_lock, flags);
		sess = qla2x00_find_fcport_by_loopid(vha, loop_id);
		spin_unlock_irqrestore(&ha->tgt.sess_lock, flags);

		if (sess) {
			sess->login_gen++;
			sess->fw_login_state = DSC_LS_LOGO_PEND;
			sess->logo_ack_needed = 1;
			memcpy(sess->iocb, iocb, IOCB_SIZE);
		}

		res = qlt_reset(vha, iocb, QLA_TGT_NEXUS_LOSS_SESS);

		ql_dbg(ql_dbg_disc, vha, 0x20fc,
		    "%s: logo %llx res %d sess %p ",
		    __func__, wwn, res, sess);
		if (res == 0) {
			/*
			 * cmd went upper layer, look for qlt_xmit_tm_rsp()
			 * for LOGO_ACK & sess delete
			 */
			BUG_ON(!sess);
			res = 0;
		} else {
			/* cmd did not go to upper layer. */
			if (sess) {
				qlt_schedule_sess_for_deletion(sess);
				res = 0;
			}
			/* else logo will be ack */
		}
		break;
	case ELS_PDISC:
	case ELS_ADISC:
	{
		struct qla_tgt *tgt = vha->vha_tgt.qla_tgt;

		if (tgt->link_reinit_iocb_pending) {
			qlt_send_notify_ack(ha->base_qpair,
			    &tgt->link_reinit_iocb, 0, 0, 0, 0, 0, 0);
			tgt->link_reinit_iocb_pending = 0;
		}

		sess = qla2x00_find_fcport_by_wwpn(vha,
		    iocb->u.isp24.port_name, 1);
		if (sess) {
			ql_dbg(ql_dbg_disc, vha, 0x20fd,
				"sess %p lid %d|%d DS %d LS %d\n",
				sess, sess->loop_id, loop_id,
				sess->disc_state, sess->fw_login_state);
		}

		res = 1; /* send notify ack */
		break;
	}

	case ELS_FLOGI:	/* should never happen */
	default:
		ql_dbg(ql_dbg_tgt_mgt, vha, 0xf061,
		    "qla_target(%d): Unsupported ELS command %x "
		    "received\n", vha->vp_idx, iocb->u.isp24.status_subcode);
		res = qlt_reset(vha, iocb, QLA_TGT_NEXUS_LOSS_SESS);
		break;
	}

	ql_dbg(ql_dbg_disc, vha, 0xf026,
	    "qla_target(%d): Exit ELS opcode: 0x%02x res %d\n",
	    vha->vp_idx, iocb->u.isp24.status_subcode, res);

	return res;
}

/*
 * ha->hardware_lock supposed to be held on entry.
 * Might drop it, then reacquire.
 */
static void qlt_handle_imm_notify(struct scsi_qla_host *vha,
	struct imm_ntfy_from_isp *iocb)
{
	struct qla_hw_data *ha = vha->hw;
	uint32_t add_flags = 0;
	int send_notify_ack = 1;
	uint16_t status;

	lockdep_assert_held(&ha->hardware_lock);

	status = le16_to_cpu(iocb->u.isp2x.status);
	switch (status) {
	case IMM_NTFY_LIP_RESET:
	{
		ql_dbg(ql_dbg_tgt_mgt, vha, 0xf032,
		    "qla_target(%d): LIP reset (loop %#x), subcode %x\n",
		    vha->vp_idx, le16_to_cpu(iocb->u.isp24.nport_handle),
		    iocb->u.isp24.status_subcode);

		if (qlt_reset(vha, iocb, QLA_TGT_ABORT_ALL) == 0)
			send_notify_ack = 0;
		break;
	}

	case IMM_NTFY_LIP_LINK_REINIT:
	{
		struct qla_tgt *tgt = vha->vha_tgt.qla_tgt;

		ql_dbg(ql_dbg_tgt_mgt, vha, 0xf033,
		    "qla_target(%d): LINK REINIT (loop %#x, "
		    "subcode %x)\n", vha->vp_idx,
		    le16_to_cpu(iocb->u.isp24.nport_handle),
		    iocb->u.isp24.status_subcode);
		if (tgt->link_reinit_iocb_pending) {
			qlt_send_notify_ack(ha->base_qpair,
			    &tgt->link_reinit_iocb, 0, 0, 0, 0, 0, 0);
		}
		memcpy(&tgt->link_reinit_iocb, iocb, sizeof(*iocb));
		tgt->link_reinit_iocb_pending = 1;
		/*
		 * QLogic requires to wait after LINK REINIT for possible
		 * PDISC or ADISC ELS commands
		 */
		send_notify_ack = 0;
		break;
	}

	case IMM_NTFY_PORT_LOGOUT:
		ql_dbg(ql_dbg_tgt_mgt, vha, 0xf034,
		    "qla_target(%d): Port logout (loop "
		    "%#x, subcode %x)\n", vha->vp_idx,
		    le16_to_cpu(iocb->u.isp24.nport_handle),
		    iocb->u.isp24.status_subcode);

		if (qlt_reset(vha, iocb, QLA_TGT_NEXUS_LOSS_SESS) == 0)
			send_notify_ack = 0;
		/* The sessions will be cleared in the callback, if needed */
		break;

	case IMM_NTFY_GLBL_TPRLO:
		ql_dbg(ql_dbg_tgt_mgt, vha, 0xf035,
		    "qla_target(%d): Global TPRLO (%x)\n", vha->vp_idx, status);
		if (qlt_reset(vha, iocb, QLA_TGT_NEXUS_LOSS) == 0)
			send_notify_ack = 0;
		/* The sessions will be cleared in the callback, if needed */
		break;

	case IMM_NTFY_PORT_CONFIG:
		ql_dbg(ql_dbg_tgt_mgt, vha, 0xf036,
		    "qla_target(%d): Port config changed (%x)\n", vha->vp_idx,
		    status);
		if (qlt_reset(vha, iocb, QLA_TGT_ABORT_ALL) == 0)
			send_notify_ack = 0;
		/* The sessions will be cleared in the callback, if needed */
		break;

	case IMM_NTFY_GLBL_LOGO:
		ql_dbg(ql_dbg_tgt_mgt, vha, 0xf06a,
		    "qla_target(%d): Link failure detected\n",
		    vha->vp_idx);
		/* I_T nexus loss */
		if (qlt_reset(vha, iocb, QLA_TGT_NEXUS_LOSS) == 0)
			send_notify_ack = 0;
		break;

	case IMM_NTFY_IOCB_OVERFLOW:
		ql_dbg(ql_dbg_tgt_mgt, vha, 0xf06b,
		    "qla_target(%d): Cannot provide requested "
		    "capability (IOCB overflowed the immediate notify "
		    "resource count)\n", vha->vp_idx);
		break;

	case IMM_NTFY_ABORT_TASK:
		ql_dbg(ql_dbg_tgt_mgt, vha, 0xf037,
		    "qla_target(%d): Abort Task (S %08x I %#x -> "
		    "L %#x)\n", vha->vp_idx,
		    le16_to_cpu(iocb->u.isp2x.seq_id),
		    GET_TARGET_ID(ha, (struct atio_from_isp *)iocb),
		    le16_to_cpu(iocb->u.isp2x.lun));
		if (qlt_abort_task(vha, iocb) == 0)
			send_notify_ack = 0;
		break;

	case IMM_NTFY_RESOURCE:
		ql_dbg(ql_dbg_tgt_mgt, vha, 0xf06c,
		    "qla_target(%d): Out of resources, host %ld\n",
		    vha->vp_idx, vha->host_no);
		break;

	case IMM_NTFY_MSG_RX:
		ql_dbg(ql_dbg_tgt_mgt, vha, 0xf038,
		    "qla_target(%d): Immediate notify task %x\n",
		    vha->vp_idx, iocb->u.isp2x.task_flags);
		break;

	case IMM_NTFY_ELS:
		if (qlt_24xx_handle_els(vha, iocb) == 0)
			send_notify_ack = 0;
		break;
	default:
		ql_dbg(ql_dbg_tgt_mgt, vha, 0xf06d,
		    "qla_target(%d): Received unknown immediate "
		    "notify status %x\n", vha->vp_idx, status);
		break;
	}

	if (send_notify_ack)
		qlt_send_notify_ack(ha->base_qpair, iocb, add_flags, 0, 0, 0,
		    0, 0);
}

/*
 * ha->hardware_lock supposed to be held on entry. Might drop it, then reaquire
 * This function sends busy to ISP 2xxx or 24xx.
 */
static int __qlt_send_busy(struct qla_qpair *qpair,
	struct atio_from_isp *atio, uint16_t status)
{
	struct scsi_qla_host *vha = qpair->vha;
	struct ctio7_to_24xx *ctio24;
	struct qla_hw_data *ha = vha->hw;
	request_t *pkt;
	struct fc_port *sess = NULL;
	unsigned long flags;
	u16 temp;
	port_id_t id;

	id = be_to_port_id(atio->u.isp24.fcp_hdr.s_id);

	spin_lock_irqsave(&ha->tgt.sess_lock, flags);
	sess = qla2x00_find_fcport_by_nportid(vha, &id, 1);
	spin_unlock_irqrestore(&ha->tgt.sess_lock, flags);
	if (!sess) {
		qlt_send_term_exchange(qpair, NULL, atio, 1, 0);
		return 0;
	}
	/* Sending marker isn't necessary, since we called from ISR */

	pkt = (request_t *)__qla2x00_alloc_iocbs(qpair, NULL);
	if (!pkt) {
		ql_dbg(ql_dbg_io, vha, 0x3063,
		    "qla_target(%d): %s failed: unable to allocate "
		    "request packet", vha->vp_idx, __func__);
		return -ENOMEM;
	}

	qpair->tgt_counters.num_q_full_sent++;
	pkt->entry_count = 1;
	pkt->handle = QLA_TGT_SKIP_HANDLE | CTIO_COMPLETION_HANDLE_MARK;

	ctio24 = (struct ctio7_to_24xx *)pkt;
	ctio24->entry_type = CTIO_TYPE7;
	ctio24->nport_handle = cpu_to_le16(sess->loop_id);
	ctio24->timeout = cpu_to_le16(QLA_TGT_TIMEOUT);
	ctio24->vp_index = vha->vp_idx;
	ctio24->initiator_id = be_id_to_le(atio->u.isp24.fcp_hdr.s_id);
	ctio24->exchange_addr = atio->u.isp24.exchange_addr;
	temp = (atio->u.isp24.attr << 9) |
		CTIO7_FLAGS_STATUS_MODE_1 | CTIO7_FLAGS_SEND_STATUS |
		CTIO7_FLAGS_DONT_RET_CTIO;
	ctio24->u.status1.flags = cpu_to_le16(temp);
	/*
	 * CTIO from fw w/o se_cmd doesn't provide enough info to retry it,
	 * if the explicit conformation is used.
	 */
	ctio24->u.status1.ox_id =
		cpu_to_le16(be16_to_cpu(atio->u.isp24.fcp_hdr.ox_id));
	ctio24->u.status1.scsi_status = cpu_to_le16(status);

	ctio24->u.status1.residual = cpu_to_le32(get_datalen_for_atio(atio));

	if (ctio24->u.status1.residual != 0)
		ctio24->u.status1.scsi_status |= cpu_to_le16(SS_RESIDUAL_UNDER);

	/* Memory Barrier */
	wmb();
	if (qpair->reqq_start_iocbs)
		qpair->reqq_start_iocbs(qpair);
	else
		qla2x00_start_iocbs(vha, qpair->req);
	return 0;
}

/*
 * This routine is used to allocate a command for either a QFull condition
 * (ie reply SAM_STAT_BUSY) or to terminate an exchange that did not go
 * out previously.
 */
static void
qlt_alloc_qfull_cmd(struct scsi_qla_host *vha,
	struct atio_from_isp *atio, uint16_t status, int qfull)
{
	struct qla_tgt *tgt = vha->vha_tgt.qla_tgt;
	struct qla_hw_data *ha = vha->hw;
	struct fc_port *sess;
	struct qla_tgt_cmd *cmd;
	unsigned long flags;

	if (unlikely(tgt->tgt_stop)) {
		ql_dbg(ql_dbg_io, vha, 0x300a,
			"New command while device %p is shutting down\n", tgt);
		return;
	}

	if ((vha->hw->tgt.num_qfull_cmds_alloc + 1) > MAX_QFULL_CMDS_ALLOC) {
		vha->hw->tgt.num_qfull_cmds_dropped++;
		if (vha->hw->tgt.num_qfull_cmds_dropped >
			vha->qla_stats.stat_max_qfull_cmds_dropped)
			vha->qla_stats.stat_max_qfull_cmds_dropped =
				vha->hw->tgt.num_qfull_cmds_dropped;

		ql_dbg(ql_dbg_io, vha, 0x3068,
			"qla_target(%d): %s: QFull CMD dropped[%d]\n",
			vha->vp_idx, __func__,
			vha->hw->tgt.num_qfull_cmds_dropped);

		qlt_chk_exch_leak_thresh_hold(vha);
		return;
	}

	sess = ha->tgt.tgt_ops->find_sess_by_s_id
		(vha, atio->u.isp24.fcp_hdr.s_id);
	if (!sess)
		return;

	cmd = ha->tgt.tgt_ops->get_cmd(sess);
	if (!cmd) {
		ql_dbg(ql_dbg_io, vha, 0x3009,
			"qla_target(%d): %s: Allocation of cmd failed\n",
			vha->vp_idx, __func__);

		vha->hw->tgt.num_qfull_cmds_dropped++;
		if (vha->hw->tgt.num_qfull_cmds_dropped >
			vha->qla_stats.stat_max_qfull_cmds_dropped)
			vha->qla_stats.stat_max_qfull_cmds_dropped =
				vha->hw->tgt.num_qfull_cmds_dropped;

		qlt_chk_exch_leak_thresh_hold(vha);
		return;
	}

	qlt_incr_num_pend_cmds(vha);
	INIT_LIST_HEAD(&cmd->cmd_list);
	memcpy(&cmd->atio, atio, sizeof(*atio));

	cmd->tgt = vha->vha_tgt.qla_tgt;
	cmd->vha = vha;
	cmd->reset_count = ha->base_qpair->chip_reset;
	cmd->q_full = 1;
	cmd->qpair = ha->base_qpair;

	if (qfull) {
		cmd->q_full = 1;
		/* NOTE: borrowing the state field to carry the status */
		cmd->state = status;
	} else
		cmd->term_exchg = 1;

	spin_lock_irqsave(&vha->hw->tgt.q_full_lock, flags);
	list_add_tail(&cmd->cmd_list, &vha->hw->tgt.q_full_list);

	vha->hw->tgt.num_qfull_cmds_alloc++;
	if (vha->hw->tgt.num_qfull_cmds_alloc >
		vha->qla_stats.stat_max_qfull_cmds_alloc)
		vha->qla_stats.stat_max_qfull_cmds_alloc =
			vha->hw->tgt.num_qfull_cmds_alloc;
	spin_unlock_irqrestore(&vha->hw->tgt.q_full_lock, flags);
}

int
qlt_free_qfull_cmds(struct qla_qpair *qpair)
{
	struct scsi_qla_host *vha = qpair->vha;
	struct qla_hw_data *ha = vha->hw;
	unsigned long flags;
	struct qla_tgt_cmd *cmd, *tcmd;
	struct list_head free_list, q_full_list;
	int rc = 0;

	if (list_empty(&ha->tgt.q_full_list))
		return 0;

	INIT_LIST_HEAD(&free_list);
	INIT_LIST_HEAD(&q_full_list);

	spin_lock_irqsave(&vha->hw->tgt.q_full_lock, flags);
	if (list_empty(&ha->tgt.q_full_list)) {
		spin_unlock_irqrestore(&vha->hw->tgt.q_full_lock, flags);
		return 0;
	}

	list_splice_init(&vha->hw->tgt.q_full_list, &q_full_list);
	spin_unlock_irqrestore(&vha->hw->tgt.q_full_lock, flags);

	spin_lock_irqsave(qpair->qp_lock_ptr, flags);
	list_for_each_entry_safe(cmd, tcmd, &q_full_list, cmd_list) {
		if (cmd->q_full)
			/* cmd->state is a borrowed field to hold status */
			rc = __qlt_send_busy(qpair, &cmd->atio, cmd->state);
		else if (cmd->term_exchg)
			rc = __qlt_send_term_exchange(qpair, NULL, &cmd->atio);

		if (rc == -ENOMEM)
			break;

		if (cmd->q_full)
			ql_dbg(ql_dbg_io, vha, 0x3006,
			    "%s: busy sent for ox_id[%04x]\n", __func__,
			    be16_to_cpu(cmd->atio.u.isp24.fcp_hdr.ox_id));
		else if (cmd->term_exchg)
			ql_dbg(ql_dbg_io, vha, 0x3007,
			    "%s: Term exchg sent for ox_id[%04x]\n", __func__,
			    be16_to_cpu(cmd->atio.u.isp24.fcp_hdr.ox_id));
		else
			ql_dbg(ql_dbg_io, vha, 0x3008,
			    "%s: Unexpected cmd in QFull list %p\n", __func__,
			    cmd);

		list_move_tail(&cmd->cmd_list, &free_list);

		/* piggy back on hardware_lock for protection */
		vha->hw->tgt.num_qfull_cmds_alloc--;
	}
	spin_unlock_irqrestore(qpair->qp_lock_ptr, flags);

	cmd = NULL;

	list_for_each_entry_safe(cmd, tcmd, &free_list, cmd_list) {
		list_del(&cmd->cmd_list);
		/* This cmd was never sent to TCM.  There is no need
		 * to schedule free or call free_cmd
		 */
		qlt_free_cmd(cmd);
	}

	if (!list_empty(&q_full_list)) {
		spin_lock_irqsave(&vha->hw->tgt.q_full_lock, flags);
		list_splice(&q_full_list, &vha->hw->tgt.q_full_list);
		spin_unlock_irqrestore(&vha->hw->tgt.q_full_lock, flags);
	}

	return rc;
}

static void
qlt_send_busy(struct qla_qpair *qpair, struct atio_from_isp *atio,
    uint16_t status)
{
	int rc = 0;
	struct scsi_qla_host *vha = qpair->vha;

	rc = __qlt_send_busy(qpair, atio, status);
	if (rc == -ENOMEM)
		qlt_alloc_qfull_cmd(vha, atio, status, 1);
}

static int
qlt_chk_qfull_thresh_hold(struct scsi_qla_host *vha, struct qla_qpair *qpair,
	struct atio_from_isp *atio, uint8_t ha_locked)
{
	struct qla_hw_data *ha = vha->hw;
	unsigned long flags;

	if (ha->tgt.num_pend_cmds < Q_FULL_THRESH_HOLD(ha))
		return 0;

	if (!ha_locked)
		spin_lock_irqsave(&ha->hardware_lock, flags);
	qlt_send_busy(qpair, atio, qla_sam_status);
	if (!ha_locked)
		spin_unlock_irqrestore(&ha->hardware_lock, flags);

	return 1;
}

/* ha->hardware_lock supposed to be held on entry */
/* called via callback from qla2xxx */
static void qlt_24xx_atio_pkt(struct scsi_qla_host *vha,
	struct atio_from_isp *atio, uint8_t ha_locked)
{
	struct qla_hw_data *ha = vha->hw;
	struct qla_tgt *tgt = vha->vha_tgt.qla_tgt;
	int rc;
	unsigned long flags = 0;

	if (unlikely(tgt == NULL)) {
		ql_dbg(ql_dbg_tgt, vha, 0x3064,
		    "ATIO pkt, but no tgt (ha %p)", ha);
		return;
	}
	/*
	 * In tgt_stop mode we also should allow all requests to pass.
	 * Otherwise, some commands can stuck.
	 */

	tgt->atio_irq_cmd_count++;

	switch (atio->u.raw.entry_type) {
	case ATIO_TYPE7:
		if (unlikely(atio->u.isp24.exchange_addr ==
			     cpu_to_le32(ATIO_EXCHANGE_ADDRESS_UNKNOWN))) {
			ql_dbg(ql_dbg_io, vha, 0x3065,
			    "qla_target(%d): ATIO_TYPE7 "
			    "received with UNKNOWN exchange address, "
			    "sending QUEUE_FULL\n", vha->vp_idx);
			if (!ha_locked)
				spin_lock_irqsave(&ha->hardware_lock, flags);
			qlt_send_busy(ha->base_qpair, atio, qla_sam_status);
			if (!ha_locked)
				spin_unlock_irqrestore(&ha->hardware_lock,
				    flags);
			break;
		}

		if (likely(atio->u.isp24.fcp_cmnd.task_mgmt_flags == 0)) {
			rc = qlt_chk_qfull_thresh_hold(vha, ha->base_qpair,
			    atio, ha_locked);
			if (rc != 0) {
				tgt->atio_irq_cmd_count--;
				return;
			}
			rc = qlt_handle_cmd_for_atio(vha, atio);
		} else {
			rc = qlt_handle_task_mgmt(vha, atio);
		}
		if (unlikely(rc != 0)) {
			if (!ha_locked)
				spin_lock_irqsave(&ha->hardware_lock, flags);
			switch (rc) {
			case -ENODEV:
				ql_dbg(ql_dbg_tgt, vha, 0xe05f,
				    "qla_target: Unable to send command to target\n");
				break;
			case -EBADF:
				ql_dbg(ql_dbg_tgt, vha, 0xe05f,
				    "qla_target: Unable to send command to target, sending TERM EXCHANGE for rsp\n");
				qlt_send_term_exchange(ha->base_qpair, NULL,
				    atio, 1, 0);
				break;
			case -EBUSY:
				ql_dbg(ql_dbg_tgt, vha, 0xe060,
				    "qla_target(%d): Unable to send command to target, sending BUSY status\n",
				    vha->vp_idx);
				qlt_send_busy(ha->base_qpair, atio,
				    tc_sam_status);
				break;
			default:
				ql_dbg(ql_dbg_tgt, vha, 0xe060,
				    "qla_target(%d): Unable to send command to target, sending BUSY status\n",
				    vha->vp_idx);
				qlt_send_busy(ha->base_qpair, atio,
				    qla_sam_status);
				break;
			}
			if (!ha_locked)
				spin_unlock_irqrestore(&ha->hardware_lock,
				    flags);
		}
		break;

	case IMMED_NOTIFY_TYPE:
	{
		if (unlikely(atio->u.isp2x.entry_status != 0)) {
			ql_dbg(ql_dbg_tgt, vha, 0xe05b,
			    "qla_target(%d): Received ATIO packet %x "
			    "with error status %x\n", vha->vp_idx,
			    atio->u.raw.entry_type,
			    atio->u.isp2x.entry_status);
			break;
		}
		ql_dbg(ql_dbg_tgt, vha, 0xe02e, "%s", "IMMED_NOTIFY ATIO");

		if (!ha_locked)
			spin_lock_irqsave(&ha->hardware_lock, flags);
		qlt_handle_imm_notify(vha, (struct imm_ntfy_from_isp *)atio);
		if (!ha_locked)
			spin_unlock_irqrestore(&ha->hardware_lock, flags);
		break;
	}

	default:
		ql_dbg(ql_dbg_tgt, vha, 0xe05c,
		    "qla_target(%d): Received unknown ATIO atio "
		    "type %x\n", vha->vp_idx, atio->u.raw.entry_type);
		break;
	}

	tgt->atio_irq_cmd_count--;
}

/*
 * qpair lock is assume to be held
 * rc = 0 : send terminate & abts respond
 * rc != 0: do not send term & abts respond
 */
static int qlt_chk_unresolv_exchg(struct scsi_qla_host *vha,
    struct qla_qpair *qpair, struct abts_resp_from_24xx_fw *entry)
{
	struct qla_hw_data *ha = vha->hw;
	int rc = 0;

	/*
	 * Detect unresolved exchange. If the same ABTS is unable
	 * to terminate an existing command and the same ABTS loops
	 * between FW & Driver, then force FW dump. Under 1 jiff,
	 * we should see multiple loops.
	 */
	if (qpair->retry_term_exchg_addr == entry->exchange_addr_to_abort &&
	    qpair->retry_term_jiff == jiffies) {
		/* found existing exchange */
		qpair->retry_term_cnt++;
		if (qpair->retry_term_cnt >= 5) {
			rc = -EIO;
			qpair->retry_term_cnt = 0;
			ql_log(ql_log_warn, vha, 0xffff,
			    "Unable to send ABTS Respond. Dumping firmware.\n");
			ql_dump_buffer(ql_dbg_tgt_mgt + ql_dbg_buffer,
			    vha, 0xffff, (uint8_t *)entry, sizeof(*entry));

			if (qpair == ha->base_qpair)
				ha->isp_ops->fw_dump(vha);
			else
				qla2xxx_dump_fw(vha);

			set_bit(ISP_ABORT_NEEDED, &vha->dpc_flags);
			qla2xxx_wake_dpc(vha);
		}
	} else if (qpair->retry_term_jiff != jiffies) {
		qpair->retry_term_exchg_addr = entry->exchange_addr_to_abort;
		qpair->retry_term_cnt = 0;
		qpair->retry_term_jiff = jiffies;
	}

	return rc;
}


static void qlt_handle_abts_completion(struct scsi_qla_host *vha,
	struct rsp_que *rsp, response_t *pkt)
{
	struct abts_resp_from_24xx_fw *entry =
		(struct abts_resp_from_24xx_fw *)pkt;
	u32 h = pkt->handle & ~QLA_TGT_HANDLE_MASK;
	struct qla_tgt_mgmt_cmd *mcmd;
	struct qla_hw_data *ha = vha->hw;

	mcmd = qlt_ctio_to_cmd(vha, rsp, pkt->handle, pkt);
	if (mcmd == NULL && h != QLA_TGT_SKIP_HANDLE) {
		ql_dbg(ql_dbg_async, vha, 0xe064,
		    "qla_target(%d): ABTS Comp without mcmd\n",
		    vha->vp_idx);
		return;
	}

	if (mcmd)
		vha  = mcmd->vha;
	vha->vha_tgt.qla_tgt->abts_resp_expected--;

	ql_dbg(ql_dbg_tgt, vha, 0xe038,
	    "ABTS_RESP_24XX: compl_status %x\n",
	    entry->compl_status);

	if (le16_to_cpu(entry->compl_status) != ABTS_RESP_COMPL_SUCCESS) {
		if (le32_to_cpu(entry->error_subcode1) == 0x1E &&
		    le32_to_cpu(entry->error_subcode2) == 0) {
			if (qlt_chk_unresolv_exchg(vha, rsp->qpair, entry)) {
				ha->tgt.tgt_ops->free_mcmd(mcmd);
				return;
			}
			qlt_24xx_retry_term_exchange(vha, rsp->qpair,
			    pkt, mcmd);
		} else {
			ql_dbg(ql_dbg_tgt, vha, 0xe063,
			    "qla_target(%d): ABTS_RESP_24XX failed %x (subcode %x:%x)",
			    vha->vp_idx, entry->compl_status,
			    entry->error_subcode1,
			    entry->error_subcode2);
			ha->tgt.tgt_ops->free_mcmd(mcmd);
		}
	} else if (mcmd) {
		ha->tgt.tgt_ops->free_mcmd(mcmd);
	}
}

/* ha->hardware_lock supposed to be held on entry */
/* called via callback from qla2xxx */
static void qlt_response_pkt(struct scsi_qla_host *vha,
	struct rsp_que *rsp, response_t *pkt)
{
	struct qla_tgt *tgt = vha->vha_tgt.qla_tgt;

	if (unlikely(tgt == NULL)) {
		ql_dbg(ql_dbg_tgt, vha, 0xe05d,
		    "qla_target(%d): Response pkt %x received, but no tgt (ha %p)\n",
		    vha->vp_idx, pkt->entry_type, vha->hw);
		return;
	}

	/*
	 * In tgt_stop mode we also should allow all requests to pass.
	 * Otherwise, some commands can stuck.
	 */

	switch (pkt->entry_type) {
	case CTIO_CRC2:
	case CTIO_TYPE7:
	{
		struct ctio7_from_24xx *entry = (struct ctio7_from_24xx *)pkt;

		qlt_do_ctio_completion(vha, rsp, entry->handle,
		    le16_to_cpu(entry->status)|(pkt->entry_status << 16),
		    entry);
		break;
	}

	case ACCEPT_TGT_IO_TYPE:
	{
		struct atio_from_isp *atio = (struct atio_from_isp *)pkt;
		int rc;

		if (atio->u.isp2x.status !=
		    cpu_to_le16(ATIO_CDB_VALID)) {
			ql_dbg(ql_dbg_tgt, vha, 0xe05e,
			    "qla_target(%d): ATIO with error "
			    "status %x received\n", vha->vp_idx,
			    le16_to_cpu(atio->u.isp2x.status));
			break;
		}

		rc = qlt_chk_qfull_thresh_hold(vha, rsp->qpair, atio, 1);
		if (rc != 0)
			return;

		rc = qlt_handle_cmd_for_atio(vha, atio);
		if (unlikely(rc != 0)) {
			switch (rc) {
			case -ENODEV:
				ql_dbg(ql_dbg_tgt, vha, 0xe05f,
				    "qla_target: Unable to send command to target\n");
				break;
			case -EBADF:
				ql_dbg(ql_dbg_tgt, vha, 0xe05f,
				    "qla_target: Unable to send command to target, sending TERM EXCHANGE for rsp\n");
				qlt_send_term_exchange(rsp->qpair, NULL,
				    atio, 1, 0);
				break;
			case -EBUSY:
				ql_dbg(ql_dbg_tgt, vha, 0xe060,
				    "qla_target(%d): Unable to send command to target, sending BUSY status\n",
				    vha->vp_idx);
				qlt_send_busy(rsp->qpair, atio,
				    tc_sam_status);
				break;
			default:
				ql_dbg(ql_dbg_tgt, vha, 0xe060,
				    "qla_target(%d): Unable to send command to target, sending BUSY status\n",
				    vha->vp_idx);
				qlt_send_busy(rsp->qpair, atio,
				    qla_sam_status);
				break;
			}
		}
	}
	break;

	case CONTINUE_TGT_IO_TYPE:
	{
		struct ctio_to_2xxx *entry = (struct ctio_to_2xxx *)pkt;

		qlt_do_ctio_completion(vha, rsp, entry->handle,
		    le16_to_cpu(entry->status)|(pkt->entry_status << 16),
		    entry);
		break;
	}

	case CTIO_A64_TYPE:
	{
		struct ctio_to_2xxx *entry = (struct ctio_to_2xxx *)pkt;

		qlt_do_ctio_completion(vha, rsp, entry->handle,
		    le16_to_cpu(entry->status)|(pkt->entry_status << 16),
		    entry);
		break;
	}

	case IMMED_NOTIFY_TYPE:
		ql_dbg(ql_dbg_tgt, vha, 0xe035, "%s", "IMMED_NOTIFY\n");
		qlt_handle_imm_notify(vha, (struct imm_ntfy_from_isp *)pkt);
		break;

	case NOTIFY_ACK_TYPE:
		if (tgt->notify_ack_expected > 0) {
			struct nack_to_isp *entry = (struct nack_to_isp *)pkt;

			ql_dbg(ql_dbg_tgt, vha, 0xe036,
			    "NOTIFY_ACK seq %08x status %x\n",
			    le16_to_cpu(entry->u.isp2x.seq_id),
			    le16_to_cpu(entry->u.isp2x.status));
			tgt->notify_ack_expected--;
			if (entry->u.isp2x.status !=
			    cpu_to_le16(NOTIFY_ACK_SUCCESS)) {
				ql_dbg(ql_dbg_tgt, vha, 0xe061,
				    "qla_target(%d): NOTIFY_ACK "
				    "failed %x\n", vha->vp_idx,
				    le16_to_cpu(entry->u.isp2x.status));
			}
		} else {
			ql_dbg(ql_dbg_tgt, vha, 0xe062,
			    "qla_target(%d): Unexpected NOTIFY_ACK received\n",
			    vha->vp_idx);
		}
		break;

	case ABTS_RECV_24XX:
		ql_dbg(ql_dbg_tgt, vha, 0xe037,
		    "ABTS_RECV_24XX: instance %d\n", vha->vp_idx);
		qlt_24xx_handle_abts(vha, (struct abts_recv_from_24xx *)pkt);
		break;

	case ABTS_RESP_24XX:
		if (tgt->abts_resp_expected > 0) {
			qlt_handle_abts_completion(vha, rsp, pkt);
		} else {
			ql_dbg(ql_dbg_tgt, vha, 0xe064,
			    "qla_target(%d): Unexpected ABTS_RESP_24XX "
			    "received\n", vha->vp_idx);
		}
		break;

	default:
		ql_dbg(ql_dbg_tgt, vha, 0xe065,
		    "qla_target(%d): Received unknown response pkt "
		    "type %x\n", vha->vp_idx, pkt->entry_type);
		break;
	}

}

/*
 * ha->hardware_lock supposed to be held on entry. Might drop it, then reaquire
 */
void qlt_async_event(uint16_t code, struct scsi_qla_host *vha,
	uint16_t *mailbox)
{
	struct qla_hw_data *ha = vha->hw;
	struct qla_tgt *tgt = vha->vha_tgt.qla_tgt;
	int login_code;

	if (!tgt || tgt->tgt_stop || tgt->tgt_stopped)
		return;

	if (((code == MBA_POINT_TO_POINT) || (code == MBA_CHG_IN_CONNECTION)) &&
	    IS_QLA2100(ha))
		return;
	/*
	 * In tgt_stop mode we also should allow all requests to pass.
	 * Otherwise, some commands can stuck.
	 */


	switch (code) {
	case MBA_RESET:			/* Reset */
	case MBA_SYSTEM_ERR:		/* System Error */
	case MBA_REQ_TRANSFER_ERR:	/* Request Transfer Error */
	case MBA_RSP_TRANSFER_ERR:	/* Response Transfer Error */
		ql_dbg(ql_dbg_tgt_mgt, vha, 0xf03a,
		    "qla_target(%d): System error async event %#x "
		    "occurred", vha->vp_idx, code);
		break;
	case MBA_WAKEUP_THRES:		/* Request Queue Wake-up. */
		set_bit(ISP_ABORT_NEEDED, &vha->dpc_flags);
		break;

	case MBA_LOOP_UP:
	{
		ql_dbg(ql_dbg_tgt_mgt, vha, 0xf03b,
		    "qla_target(%d): Async LOOP_UP occurred "
		    "(m[0]=%x, m[1]=%x, m[2]=%x, m[3]=%x)", vha->vp_idx,
		    mailbox[0], mailbox[1], mailbox[2], mailbox[3]);
		if (tgt->link_reinit_iocb_pending) {
			qlt_send_notify_ack(ha->base_qpair,
			    &tgt->link_reinit_iocb,
			    0, 0, 0, 0, 0, 0);
			tgt->link_reinit_iocb_pending = 0;
		}
		break;
	}

	case MBA_LIP_OCCURRED:
	case MBA_LOOP_DOWN:
	case MBA_LIP_RESET:
	case MBA_RSCN_UPDATE:
		ql_dbg(ql_dbg_tgt_mgt, vha, 0xf03c,
		    "qla_target(%d): Async event %#x occurred "
		    "(m[0]=%x, m[1]=%x, m[2]=%x, m[3]=%x)", vha->vp_idx, code,
		    mailbox[0], mailbox[1], mailbox[2], mailbox[3]);
		break;

	case MBA_REJECTED_FCP_CMD:
		ql_dbg(ql_dbg_tgt_mgt, vha, 0xf017,
		    "qla_target(%d): Async event LS_REJECT occurred (m[0]=%x, m[1]=%x, m[2]=%x, m[3]=%x)",
		    vha->vp_idx,
		    mailbox[0], mailbox[1], mailbox[2], mailbox[3]);

		if (mailbox[3] == 1) {
			/* exchange starvation. */
			vha->hw->exch_starvation++;
			if (vha->hw->exch_starvation > 5) {
				ql_log(ql_log_warn, vha, 0xd03a,
				    "Exchange starvation-. Resetting RISC\n");

				vha->hw->exch_starvation = 0;
				if (IS_P3P_TYPE(vha->hw))
					set_bit(FCOE_CTX_RESET_NEEDED,
					    &vha->dpc_flags);
				else
					set_bit(ISP_ABORT_NEEDED,
					    &vha->dpc_flags);
				qla2xxx_wake_dpc(vha);
			}
		}
		break;

	case MBA_PORT_UPDATE:
		ql_dbg(ql_dbg_tgt_mgt, vha, 0xf03d,
		    "qla_target(%d): Port update async event %#x "
		    "occurred: updating the ports database (m[0]=%x, m[1]=%x, "
		    "m[2]=%x, m[3]=%x)", vha->vp_idx, code,
		    mailbox[0], mailbox[1], mailbox[2], mailbox[3]);

		login_code = mailbox[2];
		if (login_code == 0x4) {
			ql_dbg(ql_dbg_tgt_mgt, vha, 0xf03e,
			    "Async MB 2: Got PLOGI Complete\n");
			vha->hw->exch_starvation = 0;
		} else if (login_code == 0x7)
			ql_dbg(ql_dbg_tgt_mgt, vha, 0xf03f,
			    "Async MB 2: Port Logged Out\n");
		break;
	default:
		break;
	}

}

static fc_port_t *qlt_get_port_database(struct scsi_qla_host *vha,
	uint16_t loop_id)
{
	fc_port_t *fcport, *tfcp, *del;
	int rc;
	unsigned long flags;
	u8 newfcport = 0;

	fcport = qla2x00_alloc_fcport(vha, GFP_KERNEL);
	if (!fcport) {
		ql_dbg(ql_dbg_tgt_mgt, vha, 0xf06f,
		    "qla_target(%d): Allocation of tmp FC port failed",
		    vha->vp_idx);
		return NULL;
	}

	fcport->loop_id = loop_id;

	rc = qla24xx_gpdb_wait(vha, fcport, 0);
	if (rc != QLA_SUCCESS) {
		ql_dbg(ql_dbg_tgt_mgt, vha, 0xf070,
		    "qla_target(%d): Failed to retrieve fcport "
		    "information -- get_port_database() returned %x "
		    "(loop_id=0x%04x)", vha->vp_idx, rc, loop_id);
		kfree(fcport);
		return NULL;
	}

	del = NULL;
	spin_lock_irqsave(&vha->hw->tgt.sess_lock, flags);
	tfcp = qla2x00_find_fcport_by_wwpn(vha, fcport->port_name, 1);

	if (tfcp) {
		tfcp->d_id = fcport->d_id;
		tfcp->port_type = fcport->port_type;
		tfcp->supported_classes = fcport->supported_classes;
		tfcp->flags |= fcport->flags;
		tfcp->scan_state = QLA_FCPORT_FOUND;

		del = fcport;
		fcport = tfcp;
	} else {
		if (vha->hw->current_topology == ISP_CFG_F)
			fcport->flags |= FCF_FABRIC_DEVICE;

		list_add_tail(&fcport->list, &vha->vp_fcports);
		if (!IS_SW_RESV_ADDR(fcport->d_id))
		   vha->fcport_count++;
		fcport->login_gen++;
		qla2x00_set_fcport_disc_state(fcport, DSC_LOGIN_COMPLETE);
		fcport->login_succ = 1;
		newfcport = 1;
	}

	fcport->deleted = 0;
	spin_unlock_irqrestore(&vha->hw->tgt.sess_lock, flags);

	switch (vha->host->active_mode) {
	case MODE_INITIATOR:
	case MODE_DUAL:
		if (newfcport) {
			if (!IS_IIDMA_CAPABLE(vha->hw) || !vha->hw->flags.gpsc_supported) {
				qla24xx_sched_upd_fcport(fcport);
			} else {
				ql_dbg(ql_dbg_disc, vha, 0x20ff,
				   "%s %d %8phC post gpsc fcp_cnt %d\n",
				   __func__, __LINE__, fcport->port_name, vha->fcport_count);
				qla24xx_post_gpsc_work(vha, fcport);
			}
		}
		break;

	case MODE_TARGET:
	default:
		break;
	}
	if (del)
		qla2x00_free_fcport(del);

	return fcport;
}

/* Must be called under tgt_mutex */
static struct fc_port *qlt_make_local_sess(struct scsi_qla_host *vha,
					   be_id_t s_id)
{
	struct fc_port *sess = NULL;
	fc_port_t *fcport = NULL;
	int rc, global_resets;
	uint16_t loop_id = 0;

	if (s_id.domain == 0xFF && s_id.area == 0xFC) {
		/*
		 * This is Domain Controller, so it should be
		 * OK to drop SCSI commands from it.
		 */
		ql_dbg(ql_dbg_tgt_mgt, vha, 0xf042,
		    "Unable to find initiator with S_ID %x:%x:%x",
		    s_id.domain, s_id.area, s_id.al_pa);
		return NULL;
	}

	mutex_lock(&vha->vha_tgt.tgt_mutex);

retry:
	global_resets =
	    atomic_read(&vha->vha_tgt.qla_tgt->tgt_global_resets_count);

	rc = qla24xx_get_loop_id(vha, s_id, &loop_id);
	if (rc != 0) {
		mutex_unlock(&vha->vha_tgt.tgt_mutex);

		ql_log(ql_log_info, vha, 0xf071,
		    "qla_target(%d): Unable to find "
		    "initiator with S_ID %x:%x:%x",
		    vha->vp_idx, s_id.domain, s_id.area, s_id.al_pa);

		if (rc == -ENOENT) {
			qlt_port_logo_t logo;

			logo.id = be_to_port_id(s_id);
			logo.cmd_count = 1;
			qlt_send_first_logo(vha, &logo);
		}

		return NULL;
	}

	fcport = qlt_get_port_database(vha, loop_id);
	if (!fcport) {
		mutex_unlock(&vha->vha_tgt.tgt_mutex);
		return NULL;
	}

	if (global_resets !=
	    atomic_read(&vha->vha_tgt.qla_tgt->tgt_global_resets_count)) {
		ql_dbg(ql_dbg_tgt_mgt, vha, 0xf043,
		    "qla_target(%d): global reset during session discovery "
		    "(counter was %d, new %d), retrying", vha->vp_idx,
		    global_resets,
		    atomic_read(&vha->vha_tgt.
			qla_tgt->tgt_global_resets_count));
		goto retry;
	}

	sess = qlt_create_sess(vha, fcport, true);

	mutex_unlock(&vha->vha_tgt.tgt_mutex);

	return sess;
}

static void qlt_abort_work(struct qla_tgt *tgt,
	struct qla_tgt_sess_work_param *prm)
{
	struct scsi_qla_host *vha = tgt->vha;
	struct qla_hw_data *ha = vha->hw;
	struct fc_port *sess = NULL;
	unsigned long flags = 0, flags2 = 0;
	be_id_t s_id;
	int rc;

	spin_lock_irqsave(&ha->tgt.sess_lock, flags2);

	if (tgt->tgt_stop)
		goto out_term2;

	s_id = le_id_to_be(prm->abts.fcp_hdr_le.s_id);

	sess = ha->tgt.tgt_ops->find_sess_by_s_id(vha, s_id);
	if (!sess) {
		spin_unlock_irqrestore(&ha->tgt.sess_lock, flags2);

		sess = qlt_make_local_sess(vha, s_id);
		/* sess has got an extra creation ref */

		spin_lock_irqsave(&ha->tgt.sess_lock, flags2);
		if (!sess)
			goto out_term2;
	} else {
		if (sess->deleted) {
			sess = NULL;
			goto out_term2;
		}

		if (!kref_get_unless_zero(&sess->sess_kref)) {
			ql_dbg(ql_dbg_tgt_tmr, vha, 0xf01c,
			    "%s: kref_get fail %8phC \n",
			     __func__, sess->port_name);
			sess = NULL;
			goto out_term2;
		}
	}

	rc = __qlt_24xx_handle_abts(vha, &prm->abts, sess);
	spin_unlock_irqrestore(&ha->tgt.sess_lock, flags2);

	ha->tgt.tgt_ops->put_sess(sess);

	if (rc != 0)
		goto out_term;
	return;

out_term2:
	spin_unlock_irqrestore(&ha->tgt.sess_lock, flags2);

out_term:
	spin_lock_irqsave(&ha->hardware_lock, flags);
	qlt_24xx_send_abts_resp(ha->base_qpair, &prm->abts,
	    FCP_TMF_REJECTED, false);
	spin_unlock_irqrestore(&ha->hardware_lock, flags);
}

static void qlt_tmr_work(struct qla_tgt *tgt,
	struct qla_tgt_sess_work_param *prm)
{
	struct atio_from_isp *a = &prm->tm_iocb2;
	struct scsi_qla_host *vha = tgt->vha;
	struct qla_hw_data *ha = vha->hw;
	struct fc_port *sess;
	unsigned long flags;
	be_id_t s_id;
	int rc;
	u64 unpacked_lun;
	int fn;
	void *iocb;

	spin_lock_irqsave(&ha->tgt.sess_lock, flags);

	if (tgt->tgt_stop)
		goto out_term2;

	s_id = prm->tm_iocb2.u.isp24.fcp_hdr.s_id;
	sess = ha->tgt.tgt_ops->find_sess_by_s_id(vha, s_id);
	if (!sess) {
		spin_unlock_irqrestore(&ha->tgt.sess_lock, flags);

		sess = qlt_make_local_sess(vha, s_id);
		/* sess has got an extra creation ref */

		spin_lock_irqsave(&ha->tgt.sess_lock, flags);
		if (!sess)
			goto out_term2;
	} else {
		if (sess->deleted) {
			goto out_term2;
		}

		if (!kref_get_unless_zero(&sess->sess_kref)) {
			ql_dbg(ql_dbg_tgt_tmr, vha, 0xf020,
			    "%s: kref_get fail %8phC\n",
			     __func__, sess->port_name);
			goto out_term2;
		}
	}

	iocb = a;
	fn = a->u.isp24.fcp_cmnd.task_mgmt_flags;
	unpacked_lun =
	    scsilun_to_int((struct scsi_lun *)&a->u.isp24.fcp_cmnd.lun);

	rc = qlt_issue_task_mgmt(sess, unpacked_lun, fn, iocb, 0);
	spin_unlock_irqrestore(&ha->tgt.sess_lock, flags);

	ha->tgt.tgt_ops->put_sess(sess);

	if (rc != 0)
		goto out_term;
	return;

out_term2:
	spin_unlock_irqrestore(&ha->tgt.sess_lock, flags);
out_term:
	qlt_send_term_exchange(ha->base_qpair, NULL, &prm->tm_iocb2, 1, 0);
}

static void qlt_sess_work_fn(struct work_struct *work)
{
	struct qla_tgt *tgt = container_of(work, struct qla_tgt, sess_work);
	struct scsi_qla_host *vha = tgt->vha;
	unsigned long flags;

	ql_dbg(ql_dbg_tgt_mgt, vha, 0xf000, "Sess work (tgt %p)", tgt);

	spin_lock_irqsave(&tgt->sess_work_lock, flags);
	while (!list_empty(&tgt->sess_works_list)) {
		struct qla_tgt_sess_work_param *prm = list_entry(
		    tgt->sess_works_list.next, typeof(*prm),
		    sess_works_list_entry);

		/*
		 * This work can be scheduled on several CPUs at time, so we
		 * must delete the entry to eliminate double processing
		 */
		list_del(&prm->sess_works_list_entry);

		spin_unlock_irqrestore(&tgt->sess_work_lock, flags);

		switch (prm->type) {
		case QLA_TGT_SESS_WORK_ABORT:
			qlt_abort_work(tgt, prm);
			break;
		case QLA_TGT_SESS_WORK_TM:
			qlt_tmr_work(tgt, prm);
			break;
		default:
			BUG_ON(1);
			break;
		}

		spin_lock_irqsave(&tgt->sess_work_lock, flags);

		kfree(prm);
	}
	spin_unlock_irqrestore(&tgt->sess_work_lock, flags);
}

/* Must be called under tgt_host_action_mutex */
int qlt_add_target(struct qla_hw_data *ha, struct scsi_qla_host *base_vha)
{
	struct qla_tgt *tgt;
	int rc, i;
	struct qla_qpair_hint *h;

	if (!QLA_TGT_MODE_ENABLED())
		return 0;

	if (!IS_TGT_MODE_CAPABLE(ha)) {
		ql_log(ql_log_warn, base_vha, 0xe070,
		    "This adapter does not support target mode.\n");
		return 0;
	}

	ql_dbg(ql_dbg_tgt, base_vha, 0xe03b,
	    "Registering target for host %ld(%p).\n", base_vha->host_no, ha);

	BUG_ON(base_vha->vha_tgt.qla_tgt != NULL);

	tgt = kzalloc(sizeof(struct qla_tgt), GFP_KERNEL);
	if (!tgt) {
		ql_dbg(ql_dbg_tgt, base_vha, 0xe066,
		    "Unable to allocate struct qla_tgt\n");
		return -ENOMEM;
	}

	tgt->qphints = kcalloc(ha->max_qpairs + 1,
			       sizeof(struct qla_qpair_hint),
			       GFP_KERNEL);
	if (!tgt->qphints) {
		kfree(tgt);
		ql_log(ql_log_warn, base_vha, 0x0197,
		    "Unable to allocate qpair hints.\n");
		return -ENOMEM;
	}

	if (!(base_vha->host->hostt->supported_mode & MODE_TARGET))
		base_vha->host->hostt->supported_mode |= MODE_TARGET;

	rc = btree_init64(&tgt->lun_qpair_map);
	if (rc) {
		kfree(tgt->qphints);
		kfree(tgt);
		ql_log(ql_log_info, base_vha, 0x0198,
			"Unable to initialize lun_qpair_map btree\n");
		return -EIO;
	}
	h = &tgt->qphints[0];
	h->qpair = ha->base_qpair;
	INIT_LIST_HEAD(&h->hint_elem);
	h->cpuid = ha->base_qpair->cpuid;
	list_add_tail(&h->hint_elem, &ha->base_qpair->hints_list);

	for (i = 0; i < ha->max_qpairs; i++) {
		unsigned long flags;

		struct qla_qpair *qpair = ha->queue_pair_map[i];

		h = &tgt->qphints[i + 1];
		INIT_LIST_HEAD(&h->hint_elem);
		if (qpair) {
			h->qpair = qpair;
			spin_lock_irqsave(qpair->qp_lock_ptr, flags);
			list_add_tail(&h->hint_elem, &qpair->hints_list);
			spin_unlock_irqrestore(qpair->qp_lock_ptr, flags);
			h->cpuid = qpair->cpuid;
		}
	}

	tgt->ha = ha;
	tgt->vha = base_vha;
	init_waitqueue_head(&tgt->waitQ);
	INIT_LIST_HEAD(&tgt->del_sess_list);
	spin_lock_init(&tgt->sess_work_lock);
	INIT_WORK(&tgt->sess_work, qlt_sess_work_fn);
	INIT_LIST_HEAD(&tgt->sess_works_list);
	atomic_set(&tgt->tgt_global_resets_count, 0);

	base_vha->vha_tgt.qla_tgt = tgt;

	ql_dbg(ql_dbg_tgt, base_vha, 0xe067,
		"qla_target(%d): using 64 Bit PCI addressing",
		base_vha->vp_idx);
	/* 3 is reserved */
	tgt->sg_tablesize = QLA_TGT_MAX_SG_24XX(base_vha->req->length - 3);

	mutex_lock(&qla_tgt_mutex);
	list_add_tail(&tgt->tgt_list_entry, &qla_tgt_glist);
	mutex_unlock(&qla_tgt_mutex);

	if (ha->tgt.tgt_ops && ha->tgt.tgt_ops->add_target)
		ha->tgt.tgt_ops->add_target(base_vha);

	return 0;
}

/* Must be called under tgt_host_action_mutex */
int qlt_remove_target(struct qla_hw_data *ha, struct scsi_qla_host *vha)
{
	if (!vha->vha_tgt.qla_tgt)
		return 0;

	if (vha->fc_vport) {
		qlt_release(vha->vha_tgt.qla_tgt);
		return 0;
	}

	/* free left over qfull cmds */
	qlt_init_term_exchange(vha);

	ql_dbg(ql_dbg_tgt, vha, 0xe03c, "Unregistering target for host %ld(%p)",
	    vha->host_no, ha);
	qlt_release(vha->vha_tgt.qla_tgt);

	return 0;
}

void qla_remove_hostmap(struct qla_hw_data *ha)
{
	struct scsi_qla_host *node;
	u32 key = 0;

	btree_for_each_safe32(&ha->host_map, key, node)
		btree_remove32(&ha->host_map, key);

	btree_destroy32(&ha->host_map);
}

static void qlt_lport_dump(struct scsi_qla_host *vha, u64 wwpn,
	unsigned char *b)
{
	pr_debug("qla2xxx HW vha->node_name: %8phC\n", vha->node_name);
	pr_debug("qla2xxx HW vha->port_name: %8phC\n", vha->port_name);
	put_unaligned_be64(wwpn, b);
	pr_debug("qla2xxx passed configfs WWPN: %8phC\n", b);
}

/**
 * qlt_lport_register - register lport with external module
 *
 * @target_lport_ptr: pointer for tcm_qla2xxx specific lport data
 * @phys_wwpn: physical port WWPN
 * @npiv_wwpn: NPIV WWPN
 * @npiv_wwnn: NPIV WWNN
 * @callback:  lport initialization callback for tcm_qla2xxx code
 */
int qlt_lport_register(void *target_lport_ptr, u64 phys_wwpn,
		       u64 npiv_wwpn, u64 npiv_wwnn,
		       int (*callback)(struct scsi_qla_host *, void *, u64, u64))
{
	struct qla_tgt *tgt;
	struct scsi_qla_host *vha;
	struct qla_hw_data *ha;
	struct Scsi_Host *host;
	unsigned long flags;
	int rc;
	u8 b[WWN_SIZE];

	mutex_lock(&qla_tgt_mutex);
	list_for_each_entry(tgt, &qla_tgt_glist, tgt_list_entry) {
		vha = tgt->vha;
		ha = vha->hw;

		host = vha->host;
		if (!host)
			continue;

		if (!(host->hostt->supported_mode & MODE_TARGET))
			continue;

		if (vha->qlini_mode == QLA2XXX_INI_MODE_ENABLED)
			continue;

		spin_lock_irqsave(&ha->hardware_lock, flags);
		if ((!npiv_wwpn || !npiv_wwnn) && host->active_mode & MODE_TARGET) {
			pr_debug("MODE_TARGET already active on qla2xxx(%d)\n",
			    host->host_no);
			spin_unlock_irqrestore(&ha->hardware_lock, flags);
			continue;
		}
		if (tgt->tgt_stop) {
			pr_debug("MODE_TARGET in shutdown on qla2xxx(%d)\n",
				 host->host_no);
			spin_unlock_irqrestore(&ha->hardware_lock, flags);
			continue;
		}
		spin_unlock_irqrestore(&ha->hardware_lock, flags);

		if (!scsi_host_get(host)) {
			ql_dbg(ql_dbg_tgt, vha, 0xe068,
			    "Unable to scsi_host_get() for"
			    " qla2xxx scsi_host\n");
			continue;
		}
		qlt_lport_dump(vha, phys_wwpn, b);

		if (memcmp(vha->port_name, b, WWN_SIZE)) {
			scsi_host_put(host);
			continue;
		}
		rc = (*callback)(vha, target_lport_ptr, npiv_wwpn, npiv_wwnn);
		if (rc != 0)
			scsi_host_put(host);

		mutex_unlock(&qla_tgt_mutex);
		return rc;
	}
	mutex_unlock(&qla_tgt_mutex);

	return -ENODEV;
}
EXPORT_SYMBOL(qlt_lport_register);

/**
 * qlt_lport_deregister - Degister lport
 *
 * @vha:  Registered scsi_qla_host pointer
 */
void qlt_lport_deregister(struct scsi_qla_host *vha)
{
	struct qla_hw_data *ha = vha->hw;
	struct Scsi_Host *sh = vha->host;
	/*
	 * Clear the target_lport_ptr qla_target_template pointer in qla_hw_data
	 */
	vha->vha_tgt.target_lport_ptr = NULL;
	ha->tgt.tgt_ops = NULL;
	/*
	 * Release the Scsi_Host reference for the underlying qla2xxx host
	 */
	scsi_host_put(sh);
}
EXPORT_SYMBOL(qlt_lport_deregister);

/* Must be called under HW lock */
void qlt_set_mode(struct scsi_qla_host *vha)
{
	switch (vha->qlini_mode) {
	case QLA2XXX_INI_MODE_DISABLED:
	case QLA2XXX_INI_MODE_EXCLUSIVE:
		vha->host->active_mode = MODE_TARGET;
		break;
	case QLA2XXX_INI_MODE_ENABLED:
		vha->host->active_mode = MODE_INITIATOR;
		break;
	case QLA2XXX_INI_MODE_DUAL:
		vha->host->active_mode = MODE_DUAL;
		break;
	default:
		break;
	}
}

/* Must be called under HW lock */
static void qlt_clear_mode(struct scsi_qla_host *vha)
{
	switch (vha->qlini_mode) {
	case QLA2XXX_INI_MODE_DISABLED:
		vha->host->active_mode = MODE_UNKNOWN;
		break;
	case QLA2XXX_INI_MODE_EXCLUSIVE:
		vha->host->active_mode = MODE_INITIATOR;
		break;
	case QLA2XXX_INI_MODE_ENABLED:
	case QLA2XXX_INI_MODE_DUAL:
		vha->host->active_mode = MODE_INITIATOR;
		break;
	default:
		break;
	}
}

/*
 * qla_tgt_enable_vha - NO LOCK HELD
 *
 * host_reset, bring up w/ Target Mode Enabled
 */
void
qlt_enable_vha(struct scsi_qla_host *vha)
{
	struct qla_hw_data *ha = vha->hw;
	struct qla_tgt *tgt = vha->vha_tgt.qla_tgt;
	unsigned long flags;
	scsi_qla_host_t *base_vha = pci_get_drvdata(ha->pdev);

	if (!tgt) {
		ql_dbg(ql_dbg_tgt, vha, 0xe069,
		    "Unable to locate qla_tgt pointer from"
		    " struct qla_hw_data\n");
		dump_stack();
		return;
	}
	if (vha->qlini_mode == QLA2XXX_INI_MODE_ENABLED)
		return;

	if (ha->tgt.num_act_qpairs > ha->max_qpairs)
		ha->tgt.num_act_qpairs = ha->max_qpairs;
	spin_lock_irqsave(&ha->hardware_lock, flags);
	tgt->tgt_stopped = 0;
	qlt_set_mode(vha);
	spin_unlock_irqrestore(&ha->hardware_lock, flags);

	mutex_lock(&ha->optrom_mutex);
	ql_dbg(ql_dbg_tgt_mgt, vha, 0xf021,
	    "%s.\n", __func__);
	if (vha->vp_idx) {
		qla24xx_disable_vp(vha);
		qla24xx_enable_vp(vha);
	} else {
		set_bit(ISP_ABORT_NEEDED, &base_vha->dpc_flags);
		qla2xxx_wake_dpc(base_vha);
		WARN_ON_ONCE(qla2x00_wait_for_hba_online(base_vha) !=
			     QLA_SUCCESS);
	}
	mutex_unlock(&ha->optrom_mutex);
}
EXPORT_SYMBOL(qlt_enable_vha);

/*
 * qla_tgt_disable_vha - NO LOCK HELD
 *
 * Disable Target Mode and reset the adapter
 */
static void qlt_disable_vha(struct scsi_qla_host *vha)
{
	struct qla_hw_data *ha = vha->hw;
	struct qla_tgt *tgt = vha->vha_tgt.qla_tgt;
	unsigned long flags;

	if (!tgt) {
		ql_dbg(ql_dbg_tgt, vha, 0xe06a,
		    "Unable to locate qla_tgt pointer from"
		    " struct qla_hw_data\n");
		dump_stack();
		return;
	}

	spin_lock_irqsave(&ha->hardware_lock, flags);
	qlt_clear_mode(vha);
	spin_unlock_irqrestore(&ha->hardware_lock, flags);

	set_bit(ISP_ABORT_NEEDED, &vha->dpc_flags);
	qla2xxx_wake_dpc(vha);

	/*
	 * We are expecting the offline state.
	 * QLA_FUNCTION_FAILED means that adapter is offline.
	 */
	if (qla2x00_wait_for_hba_online(vha) != QLA_SUCCESS)
		ql_dbg(ql_dbg_tgt, vha, 0xe081,
		       "adapter is offline\n");
}

/*
 * Called from qla_init.c:qla24xx_vport_create() contex to setup
 * the target mode specific struct scsi_qla_host and struct qla_hw_data
 * members.
 */
void
qlt_vport_create(struct scsi_qla_host *vha, struct qla_hw_data *ha)
{
	vha->vha_tgt.qla_tgt = NULL;

	mutex_init(&vha->vha_tgt.tgt_mutex);
	mutex_init(&vha->vha_tgt.tgt_host_action_mutex);

	qlt_clear_mode(vha);

	/*
	 * NOTE: Currently the value is kept the same for <24xx and
	 * >=24xx ISPs. If it is necessary to change it,
	 * the check should be added for specific ISPs,
	 * assigning the value appropriately.
	 */
	ha->tgt.atio_q_length = ATIO_ENTRY_CNT_24XX;

	qlt_add_target(ha, vha);
}

u8
qlt_rff_id(struct scsi_qla_host *vha)
{
	u8 fc4_feature = 0;
	/*
	 * FC-4 Feature bit 0 indicates target functionality to the name server.
	 */
	if (qla_tgt_mode_enabled(vha)) {
		fc4_feature = BIT_0;
	} else if (qla_ini_mode_enabled(vha)) {
		fc4_feature = BIT_1;
	} else if (qla_dual_mode_enabled(vha))
		fc4_feature = BIT_0 | BIT_1;

	return fc4_feature;
}

/*
 * qlt_init_atio_q_entries() - Initializes ATIO queue entries.
 * @ha: HA context
 *
 * Beginning of ATIO ring has initialization control block already built
 * by nvram config routine.
 *
 * Returns 0 on success.
 */
void
qlt_init_atio_q_entries(struct scsi_qla_host *vha)
{
	struct qla_hw_data *ha = vha->hw;
	uint16_t cnt;
	struct atio_from_isp *pkt = (struct atio_from_isp *)ha->tgt.atio_ring;

	if (qla_ini_mode_enabled(vha))
		return;

	for (cnt = 0; cnt < ha->tgt.atio_q_length; cnt++) {
		pkt->u.raw.signature = cpu_to_le32(ATIO_PROCESSED);
		pkt++;
	}

}

/*
 * qlt_24xx_process_atio_queue() - Process ATIO queue entries.
 * @ha: SCSI driver HA context
 */
void
qlt_24xx_process_atio_queue(struct scsi_qla_host *vha, uint8_t ha_locked)
{
	struct qla_hw_data *ha = vha->hw;
	struct atio_from_isp *pkt;
	int cnt, i;

	if (!ha->flags.fw_started)
		return;

	while ((ha->tgt.atio_ring_ptr->signature != ATIO_PROCESSED) ||
	    fcpcmd_is_corrupted(ha->tgt.atio_ring_ptr)) {
		pkt = (struct atio_from_isp *)ha->tgt.atio_ring_ptr;
		cnt = pkt->u.raw.entry_count;

		if (unlikely(fcpcmd_is_corrupted(ha->tgt.atio_ring_ptr))) {
			/*
			 * This packet is corrupted. The header + payload
			 * can not be trusted. There is no point in passing
			 * it further up.
			 */
			ql_log(ql_log_warn, vha, 0xd03c,
			    "corrupted fcp frame SID[%3phN] OXID[%04x] EXCG[%x] %64phN\n",
			    &pkt->u.isp24.fcp_hdr.s_id,
			    be16_to_cpu(pkt->u.isp24.fcp_hdr.ox_id),
			    pkt->u.isp24.exchange_addr, pkt);

			adjust_corrupted_atio(pkt);
			qlt_send_term_exchange(ha->base_qpair, NULL, pkt,
			    ha_locked, 0);
		} else {
			qlt_24xx_atio_pkt_all_vps(vha,
			    (struct atio_from_isp *)pkt, ha_locked);
		}

		for (i = 0; i < cnt; i++) {
			ha->tgt.atio_ring_index++;
			if (ha->tgt.atio_ring_index == ha->tgt.atio_q_length) {
				ha->tgt.atio_ring_index = 0;
				ha->tgt.atio_ring_ptr = ha->tgt.atio_ring;
			} else
				ha->tgt.atio_ring_ptr++;

			pkt->u.raw.signature = cpu_to_le32(ATIO_PROCESSED);
			pkt = (struct atio_from_isp *)ha->tgt.atio_ring_ptr;
		}
		wmb();
	}

	/* Adjust ring index */
	wrt_reg_dword(ISP_ATIO_Q_OUT(vha), ha->tgt.atio_ring_index);
}

void
qlt_24xx_config_rings(struct scsi_qla_host *vha)
{
	struct qla_hw_data *ha = vha->hw;
	struct qla_msix_entry *msix = &ha->msix_entries[2];
	struct init_cb_24xx *icb = (struct init_cb_24xx *)ha->init_cb;

	if (!QLA_TGT_MODE_ENABLED())
		return;

	wrt_reg_dword(ISP_ATIO_Q_IN(vha), 0);
	wrt_reg_dword(ISP_ATIO_Q_OUT(vha), 0);
	rd_reg_dword(ISP_ATIO_Q_OUT(vha));

	if (ha->flags.msix_enabled) {
		if (IS_QLA83XX(ha) || IS_QLA27XX(ha) || IS_QLA28XX(ha)) {
			if (IS_QLA2071(ha)) {
				/* 4 ports Baker: Enable Interrupt Handshake */
				icb->msix_atio = 0;
				icb->firmware_options_2 |= cpu_to_le32(BIT_26);
			} else {
				icb->msix_atio = cpu_to_le16(msix->entry);
				icb->firmware_options_2 &= cpu_to_le32(~BIT_26);
			}
			ql_dbg(ql_dbg_init, vha, 0xf072,
			    "Registering ICB vector 0x%x for atio que.\n",
			    msix->entry);
		}
	} else {
		/* INTx|MSI */
		if (IS_QLA83XX(ha) || IS_QLA27XX(ha) || IS_QLA28XX(ha)) {
			icb->msix_atio = 0;
			icb->firmware_options_2 |= cpu_to_le32(BIT_26);
			ql_dbg(ql_dbg_init, vha, 0xf072,
			    "%s: Use INTx for ATIOQ.\n", __func__);
		}
	}
}

void
qlt_24xx_config_nvram_stage1(struct scsi_qla_host *vha, struct nvram_24xx *nv)
{
	struct qla_hw_data *ha = vha->hw;
	u32 tmp;

	if (!QLA_TGT_MODE_ENABLED())
		return;

	if (qla_tgt_mode_enabled(vha) || qla_dual_mode_enabled(vha)) {
		if (!ha->tgt.saved_set) {
			/* We save only once */
			ha->tgt.saved_exchange_count = nv->exchange_count;
			ha->tgt.saved_firmware_options_1 =
			    nv->firmware_options_1;
			ha->tgt.saved_firmware_options_2 =
			    nv->firmware_options_2;
			ha->tgt.saved_firmware_options_3 =
			    nv->firmware_options_3;
			ha->tgt.saved_set = 1;
		}

		if (qla_tgt_mode_enabled(vha))
			nv->exchange_count = cpu_to_le16(0xFFFF);
		else			/* dual */
			nv->exchange_count = cpu_to_le16(vha->ql2xexchoffld);

		/* Enable target mode */
		nv->firmware_options_1 |= cpu_to_le32(BIT_4);

		/* Disable ini mode, if requested */
		if (qla_tgt_mode_enabled(vha))
			nv->firmware_options_1 |= cpu_to_le32(BIT_5);

		/* Disable Full Login after LIP */
		nv->firmware_options_1 &= cpu_to_le32(~BIT_13);
		/* Enable initial LIP */
		nv->firmware_options_1 &= cpu_to_le32(~BIT_9);
		if (ql2xtgt_tape_enable)
			/* Enable FC Tape support */
			nv->firmware_options_2 |= cpu_to_le32(BIT_12);
		else
			/* Disable FC Tape support */
			nv->firmware_options_2 &= cpu_to_le32(~BIT_12);

		/* Disable Full Login after LIP */
		nv->host_p &= cpu_to_le32(~BIT_10);

		/*
		 * clear BIT 15 explicitly as we have seen at least
		 * a couple of instances where this was set and this
		 * was causing the firmware to not be initialized.
		 */
		nv->firmware_options_1 &= cpu_to_le32(~BIT_15);
		/* Enable target PRLI control */
		nv->firmware_options_2 |= cpu_to_le32(BIT_14);

		if (IS_QLA25XX(ha)) {
			/* Change Loop-prefer to Pt-Pt */
			tmp = ~(BIT_4|BIT_5|BIT_6);
			nv->firmware_options_2 &= cpu_to_le32(tmp);
			tmp = P2P << 4;
			nv->firmware_options_2 |= cpu_to_le32(tmp);
		}
	} else {
		if (ha->tgt.saved_set) {
			nv->exchange_count = ha->tgt.saved_exchange_count;
			nv->firmware_options_1 =
			    ha->tgt.saved_firmware_options_1;
			nv->firmware_options_2 =
			    ha->tgt.saved_firmware_options_2;
			nv->firmware_options_3 =
			    ha->tgt.saved_firmware_options_3;
		}
		return;
	}

	if (ha->base_qpair->enable_class_2) {
		if (vha->flags.init_done)
			fc_host_supported_classes(vha->host) =
				FC_COS_CLASS2 | FC_COS_CLASS3;

		nv->firmware_options_2 |= cpu_to_le32(BIT_8);
	} else {
		if (vha->flags.init_done)
			fc_host_supported_classes(vha->host) = FC_COS_CLASS3;

		nv->firmware_options_2 &= ~cpu_to_le32(BIT_8);
	}
}

void
qlt_24xx_config_nvram_stage2(struct scsi_qla_host *vha,
	struct init_cb_24xx *icb)
{
	struct qla_hw_data *ha = vha->hw;

	if (!QLA_TGT_MODE_ENABLED())
		return;

	if (ha->tgt.node_name_set) {
		memcpy(icb->node_name, ha->tgt.tgt_node_name, WWN_SIZE);
		icb->firmware_options_1 |= cpu_to_le32(BIT_14);
	}
}

void
qlt_81xx_config_nvram_stage1(struct scsi_qla_host *vha, struct nvram_81xx *nv)
{
	struct qla_hw_data *ha = vha->hw;
	u32 tmp;

	if (!QLA_TGT_MODE_ENABLED())
		return;

	if (qla_tgt_mode_enabled(vha) || qla_dual_mode_enabled(vha)) {
		if (!ha->tgt.saved_set) {
			/* We save only once */
			ha->tgt.saved_exchange_count = nv->exchange_count;
			ha->tgt.saved_firmware_options_1 =
			    nv->firmware_options_1;
			ha->tgt.saved_firmware_options_2 =
			    nv->firmware_options_2;
			ha->tgt.saved_firmware_options_3 =
			    nv->firmware_options_3;
			ha->tgt.saved_set = 1;
		}

		if (qla_tgt_mode_enabled(vha))
			nv->exchange_count = cpu_to_le16(0xFFFF);
		else			/* dual */
			nv->exchange_count = cpu_to_le16(vha->ql2xexchoffld);

		/* Enable target mode */
		nv->firmware_options_1 |= cpu_to_le32(BIT_4);

		/* Disable ini mode, if requested */
		if (qla_tgt_mode_enabled(vha))
			nv->firmware_options_1 |= cpu_to_le32(BIT_5);
		/* Disable Full Login after LIP */
		nv->firmware_options_1 &= cpu_to_le32(~BIT_13);
		/* Enable initial LIP */
		nv->firmware_options_1 &= cpu_to_le32(~BIT_9);
		/*
		 * clear BIT 15 explicitly as we have seen at
		 * least a couple of instances where this was set
		 * and this was causing the firmware to not be
		 * initialized.
		 */
		nv->firmware_options_1 &= cpu_to_le32(~BIT_15);
		if (ql2xtgt_tape_enable)
			/* Enable FC tape support */
			nv->firmware_options_2 |= cpu_to_le32(BIT_12);
		else
			/* Disable FC tape support */
			nv->firmware_options_2 &= cpu_to_le32(~BIT_12);

		/* Disable Full Login after LIP */
		nv->host_p &= cpu_to_le32(~BIT_10);
		/* Enable target PRLI control */
		nv->firmware_options_2 |= cpu_to_le32(BIT_14);

		/* Change Loop-prefer to Pt-Pt */
		tmp = ~(BIT_4|BIT_5|BIT_6);
		nv->firmware_options_2 &= cpu_to_le32(tmp);
		tmp = P2P << 4;
		nv->firmware_options_2 |= cpu_to_le32(tmp);
	} else {
		if (ha->tgt.saved_set) {
			nv->exchange_count = ha->tgt.saved_exchange_count;
			nv->firmware_options_1 =
			    ha->tgt.saved_firmware_options_1;
			nv->firmware_options_2 =
			    ha->tgt.saved_firmware_options_2;
			nv->firmware_options_3 =
			    ha->tgt.saved_firmware_options_3;
		}
		return;
	}

	if (ha->base_qpair->enable_class_2) {
		if (vha->flags.init_done)
			fc_host_supported_classes(vha->host) =
				FC_COS_CLASS2 | FC_COS_CLASS3;

		nv->firmware_options_2 |= cpu_to_le32(BIT_8);
	} else {
		if (vha->flags.init_done)
			fc_host_supported_classes(vha->host) = FC_COS_CLASS3;

		nv->firmware_options_2 &= ~cpu_to_le32(BIT_8);
	}
}

void
qlt_81xx_config_nvram_stage2(struct scsi_qla_host *vha,
	struct init_cb_81xx *icb)
{
	struct qla_hw_data *ha = vha->hw;

	if (!QLA_TGT_MODE_ENABLED())
		return;

	if (ha->tgt.node_name_set) {
		memcpy(icb->node_name, ha->tgt.tgt_node_name, WWN_SIZE);
		icb->firmware_options_1 |= cpu_to_le32(BIT_14);
	}
}

void
qlt_83xx_iospace_config(struct qla_hw_data *ha)
{
	if (!QLA_TGT_MODE_ENABLED())
		return;

	ha->msix_count += 1; /* For ATIO Q */
}


void
qlt_modify_vp_config(struct scsi_qla_host *vha,
	struct vp_config_entry_24xx *vpmod)
{
	/* enable target mode.  Bit5 = 1 => disable */
	if (qla_tgt_mode_enabled(vha) || qla_dual_mode_enabled(vha))
		vpmod->options_idx1 &= ~BIT_5;

	/* Disable ini mode, if requested.  bit4 = 1 => disable */
	if (qla_tgt_mode_enabled(vha))
		vpmod->options_idx1 &= ~BIT_4;
}

void
qlt_probe_one_stage1(struct scsi_qla_host *base_vha, struct qla_hw_data *ha)
{
	mutex_init(&base_vha->vha_tgt.tgt_mutex);
	if (!QLA_TGT_MODE_ENABLED())
		return;

	if  ((ql2xenablemsix == 0) || IS_QLA83XX(ha) || IS_QLA27XX(ha) ||
	    IS_QLA28XX(ha)) {
		ISP_ATIO_Q_IN(base_vha) = &ha->mqiobase->isp25mq.atio_q_in;
		ISP_ATIO_Q_OUT(base_vha) = &ha->mqiobase->isp25mq.atio_q_out;
	} else {
		ISP_ATIO_Q_IN(base_vha) = &ha->iobase->isp24.atio_q_in;
		ISP_ATIO_Q_OUT(base_vha) = &ha->iobase->isp24.atio_q_out;
	}

	mutex_init(&base_vha->vha_tgt.tgt_host_action_mutex);

	INIT_LIST_HEAD(&base_vha->unknown_atio_list);
	INIT_DELAYED_WORK(&base_vha->unknown_atio_work,
	    qlt_unknown_atio_work_fn);

	qlt_clear_mode(base_vha);

	qlt_update_vp_map(base_vha, SET_VP_IDX);
}

irqreturn_t
qla83xx_msix_atio_q(int irq, void *dev_id)
{
	struct rsp_que *rsp;
	scsi_qla_host_t	*vha;
	struct qla_hw_data *ha;
	unsigned long flags;

	rsp = (struct rsp_que *) dev_id;
	ha = rsp->hw;
	vha = pci_get_drvdata(ha->pdev);

	spin_lock_irqsave(&ha->tgt.atio_lock, flags);

	qlt_24xx_process_atio_queue(vha, 0);

	spin_unlock_irqrestore(&ha->tgt.atio_lock, flags);

	return IRQ_HANDLED;
}

static void
qlt_handle_abts_recv_work(struct work_struct *work)
{
	struct qla_tgt_sess_op *op = container_of(work,
		struct qla_tgt_sess_op, work);
	scsi_qla_host_t *vha = op->vha;
	struct qla_hw_data *ha = vha->hw;
	unsigned long flags;

	if (qla2x00_reset_active(vha) ||
	    (op->chip_reset != ha->base_qpair->chip_reset))
		return;

	spin_lock_irqsave(&ha->tgt.atio_lock, flags);
	qlt_24xx_process_atio_queue(vha, 0);
	spin_unlock_irqrestore(&ha->tgt.atio_lock, flags);

	spin_lock_irqsave(&ha->hardware_lock, flags);
	qlt_response_pkt_all_vps(vha, op->rsp, (response_t *)&op->atio);
	spin_unlock_irqrestore(&ha->hardware_lock, flags);

	kfree(op);
}

void
qlt_handle_abts_recv(struct scsi_qla_host *vha, struct rsp_que *rsp,
    response_t *pkt)
{
	struct qla_tgt_sess_op *op;

	op = kzalloc(sizeof(*op), GFP_ATOMIC);

	if (!op) {
		/* do not reach for ATIO queue here.  This is best effort err
		 * recovery at this point.
		 */
		qlt_response_pkt_all_vps(vha, rsp, pkt);
		return;
	}

	memcpy(&op->atio, pkt, sizeof(*pkt));
	op->vha = vha;
	op->chip_reset = vha->hw->base_qpair->chip_reset;
	op->rsp = rsp;
	INIT_WORK(&op->work, qlt_handle_abts_recv_work);
	queue_work(qla_tgt_wq, &op->work);
	return;
}

int
qlt_mem_alloc(struct qla_hw_data *ha)
{
	if (!QLA_TGT_MODE_ENABLED())
		return 0;

	ha->tgt.tgt_vp_map = kcalloc(MAX_MULTI_ID_FABRIC,
				     sizeof(struct qla_tgt_vp_map),
				     GFP_KERNEL);
	if (!ha->tgt.tgt_vp_map)
		return -ENOMEM;

	ha->tgt.atio_ring = dma_alloc_coherent(&ha->pdev->dev,
	    (ha->tgt.atio_q_length + 1) * sizeof(struct atio_from_isp),
	    &ha->tgt.atio_dma, GFP_KERNEL);
	if (!ha->tgt.atio_ring) {
		kfree(ha->tgt.tgt_vp_map);
		return -ENOMEM;
	}
	return 0;
}

void
qlt_mem_free(struct qla_hw_data *ha)
{
	if (!QLA_TGT_MODE_ENABLED())
		return;

	if (ha->tgt.atio_ring) {
		dma_free_coherent(&ha->pdev->dev, (ha->tgt.atio_q_length + 1) *
		    sizeof(struct atio_from_isp), ha->tgt.atio_ring,
		    ha->tgt.atio_dma);
	}
	ha->tgt.atio_ring = NULL;
	ha->tgt.atio_dma = 0;
	kfree(ha->tgt.tgt_vp_map);
	ha->tgt.tgt_vp_map = NULL;
}

/* vport_slock to be held by the caller */
void
qlt_update_vp_map(struct scsi_qla_host *vha, int cmd)
{
	void *slot;
	u32 key;
	int rc;

	key = vha->d_id.b24;

	switch (cmd) {
	case SET_VP_IDX:
		if (!QLA_TGT_MODE_ENABLED())
			return;
		vha->hw->tgt.tgt_vp_map[vha->vp_idx].vha = vha;
		break;
	case SET_AL_PA:
		slot = btree_lookup32(&vha->hw->host_map, key);
		if (!slot) {
			ql_dbg(ql_dbg_tgt_mgt, vha, 0xf018,
			    "Save vha in host_map %p %06x\n", vha, key);
			rc = btree_insert32(&vha->hw->host_map,
				key, vha, GFP_ATOMIC);
			if (rc)
				ql_log(ql_log_info, vha, 0xd03e,
				    "Unable to insert s_id into host_map: %06x\n",
				    key);
			return;
		}
		ql_dbg(ql_dbg_tgt_mgt, vha, 0xf019,
		    "replace existing vha in host_map %p %06x\n", vha, key);
		btree_update32(&vha->hw->host_map, key, vha);
		break;
	case RESET_VP_IDX:
		if (!QLA_TGT_MODE_ENABLED())
			return;
		vha->hw->tgt.tgt_vp_map[vha->vp_idx].vha = NULL;
		break;
	case RESET_AL_PA:
		ql_dbg(ql_dbg_tgt_mgt, vha, 0xf01a,
		   "clear vha in host_map %p %06x\n", vha, key);
		slot = btree_lookup32(&vha->hw->host_map, key);
		if (slot)
			btree_remove32(&vha->hw->host_map, key);
		vha->d_id.b24 = 0;
		break;
	}
}

void qlt_update_host_map(struct scsi_qla_host *vha, port_id_t id)
{

	if (!vha->d_id.b24) {
		vha->d_id = id;
		qlt_update_vp_map(vha, SET_AL_PA);
	} else if (vha->d_id.b24 != id.b24) {
		qlt_update_vp_map(vha, RESET_AL_PA);
		vha->d_id = id;
		qlt_update_vp_map(vha, SET_AL_PA);
	}
}

static int __init qlt_parse_ini_mode(void)
{
	if (strcasecmp(qlini_mode, QLA2XXX_INI_MODE_STR_EXCLUSIVE) == 0)
		ql2x_ini_mode = QLA2XXX_INI_MODE_EXCLUSIVE;
	else if (strcasecmp(qlini_mode, QLA2XXX_INI_MODE_STR_DISABLED) == 0)
		ql2x_ini_mode = QLA2XXX_INI_MODE_DISABLED;
	else if (strcasecmp(qlini_mode, QLA2XXX_INI_MODE_STR_ENABLED) == 0)
		ql2x_ini_mode = QLA2XXX_INI_MODE_ENABLED;
	else if (strcasecmp(qlini_mode, QLA2XXX_INI_MODE_STR_DUAL) == 0)
		ql2x_ini_mode = QLA2XXX_INI_MODE_DUAL;
	else
		return false;

	return true;
}

int __init qlt_init(void)
{
	int ret;

	BUILD_BUG_ON(sizeof(struct ctio7_to_24xx) != 64);
	BUILD_BUG_ON(sizeof(struct ctio_to_2xxx) != 64);

	if (!qlt_parse_ini_mode()) {
		ql_log(ql_log_fatal, NULL, 0xe06b,
		    "qlt_parse_ini_mode() failed\n");
		return -EINVAL;
	}

	if (!QLA_TGT_MODE_ENABLED())
		return 0;

	qla_tgt_mgmt_cmd_cachep = kmem_cache_create("qla_tgt_mgmt_cmd_cachep",
	    sizeof(struct qla_tgt_mgmt_cmd), __alignof__(struct
	    qla_tgt_mgmt_cmd), 0, NULL);
	if (!qla_tgt_mgmt_cmd_cachep) {
		ql_log(ql_log_fatal, NULL, 0xd04b,
		    "kmem_cache_create for qla_tgt_mgmt_cmd_cachep failed\n");
		return -ENOMEM;
	}

	qla_tgt_plogi_cachep = kmem_cache_create("qla_tgt_plogi_cachep",
	    sizeof(struct qlt_plogi_ack_t), __alignof__(struct qlt_plogi_ack_t),
	    0, NULL);

	if (!qla_tgt_plogi_cachep) {
		ql_log(ql_log_fatal, NULL, 0xe06d,
		    "kmem_cache_create for qla_tgt_plogi_cachep failed\n");
		ret = -ENOMEM;
		goto out_mgmt_cmd_cachep;
	}

	qla_tgt_mgmt_cmd_mempool = mempool_create(25, mempool_alloc_slab,
	    mempool_free_slab, qla_tgt_mgmt_cmd_cachep);
	if (!qla_tgt_mgmt_cmd_mempool) {
		ql_log(ql_log_fatal, NULL, 0xe06e,
		    "mempool_create for qla_tgt_mgmt_cmd_mempool failed\n");
		ret = -ENOMEM;
		goto out_plogi_cachep;
	}

	qla_tgt_wq = alloc_workqueue("qla_tgt_wq", 0, 0);
	if (!qla_tgt_wq) {
		ql_log(ql_log_fatal, NULL, 0xe06f,
		    "alloc_workqueue for qla_tgt_wq failed\n");
		ret = -ENOMEM;
		goto out_cmd_mempool;
	}
	/*
	 * Return 1 to signal that initiator-mode is being disabled
	 */
	return (ql2x_ini_mode == QLA2XXX_INI_MODE_DISABLED) ? 1 : 0;

out_cmd_mempool:
	mempool_destroy(qla_tgt_mgmt_cmd_mempool);
out_plogi_cachep:
	kmem_cache_destroy(qla_tgt_plogi_cachep);
out_mgmt_cmd_cachep:
	kmem_cache_destroy(qla_tgt_mgmt_cmd_cachep);
	return ret;
}

void qlt_exit(void)
{
	if (!QLA_TGT_MODE_ENABLED())
		return;

	destroy_workqueue(qla_tgt_wq);
	mempool_destroy(qla_tgt_mgmt_cmd_mempool);
	kmem_cache_destroy(qla_tgt_plogi_cachep);
	kmem_cache_destroy(qla_tgt_mgmt_cmd_cachep);
}<|MERGE_RESOLUTION|>--- conflicted
+++ resolved
@@ -1158,11 +1158,8 @@
 	spin_unlock_irqrestore(&ha->tgt.sess_lock, flags);
 	sess->free_pending = 0;
 
-<<<<<<< HEAD
-=======
 	qla2x00_dfs_remove_rport(vha, sess);
 
->>>>>>> c1084c27
 	ql_dbg(ql_dbg_disc, vha, 0xf001,
 	    "Unregistration of sess %p %8phC finished fcp_cnt %d\n",
 		sess, sess->port_name, vha->fcport_count);
@@ -1319,15 +1316,6 @@
 	spin_unlock_irqrestore(&sess->vha->work_lock, flags);
 
 	sess->prli_pend_timer = 0;
-<<<<<<< HEAD
-	sess->disc_state = DSC_DELETE_PEND;
-
-	qla24xx_chk_fcp_state(sess);
-
-	ql_dbg(ql_dbg_disc, sess->vha, 0xe001,
-	    "Scheduling sess %p for deletion %8phC\n",
-	    sess, sess->port_name);
-=======
 	qla2x00_set_fcport_disc_state(sess, DSC_DELETE_PEND);
 
 	qla24xx_chk_fcp_state(sess);
@@ -1335,7 +1323,6 @@
 	ql_dbg(ql_log_warn, sess->vha, 0xe001,
 	    "Scheduling sess %p for deletion %8phC fc4_type %x\n",
 	    sess, sess->port_name, sess->fc4_type);
->>>>>>> c1084c27
 
 	WARN_ON(!queue_work(sess->vha->hw->wq, &sess->del_work));
 }
