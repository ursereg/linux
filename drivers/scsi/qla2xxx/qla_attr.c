--- conflicted
+++ resolved
@@ -1897,9 +1897,6 @@
 		return -EINVAL;
 	}
 
-<<<<<<< HEAD
-	return scnprintf(buf, PAGE_SIZE, "%s\n", spd[ha->link_data_rate]);
-=======
 	for (i = 0; i < ARRAY_SIZE(port_speed_str); i++) {
 		if (port_speed_str[i].rate != ha->link_data_rate)
 			continue;
@@ -1930,7 +1927,6 @@
 	}
 
 	return count;
->>>>>>> c1084c27
 }
 
 static DEVICE_ATTR(mpi_pause, S_IWUSR, NULL, qla2x00_mpi_pause_store);
@@ -3160,12 +3156,9 @@
 	qla2x00_wait_for_sess_deletion(vha);
 
 	qla_nvme_delete(vha);
-<<<<<<< HEAD
-=======
 	qla_enode_stop(vha);
 	qla_edb_stop(vha);
 
->>>>>>> c1084c27
 	vha->flags.delete_progress = 1;
 
 	qlt_remove_target(ha, vha);
