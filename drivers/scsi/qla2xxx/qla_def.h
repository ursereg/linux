/* SPDX-License-Identifier: GPL-2.0-only */
/*
 * QLogic Fibre Channel HBA Driver
 * Copyright (c)  2003-2014 QLogic Corporation
 */
#ifndef __QLA_DEF_H
#define __QLA_DEF_H

#include <linux/kernel.h>
#include <linux/init.h>
#include <linux/types.h>
#include <linux/module.h>
#include <linux/list.h>
#include <linux/pci.h>
#include <linux/dma-mapping.h>
#include <linux/sched.h>
#include <linux/slab.h>
#include <linux/dmapool.h>
#include <linux/mempool.h>
#include <linux/spinlock.h>
#include <linux/completion.h>
#include <linux/interrupt.h>
#include <linux/workqueue.h>
#include <linux/firmware.h>
#include <linux/aer.h>
#include <linux/mutex.h>
#include <linux/btree.h>

#include <scsi/scsi.h>
#include <scsi/scsi_host.h>
#include <scsi/scsi_device.h>
#include <scsi/scsi_cmnd.h>
#include <scsi/scsi_transport_fc.h>
#include <scsi/scsi_bsg_fc.h>

#include <uapi/scsi/fc/fc_els.h>

/* Big endian Fibre Channel S_ID (source ID) or D_ID (destination ID). */
typedef struct {
	uint8_t domain;
	uint8_t area;
	uint8_t al_pa;
} be_id_t;

/* Little endian Fibre Channel S_ID (source ID) or D_ID (destination ID). */
typedef struct {
	uint8_t al_pa;
	uint8_t area;
	uint8_t domain;
} le_id_t;

/*
 * 24 bit port ID type definition.
 */
typedef union {
	uint32_t b24 : 24;
	struct {
#ifdef __BIG_ENDIAN
		uint8_t domain;
		uint8_t area;
		uint8_t al_pa;
#elif defined(__LITTLE_ENDIAN)
		uint8_t al_pa;
		uint8_t area;
		uint8_t domain;
#else
#error "__BIG_ENDIAN or __LITTLE_ENDIAN must be defined!"
#endif
		uint8_t rsvd_1;
	} b;
} port_id_t;
#define INVALID_PORT_ID	0xFFFFFF

#include "qla_bsg.h"
#include "qla_dsd.h"
#include "qla_nx.h"
#include "qla_nx2.h"
#include "qla_nvme.h"
#define QLA2XXX_DRIVER_NAME	"qla2xxx"
#define QLA2XXX_APIDEV		"ql2xapidev"
#define QLA2XXX_MANUFACTURER	"QLogic Corporation"

/*
 * We have MAILBOX_REGISTER_COUNT sized arrays in a few places,
 * but that's fine as we don't look at the last 24 ones for
 * ISP2100 HBAs.
 */
#define MAILBOX_REGISTER_COUNT_2100	8
#define MAILBOX_REGISTER_COUNT_2200	24
#define MAILBOX_REGISTER_COUNT		32

#define QLA2200A_RISC_ROM_VER	4
#define FPM_2300		6
#define FPM_2310		7

#include "qla_settings.h"

#define MODE_DUAL (MODE_TARGET | MODE_INITIATOR)

/*
 * Data bit definitions
 */
#define BIT_0	0x1
#define BIT_1	0x2
#define BIT_2	0x4
#define BIT_3	0x8
#define BIT_4	0x10
#define BIT_5	0x20
#define BIT_6	0x40
#define BIT_7	0x80
#define BIT_8	0x100
#define BIT_9	0x200
#define BIT_10	0x400
#define BIT_11	0x800
#define BIT_12	0x1000
#define BIT_13	0x2000
#define BIT_14	0x4000
#define BIT_15	0x8000
#define BIT_16	0x10000
#define BIT_17	0x20000
#define BIT_18	0x40000
#define BIT_19	0x80000
#define BIT_20	0x100000
#define BIT_21	0x200000
#define BIT_22	0x400000
#define BIT_23	0x800000
#define BIT_24	0x1000000
#define BIT_25	0x2000000
#define BIT_26	0x4000000
#define BIT_27	0x8000000
#define BIT_28	0x10000000
#define BIT_29	0x20000000
#define BIT_30	0x40000000
#define BIT_31	0x80000000

#define LSB(x)	((uint8_t)(x))
#define MSB(x)	((uint8_t)((uint16_t)(x) >> 8))

#define LSW(x)	((uint16_t)(x))
#define MSW(x)	((uint16_t)((uint32_t)(x) >> 16))

#define LSD(x)	((uint32_t)((uint64_t)(x)))
#define MSD(x)	((uint32_t)((((uint64_t)(x)) >> 16) >> 16))

static inline uint32_t make_handle(uint16_t x, uint16_t y)
{
	return ((uint32_t)x << 16) | y;
}

/*
 * I/O register
*/

static inline u8 rd_reg_byte(const volatile u8 __iomem *addr)
{
	return readb(addr);
}

static inline u16 rd_reg_word(const volatile __le16 __iomem *addr)
{
	return readw(addr);
}

static inline u32 rd_reg_dword(const volatile __le32 __iomem *addr)
{
	return readl(addr);
}

static inline u8 rd_reg_byte_relaxed(const volatile u8 __iomem *addr)
{
	return readb_relaxed(addr);
}

static inline u16 rd_reg_word_relaxed(const volatile __le16 __iomem *addr)
{
	return readw_relaxed(addr);
}

static inline u32 rd_reg_dword_relaxed(const volatile __le32 __iomem *addr)
{
	return readl_relaxed(addr);
}

static inline void wrt_reg_byte(volatile u8 __iomem *addr, u8 data)
{
	return writeb(data, addr);
}

static inline void wrt_reg_word(volatile __le16 __iomem *addr, u16 data)
{
	return writew(data, addr);
}

static inline void wrt_reg_dword(volatile __le32 __iomem *addr, u32 data)
{
	return writel(data, addr);
}

/*
 * ISP83XX specific remote register addresses
 */
#define QLA83XX_LED_PORT0			0x00201320
#define QLA83XX_LED_PORT1			0x00201328
#define QLA83XX_IDC_DEV_STATE		0x22102384
#define QLA83XX_IDC_MAJOR_VERSION	0x22102380
#define QLA83XX_IDC_MINOR_VERSION	0x22102398
#define QLA83XX_IDC_DRV_PRESENCE	0x22102388
#define QLA83XX_IDC_DRIVER_ACK		0x2210238c
#define QLA83XX_IDC_CONTROL			0x22102390
#define QLA83XX_IDC_AUDIT			0x22102394
#define QLA83XX_IDC_LOCK_RECOVERY	0x2210239c
#define QLA83XX_DRIVER_LOCKID		0x22102104
#define QLA83XX_DRIVER_LOCK			0x8111c028
#define QLA83XX_DRIVER_UNLOCK		0x8111c02c
#define QLA83XX_FLASH_LOCKID		0x22102100
#define QLA83XX_FLASH_LOCK			0x8111c010
#define QLA83XX_FLASH_UNLOCK		0x8111c014
#define QLA83XX_DEV_PARTINFO1		0x221023e0
#define QLA83XX_DEV_PARTINFO2		0x221023e4
#define QLA83XX_FW_HEARTBEAT		0x221020b0
#define QLA83XX_PEG_HALT_STATUS1	0x221020a8
#define QLA83XX_PEG_HALT_STATUS2	0x221020ac

/* 83XX: Macros defining 8200 AEN Reason codes */
#define IDC_DEVICE_STATE_CHANGE BIT_0
#define IDC_PEG_HALT_STATUS_CHANGE BIT_1
#define IDC_NIC_FW_REPORTED_FAILURE BIT_2
#define IDC_HEARTBEAT_FAILURE BIT_3

/* 83XX: Macros defining 8200 AEN Error-levels */
#define ERR_LEVEL_NON_FATAL 0x1
#define ERR_LEVEL_RECOVERABLE_FATAL 0x2
#define ERR_LEVEL_UNRECOVERABLE_FATAL 0x4

/* 83XX: Macros for IDC Version */
#define QLA83XX_SUPP_IDC_MAJOR_VERSION 0x01
#define QLA83XX_SUPP_IDC_MINOR_VERSION 0x0

/* 83XX: Macros for scheduling dpc tasks */
#define QLA83XX_NIC_CORE_RESET 0x1
#define QLA83XX_IDC_STATE_HANDLER 0x2
#define QLA83XX_NIC_CORE_UNRECOVERABLE 0x3

/* 83XX: Macros for defining IDC-Control bits */
#define QLA83XX_IDC_RESET_DISABLED BIT_0
#define QLA83XX_IDC_GRACEFUL_RESET BIT_1

/* 83XX: Macros for different timeouts */
#define QLA83XX_IDC_INITIALIZATION_TIMEOUT 30
#define QLA83XX_IDC_RESET_ACK_TIMEOUT 10
#define QLA83XX_MAX_LOCK_RECOVERY_WAIT (2 * HZ)

/* 83XX: Macros for defining class in DEV-Partition Info register */
#define QLA83XX_CLASS_TYPE_NONE		0x0
#define QLA83XX_CLASS_TYPE_NIC		0x1
#define QLA83XX_CLASS_TYPE_FCOE		0x2
#define QLA83XX_CLASS_TYPE_ISCSI	0x3

/* 83XX: Macros for IDC Lock-Recovery stages */
#define IDC_LOCK_RECOVERY_STAGE1	0x1 /* Stage1: Intent for
					     * lock-recovery
					     */
#define IDC_LOCK_RECOVERY_STAGE2	0x2 /* Stage2: Perform lock-recovery */

/* 83XX: Macros for IDC Audit type */
#define IDC_AUDIT_TIMESTAMP		0x0 /* IDC-AUDIT: Record timestamp of
					     * dev-state change to NEED-RESET
					     * or NEED-QUIESCENT
					     */
#define IDC_AUDIT_COMPLETION		0x1 /* IDC-AUDIT: Record duration of
					     * reset-recovery completion is
					     * second
					     */
/* ISP2031: Values for laser on/off */
#define PORT_0_2031	0x00201340
#define PORT_1_2031	0x00201350
#define LASER_ON_2031	0x01800100
#define LASER_OFF_2031	0x01800180

/*
 * The ISP2312 v2 chip cannot access the FLASH/GPIO registers via MMIO in an
 * 133Mhz slot.
 */
#define RD_REG_WORD_PIO(addr)		(inw((unsigned long)addr))
#define WRT_REG_WORD_PIO(addr, data)	(outw(data, (unsigned long)addr))

/*
 * Fibre Channel device definitions.
 */
#define WWN_SIZE		8	/* Size of WWPN, WWN & WWNN */
#define MAX_FIBRE_DEVICES_2100	512
#define MAX_FIBRE_DEVICES_2400	2048
#define MAX_FIBRE_DEVICES_LOOP	128
#define MAX_FIBRE_DEVICES_MAX	MAX_FIBRE_DEVICES_2400
#define LOOPID_MAP_SIZE		(ha->max_fibre_devices)
#define MAX_FIBRE_LUNS  	0xFFFF
#define	MAX_HOST_COUNT		16

/*
 * Host adapter default definitions.
 */
#define MAX_BUSES		1  /* We only have one bus today */
#define MIN_LUNS		8
#define MAX_LUNS		MAX_FIBRE_LUNS
#define MAX_CMDS_PER_LUN	255

/*
 * Fibre Channel device definitions.
 */
#define SNS_LAST_LOOP_ID_2100	0xfe
#define SNS_LAST_LOOP_ID_2300	0x7ff

#define LAST_LOCAL_LOOP_ID	0x7d
#define SNS_FL_PORT		0x7e
#define FABRIC_CONTROLLER	0x7f
#define SIMPLE_NAME_SERVER	0x80
#define SNS_FIRST_LOOP_ID	0x81
#define MANAGEMENT_SERVER	0xfe
#define BROADCAST		0xff

/*
 * There is no correspondence between an N-PORT id and an AL_PA.  Therefore the
 * valid range of an N-PORT id is 0 through 0x7ef.
 */
#define NPH_LAST_HANDLE		0x7ee
#define NPH_MGMT_SERVER		0x7ef		/*  FFFFEF */
#define NPH_SNS			0x7fc		/*  FFFFFC */
#define NPH_FABRIC_CONTROLLER	0x7fd		/*  FFFFFD */
#define NPH_F_PORT		0x7fe		/*  FFFFFE */
#define NPH_IP_BROADCAST	0x7ff		/*  FFFFFF */

#define NPH_SNS_LID(ha)	(IS_FWI2_CAPABLE(ha) ? NPH_SNS : SIMPLE_NAME_SERVER)

#define MAX_CMDSZ	16		/* SCSI maximum CDB size. */
#include "qla_fw.h"

struct name_list_extended {
	struct get_name_list_extended *l;
	dma_addr_t		ldma;
	struct list_head	fcports;
	u32			size;
	u8			sent;
};

struct els_reject {
	struct fc_els_ls_rjt *c;
	dma_addr_t  cdma;
	u16 size;
};

/*
 * Timeout timer counts in seconds
 */
#define PORT_RETRY_TIME			1
#define LOOP_DOWN_TIMEOUT		60
#define LOOP_DOWN_TIME			255	/* 240 */
#define	LOOP_DOWN_RESET			(LOOP_DOWN_TIME - 30)

#define DEFAULT_OUTSTANDING_COMMANDS	4096
#define MIN_OUTSTANDING_COMMANDS	128

/* ISP request and response entry counts (37-65535) */
#define REQUEST_ENTRY_CNT_2100		128	/* Number of request entries. */
#define REQUEST_ENTRY_CNT_2200		2048	/* Number of request entries. */
#define REQUEST_ENTRY_CNT_24XX		2048	/* Number of request entries. */
#define REQUEST_ENTRY_CNT_83XX		8192	/* Number of request entries. */
#define RESPONSE_ENTRY_CNT_83XX		4096	/* Number of response entries.*/
#define RESPONSE_ENTRY_CNT_2100		64	/* Number of response entries.*/
#define RESPONSE_ENTRY_CNT_2300		512	/* Number of response entries.*/
#define RESPONSE_ENTRY_CNT_MQ		128	/* Number of response entries.*/
#define ATIO_ENTRY_CNT_24XX		4096	/* Number of ATIO entries. */
#define RESPONSE_ENTRY_CNT_FX00		256     /* Number of response entries.*/
#define FW_DEF_EXCHANGES_CNT 2048
#define FW_MAX_EXCHANGES_CNT (32 * 1024)
#define REDUCE_EXCHANGES_CNT  (8 * 1024)

#define SET_DID_STATUS(stat_var, status) (stat_var = status << 16)

struct req_que;
struct qla_tgt_sess;

/*
 * SCSI Request Block
 */
struct srb_cmd {
	struct scsi_cmnd *cmd;		/* Linux SCSI command pkt */
	uint32_t request_sense_length;
	uint32_t fw_sense_length;
	uint8_t *request_sense_ptr;
	struct ct6_dsd *ct6_ctx;
	struct crc_context *crc_ctx;
};

/*
 * SRB flag definitions
 */
#define SRB_DMA_VALID			BIT_0	/* Command sent to ISP */
#define SRB_FCP_CMND_DMA_VALID		BIT_12	/* DIF: DSD List valid */
#define SRB_CRC_CTX_DMA_VALID		BIT_2	/* DIF: context DMA valid */
#define SRB_CRC_PROT_DMA_VALID		BIT_4	/* DIF: prot DMA valid */
#define SRB_CRC_CTX_DSD_VALID		BIT_5	/* DIF: dsd_list valid */
#define SRB_WAKEUP_ON_COMP		BIT_6
#define SRB_DIF_BUNDL_DMA_VALID		BIT_7   /* DIF: DMA list valid */
#define SRB_EDIF_CLEANUP_DELETE		BIT_9

/* To identify if a srb is of T10-CRC type. @sp => srb_t pointer */
#define IS_PROT_IO(sp)	(sp->flags & SRB_CRC_CTX_DSD_VALID)
#define ISP_REG16_DISCONNECT 0xFFFF

static inline le_id_t be_id_to_le(be_id_t id)
{
	le_id_t res;

	res.domain = id.domain;
	res.area   = id.area;
	res.al_pa  = id.al_pa;

	return res;
}

static inline be_id_t le_id_to_be(le_id_t id)
{
	be_id_t res;

	res.domain = id.domain;
	res.area   = id.area;
	res.al_pa  = id.al_pa;

	return res;
}

static inline port_id_t be_to_port_id(be_id_t id)
{
	port_id_t res;

	res.b.domain = id.domain;
	res.b.area   = id.area;
	res.b.al_pa  = id.al_pa;
	res.b.rsvd_1 = 0;

	return res;
}

static inline be_id_t port_id_to_be_id(port_id_t port_id)
{
	be_id_t res;

	res.domain = port_id.b.domain;
	res.area   = port_id.b.area;
	res.al_pa  = port_id.b.al_pa;

	return res;
}

struct els_logo_payload {
	uint8_t opcode;
	uint8_t rsvd[3];
	uint8_t s_id[3];
	uint8_t rsvd1[1];
	uint8_t wwpn[WWN_SIZE];
};

struct els_plogi_payload {
	uint8_t opcode;
	uint8_t rsvd[3];
	__be32	data[112 / 4];
};

struct ct_arg {
	void		*iocb;
	u16		nport_handle;
	dma_addr_t	req_dma;
	dma_addr_t	rsp_dma;
	u32		req_size;
	u32		rsp_size;
	u32		req_allocated_size;
	u32		rsp_allocated_size;
	void		*req;
	void		*rsp;
	port_id_t	id;
};

/*
 * SRB extensions.
 */
struct srb_iocb {
	union {
		struct {
			uint16_t flags;
#define SRB_LOGIN_RETRIED	BIT_0
#define SRB_LOGIN_COND_PLOGI	BIT_1
#define SRB_LOGIN_SKIP_PRLI	BIT_2
#define SRB_LOGIN_NVME_PRLI	BIT_3
#define SRB_LOGIN_PRLI_ONLY	BIT_4
#define SRB_LOGIN_FCSP		BIT_5
			uint16_t data[2];
			u32 iop[2];
		} logio;
		struct {
#define ELS_DCMD_TIMEOUT 20
#define ELS_DCMD_LOGO 0x5
			uint32_t flags;
			uint32_t els_cmd;
			struct completion comp;
			struct els_logo_payload *els_logo_pyld;
			dma_addr_t els_logo_pyld_dma;
		} els_logo;
		struct els_plogi {
#define ELS_DCMD_PLOGI 0x3
			uint32_t flags;
			uint32_t els_cmd;
			struct completion comp;
			struct els_plogi_payload *els_plogi_pyld;
			struct els_plogi_payload *els_resp_pyld;
			u32 tx_size;
			u32 rx_size;
			dma_addr_t els_plogi_pyld_dma;
			dma_addr_t els_resp_pyld_dma;
			__le32	fw_status[3];
			__le16	comp_status;
			__le16	len;
		} els_plogi;
		struct {
			/*
			 * Values for flags field below are as
			 * defined in tsk_mgmt_entry struct
			 * for control_flags field in qla_fw.h.
			 */
			uint64_t lun;
			uint32_t flags;
			uint32_t data;
			struct completion comp;
			__le16 comp_status;
		} tmf;
		struct {
#define SRB_FXDISC_REQ_DMA_VALID	BIT_0
#define SRB_FXDISC_RESP_DMA_VALID	BIT_1
#define SRB_FXDISC_REQ_DWRD_VALID	BIT_2
#define SRB_FXDISC_RSP_DWRD_VALID	BIT_3
#define FXDISC_TIMEOUT 20
			uint8_t flags;
			uint32_t req_len;
			uint32_t rsp_len;
			void *req_addr;
			void *rsp_addr;
			dma_addr_t req_dma_handle;
			dma_addr_t rsp_dma_handle;
			__le32 adapter_id;
			__le32 adapter_id_hi;
			__le16 req_func_type;
			__le32 req_data;
			__le32 req_data_extra;
			__le32 result;
			__le32 seq_number;
			__le16 fw_flags;
			struct completion fxiocb_comp;
			__le32 reserved_0;
			uint8_t reserved_1;
		} fxiocb;
		struct {
			uint32_t cmd_hndl;
			__le16 comp_status;
			__le16 req_que_no;
			struct completion comp;
		} abt;
		struct ct_arg ctarg;
#define MAX_IOCB_MB_REG 28
#define SIZEOF_IOCB_MB_REG (MAX_IOCB_MB_REG * sizeof(uint16_t))
		struct {
			u16 in_mb[MAX_IOCB_MB_REG];	/* from FW */
			u16 out_mb[MAX_IOCB_MB_REG];	/* to FW */
			void *out, *in;
			dma_addr_t out_dma, in_dma;
			struct completion comp;
			int rc;
		} mbx;
		struct {
			struct imm_ntfy_from_isp *ntfy;
		} nack;
		struct {
			__le16 comp_status;
			__le16 rsp_pyld_len;
			uint8_t	aen_op;
			void *desc;

			/* These are only used with ls4 requests */
			int cmd_len;
			int rsp_len;
			dma_addr_t cmd_dma;
			dma_addr_t rsp_dma;
			enum nvmefc_fcp_datadir dir;
			uint32_t dl;
			uint32_t timeout_sec;
			struct	list_head   entry;
		} nvme;
		struct {
			u16 cmd;
			u16 vp_index;
		} ctrlvp;
		struct {
			struct edif_sa_ctl	*sa_ctl;
			struct qla_sa_update_frame sa_frame;
		} sa_update;
	} u;

	struct timer_list timer;
	void (*timeout)(void *);
};

/* Values for srb_ctx type */
#define SRB_LOGIN_CMD	1
#define SRB_LOGOUT_CMD	2
#define SRB_ELS_CMD_RPT 3
#define SRB_ELS_CMD_HST 4
#define SRB_CT_CMD	5
#define SRB_ADISC_CMD	6
#define SRB_TM_CMD	7
#define SRB_SCSI_CMD	8
#define SRB_BIDI_CMD	9
#define SRB_FXIOCB_DCMD	10
#define SRB_FXIOCB_BCMD	11
#define SRB_ABT_CMD	12
#define SRB_ELS_DCMD	13
#define SRB_MB_IOCB	14
#define SRB_CT_PTHRU_CMD 15
#define SRB_NACK_PLOGI	16
#define SRB_NACK_PRLI	17
#define SRB_NACK_LOGO	18
#define SRB_NVME_CMD	19
#define SRB_NVME_LS	20
#define SRB_PRLI_CMD	21
#define SRB_CTRL_VP	22
#define SRB_PRLO_CMD	23
#define SRB_SA_UPDATE	25
#define SRB_ELS_CMD_HST_NOLOGIN 26
#define SRB_SA_REPLACE	27

struct qla_els_pt_arg {
	u8 els_opcode;
	u8 vp_idx;
	__le16 nport_handle;
	u16 control_flags;
	__le32 rx_xchg_address;
	port_id_t did;
	u32 tx_len, tx_byte_count, rx_len, rx_byte_count;
	dma_addr_t tx_addr, rx_addr;

};

enum {
	TYPE_SRB,
	TYPE_TGT_CMD,
	TYPE_TGT_TMCMD,		/* task management */
};

struct iocb_resource {
	u8 res_type;
	u8 pad;
	u16 iocb_cnt;
};

struct bsg_cmd {
	struct bsg_job *bsg_job;
	union {
		struct qla_els_pt_arg els_arg;
	} u;
};

typedef struct srb {
	/*
	 * Do not move cmd_type field, it needs to
	 * line up with qla_tgt_cmd->cmd_type
	 */
	uint8_t cmd_type;
	uint8_t pad[3];
<<<<<<< HEAD
=======
	struct iocb_resource iores;
>>>>>>> c1084c27
	struct kref cmd_kref;	/* need to migrate ref_count over to this */
	void *priv;
	wait_queue_head_t nvme_ls_waitq;
	struct fc_port *fcport;
	struct scsi_qla_host *vha;
	unsigned int start_timer:1;
<<<<<<< HEAD
	unsigned int abort:1;
	unsigned int aborted:1;
	unsigned int completed:1;
=======
>>>>>>> c1084c27

	uint32_t handle;
	uint16_t flags;
	uint16_t type;
	const char *name;
	int iocbs;
	struct qla_qpair *qpair;
	struct srb *cmd_sp;
	struct list_head elem;
	u32 gen1;	/* scratch */
	u32 gen2;	/* scratch */
	int rc;
	int retry_count;
	struct completion *comp;
	union {
		struct srb_iocb iocb_cmd;
		struct bsg_job *bsg_job;
		struct srb_cmd scmd;
		struct bsg_cmd bsg_cmd;
	} u;
	struct {
		bool remapped;
		struct {
			dma_addr_t dma;
			void *buf;
			uint len;
		} req;
		struct {
			dma_addr_t dma;
			void *buf;
			uint len;
		} rsp;
	} remap;
	/*
	 * Report completion status @res and call sp_put(@sp). @res is
	 * an NVMe status code, a SCSI result (e.g. DID_OK << 16) or a
	 * QLA_* status value.
	 */
	void (*done)(struct srb *sp, int res);
	/* Stop the timer and free @sp. Only used by the FCP code. */
	void (*free)(struct srb *sp);
	/*
	 * Call nvme_private->fd->done() and free @sp. Only used by the NVMe
	 * code.
	 */
	void (*put_fn)(struct kref *kref);
} srb_t;

#define GET_CMD_SP(sp) (sp->u.scmd.cmd)

#define GET_CMD_SENSE_LEN(sp) \
	(sp->u.scmd.request_sense_length)
#define SET_CMD_SENSE_LEN(sp, len) \
	(sp->u.scmd.request_sense_length = len)
#define GET_CMD_SENSE_PTR(sp) \
	(sp->u.scmd.request_sense_ptr)
#define SET_CMD_SENSE_PTR(sp, ptr) \
	(sp->u.scmd.request_sense_ptr = ptr)
#define GET_FW_SENSE_LEN(sp) \
	(sp->u.scmd.fw_sense_length)
#define SET_FW_SENSE_LEN(sp, len) \
	(sp->u.scmd.fw_sense_length = len)

struct msg_echo_lb {
	dma_addr_t send_dma;
	dma_addr_t rcv_dma;
	uint16_t req_sg_cnt;
	uint16_t rsp_sg_cnt;
	uint16_t options;
	uint32_t transfer_size;
	uint32_t iteration_count;
};

/*
 * ISP I/O Register Set structure definitions.
 */
struct device_reg_2xxx {
	__le16	flash_address; 	/* Flash BIOS address */
	__le16	flash_data;		/* Flash BIOS data */
	__le16	unused_1[1];		/* Gap */
	__le16	ctrl_status;		/* Control/Status */
#define CSR_FLASH_64K_BANK	BIT_3	/* Flash upper 64K bank select */
#define CSR_FLASH_ENABLE	BIT_1	/* Flash BIOS Read/Write enable */
#define CSR_ISP_SOFT_RESET	BIT_0	/* ISP soft reset */

	__le16	ictrl;			/* Interrupt control */
#define ICR_EN_INT		BIT_15	/* ISP enable interrupts. */
#define ICR_EN_RISC		BIT_3	/* ISP enable RISC interrupts. */

	__le16	istatus;		/* Interrupt status */
#define ISR_RISC_INT		BIT_3	/* RISC interrupt */

	__le16	semaphore;		/* Semaphore */
	__le16	nvram;			/* NVRAM register. */
#define NVR_DESELECT		0
#define NVR_BUSY		BIT_15
#define NVR_WRT_ENABLE		BIT_14	/* Write enable */
#define NVR_PR_ENABLE		BIT_13	/* Protection register enable */
#define NVR_DATA_IN		BIT_3
#define NVR_DATA_OUT		BIT_2
#define NVR_SELECT		BIT_1
#define NVR_CLOCK		BIT_0

#define NVR_WAIT_CNT		20000

	union {
		struct {
			__le16	mailbox0;
			__le16	mailbox1;
			__le16	mailbox2;
			__le16	mailbox3;
			__le16	mailbox4;
			__le16	mailbox5;
			__le16	mailbox6;
			__le16	mailbox7;
			__le16	unused_2[59];	/* Gap */
		} __attribute__((packed)) isp2100;
		struct {
						/* Request Queue */
			__le16	req_q_in;	/*  In-Pointer */
			__le16	req_q_out;	/*  Out-Pointer */
						/* Response Queue */
			__le16	rsp_q_in;	/*  In-Pointer */
			__le16	rsp_q_out;	/*  Out-Pointer */

						/* RISC to Host Status */
			__le32	host_status;
#define HSR_RISC_INT		BIT_15	/* RISC interrupt */
#define HSR_RISC_PAUSED		BIT_8	/* RISC Paused */

					/* Host to Host Semaphore */
			__le16	host_semaphore;
			__le16	unused_3[17];	/* Gap */
			__le16	mailbox0;
			__le16	mailbox1;
			__le16	mailbox2;
			__le16	mailbox3;
			__le16	mailbox4;
			__le16	mailbox5;
			__le16	mailbox6;
			__le16	mailbox7;
			__le16	mailbox8;
			__le16	mailbox9;
			__le16	mailbox10;
			__le16	mailbox11;
			__le16	mailbox12;
			__le16	mailbox13;
			__le16	mailbox14;
			__le16	mailbox15;
			__le16	mailbox16;
			__le16	mailbox17;
			__le16	mailbox18;
			__le16	mailbox19;
			__le16	mailbox20;
			__le16	mailbox21;
			__le16	mailbox22;
			__le16	mailbox23;
			__le16	mailbox24;
			__le16	mailbox25;
			__le16	mailbox26;
			__le16	mailbox27;
			__le16	mailbox28;
			__le16	mailbox29;
			__le16	mailbox30;
			__le16	mailbox31;
			__le16	fb_cmd;
			__le16	unused_4[10];	/* Gap */
		} __attribute__((packed)) isp2300;
	} u;

	__le16	fpm_diag_config;
	__le16	unused_5[0x4];		/* Gap */
	__le16	risc_hw;
	__le16	unused_5_1;		/* Gap */
	__le16	pcr;			/* Processor Control Register. */
	__le16	unused_6[0x5];		/* Gap */
	__le16	mctr;			/* Memory Configuration and Timing. */
	__le16	unused_7[0x3];		/* Gap */
	__le16	fb_cmd_2100;		/* Unused on 23XX */
	__le16	unused_8[0x3];		/* Gap */
	__le16	hccr;			/* Host command & control register. */
#define HCCR_HOST_INT		BIT_7	/* Host interrupt bit */
#define HCCR_RISC_PAUSE		BIT_5	/* Pause mode bit */
					/* HCCR commands */
#define HCCR_RESET_RISC		0x1000	/* Reset RISC */
#define HCCR_PAUSE_RISC		0x2000	/* Pause RISC */
#define HCCR_RELEASE_RISC	0x3000	/* Release RISC from reset. */
#define HCCR_SET_HOST_INT	0x5000	/* Set host interrupt */
#define HCCR_CLR_HOST_INT	0x6000	/* Clear HOST interrupt */
#define HCCR_CLR_RISC_INT	0x7000	/* Clear RISC interrupt */
#define	HCCR_DISABLE_PARITY_PAUSE 0x4001 /* Disable parity error RISC pause. */
#define HCCR_ENABLE_PARITY	0xA000	/* Enable PARITY interrupt */

	__le16	unused_9[5];		/* Gap */
	__le16	gpiod;			/* GPIO Data register. */
	__le16	gpioe;			/* GPIO Enable register. */
#define GPIO_LED_MASK			0x00C0
#define GPIO_LED_GREEN_OFF_AMBER_OFF	0x0000
#define GPIO_LED_GREEN_ON_AMBER_OFF	0x0040
#define GPIO_LED_GREEN_OFF_AMBER_ON	0x0080
#define GPIO_LED_GREEN_ON_AMBER_ON	0x00C0
#define GPIO_LED_ALL_OFF		0x0000
#define GPIO_LED_RED_ON_OTHER_OFF	0x0001	/* isp2322 */
#define GPIO_LED_RGA_ON			0x00C1	/* isp2322: red green amber */

	union {
		struct {
			__le16	unused_10[8];	/* Gap */
			__le16	mailbox8;
			__le16	mailbox9;
			__le16	mailbox10;
			__le16	mailbox11;
			__le16	mailbox12;
			__le16	mailbox13;
			__le16	mailbox14;
			__le16	mailbox15;
			__le16	mailbox16;
			__le16	mailbox17;
			__le16	mailbox18;
			__le16	mailbox19;
			__le16	mailbox20;
			__le16	mailbox21;
			__le16	mailbox22;
			__le16	mailbox23;	/* Also probe reg. */
		} __attribute__((packed)) isp2200;
	} u_end;
};

struct device_reg_25xxmq {
	__le32	req_q_in;
	__le32	req_q_out;
	__le32	rsp_q_in;
	__le32	rsp_q_out;
	__le32	atio_q_in;
	__le32	atio_q_out;
};


struct device_reg_fx00 {
	__le32	mailbox0;		/* 00 */
	__le32	mailbox1;		/* 04 */
	__le32	mailbox2;		/* 08 */
	__le32	mailbox3;		/* 0C */
	__le32	mailbox4;		/* 10 */
	__le32	mailbox5;		/* 14 */
	__le32	mailbox6;		/* 18 */
	__le32	mailbox7;		/* 1C */
	__le32	mailbox8;		/* 20 */
	__le32	mailbox9;		/* 24 */
	__le32	mailbox10;		/* 28 */
	__le32	mailbox11;
	__le32	mailbox12;
	__le32	mailbox13;
	__le32	mailbox14;
	__le32	mailbox15;
	__le32	mailbox16;
	__le32	mailbox17;
	__le32	mailbox18;
	__le32	mailbox19;
	__le32	mailbox20;
	__le32	mailbox21;
	__le32	mailbox22;
	__le32	mailbox23;
	__le32	mailbox24;
	__le32	mailbox25;
	__le32	mailbox26;
	__le32	mailbox27;
	__le32	mailbox28;
	__le32	mailbox29;
	__le32	mailbox30;
	__le32	mailbox31;
	__le32	aenmailbox0;
	__le32	aenmailbox1;
	__le32	aenmailbox2;
	__le32	aenmailbox3;
	__le32	aenmailbox4;
	__le32	aenmailbox5;
	__le32	aenmailbox6;
	__le32	aenmailbox7;
	/* Request Queue. */
	__le32	req_q_in;		/* A0 - Request Queue In-Pointer */
	__le32	req_q_out;		/* A4 - Request Queue Out-Pointer */
	/* Response Queue. */
	__le32	rsp_q_in;		/* A8 - Response Queue In-Pointer */
	__le32	rsp_q_out;		/* AC - Response Queue Out-Pointer */
	/* Init values shadowed on FW Up Event */
	__le32	initval0;		/* B0 */
	__le32	initval1;		/* B4 */
	__le32	initval2;		/* B8 */
	__le32	initval3;		/* BC */
	__le32	initval4;		/* C0 */
	__le32	initval5;		/* C4 */
	__le32	initval6;		/* C8 */
	__le32	initval7;		/* CC */
	__le32	fwheartbeat;		/* D0 */
	__le32	pseudoaen;		/* D4 */
};



typedef union {
		struct device_reg_2xxx isp;
		struct device_reg_24xx isp24;
		struct device_reg_25xxmq isp25mq;
		struct device_reg_82xx isp82;
		struct device_reg_fx00 ispfx00;
} __iomem device_reg_t;

#define ISP_REQ_Q_IN(ha, reg) \
	(IS_QLA2100(ha) || IS_QLA2200(ha) ? \
	 &(reg)->u.isp2100.mailbox4 : \
	 &(reg)->u.isp2300.req_q_in)
#define ISP_REQ_Q_OUT(ha, reg) \
	(IS_QLA2100(ha) || IS_QLA2200(ha) ? \
	 &(reg)->u.isp2100.mailbox4 : \
	 &(reg)->u.isp2300.req_q_out)
#define ISP_RSP_Q_IN(ha, reg) \
	(IS_QLA2100(ha) || IS_QLA2200(ha) ? \
	 &(reg)->u.isp2100.mailbox5 : \
	 &(reg)->u.isp2300.rsp_q_in)
#define ISP_RSP_Q_OUT(ha, reg) \
	(IS_QLA2100(ha) || IS_QLA2200(ha) ? \
	 &(reg)->u.isp2100.mailbox5 : \
	 &(reg)->u.isp2300.rsp_q_out)

#define ISP_ATIO_Q_IN(vha) (vha->hw->tgt.atio_q_in)
#define ISP_ATIO_Q_OUT(vha) (vha->hw->tgt.atio_q_out)

#define MAILBOX_REG(ha, reg, num) \
	(IS_QLA2100(ha) || IS_QLA2200(ha) ? \
	 (num < 8 ? \
	  &(reg)->u.isp2100.mailbox0 + (num) : \
	  &(reg)->u_end.isp2200.mailbox8 + (num) - 8) : \
	 &(reg)->u.isp2300.mailbox0 + (num))
#define RD_MAILBOX_REG(ha, reg, num) \
	rd_reg_word(MAILBOX_REG(ha, reg, num))
#define WRT_MAILBOX_REG(ha, reg, num, data) \
	wrt_reg_word(MAILBOX_REG(ha, reg, num), data)

#define FB_CMD_REG(ha, reg) \
	(IS_QLA2100(ha) || IS_QLA2200(ha) ? \
	 &(reg)->fb_cmd_2100 : \
	 &(reg)->u.isp2300.fb_cmd)
#define RD_FB_CMD_REG(ha, reg) \
	rd_reg_word(FB_CMD_REG(ha, reg))
#define WRT_FB_CMD_REG(ha, reg, data) \
	wrt_reg_word(FB_CMD_REG(ha, reg), data)

typedef struct {
	uint32_t	out_mb;		/* outbound from driver */
	uint32_t	in_mb;			/* Incoming from RISC */
	uint16_t	mb[MAILBOX_REGISTER_COUNT];
	long		buf_size;
	void		*bufp;
	uint32_t	tov;
	uint8_t		flags;
#define MBX_DMA_IN	BIT_0
#define	MBX_DMA_OUT	BIT_1
#define IOCTL_CMD	BIT_2
} mbx_cmd_t;

struct mbx_cmd_32 {
	uint32_t	out_mb;		/* outbound from driver */
	uint32_t	in_mb;			/* Incoming from RISC */
	uint32_t	mb[MAILBOX_REGISTER_COUNT];
	long		buf_size;
	void		*bufp;
	uint32_t	tov;
	uint8_t		flags;
#define MBX_DMA_IN	BIT_0
#define	MBX_DMA_OUT	BIT_1
#define IOCTL_CMD	BIT_2
};


#define	MBX_TOV_SECONDS	30

/*
 *  ISP product identification definitions in mailboxes after reset.
 */
#define PROD_ID_1		0x4953
#define PROD_ID_2		0x0000
#define PROD_ID_2a		0x5020
#define PROD_ID_3		0x2020

/*
 * ISP mailbox Self-Test status codes
 */
#define MBS_FRM_ALIVE		0	/* Firmware Alive. */
#define MBS_CHKSUM_ERR		1	/* Checksum Error. */
#define MBS_BUSY		4	/* Busy. */

/*
 * ISP mailbox command complete status codes
 */
#define MBS_COMMAND_COMPLETE		0x4000
#define MBS_INVALID_COMMAND		0x4001
#define MBS_HOST_INTERFACE_ERROR	0x4002
#define MBS_TEST_FAILED			0x4003
#define MBS_COMMAND_ERROR		0x4005
#define MBS_COMMAND_PARAMETER_ERROR	0x4006
#define MBS_PORT_ID_USED		0x4007
#define MBS_LOOP_ID_USED		0x4008
#define MBS_ALL_IDS_IN_USE		0x4009
#define MBS_NOT_LOGGED_IN		0x400A
#define MBS_LINK_DOWN_ERROR		0x400B
#define MBS_DIAG_ECHO_TEST_ERROR	0x400C

static inline bool qla2xxx_is_valid_mbs(unsigned int mbs)
{
	return MBS_COMMAND_COMPLETE <= mbs && mbs <= MBS_DIAG_ECHO_TEST_ERROR;
}

/*
 * ISP mailbox asynchronous event status codes
 */
#define MBA_ASYNC_EVENT		0x8000	/* Asynchronous event. */
#define MBA_RESET		0x8001	/* Reset Detected. */
#define MBA_SYSTEM_ERR		0x8002	/* System Error. */
#define MBA_REQ_TRANSFER_ERR	0x8003	/* Request Transfer Error. */
#define MBA_RSP_TRANSFER_ERR	0x8004	/* Response Transfer Error. */
#define MBA_WAKEUP_THRES	0x8005	/* Request Queue Wake-up. */
#define MBA_LIP_OCCURRED	0x8010	/* Loop Initialization Procedure */
					/* occurred. */
#define MBA_LOOP_UP		0x8011	/* FC Loop UP. */
#define MBA_LOOP_DOWN		0x8012	/* FC Loop Down. */
#define MBA_LIP_RESET		0x8013	/* LIP reset occurred. */
#define MBA_PORT_UPDATE		0x8014	/* Port Database update. */
#define MBA_RSCN_UPDATE		0x8015	/* Register State Chg Notification. */
#define MBA_LIP_F8		0x8016	/* Received a LIP F8. */
#define MBA_LOOP_INIT_ERR	0x8017	/* Loop Initialization Error. */
#define MBA_FABRIC_AUTH_REQ	0x801b	/* Fabric Authentication Required. */
#define MBA_CONGN_NOTI_RECV	0x801e	/* Congestion Notification Received */
#define MBA_SCSI_COMPLETION	0x8020	/* SCSI Command Complete. */
#define MBA_CTIO_COMPLETION	0x8021	/* CTIO Complete. */
#define MBA_IP_COMPLETION	0x8022	/* IP Transmit Command Complete. */
#define MBA_IP_RECEIVE		0x8023	/* IP Received. */
#define MBA_IP_BROADCAST	0x8024	/* IP Broadcast Received. */
#define MBA_IP_LOW_WATER_MARK	0x8025	/* IP Low Water Mark reached. */
#define MBA_IP_RCV_BUFFER_EMPTY 0x8026	/* IP receive buffer queue empty. */
#define MBA_IP_HDR_DATA_SPLIT	0x8027	/* IP header/data splitting feature */
					/* used. */
#define MBA_TRACE_NOTIFICATION	0x8028	/* Trace/Diagnostic notification. */
#define MBA_POINT_TO_POINT	0x8030	/* Point to point mode. */
#define MBA_CMPLT_1_16BIT	0x8031	/* Completion 1 16bit IOSB. */
#define MBA_CMPLT_2_16BIT	0x8032	/* Completion 2 16bit IOSB. */
#define MBA_CMPLT_3_16BIT	0x8033	/* Completion 3 16bit IOSB. */
#define MBA_CMPLT_4_16BIT	0x8034	/* Completion 4 16bit IOSB. */
#define MBA_CMPLT_5_16BIT	0x8035	/* Completion 5 16bit IOSB. */
#define MBA_CHG_IN_CONNECTION	0x8036	/* Change in connection mode. */
#define MBA_RIO_RESPONSE	0x8040	/* RIO response queue update. */
#define MBA_ZIO_RESPONSE	0x8040	/* ZIO response queue update. */
#define MBA_CMPLT_2_32BIT	0x8042	/* Completion 2 32bit IOSB. */
#define MBA_BYPASS_NOTIFICATION	0x8043	/* Auto bypass notification. */
#define MBA_DISCARD_RND_FRAME	0x8048	/* discard RND frame due to error. */
#define MBA_REJECTED_FCP_CMD	0x8049	/* rejected FCP_CMD. */
#define MBA_FW_NOT_STARTED	0x8050	/* Firmware not started */
#define MBA_FW_STARTING		0x8051	/* Firmware starting */
#define MBA_FW_RESTART_CMPLT	0x8060	/* Firmware restart complete */
#define MBA_INIT_REQUIRED	0x8061	/* Initialization required */
#define MBA_SHUTDOWN_REQUESTED	0x8062	/* Shutdown Requested */
#define MBA_TEMPERATURE_ALERT	0x8070	/* Temperature Alert */
#define MBA_DPORT_DIAGNOSTICS	0x8080	/* D-port Diagnostics */
#define MBA_TRANS_INSERT	0x8130	/* Transceiver Insertion */
#define MBA_TRANS_REMOVE	0x8131	/* Transceiver Removal */
#define MBA_FW_INIT_FAILURE	0x8401	/* Firmware initialization failure */
#define MBA_MIRROR_LUN_CHANGE	0x8402	/* Mirror LUN State Change
					   Notification */
#define MBA_FW_POLL_STATE	0x8600  /* Firmware in poll diagnostic state */
#define MBA_FW_RESET_FCT	0x8502	/* Firmware reset factory defaults */
#define MBA_FW_INIT_INPROGRESS	0x8500	/* Firmware boot in progress */
/* 83XX FCoE specific */
#define MBA_IDC_AEN		0x8200  /* FCoE: NIC Core state change AEN */

/* Interrupt type codes */
#define INTR_ROM_MB_SUCCESS		0x1
#define INTR_ROM_MB_FAILED		0x2
#define INTR_MB_SUCCESS			0x10
#define INTR_MB_FAILED			0x11
#define INTR_ASYNC_EVENT		0x12
#define INTR_RSP_QUE_UPDATE		0x13
#define INTR_RSP_QUE_UPDATE_83XX	0x14
#define INTR_ATIO_QUE_UPDATE		0x1C
#define INTR_ATIO_RSP_QUE_UPDATE	0x1D
#define INTR_ATIO_QUE_UPDATE_27XX	0x1E

/* ISP mailbox loopback echo diagnostic error code */
#define MBS_LB_RESET	0x17
/*
 * Firmware options 1, 2, 3.
 */
#define FO1_AE_ON_LIPF8			BIT_0
#define FO1_AE_ALL_LIP_RESET		BIT_1
#define FO1_CTIO_RETRY			BIT_3
#define FO1_DISABLE_LIP_F7_SW		BIT_4
#define FO1_DISABLE_100MS_LOS_WAIT	BIT_5
#define FO1_DISABLE_GPIO6_7		BIT_6	/* LED bits */
#define FO1_AE_ON_LOOP_INIT_ERR		BIT_7
#define FO1_SET_EMPHASIS_SWING		BIT_8
#define FO1_AE_AUTO_BYPASS		BIT_9
#define FO1_ENABLE_PURE_IOCB		BIT_10
#define FO1_AE_PLOGI_RJT		BIT_11
#define FO1_ENABLE_ABORT_SEQUENCE	BIT_12
#define FO1_AE_QUEUE_FULL		BIT_13

#define FO2_ENABLE_ATIO_TYPE_3		BIT_0
#define FO2_REV_LOOPBACK		BIT_1

#define FO3_ENABLE_EMERG_IOCB		BIT_0
#define FO3_AE_RND_ERROR		BIT_1

/* 24XX additional firmware options */
#define ADD_FO_COUNT			3
#define ADD_FO1_DISABLE_GPIO_LED_CTRL	BIT_6	/* LED bits */
#define ADD_FO1_ENABLE_PUREX_IOCB	BIT_10

#define ADD_FO2_ENABLE_SEL_CLS2		BIT_5

#define ADD_FO3_NO_ABT_ON_LINK_DOWN	BIT_14

/*
 * ISP mailbox commands
 */
#define MBC_LOAD_RAM			1	/* Load RAM. */
#define MBC_EXECUTE_FIRMWARE		2	/* Execute firmware. */
#define MBC_READ_RAM_WORD		5	/* Read RAM word. */
#define MBC_MAILBOX_REGISTER_TEST	6	/* Wrap incoming mailboxes */
#define MBC_VERIFY_CHECKSUM		7	/* Verify checksum. */
#define MBC_GET_FIRMWARE_VERSION	8	/* Get firmware revision. */
#define MBC_LOAD_RISC_RAM		9	/* Load RAM command. */
#define MBC_DUMP_RISC_RAM		0xa	/* Dump RAM command. */
#define MBC_SECURE_FLASH_UPDATE		0xa	/* Secure Flash Update(28xx) */
#define MBC_LOAD_RISC_RAM_EXTENDED	0xb	/* Load RAM extended. */
#define MBC_DUMP_RISC_RAM_EXTENDED	0xc	/* Dump RAM extended. */
#define MBC_WRITE_RAM_WORD_EXTENDED	0xd	/* Write RAM word extended */
#define MBC_READ_RAM_EXTENDED		0xf	/* Read RAM extended. */
#define MBC_IOCB_COMMAND		0x12	/* Execute IOCB command. */
#define MBC_STOP_FIRMWARE		0x14	/* Stop firmware. */
#define MBC_ABORT_COMMAND		0x15	/* Abort IOCB command. */
#define MBC_ABORT_DEVICE		0x16	/* Abort device (ID/LUN). */
#define MBC_ABORT_TARGET		0x17	/* Abort target (ID). */
#define MBC_RESET			0x18	/* Reset. */
#define MBC_GET_ADAPTER_LOOP_ID		0x20	/* Get loop id of ISP2200. */
#define MBC_GET_SET_ZIO_THRESHOLD	0x21	/* Get/SET ZIO THRESHOLD. */
#define MBC_GET_RETRY_COUNT		0x22	/* Get f/w retry cnt/delay. */
#define MBC_DISABLE_VI			0x24	/* Disable VI operation. */
#define MBC_ENABLE_VI			0x25	/* Enable VI operation. */
#define MBC_GET_FIRMWARE_OPTION		0x28	/* Get Firmware Options. */
#define MBC_GET_MEM_OFFLOAD_CNTRL_STAT	0x34	/* Memory Offload ctrl/Stat*/
#define MBC_SET_FIRMWARE_OPTION		0x38	/* Set Firmware Options. */
#define MBC_SET_GET_FC_LED_CONFIG	0x3b	/* Set/Get FC LED config */
#define MBC_LOOP_PORT_BYPASS		0x40	/* Loop Port Bypass. */
#define MBC_LOOP_PORT_ENABLE		0x41	/* Loop Port Enable. */
#define MBC_GET_RESOURCE_COUNTS		0x42	/* Get Resource Counts. */
#define MBC_NON_PARTICIPATE		0x43	/* Non-Participating Mode. */
#define MBC_DIAGNOSTIC_ECHO		0x44	/* Diagnostic echo. */
#define MBC_DIAGNOSTIC_LOOP_BACK	0x45	/* Diagnostic loop back. */
#define MBC_ONLINE_SELF_TEST		0x46	/* Online self-test. */
#define MBC_ENHANCED_GET_PORT_DATABASE	0x47	/* Get port database + login */
#define MBC_CONFIGURE_VF		0x4b	/* Configure VFs */
#define MBC_RESET_LINK_STATUS		0x52	/* Reset Link Error Status */
#define MBC_IOCB_COMMAND_A64		0x54	/* Execute IOCB command (64) */
#define MBC_PORT_LOGOUT			0x56	/* Port Logout request */
#define MBC_SEND_RNID_ELS		0x57	/* Send RNID ELS request */
#define MBC_SET_RNID_PARAMS		0x59	/* Set RNID parameters */
#define MBC_GET_RNID_PARAMS		0x5a	/* Get RNID parameters */
#define MBC_DATA_RATE			0x5d	/* Data Rate */
#define MBC_INITIALIZE_FIRMWARE		0x60	/* Initialize firmware */
#define MBC_INITIATE_LIP		0x62	/* Initiate Loop */
						/* Initialization Procedure */
#define MBC_GET_FC_AL_POSITION_MAP	0x63	/* Get FC_AL Position Map. */
#define MBC_GET_PORT_DATABASE		0x64	/* Get Port Database. */
#define MBC_CLEAR_ACA			0x65	/* Clear ACA. */
#define MBC_TARGET_RESET		0x66	/* Target Reset. */
#define MBC_CLEAR_TASK_SET		0x67	/* Clear Task Set. */
#define MBC_ABORT_TASK_SET		0x68	/* Abort Task Set. */
#define MBC_GET_FIRMWARE_STATE		0x69	/* Get firmware state. */
#define MBC_GET_PORT_NAME		0x6a	/* Get port name. */
#define MBC_GET_LINK_STATUS		0x6b	/* Get port link status. */
#define MBC_LIP_RESET			0x6c	/* LIP reset. */
#define MBC_SEND_SNS_COMMAND		0x6e	/* Send Simple Name Server */
						/* commandd. */
#define MBC_LOGIN_FABRIC_PORT		0x6f	/* Login fabric port. */
#define MBC_SEND_CHANGE_REQUEST		0x70	/* Send Change Request. */
#define MBC_LOGOUT_FABRIC_PORT		0x71	/* Logout fabric port. */
#define MBC_LIP_FULL_LOGIN		0x72	/* Full login LIP. */
#define MBC_LOGIN_LOOP_PORT		0x74	/* Login Loop Port. */
#define MBC_PORT_NODE_NAME_LIST		0x75	/* Get port/node name list. */
#define MBC_INITIALIZE_RECEIVE_QUEUE	0x77	/* Initialize receive queue */
#define MBC_UNLOAD_IP			0x79	/* Shutdown IP */
#define MBC_GET_ID_LIST			0x7C	/* Get Port ID list. */
#define MBC_SEND_LFA_COMMAND		0x7D	/* Send Loop Fabric Address */
#define MBC_LUN_RESET			0x7E	/* Send LUN reset */

/*
 * all the Mt. Rainier mailbox command codes that clash with FC/FCoE ones
 * should be defined with MBC_MR_*
 */
#define MBC_MR_DRV_SHUTDOWN		0x6A

/*
 * ISP24xx mailbox commands
 */
#define MBC_WRITE_SERDES		0x3	/* Write serdes word. */
#define MBC_READ_SERDES			0x4	/* Read serdes word. */
#define MBC_LOAD_DUMP_MPI_RAM		0x5	/* Load/Dump MPI RAM. */
#define MBC_SERDES_PARAMS		0x10	/* Serdes Tx Parameters. */
#define MBC_GET_IOCB_STATUS		0x12	/* Get IOCB status command. */
#define MBC_PORT_PARAMS			0x1A	/* Port iDMA Parameters. */
#define MBC_GET_TIMEOUT_PARAMS		0x22	/* Get FW timeouts. */
#define MBC_TRACE_CONTROL		0x27	/* Trace control command. */
#define MBC_GEN_SYSTEM_ERROR		0x2a	/* Generate System Error. */
#define MBC_WRITE_SFP			0x30	/* Write SFP Data. */
#define MBC_READ_SFP			0x31	/* Read SFP Data. */
#define MBC_SET_TIMEOUT_PARAMS		0x32	/* Set FW timeouts. */
#define MBC_DPORT_DIAGNOSTICS		0x47	/* D-Port Diagnostics */
#define MBC_MID_INITIALIZE_FIRMWARE	0x48	/* MID Initialize firmware. */
#define MBC_MID_GET_VP_DATABASE		0x49	/* MID Get VP Database. */
#define MBC_MID_GET_VP_ENTRY		0x4a	/* MID Get VP Entry. */
#define MBC_HOST_MEMORY_COPY		0x53	/* Host Memory Copy. */
#define MBC_SEND_RNFT_ELS		0x5e	/* Send RNFT ELS request */
#define MBC_GET_LINK_PRIV_STATS		0x6d	/* Get link & private data. */
#define MBC_LINK_INITIALIZATION		0x72	/* Do link initialization. */
#define MBC_SET_VENDOR_ID		0x76	/* Set Vendor ID. */
#define MBC_PORT_RESET			0x120	/* Port Reset */
#define MBC_SET_PORT_CONFIG		0x122	/* Set port configuration */
#define MBC_GET_PORT_CONFIG		0x123	/* Get port configuration */

/*
 * ISP81xx mailbox commands
 */
#define MBC_WRITE_MPI_REGISTER		0x01    /* Write MPI Register. */

/*
 * ISP8044 mailbox commands
 */
#define MBC_SET_GET_ETH_SERDES_REG	0x150
#define HCS_WRITE_SERDES		0x3
#define HCS_READ_SERDES			0x4

/* Firmware return data sizes */
#define FCAL_MAP_SIZE	128

/* Mailbox bit definitions for out_mb and in_mb */
#define	MBX_31		BIT_31
#define	MBX_30		BIT_30
#define	MBX_29		BIT_29
#define	MBX_28		BIT_28
#define	MBX_27		BIT_27
#define	MBX_26		BIT_26
#define	MBX_25		BIT_25
#define	MBX_24		BIT_24
#define	MBX_23		BIT_23
#define	MBX_22		BIT_22
#define	MBX_21		BIT_21
#define	MBX_20		BIT_20
#define	MBX_19		BIT_19
#define	MBX_18		BIT_18
#define	MBX_17		BIT_17
#define	MBX_16		BIT_16
#define	MBX_15		BIT_15
#define	MBX_14		BIT_14
#define	MBX_13		BIT_13
#define	MBX_12		BIT_12
#define	MBX_11		BIT_11
#define	MBX_10		BIT_10
#define	MBX_9		BIT_9
#define	MBX_8		BIT_8
#define	MBX_7		BIT_7
#define	MBX_6		BIT_6
#define	MBX_5		BIT_5
#define	MBX_4		BIT_4
#define	MBX_3		BIT_3
#define	MBX_2		BIT_2
#define	MBX_1		BIT_1
#define	MBX_0		BIT_0

#define RNID_TYPE_ELS_CMD	0x5
#define RNID_TYPE_PORT_LOGIN	0x7
#define RNID_BUFFER_CREDITS	0x8
#define RNID_TYPE_SET_VERSION	0x9
#define RNID_TYPE_ASIC_TEMP	0xC

#define ELS_CMD_MAP_SIZE	32

/*
 * Firmware state codes from get firmware state mailbox command
 */
#define FSTATE_CONFIG_WAIT      0
#define FSTATE_WAIT_AL_PA       1
#define FSTATE_WAIT_LOGIN       2
#define FSTATE_READY            3
#define FSTATE_LOSS_OF_SYNC     4
#define FSTATE_ERROR            5
#define FSTATE_REINIT           6
#define FSTATE_NON_PART         7

#define FSTATE_CONFIG_CORRECT      0
#define FSTATE_P2P_RCV_LIP         1
#define FSTATE_P2P_CHOOSE_LOOP     2
#define FSTATE_P2P_RCV_UNIDEN_LIP  3
#define FSTATE_FATAL_ERROR         4
#define FSTATE_LOOP_BACK_CONN      5

#define QLA27XX_IMG_STATUS_VER_MAJOR   0x01
#define QLA27XX_IMG_STATUS_VER_MINOR    0x00
#define QLA27XX_IMG_STATUS_SIGN   0xFACEFADE
#define QLA28XX_IMG_STATUS_SIGN    0xFACEFADF
#define QLA28XX_IMG_STATUS_SIGN		0xFACEFADF
#define QLA28XX_AUX_IMG_STATUS_SIGN	0xFACEFAED
#define QLA27XX_DEFAULT_IMAGE		0
#define QLA27XX_PRIMARY_IMAGE  1
#define QLA27XX_SECONDARY_IMAGE    2

/*
 * Port Database structure definition
 * Little endian except where noted.
 */
#define	PORT_DATABASE_SIZE	128	/* bytes */
typedef struct {
	uint8_t options;
	uint8_t control;
	uint8_t master_state;
	uint8_t slave_state;
	uint8_t reserved[2];
	uint8_t hard_address;
	uint8_t reserved_1;
	uint8_t port_id[4];
	uint8_t node_name[WWN_SIZE];
	uint8_t port_name[WWN_SIZE];
	__le16	execution_throttle;
	uint16_t execution_count;
	uint8_t reset_count;
	uint8_t reserved_2;
	uint16_t resource_allocation;
	uint16_t current_allocation;
	uint16_t queue_head;
	uint16_t queue_tail;
	uint16_t transmit_execution_list_next;
	uint16_t transmit_execution_list_previous;
	uint16_t common_features;
	uint16_t total_concurrent_sequences;
	uint16_t RO_by_information_category;
	uint8_t recipient;
	uint8_t initiator;
	uint16_t receive_data_size;
	uint16_t concurrent_sequences;
	uint16_t open_sequences_per_exchange;
	uint16_t lun_abort_flags;
	uint16_t lun_stop_flags;
	uint16_t stop_queue_head;
	uint16_t stop_queue_tail;
	uint16_t port_retry_timer;
	uint16_t next_sequence_id;
	uint16_t frame_count;
	uint16_t PRLI_payload_length;
	uint8_t prli_svc_param_word_0[2];	/* Big endian */
						/* Bits 15-0 of word 0 */
	uint8_t prli_svc_param_word_3[2];	/* Big endian */
						/* Bits 15-0 of word 3 */
	uint16_t loop_id;
	uint16_t extended_lun_info_list_pointer;
	uint16_t extended_lun_stop_list_pointer;
} port_database_t;

/*
 * Port database slave/master states
 */
#define PD_STATE_DISCOVERY			0
#define PD_STATE_WAIT_DISCOVERY_ACK		1
#define PD_STATE_PORT_LOGIN			2
#define PD_STATE_WAIT_PORT_LOGIN_ACK		3
#define PD_STATE_PROCESS_LOGIN			4
#define PD_STATE_WAIT_PROCESS_LOGIN_ACK		5
#define PD_STATE_PORT_LOGGED_IN			6
#define PD_STATE_PORT_UNAVAILABLE		7
#define PD_STATE_PROCESS_LOGOUT			8
#define PD_STATE_WAIT_PROCESS_LOGOUT_ACK	9
#define PD_STATE_PORT_LOGOUT			10
#define PD_STATE_WAIT_PORT_LOGOUT_ACK		11


#define QLA_ZIO_MODE_6		(BIT_2 | BIT_1)
#define QLA_ZIO_DISABLED	0
#define QLA_ZIO_DEFAULT_TIMER	2

/*
 * ISP Initialization Control Block.
 * Little endian except where noted.
 */
#define	ICB_VERSION 1
typedef struct {
	uint8_t  version;
	uint8_t  reserved_1;

	/*
	 * LSB BIT 0  = Enable Hard Loop Id
	 * LSB BIT 1  = Enable Fairness
	 * LSB BIT 2  = Enable Full-Duplex
	 * LSB BIT 3  = Enable Fast Posting
	 * LSB BIT 4  = Enable Target Mode
	 * LSB BIT 5  = Disable Initiator Mode
	 * LSB BIT 6  = Enable ADISC
	 * LSB BIT 7  = Enable Target Inquiry Data
	 *
	 * MSB BIT 0  = Enable PDBC Notify
	 * MSB BIT 1  = Non Participating LIP
	 * MSB BIT 2  = Descending Loop ID Search
	 * MSB BIT 3  = Acquire Loop ID in LIPA
	 * MSB BIT 4  = Stop PortQ on Full Status
	 * MSB BIT 5  = Full Login after LIP
	 * MSB BIT 6  = Node Name Option
	 * MSB BIT 7  = Ext IFWCB enable bit
	 */
	uint8_t  firmware_options[2];

	__le16	frame_payload_size;
	__le16	max_iocb_allocation;
	__le16	execution_throttle;
	uint8_t  retry_count;
	uint8_t	 retry_delay;			/* unused */
	uint8_t	 port_name[WWN_SIZE];		/* Big endian. */
	uint16_t hard_address;
	uint8_t	 inquiry_data;
	uint8_t	 login_timeout;
	uint8_t	 node_name[WWN_SIZE];		/* Big endian. */

	__le16	request_q_outpointer;
	__le16	response_q_inpointer;
	__le16	request_q_length;
	__le16	response_q_length;
	__le64  request_q_address __packed;
	__le64  response_q_address __packed;

	__le16	lun_enables;
	uint8_t  command_resource_count;
	uint8_t  immediate_notify_resource_count;
	__le16	timeout;
	uint8_t  reserved_2[2];

	/*
	 * LSB BIT 0 = Timer Operation mode bit 0
	 * LSB BIT 1 = Timer Operation mode bit 1
	 * LSB BIT 2 = Timer Operation mode bit 2
	 * LSB BIT 3 = Timer Operation mode bit 3
	 * LSB BIT 4 = Init Config Mode bit 0
	 * LSB BIT 5 = Init Config Mode bit 1
	 * LSB BIT 6 = Init Config Mode bit 2
	 * LSB BIT 7 = Enable Non part on LIHA failure
	 *
	 * MSB BIT 0 = Enable class 2
	 * MSB BIT 1 = Enable ACK0
	 * MSB BIT 2 =
	 * MSB BIT 3 =
	 * MSB BIT 4 = FC Tape Enable
	 * MSB BIT 5 = Enable FC Confirm
	 * MSB BIT 6 = Enable command queuing in target mode
	 * MSB BIT 7 = No Logo On Link Down
	 */
	uint8_t	 add_firmware_options[2];

	uint8_t	 response_accumulation_timer;
	uint8_t	 interrupt_delay_timer;

	/*
	 * LSB BIT 0 = Enable Read xfr_rdy
	 * LSB BIT 1 = Soft ID only
	 * LSB BIT 2 =
	 * LSB BIT 3 =
	 * LSB BIT 4 = FCP RSP Payload [0]
	 * LSB BIT 5 = FCP RSP Payload [1] / Sbus enable - 2200
	 * LSB BIT 6 = Enable Out-of-Order frame handling
	 * LSB BIT 7 = Disable Automatic PLOGI on Local Loop
	 *
	 * MSB BIT 0 = Sbus enable - 2300
	 * MSB BIT 1 =
	 * MSB BIT 2 =
	 * MSB BIT 3 =
	 * MSB BIT 4 = LED mode
	 * MSB BIT 5 = enable 50 ohm termination
	 * MSB BIT 6 = Data Rate (2300 only)
	 * MSB BIT 7 = Data Rate (2300 only)
	 */
	uint8_t	 special_options[2];

	uint8_t  reserved_3[26];
} init_cb_t;

/* Special Features Control Block */
struct init_sf_cb {
	uint8_t	format;
	uint8_t	reserved0;
	/*
	 * BIT 15-14 = Reserved
	 * BIT_13 = SAN Congestion Management (1 - Enabled, 0 - Disabled)
	 * BIT_12 = Remote Write Optimization (1 - Enabled, 0 - Disabled)
	 * BIT 11-0 = Reserved
	 */
	__le16	flags;
	uint8_t	reserved1[32];
	uint16_t discard_OHRB_timeout_value;
	uint16_t remote_write_opt_queue_num;
	uint8_t	reserved2[40];
	uint8_t scm_related_parameter[16];
	uint8_t reserved3[32];
};

/*
 * Get Link Status mailbox command return buffer.
 */
#define GLSO_SEND_RPS	BIT_0
#define GLSO_USE_DID	BIT_3

struct link_statistics {
	__le32 link_fail_cnt;
	__le32 loss_sync_cnt;
	__le32 loss_sig_cnt;
	__le32 prim_seq_err_cnt;
	__le32 inval_xmit_word_cnt;
	__le32 inval_crc_cnt;
	__le32 lip_cnt;
	__le32 link_up_cnt;
	__le32 link_down_loop_init_tmo;
	__le32 link_down_los;
	__le32 link_down_loss_rcv_clk;
	uint32_t reserved0[5];
	__le32 port_cfg_chg;
	uint32_t reserved1[11];
	__le32 rsp_q_full;
	__le32 atio_q_full;
	__le32 drop_ae;
	__le32 els_proto_err;
	__le32 reserved2;
	__le32 tx_frames;
	__le32 rx_frames;
	__le32 discarded_frames;
	__le32 dropped_frames;
	uint32_t reserved3;
	__le32 nos_rcvd;
	uint32_t reserved4[4];
	__le32 tx_prjt;
	__le32 rcv_exfail;
	__le32 rcv_abts;
	__le32 seq_frm_miss;
	__le32 corr_err;
	__le32 mb_rqst;
	__le32 nport_full;
	__le32 eofa;
	uint32_t reserved5;
	__le64 fpm_recv_word_cnt;
	__le64 fpm_disc_word_cnt;
	__le64 fpm_xmit_word_cnt;
	uint32_t reserved6[70];
};

/*
 * NVRAM Command values.
 */
#define NV_START_BIT            BIT_2
#define NV_WRITE_OP             (BIT_26+BIT_24)
#define NV_READ_OP              (BIT_26+BIT_25)
#define NV_ERASE_OP             (BIT_26+BIT_25+BIT_24)
#define NV_MASK_OP              (BIT_26+BIT_25+BIT_24)
#define NV_DELAY_COUNT          10

/*
 * QLogic ISP2100, ISP2200 and ISP2300 NVRAM structure definition.
 */
typedef struct {
	/*
	 * NVRAM header
	 */
	uint8_t	id[4];
	uint8_t	nvram_version;
	uint8_t	reserved_0;

	/*
	 * NVRAM RISC parameter block
	 */
	uint8_t	parameter_block_version;
	uint8_t	reserved_1;

	/*
	 * LSB BIT 0  = Enable Hard Loop Id
	 * LSB BIT 1  = Enable Fairness
	 * LSB BIT 2  = Enable Full-Duplex
	 * LSB BIT 3  = Enable Fast Posting
	 * LSB BIT 4  = Enable Target Mode
	 * LSB BIT 5  = Disable Initiator Mode
	 * LSB BIT 6  = Enable ADISC
	 * LSB BIT 7  = Enable Target Inquiry Data
	 *
	 * MSB BIT 0  = Enable PDBC Notify
	 * MSB BIT 1  = Non Participating LIP
	 * MSB BIT 2  = Descending Loop ID Search
	 * MSB BIT 3  = Acquire Loop ID in LIPA
	 * MSB BIT 4  = Stop PortQ on Full Status
	 * MSB BIT 5  = Full Login after LIP
	 * MSB BIT 6  = Node Name Option
	 * MSB BIT 7  = Ext IFWCB enable bit
	 */
	uint8_t	 firmware_options[2];

	__le16	frame_payload_size;
	__le16	max_iocb_allocation;
	__le16	execution_throttle;
	uint8_t	 retry_count;
	uint8_t	 retry_delay;			/* unused */
	uint8_t	 port_name[WWN_SIZE];		/* Big endian. */
	uint16_t hard_address;
	uint8_t	 inquiry_data;
	uint8_t	 login_timeout;
	uint8_t	 node_name[WWN_SIZE];		/* Big endian. */

	/*
	 * LSB BIT 0 = Timer Operation mode bit 0
	 * LSB BIT 1 = Timer Operation mode bit 1
	 * LSB BIT 2 = Timer Operation mode bit 2
	 * LSB BIT 3 = Timer Operation mode bit 3
	 * LSB BIT 4 = Init Config Mode bit 0
	 * LSB BIT 5 = Init Config Mode bit 1
	 * LSB BIT 6 = Init Config Mode bit 2
	 * LSB BIT 7 = Enable Non part on LIHA failure
	 *
	 * MSB BIT 0 = Enable class 2
	 * MSB BIT 1 = Enable ACK0
	 * MSB BIT 2 =
	 * MSB BIT 3 =
	 * MSB BIT 4 = FC Tape Enable
	 * MSB BIT 5 = Enable FC Confirm
	 * MSB BIT 6 = Enable command queuing in target mode
	 * MSB BIT 7 = No Logo On Link Down
	 */
	uint8_t	 add_firmware_options[2];

	uint8_t	 response_accumulation_timer;
	uint8_t	 interrupt_delay_timer;

	/*
	 * LSB BIT 0 = Enable Read xfr_rdy
	 * LSB BIT 1 = Soft ID only
	 * LSB BIT 2 =
	 * LSB BIT 3 =
	 * LSB BIT 4 = FCP RSP Payload [0]
	 * LSB BIT 5 = FCP RSP Payload [1] / Sbus enable - 2200
	 * LSB BIT 6 = Enable Out-of-Order frame handling
	 * LSB BIT 7 = Disable Automatic PLOGI on Local Loop
	 *
	 * MSB BIT 0 = Sbus enable - 2300
	 * MSB BIT 1 =
	 * MSB BIT 2 =
	 * MSB BIT 3 =
	 * MSB BIT 4 = LED mode
	 * MSB BIT 5 = enable 50 ohm termination
	 * MSB BIT 6 = Data Rate (2300 only)
	 * MSB BIT 7 = Data Rate (2300 only)
	 */
	uint8_t	 special_options[2];

	/* Reserved for expanded RISC parameter block */
	uint8_t reserved_2[22];

	/*
	 * LSB BIT 0 = Tx Sensitivity 1G bit 0
	 * LSB BIT 1 = Tx Sensitivity 1G bit 1
	 * LSB BIT 2 = Tx Sensitivity 1G bit 2
	 * LSB BIT 3 = Tx Sensitivity 1G bit 3
	 * LSB BIT 4 = Rx Sensitivity 1G bit 0
	 * LSB BIT 5 = Rx Sensitivity 1G bit 1
	 * LSB BIT 6 = Rx Sensitivity 1G bit 2
	 * LSB BIT 7 = Rx Sensitivity 1G bit 3
	 *
	 * MSB BIT 0 = Tx Sensitivity 2G bit 0
	 * MSB BIT 1 = Tx Sensitivity 2G bit 1
	 * MSB BIT 2 = Tx Sensitivity 2G bit 2
	 * MSB BIT 3 = Tx Sensitivity 2G bit 3
	 * MSB BIT 4 = Rx Sensitivity 2G bit 0
	 * MSB BIT 5 = Rx Sensitivity 2G bit 1
	 * MSB BIT 6 = Rx Sensitivity 2G bit 2
	 * MSB BIT 7 = Rx Sensitivity 2G bit 3
	 *
	 * LSB BIT 0 = Output Swing 1G bit 0
	 * LSB BIT 1 = Output Swing 1G bit 1
	 * LSB BIT 2 = Output Swing 1G bit 2
	 * LSB BIT 3 = Output Emphasis 1G bit 0
	 * LSB BIT 4 = Output Emphasis 1G bit 1
	 * LSB BIT 5 = Output Swing 2G bit 0
	 * LSB BIT 6 = Output Swing 2G bit 1
	 * LSB BIT 7 = Output Swing 2G bit 2
	 *
	 * MSB BIT 0 = Output Emphasis 2G bit 0
	 * MSB BIT 1 = Output Emphasis 2G bit 1
	 * MSB BIT 2 = Output Enable
	 * MSB BIT 3 =
	 * MSB BIT 4 =
	 * MSB BIT 5 =
	 * MSB BIT 6 =
	 * MSB BIT 7 =
	 */
	uint8_t seriallink_options[4];

	/*
	 * NVRAM host parameter block
	 *
	 * LSB BIT 0 = Enable spinup delay
	 * LSB BIT 1 = Disable BIOS
	 * LSB BIT 2 = Enable Memory Map BIOS
	 * LSB BIT 3 = Enable Selectable Boot
	 * LSB BIT 4 = Disable RISC code load
	 * LSB BIT 5 = Set cache line size 1
	 * LSB BIT 6 = PCI Parity Disable
	 * LSB BIT 7 = Enable extended logging
	 *
	 * MSB BIT 0 = Enable 64bit addressing
	 * MSB BIT 1 = Enable lip reset
	 * MSB BIT 2 = Enable lip full login
	 * MSB BIT 3 = Enable target reset
	 * MSB BIT 4 = Enable database storage
	 * MSB BIT 5 = Enable cache flush read
	 * MSB BIT 6 = Enable database load
	 * MSB BIT 7 = Enable alternate WWN
	 */
	uint8_t host_p[2];

	uint8_t boot_node_name[WWN_SIZE];
	uint8_t boot_lun_number;
	uint8_t reset_delay;
	uint8_t port_down_retry_count;
	uint8_t boot_id_number;
	__le16	max_luns_per_target;
	uint8_t fcode_boot_port_name[WWN_SIZE];
	uint8_t alternate_port_name[WWN_SIZE];
	uint8_t alternate_node_name[WWN_SIZE];

	/*
	 * BIT 0 = Selective Login
	 * BIT 1 = Alt-Boot Enable
	 * BIT 2 =
	 * BIT 3 = Boot Order List
	 * BIT 4 =
	 * BIT 5 = Selective LUN
	 * BIT 6 =
	 * BIT 7 = unused
	 */
	uint8_t efi_parameters;

	uint8_t link_down_timeout;

	uint8_t adapter_id[16];

	uint8_t alt1_boot_node_name[WWN_SIZE];
	uint16_t alt1_boot_lun_number;
	uint8_t alt2_boot_node_name[WWN_SIZE];
	uint16_t alt2_boot_lun_number;
	uint8_t alt3_boot_node_name[WWN_SIZE];
	uint16_t alt3_boot_lun_number;
	uint8_t alt4_boot_node_name[WWN_SIZE];
	uint16_t alt4_boot_lun_number;
	uint8_t alt5_boot_node_name[WWN_SIZE];
	uint16_t alt5_boot_lun_number;
	uint8_t alt6_boot_node_name[WWN_SIZE];
	uint16_t alt6_boot_lun_number;
	uint8_t alt7_boot_node_name[WWN_SIZE];
	uint16_t alt7_boot_lun_number;

	uint8_t reserved_3[2];

	/* Offset 200-215 : Model Number */
	uint8_t model_number[16];

	/* OEM related items */
	uint8_t oem_specific[16];

	/*
	 * NVRAM Adapter Features offset 232-239
	 *
	 * LSB BIT 0 = External GBIC
	 * LSB BIT 1 = Risc RAM parity
	 * LSB BIT 2 = Buffer Plus Module
	 * LSB BIT 3 = Multi Chip Adapter
	 * LSB BIT 4 = Internal connector
	 * LSB BIT 5 =
	 * LSB BIT 6 =
	 * LSB BIT 7 =
	 *
	 * MSB BIT 0 =
	 * MSB BIT 1 =
	 * MSB BIT 2 =
	 * MSB BIT 3 =
	 * MSB BIT 4 =
	 * MSB BIT 5 =
	 * MSB BIT 6 =
	 * MSB BIT 7 =
	 */
	uint8_t	adapter_features[2];

	uint8_t reserved_4[16];

	/* Subsystem vendor ID for ISP2200 */
	uint16_t subsystem_vendor_id_2200;

	/* Subsystem device ID for ISP2200 */
	uint16_t subsystem_device_id_2200;

	uint8_t	 reserved_5;
	uint8_t	 checksum;
} nvram_t;

/*
 * ISP queue - response queue entry definition.
 */
typedef struct {
	uint8_t		entry_type;		/* Entry type. */
	uint8_t		entry_count;		/* Entry count. */
	uint8_t		sys_define;		/* System defined. */
	uint8_t		entry_status;		/* Entry Status. */
	uint32_t	handle;			/* System defined handle */
	uint8_t		data[52];
	uint32_t	signature;
#define RESPONSE_PROCESSED	0xDEADDEAD	/* Signature */
} response_t;

/*
 * ISP queue - ATIO queue entry definition.
 */
struct atio {
	uint8_t		entry_type;		/* Entry type. */
	uint8_t		entry_count;		/* Entry count. */
	__le16		attr_n_length;
	uint8_t		data[56];
	uint32_t	signature;
#define ATIO_PROCESSED 0xDEADDEAD		/* Signature */
};

typedef union {
	__le16	extended;
	struct {
		uint8_t reserved;
		uint8_t standard;
	} id;
} target_id_t;

#define SET_TARGET_ID(ha, to, from)			\
do {							\
	if (HAS_EXTENDED_IDS(ha))			\
		to.extended = cpu_to_le16(from);	\
	else						\
		to.id.standard = (uint8_t)from;		\
} while (0)

/*
 * ISP queue - command entry structure definition.
 */
#define COMMAND_TYPE	0x11		/* Command entry */
typedef struct {
	uint8_t entry_type;		/* Entry type. */
	uint8_t entry_count;		/* Entry count. */
	uint8_t sys_define;		/* System defined. */
	uint8_t entry_status;		/* Entry Status. */
	uint32_t handle;		/* System handle. */
	target_id_t target;		/* SCSI ID */
	__le16	lun;			/* SCSI LUN */
	__le16	control_flags;		/* Control flags. */
#define CF_WRITE	BIT_6
#define CF_READ		BIT_5
#define CF_SIMPLE_TAG	BIT_3
#define CF_ORDERED_TAG	BIT_2
#define CF_HEAD_TAG	BIT_1
	uint16_t reserved_1;
	__le16	timeout;		/* Command timeout. */
	__le16	dseg_count;		/* Data segment count. */
	uint8_t scsi_cdb[MAX_CMDSZ]; 	/* SCSI command words. */
	__le32	byte_count;		/* Total byte count. */
	union {
		struct dsd32 dsd32[3];
		struct dsd64 dsd64[2];
	};
} cmd_entry_t;

/*
 * ISP queue - 64-Bit addressing, command entry structure definition.
 */
#define COMMAND_A64_TYPE	0x19	/* Command A64 entry */
typedef struct {
	uint8_t entry_type;		/* Entry type. */
	uint8_t entry_count;		/* Entry count. */
	uint8_t sys_define;		/* System defined. */
	uint8_t entry_status;		/* Entry Status. */
	uint32_t handle;		/* System handle. */
	target_id_t target;		/* SCSI ID */
	__le16	lun;			/* SCSI LUN */
	__le16	control_flags;		/* Control flags. */
	uint16_t reserved_1;
	__le16	timeout;		/* Command timeout. */
	__le16	dseg_count;		/* Data segment count. */
	uint8_t scsi_cdb[MAX_CMDSZ];	/* SCSI command words. */
	uint32_t byte_count;		/* Total byte count. */
	struct dsd64 dsd[2];
} cmd_a64_entry_t, request_t;

/*
 * ISP queue - continuation entry structure definition.
 */
#define CONTINUE_TYPE		0x02	/* Continuation entry. */
typedef struct {
	uint8_t entry_type;		/* Entry type. */
	uint8_t entry_count;		/* Entry count. */
	uint8_t sys_define;		/* System defined. */
	uint8_t entry_status;		/* Entry Status. */
	uint32_t reserved;
	struct dsd32 dsd[7];
} cont_entry_t;

/*
 * ISP queue - 64-Bit addressing, continuation entry structure definition.
 */
#define CONTINUE_A64_TYPE	0x0A	/* Continuation A64 entry. */
typedef struct {
	uint8_t entry_type;		/* Entry type. */
	uint8_t entry_count;		/* Entry count. */
	uint8_t sys_define;		/* System defined. */
	uint8_t entry_status;		/* Entry Status. */
	struct dsd64 dsd[5];
} cont_a64_entry_t;

#define PO_MODE_DIF_INSERT	0
#define PO_MODE_DIF_REMOVE	1
#define PO_MODE_DIF_PASS	2
#define PO_MODE_DIF_REPLACE	3
#define PO_MODE_DIF_TCP_CKSUM	6
#define PO_ENABLE_INCR_GUARD_SEED	BIT_3
#define PO_DISABLE_GUARD_CHECK	BIT_4
#define PO_DISABLE_INCR_REF_TAG	BIT_5
#define PO_DIS_HEADER_MODE	BIT_7
#define PO_ENABLE_DIF_BUNDLING	BIT_8
#define PO_DIS_FRAME_MODE	BIT_9
#define PO_DIS_VALD_APP_ESC	BIT_10 /* Dis validation for escape tag/ffffh */
#define PO_DIS_VALD_APP_REF_ESC BIT_11

#define PO_DIS_APP_TAG_REPL	BIT_12 /* disable REG Tag replacement */
#define PO_DIS_REF_TAG_REPL	BIT_13
#define PO_DIS_APP_TAG_VALD	BIT_14 /* disable REF Tag validation */
#define PO_DIS_REF_TAG_VALD	BIT_15

/*
 * ISP queue - 64-Bit addressing, continuation crc entry structure definition.
 */
struct crc_context {
	uint32_t handle;		/* System handle. */
	__le32 ref_tag;
	__le16 app_tag;
	uint8_t ref_tag_mask[4];	/* Validation/Replacement Mask*/
	uint8_t app_tag_mask[2];	/* Validation/Replacement Mask*/
	__le16 guard_seed;		/* Initial Guard Seed */
	__le16 prot_opts;		/* Requested Data Protection Mode */
	__le16 blk_size;		/* Data size in bytes */
	__le16	runt_blk_guard;	/* Guard value for runt block (tape
					 * only) */
	__le32 byte_count;		/* Total byte count/ total data
					 * transfer count */
	union {
		struct {
			uint32_t	reserved_1;
			uint16_t	reserved_2;
			uint16_t	reserved_3;
			uint32_t	reserved_4;
			struct dsd64	data_dsd[1];
			uint32_t	reserved_5[2];
			uint32_t	reserved_6;
		} nobundling;
		struct {
			__le32	dif_byte_count;	/* Total DIF byte
							 * count */
			uint16_t	reserved_1;
			__le16	dseg_count;	/* Data segment count */
			uint32_t	reserved_2;
			struct dsd64	data_dsd[1];
			struct dsd64	dif_dsd;
		} bundling;
	} u;

	struct fcp_cmnd	fcp_cmnd;
	dma_addr_t	crc_ctx_dma;
	/* List of DMA context transfers */
	struct list_head dsd_list;

	/* List of DIF Bundling context DMA address */
	struct list_head ldif_dsd_list;
	u8 no_ldif_dsd;

	struct list_head ldif_dma_hndl_list;
	u32 dif_bundl_len;
	u8 no_dif_bundl;
	/* This structure should not exceed 512 bytes */
};

#define CRC_CONTEXT_LEN_FW	(offsetof(struct crc_context, fcp_cmnd.lun))
#define CRC_CONTEXT_FCPCMND_OFF	(offsetof(struct crc_context, fcp_cmnd.lun))

/*
 * ISP queue - status entry structure definition.
 */
#define	STATUS_TYPE	0x03		/* Status entry. */
typedef struct {
	uint8_t entry_type;		/* Entry type. */
	uint8_t entry_count;		/* Entry count. */
	uint8_t sys_define;		/* System defined. */
	uint8_t entry_status;		/* Entry Status. */
	uint32_t handle;		/* System handle. */
	__le16	scsi_status;		/* SCSI status. */
	__le16	comp_status;		/* Completion status. */
	__le16	state_flags;		/* State flags. */
	__le16	status_flags;		/* Status flags. */
	__le16	rsp_info_len;		/* Response Info Length. */
	__le16	req_sense_length;	/* Request sense data length. */
	__le32	residual_length;	/* Residual transfer length. */
	uint8_t rsp_info[8];		/* FCP response information. */
	uint8_t req_sense_data[32];	/* Request sense data. */
} sts_entry_t;

/*
 * Status entry entry status
 */
#define RF_RQ_DMA_ERROR	BIT_6		/* Request Queue DMA error. */
#define RF_INV_E_ORDER	BIT_5		/* Invalid entry order. */
#define RF_INV_E_COUNT	BIT_4		/* Invalid entry count. */
#define RF_INV_E_PARAM	BIT_3		/* Invalid entry parameter. */
#define RF_INV_E_TYPE	BIT_2		/* Invalid entry type. */
#define RF_BUSY		BIT_1		/* Busy */
#define RF_MASK		(RF_RQ_DMA_ERROR | RF_INV_E_ORDER | RF_INV_E_COUNT | \
			 RF_INV_E_PARAM | RF_INV_E_TYPE | RF_BUSY)
#define RF_MASK_24XX	(RF_INV_E_ORDER | RF_INV_E_COUNT | RF_INV_E_PARAM | \
			 RF_INV_E_TYPE)

/*
 * Status entry SCSI status bit definitions.
 */
#define SS_MASK				0xfff	/* Reserved bits BIT_12-BIT_15*/
#define SS_RESIDUAL_UNDER		BIT_11
#define SS_RESIDUAL_OVER		BIT_10
#define SS_SENSE_LEN_VALID		BIT_9
#define SS_RESPONSE_INFO_LEN_VALID	BIT_8
#define SS_SCSI_STATUS_BYTE	0xff

#define SS_RESERVE_CONFLICT		(BIT_4 | BIT_3)
#define SS_BUSY_CONDITION		BIT_3
#define SS_CONDITION_MET		BIT_2
#define SS_CHECK_CONDITION		BIT_1

/*
 * Status entry completion status
 */
#define CS_COMPLETE		0x0	/* No errors */
#define CS_INCOMPLETE		0x1	/* Incomplete transfer of cmd. */
#define CS_DMA			0x2	/* A DMA direction error. */
#define CS_TRANSPORT		0x3	/* Transport error. */
#define CS_RESET		0x4	/* SCSI bus reset occurred */
#define CS_ABORTED		0x5	/* System aborted command. */
#define CS_TIMEOUT		0x6	/* Timeout error. */
#define CS_DATA_OVERRUN		0x7	/* Data overrun. */
#define CS_DIF_ERROR		0xC	/* DIF error detected  */

#define CS_DATA_UNDERRUN	0x15	/* Data Underrun. */
#define CS_QUEUE_FULL		0x1C	/* Queue Full. */
#define CS_PORT_UNAVAILABLE	0x28	/* Port unavailable */
					/* (selection timeout) */
#define CS_PORT_LOGGED_OUT	0x29	/* Port Logged Out */
#define CS_PORT_CONFIG_CHG	0x2A	/* Port Configuration Changed */
#define CS_PORT_BUSY		0x2B	/* Port Busy */
#define CS_COMPLETE_CHKCOND	0x30	/* Error? */
#define CS_IOCB_ERROR		0x31	/* Generic error for IOCB request
					   failure */
#define CS_REJECT_RECEIVED	0x4E	/* Reject received */
#define CS_BAD_PAYLOAD		0x80	/* Driver defined */
#define CS_UNKNOWN		0x81	/* Driver defined */
#define CS_RETRY		0x82	/* Driver defined */
#define CS_LOOP_DOWN_ABORT	0x83	/* Driver defined */

#define CS_BIDIR_RD_OVERRUN			0x700
#define CS_BIDIR_RD_WR_OVERRUN			0x707
#define CS_BIDIR_RD_OVERRUN_WR_UNDERRUN		0x715
#define CS_BIDIR_RD_UNDERRUN			0x1500
#define CS_BIDIR_RD_UNDERRUN_WR_OVERRUN		0x1507
#define CS_BIDIR_RD_WR_UNDERRUN			0x1515
#define CS_BIDIR_DMA				0x200
/*
 * Status entry status flags
 */
#define SF_ABTS_TERMINATED	BIT_10
#define SF_LOGOUT_SENT		BIT_13

/*
 * ISP queue - status continuation entry structure definition.
 */
#define	STATUS_CONT_TYPE	0x10	/* Status continuation entry. */
typedef struct {
	uint8_t entry_type;		/* Entry type. */
	uint8_t entry_count;		/* Entry count. */
	uint8_t sys_define;		/* System defined. */
	uint8_t entry_status;		/* Entry Status. */
	uint8_t data[60];		/* data */
} sts_cont_entry_t;

/*
 * ISP queue -	RIO Type 1 status entry (32 bit I/O entry handles)
 *		structure definition.
 */
#define	STATUS_TYPE_21 0x21		/* Status entry. */
typedef struct {
	uint8_t entry_type;		/* Entry type. */
	uint8_t entry_count;		/* Entry count. */
	uint8_t handle_count;		/* Handle count. */
	uint8_t entry_status;		/* Entry Status. */
	uint32_t handle[15];		/* System handles. */
} sts21_entry_t;

/*
 * ISP queue -	RIO Type 2 status entry (16 bit I/O entry handles)
 *		structure definition.
 */
#define	STATUS_TYPE_22	0x22		/* Status entry. */
typedef struct {
	uint8_t entry_type;		/* Entry type. */
	uint8_t entry_count;		/* Entry count. */
	uint8_t handle_count;		/* Handle count. */
	uint8_t entry_status;		/* Entry Status. */
	uint16_t handle[30];		/* System handles. */
} sts22_entry_t;

/*
 * ISP queue - marker entry structure definition.
 */
#define MARKER_TYPE	0x04		/* Marker entry. */
typedef struct {
	uint8_t entry_type;		/* Entry type. */
	uint8_t entry_count;		/* Entry count. */
	uint8_t handle_count;		/* Handle count. */
	uint8_t entry_status;		/* Entry Status. */
	uint32_t sys_define_2;		/* System defined. */
	target_id_t target;		/* SCSI ID */
	uint8_t modifier;		/* Modifier (7-0). */
#define MK_SYNC_ID_LUN	0		/* Synchronize ID/LUN */
#define MK_SYNC_ID	1		/* Synchronize ID */
#define MK_SYNC_ALL	2		/* Synchronize all ID/LUN */
#define MK_SYNC_LIP	3		/* Synchronize all ID/LUN, */
					/* clear port changed, */
					/* use sequence number. */
	uint8_t reserved_1;
	__le16	sequence_number;	/* Sequence number of event */
	__le16	lun;			/* SCSI LUN */
	uint8_t reserved_2[48];
} mrk_entry_t;

/*
 * ISP queue - Management Server entry structure definition.
 */
#define MS_IOCB_TYPE		0x29	/* Management Server IOCB entry */
typedef struct {
	uint8_t entry_type;		/* Entry type. */
	uint8_t entry_count;		/* Entry count. */
	uint8_t handle_count;		/* Handle count. */
	uint8_t entry_status;		/* Entry Status. */
	uint32_t handle1;		/* System handle. */
	target_id_t loop_id;
	__le16	status;
	__le16	control_flags;		/* Control flags. */
	uint16_t reserved2;
	__le16	timeout;
	__le16	cmd_dsd_count;
	__le16	total_dsd_count;
	uint8_t type;
	uint8_t r_ctl;
	__le16	rx_id;
	uint16_t reserved3;
	uint32_t handle2;
	__le32	rsp_bytecount;
	__le32	req_bytecount;
	struct dsd64 req_dsd;
	struct dsd64 rsp_dsd;
} ms_iocb_entry_t;

#define SCM_EDC_ACC_RECEIVED		BIT_6
#define SCM_RDF_ACC_RECEIVED		BIT_7

/*
 * ISP queue - Mailbox Command entry structure definition.
 */
#define MBX_IOCB_TYPE	0x39
struct mbx_entry {
	uint8_t entry_type;
	uint8_t entry_count;
	uint8_t sys_define1;
	/* Use sys_define1 for source type */
#define SOURCE_SCSI	0x00
#define SOURCE_IP	0x01
#define SOURCE_VI	0x02
#define SOURCE_SCTP	0x03
#define SOURCE_MP	0x04
#define SOURCE_MPIOCTL	0x05
#define SOURCE_ASYNC_IOCB 0x07

	uint8_t entry_status;

	uint32_t handle;
	target_id_t loop_id;

	__le16	status;
	__le16	state_flags;
	__le16	status_flags;

	uint32_t sys_define2[2];

	__le16	mb0;
	__le16	mb1;
	__le16	mb2;
	__le16	mb3;
	__le16	mb6;
	__le16	mb7;
	__le16	mb9;
	__le16	mb10;
	uint32_t reserved_2[2];
	uint8_t node_name[WWN_SIZE];
	uint8_t port_name[WWN_SIZE];
};

#ifndef IMMED_NOTIFY_TYPE
#define IMMED_NOTIFY_TYPE 0x0D		/* Immediate notify entry. */
/*
 * ISP queue -	immediate notify entry structure definition.
 *		This is sent by the ISP to the Target driver.
 *		This IOCB would have report of events sent by the
 *		initiator, that needs to be handled by the target
 *		driver immediately.
 */
struct imm_ntfy_from_isp {
	uint8_t	 entry_type;		    /* Entry type. */
	uint8_t	 entry_count;		    /* Entry count. */
	uint8_t	 sys_define;		    /* System defined. */
	uint8_t	 entry_status;		    /* Entry Status. */
	union {
		struct {
			__le32	sys_define_2; /* System defined. */
			target_id_t target;
			__le16	lun;
			uint8_t  target_id;
			uint8_t  reserved_1;
			__le16	status_modifier;
			__le16	status;
			__le16	task_flags;
			__le16	seq_id;
			__le16	srr_rx_id;
			__le32	srr_rel_offs;
			__le16	srr_ui;
#define SRR_IU_DATA_IN	0x1
#define SRR_IU_DATA_OUT	0x5
#define SRR_IU_STATUS	0x7
			__le16	srr_ox_id;
			uint8_t reserved_2[28];
		} isp2x;
		struct {
			uint32_t reserved;
			__le16	nport_handle;
			uint16_t reserved_2;
			__le16	flags;
#define NOTIFY24XX_FLAGS_FCSP		BIT_5
#define NOTIFY24XX_FLAGS_GLOBAL_TPRLO   BIT_1
#define NOTIFY24XX_FLAGS_PUREX_IOCB     BIT_0
			__le16	srr_rx_id;
			__le16	status;
			uint8_t  status_subcode;
			uint8_t  fw_handle;
			__le32	exchange_address;
			__le32	srr_rel_offs;
			__le16	srr_ui;
			__le16	srr_ox_id;
			union {
				struct {
					uint8_t node_name[8];
				} plogi; /* PLOGI/ADISC/PDISC */
				struct {
					/* PRLI word 3 bit 0-15 */
					__le16	wd3_lo;
					uint8_t resv0[6];
				} prli;
				struct {
					uint8_t port_id[3];
					uint8_t resv1;
					__le16	nport_handle;
					uint16_t resv2;
				} req_els;
			} u;
			uint8_t port_name[8];
			uint8_t resv3[3];
			uint8_t  vp_index;
			uint32_t reserved_5;
			uint8_t  port_id[3];
			uint8_t  reserved_6;
		} isp24;
	} u;
	uint16_t reserved_7;
	__le16	ox_id;
} __packed;
#endif

/*
 * ISP request and response queue entry sizes
 */
#define RESPONSE_ENTRY_SIZE	(sizeof(response_t))
#define REQUEST_ENTRY_SIZE	(sizeof(request_t))



/*
 * Switch info gathering structure.
 */
typedef struct {
	port_id_t d_id;
	uint8_t node_name[WWN_SIZE];
	uint8_t port_name[WWN_SIZE];
	uint8_t fabric_port_name[WWN_SIZE];
	uint16_t fp_speed;
	uint8_t fc4_type;
	uint8_t fc4_features;
} sw_info_t;

/* FCP-4 types */
#define FC4_TYPE_FCP_SCSI	0x08
#define FC4_TYPE_NVME		0x28
#define FC4_TYPE_OTHER		0x0
#define FC4_TYPE_UNKNOWN	0xff

/* mailbox command 4G & above */
struct mbx_24xx_entry {
	uint8_t		entry_type;
	uint8_t		entry_count;
	uint8_t		sys_define1;
	uint8_t		entry_status;
	uint32_t	handle;
	uint16_t	mb[28];
};

#define IOCB_SIZE 64

/*
 * Fibre channel port type.
 */
typedef enum {
	FCT_UNKNOWN,
	FCT_BROADCAST = 0x01,
	FCT_INITIATOR = 0x02,
	FCT_TARGET    = 0x04,
	FCT_NVME_INITIATOR = 0x10,
	FCT_NVME_TARGET = 0x20,
	FCT_NVME_DISCOVERY = 0x40,
	FCT_NVME = 0xf0,
} fc_port_type_t;

enum qla_sess_deletion {
	QLA_SESS_DELETION_NONE		= 0,
	QLA_SESS_DELETION_IN_PROGRESS,
	QLA_SESS_DELETED,
};

enum qlt_plogi_link_t {
	QLT_PLOGI_LINK_SAME_WWN,
	QLT_PLOGI_LINK_CONFLICT,
	QLT_PLOGI_LINK_MAX
};

struct qlt_plogi_ack_t {
	struct list_head	list;
	struct imm_ntfy_from_isp iocb;
	port_id_t	id;
	int		ref_count;
	void		*fcport;
};

struct ct_sns_desc {
	struct ct_sns_pkt	*ct_sns;
	dma_addr_t		ct_sns_dma;
};

enum discovery_state {
	DSC_DELETED,
	DSC_GNN_ID,
	DSC_GNL,
	DSC_LOGIN_PEND,
	DSC_LOGIN_FAILED,
	DSC_GPDB,
	DSC_UPD_FCPORT,
	DSC_LOGIN_COMPLETE,
	DSC_ADISC,
	DSC_DELETE_PEND,
	DSC_LOGIN_AUTH_PEND,
};

enum login_state {	/* FW control Target side */
	DSC_LS_LLIOCB_SENT = 2,
	DSC_LS_PLOGI_PEND,
	DSC_LS_PLOGI_COMP,
	DSC_LS_PRLI_PEND,
	DSC_LS_PRLI_COMP,
	DSC_LS_PORT_UNAVAIL,
	DSC_LS_PRLO_PEND = 9,
	DSC_LS_LOGO_PEND,
};

enum rscn_addr_format {
	RSCN_PORT_ADDR,
	RSCN_AREA_ADDR,
	RSCN_DOM_ADDR,
	RSCN_FAB_ADDR,
};

/*
 * Fibre channel port structure.
 */
typedef struct fc_port {
	struct list_head list;
	struct scsi_qla_host *vha;

	unsigned int conf_compl_supported:1;
	unsigned int deleted:2;
	unsigned int free_pending:1;
	unsigned int local:1;
	unsigned int logout_on_delete:1;
	unsigned int logo_ack_needed:1;
	unsigned int keep_nport_handle:1;
	unsigned int send_els_logo:1;
	unsigned int login_pause:1;
	unsigned int login_succ:1;
	unsigned int query:1;
	unsigned int id_changed:1;
	unsigned int scan_needed:1;
	unsigned int n2n_flag:1;
	unsigned int explicit_logout:1;
	unsigned int prli_pend_timer:1;
<<<<<<< HEAD
=======
	unsigned int do_prli_nvme:1;

	uint8_t nvme_flag;

	uint8_t node_name[WWN_SIZE];
	uint8_t port_name[WWN_SIZE];
	port_id_t d_id;
	uint16_t loop_id;
	uint16_t old_loop_id;
>>>>>>> c1084c27

	struct completion nvme_del_done;
	uint32_t nvme_prli_service_param;
#define NVME_PRLI_SP_PI_CTRL	BIT_9
#define NVME_PRLI_SP_SLER	BIT_8
#define NVME_PRLI_SP_CONF       BIT_7
#define NVME_PRLI_SP_INITIATOR  BIT_5
#define NVME_PRLI_SP_TARGET     BIT_4
#define NVME_PRLI_SP_DISCOVERY  BIT_3
#define NVME_PRLI_SP_FIRST_BURST	BIT_0

	uint32_t nvme_first_burst_size;
#define NVME_FLAG_REGISTERED 4
#define NVME_FLAG_DELETING 2
#define NVME_FLAG_RESETTING 1

	struct fc_port *conflict;
	unsigned char logout_completed;
	int generation;

	struct se_session *se_sess;
	struct list_head sess_cmd_list;
	spinlock_t sess_cmd_lock;
	struct kref sess_kref;
	struct qla_tgt *tgt;
	unsigned long expires;
	struct list_head del_list_entry;
	struct work_struct free_work;
	struct work_struct reg_work;
	uint64_t jiffies_at_registration;
	unsigned long prli_expired;
	struct qlt_plogi_ack_t *plogi_link[QLT_PLOGI_LINK_MAX];

	uint16_t tgt_id;
	uint16_t old_tgt_id;
	uint16_t sec_since_registration;

	uint8_t fcp_prio;

	uint8_t fabric_port_name[WWN_SIZE];
	uint16_t fp_speed;

	fc_port_type_t port_type;

	atomic_t state;
	uint32_t flags;

	int login_retry;

	struct fc_rport *rport, *drport;
	u32 supported_classes;

	uint8_t fc4_type;
	uint8_t fc4_features;
	uint8_t scan_state;

	unsigned long last_queue_full;
	unsigned long last_ramp_up;

	uint16_t port_id;

	struct nvme_fc_remote_port *nvme_remote_port;

	unsigned long retry_delay_timestamp;
	struct qla_tgt_sess *tgt_session;
	struct ct_sns_desc ct_desc;
	enum discovery_state disc_state;
	atomic_t shadow_disc_state;
	enum discovery_state next_disc_state;
	enum login_state fw_login_state;
	unsigned long dm_login_expire;
	unsigned long plogi_nack_done_deadline;

	u32 login_gen, last_login_gen;
	u32 rscn_gen, last_rscn_gen;
	u32 chip_reset;
	struct list_head gnl_entry;
	struct work_struct del_work;
	u8 iocb[IOCB_SIZE];
	u8 current_login_state;
	u8 last_login_state;
	u16 n2n_link_reset_cnt;
	u16 n2n_chip_reset;

	struct dentry *dfs_rport_dir;

	u64 tgt_short_link_down_cnt;
	u64 tgt_link_down_time;
	u64 dev_loss_tmo;
	/*
	 * EDIF parameters for encryption.
	 */
	struct {
		uint32_t	enable:1;	/* device is edif enabled/req'd */
		uint32_t	app_stop:2;
		uint32_t	app_started:1;
		uint32_t	aes_gmac:1;
		uint32_t	app_sess_online:1;
		uint32_t	tx_sa_set:1;
		uint32_t	rx_sa_set:1;
		uint32_t	tx_sa_pending:1;
		uint32_t	rx_sa_pending:1;
		uint32_t	tx_rekey_cnt;
		uint32_t	rx_rekey_cnt;
		uint64_t	tx_bytes;
		uint64_t	rx_bytes;
		uint8_t		auth_state;
		uint16_t	authok:1;
		uint16_t	rekey_cnt;
		struct list_head edif_indx_list;
		spinlock_t  indx_list_lock;

		struct list_head tx_sa_list;
		struct list_head rx_sa_list;
		spinlock_t	sa_list_lock;
	} edif;
} fc_port_t;

enum {
	FC4_PRIORITY_NVME = 1,
	FC4_PRIORITY_FCP  = 2,
};

#define QLA_FCPORT_SCAN		1
#define QLA_FCPORT_FOUND	2

struct event_arg {
	fc_port_t		*fcport;
	srb_t			*sp;
	port_id_t		id;
	u16			data[2], rc;
	u8			port_name[WWN_SIZE];
	u32			iop[2];
};

#include "qla_mr.h"

/*
 * Fibre channel port/lun states.
 */
#define FCS_UNCONFIGURED	1
#define FCS_DEVICE_DEAD		2
#define FCS_DEVICE_LOST		3
#define FCS_ONLINE		4

extern const char *const port_state_str[5];

static const char * const port_dstate_str[] = {
	"DELETED",
	"GNN_ID",
	"GNL",
	"LOGIN_PEND",
	"LOGIN_FAILED",
	"GPDB",
	"UPD_FCPORT",
	"LOGIN_COMPLETE",
	"ADISC",
	"DELETE_PEND",
	"LOGIN_AUTH_PEND",
};

/*
 * FC port flags.
 */
#define FCF_FABRIC_DEVICE	BIT_0
#define FCF_LOGIN_NEEDED	BIT_1
#define FCF_FCP2_DEVICE		BIT_2
#define FCF_ASYNC_SENT		BIT_3
#define FCF_CONF_COMP_SUPPORTED BIT_4
#define FCF_ASYNC_ACTIVE	BIT_5
#define FCF_FCSP_DEVICE		BIT_6
#define FCF_EDIF_DELETE		BIT_7

/* No loop ID flag. */
#define FC_NO_LOOP_ID		0x1000

/*
 * FC-CT interface
 *
 * NOTE: All structures are big-endian in form.
 */

#define CT_REJECT_RESPONSE	0x8001
#define CT_ACCEPT_RESPONSE	0x8002
#define CT_REASON_INVALID_COMMAND_CODE		0x01
#define CT_REASON_CANNOT_PERFORM		0x09
#define CT_REASON_COMMAND_UNSUPPORTED		0x0b
#define CT_EXPL_ALREADY_REGISTERED		0x10
#define CT_EXPL_HBA_ATTR_NOT_REGISTERED		0x11
#define CT_EXPL_MULTIPLE_HBA_ATTR		0x12
#define CT_EXPL_INVALID_HBA_BLOCK_LENGTH	0x13
#define CT_EXPL_MISSING_REQ_HBA_ATTR		0x14
#define CT_EXPL_PORT_NOT_REGISTERED_		0x15
#define CT_EXPL_MISSING_HBA_ID_PORT_LIST	0x16
#define CT_EXPL_HBA_NOT_REGISTERED		0x17
#define CT_EXPL_PORT_ATTR_NOT_REGISTERED	0x20
#define CT_EXPL_PORT_NOT_REGISTERED		0x21
#define CT_EXPL_MULTIPLE_PORT_ATTR		0x22
#define CT_EXPL_INVALID_PORT_BLOCK_LENGTH	0x23

#define NS_N_PORT_TYPE	0x01
#define NS_NL_PORT_TYPE	0x02
#define NS_NX_PORT_TYPE	0x7F

#define	GA_NXT_CMD	0x100
#define	GA_NXT_REQ_SIZE	(16 + 4)
#define	GA_NXT_RSP_SIZE	(16 + 620)

#define	GPN_FT_CMD	0x172
#define	GPN_FT_REQ_SIZE	(16 + 4)
#define	GNN_FT_CMD	0x173
#define	GNN_FT_REQ_SIZE	(16 + 4)

#define	GID_PT_CMD	0x1A1
#define	GID_PT_REQ_SIZE	(16 + 4)

#define	GPN_ID_CMD	0x112
#define	GPN_ID_REQ_SIZE	(16 + 4)
#define	GPN_ID_RSP_SIZE	(16 + 8)

#define	GNN_ID_CMD	0x113
#define	GNN_ID_REQ_SIZE	(16 + 4)
#define	GNN_ID_RSP_SIZE	(16 + 8)

#define	GFT_ID_CMD	0x117
#define	GFT_ID_REQ_SIZE	(16 + 4)
#define	GFT_ID_RSP_SIZE	(16 + 32)

#define GID_PN_CMD 0x121
#define GID_PN_REQ_SIZE (16 + 8)
#define GID_PN_RSP_SIZE (16 + 4)

#define	RFT_ID_CMD	0x217
#define	RFT_ID_REQ_SIZE	(16 + 4 + 32)
#define	RFT_ID_RSP_SIZE	16

#define	RFF_ID_CMD	0x21F
#define	RFF_ID_REQ_SIZE	(16 + 4 + 2 + 1 + 1)
#define	RFF_ID_RSP_SIZE	16

#define	RNN_ID_CMD	0x213
#define	RNN_ID_REQ_SIZE	(16 + 4 + 8)
#define	RNN_ID_RSP_SIZE	16

#define	RSNN_NN_CMD	 0x239
#define	RSNN_NN_REQ_SIZE (16 + 8 + 1 + 255)
#define	RSNN_NN_RSP_SIZE 16

#define	GFPN_ID_CMD	0x11C
#define	GFPN_ID_REQ_SIZE (16 + 4)
#define	GFPN_ID_RSP_SIZE (16 + 8)

#define	GPSC_CMD	0x127
#define	GPSC_REQ_SIZE	(16 + 8)
#define	GPSC_RSP_SIZE	(16 + 2 + 2)

#define GFF_ID_CMD	0x011F
#define GFF_ID_REQ_SIZE	(16 + 4)
#define GFF_ID_RSP_SIZE (16 + 128)

/*
 * FDMI HBA attribute types.
 */
#define FDMI1_HBA_ATTR_COUNT			10
#define FDMI2_HBA_ATTR_COUNT			17

#define FDMI_HBA_NODE_NAME			0x1
#define FDMI_HBA_MANUFACTURER			0x2
#define FDMI_HBA_SERIAL_NUMBER			0x3
#define FDMI_HBA_MODEL				0x4
#define FDMI_HBA_MODEL_DESCRIPTION		0x5
#define FDMI_HBA_HARDWARE_VERSION		0x6
#define FDMI_HBA_DRIVER_VERSION			0x7
#define FDMI_HBA_OPTION_ROM_VERSION		0x8
#define FDMI_HBA_FIRMWARE_VERSION		0x9
#define FDMI_HBA_OS_NAME_AND_VERSION		0xa
#define FDMI_HBA_MAXIMUM_CT_PAYLOAD_LENGTH	0xb

#define FDMI_HBA_NODE_SYMBOLIC_NAME		0xc
#define FDMI_HBA_VENDOR_SPECIFIC_INFO		0xd
#define FDMI_HBA_NUM_PORTS			0xe
#define FDMI_HBA_FABRIC_NAME			0xf
#define FDMI_HBA_BOOT_BIOS_NAME			0x10
#define FDMI_HBA_VENDOR_IDENTIFIER		0xe0

struct ct_fdmi_hba_attr {
	__be16	type;
	__be16	len;
	union {
		uint8_t node_name[WWN_SIZE];
		uint8_t manufacturer[64];
		uint8_t serial_num[32];
		uint8_t model[16+1];
		uint8_t model_desc[80];
		uint8_t hw_version[32];
		uint8_t driver_version[32];
		uint8_t orom_version[16];
		uint8_t fw_version[32];
		uint8_t os_version[128];
		__be32	 max_ct_len;

		uint8_t sym_name[256];
		__be32	 vendor_specific_info;
		__be32	 num_ports;
		uint8_t fabric_name[WWN_SIZE];
		uint8_t bios_name[32];
		uint8_t vendor_identifier[8];
	} a;
};

struct ct_fdmi1_hba_attributes {
	__be32	count;
	struct ct_fdmi_hba_attr entry[FDMI1_HBA_ATTR_COUNT];
};

struct ct_fdmi2_hba_attributes {
	__be32	count;
	struct ct_fdmi_hba_attr entry[FDMI2_HBA_ATTR_COUNT];
};

/*
 * FDMI Port attribute types.
 */
#define FDMI1_PORT_ATTR_COUNT		6
#define FDMI2_PORT_ATTR_COUNT		16
#define FDMI2_SMARTSAN_PORT_ATTR_COUNT	23

#define FDMI_PORT_FC4_TYPES		0x1
#define FDMI_PORT_SUPPORT_SPEED		0x2
#define FDMI_PORT_CURRENT_SPEED		0x3
#define FDMI_PORT_MAX_FRAME_SIZE	0x4
#define FDMI_PORT_OS_DEVICE_NAME	0x5
#define FDMI_PORT_HOST_NAME		0x6

#define FDMI_PORT_NODE_NAME		0x7
#define FDMI_PORT_NAME			0x8
#define FDMI_PORT_SYM_NAME		0x9
#define FDMI_PORT_TYPE			0xa
#define FDMI_PORT_SUPP_COS		0xb
#define FDMI_PORT_FABRIC_NAME		0xc
#define FDMI_PORT_FC4_TYPE		0xd
#define FDMI_PORT_STATE			0x101
#define FDMI_PORT_COUNT			0x102
#define FDMI_PORT_IDENTIFIER		0x103

#define FDMI_SMARTSAN_SERVICE		0xF100
#define FDMI_SMARTSAN_GUID		0xF101
#define FDMI_SMARTSAN_VERSION		0xF102
#define FDMI_SMARTSAN_PROD_NAME		0xF103
#define FDMI_SMARTSAN_PORT_INFO		0xF104
#define FDMI_SMARTSAN_QOS_SUPPORT	0xF105
#define FDMI_SMARTSAN_SECURITY_SUPPORT	0xF106

#define FDMI_PORT_SPEED_1GB		0x1
#define FDMI_PORT_SPEED_2GB		0x2
#define FDMI_PORT_SPEED_10GB		0x4
#define FDMI_PORT_SPEED_4GB		0x8
#define FDMI_PORT_SPEED_8GB		0x10
#define FDMI_PORT_SPEED_16GB		0x20
#define FDMI_PORT_SPEED_32GB		0x40
#define FDMI_PORT_SPEED_64GB		0x80
#define FDMI_PORT_SPEED_UNKNOWN		0x8000

#define FC_CLASS_2	0x04
#define FC_CLASS_3	0x08
#define FC_CLASS_2_3	0x0C

struct ct_fdmi_port_attr {
	__be16	type;
	__be16	len;
	union {
		uint8_t fc4_types[32];
		__be32	sup_speed;
		__be32	cur_speed;
		__be32	max_frame_size;
		uint8_t os_dev_name[32];
		uint8_t host_name[256];

		uint8_t node_name[WWN_SIZE];
		uint8_t port_name[WWN_SIZE];
		uint8_t port_sym_name[128];
		__be32	port_type;
		__be32	port_supported_cos;
		uint8_t fabric_name[WWN_SIZE];
		uint8_t port_fc4_type[32];
		__be32	 port_state;
		__be32	 num_ports;
		__be32	 port_id;

		uint8_t smartsan_service[24];
		uint8_t smartsan_guid[16];
		uint8_t smartsan_version[24];
		uint8_t smartsan_prod_name[16];
		__be32	 smartsan_port_info;
		__be32	 smartsan_qos_support;
		__be32	 smartsan_security_support;
	} a;
};

struct ct_fdmi1_port_attributes {
	__be32	 count;
	struct ct_fdmi_port_attr entry[FDMI1_PORT_ATTR_COUNT];
};

struct ct_fdmi2_port_attributes {
	__be32	count;
	struct ct_fdmi_port_attr entry[FDMI2_PORT_ATTR_COUNT];
};

#define FDMI_ATTR_TYPELEN(obj) \
	(sizeof((obj)->type) + sizeof((obj)->len))

#define FDMI_ATTR_ALIGNMENT(len) \
	(4 - ((len) & 3))

/* FDMI register call options */
#define CALLOPT_FDMI1		0
#define CALLOPT_FDMI2		1
#define CALLOPT_FDMI2_SMARTSAN	2

/* FDMI definitions. */
#define GRHL_CMD	0x100
#define GHAT_CMD	0x101
#define GRPL_CMD	0x102
#define GPAT_CMD	0x110

#define RHBA_CMD	0x200
#define RHBA_RSP_SIZE	16

#define RHAT_CMD	0x201

#define RPRT_CMD	0x210
#define RPRT_RSP_SIZE	24

#define RPA_CMD		0x211
#define RPA_RSP_SIZE	16
#define SMARTSAN_RPA_RSP_SIZE	24

#define DHBA_CMD	0x300
#define DHBA_REQ_SIZE	(16 + 8)
#define DHBA_RSP_SIZE	16

#define DHAT_CMD	0x301
#define DPRT_CMD	0x310
#define DPA_CMD		0x311

/* CT command header -- request/response common fields */
struct ct_cmd_hdr {
	uint8_t revision;
	uint8_t in_id[3];
	uint8_t gs_type;
	uint8_t gs_subtype;
	uint8_t options;
	uint8_t reserved;
};

/* CT command request */
struct ct_sns_req {
	struct ct_cmd_hdr header;
	__be16	command;
	__be16	max_rsp_size;
	uint8_t fragment_id;
	uint8_t reserved[3];

	union {
		/* GA_NXT, GPN_ID, GNN_ID, GFT_ID, GFPN_ID */
		struct {
			uint8_t reserved;
			be_id_t port_id;
		} port_id;

		struct {
			uint8_t reserved;
			uint8_t domain;
			uint8_t area;
			uint8_t port_type;
		} gpn_ft;

		struct {
			uint8_t port_type;
			uint8_t domain;
			uint8_t area;
			uint8_t reserved;
		} gid_pt;

		struct {
			uint8_t reserved;
			be_id_t port_id;
			uint8_t fc4_types[32];
		} rft_id;

		struct {
			uint8_t reserved;
			be_id_t port_id;
			uint16_t reserved2;
			uint8_t fc4_feature;
			uint8_t fc4_type;
		} rff_id;

		struct {
			uint8_t reserved;
			be_id_t port_id;
			uint8_t node_name[8];
		} rnn_id;

		struct {
			uint8_t node_name[8];
			uint8_t name_len;
			uint8_t sym_node_name[255];
		} rsnn_nn;

		struct {
			uint8_t hba_identifier[8];
		} ghat;

		struct {
			uint8_t hba_identifier[8];
			__be32	entry_count;
			uint8_t port_name[8];
			struct ct_fdmi2_hba_attributes attrs;
		} rhba;

		struct {
			uint8_t hba_identifier[8];
			struct ct_fdmi1_hba_attributes attrs;
		} rhat;

		struct {
			uint8_t port_name[8];
			struct ct_fdmi2_port_attributes attrs;
		} rpa;

		struct {
			uint8_t hba_identifier[8];
			uint8_t port_name[8];
			struct ct_fdmi2_port_attributes attrs;
		} rprt;

		struct {
			uint8_t port_name[8];
		} dhba;

		struct {
			uint8_t port_name[8];
		} dhat;

		struct {
			uint8_t port_name[8];
		} dprt;

		struct {
			uint8_t port_name[8];
		} dpa;

		struct {
			uint8_t port_name[8];
		} gpsc;

		struct {
			uint8_t reserved;
			uint8_t port_id[3];
		} gff_id;

		struct {
			uint8_t port_name[8];
		} gid_pn;
	} req;
};

/* CT command response header */
struct ct_rsp_hdr {
	struct ct_cmd_hdr header;
	__be16	response;
	uint16_t residual;
	uint8_t fragment_id;
	uint8_t reason_code;
	uint8_t explanation_code;
	uint8_t vendor_unique;
};

struct ct_sns_gid_pt_data {
	uint8_t control_byte;
	be_id_t port_id;
};

/* It's the same for both GPN_FT and GNN_FT */
struct ct_sns_gpnft_rsp {
	struct {
		struct ct_cmd_hdr header;
		uint16_t response;
		uint16_t residual;
		uint8_t fragment_id;
		uint8_t reason_code;
		uint8_t explanation_code;
		uint8_t vendor_unique;
	};
	/* Assume the largest number of targets for the union */
	struct ct_sns_gpn_ft_data {
		u8 control_byte;
		u8 port_id[3];
		u32 reserved;
		u8 port_name[8];
	} entries[1];
};

/* CT command response */
struct ct_sns_rsp {
	struct ct_rsp_hdr header;

	union {
		struct {
			uint8_t port_type;
			be_id_t port_id;
			uint8_t port_name[8];
			uint8_t sym_port_name_len;
			uint8_t sym_port_name[255];
			uint8_t node_name[8];
			uint8_t sym_node_name_len;
			uint8_t sym_node_name[255];
			uint8_t init_proc_assoc[8];
			uint8_t node_ip_addr[16];
			uint8_t class_of_service[4];
			uint8_t fc4_types[32];
			uint8_t ip_address[16];
			uint8_t fabric_port_name[8];
			uint8_t reserved;
			uint8_t hard_address[3];
		} ga_nxt;

		struct {
			/* Assume the largest number of targets for the union */
			struct ct_sns_gid_pt_data
			    entries[MAX_FIBRE_DEVICES_MAX];
		} gid_pt;

		struct {
			uint8_t port_name[8];
		} gpn_id;

		struct {
			uint8_t node_name[8];
		} gnn_id;

		struct {
			uint8_t fc4_types[32];
		} gft_id;

		struct {
			uint32_t entry_count;
			uint8_t port_name[8];
			struct ct_fdmi1_hba_attributes attrs;
		} ghat;

		struct {
			uint8_t port_name[8];
		} gfpn_id;

		struct {
			__be16	speeds;
			__be16	speed;
		} gpsc;

#define GFF_FCP_SCSI_OFFSET	7
#define GFF_NVME_OFFSET		23 /* type = 28h */
		struct {
			uint8_t fc4_features[128];
		} gff_id;
		struct {
			uint8_t reserved;
			uint8_t port_id[3];
		} gid_pn;
	} rsp;
};

struct ct_sns_pkt {
	union {
		struct ct_sns_req req;
		struct ct_sns_rsp rsp;
	} p;
};

struct ct_sns_gpnft_pkt {
	union {
		struct ct_sns_req req;
		struct ct_sns_gpnft_rsp rsp;
	} p;
};

enum scan_flags_t {
	SF_SCANNING = BIT_0,
	SF_QUEUED = BIT_1,
};

enum fc4type_t {
	FS_FC4TYPE_FCP	= BIT_0,
	FS_FC4TYPE_NVME	= BIT_1,
	FS_FCP_IS_N2N = BIT_7,
};

struct fab_scan_rp {
	port_id_t id;
	enum fc4type_t fc4type;
	u8 port_name[8];
	u8 node_name[8];
};

struct fab_scan {
	struct fab_scan_rp *l;
	u32 size;
	u16 scan_retry;
#define MAX_SCAN_RETRIES 5
	enum scan_flags_t scan_flags;
	struct delayed_work scan_work;
};

/*
 * SNS command structures -- for 2200 compatibility.
 */
#define	RFT_ID_SNS_SCMD_LEN	22
#define	RFT_ID_SNS_CMD_SIZE	60
#define	RFT_ID_SNS_DATA_SIZE	16

#define	RNN_ID_SNS_SCMD_LEN	10
#define	RNN_ID_SNS_CMD_SIZE	36
#define	RNN_ID_SNS_DATA_SIZE	16

#define	GA_NXT_SNS_SCMD_LEN	6
#define	GA_NXT_SNS_CMD_SIZE	28
#define	GA_NXT_SNS_DATA_SIZE	(620 + 16)

#define	GID_PT_SNS_SCMD_LEN	6
#define	GID_PT_SNS_CMD_SIZE	28
/*
 * Assume MAX_FIBRE_DEVICES_2100 as these defines are only used with older
 * adapters.
 */
#define	GID_PT_SNS_DATA_SIZE	(MAX_FIBRE_DEVICES_2100 * 4 + 16)

#define	GPN_ID_SNS_SCMD_LEN	6
#define	GPN_ID_SNS_CMD_SIZE	28
#define	GPN_ID_SNS_DATA_SIZE	(8 + 16)

#define	GNN_ID_SNS_SCMD_LEN	6
#define	GNN_ID_SNS_CMD_SIZE	28
#define	GNN_ID_SNS_DATA_SIZE	(8 + 16)

struct sns_cmd_pkt {
	union {
		struct {
			__le16	buffer_length;
			__le16	reserved_1;
			__le64	buffer_address __packed;
			__le16	subcommand_length;
			__le16	reserved_2;
			__le16	subcommand;
			__le16	size;
			uint32_t reserved_3;
			uint8_t param[36];
		} cmd;

		uint8_t rft_data[RFT_ID_SNS_DATA_SIZE];
		uint8_t rnn_data[RNN_ID_SNS_DATA_SIZE];
		uint8_t gan_data[GA_NXT_SNS_DATA_SIZE];
		uint8_t gid_data[GID_PT_SNS_DATA_SIZE];
		uint8_t gpn_data[GPN_ID_SNS_DATA_SIZE];
		uint8_t gnn_data[GNN_ID_SNS_DATA_SIZE];
	} p;
};

struct fw_blob {
	char *name;
	uint32_t segs[4];
	const struct firmware *fw;
};

/* Return data from MBC_GET_ID_LIST call. */
struct gid_list_info {
	uint8_t	al_pa;
	uint8_t	area;
	uint8_t	domain;
	uint8_t	loop_id_2100;	/* ISP2100/ISP2200 -- 4 bytes. */
	__le16	loop_id;	/* ISP23XX         -- 6 bytes. */
	uint16_t reserved_1;	/* ISP24XX         -- 8 bytes. */
};

/* NPIV */
typedef struct vport_info {
	uint8_t		port_name[WWN_SIZE];
	uint8_t		node_name[WWN_SIZE];
	int		vp_id;
	uint16_t	loop_id;
	unsigned long	host_no;
	uint8_t		port_id[3];
	int		loop_state;
} vport_info_t;

typedef struct vport_params {
	uint8_t 	port_name[WWN_SIZE];
	uint8_t 	node_name[WWN_SIZE];
	uint32_t 	options;
#define	VP_OPTS_RETRY_ENABLE	BIT_0
#define	VP_OPTS_VP_DISABLE	BIT_1
} vport_params_t;

/* NPIV - return codes of VP create and modify */
#define VP_RET_CODE_OK			0
#define VP_RET_CODE_FATAL		1
#define VP_RET_CODE_WRONG_ID		2
#define VP_RET_CODE_WWPN		3
#define VP_RET_CODE_RESOURCES		4
#define VP_RET_CODE_NO_MEM		5
#define VP_RET_CODE_NOT_FOUND		6

struct qla_hw_data;
struct rsp_que;
/*
 * ISP operations
 */
struct isp_operations {

	int (*pci_config) (struct scsi_qla_host *);
	int (*reset_chip)(struct scsi_qla_host *);
	int (*chip_diag) (struct scsi_qla_host *);
	void (*config_rings) (struct scsi_qla_host *);
	int (*reset_adapter)(struct scsi_qla_host *);
	int (*nvram_config) (struct scsi_qla_host *);
	void (*update_fw_options) (struct scsi_qla_host *);
	int (*load_risc) (struct scsi_qla_host *, uint32_t *);

	char * (*pci_info_str)(struct scsi_qla_host *, char *, size_t);
	char * (*fw_version_str)(struct scsi_qla_host *, char *, size_t);

	irq_handler_t intr_handler;
	void (*enable_intrs) (struct qla_hw_data *);
	void (*disable_intrs) (struct qla_hw_data *);

	int (*abort_command) (srb_t *);
	int (*target_reset) (struct fc_port *, uint64_t, int);
	int (*lun_reset) (struct fc_port *, uint64_t, int);
	int (*fabric_login) (struct scsi_qla_host *, uint16_t, uint8_t,
		uint8_t, uint8_t, uint16_t *, uint8_t);
	int (*fabric_logout) (struct scsi_qla_host *, uint16_t, uint8_t,
	    uint8_t, uint8_t);

	uint16_t (*calc_req_entries) (uint16_t);
	void (*build_iocbs) (srb_t *, cmd_entry_t *, uint16_t);
	void *(*prep_ms_iocb) (struct scsi_qla_host *, struct ct_arg *);
	void *(*prep_ms_fdmi_iocb) (struct scsi_qla_host *, uint32_t,
	    uint32_t);

	uint8_t *(*read_nvram)(struct scsi_qla_host *, void *,
		uint32_t, uint32_t);
	int (*write_nvram)(struct scsi_qla_host *, void *, uint32_t,
		uint32_t);

	void (*fw_dump)(struct scsi_qla_host *vha);
	void (*mpi_fw_dump)(struct scsi_qla_host *, int);

	/* Context: task, might sleep */
	int (*beacon_on) (struct scsi_qla_host *);
	int (*beacon_off) (struct scsi_qla_host *);

	void (*beacon_blink) (struct scsi_qla_host *);

	void *(*read_optrom)(struct scsi_qla_host *, void *,
		uint32_t, uint32_t);
	int (*write_optrom)(struct scsi_qla_host *, void *, uint32_t,
		uint32_t);

	int (*get_flash_version) (struct scsi_qla_host *, void *);
	int (*start_scsi) (srb_t *);
	int (*start_scsi_mq) (srb_t *);

	/* Context: task, might sleep */
	int (*abort_isp) (struct scsi_qla_host *);

	int (*iospace_config)(struct qla_hw_data *);
	int (*initialize_adapter)(struct scsi_qla_host *);
};

/* MSI-X Support *************************************************************/

#define QLA_MSIX_CHIP_REV_24XX	3
#define QLA_MSIX_FW_MODE(m)	(((m) & (BIT_7|BIT_8|BIT_9)) >> 7)
#define QLA_MSIX_FW_MODE_1(m)	(QLA_MSIX_FW_MODE(m) == 1)

#define QLA_BASE_VECTORS	2 /* default + RSP */
#define QLA_MSIX_RSP_Q			0x01
#define QLA_ATIO_VECTOR		0x02
#define QLA_MSIX_QPAIR_MULTIQ_RSP_Q	0x03
#define QLA_MSIX_QPAIR_MULTIQ_RSP_Q_HS	0x04

#define QLA_MIDX_DEFAULT	0
#define QLA_MIDX_RSP_Q		1
#define QLA_PCI_MSIX_CONTROL	0xa2
#define QLA_83XX_PCI_MSIX_CONTROL	0x92

struct scsi_qla_host;


#define QLA83XX_RSPQ_MSIX_ENTRY_NUMBER 1 /* refer to qla83xx_msix_entries */

struct qla_msix_entry {
	int have_irq;
	int in_use;
	uint32_t vector;
	uint16_t entry;
	char name[30];
	void *handle;
	int cpuid;
};

#define	WATCH_INTERVAL		1       /* number of seconds */

/* Work events.  */
enum qla_work_type {
	QLA_EVT_AEN,
	QLA_EVT_IDC_ACK,
	QLA_EVT_ASYNC_LOGIN,
	QLA_EVT_ASYNC_LOGOUT,
	QLA_EVT_ASYNC_ADISC,
	QLA_EVT_UEVENT,
	QLA_EVT_AENFX,
	QLA_EVT_GPNID,
	QLA_EVT_UNMAP,
	QLA_EVT_NEW_SESS,
	QLA_EVT_GPDB,
	QLA_EVT_PRLI,
	QLA_EVT_GPSC,
	QLA_EVT_GNL,
	QLA_EVT_NACK,
	QLA_EVT_RELOGIN,
	QLA_EVT_ASYNC_PRLO,
	QLA_EVT_ASYNC_PRLO_DONE,
	QLA_EVT_GPNFT,
	QLA_EVT_GPNFT_DONE,
	QLA_EVT_GNNFT_DONE,
	QLA_EVT_GNNID,
	QLA_EVT_GFPNID,
	QLA_EVT_SP_RETRY,
	QLA_EVT_IIDMA,
	QLA_EVT_ELS_PLOGI,
	QLA_EVT_SA_REPLACE,
};


struct qla_work_evt {
	struct list_head	list;
	enum qla_work_type	type;
	u32			flags;
#define QLA_EVT_FLAG_FREE	0x1

	union {
		struct {
			enum fc_host_event_code code;
			u32 data;
		} aen;
		struct {
#define QLA_IDC_ACK_REGS	7
			uint16_t mb[QLA_IDC_ACK_REGS];
		} idc_ack;
		struct {
			struct fc_port *fcport;
#define QLA_LOGIO_LOGIN_RETRIED	BIT_0
			u16 data[2];
		} logio;
		struct {
			u32 code;
#define QLA_UEVENT_CODE_FW_DUMP	0
		} uevent;
		struct {
			uint32_t        evtcode;
			uint32_t        mbx[8];
			uint32_t        count;
		} aenfx;
		struct {
			srb_t *sp;
		} iosb;
		struct {
			port_id_t id;
		} gpnid;
		struct {
			port_id_t id;
			u8 port_name[8];
			u8 node_name[8];
			void *pla;
			u8 fc4_type;
		} new_sess;
		struct { /*Get PDB, Get Speed, update fcport, gnl, gidpn */
			fc_port_t *fcport;
			u8 opt;
		} fcport;
		struct {
			fc_port_t *fcport;
			u8 iocb[IOCB_SIZE];
			int type;
		} nack;
		struct {
			u8 fc4_type;
			srb_t *sp;
		} gpnft;
		struct {
			struct edif_sa_ctl	*sa_ctl;
			fc_port_t *fcport;
			uint16_t nport_handle;
		} sa_update;
	 } u;
};

struct qla_chip_state_84xx {
	struct list_head list;
	struct kref kref;

	void *bus;
	spinlock_t access_lock;
	struct mutex fw_update_mutex;
	uint32_t fw_update;
	uint32_t op_fw_version;
	uint32_t op_fw_size;
	uint32_t op_fw_seq_size;
	uint32_t diag_fw_version;
	uint32_t gold_fw_version;
};

struct qla_dif_statistics {
	uint64_t dif_input_bytes;
	uint64_t dif_output_bytes;
	uint64_t dif_input_requests;
	uint64_t dif_output_requests;
	uint32_t dif_guard_err;
	uint32_t dif_ref_tag_err;
	uint32_t dif_app_tag_err;
};

struct qla_statistics {
	uint32_t total_isp_aborts;
	uint64_t input_bytes;
	uint64_t output_bytes;
	uint64_t input_requests;
	uint64_t output_requests;
	uint32_t control_requests;

	uint64_t jiffies_at_last_reset;
	uint32_t stat_max_pend_cmds;
	uint32_t stat_max_qfull_cmds_alloc;
	uint32_t stat_max_qfull_cmds_dropped;

	struct qla_dif_statistics qla_dif_stats;
};

struct bidi_statistics {
	unsigned long long io_count;
	unsigned long long transfer_bytes;
};

struct qla_tc_param {
	struct scsi_qla_host *vha;
	uint32_t blk_sz;
	uint32_t bufflen;
	struct scatterlist *sg;
	struct scatterlist *prot_sg;
	struct crc_context *ctx;
	uint8_t *ctx_dsd_alloced;
};

/* Multi queue support */
#define MBC_INITIALIZE_MULTIQ 0x1f
#define QLA_QUE_PAGE 0X1000
#define QLA_MQ_SIZE 32
#define QLA_MAX_QUEUES 256
#define ISP_QUE_REG(ha, id) \
	((ha->mqenable || IS_QLA83XX(ha) || \
	  IS_QLA27XX(ha) || IS_QLA28XX(ha)) ? \
	 ((void __iomem *)ha->mqiobase + (QLA_QUE_PAGE * id)) :\
	 ((void __iomem *)ha->iobase))
#define QLA_REQ_QUE_ID(tag) \
	((tag < QLA_MAX_QUEUES && tag > 0) ? tag : 0)
#define QLA_DEFAULT_QUE_QOS 5
#define QLA_PRECONFIG_VPORTS 32
#define QLA_MAX_VPORTS_QLA24XX	128
#define QLA_MAX_VPORTS_QLA25XX	256

struct qla_tgt_counters {
	uint64_t qla_core_sbt_cmd;
	uint64_t core_qla_que_buf;
	uint64_t qla_core_ret_ctio;
	uint64_t core_qla_snd_status;
	uint64_t qla_core_ret_sta_ctio;
	uint64_t core_qla_free_cmd;
	uint64_t num_q_full_sent;
	uint64_t num_alloc_iocb_failed;
	uint64_t num_term_xchg_sent;
};

struct qla_counters {
	uint64_t input_bytes;
	uint64_t input_requests;
	uint64_t output_bytes;
	uint64_t output_requests;

};

struct qla_qpair;

/* Response queue data structure */
struct rsp_que {
	dma_addr_t  dma;
	response_t *ring;
	response_t *ring_ptr;
	__le32	__iomem *rsp_q_in;	/* FWI2-capable only. */
	__le32	__iomem *rsp_q_out;
	uint16_t  ring_index;
	uint16_t  out_ptr;
	uint16_t  *in_ptr;		/* queue shadow in index */
	uint16_t  length;
	uint16_t  options;
	uint16_t  rid;
	uint16_t  id;
	uint16_t  vp_idx;
	struct qla_hw_data *hw;
	struct qla_msix_entry *msix;
	struct req_que *req;
	srb_t *status_srb; /* status continuation entry */
	struct qla_qpair *qpair;

	dma_addr_t  dma_fx00;
	response_t *ring_fx00;
	uint16_t  length_fx00;
	uint8_t rsp_pkt[REQUEST_ENTRY_SIZE];
};

/* Request queue data structure */
struct req_que {
	dma_addr_t  dma;
	request_t *ring;
	request_t *ring_ptr;
	__le32	__iomem *req_q_in;	/* FWI2-capable only. */
	__le32	__iomem *req_q_out;
	uint16_t  ring_index;
	uint16_t  in_ptr;
	uint16_t  *out_ptr;		/* queue shadow out index */
	uint16_t  cnt;
	uint16_t  length;
	uint16_t  options;
	uint16_t  rid;
	uint16_t  id;
	uint16_t  qos;
	uint16_t  vp_idx;
	struct rsp_que *rsp;
	srb_t **outstanding_cmds;
	uint32_t current_outstanding_cmd;
	uint16_t num_outstanding_cmds;
	int max_q_depth;

	dma_addr_t  dma_fx00;
	request_t *ring_fx00;
	uint16_t  length_fx00;
	uint8_t req_pkt[REQUEST_ENTRY_SIZE];
};

struct qla_fw_resources {
	u16 iocbs_total;
	u16 iocbs_limit;
	u16 iocbs_qp_limit;
	u16 iocbs_used;
};

#define QLA_IOCB_PCT_LIMIT 95

/*Queue pair data structure */
struct qla_qpair {
	spinlock_t qp_lock;
	atomic_t ref_count;
	uint32_t lun_cnt;
	/*
	 * For qpair 0, qp_lock_ptr will point at hardware_lock due to
	 * legacy code. For other Qpair(s), it will point at qp_lock.
	 */
	spinlock_t *qp_lock_ptr;
	struct scsi_qla_host *vha;
	u32 chip_reset;

	/* distill these fields down to 'online=0/1'
	 * ha->flags.eeh_busy
	 * ha->flags.pci_channel_io_perm_failure
	 * base_vha->loop_state
	 */
	uint32_t online:1;
	/* move vha->flags.difdix_supported here */
	uint32_t difdix_supported:1;
	uint32_t delete_in_progress:1;
	uint32_t fw_started:1;
	uint32_t enable_class_2:1;
	uint32_t enable_explicit_conf:1;
	uint32_t use_shadow_reg:1;
	uint32_t rcv_intr:1;

	uint16_t id;			/* qp number used with FW */
	uint16_t vp_idx;		/* vport ID */
	mempool_t *srb_mempool;

	struct pci_dev  *pdev;
	void (*reqq_start_iocbs)(struct qla_qpair *);

	/* to do: New driver: move queues to here instead of pointers */
	struct req_que *req;
	struct rsp_que *rsp;
	struct atio_que *atio;
	struct qla_msix_entry *msix; /* point to &ha->msix_entries[x] */
	struct qla_hw_data *hw;
	struct work_struct q_work;
	struct qla_counters counters;

	struct list_head qp_list_elem; /* vha->qp_list */
	struct list_head hints_list;

	uint16_t retry_term_cnt;
	__le32	retry_term_exchg_addr;
	uint64_t retry_term_jiff;
	struct qla_tgt_counters tgt_counters;
	uint16_t cpuid;
	struct qla_fw_resources fwres ____cacheline_aligned;
	u32	cmd_cnt;
	u32	cmd_completion_cnt;
};

/* Place holder for FW buffer parameters */
struct qlfc_fw {
	void *fw_buf;
	dma_addr_t fw_dma;
	uint32_t len;
};

struct rdp_req_payload {
	uint32_t	els_request;
	uint32_t	desc_list_len;

	/* NPIV descriptor */
	struct {
		uint32_t desc_tag;
		uint32_t desc_len;
		uint8_t  reserved;
		uint8_t  nport_id[3];
	} npiv_desc;
};

struct rdp_rsp_payload {
	struct {
		__be32	cmd;
		__be32	len;
	} hdr;

	/* LS Request Info descriptor */
	struct {
		__be32	desc_tag;
		__be32	desc_len;
		__be32	req_payload_word_0;
	} ls_req_info_desc;

	/* LS Request Info descriptor */
	struct {
		__be32	desc_tag;
		__be32	desc_len;
		__be32	req_payload_word_0;
	} ls_req_info_desc2;

	/* SFP diagnostic param descriptor */
	struct {
		__be32	desc_tag;
		__be32	desc_len;
		__be16	temperature;
		__be16	vcc;
		__be16	tx_bias;
		__be16	tx_power;
		__be16	rx_power;
		__be16	sfp_flags;
	} sfp_diag_desc;

	/* Port Speed Descriptor */
	struct {
		__be32	desc_tag;
		__be32	desc_len;
		__be16	speed_capab;
		__be16	operating_speed;
	} port_speed_desc;

	/* Link Error Status Descriptor */
	struct {
		__be32	desc_tag;
		__be32	desc_len;
		__be32	link_fail_cnt;
		__be32	loss_sync_cnt;
		__be32	loss_sig_cnt;
		__be32	prim_seq_err_cnt;
		__be32	inval_xmit_word_cnt;
		__be32	inval_crc_cnt;
		uint8_t  pn_port_phy_type;
		uint8_t  reserved[3];
	} ls_err_desc;

	/* Port name description with diag param */
	struct {
		__be32	desc_tag;
		__be32	desc_len;
		uint8_t WWNN[WWN_SIZE];
		uint8_t WWPN[WWN_SIZE];
	} port_name_diag_desc;

	/* Port Name desc for Direct attached Fx_Port or Nx_Port */
	struct {
		__be32	desc_tag;
		__be32	desc_len;
		uint8_t WWNN[WWN_SIZE];
		uint8_t WWPN[WWN_SIZE];
	} port_name_direct_desc;

	/* Buffer Credit descriptor */
	struct {
		__be32	desc_tag;
		__be32	desc_len;
		__be32	fcport_b2b;
		__be32	attached_fcport_b2b;
		__be32	fcport_rtt;
	} buffer_credit_desc;

	/* Optical Element Data Descriptor */
	struct {
		__be32	desc_tag;
		__be32	desc_len;
		__be16	high_alarm;
		__be16	low_alarm;
		__be16	high_warn;
		__be16	low_warn;
		__be32	element_flags;
	} optical_elmt_desc[5];

	/* Optical Product Data Descriptor */
	struct {
		__be32	desc_tag;
		__be32	desc_len;
		uint8_t  vendor_name[16];
		uint8_t  part_number[16];
		uint8_t  serial_number[16];
		uint8_t  revision[4];
		uint8_t  date[8];
	} optical_prod_desc;
};

#define RDP_DESC_LEN(obj) \
	(sizeof(obj) - sizeof((obj).desc_tag) - sizeof((obj).desc_len))

#define RDP_PORT_SPEED_1GB		BIT_15
#define RDP_PORT_SPEED_2GB		BIT_14
#define RDP_PORT_SPEED_4GB		BIT_13
#define RDP_PORT_SPEED_10GB		BIT_12
#define RDP_PORT_SPEED_8GB		BIT_11
#define RDP_PORT_SPEED_16GB		BIT_10
#define RDP_PORT_SPEED_32GB		BIT_9
#define RDP_PORT_SPEED_64GB             BIT_8
#define RDP_PORT_SPEED_UNKNOWN		BIT_0

struct scsi_qlt_host {
	void *target_lport_ptr;
	struct mutex tgt_mutex;
	struct mutex tgt_host_action_mutex;
	struct qla_tgt *qla_tgt;
};

struct qlt_hw_data {
	/* Protected by hw lock */
	uint32_t node_name_set:1;

	dma_addr_t atio_dma;	/* Physical address. */
	struct atio *atio_ring;	/* Base virtual address */
	struct atio *atio_ring_ptr;	/* Current address. */
	uint16_t atio_ring_index; /* Current index. */
	uint16_t atio_q_length;
	__le32 __iomem *atio_q_in;
	__le32 __iomem *atio_q_out;

	const struct qla_tgt_func_tmpl *tgt_ops;
	struct qla_tgt_vp_map *tgt_vp_map;

	int saved_set;
	__le16	saved_exchange_count;
	__le32	saved_firmware_options_1;
	__le32	saved_firmware_options_2;
	__le32	saved_firmware_options_3;
	uint8_t saved_firmware_options[2];
	uint8_t saved_add_firmware_options[2];

	uint8_t tgt_node_name[WWN_SIZE];

	struct dentry *dfs_tgt_sess;
	struct dentry *dfs_tgt_port_database;
	struct dentry *dfs_naqp;

	struct list_head q_full_list;
	uint32_t num_pend_cmds;
	uint32_t num_qfull_cmds_alloc;
	uint32_t num_qfull_cmds_dropped;
	spinlock_t q_full_lock;
	uint32_t leak_exchg_thresh_hold;
	spinlock_t sess_lock;
	int num_act_qpairs;
#define DEFAULT_NAQP 2
	spinlock_t atio_lock ____cacheline_aligned;
};

#define MAX_QFULL_CMDS_ALLOC	8192
#define Q_FULL_THRESH_HOLD_PERCENT 90
#define Q_FULL_THRESH_HOLD(ha) \
	((ha->cur_fw_xcb_count/100) * Q_FULL_THRESH_HOLD_PERCENT)

#define LEAK_EXCHG_THRESH_HOLD_PERCENT 75	/* 75 percent */

struct qla_hw_data_stat {
	u32 num_fw_dump;
	u32 num_mpi_reset;
};

/* refer to pcie_do_recovery reference */
typedef enum {
	QLA_PCI_RESUME,
	QLA_PCI_ERR_DETECTED,
	QLA_PCI_MMIO_ENABLED,
	QLA_PCI_SLOT_RESET,
} pci_error_state_t;
/*
 * Qlogic host adapter specific data structure.
*/
struct qla_hw_data {
	struct pci_dev  *pdev;
	/* SRB cache. */
#define SRB_MIN_REQ     128
	mempool_t       *srb_mempool;

	volatile struct {
		uint32_t	mbox_int		:1;
		uint32_t	mbox_busy		:1;
		uint32_t	disable_risc_code_load	:1;
		uint32_t	enable_64bit_addressing	:1;
		uint32_t	enable_lip_reset	:1;
		uint32_t	enable_target_reset	:1;
		uint32_t	enable_lip_full_login	:1;
		uint32_t	enable_led_scheme	:1;

		uint32_t	msi_enabled		:1;
		uint32_t	msix_enabled		:1;
		uint32_t	disable_serdes		:1;
		uint32_t	gpsc_supported		:1;
		uint32_t	npiv_supported		:1;
		uint32_t	pci_channel_io_perm_failure	:1;
		uint32_t	fce_enabled		:1;
		uint32_t	fac_supported		:1;

		uint32_t	chip_reset_done		:1;
		uint32_t	running_gold_fw		:1;
		uint32_t	eeh_busy		:1;
		uint32_t	disable_msix_handshake	:1;
		uint32_t	fcp_prio_enabled	:1;
		uint32_t	isp82xx_fw_hung:1;
		uint32_t	nic_core_hung:1;

		uint32_t	quiesce_owner:1;
		uint32_t	nic_core_reset_hdlr_active:1;
		uint32_t	nic_core_reset_owner:1;
		uint32_t	isp82xx_no_md_cap:1;
		uint32_t	host_shutting_down:1;
		uint32_t	idc_compl_status:1;
		uint32_t        mr_reset_hdlr_active:1;
		uint32_t        mr_intr_valid:1;

		uint32_t        dport_enabled:1;
		uint32_t	fawwpn_enabled:1;
		uint32_t	exlogins_enabled:1;
		uint32_t	exchoffld_enabled:1;

		uint32_t	lip_ae:1;
		uint32_t	n2n_ae:1;
		uint32_t	fw_started:1;
		uint32_t	fw_init_done:1;

		uint32_t	lr_detected:1;

		uint32_t	rida_fmt2:1;
		uint32_t	purge_mbox:1;
		uint32_t        n2n_bigger:1;
		uint32_t	secure_adapter:1;
		uint32_t	secure_fw:1;
				/* Supported by Adapter */
		uint32_t	scm_supported_a:1;
				/* Supported by Firmware */
		uint32_t	scm_supported_f:1;
				/* Enabled in Driver */
		uint32_t	scm_enabled:1;
		uint32_t	edif_hw:1;
		uint32_t	edif_enabled:1;
		uint32_t	n2n_fw_acc_sec:1;
		uint32_t	plogi_template_valid:1;
		uint32_t	port_isolated:1;
	} flags;

	uint16_t max_exchg;
	uint16_t lr_distance;	/* 32G & above */
#define LR_DISTANCE_5K  1
#define LR_DISTANCE_10K 0

	/* This spinlock is used to protect "io transactions", you must
	* acquire it before doing any IO to the card, eg with RD_REG*() and
	* WRT_REG*() for the duration of your entire commandtransaction.
	*
	* This spinlock is of lower priority than the io request lock.
	*/

	spinlock_t	hardware_lock ____cacheline_aligned;
	int		bars;
	int		mem_only;
	device_reg_t *iobase;           /* Base I/O address */
	resource_size_t pio_address;

#define MIN_IOBASE_LEN          0x100
	dma_addr_t		bar0_hdl;

	void __iomem *cregbase;
	dma_addr_t		bar2_hdl;
#define BAR0_LEN_FX00			(1024 * 1024)
#define BAR2_LEN_FX00			(128 * 1024)

	uint32_t		rqstq_intr_code;
	uint32_t		mbx_intr_code;
	uint32_t		req_que_len;
	uint32_t		rsp_que_len;
	uint32_t		req_que_off;
	uint32_t		rsp_que_off;

	/* Multi queue data structs */
	device_reg_t *mqiobase;
	device_reg_t *msixbase;
	uint16_t        msix_count;
	uint8_t         mqenable;
	struct req_que **req_q_map;
	struct rsp_que **rsp_q_map;
	struct qla_qpair **queue_pair_map;
	unsigned long req_qid_map[(QLA_MAX_QUEUES / 8) / sizeof(unsigned long)];
	unsigned long rsp_qid_map[(QLA_MAX_QUEUES / 8) / sizeof(unsigned long)];
	unsigned long qpair_qid_map[(QLA_MAX_QUEUES / 8)
		/ sizeof(unsigned long)];
	uint8_t 	max_req_queues;
	uint8_t 	max_rsp_queues;
	uint8_t		max_qpairs;
	uint8_t		num_qpairs;
	struct qla_qpair *base_qpair;
	struct qla_npiv_entry *npiv_info;
	uint16_t	nvram_npiv_size;

	uint16_t        switch_cap;
#define FLOGI_SEQ_DEL           BIT_8
#define FLOGI_MID_SUPPORT       BIT_10
#define FLOGI_VSAN_SUPPORT      BIT_12
#define FLOGI_SP_SUPPORT        BIT_13

	uint8_t		port_no;		/* Physical port of adapter */
	uint8_t		exch_starvation;

	/* Timeout timers. */
	uint8_t 	loop_down_abort_time;    /* port down timer */
	atomic_t	loop_down_timer;         /* loop down timer */
	uint8_t		link_down_timeout;       /* link down timeout */
	uint16_t	max_loop_id;
	uint16_t	max_fibre_devices;	/* Maximum number of targets */

	uint16_t	fb_rev;
	uint16_t	min_external_loopid;    /* First external loop Id */

#define PORT_SPEED_UNKNOWN 0xFFFF
#define PORT_SPEED_1GB  0x00
#define PORT_SPEED_2GB  0x01
#define PORT_SPEED_AUTO 0x02
#define PORT_SPEED_4GB  0x03
#define PORT_SPEED_8GB  0x04
#define PORT_SPEED_16GB 0x05
#define PORT_SPEED_32GB 0x06
#define PORT_SPEED_64GB 0x07
#define PORT_SPEED_10GB	0x13
	uint16_t	link_data_rate;         /* F/W operating speed */
	uint16_t	set_data_rate;		/* Set by user */

	uint8_t		current_topology;
	uint8_t		prev_topology;
#define ISP_CFG_NL	1
#define ISP_CFG_N	2
#define ISP_CFG_FL	4
#define ISP_CFG_F	8

	uint8_t		operating_mode;         /* F/W operating mode */
#define LOOP      0
#define P2P       1
#define LOOP_P2P  2
#define P2P_LOOP  3
	uint8_t		interrupts_on;
	uint32_t	isp_abort_cnt;
#define PCI_DEVICE_ID_QLOGIC_ISP2532    0x2532
#define PCI_DEVICE_ID_QLOGIC_ISP8432    0x8432
#define PCI_DEVICE_ID_QLOGIC_ISP8001	0x8001
#define PCI_DEVICE_ID_QLOGIC_ISP8031	0x8031
#define PCI_DEVICE_ID_QLOGIC_ISP2031	0x2031
#define PCI_DEVICE_ID_QLOGIC_ISP2071	0x2071
#define PCI_DEVICE_ID_QLOGIC_ISP2271	0x2271
#define PCI_DEVICE_ID_QLOGIC_ISP2261	0x2261
#define PCI_DEVICE_ID_QLOGIC_ISP2061	0x2061
#define PCI_DEVICE_ID_QLOGIC_ISP2081	0x2081
#define PCI_DEVICE_ID_QLOGIC_ISP2089	0x2089
#define PCI_DEVICE_ID_QLOGIC_ISP2281	0x2281
#define PCI_DEVICE_ID_QLOGIC_ISP2289	0x2289

	uint32_t	isp_type;
#define DT_ISP2100                      BIT_0
#define DT_ISP2200                      BIT_1
#define DT_ISP2300                      BIT_2
#define DT_ISP2312                      BIT_3
#define DT_ISP2322                      BIT_4
#define DT_ISP6312                      BIT_5
#define DT_ISP6322                      BIT_6
#define DT_ISP2422                      BIT_7
#define DT_ISP2432                      BIT_8
#define DT_ISP5422                      BIT_9
#define DT_ISP5432                      BIT_10
#define DT_ISP2532                      BIT_11
#define DT_ISP8432                      BIT_12
#define DT_ISP8001			BIT_13
#define DT_ISP8021			BIT_14
#define DT_ISP2031			BIT_15
#define DT_ISP8031			BIT_16
#define DT_ISPFX00			BIT_17
#define DT_ISP8044			BIT_18
#define DT_ISP2071			BIT_19
#define DT_ISP2271			BIT_20
#define DT_ISP2261			BIT_21
#define DT_ISP2061			BIT_22
#define DT_ISP2081			BIT_23
#define DT_ISP2089			BIT_24
#define DT_ISP2281			BIT_25
#define DT_ISP2289			BIT_26
#define DT_ISP_LAST			(DT_ISP2289 << 1)

	uint32_t	device_type;
#define DT_T10_PI                       BIT_25
#define DT_IIDMA                        BIT_26
#define DT_FWI2                         BIT_27
#define DT_ZIO_SUPPORTED                BIT_28
#define DT_OEM_001                      BIT_29
#define DT_ISP2200A                     BIT_30
#define DT_EXTENDED_IDS                 BIT_31

#define DT_MASK(ha)     ((ha)->isp_type & (DT_ISP_LAST - 1))
#define IS_QLA2100(ha)  (DT_MASK(ha) & DT_ISP2100)
#define IS_QLA2200(ha)  (DT_MASK(ha) & DT_ISP2200)
#define IS_QLA2300(ha)  (DT_MASK(ha) & DT_ISP2300)
#define IS_QLA2312(ha)  (DT_MASK(ha) & DT_ISP2312)
#define IS_QLA2322(ha)  (DT_MASK(ha) & DT_ISP2322)
#define IS_QLA6312(ha)  (DT_MASK(ha) & DT_ISP6312)
#define IS_QLA6322(ha)  (DT_MASK(ha) & DT_ISP6322)
#define IS_QLA2422(ha)  (DT_MASK(ha) & DT_ISP2422)
#define IS_QLA2432(ha)  (DT_MASK(ha) & DT_ISP2432)
#define IS_QLA5422(ha)  (DT_MASK(ha) & DT_ISP5422)
#define IS_QLA5432(ha)  (DT_MASK(ha) & DT_ISP5432)
#define IS_QLA2532(ha)  (DT_MASK(ha) & DT_ISP2532)
#define IS_QLA8432(ha)  (DT_MASK(ha) & DT_ISP8432)
#define IS_QLA8001(ha)	(DT_MASK(ha) & DT_ISP8001)
#define IS_QLA81XX(ha)	(IS_QLA8001(ha))
#define IS_QLA82XX(ha)	(DT_MASK(ha) & DT_ISP8021)
#define IS_QLA8044(ha)  (DT_MASK(ha) & DT_ISP8044)
#define IS_QLA2031(ha)	(DT_MASK(ha) & DT_ISP2031)
#define IS_QLA8031(ha)	(DT_MASK(ha) & DT_ISP8031)
#define IS_QLAFX00(ha)	(DT_MASK(ha) & DT_ISPFX00)
#define IS_QLA2071(ha)	(DT_MASK(ha) & DT_ISP2071)
#define IS_QLA2271(ha)	(DT_MASK(ha) & DT_ISP2271)
#define IS_QLA2261(ha)	(DT_MASK(ha) & DT_ISP2261)
#define IS_QLA2081(ha)	(DT_MASK(ha) & DT_ISP2081)
#define IS_QLA2281(ha)	(DT_MASK(ha) & DT_ISP2281)

#define IS_QLA23XX(ha)  (IS_QLA2300(ha) || IS_QLA2312(ha) || IS_QLA2322(ha) || \
			IS_QLA6312(ha) || IS_QLA6322(ha))
#define IS_QLA24XX(ha)  (IS_QLA2422(ha) || IS_QLA2432(ha))
#define IS_QLA54XX(ha)  (IS_QLA5422(ha) || IS_QLA5432(ha))
#define IS_QLA25XX(ha)  (IS_QLA2532(ha))
#define IS_QLA83XX(ha)	(IS_QLA2031(ha) || IS_QLA8031(ha))
#define IS_QLA84XX(ha)  (IS_QLA8432(ha))
#define IS_QLA27XX(ha)  (IS_QLA2071(ha) || IS_QLA2271(ha) || IS_QLA2261(ha))
#define IS_QLA28XX(ha)	(IS_QLA2081(ha) || IS_QLA2281(ha))
#define IS_QLA24XX_TYPE(ha)     (IS_QLA24XX(ha) || IS_QLA54XX(ha) || \
				IS_QLA84XX(ha))
#define IS_CNA_CAPABLE(ha)	(IS_QLA81XX(ha) || IS_QLA82XX(ha) || \
				IS_QLA8031(ha) || IS_QLA8044(ha))
#define IS_P3P_TYPE(ha)		(IS_QLA82XX(ha) || IS_QLA8044(ha))
#define IS_QLA2XXX_MIDTYPE(ha)	(IS_QLA24XX(ha) || IS_QLA84XX(ha) || \
				IS_QLA25XX(ha) || IS_QLA81XX(ha) || \
				IS_QLA82XX(ha) || IS_QLA83XX(ha) || \
				IS_QLA8044(ha) || IS_QLA27XX(ha) || \
				IS_QLA28XX(ha))
#define IS_MSIX_NACK_CAPABLE(ha) (IS_QLA81XX(ha) || IS_QLA83XX(ha) || \
				IS_QLA27XX(ha) || IS_QLA28XX(ha))
#define IS_NOPOLLING_TYPE(ha)	(IS_QLA81XX(ha) && (ha)->flags.msix_enabled)
#define IS_FAC_REQUIRED(ha)	(IS_QLA81XX(ha) || IS_QLA83XX(ha) || \
				IS_QLA27XX(ha) || IS_QLA28XX(ha))
#define IS_NOCACHE_VPD_TYPE(ha)	(IS_QLA81XX(ha) || IS_QLA83XX(ha) || \
				IS_QLA27XX(ha) || IS_QLA28XX(ha))
#define IS_ALOGIO_CAPABLE(ha)	(IS_QLA23XX(ha) || IS_FWI2_CAPABLE(ha))

#define IS_T10_PI_CAPABLE(ha)   ((ha)->device_type & DT_T10_PI)
#define IS_IIDMA_CAPABLE(ha)    ((ha)->device_type & DT_IIDMA)
#define IS_FWI2_CAPABLE(ha)     ((ha)->device_type & DT_FWI2)
#define IS_ZIO_SUPPORTED(ha)    ((ha)->device_type & DT_ZIO_SUPPORTED)
#define IS_OEM_001(ha)          ((ha)->device_type & DT_OEM_001)
#define HAS_EXTENDED_IDS(ha)    ((ha)->device_type & DT_EXTENDED_IDS)
#define IS_CT6_SUPPORTED(ha)	((ha)->device_type & DT_CT6_SUPPORTED)
#define IS_MQUE_CAPABLE(ha)	((ha)->mqenable || IS_QLA83XX(ha) || \
				IS_QLA27XX(ha) || IS_QLA28XX(ha))
#define IS_BIDI_CAPABLE(ha) \
    (IS_QLA25XX(ha) || IS_QLA2031(ha) || IS_QLA27XX(ha) || IS_QLA28XX(ha))
/* Bit 21 of fw_attributes decides the MCTP capabilities */
#define IS_MCTP_CAPABLE(ha)	(IS_QLA2031(ha) && \
				((ha)->fw_attributes_ext[0] & BIT_0))
#define QLA_ABTS_FW_ENABLED(_ha)       ((_ha)->fw_attributes_ext[0] & BIT_14)
#define QLA_SRB_NVME_LS(_sp) ((_sp)->type == SRB_NVME_LS)
#define QLA_SRB_NVME_CMD(_sp) ((_sp)->type == SRB_NVME_CMD)
#define QLA_NVME_IOS(_sp) (QLA_SRB_NVME_CMD(_sp) || QLA_SRB_NVME_LS(_sp))
#define QLA_LS_ABTS_WAIT_ENABLED(_sp) \
	(QLA_SRB_NVME_LS(_sp) && QLA_ABTS_FW_ENABLED(_sp->fcport->vha->hw))
#define QLA_CMD_ABTS_WAIT_ENABLED(_sp) \
	(QLA_SRB_NVME_CMD(_sp) && QLA_ABTS_FW_ENABLED(_sp->fcport->vha->hw))
#define QLA_ABTS_WAIT_ENABLED(_sp) \
	(QLA_NVME_IOS(_sp) && QLA_ABTS_FW_ENABLED(_sp->fcport->vha->hw))

#define IS_PI_UNINIT_CAPABLE(ha)	(IS_QLA83XX(ha) || IS_QLA27XX(ha))
#define IS_PI_IPGUARD_CAPABLE(ha)	(IS_QLA83XX(ha) || IS_QLA27XX(ha))
#define IS_PI_DIFB_DIX0_CAPABLE(ha)	(0)
#define IS_PI_SPLIT_DET_CAPABLE_HBA(ha)	(IS_QLA83XX(ha) || IS_QLA27XX(ha) || \
					IS_QLA28XX(ha))
#define IS_PI_SPLIT_DET_CAPABLE(ha)	(IS_PI_SPLIT_DET_CAPABLE_HBA(ha) && \
    (((ha)->fw_attributes_h << 16 | (ha)->fw_attributes) & BIT_22))
#define IS_ATIO_MSIX_CAPABLE(ha) (IS_QLA83XX(ha) || IS_QLA27XX(ha) || \
				IS_QLA28XX(ha))
#define IS_TGT_MODE_CAPABLE(ha)	(ha->tgt.atio_q_length)
#define IS_SHADOW_REG_CAPABLE(ha)  (IS_QLA27XX(ha) || IS_QLA28XX(ha))
#define IS_DPORT_CAPABLE(ha)  (IS_QLA83XX(ha) || IS_QLA27XX(ha) || \
				IS_QLA28XX(ha))
#define IS_FAWWN_CAPABLE(ha)	(IS_QLA83XX(ha) || IS_QLA27XX(ha) || \
				IS_QLA28XX(ha))
#define IS_EXCHG_OFFLD_CAPABLE(ha) \
	(IS_QLA81XX(ha) || IS_QLA83XX(ha) || IS_QLA27XX(ha) || IS_QLA28XX(ha))
#define IS_EXLOGIN_OFFLD_CAPABLE(ha) \
	(IS_QLA25XX(ha) || IS_QLA81XX(ha) || IS_QLA83XX(ha) || \
	 IS_QLA27XX(ha) || IS_QLA28XX(ha))
#define USE_ASYNC_SCAN(ha) (IS_QLA25XX(ha) || IS_QLA81XX(ha) ||\
	IS_QLA83XX(ha) || IS_QLA27XX(ha) || IS_QLA28XX(ha))

#define IS_ZIO_THRESHOLD_CAPABLE(ha) \
	((IS_QLA83XX(ha) || IS_QLA27XX(ha) || IS_QLA28XX(ha)) &&\
	 (ha->zio_mode == QLA_ZIO_MODE_6))

	/* HBA serial number */
	uint8_t		serial0;
	uint8_t		serial1;
	uint8_t		serial2;

	/* NVRAM configuration data */
#define MAX_NVRAM_SIZE  4096
#define VPD_OFFSET      (MAX_NVRAM_SIZE / 2)
	uint16_t	nvram_size;
	uint16_t	nvram_base;
	void		*nvram;
	uint16_t	vpd_size;
	uint16_t	vpd_base;
	void		*vpd;

	uint16_t	loop_reset_delay;
	uint8_t		retry_count;
	uint8_t		login_timeout;
	uint16_t	r_a_tov;
	int		port_down_retry_count;
	uint8_t		mbx_count;
	uint8_t		aen_mbx_count;
	atomic_t	num_pend_mbx_stage1;
	atomic_t	num_pend_mbx_stage2;
	atomic_t	num_pend_mbx_stage3;
	uint16_t	frame_payload_size;

	uint32_t	login_retry_count;
	/* SNS command interfaces. */
	ms_iocb_entry_t		*ms_iocb;
	dma_addr_t		ms_iocb_dma;
	struct ct_sns_pkt	*ct_sns;
	dma_addr_t		ct_sns_dma;
	/* SNS command interfaces for 2200. */
	struct sns_cmd_pkt	*sns_cmd;
	dma_addr_t		sns_cmd_dma;

#define SFP_DEV_SIZE    512
#define SFP_BLOCK_SIZE  64
#define SFP_RTDI_LEN	SFP_BLOCK_SIZE

	void		*sfp_data;
	dma_addr_t	sfp_data_dma;

	struct qla_flt_header *flt;
	dma_addr_t	flt_dma;

#define XGMAC_DATA_SIZE	4096
	void		*xgmac_data;
	dma_addr_t	xgmac_data_dma;

#define DCBX_TLV_DATA_SIZE 4096
	void		*dcbx_tlv;
	dma_addr_t	dcbx_tlv_dma;

	struct task_struct	*dpc_thread;
	uint8_t dpc_active;                  /* DPC routine is active */

	dma_addr_t	gid_list_dma;
	struct gid_list_info *gid_list;
	int		gid_list_info_size;

	/* Small DMA pool allocations -- maximum 256 bytes in length. */
#define DMA_POOL_SIZE   256
	struct dma_pool *s_dma_pool;

	dma_addr_t	init_cb_dma;
	init_cb_t	*init_cb;
	int		init_cb_size;
	dma_addr_t	ex_init_cb_dma;
	struct ex_init_cb_81xx *ex_init_cb;
	dma_addr_t	sf_init_cb_dma;
	struct init_sf_cb *sf_init_cb;

	void		*scm_fpin_els_buff;
	uint64_t	scm_fpin_els_buff_size;
	bool		scm_fpin_valid;
	bool		scm_fpin_payload_size;

	void		*async_pd;
	dma_addr_t	async_pd_dma;

#define ENABLE_EXTENDED_LOGIN	BIT_7

	/* Extended Logins  */
	void		*exlogin_buf;
	dma_addr_t	exlogin_buf_dma;
	uint32_t	exlogin_size;

#define ENABLE_EXCHANGE_OFFLD	BIT_2

	/* Exchange Offload */
	void		*exchoffld_buf;
	dma_addr_t	exchoffld_buf_dma;
	int		exchoffld_size;
	int 		exchoffld_count;

	/* n2n */
	struct fc_els_flogi plogi_els_payld;
#define LOGIN_TEMPLATE_SIZE (sizeof(struct fc_els_flogi) - 4)

	void            *swl;

	/* These are used by mailbox operations. */
	uint16_t mailbox_out[MAILBOX_REGISTER_COUNT];
	uint32_t mailbox_out32[MAILBOX_REGISTER_COUNT];
	uint32_t aenmb[AEN_MAILBOX_REGISTER_COUNT_FX00];

	mbx_cmd_t	*mcp;
	struct mbx_cmd_32	*mcp32;

	unsigned long	mbx_cmd_flags;
#define MBX_INTERRUPT		1
#define MBX_INTR_WAIT		2
#define MBX_UPDATE_FLASH_ACTIVE	3

	struct mutex vport_lock;        /* Virtual port synchronization */
	spinlock_t vport_slock; /* order is hardware_lock, then vport_slock */
	struct mutex mq_lock;        /* multi-queue synchronization */
	struct completion mbx_cmd_comp; /* Serialize mbx access */
	struct completion mbx_intr_comp;  /* Used for completion notification */
	struct completion dcbx_comp;	/* For set port config notification */
	struct completion lb_portup_comp; /* Used to wait for link up during
					   * loopback */
#define DCBX_COMP_TIMEOUT	20
#define LB_PORTUP_COMP_TIMEOUT	10

	int notify_dcbx_comp;
	int notify_lb_portup_comp;
	struct mutex selflogin_lock;

	/* Basic firmware related information. */
	uint16_t	fw_major_version;
	uint16_t	fw_minor_version;
	uint16_t	fw_subminor_version;
	uint16_t	fw_attributes;
	uint16_t	fw_attributes_h;
#define FW_ATTR_H_NVME_FBURST 	BIT_1
#define FW_ATTR_H_NVME		BIT_10
#define FW_ATTR_H_NVME_UPDATED  BIT_14

	/* About firmware SCM support */
#define FW_ATTR_EXT0_SCM_SUPPORTED	BIT_12
	/* Brocade fabric attached */
#define FW_ATTR_EXT0_SCM_BROCADE	0x00001000
	/* Cisco fabric attached */
#define FW_ATTR_EXT0_SCM_CISCO		0x00002000
#define FW_ATTR_EXT0_NVME2	BIT_13
#define FW_ATTR_EXT0_EDIF	BIT_5
	uint16_t	fw_attributes_ext[2];
	uint32_t	fw_memory_size;
	uint32_t	fw_transfer_size;
	uint32_t	fw_srisc_address;
#define RISC_START_ADDRESS_2100 0x1000
#define RISC_START_ADDRESS_2300 0x800
#define RISC_START_ADDRESS_2400 0x100000

	uint16_t	orig_fw_tgt_xcb_count;
	uint16_t	cur_fw_tgt_xcb_count;
	uint16_t	orig_fw_xcb_count;
	uint16_t	cur_fw_xcb_count;
	uint16_t	orig_fw_iocb_count;
	uint16_t	cur_fw_iocb_count;
	uint16_t	fw_max_fcf_count;

	uint32_t	fw_shared_ram_start;
	uint32_t	fw_shared_ram_end;
	uint32_t	fw_ddr_ram_start;
	uint32_t	fw_ddr_ram_end;

	uint16_t	fw_options[16];         /* slots: 1,2,3,10,11 */
	uint8_t		fw_seriallink_options[4];
	__le16		fw_seriallink_options24[4];

	uint8_t		serdes_version[3];
	uint8_t		mpi_version[3];
	uint32_t	mpi_capabilities;
	uint8_t		phy_version[3];
	uint8_t		pep_version[3];

	/* Firmware dump template */
	struct fwdt {
		void *template;
		ulong length;
		ulong dump_size;
	} fwdt[2];
	struct qla2xxx_fw_dump *fw_dump;
	uint32_t	fw_dump_len;
	u32		fw_dump_alloc_len;
	bool		fw_dumped;
	unsigned long	fw_dump_cap_flags;
#define RISC_PAUSE_CMPL		0
#define DMA_SHUTDOWN_CMPL	1
#define ISP_RESET_CMPL		2
#define RISC_RDY_AFT_RESET	3
#define RISC_SRAM_DUMP_CMPL	4
#define RISC_EXT_MEM_DUMP_CMPL	5
#define ISP_MBX_RDY		6
#define ISP_SOFT_RESET_CMPL	7
	int		fw_dump_reading;
	void		*mpi_fw_dump;
	u32		mpi_fw_dump_len;
	unsigned int	mpi_fw_dump_reading:1;
	unsigned int	mpi_fw_dumped:1;
	int		prev_minidump_failed;
	dma_addr_t	eft_dma;
	void		*eft;
/* Current size of mctp dump is 0x086064 bytes */
#define MCTP_DUMP_SIZE  0x086064
	dma_addr_t	mctp_dump_dma;
	void		*mctp_dump;
	int		mctp_dumped;
	int		mctp_dump_reading;
	uint32_t	chain_offset;
	struct dentry *dfs_dir;
	struct dentry *dfs_fce;
	struct dentry *dfs_tgt_counters;
	struct dentry *dfs_fw_resource_cnt;

	dma_addr_t	fce_dma;
	void		*fce;
	uint32_t	fce_bufs;
	uint16_t	fce_mb[8];
	uint64_t	fce_wr, fce_rd;
	struct mutex	fce_mutex;

	uint32_t	pci_attr;
	uint16_t	chip_revision;

	uint16_t	product_id[4];

	uint8_t		model_number[16+1];
	char		model_desc[80];
	uint8_t		adapter_id[16+1];

	/* Option ROM information. */
	char		*optrom_buffer;
	uint32_t	optrom_size;
	int		optrom_state;
#define QLA_SWAITING	0
#define QLA_SREADING	1
#define QLA_SWRITING	2
	uint32_t	optrom_region_start;
	uint32_t	optrom_region_size;
	struct mutex	optrom_mutex;

/* PCI expansion ROM image information. */
#define ROM_CODE_TYPE_BIOS	0
#define ROM_CODE_TYPE_FCODE	1
#define ROM_CODE_TYPE_EFI	3
	uint8_t 	bios_revision[2];
	uint8_t 	efi_revision[2];
	uint8_t 	fcode_revision[16];
	uint32_t	fw_revision[4];

	uint32_t	gold_fw_version[4];

	/* Offsets for flash/nvram access (set to ~0 if not used). */
	uint32_t	flash_conf_off;
	uint32_t	flash_data_off;
	uint32_t	nvram_conf_off;
	uint32_t	nvram_data_off;

	uint32_t	fdt_wrt_disable;
	uint32_t	fdt_wrt_enable;
	uint32_t	fdt_erase_cmd;
	uint32_t	fdt_block_size;
	uint32_t	fdt_unprotect_sec_cmd;
	uint32_t	fdt_protect_sec_cmd;
	uint32_t	fdt_wrt_sts_reg_cmd;

	struct {
		uint32_t	flt_region_flt;
		uint32_t	flt_region_fdt;
		uint32_t	flt_region_boot;
		uint32_t	flt_region_boot_sec;
		uint32_t	flt_region_fw;
		uint32_t	flt_region_fw_sec;
		uint32_t	flt_region_vpd_nvram;
		uint32_t	flt_region_vpd_nvram_sec;
		uint32_t	flt_region_vpd;
		uint32_t	flt_region_vpd_sec;
		uint32_t	flt_region_nvram;
		uint32_t	flt_region_nvram_sec;
		uint32_t	flt_region_npiv_conf;
		uint32_t	flt_region_gold_fw;
		uint32_t	flt_region_fcp_prio;
		uint32_t	flt_region_bootload;
		uint32_t	flt_region_img_status_pri;
		uint32_t	flt_region_img_status_sec;
		uint32_t	flt_region_aux_img_status_pri;
		uint32_t	flt_region_aux_img_status_sec;
	};
	uint8_t         active_image;

	/* Needed for BEACON */
	uint16_t        beacon_blink_led;
	uint8_t         beacon_color_state;
#define QLA_LED_GRN_ON		0x01
#define QLA_LED_YLW_ON		0x02
#define QLA_LED_ABR_ON		0x04
#define QLA_LED_ALL_ON		0x07	/* yellow, green, amber. */
					/* ISP2322: red, green, amber. */
	uint16_t        zio_mode;
	uint16_t        zio_timer;

	struct qla_msix_entry *msix_entries;

	struct list_head        vp_list;        /* list of VP */
	unsigned long   vp_idx_map[(MAX_MULTI_ID_FABRIC / 8) /
			sizeof(unsigned long)];
	uint16_t        num_vhosts;     /* number of vports created */
	uint16_t        num_vsans;      /* number of vsan created */
	uint16_t        max_npiv_vports;        /* 63 or 125 per topoloty */
	int             cur_vport_count;

	struct qla_chip_state_84xx *cs84xx;
	struct isp_operations *isp_ops;
	struct workqueue_struct *wq;
	struct qlfc_fw fw_buf;

	/* FCP_CMND priority support */
	struct qla_fcp_prio_cfg *fcp_prio_cfg;

	struct dma_pool *dl_dma_pool;
#define DSD_LIST_DMA_POOL_SIZE  512

	struct dma_pool *fcp_cmnd_dma_pool;
	mempool_t       *ctx_mempool;
#define FCP_CMND_DMA_POOL_SIZE 512

	void __iomem	*nx_pcibase;		/* Base I/O address */
	void __iomem	*nxdb_rd_ptr;		/* Doorbell read pointer */
	void __iomem	*nxdb_wr_ptr;		/* Door bell write pointer */

	uint32_t	crb_win;
	uint32_t	curr_window;
	uint32_t	ddr_mn_window;
	unsigned long	mn_win_crb;
	unsigned long	ms_win_crb;
	int		qdr_sn_window;
	uint32_t	fcoe_dev_init_timeout;
	uint32_t	fcoe_reset_timeout;
	rwlock_t	hw_lock;
	uint16_t	portnum;		/* port number */
	int		link_width;
	struct fw_blob	*hablob;
	struct qla82xx_legacy_intr_set nx_legacy_intr;

	uint16_t	gbl_dsd_inuse;
	uint16_t	gbl_dsd_avail;
	struct list_head gbl_dsd_list;
#define NUM_DSD_CHAIN 4096

	uint8_t fw_type;
	uint32_t file_prd_off;	/* File firmware product offset */

	uint32_t	md_template_size;
	void		*md_tmplt_hdr;
	dma_addr_t      md_tmplt_hdr_dma;
	void            *md_dump;
	uint32_t	md_dump_size;

	void		*loop_id_map;

	/* QLA83XX IDC specific fields */
	uint32_t	idc_audit_ts;
	uint32_t	idc_extend_tmo;

	/* DPC low-priority workqueue */
	struct workqueue_struct *dpc_lp_wq;
	struct work_struct idc_aen;
	/* DPC high-priority workqueue */
	struct workqueue_struct *dpc_hp_wq;
	struct work_struct nic_core_reset;
	struct work_struct idc_state_handler;
	struct work_struct nic_core_unrecoverable;
	struct work_struct board_disable;

	struct mr_data_fx00 mr;
	uint32_t chip_reset;

	struct qlt_hw_data tgt;
	int	allow_cna_fw_dump;
	uint32_t fw_ability_mask;
	uint16_t min_supported_speed;
	uint16_t max_supported_speed;

	/* DMA pool for the DIF bundling buffers */
	struct dma_pool *dif_bundl_pool;
	#define DIF_BUNDLING_DMA_POOL_SIZE  1024
	struct {
		struct {
			struct list_head head;
			uint count;
		} good;
		struct {
			struct list_head head;
			uint count;
		} unusable;
	} pool;

	unsigned long long dif_bundle_crossed_pages;
	unsigned long long dif_bundle_reads;
	unsigned long long dif_bundle_writes;
	unsigned long long dif_bundle_kallocs;
	unsigned long long dif_bundle_dma_allocs;

	atomic_t        nvme_active_aen_cnt;
	uint16_t        nvme_last_rptd_aen;             /* Last recorded aen count */

	uint8_t fc4_type_priority;

	atomic_t zio_threshold;
	uint16_t last_zio_threshold;

#define DEFAULT_ZIO_THRESHOLD 5

	struct qla_hw_data_stat stat;
	pci_error_state_t pci_error_state;
	u64 prev_cmd_cnt;
	struct dma_pool *purex_dma_pool;
	struct btree_head32 host_map;

#define EDIF_NUM_SA_INDEX	512
#define EDIF_TX_SA_INDEX_BASE	EDIF_NUM_SA_INDEX
	void *edif_rx_sa_id_map;
	void *edif_tx_sa_id_map;
	spinlock_t sadb_fp_lock;

	struct list_head sadb_tx_index_list;
	struct list_head sadb_rx_index_list;
	spinlock_t sadb_lock;	/* protects list */
	struct els_reject elsrej;
	u8 edif_post_stop_cnt_down;
};

#define RX_ELS_SIZE (roundup(sizeof(struct enode) + ELS_MAX_PAYLOAD, SMP_CACHE_BYTES))

struct active_regions {
	uint8_t global;
	struct {
		uint8_t board_config;
		uint8_t vpd_nvram;
		uint8_t npiv_config_0_1;
		uint8_t npiv_config_2_3;
	} aux;
};

#define FW_ABILITY_MAX_SPEED_MASK	0xFUL
#define FW_ABILITY_MAX_SPEED_16G	0x0
#define FW_ABILITY_MAX_SPEED_32G	0x1
#define FW_ABILITY_MAX_SPEED(ha)	\
	(ha->fw_ability_mask & FW_ABILITY_MAX_SPEED_MASK)

#define QLA_GET_DATA_RATE	0
#define QLA_SET_DATA_RATE_NOLR	1
#define QLA_SET_DATA_RATE_LR	2 /* Set speed and initiate LR */

#define QLA_DEFAULT_PAYLOAD_SIZE	64
/*
 * This item might be allocated with a size > sizeof(struct purex_item).
 * The "size" variable gives the size of the payload (which
 * is variable) starting at "iocb".
 */
struct purex_item {
	struct list_head list;
	struct scsi_qla_host *vha;
	void (*process_item)(struct scsi_qla_host *vha,
			     struct purex_item *pkt);
	atomic_t in_use;
	uint16_t size;
	struct {
		uint8_t iocb[64];
	} iocb;
};

#include "qla_edif.h"

#define SCM_FLAG_RDF_REJECT		0x00
#define SCM_FLAG_RDF_COMPLETED		0x01

#define QLA_CON_PRIMITIVE_RECEIVED	0x1
#define QLA_CONGESTION_ARB_WARNING	0x1
#define QLA_CONGESTION_ARB_ALARM	0X2

/*
 * Qlogic scsi host structure
 */
typedef struct scsi_qla_host {
	struct list_head list;
	struct list_head vp_fcports;	/* list of fcports */
	struct list_head work_list;
	spinlock_t work_lock;
	struct work_struct iocb_work;

	/* Commonly used flags and state information. */
	struct Scsi_Host *host;
	unsigned long	host_no;
	uint8_t		host_str[16];

	volatile struct {
		uint32_t	init_done		:1;
		uint32_t	online			:1;
		uint32_t	reset_active		:1;

		uint32_t	management_server_logged_in :1;
		uint32_t	process_response_queue	:1;
		uint32_t	difdix_supported:1;
		uint32_t	delete_progress:1;

		uint32_t	fw_tgt_reported:1;
		uint32_t	bbcr_enable:1;
		uint32_t	qpairs_available:1;
		uint32_t	qpairs_req_created:1;
		uint32_t	qpairs_rsp_created:1;
		uint32_t	nvme_enabled:1;
		uint32_t        nvme_first_burst:1;
		uint32_t        nvme2_enabled:1;
	} flags;

	atomic_t	loop_state;
#define LOOP_TIMEOUT	1
#define LOOP_DOWN	2
#define LOOP_UP		3
#define LOOP_UPDATE	4
#define LOOP_READY	5
#define LOOP_DEAD	6

	unsigned long   relogin_jif;
	unsigned long   dpc_flags;
#define RESET_MARKER_NEEDED	0	/* Send marker to ISP. */
#define RESET_ACTIVE		1
#define ISP_ABORT_NEEDED	2	/* Initiate ISP abort. */
#define ABORT_ISP_ACTIVE	3	/* ISP abort in progress. */
#define LOOP_RESYNC_NEEDED	4	/* Device Resync needed. */
#define LOOP_RESYNC_ACTIVE	5
#define LOCAL_LOOP_UPDATE	6	/* Perform a local loop update. */
#define RSCN_UPDATE		7	/* Perform an RSCN update. */
#define RELOGIN_NEEDED		8
#define REGISTER_FC4_NEEDED	9	/* SNS FC4 registration required. */
#define ISP_ABORT_RETRY		10	/* ISP aborted. */
#define BEACON_BLINK_NEEDED	11
#define REGISTER_FDMI_NEEDED	12
#define FCPORT_UPDATE_NEEDED	13
#define VP_DPC_NEEDED		14	/* wake up for VP dpc handling */
#define UNLOADING		15
#define NPIV_CONFIG_NEEDED	16
#define ISP_UNRECOVERABLE	17
#define FCOE_CTX_RESET_NEEDED	18	/* Initiate FCoE context reset */
#define MPI_RESET_NEEDED	19	/* Initiate MPI FW reset */
#define ISP_QUIESCE_NEEDED	20	/* Driver need some quiescence */
#define N2N_LINK_RESET		21
#define PORT_UPDATE_NEEDED	22
#define FX00_RESET_RECOVERY	23
#define FX00_TARGET_SCAN	24
#define FX00_CRITEMP_RECOVERY	25
#define FX00_HOST_INFO_RESEND	26
#define QPAIR_ONLINE_CHECK_NEEDED	27
#define DO_EEH_RECOVERY		28
#define DETECT_SFP_CHANGE	29
#define N2N_LOGIN_NEEDED	30
#define IOCB_WORK_ACTIVE	31
#define SET_ZIO_THRESHOLD_NEEDED 32
#define ISP_ABORT_TO_ROM	33
#define VPORT_DELETE		34
#define HEARTBEAT_CHK		38

#define PROCESS_PUREX_IOCB	63

	unsigned long	pci_flags;
#define PFLG_DISCONNECTED	0	/* PCI device removed */
#define PFLG_DRIVER_REMOVING	1	/* PCI driver .remove */
#define PFLG_DRIVER_PROBING	2	/* PCI driver .probe */

	uint32_t	device_flags;
#define SWITCH_FOUND		BIT_0
#define DFLG_NO_CABLE		BIT_1
#define DFLG_DEV_FAILED		BIT_5

	/* ISP configuration data. */
	uint16_t	loop_id;		/* Host adapter loop id */
	uint16_t        self_login_loop_id;     /* host adapter loop id
						 * get it on self login
						 */
	fc_port_t       bidir_fcport;		/* fcport used for bidir cmnds
						 * no need of allocating it for
						 * each command
						 */

	port_id_t	d_id;			/* Host adapter port id */
	uint8_t		marker_needed;
	uint16_t	mgmt_svr_loop_id;



	/* Timeout timers. */
	uint8_t         loop_down_abort_time;    /* port down timer */
	atomic_t        loop_down_timer;         /* loop down timer */
	uint8_t         link_down_timeout;       /* link down timeout */

	uint32_t        timer_active;
	struct timer_list        timer;

	uint8_t		node_name[WWN_SIZE];
	uint8_t		port_name[WWN_SIZE];
	uint8_t		fabric_node_name[WWN_SIZE];
	uint8_t		fabric_port_name[WWN_SIZE];

	struct		nvme_fc_local_port *nvme_local_port;
	struct completion nvme_del_done;

	uint16_t	fcoe_vlan_id;
	uint16_t	fcoe_fcf_idx;
	uint8_t		fcoe_vn_port_mac[6];

	/* list of commands waiting on workqueue */
	struct list_head	qla_cmd_list;
	struct list_head	qla_sess_op_cmd_list;
	struct list_head	unknown_atio_list;
	spinlock_t		cmd_list_lock;
	struct delayed_work	unknown_atio_work;

	/* Counter to detect races between ELS and RSCN events */
	atomic_t		generation_tick;
	/* Time when global fcport update has been scheduled */
	int			total_fcport_update_gen;
	/* List of pending LOGOs, protected by tgt_mutex */
	struct list_head	logo_list;
	/* List of pending PLOGI acks, protected by hw lock */
	struct list_head	plogi_ack_list;

	struct list_head	qp_list;

	uint32_t	vp_abort_cnt;

	struct fc_vport	*fc_vport;	/* holds fc_vport * for each vport */
	uint16_t        vp_idx;		/* vport ID */
	struct qla_qpair *qpair;	/* base qpair */

	unsigned long		vp_flags;
#define VP_IDX_ACQUIRED		0	/* bit no 0 */
#define VP_CREATE_NEEDED	1
#define VP_BIND_NEEDED		2
#define VP_DELETE_NEEDED	3
#define VP_SCR_NEEDED		4	/* State Change Request registration */
#define VP_CONFIG_OK		5	/* Flag to cfg VP, if FW is ready */
	atomic_t 		vp_state;
#define VP_OFFLINE		0
#define VP_ACTIVE		1
#define VP_FAILED		2
// #define VP_DISABLE		3
	uint16_t 	vp_err_state;
	uint16_t	vp_prev_err_state;
#define VP_ERR_UNKWN		0
#define VP_ERR_PORTDWN		1
#define VP_ERR_FAB_UNSUPPORTED	2
#define VP_ERR_FAB_NORESOURCES	3
#define VP_ERR_FAB_LOGOUT	4
#define VP_ERR_ADAP_NORESOURCES	5
	struct qla_hw_data *hw;
	struct scsi_qlt_host vha_tgt;
	struct req_que *req;
	int		fw_heartbeat_counter;
	int		seconds_since_last_heartbeat;
	struct fc_host_statistics fc_host_stat;
	struct qla_statistics qla_stats;
	struct bidi_statistics bidi_stats;
	atomic_t	vref_count;
	struct qla8044_reset_template reset_tmplt;
	uint16_t	bbcr;

	uint16_t u_ql2xexchoffld;
	uint16_t u_ql2xiniexchg;
	uint16_t qlini_mode;
	uint16_t ql2xexchoffld;
	uint16_t ql2xiniexchg;

	struct dentry *dfs_rport_root;

	struct purex_list {
		struct list_head head;
		spinlock_t lock;
	} purex_list;
	struct purex_item default_item;

	struct name_list_extended gnl;
	/* Count of active session/fcport */
	int fcport_count;
	wait_queue_head_t fcport_waitQ;
	wait_queue_head_t vref_waitq;
	uint8_t min_supported_speed;
	uint8_t n2n_node_name[WWN_SIZE];
	uint8_t n2n_port_name[WWN_SIZE];
	uint16_t	n2n_id;
	__le16 dport_data[4];
	struct list_head gpnid_list;
	struct fab_scan scan;
	uint8_t	scm_fabric_connection_flags;

	unsigned int irq_offset;

	u64 hw_err_cnt;
	u64 interface_err_cnt;
	u64 cmd_timeout_cnt;
	u64 reset_cmd_err_cnt;
	u64 link_down_time;
	u64 short_link_down_cnt;
	struct edif_dbell e_dbell;
	struct pur_core pur_cinfo;
} scsi_qla_host_t;

struct qla27xx_image_status {
	uint8_t image_status_mask;
	__le16	generation;
	uint8_t ver_major;
	uint8_t ver_minor;
	uint8_t bitmap;		/* 28xx only */
	uint8_t reserved[2];
	__le32	checksum;
	__le32	signature;
} __packed;

/* 28xx aux image status bimap values */
#define QLA28XX_AUX_IMG_BOARD_CONFIG		BIT_0
#define QLA28XX_AUX_IMG_VPD_NVRAM		BIT_1
#define QLA28XX_AUX_IMG_NPIV_CONFIG_0_1		BIT_2
#define QLA28XX_AUX_IMG_NPIV_CONFIG_2_3		BIT_3

#define SET_VP_IDX	1
#define SET_AL_PA	2
#define RESET_VP_IDX	3
#define RESET_AL_PA	4
struct qla_tgt_vp_map {
	uint8_t	idx;
	scsi_qla_host_t *vha;
};

struct qla2_sgx {
	dma_addr_t		dma_addr;	/* OUT */
	uint32_t		dma_len;	/* OUT */

	uint32_t		tot_bytes;	/* IN */
	struct scatterlist	*cur_sg;	/* IN */

	/* for book keeping, bzero on initial invocation */
	uint32_t		bytes_consumed;
	uint32_t		num_bytes;
	uint32_t		tot_partial;

	/* for debugging */
	uint32_t		num_sg;
	srb_t			*sp;
};

#define QLA_FW_STARTED(_ha) {			\
	int i;					\
	_ha->flags.fw_started = 1;		\
	_ha->base_qpair->fw_started = 1;	\
	for (i = 0; i < _ha->max_qpairs; i++) {	\
	if (_ha->queue_pair_map[i])	\
	_ha->queue_pair_map[i]->fw_started = 1;	\
	}					\
}

#define QLA_FW_STOPPED(_ha) {			\
	int i;					\
	_ha->flags.fw_started = 0;		\
	_ha->base_qpair->fw_started = 0;	\
	for (i = 0; i < _ha->max_qpairs; i++) {	\
	if (_ha->queue_pair_map[i])	\
	_ha->queue_pair_map[i]->fw_started = 0;	\
	}					\
}


#define SFUB_CHECKSUM_SIZE	4

struct secure_flash_update_block {
	uint32_t	block_info;
	uint32_t	signature_lo;
	uint32_t	signature_hi;
	uint32_t	signature_upper[0x3e];
};

struct secure_flash_update_block_pk {
	uint32_t	block_info;
	uint32_t	signature_lo;
	uint32_t	signature_hi;
	uint32_t	signature_upper[0x3e];
	uint32_t	public_key[0x41];
};

/*
 * Macros to help code, maintain, etc.
 */
#define LOOP_TRANSITION(ha) \
	(test_bit(ISP_ABORT_NEEDED, &ha->dpc_flags) || \
	 test_bit(LOOP_RESYNC_NEEDED, &ha->dpc_flags) || \
	 atomic_read(&ha->loop_state) == LOOP_DOWN)

#define STATE_TRANSITION(ha) \
		(test_bit(ISP_ABORT_NEEDED, &ha->dpc_flags) || \
			 test_bit(LOOP_RESYNC_NEEDED, &ha->dpc_flags))

#define QLA_VHA_MARK_BUSY(__vha, __bail) do {		\
	atomic_inc(&__vha->vref_count);			\
	mb();						\
	if (__vha->flags.delete_progress) {		\
		atomic_dec(&__vha->vref_count);		\
		wake_up(&__vha->vref_waitq);		\
		__bail = 1;				\
	} else {					\
		__bail = 0;				\
	}						\
} while (0)

#define QLA_VHA_MARK_NOT_BUSY(__vha) do {		\
	atomic_dec(&__vha->vref_count);			\
	wake_up(&__vha->vref_waitq);			\
} while (0)						\

#define QLA_QPAIR_MARK_BUSY(__qpair, __bail) do {	\
	atomic_inc(&__qpair->ref_count);		\
	mb();						\
	if (__qpair->delete_in_progress) {		\
		atomic_dec(&__qpair->ref_count);	\
		__bail = 1;				\
	} else {					\
	       __bail = 0;				\
	}						\
} while (0)

#define QLA_QPAIR_MARK_NOT_BUSY(__qpair)		\
	atomic_dec(&__qpair->ref_count)

#define QLA_ENA_CONF(_ha) {\
    int i;\
    _ha->base_qpair->enable_explicit_conf = 1;	\
    for (i = 0; i < _ha->max_qpairs; i++) {	\
	if (_ha->queue_pair_map[i])		\
	    _ha->queue_pair_map[i]->enable_explicit_conf = 1; \
    }						\
}

#define QLA_DIS_CONF(_ha) {\
    int i;\
    _ha->base_qpair->enable_explicit_conf = 0;	\
    for (i = 0; i < _ha->max_qpairs; i++) {	\
	if (_ha->queue_pair_map[i])		\
	    _ha->queue_pair_map[i]->enable_explicit_conf = 0; \
    }						\
}

/*
 * qla2x00 local function return status codes
 */
#define MBS_MASK		0x3fff

#define QLA_SUCCESS		(MBS_COMMAND_COMPLETE & MBS_MASK)
#define QLA_INVALID_COMMAND	(MBS_INVALID_COMMAND & MBS_MASK)
#define QLA_INTERFACE_ERROR	(MBS_HOST_INTERFACE_ERROR & MBS_MASK)
#define QLA_TEST_FAILED		(MBS_TEST_FAILED & MBS_MASK)
#define QLA_COMMAND_ERROR	(MBS_COMMAND_ERROR & MBS_MASK)
#define QLA_PARAMETER_ERROR	(MBS_COMMAND_PARAMETER_ERROR & MBS_MASK)
#define QLA_PORT_ID_USED	(MBS_PORT_ID_USED & MBS_MASK)
#define QLA_LOOP_ID_USED	(MBS_LOOP_ID_USED & MBS_MASK)
#define QLA_ALL_IDS_IN_USE	(MBS_ALL_IDS_IN_USE & MBS_MASK)
#define QLA_NOT_LOGGED_IN	(MBS_NOT_LOGGED_IN & MBS_MASK)

#define QLA_FUNCTION_TIMEOUT		0x100
#define QLA_FUNCTION_PARAMETER_ERROR	0x101
#define QLA_FUNCTION_FAILED		0x102
#define QLA_MEMORY_ALLOC_FAILED		0x103
#define QLA_LOCK_TIMEOUT		0x104
#define QLA_ABORTED			0x105
#define QLA_SUSPENDED			0x106
#define QLA_BUSY			0x107
#define QLA_ALREADY_REGISTERED		0x109
#define QLA_OS_TIMER_EXPIRED		0x10a
#define QLA_ERR_NO_QPAIR		0x10b
#define QLA_ERR_NOT_FOUND		0x10c
#define QLA_ERR_FROM_FW			0x10d

#define NVRAM_DELAY()		udelay(10)

/*
 * Flash support definitions
 */
#define OPTROM_SIZE_2300	0x20000
#define OPTROM_SIZE_2322	0x100000
#define OPTROM_SIZE_24XX	0x100000
#define OPTROM_SIZE_25XX	0x200000
#define OPTROM_SIZE_81XX	0x400000
#define OPTROM_SIZE_82XX	0x800000
#define OPTROM_SIZE_83XX	0x1000000
#define OPTROM_SIZE_28XX	0x2000000

#define OPTROM_BURST_SIZE	0x1000
#define OPTROM_BURST_DWORDS	(OPTROM_BURST_SIZE / 4)

#define	QLA_DSDS_PER_IOCB	37

#define CMD_SP(Cmnd)		((Cmnd)->SCp.ptr)

#define QLA_SG_ALL	1024

enum nexus_wait_type {
	WAIT_HOST = 0,
	WAIT_TARGET,
	WAIT_LUN,
};

#define INVALID_EDIF_SA_INDEX	0xffff
#define RX_DELETE_NO_EDIF_SA_INDEX	0xfffe

#define QLA_SKIP_HANDLE QLA_TGT_SKIP_HANDLE

/* edif hash element */
struct edif_list_entry {
	uint16_t handle;			/* nport_handle */
	uint32_t update_sa_index;
	uint32_t delete_sa_index;
	uint32_t count;				/* counter for filtering sa_index */
#define EDIF_ENTRY_FLAGS_CLEANUP	0x01	/* this index is being cleaned up */
	uint32_t flags;				/* used by sadb cleanup code */
	fc_port_t *fcport;			/* needed by rx delay timer function */
	struct timer_list timer;		/* rx delay timer */
	struct list_head next;
};

#define EDIF_TX_INDX_BASE 512
#define EDIF_RX_INDX_BASE 0
#define EDIF_RX_DELETE_FILTER_COUNT 3	/* delay queuing rx delete until this many */

/* entry in the sa_index free pool */

struct sa_index_pair {
	uint16_t sa_index;
	uint32_t spi;
};

/* edif sa_index data structure */
struct edif_sa_index_entry {
	struct sa_index_pair sa_pair[2];
	fc_port_t *fcport;
	uint16_t handle;
	struct list_head next;
};

/* Refer to SNIA SFF 8247 */
struct sff_8247_a0 {
	u8 txid;	/* transceiver id */
	u8 ext_txid;
	u8 connector;
	/* compliance code */
	u8 eth_infi_cc3;	/* ethernet, inifiband */
	u8 sonet_cc4[2];
	u8 eth_cc6;
	/* link length */
#define FC_LL_VL BIT_7	/* very long */
#define FC_LL_S  BIT_6	/* Short */
#define FC_LL_I  BIT_5	/* Intermidiate*/
#define FC_LL_L  BIT_4	/* Long */
#define FC_LL_M  BIT_3	/* Medium */
#define FC_LL_SA BIT_2	/* ShortWave laser */
#define FC_LL_LC BIT_1	/* LongWave laser */
#define FC_LL_EL BIT_0	/* Electrical inter enclosure */
	u8 fc_ll_cc7;
	/* FC technology */
#define FC_TEC_EL BIT_7	/* Electrical inter enclosure */
#define FC_TEC_SN BIT_6	/* short wave w/o OFC */
#define FC_TEC_SL BIT_5	/* short wave with OFC */
#define FC_TEC_LL BIT_4	/* Longwave Laser */
#define FC_TEC_ACT BIT_3	/* Active cable */
#define FC_TEC_PAS BIT_2	/* Passive cable */
	u8 fc_tec_cc8;
	/* Transmission Media */
#define FC_MED_TW BIT_7	/* Twin Ax */
#define FC_MED_TP BIT_6	/* Twited Pair */
#define FC_MED_MI BIT_5	/* Min Coax */
#define FC_MED_TV BIT_4	/* Video Coax */
#define FC_MED_M6 BIT_3	/* Multimode, 62.5um */
#define FC_MED_M5 BIT_2	/* Multimode, 50um */
#define FC_MED_SM BIT_0	/* Single Mode */
	u8 fc_med_cc9;
	/* speed FC_SP_12: 12*100M = 1200 MB/s */
#define FC_SP_12 BIT_7
#define FC_SP_8  BIT_6
#define FC_SP_16 BIT_5
#define FC_SP_4  BIT_4
#define FC_SP_32 BIT_3
#define FC_SP_2  BIT_2
#define FC_SP_1  BIT_0
	u8 fc_sp_cc10;
	u8 encode;
	u8 bitrate;
	u8 rate_id;
	u8 length_km;		/* offset 14/eh */
	u8 length_100m;
	u8 length_50um_10m;
	u8 length_62um_10m;
	u8 length_om4_10m;
	u8 length_om3_10m;
#define SFF_VEN_NAME_LEN 16
	u8 vendor_name[SFF_VEN_NAME_LEN];	/* offset 20/14h */
	u8 tx_compat;
	u8 vendor_oui[3];
#define SFF_PART_NAME_LEN 16
	u8 vendor_pn[SFF_PART_NAME_LEN];	/* part number */
	u8 vendor_rev[4];
	u8 wavelength[2];
	u8 resv;
	u8 cc_base;
	u8 options[2];	/* offset 64 */
	u8 br_max;
	u8 br_min;
	u8 vendor_sn[16];
	u8 date_code[8];
	u8 diag;
	u8 enh_options;
	u8 sff_revision;
	u8 cc_ext;
	u8 vendor_specific[32];
	u8 resv2[128];
};

/* BPM -- Buffer Plus Management support. */
#define IS_BPM_CAPABLE(ha) \
	(IS_QLA25XX(ha) || IS_QLA81XX(ha) || IS_QLA83XX(ha) || \
	 IS_QLA27XX(ha) || IS_QLA28XX(ha))
#define IS_BPM_RANGE_CAPABLE(ha) \
	(IS_QLA83XX(ha) || IS_QLA27XX(ha) || IS_QLA28XX(ha))
#define IS_BPM_ENABLED(vha) \
	(ql2xautodetectsfp && !vha->vp_idx && IS_BPM_CAPABLE(vha->hw))

#define FLASH_SEMAPHORE_REGISTER_ADDR   0x00101016

#define USER_CTRL_IRQ(_ha) (ql2xuctrlirq && QLA_TGT_MODE_ENABLED() && \
	(IS_QLA27XX(_ha) || IS_QLA28XX(_ha) || IS_QLA83XX(_ha)))

#define SAVE_TOPO(_ha) { \
	if (_ha->current_topology)				\
		_ha->prev_topology = _ha->current_topology;     \
}

#define N2N_TOPO(ha) \
	((ha->prev_topology == ISP_CFG_N && !ha->current_topology) || \
	 ha->current_topology == ISP_CFG_N || \
	 !ha->current_topology)

<<<<<<< HEAD
#define PRLI_PHASE(_cls) \
	((_cls == DSC_LS_PRLI_PEND) || (_cls == DSC_LS_PRLI_COMP))

=======
#define QLA_N2N_WAIT_TIME	5 /* 2 * ra_tov(n2n) + 1 */

#define NVME_TYPE(fcport) \
	(fcport->fc4_type & FS_FC4TYPE_NVME) \

#define FCP_TYPE(fcport) \
	(fcport->fc4_type & FS_FC4TYPE_FCP) \

#define NVME_ONLY_TARGET(fcport) \
	(NVME_TYPE(fcport) && !FCP_TYPE(fcport))  \

#define NVME_FCP_TARGET(fcport) \
	(FCP_TYPE(fcport) && NVME_TYPE(fcport)) \

#define NVME_PRIORITY(ha, fcport) \
	(NVME_FCP_TARGET(fcport) && \
	 (ha->fc4_type_priority == FC4_PRIORITY_NVME))

#define NVME_TARGET(ha, fcport) \
	(fcport->do_prli_nvme || \
	NVME_ONLY_TARGET(fcport)) \

#define PRLI_PHASE(_cls) \
	((_cls == DSC_LS_PRLI_PEND) || (_cls == DSC_LS_PRLI_COMP))

enum ql_vnd_host_stat_action {
	QLA_STOP = 0,
	QLA_START,
	QLA_CLEAR,
};

struct ql_vnd_mng_host_stats_param {
	u32 stat_type;
	enum ql_vnd_host_stat_action action;
} __packed;

struct ql_vnd_mng_host_stats_resp {
	u32 status;
} __packed;

struct ql_vnd_stats_param {
	u32 stat_type;
} __packed;

struct ql_vnd_tgt_stats_param {
	s32 tgt_id;
	u32 stat_type;
} __packed;

enum ql_vnd_host_port_action {
	QLA_ENABLE = 0,
	QLA_DISABLE,
};

struct ql_vnd_mng_host_port_param {
	enum ql_vnd_host_port_action action;
} __packed;

struct ql_vnd_mng_host_port_resp {
	u32 status;
} __packed;

struct ql_vnd_stat_entry {
	u32 stat_type;	/* Failure type */
	u32 tgt_num;	/* Target Num */
	u64 cnt;	/* Counter value */
} __packed;

struct ql_vnd_stats {
	u64 entry_count; /* Num of entries */
	u64 rservd;
	struct ql_vnd_stat_entry entry[0]; /* Place holder of entries */
} __packed;

struct ql_vnd_host_stats_resp {
	u32 status;
	struct ql_vnd_stats stats;
} __packed;

struct ql_vnd_tgt_stats_resp {
	u32 status;
	struct ql_vnd_stats stats;
} __packed;

>>>>>>> c1084c27
#include "qla_target.h"
#include "qla_gbl.h"
#include "qla_dbg.h"
#include "qla_inline.h"
#endif<|MERGE_RESOLUTION|>--- conflicted
+++ resolved
@@ -673,22 +673,13 @@
 	 */
 	uint8_t cmd_type;
 	uint8_t pad[3];
-<<<<<<< HEAD
-=======
 	struct iocb_resource iores;
->>>>>>> c1084c27
 	struct kref cmd_kref;	/* need to migrate ref_count over to this */
 	void *priv;
 	wait_queue_head_t nvme_ls_waitq;
 	struct fc_port *fcport;
 	struct scsi_qla_host *vha;
 	unsigned int start_timer:1;
-<<<<<<< HEAD
-	unsigned int abort:1;
-	unsigned int aborted:1;
-	unsigned int completed:1;
-=======
->>>>>>> c1084c27
 
 	uint32_t handle;
 	uint16_t flags;
@@ -2526,8 +2517,6 @@
 	unsigned int n2n_flag:1;
 	unsigned int explicit_logout:1;
 	unsigned int prli_pend_timer:1;
-<<<<<<< HEAD
-=======
 	unsigned int do_prli_nvme:1;
 
 	uint8_t nvme_flag;
@@ -2537,7 +2526,6 @@
 	port_id_t d_id;
 	uint16_t loop_id;
 	uint16_t old_loop_id;
->>>>>>> c1084c27
 
 	struct completion nvme_del_done;
 	uint32_t nvme_prli_service_param;
@@ -5351,11 +5339,6 @@
 	 ha->current_topology == ISP_CFG_N || \
 	 !ha->current_topology)
 
-<<<<<<< HEAD
-#define PRLI_PHASE(_cls) \
-	((_cls == DSC_LS_PRLI_PEND) || (_cls == DSC_LS_PRLI_COMP))
-
-=======
 #define QLA_N2N_WAIT_TIME	5 /* 2 * ra_tov(n2n) + 1 */
 
 #define NVME_TYPE(fcport) \
@@ -5440,7 +5423,6 @@
 	struct ql_vnd_stats stats;
 } __packed;
 
->>>>>>> c1084c27
 #include "qla_target.h"
 #include "qla_gbl.h"
 #include "qla_dbg.h"
