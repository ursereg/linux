--- conflicted
+++ resolved
@@ -1996,10 +1996,7 @@
 	ISCSI_DBG_EH(session, "scsi cmd %p timedout\n", sc);
 
 	spin_lock_bh(&session->frwd_lock);
-<<<<<<< HEAD
-=======
 	spin_lock(&session->back_lock);
->>>>>>> c1084c27
 	task = (struct iscsi_task *)sc->SCp.ptr;
 	if (!task) {
 		/*
@@ -2134,12 +2131,8 @@
 
 	if (task) {
 		task->last_timeout = jiffies;
-<<<<<<< HEAD
-	spin_unlock_bh(&session->frwd_lock);
-=======
 		iscsi_put_task(task);
 	}
->>>>>>> c1084c27
 	ISCSI_DBG_EH(session, "return %s\n", rc == BLK_EH_RESET_TIMER ?
 		     "timer reset" : "shutdown or nh");
 	return rc;
