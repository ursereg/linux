// SPDX-License-Identifier: GPL-2.0
/*
 * bsg endpoint that supports UPIUs
 *
 * Copyright (C) 2018 Western Digital Corporation
 */
#include "ufs_bsg.h"

static int ufs_bsg_get_query_desc_size(struct ufs_hba *hba, int *desc_len,
				       struct utp_upiu_query *qr)
{
	int desc_size = be16_to_cpu(qr->length);
	int desc_id = qr->idn;

	if (desc_size <= 0)
		return -EINVAL;

	ufshcd_map_desc_id_to_length(hba, desc_id, desc_len);
	if (!*desc_len)
		return -EINVAL;

	*desc_len = min_t(int, *desc_len, desc_size);

	return 0;
}

static int ufs_bsg_verify_query_size(struct ufs_hba *hba,
				     unsigned int request_len,
				     unsigned int reply_len)
{
	int min_req_len = sizeof(struct ufs_bsg_request);
	int min_rsp_len = sizeof(struct ufs_bsg_reply);

	if (min_req_len > request_len || min_rsp_len > reply_len) {
		dev_err(hba->dev, "not enough space assigned\n");
		return -EINVAL;
	}

	return 0;
}

static int ufs_bsg_alloc_desc_buffer(struct ufs_hba *hba, struct bsg_job *job,
				     uint8_t **desc_buff, int *desc_len,
				     enum query_opcode desc_op)
{
	struct ufs_bsg_request *bsg_request = job->request;
	struct utp_upiu_query *qr;
	u8 *descp;

	if (desc_op != UPIU_QUERY_OPCODE_WRITE_DESC &&
	    desc_op != UPIU_QUERY_OPCODE_READ_DESC)
		goto out;

	qr = &bsg_request->upiu_req.qr;
	if (ufs_bsg_get_query_desc_size(hba, desc_len, qr)) {
		dev_err(hba->dev, "Illegal desc size\n");
		return -EINVAL;
	}

	if (*desc_len > job->request_payload.payload_len) {
		dev_err(hba->dev, "Illegal desc size\n");
		return -EINVAL;
	}

	descp = kzalloc(*desc_len, GFP_KERNEL);
	if (!descp)
		return -ENOMEM;

	if (desc_op == UPIU_QUERY_OPCODE_WRITE_DESC)
		sg_copy_to_buffer(job->request_payload.sg_list,
				  job->request_payload.sg_cnt, descp,
				  *desc_len);

	*desc_buff = descp;

out:
	return 0;
}

static int ufs_bsg_request(struct bsg_job *job)
{
	struct ufs_bsg_request *bsg_request = job->request;
	struct ufs_bsg_reply *bsg_reply = job->reply;
	struct ufs_hba *hba = shost_priv(dev_to_shost(job->dev->parent));
	unsigned int req_len = job->request_len;
	unsigned int reply_len = job->reply_len;
	struct uic_command uc = {};
	int msgcode;
	uint8_t *desc_buff = NULL;
	int desc_len = 0;
	enum query_opcode desc_op = UPIU_QUERY_OPCODE_NOP;
	int ret;

	ret = ufs_bsg_verify_query_size(hba, req_len, reply_len);
	if (ret)
		goto out;

	bsg_reply->reply_payload_rcv_len = 0;

	ufshcd_rpm_get_sync(hba);

	msgcode = bsg_request->msgcode;
	switch (msgcode) {
	case UPIU_TRANSACTION_QUERY_REQ:
		desc_op = bsg_request->upiu_req.qr.opcode;
		ret = ufs_bsg_alloc_desc_buffer(hba, job, &desc_buff,
						&desc_len, desc_op);
		if (ret) {
<<<<<<< HEAD
			pm_runtime_put_sync(hba->dev);
=======
			ufshcd_rpm_put_sync(hba);
>>>>>>> c1084c27
			goto out;
		}

		fallthrough;
	case UPIU_TRANSACTION_NOP_OUT:
	case UPIU_TRANSACTION_TASK_REQ:
		ret = ufshcd_exec_raw_upiu_cmd(hba, &bsg_request->upiu_req,
					       &bsg_reply->upiu_rsp, msgcode,
					       desc_buff, &desc_len, desc_op);
		if (ret)
			dev_err(hba->dev,
				"exe raw upiu: error code %d\n", ret);

		break;
	case UPIU_TRANSACTION_UIC_CMD:
		memcpy(&uc, &bsg_request->upiu_req.uc, UIC_CMD_SIZE);
		ret = ufshcd_send_uic_cmd(hba, &uc);
		if (ret)
			dev_err(hba->dev,
				"send uic cmd: error code %d\n", ret);

		memcpy(&bsg_reply->upiu_rsp.uc, &uc, UIC_CMD_SIZE);

		break;
	default:
		ret = -ENOTSUPP;
		dev_err(hba->dev, "unsupported msgcode 0x%x\n", msgcode);

		break;
	}

	ufshcd_rpm_put_sync(hba);

	if (!desc_buff)
		goto out;

	if (desc_op == UPIU_QUERY_OPCODE_READ_DESC && desc_len)
		bsg_reply->reply_payload_rcv_len =
			sg_copy_from_buffer(job->request_payload.sg_list,
					    job->request_payload.sg_cnt,
					    desc_buff, desc_len);

	kfree(desc_buff);

out:
	bsg_reply->result = ret;
	job->reply_len = sizeof(struct ufs_bsg_reply);
	/* complete the job here only if no error */
	if (ret == 0)
		bsg_job_done(job, ret, bsg_reply->reply_payload_rcv_len);

	return ret;
}

/**
 * ufs_bsg_remove - detach and remove the added ufs-bsg node
 * @hba: per adapter object
 *
 * Should be called when unloading the driver.
 */
void ufs_bsg_remove(struct ufs_hba *hba)
{
	struct device *bsg_dev = &hba->bsg_dev;

	if (!hba->bsg_queue)
		return;

	bsg_remove_queue(hba->bsg_queue);

	device_del(bsg_dev);
	put_device(bsg_dev);
}

static inline void ufs_bsg_node_release(struct device *dev)
{
	put_device(dev->parent);
}

/**
 * ufs_bsg_probe - Add ufs bsg device node
 * @hba: per adapter object
 *
 * Called during initial loading of the driver, and before scsi_scan_host.
 */
int ufs_bsg_probe(struct ufs_hba *hba)
{
	struct device *bsg_dev = &hba->bsg_dev;
	struct Scsi_Host *shost = hba->host;
	struct device *parent = &shost->shost_gendev;
	struct request_queue *q;
	int ret;

	device_initialize(bsg_dev);

	bsg_dev->parent = get_device(parent);
	bsg_dev->release = ufs_bsg_node_release;

	dev_set_name(bsg_dev, "ufs-bsg%u", shost->host_no);

	ret = device_add(bsg_dev);
	if (ret)
		goto out;

	q = bsg_setup_queue(bsg_dev, dev_name(bsg_dev), ufs_bsg_request, NULL, 0);
	if (IS_ERR(q)) {
		ret = PTR_ERR(q);
		goto out;
	}

	hba->bsg_queue = q;

	return 0;

out:
	dev_err(bsg_dev, "fail to initialize a bsg dev %d\n", shost->host_no);
	put_device(bsg_dev);
	return ret;
}<|MERGE_RESOLUTION|>--- conflicted
+++ resolved
@@ -106,11 +106,7 @@
 		ret = ufs_bsg_alloc_desc_buffer(hba, job, &desc_buff,
 						&desc_len, desc_op);
 		if (ret) {
-<<<<<<< HEAD
-			pm_runtime_put_sync(hba->dev);
-=======
 			ufshcd_rpm_put_sync(hba);
->>>>>>> c1084c27
 			goto out;
 		}
 
