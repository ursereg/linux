--- conflicted
+++ resolved
@@ -352,11 +352,7 @@
 	else
 		page = virt_to_page(vaddr);
 
-<<<<<<< HEAD
-	if (WARN_ON((dev_addr + size - 1 > dma_mask) ||
-=======
 	if (!WARN_ON((dev_addr + size - 1 > dma_mask) ||
->>>>>>> cc6019dc
 		     range_straddles_page_boundary(phys, size)) &&
 	    TestClearPageXenRemapped(page))
 		xen_destroy_contiguous_region(phys, order);
