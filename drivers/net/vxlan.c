--- conflicted
+++ resolved
@@ -2479,11 +2479,7 @@
 
 	ndst = ipv6_stub->ipv6_dst_lookup_flow(vxlan->net, sock6->sock->sk,
 					       &fl6, NULL);
-<<<<<<< HEAD
-	if (unlikely(IS_ERR(ndst))) {
-=======
 	if (IS_ERR(ndst)) {
->>>>>>> c1084c27
 		netdev_dbg(dev, "no route to %pI6\n", daddr);
 		return ERR_PTR(-ENETUNREACH);
 	}
