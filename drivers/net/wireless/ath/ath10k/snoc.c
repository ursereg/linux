--- conflicted
+++ resolved
@@ -1806,11 +1806,7 @@
 	ret = ath10k_qmi_init(ar, msa_size);
 	if (ret) {
 		ath10k_warn(ar, "failed to register wlfw qmi client: %d\n", ret);
-<<<<<<< HEAD
-		goto err_power_off;
-=======
 		goto err_fw_deinit;
->>>>>>> c1084c27
 	}
 
 	ret = ath10k_modem_init(ar);
@@ -1821,16 +1817,11 @@
 
 	return 0;
 
-<<<<<<< HEAD
-err_power_off:
-	ath10k_hw_power_off(ar);
-=======
 err_qmi_deinit:
 	ath10k_qmi_deinit(ar);
 
 err_fw_deinit:
 	ath10k_fw_deinit(ar);
->>>>>>> c1084c27
 
 err_free_irq:
 	ath10k_snoc_free_irq(ar);
