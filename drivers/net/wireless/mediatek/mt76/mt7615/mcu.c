// SPDX-License-Identifier: ISC
/* Copyright (C) 2019 MediaTek Inc.
 *
 * Author: Roy Luo <royluo@google.com>
 *         Ryder Lee <ryder.lee@mediatek.com>
 */

#include <linux/firmware.h>
#include "mt7615.h"
#include "mcu.h"
#include "mac.h"
#include "eeprom.h"

static bool prefer_offload_fw = true;
module_param(prefer_offload_fw, bool, 0644);
MODULE_PARM_DESC(prefer_offload_fw,
		 "Prefer client mode offload firmware (MT7663)");

struct mt7615_patch_hdr {
	char build_date[16];
	char platform[4];
	__be32 hw_sw_ver;
	__be32 patch_ver;
	__be16 checksum;
} __packed;

struct mt7615_fw_trailer {
	__le32 addr;
	u8 chip_id;
	u8 feature_set;
	u8 eco_code;
	char fw_ver[10];
	char build_date[15];
	__le32 len;
} __packed;

#define FW_V3_COMMON_TAILER_SIZE	36
#define FW_V3_REGION_TAILER_SIZE	40
#define FW_START_OVERRIDE		BIT(0)
#define FW_START_DLYCAL                 BIT(1)
#define FW_START_WORKING_PDA_CR4	BIT(2)

struct mt7663_fw_trailer {
	u8 chip_id;
	u8 eco_code;
	u8 n_region;
	u8 format_ver;
	u8 format_flag;
	u8 reserv[2];
	char fw_ver[10];
	char build_date[15];
	__le32 crc;
} __packed;

struct mt7663_fw_buf {
	__le32 crc;
	__le32 d_img_size;
	__le32 block_size;
	u8 rsv[4];
	__le32 img_dest_addr;
	__le32 img_size;
	u8 feature_set;
};

#define MT7615_PATCH_ADDRESS		0x80000
#define MT7622_PATCH_ADDRESS		0x9c000
#define MT7663_PATCH_ADDRESS		0xdc000

#define N9_REGION_NUM			2
#define CR4_REGION_NUM			1

#define IMG_CRC_LEN			4

#define FW_FEATURE_SET_ENCRYPT		BIT(0)
#define FW_FEATURE_SET_KEY_IDX		GENMASK(2, 1)

#define DL_MODE_ENCRYPT			BIT(0)
#define DL_MODE_KEY_IDX			GENMASK(2, 1)
#define DL_MODE_RESET_SEC_IV		BIT(3)
#define DL_MODE_WORKING_PDA_CR4		BIT(4)
#define DL_MODE_VALID_RAM_ENTRY         BIT(5)
#define DL_MODE_NEED_RSP		BIT(31)

#define FW_START_OVERRIDE		BIT(0)
#define FW_START_WORKING_PDA_CR4	BIT(2)

void mt7615_mcu_fill_msg(struct mt7615_dev *dev, struct sk_buff *skb,
			 int cmd, int *wait_seq)
{
	int txd_len, mcu_cmd = cmd & MCU_CMD_MASK;
	struct mt7615_uni_txd *uni_txd;
	struct mt7615_mcu_txd *mcu_txd;
	u8 seq, q_idx, pkt_fmt;
	__le32 *txd;
	u32 val;

	/* TODO: make dynamic based on msg type */
	dev->mt76.mcu.timeout = 20 * HZ;

	seq = ++dev->mt76.mcu.msg_seq & 0xf;
	if (!seq)
		seq = ++dev->mt76.mcu.msg_seq & 0xf;
	if (wait_seq)
		*wait_seq = seq;

	txd_len = cmd & MCU_UNI_PREFIX ? sizeof(*uni_txd) : sizeof(*mcu_txd);
	txd = (__le32 *)skb_push(skb, txd_len);

	if (cmd != MCU_CMD_FW_SCATTER) {
		q_idx = MT_TX_MCU_PORT_RX_Q0;
		pkt_fmt = MT_TX_TYPE_CMD;
	} else {
		q_idx = MT_TX_MCU_PORT_RX_FWDL;
		pkt_fmt = MT_TX_TYPE_FW;
	}

	val = FIELD_PREP(MT_TXD0_TX_BYTES, skb->len) |
	      FIELD_PREP(MT_TXD0_P_IDX, MT_TX_PORT_IDX_MCU) |
	      FIELD_PREP(MT_TXD0_Q_IDX, q_idx);
	txd[0] = cpu_to_le32(val);

	val = MT_TXD1_LONG_FORMAT |
	      FIELD_PREP(MT_TXD1_HDR_FORMAT, MT_HDR_FORMAT_CMD) |
	      FIELD_PREP(MT_TXD1_PKT_FMT, pkt_fmt);
	txd[1] = cpu_to_le32(val);

	if (cmd & MCU_UNI_PREFIX) {
		uni_txd = (struct mt7615_uni_txd *)txd;
		uni_txd->len = cpu_to_le16(skb->len - sizeof(uni_txd->txd));
		uni_txd->option = MCU_CMD_UNI_EXT_ACK;
		uni_txd->cid = cpu_to_le16(mcu_cmd);
		uni_txd->s2d_index = MCU_S2D_H2N;
		uni_txd->pkt_type = MCU_PKT_ID;
		uni_txd->seq = seq;

		return;
	}

	mcu_txd = (struct mt7615_mcu_txd *)txd;
	mcu_txd->len = cpu_to_le16(skb->len - sizeof(mcu_txd->txd));
	mcu_txd->pq_id = cpu_to_le16(MCU_PQ_ID(MT_TX_PORT_IDX_MCU, q_idx));
	mcu_txd->s2d_index = MCU_S2D_H2N;
	mcu_txd->pkt_type = MCU_PKT_ID;
	mcu_txd->seq = seq;

	switch (cmd & ~MCU_CMD_MASK) {
	case MCU_FW_PREFIX:
		mcu_txd->set_query = MCU_Q_NA;
		mcu_txd->cid = mcu_cmd;
		break;
	case MCU_CE_PREFIX:
		if (cmd & MCU_QUERY_MASK)
			mcu_txd->set_query = MCU_Q_QUERY;
		else
			mcu_txd->set_query = MCU_Q_SET;
		mcu_txd->cid = mcu_cmd;
		break;
	default:
		mcu_txd->cid = MCU_CMD_EXT_CID;
		if (cmd & MCU_QUERY_PREFIX)
			mcu_txd->set_query = MCU_Q_QUERY;
		else
			mcu_txd->set_query = MCU_Q_SET;
		mcu_txd->ext_cid = mcu_cmd;
		mcu_txd->ext_cid_ack = 1;
		break;
	}
}
EXPORT_SYMBOL_GPL(mt7615_mcu_fill_msg);

int mt7615_mcu_parse_response(struct mt76_dev *mdev, int cmd,
			      struct sk_buff *skb, int seq)
{
	struct mt7615_mcu_rxd *rxd;
	int ret = 0;

<<<<<<< HEAD
	if (seq != rxd->seq) {
		ret = -EAGAIN;
		goto out;
	}
=======
	if (!skb) {
		dev_err(mdev->dev, "Message %08x (seq %d) timeout\n",
			cmd, seq);
		return -ETIMEDOUT;
	}

	rxd = (struct mt7615_mcu_rxd *)skb->data;
	if (seq != rxd->seq)
		return -EAGAIN;
>>>>>>> c1084c27

	switch (cmd) {
	case MCU_CMD_PATCH_SEM_CONTROL:
		skb_pull(skb, sizeof(*rxd) - 4);
		ret = *skb->data;
		break;
	case MCU_EXT_CMD_GET_TEMP:
		skb_pull(skb, sizeof(*rxd));
		ret = le32_to_cpu(*(__le32 *)skb->data);
		break;
	case MCU_EXT_CMD_RF_REG_ACCESS | MCU_QUERY_PREFIX:
		skb_pull(skb, sizeof(*rxd));
		ret = le32_to_cpu(*(__le32 *)&skb->data[8]);
		break;
	case MCU_UNI_CMD_DEV_INFO_UPDATE:
	case MCU_UNI_CMD_BSS_INFO_UPDATE:
	case MCU_UNI_CMD_STA_REC_UPDATE:
	case MCU_UNI_CMD_HIF_CTRL:
	case MCU_UNI_CMD_OFFLOAD:
	case MCU_UNI_CMD_SUSPEND: {
		struct mt7615_mcu_uni_event *event;

		skb_pull(skb, sizeof(*rxd));
		event = (struct mt7615_mcu_uni_event *)skb->data;
		ret = le32_to_cpu(event->status);
		break;
	}
	case MCU_CMD_REG_READ: {
		struct mt7615_mcu_reg_event *event;

		skb_pull(skb, sizeof(*rxd));
		event = (struct mt7615_mcu_reg_event *)skb->data;
		ret = (int)le32_to_cpu(event->val);
		break;
	}
	default:
		break;
	}
<<<<<<< HEAD
out:
	dev_kfree_skb(skb);
=======
>>>>>>> c1084c27

	return ret;
}
EXPORT_SYMBOL_GPL(mt7615_mcu_parse_response);

static int
mt7615_mcu_send_message(struct mt76_dev *mdev, struct sk_buff *skb,
			int cmd, int *seq)
{
	struct mt7615_dev *dev = container_of(mdev, struct mt7615_dev, mt76);
	enum mt76_mcuq_id qid;

	mt7615_mcu_fill_msg(dev, skb, cmd, seq);
	if (test_bit(MT76_STATE_MCU_RUNNING, &dev->mphy.state))
		qid = MT_MCUQ_WM;
	else
		qid = MT_MCUQ_FWDL;

	return mt76_tx_queue_skb_raw(dev, dev->mt76.q_mcu[qid], skb, 0);
}

u32 mt7615_rf_rr(struct mt7615_dev *dev, u32 wf, u32 reg)
{
	struct {
		__le32 wifi_stream;
		__le32 address;
		__le32 data;
	} req = {
		.wifi_stream = cpu_to_le32(wf),
		.address = cpu_to_le32(reg),
	};

	return mt76_mcu_send_msg(&dev->mt76,
				 MCU_EXT_CMD_RF_REG_ACCESS | MCU_QUERY_PREFIX,
				 &req, sizeof(req), true);
}

int mt7615_rf_wr(struct mt7615_dev *dev, u32 wf, u32 reg, u32 val)
{
	struct {
		__le32 wifi_stream;
		__le32 address;
		__le32 data;
	} req = {
		.wifi_stream = cpu_to_le32(wf),
		.address = cpu_to_le32(reg),
		.data = cpu_to_le32(val),
	};

	return mt76_mcu_send_msg(&dev->mt76, MCU_EXT_CMD_RF_REG_ACCESS, &req,
				 sizeof(req), false);
}

void mt7622_trigger_hif_int(struct mt7615_dev *dev, bool en)
{
	if (!is_mt7622(&dev->mt76))
		return;

	regmap_update_bits(dev->infracfg, MT_INFRACFG_MISC,
			   MT_INFRACFG_MISC_AP2CONN_WAKE,
			   !en * MT_INFRACFG_MISC_AP2CONN_WAKE);
}
EXPORT_SYMBOL_GPL(mt7622_trigger_hif_int);

static int mt7615_mcu_drv_pmctrl(struct mt7615_dev *dev)
{
	struct mt76_phy *mphy = &dev->mt76.phy;
	struct mt76_connac_pm *pm = &dev->pm;
	struct mt76_dev *mdev = &dev->mt76;
	u32 addr;
	int err;

	if (is_mt7663(mdev)) {
		/* Clear firmware own via N9 eint */
		mt76_wr(dev, MT_PCIE_DOORBELL_PUSH, MT_CFG_LPCR_HOST_DRV_OWN);
		mt76_poll(dev, MT_CONN_ON_MISC, MT_CFG_LPCR_HOST_FW_OWN, 0, 3000);

		addr = MT_CONN_HIF_ON_LPCTL;
	} else {
		addr = MT_CFG_LPCR_HOST;
	}

	mt76_wr(dev, addr, MT_CFG_LPCR_HOST_DRV_OWN);

	mt7622_trigger_hif_int(dev, true);

	err = !mt76_poll_msec(dev, addr, MT_CFG_LPCR_HOST_FW_OWN, 0, 3000);

	mt7622_trigger_hif_int(dev, false);

	if (err) {
		dev_err(mdev->dev, "driver own failed\n");
		return -ETIMEDOUT;
	}

	clear_bit(MT76_STATE_PM, &mphy->state);

	pm->stats.last_wake_event = jiffies;
	pm->stats.doze_time += pm->stats.last_wake_event -
			       pm->stats.last_doze_event;

	return 0;
}

static int mt7615_mcu_lp_drv_pmctrl(struct mt7615_dev *dev)
{
	struct mt76_phy *mphy = &dev->mt76.phy;
	struct mt76_connac_pm *pm = &dev->pm;
	int i, err = 0;

	mutex_lock(&pm->mutex);

	if (!test_bit(MT76_STATE_PM, &mphy->state))
		goto out;

	for (i = 0; i < MT7615_DRV_OWN_RETRY_COUNT; i++) {
		mt76_wr(dev, MT_PCIE_DOORBELL_PUSH, MT_CFG_LPCR_HOST_DRV_OWN);
		if (mt76_poll_msec(dev, MT_CONN_HIF_ON_LPCTL,
				   MT_CFG_LPCR_HOST_FW_OWN, 0, 50))
			break;
	}

	if (i == MT7615_DRV_OWN_RETRY_COUNT) {
		dev_err(dev->mt76.dev, "driver own failed\n");
		err = -EIO;
		goto out;
	}
	clear_bit(MT76_STATE_PM, &mphy->state);

	pm->stats.last_wake_event = jiffies;
	pm->stats.doze_time += pm->stats.last_wake_event -
			       pm->stats.last_doze_event;
out:
	mutex_unlock(&pm->mutex);

	return err;
}

static int mt7615_mcu_fw_pmctrl(struct mt7615_dev *dev)
{
	struct mt76_phy *mphy = &dev->mt76.phy;
	struct mt76_connac_pm *pm = &dev->pm;
	int err = 0;
	u32 addr;

	mutex_lock(&pm->mutex);

	if (mt76_connac_skip_fw_pmctrl(mphy, pm))
		goto out;

	mt7622_trigger_hif_int(dev, true);

	addr = is_mt7663(&dev->mt76) ? MT_CONN_HIF_ON_LPCTL : MT_CFG_LPCR_HOST;
	mt76_wr(dev, addr, MT_CFG_LPCR_HOST_FW_OWN);

	if (is_mt7622(&dev->mt76) &&
	    !mt76_poll_msec(dev, addr, MT_CFG_LPCR_HOST_FW_OWN,
			    MT_CFG_LPCR_HOST_FW_OWN, 3000)) {
		dev_err(dev->mt76.dev, "Timeout for firmware own\n");
		clear_bit(MT76_STATE_PM, &mphy->state);
		err = -EIO;
	}

	mt7622_trigger_hif_int(dev, false);

	pm->stats.last_doze_event = jiffies;
	pm->stats.awake_time += pm->stats.last_doze_event -
				pm->stats.last_wake_event;
out:
	mutex_unlock(&pm->mutex);

	return err;
}

static void
mt7615_mcu_csa_finish(void *priv, u8 *mac, struct ieee80211_vif *vif)
{
	if (vif->csa_active)
		ieee80211_csa_finish(vif);
}

static void
mt7615_mcu_rx_csa_notify(struct mt7615_dev *dev, struct sk_buff *skb)
{
	struct mt7615_phy *ext_phy = mt7615_ext_phy(dev);
	struct mt76_phy *mphy = &dev->mt76.phy;
	struct mt7615_mcu_csa_notify *c;

	c = (struct mt7615_mcu_csa_notify *)skb->data;

	if (c->omac_idx > EXT_BSSID_MAX)
		return;

	if (ext_phy && ext_phy->omac_mask & BIT_ULL(c->omac_idx))
		mphy = dev->mt76.phy2;

	ieee80211_iterate_active_interfaces_atomic(mphy->hw,
			IEEE80211_IFACE_ITER_RESUME_ALL,
			mt7615_mcu_csa_finish, mphy->hw);
}

static void
mt7615_mcu_rx_radar_detected(struct mt7615_dev *dev, struct sk_buff *skb)
{
	struct mt76_phy *mphy = &dev->mt76.phy;
	struct mt7615_mcu_rdd_report *r;

	r = (struct mt7615_mcu_rdd_report *)skb->data;

	if (!dev->radar_pattern.n_pulses && !r->long_detected &&
	    !r->constant_prf_detected && !r->staggered_prf_detected)
		return;

	if (r->band_idx && dev->mt76.phy2)
		mphy = dev->mt76.phy2;

	ieee80211_radar_detected(mphy->hw);
	dev->hw_pattern++;
}

static void
mt7615_mcu_rx_log_message(struct mt7615_dev *dev, struct sk_buff *skb)
{
	struct mt7615_mcu_rxd *rxd = (struct mt7615_mcu_rxd *)skb->data;
	const char *data = (char *)&rxd[1];
	const char *type;

	switch (rxd->s2d_index) {
	case 0:
		type = "N9";
		break;
	case 2:
		type = "CR4";
		break;
	default:
		type = "unknown";
		break;
	}

	wiphy_info(mt76_hw(dev)->wiphy, "%s: %.*s", type,
		   (int)(skb->len - sizeof(*rxd)), data);
}

static void
mt7615_mcu_rx_ext_event(struct mt7615_dev *dev, struct sk_buff *skb)
{
	struct mt7615_mcu_rxd *rxd = (struct mt7615_mcu_rxd *)skb->data;

	switch (rxd->ext_eid) {
	case MCU_EXT_EVENT_RDD_REPORT:
		mt7615_mcu_rx_radar_detected(dev, skb);
		break;
	case MCU_EXT_EVENT_CSA_NOTIFY:
		mt7615_mcu_rx_csa_notify(dev, skb);
		break;
	case MCU_EXT_EVENT_FW_LOG_2_HOST:
		mt7615_mcu_rx_log_message(dev, skb);
		break;
	default:
		break;
	}
}

static void
mt7615_mcu_scan_event(struct mt7615_dev *dev, struct sk_buff *skb)
{
	u8 *seq_num = skb->data + sizeof(struct mt7615_mcu_rxd);
	struct mt7615_phy *phy;
	struct mt76_phy *mphy;

	if (*seq_num & BIT(7) && dev->mt76.phy2)
		mphy = dev->mt76.phy2;
	else
		mphy = &dev->mt76.phy;

	phy = (struct mt7615_phy *)mphy->priv;

	spin_lock_bh(&dev->mt76.lock);
	__skb_queue_tail(&phy->scan_event_list, skb);
	spin_unlock_bh(&dev->mt76.lock);

	ieee80211_queue_delayed_work(mphy->hw, &phy->scan_work,
				     MT7615_HW_SCAN_TIMEOUT);
}

static void
mt7615_mcu_roc_event(struct mt7615_dev *dev, struct sk_buff *skb)
{
	struct mt7615_roc_tlv *event;
	struct mt7615_phy *phy;
	struct mt76_phy *mphy;
	int duration;

	skb_pull(skb, sizeof(struct mt7615_mcu_rxd));
	event = (struct mt7615_roc_tlv *)skb->data;

	if (event->dbdc_band && dev->mt76.phy2)
		mphy = dev->mt76.phy2;
	else
		mphy = &dev->mt76.phy;

	ieee80211_ready_on_channel(mphy->hw);

	phy = (struct mt7615_phy *)mphy->priv;
	phy->roc_grant = true;
	wake_up(&phy->roc_wait);

	duration = le32_to_cpu(event->max_interval);
	mod_timer(&phy->roc_timer,
		  round_jiffies_up(jiffies + msecs_to_jiffies(duration)));
}

static void
mt7615_mcu_beacon_loss_event(struct mt7615_dev *dev, struct sk_buff *skb)
{
	struct mt76_connac_beacon_loss_event *event;
	struct mt76_phy *mphy;
	u8 band_idx = 0; /* DBDC support */

	skb_pull(skb, sizeof(struct mt7615_mcu_rxd));
	event = (struct mt76_connac_beacon_loss_event *)skb->data;
	if (band_idx && dev->mt76.phy2)
		mphy = dev->mt76.phy2;
	else
		mphy = &dev->mt76.phy;

	ieee80211_iterate_active_interfaces_atomic(mphy->hw,
					IEEE80211_IFACE_ITER_RESUME_ALL,
					mt76_connac_mcu_beacon_loss_iter,
					event);
}

static void
mt7615_mcu_bss_event(struct mt7615_dev *dev, struct sk_buff *skb)
{
	struct mt76_connac_mcu_bss_event *event;
	struct mt76_phy *mphy;
	u8 band_idx = 0; /* DBDC support */

	skb_pull(skb, sizeof(struct mt7615_mcu_rxd));
	event = (struct mt76_connac_mcu_bss_event *)skb->data;

	if (band_idx && dev->mt76.phy2)
		mphy = dev->mt76.phy2;
	else
		mphy = &dev->mt76.phy;

	if (event->is_absent)
		ieee80211_stop_queues(mphy->hw);
	else
		ieee80211_wake_queues(mphy->hw);
}

static void
mt7615_mcu_rx_unsolicited_event(struct mt7615_dev *dev, struct sk_buff *skb)
{
	struct mt7615_mcu_rxd *rxd = (struct mt7615_mcu_rxd *)skb->data;

	switch (rxd->eid) {
	case MCU_EVENT_EXT:
		mt7615_mcu_rx_ext_event(dev, skb);
		break;
	case MCU_EVENT_BSS_BEACON_LOSS:
		mt7615_mcu_beacon_loss_event(dev, skb);
		break;
	case MCU_EVENT_ROC:
		mt7615_mcu_roc_event(dev, skb);
		break;
	case MCU_EVENT_SCHED_SCAN_DONE:
	case MCU_EVENT_SCAN_DONE:
		mt7615_mcu_scan_event(dev, skb);
		return;
	case MCU_EVENT_BSS_ABSENCE:
		mt7615_mcu_bss_event(dev, skb);
		break;
	case MCU_EVENT_COREDUMP:
		mt76_connac_mcu_coredump_event(&dev->mt76, skb,
					       &dev->coredump);
		return;
	default:
		break;
	}
	dev_kfree_skb(skb);
}

void mt7615_mcu_rx_event(struct mt7615_dev *dev, struct sk_buff *skb)
{
	struct mt7615_mcu_rxd *rxd = (struct mt7615_mcu_rxd *)skb->data;

	if (rxd->ext_eid == MCU_EXT_EVENT_THERMAL_PROTECT ||
	    rxd->ext_eid == MCU_EXT_EVENT_FW_LOG_2_HOST ||
	    rxd->ext_eid == MCU_EXT_EVENT_ASSERT_DUMP ||
	    rxd->ext_eid == MCU_EXT_EVENT_PS_SYNC ||
	    rxd->eid == MCU_EVENT_BSS_BEACON_LOSS ||
	    rxd->eid == MCU_EVENT_SCHED_SCAN_DONE ||
	    rxd->eid == MCU_EVENT_BSS_ABSENCE ||
	    rxd->eid == MCU_EVENT_SCAN_DONE ||
	    rxd->eid == MCU_EVENT_COREDUMP ||
	    rxd->eid == MCU_EVENT_ROC ||
	    !rxd->seq)
		mt7615_mcu_rx_unsolicited_event(dev, skb);
	else
		mt76_mcu_rx_event(&dev->mt76, skb);
}

static int
mt7615_mcu_muar_config(struct mt7615_dev *dev, struct ieee80211_vif *vif,
		       bool bssid, bool enable)
{
	struct mt7615_vif *mvif = (struct mt7615_vif *)vif->drv_priv;
	u32 idx = mvif->mt76.omac_idx - REPEATER_BSSID_START;
	u32 mask = dev->omac_mask >> 32 & ~BIT(idx);
	const u8 *addr = vif->addr;
	struct {
		u8 mode;
		u8 force_clear;
		u8 clear_bitmap[8];
		u8 entry_count;
		u8 write;

		u8 index;
		u8 bssid;
		u8 addr[ETH_ALEN];
	} __packed req = {
		.mode = !!mask || enable,
		.entry_count = 1,
		.write = 1,

		.index = idx * 2 + bssid,
	};

	if (bssid)
		addr = vif->bss_conf.bssid;

	if (enable)
		ether_addr_copy(req.addr, addr);

	return mt76_mcu_send_msg(&dev->mt76, MCU_EXT_CMD_MUAR_UPDATE, &req,
				 sizeof(req), true);
}

static int
mt7615_mcu_add_dev(struct mt7615_phy *phy, struct ieee80211_vif *vif,
		   bool enable)
{
	struct mt7615_vif *mvif = (struct mt7615_vif *)vif->drv_priv;
	struct mt7615_dev *dev = phy->dev;
	struct {
		struct req_hdr {
			u8 omac_idx;
			u8 band_idx;
			__le16 tlv_num;
			u8 is_tlv_append;
			u8 rsv[3];
		} __packed hdr;
		struct req_tlv {
			__le16 tag;
			__le16 len;
			u8 active;
			u8 band_idx;
			u8 omac_addr[ETH_ALEN];
		} __packed tlv;
	} data = {
		.hdr = {
			.omac_idx = mvif->mt76.omac_idx,
			.band_idx = mvif->mt76.band_idx,
			.tlv_num = cpu_to_le16(1),
			.is_tlv_append = 1,
		},
		.tlv = {
			.tag = cpu_to_le16(DEV_INFO_ACTIVE),
			.len = cpu_to_le16(sizeof(struct req_tlv)),
			.active = enable,
			.band_idx = mvif->mt76.band_idx,
		},
	};

	if (mvif->mt76.omac_idx >= REPEATER_BSSID_START)
		return mt7615_mcu_muar_config(dev, vif, false, enable);

	memcpy(data.tlv.omac_addr, vif->addr, ETH_ALEN);
	return mt76_mcu_send_msg(&dev->mt76, MCU_EXT_CMD_DEV_INFO_UPDATE,
				 &data, sizeof(data), true);
}

static int
mt7615_mcu_add_beacon_offload(struct mt7615_dev *dev,
			      struct ieee80211_hw *hw,
			      struct ieee80211_vif *vif, bool enable)
{
	struct mt7615_vif *mvif = (struct mt7615_vif *)vif->drv_priv;
	struct mt76_wcid *wcid = &dev->mt76.global_wcid;
	struct ieee80211_mutable_offsets offs;
	struct ieee80211_tx_info *info;
	struct req {
		u8 omac_idx;
		u8 enable;
		u8 wlan_idx;
		u8 band_idx;
		u8 pkt_type;
		u8 need_pre_tbtt_int;
		__le16 csa_ie_pos;
		__le16 pkt_len;
		__le16 tim_ie_pos;
		u8 pkt[512];
		u8 csa_cnt;
		/* bss color change */
		u8 bcc_cnt;
		__le16 bcc_ie_pos;
	} __packed req = {
		.omac_idx = mvif->mt76.omac_idx,
		.enable = enable,
		.wlan_idx = wcid->idx,
		.band_idx = mvif->mt76.band_idx,
	};
	struct sk_buff *skb;

	if (!enable)
		goto out;

	skb = ieee80211_beacon_get_template(hw, vif, &offs);
	if (!skb)
		return -EINVAL;

	if (skb->len > 512 - MT_TXD_SIZE) {
		dev_err(dev->mt76.dev, "Bcn size limit exceed\n");
		dev_kfree_skb(skb);
		return -EINVAL;
	}

	if (mvif->mt76.band_idx) {
		info = IEEE80211_SKB_CB(skb);
		info->hw_queue |= MT_TX_HW_QUEUE_EXT_PHY;
	}

	mt7615_mac_write_txwi(dev, (__le32 *)(req.pkt), skb, wcid, NULL,
			      0, NULL, true);
	memcpy(req.pkt + MT_TXD_SIZE, skb->data, skb->len);
	req.pkt_len = cpu_to_le16(MT_TXD_SIZE + skb->len);
	req.tim_ie_pos = cpu_to_le16(MT_TXD_SIZE + offs.tim_offset);
	if (offs.cntdwn_counter_offs[0]) {
		u16 csa_offs;

		csa_offs = MT_TXD_SIZE + offs.cntdwn_counter_offs[0] - 4;
		req.csa_ie_pos = cpu_to_le16(csa_offs);
		req.csa_cnt = skb->data[offs.cntdwn_counter_offs[0]];
	}
	dev_kfree_skb(skb);

out:
	return mt76_mcu_send_msg(&dev->mt76, MCU_EXT_CMD_BCN_OFFLOAD, &req,
				 sizeof(req), true);
}

static int
mt7615_mcu_ctrl_pm_state(struct mt7615_dev *dev, int band, int state)
{
#define ENTER_PM_STATE	1
#define EXIT_PM_STATE	2
	struct {
		u8 pm_number;
		u8 pm_state;
		u8 bssid[ETH_ALEN];
		u8 dtim_period;
		u8 wlan_idx;
		__le16 bcn_interval;
		__le32 aid;
		__le32 rx_filter;
		u8 band_idx;
		u8 rsv[3];
		__le32 feature;
		u8 omac_idx;
		u8 wmm_idx;
		u8 bcn_loss_cnt;
		u8 bcn_sp_duration;
	} __packed req = {
		.pm_number = 5,
		.pm_state = state ? ENTER_PM_STATE : EXIT_PM_STATE,
		.band_idx = band,
	};

	return mt76_mcu_send_msg(&dev->mt76, MCU_EXT_CMD_PM_STATE_CTRL, &req,
				 sizeof(req), true);
}

static int
mt7615_mcu_bss_basic_tlv(struct sk_buff *skb, struct ieee80211_vif *vif,
			 struct ieee80211_sta *sta, struct mt7615_phy *phy,
			 bool enable)
{
	struct mt7615_vif *mvif = (struct mt7615_vif *)vif->drv_priv;
	u32 type = vif->p2p ? NETWORK_P2P : NETWORK_INFRA;
	struct bss_info_basic *bss;
	u8 wlan_idx = mvif->sta.wcid.idx;
	struct tlv *tlv;

	tlv = mt76_connac_mcu_add_tlv(skb, BSS_INFO_BASIC, sizeof(*bss));

	switch (vif->type) {
	case NL80211_IFTYPE_MESH_POINT:
	case NL80211_IFTYPE_AP:
	case NL80211_IFTYPE_MONITOR:
		break;
	case NL80211_IFTYPE_STATION:
		/* TODO: enable BSS_INFO_UAPSD & BSS_INFO_PM */
		if (enable && sta) {
			struct mt7615_sta *msta;

			msta = (struct mt7615_sta *)sta->drv_priv;
			wlan_idx = msta->wcid.idx;
		}
		break;
	case NL80211_IFTYPE_ADHOC:
		type = NETWORK_IBSS;
		break;
	default:
		WARN_ON(1);
		break;
	}

	bss = (struct bss_info_basic *)tlv;
	bss->network_type = cpu_to_le32(type);
	bss->bmc_tx_wlan_idx = wlan_idx;
	bss->wmm_idx = mvif->mt76.wmm_idx;
	bss->active = enable;

	if (vif->type != NL80211_IFTYPE_MONITOR) {
		memcpy(bss->bssid, vif->bss_conf.bssid, ETH_ALEN);
		bss->bcn_interval = cpu_to_le16(vif->bss_conf.beacon_int);
		bss->dtim_period = vif->bss_conf.dtim_period;
	} else {
		memcpy(bss->bssid, phy->mt76->macaddr, ETH_ALEN);
	}

	return 0;
}

static void
mt7615_mcu_bss_omac_tlv(struct sk_buff *skb, struct ieee80211_vif *vif)
{
	struct mt7615_vif *mvif = (struct mt7615_vif *)vif->drv_priv;
	u8 omac_idx = mvif->mt76.omac_idx;
	struct bss_info_omac *omac;
	struct tlv *tlv;
	u32 type = 0;

	tlv = mt76_connac_mcu_add_tlv(skb, BSS_INFO_OMAC, sizeof(*omac));

	switch (vif->type) {
	case NL80211_IFTYPE_MONITOR:
	case NL80211_IFTYPE_MESH_POINT:
	case NL80211_IFTYPE_AP:
		if (vif->p2p)
			type = CONNECTION_P2P_GO;
		else
			type = CONNECTION_INFRA_AP;
		break;
	case NL80211_IFTYPE_STATION:
		if (vif->p2p)
			type = CONNECTION_P2P_GC;
		else
			type = CONNECTION_INFRA_STA;
		break;
	case NL80211_IFTYPE_ADHOC:
		type = CONNECTION_IBSS_ADHOC;
		break;
	default:
		WARN_ON(1);
		break;
	}

	omac = (struct bss_info_omac *)tlv;
	omac->conn_type = cpu_to_le32(type);
	omac->omac_idx = mvif->mt76.omac_idx;
	omac->band_idx = mvif->mt76.band_idx;
	omac->hw_bss_idx = omac_idx > EXT_BSSID_START ? HW_BSSID_0 : omac_idx;
}

/* SIFS 20us + 512 byte beacon tranmitted by 1Mbps (3906us) */
#define BCN_TX_ESTIMATE_TIME (4096 + 20)
static void
mt7615_mcu_bss_ext_tlv(struct sk_buff *skb, struct mt7615_vif *mvif)
{
	struct bss_info_ext_bss *ext;
	int ext_bss_idx, tsf_offset;
	struct tlv *tlv;

	ext_bss_idx = mvif->mt76.omac_idx - EXT_BSSID_START;
	if (ext_bss_idx < 0)
		return;

	tlv = mt76_connac_mcu_add_tlv(skb, BSS_INFO_EXT_BSS, sizeof(*ext));

	ext = (struct bss_info_ext_bss *)tlv;
	tsf_offset = ext_bss_idx * BCN_TX_ESTIMATE_TIME;
	ext->mbss_tsf_offset = cpu_to_le32(tsf_offset);
}

static int
mt7615_mcu_add_bss(struct mt7615_phy *phy, struct ieee80211_vif *vif,
		   struct ieee80211_sta *sta, bool enable)
{
	struct mt7615_vif *mvif = (struct mt7615_vif *)vif->drv_priv;
	struct mt7615_dev *dev = phy->dev;
	struct sk_buff *skb;

	if (mvif->mt76.omac_idx >= REPEATER_BSSID_START)
		mt7615_mcu_muar_config(dev, vif, true, enable);

	skb = mt76_connac_mcu_alloc_sta_req(&dev->mt76, &mvif->mt76, NULL);
	if (IS_ERR(skb))
		return PTR_ERR(skb);

	if (enable)
		mt7615_mcu_bss_omac_tlv(skb, vif);

	mt7615_mcu_bss_basic_tlv(skb, vif, sta, phy, enable);

	if (enable && mvif->mt76.omac_idx >= EXT_BSSID_START &&
	    mvif->mt76.omac_idx < REPEATER_BSSID_START)
		mt7615_mcu_bss_ext_tlv(skb, mvif);

	return mt76_mcu_skb_send_msg(&dev->mt76, skb,
				     MCU_EXT_CMD_BSS_INFO_UPDATE, true);
}

static int
mt7615_mcu_wtbl_tx_ba(struct mt7615_dev *dev,
		      struct ieee80211_ampdu_params *params,
		      bool enable)
{
	struct mt7615_sta *msta = (struct mt7615_sta *)params->sta->drv_priv;
	struct mt7615_vif *mvif = msta->vif;
	struct wtbl_req_hdr *wtbl_hdr;
	struct sk_buff *skb = NULL;
	int err;

	wtbl_hdr = mt76_connac_mcu_alloc_wtbl_req(&dev->mt76, &msta->wcid,
						  WTBL_SET, NULL, &skb);
	if (IS_ERR(wtbl_hdr))
		return PTR_ERR(wtbl_hdr);

	mt76_connac_mcu_wtbl_ba_tlv(&dev->mt76, skb, params, enable, true,
				    NULL, wtbl_hdr);

	err = mt76_mcu_skb_send_msg(&dev->mt76, skb, MCU_EXT_CMD_WTBL_UPDATE,
				    true);
	if (err < 0)
		return err;

	skb = mt76_connac_mcu_alloc_sta_req(&dev->mt76, &mvif->mt76,
					    &msta->wcid);
	if (IS_ERR(skb))
		return PTR_ERR(skb);

	mt76_connac_mcu_sta_ba_tlv(skb, params, enable, true);

	return mt76_mcu_skb_send_msg(&dev->mt76, skb,
				     MCU_EXT_CMD_STA_REC_UPDATE, true);
}

static int
mt7615_mcu_wtbl_rx_ba(struct mt7615_dev *dev,
		      struct ieee80211_ampdu_params *params,
		      bool enable)
{
	struct mt7615_sta *msta = (struct mt7615_sta *)params->sta->drv_priv;
	struct mt7615_vif *mvif = msta->vif;
	struct wtbl_req_hdr *wtbl_hdr;
	struct sk_buff *skb;
	int err;

	skb = mt76_connac_mcu_alloc_sta_req(&dev->mt76, &mvif->mt76,
					    &msta->wcid);
	if (IS_ERR(skb))
		return PTR_ERR(skb);

	mt76_connac_mcu_sta_ba_tlv(skb, params, enable, false);

	err = mt76_mcu_skb_send_msg(&dev->mt76, skb,
				    MCU_EXT_CMD_STA_REC_UPDATE, true);
	if (err < 0 || !enable)
		return err;

	skb = NULL;
	wtbl_hdr = mt76_connac_mcu_alloc_wtbl_req(&dev->mt76, &msta->wcid,
						  WTBL_SET, NULL, &skb);
	if (IS_ERR(wtbl_hdr))
		return PTR_ERR(wtbl_hdr);

	mt76_connac_mcu_wtbl_ba_tlv(&dev->mt76, skb, params, enable, false,
				    NULL, wtbl_hdr);

	return mt76_mcu_skb_send_msg(&dev->mt76, skb, MCU_EXT_CMD_WTBL_UPDATE,
				     true);
}

static int
mt7615_mcu_wtbl_sta_add(struct mt7615_phy *phy, struct ieee80211_vif *vif,
			struct ieee80211_sta *sta, bool enable)
{
	struct mt7615_vif *mvif = (struct mt7615_vif *)vif->drv_priv;
	struct sk_buff *skb, *sskb, *wskb = NULL;
	struct mt7615_dev *dev = phy->dev;
	struct wtbl_req_hdr *wtbl_hdr;
	struct mt7615_sta *msta;
	int cmd, err;

	msta = sta ? (struct mt7615_sta *)sta->drv_priv : &mvif->sta;

	sskb = mt76_connac_mcu_alloc_sta_req(&dev->mt76, &mvif->mt76,
					     &msta->wcid);
	if (IS_ERR(sskb))
		return PTR_ERR(sskb);

	mt76_connac_mcu_sta_basic_tlv(sskb, vif, sta, enable, true);
	if (enable && sta)
		mt76_connac_mcu_sta_tlv(phy->mt76, sskb, sta, vif, 0,
					MT76_STA_INFO_STATE_ASSOC);

	wtbl_hdr = mt76_connac_mcu_alloc_wtbl_req(&dev->mt76, &msta->wcid,
						  WTBL_RESET_AND_SET, NULL,
						  &wskb);
	if (IS_ERR(wtbl_hdr))
		return PTR_ERR(wtbl_hdr);

	if (enable) {
		mt76_connac_mcu_wtbl_generic_tlv(&dev->mt76, wskb, vif, sta,
						 NULL, wtbl_hdr);
		if (sta)
			mt76_connac_mcu_wtbl_ht_tlv(&dev->mt76, wskb, sta,
						    NULL, wtbl_hdr);
		mt76_connac_mcu_wtbl_hdr_trans_tlv(wskb, vif, &msta->wcid,
						   NULL, wtbl_hdr);
	}

	cmd = enable ? MCU_EXT_CMD_WTBL_UPDATE : MCU_EXT_CMD_STA_REC_UPDATE;
	skb = enable ? wskb : sskb;

	err = mt76_mcu_skb_send_msg(&dev->mt76, skb, cmd, true);
	if (err < 0) {
		skb = enable ? sskb : wskb;
		dev_kfree_skb(skb);

		return err;
	}

	cmd = enable ? MCU_EXT_CMD_STA_REC_UPDATE : MCU_EXT_CMD_WTBL_UPDATE;
	skb = enable ? sskb : wskb;

	return mt76_mcu_skb_send_msg(&dev->mt76, skb, cmd, true);
}

static int
mt7615_mcu_wtbl_update_hdr_trans(struct mt7615_dev *dev,
				 struct ieee80211_vif *vif,
				 struct ieee80211_sta *sta)
{
	struct mt7615_sta *msta = (struct mt7615_sta *)sta->drv_priv;
	struct wtbl_req_hdr *wtbl_hdr;
	struct sk_buff *skb = NULL;

	wtbl_hdr = mt76_connac_mcu_alloc_wtbl_req(&dev->mt76, &msta->wcid,
						  WTBL_SET, NULL, &skb);
	if (IS_ERR(wtbl_hdr))
		return PTR_ERR(wtbl_hdr);

	mt76_connac_mcu_wtbl_hdr_trans_tlv(skb, vif, &msta->wcid, NULL,
					   wtbl_hdr);
	return mt76_mcu_skb_send_msg(&dev->mt76, skb, MCU_EXT_CMD_WTBL_UPDATE,
				     true);
}

static const struct mt7615_mcu_ops wtbl_update_ops = {
	.add_beacon_offload = mt7615_mcu_add_beacon_offload,
	.set_pm_state = mt7615_mcu_ctrl_pm_state,
	.add_dev_info = mt7615_mcu_add_dev,
	.add_bss_info = mt7615_mcu_add_bss,
	.add_tx_ba = mt7615_mcu_wtbl_tx_ba,
	.add_rx_ba = mt7615_mcu_wtbl_rx_ba,
	.sta_add = mt7615_mcu_wtbl_sta_add,
	.set_drv_ctrl = mt7615_mcu_drv_pmctrl,
	.set_fw_ctrl = mt7615_mcu_fw_pmctrl,
	.set_sta_decap_offload = mt7615_mcu_wtbl_update_hdr_trans,
};

static int
mt7615_mcu_sta_ba(struct mt7615_dev *dev,
		  struct ieee80211_ampdu_params *params,
		  bool enable, bool tx)
{
	struct mt7615_sta *msta = (struct mt7615_sta *)params->sta->drv_priv;
	struct mt7615_vif *mvif = msta->vif;
	struct wtbl_req_hdr *wtbl_hdr;
	struct tlv *sta_wtbl;
	struct sk_buff *skb;

	skb = mt76_connac_mcu_alloc_sta_req(&dev->mt76, &mvif->mt76,
					    &msta->wcid);
	if (IS_ERR(skb))
		return PTR_ERR(skb);

	mt76_connac_mcu_sta_ba_tlv(skb, params, enable, tx);

	sta_wtbl = mt76_connac_mcu_add_tlv(skb, STA_REC_WTBL, sizeof(struct tlv));

	wtbl_hdr = mt76_connac_mcu_alloc_wtbl_req(&dev->mt76, &msta->wcid,
						  WTBL_SET, sta_wtbl, &skb);
	if (IS_ERR(wtbl_hdr))
		return PTR_ERR(wtbl_hdr);

	mt76_connac_mcu_wtbl_ba_tlv(&dev->mt76, skb, params, enable, tx,
				    sta_wtbl, wtbl_hdr);

	return mt76_mcu_skb_send_msg(&dev->mt76, skb,
				     MCU_EXT_CMD_STA_REC_UPDATE, true);
}

static int
mt7615_mcu_sta_tx_ba(struct mt7615_dev *dev,
		     struct ieee80211_ampdu_params *params,
		     bool enable)
{
	return mt7615_mcu_sta_ba(dev, params, enable, true);
}

static int
mt7615_mcu_sta_rx_ba(struct mt7615_dev *dev,
		     struct ieee80211_ampdu_params *params,
		     bool enable)
{
	return mt7615_mcu_sta_ba(dev, params, enable, false);
}

static int
__mt7615_mcu_add_sta(struct mt76_phy *phy, struct ieee80211_vif *vif,
		     struct ieee80211_sta *sta, bool enable, int cmd,
		     bool offload_fw)
{
	struct mt7615_vif *mvif = (struct mt7615_vif *)vif->drv_priv;
	struct mt76_sta_cmd_info info = {
		.sta = sta,
		.vif = vif,
		.offload_fw = offload_fw,
		.enable = enable,
		.newly = true,
		.cmd = cmd,
	};

	info.wcid = sta ? (struct mt76_wcid *)sta->drv_priv : &mvif->sta.wcid;
	return mt76_connac_mcu_sta_cmd(phy, &info);
}

static int
mt7615_mcu_add_sta(struct mt7615_phy *phy, struct ieee80211_vif *vif,
		   struct ieee80211_sta *sta, bool enable)
{
	return __mt7615_mcu_add_sta(phy->mt76, vif, sta, enable,
				    MCU_EXT_CMD_STA_REC_UPDATE, false);
}

static int
mt7615_mcu_sta_update_hdr_trans(struct mt7615_dev *dev,
				struct ieee80211_vif *vif,
				struct ieee80211_sta *sta)
{
	struct mt7615_sta *msta = (struct mt7615_sta *)sta->drv_priv;

	return mt76_connac_mcu_sta_update_hdr_trans(&dev->mt76,
						    vif, &msta->wcid,
						    MCU_EXT_CMD_STA_REC_UPDATE);
}

static const struct mt7615_mcu_ops sta_update_ops = {
	.add_beacon_offload = mt7615_mcu_add_beacon_offload,
	.set_pm_state = mt7615_mcu_ctrl_pm_state,
	.add_dev_info = mt7615_mcu_add_dev,
	.add_bss_info = mt7615_mcu_add_bss,
	.add_tx_ba = mt7615_mcu_sta_tx_ba,
	.add_rx_ba = mt7615_mcu_sta_rx_ba,
	.sta_add = mt7615_mcu_add_sta,
	.set_drv_ctrl = mt7615_mcu_drv_pmctrl,
	.set_fw_ctrl = mt7615_mcu_fw_pmctrl,
	.set_sta_decap_offload = mt7615_mcu_sta_update_hdr_trans,
};

static int
mt7615_mcu_uni_ctrl_pm_state(struct mt7615_dev *dev, int band, int state)
{
	return 0;
}

static int
mt7615_mcu_uni_add_beacon_offload(struct mt7615_dev *dev,
				  struct ieee80211_hw *hw,
				  struct ieee80211_vif *vif,
				  bool enable)
{
	struct mt7615_vif *mvif = (struct mt7615_vif *)vif->drv_priv;
	struct mt76_wcid *wcid = &dev->mt76.global_wcid;
	struct ieee80211_mutable_offsets offs;
	struct {
		struct req_hdr {
			u8 bss_idx;
			u8 pad[3];
		} __packed hdr;
		struct bcn_content_tlv {
			__le16 tag;
			__le16 len;
			__le16 tim_ie_pos;
			__le16 csa_ie_pos;
			__le16 bcc_ie_pos;
			/* 0: disable beacon offload
			 * 1: enable beacon offload
			 * 2: update probe respond offload
			 */
			u8 enable;
			/* 0: legacy format (TXD + payload)
			 * 1: only cap field IE
			 */
			u8 type;
			__le16 pkt_len;
			u8 pkt[512];
		} __packed beacon_tlv;
	} req = {
		.hdr = {
			.bss_idx = mvif->mt76.idx,
		},
		.beacon_tlv = {
			.tag = cpu_to_le16(UNI_BSS_INFO_BCN_CONTENT),
			.len = cpu_to_le16(sizeof(struct bcn_content_tlv)),
			.enable = enable,
		},
	};
	struct sk_buff *skb;

	if (!enable)
		goto out;

	skb = ieee80211_beacon_get_template(mt76_hw(dev), vif, &offs);
	if (!skb)
		return -EINVAL;

	if (skb->len > 512 - MT_TXD_SIZE) {
		dev_err(dev->mt76.dev, "beacon size limit exceed\n");
		dev_kfree_skb(skb);
		return -EINVAL;
	}

	mt7615_mac_write_txwi(dev, (__le32 *)(req.beacon_tlv.pkt), skb,
			      wcid, NULL, 0, NULL, true);
	memcpy(req.beacon_tlv.pkt + MT_TXD_SIZE, skb->data, skb->len);
	req.beacon_tlv.pkt_len = cpu_to_le16(MT_TXD_SIZE + skb->len);
	req.beacon_tlv.tim_ie_pos = cpu_to_le16(MT_TXD_SIZE + offs.tim_offset);

	if (offs.cntdwn_counter_offs[0]) {
		u16 csa_offs;

		csa_offs = MT_TXD_SIZE + offs.cntdwn_counter_offs[0] - 4;
		req.beacon_tlv.csa_ie_pos = cpu_to_le16(csa_offs);
	}
	dev_kfree_skb(skb);

out:
	return mt76_mcu_send_msg(&dev->mt76, MCU_UNI_CMD_BSS_INFO_UPDATE,
				 &req, sizeof(req), true);
}

static int
mt7615_mcu_uni_add_dev(struct mt7615_phy *phy, struct ieee80211_vif *vif,
		       bool enable)
{
	struct mt7615_vif *mvif = (struct mt7615_vif *)vif->drv_priv;

	return mt76_connac_mcu_uni_add_dev(phy->mt76, vif, &mvif->sta.wcid,
					   enable);
}

static int
mt7615_mcu_uni_add_bss(struct mt7615_phy *phy, struct ieee80211_vif *vif,
		       struct ieee80211_sta *sta, bool enable)
{
	struct mt7615_vif *mvif = (struct mt7615_vif *)vif->drv_priv;

	return mt76_connac_mcu_uni_add_bss(phy->mt76, vif, &mvif->sta.wcid,
					   enable);
}

static inline int
mt7615_mcu_uni_add_sta(struct mt7615_phy *phy, struct ieee80211_vif *vif,
		       struct ieee80211_sta *sta, bool enable)
{
	return __mt7615_mcu_add_sta(phy->mt76, vif, sta, enable,
				    MCU_UNI_CMD_STA_REC_UPDATE, true);
}

static int
mt7615_mcu_uni_tx_ba(struct mt7615_dev *dev,
		     struct ieee80211_ampdu_params *params,
		     bool enable)
{
	struct mt7615_sta *sta = (struct mt7615_sta *)params->sta->drv_priv;

	return mt76_connac_mcu_sta_ba(&dev->mt76, &sta->vif->mt76, params,
				      enable, true);
}

static int
mt7615_mcu_uni_rx_ba(struct mt7615_dev *dev,
		     struct ieee80211_ampdu_params *params,
		     bool enable)
{
	struct mt7615_sta *msta = (struct mt7615_sta *)params->sta->drv_priv;
	struct mt7615_vif *mvif = msta->vif;
	struct wtbl_req_hdr *wtbl_hdr;
	struct tlv *sta_wtbl;
	struct sk_buff *skb;
	int err;

	skb = mt76_connac_mcu_alloc_sta_req(&dev->mt76, &mvif->mt76,
					    &msta->wcid);
	if (IS_ERR(skb))
		return PTR_ERR(skb);

	mt76_connac_mcu_sta_ba_tlv(skb, params, enable, false);

	err = mt76_mcu_skb_send_msg(&dev->mt76, skb,
				    MCU_UNI_CMD_STA_REC_UPDATE, true);
	if (err < 0 || !enable)
		return err;

	skb = mt76_connac_mcu_alloc_sta_req(&dev->mt76, &mvif->mt76,
					    &msta->wcid);
	if (IS_ERR(skb))
		return PTR_ERR(skb);

	sta_wtbl = mt76_connac_mcu_add_tlv(skb, STA_REC_WTBL,
					   sizeof(struct tlv));

	wtbl_hdr = mt76_connac_mcu_alloc_wtbl_req(&dev->mt76, &msta->wcid,
						  WTBL_SET, sta_wtbl, &skb);
	if (IS_ERR(wtbl_hdr))
		return PTR_ERR(wtbl_hdr);

	mt76_connac_mcu_wtbl_ba_tlv(&dev->mt76, skb, params, enable, false,
				    sta_wtbl, wtbl_hdr);

	return mt76_mcu_skb_send_msg(&dev->mt76, skb,
				     MCU_UNI_CMD_STA_REC_UPDATE, true);
}

static int
mt7615_mcu_sta_uni_update_hdr_trans(struct mt7615_dev *dev,
				    struct ieee80211_vif *vif,
				    struct ieee80211_sta *sta)
{
	struct mt7615_sta *msta = (struct mt7615_sta *)sta->drv_priv;

	return mt76_connac_mcu_sta_update_hdr_trans(&dev->mt76,
						    vif, &msta->wcid,
						    MCU_UNI_CMD_STA_REC_UPDATE);
}

static const struct mt7615_mcu_ops uni_update_ops = {
	.add_beacon_offload = mt7615_mcu_uni_add_beacon_offload,
	.set_pm_state = mt7615_mcu_uni_ctrl_pm_state,
	.add_dev_info = mt7615_mcu_uni_add_dev,
	.add_bss_info = mt7615_mcu_uni_add_bss,
	.add_tx_ba = mt7615_mcu_uni_tx_ba,
	.add_rx_ba = mt7615_mcu_uni_rx_ba,
	.sta_add = mt7615_mcu_uni_add_sta,
	.set_drv_ctrl = mt7615_mcu_lp_drv_pmctrl,
	.set_fw_ctrl = mt7615_mcu_fw_pmctrl,
	.set_sta_decap_offload = mt7615_mcu_sta_uni_update_hdr_trans,
};

int mt7615_mcu_restart(struct mt76_dev *dev)
{
	return mt76_mcu_send_msg(dev, MCU_CMD_RESTART_DL_REQ, NULL, 0, true);
}
EXPORT_SYMBOL_GPL(mt7615_mcu_restart);

static int mt7615_load_patch(struct mt7615_dev *dev, u32 addr, const char *name)
{
	const struct mt7615_patch_hdr *hdr;
	const struct firmware *fw = NULL;
	int len, ret, sem;

	ret = firmware_request_nowarn(&fw, name, dev->mt76.dev);
	if (ret)
		return ret;

	if (!fw || !fw->data || fw->size < sizeof(*hdr)) {
		dev_err(dev->mt76.dev, "Invalid firmware\n");
		ret = -EINVAL;
		goto release_fw;
	}

	sem = mt76_connac_mcu_patch_sem_ctrl(&dev->mt76, true);
	switch (sem) {
	case PATCH_IS_DL:
		goto release_fw;
	case PATCH_NOT_DL_SEM_SUCCESS:
		break;
	default:
		dev_err(dev->mt76.dev, "Failed to get patch semaphore\n");
		ret = -EAGAIN;
		goto release_fw;
	}

	hdr = (const struct mt7615_patch_hdr *)(fw->data);

	dev_info(dev->mt76.dev, "HW/SW Version: 0x%x, Build Time: %.16s\n",
		 be32_to_cpu(hdr->hw_sw_ver), hdr->build_date);

	len = fw->size - sizeof(*hdr);

	ret = mt76_connac_mcu_init_download(&dev->mt76, addr, len,
					    DL_MODE_NEED_RSP);
	if (ret) {
		dev_err(dev->mt76.dev, "Download request failed\n");
		goto out;
	}

	ret = mt76_mcu_send_firmware(&dev->mt76, MCU_CMD_FW_SCATTER,
				     fw->data + sizeof(*hdr), len);
	if (ret) {
		dev_err(dev->mt76.dev, "Failed to send firmware to device\n");
		goto out;
	}

	ret = mt76_connac_mcu_start_patch(&dev->mt76);
	if (ret)
		dev_err(dev->mt76.dev, "Failed to start patch\n");

out:
	sem = mt76_connac_mcu_patch_sem_ctrl(&dev->mt76, false);
	switch (sem) {
	case PATCH_REL_SEM_SUCCESS:
		break;
	default:
		ret = -EAGAIN;
		dev_err(dev->mt76.dev, "Failed to release patch semaphore\n");
		break;
	}

release_fw:
	release_firmware(fw);

	return ret;
}

static u32 mt7615_mcu_gen_dl_mode(u8 feature_set, bool is_cr4)
{
	u32 ret = 0;

	ret |= (feature_set & FW_FEATURE_SET_ENCRYPT) ?
	       (DL_MODE_ENCRYPT | DL_MODE_RESET_SEC_IV) : 0;
	ret |= FIELD_PREP(DL_MODE_KEY_IDX,
			  FIELD_GET(FW_FEATURE_SET_KEY_IDX, feature_set));
	ret |= DL_MODE_NEED_RSP;
	ret |= is_cr4 ? DL_MODE_WORKING_PDA_CR4 : 0;

	return ret;
}

static int
mt7615_mcu_send_ram_firmware(struct mt7615_dev *dev,
			     const struct mt7615_fw_trailer *hdr,
			     const u8 *data, bool is_cr4)
{
	int n_region = is_cr4 ? CR4_REGION_NUM : N9_REGION_NUM;
	int err, i, offset = 0;
	u32 len, addr, mode;

	for (i = 0; i < n_region; i++) {
		mode = mt7615_mcu_gen_dl_mode(hdr[i].feature_set, is_cr4);
		len = le32_to_cpu(hdr[i].len) + IMG_CRC_LEN;
		addr = le32_to_cpu(hdr[i].addr);

		err = mt76_connac_mcu_init_download(&dev->mt76, addr, len,
						    mode);
		if (err) {
			dev_err(dev->mt76.dev, "Download request failed\n");
			return err;
		}

		err = mt76_mcu_send_firmware(&dev->mt76, MCU_CMD_FW_SCATTER,
					     data + offset, len);
		if (err) {
			dev_err(dev->mt76.dev, "Failed to send firmware to device\n");
			return err;
		}

		offset += len;
	}

	return 0;
}

static int mt7615_load_n9(struct mt7615_dev *dev, const char *name)
{
	const struct mt7615_fw_trailer *hdr;
	const struct firmware *fw;
	int ret;

	ret = request_firmware(&fw, name, dev->mt76.dev);
	if (ret)
		return ret;

	if (!fw || !fw->data || fw->size < N9_REGION_NUM * sizeof(*hdr)) {
		dev_err(dev->mt76.dev, "Invalid firmware\n");
		ret = -EINVAL;
		goto out;
	}

	hdr = (const struct mt7615_fw_trailer *)(fw->data + fw->size -
					N9_REGION_NUM * sizeof(*hdr));

	dev_info(dev->mt76.dev, "N9 Firmware Version: %.10s, Build Time: %.15s\n",
		 hdr->fw_ver, hdr->build_date);

	ret = mt7615_mcu_send_ram_firmware(dev, hdr, fw->data, false);
	if (ret)
		goto out;

	ret = mt76_connac_mcu_start_firmware(&dev->mt76,
					     le32_to_cpu(hdr->addr),
					     FW_START_OVERRIDE);
	if (ret) {
		dev_err(dev->mt76.dev, "Failed to start N9 firmware\n");
		goto out;
	}

	snprintf(dev->mt76.hw->wiphy->fw_version,
		 sizeof(dev->mt76.hw->wiphy->fw_version),
		 "%.10s-%.15s", hdr->fw_ver, hdr->build_date);

	if (!is_mt7615(&dev->mt76)) {
		dev->fw_ver = MT7615_FIRMWARE_V2;
		dev->mcu_ops = &sta_update_ops;
	} else {
		dev->fw_ver = MT7615_FIRMWARE_V1;
		dev->mcu_ops = &wtbl_update_ops;
	}

out:
	release_firmware(fw);
	return ret;
}

static int mt7615_load_cr4(struct mt7615_dev *dev, const char *name)
{
	const struct mt7615_fw_trailer *hdr;
	const struct firmware *fw;
	int ret;

	ret = request_firmware(&fw, name, dev->mt76.dev);
	if (ret)
		return ret;

	if (!fw || !fw->data || fw->size < CR4_REGION_NUM * sizeof(*hdr)) {
		dev_err(dev->mt76.dev, "Invalid firmware\n");
		ret = -EINVAL;
		goto out;
	}

	hdr = (const struct mt7615_fw_trailer *)(fw->data + fw->size -
					CR4_REGION_NUM * sizeof(*hdr));

	dev_info(dev->mt76.dev, "CR4 Firmware Version: %.10s, Build Time: %.15s\n",
		 hdr->fw_ver, hdr->build_date);

	ret = mt7615_mcu_send_ram_firmware(dev, hdr, fw->data, true);
	if (ret)
		goto out;

	ret = mt76_connac_mcu_start_firmware(&dev->mt76, 0,
					     FW_START_WORKING_PDA_CR4);
	if (ret) {
		dev_err(dev->mt76.dev, "Failed to start CR4 firmware\n");
		goto out;
	}

out:
	release_firmware(fw);

	return ret;
}

static int mt7615_load_ram(struct mt7615_dev *dev)
{
	int ret;

	ret = mt7615_load_n9(dev, MT7615_FIRMWARE_N9);
	if (ret)
		return ret;

	return mt7615_load_cr4(dev, MT7615_FIRMWARE_CR4);
}

static int mt7615_load_firmware(struct mt7615_dev *dev)
{
	int ret;
	u32 val;

	val = mt76_get_field(dev, MT_TOP_MISC2, MT_TOP_MISC2_FW_STATE);

	if (val != FW_STATE_FW_DOWNLOAD) {
		dev_err(dev->mt76.dev, "Firmware is not ready for download\n");
		return -EIO;
	}

	ret = mt7615_load_patch(dev, MT7615_PATCH_ADDRESS, MT7615_ROM_PATCH);
	if (ret)
		return ret;

	ret = mt7615_load_ram(dev);
	if (ret)
		return ret;

	if (!mt76_poll_msec(dev, MT_TOP_MISC2, MT_TOP_MISC2_FW_STATE,
			    FIELD_PREP(MT_TOP_MISC2_FW_STATE,
				       FW_STATE_CR4_RDY), 500)) {
		dev_err(dev->mt76.dev, "Timeout for initializing firmware\n");
		return -EIO;
	}

	return 0;
}

static int mt7622_load_firmware(struct mt7615_dev *dev)
{
	int ret;
	u32 val;

	mt76_set(dev, MT_WPDMA_GLO_CFG, MT_WPDMA_GLO_CFG_BYPASS_TX_SCH);

	val = mt76_get_field(dev, MT_TOP_OFF_RSV, MT_TOP_OFF_RSV_FW_STATE);
	if (val != FW_STATE_FW_DOWNLOAD) {
		dev_err(dev->mt76.dev, "Firmware is not ready for download\n");
		return -EIO;
	}

	ret = mt7615_load_patch(dev, MT7622_PATCH_ADDRESS, MT7622_ROM_PATCH);
	if (ret)
		return ret;

	ret = mt7615_load_n9(dev, MT7622_FIRMWARE_N9);
	if (ret)
		return ret;

	if (!mt76_poll_msec(dev, MT_TOP_OFF_RSV, MT_TOP_OFF_RSV_FW_STATE,
			    FIELD_PREP(MT_TOP_OFF_RSV_FW_STATE,
				       FW_STATE_NORMAL_TRX), 1500)) {
		dev_err(dev->mt76.dev, "Timeout for initializing firmware\n");
		return -EIO;
	}

	mt76_clear(dev, MT_WPDMA_GLO_CFG, MT_WPDMA_GLO_CFG_BYPASS_TX_SCH);

	return 0;
}

int mt7615_mcu_fw_log_2_host(struct mt7615_dev *dev, u8 ctrl)
{
	struct {
		u8 ctrl_val;
		u8 pad[3];
	} data = {
		.ctrl_val = ctrl
	};

	return mt76_mcu_send_msg(&dev->mt76, MCU_EXT_CMD_FW_LOG_2_HOST, &data,
				 sizeof(data), true);
}

static int mt7663_load_n9(struct mt7615_dev *dev, const char *name)
{
	u32 offset = 0, override_addr = 0, flag = FW_START_DLYCAL;
	const struct mt7663_fw_trailer *hdr;
	const struct mt7663_fw_buf *buf;
	const struct firmware *fw;
	const u8 *base_addr;
	int i, ret;

	ret = request_firmware(&fw, name, dev->mt76.dev);
	if (ret)
		return ret;

	if (!fw || !fw->data || fw->size < FW_V3_COMMON_TAILER_SIZE) {
		dev_err(dev->mt76.dev, "Invalid firmware\n");
		ret = -EINVAL;
		goto out;
	}

	hdr = (const struct mt7663_fw_trailer *)(fw->data + fw->size -
						 FW_V3_COMMON_TAILER_SIZE);

	dev_info(dev->mt76.dev, "N9 Firmware Version: %.10s, Build Time: %.15s\n",
		 hdr->fw_ver, hdr->build_date);
	dev_info(dev->mt76.dev, "Region number: 0x%x\n", hdr->n_region);

	base_addr = fw->data + fw->size - FW_V3_COMMON_TAILER_SIZE;
	for (i = 0; i < hdr->n_region; i++) {
		u32 shift = (hdr->n_region - i) * FW_V3_REGION_TAILER_SIZE;
		u32 len, addr, mode;

		dev_info(dev->mt76.dev, "Parsing tailer Region: %d\n", i);

		buf = (const struct mt7663_fw_buf *)(base_addr - shift);
		mode = mt7615_mcu_gen_dl_mode(buf->feature_set, false);
		addr = le32_to_cpu(buf->img_dest_addr);
		len = le32_to_cpu(buf->img_size);

		ret = mt76_connac_mcu_init_download(&dev->mt76, addr, len,
						    mode);
		if (ret) {
			dev_err(dev->mt76.dev, "Download request failed\n");
			goto out;
		}

		ret = mt76_mcu_send_firmware(&dev->mt76, MCU_CMD_FW_SCATTER,
					     fw->data + offset, len);
		if (ret) {
			dev_err(dev->mt76.dev, "Failed to send firmware\n");
			goto out;
		}

		offset += le32_to_cpu(buf->img_size);
		if (buf->feature_set & DL_MODE_VALID_RAM_ENTRY) {
			override_addr = le32_to_cpu(buf->img_dest_addr);
			dev_info(dev->mt76.dev, "Region %d, override_addr = 0x%08x\n",
				 i, override_addr);
		}
	}

	if (override_addr)
		flag |= FW_START_OVERRIDE;

	dev_info(dev->mt76.dev, "override_addr = 0x%08x, option = %d\n",
		 override_addr, flag);

	ret = mt76_connac_mcu_start_firmware(&dev->mt76, override_addr, flag);
	if (ret) {
		dev_err(dev->mt76.dev, "Failed to start N9 firmware\n");
		goto out;
	}

	snprintf(dev->mt76.hw->wiphy->fw_version,
		 sizeof(dev->mt76.hw->wiphy->fw_version),
		 "%.10s-%.15s", hdr->fw_ver, hdr->build_date);

out:
	release_firmware(fw);

	return ret;
}

static int
mt7663_load_rom_patch(struct mt7615_dev *dev, const char **n9_firmware)
{
	const char *selected_rom, *secondary_rom = MT7663_ROM_PATCH;
	const char *primary_rom = MT7663_OFFLOAD_ROM_PATCH;
	int ret;

	if (!prefer_offload_fw) {
		secondary_rom = MT7663_OFFLOAD_ROM_PATCH;
		primary_rom = MT7663_ROM_PATCH;
	}
	selected_rom = primary_rom;

	ret = mt7615_load_patch(dev, MT7663_PATCH_ADDRESS, primary_rom);
	if (ret) {
		dev_info(dev->mt76.dev, "%s not found, switching to %s",
			 primary_rom, secondary_rom);
		ret = mt7615_load_patch(dev, MT7663_PATCH_ADDRESS,
					secondary_rom);
		if (ret) {
			dev_err(dev->mt76.dev, "failed to load %s",
				secondary_rom);
			return ret;
		}
		selected_rom = secondary_rom;
	}

	if (!strcmp(selected_rom, MT7663_OFFLOAD_ROM_PATCH)) {
		*n9_firmware = MT7663_OFFLOAD_FIRMWARE_N9;
		dev->fw_ver = MT7615_FIRMWARE_V3;
		dev->mcu_ops = &uni_update_ops;
	} else {
		*n9_firmware = MT7663_FIRMWARE_N9;
		dev->fw_ver = MT7615_FIRMWARE_V2;
		dev->mcu_ops = &sta_update_ops;
	}

	return 0;
}

int __mt7663_load_firmware(struct mt7615_dev *dev)
{
	const char *n9_firmware;
	int ret;

	ret = mt76_get_field(dev, MT_CONN_ON_MISC, MT_TOP_MISC2_FW_N9_RDY);
	if (ret) {
		dev_dbg(dev->mt76.dev, "Firmware is already download\n");
		return -EIO;
	}

	ret = mt7663_load_rom_patch(dev, &n9_firmware);
	if (ret)
		return ret;

	ret = mt7663_load_n9(dev, n9_firmware);
	if (ret)
		return ret;

	if (!mt76_poll_msec(dev, MT_CONN_ON_MISC, MT_TOP_MISC2_FW_N9_RDY,
			    MT_TOP_MISC2_FW_N9_RDY, 1500)) {
		ret = mt76_get_field(dev, MT_CONN_ON_MISC,
				     MT7663_TOP_MISC2_FW_STATE);
		dev_err(dev->mt76.dev, "Timeout for initializing firmware\n");
		return -EIO;
	}

#ifdef CONFIG_PM
	if (mt7615_firmware_offload(dev))
		dev->mt76.hw->wiphy->wowlan = &mt76_connac_wowlan_support;
#endif /* CONFIG_PM */

	dev_dbg(dev->mt76.dev, "Firmware init done\n");

	return 0;
}
EXPORT_SYMBOL_GPL(__mt7663_load_firmware);

static int mt7663_load_firmware(struct mt7615_dev *dev)
{
	int ret;

	mt76_set(dev, MT_WPDMA_GLO_CFG, MT_WPDMA_GLO_CFG_BYPASS_TX_SCH);

	ret = __mt7663_load_firmware(dev);
	if (ret)
		return ret;

	mt76_clear(dev, MT_WPDMA_GLO_CFG, MT_WPDMA_GLO_CFG_BYPASS_TX_SCH);

	return 0;
}

int mt7615_mcu_init(struct mt7615_dev *dev)
{
	static const struct mt76_mcu_ops mt7615_mcu_ops = {
		.headroom = sizeof(struct mt7615_mcu_txd),
		.mcu_skb_send_msg = mt7615_mcu_send_message,
		.mcu_parse_response = mt7615_mcu_parse_response,
		.mcu_restart = mt7615_mcu_restart,
	};
	int ret;

	dev->mt76.mcu_ops = &mt7615_mcu_ops,

	ret = mt7615_mcu_drv_pmctrl(dev);
	if (ret)
		return ret;

	switch (mt76_chip(&dev->mt76)) {
	case 0x7622:
		ret = mt7622_load_firmware(dev);
		break;
	case 0x7663:
		ret = mt7663_load_firmware(dev);
		break;
	default:
		ret = mt7615_load_firmware(dev);
		break;
	}
	if (ret)
		return ret;

	mt76_queue_tx_cleanup(dev, dev->mt76.q_mcu[MT_MCUQ_FWDL], false);
	dev_dbg(dev->mt76.dev, "Firmware init done\n");
	set_bit(MT76_STATE_MCU_RUNNING, &dev->mphy.state);
	mt7615_mcu_fw_log_2_host(dev, 0);

	return 0;
}
EXPORT_SYMBOL_GPL(mt7615_mcu_init);

void mt7615_mcu_exit(struct mt7615_dev *dev)
{
	__mt76_mcu_restart(&dev->mt76);
	mt7615_mcu_set_fw_ctrl(dev);
	skb_queue_purge(&dev->mt76.mcu.res_q);
}
EXPORT_SYMBOL_GPL(mt7615_mcu_exit);

int mt7615_mcu_set_eeprom(struct mt7615_dev *dev)
{
	struct {
		u8 buffer_mode;
		u8 content_format;
		__le16 len;
	} __packed req_hdr = {
		.buffer_mode = 1,
	};
	u8 *eep = (u8 *)dev->mt76.eeprom.data;
	struct sk_buff *skb;
	int eep_len, offset;

	switch (mt76_chip(&dev->mt76)) {
	case 0x7622:
		eep_len = MT7622_EE_MAX - MT_EE_NIC_CONF_0;
		offset = MT_EE_NIC_CONF_0;
		break;
	case 0x7663:
		eep_len = MT7663_EE_MAX - MT_EE_CHIP_ID;
		req_hdr.content_format = 1;
		offset = MT_EE_CHIP_ID;
		break;
	default:
		eep_len = MT7615_EE_MAX - MT_EE_NIC_CONF_0;
		offset = MT_EE_NIC_CONF_0;
		break;
	}

	req_hdr.len = cpu_to_le16(eep_len);

	skb = mt76_mcu_msg_alloc(&dev->mt76, NULL, sizeof(req_hdr) + eep_len);
	if (!skb)
		return -ENOMEM;

	skb_put_data(skb, &req_hdr, sizeof(req_hdr));
	skb_put_data(skb, eep + offset, eep_len);

	return mt76_mcu_skb_send_msg(&dev->mt76, skb,
				     MCU_EXT_CMD_EFUSE_BUFFER_MODE, true);
}

int mt7615_mcu_set_wmm(struct mt7615_dev *dev, u8 queue,
		       const struct ieee80211_tx_queue_params *params)
{
#define WMM_AIFS_SET	BIT(0)
#define WMM_CW_MIN_SET	BIT(1)
#define WMM_CW_MAX_SET	BIT(2)
#define WMM_TXOP_SET	BIT(3)
#define WMM_PARAM_SET	(WMM_AIFS_SET | WMM_CW_MIN_SET | \
			 WMM_CW_MAX_SET | WMM_TXOP_SET)
	struct req_data {
		u8 number;
		u8 rsv[3];
		u8 queue;
		u8 valid;
		u8 aifs;
		u8 cw_min;
		__le16 cw_max;
		__le16 txop;
	} __packed req = {
		.number = 1,
		.queue = queue,
		.valid = WMM_PARAM_SET,
		.aifs = params->aifs,
		.cw_min = 5,
		.cw_max = cpu_to_le16(10),
		.txop = cpu_to_le16(params->txop),
	};

	if (params->cw_min)
		req.cw_min = fls(params->cw_min);
	if (params->cw_max)
		req.cw_max = cpu_to_le16(fls(params->cw_max));

	return mt76_mcu_send_msg(&dev->mt76, MCU_EXT_CMD_EDCA_UPDATE, &req,
				 sizeof(req), true);
}

int mt7615_mcu_set_dbdc(struct mt7615_dev *dev)
{
	struct mt7615_phy *ext_phy = mt7615_ext_phy(dev);
	struct dbdc_entry {
		u8 type;
		u8 index;
		u8 band;
		u8 _rsv;
	};
	struct {
		u8 enable;
		u8 num;
		u8 _rsv[2];
		struct dbdc_entry entry[64];
	} req = {
		.enable = !!ext_phy,
	};
	int i;

	if (!ext_phy)
		goto out;

#define ADD_DBDC_ENTRY(_type, _idx, _band)		\
	do { \
		req.entry[req.num].type = _type;		\
		req.entry[req.num].index = _idx;		\
		req.entry[req.num++].band = _band;		\
	} while (0)

	for (i = 0; i < 4; i++) {
		bool band = !!(ext_phy->omac_mask & BIT_ULL(i));

		ADD_DBDC_ENTRY(DBDC_TYPE_BSS, i, band);
	}

	for (i = 0; i < 14; i++) {
		bool band = !!(ext_phy->omac_mask & BIT_ULL(0x11 + i));

		ADD_DBDC_ENTRY(DBDC_TYPE_MBSS, i, band);
	}

	ADD_DBDC_ENTRY(DBDC_TYPE_MU, 0, 1);

	for (i = 0; i < 3; i++)
		ADD_DBDC_ENTRY(DBDC_TYPE_BF, i, 1);

	ADD_DBDC_ENTRY(DBDC_TYPE_WMM, 0, 0);
	ADD_DBDC_ENTRY(DBDC_TYPE_WMM, 1, 0);
	ADD_DBDC_ENTRY(DBDC_TYPE_WMM, 2, 1);
	ADD_DBDC_ENTRY(DBDC_TYPE_WMM, 3, 1);

	ADD_DBDC_ENTRY(DBDC_TYPE_MGMT, 0, 0);
	ADD_DBDC_ENTRY(DBDC_TYPE_MGMT, 1, 1);

out:
	return mt76_mcu_send_msg(&dev->mt76, MCU_EXT_CMD_DBDC_CTRL, &req,
				 sizeof(req), true);
}

int mt7615_mcu_del_wtbl_all(struct mt7615_dev *dev)
{
	struct wtbl_req_hdr req = {
		.operation = WTBL_RESET_ALL,
	};

	return mt76_mcu_send_msg(&dev->mt76, MCU_EXT_CMD_WTBL_UPDATE, &req,
				 sizeof(req), true);
}

int mt7615_mcu_rdd_cmd(struct mt7615_dev *dev,
		       enum mt7615_rdd_cmd cmd, u8 index,
		       u8 rx_sel, u8 val)
{
	struct {
		u8 ctrl;
		u8 rdd_idx;
		u8 rdd_rx_sel;
		u8 val;
		u8 rsv[4];
	} req = {
		.ctrl = cmd,
		.rdd_idx = index,
		.rdd_rx_sel = rx_sel,
		.val = val,
	};

	return mt76_mcu_send_msg(&dev->mt76, MCU_EXT_CMD_SET_RDD_CTRL, &req,
				 sizeof(req), true);
}

int mt7615_mcu_set_fcc5_lpn(struct mt7615_dev *dev, int val)
{
	struct {
		__le16 tag;
		__le16 min_lpn;
	} req = {
		.tag = cpu_to_le16(0x1),
		.min_lpn = cpu_to_le16(val),
	};

	return mt76_mcu_send_msg(&dev->mt76, MCU_EXT_CMD_SET_RDD_TH, &req,
				 sizeof(req), true);
}

int mt7615_mcu_set_pulse_th(struct mt7615_dev *dev,
			    const struct mt7615_dfs_pulse *pulse)
{
	struct {
		__le16 tag;
		__le32 max_width;	/* us */
		__le32 max_pwr;		/* dbm */
		__le32 min_pwr;		/* dbm */
		__le32 min_stgr_pri;	/* us */
		__le32 max_stgr_pri;	/* us */
		__le32 min_cr_pri;	/* us */
		__le32 max_cr_pri;	/* us */
	} req = {
		.tag = cpu_to_le16(0x3),
#define __req_field(field) .field = cpu_to_le32(pulse->field)
		__req_field(max_width),
		__req_field(max_pwr),
		__req_field(min_pwr),
		__req_field(min_stgr_pri),
		__req_field(max_stgr_pri),
		__req_field(min_cr_pri),
		__req_field(max_cr_pri),
#undef  __req_field
	};

	return mt76_mcu_send_msg(&dev->mt76, MCU_EXT_CMD_SET_RDD_TH, &req,
				 sizeof(req), true);
}

int mt7615_mcu_set_radar_th(struct mt7615_dev *dev, int index,
			    const struct mt7615_dfs_pattern *pattern)
{
	struct {
		__le16 tag;
		__le16 radar_type;
		u8 enb;
		u8 stgr;
		u8 min_crpn;
		u8 max_crpn;
		u8 min_crpr;
		u8 min_pw;
		u8 max_pw;
		__le32 min_pri;
		__le32 max_pri;
		u8 min_crbn;
		u8 max_crbn;
		u8 min_stgpn;
		u8 max_stgpn;
		u8 min_stgpr;
	} req = {
		.tag = cpu_to_le16(0x2),
		.radar_type = cpu_to_le16(index),
#define __req_field_u8(field) .field = pattern->field
#define __req_field_u32(field) .field = cpu_to_le32(pattern->field)
		__req_field_u8(enb),
		__req_field_u8(stgr),
		__req_field_u8(min_crpn),
		__req_field_u8(max_crpn),
		__req_field_u8(min_crpr),
		__req_field_u8(min_pw),
		__req_field_u8(max_pw),
		__req_field_u32(min_pri),
		__req_field_u32(max_pri),
		__req_field_u8(min_crbn),
		__req_field_u8(max_crbn),
		__req_field_u8(min_stgpn),
		__req_field_u8(max_stgpn),
		__req_field_u8(min_stgpr),
#undef __req_field_u8
#undef __req_field_u32
	};

	return mt76_mcu_send_msg(&dev->mt76, MCU_EXT_CMD_SET_RDD_TH, &req,
				 sizeof(req), true);
}

int mt7615_mcu_rdd_send_pattern(struct mt7615_dev *dev)
{
	struct {
		u8 pulse_num;
		u8 rsv[3];
		struct {
			__le32 start_time;
			__le16 width;
			__le16 power;
		} pattern[32];
	} req = {
		.pulse_num = dev->radar_pattern.n_pulses,
	};
	u32 start_time = ktime_to_ms(ktime_get_boottime());
	int i;

	if (dev->radar_pattern.n_pulses > ARRAY_SIZE(req.pattern))
		return -EINVAL;

	/* TODO: add some noise here */
	for (i = 0; i < dev->radar_pattern.n_pulses; i++) {
		u32 ts = start_time + i * dev->radar_pattern.period;

		req.pattern[i].width = cpu_to_le16(dev->radar_pattern.width);
		req.pattern[i].power = cpu_to_le16(dev->radar_pattern.power);
		req.pattern[i].start_time = cpu_to_le32(ts);
	}

	return mt76_mcu_send_msg(&dev->mt76, MCU_EXT_CMD_SET_RDD_PATTERN,
				 &req, sizeof(req), false);
}

static void mt7615_mcu_set_txpower_sku(struct mt7615_phy *phy, u8 *sku)
{
	struct mt76_phy *mphy = phy->mt76;
	struct ieee80211_hw *hw = mphy->hw;
	struct mt76_power_limits limits;
	s8 *limits_array = (s8 *)&limits;
	int n_chains = hweight8(mphy->antenna_mask);
	int tx_power;
	int i;
	static const u8 sku_mapping[] = {
#define SKU_FIELD(_type, _field) \
		[MT_SKU_##_type] = offsetof(struct mt76_power_limits, _field)
		SKU_FIELD(CCK_1_2, cck[0]),
		SKU_FIELD(CCK_55_11, cck[2]),
		SKU_FIELD(OFDM_6_9, ofdm[0]),
		SKU_FIELD(OFDM_12_18, ofdm[2]),
		SKU_FIELD(OFDM_24_36, ofdm[4]),
		SKU_FIELD(OFDM_48, ofdm[6]),
		SKU_FIELD(OFDM_54, ofdm[7]),
		SKU_FIELD(HT20_0_8, mcs[0][0]),
		SKU_FIELD(HT20_32, ofdm[0]),
		SKU_FIELD(HT20_1_2_9_10, mcs[0][1]),
		SKU_FIELD(HT20_3_4_11_12, mcs[0][3]),
		SKU_FIELD(HT20_5_13, mcs[0][5]),
		SKU_FIELD(HT20_6_14, mcs[0][6]),
		SKU_FIELD(HT20_7_15, mcs[0][7]),
		SKU_FIELD(HT40_0_8, mcs[1][0]),
		SKU_FIELD(HT40_32, ofdm[0]),
		SKU_FIELD(HT40_1_2_9_10, mcs[1][1]),
		SKU_FIELD(HT40_3_4_11_12, mcs[1][3]),
		SKU_FIELD(HT40_5_13, mcs[1][5]),
		SKU_FIELD(HT40_6_14, mcs[1][6]),
		SKU_FIELD(HT40_7_15, mcs[1][7]),
		SKU_FIELD(VHT20_0, mcs[0][0]),
		SKU_FIELD(VHT20_1_2, mcs[0][1]),
		SKU_FIELD(VHT20_3_4, mcs[0][3]),
		SKU_FIELD(VHT20_5_6, mcs[0][5]),
		SKU_FIELD(VHT20_7, mcs[0][7]),
		SKU_FIELD(VHT20_8, mcs[0][8]),
		SKU_FIELD(VHT20_9, mcs[0][9]),
		SKU_FIELD(VHT40_0, mcs[1][0]),
		SKU_FIELD(VHT40_1_2, mcs[1][1]),
		SKU_FIELD(VHT40_3_4, mcs[1][3]),
		SKU_FIELD(VHT40_5_6, mcs[1][5]),
		SKU_FIELD(VHT40_7, mcs[1][7]),
		SKU_FIELD(VHT40_8, mcs[1][8]),
		SKU_FIELD(VHT40_9, mcs[1][9]),
		SKU_FIELD(VHT80_0, mcs[2][0]),
		SKU_FIELD(VHT80_1_2, mcs[2][1]),
		SKU_FIELD(VHT80_3_4, mcs[2][3]),
		SKU_FIELD(VHT80_5_6, mcs[2][5]),
		SKU_FIELD(VHT80_7, mcs[2][7]),
		SKU_FIELD(VHT80_8, mcs[2][8]),
		SKU_FIELD(VHT80_9, mcs[2][9]),
		SKU_FIELD(VHT160_0, mcs[3][0]),
		SKU_FIELD(VHT160_1_2, mcs[3][1]),
		SKU_FIELD(VHT160_3_4, mcs[3][3]),
		SKU_FIELD(VHT160_5_6, mcs[3][5]),
		SKU_FIELD(VHT160_7, mcs[3][7]),
		SKU_FIELD(VHT160_8, mcs[3][8]),
		SKU_FIELD(VHT160_9, mcs[3][9]),
#undef SKU_FIELD
	};

	tx_power = hw->conf.power_level * 2 -
		   mt76_tx_power_nss_delta(n_chains);

	tx_power = mt76_get_rate_power_limits(mphy, mphy->chandef.chan,
					      &limits, tx_power);
	mphy->txpower_cur = tx_power;

	if (is_mt7663(mphy->dev)) {
		memset(sku, tx_power, MT_SKU_4SS_DELTA + 1);
		return;
	}

	for (i = 0; i < MT_SKU_1SS_DELTA; i++)
		sku[i] = limits_array[sku_mapping[i]];

	for (i = 0; i < 4; i++) {
		int delta = 0;

		if (i < n_chains - 1)
			delta = mt76_tx_power_nss_delta(n_chains) -
				mt76_tx_power_nss_delta(i + 1);
		sku[MT_SKU_1SS_DELTA + i] = delta;
	}
}

static u8 mt7615_mcu_chan_bw(struct cfg80211_chan_def *chandef)
{
	static const u8 width_to_bw[] = {
		[NL80211_CHAN_WIDTH_40] = CMD_CBW_40MHZ,
		[NL80211_CHAN_WIDTH_80] = CMD_CBW_80MHZ,
		[NL80211_CHAN_WIDTH_80P80] = CMD_CBW_8080MHZ,
		[NL80211_CHAN_WIDTH_160] = CMD_CBW_160MHZ,
		[NL80211_CHAN_WIDTH_5] = CMD_CBW_5MHZ,
		[NL80211_CHAN_WIDTH_10] = CMD_CBW_10MHZ,
		[NL80211_CHAN_WIDTH_20] = CMD_CBW_20MHZ,
		[NL80211_CHAN_WIDTH_20_NOHT] = CMD_CBW_20MHZ,
	};

	if (chandef->width >= ARRAY_SIZE(width_to_bw))
		return 0;

	return width_to_bw[chandef->width];
}

int mt7615_mcu_set_chan_info(struct mt7615_phy *phy, int cmd)
{
	struct mt7615_dev *dev = phy->dev;
	struct cfg80211_chan_def *chandef = &phy->mt76->chandef;
	int freq1 = chandef->center_freq1, freq2 = chandef->center_freq2;
	struct {
		u8 control_chan;
		u8 center_chan;
		u8 bw;
		u8 tx_streams;
		u8 rx_streams_mask;
		u8 switch_reason;
		u8 band_idx;
		/* for 80+80 only */
		u8 center_chan2;
		__le16 cac_case;
		u8 channel_band;
		u8 rsv0;
		__le32 outband_freq;
		u8 txpower_drop;
		u8 rsv1[3];
		u8 txpower_sku[53];
		u8 rsv2[3];
	} req = {
		.control_chan = chandef->chan->hw_value,
		.center_chan = ieee80211_frequency_to_channel(freq1),
		.tx_streams = hweight8(phy->mt76->antenna_mask),
		.rx_streams_mask = phy->mt76->chainmask,
		.center_chan2 = ieee80211_frequency_to_channel(freq2),
	};

	if (phy->mt76->hw->conf.flags & IEEE80211_CONF_OFFCHANNEL)
		req.switch_reason = CH_SWITCH_SCAN_BYPASS_DPD;
	else if ((chandef->chan->flags & IEEE80211_CHAN_RADAR) &&
		 chandef->chan->dfs_state != NL80211_DFS_AVAILABLE)
		req.switch_reason = CH_SWITCH_DFS;
	else
		req.switch_reason = CH_SWITCH_NORMAL;

	req.band_idx = phy != &dev->phy;
	req.bw = mt7615_mcu_chan_bw(chandef);

	if (mt76_testmode_enabled(phy->mt76))
		memset(req.txpower_sku, 0x3f, 49);
	else
		mt7615_mcu_set_txpower_sku(phy, req.txpower_sku);

	return mt76_mcu_send_msg(&dev->mt76, cmd, &req, sizeof(req), true);
}

int mt7615_mcu_get_temperature(struct mt7615_dev *dev)
{
	struct {
		u8 action;
		u8 rsv[3];
	} req = {};

	return mt76_mcu_send_msg(&dev->mt76, MCU_EXT_CMD_GET_TEMP, &req,
				 sizeof(req), true);
}

int mt7615_mcu_set_test_param(struct mt7615_dev *dev, u8 param, bool test_mode,
			      u32 val)
{
	struct {
		u8 test_mode_en;
		u8 param_idx;
		u8 _rsv[2];

		__le32 value;

		u8 pad[8];
	} req = {
		.test_mode_en = test_mode,
		.param_idx = param,
		.value = cpu_to_le32(val),
	};

	return mt76_mcu_send_msg(&dev->mt76, MCU_EXT_CMD_ATE_CTRL, &req,
				 sizeof(req), false);
}

int mt7615_mcu_set_sku_en(struct mt7615_phy *phy, bool enable)
{
	struct mt7615_dev *dev = phy->dev;
	struct {
		u8 format_id;
		u8 sku_enable;
		u8 band_idx;
		u8 rsv;
	} req = {
		.format_id = 0,
		.band_idx = phy != &dev->phy,
		.sku_enable = enable,
	};

	return mt76_mcu_send_msg(&dev->mt76,
				 MCU_EXT_CMD_TX_POWER_FEATURE_CTRL, &req,
				 sizeof(req), true);
}

static int mt7615_find_freq_idx(const u16 *freqs, int n_freqs, u16 cur)
{
	int i;

	for (i = 0; i < n_freqs; i++)
		if (cur == freqs[i])
			return i;

	return -1;
}

static int mt7615_dcoc_freq_idx(u16 freq, u8 bw)
{
	static const u16 freq_list[] = {
		4980, 5805, 5905, 5190,
		5230, 5270, 5310, 5350,
		5390, 5430, 5470, 5510,
		5550, 5590, 5630, 5670,
		5710, 5755, 5795, 5835,
		5875, 5210, 5290, 5370,
		5450, 5530, 5610, 5690,
		5775, 5855
	};
	static const u16 freq_bw40[] = {
		5190, 5230, 5270, 5310,
		5350, 5390, 5430, 5470,
		5510, 5550, 5590, 5630,
		5670, 5710, 5755, 5795,
		5835, 5875
	};
	int offset_2g = ARRAY_SIZE(freq_list);
	int idx;

	if (freq < 4000) {
		if (freq < 2427)
			return offset_2g;
		if (freq < 2442)
			return offset_2g + 1;
		if (freq < 2457)
			return offset_2g + 2;

		return offset_2g + 3;
	}

	switch (bw) {
	case NL80211_CHAN_WIDTH_80:
	case NL80211_CHAN_WIDTH_80P80:
	case NL80211_CHAN_WIDTH_160:
		break;
	default:
		idx = mt7615_find_freq_idx(freq_bw40, ARRAY_SIZE(freq_bw40),
					   freq + 10);
		if (idx >= 0) {
			freq = freq_bw40[idx];
			break;
		}

		idx = mt7615_find_freq_idx(freq_bw40, ARRAY_SIZE(freq_bw40),
					   freq - 10);
		if (idx >= 0) {
			freq = freq_bw40[idx];
			break;
		}
		fallthrough;
	case NL80211_CHAN_WIDTH_40:
		idx = mt7615_find_freq_idx(freq_bw40, ARRAY_SIZE(freq_bw40),
					   freq);
		if (idx >= 0)
			break;

		return -1;

	}

	return mt7615_find_freq_idx(freq_list, ARRAY_SIZE(freq_list), freq);
}

int mt7615_mcu_apply_rx_dcoc(struct mt7615_phy *phy)
{
	struct mt7615_dev *dev = phy->dev;
	struct cfg80211_chan_def *chandef = &phy->mt76->chandef;
	int freq2 = chandef->center_freq2;
	int ret;
	struct {
		u8 direction;
		u8 runtime_calibration;
		u8 _rsv[2];

		__le16 center_freq;
		u8 bw;
		u8 band;
		u8 is_freq2;
		u8 success;
		u8 dbdc_en;

		u8 _rsv2;

		struct {
			__le32 sx0_i_lna[4];
			__le32 sx0_q_lna[4];

			__le32 sx2_i_lna[4];
			__le32 sx2_q_lna[4];
		} dcoc_data[4];
	} req = {
		.direction = 1,

		.bw = mt7615_mcu_chan_bw(chandef),
		.band = chandef->center_freq1 > 4000,
		.dbdc_en = !!dev->mt76.phy2,
	};
	u16 center_freq = chandef->center_freq1;
	int freq_idx;
	u8 *eep = dev->mt76.eeprom.data;

	if (!(eep[MT_EE_CALDATA_FLASH] & MT_EE_CALDATA_FLASH_RX_CAL))
		return 0;

	if (chandef->width == NL80211_CHAN_WIDTH_160) {
		freq2 = center_freq + 40;
		center_freq -= 40;
	}

again:
	req.runtime_calibration = 1;
	freq_idx = mt7615_dcoc_freq_idx(center_freq, chandef->width);
	if (freq_idx < 0)
		goto out;

	memcpy(req.dcoc_data, eep + MT7615_EEPROM_DCOC_OFFSET +
			      freq_idx * MT7615_EEPROM_DCOC_SIZE,
	       sizeof(req.dcoc_data));
	req.runtime_calibration = 0;

out:
	req.center_freq = cpu_to_le16(center_freq);
	ret = mt76_mcu_send_msg(&dev->mt76, MCU_EXT_CMD_RXDCOC_CAL, &req,
				sizeof(req), true);

	if ((chandef->width == NL80211_CHAN_WIDTH_80P80 ||
	     chandef->width == NL80211_CHAN_WIDTH_160) && !req.is_freq2) {
		req.is_freq2 = true;
		center_freq = freq2;
		goto again;
	}

	return ret;
}

static int mt7615_dpd_freq_idx(u16 freq, u8 bw)
{
	static const u16 freq_list[] = {
		4920, 4940, 4960, 4980,
		5040, 5060, 5080, 5180,
		5200, 5220, 5240, 5260,
		5280, 5300, 5320, 5340,
		5360, 5380, 5400, 5420,
		5440, 5460, 5480, 5500,
		5520, 5540, 5560, 5580,
		5600, 5620, 5640, 5660,
		5680, 5700, 5720, 5745,
		5765, 5785, 5805, 5825,
		5845, 5865, 5885, 5905
	};
	int offset_2g = ARRAY_SIZE(freq_list);
	int idx;

	if (freq < 4000) {
		if (freq < 2432)
			return offset_2g;
		if (freq < 2457)
			return offset_2g + 1;

		return offset_2g + 2;
	}

	if (bw != NL80211_CHAN_WIDTH_20) {
		idx = mt7615_find_freq_idx(freq_list, ARRAY_SIZE(freq_list),
					   freq + 10);
		if (idx >= 0)
			return idx;

		idx = mt7615_find_freq_idx(freq_list, ARRAY_SIZE(freq_list),
					   freq - 10);
		if (idx >= 0)
			return idx;
	}

	return mt7615_find_freq_idx(freq_list, ARRAY_SIZE(freq_list), freq);
}


int mt7615_mcu_apply_tx_dpd(struct mt7615_phy *phy)
{
	struct mt7615_dev *dev = phy->dev;
	struct cfg80211_chan_def *chandef = &phy->mt76->chandef;
	int freq2 = chandef->center_freq2;
	int ret;
	struct {
		u8 direction;
		u8 runtime_calibration;
		u8 _rsv[2];

		__le16 center_freq;
		u8 bw;
		u8 band;
		u8 is_freq2;
		u8 success;
		u8 dbdc_en;

		u8 _rsv2;

		struct {
			struct {
				u32 dpd_g0;
				u8 data[32];
			} wf0, wf1;

			struct {
				u32 dpd_g0_prim;
				u32 dpd_g0_sec;
				u8 data_prim[32];
				u8 data_sec[32];
			} wf2, wf3;
		} dpd_data;
	} req = {
		.direction = 1,

		.bw = mt7615_mcu_chan_bw(chandef),
		.band = chandef->center_freq1 > 4000,
		.dbdc_en = !!dev->mt76.phy2,
	};
	u16 center_freq = chandef->center_freq1;
	int freq_idx;
	u8 *eep = dev->mt76.eeprom.data;

	if (!(eep[MT_EE_CALDATA_FLASH] & MT_EE_CALDATA_FLASH_TX_DPD))
		return 0;

	if (chandef->width == NL80211_CHAN_WIDTH_160) {
		freq2 = center_freq + 40;
		center_freq -= 40;
	}

again:
	req.runtime_calibration = 1;
	freq_idx = mt7615_dpd_freq_idx(center_freq, chandef->width);
	if (freq_idx < 0)
		goto out;

	memcpy(&req.dpd_data, eep + MT7615_EEPROM_TXDPD_OFFSET +
			      freq_idx * MT7615_EEPROM_TXDPD_SIZE,
	       sizeof(req.dpd_data));
	req.runtime_calibration = 0;

out:
	req.center_freq = cpu_to_le16(center_freq);
	ret = mt76_mcu_send_msg(&dev->mt76, MCU_EXT_CMD_TXDPD_CAL, &req,
				sizeof(req), true);

	if ((chandef->width == NL80211_CHAN_WIDTH_80P80 ||
	     chandef->width == NL80211_CHAN_WIDTH_160) && !req.is_freq2) {
		req.is_freq2 = true;
		center_freq = freq2;
		goto again;
	}

	return ret;
}

int mt7615_mcu_set_rx_hdr_trans_blacklist(struct mt7615_dev *dev)
{
	struct {
		u8 operation;
		u8 count;
		u8 _rsv[2];
		u8 index;
		u8 enable;
		__le16 etype;
	} req = {
		.operation = 1,
		.count = 1,
		.enable = 1,
		.etype = cpu_to_le16(ETH_P_PAE),
	};

	return mt76_mcu_send_msg(&dev->mt76, MCU_EXT_CMD_RX_HDR_TRANS,
				 &req, sizeof(req), false);
}

int mt7615_mcu_set_bss_pm(struct mt7615_dev *dev, struct ieee80211_vif *vif,
			  bool enable)
{
	struct mt7615_vif *mvif = (struct mt7615_vif *)vif->drv_priv;
	struct {
		u8 bss_idx;
		u8 dtim_period;
		__le16 aid;
		__le16 bcn_interval;
		__le16 atim_window;
		u8 uapsd;
		u8 bmc_delivered_ac;
		u8 bmc_triggered_ac;
		u8 pad;
	} req = {
		.bss_idx = mvif->mt76.idx,
		.aid = cpu_to_le16(vif->bss_conf.aid),
		.dtim_period = vif->bss_conf.dtim_period,
		.bcn_interval = cpu_to_le16(vif->bss_conf.beacon_int),
	};
	struct {
		u8 bss_idx;
		u8 pad[3];
	} req_hdr = {
		.bss_idx = mvif->mt76.idx,
	};
	int err;

	if (vif->type != NL80211_IFTYPE_STATION)
		return 0;

	err = mt76_mcu_send_msg(&dev->mt76, MCU_CMD_SET_BSS_ABORT, &req_hdr,
				sizeof(req_hdr), false);
	if (err < 0 || !enable)
		return err;

	return mt76_mcu_send_msg(&dev->mt76, MCU_CMD_SET_BSS_CONNECTED, &req,
				 sizeof(req), false);
}

int mt7615_mcu_set_roc(struct mt7615_phy *phy, struct ieee80211_vif *vif,
		       struct ieee80211_channel *chan, int duration)
{
	struct mt7615_vif *mvif = (struct mt7615_vif *)vif->drv_priv;
	struct mt7615_dev *dev = phy->dev;
	struct mt7615_roc_tlv req = {
		.bss_idx = mvif->mt76.idx,
		.active = !chan,
		.max_interval = cpu_to_le32(duration),
		.primary_chan = chan ? chan->hw_value : 0,
		.band = chan ? chan->band : 0,
		.req_type = 2,
	};

	phy->roc_grant = false;

	return mt76_mcu_send_msg(&dev->mt76, MCU_CMD_SET_ROC, &req,
				 sizeof(req), false);
}

int mt7615_mcu_set_p2p_oppps(struct ieee80211_hw *hw,
			     struct ieee80211_vif *vif)
{
	struct mt7615_vif *mvif = (struct mt7615_vif *)vif->drv_priv;
	int ct_window = vif->bss_conf.p2p_noa_attr.oppps_ctwindow;
	struct mt7615_dev *dev = mt7615_hw_dev(hw);
	struct {
		__le32 ct_win;
		u8 bss_idx;
		u8 rsv[3];
	} __packed req = {
		.ct_win = cpu_to_le32(ct_window),
		.bss_idx = mvif->mt76.idx,
	};

	if (!mt7615_firmware_offload(dev))
		return -ENOTSUPP;

	return mt76_mcu_send_msg(&dev->mt76, MCU_CMD_SET_P2P_OPPPS, &req,
				 sizeof(req), false);
}

u32 mt7615_mcu_reg_rr(struct mt76_dev *dev, u32 offset)
{
	struct {
		__le32 addr;
		__le32 val;
	} __packed req = {
		.addr = cpu_to_le32(offset),
	};

	return mt76_mcu_send_msg(dev, MCU_CMD_REG_READ, &req, sizeof(req),
				 true);
}
EXPORT_SYMBOL_GPL(mt7615_mcu_reg_rr);

void mt7615_mcu_reg_wr(struct mt76_dev *dev, u32 offset, u32 val)
{
	struct {
		__le32 addr;
		__le32 val;
	} __packed req = {
		.addr = cpu_to_le32(offset),
		.val = cpu_to_le32(val),
	};

	mt76_mcu_send_msg(dev, MCU_CMD_REG_WRITE, &req, sizeof(req), false);
}
EXPORT_SYMBOL_GPL(mt7615_mcu_reg_wr);<|MERGE_RESOLUTION|>--- conflicted
+++ resolved
@@ -174,12 +174,6 @@
 	struct mt7615_mcu_rxd *rxd;
 	int ret = 0;
 
-<<<<<<< HEAD
-	if (seq != rxd->seq) {
-		ret = -EAGAIN;
-		goto out;
-	}
-=======
 	if (!skb) {
 		dev_err(mdev->dev, "Message %08x (seq %d) timeout\n",
 			cmd, seq);
@@ -189,7 +183,6 @@
 	rxd = (struct mt7615_mcu_rxd *)skb->data;
 	if (seq != rxd->seq)
 		return -EAGAIN;
->>>>>>> c1084c27
 
 	switch (cmd) {
 	case MCU_CMD_PATCH_SEM_CONTROL:
@@ -228,11 +221,6 @@
 	default:
 		break;
 	}
-<<<<<<< HEAD
-out:
-	dev_kfree_skb(skb);
-=======
->>>>>>> c1084c27
 
 	return ret;
 }
