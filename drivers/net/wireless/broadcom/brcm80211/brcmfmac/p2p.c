--- conflicted
+++ resolved
@@ -1543,11 +1543,7 @@
 {
 	struct brcmf_pub *drvr = p2p->cfg->pub;
 	struct brcmf_cfg80211_vif *vif;
-<<<<<<< HEAD
-	struct brcmf_p2p_action_frame *p2p_act_frame;
-=======
 	struct brcmf_p2p_action_frame *p2p_af;
->>>>>>> c1084c27
 	s32 err = 0;
 
 	brcmf_dbg(TRACE, "Enter\n");
@@ -1557,13 +1553,8 @@
 	clear_bit(BRCMF_P2P_STATUS_ACTION_TX_NOACK, &p2p->status);
 
 	/* check if it is a p2p_presence response */
-<<<<<<< HEAD
-	p2p_act_frame = (struct brcmf_p2p_action_frame *) af_params->action_frame.data;
-	if (p2p_act_frame->subtype == P2P_AF_PRESENCE_RSP)
-=======
 	p2p_af = (struct brcmf_p2p_action_frame *)af_params->action_frame.data;
 	if (p2p_af->subtype == P2P_AF_PRESENCE_RSP)
->>>>>>> c1084c27
 		vif = p2p->bss_idx[P2PAPI_BSSCFG_CONNECTION].vif;
 	else
 		vif = p2p->bss_idx[P2PAPI_BSSCFG_DEVICE].vif;
