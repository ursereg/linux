// SPDX-License-Identifier: ISC
/*
 * Copyright (c) 2010 Broadcom Corporation
 */
#include <linux/types.h>
#include <linux/module.h>
#include <linux/if_ether.h>
#include <linux/spinlock.h>
#include <linux/skbuff.h>
#include <linux/netdevice.h>
#include <linux/etherdevice.h>
#include <linux/err.h>
#include <linux/jiffies.h>
#include <net/cfg80211.h>

#include <brcmu_utils.h>
#include <brcmu_wifi.h>
#include "core.h"
#include "debug.h"
#include "bus.h"
#include "fwil.h"
#include "fwil_types.h"
#include "fweh.h"
#include "fwsignal.h"
#include "p2p.h"
#include "cfg80211.h"
#include "proto.h"
#include "bcdc.h"
#include "common.h"

/**
 * DOC: Firmware Signalling
 *
 * Firmware can send signals to host and vice versa, which are passed in the
 * data packets using TLV based header. This signalling layer is on top of the
 * BDC bus protocol layer.
 */

/*
 * single definition for firmware-driver flow control tlv's.
 *
 * each tlv is specified by BRCMF_FWS_TLV_DEF(name, ID, length).
 * A length value 0 indicates variable length tlv.
 */
#define BRCMF_FWS_TLV_DEFLIST \
	BRCMF_FWS_TLV_DEF(MAC_OPEN, 1, 1) \
	BRCMF_FWS_TLV_DEF(MAC_CLOSE, 2, 1) \
	BRCMF_FWS_TLV_DEF(MAC_REQUEST_CREDIT, 3, 2) \
	BRCMF_FWS_TLV_DEF(TXSTATUS, 4, 4) \
	BRCMF_FWS_TLV_DEF(PKTTAG, 5, 4) \
	BRCMF_FWS_TLV_DEF(MACDESC_ADD,	6, 8) \
	BRCMF_FWS_TLV_DEF(MACDESC_DEL, 7, 8) \
	BRCMF_FWS_TLV_DEF(RSSI, 8, 1) \
	BRCMF_FWS_TLV_DEF(INTERFACE_OPEN, 9, 1) \
	BRCMF_FWS_TLV_DEF(INTERFACE_CLOSE, 10, 1) \
	BRCMF_FWS_TLV_DEF(FIFO_CREDITBACK, 11, 6) \
	BRCMF_FWS_TLV_DEF(PENDING_TRAFFIC_BMP, 12, 2) \
	BRCMF_FWS_TLV_DEF(MAC_REQUEST_PACKET, 13, 3) \
	BRCMF_FWS_TLV_DEF(HOST_REORDER_RXPKTS, 14, 10) \
	BRCMF_FWS_TLV_DEF(TRANS_ID, 18, 6) \
	BRCMF_FWS_TLV_DEF(COMP_TXSTATUS, 19, 1) \
	BRCMF_FWS_TLV_DEF(FILLER, 255, 0)

/*
 * enum brcmf_fws_tlv_type - definition of tlv identifiers.
 */
#define BRCMF_FWS_TLV_DEF(name, id, len) \
	BRCMF_FWS_TYPE_ ## name =  id,
enum brcmf_fws_tlv_type {
	BRCMF_FWS_TLV_DEFLIST
	BRCMF_FWS_TYPE_INVALID
};
#undef BRCMF_FWS_TLV_DEF

/*
 * enum brcmf_fws_tlv_len - definition of tlv lengths.
 */
#define BRCMF_FWS_TLV_DEF(name, id, len) \
	BRCMF_FWS_TYPE_ ## name ## _LEN = (len),
enum brcmf_fws_tlv_len {
	BRCMF_FWS_TLV_DEFLIST
};
#undef BRCMF_FWS_TLV_DEF

/* AMPDU rx reordering definitions */
#define BRCMF_RXREORDER_FLOWID_OFFSET		0
#define BRCMF_RXREORDER_MAXIDX_OFFSET		2
#define BRCMF_RXREORDER_FLAGS_OFFSET		4
#define BRCMF_RXREORDER_CURIDX_OFFSET		6
#define BRCMF_RXREORDER_EXPIDX_OFFSET		8

#define BRCMF_RXREORDER_DEL_FLOW		0x01
#define BRCMF_RXREORDER_FLUSH_ALL		0x02
#define BRCMF_RXREORDER_CURIDX_VALID		0x04
#define BRCMF_RXREORDER_EXPIDX_VALID		0x08
#define BRCMF_RXREORDER_NEW_HOLE		0x10

#ifdef DEBUG
/*
 * brcmf_fws_tlv_names - array of tlv names.
 */
#define BRCMF_FWS_TLV_DEF(name, id, len) \
	{ id, #name },
static struct {
	enum brcmf_fws_tlv_type id;
	const char *name;
} brcmf_fws_tlv_names[] = {
	BRCMF_FWS_TLV_DEFLIST
};
#undef BRCMF_FWS_TLV_DEF


static const char *brcmf_fws_get_tlv_name(enum brcmf_fws_tlv_type id)
{
	int i;

	for (i = 0; i < ARRAY_SIZE(brcmf_fws_tlv_names); i++)
		if (brcmf_fws_tlv_names[i].id == id)
			return brcmf_fws_tlv_names[i].name;

	return "INVALID";
}
#else
static const char *brcmf_fws_get_tlv_name(enum brcmf_fws_tlv_type id)
{
	return "NODEBUG";
}
#endif /* DEBUG */

/*
 * The PKTTAG tlv has additional bytes when firmware-signalling
 * mode has REUSESEQ flag set.
 */
#define BRCMF_FWS_TYPE_SEQ_LEN				2

/*
 * flags used to enable tlv signalling from firmware.
 */
#define BRCMF_FWS_FLAGS_RSSI_SIGNALS			0x0001
#define BRCMF_FWS_FLAGS_XONXOFF_SIGNALS			0x0002
#define BRCMF_FWS_FLAGS_CREDIT_STATUS_SIGNALS		0x0004
#define BRCMF_FWS_FLAGS_HOST_PROPTXSTATUS_ACTIVE	0x0008
#define BRCMF_FWS_FLAGS_PSQ_GENERATIONFSM_ENABLE	0x0010
#define BRCMF_FWS_FLAGS_PSQ_ZERO_BUFFER_ENABLE		0x0020
#define BRCMF_FWS_FLAGS_HOST_RXREORDER_ACTIVE		0x0040

#define BRCMF_FWS_MAC_DESC_TABLE_SIZE			32
#define BRCMF_FWS_MAC_DESC_ID_INVALID			0xff

#define BRCMF_FWS_HOSTIF_FLOWSTATE_OFF			0
#define BRCMF_FWS_HOSTIF_FLOWSTATE_ON			1
#define BRCMF_FWS_FLOWCONTROL_HIWATER			128
#define BRCMF_FWS_FLOWCONTROL_LOWATER			64

#define BRCMF_FWS_PSQ_PREC_COUNT		((BRCMF_FWS_FIFO_COUNT + 1) * 2)
#define BRCMF_FWS_PSQ_LEN				256

#define BRCMF_FWS_HTOD_FLAG_PKTFROMHOST			0x01
#define BRCMF_FWS_HTOD_FLAG_PKT_REQUESTED		0x02

#define BRCMF_FWS_RET_OK_NOSCHEDULE			0
#define BRCMF_FWS_RET_OK_SCHEDULE			1

#define BRCMF_FWS_MODE_REUSESEQ_SHIFT			3	/* seq reuse */
#define BRCMF_FWS_MODE_SET_REUSESEQ(x, val)	((x) = \
		((x) & ~(1 << BRCMF_FWS_MODE_REUSESEQ_SHIFT)) | \
		(((val) & 1) << BRCMF_FWS_MODE_REUSESEQ_SHIFT))
#define BRCMF_FWS_MODE_GET_REUSESEQ(x)	\
		(((x) >> BRCMF_FWS_MODE_REUSESEQ_SHIFT) & 1)

/**
 * enum brcmf_fws_skb_state - indicates processing state of skb.
 *
 * @BRCMF_FWS_SKBSTATE_NEW: sk_buff is newly arrived in the driver.
 * @BRCMF_FWS_SKBSTATE_DELAYED: sk_buff had to wait on queue.
 * @BRCMF_FWS_SKBSTATE_SUPPRESSED: sk_buff has been suppressed by firmware.
 * @BRCMF_FWS_SKBSTATE_TIM: allocated for TIM update info.
 */
enum brcmf_fws_skb_state {
	BRCMF_FWS_SKBSTATE_NEW,
	BRCMF_FWS_SKBSTATE_DELAYED,
	BRCMF_FWS_SKBSTATE_SUPPRESSED,
	BRCMF_FWS_SKBSTATE_TIM
};

/**
 * struct brcmf_skbuff_cb - control buffer associated with skbuff.
 *
 * @bus_flags: 2 bytes reserved for bus specific parameters
 * @if_flags: holds interface index and packet related flags.
 * @htod: host to device packet identifier (used in PKTTAG tlv).
 * @htod_seq: this 16-bit is original seq number for every suppress packet.
 * @state: transmit state of the packet.
 * @mac: descriptor related to destination for this packet.
 *
 * This information is stored in control buffer struct sk_buff::cb, which
 * provides 48 bytes of storage so this structure should not exceed that.
 */
struct brcmf_skbuff_cb {
	u16 bus_flags;
	u16 if_flags;
	u32 htod;
	u16 htod_seq;
	enum brcmf_fws_skb_state state;
	struct brcmf_fws_mac_descriptor *mac;
};

/*
 * macro casting skbuff control buffer to struct brcmf_skbuff_cb.
 */
#define brcmf_skbcb(skb)	((struct brcmf_skbuff_cb *)((skb)->cb))

/*
 * sk_buff control if flags
 *
 *	b[11]  - packet sent upon firmware request.
 *	b[10]  - packet only contains signalling data.
 *	b[9]   - packet is a tx packet.
 *	b[8]   - packet used requested credit
 *	b[7]   - interface in AP mode.
 *	b[3:0] - interface index.
 */
#define BRCMF_SKB_IF_FLAGS_REQUESTED_MASK	0x0800
#define BRCMF_SKB_IF_FLAGS_REQUESTED_SHIFT	11
#define BRCMF_SKB_IF_FLAGS_SIGNAL_ONLY_MASK	0x0400
#define BRCMF_SKB_IF_FLAGS_SIGNAL_ONLY_SHIFT	10
#define BRCMF_SKB_IF_FLAGS_TRANSMIT_MASK        0x0200
#define BRCMF_SKB_IF_FLAGS_TRANSMIT_SHIFT	9
#define BRCMF_SKB_IF_FLAGS_REQ_CREDIT_MASK	0x0100
#define BRCMF_SKB_IF_FLAGS_REQ_CREDIT_SHIFT	8
#define BRCMF_SKB_IF_FLAGS_IF_AP_MASK		0x0080
#define BRCMF_SKB_IF_FLAGS_IF_AP_SHIFT		7
#define BRCMF_SKB_IF_FLAGS_INDEX_MASK		0x000f
#define BRCMF_SKB_IF_FLAGS_INDEX_SHIFT		0

#define brcmf_skb_if_flags_set_field(skb, field, value) \
	brcmu_maskset16(&(brcmf_skbcb(skb)->if_flags), \
			BRCMF_SKB_IF_FLAGS_ ## field ## _MASK, \
			BRCMF_SKB_IF_FLAGS_ ## field ## _SHIFT, (value))
#define brcmf_skb_if_flags_get_field(skb, field) \
	brcmu_maskget16(brcmf_skbcb(skb)->if_flags, \
			BRCMF_SKB_IF_FLAGS_ ## field ## _MASK, \
			BRCMF_SKB_IF_FLAGS_ ## field ## _SHIFT)

/*
 * sk_buff control packet identifier
 *
 * 32-bit packet identifier used in PKTTAG tlv from host to dongle.
 *
 * - Generated at the host (e.g. dhd)
 * - Seen as a generic sequence number by firmware except for the flags field.
 *
 * Generation	: b[31]	=> generation number for this packet [host->fw]
 *			   OR, current generation number [fw->host]
 * Flags	: b[30:27] => command, status flags
 * FIFO-AC	: b[26:24] => AC-FIFO id
 * h-slot	: b[23:8] => hanger-slot
 * freerun	: b[7:0] => A free running counter
 */
#define BRCMF_SKB_HTOD_TAG_GENERATION_MASK		0x80000000
#define BRCMF_SKB_HTOD_TAG_GENERATION_SHIFT		31
#define BRCMF_SKB_HTOD_TAG_FLAGS_MASK			0x78000000
#define BRCMF_SKB_HTOD_TAG_FLAGS_SHIFT			27
#define BRCMF_SKB_HTOD_TAG_FIFO_MASK			0x07000000
#define BRCMF_SKB_HTOD_TAG_FIFO_SHIFT			24
#define BRCMF_SKB_HTOD_TAG_HSLOT_MASK			0x00ffff00
#define BRCMF_SKB_HTOD_TAG_HSLOT_SHIFT			8
#define BRCMF_SKB_HTOD_TAG_FREERUN_MASK			0x000000ff
#define BRCMF_SKB_HTOD_TAG_FREERUN_SHIFT		0

#define brcmf_skb_htod_tag_set_field(skb, field, value) \
	brcmu_maskset32(&(brcmf_skbcb(skb)->htod), \
			BRCMF_SKB_HTOD_TAG_ ## field ## _MASK, \
			BRCMF_SKB_HTOD_TAG_ ## field ## _SHIFT, (value))
#define brcmf_skb_htod_tag_get_field(skb, field) \
	brcmu_maskget32(brcmf_skbcb(skb)->htod, \
			BRCMF_SKB_HTOD_TAG_ ## field ## _MASK, \
			BRCMF_SKB_HTOD_TAG_ ## field ## _SHIFT)

#define BRCMF_SKB_HTOD_SEQ_FROMFW_MASK			0x2000
#define BRCMF_SKB_HTOD_SEQ_FROMFW_SHIFT			13
#define BRCMF_SKB_HTOD_SEQ_FROMDRV_MASK			0x1000
#define BRCMF_SKB_HTOD_SEQ_FROMDRV_SHIFT		12
#define BRCMF_SKB_HTOD_SEQ_NR_MASK			0x0fff
#define BRCMF_SKB_HTOD_SEQ_NR_SHIFT			0

#define brcmf_skb_htod_seq_set_field(skb, field, value) \
	brcmu_maskset16(&(brcmf_skbcb(skb)->htod_seq), \
			BRCMF_SKB_HTOD_SEQ_ ## field ## _MASK, \
			BRCMF_SKB_HTOD_SEQ_ ## field ## _SHIFT, (value))
#define brcmf_skb_htod_seq_get_field(skb, field) \
	brcmu_maskget16(brcmf_skbcb(skb)->htod_seq, \
			BRCMF_SKB_HTOD_SEQ_ ## field ## _MASK, \
			BRCMF_SKB_HTOD_SEQ_ ## field ## _SHIFT)

#define BRCMF_FWS_TXSTAT_GENERATION_MASK	0x80000000
#define BRCMF_FWS_TXSTAT_GENERATION_SHIFT	31
#define BRCMF_FWS_TXSTAT_FLAGS_MASK		0x78000000
#define BRCMF_FWS_TXSTAT_FLAGS_SHIFT		27
#define BRCMF_FWS_TXSTAT_FIFO_MASK		0x07000000
#define BRCMF_FWS_TXSTAT_FIFO_SHIFT		24
#define BRCMF_FWS_TXSTAT_HSLOT_MASK		0x00FFFF00
#define BRCMF_FWS_TXSTAT_HSLOT_SHIFT		8
#define BRCMF_FWS_TXSTAT_FREERUN_MASK		0x000000FF
#define BRCMF_FWS_TXSTAT_FREERUN_SHIFT		0

#define brcmf_txstatus_get_field(txs, field) \
	brcmu_maskget32(txs, BRCMF_FWS_TXSTAT_ ## field ## _MASK, \
			BRCMF_FWS_TXSTAT_ ## field ## _SHIFT)

/* How long to defer borrowing in jiffies */
#define BRCMF_FWS_BORROW_DEFER_PERIOD		(HZ / 10)


/**
 * enum brcmf_fws_txstatus - txstatus flag values.
 *
 * @BRCMF_FWS_TXSTATUS_DISCARD:
 *	host is free to discard the packet.
 * @BRCMF_FWS_TXSTATUS_CORE_SUPPRESS:
 *	802.11 core suppressed the packet.
 * @BRCMF_FWS_TXSTATUS_FW_PS_SUPPRESS:
 *	firmware suppress the packet as device is already in PS mode.
 * @BRCMF_FWS_TXSTATUS_FW_TOSSED:
 *	firmware tossed the packet.
 * @BRCMF_FWS_TXSTATUS_FW_DISCARD_NOACK:
 *	firmware tossed the packet after retries.
 * @BRCMF_FWS_TXSTATUS_FW_SUPPRESS_ACKED:
 *	firmware wrongly reported suppressed previously, now fixing to acked.
 * @BRCMF_FWS_TXSTATUS_HOST_TOSSED:
 *	host tossed the packet.
 */
enum brcmf_fws_txstatus {
	BRCMF_FWS_TXSTATUS_DISCARD,
	BRCMF_FWS_TXSTATUS_CORE_SUPPRESS,
	BRCMF_FWS_TXSTATUS_FW_PS_SUPPRESS,
	BRCMF_FWS_TXSTATUS_FW_TOSSED,
	BRCMF_FWS_TXSTATUS_FW_DISCARD_NOACK,
	BRCMF_FWS_TXSTATUS_FW_SUPPRESS_ACKED,
	BRCMF_FWS_TXSTATUS_HOST_TOSSED
};

enum brcmf_fws_fcmode {
	BRCMF_FWS_FCMODE_NONE,
	BRCMF_FWS_FCMODE_IMPLIED_CREDIT,
	BRCMF_FWS_FCMODE_EXPLICIT_CREDIT
};

enum brcmf_fws_mac_desc_state {
	BRCMF_FWS_STATE_OPEN = 1,
	BRCMF_FWS_STATE_CLOSE
};

/**
 * struct brcmf_fws_mac_descriptor - firmware signalling data per node/interface
 *
 * @name: name of the descriptor.
 * @occupied: slot is in use.
 * @mac_handle: handle for mac entry determined by firmware.
 * @interface_id: interface index.
 * @state: current state.
 * @suppressed: mac entry is suppressed.
 * @generation: generation bit.
 * @ac_bitmap: ac queue bitmap.
 * @requested_credit: credits requested by firmware.
 * @requested_packet: packet requested by firmware.
 * @ea: ethernet address.
 * @seq: per-node free-running sequence.
 * @psq: power-save queue.
 * @transit_count: packet in transit to firmware.
 * @suppr_transit_count: suppressed packet in transit to firmware.
 * @send_tim_signal: if set tim signal will be sent.
 * @traffic_pending_bmp: traffic pending bitmap.
 * @traffic_lastreported_bmp: traffic last reported bitmap.
 */
struct brcmf_fws_mac_descriptor {
	char name[16];
	u8 occupied;
	u8 mac_handle;
	u8 interface_id;
	u8 state;
	bool suppressed;
	u8 generation;
	u8 ac_bitmap;
	u8 requested_credit;
	u8 requested_packet;
	u8 ea[ETH_ALEN];
	u8 seq[BRCMF_FWS_FIFO_COUNT];
	struct pktq psq;
	int transit_count;
	int suppr_transit_count;
	bool send_tim_signal;
	u8 traffic_pending_bmp;
	u8 traffic_lastreported_bmp;
};

#define BRCMF_FWS_HANGER_MAXITEMS	3072
<<<<<<< HEAD
=======
#define BRCMF_BORROW_RATIO			3
>>>>>>> c1084c27

/**
 * enum brcmf_fws_hanger_item_state - state of hanger item.
 *
 * @BRCMF_FWS_HANGER_ITEM_STATE_FREE: item is free for use.
 * @BRCMF_FWS_HANGER_ITEM_STATE_INUSE: item is in use.
 * @BRCMF_FWS_HANGER_ITEM_STATE_INUSE_SUPPRESSED: item was suppressed.
 */
enum brcmf_fws_hanger_item_state {
	BRCMF_FWS_HANGER_ITEM_STATE_FREE = 1,
	BRCMF_FWS_HANGER_ITEM_STATE_INUSE,
	BRCMF_FWS_HANGER_ITEM_STATE_INUSE_SUPPRESSED
};


/**
 * struct brcmf_fws_hanger_item - single entry for tx pending packet.
 *
 * @state: entry is either free or occupied.
 * @pkt: packet itself.
 */
struct brcmf_fws_hanger_item {
	enum brcmf_fws_hanger_item_state state;
	struct sk_buff *pkt;
};

/**
 * struct brcmf_fws_hanger - holds packets awaiting firmware txstatus.
 *
 * @pushed: packets pushed to await txstatus.
 * @popped: packets popped upon handling txstatus.
 * @failed_to_push: packets that could not be pushed.
 * @failed_to_pop: packets that could not be popped.
 * @failed_slotfind: packets for which failed to find an entry.
 * @slot_pos: last returned item index for a free entry.
 * @items: array of hanger items.
 */
struct brcmf_fws_hanger {
	u32 pushed;
	u32 popped;
	u32 failed_to_push;
	u32 failed_to_pop;
	u32 failed_slotfind;
	u32 slot_pos;
	struct brcmf_fws_hanger_item items[BRCMF_FWS_HANGER_MAXITEMS];
};

struct brcmf_fws_macdesc_table {
	struct brcmf_fws_mac_descriptor nodes[BRCMF_FWS_MAC_DESC_TABLE_SIZE];
	struct brcmf_fws_mac_descriptor iface[BRCMF_MAX_IFS];
	struct brcmf_fws_mac_descriptor other;
};

struct brcmf_fws_stats {
	u32 tlv_parse_failed;
	u32 tlv_invalid_type;
	u32 header_only_pkt;
	u32 header_pulls;
	u32 pkt2bus;
	u32 send_pkts[5];
	u32 requested_sent[5];
	u32 generic_error;
	u32 mac_update_failed;
	u32 mac_ps_update_failed;
	u32 if_update_failed;
	u32 packet_request_failed;
	u32 credit_request_failed;
	u32 rollback_success;
	u32 rollback_failed;
	u32 delayq_full_error;
	u32 supprq_full_error;
	u32 txs_indicate;
	u32 txs_discard;
	u32 txs_supp_core;
	u32 txs_supp_ps;
	u32 txs_tossed;
	u32 txs_host_tossed;
	u32 bus_flow_block;
	u32 fws_flow_block;
};

struct brcmf_fws_info {
	struct brcmf_pub *drvr;
	spinlock_t spinlock;
	ulong flags;
	struct brcmf_fws_stats stats;
	struct brcmf_fws_hanger hanger;
	enum brcmf_fws_fcmode fcmode;
	bool fw_signals;
	bool bcmc_credit_check;
	struct brcmf_fws_macdesc_table desc;
	struct workqueue_struct *fws_wq;
	struct work_struct fws_dequeue_work;
	u32 fifo_enqpkt[BRCMF_FWS_FIFO_COUNT];
	int fifo_credit[BRCMF_FWS_FIFO_COUNT];
	int init_fifo_credit[BRCMF_FWS_FIFO_COUNT];
	int credits_borrowed[BRCMF_FWS_FIFO_AC_VO + 1]
		[BRCMF_FWS_FIFO_AC_VO + 1];
	int deq_node_pos[BRCMF_FWS_FIFO_COUNT];
	u32 fifo_credit_map;
	u32 fifo_delay_map;
	unsigned long borrow_defer_timestamp;
	bool bus_flow_blocked;
	bool creditmap_received;
	u8 mode;
	bool avoid_queueing;
};

#define BRCMF_FWS_TLV_DEF(name, id, len) \
	case BRCMF_FWS_TYPE_ ## name: \
		return len;

/**
 * brcmf_fws_get_tlv_len() - returns defined length for given tlv id.
 *
 * @fws: firmware-signalling information.
 * @id: identifier of the TLV.
 *
 * Return: the specified length for the given TLV; Otherwise -EINVAL.
 */
static int brcmf_fws_get_tlv_len(struct brcmf_fws_info *fws,
				 enum brcmf_fws_tlv_type id)
{
	switch (id) {
	BRCMF_FWS_TLV_DEFLIST
	default:
		fws->stats.tlv_invalid_type++;
		break;
	}
	return -EINVAL;
}
#undef BRCMF_FWS_TLV_DEF

static void brcmf_fws_lock(struct brcmf_fws_info *fws)
		__acquires(&fws->spinlock)
{
	spin_lock_irqsave(&fws->spinlock, fws->flags);
}

static void brcmf_fws_unlock(struct brcmf_fws_info *fws)
		__releases(&fws->spinlock)
{
	spin_unlock_irqrestore(&fws->spinlock, fws->flags);
}

static bool brcmf_fws_ifidx_match(struct sk_buff *skb, void *arg)
{
	u32 ifidx = brcmf_skb_if_flags_get_field(skb, INDEX);
	return ifidx == *(int *)arg;
}

static void brcmf_fws_hanger_init(struct brcmf_fws_hanger *hanger)
{
	int i;

	memset(hanger, 0, sizeof(*hanger));
	for (i = 0; i < ARRAY_SIZE(hanger->items); i++)
		hanger->items[i].state = BRCMF_FWS_HANGER_ITEM_STATE_FREE;
}

static u32 brcmf_fws_hanger_get_free_slot(struct brcmf_fws_hanger *h)
{
	u32 i;

	i = (h->slot_pos + 1) % BRCMF_FWS_HANGER_MAXITEMS;

	while (i != h->slot_pos) {
		if (h->items[i].state == BRCMF_FWS_HANGER_ITEM_STATE_FREE) {
			h->slot_pos = i;
			goto done;
		}
		i++;
		if (i == BRCMF_FWS_HANGER_MAXITEMS)
			i = 0;
	}
	brcmf_err("all slots occupied\n");
	h->failed_slotfind++;
	i = BRCMF_FWS_HANGER_MAXITEMS;
done:
	return i;
}

static int brcmf_fws_hanger_pushpkt(struct brcmf_fws_hanger *h,
				    struct sk_buff *pkt, u32 slot_id)
{
	if (slot_id >= BRCMF_FWS_HANGER_MAXITEMS)
		return -ENOENT;

	if (h->items[slot_id].state != BRCMF_FWS_HANGER_ITEM_STATE_FREE) {
		brcmf_err("slot is not free\n");
		h->failed_to_push++;
		return -EINVAL;
	}

	h->items[slot_id].state = BRCMF_FWS_HANGER_ITEM_STATE_INUSE;
	h->items[slot_id].pkt = pkt;
	h->pushed++;
	return 0;
}

static inline int brcmf_fws_hanger_poppkt(struct brcmf_fws_hanger *h,
					  u32 slot_id, struct sk_buff **pktout,
					  bool remove_item)
{
	if (slot_id >= BRCMF_FWS_HANGER_MAXITEMS)
		return -ENOENT;

	if (h->items[slot_id].state == BRCMF_FWS_HANGER_ITEM_STATE_FREE) {
		brcmf_err("entry not in use\n");
		h->failed_to_pop++;
		return -EINVAL;
	}

	*pktout = h->items[slot_id].pkt;
	if (remove_item) {
		h->items[slot_id].state = BRCMF_FWS_HANGER_ITEM_STATE_FREE;
		h->items[slot_id].pkt = NULL;
		h->popped++;
	}
	return 0;
}

static void brcmf_fws_psq_flush(struct brcmf_fws_info *fws, struct pktq *q,
				int ifidx)
{
	struct brcmf_fws_hanger_item *hi;
	bool (*matchfn)(struct sk_buff *, void *) = NULL;
	struct sk_buff *skb;
	int prec;
	u32 hslot;

	if (ifidx != -1)
		matchfn = brcmf_fws_ifidx_match;
	for (prec = 0; prec < q->num_prec; prec++) {
		skb = brcmu_pktq_pdeq_match(q, prec, matchfn, &ifidx);
		while (skb) {
			hslot = brcmf_skb_htod_tag_get_field(skb, HSLOT);
			hi = &fws->hanger.items[hslot];
			WARN_ON(skb != hi->pkt);
			hi->state = BRCMF_FWS_HANGER_ITEM_STATE_FREE;
			brcmf_fws_hanger_poppkt(&fws->hanger, hslot, &skb,
						true);
			brcmu_pkt_buf_free_skb(skb);
			skb = brcmu_pktq_pdeq_match(q, prec, matchfn, &ifidx);
		}
	}
}

static int brcmf_fws_hanger_mark_suppressed(struct brcmf_fws_hanger *h,
					    u32 slot_id)
{
	if (slot_id >= BRCMF_FWS_HANGER_MAXITEMS)
		return -ENOENT;

	if (h->items[slot_id].state == BRCMF_FWS_HANGER_ITEM_STATE_FREE) {
		brcmf_err("entry not in use\n");
		return -EINVAL;
	}

	h->items[slot_id].state = BRCMF_FWS_HANGER_ITEM_STATE_INUSE_SUPPRESSED;
	return 0;
}

static void brcmf_fws_hanger_cleanup(struct brcmf_fws_info *fws,
				     bool (*fn)(struct sk_buff *, void *),
				     int ifidx)
{
	struct brcmf_fws_hanger *h = &fws->hanger;
	struct sk_buff *skb;
	int i;
	enum brcmf_fws_hanger_item_state s;

	for (i = 0; i < ARRAY_SIZE(h->items); i++) {
		s = h->items[i].state;
		if (s == BRCMF_FWS_HANGER_ITEM_STATE_INUSE ||
		    s == BRCMF_FWS_HANGER_ITEM_STATE_INUSE_SUPPRESSED) {
			skb = h->items[i].pkt;
			if (fn == NULL || fn(skb, &ifidx)) {
				/* suppress packets freed from psq */
				if (s == BRCMF_FWS_HANGER_ITEM_STATE_INUSE)
					brcmu_pkt_buf_free_skb(skb);
				h->items[i].state =
					BRCMF_FWS_HANGER_ITEM_STATE_FREE;
			}
		}
	}
}

static void brcmf_fws_macdesc_set_name(struct brcmf_fws_info *fws,
				       struct brcmf_fws_mac_descriptor *desc)
{
	if (desc == &fws->desc.other)
		strlcpy(desc->name, "MAC-OTHER", sizeof(desc->name));
	else if (desc->mac_handle)
		scnprintf(desc->name, sizeof(desc->name), "MAC-%d:%d",
			  desc->mac_handle, desc->interface_id);
	else
		scnprintf(desc->name, sizeof(desc->name), "MACIF:%d",
			  desc->interface_id);
}

static void brcmf_fws_macdesc_init(struct brcmf_fws_mac_descriptor *desc,
				   u8 *addr, u8 ifidx)
{
	brcmf_dbg(TRACE,
		  "enter: desc %p ea=%pM, ifidx=%u\n", desc, addr, ifidx);
	desc->occupied = 1;
	desc->state = BRCMF_FWS_STATE_OPEN;
	desc->requested_credit = 0;
	desc->requested_packet = 0;
	/* depending on use may need ifp->bsscfgidx instead */
	desc->interface_id = ifidx;
	desc->ac_bitmap = 0xff; /* update this when handling APSD */
	if (addr)
		memcpy(&desc->ea[0], addr, ETH_ALEN);
}

static
void brcmf_fws_macdesc_deinit(struct brcmf_fws_mac_descriptor *desc)
{
	brcmf_dbg(TRACE,
		  "enter: ea=%pM, ifidx=%u\n", desc->ea, desc->interface_id);
	desc->occupied = 0;
	desc->state = BRCMF_FWS_STATE_CLOSE;
	desc->requested_credit = 0;
	desc->requested_packet = 0;
}

static struct brcmf_fws_mac_descriptor *
brcmf_fws_macdesc_lookup(struct brcmf_fws_info *fws, u8 *ea)
{
	struct brcmf_fws_mac_descriptor *entry;
	int i;

	if (ea == NULL)
		return ERR_PTR(-EINVAL);

	entry = &fws->desc.nodes[0];
	for (i = 0; i < ARRAY_SIZE(fws->desc.nodes); i++) {
		if (entry->occupied && !memcmp(entry->ea, ea, ETH_ALEN))
			return entry;
		entry++;
	}

	return ERR_PTR(-ENOENT);
}

static struct brcmf_fws_mac_descriptor*
brcmf_fws_macdesc_find(struct brcmf_fws_info *fws, struct brcmf_if *ifp, u8 *da)
{
	struct brcmf_fws_mac_descriptor *entry;
	bool multicast;

	multicast = is_multicast_ether_addr(da);

	/* Multicast destination, STA and P2P clients get the interface entry.
	 * STA/GC gets the Mac Entry for TDLS destinations, TDLS destinations
	 * have their own entry.
	 */
	if (multicast && ifp->fws_desc) {
		entry = ifp->fws_desc;
		goto done;
	}

	entry = brcmf_fws_macdesc_lookup(fws, da);
	if (IS_ERR(entry))
		entry = ifp->fws_desc;

done:
	return entry;
}

static bool brcmf_fws_macdesc_closed(struct brcmf_fws_info *fws,
				     struct brcmf_fws_mac_descriptor *entry,
				     int fifo)
{
	struct brcmf_fws_mac_descriptor *if_entry;
	bool closed;

	/* for unique destination entries the related interface
	 * may be closed.
	 */
	if (entry->mac_handle) {
		if_entry = &fws->desc.iface[entry->interface_id];
		if (if_entry->state == BRCMF_FWS_STATE_CLOSE)
			return true;
	}
	/* an entry is closed when the state is closed and
	 * the firmware did not request anything.
	 */
	closed = entry->state == BRCMF_FWS_STATE_CLOSE &&
		 !entry->requested_credit && !entry->requested_packet;

	/* Or firmware does not allow traffic for given fifo */
	return closed || !(entry->ac_bitmap & BIT(fifo));
}

static void brcmf_fws_macdesc_cleanup(struct brcmf_fws_info *fws,
				      struct brcmf_fws_mac_descriptor *entry,
				      int ifidx)
{
	if (entry->occupied && (ifidx == -1 || ifidx == entry->interface_id)) {
		brcmf_fws_psq_flush(fws, &entry->psq, ifidx);
		entry->occupied = !!(entry->psq.len);
	}
}

static void brcmf_fws_bus_txq_cleanup(struct brcmf_fws_info *fws,
				      bool (*fn)(struct sk_buff *, void *),
				      int ifidx)
{
	struct brcmf_fws_hanger_item *hi;
	struct pktq *txq;
	struct sk_buff *skb;
	int prec;
	u32 hslot;

	txq = brcmf_bus_gettxq(fws->drvr->bus_if);
	if (IS_ERR(txq)) {
		brcmf_dbg(TRACE, "no txq to clean up\n");
		return;
	}

	for (prec = 0; prec < txq->num_prec; prec++) {
		skb = brcmu_pktq_pdeq_match(txq, prec, fn, &ifidx);
		while (skb) {
			hslot = brcmf_skb_htod_tag_get_field(skb, HSLOT);
			hi = &fws->hanger.items[hslot];
			WARN_ON(skb != hi->pkt);
			hi->state = BRCMF_FWS_HANGER_ITEM_STATE_FREE;
			brcmu_pkt_buf_free_skb(skb);
			skb = brcmu_pktq_pdeq_match(txq, prec, fn, &ifidx);
		}
	}
}

static void brcmf_fws_cleanup(struct brcmf_fws_info *fws, int ifidx)
{
	int i;
	struct brcmf_fws_mac_descriptor *table;
	bool (*matchfn)(struct sk_buff *, void *) = NULL;

	if (fws == NULL)
		return;

	if (ifidx != -1)
		matchfn = brcmf_fws_ifidx_match;

	/* cleanup individual nodes */
	table = &fws->desc.nodes[0];
	for (i = 0; i < ARRAY_SIZE(fws->desc.nodes); i++)
		brcmf_fws_macdesc_cleanup(fws, &table[i], ifidx);

	brcmf_fws_macdesc_cleanup(fws, &fws->desc.other, ifidx);
	brcmf_fws_bus_txq_cleanup(fws, matchfn, ifidx);
	brcmf_fws_hanger_cleanup(fws, matchfn, ifidx);
}

static u8 brcmf_fws_hdrpush(struct brcmf_fws_info *fws, struct sk_buff *skb)
{
	struct brcmf_fws_mac_descriptor *entry = brcmf_skbcb(skb)->mac;
	u8 *wlh;
	u16 data_offset = 0;
	u8 fillers;
	__le32 pkttag = cpu_to_le32(brcmf_skbcb(skb)->htod);
	__le16 pktseq = cpu_to_le16(brcmf_skbcb(skb)->htod_seq);

	brcmf_dbg(TRACE, "enter: %s, idx=%d hslot=%d htod %X seq %X\n",
		  entry->name, brcmf_skb_if_flags_get_field(skb, INDEX),
		  (le32_to_cpu(pkttag) >> 8) & 0xffff,
		  brcmf_skbcb(skb)->htod, brcmf_skbcb(skb)->htod_seq);
	if (entry->send_tim_signal)
		data_offset += 2 + BRCMF_FWS_TYPE_PENDING_TRAFFIC_BMP_LEN;
	if (BRCMF_FWS_MODE_GET_REUSESEQ(fws->mode))
		data_offset += BRCMF_FWS_TYPE_SEQ_LEN;
	/* +2 is for Type[1] and Len[1] in TLV, plus TIM signal */
	data_offset += 2 + BRCMF_FWS_TYPE_PKTTAG_LEN;
	fillers = round_up(data_offset, 4) - data_offset;
	data_offset += fillers;

	skb_push(skb, data_offset);
	wlh = skb->data;

	wlh[0] = BRCMF_FWS_TYPE_PKTTAG;
	wlh[1] = BRCMF_FWS_TYPE_PKTTAG_LEN;
	memcpy(&wlh[2], &pkttag, sizeof(pkttag));
	if (BRCMF_FWS_MODE_GET_REUSESEQ(fws->mode)) {
		wlh[1] += BRCMF_FWS_TYPE_SEQ_LEN;
		memcpy(&wlh[2 + BRCMF_FWS_TYPE_PKTTAG_LEN], &pktseq,
		       sizeof(pktseq));
	}
	wlh += wlh[1] + 2;

	if (entry->send_tim_signal) {
		entry->send_tim_signal = false;
		wlh[0] = BRCMF_FWS_TYPE_PENDING_TRAFFIC_BMP;
		wlh[1] = BRCMF_FWS_TYPE_PENDING_TRAFFIC_BMP_LEN;
		wlh[2] = entry->mac_handle;
		wlh[3] = entry->traffic_pending_bmp;
		brcmf_dbg(TRACE, "adding TIM info: handle %d bmp 0x%X\n",
			  entry->mac_handle, entry->traffic_pending_bmp);
		wlh += BRCMF_FWS_TYPE_PENDING_TRAFFIC_BMP_LEN + 2;
		entry->traffic_lastreported_bmp = entry->traffic_pending_bmp;
	}
	if (fillers)
		memset(wlh, BRCMF_FWS_TYPE_FILLER, fillers);

	return (u8)(data_offset >> 2);
}

static bool brcmf_fws_tim_update(struct brcmf_fws_info *fws,
				 struct brcmf_fws_mac_descriptor *entry,
				 int fifo, bool send_immediately)
{
	struct sk_buff *skb;
	struct brcmf_skbuff_cb *skcb;
	s32 err;
	u32 len;
	u8 data_offset;
	int ifidx;

	/* check delayedQ and suppressQ in one call using bitmap */
	if (brcmu_pktq_mlen(&entry->psq, 3 << (fifo * 2)) == 0)
		entry->traffic_pending_bmp &= ~NBITVAL(fifo);
	else
		entry->traffic_pending_bmp |= NBITVAL(fifo);

	entry->send_tim_signal = false;
	if (entry->traffic_lastreported_bmp != entry->traffic_pending_bmp)
		entry->send_tim_signal = true;
	if (send_immediately && entry->send_tim_signal &&
	    entry->state == BRCMF_FWS_STATE_CLOSE) {
		/* create a dummy packet and sent that. The traffic          */
		/* bitmap info will automatically be attached to that packet */
		len = BRCMF_FWS_TYPE_PKTTAG_LEN + 2 +
		      BRCMF_FWS_TYPE_SEQ_LEN +
		      BRCMF_FWS_TYPE_PENDING_TRAFFIC_BMP_LEN + 2 +
		      4 + fws->drvr->hdrlen;
		skb = brcmu_pkt_buf_get_skb(len);
		if (skb == NULL)
			return false;
		skb_pull(skb, len);
		skcb = brcmf_skbcb(skb);
		skcb->mac = entry;
		skcb->state = BRCMF_FWS_SKBSTATE_TIM;
		skcb->htod = 0;
		skcb->htod_seq = 0;
		data_offset = brcmf_fws_hdrpush(fws, skb);
		ifidx = brcmf_skb_if_flags_get_field(skb, INDEX);
		brcmf_fws_unlock(fws);
		err = brcmf_proto_txdata(fws->drvr, ifidx, data_offset, skb);
		brcmf_fws_lock(fws);
		if (err)
			brcmu_pkt_buf_free_skb(skb);
		return true;
	}
	return false;
}

static void
brcmf_fws_flow_control_check(struct brcmf_fws_info *fws, struct pktq *pq,
			     u8 if_id)
{
	struct brcmf_if *ifp = brcmf_get_ifp(fws->drvr, if_id);

	if (WARN_ON(!ifp))
		return;

	if ((ifp->netif_stop & BRCMF_NETIF_STOP_REASON_FWS_FC) &&
	    pq->len <= BRCMF_FWS_FLOWCONTROL_LOWATER)
		brcmf_txflowblock_if(ifp,
				     BRCMF_NETIF_STOP_REASON_FWS_FC, false);
	if (!(ifp->netif_stop & BRCMF_NETIF_STOP_REASON_FWS_FC) &&
	    pq->len >= BRCMF_FWS_FLOWCONTROL_HIWATER) {
		fws->stats.fws_flow_block++;
		brcmf_txflowblock_if(ifp, BRCMF_NETIF_STOP_REASON_FWS_FC, true);
	}
	return;
}

static int brcmf_fws_rssi_indicate(struct brcmf_fws_info *fws, s8 rssi)
{
	brcmf_dbg(CTL, "rssi %d\n", rssi);
	return 0;
}

static
int brcmf_fws_macdesc_indicate(struct brcmf_fws_info *fws, u8 type, u8 *data)
{
	struct brcmf_fws_mac_descriptor *entry, *existing;
	u8 mac_handle;
	u8 ifidx;
	u8 *addr;

	mac_handle = *data++;
	ifidx = *data++;
	addr = data;

	entry = &fws->desc.nodes[mac_handle & 0x1F];
	if (type == BRCMF_FWS_TYPE_MACDESC_DEL) {
		if (entry->occupied) {
			brcmf_dbg(TRACE, "deleting %s mac %pM\n",
				  entry->name, addr);
			brcmf_fws_lock(fws);
			brcmf_fws_macdesc_cleanup(fws, entry, -1);
			brcmf_fws_macdesc_deinit(entry);
			brcmf_fws_unlock(fws);
		} else
			fws->stats.mac_update_failed++;
		return 0;
	}

	existing = brcmf_fws_macdesc_lookup(fws, addr);
	if (IS_ERR(existing)) {
		if (!entry->occupied) {
			brcmf_fws_lock(fws);
			entry->mac_handle = mac_handle;
			brcmf_fws_macdesc_init(entry, addr, ifidx);
			brcmf_fws_macdesc_set_name(fws, entry);
			brcmu_pktq_init(&entry->psq, BRCMF_FWS_PSQ_PREC_COUNT,
					BRCMF_FWS_PSQ_LEN);
			brcmf_fws_unlock(fws);
			brcmf_dbg(TRACE, "add %s mac %pM\n", entry->name, addr);
		} else {
			fws->stats.mac_update_failed++;
		}
	} else {
		if (entry != existing) {
			brcmf_dbg(TRACE, "copy mac %s\n", existing->name);
			brcmf_fws_lock(fws);
			memcpy(entry, existing,
			       offsetof(struct brcmf_fws_mac_descriptor, psq));
			entry->mac_handle = mac_handle;
			brcmf_fws_macdesc_deinit(existing);
			brcmf_fws_macdesc_set_name(fws, entry);
			brcmf_fws_unlock(fws);
			brcmf_dbg(TRACE, "relocate %s mac %pM\n", entry->name,
				  addr);
		} else {
			brcmf_dbg(TRACE, "use existing\n");
			WARN_ON(entry->mac_handle != mac_handle);
			/* TODO: what should we do here: continue, reinit, .. */
		}
	}
	return 0;
}

static int brcmf_fws_macdesc_state_indicate(struct brcmf_fws_info *fws,
					    u8 type, u8 *data)
{
	struct brcmf_fws_mac_descriptor *entry;
	u8 mac_handle;
	int ret;

	mac_handle = data[0];
	entry = &fws->desc.nodes[mac_handle & 0x1F];
	if (!entry->occupied) {
		fws->stats.mac_ps_update_failed++;
		return -ESRCH;
	}
	brcmf_fws_lock(fws);
	/* a state update should wipe old credits */
	entry->requested_credit = 0;
	entry->requested_packet = 0;
	if (type == BRCMF_FWS_TYPE_MAC_OPEN) {
		entry->state = BRCMF_FWS_STATE_OPEN;
		ret = BRCMF_FWS_RET_OK_SCHEDULE;
	} else {
		entry->state = BRCMF_FWS_STATE_CLOSE;
		brcmf_fws_tim_update(fws, entry, BRCMF_FWS_FIFO_AC_BK, false);
		brcmf_fws_tim_update(fws, entry, BRCMF_FWS_FIFO_AC_BE, false);
		brcmf_fws_tim_update(fws, entry, BRCMF_FWS_FIFO_AC_VI, false);
		brcmf_fws_tim_update(fws, entry, BRCMF_FWS_FIFO_AC_VO, true);
		ret = BRCMF_FWS_RET_OK_NOSCHEDULE;
	}
	brcmf_fws_unlock(fws);
	return ret;
}

static int brcmf_fws_interface_state_indicate(struct brcmf_fws_info *fws,
					      u8 type, u8 *data)
{
	struct brcmf_fws_mac_descriptor *entry;
	u8 ifidx;
	int ret;

	ifidx = data[0];

	if (ifidx >= BRCMF_MAX_IFS) {
		ret = -ERANGE;
		goto fail;
	}

	entry = &fws->desc.iface[ifidx];
	if (!entry->occupied) {
		ret = -ESRCH;
		goto fail;
	}

	brcmf_dbg(TRACE, "%s (%d): %s\n", brcmf_fws_get_tlv_name(type), type,
		  entry->name);
	brcmf_fws_lock(fws);
	switch (type) {
	case BRCMF_FWS_TYPE_INTERFACE_OPEN:
		entry->state = BRCMF_FWS_STATE_OPEN;
		ret = BRCMF_FWS_RET_OK_SCHEDULE;
		break;
	case BRCMF_FWS_TYPE_INTERFACE_CLOSE:
		entry->state = BRCMF_FWS_STATE_CLOSE;
		ret = BRCMF_FWS_RET_OK_NOSCHEDULE;
		break;
	default:
		ret = -EINVAL;
		brcmf_fws_unlock(fws);
		goto fail;
	}
	brcmf_fws_unlock(fws);
	return ret;

fail:
	fws->stats.if_update_failed++;
	return ret;
}

static int brcmf_fws_request_indicate(struct brcmf_fws_info *fws, u8 type,
				      u8 *data)
{
	struct brcmf_fws_mac_descriptor *entry;

	entry = &fws->desc.nodes[data[1] & 0x1F];
	if (!entry->occupied) {
		if (type == BRCMF_FWS_TYPE_MAC_REQUEST_CREDIT)
			fws->stats.credit_request_failed++;
		else
			fws->stats.packet_request_failed++;
		return -ESRCH;
	}

	brcmf_dbg(TRACE, "%s (%d): %s cnt %d bmp %d\n",
		  brcmf_fws_get_tlv_name(type), type, entry->name,
		  data[0], data[2]);
	brcmf_fws_lock(fws);
	if (type == BRCMF_FWS_TYPE_MAC_REQUEST_CREDIT)
		entry->requested_credit = data[0];
	else
		entry->requested_packet = data[0];

	entry->ac_bitmap = data[2];
	brcmf_fws_unlock(fws);
	return BRCMF_FWS_RET_OK_SCHEDULE;
}

static void
brcmf_fws_macdesc_use_req_credit(struct brcmf_fws_mac_descriptor *entry,
				 struct sk_buff *skb)
{
	if (entry->requested_credit > 0) {
		entry->requested_credit--;
		brcmf_skb_if_flags_set_field(skb, REQUESTED, 1);
		brcmf_skb_if_flags_set_field(skb, REQ_CREDIT, 1);
		if (entry->state != BRCMF_FWS_STATE_CLOSE)
			brcmf_err("requested credit set while mac not closed!\n");
	} else if (entry->requested_packet > 0) {
		entry->requested_packet--;
		brcmf_skb_if_flags_set_field(skb, REQUESTED, 1);
		brcmf_skb_if_flags_set_field(skb, REQ_CREDIT, 0);
		if (entry->state != BRCMF_FWS_STATE_CLOSE)
			brcmf_err("requested packet set while mac not closed!\n");
	} else {
		brcmf_skb_if_flags_set_field(skb, REQUESTED, 0);
		brcmf_skb_if_flags_set_field(skb, REQ_CREDIT, 0);
	}
}

static void brcmf_fws_macdesc_return_req_credit(struct sk_buff *skb)
{
	struct brcmf_fws_mac_descriptor *entry = brcmf_skbcb(skb)->mac;

	if ((brcmf_skb_if_flags_get_field(skb, REQ_CREDIT)) &&
	    (entry->state == BRCMF_FWS_STATE_CLOSE))
		entry->requested_credit++;
}

static void brcmf_fws_return_credits(struct brcmf_fws_info *fws,
				     u8 fifo, u8 credits)
{
	int lender_ac;
	int *borrowed;
	int *fifo_credit;

	if (!credits)
		return;

	fws->fifo_credit_map |= 1 << fifo;

	if (fifo > BRCMF_FWS_FIFO_AC_BK &&
	    fifo <= BRCMF_FWS_FIFO_AC_VO) {
		for (lender_ac = BRCMF_FWS_FIFO_AC_VO; lender_ac >= 0;
		     lender_ac--) {
			borrowed = &fws->credits_borrowed[fifo][lender_ac];
			if (*borrowed) {
				fws->fifo_credit_map |= (1 << lender_ac);
				fifo_credit = &fws->fifo_credit[lender_ac];
				if (*borrowed >= credits) {
					*borrowed -= credits;
					*fifo_credit += credits;
					return;
				} else {
					credits -= *borrowed;
					*fifo_credit += *borrowed;
					*borrowed = 0;
				}
			}
		}
	}

	if (credits) {
		fws->fifo_credit[fifo] += credits;
	}

	if (fws->fifo_credit[fifo] > fws->init_fifo_credit[fifo])
		fws->fifo_credit[fifo] = fws->init_fifo_credit[fifo];

}

static void brcmf_fws_schedule_deq(struct brcmf_fws_info *fws)
{
	/* only schedule dequeue when there are credits for delayed traffic */
	if ((fws->fifo_credit_map & fws->fifo_delay_map) ||
	    (!brcmf_fws_fc_active(fws) && fws->fifo_delay_map))
		queue_work(fws->fws_wq, &fws->fws_dequeue_work);
}

static int brcmf_fws_enq(struct brcmf_fws_info *fws,
			 enum brcmf_fws_skb_state state, int fifo,
			 struct sk_buff *p)
{
	struct brcmf_pub *drvr = fws->drvr;
	int prec = 2 * fifo;
	u32 *qfull_stat = &fws->stats.delayq_full_error;
	struct brcmf_fws_mac_descriptor *entry;
	struct pktq *pq;
	struct sk_buff_head *queue;
	struct sk_buff *p_head;
	struct sk_buff *p_tail;
	u32 fr_new;
	u32 fr_compare;

	entry = brcmf_skbcb(p)->mac;
	if (entry == NULL) {
		bphy_err(drvr, "no mac descriptor found for skb %p\n", p);
		return -ENOENT;
	}

	brcmf_dbg(DATA, "enter: fifo %d skb %p\n", fifo, p);
	if (state == BRCMF_FWS_SKBSTATE_SUPPRESSED) {
		prec += 1;
		qfull_stat = &fws->stats.supprq_full_error;

		/* Fix out of order delivery of frames. Dont assume frame    */
		/* can be inserted at the end, but look for correct position */
		pq = &entry->psq;
		if (pktq_full(pq) || pktq_pfull(pq, prec)) {
			*qfull_stat += 1;
			return -ENFILE;
		}
		queue = &pq->q[prec].skblist;

		p_head = skb_peek(queue);
		p_tail = skb_peek_tail(queue);
		fr_new = brcmf_skb_htod_tag_get_field(p, FREERUN);

		while (p_head != p_tail) {
			fr_compare = brcmf_skb_htod_tag_get_field(p_tail,
								  FREERUN);
			/* be sure to handle wrap of 256 */
			if (((fr_new > fr_compare) &&
			     ((fr_new - fr_compare) < 128)) ||
			    ((fr_new < fr_compare) &&
			     ((fr_compare - fr_new) > 128)))
				break;
			p_tail = skb_queue_prev(queue, p_tail);
		}
		/* Position found. Determine what to do */
		if (p_tail == NULL) {
			/* empty list */
			__skb_queue_tail(queue, p);
		} else {
			fr_compare = brcmf_skb_htod_tag_get_field(p_tail,
								  FREERUN);
			if (((fr_new > fr_compare) &&
			     ((fr_new - fr_compare) < 128)) ||
			    ((fr_new < fr_compare) &&
			     ((fr_compare - fr_new) > 128))) {
				/* After tail */
				__skb_queue_after(queue, p_tail, p);
			} else {
				/* Before tail */
				__skb_insert(p, p_tail->prev, p_tail, queue);
			}
		}

		/* Complete the counters and statistics */
		pq->len++;
		if (pq->hi_prec < prec)
			pq->hi_prec = (u8) prec;
	} else if (brcmu_pktq_penq(&entry->psq, prec, p) == NULL) {
		*qfull_stat += 1;
		return -ENFILE;
	}

	/* increment total enqueued packet count */
	fws->fifo_delay_map |= 1 << fifo;
	fws->fifo_enqpkt[fifo]++;

	/* update the sk_buff state */
	brcmf_skbcb(p)->state = state;

	/*
	 * A packet has been pushed so update traffic
	 * availability bitmap, if applicable
	 */
	brcmf_fws_tim_update(fws, entry, fifo, true);
	brcmf_fws_flow_control_check(fws, &entry->psq,
				     brcmf_skb_if_flags_get_field(p, INDEX));
	return 0;
}

static struct sk_buff *brcmf_fws_deq(struct brcmf_fws_info *fws, int fifo)
{
	struct brcmf_fws_mac_descriptor *table;
	struct brcmf_fws_mac_descriptor *entry;
	struct sk_buff *p;
	int num_nodes;
	int node_pos;
	int prec_out;
	int pmsk;
	int i;

	table = (struct brcmf_fws_mac_descriptor *)&fws->desc;
	num_nodes = sizeof(fws->desc) / sizeof(struct brcmf_fws_mac_descriptor);
	node_pos = fws->deq_node_pos[fifo];

	for (i = 0; i < num_nodes; i++) {
		entry = &table[(node_pos + i) % num_nodes];
		if (!entry->occupied ||
		    brcmf_fws_macdesc_closed(fws, entry, fifo))
			continue;

		if (entry->suppressed)
			pmsk = 2;
		else
			pmsk = 3;
		p = brcmu_pktq_mdeq(&entry->psq, pmsk << (fifo * 2), &prec_out);
		if (p == NULL) {
			if (entry->suppressed) {
				if (entry->suppr_transit_count)
					continue;
				entry->suppressed = false;
				p = brcmu_pktq_mdeq(&entry->psq,
						    1 << (fifo * 2), &prec_out);
			}
		}
		if  (p == NULL)
			continue;

		brcmf_fws_macdesc_use_req_credit(entry, p);

		/* move dequeue position to ensure fair round-robin */
		fws->deq_node_pos[fifo] = (node_pos + i + 1) % num_nodes;
		brcmf_fws_flow_control_check(fws, &entry->psq,
					     brcmf_skb_if_flags_get_field(p,
									  INDEX)
					     );
		/*
		 * A packet has been picked up, update traffic
		 * availability bitmap, if applicable
		 */
		brcmf_fws_tim_update(fws, entry, fifo, false);

		/*
		 * decrement total enqueued fifo packets and
		 * clear delay bitmap if done.
		 */
		fws->fifo_enqpkt[fifo]--;
		if (fws->fifo_enqpkt[fifo] == 0)
			fws->fifo_delay_map &= ~(1 << fifo);
		goto done;
	}
	p = NULL;
done:
	brcmf_dbg(DATA, "exit: fifo %d skb %p\n", fifo, p);
	return p;
}

static int brcmf_fws_txstatus_suppressed(struct brcmf_fws_info *fws, int fifo,
					 struct sk_buff *skb,
					 u32 genbit, u16 seq)
{
	struct brcmf_fws_mac_descriptor *entry = brcmf_skbcb(skb)->mac;
	u32 hslot;
	int ret;

	hslot = brcmf_skb_htod_tag_get_field(skb, HSLOT);

	/* this packet was suppressed */
	if (!entry->suppressed) {
		entry->suppressed = true;
		entry->suppr_transit_count = entry->transit_count;
		brcmf_dbg(DATA, "suppress %s: transit %d\n",
			  entry->name, entry->transit_count);
	}

	entry->generation = genbit;

	brcmf_skb_htod_tag_set_field(skb, GENERATION, genbit);
	brcmf_skbcb(skb)->htod_seq = seq;
	if (brcmf_skb_htod_seq_get_field(skb, FROMFW)) {
		brcmf_skb_htod_seq_set_field(skb, FROMDRV, 1);
		brcmf_skb_htod_seq_set_field(skb, FROMFW, 0);
	} else {
		brcmf_skb_htod_seq_set_field(skb, FROMDRV, 0);
	}
	ret = brcmf_fws_enq(fws, BRCMF_FWS_SKBSTATE_SUPPRESSED, fifo, skb);

	if (ret != 0) {
		/* suppress q is full drop this packet */
		brcmf_fws_hanger_poppkt(&fws->hanger, hslot, &skb, true);
	} else {
		/* Mark suppressed to avoid a double free during wlfc cleanup */
		brcmf_fws_hanger_mark_suppressed(&fws->hanger, hslot);
	}

	return ret;
}

static int
brcmf_fws_txs_process(struct brcmf_fws_info *fws, u8 flags, u32 hslot,
		      u32 genbit, u16 seq, u8 compcnt)
{
	struct brcmf_pub *drvr = fws->drvr;
	u32 fifo;
	u8 cnt = 0;
	int ret;
	bool remove_from_hanger = true;
	struct sk_buff *skb;
	struct brcmf_skbuff_cb *skcb;
	struct brcmf_fws_mac_descriptor *entry = NULL;
	struct brcmf_if *ifp;

	brcmf_dbg(DATA, "flags %d\n", flags);

	if (flags == BRCMF_FWS_TXSTATUS_DISCARD)
		fws->stats.txs_discard += compcnt;
	else if (flags == BRCMF_FWS_TXSTATUS_CORE_SUPPRESS) {
		fws->stats.txs_supp_core += compcnt;
		remove_from_hanger = false;
	} else if (flags == BRCMF_FWS_TXSTATUS_FW_PS_SUPPRESS) {
		fws->stats.txs_supp_ps += compcnt;
		remove_from_hanger = false;
	} else if (flags == BRCMF_FWS_TXSTATUS_FW_TOSSED)
		fws->stats.txs_tossed += compcnt;
	else if (flags == BRCMF_FWS_TXSTATUS_FW_DISCARD_NOACK)
		fws->stats.txs_discard += compcnt;
	else if (flags == BRCMF_FWS_TXSTATUS_FW_SUPPRESS_ACKED)
		fws->stats.txs_discard += compcnt;
	else if (flags == BRCMF_FWS_TXSTATUS_HOST_TOSSED)
		fws->stats.txs_host_tossed += compcnt;
	else
		bphy_err(drvr, "unexpected txstatus\n");

	while (cnt < compcnt) {
		ret = brcmf_fws_hanger_poppkt(&fws->hanger, hslot, &skb,
					      remove_from_hanger);
		if (ret != 0) {
			bphy_err(drvr, "no packet in hanger slot: hslot=%d\n",
				 hslot);
			goto cont;
		}

		skcb = brcmf_skbcb(skb);
		entry = skcb->mac;
		if (WARN_ON(!entry)) {
			brcmu_pkt_buf_free_skb(skb);
			goto cont;
		}
		entry->transit_count--;
		if (entry->suppressed && entry->suppr_transit_count)
			entry->suppr_transit_count--;

		brcmf_dbg(DATA, "%s flags %d htod %X seq %X\n", entry->name,
			  flags, skcb->htod, seq);

		/* pick up the implicit credit from this packet */
		fifo = brcmf_skb_htod_tag_get_field(skb, FIFO);
		if (fws->fcmode == BRCMF_FWS_FCMODE_IMPLIED_CREDIT ||
		    (brcmf_skb_if_flags_get_field(skb, REQ_CREDIT)) ||
		    flags == BRCMF_FWS_TXSTATUS_HOST_TOSSED) {
			brcmf_fws_return_credits(fws, fifo, 1);
			brcmf_fws_schedule_deq(fws);
		}
		brcmf_fws_macdesc_return_req_credit(skb);

		ret = brcmf_proto_hdrpull(fws->drvr, false, skb, &ifp);
		if (ret) {
			brcmu_pkt_buf_free_skb(skb);
			goto cont;
		}
		if (!remove_from_hanger)
			ret = brcmf_fws_txstatus_suppressed(fws, fifo, skb,
							    genbit, seq);
		if (remove_from_hanger || ret)
			brcmf_txfinalize(ifp, skb, true);

cont:
		hslot = (hslot + 1) & (BRCMF_FWS_TXSTAT_HSLOT_MASK >>
				       BRCMF_FWS_TXSTAT_HSLOT_SHIFT);
		if (BRCMF_FWS_MODE_GET_REUSESEQ(fws->mode))
			seq = (seq + 1) & BRCMF_SKB_HTOD_SEQ_NR_MASK;

		cnt++;
	}

	return 0;
}

static int brcmf_fws_fifocreditback_indicate(struct brcmf_fws_info *fws,
					     u8 *data)
{
	int i;

	if (fws->fcmode != BRCMF_FWS_FCMODE_EXPLICIT_CREDIT) {
		brcmf_dbg(INFO, "ignored\n");
		return BRCMF_FWS_RET_OK_NOSCHEDULE;
	}

	brcmf_dbg(DATA, "enter: data %pM\n", data);
	brcmf_fws_lock(fws);
	for (i = 0; i < BRCMF_FWS_FIFO_COUNT; i++)
		brcmf_fws_return_credits(fws, i, data[i]);

	brcmf_dbg(DATA, "map: credit %x delay %x\n", fws->fifo_credit_map,
		  fws->fifo_delay_map);
	brcmf_fws_unlock(fws);
	return BRCMF_FWS_RET_OK_SCHEDULE;
}

static int brcmf_fws_txstatus_indicate(struct brcmf_fws_info *fws, u8 type,
				       u8 *data)
{
	__le32 status_le;
	__le16 seq_le;
	u32 status;
	u32 hslot;
	u32 genbit;
	u8 flags;
	u16 seq;
	u8 compcnt;
	u8 compcnt_offset = BRCMF_FWS_TYPE_TXSTATUS_LEN;

	memcpy(&status_le, data, sizeof(status_le));
	status = le32_to_cpu(status_le);
	flags = brcmf_txstatus_get_field(status, FLAGS);
	hslot = brcmf_txstatus_get_field(status, HSLOT);
	genbit = brcmf_txstatus_get_field(status, GENERATION);
	if (BRCMF_FWS_MODE_GET_REUSESEQ(fws->mode)) {
		memcpy(&seq_le, &data[BRCMF_FWS_TYPE_TXSTATUS_LEN],
		       sizeof(seq_le));
		seq = le16_to_cpu(seq_le);
		compcnt_offset += BRCMF_FWS_TYPE_SEQ_LEN;
	} else {
		seq = 0;
	}

	if (type == BRCMF_FWS_TYPE_COMP_TXSTATUS)
		compcnt = data[compcnt_offset];
	else
		compcnt = 1;
	fws->stats.txs_indicate += compcnt;

	brcmf_fws_lock(fws);
	brcmf_fws_txs_process(fws, flags, hslot, genbit, seq, compcnt);
	brcmf_fws_unlock(fws);
	return BRCMF_FWS_RET_OK_NOSCHEDULE;
}

static int brcmf_fws_dbg_seqnum_check(struct brcmf_fws_info *fws, u8 *data)
{
	__le32 timestamp;

	memcpy(&timestamp, &data[2], sizeof(timestamp));
	brcmf_dbg(CTL, "received: seq %d, timestamp %d\n", data[1],
		  le32_to_cpu(timestamp));
	return 0;
}

static int brcmf_fws_notify_credit_map(struct brcmf_if *ifp,
				       const struct brcmf_event_msg *e,
				       void *data)
{
	struct brcmf_pub *drvr = ifp->drvr;
	struct brcmf_fws_info *fws = drvr_to_fws(drvr);
	int i;
	u8 *credits = data;

	if (e->datalen < BRCMF_FWS_FIFO_COUNT) {
		bphy_err(drvr, "event payload too small (%d)\n", e->datalen);
		return -EINVAL;
	}

	fws->creditmap_received = true;

	brcmf_dbg(TRACE, "enter: credits %pM\n", credits);
	brcmf_fws_lock(fws);
	for (i = 0; i < ARRAY_SIZE(fws->fifo_credit); i++) {
		fws->fifo_credit[i] += credits[i] - fws->init_fifo_credit[i];
		fws->init_fifo_credit[i] = credits[i];
		if (fws->fifo_credit[i] > 0)
			fws->fifo_credit_map |= 1 << i;
		else
			fws->fifo_credit_map &= ~(1 << i);
		WARN_ONCE(fws->fifo_credit[i] < 0,
			  "fifo_credit[%d] is negative(%d)\n", i,
			  fws->fifo_credit[i]);
	}
	brcmf_fws_schedule_deq(fws);
	brcmf_fws_unlock(fws);
	return 0;
}

static int brcmf_fws_notify_bcmc_credit_support(struct brcmf_if *ifp,
						const struct brcmf_event_msg *e,
						void *data)
{
	struct brcmf_fws_info *fws = drvr_to_fws(ifp->drvr);

	if (fws) {
		brcmf_fws_lock(fws);
		fws->bcmc_credit_check = true;
		brcmf_fws_unlock(fws);
	}
	return 0;
}

static void brcmf_rxreorder_get_skb_list(struct brcmf_ampdu_rx_reorder *rfi,
					 u8 start, u8 end,
					 struct sk_buff_head *skb_list)
{
	/* initialize return list */
	__skb_queue_head_init(skb_list);

	if (rfi->pend_pkts == 0) {
		brcmf_dbg(INFO, "no packets in reorder queue\n");
		return;
	}

	do {
		if (rfi->pktslots[start]) {
			__skb_queue_tail(skb_list, rfi->pktslots[start]);
			rfi->pktslots[start] = NULL;
		}
		start++;
		if (start > rfi->max_idx)
			start = 0;
	} while (start != end);
	rfi->pend_pkts -= skb_queue_len(skb_list);
}

void brcmf_fws_rxreorder(struct brcmf_if *ifp, struct sk_buff *pkt, bool inirq)
{
	struct brcmf_pub *drvr = ifp->drvr;
	u8 *reorder_data;
	u8 flow_id, max_idx, cur_idx, exp_idx, end_idx;
	struct brcmf_ampdu_rx_reorder *rfi;
	struct sk_buff_head reorder_list;
	struct sk_buff *pnext;
	u8 flags;
	u32 buf_size;

	reorder_data = ((struct brcmf_skb_reorder_data *)pkt->cb)->reorder;
	flow_id = reorder_data[BRCMF_RXREORDER_FLOWID_OFFSET];
	flags = reorder_data[BRCMF_RXREORDER_FLAGS_OFFSET];

	/* validate flags and flow id */
	if (flags == 0xFF) {
		bphy_err(drvr, "invalid flags...so ignore this packet\n");
		brcmf_netif_rx(ifp, pkt, inirq);
		return;
	}

	rfi = ifp->drvr->reorder_flows[flow_id];
	if (flags & BRCMF_RXREORDER_DEL_FLOW) {
		brcmf_dbg(INFO, "flow-%d: delete\n",
			  flow_id);

		if (rfi == NULL) {
			brcmf_dbg(INFO, "received flags to cleanup, but no flow (%d) yet\n",
				  flow_id);
			brcmf_netif_rx(ifp, pkt, inirq);
			return;
		}

		brcmf_rxreorder_get_skb_list(rfi, rfi->exp_idx, rfi->exp_idx,
					     &reorder_list);
		/* add the last packet */
		__skb_queue_tail(&reorder_list, pkt);
		kfree(rfi);
		ifp->drvr->reorder_flows[flow_id] = NULL;
		goto netif_rx;
	}
	/* from here on we need a flow reorder instance */
	if (rfi == NULL) {
		buf_size = sizeof(*rfi);
		max_idx = reorder_data[BRCMF_RXREORDER_MAXIDX_OFFSET];

		buf_size += (max_idx + 1) * sizeof(pkt);

		/* allocate space for flow reorder info */
		brcmf_dbg(INFO, "flow-%d: start, maxidx %d\n",
			  flow_id, max_idx);
		rfi = kzalloc(buf_size, GFP_ATOMIC);
		if (rfi == NULL) {
			bphy_err(drvr, "failed to alloc buffer\n");
			brcmf_netif_rx(ifp, pkt, inirq);
			return;
		}

		ifp->drvr->reorder_flows[flow_id] = rfi;
		rfi->pktslots = (struct sk_buff **)(rfi + 1);
		rfi->max_idx = max_idx;
	}
	if (flags & BRCMF_RXREORDER_NEW_HOLE)  {
		if (rfi->pend_pkts) {
			brcmf_rxreorder_get_skb_list(rfi, rfi->exp_idx,
						     rfi->exp_idx,
						     &reorder_list);
			WARN_ON(rfi->pend_pkts);
		} else {
			__skb_queue_head_init(&reorder_list);
		}
		rfi->cur_idx = reorder_data[BRCMF_RXREORDER_CURIDX_OFFSET];
		rfi->exp_idx = reorder_data[BRCMF_RXREORDER_EXPIDX_OFFSET];
		rfi->max_idx = reorder_data[BRCMF_RXREORDER_MAXIDX_OFFSET];
		rfi->pktslots[rfi->cur_idx] = pkt;
		rfi->pend_pkts++;
		brcmf_dbg(DATA, "flow-%d: new hole %d (%d), pending %d\n",
			  flow_id, rfi->cur_idx, rfi->exp_idx, rfi->pend_pkts);
	} else if (flags & BRCMF_RXREORDER_CURIDX_VALID) {
		cur_idx = reorder_data[BRCMF_RXREORDER_CURIDX_OFFSET];
		exp_idx = reorder_data[BRCMF_RXREORDER_EXPIDX_OFFSET];

		if ((exp_idx == rfi->exp_idx) && (cur_idx != rfi->exp_idx)) {
			/* still in the current hole */
			/* enqueue the current on the buffer chain */
			if (rfi->pktslots[cur_idx] != NULL) {
				brcmf_dbg(INFO, "HOLE: ERROR buffer pending..free it\n");
				brcmu_pkt_buf_free_skb(rfi->pktslots[cur_idx]);
				rfi->pktslots[cur_idx] = NULL;
			}
			rfi->pktslots[cur_idx] = pkt;
			rfi->pend_pkts++;
			rfi->cur_idx = cur_idx;
			brcmf_dbg(DATA, "flow-%d: store pkt %d (%d), pending %d\n",
				  flow_id, cur_idx, exp_idx, rfi->pend_pkts);

			/* can return now as there is no reorder
			 * list to process.
			 */
			return;
		}
		if (rfi->exp_idx == cur_idx) {
			if (rfi->pktslots[cur_idx] != NULL) {
				brcmf_dbg(INFO, "error buffer pending..free it\n");
				brcmu_pkt_buf_free_skb(rfi->pktslots[cur_idx]);
				rfi->pktslots[cur_idx] = NULL;
			}
			rfi->pktslots[cur_idx] = pkt;
			rfi->pend_pkts++;

			/* got the expected one. flush from current to expected
			 * and update expected
			 */
			brcmf_dbg(DATA, "flow-%d: expected %d (%d), pending %d\n",
				  flow_id, cur_idx, exp_idx, rfi->pend_pkts);

			rfi->cur_idx = cur_idx;
			rfi->exp_idx = exp_idx;

			brcmf_rxreorder_get_skb_list(rfi, cur_idx, exp_idx,
						     &reorder_list);
			brcmf_dbg(DATA, "flow-%d: freeing buffers %d, pending %d\n",
				  flow_id, skb_queue_len(&reorder_list),
				  rfi->pend_pkts);
		} else {
			u8 end_idx;

			brcmf_dbg(DATA, "flow-%d (0x%x): both moved, old %d/%d, new %d/%d\n",
				  flow_id, flags, rfi->cur_idx, rfi->exp_idx,
				  cur_idx, exp_idx);
			if (flags & BRCMF_RXREORDER_FLUSH_ALL)
				end_idx = rfi->exp_idx;
			else
				end_idx = exp_idx;

			/* flush pkts first */
			brcmf_rxreorder_get_skb_list(rfi, rfi->exp_idx, end_idx,
						     &reorder_list);

			if (exp_idx == ((cur_idx + 1) % (rfi->max_idx + 1))) {
				__skb_queue_tail(&reorder_list, pkt);
			} else {
				rfi->pktslots[cur_idx] = pkt;
				rfi->pend_pkts++;
			}
			rfi->exp_idx = exp_idx;
			rfi->cur_idx = cur_idx;
		}
	} else {
		/* explicity window move updating the expected index */
		exp_idx = reorder_data[BRCMF_RXREORDER_EXPIDX_OFFSET];

		brcmf_dbg(DATA, "flow-%d (0x%x): change expected: %d -> %d\n",
			  flow_id, flags, rfi->exp_idx, exp_idx);
		if (flags & BRCMF_RXREORDER_FLUSH_ALL)
			end_idx =  rfi->exp_idx;
		else
			end_idx =  exp_idx;

		brcmf_rxreorder_get_skb_list(rfi, rfi->exp_idx, end_idx,
					     &reorder_list);
		__skb_queue_tail(&reorder_list, pkt);
		/* set the new expected idx */
		rfi->exp_idx = exp_idx;
	}
netif_rx:
	skb_queue_walk_safe(&reorder_list, pkt, pnext) {
		__skb_unlink(pkt, &reorder_list);
		brcmf_netif_rx(ifp, pkt, inirq);
	}
}

void brcmf_fws_hdrpull(struct brcmf_if *ifp, s16 siglen, struct sk_buff *skb)
{
	struct brcmf_skb_reorder_data *rd;
	struct brcmf_fws_info *fws = drvr_to_fws(ifp->drvr);
	u8 *signal_data;
	s16 data_len;
	u8 type;
	u8 len;
	u8 *data;
	s32 status;
	s32 err;

	brcmf_dbg(HDRS, "enter: ifidx %d, skblen %u, sig %d\n",
		  ifp->ifidx, skb->len, siglen);

	WARN_ON(siglen > skb->len);

	if (siglen > skb->len)
		siglen = skb->len;

	if (!siglen)
		return;
	/* if flow control disabled, skip to packet data and leave */
	if ((!fws) || (!fws->fw_signals)) {
		skb_pull(skb, siglen);
		return;
	}

	fws->stats.header_pulls++;
	data_len = siglen;
	signal_data = skb->data;

	status = BRCMF_FWS_RET_OK_NOSCHEDULE;
	while (data_len > 0) {
		/* extract tlv info */
		type = signal_data[0];

		/* FILLER type is actually not a TLV, but
		 * a single byte that can be skipped.
		 */
		if (type == BRCMF_FWS_TYPE_FILLER) {
			signal_data += 1;
			data_len -= 1;
			continue;
		}
		len = signal_data[1];
		data = signal_data + 2;

		brcmf_dbg(HDRS, "tlv type=%s (%d), len=%d (%d)\n",
			  brcmf_fws_get_tlv_name(type), type, len,
			  brcmf_fws_get_tlv_len(fws, type));

		/* abort parsing when length invalid */
		if (data_len < len + 2)
			break;

		if (len < brcmf_fws_get_tlv_len(fws, type))
			break;

		err = BRCMF_FWS_RET_OK_NOSCHEDULE;
		switch (type) {
		case BRCMF_FWS_TYPE_HOST_REORDER_RXPKTS:
			rd = (struct brcmf_skb_reorder_data *)skb->cb;
			rd->reorder = data;
			break;
		case BRCMF_FWS_TYPE_MACDESC_ADD:
		case BRCMF_FWS_TYPE_MACDESC_DEL:
			brcmf_fws_macdesc_indicate(fws, type, data);
			break;
		case BRCMF_FWS_TYPE_MAC_OPEN:
		case BRCMF_FWS_TYPE_MAC_CLOSE:
			err = brcmf_fws_macdesc_state_indicate(fws, type, data);
			break;
		case BRCMF_FWS_TYPE_INTERFACE_OPEN:
		case BRCMF_FWS_TYPE_INTERFACE_CLOSE:
			err = brcmf_fws_interface_state_indicate(fws, type,
								 data);
			break;
		case BRCMF_FWS_TYPE_MAC_REQUEST_CREDIT:
		case BRCMF_FWS_TYPE_MAC_REQUEST_PACKET:
			err = brcmf_fws_request_indicate(fws, type, data);
			break;
		case BRCMF_FWS_TYPE_TXSTATUS:
		case BRCMF_FWS_TYPE_COMP_TXSTATUS:
			brcmf_fws_txstatus_indicate(fws, type, data);
			break;
		case BRCMF_FWS_TYPE_FIFO_CREDITBACK:
			err = brcmf_fws_fifocreditback_indicate(fws, data);
			break;
		case BRCMF_FWS_TYPE_RSSI:
			brcmf_fws_rssi_indicate(fws, *data);
			break;
		case BRCMF_FWS_TYPE_TRANS_ID:
			brcmf_fws_dbg_seqnum_check(fws, data);
			break;
		case BRCMF_FWS_TYPE_PKTTAG:
		case BRCMF_FWS_TYPE_PENDING_TRAFFIC_BMP:
		default:
			fws->stats.tlv_invalid_type++;
			break;
		}
		if (err == BRCMF_FWS_RET_OK_SCHEDULE)
			status = BRCMF_FWS_RET_OK_SCHEDULE;
		signal_data += len + 2;
		data_len -= len + 2;
	}

	if (data_len != 0)
		fws->stats.tlv_parse_failed++;

	if (status == BRCMF_FWS_RET_OK_SCHEDULE)
		brcmf_fws_schedule_deq(fws);

	/* signalling processing result does
	 * not affect the actual ethernet packet.
	 */
	skb_pull(skb, siglen);

	/* this may be a signal-only packet
	 */
	if (skb->len == 0)
		fws->stats.header_only_pkt++;
}

static u8 brcmf_fws_precommit_skb(struct brcmf_fws_info *fws, int fifo,
				   struct sk_buff *p)
{
	struct brcmf_skbuff_cb *skcb = brcmf_skbcb(p);
	struct brcmf_fws_mac_descriptor *entry = skcb->mac;
	u8 flags;

	if (skcb->state != BRCMF_FWS_SKBSTATE_SUPPRESSED)
		brcmf_skb_htod_tag_set_field(p, GENERATION, entry->generation);
	flags = BRCMF_FWS_HTOD_FLAG_PKTFROMHOST;
	if (brcmf_skb_if_flags_get_field(p, REQUESTED)) {
		/*
		 * Indicate that this packet is being sent in response to an
		 * explicit request from the firmware side.
		 */
		flags |= BRCMF_FWS_HTOD_FLAG_PKT_REQUESTED;
	}
	brcmf_skb_htod_tag_set_field(p, FLAGS, flags);
	return brcmf_fws_hdrpush(fws, p);
}

static void brcmf_fws_rollback_toq(struct brcmf_fws_info *fws,
				   struct sk_buff *skb, int fifo)
{
	struct brcmf_pub *drvr = fws->drvr;
	struct brcmf_fws_mac_descriptor *entry;
	struct sk_buff *pktout;
	int qidx, hslot;
	int rc = 0;

	entry = brcmf_skbcb(skb)->mac;
	if (entry->occupied) {
		qidx = 2 * fifo;
		if (brcmf_skbcb(skb)->state == BRCMF_FWS_SKBSTATE_SUPPRESSED)
			qidx++;

		pktout = brcmu_pktq_penq_head(&entry->psq, qidx, skb);
		if (pktout == NULL) {
			bphy_err(drvr, "%s queue %d full\n", entry->name, qidx);
			rc = -ENOSPC;
		}
	} else {
		bphy_err(drvr, "%s entry removed\n", entry->name);
		rc = -ENOENT;
	}

	if (rc) {
		fws->stats.rollback_failed++;
		hslot = brcmf_skb_htod_tag_get_field(skb, HSLOT);
		brcmf_fws_txs_process(fws, BRCMF_FWS_TXSTATUS_HOST_TOSSED,
				      hslot, 0, 0, 1);
	} else {
		fws->stats.rollback_success++;
		brcmf_fws_return_credits(fws, fifo, 1);
		brcmf_fws_macdesc_return_req_credit(skb);
	}
}

static int brcmf_fws_borrow_credit(struct brcmf_fws_info *fws,
				   int highest_lender_ac, int borrower_ac,
				   bool borrow_all)
{
	int lender_ac, borrow_limit = 0;

	for (lender_ac = 0; lender_ac <= highest_lender_ac; lender_ac++) {

		if (!borrow_all)
			borrow_limit =
			  fws->init_fifo_credit[lender_ac] / BRCMF_BORROW_RATIO;
		else
			borrow_limit = 0;

		if (fws->fifo_credit[lender_ac] > borrow_limit) {
			fws->credits_borrowed[borrower_ac][lender_ac]++;
			fws->fifo_credit[lender_ac]--;
			if (fws->fifo_credit[lender_ac] == 0)
				fws->fifo_credit_map &= ~(1 << lender_ac);
			fws->fifo_credit_map |= (1 << borrower_ac);
			brcmf_dbg(DATA, "borrow credit from: %d\n", lender_ac);
			return 0;
		}
	}
	fws->fifo_credit_map &= ~(1 << borrower_ac);
	return -ENAVAIL;
}

static int brcmf_fws_commit_skb(struct brcmf_fws_info *fws, int fifo,
				struct sk_buff *skb)
{
	struct brcmf_skbuff_cb *skcb = brcmf_skbcb(skb);
	struct brcmf_fws_mac_descriptor *entry;
	int rc;
	u8 ifidx;
	u8 data_offset;

	entry = skcb->mac;
	if (IS_ERR(entry))
		return PTR_ERR(entry);

	data_offset = brcmf_fws_precommit_skb(fws, fifo, skb);
	entry->transit_count++;
	if (entry->suppressed)
		entry->suppr_transit_count++;
	ifidx = brcmf_skb_if_flags_get_field(skb, INDEX);
	brcmf_fws_unlock(fws);
	rc = brcmf_proto_txdata(fws->drvr, ifidx, data_offset, skb);
	brcmf_fws_lock(fws);
	brcmf_dbg(DATA, "%s flags %X htod %X bus_tx %d\n", entry->name,
		  skcb->if_flags, skcb->htod, rc);
	if (rc < 0) {
		entry->transit_count--;
		if (entry->suppressed)
			entry->suppr_transit_count--;
		(void)brcmf_proto_hdrpull(fws->drvr, false, skb, NULL);
		goto rollback;
	}

	fws->stats.pkt2bus++;
	fws->stats.send_pkts[fifo]++;
	if (brcmf_skb_if_flags_get_field(skb, REQUESTED))
		fws->stats.requested_sent[fifo]++;

	return rc;

rollback:
	brcmf_fws_rollback_toq(fws, skb, fifo);
	return rc;
}

static int brcmf_fws_assign_htod(struct brcmf_fws_info *fws, struct sk_buff *p,
				  int fifo)
{
	struct brcmf_skbuff_cb *skcb = brcmf_skbcb(p);
	int rc, hslot;

	skcb->htod = 0;
	skcb->htod_seq = 0;
	hslot = brcmf_fws_hanger_get_free_slot(&fws->hanger);
	brcmf_skb_htod_tag_set_field(p, HSLOT, hslot);
	brcmf_skb_htod_tag_set_field(p, FREERUN, skcb->mac->seq[fifo]);
	brcmf_skb_htod_tag_set_field(p, FIFO, fifo);
	rc = brcmf_fws_hanger_pushpkt(&fws->hanger, p, hslot);
	if (!rc)
		skcb->mac->seq[fifo]++;
	else
		fws->stats.generic_error++;
	return rc;
}

int brcmf_fws_process_skb(struct brcmf_if *ifp, struct sk_buff *skb)
{
	struct brcmf_pub *drvr = ifp->drvr;
	struct brcmf_fws_info *fws = drvr_to_fws(drvr);
	struct brcmf_skbuff_cb *skcb = brcmf_skbcb(skb);
	struct ethhdr *eh = (struct ethhdr *)(skb->data);
	int fifo = BRCMF_FWS_FIFO_BCMC;
	bool multicast = is_multicast_ether_addr(eh->h_dest);
	int rc = 0;

	brcmf_dbg(DATA, "tx proto=0x%X\n", ntohs(eh->h_proto));

	/* set control buffer information */
	skcb->if_flags = 0;
	skcb->state = BRCMF_FWS_SKBSTATE_NEW;
	brcmf_skb_if_flags_set_field(skb, INDEX, ifp->ifidx);

	/* mapping from 802.1d priority to firmware fifo index */
	if (!multicast)
		fifo = brcmf_map_prio_to_aci(drvr->config, skb->priority);

	brcmf_fws_lock(fws);
	if (fifo != BRCMF_FWS_FIFO_AC_BE && fifo < BRCMF_FWS_FIFO_BCMC)
		fws->borrow_defer_timestamp = jiffies +
					      BRCMF_FWS_BORROW_DEFER_PERIOD;

	skcb->mac = brcmf_fws_macdesc_find(fws, ifp, eh->h_dest);
	brcmf_dbg(DATA, "%s mac %pM multi %d fifo %d\n", skcb->mac->name,
		  eh->h_dest, multicast, fifo);
	if (!brcmf_fws_assign_htod(fws, skb, fifo)) {
		brcmf_fws_enq(fws, BRCMF_FWS_SKBSTATE_DELAYED, fifo, skb);
		brcmf_fws_schedule_deq(fws);
	} else {
		bphy_err(drvr, "no hanger slot available\n");
		rc = -ENOMEM;
	}
	brcmf_fws_unlock(fws);

	return rc;
}

void brcmf_fws_reset_interface(struct brcmf_if *ifp)
{
	struct brcmf_fws_mac_descriptor *entry = ifp->fws_desc;

	brcmf_dbg(TRACE, "enter: bsscfgidx=%d\n", ifp->bsscfgidx);
	if (!entry)
		return;

	brcmf_fws_macdesc_init(entry, ifp->mac_addr, ifp->ifidx);
}

void brcmf_fws_add_interface(struct brcmf_if *ifp)
{
	struct brcmf_fws_info *fws = drvr_to_fws(ifp->drvr);
	struct brcmf_fws_mac_descriptor *entry;

	if (!ifp->ndev || !brcmf_fws_queue_skbs(fws))
		return;

	entry = &fws->desc.iface[ifp->ifidx];
	ifp->fws_desc = entry;
	brcmf_fws_macdesc_init(entry, ifp->mac_addr, ifp->ifidx);
	brcmf_fws_macdesc_set_name(fws, entry);
	brcmu_pktq_init(&entry->psq, BRCMF_FWS_PSQ_PREC_COUNT,
			BRCMF_FWS_PSQ_LEN);
	brcmf_dbg(TRACE, "added %s\n", entry->name);
}

void brcmf_fws_del_interface(struct brcmf_if *ifp)
{
	struct brcmf_fws_mac_descriptor *entry = ifp->fws_desc;
	struct brcmf_fws_info *fws = drvr_to_fws(ifp->drvr);

	if (!entry)
		return;

	brcmf_fws_lock(fws);
	ifp->fws_desc = NULL;
	brcmf_dbg(TRACE, "deleting %s\n", entry->name);
	brcmf_fws_macdesc_cleanup(fws, &fws->desc.iface[ifp->ifidx],
				  ifp->ifidx);
	brcmf_fws_macdesc_deinit(entry);
	brcmf_fws_cleanup(fws, ifp->ifidx);
	brcmf_fws_unlock(fws);
}

static void brcmf_fws_dequeue_worker(struct work_struct *worker)
{
	struct brcmf_fws_info *fws;
	struct brcmf_pub *drvr;
	struct sk_buff *skb;
	int fifo;
	u32 hslot;
	u32 ifidx;
	int ret;

	fws = container_of(worker, struct brcmf_fws_info, fws_dequeue_work);
	drvr = fws->drvr;

	brcmf_fws_lock(fws);
	for (fifo = BRCMF_FWS_FIFO_BCMC; fifo >= 0 && !fws->bus_flow_blocked;
	     fifo--) {
		if (!brcmf_fws_fc_active(fws)) {
			while ((skb = brcmf_fws_deq(fws, fifo)) != NULL) {
				hslot = brcmf_skb_htod_tag_get_field(skb,
								     HSLOT);
				brcmf_fws_hanger_poppkt(&fws->hanger, hslot,
							&skb, true);
				ifidx = brcmf_skb_if_flags_get_field(skb,
								     INDEX);
				/* Use proto layer to send data frame */
				brcmf_fws_unlock(fws);
				ret = brcmf_proto_txdata(drvr, ifidx, 0, skb);
				brcmf_fws_lock(fws);
				if (ret < 0)
					brcmf_txfinalize(brcmf_get_ifp(drvr,
								       ifidx),
							 skb, false);
				if (fws->bus_flow_blocked)
					break;
			}
			continue;
		}

		while ((fws->fifo_credit[fifo]) ||
		       ((!fws->bcmc_credit_check) &&
				(fifo == BRCMF_FWS_FIFO_BCMC))) {
			skb = brcmf_fws_deq(fws, fifo);
			if (!skb)
				break;
			fws->fifo_credit[fifo]--;
			if (brcmf_fws_commit_skb(fws, fifo, skb))
				break;
			if (fws->bus_flow_blocked)
				break;
		}

		if (fifo >= BRCMF_FWS_FIFO_AC_BE &&
		    fifo <= BRCMF_FWS_FIFO_AC_VO &&
		    fws->fifo_credit[fifo] == 0 &&
		    !fws->bus_flow_blocked) {
			while (brcmf_fws_borrow_credit(fws,
						       fifo - 1, fifo,
						       true) == 0) {
				skb = brcmf_fws_deq(fws, fifo);
				if (!skb) {
					brcmf_fws_return_credits(fws, fifo, 1);
					break;
				}
				if (brcmf_fws_commit_skb(fws, fifo, skb))
					break;
				if (fws->bus_flow_blocked)
					break;
			}
		}
	}
	brcmf_fws_unlock(fws);
}

#ifdef DEBUG
static int brcmf_debugfs_fws_stats_read(struct seq_file *seq, void *data)
{
	struct brcmf_bus *bus_if = dev_get_drvdata(seq->private);
	struct brcmf_fws_stats *fwstats = &(drvr_to_fws(bus_if->drvr)->stats);

	seq_printf(seq,
		   "header_pulls:      %u\n"
		   "header_only_pkt:   %u\n"
		   "tlv_parse_failed:  %u\n"
		   "tlv_invalid_type:  %u\n"
		   "mac_update_fails:  %u\n"
		   "ps_update_fails:   %u\n"
		   "if_update_fails:   %u\n"
		   "pkt2bus:           %u\n"
		   "generic_error:     %u\n"
		   "rollback_success:  %u\n"
		   "rollback_failed:   %u\n"
		   "delayq_full:       %u\n"
		   "supprq_full:       %u\n"
		   "txs_indicate:      %u\n"
		   "txs_discard:       %u\n"
		   "txs_suppr_core:    %u\n"
		   "txs_suppr_ps:      %u\n"
		   "txs_tossed:        %u\n"
		   "txs_host_tossed:   %u\n"
		   "bus_flow_block:    %u\n"
		   "fws_flow_block:    %u\n"
		   "send_pkts:         BK:%u BE:%u VO:%u VI:%u BCMC:%u\n"
		   "requested_sent:    BK:%u BE:%u VO:%u VI:%u BCMC:%u\n",
		   fwstats->header_pulls,
		   fwstats->header_only_pkt,
		   fwstats->tlv_parse_failed,
		   fwstats->tlv_invalid_type,
		   fwstats->mac_update_failed,
		   fwstats->mac_ps_update_failed,
		   fwstats->if_update_failed,
		   fwstats->pkt2bus,
		   fwstats->generic_error,
		   fwstats->rollback_success,
		   fwstats->rollback_failed,
		   fwstats->delayq_full_error,
		   fwstats->supprq_full_error,
		   fwstats->txs_indicate,
		   fwstats->txs_discard,
		   fwstats->txs_supp_core,
		   fwstats->txs_supp_ps,
		   fwstats->txs_tossed,
		   fwstats->txs_host_tossed,
		   fwstats->bus_flow_block,
		   fwstats->fws_flow_block,
		   fwstats->send_pkts[0], fwstats->send_pkts[1],
		   fwstats->send_pkts[2], fwstats->send_pkts[3],
		   fwstats->send_pkts[4],
		   fwstats->requested_sent[0],
		   fwstats->requested_sent[1],
		   fwstats->requested_sent[2],
		   fwstats->requested_sent[3],
		   fwstats->requested_sent[4]);

	return 0;
}
#else
static int brcmf_debugfs_fws_stats_read(struct seq_file *seq, void *data)
{
	return 0;
}
#endif

struct brcmf_fws_info *brcmf_fws_attach(struct brcmf_pub *drvr)
{
	struct brcmf_fws_info *fws;
	struct brcmf_if *ifp;
	u32 tlv = BRCMF_FWS_FLAGS_RSSI_SIGNALS;
	int rc;
	u32 mode = 0;

	fws = kzalloc(sizeof(*fws), GFP_KERNEL);
	if (!fws) {
		rc = -ENOMEM;
		goto fail;
	}

	spin_lock_init(&fws->spinlock);

	/* store drvr reference */
	fws->drvr = drvr;
	fws->fcmode = drvr->settings->fcmode;

	if (!drvr->bus_if->always_use_fws_queue &&
	    (fws->fcmode == BRCMF_FWS_FCMODE_NONE)) {
		fws->avoid_queueing = true;
		brcmf_dbg(INFO, "FWS queueing will be avoided\n");
		return fws;
	}

	fws->fws_wq = create_singlethread_workqueue("brcmf_fws_wq");
	if (fws->fws_wq == NULL) {
		bphy_err(drvr, "workqueue creation failed\n");
		rc = -EBADF;
		goto fail;
	}
	INIT_WORK(&fws->fws_dequeue_work, brcmf_fws_dequeue_worker);

	/* enable firmware signalling if fcmode active */
	if (fws->fcmode != BRCMF_FWS_FCMODE_NONE)
		tlv |= BRCMF_FWS_FLAGS_XONXOFF_SIGNALS |
		       BRCMF_FWS_FLAGS_CREDIT_STATUS_SIGNALS |
		       BRCMF_FWS_FLAGS_HOST_PROPTXSTATUS_ACTIVE |
		       BRCMF_FWS_FLAGS_HOST_RXREORDER_ACTIVE;

	rc = brcmf_fweh_register(drvr, BRCMF_E_FIFO_CREDIT_MAP,
				 brcmf_fws_notify_credit_map);
	if (rc < 0) {
		bphy_err(drvr, "register credit map handler failed\n");
		goto fail;
	}
	rc = brcmf_fweh_register(drvr, BRCMF_E_BCMC_CREDIT_SUPPORT,
				 brcmf_fws_notify_bcmc_credit_support);
	if (rc < 0) {
		bphy_err(drvr, "register bcmc credit handler failed\n");
		brcmf_fweh_unregister(drvr, BRCMF_E_FIFO_CREDIT_MAP);
		goto fail;
	}

	/* Setting the iovar may fail if feature is unsupported
	 * so leave the rc as is so driver initialization can
	 * continue. Set mode back to none indicating not enabled.
	 */
	fws->fw_signals = true;
	ifp = brcmf_get_ifp(drvr, 0);
	if (brcmf_fil_iovar_int_set(ifp, "tlv", tlv)) {
		bphy_err(drvr, "failed to set bdcv2 tlv signaling\n");
		fws->fcmode = BRCMF_FWS_FCMODE_NONE;
		fws->fw_signals = false;
	}

	if (brcmf_fil_iovar_int_set(ifp, "ampdu_hostreorder", 1))
		brcmf_dbg(INFO, "enabling AMPDU host-reorder failed\n");

	/* Enable seq number reuse, if supported */
	if (brcmf_fil_iovar_int_get(ifp, "wlfc_mode", &mode) == 0) {
		if (BRCMF_FWS_MODE_GET_REUSESEQ(mode)) {
			mode = 0;
			BRCMF_FWS_MODE_SET_REUSESEQ(mode, 1);
			if (brcmf_fil_iovar_int_set(ifp,
						    "wlfc_mode", mode) == 0) {
				BRCMF_FWS_MODE_SET_REUSESEQ(fws->mode, 1);
			}
		}
	}

	brcmf_fws_hanger_init(&fws->hanger);
	brcmf_fws_macdesc_init(&fws->desc.other, NULL, 0);
	brcmf_fws_macdesc_set_name(fws, &fws->desc.other);
	brcmf_dbg(INFO, "added %s\n", fws->desc.other.name);
	brcmu_pktq_init(&fws->desc.other.psq, BRCMF_FWS_PSQ_PREC_COUNT,
			BRCMF_FWS_PSQ_LEN);

	brcmf_dbg(INFO, "%s bdcv2 tlv signaling [%x]\n",
		  fws->fw_signals ? "enabled" : "disabled", tlv);
	return fws;

fail:
	brcmf_fws_detach(fws);
	return ERR_PTR(rc);
}

void brcmf_fws_detach(struct brcmf_fws_info *fws)
{
	if (!fws)
		return;

	if (fws->fws_wq)
		destroy_workqueue(fws->fws_wq);

	/* cleanup */
	brcmf_fws_lock(fws);
	brcmf_fws_cleanup(fws, -1);
	brcmf_fws_unlock(fws);

	/* free top structure */
	kfree(fws);
}

void brcmf_fws_debugfs_create(struct brcmf_pub *drvr)
{
	/* create debugfs file for statistics */
	brcmf_debugfs_add_entry(drvr, "fws_stats",
				brcmf_debugfs_fws_stats_read);
}

bool brcmf_fws_queue_skbs(struct brcmf_fws_info *fws)
{
	return !fws->avoid_queueing;
}

bool brcmf_fws_fc_active(struct brcmf_fws_info *fws)
{
	if (!fws->creditmap_received)
		return false;

	return fws->fcmode != BRCMF_FWS_FCMODE_NONE;
}

void brcmf_fws_bustxfail(struct brcmf_fws_info *fws, struct sk_buff *skb)
{
	u32 hslot;

	if (brcmf_skbcb(skb)->state == BRCMF_FWS_SKBSTATE_TIM) {
		brcmu_pkt_buf_free_skb(skb);
		return;
	}
	brcmf_fws_lock(fws);
	hslot = brcmf_skb_htod_tag_get_field(skb, HSLOT);
	brcmf_fws_txs_process(fws, BRCMF_FWS_TXSTATUS_HOST_TOSSED, hslot, 0, 0,
			      1);
	brcmf_fws_unlock(fws);
}

void brcmf_fws_bus_blocked(struct brcmf_pub *drvr, bool flow_blocked)
{
	struct brcmf_fws_info *fws = drvr_to_fws(drvr);
	struct brcmf_if *ifp;
	int i;

	if (fws->avoid_queueing) {
		for (i = 0; i < BRCMF_MAX_IFS; i++) {
			ifp = drvr->iflist[i];
			if (!ifp || !ifp->ndev)
				continue;
			brcmf_txflowblock_if(ifp, BRCMF_NETIF_STOP_REASON_FLOW,
					     flow_blocked);
		}
	} else {
		fws->bus_flow_blocked = flow_blocked;
		if (!flow_blocked)
			brcmf_fws_schedule_deq(fws);
		else
			fws->stats.bus_flow_block++;
	}
}<|MERGE_RESOLUTION|>--- conflicted
+++ resolved
@@ -395,10 +395,7 @@
 };
 
 #define BRCMF_FWS_HANGER_MAXITEMS	3072
-<<<<<<< HEAD
-=======
 #define BRCMF_BORROW_RATIO			3
->>>>>>> c1084c27
 
 /**
  * enum brcmf_fws_hanger_item_state - state of hanger item.
@@ -2348,7 +2345,7 @@
 	struct brcmf_if *ifp;
 	u32 tlv = BRCMF_FWS_FLAGS_RSSI_SIGNALS;
 	int rc;
-	u32 mode = 0;
+	u32 mode;
 
 	fws = kzalloc(sizeof(*fws), GFP_KERNEL);
 	if (!fws) {
