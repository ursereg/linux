--- conflicted
+++ resolved
@@ -92,15 +92,6 @@
 
 #define BRCMF_VIF_EVENT_TIMEOUT		msecs_to_jiffies(1500)
 
-#define BRCMF_PM_WAIT_MAXRETRY			100
-
-/* cfg80211 wowlan definitions */
-#define WL_WOWLAN_MAX_PATTERNS			8
-#define WL_WOWLAN_MIN_PATTERN_LEN		1
-#define WL_WOWLAN_MAX_PATTERN_LEN		255
-#define WL_WOWLAN_PKT_FILTER_ID_FIRST	201
-#define WL_WOWLAN_PKT_FILTER_ID_LAST	(WL_WOWLAN_PKT_FILTER_ID_FIRST + \
-					WL_WOWLAN_MAX_PATTERNS - 1)
 /**
  * enum brcmf_scan_status - scan engine status
  *
@@ -185,13 +176,6 @@
 	BRCMF_VIF_STATUS_AP_CREATED,
 	BRCMF_VIF_STATUS_EAP_SUCCESS,
 	BRCMF_VIF_STATUS_ASSOC_SUCCESS,
-};
-
-enum brcmf_cfg80211_pm_state {
-	BRCMF_CFG80211_PM_STATE_RESUMED,
-	BRCMF_CFG80211_PM_STATE_RESUMING,
-	BRCMF_CFG80211_PM_STATE_SUSPENDED,
-	BRCMF_CFG80211_PM_STATE_SUSPENDING,
 };
 
 /**
@@ -387,10 +371,6 @@
 	struct brcmf_cfg80211_wowl wowl;
 	struct brcmf_pno_info *pno;
 	u8 ac_priority[MAX_8021D_PRIO];
-<<<<<<< HEAD
-	u8 pm_state;
-=======
->>>>>>> c1084c27
 };
 
 /**
