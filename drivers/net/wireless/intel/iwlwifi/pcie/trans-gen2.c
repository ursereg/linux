// SPDX-License-Identifier: GPL-2.0 OR BSD-3-Clause
/*
 * Copyright (C) 2017 Intel Deutschland GmbH
 * Copyright (C) 2018-2021 Intel Corporation
 */
#include "iwl-trans.h"
#include "iwl-prph.h"
#include "iwl-context-info.h"
#include "iwl-context-info-gen3.h"
#include "internal.h"
#include "fw/dbg.h"

<<<<<<< HEAD
=======
#define FW_RESET_TIMEOUT (HZ / 5)

>>>>>>> c1084c27
/*
 * Start up NIC's basic functionality after it has been reset
 * (e.g. after platform boot, or shutdown via iwl_pcie_apm_stop())
 * NOTE:  This does not load uCode nor start the embedded processor
 */
int iwl_pcie_gen2_apm_init(struct iwl_trans *trans)
{
	int ret = 0;

	IWL_DEBUG_INFO(trans, "Init card's basic functions\n");

	/*
	 * Use "set_bit" below rather than "write", to preserve any hardware
	 * bits already set by default after reset.
	 */

	/*
	 * Disable L0s without affecting L1;
	 * don't wait for ICH L0s (ICH bug W/A)
	 */
	iwl_set_bit(trans, CSR_GIO_CHICKEN_BITS,
		    CSR_GIO_CHICKEN_BITS_REG_BIT_L1A_NO_L0S_RX);

	/* Set FH wait threshold to maximum (HW error during stress W/A) */
	iwl_set_bit(trans, CSR_DBG_HPET_MEM_REG, CSR_DBG_HPET_MEM_REG_VAL);

	/*
	 * Enable HAP INTA (interrupt from management bus) to
	 * wake device's PCI Express link L1a -> L0s
	 */
	iwl_set_bit(trans, CSR_HW_IF_CONFIG_REG,
		    CSR_HW_IF_CONFIG_REG_BIT_HAP_WAKE_L1A);

	iwl_pcie_apm_config(trans);

	ret = iwl_finish_nic_init(trans, trans->trans_cfg);
	if (ret)
		return ret;

	set_bit(STATUS_DEVICE_ENABLED, &trans->status);

	return 0;
}

static void iwl_pcie_gen2_apm_stop(struct iwl_trans *trans, bool op_mode_leave)
{
	IWL_DEBUG_INFO(trans, "Stop card, put in low power state\n");

	if (op_mode_leave) {
		if (!test_bit(STATUS_DEVICE_ENABLED, &trans->status))
			iwl_pcie_gen2_apm_init(trans);

		/* inform ME that we are leaving */
		iwl_set_bit(trans, CSR_DBG_LINK_PWR_MGMT_REG,
			    CSR_RESET_LINK_PWR_MGMT_DISABLED);
		iwl_set_bit(trans, CSR_HW_IF_CONFIG_REG,
			    CSR_HW_IF_CONFIG_REG_PREPARE |
			    CSR_HW_IF_CONFIG_REG_ENABLE_PME);
		mdelay(1);
		iwl_clear_bit(trans, CSR_DBG_LINK_PWR_MGMT_REG,
			      CSR_RESET_LINK_PWR_MGMT_DISABLED);
		mdelay(5);
	}

	clear_bit(STATUS_DEVICE_ENABLED, &trans->status);

	/* Stop device's DMA activity */
	iwl_pcie_apm_stop_master(trans);

	iwl_trans_sw_reset(trans);

	/*
	 * Clear "initialization complete" bit to move adapter from
	 * D0A* (powered-up Active) --> D0U* (Uninitialized) state.
	 */
	if (trans->trans_cfg->device_family >= IWL_DEVICE_FAMILY_BZ)
		iwl_clear_bit(trans, CSR_GP_CNTRL,
			      CSR_GP_CNTRL_REG_FLAG_MAC_INIT);
	else
		iwl_clear_bit(trans, CSR_GP_CNTRL,
			      CSR_GP_CNTRL_REG_FLAG_INIT_DONE);
}

static void iwl_trans_pcie_fw_reset_handshake(struct iwl_trans *trans)
{
	struct iwl_trans_pcie *trans_pcie = IWL_TRANS_GET_PCIE_TRANS(trans);
	int ret;

	trans_pcie->fw_reset_state = FW_RESET_REQUESTED;

	if (trans->trans_cfg->device_family < IWL_DEVICE_FAMILY_AX210)
		iwl_write_umac_prph(trans, UREG_NIC_SET_NMI_DRIVER,
				    UREG_NIC_SET_NMI_DRIVER_RESET_HANDSHAKE);
	else
		iwl_write_umac_prph(trans, UREG_DOORBELL_TO_ISR6,
				    UREG_DOORBELL_TO_ISR6_RESET_HANDSHAKE);

	/* wait 200ms */
	ret = wait_event_timeout(trans_pcie->fw_reset_waitq,
				 trans_pcie->fw_reset_state != FW_RESET_REQUESTED,
				 FW_RESET_TIMEOUT);
	if (!ret || trans_pcie->fw_reset_state == FW_RESET_ERROR) {
		IWL_INFO(trans,
			 "firmware didn't ACK the reset - continue anyway\n");
		iwl_trans_fw_error(trans, true);
	}

	trans_pcie->fw_reset_state = FW_RESET_IDLE;
}

void _iwl_trans_pcie_gen2_stop_device(struct iwl_trans *trans)
{
	struct iwl_trans_pcie *trans_pcie = IWL_TRANS_GET_PCIE_TRANS(trans);

	lockdep_assert_held(&trans_pcie->mutex);

	if (trans_pcie->is_down)
		return;

	if (trans->state >= IWL_TRANS_FW_STARTED) {
		if (trans->trans_cfg->device_family >= IWL_DEVICE_FAMILY_BZ) {
			iwl_set_bit(trans, CSR_GP_CNTRL,
				    CSR_GP_CNTRL_REG_FLAG_BUS_MASTER_DISABLE_REQ);
			iwl_poll_bit(trans, CSR_GP_CNTRL,
				     CSR_GP_CNTRL_REG_FLAG_BUS_MASTER_DISABLE_STATUS,
				     CSR_GP_CNTRL_REG_FLAG_BUS_MASTER_DISABLE_STATUS,
				     5000);
			msleep(100);
			iwl_set_bit(trans, CSR_GP_CNTRL,
				    CSR_GP_CNTRL_REG_FLAG_SW_RESET);
		} else if (trans_pcie->fw_reset_handshake) {
			iwl_trans_pcie_fw_reset_handshake(trans);
		}
	}

	trans_pcie->is_down = true;

	/* tell the device to stop sending interrupts */
	iwl_disable_interrupts(trans);

	/* device going down, Stop using ICT table */
	iwl_pcie_disable_ict(trans);

	/*
	 * If a HW restart happens during firmware loading,
	 * then the firmware loading might call this function
	 * and later it might be called again due to the
	 * restart. So don't process again if the device is
	 * already dead.
	 */
	if (test_and_clear_bit(STATUS_DEVICE_ENABLED, &trans->status)) {
		IWL_DEBUG_INFO(trans,
			       "DEVICE_ENABLED bit was set and is now cleared\n");
		iwl_txq_gen2_tx_free(trans);
		iwl_pcie_rx_stop(trans);
	}

	iwl_pcie_ctxt_info_free_paging(trans);
	if (trans->trans_cfg->device_family >= IWL_DEVICE_FAMILY_AX210)
		iwl_pcie_ctxt_info_gen3_free(trans, false);
	else
		iwl_pcie_ctxt_info_free(trans);

	/* Make sure (redundant) we've released our request to stay awake */
	if (trans->trans_cfg->device_family >= IWL_DEVICE_FAMILY_BZ)
		iwl_clear_bit(trans, CSR_GP_CNTRL,
			      CSR_GP_CNTRL_REG_FLAG_BZ_MAC_ACCESS_REQ);
	else
		iwl_clear_bit(trans, CSR_GP_CNTRL,
			      CSR_GP_CNTRL_REG_FLAG_MAC_ACCESS_REQ);

	if (trans->trans_cfg->device_family >= IWL_DEVICE_FAMILY_BZ) {
		iwl_set_bit(trans, CSR_GP_CNTRL,
			    CSR_GP_CNTRL_REG_FLAG_SW_RESET);
	}
	/* Stop the device, and put it in low power state */
	iwl_pcie_gen2_apm_stop(trans, false);

	iwl_trans_sw_reset(trans);

	/*
	 * Upon stop, the IVAR table gets erased, so msi-x won't
	 * work. This causes a bug in RF-KILL flows, since the interrupt
	 * that enables radio won't fire on the correct irq, and the
	 * driver won't be able to handle the interrupt.
	 * Configure the IVAR table again after reset.
	 */
	iwl_pcie_conf_msix_hw(trans_pcie);

	/*
	 * Upon stop, the APM issues an interrupt if HW RF kill is set.
	 * This is a bug in certain verions of the hardware.
	 * Certain devices also keep sending HW RF kill interrupt all
	 * the time, unless the interrupt is ACKed even if the interrupt
	 * should be masked. Re-ACK all the interrupts here.
	 */
	iwl_disable_interrupts(trans);

	/* clear all status bits */
	clear_bit(STATUS_SYNC_HCMD_ACTIVE, &trans->status);
	clear_bit(STATUS_INT_ENABLED, &trans->status);
	clear_bit(STATUS_TPOWER_PMI, &trans->status);

	/*
	 * Even if we stop the HW, we still want the RF kill
	 * interrupt
	 */
	iwl_enable_rfkill_int(trans);

	/* re-take ownership to prevent other users from stealing the device */
	iwl_pcie_prepare_card_hw(trans);
}

void iwl_trans_pcie_gen2_stop_device(struct iwl_trans *trans)
{
	struct iwl_trans_pcie *trans_pcie = IWL_TRANS_GET_PCIE_TRANS(trans);
	bool was_in_rfkill;

	iwl_op_mode_time_point(trans->op_mode,
			       IWL_FW_INI_TIME_POINT_HOST_DEVICE_DISABLE,
			       NULL);

	mutex_lock(&trans_pcie->mutex);
	trans_pcie->opmode_down = true;
	was_in_rfkill = test_bit(STATUS_RFKILL_OPMODE, &trans->status);
	_iwl_trans_pcie_gen2_stop_device(trans);
	iwl_trans_pcie_handle_stop_rfkill(trans, was_in_rfkill);
	mutex_unlock(&trans_pcie->mutex);
}

static int iwl_pcie_gen2_nic_init(struct iwl_trans *trans)
{
	struct iwl_trans_pcie *trans_pcie = IWL_TRANS_GET_PCIE_TRANS(trans);
	int queue_size = max_t(u32, IWL_CMD_QUEUE_SIZE,
			       trans->cfg->min_txq_size);

	/* TODO: most of the logic can be removed in A0 - but not in Z0 */
	spin_lock_bh(&trans_pcie->irq_lock);
	iwl_pcie_gen2_apm_init(trans);
	spin_unlock_bh(&trans_pcie->irq_lock);

	iwl_op_mode_nic_config(trans->op_mode);

	/* Allocate the RX queue, or reset if it is already allocated */
	if (iwl_pcie_gen2_rx_init(trans))
		return -ENOMEM;

	/* Allocate or reset and init all Tx and Command queues */
	if (iwl_txq_gen2_init(trans, trans->txqs.cmd.q_id, queue_size))
		return -ENOMEM;

	/* enable shadow regs in HW */
	iwl_set_bit(trans, CSR_MAC_SHADOW_REG_CTRL, 0x800FFFFF);
	IWL_DEBUG_INFO(trans, "Enabling shadow registers in device\n");

	return 0;
}

static void iwl_pcie_get_rf_name(struct iwl_trans *trans)
{
	struct iwl_trans_pcie *trans_pcie = IWL_TRANS_GET_PCIE_TRANS(trans);
	char *buf = trans_pcie->rf_name;
	size_t buflen = sizeof(trans_pcie->rf_name);
	size_t pos;
	u32 version;

	if (buf[0])
		return;

	switch (CSR_HW_RFID_TYPE(trans->hw_rf_id)) {
	case CSR_HW_RFID_TYPE(CSR_HW_RF_ID_TYPE_JF):
		pos = scnprintf(buf, buflen, "JF");
		break;
	case CSR_HW_RFID_TYPE(CSR_HW_RF_ID_TYPE_GF):
		pos = scnprintf(buf, buflen, "GF");
		break;
	case CSR_HW_RFID_TYPE(CSR_HW_RF_ID_TYPE_GF4):
		pos = scnprintf(buf, buflen, "GF4");
		break;
	case CSR_HW_RFID_TYPE(CSR_HW_RF_ID_TYPE_HR):
		pos = scnprintf(buf, buflen, "HR");
		break;
	case CSR_HW_RFID_TYPE(CSR_HW_RF_ID_TYPE_HR1):
		pos = scnprintf(buf, buflen, "HR1");
		break;
	case CSR_HW_RFID_TYPE(CSR_HW_RF_ID_TYPE_HRCDB):
		pos = scnprintf(buf, buflen, "HRCDB");
		break;
	default:
		return;
	}

	switch (CSR_HW_RFID_TYPE(trans->hw_rf_id)) {
	case CSR_HW_RFID_TYPE(CSR_HW_RF_ID_TYPE_HR):
	case CSR_HW_RFID_TYPE(CSR_HW_RF_ID_TYPE_HR1):
	case CSR_HW_RFID_TYPE(CSR_HW_RF_ID_TYPE_HRCDB):
		version = iwl_read_prph(trans, CNVI_MBOX_C);
		switch (version) {
		case 0x20000:
			pos += scnprintf(buf + pos, buflen - pos, " B3");
			break;
		case 0x120000:
			pos += scnprintf(buf + pos, buflen - pos, " B5");
			break;
		default:
			pos += scnprintf(buf + pos, buflen - pos,
					 " (0x%x)", version);
			break;
		}
		break;
	default:
		break;
	}

	pos += scnprintf(buf + pos, buflen - pos, ", rfid=0x%x",
			 trans->hw_rf_id);

	IWL_INFO(trans, "Detected RF %s\n", buf);

	/*
	 * also add a \n for debugfs - need to do it after printing
	 * since our IWL_INFO machinery wants to see a static \n at
	 * the end of the string
	 */
	pos += scnprintf(buf + pos, buflen - pos, "\n");
}

void iwl_trans_pcie_gen2_fw_alive(struct iwl_trans *trans, u32 scd_addr)
{
	struct iwl_trans_pcie *trans_pcie = IWL_TRANS_GET_PCIE_TRANS(trans);

	iwl_pcie_reset_ict(trans);

	/* make sure all queue are not stopped/used */
	memset(trans->txqs.queue_stopped, 0,
	       sizeof(trans->txqs.queue_stopped));
	memset(trans->txqs.queue_used, 0, sizeof(trans->txqs.queue_used));

	/* now that we got alive we can free the fw image & the context info.
	 * paging memory cannot be freed included since FW will still use it
	 */
	if (trans->trans_cfg->device_family >= IWL_DEVICE_FAMILY_AX210)
		iwl_pcie_ctxt_info_gen3_free(trans, true);
	else
		iwl_pcie_ctxt_info_free(trans);

	/*
	 * Re-enable all the interrupts, including the RF-Kill one, now that
	 * the firmware is alive.
	 */
	iwl_enable_interrupts(trans);
	mutex_lock(&trans_pcie->mutex);
	iwl_pcie_check_hw_rf_kill(trans);

	iwl_pcie_get_rf_name(trans);
	mutex_unlock(&trans_pcie->mutex);
}

static void iwl_pcie_set_ltr(struct iwl_trans *trans)
{
	u32 ltr_val = CSR_LTR_LONG_VAL_AD_NO_SNOOP_REQ |
		      u32_encode_bits(CSR_LTR_LONG_VAL_AD_SCALE_USEC,
				      CSR_LTR_LONG_VAL_AD_NO_SNOOP_SCALE) |
		      u32_encode_bits(250,
				      CSR_LTR_LONG_VAL_AD_NO_SNOOP_VAL) |
		      CSR_LTR_LONG_VAL_AD_SNOOP_REQ |
		      u32_encode_bits(CSR_LTR_LONG_VAL_AD_SCALE_USEC,
				      CSR_LTR_LONG_VAL_AD_SNOOP_SCALE) |
		      u32_encode_bits(250, CSR_LTR_LONG_VAL_AD_SNOOP_VAL);

	/*
	 * To workaround hardware latency issues during the boot process,
	 * initialize the LTR to ~250 usec (see ltr_val above).
	 * The firmware initializes this again later (to a smaller value).
	 */
	if ((trans->trans_cfg->device_family == IWL_DEVICE_FAMILY_AX210 ||
	     trans->trans_cfg->device_family == IWL_DEVICE_FAMILY_22000) &&
	    !trans->trans_cfg->integrated) {
		iwl_write32(trans, CSR_LTR_LONG_VAL_AD, ltr_val);
	} else if (trans->trans_cfg->integrated &&
		   trans->trans_cfg->device_family == IWL_DEVICE_FAMILY_22000) {
		iwl_write_prph(trans, HPM_MAC_LTR_CSR, HPM_MAC_LRT_ENABLE_ALL);
		iwl_write_prph(trans, HPM_UMAC_LTR, ltr_val);
	}
}

int iwl_trans_pcie_gen2_start_fw(struct iwl_trans *trans,
				 const struct fw_img *fw, bool run_in_rfkill)
{
	struct iwl_trans_pcie *trans_pcie = IWL_TRANS_GET_PCIE_TRANS(trans);
	bool hw_rfkill;
	int ret;

	/* This may fail if AMT took ownership of the device */
	if (iwl_pcie_prepare_card_hw(trans)) {
		IWL_WARN(trans, "Exit HW not ready\n");
		ret = -EIO;
		goto out;
	}

	iwl_enable_rfkill_int(trans);

	iwl_write32(trans, CSR_INT, 0xFFFFFFFF);

	/*
	 * We enabled the RF-Kill interrupt and the handler may very
	 * well be running. Disable the interrupts to make sure no other
	 * interrupt can be fired.
	 */
	iwl_disable_interrupts(trans);

	/* Make sure it finished running */
	iwl_pcie_synchronize_irqs(trans);

	mutex_lock(&trans_pcie->mutex);

	/* If platform's RF_KILL switch is NOT set to KILL */
	hw_rfkill = iwl_pcie_check_hw_rf_kill(trans);
	if (hw_rfkill && !run_in_rfkill) {
		ret = -ERFKILL;
		goto out;
	}

	/* Someone called stop_device, don't try to start_fw */
	if (trans_pcie->is_down) {
		IWL_WARN(trans,
			 "Can't start_fw since the HW hasn't been started\n");
		ret = -EIO;
		goto out;
	}

	/* make sure rfkill handshake bits are cleared */
	iwl_write32(trans, CSR_UCODE_DRV_GP1_CLR, CSR_UCODE_SW_BIT_RFKILL);
	iwl_write32(trans, CSR_UCODE_DRV_GP1_CLR,
		    CSR_UCODE_DRV_GP1_BIT_CMD_BLOCKED);

	/* clear (again), then enable host interrupts */
	iwl_write32(trans, CSR_INT, 0xFFFFFFFF);

	ret = iwl_pcie_gen2_nic_init(trans);
	if (ret) {
		IWL_ERR(trans, "Unable to init nic\n");
		goto out;
	}

	if (trans->trans_cfg->device_family >= IWL_DEVICE_FAMILY_AX210)
		ret = iwl_pcie_ctxt_info_gen3_init(trans, fw);
	else
		ret = iwl_pcie_ctxt_info_init(trans, fw);
	if (ret)
		goto out;

	iwl_pcie_set_ltr(trans);

	if (trans->trans_cfg->device_family >= IWL_DEVICE_FAMILY_BZ)
		iwl_set_bit(trans, CSR_GP_CNTRL,
			    CSR_GP_CNTRL_REG_FLAG_ROM_START);
	else if (trans->trans_cfg->device_family >= IWL_DEVICE_FAMILY_AX210)
		iwl_write_umac_prph(trans, UREG_CPU_INIT_RUN, 1);
	else
		iwl_write_prph(trans, UREG_CPU_INIT_RUN, 1);

	/* re-check RF-Kill state since we may have missed the interrupt */
	hw_rfkill = iwl_pcie_check_hw_rf_kill(trans);
	if (hw_rfkill && !run_in_rfkill)
		ret = -ERFKILL;

out:
	mutex_unlock(&trans_pcie->mutex);
	return ret;
}<|MERGE_RESOLUTION|>--- conflicted
+++ resolved
@@ -10,11 +10,8 @@
 #include "internal.h"
 #include "fw/dbg.h"
 
-<<<<<<< HEAD
-=======
 #define FW_RESET_TIMEOUT (HZ / 5)
 
->>>>>>> c1084c27
 /*
  * Start up NIC's basic functionality after it has been reset
  * (e.g. after platform boot, or shutdown via iwl_pcie_apm_stop())
