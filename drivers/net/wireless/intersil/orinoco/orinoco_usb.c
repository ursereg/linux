--- conflicted
+++ resolved
@@ -1392,10 +1392,6 @@
 	struct ezusb_priv *upriv = hw->priv;
 	int retval;
 
-<<<<<<< HEAD
-	BUG_ON(in_interrupt());
-=======
->>>>>>> c1084c27
 	if (!upriv)
 		return -EINVAL;
 
