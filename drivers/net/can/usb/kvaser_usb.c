/*
 * This program is free software; you can redistribute it and/or
 * modify it under the terms of the GNU General Public License as
 * published by the Free Software Foundation version 2.
 *
 * Parts of this driver are based on the following:
 *  - Kvaser linux leaf driver (version 4.78)
 *  - CAN driver for esd CAN-USB/2
 *  - Kvaser linux usbcanII driver (version 5.3)
 *
 * Copyright (C) 2002-2006 KVASER AB, Sweden. All rights reserved.
 * Copyright (C) 2010 Matthias Fuchs <matthias.fuchs@esd.eu>, esd gmbh
 * Copyright (C) 2012 Olivier Sobrie <olivier@sobrie.be>
 * Copyright (C) 2015 Valeo S.A.
 */

#include <linux/spinlock.h>
#include <linux/kernel.h>
#include <linux/completion.h>
#include <linux/module.h>
#include <linux/netdevice.h>
#include <linux/usb.h>

#include <linux/can.h>
#include <linux/can/dev.h>
#include <linux/can/error.h>

#define MAX_TX_URBS			16
#define MAX_RX_URBS			4
#define START_TIMEOUT			1000 /* msecs */
#define STOP_TIMEOUT			1000 /* msecs */
#define USB_SEND_TIMEOUT		1000 /* msecs */
#define USB_RECV_TIMEOUT		1000 /* msecs */
#define RX_BUFFER_SIZE			3072
#define CAN_USB_CLOCK			8000000
#define MAX_NET_DEVICES			3
#define MAX_USBCAN_NET_DEVICES		2

/* Kvaser Leaf USB devices */
#define KVASER_VENDOR_ID		0x0bfd
#define USB_LEAF_DEVEL_PRODUCT_ID	10
#define USB_LEAF_LITE_PRODUCT_ID	11
#define USB_LEAF_PRO_PRODUCT_ID		12
#define USB_LEAF_SPRO_PRODUCT_ID	14
#define USB_LEAF_PRO_LS_PRODUCT_ID	15
#define USB_LEAF_PRO_SWC_PRODUCT_ID	16
#define USB_LEAF_PRO_LIN_PRODUCT_ID	17
#define USB_LEAF_SPRO_LS_PRODUCT_ID	18
#define USB_LEAF_SPRO_SWC_PRODUCT_ID	19
#define USB_MEMO2_DEVEL_PRODUCT_ID	22
#define USB_MEMO2_HSHS_PRODUCT_ID	23
#define USB_UPRO_HSHS_PRODUCT_ID	24
#define USB_LEAF_LITE_GI_PRODUCT_ID	25
#define USB_LEAF_PRO_OBDII_PRODUCT_ID	26
#define USB_MEMO2_HSLS_PRODUCT_ID	27
#define USB_LEAF_LITE_CH_PRODUCT_ID	28
#define USB_BLACKBIRD_SPRO_PRODUCT_ID	29
#define USB_OEM_MERCURY_PRODUCT_ID	34
#define USB_OEM_LEAF_PRODUCT_ID		35
#define USB_CAN_R_PRODUCT_ID		39
#define USB_LEAF_LITE_V2_PRODUCT_ID	288
#define USB_MINI_PCIE_HS_PRODUCT_ID	289

static inline bool kvaser_is_leaf(const struct usb_device_id *id)
{
	return id->idProduct >= USB_LEAF_DEVEL_PRODUCT_ID &&
	       id->idProduct <= USB_MINI_PCIE_HS_PRODUCT_ID;
}

/* Kvaser USBCan-II devices */
#define USB_USBCAN_REVB_PRODUCT_ID	2
#define USB_VCI2_PRODUCT_ID		3
#define USB_USBCAN2_PRODUCT_ID		4
#define USB_MEMORATOR_PRODUCT_ID	5

static inline bool kvaser_is_usbcan(const struct usb_device_id *id)
{
	return id->idProduct >= USB_USBCAN_REVB_PRODUCT_ID &&
	       id->idProduct <= USB_MEMORATOR_PRODUCT_ID;
}

/* USB devices features */
#define KVASER_HAS_SILENT_MODE		BIT(0)
#define KVASER_HAS_TXRX_ERRORS		BIT(1)

/* Message header size */
#define MSG_HEADER_LEN			2

/* Can message flags */
#define MSG_FLAG_ERROR_FRAME		BIT(0)
#define MSG_FLAG_OVERRUN		BIT(1)
#define MSG_FLAG_NERR			BIT(2)
#define MSG_FLAG_WAKEUP			BIT(3)
#define MSG_FLAG_REMOTE_FRAME		BIT(4)
#define MSG_FLAG_RESERVED		BIT(5)
#define MSG_FLAG_TX_ACK			BIT(6)
#define MSG_FLAG_TX_REQUEST		BIT(7)

/* Can states (M16C CxSTRH register) */
#define M16C_STATE_BUS_RESET		BIT(0)
#define M16C_STATE_BUS_ERROR		BIT(4)
#define M16C_STATE_BUS_PASSIVE		BIT(5)
#define M16C_STATE_BUS_OFF		BIT(6)

/* Can msg ids */
#define CMD_RX_STD_MESSAGE		12
#define CMD_TX_STD_MESSAGE		13
#define CMD_RX_EXT_MESSAGE		14
#define CMD_TX_EXT_MESSAGE		15
#define CMD_SET_BUS_PARAMS		16
#define CMD_GET_BUS_PARAMS		17
#define CMD_GET_BUS_PARAMS_REPLY	18
#define CMD_GET_CHIP_STATE		19
#define CMD_CHIP_STATE_EVENT		20
#define CMD_SET_CTRL_MODE		21
#define CMD_GET_CTRL_MODE		22
#define CMD_GET_CTRL_MODE_REPLY		23
#define CMD_RESET_CHIP			24
#define CMD_RESET_CARD			25
#define CMD_START_CHIP			26
#define CMD_START_CHIP_REPLY		27
#define CMD_STOP_CHIP			28
#define CMD_STOP_CHIP_REPLY		29

#define CMD_LEAF_GET_CARD_INFO2		32
#define CMD_USBCAN_RESET_CLOCK		32
#define CMD_USBCAN_CLOCK_OVERFLOW_EVENT	33

#define CMD_GET_CARD_INFO		34
#define CMD_GET_CARD_INFO_REPLY		35
#define CMD_GET_SOFTWARE_INFO		38
#define CMD_GET_SOFTWARE_INFO_REPLY	39
#define CMD_ERROR_EVENT			45
#define CMD_FLUSH_QUEUE			48
#define CMD_RESET_ERROR_COUNTER		49
#define CMD_TX_ACKNOWLEDGE		50
#define CMD_CAN_ERROR_EVENT		51

#define CMD_LEAF_USB_THROTTLE		77
#define CMD_LEAF_LOG_MESSAGE		106

/* error factors */
#define M16C_EF_ACKE			BIT(0)
#define M16C_EF_CRCE			BIT(1)
#define M16C_EF_FORME			BIT(2)
#define M16C_EF_STFE			BIT(3)
#define M16C_EF_BITE0			BIT(4)
#define M16C_EF_BITE1			BIT(5)
#define M16C_EF_RCVE			BIT(6)
#define M16C_EF_TRE			BIT(7)

/* Only Leaf-based devices can report M16C error factors,
 * thus define our own error status flags for USBCANII
 */
#define USBCAN_ERROR_STATE_NONE		0
#define USBCAN_ERROR_STATE_TX_ERROR	BIT(0)
#define USBCAN_ERROR_STATE_RX_ERROR	BIT(1)
#define USBCAN_ERROR_STATE_BUSERROR	BIT(2)

/* bittiming parameters */
#define KVASER_USB_TSEG1_MIN		1
#define KVASER_USB_TSEG1_MAX		16
#define KVASER_USB_TSEG2_MIN		1
#define KVASER_USB_TSEG2_MAX		8
#define KVASER_USB_SJW_MAX		4
#define KVASER_USB_BRP_MIN		1
#define KVASER_USB_BRP_MAX		64
#define KVASER_USB_BRP_INC		1

/* ctrl modes */
#define KVASER_CTRL_MODE_NORMAL		1
#define KVASER_CTRL_MODE_SILENT		2
#define KVASER_CTRL_MODE_SELFRECEPTION	3
#define KVASER_CTRL_MODE_OFF		4

/* Extended CAN identifier flag */
#define KVASER_EXTENDED_FRAME		BIT(31)

/* Kvaser USB CAN dongles are divided into two major families:
 * - Leaf: Based on Renesas M32C, running firmware labeled as 'filo'
 * - UsbcanII: Based on Renesas M16C, running firmware labeled as 'helios'
 */
enum kvaser_usb_family {
	KVASER_LEAF,
	KVASER_USBCAN,
};

struct kvaser_msg_simple {
	u8 tid;
	u8 channel;
} __packed;

struct kvaser_msg_cardinfo {
	u8 tid;
	u8 nchannels;
	union {
		struct {
			__le32 serial_number;
			__le32 padding;
		} __packed leaf0;
		struct {
			__le32 serial_number_low;
			__le32 serial_number_high;
		} __packed usbcan0;
	} __packed;
	__le32 clock_resolution;
	__le32 mfgdate;
	u8 ean[8];
	u8 hw_revision;
	union {
		struct {
			u8 usb_hs_mode;
		} __packed leaf1;
		struct {
			u8 padding;
		} __packed usbcan1;
	} __packed;
	__le16 padding;
} __packed;

struct kvaser_msg_cardinfo2 {
	u8 tid;
	u8 reserved;
	u8 pcb_id[24];
	__le32 oem_unlock_code;
} __packed;

struct leaf_msg_softinfo {
	u8 tid;
	u8 padding0;
	__le32 sw_options;
	__le32 fw_version;
	__le16 max_outstanding_tx;
	__le16 padding1[9];
} __packed;

struct usbcan_msg_softinfo {
	u8 tid;
	u8 fw_name[5];
	__le16 max_outstanding_tx;
	u8 padding[6];
	__le32 fw_version;
	__le16 checksum;
	__le16 sw_options;
} __packed;

struct kvaser_msg_busparams {
	u8 tid;
	u8 channel;
	__le32 bitrate;
	u8 tseg1;
	u8 tseg2;
	u8 sjw;
	u8 no_samp;
} __packed;

struct kvaser_msg_tx_can {
	u8 channel;
	u8 tid;
	u8 msg[14];
	union {
		struct {
			u8 padding;
			u8 flags;
		} __packed leaf;
		struct {
			u8 flags;
			u8 padding;
		} __packed usbcan;
	} __packed;
<<<<<<< HEAD
} __packed;

struct kvaser_msg_rx_can_header {
	u8 channel;
	u8 flag;
} __packed;

struct leaf_msg_rx_can {
	u8 channel;
	u8 flag;
=======
} __packed;

struct kvaser_msg_rx_can_header {
	u8 channel;
	u8 flag;
} __packed;

struct leaf_msg_rx_can {
	u8 channel;
	u8 flag;
>>>>>>> d525211f

	__le16 time[3];
	u8 msg[14];
} __packed;

struct usbcan_msg_rx_can {
	u8 channel;
	u8 flag;

	u8 msg[14];
	__le16 time;
} __packed;

struct leaf_msg_chip_state_event {
	u8 tid;
	u8 channel;

	__le16 time[3];
	u8 tx_errors_count;
	u8 rx_errors_count;

	u8 status;
	u8 padding[3];
} __packed;

struct usbcan_msg_chip_state_event {
	u8 tid;
	u8 channel;

	u8 tx_errors_count;
	u8 rx_errors_count;
	__le16 time;

	u8 status;
	u8 padding[3];
} __packed;

struct kvaser_msg_tx_acknowledge_header {
<<<<<<< HEAD
	u8 channel;
	u8 tid;
} __packed;

struct leaf_msg_tx_acknowledge {
	u8 channel;
	u8 tid;
=======
	u8 channel;
	u8 tid;
} __packed;

struct leaf_msg_tx_acknowledge {
	u8 channel;
	u8 tid;
>>>>>>> d525211f

	__le16 time[3];
	u8 flags;
	u8 time_offset;
} __packed;

struct usbcan_msg_tx_acknowledge {
	u8 channel;
	u8 tid;

	__le16 time;
	__le16 padding;
} __packed;

struct leaf_msg_error_event {
	u8 tid;
	u8 flags;
	__le16 time[3];
	u8 channel;
	u8 padding;
	u8 tx_errors_count;
	u8 rx_errors_count;
	u8 status;
	u8 error_factor;
} __packed;

struct usbcan_msg_error_event {
	u8 tid;
	u8 padding;
	u8 tx_errors_count_ch0;
	u8 rx_errors_count_ch0;
	u8 tx_errors_count_ch1;
	u8 rx_errors_count_ch1;
	u8 status_ch0;
	u8 status_ch1;
	__le16 time;
} __packed;

struct kvaser_msg_ctrl_mode {
	u8 tid;
	u8 channel;
	u8 ctrl_mode;
	u8 padding[3];
} __packed;

struct kvaser_msg_flush_queue {
	u8 tid;
	u8 channel;
	u8 flags;
	u8 padding[3];
} __packed;

struct leaf_msg_log_message {
	u8 channel;
	u8 flags;
	__le16 time[3];
	u8 dlc;
	u8 time_offset;
	__le32 id;
	u8 data[8];
} __packed;

struct kvaser_msg {
	u8 len;
	u8 id;
	union	{
		struct kvaser_msg_simple simple;
		struct kvaser_msg_cardinfo cardinfo;
		struct kvaser_msg_cardinfo2 cardinfo2;
		struct kvaser_msg_busparams busparams;

		struct kvaser_msg_rx_can_header rx_can_header;
		struct kvaser_msg_tx_acknowledge_header tx_acknowledge_header;

		union {
			struct leaf_msg_softinfo softinfo;
			struct leaf_msg_rx_can rx_can;
			struct leaf_msg_chip_state_event chip_state_event;
			struct leaf_msg_tx_acknowledge tx_acknowledge;
			struct leaf_msg_error_event error_event;
			struct leaf_msg_log_message log_message;
		} __packed leaf;

		union {
			struct usbcan_msg_softinfo softinfo;
			struct usbcan_msg_rx_can rx_can;
			struct usbcan_msg_chip_state_event chip_state_event;
			struct usbcan_msg_tx_acknowledge tx_acknowledge;
			struct usbcan_msg_error_event error_event;
		} __packed usbcan;

		struct kvaser_msg_tx_can tx_can;
		struct kvaser_msg_ctrl_mode ctrl_mode;
		struct kvaser_msg_flush_queue flush_queue;
	} u;
} __packed;

/* Summary of a kvaser error event, for a unified Leaf/Usbcan error
 * handling. Some discrepancies between the two families exist:
 *
 * - USBCAN firmware does not report M16C "error factors"
 * - USBCAN controllers has difficulties reporting if the raised error
 *   event is for ch0 or ch1. They leave such arbitration to the OS
 *   driver by letting it compare error counters with previous values
 *   and decide the error event's channel. Thus for USBCAN, the channel
 *   field is only advisory.
 */
struct kvaser_usb_error_summary {
	u8 channel, status, txerr, rxerr;
	union {
		struct {
			u8 error_factor;
		} leaf;
		struct {
			u8 other_ch_status;
			u8 error_state;
		} usbcan;
	};
};

struct kvaser_usb_tx_urb_context {
	struct kvaser_usb_net_priv *priv;
	u32 echo_index;
	int dlc;
};

struct kvaser_usb {
	struct usb_device *udev;
	struct kvaser_usb_net_priv *nets[MAX_NET_DEVICES];

	struct usb_endpoint_descriptor *bulk_in, *bulk_out;
	struct usb_anchor rx_submitted;

	u32 fw_version;
	unsigned int nchannels;
	enum kvaser_usb_family family;

	bool rxinitdone;
	void *rxbuf[MAX_RX_URBS];
	dma_addr_t rxbuf_dma[MAX_RX_URBS];
};

struct kvaser_usb_net_priv {
	struct can_priv can;

	spinlock_t tx_contexts_lock;
	int active_tx_contexts;
	struct kvaser_usb_tx_urb_context tx_contexts[MAX_TX_URBS];

	struct usb_anchor tx_submitted;
	struct completion start_comp, stop_comp;

	struct kvaser_usb *dev;
	struct net_device *netdev;
	int channel;

	struct can_berr_counter bec;
};

static const struct usb_device_id kvaser_usb_table[] = {
	/* Leaf family IDs */
	{ USB_DEVICE(KVASER_VENDOR_ID, USB_LEAF_DEVEL_PRODUCT_ID) },
	{ USB_DEVICE(KVASER_VENDOR_ID, USB_LEAF_LITE_PRODUCT_ID) },
	{ USB_DEVICE(KVASER_VENDOR_ID, USB_LEAF_PRO_PRODUCT_ID),
		.driver_info = KVASER_HAS_TXRX_ERRORS |
			       KVASER_HAS_SILENT_MODE },
	{ USB_DEVICE(KVASER_VENDOR_ID, USB_LEAF_SPRO_PRODUCT_ID),
		.driver_info = KVASER_HAS_TXRX_ERRORS |
			       KVASER_HAS_SILENT_MODE },
	{ USB_DEVICE(KVASER_VENDOR_ID, USB_LEAF_PRO_LS_PRODUCT_ID),
		.driver_info = KVASER_HAS_TXRX_ERRORS |
			       KVASER_HAS_SILENT_MODE },
	{ USB_DEVICE(KVASER_VENDOR_ID, USB_LEAF_PRO_SWC_PRODUCT_ID),
		.driver_info = KVASER_HAS_TXRX_ERRORS |
			       KVASER_HAS_SILENT_MODE },
	{ USB_DEVICE(KVASER_VENDOR_ID, USB_LEAF_PRO_LIN_PRODUCT_ID),
		.driver_info = KVASER_HAS_TXRX_ERRORS |
			       KVASER_HAS_SILENT_MODE },
	{ USB_DEVICE(KVASER_VENDOR_ID, USB_LEAF_SPRO_LS_PRODUCT_ID),
		.driver_info = KVASER_HAS_TXRX_ERRORS |
			       KVASER_HAS_SILENT_MODE },
	{ USB_DEVICE(KVASER_VENDOR_ID, USB_LEAF_SPRO_SWC_PRODUCT_ID),
		.driver_info = KVASER_HAS_TXRX_ERRORS |
			       KVASER_HAS_SILENT_MODE },
	{ USB_DEVICE(KVASER_VENDOR_ID, USB_MEMO2_DEVEL_PRODUCT_ID),
		.driver_info = KVASER_HAS_TXRX_ERRORS |
			       KVASER_HAS_SILENT_MODE },
	{ USB_DEVICE(KVASER_VENDOR_ID, USB_MEMO2_HSHS_PRODUCT_ID),
		.driver_info = KVASER_HAS_TXRX_ERRORS |
			       KVASER_HAS_SILENT_MODE },
	{ USB_DEVICE(KVASER_VENDOR_ID, USB_UPRO_HSHS_PRODUCT_ID),
		.driver_info = KVASER_HAS_TXRX_ERRORS },
	{ USB_DEVICE(KVASER_VENDOR_ID, USB_LEAF_LITE_GI_PRODUCT_ID) },
	{ USB_DEVICE(KVASER_VENDOR_ID, USB_LEAF_PRO_OBDII_PRODUCT_ID),
		.driver_info = KVASER_HAS_TXRX_ERRORS |
			       KVASER_HAS_SILENT_MODE },
	{ USB_DEVICE(KVASER_VENDOR_ID, USB_MEMO2_HSLS_PRODUCT_ID),
		.driver_info = KVASER_HAS_TXRX_ERRORS },
	{ USB_DEVICE(KVASER_VENDOR_ID, USB_LEAF_LITE_CH_PRODUCT_ID),
		.driver_info = KVASER_HAS_TXRX_ERRORS },
	{ USB_DEVICE(KVASER_VENDOR_ID, USB_BLACKBIRD_SPRO_PRODUCT_ID),
		.driver_info = KVASER_HAS_TXRX_ERRORS },
	{ USB_DEVICE(KVASER_VENDOR_ID, USB_OEM_MERCURY_PRODUCT_ID),
		.driver_info = KVASER_HAS_TXRX_ERRORS },
	{ USB_DEVICE(KVASER_VENDOR_ID, USB_OEM_LEAF_PRODUCT_ID),
		.driver_info = KVASER_HAS_TXRX_ERRORS },
	{ USB_DEVICE(KVASER_VENDOR_ID, USB_CAN_R_PRODUCT_ID),
		.driver_info = KVASER_HAS_TXRX_ERRORS },
	{ USB_DEVICE(KVASER_VENDOR_ID, USB_LEAF_LITE_V2_PRODUCT_ID) },
	{ USB_DEVICE(KVASER_VENDOR_ID, USB_MINI_PCIE_HS_PRODUCT_ID) },

	/* USBCANII family IDs */
	{ USB_DEVICE(KVASER_VENDOR_ID, USB_USBCAN2_PRODUCT_ID),
		.driver_info = KVASER_HAS_TXRX_ERRORS },
	{ USB_DEVICE(KVASER_VENDOR_ID, USB_USBCAN_REVB_PRODUCT_ID),
		.driver_info = KVASER_HAS_TXRX_ERRORS },
	{ USB_DEVICE(KVASER_VENDOR_ID, USB_MEMORATOR_PRODUCT_ID),
		.driver_info = KVASER_HAS_TXRX_ERRORS },
	{ USB_DEVICE(KVASER_VENDOR_ID, USB_VCI2_PRODUCT_ID),
		.driver_info = KVASER_HAS_TXRX_ERRORS },

	{ }
};
MODULE_DEVICE_TABLE(usb, kvaser_usb_table);

static inline int kvaser_usb_send_msg(const struct kvaser_usb *dev,
				      struct kvaser_msg *msg)
{
	int actual_len;

	return usb_bulk_msg(dev->udev,
			    usb_sndbulkpipe(dev->udev,
					dev->bulk_out->bEndpointAddress),
			    msg, msg->len, &actual_len,
			    USB_SEND_TIMEOUT);
}

static int kvaser_usb_wait_msg(const struct kvaser_usb *dev, u8 id,
			       struct kvaser_msg *msg)
{
	struct kvaser_msg *tmp;
	void *buf;
	int actual_len;
	int err;
	int pos;
	unsigned long to = jiffies + msecs_to_jiffies(USB_RECV_TIMEOUT);

	buf = kzalloc(RX_BUFFER_SIZE, GFP_KERNEL);
	if (!buf)
		return -ENOMEM;

	do {
		err = usb_bulk_msg(dev->udev,
				   usb_rcvbulkpipe(dev->udev,
					dev->bulk_in->bEndpointAddress),
				   buf, RX_BUFFER_SIZE, &actual_len,
				   USB_RECV_TIMEOUT);
		if (err < 0)
			goto end;

		pos = 0;
		while (pos <= actual_len - MSG_HEADER_LEN) {
			tmp = buf + pos;

			/* Handle messages crossing the USB endpoint max packet
			 * size boundary. Check kvaser_usb_read_bulk_callback()
			 * for further details.
			 */
			if (tmp->len == 0) {
				pos = round_up(pos,
					       dev->bulk_in->wMaxPacketSize);
				continue;
			}

			if (pos + tmp->len > actual_len) {
				dev_err(dev->udev->dev.parent,
					"Format error\n");
				break;
			}

			if (tmp->id == id) {
				memcpy(msg, tmp, tmp->len);
				goto end;
			}

			pos += tmp->len;
		}
	} while (time_before(jiffies, to));

	err = -EINVAL;

end:
	kfree(buf);

	return err;
}

static int kvaser_usb_send_simple_msg(const struct kvaser_usb *dev,
				      u8 msg_id, int channel)
{
	struct kvaser_msg *msg;
	int rc;

	msg = kmalloc(sizeof(*msg), GFP_KERNEL);
	if (!msg)
		return -ENOMEM;

	msg->id = msg_id;
	msg->len = MSG_HEADER_LEN + sizeof(struct kvaser_msg_simple);
	msg->u.simple.channel = channel;
	msg->u.simple.tid = 0xff;

	rc = kvaser_usb_send_msg(dev, msg);

	kfree(msg);
	return rc;
}

static int kvaser_usb_get_software_info(struct kvaser_usb *dev)
{
	struct kvaser_msg msg;
	int err;

	err = kvaser_usb_send_simple_msg(dev, CMD_GET_SOFTWARE_INFO, 0);
	if (err)
		return err;

	err = kvaser_usb_wait_msg(dev, CMD_GET_SOFTWARE_INFO_REPLY, &msg);
	if (err)
		return err;

	switch (dev->family) {
	case KVASER_LEAF:
		dev->fw_version = le32_to_cpu(msg.u.leaf.softinfo.fw_version);
		break;
	case KVASER_USBCAN:
		dev->fw_version = le32_to_cpu(msg.u.usbcan.softinfo.fw_version);
		break;
	}

	return 0;
}

static int kvaser_usb_get_card_info(struct kvaser_usb *dev)
{
	struct kvaser_msg msg;
	int err;

	err = kvaser_usb_send_simple_msg(dev, CMD_GET_CARD_INFO, 0);
	if (err)
		return err;

	err = kvaser_usb_wait_msg(dev, CMD_GET_CARD_INFO_REPLY, &msg);
	if (err)
		return err;

	dev->nchannels = msg.u.cardinfo.nchannels;
	if ((dev->nchannels > MAX_NET_DEVICES) ||
	    (dev->family == KVASER_USBCAN &&
	     dev->nchannels > MAX_USBCAN_NET_DEVICES))
		return -EINVAL;

	return 0;
}

static void kvaser_usb_tx_acknowledge(const struct kvaser_usb *dev,
				      const struct kvaser_msg *msg)
{
	struct net_device_stats *stats;
	struct kvaser_usb_tx_urb_context *context;
	struct kvaser_usb_net_priv *priv;
	struct sk_buff *skb;
	struct can_frame *cf;
<<<<<<< HEAD
=======
	unsigned long flags;
>>>>>>> d525211f
	u8 channel, tid;

	channel = msg->u.tx_acknowledge_header.channel;
	tid = msg->u.tx_acknowledge_header.tid;

	if (channel >= dev->nchannels) {
		dev_err(dev->udev->dev.parent,
			"Invalid channel number (%d)\n", channel);
		return;
	}

	priv = dev->nets[channel];

	if (!netif_device_present(priv->netdev))
		return;

	stats = &priv->netdev->stats;

	context = &priv->tx_contexts[tid % MAX_TX_URBS];

	/* Sometimes the state change doesn't come after a bus-off event */
	if (priv->can.restart_ms &&
	    (priv->can.state >= CAN_STATE_BUS_OFF)) {
		skb = alloc_can_err_skb(priv->netdev, &cf);
		if (skb) {
			cf->can_id |= CAN_ERR_RESTARTED;

			stats->rx_packets++;
			stats->rx_bytes += cf->can_dlc;
			netif_rx(skb);
		} else {
			netdev_err(priv->netdev,
				   "No memory left for err_skb\n");
		}

		priv->can.can_stats.restarts++;
		netif_carrier_on(priv->netdev);

		priv->can.state = CAN_STATE_ERROR_ACTIVE;
	}

	stats->tx_packets++;
	stats->tx_bytes += context->dlc;

	spin_lock_irqsave(&priv->tx_contexts_lock, flags);

	can_get_echo_skb(priv->netdev, context->echo_index);
	context->echo_index = MAX_TX_URBS;
	--priv->active_tx_contexts;
	netif_wake_queue(priv->netdev);

	spin_unlock_irqrestore(&priv->tx_contexts_lock, flags);
}

static void kvaser_usb_simple_msg_callback(struct urb *urb)
{
	struct net_device *netdev = urb->context;

	kfree(urb->transfer_buffer);

	if (urb->status)
		netdev_warn(netdev, "urb status received: %d\n",
			    urb->status);
}

static int kvaser_usb_simple_msg_async(struct kvaser_usb_net_priv *priv,
				       u8 msg_id)
{
	struct kvaser_usb *dev = priv->dev;
	struct net_device *netdev = priv->netdev;
	struct kvaser_msg *msg;
	struct urb *urb;
	void *buf;
	int err;

	urb = usb_alloc_urb(0, GFP_ATOMIC);
	if (!urb) {
		netdev_err(netdev, "No memory left for URBs\n");
		return -ENOMEM;
	}

	buf = kmalloc(sizeof(struct kvaser_msg), GFP_ATOMIC);
	if (!buf) {
		usb_free_urb(urb);
		return -ENOMEM;
	}

	msg = (struct kvaser_msg *)buf;
	msg->len = MSG_HEADER_LEN + sizeof(struct kvaser_msg_simple);
	msg->id = msg_id;
	msg->u.simple.channel = priv->channel;

	usb_fill_bulk_urb(urb, dev->udev,
			  usb_sndbulkpipe(dev->udev,
					  dev->bulk_out->bEndpointAddress),
			  buf, msg->len,
			  kvaser_usb_simple_msg_callback, netdev);
	usb_anchor_urb(urb, &priv->tx_submitted);

	err = usb_submit_urb(urb, GFP_ATOMIC);
	if (err) {
		netdev_err(netdev, "Error transmitting URB\n");
		usb_unanchor_urb(urb);
		usb_free_urb(urb);
		return err;
	}

	usb_free_urb(urb);

	return 0;
}

static void kvaser_usb_rx_error_update_can_state(struct kvaser_usb_net_priv *priv,
						 const struct kvaser_usb_error_summary *es,
						 struct can_frame *cf)
{
	struct kvaser_usb *dev = priv->dev;
	struct net_device_stats *stats = &priv->netdev->stats;
	enum can_state cur_state, new_state, tx_state, rx_state;

	netdev_dbg(priv->netdev, "Error status: 0x%02x\n", es->status);

	new_state = cur_state = priv->can.state;

	if (es->status & (M16C_STATE_BUS_OFF | M16C_STATE_BUS_RESET))
		new_state = CAN_STATE_BUS_OFF;
	else if (es->status & M16C_STATE_BUS_PASSIVE)
		new_state = CAN_STATE_ERROR_PASSIVE;
	else if (es->status & M16C_STATE_BUS_ERROR) {
		/* Guard against spurious error events after a busoff */
		if (cur_state < CAN_STATE_BUS_OFF) {
			if ((es->txerr >= 128) || (es->rxerr >= 128))
				new_state = CAN_STATE_ERROR_PASSIVE;
			else if ((es->txerr >= 96) || (es->rxerr >= 96))
				new_state = CAN_STATE_ERROR_WARNING;
			else if (cur_state > CAN_STATE_ERROR_ACTIVE)
				new_state = CAN_STATE_ERROR_ACTIVE;
		}
	}

	if (!es->status)
		new_state = CAN_STATE_ERROR_ACTIVE;

	if (new_state != cur_state) {
		tx_state = (es->txerr >= es->rxerr) ? new_state : 0;
		rx_state = (es->txerr <= es->rxerr) ? new_state : 0;

		can_change_state(priv->netdev, cf, tx_state, rx_state);
	}

	if (priv->can.restart_ms &&
	    (cur_state >= CAN_STATE_BUS_OFF) &&
	    (new_state < CAN_STATE_BUS_OFF)) {
		priv->can.can_stats.restarts++;
	}

	switch (dev->family) {
	case KVASER_LEAF:
		if (es->leaf.error_factor) {
			priv->can.can_stats.bus_error++;
			stats->rx_errors++;
		}
		break;
	case KVASER_USBCAN:
		if (es->usbcan.error_state & USBCAN_ERROR_STATE_TX_ERROR)
			stats->tx_errors++;
		if (es->usbcan.error_state & USBCAN_ERROR_STATE_RX_ERROR)
			stats->rx_errors++;
		if (es->usbcan.error_state & USBCAN_ERROR_STATE_BUSERROR) {
			priv->can.can_stats.bus_error++;
		}
		break;
	}

	priv->bec.txerr = es->txerr;
	priv->bec.rxerr = es->rxerr;
}

<<<<<<< HEAD
static void kvaser_usb_rx_error_update_can_state(struct kvaser_usb_net_priv *priv,
						 const struct kvaser_usb_error_summary *es,
						 struct can_frame *cf)
{
	struct kvaser_usb *dev = priv->dev;
	struct net_device_stats *stats = &priv->netdev->stats;
	enum can_state cur_state, new_state, tx_state, rx_state;

	netdev_dbg(priv->netdev, "Error status: 0x%02x\n", es->status);

	new_state = cur_state = priv->can.state;

	if (es->status & (M16C_STATE_BUS_OFF | M16C_STATE_BUS_RESET))
		new_state = CAN_STATE_BUS_OFF;
	else if (es->status & M16C_STATE_BUS_PASSIVE)
		new_state = CAN_STATE_ERROR_PASSIVE;
	else if (es->status & M16C_STATE_BUS_ERROR) {
		/* Guard against spurious error events after a busoff */
		if (cur_state < CAN_STATE_BUS_OFF) {
			if ((es->txerr >= 128) || (es->rxerr >= 128))
				new_state = CAN_STATE_ERROR_PASSIVE;
			else if ((es->txerr >= 96) || (es->rxerr >= 96))
				new_state = CAN_STATE_ERROR_WARNING;
			else if (cur_state > CAN_STATE_ERROR_ACTIVE)
				new_state = CAN_STATE_ERROR_ACTIVE;
		}
	}

	if (!es->status)
		new_state = CAN_STATE_ERROR_ACTIVE;

	if (new_state != cur_state) {
		tx_state = (es->txerr >= es->rxerr) ? new_state : 0;
		rx_state = (es->txerr <= es->rxerr) ? new_state : 0;

		can_change_state(priv->netdev, cf, tx_state, rx_state);
	}

	if (priv->can.restart_ms &&
	    (cur_state >= CAN_STATE_BUS_OFF) &&
	    (new_state < CAN_STATE_BUS_OFF)) {
		priv->can.can_stats.restarts++;
	}

	switch (dev->family) {
	case KVASER_LEAF:
		if (es->leaf.error_factor) {
			priv->can.can_stats.bus_error++;
			stats->rx_errors++;
		}
		break;
	case KVASER_USBCAN:
		if (es->usbcan.error_state & USBCAN_ERROR_STATE_TX_ERROR)
			stats->tx_errors++;
		if (es->usbcan.error_state & USBCAN_ERROR_STATE_RX_ERROR)
			stats->rx_errors++;
		if (es->usbcan.error_state & USBCAN_ERROR_STATE_BUSERROR) {
			priv->can.can_stats.bus_error++;
		}
		break;
	}

	priv->bec.txerr = es->txerr;
	priv->bec.rxerr = es->rxerr;
}

static void kvaser_usb_rx_error(const struct kvaser_usb *dev,
				const struct kvaser_usb_error_summary *es)
{
	struct can_frame *cf, tmp_cf = { .can_id = CAN_ERR_FLAG, .can_dlc = CAN_ERR_DLC };
	struct sk_buff *skb;
	struct net_device_stats *stats;
	struct kvaser_usb_net_priv *priv;
	enum can_state old_state, new_state;

=======
static void kvaser_usb_rx_error(const struct kvaser_usb *dev,
				const struct kvaser_usb_error_summary *es)
{
	struct can_frame *cf, tmp_cf = { .can_id = CAN_ERR_FLAG, .can_dlc = CAN_ERR_DLC };
	struct sk_buff *skb;
	struct net_device_stats *stats;
	struct kvaser_usb_net_priv *priv;
	enum can_state old_state, new_state;

>>>>>>> d525211f
	if (es->channel >= dev->nchannels) {
		dev_err(dev->udev->dev.parent,
			"Invalid channel number (%d)\n", es->channel);
		return;
	}

	priv = dev->nets[es->channel];
	stats = &priv->netdev->stats;

	/* Update all of the can interface's state and error counters before
	 * trying any memory allocation that can actually fail with -ENOMEM.
	 *
	 * We send a temporary stack-allocated error can frame to
	 * can_change_state() for the very same reason.
	 *
	 * TODO: Split can_change_state() responsibility between updating the
	 * can interface's state and counters, and the setting up of can error
	 * frame ID and data to userspace. Remove stack allocation afterwards.
	 */
	old_state = priv->can.state;
	kvaser_usb_rx_error_update_can_state(priv, es, &tmp_cf);
	new_state = priv->can.state;

	skb = alloc_can_err_skb(priv->netdev, &cf);
	if (!skb) {
		stats->rx_dropped++;
		return;
	}
	memcpy(cf, &tmp_cf, sizeof(*cf));

	if (new_state != old_state) {
		if (es->status &
		    (M16C_STATE_BUS_OFF | M16C_STATE_BUS_RESET)) {
			if (!priv->can.restart_ms)
				kvaser_usb_simple_msg_async(priv, CMD_STOP_CHIP);
			netif_carrier_off(priv->netdev);
		}

		if (priv->can.restart_ms &&
		    (old_state >= CAN_STATE_BUS_OFF) &&
		    (new_state < CAN_STATE_BUS_OFF)) {
			cf->can_id |= CAN_ERR_RESTARTED;
			netif_carrier_on(priv->netdev);
		}
	}

	switch (dev->family) {
	case KVASER_LEAF:
		if (es->leaf.error_factor) {
			cf->can_id |= CAN_ERR_BUSERROR | CAN_ERR_PROT;

			if (es->leaf.error_factor & M16C_EF_ACKE)
				cf->data[3] |= (CAN_ERR_PROT_LOC_ACK);
			if (es->leaf.error_factor & M16C_EF_CRCE)
				cf->data[3] |= (CAN_ERR_PROT_LOC_CRC_SEQ |
						CAN_ERR_PROT_LOC_CRC_DEL);
			if (es->leaf.error_factor & M16C_EF_FORME)
				cf->data[2] |= CAN_ERR_PROT_FORM;
			if (es->leaf.error_factor & M16C_EF_STFE)
				cf->data[2] |= CAN_ERR_PROT_STUFF;
			if (es->leaf.error_factor & M16C_EF_BITE0)
				cf->data[2] |= CAN_ERR_PROT_BIT0;
			if (es->leaf.error_factor & M16C_EF_BITE1)
				cf->data[2] |= CAN_ERR_PROT_BIT1;
			if (es->leaf.error_factor & M16C_EF_TRE)
				cf->data[2] |= CAN_ERR_PROT_TX;
		}
		break;
	case KVASER_USBCAN:
		if (es->usbcan.error_state & USBCAN_ERROR_STATE_BUSERROR) {
			cf->can_id |= CAN_ERR_BUSERROR;
		}
		break;
	}

	cf->data[6] = es->txerr;
	cf->data[7] = es->rxerr;

	stats->rx_packets++;
	stats->rx_bytes += cf->can_dlc;
	netif_rx(skb);
}

/* For USBCAN, report error to userspace iff the channels's errors counter
 * has changed, or we're the only channel seeing a bus error state.
 */
static void kvaser_usbcan_conditionally_rx_error(const struct kvaser_usb *dev,
						 struct kvaser_usb_error_summary *es)
{
	struct kvaser_usb_net_priv *priv;
	int channel;
	bool report_error;

	channel = es->channel;
	if (channel >= dev->nchannels) {
		dev_err(dev->udev->dev.parent,
			"Invalid channel number (%d)\n", channel);
		return;
	}

	priv = dev->nets[channel];
	report_error = false;

	if (es->txerr != priv->bec.txerr) {
		es->usbcan.error_state |= USBCAN_ERROR_STATE_TX_ERROR;
		report_error = true;
	}
	if (es->rxerr != priv->bec.rxerr) {
		es->usbcan.error_state |= USBCAN_ERROR_STATE_RX_ERROR;
		report_error = true;
	}
	if ((es->status & M16C_STATE_BUS_ERROR) &&
	    !(es->usbcan.other_ch_status & M16C_STATE_BUS_ERROR)) {
		es->usbcan.error_state |= USBCAN_ERROR_STATE_BUSERROR;
		report_error = true;
	}

	if (report_error)
		kvaser_usb_rx_error(dev, es);
}

static void kvaser_usbcan_rx_error(const struct kvaser_usb *dev,
				   const struct kvaser_msg *msg)
{
	struct kvaser_usb_error_summary es = { };

	switch (msg->id) {
	/* Sometimes errors are sent as unsolicited chip state events */
	case CMD_CHIP_STATE_EVENT:
		es.channel = msg->u.usbcan.chip_state_event.channel;
		es.status =  msg->u.usbcan.chip_state_event.status;
		es.txerr = msg->u.usbcan.chip_state_event.tx_errors_count;
		es.rxerr = msg->u.usbcan.chip_state_event.rx_errors_count;
		kvaser_usbcan_conditionally_rx_error(dev, &es);
		break;

	case CMD_CAN_ERROR_EVENT:
		es.channel = 0;
		es.status = msg->u.usbcan.error_event.status_ch0;
		es.txerr = msg->u.usbcan.error_event.tx_errors_count_ch0;
		es.rxerr = msg->u.usbcan.error_event.rx_errors_count_ch0;
		es.usbcan.other_ch_status =
			msg->u.usbcan.error_event.status_ch1;
		kvaser_usbcan_conditionally_rx_error(dev, &es);

		/* The USBCAN firmware supports up to 2 channels.
		 * Now that ch0 was checked, check if ch1 has any errors.
		 */
		if (dev->nchannels == MAX_USBCAN_NET_DEVICES) {
			es.channel = 1;
			es.status = msg->u.usbcan.error_event.status_ch1;
			es.txerr = msg->u.usbcan.error_event.tx_errors_count_ch1;
			es.rxerr = msg->u.usbcan.error_event.rx_errors_count_ch1;
			es.usbcan.other_ch_status =
				msg->u.usbcan.error_event.status_ch0;
			kvaser_usbcan_conditionally_rx_error(dev, &es);
		}
		break;

	default:
		dev_err(dev->udev->dev.parent, "Invalid msg id (%d)\n",
			msg->id);
	}
}

static void kvaser_leaf_rx_error(const struct kvaser_usb *dev,
				 const struct kvaser_msg *msg)
{
	struct kvaser_usb_error_summary es = { };

	switch (msg->id) {
	case CMD_CAN_ERROR_EVENT:
		es.channel = msg->u.leaf.error_event.channel;
		es.status =  msg->u.leaf.error_event.status;
		es.txerr = msg->u.leaf.error_event.tx_errors_count;
		es.rxerr = msg->u.leaf.error_event.rx_errors_count;
		es.leaf.error_factor = msg->u.leaf.error_event.error_factor;
		break;
	case CMD_LEAF_LOG_MESSAGE:
		es.channel = msg->u.leaf.log_message.channel;
		es.status = msg->u.leaf.log_message.data[0];
		es.txerr = msg->u.leaf.log_message.data[2];
		es.rxerr = msg->u.leaf.log_message.data[3];
		es.leaf.error_factor = msg->u.leaf.log_message.data[1];
		break;
	case CMD_CHIP_STATE_EVENT:
		es.channel = msg->u.leaf.chip_state_event.channel;
		es.status =  msg->u.leaf.chip_state_event.status;
		es.txerr = msg->u.leaf.chip_state_event.tx_errors_count;
		es.rxerr = msg->u.leaf.chip_state_event.rx_errors_count;
		es.leaf.error_factor = 0;
		break;
	default:
		dev_err(dev->udev->dev.parent, "Invalid msg id (%d)\n",
			msg->id);
		return;
	}

	kvaser_usb_rx_error(dev, &es);
}

static void kvaser_usb_rx_can_err(const struct kvaser_usb_net_priv *priv,
				  const struct kvaser_msg *msg)
{
	struct can_frame *cf;
	struct sk_buff *skb;
	struct net_device_stats *stats = &priv->netdev->stats;

	if (msg->u.rx_can_header.flag & (MSG_FLAG_ERROR_FRAME |
					 MSG_FLAG_NERR)) {
		netdev_err(priv->netdev, "Unknow error (flags: 0x%02x)\n",
			   msg->u.rx_can_header.flag);

		stats->rx_errors++;
		return;
	}

	if (msg->u.rx_can_header.flag & MSG_FLAG_OVERRUN) {
		stats->rx_over_errors++;
		stats->rx_errors++;

		skb = alloc_can_err_skb(priv->netdev, &cf);
		if (!skb) {
			stats->rx_dropped++;
			return;
		}

		cf->can_id |= CAN_ERR_CRTL;
		cf->data[1] = CAN_ERR_CRTL_RX_OVERFLOW;

		stats->rx_packets++;
		stats->rx_bytes += cf->can_dlc;
		netif_rx(skb);
	}
}

static void kvaser_usb_rx_can_msg(const struct kvaser_usb *dev,
				  const struct kvaser_msg *msg)
{
	struct kvaser_usb_net_priv *priv;
	struct can_frame *cf;
	struct sk_buff *skb;
	struct net_device_stats *stats;
	u8 channel = msg->u.rx_can_header.channel;
	const u8 *rx_msg = NULL;	/* GCC */

	if (channel >= dev->nchannels) {
		dev_err(dev->udev->dev.parent,
			"Invalid channel number (%d)\n", channel);
		return;
	}

	priv = dev->nets[channel];
	stats = &priv->netdev->stats;

	if ((msg->u.rx_can_header.flag & MSG_FLAG_ERROR_FRAME) &&
	    (dev->family == KVASER_LEAF && msg->id == CMD_LEAF_LOG_MESSAGE)) {
		kvaser_leaf_rx_error(dev, msg);
		return;
	} else if (msg->u.rx_can_header.flag & (MSG_FLAG_ERROR_FRAME |
						MSG_FLAG_NERR |
						MSG_FLAG_OVERRUN)) {
		kvaser_usb_rx_can_err(priv, msg);
		return;
	} else if (msg->u.rx_can_header.flag & ~MSG_FLAG_REMOTE_FRAME) {
		netdev_warn(priv->netdev,
			    "Unhandled frame (flags: 0x%02x)",
			    msg->u.rx_can_header.flag);
		return;
	}

	switch (dev->family) {
	case KVASER_LEAF:
		rx_msg = msg->u.leaf.rx_can.msg;
		break;
	case KVASER_USBCAN:
		rx_msg = msg->u.usbcan.rx_can.msg;
		break;
	}

	skb = alloc_can_skb(priv->netdev, &cf);
	if (!skb) {
		stats->tx_dropped++;
		return;
	}

	if (dev->family == KVASER_LEAF && msg->id == CMD_LEAF_LOG_MESSAGE) {
		cf->can_id = le32_to_cpu(msg->u.leaf.log_message.id);
		if (cf->can_id & KVASER_EXTENDED_FRAME)
			cf->can_id &= CAN_EFF_MASK | CAN_EFF_FLAG;
		else
			cf->can_id &= CAN_SFF_MASK;

		cf->can_dlc = get_can_dlc(msg->u.leaf.log_message.dlc);

		if (msg->u.leaf.log_message.flags & MSG_FLAG_REMOTE_FRAME)
			cf->can_id |= CAN_RTR_FLAG;
		else
			memcpy(cf->data, &msg->u.leaf.log_message.data,
			       cf->can_dlc);
	} else {
		cf->can_id = ((rx_msg[0] & 0x1f) << 6) | (rx_msg[1] & 0x3f);

		if (msg->id == CMD_RX_EXT_MESSAGE) {
			cf->can_id <<= 18;
			cf->can_id |= ((rx_msg[2] & 0x0f) << 14) |
				      ((rx_msg[3] & 0xff) << 6) |
				      (rx_msg[4] & 0x3f);
			cf->can_id |= CAN_EFF_FLAG;
		}

		cf->can_dlc = get_can_dlc(rx_msg[5]);

		if (msg->u.rx_can_header.flag & MSG_FLAG_REMOTE_FRAME)
			cf->can_id |= CAN_RTR_FLAG;
		else
			memcpy(cf->data, &rx_msg[6],
			       cf->can_dlc);
	}

	stats->rx_packets++;
	stats->rx_bytes += cf->can_dlc;
	netif_rx(skb);
}

static void kvaser_usb_start_chip_reply(const struct kvaser_usb *dev,
					const struct kvaser_msg *msg)
{
	struct kvaser_usb_net_priv *priv;
	u8 channel = msg->u.simple.channel;

	if (channel >= dev->nchannels) {
		dev_err(dev->udev->dev.parent,
			"Invalid channel number (%d)\n", channel);
		return;
	}

	priv = dev->nets[channel];

	if (completion_done(&priv->start_comp) &&
	    netif_queue_stopped(priv->netdev)) {
		netif_wake_queue(priv->netdev);
	} else {
		netif_start_queue(priv->netdev);
		complete(&priv->start_comp);
	}
}

static void kvaser_usb_stop_chip_reply(const struct kvaser_usb *dev,
				       const struct kvaser_msg *msg)
{
	struct kvaser_usb_net_priv *priv;
	u8 channel = msg->u.simple.channel;

	if (channel >= dev->nchannels) {
		dev_err(dev->udev->dev.parent,
			"Invalid channel number (%d)\n", channel);
		return;
	}

	priv = dev->nets[channel];

	complete(&priv->stop_comp);
}

static void kvaser_usb_handle_message(const struct kvaser_usb *dev,
				      const struct kvaser_msg *msg)
{
	switch (msg->id) {
	case CMD_START_CHIP_REPLY:
		kvaser_usb_start_chip_reply(dev, msg);
		break;

	case CMD_STOP_CHIP_REPLY:
		kvaser_usb_stop_chip_reply(dev, msg);
		break;

	case CMD_RX_STD_MESSAGE:
	case CMD_RX_EXT_MESSAGE:
		kvaser_usb_rx_can_msg(dev, msg);
		break;

	case CMD_LEAF_LOG_MESSAGE:
		if (dev->family != KVASER_LEAF)
			goto warn;
		kvaser_usb_rx_can_msg(dev, msg);
		break;

	case CMD_CHIP_STATE_EVENT:
	case CMD_CAN_ERROR_EVENT:
		if (dev->family == KVASER_LEAF)
			kvaser_leaf_rx_error(dev, msg);
		else
			kvaser_usbcan_rx_error(dev, msg);
		break;

	case CMD_TX_ACKNOWLEDGE:
		kvaser_usb_tx_acknowledge(dev, msg);
		break;

	/* Ignored messages */
	case CMD_USBCAN_CLOCK_OVERFLOW_EVENT:
		if (dev->family != KVASER_USBCAN)
			goto warn;
		break;

	default:
warn:		dev_warn(dev->udev->dev.parent,
			 "Unhandled message (%d)\n", msg->id);
		break;
	}
}

static void kvaser_usb_read_bulk_callback(struct urb *urb)
{
	struct kvaser_usb *dev = urb->context;
	struct kvaser_msg *msg;
	int pos = 0;
	int err, i;

	switch (urb->status) {
	case 0:
		break;
	case -ENOENT:
	case -ESHUTDOWN:
		return;
	default:
		dev_info(dev->udev->dev.parent, "Rx URB aborted (%d)\n",
			 urb->status);
		goto resubmit_urb;
	}

	while (pos <= urb->actual_length - MSG_HEADER_LEN) {
		msg = urb->transfer_buffer + pos;

		/* The Kvaser firmware can only read and write messages that
		 * does not cross the USB's endpoint wMaxPacketSize boundary.
		 * If a follow-up command crosses such boundary, firmware puts
		 * a placeholder zero-length command in its place then aligns
		 * the real command to the next max packet size.
		 *
		 * Handle such cases or we're going to miss a significant
		 * number of events in case of a heavy rx load on the bus.
		 */
		if (msg->len == 0) {
			pos = round_up(pos, dev->bulk_in->wMaxPacketSize);
			continue;
		}

		if (pos + msg->len > urb->actual_length) {
			dev_err(dev->udev->dev.parent, "Format error\n");
			break;
		}

		kvaser_usb_handle_message(dev, msg);
		pos += msg->len;
	}

resubmit_urb:
	usb_fill_bulk_urb(urb, dev->udev,
			  usb_rcvbulkpipe(dev->udev,
					  dev->bulk_in->bEndpointAddress),
			  urb->transfer_buffer, RX_BUFFER_SIZE,
			  kvaser_usb_read_bulk_callback, dev);

	err = usb_submit_urb(urb, GFP_ATOMIC);
	if (err == -ENODEV) {
		for (i = 0; i < dev->nchannels; i++) {
			if (!dev->nets[i])
				continue;

			netif_device_detach(dev->nets[i]->netdev);
		}
	} else if (err) {
		dev_err(dev->udev->dev.parent,
			"Failed resubmitting read bulk urb: %d\n", err);
	}

	return;
}

static int kvaser_usb_setup_rx_urbs(struct kvaser_usb *dev)
{
	int i, err = 0;

	if (dev->rxinitdone)
		return 0;

	for (i = 0; i < MAX_RX_URBS; i++) {
		struct urb *urb = NULL;
		u8 *buf = NULL;
		dma_addr_t buf_dma;

		urb = usb_alloc_urb(0, GFP_KERNEL);
		if (!urb) {
			dev_warn(dev->udev->dev.parent,
				 "No memory left for URBs\n");
			err = -ENOMEM;
			break;
		}

		buf = usb_alloc_coherent(dev->udev, RX_BUFFER_SIZE,
					 GFP_KERNEL, &buf_dma);
		if (!buf) {
			dev_warn(dev->udev->dev.parent,
				 "No memory left for USB buffer\n");
			usb_free_urb(urb);
			err = -ENOMEM;
			break;
		}

		usb_fill_bulk_urb(urb, dev->udev,
				  usb_rcvbulkpipe(dev->udev,
					  dev->bulk_in->bEndpointAddress),
				  buf, RX_BUFFER_SIZE,
				  kvaser_usb_read_bulk_callback,
				  dev);
		urb->transfer_dma = buf_dma;
		urb->transfer_flags |= URB_NO_TRANSFER_DMA_MAP;
		usb_anchor_urb(urb, &dev->rx_submitted);

		err = usb_submit_urb(urb, GFP_KERNEL);
		if (err) {
			usb_unanchor_urb(urb);
			usb_free_coherent(dev->udev, RX_BUFFER_SIZE, buf,
					  buf_dma);
			usb_free_urb(urb);
			break;
		}

		dev->rxbuf[i] = buf;
		dev->rxbuf_dma[i] = buf_dma;

		usb_free_urb(urb);
	}

	if (i == 0) {
		dev_warn(dev->udev->dev.parent,
			 "Cannot setup read URBs, error %d\n", err);
		return err;
	} else if (i < MAX_RX_URBS) {
		dev_warn(dev->udev->dev.parent,
			 "RX performances may be slow\n");
	}

	dev->rxinitdone = true;

	return 0;
}

static int kvaser_usb_set_opt_mode(const struct kvaser_usb_net_priv *priv)
{
	struct kvaser_msg *msg;
	int rc;

	msg = kmalloc(sizeof(*msg), GFP_KERNEL);
	if (!msg)
		return -ENOMEM;

	msg->id = CMD_SET_CTRL_MODE;
	msg->len = MSG_HEADER_LEN + sizeof(struct kvaser_msg_ctrl_mode);
	msg->u.ctrl_mode.tid = 0xff;
	msg->u.ctrl_mode.channel = priv->channel;

	if (priv->can.ctrlmode & CAN_CTRLMODE_LISTENONLY)
		msg->u.ctrl_mode.ctrl_mode = KVASER_CTRL_MODE_SILENT;
	else
		msg->u.ctrl_mode.ctrl_mode = KVASER_CTRL_MODE_NORMAL;

	rc = kvaser_usb_send_msg(priv->dev, msg);

	kfree(msg);
	return rc;
}

static int kvaser_usb_start_chip(struct kvaser_usb_net_priv *priv)
{
	int err;

	init_completion(&priv->start_comp);

	err = kvaser_usb_send_simple_msg(priv->dev, CMD_START_CHIP,
					 priv->channel);
	if (err)
		return err;

	if (!wait_for_completion_timeout(&priv->start_comp,
					 msecs_to_jiffies(START_TIMEOUT)))
		return -ETIMEDOUT;

	return 0;
}

static int kvaser_usb_open(struct net_device *netdev)
{
	struct kvaser_usb_net_priv *priv = netdev_priv(netdev);
	struct kvaser_usb *dev = priv->dev;
	int err;

	err = open_candev(netdev);
	if (err)
		return err;

	err = kvaser_usb_setup_rx_urbs(dev);
	if (err)
		goto error;

	err = kvaser_usb_set_opt_mode(priv);
	if (err)
		goto error;

	err = kvaser_usb_start_chip(priv);
	if (err) {
		netdev_warn(netdev, "Cannot start device, error %d\n", err);
		goto error;
	}

	priv->can.state = CAN_STATE_ERROR_ACTIVE;

	return 0;

error:
	close_candev(netdev);
	return err;
}

static void kvaser_usb_reset_tx_urb_contexts(struct kvaser_usb_net_priv *priv)
{
	int i;

	priv->active_tx_contexts = 0;
	for (i = 0; i < MAX_TX_URBS; i++)
		priv->tx_contexts[i].echo_index = MAX_TX_URBS;
}

/* This method might sleep. Do not call it in the atomic context
 * of URB completions.
 */
static void kvaser_usb_unlink_tx_urbs(struct kvaser_usb_net_priv *priv)
{
	usb_kill_anchored_urbs(&priv->tx_submitted);
	kvaser_usb_reset_tx_urb_contexts(priv);
}

static void kvaser_usb_unlink_all_urbs(struct kvaser_usb *dev)
{
	int i;

	usb_kill_anchored_urbs(&dev->rx_submitted);

	for (i = 0; i < MAX_RX_URBS; i++)
		usb_free_coherent(dev->udev, RX_BUFFER_SIZE,
				  dev->rxbuf[i],
				  dev->rxbuf_dma[i]);

	for (i = 0; i < dev->nchannels; i++) {
		struct kvaser_usb_net_priv *priv = dev->nets[i];

		if (priv)
			kvaser_usb_unlink_tx_urbs(priv);
	}
}

static int kvaser_usb_stop_chip(struct kvaser_usb_net_priv *priv)
{
	int err;

	init_completion(&priv->stop_comp);

	err = kvaser_usb_send_simple_msg(priv->dev, CMD_STOP_CHIP,
					 priv->channel);
	if (err)
		return err;

	if (!wait_for_completion_timeout(&priv->stop_comp,
					 msecs_to_jiffies(STOP_TIMEOUT)))
		return -ETIMEDOUT;

	return 0;
}

static int kvaser_usb_flush_queue(struct kvaser_usb_net_priv *priv)
{
	struct kvaser_msg *msg;
	int rc;

	msg = kmalloc(sizeof(*msg), GFP_KERNEL);
	if (!msg)
		return -ENOMEM;

	msg->id = CMD_FLUSH_QUEUE;
	msg->len = MSG_HEADER_LEN + sizeof(struct kvaser_msg_flush_queue);
	msg->u.flush_queue.channel = priv->channel;
	msg->u.flush_queue.flags = 0x00;

	rc = kvaser_usb_send_msg(priv->dev, msg);

	kfree(msg);
	return rc;
}

static int kvaser_usb_close(struct net_device *netdev)
{
	struct kvaser_usb_net_priv *priv = netdev_priv(netdev);
	struct kvaser_usb *dev = priv->dev;
	int err;

	netif_stop_queue(netdev);

	err = kvaser_usb_flush_queue(priv);
	if (err)
		netdev_warn(netdev, "Cannot flush queue, error %d\n", err);

	if (kvaser_usb_send_simple_msg(dev, CMD_RESET_CHIP, priv->channel))
		netdev_warn(netdev, "Cannot reset card, error %d\n", err);

	err = kvaser_usb_stop_chip(priv);
	if (err)
		netdev_warn(netdev, "Cannot stop device, error %d\n", err);

	/* reset tx contexts */
	kvaser_usb_unlink_tx_urbs(priv);

	priv->can.state = CAN_STATE_STOPPED;
	close_candev(priv->netdev);

	return 0;
}

static void kvaser_usb_write_bulk_callback(struct urb *urb)
{
	struct kvaser_usb_tx_urb_context *context = urb->context;
	struct kvaser_usb_net_priv *priv;
	struct net_device *netdev;

	if (WARN_ON(!context))
		return;

	priv = context->priv;
	netdev = priv->netdev;

	kfree(urb->transfer_buffer);

	if (!netif_device_present(netdev))
		return;

	if (urb->status)
		netdev_info(netdev, "Tx URB aborted (%d)\n", urb->status);
}

static netdev_tx_t kvaser_usb_start_xmit(struct sk_buff *skb,
					 struct net_device *netdev)
{
	struct kvaser_usb_net_priv *priv = netdev_priv(netdev);
	struct kvaser_usb *dev = priv->dev;
	struct net_device_stats *stats = &netdev->stats;
	struct can_frame *cf = (struct can_frame *)skb->data;
	struct kvaser_usb_tx_urb_context *context = NULL;
	struct urb *urb;
	void *buf;
	struct kvaser_msg *msg;
<<<<<<< HEAD
	int i, err;
	int ret = NETDEV_TX_OK;
	u8 *msg_tx_can_flags = NULL;		/* GCC */
=======
	int i, err, ret = NETDEV_TX_OK;
	u8 *msg_tx_can_flags = NULL;		/* GCC */
	unsigned long flags;
>>>>>>> d525211f

	if (can_dropped_invalid_skb(netdev, skb))
		return NETDEV_TX_OK;

	urb = usb_alloc_urb(0, GFP_ATOMIC);
	if (!urb) {
		netdev_err(netdev, "No memory left for URBs\n");
		stats->tx_dropped++;
		dev_kfree_skb(skb);
		return NETDEV_TX_OK;
	}

	buf = kmalloc(sizeof(struct kvaser_msg), GFP_ATOMIC);
	if (!buf) {
		stats->tx_dropped++;
		dev_kfree_skb(skb);
		goto freeurb;
	}

	msg = buf;
	msg->len = MSG_HEADER_LEN + sizeof(struct kvaser_msg_tx_can);
	msg->u.tx_can.channel = priv->channel;

	switch (dev->family) {
	case KVASER_LEAF:
		msg_tx_can_flags = &msg->u.tx_can.leaf.flags;
		break;
	case KVASER_USBCAN:
		msg_tx_can_flags = &msg->u.tx_can.usbcan.flags;
		break;
	}

	*msg_tx_can_flags = 0;

	if (cf->can_id & CAN_EFF_FLAG) {
		msg->id = CMD_TX_EXT_MESSAGE;
		msg->u.tx_can.msg[0] = (cf->can_id >> 24) & 0x1f;
		msg->u.tx_can.msg[1] = (cf->can_id >> 18) & 0x3f;
		msg->u.tx_can.msg[2] = (cf->can_id >> 14) & 0x0f;
		msg->u.tx_can.msg[3] = (cf->can_id >> 6) & 0xff;
		msg->u.tx_can.msg[4] = cf->can_id & 0x3f;
	} else {
		msg->id = CMD_TX_STD_MESSAGE;
		msg->u.tx_can.msg[0] = (cf->can_id >> 6) & 0x1f;
		msg->u.tx_can.msg[1] = cf->can_id & 0x3f;
	}

	msg->u.tx_can.msg[5] = cf->can_dlc;
	memcpy(&msg->u.tx_can.msg[6], cf->data, cf->can_dlc);

	if (cf->can_id & CAN_RTR_FLAG)
		*msg_tx_can_flags |= MSG_FLAG_REMOTE_FRAME;

	spin_lock_irqsave(&priv->tx_contexts_lock, flags);
	for (i = 0; i < ARRAY_SIZE(priv->tx_contexts); i++) {
		if (priv->tx_contexts[i].echo_index == MAX_TX_URBS) {
			context = &priv->tx_contexts[i];

			context->echo_index = i;
			can_put_echo_skb(skb, netdev, context->echo_index);
			++priv->active_tx_contexts;
			if (priv->active_tx_contexts >= MAX_TX_URBS)
				netif_stop_queue(netdev);

			break;
		}
	}
	spin_unlock_irqrestore(&priv->tx_contexts_lock, flags);

	/* This should never happen; it implies a flow control bug */
	if (!context) {
		netdev_warn(netdev, "cannot find free context\n");

		kfree(buf);
		ret =  NETDEV_TX_BUSY;
		goto freeurb;
	}

	context->priv = priv;
	context->dlc = cf->can_dlc;

	msg->u.tx_can.tid = context->echo_index;

	usb_fill_bulk_urb(urb, dev->udev,
			  usb_sndbulkpipe(dev->udev,
					  dev->bulk_out->bEndpointAddress),
			  buf, msg->len,
			  kvaser_usb_write_bulk_callback, context);
	usb_anchor_urb(urb, &priv->tx_submitted);

	err = usb_submit_urb(urb, GFP_ATOMIC);
	if (unlikely(err)) {
		spin_lock_irqsave(&priv->tx_contexts_lock, flags);

		can_free_echo_skb(netdev, context->echo_index);
		context->echo_index = MAX_TX_URBS;
		--priv->active_tx_contexts;
		netif_wake_queue(netdev);

		spin_unlock_irqrestore(&priv->tx_contexts_lock, flags);

		usb_unanchor_urb(urb);

		stats->tx_dropped++;

		if (err == -ENODEV)
			netif_device_detach(netdev);
		else
			netdev_warn(netdev, "Failed tx_urb %d\n", err);

		goto freeurb;
	}

	ret = NETDEV_TX_OK;

freeurb:
	usb_free_urb(urb);
	return ret;
}

static const struct net_device_ops kvaser_usb_netdev_ops = {
	.ndo_open = kvaser_usb_open,
	.ndo_stop = kvaser_usb_close,
	.ndo_start_xmit = kvaser_usb_start_xmit,
	.ndo_change_mtu = can_change_mtu,
};

static const struct can_bittiming_const kvaser_usb_bittiming_const = {
	.name = "kvaser_usb",
	.tseg1_min = KVASER_USB_TSEG1_MIN,
	.tseg1_max = KVASER_USB_TSEG1_MAX,
	.tseg2_min = KVASER_USB_TSEG2_MIN,
	.tseg2_max = KVASER_USB_TSEG2_MAX,
	.sjw_max = KVASER_USB_SJW_MAX,
	.brp_min = KVASER_USB_BRP_MIN,
	.brp_max = KVASER_USB_BRP_MAX,
	.brp_inc = KVASER_USB_BRP_INC,
};

static int kvaser_usb_set_bittiming(struct net_device *netdev)
{
	struct kvaser_usb_net_priv *priv = netdev_priv(netdev);
	struct can_bittiming *bt = &priv->can.bittiming;
	struct kvaser_usb *dev = priv->dev;
	struct kvaser_msg *msg;
	int rc;

	msg = kmalloc(sizeof(*msg), GFP_KERNEL);
	if (!msg)
		return -ENOMEM;

	msg->id = CMD_SET_BUS_PARAMS;
	msg->len = MSG_HEADER_LEN + sizeof(struct kvaser_msg_busparams);
	msg->u.busparams.channel = priv->channel;
	msg->u.busparams.tid = 0xff;
	msg->u.busparams.bitrate = cpu_to_le32(bt->bitrate);
	msg->u.busparams.sjw = bt->sjw;
	msg->u.busparams.tseg1 = bt->prop_seg + bt->phase_seg1;
	msg->u.busparams.tseg2 = bt->phase_seg2;

	if (priv->can.ctrlmode & CAN_CTRLMODE_3_SAMPLES)
		msg->u.busparams.no_samp = 3;
	else
		msg->u.busparams.no_samp = 1;

	rc = kvaser_usb_send_msg(dev, msg);

	kfree(msg);
	return rc;
}

static int kvaser_usb_set_mode(struct net_device *netdev,
			       enum can_mode mode)
{
	struct kvaser_usb_net_priv *priv = netdev_priv(netdev);
	int err;

	switch (mode) {
	case CAN_MODE_START:
		err = kvaser_usb_simple_msg_async(priv, CMD_START_CHIP);
		if (err)
			return err;
		break;
	default:
		return -EOPNOTSUPP;
	}

	return 0;
}

static int kvaser_usb_get_berr_counter(const struct net_device *netdev,
				       struct can_berr_counter *bec)
{
	struct kvaser_usb_net_priv *priv = netdev_priv(netdev);

	*bec = priv->bec;

	return 0;
}

static void kvaser_usb_remove_interfaces(struct kvaser_usb *dev)
{
	int i;

	for (i = 0; i < dev->nchannels; i++) {
		if (!dev->nets[i])
			continue;

		unregister_netdev(dev->nets[i]->netdev);
	}

	kvaser_usb_unlink_all_urbs(dev);

	for (i = 0; i < dev->nchannels; i++) {
		if (!dev->nets[i])
			continue;

		free_candev(dev->nets[i]->netdev);
	}
}

static int kvaser_usb_init_one(struct usb_interface *intf,
			       const struct usb_device_id *id, int channel)
{
	struct kvaser_usb *dev = usb_get_intfdata(intf);
	struct net_device *netdev;
	struct kvaser_usb_net_priv *priv;
	int err;

	err = kvaser_usb_send_simple_msg(dev, CMD_RESET_CHIP, channel);
	if (err)
		return err;

	netdev = alloc_candev(sizeof(*priv), MAX_TX_URBS);
	if (!netdev) {
		dev_err(&intf->dev, "Cannot alloc candev\n");
		return -ENOMEM;
	}

	priv = netdev_priv(netdev);

	init_usb_anchor(&priv->tx_submitted);
	init_completion(&priv->start_comp);
	init_completion(&priv->stop_comp);

	priv->dev = dev;
	priv->netdev = netdev;
	priv->channel = channel;

	spin_lock_init(&priv->tx_contexts_lock);
	kvaser_usb_reset_tx_urb_contexts(priv);

	priv->can.state = CAN_STATE_STOPPED;
	priv->can.clock.freq = CAN_USB_CLOCK;
	priv->can.bittiming_const = &kvaser_usb_bittiming_const;
	priv->can.do_set_bittiming = kvaser_usb_set_bittiming;
	priv->can.do_set_mode = kvaser_usb_set_mode;
	if (id->driver_info & KVASER_HAS_TXRX_ERRORS)
		priv->can.do_get_berr_counter = kvaser_usb_get_berr_counter;
	priv->can.ctrlmode_supported = CAN_CTRLMODE_3_SAMPLES;
	if (id->driver_info & KVASER_HAS_SILENT_MODE)
		priv->can.ctrlmode_supported |= CAN_CTRLMODE_LISTENONLY;

	netdev->flags |= IFF_ECHO;

	netdev->netdev_ops = &kvaser_usb_netdev_ops;

	SET_NETDEV_DEV(netdev, &intf->dev);
	netdev->dev_id = channel;

	dev->nets[channel] = priv;

	err = register_candev(netdev);
	if (err) {
		dev_err(&intf->dev, "Failed to register can device\n");
		free_candev(netdev);
		dev->nets[channel] = NULL;
		return err;
	}

	netdev_dbg(netdev, "device registered\n");

	return 0;
}

static int kvaser_usb_get_endpoints(const struct usb_interface *intf,
				    struct usb_endpoint_descriptor **in,
				    struct usb_endpoint_descriptor **out)
{
	const struct usb_host_interface *iface_desc;
	struct usb_endpoint_descriptor *endpoint;
	int i;

	iface_desc = &intf->altsetting[0];

	for (i = 0; i < iface_desc->desc.bNumEndpoints; ++i) {
		endpoint = &iface_desc->endpoint[i].desc;

		if (!*in && usb_endpoint_is_bulk_in(endpoint))
			*in = endpoint;

		if (!*out && usb_endpoint_is_bulk_out(endpoint))
			*out = endpoint;

		/* use first bulk endpoint for in and out */
		if (*in && *out)
			return 0;
	}

	return -ENODEV;
}

static int kvaser_usb_probe(struct usb_interface *intf,
			    const struct usb_device_id *id)
{
	struct kvaser_usb *dev;
	int err = -ENOMEM;
	int i, retry = 3;

	dev = devm_kzalloc(&intf->dev, sizeof(*dev), GFP_KERNEL);
	if (!dev)
		return -ENOMEM;

	if (kvaser_is_leaf(id)) {
		dev->family = KVASER_LEAF;
	} else if (kvaser_is_usbcan(id)) {
		dev->family = KVASER_USBCAN;
	} else {
		dev_err(&intf->dev,
			"Product ID (%d) does not belong to any known Kvaser USB family",
			id->idProduct);
		return -ENODEV;
	}

	err = kvaser_usb_get_endpoints(intf, &dev->bulk_in, &dev->bulk_out);
	if (err) {
		dev_err(&intf->dev, "Cannot get usb endpoint(s)");
		return err;
	}

	dev->udev = interface_to_usbdev(intf);

	init_usb_anchor(&dev->rx_submitted);

	usb_set_intfdata(intf, dev);

	/* On some x86 laptops, plugging a Kvaser device again after
	 * an unplug makes the firmware always ignore the very first
	 * command. For such a case, provide some room for retries
	 * instead of completely exiting the driver.
	 */
	do {
		err = kvaser_usb_get_software_info(dev);
	} while (--retry && err == -ETIMEDOUT);

	if (err) {
		dev_err(&intf->dev,
			"Cannot get software infos, error %d\n", err);
		return err;
	}

	err = kvaser_usb_get_card_info(dev);
	if (err) {
		dev_err(&intf->dev,
			"Cannot get card infos, error %d\n", err);
		return err;
	}

	dev_dbg(&intf->dev, "Firmware version: %d.%d.%d\n",
		((dev->fw_version >> 24) & 0xff),
		((dev->fw_version >> 16) & 0xff),
		(dev->fw_version & 0xffff));

	for (i = 0; i < dev->nchannels; i++) {
		err = kvaser_usb_init_one(intf, id, i);
		if (err) {
			kvaser_usb_remove_interfaces(dev);
			return err;
		}
	}

	return 0;
}

static void kvaser_usb_disconnect(struct usb_interface *intf)
{
	struct kvaser_usb *dev = usb_get_intfdata(intf);

	usb_set_intfdata(intf, NULL);

	if (!dev)
		return;

	kvaser_usb_remove_interfaces(dev);
}

static struct usb_driver kvaser_usb_driver = {
	.name = "kvaser_usb",
	.probe = kvaser_usb_probe,
	.disconnect = kvaser_usb_disconnect,
	.id_table = kvaser_usb_table,
};

module_usb_driver(kvaser_usb_driver);

MODULE_AUTHOR("Olivier Sobrie <olivier@sobrie.be>");
MODULE_DESCRIPTION("CAN driver for Kvaser CAN/USB devices");
MODULE_LICENSE("GPL v2");<|MERGE_RESOLUTION|>--- conflicted
+++ resolved
@@ -268,7 +268,6 @@
 			u8 padding;
 		} __packed usbcan;
 	} __packed;
-<<<<<<< HEAD
 } __packed;
 
 struct kvaser_msg_rx_can_header {
@@ -279,18 +278,6 @@
 struct leaf_msg_rx_can {
 	u8 channel;
 	u8 flag;
-=======
-} __packed;
-
-struct kvaser_msg_rx_can_header {
-	u8 channel;
-	u8 flag;
-} __packed;
-
-struct leaf_msg_rx_can {
-	u8 channel;
-	u8 flag;
->>>>>>> d525211f
 
 	__le16 time[3];
 	u8 msg[14];
@@ -329,7 +316,6 @@
 } __packed;
 
 struct kvaser_msg_tx_acknowledge_header {
-<<<<<<< HEAD
 	u8 channel;
 	u8 tid;
 } __packed;
@@ -337,15 +323,6 @@
 struct leaf_msg_tx_acknowledge {
 	u8 channel;
 	u8 tid;
-=======
-	u8 channel;
-	u8 tid;
-} __packed;
-
-struct leaf_msg_tx_acknowledge {
-	u8 channel;
-	u8 tid;
->>>>>>> d525211f
 
 	__le16 time[3];
 	u8 flags;
@@ -719,10 +696,7 @@
 	struct kvaser_usb_net_priv *priv;
 	struct sk_buff *skb;
 	struct can_frame *cf;
-<<<<<<< HEAD
-=======
 	unsigned long flags;
->>>>>>> d525211f
 	u8 channel, tid;
 
 	channel = msg->u.tx_acknowledge_header.channel;
@@ -901,73 +875,6 @@
 	priv->bec.rxerr = es->rxerr;
 }
 
-<<<<<<< HEAD
-static void kvaser_usb_rx_error_update_can_state(struct kvaser_usb_net_priv *priv,
-						 const struct kvaser_usb_error_summary *es,
-						 struct can_frame *cf)
-{
-	struct kvaser_usb *dev = priv->dev;
-	struct net_device_stats *stats = &priv->netdev->stats;
-	enum can_state cur_state, new_state, tx_state, rx_state;
-
-	netdev_dbg(priv->netdev, "Error status: 0x%02x\n", es->status);
-
-	new_state = cur_state = priv->can.state;
-
-	if (es->status & (M16C_STATE_BUS_OFF | M16C_STATE_BUS_RESET))
-		new_state = CAN_STATE_BUS_OFF;
-	else if (es->status & M16C_STATE_BUS_PASSIVE)
-		new_state = CAN_STATE_ERROR_PASSIVE;
-	else if (es->status & M16C_STATE_BUS_ERROR) {
-		/* Guard against spurious error events after a busoff */
-		if (cur_state < CAN_STATE_BUS_OFF) {
-			if ((es->txerr >= 128) || (es->rxerr >= 128))
-				new_state = CAN_STATE_ERROR_PASSIVE;
-			else if ((es->txerr >= 96) || (es->rxerr >= 96))
-				new_state = CAN_STATE_ERROR_WARNING;
-			else if (cur_state > CAN_STATE_ERROR_ACTIVE)
-				new_state = CAN_STATE_ERROR_ACTIVE;
-		}
-	}
-
-	if (!es->status)
-		new_state = CAN_STATE_ERROR_ACTIVE;
-
-	if (new_state != cur_state) {
-		tx_state = (es->txerr >= es->rxerr) ? new_state : 0;
-		rx_state = (es->txerr <= es->rxerr) ? new_state : 0;
-
-		can_change_state(priv->netdev, cf, tx_state, rx_state);
-	}
-
-	if (priv->can.restart_ms &&
-	    (cur_state >= CAN_STATE_BUS_OFF) &&
-	    (new_state < CAN_STATE_BUS_OFF)) {
-		priv->can.can_stats.restarts++;
-	}
-
-	switch (dev->family) {
-	case KVASER_LEAF:
-		if (es->leaf.error_factor) {
-			priv->can.can_stats.bus_error++;
-			stats->rx_errors++;
-		}
-		break;
-	case KVASER_USBCAN:
-		if (es->usbcan.error_state & USBCAN_ERROR_STATE_TX_ERROR)
-			stats->tx_errors++;
-		if (es->usbcan.error_state & USBCAN_ERROR_STATE_RX_ERROR)
-			stats->rx_errors++;
-		if (es->usbcan.error_state & USBCAN_ERROR_STATE_BUSERROR) {
-			priv->can.can_stats.bus_error++;
-		}
-		break;
-	}
-
-	priv->bec.txerr = es->txerr;
-	priv->bec.rxerr = es->rxerr;
-}
-
 static void kvaser_usb_rx_error(const struct kvaser_usb *dev,
 				const struct kvaser_usb_error_summary *es)
 {
@@ -977,17 +884,6 @@
 	struct kvaser_usb_net_priv *priv;
 	enum can_state old_state, new_state;
 
-=======
-static void kvaser_usb_rx_error(const struct kvaser_usb *dev,
-				const struct kvaser_usb_error_summary *es)
-{
-	struct can_frame *cf, tmp_cf = { .can_id = CAN_ERR_FLAG, .can_dlc = CAN_ERR_DLC };
-	struct sk_buff *skb;
-	struct net_device_stats *stats;
-	struct kvaser_usb_net_priv *priv;
-	enum can_state old_state, new_state;
-
->>>>>>> d525211f
 	if (es->channel >= dev->nchannels) {
 		dev_err(dev->udev->dev.parent,
 			"Invalid channel number (%d)\n", es->channel);
@@ -1749,15 +1645,9 @@
 	struct urb *urb;
 	void *buf;
 	struct kvaser_msg *msg;
-<<<<<<< HEAD
-	int i, err;
-	int ret = NETDEV_TX_OK;
-	u8 *msg_tx_can_flags = NULL;		/* GCC */
-=======
 	int i, err, ret = NETDEV_TX_OK;
 	u8 *msg_tx_can_flags = NULL;		/* GCC */
 	unsigned long flags;
->>>>>>> d525211f
 
 	if (can_dropped_invalid_skb(netdev, skb))
 		return NETDEV_TX_OK;
