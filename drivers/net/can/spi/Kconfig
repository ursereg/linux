# SPDX-License-Identifier: GPL-2.0-only
menu "CAN SPI interfaces"
	depends on SPI

config CAN_HI311X
	tristate "Holt HI311x SPI CAN controllers"
	help
	  Driver for the Holt HI311x SPI CAN controllers.

config CAN_MCP251X
	tristate "Microchip MCP251x and MCP25625 SPI CAN controllers"
	help
	  Driver for the Microchip MCP251x and MCP25625 SPI CAN
	  controllers.

<<<<<<< HEAD
source "drivers/net/can/spi/mcp25xxfd/Kconfig"
=======
source "drivers/net/can/spi/mcp251xfd/Kconfig"
>>>>>>> c1084c27

endmenu<|MERGE_RESOLUTION|>--- conflicted
+++ resolved
@@ -13,10 +13,7 @@
 	  Driver for the Microchip MCP251x and MCP25625 SPI CAN
 	  controllers.
 
-<<<<<<< HEAD
+source "drivers/net/can/spi/mcp251xfd/Kconfig"
 source "drivers/net/can/spi/mcp25xxfd/Kconfig"
-=======
-source "drivers/net/can/spi/mcp251xfd/Kconfig"
->>>>>>> c1084c27
 
 endmenu