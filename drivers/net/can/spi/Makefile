# SPDX-License-Identifier: GPL-2.0-only
#
#  Makefile for the Linux Controller Area Network SPI drivers.
#


obj-$(CONFIG_CAN_HI311X)	+= hi311x.o
obj-$(CONFIG_CAN_MCP251X)	+= mcp251x.o
<<<<<<< HEAD

obj-y                           += mcp25xxfd/
=======
obj-y				+= mcp251xfd/
>>>>>>> c1084c27
<|MERGE_RESOLUTION|>--- conflicted
+++ resolved
@@ -6,9 +6,5 @@
 
 obj-$(CONFIG_CAN_HI311X)	+= hi311x.o
 obj-$(CONFIG_CAN_MCP251X)	+= mcp251x.o
-<<<<<<< HEAD
-
-obj-y                           += mcp25xxfd/
-=======
 obj-y				+= mcp251xfd/
->>>>>>> c1084c27
+obj-y                           += mcp25xxfd/