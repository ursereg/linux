--- conflicted
+++ resolved
@@ -407,11 +407,7 @@
 			mscan_get_err_frame(dev, frame, canrflg);
 
 		stats->rx_packets++;
-<<<<<<< HEAD
-		stats->rx_bytes += frame->can_dlc;
-=======
 		stats->rx_bytes += frame->len;
->>>>>>> c1084c27
 		work_done++;
 		netif_receive_skb(skb);
 	}
