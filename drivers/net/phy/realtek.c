// SPDX-License-Identifier: GPL-2.0+
/*
 * drivers/net/phy/realtek.c
 *
 * Driver for Realtek PHYs
 *
 * Author: Johnson Leung <r58129@freescale.com>
 *
 * Copyright (c) 2004 Freescale Semiconductor, Inc.
 */
#include <linux/bitops.h>
#include <linux/of.h>
#include <linux/phy.h>
#include <linux/module.h>

#define RTL821x_PHYSR				0x11
#define RTL821x_PHYSR_DUPLEX			BIT(13)
#define RTL821x_PHYSR_SPEED			GENMASK(15, 14)

#define RTL821x_INER				0x12
#define RTL8211B_INER_INIT			0x6400
#define RTL8211E_INER_LINK_STATUS		BIT(10)
#define RTL8211F_INER_LINK_STATUS		BIT(4)

#define RTL821x_INSR				0x13

#define RTL821x_EXT_PAGE_SELECT			0x1e
#define RTL821x_PAGE_SELECT			0x1f

#define RTL8211F_INSR				0x1d

#define RTL8211F_RX_DELAY			BIT(3)
#define RTL8211F_TX_DELAY			BIT(8)
#define RTL8211E_TX_DELAY			BIT(1)
#define RTL8211E_RX_DELAY			BIT(2)
#define RTL8211E_MODE_MII_GMII			BIT(3)

#define RTL8201F_ISR				0x1e
#define RTL8201F_IER				0x13

#define RTL8366RB_POWER_SAVE			0x15
#define RTL8366RB_POWER_SAVE_ON			BIT(12)

#define RTL_SUPPORTS_5000FULL			BIT(14)
#define RTL_SUPPORTS_2500FULL			BIT(13)
#define RTL_SUPPORTS_10000FULL			BIT(0)
#define RTL_ADV_2500FULL			BIT(7)
#define RTL_LPADV_10000FULL			BIT(11)
#define RTL_LPADV_5000FULL			BIT(6)
#define RTL_LPADV_2500FULL			BIT(5)

#define RTL_GENERIC_PHYID			0x001cc800

/* page 0xa43, register 0x19 */
#define RTL8211F_PHYCR2				0x19
#define RTL8211F_CLKOUT_EN			BIT(0)

#define RTL821X_CLKOUT_EN_FEATURE		(1 << 0)

MODULE_DESCRIPTION("Realtek PHY driver");
MODULE_AUTHOR("Johnson Leung");
MODULE_LICENSE("GPL");

struct rtl821x_priv {
	u32 quirks;
};

static int rtl821x_read_page(struct phy_device *phydev)
{
	return __phy_read(phydev, RTL821x_PAGE_SELECT);
}

static int rtl821x_write_page(struct phy_device *phydev, int page)
{
	return __phy_write(phydev, RTL821x_PAGE_SELECT, page);
}

static int rtl821x_probe(struct phy_device *phydev)
{
	struct device *dev = &phydev->mdio.dev;
	struct rtl821x_priv *priv;

	priv = devm_kzalloc(dev, sizeof(*priv), GFP_KERNEL);
	if (!priv)
		return -ENOMEM;

	if (of_property_read_bool(dev->of_node, "rtl821x,clkout_en"))
		priv->quirks |= RTL821X_CLKOUT_EN_FEATURE;

	phydev->priv = priv;

	return 0;
}

static int rtl8201_ack_interrupt(struct phy_device *phydev)
{
	int err;

	err = phy_read(phydev, RTL8201F_ISR);

	return (err < 0) ? err : 0;
}

static int rtl821x_ack_interrupt(struct phy_device *phydev)
{
	int err;

	err = phy_read(phydev, RTL821x_INSR);

	return (err < 0) ? err : 0;
}

static int rtl8211f_ack_interrupt(struct phy_device *phydev)
{
	int err;

	err = phy_read_paged(phydev, 0xa43, RTL8211F_INSR);

	return (err < 0) ? err : 0;
}

static int rtl8201_config_intr(struct phy_device *phydev)
{
	u16 val;

	if (phydev->interrupts == PHY_INTERRUPT_ENABLED)
		val = BIT(13) | BIT(12) | BIT(11);
	else
		val = 0;

	return phy_write_paged(phydev, 0x7, RTL8201F_IER, val);
}

static int rtl8211b_config_intr(struct phy_device *phydev)
{
	int err;

	if (phydev->interrupts == PHY_INTERRUPT_ENABLED)
		err = phy_write(phydev, RTL821x_INER,
				RTL8211B_INER_INIT);
	else
		err = phy_write(phydev, RTL821x_INER, 0);

	return err;
}

static int rtl8211e_config_intr(struct phy_device *phydev)
{
	int err;

	if (phydev->interrupts == PHY_INTERRUPT_ENABLED)
		err = phy_write(phydev, RTL821x_INER,
				RTL8211E_INER_LINK_STATUS);
	else
		err = phy_write(phydev, RTL821x_INER, 0);

	return err;
}

static int rtl8211f_config_intr(struct phy_device *phydev)
{
	u16 val;

	if (phydev->interrupts == PHY_INTERRUPT_ENABLED)
		val = RTL8211F_INER_LINK_STATUS;
	else
		val = 0;

	return phy_write_paged(phydev, 0xa42, RTL821x_INER, val);
}

static int rtl8211_config_aneg(struct phy_device *phydev)
{
	int ret;

	ret = genphy_config_aneg(phydev);
	if (ret < 0)
		return ret;

	/* Quirk was copied from vendor driver. Unfortunately it includes no
	 * description of the magic numbers.
	 */
	if (phydev->speed == SPEED_100 && phydev->autoneg == AUTONEG_DISABLE) {
		phy_write(phydev, 0x17, 0x2138);
		phy_write(phydev, 0x0e, 0x0260);
	} else {
		phy_write(phydev, 0x17, 0x2108);
		phy_write(phydev, 0x0e, 0x0000);
	}

	return 0;
}

static int rtl8211c_config_init(struct phy_device *phydev)
{
	/* RTL8211C has an issue when operating in Gigabit slave mode */
	return phy_set_bits(phydev, MII_CTRL1000,
			    CTL1000_ENABLE_MASTER | CTL1000_AS_MASTER);
}

static int rtl8211f_config_init(struct phy_device *phydev)
{
	u16 txdly = 0;
	u16 rxdly = 0;
	int ret;
	struct rtl821x_priv *priv = phydev->priv;

	/* enable TX-delay for rgmii-{id,txid}, and disable it for rgmii and
	 * rgmii-rxid. The RX-delay can be enabled by the external RXDLY pin.
	 */
	switch (phydev->interface) {
	case PHY_INTERFACE_MODE_RGMII_ID:
		rxdly = RTL8211F_RX_DELAY;
		txdly = RTL8211F_TX_DELAY;
		break;
	case PHY_INTERFACE_MODE_RGMII_RXID:
		rxdly = RTL8211F_RX_DELAY;
		break;
	case PHY_INTERFACE_MODE_RGMII_TXID:
		txdly = RTL8211F_TX_DELAY;
		break;
	default: /* the rest of the modes imply leaving delay as is. */
		return 0;
	}

	ret = phy_modify_paged(phydev, 0xd08, 0x11, RTL8211F_TX_DELAY, txdly);
	if (ret < 0) {
		dev_err(&phydev->mdio.dev, "tx delay set failed\n");
		return ret;
<<<<<<< HEAD
	}

	ret = phy_modify_paged(phydev, 0xd08, 0x15, RTL8211F_RX_DELAY, rxdly);
	if (ret < 0) {
		dev_err(&phydev->mdio.dev, "rx delay set failed\n");
		return ret;
	}

=======
	}

	ret = phy_modify_paged(phydev, 0xd08, 0x15, RTL8211F_RX_DELAY, rxdly);
	if (ret < 0) {
		dev_err(&phydev->mdio.dev, "rx delay set failed\n");
		return ret;
	}

	if (priv->quirks & RTL821X_CLKOUT_EN_FEATURE) {
		ret = phy_modify_paged(phydev, 0xa43, RTL8211F_PHYCR2,
				       RTL8211F_CLKOUT_EN, RTL8211F_CLKOUT_EN);
		if (ret < 0) {
			dev_err(&phydev->mdio.dev, "clkout enable failed\n");
			return ret;
		}
	} else {
		ret = phy_modify_paged(phydev, 0xa43, RTL8211F_PHYCR2,
				       RTL8211F_CLKOUT_EN, 0);
		if (ret < 0) {
			dev_err(&phydev->mdio.dev, "clkout disable failed\n");
			return ret;
		}
	}

>>>>>>> ea790475
	return ret;
}

static int rtl8211e_config_init(struct phy_device *phydev)
{
	int ret = 0, oldpage;
	u16 val;

	/* enable TX/RX delay for rgmii-* modes, and disable them for rgmii. */
	switch (phydev->interface) {
	case PHY_INTERFACE_MODE_RGMII:
		val = 0;
		break;
	case PHY_INTERFACE_MODE_RGMII_ID:
		val = RTL8211E_TX_DELAY | RTL8211E_RX_DELAY;
		break;
	case PHY_INTERFACE_MODE_RGMII_RXID:
		val = RTL8211E_RX_DELAY;
		break;
	case PHY_INTERFACE_MODE_RGMII_TXID:
		val = RTL8211E_TX_DELAY;
		break;
	default: /* the rest of the modes imply leaving delays as is. */
		return 0;
	}

	/* According to a sample driver there is a 0x1c config register on the
	 * 0xa4 extension page (0x7) layout. It can be used to disable/enable
	 * the RX/TX delays otherwise controlled by RXDLY/TXDLY pins. It can
	 * also be used to customize the whole configuration register:
	 * 8:6 = PHY Address, 5:4 = Auto-Negotiation, 3 = Interface Mode Select,
	 * 2 = RX Delay, 1 = TX Delay, 0 = SELRGV (see original PHY datasheet
	 * for details).
	 */
	oldpage = phy_select_page(phydev, 0x7);
	if (oldpage < 0)
		goto err_restore_page;

	ret = __phy_write(phydev, RTL821x_EXT_PAGE_SELECT, 0xa4);
	if (ret)
		goto err_restore_page;

	ret = __phy_modify(phydev, 0x1c, RTL8211E_TX_DELAY | RTL8211E_RX_DELAY,
			   val);

err_restore_page:
	return phy_restore_page(phydev, oldpage, ret);
}

static int rtl8211b_suspend(struct phy_device *phydev)
{
	phy_write(phydev, MII_MMD_DATA, BIT(9));

	return genphy_suspend(phydev);
}

static int rtl8211b_resume(struct phy_device *phydev)
{
	phy_write(phydev, MII_MMD_DATA, 0);

	return genphy_resume(phydev);
}

static int rtl8366rb_config_init(struct phy_device *phydev)
{
	int ret;

	ret = phy_set_bits(phydev, RTL8366RB_POWER_SAVE,
			   RTL8366RB_POWER_SAVE_ON);
	if (ret) {
		dev_err(&phydev->mdio.dev,
			"error enabling power management\n");
	}

	return ret;
}

static int rtlgen_read_mmd(struct phy_device *phydev, int devnum, u16 regnum)
{
	int ret;

	if (devnum == MDIO_MMD_PCS && regnum == MDIO_PCS_EEE_ABLE) {
		rtl821x_write_page(phydev, 0xa5c);
		ret = __phy_read(phydev, 0x12);
		rtl821x_write_page(phydev, 0);
	} else if (devnum == MDIO_MMD_AN && regnum == MDIO_AN_EEE_ADV) {
		rtl821x_write_page(phydev, 0xa5d);
		ret = __phy_read(phydev, 0x10);
		rtl821x_write_page(phydev, 0);
	} else if (devnum == MDIO_MMD_AN && regnum == MDIO_AN_EEE_LPABLE) {
		rtl821x_write_page(phydev, 0xa5d);
		ret = __phy_read(phydev, 0x11);
		rtl821x_write_page(phydev, 0);
	} else {
		ret = -EOPNOTSUPP;
	}

	return ret;
}

static int rtlgen_write_mmd(struct phy_device *phydev, int devnum, u16 regnum,
			    u16 val)
{
	int ret;

	if (devnum == MDIO_MMD_AN && regnum == MDIO_AN_EEE_ADV) {
		rtl821x_write_page(phydev, 0xa5d);
		ret = __phy_write(phydev, 0x10, val);
		rtl821x_write_page(phydev, 0);
	} else {
		ret = -EOPNOTSUPP;
	}

	return ret;
}

static int rtl8125_read_mmd(struct phy_device *phydev, int devnum, u16 regnum)
{
	int ret = rtlgen_read_mmd(phydev, devnum, regnum);

	if (ret != -EOPNOTSUPP)
		return ret;

	if (devnum == MDIO_MMD_PCS && regnum == MDIO_PCS_EEE_ABLE2) {
		rtl821x_write_page(phydev, 0xa6e);
		ret = __phy_read(phydev, 0x16);
		rtl821x_write_page(phydev, 0);
	} else if (devnum == MDIO_MMD_AN && regnum == MDIO_AN_EEE_ADV2) {
		rtl821x_write_page(phydev, 0xa6d);
		ret = __phy_read(phydev, 0x12);
		rtl821x_write_page(phydev, 0);
	} else if (devnum == MDIO_MMD_AN && regnum == MDIO_AN_EEE_LPABLE2) {
		rtl821x_write_page(phydev, 0xa6d);
		ret = __phy_read(phydev, 0x10);
		rtl821x_write_page(phydev, 0);
	}

	return ret;
}

static int rtl8125_write_mmd(struct phy_device *phydev, int devnum, u16 regnum,
			     u16 val)
{
	int ret = rtlgen_write_mmd(phydev, devnum, regnum, val);

	if (ret != -EOPNOTSUPP)
		return ret;

	if (devnum == MDIO_MMD_AN && regnum == MDIO_AN_EEE_ADV2) {
		rtl821x_write_page(phydev, 0xa6d);
		ret = __phy_write(phydev, 0x12, val);
		rtl821x_write_page(phydev, 0);
	}

	return ret;
}

static int rtl8125_get_features(struct phy_device *phydev)
{
	int val;

	val = phy_read_paged(phydev, 0xa61, 0x13);
	if (val < 0)
		return val;

	linkmode_mod_bit(ETHTOOL_LINK_MODE_2500baseT_Full_BIT,
			 phydev->supported, val & RTL_SUPPORTS_2500FULL);
	linkmode_mod_bit(ETHTOOL_LINK_MODE_5000baseT_Full_BIT,
			 phydev->supported, val & RTL_SUPPORTS_5000FULL);
	linkmode_mod_bit(ETHTOOL_LINK_MODE_10000baseT_Full_BIT,
			 phydev->supported, val & RTL_SUPPORTS_10000FULL);

	return genphy_read_abilities(phydev);
}

static int rtl8125_config_aneg(struct phy_device *phydev)
{
	int ret = 0;

	if (phydev->autoneg == AUTONEG_ENABLE) {
		u16 adv2500 = 0;

		if (linkmode_test_bit(ETHTOOL_LINK_MODE_2500baseT_Full_BIT,
				      phydev->advertising))
			adv2500 = RTL_ADV_2500FULL;

		ret = phy_modify_paged_changed(phydev, 0xa5d, 0x12,
					       RTL_ADV_2500FULL, adv2500);
		if (ret < 0)
			return ret;
	}

	return __genphy_config_aneg(phydev, ret);
}

static int rtl8125_read_status(struct phy_device *phydev)
{
	if (phydev->autoneg == AUTONEG_ENABLE) {
		int lpadv = phy_read_paged(phydev, 0xa5d, 0x13);

		if (lpadv < 0)
			return lpadv;

		linkmode_mod_bit(ETHTOOL_LINK_MODE_10000baseT_Full_BIT,
			phydev->lp_advertising, lpadv & RTL_LPADV_10000FULL);
		linkmode_mod_bit(ETHTOOL_LINK_MODE_5000baseT_Full_BIT,
			phydev->lp_advertising, lpadv & RTL_LPADV_5000FULL);
		linkmode_mod_bit(ETHTOOL_LINK_MODE_2500baseT_Full_BIT,
			phydev->lp_advertising, lpadv & RTL_LPADV_2500FULL);
	}

	return genphy_read_status(phydev);
}

static bool rtlgen_supports_2_5gbps(struct phy_device *phydev)
{
	int val;

	phy_write(phydev, RTL821x_PAGE_SELECT, 0xa61);
	val = phy_read(phydev, 0x13);
	phy_write(phydev, RTL821x_PAGE_SELECT, 0);

	return val >= 0 && val & RTL_SUPPORTS_2500FULL;
}

static int rtlgen_match_phy_device(struct phy_device *phydev)
{
	return phydev->phy_id == RTL_GENERIC_PHYID &&
	       !rtlgen_supports_2_5gbps(phydev);
}

static int rtl8125_match_phy_device(struct phy_device *phydev)
{
	return phydev->phy_id == RTL_GENERIC_PHYID &&
	       rtlgen_supports_2_5gbps(phydev);
}

static struct phy_driver realtek_drvs[] = {
	{
		PHY_ID_MATCH_EXACT(0x00008201),
		.name           = "RTL8201CP Ethernet",
	}, {
		PHY_ID_MATCH_EXACT(0x001cc816),
		.name		= "RTL8201F Fast Ethernet",
		.ack_interrupt	= &rtl8201_ack_interrupt,
		.config_intr	= &rtl8201_config_intr,
		.suspend	= genphy_suspend,
		.resume		= genphy_resume,
		.read_page	= rtl821x_read_page,
		.write_page	= rtl821x_write_page,
	}, {
		PHY_ID_MATCH_MODEL(0x001cc880),
		.name		= "RTL8208 Fast Ethernet",
		.read_mmd	= genphy_read_mmd_unsupported,
		.write_mmd	= genphy_write_mmd_unsupported,
		.suspend	= genphy_suspend,
		.resume		= genphy_resume,
		.read_page	= rtl821x_read_page,
		.write_page	= rtl821x_write_page,
	}, {
		PHY_ID_MATCH_EXACT(0x001cc910),
		.name		= "RTL8211 Gigabit Ethernet",
		.config_aneg	= rtl8211_config_aneg,
		.read_mmd	= &genphy_read_mmd_unsupported,
		.write_mmd	= &genphy_write_mmd_unsupported,
		.read_page	= rtl821x_read_page,
		.write_page	= rtl821x_write_page,
	}, {
		PHY_ID_MATCH_EXACT(0x001cc912),
		.name		= "RTL8211B Gigabit Ethernet",
		.ack_interrupt	= &rtl821x_ack_interrupt,
		.config_intr	= &rtl8211b_config_intr,
		.read_mmd	= &genphy_read_mmd_unsupported,
		.write_mmd	= &genphy_write_mmd_unsupported,
		.suspend	= rtl8211b_suspend,
		.resume		= rtl8211b_resume,
		.read_page	= rtl821x_read_page,
		.write_page	= rtl821x_write_page,
	}, {
		PHY_ID_MATCH_EXACT(0x001cc913),
		.name		= "RTL8211C Gigabit Ethernet",
		.config_init	= rtl8211c_config_init,
		.read_mmd	= &genphy_read_mmd_unsupported,
		.write_mmd	= &genphy_write_mmd_unsupported,
		.read_page	= rtl821x_read_page,
		.write_page	= rtl821x_write_page,
	}, {
		PHY_ID_MATCH_EXACT(0x001cc914),
		.name		= "RTL8211DN Gigabit Ethernet",
		.ack_interrupt	= rtl821x_ack_interrupt,
		.config_intr	= rtl8211e_config_intr,
		.suspend	= genphy_suspend,
		.resume		= genphy_resume,
		.read_page	= rtl821x_read_page,
		.write_page	= rtl821x_write_page,
	}, {
		PHY_ID_MATCH_EXACT(0x001cc915),
		.name		= "RTL8211E Gigabit Ethernet",
		.config_init	= &rtl8211e_config_init,
		.ack_interrupt	= &rtl821x_ack_interrupt,
		.config_intr	= &rtl8211e_config_intr,
		.suspend	= genphy_suspend,
		.resume		= genphy_resume,
		.read_page	= rtl821x_read_page,
		.write_page	= rtl821x_write_page,
	}, {
		PHY_ID_MATCH_EXACT(0x001cc916),
		.name		= "RTL8211F Gigabit Ethernet",
		.probe		= rtl821x_probe,
		.config_init	= &rtl8211f_config_init,
		.ack_interrupt	= &rtl8211f_ack_interrupt,
		.config_intr	= &rtl8211f_config_intr,
		.suspend	= genphy_suspend,
		.resume		= genphy_resume,
		.read_page	= rtl821x_read_page,
		.write_page	= rtl821x_write_page,
	}, {
		.name		= "Generic FE-GE Realtek PHY",
		.match_phy_device = rtlgen_match_phy_device,
		.suspend	= genphy_suspend,
		.resume		= genphy_resume,
		.read_page	= rtl821x_read_page,
		.write_page	= rtl821x_write_page,
		.read_mmd	= rtlgen_read_mmd,
		.write_mmd	= rtlgen_write_mmd,
	}, {
		.name		= "RTL8125 2.5Gbps internal",
		.match_phy_device = rtl8125_match_phy_device,
		.get_features	= rtl8125_get_features,
		.config_aneg	= rtl8125_config_aneg,
		.read_status	= rtl8125_read_status,
		.suspend	= genphy_suspend,
		.resume		= genphy_resume,
		.read_page	= rtl821x_read_page,
		.write_page	= rtl821x_write_page,
		.read_mmd	= rtl8125_read_mmd,
		.write_mmd	= rtl8125_write_mmd,
	}, {
		PHY_ID_MATCH_EXACT(0x001cc961),
		.name		= "RTL8366RB Gigabit Ethernet",
		.config_init	= &rtl8366rb_config_init,
		/* These interrupts are handled by the irq controller
		 * embedded inside the RTL8366RB, they get unmasked when the
		 * irq is requested and ACKed by reading the status register,
		 * which is done by the irqchip code.
		 */
		.ack_interrupt	= genphy_no_ack_interrupt,
		.config_intr	= genphy_no_config_intr,
		.suspend	= genphy_suspend,
		.resume		= genphy_resume,
	},
};

module_phy_driver(realtek_drvs);

static const struct mdio_device_id __maybe_unused realtek_tbl[] = {
	{ PHY_ID_MATCH_VENDOR(0x001cc800) },
	{ }
};

MODULE_DEVICE_TABLE(mdio, realtek_tbl);<|MERGE_RESOLUTION|>--- conflicted
+++ resolved
@@ -227,16 +227,6 @@
 	if (ret < 0) {
 		dev_err(&phydev->mdio.dev, "tx delay set failed\n");
 		return ret;
-<<<<<<< HEAD
-	}
-
-	ret = phy_modify_paged(phydev, 0xd08, 0x15, RTL8211F_RX_DELAY, rxdly);
-	if (ret < 0) {
-		dev_err(&phydev->mdio.dev, "rx delay set failed\n");
-		return ret;
-	}
-
-=======
 	}
 
 	ret = phy_modify_paged(phydev, 0xd08, 0x15, RTL8211F_RX_DELAY, rxdly);
@@ -261,7 +251,6 @@
 		}
 	}
 
->>>>>>> ea790475
 	return ret;
 }
 
