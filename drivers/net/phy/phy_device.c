/* Framework for finding and configuring PHYs.
 * Also contains generic PHY driver
 *
 * Author: Andy Fleming
 *
 * Copyright (c) 2004 Freescale Semiconductor, Inc.
 *
 * This program is free software; you can redistribute  it and/or modify it
 * under  the terms of  the GNU General  Public License as published by the
 * Free Software Foundation;  either version 2 of the  License, or (at your
 * option) any later version.
 *
 */

#define pr_fmt(fmt) KBUILD_MODNAME ": " fmt

#include <linux/kernel.h>
#include <linux/string.h>
#include <linux/errno.h>
#include <linux/unistd.h>
#include <linux/slab.h>
#include <linux/interrupt.h>
#include <linux/init.h>
#include <linux/delay.h>
#include <linux/netdevice.h>
#include <linux/etherdevice.h>
#include <linux/skbuff.h>
#include <linux/mm.h>
#include <linux/module.h>
#include <linux/mii.h>
#include <linux/ethtool.h>
#include <linux/phy.h>
#include <linux/phy_led_triggers.h>
#include <linux/mdio.h>
#include <linux/io.h>
#include <linux/uaccess.h>
#include <linux/of.h>

#include <asm/irq.h>

MODULE_DESCRIPTION("PHY library");
MODULE_AUTHOR("Andy Fleming");
MODULE_LICENSE("GPL");

void phy_device_free(struct phy_device *phydev)
{
	put_device(&phydev->mdio.dev);
}
EXPORT_SYMBOL(phy_device_free);

static void phy_mdio_device_free(struct mdio_device *mdiodev)
{
	struct phy_device *phydev;

	phydev = container_of(mdiodev, struct phy_device, mdio);
	phy_device_free(phydev);
}

static void phy_device_release(struct device *dev)
{
	kfree(to_phy_device(dev));
}

static void phy_mdio_device_remove(struct mdio_device *mdiodev)
{
	struct phy_device *phydev;

	phydev = container_of(mdiodev, struct phy_device, mdio);
	phy_device_remove(phydev);
}

static struct phy_driver genphy_driver;
extern struct phy_driver genphy_10g_driver;

static LIST_HEAD(phy_fixup_list);
static DEFINE_MUTEX(phy_fixup_lock);

#ifdef CONFIG_PM
static bool mdio_bus_phy_may_suspend(struct phy_device *phydev, bool suspend)
{
	struct device_driver *drv = phydev->mdio.dev.driver;
	struct phy_driver *phydrv = to_phy_driver(drv);
	struct net_device *netdev = phydev->attached_dev;

	if (!drv || !phydrv->suspend)
		return false;

<<<<<<< HEAD
	/*
	 * netdev is NULL has three cases:
	 * - phy is not found
	 * - phy is found, match to general phy driver
	 * - phy is found, match to specifical phy driver
	 *
	 * Case 1: phy is not found, cannot communicate by MDIO bus.
	 * Case 2: phy is found:
	 *         if phy dev driver probe/bind err, netdev is not __open__ status,
	 *            mdio bus is unregistered.
	 *         if phy is detached, phy had entered suspended status.
	 * Case 3: phy is found, phy is detached, phy had entered suspended status.
	 *
	 * So, in here, it shouldn't set phy to suspend by calling mdio bus.
	 */
	if (!netdev)
		return false;
=======
	/* PHY not attached? May suspend if the PHY has not already been
	 * suspended as part of a prior call to phy_disconnect() ->
	 * phy_detach() -> phy_suspend() because the parent netdev might be the
	 * MDIO bus driver and clock gated at this point. Also may resume if
	 * PHY is not attached.
	 */
	if (!netdev)
		return suspend ? !phydev->suspended : phydev->suspended;
>>>>>>> e0f8b8a6

	/* Don't suspend PHY if the attached netdev parent may wakeup.
	 * The parent may point to a PCI device, as in tg3 driver.
	 */
	if (netdev->dev.parent && device_may_wakeup(netdev->dev.parent))
		return false;

	/* Also don't suspend PHY if the netdev itself may wakeup. This
	 * is the case for devices w/o underlaying pwr. mgmt. aware bus,
	 * e.g. SoC devices.
	 */
	if (device_may_wakeup(&netdev->dev))
		return false;

	return true;
}

static int mdio_bus_phy_suspend(struct device *dev)
{
	struct phy_device *phydev = to_phy_device(dev);

	/* We must stop the state machine manually, otherwise it stops out of
	 * control, possibly with the phydev->lock held. Upon resume, netdev
	 * may call phy routines that try to grab the same lock, and that may
	 * lead to a deadlock.
	 */
	if (phydev->attached_dev && phydev->adjust_link)
		phy_stop_machine(phydev);

	if (!mdio_bus_phy_may_suspend(phydev, true))
		return 0;

	return phy_suspend(phydev);
}

static int mdio_bus_phy_resume(struct device *dev)
{
	struct phy_device *phydev = to_phy_device(dev);
	int ret;

	if (!mdio_bus_phy_may_suspend(phydev, false))
		goto no_resume;

	ret = phy_resume(phydev);
	if (ret < 0)
		return ret;

no_resume:
	if (phydev->attached_dev && phydev->adjust_link)
		phy_start_machine(phydev);

	return 0;
}

static int mdio_bus_phy_restore(struct device *dev)
{
	struct phy_device *phydev = to_phy_device(dev);
	struct net_device *netdev = phydev->attached_dev;
	int ret;

	if (!netdev)
		return 0;

	ret = phy_init_hw(phydev);
	if (ret < 0)
		return ret;

	if (phydev->attached_dev && phydev->adjust_link)
		phy_start_machine(phydev);

	return 0;
}

static const struct dev_pm_ops mdio_bus_phy_pm_ops = {
	.suspend = mdio_bus_phy_suspend,
	.resume = mdio_bus_phy_resume,
	.freeze = mdio_bus_phy_suspend,
	.thaw = mdio_bus_phy_resume,
	.restore = mdio_bus_phy_restore,
};

#define MDIO_BUS_PHY_PM_OPS (&mdio_bus_phy_pm_ops)

#else

#define MDIO_BUS_PHY_PM_OPS NULL

#endif /* CONFIG_PM */

/**
 * phy_register_fixup - creates a new phy_fixup and adds it to the list
 * @bus_id: A string which matches phydev->mdio.dev.bus_id (or PHY_ANY_ID)
 * @phy_uid: Used to match against phydev->phy_id (the UID of the PHY)
 *	It can also be PHY_ANY_UID
 * @phy_uid_mask: Applied to phydev->phy_id and fixup->phy_uid before
 *	comparison
 * @run: The actual code to be run when a matching PHY is found
 */
int phy_register_fixup(const char *bus_id, u32 phy_uid, u32 phy_uid_mask,
		       int (*run)(struct phy_device *))
{
	struct phy_fixup *fixup = kzalloc(sizeof(*fixup), GFP_KERNEL);

	if (!fixup)
		return -ENOMEM;

	strlcpy(fixup->bus_id, bus_id, sizeof(fixup->bus_id));
	fixup->phy_uid = phy_uid;
	fixup->phy_uid_mask = phy_uid_mask;
	fixup->run = run;

	mutex_lock(&phy_fixup_lock);
	list_add_tail(&fixup->list, &phy_fixup_list);
	mutex_unlock(&phy_fixup_lock);

	return 0;
}
EXPORT_SYMBOL(phy_register_fixup);

/* Registers a fixup to be run on any PHY with the UID in phy_uid */
int phy_register_fixup_for_uid(u32 phy_uid, u32 phy_uid_mask,
			       int (*run)(struct phy_device *))
{
	return phy_register_fixup(PHY_ANY_ID, phy_uid, phy_uid_mask, run);
}
EXPORT_SYMBOL(phy_register_fixup_for_uid);

/* Registers a fixup to be run on the PHY with id string bus_id */
int phy_register_fixup_for_id(const char *bus_id,
			      int (*run)(struct phy_device *))
{
	return phy_register_fixup(bus_id, PHY_ANY_UID, 0xffffffff, run);
}
EXPORT_SYMBOL(phy_register_fixup_for_id);

/**
 * phy_unregister_fixup - remove a phy_fixup from the list
 * @bus_id: A string matches fixup->bus_id (or PHY_ANY_ID) in phy_fixup_list
 * @phy_uid: A phy id matches fixup->phy_id (or PHY_ANY_UID) in phy_fixup_list
 * @phy_uid_mask: Applied to phy_uid and fixup->phy_uid before comparison
 */
int phy_unregister_fixup(const char *bus_id, u32 phy_uid, u32 phy_uid_mask)
{
	struct list_head *pos, *n;
	struct phy_fixup *fixup;
	int ret;

	ret = -ENODEV;

	mutex_lock(&phy_fixup_lock);
	list_for_each_safe(pos, n, &phy_fixup_list) {
		fixup = list_entry(pos, struct phy_fixup, list);

		if ((!strcmp(fixup->bus_id, bus_id)) &&
		    ((fixup->phy_uid & phy_uid_mask) ==
		     (phy_uid & phy_uid_mask))) {
			list_del(&fixup->list);
			kfree(fixup);
			ret = 0;
			break;
		}
	}
	mutex_unlock(&phy_fixup_lock);

	return ret;
}
EXPORT_SYMBOL(phy_unregister_fixup);

/* Unregisters a fixup of any PHY with the UID in phy_uid */
int phy_unregister_fixup_for_uid(u32 phy_uid, u32 phy_uid_mask)
{
	return phy_unregister_fixup(PHY_ANY_ID, phy_uid, phy_uid_mask);
}
EXPORT_SYMBOL(phy_unregister_fixup_for_uid);

/* Unregisters a fixup of the PHY with id string bus_id */
int phy_unregister_fixup_for_id(const char *bus_id)
{
	return phy_unregister_fixup(bus_id, PHY_ANY_UID, 0xffffffff);
}
EXPORT_SYMBOL(phy_unregister_fixup_for_id);

/* Returns 1 if fixup matches phydev in bus_id and phy_uid.
 * Fixups can be set to match any in one or more fields.
 */
static int phy_needs_fixup(struct phy_device *phydev, struct phy_fixup *fixup)
{
	if (strcmp(fixup->bus_id, phydev_name(phydev)) != 0)
		if (strcmp(fixup->bus_id, PHY_ANY_ID) != 0)
			return 0;

	if ((fixup->phy_uid & fixup->phy_uid_mask) !=
	    (phydev->phy_id & fixup->phy_uid_mask))
		if (fixup->phy_uid != PHY_ANY_UID)
			return 0;

	return 1;
}

/* Runs any matching fixups for this phydev */
static int phy_scan_fixups(struct phy_device *phydev)
{
	struct phy_fixup *fixup;

	mutex_lock(&phy_fixup_lock);
	list_for_each_entry(fixup, &phy_fixup_list, list) {
		if (phy_needs_fixup(phydev, fixup)) {
			int err = fixup->run(phydev);

			if (err < 0) {
				mutex_unlock(&phy_fixup_lock);
				return err;
			}
			phydev->has_fixups = true;
		}
	}
	mutex_unlock(&phy_fixup_lock);

	return 0;
}

static int phy_bus_match(struct device *dev, struct device_driver *drv)
{
	struct phy_device *phydev = to_phy_device(dev);
	struct phy_driver *phydrv = to_phy_driver(drv);
	const int num_ids = ARRAY_SIZE(phydev->c45_ids.device_ids);
	int i;

	if (!(phydrv->mdiodrv.flags & MDIO_DEVICE_IS_PHY))
		return 0;

	if (phydrv->match_phy_device)
		return phydrv->match_phy_device(phydev);

	if (phydev->is_c45) {
		for (i = 1; i < num_ids; i++) {
			if (!(phydev->c45_ids.devices_in_package & (1 << i)))
				continue;

			if ((phydrv->phy_id & phydrv->phy_id_mask) ==
			    (phydev->c45_ids.device_ids[i] &
			     phydrv->phy_id_mask))
				return 1;
		}
		return 0;
	} else {
		return (phydrv->phy_id & phydrv->phy_id_mask) ==
			(phydev->phy_id & phydrv->phy_id_mask);
	}
}

struct phy_device *phy_device_create(struct mii_bus *bus, int addr, int phy_id,
				     bool is_c45,
				     struct phy_c45_device_ids *c45_ids)
{
	struct phy_device *dev;
	struct mdio_device *mdiodev;

	/* We allocate the device, and initialize the default values */
	dev = kzalloc(sizeof(*dev), GFP_KERNEL);
	if (!dev)
		return ERR_PTR(-ENOMEM);

	mdiodev = &dev->mdio;
	mdiodev->dev.release = phy_device_release;
	mdiodev->dev.parent = &bus->dev;
	mdiodev->dev.bus = &mdio_bus_type;
	mdiodev->bus = bus;
	mdiodev->pm_ops = MDIO_BUS_PHY_PM_OPS;
	mdiodev->bus_match = phy_bus_match;
	mdiodev->addr = addr;
	mdiodev->flags = MDIO_DEVICE_FLAG_PHY;
	mdiodev->device_free = phy_mdio_device_free;
	mdiodev->device_remove = phy_mdio_device_remove;

	dev->speed = SPEED_UNKNOWN;
	dev->duplex = DUPLEX_UNKNOWN;
	dev->pause = 0;
	dev->asym_pause = 0;
	dev->link = 1;
	dev->interface = PHY_INTERFACE_MODE_GMII;

	dev->autoneg = AUTONEG_ENABLE;

	dev->is_c45 = is_c45;
	dev->phy_id = phy_id;
	if (c45_ids)
		dev->c45_ids = *c45_ids;
	dev->irq = bus->irq[addr];
	dev_set_name(&mdiodev->dev, PHY_ID_FMT, bus->id, addr);

	dev->state = PHY_DOWN;

	mutex_init(&dev->lock);
	INIT_DELAYED_WORK(&dev->state_queue, phy_state_machine);
	INIT_WORK(&dev->phy_queue, phy_change_work);

	/* Request the appropriate module unconditionally; don't
	 * bother trying to do so only if it isn't already loaded,
	 * because that gets complicated. A hotplug event would have
	 * done an unconditional modprobe anyway.
	 * We don't do normal hotplug because it won't work for MDIO
	 * -- because it relies on the device staying around for long
	 * enough for the driver to get loaded. With MDIO, the NIC
	 * driver will get bored and give up as soon as it finds that
	 * there's no driver _already_ loaded.
	 */
	request_module(MDIO_MODULE_PREFIX MDIO_ID_FMT, MDIO_ID_ARGS(phy_id));

	device_initialize(&mdiodev->dev);

	return dev;
}
EXPORT_SYMBOL(phy_device_create);

/* get_phy_c45_devs_in_pkg - reads a MMD's devices in package registers.
 * @bus: the target MII bus
 * @addr: PHY address on the MII bus
 * @dev_addr: MMD address in the PHY.
 * @devices_in_package: where to store the devices in package information.
 *
 * Description: reads devices in package registers of a MMD at @dev_addr
 * from PHY at @addr on @bus.
 *
 * Returns: 0 on success, -EIO on failure.
 */
static int get_phy_c45_devs_in_pkg(struct mii_bus *bus, int addr, int dev_addr,
				   u32 *devices_in_package)
{
	int phy_reg, reg_addr;

	reg_addr = MII_ADDR_C45 | dev_addr << 16 | MDIO_DEVS2;
	phy_reg = mdiobus_read(bus, addr, reg_addr);
	if (phy_reg < 0)
		return -EIO;
	*devices_in_package = (phy_reg & 0xffff) << 16;

	reg_addr = MII_ADDR_C45 | dev_addr << 16 | MDIO_DEVS1;
	phy_reg = mdiobus_read(bus, addr, reg_addr);
	if (phy_reg < 0)
		return -EIO;
	*devices_in_package |= (phy_reg & 0xffff);

	return 0;
}

/**
 * get_phy_c45_ids - reads the specified addr for its 802.3-c45 IDs.
 * @bus: the target MII bus
 * @addr: PHY address on the MII bus
 * @phy_id: where to store the ID retrieved.
 * @c45_ids: where to store the c45 ID information.
 *
 *   If the PHY devices-in-package appears to be valid, it and the
 *   corresponding identifiers are stored in @c45_ids, zero is stored
 *   in @phy_id.  Otherwise 0xffffffff is stored in @phy_id.  Returns
 *   zero on success.
 *
 */
static int get_phy_c45_ids(struct mii_bus *bus, int addr, u32 *phy_id,
			   struct phy_c45_device_ids *c45_ids) {
	int phy_reg;
	int i, reg_addr;
	const int num_ids = ARRAY_SIZE(c45_ids->device_ids);
	u32 *devs = &c45_ids->devices_in_package;

	/* Find first non-zero Devices In package. Device zero is reserved
	 * for 802.3 c45 complied PHYs, so don't probe it at first.
	 */
	for (i = 1; i < num_ids && *devs == 0; i++) {
		phy_reg = get_phy_c45_devs_in_pkg(bus, addr, i, devs);
		if (phy_reg < 0)
			return -EIO;

		if ((*devs & 0x1fffffff) == 0x1fffffff) {
			/*  If mostly Fs, there is no device there,
			 *  then let's continue to probe more, as some
			 *  10G PHYs have zero Devices In package,
			 *  e.g. Cortina CS4315/CS4340 PHY.
			 */
			phy_reg = get_phy_c45_devs_in_pkg(bus, addr, 0, devs);
			if (phy_reg < 0)
				return -EIO;
			/* no device there, let's get out of here */
			if ((*devs & 0x1fffffff) == 0x1fffffff) {
				*phy_id = 0xffffffff;
				return 0;
			} else {
				break;
			}
		}
	}

	/* Now probe Device Identifiers for each device present. */
	for (i = 1; i < num_ids; i++) {
		if (!(c45_ids->devices_in_package & (1 << i)))
			continue;

		reg_addr = MII_ADDR_C45 | i << 16 | MII_PHYSID1;
		phy_reg = mdiobus_read(bus, addr, reg_addr);
		if (phy_reg < 0)
			return -EIO;
		c45_ids->device_ids[i] = (phy_reg & 0xffff) << 16;

		reg_addr = MII_ADDR_C45 | i << 16 | MII_PHYSID2;
		phy_reg = mdiobus_read(bus, addr, reg_addr);
		if (phy_reg < 0)
			return -EIO;
		c45_ids->device_ids[i] |= (phy_reg & 0xffff);
	}
	*phy_id = 0;
	return 0;
}

/**
 * get_phy_id - reads the specified addr for its ID.
 * @bus: the target MII bus
 * @addr: PHY address on the MII bus
 * @phy_id: where to store the ID retrieved.
 * @is_c45: If true the PHY uses the 802.3 clause 45 protocol
 * @c45_ids: where to store the c45 ID information.
 *
 * Description: In the case of a 802.3-c22 PHY, reads the ID registers
 *   of the PHY at @addr on the @bus, stores it in @phy_id and returns
 *   zero on success.
 *
 *   In the case of a 802.3-c45 PHY, get_phy_c45_ids() is invoked, and
 *   its return value is in turn returned.
 *
 */
static int get_phy_id(struct mii_bus *bus, int addr, u32 *phy_id,
		      bool is_c45, struct phy_c45_device_ids *c45_ids)
{
	int phy_reg;

	if (is_c45)
		return get_phy_c45_ids(bus, addr, phy_id, c45_ids);

	/* Grab the bits from PHYIR1, and put them in the upper half */
	phy_reg = mdiobus_read(bus, addr, MII_PHYSID1);
	if (phy_reg < 0)
		return -EIO;

	*phy_id = (phy_reg & 0xffff) << 16;

	/* Grab the bits from PHYIR2, and put them in the lower half */
	phy_reg = mdiobus_read(bus, addr, MII_PHYSID2);
	if (phy_reg < 0)
		return -EIO;

	*phy_id |= (phy_reg & 0xffff);

	return 0;
}

/**
 * get_phy_device - reads the specified PHY device and returns its @phy_device
 *		    struct
 * @bus: the target MII bus
 * @addr: PHY address on the MII bus
 * @is_c45: If true the PHY uses the 802.3 clause 45 protocol
 *
 * Description: Reads the ID registers of the PHY at @addr on the
 *   @bus, then allocates and returns the phy_device to represent it.
 */
struct phy_device *get_phy_device(struct mii_bus *bus, int addr, bool is_c45)
{
	struct phy_c45_device_ids c45_ids = {0};
	u32 phy_id = 0;
	int r;

	r = get_phy_id(bus, addr, &phy_id, is_c45, &c45_ids);
	if (r)
		return ERR_PTR(r);

	/* If the phy_id is mostly Fs, there is no device there */
	if ((phy_id & 0x1fffffff) == 0x1fffffff)
		return ERR_PTR(-ENODEV);

	return phy_device_create(bus, addr, phy_id, is_c45, &c45_ids);
}
EXPORT_SYMBOL(get_phy_device);

static ssize_t
phy_id_show(struct device *dev, struct device_attribute *attr, char *buf)
{
	struct phy_device *phydev = to_phy_device(dev);

	return sprintf(buf, "0x%.8lx\n", (unsigned long)phydev->phy_id);
}
static DEVICE_ATTR_RO(phy_id);

static ssize_t
phy_interface_show(struct device *dev, struct device_attribute *attr, char *buf)
{
	struct phy_device *phydev = to_phy_device(dev);
	const char *mode = NULL;

	if (phy_is_internal(phydev))
		mode = "internal";
	else
		mode = phy_modes(phydev->interface);

	return sprintf(buf, "%s\n", mode);
}
static DEVICE_ATTR_RO(phy_interface);

static ssize_t
phy_has_fixups_show(struct device *dev, struct device_attribute *attr,
		    char *buf)
{
	struct phy_device *phydev = to_phy_device(dev);

	return sprintf(buf, "%d\n", phydev->has_fixups);
}
static DEVICE_ATTR_RO(phy_has_fixups);

static struct attribute *phy_dev_attrs[] = {
	&dev_attr_phy_id.attr,
	&dev_attr_phy_interface.attr,
	&dev_attr_phy_has_fixups.attr,
	NULL,
};
ATTRIBUTE_GROUPS(phy_dev);

/**
 * phy_device_register - Register the phy device on the MDIO bus
 * @phydev: phy_device structure to be added to the MDIO bus
 */
int phy_device_register(struct phy_device *phydev)
{
	int err;

	err = mdiobus_register_device(&phydev->mdio);
	if (err)
		return err;

	/* Run all of the fixups for this PHY */
	err = phy_scan_fixups(phydev);
	if (err) {
		pr_err("PHY %d failed to initialize\n", phydev->mdio.addr);
		goto out;
	}

	phydev->mdio.dev.groups = phy_dev_groups;

	err = device_add(&phydev->mdio.dev);
	if (err) {
		pr_err("PHY %d failed to add\n", phydev->mdio.addr);
		goto out;
	}

	return 0;

 out:
	mdiobus_unregister_device(&phydev->mdio);
	return err;
}
EXPORT_SYMBOL(phy_device_register);

/**
 * phy_device_remove - Remove a previously registered phy device from the MDIO bus
 * @phydev: phy_device structure to remove
 *
 * This doesn't free the phy_device itself, it merely reverses the effects
 * of phy_device_register(). Use phy_device_free() to free the device
 * after calling this function.
 */
void phy_device_remove(struct phy_device *phydev)
{
	device_del(&phydev->mdio.dev);
	mdiobus_unregister_device(&phydev->mdio);
}
EXPORT_SYMBOL(phy_device_remove);

/**
 * phy_find_first - finds the first PHY device on the bus
 * @bus: the target MII bus
 */
struct phy_device *phy_find_first(struct mii_bus *bus)
{
	struct phy_device *phydev;
	int addr;

	for (addr = 0; addr < PHY_MAX_ADDR; addr++) {
		phydev = mdiobus_get_phy(bus, addr);
		if (phydev)
			return phydev;
	}
	return NULL;
}
EXPORT_SYMBOL(phy_find_first);

static void phy_link_change(struct phy_device *phydev, bool up, bool do_carrier)
{
	struct net_device *netdev = phydev->attached_dev;

	if (do_carrier) {
		if (up)
			netif_carrier_on(netdev);
		else
			netif_carrier_off(netdev);
	}
	phydev->adjust_link(netdev);
}

/**
 * phy_prepare_link - prepares the PHY layer to monitor link status
 * @phydev: target phy_device struct
 * @handler: callback function for link status change notifications
 *
 * Description: Tells the PHY infrastructure to handle the
 *   gory details on monitoring link status (whether through
 *   polling or an interrupt), and to call back to the
 *   connected device driver when the link status changes.
 *   If you want to monitor your own link state, don't call
 *   this function.
 */
static void phy_prepare_link(struct phy_device *phydev,
			     void (*handler)(struct net_device *))
{
	phydev->adjust_link = handler;
}

/**
 * phy_connect_direct - connect an ethernet device to a specific phy_device
 * @dev: the network device to connect
 * @phydev: the pointer to the phy device
 * @handler: callback function for state change notifications
 * @interface: PHY device's interface
 */
int phy_connect_direct(struct net_device *dev, struct phy_device *phydev,
		       void (*handler)(struct net_device *),
		       phy_interface_t interface)
{
	int rc;

	if (!dev)
		return -EINVAL;

	rc = phy_attach_direct(dev, phydev, phydev->dev_flags, interface);
	if (rc)
		return rc;

	phy_prepare_link(phydev, handler);
	phy_start_machine(phydev);
	if (phydev->irq > 0)
		phy_start_interrupts(phydev);

	return 0;
}
EXPORT_SYMBOL(phy_connect_direct);

/**
 * phy_connect - connect an ethernet device to a PHY device
 * @dev: the network device to connect
 * @bus_id: the id string of the PHY device to connect
 * @handler: callback function for state change notifications
 * @interface: PHY device's interface
 *
 * Description: Convenience function for connecting ethernet
 *   devices to PHY devices.  The default behavior is for
 *   the PHY infrastructure to handle everything, and only notify
 *   the connected driver when the link status changes.  If you
 *   don't want, or can't use the provided functionality, you may
 *   choose to call only the subset of functions which provide
 *   the desired functionality.
 */
struct phy_device *phy_connect(struct net_device *dev, const char *bus_id,
			       void (*handler)(struct net_device *),
			       phy_interface_t interface)
{
	struct phy_device *phydev;
	struct device *d;
	int rc;

	/* Search the list of PHY devices on the mdio bus for the
	 * PHY with the requested name
	 */
	d = bus_find_device_by_name(&mdio_bus_type, NULL, bus_id);
	if (!d) {
		pr_err("PHY %s not found\n", bus_id);
		return ERR_PTR(-ENODEV);
	}
	phydev = to_phy_device(d);

	rc = phy_connect_direct(dev, phydev, handler, interface);
	put_device(d);
	if (rc)
		return ERR_PTR(rc);

	return phydev;
}
EXPORT_SYMBOL(phy_connect);

/**
 * phy_disconnect - disable interrupts, stop state machine, and detach a PHY
 *		    device
 * @phydev: target phy_device struct
 */
void phy_disconnect(struct phy_device *phydev)
{
	if (phydev->irq > 0)
		phy_stop_interrupts(phydev);

	phy_stop_machine(phydev);

	phydev->adjust_link = NULL;

	phy_detach(phydev);
}
EXPORT_SYMBOL(phy_disconnect);

/**
 * phy_poll_reset - Safely wait until a PHY reset has properly completed
 * @phydev: The PHY device to poll
 *
 * Description: According to IEEE 802.3, Section 2, Subsection 22.2.4.1.1, as
 *   published in 2008, a PHY reset may take up to 0.5 seconds.  The MII BMCR
 *   register must be polled until the BMCR_RESET bit clears.
 *
 *   Furthermore, any attempts to write to PHY registers may have no effect
 *   or even generate MDIO bus errors until this is complete.
 *
 *   Some PHYs (such as the Marvell 88E1111) don't entirely conform to the
 *   standard and do not fully reset after the BMCR_RESET bit is set, and may
 *   even *REQUIRE* a soft-reset to properly restart autonegotiation.  In an
 *   effort to support such broken PHYs, this function is separate from the
 *   standard phy_init_hw() which will zero all the other bits in the BMCR
 *   and reapply all driver-specific and board-specific fixups.
 */
static int phy_poll_reset(struct phy_device *phydev)
{
	/* Poll until the reset bit clears (50ms per retry == 0.6 sec) */
	unsigned int retries = 12;
	int ret;

	do {
		msleep(50);
		ret = phy_read(phydev, MII_BMCR);
		if (ret < 0)
			return ret;
	} while (ret & BMCR_RESET && --retries);
	if (ret & BMCR_RESET)
		return -ETIMEDOUT;

	/* Some chips (smsc911x) may still need up to another 1ms after the
	 * BMCR_RESET bit is cleared before they are usable.
	 */
	msleep(1);
	return 0;
}

int phy_init_hw(struct phy_device *phydev)
{
	int ret = 0;

	if (!phydev->drv || !phydev->drv->config_init)
		return 0;

	if (phydev->drv->soft_reset)
		ret = phydev->drv->soft_reset(phydev);
	else
		ret = genphy_soft_reset(phydev);

	if (ret < 0)
		return ret;

	ret = phy_scan_fixups(phydev);
	if (ret < 0)
		return ret;

	return phydev->drv->config_init(phydev);
}
EXPORT_SYMBOL(phy_init_hw);

void phy_attached_info(struct phy_device *phydev)
{
	phy_attached_print(phydev, NULL);
}
EXPORT_SYMBOL(phy_attached_info);

#define ATTACHED_FMT "attached PHY driver [%s] (mii_bus:phy_addr=%s, irq=%s)"
void phy_attached_print(struct phy_device *phydev, const char *fmt, ...)
{
	const char *drv_name = phydev->drv ? phydev->drv->name : "unbound";
	char *irq_str;
	char irq_num[8];

	switch(phydev->irq) {
	case PHY_POLL:
		irq_str = "POLL";
		break;
	case PHY_IGNORE_INTERRUPT:
		irq_str = "IGNORE";
		break;
	default:
		snprintf(irq_num, sizeof(irq_num), "%d", phydev->irq);
		irq_str = irq_num;
		break;
	}


	if (!fmt) {
		dev_info(&phydev->mdio.dev, ATTACHED_FMT "\n",
			 drv_name, phydev_name(phydev),
			 irq_str);
	} else {
		va_list ap;

		dev_info(&phydev->mdio.dev, ATTACHED_FMT,
			 drv_name, phydev_name(phydev),
			 irq_str);

		va_start(ap, fmt);
		vprintk(fmt, ap);
		va_end(ap);
	}
}
EXPORT_SYMBOL(phy_attached_print);

/**
 * phy_attach_direct - attach a network device to a given PHY device pointer
 * @dev: network device to attach
 * @phydev: Pointer to phy_device to attach
 * @flags: PHY device's dev_flags
 * @interface: PHY device's interface
 *
 * Description: Called by drivers to attach to a particular PHY
 *     device. The phy_device is found, and properly hooked up
 *     to the phy_driver.  If no driver is attached, then a
 *     generic driver is used.  The phy_device is given a ptr to
 *     the attaching device, and given a callback for link status
 *     change.  The phy_device is returned to the attaching driver.
 *     This function takes a reference on the phy device.
 */
int phy_attach_direct(struct net_device *dev, struct phy_device *phydev,
		      u32 flags, phy_interface_t interface)
{
	struct module *ndev_owner = dev->dev.parent->driver->owner;
	struct mii_bus *bus = phydev->mdio.bus;
	struct device *d = &phydev->mdio.dev;
	bool using_genphy = false;
	int err;

	/* For Ethernet device drivers that register their own MDIO bus, we
	 * will have bus->owner match ndev_mod, so we do not want to increment
	 * our own module->refcnt here, otherwise we would not be able to
	 * unload later on.
	 */
	if (ndev_owner != bus->owner && !try_module_get(bus->owner)) {
		dev_err(&dev->dev, "failed to get the bus module\n");
		return -EIO;
	}

	get_device(d);

	/* Assume that if there is no driver, that it doesn't
	 * exist, and we should use the genphy driver.
	 */
	if (!d->driver) {
		if (phydev->is_c45)
			d->driver = &genphy_10g_driver.mdiodrv.driver;
		else
			d->driver = &genphy_driver.mdiodrv.driver;

		using_genphy = true;
	}

	if (!try_module_get(d->driver->owner)) {
		dev_err(&dev->dev, "failed to get the device driver module\n");
		err = -EIO;
		goto error_put_device;
	}

	if (using_genphy) {
		err = d->driver->probe(d);
		if (err >= 0)
			err = device_bind_driver(d);

		if (err)
			goto error_module_put;
	}

	if (phydev->attached_dev) {
		dev_err(&dev->dev, "PHY already attached\n");
		err = -EBUSY;
		goto error;
	}

	phydev->phy_link_change = phy_link_change;
	phydev->attached_dev = dev;
	dev->phydev = phydev;

	/* Some Ethernet drivers try to connect to a PHY device before
	 * calling register_netdevice() -> netdev_register_kobject() and
	 * does the dev->dev.kobj initialization. Here we only check for
	 * success which indicates that the network device kobject is
	 * ready. Once we do that we still need to keep track of whether
	 * links were successfully set up or not for phy_detach() to
	 * remove them accordingly.
	 */
	phydev->sysfs_links = false;

	err = sysfs_create_link(&phydev->mdio.dev.kobj, &dev->dev.kobj,
				"attached_dev");
	if (!err) {
		err = sysfs_create_link_nowarn(&dev->dev.kobj,
					       &phydev->mdio.dev.kobj,
					       "phydev");
		if (err) {
			dev_err(&dev->dev, "could not add device link to %s err %d\n",
				kobject_name(&phydev->mdio.dev.kobj),
				err);
			/* non-fatal - some net drivers can use one netdevice
			 * with more then one phy
			 */
		}

		phydev->sysfs_links = true;
	}

	phydev->dev_flags = flags;

	phydev->interface = interface;

	phydev->state = PHY_READY;

	/* Initial carrier state is off as the phy is about to be
	 * (re)initialized.
	 */
	netif_carrier_off(phydev->attached_dev);

	/* Do initial configuration here, now that
	 * we have certain key parameters
	 * (dev_flags and interface)
	 */
	err = phy_init_hw(phydev);
	if (err)
		goto error;

	phy_resume(phydev);
	phy_led_triggers_register(phydev);

	return err;

error:
	/* phy_detach() does all of the cleanup below */
	phy_detach(phydev);
	return err;

error_module_put:
	module_put(d->driver->owner);
error_put_device:
	put_device(d);
	if (ndev_owner != bus->owner)
		module_put(bus->owner);
	return err;
}
EXPORT_SYMBOL(phy_attach_direct);

/**
 * phy_attach - attach a network device to a particular PHY device
 * @dev: network device to attach
 * @bus_id: Bus ID of PHY device to attach
 * @interface: PHY device's interface
 *
 * Description: Same as phy_attach_direct() except that a PHY bus_id
 *     string is passed instead of a pointer to a struct phy_device.
 */
struct phy_device *phy_attach(struct net_device *dev, const char *bus_id,
			      phy_interface_t interface)
{
	struct bus_type *bus = &mdio_bus_type;
	struct phy_device *phydev;
	struct device *d;
	int rc;

	if (!dev)
		return ERR_PTR(-EINVAL);

	/* Search the list of PHY devices on the mdio bus for the
	 * PHY with the requested name
	 */
	d = bus_find_device_by_name(bus, NULL, bus_id);
	if (!d) {
		pr_err("PHY %s not found\n", bus_id);
		return ERR_PTR(-ENODEV);
	}
	phydev = to_phy_device(d);

	rc = phy_attach_direct(dev, phydev, phydev->dev_flags, interface);
	put_device(d);
	if (rc)
		return ERR_PTR(rc);

	return phydev;
}
EXPORT_SYMBOL(phy_attach);

/**
 * phy_detach - detach a PHY device from its network device
 * @phydev: target phy_device struct
 *
 * This detaches the phy device from its network device and the phy
 * driver, and drops the reference count taken in phy_attach_direct().
 */
void phy_detach(struct phy_device *phydev)
{
	struct net_device *dev = phydev->attached_dev;
	struct module *ndev_owner = dev->dev.parent->driver->owner;
	struct mii_bus *bus;

	if (phydev->sysfs_links) {
		sysfs_remove_link(&dev->dev.kobj, "phydev");
		sysfs_remove_link(&phydev->mdio.dev.kobj, "attached_dev");
	}
	phydev->attached_dev->phydev = NULL;
	phydev->attached_dev = NULL;
	phy_suspend(phydev);
	phydev->phylink = NULL;

	phy_led_triggers_unregister(phydev);

	module_put(phydev->mdio.dev.driver->owner);

	/* If the device had no specific driver before (i.e. - it
	 * was using the generic driver), we unbind the device
	 * from the generic driver so that there's a chance a
	 * real driver could be loaded
	 */
	if (phydev->mdio.dev.driver == &genphy_10g_driver.mdiodrv.driver ||
	    phydev->mdio.dev.driver == &genphy_driver.mdiodrv.driver)
		device_release_driver(&phydev->mdio.dev);

	/*
	 * The phydev might go away on the put_device() below, so avoid
	 * a use-after-free bug by reading the underlying bus first.
	 */
	bus = phydev->mdio.bus;

	put_device(&phydev->mdio.dev);
	if (ndev_owner != bus->owner)
		module_put(bus->owner);
}
EXPORT_SYMBOL(phy_detach);

int phy_suspend(struct phy_device *phydev)
{
	struct phy_driver *phydrv = to_phy_driver(phydev->mdio.dev.driver);
	struct ethtool_wolinfo wol = { .cmd = ETHTOOL_GWOL };
	int ret = 0;

	/* If the device has WOL enabled, we cannot suspend the PHY */
	phy_ethtool_get_wol(phydev, &wol);
	if (wol.wolopts)
		return -EBUSY;

	if (phydev->drv && phydrv->suspend)
		ret = phydrv->suspend(phydev);

	if (ret)
		return ret;

	phydev->suspended = true;

	return ret;
}
EXPORT_SYMBOL(phy_suspend);

int __phy_resume(struct phy_device *phydev)
{
	struct phy_driver *phydrv = to_phy_driver(phydev->mdio.dev.driver);
	int ret = 0;

	WARN_ON(!mutex_is_locked(&phydev->lock));

	if (phydev->drv && phydrv->resume)
		ret = phydrv->resume(phydev);

	if (ret)
		return ret;

	phydev->suspended = false;

	return ret;
}
EXPORT_SYMBOL(__phy_resume);

int phy_resume(struct phy_device *phydev)
{
	int ret;

	mutex_lock(&phydev->lock);
	ret = __phy_resume(phydev);
	mutex_unlock(&phydev->lock);

	return ret;
}
EXPORT_SYMBOL(phy_resume);

int phy_loopback(struct phy_device *phydev, bool enable)
{
	struct phy_driver *phydrv = to_phy_driver(phydev->mdio.dev.driver);
	int ret = 0;

	mutex_lock(&phydev->lock);

	if (enable && phydev->loopback_enabled) {
		ret = -EBUSY;
		goto out;
	}

	if (!enable && !phydev->loopback_enabled) {
		ret = -EINVAL;
		goto out;
	}

	if (phydev->drv && phydrv->set_loopback)
		ret = phydrv->set_loopback(phydev, enable);
	else
		ret = -EOPNOTSUPP;

	if (ret)
		goto out;

	phydev->loopback_enabled = enable;

out:
	mutex_unlock(&phydev->lock);
	return ret;
}
EXPORT_SYMBOL(phy_loopback);

/* Generic PHY support and helper functions */

/**
 * genphy_config_advert - sanitize and advertise auto-negotiation parameters
 * @phydev: target phy_device struct
 *
 * Description: Writes MII_ADVERTISE with the appropriate values,
 *   after sanitizing the values to make sure we only advertise
 *   what is supported.  Returns < 0 on error, 0 if the PHY's advertisement
 *   hasn't changed, and > 0 if it has changed.
 */
static int genphy_config_advert(struct phy_device *phydev)
{
	u32 advertise;
	int oldadv, adv, bmsr;
	int err, changed = 0;

	/* Only allow advertising what this PHY supports */
	phydev->advertising &= phydev->supported;
	advertise = phydev->advertising;

	/* Setup standard advertisement */
	adv = phy_read(phydev, MII_ADVERTISE);
	if (adv < 0)
		return adv;

	oldadv = adv;
	adv &= ~(ADVERTISE_ALL | ADVERTISE_100BASE4 | ADVERTISE_PAUSE_CAP |
		 ADVERTISE_PAUSE_ASYM);
	adv |= ethtool_adv_to_mii_adv_t(advertise);

	if (adv != oldadv) {
		err = phy_write(phydev, MII_ADVERTISE, adv);

		if (err < 0)
			return err;
		changed = 1;
	}

	bmsr = phy_read(phydev, MII_BMSR);
	if (bmsr < 0)
		return bmsr;

	/* Per 802.3-2008, Section 22.2.4.2.16 Extended status all
	 * 1000Mbits/sec capable PHYs shall have the BMSR_ESTATEN bit set to a
	 * logical 1.
	 */
	if (!(bmsr & BMSR_ESTATEN))
		return changed;

	/* Configure gigabit if it's supported */
	adv = phy_read(phydev, MII_CTRL1000);
	if (adv < 0)
		return adv;

	oldadv = adv;
	adv &= ~(ADVERTISE_1000FULL | ADVERTISE_1000HALF);

	if (phydev->supported & (SUPPORTED_1000baseT_Half |
				 SUPPORTED_1000baseT_Full)) {
		adv |= ethtool_adv_to_mii_ctrl1000_t(advertise);
	}

	if (adv != oldadv)
		changed = 1;

	err = phy_write(phydev, MII_CTRL1000, adv);
	if (err < 0)
		return err;

	return changed;
}

/**
 * genphy_config_eee_advert - disable unwanted eee mode advertisement
 * @phydev: target phy_device struct
 *
 * Description: Writes MDIO_AN_EEE_ADV after disabling unsupported energy
 *   efficent ethernet modes. Returns 0 if the PHY's advertisement hasn't
 *   changed, and 1 if it has changed.
 */
static int genphy_config_eee_advert(struct phy_device *phydev)
{
	int broken = phydev->eee_broken_modes;
	int old_adv, adv;

	/* Nothing to disable */
	if (!broken)
		return 0;

	/* If the following call fails, we assume that EEE is not
	 * supported by the phy. If we read 0, EEE is not advertised
	 * In both case, we don't need to continue
	 */
	adv = phy_read_mmd(phydev, MDIO_MMD_AN, MDIO_AN_EEE_ADV);
	if (adv <= 0)
		return 0;

	old_adv = adv;
	adv &= ~broken;

	/* Advertising remains unchanged with the broken mask */
	if (old_adv == adv)
		return 0;

	phy_write_mmd(phydev, MDIO_MMD_AN, MDIO_AN_EEE_ADV, adv);

	return 1;
}

/**
 * genphy_setup_forced - configures/forces speed/duplex from @phydev
 * @phydev: target phy_device struct
 *
 * Description: Configures MII_BMCR to force speed/duplex
 *   to the values in phydev. Assumes that the values are valid.
 *   Please see phy_sanitize_settings().
 */
int genphy_setup_forced(struct phy_device *phydev)
{
	int ctl = phy_read(phydev, MII_BMCR);

	ctl &= BMCR_LOOPBACK | BMCR_ISOLATE | BMCR_PDOWN;
	phydev->pause = 0;
	phydev->asym_pause = 0;

	if (SPEED_1000 == phydev->speed)
		ctl |= BMCR_SPEED1000;
	else if (SPEED_100 == phydev->speed)
		ctl |= BMCR_SPEED100;

	if (DUPLEX_FULL == phydev->duplex)
		ctl |= BMCR_FULLDPLX;

	return phy_write(phydev, MII_BMCR, ctl);
}
EXPORT_SYMBOL(genphy_setup_forced);

/**
 * genphy_restart_aneg - Enable and Restart Autonegotiation
 * @phydev: target phy_device struct
 */
int genphy_restart_aneg(struct phy_device *phydev)
{
	int ctl = phy_read(phydev, MII_BMCR);

	if (ctl < 0)
		return ctl;

	ctl |= BMCR_ANENABLE | BMCR_ANRESTART;

	/* Don't isolate the PHY if we're negotiating */
	ctl &= ~BMCR_ISOLATE;

	return phy_write(phydev, MII_BMCR, ctl);
}
EXPORT_SYMBOL(genphy_restart_aneg);

int genphy_config_aneg_check(struct phy_device *phydev)
{
	int err, changed;

	changed = genphy_config_eee_advert(phydev);

	if (AUTONEG_ENABLE != phydev->autoneg)
		return genphy_setup_forced(phydev);

	err = genphy_config_advert(phydev);
	if (err < 0) /* error */
		return err;

	changed |= err;

	if (changed == 0) {
		/* Advertisement hasn't changed, but maybe aneg was never on to
		 * begin with?  Or maybe phy was isolated?
		 */
		int ctl = phy_read(phydev, MII_BMCR);

		if (ctl < 0)
			return ctl;

		if (!(ctl & BMCR_ANENABLE) || (ctl & BMCR_ISOLATE))
			changed = 1; /* do restart aneg */
	}

	return changed;
}
EXPORT_SYMBOL(genphy_config_aneg_check);

/**
 * genphy_config_aneg - restart auto-negotiation or write BMCR
 * @phydev: target phy_device struct
 *
 * Description: If auto-negotiation is enabled, we configure the
 *   advertising, and then restart auto-negotiation.  If it is not
 *   enabled, then we write the BMCR.
 */
int genphy_config_aneg(struct phy_device *phydev)
{
	int result;

	/* Only restart aneg if we are advertising something different
	 * than we were before.
	 */
	result = genphy_config_aneg_check(phydev);
	if (result > 0)
		result = genphy_restart_aneg(phydev);

	return 0;
}
EXPORT_SYMBOL(genphy_config_aneg);

/**
 * genphy_aneg_done - return auto-negotiation status
 * @phydev: target phy_device struct
 *
 * Description: Reads the status register and returns 0 either if
 *   auto-negotiation is incomplete, or if there was an error.
 *   Returns BMSR_ANEGCOMPLETE if auto-negotiation is done.
 */
int genphy_aneg_done(struct phy_device *phydev)
{
	int retval = phy_read(phydev, MII_BMSR);

	return (retval < 0) ? retval : (retval & BMSR_ANEGCOMPLETE);
}
EXPORT_SYMBOL(genphy_aneg_done);

/**
 * genphy_update_link - update link status in @phydev
 * @phydev: target phy_device struct
 *
 * Description: Update the value in phydev->link to reflect the
 *   current link value.  In order to do this, we need to read
 *   the status register twice, keeping the second value.
 */
int genphy_update_link(struct phy_device *phydev)
{
	int status;

	/* Do a fake read */
	status = phy_read(phydev, MII_BMSR);
	if (status < 0)
		return status;

	/* Read link and autonegotiation status */
	status = phy_read(phydev, MII_BMSR);
	if (status < 0)
		return status;

	if ((status & BMSR_LSTATUS) == 0)
		phydev->link = 0;
	else
		phydev->link = 1;

	return 0;
}
EXPORT_SYMBOL(genphy_update_link);

/**
 * genphy_read_status - check the link status and update current link state
 * @phydev: target phy_device struct
 *
 * Description: Check the link, then figure out the current state
 *   by comparing what we advertise with what the link partner
 *   advertises.  Start by checking the gigabit possibilities,
 *   then move on to 10/100.
 */
int genphy_read_status(struct phy_device *phydev)
{
	int adv;
	int err;
	int lpa;
	int lpagb = 0;
	int common_adv;
	int common_adv_gb = 0;

	/* Update the link, but return if there was an error */
	err = genphy_update_link(phydev);
	if (err)
		return err;

	phydev->lp_advertising = 0;

	if (AUTONEG_ENABLE == phydev->autoneg) {
		if (phydev->supported & (SUPPORTED_1000baseT_Half
					| SUPPORTED_1000baseT_Full)) {
			lpagb = phy_read(phydev, MII_STAT1000);
			if (lpagb < 0)
				return lpagb;

			adv = phy_read(phydev, MII_CTRL1000);
			if (adv < 0)
				return adv;

			phydev->lp_advertising =
				mii_stat1000_to_ethtool_lpa_t(lpagb);
			common_adv_gb = lpagb & adv << 2;
		}

		lpa = phy_read(phydev, MII_LPA);
		if (lpa < 0)
			return lpa;

		phydev->lp_advertising |= mii_lpa_to_ethtool_lpa_t(lpa);

		adv = phy_read(phydev, MII_ADVERTISE);
		if (adv < 0)
			return adv;

		common_adv = lpa & adv;

		phydev->speed = SPEED_10;
		phydev->duplex = DUPLEX_HALF;
		phydev->pause = 0;
		phydev->asym_pause = 0;

		if (common_adv_gb & (LPA_1000FULL | LPA_1000HALF)) {
			phydev->speed = SPEED_1000;

			if (common_adv_gb & LPA_1000FULL)
				phydev->duplex = DUPLEX_FULL;
		} else if (common_adv & (LPA_100FULL | LPA_100HALF)) {
			phydev->speed = SPEED_100;

			if (common_adv & LPA_100FULL)
				phydev->duplex = DUPLEX_FULL;
		} else
			if (common_adv & LPA_10FULL)
				phydev->duplex = DUPLEX_FULL;

		if (phydev->duplex == DUPLEX_FULL) {
			phydev->pause = lpa & LPA_PAUSE_CAP ? 1 : 0;
			phydev->asym_pause = lpa & LPA_PAUSE_ASYM ? 1 : 0;
		}
	} else {
		int bmcr = phy_read(phydev, MII_BMCR);

		if (bmcr < 0)
			return bmcr;

		if (bmcr & BMCR_FULLDPLX)
			phydev->duplex = DUPLEX_FULL;
		else
			phydev->duplex = DUPLEX_HALF;

		if (bmcr & BMCR_SPEED1000)
			phydev->speed = SPEED_1000;
		else if (bmcr & BMCR_SPEED100)
			phydev->speed = SPEED_100;
		else
			phydev->speed = SPEED_10;

		phydev->pause = 0;
		phydev->asym_pause = 0;
	}

	return 0;
}
EXPORT_SYMBOL(genphy_read_status);

/**
 * genphy_soft_reset - software reset the PHY via BMCR_RESET bit
 * @phydev: target phy_device struct
 *
 * Description: Perform a software PHY reset using the standard
 * BMCR_RESET bit and poll for the reset bit to be cleared.
 *
 * Returns: 0 on success, < 0 on failure
 */
int genphy_soft_reset(struct phy_device *phydev)
{
	int ret;

	ret = phy_write(phydev, MII_BMCR, BMCR_RESET);
	if (ret < 0)
		return ret;

	return phy_poll_reset(phydev);
}
EXPORT_SYMBOL(genphy_soft_reset);

int genphy_config_init(struct phy_device *phydev)
{
	int val;
	u32 features;

	features = (SUPPORTED_TP | SUPPORTED_MII
			| SUPPORTED_AUI | SUPPORTED_FIBRE |
			SUPPORTED_BNC | SUPPORTED_Pause | SUPPORTED_Asym_Pause);

	/* Do we support autonegotiation? */
	val = phy_read(phydev, MII_BMSR);
	if (val < 0)
		return val;

	if (val & BMSR_ANEGCAPABLE)
		features |= SUPPORTED_Autoneg;

	if (val & BMSR_100FULL)
		features |= SUPPORTED_100baseT_Full;
	if (val & BMSR_100HALF)
		features |= SUPPORTED_100baseT_Half;
	if (val & BMSR_10FULL)
		features |= SUPPORTED_10baseT_Full;
	if (val & BMSR_10HALF)
		features |= SUPPORTED_10baseT_Half;

	if (val & BMSR_ESTATEN) {
		val = phy_read(phydev, MII_ESTATUS);
		if (val < 0)
			return val;

		if (val & ESTATUS_1000_TFULL)
			features |= SUPPORTED_1000baseT_Full;
		if (val & ESTATUS_1000_THALF)
			features |= SUPPORTED_1000baseT_Half;
	}

	phydev->supported &= features;
	phydev->advertising &= features;

	return 0;
}
EXPORT_SYMBOL(genphy_config_init);

/* This is used for the phy device which doesn't support the MMD extended
 * register access, but it does have side effect when we are trying to access
 * the MMD register via indirect method.
 */
int genphy_read_mmd_unsupported(struct phy_device *phdev, int devad, u16 regnum)
{
	return -EOPNOTSUPP;
}
EXPORT_SYMBOL(genphy_read_mmd_unsupported);

int genphy_write_mmd_unsupported(struct phy_device *phdev, int devnum,
				 u16 regnum, u16 val)
{
	return -EOPNOTSUPP;
}
EXPORT_SYMBOL(genphy_write_mmd_unsupported);

int genphy_suspend(struct phy_device *phydev)
{
	int value;

	mutex_lock(&phydev->lock);

	value = phy_read(phydev, MII_BMCR);
	phy_write(phydev, MII_BMCR, value | BMCR_PDOWN);

	mutex_unlock(&phydev->lock);

	return 0;
}
EXPORT_SYMBOL(genphy_suspend);

int genphy_resume(struct phy_device *phydev)
{
	int value;

	value = phy_read(phydev, MII_BMCR);
	phy_write(phydev, MII_BMCR, value & ~BMCR_PDOWN);

	return 0;
}
EXPORT_SYMBOL(genphy_resume);

int genphy_loopback(struct phy_device *phydev, bool enable)
{
	int value;

	value = phy_read(phydev, MII_BMCR);
	if (value < 0)
		return value;

	if (enable)
		value |= BMCR_LOOPBACK;
	else
		value &= ~BMCR_LOOPBACK;

	return phy_write(phydev, MII_BMCR, value);
}
EXPORT_SYMBOL(genphy_loopback);

static int __set_phy_supported(struct phy_device *phydev, u32 max_speed)
{
	switch (max_speed) {
	case SPEED_10:
		phydev->supported &= ~PHY_100BT_FEATURES;
		/* fall through */
	case SPEED_100:
		phydev->supported &= ~PHY_1000BT_FEATURES;
		break;
	case SPEED_1000:
		break;
	default:
		return -ENOTSUPP;
	}

	return 0;
}

int phy_set_max_speed(struct phy_device *phydev, u32 max_speed)
{
	int err;

	err = __set_phy_supported(phydev, max_speed);
	if (err)
		return err;

	phydev->advertising = phydev->supported;

	return 0;
}
EXPORT_SYMBOL(phy_set_max_speed);

static void of_set_phy_supported(struct phy_device *phydev)
{
	struct device_node *node = phydev->mdio.dev.of_node;
	u32 max_speed;

	if (!IS_ENABLED(CONFIG_OF_MDIO))
		return;

	if (!node)
		return;

	if (!of_property_read_u32(node, "max-speed", &max_speed))
		__set_phy_supported(phydev, max_speed);
}

static void of_set_phy_eee_broken(struct phy_device *phydev)
{
	struct device_node *node = phydev->mdio.dev.of_node;
	u32 broken = 0;

	if (!IS_ENABLED(CONFIG_OF_MDIO))
		return;

	if (!node)
		return;

	if (of_property_read_bool(node, "eee-broken-100tx"))
		broken |= MDIO_EEE_100TX;
	if (of_property_read_bool(node, "eee-broken-1000t"))
		broken |= MDIO_EEE_1000T;
	if (of_property_read_bool(node, "eee-broken-10gt"))
		broken |= MDIO_EEE_10GT;
	if (of_property_read_bool(node, "eee-broken-1000kx"))
		broken |= MDIO_EEE_1000KX;
	if (of_property_read_bool(node, "eee-broken-10gkx4"))
		broken |= MDIO_EEE_10GKX4;
	if (of_property_read_bool(node, "eee-broken-10gkr"))
		broken |= MDIO_EEE_10GKR;

	phydev->eee_broken_modes = broken;
}

/**
 * phy_probe - probe and init a PHY device
 * @dev: device to probe and init
 *
 * Description: Take care of setting up the phy_device structure,
 *   set the state to READY (the driver's init function should
 *   set it to STARTING if needed).
 */
static int phy_probe(struct device *dev)
{
	struct phy_device *phydev = to_phy_device(dev);
	struct device_driver *drv = phydev->mdio.dev.driver;
	struct phy_driver *phydrv = to_phy_driver(drv);
	int err = 0;

	phydev->drv = phydrv;

	/* Disable the interrupt if the PHY doesn't support it
	 * but the interrupt is still a valid one
	 */
	if (!(phydrv->flags & PHY_HAS_INTERRUPT) &&
	    phy_interrupt_is_valid(phydev))
		phydev->irq = PHY_POLL;

	if (phydrv->flags & PHY_IS_INTERNAL)
		phydev->is_internal = true;

	mutex_lock(&phydev->lock);

	/* Start out supporting everything. Eventually,
	 * a controller will attach, and may modify one
	 * or both of these values
	 */
	phydev->supported = phydrv->features;
	of_set_phy_supported(phydev);
	phydev->advertising = phydev->supported;

	/* Get the EEE modes we want to prohibit. We will ask
	 * the PHY stop advertising these mode later on
	 */
	of_set_phy_eee_broken(phydev);

	/* The Pause Frame bits indicate that the PHY can support passing
	 * pause frames. During autonegotiation, the PHYs will determine if
	 * they should allow pause frames to pass.  The MAC driver should then
	 * use that result to determine whether to enable flow control via
	 * pause frames.
	 *
	 * Normally, PHY drivers should not set the Pause bits, and instead
	 * allow phylib to do that.  However, there may be some situations
	 * (e.g. hardware erratum) where the driver wants to set only one
	 * of these bits.
	 */
	if (phydrv->features & (SUPPORTED_Pause | SUPPORTED_Asym_Pause)) {
		phydev->supported &= ~(SUPPORTED_Pause | SUPPORTED_Asym_Pause);
		phydev->supported |= phydrv->features &
				     (SUPPORTED_Pause | SUPPORTED_Asym_Pause);
	} else {
		phydev->supported |= SUPPORTED_Pause | SUPPORTED_Asym_Pause;
	}

	/* Set the state to READY by default */
	phydev->state = PHY_READY;

	if (phydev->drv->probe)
		err = phydev->drv->probe(phydev);

	mutex_unlock(&phydev->lock);

	return err;
}

static int phy_remove(struct device *dev)
{
	struct phy_device *phydev = to_phy_device(dev);

	cancel_delayed_work_sync(&phydev->state_queue);

	mutex_lock(&phydev->lock);
	phydev->state = PHY_DOWN;
	mutex_unlock(&phydev->lock);

	if (phydev->drv && phydev->drv->remove)
		phydev->drv->remove(phydev);
	phydev->drv = NULL;

	return 0;
}

/**
 * phy_driver_register - register a phy_driver with the PHY layer
 * @new_driver: new phy_driver to register
 * @owner: module owning this PHY
 */
int phy_driver_register(struct phy_driver *new_driver, struct module *owner)
{
	int retval;

	new_driver->mdiodrv.flags |= MDIO_DEVICE_IS_PHY;
	new_driver->mdiodrv.driver.name = new_driver->name;
	new_driver->mdiodrv.driver.bus = &mdio_bus_type;
	new_driver->mdiodrv.driver.probe = phy_probe;
	new_driver->mdiodrv.driver.remove = phy_remove;
	new_driver->mdiodrv.driver.owner = owner;

	retval = driver_register(&new_driver->mdiodrv.driver);
	if (retval) {
		pr_err("%s: Error %d in registering driver\n",
		       new_driver->name, retval);

		return retval;
	}

	pr_debug("%s: Registered new driver\n", new_driver->name);

	return 0;
}
EXPORT_SYMBOL(phy_driver_register);

int phy_drivers_register(struct phy_driver *new_driver, int n,
			 struct module *owner)
{
	int i, ret = 0;

	for (i = 0; i < n; i++) {
		ret = phy_driver_register(new_driver + i, owner);
		if (ret) {
			while (i-- > 0)
				phy_driver_unregister(new_driver + i);
			break;
		}
	}
	return ret;
}
EXPORT_SYMBOL(phy_drivers_register);

void phy_driver_unregister(struct phy_driver *drv)
{
	driver_unregister(&drv->mdiodrv.driver);
}
EXPORT_SYMBOL(phy_driver_unregister);

void phy_drivers_unregister(struct phy_driver *drv, int n)
{
	int i;

	for (i = 0; i < n; i++)
		phy_driver_unregister(drv + i);
}
EXPORT_SYMBOL(phy_drivers_unregister);

static struct phy_driver genphy_driver = {
	.phy_id		= 0xffffffff,
	.phy_id_mask	= 0xffffffff,
	.name		= "Generic PHY",
	.soft_reset	= genphy_no_soft_reset,
	.config_init	= genphy_config_init,
	.features	= PHY_GBIT_FEATURES | SUPPORTED_MII |
			  SUPPORTED_AUI | SUPPORTED_FIBRE |
			  SUPPORTED_BNC,
	.config_aneg	= genphy_config_aneg,
	.aneg_done	= genphy_aneg_done,
	.read_status	= genphy_read_status,
	.suspend	= genphy_suspend,
	.resume		= genphy_resume,
	.set_loopback   = genphy_loopback,
};

static int __init phy_init(void)
{
	int rc;

	rc = mdio_bus_init();
	if (rc)
		return rc;

	rc = phy_driver_register(&genphy_10g_driver, THIS_MODULE);
	if (rc)
		goto err_10g;

	rc = phy_driver_register(&genphy_driver, THIS_MODULE);
	if (rc) {
		phy_driver_unregister(&genphy_10g_driver);
err_10g:
		mdio_bus_exit();
	}

	return rc;
}

static void __exit phy_exit(void)
{
	phy_driver_unregister(&genphy_10g_driver);
	phy_driver_unregister(&genphy_driver);
	mdio_bus_exit();
}

subsys_initcall(phy_init);
module_exit(phy_exit);<|MERGE_RESOLUTION|>--- conflicted
+++ resolved
@@ -76,7 +76,7 @@
 static DEFINE_MUTEX(phy_fixup_lock);
 
 #ifdef CONFIG_PM
-static bool mdio_bus_phy_may_suspend(struct phy_device *phydev, bool suspend)
+static bool mdio_bus_phy_may_suspend(struct phy_device *phydev)
 {
 	struct device_driver *drv = phydev->mdio.dev.driver;
 	struct phy_driver *phydrv = to_phy_driver(drv);
@@ -85,7 +85,6 @@
 	if (!drv || !phydrv->suspend)
 		return false;
 
-<<<<<<< HEAD
 	/*
 	 * netdev is NULL has three cases:
 	 * - phy is not found
@@ -103,16 +102,6 @@
 	 */
 	if (!netdev)
 		return false;
-=======
-	/* PHY not attached? May suspend if the PHY has not already been
-	 * suspended as part of a prior call to phy_disconnect() ->
-	 * phy_detach() -> phy_suspend() because the parent netdev might be the
-	 * MDIO bus driver and clock gated at this point. Also may resume if
-	 * PHY is not attached.
-	 */
-	if (!netdev)
-		return suspend ? !phydev->suspended : phydev->suspended;
->>>>>>> e0f8b8a6
 
 	/* Don't suspend PHY if the attached netdev parent may wakeup.
 	 * The parent may point to a PCI device, as in tg3 driver.
@@ -142,7 +131,7 @@
 	if (phydev->attached_dev && phydev->adjust_link)
 		phy_stop_machine(phydev);
 
-	if (!mdio_bus_phy_may_suspend(phydev, true))
+	if (!mdio_bus_phy_may_suspend(phydev))
 		return 0;
 
 	return phy_suspend(phydev);
@@ -153,7 +142,7 @@
 	struct phy_device *phydev = to_phy_device(dev);
 	int ret;
 
-	if (!mdio_bus_phy_may_suspend(phydev, false))
+	if (!mdio_bus_phy_may_suspend(phydev))
 		goto no_resume;
 
 	ret = phy_resume(phydev);
