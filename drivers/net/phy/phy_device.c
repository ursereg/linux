--- conflicted
+++ resolved
@@ -254,11 +254,7 @@
 	 *         status.
 	 *
 	 * So, in here, it shouldn't set phy to suspend by calling mdio bus.
-<<<<<<< HEAD
- 	 */
-=======
 	 */
->>>>>>> c1084c27
 	if (!netdev)
 		return false;
 
@@ -311,26 +307,8 @@
 	struct phy_device *phydev = to_phy_device(dev);
 	int ret;
 
-<<<<<<< HEAD
-	if (!phydev->suspended_by_mdio_bus)
-		goto no_resume;
-
-	phydev->suspended_by_mdio_bus = 0;
-
-	ret = phy_resume(phydev);
-	if (ret < 0)
-		return ret;
-
-no_resume:
-	if (phydev->attached_dev && phydev->adjust_link)
-		phy_start_machine(phydev);
-
-	return 0;
-}
-=======
 	if (phydev->mac_managed_pm)
 		return 0;
->>>>>>> c1084c27
 
 	if (!phydev->suspended_by_mdio_bus)
 		goto no_resume;
@@ -912,11 +890,6 @@
 	int r;
 
 	c45_ids.devices_in_package = 0;
-<<<<<<< HEAD
-	memset(c45_ids.device_ids, 0xff, sizeof(c45_ids.device_ids));
-
-	r = get_phy_id(bus, addr, &phy_id, is_c45, &c45_ids);
-=======
 	c45_ids.mmds_present = 0;
 	memset(c45_ids.device_ids, 0xff, sizeof(c45_ids.device_ids));
 
@@ -925,7 +898,6 @@
 	else
 		r = get_phy_c22_id(bus, addr, &phy_id);
 
->>>>>>> c1084c27
 	if (r)
 		return ERR_PTR(r);
 
@@ -1662,12 +1634,7 @@
 
 	phydev->shared = shared;
 
-<<<<<<< HEAD
-	if (phydev->mdio.dev.driver)
-		module_put(phydev->mdio.dev.driver->owner);
-=======
 	return 0;
->>>>>>> c1084c27
 
 err_free:
 	kfree(shared);
