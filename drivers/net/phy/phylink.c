// SPDX-License-Identifier: GPL-2.0
/*
 * phylink models the MAC to optional PHY connection, supporting
 * technologies such as SFP cages where the PHY is hot-pluggable.
 *
 * Copyright (C) 2015 Russell King
 */
#include <linux/acpi.h>
#include <linux/ethtool.h>
#include <linux/export.h>
#include <linux/gpio/consumer.h>
#include <linux/netdevice.h>
#include <linux/of.h>
#include <linux/of_mdio.h>
#include <linux/phy.h>
#include <linux/phy_fixed.h>
#include <linux/phylink.h>
#include <linux/rtnetlink.h>
#include <linux/spinlock.h>
#include <linux/timer.h>
#include <linux/workqueue.h>

#include "sfp.h"
#include "swphy.h"

#define SUPPORTED_INTERFACES \
	(SUPPORTED_TP | SUPPORTED_MII | SUPPORTED_FIBRE | \
	 SUPPORTED_BNC | SUPPORTED_AUI | SUPPORTED_Backplane)
#define ADVERTISED_INTERFACES \
	(ADVERTISED_TP | ADVERTISED_MII | ADVERTISED_FIBRE | \
	 ADVERTISED_BNC | ADVERTISED_AUI | ADVERTISED_Backplane)

enum {
	PHYLINK_DISABLE_STOPPED,
	PHYLINK_DISABLE_LINK,
	PHYLINK_DISABLE_MAC_WOL,
};

/**
 * struct phylink - internal data type for phylink
 */
struct phylink {
	/* private: */
	struct net_device *netdev;
	const struct phylink_mac_ops *mac_ops;
	const struct phylink_pcs_ops *pcs_ops;
	struct phylink_config *config;
	struct phylink_pcs *pcs;
	struct device *dev;
	unsigned int old_link_state:1;

	unsigned long phylink_disable_state; /* bitmask of disables */
	struct phy_device *phydev;
	phy_interface_t link_interface;	/* PHY_INTERFACE_xxx */
	u8 cfg_link_an_mode;		/* MLO_AN_xxx */
	u8 cur_link_an_mode;
	u8 link_port;			/* The current non-phy ethtool port */
	__ETHTOOL_DECLARE_LINK_MODE_MASK(supported);

	/* The link configuration settings */
	struct phylink_link_state link_config;

	/* The current settings */
	phy_interface_t cur_interface;

	struct gpio_desc *link_gpio;
	unsigned int link_irq;
	struct timer_list link_poll;
	void (*get_fixed_state)(struct net_device *dev,
				struct phylink_link_state *s);

	struct mutex state_mutex;
	struct phylink_link_state phy_state;
	struct work_struct resolve;

	bool mac_link_dropped;

	struct sfp_bus *sfp_bus;
	bool sfp_may_have_phy;
	__ETHTOOL_DECLARE_LINK_MODE_MASK(sfp_support);
	u8 sfp_port;
};

#define phylink_printk(level, pl, fmt, ...) \
	do { \
		if ((pl)->config->type == PHYLINK_NETDEV) \
			netdev_printk(level, (pl)->netdev, fmt, ##__VA_ARGS__); \
		else if ((pl)->config->type == PHYLINK_DEV) \
			dev_printk(level, (pl)->dev, fmt, ##__VA_ARGS__); \
	} while (0)

#define phylink_err(pl, fmt, ...) \
	phylink_printk(KERN_ERR, pl, fmt, ##__VA_ARGS__)
#define phylink_warn(pl, fmt, ...) \
	phylink_printk(KERN_WARNING, pl, fmt, ##__VA_ARGS__)
#define phylink_info(pl, fmt, ...) \
	phylink_printk(KERN_INFO, pl, fmt, ##__VA_ARGS__)
#if defined(CONFIG_DYNAMIC_DEBUG)
#define phylink_dbg(pl, fmt, ...) \
do {									\
	if ((pl)->config->type == PHYLINK_NETDEV)			\
		netdev_dbg((pl)->netdev, fmt, ##__VA_ARGS__);		\
	else if ((pl)->config->type == PHYLINK_DEV)			\
		dev_dbg((pl)->dev, fmt, ##__VA_ARGS__);			\
} while (0)
#elif defined(DEBUG)
#define phylink_dbg(pl, fmt, ...)					\
	phylink_printk(KERN_DEBUG, pl, fmt, ##__VA_ARGS__)
#else
#define phylink_dbg(pl, fmt, ...)					\
({									\
	if (0)								\
		phylink_printk(KERN_DEBUG, pl, fmt, ##__VA_ARGS__);	\
})
#endif

/**
 * phylink_set_port_modes() - set the port type modes in the ethtool mask
 * @mask: ethtool link mode mask
 *
 * Sets all the port type modes in the ethtool mask.  MAC drivers should
 * use this in their 'validate' callback.
 */
void phylink_set_port_modes(unsigned long *mask)
{
	phylink_set(mask, TP);
	phylink_set(mask, AUI);
	phylink_set(mask, MII);
	phylink_set(mask, FIBRE);
	phylink_set(mask, BNC);
	phylink_set(mask, Backplane);
}
EXPORT_SYMBOL_GPL(phylink_set_port_modes);

static int phylink_is_empty_linkmode(const unsigned long *linkmode)
{
	__ETHTOOL_DECLARE_LINK_MODE_MASK(tmp) = { 0, };

	phylink_set_port_modes(tmp);
	phylink_set(tmp, Autoneg);
	phylink_set(tmp, Pause);
	phylink_set(tmp, Asym_Pause);

	return linkmode_subset(linkmode, tmp);
}

static const char *phylink_an_mode_str(unsigned int mode)
{
	static const char *modestr[] = {
		[MLO_AN_PHY] = "phy",
		[MLO_AN_FIXED] = "fixed",
		[MLO_AN_INBAND] = "inband",
	};

	return mode < ARRAY_SIZE(modestr) ? modestr[mode] : "unknown";
}

static int phylink_validate(struct phylink *pl, unsigned long *supported,
			    struct phylink_link_state *state)
{
	pl->mac_ops->validate(pl->config, supported, state);

	return phylink_is_empty_linkmode(supported) ? -EINVAL : 0;
}

static int phylink_parse_fixedlink(struct phylink *pl,
				   struct fwnode_handle *fwnode)
{
	struct fwnode_handle *fixed_node;
	const struct phy_setting *s;
	struct gpio_desc *desc;
	u32 speed;
	int ret;

	fixed_node = fwnode_get_named_child_node(fwnode, "fixed-link");
	if (fixed_node) {
		ret = fwnode_property_read_u32(fixed_node, "speed", &speed);

		pl->link_config.speed = speed;
		pl->link_config.duplex = DUPLEX_HALF;

		if (fwnode_property_read_bool(fixed_node, "full-duplex"))
			pl->link_config.duplex = DUPLEX_FULL;

		/* We treat the "pause" and "asym-pause" terminology as
		 * defining the link partner's ability.
		 */
		if (fwnode_property_read_bool(fixed_node, "pause"))
			__set_bit(ETHTOOL_LINK_MODE_Pause_BIT,
				  pl->link_config.lp_advertising);
		if (fwnode_property_read_bool(fixed_node, "asym-pause"))
			__set_bit(ETHTOOL_LINK_MODE_Asym_Pause_BIT,
				  pl->link_config.lp_advertising);

		if (ret == 0) {
			desc = fwnode_gpiod_get_index(fixed_node, "link", 0,
						      GPIOD_IN, "?");

			if (!IS_ERR(desc))
				pl->link_gpio = desc;
			else if (desc == ERR_PTR(-EPROBE_DEFER))
				ret = -EPROBE_DEFER;
		}
		fwnode_handle_put(fixed_node);

		if (ret)
			return ret;
	} else {
		u32 prop[5];

		ret = fwnode_property_read_u32_array(fwnode, "fixed-link",
						     NULL, 0);
		if (ret != ARRAY_SIZE(prop)) {
			phylink_err(pl, "broken fixed-link?\n");
			return -EINVAL;
		}

		ret = fwnode_property_read_u32_array(fwnode, "fixed-link",
						     prop, ARRAY_SIZE(prop));
		if (!ret) {
			pl->link_config.duplex = prop[1] ?
						DUPLEX_FULL : DUPLEX_HALF;
			pl->link_config.speed = prop[2];
			if (prop[3])
				__set_bit(ETHTOOL_LINK_MODE_Pause_BIT,
					  pl->link_config.lp_advertising);
			if (prop[4])
				__set_bit(ETHTOOL_LINK_MODE_Asym_Pause_BIT,
					  pl->link_config.lp_advertising);
		}
	}

	if (pl->link_config.speed > SPEED_1000 &&
	    pl->link_config.duplex != DUPLEX_FULL)
		phylink_warn(pl, "fixed link specifies half duplex for %dMbps link?\n",
			     pl->link_config.speed);

	bitmap_fill(pl->supported, __ETHTOOL_LINK_MODE_MASK_NBITS);
	linkmode_copy(pl->link_config.advertising, pl->supported);
	phylink_validate(pl, pl->supported, &pl->link_config);

	s = phy_lookup_setting(pl->link_config.speed, pl->link_config.duplex,
			       pl->supported, true);
	linkmode_zero(pl->supported);
	phylink_set(pl->supported, MII);
	phylink_set(pl->supported, Pause);
	phylink_set(pl->supported, Asym_Pause);
	phylink_set(pl->supported, Autoneg);
	if (s) {
		__set_bit(s->bit, pl->supported);
		__set_bit(s->bit, pl->link_config.lp_advertising);
	} else {
		phylink_warn(pl, "fixed link %s duplex %dMbps not recognised\n",
			     pl->link_config.duplex == DUPLEX_FULL ? "full" : "half",
			     pl->link_config.speed);
	}

	linkmode_and(pl->link_config.advertising, pl->link_config.advertising,
		     pl->supported);

	pl->link_config.link = 1;
	pl->link_config.an_complete = 1;

	return 0;
}

static int phylink_parse_mode(struct phylink *pl, struct fwnode_handle *fwnode)
{
	struct fwnode_handle *dn;
	const char *managed;

	dn = fwnode_get_named_child_node(fwnode, "fixed-link");
	if (dn || fwnode_property_present(fwnode, "fixed-link"))
		pl->cfg_link_an_mode = MLO_AN_FIXED;
	fwnode_handle_put(dn);

	if ((fwnode_property_read_string(fwnode, "managed", &managed) == 0 &&
	     strcmp(managed, "in-band-status") == 0) ||
	    pl->config->ovr_an_inband) {
		if (pl->cfg_link_an_mode == MLO_AN_FIXED) {
			phylink_err(pl,
				    "can't use both fixed-link and in-band-status\n");
			return -EINVAL;
		}

		linkmode_zero(pl->supported);
		phylink_set(pl->supported, MII);
		phylink_set(pl->supported, Autoneg);
		phylink_set(pl->supported, Asym_Pause);
		phylink_set(pl->supported, Pause);
		pl->link_config.an_enabled = true;
		pl->cfg_link_an_mode = MLO_AN_INBAND;

		switch (pl->link_config.interface) {
		case PHY_INTERFACE_MODE_SGMII:
		case PHY_INTERFACE_MODE_QSGMII:
			phylink_set(pl->supported, 10baseT_Half);
			phylink_set(pl->supported, 10baseT_Full);
			phylink_set(pl->supported, 100baseT_Half);
			phylink_set(pl->supported, 100baseT_Full);
			phylink_set(pl->supported, 1000baseT_Half);
			phylink_set(pl->supported, 1000baseT_Full);
			break;

		case PHY_INTERFACE_MODE_1000BASEX:
			phylink_set(pl->supported, 1000baseX_Full);
			break;

		case PHY_INTERFACE_MODE_2500BASEX:
			phylink_set(pl->supported, 2500baseX_Full);
			break;

<<<<<<< HEAD
		case PHY_INTERFACE_MODE_USXGMII:
			phylink_set(pl->supported, 10baseT_Half);
			phylink_set(pl->supported, 10baseT_Full);
			phylink_set(pl->supported, 100baseT_Half);
			phylink_set(pl->supported, 100baseT_Full);
			phylink_set(pl->supported, 1000baseT_Half);
			phylink_set(pl->supported, 1000baseT_Full);
			phylink_set(pl->supported, 2500baseX_Full);
			break;

=======
		case PHY_INTERFACE_MODE_5GBASER:
			phylink_set(pl->supported, 5000baseT_Full);
			break;

		case PHY_INTERFACE_MODE_25GBASER:
			phylink_set(pl->supported, 25000baseCR_Full);
			phylink_set(pl->supported, 25000baseKR_Full);
			phylink_set(pl->supported, 25000baseSR_Full);
			fallthrough;
		case PHY_INTERFACE_MODE_USXGMII:
>>>>>>> c1084c27
		case PHY_INTERFACE_MODE_10GKR:
		case PHY_INTERFACE_MODE_10GBASER:
			phylink_set(pl->supported, 10baseT_Half);
			phylink_set(pl->supported, 10baseT_Full);
			phylink_set(pl->supported, 100baseT_Half);
			phylink_set(pl->supported, 100baseT_Full);
			phylink_set(pl->supported, 1000baseT_Half);
			phylink_set(pl->supported, 1000baseT_Full);
			phylink_set(pl->supported, 1000baseX_Full);
			phylink_set(pl->supported, 1000baseKX_Full);
			phylink_set(pl->supported, 2500baseT_Full);
			phylink_set(pl->supported, 2500baseX_Full);
			phylink_set(pl->supported, 5000baseT_Full);
			phylink_set(pl->supported, 10000baseT_Full);
			phylink_set(pl->supported, 10000baseKR_Full);
			phylink_set(pl->supported, 10000baseKX4_Full);
			phylink_set(pl->supported, 10000baseCR_Full);
			phylink_set(pl->supported, 10000baseSR_Full);
			phylink_set(pl->supported, 10000baseLR_Full);
			phylink_set(pl->supported, 10000baseLRM_Full);
			phylink_set(pl->supported, 10000baseER_Full);
			break;

		case PHY_INTERFACE_MODE_XLGMII:
			phylink_set(pl->supported, 25000baseCR_Full);
			phylink_set(pl->supported, 25000baseKR_Full);
			phylink_set(pl->supported, 25000baseSR_Full);
			phylink_set(pl->supported, 40000baseKR4_Full);
			phylink_set(pl->supported, 40000baseCR4_Full);
			phylink_set(pl->supported, 40000baseSR4_Full);
			phylink_set(pl->supported, 40000baseLR4_Full);
			phylink_set(pl->supported, 50000baseCR2_Full);
			phylink_set(pl->supported, 50000baseKR2_Full);
			phylink_set(pl->supported, 50000baseSR2_Full);
			phylink_set(pl->supported, 50000baseKR_Full);
			phylink_set(pl->supported, 50000baseSR_Full);
			phylink_set(pl->supported, 50000baseCR_Full);
			phylink_set(pl->supported, 50000baseLR_ER_FR_Full);
			phylink_set(pl->supported, 50000baseDR_Full);
			phylink_set(pl->supported, 100000baseKR4_Full);
			phylink_set(pl->supported, 100000baseSR4_Full);
			phylink_set(pl->supported, 100000baseCR4_Full);
			phylink_set(pl->supported, 100000baseLR4_ER4_Full);
			phylink_set(pl->supported, 100000baseKR2_Full);
			phylink_set(pl->supported, 100000baseSR2_Full);
			phylink_set(pl->supported, 100000baseCR2_Full);
			phylink_set(pl->supported, 100000baseLR2_ER2_FR2_Full);
			phylink_set(pl->supported, 100000baseDR2_Full);
			break;

		default:
			phylink_err(pl,
				    "incorrect link mode %s for in-band status\n",
				    phy_modes(pl->link_config.interface));
			return -EINVAL;
		}

		linkmode_copy(pl->link_config.advertising, pl->supported);

		if (phylink_validate(pl, pl->supported, &pl->link_config)) {
			phylink_err(pl,
				    "failed to validate link configuration for in-band status\n");
			return -EINVAL;
		}

		/* Check if MAC/PCS also supports Autoneg. */
		pl->link_config.an_enabled = phylink_test(pl->supported, Autoneg);
	}

	return 0;
}

static void phylink_apply_manual_flow(struct phylink *pl,
				      struct phylink_link_state *state)
{
	/* If autoneg is disabled, pause AN is also disabled */
	if (!state->an_enabled)
		state->pause &= ~MLO_PAUSE_AN;

	/* Manual configuration of pause modes */
	if (!(pl->link_config.pause & MLO_PAUSE_AN))
		state->pause = pl->link_config.pause;
}

static void phylink_resolve_flow(struct phylink_link_state *state)
{
	bool tx_pause, rx_pause;

	state->pause = MLO_PAUSE_NONE;
	if (state->duplex == DUPLEX_FULL) {
		linkmode_resolve_pause(state->advertising,
				       state->lp_advertising,
				       &tx_pause, &rx_pause);
		if (tx_pause)
			state->pause |= MLO_PAUSE_TX;
		if (rx_pause)
			state->pause |= MLO_PAUSE_RX;
	}
}

static void phylink_mac_config(struct phylink *pl,
			       const struct phylink_link_state *state)
{
	phylink_dbg(pl,
		    "%s: mode=%s/%s/%s/%s adv=%*pb pause=%02x link=%u an=%u\n",
		    __func__, phylink_an_mode_str(pl->cur_link_an_mode),
		    phy_modes(state->interface),
		    phy_speed_to_str(state->speed),
		    phy_duplex_to_str(state->duplex),
		    __ETHTOOL_LINK_MODE_MASK_NBITS, state->advertising,
		    state->pause, state->link, state->an_enabled);

	pl->mac_ops->mac_config(pl->config, pl->cur_link_an_mode, state);
}

static void phylink_mac_pcs_an_restart(struct phylink *pl)
{
	if (pl->link_config.an_enabled &&
	    phy_interface_mode_is_8023z(pl->link_config.interface) &&
	    phylink_autoneg_inband(pl->cur_link_an_mode)) {
		if (pl->pcs_ops)
			pl->pcs_ops->pcs_an_restart(pl->pcs);
		else
			pl->mac_ops->mac_an_restart(pl->config);
	}
}

static void phylink_major_config(struct phylink *pl, bool restart,
				  const struct phylink_link_state *state)
{
	int err;

	phylink_dbg(pl, "major config %s\n", phy_modes(state->interface));

	if (pl->mac_ops->mac_prepare) {
		err = pl->mac_ops->mac_prepare(pl->config, pl->cur_link_an_mode,
					       state->interface);
		if (err < 0) {
			phylink_err(pl, "mac_prepare failed: %pe\n",
				    ERR_PTR(err));
			return;
		}
	}

	phylink_mac_config(pl, state);

	if (pl->pcs_ops) {
		err = pl->pcs_ops->pcs_config(pl->pcs, pl->cur_link_an_mode,
					      state->interface,
					      state->advertising,
					      !!(pl->link_config.pause &
						 MLO_PAUSE_AN));
		if (err < 0)
			phylink_err(pl, "pcs_config failed: %pe\n",
				    ERR_PTR(err));
		if (err > 0)
			restart = true;
	}
	if (restart)
		phylink_mac_pcs_an_restart(pl);

	if (pl->mac_ops->mac_finish) {
		err = pl->mac_ops->mac_finish(pl->config, pl->cur_link_an_mode,
					      state->interface);
		if (err < 0)
			phylink_err(pl, "mac_finish failed: %pe\n",
				    ERR_PTR(err));
	}
}

/*
 * Reconfigure for a change of inband advertisement.
 * If we have a separate PCS, we only need to call its pcs_config() method,
 * and then restart AN if it indicates something changed. Otherwise, we do
 * the full MAC reconfiguration.
 */
static int phylink_change_inband_advert(struct phylink *pl)
{
	int ret;

	if (test_bit(PHYLINK_DISABLE_STOPPED, &pl->phylink_disable_state))
		return 0;

	if (!pl->pcs_ops) {
		/* Legacy method */
		phylink_mac_config(pl, &pl->link_config);
		phylink_mac_pcs_an_restart(pl);
		return 0;
	}

	phylink_dbg(pl, "%s: mode=%s/%s adv=%*pb pause=%02x\n", __func__,
		    phylink_an_mode_str(pl->cur_link_an_mode),
		    phy_modes(pl->link_config.interface),
		    __ETHTOOL_LINK_MODE_MASK_NBITS, pl->link_config.advertising,
		    pl->link_config.pause);

	/* Modern PCS-based method; update the advert at the PCS, and
	 * restart negotiation if the pcs_config() helper indicates that
	 * the programmed advertisement has changed.
	 */
	ret = pl->pcs_ops->pcs_config(pl->pcs, pl->cur_link_an_mode,
				      pl->link_config.interface,
				      pl->link_config.advertising,
				      !!(pl->link_config.pause & MLO_PAUSE_AN));
	if (ret < 0)
		return ret;

	if (ret > 0)
		phylink_mac_pcs_an_restart(pl);

	return 0;
}

static void phylink_mac_pcs_get_state(struct phylink *pl,
				      struct phylink_link_state *state)
{
	linkmode_copy(state->advertising, pl->link_config.advertising);
	linkmode_zero(state->lp_advertising);
	state->interface = pl->link_config.interface;
	state->an_enabled = pl->link_config.an_enabled;
	state->speed = SPEED_UNKNOWN;
	state->duplex = DUPLEX_UNKNOWN;
	state->pause = MLO_PAUSE_NONE;
	state->an_complete = 0;
	state->link = 1;

	if (pl->pcs_ops)
		pl->pcs_ops->pcs_get_state(pl->pcs, state);
	else if (pl->mac_ops->mac_pcs_get_state)
		pl->mac_ops->mac_pcs_get_state(pl->config, state);
	else
		state->link = 0;
}

/* The fixed state is... fixed except for the link state,
 * which may be determined by a GPIO or a callback.
 */
static void phylink_get_fixed_state(struct phylink *pl,
				    struct phylink_link_state *state)
{
	*state = pl->link_config;
	if (pl->config->get_fixed_state)
		pl->config->get_fixed_state(pl->config, state);
	else if (pl->link_gpio)
		state->link = !!gpiod_get_value_cansleep(pl->link_gpio);

	phylink_resolve_flow(state);
}

static void phylink_mac_initial_config(struct phylink *pl, bool force_restart)
{
	struct phylink_link_state link_state;

	switch (pl->cur_link_an_mode) {
	case MLO_AN_PHY:
		link_state = pl->phy_state;
		break;

	case MLO_AN_FIXED:
		phylink_get_fixed_state(pl, &link_state);
		break;

	case MLO_AN_INBAND:
		link_state = pl->link_config;
		if (link_state.interface == PHY_INTERFACE_MODE_SGMII)
			link_state.pause = MLO_PAUSE_NONE;
		break;

	default: /* can't happen */
		return;
	}

	link_state.link = false;

	phylink_apply_manual_flow(pl, &link_state);
	phylink_major_config(pl, force_restart, &link_state);
}

static const char *phylink_pause_to_str(int pause)
{
	switch (pause & MLO_PAUSE_TXRX_MASK) {
	case MLO_PAUSE_TX | MLO_PAUSE_RX:
		return "rx/tx";
	case MLO_PAUSE_TX:
		return "tx";
	case MLO_PAUSE_RX:
		return "rx";
	default:
		return "off";
	}
}

static void phylink_link_up(struct phylink *pl,
			    struct phylink_link_state link_state)
{
	struct net_device *ndev = pl->netdev;

	pl->cur_interface = link_state.interface;
<<<<<<< HEAD
	pl->ops->mac_link_up(pl->config, pl->link_an_mode,
			     pl->cur_interface, pl->phydev);
=======

	if (pl->pcs_ops && pl->pcs_ops->pcs_link_up)
		pl->pcs_ops->pcs_link_up(pl->pcs, pl->cur_link_an_mode,
					 pl->cur_interface,
					 link_state.speed, link_state.duplex);

	pl->mac_ops->mac_link_up(pl->config, pl->phydev,
				 pl->cur_link_an_mode, pl->cur_interface,
				 link_state.speed, link_state.duplex,
				 !!(link_state.pause & MLO_PAUSE_TX),
				 !!(link_state.pause & MLO_PAUSE_RX));
>>>>>>> c1084c27

	if (ndev)
		netif_carrier_on(ndev);

	phylink_info(pl,
		     "Link is Up - %s/%s - flow control %s\n",
		     phy_speed_to_str(link_state.speed),
		     phy_duplex_to_str(link_state.duplex),
		     phylink_pause_to_str(link_state.pause));
}

static void phylink_link_down(struct phylink *pl)
{
	struct net_device *ndev = pl->netdev;

	if (ndev)
		netif_carrier_off(ndev);
	pl->mac_ops->mac_link_down(pl->config, pl->cur_link_an_mode,
				   pl->cur_interface);
	phylink_info(pl, "Link is Down\n");
}

static void phylink_resolve(struct work_struct *w)
{
	struct phylink *pl = container_of(w, struct phylink, resolve);
	struct phylink_link_state link_state;
	struct net_device *ndev = pl->netdev;
	bool mac_config = false;
	bool cur_link_state;

	mutex_lock(&pl->state_mutex);
	if (pl->netdev)
		cur_link_state = netif_carrier_ok(ndev);
	else
		cur_link_state = pl->old_link_state;

	if (pl->phylink_disable_state) {
		pl->mac_link_dropped = false;
		link_state.link = false;
	} else if (pl->mac_link_dropped) {
		link_state.link = false;
	} else {
		switch (pl->cur_link_an_mode) {
		case MLO_AN_PHY:
			link_state = pl->phy_state;
			phylink_apply_manual_flow(pl, &link_state);
			mac_config = link_state.link;
			break;

		case MLO_AN_FIXED:
			phylink_get_fixed_state(pl, &link_state);
			mac_config = link_state.link;
			break;

		case MLO_AN_INBAND:
			phylink_mac_pcs_get_state(pl, &link_state);

			/* If we have a phy, the "up" state is the union of
			 * both the PHY and the MAC
			 */
			if (pl->phydev)
				link_state.link &= pl->phy_state.link;

			/* Only update if the PHY link is up */
			if (pl->phydev && pl->phy_state.link) {
				link_state.interface = pl->phy_state.interface;

				/* If we have a PHY, we need to update with
				 * the PHY flow control bits.
				 */
				link_state.pause = pl->phy_state.pause;
				mac_config = true;
			}
			phylink_apply_manual_flow(pl, &link_state);
			break;
		}
	}

	if (mac_config) {
		if (link_state.interface != pl->link_config.interface) {
			/* The interface has changed, force the link down and
			 * then reconfigure.
			 */
			if (cur_link_state) {
				phylink_link_down(pl);
				cur_link_state = false;
			}
			phylink_major_config(pl, false, &link_state);
			pl->link_config.interface = link_state.interface;
		} else if (!pl->pcs_ops) {
			/* The interface remains unchanged, only the speed,
			 * duplex or pause settings have changed. Call the
			 * old mac_config() method to configure the MAC/PCS
			 * only if we do not have a PCS installed (an
			 * unconverted user.)
			 */
			phylink_mac_config(pl, &link_state);
		}
	}

	if (link_state.link != cur_link_state) {
		pl->old_link_state = link_state.link;
		if (!link_state.link)
			phylink_link_down(pl);
		else
			phylink_link_up(pl, link_state);
	}
	if (!link_state.link && pl->mac_link_dropped) {
		pl->mac_link_dropped = false;
		queue_work(system_power_efficient_wq, &pl->resolve);
	}
	mutex_unlock(&pl->state_mutex);
}

static void phylink_run_resolve(struct phylink *pl)
{
	if (!pl->phylink_disable_state)
		queue_work(system_power_efficient_wq, &pl->resolve);
}

static void phylink_run_resolve_and_disable(struct phylink *pl, int bit)
{
	unsigned long state = pl->phylink_disable_state;

	set_bit(bit, &pl->phylink_disable_state);
	if (state == 0) {
		queue_work(system_power_efficient_wq, &pl->resolve);
		flush_work(&pl->resolve);
	}
}

static void phylink_fixed_poll(struct timer_list *t)
{
	struct phylink *pl = container_of(t, struct phylink, link_poll);

	mod_timer(t, jiffies + HZ);

	phylink_run_resolve(pl);
}

static const struct sfp_upstream_ops sfp_phylink_ops;

static int phylink_register_sfp(struct phylink *pl,
				struct fwnode_handle *fwnode)
{
	struct sfp_bus *bus;
	int ret;

	if (!fwnode)
		return 0;

	bus = sfp_bus_find_fwnode(fwnode);
	if (IS_ERR(bus)) {
		ret = PTR_ERR(bus);
		phylink_err(pl, "unable to attach SFP bus: %d\n", ret);
		return ret;
	}

	pl->sfp_bus = bus;

	ret = sfp_bus_add_upstream(bus, pl, &sfp_phylink_ops);
	sfp_bus_put(bus);

	return ret;
}

/**
 * phylink_create() - create a phylink instance
 * @config: a pointer to the target &struct phylink_config
 * @fwnode: a pointer to a &struct fwnode_handle describing the network
 *	interface
 * @iface: the desired link mode defined by &typedef phy_interface_t
 * @mac_ops: a pointer to a &struct phylink_mac_ops for the MAC.
 *
 * Create a new phylink instance, and parse the link parameters found in @np.
 * This will parse in-band modes, fixed-link or SFP configuration.
 *
 * Note: the rtnl lock must not be held when calling this function.
 *
 * Returns a pointer to a &struct phylink, or an error-pointer value. Users
 * must use IS_ERR() to check for errors from this function.
 */
struct phylink *phylink_create(struct phylink_config *config,
			       struct fwnode_handle *fwnode,
			       phy_interface_t iface,
			       const struct phylink_mac_ops *mac_ops)
{
	struct phylink *pl;
	int ret;

	pl = kzalloc(sizeof(*pl), GFP_KERNEL);
	if (!pl)
		return ERR_PTR(-ENOMEM);

	mutex_init(&pl->state_mutex);
	INIT_WORK(&pl->resolve, phylink_resolve);

	pl->config = config;
	if (config->type == PHYLINK_NETDEV) {
		pl->netdev = to_net_dev(config->dev);
	} else if (config->type == PHYLINK_DEV) {
		pl->dev = config->dev;
	} else {
		kfree(pl);
		return ERR_PTR(-EINVAL);
	}

	pl->phy_state.interface = iface;
	pl->link_interface = iface;
	if (iface == PHY_INTERFACE_MODE_MOCA)
		pl->link_port = PORT_BNC;
	else
		pl->link_port = PORT_MII;
	pl->link_config.interface = iface;
	pl->link_config.pause = MLO_PAUSE_AN;
	pl->link_config.speed = SPEED_UNKNOWN;
	pl->link_config.duplex = DUPLEX_UNKNOWN;
	pl->link_config.an_enabled = true;
	pl->mac_ops = mac_ops;
	__set_bit(PHYLINK_DISABLE_STOPPED, &pl->phylink_disable_state);
	timer_setup(&pl->link_poll, phylink_fixed_poll, 0);

	bitmap_fill(pl->supported, __ETHTOOL_LINK_MODE_MASK_NBITS);
	linkmode_copy(pl->link_config.advertising, pl->supported);
	phylink_validate(pl, pl->supported, &pl->link_config);

	ret = phylink_parse_mode(pl, fwnode);
	if (ret < 0) {
		kfree(pl);
		return ERR_PTR(ret);
	}

	if (pl->cfg_link_an_mode == MLO_AN_FIXED) {
		ret = phylink_parse_fixedlink(pl, fwnode);
		if (ret < 0) {
			kfree(pl);
			return ERR_PTR(ret);
		}
	}

	pl->cur_link_an_mode = pl->cfg_link_an_mode;

	ret = phylink_register_sfp(pl, fwnode);
	if (ret < 0) {
		kfree(pl);
		return ERR_PTR(ret);
	}

	return pl;
}
EXPORT_SYMBOL_GPL(phylink_create);

/**
 * phylink_set_pcs() - set the current PCS for phylink to use
 * @pl: a pointer to a &struct phylink returned from phylink_create()
 * @pcs: a pointer to the &struct phylink_pcs
 *
 * Bind the MAC PCS to phylink.  This may be called after phylink_create(),
 * in mac_prepare() or mac_config() methods if it is desired to dynamically
 * change the PCS.
 *
 * Please note that there are behavioural changes with the mac_config()
 * callback if a PCS is present (denoting a newer setup) so removing a PCS
 * is not supported, and if a PCS is going to be used, it must be registered
 * by calling phylink_set_pcs() at the latest in the first mac_config() call.
 */
void phylink_set_pcs(struct phylink *pl, struct phylink_pcs *pcs)
{
	pl->pcs = pcs;
	pl->pcs_ops = pcs->ops;
}
EXPORT_SYMBOL_GPL(phylink_set_pcs);

/**
 * phylink_destroy() - cleanup and destroy the phylink instance
 * @pl: a pointer to a &struct phylink returned from phylink_create()
 *
 * Destroy a phylink instance. Any PHY that has been attached must have been
 * cleaned up via phylink_disconnect_phy() prior to calling this function.
 *
 * Note: the rtnl lock must not be held when calling this function.
 */
void phylink_destroy(struct phylink *pl)
{
	sfp_bus_del_upstream(pl->sfp_bus);
	if (pl->link_gpio)
		gpiod_put(pl->link_gpio);

	cancel_work_sync(&pl->resolve);
	kfree(pl);
}
EXPORT_SYMBOL_GPL(phylink_destroy);

static void phylink_phy_change(struct phy_device *phydev, bool up)
{
	struct phylink *pl = phydev->phylink;
	bool tx_pause, rx_pause;

	phy_get_pause(phydev, &tx_pause, &rx_pause);

	mutex_lock(&pl->state_mutex);
	pl->phy_state.speed = phydev->speed;
	pl->phy_state.duplex = phydev->duplex;
	pl->phy_state.pause = MLO_PAUSE_NONE;
	if (tx_pause)
		pl->phy_state.pause |= MLO_PAUSE_TX;
	if (rx_pause)
		pl->phy_state.pause |= MLO_PAUSE_RX;
	pl->phy_state.interface = phydev->interface;
	pl->phy_state.link = up;
	mutex_unlock(&pl->state_mutex);

	phylink_run_resolve(pl);

	phylink_dbg(pl, "phy link %s %s/%s/%s/%s\n", up ? "up" : "down",
		    phy_modes(phydev->interface),
		    phy_speed_to_str(phydev->speed),
		    phy_duplex_to_str(phydev->duplex),
		    phylink_pause_to_str(pl->phy_state.pause));
}

static int phylink_bringup_phy(struct phylink *pl, struct phy_device *phy,
			       phy_interface_t interface)
{
	struct phylink_link_state config;
	__ETHTOOL_DECLARE_LINK_MODE_MASK(supported);
	bool use_inband;
	char *irq_str;
	int ret;

	/*
	 * This is the new way of dealing with flow control for PHYs,
	 * as described by Timur Tabi in commit 529ed1275263 ("net: phy:
	 * phy drivers should not set SUPPORTED_[Asym_]Pause") except
	 * using our validate call to the MAC, we rely upon the MAC
	 * clearing the bits from both supported and advertising fields.
	 */
	phy_support_asym_pause(phy);

	memset(&config, 0, sizeof(config));
	linkmode_copy(supported, phy->supported);
	linkmode_copy(config.advertising, phy->advertising);

	/* Clause 45 PHYs switch their Serdes lane between several different
	 * modes, normally 10GBASE-R, SGMII. Some use 2500BASE-X for 2.5G
	 * speeds. We really need to know which interface modes the PHY and
	 * MAC supports to properly work out which linkmodes can be supported.
	 */
	if (phy->is_c45 &&
	    interface != PHY_INTERFACE_MODE_RXAUI &&
	    interface != PHY_INTERFACE_MODE_XAUI &&
	    interface != PHY_INTERFACE_MODE_USXGMII)
		config.interface = PHY_INTERFACE_MODE_NA;
	else
		config.interface = interface;

	ret = phylink_validate(pl, supported, &config);
	if (ret) {
		phylink_warn(pl, "validation of %s with support %*pb and advertisement %*pb failed: %d\n",
			     phy_modes(config.interface),
			     __ETHTOOL_LINK_MODE_MASK_NBITS, phy->supported,
			     __ETHTOOL_LINK_MODE_MASK_NBITS, config.advertising,
			     ret);
		return ret;
	}

	use_inband = phylink_autoneg_inband(pl->cur_link_an_mode);

	ret = phy_config_inband_aneg(phy, use_inband);
	if (ret && ret != -EOPNOTSUPP) {
		phylink_warn(pl, "failed to configure PHY in-band autoneg: %pe\n",
			     ERR_PTR(ret));
		return ret;
	}

	phy->phylink = pl;
	phy->phy_link_change = phylink_phy_change;

	irq_str = phy_attached_info_irq(phy);
	phylink_info(pl,
		     "PHY [%s] driver [%s] (irq=%s)\n",
		     dev_name(&phy->mdio.dev), phy->drv->name, irq_str);
	kfree(irq_str);

	mutex_lock(&phy->lock);
	mutex_lock(&pl->state_mutex);
	pl->phydev = phy;
	pl->phy_state.interface = interface;
	pl->phy_state.pause = MLO_PAUSE_NONE;
	pl->phy_state.speed = SPEED_UNKNOWN;
	pl->phy_state.duplex = DUPLEX_UNKNOWN;
	linkmode_copy(pl->supported, supported);
	linkmode_copy(pl->link_config.advertising, config.advertising);

	/* Restrict the phy advertisement according to the MAC support. */
	linkmode_copy(phy->advertising, config.advertising);
	mutex_unlock(&pl->state_mutex);
	mutex_unlock(&phy->lock);

	phylink_dbg(pl,
		    "phy: setting supported %*pb advertising %*pb\n",
		    __ETHTOOL_LINK_MODE_MASK_NBITS, pl->supported,
		    __ETHTOOL_LINK_MODE_MASK_NBITS, phy->advertising);

	if (phy_interrupt_is_valid(phy))
		phy_request_interrupt(phy);

	return 0;
}

static int phylink_attach_phy(struct phylink *pl, struct phy_device *phy,
			      phy_interface_t interface)
{
	if (WARN_ON(pl->cfg_link_an_mode == MLO_AN_FIXED ||
		    (pl->cfg_link_an_mode == MLO_AN_INBAND &&
		     phy_interface_mode_is_8023z(interface))))
		return -EINVAL;

	if (pl->phydev)
		return -EBUSY;

	return phy_attach_direct(pl->netdev, phy, 0, interface);
}

static unsigned int phylink_fixup_inband_aneg(struct phylink *pl,
					      struct phy_device *phy,
					      unsigned int mode)
{
	int ret;

	ret = phy_validate_inband_aneg(phy, pl->link_interface);
	if (ret == PHY_INBAND_ANEG_UNKNOWN) {
		phylink_dbg(pl,
			    "PHY driver does not report in-band autoneg capability, assuming %s\n",
			    phylink_autoneg_inband(mode) ? "true" : "false");

		return mode;
	}

	if (phylink_autoneg_inband(mode) && !(ret & PHY_INBAND_ANEG_ON)) {
		phylink_err(pl,
			    "Requested in-band autoneg but driver does not support this, disabling it.\n");

		return MLO_AN_PHY;
	}

	if (!phylink_autoneg_inband(mode) && !(ret & PHY_INBAND_ANEG_OFF)) {
		phylink_dbg(pl,
			    "PHY driver requests in-band autoneg, force-enabling it.\n");

		mode = MLO_AN_INBAND;
	}

	/* Peaceful agreement, isn't it great? */
	return mode;
}

/**
 * phylink_connect_phy() - connect a PHY to the phylink instance
 * @pl: a pointer to a &struct phylink returned from phylink_create()
 * @phy: a pointer to a &struct phy_device.
 *
 * Connect @phy to the phylink instance specified by @pl by calling
 * phy_attach_direct(). Configure the @phy according to the MAC driver's
 * capabilities, start the PHYLIB state machine and enable any interrupts
 * that the PHY supports.
 *
 * This updates the phylink's ethtool supported and advertising link mode
 * masks.
 *
 * Returns 0 on success or a negative errno.
 */
int phylink_connect_phy(struct phylink *pl, struct phy_device *phy)
{
	int ret;

	pl->cur_link_an_mode = phylink_fixup_inband_aneg(pl, phy,
							 pl->cfg_link_an_mode);

	/* Use PHY device/driver interface */
	if (pl->link_interface == PHY_INTERFACE_MODE_NA) {
		pl->link_interface = phy->interface;
		pl->link_config.interface = pl->link_interface;
	}

	ret = phylink_attach_phy(pl, phy, pl->link_interface);
	if (ret < 0)
		return ret;

	ret = phylink_bringup_phy(pl, phy, pl->link_config.interface);
	if (ret)
		phy_detach(phy);

	return ret;
}
EXPORT_SYMBOL_GPL(phylink_connect_phy);

/**
 * phylink_of_phy_connect() - connect the PHY specified in the DT mode.
 * @pl: a pointer to a &struct phylink returned from phylink_create()
 * @dn: a pointer to a &struct device_node.
 * @flags: PHY-specific flags to communicate to the PHY device driver
 *
 * Connect the phy specified in the device node @dn to the phylink instance
 * specified by @pl. Actions specified in phylink_connect_phy() will be
 * performed.
 *
 * Returns 0 on success or a negative errno.
 */
int phylink_of_phy_connect(struct phylink *pl, struct device_node *dn,
			   u32 flags)
{
	return phylink_fwnode_phy_connect(pl, of_fwnode_handle(dn), flags);
}
EXPORT_SYMBOL_GPL(phylink_of_phy_connect);

/**
 * phylink_fwnode_phy_connect() - connect the PHY specified in the fwnode.
 * @pl: a pointer to a &struct phylink returned from phylink_create()
 * @fwnode: a pointer to a &struct fwnode_handle.
 * @flags: PHY-specific flags to communicate to the PHY device driver
 *
 * Connect the phy specified @fwnode to the phylink instance specified
 * by @pl.
 *
 * Returns 0 on success or a negative errno.
 */
int phylink_fwnode_phy_connect(struct phylink *pl,
			       struct fwnode_handle *fwnode,
			       u32 flags)
{
	struct fwnode_handle *phy_fwnode;
	struct phy_device *phy_dev;
	int ret;

	/* Fixed links and 802.3z are handled without needing a PHY */
	if (pl->cfg_link_an_mode == MLO_AN_FIXED ||
	    (pl->cfg_link_an_mode == MLO_AN_INBAND &&
	     phy_interface_mode_is_8023z(pl->link_interface)))
		return 0;

	phy_fwnode = fwnode_get_phy_node(fwnode);
	if (IS_ERR(phy_fwnode)) {
		if (pl->cfg_link_an_mode == MLO_AN_PHY)
			return -ENODEV;
		return 0;
	}

	phy_dev = fwnode_phy_find_device(phy_fwnode);
	/* We're done with the phy_node handle */
	fwnode_handle_put(phy_fwnode);
	if (!phy_dev)
		return -ENODEV;

	pl->cur_link_an_mode = phylink_fixup_inband_aneg(pl, phy_dev,
							 pl->cfg_link_an_mode);

	ret = phy_attach_direct(pl->netdev, phy_dev, flags,
				pl->link_interface);
	if (ret) {
		phy_device_free(phy_dev);
		return ret;
	}

	ret = phylink_bringup_phy(pl, phy_dev, pl->link_config.interface);
	if (ret)
		phy_detach(phy_dev);

	return ret;
}
EXPORT_SYMBOL_GPL(phylink_fwnode_phy_connect);

/**
 * phylink_disconnect_phy() - disconnect any PHY attached to the phylink
 *   instance.
 * @pl: a pointer to a &struct phylink returned from phylink_create()
 *
 * Disconnect any current PHY from the phylink instance described by @pl.
 */
void phylink_disconnect_phy(struct phylink *pl)
{
	struct phy_device *phy;

	ASSERT_RTNL();

	phy = pl->phydev;
	if (phy) {
		mutex_lock(&phy->lock);
		mutex_lock(&pl->state_mutex);
		pl->phydev = NULL;
		mutex_unlock(&pl->state_mutex);
		mutex_unlock(&phy->lock);
		flush_work(&pl->resolve);

		phy_disconnect(phy);
	}
}
EXPORT_SYMBOL_GPL(phylink_disconnect_phy);

/**
 * phylink_mac_change() - notify phylink of a change in MAC state
 * @pl: a pointer to a &struct phylink returned from phylink_create()
 * @up: indicates whether the link is currently up.
 *
 * The MAC driver should call this driver when the state of its link
 * changes (eg, link failure, new negotiation results, etc.)
 */
void phylink_mac_change(struct phylink *pl, bool up)
{
	if (!up)
		pl->mac_link_dropped = true;
	phylink_run_resolve(pl);
	phylink_dbg(pl, "mac link %s\n", up ? "up" : "down");
}
EXPORT_SYMBOL_GPL(phylink_mac_change);

static irqreturn_t phylink_link_handler(int irq, void *data)
{
	struct phylink *pl = data;

	phylink_run_resolve(pl);

	return IRQ_HANDLED;
}

/**
 * phylink_start() - start a phylink instance
 * @pl: a pointer to a &struct phylink returned from phylink_create()
 *
 * Start the phylink instance specified by @pl, configuring the MAC for the
 * desired link mode(s) and negotiation style. This should be called from the
 * network device driver's &struct net_device_ops ndo_open() method.
 */
void phylink_start(struct phylink *pl)
{
	bool poll = false;

	ASSERT_RTNL();

	phylink_info(pl, "configuring for %s/%s link mode\n",
		     phylink_an_mode_str(pl->cur_link_an_mode),
		     phy_modes(pl->link_config.interface));

	/* Always set the carrier off */
	if (pl->netdev)
		netif_carrier_off(pl->netdev);

	/* Apply the link configuration to the MAC when starting. This allows
	 * a fixed-link to start with the correct parameters, and also
	 * ensures that we set the appropriate advertisement for Serdes links.
	 *
	 * Restart autonegotiation if using 802.3z to ensure that the link
	 * parameters are properly negotiated.  This is necessary for DSA
	 * switches using 802.3z negotiation to ensure they see our modes.
	 */
	phylink_mac_initial_config(pl, true);

	clear_bit(PHYLINK_DISABLE_STOPPED, &pl->phylink_disable_state);
	phylink_run_resolve(pl);

	if (pl->cfg_link_an_mode == MLO_AN_FIXED && pl->link_gpio) {
		int irq = gpiod_to_irq(pl->link_gpio);

		if (irq > 0) {
			if (!request_irq(irq, phylink_link_handler,
					 IRQF_TRIGGER_RISING |
					 IRQF_TRIGGER_FALLING,
					 "netdev link", pl))
				pl->link_irq = irq;
			else
				irq = 0;
		}
		if (irq <= 0)
			poll = true;
	}
<<<<<<< HEAD
	if ((pl->link_an_mode == MLO_AN_FIXED && pl->get_fixed_state) ||
	    pl->config->pcs_poll)
=======

	switch (pl->cfg_link_an_mode) {
	case MLO_AN_FIXED:
		poll |= pl->config->poll_fixed_state;
		break;
	case MLO_AN_INBAND:
		poll |= pl->config->pcs_poll;
		if (pl->pcs)
			poll |= pl->pcs->poll;
		break;
	}
	if (poll)
>>>>>>> c1084c27
		mod_timer(&pl->link_poll, jiffies + HZ);
	if (pl->phydev)
		phy_start(pl->phydev);
	if (pl->sfp_bus)
		sfp_upstream_start(pl->sfp_bus);
}
EXPORT_SYMBOL_GPL(phylink_start);

/**
 * phylink_stop() - stop a phylink instance
 * @pl: a pointer to a &struct phylink returned from phylink_create()
 *
 * Stop the phylink instance specified by @pl. This should be called from the
 * network device driver's &struct net_device_ops ndo_stop() method.  The
 * network device's carrier state should not be changed prior to calling this
 * function.
 *
 * This will synchronously bring down the link if the link is not already
 * down (in other words, it will trigger a mac_link_down() method call.)
 */
void phylink_stop(struct phylink *pl)
{
	ASSERT_RTNL();

	if (pl->sfp_bus)
		sfp_upstream_stop(pl->sfp_bus);
	if (pl->phydev)
		phy_stop(pl->phydev);
	del_timer_sync(&pl->link_poll);
	if (pl->link_irq) {
		free_irq(pl->link_irq, pl);
		pl->link_irq = 0;
	}

	phylink_run_resolve_and_disable(pl, PHYLINK_DISABLE_STOPPED);
}
EXPORT_SYMBOL_GPL(phylink_stop);

/**
 * phylink_suspend() - handle a network device suspend event
 * @pl: a pointer to a &struct phylink returned from phylink_create()
 * @mac_wol: true if the MAC needs to receive packets for Wake-on-Lan
 *
 * Handle a network device suspend event. There are several cases:
 * - If Wake-on-Lan is not active, we can bring down the link between
 *   the MAC and PHY by calling phylink_stop().
 * - If Wake-on-Lan is active, and being handled only by the PHY, we
 *   can also bring down the link between the MAC and PHY.
 * - If Wake-on-Lan is active, but being handled by the MAC, the MAC
 *   still needs to receive packets, so we can not bring the link down.
 */
void phylink_suspend(struct phylink *pl, bool mac_wol)
{
	ASSERT_RTNL();

	if (mac_wol && (!pl->netdev || pl->netdev->wol_enabled)) {
		/* Wake-on-Lan enabled, MAC handling */
		mutex_lock(&pl->state_mutex);

		/* Stop the resolver bringing the link up */
		__set_bit(PHYLINK_DISABLE_MAC_WOL, &pl->phylink_disable_state);

		/* Disable the carrier, to prevent transmit timeouts,
		 * but one would hope all packets have been sent. This
		 * also means phylink_resolve() will do nothing.
		 */
		if (pl->netdev)
			netif_carrier_off(pl->netdev);
		else
			pl->old_link_state = false;

		/* We do not call mac_link_down() here as we want the
		 * link to remain up to receive the WoL packets.
		 */
		mutex_unlock(&pl->state_mutex);
	} else {
		phylink_stop(pl);
	}
}
EXPORT_SYMBOL_GPL(phylink_suspend);

/**
 * phylink_resume() - handle a network device resume event
 * @pl: a pointer to a &struct phylink returned from phylink_create()
 *
 * Undo the effects of phylink_suspend(), returning the link to an
 * operational state.
 */
void phylink_resume(struct phylink *pl)
{
	ASSERT_RTNL();

	if (test_bit(PHYLINK_DISABLE_MAC_WOL, &pl->phylink_disable_state)) {
		/* Wake-on-Lan enabled, MAC handling */

		/* Call mac_link_down() so we keep the overall state balanced.
		 * Do this under the state_mutex lock for consistency. This
		 * will cause a "Link Down" message to be printed during
		 * resume, which is harmless - the true link state will be
		 * printed when we run a resolve.
		 */
		mutex_lock(&pl->state_mutex);
		phylink_link_down(pl);
		mutex_unlock(&pl->state_mutex);

		/* Re-apply the link parameters so that all the settings get
		 * restored to the MAC.
		 */
		phylink_mac_initial_config(pl, true);

		/* Re-enable and re-resolve the link parameters */
		clear_bit(PHYLINK_DISABLE_MAC_WOL, &pl->phylink_disable_state);
		phylink_run_resolve(pl);
	} else {
		phylink_start(pl);
	}
}
EXPORT_SYMBOL_GPL(phylink_resume);

/**
 * phylink_ethtool_get_wol() - get the wake on lan parameters for the PHY
 * @pl: a pointer to a &struct phylink returned from phylink_create()
 * @wol: a pointer to &struct ethtool_wolinfo to hold the read parameters
 *
 * Read the wake on lan parameters from the PHY attached to the phylink
 * instance specified by @pl. If no PHY is currently attached, report no
 * support for wake on lan.
 */
void phylink_ethtool_get_wol(struct phylink *pl, struct ethtool_wolinfo *wol)
{
	ASSERT_RTNL();

	wol->supported = 0;
	wol->wolopts = 0;

	if (pl->phydev)
		phy_ethtool_get_wol(pl->phydev, wol);
}
EXPORT_SYMBOL_GPL(phylink_ethtool_get_wol);

/**
 * phylink_ethtool_set_wol() - set wake on lan parameters
 * @pl: a pointer to a &struct phylink returned from phylink_create()
 * @wol: a pointer to &struct ethtool_wolinfo for the desired parameters
 *
 * Set the wake on lan parameters for the PHY attached to the phylink
 * instance specified by @pl. If no PHY is attached, returns %EOPNOTSUPP
 * error.
 *
 * Returns zero on success or negative errno code.
 */
int phylink_ethtool_set_wol(struct phylink *pl, struct ethtool_wolinfo *wol)
{
	int ret = -EOPNOTSUPP;

	ASSERT_RTNL();

	if (pl->phydev)
		ret = phy_ethtool_set_wol(pl->phydev, wol);

	return ret;
}
EXPORT_SYMBOL_GPL(phylink_ethtool_set_wol);

static void phylink_merge_link_mode(unsigned long *dst, const unsigned long *b)
{
	__ETHTOOL_DECLARE_LINK_MODE_MASK(mask);

	linkmode_zero(mask);
	phylink_set_port_modes(mask);

	linkmode_and(dst, dst, mask);
	linkmode_or(dst, dst, b);
}

static void phylink_get_ksettings(const struct phylink_link_state *state,
				  struct ethtool_link_ksettings *kset)
{
	phylink_merge_link_mode(kset->link_modes.advertising, state->advertising);
	linkmode_copy(kset->link_modes.lp_advertising, state->lp_advertising);
	kset->base.speed = state->speed;
	kset->base.duplex = state->duplex;
	kset->base.autoneg = state->an_enabled ? AUTONEG_ENABLE :
				AUTONEG_DISABLE;
}

/**
 * phylink_ethtool_ksettings_get() - get the current link settings
 * @pl: a pointer to a &struct phylink returned from phylink_create()
 * @kset: a pointer to a &struct ethtool_link_ksettings to hold link settings
 *
 * Read the current link settings for the phylink instance specified by @pl.
 * This will be the link settings read from the MAC, PHY or fixed link
 * settings depending on the current negotiation mode.
 */
int phylink_ethtool_ksettings_get(struct phylink *pl,
				  struct ethtool_link_ksettings *kset)
{
	struct phylink_link_state link_state;

	ASSERT_RTNL();

	if (pl->phydev)
		phy_ethtool_ksettings_get(pl->phydev, kset);
	else
		kset->base.port = pl->link_port;

	linkmode_copy(kset->link_modes.supported, pl->supported);

	switch (pl->cur_link_an_mode) {
	case MLO_AN_FIXED:
		/* We are using fixed settings. Report these as the
		 * current link settings - and note that these also
		 * represent the supported speeds/duplex/pause modes.
		 */
		phylink_get_fixed_state(pl, &link_state);
		phylink_get_ksettings(&link_state, kset);
		break;

	case MLO_AN_INBAND:
		/* If there is a phy attached, then use the reported
		 * settings from the phy with no modification.
		 */
		if (pl->phydev)
			break;

		phylink_mac_pcs_get_state(pl, &link_state);

		/* The MAC is reporting the link results from its own PCS
		 * layer via in-band status. Report these as the current
		 * link settings.
		 */
		phylink_get_ksettings(&link_state, kset);
		break;
	}

	return 0;
}
EXPORT_SYMBOL_GPL(phylink_ethtool_ksettings_get);

/**
 * phylink_ethtool_ksettings_set() - set the link settings
 * @pl: a pointer to a &struct phylink returned from phylink_create()
 * @kset: a pointer to a &struct ethtool_link_ksettings for the desired modes
 */
int phylink_ethtool_ksettings_set(struct phylink *pl,
				  const struct ethtool_link_ksettings *kset)
{
	__ETHTOOL_DECLARE_LINK_MODE_MASK(support);
	struct phylink_link_state config;
	const struct phy_setting *s;

	ASSERT_RTNL();

	if (pl->phydev) {
		/* We can rely on phylib for this update; we also do not need
		 * to update the pl->link_config settings:
		 * - the configuration returned via ksettings_get() will come
		 *   from phylib whenever a PHY is present.
		 * - link_config.interface will be updated by the PHY calling
		 *   back via phylink_phy_change() and a subsequent resolve.
		 * - initial link configuration for PHY mode comes from the
		 *   last phy state updated via phylink_phy_change().
		 * - other configuration changes (e.g. pause modes) are
		 *   performed directly via phylib.
		 * - if in in-band mode with a PHY, the link configuration
		 *   is passed on the link from the PHY, and all of
		 *   link_config.{speed,duplex,an_enabled,pause} are not used.
		 * - the only possible use would be link_config.advertising
		 *   pause modes when in 1000base-X mode with a PHY, but in
		 *   the presence of a PHY, this should not be changed as that
		 *   should be determined from the media side advertisement.
		 */
		return phy_ethtool_ksettings_set(pl->phydev, kset);
	}

	config = pl->link_config;

	/* Mask out unsupported advertisements */
	linkmode_and(config.advertising, kset->link_modes.advertising,
		     pl->supported);

	/* FIXME: should we reject autoneg if phy/mac does not support it? */
	switch (kset->base.autoneg) {
	case AUTONEG_DISABLE:
		/* Autonegotiation disabled, select a suitable speed and
		 * duplex.
		 */
		s = phy_lookup_setting(kset->base.speed, kset->base.duplex,
				       pl->supported, false);
		if (!s)
			return -EINVAL;

		/* If we have a fixed link, refuse to change link parameters.
		 * If the link parameters match, accept them but do nothing.
		 */
		if (pl->cur_link_an_mode == MLO_AN_FIXED) {
			if (s->speed != pl->link_config.speed ||
			    s->duplex != pl->link_config.duplex)
				return -EINVAL;
			return 0;
		}

		config.speed = s->speed;
		config.duplex = s->duplex;
		break;

	case AUTONEG_ENABLE:
		/* If we have a fixed link, allow autonegotiation (since that
		 * is our default case) but do not allow the advertisement to
		 * be changed. If the advertisement matches, simply return.
		 */
		if (pl->cur_link_an_mode == MLO_AN_FIXED) {
			if (!linkmode_equal(config.advertising,
					    pl->link_config.advertising))
				return -EINVAL;
			return 0;
		}

		config.speed = SPEED_UNKNOWN;
		config.duplex = DUPLEX_UNKNOWN;
		break;

	default:
		return -EINVAL;
	}

	/* We have ruled out the case with a PHY attached, and the
	 * fixed-link cases.  All that is left are in-band links.
	 */
	config.an_enabled = kset->base.autoneg == AUTONEG_ENABLE;
	linkmode_mod_bit(ETHTOOL_LINK_MODE_Autoneg_BIT, config.advertising,
			 config.an_enabled);

	/* Validate without changing the current supported mask. */
	linkmode_copy(support, pl->supported);
	if (phylink_validate(pl, support, &config))
		return -EINVAL;

	/* If autonegotiation is enabled, we must have an advertisement */
	if (config.an_enabled && phylink_is_empty_linkmode(config.advertising))
		return -EINVAL;

	/* If this link is with an SFP, ensure that changes to advertised modes
	 * also cause the associated interface to be selected such that the
	 * link can be configured correctly.
	 */
	if (pl->sfp_port && pl->sfp_bus) {
		config.interface = sfp_select_interface(pl->sfp_bus,
							config.advertising);
		if (config.interface == PHY_INTERFACE_MODE_NA) {
			phylink_err(pl,
				    "selection of interface failed, advertisement %*pb\n",
				    __ETHTOOL_LINK_MODE_MASK_NBITS,
				    config.advertising);
			return -EINVAL;
		}

		/* Revalidate with the selected interface */
		linkmode_copy(support, pl->supported);
		if (phylink_validate(pl, support, &config)) {
			phylink_err(pl, "validation of %s/%s with support %*pb failed\n",
				    phylink_an_mode_str(pl->cur_link_an_mode),
				    phy_modes(config.interface),
				    __ETHTOOL_LINK_MODE_MASK_NBITS, support);
			return -EINVAL;
		}
	}

	mutex_lock(&pl->state_mutex);
	pl->link_config.speed = config.speed;
	pl->link_config.duplex = config.duplex;
	pl->link_config.an_enabled = config.an_enabled;

	if (pl->link_config.interface != config.interface) {
		/* The interface changed, e.g. 1000base-X <-> 2500base-X */
		/* We need to force the link down, then change the interface */
		if (pl->old_link_state) {
			phylink_link_down(pl);
			pl->old_link_state = false;
		}
		if (!test_bit(PHYLINK_DISABLE_STOPPED,
			      &pl->phylink_disable_state))
			phylink_major_config(pl, false, &config);
		pl->link_config.interface = config.interface;
		linkmode_copy(pl->link_config.advertising, config.advertising);
	} else if (!linkmode_equal(pl->link_config.advertising,
				   config.advertising)) {
		linkmode_copy(pl->link_config.advertising, config.advertising);
		phylink_change_inband_advert(pl);
	}
	mutex_unlock(&pl->state_mutex);

	return 0;
}
EXPORT_SYMBOL_GPL(phylink_ethtool_ksettings_set);

/**
 * phylink_ethtool_nway_reset() - restart negotiation
 * @pl: a pointer to a &struct phylink returned from phylink_create()
 *
 * Restart negotiation for the phylink instance specified by @pl. This will
 * cause any attached phy to restart negotiation with the link partner, and
 * if the MAC is in a BaseX mode, the MAC will also be requested to restart
 * negotiation.
 *
 * Returns zero on success, or negative error code.
 */
int phylink_ethtool_nway_reset(struct phylink *pl)
{
	int ret = 0;

	ASSERT_RTNL();

	if (pl->phydev)
		ret = phy_restart_aneg(pl->phydev);
	phylink_mac_pcs_an_restart(pl);

	return ret;
}
EXPORT_SYMBOL_GPL(phylink_ethtool_nway_reset);

/**
 * phylink_ethtool_get_pauseparam() - get the current pause parameters
 * @pl: a pointer to a &struct phylink returned from phylink_create()
 * @pause: a pointer to a &struct ethtool_pauseparam
 */
void phylink_ethtool_get_pauseparam(struct phylink *pl,
				    struct ethtool_pauseparam *pause)
{
	ASSERT_RTNL();

	pause->autoneg = !!(pl->link_config.pause & MLO_PAUSE_AN);
	pause->rx_pause = !!(pl->link_config.pause & MLO_PAUSE_RX);
	pause->tx_pause = !!(pl->link_config.pause & MLO_PAUSE_TX);
}
EXPORT_SYMBOL_GPL(phylink_ethtool_get_pauseparam);

/**
 * phylink_ethtool_set_pauseparam() - set the current pause parameters
 * @pl: a pointer to a &struct phylink returned from phylink_create()
 * @pause: a pointer to a &struct ethtool_pauseparam
 */
int phylink_ethtool_set_pauseparam(struct phylink *pl,
				   struct ethtool_pauseparam *pause)
{
	struct phylink_link_state *config = &pl->link_config;
	bool manual_changed;
	int pause_state;

	ASSERT_RTNL();

	if (pl->cur_link_an_mode == MLO_AN_FIXED)
		return -EOPNOTSUPP;

	if (!phylink_test(pl->supported, Pause) &&
	    !phylink_test(pl->supported, Asym_Pause))
		return -EOPNOTSUPP;

	if (!phylink_test(pl->supported, Asym_Pause) &&
	    pause->rx_pause != pause->tx_pause)
		return -EINVAL;

	pause_state = 0;
	if (pause->autoneg)
		pause_state |= MLO_PAUSE_AN;
	if (pause->rx_pause)
		pause_state |= MLO_PAUSE_RX;
	if (pause->tx_pause)
		pause_state |= MLO_PAUSE_TX;

	mutex_lock(&pl->state_mutex);
	/*
	 * See the comments for linkmode_set_pause(), wrt the deficiencies
	 * with the current implementation.  A solution to this issue would
	 * be:
	 * ethtool  Local device
	 *  rx  tx  Pause AsymDir
	 *  0   0   0     0
	 *  1   0   1     1
	 *  0   1   0     1
	 *  1   1   1     1
	 * and then use the ethtool rx/tx enablement status to mask the
	 * rx/tx pause resolution.
	 */
	linkmode_set_pause(config->advertising, pause->tx_pause,
			   pause->rx_pause);

	manual_changed = (config->pause ^ pause_state) & MLO_PAUSE_AN ||
			 (!(pause_state & MLO_PAUSE_AN) &&
			   (config->pause ^ pause_state) & MLO_PAUSE_TXRX_MASK);

	config->pause = pause_state;

	/* Update our in-band advertisement, triggering a renegotiation if
	 * the advertisement changed.
	 */
	if (!pl->phydev)
		phylink_change_inband_advert(pl);

	mutex_unlock(&pl->state_mutex);

	/* If we have a PHY, a change of the pause frame advertisement will
	 * cause phylib to renegotiate (if AN is enabled) which will in turn
	 * call our phylink_phy_change() and trigger a resolve.  Note that
	 * we can't hold our state mutex while calling phy_set_asym_pause().
	 */
	if (pl->phydev)
		phy_set_asym_pause(pl->phydev, pause->rx_pause,
				   pause->tx_pause);

	/* If the manual pause settings changed, make sure we trigger a
	 * resolve to update their state; we can not guarantee that the
	 * link will cycle.
	 */
	if (manual_changed) {
		pl->mac_link_dropped = true;
		phylink_run_resolve(pl);
	}

	return 0;
}
EXPORT_SYMBOL_GPL(phylink_ethtool_set_pauseparam);

/**
 * phylink_get_eee_err() - read the energy efficient ethernet error
 *   counter
 * @pl: a pointer to a &struct phylink returned from phylink_create().
 *
 * Read the Energy Efficient Ethernet error counter from the PHY associated
 * with the phylink instance specified by @pl.
 *
 * Returns positive error counter value, or negative error code.
 */
int phylink_get_eee_err(struct phylink *pl)
{
	int ret = 0;

	ASSERT_RTNL();

	if (pl->phydev)
		ret = phy_get_eee_err(pl->phydev);

	return ret;
}
EXPORT_SYMBOL_GPL(phylink_get_eee_err);

/**
 * phylink_init_eee() - init and check the EEE features
 * @pl: a pointer to a &struct phylink returned from phylink_create()
 * @clk_stop_enable: allow PHY to stop receive clock
 *
 * Must be called either with RTNL held or within mac_link_up()
 */
int phylink_init_eee(struct phylink *pl, bool clk_stop_enable)
{
	int ret = -EOPNOTSUPP;

	if (pl->phydev)
		ret = phy_init_eee(pl->phydev, clk_stop_enable);

	return ret;
}
EXPORT_SYMBOL_GPL(phylink_init_eee);

/**
 * phylink_ethtool_get_eee() - read the energy efficient ethernet parameters
 * @pl: a pointer to a &struct phylink returned from phylink_create()
 * @eee: a pointer to a &struct ethtool_eee for the read parameters
 */
int phylink_ethtool_get_eee(struct phylink *pl, struct ethtool_eee *eee)
{
	int ret = -EOPNOTSUPP;

	ASSERT_RTNL();

	if (pl->phydev)
		ret = phy_ethtool_get_eee(pl->phydev, eee);

	return ret;
}
EXPORT_SYMBOL_GPL(phylink_ethtool_get_eee);

/**
 * phylink_ethtool_set_eee() - set the energy efficient ethernet parameters
 * @pl: a pointer to a &struct phylink returned from phylink_create()
 * @eee: a pointer to a &struct ethtool_eee for the desired parameters
 */
int phylink_ethtool_set_eee(struct phylink *pl, struct ethtool_eee *eee)
{
	int ret = -EOPNOTSUPP;

	ASSERT_RTNL();

	if (pl->phydev)
		ret = phy_ethtool_set_eee(pl->phydev, eee);

	return ret;
}
EXPORT_SYMBOL_GPL(phylink_ethtool_set_eee);

/* This emulates MII registers for a fixed-mode phy operating as per the
 * passed in state. "aneg" defines if we report negotiation is possible.
 *
 * FIXME: should deal with negotiation state too.
 */
static int phylink_mii_emul_read(unsigned int reg,
				 struct phylink_link_state *state)
{
	struct fixed_phy_status fs;
	unsigned long *lpa = state->lp_advertising;
	int val;

	fs.link = state->link;
	fs.speed = state->speed;
	fs.duplex = state->duplex;
	fs.pause = test_bit(ETHTOOL_LINK_MODE_Pause_BIT, lpa);
	fs.asym_pause = test_bit(ETHTOOL_LINK_MODE_Asym_Pause_BIT, lpa);

	val = swphy_read_reg(reg, &fs);
	if (reg == MII_BMSR) {
		if (!state->an_complete)
			val &= ~BMSR_ANEGCOMPLETE;
	}
	return val;
}

static int phylink_phy_read(struct phylink *pl, unsigned int phy_id,
			    unsigned int reg)
{
	struct phy_device *phydev = pl->phydev;
	int prtad, devad;

	if (mdio_phy_id_is_c45(phy_id)) {
		prtad = mdio_phy_id_prtad(phy_id);
		devad = mdio_phy_id_devad(phy_id);
		devad = mdiobus_c45_addr(devad, reg);
	} else if (phydev->is_c45) {
		switch (reg) {
		case MII_BMCR:
		case MII_BMSR:
		case MII_PHYSID1:
		case MII_PHYSID2:
			devad = __ffs(phydev->c45_ids.mmds_present);
			break;
		case MII_ADVERTISE:
		case MII_LPA:
			if (!(phydev->c45_ids.mmds_present & MDIO_DEVS_AN))
				return -EINVAL;
			devad = MDIO_MMD_AN;
			if (reg == MII_ADVERTISE)
				reg = MDIO_AN_ADVERTISE;
			else
				reg = MDIO_AN_LPA;
			break;
		default:
			return -EINVAL;
		}
		prtad = phy_id;
		devad = mdiobus_c45_addr(devad, reg);
	} else {
		prtad = phy_id;
		devad = reg;
	}
	return mdiobus_read(pl->phydev->mdio.bus, prtad, devad);
}

static int phylink_phy_write(struct phylink *pl, unsigned int phy_id,
			     unsigned int reg, unsigned int val)
{
	struct phy_device *phydev = pl->phydev;
	int prtad, devad;

	if (mdio_phy_id_is_c45(phy_id)) {
		prtad = mdio_phy_id_prtad(phy_id);
		devad = mdio_phy_id_devad(phy_id);
		devad = mdiobus_c45_addr(devad, reg);
	} else if (phydev->is_c45) {
		switch (reg) {
		case MII_BMCR:
		case MII_BMSR:
		case MII_PHYSID1:
		case MII_PHYSID2:
			devad = __ffs(phydev->c45_ids.mmds_present);
			break;
		case MII_ADVERTISE:
		case MII_LPA:
			if (!(phydev->c45_ids.mmds_present & MDIO_DEVS_AN))
				return -EINVAL;
			devad = MDIO_MMD_AN;
			if (reg == MII_ADVERTISE)
				reg = MDIO_AN_ADVERTISE;
			else
				reg = MDIO_AN_LPA;
			break;
		default:
			return -EINVAL;
		}
		prtad = phy_id;
		devad = mdiobus_c45_addr(devad, reg);
	} else {
		prtad = phy_id;
		devad = reg;
	}

	return mdiobus_write(phydev->mdio.bus, prtad, devad, val);
}

static int phylink_mii_read(struct phylink *pl, unsigned int phy_id,
			    unsigned int reg)
{
	struct phylink_link_state state;
	int val = 0xffff;

	switch (pl->cur_link_an_mode) {
	case MLO_AN_FIXED:
		if (phy_id == 0) {
			phylink_get_fixed_state(pl, &state);
			val = phylink_mii_emul_read(reg, &state);
		}
		break;

	case MLO_AN_PHY:
		return -EOPNOTSUPP;

	case MLO_AN_INBAND:
		if (phy_id == 0) {
			phylink_mac_pcs_get_state(pl, &state);
			val = phylink_mii_emul_read(reg, &state);
		}
		break;
	}

	return val & 0xffff;
}

static int phylink_mii_write(struct phylink *pl, unsigned int phy_id,
			     unsigned int reg, unsigned int val)
{
	switch (pl->cur_link_an_mode) {
	case MLO_AN_FIXED:
		break;

	case MLO_AN_PHY:
		return -EOPNOTSUPP;

	case MLO_AN_INBAND:
		break;
	}

	return 0;
}

/**
 * phylink_mii_ioctl() - generic mii ioctl interface
 * @pl: a pointer to a &struct phylink returned from phylink_create()
 * @ifr: a pointer to a &struct ifreq for socket ioctls
 * @cmd: ioctl cmd to execute
 *
 * Perform the specified MII ioctl on the PHY attached to the phylink instance
 * specified by @pl. If no PHY is attached, emulate the presence of the PHY.
 *
 * Returns: zero on success or negative error code.
 *
 * %SIOCGMIIPHY:
 *  read register from the current PHY.
 * %SIOCGMIIREG:
 *  read register from the specified PHY.
 * %SIOCSMIIREG:
 *  set a register on the specified PHY.
 */
int phylink_mii_ioctl(struct phylink *pl, struct ifreq *ifr, int cmd)
{
	struct mii_ioctl_data *mii = if_mii(ifr);
	int  ret;

	ASSERT_RTNL();

	if (pl->phydev) {
		/* PHYs only exist for MLO_AN_PHY and SGMII */
		switch (cmd) {
		case SIOCGMIIPHY:
			mii->phy_id = pl->phydev->mdio.addr;
			fallthrough;

		case SIOCGMIIREG:
			ret = phylink_phy_read(pl, mii->phy_id, mii->reg_num);
			if (ret >= 0) {
				mii->val_out = ret;
				ret = 0;
			}
			break;

		case SIOCSMIIREG:
			ret = phylink_phy_write(pl, mii->phy_id, mii->reg_num,
						mii->val_in);
			break;

		default:
			ret = phy_mii_ioctl(pl->phydev, ifr, cmd);
			break;
		}
	} else {
		switch (cmd) {
		case SIOCGMIIPHY:
			mii->phy_id = 0;
			fallthrough;

		case SIOCGMIIREG:
			ret = phylink_mii_read(pl, mii->phy_id, mii->reg_num);
			if (ret >= 0) {
				mii->val_out = ret;
				ret = 0;
			}
			break;

		case SIOCSMIIREG:
			ret = phylink_mii_write(pl, mii->phy_id, mii->reg_num,
						mii->val_in);
			break;

		default:
			ret = -EOPNOTSUPP;
			break;
		}
	}

	return ret;
}
EXPORT_SYMBOL_GPL(phylink_mii_ioctl);

/**
 * phylink_speed_down() - set the non-SFP PHY to lowest speed supported by both
 *   link partners
 * @pl: a pointer to a &struct phylink returned from phylink_create()
 * @sync: perform action synchronously
 *
 * If we have a PHY that is not part of a SFP module, then set the speed
 * as described in the phy_speed_down() function. Please see this function
 * for a description of the @sync parameter.
 *
 * Returns zero if there is no PHY, otherwise as per phy_speed_down().
 */
int phylink_speed_down(struct phylink *pl, bool sync)
{
	int ret = 0;

	ASSERT_RTNL();

	if (!pl->sfp_bus && pl->phydev)
		ret = phy_speed_down(pl->phydev, sync);

	return ret;
}
EXPORT_SYMBOL_GPL(phylink_speed_down);

/**
 * phylink_speed_up() - restore the advertised speeds prior to the call to
 *   phylink_speed_down()
 * @pl: a pointer to a &struct phylink returned from phylink_create()
 *
 * If we have a PHY that is not part of a SFP module, then restore the
 * PHY speeds as per phy_speed_up().
 *
 * Returns zero if there is no PHY, otherwise as per phy_speed_up().
 */
int phylink_speed_up(struct phylink *pl)
{
	int ret = 0;

	ASSERT_RTNL();

	if (!pl->sfp_bus && pl->phydev)
		ret = phy_speed_up(pl->phydev);

	return ret;
}
EXPORT_SYMBOL_GPL(phylink_speed_up);

static void phylink_sfp_attach(void *upstream, struct sfp_bus *bus)
{
	struct phylink *pl = upstream;

	pl->netdev->sfp_bus = bus;
}

static void phylink_sfp_detach(void *upstream, struct sfp_bus *bus)
{
	struct phylink *pl = upstream;

	pl->netdev->sfp_bus = NULL;
}

static int phylink_sfp_config(struct phylink *pl, struct phy_device *phy,
			      const unsigned long *supported,
			      const unsigned long *advertising)
{
	__ETHTOOL_DECLARE_LINK_MODE_MASK(support1);
	__ETHTOOL_DECLARE_LINK_MODE_MASK(support);
	struct phylink_link_state config;
	phy_interface_t iface;
	unsigned int mode;
	bool changed;
	int ret;

	linkmode_copy(support, supported);

	memset(&config, 0, sizeof(config));
	linkmode_copy(config.advertising, advertising);
	config.interface = PHY_INTERFACE_MODE_NA;
	config.speed = SPEED_UNKNOWN;
	config.duplex = DUPLEX_UNKNOWN;
	config.pause = MLO_PAUSE_AN;
	config.an_enabled = pl->link_config.an_enabled;

	/* Ignore errors if we're expecting a PHY to attach later */
	ret = phylink_validate(pl, support, &config);
	if (ret) {
		phylink_err(pl, "validation with support %*pb failed: %d\n",
			    __ETHTOOL_LINK_MODE_MASK_NBITS, support, ret);
		return ret;
	}

	iface = sfp_select_interface(pl->sfp_bus, config.advertising);
	if (iface == PHY_INTERFACE_MODE_NA) {
		phylink_err(pl,
			    "selection of interface failed, advertisement %*pb\n",
			    __ETHTOOL_LINK_MODE_MASK_NBITS, config.advertising);
		return -EINVAL;
	}

	/* Select whether to operate in in-band mode or not, based on the
	 * presence and capability of the PHY in the current link mode.
	 */
	if (phy) {
		ret = phy_validate_inband_aneg(phy, iface);
		if (ret == PHY_INBAND_ANEG_UNKNOWN) {
			mode = MLO_AN_INBAND;

			phylink_dbg(pl,
				    "PHY driver does not report in-band autoneg capability, assuming true\n");
		} else if (ret & PHY_INBAND_ANEG_ON) {
			mode = MLO_AN_INBAND;
		} else {
			mode = MLO_AN_PHY;
		}
	} else {
		mode = MLO_AN_INBAND;
	}

	config.interface = iface;
	linkmode_copy(support1, support);
	ret = phylink_validate(pl, support1, &config);
	if (ret) {
		phylink_err(pl, "validation of %s/%s with support %*pb failed: %d\n",
			    phylink_an_mode_str(mode),
			    phy_modes(config.interface),
			    __ETHTOOL_LINK_MODE_MASK_NBITS, support, ret);
		return ret;
	}

	phylink_dbg(pl, "requesting link mode %s/%s with support %*pb\n",
		    phylink_an_mode_str(mode), phy_modes(config.interface),
		    __ETHTOOL_LINK_MODE_MASK_NBITS, support);

	if (phy_interface_mode_is_8023z(iface) && pl->phydev)
		return -EINVAL;

	changed = !linkmode_equal(pl->supported, support) ||
		  !linkmode_equal(pl->link_config.advertising,
				  config.advertising);
	if (changed) {
		linkmode_copy(pl->supported, support);
		linkmode_copy(pl->link_config.advertising, config.advertising);
	}

	if (pl->cur_link_an_mode != mode ||
	    pl->link_config.interface != config.interface) {
		pl->link_config.interface = config.interface;
		pl->cur_link_an_mode = mode;

		changed = true;

		phylink_info(pl, "switched to %s/%s link mode\n",
			     phylink_an_mode_str(mode),
			     phy_modes(config.interface));
	}

	pl->link_port = pl->sfp_port;

	if (changed && !test_bit(PHYLINK_DISABLE_STOPPED,
				 &pl->phylink_disable_state))
		phylink_mac_initial_config(pl, false);

	return ret;
}

static int phylink_sfp_module_insert(void *upstream,
				     const struct sfp_eeprom_id *id)
{
	struct phylink *pl = upstream;
	unsigned long *support = pl->sfp_support;

	ASSERT_RTNL();

	linkmode_zero(support);
	sfp_parse_support(pl->sfp_bus, id, support);
	pl->sfp_port = sfp_parse_port(pl->sfp_bus, id, support);

	/* If this module may have a PHY connecting later, defer until later */
	pl->sfp_may_have_phy = sfp_may_have_phy(pl->sfp_bus, id);
	if (pl->sfp_may_have_phy)
		return 0;

	return phylink_sfp_config(pl, NULL, support, support);
}

static int phylink_sfp_module_start(void *upstream)
{
	struct phylink *pl = upstream;

	/* If this SFP module has a PHY, start the PHY now. */
	if (pl->phydev) {
		phy_start(pl->phydev);
		return 0;
	}

	/* If the module may have a PHY but we didn't detect one we
	 * need to configure the MAC here.
	 */
	if (!pl->sfp_may_have_phy)
		return 0;

	return phylink_sfp_config(pl, NULL, pl->sfp_support, pl->sfp_support);
}

static void phylink_sfp_module_stop(void *upstream)
{
	struct phylink *pl = upstream;

	/* If this SFP module has a PHY, stop it. */
	if (pl->phydev)
		phy_stop(pl->phydev);
}

static void phylink_sfp_link_down(void *upstream)
{
	struct phylink *pl = upstream;

	ASSERT_RTNL();

	phylink_run_resolve_and_disable(pl, PHYLINK_DISABLE_LINK);
}

static void phylink_sfp_link_up(void *upstream)
{
	struct phylink *pl = upstream;

	ASSERT_RTNL();

	clear_bit(PHYLINK_DISABLE_LINK, &pl->phylink_disable_state);
	phylink_run_resolve(pl);
}

static int phylink_sfp_connect_phy(void *upstream, struct phy_device *phy)
{
	struct phylink *pl = upstream;
	phy_interface_t interface;
	int ret;

	/*
	 * This is the new way of dealing with flow control for PHYs,
	 * as described by Timur Tabi in commit 529ed1275263 ("net: phy:
	 * phy drivers should not set SUPPORTED_[Asym_]Pause") except
	 * using our validate call to the MAC, we rely upon the MAC
	 * clearing the bits from both supported and advertising fields.
	 */
	phy_support_asym_pause(phy);

	/* Do the initial configuration */
	ret = phylink_sfp_config(pl, phy, phy->supported, phy->advertising);
	if (ret < 0)
		return ret;

	interface = pl->link_config.interface;
	ret = phylink_attach_phy(pl, phy, interface);
	if (ret < 0)
		return ret;

	ret = phylink_bringup_phy(pl, phy, interface);
	if (ret)
		phy_detach(phy);

	return ret;
}

static void phylink_sfp_disconnect_phy(void *upstream)
{
	phylink_disconnect_phy(upstream);
}

static const struct sfp_upstream_ops sfp_phylink_ops = {
	.attach = phylink_sfp_attach,
	.detach = phylink_sfp_detach,
	.module_insert = phylink_sfp_module_insert,
	.module_start = phylink_sfp_module_start,
	.module_stop = phylink_sfp_module_stop,
	.link_up = phylink_sfp_link_up,
	.link_down = phylink_sfp_link_down,
	.connect_phy = phylink_sfp_connect_phy,
	.disconnect_phy = phylink_sfp_disconnect_phy,
};

/* Helpers for MAC drivers */

/**
 * phylink_helper_basex_speed() - 1000BaseX/2500BaseX helper
 * @state: a pointer to a &struct phylink_link_state
 *
 * Inspect the interface mode, advertising mask or forced speed and
 * decide whether to run at 2.5Gbit or 1Gbit appropriately, switching
 * the interface mode to suit.  @state->interface is appropriately
 * updated, and the advertising mask has the "other" baseX_Full flag
 * cleared.
 */
void phylink_helper_basex_speed(struct phylink_link_state *state)
{
	if (phy_interface_mode_is_8023z(state->interface)) {
		bool want_2500 = state->an_enabled ?
			phylink_test(state->advertising, 2500baseX_Full) :
			state->speed == SPEED_2500;

		if (want_2500) {
			phylink_clear(state->advertising, 1000baseX_Full);
			state->interface = PHY_INTERFACE_MODE_2500BASEX;
		} else {
			phylink_clear(state->advertising, 2500baseX_Full);
			state->interface = PHY_INTERFACE_MODE_1000BASEX;
		}
	}
}
EXPORT_SYMBOL_GPL(phylink_helper_basex_speed);

static void phylink_decode_c37_word(struct phylink_link_state *state,
				    uint16_t config_reg, int speed)
{
	bool tx_pause, rx_pause;
	int fd_bit;

	if (speed == SPEED_2500)
		fd_bit = ETHTOOL_LINK_MODE_2500baseX_Full_BIT;
	else
		fd_bit = ETHTOOL_LINK_MODE_1000baseX_Full_BIT;

	mii_lpa_mod_linkmode_x(state->lp_advertising, config_reg, fd_bit);

	if (linkmode_test_bit(fd_bit, state->advertising) &&
	    linkmode_test_bit(fd_bit, state->lp_advertising)) {
		state->speed = speed;
		state->duplex = DUPLEX_FULL;
	} else {
		/* negotiation failure */
		state->link = false;
	}

	linkmode_resolve_pause(state->advertising, state->lp_advertising,
			       &tx_pause, &rx_pause);

	if (tx_pause)
		state->pause |= MLO_PAUSE_TX;
	if (rx_pause)
		state->pause |= MLO_PAUSE_RX;
}

static void phylink_decode_sgmii_word(struct phylink_link_state *state,
				      uint16_t config_reg)
{
	if (!(config_reg & LPA_SGMII_LINK)) {
		state->link = false;
		return;
	}

	switch (config_reg & LPA_SGMII_SPD_MASK) {
	case LPA_SGMII_10:
		state->speed = SPEED_10;
		break;
	case LPA_SGMII_100:
		state->speed = SPEED_100;
		break;
	case LPA_SGMII_1000:
		state->speed = SPEED_1000;
		break;
	default:
		state->link = false;
		return;
	}
	if (config_reg & LPA_SGMII_FULL_DUPLEX)
		state->duplex = DUPLEX_FULL;
	else
		state->duplex = DUPLEX_HALF;
}

/**
 * phylink_decode_usxgmii_word() - decode the USXGMII word from a MAC PCS
 * @state: a pointer to a struct phylink_link_state.
 * @lpa: a 16 bit value which stores the USXGMII auto-negotiation word
 *
 * Helper for MAC PCS supporting the USXGMII protocol and the auto-negotiation
 * code word.  Decode the USXGMII code word and populate the corresponding fields
 * (speed, duplex) into the phylink_link_state structure.
 */
void phylink_decode_usxgmii_word(struct phylink_link_state *state,
				 uint16_t lpa)
{
	switch (lpa & MDIO_USXGMII_SPD_MASK) {
	case MDIO_USXGMII_10:
		state->speed = SPEED_10;
		break;
	case MDIO_USXGMII_100:
		state->speed = SPEED_100;
		break;
	case MDIO_USXGMII_1000:
		state->speed = SPEED_1000;
		break;
	case MDIO_USXGMII_2500:
		state->speed = SPEED_2500;
		break;
	case MDIO_USXGMII_5000:
		state->speed = SPEED_5000;
		break;
	case MDIO_USXGMII_10G:
		state->speed = SPEED_10000;
		break;
	default:
		state->link = false;
		return;
	}

	if (lpa & MDIO_USXGMII_FULL_DUPLEX)
		state->duplex = DUPLEX_FULL;
	else
		state->duplex = DUPLEX_HALF;
}
EXPORT_SYMBOL_GPL(phylink_decode_usxgmii_word);

/**
 * phylink_mii_c22_pcs_get_state() - read the MAC PCS state
 * @pcs: a pointer to a &struct mdio_device.
 * @state: a pointer to a &struct phylink_link_state.
 *
 * Helper for MAC PCS supporting the 802.3 clause 22 register set for
 * clause 37 negotiation and/or SGMII control.
 *
 * Read the MAC PCS state from the MII device configured in @config and
 * parse the Clause 37 or Cisco SGMII link partner negotiation word into
 * the phylink @state structure. This is suitable to be directly plugged
 * into the mac_pcs_get_state() member of the struct phylink_mac_ops
 * structure.
 */
void phylink_mii_c22_pcs_get_state(struct mdio_device *pcs,
				   struct phylink_link_state *state)
{
	struct mii_bus *bus = pcs->bus;
	int addr = pcs->addr;
	int bmsr, lpa;

	bmsr = mdiobus_read(bus, addr, MII_BMSR);
	lpa = mdiobus_read(bus, addr, MII_LPA);
	if (bmsr < 0 || lpa < 0) {
		state->link = false;
		return;
	}

	state->link = !!(bmsr & BMSR_LSTATUS);
	state->an_complete = !!(bmsr & BMSR_ANEGCOMPLETE);
	if (!state->link)
		return;

	switch (state->interface) {
	case PHY_INTERFACE_MODE_1000BASEX:
		phylink_decode_c37_word(state, lpa, SPEED_1000);
		break;

	case PHY_INTERFACE_MODE_2500BASEX:
		phylink_decode_c37_word(state, lpa, SPEED_2500);
		break;

	case PHY_INTERFACE_MODE_SGMII:
	case PHY_INTERFACE_MODE_QSGMII:
		phylink_decode_sgmii_word(state, lpa);
		break;

	default:
		state->link = false;
		break;
	}
}
EXPORT_SYMBOL_GPL(phylink_mii_c22_pcs_get_state);

/**
 * phylink_mii_c22_pcs_set_advertisement() - configure the clause 37 PCS
 *	advertisement
 * @pcs: a pointer to a &struct mdio_device.
 * @interface: the PHY interface mode being configured
 * @advertising: the ethtool advertisement mask
 *
 * Helper for MAC PCS supporting the 802.3 clause 22 register set for
 * clause 37 negotiation and/or SGMII control.
 *
 * Configure the clause 37 PCS advertisement as specified by @state. This
 * does not trigger a renegotiation; phylink will do that via the
 * mac_an_restart() method of the struct phylink_mac_ops structure.
 *
 * Returns negative error code on failure to configure the advertisement,
 * zero if no change has been made, or one if the advertisement has changed.
 */
int phylink_mii_c22_pcs_set_advertisement(struct mdio_device *pcs,
					  phy_interface_t interface,
					  const unsigned long *advertising)
{
	struct mii_bus *bus = pcs->bus;
	int addr = pcs->addr;
	int val, ret;
	u16 adv;

	switch (interface) {
	case PHY_INTERFACE_MODE_1000BASEX:
	case PHY_INTERFACE_MODE_2500BASEX:
		adv = ADVERTISE_1000XFULL;
		if (linkmode_test_bit(ETHTOOL_LINK_MODE_Pause_BIT,
				      advertising))
			adv |= ADVERTISE_1000XPAUSE;
		if (linkmode_test_bit(ETHTOOL_LINK_MODE_Asym_Pause_BIT,
				      advertising))
			adv |= ADVERTISE_1000XPSE_ASYM;

		val = mdiobus_read(bus, addr, MII_ADVERTISE);
		if (val < 0)
			return val;

		if (val == adv)
			return 0;

		ret = mdiobus_write(bus, addr, MII_ADVERTISE, adv);
		if (ret < 0)
			return ret;

		return 1;

	case PHY_INTERFACE_MODE_SGMII:
		val = mdiobus_read(bus, addr, MII_ADVERTISE);
		if (val < 0)
			return val;

		if (val == 0x0001)
			return 0;

		ret = mdiobus_write(bus, addr, MII_ADVERTISE, 0x0001);
		if (ret < 0)
			return ret;

		return 1;

	default:
		/* Nothing to do for other modes */
		return 0;
	}
}
EXPORT_SYMBOL_GPL(phylink_mii_c22_pcs_set_advertisement);

/**
 * phylink_mii_c22_pcs_config() - configure clause 22 PCS
 * @pcs: a pointer to a &struct mdio_device.
 * @mode: link autonegotiation mode
 * @interface: the PHY interface mode being configured
 * @advertising: the ethtool advertisement mask
 *
 * Configure a Clause 22 PCS PHY with the appropriate negotiation
 * parameters for the @mode, @interface and @advertising parameters.
 * Returns negative error number on failure, zero if the advertisement
 * has not changed, or positive if there is a change.
 */
int phylink_mii_c22_pcs_config(struct mdio_device *pcs, unsigned int mode,
			       phy_interface_t interface,
			       const unsigned long *advertising)
{
	bool changed;
	u16 bmcr;
	int ret;

	ret = phylink_mii_c22_pcs_set_advertisement(pcs, interface,
						    advertising);
	if (ret < 0)
		return ret;

	changed = ret > 0;

	/* Ensure ISOLATE bit is disabled */
	bmcr = mode == MLO_AN_INBAND ? BMCR_ANENABLE : 0;
	ret = mdiobus_modify(pcs->bus, pcs->addr, MII_BMCR,
			     BMCR_ANENABLE | BMCR_ISOLATE, bmcr);
	if (ret < 0)
		return ret;

	return changed ? 1 : 0;
}
EXPORT_SYMBOL_GPL(phylink_mii_c22_pcs_config);

/**
 * phylink_mii_c22_pcs_an_restart() - restart 802.3z autonegotiation
 * @pcs: a pointer to a &struct mdio_device.
 *
 * Helper for MAC PCS supporting the 802.3 clause 22 register set for
 * clause 37 negotiation.
 *
 * Restart the clause 37 negotiation with the link partner. This is
 * suitable to be directly plugged into the mac_pcs_get_state() member
 * of the struct phylink_mac_ops structure.
 */
void phylink_mii_c22_pcs_an_restart(struct mdio_device *pcs)
{
	struct mii_bus *bus = pcs->bus;
	int val, addr = pcs->addr;

	val = mdiobus_read(bus, addr, MII_BMCR);
	if (val >= 0) {
		val |= BMCR_ANRESTART;

		mdiobus_write(bus, addr, MII_BMCR, val);
	}
}
EXPORT_SYMBOL_GPL(phylink_mii_c22_pcs_an_restart);

void phylink_mii_c45_pcs_get_state(struct mdio_device *pcs,
				   struct phylink_link_state *state)
{
	struct mii_bus *bus = pcs->bus;
	int addr = pcs->addr;
	int stat;

	stat = mdiobus_c45_read(bus, addr, MDIO_MMD_PCS, MDIO_STAT1);
	if (stat < 0) {
		state->link = false;
		return;
	}

	state->link = !!(stat & MDIO_STAT1_LSTATUS);
	if (!state->link)
		return;

	switch (state->interface) {
	case PHY_INTERFACE_MODE_10GBASER:
		state->speed = SPEED_10000;
		state->duplex = DUPLEX_FULL;
		break;

	default:
		break;
	}
}
EXPORT_SYMBOL_GPL(phylink_mii_c45_pcs_get_state);

MODULE_LICENSE("GPL v2");<|MERGE_RESOLUTION|>--- conflicted
+++ resolved
@@ -310,18 +310,6 @@
 			phylink_set(pl->supported, 2500baseX_Full);
 			break;
 
-<<<<<<< HEAD
-		case PHY_INTERFACE_MODE_USXGMII:
-			phylink_set(pl->supported, 10baseT_Half);
-			phylink_set(pl->supported, 10baseT_Full);
-			phylink_set(pl->supported, 100baseT_Half);
-			phylink_set(pl->supported, 100baseT_Full);
-			phylink_set(pl->supported, 1000baseT_Half);
-			phylink_set(pl->supported, 1000baseT_Full);
-			phylink_set(pl->supported, 2500baseX_Full);
-			break;
-
-=======
 		case PHY_INTERFACE_MODE_5GBASER:
 			phylink_set(pl->supported, 5000baseT_Full);
 			break;
@@ -332,7 +320,6 @@
 			phylink_set(pl->supported, 25000baseSR_Full);
 			fallthrough;
 		case PHY_INTERFACE_MODE_USXGMII:
->>>>>>> c1084c27
 		case PHY_INTERFACE_MODE_10GKR:
 		case PHY_INTERFACE_MODE_10GBASER:
 			phylink_set(pl->supported, 10baseT_Half);
@@ -631,10 +618,6 @@
 	struct net_device *ndev = pl->netdev;
 
 	pl->cur_interface = link_state.interface;
-<<<<<<< HEAD
-	pl->ops->mac_link_up(pl->config, pl->link_an_mode,
-			     pl->cur_interface, pl->phydev);
-=======
 
 	if (pl->pcs_ops && pl->pcs_ops->pcs_link_up)
 		pl->pcs_ops->pcs_link_up(pl->pcs, pl->cur_link_an_mode,
@@ -646,7 +629,6 @@
 				 link_state.speed, link_state.duplex,
 				 !!(link_state.pause & MLO_PAUSE_TX),
 				 !!(link_state.pause & MLO_PAUSE_RX));
->>>>>>> c1084c27
 
 	if (ndev)
 		netif_carrier_on(ndev);
@@ -1322,10 +1304,6 @@
 		if (irq <= 0)
 			poll = true;
 	}
-<<<<<<< HEAD
-	if ((pl->link_an_mode == MLO_AN_FIXED && pl->get_fixed_state) ||
-	    pl->config->pcs_poll)
-=======
 
 	switch (pl->cfg_link_an_mode) {
 	case MLO_AN_FIXED:
@@ -1338,7 +1316,6 @@
 		break;
 	}
 	if (poll)
->>>>>>> c1084c27
 		mod_timer(&pl->link_poll, jiffies + HZ);
 	if (pl->phydev)
 		phy_start(pl->phydev);
