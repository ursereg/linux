// SPDX-License-Identifier: GPL-2.0-only
/*
 * Xilinx Axi Ethernet device driver
 *
 * Copyright (c) 2008 Nissin Systems Co., Ltd.,  Yoshio Kashiwagi
 * Copyright (c) 2005-2008 DLA Systems,  David H. Lynch Jr. <dhlii@dlasys.net>
 * Copyright (c) 2008-2009 Secret Lab Technologies Ltd.
 * Copyright (c) 2010 - 2011 Michal Simek <monstr@monstr.eu>
 * Copyright (c) 2010 - 2011 PetaLogix
 * Copyright (c) 2019 SED Systems, a division of Calian Ltd.
 * Copyright (c) 2010 - 2012 Xilinx, Inc. All rights reserved.
 *
 * This is a driver for the Xilinx Axi Ethernet which is used in the Virtex6
 * and Spartan6.
 *
 * TODO:
 *  - Add Axi Fifo support.
 *  - Factor out Axi DMA code into separate driver.
 *  - Test and fix basic multicast filtering.
 *  - Add support for extended multicast filtering.
 *  - Test basic VLAN support.
 *  - Add support for extended VLAN support.
 */

#include <linux/clk.h>
#include <linux/delay.h>
#include <linux/etherdevice.h>
#include <linux/module.h>
#include <linux/netdevice.h>
#include <linux/of_mdio.h>
#include <linux/of_net.h>
#include <linux/of_platform.h>
#include <linux/of_irq.h>
#include <linux/of_address.h>
#include <linux/skbuff.h>
#include <linux/spinlock.h>
#include <linux/phy.h>
#include <linux/mii.h>
#include <linux/ethtool.h>

#include "xilinx_axienet.h"

/* Descriptors defines for Tx and Rx DMA */
#define TX_BD_NUM_DEFAULT		64
#define RX_BD_NUM_DEFAULT		1024
#define TX_BD_NUM_MAX			4096
#define RX_BD_NUM_MAX			4096

/* Must be shorter than length of ethtool_drvinfo.driver field to fit */
#define DRIVER_NAME		"xaxienet"
#define DRIVER_DESCRIPTION	"Xilinx Axi Ethernet driver"
#define DRIVER_VERSION		"1.00a"

#define AXIENET_REGS_N		40

/* Match table for of_platform binding */
static const struct of_device_id axienet_of_match[] = {
	{ .compatible = "xlnx,axi-ethernet-1.00.a", },
	{ .compatible = "xlnx,axi-ethernet-1.01.a", },
	{ .compatible = "xlnx,axi-ethernet-2.01.a", },
	{},
};

MODULE_DEVICE_TABLE(of, axienet_of_match);

/* Option table for setting up Axi Ethernet hardware options */
static struct axienet_option axienet_options[] = {
	/* Turn on jumbo packet support for both Rx and Tx */
	{
		.opt = XAE_OPTION_JUMBO,
		.reg = XAE_TC_OFFSET,
		.m_or = XAE_TC_JUM_MASK,
	}, {
		.opt = XAE_OPTION_JUMBO,
		.reg = XAE_RCW1_OFFSET,
		.m_or = XAE_RCW1_JUM_MASK,
	}, { /* Turn on VLAN packet support for both Rx and Tx */
		.opt = XAE_OPTION_VLAN,
		.reg = XAE_TC_OFFSET,
		.m_or = XAE_TC_VLAN_MASK,
	}, {
		.opt = XAE_OPTION_VLAN,
		.reg = XAE_RCW1_OFFSET,
		.m_or = XAE_RCW1_VLAN_MASK,
	}, { /* Turn on FCS stripping on receive packets */
		.opt = XAE_OPTION_FCS_STRIP,
		.reg = XAE_RCW1_OFFSET,
		.m_or = XAE_RCW1_FCS_MASK,
	}, { /* Turn on FCS insertion on transmit packets */
		.opt = XAE_OPTION_FCS_INSERT,
		.reg = XAE_TC_OFFSET,
		.m_or = XAE_TC_FCS_MASK,
	}, { /* Turn off length/type field checking on receive packets */
		.opt = XAE_OPTION_LENTYPE_ERR,
		.reg = XAE_RCW1_OFFSET,
		.m_or = XAE_RCW1_LT_DIS_MASK,
	}, { /* Turn on Rx flow control */
		.opt = XAE_OPTION_FLOW_CONTROL,
		.reg = XAE_FCC_OFFSET,
		.m_or = XAE_FCC_FCRX_MASK,
	}, { /* Turn on Tx flow control */
		.opt = XAE_OPTION_FLOW_CONTROL,
		.reg = XAE_FCC_OFFSET,
		.m_or = XAE_FCC_FCTX_MASK,
	}, { /* Turn on promiscuous frame filtering */
		.opt = XAE_OPTION_PROMISC,
		.reg = XAE_FMI_OFFSET,
		.m_or = XAE_FMI_PM_MASK,
	}, { /* Enable transmitter */
		.opt = XAE_OPTION_TXEN,
		.reg = XAE_TC_OFFSET,
		.m_or = XAE_TC_TX_MASK,
	}, { /* Enable receiver */
		.opt = XAE_OPTION_RXEN,
		.reg = XAE_RCW1_OFFSET,
		.m_or = XAE_RCW1_RX_MASK,
	},
	{}
};

/**
 * axienet_dma_in32 - Memory mapped Axi DMA register read
 * @lp:		Pointer to axienet local structure
 * @reg:	Address offset from the base address of the Axi DMA core
 *
 * Return: The contents of the Axi DMA register
 *
 * This function returns the contents of the corresponding Axi DMA register.
 */
static inline u32 axienet_dma_in32(struct axienet_local *lp, off_t reg)
{
	return ioread32(lp->dma_regs + reg);
}

/**
 * axienet_dma_out32 - Memory mapped Axi DMA register write.
 * @lp:		Pointer to axienet local structure
 * @reg:	Address offset from the base address of the Axi DMA core
 * @value:	Value to be written into the Axi DMA register
 *
 * This function writes the desired value into the corresponding Axi DMA
 * register.
 */
static inline void axienet_dma_out32(struct axienet_local *lp,
				     off_t reg, u32 value)
{
	iowrite32(value, lp->dma_regs + reg);
}

static void axienet_dma_out_addr(struct axienet_local *lp, off_t reg,
				 dma_addr_t addr)
{
	axienet_dma_out32(lp, reg, lower_32_bits(addr));

	if (lp->features & XAE_FEATURE_DMA_64BIT)
		axienet_dma_out32(lp, reg + 4, upper_32_bits(addr));
}

static void desc_set_phys_addr(struct axienet_local *lp, dma_addr_t addr,
			       struct axidma_bd *desc)
{
	desc->phys = lower_32_bits(addr);
	if (lp->features & XAE_FEATURE_DMA_64BIT)
		desc->phys_msb = upper_32_bits(addr);
}

static dma_addr_t desc_get_phys_addr(struct axienet_local *lp,
				     struct axidma_bd *desc)
{
	dma_addr_t ret = desc->phys;

	if (lp->features & XAE_FEATURE_DMA_64BIT)
		ret |= ((dma_addr_t)desc->phys_msb << 16) << 16;

	return ret;
}

/**
 * axienet_dma_bd_release - Release buffer descriptor rings
 * @ndev:	Pointer to the net_device structure
 *
 * This function is used to release the descriptors allocated in
 * axienet_dma_bd_init. axienet_dma_bd_release is called when Axi Ethernet
 * driver stop api is called.
 */
static void axienet_dma_bd_release(struct net_device *ndev)
{
	int i;
	struct axienet_local *lp = netdev_priv(ndev);

	/* If we end up here, tx_bd_v must have been DMA allocated. */
	dma_free_coherent(ndev->dev.parent,
			  sizeof(*lp->tx_bd_v) * lp->tx_bd_num,
			  lp->tx_bd_v,
			  lp->tx_bd_p);

	if (!lp->rx_bd_v)
		return;

	for (i = 0; i < lp->rx_bd_num; i++) {
		dma_addr_t phys;

		/* A NULL skb means this descriptor has not been initialised
		 * at all.
		 */
		if (!lp->rx_bd_v[i].skb)
			break;

		dev_kfree_skb(lp->rx_bd_v[i].skb);

		/* For each descriptor, we programmed cntrl with the (non-zero)
		 * descriptor size, after it had been successfully allocated.
		 * So a non-zero value in there means we need to unmap it.
		 */
		if (lp->rx_bd_v[i].cntrl) {
			phys = desc_get_phys_addr(lp, &lp->rx_bd_v[i]);
			dma_unmap_single(ndev->dev.parent, phys,
					 lp->max_frm_size, DMA_FROM_DEVICE);
		}
	}

	dma_free_coherent(ndev->dev.parent,
			  sizeof(*lp->rx_bd_v) * lp->rx_bd_num,
			  lp->rx_bd_v,
			  lp->rx_bd_p);
}

/**
 * axienet_dma_bd_init - Setup buffer descriptor rings for Axi DMA
 * @ndev:	Pointer to the net_device structure
 *
 * Return: 0, on success -ENOMEM, on failure
 *
 * This function is called to initialize the Rx and Tx DMA descriptor
 * rings. This initializes the descriptors with required default values
 * and is called when Axi Ethernet driver reset is called.
 */
static int axienet_dma_bd_init(struct net_device *ndev)
{
	u32 cr;
	int i;
	struct sk_buff *skb;
	struct axienet_local *lp = netdev_priv(ndev);

	/* Reset the indexes which are used for accessing the BDs */
	lp->tx_bd_ci = 0;
	lp->tx_bd_tail = 0;
	lp->rx_bd_ci = 0;

	/* Allocate the Tx and Rx buffer descriptors. */
	lp->tx_bd_v = dma_alloc_coherent(ndev->dev.parent,
					 sizeof(*lp->tx_bd_v) * lp->tx_bd_num,
					 &lp->tx_bd_p, GFP_KERNEL);
	if (!lp->tx_bd_v)
		return -ENOMEM;

	lp->rx_bd_v = dma_alloc_coherent(ndev->dev.parent,
					 sizeof(*lp->rx_bd_v) * lp->rx_bd_num,
					 &lp->rx_bd_p, GFP_KERNEL);
	if (!lp->rx_bd_v)
		goto out;

	for (i = 0; i < lp->tx_bd_num; i++) {
		dma_addr_t addr = lp->tx_bd_p +
				  sizeof(*lp->tx_bd_v) *
				  ((i + 1) % lp->tx_bd_num);

		lp->tx_bd_v[i].next = lower_32_bits(addr);
		if (lp->features & XAE_FEATURE_DMA_64BIT)
			lp->tx_bd_v[i].next_msb = upper_32_bits(addr);
	}

	for (i = 0; i < lp->rx_bd_num; i++) {
		dma_addr_t addr;

		addr = lp->rx_bd_p + sizeof(*lp->rx_bd_v) *
			((i + 1) % lp->rx_bd_num);
		lp->rx_bd_v[i].next = lower_32_bits(addr);
		if (lp->features & XAE_FEATURE_DMA_64BIT)
			lp->rx_bd_v[i].next_msb = upper_32_bits(addr);

		skb = netdev_alloc_skb_ip_align(ndev, lp->max_frm_size);
		if (!skb)
			goto out;

		lp->rx_bd_v[i].skb = skb;
		addr = dma_map_single(ndev->dev.parent, skb->data,
				      lp->max_frm_size, DMA_FROM_DEVICE);
		if (dma_mapping_error(ndev->dev.parent, addr)) {
			netdev_err(ndev, "DMA mapping error\n");
			goto out;
		}
		desc_set_phys_addr(lp, addr, &lp->rx_bd_v[i]);

		lp->rx_bd_v[i].cntrl = lp->max_frm_size;
	}

	/* Start updating the Rx channel control register */
	cr = axienet_dma_in32(lp, XAXIDMA_RX_CR_OFFSET);
	/* Update the interrupt coalesce count */
	cr = ((cr & ~XAXIDMA_COALESCE_MASK) |
	      ((lp->coalesce_count_rx) << XAXIDMA_COALESCE_SHIFT));
	/* Update the delay timer count */
	cr = ((cr & ~XAXIDMA_DELAY_MASK) |
	      (XAXIDMA_DFT_RX_WAITBOUND << XAXIDMA_DELAY_SHIFT));
	/* Enable coalesce, delay timer and error interrupts */
	cr |= XAXIDMA_IRQ_ALL_MASK;
	/* Write to the Rx channel control register */
	axienet_dma_out32(lp, XAXIDMA_RX_CR_OFFSET, cr);

	/* Start updating the Tx channel control register */
	cr = axienet_dma_in32(lp, XAXIDMA_TX_CR_OFFSET);
	/* Update the interrupt coalesce count */
	cr = (((cr & ~XAXIDMA_COALESCE_MASK)) |
	      ((lp->coalesce_count_tx) << XAXIDMA_COALESCE_SHIFT));
	/* Update the delay timer count */
	cr = (((cr & ~XAXIDMA_DELAY_MASK)) |
	      (XAXIDMA_DFT_TX_WAITBOUND << XAXIDMA_DELAY_SHIFT));
	/* Enable coalesce, delay timer and error interrupts */
	cr |= XAXIDMA_IRQ_ALL_MASK;
	/* Write to the Tx channel control register */
	axienet_dma_out32(lp, XAXIDMA_TX_CR_OFFSET, cr);

	/* Populate the tail pointer and bring the Rx Axi DMA engine out of
	 * halted state. This will make the Rx side ready for reception.
	 */
	axienet_dma_out_addr(lp, XAXIDMA_RX_CDESC_OFFSET, lp->rx_bd_p);
	cr = axienet_dma_in32(lp, XAXIDMA_RX_CR_OFFSET);
	axienet_dma_out32(lp, XAXIDMA_RX_CR_OFFSET,
			  cr | XAXIDMA_CR_RUNSTOP_MASK);
	axienet_dma_out_addr(lp, XAXIDMA_RX_TDESC_OFFSET, lp->rx_bd_p +
			     (sizeof(*lp->rx_bd_v) * (lp->rx_bd_num - 1)));

	/* Write to the RS (Run-stop) bit in the Tx channel control register.
	 * Tx channel is now ready to run. But only after we write to the
	 * tail pointer register that the Tx channel will start transmitting.
	 */
	axienet_dma_out_addr(lp, XAXIDMA_TX_CDESC_OFFSET, lp->tx_bd_p);
	cr = axienet_dma_in32(lp, XAXIDMA_TX_CR_OFFSET);
	axienet_dma_out32(lp, XAXIDMA_TX_CR_OFFSET,
			  cr | XAXIDMA_CR_RUNSTOP_MASK);

	return 0;
out:
	axienet_dma_bd_release(ndev);
	return -ENOMEM;
}

/**
 * axienet_set_mac_address - Write the MAC address
 * @ndev:	Pointer to the net_device structure
 * @address:	6 byte Address to be written as MAC address
 *
 * This function is called to initialize the MAC address of the Axi Ethernet
 * core. It writes to the UAW0 and UAW1 registers of the core.
 */
static void axienet_set_mac_address(struct net_device *ndev,
				    const void *address)
{
	struct axienet_local *lp = netdev_priv(ndev);

	if (address)
		memcpy(ndev->dev_addr, address, ETH_ALEN);
	if (!is_valid_ether_addr(ndev->dev_addr))
		eth_hw_addr_random(ndev);

	/* Set up unicast MAC address filter set its mac address */
	axienet_iow(lp, XAE_UAW0_OFFSET,
		    (ndev->dev_addr[0]) |
		    (ndev->dev_addr[1] << 8) |
		    (ndev->dev_addr[2] << 16) |
		    (ndev->dev_addr[3] << 24));
	axienet_iow(lp, XAE_UAW1_OFFSET,
		    (((axienet_ior(lp, XAE_UAW1_OFFSET)) &
		      ~XAE_UAW1_UNICASTADDR_MASK) |
		     (ndev->dev_addr[4] |
		     (ndev->dev_addr[5] << 8))));
}

/**
 * netdev_set_mac_address - Write the MAC address (from outside the driver)
 * @ndev:	Pointer to the net_device structure
 * @p:		6 byte Address to be written as MAC address
 *
 * Return: 0 for all conditions. Presently, there is no failure case.
 *
 * This function is called to initialize the MAC address of the Axi Ethernet
 * core. It calls the core specific axienet_set_mac_address. This is the
 * function that goes into net_device_ops structure entry ndo_set_mac_address.
 */
static int netdev_set_mac_address(struct net_device *ndev, void *p)
{
	struct sockaddr *addr = p;
	axienet_set_mac_address(ndev, addr->sa_data);
	return 0;
}

/**
 * axienet_set_multicast_list - Prepare the multicast table
 * @ndev:	Pointer to the net_device structure
 *
 * This function is called to initialize the multicast table during
 * initialization. The Axi Ethernet basic multicast support has a four-entry
 * multicast table which is initialized here. Additionally this function
 * goes into the net_device_ops structure entry ndo_set_multicast_list. This
 * means whenever the multicast table entries need to be updated this
 * function gets called.
 */
static void axienet_set_multicast_list(struct net_device *ndev)
{
	int i;
	u32 reg, af0reg, af1reg;
	struct axienet_local *lp = netdev_priv(ndev);

	if (ndev->flags & (IFF_ALLMULTI | IFF_PROMISC) ||
	    netdev_mc_count(ndev) > XAE_MULTICAST_CAM_TABLE_NUM) {
		/* We must make the kernel realize we had to move into
		 * promiscuous mode. If it was a promiscuous mode request
		 * the flag is already set. If not we set it.
		 */
		ndev->flags |= IFF_PROMISC;
		reg = axienet_ior(lp, XAE_FMI_OFFSET);
		reg |= XAE_FMI_PM_MASK;
		axienet_iow(lp, XAE_FMI_OFFSET, reg);
		dev_info(&ndev->dev, "Promiscuous mode enabled.\n");
	} else if (!netdev_mc_empty(ndev)) {
		struct netdev_hw_addr *ha;

		i = 0;
		netdev_for_each_mc_addr(ha, ndev) {
			if (i >= XAE_MULTICAST_CAM_TABLE_NUM)
				break;

			af0reg = (ha->addr[0]);
			af0reg |= (ha->addr[1] << 8);
			af0reg |= (ha->addr[2] << 16);
			af0reg |= (ha->addr[3] << 24);

			af1reg = (ha->addr[4]);
			af1reg |= (ha->addr[5] << 8);

			reg = axienet_ior(lp, XAE_FMI_OFFSET) & 0xFFFFFF00;
			reg |= i;

			axienet_iow(lp, XAE_FMI_OFFSET, reg);
			axienet_iow(lp, XAE_AF0_OFFSET, af0reg);
			axienet_iow(lp, XAE_AF1_OFFSET, af1reg);
			i++;
		}
	} else {
		reg = axienet_ior(lp, XAE_FMI_OFFSET);
		reg &= ~XAE_FMI_PM_MASK;

		axienet_iow(lp, XAE_FMI_OFFSET, reg);

		for (i = 0; i < XAE_MULTICAST_CAM_TABLE_NUM; i++) {
			reg = axienet_ior(lp, XAE_FMI_OFFSET) & 0xFFFFFF00;
			reg |= i;

			axienet_iow(lp, XAE_FMI_OFFSET, reg);
			axienet_iow(lp, XAE_AF0_OFFSET, 0);
			axienet_iow(lp, XAE_AF1_OFFSET, 0);
		}

		dev_info(&ndev->dev, "Promiscuous mode disabled.\n");
	}
}

/**
 * axienet_setoptions - Set an Axi Ethernet option
 * @ndev:	Pointer to the net_device structure
 * @options:	Option to be enabled/disabled
 *
 * The Axi Ethernet core has multiple features which can be selectively turned
 * on or off. The typical options could be jumbo frame option, basic VLAN
 * option, promiscuous mode option etc. This function is used to set or clear
 * these options in the Axi Ethernet hardware. This is done through
 * axienet_option structure .
 */
static void axienet_setoptions(struct net_device *ndev, u32 options)
{
	int reg;
	struct axienet_local *lp = netdev_priv(ndev);
	struct axienet_option *tp = &axienet_options[0];

	while (tp->opt) {
		reg = ((axienet_ior(lp, tp->reg)) & ~(tp->m_or));
		if (options & tp->opt)
			reg |= tp->m_or;
		axienet_iow(lp, tp->reg, reg);
		tp++;
	}

	lp->options |= options;
}

static int __axienet_device_reset(struct axienet_local *lp)
{
	u32 timeout;

	/* Reset Axi DMA. This would reset Axi Ethernet core as well. The reset
	 * process of Axi DMA takes a while to complete as all pending
	 * commands/transfers will be flushed or completed during this
	 * reset process.
	 * Note that even though both TX and RX have their own reset register,
	 * they both reset the entire DMA core, so only one needs to be used.
	 */
	axienet_dma_out32(lp, XAXIDMA_TX_CR_OFFSET, XAXIDMA_CR_RESET_MASK);
	timeout = DELAY_OF_ONE_MILLISEC;
	while (axienet_dma_in32(lp, XAXIDMA_TX_CR_OFFSET) &
				XAXIDMA_CR_RESET_MASK) {
		udelay(1);
		if (--timeout == 0) {
			netdev_err(lp->ndev, "%s: DMA reset timeout!\n",
				   __func__);
			return -ETIMEDOUT;
		}
	}

	return 0;
}

/**
 * axienet_device_reset - Reset and initialize the Axi Ethernet hardware.
 * @ndev:	Pointer to the net_device structure
 *
 * This function is called to reset and initialize the Axi Ethernet core. This
 * is typically called during initialization. It does a reset of the Axi DMA
 * Rx/Tx channels and initializes the Axi DMA BDs. Since Axi DMA reset lines
 * areconnected to Axi Ethernet reset lines, this in turn resets the Axi
 * Ethernet core. No separate hardware reset is done for the Axi Ethernet
 * core.
 * Returns 0 on success or a negative error number otherwise.
 */
static int axienet_device_reset(struct net_device *ndev)
{
	u32 axienet_status;
	struct axienet_local *lp = netdev_priv(ndev);
	int ret;

	ret = __axienet_device_reset(lp);
	if (ret)
		return ret;

	lp->max_frm_size = XAE_MAX_VLAN_FRAME_SIZE;
	lp->options |= XAE_OPTION_VLAN;
	lp->options &= (~XAE_OPTION_JUMBO);

	if ((ndev->mtu > XAE_MTU) &&
		(ndev->mtu <= XAE_JUMBO_MTU)) {
		lp->max_frm_size = ndev->mtu + VLAN_ETH_HLEN +
					XAE_TRL_SIZE;

		if (lp->max_frm_size <= lp->rxmem)
			lp->options |= XAE_OPTION_JUMBO;
	}

	ret = axienet_dma_bd_init(ndev);
	if (ret) {
		netdev_err(ndev, "%s: descriptor allocation failed\n",
			   __func__);
		return ret;
	}

	axienet_status = axienet_ior(lp, XAE_RCW1_OFFSET);
	axienet_status &= ~XAE_RCW1_RX_MASK;
	axienet_iow(lp, XAE_RCW1_OFFSET, axienet_status);

	axienet_status = axienet_ior(lp, XAE_IP_OFFSET);
	if (axienet_status & XAE_INT_RXRJECT_MASK)
		axienet_iow(lp, XAE_IS_OFFSET, XAE_INT_RXRJECT_MASK);
	axienet_iow(lp, XAE_IE_OFFSET, lp->eth_irq > 0 ?
		    XAE_INT_RECV_ERROR_MASK : 0);

	axienet_iow(lp, XAE_FCC_OFFSET, XAE_FCC_FCRX_MASK);

	/* Sync default options with HW but leave receiver and
	 * transmitter disabled.
	 */
	axienet_setoptions(ndev, lp->options &
			   ~(XAE_OPTION_TXEN | XAE_OPTION_RXEN));
	axienet_set_mac_address(ndev, NULL);
	axienet_set_multicast_list(ndev);
	axienet_setoptions(ndev, lp->options);

	netif_trans_update(ndev);

	return 0;
}

/**
 * axienet_free_tx_chain - Clean up a series of linked TX descriptors.
 * @ndev:	Pointer to the net_device structure
 * @first_bd:	Index of first descriptor to clean up
 * @nr_bds:	Number of descriptors to clean up, can be -1 if unknown.
 * @sizep:	Pointer to a u32 filled with the total sum of all bytes
 * 		in all cleaned-up descriptors. Ignored if NULL.
 *
 * Would either be called after a successful transmit operation, or after
 * there was an error when setting up the chain.
 * Returns the number of descriptors handled.
 */
static int axienet_free_tx_chain(struct net_device *ndev, u32 first_bd,
				 int nr_bds, u32 *sizep)
{
	struct axienet_local *lp = netdev_priv(ndev);
	struct axidma_bd *cur_p;
	int max_bds = nr_bds;
	unsigned int status;
	dma_addr_t phys;
	int i;

	if (max_bds == -1)
		max_bds = lp->tx_bd_num;

	for (i = 0; i < max_bds; i++) {
		cur_p = &lp->tx_bd_v[(first_bd + i) % lp->tx_bd_num];
		status = cur_p->status;

		/* If no number is given, clean up *all* descriptors that have
		 * been completed by the MAC.
		 */
		if (nr_bds == -1 && !(status & XAXIDMA_BD_STS_COMPLETE_MASK))
			break;

		phys = desc_get_phys_addr(lp, cur_p);
		dma_unmap_single(ndev->dev.parent, phys,
				 (cur_p->cntrl & XAXIDMA_BD_CTRL_LENGTH_MASK),
				 DMA_TO_DEVICE);

		if (cur_p->skb && (status & XAXIDMA_BD_STS_COMPLETE_MASK))
			dev_consume_skb_irq(cur_p->skb);

		cur_p->cntrl = 0;
		cur_p->app0 = 0;
		cur_p->app1 = 0;
		cur_p->app2 = 0;
		cur_p->app4 = 0;
		cur_p->status = 0;
		cur_p->skb = NULL;

		if (sizep)
			*sizep += status & XAXIDMA_BD_STS_ACTUAL_LEN_MASK;
	}

	return i;
}

/**
 * axienet_start_xmit_done - Invoked once a transmit is completed by the
 * Axi DMA Tx channel.
 * @ndev:	Pointer to the net_device structure
 *
 * This function is invoked from the Axi DMA Tx isr to notify the completion
 * of transmit operation. It clears fields in the corresponding Tx BDs and
 * unmaps the corresponding buffer so that CPU can regain ownership of the
 * buffer. It finally invokes "netif_wake_queue" to restart transmission if
 * required.
 */
static void axienet_start_xmit_done(struct net_device *ndev)
{
	struct axienet_local *lp = netdev_priv(ndev);
	u32 packets = 0;
	u32 size = 0;

	packets = axienet_free_tx_chain(ndev, lp->tx_bd_ci, -1, &size);

	lp->tx_bd_ci += packets;
	if (lp->tx_bd_ci >= lp->tx_bd_num)
		lp->tx_bd_ci -= lp->tx_bd_num;

	ndev->stats.tx_packets += packets;
	ndev->stats.tx_bytes += size;

	/* Matches barrier in axienet_start_xmit */
	smp_mb();

	netif_wake_queue(ndev);
}

/**
 * axienet_check_tx_bd_space - Checks if a BD/group of BDs are currently busy
 * @lp:		Pointer to the axienet_local structure
 * @num_frag:	The number of BDs to check for
 *
 * Return: 0, on success
 *	    NETDEV_TX_BUSY, if any of the descriptors are not free
 *
 * This function is invoked before BDs are allocated and transmission starts.
 * This function returns 0 if a BD or group of BDs can be allocated for
 * transmission. If the BD or any of the BDs are not free the function
 * returns a busy status. This is invoked from axienet_start_xmit.
 */
static inline int axienet_check_tx_bd_space(struct axienet_local *lp,
					    int num_frag)
{
	struct axidma_bd *cur_p;
	cur_p = &lp->tx_bd_v[(lp->tx_bd_tail + num_frag) % lp->tx_bd_num];
	if (cur_p->status & XAXIDMA_BD_STS_ALL_MASK)
		return NETDEV_TX_BUSY;
	return 0;
}

/**
 * axienet_start_xmit - Starts the transmission.
 * @skb:	sk_buff pointer that contains data to be Txed.
 * @ndev:	Pointer to net_device structure.
 *
 * Return: NETDEV_TX_OK, on success
 *	    NETDEV_TX_BUSY, if any of the descriptors are not free
 *
 * This function is invoked from upper layers to initiate transmission. The
 * function uses the next available free BDs and populates their fields to
 * start the transmission. Additionally if checksum offloading is supported,
 * it populates AXI Stream Control fields with appropriate values.
 */
static netdev_tx_t
axienet_start_xmit(struct sk_buff *skb, struct net_device *ndev)
{
	u32 ii;
	u32 num_frag;
	u32 csum_start_off;
	u32 csum_index_off;
	skb_frag_t *frag;
	dma_addr_t tail_p, phys;
	struct axienet_local *lp = netdev_priv(ndev);
	struct axidma_bd *cur_p;
	u32 orig_tail_ptr = lp->tx_bd_tail;

	num_frag = skb_shinfo(skb)->nr_frags;
	cur_p = &lp->tx_bd_v[lp->tx_bd_tail];

	if (axienet_check_tx_bd_space(lp, num_frag)) {
		if (netif_queue_stopped(ndev))
			return NETDEV_TX_BUSY;

		netif_stop_queue(ndev);

		/* Matches barrier in axienet_start_xmit_done */
		smp_mb();

		/* Space might have just been freed - check again */
		if (axienet_check_tx_bd_space(lp, num_frag))
			return NETDEV_TX_BUSY;

		netif_wake_queue(ndev);
	}

	if (skb->ip_summed == CHECKSUM_PARTIAL) {
		if (lp->features & XAE_FEATURE_FULL_TX_CSUM) {
			/* Tx Full Checksum Offload Enabled */
			cur_p->app0 |= 2;
		} else if (lp->features & XAE_FEATURE_PARTIAL_RX_CSUM) {
			csum_start_off = skb_transport_offset(skb);
			csum_index_off = csum_start_off + skb->csum_offset;
			/* Tx Partial Checksum Offload Enabled */
			cur_p->app0 |= 1;
			cur_p->app1 = (csum_start_off << 16) | csum_index_off;
		}
	} else if (skb->ip_summed == CHECKSUM_UNNECESSARY) {
		cur_p->app0 |= 2; /* Tx Full Checksum Offload Enabled */
	}

	phys = dma_map_single(ndev->dev.parent, skb->data,
			      skb_headlen(skb), DMA_TO_DEVICE);
	if (unlikely(dma_mapping_error(ndev->dev.parent, phys))) {
		if (net_ratelimit())
			netdev_err(ndev, "TX DMA mapping error\n");
		ndev->stats.tx_dropped++;
		return NETDEV_TX_OK;
	}
	desc_set_phys_addr(lp, phys, cur_p);
	cur_p->cntrl = skb_headlen(skb) | XAXIDMA_BD_CTRL_TXSOF_MASK;

	for (ii = 0; ii < num_frag; ii++) {
		if (++lp->tx_bd_tail >= lp->tx_bd_num)
			lp->tx_bd_tail = 0;
		cur_p = &lp->tx_bd_v[lp->tx_bd_tail];
		frag = &skb_shinfo(skb)->frags[ii];
		phys = dma_map_single(ndev->dev.parent,
				      skb_frag_address(frag),
				      skb_frag_size(frag),
				      DMA_TO_DEVICE);
		if (unlikely(dma_mapping_error(ndev->dev.parent, phys))) {
			if (net_ratelimit())
				netdev_err(ndev, "TX DMA mapping error\n");
			ndev->stats.tx_dropped++;
			axienet_free_tx_chain(ndev, orig_tail_ptr, ii + 1,
					      NULL);
			lp->tx_bd_tail = orig_tail_ptr;

			return NETDEV_TX_OK;
		}
		desc_set_phys_addr(lp, phys, cur_p);
		cur_p->cntrl = skb_frag_size(frag);
	}

	cur_p->cntrl |= XAXIDMA_BD_CTRL_TXEOF_MASK;
	cur_p->skb = skb;

	tail_p = lp->tx_bd_p + sizeof(*lp->tx_bd_v) * lp->tx_bd_tail;
	/* Start the transfer */
	axienet_dma_out_addr(lp, XAXIDMA_TX_TDESC_OFFSET, tail_p);
	if (++lp->tx_bd_tail >= lp->tx_bd_num)
		lp->tx_bd_tail = 0;

	return NETDEV_TX_OK;
}

/**
 * axienet_recv - Is called from Axi DMA Rx Isr to complete the received
 *		  BD processing.
 * @ndev:	Pointer to net_device structure.
 *
 * This function is invoked from the Axi DMA Rx isr to process the Rx BDs. It
 * does minimal processing and invokes "netif_rx" to complete further
 * processing.
 */
static void axienet_recv(struct net_device *ndev)
{
	u32 length;
	u32 csumstatus;
	u32 size = 0;
	u32 packets = 0;
	dma_addr_t tail_p = 0;
	struct axienet_local *lp = netdev_priv(ndev);
	struct sk_buff *skb, *new_skb;
	struct axidma_bd *cur_p;

	cur_p = &lp->rx_bd_v[lp->rx_bd_ci];

	while ((cur_p->status & XAXIDMA_BD_STS_COMPLETE_MASK)) {
		dma_addr_t phys;

		tail_p = lp->rx_bd_p + sizeof(*lp->rx_bd_v) * lp->rx_bd_ci;

		phys = desc_get_phys_addr(lp, cur_p);
		dma_unmap_single(ndev->dev.parent, phys, lp->max_frm_size,
				 DMA_FROM_DEVICE);

		skb = cur_p->skb;
		cur_p->skb = NULL;
		length = cur_p->app4 & 0x0000FFFF;

		skb_put(skb, length);
		skb->protocol = eth_type_trans(skb, ndev);
		/*skb_checksum_none_assert(skb);*/
		skb->ip_summed = CHECKSUM_NONE;

		/* if we're doing Rx csum offload, set it up */
		if (lp->features & XAE_FEATURE_FULL_RX_CSUM) {
			csumstatus = (cur_p->app2 &
				      XAE_FULL_CSUM_STATUS_MASK) >> 3;
			if ((csumstatus == XAE_IP_TCP_CSUM_VALIDATED) ||
			    (csumstatus == XAE_IP_UDP_CSUM_VALIDATED)) {
				skb->ip_summed = CHECKSUM_UNNECESSARY;
			}
		} else if ((lp->features & XAE_FEATURE_PARTIAL_RX_CSUM) != 0 &&
			   skb->protocol == htons(ETH_P_IP) &&
			   skb->len > 64) {
			skb->csum = be32_to_cpu(cur_p->app3 & 0xFFFF);
			skb->ip_summed = CHECKSUM_COMPLETE;
		}

		netif_rx(skb);

		size += length;
		packets++;

		new_skb = netdev_alloc_skb_ip_align(ndev, lp->max_frm_size);
		if (!new_skb)
			return;

		phys = dma_map_single(ndev->dev.parent, new_skb->data,
				      lp->max_frm_size,
				      DMA_FROM_DEVICE);
		if (unlikely(dma_mapping_error(ndev->dev.parent, phys))) {
			if (net_ratelimit())
				netdev_err(ndev, "RX DMA mapping error\n");
			dev_kfree_skb(new_skb);
			return;
		}
		desc_set_phys_addr(lp, phys, cur_p);

		cur_p->cntrl = lp->max_frm_size;
		cur_p->status = 0;
		cur_p->skb = new_skb;

		if (++lp->rx_bd_ci >= lp->rx_bd_num)
			lp->rx_bd_ci = 0;
		cur_p = &lp->rx_bd_v[lp->rx_bd_ci];
	}

	ndev->stats.rx_packets += packets;
	ndev->stats.rx_bytes += size;

	if (tail_p)
		axienet_dma_out_addr(lp, XAXIDMA_RX_TDESC_OFFSET, tail_p);
}

/**
 * axienet_tx_irq - Tx Done Isr.
 * @irq:	irq number
 * @_ndev:	net_device pointer
 *
 * Return: IRQ_HANDLED if device generated a TX interrupt, IRQ_NONE otherwise.
 *
 * This is the Axi DMA Tx done Isr. It invokes "axienet_start_xmit_done"
 * to complete the BD processing.
 */
static irqreturn_t axienet_tx_irq(int irq, void *_ndev)
{
	u32 cr;
	unsigned int status;
	struct net_device *ndev = _ndev;
	struct axienet_local *lp = netdev_priv(ndev);

	status = axienet_dma_in32(lp, XAXIDMA_TX_SR_OFFSET);
	if (status & (XAXIDMA_IRQ_IOC_MASK | XAXIDMA_IRQ_DELAY_MASK)) {
		axienet_dma_out32(lp, XAXIDMA_TX_SR_OFFSET, status);
		axienet_start_xmit_done(lp->ndev);
		goto out;
	}
	if (!(status & XAXIDMA_IRQ_ALL_MASK))
		return IRQ_NONE;
	if (status & XAXIDMA_IRQ_ERROR_MASK) {
		dev_err(&ndev->dev, "DMA Tx error 0x%x\n", status);
		dev_err(&ndev->dev, "Current BD is at: 0x%x%08x\n",
			(lp->tx_bd_v[lp->tx_bd_ci]).phys_msb,
			(lp->tx_bd_v[lp->tx_bd_ci]).phys);

		cr = axienet_dma_in32(lp, XAXIDMA_TX_CR_OFFSET);
		/* Disable coalesce, delay timer and error interrupts */
		cr &= (~XAXIDMA_IRQ_ALL_MASK);
		/* Write to the Tx channel control register */
		axienet_dma_out32(lp, XAXIDMA_TX_CR_OFFSET, cr);

		cr = axienet_dma_in32(lp, XAXIDMA_RX_CR_OFFSET);
		/* Disable coalesce, delay timer and error interrupts */
		cr &= (~XAXIDMA_IRQ_ALL_MASK);
		/* Write to the Rx channel control register */
		axienet_dma_out32(lp, XAXIDMA_RX_CR_OFFSET, cr);

		schedule_work(&lp->dma_err_task);
		axienet_dma_out32(lp, XAXIDMA_TX_SR_OFFSET, status);
	}
out:
	return IRQ_HANDLED;
}

/**
 * axienet_rx_irq - Rx Isr.
 * @irq:	irq number
 * @_ndev:	net_device pointer
 *
 * Return: IRQ_HANDLED if device generated a RX interrupt, IRQ_NONE otherwise.
 *
 * This is the Axi DMA Rx Isr. It invokes "axienet_recv" to complete the BD
 * processing.
 */
static irqreturn_t axienet_rx_irq(int irq, void *_ndev)
{
	u32 cr;
	unsigned int status;
	struct net_device *ndev = _ndev;
	struct axienet_local *lp = netdev_priv(ndev);

	status = axienet_dma_in32(lp, XAXIDMA_RX_SR_OFFSET);
	if (status & (XAXIDMA_IRQ_IOC_MASK | XAXIDMA_IRQ_DELAY_MASK)) {
		axienet_dma_out32(lp, XAXIDMA_RX_SR_OFFSET, status);
		axienet_recv(lp->ndev);
		goto out;
	}
	if (!(status & XAXIDMA_IRQ_ALL_MASK))
		return IRQ_NONE;
	if (status & XAXIDMA_IRQ_ERROR_MASK) {
		dev_err(&ndev->dev, "DMA Rx error 0x%x\n", status);
		dev_err(&ndev->dev, "Current BD is at: 0x%x%08x\n",
			(lp->rx_bd_v[lp->rx_bd_ci]).phys_msb,
			(lp->rx_bd_v[lp->rx_bd_ci]).phys);

		cr = axienet_dma_in32(lp, XAXIDMA_TX_CR_OFFSET);
		/* Disable coalesce, delay timer and error interrupts */
		cr &= (~XAXIDMA_IRQ_ALL_MASK);
		/* Finally write to the Tx channel control register */
		axienet_dma_out32(lp, XAXIDMA_TX_CR_OFFSET, cr);

		cr = axienet_dma_in32(lp, XAXIDMA_RX_CR_OFFSET);
		/* Disable coalesce, delay timer and error interrupts */
		cr &= (~XAXIDMA_IRQ_ALL_MASK);
		/* write to the Rx channel control register */
		axienet_dma_out32(lp, XAXIDMA_RX_CR_OFFSET, cr);

		schedule_work(&lp->dma_err_task);
		axienet_dma_out32(lp, XAXIDMA_RX_SR_OFFSET, status);
	}
out:
	return IRQ_HANDLED;
}

/**
 * axienet_eth_irq - Ethernet core Isr.
 * @irq:	irq number
 * @_ndev:	net_device pointer
 *
 * Return: IRQ_HANDLED if device generated a core interrupt, IRQ_NONE otherwise.
 *
 * Handle miscellaneous conditions indicated by Ethernet core IRQ.
 */
static irqreturn_t axienet_eth_irq(int irq, void *_ndev)
{
	struct net_device *ndev = _ndev;
	struct axienet_local *lp = netdev_priv(ndev);
	unsigned int pending;

	pending = axienet_ior(lp, XAE_IP_OFFSET);
	if (!pending)
		return IRQ_NONE;

	if (pending & XAE_INT_RXFIFOOVR_MASK)
		ndev->stats.rx_missed_errors++;

	if (pending & XAE_INT_RXRJECT_MASK)
		ndev->stats.rx_frame_errors++;

	axienet_iow(lp, XAE_IS_OFFSET, pending);
	return IRQ_HANDLED;
}

static void axienet_dma_err_handler(struct work_struct *work);

/**
 * axienet_open - Driver open routine.
 * @ndev:	Pointer to net_device structure
 *
 * Return: 0, on success.
 *	    non-zero error value on failure
 *
 * This is the driver open routine. It calls phylink_start to start the
 * PHY device.
 * It also allocates interrupt service routines, enables the interrupt lines
 * and ISR handling. Axi Ethernet core is reset through Axi DMA core. Buffer
 * descriptors are initialized.
 */
static int axienet_open(struct net_device *ndev)
{
	int ret;
	struct axienet_local *lp = netdev_priv(ndev);

	dev_dbg(&ndev->dev, "axienet_open()\n");

	/* When we do an Axi Ethernet reset, it resets the complete core
	 * including the MDIO. MDIO must be disabled before resetting.
	 * Hold MDIO bus lock to avoid MDIO accesses during the reset.
	 */
<<<<<<< HEAD
	mutex_lock(&lp->mii_bus->mdio_lock);
	axienet_mdio_disable(lp);
	ret = axienet_device_reset(ndev);
	if (ret == 0)
		ret = axienet_mdio_enable(lp);
	mutex_unlock(&lp->mii_bus->mdio_lock);
	if (ret < 0)
		return ret;
=======
	axienet_lock_mii(lp);
	ret = axienet_device_reset(ndev);
	axienet_unlock_mii(lp);
>>>>>>> c1084c27

	ret = phylink_of_phy_connect(lp->phylink, lp->dev->of_node, 0);
	if (ret) {
		dev_err(lp->dev, "phylink_of_phy_connect() failed: %d\n", ret);
		return ret;
	}

	phylink_start(lp->phylink);

	/* Enable worker thread for Axi DMA error handling */
	INIT_WORK(&lp->dma_err_task, axienet_dma_err_handler);

	/* Enable interrupts for Axi DMA Tx */
	ret = request_irq(lp->tx_irq, axienet_tx_irq, IRQF_SHARED,
			  ndev->name, ndev);
	if (ret)
		goto err_tx_irq;
	/* Enable interrupts for Axi DMA Rx */
	ret = request_irq(lp->rx_irq, axienet_rx_irq, IRQF_SHARED,
			  ndev->name, ndev);
	if (ret)
		goto err_rx_irq;
	/* Enable interrupts for Axi Ethernet core (if defined) */
	if (lp->eth_irq > 0) {
		ret = request_irq(lp->eth_irq, axienet_eth_irq, IRQF_SHARED,
				  ndev->name, ndev);
		if (ret)
			goto err_eth_irq;
	}

	return 0;

err_eth_irq:
	free_irq(lp->rx_irq, ndev);
err_rx_irq:
	free_irq(lp->tx_irq, ndev);
err_tx_irq:
	phylink_stop(lp->phylink);
	phylink_disconnect_phy(lp->phylink);
	cancel_work_sync(&lp->dma_err_task);
	dev_err(lp->dev, "request_irq() failed\n");
	return ret;
}

/**
 * axienet_stop - Driver stop routine.
 * @ndev:	Pointer to net_device structure
 *
 * Return: 0, on success.
 *
 * This is the driver stop routine. It calls phylink_disconnect to stop the PHY
 * device. It also removes the interrupt handlers and disables the interrupts.
 * The Axi DMA Tx/Rx BDs are released.
 */
static int axienet_stop(struct net_device *ndev)
{
	u32 cr, sr;
	int count;
	struct axienet_local *lp = netdev_priv(ndev);

	dev_dbg(&ndev->dev, "axienet_close()\n");

	phylink_stop(lp->phylink);
	phylink_disconnect_phy(lp->phylink);

	axienet_setoptions(ndev, lp->options &
			   ~(XAE_OPTION_TXEN | XAE_OPTION_RXEN));

	cr = axienet_dma_in32(lp, XAXIDMA_RX_CR_OFFSET);
	cr &= ~(XAXIDMA_CR_RUNSTOP_MASK | XAXIDMA_IRQ_ALL_MASK);
	axienet_dma_out32(lp, XAXIDMA_RX_CR_OFFSET, cr);

	cr = axienet_dma_in32(lp, XAXIDMA_TX_CR_OFFSET);
	cr &= ~(XAXIDMA_CR_RUNSTOP_MASK | XAXIDMA_IRQ_ALL_MASK);
	axienet_dma_out32(lp, XAXIDMA_TX_CR_OFFSET, cr);

	axienet_iow(lp, XAE_IE_OFFSET, 0);

	/* Give DMAs a chance to halt gracefully */
	sr = axienet_dma_in32(lp, XAXIDMA_RX_SR_OFFSET);
	for (count = 0; !(sr & XAXIDMA_SR_HALT_MASK) && count < 5; ++count) {
		msleep(20);
		sr = axienet_dma_in32(lp, XAXIDMA_RX_SR_OFFSET);
	}

	sr = axienet_dma_in32(lp, XAXIDMA_TX_SR_OFFSET);
	for (count = 0; !(sr & XAXIDMA_SR_HALT_MASK) && count < 5; ++count) {
		msleep(20);
		sr = axienet_dma_in32(lp, XAXIDMA_TX_SR_OFFSET);
	}

	/* Do a reset to ensure DMA is really stopped */
	axienet_lock_mii(lp);
	__axienet_device_reset(lp);
	axienet_unlock_mii(lp);

	cancel_work_sync(&lp->dma_err_task);

	if (lp->eth_irq > 0)
		free_irq(lp->eth_irq, ndev);
	free_irq(lp->tx_irq, ndev);
	free_irq(lp->rx_irq, ndev);

	axienet_dma_bd_release(ndev);
	return 0;
}

/**
 * axienet_change_mtu - Driver change mtu routine.
 * @ndev:	Pointer to net_device structure
 * @new_mtu:	New mtu value to be applied
 *
 * Return: Always returns 0 (success).
 *
 * This is the change mtu driver routine. It checks if the Axi Ethernet
 * hardware supports jumbo frames before changing the mtu. This can be
 * called only when the device is not up.
 */
static int axienet_change_mtu(struct net_device *ndev, int new_mtu)
{
	struct axienet_local *lp = netdev_priv(ndev);

	if (netif_running(ndev))
		return -EBUSY;

	if ((new_mtu + VLAN_ETH_HLEN +
		XAE_TRL_SIZE) > lp->rxmem)
		return -EINVAL;

	ndev->mtu = new_mtu;

	return 0;
}

#ifdef CONFIG_NET_POLL_CONTROLLER
/**
 * axienet_poll_controller - Axi Ethernet poll mechanism.
 * @ndev:	Pointer to net_device structure
 *
 * This implements Rx/Tx ISR poll mechanisms. The interrupts are disabled prior
 * to polling the ISRs and are enabled back after the polling is done.
 */
static void axienet_poll_controller(struct net_device *ndev)
{
	struct axienet_local *lp = netdev_priv(ndev);
	disable_irq(lp->tx_irq);
	disable_irq(lp->rx_irq);
	axienet_rx_irq(lp->tx_irq, ndev);
	axienet_tx_irq(lp->rx_irq, ndev);
	enable_irq(lp->tx_irq);
	enable_irq(lp->rx_irq);
}
#endif

static int axienet_ioctl(struct net_device *dev, struct ifreq *rq, int cmd)
{
	struct axienet_local *lp = netdev_priv(dev);

	if (!netif_running(dev))
		return -EINVAL;

	return phylink_mii_ioctl(lp->phylink, rq, cmd);
}

static const struct net_device_ops axienet_netdev_ops = {
	.ndo_open = axienet_open,
	.ndo_stop = axienet_stop,
	.ndo_start_xmit = axienet_start_xmit,
	.ndo_change_mtu	= axienet_change_mtu,
	.ndo_set_mac_address = netdev_set_mac_address,
	.ndo_validate_addr = eth_validate_addr,
	.ndo_eth_ioctl = axienet_ioctl,
	.ndo_set_rx_mode = axienet_set_multicast_list,
#ifdef CONFIG_NET_POLL_CONTROLLER
	.ndo_poll_controller = axienet_poll_controller,
#endif
};

/**
 * axienet_ethtools_get_drvinfo - Get various Axi Ethernet driver information.
 * @ndev:	Pointer to net_device structure
 * @ed:		Pointer to ethtool_drvinfo structure
 *
 * This implements ethtool command for getting the driver information.
 * Issue "ethtool -i ethX" under linux prompt to execute this function.
 */
static void axienet_ethtools_get_drvinfo(struct net_device *ndev,
					 struct ethtool_drvinfo *ed)
{
	strlcpy(ed->driver, DRIVER_NAME, sizeof(ed->driver));
	strlcpy(ed->version, DRIVER_VERSION, sizeof(ed->version));
}

/**
 * axienet_ethtools_get_regs_len - Get the total regs length present in the
 *				   AxiEthernet core.
 * @ndev:	Pointer to net_device structure
 *
 * This implements ethtool command for getting the total register length
 * information.
 *
 * Return: the total regs length
 */
static int axienet_ethtools_get_regs_len(struct net_device *ndev)
{
	return sizeof(u32) * AXIENET_REGS_N;
}

/**
 * axienet_ethtools_get_regs - Dump the contents of all registers present
 *			       in AxiEthernet core.
 * @ndev:	Pointer to net_device structure
 * @regs:	Pointer to ethtool_regs structure
 * @ret:	Void pointer used to return the contents of the registers.
 *
 * This implements ethtool command for getting the Axi Ethernet register dump.
 * Issue "ethtool -d ethX" to execute this function.
 */
static void axienet_ethtools_get_regs(struct net_device *ndev,
				      struct ethtool_regs *regs, void *ret)
{
	u32 *data = (u32 *) ret;
	size_t len = sizeof(u32) * AXIENET_REGS_N;
	struct axienet_local *lp = netdev_priv(ndev);

	regs->version = 0;
	regs->len = len;

	memset(data, 0, len);
	data[0] = axienet_ior(lp, XAE_RAF_OFFSET);
	data[1] = axienet_ior(lp, XAE_TPF_OFFSET);
	data[2] = axienet_ior(lp, XAE_IFGP_OFFSET);
	data[3] = axienet_ior(lp, XAE_IS_OFFSET);
	data[4] = axienet_ior(lp, XAE_IP_OFFSET);
	data[5] = axienet_ior(lp, XAE_IE_OFFSET);
	data[6] = axienet_ior(lp, XAE_TTAG_OFFSET);
	data[7] = axienet_ior(lp, XAE_RTAG_OFFSET);
	data[8] = axienet_ior(lp, XAE_UAWL_OFFSET);
	data[9] = axienet_ior(lp, XAE_UAWU_OFFSET);
	data[10] = axienet_ior(lp, XAE_TPID0_OFFSET);
	data[11] = axienet_ior(lp, XAE_TPID1_OFFSET);
	data[12] = axienet_ior(lp, XAE_PPST_OFFSET);
	data[13] = axienet_ior(lp, XAE_RCW0_OFFSET);
	data[14] = axienet_ior(lp, XAE_RCW1_OFFSET);
	data[15] = axienet_ior(lp, XAE_TC_OFFSET);
	data[16] = axienet_ior(lp, XAE_FCC_OFFSET);
	data[17] = axienet_ior(lp, XAE_EMMC_OFFSET);
	data[18] = axienet_ior(lp, XAE_PHYC_OFFSET);
	data[19] = axienet_ior(lp, XAE_MDIO_MC_OFFSET);
	data[20] = axienet_ior(lp, XAE_MDIO_MCR_OFFSET);
	data[21] = axienet_ior(lp, XAE_MDIO_MWD_OFFSET);
	data[22] = axienet_ior(lp, XAE_MDIO_MRD_OFFSET);
	data[27] = axienet_ior(lp, XAE_UAW0_OFFSET);
	data[28] = axienet_ior(lp, XAE_UAW1_OFFSET);
	data[29] = axienet_ior(lp, XAE_FMI_OFFSET);
	data[30] = axienet_ior(lp, XAE_AF0_OFFSET);
	data[31] = axienet_ior(lp, XAE_AF1_OFFSET);
	data[32] = axienet_dma_in32(lp, XAXIDMA_TX_CR_OFFSET);
	data[33] = axienet_dma_in32(lp, XAXIDMA_TX_SR_OFFSET);
	data[34] = axienet_dma_in32(lp, XAXIDMA_TX_CDESC_OFFSET);
	data[35] = axienet_dma_in32(lp, XAXIDMA_TX_TDESC_OFFSET);
	data[36] = axienet_dma_in32(lp, XAXIDMA_RX_CR_OFFSET);
	data[37] = axienet_dma_in32(lp, XAXIDMA_RX_SR_OFFSET);
	data[38] = axienet_dma_in32(lp, XAXIDMA_RX_CDESC_OFFSET);
	data[39] = axienet_dma_in32(lp, XAXIDMA_RX_TDESC_OFFSET);
}

static void axienet_ethtools_get_ringparam(struct net_device *ndev,
					   struct ethtool_ringparam *ering)
{
	struct axienet_local *lp = netdev_priv(ndev);

	ering->rx_max_pending = RX_BD_NUM_MAX;
	ering->rx_mini_max_pending = 0;
	ering->rx_jumbo_max_pending = 0;
	ering->tx_max_pending = TX_BD_NUM_MAX;
	ering->rx_pending = lp->rx_bd_num;
	ering->rx_mini_pending = 0;
	ering->rx_jumbo_pending = 0;
	ering->tx_pending = lp->tx_bd_num;
}

static int axienet_ethtools_set_ringparam(struct net_device *ndev,
					  struct ethtool_ringparam *ering)
{
	struct axienet_local *lp = netdev_priv(ndev);

	if (ering->rx_pending > RX_BD_NUM_MAX ||
	    ering->rx_mini_pending ||
	    ering->rx_jumbo_pending ||
	    ering->rx_pending > TX_BD_NUM_MAX)
		return -EINVAL;

	if (netif_running(ndev))
		return -EBUSY;

	lp->rx_bd_num = ering->rx_pending;
	lp->tx_bd_num = ering->tx_pending;
	return 0;
}

/**
 * axienet_ethtools_get_pauseparam - Get the pause parameter setting for
 *				     Tx and Rx paths.
 * @ndev:	Pointer to net_device structure
 * @epauseparm:	Pointer to ethtool_pauseparam structure.
 *
 * This implements ethtool command for getting axi ethernet pause frame
 * setting. Issue "ethtool -a ethX" to execute this function.
 */
static void
axienet_ethtools_get_pauseparam(struct net_device *ndev,
				struct ethtool_pauseparam *epauseparm)
{
	struct axienet_local *lp = netdev_priv(ndev);

	phylink_ethtool_get_pauseparam(lp->phylink, epauseparm);
}

/**
 * axienet_ethtools_set_pauseparam - Set device pause parameter(flow control)
 *				     settings.
 * @ndev:	Pointer to net_device structure
 * @epauseparm:Pointer to ethtool_pauseparam structure
 *
 * This implements ethtool command for enabling flow control on Rx and Tx
 * paths. Issue "ethtool -A ethX tx on|off" under linux prompt to execute this
 * function.
 *
 * Return: 0 on success, -EFAULT if device is running
 */
static int
axienet_ethtools_set_pauseparam(struct net_device *ndev,
				struct ethtool_pauseparam *epauseparm)
{
	struct axienet_local *lp = netdev_priv(ndev);

	return phylink_ethtool_set_pauseparam(lp->phylink, epauseparm);
}

/**
 * axienet_ethtools_get_coalesce - Get DMA interrupt coalescing count.
 * @ndev:	Pointer to net_device structure
 * @ecoalesce:	Pointer to ethtool_coalesce structure
 * @kernel_coal: ethtool CQE mode setting structure
 * @extack:	extack for reporting error messages
 *
 * This implements ethtool command for getting the DMA interrupt coalescing
 * count on Tx and Rx paths. Issue "ethtool -c ethX" under linux prompt to
 * execute this function.
 *
 * Return: 0 always
 */
static int
axienet_ethtools_get_coalesce(struct net_device *ndev,
			      struct ethtool_coalesce *ecoalesce,
			      struct kernel_ethtool_coalesce *kernel_coal,
			      struct netlink_ext_ack *extack)
{
	u32 regval = 0;
	struct axienet_local *lp = netdev_priv(ndev);
	regval = axienet_dma_in32(lp, XAXIDMA_RX_CR_OFFSET);
	ecoalesce->rx_max_coalesced_frames = (regval & XAXIDMA_COALESCE_MASK)
					     >> XAXIDMA_COALESCE_SHIFT;
	regval = axienet_dma_in32(lp, XAXIDMA_TX_CR_OFFSET);
	ecoalesce->tx_max_coalesced_frames = (regval & XAXIDMA_COALESCE_MASK)
					     >> XAXIDMA_COALESCE_SHIFT;
	return 0;
}

/**
 * axienet_ethtools_set_coalesce - Set DMA interrupt coalescing count.
 * @ndev:	Pointer to net_device structure
 * @ecoalesce:	Pointer to ethtool_coalesce structure
 * @kernel_coal: ethtool CQE mode setting structure
 * @extack:	extack for reporting error messages
 *
 * This implements ethtool command for setting the DMA interrupt coalescing
 * count on Tx and Rx paths. Issue "ethtool -C ethX rx-frames 5" under linux
 * prompt to execute this function.
 *
 * Return: 0, on success, Non-zero error value on failure.
 */
static int
axienet_ethtools_set_coalesce(struct net_device *ndev,
			      struct ethtool_coalesce *ecoalesce,
			      struct kernel_ethtool_coalesce *kernel_coal,
			      struct netlink_ext_ack *extack)
{
	struct axienet_local *lp = netdev_priv(ndev);

	if (netif_running(ndev)) {
		netdev_err(ndev,
			   "Please stop netif before applying configuration\n");
		return -EFAULT;
	}

	if (ecoalesce->rx_max_coalesced_frames)
		lp->coalesce_count_rx = ecoalesce->rx_max_coalesced_frames;
	if (ecoalesce->tx_max_coalesced_frames)
		lp->coalesce_count_tx = ecoalesce->tx_max_coalesced_frames;

	return 0;
}

static int
axienet_ethtools_get_link_ksettings(struct net_device *ndev,
				    struct ethtool_link_ksettings *cmd)
{
	struct axienet_local *lp = netdev_priv(ndev);

	return phylink_ethtool_ksettings_get(lp->phylink, cmd);
}

static int
axienet_ethtools_set_link_ksettings(struct net_device *ndev,
				    const struct ethtool_link_ksettings *cmd)
{
	struct axienet_local *lp = netdev_priv(ndev);

	return phylink_ethtool_ksettings_set(lp->phylink, cmd);
}

static int axienet_ethtools_nway_reset(struct net_device *dev)
{
	struct axienet_local *lp = netdev_priv(dev);

	return phylink_ethtool_nway_reset(lp->phylink);
}

static const struct ethtool_ops axienet_ethtool_ops = {
	.supported_coalesce_params = ETHTOOL_COALESCE_MAX_FRAMES,
	.get_drvinfo    = axienet_ethtools_get_drvinfo,
	.get_regs_len   = axienet_ethtools_get_regs_len,
	.get_regs       = axienet_ethtools_get_regs,
	.get_link       = ethtool_op_get_link,
	.get_ringparam	= axienet_ethtools_get_ringparam,
	.set_ringparam	= axienet_ethtools_set_ringparam,
	.get_pauseparam = axienet_ethtools_get_pauseparam,
	.set_pauseparam = axienet_ethtools_set_pauseparam,
	.get_coalesce   = axienet_ethtools_get_coalesce,
	.set_coalesce   = axienet_ethtools_set_coalesce,
	.get_link_ksettings = axienet_ethtools_get_link_ksettings,
	.set_link_ksettings = axienet_ethtools_set_link_ksettings,
	.nway_reset	= axienet_ethtools_nway_reset,
};

static void axienet_validate(struct phylink_config *config,
			     unsigned long *supported,
			     struct phylink_link_state *state)
{
	struct net_device *ndev = to_net_dev(config->dev);
	struct axienet_local *lp = netdev_priv(ndev);
	__ETHTOOL_DECLARE_LINK_MODE_MASK(mask) = { 0, };

	/* Only support the mode we are configured for */
	switch (state->interface) {
	case PHY_INTERFACE_MODE_NA:
		break;
	case PHY_INTERFACE_MODE_1000BASEX:
	case PHY_INTERFACE_MODE_SGMII:
		if (lp->switch_x_sgmii)
			break;
		fallthrough;
	default:
		if (state->interface != lp->phy_mode) {
			netdev_warn(ndev, "Cannot use PHY mode %s, supported: %s\n",
				    phy_modes(state->interface),
				    phy_modes(lp->phy_mode));
			bitmap_zero(supported, __ETHTOOL_LINK_MODE_MASK_NBITS);
			return;
		}
	}

	phylink_set(mask, Autoneg);
	phylink_set_port_modes(mask);

	phylink_set(mask, Asym_Pause);
	phylink_set(mask, Pause);

	switch (state->interface) {
	case PHY_INTERFACE_MODE_NA:
	case PHY_INTERFACE_MODE_1000BASEX:
	case PHY_INTERFACE_MODE_SGMII:
	case PHY_INTERFACE_MODE_GMII:
	case PHY_INTERFACE_MODE_RGMII:
	case PHY_INTERFACE_MODE_RGMII_ID:
	case PHY_INTERFACE_MODE_RGMII_RXID:
	case PHY_INTERFACE_MODE_RGMII_TXID:
		phylink_set(mask, 1000baseX_Full);
		phylink_set(mask, 1000baseT_Full);
		if (state->interface == PHY_INTERFACE_MODE_1000BASEX)
			break;
		fallthrough;
	case PHY_INTERFACE_MODE_MII:
		phylink_set(mask, 100baseT_Full);
		phylink_set(mask, 10baseT_Full);
		fallthrough;
	default:
		break;
	}

	bitmap_and(supported, supported, mask,
		   __ETHTOOL_LINK_MODE_MASK_NBITS);
	bitmap_and(state->advertising, state->advertising, mask,
		   __ETHTOOL_LINK_MODE_MASK_NBITS);
}

static void axienet_mac_pcs_get_state(struct phylink_config *config,
				      struct phylink_link_state *state)
{
	struct net_device *ndev = to_net_dev(config->dev);
	struct axienet_local *lp = netdev_priv(ndev);

	switch (state->interface) {
	case PHY_INTERFACE_MODE_SGMII:
	case PHY_INTERFACE_MODE_1000BASEX:
		phylink_mii_c22_pcs_get_state(lp->pcs_phy, state);
		break;
	default:
		break;
	}
}

static void axienet_mac_an_restart(struct phylink_config *config)
{
	struct net_device *ndev = to_net_dev(config->dev);
	struct axienet_local *lp = netdev_priv(ndev);

	phylink_mii_c22_pcs_an_restart(lp->pcs_phy);
}

static int axienet_mac_prepare(struct phylink_config *config, unsigned int mode,
			       phy_interface_t iface)
{
	struct net_device *ndev = to_net_dev(config->dev);
	struct axienet_local *lp = netdev_priv(ndev);
	int ret;

	switch (iface) {
	case PHY_INTERFACE_MODE_SGMII:
	case PHY_INTERFACE_MODE_1000BASEX:
		if (!lp->switch_x_sgmii)
			return 0;

		ret = mdiobus_write(lp->pcs_phy->bus,
				    lp->pcs_phy->addr,
				    XLNX_MII_STD_SELECT_REG,
				    iface == PHY_INTERFACE_MODE_SGMII ?
					XLNX_MII_STD_SELECT_SGMII : 0);
		if (ret < 0)
			netdev_warn(ndev, "Failed to switch PHY interface: %d\n",
				    ret);
		return ret;
	default:
		return 0;
	}
}

static void axienet_mac_config(struct phylink_config *config, unsigned int mode,
			       const struct phylink_link_state *state)
{
	struct net_device *ndev = to_net_dev(config->dev);
	struct axienet_local *lp = netdev_priv(ndev);
	int ret;

	switch (state->interface) {
	case PHY_INTERFACE_MODE_SGMII:
	case PHY_INTERFACE_MODE_1000BASEX:
		ret = phylink_mii_c22_pcs_config(lp->pcs_phy, mode,
						 state->interface,
						 state->advertising);
		if (ret < 0)
			netdev_warn(ndev, "Failed to configure PCS: %d\n",
				    ret);
		break;

	default:
		break;
	}
}

static void axienet_mac_link_down(struct phylink_config *config,
				  unsigned int mode,
				  phy_interface_t interface)
{
	/* nothing meaningful to do */
}

static void axienet_mac_link_up(struct phylink_config *config,
				struct phy_device *phy,
				unsigned int mode, phy_interface_t interface,
				int speed, int duplex,
				bool tx_pause, bool rx_pause)
{
	struct net_device *ndev = to_net_dev(config->dev);
	struct axienet_local *lp = netdev_priv(ndev);
	u32 emmc_reg, fcc_reg;

	emmc_reg = axienet_ior(lp, XAE_EMMC_OFFSET);
	emmc_reg &= ~XAE_EMMC_LINKSPEED_MASK;

	switch (speed) {
	case SPEED_1000:
		emmc_reg |= XAE_EMMC_LINKSPD_1000;
		break;
	case SPEED_100:
		emmc_reg |= XAE_EMMC_LINKSPD_100;
		break;
	case SPEED_10:
		emmc_reg |= XAE_EMMC_LINKSPD_10;
		break;
	default:
		dev_err(&ndev->dev,
			"Speed other than 10, 100 or 1Gbps is not supported\n");
		break;
	}

	axienet_iow(lp, XAE_EMMC_OFFSET, emmc_reg);

	fcc_reg = axienet_ior(lp, XAE_FCC_OFFSET);
	if (tx_pause)
		fcc_reg |= XAE_FCC_FCTX_MASK;
	else
		fcc_reg &= ~XAE_FCC_FCTX_MASK;
	if (rx_pause)
		fcc_reg |= XAE_FCC_FCRX_MASK;
	else
		fcc_reg &= ~XAE_FCC_FCRX_MASK;
	axienet_iow(lp, XAE_FCC_OFFSET, fcc_reg);
}

static const struct phylink_mac_ops axienet_phylink_ops = {
	.validate = axienet_validate,
	.mac_pcs_get_state = axienet_mac_pcs_get_state,
	.mac_an_restart = axienet_mac_an_restart,
	.mac_prepare = axienet_mac_prepare,
	.mac_config = axienet_mac_config,
	.mac_link_down = axienet_mac_link_down,
	.mac_link_up = axienet_mac_link_up,
};

/**
 * axienet_dma_err_handler - Work queue task for Axi DMA Error
 * @work:	pointer to work_struct
 *
 * Resets the Axi DMA and Axi Ethernet devices, and reconfigures the
 * Tx/Rx BDs.
 */
static void axienet_dma_err_handler(struct work_struct *work)
{
	u32 axienet_status;
	u32 cr, i;
	struct axienet_local *lp = container_of(work, struct axienet_local,
						dma_err_task);
	struct net_device *ndev = lp->ndev;
	struct axidma_bd *cur_p;

	axienet_setoptions(ndev, lp->options &
			   ~(XAE_OPTION_TXEN | XAE_OPTION_RXEN));
	/* When we do an Axi Ethernet reset, it resets the complete core
	 * including the MDIO. MDIO must be disabled before resetting.
	 * Hold MDIO bus lock to avoid MDIO accesses during the reset.
	 */
	axienet_lock_mii(lp);
	__axienet_device_reset(lp);
	axienet_unlock_mii(lp);

	for (i = 0; i < lp->tx_bd_num; i++) {
		cur_p = &lp->tx_bd_v[i];
		if (cur_p->cntrl) {
			dma_addr_t addr = desc_get_phys_addr(lp, cur_p);

			dma_unmap_single(ndev->dev.parent, addr,
					 (cur_p->cntrl &
					  XAXIDMA_BD_CTRL_LENGTH_MASK),
					 DMA_TO_DEVICE);
		}
		if (cur_p->skb)
			dev_kfree_skb_irq(cur_p->skb);
		cur_p->phys = 0;
		cur_p->phys_msb = 0;
		cur_p->cntrl = 0;
		cur_p->status = 0;
		cur_p->app0 = 0;
		cur_p->app1 = 0;
		cur_p->app2 = 0;
		cur_p->app3 = 0;
		cur_p->app4 = 0;
		cur_p->skb = NULL;
	}

	for (i = 0; i < lp->rx_bd_num; i++) {
		cur_p = &lp->rx_bd_v[i];
		cur_p->status = 0;
		cur_p->app0 = 0;
		cur_p->app1 = 0;
		cur_p->app2 = 0;
		cur_p->app3 = 0;
		cur_p->app4 = 0;
	}

	lp->tx_bd_ci = 0;
	lp->tx_bd_tail = 0;
	lp->rx_bd_ci = 0;

	/* Start updating the Rx channel control register */
	cr = axienet_dma_in32(lp, XAXIDMA_RX_CR_OFFSET);
	/* Update the interrupt coalesce count */
	cr = ((cr & ~XAXIDMA_COALESCE_MASK) |
	      (XAXIDMA_DFT_RX_THRESHOLD << XAXIDMA_COALESCE_SHIFT));
	/* Update the delay timer count */
	cr = ((cr & ~XAXIDMA_DELAY_MASK) |
	      (XAXIDMA_DFT_RX_WAITBOUND << XAXIDMA_DELAY_SHIFT));
	/* Enable coalesce, delay timer and error interrupts */
	cr |= XAXIDMA_IRQ_ALL_MASK;
	/* Finally write to the Rx channel control register */
	axienet_dma_out32(lp, XAXIDMA_RX_CR_OFFSET, cr);

	/* Start updating the Tx channel control register */
	cr = axienet_dma_in32(lp, XAXIDMA_TX_CR_OFFSET);
	/* Update the interrupt coalesce count */
	cr = (((cr & ~XAXIDMA_COALESCE_MASK)) |
	      (XAXIDMA_DFT_TX_THRESHOLD << XAXIDMA_COALESCE_SHIFT));
	/* Update the delay timer count */
	cr = (((cr & ~XAXIDMA_DELAY_MASK)) |
	      (XAXIDMA_DFT_TX_WAITBOUND << XAXIDMA_DELAY_SHIFT));
	/* Enable coalesce, delay timer and error interrupts */
	cr |= XAXIDMA_IRQ_ALL_MASK;
	/* Finally write to the Tx channel control register */
	axienet_dma_out32(lp, XAXIDMA_TX_CR_OFFSET, cr);

	/* Populate the tail pointer and bring the Rx Axi DMA engine out of
	 * halted state. This will make the Rx side ready for reception.
	 */
	axienet_dma_out_addr(lp, XAXIDMA_RX_CDESC_OFFSET, lp->rx_bd_p);
	cr = axienet_dma_in32(lp, XAXIDMA_RX_CR_OFFSET);
	axienet_dma_out32(lp, XAXIDMA_RX_CR_OFFSET,
			  cr | XAXIDMA_CR_RUNSTOP_MASK);
	axienet_dma_out_addr(lp, XAXIDMA_RX_TDESC_OFFSET, lp->rx_bd_p +
			     (sizeof(*lp->rx_bd_v) * (lp->rx_bd_num - 1)));

	/* Write to the RS (Run-stop) bit in the Tx channel control register.
	 * Tx channel is now ready to run. But only after we write to the
	 * tail pointer register that the Tx channel will start transmitting
	 */
	axienet_dma_out_addr(lp, XAXIDMA_TX_CDESC_OFFSET, lp->tx_bd_p);
	cr = axienet_dma_in32(lp, XAXIDMA_TX_CR_OFFSET);
	axienet_dma_out32(lp, XAXIDMA_TX_CR_OFFSET,
			  cr | XAXIDMA_CR_RUNSTOP_MASK);

	axienet_status = axienet_ior(lp, XAE_RCW1_OFFSET);
	axienet_status &= ~XAE_RCW1_RX_MASK;
	axienet_iow(lp, XAE_RCW1_OFFSET, axienet_status);

	axienet_status = axienet_ior(lp, XAE_IP_OFFSET);
	if (axienet_status & XAE_INT_RXRJECT_MASK)
		axienet_iow(lp, XAE_IS_OFFSET, XAE_INT_RXRJECT_MASK);
	axienet_iow(lp, XAE_IE_OFFSET, lp->eth_irq > 0 ?
		    XAE_INT_RECV_ERROR_MASK : 0);
	axienet_iow(lp, XAE_FCC_OFFSET, XAE_FCC_FCRX_MASK);

	/* Sync default options with HW but leave receiver and
	 * transmitter disabled.
	 */
	axienet_setoptions(ndev, lp->options &
			   ~(XAE_OPTION_TXEN | XAE_OPTION_RXEN));
	axienet_set_mac_address(ndev, NULL);
	axienet_set_multicast_list(ndev);
	axienet_setoptions(ndev, lp->options);
}

/**
 * axienet_probe - Axi Ethernet probe function.
 * @pdev:	Pointer to platform device structure.
 *
 * Return: 0, on success
 *	    Non-zero error value on failure.
 *
 * This is the probe routine for Axi Ethernet driver. This is called before
 * any other driver routines are invoked. It allocates and sets up the Ethernet
 * device. Parses through device tree and populates fields of
 * axienet_local. It registers the Ethernet device.
 */
static int axienet_probe(struct platform_device *pdev)
{
	int ret;
	struct device_node *np;
	struct axienet_local *lp;
	struct net_device *ndev;
	struct resource *ethres;
	u8 mac_addr[ETH_ALEN];
	int addr_width = 32;
	u32 value;

	ndev = alloc_etherdev(sizeof(*lp));
	if (!ndev)
		return -ENOMEM;

	platform_set_drvdata(pdev, ndev);

	SET_NETDEV_DEV(ndev, &pdev->dev);
	ndev->flags &= ~IFF_MULTICAST;  /* clear multicast */
	ndev->features = NETIF_F_SG;
	ndev->netdev_ops = &axienet_netdev_ops;
	ndev->ethtool_ops = &axienet_ethtool_ops;

	/* MTU range: 64 - 9000 */
	ndev->min_mtu = 64;
	ndev->max_mtu = XAE_JUMBO_MTU;

	lp = netdev_priv(ndev);
	lp->ndev = ndev;
	lp->dev = &pdev->dev;
	lp->options = XAE_OPTION_DEFAULTS;
	lp->rx_bd_num = RX_BD_NUM_DEFAULT;
	lp->tx_bd_num = TX_BD_NUM_DEFAULT;

	lp->axi_clk = devm_clk_get_optional(&pdev->dev, "s_axi_lite_clk");
	if (!lp->axi_clk) {
		/* For backward compatibility, if named AXI clock is not present,
		 * treat the first clock specified as the AXI clock.
		 */
		lp->axi_clk = devm_clk_get_optional(&pdev->dev, NULL);
	}
	if (IS_ERR(lp->axi_clk)) {
		ret = PTR_ERR(lp->axi_clk);
		goto free_netdev;
	}
	ret = clk_prepare_enable(lp->axi_clk);
	if (ret) {
		dev_err(&pdev->dev, "Unable to enable AXI clock: %d\n", ret);
		goto free_netdev;
	}

	lp->misc_clks[0].id = "axis_clk";
	lp->misc_clks[1].id = "ref_clk";
	lp->misc_clks[2].id = "mgt_clk";

	ret = devm_clk_bulk_get_optional(&pdev->dev, XAE_NUM_MISC_CLOCKS, lp->misc_clks);
	if (ret)
		goto cleanup_clk;

	ret = clk_bulk_prepare_enable(XAE_NUM_MISC_CLOCKS, lp->misc_clks);
	if (ret)
		goto cleanup_clk;

	/* Map device registers */
	lp->regs = devm_platform_get_and_ioremap_resource(pdev, 0, &ethres);
	if (IS_ERR(lp->regs)) {
		ret = PTR_ERR(lp->regs);
		goto cleanup_clk;
	}
	lp->regs_start = ethres->start;

	/* Setup checksum offload, but default to off if not specified */
	lp->features = 0;

	ret = of_property_read_u32(pdev->dev.of_node, "xlnx,txcsum", &value);
	if (!ret) {
		switch (value) {
		case 1:
			lp->csum_offload_on_tx_path =
				XAE_FEATURE_PARTIAL_TX_CSUM;
			lp->features |= XAE_FEATURE_PARTIAL_TX_CSUM;
			/* Can checksum TCP/UDP over IPv4. */
			ndev->features |= NETIF_F_IP_CSUM;
			break;
		case 2:
			lp->csum_offload_on_tx_path =
				XAE_FEATURE_FULL_TX_CSUM;
			lp->features |= XAE_FEATURE_FULL_TX_CSUM;
			/* Can checksum TCP/UDP over IPv4. */
			ndev->features |= NETIF_F_IP_CSUM;
			break;
		default:
			lp->csum_offload_on_tx_path = XAE_NO_CSUM_OFFLOAD;
		}
	}
	ret = of_property_read_u32(pdev->dev.of_node, "xlnx,rxcsum", &value);
	if (!ret) {
		switch (value) {
		case 1:
			lp->csum_offload_on_rx_path =
				XAE_FEATURE_PARTIAL_RX_CSUM;
			lp->features |= XAE_FEATURE_PARTIAL_RX_CSUM;
			break;
		case 2:
			lp->csum_offload_on_rx_path =
				XAE_FEATURE_FULL_RX_CSUM;
			lp->features |= XAE_FEATURE_FULL_RX_CSUM;
			break;
		default:
			lp->csum_offload_on_rx_path = XAE_NO_CSUM_OFFLOAD;
		}
	}
	/* For supporting jumbo frames, the Axi Ethernet hardware must have
	 * a larger Rx/Tx Memory. Typically, the size must be large so that
	 * we can enable jumbo option and start supporting jumbo frames.
	 * Here we check for memory allocated for Rx/Tx in the hardware from
	 * the device-tree and accordingly set flags.
	 */
	of_property_read_u32(pdev->dev.of_node, "xlnx,rxmem", &lp->rxmem);

	lp->switch_x_sgmii = of_property_read_bool(pdev->dev.of_node,
						   "xlnx,switch-x-sgmii");

	/* Start with the proprietary, and broken phy_type */
	ret = of_property_read_u32(pdev->dev.of_node, "xlnx,phy-type", &value);
	if (!ret) {
		netdev_warn(ndev, "Please upgrade your device tree binary blob to use phy-mode");
		switch (value) {
		case XAE_PHY_TYPE_MII:
			lp->phy_mode = PHY_INTERFACE_MODE_MII;
			break;
		case XAE_PHY_TYPE_GMII:
			lp->phy_mode = PHY_INTERFACE_MODE_GMII;
			break;
		case XAE_PHY_TYPE_RGMII_2_0:
			lp->phy_mode = PHY_INTERFACE_MODE_RGMII_ID;
			break;
		case XAE_PHY_TYPE_SGMII:
			lp->phy_mode = PHY_INTERFACE_MODE_SGMII;
			break;
		case XAE_PHY_TYPE_1000BASE_X:
			lp->phy_mode = PHY_INTERFACE_MODE_1000BASEX;
			break;
		default:
			ret = -EINVAL;
			goto cleanup_clk;
		}
	} else {
		ret = of_get_phy_mode(pdev->dev.of_node, &lp->phy_mode);
		if (ret)
			goto cleanup_clk;
	}
	if (lp->switch_x_sgmii && lp->phy_mode != PHY_INTERFACE_MODE_SGMII &&
	    lp->phy_mode != PHY_INTERFACE_MODE_1000BASEX) {
		dev_err(&pdev->dev, "xlnx,switch-x-sgmii only supported with SGMII or 1000BaseX\n");
		ret = -EINVAL;
		goto cleanup_clk;
	}

	/* Find the DMA node, map the DMA registers, and decode the DMA IRQs */
	np = of_parse_phandle(pdev->dev.of_node, "axistream-connected", 0);
	if (np) {
		struct resource dmares;

		ret = of_address_to_resource(np, 0, &dmares);
		if (ret) {
			dev_err(&pdev->dev,
				"unable to get DMA resource\n");
			of_node_put(np);
			goto cleanup_clk;
		}
		lp->dma_regs = devm_ioremap_resource(&pdev->dev,
						     &dmares);
		lp->rx_irq = irq_of_parse_and_map(np, 1);
		lp->tx_irq = irq_of_parse_and_map(np, 0);
		of_node_put(np);
		lp->eth_irq = platform_get_irq_optional(pdev, 0);
	} else {
		/* Check for these resources directly on the Ethernet node. */
<<<<<<< HEAD
		struct resource *res = platform_get_resource(pdev,
							     IORESOURCE_MEM, 1);
		lp->dma_regs = devm_ioremap_resource(&pdev->dev, res);
=======
		lp->dma_regs = devm_platform_get_and_ioremap_resource(pdev, 1, NULL);
>>>>>>> c1084c27
		lp->rx_irq = platform_get_irq(pdev, 1);
		lp->tx_irq = platform_get_irq(pdev, 0);
		lp->eth_irq = platform_get_irq_optional(pdev, 2);
	}
	if (IS_ERR(lp->dma_regs)) {
		dev_err(&pdev->dev, "could not map DMA regs\n");
		ret = PTR_ERR(lp->dma_regs);
		goto cleanup_clk;
	}
	if ((lp->rx_irq <= 0) || (lp->tx_irq <= 0)) {
		dev_err(&pdev->dev, "could not determine irqs\n");
		ret = -ENOMEM;
		goto cleanup_clk;
	}

	/* Autodetect the need for 64-bit DMA pointers.
	 * When the IP is configured for a bus width bigger than 32 bits,
	 * writing the MSB registers is mandatory, even if they are all 0.
	 * We can detect this case by writing all 1's to one such register
	 * and see if that sticks: when the IP is configured for 32 bits
	 * only, those registers are RES0.
	 * Those MSB registers were introduced in IP v7.1, which we check first.
	 */
	if ((axienet_ior(lp, XAE_ID_OFFSET) >> 24) >= 0x9) {
		void __iomem *desc = lp->dma_regs + XAXIDMA_TX_CDESC_OFFSET + 4;

		iowrite32(0x0, desc);
		if (ioread32(desc) == 0) {	/* sanity check */
			iowrite32(0xffffffff, desc);
			if (ioread32(desc) > 0) {
				lp->features |= XAE_FEATURE_DMA_64BIT;
				addr_width = 64;
				dev_info(&pdev->dev,
					 "autodetected 64-bit DMA range\n");
			}
			iowrite32(0x0, desc);
		}
	}

	ret = dma_set_mask_and_coherent(&pdev->dev, DMA_BIT_MASK(addr_width));
	if (ret) {
		dev_err(&pdev->dev, "No suitable DMA available\n");
		goto cleanup_clk;
	}

	/* Check for Ethernet core IRQ (optional) */
	if (lp->eth_irq <= 0)
		dev_info(&pdev->dev, "Ethernet core IRQ not defined\n");

	/* Retrieve the MAC address */
	ret = of_get_mac_address(pdev->dev.of_node, mac_addr);
	if (!ret) {
		axienet_set_mac_address(ndev, mac_addr);
	} else {
		dev_warn(&pdev->dev, "could not find MAC address property: %d\n",
			 ret);
		axienet_set_mac_address(ndev, NULL);
	}

	lp->coalesce_count_rx = XAXIDMA_DFT_RX_THRESHOLD;
	lp->coalesce_count_tx = XAXIDMA_DFT_TX_THRESHOLD;

	lp->phy_node = of_parse_phandle(pdev->dev.of_node, "phy-handle", 0);
	if (lp->phy_node) {
		ret = axienet_mdio_setup(lp);
		if (ret)
			dev_warn(&pdev->dev,
				 "error registering MDIO bus: %d\n", ret);
	}
	if (lp->phy_mode == PHY_INTERFACE_MODE_SGMII ||
	    lp->phy_mode == PHY_INTERFACE_MODE_1000BASEX) {
		if (!lp->phy_node) {
			dev_err(&pdev->dev, "phy-handle required for 1000BaseX/SGMII\n");
			ret = -EINVAL;
			goto cleanup_mdio;
		}
		lp->pcs_phy = of_mdio_find_device(lp->phy_node);
		if (!lp->pcs_phy) {
			ret = -EPROBE_DEFER;
			goto cleanup_mdio;
		}
		lp->phylink_config.pcs_poll = true;
	}

	lp->phylink_config.dev = &ndev->dev;
	lp->phylink_config.type = PHYLINK_NETDEV;

	lp->phylink = phylink_create(&lp->phylink_config, pdev->dev.fwnode,
				     lp->phy_mode,
				     &axienet_phylink_ops);
	if (IS_ERR(lp->phylink)) {
		ret = PTR_ERR(lp->phylink);
		dev_err(&pdev->dev, "phylink_create error (%i)\n", ret);
		goto cleanup_mdio;
	}

	ret = register_netdev(lp->ndev);
	if (ret) {
		dev_err(lp->dev, "register_netdev() error (%i)\n", ret);
		goto cleanup_phylink;
	}

	return 0;

cleanup_phylink:
	phylink_destroy(lp->phylink);

cleanup_mdio:
	if (lp->pcs_phy)
		put_device(&lp->pcs_phy->dev);
	if (lp->mii_bus)
		axienet_mdio_teardown(lp);
	of_node_put(lp->phy_node);

cleanup_clk:
	clk_bulk_disable_unprepare(XAE_NUM_MISC_CLOCKS, lp->misc_clks);
	clk_disable_unprepare(lp->axi_clk);

free_netdev:
	free_netdev(ndev);

	return ret;
}

static int axienet_remove(struct platform_device *pdev)
{
	struct net_device *ndev = platform_get_drvdata(pdev);
	struct axienet_local *lp = netdev_priv(ndev);

	unregister_netdev(ndev);

	if (lp->phylink)
		phylink_destroy(lp->phylink);

	if (lp->pcs_phy)
		put_device(&lp->pcs_phy->dev);

	axienet_mdio_teardown(lp);

	clk_bulk_disable_unprepare(XAE_NUM_MISC_CLOCKS, lp->misc_clks);
	clk_disable_unprepare(lp->axi_clk);

	of_node_put(lp->phy_node);
	lp->phy_node = NULL;

	free_netdev(ndev);

	return 0;
}

static void axienet_shutdown(struct platform_device *pdev)
{
	struct net_device *ndev = platform_get_drvdata(pdev);

	rtnl_lock();
	netif_device_detach(ndev);

	if (netif_running(ndev))
		dev_close(ndev);

	rtnl_unlock();
}

static struct platform_driver axienet_driver = {
	.probe = axienet_probe,
	.remove = axienet_remove,
	.shutdown = axienet_shutdown,
	.driver = {
		 .name = "xilinx_axienet",
		 .of_match_table = axienet_of_match,
	},
};

module_platform_driver(axienet_driver);

MODULE_DESCRIPTION("Xilinx Axi Ethernet driver");
MODULE_AUTHOR("Xilinx");
MODULE_LICENSE("GPL");<|MERGE_RESOLUTION|>--- conflicted
+++ resolved
@@ -1053,20 +1053,9 @@
 	 * including the MDIO. MDIO must be disabled before resetting.
 	 * Hold MDIO bus lock to avoid MDIO accesses during the reset.
 	 */
-<<<<<<< HEAD
-	mutex_lock(&lp->mii_bus->mdio_lock);
-	axienet_mdio_disable(lp);
-	ret = axienet_device_reset(ndev);
-	if (ret == 0)
-		ret = axienet_mdio_enable(lp);
-	mutex_unlock(&lp->mii_bus->mdio_lock);
-	if (ret < 0)
-		return ret;
-=======
 	axienet_lock_mii(lp);
 	ret = axienet_device_reset(ndev);
 	axienet_unlock_mii(lp);
->>>>>>> c1084c27
 
 	ret = phylink_of_phy_connect(lp->phylink, lp->dev->of_node, 0);
 	if (ret) {
@@ -2030,13 +2019,7 @@
 		lp->eth_irq = platform_get_irq_optional(pdev, 0);
 	} else {
 		/* Check for these resources directly on the Ethernet node. */
-<<<<<<< HEAD
-		struct resource *res = platform_get_resource(pdev,
-							     IORESOURCE_MEM, 1);
-		lp->dma_regs = devm_ioremap_resource(&pdev->dev, res);
-=======
 		lp->dma_regs = devm_platform_get_and_ioremap_resource(pdev, 1, NULL);
->>>>>>> c1084c27
 		lp->rx_irq = platform_get_irq(pdev, 1);
 		lp->tx_irq = platform_get_irq(pdev, 0);
 		lp->eth_irq = platform_get_irq_optional(pdev, 2);
