/* SPDX-License-Identifier: (GPL-2.0+ OR BSD-3-Clause) */
/* Copyright 2017-2019 NXP */

#include <linux/timer.h>
#include <linux/pci.h>
#include <linux/netdevice.h>
#include <linux/etherdevice.h>
#include <linux/dma-mapping.h>
#include <linux/skbuff.h>
#include <linux/ethtool.h>
#include <linux/if_vlan.h>
<<<<<<< HEAD
#include <linux/phy.h>
#include <net/tsn.h>
=======
#include <linux/phylink.h>
#include <linux/dim.h>
#ifdef CONFIG_ENETC_TSN
#include <net/tsn.h>
#endif
>>>>>>> c1084c27

#include "enetc_hw.h"

#define ENETC_MAC_MAXFRM_SIZE	9600
#define ENETC_MAX_MTU		(ENETC_MAC_MAXFRM_SIZE - \
				(ETH_FCS_LEN + ETH_HLEN + VLAN_HLEN))

struct enetc_tx_swbd {
	union {
		struct sk_buff *skb;
		struct xdp_frame *xdp_frame;
	};
	dma_addr_t dma;
	struct page *page;	/* valid only if is_xdp_tx */
	u16 page_offset;	/* valid only if is_xdp_tx */
	u16 len;
	enum dma_data_direction dir;
	u8 is_dma_page:1;
	u8 check_wb:1;
<<<<<<< HEAD
	u8 do_tstamp:1;
=======
	u8 do_twostep_tstamp:1;
	u8 is_eof:1;
	u8 is_xdp_tx:1;
	u8 is_xdp_redirect:1;
>>>>>>> c1084c27
	u8 qbv_en:1;
};

#define ENETC_RX_MAXFRM_SIZE	ENETC_MAC_MAXFRM_SIZE
#define ENETC_RXB_TRUESIZE	2048 /* PAGE_SIZE >> 1 */
#define ENETC_RXB_PAD		NET_SKB_PAD /* add extra space if needed */
#define ENETC_RXB_DMA_SIZE	\
	(SKB_WITH_OVERHEAD(ENETC_RXB_TRUESIZE) - ENETC_RXB_PAD)
#define ENETC_RXB_DMA_SIZE_XDP	\
	(SKB_WITH_OVERHEAD(ENETC_RXB_TRUESIZE) - XDP_PACKET_HEADROOM)

struct enetc_rx_swbd {
	dma_addr_t dma;
	struct page *page;
	u16 page_offset;
	enum dma_data_direction dir;
	u16 len;
};

/* ENETC overhead: optional extension BD + 1 BD gap */
#define ENETC_TXBDS_NEEDED(val)	((val) + 2)
/* max # of chained Tx BDs is 15, including head and extension BD */
#define ENETC_MAX_SKB_FRAGS	13
#define ENETC_TXBDS_MAX_NEEDED	ENETC_TXBDS_NEEDED(ENETC_MAX_SKB_FRAGS + 1)

struct enetc_ring_stats {
	unsigned int packets;
	unsigned int bytes;
	unsigned int rx_alloc_errs;
<<<<<<< HEAD
=======
	unsigned int xdp_drops;
	unsigned int xdp_tx;
	unsigned int xdp_tx_drops;
	unsigned int xdp_redirect;
	unsigned int xdp_redirect_failures;
	unsigned int xdp_redirect_sg;
	unsigned int recycles;
	unsigned int recycle_failures;
>>>>>>> c1084c27
	unsigned int win_drop;
};

struct enetc_xdp_data {
	struct xdp_rxq_info rxq;
	struct bpf_prog *prog;
	int xdp_tx_in_flight;
};

#define ENETC_RX_RING_DEFAULT_SIZE	2048
#define ENETC_TX_RING_DEFAULT_SIZE	2048
#define ENETC_DEFAULT_TX_WORK		(ENETC_TX_RING_DEFAULT_SIZE / 2)

struct enetc_bdr {
	struct device *dev; /* for DMA mapping */
	struct net_device *ndev;
	void *bd_base; /* points to Rx or Tx BD ring */
	union {
		void __iomem *tpir;
		void __iomem *rcir;
	};
	u16 index;
	int bd_count; /* # of BDs */
	int next_to_use;
	int next_to_clean;
	union {
		struct enetc_tx_swbd *tx_swbd;
		struct enetc_rx_swbd *rx_swbd;
	};
	union {
		void __iomem *tcir; /* Tx */
		int next_to_alloc; /* Rx */
	};
	void __iomem *idr; /* Interrupt Detect Register pointer */

	int buffer_offset;
	struct enetc_xdp_data xdp;

	struct enetc_ring_stats stats;

	dma_addr_t bd_dma_base;
	u8 tsd_enable; /* Time specific departure */
	bool ext_en; /* enable h/w descriptor extensions */
} ____cacheline_aligned_in_smp;

static inline void enetc_bdr_idx_inc(struct enetc_bdr *bdr, int *i)
{
	if (unlikely(++*i == bdr->bd_count))
		*i = 0;
}

static inline int enetc_bd_unused(struct enetc_bdr *bdr)
{
	if (bdr->next_to_clean > bdr->next_to_use)
		return bdr->next_to_clean - bdr->next_to_use - 1;

	return bdr->bd_count + bdr->next_to_clean - bdr->next_to_use - 1;
}

static inline int enetc_swbd_unused(struct enetc_bdr *bdr)
{
	if (bdr->next_to_clean > bdr->next_to_alloc)
		return bdr->next_to_clean - bdr->next_to_alloc - 1;

	return bdr->bd_count + bdr->next_to_clean - bdr->next_to_alloc - 1;
}

/* Control BD ring */
#define ENETC_CBDR_DEFAULT_SIZE	64
struct enetc_cbdr {
	void *bd_base; /* points to Rx or Tx BD ring */
	void __iomem *pir;
	void __iomem *cir;
	void __iomem *mr; /* mode register */

	int bd_count; /* # of BDs */
	int next_to_use;
	int next_to_clean;

	dma_addr_t bd_dma_base;
	struct device *dma_dev;
};

#define ENETC_TXBD(BDR, i) (&(((union enetc_tx_bd *)((BDR).bd_base))[i]))

static inline union enetc_rx_bd *enetc_rxbd(struct enetc_bdr *rx_ring, int i)
{
	int hw_idx = i;

#ifdef CONFIG_FSL_ENETC_PTP_CLOCK
	if (rx_ring->ext_en)
		hw_idx = 2 * i;
#endif
	return &(((union enetc_rx_bd *)rx_ring->bd_base)[hw_idx]);
}

static inline void enetc_rxbd_next(struct enetc_bdr *rx_ring,
				   union enetc_rx_bd **old_rxbd, int *old_index)
{
	union enetc_rx_bd *new_rxbd = *old_rxbd;
	int new_index = *old_index;

	new_rxbd++;

#ifdef CONFIG_FSL_ENETC_PTP_CLOCK
	if (rx_ring->ext_en)
		new_rxbd++;
#endif

	if (unlikely(++new_index == rx_ring->bd_count)) {
		new_rxbd = rx_ring->bd_base;
		new_index = 0;
	}

	*old_rxbd = new_rxbd;
	*old_index = new_index;
}

static inline union enetc_rx_bd *enetc_rxbd_ext(union enetc_rx_bd *rxbd)
{
	return ++rxbd;
}

struct enetc_msg_swbd {
	void *vaddr;
	dma_addr_t dma;
	int size;
};

#ifdef CONFIG_ENETC_TSN
/* Credit-Based Shaper parameters */
struct cbs {
	u8 tc;
	bool enable;
	u8 bw;
	u32 hi_credit;
	u32 lo_credit;
	u32 idle_slope;
	u32 send_slope;
	u32 tc_max_sized_frame;
	u32 max_interfrence_size;
};

struct enetc_cbs {
	u32 port_transmit_rate;
	u32 port_max_size_frame;
	u8 tc_nums;
	struct cbs cbs[0];
};
#endif

#define ENETC_REV1	0x1
enum enetc_errata {
	ENETC_ERR_VLAN_ISOL	= BIT(0),
	ENETC_ERR_UCMCSWP	= BIT(1),
};

#define ENETC_SI_F_QBV BIT(0)
#define ENETC_SI_F_QBU BIT(1)
<<<<<<< HEAD
=======
#define ENETC_SI_F_PSFP BIT(1)
>>>>>>> c1084c27

/* PCI IEP device data */
struct enetc_si {
	struct pci_dev *pdev;
	struct enetc_hw hw;
	enum enetc_errata errata;

	struct net_device *ndev; /* back ref. */

	struct enetc_cbdr cbd_ring;

	int num_rx_rings; /* how many rings are available in the SI */
	int num_tx_rings;
	int num_fs_entries;
	int num_rss; /* number of RSS buckets */
	unsigned short pad;
	int hw_features;
#ifdef CONFIG_ENETC_TSN
	struct enetc_cbs *ecbs;
#endif
<<<<<<< HEAD

=======
>>>>>>> c1084c27
};

#define ENETC_SI_ALIGN	32

static inline void *enetc_si_priv(const struct enetc_si *si)
{
	return (char *)si + ALIGN(sizeof(struct enetc_si), ENETC_SI_ALIGN);
}

static inline bool enetc_si_is_pf(struct enetc_si *si)
{
	return !!(si->hw.port);
}

static inline int enetc_pf_to_port(struct pci_dev *pf_pdev)
{
	switch (pf_pdev->devfn) {
	case 0:
		return 0;
	case 1:
		return 1;
	case 2:
		return 2;
	case 6:
		return 3;
	default:
		return -1;
	}
}

#define ENETC_MAX_NUM_TXQS	8
#define ENETC_INT_NAME_MAX	(IFNAMSIZ + 8)

struct enetc_int_vector {
	void __iomem *rbier;
	void __iomem *tbier_base;
	void __iomem *ricr1;
	unsigned long tx_rings_map;
	int count_tx_rings;
	u32 rx_ictt;
	u16 comp_cnt;
	bool rx_dim_en, rx_napi_work;
	struct napi_struct napi ____cacheline_aligned_in_smp;
	struct dim rx_dim ____cacheline_aligned_in_smp;
	char name[ENETC_INT_NAME_MAX];

	struct enetc_bdr rx_ring;
	struct enetc_bdr tx_ring[];
} ____cacheline_aligned_in_smp;

struct enetc_cls_rule {
	struct ethtool_rx_flow_spec fs;
	int used;
};

#define ENETC_MAX_BDR_INT	2 /* fixed to max # of available cpus */
struct psfp_cap {
	u32 max_streamid;
	u32 max_psfp_filter;
	u32 max_psfp_gate;
	u32 max_psfp_gatelist;
	u32 max_psfp_meter;
};

#define ENETC_F_TX_TSTAMP_MASK	0xff
/* TODO: more hardware offloads */
enum enetc_active_offloads {
<<<<<<< HEAD
	ENETC_F_RX_TSTAMP	= BIT(0),
	ENETC_F_TX_TSTAMP	= BIT(1),
	ENETC_F_QBV             = BIT(2),
	ENETC_F_QBU             = BIT(3),
=======
	/* 8 bits reserved for TX timestamp types (hwtstamp_tx_types) */
	ENETC_F_TX_TSTAMP		= BIT(0),
	ENETC_F_TX_ONESTEP_SYNC_TSTAMP	= BIT(1),

	ENETC_F_RX_TSTAMP		= BIT(8),
	ENETC_F_QBV			= BIT(9),
	ENETC_F_QCI			= BIT(10),
	ENETC_F_QBU			= BIT(11),
};

enum enetc_flags_bit {
	ENETC_TX_ONESTEP_TSTAMP_IN_PROGRESS = 0,
};

/* interrupt coalescing modes */
enum enetc_ic_mode {
	/* one interrupt per frame */
	ENETC_IC_NONE = 0,
	/* activated when int coalescing time is set to a non-0 value */
	ENETC_IC_RX_MANUAL = BIT(0),
	ENETC_IC_TX_MANUAL = BIT(1),
	/* use dynamic interrupt moderation */
	ENETC_IC_RX_ADAPTIVE = BIT(2),
>>>>>>> c1084c27
};

#define ENETC_RXIC_PKTTHR	min_t(u32, 256, ENETC_RX_RING_DEFAULT_SIZE / 2)
#define ENETC_TXIC_PKTTHR	min_t(u32, 128, ENETC_TX_RING_DEFAULT_SIZE / 2)
#define ENETC_TXIC_TIMETHR	enetc_usecs_to_cycles(600)

struct enetc_ndev_priv {
	struct net_device *ndev;
	struct device *dev; /* dma-mapping device */
	struct enetc_si *si;

	int bdr_int_num; /* number of Rx/Tx ring interrupts */
	struct enetc_int_vector *int_vector[ENETC_MAX_BDR_INT];
	u16 num_rx_rings, num_tx_rings;
	u16 rx_bd_count, tx_bd_count;

	u16 msg_enable;
	enum enetc_active_offloads active_offloads;

	u32 speed; /* store speed for compare update pspeed */

<<<<<<< HEAD
	u32 speed; /* store speed for compare update pspeed */

=======
	struct enetc_bdr **xdp_tx_ring;
>>>>>>> c1084c27
	struct enetc_bdr *tx_ring[16];
	struct enetc_bdr *rx_ring[16];

	struct enetc_cls_rule *cls_rules;

	struct psfp_cap psfp_cap;

	struct phylink *phylink;
	int ic_mode;
	u32 tx_ictt;

	struct bpf_prog *xdp_prog;

	unsigned long flags;

	struct work_struct	tx_onestep_tstamp;
	struct sk_buff_head	tx_skbs;
};

/* Messaging */

/* VF-PF set primary MAC address message format */
struct enetc_msg_cmd_set_primary_mac {
	struct enetc_msg_cmd_header header;
	struct sockaddr mac;
};

#define ENETC_CBD(R, i)	(&(((struct enetc_cbd *)((R).bd_base))[i]))

#define ENETC_CBDR_TIMEOUT	1000 /* usecs */

/* PTP driver exports */
extern int enetc_phc_index;

/* SI common */
int enetc_pci_probe(struct pci_dev *pdev, const char *name, int sizeof_priv);
void enetc_pci_remove(struct pci_dev *pdev);
int enetc_alloc_msix(struct enetc_ndev_priv *priv);
void enetc_free_msix(struct enetc_ndev_priv *priv);
void enetc_get_si_caps(struct enetc_si *si);
void enetc_init_si_rings_params(struct enetc_ndev_priv *priv);
int enetc_alloc_si_resources(struct enetc_ndev_priv *priv);
void enetc_free_si_resources(struct enetc_ndev_priv *priv);
int enetc_configure_si(struct enetc_ndev_priv *priv);

int enetc_open(struct net_device *ndev);
int enetc_close(struct net_device *ndev);
void enetc_start(struct net_device *ndev);
void enetc_stop(struct net_device *ndev);
netdev_tx_t enetc_xmit(struct sk_buff *skb, struct net_device *ndev);
struct net_device_stats *enetc_get_stats(struct net_device *ndev);
int enetc_set_features(struct net_device *ndev,
		       netdev_features_t features);
int enetc_ioctl(struct net_device *ndev, struct ifreq *rq, int cmd);
int enetc_setup_tc(struct net_device *ndev, enum tc_setup_type type,
		   void *type_data);
int enetc_setup_bpf(struct net_device *dev, struct netdev_bpf *xdp);
int enetc_xdp_xmit(struct net_device *ndev, int num_frames,
		   struct xdp_frame **frames, u32 flags);

/* ethtool */
void enetc_set_ethtool_ops(struct net_device *ndev);

/* control buffer descriptor ring (CBDR) */
int enetc_setup_cbdr(struct device *dev, struct enetc_hw *hw, int bd_count,
		     struct enetc_cbdr *cbdr);
void enetc_teardown_cbdr(struct enetc_cbdr *cbdr);
int enetc_set_mac_flt_entry(struct enetc_si *si, int index,
			    char *mac_addr, int si_map);
int enetc_clear_mac_flt_entry(struct enetc_si *si, int index);
int enetc_set_fs_entry(struct enetc_si *si, struct enetc_cmd_rfse *rfse,
		       int index);
void enetc_set_rss_key(struct enetc_hw *hw, const u8 *bytes);
int enetc_get_rss_table(struct enetc_si *si, u32 *table, int count);
int enetc_set_rss_table(struct enetc_si *si, const u32 *table, int count);
int enetc_send_cmd(struct enetc_si *si, struct enetc_cbd *cbd);

#ifdef CONFIG_FSL_ENETC_QOS
int enetc_setup_tc_taprio(struct net_device *ndev, void *type_data);
<<<<<<< HEAD
void enetc_sched_speed_set(struct net_device *ndev);
int enetc_setup_tc_cbs(struct net_device *ndev, void *type_data);
#else
#define enetc_setup_tc_taprio(ndev, type_data) -EOPNOTSUPP
#define enetc_sched_speed_set(ndev) (void)0
#define enetc_setup_tc_cbs(ndev, type_data) -EOPNOTSUPP
=======
void enetc_sched_speed_set(struct enetc_ndev_priv *priv, int speed);
int enetc_setup_tc_cbs(struct net_device *ndev, void *type_data);
int enetc_setup_tc_txtime(struct net_device *ndev, void *type_data);
int enetc_setup_tc_block_cb(enum tc_setup_type type, void *type_data,
			    void *cb_priv);
int enetc_setup_tc_psfp(struct net_device *ndev, void *type_data);
int enetc_psfp_init(struct enetc_ndev_priv *priv);
int enetc_psfp_clean(struct enetc_ndev_priv *priv);

static inline void enetc_get_max_cap(struct enetc_ndev_priv *priv)
{
	u32 reg;

	reg = enetc_port_rd(&priv->si->hw, ENETC_PSIDCAPR);
	priv->psfp_cap.max_streamid = reg & ENETC_PSIDCAPR_MSK;
	/* Port stream filter capability */
	reg = enetc_port_rd(&priv->si->hw, ENETC_PSFCAPR);
	priv->psfp_cap.max_psfp_filter = reg & ENETC_PSFCAPR_MSK;
	/* Port stream gate capability */
	reg = enetc_port_rd(&priv->si->hw, ENETC_PSGCAPR);
	priv->psfp_cap.max_psfp_gate = (reg & ENETC_PSGCAPR_SGIT_MSK);
	priv->psfp_cap.max_psfp_gatelist = (reg & ENETC_PSGCAPR_GCL_MSK) >> 16;
	/* Port flow meter capability */
	reg = enetc_port_rd(&priv->si->hw, ENETC_PFMCAPR);
	priv->psfp_cap.max_psfp_meter = reg & ENETC_PFMCAPR_MSK;
}

static inline int enetc_psfp_enable(struct enetc_ndev_priv *priv)
{
	struct enetc_hw *hw = &priv->si->hw;
	int err;

	enetc_get_max_cap(priv);

	err = enetc_psfp_init(priv);
	if (err)
		return err;

	enetc_wr(hw, ENETC_PPSFPMR, enetc_rd(hw, ENETC_PPSFPMR) |
		 ENETC_PPSFPMR_PSFPEN | ENETC_PPSFPMR_VS |
		 ENETC_PPSFPMR_PVC | ENETC_PPSFPMR_PVZC);

	return 0;
}

static inline int enetc_psfp_disable(struct enetc_ndev_priv *priv)
{
	struct enetc_hw *hw = &priv->si->hw;
	int err;

	err = enetc_psfp_clean(priv);
	if (err)
		return err;

	enetc_wr(hw, ENETC_PPSFPMR, enetc_rd(hw, ENETC_PPSFPMR) &
		 ~ENETC_PPSFPMR_PSFPEN & ~ENETC_PPSFPMR_VS &
		 ~ENETC_PPSFPMR_PVC & ~ENETC_PPSFPMR_PVZC);

	memset(&priv->psfp_cap, 0, sizeof(struct psfp_cap));

	return 0;
}

#else
#define enetc_setup_tc_taprio(ndev, type_data) -EOPNOTSUPP
#define enetc_sched_speed_set(priv, speed) (void)0
#define enetc_setup_tc_cbs(ndev, type_data) -EOPNOTSUPP
#define enetc_setup_tc_txtime(ndev, type_data) -EOPNOTSUPP
#define enetc_setup_tc_psfp(ndev, type_data) -EOPNOTSUPP
#define enetc_setup_tc_block_cb NULL

#define enetc_get_max_cap(p)		\
	memset(&((p)->psfp_cap), 0, sizeof(struct psfp_cap))

static inline int enetc_psfp_enable(struct enetc_ndev_priv *priv)
{
	return 0;
}

static inline int enetc_psfp_disable(struct enetc_ndev_priv *priv)
{
	return 0;
}
>>>>>>> c1084c27
#endif
#ifdef CONFIG_ENETC_TSN
void enetc_tsn_pf_init(struct net_device *netdev, struct pci_dev *pdev);
void enetc_tsn_pf_deinit(struct net_device *netdev);
<<<<<<< HEAD
=======
#ifndef CONFIG_FSL_ENETC_QOS
void enetc_pspeed_set(struct enetc_ndev_priv *priv, int speed);
#undef enetc_sched_speed_set
#define enetc_sched_speed_set(priv, speed) enetc_pspeed_set(priv, speed)
#endif
>>>>>>> c1084c27
#else
#define enetc_tsn_pf_init(netdev, pdev) (void)0
#define enetc_tsn_pf_deinit(netdev) (void)0
#endif<|MERGE_RESOLUTION|>--- conflicted
+++ resolved
@@ -9,16 +9,11 @@
 #include <linux/skbuff.h>
 #include <linux/ethtool.h>
 #include <linux/if_vlan.h>
-<<<<<<< HEAD
-#include <linux/phy.h>
-#include <net/tsn.h>
-=======
 #include <linux/phylink.h>
 #include <linux/dim.h>
 #ifdef CONFIG_ENETC_TSN
 #include <net/tsn.h>
 #endif
->>>>>>> c1084c27
 
 #include "enetc_hw.h"
 
@@ -38,14 +33,10 @@
 	enum dma_data_direction dir;
 	u8 is_dma_page:1;
 	u8 check_wb:1;
-<<<<<<< HEAD
-	u8 do_tstamp:1;
-=======
 	u8 do_twostep_tstamp:1;
 	u8 is_eof:1;
 	u8 is_xdp_tx:1;
 	u8 is_xdp_redirect:1;
->>>>>>> c1084c27
 	u8 qbv_en:1;
 };
 
@@ -75,8 +66,6 @@
 	unsigned int packets;
 	unsigned int bytes;
 	unsigned int rx_alloc_errs;
-<<<<<<< HEAD
-=======
 	unsigned int xdp_drops;
 	unsigned int xdp_tx;
 	unsigned int xdp_tx_drops;
@@ -85,7 +74,6 @@
 	unsigned int xdp_redirect_sg;
 	unsigned int recycles;
 	unsigned int recycle_failures;
->>>>>>> c1084c27
 	unsigned int win_drop;
 };
 
@@ -245,10 +233,7 @@
 
 #define ENETC_SI_F_QBV BIT(0)
 #define ENETC_SI_F_QBU BIT(1)
-<<<<<<< HEAD
-=======
 #define ENETC_SI_F_PSFP BIT(1)
->>>>>>> c1084c27
 
 /* PCI IEP device data */
 struct enetc_si {
@@ -269,10 +254,6 @@
 #ifdef CONFIG_ENETC_TSN
 	struct enetc_cbs *ecbs;
 #endif
-<<<<<<< HEAD
-
-=======
->>>>>>> c1084c27
 };
 
 #define ENETC_SI_ALIGN	32
@@ -340,12 +321,6 @@
 #define ENETC_F_TX_TSTAMP_MASK	0xff
 /* TODO: more hardware offloads */
 enum enetc_active_offloads {
-<<<<<<< HEAD
-	ENETC_F_RX_TSTAMP	= BIT(0),
-	ENETC_F_TX_TSTAMP	= BIT(1),
-	ENETC_F_QBV             = BIT(2),
-	ENETC_F_QBU             = BIT(3),
-=======
 	/* 8 bits reserved for TX timestamp types (hwtstamp_tx_types) */
 	ENETC_F_TX_TSTAMP		= BIT(0),
 	ENETC_F_TX_ONESTEP_SYNC_TSTAMP	= BIT(1),
@@ -369,7 +344,6 @@
 	ENETC_IC_TX_MANUAL = BIT(1),
 	/* use dynamic interrupt moderation */
 	ENETC_IC_RX_ADAPTIVE = BIT(2),
->>>>>>> c1084c27
 };
 
 #define ENETC_RXIC_PKTTHR	min_t(u32, 256, ENETC_RX_RING_DEFAULT_SIZE / 2)
@@ -391,12 +365,7 @@
 
 	u32 speed; /* store speed for compare update pspeed */
 
-<<<<<<< HEAD
-	u32 speed; /* store speed for compare update pspeed */
-
-=======
 	struct enetc_bdr **xdp_tx_ring;
->>>>>>> c1084c27
 	struct enetc_bdr *tx_ring[16];
 	struct enetc_bdr *rx_ring[16];
 
@@ -476,14 +445,6 @@
 
 #ifdef CONFIG_FSL_ENETC_QOS
 int enetc_setup_tc_taprio(struct net_device *ndev, void *type_data);
-<<<<<<< HEAD
-void enetc_sched_speed_set(struct net_device *ndev);
-int enetc_setup_tc_cbs(struct net_device *ndev, void *type_data);
-#else
-#define enetc_setup_tc_taprio(ndev, type_data) -EOPNOTSUPP
-#define enetc_sched_speed_set(ndev) (void)0
-#define enetc_setup_tc_cbs(ndev, type_data) -EOPNOTSUPP
-=======
 void enetc_sched_speed_set(struct enetc_ndev_priv *priv, int speed);
 int enetc_setup_tc_cbs(struct net_device *ndev, void *type_data);
 int enetc_setup_tc_txtime(struct net_device *ndev, void *type_data);
@@ -567,19 +528,15 @@
 {
 	return 0;
 }
->>>>>>> c1084c27
 #endif
 #ifdef CONFIG_ENETC_TSN
 void enetc_tsn_pf_init(struct net_device *netdev, struct pci_dev *pdev);
 void enetc_tsn_pf_deinit(struct net_device *netdev);
-<<<<<<< HEAD
-=======
 #ifndef CONFIG_FSL_ENETC_QOS
 void enetc_pspeed_set(struct enetc_ndev_priv *priv, int speed);
 #undef enetc_sched_speed_set
 #define enetc_sched_speed_set(priv, speed) enetc_pspeed_set(priv, speed)
 #endif
->>>>>>> c1084c27
 #else
 #define enetc_tsn_pf_init(netdev, pdev) (void)0
 #define enetc_tsn_pf_deinit(netdev) (void)0
