--- conflicted
+++ resolved
@@ -1,18 +1,12 @@
 # SPDX-License-Identifier: GPL-2.0
 config FSL_ENETC
 	tristate "ENETC PF driver"
-<<<<<<< HEAD
-	depends on PCI && PCI_MSI && (ARCH_LAYERSCAPE || COMPILE_TEST)
-	select FSL_ENETC_MDIO
-	select PHYLIB
-=======
 	depends on PCI && PCI_MSI
 	select FSL_ENETC_IERB
 	select FSL_ENETC_MDIO
 	select PHYLINK
 	select PCS_LYNX
 	select DIMLIB
->>>>>>> c1084c27
 	help
 	  This driver supports NXP ENETC gigabit ethernet controller PCIe
 	  physical function (PF) devices, managing ENETC Ports at a privileged
@@ -76,30 +70,6 @@
 	default n
 	depends on TSN && FSL_ENETC
 	help
-<<<<<<< HEAD
-	  Enable hardware timestamping support on the Ethernet packets
-	  using the SO_TIMESTAMPING API. Because the RX BD ring dynamic
-	  allocation has not been supported and it is too expensive to use
-	  extended RX BDs if timestamping is not used, this option enables
-	  extended RX BDs in order to support hardware timestamping.
-
-config FSL_ENETC_QOS
-	bool "ENETC hardware Time-sensitive Network support"
-	depends on (FSL_ENETC || FSL_ENETC_VF) && (NET_SCH_TAPRIO || NET_SCH_CBS)
-	help
-	  There are Time-Sensitive Network(TSN) capabilities(802.1Qbv/802.1Qci
-	  /802.1Qbu etc.) supported by ENETC. These TSN capabilities can be set
-	  enable/disable from user space via Qos commands(tc). In the kernel
-	  side, it can be loaded by Qos driver. Currently, it is only support
-	  taprio(802.1Qbv) and Credit Based Shaper(802.1Qbu).
-
-config ENETC_TSN
-	bool "TSN Support for NXP ENETC driver"
-	default n
-	depends on TSN && FSL_ENETC
-	help
-=======
->>>>>>> c1084c27
 	  This driver supports TSN on Freescale ENETC driver. Provide
 	  interface to config the tsn capabilities of ENETC. The interface link
 	  to the /net/tsn/* and include/net/tsn.h. User space refer the
