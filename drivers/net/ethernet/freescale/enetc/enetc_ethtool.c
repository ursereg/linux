// SPDX-License-Identifier: (GPL-2.0+ OR BSD-3-Clause)
/* Copyright 2017-2019 NXP */

#include <linux/net_tstamp.h>
#include <linux/module.h>
#include "enetc.h"

static const u32 enetc_si_regs[] = {
	ENETC_SIMR, ENETC_SIPMAR0, ENETC_SIPMAR1, ENETC_SICBDRMR,
	ENETC_SICBDRSR,	ENETC_SICBDRBAR0, ENETC_SICBDRBAR1, ENETC_SICBDRPIR,
	ENETC_SICBDRCIR, ENETC_SICBDRLENR, ENETC_SICAPR0, ENETC_SICAPR1,
	ENETC_SIUEFDCR
};

static const u32 enetc_txbdr_regs[] = {
	ENETC_TBMR, ENETC_TBSR, ENETC_TBBAR0, ENETC_TBBAR1,
	ENETC_TBPIR, ENETC_TBCIR, ENETC_TBLENR, ENETC_TBIER, ENETC_TBICR0,
	ENETC_TBICR1
};

static const u32 enetc_rxbdr_regs[] = {
	ENETC_RBMR, ENETC_RBSR, ENETC_RBBSR, ENETC_RBCIR, ENETC_RBBAR0,
	ENETC_RBBAR1, ENETC_RBPIR, ENETC_RBLENR, ENETC_RBIER, ENETC_RBICR0,
	ENETC_RBICR1
};

static const u32 enetc_port_regs[] = {
	ENETC_PMR, ENETC_PSR, ENETC_PSIPMR, ENETC_PSIPMAR0(0),
	ENETC_PSIPMAR1(0), ENETC_PTXMBAR, ENETC_PCAPR0, ENETC_PCAPR1,
	ENETC_PSICFGR0(0), ENETC_PRFSCAPR, ENETC_PTCMSDUR(0),
	ENETC_PM0_CMD_CFG, ENETC_PM0_MAXFRM, ENETC_PM0_IF_MODE
};

static int enetc_get_reglen(struct net_device *ndev)
{
	struct enetc_ndev_priv *priv = netdev_priv(ndev);
	struct enetc_hw *hw = &priv->si->hw;
	int len;

	len = ARRAY_SIZE(enetc_si_regs);
	len += ARRAY_SIZE(enetc_txbdr_regs) * priv->num_tx_rings;
	len += ARRAY_SIZE(enetc_rxbdr_regs) * priv->num_rx_rings;

	if (hw->port)
		len += ARRAY_SIZE(enetc_port_regs);

	len *= sizeof(u32) * 2; /* store 2 entries per reg: addr and value */

	return len;
}

static void enetc_get_regs(struct net_device *ndev, struct ethtool_regs *regs,
			   void *regbuf)
{
	struct enetc_ndev_priv *priv = netdev_priv(ndev);
	struct enetc_hw *hw = &priv->si->hw;
	u32 *buf = (u32 *)regbuf;
	int i, j;
	u32 addr;

	for (i = 0; i < ARRAY_SIZE(enetc_si_regs); i++) {
		*buf++ = enetc_si_regs[i];
		*buf++ = enetc_rd(hw, enetc_si_regs[i]);
	}

	for (i = 0; i < priv->num_tx_rings; i++) {
		for (j = 0; j < ARRAY_SIZE(enetc_txbdr_regs); j++) {
			addr = ENETC_BDR(TX, i, enetc_txbdr_regs[j]);

			*buf++ = addr;
			*buf++ = enetc_rd(hw, addr);
		}
	}

	for (i = 0; i < priv->num_rx_rings; i++) {
		for (j = 0; j < ARRAY_SIZE(enetc_rxbdr_regs); j++) {
			addr = ENETC_BDR(RX, i, enetc_rxbdr_regs[j]);

			*buf++ = addr;
			*buf++ = enetc_rd(hw, addr);
		}
	}

	if (!hw->port)
		return;

	for (i = 0; i < ARRAY_SIZE(enetc_port_regs); i++) {
		addr = ENETC_PORT_BASE + enetc_port_regs[i];
		*buf++ = addr;
		*buf++ = enetc_rd(hw, addr);
	}
}

static const struct {
	int reg;
	char name[ETH_GSTRING_LEN];
} enetc_si_counters[] =  {
	{ ENETC_SIROCT, "SI rx octets" },
	{ ENETC_SIRFRM, "SI rx frames" },
	{ ENETC_SIRUCA, "SI rx u-cast frames" },
	{ ENETC_SIRMCA, "SI rx m-cast frames" },
	{ ENETC_SITOCT, "SI tx octets" },
	{ ENETC_SITFRM, "SI tx frames" },
	{ ENETC_SITUCA, "SI tx u-cast frames" },
	{ ENETC_SITMCA, "SI tx m-cast frames" },
	{ ENETC_RBDCR(0), "Rx ring  0 discarded frames" },
	{ ENETC_RBDCR(1), "Rx ring  1 discarded frames" },
	{ ENETC_RBDCR(2), "Rx ring  2 discarded frames" },
	{ ENETC_RBDCR(3), "Rx ring  3 discarded frames" },
	{ ENETC_RBDCR(4), "Rx ring  4 discarded frames" },
	{ ENETC_RBDCR(5), "Rx ring  5 discarded frames" },
	{ ENETC_RBDCR(6), "Rx ring  6 discarded frames" },
	{ ENETC_RBDCR(7), "Rx ring  7 discarded frames" },
	{ ENETC_RBDCR(8), "Rx ring  8 discarded frames" },
	{ ENETC_RBDCR(9), "Rx ring  9 discarded frames" },
	{ ENETC_RBDCR(10), "Rx ring 10 discarded frames" },
	{ ENETC_RBDCR(11), "Rx ring 11 discarded frames" },
	{ ENETC_RBDCR(12), "Rx ring 12 discarded frames" },
	{ ENETC_RBDCR(13), "Rx ring 13 discarded frames" },
	{ ENETC_RBDCR(14), "Rx ring 14 discarded frames" },
	{ ENETC_RBDCR(15), "Rx ring 15 discarded frames" },
};

static const struct {
	int reg;
	char name[ETH_GSTRING_LEN];
} enetc_port_counters[] = {
	{ ENETC_PM0_REOCT,  "MAC rx ethernet octets" },
	{ ENETC_PM0_RALN,   "MAC rx alignment errors" },
	{ ENETC_PM0_RXPF,   "MAC rx valid pause frames" },
	{ ENETC_PM0_RFRM,   "MAC rx valid frames" },
	{ ENETC_PM0_RFCS,   "MAC rx fcs errors" },
	{ ENETC_PM0_RVLAN,  "MAC rx VLAN frames" },
	{ ENETC_PM0_RERR,   "MAC rx frame errors" },
	{ ENETC_PM0_RUCA,   "MAC rx unicast frames" },
	{ ENETC_PM0_RMCA,   "MAC rx multicast frames" },
	{ ENETC_PM0_RBCA,   "MAC rx broadcast frames" },
	{ ENETC_PM0_RDRP,   "MAC rx dropped packets" },
	{ ENETC_PM0_RPKT,   "MAC rx packets" },
	{ ENETC_PM0_RUND,   "MAC rx undersized packets" },
	{ ENETC_PM0_R64,    "MAC rx 64 byte packets" },
	{ ENETC_PM0_R127,   "MAC rx 65-127 byte packets" },
	{ ENETC_PM0_R255,   "MAC rx 128-255 byte packets" },
	{ ENETC_PM0_R511,   "MAC rx 256-511 byte packets" },
	{ ENETC_PM0_R1023,  "MAC rx 512-1023 byte packets" },
	{ ENETC_PM0_R1522,  "MAC rx 1024-1522 byte packets" },
	{ ENETC_PM0_R1523X, "MAC rx 1523 to max-octet packets" },
	{ ENETC_PM0_ROVR,   "MAC rx oversized packets" },
	{ ENETC_PM0_RJBR,   "MAC rx jabber packets" },
	{ ENETC_PM0_RFRG,   "MAC rx fragment packets" },
	{ ENETC_PM0_RCNP,   "MAC rx control packets" },
	{ ENETC_PM0_RDRNTP, "MAC rx fifo drop" },
	{ ENETC_PM0_TEOCT,  "MAC tx ethernet octets" },
	{ ENETC_PM0_TOCT,   "MAC tx octets" },
	{ ENETC_PM0_TCRSE,  "MAC tx carrier sense errors" },
	{ ENETC_PM0_TXPF,   "MAC tx valid pause frames" },
	{ ENETC_PM0_TFRM,   "MAC tx frames" },
	{ ENETC_PM0_TFCS,   "MAC tx fcs errors" },
	{ ENETC_PM0_TVLAN,  "MAC tx VLAN frames" },
	{ ENETC_PM0_TERR,   "MAC tx frame errors" },
	{ ENETC_PM0_TUCA,   "MAC tx unicast frames" },
	{ ENETC_PM0_TMCA,   "MAC tx multicast frames" },
	{ ENETC_PM0_TBCA,   "MAC tx broadcast frames" },
	{ ENETC_PM0_TPKT,   "MAC tx packets" },
	{ ENETC_PM0_TUND,   "MAC tx undersized packets" },
	{ ENETC_PM0_T64,    "MAC tx 64 byte packets" },
	{ ENETC_PM0_T127,   "MAC tx 65-127 byte packets" },
	{ ENETC_PM0_T255,   "MAC tx 128-255 byte packets" },
	{ ENETC_PM0_T511,   "MAC tx 256-511 byte packets" },
	{ ENETC_PM0_T1023,  "MAC tx 512-1023 byte packets" },
	{ ENETC_PM0_T1522,  "MAC tx 1024-1522 byte packets" },
	{ ENETC_PM0_T1523X, "MAC tx 1523 to max-octet packets" },
	{ ENETC_PM0_TCNP,   "MAC tx control packets" },
	{ ENETC_PM0_TDFR,   "MAC tx deferred packets" },
	{ ENETC_PM0_TMCOL,  "MAC tx multiple collisions" },
	{ ENETC_PM0_TSCOL,  "MAC tx single collisions" },
	{ ENETC_PM0_TLCOL,  "MAC tx late collisions" },
	{ ENETC_PM0_TECOL,  "MAC tx excessive collisions" },
	{ ENETC_UFDMF,      "SI MAC nomatch u-cast discards" },
	{ ENETC_MFDMF,      "SI MAC nomatch m-cast discards" },
	{ ENETC_PBFDSIR,    "SI MAC nomatch b-cast discards" },
	{ ENETC_PUFDVFR,    "SI VLAN nomatch u-cast discards" },
	{ ENETC_PMFDVFR,    "SI VLAN nomatch m-cast discards" },
	{ ENETC_PBFDVFR,    "SI VLAN nomatch b-cast discards" },
	{ ENETC_PFDMSAPR,   "SI pruning discarded frames" },
	{ ENETC_PICDR(0),   "ICM DR0 discarded frames" },
	{ ENETC_PICDR(1),   "ICM DR1 discarded frames" },
	{ ENETC_PICDR(2),   "ICM DR2 discarded frames" },
	{ ENETC_PICDR(3),   "ICM DR3 discarded frames" },
};

static const struct {
	int reg;
	char name[ETH_GSTRING_LEN];
} enetc_pmac_counters[] = {
	{ ENETC_PM1_RFRM,   "PMAC rx frames" },
	{ ENETC_PM1_RPKT,   "PMAC rx packets" },
	{ ENETC_PM1_RDRP,   "PMAC rx dropped packets" },
	{ ENETC_PM1_RFRG,   "PMAC rx fragment packets" },
	{ ENETC_PM1_TFRM,   "PMAC tx frames" },
	{ ENETC_PM1_TERR,   "PMAC tx error frames" },
	{ ENETC_PM1_TPKT,   "PMAC tx packets" },
	{ ENETC_MAC_MERGE_MMFCRXR,   "MAC merge fragment rx counter" },
	{ ENETC_MAC_MERGE_MMFCTXR,   "MAC merge fragment tx counter"},
};

static const char rx_ring_stats[][ETH_GSTRING_LEN] = {
	"Rx ring %2d frames",
	"Rx ring %2d alloc errors",
	"Rx ring %2d XDP drops",
	"Rx ring %2d recycles",
	"Rx ring %2d recycle failures",
	"Rx ring %2d redirects",
	"Rx ring %2d redirect failures",
	"Rx ring %2d redirect S/G",
};

static const char tx_ring_stats[][ETH_GSTRING_LEN] = {
	"Tx ring %2d frames",
	"Tx ring %2d XDP frames",
	"Tx ring %2d XDP drops",
	"Tx window drop %2d frames",
};

static const char tx_windrop_stats[][ETH_GSTRING_LEN] = {
	"Tx window drop %2d frames",
};

static const char tx_windrop_stats[][ETH_GSTRING_LEN] = {
	"Tx window drop %2d frames",
};

static int enetc_get_sset_count(struct net_device *ndev, int sset)
{
	struct enetc_ndev_priv *priv = netdev_priv(ndev);
	int len;

	if (sset != ETH_SS_STATS)
		return -EOPNOTSUPP;
<<<<<<< HEAD

	len = ARRAY_SIZE(enetc_si_counters) +
	      ARRAY_SIZE(tx_ring_stats) * priv->num_tx_rings +
	      ARRAY_SIZE(rx_ring_stats) * priv->num_rx_rings;

	if (!enetc_si_is_pf(priv->si))
		return len;

	len += ARRAY_SIZE(enetc_port_counters);

=======

	len = ARRAY_SIZE(enetc_si_counters) +
	      ARRAY_SIZE(tx_ring_stats) * priv->num_tx_rings +
	      ARRAY_SIZE(rx_ring_stats) * priv->num_rx_rings;

	if (!enetc_si_is_pf(priv->si))
		return len;

	len += ARRAY_SIZE(enetc_port_counters);

>>>>>>> c1084c27
	if (priv->active_offloads & ENETC_F_QBU)
		len += ARRAY_SIZE(enetc_pmac_counters);

	if (priv->active_offloads & ENETC_F_QBV)
		len += ARRAY_SIZE(tx_windrop_stats) * priv->num_tx_rings;

	return len;
}

static void enetc_get_strings(struct net_device *ndev, u32 stringset, u8 *data)
{
	struct enetc_ndev_priv *priv = netdev_priv(ndev);
	u8 *p = data;
	int i, j;

	switch (stringset) {
	case ETH_SS_STATS:
		for (i = 0; i < ARRAY_SIZE(enetc_si_counters); i++) {
			strlcpy(p, enetc_si_counters[i].name, ETH_GSTRING_LEN);
			p += ETH_GSTRING_LEN;
		}
		for (i = 0; i < priv->num_tx_rings; i++) {
			for (j = 0; j < ARRAY_SIZE(tx_ring_stats); j++) {
				snprintf(p, ETH_GSTRING_LEN, tx_ring_stats[j],
					 i);
				p += ETH_GSTRING_LEN;
			}
		}
		for (i = 0; i < priv->num_rx_rings; i++) {
			for (j = 0; j < ARRAY_SIZE(rx_ring_stats); j++) {
				snprintf(p, ETH_GSTRING_LEN, rx_ring_stats[j],
					 i);
				p += ETH_GSTRING_LEN;
			}
		}

		if (!enetc_si_is_pf(priv->si))
			break;

		for (i = 0; i < ARRAY_SIZE(enetc_port_counters); i++) {
			strlcpy(p, enetc_port_counters[i].name,
				ETH_GSTRING_LEN);
			p += ETH_GSTRING_LEN;
		}

		if (!(priv->active_offloads & ENETC_F_QBU))
			break;

		for (i = 0; i < ARRAY_SIZE(enetc_pmac_counters); i++) {
			strlcpy(p, enetc_pmac_counters[i].name,
				ETH_GSTRING_LEN);
			p += ETH_GSTRING_LEN;
		}

		if (!((priv->active_offloads & ENETC_F_QBV)))
			break;

		for (i = 0; i < priv->num_tx_rings; i++) {
			for (j = 0; j < ARRAY_SIZE(tx_windrop_stats); j++) {
				snprintf(p, ETH_GSTRING_LEN,
					 tx_windrop_stats[j],
					 i);
				p += ETH_GSTRING_LEN;
			}
		}

		break;
	}
}

static void enetc_get_ethtool_stats(struct net_device *ndev,
				    struct ethtool_stats *stats, u64 *data)
{
	struct enetc_ndev_priv *priv = netdev_priv(ndev);
	struct enetc_hw *hw = &priv->si->hw;
	int i, o = 0;

	for (i = 0; i < ARRAY_SIZE(enetc_si_counters); i++)
		data[o++] = enetc_rd64(hw, enetc_si_counters[i].reg);

	for (i = 0; i < priv->num_tx_rings; i++) {
		data[o++] = priv->tx_ring[i]->stats.packets;
		data[o++] = priv->tx_ring[i]->stats.xdp_tx;
		data[o++] = priv->tx_ring[i]->stats.xdp_tx_drops;
		data[o++] = priv->tx_ring[i]->stats.win_drop;
	}

	for (i = 0; i < priv->num_rx_rings; i++) {
		data[o++] = priv->rx_ring[i]->stats.packets;
		data[o++] = priv->rx_ring[i]->stats.rx_alloc_errs;
		data[o++] = priv->rx_ring[i]->stats.xdp_drops;
		data[o++] = priv->rx_ring[i]->stats.recycles;
		data[o++] = priv->rx_ring[i]->stats.recycle_failures;
		data[o++] = priv->rx_ring[i]->stats.xdp_redirect;
		data[o++] = priv->rx_ring[i]->stats.xdp_redirect_failures;
		data[o++] = priv->rx_ring[i]->stats.xdp_redirect_sg;
	}

	if (!enetc_si_is_pf(priv->si))
		return;

	for (i = 0; i < ARRAY_SIZE(enetc_port_counters); i++)
		data[o++] = enetc_port_rd(hw, enetc_port_counters[i].reg);

	if (!(priv->active_offloads & ENETC_F_QBU))
		return;

	for (i = 0; i < ARRAY_SIZE(enetc_pmac_counters); i++)
		data[o++] = enetc_port_rd(hw, enetc_pmac_counters[i].reg);
<<<<<<< HEAD

	if (!((priv->active_offloads & ENETC_F_QBV)))
		return;

	for (i = 0; i < priv->num_tx_rings; i++)
		data[o++] = priv->tx_ring[i]->stats.win_drop;
=======
>>>>>>> c1084c27
}

#define ENETC_RSSHASH_L3 (RXH_L2DA | RXH_VLAN | RXH_L3_PROTO | RXH_IP_SRC | \
			  RXH_IP_DST)
#define ENETC_RSSHASH_L4 (ENETC_RSSHASH_L3 | RXH_L4_B_0_1 | RXH_L4_B_2_3)
static int enetc_get_rsshash(struct ethtool_rxnfc *rxnfc)
{
	static const u32 rsshash[] = {
			[TCP_V4_FLOW]    = ENETC_RSSHASH_L4,
			[UDP_V4_FLOW]    = ENETC_RSSHASH_L4,
			[SCTP_V4_FLOW]   = ENETC_RSSHASH_L4,
			[AH_ESP_V4_FLOW] = ENETC_RSSHASH_L3,
			[IPV4_FLOW]      = ENETC_RSSHASH_L3,
			[TCP_V6_FLOW]    = ENETC_RSSHASH_L4,
			[UDP_V6_FLOW]    = ENETC_RSSHASH_L4,
			[SCTP_V6_FLOW]   = ENETC_RSSHASH_L4,
			[AH_ESP_V6_FLOW] = ENETC_RSSHASH_L3,
			[IPV6_FLOW]      = ENETC_RSSHASH_L3,
			[ETHER_FLOW]     = 0,
	};

	if (rxnfc->flow_type >= ARRAY_SIZE(rsshash))
		return -EINVAL;

	rxnfc->data = rsshash[rxnfc->flow_type];

	return 0;
}

/* current HW spec does byte reversal on everything including MAC addresses */
static void ether_addr_copy_swap(u8 *dst, const u8 *src)
{
	int i;

	for (i = 0; i < ETH_ALEN; i++)
		dst[i] = src[ETH_ALEN - i - 1];
}

static int enetc_set_cls_entry(struct enetc_si *si,
			       struct ethtool_rx_flow_spec *fs, bool en)
{
	struct ethtool_tcpip4_spec *l4ip4_h, *l4ip4_m;
	struct ethtool_usrip4_spec *l3ip4_h, *l3ip4_m;
	struct ethhdr *eth_h, *eth_m;
	struct enetc_cmd_rfse rfse = { {0} };

	if (!en)
		goto done;

	switch (fs->flow_type & 0xff) {
	case TCP_V4_FLOW:
		l4ip4_h = &fs->h_u.tcp_ip4_spec;
		l4ip4_m = &fs->m_u.tcp_ip4_spec;
		goto l4ip4;
	case UDP_V4_FLOW:
		l4ip4_h = &fs->h_u.udp_ip4_spec;
		l4ip4_m = &fs->m_u.udp_ip4_spec;
		goto l4ip4;
	case SCTP_V4_FLOW:
		l4ip4_h = &fs->h_u.sctp_ip4_spec;
		l4ip4_m = &fs->m_u.sctp_ip4_spec;
l4ip4:
		rfse.sip_h[0] = l4ip4_h->ip4src;
		rfse.sip_m[0] = l4ip4_m->ip4src;
		rfse.dip_h[0] = l4ip4_h->ip4dst;
		rfse.dip_m[0] = l4ip4_m->ip4dst;
		rfse.sport_h = ntohs(l4ip4_h->psrc);
		rfse.sport_m = ntohs(l4ip4_m->psrc);
		rfse.dport_h = ntohs(l4ip4_h->pdst);
		rfse.dport_m = ntohs(l4ip4_m->pdst);
		if (l4ip4_m->tos)
			netdev_warn(si->ndev, "ToS field is not supported and was ignored\n");
		rfse.ethtype_h = ETH_P_IP; /* IPv4 */
		rfse.ethtype_m = 0xffff;
		break;
	case IP_USER_FLOW:
		l3ip4_h = &fs->h_u.usr_ip4_spec;
		l3ip4_m = &fs->m_u.usr_ip4_spec;

		rfse.sip_h[0] = l3ip4_h->ip4src;
		rfse.sip_m[0] = l3ip4_m->ip4src;
		rfse.dip_h[0] = l3ip4_h->ip4dst;
		rfse.dip_m[0] = l3ip4_m->ip4dst;
		if (l3ip4_m->tos)
			netdev_warn(si->ndev, "ToS field is not supported and was ignored\n");
		rfse.ethtype_h = ETH_P_IP; /* IPv4 */
		rfse.ethtype_m = 0xffff;
		break;
	case ETHER_FLOW:
		eth_h = &fs->h_u.ether_spec;
		eth_m = &fs->m_u.ether_spec;

		ether_addr_copy_swap(rfse.smac_h, eth_h->h_source);
		ether_addr_copy_swap(rfse.smac_m, eth_m->h_source);
		ether_addr_copy_swap(rfse.dmac_h, eth_h->h_dest);
		ether_addr_copy_swap(rfse.dmac_m, eth_m->h_dest);
		rfse.ethtype_h = ntohs(eth_h->h_proto);
		rfse.ethtype_m = ntohs(eth_m->h_proto);
		break;
	default:
		return -EOPNOTSUPP;
	}

	rfse.mode |= ENETC_RFSE_EN;
	if (fs->ring_cookie != RX_CLS_FLOW_DISC) {
		rfse.mode |= ENETC_RFSE_MODE_BD;
		rfse.result = fs->ring_cookie;
	}
done:
	return enetc_set_fs_entry(si, &rfse, fs->location);
}

static int enetc_get_rxnfc(struct net_device *ndev, struct ethtool_rxnfc *rxnfc,
			   u32 *rule_locs)
{
	struct enetc_ndev_priv *priv = netdev_priv(ndev);
	int i, j;

	switch (rxnfc->cmd) {
	case ETHTOOL_GRXRINGS:
		rxnfc->data = priv->num_rx_rings;
		break;
	case ETHTOOL_GRXFH:
		/* get RSS hash config */
		return enetc_get_rsshash(rxnfc);
	case ETHTOOL_GRXCLSRLCNT:
		/* total number of entries */
		rxnfc->data = priv->si->num_fs_entries;
		/* number of entries in use */
		rxnfc->rule_cnt = 0;
		for (i = 0; i < priv->si->num_fs_entries; i++)
			if (priv->cls_rules[i].used)
				rxnfc->rule_cnt++;
		break;
	case ETHTOOL_GRXCLSRULE:
		if (rxnfc->fs.location >= priv->si->num_fs_entries)
			return -EINVAL;

		/* get entry x */
		rxnfc->fs = priv->cls_rules[rxnfc->fs.location].fs;
		break;
	case ETHTOOL_GRXCLSRLALL:
		/* total number of entries */
		rxnfc->data = priv->si->num_fs_entries;
		/* array of indexes of used entries */
		j = 0;
		for (i = 0; i < priv->si->num_fs_entries; i++) {
			if (!priv->cls_rules[i].used)
				continue;
			if (j == rxnfc->rule_cnt)
				return -EMSGSIZE;
			rule_locs[j++] = i;
		}
		/* number of entries in use */
		rxnfc->rule_cnt = j;
		break;
	default:
		return -EOPNOTSUPP;
	}

	return 0;
}

static int enetc_set_rxnfc(struct net_device *ndev, struct ethtool_rxnfc *rxnfc)
{
	struct enetc_ndev_priv *priv = netdev_priv(ndev);
	int err;

	switch (rxnfc->cmd) {
	case ETHTOOL_SRXCLSRLINS:
		if (rxnfc->fs.location >= priv->si->num_fs_entries)
			return -EINVAL;

		if (rxnfc->fs.ring_cookie >= priv->num_rx_rings &&
		    rxnfc->fs.ring_cookie != RX_CLS_FLOW_DISC)
			return -EINVAL;

		err = enetc_set_cls_entry(priv->si, &rxnfc->fs, true);
		if (err)
			return err;
		priv->cls_rules[rxnfc->fs.location].fs = rxnfc->fs;
		priv->cls_rules[rxnfc->fs.location].used = 1;
		break;
	case ETHTOOL_SRXCLSRLDEL:
		if (rxnfc->fs.location >= priv->si->num_fs_entries)
			return -EINVAL;

		err = enetc_set_cls_entry(priv->si, &rxnfc->fs, false);
		if (err)
			return err;
		priv->cls_rules[rxnfc->fs.location].used = 0;
		break;
	default:
		return -EOPNOTSUPP;
	}

	return 0;
}

static u32 enetc_get_rxfh_key_size(struct net_device *ndev)
{
	struct enetc_ndev_priv *priv = netdev_priv(ndev);

	/* return the size of the RX flow hash key.  PF only */
	return (priv->si->hw.port) ? ENETC_RSSHASH_KEY_SIZE : 0;
}

static u32 enetc_get_rxfh_indir_size(struct net_device *ndev)
{
	struct enetc_ndev_priv *priv = netdev_priv(ndev);

	/* return the size of the RX flow hash indirection table */
	return priv->si->num_rss;
}

static int enetc_get_rxfh(struct net_device *ndev, u32 *indir, u8 *key,
			  u8 *hfunc)
{
	struct enetc_ndev_priv *priv = netdev_priv(ndev);
	struct enetc_hw *hw = &priv->si->hw;
	int err = 0, i;

	/* return hash function */
	if (hfunc)
		*hfunc = ETH_RSS_HASH_TOP;

	/* return hash key */
	if (key && hw->port)
		for (i = 0; i < ENETC_RSSHASH_KEY_SIZE / 4; i++)
			((u32 *)key)[i] = enetc_port_rd(hw, ENETC_PRSSK(i));

	/* return RSS table */
	if (indir)
		err = enetc_get_rss_table(priv->si, indir, priv->si->num_rss);

	return err;
}

void enetc_set_rss_key(struct enetc_hw *hw, const u8 *bytes)
{
	int i;

	for (i = 0; i < ENETC_RSSHASH_KEY_SIZE / 4; i++)
		enetc_port_wr(hw, ENETC_PRSSK(i), ((u32 *)bytes)[i]);
}

static int enetc_set_rxfh(struct net_device *ndev, const u32 *indir,
			  const u8 *key, const u8 hfunc)
{
	struct enetc_ndev_priv *priv = netdev_priv(ndev);
	struct enetc_hw *hw = &priv->si->hw;
	int err = 0;

	/* set hash key, if PF */
	if (key && hw->port)
		enetc_set_rss_key(hw, key);

	/* set RSS table */
	if (indir)
		err = enetc_set_rss_table(priv->si, indir, priv->si->num_rss);

	return err;
}

static void enetc_get_ringparam(struct net_device *ndev,
				struct ethtool_ringparam *ring)
{
	struct enetc_ndev_priv *priv = netdev_priv(ndev);

	ring->rx_pending = priv->rx_bd_count;
	ring->tx_pending = priv->tx_bd_count;

	/* do some h/w sanity checks for BDR length */
	if (netif_running(ndev)) {
		struct enetc_hw *hw = &priv->si->hw;
		u32 val = enetc_rxbdr_rd(hw, 0, ENETC_RBLENR);

		if (val != priv->rx_bd_count)
			netif_err(priv, hw, ndev, "RxBDR[RBLENR] = %d!\n", val);

		val = enetc_txbdr_rd(hw, 0, ENETC_TBLENR);

		if (val != priv->tx_bd_count)
			netif_err(priv, hw, ndev, "TxBDR[TBLENR] = %d!\n", val);
	}
}

static int enetc_get_coalesce(struct net_device *ndev,
			      struct ethtool_coalesce *ic,
			      struct kernel_ethtool_coalesce *kernel_coal,
			      struct netlink_ext_ack *extack)
{
	struct enetc_ndev_priv *priv = netdev_priv(ndev);
	struct enetc_int_vector *v = priv->int_vector[0];

	ic->tx_coalesce_usecs = enetc_cycles_to_usecs(priv->tx_ictt);
	ic->rx_coalesce_usecs = enetc_cycles_to_usecs(v->rx_ictt);

	ic->tx_max_coalesced_frames = ENETC_TXIC_PKTTHR;
	ic->rx_max_coalesced_frames = ENETC_RXIC_PKTTHR;

	ic->use_adaptive_rx_coalesce = priv->ic_mode & ENETC_IC_RX_ADAPTIVE;

	return 0;
}

static int enetc_set_coalesce(struct net_device *ndev,
			      struct ethtool_coalesce *ic,
			      struct kernel_ethtool_coalesce *kernel_coal,
			      struct netlink_ext_ack *extack)
{
	struct enetc_ndev_priv *priv = netdev_priv(ndev);
	u32 rx_ictt, tx_ictt;
	int i, ic_mode;
	bool changed;

	tx_ictt = enetc_usecs_to_cycles(ic->tx_coalesce_usecs);
	rx_ictt = enetc_usecs_to_cycles(ic->rx_coalesce_usecs);

	if (ic->rx_max_coalesced_frames != ENETC_RXIC_PKTTHR)
		return -EOPNOTSUPP;

	if (ic->tx_max_coalesced_frames != ENETC_TXIC_PKTTHR)
		return -EOPNOTSUPP;

	ic_mode = ENETC_IC_NONE;
	if (ic->use_adaptive_rx_coalesce) {
		ic_mode |= ENETC_IC_RX_ADAPTIVE;
		rx_ictt = 0x1;
	} else {
		ic_mode |= rx_ictt ? ENETC_IC_RX_MANUAL : 0;
	}

	ic_mode |= tx_ictt ? ENETC_IC_TX_MANUAL : 0;

	/* commit the settings */
	changed = (ic_mode != priv->ic_mode) || (priv->tx_ictt != tx_ictt);

	priv->ic_mode = ic_mode;
	priv->tx_ictt = tx_ictt;

	for (i = 0; i < priv->bdr_int_num; i++) {
		struct enetc_int_vector *v = priv->int_vector[i];

		v->rx_ictt = rx_ictt;
		v->rx_dim_en = !!(ic_mode & ENETC_IC_RX_ADAPTIVE);
	}

	if (netif_running(ndev) && changed) {
		/* reconfigure the operation mode of h/w interrupts,
		 * traffic needs to be paused in the process
		 */
		enetc_stop(ndev);
		enetc_start(ndev);
	}

	return 0;
}

static int enetc_get_ts_info(struct net_device *ndev,
			     struct ethtool_ts_info *info)
{
	int *phc_idx;

	phc_idx = symbol_get(enetc_phc_index);
	if (phc_idx) {
		info->phc_index = *phc_idx;
		symbol_put(enetc_phc_index);
	} else {
		info->phc_index = -1;
	}

#ifdef CONFIG_FSL_ENETC_PTP_CLOCK
	info->so_timestamping = SOF_TIMESTAMPING_TX_HARDWARE |
				SOF_TIMESTAMPING_RX_HARDWARE |
				SOF_TIMESTAMPING_RAW_HARDWARE;

	info->tx_types = (1 << HWTSTAMP_TX_OFF) |
			 (1 << HWTSTAMP_TX_ON) |
			 (1 << HWTSTAMP_TX_ONESTEP_SYNC);
	info->rx_filters = (1 << HWTSTAMP_FILTER_NONE) |
			   (1 << HWTSTAMP_FILTER_ALL);
#else
	info->so_timestamping = SOF_TIMESTAMPING_RX_SOFTWARE |
				SOF_TIMESTAMPING_TX_SOFTWARE |
				SOF_TIMESTAMPING_SOFTWARE;
#endif
	return 0;
}

static void enetc_get_wol(struct net_device *dev,
			  struct ethtool_wolinfo *wol)
{
	wol->supported = 0;
	wol->wolopts = 0;

	if (dev->phydev)
		phy_ethtool_get_wol(dev->phydev, wol);
}

static int enetc_set_wol(struct net_device *dev,
			 struct ethtool_wolinfo *wol)
{
	int ret;

	if (!dev->phydev)
		return -EOPNOTSUPP;

	ret = phy_ethtool_set_wol(dev->phydev, wol);
	if (!ret)
		device_set_wakeup_enable(&dev->dev, wol->wolopts);

	return ret;
}

static void enetc_get_pauseparam(struct net_device *dev,
				 struct ethtool_pauseparam *pause)
{
	struct enetc_ndev_priv *priv = netdev_priv(dev);

	phylink_ethtool_get_pauseparam(priv->phylink, pause);
}

static int enetc_set_pauseparam(struct net_device *dev,
				struct ethtool_pauseparam *pause)
{
	struct enetc_ndev_priv *priv = netdev_priv(dev);

	return phylink_ethtool_set_pauseparam(priv->phylink, pause);
}

static int enetc_get_link_ksettings(struct net_device *dev,
				    struct ethtool_link_ksettings *cmd)
{
	struct enetc_ndev_priv *priv = netdev_priv(dev);

	if (!priv->phylink)
		return -EOPNOTSUPP;

	return phylink_ethtool_ksettings_get(priv->phylink, cmd);
}

static int enetc_set_link_ksettings(struct net_device *dev,
				    const struct ethtool_link_ksettings *cmd)
{
	struct enetc_ndev_priv *priv = netdev_priv(dev);

	if (!priv->phylink)
		return -EOPNOTSUPP;

	return phylink_ethtool_ksettings_set(priv->phylink, cmd);
}

static const struct ethtool_ops enetc_pf_ethtool_ops = {
	.supported_coalesce_params = ETHTOOL_COALESCE_USECS |
				     ETHTOOL_COALESCE_MAX_FRAMES |
				     ETHTOOL_COALESCE_USE_ADAPTIVE_RX,
	.get_regs_len = enetc_get_reglen,
	.get_regs = enetc_get_regs,
	.get_sset_count = enetc_get_sset_count,
	.get_strings = enetc_get_strings,
	.get_ethtool_stats = enetc_get_ethtool_stats,
	.get_rxnfc = enetc_get_rxnfc,
	.set_rxnfc = enetc_set_rxnfc,
	.get_rxfh_key_size = enetc_get_rxfh_key_size,
	.get_rxfh_indir_size = enetc_get_rxfh_indir_size,
	.get_rxfh = enetc_get_rxfh,
	.set_rxfh = enetc_set_rxfh,
	.get_ringparam = enetc_get_ringparam,
	.get_coalesce = enetc_get_coalesce,
	.set_coalesce = enetc_set_coalesce,
	.get_link_ksettings = enetc_get_link_ksettings,
	.set_link_ksettings = enetc_set_link_ksettings,
	.get_link = ethtool_op_get_link,
	.get_ts_info = enetc_get_ts_info,
	.get_wol = enetc_get_wol,
	.set_wol = enetc_set_wol,
	.get_pauseparam = enetc_get_pauseparam,
	.set_pauseparam = enetc_set_pauseparam,
};

static const struct ethtool_ops enetc_vf_ethtool_ops = {
	.supported_coalesce_params = ETHTOOL_COALESCE_USECS |
				     ETHTOOL_COALESCE_MAX_FRAMES |
				     ETHTOOL_COALESCE_USE_ADAPTIVE_RX,
	.get_regs_len = enetc_get_reglen,
	.get_regs = enetc_get_regs,
	.get_sset_count = enetc_get_sset_count,
	.get_strings = enetc_get_strings,
	.get_ethtool_stats = enetc_get_ethtool_stats,
	.get_rxnfc = enetc_get_rxnfc,
	.set_rxnfc = enetc_set_rxnfc,
	.get_rxfh_indir_size = enetc_get_rxfh_indir_size,
	.get_rxfh = enetc_get_rxfh,
	.set_rxfh = enetc_set_rxfh,
	.get_ringparam = enetc_get_ringparam,
	.get_coalesce = enetc_get_coalesce,
	.set_coalesce = enetc_set_coalesce,
	.get_link = ethtool_op_get_link,
	.get_ts_info = enetc_get_ts_info,
};

void enetc_set_ethtool_ops(struct net_device *ndev)
{
	struct enetc_ndev_priv *priv = netdev_priv(ndev);

	if (enetc_si_is_pf(priv->si))
		ndev->ethtool_ops = &enetc_pf_ethtool_ops;
	else
		ndev->ethtool_ops = &enetc_vf_ethtool_ops;
}<|MERGE_RESOLUTION|>--- conflicted
+++ resolved
@@ -226,10 +226,6 @@
 	"Tx window drop %2d frames",
 };
 
-static const char tx_windrop_stats[][ETH_GSTRING_LEN] = {
-	"Tx window drop %2d frames",
-};
-
 static int enetc_get_sset_count(struct net_device *ndev, int sset)
 {
 	struct enetc_ndev_priv *priv = netdev_priv(ndev);
@@ -237,7 +233,6 @@
 
 	if (sset != ETH_SS_STATS)
 		return -EOPNOTSUPP;
-<<<<<<< HEAD
 
 	len = ARRAY_SIZE(enetc_si_counters) +
 	      ARRAY_SIZE(tx_ring_stats) * priv->num_tx_rings +
@@ -248,18 +243,6 @@
 
 	len += ARRAY_SIZE(enetc_port_counters);
 
-=======
-
-	len = ARRAY_SIZE(enetc_si_counters) +
-	      ARRAY_SIZE(tx_ring_stats) * priv->num_tx_rings +
-	      ARRAY_SIZE(rx_ring_stats) * priv->num_rx_rings;
-
-	if (!enetc_si_is_pf(priv->si))
-		return len;
-
-	len += ARRAY_SIZE(enetc_port_counters);
-
->>>>>>> c1084c27
 	if (priv->active_offloads & ENETC_F_QBU)
 		len += ARRAY_SIZE(enetc_pmac_counters);
 
@@ -369,15 +352,6 @@
 
 	for (i = 0; i < ARRAY_SIZE(enetc_pmac_counters); i++)
 		data[o++] = enetc_port_rd(hw, enetc_pmac_counters[i].reg);
-<<<<<<< HEAD
-
-	if (!((priv->active_offloads & ENETC_F_QBV)))
-		return;
-
-	for (i = 0; i < priv->num_tx_rings; i++)
-		data[o++] = priv->tx_ring[i]->stats.win_drop;
-=======
->>>>>>> c1084c27
 }
 
 #define ENETC_RSSHASH_L3 (RXH_L2DA | RXH_VLAN | RXH_L3_PROTO | RXH_IP_SRC | \
