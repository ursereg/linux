// SPDX-License-Identifier: (GPL-2.0+ OR BSD-3-Clause)
/* Copyright 2019 NXP */

#include <linux/fsl/enetc_mdio.h>
#include <linux/mdio.h>
#include <linux/of_mdio.h>
#include <linux/iopoll.h>
#include <linux/of.h>

#include "enetc_pf.h"

#define	ENETC_MDIO_CFG	0x0	/* MDIO configuration and status */
#define	ENETC_MDIO_CTL	0x4	/* MDIO control */
#define	ENETC_MDIO_DATA	0x8	/* MDIO data */
#define	ENETC_MDIO_ADDR	0xc	/* MDIO address */

<<<<<<< HEAD
static inline u32 _enetc_mdio_rd(struct enetc_mdio_priv *mdio_priv, int off)
{
	return enetc_port_rd_single(mdio_priv->hw, mdio_priv->mdio_base + off);
}

static inline void _enetc_mdio_wr(struct enetc_mdio_priv *mdio_priv, int off,
				  u32 val)
{
	enetc_port_wr_single(mdio_priv->hw, mdio_priv->mdio_base + off, val);
}

#define enetc_mdio_rd(mdio_priv, off) \
	_enetc_mdio_rd(mdio_priv, ENETC_##off)
#define enetc_mdio_wr(mdio_priv, off, val) \
	_enetc_mdio_wr(mdio_priv, ENETC_##off, val)
#define enetc_mdio_rd_reg(off)	enetc_mdio_rd(mdio_priv, off)

=======
>>>>>>> c1084c27
#define MDIO_CFG_CLKDIV(x)	((((x) >> 1) & 0xff) << 8)
#define MDIO_CFG_BSY		BIT(0)
#define MDIO_CFG_RD_ER		BIT(1)
#define MDIO_CFG_HOLD(x)	(((x) << 2) & GENMASK(4, 2))
#define MDIO_CFG_ENC45		BIT(6)
 /* external MDIO only - driven on neg MDC edge */
#define MDIO_CFG_NEG		BIT(23)

#define ENETC_EMDIO_CFG \
	(MDIO_CFG_HOLD(2) | \
	 MDIO_CFG_CLKDIV(258) | \
	 MDIO_CFG_NEG)

#define MDIO_CTL_DEV_ADDR(x)	((x) & 0x1f)
#define MDIO_CTL_PORT_ADDR(x)	(((x) & 0x1f) << 5)
#define MDIO_CTL_READ		BIT(15)

<<<<<<< HEAD
#define TIMEOUT	1000
=======
static inline u32 enetc_mdio_rd(struct enetc_mdio_priv *mdio_priv, int off)
{
	return enetc_port_rd_mdio(mdio_priv->hw, mdio_priv->mdio_base + off);
}

static inline void enetc_mdio_wr(struct enetc_mdio_priv *mdio_priv, int off,
				 u32 val)
{
	enetc_port_wr_mdio(mdio_priv->hw, mdio_priv->mdio_base + off, val);
}

static bool enetc_mdio_is_busy(struct enetc_mdio_priv *mdio_priv)
{
	return enetc_mdio_rd(mdio_priv, ENETC_MDIO_CFG) & MDIO_CFG_BSY;
}

>>>>>>> c1084c27
static int enetc_mdio_wait_complete(struct enetc_mdio_priv *mdio_priv)
{
	bool is_busy;

	return readx_poll_timeout(enetc_mdio_is_busy, mdio_priv,
				  is_busy, !is_busy, 10, 10 * 1000);
}

int enetc_mdio_write(struct mii_bus *bus, int phy_id, int regnum, u16 value)
{
	struct enetc_mdio_priv *mdio_priv = bus->priv;
	u32 mdio_ctl, mdio_cfg;
	u16 dev_addr;
	int ret;

	mdio_cfg = ENETC_EMDIO_CFG;
	if (regnum & MII_ADDR_C45) {
		dev_addr = (regnum >> 16) & 0x1f;
		mdio_cfg |= MDIO_CFG_ENC45;
	} else {
		/* clause 22 (ie 1G) */
		dev_addr = regnum & 0x1f;
		mdio_cfg &= ~MDIO_CFG_ENC45;
	}

<<<<<<< HEAD
	enetc_mdio_wr(mdio_priv, MDIO_CFG, mdio_cfg);
=======
	enetc_mdio_wr(mdio_priv, ENETC_MDIO_CFG, mdio_cfg);
>>>>>>> c1084c27

	ret = enetc_mdio_wait_complete(mdio_priv);
	if (ret)
		return ret;

	/* set port and dev addr */
	mdio_ctl = MDIO_CTL_PORT_ADDR(phy_id) | MDIO_CTL_DEV_ADDR(dev_addr);
<<<<<<< HEAD
	enetc_mdio_wr(mdio_priv, MDIO_CTL, mdio_ctl);

	/* set the register address */
	if (regnum & MII_ADDR_C45) {
		enetc_mdio_wr(mdio_priv, MDIO_ADDR, regnum & 0xffff);
=======
	enetc_mdio_wr(mdio_priv, ENETC_MDIO_CTL, mdio_ctl);

	/* set the register address */
	if (regnum & MII_ADDR_C45) {
		enetc_mdio_wr(mdio_priv, ENETC_MDIO_ADDR, regnum & 0xffff);
>>>>>>> c1084c27

		ret = enetc_mdio_wait_complete(mdio_priv);
		if (ret)
			return ret;
	}

	/* write the value */
<<<<<<< HEAD
	enetc_mdio_wr(mdio_priv, MDIO_DATA, MDIO_DATA(value));
=======
	enetc_mdio_wr(mdio_priv, ENETC_MDIO_DATA, value);
>>>>>>> c1084c27

	ret = enetc_mdio_wait_complete(mdio_priv);
	if (ret)
		return ret;

	return 0;
}
EXPORT_SYMBOL_GPL(enetc_mdio_write);

int enetc_mdio_read(struct mii_bus *bus, int phy_id, int regnum)
{
	struct enetc_mdio_priv *mdio_priv = bus->priv;
	u32 mdio_ctl, mdio_cfg;
	u16 dev_addr, value;
	int ret;

	mdio_cfg = ENETC_EMDIO_CFG;
	if (regnum & MII_ADDR_C45) {
		dev_addr = (regnum >> 16) & 0x1f;
		mdio_cfg |= MDIO_CFG_ENC45;
	} else {
		dev_addr = regnum & 0x1f;
		mdio_cfg &= ~MDIO_CFG_ENC45;
	}

<<<<<<< HEAD
	enetc_mdio_wr(mdio_priv, MDIO_CFG, mdio_cfg);
=======
	enetc_mdio_wr(mdio_priv, ENETC_MDIO_CFG, mdio_cfg);
>>>>>>> c1084c27

	ret = enetc_mdio_wait_complete(mdio_priv);
	if (ret)
		return ret;

	/* set port and device addr */
	mdio_ctl = MDIO_CTL_PORT_ADDR(phy_id) | MDIO_CTL_DEV_ADDR(dev_addr);
<<<<<<< HEAD
	enetc_mdio_wr(mdio_priv, MDIO_CTL, mdio_ctl);

	/* set the register address */
	if (regnum & MII_ADDR_C45) {
		enetc_mdio_wr(mdio_priv, MDIO_ADDR, regnum & 0xffff);
=======
	enetc_mdio_wr(mdio_priv, ENETC_MDIO_CTL, mdio_ctl);

	/* set the register address */
	if (regnum & MII_ADDR_C45) {
		enetc_mdio_wr(mdio_priv, ENETC_MDIO_ADDR, regnum & 0xffff);
>>>>>>> c1084c27

		ret = enetc_mdio_wait_complete(mdio_priv);
		if (ret)
			return ret;
	}

	/* initiate the read */
<<<<<<< HEAD
	enetc_mdio_wr(mdio_priv, MDIO_CTL, mdio_ctl | MDIO_CTL_READ);
=======
	enetc_mdio_wr(mdio_priv, ENETC_MDIO_CTL, mdio_ctl | MDIO_CTL_READ);
>>>>>>> c1084c27

	ret = enetc_mdio_wait_complete(mdio_priv);
	if (ret)
		return ret;

	/* return all Fs if nothing was there */
<<<<<<< HEAD
	if (enetc_mdio_rd(mdio_priv, MDIO_CFG) & MDIO_CFG_RD_ER) {
=======
	if (enetc_mdio_rd(mdio_priv, ENETC_MDIO_CFG) & MDIO_CFG_RD_ER) {
>>>>>>> c1084c27
		dev_dbg(&bus->dev,
			"Error while reading PHY%d reg at %d.%hhu\n",
			phy_id, dev_addr, regnum);
		return 0xffff;
	}

<<<<<<< HEAD
	value = enetc_mdio_rd(mdio_priv, MDIO_DATA) & 0xffff;
=======
	value = enetc_mdio_rd(mdio_priv, ENETC_MDIO_DATA) & 0xffff;
>>>>>>> c1084c27

	return value;
}
EXPORT_SYMBOL_GPL(enetc_mdio_read);

struct enetc_hw *enetc_hw_alloc(struct device *dev, void __iomem *port_regs)
{
	struct enetc_hw *hw;

	hw = devm_kzalloc(dev, sizeof(*hw), GFP_KERNEL);
	if (!hw)
		return ERR_PTR(-ENOMEM);

	hw->port = port_regs;

	return hw;
}
<<<<<<< HEAD
EXPORT_SYMBOL_GPL(enetc_hw_alloc);
=======
EXPORT_SYMBOL_GPL(enetc_hw_alloc);

/* Lock for MDIO access errata on LS1028A */
DEFINE_RWLOCK(enetc_mdio_lock);
EXPORT_SYMBOL_GPL(enetc_mdio_lock);
>>>>>>> c1084c27
<|MERGE_RESOLUTION|>--- conflicted
+++ resolved
@@ -14,26 +14,6 @@
 #define	ENETC_MDIO_DATA	0x8	/* MDIO data */
 #define	ENETC_MDIO_ADDR	0xc	/* MDIO address */
 
-<<<<<<< HEAD
-static inline u32 _enetc_mdio_rd(struct enetc_mdio_priv *mdio_priv, int off)
-{
-	return enetc_port_rd_single(mdio_priv->hw, mdio_priv->mdio_base + off);
-}
-
-static inline void _enetc_mdio_wr(struct enetc_mdio_priv *mdio_priv, int off,
-				  u32 val)
-{
-	enetc_port_wr_single(mdio_priv->hw, mdio_priv->mdio_base + off, val);
-}
-
-#define enetc_mdio_rd(mdio_priv, off) \
-	_enetc_mdio_rd(mdio_priv, ENETC_##off)
-#define enetc_mdio_wr(mdio_priv, off, val) \
-	_enetc_mdio_wr(mdio_priv, ENETC_##off, val)
-#define enetc_mdio_rd_reg(off)	enetc_mdio_rd(mdio_priv, off)
-
-=======
->>>>>>> c1084c27
 #define MDIO_CFG_CLKDIV(x)	((((x) >> 1) & 0xff) << 8)
 #define MDIO_CFG_BSY		BIT(0)
 #define MDIO_CFG_RD_ER		BIT(1)
@@ -51,9 +31,6 @@
 #define MDIO_CTL_PORT_ADDR(x)	(((x) & 0x1f) << 5)
 #define MDIO_CTL_READ		BIT(15)
 
-<<<<<<< HEAD
-#define TIMEOUT	1000
-=======
 static inline u32 enetc_mdio_rd(struct enetc_mdio_priv *mdio_priv, int off)
 {
 	return enetc_port_rd_mdio(mdio_priv->hw, mdio_priv->mdio_base + off);
@@ -70,7 +47,6 @@
 	return enetc_mdio_rd(mdio_priv, ENETC_MDIO_CFG) & MDIO_CFG_BSY;
 }
 
->>>>>>> c1084c27
 static int enetc_mdio_wait_complete(struct enetc_mdio_priv *mdio_priv)
 {
 	bool is_busy;
@@ -96,11 +72,7 @@
 		mdio_cfg &= ~MDIO_CFG_ENC45;
 	}
 
-<<<<<<< HEAD
-	enetc_mdio_wr(mdio_priv, MDIO_CFG, mdio_cfg);
-=======
 	enetc_mdio_wr(mdio_priv, ENETC_MDIO_CFG, mdio_cfg);
->>>>>>> c1084c27
 
 	ret = enetc_mdio_wait_complete(mdio_priv);
 	if (ret)
@@ -108,19 +80,11 @@
 
 	/* set port and dev addr */
 	mdio_ctl = MDIO_CTL_PORT_ADDR(phy_id) | MDIO_CTL_DEV_ADDR(dev_addr);
-<<<<<<< HEAD
-	enetc_mdio_wr(mdio_priv, MDIO_CTL, mdio_ctl);
-
-	/* set the register address */
-	if (regnum & MII_ADDR_C45) {
-		enetc_mdio_wr(mdio_priv, MDIO_ADDR, regnum & 0xffff);
-=======
 	enetc_mdio_wr(mdio_priv, ENETC_MDIO_CTL, mdio_ctl);
 
 	/* set the register address */
 	if (regnum & MII_ADDR_C45) {
 		enetc_mdio_wr(mdio_priv, ENETC_MDIO_ADDR, regnum & 0xffff);
->>>>>>> c1084c27
 
 		ret = enetc_mdio_wait_complete(mdio_priv);
 		if (ret)
@@ -128,11 +92,7 @@
 	}
 
 	/* write the value */
-<<<<<<< HEAD
-	enetc_mdio_wr(mdio_priv, MDIO_DATA, MDIO_DATA(value));
-=======
 	enetc_mdio_wr(mdio_priv, ENETC_MDIO_DATA, value);
->>>>>>> c1084c27
 
 	ret = enetc_mdio_wait_complete(mdio_priv);
 	if (ret)
@@ -158,11 +118,7 @@
 		mdio_cfg &= ~MDIO_CFG_ENC45;
 	}
 
-<<<<<<< HEAD
-	enetc_mdio_wr(mdio_priv, MDIO_CFG, mdio_cfg);
-=======
 	enetc_mdio_wr(mdio_priv, ENETC_MDIO_CFG, mdio_cfg);
->>>>>>> c1084c27
 
 	ret = enetc_mdio_wait_complete(mdio_priv);
 	if (ret)
@@ -170,19 +126,11 @@
 
 	/* set port and device addr */
 	mdio_ctl = MDIO_CTL_PORT_ADDR(phy_id) | MDIO_CTL_DEV_ADDR(dev_addr);
-<<<<<<< HEAD
-	enetc_mdio_wr(mdio_priv, MDIO_CTL, mdio_ctl);
-
-	/* set the register address */
-	if (regnum & MII_ADDR_C45) {
-		enetc_mdio_wr(mdio_priv, MDIO_ADDR, regnum & 0xffff);
-=======
 	enetc_mdio_wr(mdio_priv, ENETC_MDIO_CTL, mdio_ctl);
 
 	/* set the register address */
 	if (regnum & MII_ADDR_C45) {
 		enetc_mdio_wr(mdio_priv, ENETC_MDIO_ADDR, regnum & 0xffff);
->>>>>>> c1084c27
 
 		ret = enetc_mdio_wait_complete(mdio_priv);
 		if (ret)
@@ -190,33 +138,21 @@
 	}
 
 	/* initiate the read */
-<<<<<<< HEAD
-	enetc_mdio_wr(mdio_priv, MDIO_CTL, mdio_ctl | MDIO_CTL_READ);
-=======
 	enetc_mdio_wr(mdio_priv, ENETC_MDIO_CTL, mdio_ctl | MDIO_CTL_READ);
->>>>>>> c1084c27
 
 	ret = enetc_mdio_wait_complete(mdio_priv);
 	if (ret)
 		return ret;
 
 	/* return all Fs if nothing was there */
-<<<<<<< HEAD
-	if (enetc_mdio_rd(mdio_priv, MDIO_CFG) & MDIO_CFG_RD_ER) {
-=======
 	if (enetc_mdio_rd(mdio_priv, ENETC_MDIO_CFG) & MDIO_CFG_RD_ER) {
->>>>>>> c1084c27
 		dev_dbg(&bus->dev,
 			"Error while reading PHY%d reg at %d.%hhu\n",
 			phy_id, dev_addr, regnum);
 		return 0xffff;
 	}
 
-<<<<<<< HEAD
-	value = enetc_mdio_rd(mdio_priv, MDIO_DATA) & 0xffff;
-=======
 	value = enetc_mdio_rd(mdio_priv, ENETC_MDIO_DATA) & 0xffff;
->>>>>>> c1084c27
 
 	return value;
 }
@@ -234,12 +170,8 @@
 
 	return hw;
 }
-<<<<<<< HEAD
-EXPORT_SYMBOL_GPL(enetc_hw_alloc);
-=======
 EXPORT_SYMBOL_GPL(enetc_hw_alloc);
 
 /* Lock for MDIO access errata on LS1028A */
 DEFINE_RWLOCK(enetc_mdio_lock);
-EXPORT_SYMBOL_GPL(enetc_mdio_lock);
->>>>>>> c1084c27
+EXPORT_SYMBOL_GPL(enetc_mdio_lock);