// SPDX-License-Identifier: GPL-2.0+
/*
 * Fast Ethernet Controller (FEC) driver for Motorola MPC8xx.
 * Copyright (c) 1997 Dan Malek (dmalek@jlc.net)
 *
 * Right now, I am very wasteful with the buffers.  I allocate memory
 * pages and then divide them into 2K frame buffers.  This way I know I
 * have buffers large enough to hold one frame within one buffer descriptor.
 * Once I get this working, I will use 64 or 128 byte CPM buffers, which
 * will be much more memory efficient and will easily handle lots of
 * small packets.
 *
 * Much better multiple PHY support by Magnus Damm.
 * Copyright (c) 2000 Ericsson Radio Systems AB.
 *
 * Support for FEC controller of ColdFire processors.
 * Copyright (c) 2001-2005 Greg Ungerer (gerg@snapgear.com)
 *
 * Bug fixes and cleanup by Philippe De Muyter (phdm@macqel.be)
 * Copyright (c) 2004-2006 Macq Electronique SA.
 *
 * Copyright (C) 2010-2011 Freescale Semiconductor, Inc.
 */

#include <linux/module.h>
#include <linux/kernel.h>
#include <linux/string.h>
#include <linux/pm_runtime.h>
#include <linux/ptrace.h>
#include <linux/errno.h>
#include <linux/ioport.h>
#include <linux/slab.h>
#include <linux/interrupt.h>
#include <linux/delay.h>
#include <linux/netdevice.h>
#include <linux/etherdevice.h>
#include <linux/skbuff.h>
#include <linux/in.h>
#include <linux/ip.h>
#include <net/ip.h>
#include <net/selftests.h>
#include <net/tso.h>
#include <linux/tcp.h>
#include <linux/udp.h>
#include <linux/icmp.h>
#include <linux/spinlock.h>
#include <linux/workqueue.h>
#include <linux/bitops.h>
#include <linux/io.h>
#include <linux/irq.h>
#include <linux/clk.h>
#include <linux/crc32.h>
#include <linux/platform_device.h>
#include <linux/mdio.h>
#include <linux/phy.h>
#include <linux/fec.h>
#include <linux/of.h>
#include <linux/of_device.h>
#include <linux/of_gpio.h>
#include <linux/of_mdio.h>
#include <linux/of_net.h>
#include <linux/regulator/consumer.h>
#include <linux/if_vlan.h>
#include <linux/pinctrl/consumer.h>
#include <linux/pm_runtime.h>
#include <linux/busfreq-imx.h>
#include <linux/prefetch.h>
#include <linux/mfd/syscon.h>
#include <linux/regmap.h>
#include <soc/imx/cpuidle.h>
#include <linux/mfd/syscon.h>
#include <linux/regmap.h>

#include <asm/cacheflush.h>

#include "fec.h"

static void set_multicast_list(struct net_device *ndev);
static void fec_enet_itr_coal_init(struct net_device *ndev);

#define DRIVER_NAME	"fec"

<<<<<<< HEAD
#define FEC_ENET_GET_QUQUE(_x) ((_x == 0) ? 1 : ((_x == 1) ? 2 : 0))
static const u16 fec_enet_vlan_pri_to_queue[8] = {1, 1, 1, 1, 2, 2, 2, 2};
=======
static const u16 fec_enet_vlan_pri_to_queue[8] = {0, 0, 1, 1, 1, 2, 2, 2};
>>>>>>> c1084c27

/* Pause frame feild and FIFO threshold */
#define FEC_ENET_FCE	(1 << 5)
#define FEC_ENET_RSEM_V	0x84
#define FEC_ENET_RSFL_V	16
#define FEC_ENET_RAEM_V	0x8
#define FEC_ENET_RAFL_V	0x8
#define FEC_ENET_OPD_V	0xFFF0
#define FEC_MDIO_PM_TIMEOUT  100 /* ms */

struct fec_devinfo {
	u32 quirks;
};

static const struct fec_devinfo fec_imx25_info = {
	.quirks = FEC_QUIRK_USE_GASKET | FEC_QUIRK_MIB_CLEAR |
		  FEC_QUIRK_HAS_FRREG,
};

static const struct fec_devinfo fec_imx27_info = {
	.quirks = FEC_QUIRK_MIB_CLEAR | FEC_QUIRK_HAS_FRREG,
};

static const struct fec_devinfo fec_imx28_info = {
	.quirks = FEC_QUIRK_ENET_MAC | FEC_QUIRK_SWAP_FRAME |
		  FEC_QUIRK_SINGLE_MDIO | FEC_QUIRK_HAS_RACC |
		  FEC_QUIRK_HAS_FRREG | FEC_QUIRK_CLEAR_SETUP_MII |
		  FEC_QUIRK_NO_HARD_RESET,
};

static const struct fec_devinfo fec_imx6q_info = {
	.quirks = FEC_QUIRK_ENET_MAC | FEC_QUIRK_HAS_GBIT |
		  FEC_QUIRK_HAS_BUFDESC_EX | FEC_QUIRK_HAS_CSUM |
		  FEC_QUIRK_HAS_VLAN | FEC_QUIRK_ERR006358 |
		  FEC_QUIRK_HAS_RACC | FEC_QUIRK_CLEAR_SETUP_MII |
		  FEC_QUIRK_HAS_PMQOS,
};

static const struct fec_devinfo fec_mvf600_info = {
	.quirks = FEC_QUIRK_ENET_MAC | FEC_QUIRK_HAS_RACC,
};

static const struct fec_devinfo fec_imx6x_info = {
	.quirks = FEC_QUIRK_ENET_MAC | FEC_QUIRK_HAS_GBIT |
		  FEC_QUIRK_HAS_BUFDESC_EX | FEC_QUIRK_HAS_CSUM |
		  FEC_QUIRK_HAS_VLAN | FEC_QUIRK_HAS_AVB |
		  FEC_QUIRK_ERR007885 | FEC_QUIRK_BUG_CAPTURE |
		  FEC_QUIRK_HAS_RACC | FEC_QUIRK_HAS_COALESCE |
		  FEC_QUIRK_CLEAR_SETUP_MII | FEC_QUIRK_HAS_MULTI_QUEUES,
};

static const struct fec_devinfo fec_imx6ul_info = {
	.quirks = FEC_QUIRK_ENET_MAC | FEC_QUIRK_HAS_GBIT |
		  FEC_QUIRK_HAS_BUFDESC_EX | FEC_QUIRK_HAS_CSUM |
		  FEC_QUIRK_HAS_VLAN | FEC_QUIRK_ERR007885 |
		  FEC_QUIRK_BUG_CAPTURE | FEC_QUIRK_HAS_RACC |
		  FEC_QUIRK_HAS_COALESCE | FEC_QUIRK_CLEAR_SETUP_MII,
};

static const struct fec_devinfo fec_imx8mq_info = {
	.quirks = FEC_QUIRK_ENET_MAC | FEC_QUIRK_HAS_GBIT |
		  FEC_QUIRK_HAS_BUFDESC_EX | FEC_QUIRK_HAS_CSUM |
		  FEC_QUIRK_HAS_VLAN | FEC_QUIRK_HAS_AVB |
		  FEC_QUIRK_ERR007885 | FEC_QUIRK_BUG_CAPTURE |
		  FEC_QUIRK_HAS_RACC | FEC_QUIRK_HAS_COALESCE |
		  FEC_QUIRK_CLEAR_SETUP_MII | FEC_QUIRK_HAS_MULTI_QUEUES |
		  FEC_QUIRK_HAS_EEE | FEC_QUIRK_WAKEUP_FROM_INT2,
};

static const struct fec_devinfo fec_imx8qm_info = {
	.quirks = FEC_QUIRK_ENET_MAC | FEC_QUIRK_HAS_GBIT |
		  FEC_QUIRK_HAS_BUFDESC_EX | FEC_QUIRK_HAS_CSUM |
		  FEC_QUIRK_HAS_VLAN | FEC_QUIRK_HAS_AVB |
		  FEC_QUIRK_ERR007885 | FEC_QUIRK_BUG_CAPTURE |
		  FEC_QUIRK_HAS_RACC | FEC_QUIRK_HAS_COALESCE |
		  FEC_QUIRK_CLEAR_SETUP_MII | FEC_QUIRK_HAS_MULTI_QUEUES |
		  FEC_QUIRK_DELAYED_CLKS_SUPPORT,
};

static const struct fec_devinfo fec_s32v234_info = {
	.quirks = FEC_QUIRK_ENET_MAC | FEC_QUIRK_HAS_GBIT |
		  FEC_QUIRK_HAS_BUFDESC_EX | FEC_QUIRK_HAS_CSUM |
		  FEC_QUIRK_HAS_VLAN | FEC_QUIRK_HAS_AVB |
		  FEC_QUIRK_ERR007885 | FEC_QUIRK_BUG_CAPTURE,
};

static struct platform_device_id fec_devtype[] = {
	{
		/* keep it for coldfire */
		.name = DRIVER_NAME,
		.driver_data = 0,
	}, {
		.name = "imx25-fec",
		.driver_data = (kernel_ulong_t)&fec_imx25_info,
	}, {
		.name = "imx27-fec",
		.driver_data = (kernel_ulong_t)&fec_imx27_info,
	}, {
		.name = "imx28-fec",
		.driver_data = (kernel_ulong_t)&fec_imx28_info,
	}, {
		.name = "imx6q-fec",
<<<<<<< HEAD
		.driver_data = FEC_QUIRK_ENET_MAC | FEC_QUIRK_HAS_GBIT |
				FEC_QUIRK_HAS_BUFDESC_EX | FEC_QUIRK_HAS_CSUM |
				FEC_QUIRK_HAS_VLAN | FEC_QUIRK_ERR006358 |
				FEC_QUIRK_HAS_RACC | FEC_QUIRK_HAS_PMQOS,
=======
		.driver_data = (kernel_ulong_t)&fec_imx6q_info,
>>>>>>> c1084c27
	}, {
		.name = "mvf600-fec",
		.driver_data = (kernel_ulong_t)&fec_mvf600_info,
	}, {
		.name = "imx6sx-fec",
		.driver_data = (kernel_ulong_t)&fec_imx6x_info,
	}, {
		.name = "imx6ul-fec",
		.driver_data = (kernel_ulong_t)&fec_imx6ul_info,
	}, {
		.name = "imx8mq-fec",
		.driver_data = (kernel_ulong_t)&fec_imx8mq_info,
	}, {
		.name = "imx8qm-fec",
		.driver_data = (kernel_ulong_t)&fec_imx8qm_info,
	}, {
		.name = "s32v234-fec",
		.driver_data = (kernel_ulong_t)&fec_s32v234_info,
	}, {
		.name = "imx8mq-fec",
		.driver_data = FEC_QUIRK_ENET_MAC | FEC_QUIRK_HAS_GBIT |
				FEC_QUIRK_HAS_BUFDESC_EX | FEC_QUIRK_HAS_CSUM |
				FEC_QUIRK_HAS_VLAN | FEC_QUIRK_HAS_AVB |
				FEC_QUIRK_ERR007885 | FEC_QUIRK_BUG_CAPTURE |
				FEC_QUIRK_HAS_RACC | FEC_QUIRK_HAS_COALESCE |
				FEC_QUIRK_HAS_EEE,
	}, {
		.name = "imx8qm-fec",
		.driver_data = FEC_QUIRK_ENET_MAC | FEC_QUIRK_HAS_GBIT |
				FEC_QUIRK_HAS_BUFDESC_EX | FEC_QUIRK_HAS_CSUM |
				FEC_QUIRK_HAS_VLAN | FEC_QUIRK_HAS_AVB |
				FEC_QUIRK_ERR007885 | FEC_QUIRK_BUG_CAPTURE |
				FEC_QUIRK_HAS_RACC | FEC_QUIRK_HAS_COALESCE |
				FEC_QUIRK_DELAYED_CLKS_SUPPORT,
	}, {
		.name = "s32v234-fec",
		.driver_data = FEC_QUIRK_ENET_MAC | FEC_QUIRK_HAS_GBIT |
				FEC_QUIRK_HAS_BUFDESC_EX | FEC_QUIRK_HAS_CSUM |
				FEC_QUIRK_HAS_VLAN | FEC_QUIRK_HAS_AVB |
				FEC_QUIRK_ERR007885 | FEC_QUIRK_BUG_CAPTURE,
	}, {
		/* sentinel */
	}
};
MODULE_DEVICE_TABLE(platform, fec_devtype);

enum imx_fec_type {
	IMX25_FEC = 1,	/* runs on i.mx25/50/53 */
	IMX27_FEC,	/* runs on i.mx27/35/51 */
	IMX28_FEC,
	IMX6Q_FEC,
	MVF600_FEC,
	IMX6SX_FEC,
	IMX6UL_FEC,
	IMX8MQ_FEC,
	IMX8QM_FEC,
	S32V234_FEC,
};

static const struct of_device_id fec_dt_ids[] = {
	{ .compatible = "fsl,imx25-fec", .data = &fec_devtype[IMX25_FEC], },
	{ .compatible = "fsl,imx27-fec", .data = &fec_devtype[IMX27_FEC], },
	{ .compatible = "fsl,imx28-fec", .data = &fec_devtype[IMX28_FEC], },
	{ .compatible = "fsl,imx6q-fec", .data = &fec_devtype[IMX6Q_FEC], },
	{ .compatible = "fsl,mvf600-fec", .data = &fec_devtype[MVF600_FEC], },
	{ .compatible = "fsl,imx6sx-fec", .data = &fec_devtype[IMX6SX_FEC], },
	{ .compatible = "fsl,imx6ul-fec", .data = &fec_devtype[IMX6UL_FEC], },
	{ .compatible = "fsl,imx8mq-fec", .data = &fec_devtype[IMX8MQ_FEC], },
	{ .compatible = "fsl,imx8qm-fec", .data = &fec_devtype[IMX8QM_FEC], },
	{ .compatible = "fsl,s32v234-fec", .data = &fec_devtype[S32V234_FEC], },
	{ /* sentinel */ }
};
MODULE_DEVICE_TABLE(of, fec_dt_ids);

static unsigned char macaddr[ETH_ALEN];
module_param_array(macaddr, byte, NULL, 0);
MODULE_PARM_DESC(macaddr, "FEC Ethernet MAC address");

#if defined(CONFIG_M5272)
/*
 * Some hardware gets it MAC address out of local flash memory.
 * if this is non-zero then assume it is the address to get MAC from.
 */
#if defined(CONFIG_NETtel)
#define	FEC_FLASHMAC	0xf0006006
#elif defined(CONFIG_GILBARCONAP) || defined(CONFIG_SCALES)
#define	FEC_FLASHMAC	0xf0006000
#elif defined(CONFIG_CANCam)
#define	FEC_FLASHMAC	0xf0020000
#elif defined (CONFIG_M5272C3)
#define	FEC_FLASHMAC	(0xffe04000 + 4)
#elif defined(CONFIG_MOD5272)
#define FEC_FLASHMAC	0xffc0406b
#else
#define	FEC_FLASHMAC	0
#endif
#endif /* CONFIG_M5272 */

/* The FEC stores dest/src/type/vlan, data, and checksum for receive packets.
 *
 * 2048 byte skbufs are allocated. However, alignment requirements
 * varies between FEC variants. Worst case is 64, so round down by 64.
 */
#define PKT_MAXBUF_SIZE		(round_down(2048 - 64, 64))
#define PKT_MINBUF_SIZE		64

/* FEC receive acceleration */
#define FEC_RACC_IPDIS		(1 << 1)
#define FEC_RACC_PRODIS		(1 << 2)
#define FEC_RACC_SHIFT16	BIT(7)
#define FEC_RACC_OPTIONS	(FEC_RACC_IPDIS | FEC_RACC_PRODIS)

/* MIB Control Register */
#define FEC_MIB_CTRLSTAT_DISABLE	BIT(31)

/*
 * The 5270/5271/5280/5282/532x RX control register also contains maximum frame
 * size bits. Other FEC hardware does not, so we need to take that into
 * account when setting it.
 */
#if defined(CONFIG_M523x) || defined(CONFIG_M527x) || defined(CONFIG_M528x) || \
    defined(CONFIG_M520x) || defined(CONFIG_M532x) || defined(CONFIG_ARM) || \
    defined(CONFIG_ARM64)
#define	OPT_FRAME_SIZE	(PKT_MAXBUF_SIZE << 16)
#else
#define	OPT_FRAME_SIZE	0
#endif

/* FEC MII MMFR bits definition */
#define FEC_MMFR_ST		(1 << 30)
#define FEC_MMFR_ST_C45		(0)
#define FEC_MMFR_OP_READ	(2 << 28)
#define FEC_MMFR_OP_READ_C45	(3 << 28)
#define FEC_MMFR_OP_WRITE	(1 << 28)
#define FEC_MMFR_OP_ADDR_WRITE	(0)
#define FEC_MMFR_PA(v)		((v & 0x1f) << 23)
#define FEC_MMFR_RA(v)		((v & 0x1f) << 18)
#define FEC_MMFR_TA		(2 << 16)
#define FEC_MMFR_DATA(v)	(v & 0xffff)
/* FEC ECR bits definition */
#define FEC_ECR_MAGICEN		(1 << 2)
#define FEC_ECR_SLEEP		(1 << 3)

#define FEC_MII_TIMEOUT		30000 /* us */

/* Transmitter timeout */
#define TX_TIMEOUT (2 * HZ)

#define FEC_PAUSE_FLAG_AUTONEG	0x1
#define FEC_PAUSE_FLAG_ENABLE	0x2
#define FEC_WOL_HAS_MAGIC_PACKET	(0x1 << 0)
#define FEC_WOL_FLAG_ENABLE		(0x1 << 1)
#define FEC_WOL_FLAG_SLEEP_ON		(0x1 << 2)

/* By default, set the copybreak to 1518,
 * then the RX path always keep DMA memory unchanged, and
 * allocate one new skb and copy DMA memory data to the new skb
 * buffer, which can improve the performance when SMMU is enabled.
 *
 * The driver support .set_tunable() interface for ethtool, user
 * can dynamicly change the copybreak value.
 */
#define COPYBREAK_DEFAULT	1518

/* Max number of allowed TCP segments for software TSO */
#define FEC_MAX_TSO_SEGS	100
#define FEC_MAX_SKB_DESCS	(FEC_MAX_TSO_SEGS * 2 + MAX_SKB_FRAGS)

#define IS_TSO_HEADER(txq, addr) \
	((addr >= txq->tso_hdrs_dma) && \
	(addr < txq->tso_hdrs_dma + txq->bd.ring_size * TSO_HEADER_SIZE))

static int mii_cnt;

static struct bufdesc *fec_enet_get_nextdesc(struct bufdesc *bdp,
					     struct bufdesc_prop *bd)
{
	return (bdp >= bd->last) ? bd->base
			: (struct bufdesc *)(((void *)bdp) + bd->dsize);
}

static struct bufdesc *fec_enet_get_prevdesc(struct bufdesc *bdp,
					     struct bufdesc_prop *bd)
{
	return (bdp <= bd->base) ? bd->last
			: (struct bufdesc *)(((void *)bdp) - bd->dsize);
}

static int fec_enet_get_bd_index(struct bufdesc *bdp,
				 struct bufdesc_prop *bd)
{
	return ((const char *)bdp - (const char *)bd->base) >> bd->dsize_log2;
}

static int fec_enet_get_free_txdesc_num(struct fec_enet_priv_tx_q *txq)
{
	int entries;

	entries = (((const char *)txq->dirty_tx -
			(const char *)txq->bd.cur) >> txq->bd.dsize_log2) - 1;

	return entries >= 0 ? entries : entries + txq->bd.ring_size;
}

static void swap_buffer(void *bufaddr, int len)
{
	int i;
	unsigned int *buf = bufaddr;

	for (i = 0; i < len; i += 4, buf++)
		swab32s(buf);
}

static void swap_buffer2(void *dst_buf, void *src_buf, int len)
{
	int i;
	unsigned int *src = src_buf;
	unsigned int *dst = dst_buf;

	for (i = 0; i < len; i += 4, src++, dst++)
		*dst = swab32p(src);
}

static void fec_dump(struct net_device *ndev)
{
	struct fec_enet_private *fep = netdev_priv(ndev);
	struct bufdesc *bdp;
	struct fec_enet_priv_tx_q *txq;
	int index = 0;

	netdev_info(ndev, "TX ring dump\n");
	pr_info("Nr     SC     addr       len  SKB\n");

	txq = fep->tx_queue[0];
	bdp = txq->bd.base;

	do {
		pr_info("%3u %c%c 0x%04x 0x%08x %4u %p\n",
			index,
			bdp == txq->bd.cur ? 'S' : ' ',
			bdp == txq->dirty_tx ? 'H' : ' ',
			fec16_to_cpu(bdp->cbd_sc),
			fec32_to_cpu(bdp->cbd_bufaddr),
			fec16_to_cpu(bdp->cbd_datlen),
			txq->tx_skbuff[index]);
		bdp = fec_enet_get_nextdesc(bdp, &txq->bd);
		index++;
	} while (bdp != txq->bd.base);
}

static inline bool is_ipv4_pkt(struct sk_buff *skb)
{
	return skb->protocol == htons(ETH_P_IP) && ip_hdr(skb)->version == 4;
}

static int
fec_enet_clear_csum(struct sk_buff *skb, struct net_device *ndev)
{
	/* Only run for packets requiring a checksum. */
	if (skb->ip_summed != CHECKSUM_PARTIAL)
		return 0;

	if (unlikely(skb_cow_head(skb, 0)))
		return -1;

	if (is_ipv4_pkt(skb))
		ip_hdr(skb)->check = 0;
	*(__sum16 *)(skb->head + skb->csum_start + skb->csum_offset) = 0;

	return 0;
}

static struct bufdesc *
fec_enet_txq_submit_frag_skb(struct fec_enet_priv_tx_q *txq,
			     struct sk_buff *skb,
			     struct net_device *ndev)
{
	struct fec_enet_private *fep = netdev_priv(ndev);
	struct bufdesc *bdp = txq->bd.cur;
	struct bufdesc_ex *ebdp;
	int nr_frags = skb_shinfo(skb)->nr_frags;
	int frag, frag_len;
	unsigned short status;
	unsigned int estatus = 0;
	skb_frag_t *this_frag;
	unsigned int index;
	void *bufaddr;
	dma_addr_t addr;
	int i;

	for (frag = 0; frag < nr_frags; frag++) {
		this_frag = &skb_shinfo(skb)->frags[frag];
		bdp = fec_enet_get_nextdesc(bdp, &txq->bd);
		ebdp = (struct bufdesc_ex *)bdp;

		status = fec16_to_cpu(bdp->cbd_sc);
		status &= ~BD_ENET_TX_STATS;
		status |= (BD_ENET_TX_TC | BD_ENET_TX_READY);
		frag_len = skb_frag_size(&skb_shinfo(skb)->frags[frag]);

		/* Handle the last BD specially */
		if (frag == nr_frags - 1) {
			status |= (BD_ENET_TX_INTR | BD_ENET_TX_LAST);
			if (fep->bufdesc_ex) {
				estatus |= BD_ENET_TX_INT;
				if (unlikely(skb_shinfo(skb)->tx_flags &
					SKBTX_HW_TSTAMP && fep->hwts_tx_en))
					estatus |= BD_ENET_TX_TS;
			}
		}

		if (fep->bufdesc_ex) {
			if (fep->quirks & FEC_QUIRK_HAS_AVB)
				estatus |= FEC_TX_BD_FTYPE(txq->bd.qid);
			if (skb->ip_summed == CHECKSUM_PARTIAL)
				estatus |= BD_ENET_TX_PINS | BD_ENET_TX_IINS;

			ebdp->cbd_bdu = 0;
			ebdp->cbd_esc = cpu_to_fec32(estatus);
		}

		bufaddr = skb_frag_address(this_frag);

		index = fec_enet_get_bd_index(bdp, &txq->bd);
		if (((unsigned long) bufaddr) & fep->tx_align ||
			fep->quirks & FEC_QUIRK_SWAP_FRAME) {
			memcpy(txq->tx_bounce[index], bufaddr, frag_len);
			bufaddr = txq->tx_bounce[index];

			if (fep->quirks & FEC_QUIRK_SWAP_FRAME)
				swap_buffer(bufaddr, frag_len);
		}

		addr = dma_map_single(&fep->pdev->dev, bufaddr, frag_len,
				      DMA_TO_DEVICE);
		if (dma_mapping_error(&fep->pdev->dev, addr)) {
			if (net_ratelimit())
				netdev_err(ndev, "Tx DMA memory map failed\n");
			goto dma_mapping_error;
		}

		bdp->cbd_bufaddr = cpu_to_fec32(addr);
		bdp->cbd_datlen = cpu_to_fec16(frag_len);
		/* Make sure the updates to rest of the descriptor are
		 * performed before transferring ownership.
		 */
		wmb();
		bdp->cbd_sc = cpu_to_fec16(status);
	}

	return bdp;
dma_mapping_error:
	bdp = txq->bd.cur;
	for (i = 0; i < frag; i++) {
		bdp = fec_enet_get_nextdesc(bdp, &txq->bd);
		dma_unmap_single(&fep->pdev->dev, fec32_to_cpu(bdp->cbd_bufaddr),
				 fec16_to_cpu(bdp->cbd_datlen), DMA_TO_DEVICE);
	}
	return ERR_PTR(-ENOMEM);
}

static int fec_enet_txq_submit_skb(struct fec_enet_priv_tx_q *txq,
				   struct sk_buff *skb, struct net_device *ndev)
{
	struct fec_enet_private *fep = netdev_priv(ndev);
	int nr_frags = skb_shinfo(skb)->nr_frags;
	struct bufdesc *bdp, *last_bdp;
	void *bufaddr;
	dma_addr_t addr;
	unsigned short status;
	unsigned short buflen;
	unsigned int estatus = 0;
	unsigned int index;
	int entries_free;

	entries_free = fec_enet_get_free_txdesc_num(txq);
	if (entries_free < MAX_SKB_FRAGS + 1) {
		dev_kfree_skb_any(skb);
		if (net_ratelimit())
			netdev_err(ndev, "NOT enough BD for SG!\n");
		return NETDEV_TX_OK;
	}

	/* Protocol checksum off-load for TCP and UDP. */
	if (fec_enet_clear_csum(skb, ndev)) {
		dev_kfree_skb_any(skb);
		return NETDEV_TX_OK;
	}

	/* Fill in a Tx ring entry */
	bdp = txq->bd.cur;
	last_bdp = bdp;
	status = fec16_to_cpu(bdp->cbd_sc);
	status &= ~BD_ENET_TX_STATS;

	/* Set buffer length and buffer pointer */
	bufaddr = skb->data;
	buflen = skb_headlen(skb);

	index = fec_enet_get_bd_index(bdp, &txq->bd);
	if (((unsigned long) bufaddr) & fep->tx_align ||
		fep->quirks & FEC_QUIRK_SWAP_FRAME) {
		memcpy(txq->tx_bounce[index], skb->data, buflen);
		bufaddr = txq->tx_bounce[index];

		if (fep->quirks & FEC_QUIRK_SWAP_FRAME)
			swap_buffer(bufaddr, buflen);
	}

	/* Push the data cache so the CPM does not get stale memory data. */
	addr = dma_map_single(&fep->pdev->dev, bufaddr, buflen, DMA_TO_DEVICE);
	if (dma_mapping_error(&fep->pdev->dev, addr)) {
		dev_kfree_skb_any(skb);
		if (net_ratelimit())
			netdev_err(ndev, "Tx DMA memory map failed\n");
		return NETDEV_TX_OK;
	}

	if (nr_frags) {
		last_bdp = fec_enet_txq_submit_frag_skb(txq, skb, ndev);
		if (IS_ERR(last_bdp)) {
			dma_unmap_single(&fep->pdev->dev, addr,
					 buflen, DMA_TO_DEVICE);
			dev_kfree_skb_any(skb);
			return NETDEV_TX_OK;
		}
	} else {
		status |= (BD_ENET_TX_INTR | BD_ENET_TX_LAST);
		if (fep->bufdesc_ex) {
			estatus = BD_ENET_TX_INT;
			if (unlikely(skb_shinfo(skb)->tx_flags &
				SKBTX_HW_TSTAMP && fep->hwts_tx_en))
				estatus |= BD_ENET_TX_TS;
		}
	}
	bdp->cbd_bufaddr = cpu_to_fec32(addr);
	bdp->cbd_datlen = cpu_to_fec16(buflen);

	if (fep->bufdesc_ex) {

		struct bufdesc_ex *ebdp = (struct bufdesc_ex *)bdp;

		if (unlikely(skb_shinfo(skb)->tx_flags & SKBTX_HW_TSTAMP &&
			fep->hwts_tx_en))
			skb_shinfo(skb)->tx_flags |= SKBTX_IN_PROGRESS;

		if (fep->quirks & FEC_QUIRK_HAS_AVB)
			estatus |= FEC_TX_BD_FTYPE(txq->bd.qid);

		if (skb->ip_summed == CHECKSUM_PARTIAL)
			estatus |= BD_ENET_TX_PINS | BD_ENET_TX_IINS;

		ebdp->cbd_bdu = 0;
		ebdp->cbd_esc = cpu_to_fec32(estatus);
	}

	index = fec_enet_get_bd_index(last_bdp, &txq->bd);
	/* Save skb pointer */
	txq->tx_skbuff[index] = skb;

	/* Make sure the updates to rest of the descriptor are performed before
	 * transferring ownership.
	 */
	wmb();

	/* Send it on its way.  Tell FEC it's ready, interrupt when done,
	 * it's the last BD of the frame, and to put the CRC on the end.
	 */
	status |= (BD_ENET_TX_READY | BD_ENET_TX_TC);
	bdp->cbd_sc = cpu_to_fec16(status);

	/* If this was the last BD in the ring, start at the beginning again. */
	bdp = fec_enet_get_nextdesc(last_bdp, &txq->bd);

	skb_tx_timestamp(skb);

	/* Make sure the update to bdp and tx_skbuff are performed before
	 * txq->bd.cur.
	 */
	wmb();
	txq->bd.cur = bdp;

	/* Trigger transmission start */
	writel(0, txq->bd.reg_desc_active);

	return 0;
}

static int
fec_enet_txq_put_data_tso(struct fec_enet_priv_tx_q *txq, struct sk_buff *skb,
			  struct net_device *ndev,
			  struct bufdesc *bdp, int index, char *data,
			  int size, bool last_tcp, bool is_last)
{
	struct fec_enet_private *fep = netdev_priv(ndev);
	struct bufdesc_ex *ebdp = container_of(bdp, struct bufdesc_ex, desc);
	unsigned short status;
	unsigned int estatus = 0;
	dma_addr_t addr;

	status = fec16_to_cpu(bdp->cbd_sc);
	status &= ~BD_ENET_TX_STATS;

	status |= (BD_ENET_TX_TC | BD_ENET_TX_READY);

	if (((unsigned long) data) & fep->tx_align ||
		fep->quirks & FEC_QUIRK_SWAP_FRAME) {
		memcpy(txq->tx_bounce[index], data, size);
		data = txq->tx_bounce[index];

		if (fep->quirks & FEC_QUIRK_SWAP_FRAME)
			swap_buffer(data, size);
	}

	addr = dma_map_single(&fep->pdev->dev, data, size, DMA_TO_DEVICE);
	if (dma_mapping_error(&fep->pdev->dev, addr)) {
		dev_kfree_skb_any(skb);
		if (net_ratelimit())
			netdev_err(ndev, "Tx DMA memory map failed\n");
		return NETDEV_TX_BUSY;
	}

	bdp->cbd_datlen = cpu_to_fec16(size);
	bdp->cbd_bufaddr = cpu_to_fec32(addr);

	if (fep->bufdesc_ex) {
		if (fep->quirks & FEC_QUIRK_HAS_AVB)
			estatus |= FEC_TX_BD_FTYPE(txq->bd.qid);
		if (skb->ip_summed == CHECKSUM_PARTIAL)
			estatus |= BD_ENET_TX_PINS | BD_ENET_TX_IINS;
		ebdp->cbd_bdu = 0;
		ebdp->cbd_esc = cpu_to_fec32(estatus);
	}

	/* Handle the last BD specially */
	if (last_tcp)
		status |= (BD_ENET_TX_LAST | BD_ENET_TX_TC);
	if (is_last) {
		status |= BD_ENET_TX_INTR;
		if (fep->bufdesc_ex)
			ebdp->cbd_esc |= cpu_to_fec32(BD_ENET_TX_INT);
	}

	bdp->cbd_sc = cpu_to_fec16(status);

	return 0;
}

static int
fec_enet_txq_put_hdr_tso(struct fec_enet_priv_tx_q *txq,
			 struct sk_buff *skb, struct net_device *ndev,
			 struct bufdesc *bdp, int index)
{
	struct fec_enet_private *fep = netdev_priv(ndev);
	int hdr_len = skb_transport_offset(skb) + tcp_hdrlen(skb);
	struct bufdesc_ex *ebdp = container_of(bdp, struct bufdesc_ex, desc);
	void *bufaddr;
	unsigned long dmabuf;
	unsigned short status;
	unsigned int estatus = 0;

	status = fec16_to_cpu(bdp->cbd_sc);
	status &= ~BD_ENET_TX_STATS;
	status |= (BD_ENET_TX_TC | BD_ENET_TX_READY);

	bufaddr = txq->tso_hdrs + index * TSO_HEADER_SIZE;
	dmabuf = txq->tso_hdrs_dma + index * TSO_HEADER_SIZE;
	if (((unsigned long)bufaddr) & fep->tx_align ||
		fep->quirks & FEC_QUIRK_SWAP_FRAME) {
		memcpy(txq->tx_bounce[index], skb->data, hdr_len);
		bufaddr = txq->tx_bounce[index];

		if (fep->quirks & FEC_QUIRK_SWAP_FRAME)
			swap_buffer(bufaddr, hdr_len);

		dmabuf = dma_map_single(&fep->pdev->dev, bufaddr,
					hdr_len, DMA_TO_DEVICE);
		if (dma_mapping_error(&fep->pdev->dev, dmabuf)) {
			dev_kfree_skb_any(skb);
			if (net_ratelimit())
				netdev_err(ndev, "Tx DMA memory map failed\n");
			return NETDEV_TX_BUSY;
		}
	}

	bdp->cbd_bufaddr = cpu_to_fec32(dmabuf);
	bdp->cbd_datlen = cpu_to_fec16(hdr_len);

	if (fep->bufdesc_ex) {
		if (fep->quirks & FEC_QUIRK_HAS_AVB)
			estatus |= FEC_TX_BD_FTYPE(txq->bd.qid);
		if (skb->ip_summed == CHECKSUM_PARTIAL)
			estatus |= BD_ENET_TX_PINS | BD_ENET_TX_IINS;
		ebdp->cbd_bdu = 0;
		ebdp->cbd_esc = cpu_to_fec32(estatus);
	}

	bdp->cbd_sc = cpu_to_fec16(status);

	return 0;
}

static int fec_enet_txq_submit_tso(struct fec_enet_priv_tx_q *txq,
				   struct sk_buff *skb,
				   struct net_device *ndev)
{
	struct fec_enet_private *fep = netdev_priv(ndev);
	int hdr_len, total_len, data_left;
	struct bufdesc *bdp = txq->bd.cur;
	struct tso_t tso;
	unsigned int index = 0;
	int ret;

	if (tso_count_descs(skb) >= fec_enet_get_free_txdesc_num(txq)) {
		dev_kfree_skb_any(skb);
		if (net_ratelimit())
			netdev_err(ndev, "NOT enough BD for TSO!\n");
		return NETDEV_TX_OK;
	}

	/* Protocol checksum off-load for TCP and UDP. */
	if (fec_enet_clear_csum(skb, ndev)) {
		dev_kfree_skb_any(skb);
		return NETDEV_TX_OK;
	}

	/* Initialize the TSO handler, and prepare the first payload */
	hdr_len = tso_start(skb, &tso);

	total_len = skb->len - hdr_len;
	while (total_len > 0) {
		char *hdr;

		index = fec_enet_get_bd_index(bdp, &txq->bd);
		data_left = min_t(int, skb_shinfo(skb)->gso_size, total_len);
		total_len -= data_left;

		/* prepare packet headers: MAC + IP + TCP */
		hdr = txq->tso_hdrs + index * TSO_HEADER_SIZE;
		tso_build_hdr(skb, hdr, &tso, data_left, total_len == 0);
		ret = fec_enet_txq_put_hdr_tso(txq, skb, ndev, bdp, index);
		if (ret)
			goto err_release;

		while (data_left > 0) {
			int size;

			size = min_t(int, tso.size, data_left);
			bdp = fec_enet_get_nextdesc(bdp, &txq->bd);
			index = fec_enet_get_bd_index(bdp, &txq->bd);
			ret = fec_enet_txq_put_data_tso(txq, skb, ndev,
							bdp, index,
							tso.data, size,
							size == data_left,
							total_len == 0);
			if (ret)
				goto err_release;

			data_left -= size;
			tso_build_data(skb, &tso, size);
		}

		bdp = fec_enet_get_nextdesc(bdp, &txq->bd);
	}

	/* Save skb pointer */
	txq->tx_skbuff[index] = skb;

	skb_tx_timestamp(skb);
	txq->bd.cur = bdp;

	/* Trigger transmission start */
	if (!(fep->quirks & FEC_QUIRK_ERR007885) ||
	    !readl(txq->bd.reg_desc_active) ||
	    !readl(txq->bd.reg_desc_active) ||
	    !readl(txq->bd.reg_desc_active) ||
	    !readl(txq->bd.reg_desc_active))
		writel(0, txq->bd.reg_desc_active);

	return 0;

err_release:
	/* TODO: Release all used data descriptors for TSO */
	return ret;
}

static netdev_tx_t
fec_enet_start_xmit(struct sk_buff *skb, struct net_device *ndev)
{
	struct fec_enet_private *fep = netdev_priv(ndev);
	int entries_free;
	unsigned short queue;
	struct fec_enet_priv_tx_q *txq;
	struct netdev_queue *nq;
	int ret;

	queue = skb_get_queue_mapping(skb);
	txq = fep->tx_queue[queue];
	nq = netdev_get_tx_queue(ndev, queue);

	if (skb_is_gso(skb))
		ret = fec_enet_txq_submit_tso(txq, skb, ndev);
	else
		ret = fec_enet_txq_submit_skb(txq, skb, ndev);
	if (ret)
		return ret;

	entries_free = fec_enet_get_free_txdesc_num(txq);
	if (entries_free <= txq->tx_stop_threshold)
		netif_tx_stop_queue(nq);

	return NETDEV_TX_OK;
}

/* Init RX & TX buffer descriptors
 */
static void fec_enet_bd_init(struct net_device *dev)
{
	struct fec_enet_private *fep = netdev_priv(dev);
	struct fec_enet_priv_tx_q *txq;
	struct fec_enet_priv_rx_q *rxq;
	struct bufdesc *bdp;
	unsigned int i;
	unsigned int q;

	for (q = 0; q < fep->num_rx_queues; q++) {
		/* Initialize the receive buffer descriptors. */
		rxq = fep->rx_queue[q];
		bdp = rxq->bd.base;

		for (i = 0; i < rxq->bd.ring_size; i++) {

			/* Initialize the BD for every fragment in the page. */
			if (bdp->cbd_bufaddr)
				bdp->cbd_sc = cpu_to_fec16(BD_ENET_RX_EMPTY);
			else
				bdp->cbd_sc = cpu_to_fec16(0);
			bdp = fec_enet_get_nextdesc(bdp, &rxq->bd);
		}

		/* Set the last buffer to wrap */
		bdp = fec_enet_get_prevdesc(bdp, &rxq->bd);
		bdp->cbd_sc |= cpu_to_fec16(BD_SC_WRAP);

		rxq->bd.cur = rxq->bd.base;
	}

	for (q = 0; q < fep->num_tx_queues; q++) {
		/* ...and the same for transmit */
		txq = fep->tx_queue[q];
		bdp = txq->bd.base;
		txq->bd.cur = bdp;

		for (i = 0; i < txq->bd.ring_size; i++) {
			/* Initialize the BD for every fragment in the page. */
			bdp->cbd_sc = cpu_to_fec16(0);
			if (bdp->cbd_bufaddr &&
			    !IS_TSO_HEADER(txq, fec32_to_cpu(bdp->cbd_bufaddr)))
				dma_unmap_single(&fep->pdev->dev,
						 fec32_to_cpu(bdp->cbd_bufaddr),
						 fec16_to_cpu(bdp->cbd_datlen),
						 DMA_TO_DEVICE);
			if (txq->tx_skbuff[i]) {
				dev_kfree_skb_any(txq->tx_skbuff[i]);
				txq->tx_skbuff[i] = NULL;
			}
			bdp->cbd_bufaddr = cpu_to_fec32(0);
			bdp = fec_enet_get_nextdesc(bdp, &txq->bd);
		}

		/* Set the last buffer to wrap */
		bdp = fec_enet_get_prevdesc(bdp, &txq->bd);
		bdp->cbd_sc |= cpu_to_fec16(BD_SC_WRAP);
		txq->dirty_tx = bdp;
	}
}

static void fec_enet_active_rxring(struct net_device *ndev)
{
	struct fec_enet_private *fep = netdev_priv(ndev);
	int i;

	for (i = 0; i < fep->num_rx_queues; i++)
		writel(0, fep->rx_queue[i]->bd.reg_desc_active);
}

static void fec_enet_enable_ring(struct net_device *ndev)
{
	struct fec_enet_private *fep = netdev_priv(ndev);
	struct fec_enet_priv_tx_q *txq;
	struct fec_enet_priv_rx_q *rxq;
	int i;

	for (i = 0; i < fep->num_rx_queues; i++) {
		rxq = fep->rx_queue[i];
		writel(rxq->bd.dma, fep->hwp + FEC_R_DES_START(i));
		writel(PKT_MAXBUF_SIZE, fep->hwp + FEC_R_BUFF_SIZE(i));

		/* enable DMA1/2 */
		if (i)
			writel(RCMR_MATCHEN | RCMR_CMP(i),
			       fep->hwp + FEC_RCMR(i));
	}

	for (i = 0; i < fep->num_tx_queues; i++) {
		txq = fep->tx_queue[i];
		writel(txq->bd.dma, fep->hwp + FEC_X_DES_START(i));

		/* enable DMA1/2 */
		if (i)
			writel(DMA_CLASS_EN | IDLE_SLOPE(i),
			       fep->hwp + FEC_DMA_CFG(i));
	}
}

static void fec_enet_reset_skb(struct net_device *ndev)
{
	struct fec_enet_private *fep = netdev_priv(ndev);
	struct fec_enet_priv_tx_q *txq;
	int i, j;

	for (i = 0; i < fep->num_tx_queues; i++) {
		txq = fep->tx_queue[i];

		for (j = 0; j < txq->bd.ring_size; j++) {
			if (txq->tx_skbuff[j]) {
				dev_kfree_skb_any(txq->tx_skbuff[j]);
				txq->tx_skbuff[j] = NULL;
			}
		}
	}
}

/*
 * This function is called to start or restart the FEC during a link
 * change, transmit timeout, or to reconfigure the FEC.  The network
 * packet processing for this device must be stopped before this call.
 */
static void
fec_restart(struct net_device *ndev)
{
	struct fec_enet_private *fep = netdev_priv(ndev);
	u32 temp_mac[2];
	u32 rcntl = OPT_FRAME_SIZE | 0x04;
	u32 ecntl = FEC_ENET_ETHEREN; /* ETHEREN */

	/* Whack a reset.  We should wait for this.
	 * For i.MX6SX SOC, enet use AXI bus, we use disable MAC
	 * instead of reset MAC itself.
	 */
	if (fep->quirks & FEC_QUIRK_HAS_MULTI_QUEUES ||
	    ((fep->quirks & FEC_QUIRK_NO_HARD_RESET) && fep->link)) {
		writel(0, fep->hwp + FEC_ECNTRL);
	} else {
		writel(1, fep->hwp + FEC_ECNTRL);
		udelay(10);
	}

	/*
	 * enet-mac reset will reset mac address registers too,
	 * so need to reconfigure it.
	 */
	memcpy(&temp_mac, ndev->dev_addr, ETH_ALEN);
	writel((__force u32)cpu_to_be32(temp_mac[0]),
	       fep->hwp + FEC_ADDR_LOW);
	writel((__force u32)cpu_to_be32(temp_mac[1]),
	       fep->hwp + FEC_ADDR_HIGH);

	/* Clear any outstanding interrupt, except MDIO. */
	writel((0xffffffff & ~FEC_ENET_MII), fep->hwp + FEC_IEVENT);

	fec_enet_bd_init(ndev);

	fec_enet_enable_ring(ndev);

	/* Reset tx SKB buffers. */
	fec_enet_reset_skb(ndev);

	/* Enable MII mode */
	if (fep->full_duplex == DUPLEX_FULL) {
		/* FD enable */
		writel(0x04, fep->hwp + FEC_X_CNTRL);
	} else {
		/* No Rcv on Xmit */
		rcntl |= 0x02;
		writel(0x0, fep->hwp + FEC_X_CNTRL);
	}

	/* Set MII speed */
	writel(fep->phy_speed, fep->hwp + FEC_MII_SPEED);

#if !defined(CONFIG_M5272)
	if (fep->quirks & FEC_QUIRK_HAS_RACC) {
		u32 val = readl(fep->hwp + FEC_RACC);

		/* align IP header */
		val |= FEC_RACC_SHIFT16;
		if (fep->csum_flags & FLAG_RX_CSUM_ENABLED)
			/* set RX checksum */
			val |= FEC_RACC_OPTIONS;
		else
			val &= ~FEC_RACC_OPTIONS;
		writel(val, fep->hwp + FEC_RACC);
		writel(PKT_MAXBUF_SIZE, fep->hwp + FEC_FTRL);
	}
#endif

	/*
	 * The phy interface and speed need to get configured
	 * differently on enet-mac.
	 */
	if (fep->quirks & FEC_QUIRK_ENET_MAC) {
		/* Enable flow control and length check */
		rcntl |= 0x40000000 | 0x00000020;

		/* RGMII, RMII or MII */
		if (fep->phy_interface == PHY_INTERFACE_MODE_RGMII ||
		    fep->phy_interface == PHY_INTERFACE_MODE_RGMII_ID ||
		    fep->phy_interface == PHY_INTERFACE_MODE_RGMII_RXID ||
		    fep->phy_interface == PHY_INTERFACE_MODE_RGMII_TXID)
			rcntl |= (1 << 6);
		else if (fep->phy_interface == PHY_INTERFACE_MODE_RMII)
			rcntl |= (1 << 8);
		else
			rcntl &= ~(1 << 8);

		/* 1G, 100M or 10M */
		if (ndev->phydev) {
			if (ndev->phydev->speed == SPEED_1000)
				ecntl |= (1 << 5);
			else if (ndev->phydev->speed == SPEED_100)
				rcntl &= ~(1 << 9);
			else
				rcntl |= (1 << 9);
		}
	} else {
#ifdef FEC_MIIGSK_ENR
		if (fep->quirks & FEC_QUIRK_USE_GASKET) {
			u32 cfgr;
			/* disable the gasket and wait */
			writel(0, fep->hwp + FEC_MIIGSK_ENR);
			while (readl(fep->hwp + FEC_MIIGSK_ENR) & 4)
				udelay(1);

			/*
			 * configure the gasket:
			 *   RMII, 50 MHz, no loopback, no echo
			 *   MII, 25 MHz, no loopback, no echo
			 */
			cfgr = (fep->phy_interface == PHY_INTERFACE_MODE_RMII)
				? BM_MIIGSK_CFGR_RMII : BM_MIIGSK_CFGR_MII;
			if (ndev->phydev && ndev->phydev->speed == SPEED_10)
				cfgr |= BM_MIIGSK_CFGR_FRCONT_10M;
			writel(cfgr, fep->hwp + FEC_MIIGSK_CFGR);

			/* re-enable the gasket */
			writel(2, fep->hwp + FEC_MIIGSK_ENR);
		}
#endif
	}

#if !defined(CONFIG_M5272)
	/* enable pause frame*/
	if ((fep->pause_flag & FEC_PAUSE_FLAG_ENABLE) ||
	    ((fep->pause_flag & FEC_PAUSE_FLAG_AUTONEG) &&
	     ndev->phydev && ndev->phydev->pause)) {
		rcntl |= FEC_ENET_FCE;

		/* set FIFO threshold parameter to reduce overrun */
		writel(FEC_ENET_RSEM_V, fep->hwp + FEC_R_FIFO_RSEM);
		writel(FEC_ENET_RSFL_V, fep->hwp + FEC_R_FIFO_RSFL);
		writel(FEC_ENET_RAEM_V, fep->hwp + FEC_R_FIFO_RAEM);
		writel(FEC_ENET_RAFL_V, fep->hwp + FEC_R_FIFO_RAFL);

		/* OPD */
		writel(FEC_ENET_OPD_V, fep->hwp + FEC_OPD);
	} else {
		rcntl &= ~FEC_ENET_FCE;
	}
#endif /* !defined(CONFIG_M5272) */

	writel(rcntl, fep->hwp + FEC_R_CNTRL);

	/* Setup multicast filter. */
	set_multicast_list(ndev);
#ifndef CONFIG_M5272
	writel(0, fep->hwp + FEC_HASH_TABLE_HIGH);
	writel(0, fep->hwp + FEC_HASH_TABLE_LOW);
#endif

	if (fep->quirks & FEC_QUIRK_ENET_MAC) {
		/* enable ENET endian swap */
		ecntl |= (1 << 8);
		/* enable ENET store and forward mode */
		writel(1 << 8, fep->hwp + FEC_X_WMRK);
	}

	if (fep->bufdesc_ex)
		ecntl |= (1 << 4);

	if (fep->quirks & FEC_QUIRK_DELAYED_CLKS_SUPPORT &&
<<<<<<< HEAD
		fep->rgmii_txc_dly)
		ecntl |= FEC_ENET_TXC_DLY;
	if (fep->quirks & FEC_QUIRK_DELAYED_CLKS_SUPPORT &&
		fep->rgmii_rxc_dly)
=======
	    fep->rgmii_txc_dly)
		ecntl |= FEC_ENET_TXC_DLY;
	if (fep->quirks & FEC_QUIRK_DELAYED_CLKS_SUPPORT &&
	    fep->rgmii_rxc_dly)
>>>>>>> c1084c27
		ecntl |= FEC_ENET_RXC_DLY;

#ifndef CONFIG_M5272
	/* Enable the MIB statistic event counters */
	writel(0 << 31, fep->hwp + FEC_MIB_CTRLSTAT);
#endif

	/* And last, enable the transmit and receive processing */
	writel(ecntl, fep->hwp + FEC_ECNTRL);
	fec_enet_active_rxring(ndev);

	if (fep->bufdesc_ex)
		fec_ptp_start_cyclecounter(ndev);

	/* Enable interrupts we wish to service */
	if (fep->link)
		writel(FEC_DEFAULT_IMASK, fep->hwp + FEC_IMASK);
	else
		writel(0, fep->hwp + FEC_IMASK);

	/* Init the interrupt coalescing */
	fec_enet_itr_coal_init(ndev);

}

<<<<<<< HEAD
#ifdef CONFIG_IMX_SCU_SOC
=======
>>>>>>> c1084c27
static int fec_enet_ipc_handle_init(struct fec_enet_private *fep)
{
	if (!(of_machine_is_compatible("fsl,imx8qm") ||
	    of_machine_is_compatible("fsl,imx8qxp") ||
	    of_machine_is_compatible("fsl,imx8dxl")))
		return 0;

	return imx_scu_get_handle(&fep->ipc_handle);
}

static void fec_enet_ipg_stop_set(struct fec_enet_private *fep, bool enabled)
{
	struct device_node *np = fep->pdev->dev.of_node;
	u32 rsrc_id, val;
	int idx;

	if (!np || !fep->ipc_handle)
		return;

	idx = of_alias_get_id(np, "ethernet");
	if (idx < 0)
		idx = 0;
	rsrc_id = idx ? IMX_SC_R_ENET_1 : IMX_SC_R_ENET_0;

	val = enabled ? 1 : 0;
	imx_sc_misc_set_control(fep->ipc_handle, rsrc_id, IMX_SC_C_IPG_STOP, val);
}
<<<<<<< HEAD
#else
static int fec_enet_ipc_handle_init(struct fec_enet_private *fep)
{
	return 0;
}

static void fec_enet_ipg_stop_set(struct fec_enet_private *fep, bool enabled) {}
#endif

static void fec_enet_enter_stop_mode(struct fec_enet_private *fep)
{
	struct fec_platform_data *pdata = fep->pdev->dev.platform_data;

	if (!IS_ERR_OR_NULL(fep->lpm.gpr))
		regmap_update_bits(fep->lpm.gpr, fep->lpm.req_gpr,
				   1 << fep->lpm.req_bit,
				   1 << fep->lpm.req_bit);
	else if (pdata && pdata->sleep_mode_enable)
		pdata->sleep_mode_enable(true);
	else
		fec_enet_ipg_stop_set(fep, true);
}

static void fec_enet_exit_stop_mode(struct fec_enet_private *fep)
{
	struct fec_platform_data *pdata = fep->pdev->dev.platform_data;

	if (!IS_ERR_OR_NULL(fep->lpm.gpr))
		regmap_update_bits(fep->lpm.gpr, fep->lpm.req_gpr,
				   1 << fep->lpm.req_bit, 0);
	else if (pdata && pdata->sleep_mode_enable)
		pdata->sleep_mode_enable(false);
	else
		fec_enet_ipg_stop_set(fep, false);
=======

static void fec_enet_stop_mode(struct fec_enet_private *fep, bool enabled)
{
	struct fec_platform_data *pdata = fep->pdev->dev.platform_data;
	struct fec_stop_mode_gpr *stop_gpr = &fep->stop_gpr;

	if (stop_gpr->gpr) {
		if (enabled)
			regmap_update_bits(stop_gpr->gpr, stop_gpr->reg,
					   BIT(stop_gpr->bit),
					   BIT(stop_gpr->bit));
		else
			regmap_update_bits(stop_gpr->gpr, stop_gpr->reg,
					   BIT(stop_gpr->bit), 0);
	} else if (pdata && pdata->sleep_mode_enable) {
		pdata->sleep_mode_enable(enabled);
	} else {
		fec_enet_ipg_stop_set(fep, enabled);
	}
>>>>>>> c1084c27
}

static inline void fec_irqs_disable(struct net_device *ndev)
{
	struct fec_enet_private *fep = netdev_priv(ndev);

	writel(0, fep->hwp + FEC_IMASK);
}

static void
fec_stop(struct net_device *ndev)
{
	struct fec_enet_private *fep = netdev_priv(ndev);
	u32 rmii_mode = readl(fep->hwp + FEC_R_CNTRL) & (1 << 8);
	u32 val;

	/* We cannot expect a graceful transmit stop without link !!! */
	if (fep->link) {
		writel(1, fep->hwp + FEC_X_CNTRL); /* Graceful transmit stop */
		udelay(10);
		if (!(readl(fep->hwp + FEC_IEVENT) & FEC_ENET_GRA))
			netdev_err(ndev, "Graceful transmit stop did not complete!\n");
	}

	/* Whack a reset.  We should wait for this.
	 * For i.MX6SX SOC, enet use AXI bus, we use disable MAC
	 * instead of reset MAC itself.
	 */
	if (!(fep->wol_flag & FEC_WOL_FLAG_SLEEP_ON)) {
		if (fep->quirks & FEC_QUIRK_HAS_MULTI_QUEUES) {
			writel(0, fep->hwp + FEC_ECNTRL);
		} else {
			writel(1, fep->hwp + FEC_ECNTRL);
			udelay(10);
		}
		writel(FEC_DEFAULT_IMASK, fep->hwp + FEC_IMASK);
	} else {
		writel(FEC_DEFAULT_IMASK | FEC_ENET_WAKEUP, fep->hwp + FEC_IMASK);
		val = readl(fep->hwp + FEC_ECNTRL);
		val |= (FEC_ECR_MAGICEN | FEC_ECR_SLEEP);
		writel(val, fep->hwp + FEC_ECNTRL);
	}
	writel(fep->phy_speed, fep->hwp + FEC_MII_SPEED);

	/* We have to keep ENET enabled to have MII interrupt stay working */
	if (fep->quirks & FEC_QUIRK_ENET_MAC &&
		!(fep->wol_flag & FEC_WOL_FLAG_SLEEP_ON)) {
		writel(2, fep->hwp + FEC_ECNTRL);
		writel(rmii_mode, fep->hwp + FEC_R_CNTRL);
	}
}


static void
fec_timeout(struct net_device *ndev, unsigned int txqueue)
{
	struct fec_enet_private *fep = netdev_priv(ndev);

	fec_dump(ndev);

	ndev->stats.tx_errors++;

	schedule_work(&fep->tx_timeout_work);
}

static void fec_enet_timeout_work(struct work_struct *work)
{
	struct fec_enet_private *fep =
		container_of(work, struct fec_enet_private, tx_timeout_work);
	struct net_device *ndev = fep->netdev;

	rtnl_lock();
	if (netif_device_present(ndev) || netif_running(ndev)) {
		napi_disable(&fep->napi);
		netif_tx_lock_bh(ndev);
		fec_restart(ndev);
		netif_tx_wake_all_queues(ndev);
		netif_tx_unlock_bh(ndev);
		napi_enable(&fep->napi);
	}
	rtnl_unlock();
}

static void
fec_enet_hwtstamp(struct fec_enet_private *fep, unsigned ts,
	struct skb_shared_hwtstamps *hwtstamps)
{
	unsigned long flags;
	u64 ns;

	spin_lock_irqsave(&fep->tmreg_lock, flags);
	ns = timecounter_cyc2time(&fep->tc, ts);
	spin_unlock_irqrestore(&fep->tmreg_lock, flags);

	memset(hwtstamps, 0, sizeof(*hwtstamps));
	hwtstamps->hwtstamp = ns_to_ktime(ns);
}

static void
fec_enet_tx_queue(struct net_device *ndev, u16 queue_id)
{
	struct	fec_enet_private *fep;
	struct bufdesc *bdp;
	unsigned short status;
	struct	sk_buff	*skb;
	struct fec_enet_priv_tx_q *txq;
	struct netdev_queue *nq;
	int	index = 0;
	int	entries_free;

	fep = netdev_priv(ndev);

	txq = fep->tx_queue[queue_id];
	/* get next bdp of dirty_tx */
	nq = netdev_get_tx_queue(ndev, queue_id);
	bdp = txq->dirty_tx;

	/* get next bdp of dirty_tx */
	bdp = fec_enet_get_nextdesc(bdp, &txq->bd);

	while (bdp != READ_ONCE(txq->bd.cur)) {
		/* Order the load of bd.cur and cbd_sc */
		rmb();
		status = fec16_to_cpu(READ_ONCE(bdp->cbd_sc));
		if (status & BD_ENET_TX_READY)
			break;

		index = fec_enet_get_bd_index(bdp, &txq->bd);

		skb = txq->tx_skbuff[index];
		txq->tx_skbuff[index] = NULL;
		if (!IS_TSO_HEADER(txq, fec32_to_cpu(bdp->cbd_bufaddr)))
			dma_unmap_single(&fep->pdev->dev,
					 fec32_to_cpu(bdp->cbd_bufaddr),
					 fec16_to_cpu(bdp->cbd_datlen),
					 DMA_TO_DEVICE);
		bdp->cbd_bufaddr = cpu_to_fec32(0);
		if (!skb)
			goto skb_done;

		/* Check for errors. */
		if (status & (BD_ENET_TX_HB | BD_ENET_TX_LC |
				   BD_ENET_TX_RL | BD_ENET_TX_UN |
				   BD_ENET_TX_CSL)) {
			ndev->stats.tx_errors++;
			if (status & BD_ENET_TX_HB)  /* No heartbeat */
				ndev->stats.tx_heartbeat_errors++;
			if (status & BD_ENET_TX_LC)  /* Late collision */
				ndev->stats.tx_window_errors++;
			if (status & BD_ENET_TX_RL)  /* Retrans limit */
				ndev->stats.tx_aborted_errors++;
			if (status & BD_ENET_TX_UN)  /* Underrun */
				ndev->stats.tx_fifo_errors++;
			if (status & BD_ENET_TX_CSL) /* Carrier lost */
				ndev->stats.tx_carrier_errors++;
		} else {
			ndev->stats.tx_packets++;
			ndev->stats.tx_bytes += skb->len;
		}

		/* NOTE: SKBTX_IN_PROGRESS being set does not imply it's we who
		 * are to time stamp the packet, so we still need to check time
		 * stamping enabled flag.
		 */
		if (unlikely(skb_shinfo(skb)->tx_flags & SKBTX_IN_PROGRESS &&
			     fep->hwts_tx_en) &&
		    fep->bufdesc_ex) {
			struct skb_shared_hwtstamps shhwtstamps;
			struct bufdesc_ex *ebdp = (struct bufdesc_ex *)bdp;

			fec_enet_hwtstamp(fep, fec32_to_cpu(ebdp->ts), &shhwtstamps);
			skb_tstamp_tx(skb, &shhwtstamps);
		}

		/* Deferred means some collisions occurred during transmit,
		 * but we eventually sent the packet OK.
		 */
		if (status & BD_ENET_TX_DEF)
			ndev->stats.collisions++;

		/* Free the sk buffer associated with this last transmit */
		dev_kfree_skb_any(skb);
skb_done:
		/* Make sure the update to bdp and tx_skbuff are performed
		 * before dirty_tx
		 */
		wmb();
		txq->dirty_tx = bdp;

		/* Update pointer to next buffer descriptor to be transmitted */
		bdp = fec_enet_get_nextdesc(bdp, &txq->bd);

		/* Since we have freed up a buffer, the ring is no longer full
		 */
		if (netif_tx_queue_stopped(nq)) {
			entries_free = fec_enet_get_free_txdesc_num(txq);
			if (entries_free >= txq->tx_wake_threshold)
				netif_tx_wake_queue(nq);
		}
	}

	/* ERR006358: Keep the transmitter going */
	if (bdp != txq->bd.cur &&
	    readl(txq->bd.reg_desc_active) == 0)
		writel(0, txq->bd.reg_desc_active);
}

static void fec_enet_tx(struct net_device *ndev)
{
	struct fec_enet_private *fep = netdev_priv(ndev);
	int i;

	/* Make sure that AVB queues are processed first. */
	for (i = fep->num_tx_queues - 1; i >= 0; i--)
		fec_enet_tx_queue(ndev, i);
}

static int
fec_enet_new_rxbdp(struct net_device *ndev, struct bufdesc *bdp, struct sk_buff *skb)
{
	struct  fec_enet_private *fep = netdev_priv(ndev);
	int off;

	off = ((unsigned long)skb->data) & fep->rx_align;
	if (off)
		skb_reserve(skb, fep->rx_align + 1 - off);

	bdp->cbd_bufaddr = cpu_to_fec32(dma_map_single(&fep->pdev->dev, skb->data, FEC_ENET_RX_FRSIZE - fep->rx_align, DMA_FROM_DEVICE));
	if (dma_mapping_error(&fep->pdev->dev, fec32_to_cpu(bdp->cbd_bufaddr))) {
		if (net_ratelimit())
			netdev_err(ndev, "Rx DMA memory map failed\n");
		return -ENOMEM;
	}

	return 0;
}

static bool fec_enet_copybreak(struct net_device *ndev, struct sk_buff **skb,
			       struct bufdesc *bdp, u32 length, bool swap)
{
	struct  fec_enet_private *fep = netdev_priv(ndev);
	struct sk_buff *new_skb;

	if (length > fep->rx_copybreak)
		return false;

	new_skb = netdev_alloc_skb(ndev, length);
	if (!new_skb)
		return false;

	dma_sync_single_for_cpu(&fep->pdev->dev,
				fec32_to_cpu(bdp->cbd_bufaddr),
				FEC_ENET_RX_FRSIZE - fep->rx_align,
				DMA_FROM_DEVICE);
	if (!swap)
		memcpy(new_skb->data, (*skb)->data, length);
	else
		swap_buffer2(new_skb->data, (*skb)->data, length);
	*skb = new_skb;

	return true;
}

/* During a receive, the bd_rx.cur points to the current incoming buffer.
 * When we update through the ring, if the next incoming buffer has
 * not been given to the system, we just set the empty indicator,
 * effectively tossing the packet.
 */
static int
fec_enet_rx_queue(struct net_device *ndev, int budget, u16 queue_id)
{
	struct fec_enet_private *fep = netdev_priv(ndev);
	struct fec_enet_priv_rx_q *rxq;
	struct bufdesc *bdp;
	unsigned short status;
	struct  sk_buff *skb_new = NULL;
	struct  sk_buff *skb;
	ushort	pkt_len;
	__u8 *data;
	int	pkt_received = 0;
	struct	bufdesc_ex *ebdp = NULL;
	bool	vlan_packet_rcvd = false;
	u16	vlan_tag;
	int	index = 0;
	bool	is_copybreak;
	bool	need_swap = fep->quirks & FEC_QUIRK_SWAP_FRAME;

#ifdef CONFIG_M532x
	flush_cache_all();
#endif
	rxq = fep->rx_queue[queue_id];

	/* First, grab all of the stats for the incoming packet.
	 * These get messed up if we get called due to a busy condition.
	 */
	bdp = rxq->bd.cur;

	while (!((status = fec16_to_cpu(bdp->cbd_sc)) & BD_ENET_RX_EMPTY)) {

		if (pkt_received >= budget)
			break;
		pkt_received++;

		writel(FEC_ENET_RXF_GET(queue_id), fep->hwp + FEC_IEVENT);

		/* Check for errors. */
		status ^= BD_ENET_RX_LAST;
		if (status & (BD_ENET_RX_LG | BD_ENET_RX_SH | BD_ENET_RX_NO |
			   BD_ENET_RX_CR | BD_ENET_RX_OV | BD_ENET_RX_LAST |
			   BD_ENET_RX_CL)) {
			ndev->stats.rx_errors++;
			if (status & BD_ENET_RX_OV) {
				/* FIFO overrun */
				ndev->stats.rx_fifo_errors++;
				goto rx_processing_done;
			}
			if (status & (BD_ENET_RX_LG | BD_ENET_RX_SH
						| BD_ENET_RX_LAST)) {
				/* Frame too long or too short. */
				ndev->stats.rx_length_errors++;
				if (status & BD_ENET_RX_LAST)
					netdev_err(ndev, "rcv is not +last\n");
			}
			if (status & BD_ENET_RX_CR)	/* CRC Error */
				ndev->stats.rx_crc_errors++;
			/* Report late collisions as a frame error. */
			if (status & (BD_ENET_RX_NO | BD_ENET_RX_CL))
				ndev->stats.rx_frame_errors++;
			goto rx_processing_done;
		}

		/* Process the incoming frame. */
		ndev->stats.rx_packets++;
		pkt_len = fec16_to_cpu(bdp->cbd_datlen);
		ndev->stats.rx_bytes += pkt_len;

		index = fec_enet_get_bd_index(bdp, &rxq->bd);
		skb = rxq->rx_skbuff[index];

		/* The packet length includes FCS, but we don't want to
		 * include that when passing upstream as it messes up
		 * bridging applications.
		 */
		is_copybreak = fec_enet_copybreak(ndev, &skb, bdp, pkt_len - 4,
						  need_swap);
		if (!is_copybreak) {
			skb_new = netdev_alloc_skb(ndev, FEC_ENET_RX_FRSIZE);
			if (unlikely(!skb_new)) {
				ndev->stats.rx_dropped++;
				goto rx_processing_done;
			}
			dma_unmap_single(&fep->pdev->dev,
					 fec32_to_cpu(bdp->cbd_bufaddr),
					 FEC_ENET_RX_FRSIZE - fep->rx_align,
					 DMA_FROM_DEVICE);
		}

		prefetch(skb->data - NET_IP_ALIGN);
		skb_put(skb, pkt_len - 4);
		data = skb->data;

		if (!is_copybreak && need_swap)
			swap_buffer(data, pkt_len);

#if !defined(CONFIG_M5272)
		if (fep->quirks & FEC_QUIRK_HAS_RACC)
			data = skb_pull_inline(skb, 2);
#endif

		/* Extract the enhanced buffer descriptor */
		ebdp = NULL;
		if (fep->bufdesc_ex)
			ebdp = (struct bufdesc_ex *)bdp;

		/* If this is a VLAN packet remove the VLAN Tag */
		vlan_packet_rcvd = false;
		if ((ndev->features & NETIF_F_HW_VLAN_CTAG_RX) &&
		    fep->bufdesc_ex &&
		    (ebdp->cbd_esc & cpu_to_fec32(BD_ENET_RX_VLAN))) {
			/* Push and remove the vlan tag */
			struct vlan_hdr *vlan_header =
					(struct vlan_hdr *) (data + ETH_HLEN);
			vlan_tag = ntohs(vlan_header->h_vlan_TCI);

			vlan_packet_rcvd = true;

			memmove(skb->data + VLAN_HLEN, data, ETH_ALEN * 2);
			skb_pull(skb, VLAN_HLEN);
		}

		skb->protocol = eth_type_trans(skb, ndev);

		/* Get receive timestamp from the skb */
		if (fep->hwts_rx_en && fep->bufdesc_ex)
			fec_enet_hwtstamp(fep, fec32_to_cpu(ebdp->ts),
					  skb_hwtstamps(skb));

		if (fep->bufdesc_ex &&
		    (fep->csum_flags & FLAG_RX_CSUM_ENABLED)) {
			if (!(ebdp->cbd_esc & cpu_to_fec32(FLAG_RX_CSUM_ERROR))) {
				/* don't check it */
				skb->ip_summed = CHECKSUM_UNNECESSARY;
			} else {
				skb_checksum_none_assert(skb);
			}
		}

		/* Handle received VLAN packets */
		if (vlan_packet_rcvd)
			__vlan_hwaccel_put_tag(skb,
					       htons(ETH_P_8021Q),
					       vlan_tag);

		skb_record_rx_queue(skb, queue_id);
		napi_gro_receive(&fep->napi, skb);

		if (is_copybreak) {
			dma_sync_single_for_device(&fep->pdev->dev,
						   fec32_to_cpu(bdp->cbd_bufaddr),
						   FEC_ENET_RX_FRSIZE - fep->rx_align,
						   DMA_FROM_DEVICE);
		} else {
			rxq->rx_skbuff[index] = skb_new;
			fec_enet_new_rxbdp(ndev, bdp, skb_new);
		}

rx_processing_done:
		/* Clear the status flags for this buffer */
		status &= ~BD_ENET_RX_STATS;

		/* Mark the buffer empty */
		status |= BD_ENET_RX_EMPTY;

		if (fep->bufdesc_ex) {
			struct bufdesc_ex *ebdp = (struct bufdesc_ex *)bdp;

			ebdp->cbd_esc = cpu_to_fec32(BD_ENET_RX_INT);
			ebdp->cbd_prot = 0;
			ebdp->cbd_bdu = 0;
		}
		/* Make sure the updates to rest of the descriptor are
		 * performed before transferring ownership.
		 */
		wmb();
		bdp->cbd_sc = cpu_to_fec16(status);

		/* Update BD pointer to next entry */
		bdp = fec_enet_get_nextdesc(bdp, &rxq->bd);

		/* Doing this here will keep the FEC running while we process
		 * incoming frames.  On a heavily loaded network, we should be
		 * able to keep up at the expense of system resources.
		 */
		writel(0, rxq->bd.reg_desc_active);
	}
	rxq->bd.cur = bdp;
	return pkt_received;
}

static int fec_enet_rx(struct net_device *ndev, int budget)
{
	struct fec_enet_private *fep = netdev_priv(ndev);
	int i, done = 0;

	/* Make sure that AVB queues are processed first. */
	for (i = fep->num_rx_queues - 1; i >= 0; i--)
		done += fec_enet_rx_queue(ndev, budget - done, i);

	return done;
}

static bool fec_enet_collect_events(struct fec_enet_private *fep)
{
	uint int_events;

	int_events = readl(fep->hwp + FEC_IEVENT);

	/* Don't clear MDIO events, we poll for those */
	int_events &= ~FEC_ENET_MII;

	writel(int_events, fep->hwp + FEC_IEVENT);

	return int_events != 0;
}

static irqreturn_t
fec_enet_interrupt(int irq, void *dev_id)
{
	struct net_device *ndev = dev_id;
	struct fec_enet_private *fep = netdev_priv(ndev);
	irqreturn_t ret = IRQ_NONE;

	if (fec_enet_collect_events(fep) && fep->link) {
		ret = IRQ_HANDLED;

		if (napi_schedule_prep(&fep->napi)) {
			/* Disable interrupts */
			writel(0, fep->hwp + FEC_IMASK);
			__napi_schedule(&fep->napi);
		}
	}

	return ret;
}

static int fec_enet_rx_napi(struct napi_struct *napi, int budget)
{
	struct net_device *ndev = napi->dev;
	struct fec_enet_private *fep = netdev_priv(ndev);
	int done = 0;

	do {
		done += fec_enet_rx(ndev, budget - done);
		fec_enet_tx(ndev);
	} while ((done < budget) && fec_enet_collect_events(fep));

	if (done < budget) {
		napi_complete_done(napi, done);
		writel(FEC_DEFAULT_IMASK, fep->hwp + FEC_IMASK);
	}

	return done;
}

/* ------------------------------------------------------------------------- */
static int fec_get_mac(struct net_device *ndev)
{
	struct fec_enet_private *fep = netdev_priv(ndev);
	unsigned char *iap, tmpaddr[ETH_ALEN];
	int ret;

	/*
	 * try to get mac address in following order:
	 *
	 * 1) module parameter via kernel command line in form
	 *    fec.macaddr=0x00,0x04,0x9f,0x01,0x30,0xe0
	 */
	iap = macaddr;

	/*
	 * 2) from device tree data
	 */
	if (!is_valid_ether_addr(iap)) {
		struct device_node *np = fep->pdev->dev.of_node;
		if (np) {
<<<<<<< HEAD
			const char *mac = of_get_mac_address(np);
			if (!IS_ERR(mac))
				iap = (unsigned char *) mac;
			else if (PTR_ERR(mac) == -EPROBE_DEFER)
				return -EPROBE_DEFER;
=======
			ret = of_get_mac_address(np, tmpaddr);
			if (!ret)
				iap = tmpaddr;
			else if (ret == -EPROBE_DEFER)
				return ret;
>>>>>>> c1084c27
		}
	}

	/*
	 * 3) from flash or fuse (via platform data)
	 */
	if (!is_valid_ether_addr(iap)) {
#ifdef CONFIG_M5272
		if (FEC_FLASHMAC)
			iap = (unsigned char *)FEC_FLASHMAC;
#else
		struct fec_platform_data *pdata = dev_get_platdata(&fep->pdev->dev);

		if (pdata)
			iap = (unsigned char *)&pdata->mac;
#endif
	}

	/*
	 * 4) FEC mac registers set by bootloader
	 */
	if (!is_valid_ether_addr(iap)) {
		*((__be32 *) &tmpaddr[0]) =
			cpu_to_be32(readl(fep->hwp + FEC_ADDR_LOW));
		*((__be16 *) &tmpaddr[4]) =
			cpu_to_be16(readl(fep->hwp + FEC_ADDR_HIGH) >> 16);
		iap = &tmpaddr[0];
	}

	/*
	 * 5) random mac address
	 */
	if (!is_valid_ether_addr(iap)) {
		/* Report it and use a random ethernet address instead */
		dev_err(&fep->pdev->dev, "Invalid MAC address: %pM\n", iap);
		eth_hw_addr_random(ndev);
		dev_info(&fep->pdev->dev, "Using random MAC address: %pM\n",
			 ndev->dev_addr);
		return 0;
	}

	memcpy(ndev->dev_addr, iap, ETH_ALEN);

	/* Adjust MAC if using macaddr */
	if (iap == macaddr)
		 ndev->dev_addr[ETH_ALEN-1] = macaddr[ETH_ALEN-1] + fep->dev_id;

	return 0;
}

/* ------------------------------------------------------------------------- */

/*
 * Phy section
 */
static void fec_enet_adjust_link(struct net_device *ndev)
{
	struct fec_enet_private *fep = netdev_priv(ndev);
	struct phy_device *phy_dev = ndev->phydev;
	int status_change = 0;

	/*
	 * If the netdev is down, or is going down, we're not interested
	 * in link state events, so just mark our idea of the link as down
	 * and ignore the event.
	 */
	if (!netif_running(ndev) || !netif_device_present(ndev)) {
		fep->link = 0;
	} else if (phy_dev->link) {
		if (!fep->link) {
			fep->link = phy_dev->link;
			status_change = 1;
		}

		if (fep->full_duplex != phy_dev->duplex) {
			fep->full_duplex = phy_dev->duplex;
			status_change = 1;
		}

		if (phy_dev->speed != fep->speed) {
			fep->speed = phy_dev->speed;
			status_change = 1;
		}

		/* if any of the above changed restart the FEC */
		if (status_change) {
			napi_disable(&fep->napi);
			netif_tx_lock_bh(ndev);
			fec_restart(ndev);
			netif_tx_wake_all_queues(ndev);
			netif_tx_unlock_bh(ndev);
			napi_enable(&fep->napi);
		}
	} else {
		if (fep->link) {
			napi_disable(&fep->napi);
			netif_tx_lock_bh(ndev);
			fec_stop(ndev);
			netif_tx_unlock_bh(ndev);
			napi_enable(&fep->napi);
			fep->link = phy_dev->link;
			status_change = 1;
		}
	}

	if (status_change)
		phy_print_status(phy_dev);
}

static int fec_enet_mdio_wait(struct fec_enet_private *fep)
{
	uint ievent;
	int ret;

	ret = readl_poll_timeout_atomic(fep->hwp + FEC_IEVENT, ievent,
					ievent & FEC_ENET_MII, 2, 30000);

	if (!ret)
		writel(FEC_ENET_MII, fep->hwp + FEC_IEVENT);

	return ret;
}

static int fec_enet_mdio_read(struct mii_bus *bus, int mii_id, int regnum)
{
	struct fec_enet_private *fep = bus->priv;
	struct device *dev = &fep->pdev->dev;
<<<<<<< HEAD
	unsigned long time_left;
	uint int_events;
=======
>>>>>>> c1084c27
	int ret = 0, frame_start, frame_addr, frame_op;
	bool is_c45 = !!(regnum & MII_ADDR_C45);

	ret = pm_runtime_resume_and_get(dev);
	if (ret < 0)
		return ret;

<<<<<<< HEAD
	reinit_completion(&fep->mdio_done);

	/*
	 * Add a really small delay for a specific corner case, which happens
	 * when the PHY attempts to negotiate the link speed after resuming
	 * from suspend-to-ram on the ccimx6sbc and ccimx6qpsbc platforms.
	 *
	 * Before any PHY autonegotiation, the phy_device driver will sanitize
	 * the negotiation parameters, which implies reading and slightly
	 * modifying the MII_ADVERTISE register's contents. In some cases, when
	 * reading the register right after resuming from suspend, its contents
	 * will be 0xffff (an invalid value). Even if the register changes back
	 * to its original value shortly after, the kernel will overwrite it
	 * with a modified version of the erroneous value. When this happens,
	 * the autonegotiation will never complete and the ethernet interface
	 * will stop working.
	 *
	 * To avoid this situation, delay the MII_ADVERTISE read operation just
	 * enough to let the register's contents stabilize before reading them.
	 */
	if (regnum == MII_ADVERTISE &&
	    (of_machine_is_compatible("digi,ccimx6qpsbc") ||
	     of_machine_is_compatible("digi,ccimx6sbc")))
		usleep_range(1, 2);

=======
>>>>>>> c1084c27
	if (is_c45) {
		frame_start = FEC_MMFR_ST_C45;

		/* write address */
		frame_addr = (regnum >> 16);
		writel(frame_start | FEC_MMFR_OP_ADDR_WRITE |
		       FEC_MMFR_PA(mii_id) | FEC_MMFR_RA(frame_addr) |
		       FEC_MMFR_TA | (regnum & 0xFFFF),
		       fep->hwp + FEC_MII_DATA);

		/* wait for end of transfer */
		ret = fec_enet_mdio_wait(fep);
		if (ret) {
			netdev_err(fep->netdev, "MDIO address write timeout\n");
			goto out;
		}

		frame_op = FEC_MMFR_OP_READ_C45;

	} else {
		/* C22 read */
		frame_op = FEC_MMFR_OP_READ;
		frame_start = FEC_MMFR_ST;
		frame_addr = regnum;
	}

	/* start a read op */
	writel(frame_start | frame_op |
		FEC_MMFR_PA(mii_id) | FEC_MMFR_RA(frame_addr) |
		FEC_MMFR_TA, fep->hwp + FEC_MII_DATA);

	/* wait for end of transfer */
<<<<<<< HEAD
	time_left = wait_for_completion_timeout(&fep->mdio_done,
			usecs_to_jiffies(FEC_MII_TIMEOUT));
	if (time_left == 0) {
		int_events = readl(fep->hwp + FEC_IEVENT);
		if (!(int_events & FEC_ENET_MII)) {
			netdev_err(fep->netdev, "MDIO read timeout\n");
			ret = -ETIMEDOUT;
			goto out;
		}
=======
	ret = fec_enet_mdio_wait(fep);
	if (ret) {
		netdev_err(fep->netdev, "MDIO read timeout\n");
		goto out;
>>>>>>> c1084c27
	}

	ret = FEC_MMFR_DATA(readl(fep->hwp + FEC_MII_DATA));

out:
	pm_runtime_mark_last_busy(dev);
	pm_runtime_put_autosuspend(dev);

	return ret;
}

static int fec_enet_mdio_write(struct mii_bus *bus, int mii_id, int regnum,
			   u16 value)
{
	struct fec_enet_private *fep = bus->priv;
	struct device *dev = &fep->pdev->dev;
	int ret, frame_start, frame_addr;
	bool is_c45 = !!(regnum & MII_ADDR_C45);

	ret = pm_runtime_resume_and_get(dev);
	if (ret < 0)
		return ret;

	if (is_c45) {
		frame_start = FEC_MMFR_ST_C45;

		/* write address */
		frame_addr = (regnum >> 16);
		writel(frame_start | FEC_MMFR_OP_ADDR_WRITE |
		       FEC_MMFR_PA(mii_id) | FEC_MMFR_RA(frame_addr) |
		       FEC_MMFR_TA | (regnum & 0xFFFF),
		       fep->hwp + FEC_MII_DATA);

		/* wait for end of transfer */
		ret = fec_enet_mdio_wait(fep);
		if (ret) {
			netdev_err(fep->netdev, "MDIO address write timeout\n");
			goto out;
		}
	} else {
		/* C22 write */
		frame_start = FEC_MMFR_ST;
		frame_addr = regnum;
	}

	/* start a write op */
	writel(frame_start | FEC_MMFR_OP_WRITE |
		FEC_MMFR_PA(mii_id) | FEC_MMFR_RA(frame_addr) |
		FEC_MMFR_TA | FEC_MMFR_DATA(value),
		fep->hwp + FEC_MII_DATA);

	/* wait for end of transfer */
	ret = fec_enet_mdio_wait(fep);
	if (ret)
		netdev_err(fep->netdev, "MDIO write timeout\n");

out:
	pm_runtime_mark_last_busy(dev);
	pm_runtime_put_autosuspend(dev);

	return ret;
}

<<<<<<< HEAD
#ifdef CONFIG_OF
static void fec_reset_phy(struct platform_device *pdev)
{
	struct net_device *ndev = platform_get_drvdata(pdev);
	struct fec_enet_private *fep = netdev_priv(ndev);
	u32 msec = fep->phy_reset_duration;

	if (fep->phy_reset_gpio < 0)
		return;

	gpio_set_value_cansleep(fep->phy_reset_gpio,
				fep->phy_reset_active_high);
	if (msec > 20)
		msleep(msec);
	else
		usleep_range(msec * 1000, msec * 1000 + 1000);

	gpio_set_value_cansleep(fep->phy_reset_gpio,
				!fep->phy_reset_active_high);

	if (!fep->phy_post_delay)
		return;

	if (fep->phy_post_delay > 20)
		msleep(fep->phy_post_delay);
	else
		usleep_range(fep->phy_post_delay * 1000,
			     fep->phy_post_delay * 1000 + 1000);

	return;
}

#else /* CONFIG_OF */
static int fec_reset_phy(struct platform_device *pdev)
{
	/*
	 * In case of platform probe, the reset has been done
	 * by machine code.
	 */
	return 0;
}
#endif /* CONFIG_OF */

=======
>>>>>>> c1084c27
static void fec_enet_phy_reset_after_clk_enable(struct net_device *ndev)
{
	struct fec_enet_private *fep = netdev_priv(ndev);
	struct phy_device *phy_dev = ndev->phydev;

	if (phy_dev) {
<<<<<<< HEAD
		if (!gpio_is_valid(fep->phy_reset_gpio)) {
			phy_reset_after_clk_enable(phy_dev);
		} else {
			if (phy_dev && phy_dev->drv &&
			    phy_dev->drv->flags & PHY_RST_AFTER_CLK_EN) {
				fec_reset_phy(fep->pdev);
			}
		}
=======
		phy_reset_after_clk_enable(phy_dev);
>>>>>>> c1084c27
	} else if (fep->phy_node) {
		/*
		 * If the PHY still is not bound to the MAC, but there is
		 * OF PHY node and a matching PHY device instance already,
		 * use the OF PHY node to obtain the PHY device instance,
		 * and then use that PHY device instance when triggering
		 * the PHY reset.
		 */
		phy_dev = of_phy_find_device(fep->phy_node);
<<<<<<< HEAD
		if (!gpio_is_valid(fep->phy_reset_gpio)) {
			phy_reset_after_clk_enable(phy_dev);
		} else {
			if (phy_dev && phy_dev->drv &&
			    phy_dev->drv->flags & PHY_RST_AFTER_CLK_EN) {
				fec_reset_phy(fep->pdev);
			}
		}
=======
		phy_reset_after_clk_enable(phy_dev);
>>>>>>> c1084c27
		put_device(&phy_dev->mdio.dev);
	}
}

static int fec_enet_clk_enable(struct net_device *ndev, bool enable)
{
	struct fec_enet_private *fep = netdev_priv(ndev);
	int ret;

	if (enable) {
		ret = clk_prepare_enable(fep->clk_enet_out);
		if (ret)
			return ret;

		if (fep->clk_ptp) {
			mutex_lock(&fep->ptp_clk_mutex);
			ret = clk_prepare_enable(fep->clk_ptp);
			if (ret) {
				mutex_unlock(&fep->ptp_clk_mutex);
				goto failed_clk_ptp;
			} else {
				fep->ptp_clk_on = true;
			}
			mutex_unlock(&fep->ptp_clk_mutex);
		}

		ret = clk_prepare_enable(fep->clk_ref);
		if (ret)
			goto failed_clk_ref;

		ret = clk_prepare_enable(fep->clk_2x_txclk);
		if (ret)
			goto failed_clk_2x_txclk;

		fec_enet_phy_reset_after_clk_enable(ndev);
	} else {
		clk_disable_unprepare(fep->clk_enet_out);
		if (fep->clk_ptp) {
			mutex_lock(&fep->ptp_clk_mutex);
			clk_disable_unprepare(fep->clk_ptp);
			fep->ptp_clk_on = false;
			mutex_unlock(&fep->ptp_clk_mutex);
		}
		clk_disable_unprepare(fep->clk_ref);
		clk_disable_unprepare(fep->clk_2x_txclk);
	}

	return 0;

failed_clk_2x_txclk:
	if (fep->clk_ref)
		clk_disable_unprepare(fep->clk_ref);
failed_clk_ref:
<<<<<<< HEAD
	if (fep->clk_ptp)
		clk_disable_unprepare(fep->clk_ptp);
=======
	if (fep->clk_ptp) {
		mutex_lock(&fep->ptp_clk_mutex);
		clk_disable_unprepare(fep->clk_ptp);
		fep->ptp_clk_on = false;
		mutex_unlock(&fep->ptp_clk_mutex);
	}
>>>>>>> c1084c27
failed_clk_ptp:
	clk_disable_unprepare(fep->clk_enet_out);

	return ret;
}

<<<<<<< HEAD
=======
static int fec_enet_parse_rgmii_delay(struct fec_enet_private *fep,
				      struct device_node *np)
{
	u32 rgmii_tx_delay, rgmii_rx_delay;

	/* For rgmii tx internal delay, valid values are 0ps and 2000ps */
	if (!of_property_read_u32(np, "tx-internal-delay-ps", &rgmii_tx_delay)) {
		if (rgmii_tx_delay != 0 && rgmii_tx_delay != 2000) {
			dev_err(&fep->pdev->dev, "The only allowed RGMII TX delay values are: 0ps, 2000ps");
			return -EINVAL;
		} else if (rgmii_tx_delay == 2000) {
			fep->rgmii_txc_dly = true;
		}
	}

	/* For rgmii rx internal delay, valid values are 0ps and 2000ps */
	if (!of_property_read_u32(np, "rx-internal-delay-ps", &rgmii_rx_delay)) {
		if (rgmii_rx_delay != 0 && rgmii_rx_delay != 2000) {
			dev_err(&fep->pdev->dev, "The only allowed RGMII RX delay values are: 0ps, 2000ps");
			return -EINVAL;
		} else if (rgmii_rx_delay == 2000) {
			fep->rgmii_rxc_dly = true;
		}
	}

	return 0;
}

>>>>>>> c1084c27
static int fec_restore_mii_bus(struct net_device *ndev)
{
	struct fec_enet_private *fep = netdev_priv(ndev);
	int ret;

	ret = pm_runtime_get_sync(&fep->pdev->dev);
	if (ret < 0)
		return ret;

	writel(0xffc00000, fep->hwp + FEC_IEVENT);
	writel(fep->phy_speed, fep->hwp + FEC_MII_SPEED);
	writel(FEC_ENET_MII, fep->hwp + FEC_IMASK);
	writel(FEC_ENET_ETHEREN, fep->hwp + FEC_ECNTRL);

	pm_runtime_mark_last_busy(&fep->pdev->dev);
	pm_runtime_put_autosuspend(&fep->pdev->dev);
<<<<<<< HEAD
=======

>>>>>>> c1084c27
	return 0;
}

static int fec_enet_mii_probe(struct net_device *ndev)
{
	struct fec_enet_private *fep = netdev_priv(ndev);
	struct phy_device *phy_dev = NULL;
	char mdio_bus_id[MII_BUS_ID_SIZE];
	char phy_name[MII_BUS_ID_SIZE + 3];
	int phy_id;
	int dev_id = fep->dev_id;

	if (fep->phy_node) {
		phy_dev = of_phy_connect(ndev, fep->phy_node,
					 &fec_enet_adjust_link, 0,
					 fep->phy_interface);
		if (!phy_dev) {
			netdev_err(ndev, "Unable to connect to phy\n");
			return -ENODEV;
		}
	} else {
		/* check for attached phy */
		for (phy_id = 0; (phy_id < PHY_MAX_ADDR); phy_id++) {
			if (!mdiobus_is_registered_device(fep->mii_bus, phy_id))
				continue;
			if (dev_id--)
				continue;
			strlcpy(mdio_bus_id, fep->mii_bus->id, MII_BUS_ID_SIZE);
			break;
		}

		if (phy_id >= PHY_MAX_ADDR) {
			netdev_info(ndev, "no PHY, assuming direct connection to switch\n");
			strlcpy(mdio_bus_id, "fixed-0", MII_BUS_ID_SIZE);
			phy_id = 0;
		}

		snprintf(phy_name, sizeof(phy_name),
			 PHY_ID_FMT, mdio_bus_id, phy_id);
		phy_dev = phy_connect(ndev, phy_name, &fec_enet_adjust_link,
				      fep->phy_interface);
	}

	if (IS_ERR(phy_dev)) {
		netdev_err(ndev, "could not attach to PHY\n");
		return PTR_ERR(phy_dev);
	}

	/* mask with MAC supported features */
	if (fep->quirks & FEC_QUIRK_HAS_GBIT) {
		phy_set_max_speed(phy_dev, 1000);
		phy_remove_link_mode(phy_dev,
				     ETHTOOL_LINK_MODE_1000baseT_Half_BIT);
#if !defined(CONFIG_M5272)
		phy_support_sym_pause(phy_dev);
#endif
	}
	else
		phy_set_max_speed(phy_dev, 100);

	fep->link = 0;
	fep->full_duplex = 0;

	phy_dev->mac_managed_pm = 1;

	phy_attached_info(phy_dev);

	return 0;
}

static int fec_enet_mii_init(struct platform_device *pdev)
{
	static struct mii_bus *fec0_mii_bus;
	static bool *fec_mii_bus_share;
	struct net_device *ndev = platform_get_drvdata(pdev);
	struct fec_enet_private *fep = netdev_priv(ndev);
	bool suppress_preamble = false;
	struct device_node *node;
	int err = -ENXIO;
	u32 mii_speed, holdtime;
	u32 bus_freq;

	/*
	 * The i.MX28 dual fec interfaces are not equal.
	 * Here are the differences:
	 *
	 *  - fec0 supports MII & RMII modes while fec1 only supports RMII
	 *  - fec0 acts as the 1588 time master while fec1 is slave
	 *  - external phys can only be configured by fec0
	 *
	 * That is to say fec1 can not work independently. It only works
	 * when fec0 is working. The reason behind this design is that the
	 * second interface is added primarily for Switch mode.
	 *
	 * Because of the last point above, both phys are attached on fec0
	 * mdio interface in board design, and need to be configured by
	 * fec0 mii_bus.
	 */
	if ((fep->quirks & FEC_QUIRK_SINGLE_MDIO) && fep->dev_id > 0) {
		/* fec1 uses fec0 mii_bus */
		if (mii_cnt && fec0_mii_bus) {
			fep->mii_bus = fec0_mii_bus;
			*fec_mii_bus_share = true;
			mii_cnt++;
			return 0;
		}
		return -ENOENT;
	}

	bus_freq = 2500000; /* 2.5MHz by default */
	node = of_get_child_by_name(pdev->dev.of_node, "mdio");
	if (node) {
		of_property_read_u32(node, "clock-frequency", &bus_freq);
		suppress_preamble = of_property_read_bool(node,
							  "suppress-preamble");
	}

	/*
	 * Set MII speed (= clk_get_rate() / 2 * phy_speed)
	 *
	 * The formula for FEC MDC is 'ref_freq / (MII_SPEED x 2)' while
	 * for ENET-MAC is 'ref_freq / ((MII_SPEED + 1) x 2)'.  The i.MX28
	 * Reference Manual has an error on this, and gets fixed on i.MX6Q
	 * document.
	 */
	mii_speed = DIV_ROUND_UP(clk_get_rate(fep->clk_ipg), bus_freq * 2);
	if (fep->quirks & FEC_QUIRK_ENET_MAC)
		mii_speed--;
	if (mii_speed > 63) {
		dev_err(&pdev->dev,
			"fec clock (%lu) too fast to get right mii speed\n",
			clk_get_rate(fep->clk_ipg));
		err = -EINVAL;
		goto err_out;
	}

	/*
	 * The i.MX28 and i.MX6 types have another filed in the MSCR (aka
	 * MII_SPEED) register that defines the MDIO output hold time. Earlier
	 * versions are RAZ there, so just ignore the difference and write the
	 * register always.
	 * The minimal hold time according to IEE802.3 (clause 22) is 10 ns.
	 * HOLDTIME + 1 is the number of clk cycles the fec is holding the
	 * output.
	 * The HOLDTIME bitfield takes values between 0 and 7 (inclusive).
	 * Given that ceil(clkrate / 5000000) <= 64, the calculation for
	 * holdtime cannot result in a value greater than 3.
	 */
	holdtime = DIV_ROUND_UP(clk_get_rate(fep->clk_ipg), 100000000) - 1;

	fep->phy_speed = mii_speed << 1 | holdtime << 8;

	if (suppress_preamble)
		fep->phy_speed |= BIT(7);

	if (fep->quirks & FEC_QUIRK_CLEAR_SETUP_MII) {
		/* Clear MMFR to avoid to generate MII event by writing MSCR.
		 * MII event generation condition:
		 * - writing MSCR:
		 *	- mmfr[31:0]_not_zero & mscr[7:0]_is_zero &
		 *	  mscr_reg_data_in[7:0] != 0
		 * - writing MMFR:
		 *	- mscr[7:0]_not_zero
		 */
		writel(0, fep->hwp + FEC_MII_DATA);
	}

	writel(fep->phy_speed, fep->hwp + FEC_MII_SPEED);

	/* Clear any pending transaction complete indication */
	writel(FEC_ENET_MII, fep->hwp + FEC_IEVENT);

	fep->mii_bus = mdiobus_alloc();
	if (fep->mii_bus == NULL) {
		err = -ENOMEM;
		goto err_out;
	}

	fep->mii_bus->name = "fec_enet_mii_bus";
	fep->mii_bus->read = fec_enet_mdio_read;
	fep->mii_bus->write = fec_enet_mdio_write;
	snprintf(fep->mii_bus->id, MII_BUS_ID_SIZE, "%s-%x",
		pdev->name, fep->dev_id + 1);
	fep->mii_bus->priv = fep;
	fep->mii_bus->parent = &pdev->dev;

	err = of_mdiobus_register(fep->mii_bus, node);
	if (err)
		goto err_out_free_mdiobus;
	of_node_put(node);

	mii_cnt++;

	/* save fec0 mii_bus */
	if (fep->quirks & FEC_QUIRK_SINGLE_MDIO) {
		fec0_mii_bus = fep->mii_bus;
		fec_mii_bus_share = &fep->mii_bus_share;
	}

	return 0;

err_out_free_mdiobus:
	mdiobus_free(fep->mii_bus);
err_out:
	of_node_put(node);
	return err;
}

static void fec_enet_mii_remove(struct fec_enet_private *fep)
{
	if (--mii_cnt == 0) {
		mdiobus_unregister(fep->mii_bus);
		mdiobus_free(fep->mii_bus);
	}
}

static void fec_enet_get_drvinfo(struct net_device *ndev,
				 struct ethtool_drvinfo *info)
{
	struct fec_enet_private *fep = netdev_priv(ndev);

	strlcpy(info->driver, fep->pdev->dev.driver->name,
		sizeof(info->driver));
	strlcpy(info->bus_info, dev_name(&ndev->dev), sizeof(info->bus_info));
}

static int fec_enet_get_regs_len(struct net_device *ndev)
{
	struct fec_enet_private *fep = netdev_priv(ndev);
	struct resource *r;
	int s = 0;

	r = platform_get_resource(fep->pdev, IORESOURCE_MEM, 0);
	if (r)
		s = resource_size(r);

	return s;
}

/* List of registers that can be safety be read to dump them with ethtool */
#if defined(CONFIG_M523x) || defined(CONFIG_M527x) || defined(CONFIG_M528x) || \
	defined(CONFIG_M520x) || defined(CONFIG_M532x) || defined(CONFIG_ARM) || \
	defined(CONFIG_ARM64) || defined(CONFIG_COMPILE_TEST)
static __u32 fec_enet_register_version = 2;
static u32 fec_enet_register_offset[] = {
	FEC_IEVENT, FEC_IMASK, FEC_R_DES_ACTIVE_0, FEC_X_DES_ACTIVE_0,
	FEC_ECNTRL, FEC_MII_DATA, FEC_MII_SPEED, FEC_MIB_CTRLSTAT, FEC_R_CNTRL,
	FEC_X_CNTRL, FEC_ADDR_LOW, FEC_ADDR_HIGH, FEC_OPD, FEC_TXIC0, FEC_TXIC1,
	FEC_TXIC2, FEC_RXIC0, FEC_RXIC1, FEC_RXIC2, FEC_HASH_TABLE_HIGH,
	FEC_HASH_TABLE_LOW, FEC_GRP_HASH_TABLE_HIGH, FEC_GRP_HASH_TABLE_LOW,
	FEC_X_WMRK, FEC_R_BOUND, FEC_R_FSTART, FEC_R_DES_START_1,
	FEC_X_DES_START_1, FEC_R_BUFF_SIZE_1, FEC_R_DES_START_2,
	FEC_X_DES_START_2, FEC_R_BUFF_SIZE_2, FEC_R_DES_START_0,
	FEC_X_DES_START_0, FEC_R_BUFF_SIZE_0, FEC_R_FIFO_RSFL, FEC_R_FIFO_RSEM,
	FEC_R_FIFO_RAEM, FEC_R_FIFO_RAFL, FEC_RACC, FEC_RCMR_1, FEC_RCMR_2,
	FEC_DMA_CFG_1, FEC_DMA_CFG_2, FEC_R_DES_ACTIVE_1, FEC_X_DES_ACTIVE_1,
	FEC_R_DES_ACTIVE_2, FEC_X_DES_ACTIVE_2, FEC_QOS_SCHEME,
	RMON_T_DROP, RMON_T_PACKETS, RMON_T_BC_PKT, RMON_T_MC_PKT,
	RMON_T_CRC_ALIGN, RMON_T_UNDERSIZE, RMON_T_OVERSIZE, RMON_T_FRAG,
	RMON_T_JAB, RMON_T_COL, RMON_T_P64, RMON_T_P65TO127, RMON_T_P128TO255,
	RMON_T_P256TO511, RMON_T_P512TO1023, RMON_T_P1024TO2047,
	RMON_T_P_GTE2048, RMON_T_OCTETS,
	IEEE_T_DROP, IEEE_T_FRAME_OK, IEEE_T_1COL, IEEE_T_MCOL, IEEE_T_DEF,
	IEEE_T_LCOL, IEEE_T_EXCOL, IEEE_T_MACERR, IEEE_T_CSERR, IEEE_T_SQE,
	IEEE_T_FDXFC, IEEE_T_OCTETS_OK,
	RMON_R_PACKETS, RMON_R_BC_PKT, RMON_R_MC_PKT, RMON_R_CRC_ALIGN,
	RMON_R_UNDERSIZE, RMON_R_OVERSIZE, RMON_R_FRAG, RMON_R_JAB,
	RMON_R_RESVD_O, RMON_R_P64, RMON_R_P65TO127, RMON_R_P128TO255,
	RMON_R_P256TO511, RMON_R_P512TO1023, RMON_R_P1024TO2047,
	RMON_R_P_GTE2048, RMON_R_OCTETS,
	IEEE_R_DROP, IEEE_R_FRAME_OK, IEEE_R_CRC, IEEE_R_ALIGN, IEEE_R_MACERR,
	IEEE_R_FDXFC, IEEE_R_OCTETS_OK
};
#else
static __u32 fec_enet_register_version = 1;
static u32 fec_enet_register_offset[] = {
	FEC_ECNTRL, FEC_IEVENT, FEC_IMASK, FEC_IVEC, FEC_R_DES_ACTIVE_0,
	FEC_R_DES_ACTIVE_1, FEC_R_DES_ACTIVE_2, FEC_X_DES_ACTIVE_0,
	FEC_X_DES_ACTIVE_1, FEC_X_DES_ACTIVE_2, FEC_MII_DATA, FEC_MII_SPEED,
	FEC_R_BOUND, FEC_R_FSTART, FEC_X_WMRK, FEC_X_FSTART, FEC_R_CNTRL,
	FEC_MAX_FRM_LEN, FEC_X_CNTRL, FEC_ADDR_LOW, FEC_ADDR_HIGH,
	FEC_GRP_HASH_TABLE_HIGH, FEC_GRP_HASH_TABLE_LOW, FEC_R_DES_START_0,
	FEC_R_DES_START_1, FEC_R_DES_START_2, FEC_X_DES_START_0,
	FEC_X_DES_START_1, FEC_X_DES_START_2, FEC_R_BUFF_SIZE_0,
	FEC_R_BUFF_SIZE_1, FEC_R_BUFF_SIZE_2
};
#endif

static void fec_enet_get_regs(struct net_device *ndev,
			      struct ethtool_regs *regs, void *regbuf)
{
	struct fec_enet_private *fep = netdev_priv(ndev);
	u32 __iomem *theregs = (u32 __iomem *)fep->hwp;
	struct device *dev = &fep->pdev->dev;
	u32 *buf = (u32 *)regbuf;
	u32 i, off;
	int ret;

<<<<<<< HEAD
	ret = pm_runtime_get_sync(dev);
=======
	ret = pm_runtime_resume_and_get(dev);
>>>>>>> c1084c27
	if (ret < 0)
		return;

	regs->version = fec_enet_register_version;

	memset(buf, 0, regs->len);

	for (i = 0; i < ARRAY_SIZE(fec_enet_register_offset); i++) {
		off = fec_enet_register_offset[i];

		if ((off == FEC_R_BOUND || off == FEC_R_FSTART) &&
		    !(fep->quirks & FEC_QUIRK_HAS_FRREG))
			continue;

		off >>= 2;
		buf[off] = readl(&theregs[off]);
	}

	pm_runtime_mark_last_busy(dev);
	pm_runtime_put_autosuspend(dev);
}

static int fec_enet_get_ts_info(struct net_device *ndev,
				struct ethtool_ts_info *info)
{
	struct fec_enet_private *fep = netdev_priv(ndev);

	if (fep->bufdesc_ex) {

		info->so_timestamping = SOF_TIMESTAMPING_TX_SOFTWARE |
					SOF_TIMESTAMPING_RX_SOFTWARE |
					SOF_TIMESTAMPING_SOFTWARE |
					SOF_TIMESTAMPING_TX_HARDWARE |
					SOF_TIMESTAMPING_RX_HARDWARE |
					SOF_TIMESTAMPING_RAW_HARDWARE;
		if (fep->ptp_clock)
			info->phc_index = ptp_clock_index(fep->ptp_clock);
		else
			info->phc_index = -1;

		info->tx_types = (1 << HWTSTAMP_TX_OFF) |
				 (1 << HWTSTAMP_TX_ON);

		info->rx_filters = (1 << HWTSTAMP_FILTER_NONE) |
				   (1 << HWTSTAMP_FILTER_ALL);
		return 0;
	} else {
		return ethtool_op_get_ts_info(ndev, info);
	}
}

#if !defined(CONFIG_M5272)

static void fec_enet_get_pauseparam(struct net_device *ndev,
				    struct ethtool_pauseparam *pause)
{
	struct fec_enet_private *fep = netdev_priv(ndev);

	pause->autoneg = (fep->pause_flag & FEC_PAUSE_FLAG_AUTONEG) != 0;
	pause->tx_pause = (fep->pause_flag & FEC_PAUSE_FLAG_ENABLE) != 0;
	pause->rx_pause = pause->tx_pause;
}

static int fec_enet_set_pauseparam(struct net_device *ndev,
				   struct ethtool_pauseparam *pause)
{
	struct fec_enet_private *fep = netdev_priv(ndev);

	if (!ndev->phydev)
		return -ENODEV;

	if (pause->tx_pause != pause->rx_pause) {
		netdev_info(ndev,
			"hardware only support enable/disable both tx and rx");
		return -EINVAL;
	}

	fep->pause_flag = 0;

	/* tx pause must be same as rx pause */
	fep->pause_flag |= pause->rx_pause ? FEC_PAUSE_FLAG_ENABLE : 0;
	fep->pause_flag |= pause->autoneg ? FEC_PAUSE_FLAG_AUTONEG : 0;

	phy_set_sym_pause(ndev->phydev, pause->rx_pause, pause->tx_pause,
			  pause->autoneg);

	if (pause->autoneg) {
		if (netif_running(ndev))
			fec_stop(ndev);
		phy_start_aneg(ndev->phydev);
	}
	if (netif_running(ndev)) {
		napi_disable(&fep->napi);
		netif_tx_lock_bh(ndev);
		fec_restart(ndev);
		netif_tx_wake_all_queues(ndev);
		netif_tx_unlock_bh(ndev);
		napi_enable(&fep->napi);
	}

	return 0;
}

static const struct fec_stat {
	char name[ETH_GSTRING_LEN];
	u16 offset;
} fec_stats[] = {
	/* RMON TX */
	{ "tx_dropped", RMON_T_DROP },
	{ "tx_packets", RMON_T_PACKETS },
	{ "tx_broadcast", RMON_T_BC_PKT },
	{ "tx_multicast", RMON_T_MC_PKT },
	{ "tx_crc_errors", RMON_T_CRC_ALIGN },
	{ "tx_undersize", RMON_T_UNDERSIZE },
	{ "tx_oversize", RMON_T_OVERSIZE },
	{ "tx_fragment", RMON_T_FRAG },
	{ "tx_jabber", RMON_T_JAB },
	{ "tx_collision", RMON_T_COL },
	{ "tx_64byte", RMON_T_P64 },
	{ "tx_65to127byte", RMON_T_P65TO127 },
	{ "tx_128to255byte", RMON_T_P128TO255 },
	{ "tx_256to511byte", RMON_T_P256TO511 },
	{ "tx_512to1023byte", RMON_T_P512TO1023 },
	{ "tx_1024to2047byte", RMON_T_P1024TO2047 },
	{ "tx_GTE2048byte", RMON_T_P_GTE2048 },
	{ "tx_octets", RMON_T_OCTETS },

	/* IEEE TX */
	{ "IEEE_tx_drop", IEEE_T_DROP },
	{ "IEEE_tx_frame_ok", IEEE_T_FRAME_OK },
	{ "IEEE_tx_1col", IEEE_T_1COL },
	{ "IEEE_tx_mcol", IEEE_T_MCOL },
	{ "IEEE_tx_def", IEEE_T_DEF },
	{ "IEEE_tx_lcol", IEEE_T_LCOL },
	{ "IEEE_tx_excol", IEEE_T_EXCOL },
	{ "IEEE_tx_macerr", IEEE_T_MACERR },
	{ "IEEE_tx_cserr", IEEE_T_CSERR },
	{ "IEEE_tx_sqe", IEEE_T_SQE },
	{ "IEEE_tx_fdxfc", IEEE_T_FDXFC },
	{ "IEEE_tx_octets_ok", IEEE_T_OCTETS_OK },

	/* RMON RX */
	{ "rx_packets", RMON_R_PACKETS },
	{ "rx_broadcast", RMON_R_BC_PKT },
	{ "rx_multicast", RMON_R_MC_PKT },
	{ "rx_crc_errors", RMON_R_CRC_ALIGN },
	{ "rx_undersize", RMON_R_UNDERSIZE },
	{ "rx_oversize", RMON_R_OVERSIZE },
	{ "rx_fragment", RMON_R_FRAG },
	{ "rx_jabber", RMON_R_JAB },
	{ "rx_64byte", RMON_R_P64 },
	{ "rx_65to127byte", RMON_R_P65TO127 },
	{ "rx_128to255byte", RMON_R_P128TO255 },
	{ "rx_256to511byte", RMON_R_P256TO511 },
	{ "rx_512to1023byte", RMON_R_P512TO1023 },
	{ "rx_1024to2047byte", RMON_R_P1024TO2047 },
	{ "rx_GTE2048byte", RMON_R_P_GTE2048 },
	{ "rx_octets", RMON_R_OCTETS },

	/* IEEE RX */
	{ "IEEE_rx_drop", IEEE_R_DROP },
	{ "IEEE_rx_frame_ok", IEEE_R_FRAME_OK },
	{ "IEEE_rx_crc", IEEE_R_CRC },
	{ "IEEE_rx_align", IEEE_R_ALIGN },
	{ "IEEE_rx_macerr", IEEE_R_MACERR },
	{ "IEEE_rx_fdxfc", IEEE_R_FDXFC },
	{ "IEEE_rx_octets_ok", IEEE_R_OCTETS_OK },
};

#define FEC_STATS_SIZE		(ARRAY_SIZE(fec_stats) * sizeof(u64))

static void fec_enet_update_ethtool_stats(struct net_device *dev)
{
	struct fec_enet_private *fep = netdev_priv(dev);
	int i;

	for (i = 0; i < ARRAY_SIZE(fec_stats); i++)
		fep->ethtool_stats[i] = readl(fep->hwp + fec_stats[i].offset);
}

static void fec_enet_get_ethtool_stats(struct net_device *dev,
				       struct ethtool_stats *stats, u64 *data)
{
	struct fec_enet_private *fep = netdev_priv(dev);

	if (netif_running(dev))
		fec_enet_update_ethtool_stats(dev);

	memcpy(data, fep->ethtool_stats, FEC_STATS_SIZE);
}

static void fec_enet_get_strings(struct net_device *netdev,
	u32 stringset, u8 *data)
{
	int i;
	switch (stringset) {
	case ETH_SS_STATS:
		for (i = 0; i < ARRAY_SIZE(fec_stats); i++)
			memcpy(data + i * ETH_GSTRING_LEN,
				fec_stats[i].name, ETH_GSTRING_LEN);
		break;
	case ETH_SS_TEST:
		net_selftest_get_strings(data);
		break;
	}
}

static int fec_enet_get_sset_count(struct net_device *dev, int sset)
{
	switch (sset) {
	case ETH_SS_STATS:
		return ARRAY_SIZE(fec_stats);
	case ETH_SS_TEST:
		return net_selftest_get_count();
	default:
		return -EOPNOTSUPP;
	}
}

static void fec_enet_clear_ethtool_stats(struct net_device *dev)
{
	struct fec_enet_private *fep = netdev_priv(dev);
	int i;

	/* Disable MIB statistics counters */
	writel(FEC_MIB_CTRLSTAT_DISABLE, fep->hwp + FEC_MIB_CTRLSTAT);

	for (i = 0; i < ARRAY_SIZE(fec_stats); i++)
		writel(0, fep->hwp + fec_stats[i].offset);

	/* Don't disable MIB statistics counters */
	writel(0, fep->hwp + FEC_MIB_CTRLSTAT);
}

#else	/* !defined(CONFIG_M5272) */
#define FEC_STATS_SIZE	0
static inline void fec_enet_update_ethtool_stats(struct net_device *dev)
{
}

static inline void fec_enet_clear_ethtool_stats(struct net_device *dev)
{
}
#endif /* !defined(CONFIG_M5272) */

/* ITR clock source is enet system clock (clk_ahb).
 * TCTT unit is cycle_ns * 64 cycle
 * So, the ICTT value = X us / (cycle_ns * 64)
 */
static int fec_enet_us_to_itr_clock(struct net_device *ndev, int us)
{
	struct fec_enet_private *fep = netdev_priv(ndev);

	return us * (fep->itr_clk_rate / 64000) / 1000;
}

/* Set threshold for interrupt coalescing */
static void fec_enet_itr_coal_set(struct net_device *ndev)
{
	struct fec_enet_private *fep = netdev_priv(ndev);
	int rx_itr, tx_itr;

	/* Must be greater than zero to avoid unpredictable behavior */
	if (!fep->rx_time_itr || !fep->rx_pkts_itr ||
	    !fep->tx_time_itr || !fep->tx_pkts_itr)
		return;

	/* Select enet system clock as Interrupt Coalescing
	 * timer Clock Source
	 */
	rx_itr = FEC_ITR_CLK_SEL;
	tx_itr = FEC_ITR_CLK_SEL;

	/* set ICFT and ICTT */
	rx_itr |= FEC_ITR_ICFT(fep->rx_pkts_itr);
	rx_itr |= FEC_ITR_ICTT(fec_enet_us_to_itr_clock(ndev, fep->rx_time_itr));
	tx_itr |= FEC_ITR_ICFT(fep->tx_pkts_itr);
	tx_itr |= FEC_ITR_ICTT(fec_enet_us_to_itr_clock(ndev, fep->tx_time_itr));

	rx_itr |= FEC_ITR_EN;
	tx_itr |= FEC_ITR_EN;

	writel(tx_itr, fep->hwp + FEC_TXIC0);
	writel(rx_itr, fep->hwp + FEC_RXIC0);
	if (fep->quirks & FEC_QUIRK_HAS_MULTI_QUEUES) {
		writel(tx_itr, fep->hwp + FEC_TXIC1);
		writel(rx_itr, fep->hwp + FEC_RXIC1);
		writel(tx_itr, fep->hwp + FEC_TXIC2);
		writel(rx_itr, fep->hwp + FEC_RXIC2);
	}
}

static int fec_enet_get_coalesce(struct net_device *ndev,
				 struct ethtool_coalesce *ec,
				 struct kernel_ethtool_coalesce *kernel_coal,
				 struct netlink_ext_ack *extack)
{
	struct fec_enet_private *fep = netdev_priv(ndev);

	if (!(fep->quirks & FEC_QUIRK_HAS_COALESCE))
		return -EOPNOTSUPP;

	ec->rx_coalesce_usecs = fep->rx_time_itr;
	ec->rx_max_coalesced_frames = fep->rx_pkts_itr;

	ec->tx_coalesce_usecs = fep->tx_time_itr;
	ec->tx_max_coalesced_frames = fep->tx_pkts_itr;

	return 0;
}

static int fec_enet_set_coalesce(struct net_device *ndev,
				 struct ethtool_coalesce *ec,
				 struct kernel_ethtool_coalesce *kernel_coal,
				 struct netlink_ext_ack *extack)
{
	struct fec_enet_private *fep = netdev_priv(ndev);
	struct device *dev = &fep->pdev->dev;
	unsigned int cycle;

	if (!(fep->quirks & FEC_QUIRK_HAS_COALESCE))
		return -EOPNOTSUPP;

	if (ec->rx_max_coalesced_frames > 255) {
		dev_err(dev, "Rx coalesced frames exceed hardware limitation\n");
		return -EINVAL;
	}

	if (ec->tx_max_coalesced_frames > 255) {
		dev_err(dev, "Tx coalesced frame exceed hardware limitation\n");
		return -EINVAL;
	}

	cycle = fec_enet_us_to_itr_clock(ndev, ec->rx_coalesce_usecs);
	if (cycle > 0xFFFF) {
		dev_err(dev, "Rx coalesced usec exceed hardware limitation\n");
		return -EINVAL;
	}

	cycle = fec_enet_us_to_itr_clock(ndev, ec->tx_coalesce_usecs);
	if (cycle > 0xFFFF) {
		dev_err(dev, "Tx coalesced usec exceed hardware limitation\n");
		return -EINVAL;
	}

	fep->rx_time_itr = ec->rx_coalesce_usecs;
	fep->rx_pkts_itr = ec->rx_max_coalesced_frames;

	fep->tx_time_itr = ec->tx_coalesce_usecs;
	fep->tx_pkts_itr = ec->tx_max_coalesced_frames;

	fec_enet_itr_coal_set(ndev);

	return 0;
}

static void fec_enet_itr_coal_init(struct net_device *ndev)
{
	struct ethtool_coalesce ec;

	ec.rx_coalesce_usecs = FEC_ITR_ICTT_DEFAULT;
	ec.rx_max_coalesced_frames = FEC_ITR_ICFT_DEFAULT;

	ec.tx_coalesce_usecs = FEC_ITR_ICTT_DEFAULT;
	ec.tx_max_coalesced_frames = FEC_ITR_ICFT_DEFAULT;

	fec_enet_set_coalesce(ndev, &ec, NULL, NULL);
}

static int fec_enet_get_tunable(struct net_device *netdev,
				const struct ethtool_tunable *tuna,
				void *data)
{
	struct fec_enet_private *fep = netdev_priv(netdev);
	int ret = 0;

	switch (tuna->id) {
	case ETHTOOL_RX_COPYBREAK:
		*(u32 *)data = fep->rx_copybreak;
		break;
	default:
		ret = -EINVAL;
		break;
	}

	return ret;
}

static int fec_enet_set_tunable(struct net_device *netdev,
				const struct ethtool_tunable *tuna,
				const void *data)
{
	struct fec_enet_private *fep = netdev_priv(netdev);
	int ret = 0;

	switch (tuna->id) {
	case ETHTOOL_RX_COPYBREAK:
		fep->rx_copybreak = *(u32 *)data;
		break;
	default:
		ret = -EINVAL;
		break;
	}

	return ret;
}

/* LPI Sleep Ts count base on tx clk (clk_ref).
<<<<<<< HEAD
 * The lpi sleep cnt value = X us / (cycle_ns)
=======
 * The lpi sleep cnt value = X us / (cycle_ns).
>>>>>>> c1084c27
 */
static int fec_enet_us_to_tx_cycle(struct net_device *ndev, int us)
{
	struct fec_enet_private *fep = netdev_priv(ndev);

	return us * (fep->clk_ref_rate / 1000) / 1000;
}

static int fec_enet_eee_mode_set(struct net_device *ndev, bool enable)
{
	struct fec_enet_private *fep = netdev_priv(ndev);
	struct ethtool_eee *p = &fep->eee;
	unsigned int sleep_cycle, wake_cycle;
	int ret = 0;

	if (enable) {
		ret = phy_init_eee(ndev->phydev, 0);
		if (ret)
			return ret;

		sleep_cycle = fec_enet_us_to_tx_cycle(ndev, p->tx_lpi_timer);
		wake_cycle = sleep_cycle;
	} else {
		sleep_cycle = 0;
		wake_cycle = 0;
	}

	p->tx_lpi_enabled = enable;
	p->eee_enabled = enable;
	p->eee_active = enable;

	writel(sleep_cycle, fep->hwp + FEC_LPI_SLEEP);
	writel(wake_cycle, fep->hwp + FEC_LPI_WAKE);

	return 0;
}

static int
fec_enet_get_eee(struct net_device *ndev, struct ethtool_eee *edata)
{
	struct fec_enet_private *fep = netdev_priv(ndev);
	struct ethtool_eee *p = &fep->eee;

	if (!(fep->quirks & FEC_QUIRK_HAS_EEE))
		return -EOPNOTSUPP;

	if (!netif_running(ndev))
		return -ENETDOWN;

	edata->eee_enabled = p->eee_enabled;
	edata->eee_active = p->eee_active;
	edata->tx_lpi_timer = p->tx_lpi_timer;
	edata->tx_lpi_enabled = p->tx_lpi_enabled;

	return phy_ethtool_get_eee(ndev->phydev, edata);
}

static int
fec_enet_set_eee(struct net_device *ndev, struct ethtool_eee *edata)
{
	struct fec_enet_private *fep = netdev_priv(ndev);
	struct ethtool_eee *p = &fep->eee;
	int ret = 0;

	if (!(fep->quirks & FEC_QUIRK_HAS_EEE))
		return -EOPNOTSUPP;

	if (!netif_running(ndev))
		return -ENETDOWN;

	p->tx_lpi_timer = edata->tx_lpi_timer;

	if (!edata->eee_enabled || !edata->tx_lpi_enabled ||
	    !edata->tx_lpi_timer)
		ret = fec_enet_eee_mode_set(ndev, false);
	else
		ret = fec_enet_eee_mode_set(ndev, true);

	if (ret)
		return ret;

	return phy_ethtool_set_eee(ndev->phydev, edata);
}

static void
fec_enet_get_wol(struct net_device *ndev, struct ethtool_wolinfo *wol)
{
	struct fec_enet_private *fep = netdev_priv(ndev);

	if (fep->wol_flag & FEC_WOL_HAS_MAGIC_PACKET) {
		wol->supported = WAKE_MAGIC;
		wol->wolopts = fep->wol_flag & FEC_WOL_FLAG_ENABLE ? WAKE_MAGIC : 0;
	} else {
		wol->supported = wol->wolopts = 0;
	}
}

static int
fec_enet_set_wol(struct net_device *ndev, struct ethtool_wolinfo *wol)
{
	struct fec_enet_private *fep = netdev_priv(ndev);

	if (!(fep->wol_flag & FEC_WOL_HAS_MAGIC_PACKET))
		return -EINVAL;

	if (wol->wolopts & ~WAKE_MAGIC)
		return -EINVAL;

	device_set_wakeup_enable(&ndev->dev, wol->wolopts & WAKE_MAGIC);
	if (device_may_wakeup(&ndev->dev))
		fep->wol_flag |= FEC_WOL_FLAG_ENABLE;
	else
		fep->wol_flag &= (~FEC_WOL_FLAG_ENABLE);

	return 0;
}

static const struct ethtool_ops fec_enet_ethtool_ops = {
	.supported_coalesce_params = ETHTOOL_COALESCE_USECS |
				     ETHTOOL_COALESCE_MAX_FRAMES,
	.get_drvinfo		= fec_enet_get_drvinfo,
	.get_regs_len		= fec_enet_get_regs_len,
	.get_regs		= fec_enet_get_regs,
	.nway_reset		= phy_ethtool_nway_reset,
	.get_link		= ethtool_op_get_link,
	.get_coalesce		= fec_enet_get_coalesce,
	.set_coalesce		= fec_enet_set_coalesce,
#ifndef CONFIG_M5272
	.get_pauseparam		= fec_enet_get_pauseparam,
	.set_pauseparam		= fec_enet_set_pauseparam,
	.get_strings		= fec_enet_get_strings,
	.get_ethtool_stats	= fec_enet_get_ethtool_stats,
	.get_sset_count		= fec_enet_get_sset_count,
#endif
	.get_ts_info		= fec_enet_get_ts_info,
	.get_tunable		= fec_enet_get_tunable,
	.set_tunable		= fec_enet_set_tunable,
	.get_wol		= fec_enet_get_wol,
	.set_wol		= fec_enet_set_wol,
	.get_eee		= fec_enet_get_eee,
	.set_eee		= fec_enet_set_eee,
	.get_link_ksettings	= phy_ethtool_get_link_ksettings,
	.set_link_ksettings	= phy_ethtool_set_link_ksettings,
	.self_test		= net_selftest,
};

static int fec_enet_ioctl(struct net_device *ndev, struct ifreq *rq, int cmd)
{
	struct fec_enet_private *fep = netdev_priv(ndev);
	struct phy_device *phydev = ndev->phydev;

	if (!netif_running(ndev))
		return -EINVAL;

	if (!phydev)
		return -ENODEV;

	if (fep->bufdesc_ex) {
		bool use_fec_hwts = !phy_has_hwtstamp(phydev);

		if (cmd == SIOCSHWTSTAMP) {
			if (use_fec_hwts)
				return fec_ptp_set(ndev, rq);
			fec_ptp_disable_hwts(ndev);
		} else if (cmd == SIOCGHWTSTAMP) {
			if (use_fec_hwts)
				return fec_ptp_get(ndev, rq);
		}
	}

	return phy_mii_ioctl(phydev, rq, cmd);
}

static void fec_enet_free_buffers(struct net_device *ndev)
{
	struct fec_enet_private *fep = netdev_priv(ndev);
	unsigned int i;
	struct sk_buff *skb;
	struct bufdesc	*bdp;
	struct fec_enet_priv_tx_q *txq;
	struct fec_enet_priv_rx_q *rxq;
	unsigned int q;

	for (q = 0; q < fep->num_rx_queues; q++) {
		rxq = fep->rx_queue[q];
		bdp = rxq->bd.base;
		for (i = 0; i < rxq->bd.ring_size; i++) {
			skb = rxq->rx_skbuff[i];
			rxq->rx_skbuff[i] = NULL;
			if (skb) {
				dma_unmap_single(&fep->pdev->dev,
						 fec32_to_cpu(bdp->cbd_bufaddr),
						 FEC_ENET_RX_FRSIZE - fep->rx_align,
						 DMA_FROM_DEVICE);
				dev_kfree_skb(skb);
			}
			bdp = fec_enet_get_nextdesc(bdp, &rxq->bd);
		}
	}

	for (q = 0; q < fep->num_tx_queues; q++) {
		txq = fep->tx_queue[q];
		for (i = 0; i < txq->bd.ring_size; i++) {
			kfree(txq->tx_bounce[i]);
			txq->tx_bounce[i] = NULL;
			skb = txq->tx_skbuff[i];
			txq->tx_skbuff[i] = NULL;
			dev_kfree_skb(skb);
		}
	}
}

static void fec_enet_free_queue(struct net_device *ndev)
{
	struct fec_enet_private *fep = netdev_priv(ndev);
	int i;
	struct fec_enet_priv_tx_q *txq;

	for (i = 0; i < fep->num_tx_queues; i++)
		if (fep->tx_queue[i] && fep->tx_queue[i]->tso_hdrs) {
			txq = fep->tx_queue[i];
			dma_free_coherent(&fep->pdev->dev,
					  txq->bd.ring_size * TSO_HEADER_SIZE,
					  txq->tso_hdrs,
					  txq->tso_hdrs_dma);
		}

	for (i = 0; i < fep->num_rx_queues; i++)
		kfree(fep->rx_queue[i]);
	for (i = 0; i < fep->num_tx_queues; i++)
		kfree(fep->tx_queue[i]);
}

static int fec_enet_alloc_queue(struct net_device *ndev)
{
	struct fec_enet_private *fep = netdev_priv(ndev);
	int i;
	int ret = 0;
	struct fec_enet_priv_tx_q *txq;

	for (i = 0; i < fep->num_tx_queues; i++) {
		txq = kzalloc(sizeof(*txq), GFP_KERNEL);
		if (!txq) {
			ret = -ENOMEM;
			goto alloc_failed;
		}

		fep->tx_queue[i] = txq;
		txq->bd.ring_size = TX_RING_SIZE;
		fep->total_tx_ring_size += fep->tx_queue[i]->bd.ring_size;

		txq->tx_stop_threshold = FEC_MAX_SKB_DESCS;
		txq->tx_wake_threshold =
			(txq->bd.ring_size - txq->tx_stop_threshold) / 2;

		txq->tso_hdrs = dma_alloc_coherent(&fep->pdev->dev,
					txq->bd.ring_size * TSO_HEADER_SIZE,
					&txq->tso_hdrs_dma,
					GFP_KERNEL);
		if (!txq->tso_hdrs) {
			ret = -ENOMEM;
			goto alloc_failed;
		}
	}

	for (i = 0; i < fep->num_rx_queues; i++) {
		fep->rx_queue[i] = kzalloc(sizeof(*fep->rx_queue[i]),
					   GFP_KERNEL);
		if (!fep->rx_queue[i]) {
			ret = -ENOMEM;
			goto alloc_failed;
		}

		fep->rx_queue[i]->bd.ring_size = RX_RING_SIZE;
		fep->total_rx_ring_size += fep->rx_queue[i]->bd.ring_size;
	}
	return ret;

alloc_failed:
	fec_enet_free_queue(ndev);
	return ret;
}

static int
fec_enet_alloc_rxq_buffers(struct net_device *ndev, unsigned int queue)
{
	struct fec_enet_private *fep = netdev_priv(ndev);
	unsigned int i;
	struct sk_buff *skb;
	struct bufdesc	*bdp;
	struct fec_enet_priv_rx_q *rxq;

	rxq = fep->rx_queue[queue];
	bdp = rxq->bd.base;
	for (i = 0; i < rxq->bd.ring_size; i++) {
		skb = netdev_alloc_skb(ndev, FEC_ENET_RX_FRSIZE);
		if (!skb)
			goto err_alloc;

		if (fec_enet_new_rxbdp(ndev, bdp, skb)) {
			dev_kfree_skb(skb);
			goto err_alloc;
		}

		rxq->rx_skbuff[i] = skb;
		bdp->cbd_sc = cpu_to_fec16(BD_ENET_RX_EMPTY);

		if (fep->bufdesc_ex) {
			struct bufdesc_ex *ebdp = (struct bufdesc_ex *)bdp;
			ebdp->cbd_esc = cpu_to_fec32(BD_ENET_RX_INT);
		}

		bdp = fec_enet_get_nextdesc(bdp, &rxq->bd);
	}

	/* Set the last buffer to wrap. */
	bdp = fec_enet_get_prevdesc(bdp, &rxq->bd);
	bdp->cbd_sc |= cpu_to_fec16(BD_SC_WRAP);
	return 0;

 err_alloc:
	fec_enet_free_buffers(ndev);
	return -ENOMEM;
}

static int
fec_enet_alloc_txq_buffers(struct net_device *ndev, unsigned int queue)
{
	struct fec_enet_private *fep = netdev_priv(ndev);
	unsigned int i;
	struct bufdesc  *bdp;
	struct fec_enet_priv_tx_q *txq;

	txq = fep->tx_queue[queue];
	bdp = txq->bd.base;
	for (i = 0; i < txq->bd.ring_size; i++) {
		txq->tx_bounce[i] = kmalloc(FEC_ENET_TX_FRSIZE, GFP_KERNEL);
		if (!txq->tx_bounce[i])
			goto err_alloc;

		bdp->cbd_sc = cpu_to_fec16(0);
		bdp->cbd_bufaddr = cpu_to_fec32(0);

		if (fep->bufdesc_ex) {
			struct bufdesc_ex *ebdp = (struct bufdesc_ex *)bdp;
			ebdp->cbd_esc = cpu_to_fec32(BD_ENET_TX_INT);
		}

		bdp = fec_enet_get_nextdesc(bdp, &txq->bd);
	}

	/* Set the last buffer to wrap. */
	bdp = fec_enet_get_prevdesc(bdp, &txq->bd);
	bdp->cbd_sc |= cpu_to_fec16(BD_SC_WRAP);

	return 0;

 err_alloc:
	fec_enet_free_buffers(ndev);
	return -ENOMEM;
}

static int fec_enet_alloc_buffers(struct net_device *ndev)
{
	struct fec_enet_private *fep = netdev_priv(ndev);
	unsigned int i;

	for (i = 0; i < fep->num_rx_queues; i++)
		if (fec_enet_alloc_rxq_buffers(ndev, i))
			return -ENOMEM;

	for (i = 0; i < fep->num_tx_queues; i++)
		if (fec_enet_alloc_txq_buffers(ndev, i))
			return -ENOMEM;
	return 0;
}

static int
fec_enet_open(struct net_device *ndev)
{
	struct fec_enet_private *fep = netdev_priv(ndev);
	int ret;
	bool reset_again;

	ret = pm_runtime_resume_and_get(&fep->pdev->dev);
	if (ret < 0)
		return ret;

	pinctrl_pm_select_default_state(&fep->pdev->dev);
	ret = fec_enet_clk_enable(ndev, true);
	if (ret)
		goto clk_enable;

	/* During the first fec_enet_open call the PHY isn't probed at this
	 * point. Therefore the phy_reset_after_clk_enable() call within
	 * fec_enet_clk_enable() fails. As we need this reset in order to be
	 * sure the PHY is working correctly we check if we need to reset again
	 * later when the PHY is probed
	 */
	if (ndev->phydev && ndev->phydev->drv)
		reset_again = false;
	else
		reset_again = true;

	/* I should reset the ring buffers here, but I don't yet know
	 * a simple way to do that.
	 */

	ret = fec_enet_alloc_buffers(ndev);
	if (ret)
		goto err_enet_alloc;

	/* Init MAC prior to mii bus probe */
	fec_restart(ndev);

	/* Call phy_reset_after_clk_enable() again if it failed during
	 * phy_reset_after_clk_enable() before because the PHY wasn't probed.
	 */
	if (reset_again)
		fec_enet_phy_reset_after_clk_enable(ndev);

	/* Probe and connect to PHY when open the interface */
	ret = fec_enet_mii_probe(ndev);
	if (ret)
		goto err_enet_mii_probe;

	if (fep->quirks & FEC_QUIRK_ERR006687)
		imx6q_cpuidle_fec_irqs_used();
	if (fep->quirks & FEC_QUIRK_HAS_PMQOS)
<<<<<<< HEAD
		pm_qos_add_request(&fep->pm_qos_req,
				   PM_QOS_CPU_DMA_LATENCY,
				   0);
=======
		cpu_latency_qos_add_request(&fep->pm_qos_req, 0);
>>>>>>> c1084c27

	napi_enable(&fep->napi);
	phy_start(ndev->phydev);
	netif_tx_start_all_queues(ndev);

	device_set_wakeup_enable(&ndev->dev, fep->wol_flag &
				 FEC_WOL_FLAG_ENABLE);

	return 0;

err_enet_mii_probe:
	fec_enet_free_buffers(ndev);
err_enet_alloc:
	fec_enet_clk_enable(ndev, false);
clk_enable:
	pm_runtime_mark_last_busy(&fep->pdev->dev);
	pm_runtime_put_autosuspend(&fep->pdev->dev);
	if (!fep->mii_bus_share)
		pinctrl_pm_select_sleep_state(&fep->pdev->dev);
	return ret;
}

static int
fec_enet_close(struct net_device *ndev)
{
	struct fec_enet_private *fep = netdev_priv(ndev);

	phy_stop(ndev->phydev);

	if (netif_device_present(ndev)) {
		napi_disable(&fep->napi);
		netif_tx_disable(ndev);
		fec_stop(ndev);
	}

	phy_disconnect(ndev->phydev);
	ndev->phydev = NULL;

	if (fep->quirks & FEC_QUIRK_ERR006687)
		imx6q_cpuidle_fec_irqs_unused();

	fec_enet_update_ethtool_stats(ndev);

	fec_enet_clk_enable(ndev, false);
	if (fep->quirks & FEC_QUIRK_HAS_PMQOS)
<<<<<<< HEAD
		pm_qos_remove_request(&fep->pm_qos_req);
=======
		cpu_latency_qos_remove_request(&fep->pm_qos_req);
>>>>>>> c1084c27
	if (!fep->mii_bus_share)
		pinctrl_pm_select_sleep_state(&fep->pdev->dev);
	pm_runtime_mark_last_busy(&fep->pdev->dev);
	pm_runtime_put_autosuspend(&fep->pdev->dev);

	fec_enet_free_buffers(ndev);

	return 0;
}

/* Set or clear the multicast filter for this adaptor.
 * Skeleton taken from sunlance driver.
 * The CPM Ethernet implementation allows Multicast as well as individual
 * MAC address filtering.  Some of the drivers check to make sure it is
 * a group multicast address, and discard those that are not.  I guess I
 * will do the same for now, but just remove the test if you want
 * individual filtering as well (do the upper net layers want or support
 * this kind of feature?).
 */

#define FEC_HASH_BITS	6		/* #bits in hash */

static void set_multicast_list(struct net_device *ndev)
{
	struct fec_enet_private *fep = netdev_priv(ndev);
	struct netdev_hw_addr *ha;
	unsigned int crc, tmp;
	unsigned char hash;
	unsigned int hash_high = 0, hash_low = 0;

	if (ndev->flags & IFF_PROMISC) {
		tmp = readl(fep->hwp + FEC_R_CNTRL);
		tmp |= 0x8;
		writel(tmp, fep->hwp + FEC_R_CNTRL);
		return;
	}

	tmp = readl(fep->hwp + FEC_R_CNTRL);
	tmp &= ~0x8;
	writel(tmp, fep->hwp + FEC_R_CNTRL);

	if (ndev->flags & IFF_ALLMULTI) {
		/* Catch all multicast addresses, so set the
		 * filter to all 1's
		 */
		writel(0xffffffff, fep->hwp + FEC_GRP_HASH_TABLE_HIGH);
		writel(0xffffffff, fep->hwp + FEC_GRP_HASH_TABLE_LOW);

		return;
	}

	/* Add the addresses in hash register */
	netdev_for_each_mc_addr(ha, ndev) {
		/* calculate crc32 value of mac address */
		crc = ether_crc_le(ndev->addr_len, ha->addr);

		/* only upper 6 bits (FEC_HASH_BITS) are used
		 * which point to specific bit in the hash registers
		 */
		hash = (crc >> (32 - FEC_HASH_BITS)) & 0x3f;

		if (hash > 31)
			hash_high |= 1 << (hash - 32);
		else
			hash_low |= 1 << hash;
	}

	writel(hash_high, fep->hwp + FEC_GRP_HASH_TABLE_HIGH);
	writel(hash_low, fep->hwp + FEC_GRP_HASH_TABLE_LOW);
}

/* Set a MAC change in hardware. */
static int
fec_set_mac_address(struct net_device *ndev, void *p)
{
	struct fec_enet_private *fep = netdev_priv(ndev);
	struct sockaddr *addr = p;

	if (addr) {
		if (!is_valid_ether_addr(addr->sa_data))
			return -EADDRNOTAVAIL;
		memcpy(ndev->dev_addr, addr->sa_data, ndev->addr_len);
	}

	/* Add netif status check here to avoid system hang in below case:
	 * ifconfig ethx down; ifconfig ethx hw ether xx:xx:xx:xx:xx:xx;
	 * After ethx down, fec all clocks are gated off and then register
	 * access causes system hang.
	 */
	if (!netif_running(ndev))
		return 0;

	writel(ndev->dev_addr[3] | (ndev->dev_addr[2] << 8) |
		(ndev->dev_addr[1] << 16) | (ndev->dev_addr[0] << 24),
		fep->hwp + FEC_ADDR_LOW);
	writel((ndev->dev_addr[5] << 16) | (ndev->dev_addr[4] << 24),
		fep->hwp + FEC_ADDR_HIGH);
	return 0;
}

#ifdef CONFIG_NET_POLL_CONTROLLER
/**
 * fec_poll_controller - FEC Poll controller function
 * @dev: The FEC network adapter
 *
 * Polled functionality used by netconsole and others in non interrupt mode
 *
 */
static void fec_poll_controller(struct net_device *dev)
{
	int i;
	struct fec_enet_private *fep = netdev_priv(dev);

	for (i = 0; i < FEC_IRQ_NUM; i++) {
		if (fep->irq[i] > 0) {
			disable_irq(fep->irq[i]);
			fec_enet_interrupt(fep->irq[i], dev);
			enable_irq(fep->irq[i]);
		}
	}
}
#endif

static inline void fec_enet_set_netdev_features(struct net_device *netdev,
	netdev_features_t features)
{
	struct fec_enet_private *fep = netdev_priv(netdev);
	netdev_features_t changed = features ^ netdev->features;

	netdev->features = features;

	/* Receive checksum has been changed */
	if (changed & NETIF_F_RXCSUM) {
		if (features & NETIF_F_RXCSUM)
			fep->csum_flags |= FLAG_RX_CSUM_ENABLED;
		else
			fep->csum_flags &= ~FLAG_RX_CSUM_ENABLED;
	}
}

static int fec_set_features(struct net_device *netdev,
	netdev_features_t features)
{
	struct fec_enet_private *fep = netdev_priv(netdev);
	netdev_features_t changed = features ^ netdev->features;

	if (netif_running(netdev) && changed & NETIF_F_RXCSUM) {
		napi_disable(&fep->napi);
		netif_tx_lock_bh(netdev);
		fec_stop(netdev);
		fec_enet_set_netdev_features(netdev, features);
		fec_restart(netdev);
		netif_tx_wake_all_queues(netdev);
		netif_tx_unlock_bh(netdev);
		napi_enable(&fep->napi);
	} else {
		fec_enet_set_netdev_features(netdev, features);
	}

	return 0;
}

<<<<<<< HEAD
u16 fec_enet_get_raw_vlan_tci(struct sk_buff *skb)
=======
static u16 fec_enet_get_raw_vlan_tci(struct sk_buff *skb)
>>>>>>> c1084c27
{
	struct vlan_ethhdr *vhdr;
	unsigned short vlan_TCI = 0;

<<<<<<< HEAD
	if (skb->protocol == ntohs(ETH_P_ALL)) {
=======
	if (skb->protocol == htons(ETH_P_ALL)) {
>>>>>>> c1084c27
		vhdr = (struct vlan_ethhdr *)(skb->data);
		vlan_TCI = ntohs(vhdr->h_vlan_TCI);
	}

	return vlan_TCI;
}

<<<<<<< HEAD
u16 fec_enet_select_queue(struct net_device *ndev, struct sk_buff *skb,
			  struct net_device *sb_dev)
{
	struct fec_enet_private *fep = netdev_priv(ndev);
	const struct platform_device_id *id_entry =
			platform_get_device_id(fep->pdev);
	u16 vlan_tag;

	if (!(id_entry->driver_data & FEC_QUIRK_HAS_AVB))
=======
static u16 fec_enet_select_queue(struct net_device *ndev, struct sk_buff *skb,
				 struct net_device *sb_dev)
{
	struct fec_enet_private *fep = netdev_priv(ndev);
	u16 vlan_tag;

	if (!(fep->quirks & FEC_QUIRK_HAS_AVB))
>>>>>>> c1084c27
		return netdev_pick_tx(ndev, skb, NULL);

	vlan_tag = fec_enet_get_raw_vlan_tci(skb);
	if (!vlan_tag)
		return vlan_tag;

<<<<<<< HEAD
	return  fec_enet_vlan_pri_to_queue[vlan_tag >> 13];
=======
	return fec_enet_vlan_pri_to_queue[vlan_tag >> 13];
>>>>>>> c1084c27
}

static const struct net_device_ops fec_netdev_ops = {
	.ndo_open		= fec_enet_open,
	.ndo_stop		= fec_enet_close,
	.ndo_start_xmit		= fec_enet_start_xmit,
	.ndo_select_queue       = fec_enet_select_queue,
	.ndo_set_rx_mode	= set_multicast_list,
	.ndo_validate_addr	= eth_validate_addr,
	.ndo_tx_timeout		= fec_timeout,
	.ndo_set_mac_address	= fec_set_mac_address,
	.ndo_eth_ioctl		= fec_enet_ioctl,
#ifdef CONFIG_NET_POLL_CONTROLLER
	.ndo_poll_controller	= fec_poll_controller,
#endif
	.ndo_set_features	= fec_set_features,
};

static const unsigned short offset_des_active_rxq[] = {
	FEC_R_DES_ACTIVE_0, FEC_R_DES_ACTIVE_1, FEC_R_DES_ACTIVE_2
};

static const unsigned short offset_des_active_txq[] = {
	FEC_X_DES_ACTIVE_0, FEC_X_DES_ACTIVE_1, FEC_X_DES_ACTIVE_2
};

 /*
  * XXX:  We need to clean up on failure exits here.
  *
  */
static int fec_enet_init(struct net_device *ndev)
{
	struct fec_enet_private *fep = netdev_priv(ndev);
	struct bufdesc *cbd_base;
	dma_addr_t bd_dma;
	int bd_size;
	unsigned int i;
	unsigned dsize = fep->bufdesc_ex ? sizeof(struct bufdesc_ex) :
			sizeof(struct bufdesc);
	unsigned dsize_log2 = __fls(dsize);
	int ret;

	WARN_ON(dsize != (1 << dsize_log2));
#if defined(CONFIG_ARM) || defined(CONFIG_ARM64)
	fep->rx_align = 0xf;
	fep->tx_align = 0xf;
#else
	fep->rx_align = 0x3;
	fep->tx_align = 0x3;
#endif

	/* Check mask of the streaming and coherent API */
	ret = dma_set_mask_and_coherent(&fep->pdev->dev, DMA_BIT_MASK(32));
	if (ret < 0) {
		dev_warn(&fep->pdev->dev, "No suitable DMA available\n");
		return ret;
	}

	ret = fec_enet_alloc_queue(ndev);
	if (ret)
		return ret;

	bd_size = (fep->total_tx_ring_size + fep->total_rx_ring_size) * dsize;

	/* Allocate memory for buffer descriptors. */
	cbd_base = dmam_alloc_coherent(&fep->pdev->dev, bd_size, &bd_dma,
				       GFP_KERNEL);
	if (!cbd_base) {
		ret = -ENOMEM;
		goto free_queue_mem;
	}

	/* Get the Ethernet address */
	ret = fec_get_mac(ndev);
	if (ret)
		goto free_queue_mem;

	/* make sure MAC we just acquired is programmed into the hw */
	fec_set_mac_address(ndev, NULL);

	/* Set receive and transmit descriptor base. */
	for (i = 0; i < fep->num_rx_queues; i++) {
		struct fec_enet_priv_rx_q *rxq = fep->rx_queue[i];
		unsigned size = dsize * rxq->bd.ring_size;

		rxq->bd.qid = i;
		rxq->bd.base = cbd_base;
		rxq->bd.cur = cbd_base;
		rxq->bd.dma = bd_dma;
		rxq->bd.dsize = dsize;
		rxq->bd.dsize_log2 = dsize_log2;
		rxq->bd.reg_desc_active = fep->hwp + offset_des_active_rxq[i];
		bd_dma += size;
		cbd_base = (struct bufdesc *)(((void *)cbd_base) + size);
		rxq->bd.last = (struct bufdesc *)(((void *)cbd_base) - dsize);
	}

	for (i = 0; i < fep->num_tx_queues; i++) {
		struct fec_enet_priv_tx_q *txq = fep->tx_queue[i];
		unsigned size = dsize * txq->bd.ring_size;

		txq->bd.qid = i;
		txq->bd.base = cbd_base;
		txq->bd.cur = cbd_base;
		txq->bd.dma = bd_dma;
		txq->bd.dsize = dsize;
		txq->bd.dsize_log2 = dsize_log2;
		txq->bd.reg_desc_active = fep->hwp + offset_des_active_txq[i];
		bd_dma += size;
		cbd_base = (struct bufdesc *)(((void *)cbd_base) + size);
		txq->bd.last = (struct bufdesc *)(((void *)cbd_base) - dsize);
	}


	/* The FEC Ethernet specific entries in the device structure */
	ndev->watchdog_timeo = TX_TIMEOUT;
	ndev->netdev_ops = &fec_netdev_ops;
	ndev->ethtool_ops = &fec_enet_ethtool_ops;

	writel(FEC_RX_DISABLED_IMASK, fep->hwp + FEC_IMASK);
	netif_napi_add(ndev, &fep->napi, fec_enet_rx_napi, NAPI_POLL_WEIGHT);

	if (fep->quirks & FEC_QUIRK_HAS_VLAN)
		/* enable hw VLAN support */
		ndev->features |= NETIF_F_HW_VLAN_CTAG_RX;

	if (fep->quirks & FEC_QUIRK_HAS_CSUM) {
		ndev->gso_max_segs = FEC_MAX_TSO_SEGS;

		/* enable hw accelerator */
		ndev->features |= (NETIF_F_IP_CSUM | NETIF_F_IPV6_CSUM
				| NETIF_F_RXCSUM | NETIF_F_SG | NETIF_F_TSO);
		fep->csum_flags |= FLAG_RX_CSUM_ENABLED;
	}

	if (fep->quirks & FEC_QUIRK_HAS_MULTI_QUEUES) {
		fep->tx_align = 0;
		fep->rx_align = 0x3f;
	}

	ndev->hw_features = ndev->features;

	fec_restart(ndev);

	if (fep->quirks & FEC_QUIRK_MIB_CLEAR)
		fec_enet_clear_ethtool_stats(ndev);
	else
		fec_enet_update_ethtool_stats(ndev);

	return 0;

free_queue_mem:
	fec_enet_free_queue(ndev);
	return ret;
}

#ifdef CONFIG_OF
static int fec_reset_phy_init(struct platform_device *pdev)
{
	struct device_node *np = pdev->dev.of_node;
	struct net_device *ndev = platform_get_drvdata(pdev);
	struct fec_enet_private *fep = netdev_priv(ndev);
	int err;

	if (!np)
		return 0;

	err = of_property_read_u32(np, "phy-reset-duration",
				   &fep->phy_reset_duration);
	/* A sane reset duration should not be longer than 1s */
	if (err || fep->phy_reset_duration > 1000)
		fep->phy_reset_duration = 1;

	fep->phy_reset_gpio = of_get_named_gpio(np, "phy-reset-gpios", 0);
	if (fep->phy_reset_gpio == -EPROBE_DEFER)
		return fep->phy_reset_gpio;
	else if (!gpio_is_valid(fep->phy_reset_gpio))
		return 0;

	err = of_property_read_u32(np, "phy-reset-post-delay",
				   &fep->phy_post_delay);
	/* valid reset duration should be less than 1s */
	if (!err && fep->phy_post_delay > 1000)
		return -EINVAL;

	fep->phy_reset_active_high = of_property_read_bool(np,
						"phy-reset-active-high");

	err = devm_gpio_request_one(&pdev->dev, fep->phy_reset_gpio,
				    fep->phy_reset_active_high ?
					GPIOF_OUT_INIT_LOW :
					GPIOF_OUT_INIT_HIGH,
				    "phy-reset");
	if (err) {
		dev_err(&pdev->dev, "failed to get phy-reset-gpios: %d\n", err);
		return err;
	}
	fep->phy_reset_in_suspend = of_find_property(np,
						     "digi,phy-reset-in-suspend",
						     NULL);

	return 0;
}
#endif /* CONFIG_OF */

static void
fec_enet_get_queue_num(struct platform_device *pdev, int *num_tx, int *num_rx)
{
	struct device_node *np = pdev->dev.of_node;

	*num_tx = *num_rx = 1;

	if (!np || !of_device_is_available(np))
		return;

	/* parse the num of tx and rx queues */
	of_property_read_u32(np, "fsl,num-tx-queues", num_tx);

	of_property_read_u32(np, "fsl,num-rx-queues", num_rx);

	if (*num_tx < 1 || *num_tx > FEC_ENET_MAX_TX_QS) {
		dev_warn(&pdev->dev, "Invalid num_tx(=%d), fall back to 1\n",
			 *num_tx);
		*num_tx = 1;
		return;
	}

	if (*num_rx < 1 || *num_rx > FEC_ENET_MAX_RX_QS) {
		dev_warn(&pdev->dev, "Invalid num_rx(=%d), fall back to 1\n",
			 *num_rx);
		*num_rx = 1;
		return;
	}

}

static int fec_enet_get_irq_cnt(struct platform_device *pdev)
{
	int irq_cnt = platform_irq_count(pdev);

	if (irq_cnt > FEC_IRQ_NUM)
		irq_cnt = FEC_IRQ_NUM;	/* last for pps */
	else if (irq_cnt == 2)
		irq_cnt = 1;	/* last for pps */
	else if (irq_cnt <= 0)
		irq_cnt = 1;	/* At least 1 irq is needed */
	return irq_cnt;
}

<<<<<<< HEAD
static void fec_enet_of_parse_stop_mode(struct platform_device *pdev)
{
	struct net_device *dev = platform_get_drvdata(pdev);
	struct device_node *np = pdev->dev.of_node;
	struct fec_enet_private *fep = netdev_priv(dev);
	struct device_node *node;
	phandle phandle;
	u32 out_val[3];
	int ret;

	ret = of_property_read_u32_array(np, "stop-mode", out_val, 3);
	if (ret) {
		dev_dbg(&pdev->dev, "no stop-mode property\n");
		return;
	}

	phandle = *out_val;
	node = of_find_node_by_phandle(phandle);
	if (!node) {
		dev_dbg(&pdev->dev, "could not find gpr node by phandle\n");
		return;
	}

	fep->lpm.gpr = syscon_node_to_regmap(node);
	if (IS_ERR(fep->lpm.gpr)) {
		dev_dbg(&pdev->dev, "could not find gpr regmap\n");
		return;
	}

	of_node_put(node);

	fep->lpm.req_gpr = out_val[1];
	fep->lpm.req_bit = out_val[2];
=======
static void fec_enet_get_wakeup_irq(struct platform_device *pdev)
{
	struct net_device *ndev = platform_get_drvdata(pdev);
	struct fec_enet_private *fep = netdev_priv(ndev);

	if (fep->quirks & FEC_QUIRK_WAKEUP_FROM_INT2)
		fep->wake_irq = fep->irq[2];
	else
		fep->wake_irq = fep->irq[0];
}

static int fec_enet_init_stop_mode(struct fec_enet_private *fep,
				   struct device_node *np)
{
	struct device_node *gpr_np;
	u32 out_val[3];
	int ret = 0;

	gpr_np = of_parse_phandle(np, "fsl,stop-mode", 0);
	if (!gpr_np)
		return 0;

	ret = of_property_read_u32_array(np, "fsl,stop-mode", out_val,
					 ARRAY_SIZE(out_val));
	if (ret) {
		dev_dbg(&fep->pdev->dev, "no stop mode property\n");
		return ret;
	}

	fep->stop_gpr.gpr = syscon_node_to_regmap(gpr_np);
	if (IS_ERR(fep->stop_gpr.gpr)) {
		dev_err(&fep->pdev->dev, "could not find gpr regmap\n");
		ret = PTR_ERR(fep->stop_gpr.gpr);
		fep->stop_gpr.gpr = NULL;
		goto out;
	}

	fep->stop_gpr.reg = out_val[1];
	fep->stop_gpr.bit = out_val[2];

out:
	of_node_put(gpr_np);

	return ret;
>>>>>>> c1084c27
}

static int
fec_probe(struct platform_device *pdev)
{
	struct fec_enet_private *fep;
	struct fec_platform_data *pdata;
	phy_interface_t interface;
	struct net_device *ndev;
	int i, irq, ret = 0;
	const struct of_device_id *of_id;
	static int dev_id;
	struct device_node *np = pdev->dev.of_node, *phy_node;
	int num_tx_qs;
	int num_rx_qs;
	char irq_name[8];
	int irq_cnt;
	struct fec_devinfo *dev_info;

	fec_enet_get_queue_num(pdev, &num_tx_qs, &num_rx_qs);

	/* Init network device */
	ndev = alloc_etherdev_mqs(sizeof(struct fec_enet_private) +
				  FEC_STATS_SIZE, num_tx_qs, num_rx_qs);
	if (!ndev)
		return -ENOMEM;

	SET_NETDEV_DEV(ndev, &pdev->dev);

	/* setup board info structure */
	fep = netdev_priv(ndev);

	of_id = of_match_device(fec_dt_ids, &pdev->dev);
	if (of_id)
		pdev->id_entry = of_id->data;
	dev_info = (struct fec_devinfo *)pdev->id_entry->driver_data;
	if (dev_info)
		fep->quirks = dev_info->quirks;

	fep->netdev = ndev;
	fep->num_rx_queues = num_rx_qs;
	fep->num_tx_queues = num_tx_qs;

#if !defined(CONFIG_M5272)
	/* default enable pause frame auto negotiation */
	if (fep->quirks & FEC_QUIRK_HAS_GBIT)
		fep->pause_flag |= FEC_PAUSE_FLAG_AUTONEG;
#endif

	/* Select default pin state */
	pinctrl_pm_select_default_state(&pdev->dev);

	fep->hwp = devm_platform_ioremap_resource(pdev, 0);
	if (IS_ERR(fep->hwp)) {
		ret = PTR_ERR(fep->hwp);
		goto failed_ioremap;
	}

	fep->pdev = pdev;
	fep->dev_id = dev_id++;

	platform_set_drvdata(pdev, ndev);

	if ((of_machine_is_compatible("fsl,imx6q") ||
	     of_machine_is_compatible("fsl,imx6dl")) &&
	    !of_property_read_bool(np, "fsl,err006687-workaround-present"))
		fep->quirks |= FEC_QUIRK_ERR006687;

<<<<<<< HEAD
	fec_enet_of_parse_stop_mode(pdev);
=======
>>>>>>> c1084c27
	ret = fec_enet_ipc_handle_init(fep);
	if (ret)
		goto failed_ipc_init;

	if (of_get_property(np, "fsl,magic-packet", NULL))
		fep->wol_flag |= FEC_WOL_HAS_MAGIC_PACKET;

<<<<<<< HEAD
	if (of_get_property(np, "fsl,rgmii_txc_dly", NULL))
		fep->rgmii_txc_dly = true;

	if (of_get_property(np, "fsl,rgmii_rxc_dly", NULL))
		fep->rgmii_rxc_dly = true;
=======
	ret = fec_enet_init_stop_mode(fep, np);
	if (ret)
		goto failed_stop_mode;
>>>>>>> c1084c27

	phy_node = of_parse_phandle(np, "phy-handle", 0);
	if (!phy_node && of_phy_is_fixed_link(np)) {
		ret = of_phy_register_fixed_link(np);
		if (ret < 0) {
			dev_err(&pdev->dev,
				"broken fixed-link specification\n");
			goto failed_phy;
		}
		phy_node = of_node_get(np);
	}
	fep->phy_node = phy_node;

	ret = of_get_phy_mode(pdev->dev.of_node, &interface);
	if (ret) {
		pdata = dev_get_platdata(&pdev->dev);
		if (pdata)
			fep->phy_interface = pdata->phy;
		else
			fep->phy_interface = PHY_INTERFACE_MODE_MII;
	} else {
		fep->phy_interface = interface;
	}

<<<<<<< HEAD
=======
	ret = fec_enet_parse_rgmii_delay(fep, np);
	if (ret)
		goto failed_rgmii_delay;

>>>>>>> c1084c27
	request_bus_freq(BUS_FREQ_HIGH);

	fep->clk_ipg = devm_clk_get(&pdev->dev, "ipg");
	if (IS_ERR(fep->clk_ipg)) {
		ret = PTR_ERR(fep->clk_ipg);
		goto failed_clk;
	}

	fep->clk_ahb = devm_clk_get(&pdev->dev, "ahb");
	if (IS_ERR(fep->clk_ahb)) {
		ret = PTR_ERR(fep->clk_ahb);
		goto failed_clk;
	}

	fep->itr_clk_rate = clk_get_rate(fep->clk_ahb);

	/* enet_out is optional, depends on board */
	fep->clk_enet_out = devm_clk_get(&pdev->dev, "enet_out");
	if (IS_ERR(fep->clk_enet_out))
		fep->clk_enet_out = NULL;

	fep->ptp_clk_on = false;
	mutex_init(&fep->ptp_clk_mutex);

	/* clk_ref is optional, depends on board */
	fep->clk_ref = devm_clk_get(&pdev->dev, "enet_clk_ref");
	if (IS_ERR(fep->clk_ref))
		fep->clk_ref = NULL;
	fep->clk_ref_rate = clk_get_rate(fep->clk_ref);

	/* clk_2x_txclk is optional, depends on board */
<<<<<<< HEAD
	fep->clk_2x_txclk = devm_clk_get(&pdev->dev, "enet_2x_txclk");
	if (IS_ERR(fep->clk_2x_txclk))
		fep->clk_2x_txclk = NULL;
=======
	if (fep->rgmii_txc_dly || fep->rgmii_rxc_dly) {
		fep->clk_2x_txclk = devm_clk_get(&pdev->dev, "enet_2x_txclk");
		if (IS_ERR(fep->clk_2x_txclk))
			fep->clk_2x_txclk = NULL;
	}
>>>>>>> c1084c27

	fep->bufdesc_ex = fep->quirks & FEC_QUIRK_HAS_BUFDESC_EX;
	fep->clk_ptp = devm_clk_get(&pdev->dev, "ptp");
	if (IS_ERR(fep->clk_ptp)) {
		fep->clk_ptp = NULL;
		fep->bufdesc_ex = false;
	}

	ret = fec_enet_clk_enable(ndev, true);
	if (ret)
		goto failed_clk;

	ret = clk_prepare_enable(fep->clk_ipg);
	if (ret)
		goto failed_clk_ipg;
	ret = clk_prepare_enable(fep->clk_ahb);
	if (ret)
		goto failed_clk_ahb;

	fep->reg_mdio = devm_regulator_get_optional(&pdev->dev, "digi,mdio-lt");
	if (!IS_ERR(fep->reg_mdio)) {
		ret = regulator_enable(fep->reg_mdio);
		if (ret) {
			dev_err(&pdev->dev,
				"Failed to enable mdio regulator: %d\n", ret);
			goto failed_regulator;
		}
	} else {
		if (PTR_ERR(fep->reg_mdio) == -EPROBE_DEFER) {
			ret = -EPROBE_DEFER;
			goto failed_regulator;
		}
		fep->reg_mdio = NULL;
	}

	fep->reg_phy = devm_regulator_get_optional(&pdev->dev, "phy");

	if (!IS_ERR(fep->reg_phy)) {
		ret = regulator_enable(fep->reg_phy);
		if (ret) {
			dev_err(&pdev->dev,
				"Failed to enable phy regulator: %d\n", ret);
			goto failed_regulator;
		}
	} else {
		if (PTR_ERR(fep->reg_phy) == -EPROBE_DEFER) {
			ret = -EPROBE_DEFER;
			goto failed_regulator;
		}
		fep->reg_phy = NULL;
	}

	pm_runtime_set_autosuspend_delay(&pdev->dev, FEC_MDIO_PM_TIMEOUT);
	pm_runtime_use_autosuspend(&pdev->dev);
	pm_runtime_get_noresume(&pdev->dev);
	pm_runtime_set_active(&pdev->dev);
	pm_runtime_enable(&pdev->dev);

	ret = fec_reset_phy_init(pdev);
	if (ret)
		goto failed_reset;

	irq_cnt = fec_enet_get_irq_cnt(pdev);

	fec_reset_phy(pdev);

	if (fep->bufdesc_ex)
		fec_ptp_init(pdev, irq_cnt);

	ret = fec_enet_init(ndev);
	if (ret)
		goto failed_init;

	for (i = 0; i < irq_cnt; i++) {
		snprintf(irq_name, sizeof(irq_name), "int%d", i);
		irq = platform_get_irq_byname_optional(pdev, irq_name);
		if (irq < 0)
			irq = platform_get_irq(pdev, i);
		if (irq < 0) {
			ret = irq;
			goto failed_irq;
		}
		ret = devm_request_irq(&pdev->dev, irq, fec_enet_interrupt,
				       0, pdev->name, ndev);
		if (ret)
			goto failed_irq;

		fep->irq[i] = irq;
	}

<<<<<<< HEAD
	/* get wake up irq */
	ret = of_property_read_u32(np, "fsl,wakeup_irq", &irq);
	if (!ret && irq < irq_cnt)
		fep->wake_irq = fep->irq[irq];
	else
		fep->wake_irq = fep->irq[0];

	init_completion(&fep->mdio_done);
=======
	/* Decide which interrupt line is wakeup capable */
	fec_enet_get_wakeup_irq(pdev);

>>>>>>> c1084c27
	/* board only enable one mii bus in default */
	if (!of_get_property(np, "fsl,mii-exclusive", NULL))
		fep->quirks |= FEC_QUIRK_SINGLE_MDIO;
	ret = fec_enet_mii_init(pdev);
	if (ret)
		goto failed_mii_init;

	/* Carrier starts down, phylib will bring it up */
	netif_carrier_off(ndev);
	fec_enet_clk_enable(ndev, false);
	pinctrl_pm_select_sleep_state(&pdev->dev);

	ndev->max_mtu = PKT_MAXBUF_SIZE - ETH_HLEN - ETH_FCS_LEN;

	ret = register_netdev(ndev);
	if (ret)
		goto failed_register;

	device_init_wakeup(&ndev->dev, fep->wol_flag &
			   FEC_WOL_HAS_MAGIC_PACKET);

	if (fep->bufdesc_ex && fep->ptp_clock)
		netdev_info(ndev, "registered PHC device %d\n", fep->dev_id);

	fep->rx_copybreak = COPYBREAK_DEFAULT;
	INIT_WORK(&fep->tx_timeout_work, fec_enet_timeout_work);

	pm_runtime_mark_last_busy(&pdev->dev);
	pm_runtime_put_autosuspend(&pdev->dev);

	return 0;

failed_register:
	fec_enet_mii_remove(fep);
failed_mii_init:
failed_irq:
failed_init:
	fec_ptp_stop(pdev);
<<<<<<< HEAD
	if (fep->reg_phy)
		regulator_disable(fep->reg_phy);
	if (fep->reg_mdio)
		regulator_disable(fep->reg_mdio);
=======
>>>>>>> c1084c27
failed_reset:
	pm_runtime_put_noidle(&pdev->dev);
	pm_runtime_disable(&pdev->dev);
	if (fep->reg_phy)
		regulator_disable(fep->reg_phy);
failed_regulator:
	clk_disable_unprepare(fep->clk_ahb);
failed_clk_ahb:
	clk_disable_unprepare(fep->clk_ipg);
failed_clk_ipg:
	fec_enet_clk_enable(ndev, false);
failed_clk:
	release_bus_freq(BUS_FREQ_HIGH);
<<<<<<< HEAD
	if (of_phy_is_fixed_link(np))
		of_phy_deregister_fixed_link(np);
	of_node_put(phy_node);
=======
failed_rgmii_delay:
	if (of_phy_is_fixed_link(np))
		of_phy_deregister_fixed_link(np);
	of_node_put(phy_node);
failed_stop_mode:
>>>>>>> c1084c27
failed_ipc_init:
failed_phy:
	dev_id--;
failed_ioremap:
	free_netdev(ndev);

	return ret;
}

static int
fec_drv_remove(struct platform_device *pdev)
{
	struct net_device *ndev = platform_get_drvdata(pdev);
	struct fec_enet_private *fep = netdev_priv(ndev);
	struct device_node *np = pdev->dev.of_node;
	int ret;

	ret = pm_runtime_resume_and_get(&pdev->dev);
	if (ret < 0)
		return ret;

	cancel_work_sync(&fep->tx_timeout_work);
	fec_ptp_stop(pdev);
	unregister_netdev(ndev);
	fec_enet_mii_remove(fep);
	if (fep->reg_phy)
		regulator_disable(fep->reg_phy);

	if (fep->reg_mdio)
		regulator_disable(fep->reg_mdio);
	pm_runtime_put(&pdev->dev);
	pm_runtime_disable(&pdev->dev);

	if (of_phy_is_fixed_link(np))
		of_phy_deregister_fixed_link(np);
	of_node_put(fep->phy_node);

	clk_disable_unprepare(fep->clk_ahb);
	clk_disable_unprepare(fep->clk_ipg);
	pm_runtime_put_noidle(&pdev->dev);
	pm_runtime_disable(&pdev->dev);

	free_netdev(ndev);
	return 0;
}

static int __maybe_unused fec_suspend(struct device *dev)
{
	struct net_device *ndev = dev_get_drvdata(dev);
	struct fec_enet_private *fep = netdev_priv(ndev);

	rtnl_lock();
	if (netif_running(ndev)) {
		int ret;

		if (fep->wol_flag & FEC_WOL_FLAG_ENABLE)
			fep->wol_flag |= FEC_WOL_FLAG_SLEEP_ON;
		phy_stop(ndev->phydev);
		napi_disable(&fep->napi);
		netif_tx_lock_bh(ndev);
		netif_device_detach(ndev);
		netif_tx_unlock_bh(ndev);
		fec_stop(ndev);
		if (!(fep->wol_flag & FEC_WOL_FLAG_ENABLE)) {
			fec_irqs_disable(ndev);
<<<<<<< HEAD
			if (fep->phy_reset_in_suspend)
				gpio_set_value_cansleep(fep->phy_reset_gpio,
							fep->phy_reset_active_high);
			pinctrl_pm_select_sleep_state(&fep->pdev->dev);
		} else {
			fec_enet_enter_stop_mode(fep);
=======
			pinctrl_pm_select_sleep_state(&fep->pdev->dev);
		} else {
			fec_enet_stop_mode(fep, true);
>>>>>>> c1084c27
			disable_irq(fep->wake_irq);
			enable_irq_wake(fep->wake_irq);
		}
		fec_enet_clk_enable(ndev, false);

		fep->rpm_active = !pm_runtime_status_suspended(dev);
		if (fep->rpm_active) {
			ret = pm_runtime_force_suspend(dev);
			if (ret < 0)
				return ret;
		}
<<<<<<< HEAD
	} else if (!ndev->phydev) {
		if (fep->phy_reset_in_suspend)
			gpio_set_value_cansleep(fep->phy_reset_gpio,
						fep->phy_reset_active_high);
=======
	} else if (fep->mii_bus_share && !ndev->phydev) {
>>>>>>> c1084c27
		pinctrl_pm_select_sleep_state(&fep->pdev->dev);
	}
	rtnl_unlock();

	if (fep->reg_phy && !(fep->wol_flag & FEC_WOL_FLAG_ENABLE))
		regulator_disable(fep->reg_phy);
	if (fep->reg_mdio && !(fep->wol_flag & FEC_WOL_FLAG_ENABLE))
		regulator_disable(fep->reg_mdio);

	/* SOC supply clock to phy, when clock is disabled, phy link down
	 * SOC control phy regulator, when regulator is disabled, phy link down
	 */
	if (fep->clk_enet_out || fep->reg_phy)
		fep->link = 0;

	return 0;
}

static int __maybe_unused fec_resume(struct device *dev)
{
	struct net_device *ndev = dev_get_drvdata(dev);
	struct fec_enet_private *fep = netdev_priv(ndev);
	int ret = 0;
	int val;

	if (fep->reg_mdio && !(fep->wol_flag & FEC_WOL_FLAG_ENABLE)) {
		ret = regulator_enable(fep->reg_mdio);
		if (ret)
			return ret;
	}

	if (fep->reg_phy && !(fep->wol_flag & FEC_WOL_FLAG_ENABLE)) {
		ret = regulator_enable(fep->reg_phy);
		if (ret)
			return ret;
	}

	rtnl_lock();
	if (netif_running(ndev)) {
		if (fep->rpm_active)
			pm_runtime_force_resume(dev);

		ret = fec_enet_clk_enable(ndev, true);
		if (ret) {
			rtnl_unlock();
			goto failed_clk;
		}
		if (fep->wol_flag & FEC_WOL_FLAG_ENABLE) {
			disable_irq_wake(fep->wake_irq);
<<<<<<< HEAD
			fec_enet_exit_stop_mode(fep);
=======
			fec_enet_stop_mode(fep, false);
>>>>>>> c1084c27
			enable_irq(fep->wake_irq);
			val = readl(fep->hwp + FEC_ECNTRL);
			val &= ~(FEC_ECR_MAGICEN | FEC_ECR_SLEEP);
			writel(val, fep->hwp + FEC_ECNTRL);
			fep->wol_flag &= ~FEC_WOL_FLAG_SLEEP_ON;
		} else {
			pinctrl_pm_select_default_state(&fep->pdev->dev);
			if (fep->phy_reset_in_suspend)
				gpio_set_value_cansleep(fep->phy_reset_gpio,
							!fep->phy_reset_active_high);
		}
		fec_restart(ndev);
		netif_tx_lock_bh(ndev);
		netif_device_attach(ndev);
		netif_tx_unlock_bh(ndev);
		napi_enable(&fep->napi);
		phy_init_hw(ndev->phydev);
		phy_start(ndev->phydev);
<<<<<<< HEAD
	} else if (!ndev->phydev) {
		pinctrl_pm_select_default_state(&fep->pdev->dev);
		if (fep->phy_reset_in_suspend)
			gpio_set_value_cansleep(fep->phy_reset_gpio,
						!fep->phy_reset_active_high);
		if (fep->mii_bus_share) {
			/* And then recovery mii bus */
			ret = fec_restore_mii_bus(ndev);
		}
=======
	} else if (fep->mii_bus_share && !ndev->phydev) {
		pinctrl_pm_select_default_state(&fep->pdev->dev);
		/* And then recovery mii bus */
		ret = fec_restore_mii_bus(ndev);
>>>>>>> c1084c27
	}
	rtnl_unlock();

	return ret;

failed_clk:
	if (fep->reg_phy)
		regulator_disable(fep->reg_phy);
	if (fep->reg_mdio)
		regulator_disable(fep->reg_mdio);
	return ret;
}

static int __maybe_unused fec_runtime_suspend(struct device *dev)
{
	struct net_device *ndev = dev_get_drvdata(dev);
	struct fec_enet_private *fep = netdev_priv(ndev);

	clk_disable_unprepare(fep->clk_ahb);
	clk_disable_unprepare(fep->clk_ipg);
	release_bus_freq(BUS_FREQ_HIGH);

	return 0;
}

static int __maybe_unused fec_runtime_resume(struct device *dev)
{
	struct net_device *ndev = dev_get_drvdata(dev);
	struct fec_enet_private *fep = netdev_priv(ndev);
	int ret;

	request_bus_freq(BUS_FREQ_HIGH);

	ret = clk_prepare_enable(fep->clk_ahb);
	if (ret)
		return ret;
	ret = clk_prepare_enable(fep->clk_ipg);
	if (ret)
		goto failed_clk_ipg;

	return 0;

failed_clk_ipg:
	clk_disable_unprepare(fep->clk_ahb);
	release_bus_freq(BUS_FREQ_HIGH);
	return ret;
}

static const struct dev_pm_ops fec_pm_ops = {
	SET_SYSTEM_SLEEP_PM_OPS(fec_suspend, fec_resume)
	SET_RUNTIME_PM_OPS(fec_runtime_suspend, fec_runtime_resume, NULL)
};

static struct platform_driver fec_driver = {
	.driver	= {
		.name	= DRIVER_NAME,
		.pm	= &fec_pm_ops,
		.of_match_table = fec_dt_ids,
		.suppress_bind_attrs = true,
	},
	.id_table = fec_devtype,
	.probe	= fec_probe,
	.remove	= fec_drv_remove,
};

module_platform_driver(fec_driver);

MODULE_LICENSE("GPL");<|MERGE_RESOLUTION|>--- conflicted
+++ resolved
@@ -68,8 +68,6 @@
 #include <linux/mfd/syscon.h>
 #include <linux/regmap.h>
 #include <soc/imx/cpuidle.h>
-#include <linux/mfd/syscon.h>
-#include <linux/regmap.h>
 
 #include <asm/cacheflush.h>
 
@@ -80,12 +78,7 @@
 
 #define DRIVER_NAME	"fec"
 
-<<<<<<< HEAD
-#define FEC_ENET_GET_QUQUE(_x) ((_x == 0) ? 1 : ((_x == 1) ? 2 : 0))
-static const u16 fec_enet_vlan_pri_to_queue[8] = {1, 1, 1, 1, 2, 2, 2, 2};
-=======
 static const u16 fec_enet_vlan_pri_to_queue[8] = {0, 0, 1, 1, 1, 2, 2, 2};
->>>>>>> c1084c27
 
 /* Pause frame feild and FIFO threshold */
 #define FEC_ENET_FCE	(1 << 5)
@@ -188,14 +181,7 @@
 		.driver_data = (kernel_ulong_t)&fec_imx28_info,
 	}, {
 		.name = "imx6q-fec",
-<<<<<<< HEAD
-		.driver_data = FEC_QUIRK_ENET_MAC | FEC_QUIRK_HAS_GBIT |
-				FEC_QUIRK_HAS_BUFDESC_EX | FEC_QUIRK_HAS_CSUM |
-				FEC_QUIRK_HAS_VLAN | FEC_QUIRK_ERR006358 |
-				FEC_QUIRK_HAS_RACC | FEC_QUIRK_HAS_PMQOS,
-=======
 		.driver_data = (kernel_ulong_t)&fec_imx6q_info,
->>>>>>> c1084c27
 	}, {
 		.name = "mvf600-fec",
 		.driver_data = (kernel_ulong_t)&fec_mvf600_info,
@@ -215,28 +201,6 @@
 		.name = "s32v234-fec",
 		.driver_data = (kernel_ulong_t)&fec_s32v234_info,
 	}, {
-		.name = "imx8mq-fec",
-		.driver_data = FEC_QUIRK_ENET_MAC | FEC_QUIRK_HAS_GBIT |
-				FEC_QUIRK_HAS_BUFDESC_EX | FEC_QUIRK_HAS_CSUM |
-				FEC_QUIRK_HAS_VLAN | FEC_QUIRK_HAS_AVB |
-				FEC_QUIRK_ERR007885 | FEC_QUIRK_BUG_CAPTURE |
-				FEC_QUIRK_HAS_RACC | FEC_QUIRK_HAS_COALESCE |
-				FEC_QUIRK_HAS_EEE,
-	}, {
-		.name = "imx8qm-fec",
-		.driver_data = FEC_QUIRK_ENET_MAC | FEC_QUIRK_HAS_GBIT |
-				FEC_QUIRK_HAS_BUFDESC_EX | FEC_QUIRK_HAS_CSUM |
-				FEC_QUIRK_HAS_VLAN | FEC_QUIRK_HAS_AVB |
-				FEC_QUIRK_ERR007885 | FEC_QUIRK_BUG_CAPTURE |
-				FEC_QUIRK_HAS_RACC | FEC_QUIRK_HAS_COALESCE |
-				FEC_QUIRK_DELAYED_CLKS_SUPPORT,
-	}, {
-		.name = "s32v234-fec",
-		.driver_data = FEC_QUIRK_ENET_MAC | FEC_QUIRK_HAS_GBIT |
-				FEC_QUIRK_HAS_BUFDESC_EX | FEC_QUIRK_HAS_CSUM |
-				FEC_QUIRK_HAS_VLAN | FEC_QUIRK_HAS_AVB |
-				FEC_QUIRK_ERR007885 | FEC_QUIRK_BUG_CAPTURE,
-	}, {
 		/* sentinel */
 	}
 };
@@ -1197,17 +1161,10 @@
 		ecntl |= (1 << 4);
 
 	if (fep->quirks & FEC_QUIRK_DELAYED_CLKS_SUPPORT &&
-<<<<<<< HEAD
-		fep->rgmii_txc_dly)
-		ecntl |= FEC_ENET_TXC_DLY;
-	if (fep->quirks & FEC_QUIRK_DELAYED_CLKS_SUPPORT &&
-		fep->rgmii_rxc_dly)
-=======
 	    fep->rgmii_txc_dly)
 		ecntl |= FEC_ENET_TXC_DLY;
 	if (fep->quirks & FEC_QUIRK_DELAYED_CLKS_SUPPORT &&
 	    fep->rgmii_rxc_dly)
->>>>>>> c1084c27
 		ecntl |= FEC_ENET_RXC_DLY;
 
 #ifndef CONFIG_M5272
@@ -1233,10 +1190,6 @@
 
 }
 
-<<<<<<< HEAD
-#ifdef CONFIG_IMX_SCU_SOC
-=======
->>>>>>> c1084c27
 static int fec_enet_ipc_handle_init(struct fec_enet_private *fep)
 {
 	if (!(of_machine_is_compatible("fsl,imx8qm") ||
@@ -1264,42 +1217,6 @@
 	val = enabled ? 1 : 0;
 	imx_sc_misc_set_control(fep->ipc_handle, rsrc_id, IMX_SC_C_IPG_STOP, val);
 }
-<<<<<<< HEAD
-#else
-static int fec_enet_ipc_handle_init(struct fec_enet_private *fep)
-{
-	return 0;
-}
-
-static void fec_enet_ipg_stop_set(struct fec_enet_private *fep, bool enabled) {}
-#endif
-
-static void fec_enet_enter_stop_mode(struct fec_enet_private *fep)
-{
-	struct fec_platform_data *pdata = fep->pdev->dev.platform_data;
-
-	if (!IS_ERR_OR_NULL(fep->lpm.gpr))
-		regmap_update_bits(fep->lpm.gpr, fep->lpm.req_gpr,
-				   1 << fep->lpm.req_bit,
-				   1 << fep->lpm.req_bit);
-	else if (pdata && pdata->sleep_mode_enable)
-		pdata->sleep_mode_enable(true);
-	else
-		fec_enet_ipg_stop_set(fep, true);
-}
-
-static void fec_enet_exit_stop_mode(struct fec_enet_private *fep)
-{
-	struct fec_platform_data *pdata = fep->pdev->dev.platform_data;
-
-	if (!IS_ERR_OR_NULL(fep->lpm.gpr))
-		regmap_update_bits(fep->lpm.gpr, fep->lpm.req_gpr,
-				   1 << fep->lpm.req_bit, 0);
-	else if (pdata && pdata->sleep_mode_enable)
-		pdata->sleep_mode_enable(false);
-	else
-		fec_enet_ipg_stop_set(fep, false);
-=======
 
 static void fec_enet_stop_mode(struct fec_enet_private *fep, bool enabled)
 {
@@ -1319,7 +1236,6 @@
 	} else {
 		fec_enet_ipg_stop_set(fep, enabled);
 	}
->>>>>>> c1084c27
 }
 
 static inline void fec_irqs_disable(struct net_device *ndev)
@@ -1865,19 +1781,11 @@
 	if (!is_valid_ether_addr(iap)) {
 		struct device_node *np = fep->pdev->dev.of_node;
 		if (np) {
-<<<<<<< HEAD
-			const char *mac = of_get_mac_address(np);
-			if (!IS_ERR(mac))
-				iap = (unsigned char *) mac;
-			else if (PTR_ERR(mac) == -EPROBE_DEFER)
-				return -EPROBE_DEFER;
-=======
 			ret = of_get_mac_address(np, tmpaddr);
 			if (!ret)
 				iap = tmpaddr;
 			else if (ret == -EPROBE_DEFER)
 				return ret;
->>>>>>> c1084c27
 		}
 	}
 
@@ -2005,20 +1913,12 @@
 {
 	struct fec_enet_private *fep = bus->priv;
 	struct device *dev = &fep->pdev->dev;
-<<<<<<< HEAD
-	unsigned long time_left;
-	uint int_events;
-=======
->>>>>>> c1084c27
 	int ret = 0, frame_start, frame_addr, frame_op;
 	bool is_c45 = !!(regnum & MII_ADDR_C45);
 
 	ret = pm_runtime_resume_and_get(dev);
 	if (ret < 0)
 		return ret;
-
-<<<<<<< HEAD
-	reinit_completion(&fep->mdio_done);
 
 	/*
 	 * Add a really small delay for a specific corner case, which happens
@@ -2043,8 +1943,6 @@
 	     of_machine_is_compatible("digi,ccimx6sbc")))
 		usleep_range(1, 2);
 
-=======
->>>>>>> c1084c27
 	if (is_c45) {
 		frame_start = FEC_MMFR_ST_C45;
 
@@ -2077,22 +1975,10 @@
 		FEC_MMFR_TA, fep->hwp + FEC_MII_DATA);
 
 	/* wait for end of transfer */
-<<<<<<< HEAD
-	time_left = wait_for_completion_timeout(&fep->mdio_done,
-			usecs_to_jiffies(FEC_MII_TIMEOUT));
-	if (time_left == 0) {
-		int_events = readl(fep->hwp + FEC_IEVENT);
-		if (!(int_events & FEC_ENET_MII)) {
-			netdev_err(fep->netdev, "MDIO read timeout\n");
-			ret = -ETIMEDOUT;
-			goto out;
-		}
-=======
 	ret = fec_enet_mdio_wait(fep);
 	if (ret) {
 		netdev_err(fep->netdev, "MDIO read timeout\n");
 		goto out;
->>>>>>> c1084c27
 	}
 
 	ret = FEC_MMFR_DATA(readl(fep->hwp + FEC_MII_DATA));
@@ -2156,7 +2042,6 @@
 	return ret;
 }
 
-<<<<<<< HEAD
 #ifdef CONFIG_OF
 static void fec_reset_phy(struct platform_device *pdev)
 {
@@ -2200,15 +2085,12 @@
 }
 #endif /* CONFIG_OF */
 
-=======
->>>>>>> c1084c27
 static void fec_enet_phy_reset_after_clk_enable(struct net_device *ndev)
 {
 	struct fec_enet_private *fep = netdev_priv(ndev);
 	struct phy_device *phy_dev = ndev->phydev;
 
 	if (phy_dev) {
-<<<<<<< HEAD
 		if (!gpio_is_valid(fep->phy_reset_gpio)) {
 			phy_reset_after_clk_enable(phy_dev);
 		} else {
@@ -2217,9 +2099,6 @@
 				fec_reset_phy(fep->pdev);
 			}
 		}
-=======
-		phy_reset_after_clk_enable(phy_dev);
->>>>>>> c1084c27
 	} else if (fep->phy_node) {
 		/*
 		 * If the PHY still is not bound to the MAC, but there is
@@ -2229,7 +2108,6 @@
 		 * the PHY reset.
 		 */
 		phy_dev = of_phy_find_device(fep->phy_node);
-<<<<<<< HEAD
 		if (!gpio_is_valid(fep->phy_reset_gpio)) {
 			phy_reset_after_clk_enable(phy_dev);
 		} else {
@@ -2238,9 +2116,6 @@
 				fec_reset_phy(fep->pdev);
 			}
 		}
-=======
-		phy_reset_after_clk_enable(phy_dev);
->>>>>>> c1084c27
 		put_device(&phy_dev->mdio.dev);
 	}
 }
@@ -2294,25 +2169,18 @@
 	if (fep->clk_ref)
 		clk_disable_unprepare(fep->clk_ref);
 failed_clk_ref:
-<<<<<<< HEAD
-	if (fep->clk_ptp)
-		clk_disable_unprepare(fep->clk_ptp);
-=======
 	if (fep->clk_ptp) {
 		mutex_lock(&fep->ptp_clk_mutex);
 		clk_disable_unprepare(fep->clk_ptp);
 		fep->ptp_clk_on = false;
 		mutex_unlock(&fep->ptp_clk_mutex);
 	}
->>>>>>> c1084c27
 failed_clk_ptp:
 	clk_disable_unprepare(fep->clk_enet_out);
 
 	return ret;
 }
 
-<<<<<<< HEAD
-=======
 static int fec_enet_parse_rgmii_delay(struct fec_enet_private *fep,
 				      struct device_node *np)
 {
@@ -2341,7 +2209,6 @@
 	return 0;
 }
 
->>>>>>> c1084c27
 static int fec_restore_mii_bus(struct net_device *ndev)
 {
 	struct fec_enet_private *fep = netdev_priv(ndev);
@@ -2358,10 +2225,7 @@
 
 	pm_runtime_mark_last_busy(&fep->pdev->dev);
 	pm_runtime_put_autosuspend(&fep->pdev->dev);
-<<<<<<< HEAD
-=======
-
->>>>>>> c1084c27
+
 	return 0;
 }
 
@@ -2660,11 +2524,7 @@
 	u32 i, off;
 	int ret;
 
-<<<<<<< HEAD
-	ret = pm_runtime_get_sync(dev);
-=======
 	ret = pm_runtime_resume_and_get(dev);
->>>>>>> c1084c27
 	if (ret < 0)
 		return;
 
@@ -3073,11 +2933,7 @@
 }
 
 /* LPI Sleep Ts count base on tx clk (clk_ref).
-<<<<<<< HEAD
- * The lpi sleep cnt value = X us / (cycle_ns)
-=======
  * The lpi sleep cnt value = X us / (cycle_ns).
->>>>>>> c1084c27
  */
 static int fec_enet_us_to_tx_cycle(struct net_device *ndev, int us)
 {
@@ -3507,13 +3363,7 @@
 	if (fep->quirks & FEC_QUIRK_ERR006687)
 		imx6q_cpuidle_fec_irqs_used();
 	if (fep->quirks & FEC_QUIRK_HAS_PMQOS)
-<<<<<<< HEAD
-		pm_qos_add_request(&fep->pm_qos_req,
-				   PM_QOS_CPU_DMA_LATENCY,
-				   0);
-=======
 		cpu_latency_qos_add_request(&fep->pm_qos_req, 0);
->>>>>>> c1084c27
 
 	napi_enable(&fep->napi);
 	phy_start(ndev->phydev);
@@ -3559,11 +3409,7 @@
 
 	fec_enet_clk_enable(ndev, false);
 	if (fep->quirks & FEC_QUIRK_HAS_PMQOS)
-<<<<<<< HEAD
-		pm_qos_remove_request(&fep->pm_qos_req);
-=======
 		cpu_latency_qos_remove_request(&fep->pm_qos_req);
->>>>>>> c1084c27
 	if (!fep->mii_bus_share)
 		pinctrl_pm_select_sleep_state(&fep->pdev->dev);
 	pm_runtime_mark_last_busy(&fep->pdev->dev);
@@ -3726,20 +3572,12 @@
 	return 0;
 }
 
-<<<<<<< HEAD
-u16 fec_enet_get_raw_vlan_tci(struct sk_buff *skb)
-=======
 static u16 fec_enet_get_raw_vlan_tci(struct sk_buff *skb)
->>>>>>> c1084c27
 {
 	struct vlan_ethhdr *vhdr;
 	unsigned short vlan_TCI = 0;
 
-<<<<<<< HEAD
-	if (skb->protocol == ntohs(ETH_P_ALL)) {
-=======
 	if (skb->protocol == htons(ETH_P_ALL)) {
->>>>>>> c1084c27
 		vhdr = (struct vlan_ethhdr *)(skb->data);
 		vlan_TCI = ntohs(vhdr->h_vlan_TCI);
 	}
@@ -3747,17 +3585,6 @@
 	return vlan_TCI;
 }
 
-<<<<<<< HEAD
-u16 fec_enet_select_queue(struct net_device *ndev, struct sk_buff *skb,
-			  struct net_device *sb_dev)
-{
-	struct fec_enet_private *fep = netdev_priv(ndev);
-	const struct platform_device_id *id_entry =
-			platform_get_device_id(fep->pdev);
-	u16 vlan_tag;
-
-	if (!(id_entry->driver_data & FEC_QUIRK_HAS_AVB))
-=======
 static u16 fec_enet_select_queue(struct net_device *ndev, struct sk_buff *skb,
 				 struct net_device *sb_dev)
 {
@@ -3765,18 +3592,13 @@
 	u16 vlan_tag;
 
 	if (!(fep->quirks & FEC_QUIRK_HAS_AVB))
->>>>>>> c1084c27
 		return netdev_pick_tx(ndev, skb, NULL);
 
 	vlan_tag = fec_enet_get_raw_vlan_tci(skb);
 	if (!vlan_tag)
 		return vlan_tag;
 
-<<<<<<< HEAD
-	return  fec_enet_vlan_pri_to_queue[vlan_tag >> 13];
-=======
 	return fec_enet_vlan_pri_to_queue[vlan_tag >> 13];
->>>>>>> c1084c27
 }
 
 static const struct net_device_ops fec_netdev_ops = {
@@ -4026,41 +3848,6 @@
 	return irq_cnt;
 }
 
-<<<<<<< HEAD
-static void fec_enet_of_parse_stop_mode(struct platform_device *pdev)
-{
-	struct net_device *dev = platform_get_drvdata(pdev);
-	struct device_node *np = pdev->dev.of_node;
-	struct fec_enet_private *fep = netdev_priv(dev);
-	struct device_node *node;
-	phandle phandle;
-	u32 out_val[3];
-	int ret;
-
-	ret = of_property_read_u32_array(np, "stop-mode", out_val, 3);
-	if (ret) {
-		dev_dbg(&pdev->dev, "no stop-mode property\n");
-		return;
-	}
-
-	phandle = *out_val;
-	node = of_find_node_by_phandle(phandle);
-	if (!node) {
-		dev_dbg(&pdev->dev, "could not find gpr node by phandle\n");
-		return;
-	}
-
-	fep->lpm.gpr = syscon_node_to_regmap(node);
-	if (IS_ERR(fep->lpm.gpr)) {
-		dev_dbg(&pdev->dev, "could not find gpr regmap\n");
-		return;
-	}
-
-	of_node_put(node);
-
-	fep->lpm.req_gpr = out_val[1];
-	fep->lpm.req_bit = out_val[2];
-=======
 static void fec_enet_get_wakeup_irq(struct platform_device *pdev)
 {
 	struct net_device *ndev = platform_get_drvdata(pdev);
@@ -4105,7 +3892,6 @@
 	of_node_put(gpr_np);
 
 	return ret;
->>>>>>> c1084c27
 }
 
 static int
@@ -4174,10 +3960,6 @@
 	    !of_property_read_bool(np, "fsl,err006687-workaround-present"))
 		fep->quirks |= FEC_QUIRK_ERR006687;
 
-<<<<<<< HEAD
-	fec_enet_of_parse_stop_mode(pdev);
-=======
->>>>>>> c1084c27
 	ret = fec_enet_ipc_handle_init(fep);
 	if (ret)
 		goto failed_ipc_init;
@@ -4185,17 +3967,9 @@
 	if (of_get_property(np, "fsl,magic-packet", NULL))
 		fep->wol_flag |= FEC_WOL_HAS_MAGIC_PACKET;
 
-<<<<<<< HEAD
-	if (of_get_property(np, "fsl,rgmii_txc_dly", NULL))
-		fep->rgmii_txc_dly = true;
-
-	if (of_get_property(np, "fsl,rgmii_rxc_dly", NULL))
-		fep->rgmii_rxc_dly = true;
-=======
 	ret = fec_enet_init_stop_mode(fep, np);
 	if (ret)
 		goto failed_stop_mode;
->>>>>>> c1084c27
 
 	phy_node = of_parse_phandle(np, "phy-handle", 0);
 	if (!phy_node && of_phy_is_fixed_link(np)) {
@@ -4220,13 +3994,10 @@
 		fep->phy_interface = interface;
 	}
 
-<<<<<<< HEAD
-=======
 	ret = fec_enet_parse_rgmii_delay(fep, np);
 	if (ret)
 		goto failed_rgmii_delay;
 
->>>>>>> c1084c27
 	request_bus_freq(BUS_FREQ_HIGH);
 
 	fep->clk_ipg = devm_clk_get(&pdev->dev, "ipg");
@@ -4258,17 +4029,11 @@
 	fep->clk_ref_rate = clk_get_rate(fep->clk_ref);
 
 	/* clk_2x_txclk is optional, depends on board */
-<<<<<<< HEAD
-	fep->clk_2x_txclk = devm_clk_get(&pdev->dev, "enet_2x_txclk");
-	if (IS_ERR(fep->clk_2x_txclk))
-		fep->clk_2x_txclk = NULL;
-=======
 	if (fep->rgmii_txc_dly || fep->rgmii_rxc_dly) {
 		fep->clk_2x_txclk = devm_clk_get(&pdev->dev, "enet_2x_txclk");
 		if (IS_ERR(fep->clk_2x_txclk))
 			fep->clk_2x_txclk = NULL;
 	}
->>>>>>> c1084c27
 
 	fep->bufdesc_ex = fep->quirks & FEC_QUIRK_HAS_BUFDESC_EX;
 	fep->clk_ptp = devm_clk_get(&pdev->dev, "ptp");
@@ -4305,7 +4070,6 @@
 	}
 
 	fep->reg_phy = devm_regulator_get_optional(&pdev->dev, "phy");
-
 	if (!IS_ERR(fep->reg_phy)) {
 		ret = regulator_enable(fep->reg_phy);
 		if (ret) {
@@ -4359,20 +4123,9 @@
 		fep->irq[i] = irq;
 	}
 
-<<<<<<< HEAD
-	/* get wake up irq */
-	ret = of_property_read_u32(np, "fsl,wakeup_irq", &irq);
-	if (!ret && irq < irq_cnt)
-		fep->wake_irq = fep->irq[irq];
-	else
-		fep->wake_irq = fep->irq[0];
-
-	init_completion(&fep->mdio_done);
-=======
 	/* Decide which interrupt line is wakeup capable */
 	fec_enet_get_wakeup_irq(pdev);
 
->>>>>>> c1084c27
 	/* board only enable one mii bus in default */
 	if (!of_get_property(np, "fsl,mii-exclusive", NULL))
 		fep->quirks |= FEC_QUIRK_SINGLE_MDIO;
@@ -4411,13 +4164,8 @@
 failed_irq:
 failed_init:
 	fec_ptp_stop(pdev);
-<<<<<<< HEAD
-	if (fep->reg_phy)
-		regulator_disable(fep->reg_phy);
 	if (fep->reg_mdio)
 		regulator_disable(fep->reg_mdio);
-=======
->>>>>>> c1084c27
 failed_reset:
 	pm_runtime_put_noidle(&pdev->dev);
 	pm_runtime_disable(&pdev->dev);
@@ -4431,17 +4179,11 @@
 	fec_enet_clk_enable(ndev, false);
 failed_clk:
 	release_bus_freq(BUS_FREQ_HIGH);
-<<<<<<< HEAD
-	if (of_phy_is_fixed_link(np))
-		of_phy_deregister_fixed_link(np);
-	of_node_put(phy_node);
-=======
 failed_rgmii_delay:
 	if (of_phy_is_fixed_link(np))
 		of_phy_deregister_fixed_link(np);
 	of_node_put(phy_node);
 failed_stop_mode:
->>>>>>> c1084c27
 failed_ipc_init:
 failed_phy:
 	dev_id--;
@@ -4469,11 +4211,8 @@
 	fec_enet_mii_remove(fep);
 	if (fep->reg_phy)
 		regulator_disable(fep->reg_phy);
-
 	if (fep->reg_mdio)
 		regulator_disable(fep->reg_mdio);
-	pm_runtime_put(&pdev->dev);
-	pm_runtime_disable(&pdev->dev);
 
 	if (of_phy_is_fixed_link(np))
 		of_phy_deregister_fixed_link(np);
@@ -4507,18 +4246,12 @@
 		fec_stop(ndev);
 		if (!(fep->wol_flag & FEC_WOL_FLAG_ENABLE)) {
 			fec_irqs_disable(ndev);
-<<<<<<< HEAD
 			if (fep->phy_reset_in_suspend)
 				gpio_set_value_cansleep(fep->phy_reset_gpio,
 							fep->phy_reset_active_high);
 			pinctrl_pm_select_sleep_state(&fep->pdev->dev);
 		} else {
-			fec_enet_enter_stop_mode(fep);
-=======
-			pinctrl_pm_select_sleep_state(&fep->pdev->dev);
-		} else {
 			fec_enet_stop_mode(fep, true);
->>>>>>> c1084c27
 			disable_irq(fep->wake_irq);
 			enable_irq_wake(fep->wake_irq);
 		}
@@ -4530,14 +4263,10 @@
 			if (ret < 0)
 				return ret;
 		}
-<<<<<<< HEAD
 	} else if (!ndev->phydev) {
 		if (fep->phy_reset_in_suspend)
 			gpio_set_value_cansleep(fep->phy_reset_gpio,
 						fep->phy_reset_active_high);
-=======
-	} else if (fep->mii_bus_share && !ndev->phydev) {
->>>>>>> c1084c27
 		pinctrl_pm_select_sleep_state(&fep->pdev->dev);
 	}
 	rtnl_unlock();
@@ -4587,11 +4316,7 @@
 		}
 		if (fep->wol_flag & FEC_WOL_FLAG_ENABLE) {
 			disable_irq_wake(fep->wake_irq);
-<<<<<<< HEAD
-			fec_enet_exit_stop_mode(fep);
-=======
 			fec_enet_stop_mode(fep, false);
->>>>>>> c1084c27
 			enable_irq(fep->wake_irq);
 			val = readl(fep->hwp + FEC_ECNTRL);
 			val &= ~(FEC_ECR_MAGICEN | FEC_ECR_SLEEP);
@@ -4610,7 +4335,6 @@
 		napi_enable(&fep->napi);
 		phy_init_hw(ndev->phydev);
 		phy_start(ndev->phydev);
-<<<<<<< HEAD
 	} else if (!ndev->phydev) {
 		pinctrl_pm_select_default_state(&fep->pdev->dev);
 		if (fep->phy_reset_in_suspend)
@@ -4620,12 +4344,6 @@
 			/* And then recovery mii bus */
 			ret = fec_restore_mii_bus(ndev);
 		}
-=======
-	} else if (fep->mii_bus_share && !ndev->phydev) {
-		pinctrl_pm_select_default_state(&fep->pdev->dev);
-		/* And then recovery mii bus */
-		ret = fec_restore_mii_bus(ndev);
->>>>>>> c1084c27
 	}
 	rtnl_unlock();
 
