/*
 * Fast Ethernet Controller (FEC) driver for Motorola MPC8xx.
 * Copyright (c) 1997 Dan Malek (dmalek@jlc.net)
 *
 * Right now, I am very wasteful with the buffers.  I allocate memory
 * pages and then divide them into 2K frame buffers.  This way I know I
 * have buffers large enough to hold one frame within one buffer descriptor.
 * Once I get this working, I will use 64 or 128 byte CPM buffers, which
 * will be much more memory efficient and will easily handle lots of
 * small packets.
 *
 * Much better multiple PHY support by Magnus Damm.
 * Copyright (c) 2000 Ericsson Radio Systems AB.
 *
 * Support for FEC controller of ColdFire processors.
 * Copyright (c) 2001-2005 Greg Ungerer (gerg@snapgear.com)
 *
 * Bug fixes and cleanup by Philippe De Muyter (phdm@macqel.be)
 * Copyright (c) 2004-2006 Macq Electronique SA.
 *
 * Copyright (C) 2010-2014 Freescale Semiconductor, Inc.
 */

#include <linux/module.h>
#include <linux/kernel.h>
#include <linux/string.h>
#include <linux/ptrace.h>
#include <linux/errno.h>
#include <linux/ioport.h>
#include <linux/slab.h>
#include <linux/interrupt.h>
#include <linux/delay.h>
#include <linux/netdevice.h>
#include <linux/etherdevice.h>
#include <linux/skbuff.h>
#include <linux/in.h>
#include <linux/ip.h>
#include <net/ip.h>
#include <net/tso.h>
#include <linux/tcp.h>
#include <linux/udp.h>
#include <linux/icmp.h>
#include <linux/spinlock.h>
#include <linux/workqueue.h>
#include <linux/bitops.h>
#include <linux/io.h>
#include <linux/irq.h>
#include <linux/clk.h>
#include <linux/platform_device.h>
#include <linux/phy.h>
#include <linux/fec.h>
#include <linux/of.h>
#include <linux/of_device.h>
#include <linux/of_gpio.h>
#include <linux/of_mdio.h>
#include <linux/of_net.h>
#include <linux/regulator/consumer.h>
#include <linux/if_vlan.h>
#include <linux/pinctrl/consumer.h>
#include <linux/pm_runtime.h>
#include <linux/busfreq-imx.h>
#include <linux/prefetch.h>
#include <linux/mfd/syscon.h>
#include <linux/regmap.h>

#include <asm/cacheflush.h>

#include "fec.h"

static void set_multicast_list(struct net_device *ndev);
static void fec_enet_itr_coal_init(struct net_device *ndev);
static int fec_enet_mdio_read(struct mii_bus *bus, int mii_id, int regnum);
static void fec_reset_phy(struct platform_device *pdev);

#define DRIVER_NAME	"fec"

#define FEC_ENET_GET_QUQUE(_x) ((_x == 0) ? 1 : ((_x == 1) ? 2 : 0))
static const u16 fec_enet_vlan_pri_to_queue[8] = {1, 1, 1, 1, 2, 2, 2, 2};

/* Pause frame feild and FIFO threshold */
#define FEC_ENET_FCE	(1 << 5)
#define FEC_ENET_RSEM_V	0x84
#define FEC_ENET_RSFL_V	16
#define FEC_ENET_RAEM_V	0x8
#define FEC_ENET_RAFL_V	0x8
#define FEC_ENET_OPD_V	0xFFF0

static struct platform_device_id fec_devtype[] = {
	{
		/* keep it for coldfire */
		.name = DRIVER_NAME,
		.driver_data = 0,
	}, {
		.name = "imx25-fec",
		.driver_data = FEC_QUIRK_USE_GASKET | FEC_QUIRK_HAS_RACC,
	}, {
		.name = "imx27-fec",
		.driver_data = FEC_QUIRK_HAS_RACC,
	}, {
		.name = "imx28-fec",
		.driver_data = FEC_QUIRK_ENET_MAC | FEC_QUIRK_SWAP_FRAME |
				FEC_QUIRK_SINGLE_MDIO | FEC_QUIRK_HAS_RACC,
	}, {
		.name = "imx6q-fec",
		.driver_data = FEC_QUIRK_ENET_MAC | FEC_QUIRK_HAS_GBIT |
				FEC_QUIRK_HAS_BUFDESC_EX | FEC_QUIRK_HAS_CSUM |
				FEC_QUIRK_HAS_VLAN | FEC_QUIRK_ERR006358 |
				FEC_QUIRK_HAS_RACC | FEC_QUIRK_BUG_WAITMODE,
	}, {
		.name = "mvf600-fec",
		.driver_data = FEC_QUIRK_ENET_MAC | FEC_QUIRK_HAS_RACC,
	}, {
		.name = "imx6sx-fec",
		.driver_data = FEC_QUIRK_ENET_MAC | FEC_QUIRK_HAS_GBIT |
				FEC_QUIRK_HAS_BUFDESC_EX | FEC_QUIRK_HAS_CSUM |
				FEC_QUIRK_HAS_VLAN | FEC_QUIRK_HAS_AVB |
				FEC_QUIRK_ERR007885 | FEC_QUIRK_BUG_CAPTURE |
				FEC_QUIRK_HAS_RACC,
	}, {
		.name = "imx6ul-fec",
		.driver_data = FEC_QUIRK_ENET_MAC | FEC_QUIRK_HAS_GBIT |
				FEC_QUIRK_HAS_BUFDESC_EX | FEC_QUIRK_HAS_CSUM |
				FEC_QUIRK_HAS_VLAN,
	}, {
		/* sentinel */
	}
};
MODULE_DEVICE_TABLE(platform, fec_devtype);

enum imx_fec_type {
	IMX25_FEC = 1,	/* runs on i.mx25/50/53 */
	IMX27_FEC,	/* runs on i.mx27/35/51 */
	IMX28_FEC,
	IMX6Q_FEC,
	MVF600_FEC,
	IMX6SX_FEC,
	IMX6UL_FEC,
};

static const struct of_device_id fec_dt_ids[] = {
	{ .compatible = "fsl,imx25-fec", .data = &fec_devtype[IMX25_FEC], },
	{ .compatible = "fsl,imx27-fec", .data = &fec_devtype[IMX27_FEC], },
	{ .compatible = "fsl,imx28-fec", .data = &fec_devtype[IMX28_FEC], },
	{ .compatible = "fsl,imx6q-fec", .data = &fec_devtype[IMX6Q_FEC], },
	{ .compatible = "fsl,mvf600-fec", .data = &fec_devtype[MVF600_FEC], },
	{ .compatible = "fsl,imx6sx-fec", .data = &fec_devtype[IMX6SX_FEC], },
	{ .compatible = "fsl,imx6ul-fec", .data = &fec_devtype[IMX6UL_FEC], },
	{ /* sentinel */ }
};
MODULE_DEVICE_TABLE(of, fec_dt_ids);

static unsigned char macaddr[ETH_ALEN];
module_param_array(macaddr, byte, NULL, 0);
MODULE_PARM_DESC(macaddr, "FEC Ethernet MAC address");

#if defined(CONFIG_M5272)
/*
 * Some hardware gets it MAC address out of local flash memory.
 * if this is non-zero then assume it is the address to get MAC from.
 */
#if defined(CONFIG_NETtel)
#define	FEC_FLASHMAC	0xf0006006
#elif defined(CONFIG_GILBARCONAP) || defined(CONFIG_SCALES)
#define	FEC_FLASHMAC	0xf0006000
#elif defined(CONFIG_CANCam)
#define	FEC_FLASHMAC	0xf0020000
#elif defined (CONFIG_M5272C3)
#define	FEC_FLASHMAC	(0xffe04000 + 4)
#elif defined(CONFIG_MOD5272)
#define FEC_FLASHMAC	0xffc0406b
#else
#define	FEC_FLASHMAC	0
#endif
#endif /* CONFIG_M5272 */

/* The FEC stores dest/src/type/vlan, data, and checksum for receive packets.
 */
#define PKT_MAXBUF_SIZE		1522
#define PKT_MINBUF_SIZE		64
#define PKT_MAXBLR_SIZE		1536

/* FEC receive acceleration */
#define FEC_RACC_IPDIS		(1 << 1)
#define FEC_RACC_PRODIS		(1 << 2)
#define FEC_RACC_OPTIONS	(FEC_RACC_IPDIS | FEC_RACC_PRODIS)

/*
 * The 5270/5271/5280/5282/532x RX control register also contains maximum frame
 * size bits. Other FEC hardware does not, so we need to take that into
 * account when setting it.
 */
#if defined(CONFIG_M523x) || defined(CONFIG_M527x) || defined(CONFIG_M528x) || \
    defined(CONFIG_M520x) || defined(CONFIG_M532x) || defined(CONFIG_ARM)
#define	OPT_FRAME_SIZE	(PKT_MAXBUF_SIZE << 16)
#else
#define	OPT_FRAME_SIZE	0
#endif

/* FEC MII MMFR bits definition */
#define FEC_MMFR_ST		(1 << 30)
#define FEC_MMFR_OP_READ	(2 << 28)
#define FEC_MMFR_OP_WRITE	(1 << 28)
#define FEC_MMFR_PA(v)		((v & 0x1f) << 23)
#define FEC_MMFR_RA(v)		((v & 0x1f) << 18)
#define FEC_MMFR_TA		(2 << 16)
#define FEC_MMFR_DATA(v)	(v & 0xffff)
/* FEC ECR bits definition */
#define FEC_ECR_MAGICEN		(1 << 2)
#define FEC_ECR_SLEEP		(1 << 3)

#define FEC_MII_TIMEOUT		30000 /* us */

/* Transmitter timeout */
#define TX_TIMEOUT (2 * HZ)

#define FEC_PAUSE_FLAG_AUTONEG	0x1
#define FEC_PAUSE_FLAG_ENABLE	0x2
#define FEC_WOL_HAS_MAGIC_PACKET	(0x1 << 0)
#define FEC_WOL_FLAG_ENABLE		(0x1 << 1)
#define FEC_WOL_FLAG_SLEEP_ON		(0x1 << 2)

#define COPYBREAK_DEFAULT	256

#define TSO_HEADER_SIZE		128
/* Max number of allowed TCP segments for software TSO */
#define FEC_MAX_TSO_SEGS	100
#define FEC_MAX_SKB_DESCS	(FEC_MAX_TSO_SEGS * 2 + MAX_SKB_FRAGS)

#define IS_TSO_HEADER(txq, addr) \
	((addr >= txq->tso_hdrs_dma) && \
	(addr < txq->tso_hdrs_dma + txq->tx_ring_size * TSO_HEADER_SIZE))

/* GPIO activity LED constants */
#define ACTLED_TOGGLE_TIMEOUT	2	/* in jiffies */
#define ACTLED_OFF_TIMEOUT	20	/* in jiffies */

static int mii_cnt;

static void toggle_activityled(struct net_device *ndev)
{
	struct fec_enet_private *fep = netdev_priv(ndev);

	if (fep->gpio_actled >= 0) {
		fep->rxtx_activity = 1;
		/* run timer if not already running */
		if(!timer_pending(&fep->activityled_timer)) {
			mod_timer(&fep->activityled_timer,
				  jiffies + ACTLED_TOGGLE_TIMEOUT);
		}
	}
}

static void activityled_timer_fn(unsigned long ndev)
{
	struct fec_enet_private *fep = netdev_priv((struct net_device *)ndev);

	if (fep->rxtx_activity) {
		/* toggle RX/TX Ethernet activity LED */
		gpio_set_value_cansleep(fep->gpio_actled,
					!gpio_get_value(fep->gpio_actled));
		mod_timer(&fep->activityled_timer,
			  jiffies + ACTLED_TOGGLE_TIMEOUT);
		fep->rxtx_cnt = 0;
		fep->rxtx_activity = 0;
	} else {
		if(fep->rxtx_cnt++ < ACTLED_OFF_TIMEOUT / ACTLED_TOGGLE_TIMEOUT)
			mod_timer(&fep->activityled_timer,
				  jiffies + ACTLED_TOGGLE_TIMEOUT);
		else {
			/* switch LED off */
			gpio_set_value_cansleep(fep->gpio_actled,
						fep->gpio_actled_inverted);
			fep->rxtx_cnt = 0;
		}
	}

}

static inline
struct bufdesc *fec_enet_get_nextdesc(struct bufdesc *bdp,
				      struct fec_enet_private *fep,
				      int queue_id)
{
	struct bufdesc *new_bd = bdp + 1;
	struct bufdesc_ex *ex_new_bd = (struct bufdesc_ex *)bdp + 1;
	struct fec_enet_priv_tx_q *txq = fep->tx_queue[queue_id];
	struct fec_enet_priv_rx_q *rxq = fep->rx_queue[queue_id];
	struct bufdesc_ex *ex_base;
	struct bufdesc *base;
	int ring_size;

	if (bdp >= txq->tx_bd_base) {
		base = txq->tx_bd_base;
		ring_size = txq->tx_ring_size;
		ex_base = (struct bufdesc_ex *)txq->tx_bd_base;
	} else {
		base = rxq->rx_bd_base;
		ring_size = rxq->rx_ring_size;
		ex_base = (struct bufdesc_ex *)rxq->rx_bd_base;
	}

	if (fep->bufdesc_ex)
		return (struct bufdesc *)((ex_new_bd >= (ex_base + ring_size)) ?
			ex_base : ex_new_bd);
	else
		return (new_bd >= (base + ring_size)) ?
			base : new_bd;
}

static inline
struct bufdesc *fec_enet_get_prevdesc(struct bufdesc *bdp,
				      struct fec_enet_private *fep,
				      int queue_id)
{
	struct bufdesc *new_bd = bdp - 1;
	struct bufdesc_ex *ex_new_bd = (struct bufdesc_ex *)bdp - 1;
	struct fec_enet_priv_tx_q *txq = fep->tx_queue[queue_id];
	struct fec_enet_priv_rx_q *rxq = fep->rx_queue[queue_id];
	struct bufdesc_ex *ex_base;
	struct bufdesc *base;
	int ring_size;

	if (bdp >= txq->tx_bd_base) {
		base = txq->tx_bd_base;
		ring_size = txq->tx_ring_size;
		ex_base = (struct bufdesc_ex *)txq->tx_bd_base;
	} else {
		base = rxq->rx_bd_base;
		ring_size = rxq->rx_ring_size;
		ex_base = (struct bufdesc_ex *)rxq->rx_bd_base;
	}

	if (fep->bufdesc_ex)
		return (struct bufdesc *)((ex_new_bd < ex_base) ?
			(ex_new_bd + ring_size) : ex_new_bd);
	else
		return (new_bd < base) ? (new_bd + ring_size) : new_bd;
}

static int fec_enet_get_bd_index(struct bufdesc *base, struct bufdesc *bdp,
				struct fec_enet_private *fep)
{
	return ((const char *)bdp - (const char *)base) / fep->bufdesc_size;
}

static int fec_enet_get_free_txdesc_num(struct fec_enet_private *fep,
					struct fec_enet_priv_tx_q *txq)
{
	int entries;

	entries = ((const char *)txq->dirty_tx -
			(const char *)txq->cur_tx) / fep->bufdesc_size - 1;

	return entries >= 0 ? entries : entries + txq->tx_ring_size;
}

static void swap_buffer(void *bufaddr, int len)
{
	int i;
	unsigned int *buf = bufaddr;

	for (i = 0; i < len; i += 4, buf++)
		swab32s(buf);
}

static void swap_buffer2(void *dst_buf, void *src_buf, int len)
{
	int i;
	unsigned int *src = src_buf;
	unsigned int *dst = dst_buf;

	for (i = 0; i < len; i += 4, src++, dst++)
		*dst = swab32p(src);
}

static void fec_dump(struct net_device *ndev)
{
	struct fec_enet_private *fep = netdev_priv(ndev);
	struct bufdesc *bdp;
	struct fec_enet_priv_tx_q *txq;
	int index = 0;

	netdev_info(ndev, "TX ring dump\n");
	pr_info("Nr     SC     addr       len  SKB\n");

	txq = fep->tx_queue[0];
	bdp = txq->tx_bd_base;

	do {
		pr_info("%3u %c%c 0x%04x 0x%08lx %4u %p\n",
			index,
			bdp == txq->cur_tx ? 'S' : ' ',
			bdp == txq->dirty_tx ? 'H' : ' ',
			bdp->cbd_sc, bdp->cbd_bufaddr, bdp->cbd_datlen,
			txq->tx_skbuff[index]);
		bdp = fec_enet_get_nextdesc(bdp, fep, 0);
		index++;
	} while (bdp != txq->tx_bd_base);
}

static inline bool is_ipv4_pkt(struct sk_buff *skb)
{
	return skb->protocol == htons(ETH_P_IP) && ip_hdr(skb)->version == 4;
}

static int
fec_enet_clear_csum(struct sk_buff *skb, struct net_device *ndev)
{
	/* Only run for packets requiring a checksum. */
	if (skb->ip_summed != CHECKSUM_PARTIAL)
		return 0;

	if (unlikely(skb_cow_head(skb, 0)))
		return -1;

	if (is_ipv4_pkt(skb))
		ip_hdr(skb)->check = 0;
	*(__sum16 *)(skb->head + skb->csum_start + skb->csum_offset) = 0;

	return 0;
}

static struct bufdesc *
fec_enet_txq_submit_frag_skb(struct fec_enet_priv_tx_q *txq,
			     struct sk_buff *skb,
			     struct net_device *ndev)
{
	struct fec_enet_private *fep = netdev_priv(ndev);
	struct bufdesc *bdp = txq->cur_tx;
	struct bufdesc_ex *ebdp;
	int nr_frags = skb_shinfo(skb)->nr_frags;
	unsigned short queue = skb_get_queue_mapping(skb);
	int frag, frag_len;
	unsigned short status;
	unsigned int estatus = 0;
	skb_frag_t *this_frag;
	unsigned int index;
	void *bufaddr;
	dma_addr_t addr;
	int i;

	for (frag = 0; frag < nr_frags; frag++) {
		this_frag = &skb_shinfo(skb)->frags[frag];
		bdp = fec_enet_get_nextdesc(bdp, fep, queue);
		ebdp = (struct bufdesc_ex *)bdp;

		status = bdp->cbd_sc;
		status &= ~BD_ENET_TX_STATS;
		status |= (BD_ENET_TX_TC | BD_ENET_TX_READY);
		frag_len = skb_shinfo(skb)->frags[frag].size;

		/* Handle the last BD specially */
		if (frag == nr_frags - 1) {
			status |= (BD_ENET_TX_INTR | BD_ENET_TX_LAST);
			if (fep->bufdesc_ex) {
				estatus |= BD_ENET_TX_INT;
				if (unlikely(skb_shinfo(skb)->tx_flags &
					SKBTX_HW_TSTAMP && fep->hwts_tx_en))
					estatus |= BD_ENET_TX_TS;
			}
		}

		if (fep->bufdesc_ex) {
			if (fep->quirks & FEC_QUIRK_HAS_AVB)
				estatus |= FEC_TX_BD_FTYPE(queue);
			if (skb->ip_summed == CHECKSUM_PARTIAL)
				estatus |= BD_ENET_TX_PINS | BD_ENET_TX_IINS;
			ebdp->cbd_bdu = 0;
			ebdp->cbd_esc = estatus;
		}

		bufaddr = page_address(this_frag->page.p) + this_frag->page_offset;

		index = fec_enet_get_bd_index(txq->tx_bd_base, bdp, fep);
		if (((unsigned long) bufaddr) & fep->tx_align ||
			fep->quirks & FEC_QUIRK_SWAP_FRAME) {
			memcpy(txq->tx_bounce[index], bufaddr, frag_len);
			bufaddr = txq->tx_bounce[index];

			if (fep->quirks & FEC_QUIRK_SWAP_FRAME)
				swap_buffer(bufaddr, frag_len);
		}

		addr = dma_map_single(&fep->pdev->dev, bufaddr, frag_len,
				      DMA_TO_DEVICE);
		if (dma_mapping_error(&fep->pdev->dev, addr)) {
			dev_kfree_skb_any(skb);
			if (net_ratelimit())
				netdev_err(ndev, "Tx DMA memory map failed\n");
			goto dma_mapping_error;
		}

		bdp->cbd_bufaddr = addr;
		bdp->cbd_datlen = frag_len;
		bdp->cbd_sc = status;
	}

	return bdp;
dma_mapping_error:
	bdp = txq->cur_tx;
	for (i = 0; i < frag; i++) {
		bdp = fec_enet_get_nextdesc(bdp, fep, queue);
		dma_unmap_single(&fep->pdev->dev, bdp->cbd_bufaddr,
				bdp->cbd_datlen, DMA_TO_DEVICE);
	}
	return ERR_PTR(-ENOMEM);
}

static int fec_enet_txq_submit_skb(struct fec_enet_priv_tx_q *txq,
				   struct sk_buff *skb, struct net_device *ndev)
{
	struct fec_enet_private *fep = netdev_priv(ndev);
	int nr_frags = skb_shinfo(skb)->nr_frags;
	struct bufdesc *bdp, *last_bdp;
	void *bufaddr;
	dma_addr_t addr;
	unsigned short status;
	unsigned short buflen;
	unsigned short queue;
	unsigned int estatus = 0;
	unsigned int index;
	int entries_free;

	entries_free = fec_enet_get_free_txdesc_num(fep, txq);
	if (entries_free < MAX_SKB_FRAGS + 1) {
		dev_kfree_skb_any(skb);
		if (net_ratelimit())
			netdev_err(ndev, "NOT enough BD for SG!\n");
		return NETDEV_TX_OK;
	}

	/* Protocol checksum off-load for TCP and UDP. */
	if (fec_enet_clear_csum(skb, ndev)) {
		dev_kfree_skb_any(skb);
		return NETDEV_TX_OK;
	}

	/* Fill in a Tx ring entry */
	bdp = txq->cur_tx;
	last_bdp = bdp;
	status = bdp->cbd_sc;
	status &= ~BD_ENET_TX_STATS;

	/* Set buffer length and buffer pointer */
	bufaddr = skb->data;
	buflen = skb_headlen(skb);

	queue = skb_get_queue_mapping(skb);
	index = fec_enet_get_bd_index(txq->tx_bd_base, bdp, fep);
	if (((unsigned long) bufaddr) & fep->tx_align ||
		fep->quirks & FEC_QUIRK_SWAP_FRAME) {
		memcpy(txq->tx_bounce[index], skb->data, buflen);
		bufaddr = txq->tx_bounce[index];

		if (fep->quirks & FEC_QUIRK_SWAP_FRAME)
			swap_buffer(bufaddr, buflen);
	}

	/* Push the data cache so the CPM does not get stale memory data. */
	addr = dma_map_single(&fep->pdev->dev, bufaddr, buflen, DMA_TO_DEVICE);
	if (dma_mapping_error(&fep->pdev->dev, addr)) {
		dev_kfree_skb_any(skb);
		if (net_ratelimit())
			netdev_err(ndev, "Tx DMA memory map failed\n");
		return NETDEV_TX_OK;
	}

	if (nr_frags) {
		last_bdp = fec_enet_txq_submit_frag_skb(txq, skb, ndev);
		if (IS_ERR(last_bdp))
			return NETDEV_TX_OK;
	} else {
		status |= (BD_ENET_TX_INTR | BD_ENET_TX_LAST);
		if (fep->bufdesc_ex) {
			estatus = BD_ENET_TX_INT;
			if (unlikely(skb_shinfo(skb)->tx_flags &
				SKBTX_HW_TSTAMP && fep->hwts_tx_en))
				estatus |= BD_ENET_TX_TS;
		}
	}

	if (fep->bufdesc_ex) {

		struct bufdesc_ex *ebdp = (struct bufdesc_ex *)bdp;

		if (unlikely(skb_shinfo(skb)->tx_flags & SKBTX_HW_TSTAMP &&
			fep->hwts_tx_en))
			skb_shinfo(skb)->tx_flags |= SKBTX_IN_PROGRESS;

		if (fep->quirks & FEC_QUIRK_HAS_AVB)
			estatus |= FEC_TX_BD_FTYPE(queue);

		if (skb->ip_summed == CHECKSUM_PARTIAL)
			estatus |= BD_ENET_TX_PINS | BD_ENET_TX_IINS;

		ebdp->cbd_bdu = 0;
		ebdp->cbd_esc = estatus;
	}

	index = fec_enet_get_bd_index(txq->tx_bd_base, last_bdp, fep);
	/* Save skb pointer */
	txq->tx_skbuff[index] = skb;

	bdp->cbd_datlen = buflen;
	bdp->cbd_bufaddr = addr;

	/* Send it on its way.  Tell FEC it's ready, interrupt when done,
	 * it's the last BD of the frame, and to put the CRC on the end.
	 */
	status |= (BD_ENET_TX_READY | BD_ENET_TX_TC);
	bdp->cbd_sc = status;

	/* If this was the last BD in the ring, start at the beginning again. */
	bdp = fec_enet_get_nextdesc(last_bdp, fep, queue);

	skb_tx_timestamp(skb);

	/* Make sure the update to bdp and tx_skbuff are performed before
	 * cur_tx.
	 */
	wmb();
	txq->cur_tx = bdp;

	/* Trigger transmission start */
	writel(0, fep->hwp + FEC_X_DES_ACTIVE(queue));

	return 0;
}

static int
fec_enet_txq_put_data_tso(struct fec_enet_priv_tx_q *txq, struct sk_buff *skb,
			  struct net_device *ndev,
			  struct bufdesc *bdp, int index, char *data,
			  int size, bool last_tcp, bool is_last)
{
	struct fec_enet_private *fep = netdev_priv(ndev);
	struct bufdesc_ex *ebdp = container_of(bdp, struct bufdesc_ex, desc);
	unsigned short queue = skb_get_queue_mapping(skb);
	unsigned short status;
	unsigned int estatus = 0;
	dma_addr_t addr;

	status = bdp->cbd_sc;
	status &= ~BD_ENET_TX_STATS;

	status |= (BD_ENET_TX_TC | BD_ENET_TX_READY);

	if (((unsigned long) data) & fep->tx_align ||
		fep->quirks & FEC_QUIRK_SWAP_FRAME) {
		memcpy(txq->tx_bounce[index], data, size);
		data = txq->tx_bounce[index];

		if (fep->quirks & FEC_QUIRK_SWAP_FRAME)
			swap_buffer(data, size);
	}

	addr = dma_map_single(&fep->pdev->dev, data, size, DMA_TO_DEVICE);
	if (dma_mapping_error(&fep->pdev->dev, addr)) {
		dev_kfree_skb_any(skb);
		if (net_ratelimit())
			netdev_err(ndev, "Tx DMA memory map failed\n");
		return NETDEV_TX_BUSY;
	}

	bdp->cbd_datlen = size;
	bdp->cbd_bufaddr = addr;

	if (fep->bufdesc_ex) {
		if (fep->quirks & FEC_QUIRK_HAS_AVB)
			estatus |= FEC_TX_BD_FTYPE(queue);
		if (skb->ip_summed == CHECKSUM_PARTIAL)
			estatus |= BD_ENET_TX_PINS | BD_ENET_TX_IINS;
		ebdp->cbd_bdu = 0;
		ebdp->cbd_esc = estatus;
	}

	/* Handle the last BD specially */
	if (last_tcp)
		status |= (BD_ENET_TX_LAST | BD_ENET_TX_TC);
	if (is_last) {
		status |= BD_ENET_TX_INTR;
		if (fep->bufdesc_ex)
			ebdp->cbd_esc |= BD_ENET_TX_INT;
	}

	bdp->cbd_sc = status;

	return 0;
}

static int
fec_enet_txq_put_hdr_tso(struct fec_enet_priv_tx_q *txq,
			 struct sk_buff *skb, struct net_device *ndev,
			 struct bufdesc *bdp, int index)
{
	struct fec_enet_private *fep = netdev_priv(ndev);
	int hdr_len = skb_transport_offset(skb) + tcp_hdrlen(skb);
	struct bufdesc_ex *ebdp = container_of(bdp, struct bufdesc_ex, desc);
	unsigned short queue = skb_get_queue_mapping(skb);
	void *bufaddr;
	unsigned long dmabuf;
	unsigned short status;
	unsigned int estatus = 0;

	status = bdp->cbd_sc;
	status &= ~BD_ENET_TX_STATS;
	status |= (BD_ENET_TX_TC | BD_ENET_TX_READY);

	bufaddr = txq->tso_hdrs + index * TSO_HEADER_SIZE;
	dmabuf = txq->tso_hdrs_dma + index * TSO_HEADER_SIZE;
	if (((unsigned long)bufaddr) & fep->tx_align ||
		fep->quirks & FEC_QUIRK_SWAP_FRAME) {
		memcpy(txq->tx_bounce[index], skb->data, hdr_len);
		bufaddr = txq->tx_bounce[index];

		if (fep->quirks & FEC_QUIRK_SWAP_FRAME)
			swap_buffer(bufaddr, hdr_len);

		dmabuf = dma_map_single(&fep->pdev->dev, bufaddr,
					hdr_len, DMA_TO_DEVICE);
		if (dma_mapping_error(&fep->pdev->dev, dmabuf)) {
			dev_kfree_skb_any(skb);
			if (net_ratelimit())
				netdev_err(ndev, "Tx DMA memory map failed\n");
			return NETDEV_TX_BUSY;
		}
	}

	bdp->cbd_bufaddr = dmabuf;
	bdp->cbd_datlen = hdr_len;

	if (fep->bufdesc_ex) {
		if (fep->quirks & FEC_QUIRK_HAS_AVB)
			estatus |= FEC_TX_BD_FTYPE(queue);
		if (skb->ip_summed == CHECKSUM_PARTIAL)
			estatus |= BD_ENET_TX_PINS | BD_ENET_TX_IINS;
		ebdp->cbd_bdu = 0;
		ebdp->cbd_esc = estatus;
	}

	bdp->cbd_sc = status;

	return 0;
}

static int fec_enet_txq_submit_tso(struct fec_enet_priv_tx_q *txq,
				   struct sk_buff *skb,
				   struct net_device *ndev)
{
	struct fec_enet_private *fep = netdev_priv(ndev);
	int hdr_len = skb_transport_offset(skb) + tcp_hdrlen(skb);
	int total_len, data_left;
	struct bufdesc *bdp = txq->cur_tx;
	unsigned short queue = skb_get_queue_mapping(skb);
	struct tso_t tso;
	unsigned int index = 0;
	int ret;

	if (tso_count_descs(skb) >= fec_enet_get_free_txdesc_num(fep, txq)) {
		dev_kfree_skb_any(skb);
		if (net_ratelimit())
			netdev_err(ndev, "NOT enough BD for TSO!\n");
		return NETDEV_TX_OK;
	}

	/* Protocol checksum off-load for TCP and UDP. */
	if (fec_enet_clear_csum(skb, ndev)) {
		dev_kfree_skb_any(skb);
		return NETDEV_TX_OK;
	}

	/* Initialize the TSO handler, and prepare the first payload */
	tso_start(skb, &tso);

	total_len = skb->len - hdr_len;
	while (total_len > 0) {
		char *hdr;

		index = fec_enet_get_bd_index(txq->tx_bd_base, bdp, fep);
		data_left = min_t(int, skb_shinfo(skb)->gso_size, total_len);
		total_len -= data_left;

		/* prepare packet headers: MAC + IP + TCP */
		hdr = txq->tso_hdrs + index * TSO_HEADER_SIZE;
		tso_build_hdr(skb, hdr, &tso, data_left, total_len == 0);
		ret = fec_enet_txq_put_hdr_tso(txq, skb, ndev, bdp, index);
		if (ret)
			goto err_release;

		while (data_left > 0) {
			int size;

			size = min_t(int, tso.size, data_left);
			bdp = fec_enet_get_nextdesc(bdp, fep, queue);
			index = fec_enet_get_bd_index(txq->tx_bd_base,
						      bdp, fep);
			ret = fec_enet_txq_put_data_tso(txq, skb, ndev,
							bdp, index,
							tso.data, size,
							size == data_left,
							total_len == 0);
			if (ret)
				goto err_release;

			data_left -= size;
			tso_build_data(skb, &tso, size);
		}

		bdp = fec_enet_get_nextdesc(bdp, fep, queue);
	}

	/* Save skb pointer */
	txq->tx_skbuff[index] = skb;

	skb_tx_timestamp(skb);
	txq->cur_tx = bdp;

	/* Trigger transmission start */
	if (!(fep->quirks & FEC_QUIRK_ERR007885) ||
	    !readl(fep->hwp + FEC_X_DES_ACTIVE(queue)) ||
	    !readl(fep->hwp + FEC_X_DES_ACTIVE(queue)) ||
	    !readl(fep->hwp + FEC_X_DES_ACTIVE(queue)) ||
	    !readl(fep->hwp + FEC_X_DES_ACTIVE(queue)))
		writel(0, fep->hwp + FEC_X_DES_ACTIVE(queue));

	return 0;

err_release:
	/* TODO: Release all used data descriptors for TSO */
	return ret;
}

static netdev_tx_t
fec_enet_start_xmit(struct sk_buff *skb, struct net_device *ndev)
{
	struct fec_enet_private *fep = netdev_priv(ndev);
	int entries_free;
	unsigned short queue;
	struct fec_enet_priv_tx_q *txq;
	struct netdev_queue *nq;
	int ret;

	queue = skb_get_queue_mapping(skb);
	txq = fep->tx_queue[queue];
	nq = netdev_get_tx_queue(ndev, queue);

	if (skb_is_gso(skb))
		ret = fec_enet_txq_submit_tso(txq, skb, ndev);
	else
		ret = fec_enet_txq_submit_skb(txq, skb, ndev);
	if (ret)
		return ret;

	entries_free = fec_enet_get_free_txdesc_num(fep, txq);
	if (entries_free <= txq->tx_stop_threshold)
		netif_tx_stop_queue(nq);

	return NETDEV_TX_OK;
}

/* Init RX & TX buffer descriptors
 */
static void fec_enet_bd_init(struct net_device *dev)
{
	struct fec_enet_private *fep = netdev_priv(dev);
	struct fec_enet_priv_tx_q *txq;
	struct fec_enet_priv_rx_q *rxq;
	struct bufdesc *bdp;
	unsigned int i;
	unsigned int q;

	for (q = 0; q < fep->num_rx_queues; q++) {
		/* Initialize the receive buffer descriptors. */
		rxq = fep->rx_queue[q];
		bdp = rxq->rx_bd_base;

		for (i = 0; i < rxq->rx_ring_size; i++) {

			/* Initialize the BD for every fragment in the page. */
			if (bdp->cbd_bufaddr)
				bdp->cbd_sc = BD_ENET_RX_EMPTY;
			else
				bdp->cbd_sc = 0;
			bdp = fec_enet_get_nextdesc(bdp, fep, q);
		}

		/* Set the last buffer to wrap */
		bdp = fec_enet_get_prevdesc(bdp, fep, q);
		bdp->cbd_sc |= BD_SC_WRAP;

		rxq->cur_rx = rxq->rx_bd_base;
	}

	for (q = 0; q < fep->num_tx_queues; q++) {
		/* ...and the same for transmit */
		txq = fep->tx_queue[q];
		bdp = txq->tx_bd_base;
		txq->cur_tx = bdp;

		for (i = 0; i < txq->tx_ring_size; i++) {
			/* Initialize the BD for every fragment in the page. */
			bdp->cbd_sc = 0;
			if (txq->tx_skbuff[i]) {
				dev_kfree_skb_any(txq->tx_skbuff[i]);
				txq->tx_skbuff[i] = NULL;
			}
			bdp->cbd_bufaddr = 0;
			bdp = fec_enet_get_nextdesc(bdp, fep, q);
		}

		/* Set the last buffer to wrap */
		bdp = fec_enet_get_prevdesc(bdp, fep, q);
		bdp->cbd_sc |= BD_SC_WRAP;
		txq->dirty_tx = bdp;
	}
}

static void fec_enet_active_rxring(struct net_device *ndev)
{
	struct fec_enet_private *fep = netdev_priv(ndev);
	int i;

	for (i = 0; i < fep->num_rx_queues; i++)
		writel(0, fep->hwp + FEC_R_DES_ACTIVE(i));
}

static void fec_enet_enable_ring(struct net_device *ndev)
{
	struct fec_enet_private *fep = netdev_priv(ndev);
	struct fec_enet_priv_tx_q *txq;
	struct fec_enet_priv_rx_q *rxq;
	int i;

	for (i = 0; i < fep->num_rx_queues; i++) {
		rxq = fep->rx_queue[i];
		writel(rxq->bd_dma, fep->hwp + FEC_R_DES_START(i));
		writel(PKT_MAXBLR_SIZE, fep->hwp + FEC_R_BUFF_SIZE(i));

		/* enable DMA1/2 */
		if (i)
			writel(RCMR_MATCHEN | RCMR_CMP(i),
			       fep->hwp + FEC_RCMR(i));
	}

	for (i = 0; i < fep->num_tx_queues; i++) {
		txq = fep->tx_queue[i];
		writel(txq->bd_dma, fep->hwp + FEC_X_DES_START(i));

		/* enable DMA1/2 */
		if (i)
			writel(DMA_CLASS_EN | IDLE_SLOPE(i),
			       fep->hwp + FEC_DMA_CFG(i));
	}
}

static void fec_enet_reset_skb(struct net_device *ndev)
{
	struct fec_enet_private *fep = netdev_priv(ndev);
	struct fec_enet_priv_tx_q *txq;
	int i, j;

	for (i = 0; i < fep->num_tx_queues; i++) {
		txq = fep->tx_queue[i];

		for (j = 0; j < txq->tx_ring_size; j++) {
			if (txq->tx_skbuff[j]) {
				dev_kfree_skb_any(txq->tx_skbuff[j]);
				txq->tx_skbuff[j] = NULL;
			}
		}
	}
}

/*
 * This function is called to start or restart the FEC during a link
 * change, transmit timeout, or to reconfigure the FEC.  The network
 * packet processing for this device must be stopped before this call.
 */
static void
fec_restart(struct net_device *ndev)
{
	struct fec_enet_private *fep = netdev_priv(ndev);
	u32 val;
	u32 temp_mac[2];
	u32 rcntl = OPT_FRAME_SIZE | 0x04;
	u32 ecntl = FEC_ENET_ETHEREN; /* ETHEREN */

	/* Whack a reset.  We should wait for this.
	 * For i.MX6SX SOC, enet use AXI bus, we use disable MAC
	 * instead of reset MAC itself.
	 */
	if (fep->quirks & FEC_QUIRK_HAS_AVB) {
		writel(0, fep->hwp + FEC_ECNTRL);
	} else {
		writel(1, fep->hwp + FEC_ECNTRL);
		udelay(10);
	}

	/*
	 * enet-mac reset will reset mac address registers too,
	 * so need to reconfigure it.
	 */
	if (fep->quirks & FEC_QUIRK_ENET_MAC) {
		memcpy(&temp_mac, ndev->dev_addr, ETH_ALEN);
		writel(cpu_to_be32(temp_mac[0]), fep->hwp + FEC_ADDR_LOW);
		writel(cpu_to_be32(temp_mac[1]), fep->hwp + FEC_ADDR_HIGH);
	}

	/* Clear any outstanding interrupt. */
	writel(0xffffffff, fep->hwp + FEC_IEVENT);

	fec_enet_bd_init(ndev);

	fec_enet_enable_ring(ndev);

	/* Reset tx SKB buffers. */
	fec_enet_reset_skb(ndev);

	/* Enable MII mode */
	if (fep->full_duplex == DUPLEX_FULL) {
		/* FD enable */
		writel(0x04, fep->hwp + FEC_X_CNTRL);
	} else {
		/* No Rcv on Xmit */
		rcntl |= 0x02;
		writel(0x0, fep->hwp + FEC_X_CNTRL);
	}

	/* Set MII speed */
	writel(fep->phy_speed, fep->hwp + FEC_MII_SPEED);

#if !defined(CONFIG_M5272)
	if (fep->quirks & FEC_QUIRK_HAS_RACC) {
		/* set RX checksum */
		val = readl(fep->hwp + FEC_RACC);
		if (fep->csum_flags & FLAG_RX_CSUM_ENABLED)
			val |= FEC_RACC_OPTIONS;
		else
			val &= ~FEC_RACC_OPTIONS;
		writel(val, fep->hwp + FEC_RACC);
	}
	writel(PKT_MAXBUF_SIZE, fep->hwp + FEC_FTRL);
#endif

	/*
	 * The phy interface and speed need to get configured
	 * differently on enet-mac.
	 */
	if (fep->quirks & FEC_QUIRK_ENET_MAC) {
		/* Enable flow control and length check */
		rcntl |= 0x40000000 | 0x00000020;

		/* RGMII, RMII or MII */
		if (fep->phy_interface == PHY_INTERFACE_MODE_RGMII ||
		    fep->phy_interface == PHY_INTERFACE_MODE_RGMII_ID ||
		    fep->phy_interface == PHY_INTERFACE_MODE_RGMII_RXID ||
		    fep->phy_interface == PHY_INTERFACE_MODE_RGMII_TXID)
			rcntl |= (1 << 6);
		else if (fep->phy_interface == PHY_INTERFACE_MODE_RMII)
			rcntl |= (1 << 8);
		else
			rcntl &= ~(1 << 8);

		/* 1G, 100M or 10M */
		if (fep->phy_dev) {
			if (fep->phy_dev->speed == SPEED_1000)
				ecntl |= (1 << 5);
			else if (fep->phy_dev->speed == SPEED_100)
				rcntl &= ~(1 << 9);
			else
				rcntl |= (1 << 9);
		}
	} else {
#ifdef FEC_MIIGSK_ENR
		if (fep->quirks & FEC_QUIRK_USE_GASKET) {
			u32 cfgr;
			/* disable the gasket and wait */
			writel(0, fep->hwp + FEC_MIIGSK_ENR);
			while (readl(fep->hwp + FEC_MIIGSK_ENR) & 4)
				udelay(1);

			/*
			 * configure the gasket:
			 *   RMII, 50 MHz, no loopback, no echo
			 *   MII, 25 MHz, no loopback, no echo
			 */
			cfgr = (fep->phy_interface == PHY_INTERFACE_MODE_RMII)
				? BM_MIIGSK_CFGR_RMII : BM_MIIGSK_CFGR_MII;
			if (fep->phy_dev && fep->phy_dev->speed == SPEED_10)
				cfgr |= BM_MIIGSK_CFGR_FRCONT_10M;
			writel(cfgr, fep->hwp + FEC_MIIGSK_CFGR);

			/* re-enable the gasket */
			writel(2, fep->hwp + FEC_MIIGSK_ENR);
		}
#endif
	}

#if !defined(CONFIG_M5272)
	/* enable pause frame*/
	if ((fep->pause_flag & FEC_PAUSE_FLAG_ENABLE) ||
	    ((fep->pause_flag & FEC_PAUSE_FLAG_AUTONEG) &&
	     fep->phy_dev && fep->phy_dev->pause)) {
		rcntl |= FEC_ENET_FCE;

		/* set FIFO threshold parameter to reduce overrun */
		writel(FEC_ENET_RSEM_V, fep->hwp + FEC_R_FIFO_RSEM);
		writel(FEC_ENET_RSFL_V, fep->hwp + FEC_R_FIFO_RSFL);
		writel(FEC_ENET_RAEM_V, fep->hwp + FEC_R_FIFO_RAEM);
		writel(FEC_ENET_RAFL_V, fep->hwp + FEC_R_FIFO_RAFL);

		/* OPD */
		writel(FEC_ENET_OPD_V, fep->hwp + FEC_OPD);
	} else {
		rcntl &= ~FEC_ENET_FCE;
	}
#endif /* !defined(CONFIG_M5272) */

	writel(rcntl, fep->hwp + FEC_R_CNTRL);

	/* Setup multicast filter. */
	set_multicast_list(ndev);
#ifndef CONFIG_M5272
	writel(0, fep->hwp + FEC_HASH_TABLE_HIGH);
	writel(0, fep->hwp + FEC_HASH_TABLE_LOW);
#endif

	if (fep->quirks & FEC_QUIRK_ENET_MAC) {
		/* enable ENET endian swap */
		ecntl |= (1 << 8);
		/* enable ENET store and forward mode */
		writel(1 << 8, fep->hwp + FEC_X_WMRK);
	}

	if (fep->bufdesc_ex)
		ecntl |= (1 << 4);

#ifndef CONFIG_M5272
	/* Enable the MIB statistic event counters */
	writel(0 << 31, fep->hwp + FEC_MIB_CTRLSTAT);
#endif

	/* And last, enable the transmit and receive processing */
	writel(ecntl, fep->hwp + FEC_ECNTRL);
	fec_enet_active_rxring(ndev);

	if (fep->bufdesc_ex)
		fec_ptp_start_cyclecounter(ndev);

	/* Enable interrupts we wish to service */
	if (fep->link)
		writel(FEC_DEFAULT_IMASK, fep->hwp + FEC_IMASK);
	else
		writel(FEC_ENET_MII, fep->hwp + FEC_IMASK);

	/* Init the interrupt coalescing */
	fec_enet_itr_coal_init(ndev);

}

static int fec_enet_stop_mode(struct fec_enet_private *fep, bool enabled)
{
	struct fec_platform_data *pdata = fep->pdev->dev.platform_data;

	if (fep->gpr.gpr) {
		if (enabled)
			regmap_update_bits(fep->gpr.gpr, fep->gpr.req_gpr,
					   1 << fep->gpr.req_bit,
					   1 << fep->gpr.req_bit);
		else
			regmap_update_bits(fep->gpr.gpr, fep->gpr.req_gpr,
					   1 << fep->gpr.req_bit,
					   0);
	} else if (pdata && pdata->sleep_mode_enable) {
		pdata->sleep_mode_enable(enabled);
	}

	return 0;
}

static inline void fec_irqs_disable(struct net_device *ndev)
{
	struct fec_enet_private *fep = netdev_priv(ndev);

	writel(0, fep->hwp + FEC_IMASK);
}

static void
fec_stop(struct net_device *ndev)
{
	struct fec_enet_private *fep = netdev_priv(ndev);
	u32 rmii_mode = readl(fep->hwp + FEC_R_CNTRL) & (1 << 8);
	u32 val;

	/* We cannot expect a graceful transmit stop without link !!! */
	if (fep->link) {
		writel(1, fep->hwp + FEC_X_CNTRL); /* Graceful transmit stop */
		udelay(10);
		if (!(readl(fep->hwp + FEC_IEVENT) & FEC_ENET_GRA))
			netdev_err(ndev, "Graceful transmit stop did not complete!\n");
	}

	/* Whack a reset.  We should wait for this.
	 * For i.MX6SX SOC, enet use AXI bus, we use disable MAC
	 * instead of reset MAC itself.
	 */
	if (!(fep->wol_flag & FEC_WOL_FLAG_SLEEP_ON)) {
		if (fep->quirks & FEC_QUIRK_HAS_AVB) {
			writel(0, fep->hwp + FEC_ECNTRL);
		} else {
			writel(1, fep->hwp + FEC_ECNTRL);
			udelay(10);
		}
		writel(FEC_ENET_MII, fep->hwp + FEC_IMASK);
	} else {
		writel(FEC_ENET_MII | FEC_ENET_WAKEUP, fep->hwp + FEC_IMASK);
		val = readl(fep->hwp + FEC_ECNTRL);
		val |= (FEC_ECR_MAGICEN | FEC_ECR_SLEEP);
		writel(val, fep->hwp + FEC_ECNTRL);

		fec_enet_stop_mode(fep, true);
	}
	writel(fep->phy_speed, fep->hwp + FEC_MII_SPEED);

	/* We have to keep ENET enabled to have MII interrupt stay working */
	if (fep->quirks & FEC_QUIRK_ENET_MAC &&
		!(fep->wol_flag & FEC_WOL_FLAG_SLEEP_ON)) {
		writel(2, fep->hwp + FEC_ECNTRL);
		writel(rmii_mode, fep->hwp + FEC_R_CNTRL);
	}
}


static void
fec_timeout(struct net_device *ndev)
{
	struct fec_enet_private *fep = netdev_priv(ndev);

	fec_dump(ndev);

	ndev->stats.tx_errors++;

	schedule_work(&fep->tx_timeout_work);
}

static void fec_enet_timeout_work(struct work_struct *work)
{
	struct fec_enet_private *fep =
		container_of(work, struct fec_enet_private, tx_timeout_work);
	struct net_device *ndev = fep->netdev;

	rtnl_lock();
	if (netif_device_present(ndev) || netif_running(ndev)) {
		napi_disable(&fep->napi);
		netif_tx_lock_bh(ndev);
		fec_restart(ndev);
		netif_wake_queue(ndev);
		netif_tx_unlock_bh(ndev);
		napi_enable(&fep->napi);
	}
	rtnl_unlock();
}

static void
fec_enet_hwtstamp(struct fec_enet_private *fep, unsigned ts,
	struct skb_shared_hwtstamps *hwtstamps)
{
	unsigned long flags;
	u64 ns;

	spin_lock_irqsave(&fep->tmreg_lock, flags);
	ns = timecounter_cyc2time(&fep->tc, ts);
	spin_unlock_irqrestore(&fep->tmreg_lock, flags);

	memset(hwtstamps, 0, sizeof(*hwtstamps));
	hwtstamps->hwtstamp = ns_to_ktime(ns);
}

static void
fec_enet_tx_queue(struct net_device *ndev, u16 queue_id)
{
	struct	fec_enet_private *fep;
	struct bufdesc *bdp, *bdp_t;
	unsigned short status;
	struct	sk_buff	*skb;
	struct fec_enet_priv_tx_q *txq;
	struct netdev_queue *nq;
	int	index = 0;
	int	i, bdnum;
	int	entries_free;

	fep = netdev_priv(ndev);

	queue_id = FEC_ENET_GET_QUQUE(queue_id);

	txq = fep->tx_queue[queue_id];
	/* get next bdp of dirty_tx */
	nq = netdev_get_tx_queue(ndev, queue_id);
	bdp = txq->dirty_tx;

	/* get next bdp of dirty_tx */
	bdp = fec_enet_get_nextdesc(bdp, fep, queue_id);

	while (bdp != READ_ONCE(txq->cur_tx)) {
		/* Order the load of cur_tx and cbd_sc */
		rmb();
		status = READ_ONCE(bdp->cbd_sc);
		if (status & BD_ENET_TX_READY)
			break;

		bdp_t = bdp;
		bdnum = 1;
		index = fec_enet_get_bd_index(txq->tx_bd_base, bdp_t, fep);
		skb = txq->tx_skbuff[index];
		while (!skb) {
			bdp_t = fec_enet_get_nextdesc(bdp_t, fep, queue_id);
			index = fec_enet_get_bd_index(txq->tx_bd_base, bdp_t, fep);
			skb = txq->tx_skbuff[index];
			bdnum++;
		}
		if ((status = bdp_t->cbd_sc) & BD_ENET_TX_READY)
			break;

		for (i = 0; i < bdnum; i++) {
			if (!IS_TSO_HEADER(txq, bdp->cbd_bufaddr))
				dma_unmap_single(&fep->pdev->dev, bdp->cbd_bufaddr,
						 bdp->cbd_datlen, DMA_TO_DEVICE);
			bdp->cbd_bufaddr = 0;
			if (i < bdnum - 1)
				bdp = fec_enet_get_nextdesc(bdp, fep, queue_id);
		}
		txq->tx_skbuff[index] = NULL;

		/* Check for errors. */
		if (status & (BD_ENET_TX_HB | BD_ENET_TX_LC |
				   BD_ENET_TX_RL | BD_ENET_TX_UN |
				   BD_ENET_TX_CSL)) {
			ndev->stats.tx_errors++;
			if (status & BD_ENET_TX_HB)  /* No heartbeat */
				ndev->stats.tx_heartbeat_errors++;
			if (status & BD_ENET_TX_LC)  /* Late collision */
				ndev->stats.tx_window_errors++;
			if (status & BD_ENET_TX_RL)  /* Retrans limit */
				ndev->stats.tx_aborted_errors++;
			if (status & BD_ENET_TX_UN)  /* Underrun */
				ndev->stats.tx_fifo_errors++;
			if (status & BD_ENET_TX_CSL) /* Carrier lost */
				ndev->stats.tx_carrier_errors++;
		} else {
			ndev->stats.tx_packets++;
			ndev->stats.tx_bytes += skb->len;
		}

		if (unlikely(skb_shinfo(skb)->tx_flags & SKBTX_IN_PROGRESS) &&
			fep->bufdesc_ex) {
			struct skb_shared_hwtstamps shhwtstamps;
			struct bufdesc_ex *ebdp = (struct bufdesc_ex *)bdp;

			fec_enet_hwtstamp(fep, ebdp->ts, &shhwtstamps);
			skb_tstamp_tx(skb, &shhwtstamps);
		}

		/* Deferred means some collisions occurred during transmit,
		 * but we eventually sent the packet OK.
		 */
		if (status & BD_ENET_TX_DEF)
			ndev->stats.collisions++;

		/* Free the sk buffer associated with this last transmit */
		dev_kfree_skb_any(skb);

		/* Make sure the update to bdp and tx_skbuff are performed
		 * before dirty_tx
		 */
		wmb();
		txq->dirty_tx = bdp;

		/* Update pointer to next buffer descriptor to be transmitted */
		bdp = fec_enet_get_nextdesc(bdp, fep, queue_id);

		/* Since we have freed up a buffer, the ring is no longer full
		 */
		if (netif_queue_stopped(ndev)) {
			entries_free = fec_enet_get_free_txdesc_num(fep, txq);
			if (entries_free >= txq->tx_wake_threshold)
				netif_tx_wake_queue(nq);
		}
	}

	/* ERR006538: Keep the transmitter going */
	if (bdp != txq->cur_tx &&
	    readl(fep->hwp + FEC_X_DES_ACTIVE(queue_id)) == 0)
		writel(0, fep->hwp + FEC_X_DES_ACTIVE(queue_id));
}

static void
fec_enet_tx(struct net_device *ndev)
{
	struct fec_enet_private *fep = netdev_priv(ndev);
	u16 queue_id;
	/* First process class A queue, then Class B and Best Effort queue */
	for_each_set_bit(queue_id, &fep->work_tx, FEC_ENET_MAX_TX_QS) {
		clear_bit(queue_id, &fep->work_tx);
		fec_enet_tx_queue(ndev, queue_id);
	}
	return;
}

static int
fec_enet_new_rxbdp(struct net_device *ndev, struct bufdesc *bdp, struct sk_buff *skb)
{
	struct  fec_enet_private *fep = netdev_priv(ndev);
	int off;

	off = ((unsigned long)skb->data) & fep->rx_align;
	if (off)
		skb_reserve(skb, fep->rx_align + 1 - off);

	bdp->cbd_bufaddr = dma_map_single(&fep->pdev->dev, skb->data,
					  FEC_ENET_RX_FRSIZE - fep->rx_align,
					  DMA_FROM_DEVICE);
	if (dma_mapping_error(&fep->pdev->dev, bdp->cbd_bufaddr)) {
		if (net_ratelimit())
			netdev_err(ndev, "Rx DMA memory map failed\n");
		return -ENOMEM;
	}

	return 0;
}

static bool fec_enet_copybreak(struct net_device *ndev, struct sk_buff **skb,
			       struct bufdesc *bdp, u32 length, bool swap)
{
	struct  fec_enet_private *fep = netdev_priv(ndev);
	struct sk_buff *new_skb;

	if (length > fep->rx_copybreak)
		return false;

	new_skb = netdev_alloc_skb(ndev, length);
	if (!new_skb)
		return false;

	dma_sync_single_for_cpu(&fep->pdev->dev, bdp->cbd_bufaddr,
				FEC_ENET_RX_FRSIZE - fep->rx_align,
				DMA_FROM_DEVICE);
	if (!swap)
		memcpy(new_skb->data, (*skb)->data, length);
	else
		swap_buffer2(new_skb->data, (*skb)->data, length);
	*skb = new_skb;

	return true;
}

/* During a receive, the cur_rx points to the current incoming buffer.
 * When we update through the ring, if the next incoming buffer has
 * not been given to the system, we just set the empty indicator,
 * effectively tossing the packet.
 */
static int
fec_enet_rx_queue(struct net_device *ndev, int budget, u16 queue_id)
{
	struct fec_enet_private *fep = netdev_priv(ndev);
	struct fec_enet_priv_rx_q *rxq;
	struct bufdesc *bdp;
	unsigned short status;
	struct  sk_buff *skb_new = NULL;
	struct  sk_buff *skb;
	ushort	pkt_len;
	__u8 *data;
	int	pkt_received = 0;
	struct	bufdesc_ex *ebdp = NULL;
	bool	vlan_packet_rcvd = false;
	u16	vlan_tag;
	int	index = 0;
	bool	is_copybreak;
	bool	need_swap = fep->quirks & FEC_QUIRK_SWAP_FRAME;

#ifdef CONFIG_M532x
	flush_cache_all();
#endif
	queue_id = FEC_ENET_GET_QUQUE(queue_id);
	rxq = fep->rx_queue[queue_id];

	/* First, grab all of the stats for the incoming packet.
	 * These get messed up if we get called due to a busy condition.
	 */
	bdp = rxq->cur_rx;

	while (!((status = bdp->cbd_sc) & BD_ENET_RX_EMPTY)) {

		if (pkt_received >= budget)
			break;
		pkt_received++;

		writel(FEC_ENET_RXF, fep->hwp + FEC_IEVENT);
		/* Since we have allocated space to hold a complete frame,
		 * the last indicator should be set.
		 */
		if ((status & BD_ENET_RX_LAST) == 0)
			netdev_err(ndev, "rcv is not +last\n");

		writel(FEC_ENET_RXF, fep->hwp + FEC_IEVENT);

		/* Check for errors. */
		status ^= BD_ENET_RX_LAST;
		if (status & (BD_ENET_RX_LG | BD_ENET_RX_SH | BD_ENET_RX_NO |
			   BD_ENET_RX_CR | BD_ENET_RX_OV | BD_ENET_RX_LAST |
			   BD_ENET_RX_CL)) {
			ndev->stats.rx_errors++;
			if (status & BD_ENET_RX_OV) {
				/* FIFO overrun */
				ndev->stats.rx_fifo_errors++;
				goto rx_processing_done;
			}
			if (status & (BD_ENET_RX_LG | BD_ENET_RX_SH
						| BD_ENET_RX_LAST)) {
				/* Frame too long or too short. */
				ndev->stats.rx_length_errors++;
				if (status & BD_ENET_RX_LAST)
					netdev_err(ndev, "rcv is not +last\n");
			}
			if (status & BD_ENET_RX_CR) {	/* CRC Error */
				if (of_machine_is_compatible("digi,ccardimx28"))
					ndev->stats.rx_errors--;
				else
					ndev->stats.rx_crc_errors++;
			}
			/* Report late collisions as a frame error. */
			if (status & (BD_ENET_RX_NO | BD_ENET_RX_CL))
				ndev->stats.rx_frame_errors++;
			goto rx_processing_done;
		}

		/* Process the incoming frame. */
		ndev->stats.rx_packets++;
		pkt_len = bdp->cbd_datlen;
		ndev->stats.rx_bytes += pkt_len;

		index = fec_enet_get_bd_index(rxq->rx_bd_base, bdp, fep);
		skb = rxq->rx_skbuff[index];

		/* The packet length includes FCS, but we don't want to
		 * include that when passing upstream as it messes up
		 * bridging applications.
		 */
		is_copybreak = fec_enet_copybreak(ndev, &skb, bdp, pkt_len - 4,
						  need_swap);
		if (!is_copybreak) {
			skb_new = netdev_alloc_skb(ndev, FEC_ENET_RX_FRSIZE);
			if (unlikely(!skb_new)) {
				ndev->stats.rx_dropped++;
				goto rx_processing_done;
			}
			dma_unmap_single(&fep->pdev->dev, bdp->cbd_bufaddr,
					 FEC_ENET_RX_FRSIZE - fep->rx_align,
					 DMA_FROM_DEVICE);
		}

		prefetch(skb->data - NET_IP_ALIGN);
		skb_put(skb, pkt_len - 4);
		data = skb->data;
		if (!is_copybreak && need_swap)
			swap_buffer(data, pkt_len);

		/* Extract the enhanced buffer descriptor */
		ebdp = NULL;
		if (fep->bufdesc_ex)
			ebdp = (struct bufdesc_ex *)bdp;

		/* If this is a VLAN packet remove the VLAN Tag */
		vlan_packet_rcvd = false;
		if ((ndev->features & NETIF_F_HW_VLAN_CTAG_RX) &&
			fep->bufdesc_ex && (ebdp->cbd_esc & BD_ENET_RX_VLAN)) {
			/* Push and remove the vlan tag */
			struct vlan_hdr *vlan_header =
					(struct vlan_hdr *) (data + ETH_HLEN);
			vlan_tag = ntohs(vlan_header->h_vlan_TCI);

			vlan_packet_rcvd = true;

			memmove(skb->data + VLAN_HLEN, data, ETH_ALEN * 2);
			skb_pull(skb, VLAN_HLEN);
		}

		skb->protocol = eth_type_trans(skb, ndev);

		/* Get receive timestamp from the skb */
		if (fep->hwts_rx_en && fep->bufdesc_ex)
			fec_enet_hwtstamp(fep, ebdp->ts,
					  skb_hwtstamps(skb));

		if (fep->bufdesc_ex &&
		    (fep->csum_flags & FLAG_RX_CSUM_ENABLED)) {
			if (!(ebdp->cbd_esc & FLAG_RX_CSUM_ERROR)) {
				/* don't check it */
				skb->ip_summed = CHECKSUM_UNNECESSARY;
			} else {
				skb_checksum_none_assert(skb);
			}
		}

		/* Handle received VLAN packets */
		if (vlan_packet_rcvd)
			__vlan_hwaccel_put_tag(skb,
					       htons(ETH_P_8021Q),
					       vlan_tag);

		napi_gro_receive(&fep->napi, skb);

		if (is_copybreak) {
			dma_sync_single_for_device(&fep->pdev->dev, bdp->cbd_bufaddr,
						   FEC_ENET_RX_FRSIZE - fep->rx_align,
						   DMA_FROM_DEVICE);
		} else {
			rxq->rx_skbuff[index] = skb_new;
			fec_enet_new_rxbdp(ndev, bdp, skb_new);
		}

rx_processing_done:
		/* Clear the status flags for this buffer */
		status &= ~BD_ENET_RX_STATS;

		/* Mark the buffer empty */
		status |= BD_ENET_RX_EMPTY;
		bdp->cbd_sc = status;

		if (fep->bufdesc_ex) {
			struct bufdesc_ex *ebdp = (struct bufdesc_ex *)bdp;

			ebdp->cbd_esc = BD_ENET_RX_INT;
			ebdp->cbd_prot = 0;
			ebdp->cbd_bdu = 0;
		}

		/* Update BD pointer to next entry */
		bdp = fec_enet_get_nextdesc(bdp, fep, queue_id);

		/* Doing this here will keep the FEC running while we process
		 * incoming frames.  On a heavily loaded network, we should be
		 * able to keep up at the expense of system resources.
		 */
		writel(0, fep->hwp + FEC_R_DES_ACTIVE(queue_id));
	}
	/* Make sure the update to bdp is performed before cur_rx */
	wmb();
	rxq->cur_rx = bdp;
	toggle_activityled(ndev);
	return pkt_received;
}

static int
fec_enet_rx(struct net_device *ndev, int budget)
{
	int     pkt_received = 0;
	u16	queue_id;
	struct fec_enet_private *fep = netdev_priv(ndev);

	for_each_set_bit(queue_id, &fep->work_rx, FEC_ENET_MAX_RX_QS) {
		int ret;

		ret = fec_enet_rx_queue(ndev,
					budget - pkt_received, queue_id);

		if (ret < budget - pkt_received)
			clear_bit(queue_id, &fep->work_rx);

		pkt_received += ret;
	}
	toggle_activityled(ndev);
	return pkt_received;
}

static bool
fec_enet_collect_events(struct fec_enet_private *fep, uint int_events)
{
	if (int_events == 0)
		return false;

	if (int_events & FEC_ENET_RXF)
		fep->work_rx |= (1 << 2);
	if (int_events & FEC_ENET_RXF_1)
		fep->work_rx |= (1 << 0);
	if (int_events & FEC_ENET_RXF_2)
		fep->work_rx |= (1 << 1);

	if (int_events & FEC_ENET_TXF)
		fep->work_tx |= (1 << 2);
	if (int_events & FEC_ENET_TXF_1)
		fep->work_tx |= (1 << 0);
	if (int_events & FEC_ENET_TXF_2)
		fep->work_tx |= (1 << 1);

	return true;
}

static irqreturn_t
fec_enet_interrupt(int irq, void *dev_id)
{
	struct net_device *ndev = dev_id;
	struct fec_enet_private *fep = netdev_priv(ndev);
	uint int_events;
	irqreturn_t ret = IRQ_NONE;

	int_events = readl(fep->hwp + FEC_IEVENT);
	writel(int_events, fep->hwp + FEC_IEVENT);
	fec_enet_collect_events(fep, int_events);

	if ((fep->work_tx || fep->work_rx) && fep->link) {
		ret = IRQ_HANDLED;

		if (napi_schedule_prep(&fep->napi)) {
			/* Disable the NAPI interrupts */
			writel(FEC_ENET_MII, fep->hwp + FEC_IMASK);
			__napi_schedule(&fep->napi);
		}
	}

	if (int_events & FEC_ENET_MII) {
		ret = IRQ_HANDLED;
		complete(&fep->mdio_done);
	}

	if (fep->ptp_clock)
		fec_ptp_check_pps_event(fep);

	return ret;
}

static int fec_enet_rx_napi(struct napi_struct *napi, int budget)
{
	struct net_device *ndev = napi->dev;
	struct fec_enet_private *fep = netdev_priv(ndev);
	int pkts;

	pkts = fec_enet_rx(ndev, budget);

	fec_enet_tx(ndev);

	if (pkts < budget) {
		napi_complete(napi);
		writel(FEC_DEFAULT_IMASK, fep->hwp + FEC_IMASK);
	}
	return pkts;
}

/* ------------------------------------------------------------------------- */
static void fec_get_mac(struct net_device *ndev)
{
	struct fec_enet_private *fep = netdev_priv(ndev);
	struct fec_platform_data *pdata = dev_get_platdata(&fep->pdev->dev);
	unsigned char *iap, tmpaddr[ETH_ALEN];

	/*
	 * try to get mac address in following order:
	 *
	 * 1) module parameter via kernel command line in form
	 *    fec.macaddr=0x00,0x04,0x9f,0x01,0x30,0xe0
	 */
	iap = macaddr;

	/*
	 * 2) from device tree data
	 */
	if (!is_valid_ether_addr(iap)) {
		struct device_node *np = fep->pdev->dev.of_node;
		if (np) {
			const char *mac = of_get_mac_address(np);
			if (mac)
				iap = (unsigned char *) mac;
		}
	}

	/*
	 * 3) from flash or fuse (via platform data)
	 */
	if (!is_valid_ether_addr(iap)) {
#ifdef CONFIG_M5272
		if (FEC_FLASHMAC)
			iap = (unsigned char *)FEC_FLASHMAC;
#else
		if (pdata)
			iap = (unsigned char *)&pdata->mac;
#endif
	}

	/*
	 * 4) FEC mac registers set by bootloader
	 */
	if (!is_valid_ether_addr(iap)) {
		*((__be32 *) &tmpaddr[0]) =
			cpu_to_be32(readl(fep->hwp + FEC_ADDR_LOW));
		*((__be16 *) &tmpaddr[4]) =
			cpu_to_be16(readl(fep->hwp + FEC_ADDR_HIGH) >> 16);
		iap = &tmpaddr[0];
	}

	/*
	 * 5) random mac address
	 */
	if (!is_valid_ether_addr(iap)) {
		/* Report it and use a random ethernet address instead */
		netdev_err(ndev, "Invalid MAC address: %pM\n", iap);
		eth_hw_addr_random(ndev);
		netdev_info(ndev, "Using random MAC address: %pM\n",
			    ndev->dev_addr);
		return;
	}

	memcpy(ndev->dev_addr, iap, ETH_ALEN);

	/* Adjust MAC if using macaddr */
	if (iap == macaddr)
		 ndev->dev_addr[ETH_ALEN-1] = macaddr[ETH_ALEN-1] + fep->dev_id;
}

/* ------------------------------------------------------------------------- */

/*
 * Phy section
 */
static void gpioled_phylink(struct fec_enet_private *fep)
{
	if (fep->gpio_linkled >= 0)
		gpio_set_value_cansleep(fep->gpio_linkled,
					fep->link ^ fep->gpio_linkled_inverted);
}

static void fec_enet_adjust_link(struct net_device *ndev)
{
	struct fec_enet_private *fep = netdev_priv(ndev);
	struct phy_device *phy_dev = fep->phy_dev;
	int status_change = 0;

	/* Prevent a state halted on mii error */
	if (fep->mii_timeout && phy_dev->state == PHY_HALTED) {
		phy_dev->state = PHY_RESUMING;
		return;
	}

	/*
	 * If the netdev is down, or is going down, we're not interested
	 * in link state events, so just mark our idea of the link as down
	 * and ignore the event.
	 */
	if (!netif_running(ndev) || !netif_device_present(ndev)) {
		fep->link = 0;
	} else if (phy_dev->link) {
		if (!fep->link) {
			fep->link = phy_dev->link;
			status_change = 1;
		}

		if (fep->full_duplex != phy_dev->duplex) {
			fep->full_duplex = phy_dev->duplex;
			status_change = 1;
		}

		if (phy_dev->speed != fep->speed) {
			fep->speed = phy_dev->speed;
			status_change = 1;
		}

		/* if any of the above changed restart the FEC */
		if (status_change) {
			napi_disable(&fep->napi);
			netif_tx_lock_bh(ndev);
			fec_restart(ndev);
			netif_wake_queue(ndev);
			netif_tx_unlock_bh(ndev);
			napi_enable(&fep->napi);
		}
	} else {
		if (fep->link) {
			napi_disable(&fep->napi);
			netif_tx_lock_bh(ndev);
			fec_stop(ndev);
			netif_tx_unlock_bh(ndev);
			napi_enable(&fep->napi);
			fep->link = phy_dev->link;
			status_change = 1;
		}
	}

	if (status_change)
		phy_print_status(phy_dev);

	/*
	 * Check for errors on SYM_ERR_CNT register (address 0x1A) of
	 * Microchip LAN8720a PHY (ID=0x7C0F1)
	 */
	if (fep->phy_dev->phy_id == 0x7C0F1) {
		if (fec_enet_mdio_read(fep->mii_bus,
				       fep->phy_dev->addr, 0x1A)) {
			dev_info(&fep->pdev->dev,
				 "PHY errors detected. Resetting PHY\n");
			fec_reset_phy(fep->pdev);
		}
	}

	gpioled_phylink(fep);
}

static int fec_enet_mdio_read(struct mii_bus *bus, int mii_id, int regnum)
{
	struct fec_enet_private *fep = bus->priv;
	unsigned long time_left;

	fep->mii_timeout = 0;
	init_completion(&fep->mdio_done);

	/* start a read op */
	writel(FEC_MMFR_ST | FEC_MMFR_OP_READ |
		FEC_MMFR_PA(mii_id) | FEC_MMFR_RA(regnum) |
		FEC_MMFR_TA, fep->hwp + FEC_MII_DATA);

	/* wait for end of transfer */
	time_left = wait_for_completion_timeout(&fep->mdio_done,
			usecs_to_jiffies(FEC_MII_TIMEOUT));
	if (time_left == 0) {
		fep->mii_timeout = 1;
		netdev_err(fep->netdev, "MDIO read timeout\n");
		return -ETIMEDOUT;
	}

	/* return value */
	return FEC_MMFR_DATA(readl(fep->hwp + FEC_MII_DATA));
}

static int fec_enet_mdio_write(struct mii_bus *bus, int mii_id, int regnum,
			   u16 value)
{
	struct fec_enet_private *fep = bus->priv;
	unsigned long time_left;

	fep->mii_timeout = 0;
	init_completion(&fep->mdio_done);

	/* start a write op */
	writel(FEC_MMFR_ST | FEC_MMFR_OP_WRITE |
		FEC_MMFR_PA(mii_id) | FEC_MMFR_RA(regnum) |
		FEC_MMFR_TA | FEC_MMFR_DATA(value),
		fep->hwp + FEC_MII_DATA);

	/* wait for end of transfer */
	time_left = wait_for_completion_timeout(&fep->mdio_done,
			usecs_to_jiffies(FEC_MII_TIMEOUT));
	if (time_left == 0) {
		fep->mii_timeout = 1;
		netdev_err(fep->netdev, "MDIO write timeout\n");
		return -ETIMEDOUT;
	}

	return 0;
}

static int fec_enet_clk_enable(struct net_device *ndev, bool enable)
{
	struct fec_enet_private *fep = netdev_priv(ndev);
	int ret;

	if (enable) {
		ret = clk_prepare_enable(fep->clk_ahb);
		if (ret)
			return ret;
		ret = clk_prepare_enable(fep->clk_ipg);
		if (ret)
			goto failed_clk_ipg;
		if (fep->clk_enet_out) {
			ret = clk_prepare_enable(fep->clk_enet_out);
			if (ret)
				goto failed_clk_enet_out;
		}
		if (fep->clk_ptp) {
			mutex_lock(&fep->ptp_clk_mutex);
			ret = clk_prepare_enable(fep->clk_ptp);
			if (ret) {
				mutex_unlock(&fep->ptp_clk_mutex);
				goto failed_clk_ptp;
			} else {
				fep->ptp_clk_on = true;
			}
			mutex_unlock(&fep->ptp_clk_mutex);
		}
		if (fep->clk_ref) {
			ret = clk_prepare_enable(fep->clk_ref);
			if (ret)
				goto failed_clk_ref;
		}
	} else {
		clk_disable_unprepare(fep->clk_ahb);
		clk_disable_unprepare(fep->clk_ipg);
		if (fep->clk_enet_out)
			clk_disable_unprepare(fep->clk_enet_out);
		if (fep->clk_ptp) {
			mutex_lock(&fep->ptp_clk_mutex);
			clk_disable_unprepare(fep->clk_ptp);
			fep->ptp_clk_on = false;
			mutex_unlock(&fep->ptp_clk_mutex);
		}
		if (fep->clk_ref)
			clk_disable_unprepare(fep->clk_ref);
	}

	return 0;

failed_clk_ref:
	if (fep->clk_ref)
		clk_disable_unprepare(fep->clk_ref);
failed_clk_ptp:
	if (fep->clk_enet_out)
		clk_disable_unprepare(fep->clk_enet_out);
failed_clk_enet_out:
		clk_disable_unprepare(fep->clk_ipg);
failed_clk_ipg:
		clk_disable_unprepare(fep->clk_ahb);

	return ret;
}

static void fec_restore_mii_bus(struct net_device *ndev)
{
	struct fec_enet_private *fep = netdev_priv(ndev);

	fec_enet_clk_enable(ndev, true);
	writel(0xffc00000, fep->hwp + FEC_IEVENT);
	writel(fep->phy_speed, fep->hwp + FEC_MII_SPEED);
	writel(FEC_ENET_MII, fep->hwp + FEC_IMASK);
	writel(FEC_ENET_ETHEREN, fep->hwp + FEC_ECNTRL);
}

static int fec_enet_mii_probe(struct net_device *ndev)
{
	struct fec_enet_private *fep = netdev_priv(ndev);
	struct phy_device *phy_dev = NULL;
	char mdio_bus_id[MII_BUS_ID_SIZE];
	char phy_name[MII_BUS_ID_SIZE + 3];
	int phy_id;
	int dev_id = fep->dev_id;

	fep->phy_dev = NULL;

	if (fep->phy_node) {
		phy_dev = of_phy_connect(ndev, fep->phy_node,
					 &fec_enet_adjust_link, 0,
					 fep->phy_interface);
		if (!phy_dev)
			return -ENODEV;
	} else {
		/* check for attached phy */
		for (phy_id = 0; (phy_id < PHY_MAX_ADDR); phy_id++) {
			if ((fep->mii_bus->phy_mask & (1 << phy_id)))
				continue;
			if (fep->mii_bus->phy_map[phy_id] == NULL)
				continue;
			if (fep->mii_bus->phy_map[phy_id]->phy_id == 0)
				continue;
			if (dev_id--)
				continue;
			strlcpy(mdio_bus_id, fep->mii_bus->id, MII_BUS_ID_SIZE);
			break;
		}

		if (phy_id >= PHY_MAX_ADDR) {
			netdev_info(ndev, "no PHY, assuming direct connection to switch\n");
			strlcpy(mdio_bus_id, "fixed-0", MII_BUS_ID_SIZE);
			phy_id = 0;
		}

		snprintf(phy_name, sizeof(phy_name),
			 PHY_ID_FMT, mdio_bus_id, phy_id);
		phy_dev = phy_connect(ndev, phy_name, &fec_enet_adjust_link,
				      fep->phy_interface);
	}

	if (IS_ERR(phy_dev)) {
		netdev_err(ndev, "could not attach to PHY\n");
		return PTR_ERR(phy_dev);
	}

	/* mask with MAC supported features */
	if (fep->quirks & FEC_QUIRK_HAS_GBIT) {
		phy_dev->supported &= PHY_GBIT_FEATURES;
		phy_dev->supported &= ~SUPPORTED_1000baseT_Half;
#if !defined(CONFIG_M5272)
		phy_dev->supported |= SUPPORTED_Pause;
#endif
	}
	else
		phy_dev->supported &= PHY_BASIC_FEATURES;

	phy_dev->advertising = phy_dev->supported;

	fep->phy_dev = phy_dev;
	fep->link = 0;
	fep->full_duplex = 0;

	netdev_info(ndev, "Freescale FEC PHY driver [%s] (mii_bus:phy_addr=%s, irq=%d)\n",
		    fep->phy_dev->drv->name, dev_name(&fep->phy_dev->dev),
		    fep->phy_dev->irq);

	return 0;
}

static int fec_enet_mii_init(struct platform_device *pdev)
{
	static struct mii_bus *fec0_mii_bus;
	static int *fec_mii_bus_share;
	struct net_device *ndev = platform_get_drvdata(pdev);
	struct fec_enet_private *fep = netdev_priv(ndev);
	struct device_node *node;
	int err = -ENXIO, i;
	u32 mii_speed, holdtime;

	/*
	 * The i.MX28 dual fec interfaces are not equal.
	 * Here are the differences:
	 *
	 *  - fec0 supports MII & RMII modes while fec1 only supports RMII
	 *  - fec0 acts as the 1588 time master while fec1 is slave
	 *  - external phys can only be configured by fec0
	 *
	 * That is to say fec1 can not work independently. It only works
	 * when fec0 is working. The reason behind this design is that the
	 * second interface is added primarily for Switch mode.
	 *
	 * Because of the last point above, both phys are attached on fec0
	 * mdio interface in board design, and need to be configured by
	 * fec0 mii_bus.
	 */
	if ((fep->quirks & FEC_QUIRK_ENET_MAC) && fep->dev_id > 0) {
		/* fec1 uses fec0 mii_bus */
		if (mii_cnt && fec0_mii_bus) {
			fep->mii_bus = fec0_mii_bus;
			*fec_mii_bus_share = FEC0_MII_BUS_SHARE_TRUE;
			mii_cnt++;
			return 0;
		}
		return -ENOENT;
	}

	fep->mii_timeout = 0;

	/*
	 * Set MII speed to 2.5 MHz (= clk_get_rate() / 2 * phy_speed)
	 *
	 * The formula for FEC MDC is 'ref_freq / (MII_SPEED x 2)' while
	 * for ENET-MAC is 'ref_freq / ((MII_SPEED + 1) x 2)'.  The i.MX28
	 * Reference Manual has an error on this, and gets fixed on i.MX6Q
	 * document.
	 */
	mii_speed = DIV_ROUND_UP(clk_get_rate(fep->clk_ipg), 5000000);
	if (fep->quirks & FEC_QUIRK_ENET_MAC)
		mii_speed--;
	if (mii_speed > 63) {
		dev_err(&pdev->dev,
			"fec clock (%lu) to fast to get right mii speed\n",
			clk_get_rate(fep->clk_ipg));
		err = -EINVAL;
		goto err_out;
	}

	/*
	 * The i.MX28 and i.MX6 types have another filed in the MSCR (aka
	 * MII_SPEED) register that defines the MDIO output hold time. Earlier
	 * versions are RAZ there, so just ignore the difference and write the
	 * register always.
	 * The minimal hold time according to IEE802.3 (clause 22) is 10 ns.
	 * HOLDTIME + 1 is the number of clk cycles the fec is holding the
	 * output.
	 * The HOLDTIME bitfield takes values between 0 and 7 (inclusive).
	 * Given that ceil(clkrate / 5000000) <= 64, the calculation for
	 * holdtime cannot result in a value greater than 3.
	 */
	holdtime = DIV_ROUND_UP(clk_get_rate(fep->clk_ipg), 100000000) - 1;

	fep->phy_speed = mii_speed << 1 | holdtime << 8;

	writel(fep->phy_speed, fep->hwp + FEC_MII_SPEED);

	fep->mii_bus = mdiobus_alloc();
	if (fep->mii_bus == NULL) {
		err = -ENOMEM;
		goto err_out;
	}

	fep->mii_bus->name = "fec_enet_mii_bus";
	fep->mii_bus->read = fec_enet_mdio_read;
	fep->mii_bus->write = fec_enet_mdio_write;
	snprintf(fep->mii_bus->id, MII_BUS_ID_SIZE, "%s-%x",
		pdev->name, fep->dev_id + 1);
	fep->mii_bus->priv = fep;
	fep->mii_bus->parent = &pdev->dev;

	fep->mii_bus->irq = kmalloc(sizeof(int) * PHY_MAX_ADDR, GFP_KERNEL);
	if (!fep->mii_bus->irq) {
		err = -ENOMEM;
		goto err_out_free_mdiobus;
	}

	for (i = 0; i < PHY_MAX_ADDR; i++)
		fep->mii_bus->irq[i] = PHY_POLL;

	node = of_get_child_by_name(pdev->dev.of_node, "mdio");
	if (node) {
		err = of_mdiobus_register(fep->mii_bus, node);
		of_node_put(node);
	} else {
		err = mdiobus_register(fep->mii_bus);
	}

	if (err)
		goto err_out_free_mdio_irq;

	mii_cnt++;

	/* save fec0 mii_bus */
	if (fep->quirks & FEC_QUIRK_ENET_MAC) {
		fec0_mii_bus = fep->mii_bus;
		fec_mii_bus_share = &fep->mii_bus_share;
	}

	return 0;

err_out_free_mdio_irq:
	kfree(fep->mii_bus->irq);
err_out_free_mdiobus:
	mdiobus_free(fep->mii_bus);
err_out:
	return err;
}

static void fec_enet_mii_remove(struct fec_enet_private *fep)
{
	if (--mii_cnt == 0) {
		mdiobus_unregister(fep->mii_bus);
		kfree(fep->mii_bus->irq);
		mdiobus_free(fep->mii_bus);
	}
}

static int fec_enet_get_settings(struct net_device *ndev,
				  struct ethtool_cmd *cmd)
{
	struct fec_enet_private *fep = netdev_priv(ndev);
	struct phy_device *phydev = fep->phy_dev;

	if (!phydev)
		return -ENODEV;

	return phy_ethtool_gset(phydev, cmd);
}

static int fec_enet_set_settings(struct net_device *ndev,
				 struct ethtool_cmd *cmd)
{
	struct fec_enet_private *fep = netdev_priv(ndev);
	struct phy_device *phydev = fep->phy_dev;

	if (!phydev)
		return -ENODEV;

	return phy_ethtool_sset(phydev, cmd);
}

static void fec_enet_get_drvinfo(struct net_device *ndev,
				 struct ethtool_drvinfo *info)
{
	struct fec_enet_private *fep = netdev_priv(ndev);

	strlcpy(info->driver, fep->pdev->dev.driver->name,
		sizeof(info->driver));
	strlcpy(info->version, "Revision: 1.0", sizeof(info->version));
	strlcpy(info->bus_info, dev_name(&ndev->dev), sizeof(info->bus_info));
}

static int fec_enet_get_regs_len(struct net_device *ndev)
{
	struct fec_enet_private *fep = netdev_priv(ndev);
	struct resource *r;
	int s = 0;

	r = platform_get_resource(fep->pdev, IORESOURCE_MEM, 0);
	if (r)
		s = resource_size(r);

	return s;
}

/* List of registers that can be safety be read to dump them with ethtool */
#if defined(CONFIG_M523x) || defined(CONFIG_M527x) || defined(CONFIG_M528x) || \
	defined(CONFIG_M520x) || defined(CONFIG_M532x) ||		\
	defined(CONFIG_ARCH_MXC) || defined(CONFIG_SOC_IMX28)
static u32 fec_enet_register_offset[] = {
	FEC_IEVENT, FEC_IMASK, FEC_R_DES_ACTIVE_0, FEC_X_DES_ACTIVE_0,
	FEC_ECNTRL, FEC_MII_DATA, FEC_MII_SPEED, FEC_MIB_CTRLSTAT, FEC_R_CNTRL,
	FEC_X_CNTRL, FEC_ADDR_LOW, FEC_ADDR_HIGH, FEC_OPD, FEC_TXIC0, FEC_TXIC1,
	FEC_TXIC2, FEC_RXIC0, FEC_RXIC1, FEC_RXIC2, FEC_HASH_TABLE_HIGH,
	FEC_HASH_TABLE_LOW, FEC_GRP_HASH_TABLE_HIGH, FEC_GRP_HASH_TABLE_LOW,
	FEC_X_WMRK, FEC_R_BOUND, FEC_R_FSTART, FEC_R_DES_START_1,
	FEC_X_DES_START_1, FEC_R_BUFF_SIZE_1, FEC_R_DES_START_2,
	FEC_X_DES_START_2, FEC_R_BUFF_SIZE_2, FEC_R_DES_START_0,
	FEC_X_DES_START_0, FEC_R_BUFF_SIZE_0, FEC_R_FIFO_RSFL, FEC_R_FIFO_RSEM,
	FEC_R_FIFO_RAEM, FEC_R_FIFO_RAFL, FEC_RACC, FEC_RCMR_1, FEC_RCMR_2,
	FEC_DMA_CFG_1, FEC_DMA_CFG_2, FEC_R_DES_ACTIVE_1, FEC_X_DES_ACTIVE_1,
	FEC_R_DES_ACTIVE_2, FEC_X_DES_ACTIVE_2, FEC_QOS_SCHEME,
	RMON_T_DROP, RMON_T_PACKETS, RMON_T_BC_PKT, RMON_T_MC_PKT,
	RMON_T_CRC_ALIGN, RMON_T_UNDERSIZE, RMON_T_OVERSIZE, RMON_T_FRAG,
	RMON_T_JAB, RMON_T_COL, RMON_T_P64, RMON_T_P65TO127, RMON_T_P128TO255,
	RMON_T_P256TO511, RMON_T_P512TO1023, RMON_T_P1024TO2047,
	RMON_T_P_GTE2048, RMON_T_OCTETS,
	IEEE_T_DROP, IEEE_T_FRAME_OK, IEEE_T_1COL, IEEE_T_MCOL, IEEE_T_DEF,
	IEEE_T_LCOL, IEEE_T_EXCOL, IEEE_T_MACERR, IEEE_T_CSERR, IEEE_T_SQE,
	IEEE_T_FDXFC, IEEE_T_OCTETS_OK,
	RMON_R_PACKETS, RMON_R_BC_PKT, RMON_R_MC_PKT, RMON_R_CRC_ALIGN,
	RMON_R_UNDERSIZE, RMON_R_OVERSIZE, RMON_R_FRAG, RMON_R_JAB,
	RMON_R_RESVD_O, RMON_R_P64, RMON_R_P65TO127, RMON_R_P128TO255,
	RMON_R_P256TO511, RMON_R_P512TO1023, RMON_R_P1024TO2047,
	RMON_R_P_GTE2048, RMON_R_OCTETS,
	IEEE_R_DROP, IEEE_R_FRAME_OK, IEEE_R_CRC, IEEE_R_ALIGN, IEEE_R_MACERR,
	IEEE_R_FDXFC, IEEE_R_OCTETS_OK
};
#else
static u32 fec_enet_register_offset[] = {
	FEC_ECNTRL, FEC_IEVENT, FEC_IMASK, FEC_IVEC, FEC_R_DES_ACTIVE_0,
	FEC_R_DES_ACTIVE_1, FEC_R_DES_ACTIVE_2, FEC_X_DES_ACTIVE_0,
	FEC_X_DES_ACTIVE_1, FEC_X_DES_ACTIVE_2, FEC_MII_DATA, FEC_MII_SPEED,
	FEC_R_BOUND, FEC_R_FSTART, FEC_X_WMRK, FEC_X_FSTART, FEC_R_CNTRL,
	FEC_MAX_FRM_LEN, FEC_X_CNTRL, FEC_ADDR_LOW, FEC_ADDR_HIGH,
	FEC_GRP_HASH_TABLE_HIGH, FEC_GRP_HASH_TABLE_LOW, FEC_R_DES_START_0,
	FEC_R_DES_START_1, FEC_R_DES_START_2, FEC_X_DES_START_0,
	FEC_X_DES_START_1, FEC_X_DES_START_2, FEC_R_BUFF_SIZE_0,
	FEC_R_BUFF_SIZE_1, FEC_R_BUFF_SIZE_2
};
#endif

static void fec_enet_get_regs(struct net_device *ndev,
			      struct ethtool_regs *regs, void *regbuf)
{
	struct fec_enet_private *fep = netdev_priv(ndev);
	u32 __iomem *theregs = (u32 __iomem *)fep->hwp;
	u32 *buf = (u32 *)regbuf;
	u32 i, off;

	memset(buf, 0, regs->len);

	for (i = 0; i < ARRAY_SIZE(fec_enet_register_offset); i++) {
		off = fec_enet_register_offset[i] / 4;
		buf[off] = readl(&theregs[off]);
	}
}

static int fec_enet_get_ts_info(struct net_device *ndev,
				struct ethtool_ts_info *info)
{
	struct fec_enet_private *fep = netdev_priv(ndev);

	if (fep->bufdesc_ex) {

		info->so_timestamping = SOF_TIMESTAMPING_TX_SOFTWARE |
					SOF_TIMESTAMPING_RX_SOFTWARE |
					SOF_TIMESTAMPING_SOFTWARE |
					SOF_TIMESTAMPING_TX_HARDWARE |
					SOF_TIMESTAMPING_RX_HARDWARE |
					SOF_TIMESTAMPING_RAW_HARDWARE;
		if (fep->ptp_clock)
			info->phc_index = ptp_clock_index(fep->ptp_clock);
		else
			info->phc_index = -1;

		info->tx_types = (1 << HWTSTAMP_TX_OFF) |
				 (1 << HWTSTAMP_TX_ON);

		info->rx_filters = (1 << HWTSTAMP_FILTER_NONE) |
				   (1 << HWTSTAMP_FILTER_ALL);
		return 0;
	} else {
		return ethtool_op_get_ts_info(ndev, info);
	}
}

#if !defined(CONFIG_M5272)

static void fec_enet_get_pauseparam(struct net_device *ndev,
				    struct ethtool_pauseparam *pause)
{
	struct fec_enet_private *fep = netdev_priv(ndev);

	pause->autoneg = (fep->pause_flag & FEC_PAUSE_FLAG_AUTONEG) != 0;
	pause->tx_pause = (fep->pause_flag & FEC_PAUSE_FLAG_ENABLE) != 0;
	pause->rx_pause = pause->tx_pause;
}

static int fec_enet_set_pauseparam(struct net_device *ndev,
				   struct ethtool_pauseparam *pause)
{
	struct fec_enet_private *fep = netdev_priv(ndev);

	if (!fep->phy_dev)
		return -ENODEV;

	if (pause->tx_pause != pause->rx_pause) {
		netdev_info(ndev,
			"hardware only support enable/disable both tx and rx");
		return -EINVAL;
	}

	fep->pause_flag = 0;

	/* tx pause must be same as rx pause */
	fep->pause_flag |= pause->rx_pause ? FEC_PAUSE_FLAG_ENABLE : 0;
	fep->pause_flag |= pause->autoneg ? FEC_PAUSE_FLAG_AUTONEG : 0;

	if (pause->rx_pause || pause->autoneg) {
		fep->phy_dev->supported |= ADVERTISED_Pause;
		fep->phy_dev->advertising |= ADVERTISED_Pause;
	} else {
		fep->phy_dev->supported &= ~ADVERTISED_Pause;
		fep->phy_dev->advertising &= ~ADVERTISED_Pause;
	}

	if (pause->autoneg) {
		if (netif_running(ndev))
			fec_stop(ndev);
		phy_start_aneg(fep->phy_dev);
	}
	if (netif_running(ndev)) {
		napi_disable(&fep->napi);
		netif_tx_lock_bh(ndev);
		fec_restart(ndev);
		netif_wake_queue(ndev);
		netif_tx_unlock_bh(ndev);
		napi_enable(&fep->napi);
	}

	return 0;
}

static const struct fec_stat {
	char name[ETH_GSTRING_LEN];
	u16 offset;
} fec_stats[] = {
	/* RMON TX */
	{ "tx_dropped", RMON_T_DROP },
	{ "tx_packets", RMON_T_PACKETS },
	{ "tx_broadcast", RMON_T_BC_PKT },
	{ "tx_multicast", RMON_T_MC_PKT },
	{ "tx_crc_errors", RMON_T_CRC_ALIGN },
	{ "tx_undersize", RMON_T_UNDERSIZE },
	{ "tx_oversize", RMON_T_OVERSIZE },
	{ "tx_fragment", RMON_T_FRAG },
	{ "tx_jabber", RMON_T_JAB },
	{ "tx_collision", RMON_T_COL },
	{ "tx_64byte", RMON_T_P64 },
	{ "tx_65to127byte", RMON_T_P65TO127 },
	{ "tx_128to255byte", RMON_T_P128TO255 },
	{ "tx_256to511byte", RMON_T_P256TO511 },
	{ "tx_512to1023byte", RMON_T_P512TO1023 },
	{ "tx_1024to2047byte", RMON_T_P1024TO2047 },
	{ "tx_GTE2048byte", RMON_T_P_GTE2048 },
	{ "tx_octets", RMON_T_OCTETS },

	/* IEEE TX */
	{ "IEEE_tx_drop", IEEE_T_DROP },
	{ "IEEE_tx_frame_ok", IEEE_T_FRAME_OK },
	{ "IEEE_tx_1col", IEEE_T_1COL },
	{ "IEEE_tx_mcol", IEEE_T_MCOL },
	{ "IEEE_tx_def", IEEE_T_DEF },
	{ "IEEE_tx_lcol", IEEE_T_LCOL },
	{ "IEEE_tx_excol", IEEE_T_EXCOL },
	{ "IEEE_tx_macerr", IEEE_T_MACERR },
	{ "IEEE_tx_cserr", IEEE_T_CSERR },
	{ "IEEE_tx_sqe", IEEE_T_SQE },
	{ "IEEE_tx_fdxfc", IEEE_T_FDXFC },
	{ "IEEE_tx_octets_ok", IEEE_T_OCTETS_OK },

	/* RMON RX */
	{ "rx_packets", RMON_R_PACKETS },
	{ "rx_broadcast", RMON_R_BC_PKT },
	{ "rx_multicast", RMON_R_MC_PKT },
	{ "rx_crc_errors", RMON_R_CRC_ALIGN },
	{ "rx_undersize", RMON_R_UNDERSIZE },
	{ "rx_oversize", RMON_R_OVERSIZE },
	{ "rx_fragment", RMON_R_FRAG },
	{ "rx_jabber", RMON_R_JAB },
	{ "rx_64byte", RMON_R_P64 },
	{ "rx_65to127byte", RMON_R_P65TO127 },
	{ "rx_128to255byte", RMON_R_P128TO255 },
	{ "rx_256to511byte", RMON_R_P256TO511 },
	{ "rx_512to1023byte", RMON_R_P512TO1023 },
	{ "rx_1024to2047byte", RMON_R_P1024TO2047 },
	{ "rx_GTE2048byte", RMON_R_P_GTE2048 },
	{ "rx_octets", RMON_R_OCTETS },

	/* IEEE RX */
	{ "IEEE_rx_drop", IEEE_R_DROP },
	{ "IEEE_rx_frame_ok", IEEE_R_FRAME_OK },
	{ "IEEE_rx_crc", IEEE_R_CRC },
	{ "IEEE_rx_align", IEEE_R_ALIGN },
	{ "IEEE_rx_macerr", IEEE_R_MACERR },
	{ "IEEE_rx_fdxfc", IEEE_R_FDXFC },
	{ "IEEE_rx_octets_ok", IEEE_R_OCTETS_OK },
};

static void fec_enet_get_ethtool_stats(struct net_device *dev,
	struct ethtool_stats *stats, u64 *data)
{
	struct fec_enet_private *fep = netdev_priv(dev);
	int i;

	for (i = 0; i < ARRAY_SIZE(fec_stats); i++)
		data[i] = readl(fep->hwp + fec_stats[i].offset);
}

static void fec_enet_get_strings(struct net_device *netdev,
	u32 stringset, u8 *data)
{
	int i;
	switch (stringset) {
	case ETH_SS_STATS:
		for (i = 0; i < ARRAY_SIZE(fec_stats); i++)
			memcpy(data + i * ETH_GSTRING_LEN,
				fec_stats[i].name, ETH_GSTRING_LEN);
		break;
	}
}

static int fec_enet_get_sset_count(struct net_device *dev, int sset)
{
	switch (sset) {
	case ETH_SS_STATS:
		return ARRAY_SIZE(fec_stats);
	default:
		return -EOPNOTSUPP;
	}
}
#endif /* !defined(CONFIG_M5272) */

static int fec_enet_nway_reset(struct net_device *dev)
{
	struct fec_enet_private *fep = netdev_priv(dev);
	struct phy_device *phydev = fep->phy_dev;

	if (!phydev)
		return -ENODEV;

	return genphy_restart_aneg(phydev);
}

/* ITR clock source is enet system clock (clk_ahb).
 * TCTT unit is cycle_ns * 64 cycle
 * So, the ICTT value = X us / (cycle_ns * 64)
 */
static int fec_enet_us_to_itr_clock(struct net_device *ndev, int us)
{
	struct fec_enet_private *fep = netdev_priv(ndev);

	return us * (fep->itr_clk_rate / 64000) / 1000;
}

/* Set threshold for interrupt coalescing */
static void fec_enet_itr_coal_set(struct net_device *ndev)
{
	struct fec_enet_private *fep = netdev_priv(ndev);
	int rx_itr, tx_itr;

	if (!(fep->quirks & FEC_QUIRK_HAS_AVB))
		return;

	/* Must be greater than zero to avoid unpredictable behavior */
	if (!fep->rx_time_itr || !fep->rx_pkts_itr ||
	    !fep->tx_time_itr || !fep->tx_pkts_itr)
		return;

	/* Select enet system clock as Interrupt Coalescing
	 * timer Clock Source
	 */
	rx_itr = FEC_ITR_CLK_SEL;
	tx_itr = FEC_ITR_CLK_SEL;

	/* set ICFT and ICTT */
	rx_itr |= FEC_ITR_ICFT(fep->rx_pkts_itr);
	rx_itr |= FEC_ITR_ICTT(fec_enet_us_to_itr_clock(ndev, fep->rx_time_itr));
	tx_itr |= FEC_ITR_ICFT(fep->tx_pkts_itr);
	tx_itr |= FEC_ITR_ICTT(fec_enet_us_to_itr_clock(ndev, fep->tx_time_itr));

	rx_itr |= FEC_ITR_EN;
	tx_itr |= FEC_ITR_EN;

	writel(tx_itr, fep->hwp + FEC_TXIC0);
	writel(rx_itr, fep->hwp + FEC_RXIC0);
	writel(tx_itr, fep->hwp + FEC_TXIC1);
	writel(rx_itr, fep->hwp + FEC_RXIC1);
	writel(tx_itr, fep->hwp + FEC_TXIC2);
	writel(rx_itr, fep->hwp + FEC_RXIC2);
}

static int
fec_enet_get_coalesce(struct net_device *ndev, struct ethtool_coalesce *ec)
{
	struct fec_enet_private *fep = netdev_priv(ndev);

	if (!(fep->quirks & FEC_QUIRK_HAS_AVB))
		return -EOPNOTSUPP;

	ec->rx_coalesce_usecs = fep->rx_time_itr;
	ec->rx_max_coalesced_frames = fep->rx_pkts_itr;

	ec->tx_coalesce_usecs = fep->tx_time_itr;
	ec->tx_max_coalesced_frames = fep->tx_pkts_itr;

	return 0;
}

static int
fec_enet_set_coalesce(struct net_device *ndev, struct ethtool_coalesce *ec)
{
	struct fec_enet_private *fep = netdev_priv(ndev);
	unsigned int cycle;

	if (!(fep->quirks & FEC_QUIRK_HAS_AVB))
		return -EOPNOTSUPP;

	if (ec->rx_max_coalesced_frames > 255) {
		pr_err("Rx coalesced frames exceed hardware limiation");
		return -EINVAL;
	}

	if (ec->tx_max_coalesced_frames > 255) {
		pr_err("Tx coalesced frame exceed hardware limiation");
		return -EINVAL;
	}

	cycle = fec_enet_us_to_itr_clock(ndev, fep->rx_time_itr);
	if (cycle > 0xFFFF) {
		pr_err("Rx coalesed usec exceeed hardware limiation");
		return -EINVAL;
	}

	cycle = fec_enet_us_to_itr_clock(ndev, fep->tx_time_itr);
	if (cycle > 0xFFFF) {
		pr_err("Rx coalesed usec exceeed hardware limiation");
		return -EINVAL;
	}

	fep->rx_time_itr = ec->rx_coalesce_usecs;
	fep->rx_pkts_itr = ec->rx_max_coalesced_frames;

	fep->tx_time_itr = ec->tx_coalesce_usecs;
	fep->tx_pkts_itr = ec->tx_max_coalesced_frames;

	fec_enet_itr_coal_set(ndev);

	return 0;
}

static void fec_enet_itr_coal_init(struct net_device *ndev)
{
	struct ethtool_coalesce ec;

	ec.rx_coalesce_usecs = FEC_ITR_ICTT_DEFAULT;
	ec.rx_max_coalesced_frames = FEC_ITR_ICFT_DEFAULT;

	ec.tx_coalesce_usecs = FEC_ITR_ICTT_DEFAULT;
	ec.tx_max_coalesced_frames = FEC_ITR_ICFT_DEFAULT;

	fec_enet_set_coalesce(ndev, &ec);
}

static int fec_enet_get_tunable(struct net_device *netdev,
				const struct ethtool_tunable *tuna,
				void *data)
{
	struct fec_enet_private *fep = netdev_priv(netdev);
	int ret = 0;

	switch (tuna->id) {
	case ETHTOOL_RX_COPYBREAK:
		*(u32 *)data = fep->rx_copybreak;
		break;
	default:
		ret = -EINVAL;
		break;
	}

	return ret;
}

static int fec_enet_set_tunable(struct net_device *netdev,
				const struct ethtool_tunable *tuna,
				const void *data)
{
	struct fec_enet_private *fep = netdev_priv(netdev);
	int ret = 0;

	switch (tuna->id) {
	case ETHTOOL_RX_COPYBREAK:
		fep->rx_copybreak = *(u32 *)data;
		break;
	default:
		ret = -EINVAL;
		break;
	}

	return ret;
}

static void
fec_enet_get_wol(struct net_device *ndev, struct ethtool_wolinfo *wol)
{
	struct fec_enet_private *fep = netdev_priv(ndev);

	if (fep->wol_flag & FEC_WOL_HAS_MAGIC_PACKET) {
		wol->supported = WAKE_MAGIC;
		wol->wolopts = fep->wol_flag & FEC_WOL_FLAG_ENABLE ? WAKE_MAGIC : 0;
	} else {
		wol->supported = wol->wolopts = 0;
	}
}

static int
fec_enet_set_wol(struct net_device *ndev, struct ethtool_wolinfo *wol)
{
	struct fec_enet_private *fep = netdev_priv(ndev);

	if (!(fep->wol_flag & FEC_WOL_HAS_MAGIC_PACKET))
		return -EINVAL;

	if (wol->wolopts & ~WAKE_MAGIC)
		return -EINVAL;

	device_set_wakeup_enable(&ndev->dev, wol->wolopts & WAKE_MAGIC);
	if (device_may_wakeup(&ndev->dev))
		fep->wol_flag |= FEC_WOL_FLAG_ENABLE;
	else
		fep->wol_flag &= (~FEC_WOL_FLAG_ENABLE);

	return 0;
}

static const struct ethtool_ops fec_enet_ethtool_ops = {
	.get_settings		= fec_enet_get_settings,
	.set_settings		= fec_enet_set_settings,
	.get_drvinfo		= fec_enet_get_drvinfo,
	.get_regs_len		= fec_enet_get_regs_len,
	.get_regs		= fec_enet_get_regs,
	.nway_reset		= fec_enet_nway_reset,
	.get_link		= ethtool_op_get_link,
	.get_coalesce		= fec_enet_get_coalesce,
	.set_coalesce		= fec_enet_set_coalesce,
#ifndef CONFIG_M5272
	.get_pauseparam		= fec_enet_get_pauseparam,
	.set_pauseparam		= fec_enet_set_pauseparam,
	.get_strings		= fec_enet_get_strings,
	.get_ethtool_stats	= fec_enet_get_ethtool_stats,
	.get_sset_count		= fec_enet_get_sset_count,
#endif
	.get_ts_info		= fec_enet_get_ts_info,
	.get_tunable		= fec_enet_get_tunable,
	.set_tunable		= fec_enet_set_tunable,
	.get_wol		= fec_enet_get_wol,
	.set_wol		= fec_enet_set_wol,
};

static int fec_enet_ioctl(struct net_device *ndev, struct ifreq *rq, int cmd)
{
	struct fec_enet_private *fep = netdev_priv(ndev);
	struct phy_device *phydev = fep->phy_dev;

	if (!netif_running(ndev))
		return -EINVAL;

	if (!phydev)
		return -ENODEV;

	if (fep->bufdesc_ex) {
		if (cmd == SIOCSHWTSTAMP)
			return fec_ptp_set(ndev, rq);
		if (cmd == SIOCGHWTSTAMP)
			return fec_ptp_get(ndev, rq);
	}

	return phy_mii_ioctl(phydev, rq, cmd);
}

static void fec_enet_free_buffers(struct net_device *ndev)
{
	struct fec_enet_private *fep = netdev_priv(ndev);
	unsigned int i;
	struct sk_buff *skb;
	struct bufdesc	*bdp;
	struct fec_enet_priv_tx_q *txq;
	struct fec_enet_priv_rx_q *rxq;
	unsigned int q;

	for (q = 0; q < fep->num_rx_queues; q++) {
		rxq = fep->rx_queue[q];
		bdp = rxq->rx_bd_base;
		for (i = 0; i < rxq->rx_ring_size; i++) {
			skb = rxq->rx_skbuff[i];
			rxq->rx_skbuff[i] = NULL;
			if (skb) {
				dma_unmap_single(&fep->pdev->dev,
						 bdp->cbd_bufaddr,
						 FEC_ENET_RX_FRSIZE - fep->rx_align,
						 DMA_FROM_DEVICE);
				dev_kfree_skb(skb);
			}
			bdp = fec_enet_get_nextdesc(bdp, fep, q);
		}
	}

	for (q = 0; q < fep->num_tx_queues; q++) {
		txq = fep->tx_queue[q];
		bdp = txq->tx_bd_base;
		for (i = 0; i < txq->tx_ring_size; i++) {
			kfree(txq->tx_bounce[i]);
			txq->tx_bounce[i] = NULL;
			skb = txq->tx_skbuff[i];
			txq->tx_skbuff[i] = NULL;
			dev_kfree_skb(skb);
		}
	}
}

static void fec_enet_free_queue(struct net_device *ndev)
{
	struct fec_enet_private *fep = netdev_priv(ndev);
	int i;
	struct fec_enet_priv_tx_q *txq;

	for (i = 0; i < fep->num_tx_queues; i++)
		if (fep->tx_queue[i] && fep->tx_queue[i]->tso_hdrs) {
			txq = fep->tx_queue[i];
			dma_free_coherent(NULL,
					  txq->tx_ring_size * TSO_HEADER_SIZE,
					  txq->tso_hdrs,
					  txq->tso_hdrs_dma);
		}

	for (i = 0; i < fep->num_rx_queues; i++)
		kfree(fep->rx_queue[i]);
	for (i = 0; i < fep->num_tx_queues; i++)
		kfree(fep->tx_queue[i]);
}

static int fec_enet_alloc_queue(struct net_device *ndev)
{
	struct fec_enet_private *fep = netdev_priv(ndev);
	int i;
	int ret = 0;
	struct fec_enet_priv_tx_q *txq;

	for (i = 0; i < fep->num_tx_queues; i++) {
		txq = kzalloc(sizeof(*txq), GFP_KERNEL);
		if (!txq) {
			ret = -ENOMEM;
			goto alloc_failed;
		}

		fep->tx_queue[i] = txq;
		txq->tx_ring_size = TX_RING_SIZE;
		fep->total_tx_ring_size += fep->tx_queue[i]->tx_ring_size;

		txq->tx_stop_threshold = FEC_MAX_SKB_DESCS;
		txq->tx_wake_threshold =
				(txq->tx_ring_size - txq->tx_stop_threshold) / 2;

		txq->tso_hdrs = dma_alloc_coherent(NULL,
					txq->tx_ring_size * TSO_HEADER_SIZE,
					&txq->tso_hdrs_dma,
					GFP_KERNEL);
		if (!txq->tso_hdrs) {
			ret = -ENOMEM;
			goto alloc_failed;
		}
	}

	for (i = 0; i < fep->num_rx_queues; i++) {
		fep->rx_queue[i] = kzalloc(sizeof(*fep->rx_queue[i]),
					   GFP_KERNEL);
		if (!fep->rx_queue[i]) {
			ret = -ENOMEM;
			goto alloc_failed;
		}

		fep->rx_queue[i]->rx_ring_size = RX_RING_SIZE;
		fep->total_rx_ring_size += fep->rx_queue[i]->rx_ring_size;
	}
	return ret;

alloc_failed:
	fec_enet_free_queue(ndev);
	return ret;
}

static int
fec_enet_alloc_rxq_buffers(struct net_device *ndev, unsigned int queue)
{
	struct fec_enet_private *fep = netdev_priv(ndev);
	unsigned int i;
	struct sk_buff *skb;
	struct bufdesc	*bdp;
	struct fec_enet_priv_rx_q *rxq;

	rxq = fep->rx_queue[queue];
	bdp = rxq->rx_bd_base;
	for (i = 0; i < rxq->rx_ring_size; i++) {
		skb = netdev_alloc_skb(ndev, FEC_ENET_RX_FRSIZE);
		if (!skb)
			goto err_alloc;

		if (fec_enet_new_rxbdp(ndev, bdp, skb)) {
			dev_kfree_skb(skb);
			goto err_alloc;
		}

		rxq->rx_skbuff[i] = skb;
		bdp->cbd_sc = BD_ENET_RX_EMPTY;

		if (fep->bufdesc_ex) {
			struct bufdesc_ex *ebdp = (struct bufdesc_ex *)bdp;
			ebdp->cbd_esc = BD_ENET_RX_INT;
		}

		bdp = fec_enet_get_nextdesc(bdp, fep, queue);
	}

	/* Set the last buffer to wrap. */
	bdp = fec_enet_get_prevdesc(bdp, fep, queue);
	bdp->cbd_sc |= BD_SC_WRAP;
	return 0;

 err_alloc:
	fec_enet_free_buffers(ndev);
	return -ENOMEM;
}

static int
fec_enet_alloc_txq_buffers(struct net_device *ndev, unsigned int queue)
{
	struct fec_enet_private *fep = netdev_priv(ndev);
	unsigned int i;
	struct bufdesc  *bdp;
	struct fec_enet_priv_tx_q *txq;

	txq = fep->tx_queue[queue];
	bdp = txq->tx_bd_base;
	for (i = 0; i < txq->tx_ring_size; i++) {
		txq->tx_bounce[i] = kmalloc(FEC_ENET_TX_FRSIZE, GFP_KERNEL);
		if (!txq->tx_bounce[i])
			goto err_alloc;

		bdp->cbd_sc = 0;
		bdp->cbd_bufaddr = 0;

		if (fep->bufdesc_ex) {
			struct bufdesc_ex *ebdp = (struct bufdesc_ex *)bdp;
			ebdp->cbd_esc = BD_ENET_TX_INT;
		}

		bdp = fec_enet_get_nextdesc(bdp, fep, queue);
	}

	/* Set the last buffer to wrap. */
	bdp = fec_enet_get_prevdesc(bdp, fep, queue);
	bdp->cbd_sc |= BD_SC_WRAP;

	return 0;

 err_alloc:
	fec_enet_free_buffers(ndev);
	return -ENOMEM;
}

static int fec_enet_alloc_buffers(struct net_device *ndev)
{
	struct fec_enet_private *fep = netdev_priv(ndev);
	unsigned int i;

	for (i = 0; i < fep->num_rx_queues; i++)
		if (fec_enet_alloc_rxq_buffers(ndev, i))
			return -ENOMEM;

	for (i = 0; i < fep->num_tx_queues; i++)
		if (fec_enet_alloc_txq_buffers(ndev, i))
			return -ENOMEM;
	return 0;
}

static inline bool fec_enet_irq_workaround(struct fec_enet_private *fep)
{
	struct device_node *np = fep->pdev->dev.of_node;
	struct device_node *intr_node;

	intr_node = of_parse_phandle(np, "interrupts-extended", 0);
	if (intr_node && !strcmp(intr_node->name, "gpio")) {
		/*
		 * If the interrupt controller is a GPIO node, it must have
		 * applied the workaround for WAIT mode bug.
		 */
		return true;
	}

	return false;
}

static int
fec_enet_open(struct net_device *ndev)
{
	struct fec_enet_private *fep = netdev_priv(ndev);
	const struct platform_device_id *id_entry =
				platform_get_device_id(fep->pdev);
	int ret;

	pinctrl_pm_select_default_state(&fep->pdev->dev);
	ret = fec_enet_clk_enable(ndev, true);
	if (ret)
		return ret;

	/* I should reset the ring buffers here, but I don't yet know
	 * a simple way to do that.
	 */

	ret = fec_enet_alloc_buffers(ndev);
	if (ret)
		goto err_enet_alloc;

	/* Init MAC prior to mii bus probe */
	fec_restart(ndev);

	/* Probe and connect to PHY when open the interface */
	ret = fec_enet_mii_probe(ndev);
	if (ret)
		goto err_enet_mii_probe;

	napi_enable(&fep->napi);
	phy_start(fep->phy_dev);
	netif_tx_start_all_queues(ndev);

	pm_runtime_get_sync(ndev->dev.parent);
	if ((id_entry->driver_data & FEC_QUIRK_BUG_WAITMODE) &&
	    !fec_enet_irq_workaround(fep))
		pm_qos_add_request(&fep->pm_qos_req,
				   PM_QOS_CPU_DMA_LATENCY,
				   0);
	else
		pm_qos_add_request(&fep->pm_qos_req,
				   PM_QOS_CPU_DMA_LATENCY,
				   PM_QOS_DEFAULT_VALUE);

	device_set_wakeup_enable(&ndev->dev, fep->wol_flag &
				 FEC_WOL_FLAG_ENABLE);
	fep->miibus_up_failed = false;

	return 0;

err_enet_mii_probe:
	fec_enet_free_buffers(ndev);
err_enet_alloc:
	fep->miibus_up_failed = true;
	if (!fep->mii_bus_share)
		pinctrl_pm_select_sleep_state(&fep->pdev->dev);
	return ret;
}

static int
fec_enet_close(struct net_device *ndev)
{
	struct fec_enet_private *fep = netdev_priv(ndev);

	phy_stop(fep->phy_dev);

	if (netif_device_present(ndev)) {
		napi_disable(&fep->napi);
		netif_tx_disable(ndev);
		fec_stop(ndev);
	}

	phy_disconnect(fep->phy_dev);
	fep->phy_dev = NULL;

	fec_enet_clk_enable(ndev, false);
	pm_qos_remove_request(&fep->pm_qos_req);
	pinctrl_pm_select_sleep_state(&fep->pdev->dev);
	pm_runtime_put_sync_suspend(ndev->dev.parent);
	fec_enet_free_buffers(ndev);
	gpioled_phylink(fep);

	return 0;
}

/* Set or clear the multicast filter for this adaptor.
 * Skeleton taken from sunlance driver.
 * The CPM Ethernet implementation allows Multicast as well as individual
 * MAC address filtering.  Some of the drivers check to make sure it is
 * a group multicast address, and discard those that are not.  I guess I
 * will do the same for now, but just remove the test if you want
 * individual filtering as well (do the upper net layers want or support
 * this kind of feature?).
 */

#define HASH_BITS	6		/* #bits in hash */
#define CRC32_POLY	0xEDB88320

static void set_multicast_list(struct net_device *ndev)
{
	struct fec_enet_private *fep = netdev_priv(ndev);
	struct netdev_hw_addr *ha;
	unsigned int i, bit, data, crc, tmp;
	unsigned char hash;

	if (ndev->flags & IFF_PROMISC) {
		tmp = readl(fep->hwp + FEC_R_CNTRL);
		tmp |= 0x8;
		writel(tmp, fep->hwp + FEC_R_CNTRL);
		return;
	}

	tmp = readl(fep->hwp + FEC_R_CNTRL);
	tmp &= ~0x8;
	writel(tmp, fep->hwp + FEC_R_CNTRL);

	if (ndev->flags & IFF_ALLMULTI) {
		/* Catch all multicast addresses, so set the
		 * filter to all 1's
		 */
		writel(0xffffffff, fep->hwp + FEC_GRP_HASH_TABLE_HIGH);
		writel(0xffffffff, fep->hwp + FEC_GRP_HASH_TABLE_LOW);

		return;
	}

	/* Clear filter and add the addresses in hash register
	 */
	writel(0, fep->hwp + FEC_GRP_HASH_TABLE_HIGH);
	writel(0, fep->hwp + FEC_GRP_HASH_TABLE_LOW);

	netdev_for_each_mc_addr(ha, ndev) {
		/* calculate crc32 value of mac address */
		crc = 0xffffffff;

		for (i = 0; i < ndev->addr_len; i++) {
			data = ha->addr[i];
			for (bit = 0; bit < 8; bit++, data >>= 1) {
				crc = (crc >> 1) ^
				(((crc ^ data) & 1) ? CRC32_POLY : 0);
			}
		}

		/* only upper 6 bits (HASH_BITS) are used
		 * which point to specific bit in he hash registers
		 */
		hash = (crc >> (32 - HASH_BITS)) & 0x3f;

		if (hash > 31) {
			tmp = readl(fep->hwp + FEC_GRP_HASH_TABLE_HIGH);
			tmp |= 1 << (hash - 32);
			writel(tmp, fep->hwp + FEC_GRP_HASH_TABLE_HIGH);
		} else {
			tmp = readl(fep->hwp + FEC_GRP_HASH_TABLE_LOW);
			tmp |= 1 << hash;
			writel(tmp, fep->hwp + FEC_GRP_HASH_TABLE_LOW);
		}
	}
}

/* Set a MAC change in hardware. */
static int
fec_set_mac_address(struct net_device *ndev, void *p)
{
	struct fec_enet_private *fep = netdev_priv(ndev);
	struct sockaddr *addr = p;

	if (addr) {
		if (!is_valid_ether_addr(addr->sa_data))
			return -EADDRNOTAVAIL;
		memcpy(ndev->dev_addr, addr->sa_data, ndev->addr_len);
	}

	/* Add netif status check here to avoid system hang in below case:
	 * ifconfig ethx down; ifconfig ethx hw ether xx:xx:xx:xx:xx:xx;
	 * After ethx down, fec all clocks are gated off and then register
	 * access causes system hang.
	 */
	if (!netif_running(ndev))
		return 0;

	writel(ndev->dev_addr[3] | (ndev->dev_addr[2] << 8) |
		(ndev->dev_addr[1] << 16) | (ndev->dev_addr[0] << 24),
		fep->hwp + FEC_ADDR_LOW);
	writel((ndev->dev_addr[5] << 16) | (ndev->dev_addr[4] << 24),
		fep->hwp + FEC_ADDR_HIGH);
	return 0;
}

#ifdef CONFIG_NET_POLL_CONTROLLER
/**
 * fec_poll_controller - FEC Poll controller function
 * @dev: The FEC network adapter
 *
 * Polled functionality used by netconsole and others in non interrupt mode
 *
 */
static void fec_poll_controller(struct net_device *dev)
{
	int i;
	struct fec_enet_private *fep = netdev_priv(dev);

	for (i = 0; i < FEC_IRQ_NUM; i++) {
		if (fep->irq[i] > 0) {
			disable_irq(fep->irq[i]);
			fec_enet_interrupt(fep->irq[i], dev);
			enable_irq(fep->irq[i]);
		}
	}
}
#endif

#define FEATURES_NEED_QUIESCE NETIF_F_RXCSUM
static inline void fec_enet_set_netdev_features(struct net_device *netdev,
	netdev_features_t features)
{
	struct fec_enet_private *fep = netdev_priv(netdev);
	netdev_features_t changed = features ^ netdev->features;

	netdev->features = features;

	/* Receive checksum has been changed */
	if (changed & NETIF_F_RXCSUM) {
		if (features & NETIF_F_RXCSUM)
			fep->csum_flags |= FLAG_RX_CSUM_ENABLED;
		else
			fep->csum_flags &= ~FLAG_RX_CSUM_ENABLED;
	}
}

static int fec_set_features(struct net_device *netdev,
	netdev_features_t features)
{
	struct fec_enet_private *fep = netdev_priv(netdev);
	netdev_features_t changed = features ^ netdev->features;

	if (netif_running(netdev) && changed & FEATURES_NEED_QUIESCE) {
		napi_disable(&fep->napi);
		netif_tx_lock_bh(netdev);
		fec_stop(netdev);
		fec_enet_set_netdev_features(netdev, features);
		fec_restart(netdev);
		netif_tx_wake_all_queues(netdev);
		netif_tx_unlock_bh(netdev);
		napi_enable(&fep->napi);
	} else {
		fec_enet_set_netdev_features(netdev, features);
	}

	return 0;
}

u16 fec_enet_get_raw_vlan_tci(struct sk_buff *skb)
{
	struct vlan_ethhdr *vhdr;
	unsigned short vlan_TCI = 0;

	if (skb->protocol == ntohs(ETH_P_ALL)) {
		vhdr = (struct vlan_ethhdr *)(skb->data);
		vlan_TCI = ntohs(vhdr->h_vlan_TCI);
	}

	return vlan_TCI;
}

u16 fec_enet_select_queue(struct net_device *ndev, struct sk_buff *skb,
			  void *accel_priv, select_queue_fallback_t fallback)
{
	struct fec_enet_private *fep = netdev_priv(ndev);
	const struct platform_device_id *id_entry =
			platform_get_device_id(fep->pdev);
	u16 vlan_tag;

	if (!(id_entry->driver_data & FEC_QUIRK_HAS_AVB))
		return skb_tx_hash(ndev, skb);

	vlan_tag = fec_enet_get_raw_vlan_tci(skb);
	if (!vlan_tag)
		return vlan_tag;

	return  fec_enet_vlan_pri_to_queue[vlan_tag >> 13];
}

static const struct net_device_ops fec_netdev_ops = {
	.ndo_open		= fec_enet_open,
	.ndo_stop		= fec_enet_close,
	.ndo_start_xmit		= fec_enet_start_xmit,
	.ndo_select_queue       = fec_enet_select_queue,
	.ndo_set_rx_mode	= set_multicast_list,
	.ndo_change_mtu		= eth_change_mtu,
	.ndo_validate_addr	= eth_validate_addr,
	.ndo_tx_timeout		= fec_timeout,
	.ndo_set_mac_address	= fec_set_mac_address,
	.ndo_do_ioctl		= fec_enet_ioctl,
#ifdef CONFIG_NET_POLL_CONTROLLER
	.ndo_poll_controller	= fec_poll_controller,
#endif
	.ndo_set_features	= fec_set_features,
};

 /*
  * XXX:  We need to clean up on failure exits here.
  *
  */
static int fec_enet_init(struct net_device *ndev)
{
	struct fec_enet_private *fep = netdev_priv(ndev);
	struct fec_enet_priv_tx_q *txq;
	struct fec_enet_priv_rx_q *rxq;
	struct bufdesc *cbd_base;
	dma_addr_t bd_dma;
	int bd_size;
	unsigned int i;

#if defined(CONFIG_ARM)
	fep->rx_align = 0xf;
	fep->tx_align = 0xf;
#else
	fep->rx_align = 0x3;
	fep->tx_align = 0x3;
#endif

	fec_enet_alloc_queue(ndev);

	if (fep->bufdesc_ex)
		fep->bufdesc_size = sizeof(struct bufdesc_ex);
	else
		fep->bufdesc_size = sizeof(struct bufdesc);
	bd_size = (fep->total_tx_ring_size + fep->total_rx_ring_size) *
			fep->bufdesc_size;

	/* Allocate memory for buffer descriptors. */
	cbd_base = dma_alloc_coherent(NULL, bd_size, &bd_dma,
				      GFP_KERNEL);
	if (!cbd_base) {
		return -ENOMEM;
	}

	memset(cbd_base, 0, bd_size);

	/* Get the Ethernet address */
	fec_get_mac(ndev);
	/* make sure MAC we just acquired is programmed into the hw */
	fec_set_mac_address(ndev, NULL);

	/* Set receive and transmit descriptor base. */
	for (i = 0; i < fep->num_rx_queues; i++) {
		rxq = fep->rx_queue[i];
		rxq->index = i;
		rxq->rx_bd_base = (struct bufdesc *)cbd_base;
		rxq->bd_dma = bd_dma;
		if (fep->bufdesc_ex) {
			bd_dma += sizeof(struct bufdesc_ex) * rxq->rx_ring_size;
			cbd_base = (struct bufdesc *)
				(((struct bufdesc_ex *)cbd_base) + rxq->rx_ring_size);
		} else {
			bd_dma += sizeof(struct bufdesc) * rxq->rx_ring_size;
			cbd_base += rxq->rx_ring_size;
		}
	}

	for (i = 0; i < fep->num_tx_queues; i++) {
		txq = fep->tx_queue[i];
		txq->index = i;
		txq->tx_bd_base = (struct bufdesc *)cbd_base;
		txq->bd_dma = bd_dma;
		if (fep->bufdesc_ex) {
			bd_dma += sizeof(struct bufdesc_ex) * txq->tx_ring_size;
			cbd_base = (struct bufdesc *)
			 (((struct bufdesc_ex *)cbd_base) + txq->tx_ring_size);
		} else {
			bd_dma += sizeof(struct bufdesc) * txq->tx_ring_size;
			cbd_base += txq->tx_ring_size;
		}
	}


	/* The FEC Ethernet specific entries in the device structure */
	ndev->watchdog_timeo = TX_TIMEOUT;
	ndev->netdev_ops = &fec_netdev_ops;
	ndev->ethtool_ops = &fec_enet_ethtool_ops;

	writel(FEC_RX_DISABLED_IMASK, fep->hwp + FEC_IMASK);
	netif_napi_add(ndev, &fep->napi, fec_enet_rx_napi, NAPI_POLL_WEIGHT);

	if (fep->quirks & FEC_QUIRK_HAS_VLAN)
		/* enable hw VLAN support */
		ndev->features |= NETIF_F_HW_VLAN_CTAG_RX;

	if (fep->quirks & FEC_QUIRK_HAS_CSUM) {
		ndev->gso_max_segs = FEC_MAX_TSO_SEGS;

		/* enable hw accelerator */
		ndev->features |= (NETIF_F_IP_CSUM | NETIF_F_IPV6_CSUM
				| NETIF_F_RXCSUM | NETIF_F_SG | NETIF_F_TSO);
		fep->csum_flags |= FLAG_RX_CSUM_ENABLED;
	}

	if (fep->quirks & FEC_QUIRK_HAS_AVB) {
		fep->tx_align = 0;
		fep->rx_align = 0x3f;
	}

	ndev->hw_features = ndev->features;

	fec_restart(ndev);

	return 0;
}

#ifdef CONFIG_OF
static void fec_reset_phy(struct platform_device *pdev)
{
	int err, phy_reset;
	int msec = 1;
	struct device_node *np = pdev->dev.of_node;
<<<<<<< HEAD
	static int needs_free = 0;
=======
	struct net_device *ndev = platform_get_drvdata(pdev);
	struct fec_enet_private *fep = netdev_priv(ndev);
>>>>>>> e43301b8

	if (!np)
		return;

	err = of_property_read_u32(np, "phy-reset-duration", &msec);
	/* A sane reset duration should not be longer than 1s */
	if (!err && msec > 1000)
		msec = 1;

	phy_reset = of_get_named_gpio(np, "phy-reset-gpios", 0);
	if (!gpio_is_valid(phy_reset))
		return;

	/* Free PHY reset GPIO if requested previously by this driver */
<<<<<<< HEAD
	if (needs_free)
=======
	if (fep->phy_reset_req)
>>>>>>> e43301b8
		devm_gpio_free(&pdev->dev, phy_reset);

	err = devm_gpio_request_one(&pdev->dev, phy_reset,
				    GPIOF_OUT_INIT_LOW, "phy-reset");
	if (err) {
		dev_err(&pdev->dev, "failed to get phy-reset-gpios: %d\n", err);
		return;
	}

	msleep(msec);
	gpio_set_value_cansleep(phy_reset, 1);

	/*
	 * Set flag to free the PHY reset gpio if this function needs to be
	 * called again in the future.
	 */
<<<<<<< HEAD
	needs_free = 1;
=======
	fep->phy_reset_req = 1;
>>>>>>> e43301b8
}

static void fec_gpio_led_init(struct platform_device *pdev)
{
	struct net_device *ndev = platform_get_drvdata(pdev);
	struct fec_enet_private *fep = netdev_priv(ndev);
	struct device_node *np = pdev->dev.of_node;
	enum of_gpio_flags flags;
	int init_st;

	if (!np)
		return;

	fep->gpio_linkled = of_get_named_gpio_flags(np, "digi,gpio-link-led", 0,
						    &flags);
	if (fep->gpio_linkled >= 0) {
		if (flags & OF_GPIO_ACTIVE_LOW) {
			fep->gpio_linkled_inverted = 1;
			init_st = GPIOF_OUT_INIT_HIGH;
		}
		else
			init_st = GPIOF_OUT_INIT_LOW;

		if (gpio_request_one(fep->gpio_linkled, init_st,
				      "FEC link LED"))
			printk("Unable to register gpio %d for link LED\n",
			       fep->gpio_linkled);
	}

	fep->gpio_actled = of_get_named_gpio_flags(np, "digi,gpio-act-led", 0,
						   &flags);
	if (fep->gpio_actled >= 0) {
		if (flags & OF_GPIO_ACTIVE_LOW) {
			fep->gpio_actled_inverted = 1;
			init_st = GPIOF_OUT_INIT_HIGH;
		}
		else
			init_st = GPIOF_OUT_INIT_LOW;

		if (gpio_request_one(fep->gpio_actled, init_st,
				     "FEC activity LED")) {
			printk("Unable to register gpio %d for activity LED\n",
				fep->gpio_actled);
		}
		else {
			if (flags & OF_GPIO_ACTIVE_LOW)
				fep->gpio_actled_inverted = 1;
			/* Initialize kernel timer for toggling the activity LED */
			fep->rxtx_cnt = 0;
			fep->activityled_timer.data = (unsigned long)ndev;
			fep->activityled_timer.function = activityled_timer_fn;
			fep->activityled_timer.expires = jiffies +
							 ACTLED_TOGGLE_TIMEOUT;
			init_timer(&fep->activityled_timer);
			add_timer(&fep->activityled_timer);
		}
	}

}
#else /* CONFIG_OF */
static void fec_reset_phy(struct platform_device *pdev)
{
	/*
	 * In case of platform probe, the reset has been done
	 * by machine code.
	 */
}
static inline void fec_gpio_led_init(struct platform_device *pdev)
{
}
#endif /* CONFIG_OF */

static void
fec_enet_get_queue_num(struct platform_device *pdev, int *num_tx, int *num_rx)
{
	struct device_node *np = pdev->dev.of_node;
	int err;

	*num_tx = *num_rx = 1;

	if (!np || !of_device_is_available(np))
		return;

	/* parse the num of tx and rx queues */
	err = of_property_read_u32(np, "fsl,num-tx-queues", num_tx);
	if (err)
		*num_tx = 1;

	err = of_property_read_u32(np, "fsl,num-rx-queues", num_rx);
	if (err)
		*num_rx = 1;

	if (*num_tx < 1 || *num_tx > FEC_ENET_MAX_TX_QS) {
		dev_warn(&pdev->dev, "Invalid num_tx(=%d), fall back to 1\n",
			 *num_tx);
		*num_tx = 1;
		return;
	}

	if (*num_rx < 1 || *num_rx > FEC_ENET_MAX_RX_QS) {
		dev_warn(&pdev->dev, "Invalid num_rx(=%d), fall back to 1\n",
			 *num_rx);
		*num_rx = 1;
		return;
	}

}

static void fec_enet_of_parse_stop_mode(struct platform_device *pdev)
{
	struct net_device *dev = platform_get_drvdata(pdev);
	struct device_node *np = pdev->dev.of_node;
	struct fec_enet_private *fep = netdev_priv(dev);
	struct device_node *node;
	phandle phandle;
	u32 out_val[3];
	int ret;

	ret = of_property_read_u32_array(np, "stop-mode", out_val, 3);
	if (ret) {
		dev_dbg(&pdev->dev, "no stop-mode property\n");
		return;
	}

	phandle = *out_val;
	node = of_find_node_by_phandle(phandle);
	if (!node) {
		dev_dbg(&pdev->dev, "could not find gpr node by phandle\n");
		return;
	}

	fep->gpr.gpr = syscon_node_to_regmap(node);
	if (IS_ERR(fep->gpr.gpr)) {
		dev_dbg(&pdev->dev, "could not find gpr regmap\n");
		return;
	}

	of_node_put(node);

	fep->gpr.req_gpr = out_val[1];
	fep->gpr.req_bit = out_val[2];
}

static int
fec_probe(struct platform_device *pdev)
{
	struct fec_enet_private *fep;
	struct fec_platform_data *pdata;
	struct net_device *ndev;
	int i, irq, ret = 0;
	struct resource *r;
	const struct of_device_id *of_id;
	static int dev_id;
	struct device_node *np = pdev->dev.of_node, *phy_node;
	int num_tx_qs;
	int num_rx_qs;

	fec_enet_get_queue_num(pdev, &num_tx_qs, &num_rx_qs);

	/* Init network device */
	ndev = alloc_etherdev_mqs(sizeof(struct fec_enet_private),
				  num_tx_qs, num_rx_qs);
	if (!ndev)
		return -ENOMEM;

	SET_NETDEV_DEV(ndev, &pdev->dev);

	/* setup board info structure */
	fep = netdev_priv(ndev);

	of_id = of_match_device(fec_dt_ids, &pdev->dev);
	if (of_id)
		pdev->id_entry = of_id->data;
	fep->quirks = pdev->id_entry->driver_data;

	fep->netdev = ndev;
	fep->num_rx_queues = num_rx_qs;
	fep->num_tx_queues = num_tx_qs;

#if !defined(CONFIG_M5272)
	/* default enable pause frame auto negotiation */
	if (fep->quirks & FEC_QUIRK_HAS_GBIT)
		fep->pause_flag |= FEC_PAUSE_FLAG_AUTONEG;
#endif

	/* Select default pin state */
	pinctrl_pm_select_default_state(&pdev->dev);

	r = platform_get_resource(pdev, IORESOURCE_MEM, 0);
	fep->hwp = devm_ioremap_resource(&pdev->dev, r);
	if (IS_ERR(fep->hwp)) {
		ret = PTR_ERR(fep->hwp);
		goto failed_ioremap;
	}

	fep->pdev = pdev;
	fep->dev_id = dev_id++;

	platform_set_drvdata(pdev, ndev);

	fec_enet_of_parse_stop_mode(pdev);

	if (of_get_property(np, "fsl,magic-packet", NULL))
		fep->wol_flag |= FEC_WOL_HAS_MAGIC_PACKET;

	phy_node = of_parse_phandle(np, "phy-handle", 0);
	if (!phy_node && of_phy_is_fixed_link(np)) {
		ret = of_phy_register_fixed_link(np);
		if (ret < 0) {
			dev_err(&pdev->dev,
				"broken fixed-link specification\n");
			goto failed_phy;
		}
		phy_node = of_node_get(np);
	}
	fep->phy_node = phy_node;

	ret = of_get_phy_mode(pdev->dev.of_node);
	if (ret < 0) {
		pdata = dev_get_platdata(&pdev->dev);
		if (pdata)
			fep->phy_interface = pdata->phy;
		else
			fep->phy_interface = PHY_INTERFACE_MODE_MII;
	} else {
		fep->phy_interface = ret;
	}

	fep->clk_ipg = devm_clk_get(&pdev->dev, "ipg");
	if (IS_ERR(fep->clk_ipg)) {
		ret = PTR_ERR(fep->clk_ipg);
		goto failed_clk;
	}

	fep->clk_ahb = devm_clk_get(&pdev->dev, "ahb");
	if (IS_ERR(fep->clk_ahb)) {
		ret = PTR_ERR(fep->clk_ahb);
		goto failed_clk;
	}

	fep->itr_clk_rate = clk_get_rate(fep->clk_ahb);

	/* enet_out is optional, depends on board */
	fep->clk_enet_out = devm_clk_get(&pdev->dev, "enet_out");
	if (IS_ERR(fep->clk_enet_out))
		fep->clk_enet_out = NULL;

	fep->ptp_clk_on = false;
	mutex_init(&fep->ptp_clk_mutex);

	/* clk_ref is optional, depends on board */
	fep->clk_ref = devm_clk_get(&pdev->dev, "enet_clk_ref");
	if (IS_ERR(fep->clk_ref))
		fep->clk_ref = NULL;

	fep->bufdesc_ex = fep->quirks & FEC_QUIRK_HAS_BUFDESC_EX;
	fep->clk_ptp = devm_clk_get(&pdev->dev, "ptp");
	if (IS_ERR(fep->clk_ptp)) {
		fep->clk_ptp = NULL;
		fep->bufdesc_ex = false;
	}

	pm_runtime_enable(&pdev->dev);
	ret = fec_enet_clk_enable(ndev, true);
	if (ret)
		goto failed_clk;

	fep->reg_phy = devm_regulator_get(&pdev->dev, "phy");
	if (!IS_ERR(fep->reg_phy)) {
		ret = regulator_enable(fep->reg_phy);
		if (ret) {
			dev_err(&pdev->dev,
				"Failed to enable phy regulator: %d\n", ret);
			goto failed_regulator;
		}
	} else {
		fep->reg_phy = NULL;
	}

	fec_gpio_led_init(pdev);
	fep->phy_reset_req = 0;
	fec_reset_phy(pdev);

	if (fep->bufdesc_ex)
		fec_ptp_init(pdev);

	ret = fec_enet_init(ndev);
	if (ret)
		goto failed_init;

	for (i = 0; i < FEC_IRQ_NUM; i++) {
		irq = platform_get_irq(pdev, i);
		if (irq < 0) {
			if (i)
				break;
			ret = irq;
			goto failed_irq;
		}
		ret = devm_request_irq(&pdev->dev, irq, fec_enet_interrupt,
				       0, pdev->name, ndev);
		if (ret)
			goto failed_irq;

		fep->irq[i] = irq;
	}

	ret = of_property_read_u32(np, "fsl,wakeup_irq", &irq);
	if (!ret && irq < FEC_IRQ_NUM)
		fep->wake_irq = fep->irq[irq];
	else
		fep->wake_irq = fep->irq[0];

	init_completion(&fep->mdio_done);
	ret = fec_enet_mii_init(pdev);
	if (ret)
		goto failed_mii_init;

	/* Carrier starts down, phylib will bring it up */
	netif_carrier_off(ndev);
	fec_enet_clk_enable(ndev, false);
	pinctrl_pm_select_sleep_state(&pdev->dev);

	ret = register_netdev(ndev);
	if (ret)
		goto failed_register;

	device_init_wakeup(&ndev->dev, fep->wol_flag &
			   FEC_WOL_HAS_MAGIC_PACKET);

	if (fep->bufdesc_ex && fep->ptp_clock)
		netdev_info(ndev, "registered PHC device %d\n", fep->dev_id);

	fep->rx_copybreak = COPYBREAK_DEFAULT;
	INIT_WORK(&fep->tx_timeout_work, fec_enet_timeout_work);
	return 0;

failed_register:
	fec_enet_mii_remove(fep);
failed_mii_init:
failed_irq:
failed_init:
	if (fep->reg_phy)
		regulator_disable(fep->reg_phy);
failed_regulator:
	fec_enet_clk_enable(ndev, false);
failed_clk:
failed_phy:
	of_node_put(phy_node);
failed_ioremap:
	free_netdev(ndev);

	return ret;
}

static int
fec_drv_remove(struct platform_device *pdev)
{
	struct net_device *ndev = platform_get_drvdata(pdev);
	struct fec_enet_private *fep = netdev_priv(ndev);

	cancel_delayed_work_sync(&fep->time_keep);
	cancel_work_sync(&fep->tx_timeout_work);
	unregister_netdev(ndev);
	fec_enet_mii_remove(fep);
	if (fep->reg_phy)
		regulator_disable(fep->reg_phy);
	if (fep->ptp_clock)
		ptp_clock_unregister(fep->ptp_clock);
	of_node_put(fep->phy_node);
	free_netdev(ndev);

	return 0;
}

static int __maybe_unused fec_suspend(struct device *dev)
{
	struct net_device *ndev = dev_get_drvdata(dev);
	struct fec_enet_private *fep = netdev_priv(ndev);

	rtnl_lock();
	if (netif_running(ndev)) {
		if (fep->wol_flag & FEC_WOL_FLAG_ENABLE)
			fep->wol_flag |= FEC_WOL_FLAG_SLEEP_ON;
		phy_stop(fep->phy_dev);
		napi_disable(&fep->napi);
		netif_tx_lock_bh(ndev);
		netif_device_detach(ndev);
		netif_tx_unlock_bh(ndev);
		fec_stop(ndev);
		if (!(fep->wol_flag & FEC_WOL_FLAG_ENABLE)) {
			fec_irqs_disable(ndev);
			pinctrl_pm_select_sleep_state(&fep->pdev->dev);
		} else {
			disable_irq(fep->wake_irq);
			enable_irq_wake(fep->wake_irq);
		}
		fec_enet_clk_enable(ndev, false);
	} else if (fep->mii_bus_share && fep->miibus_up_failed && !fep->phy_dev) {
		fec_enet_clk_enable(ndev, false);
		pinctrl_pm_select_sleep_state(&fep->pdev->dev);
	}
	rtnl_unlock();

	if (fep->reg_phy && !(fep->wol_flag & FEC_WOL_FLAG_ENABLE))
		regulator_disable(fep->reg_phy);

	/* SOC supply clock to phy, when clock is disabled, phy link down
	 * SOC control phy regulator, when regulator is disabled, phy link down
	 */
	if (fep->clk_enet_out || fep->reg_phy)
		fep->link = 0;

	return 0;
}

static int __maybe_unused fec_resume(struct device *dev)
{
	struct net_device *ndev = dev_get_drvdata(dev);
	struct fec_enet_private *fep = netdev_priv(ndev);
	int ret;
	int val;

	if (fep->reg_phy && !(fep->wol_flag & FEC_WOL_FLAG_ENABLE)) {
		ret = regulator_enable(fep->reg_phy);
		if (ret)
			return ret;
	}

	rtnl_lock();
	if (netif_running(ndev)) {
		ret = fec_enet_clk_enable(ndev, true);
		if (ret) {
			rtnl_unlock();
			goto failed_clk;
		}

		if (fep->wol_flag & FEC_WOL_FLAG_ENABLE) {
			disable_irq_wake(fep->wake_irq);
			fec_enet_stop_mode(fep, false);
			enable_irq(fep->wake_irq);
			val = readl(fep->hwp + FEC_ECNTRL);
			val &= ~(FEC_ECR_MAGICEN | FEC_ECR_SLEEP);
			writel(val, fep->hwp + FEC_ECNTRL);
			fep->wol_flag &= ~FEC_WOL_FLAG_SLEEP_ON;
		} else {
			pinctrl_pm_select_default_state(&fep->pdev->dev);
		}
		fec_restart(ndev);
		netif_tx_lock_bh(ndev);
		netif_device_attach(ndev);
		netif_tx_unlock_bh(ndev);
		napi_enable(&fep->napi);
		phy_start(fep->phy_dev);
	} else if (fep->mii_bus_share && !fep->phy_dev) {
		pinctrl_pm_select_default_state(&fep->pdev->dev);
		fep->miibus_up_failed = true;
		/* And then recovery mii bus */
		fec_restore_mii_bus(ndev);
	}
	rtnl_unlock();

	return 0;

failed_clk:
	if (fep->reg_phy)
		regulator_disable(fep->reg_phy);
	return ret;
}

static int fec_runtime_suspend(struct device *dev)
{
	release_bus_freq(BUS_FREQ_HIGH);
	return 0;
}

static int fec_runtime_resume(struct device *dev)
{
	request_bus_freq(BUS_FREQ_HIGH);
	return 0;
}

static const struct dev_pm_ops fec_pm_ops = {
	SET_RUNTIME_PM_OPS(fec_runtime_suspend, fec_runtime_resume, NULL)
	SET_SYSTEM_SLEEP_PM_OPS(fec_suspend, fec_resume)
};

static struct platform_driver fec_driver = {
	.driver	= {
		.name	= DRIVER_NAME,
		.pm	= &fec_pm_ops,
		.of_match_table = fec_dt_ids,
	},
	.id_table = fec_devtype,
	.probe	= fec_probe,
	.remove	= fec_drv_remove,
};

module_platform_driver(fec_driver);

MODULE_ALIAS("platform:"DRIVER_NAME);
MODULE_LICENSE("GPL");<|MERGE_RESOLUTION|>--- conflicted
+++ resolved
@@ -1658,15 +1658,9 @@
 	struct fec_enet_private *fep = netdev_priv(ndev);
 
 	for_each_set_bit(queue_id, &fep->work_rx, FEC_ENET_MAX_RX_QS) {
-		int ret;
-
-		ret = fec_enet_rx_queue(ndev,
+		clear_bit(queue_id, &fep->work_rx);
+		pkt_received += fec_enet_rx_queue(ndev,
 					budget - pkt_received, queue_id);
-
-		if (ret < budget - pkt_received)
-			clear_bit(queue_id, &fep->work_rx);
-
-		pkt_received += ret;
 	}
 	toggle_activityled(ndev);
 	return pkt_received;
@@ -3422,12 +3416,8 @@
 	int err, phy_reset;
 	int msec = 1;
 	struct device_node *np = pdev->dev.of_node;
-<<<<<<< HEAD
-	static int needs_free = 0;
-=======
 	struct net_device *ndev = platform_get_drvdata(pdev);
 	struct fec_enet_private *fep = netdev_priv(ndev);
->>>>>>> e43301b8
 
 	if (!np)
 		return;
@@ -3442,11 +3432,7 @@
 		return;
 
 	/* Free PHY reset GPIO if requested previously by this driver */
-<<<<<<< HEAD
-	if (needs_free)
-=======
 	if (fep->phy_reset_req)
->>>>>>> e43301b8
 		devm_gpio_free(&pdev->dev, phy_reset);
 
 	err = devm_gpio_request_one(&pdev->dev, phy_reset,
@@ -3463,11 +3449,7 @@
 	 * Set flag to free the PHY reset gpio if this function needs to be
 	 * called again in the future.
 	 */
-<<<<<<< HEAD
-	needs_free = 1;
-=======
 	fep->phy_reset_req = 1;
->>>>>>> e43301b8
 }
 
 static void fec_gpio_led_init(struct platform_device *pdev)
