--- conflicted
+++ resolved
@@ -1936,10 +1936,6 @@
 		ret = clk_prepare_enable(fep->clk_enet_out);
 		if (ret)
 			return ret;
-<<<<<<< HEAD
-
-=======
->>>>>>> 4f6282ba
 		if (fep->clk_ptp) {
 			mutex_lock(&fep->ptp_clk_mutex);
 			ret = clk_prepare_enable(fep->clk_ptp);
@@ -3533,7 +3529,6 @@
 	fep->phy_reset_in_suspend = of_find_property(np,
 						     "digi,phy-reset-in-suspend",
 						     NULL);
-<<<<<<< HEAD
 
 	return 0;
 }
@@ -3544,18 +3539,6 @@
 	struct fec_enet_private *fep = netdev_priv(ndev);
 	u32 msec = fep->phy_reset_duration;
 
-=======
-
-	return 0;
-}
-
-static void fec_reset_phy(struct platform_device *pdev)
-{
-	struct net_device *ndev = platform_get_drvdata(pdev);
-	struct fec_enet_private *fep = netdev_priv(ndev);
-	u32 msec = fep->phy_reset_duration;
-
->>>>>>> 4f6282ba
 	if (fep->phy_reset_gpio < 0)
 		return;
 
@@ -3910,10 +3893,7 @@
 	if (fep->reg_phy)
 		regulator_disable(fep->reg_phy);
 failed_reset:
-<<<<<<< HEAD
 	pm_runtime_put_noidle(&pdev->dev);
-=======
->>>>>>> 4f6282ba
 	pm_runtime_disable(&pdev->dev);
 failed_regulator:
 	clk_disable_unprepare(fep->clk_ahb);
