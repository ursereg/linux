/* SPDX-License-Identifier: GPL-2.0 */
/****************************************************************************/

/*
 *	fec.h  --  Fast Ethernet Controller for Motorola ColdFire SoC
 *		   processors.
 *
 *	(C) Copyright 2000-2005, Greg Ungerer (gerg@snapgear.com)
 *	(C) Copyright 2000-2001, Lineo (www.lineo.com)
 */

/****************************************************************************/
#ifndef FEC_H
#define	FEC_H
/****************************************************************************/

#include <linux/clocksource.h>
#include <linux/net_tstamp.h>
#include <linux/pm_qos.h>
#include <linux/ptp_clock_kernel.h>
#include <linux/timecounter.h>

#if defined(CONFIG_M523x) || defined(CONFIG_M527x) || defined(CONFIG_M528x) || \
    defined(CONFIG_M520x) || defined(CONFIG_M532x) || defined(CONFIG_ARM) || \
    defined(CONFIG_ARM64)
/*
 *	Just figures, Motorola would have to change the offsets for
 *	registers in the same peripheral device on different models
 *	of the ColdFire!
 */
#define FEC_IEVENT		0x004 /* Interrupt event reg */
#define FEC_IMASK		0x008 /* Interrupt mask reg */
#define FEC_R_DES_ACTIVE_0	0x010 /* Receive descriptor reg */
#define FEC_X_DES_ACTIVE_0	0x014 /* Transmit descriptor reg */
#define FEC_ECNTRL		0x024 /* Ethernet control reg */
#define FEC_MII_DATA		0x040 /* MII manage frame reg */
#define FEC_MII_SPEED		0x044 /* MII speed control reg */
#define FEC_MIB_CTRLSTAT	0x064 /* MIB control/status reg */
#define FEC_R_CNTRL		0x084 /* Receive control reg */
#define FEC_X_CNTRL		0x0c4 /* Transmit Control reg */
#define FEC_ADDR_LOW		0x0e4 /* Low 32bits MAC address */
#define FEC_ADDR_HIGH		0x0e8 /* High 16bits MAC address */
#define FEC_OPD			0x0ec /* Opcode + Pause duration */
#define FEC_TXIC0		0x0f0 /* Tx Interrupt Coalescing for ring 0 */
#define FEC_TXIC1		0x0f4 /* Tx Interrupt Coalescing for ring 1 */
#define FEC_TXIC2		0x0f8 /* Tx Interrupt Coalescing for ring 2 */
#define FEC_RXIC0		0x100 /* Rx Interrupt Coalescing for ring 0 */
#define FEC_RXIC1		0x104 /* Rx Interrupt Coalescing for ring 1 */
#define FEC_RXIC2		0x108 /* Rx Interrupt Coalescing for ring 2 */
#define FEC_HASH_TABLE_HIGH	0x118 /* High 32bits hash table */
#define FEC_HASH_TABLE_LOW	0x11c /* Low 32bits hash table */
#define FEC_GRP_HASH_TABLE_HIGH	0x120 /* High 32bits hash table */
#define FEC_GRP_HASH_TABLE_LOW	0x124 /* Low 32bits hash table */
#define FEC_X_WMRK		0x144 /* FIFO transmit water mark */
#define FEC_R_BOUND		0x14c /* FIFO receive bound reg */
#define FEC_R_FSTART		0x150 /* FIFO receive start reg */
#define FEC_R_DES_START_1	0x160 /* Receive descriptor ring 1 */
#define FEC_X_DES_START_1	0x164 /* Transmit descriptor ring 1 */
#define FEC_R_BUFF_SIZE_1	0x168 /* Maximum receive buff ring1 size */
#define FEC_R_DES_START_2	0x16c /* Receive descriptor ring 2 */
#define FEC_X_DES_START_2	0x170 /* Transmit descriptor ring 2 */
#define FEC_R_BUFF_SIZE_2	0x174 /* Maximum receive buff ring2 size */
#define FEC_R_DES_START_0	0x180 /* Receive descriptor ring */
#define FEC_X_DES_START_0	0x184 /* Transmit descriptor ring */
#define FEC_R_BUFF_SIZE_0	0x188 /* Maximum receive buff size */
#define FEC_R_FIFO_RSFL		0x190 /* Receive FIFO section full threshold */
#define FEC_R_FIFO_RSEM		0x194 /* Receive FIFO section empty threshold */
#define FEC_R_FIFO_RAEM		0x198 /* Receive FIFO almost empty threshold */
#define FEC_R_FIFO_RAFL		0x19c /* Receive FIFO almost full threshold */
#define FEC_FTRL		0x1b0 /* Frame truncation receive length*/
#define FEC_RACC		0x1c4 /* Receive Accelerator function */
#define FEC_RCMR_1		0x1c8 /* Receive classification match ring 1 */
#define FEC_RCMR_2		0x1cc /* Receive classification match ring 2 */
#define FEC_DMA_CFG_1		0x1d8 /* DMA class configuration for ring 1 */
#define FEC_DMA_CFG_2		0x1dc /* DMA class Configuration for ring 2 */
#define FEC_R_DES_ACTIVE_1	0x1e0 /* Rx descriptor active for ring 1 */
#define FEC_X_DES_ACTIVE_1	0x1e4 /* Tx descriptor active for ring 1 */
#define FEC_R_DES_ACTIVE_2	0x1e8 /* Rx descriptor active for ring 2 */
#define FEC_X_DES_ACTIVE_2	0x1ec /* Tx descriptor active for ring 2 */
#define FEC_QOS_SCHEME		0x1f0 /* Set multi queues Qos scheme */
#define FEC_LPI_SLEEP		0x1f4 /* Set IEEE802.3az LPI Sleep Ts time */
#define FEC_LPI_WAKE		0x1f8 /* Set IEEE802.3az LPI Wake Tw time */
#define FEC_MIIGSK_CFGR		0x300 /* MIIGSK Configuration reg */
#define FEC_MIIGSK_ENR		0x308 /* MIIGSK Enable reg */

#define BM_MIIGSK_CFGR_MII		0x00
#define BM_MIIGSK_CFGR_RMII		0x01
#define BM_MIIGSK_CFGR_FRCONT_10M	0x40

#define RMON_T_DROP		0x200 /* Count of frames not cntd correctly */
#define RMON_T_PACKETS		0x204 /* RMON TX packet count */
#define RMON_T_BC_PKT		0x208 /* RMON TX broadcast pkts */
#define RMON_T_MC_PKT		0x20c /* RMON TX multicast pkts */
#define RMON_T_CRC_ALIGN	0x210 /* RMON TX pkts with CRC align err */
#define RMON_T_UNDERSIZE	0x214 /* RMON TX pkts < 64 bytes, good CRC */
#define RMON_T_OVERSIZE		0x218 /* RMON TX pkts > MAX_FL bytes good CRC */
#define RMON_T_FRAG		0x21c /* RMON TX pkts < 64 bytes, bad CRC */
#define RMON_T_JAB		0x220 /* RMON TX pkts > MAX_FL bytes, bad CRC */
#define RMON_T_COL		0x224 /* RMON TX collision count */
#define RMON_T_P64		0x228 /* RMON TX 64 byte pkts */
#define RMON_T_P65TO127		0x22c /* RMON TX 65 to 127 byte pkts */
#define RMON_T_P128TO255	0x230 /* RMON TX 128 to 255 byte pkts */
#define RMON_T_P256TO511	0x234 /* RMON TX 256 to 511 byte pkts */
#define RMON_T_P512TO1023	0x238 /* RMON TX 512 to 1023 byte pkts */
#define RMON_T_P1024TO2047	0x23c /* RMON TX 1024 to 2047 byte pkts */
#define RMON_T_P_GTE2048	0x240 /* RMON TX pkts > 2048 bytes */
#define RMON_T_OCTETS		0x244 /* RMON TX octets */
#define IEEE_T_DROP		0x248 /* Count of frames not counted crtly */
#define IEEE_T_FRAME_OK		0x24c /* Frames tx'd OK */
#define IEEE_T_1COL		0x250 /* Frames tx'd with single collision */
#define IEEE_T_MCOL		0x254 /* Frames tx'd with multiple collision */
#define IEEE_T_DEF		0x258 /* Frames tx'd after deferral delay */
#define IEEE_T_LCOL		0x25c /* Frames tx'd with late collision */
#define IEEE_T_EXCOL		0x260 /* Frames tx'd with excesv collisions */
#define IEEE_T_MACERR		0x264 /* Frames tx'd with TX FIFO underrun */
#define IEEE_T_CSERR		0x268 /* Frames tx'd with carrier sense err */
#define IEEE_T_SQE		0x26c /* Frames tx'd with SQE err */
#define IEEE_T_FDXFC		0x270 /* Flow control pause frames tx'd */
#define IEEE_T_OCTETS_OK	0x274 /* Octet count for frames tx'd w/o err */
#define RMON_R_PACKETS		0x284 /* RMON RX packet count */
#define RMON_R_BC_PKT		0x288 /* RMON RX broadcast pkts */
#define RMON_R_MC_PKT		0x28c /* RMON RX multicast pkts */
#define RMON_R_CRC_ALIGN	0x290 /* RMON RX pkts with CRC alignment err */
#define RMON_R_UNDERSIZE	0x294 /* RMON RX pkts < 64 bytes, good CRC */
#define RMON_R_OVERSIZE		0x298 /* RMON RX pkts > MAX_FL bytes good CRC */
#define RMON_R_FRAG		0x29c /* RMON RX pkts < 64 bytes, bad CRC */
#define RMON_R_JAB		0x2a0 /* RMON RX pkts > MAX_FL bytes, bad CRC */
#define RMON_R_RESVD_O		0x2a4 /* Reserved */
#define RMON_R_P64		0x2a8 /* RMON RX 64 byte pkts */
#define RMON_R_P65TO127		0x2ac /* RMON RX 65 to 127 byte pkts */
#define RMON_R_P128TO255	0x2b0 /* RMON RX 128 to 255 byte pkts */
#define RMON_R_P256TO511	0x2b4 /* RMON RX 256 to 511 byte pkts */
#define RMON_R_P512TO1023	0x2b8 /* RMON RX 512 to 1023 byte pkts */
#define RMON_R_P1024TO2047	0x2bc /* RMON RX 1024 to 2047 byte pkts */
#define RMON_R_P_GTE2048	0x2c0 /* RMON RX pkts > 2048 bytes */
#define RMON_R_OCTETS		0x2c4 /* RMON RX octets */
#define IEEE_R_DROP		0x2c8 /* Count frames not counted correctly */
#define IEEE_R_FRAME_OK		0x2cc /* Frames rx'd OK */
#define IEEE_R_CRC		0x2d0 /* Frames rx'd with CRC err */
#define IEEE_R_ALIGN		0x2d4 /* Frames rx'd with alignment err */
#define IEEE_R_MACERR		0x2d8 /* Receive FIFO overflow count */
#define IEEE_R_FDXFC		0x2dc /* Flow control pause frames rx'd */
#define IEEE_R_OCTETS_OK	0x2e0 /* Octet cnt for frames rx'd w/o err */

#else

#define FEC_ECNTRL		0x000 /* Ethernet control reg */
#define FEC_IEVENT		0x004 /* Interrupt even reg */
#define FEC_IMASK		0x008 /* Interrupt mask reg */
#define FEC_IVEC		0x00c /* Interrupt vec status reg */
#define FEC_R_DES_ACTIVE_0	0x010 /* Receive descriptor reg */
#define FEC_R_DES_ACTIVE_1	FEC_R_DES_ACTIVE_0
#define FEC_R_DES_ACTIVE_2	FEC_R_DES_ACTIVE_0
#define FEC_X_DES_ACTIVE_0	0x014 /* Transmit descriptor reg */
#define FEC_X_DES_ACTIVE_1	FEC_X_DES_ACTIVE_0
#define FEC_X_DES_ACTIVE_2	FEC_X_DES_ACTIVE_0
#define FEC_MII_DATA		0x040 /* MII manage frame reg */
#define FEC_MII_SPEED		0x044 /* MII speed control reg */
#define FEC_R_BOUND		0x08c /* FIFO receive bound reg */
#define FEC_R_FSTART		0x090 /* FIFO receive start reg */
#define FEC_X_WMRK		0x0a4 /* FIFO transmit water mark */
#define FEC_X_FSTART		0x0ac /* FIFO transmit start reg */
#define FEC_R_CNTRL		0x104 /* Receive control reg */
#define FEC_MAX_FRM_LEN		0x108 /* Maximum frame length reg */
#define FEC_X_CNTRL		0x144 /* Transmit Control reg */
#define FEC_ADDR_LOW		0x3c0 /* Low 32bits MAC address */
#define FEC_ADDR_HIGH		0x3c4 /* High 16bits MAC address */
#define FEC_GRP_HASH_TABLE_HIGH	0x3c8 /* High 32bits hash table */
#define FEC_GRP_HASH_TABLE_LOW	0x3cc /* Low 32bits hash table */
#define FEC_R_DES_START_0	0x3d0 /* Receive descriptor ring */
#define FEC_R_DES_START_1	FEC_R_DES_START_0
#define FEC_R_DES_START_2	FEC_R_DES_START_0
#define FEC_X_DES_START_0	0x3d4 /* Transmit descriptor ring */
#define FEC_X_DES_START_1	FEC_X_DES_START_0
#define FEC_X_DES_START_2	FEC_X_DES_START_0
#define FEC_R_BUFF_SIZE_0	0x3d8 /* Maximum receive buff size */
#define FEC_R_BUFF_SIZE_1	FEC_R_BUFF_SIZE_0
#define FEC_R_BUFF_SIZE_2	FEC_R_BUFF_SIZE_0
#define FEC_FIFO_RAM		0x400 /* FIFO RAM buffer */
/* Not existed in real chip
 * Just for pass build.
 */
#define FEC_RCMR_1		0xfff
#define FEC_RCMR_2		0xfff
#define FEC_DMA_CFG_1		0xfff
#define FEC_DMA_CFG_2		0xfff
#define FEC_TXIC0		0xfff
#define FEC_TXIC1		0xfff
#define FEC_TXIC2		0xfff
#define FEC_RXIC0		0xfff
#define FEC_RXIC1		0xfff
#define FEC_RXIC2		0xfff
#endif /* CONFIG_M5272 */


/*
 *	Define the buffer descriptor structure.
 *
 *	Evidently, ARM SoCs have the FEC block generated in a
 *	little endian mode so adjust endianness accordingly.
 */
#if defined(CONFIG_ARM) || defined(CONFIG_ARM64)
#define fec32_to_cpu le32_to_cpu
#define fec16_to_cpu le16_to_cpu
#define cpu_to_fec32 cpu_to_le32
#define cpu_to_fec16 cpu_to_le16
#define __fec32 __le32
#define __fec16 __le16

struct bufdesc {
	__fec16 cbd_datlen;	/* Data length */
	__fec16 cbd_sc;		/* Control and status info */
	__fec32 cbd_bufaddr;	/* Buffer address */
};
#else
#define fec32_to_cpu be32_to_cpu
#define fec16_to_cpu be16_to_cpu
#define cpu_to_fec32 cpu_to_be32
#define cpu_to_fec16 cpu_to_be16
#define __fec32 __be32
#define __fec16 __be16

struct bufdesc {
	__fec16	cbd_sc;		/* Control and status info */
	__fec16	cbd_datlen;	/* Data length */
	__fec32	cbd_bufaddr;	/* Buffer address */
};
#endif

struct bufdesc_ex {
	struct bufdesc desc;
	__fec32 cbd_esc;
	__fec32 cbd_prot;
	__fec32 cbd_bdu;
	__fec32 ts;
	__fec16 res0[4];
};

/*
 *	The following definitions courtesy of commproc.h, which where
 *	Copyright (c) 1997 Dan Malek (dmalek@jlc.net).
 */
#define BD_SC_EMPTY	((ushort)0x8000)	/* Receive is empty */
#define BD_SC_READY	((ushort)0x8000)	/* Transmit is ready */
#define BD_SC_WRAP	((ushort)0x2000)	/* Last buffer descriptor */
#define BD_SC_INTRPT	((ushort)0x1000)	/* Interrupt on change */
#define BD_SC_CM	((ushort)0x0200)	/* Continuous mode */
#define BD_SC_ID	((ushort)0x0100)	/* Rec'd too many idles */
#define BD_SC_P		((ushort)0x0100)	/* xmt preamble */
#define BD_SC_BR	((ushort)0x0020)	/* Break received */
#define BD_SC_FR	((ushort)0x0010)	/* Framing error */
#define BD_SC_PR	((ushort)0x0008)	/* Parity error */
#define BD_SC_OV	((ushort)0x0002)	/* Overrun */
#define BD_SC_CD	((ushort)0x0001)	/* ?? */

/* Buffer descriptor control/status used by Ethernet receive.
 */
#define BD_ENET_RX_EMPTY	((ushort)0x8000)
#define BD_ENET_RX_WRAP		((ushort)0x2000)
#define BD_ENET_RX_INTR		((ushort)0x1000)
#define BD_ENET_RX_LAST		((ushort)0x0800)
#define BD_ENET_RX_FIRST	((ushort)0x0400)
#define BD_ENET_RX_MISS		((ushort)0x0100)
#define BD_ENET_RX_LG		((ushort)0x0020)
#define BD_ENET_RX_NO		((ushort)0x0010)
#define BD_ENET_RX_SH		((ushort)0x0008)
#define BD_ENET_RX_CR		((ushort)0x0004)
#define BD_ENET_RX_OV		((ushort)0x0002)
#define BD_ENET_RX_CL		((ushort)0x0001)
#define BD_ENET_RX_STATS	((ushort)0x013f)	/* All status bits */

/* Enhanced buffer descriptor control/status used by Ethernet receive */
#define BD_ENET_RX_VLAN		0x00000004

/* Buffer descriptor control/status used by Ethernet transmit.
 */
#define BD_ENET_TX_READY	((ushort)0x8000)
#define BD_ENET_TX_PAD		((ushort)0x4000)
#define BD_ENET_TX_WRAP		((ushort)0x2000)
#define BD_ENET_TX_INTR		((ushort)0x1000)
#define BD_ENET_TX_LAST		((ushort)0x0800)
#define BD_ENET_TX_TC		((ushort)0x0400)
#define BD_ENET_TX_DEF		((ushort)0x0200)
#define BD_ENET_TX_HB		((ushort)0x0100)
#define BD_ENET_TX_LC		((ushort)0x0080)
#define BD_ENET_TX_RL		((ushort)0x0040)
#define BD_ENET_TX_RCMASK	((ushort)0x003c)
#define BD_ENET_TX_UN		((ushort)0x0002)
#define BD_ENET_TX_CSL		((ushort)0x0001)
#define BD_ENET_TX_STATS	((ushort)0x0fff)	/* All status bits */

/* enhanced buffer descriptor control/status used by Ethernet transmit */
#define BD_ENET_TX_INT		0x40000000
#define BD_ENET_TX_TS		0x20000000
#define BD_ENET_TX_PINS		0x10000000
#define BD_ENET_TX_IINS		0x08000000


/* This device has up to three irqs on some platforms */
#define FEC_IRQ_NUM		4

/* Maximum number of queues supported
 * ENET with AVB IP can support up to 3 independent tx queues and rx queues.
 * User can point the queue number that is less than or equal to 3.
 */
#define FEC_ENET_MAX_TX_QS	3
#define FEC_ENET_MAX_RX_QS	3

#define FEC_R_DES_START(X)	(((X) == 1) ? FEC_R_DES_START_1 : \
				(((X) == 2) ? \
					FEC_R_DES_START_2 : FEC_R_DES_START_0))
#define FEC_X_DES_START(X)	(((X) == 1) ? FEC_X_DES_START_1 : \
				(((X) == 2) ? \
					FEC_X_DES_START_2 : FEC_X_DES_START_0))
#define FEC_R_BUFF_SIZE(X)	(((X) == 1) ? FEC_R_BUFF_SIZE_1 : \
				(((X) == 2) ? \
					FEC_R_BUFF_SIZE_2 : FEC_R_BUFF_SIZE_0))

#define FEC_DMA_CFG(X)		(((X) == 2) ? FEC_DMA_CFG_2 : FEC_DMA_CFG_1)

#define DMA_CLASS_EN		(1 << 16)
#define FEC_RCMR(X)		(((X) == 2) ? FEC_RCMR_2 : FEC_RCMR_1)
#define IDLE_SLOPE_MASK		0xffff
#define IDLE_SLOPE_1		0x200 /* BW fraction: 0.5 */
#define IDLE_SLOPE_2		0x200 /* BW fraction: 0.5 */
#define IDLE_SLOPE(X)		(((X) == 1) ?				\
				(IDLE_SLOPE_1 & IDLE_SLOPE_MASK) :	\
				(IDLE_SLOPE_2 & IDLE_SLOPE_MASK))
#define RCMR_MATCHEN		(0x1 << 16)
#define RCMR_CMP_CFG(v, n)	(((v) & 0x7) <<  (n << 2))
#define RCMR_CMP_1		(RCMR_CMP_CFG(0, 0) | RCMR_CMP_CFG(1, 1) | \
				RCMR_CMP_CFG(2, 2) | RCMR_CMP_CFG(3, 3))
#define RCMR_CMP_2		(RCMR_CMP_CFG(4, 0) | RCMR_CMP_CFG(5, 1) | \
				RCMR_CMP_CFG(6, 2) | RCMR_CMP_CFG(7, 3))
#define RCMR_CMP(X)		(((X) == 1) ? RCMR_CMP_1 : RCMR_CMP_2)
#define FEC_TX_BD_FTYPE(X)	(((X) & 0xf) << 20)

/* The number of Tx and Rx buffers.  These are allocated from the page
 * pool.  The code may assume these are power of two, so it it best
 * to keep them that size.
 * We don't need to allocate pages for the transmitter.  We just use
 * the skbuffer directly.
 */

#define FEC_ENET_RX_PAGES	256
#define FEC_ENET_RX_FRSIZE	2048
#define FEC_ENET_RX_FRPPG	(PAGE_SIZE / FEC_ENET_RX_FRSIZE)
#define RX_RING_SIZE		(FEC_ENET_RX_FRPPG * FEC_ENET_RX_PAGES)
#define FEC_ENET_TX_FRSIZE	2048
#define FEC_ENET_TX_FRPPG	(PAGE_SIZE / FEC_ENET_TX_FRSIZE)
#define TX_RING_SIZE		512	/* Must be power of two */
#define TX_RING_MOD_MASK	511	/*   for this to work */

#define BD_ENET_RX_INT		0x00800000
#define BD_ENET_RX_PTP		((ushort)0x0400)
#define BD_ENET_RX_ICE		0x00000020
#define BD_ENET_RX_PCR		0x00000010
#define FLAG_RX_CSUM_ENABLED	(BD_ENET_RX_ICE | BD_ENET_RX_PCR)
#define FLAG_RX_CSUM_ERROR	(BD_ENET_RX_ICE | BD_ENET_RX_PCR)

#define FEC0_MII_BUS_SHARE_TRUE	1

/* Interrupt events/masks. */
#define FEC_ENET_HBERR  ((uint)0x80000000)      /* Heartbeat error */
#define FEC_ENET_BABR   ((uint)0x40000000)      /* Babbling receiver */
#define FEC_ENET_BABT   ((uint)0x20000000)      /* Babbling transmitter */
#define FEC_ENET_GRA    ((uint)0x10000000)      /* Graceful stop complete */
#define FEC_ENET_TXF_0	((uint)0x08000000)	/* Full frame transmitted */
#define FEC_ENET_TXF_1	((uint)0x00000008)	/* Full frame transmitted */
#define FEC_ENET_TXF_2	((uint)0x00000080)	/* Full frame transmitted */
#define FEC_ENET_TXB    ((uint)0x04000000)      /* A buffer was transmitted */
#define FEC_ENET_RXF_0	((uint)0x02000000)	/* Full frame received */
#define FEC_ENET_RXF_1	((uint)0x00000002)	/* Full frame received */
#define FEC_ENET_RXF_2	((uint)0x00000020)	/* Full frame received */
#define FEC_ENET_RXB    ((uint)0x01000000)      /* A buffer was received */
#define FEC_ENET_MII    ((uint)0x00800000)      /* MII interrupt */
#define FEC_ENET_EBERR  ((uint)0x00400000)      /* SDMA bus error */
#define FEC_ENET_WAKEUP	((uint)0x00020000)	/* Wakeup request */
#define FEC_ENET_TXF	(FEC_ENET_TXF_0 | FEC_ENET_TXF_1 | FEC_ENET_TXF_2)
#define FEC_ENET_RXF	(FEC_ENET_RXF_0 | FEC_ENET_RXF_1 | FEC_ENET_RXF_2)
#define FEC_ENET_TS_AVAIL       ((uint)0x00010000)
#define FEC_ENET_TS_TIMER       ((uint)0x00008000)

#define FEC_DEFAULT_IMASK (FEC_ENET_TXF | FEC_ENET_RXF | FEC_ENET_MII)
#define FEC_NAPI_IMASK	FEC_ENET_MII
#define FEC_RX_DISABLED_IMASK (FEC_DEFAULT_IMASK & (~FEC_ENET_RXF))

#define FEC_ENET_ETHEREN	((uint)0x00000002)
#define FEC_ENET_TXC_DLY	((uint)0x00010000)
#define FEC_ENET_RXC_DLY	((uint)0x00020000)

/* ENET interrupt coalescing macro define */
#define FEC_ITR_CLK_SEL		(0x1 << 30)
#define FEC_ITR_EN		(0x1 << 31)
#define FEC_ITR_ICFT(X)		(((X) & 0xff) << 20)
#define FEC_ITR_ICTT(X)		((X) & 0xffff)
#define FEC_ITR_ICFT_DEFAULT	200  /* Set 200 frame count threshold */
#define FEC_ITR_ICTT_DEFAULT	1000 /* Set 1000us timer threshold */

#define FEC_VLAN_TAG_LEN	0x04
#define FEC_ETHTYPE_LEN		0x02

/* Controller is ENET-MAC */
#define FEC_QUIRK_ENET_MAC		(1 << 0)
/* Controller needs driver to swap frame */
#define FEC_QUIRK_SWAP_FRAME		(1 << 1)
/* Controller uses gasket */
#define FEC_QUIRK_USE_GASKET		(1 << 2)
/* Controller has GBIT support */
#define FEC_QUIRK_HAS_GBIT		(1 << 3)
/* Controller has extend desc buffer */
#define FEC_QUIRK_HAS_BUFDESC_EX	(1 << 4)
/* Controller has hardware checksum support */
#define FEC_QUIRK_HAS_CSUM		(1 << 5)
/* Controller has hardware vlan support */
#define FEC_QUIRK_HAS_VLAN		(1 << 6)
/* ENET IP errata ERR006358
 *
 * If the ready bit in the transmit buffer descriptor (TxBD[R]) is previously
 * detected as not set during a prior frame transmission, then the
 * ENET_TDAR[TDAR] bit is cleared at a later time, even if additional TxBDs
 * were added to the ring and the ENET_TDAR[TDAR] bit is set. This results in
 * frames not being transmitted until there is a 0-to-1 transition on
 * ENET_TDAR[TDAR].
 */
#define FEC_QUIRK_ERR006358		(1 << 7)
/* ENET IP hw AVB
 *
 * i.MX6SX ENET IP add Audio Video Bridging (AVB) feature support.
 * - Two class indicators on receive with configurable priority
 * - Two class indicators and line speed timer on transmit allowing
 *   implementation class credit based shapers externally
 * - Additional DMA registers provisioned to allow managing up to 3
 *   independent rings
 */
#define FEC_QUIRK_HAS_AVB		(1 << 8)
/* There is a TDAR race condition for mutliQ when the software sets TDAR
 * and the UDMA clears TDAR simultaneously or in a small window (2-4 cycles).
 * This will cause the udma_tx and udma_tx_arbiter state machines to hang.
 * The issue exist at i.MX6SX enet IP.
 */
#define FEC_QUIRK_ERR007885		(1 << 9)
/* ENET Block Guide/ Chapter for the iMX6SX (PELE) address one issue:
 * After set ENET_ATCR[Capture], there need some time cycles before the counter
 * value is capture in the register clock domain.
 * The wait-time-cycles is at least 6 clock cycles of the slower clock between
 * the register clock and the 1588 clock. The 1588 ts_clk is fixed to 25Mhz,
 * register clock is 66Mhz, so the wait-time-cycles must be greater than 240ns
 * (40ns * 6).
 */
#define FEC_QUIRK_BUG_CAPTURE		(1 << 10)
/* Controller has only one MDIO bus */
#define FEC_QUIRK_SINGLE_MDIO		(1 << 11)
/* Controller supports RACC register */
#define FEC_QUIRK_HAS_RACC		(1 << 12)
/* Controller supports interrupt coalesc */
#define FEC_QUIRK_HAS_COALESCE		(1 << 13)
/* Interrupt doesn't wake CPU from deep idle */
#define FEC_QUIRK_ERR006687		(1 << 14)
/* The MIB counters should be cleared and enabled during
 * initialisation.
 */
#define FEC_QUIRK_MIB_CLEAR		(1 << 15)
/*
 * i.MX6Q/DL ENET cannot wake up system in wait mode because ENET tx & rx
 * interrupt signal don't connect to GPC. So use pm qos to avoid cpu enter
 * to wait mode.
 */
#define FEC_QUIRK_BUG_WAITMODE		(1 << 16)

/* PHY fixup flag define */
#define FEC_QUIRK_AR8031_FIXUP		(1 << 16)

/* i.MX8QM/QXP ENET IP version add new feture to generate delayed TXC/RXC
 * as an alternative option to make sure it can work well with various PHYs.
 * - For the implementation of delayed TXC, ENET will take synchronized 250/125MHz
 *   clocks to generate 2ns delay by registering original TXC with positive edge
 *   of inverted 250MHz clock.
 * - For the implementation of delayed RXC, there will be buffers in the subsystem
 *   level. The exact length of delay buffers will be decided when closing I/O timing.
 */
#define FEC_QUIRK_DELAYED_CLKS_SUPPORT	(1 << 17)
/* i.MX8MQ ENET IP version add new feature to support IEEE 802.3az EEE
 * standard. For the transmission, MAC supply two user registers to set
 * Sleep (TS) and Wake (TW) time.
 */
#define FEC_QUIRK_HAS_EEE		(1 << 18)
/* Only i.MX25/i.MX27/i.MX28 controller supports FRBR,FRSR registers,
 * those FIFO receive registers are resolved in other platforms.
 */
<<<<<<< HEAD
#define FEC_QUIRK_HAS_FRREG		(1 << 19)
=======
#define FEC_QUIRK_HAS_FRREG		(1 << 16)
/*
 * i.MX6Q/DL ENET cannot wake up system in wait mode because ENET tx & rx
 * interrupt signal don't connect to GPC. So use pm qos to avoid cpu enter
 * to wait mode.
 */
#define FEC_QUIRK_BUG_WAITMODE		(1 << 16)

/* PHY fixup flag define */
#define FEC_QUIRK_AR8031_FIXUP		(1 << 16)

/* i.MX8QM/QXP ENET IP version add new feture to generate delayed TXC/RXC
 * as an alternative option to make sure it can work well with various PHYs.
 * - For the implementation of delayed TXC, ENET will take synchronized 250/125MHz
 *   clocks to generate 2ns delay by registering original TXC with positive edge
 *   of inverted 250MHz clock.
 * - For the implementation of delayed RXC, there will be buffers in the subsystem
 *   level. The exact length of delay buffers will be decided when closing I/O timing.
 */
#define FEC_QUIRK_DELAYED_CLKS_SUPPORT	(1 << 17)
/* i.MX8MQ ENET IP version add new feature to support IEEE 802.3az EEE
 * standard. For the transmission, MAC supply two user registers to set
 * Sleep (TS) and Wake (TW) time.
 */
#define FEC_QUIRK_HAS_EEE		(1 << 18)
>>>>>>> 4f6282ba

struct bufdesc_prop {
	int qid;
	/* Address of Rx and Tx buffers */
	struct bufdesc	*base;
	struct bufdesc	*last;
	struct bufdesc	*cur;
	void __iomem	*reg_desc_active;
	dma_addr_t	dma;
	unsigned short ring_size;
	unsigned char dsize;
	unsigned char dsize_log2;
};

struct fec_enet_stop_mode {
	struct regmap *gpr;
	u8 req_gpr;
	u8 req_bit;
};

struct fec_enet_priv_tx_q {
	struct bufdesc_prop bd;
	unsigned char *tx_bounce[TX_RING_SIZE];
	struct  sk_buff *tx_skbuff[TX_RING_SIZE];

	unsigned short tx_stop_threshold;
	unsigned short tx_wake_threshold;

	struct bufdesc	*dirty_tx;
	char *tso_hdrs;
	dma_addr_t tso_hdrs_dma;
};

struct fec_enet_priv_rx_q {
	struct bufdesc_prop bd;
	struct  sk_buff *rx_skbuff[RX_RING_SIZE];
};

/* The FEC buffer descriptors track the ring buffers.  The rx_bd_base and
 * tx_bd_base always point to the base of the buffer descriptors.  The
 * cur_rx and cur_tx point to the currently available buffer.
 * The dirty_tx tracks the current buffer that is being sent by the
 * controller.  The cur_tx and dirty_tx are equal under both completely
 * empty and completely full conditions.  The empty/ready indicator in
 * the buffer descriptor determines the actual condition.
 */
struct fec_enet_private {
	/* Hardware registers of the FEC device */
	void __iomem *hwp;

	struct net_device *netdev;

	struct clk *clk_ipg;
	struct clk *clk_ahb;
	struct clk *clk_ref;
	struct clk *clk_enet_out;
	struct clk *clk_ptp;
	struct clk *clk_2x_txclk;

	bool ptp_clk_on;
	struct mutex ptp_clk_mutex;
	unsigned int num_tx_queues;
	unsigned int num_rx_queues;

	/* The saved address of a sent-in-place packet/buffer, for skfree(). */
	struct fec_enet_priv_tx_q *tx_queue[FEC_ENET_MAX_TX_QS];
	struct fec_enet_priv_rx_q *rx_queue[FEC_ENET_MAX_RX_QS];

	unsigned int total_tx_ring_size;
	unsigned int total_rx_ring_size;

	unsigned long work_tx;
	unsigned long work_rx;
	unsigned long work_ts;
	unsigned long work_mdio;

	struct	platform_device *pdev;

	int	dev_id;

	/* Phylib and MDIO interface */
	struct	mii_bus *mii_bus;
	int	mii_timeout;
	int	mii_bus_share;
	bool	active_in_suspend;
	uint	phy_speed;
	phy_interface_t	phy_interface;
	struct device_node *phy_node;
	int	link;
	bool	fixed_link;
	bool	rgmii_txc_dly;
	bool	rgmii_rxc_dly;
	int	full_duplex;
	int	speed;
	struct	completion mdio_done;
	int	irq[FEC_IRQ_NUM];
	bool	bufdesc_ex;
	int	pause_flag;
	int	wol_flag;
	int	wake_irq;
	u32	quirks;
	bool	phy_reset_in_suspend;
	int	phy_reset_gpio;
	u32	phy_reset_duration;
	bool	phy_reset_active_high;
	int     phy_post_delay;
	u32	fixups;

	struct	napi_struct napi;
	int	csum_flags;

	struct work_struct tx_timeout_work;

	struct ptp_clock *ptp_clock;
	struct ptp_clock_info ptp_caps;
	unsigned long last_overflow_check;
	spinlock_t tmreg_lock;
	struct cyclecounter cc;
	struct timecounter tc;
	int rx_hwtstamp_filter;
	u32 base_incval;
	u32 cycle_speed;
	int hwts_rx_en;
	int hwts_tx_en;
	struct delayed_work time_keep;
	struct regulator *reg_phy;
	struct pm_qos_request pm_qos_req;

	unsigned int tx_align;
	unsigned int rx_align;

	/* hw interrupt coalesce */
	unsigned int rx_pkts_itr;
	unsigned int rx_time_itr;
	unsigned int tx_pkts_itr;
	unsigned int tx_time_itr;
	unsigned int itr_clk_rate;

	/* tx lpi eee mode */
	struct ethtool_eee eee;
	unsigned int clk_ref_rate;

	u32 rx_copybreak;

	/* ptp clock period in ns*/
	unsigned int ptp_inc;

	/* pps  */
	int pps_channel;
	unsigned int reload_period;
	int pps_enable;
	unsigned int next_counter;

	struct fec_enet_stop_mode gpr;

	u64 ethtool_stats[0];
};

void fec_ptp_init(struct platform_device *pdev);
void fec_ptp_stop(struct platform_device *pdev);
void fec_ptp_start_cyclecounter(struct net_device *ndev);
int fec_ptp_set(struct net_device *ndev, struct ifreq *ifr);
int fec_ptp_get(struct net_device *ndev, struct ifreq *ifr);
uint fec_ptp_check_pps_event(struct fec_enet_private *fep);
void fec_enet_register_fixup(struct net_device *ndev);
int of_fec_enet_parse_fixup(struct device_node *np);
void fec_enet_get_mac_from_fuse(struct device_node *np, unsigned char *mac);
void fec_enet_ipg_stop_misc_set(struct device_node *np, bool enabled);

/****************************************************************************/
#endif /* FEC_H */<|MERGE_RESOLUTION|>--- conflicted
+++ resolved
@@ -461,6 +461,10 @@
  * initialisation.
  */
 #define FEC_QUIRK_MIB_CLEAR		(1 << 15)
+/* Only i.MX25/i.MX27/i.MX28 controller supports FRBR,FRSR registers,
+ * those FIFO receive registers are resolved in other platforms.
+ */
+#define FEC_QUIRK_HAS_FRREG		(1 << 16)
 /*
  * i.MX6Q/DL ENET cannot wake up system in wait mode because ENET tx & rx
  * interrupt signal don't connect to GPC. So use pm qos to avoid cpu enter
@@ -485,38 +489,6 @@
  * Sleep (TS) and Wake (TW) time.
  */
 #define FEC_QUIRK_HAS_EEE		(1 << 18)
-/* Only i.MX25/i.MX27/i.MX28 controller supports FRBR,FRSR registers,
- * those FIFO receive registers are resolved in other platforms.
- */
-<<<<<<< HEAD
-#define FEC_QUIRK_HAS_FRREG		(1 << 19)
-=======
-#define FEC_QUIRK_HAS_FRREG		(1 << 16)
-/*
- * i.MX6Q/DL ENET cannot wake up system in wait mode because ENET tx & rx
- * interrupt signal don't connect to GPC. So use pm qos to avoid cpu enter
- * to wait mode.
- */
-#define FEC_QUIRK_BUG_WAITMODE		(1 << 16)
-
-/* PHY fixup flag define */
-#define FEC_QUIRK_AR8031_FIXUP		(1 << 16)
-
-/* i.MX8QM/QXP ENET IP version add new feture to generate delayed TXC/RXC
- * as an alternative option to make sure it can work well with various PHYs.
- * - For the implementation of delayed TXC, ENET will take synchronized 250/125MHz
- *   clocks to generate 2ns delay by registering original TXC with positive edge
- *   of inverted 250MHz clock.
- * - For the implementation of delayed RXC, there will be buffers in the subsystem
- *   level. The exact length of delay buffers will be decided when closing I/O timing.
- */
-#define FEC_QUIRK_DELAYED_CLKS_SUPPORT	(1 << 17)
-/* i.MX8MQ ENET IP version add new feature to support IEEE 802.3az EEE
- * standard. For the transmission, MAC supply two user registers to set
- * Sleep (TS) and Wake (TW) time.
- */
-#define FEC_QUIRK_HAS_EEE		(1 << 18)
->>>>>>> 4f6282ba
 
 struct bufdesc_prop {
 	int qid;
