/* SPDX-License-Identifier: (GPL-2.0+ OR BSD-3-Clause) */
/* Copyright 2013-2016 Freescale Semiconductor Inc.
 * Copyright 2016 NXP
 * Copyright 2020 NXP
 */
#ifndef __FSL_DPNI_H
#define __FSL_DPNI_H

#include "dpkg.h"

struct fsl_mc_io;

/* Data Path Network Interface API
 * Contains initialization APIs and runtime control APIs for DPNI
 */

/** General DPNI macros */

/**
 * DPNI_MAX_TC - Maximum number of traffic classes
 */
#define DPNI_MAX_TC				8
/**
 * DPNI_MAX_DPBP - Maximum number of buffer pools per DPNI
 */
#define DPNI_MAX_DPBP				8

/**
 * DPNI_ALL_TCS - All traffic classes considered; see dpni_set_queue()
 */
#define DPNI_ALL_TCS				(u8)(-1)
/**
 * DPNI_ALL_TC_FLOWS - All flows within traffic class considered; see
 * dpni_set_queue()
 */
#define DPNI_ALL_TC_FLOWS			(u16)(-1)
/**
 * DPNI_NEW_FLOW_ID - Generate new flow ID; see dpni_set_queue()
 */
#define DPNI_NEW_FLOW_ID			(u16)(-1)

/**
 * DPNI_OPT_TX_FRM_RELEASE - Tx traffic is always released to a buffer pool on
 * transmit, there are no resources allocated to have the frames confirmed back
 * to the source after transmission.
 */
#define DPNI_OPT_TX_FRM_RELEASE			0x000001
/**
 * DPNI_OPT_NO_MAC_FILTER - Disables support for MAC address filtering for
 * addresses other than primary MAC address. This affects both unicast and
 * multicast. Promiscuous mode can still be enabled/disabled for both unicast
 * and multicast. If promiscuous mode is disabled, only traffic matching the
 * primary MAC address will be accepted.
 */
#define DPNI_OPT_NO_MAC_FILTER			0x000002
/**
 * DPNI_OPT_HAS_POLICING - Allocate policers for this DPNI. They can be used to
 * rate-limit traffic per traffic class (TC) basis.
 */
#define DPNI_OPT_HAS_POLICING			0x000004
/**
 * DPNI_OPT_SHARED_CONGESTION - Congestion can be managed in several ways,
 * allowing the buffer pool to deplete on ingress, taildrop on each queue or
 * use congestion groups for sets of queues. If set, it configures a single
 * congestion groups across all TCs.  If reset, a congestion group is allocated
 * for each TC. Only relevant if the DPNI has multiple traffic classes.
 */
#define DPNI_OPT_SHARED_CONGESTION		0x000008
/**
 * DPNI_OPT_HAS_KEY_MASKING - Enables TCAM for Flow Steering and QoS look-ups.
 * If not specified, all look-ups are exact match. Note that TCAM is not
 * available on LS1088 and its variants. Setting this bit on these SoCs will
 * trigger an error.
 */
#define DPNI_OPT_HAS_KEY_MASKING		0x000010
/**
 * DPNI_OPT_NO_FS - Disables the flow steering table.
 */
#define DPNI_OPT_NO_FS				0x000020
/**
 * DPNI_OPT_SHARED_FS - Flow steering table is shared between all traffic
 * classes
 */
#define DPNI_OPT_SHARED_FS			0x001000

int dpni_open(struct fsl_mc_io	*mc_io,
	      u32		cmd_flags,
	      int		dpni_id,
	      u16		*token);

int dpni_close(struct fsl_mc_io	*mc_io,
	       u32		cmd_flags,
	       u16		token);

/**
 * struct dpni_pools_cfg - Structure representing buffer pools configuration
 * @num_dpbp: Number of DPBPs
 * @pools: Array of buffer pools parameters; The number of valid entries
 *	must match 'num_dpbp' value
 * @pools.dpbp_id: DPBP object ID
 * @pools.buffer_size: Buffer size
 * @pools.backup_pool: Backup pool
 */
struct dpni_pools_cfg {
	u8		num_dpbp;
	struct {
		int	dpbp_id;
		u16	buffer_size;
		int	backup_pool;
	} pools[DPNI_MAX_DPBP];
};

int dpni_set_pools(struct fsl_mc_io		*mc_io,
		   u32				cmd_flags,
		   u16				token,
		   const struct dpni_pools_cfg	*cfg);

int dpni_enable(struct fsl_mc_io	*mc_io,
		u32			cmd_flags,
		u16			token);

int dpni_disable(struct fsl_mc_io	*mc_io,
		 u32			cmd_flags,
		 u16			token);

int dpni_is_enabled(struct fsl_mc_io	*mc_io,
		    u32			cmd_flags,
		    u16			token,
		    int			*en);

int dpni_reset(struct fsl_mc_io	*mc_io,
	       u32		cmd_flags,
	       u16		token);

/* DPNI IRQ Index and Events */

#define DPNI_IRQ_INDEX				0

/* DPNI_IRQ_EVENT_LINK_CHANGED - indicates a change in link state */
#define DPNI_IRQ_EVENT_LINK_CHANGED		0x00000001

/* DPNI_IRQ_EVENT_ENDPOINT_CHANGED - indicates a change in endpoint */
#define DPNI_IRQ_EVENT_ENDPOINT_CHANGED		0x00000002

int dpni_set_irq_enable(struct fsl_mc_io	*mc_io,
			u32			cmd_flags,
			u16			token,
			u8			irq_index,
			u8			en);

int dpni_get_irq_enable(struct fsl_mc_io	*mc_io,
			u32			cmd_flags,
			u16			token,
			u8			irq_index,
			u8			*en);

int dpni_set_irq_mask(struct fsl_mc_io	*mc_io,
		      u32		cmd_flags,
		      u16		token,
		      u8		irq_index,
		      u32		mask);

int dpni_get_irq_mask(struct fsl_mc_io	*mc_io,
		      u32		cmd_flags,
		      u16		token,
		      u8		irq_index,
		      u32		*mask);

int dpni_get_irq_status(struct fsl_mc_io	*mc_io,
			u32			cmd_flags,
			u16			token,
			u8			irq_index,
			u32			*status);

int dpni_clear_irq_status(struct fsl_mc_io	*mc_io,
			  u32			cmd_flags,
			  u16			token,
			  u8			irq_index,
			  u32			status);

/**
 * struct dpni_attr - Structure representing DPNI attributes
 * @options: Any combination of the following options:
 *		DPNI_OPT_TX_FRM_RELEASE
 *		DPNI_OPT_NO_MAC_FILTER
 *		DPNI_OPT_HAS_POLICING
 *		DPNI_OPT_SHARED_CONGESTION
 *		DPNI_OPT_HAS_KEY_MASKING
 *		DPNI_OPT_NO_FS
 * @num_queues: Number of Tx and Rx queues used for traffic distribution.
 * @num_tcs: Number of traffic classes (TCs), reserved for the DPNI.
 * @mac_filter_entries: Number of entries in the MAC address filtering table.
 * @vlan_filter_entries: Number of entries in the VLAN address filtering table.
 * @qos_entries: Number of entries in the QoS classification table.
 * @fs_entries: Number of entries in the flow steering table.
 * @qos_key_size: Size, in bytes, of the QoS look-up key. Defining a key larger
 *		than this when adding QoS entries will result in an error.
 * @fs_key_size: Size, in bytes, of the flow steering look-up key. Defining a
 *		key larger than this when composing the hash + FS key will
 *		result in an error.
 * @wriop_version: Version of WRIOP HW block. The 3 version values are stored
 *		on 6, 5, 5 bits respectively.
 */
struct dpni_attr {
	u32 options;
	u8 num_queues;
	u8 num_tcs;
	u8 mac_filter_entries;
	u8 vlan_filter_entries;
	u8 qos_entries;
	u16 fs_entries;
	u8 qos_key_size;
	u8 fs_key_size;
	u16 wriop_version;
};

int dpni_get_attributes(struct fsl_mc_io	*mc_io,
			u32			cmd_flags,
			u16			token,
			struct dpni_attr	*attr);

/* DPNI errors */

/**
 * DPNI_ERROR_EOFHE - Extract out of frame header error
 */
#define DPNI_ERROR_EOFHE	0x00020000
/**
 * DPNI_ERROR_FLE - Frame length error
 */
#define DPNI_ERROR_FLE		0x00002000
/**
 * DPNI_ERROR_FPE - Frame physical error
 */
#define DPNI_ERROR_FPE		0x00001000
/**
 * DPNI_ERROR_PHE - Parsing header error
 */
#define DPNI_ERROR_PHE		0x00000020
/**
 * DPNI_ERROR_L3CE - Parser L3 checksum error
 */
#define DPNI_ERROR_L3CE		0x00000004
/**
 * DPNI_ERROR_L4CE - Parser L3 checksum error
 */
#define DPNI_ERROR_L4CE		0x00000001

/**
 * enum dpni_error_action - Defines DPNI behavior for errors
 * @DPNI_ERROR_ACTION_DISCARD: Discard the frame
 * @DPNI_ERROR_ACTION_CONTINUE: Continue with the normal flow
 * @DPNI_ERROR_ACTION_SEND_TO_ERROR_QUEUE: Send the frame to the error queue
 */
enum dpni_error_action {
	DPNI_ERROR_ACTION_DISCARD = 0,
	DPNI_ERROR_ACTION_CONTINUE = 1,
	DPNI_ERROR_ACTION_SEND_TO_ERROR_QUEUE = 2
};

/**
 * struct dpni_error_cfg - Structure representing DPNI errors treatment
 * @errors: Errors mask; use 'DPNI_ERROR__<X>
 * @error_action: The desired action for the errors mask
 * @set_frame_annotation: Set to '1' to mark the errors in frame annotation
 *		status (FAS); relevant only for the non-discard action
 */
struct dpni_error_cfg {
	u32			errors;
	enum dpni_error_action	error_action;
	int			set_frame_annotation;
};

int dpni_set_errors_behavior(struct fsl_mc_io		*mc_io,
			     u32			cmd_flags,
			     u16			token,
			     struct dpni_error_cfg	*cfg);

/* DPNI buffer layout modification options */

/**
 * DPNI_BUF_LAYOUT_OPT_TIMESTAMP - Select to modify the time-stamp setting
 */
#define DPNI_BUF_LAYOUT_OPT_TIMESTAMP		0x00000001
/**
 * DPNI_BUF_LAYOUT_OPT_PARSER_RESULT - Select to modify the parser-result
 * setting; not applicable for Tx
 */
#define DPNI_BUF_LAYOUT_OPT_PARSER_RESULT	0x00000002
/**
 * DPNI_BUF_LAYOUT_OPT_FRAME_STATUS - Select to modify the frame-status setting
 */
#define DPNI_BUF_LAYOUT_OPT_FRAME_STATUS	0x00000004
/**
 * DPNI_BUF_LAYOUT_OPT_PRIVATE_DATA_SIZE - Select to modify the private-data-size setting
 */
#define DPNI_BUF_LAYOUT_OPT_PRIVATE_DATA_SIZE	0x00000008
/**
 * DPNI_BUF_LAYOUT_OPT_DATA_ALIGN - Select to modify the data-alignment setting
 */
#define DPNI_BUF_LAYOUT_OPT_DATA_ALIGN		0x00000010
/**
 * DPNI_BUF_LAYOUT_OPT_DATA_HEAD_ROOM - Select to modify the data-head-room setting
 */
#define DPNI_BUF_LAYOUT_OPT_DATA_HEAD_ROOM	0x00000020
/**
 * DPNI_BUF_LAYOUT_OPT_DATA_TAIL_ROOM - Select to modify the data-tail-room setting
 */
#define DPNI_BUF_LAYOUT_OPT_DATA_TAIL_ROOM	0x00000040

/**
 * struct dpni_buffer_layout - Structure representing DPNI buffer layout
 * @options: Flags representing the suggested modifications to the buffer
 *		layout; Use any combination of 'DPNI_BUF_LAYOUT_OPT_<X>' flags
 * @pass_timestamp: Pass timestamp value
 * @pass_parser_result: Pass parser results
 * @pass_frame_status: Pass frame status
 * @private_data_size: Size kept for private data (in bytes)
 * @data_align: Data alignment
 * @data_head_room: Data head room
 * @data_tail_room: Data tail room
 */
struct dpni_buffer_layout {
	u32	options;
	int	pass_timestamp;
	int	pass_parser_result;
	int	pass_frame_status;
	u16	private_data_size;
	u16	data_align;
	u16	data_head_room;
	u16	data_tail_room;
};

/**
 * enum dpni_queue_type - Identifies a type of queue targeted by the command
 * @DPNI_QUEUE_RX: Rx queue
 * @DPNI_QUEUE_TX: Tx queue
 * @DPNI_QUEUE_TX_CONFIRM: Tx confirmation queue
 * @DPNI_QUEUE_RX_ERR: Rx error queue
 */
enum dpni_queue_type {
	DPNI_QUEUE_RX,
	DPNI_QUEUE_TX,
	DPNI_QUEUE_TX_CONFIRM,
	DPNI_QUEUE_RX_ERR,
};

int dpni_get_buffer_layout(struct fsl_mc_io		*mc_io,
			   u32				cmd_flags,
			   u16				token,
			   enum dpni_queue_type		qtype,
			   struct dpni_buffer_layout	*layout);

int dpni_set_buffer_layout(struct fsl_mc_io		   *mc_io,
			   u32				   cmd_flags,
			   u16				   token,
			   enum dpni_queue_type		   qtype,
			   const struct dpni_buffer_layout *layout);

/**
 * enum dpni_offload - Identifies a type of offload targeted by the command
 * @DPNI_OFF_RX_L3_CSUM: Rx L3 checksum validation
 * @DPNI_OFF_RX_L4_CSUM: Rx L4 checksum validation
 * @DPNI_OFF_TX_L3_CSUM: Tx L3 checksum generation
 * @DPNI_OFF_TX_L4_CSUM: Tx L4 checksum generation
 */
enum dpni_offload {
	DPNI_OFF_RX_L3_CSUM,
	DPNI_OFF_RX_L4_CSUM,
	DPNI_OFF_TX_L3_CSUM,
	DPNI_OFF_TX_L4_CSUM,
};

int dpni_set_offload(struct fsl_mc_io	*mc_io,
		     u32		cmd_flags,
		     u16		token,
		     enum dpni_offload	type,
		     u32		config);

int dpni_get_offload(struct fsl_mc_io	*mc_io,
		     u32		cmd_flags,
		     u16		token,
		     enum dpni_offload	type,
		     u32		*config);

int dpni_get_qdid(struct fsl_mc_io	*mc_io,
		  u32			cmd_flags,
		  u16			token,
		  enum dpni_queue_type	qtype,
		  u16			*qdid);

int dpni_get_tx_data_offset(struct fsl_mc_io	*mc_io,
			    u32			cmd_flags,
			    u16			token,
			    u16			*data_offset);

#define DPNI_STATISTICS_CNT		7

/**
 * union dpni_statistics - Union describing the DPNI statistics
 * @page_0: Page_0 statistics structure
 * @page_0.ingress_all_frames: Ingress frame count
 * @page_0.ingress_all_bytes: Ingress byte count
 * @page_0.ingress_multicast_frames: Ingress multicast frame count
 * @page_0.ingress_multicast_bytes: Ingress multicast byte count
 * @page_0.ingress_broadcast_frames: Ingress broadcast frame count
 * @page_0.ingress_broadcast_bytes: Ingress broadcast byte count
 * @page_1: Page_1 statistics structure
 * @page_1.egress_all_frames: Egress frame count
 * @page_1.egress_all_bytes: Egress byte count
 * @page_1.egress_multicast_frames: Egress multicast frame count
 * @page_1.egress_multicast_bytes: Egress multicast byte count
 * @page_1.egress_broadcast_frames: Egress broadcast frame count
 * @page_1.egress_broadcast_bytes: Egress broadcast byte count
 * @page_2: Page_2 statistics structure
 * @page_2.ingress_filtered_frames: Ingress filtered frame count
 * @page_2.ingress_discarded_frames: Ingress discarded frame count
 * @page_2.ingress_nobuffer_discards: Ingress discarded frame count due to
 *	lack of buffers
 * @page_2.egress_discarded_frames: Egress discarded frame count
 * @page_2.egress_confirmed_frames: Egress confirmed frame count
 * @page_3: Page_3 statistics structure
 * @page_3.egress_dequeue_bytes: Cumulative count of the number of bytes
 *	dequeued from egress FQs
 * @page_3.egress_dequeue_frames: Cumulative count of the number of frames
 *	dequeued from egress FQs
 * @page_3.egress_reject_bytes: Cumulative count of the number of bytes in
 *	egress frames whose enqueue was rejected
 * @page_3.egress_reject_frames: Cumulative count of the number of egress
 *	frames whose enqueue was rejected
 * @page_4: Page_4 statistics structure: congestion points
 * @page_4.cgr_reject_frames: number of rejected frames due to congestion point
 * @page_4.cgr_reject_bytes: number of rejected bytes due to congestion point
 * @page_5: Page_5 statistics structure: policer
 * @page_5.policer_cnt_red: NUmber of red colored frames
 * @page_5.policer_cnt_yellow: number of yellow colored frames
 * @page_5.policer_cnt_green: number of green colored frames
 * @page_5.policer_cnt_re_red: number of recolored red frames
 * @page_5.policer_cnt_re_yellow: number of recolored yellow frames
 * @page_6: Page_6 statistics structure
 * @page_6.tx_pending_frames: total number of frames pending in egress FQs
 * @raw: raw statistics structure, used to index counters
 */
union dpni_statistics {
	struct {
		u64 ingress_all_frames;
		u64 ingress_all_bytes;
		u64 ingress_multicast_frames;
		u64 ingress_multicast_bytes;
		u64 ingress_broadcast_frames;
		u64 ingress_broadcast_bytes;
	} page_0;
	struct {
		u64 egress_all_frames;
		u64 egress_all_bytes;
		u64 egress_multicast_frames;
		u64 egress_multicast_bytes;
		u64 egress_broadcast_frames;
		u64 egress_broadcast_bytes;
	} page_1;
	struct {
		u64 ingress_filtered_frames;
		u64 ingress_discarded_frames;
		u64 ingress_nobuffer_discards;
		u64 egress_discarded_frames;
		u64 egress_confirmed_frames;
	} page_2;
	struct {
		u64 egress_dequeue_bytes;
		u64 egress_dequeue_frames;
		u64 egress_reject_bytes;
		u64 egress_reject_frames;
	} page_3;
	struct {
		u64 cgr_reject_frames;
		u64 cgr_reject_bytes;
	} page_4;
	struct {
		u64 policer_cnt_red;
		u64 policer_cnt_yellow;
		u64 policer_cnt_green;
		u64 policer_cnt_re_red;
		u64 policer_cnt_re_yellow;
	} page_5;
	struct {
		u64 tx_pending_frames;
	} page_6;
	struct {
		u64 counter[DPNI_STATISTICS_CNT];
	} raw;
};

int dpni_get_statistics(struct fsl_mc_io	*mc_io,
			u32			cmd_flags,
			u16			token,
			u8			page,
			u8			param,
			union dpni_statistics	*stat);

<<<<<<< HEAD
int dpni_reset_statistics(struct fsl_mc_io *mc_io,
			  u32 cmd_flags,
			  u16 token);

/**
 * Enable auto-negotiation
 */
=======
int dpni_reset_statistics(struct fsl_mc_io	*mc_io,
			  u32			cmd_flags,
			  u16			token);

>>>>>>> c1084c27
#define DPNI_LINK_OPT_AUTONEG		0x0000000000000001ULL
#define DPNI_LINK_OPT_HALF_DUPLEX	0x0000000000000002ULL
#define DPNI_LINK_OPT_PAUSE		0x0000000000000004ULL
#define DPNI_LINK_OPT_ASYM_PAUSE	0x0000000000000008ULL
#define DPNI_LINK_OPT_PFC_PAUSE		0x0000000000000010ULL

/**
<<<<<<< HEAD
 * Enable priority flow control pause frames
 */
#define DPNI_LINK_OPT_PFC_PAUSE		0x0000000000000010ULL
/**
 * Advertised link speeds
 */
#define DPNI_ADVERTISED_10BASET_FULL           0x0000000000000001ULL
#define DPNI_ADVERTISED_100BASET_FULL          0x0000000000000002ULL
#define DPNI_ADVERTISED_1000BASET_FULL         0x0000000000000004ULL
#define DPNI_ADVERTISED_10000BASET_FULL        0x0000000000000010ULL
#define DPNI_ADVERTISED_2500BASEX_FULL         0x0000000000000020ULL

/**
 * Advertise auto-negotiation enabled
 */
#define DPNI_ADVERTISED_AUTONEG                0x0000000000000008ULL

/**
 * struct - Structure representing DPNI link configuration
=======
 * struct dpni_link_cfg - Structure representing DPNI link configuration
>>>>>>> c1084c27
 * @rate: Rate
 * @options: Mask of available options; use 'DPNI_LINK_OPT_<X>' values
 */
struct dpni_link_cfg {
	u32 rate;
	u64 options;
	u64 advertising;
};

int dpni_set_link_cfg(struct fsl_mc_io			*mc_io,
		      u32				cmd_flags,
		      u16				token,
		      const struct dpni_link_cfg	*cfg);

int dpni_set_link_cfg_v2(struct fsl_mc_io		*mc_io,
			 u32				cmd_flags,
			 u16				token,
			 const struct dpni_link_cfg	*cfg);

int dpni_get_link_cfg(struct fsl_mc_io			*mc_io,
		      u32				cmd_flags,
		      u16				token,
		      struct dpni_link_cfg		*cfg);

/**
 * struct dpni_link_state - Structure representing DPNI link state
 * @rate: Rate
 * @options: Mask of available options; use 'DPNI_LINK_OPT_<X>' values
 * @up: Link state; '0' for down, '1' for up
 */
struct dpni_link_state {
	u32	rate;
	u64	options;
	u64	supported;
	u64	advertising;
	int	up;
	int	state_valid;
};

int dpni_get_link_state(struct fsl_mc_io	*mc_io,
			u32			cmd_flags,
			u16			token,
			struct dpni_link_state	*state);

int dpni_get_link_state_v2(struct fsl_mc_io	*mc_io,
			   u32			cmd_flags,
			   u16			token,
			   struct dpni_link_state	*state);

/**
 * struct dpni_tx_shaping - Structure representing DPNI tx shaping configuration
 * @rate_limit: rate in Mbps
 * @max_burst_size: burst size in bytes (up to 64KB)
 */
struct dpni_tx_shaping_cfg {
	u32	rate_limit;
	u16	max_burst_size;
};

int dpni_set_tx_shaping(struct fsl_mc_io *mc_io,
			u32 cmd_flags,
			u16 token,
			const struct dpni_tx_shaping_cfg *tx_cr_shaper,
			const struct dpni_tx_shaping_cfg *tx_er_shaper,
			int coupled);

int dpni_set_max_frame_length(struct fsl_mc_io	*mc_io,
			      u32		cmd_flags,
			      u16		token,
			      u16		max_frame_length);

int dpni_get_max_frame_length(struct fsl_mc_io	*mc_io,
			      u32		cmd_flags,
			      u16		token,
			      u16		*max_frame_length);

int dpni_set_multicast_promisc(struct fsl_mc_io *mc_io,
			       u32		cmd_flags,
			       u16		token,
			       int		en);

int dpni_get_multicast_promisc(struct fsl_mc_io *mc_io,
			       u32		cmd_flags,
			       u16		token,
			       int		*en);

int dpni_set_unicast_promisc(struct fsl_mc_io	*mc_io,
			     u32		cmd_flags,
			     u16		token,
			     int		en);

int dpni_get_unicast_promisc(struct fsl_mc_io	*mc_io,
			     u32		cmd_flags,
			     u16		token,
			     int		*en);

int dpni_set_primary_mac_addr(struct fsl_mc_io *mc_io,
			      u32		cmd_flags,
			      u16		token,
			      const u8		mac_addr[6]);

int dpni_get_primary_mac_addr(struct fsl_mc_io	*mc_io,
			      u32		cmd_flags,
			      u16		token,
			      u8		mac_addr[6]);

int dpni_get_port_mac_addr(struct fsl_mc_io	*mc_io,
			   u32			cm_flags,
			   u16			token,
			   u8			mac_addr[6]);

int dpni_add_mac_addr(struct fsl_mc_io	*mc_io,
		      u32		cmd_flags,
		      u16		token,
		      const u8		mac_addr[6]);

int dpni_remove_mac_addr(struct fsl_mc_io	*mc_io,
			 u32			cmd_flags,
			 u16			token,
			 const u8		mac_addr[6]);

int dpni_clear_mac_filters(struct fsl_mc_io	*mc_io,
			   u32			cmd_flags,
			   u16			token,
			   int			unicast,
			   int			multicast);

/**
 * enum dpni_dist_mode - DPNI distribution mode
 * @DPNI_DIST_MODE_NONE: No distribution
 * @DPNI_DIST_MODE_HASH: Use hash distribution; only relevant if
 *		the 'DPNI_OPT_DIST_HASH' option was set at DPNI creation
 * @DPNI_DIST_MODE_FS:  Use explicit flow steering; only relevant if
 *	 the 'DPNI_OPT_DIST_FS' option was set at DPNI creation
 */
enum dpni_dist_mode {
	DPNI_DIST_MODE_NONE = 0,
	DPNI_DIST_MODE_HASH = 1,
	DPNI_DIST_MODE_FS = 2
};

/**
 * enum dpni_fs_miss_action -   DPNI Flow Steering miss action
 * @DPNI_FS_MISS_DROP: In case of no-match, drop the frame
 * @DPNI_FS_MISS_EXPLICIT_FLOWID: In case of no-match, use explicit flow-id
 * @DPNI_FS_MISS_HASH: In case of no-match, distribute using hash
 */
enum dpni_fs_miss_action {
	DPNI_FS_MISS_DROP = 0,
	DPNI_FS_MISS_EXPLICIT_FLOWID = 1,
	DPNI_FS_MISS_HASH = 2
};

/**
 * struct dpni_fs_tbl_cfg - Flow Steering table configuration
 * @miss_action: Miss action selection
 * @default_flow_id: Used when 'miss_action = DPNI_FS_MISS_EXPLICIT_FLOWID'
 */
struct dpni_fs_tbl_cfg {
	enum dpni_fs_miss_action	miss_action;
	u16				default_flow_id;
};

int dpni_prepare_key_cfg(const struct dpkg_profile_cfg *cfg,
			 u8 *key_cfg_buf);

/**
 * enum dpni_tx_schedule_mode - DPNI Tx scheduling mode
 * @DPNI_TX_SCHED_STRICT_PRIORITY: strict priority
 * @DPNI_TX_SCHED_WEIGHTED_A: weighted based scheduling in group A
 * @DPNI_TX_SCHED_WEIGHTED_B: weighted based scheduling in group B
 */
enum dpni_tx_schedule_mode {
	DPNI_TX_SCHED_STRICT_PRIORITY = 0,
	DPNI_TX_SCHED_WEIGHTED_A,
	DPNI_TX_SCHED_WEIGHTED_B,
};

/**
 * struct dpni_tx_schedule_cfg - Structure representing Tx scheduling conf
 * @mode:		Scheduling mode
 * @delta_bandwidth:	Bandwidth represented in weights from 100 to 10000;
 *	not applicable for 'strict-priority' mode;
 */
struct dpni_tx_schedule_cfg {
	enum dpni_tx_schedule_mode mode;
	u16 delta_bandwidth;
};

/**
 * struct dpni_tx_priorities_cfg - Structure representing transmission
 *					priorities for DPNI TCs
 * @tc_sched:	An array of traffic-classes
 * @prio_group_A: Priority of group A
 * @prio_group_B: Priority of group B
 * @separate_groups: Treat A and B groups as separate
 * @ceetm_ch_idx: ceetm channel index to apply the changes
 */
struct dpni_tx_priorities_cfg {
	struct dpni_tx_schedule_cfg tc_sched[DPNI_MAX_TC];
	u8 prio_group_A;
	u8 prio_group_B;
	u8 separate_groups;
};

int dpni_set_tx_priorities(struct fsl_mc_io *mc_io,
			   u32 cmd_flags,
			   u16 token,
			   const struct dpni_tx_priorities_cfg *cfg);

/**
 * struct dpni_rx_tc_dist_cfg - Rx traffic class distribution configuration
 * @dist_size: Set the distribution size;
 *	supported values: 1,2,3,4,6,7,8,12,14,16,24,28,32,48,56,64,96,
 *	112,128,192,224,256,384,448,512,768,896,1024
 * @dist_mode: Distribution mode
 * @key_cfg_iova: I/O virtual address of 256 bytes DMA-able memory filled with
 *		the extractions to be used for the distribution key by calling
 *		dpni_prepare_key_cfg() relevant only when
 *		'dist_mode != DPNI_DIST_MODE_NONE', otherwise it can be '0'
 * @fs_cfg: Flow Steering table configuration; only relevant if
 *		'dist_mode = DPNI_DIST_MODE_FS'
 */
struct dpni_rx_tc_dist_cfg {
	u16			dist_size;
	enum dpni_dist_mode	dist_mode;
	u64			key_cfg_iova;
	struct dpni_fs_tbl_cfg	fs_cfg;
};

int dpni_set_rx_tc_dist(struct fsl_mc_io			*mc_io,
			u32					cmd_flags,
			u16					token,
			u8					tc_id,
			const struct dpni_rx_tc_dist_cfg	*cfg);

/**
 * DPNI_FS_MISS_DROP - When used for fs_miss_flow_id in function
 * dpni_set_rx_dist, will signal to dpni to drop all unclassified frames
 */
#define DPNI_FS_MISS_DROP		((uint16_t)-1)

/**
 * struct dpni_rx_dist_cfg - Rx distribution configuration
 * @dist_size:	distribution size
 * @key_cfg_iova: I/O virtual address of 256 bytes DMA-able memory filled with
 *		the extractions to be used for the distribution key by calling
 *		dpni_prepare_key_cfg(); relevant only when enable!=0 otherwise
 *		it can be '0'
 * @enable: enable/disable the distribution.
 * @tc: TC id for which distribution is set
 * @fs_miss_flow_id: when packet misses all rules from flow steering table and
 *		hash is disabled it will be put into this queue id; use
 *		DPNI_FS_MISS_DROP to drop frames. The value of this field is
 *		used only when flow steering distribution is enabled and hash
 *		distribution is disabled
 */
struct dpni_rx_dist_cfg {
	u16 dist_size;
	u64 key_cfg_iova;
	u8 enable;
	u8 tc;
	u16 fs_miss_flow_id;
};

int dpni_set_rx_fs_dist(struct fsl_mc_io *mc_io,
			u32 cmd_flags,
			u16 token,
			const struct dpni_rx_dist_cfg *cfg);

int dpni_set_rx_hash_dist(struct fsl_mc_io *mc_io,
			  u32 cmd_flags,
			  u16 token,
			  const struct dpni_rx_dist_cfg *cfg);

/**
 * struct dpni_qos_tbl_cfg - Structure representing QOS table configuration
 * @key_cfg_iova: I/O virtual address of 256 bytes DMA-able memory filled with
 *		key extractions to be used as the QoS criteria by calling
 *		dpkg_prepare_key_cfg()
 * @discard_on_miss: Set to '1' to discard frames in case of no match (miss);
 *		'0' to use the 'default_tc' in such cases
 * @default_tc: Used in case of no-match and 'discard_on_miss'= 0
 */
struct dpni_qos_tbl_cfg {
	u64 key_cfg_iova;
	int discard_on_miss;
	u8 default_tc;
};

int dpni_set_qos_table(struct fsl_mc_io *mc_io,
		       u32 cmd_flags,
		       u16 token,
		       const struct dpni_qos_tbl_cfg *cfg);

/**
 * enum dpni_dest - DPNI destination types
 * @DPNI_DEST_NONE: Unassigned destination; The queue is set in parked mode and
 *		does not generate FQDAN notifications; user is expected to
 *		dequeue from the queue based on polling or other user-defined
 *		method
 * @DPNI_DEST_DPIO: The queue is set in schedule mode and generates FQDAN
 *		notifications to the specified DPIO; user is expected to dequeue
 *		from the queue only after notification is received
 * @DPNI_DEST_DPCON: The queue is set in schedule mode and does not generate
 *		FQDAN notifications, but is connected to the specified DPCON
 *		object; user is expected to dequeue from the DPCON channel
 */
enum dpni_dest {
	DPNI_DEST_NONE = 0,
	DPNI_DEST_DPIO = 1,
	DPNI_DEST_DPCON = 2
};

/**
 * struct dpni_queue - Queue structure
 * @destination: - Destination structure
 * @destination.id: ID of the destination, only relevant if DEST_TYPE is > 0.
 *	Identifies either a DPIO or a DPCON object.
 *	Not relevant for Tx queues.
 * @destination.type:	May be one of the following:
 *	0 - No destination, queue can be manually
 *		queried, but will not push traffic or
 *		notifications to a DPIO;
 *	1 - The destination is a DPIO. When traffic
 *		becomes available in the queue a FQDAN
 *		(FQ data available notification) will be
 *		generated to selected DPIO;
 *	2 - The destination is a DPCON. The queue is
 *		associated with a DPCON object for the
 *		purpose of scheduling between multiple
 *		queues. The DPCON may be independently
 *		configured to generate notifications.
 *		Not relevant for Tx queues.
 * @destination.hold_active: Hold active, maintains a queue scheduled for longer
 *	in a DPIO during dequeue to reduce spread of traffic.
 *	Only relevant if queues are
 *	not affined to a single DPIO.
 * @user_context: User data, presented to the user along with any frames
 *	from this queue. Not relevant for Tx queues.
 * @flc: FD FLow Context structure
 * @flc.value: Default FLC value for traffic dequeued from
 *      this queue.  Please check description of FD
 *      structure for more information.
 *      Note that FLC values set using dpni_add_fs_entry,
 *      if any, take precedence over values per queue.
 * @flc.stash_control: Boolean, indicates whether the 6 lowest
 *      - significant bits are used for stash control.
 *      significant bits are used for stash control.  If set, the 6
 *      least significant bits in value are interpreted as follows:
 *      - bits 0-1: indicates the number of 64 byte units of context
 *      that are stashed.  FLC value is interpreted as a memory address
 *      in this case, excluding the 6 LS bits.
 *      - bits 2-3: indicates the number of 64 byte units of frame
 *      annotation to be stashed.  Annotation is placed at FD[ADDR].
 *      - bits 4-5: indicates the number of 64 byte units of frame
 *      data to be stashed.  Frame data is placed at FD[ADDR] +
 *      FD[OFFSET].
 *      For more details check the Frame Descriptor section in the
 *      hardware documentation.
 */
struct dpni_queue {
	struct {
		u16 id;
		enum dpni_dest type;
		char hold_active;
		u8 priority;
	} destination;
	u64 user_context;
	struct {
		u64 value;
		char stash_control;
	} flc;
};

/**
 * struct dpni_queue_id - Queue identification, used for enqueue commands
 *			or queue control
 * @fqid: FQID used for enqueueing to and/or configuration of this specific FQ
 * @qdbin: Queueing bin, used to enqueue using QDID, DQBIN, QPRI. Only relevant
 *		for Tx queues.
 */
struct dpni_queue_id {
	u32 fqid;
	u16 qdbin;
};

/* Set User Context */
#define DPNI_QUEUE_OPT_USER_CTX		0x00000001
#define DPNI_QUEUE_OPT_DEST		0x00000002
#define DPNI_QUEUE_OPT_FLC		0x00000004
#define DPNI_QUEUE_OPT_HOLD_ACTIVE	0x00000008

int dpni_set_queue(struct fsl_mc_io	*mc_io,
		   u32			cmd_flags,
		   u16			token,
		   enum dpni_queue_type	qtype,
		   u8			tc,
		   u8			index,
		   u8			options,
		   const struct dpni_queue *queue);

int dpni_get_queue(struct fsl_mc_io	*mc_io,
		   u32			cmd_flags,
		   u16			token,
		   enum dpni_queue_type	qtype,
		   u8			tc,
		   u8			index,
		   struct dpni_queue	*queue,
		   struct dpni_queue_id	*qid);

/**
 * enum dpni_congestion_unit - DPNI congestion units
 * @DPNI_CONGESTION_UNIT_BYTES: bytes units
 * @DPNI_CONGESTION_UNIT_FRAMES: frames units
 */
enum dpni_congestion_unit {
	DPNI_CONGESTION_UNIT_BYTES = 0,
	DPNI_CONGESTION_UNIT_FRAMES
};

/**
 * enum dpni_congestion_point - Structure representing congestion point
 * @DPNI_CP_QUEUE: Set taildrop per queue, identified by QUEUE_TYPE, TC and
 *		QUEUE_INDEX
 * @DPNI_CP_GROUP: Set taildrop per queue group. Depending on options used to
 *		define the DPNI this can be either per TC (default) or per
 *		interface (DPNI_OPT_SHARED_CONGESTION set at DPNI create).
 *		QUEUE_INDEX is ignored if this type is used.
 */
enum dpni_congestion_point {
	DPNI_CP_QUEUE,
	DPNI_CP_GROUP,
};

/**
 * struct dpni_dest_cfg - Structure representing DPNI destination parameters
 * @dest_type:	Destination type
 * @dest_id:	Either DPIO ID or DPCON ID, depending on the destination type
 * @priority:	Priority selection within the DPIO or DPCON channel; valid
 *		values are 0-1 or 0-7, depending on the number of priorities
 *		in that channel; not relevant for 'DPNI_DEST_NONE' option
 */
struct dpni_dest_cfg {
	enum dpni_dest dest_type;
	int dest_id;
	u8 priority;
};

/* DPNI congestion options */

/**
<<<<<<< HEAD
 * This congestion will trigger flow control or priority flow control.
 * This will have effect only if flow control is enabled with
 * dpni_set_link_cfg().
=======
 * DPNI_CONG_OPT_FLOW_CONTROL - This congestion will trigger flow control or
 * priority flow control.  This will have effect only if flow control is
 * enabled with dpni_set_link_cfg().
>>>>>>> c1084c27
 */
#define DPNI_CONG_OPT_FLOW_CONTROL		0x00000040

/**
 * struct dpni_congestion_notification_cfg - congestion notification
 *					configuration
 * @units: Units type
 * @threshold_entry: Above this threshold we enter a congestion state.
 *		set it to '0' to disable it
 * @threshold_exit: Below this threshold we exit the congestion state.
 * @message_ctx: The context that will be part of the CSCN message
 * @message_iova: I/O virtual address (must be in DMA-able memory),
 *		must be 16B aligned; valid only if 'DPNI_CONG_OPT_WRITE_MEM_<X>'
 *		is contained in 'options'
 * @dest_cfg: CSCN can be send to either DPIO or DPCON WQ channel
 * @notification_mode: Mask of available options; use 'DPNI_CONG_OPT_<X>' values
 */

struct dpni_congestion_notification_cfg {
	enum dpni_congestion_unit units;
	u32 threshold_entry;
	u32 threshold_exit;
	u64 message_ctx;
	u64 message_iova;
	struct dpni_dest_cfg dest_cfg;
	u16 notification_mode;
};

/** Compose TC parameter for function dpni_set_congestion_notification()
 * and dpni_get_congestion_notification().
 */
#define DPNI_BUILD_CH_TC(ceetm_ch_idx, tc) \
	((((ceetm_ch_idx) & 0x0F) << 4) | ((tc) & 0x0F))

int dpni_set_congestion_notification(
			struct fsl_mc_io *mc_io,
			u32 cmd_flags,
			u16 token,
			enum dpni_queue_type qtype,
			u8 tc_id,
			const struct dpni_congestion_notification_cfg *cfg);

/**
 * struct dpni_taildrop - Structure representing the taildrop
 * @enable:	Indicates whether the taildrop is active or not.
 * @units:	Indicates the unit of THRESHOLD. Queue taildrop only supports
 *		byte units, this field is ignored and assumed = 0 if
 *		CONGESTION_POINT is 0.
 * @threshold:	Threshold value, in units identified by UNITS field. Value 0
 *		cannot be used as a valid taildrop threshold, THRESHOLD must
 *		be > 0 if the taildrop is enabled.
 */
struct dpni_taildrop {
	char enable;
	enum dpni_congestion_unit units;
	u32 threshold;
};

int dpni_set_taildrop(struct fsl_mc_io *mc_io,
		      u32 cmd_flags,
		      u16 token,
		      enum dpni_congestion_point cg_point,
		      enum dpni_queue_type q_type,
		      u8 tc,
		      u8 q_index,
		      struct dpni_taildrop *taildrop);

int dpni_get_taildrop(struct fsl_mc_io *mc_io,
		      u32 cmd_flags,
		      u16 token,
		      enum dpni_congestion_point cg_point,
		      enum dpni_queue_type q_type,
		      u8 tc,
		      u8 q_index,
		      struct dpni_taildrop *taildrop);

/**
 * struct dpni_rule_cfg - Rule configuration for table lookup
 * @key_iova: I/O virtual address of the key (must be in DMA-able memory)
 * @mask_iova: I/O virtual address of the mask (must be in DMA-able memory)
 * @key_size: key and mask size (in bytes)
 */
struct dpni_rule_cfg {
	u64	key_iova;
	u64	mask_iova;
	u8	key_size;
};

/**
 * DPNI_FS_OPT_DISCARD - Discard matching traffic. If set, this takes
 * precedence over any other configuration and matching traffic is always
 * discarded.
 */
 #define DPNI_FS_OPT_DISCARD            0x1

/**
 * DPNI_FS_OPT_SET_FLC - Set FLC value. If set, flc member of struct
 * dpni_fs_action_cfg is used to override the FLC value set per queue.
 * For more details check the Frame Descriptor section in the hardware
 * documentation.
 */
#define DPNI_FS_OPT_SET_FLC            0x2

/**
 * DPNI_FS_OPT_SET_STASH_CONTROL - Indicates whether the 6 lowest significant
 * bits of FLC are used for stash control. If set, the 6 least significant bits
 * in value are interpreted as follows:
 *     - bits 0-1: indicates the number of 64 byte units of context that are
 *     stashed. FLC value is interpreted as a memory address in this case,
 *     excluding the 6 LS bits.
 *     - bits 2-3: indicates the number of 64 byte units of frame annotation
 *     to be stashed. Annotation is placed at FD[ADDR].
 *     - bits 4-5: indicates the number of 64 byte units of frame data to be
 *     stashed. Frame data is placed at FD[ADDR] + FD[OFFSET].
 * This flag is ignored if DPNI_FS_OPT_SET_FLC is not specified.
 */
#define DPNI_FS_OPT_SET_STASH_CONTROL  0x4

/**
 * struct dpni_fs_action_cfg - Action configuration for table look-up
 * @flc:	FLC value for traffic matching this rule. Please check the
 *		Frame Descriptor section in the hardware documentation for
 *		more information.
 * @flow_id:	Identifies the Rx queue used for matching traffic. Supported
 *		values are in range 0 to num_queue-1.
 * @options:	Any combination of DPNI_FS_OPT_ values.
 */
struct dpni_fs_action_cfg {
	u64 flc;
	u16 flow_id;
	u16 options;
};

int dpni_add_fs_entry(struct fsl_mc_io *mc_io,
		      u32 cmd_flags,
		      u16 token,
		      u8 tc_id,
		      u16 index,
		      const struct dpni_rule_cfg *cfg,
		      const struct dpni_fs_action_cfg *action);

int dpni_remove_fs_entry(struct fsl_mc_io *mc_io,
			 u32 cmd_flags,
			 u16 token,
			 u8 tc_id,
			 const struct dpni_rule_cfg *cfg);

int dpni_add_qos_entry(struct fsl_mc_io *mc_io,
		       u32 cmd_flags,
		       u16 token,
		       const struct dpni_rule_cfg *cfg,
		       u8 tc_id,
		       u16 index);

int dpni_remove_qos_entry(struct fsl_mc_io *mc_io,
			  u32 cmd_flags,
			  u16 token,
			  const struct dpni_rule_cfg *cfg);

int dpni_clear_qos_table(struct fsl_mc_io *mc_io,
			 u32 cmd_flags,
			 u16 token);

int dpni_get_api_version(struct fsl_mc_io *mc_io,
			 u32 cmd_flags,
			 u16 *major_ver,
			 u16 *minor_ver);
/**
 * struct dpni_tx_shaping_cfg - Structure representing DPNI tx shaping configuration
 * @rate_limit:		Rate in Mbps
 * @max_burst_size:	Burst size in bytes (up to 64KB)
 */
struct dpni_tx_shaping_cfg {
	u32 rate_limit;
	u16 max_burst_size;
};

int dpni_set_tx_shaping(struct fsl_mc_io *mc_io,
			u32 cmd_flags,
			u16 token,
			const struct dpni_tx_shaping_cfg *tx_cr_shaper,
			const struct dpni_tx_shaping_cfg *tx_er_shaper,
			int coupled);

/**
 * struct dpni_single_step_cfg - configure single step PTP (IEEE 1588)
 * @en:		enable single step PTP. When enabled the PTPv1 functionality
 *		will not work. If the field is zero, offset and ch_update
 *		parameters will be ignored
 * @offset:	start offset from the beginning of the frame where
 *		timestamp field is found. The offset must respect all MAC
 *		headers, VLAN tags and other protocol headers
 * @ch_update:	when set UDP checksum will be updated inside packet
 * @peer_delay:	For peer-to-peer transparent clocks add this value to the
 *		correction field in addition to the transient time update.
 *		The value expresses nanoseconds.
 * @ptp_onestep_reg_base: 1588 SINGLE_STEP register base address. This address
 *			  is used to update directly the register contents.
 *			  User has to create an address mapping for it.
 *
 *
 */
struct dpni_single_step_cfg {
	u8	en;
	u8	ch_update;
	u16	offset;
	u32	peer_delay;
	u32	ptp_onestep_reg_base;
};

int dpni_set_single_step_cfg(struct fsl_mc_io *mc_io,
			     u32 cmd_flags,
			     u16 token,
			     struct dpni_single_step_cfg *ptp_cfg);

int dpni_get_single_step_cfg(struct fsl_mc_io *mc_io,
			     u32 cmd_flags,
			     u16 token,
			     struct dpni_single_step_cfg *ptp_cfg);

int dpni_enable_vlan_filter(struct fsl_mc_io *mc_io, u32 cmd_flags, u16 token,
			    u32 en);

int dpni_add_vlan_id(struct fsl_mc_io *mc_io, u32 cmd_flags, u16 token,
		     u16 vlan_id, u8 flags, u8 tc_id, u8 flow_id);

int dpni_remove_vlan_id(struct fsl_mc_io *mc_io, u32 cmd_flags, u16 token,
			u16 vlan_id);

#endif /* __FSL_DPNI_H */<|MERGE_RESOLUTION|>--- conflicted
+++ resolved
@@ -497,20 +497,10 @@
 			u8			param,
 			union dpni_statistics	*stat);
 
-<<<<<<< HEAD
-int dpni_reset_statistics(struct fsl_mc_io *mc_io,
-			  u32 cmd_flags,
-			  u16 token);
-
-/**
- * Enable auto-negotiation
- */
-=======
 int dpni_reset_statistics(struct fsl_mc_io	*mc_io,
 			  u32			cmd_flags,
 			  u16			token);
 
->>>>>>> c1084c27
 #define DPNI_LINK_OPT_AUTONEG		0x0000000000000001ULL
 #define DPNI_LINK_OPT_HALF_DUPLEX	0x0000000000000002ULL
 #define DPNI_LINK_OPT_PAUSE		0x0000000000000004ULL
@@ -518,36 +508,13 @@
 #define DPNI_LINK_OPT_PFC_PAUSE		0x0000000000000010ULL
 
 /**
-<<<<<<< HEAD
- * Enable priority flow control pause frames
- */
-#define DPNI_LINK_OPT_PFC_PAUSE		0x0000000000000010ULL
-/**
- * Advertised link speeds
- */
-#define DPNI_ADVERTISED_10BASET_FULL           0x0000000000000001ULL
-#define DPNI_ADVERTISED_100BASET_FULL          0x0000000000000002ULL
-#define DPNI_ADVERTISED_1000BASET_FULL         0x0000000000000004ULL
-#define DPNI_ADVERTISED_10000BASET_FULL        0x0000000000000010ULL
-#define DPNI_ADVERTISED_2500BASEX_FULL         0x0000000000000020ULL
-
-/**
- * Advertise auto-negotiation enabled
- */
-#define DPNI_ADVERTISED_AUTONEG                0x0000000000000008ULL
-
-/**
- * struct - Structure representing DPNI link configuration
-=======
  * struct dpni_link_cfg - Structure representing DPNI link configuration
->>>>>>> c1084c27
  * @rate: Rate
  * @options: Mask of available options; use 'DPNI_LINK_OPT_<X>' values
  */
 struct dpni_link_cfg {
 	u32 rate;
 	u64 options;
-	u64 advertising;
 };
 
 int dpni_set_link_cfg(struct fsl_mc_io			*mc_io,
@@ -555,11 +522,6 @@
 		      u16				token,
 		      const struct dpni_link_cfg	*cfg);
 
-int dpni_set_link_cfg_v2(struct fsl_mc_io		*mc_io,
-			 u32				cmd_flags,
-			 u16				token,
-			 const struct dpni_link_cfg	*cfg);
-
 int dpni_get_link_cfg(struct fsl_mc_io			*mc_io,
 		      u32				cmd_flags,
 		      u16				token,
@@ -574,38 +536,13 @@
 struct dpni_link_state {
 	u32	rate;
 	u64	options;
-	u64	supported;
-	u64	advertising;
 	int	up;
-	int	state_valid;
 };
 
 int dpni_get_link_state(struct fsl_mc_io	*mc_io,
 			u32			cmd_flags,
 			u16			token,
 			struct dpni_link_state	*state);
-
-int dpni_get_link_state_v2(struct fsl_mc_io	*mc_io,
-			   u32			cmd_flags,
-			   u16			token,
-			   struct dpni_link_state	*state);
-
-/**
- * struct dpni_tx_shaping - Structure representing DPNI tx shaping configuration
- * @rate_limit: rate in Mbps
- * @max_burst_size: burst size in bytes (up to 64KB)
- */
-struct dpni_tx_shaping_cfg {
-	u32	rate_limit;
-	u16	max_burst_size;
-};
-
-int dpni_set_tx_shaping(struct fsl_mc_io *mc_io,
-			u32 cmd_flags,
-			u16 token,
-			const struct dpni_tx_shaping_cfg *tx_cr_shaper,
-			const struct dpni_tx_shaping_cfg *tx_er_shaper,
-			int coupled);
 
 int dpni_set_max_frame_length(struct fsl_mc_io	*mc_io,
 			      u32		cmd_flags,
@@ -993,15 +930,9 @@
 /* DPNI congestion options */
 
 /**
-<<<<<<< HEAD
- * This congestion will trigger flow control or priority flow control.
- * This will have effect only if flow control is enabled with
- * dpni_set_link_cfg().
-=======
  * DPNI_CONG_OPT_FLOW_CONTROL - This congestion will trigger flow control or
  * priority flow control.  This will have effect only if flow control is
  * enabled with dpni_set_link_cfg().
->>>>>>> c1084c27
  */
 #define DPNI_CONG_OPT_FLOW_CONTROL		0x00000040
 
