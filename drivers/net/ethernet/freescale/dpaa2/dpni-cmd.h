--- conflicted
+++ resolved
@@ -45,14 +45,9 @@
 #define DPNI_CMDID_GET_QDID				DPNI_CMD(0x210)
 #define DPNI_CMDID_GET_TX_DATA_OFFSET			DPNI_CMD(0x212)
 #define DPNI_CMDID_GET_LINK_STATE			DPNI_CMD(0x215)
-#define DPNI_CMDID_GET_LINK_STATE_V2			DPNI_CMD_V2(0x215)
 #define DPNI_CMDID_SET_MAX_FRAME_LENGTH			DPNI_CMD(0x216)
 #define DPNI_CMDID_GET_MAX_FRAME_LENGTH			DPNI_CMD(0x217)
 #define DPNI_CMDID_SET_LINK_CFG				DPNI_CMD(0x21A)
-<<<<<<< HEAD
-#define DPNI_CMDID_SET_LINK_CFG_V2			DPNI_CMD_V2(0x21A)
-=======
->>>>>>> c1084c27
 #define DPNI_CMDID_SET_TX_SHAPING			DPNI_CMD_V2(0x21B)
 
 #define DPNI_CMDID_SET_MCAST_PROMISC			DPNI_CMD(0x220)
@@ -67,13 +62,10 @@
 
 #define DPNI_CMDID_SET_RX_TC_DIST			DPNI_CMD(0x235)
 
-<<<<<<< HEAD
-=======
 #define DPNI_CMDID_ENABLE_VLAN_FILTER			DPNI_CMD(0x230)
 #define DPNI_CMDID_ADD_VLAN_ID				DPNI_CMD_V2(0x231)
 #define DPNI_CMDID_REMOVE_VLAN_ID			DPNI_CMD(0x232)
 
->>>>>>> c1084c27
 #define DPNI_CMDID_SET_QOS_TBL				DPNI_CMD(0x240)
 #define DPNI_CMDID_ADD_QOS_ENT				DPNI_CMD(0x241)
 #define DPNI_CMDID_REMOVE_QOS_ENT			DPNI_CMD(0x242)
@@ -320,22 +312,8 @@
 	__le64 options;
 };
 
-struct dpni_cmd_set_link_cfg_v2 {
-	/* cmd word 0 */
-	__le64 pad0;
-	/* cmd word 1 */
-	__le32 rate;
-	__le32 pad1;
-	/* cmd word 2 */
-	__le64 options;
-	/* cmd word 3 */
-	__le64 advertising;
-};
-
 #define DPNI_LINK_STATE_SHIFT		0
 #define DPNI_LINK_STATE_SIZE		1
-#define DPNI_STATE_VALID_SHIFT		1
-#define DPNI_STATE_VALID_SIZE		1
 
 struct dpni_rsp_get_link_state {
 	/* response word 0 */
@@ -348,39 +326,6 @@
 	__le32 pad2;
 	/* response word 2 */
 	__le64 options;
-};
-
-struct dpni_rsp_get_link_state_v2 {
-	/* response word 0 */
-	__le32 pad0;
-	/* from LSB: up:1, valid:1 */
-	u8 flags;
-	u8 pad1[3];
-	/* response word 1 */
-	__le32 rate;
-	__le32 pad2;
-	/* response word 2 */
-	__le64 options;
-	/* cmd word 3 */
-	__le64 supported;
-	/* cmd word 4 */
-	__le64 advertising;
-};
-
-#define DPNI_COUPLED_SHIFT	0
-#define DPNI_COUPLED_SIZE	1
-
-struct dpni_cmd_set_tx_shaping {
-	/* cmd word 0 */
-	__le16 tx_cr_max_burst_size;
-	__le16 tx_er_max_burst_size;
-	__le32 pad;
-	/* cmd word 1 */
-	__le32 tx_cr_rate_limit;
-	__le32 tx_er_rate_limit;
-	/* cmd word 2 */
-	/* from LSB: coupled:1 */
-	u8 coupled;
 };
 
 struct dpni_cmd_set_max_frame_length {
@@ -712,8 +657,6 @@
 	__le32 threshold_exit;
 };
 
-<<<<<<< HEAD
-=======
 #define DPNI_COUPLED_SHIFT	0
 #define DPNI_COUPLED_SIZE	1
 
@@ -761,5 +704,4 @@
 	__le16 vlan_id;
 };
 
->>>>>>> c1084c27
 #endif /* _FSL_DPNI_CMD_H */