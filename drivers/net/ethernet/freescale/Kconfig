--- conflicted
+++ resolved
@@ -6,15 +6,11 @@
 config NET_VENDOR_FREESCALE
 	bool "Freescale devices"
 	default y
-	depends on FSL_SOC || (QUICC_ENGINE && PPC32) || CPM1 || CPM2 || PPC_MPC512x || \
+	depends on FSL_SOC || QUICC_ENGINE || CPM1 || CPM2 || PPC_MPC512x || \
 		   M523x || M527x || M5272 || M528x || M520x || M532x || \
 		   ARCH_MXC || ARCH_MXS || (PPC_MPC52xx && PPC_BESTCOMM) || \
 		   ARCH_LAYERSCAPE || ARCH_S32 || COMPILE_TEST
-<<<<<<< HEAD
-	---help---
-=======
 	help
->>>>>>> c1084c27
 	  If you have a network (Ethernet) card belonging to this class, say Y.
 
 	  Note that the answer to this question doesn't directly affect the
@@ -43,11 +39,7 @@
 	select UIO
 	help
 	  Say Y here if you want to use the built-in 10/100 Fast ethernet
-<<<<<<< HEAD
-	  controller on some Motorola ColdFire and Freescale i.MX/S32 processors.
-=======
 	  controller on Freescale i.MX 8M Mini processor.
->>>>>>> c1084c27
 
 config FEC_MPC52xx
 	tristate "FEC MPC52xx driver"
@@ -92,19 +84,11 @@
 
 config UCC_GETH
 	tristate "Freescale QE Gigabit Ethernet"
-<<<<<<< HEAD
-	depends on QUICC_ENGINE && FSL_SOC && PPC32
-	select FSL_PQ_MDIO
-	select PHYLIB
-	select FIXED_PHY
-	---help---
-=======
 	depends on QUICC_ENGINE && PPC32
 	select FSL_PQ_MDIO
 	select PHYLIB
 	select FIXED_PHY
 	help
->>>>>>> c1084c27
 	  This driver supports the Gigabit Ethernet mode of the QUICC Engine,
 	  which is available on some Freescale SOCs.
 
@@ -123,10 +107,7 @@
 	  This driver supports the Gigabit TSEC on the MPC83xx, MPC85xx,
 	  and MPC86xx family of chips, the eTSEC on LS1021A and the FEC
 	  on the 8540.
-<<<<<<< HEAD
-=======
 
->>>>>>> c1084c27
 source "drivers/net/ethernet/freescale/sdk_fman/Kconfig"
 source "drivers/net/ethernet/freescale/sdk_dpaa/Kconfig"
 source "drivers/net/ethernet/freescale/dpaa/Kconfig"
