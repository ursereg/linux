--- conflicted
+++ resolved
@@ -1207,11 +1207,7 @@
 
 void cpsw_ale_stop(struct cpsw_ale *ale)
 {
-<<<<<<< HEAD
-	del_timer_sync(&ale->timer);
-=======
 	cpsw_ale_aging_stop(ale);
->>>>>>> c1084c27
 	cpsw_ale_control_set(ale, 0, ALE_CLEAR, 1);
 	cpsw_ale_control_set(ale, 0, ALE_ENABLE, 0);
 }
