--- conflicted
+++ resolved
@@ -1370,12 +1370,8 @@
 	.ndo_validate_addr = eth_validate_addr,
 };
 
-<<<<<<< HEAD
-static int ixp4xx_eth_probe(struct platform_device *pdev)
-=======
 #ifdef CONFIG_OF
 static struct eth_plat_info *ixp4xx_of_get_platdata(struct device *dev)
->>>>>>> c1084c27
 {
 	struct device_node *np = dev->of_node;
 	struct of_phandle_args queue_spec;
@@ -1384,14 +1380,9 @@
 	struct eth_plat_info *plat;
 	int ret;
 
-<<<<<<< HEAD
-	if (!(dev = devm_alloc_etherdev(&pdev->dev, sizeof(struct port))))
-		return -ENOMEM;
-=======
 	plat = devm_kzalloc(dev, sizeof(*plat), GFP_KERNEL);
 	if (!plat)
 		return NULL;
->>>>>>> c1084c27
 
 	ret = of_parse_phandle_with_fixed_args(np, "intel,npe-handle", 1, 0,
 					       &npe_spec);
@@ -1410,55 +1401,6 @@
 		/* DO NOT put the mdio_np, it will be used */
 	}
 
-<<<<<<< HEAD
-	switch (port->id) {
-	case IXP4XX_ETH_NPEA:
-		/* If the MDIO bus is not up yet, defer probe */
-		if (!mdio_bus)
-			return -EPROBE_DEFER;
-		port->regs = (struct eth_regs __iomem *)IXP4XX_EthA_BASE_VIRT;
-		regs_phys  = IXP4XX_EthA_BASE_PHYS;
-		break;
-	case IXP4XX_ETH_NPEB:
-		/*
-		 * On all except IXP43x, NPE-B is used for the MDIO bus.
-		 * If there is no NPE-B in the feature set, bail out, else
-		 * register the MDIO bus.
-		 */
-		if (!cpu_is_ixp43x()) {
-			if (!(ixp4xx_read_feature_bits() &
-			      IXP4XX_FEATURE_NPEB_ETH0))
-				return -ENODEV;
-			/* Else register the MDIO bus on NPE-B */
-			if ((err = ixp4xx_mdio_register(IXP4XX_EthC_BASE_VIRT)))
-				return err;
-		}
-		if (!mdio_bus)
-			return -EPROBE_DEFER;
-		port->regs = (struct eth_regs __iomem *)IXP4XX_EthB_BASE_VIRT;
-		regs_phys  = IXP4XX_EthB_BASE_PHYS;
-		break;
-	case IXP4XX_ETH_NPEC:
-		/*
-		 * IXP43x lacks NPE-B and uses NPE-C for the MDIO bus access,
-		 * of there is no NPE-C, no bus, nothing works, so bail out.
-		 */
-		if (cpu_is_ixp43x()) {
-			if (!(ixp4xx_read_feature_bits() &
-			      IXP4XX_FEATURE_NPEC_ETH))
-				return -ENODEV;
-			/* Else register the MDIO bus on NPE-C */
-			if ((err = ixp4xx_mdio_register(IXP4XX_EthC_BASE_VIRT)))
-				return err;
-		}
-		if (!mdio_bus)
-			return -EPROBE_DEFER;
-		port->regs = (struct eth_regs __iomem *)IXP4XX_EthC_BASE_VIRT;
-		regs_phys  = IXP4XX_EthC_BASE_PHYS;
-		break;
-	default:
-		return -ENODEV;
-=======
 	/* Get the rx queue as a resource from queue manager */
 	ret = of_parse_phandle_with_fixed_args(np, "queue-rx", 1, 0,
 					       &queue_spec);
@@ -1474,7 +1416,6 @@
 	if (ret) {
 		dev_err(dev, "no txready queue phandle\n");
 		return NULL;
->>>>>>> c1084c27
 	}
 	plat->txreadyq = queue_spec.args[0];
 
@@ -1497,10 +1438,6 @@
 	struct port *port;
 	int err;
 
-<<<<<<< HEAD
-	if (!(port->npe = npe_request(NPE_ID(port->id))))
-		return -EIO;
-=======
 	if (np) {
 		plat = ixp4xx_of_get_platdata(dev);
 		if (!plat)
@@ -1544,7 +1481,6 @@
 			return -ENODEV;
 		}
 	}
->>>>>>> c1084c27
 
 	if (!(ndev = devm_alloc_etherdev(dev, sizeof(struct port))))
 		return -ENOMEM;
@@ -1648,17 +1584,6 @@
 	ixp4xx_mdio_remove();
 	npe_port_tab[NPE_ID(port->id)] = NULL;
 	npe_release(port->npe);
-<<<<<<< HEAD
-	release_resource(port->mem_res);
-	return 0;
-}
-
-static struct platform_driver ixp4xx_eth_driver = {
-	.driver.name	= DRV_NAME,
-	.probe		= ixp4xx_eth_probe,
-	.remove		= ixp4xx_eth_remove,
-};
-=======
 	return 0;
 }
 
@@ -1677,7 +1602,6 @@
 	.probe		= ixp4xx_eth_probe,
 	.remove		= ixp4xx_eth_remove,
 };
->>>>>>> c1084c27
 module_platform_driver(ixp4xx_eth_driver);
 
 MODULE_AUTHOR("Krzysztof Halasa");
