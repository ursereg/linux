// SPDX-License-Identifier: GPL-2.0
/* Renesas Ethernet AVB device driver
 *
 * Copyright (C) 2014-2019 Renesas Electronics Corporation
 * Copyright (C) 2015 Renesas Solutions Corp.
 * Copyright (C) 2015-2016 Cogent Embedded, Inc. <source@cogentembedded.com>
 *
 * Based on the SuperH Ethernet driver
 */

#include <linux/cache.h>
#include <linux/clk.h>
#include <linux/delay.h>
#include <linux/dma-mapping.h>
#include <linux/err.h>
#include <linux/etherdevice.h>
#include <linux/ethtool.h>
#include <linux/if_vlan.h>
#include <linux/kernel.h>
#include <linux/list.h>
#include <linux/module.h>
#include <linux/net_tstamp.h>
#include <linux/of.h>
#include <linux/of_device.h>
#include <linux/of_irq.h>
#include <linux/of_mdio.h>
#include <linux/of_net.h>
#include <linux/pm_runtime.h>
#include <linux/slab.h>
#include <linux/spinlock.h>
#include <linux/sys_soc.h>
#include <linux/reset.h>

#include <asm/div64.h>

#include "ravb.h"

#define RAVB_DEF_MSG_ENABLE \
		(NETIF_MSG_LINK	  | \
		 NETIF_MSG_TIMER  | \
		 NETIF_MSG_RX_ERR | \
		 NETIF_MSG_TX_ERR)

static const char *ravb_rx_irqs[NUM_RX_QUEUE] = {
	"ch0", /* RAVB_BE */
	"ch1", /* RAVB_NC */
};

static const char *ravb_tx_irqs[NUM_TX_QUEUE] = {
	"ch18", /* RAVB_BE */
	"ch19", /* RAVB_NC */
};

void ravb_modify(struct net_device *ndev, enum ravb_reg reg, u32 clear,
		 u32 set)
{
	ravb_write(ndev, (ravb_read(ndev, reg) & ~clear) | set, reg);
}

int ravb_wait(struct net_device *ndev, enum ravb_reg reg, u32 mask, u32 value)
{
	int i;

	for (i = 0; i < 10000; i++) {
		if ((ravb_read(ndev, reg) & mask) == value)
			return 0;
		udelay(10);
	}
	return -ETIMEDOUT;
}

static int ravb_config(struct net_device *ndev)
{
	int error;

	/* Set config mode */
	ravb_modify(ndev, CCC, CCC_OPC, CCC_OPC_CONFIG);
	/* Check if the operating mode is changed to the config mode */
	error = ravb_wait(ndev, CSR, CSR_OPS, CSR_OPS_CONFIG);
	if (error)
		netdev_err(ndev, "failed to switch device to config mode\n");

	return error;
}

static void ravb_set_rate(struct net_device *ndev)
{
	struct ravb_private *priv = netdev_priv(ndev);

	switch (priv->speed) {
	case 100:		/* 100BASE */
		ravb_write(ndev, GECMR_SPEED_100, GECMR);
		break;
	case 1000:		/* 1000BASE */
		ravb_write(ndev, GECMR_SPEED_1000, GECMR);
		break;
	}
}

static void ravb_set_buffer_align(struct sk_buff *skb)
{
	u32 reserve = (unsigned long)skb->data & (RAVB_ALIGN - 1);

	if (reserve)
		skb_reserve(skb, RAVB_ALIGN - reserve);
}

/* Get MAC address from the MAC address registers
 *
 * Ethernet AVB device doesn't have ROM for MAC address.
 * This function gets the MAC address that was used by a bootloader.
 */
static void ravb_read_mac_address(struct device_node *np,
				  struct net_device *ndev)
{
	int ret;

	ret = of_get_mac_address(np, ndev->dev_addr);
	if (ret) {
		u32 mahr = ravb_read(ndev, MAHR);
		u32 malr = ravb_read(ndev, MALR);

		ndev->dev_addr[0] = (mahr >> 24) & 0xFF;
		ndev->dev_addr[1] = (mahr >> 16) & 0xFF;
		ndev->dev_addr[2] = (mahr >>  8) & 0xFF;
		ndev->dev_addr[3] = (mahr >>  0) & 0xFF;
		ndev->dev_addr[4] = (malr >>  8) & 0xFF;
		ndev->dev_addr[5] = (malr >>  0) & 0xFF;
	}
}

static void ravb_mdio_ctrl(struct mdiobb_ctrl *ctrl, u32 mask, int set)
{
	struct ravb_private *priv = container_of(ctrl, struct ravb_private,
						 mdiobb);

	ravb_modify(priv->ndev, PIR, mask, set ? mask : 0);
}

/* MDC pin control */
static void ravb_set_mdc(struct mdiobb_ctrl *ctrl, int level)
{
	ravb_mdio_ctrl(ctrl, PIR_MDC, level);
}

/* Data I/O pin control */
static void ravb_set_mdio_dir(struct mdiobb_ctrl *ctrl, int output)
{
	ravb_mdio_ctrl(ctrl, PIR_MMD, output);
}

/* Set data bit */
static void ravb_set_mdio_data(struct mdiobb_ctrl *ctrl, int value)
{
	ravb_mdio_ctrl(ctrl, PIR_MDO, value);
}

/* Get data bit */
static int ravb_get_mdio_data(struct mdiobb_ctrl *ctrl)
{
	struct ravb_private *priv = container_of(ctrl, struct ravb_private,
						 mdiobb);

	return (ravb_read(priv->ndev, PIR) & PIR_MDI) != 0;
}

/* MDIO bus control struct */
static const struct mdiobb_ops bb_ops = {
	.owner = THIS_MODULE,
	.set_mdc = ravb_set_mdc,
	.set_mdio_dir = ravb_set_mdio_dir,
	.set_mdio_data = ravb_set_mdio_data,
	.get_mdio_data = ravb_get_mdio_data,
};

/* Free TX skb function for AVB-IP */
static int ravb_tx_free(struct net_device *ndev, int q, bool free_txed_only)
{
	struct ravb_private *priv = netdev_priv(ndev);
	struct net_device_stats *stats = &priv->stats[q];
	unsigned int num_tx_desc = priv->num_tx_desc;
	struct ravb_tx_desc *desc;
	unsigned int entry;
	int free_num = 0;
	u32 size;

	for (; priv->cur_tx[q] - priv->dirty_tx[q] > 0; priv->dirty_tx[q]++) {
		bool txed;

		entry = priv->dirty_tx[q] % (priv->num_tx_ring[q] *
					     num_tx_desc);
		desc = &priv->tx_ring[q][entry];
		txed = desc->die_dt == DT_FEMPTY;
		if (free_txed_only && !txed)
			break;
		/* Descriptor type must be checked before all other reads */
		dma_rmb();
		size = le16_to_cpu(desc->ds_tagl) & TX_DS;
		/* Free the original skb. */
		if (priv->tx_skb[q][entry / num_tx_desc]) {
			dma_unmap_single(ndev->dev.parent, le32_to_cpu(desc->dptr),
					 size, DMA_TO_DEVICE);
			/* Last packet descriptor? */
			if (entry % num_tx_desc == num_tx_desc - 1) {
				entry /= num_tx_desc;
				dev_kfree_skb_any(priv->tx_skb[q][entry]);
				priv->tx_skb[q][entry] = NULL;
				if (txed)
					stats->tx_packets++;
			}
			free_num++;
		}
		if (txed)
			stats->tx_bytes += size;
		desc->die_dt = DT_EEMPTY;
	}
	return free_num;
}

static void ravb_rx_ring_free(struct net_device *ndev, int q)
{
	struct ravb_private *priv = netdev_priv(ndev);
	unsigned int ring_size;
	unsigned int i;

	if (!priv->rx_ring[q])
		return;

	for (i = 0; i < priv->num_rx_ring[q]; i++) {
		struct ravb_ex_rx_desc *desc = &priv->rx_ring[q][i];

		if (!dma_mapping_error(ndev->dev.parent,
				       le32_to_cpu(desc->dptr)))
			dma_unmap_single(ndev->dev.parent,
					 le32_to_cpu(desc->dptr),
					 RX_BUF_SZ,
					 DMA_FROM_DEVICE);
	}
	ring_size = sizeof(struct ravb_ex_rx_desc) *
		    (priv->num_rx_ring[q] + 1);
	dma_free_coherent(ndev->dev.parent, ring_size, priv->rx_ring[q],
			  priv->rx_desc_dma[q]);
	priv->rx_ring[q] = NULL;
}

/* Free skb's and DMA buffers for Ethernet AVB */
static void ravb_ring_free(struct net_device *ndev, int q)
{
	struct ravb_private *priv = netdev_priv(ndev);
	const struct ravb_hw_info *info = priv->info;
	unsigned int num_tx_desc = priv->num_tx_desc;
	unsigned int ring_size;
	unsigned int i;

	info->rx_ring_free(ndev, q);

	if (priv->tx_ring[q]) {
		ravb_tx_free(ndev, q, false);

		ring_size = sizeof(struct ravb_tx_desc) *
			    (priv->num_tx_ring[q] * num_tx_desc + 1);
		dma_free_coherent(ndev->dev.parent, ring_size, priv->tx_ring[q],
				  priv->tx_desc_dma[q]);
		priv->tx_ring[q] = NULL;
	}

	/* Free RX skb ringbuffer */
	if (priv->rx_skb[q]) {
		for (i = 0; i < priv->num_rx_ring[q]; i++)
			dev_kfree_skb(priv->rx_skb[q][i]);
	}
	kfree(priv->rx_skb[q]);
	priv->rx_skb[q] = NULL;

	/* Free aligned TX buffers */
	kfree(priv->tx_align[q]);
	priv->tx_align[q] = NULL;

	/* Free TX skb ringbuffer.
	 * SKBs are freed by ravb_tx_free() call above.
	 */
	kfree(priv->tx_skb[q]);
	priv->tx_skb[q] = NULL;
}

static void ravb_rx_ring_format(struct net_device *ndev, int q)
{
	struct ravb_private *priv = netdev_priv(ndev);
	struct ravb_ex_rx_desc *rx_desc;
	unsigned int rx_ring_size = sizeof(*rx_desc) * priv->num_rx_ring[q];
	dma_addr_t dma_addr;
	unsigned int i;

	memset(priv->rx_ring[q], 0, rx_ring_size);
	/* Build RX ring buffer */
	for (i = 0; i < priv->num_rx_ring[q]; i++) {
		/* RX descriptor */
		rx_desc = &priv->rx_ring[q][i];
		rx_desc->ds_cc = cpu_to_le16(RX_BUF_SZ);
		dma_addr = dma_map_single(ndev->dev.parent, priv->rx_skb[q][i]->data,
					  RX_BUF_SZ,
					  DMA_FROM_DEVICE);
		/* We just set the data size to 0 for a failed mapping which
		 * should prevent DMA from happening...
		 */
		if (dma_mapping_error(ndev->dev.parent, dma_addr))
			rx_desc->ds_cc = cpu_to_le16(0);
		rx_desc->dptr = cpu_to_le32(dma_addr);
		rx_desc->die_dt = DT_FEMPTY;
	}
	rx_desc = &priv->rx_ring[q][i];
	rx_desc->dptr = cpu_to_le32((u32)priv->rx_desc_dma[q]);
	rx_desc->die_dt = DT_LINKFIX; /* type */
}

/* Format skb and descriptor buffer for Ethernet AVB */
static void ravb_ring_format(struct net_device *ndev, int q)
{
	struct ravb_private *priv = netdev_priv(ndev);
	const struct ravb_hw_info *info = priv->info;
	unsigned int num_tx_desc = priv->num_tx_desc;
	struct ravb_tx_desc *tx_desc;
	struct ravb_desc *desc;
	unsigned int tx_ring_size = sizeof(*tx_desc) * priv->num_tx_ring[q] *
				    num_tx_desc;
	unsigned int i;

	priv->cur_rx[q] = 0;
	priv->cur_tx[q] = 0;
	priv->dirty_rx[q] = 0;
	priv->dirty_tx[q] = 0;

	info->rx_ring_format(ndev, q);

	memset(priv->tx_ring[q], 0, tx_ring_size);
	/* Build TX ring buffer */
	for (i = 0, tx_desc = priv->tx_ring[q]; i < priv->num_tx_ring[q];
	     i++, tx_desc++) {
		tx_desc->die_dt = DT_EEMPTY;
		if (num_tx_desc > 1) {
			tx_desc++;
			tx_desc->die_dt = DT_EEMPTY;
		}
	}
	tx_desc->dptr = cpu_to_le32((u32)priv->tx_desc_dma[q]);
	tx_desc->die_dt = DT_LINKFIX; /* type */

	/* RX descriptor base address for best effort */
	desc = &priv->desc_bat[RX_QUEUE_OFFSET + q];
	desc->die_dt = DT_LINKFIX; /* type */
	desc->dptr = cpu_to_le32((u32)priv->rx_desc_dma[q]);

	/* TX descriptor base address for best effort */
	desc = &priv->desc_bat[q];
	desc->die_dt = DT_LINKFIX; /* type */
	desc->dptr = cpu_to_le32((u32)priv->tx_desc_dma[q]);
}

static void *ravb_alloc_rx_desc(struct net_device *ndev, int q)
{
	struct ravb_private *priv = netdev_priv(ndev);
	unsigned int ring_size;

	ring_size = sizeof(struct ravb_ex_rx_desc) * (priv->num_rx_ring[q] + 1);

	priv->rx_ring[q] = dma_alloc_coherent(ndev->dev.parent, ring_size,
					      &priv->rx_desc_dma[q],
					      GFP_KERNEL);
	return priv->rx_ring[q];
}

/* Init skb and descriptor buffer for Ethernet AVB */
static int ravb_ring_init(struct net_device *ndev, int q)
{
	struct ravb_private *priv = netdev_priv(ndev);
	const struct ravb_hw_info *info = priv->info;
	unsigned int num_tx_desc = priv->num_tx_desc;
	unsigned int ring_size;
	struct sk_buff *skb;
	unsigned int i;

	/* Allocate RX and TX skb rings */
	priv->rx_skb[q] = kcalloc(priv->num_rx_ring[q],
				  sizeof(*priv->rx_skb[q]), GFP_KERNEL);
	priv->tx_skb[q] = kcalloc(priv->num_tx_ring[q],
				  sizeof(*priv->tx_skb[q]), GFP_KERNEL);
	if (!priv->rx_skb[q] || !priv->tx_skb[q])
		goto error;

	for (i = 0; i < priv->num_rx_ring[q]; i++) {
		skb = netdev_alloc_skb(ndev, info->max_rx_len);
		if (!skb)
			goto error;
		ravb_set_buffer_align(skb);
		priv->rx_skb[q][i] = skb;
	}

	if (num_tx_desc > 1) {
		/* Allocate rings for the aligned buffers */
		priv->tx_align[q] = kmalloc(DPTR_ALIGN * priv->num_tx_ring[q] +
					    DPTR_ALIGN - 1, GFP_KERNEL);
		if (!priv->tx_align[q])
			goto error;
	}

	/* Allocate all RX descriptors. */
	if (!info->alloc_rx_desc(ndev, q))
		goto error;

	priv->dirty_rx[q] = 0;

	/* Allocate all TX descriptors. */
	ring_size = sizeof(struct ravb_tx_desc) *
		    (priv->num_tx_ring[q] * num_tx_desc + 1);
	priv->tx_ring[q] = dma_alloc_coherent(ndev->dev.parent, ring_size,
					      &priv->tx_desc_dma[q],
					      GFP_KERNEL);
	if (!priv->tx_ring[q])
		goto error;

	return 0;

error:
	ravb_ring_free(ndev, q);

	return -ENOMEM;
}

static void ravb_rcar_emac_init(struct net_device *ndev)
{
	/* Receive frame limit set register */
	ravb_write(ndev, ndev->mtu + ETH_HLEN + VLAN_HLEN + ETH_FCS_LEN, RFLR);

	/* EMAC Mode: PAUSE prohibition; Duplex; RX Checksum; TX; RX */
	ravb_write(ndev, ECMR_ZPF | ECMR_DM |
		   (ndev->features & NETIF_F_RXCSUM ? ECMR_RCSC : 0) |
		   ECMR_TE | ECMR_RE, ECMR);

	ravb_set_rate(ndev);

	/* Set MAC address */
	ravb_write(ndev,
		   (ndev->dev_addr[0] << 24) | (ndev->dev_addr[1] << 16) |
		   (ndev->dev_addr[2] << 8)  | (ndev->dev_addr[3]), MAHR);
	ravb_write(ndev,
		   (ndev->dev_addr[4] << 8)  | (ndev->dev_addr[5]), MALR);

	/* E-MAC status register clear */
	ravb_write(ndev, ECSR_ICD | ECSR_MPD, ECSR);

	/* E-MAC interrupt enable register */
	ravb_write(ndev, ECSIPR_ICDIP | ECSIPR_MPDIP | ECSIPR_LCHNGIP, ECSIPR);
}

/* E-MAC init function */
static void ravb_emac_init(struct net_device *ndev)
{
	struct ravb_private *priv = netdev_priv(ndev);
	const struct ravb_hw_info *info = priv->info;

	info->emac_init(ndev);
}

static void ravb_rcar_dmac_init(struct net_device *ndev)
{
	struct ravb_private *priv = netdev_priv(ndev);
	const struct ravb_hw_info *info = priv->info;

	/* Set AVB RX */
	ravb_write(ndev,
		   RCR_EFFS | RCR_ENCF | RCR_ETS0 | RCR_ESF | 0x18000000, RCR);

	/* Set FIFO size */
	ravb_write(ndev, TGC_TQP_AVBMODE1 | 0x00112200, TGC);

	/* Timestamp enable */
	ravb_write(ndev, TCCR_TFEN, TCCR);

	/* Interrupt init: */
	if (info->multi_irqs) {
		/* Clear DIL.DPLx */
		ravb_write(ndev, 0, DIL);
		/* Set queue specific interrupt */
		ravb_write(ndev, CIE_CRIE | CIE_CTIE | CIE_CL0M, CIE);
	}
	/* Frame receive */
	ravb_write(ndev, RIC0_FRE0 | RIC0_FRE1, RIC0);
	/* Disable FIFO full warning */
	ravb_write(ndev, 0, RIC1);
	/* Receive FIFO full error, descriptor empty */
	ravb_write(ndev, RIC2_QFE0 | RIC2_QFE1 | RIC2_RFFE, RIC2);
	/* Frame transmitted, timestamp FIFO updated */
	ravb_write(ndev, TIC_FTE0 | TIC_FTE1 | TIC_TFUE, TIC);
}

/* Device init function for Ethernet AVB */
static int ravb_dmac_init(struct net_device *ndev)
{
	struct ravb_private *priv = netdev_priv(ndev);
	const struct ravb_hw_info *info = priv->info;
	int error;

	/* Set CONFIG mode */
	error = ravb_config(ndev);
	if (error)
		return error;

	error = ravb_ring_init(ndev, RAVB_BE);
	if (error)
		return error;
	error = ravb_ring_init(ndev, RAVB_NC);
	if (error) {
		ravb_ring_free(ndev, RAVB_BE);
		return error;
	}

	/* Descriptor format */
	ravb_ring_format(ndev, RAVB_BE);
	ravb_ring_format(ndev, RAVB_NC);

	info->dmac_init(ndev);

	/* Setting the control will start the AVB-DMAC process. */
	ravb_modify(ndev, CCC, CCC_OPC, CCC_OPC_OPERATION);

	return 0;
}

static void ravb_get_tx_tstamp(struct net_device *ndev)
{
	struct ravb_private *priv = netdev_priv(ndev);
	struct ravb_tstamp_skb *ts_skb, *ts_skb2;
	struct skb_shared_hwtstamps shhwtstamps;
	struct sk_buff *skb;
	struct timespec64 ts;
	u16 tag, tfa_tag;
	int count;
	u32 tfa2;

	count = (ravb_read(ndev, TSR) & TSR_TFFL) >> 8;
	while (count--) {
		tfa2 = ravb_read(ndev, TFA2);
		tfa_tag = (tfa2 & TFA2_TST) >> 16;
		ts.tv_nsec = (u64)ravb_read(ndev, TFA0);
		ts.tv_sec = ((u64)(tfa2 & TFA2_TSV) << 32) |
			    ravb_read(ndev, TFA1);
		memset(&shhwtstamps, 0, sizeof(shhwtstamps));
		shhwtstamps.hwtstamp = timespec64_to_ktime(ts);
		list_for_each_entry_safe(ts_skb, ts_skb2, &priv->ts_skb_list,
					 list) {
			skb = ts_skb->skb;
			tag = ts_skb->tag;
			list_del(&ts_skb->list);
			kfree(ts_skb);
			if (tag == tfa_tag) {
				skb_tstamp_tx(skb, &shhwtstamps);
				dev_consume_skb_any(skb);
				break;
			} else {
				dev_kfree_skb_any(skb);
			}
		}
		ravb_modify(ndev, TCCR, TCCR_TFR, TCCR_TFR);
	}
}

static void ravb_rx_csum(struct sk_buff *skb)
{
	u8 *hw_csum;

	/* The hardware checksum is contained in sizeof(__sum16) (2) bytes
	 * appended to packet data
	 */
	if (unlikely(skb->len < sizeof(__sum16)))
		return;
	hw_csum = skb_tail_pointer(skb) - sizeof(__sum16);
	skb->csum = csum_unfold((__force __sum16)get_unaligned_le16(hw_csum));
	skb->ip_summed = CHECKSUM_COMPLETE;
	skb_trim(skb, skb->len - sizeof(__sum16));
}

static bool ravb_rcar_rx(struct net_device *ndev, int *quota, int q)
{
	struct ravb_private *priv = netdev_priv(ndev);
	const struct ravb_hw_info *info = priv->info;
	int entry = priv->cur_rx[q] % priv->num_rx_ring[q];
	int boguscnt = (priv->dirty_rx[q] + priv->num_rx_ring[q]) -
			priv->cur_rx[q];
	struct net_device_stats *stats = &priv->stats[q];
	struct ravb_ex_rx_desc *desc;
	struct sk_buff *skb;
	dma_addr_t dma_addr;
	struct timespec64 ts;
	u8  desc_status;
	u16 pkt_len;
	int limit;

	boguscnt = min(boguscnt, *quota);
	limit = boguscnt;
	desc = &priv->rx_ring[q][entry];
	while (desc->die_dt != DT_FEMPTY) {
		/* Descriptor type must be checked before all other reads */
		dma_rmb();
		desc_status = desc->msc;
		pkt_len = le16_to_cpu(desc->ds_cc) & RX_DS;

		if (--boguscnt < 0)
			break;

		/* We use 0-byte descriptors to mark the DMA mapping errors */
		if (!pkt_len)
			continue;

		if (desc_status & MSC_MC)
			stats->multicast++;

		if (desc_status & (MSC_CRC | MSC_RFE | MSC_RTSF | MSC_RTLF |
				   MSC_CEEF)) {
			stats->rx_errors++;
			if (desc_status & MSC_CRC)
				stats->rx_crc_errors++;
			if (desc_status & MSC_RFE)
				stats->rx_frame_errors++;
			if (desc_status & (MSC_RTLF | MSC_RTSF))
				stats->rx_length_errors++;
			if (desc_status & MSC_CEEF)
				stats->rx_missed_errors++;
		} else {
			u32 get_ts = priv->tstamp_rx_ctrl & RAVB_RXTSTAMP_TYPE;

			skb = priv->rx_skb[q][entry];
			priv->rx_skb[q][entry] = NULL;
			dma_unmap_single(ndev->dev.parent, le32_to_cpu(desc->dptr),
					 RX_BUF_SZ,
					 DMA_FROM_DEVICE);
			get_ts &= (q == RAVB_NC) ?
					RAVB_RXTSTAMP_TYPE_V2_L2_EVENT :
					~RAVB_RXTSTAMP_TYPE_V2_L2_EVENT;
			if (get_ts) {
				struct skb_shared_hwtstamps *shhwtstamps;

				shhwtstamps = skb_hwtstamps(skb);
				memset(shhwtstamps, 0, sizeof(*shhwtstamps));
				ts.tv_sec = ((u64) le16_to_cpu(desc->ts_sh) <<
					     32) | le32_to_cpu(desc->ts_sl);
				ts.tv_nsec = le32_to_cpu(desc->ts_n);
				shhwtstamps->hwtstamp = timespec64_to_ktime(ts);
			}

			skb_put(skb, pkt_len);
			skb->protocol = eth_type_trans(skb, ndev);
			if (ndev->features & NETIF_F_RXCSUM)
				ravb_rx_csum(skb);
			napi_gro_receive(&priv->napi[q], skb);
			stats->rx_packets++;
			stats->rx_bytes += pkt_len;
		}

		entry = (++priv->cur_rx[q]) % priv->num_rx_ring[q];
		desc = &priv->rx_ring[q][entry];
	}

	/* Refill the RX ring buffers. */
	for (; priv->cur_rx[q] - priv->dirty_rx[q] > 0; priv->dirty_rx[q]++) {
		entry = priv->dirty_rx[q] % priv->num_rx_ring[q];
		desc = &priv->rx_ring[q][entry];
		desc->ds_cc = cpu_to_le16(RX_BUF_SZ);

		if (!priv->rx_skb[q][entry]) {
			skb = netdev_alloc_skb(ndev, info->max_rx_len);
			if (!skb)
				break;	/* Better luck next round. */
			ravb_set_buffer_align(skb);
			dma_addr = dma_map_single(ndev->dev.parent, skb->data,
						  le16_to_cpu(desc->ds_cc),
						  DMA_FROM_DEVICE);
			skb_checksum_none_assert(skb);
			/* We just set the data size to 0 for a failed mapping
			 * which should prevent DMA  from happening...
			 */
			if (dma_mapping_error(ndev->dev.parent, dma_addr))
				desc->ds_cc = cpu_to_le16(0);
			desc->dptr = cpu_to_le32(dma_addr);
			priv->rx_skb[q][entry] = skb;
		}
		/* Descriptor type must be set after all the above writes */
		dma_wmb();
		desc->die_dt = DT_FEMPTY;
	}

	*quota -= limit - (++boguscnt);

	return boguscnt <= 0;
}

/* Packet receive function for Ethernet AVB */
static bool ravb_rx(struct net_device *ndev, int *quota, int q)
{
	struct ravb_private *priv = netdev_priv(ndev);
	const struct ravb_hw_info *info = priv->info;

	return info->receive(ndev, quota, q);
}

static void ravb_rcv_snd_disable(struct net_device *ndev)
{
	/* Disable TX and RX */
	ravb_modify(ndev, ECMR, ECMR_RE | ECMR_TE, 0);
}

static void ravb_rcv_snd_enable(struct net_device *ndev)
{
	/* Enable TX and RX */
	ravb_modify(ndev, ECMR, ECMR_RE | ECMR_TE, ECMR_RE | ECMR_TE);
}

/* function for waiting dma process finished */
static int ravb_stop_dma(struct net_device *ndev)
{
	int error;

	/* Wait for stopping the hardware TX process */
	error = ravb_wait(ndev, TCCR,
			  TCCR_TSRQ0 | TCCR_TSRQ1 | TCCR_TSRQ2 | TCCR_TSRQ3, 0);
	if (error)
		return error;

	error = ravb_wait(ndev, CSR, CSR_TPO0 | CSR_TPO1 | CSR_TPO2 | CSR_TPO3,
			  0);
	if (error)
		return error;

	/* Stop the E-MAC's RX/TX processes. */
	ravb_rcv_snd_disable(ndev);

	/* Wait for stopping the RX DMA process */
	error = ravb_wait(ndev, CSR, CSR_RPO, 0);
	if (error)
		return error;

	/* Stop AVB-DMAC process */
	return ravb_config(ndev);
}

/* E-MAC interrupt handler */
static void ravb_emac_interrupt_unlocked(struct net_device *ndev)
{
	struct ravb_private *priv = netdev_priv(ndev);
	u32 ecsr, psr;

	ecsr = ravb_read(ndev, ECSR);
	ravb_write(ndev, ecsr, ECSR);	/* clear interrupt */

	if (ecsr & ECSR_MPD)
		pm_wakeup_event(&priv->pdev->dev, 0);
	if (ecsr & ECSR_ICD)
		ndev->stats.tx_carrier_errors++;
	if (ecsr & ECSR_LCHNG) {
		/* Link changed */
		if (priv->no_avb_link)
			return;
		psr = ravb_read(ndev, PSR);
		if (priv->avb_link_active_low)
			psr ^= PSR_LMON;
		if (!(psr & PSR_LMON)) {
			/* DIsable RX and TX */
			ravb_rcv_snd_disable(ndev);
		} else {
			/* Enable RX and TX */
			ravb_rcv_snd_enable(ndev);
		}
	}
}

static irqreturn_t ravb_emac_interrupt(int irq, void *dev_id)
{
	struct net_device *ndev = dev_id;
	struct ravb_private *priv = netdev_priv(ndev);

	spin_lock(&priv->lock);
	ravb_emac_interrupt_unlocked(ndev);
	spin_unlock(&priv->lock);
	return IRQ_HANDLED;
}

/* Error interrupt handler */
static void ravb_error_interrupt(struct net_device *ndev)
{
	struct ravb_private *priv = netdev_priv(ndev);
	u32 eis, ris2;

	eis = ravb_read(ndev, EIS);
	ravb_write(ndev, ~(EIS_QFS | EIS_RESERVED), EIS);
	if (eis & EIS_QFS) {
		ris2 = ravb_read(ndev, RIS2);
		ravb_write(ndev, ~(RIS2_QFF0 | RIS2_RFFF | RIS2_RESERVED),
			   RIS2);

		/* Receive Descriptor Empty int */
		if (ris2 & RIS2_QFF0)
			priv->stats[RAVB_BE].rx_over_errors++;

		    /* Receive Descriptor Empty int */
		if (ris2 & RIS2_QFF1)
			priv->stats[RAVB_NC].rx_over_errors++;

		/* Receive FIFO Overflow int */
		if (ris2 & RIS2_RFFF)
			priv->rx_fifo_errors++;
	}
}

static bool ravb_queue_interrupt(struct net_device *ndev, int q)
{
	struct ravb_private *priv = netdev_priv(ndev);
	const struct ravb_hw_info *info = priv->info;
	u32 ris0 = ravb_read(ndev, RIS0);
	u32 ric0 = ravb_read(ndev, RIC0);
	u32 tis  = ravb_read(ndev, TIS);
	u32 tic  = ravb_read(ndev, TIC);

	if (((ris0 & ric0) & BIT(q)) || ((tis  & tic)  & BIT(q))) {
		if (napi_schedule_prep(&priv->napi[q])) {
			/* Mask RX and TX interrupts */
			if (!info->multi_irqs) {
				ravb_write(ndev, ric0 & ~BIT(q), RIC0);
				ravb_write(ndev, tic & ~BIT(q), TIC);
			} else {
				ravb_write(ndev, BIT(q), RID0);
				ravb_write(ndev, BIT(q), TID);
			}
			__napi_schedule(&priv->napi[q]);
		} else {
			netdev_warn(ndev,
				    "ignoring interrupt, rx status 0x%08x, rx mask 0x%08x,\n",
				    ris0, ric0);
			netdev_warn(ndev,
				    "                    tx status 0x%08x, tx mask 0x%08x.\n",
				    tis, tic);
		}
		return true;
	}
	return false;
}

static bool ravb_timestamp_interrupt(struct net_device *ndev)
{
	u32 tis = ravb_read(ndev, TIS);

	if (tis & TIS_TFUF) {
		ravb_write(ndev, ~(TIS_TFUF | TIS_RESERVED), TIS);
		ravb_get_tx_tstamp(ndev);
		return true;
	}
	return false;
}

static irqreturn_t ravb_interrupt(int irq, void *dev_id)
{
	struct net_device *ndev = dev_id;
	struct ravb_private *priv = netdev_priv(ndev);
	irqreturn_t result = IRQ_NONE;
	u32 iss;

	spin_lock(&priv->lock);
	/* Get interrupt status */
	iss = ravb_read(ndev, ISS);

	/* Received and transmitted interrupts */
	if (iss & (ISS_FRS | ISS_FTS | ISS_TFUS)) {
		int q;

		/* Timestamp updated */
		if (ravb_timestamp_interrupt(ndev))
			result = IRQ_HANDLED;

		/* Network control and best effort queue RX/TX */
		for (q = RAVB_NC; q >= RAVB_BE; q--) {
			if (ravb_queue_interrupt(ndev, q))
				result = IRQ_HANDLED;
		}
	}

	/* E-MAC status summary */
	if (iss & ISS_MS) {
		ravb_emac_interrupt_unlocked(ndev);
		result = IRQ_HANDLED;
	}

	/* Error status summary */
	if (iss & ISS_ES) {
		ravb_error_interrupt(ndev);
		result = IRQ_HANDLED;
	}

	/* gPTP interrupt status summary */
	if (iss & ISS_CGIS) {
		ravb_ptp_interrupt(ndev);
		result = IRQ_HANDLED;
	}

	spin_unlock(&priv->lock);
	return result;
}

/* Timestamp/Error/gPTP interrupt handler */
static irqreturn_t ravb_multi_interrupt(int irq, void *dev_id)
{
	struct net_device *ndev = dev_id;
	struct ravb_private *priv = netdev_priv(ndev);
	irqreturn_t result = IRQ_NONE;
	u32 iss;

	spin_lock(&priv->lock);
	/* Get interrupt status */
	iss = ravb_read(ndev, ISS);

	/* Timestamp updated */
	if ((iss & ISS_TFUS) && ravb_timestamp_interrupt(ndev))
		result = IRQ_HANDLED;

	/* Error status summary */
	if (iss & ISS_ES) {
		ravb_error_interrupt(ndev);
		result = IRQ_HANDLED;
	}

	/* gPTP interrupt status summary */
	if (iss & ISS_CGIS) {
		ravb_ptp_interrupt(ndev);
		result = IRQ_HANDLED;
	}

	spin_unlock(&priv->lock);
	return result;
}

static irqreturn_t ravb_dma_interrupt(int irq, void *dev_id, int q)
{
	struct net_device *ndev = dev_id;
	struct ravb_private *priv = netdev_priv(ndev);
	irqreturn_t result = IRQ_NONE;

	spin_lock(&priv->lock);

	/* Network control/Best effort queue RX/TX */
	if (ravb_queue_interrupt(ndev, q))
		result = IRQ_HANDLED;

	spin_unlock(&priv->lock);
	return result;
}

static irqreturn_t ravb_be_interrupt(int irq, void *dev_id)
{
	return ravb_dma_interrupt(irq, dev_id, RAVB_BE);
}

static irqreturn_t ravb_nc_interrupt(int irq, void *dev_id)
{
	return ravb_dma_interrupt(irq, dev_id, RAVB_NC);
}

static int ravb_poll(struct napi_struct *napi, int budget)
{
	struct net_device *ndev = napi->dev;
	struct ravb_private *priv = netdev_priv(ndev);
	const struct ravb_hw_info *info = priv->info;
	unsigned long flags;
	int q = napi - priv->napi;
	int mask = BIT(q);
	int quota = budget;

	/* Processing RX Descriptor Ring */
	/* Clear RX interrupt */
	ravb_write(ndev, ~(mask | RIS0_RESERVED), RIS0);
	if (ravb_rx(ndev, &quota, q))
		goto out;

	/* Processing TX Descriptor Ring */
	spin_lock_irqsave(&priv->lock, flags);
	/* Clear TX interrupt */
	ravb_write(ndev, ~(mask | TIS_RESERVED), TIS);
	ravb_tx_free(ndev, q, true);
	netif_wake_subqueue(ndev, q);
	spin_unlock_irqrestore(&priv->lock, flags);

	napi_complete(napi);

	/* Re-enable RX/TX interrupts */
	spin_lock_irqsave(&priv->lock, flags);
	if (!info->multi_irqs) {
		ravb_modify(ndev, RIC0, mask, mask);
		ravb_modify(ndev, TIC,  mask, mask);
	} else {
		ravb_write(ndev, mask, RIE0);
		ravb_write(ndev, mask, TIE);
	}
	spin_unlock_irqrestore(&priv->lock, flags);

	/* Receive error message handling */
	priv->rx_over_errors =  priv->stats[RAVB_BE].rx_over_errors;
	priv->rx_over_errors += priv->stats[RAVB_NC].rx_over_errors;
	if (priv->rx_over_errors != ndev->stats.rx_over_errors)
		ndev->stats.rx_over_errors = priv->rx_over_errors;
	if (priv->rx_fifo_errors != ndev->stats.rx_fifo_errors)
		ndev->stats.rx_fifo_errors = priv->rx_fifo_errors;
out:
	return budget - quota;
}

/* PHY state control function */
static void ravb_adjust_link(struct net_device *ndev)
{
	struct ravb_private *priv = netdev_priv(ndev);
	const struct ravb_hw_info *info = priv->info;
	struct phy_device *phydev = ndev->phydev;
	bool new_state = false;
	unsigned long flags;

	spin_lock_irqsave(&priv->lock, flags);

	/* Disable TX and RX right over here, if E-MAC change is ignored */
	if (priv->no_avb_link)
		ravb_rcv_snd_disable(ndev);

	if (phydev->link) {
		if (phydev->speed != priv->speed) {
			new_state = true;
			priv->speed = phydev->speed;
			info->set_rate(ndev);
		}
		if (!priv->link) {
			ravb_modify(ndev, ECMR, ECMR_TXF, 0);
			new_state = true;
			priv->link = phydev->link;
		}
	} else if (priv->link) {
		new_state = true;
		priv->link = 0;
		priv->speed = 0;
	}

	/* Enable TX and RX right over here, if E-MAC change is ignored */
	if (priv->no_avb_link && phydev->link)
		ravb_rcv_snd_enable(ndev);

	spin_unlock_irqrestore(&priv->lock, flags);

	if (new_state && netif_msg_link(priv))
		phy_print_status(phydev);
}

static const struct soc_device_attribute r8a7795es10[] = {
	{ .soc_id = "r8a7795", .revision = "ES1.0", },
	{ /* sentinel */ }
};

/* PHY init function */
static int ravb_phy_init(struct net_device *ndev)
{
	struct device_node *np = ndev->dev.parent->of_node;
	struct ravb_private *priv = netdev_priv(ndev);
	struct phy_device *phydev;
	struct device_node *pn;
	phy_interface_t iface;
	int err;

	priv->link = 0;
	priv->speed = 0;

	/* Try connecting to PHY */
	pn = of_parse_phandle(np, "phy-handle", 0);
	if (!pn) {
		/* In the case of a fixed PHY, the DT node associated
		 * to the PHY is the Ethernet MAC DT node.
		 */
		if (of_phy_is_fixed_link(np)) {
			err = of_phy_register_fixed_link(np);
			if (err)
				return err;
		}
		pn = of_node_get(np);
	}

	iface = priv->rgmii_override ? PHY_INTERFACE_MODE_RGMII
				     : priv->phy_interface;
	phydev = of_phy_connect(ndev, pn, ravb_adjust_link, 0, iface);
	of_node_put(pn);
	if (!phydev) {
		netdev_err(ndev, "failed to connect PHY\n");
		err = -ENOENT;
		goto err_deregister_fixed_link;
	}

	/* This driver only support 10/100Mbit speeds on R-Car H3 ES1.0
	 * at this time.
	 */
	if (soc_device_match(r8a7795es10)) {
		err = phy_set_max_speed(phydev, SPEED_100);
		if (err) {
			netdev_err(ndev, "failed to limit PHY to 100Mbit/s\n");
			goto err_phy_disconnect;
		}

		netdev_info(ndev, "limited PHY to 100Mbit/s\n");
	}

	/* 10BASE, Pause and Asym Pause is not supported */
	phy_remove_link_mode(phydev, ETHTOOL_LINK_MODE_10baseT_Half_BIT);
	phy_remove_link_mode(phydev, ETHTOOL_LINK_MODE_10baseT_Full_BIT);
	phy_remove_link_mode(phydev, ETHTOOL_LINK_MODE_Pause_BIT);
	phy_remove_link_mode(phydev, ETHTOOL_LINK_MODE_Asym_Pause_BIT);

	/* Half Duplex is not supported */
	phy_remove_link_mode(phydev, ETHTOOL_LINK_MODE_1000baseT_Half_BIT);
	phy_remove_link_mode(phydev, ETHTOOL_LINK_MODE_100baseT_Half_BIT);

	phy_attached_info(phydev);

	return 0;

err_phy_disconnect:
	phy_disconnect(phydev);
err_deregister_fixed_link:
	if (of_phy_is_fixed_link(np))
		of_phy_deregister_fixed_link(np);

	return err;
}

/* PHY control start function */
static int ravb_phy_start(struct net_device *ndev)
{
	int error;

	error = ravb_phy_init(ndev);
	if (error)
		return error;

	phy_start(ndev->phydev);

	return 0;
}

static u32 ravb_get_msglevel(struct net_device *ndev)
{
	struct ravb_private *priv = netdev_priv(ndev);

	return priv->msg_enable;
}

static void ravb_set_msglevel(struct net_device *ndev, u32 value)
{
	struct ravb_private *priv = netdev_priv(ndev);

	priv->msg_enable = value;
}

static const char ravb_gstrings_stats[][ETH_GSTRING_LEN] = {
	"rx_queue_0_current",
	"tx_queue_0_current",
	"rx_queue_0_dirty",
	"tx_queue_0_dirty",
	"rx_queue_0_packets",
	"tx_queue_0_packets",
	"rx_queue_0_bytes",
	"tx_queue_0_bytes",
	"rx_queue_0_mcast_packets",
	"rx_queue_0_errors",
	"rx_queue_0_crc_errors",
	"rx_queue_0_frame_errors",
	"rx_queue_0_length_errors",
	"rx_queue_0_missed_errors",
	"rx_queue_0_over_errors",

	"rx_queue_1_current",
	"tx_queue_1_current",
	"rx_queue_1_dirty",
	"tx_queue_1_dirty",
	"rx_queue_1_packets",
	"tx_queue_1_packets",
	"rx_queue_1_bytes",
	"tx_queue_1_bytes",
	"rx_queue_1_mcast_packets",
	"rx_queue_1_errors",
	"rx_queue_1_crc_errors",
	"rx_queue_1_frame_errors",
	"rx_queue_1_length_errors",
	"rx_queue_1_missed_errors",
	"rx_queue_1_over_errors",
};

static int ravb_get_sset_count(struct net_device *netdev, int sset)
{
	struct ravb_private *priv = netdev_priv(netdev);
	const struct ravb_hw_info *info = priv->info;

	switch (sset) {
	case ETH_SS_STATS:
		return info->stats_len;
	default:
		return -EOPNOTSUPP;
	}
}

static void ravb_get_ethtool_stats(struct net_device *ndev,
				   struct ethtool_stats *estats, u64 *data)
{
	struct ravb_private *priv = netdev_priv(ndev);
	int i = 0;
	int q;

	/* Device-specific stats */
	for (q = RAVB_BE; q < NUM_RX_QUEUE; q++) {
		struct net_device_stats *stats = &priv->stats[q];

		data[i++] = priv->cur_rx[q];
		data[i++] = priv->cur_tx[q];
		data[i++] = priv->dirty_rx[q];
		data[i++] = priv->dirty_tx[q];
		data[i++] = stats->rx_packets;
		data[i++] = stats->tx_packets;
		data[i++] = stats->rx_bytes;
		data[i++] = stats->tx_bytes;
		data[i++] = stats->multicast;
		data[i++] = stats->rx_errors;
		data[i++] = stats->rx_crc_errors;
		data[i++] = stats->rx_frame_errors;
		data[i++] = stats->rx_length_errors;
		data[i++] = stats->rx_missed_errors;
		data[i++] = stats->rx_over_errors;
	}
}

static void ravb_get_strings(struct net_device *ndev, u32 stringset, u8 *data)
{
	struct ravb_private *priv = netdev_priv(ndev);
	const struct ravb_hw_info *info = priv->info;

	switch (stringset) {
	case ETH_SS_STATS:
		memcpy(data, info->gstrings_stats, info->gstrings_size);
		break;
	}
}

static void ravb_get_ringparam(struct net_device *ndev,
			       struct ethtool_ringparam *ring)
{
	struct ravb_private *priv = netdev_priv(ndev);

	ring->rx_max_pending = BE_RX_RING_MAX;
	ring->tx_max_pending = BE_TX_RING_MAX;
	ring->rx_pending = priv->num_rx_ring[RAVB_BE];
	ring->tx_pending = priv->num_tx_ring[RAVB_BE];
}

static int ravb_set_ringparam(struct net_device *ndev,
			      struct ethtool_ringparam *ring)
{
	struct ravb_private *priv = netdev_priv(ndev);
	const struct ravb_hw_info *info = priv->info;
	int error;

	if (ring->tx_pending > BE_TX_RING_MAX ||
	    ring->rx_pending > BE_RX_RING_MAX ||
	    ring->tx_pending < BE_TX_RING_MIN ||
	    ring->rx_pending < BE_RX_RING_MIN)
		return -EINVAL;
	if (ring->rx_mini_pending || ring->rx_jumbo_pending)
		return -EINVAL;

	if (netif_running(ndev)) {
		netif_device_detach(ndev);
		/* Stop PTP Clock driver */
		if (info->no_ptp_cfg_active)
			ravb_ptp_stop(ndev);
		/* Wait for DMA stopping */
		error = ravb_stop_dma(ndev);
		if (error) {
			netdev_err(ndev,
				   "cannot set ringparam! Any AVB processes are still running?\n");
			return error;
		}
		synchronize_irq(ndev->irq);

		/* Free all the skb's in the RX queue and the DMA buffers. */
		ravb_ring_free(ndev, RAVB_BE);
		ravb_ring_free(ndev, RAVB_NC);
	}

	/* Set new parameters */
	priv->num_rx_ring[RAVB_BE] = ring->rx_pending;
	priv->num_tx_ring[RAVB_BE] = ring->tx_pending;

	if (netif_running(ndev)) {
		error = ravb_dmac_init(ndev);
		if (error) {
			netdev_err(ndev,
				   "%s: ravb_dmac_init() failed, error %d\n",
				   __func__, error);
			return error;
		}

		ravb_emac_init(ndev);

		/* Initialise PTP Clock driver */
		if (info->no_ptp_cfg_active)
			ravb_ptp_init(ndev, priv->pdev);

		netif_device_attach(ndev);
	}

	return 0;
}

static int ravb_get_ts_info(struct net_device *ndev,
			    struct ethtool_ts_info *info)
{
	struct ravb_private *priv = netdev_priv(ndev);

	info->so_timestamping =
		SOF_TIMESTAMPING_TX_SOFTWARE |
		SOF_TIMESTAMPING_RX_SOFTWARE |
		SOF_TIMESTAMPING_SOFTWARE |
		SOF_TIMESTAMPING_TX_HARDWARE |
		SOF_TIMESTAMPING_RX_HARDWARE |
		SOF_TIMESTAMPING_RAW_HARDWARE;
	info->tx_types = (1 << HWTSTAMP_TX_OFF) | (1 << HWTSTAMP_TX_ON);
	info->rx_filters =
		(1 << HWTSTAMP_FILTER_NONE) |
		(1 << HWTSTAMP_FILTER_PTP_V2_L2_EVENT) |
		(1 << HWTSTAMP_FILTER_ALL);
	info->phc_index = ptp_clock_index(priv->ptp.clock);

	return 0;
}

static void ravb_get_wol(struct net_device *ndev, struct ethtool_wolinfo *wol)
{
	struct ravb_private *priv = netdev_priv(ndev);

	wol->supported = WAKE_MAGIC;
	wol->wolopts = priv->wol_enabled ? WAKE_MAGIC : 0;
}

static int ravb_set_wol(struct net_device *ndev, struct ethtool_wolinfo *wol)
{
	struct ravb_private *priv = netdev_priv(ndev);

	if (wol->wolopts & ~WAKE_MAGIC)
		return -EOPNOTSUPP;

	priv->wol_enabled = !!(wol->wolopts & WAKE_MAGIC);

	device_set_wakeup_enable(&priv->pdev->dev, priv->wol_enabled);

	return 0;
}

static const struct ethtool_ops ravb_ethtool_ops = {
	.nway_reset		= phy_ethtool_nway_reset,
	.get_msglevel		= ravb_get_msglevel,
	.set_msglevel		= ravb_set_msglevel,
	.get_link		= ethtool_op_get_link,
	.get_strings		= ravb_get_strings,
	.get_ethtool_stats	= ravb_get_ethtool_stats,
	.get_sset_count		= ravb_get_sset_count,
	.get_ringparam		= ravb_get_ringparam,
	.set_ringparam		= ravb_set_ringparam,
	.get_ts_info		= ravb_get_ts_info,
	.get_link_ksettings	= phy_ethtool_get_link_ksettings,
	.set_link_ksettings	= phy_ethtool_set_link_ksettings,
	.get_wol		= ravb_get_wol,
	.set_wol		= ravb_set_wol,
};

static inline int ravb_hook_irq(unsigned int irq, irq_handler_t handler,
				struct net_device *ndev, struct device *dev,
				const char *ch)
{
	char *name;
	int error;

	name = devm_kasprintf(dev, GFP_KERNEL, "%s:%s", ndev->name, ch);
	if (!name)
		return -ENOMEM;
	error = request_irq(irq, handler, 0, name, ndev);
	if (error)
		netdev_err(ndev, "cannot request IRQ %s\n", name);

	return error;
}

/* MDIO bus init function */
static int ravb_mdio_init(struct ravb_private *priv)
{
	struct platform_device *pdev = priv->pdev;
	struct device *dev = &pdev->dev;
	int error;

	/* Bitbang init */
	priv->mdiobb.ops = &bb_ops;

	/* MII controller setting */
	priv->mii_bus = alloc_mdio_bitbang(&priv->mdiobb);
	if (!priv->mii_bus)
		return -ENOMEM;

	/* Hook up MII support for ethtool */
	priv->mii_bus->name = "ravb_mii";
	priv->mii_bus->parent = dev;
	snprintf(priv->mii_bus->id, MII_BUS_ID_SIZE, "%s-%x",
		 pdev->name, pdev->id);

	/* Register MDIO bus */
	error = of_mdiobus_register(priv->mii_bus, dev->of_node);
	if (error)
		goto out_free_bus;

	return 0;

out_free_bus:
	free_mdio_bitbang(priv->mii_bus);
	return error;
}

/* MDIO bus release function */
static int ravb_mdio_release(struct ravb_private *priv)
{
	/* Unregister mdio bus */
	mdiobus_unregister(priv->mii_bus);

	/* Free bitbang info */
	free_mdio_bitbang(priv->mii_bus);

	return 0;
}

/* Network device open function for Ethernet AVB */
static int ravb_open(struct net_device *ndev)
{
	struct ravb_private *priv = netdev_priv(ndev);
	const struct ravb_hw_info *info = priv->info;
	struct platform_device *pdev = priv->pdev;
	struct device *dev = &pdev->dev;
	int error;

	/* MDIO bus init */
	error = ravb_mdio_init(priv);
	if (error) {
		netdev_err(ndev, "failed to initialize MDIO\n");
		return error;
	}

	napi_enable(&priv->napi[RAVB_BE]);
	napi_enable(&priv->napi[RAVB_NC]);

	if (!info->multi_irqs) {
		error = request_irq(ndev->irq, ravb_interrupt, IRQF_SHARED,
				    ndev->name, ndev);
		if (error) {
			netdev_err(ndev, "cannot request IRQ\n");
			goto out_napi_off;
		}
	} else {
		error = ravb_hook_irq(ndev->irq, ravb_multi_interrupt, ndev,
				      dev, "ch22:multi");
		if (error)
			goto out_napi_off;
		error = ravb_hook_irq(priv->emac_irq, ravb_emac_interrupt, ndev,
				      dev, "ch24:emac");
		if (error)
			goto out_free_irq;
		error = ravb_hook_irq(priv->rx_irqs[RAVB_BE], ravb_be_interrupt,
				      ndev, dev, "ch0:rx_be");
		if (error)
			goto out_free_irq_emac;
		error = ravb_hook_irq(priv->tx_irqs[RAVB_BE], ravb_be_interrupt,
				      ndev, dev, "ch18:tx_be");
		if (error)
			goto out_free_irq_be_rx;
		error = ravb_hook_irq(priv->rx_irqs[RAVB_NC], ravb_nc_interrupt,
				      ndev, dev, "ch1:rx_nc");
		if (error)
			goto out_free_irq_be_tx;
		error = ravb_hook_irq(priv->tx_irqs[RAVB_NC], ravb_nc_interrupt,
				      ndev, dev, "ch19:tx_nc");
		if (error)
			goto out_free_irq_nc_rx;
	}

	/* Device init */
	error = ravb_dmac_init(ndev);
	if (error)
		goto out_free_irq_nc_tx;
	ravb_emac_init(ndev);

	/* Initialise PTP Clock driver */
	if (info->no_ptp_cfg_active)
		ravb_ptp_init(ndev, priv->pdev);

	netif_tx_start_all_queues(ndev);

	/* PHY control start */
	error = ravb_phy_start(ndev);
	if (error)
		goto out_ptp_stop;

	return 0;

out_ptp_stop:
	/* Stop PTP Clock driver */
	if (info->no_ptp_cfg_active)
		ravb_ptp_stop(ndev);
out_free_irq_nc_tx:
	if (!info->multi_irqs)
		goto out_free_irq;
	free_irq(priv->tx_irqs[RAVB_NC], ndev);
out_free_irq_nc_rx:
	free_irq(priv->rx_irqs[RAVB_NC], ndev);
out_free_irq_be_tx:
	free_irq(priv->tx_irqs[RAVB_BE], ndev);
out_free_irq_be_rx:
	free_irq(priv->rx_irqs[RAVB_BE], ndev);
out_free_irq_emac:
	free_irq(priv->emac_irq, ndev);
out_free_irq:
	free_irq(ndev->irq, ndev);
out_napi_off:
	napi_disable(&priv->napi[RAVB_NC]);
	napi_disable(&priv->napi[RAVB_BE]);
	ravb_mdio_release(priv);
	return error;
}

/* Timeout function for Ethernet AVB */
static void ravb_tx_timeout(struct net_device *ndev, unsigned int txqueue)
{
	struct ravb_private *priv = netdev_priv(ndev);

	netif_err(priv, tx_err, ndev,
		  "transmit timed out, status %08x, resetting...\n",
		  ravb_read(ndev, ISS));

	/* tx_errors count up */
	ndev->stats.tx_errors++;

	schedule_work(&priv->work);
}

static void ravb_tx_timeout_work(struct work_struct *work)
{
	struct ravb_private *priv = container_of(work, struct ravb_private,
						 work);
	const struct ravb_hw_info *info = priv->info;
	struct net_device *ndev = priv->ndev;
	int error;

	netif_tx_stop_all_queues(ndev);

	/* Stop PTP Clock driver */
	if (info->no_ptp_cfg_active)
		ravb_ptp_stop(ndev);

	/* Wait for DMA stopping */
	if (ravb_stop_dma(ndev)) {
		/* If ravb_stop_dma() fails, the hardware is still operating
		 * for TX and/or RX. So, this should not call the following
		 * functions because ravb_dmac_init() is possible to fail too.
		 * Also, this should not retry ravb_stop_dma() again and again
		 * here because it's possible to wait forever. So, this just
		 * re-enables the TX and RX and skip the following
		 * re-initialization procedure.
		 */
		ravb_rcv_snd_enable(ndev);
		goto out;
	}

	ravb_ring_free(ndev, RAVB_BE);
	ravb_ring_free(ndev, RAVB_NC);

	/* Device init */
	error = ravb_dmac_init(ndev);
	if (error) {
		/* If ravb_dmac_init() fails, descriptors are freed. So, this
		 * should return here to avoid re-enabling the TX and RX in
		 * ravb_emac_init().
		 */
		netdev_err(ndev, "%s: ravb_dmac_init() failed, error %d\n",
			   __func__, error);
		return;
	}
	ravb_emac_init(ndev);

out:
	/* Initialise PTP Clock driver */
	if (info->no_ptp_cfg_active)
		ravb_ptp_init(ndev, priv->pdev);

	netif_tx_start_all_queues(ndev);
}

/* Packet transmit function for Ethernet AVB */
static netdev_tx_t ravb_start_xmit(struct sk_buff *skb, struct net_device *ndev)
{
	struct ravb_private *priv = netdev_priv(ndev);
	unsigned int num_tx_desc = priv->num_tx_desc;
	u16 q = skb_get_queue_mapping(skb);
	struct ravb_tstamp_skb *ts_skb;
	struct ravb_tx_desc *desc;
	unsigned long flags;
	u32 dma_addr;
	void *buffer;
	u32 entry;
	u32 len;

	spin_lock_irqsave(&priv->lock, flags);
	if (priv->cur_tx[q] - priv->dirty_tx[q] > (priv->num_tx_ring[q] - 1) *
	    num_tx_desc) {
		netif_err(priv, tx_queued, ndev,
			  "still transmitting with the full ring!\n");
		netif_stop_subqueue(ndev, q);
		spin_unlock_irqrestore(&priv->lock, flags);
		return NETDEV_TX_BUSY;
	}

	if (skb_put_padto(skb, ETH_ZLEN))
		goto exit;

	entry = priv->cur_tx[q] % (priv->num_tx_ring[q] * num_tx_desc);
	priv->tx_skb[q][entry / num_tx_desc] = skb;

	if (num_tx_desc > 1) {
		buffer = PTR_ALIGN(priv->tx_align[q], DPTR_ALIGN) +
			 entry / num_tx_desc * DPTR_ALIGN;
		len = PTR_ALIGN(skb->data, DPTR_ALIGN) - skb->data;

		/* Zero length DMA descriptors are problematic as they seem
		 * to terminate DMA transfers. Avoid them by simply using a
		 * length of DPTR_ALIGN (4) when skb data is aligned to
		 * DPTR_ALIGN.
		 *
		 * As skb is guaranteed to have at least ETH_ZLEN (60)
		 * bytes of data by the call to skb_put_padto() above this
		 * is safe with respect to both the length of the first DMA
		 * descriptor (len) overflowing the available data and the
		 * length of the second DMA descriptor (skb->len - len)
		 * being negative.
		 */
		if (len == 0)
			len = DPTR_ALIGN;

		memcpy(buffer, skb->data, len);
		dma_addr = dma_map_single(ndev->dev.parent, buffer, len,
					  DMA_TO_DEVICE);
		if (dma_mapping_error(ndev->dev.parent, dma_addr))
			goto drop;

		desc = &priv->tx_ring[q][entry];
		desc->ds_tagl = cpu_to_le16(len);
		desc->dptr = cpu_to_le32(dma_addr);

		buffer = skb->data + len;
		len = skb->len - len;
		dma_addr = dma_map_single(ndev->dev.parent, buffer, len,
					  DMA_TO_DEVICE);
		if (dma_mapping_error(ndev->dev.parent, dma_addr))
			goto unmap;

		desc++;
	} else {
		desc = &priv->tx_ring[q][entry];
		len = skb->len;
		dma_addr = dma_map_single(ndev->dev.parent, skb->data, skb->len,
					  DMA_TO_DEVICE);
		if (dma_mapping_error(ndev->dev.parent, dma_addr))
			goto drop;
	}
	desc->ds_tagl = cpu_to_le16(len);
	desc->dptr = cpu_to_le32(dma_addr);

	/* TX timestamp required */
	if (q == RAVB_NC) {
		ts_skb = kmalloc(sizeof(*ts_skb), GFP_ATOMIC);
		if (!ts_skb) {
			if (num_tx_desc > 1) {
				desc--;
				dma_unmap_single(ndev->dev.parent, dma_addr,
						 len, DMA_TO_DEVICE);
			}
			goto unmap;
		}
		ts_skb->skb = skb_get(skb);
		ts_skb->tag = priv->ts_skb_tag++;
		priv->ts_skb_tag &= 0x3ff;
		list_add_tail(&ts_skb->list, &priv->ts_skb_list);

		/* TAG and timestamp required flag */
		skb_shinfo(skb)->tx_flags |= SKBTX_IN_PROGRESS;
		desc->tagh_tsr = (ts_skb->tag >> 4) | TX_TSR;
		desc->ds_tagl |= cpu_to_le16(ts_skb->tag << 12);
	}

	skb_tx_timestamp(skb);
	/* Descriptor type must be set after all the above writes */
	dma_wmb();
	if (num_tx_desc > 1) {
		desc->die_dt = DT_FEND;
		desc--;
		desc->die_dt = DT_FSTART;
	} else {
		desc->die_dt = DT_FSINGLE;
	}
	ravb_modify(ndev, TCCR, TCCR_TSRQ0 << q, TCCR_TSRQ0 << q);

	priv->cur_tx[q] += num_tx_desc;
	if (priv->cur_tx[q] - priv->dirty_tx[q] >
	    (priv->num_tx_ring[q] - 1) * num_tx_desc &&
	    !ravb_tx_free(ndev, q, true))
		netif_stop_subqueue(ndev, q);

exit:
	spin_unlock_irqrestore(&priv->lock, flags);
	return NETDEV_TX_OK;

unmap:
	dma_unmap_single(ndev->dev.parent, le32_to_cpu(desc->dptr),
			 le16_to_cpu(desc->ds_tagl), DMA_TO_DEVICE);
drop:
	dev_kfree_skb_any(skb);
	priv->tx_skb[q][entry / num_tx_desc] = NULL;
	goto exit;
}

static u16 ravb_select_queue(struct net_device *ndev, struct sk_buff *skb,
			     struct net_device *sb_dev)
{
	/* If skb needs TX timestamp, it is handled in network control queue */
	return (skb_shinfo(skb)->tx_flags & SKBTX_HW_TSTAMP) ? RAVB_NC :
							       RAVB_BE;

}

static struct net_device_stats *ravb_get_stats(struct net_device *ndev)
{
	struct ravb_private *priv = netdev_priv(ndev);
	const struct ravb_hw_info *info = priv->info;
	struct net_device_stats *nstats, *stats0, *stats1;

	nstats = &ndev->stats;
	stats0 = &priv->stats[RAVB_BE];
	stats1 = &priv->stats[RAVB_NC];

	if (info->tx_counters) {
		nstats->tx_dropped += ravb_read(ndev, TROCR);
		ravb_write(ndev, 0, TROCR);	/* (write clear) */
	}

	nstats->rx_packets = stats0->rx_packets + stats1->rx_packets;
	nstats->tx_packets = stats0->tx_packets + stats1->tx_packets;
	nstats->rx_bytes = stats0->rx_bytes + stats1->rx_bytes;
	nstats->tx_bytes = stats0->tx_bytes + stats1->tx_bytes;
	nstats->multicast = stats0->multicast + stats1->multicast;
	nstats->rx_errors = stats0->rx_errors + stats1->rx_errors;
	nstats->rx_crc_errors = stats0->rx_crc_errors + stats1->rx_crc_errors;
	nstats->rx_frame_errors =
		stats0->rx_frame_errors + stats1->rx_frame_errors;
	nstats->rx_length_errors =
		stats0->rx_length_errors + stats1->rx_length_errors;
	nstats->rx_missed_errors =
		stats0->rx_missed_errors + stats1->rx_missed_errors;
	nstats->rx_over_errors =
		stats0->rx_over_errors + stats1->rx_over_errors;

	return nstats;
}

/* Update promiscuous bit */
static void ravb_set_rx_mode(struct net_device *ndev)
{
	struct ravb_private *priv = netdev_priv(ndev);
	unsigned long flags;

	spin_lock_irqsave(&priv->lock, flags);
	ravb_modify(ndev, ECMR, ECMR_PRM,
		    ndev->flags & IFF_PROMISC ? ECMR_PRM : 0);
	spin_unlock_irqrestore(&priv->lock, flags);
}

/* Device close function for Ethernet AVB */
static int ravb_close(struct net_device *ndev)
{
	struct device_node *np = ndev->dev.parent->of_node;
	struct ravb_private *priv = netdev_priv(ndev);
	const struct ravb_hw_info *info = priv->info;
	struct ravb_tstamp_skb *ts_skb, *ts_skb2;

	netif_tx_stop_all_queues(ndev);

	/* Disable interrupts by clearing the interrupt masks. */
	ravb_write(ndev, 0, RIC0);
	ravb_write(ndev, 0, RIC2);
	ravb_write(ndev, 0, TIC);

	/* Stop PTP Clock driver */
	if (info->no_ptp_cfg_active)
		ravb_ptp_stop(ndev);

	/* Set the config mode to stop the AVB-DMAC's processes */
	if (ravb_stop_dma(ndev) < 0)
		netdev_err(ndev,
			   "device will be stopped after h/w processes are done.\n");

	/* Clear the timestamp list */
	list_for_each_entry_safe(ts_skb, ts_skb2, &priv->ts_skb_list, list) {
		list_del(&ts_skb->list);
		kfree_skb(ts_skb->skb);
		kfree(ts_skb);
	}

	/* PHY disconnect */
	if (ndev->phydev) {
		phy_stop(ndev->phydev);
		phy_disconnect(ndev->phydev);
		if (of_phy_is_fixed_link(np))
			of_phy_deregister_fixed_link(np);
	}

	if (info->multi_irqs) {
		free_irq(priv->tx_irqs[RAVB_NC], ndev);
		free_irq(priv->rx_irqs[RAVB_NC], ndev);
		free_irq(priv->tx_irqs[RAVB_BE], ndev);
		free_irq(priv->rx_irqs[RAVB_BE], ndev);
		free_irq(priv->emac_irq, ndev);
	}
	free_irq(ndev->irq, ndev);

	napi_disable(&priv->napi[RAVB_NC]);
	napi_disable(&priv->napi[RAVB_BE]);

	/* Free all the skb's in the RX queue and the DMA buffers. */
	ravb_ring_free(ndev, RAVB_BE);
	ravb_ring_free(ndev, RAVB_NC);

	ravb_mdio_release(priv);

	return 0;
}

static int ravb_hwtstamp_get(struct net_device *ndev, struct ifreq *req)
{
	struct ravb_private *priv = netdev_priv(ndev);
	struct hwtstamp_config config;

	config.flags = 0;
	config.tx_type = priv->tstamp_tx_ctrl ? HWTSTAMP_TX_ON :
						HWTSTAMP_TX_OFF;
	switch (priv->tstamp_rx_ctrl & RAVB_RXTSTAMP_TYPE) {
	case RAVB_RXTSTAMP_TYPE_V2_L2_EVENT:
		config.rx_filter = HWTSTAMP_FILTER_PTP_V2_L2_EVENT;
		break;
	case RAVB_RXTSTAMP_TYPE_ALL:
		config.rx_filter = HWTSTAMP_FILTER_ALL;
		break;
	default:
		config.rx_filter = HWTSTAMP_FILTER_NONE;
	}

	return copy_to_user(req->ifr_data, &config, sizeof(config)) ?
		-EFAULT : 0;
}

/* Control hardware time stamping */
static int ravb_hwtstamp_set(struct net_device *ndev, struct ifreq *req)
{
	struct ravb_private *priv = netdev_priv(ndev);
	struct hwtstamp_config config;
	u32 tstamp_rx_ctrl = RAVB_RXTSTAMP_ENABLED;
	u32 tstamp_tx_ctrl;

	if (copy_from_user(&config, req->ifr_data, sizeof(config)))
		return -EFAULT;

	/* Reserved for future extensions */
	if (config.flags)
		return -EINVAL;

	switch (config.tx_type) {
	case HWTSTAMP_TX_OFF:
		tstamp_tx_ctrl = 0;
		break;
	case HWTSTAMP_TX_ON:
		tstamp_tx_ctrl = RAVB_TXTSTAMP_ENABLED;
		break;
	default:
		return -ERANGE;
	}

	switch (config.rx_filter) {
	case HWTSTAMP_FILTER_NONE:
		tstamp_rx_ctrl = 0;
		break;
	case HWTSTAMP_FILTER_PTP_V2_L2_EVENT:
		tstamp_rx_ctrl |= RAVB_RXTSTAMP_TYPE_V2_L2_EVENT;
		break;
	default:
		config.rx_filter = HWTSTAMP_FILTER_ALL;
		tstamp_rx_ctrl |= RAVB_RXTSTAMP_TYPE_ALL;
	}

	priv->tstamp_tx_ctrl = tstamp_tx_ctrl;
	priv->tstamp_rx_ctrl = tstamp_rx_ctrl;

	return copy_to_user(req->ifr_data, &config, sizeof(config)) ?
		-EFAULT : 0;
}

/* ioctl to device function */
static int ravb_do_ioctl(struct net_device *ndev, struct ifreq *req, int cmd)
{
	struct phy_device *phydev = ndev->phydev;

	if (!netif_running(ndev))
		return -EINVAL;

	if (!phydev)
		return -ENODEV;

	switch (cmd) {
	case SIOCGHWTSTAMP:
		return ravb_hwtstamp_get(ndev, req);
	case SIOCSHWTSTAMP:
		return ravb_hwtstamp_set(ndev, req);
	}

	return phy_mii_ioctl(phydev, req, cmd);
}

static int ravb_change_mtu(struct net_device *ndev, int new_mtu)
{
	struct ravb_private *priv = netdev_priv(ndev);

	ndev->mtu = new_mtu;

	if (netif_running(ndev)) {
		synchronize_irq(priv->emac_irq);
		ravb_emac_init(ndev);
	}

	netdev_update_features(ndev);

	return 0;
}

static void ravb_set_rx_csum(struct net_device *ndev, bool enable)
{
	struct ravb_private *priv = netdev_priv(ndev);
	unsigned long flags;

	spin_lock_irqsave(&priv->lock, flags);

	/* Disable TX and RX */
	ravb_rcv_snd_disable(ndev);

	/* Modify RX Checksum setting */
	ravb_modify(ndev, ECMR, ECMR_RCSC, enable ? ECMR_RCSC : 0);

	/* Enable TX and RX */
	ravb_rcv_snd_enable(ndev);

	spin_unlock_irqrestore(&priv->lock, flags);
}

static int ravb_set_features_rx_csum(struct net_device *ndev,
				     netdev_features_t features)
{
	netdev_features_t changed = ndev->features ^ features;

	if (changed & NETIF_F_RXCSUM)
		ravb_set_rx_csum(ndev, features & NETIF_F_RXCSUM);

	ndev->features = features;

	return 0;
}

static int ravb_set_features(struct net_device *ndev,
			     netdev_features_t features)
{
	struct ravb_private *priv = netdev_priv(ndev);
	const struct ravb_hw_info *info = priv->info;

	return info->set_rx_csum_feature(ndev, features);
}

static const struct net_device_ops ravb_netdev_ops = {
	.ndo_open		= ravb_open,
	.ndo_stop		= ravb_close,
	.ndo_start_xmit		= ravb_start_xmit,
	.ndo_select_queue	= ravb_select_queue,
	.ndo_get_stats		= ravb_get_stats,
	.ndo_set_rx_mode	= ravb_set_rx_mode,
	.ndo_tx_timeout		= ravb_tx_timeout,
	.ndo_eth_ioctl		= ravb_do_ioctl,
	.ndo_change_mtu		= ravb_change_mtu,
	.ndo_validate_addr	= eth_validate_addr,
	.ndo_set_mac_address	= eth_mac_addr,
	.ndo_set_features	= ravb_set_features,
};

<<<<<<< HEAD
=======
/* MDIO bus init function */
static int ravb_mdio_init(struct ravb_private *priv)
{
	struct platform_device *pdev = priv->pdev;
	struct device *dev = &pdev->dev;
	int error;

	/* Bitbang init */
	priv->mdiobb.ops = &bb_ops;

	/* MII controller setting */
	priv->mii_bus = alloc_mdio_bitbang(&priv->mdiobb);
	if (!priv->mii_bus)
		return -ENOMEM;

	/* Hook up MII support for ethtool */
	priv->mii_bus->name = "ravb_mii";
	priv->mii_bus->parent = dev;
	snprintf(priv->mii_bus->id, MII_BUS_ID_SIZE, "%s-%x",
		 pdev->name, pdev->id);

	/* Register MDIO bus */
	error = of_mdiobus_register(priv->mii_bus, dev->of_node);
	if (error)
		goto out_free_bus;

	return 0;

out_free_bus:
	free_mdio_bitbang(priv->mii_bus);
	return error;
}

/* MDIO bus release function */
static int ravb_mdio_release(struct ravb_private *priv)
{
	/* Unregister mdio bus */
	mdiobus_unregister(priv->mii_bus);

	/* Free bitbang info */
	free_mdio_bitbang(priv->mii_bus);

	return 0;
}

static const struct ravb_hw_info ravb_gen3_hw_info = {
	.rx_ring_free = ravb_rx_ring_free,
	.rx_ring_format = ravb_rx_ring_format,
	.alloc_rx_desc = ravb_alloc_rx_desc,
	.receive = ravb_rcar_rx,
	.set_rate = ravb_set_rate,
	.set_rx_csum_feature = ravb_set_features_rx_csum,
	.dmac_init = ravb_rcar_dmac_init,
	.emac_init = ravb_rcar_emac_init,
	.gstrings_stats = ravb_gstrings_stats,
	.gstrings_size = sizeof(ravb_gstrings_stats),
	.net_hw_features = NETIF_F_RXCSUM,
	.net_features = NETIF_F_RXCSUM,
	.stats_len = ARRAY_SIZE(ravb_gstrings_stats),
	.max_rx_len = RX_BUF_SZ + RAVB_ALIGN - 1,
	.internal_delay = 1,
	.tx_counters = 1,
	.multi_irqs = 1,
	.ptp_cfg_active = 1,
};

static const struct ravb_hw_info ravb_gen2_hw_info = {
	.rx_ring_free = ravb_rx_ring_free,
	.rx_ring_format = ravb_rx_ring_format,
	.alloc_rx_desc = ravb_alloc_rx_desc,
	.receive = ravb_rcar_rx,
	.set_rate = ravb_set_rate,
	.set_rx_csum_feature = ravb_set_features_rx_csum,
	.dmac_init = ravb_rcar_dmac_init,
	.emac_init = ravb_rcar_emac_init,
	.gstrings_stats = ravb_gstrings_stats,
	.gstrings_size = sizeof(ravb_gstrings_stats),
	.net_hw_features = NETIF_F_RXCSUM,
	.net_features = NETIF_F_RXCSUM,
	.stats_len = ARRAY_SIZE(ravb_gstrings_stats),
	.max_rx_len = RX_BUF_SZ + RAVB_ALIGN - 1,
	.aligned_tx = 1,
	.no_ptp_cfg_active = 1,
};

>>>>>>> c1084c27
static const struct of_device_id ravb_match_table[] = {
	{ .compatible = "renesas,etheravb-r8a7790", .data = &ravb_gen2_hw_info },
	{ .compatible = "renesas,etheravb-r8a7794", .data = &ravb_gen2_hw_info },
	{ .compatible = "renesas,etheravb-rcar-gen2", .data = &ravb_gen2_hw_info },
	{ .compatible = "renesas,etheravb-r8a7795", .data = &ravb_gen3_hw_info },
	{ .compatible = "renesas,etheravb-rcar-gen3", .data = &ravb_gen3_hw_info },
	{ }
};
MODULE_DEVICE_TABLE(of, ravb_match_table);

static int ravb_set_gti(struct net_device *ndev)
{
	struct ravb_private *priv = netdev_priv(ndev);
	struct device *dev = ndev->dev.parent;
	unsigned long rate;
	uint64_t inc;

	rate = clk_get_rate(priv->clk);
	if (!rate)
		return -EINVAL;

	inc = 1000000000ULL << 20;
	do_div(inc, rate);

	if (inc < GTI_TIV_MIN || inc > GTI_TIV_MAX) {
		dev_err(dev, "gti.tiv increment 0x%llx is outside the range 0x%x - 0x%x\n",
			inc, GTI_TIV_MIN, GTI_TIV_MAX);
		return -EINVAL;
	}

	ravb_write(ndev, inc, GTI);

	return 0;
}

static void ravb_set_config_mode(struct net_device *ndev)
{
	struct ravb_private *priv = netdev_priv(ndev);
	const struct ravb_hw_info *info = priv->info;

	if (info->no_ptp_cfg_active) {
		ravb_modify(ndev, CCC, CCC_OPC, CCC_OPC_CONFIG);
		/* Set CSEL value */
		ravb_modify(ndev, CCC, CCC_CSEL, CCC_CSEL_HPB);
	} else {
		ravb_modify(ndev, CCC, CCC_OPC, CCC_OPC_CONFIG |
			    CCC_GAC | CCC_CSEL_HPB);
	}
}

/* Set tx and rx clock internal delay modes */
static void ravb_parse_delay_mode(struct device_node *np, struct net_device *ndev)
{
	struct ravb_private *priv = netdev_priv(ndev);
	bool explicit_delay = false;
	u32 delay;

	if (!of_property_read_u32(np, "rx-internal-delay-ps", &delay)) {
		/* Valid values are 0 and 1800, according to DT bindings */
		priv->rxcidm = !!delay;
		explicit_delay = true;
	}
	if (!of_property_read_u32(np, "tx-internal-delay-ps", &delay)) {
		/* Valid values are 0 and 2000, according to DT bindings */
		priv->txcidm = !!delay;
		explicit_delay = true;
	}

	if (explicit_delay)
		return;

	/* Fall back to legacy rgmii-*id behavior */
	if (priv->phy_interface == PHY_INTERFACE_MODE_RGMII_ID ||
	    priv->phy_interface == PHY_INTERFACE_MODE_RGMII_RXID) {
		priv->rxcidm = 1;
		priv->rgmii_override = 1;
	}

	if (priv->phy_interface == PHY_INTERFACE_MODE_RGMII_ID ||
	    priv->phy_interface == PHY_INTERFACE_MODE_RGMII_TXID) {
		priv->txcidm = 1;
		priv->rgmii_override = 1;
	}
}

static void ravb_set_delay_mode(struct net_device *ndev)
{
	struct ravb_private *priv = netdev_priv(ndev);
	u32 set = 0;

	if (priv->rxcidm)
		set |= APSR_RDM;
	if (priv->txcidm)
		set |= APSR_TDM;
	ravb_modify(ndev, APSR, APSR_RDM | APSR_TDM, set);
}

static int ravb_probe(struct platform_device *pdev)
{
	struct device_node *np = pdev->dev.of_node;
	const struct ravb_hw_info *info;
	struct reset_control *rstc;
	struct ravb_private *priv;
	struct net_device *ndev;
	int error, irq, q;
	struct resource *res;
	int i;

	if (!np) {
		dev_err(&pdev->dev,
			"this driver is required to be instantiated from device tree\n");
		return -EINVAL;
	}

	rstc = devm_reset_control_get_optional_exclusive(&pdev->dev, NULL);
	if (IS_ERR(rstc))
		return dev_err_probe(&pdev->dev, PTR_ERR(rstc),
				     "failed to get cpg reset\n");

	ndev = alloc_etherdev_mqs(sizeof(struct ravb_private),
				  NUM_TX_QUEUE, NUM_RX_QUEUE);
	if (!ndev)
		return -ENOMEM;

	info = of_device_get_match_data(&pdev->dev);

	ndev->features = info->net_features;
	ndev->hw_features = info->net_hw_features;

	reset_control_deassert(rstc);
	pm_runtime_enable(&pdev->dev);
	pm_runtime_get_sync(&pdev->dev);

	if (info->multi_irqs)
		irq = platform_get_irq_byname(pdev, "ch22");
	else
		irq = platform_get_irq(pdev, 0);
	if (irq < 0) {
		error = irq;
		goto out_release;
	}
	ndev->irq = irq;

	SET_NETDEV_DEV(ndev, &pdev->dev);

	priv = netdev_priv(ndev);
	priv->info = info;
	priv->rstc = rstc;
	priv->ndev = ndev;
	priv->pdev = pdev;
	priv->num_tx_ring[RAVB_BE] = BE_TX_RING_SIZE;
	priv->num_rx_ring[RAVB_BE] = BE_RX_RING_SIZE;
	priv->num_tx_ring[RAVB_NC] = NC_TX_RING_SIZE;
	priv->num_rx_ring[RAVB_NC] = NC_RX_RING_SIZE;
	priv->addr = devm_platform_get_and_ioremap_resource(pdev, 0, &res);
	if (IS_ERR(priv->addr)) {
		error = PTR_ERR(priv->addr);
		goto out_release;
	}

	/* The Ether-specific entries in the device structure. */
	ndev->base_addr = res->start;

	spin_lock_init(&priv->lock);
	INIT_WORK(&priv->work, ravb_tx_timeout_work);

	error = of_get_phy_mode(np, &priv->phy_interface);
	if (error && error != -ENODEV)
		goto out_release;

	priv->no_avb_link = of_property_read_bool(np, "renesas,no-ether-link");
	priv->avb_link_active_low =
		of_property_read_bool(np, "renesas,ether-link-active-low");

	if (info->multi_irqs) {
		irq = platform_get_irq_byname(pdev, "ch24");
		if (irq < 0) {
			error = irq;
			goto out_release;
		}
		priv->emac_irq = irq;
		for (i = 0; i < NUM_RX_QUEUE; i++) {
			irq = platform_get_irq_byname(pdev, ravb_rx_irqs[i]);
			if (irq < 0) {
				error = irq;
				goto out_release;
			}
			priv->rx_irqs[i] = irq;
		}
		for (i = 0; i < NUM_TX_QUEUE; i++) {
			irq = platform_get_irq_byname(pdev, ravb_tx_irqs[i]);
			if (irq < 0) {
				error = irq;
				goto out_release;
			}
			priv->tx_irqs[i] = irq;
		}
	}

	priv->clk = devm_clk_get(&pdev->dev, NULL);
	if (IS_ERR(priv->clk)) {
		error = PTR_ERR(priv->clk);
		goto out_release;
	}

	priv->refclk = devm_clk_get_optional(&pdev->dev, "refclk");
	if (IS_ERR(priv->refclk)) {
		error = PTR_ERR(priv->refclk);
		goto out_release;
	}
	clk_prepare_enable(priv->refclk);

	ndev->max_mtu = 2048 - (ETH_HLEN + VLAN_HLEN + ETH_FCS_LEN);
	ndev->min_mtu = ETH_MIN_MTU;

	/* FIXME: R-Car Gen2 has 4byte alignment restriction for tx buffer
	 * Use two descriptor to handle such situation. First descriptor to
	 * handle aligned data buffer and second descriptor to handle the
	 * overflow data because of alignment.
	 */
	priv->num_tx_desc = info->aligned_tx ? 2 : 1;

	/* Set function */
	ndev->netdev_ops = &ravb_netdev_ops;
	ndev->ethtool_ops = &ravb_ethtool_ops;

	/* Set AVB config mode */
	ravb_set_config_mode(ndev);

	/* Set GTI value */
	error = ravb_set_gti(ndev);
	if (error)
		goto out_disable_refclk;

	/* Request GTI loading */
	ravb_modify(ndev, GCCR, GCCR_LTI, GCCR_LTI);

	if (info->internal_delay) {
		ravb_parse_delay_mode(np, ndev);
		ravb_set_delay_mode(ndev);
	}

	/* Allocate descriptor base address table */
	priv->desc_bat_size = sizeof(struct ravb_desc) * DBAT_ENTRY_NUM;
	priv->desc_bat = dma_alloc_coherent(ndev->dev.parent, priv->desc_bat_size,
					    &priv->desc_bat_dma, GFP_KERNEL);
	if (!priv->desc_bat) {
		dev_err(&pdev->dev,
			"Cannot allocate desc base address table (size %d bytes)\n",
			priv->desc_bat_size);
		error = -ENOMEM;
		goto out_disable_refclk;
	}
	for (q = RAVB_BE; q < DBAT_ENTRY_NUM; q++)
		priv->desc_bat[q].die_dt = DT_EOS;
	ravb_write(ndev, priv->desc_bat_dma, DBAT);

	/* Initialise HW timestamp list */
	INIT_LIST_HEAD(&priv->ts_skb_list);

	/* Initialise PTP Clock driver */
	if (info->ptp_cfg_active)
		ravb_ptp_init(ndev, pdev);

	/* Debug message level */
	priv->msg_enable = RAVB_DEF_MSG_ENABLE;

	/* Read and set MAC address */
	ravb_read_mac_address(np, ndev);
	if (!is_valid_ether_addr(ndev->dev_addr)) {
		dev_warn(&pdev->dev,
			 "no valid MAC address supplied, using a random one\n");
		eth_hw_addr_random(ndev);
	}

	netif_napi_add(ndev, &priv->napi[RAVB_BE], ravb_poll, 64);
	netif_napi_add(ndev, &priv->napi[RAVB_NC], ravb_poll, 64);

	/* Network device register */
	error = register_netdev(ndev);
	if (error)
		goto out_napi_del;

	device_set_wakeup_capable(&pdev->dev, 1);

	/* Print device information */
	netdev_info(ndev, "Base address at %#x, %pM, IRQ %d.\n",
		    (u32)ndev->base_addr, ndev->dev_addr, ndev->irq);

	platform_set_drvdata(pdev, ndev);

	return 0;

out_napi_del:
	netif_napi_del(&priv->napi[RAVB_NC]);
	netif_napi_del(&priv->napi[RAVB_BE]);
	dma_free_coherent(ndev->dev.parent, priv->desc_bat_size, priv->desc_bat,
			  priv->desc_bat_dma);

	/* Stop PTP Clock driver */
	if (info->ptp_cfg_active)
		ravb_ptp_stop(ndev);
out_disable_refclk:
	clk_disable_unprepare(priv->refclk);
out_release:
	free_netdev(ndev);

	pm_runtime_put(&pdev->dev);
	pm_runtime_disable(&pdev->dev);
	reset_control_assert(rstc);
	return error;
}

static int ravb_remove(struct platform_device *pdev)
{
	struct net_device *ndev = platform_get_drvdata(pdev);
	struct ravb_private *priv = netdev_priv(ndev);
	const struct ravb_hw_info *info = priv->info;

	/* Stop PTP Clock driver */
	if (info->ptp_cfg_active)
		ravb_ptp_stop(ndev);

	clk_disable_unprepare(priv->refclk);

	dma_free_coherent(ndev->dev.parent, priv->desc_bat_size, priv->desc_bat,
			  priv->desc_bat_dma);
	/* Set reset mode */
	ravb_write(ndev, CCC_OPC_RESET, CCC);
	pm_runtime_put_sync(&pdev->dev);
	unregister_netdev(ndev);
	netif_napi_del(&priv->napi[RAVB_NC]);
	netif_napi_del(&priv->napi[RAVB_BE]);
	pm_runtime_disable(&pdev->dev);
	reset_control_assert(priv->rstc);
	free_netdev(ndev);
	platform_set_drvdata(pdev, NULL);

	return 0;
}

static int ravb_wol_setup(struct net_device *ndev)
{
	struct ravb_private *priv = netdev_priv(ndev);

	/* Disable interrupts by clearing the interrupt masks. */
	ravb_write(ndev, 0, RIC0);
	ravb_write(ndev, 0, RIC2);
	ravb_write(ndev, 0, TIC);

	/* Only allow ECI interrupts */
	synchronize_irq(priv->emac_irq);
	napi_disable(&priv->napi[RAVB_NC]);
	napi_disable(&priv->napi[RAVB_BE]);
	ravb_write(ndev, ECSIPR_MPDIP, ECSIPR);

	/* Enable MagicPacket */
	ravb_modify(ndev, ECMR, ECMR_MPDE, ECMR_MPDE);

	return enable_irq_wake(priv->emac_irq);
}

static int ravb_wol_restore(struct net_device *ndev)
{
	struct ravb_private *priv = netdev_priv(ndev);
	int ret;

	napi_enable(&priv->napi[RAVB_NC]);
	napi_enable(&priv->napi[RAVB_BE]);

	/* Disable MagicPacket */
	ravb_modify(ndev, ECMR, ECMR_MPDE, 0);

	ret = ravb_close(ndev);
	if (ret < 0)
		return ret;

	return disable_irq_wake(priv->emac_irq);
}

static int __maybe_unused ravb_suspend(struct device *dev)
{
	struct net_device *ndev = dev_get_drvdata(dev);
	struct ravb_private *priv = netdev_priv(ndev);
	int ret;

	if (!netif_running(ndev))
		return 0;

	netif_device_detach(ndev);

	if (priv->wol_enabled)
		ret = ravb_wol_setup(ndev);
	else
		ret = ravb_close(ndev);

	return ret;
}

static int __maybe_unused ravb_resume(struct device *dev)
{
	struct net_device *ndev = dev_get_drvdata(dev);
	struct ravb_private *priv = netdev_priv(ndev);
	const struct ravb_hw_info *info = priv->info;
	int ret = 0;

	/* If WoL is enabled set reset mode to rearm the WoL logic */
	if (priv->wol_enabled)
		ravb_write(ndev, CCC_OPC_RESET, CCC);

	/* All register have been reset to default values.
	 * Restore all registers which where setup at probe time and
	 * reopen device if it was running before system suspended.
	 */

	/* Set AVB config mode */
	ravb_set_config_mode(ndev);

	/* Set GTI value */
	ret = ravb_set_gti(ndev);
	if (ret)
		return ret;

	/* Request GTI loading */
	ravb_modify(ndev, GCCR, GCCR_LTI, GCCR_LTI);

	if (info->internal_delay)
		ravb_set_delay_mode(ndev);

	/* Restore descriptor base address table */
	ravb_write(ndev, priv->desc_bat_dma, DBAT);

	if (netif_running(ndev)) {
		if (priv->wol_enabled) {
			ret = ravb_wol_restore(ndev);
			if (ret)
				return ret;
		}
		ret = ravb_open(ndev);
		if (ret < 0)
			return ret;
		netif_device_attach(ndev);
	}

	return ret;
}

static int __maybe_unused ravb_runtime_nop(struct device *dev)
{
	/* Runtime PM callback shared between ->runtime_suspend()
	 * and ->runtime_resume(). Simply returns success.
	 *
	 * This driver re-initializes all registers after
	 * pm_runtime_get_sync() anyway so there is no need
	 * to save and restore registers here.
	 */
	return 0;
}

static const struct dev_pm_ops ravb_dev_pm_ops = {
	SET_SYSTEM_SLEEP_PM_OPS(ravb_suspend, ravb_resume)
	SET_RUNTIME_PM_OPS(ravb_runtime_nop, ravb_runtime_nop, NULL)
};

static struct platform_driver ravb_driver = {
	.probe		= ravb_probe,
	.remove		= ravb_remove,
	.driver = {
		.name	= "ravb",
		.pm	= &ravb_dev_pm_ops,
		.of_match_table = ravb_match_table,
	},
};

module_platform_driver(ravb_driver);

MODULE_AUTHOR("Mitsuhiro Kimura, Masaru Nagai");
MODULE_DESCRIPTION("Renesas Ethernet AVB driver");
MODULE_LICENSE("GPL v2");<|MERGE_RESOLUTION|>--- conflicted
+++ resolved
@@ -1393,51 +1393,6 @@
 	return error;
 }
 
-/* MDIO bus init function */
-static int ravb_mdio_init(struct ravb_private *priv)
-{
-	struct platform_device *pdev = priv->pdev;
-	struct device *dev = &pdev->dev;
-	int error;
-
-	/* Bitbang init */
-	priv->mdiobb.ops = &bb_ops;
-
-	/* MII controller setting */
-	priv->mii_bus = alloc_mdio_bitbang(&priv->mdiobb);
-	if (!priv->mii_bus)
-		return -ENOMEM;
-
-	/* Hook up MII support for ethtool */
-	priv->mii_bus->name = "ravb_mii";
-	priv->mii_bus->parent = dev;
-	snprintf(priv->mii_bus->id, MII_BUS_ID_SIZE, "%s-%x",
-		 pdev->name, pdev->id);
-
-	/* Register MDIO bus */
-	error = of_mdiobus_register(priv->mii_bus, dev->of_node);
-	if (error)
-		goto out_free_bus;
-
-	return 0;
-
-out_free_bus:
-	free_mdio_bitbang(priv->mii_bus);
-	return error;
-}
-
-/* MDIO bus release function */
-static int ravb_mdio_release(struct ravb_private *priv)
-{
-	/* Unregister mdio bus */
-	mdiobus_unregister(priv->mii_bus);
-
-	/* Free bitbang info */
-	free_mdio_bitbang(priv->mii_bus);
-
-	return 0;
-}
-
 /* Network device open function for Ethernet AVB */
 static int ravb_open(struct net_device *ndev)
 {
@@ -1446,13 +1401,6 @@
 	struct platform_device *pdev = priv->pdev;
 	struct device *dev = &pdev->dev;
 	int error;
-
-	/* MDIO bus init */
-	error = ravb_mdio_init(priv);
-	if (error) {
-		netdev_err(ndev, "failed to initialize MDIO\n");
-		return error;
-	}
 
 	napi_enable(&priv->napi[RAVB_BE]);
 	napi_enable(&priv->napi[RAVB_NC]);
@@ -1531,7 +1479,6 @@
 out_napi_off:
 	napi_disable(&priv->napi[RAVB_NC]);
 	napi_disable(&priv->napi[RAVB_BE]);
-	ravb_mdio_release(priv);
 	return error;
 }
 
@@ -1844,8 +1791,6 @@
 	ravb_ring_free(ndev, RAVB_BE);
 	ravb_ring_free(ndev, RAVB_NC);
 
-	ravb_mdio_release(priv);
-
 	return 0;
 }
 
@@ -2010,8 +1955,6 @@
 	.ndo_set_features	= ravb_set_features,
 };
 
-<<<<<<< HEAD
-=======
 /* MDIO bus init function */
 static int ravb_mdio_init(struct ravb_private *priv)
 {
@@ -2097,7 +2040,6 @@
 	.no_ptp_cfg_active = 1,
 };
 
->>>>>>> c1084c27
 static const struct of_device_id ravb_match_table[] = {
 	{ .compatible = "renesas,etheravb-r8a7790", .data = &ravb_gen2_hw_info },
 	{ .compatible = "renesas,etheravb-r8a7794", .data = &ravb_gen2_hw_info },
@@ -2373,6 +2315,13 @@
 		eth_hw_addr_random(ndev);
 	}
 
+	/* MDIO bus init */
+	error = ravb_mdio_init(priv);
+	if (error) {
+		dev_err(&pdev->dev, "failed to initialize MDIO\n");
+		goto out_dma_free;
+	}
+
 	netif_napi_add(ndev, &priv->napi[RAVB_BE], ravb_poll, 64);
 	netif_napi_add(ndev, &priv->napi[RAVB_NC], ravb_poll, 64);
 
@@ -2394,6 +2343,8 @@
 out_napi_del:
 	netif_napi_del(&priv->napi[RAVB_NC]);
 	netif_napi_del(&priv->napi[RAVB_BE]);
+	ravb_mdio_release(priv);
+out_dma_free:
 	dma_free_coherent(ndev->dev.parent, priv->desc_bat_size, priv->desc_bat,
 			  priv->desc_bat_dma);
 
@@ -2431,6 +2382,7 @@
 	unregister_netdev(ndev);
 	netif_napi_del(&priv->napi[RAVB_NC]);
 	netif_napi_del(&priv->napi[RAVB_BE]);
+	ravb_mdio_release(priv);
 	pm_runtime_disable(&pdev->dev);
 	reset_control_assert(priv->rstc);
 	free_netdev(ndev);
