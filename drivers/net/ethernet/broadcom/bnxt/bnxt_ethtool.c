/* Broadcom NetXtreme-C/E network driver.
 *
 * Copyright (c) 2014-2016 Broadcom Corporation
 * Copyright (c) 2016-2017 Broadcom Limited
 *
 * This program is free software; you can redistribute it and/or modify
 * it under the terms of the GNU General Public License as published by
 * the Free Software Foundation.
 */

#include <linux/ctype.h>
#include <linux/stringify.h>
#include <linux/ethtool.h>
#include <linux/linkmode.h>
#include <linux/interrupt.h>
#include <linux/pci.h>
#include <linux/etherdevice.h>
#include <linux/crc32.h>
#include <linux/firmware.h>
#include <linux/utsname.h>
#include <linux/time.h>
#include <linux/ptp_clock_kernel.h>
#include <linux/net_tstamp.h>
#include <linux/timecounter.h>
#include "bnxt_hsi.h"
#include "bnxt.h"
#include "bnxt_hwrm.h"
#include "bnxt_xdp.h"
#include "bnxt_ptp.h"
#include "bnxt_ethtool.h"
#include "bnxt_nvm_defs.h"	/* NVRAM content constant and structure defs */
#include "bnxt_fw_hdr.h"	/* Firmware hdr constant and structure defs */
#include "bnxt_coredump.h"
#define FLASH_NVRAM_TIMEOUT	((HWRM_CMD_TIMEOUT) * 100)
#define FLASH_PACKAGE_TIMEOUT	((HWRM_CMD_TIMEOUT) * 200)
#define INSTALL_PACKAGE_TIMEOUT	((HWRM_CMD_TIMEOUT) * 200)

static u32 bnxt_get_msglevel(struct net_device *dev)
{
	struct bnxt *bp = netdev_priv(dev);

	return bp->msg_enable;
}

static void bnxt_set_msglevel(struct net_device *dev, u32 value)
{
	struct bnxt *bp = netdev_priv(dev);

	bp->msg_enable = value;
}

static int bnxt_get_coalesce(struct net_device *dev,
			     struct ethtool_coalesce *coal,
			     struct kernel_ethtool_coalesce *kernel_coal,
			     struct netlink_ext_ack *extack)
{
	struct bnxt *bp = netdev_priv(dev);
	struct bnxt_coal *hw_coal;
	u16 mult;

	memset(coal, 0, sizeof(*coal));

	coal->use_adaptive_rx_coalesce = bp->flags & BNXT_FLAG_DIM;

	hw_coal = &bp->rx_coal;
	mult = hw_coal->bufs_per_record;
	coal->rx_coalesce_usecs = hw_coal->coal_ticks;
	coal->rx_max_coalesced_frames = hw_coal->coal_bufs / mult;
	coal->rx_coalesce_usecs_irq = hw_coal->coal_ticks_irq;
	coal->rx_max_coalesced_frames_irq = hw_coal->coal_bufs_irq / mult;

	hw_coal = &bp->tx_coal;
	mult = hw_coal->bufs_per_record;
	coal->tx_coalesce_usecs = hw_coal->coal_ticks;
	coal->tx_max_coalesced_frames = hw_coal->coal_bufs / mult;
	coal->tx_coalesce_usecs_irq = hw_coal->coal_ticks_irq;
	coal->tx_max_coalesced_frames_irq = hw_coal->coal_bufs_irq / mult;

	coal->stats_block_coalesce_usecs = bp->stats_coal_ticks;

	return 0;
}

static int bnxt_set_coalesce(struct net_device *dev,
			     struct ethtool_coalesce *coal,
			     struct kernel_ethtool_coalesce *kernel_coal,
			     struct netlink_ext_ack *extack)
{
	struct bnxt *bp = netdev_priv(dev);
	bool update_stats = false;
	struct bnxt_coal *hw_coal;
	int rc = 0;
	u16 mult;

	if (coal->use_adaptive_rx_coalesce) {
		bp->flags |= BNXT_FLAG_DIM;
	} else {
		if (bp->flags & BNXT_FLAG_DIM) {
			bp->flags &= ~(BNXT_FLAG_DIM);
			goto reset_coalesce;
		}
	}

	hw_coal = &bp->rx_coal;
	mult = hw_coal->bufs_per_record;
	hw_coal->coal_ticks = coal->rx_coalesce_usecs;
	hw_coal->coal_bufs = coal->rx_max_coalesced_frames * mult;
	hw_coal->coal_ticks_irq = coal->rx_coalesce_usecs_irq;
	hw_coal->coal_bufs_irq = coal->rx_max_coalesced_frames_irq * mult;

	hw_coal = &bp->tx_coal;
	mult = hw_coal->bufs_per_record;
	hw_coal->coal_ticks = coal->tx_coalesce_usecs;
	hw_coal->coal_bufs = coal->tx_max_coalesced_frames * mult;
	hw_coal->coal_ticks_irq = coal->tx_coalesce_usecs_irq;
	hw_coal->coal_bufs_irq = coal->tx_max_coalesced_frames_irq * mult;

	if (bp->stats_coal_ticks != coal->stats_block_coalesce_usecs) {
		u32 stats_ticks = coal->stats_block_coalesce_usecs;

		/* Allow 0, which means disable. */
		if (stats_ticks)
			stats_ticks = clamp_t(u32, stats_ticks,
					      BNXT_MIN_STATS_COAL_TICKS,
					      BNXT_MAX_STATS_COAL_TICKS);
		stats_ticks = rounddown(stats_ticks, BNXT_MIN_STATS_COAL_TICKS);
		bp->stats_coal_ticks = stats_ticks;
		if (bp->stats_coal_ticks)
			bp->current_interval =
				bp->stats_coal_ticks * HZ / 1000000;
		else
			bp->current_interval = BNXT_TIMER_INTERVAL;
		update_stats = true;
	}

reset_coalesce:
	if (netif_running(dev)) {
		if (update_stats) {
			rc = bnxt_close_nic(bp, true, false);
			if (!rc)
				rc = bnxt_open_nic(bp, true, false);
		} else {
			rc = bnxt_hwrm_set_coal(bp);
		}
	}

	return rc;
}

static const char * const bnxt_ring_rx_stats_str[] = {
	"rx_ucast_packets",
	"rx_mcast_packets",
	"rx_bcast_packets",
	"rx_discards",
	"rx_errors",
	"rx_ucast_bytes",
	"rx_mcast_bytes",
	"rx_bcast_bytes",
};

static const char * const bnxt_ring_tx_stats_str[] = {
	"tx_ucast_packets",
	"tx_mcast_packets",
	"tx_bcast_packets",
	"tx_errors",
	"tx_discards",
	"tx_ucast_bytes",
	"tx_mcast_bytes",
	"tx_bcast_bytes",
};

static const char * const bnxt_ring_tpa_stats_str[] = {
	"tpa_packets",
	"tpa_bytes",
	"tpa_events",
	"tpa_aborts",
};

static const char * const bnxt_ring_tpa2_stats_str[] = {
	"rx_tpa_eligible_pkt",
	"rx_tpa_eligible_bytes",
	"rx_tpa_pkt",
	"rx_tpa_bytes",
	"rx_tpa_errors",
	"rx_tpa_events",
};

static const char * const bnxt_rx_sw_stats_str[] = {
	"rx_l4_csum_errors",
<<<<<<< HEAD
	"rx_buf_errors",
=======
	"rx_resets",
	"rx_buf_errors",
};

static const char * const bnxt_cmn_sw_stats_str[] = {
>>>>>>> c1084c27
	"missed_irqs",
};

#define BNXT_RX_STATS_ENTRY(counter)	\
	{ BNXT_RX_STATS_OFFSET(counter), __stringify(counter) }

#define BNXT_TX_STATS_ENTRY(counter)	\
	{ BNXT_TX_STATS_OFFSET(counter), __stringify(counter) }

#define BNXT_RX_STATS_EXT_ENTRY(counter)	\
	{ BNXT_RX_STATS_EXT_OFFSET(counter), __stringify(counter) }

#define BNXT_TX_STATS_EXT_ENTRY(counter)	\
	{ BNXT_TX_STATS_EXT_OFFSET(counter), __stringify(counter) }

#define BNXT_RX_STATS_EXT_PFC_ENTRY(n)				\
	BNXT_RX_STATS_EXT_ENTRY(pfc_pri##n##_rx_duration_us),	\
	BNXT_RX_STATS_EXT_ENTRY(pfc_pri##n##_rx_transitions)

#define BNXT_TX_STATS_EXT_PFC_ENTRY(n)				\
	BNXT_TX_STATS_EXT_ENTRY(pfc_pri##n##_tx_duration_us),	\
	BNXT_TX_STATS_EXT_ENTRY(pfc_pri##n##_tx_transitions)

#define BNXT_RX_STATS_EXT_PFC_ENTRIES				\
	BNXT_RX_STATS_EXT_PFC_ENTRY(0),				\
	BNXT_RX_STATS_EXT_PFC_ENTRY(1),				\
	BNXT_RX_STATS_EXT_PFC_ENTRY(2),				\
	BNXT_RX_STATS_EXT_PFC_ENTRY(3),				\
	BNXT_RX_STATS_EXT_PFC_ENTRY(4),				\
	BNXT_RX_STATS_EXT_PFC_ENTRY(5),				\
	BNXT_RX_STATS_EXT_PFC_ENTRY(6),				\
	BNXT_RX_STATS_EXT_PFC_ENTRY(7)

#define BNXT_TX_STATS_EXT_PFC_ENTRIES				\
	BNXT_TX_STATS_EXT_PFC_ENTRY(0),				\
	BNXT_TX_STATS_EXT_PFC_ENTRY(1),				\
	BNXT_TX_STATS_EXT_PFC_ENTRY(2),				\
	BNXT_TX_STATS_EXT_PFC_ENTRY(3),				\
	BNXT_TX_STATS_EXT_PFC_ENTRY(4),				\
	BNXT_TX_STATS_EXT_PFC_ENTRY(5),				\
	BNXT_TX_STATS_EXT_PFC_ENTRY(6),				\
	BNXT_TX_STATS_EXT_PFC_ENTRY(7)

#define BNXT_RX_STATS_EXT_COS_ENTRY(n)				\
	BNXT_RX_STATS_EXT_ENTRY(rx_bytes_cos##n),		\
	BNXT_RX_STATS_EXT_ENTRY(rx_packets_cos##n)

#define BNXT_TX_STATS_EXT_COS_ENTRY(n)				\
	BNXT_TX_STATS_EXT_ENTRY(tx_bytes_cos##n),		\
	BNXT_TX_STATS_EXT_ENTRY(tx_packets_cos##n)

#define BNXT_RX_STATS_EXT_COS_ENTRIES				\
	BNXT_RX_STATS_EXT_COS_ENTRY(0),				\
	BNXT_RX_STATS_EXT_COS_ENTRY(1),				\
	BNXT_RX_STATS_EXT_COS_ENTRY(2),				\
	BNXT_RX_STATS_EXT_COS_ENTRY(3),				\
	BNXT_RX_STATS_EXT_COS_ENTRY(4),				\
	BNXT_RX_STATS_EXT_COS_ENTRY(5),				\
	BNXT_RX_STATS_EXT_COS_ENTRY(6),				\
	BNXT_RX_STATS_EXT_COS_ENTRY(7)				\

#define BNXT_TX_STATS_EXT_COS_ENTRIES				\
	BNXT_TX_STATS_EXT_COS_ENTRY(0),				\
	BNXT_TX_STATS_EXT_COS_ENTRY(1),				\
	BNXT_TX_STATS_EXT_COS_ENTRY(2),				\
	BNXT_TX_STATS_EXT_COS_ENTRY(3),				\
	BNXT_TX_STATS_EXT_COS_ENTRY(4),				\
	BNXT_TX_STATS_EXT_COS_ENTRY(5),				\
	BNXT_TX_STATS_EXT_COS_ENTRY(6),				\
	BNXT_TX_STATS_EXT_COS_ENTRY(7)				\

#define BNXT_RX_STATS_EXT_DISCARD_COS_ENTRY(n)			\
	BNXT_RX_STATS_EXT_ENTRY(rx_discard_bytes_cos##n),	\
	BNXT_RX_STATS_EXT_ENTRY(rx_discard_packets_cos##n)

#define BNXT_RX_STATS_EXT_DISCARD_COS_ENTRIES				\
	BNXT_RX_STATS_EXT_DISCARD_COS_ENTRY(0),				\
	BNXT_RX_STATS_EXT_DISCARD_COS_ENTRY(1),				\
	BNXT_RX_STATS_EXT_DISCARD_COS_ENTRY(2),				\
	BNXT_RX_STATS_EXT_DISCARD_COS_ENTRY(3),				\
	BNXT_RX_STATS_EXT_DISCARD_COS_ENTRY(4),				\
	BNXT_RX_STATS_EXT_DISCARD_COS_ENTRY(5),				\
	BNXT_RX_STATS_EXT_DISCARD_COS_ENTRY(6),				\
	BNXT_RX_STATS_EXT_DISCARD_COS_ENTRY(7)

#define BNXT_RX_STATS_PRI_ENTRY(counter, n)		\
	{ BNXT_RX_STATS_EXT_OFFSET(counter##_cos0),	\
	  __stringify(counter##_pri##n) }

#define BNXT_TX_STATS_PRI_ENTRY(counter, n)		\
	{ BNXT_TX_STATS_EXT_OFFSET(counter##_cos0),	\
	  __stringify(counter##_pri##n) }

#define BNXT_RX_STATS_PRI_ENTRIES(counter)		\
	BNXT_RX_STATS_PRI_ENTRY(counter, 0),		\
	BNXT_RX_STATS_PRI_ENTRY(counter, 1),		\
	BNXT_RX_STATS_PRI_ENTRY(counter, 2),		\
	BNXT_RX_STATS_PRI_ENTRY(counter, 3),		\
	BNXT_RX_STATS_PRI_ENTRY(counter, 4),		\
	BNXT_RX_STATS_PRI_ENTRY(counter, 5),		\
	BNXT_RX_STATS_PRI_ENTRY(counter, 6),		\
	BNXT_RX_STATS_PRI_ENTRY(counter, 7)

#define BNXT_TX_STATS_PRI_ENTRIES(counter)		\
	BNXT_TX_STATS_PRI_ENTRY(counter, 0),		\
	BNXT_TX_STATS_PRI_ENTRY(counter, 1),		\
	BNXT_TX_STATS_PRI_ENTRY(counter, 2),		\
	BNXT_TX_STATS_PRI_ENTRY(counter, 3),		\
	BNXT_TX_STATS_PRI_ENTRY(counter, 4),		\
	BNXT_TX_STATS_PRI_ENTRY(counter, 5),		\
	BNXT_TX_STATS_PRI_ENTRY(counter, 6),		\
	BNXT_TX_STATS_PRI_ENTRY(counter, 7)

enum {
	RX_TOTAL_DISCARDS,
	TX_TOTAL_DISCARDS,
	RX_NETPOLL_DISCARDS,
};

static struct {
	u64			counter;
	char			string[ETH_GSTRING_LEN];
} bnxt_sw_func_stats[] = {
	{0, "rx_total_discard_pkts"},
	{0, "tx_total_discard_pkts"},
	{0, "rx_total_netpoll_discards"},
};

#define NUM_RING_RX_SW_STATS		ARRAY_SIZE(bnxt_rx_sw_stats_str)
#define NUM_RING_CMN_SW_STATS		ARRAY_SIZE(bnxt_cmn_sw_stats_str)
#define NUM_RING_RX_HW_STATS		ARRAY_SIZE(bnxt_ring_rx_stats_str)
#define NUM_RING_TX_HW_STATS		ARRAY_SIZE(bnxt_ring_tx_stats_str)

static const struct {
	long offset;
	char string[ETH_GSTRING_LEN];
} bnxt_port_stats_arr[] = {
	BNXT_RX_STATS_ENTRY(rx_64b_frames),
	BNXT_RX_STATS_ENTRY(rx_65b_127b_frames),
	BNXT_RX_STATS_ENTRY(rx_128b_255b_frames),
	BNXT_RX_STATS_ENTRY(rx_256b_511b_frames),
	BNXT_RX_STATS_ENTRY(rx_512b_1023b_frames),
	BNXT_RX_STATS_ENTRY(rx_1024b_1518b_frames),
	BNXT_RX_STATS_ENTRY(rx_good_vlan_frames),
	BNXT_RX_STATS_ENTRY(rx_1519b_2047b_frames),
	BNXT_RX_STATS_ENTRY(rx_2048b_4095b_frames),
	BNXT_RX_STATS_ENTRY(rx_4096b_9216b_frames),
	BNXT_RX_STATS_ENTRY(rx_9217b_16383b_frames),
	BNXT_RX_STATS_ENTRY(rx_total_frames),
	BNXT_RX_STATS_ENTRY(rx_ucast_frames),
	BNXT_RX_STATS_ENTRY(rx_mcast_frames),
	BNXT_RX_STATS_ENTRY(rx_bcast_frames),
	BNXT_RX_STATS_ENTRY(rx_fcs_err_frames),
	BNXT_RX_STATS_ENTRY(rx_ctrl_frames),
	BNXT_RX_STATS_ENTRY(rx_pause_frames),
	BNXT_RX_STATS_ENTRY(rx_pfc_frames),
	BNXT_RX_STATS_ENTRY(rx_align_err_frames),
	BNXT_RX_STATS_ENTRY(rx_ovrsz_frames),
	BNXT_RX_STATS_ENTRY(rx_jbr_frames),
	BNXT_RX_STATS_ENTRY(rx_mtu_err_frames),
	BNXT_RX_STATS_ENTRY(rx_tagged_frames),
	BNXT_RX_STATS_ENTRY(rx_double_tagged_frames),
	BNXT_RX_STATS_ENTRY(rx_good_frames),
	BNXT_RX_STATS_ENTRY(rx_pfc_ena_frames_pri0),
	BNXT_RX_STATS_ENTRY(rx_pfc_ena_frames_pri1),
	BNXT_RX_STATS_ENTRY(rx_pfc_ena_frames_pri2),
	BNXT_RX_STATS_ENTRY(rx_pfc_ena_frames_pri3),
	BNXT_RX_STATS_ENTRY(rx_pfc_ena_frames_pri4),
	BNXT_RX_STATS_ENTRY(rx_pfc_ena_frames_pri5),
	BNXT_RX_STATS_ENTRY(rx_pfc_ena_frames_pri6),
	BNXT_RX_STATS_ENTRY(rx_pfc_ena_frames_pri7),
	BNXT_RX_STATS_ENTRY(rx_undrsz_frames),
	BNXT_RX_STATS_ENTRY(rx_eee_lpi_events),
	BNXT_RX_STATS_ENTRY(rx_eee_lpi_duration),
	BNXT_RX_STATS_ENTRY(rx_bytes),
	BNXT_RX_STATS_ENTRY(rx_runt_bytes),
	BNXT_RX_STATS_ENTRY(rx_runt_frames),
	BNXT_RX_STATS_ENTRY(rx_stat_discard),
	BNXT_RX_STATS_ENTRY(rx_stat_err),

	BNXT_TX_STATS_ENTRY(tx_64b_frames),
	BNXT_TX_STATS_ENTRY(tx_65b_127b_frames),
	BNXT_TX_STATS_ENTRY(tx_128b_255b_frames),
	BNXT_TX_STATS_ENTRY(tx_256b_511b_frames),
	BNXT_TX_STATS_ENTRY(tx_512b_1023b_frames),
	BNXT_TX_STATS_ENTRY(tx_1024b_1518b_frames),
	BNXT_TX_STATS_ENTRY(tx_good_vlan_frames),
	BNXT_TX_STATS_ENTRY(tx_1519b_2047b_frames),
	BNXT_TX_STATS_ENTRY(tx_2048b_4095b_frames),
	BNXT_TX_STATS_ENTRY(tx_4096b_9216b_frames),
	BNXT_TX_STATS_ENTRY(tx_9217b_16383b_frames),
	BNXT_TX_STATS_ENTRY(tx_good_frames),
	BNXT_TX_STATS_ENTRY(tx_total_frames),
	BNXT_TX_STATS_ENTRY(tx_ucast_frames),
	BNXT_TX_STATS_ENTRY(tx_mcast_frames),
	BNXT_TX_STATS_ENTRY(tx_bcast_frames),
	BNXT_TX_STATS_ENTRY(tx_pause_frames),
	BNXT_TX_STATS_ENTRY(tx_pfc_frames),
	BNXT_TX_STATS_ENTRY(tx_jabber_frames),
	BNXT_TX_STATS_ENTRY(tx_fcs_err_frames),
	BNXT_TX_STATS_ENTRY(tx_err),
	BNXT_TX_STATS_ENTRY(tx_fifo_underruns),
	BNXT_TX_STATS_ENTRY(tx_pfc_ena_frames_pri0),
	BNXT_TX_STATS_ENTRY(tx_pfc_ena_frames_pri1),
	BNXT_TX_STATS_ENTRY(tx_pfc_ena_frames_pri2),
	BNXT_TX_STATS_ENTRY(tx_pfc_ena_frames_pri3),
	BNXT_TX_STATS_ENTRY(tx_pfc_ena_frames_pri4),
	BNXT_TX_STATS_ENTRY(tx_pfc_ena_frames_pri5),
	BNXT_TX_STATS_ENTRY(tx_pfc_ena_frames_pri6),
	BNXT_TX_STATS_ENTRY(tx_pfc_ena_frames_pri7),
	BNXT_TX_STATS_ENTRY(tx_eee_lpi_events),
	BNXT_TX_STATS_ENTRY(tx_eee_lpi_duration),
	BNXT_TX_STATS_ENTRY(tx_total_collisions),
	BNXT_TX_STATS_ENTRY(tx_bytes),
	BNXT_TX_STATS_ENTRY(tx_xthol_frames),
	BNXT_TX_STATS_ENTRY(tx_stat_discard),
	BNXT_TX_STATS_ENTRY(tx_stat_error),
};

static const struct {
	long offset;
	char string[ETH_GSTRING_LEN];
} bnxt_port_stats_ext_arr[] = {
	BNXT_RX_STATS_EXT_ENTRY(link_down_events),
	BNXT_RX_STATS_EXT_ENTRY(continuous_pause_events),
	BNXT_RX_STATS_EXT_ENTRY(resume_pause_events),
	BNXT_RX_STATS_EXT_ENTRY(continuous_roce_pause_events),
	BNXT_RX_STATS_EXT_ENTRY(resume_roce_pause_events),
	BNXT_RX_STATS_EXT_COS_ENTRIES,
	BNXT_RX_STATS_EXT_PFC_ENTRIES,
	BNXT_RX_STATS_EXT_ENTRY(rx_bits),
	BNXT_RX_STATS_EXT_ENTRY(rx_buffer_passed_threshold),
	BNXT_RX_STATS_EXT_ENTRY(rx_pcs_symbol_err),
	BNXT_RX_STATS_EXT_ENTRY(rx_corrected_bits),
	BNXT_RX_STATS_EXT_DISCARD_COS_ENTRIES,
};

static const struct {
	long offset;
	char string[ETH_GSTRING_LEN];
} bnxt_tx_port_stats_ext_arr[] = {
	BNXT_TX_STATS_EXT_COS_ENTRIES,
	BNXT_TX_STATS_EXT_PFC_ENTRIES,
};

static const struct {
	long base_off;
	char string[ETH_GSTRING_LEN];
} bnxt_rx_bytes_pri_arr[] = {
	BNXT_RX_STATS_PRI_ENTRIES(rx_bytes),
};

static const struct {
	long base_off;
	char string[ETH_GSTRING_LEN];
} bnxt_rx_pkts_pri_arr[] = {
	BNXT_RX_STATS_PRI_ENTRIES(rx_packets),
};

static const struct {
	long base_off;
	char string[ETH_GSTRING_LEN];
} bnxt_tx_bytes_pri_arr[] = {
	BNXT_TX_STATS_PRI_ENTRIES(tx_bytes),
};

static const struct {
	long base_off;
	char string[ETH_GSTRING_LEN];
} bnxt_tx_pkts_pri_arr[] = {
	BNXT_TX_STATS_PRI_ENTRIES(tx_packets),
};

#define BNXT_NUM_SW_FUNC_STATS	ARRAY_SIZE(bnxt_sw_func_stats)
#define BNXT_NUM_PORT_STATS ARRAY_SIZE(bnxt_port_stats_arr)
#define BNXT_NUM_STATS_PRI			\
	(ARRAY_SIZE(bnxt_rx_bytes_pri_arr) +	\
	 ARRAY_SIZE(bnxt_rx_pkts_pri_arr) +	\
	 ARRAY_SIZE(bnxt_tx_bytes_pri_arr) +	\
	 ARRAY_SIZE(bnxt_tx_pkts_pri_arr))

static int bnxt_get_num_tpa_ring_stats(struct bnxt *bp)
{
	if (BNXT_SUPPORTS_TPA(bp)) {
		if (bp->max_tpa_v2) {
			if (BNXT_CHIP_P5_THOR(bp))
				return BNXT_NUM_TPA_RING_STATS_P5;
			return BNXT_NUM_TPA_RING_STATS_P5_SR2;
		}
		return BNXT_NUM_TPA_RING_STATS;
	}
	return 0;
}

static int bnxt_get_num_ring_stats(struct bnxt *bp)
{
	int rx, tx, cmn;

	rx = NUM_RING_RX_HW_STATS + NUM_RING_RX_SW_STATS +
	     bnxt_get_num_tpa_ring_stats(bp);
	tx = NUM_RING_TX_HW_STATS;
	cmn = NUM_RING_CMN_SW_STATS;
	return rx * bp->rx_nr_rings + tx * bp->tx_nr_rings +
	       cmn * bp->cp_nr_rings;
}

static int bnxt_get_num_stats(struct bnxt *bp)
{
	int num_stats = bnxt_get_num_ring_stats(bp);

	num_stats += BNXT_NUM_SW_FUNC_STATS;

	if (bp->flags & BNXT_FLAG_PORT_STATS)
		num_stats += BNXT_NUM_PORT_STATS;

	if (bp->flags & BNXT_FLAG_PORT_STATS_EXT) {
		num_stats += bp->fw_rx_stats_ext_size +
			     bp->fw_tx_stats_ext_size;
		if (bp->pri2cos_valid)
			num_stats += BNXT_NUM_STATS_PRI;
	}

	return num_stats;
}

static int bnxt_get_sset_count(struct net_device *dev, int sset)
{
	struct bnxt *bp = netdev_priv(dev);

	switch (sset) {
	case ETH_SS_STATS:
		return bnxt_get_num_stats(bp);
	case ETH_SS_TEST:
		if (!bp->num_tests)
			return -EOPNOTSUPP;
		return bp->num_tests;
	default:
		return -EOPNOTSUPP;
	}
}

static bool is_rx_ring(struct bnxt *bp, int ring_num)
{
	return ring_num < bp->rx_nr_rings;
}

static bool is_tx_ring(struct bnxt *bp, int ring_num)
{
	int tx_base = 0;

	if (!(bp->flags & BNXT_FLAG_SHARED_RINGS))
		tx_base = bp->rx_nr_rings;

	if (ring_num >= tx_base && ring_num < (tx_base + bp->tx_nr_rings))
		return true;
	return false;
}

static void bnxt_get_ethtool_stats(struct net_device *dev,
				   struct ethtool_stats *stats, u64 *buf)
{
	u32 i, j = 0;
	struct bnxt *bp = netdev_priv(dev);
	u32 tpa_stats;

	if (!bp->bnapi) {
		j += bnxt_get_num_ring_stats(bp) + BNXT_NUM_SW_FUNC_STATS;
		goto skip_ring_stats;
	}

	for (i = 0; i < BNXT_NUM_SW_FUNC_STATS; i++)
		bnxt_sw_func_stats[i].counter = 0;

	tpa_stats = bnxt_get_num_tpa_ring_stats(bp);
	for (i = 0; i < bp->cp_nr_rings; i++) {
		struct bnxt_napi *bnapi = bp->bnapi[i];
		struct bnxt_cp_ring_info *cpr = &bnapi->cp_ring;
		u64 *sw_stats = cpr->stats.sw_stats;
		u64 *sw;
		int k;

<<<<<<< HEAD
		for (k = 0; k < stat_fields; j++, k++)
			buf[j] = le64_to_cpu(hw_stats[k]);
		buf[j++] = cpr->rx_l4_csum_errors;
		buf[j++] = cpr->rx_buf_errors;
		buf[j++] = cpr->missed_irqs;
=======
		if (is_rx_ring(bp, i)) {
			for (k = 0; k < NUM_RING_RX_HW_STATS; j++, k++)
				buf[j] = sw_stats[k];
		}
		if (is_tx_ring(bp, i)) {
			k = NUM_RING_RX_HW_STATS;
			for (; k < NUM_RING_RX_HW_STATS + NUM_RING_TX_HW_STATS;
			       j++, k++)
				buf[j] = sw_stats[k];
		}
		if (!tpa_stats || !is_rx_ring(bp, i))
			goto skip_tpa_ring_stats;

		k = NUM_RING_RX_HW_STATS + NUM_RING_TX_HW_STATS;
		for (; k < NUM_RING_RX_HW_STATS + NUM_RING_TX_HW_STATS +
			   tpa_stats; j++, k++)
			buf[j] = sw_stats[k];

skip_tpa_ring_stats:
		sw = (u64 *)&cpr->sw_stats.rx;
		if (is_rx_ring(bp, i)) {
			for (k = 0; k < NUM_RING_RX_SW_STATS; j++, k++)
				buf[j] = sw[k];
		}

		sw = (u64 *)&cpr->sw_stats.cmn;
		for (k = 0; k < NUM_RING_CMN_SW_STATS; j++, k++)
			buf[j] = sw[k];
>>>>>>> c1084c27

		bnxt_sw_func_stats[RX_TOTAL_DISCARDS].counter +=
			BNXT_GET_RING_STATS64(sw_stats, rx_discard_pkts);
		bnxt_sw_func_stats[TX_TOTAL_DISCARDS].counter +=
			BNXT_GET_RING_STATS64(sw_stats, tx_discard_pkts);
		bnxt_sw_func_stats[RX_NETPOLL_DISCARDS].counter +=
			cpr->sw_stats.rx.rx_netpoll_discards;
	}

	for (i = 0; i < BNXT_NUM_SW_FUNC_STATS; i++, j++)
		buf[j] = bnxt_sw_func_stats[i].counter;

skip_ring_stats:
	if (bp->flags & BNXT_FLAG_PORT_STATS) {
		u64 *port_stats = bp->port_stats.sw_stats;

		for (i = 0; i < BNXT_NUM_PORT_STATS; i++, j++)
			buf[j] = *(port_stats + bnxt_port_stats_arr[i].offset);
	}
	if (bp->flags & BNXT_FLAG_PORT_STATS_EXT) {
		u64 *rx_port_stats_ext = bp->rx_port_stats_ext.sw_stats;
		u64 *tx_port_stats_ext = bp->tx_port_stats_ext.sw_stats;

		for (i = 0; i < bp->fw_rx_stats_ext_size; i++, j++) {
			buf[j] = *(rx_port_stats_ext +
				   bnxt_port_stats_ext_arr[i].offset);
		}
		for (i = 0; i < bp->fw_tx_stats_ext_size; i++, j++) {
			buf[j] = *(tx_port_stats_ext +
				   bnxt_tx_port_stats_ext_arr[i].offset);
		}
		if (bp->pri2cos_valid) {
			for (i = 0; i < 8; i++, j++) {
				long n = bnxt_rx_bytes_pri_arr[i].base_off +
					 bp->pri2cos_idx[i];

				buf[j] = *(rx_port_stats_ext + n);
			}
			for (i = 0; i < 8; i++, j++) {
				long n = bnxt_rx_pkts_pri_arr[i].base_off +
					 bp->pri2cos_idx[i];

				buf[j] = *(rx_port_stats_ext + n);
			}
			for (i = 0; i < 8; i++, j++) {
				long n = bnxt_tx_bytes_pri_arr[i].base_off +
					 bp->pri2cos_idx[i];

				buf[j] = *(tx_port_stats_ext + n);
			}
			for (i = 0; i < 8; i++, j++) {
				long n = bnxt_tx_pkts_pri_arr[i].base_off +
					 bp->pri2cos_idx[i];

				buf[j] = *(tx_port_stats_ext + n);
			}
		}
	}
}

static void bnxt_get_strings(struct net_device *dev, u32 stringset, u8 *buf)
{
	struct bnxt *bp = netdev_priv(dev);
	static const char * const *str;
	u32 i, j, num_str;

	switch (stringset) {
	case ETH_SS_STATS:
		for (i = 0; i < bp->cp_nr_rings; i++) {
			if (is_rx_ring(bp, i)) {
				num_str = NUM_RING_RX_HW_STATS;
				for (j = 0; j < num_str; j++) {
					sprintf(buf, "[%d]: %s", i,
						bnxt_ring_rx_stats_str[j]);
					buf += ETH_GSTRING_LEN;
				}
			}
			if (is_tx_ring(bp, i)) {
				num_str = NUM_RING_TX_HW_STATS;
				for (j = 0; j < num_str; j++) {
					sprintf(buf, "[%d]: %s", i,
						bnxt_ring_tx_stats_str[j]);
					buf += ETH_GSTRING_LEN;
				}
			}
			num_str = bnxt_get_num_tpa_ring_stats(bp);
			if (!num_str || !is_rx_ring(bp, i))
				goto skip_tpa_stats;

			if (bp->max_tpa_v2)
				str = bnxt_ring_tpa2_stats_str;
			else
				str = bnxt_ring_tpa_stats_str;

			for (j = 0; j < num_str; j++) {
				sprintf(buf, "[%d]: %s", i, str[j]);
				buf += ETH_GSTRING_LEN;
			}
skip_tpa_stats:
			if (is_rx_ring(bp, i)) {
				num_str = NUM_RING_RX_SW_STATS;
				for (j = 0; j < num_str; j++) {
					sprintf(buf, "[%d]: %s", i,
						bnxt_rx_sw_stats_str[j]);
					buf += ETH_GSTRING_LEN;
				}
			}
			num_str = NUM_RING_CMN_SW_STATS;
			for (j = 0; j < num_str; j++) {
				sprintf(buf, "[%d]: %s", i,
					bnxt_cmn_sw_stats_str[j]);
				buf += ETH_GSTRING_LEN;
			}
		}
		for (i = 0; i < BNXT_NUM_SW_FUNC_STATS; i++) {
			strcpy(buf, bnxt_sw_func_stats[i].string);
			buf += ETH_GSTRING_LEN;
		}

		if (bp->flags & BNXT_FLAG_PORT_STATS) {
			for (i = 0; i < BNXT_NUM_PORT_STATS; i++) {
				strcpy(buf, bnxt_port_stats_arr[i].string);
				buf += ETH_GSTRING_LEN;
			}
		}
		if (bp->flags & BNXT_FLAG_PORT_STATS_EXT) {
			for (i = 0; i < bp->fw_rx_stats_ext_size; i++) {
				strcpy(buf, bnxt_port_stats_ext_arr[i].string);
				buf += ETH_GSTRING_LEN;
			}
			for (i = 0; i < bp->fw_tx_stats_ext_size; i++) {
				strcpy(buf,
				       bnxt_tx_port_stats_ext_arr[i].string);
				buf += ETH_GSTRING_LEN;
			}
			if (bp->pri2cos_valid) {
				for (i = 0; i < 8; i++) {
					strcpy(buf,
					       bnxt_rx_bytes_pri_arr[i].string);
					buf += ETH_GSTRING_LEN;
				}
				for (i = 0; i < 8; i++) {
					strcpy(buf,
					       bnxt_rx_pkts_pri_arr[i].string);
					buf += ETH_GSTRING_LEN;
				}
				for (i = 0; i < 8; i++) {
					strcpy(buf,
					       bnxt_tx_bytes_pri_arr[i].string);
					buf += ETH_GSTRING_LEN;
				}
				for (i = 0; i < 8; i++) {
					strcpy(buf,
					       bnxt_tx_pkts_pri_arr[i].string);
					buf += ETH_GSTRING_LEN;
				}
			}
		}
		break;
	case ETH_SS_TEST:
		if (bp->num_tests)
			memcpy(buf, bp->test_info->string,
			       bp->num_tests * ETH_GSTRING_LEN);
		break;
	default:
		netdev_err(bp->dev, "bnxt_get_strings invalid request %x\n",
			   stringset);
		break;
	}
}

static void bnxt_get_ringparam(struct net_device *dev,
			       struct ethtool_ringparam *ering)
{
	struct bnxt *bp = netdev_priv(dev);

	if (bp->flags & BNXT_FLAG_AGG_RINGS) {
		ering->rx_max_pending = BNXT_MAX_RX_DESC_CNT_JUM_ENA;
		ering->rx_jumbo_max_pending = BNXT_MAX_RX_JUM_DESC_CNT;
	} else {
		ering->rx_max_pending = BNXT_MAX_RX_DESC_CNT;
		ering->rx_jumbo_max_pending = 0;
	}
	ering->tx_max_pending = BNXT_MAX_TX_DESC_CNT;

	ering->rx_pending = bp->rx_ring_size;
	ering->rx_jumbo_pending = bp->rx_agg_ring_size;
	ering->tx_pending = bp->tx_ring_size;
}

static int bnxt_set_ringparam(struct net_device *dev,
			      struct ethtool_ringparam *ering)
{
	struct bnxt *bp = netdev_priv(dev);

	if ((ering->rx_pending > BNXT_MAX_RX_DESC_CNT) ||
	    (ering->tx_pending > BNXT_MAX_TX_DESC_CNT) ||
	    (ering->tx_pending < BNXT_MIN_TX_DESC_CNT))
		return -EINVAL;

	if (netif_running(dev))
		bnxt_close_nic(bp, false, false);

	bp->rx_ring_size = ering->rx_pending;
	bp->tx_ring_size = ering->tx_pending;
	bnxt_set_ring_params(bp);

	if (netif_running(dev))
		return bnxt_open_nic(bp, false, false);

	return 0;
}

static void bnxt_get_channels(struct net_device *dev,
			      struct ethtool_channels *channel)
{
	struct bnxt *bp = netdev_priv(dev);
	struct bnxt_hw_resc *hw_resc = &bp->hw_resc;
	int max_rx_rings, max_tx_rings, tcs;
	int max_tx_sch_inputs, tx_grps;

	/* Get the most up-to-date max_tx_sch_inputs. */
	if (netif_running(dev) && BNXT_NEW_RM(bp))
		bnxt_hwrm_func_resc_qcaps(bp, false);
	max_tx_sch_inputs = hw_resc->max_tx_sch_inputs;

	bnxt_get_max_rings(bp, &max_rx_rings, &max_tx_rings, true);
	if (max_tx_sch_inputs)
		max_tx_rings = min_t(int, max_tx_rings, max_tx_sch_inputs);

	tcs = netdev_get_num_tc(dev);
	tx_grps = max(tcs, 1);
	if (bp->tx_nr_rings_xdp)
		tx_grps++;
	max_tx_rings /= tx_grps;
	channel->max_combined = min_t(int, max_rx_rings, max_tx_rings);

	if (bnxt_get_max_rings(bp, &max_rx_rings, &max_tx_rings, false)) {
		max_rx_rings = 0;
		max_tx_rings = 0;
	}
	if (max_tx_sch_inputs)
		max_tx_rings = min_t(int, max_tx_rings, max_tx_sch_inputs);

	if (tcs > 1)
		max_tx_rings /= tcs;

	channel->max_rx = max_rx_rings;
	channel->max_tx = max_tx_rings;
	channel->max_other = 0;
	if (bp->flags & BNXT_FLAG_SHARED_RINGS) {
		channel->combined_count = bp->rx_nr_rings;
		if (BNXT_CHIP_TYPE_NITRO_A0(bp))
			channel->combined_count--;
	} else {
		if (!BNXT_CHIP_TYPE_NITRO_A0(bp)) {
			channel->rx_count = bp->rx_nr_rings;
			channel->tx_count = bp->tx_nr_rings_per_tc;
		}
	}
}

static int bnxt_set_channels(struct net_device *dev,
			     struct ethtool_channels *channel)
{
	struct bnxt *bp = netdev_priv(dev);
	int req_tx_rings, req_rx_rings, tcs;
	bool sh = false;
	int tx_xdp = 0;
	int rc = 0;

	if (channel->other_count)
		return -EINVAL;

	if (!channel->combined_count &&
	    (!channel->rx_count || !channel->tx_count))
		return -EINVAL;

	if (channel->combined_count &&
	    (channel->rx_count || channel->tx_count))
		return -EINVAL;

	if (BNXT_CHIP_TYPE_NITRO_A0(bp) && (channel->rx_count ||
					    channel->tx_count))
		return -EINVAL;

	if (channel->combined_count)
		sh = true;

	tcs = netdev_get_num_tc(dev);

	req_tx_rings = sh ? channel->combined_count : channel->tx_count;
	req_rx_rings = sh ? channel->combined_count : channel->rx_count;
	if (bp->tx_nr_rings_xdp) {
		if (!sh) {
			netdev_err(dev, "Only combined mode supported when XDP is enabled.\n");
			return -EINVAL;
		}
		tx_xdp = req_rx_rings;
	}
	rc = bnxt_check_rings(bp, req_tx_rings, req_rx_rings, sh, tcs, tx_xdp);
	if (rc) {
		netdev_warn(dev, "Unable to allocate the requested rings\n");
		return rc;
	}

	if (bnxt_get_nr_rss_ctxs(bp, req_rx_rings) !=
	    bnxt_get_nr_rss_ctxs(bp, bp->rx_nr_rings) &&
	    (dev->priv_flags & IFF_RXFH_CONFIGURED)) {
		netdev_warn(dev, "RSS table size change required, RSS table entries must be default to proceed\n");
		return -EINVAL;
	}

	if (netif_running(dev)) {
		if (BNXT_PF(bp)) {
			/* TODO CHIMP_FW: Send message to all VF's
			 * before PF unload
			 */
		}
		rc = bnxt_close_nic(bp, true, false);
		if (rc) {
			netdev_err(bp->dev, "Set channel failure rc :%x\n",
				   rc);
			return rc;
		}
	}

	if (sh) {
		bp->flags |= BNXT_FLAG_SHARED_RINGS;
		bp->rx_nr_rings = channel->combined_count;
		bp->tx_nr_rings_per_tc = channel->combined_count;
	} else {
		bp->flags &= ~BNXT_FLAG_SHARED_RINGS;
		bp->rx_nr_rings = channel->rx_count;
		bp->tx_nr_rings_per_tc = channel->tx_count;
	}
	bp->tx_nr_rings_xdp = tx_xdp;
	bp->tx_nr_rings = bp->tx_nr_rings_per_tc + tx_xdp;
	if (tcs > 1)
		bp->tx_nr_rings = bp->tx_nr_rings_per_tc * tcs + tx_xdp;

	bp->cp_nr_rings = sh ? max_t(int, bp->tx_nr_rings, bp->rx_nr_rings) :
			       bp->tx_nr_rings + bp->rx_nr_rings;

	/* After changing number of rx channels, update NTUPLE feature. */
	netdev_update_features(dev);
	if (netif_running(dev)) {
		rc = bnxt_open_nic(bp, true, false);
		if ((!rc) && BNXT_PF(bp)) {
			/* TODO CHIMP_FW: Send message to all VF's
			 * to renable
			 */
		}
	} else {
		rc = bnxt_reserve_rings(bp, true);
	}

	return rc;
}

#ifdef CONFIG_RFS_ACCEL
static int bnxt_grxclsrlall(struct bnxt *bp, struct ethtool_rxnfc *cmd,
			    u32 *rule_locs)
{
	int i, j = 0;

	cmd->data = bp->ntp_fltr_count;
	for (i = 0; i < BNXT_NTP_FLTR_HASH_SIZE; i++) {
		struct hlist_head *head;
		struct bnxt_ntuple_filter *fltr;

		head = &bp->ntp_fltr_hash_tbl[i];
		rcu_read_lock();
		hlist_for_each_entry_rcu(fltr, head, hash) {
			if (j == cmd->rule_cnt)
				break;
			rule_locs[j++] = fltr->sw_id;
		}
		rcu_read_unlock();
		if (j == cmd->rule_cnt)
			break;
	}
	cmd->rule_cnt = j;
	return 0;
}

static int bnxt_grxclsrule(struct bnxt *bp, struct ethtool_rxnfc *cmd)
{
	struct ethtool_rx_flow_spec *fs =
		(struct ethtool_rx_flow_spec *)&cmd->fs;
	struct bnxt_ntuple_filter *fltr;
	struct flow_keys *fkeys;
	int i, rc = -EINVAL;

	if (fs->location >= BNXT_NTP_FLTR_MAX_FLTR)
		return rc;

	for (i = 0; i < BNXT_NTP_FLTR_HASH_SIZE; i++) {
		struct hlist_head *head;

		head = &bp->ntp_fltr_hash_tbl[i];
		rcu_read_lock();
		hlist_for_each_entry_rcu(fltr, head, hash) {
			if (fltr->sw_id == fs->location)
				goto fltr_found;
		}
		rcu_read_unlock();
	}
	return rc;

fltr_found:
	fkeys = &fltr->fkeys;
	if (fkeys->basic.n_proto == htons(ETH_P_IP)) {
		if (fkeys->basic.ip_proto == IPPROTO_TCP)
			fs->flow_type = TCP_V4_FLOW;
		else if (fkeys->basic.ip_proto == IPPROTO_UDP)
			fs->flow_type = UDP_V4_FLOW;
		else
			goto fltr_err;

		fs->h_u.tcp_ip4_spec.ip4src = fkeys->addrs.v4addrs.src;
		fs->m_u.tcp_ip4_spec.ip4src = cpu_to_be32(~0);

		fs->h_u.tcp_ip4_spec.ip4dst = fkeys->addrs.v4addrs.dst;
		fs->m_u.tcp_ip4_spec.ip4dst = cpu_to_be32(~0);

		fs->h_u.tcp_ip4_spec.psrc = fkeys->ports.src;
		fs->m_u.tcp_ip4_spec.psrc = cpu_to_be16(~0);

		fs->h_u.tcp_ip4_spec.pdst = fkeys->ports.dst;
		fs->m_u.tcp_ip4_spec.pdst = cpu_to_be16(~0);
	} else {
		int i;

		if (fkeys->basic.ip_proto == IPPROTO_TCP)
			fs->flow_type = TCP_V6_FLOW;
		else if (fkeys->basic.ip_proto == IPPROTO_UDP)
			fs->flow_type = UDP_V6_FLOW;
		else
			goto fltr_err;

		*(struct in6_addr *)&fs->h_u.tcp_ip6_spec.ip6src[0] =
			fkeys->addrs.v6addrs.src;
		*(struct in6_addr *)&fs->h_u.tcp_ip6_spec.ip6dst[0] =
			fkeys->addrs.v6addrs.dst;
		for (i = 0; i < 4; i++) {
			fs->m_u.tcp_ip6_spec.ip6src[i] = cpu_to_be32(~0);
			fs->m_u.tcp_ip6_spec.ip6dst[i] = cpu_to_be32(~0);
		}
		fs->h_u.tcp_ip6_spec.psrc = fkeys->ports.src;
		fs->m_u.tcp_ip6_spec.psrc = cpu_to_be16(~0);

		fs->h_u.tcp_ip6_spec.pdst = fkeys->ports.dst;
		fs->m_u.tcp_ip6_spec.pdst = cpu_to_be16(~0);
	}

	fs->ring_cookie = fltr->rxq;
	rc = 0;

fltr_err:
	rcu_read_unlock();

	return rc;
}
#endif

static u64 get_ethtool_ipv4_rss(struct bnxt *bp)
{
	if (bp->rss_hash_cfg & VNIC_RSS_CFG_REQ_HASH_TYPE_IPV4)
		return RXH_IP_SRC | RXH_IP_DST;
	return 0;
}

static u64 get_ethtool_ipv6_rss(struct bnxt *bp)
{
	if (bp->rss_hash_cfg & VNIC_RSS_CFG_REQ_HASH_TYPE_IPV6)
		return RXH_IP_SRC | RXH_IP_DST;
	return 0;
}

static int bnxt_grxfh(struct bnxt *bp, struct ethtool_rxnfc *cmd)
{
	cmd->data = 0;
	switch (cmd->flow_type) {
	case TCP_V4_FLOW:
		if (bp->rss_hash_cfg & VNIC_RSS_CFG_REQ_HASH_TYPE_TCP_IPV4)
			cmd->data |= RXH_IP_SRC | RXH_IP_DST |
				     RXH_L4_B_0_1 | RXH_L4_B_2_3;
		cmd->data |= get_ethtool_ipv4_rss(bp);
		break;
	case UDP_V4_FLOW:
		if (bp->rss_hash_cfg & VNIC_RSS_CFG_REQ_HASH_TYPE_UDP_IPV4)
			cmd->data |= RXH_IP_SRC | RXH_IP_DST |
				     RXH_L4_B_0_1 | RXH_L4_B_2_3;
		fallthrough;
	case SCTP_V4_FLOW:
	case AH_ESP_V4_FLOW:
	case AH_V4_FLOW:
	case ESP_V4_FLOW:
	case IPV4_FLOW:
		cmd->data |= get_ethtool_ipv4_rss(bp);
		break;

	case TCP_V6_FLOW:
		if (bp->rss_hash_cfg & VNIC_RSS_CFG_REQ_HASH_TYPE_TCP_IPV6)
			cmd->data |= RXH_IP_SRC | RXH_IP_DST |
				     RXH_L4_B_0_1 | RXH_L4_B_2_3;
		cmd->data |= get_ethtool_ipv6_rss(bp);
		break;
	case UDP_V6_FLOW:
		if (bp->rss_hash_cfg & VNIC_RSS_CFG_REQ_HASH_TYPE_UDP_IPV6)
			cmd->data |= RXH_IP_SRC | RXH_IP_DST |
				     RXH_L4_B_0_1 | RXH_L4_B_2_3;
		fallthrough;
	case SCTP_V6_FLOW:
	case AH_ESP_V6_FLOW:
	case AH_V6_FLOW:
	case ESP_V6_FLOW:
	case IPV6_FLOW:
		cmd->data |= get_ethtool_ipv6_rss(bp);
		break;
	}
	return 0;
}

#define RXH_4TUPLE (RXH_IP_SRC | RXH_IP_DST | RXH_L4_B_0_1 | RXH_L4_B_2_3)
#define RXH_2TUPLE (RXH_IP_SRC | RXH_IP_DST)

static int bnxt_srxfh(struct bnxt *bp, struct ethtool_rxnfc *cmd)
{
	u32 rss_hash_cfg = bp->rss_hash_cfg;
	int tuple, rc = 0;

	if (cmd->data == RXH_4TUPLE)
		tuple = 4;
	else if (cmd->data == RXH_2TUPLE)
		tuple = 2;
	else if (!cmd->data)
		tuple = 0;
	else
		return -EINVAL;

	if (cmd->flow_type == TCP_V4_FLOW) {
		rss_hash_cfg &= ~VNIC_RSS_CFG_REQ_HASH_TYPE_TCP_IPV4;
		if (tuple == 4)
			rss_hash_cfg |= VNIC_RSS_CFG_REQ_HASH_TYPE_TCP_IPV4;
	} else if (cmd->flow_type == UDP_V4_FLOW) {
		if (tuple == 4 && !(bp->flags & BNXT_FLAG_UDP_RSS_CAP))
			return -EINVAL;
		rss_hash_cfg &= ~VNIC_RSS_CFG_REQ_HASH_TYPE_UDP_IPV4;
		if (tuple == 4)
			rss_hash_cfg |= VNIC_RSS_CFG_REQ_HASH_TYPE_UDP_IPV4;
	} else if (cmd->flow_type == TCP_V6_FLOW) {
		rss_hash_cfg &= ~VNIC_RSS_CFG_REQ_HASH_TYPE_TCP_IPV6;
		if (tuple == 4)
			rss_hash_cfg |= VNIC_RSS_CFG_REQ_HASH_TYPE_TCP_IPV6;
	} else if (cmd->flow_type == UDP_V6_FLOW) {
		if (tuple == 4 && !(bp->flags & BNXT_FLAG_UDP_RSS_CAP))
			return -EINVAL;
		rss_hash_cfg &= ~VNIC_RSS_CFG_REQ_HASH_TYPE_UDP_IPV6;
		if (tuple == 4)
			rss_hash_cfg |= VNIC_RSS_CFG_REQ_HASH_TYPE_UDP_IPV6;
	} else if (tuple == 4) {
		return -EINVAL;
	}

	switch (cmd->flow_type) {
	case TCP_V4_FLOW:
	case UDP_V4_FLOW:
	case SCTP_V4_FLOW:
	case AH_ESP_V4_FLOW:
	case AH_V4_FLOW:
	case ESP_V4_FLOW:
	case IPV4_FLOW:
		if (tuple == 2)
			rss_hash_cfg |= VNIC_RSS_CFG_REQ_HASH_TYPE_IPV4;
		else if (!tuple)
			rss_hash_cfg &= ~VNIC_RSS_CFG_REQ_HASH_TYPE_IPV4;
		break;

	case TCP_V6_FLOW:
	case UDP_V6_FLOW:
	case SCTP_V6_FLOW:
	case AH_ESP_V6_FLOW:
	case AH_V6_FLOW:
	case ESP_V6_FLOW:
	case IPV6_FLOW:
		if (tuple == 2)
			rss_hash_cfg |= VNIC_RSS_CFG_REQ_HASH_TYPE_IPV6;
		else if (!tuple)
			rss_hash_cfg &= ~VNIC_RSS_CFG_REQ_HASH_TYPE_IPV6;
		break;
	}

	if (bp->rss_hash_cfg == rss_hash_cfg)
		return 0;

	bp->rss_hash_cfg = rss_hash_cfg;
	if (netif_running(bp->dev)) {
		bnxt_close_nic(bp, false, false);
		rc = bnxt_open_nic(bp, false, false);
	}
	return rc;
}

static int bnxt_get_rxnfc(struct net_device *dev, struct ethtool_rxnfc *cmd,
			  u32 *rule_locs)
{
	struct bnxt *bp = netdev_priv(dev);
	int rc = 0;

	switch (cmd->cmd) {
#ifdef CONFIG_RFS_ACCEL
	case ETHTOOL_GRXRINGS:
		cmd->data = bp->rx_nr_rings;
		break;

	case ETHTOOL_GRXCLSRLCNT:
		cmd->rule_cnt = bp->ntp_fltr_count;
		cmd->data = BNXT_NTP_FLTR_MAX_FLTR;
		break;

	case ETHTOOL_GRXCLSRLALL:
		rc = bnxt_grxclsrlall(bp, cmd, (u32 *)rule_locs);
		break;

	case ETHTOOL_GRXCLSRULE:
		rc = bnxt_grxclsrule(bp, cmd);
		break;
#endif

	case ETHTOOL_GRXFH:
		rc = bnxt_grxfh(bp, cmd);
		break;

	default:
		rc = -EOPNOTSUPP;
		break;
	}

	return rc;
}

static int bnxt_set_rxnfc(struct net_device *dev, struct ethtool_rxnfc *cmd)
{
	struct bnxt *bp = netdev_priv(dev);
	int rc;

	switch (cmd->cmd) {
	case ETHTOOL_SRXFH:
		rc = bnxt_srxfh(bp, cmd);
		break;

	default:
		rc = -EOPNOTSUPP;
		break;
	}
	return rc;
}

u32 bnxt_get_rxfh_indir_size(struct net_device *dev)
{
	struct bnxt *bp = netdev_priv(dev);

	if (bp->flags & BNXT_FLAG_CHIP_P5)
		return ALIGN(bp->rx_nr_rings, BNXT_RSS_TABLE_ENTRIES_P5);
	return HW_HASH_INDEX_SIZE;
}

static u32 bnxt_get_rxfh_key_size(struct net_device *dev)
{
	return HW_HASH_KEY_SIZE;
}

static int bnxt_get_rxfh(struct net_device *dev, u32 *indir, u8 *key,
			 u8 *hfunc)
{
	struct bnxt *bp = netdev_priv(dev);
	struct bnxt_vnic_info *vnic;
	u32 i, tbl_size;

	if (hfunc)
		*hfunc = ETH_RSS_HASH_TOP;

	if (!bp->vnic_info)
		return 0;

	vnic = &bp->vnic_info[0];
	if (indir && bp->rss_indir_tbl) {
		tbl_size = bnxt_get_rxfh_indir_size(dev);
		for (i = 0; i < tbl_size; i++)
			indir[i] = bp->rss_indir_tbl[i];
	}

	if (key && vnic->rss_hash_key)
		memcpy(key, vnic->rss_hash_key, HW_HASH_KEY_SIZE);

	return 0;
}

static int bnxt_set_rxfh(struct net_device *dev, const u32 *indir,
			 const u8 *key, const u8 hfunc)
{
	struct bnxt *bp = netdev_priv(dev);
	int rc = 0;

	if (hfunc && hfunc != ETH_RSS_HASH_TOP)
		return -EOPNOTSUPP;

	if (key)
		return -EOPNOTSUPP;

	if (indir) {
		u32 i, pad, tbl_size = bnxt_get_rxfh_indir_size(dev);

		for (i = 0; i < tbl_size; i++)
			bp->rss_indir_tbl[i] = indir[i];
		pad = bp->rss_indir_tbl_entries - tbl_size;
		if (pad)
			memset(&bp->rss_indir_tbl[i], 0, pad * sizeof(u16));
	}

	if (netif_running(bp->dev)) {
		bnxt_close_nic(bp, false, false);
		rc = bnxt_open_nic(bp, false, false);
	}
	return rc;
}

static void bnxt_get_drvinfo(struct net_device *dev,
			     struct ethtool_drvinfo *info)
{
	struct bnxt *bp = netdev_priv(dev);

	strlcpy(info->driver, DRV_MODULE_NAME, sizeof(info->driver));
	strlcpy(info->fw_version, bp->fw_ver_str, sizeof(info->fw_version));
	strlcpy(info->bus_info, pci_name(bp->pdev), sizeof(info->bus_info));
	info->n_stats = bnxt_get_num_stats(bp);
	info->testinfo_len = bp->num_tests;
	/* TODO CHIMP_FW: eeprom dump details */
	info->eedump_len = 0;
	/* TODO CHIMP FW: reg dump details */
	info->regdump_len = 0;
}

static int bnxt_get_regs_len(struct net_device *dev)
{
	struct bnxt *bp = netdev_priv(dev);
	int reg_len;

	if (!BNXT_PF(bp))
		return -EOPNOTSUPP;

	reg_len = BNXT_PXP_REG_LEN;

	if (bp->fw_cap & BNXT_FW_CAP_PCIE_STATS_SUPPORTED)
		reg_len += sizeof(struct pcie_ctx_hw_stats);

	return reg_len;
}

static void bnxt_get_regs(struct net_device *dev, struct ethtool_regs *regs,
			  void *_p)
{
	struct pcie_ctx_hw_stats *hw_pcie_stats;
	struct hwrm_pcie_qstats_input *req;
	struct bnxt *bp = netdev_priv(dev);
	dma_addr_t hw_pcie_stats_addr;
	int rc;

	regs->version = 0;
	bnxt_dbg_hwrm_rd_reg(bp, 0, BNXT_PXP_REG_LEN / 4, _p);

	if (!(bp->fw_cap & BNXT_FW_CAP_PCIE_STATS_SUPPORTED))
		return;

	if (hwrm_req_init(bp, req, HWRM_PCIE_QSTATS))
		return;

	hw_pcie_stats = hwrm_req_dma_slice(bp, req, sizeof(*hw_pcie_stats),
					   &hw_pcie_stats_addr);
	if (!hw_pcie_stats) {
		hwrm_req_drop(bp, req);
		return;
	}

	regs->version = 1;
	hwrm_req_hold(bp, req); /* hold on to slice */
	req->pcie_stat_size = cpu_to_le16(sizeof(*hw_pcie_stats));
	req->pcie_stat_host_addr = cpu_to_le64(hw_pcie_stats_addr);
	rc = hwrm_req_send(bp, req);
	if (!rc) {
		__le64 *src = (__le64 *)hw_pcie_stats;
		u64 *dst = (u64 *)(_p + BNXT_PXP_REG_LEN);
		int i;

		for (i = 0; i < sizeof(*hw_pcie_stats) / sizeof(__le64); i++)
			dst[i] = le64_to_cpu(src[i]);
	}
	hwrm_req_drop(bp, req);
}

static void bnxt_get_wol(struct net_device *dev, struct ethtool_wolinfo *wol)
{
	struct bnxt *bp = netdev_priv(dev);

	wol->supported = 0;
	wol->wolopts = 0;
	memset(&wol->sopass, 0, sizeof(wol->sopass));
	if (bp->flags & BNXT_FLAG_WOL_CAP) {
		wol->supported = WAKE_MAGIC;
		if (bp->wol)
			wol->wolopts = WAKE_MAGIC;
	}
}

static int bnxt_set_wol(struct net_device *dev, struct ethtool_wolinfo *wol)
{
	struct bnxt *bp = netdev_priv(dev);

	if (wol->wolopts & ~WAKE_MAGIC)
		return -EINVAL;

	if (wol->wolopts & WAKE_MAGIC) {
		if (!(bp->flags & BNXT_FLAG_WOL_CAP))
			return -EINVAL;
		if (!bp->wol) {
			if (bnxt_hwrm_alloc_wol_fltr(bp))
				return -EBUSY;
			bp->wol = 1;
		}
	} else {
		if (bp->wol) {
			if (bnxt_hwrm_free_wol_fltr(bp))
				return -EBUSY;
			bp->wol = 0;
		}
	}
	return 0;
}

u32 _bnxt_fw_to_ethtool_adv_spds(u16 fw_speeds, u8 fw_pause)
{
	u32 speed_mask = 0;

	/* TODO: support 25GB, 40GB, 50GB with different cable type */
	/* set the advertised speeds */
	if (fw_speeds & BNXT_LINK_SPEED_MSK_100MB)
		speed_mask |= ADVERTISED_100baseT_Full;
	if (fw_speeds & BNXT_LINK_SPEED_MSK_1GB)
		speed_mask |= ADVERTISED_1000baseT_Full;
	if (fw_speeds & BNXT_LINK_SPEED_MSK_2_5GB)
		speed_mask |= ADVERTISED_2500baseX_Full;
	if (fw_speeds & BNXT_LINK_SPEED_MSK_10GB)
		speed_mask |= ADVERTISED_10000baseT_Full;
	if (fw_speeds & BNXT_LINK_SPEED_MSK_40GB)
		speed_mask |= ADVERTISED_40000baseCR4_Full;

	if ((fw_pause & BNXT_LINK_PAUSE_BOTH) == BNXT_LINK_PAUSE_BOTH)
		speed_mask |= ADVERTISED_Pause;
	else if (fw_pause & BNXT_LINK_PAUSE_TX)
		speed_mask |= ADVERTISED_Asym_Pause;
	else if (fw_pause & BNXT_LINK_PAUSE_RX)
		speed_mask |= ADVERTISED_Pause | ADVERTISED_Asym_Pause;

	return speed_mask;
}

#define BNXT_FW_TO_ETHTOOL_SPDS(fw_speeds, fw_pause, lk_ksettings, name)\
{									\
	if ((fw_speeds) & BNXT_LINK_SPEED_MSK_100MB)			\
		ethtool_link_ksettings_add_link_mode(lk_ksettings, name,\
						     100baseT_Full);	\
	if ((fw_speeds) & BNXT_LINK_SPEED_MSK_1GB)			\
		ethtool_link_ksettings_add_link_mode(lk_ksettings, name,\
						     1000baseT_Full);	\
	if ((fw_speeds) & BNXT_LINK_SPEED_MSK_10GB)			\
		ethtool_link_ksettings_add_link_mode(lk_ksettings, name,\
						     10000baseT_Full);	\
	if ((fw_speeds) & BNXT_LINK_SPEED_MSK_25GB)			\
		ethtool_link_ksettings_add_link_mode(lk_ksettings, name,\
						     25000baseCR_Full);	\
	if ((fw_speeds) & BNXT_LINK_SPEED_MSK_40GB)			\
		ethtool_link_ksettings_add_link_mode(lk_ksettings, name,\
						     40000baseCR4_Full);\
	if ((fw_speeds) & BNXT_LINK_SPEED_MSK_50GB)			\
		ethtool_link_ksettings_add_link_mode(lk_ksettings, name,\
						     50000baseCR2_Full);\
	if ((fw_speeds) & BNXT_LINK_SPEED_MSK_100GB)			\
		ethtool_link_ksettings_add_link_mode(lk_ksettings, name,\
						     100000baseCR4_Full);\
	if ((fw_pause) & BNXT_LINK_PAUSE_RX) {				\
		ethtool_link_ksettings_add_link_mode(lk_ksettings, name,\
						     Pause);		\
		if (!((fw_pause) & BNXT_LINK_PAUSE_TX))			\
			ethtool_link_ksettings_add_link_mode(		\
					lk_ksettings, name, Asym_Pause);\
	} else if ((fw_pause) & BNXT_LINK_PAUSE_TX) {			\
		ethtool_link_ksettings_add_link_mode(lk_ksettings, name,\
						     Asym_Pause);	\
	}								\
}

#define BNXT_ETHTOOL_TO_FW_SPDS(fw_speeds, lk_ksettings, name)		\
{									\
	if (ethtool_link_ksettings_test_link_mode(lk_ksettings, name,	\
						  100baseT_Full) ||	\
	    ethtool_link_ksettings_test_link_mode(lk_ksettings, name,	\
						  100baseT_Half))	\
		(fw_speeds) |= BNXT_LINK_SPEED_MSK_100MB;		\
	if (ethtool_link_ksettings_test_link_mode(lk_ksettings, name,	\
						  1000baseT_Full) ||	\
	    ethtool_link_ksettings_test_link_mode(lk_ksettings, name,	\
						  1000baseT_Half))	\
		(fw_speeds) |= BNXT_LINK_SPEED_MSK_1GB;			\
	if (ethtool_link_ksettings_test_link_mode(lk_ksettings, name,	\
						  10000baseT_Full))	\
		(fw_speeds) |= BNXT_LINK_SPEED_MSK_10GB;		\
	if (ethtool_link_ksettings_test_link_mode(lk_ksettings, name,	\
						  25000baseCR_Full))	\
		(fw_speeds) |= BNXT_LINK_SPEED_MSK_25GB;		\
	if (ethtool_link_ksettings_test_link_mode(lk_ksettings, name,	\
						  40000baseCR4_Full))	\
		(fw_speeds) |= BNXT_LINK_SPEED_MSK_40GB;		\
	if (ethtool_link_ksettings_test_link_mode(lk_ksettings, name,	\
						  50000baseCR2_Full))	\
		(fw_speeds) |= BNXT_LINK_SPEED_MSK_50GB;		\
	if (ethtool_link_ksettings_test_link_mode(lk_ksettings, name,	\
						  100000baseCR4_Full))	\
		(fw_speeds) |= BNXT_LINK_SPEED_MSK_100GB;		\
}

#define BNXT_FW_TO_ETHTOOL_PAM4_SPDS(fw_speeds, lk_ksettings, name)	\
{									\
	if ((fw_speeds) & BNXT_LINK_PAM4_SPEED_MSK_50GB)		\
		ethtool_link_ksettings_add_link_mode(lk_ksettings, name,\
						     50000baseCR_Full);	\
	if ((fw_speeds) & BNXT_LINK_PAM4_SPEED_MSK_100GB)		\
		ethtool_link_ksettings_add_link_mode(lk_ksettings, name,\
						     100000baseCR2_Full);\
	if ((fw_speeds) & BNXT_LINK_PAM4_SPEED_MSK_200GB)		\
		ethtool_link_ksettings_add_link_mode(lk_ksettings, name,\
						     200000baseCR4_Full);\
}

#define BNXT_ETHTOOL_TO_FW_PAM4_SPDS(fw_speeds, lk_ksettings, name)	\
{									\
	if (ethtool_link_ksettings_test_link_mode(lk_ksettings, name,	\
						  50000baseCR_Full))	\
		(fw_speeds) |= BNXT_LINK_PAM4_SPEED_MSK_50GB;		\
	if (ethtool_link_ksettings_test_link_mode(lk_ksettings, name,	\
						  100000baseCR2_Full))	\
		(fw_speeds) |= BNXT_LINK_PAM4_SPEED_MSK_100GB;		\
	if (ethtool_link_ksettings_test_link_mode(lk_ksettings, name,	\
						  200000baseCR4_Full))	\
		(fw_speeds) |= BNXT_LINK_PAM4_SPEED_MSK_200GB;		\
}

static void bnxt_fw_to_ethtool_advertised_fec(struct bnxt_link_info *link_info,
				struct ethtool_link_ksettings *lk_ksettings)
{
	u16 fec_cfg = link_info->fec_cfg;

	if ((fec_cfg & BNXT_FEC_NONE) || !(fec_cfg & BNXT_FEC_AUTONEG)) {
		linkmode_set_bit(ETHTOOL_LINK_MODE_FEC_NONE_BIT,
				 lk_ksettings->link_modes.advertising);
		return;
	}
	if (fec_cfg & BNXT_FEC_ENC_BASE_R)
		linkmode_set_bit(ETHTOOL_LINK_MODE_FEC_BASER_BIT,
				 lk_ksettings->link_modes.advertising);
	if (fec_cfg & BNXT_FEC_ENC_RS)
		linkmode_set_bit(ETHTOOL_LINK_MODE_FEC_RS_BIT,
				 lk_ksettings->link_modes.advertising);
	if (fec_cfg & BNXT_FEC_ENC_LLRS)
		linkmode_set_bit(ETHTOOL_LINK_MODE_FEC_LLRS_BIT,
				 lk_ksettings->link_modes.advertising);
}

static void bnxt_fw_to_ethtool_advertised_spds(struct bnxt_link_info *link_info,
				struct ethtool_link_ksettings *lk_ksettings)
{
	u16 fw_speeds = link_info->advertising;
	u8 fw_pause = 0;

	if (link_info->autoneg & BNXT_AUTONEG_FLOW_CTRL)
		fw_pause = link_info->auto_pause_setting;

	BNXT_FW_TO_ETHTOOL_SPDS(fw_speeds, fw_pause, lk_ksettings, advertising);
	fw_speeds = link_info->advertising_pam4;
	BNXT_FW_TO_ETHTOOL_PAM4_SPDS(fw_speeds, lk_ksettings, advertising);
	bnxt_fw_to_ethtool_advertised_fec(link_info, lk_ksettings);
}

static void bnxt_fw_to_ethtool_lp_adv(struct bnxt_link_info *link_info,
				struct ethtool_link_ksettings *lk_ksettings)
{
	u16 fw_speeds = link_info->lp_auto_link_speeds;
	u8 fw_pause = 0;

	if (link_info->autoneg & BNXT_AUTONEG_FLOW_CTRL)
		fw_pause = link_info->lp_pause;

	BNXT_FW_TO_ETHTOOL_SPDS(fw_speeds, fw_pause, lk_ksettings,
				lp_advertising);
	fw_speeds = link_info->lp_auto_pam4_link_speeds;
	BNXT_FW_TO_ETHTOOL_PAM4_SPDS(fw_speeds, lk_ksettings, lp_advertising);
}

static void bnxt_fw_to_ethtool_support_fec(struct bnxt_link_info *link_info,
				struct ethtool_link_ksettings *lk_ksettings)
{
	u16 fec_cfg = link_info->fec_cfg;

	if (fec_cfg & BNXT_FEC_NONE) {
		linkmode_set_bit(ETHTOOL_LINK_MODE_FEC_NONE_BIT,
				 lk_ksettings->link_modes.supported);
		return;
	}
	if (fec_cfg & BNXT_FEC_ENC_BASE_R_CAP)
		linkmode_set_bit(ETHTOOL_LINK_MODE_FEC_BASER_BIT,
				 lk_ksettings->link_modes.supported);
	if (fec_cfg & BNXT_FEC_ENC_RS_CAP)
		linkmode_set_bit(ETHTOOL_LINK_MODE_FEC_RS_BIT,
				 lk_ksettings->link_modes.supported);
	if (fec_cfg & BNXT_FEC_ENC_LLRS_CAP)
		linkmode_set_bit(ETHTOOL_LINK_MODE_FEC_LLRS_BIT,
				 lk_ksettings->link_modes.supported);
}

static void bnxt_fw_to_ethtool_support_spds(struct bnxt_link_info *link_info,
				struct ethtool_link_ksettings *lk_ksettings)
{
	u16 fw_speeds = link_info->support_speeds;

	BNXT_FW_TO_ETHTOOL_SPDS(fw_speeds, 0, lk_ksettings, supported);
	fw_speeds = link_info->support_pam4_speeds;
	BNXT_FW_TO_ETHTOOL_PAM4_SPDS(fw_speeds, lk_ksettings, supported);

	ethtool_link_ksettings_add_link_mode(lk_ksettings, supported, Pause);
	ethtool_link_ksettings_add_link_mode(lk_ksettings, supported,
					     Asym_Pause);

	if (link_info->support_auto_speeds ||
	    link_info->support_pam4_auto_speeds)
		ethtool_link_ksettings_add_link_mode(lk_ksettings, supported,
						     Autoneg);
	bnxt_fw_to_ethtool_support_fec(link_info, lk_ksettings);
}

u32 bnxt_fw_to_ethtool_speed(u16 fw_link_speed)
{
	switch (fw_link_speed) {
	case BNXT_LINK_SPEED_100MB:
		return SPEED_100;
	case BNXT_LINK_SPEED_1GB:
		return SPEED_1000;
	case BNXT_LINK_SPEED_2_5GB:
		return SPEED_2500;
	case BNXT_LINK_SPEED_10GB:
		return SPEED_10000;
	case BNXT_LINK_SPEED_20GB:
		return SPEED_20000;
	case BNXT_LINK_SPEED_25GB:
		return SPEED_25000;
	case BNXT_LINK_SPEED_40GB:
		return SPEED_40000;
	case BNXT_LINK_SPEED_50GB:
		return SPEED_50000;
	case BNXT_LINK_SPEED_100GB:
		return SPEED_100000;
	default:
		return SPEED_UNKNOWN;
	}
}

static int bnxt_get_link_ksettings(struct net_device *dev,
				   struct ethtool_link_ksettings *lk_ksettings)
{
	struct bnxt *bp = netdev_priv(dev);
	struct bnxt_link_info *link_info = &bp->link_info;
	struct ethtool_link_settings *base = &lk_ksettings->base;
	u32 ethtool_speed;

	ethtool_link_ksettings_zero_link_mode(lk_ksettings, supported);
	mutex_lock(&bp->link_lock);
	bnxt_fw_to_ethtool_support_spds(link_info, lk_ksettings);

	ethtool_link_ksettings_zero_link_mode(lk_ksettings, advertising);
	if (link_info->autoneg) {
		bnxt_fw_to_ethtool_advertised_spds(link_info, lk_ksettings);
		ethtool_link_ksettings_add_link_mode(lk_ksettings,
						     advertising, Autoneg);
		base->autoneg = AUTONEG_ENABLE;
		base->duplex = DUPLEX_UNKNOWN;
		if (link_info->phy_link_status == BNXT_LINK_LINK) {
			bnxt_fw_to_ethtool_lp_adv(link_info, lk_ksettings);
			if (link_info->duplex & BNXT_LINK_DUPLEX_FULL)
				base->duplex = DUPLEX_FULL;
			else
				base->duplex = DUPLEX_HALF;
		}
		ethtool_speed = bnxt_fw_to_ethtool_speed(link_info->link_speed);
	} else {
		base->autoneg = AUTONEG_DISABLE;
		ethtool_speed =
			bnxt_fw_to_ethtool_speed(link_info->req_link_speed);
		base->duplex = DUPLEX_HALF;
		if (link_info->req_duplex == BNXT_LINK_DUPLEX_FULL)
			base->duplex = DUPLEX_FULL;
	}
	base->speed = ethtool_speed;

	base->port = PORT_NONE;
	if (link_info->media_type == PORT_PHY_QCFG_RESP_MEDIA_TYPE_TP) {
		base->port = PORT_TP;
		ethtool_link_ksettings_add_link_mode(lk_ksettings, supported,
						     TP);
		ethtool_link_ksettings_add_link_mode(lk_ksettings, advertising,
						     TP);
	} else {
		ethtool_link_ksettings_add_link_mode(lk_ksettings, supported,
						     FIBRE);
		ethtool_link_ksettings_add_link_mode(lk_ksettings, advertising,
						     FIBRE);

		if (link_info->media_type == PORT_PHY_QCFG_RESP_MEDIA_TYPE_DAC)
			base->port = PORT_DA;
		else if (link_info->media_type ==
			 PORT_PHY_QCFG_RESP_MEDIA_TYPE_FIBRE)
			base->port = PORT_FIBRE;
	}
	base->phy_address = link_info->phy_addr;
	mutex_unlock(&bp->link_lock);

	return 0;
}

static int bnxt_force_link_speed(struct net_device *dev, u32 ethtool_speed)
{
	struct bnxt *bp = netdev_priv(dev);
	struct bnxt_link_info *link_info = &bp->link_info;
	u16 support_pam4_spds = link_info->support_pam4_speeds;
	u16 support_spds = link_info->support_speeds;
	u8 sig_mode = BNXT_SIG_MODE_NRZ;
	u16 fw_speed = 0;

	switch (ethtool_speed) {
	case SPEED_100:
		if (support_spds & BNXT_LINK_SPEED_MSK_100MB)
			fw_speed = PORT_PHY_CFG_REQ_FORCE_LINK_SPEED_100MB;
		break;
	case SPEED_1000:
		if (support_spds & BNXT_LINK_SPEED_MSK_1GB)
			fw_speed = PORT_PHY_CFG_REQ_FORCE_LINK_SPEED_1GB;
		break;
	case SPEED_2500:
		if (support_spds & BNXT_LINK_SPEED_MSK_2_5GB)
			fw_speed = PORT_PHY_CFG_REQ_FORCE_LINK_SPEED_2_5GB;
		break;
	case SPEED_10000:
		if (support_spds & BNXT_LINK_SPEED_MSK_10GB)
			fw_speed = PORT_PHY_CFG_REQ_FORCE_LINK_SPEED_10GB;
		break;
	case SPEED_20000:
		if (support_spds & BNXT_LINK_SPEED_MSK_20GB)
			fw_speed = PORT_PHY_CFG_REQ_FORCE_LINK_SPEED_20GB;
		break;
	case SPEED_25000:
		if (support_spds & BNXT_LINK_SPEED_MSK_25GB)
			fw_speed = PORT_PHY_CFG_REQ_FORCE_LINK_SPEED_25GB;
		break;
	case SPEED_40000:
		if (support_spds & BNXT_LINK_SPEED_MSK_40GB)
			fw_speed = PORT_PHY_CFG_REQ_FORCE_LINK_SPEED_40GB;
		break;
	case SPEED_50000:
		if (support_spds & BNXT_LINK_SPEED_MSK_50GB) {
			fw_speed = PORT_PHY_CFG_REQ_FORCE_LINK_SPEED_50GB;
		} else if (support_pam4_spds & BNXT_LINK_PAM4_SPEED_MSK_50GB) {
			fw_speed = PORT_PHY_CFG_REQ_FORCE_PAM4_LINK_SPEED_50GB;
			sig_mode = BNXT_SIG_MODE_PAM4;
		}
		break;
	case SPEED_100000:
		if (support_spds & BNXT_LINK_SPEED_MSK_100GB) {
			fw_speed = PORT_PHY_CFG_REQ_FORCE_LINK_SPEED_100GB;
		} else if (support_pam4_spds & BNXT_LINK_PAM4_SPEED_MSK_100GB) {
			fw_speed = PORT_PHY_CFG_REQ_FORCE_PAM4_LINK_SPEED_100GB;
			sig_mode = BNXT_SIG_MODE_PAM4;
		}
		break;
	case SPEED_200000:
		if (support_pam4_spds & BNXT_LINK_PAM4_SPEED_MSK_200GB) {
			fw_speed = PORT_PHY_CFG_REQ_FORCE_PAM4_LINK_SPEED_200GB;
			sig_mode = BNXT_SIG_MODE_PAM4;
		}
		break;
	}

	if (!fw_speed) {
		netdev_err(dev, "unsupported speed!\n");
		return -EINVAL;
	}

	if (link_info->req_link_speed == fw_speed &&
	    link_info->req_signal_mode == sig_mode &&
	    link_info->autoneg == 0)
		return -EALREADY;

	link_info->req_link_speed = fw_speed;
	link_info->req_signal_mode = sig_mode;
	link_info->req_duplex = BNXT_LINK_DUPLEX_FULL;
	link_info->autoneg = 0;
	link_info->advertising = 0;
	link_info->advertising_pam4 = 0;

	return 0;
}

u16 bnxt_get_fw_auto_link_speeds(u32 advertising)
{
	u16 fw_speed_mask = 0;

	/* only support autoneg at speed 100, 1000, and 10000 */
	if (advertising & (ADVERTISED_100baseT_Full |
			   ADVERTISED_100baseT_Half)) {
		fw_speed_mask |= BNXT_LINK_SPEED_MSK_100MB;
	}
	if (advertising & (ADVERTISED_1000baseT_Full |
			   ADVERTISED_1000baseT_Half)) {
		fw_speed_mask |= BNXT_LINK_SPEED_MSK_1GB;
	}
	if (advertising & ADVERTISED_10000baseT_Full)
		fw_speed_mask |= BNXT_LINK_SPEED_MSK_10GB;

	if (advertising & ADVERTISED_40000baseCR4_Full)
		fw_speed_mask |= BNXT_LINK_SPEED_MSK_40GB;

	return fw_speed_mask;
}

static int bnxt_set_link_ksettings(struct net_device *dev,
			   const struct ethtool_link_ksettings *lk_ksettings)
{
	struct bnxt *bp = netdev_priv(dev);
	struct bnxt_link_info *link_info = &bp->link_info;
	const struct ethtool_link_settings *base = &lk_ksettings->base;
	bool set_pause = false;
	u32 speed;
	int rc = 0;

	if (!BNXT_PHY_CFG_ABLE(bp))
		return -EOPNOTSUPP;

	mutex_lock(&bp->link_lock);
	if (base->autoneg == AUTONEG_ENABLE) {
		link_info->advertising = 0;
		link_info->advertising_pam4 = 0;
		BNXT_ETHTOOL_TO_FW_SPDS(link_info->advertising, lk_ksettings,
					advertising);
		BNXT_ETHTOOL_TO_FW_PAM4_SPDS(link_info->advertising_pam4,
					     lk_ksettings, advertising);
		link_info->autoneg |= BNXT_AUTONEG_SPEED;
		if (!link_info->advertising && !link_info->advertising_pam4) {
			link_info->advertising = link_info->support_auto_speeds;
			link_info->advertising_pam4 =
				link_info->support_pam4_auto_speeds;
		}
		/* any change to autoneg will cause link change, therefore the
		 * driver should put back the original pause setting in autoneg
		 */
		set_pause = true;
	} else {
		u8 phy_type = link_info->phy_type;

		if (phy_type == PORT_PHY_QCFG_RESP_PHY_TYPE_BASET  ||
		    phy_type == PORT_PHY_QCFG_RESP_PHY_TYPE_BASETE ||
		    link_info->media_type == PORT_PHY_QCFG_RESP_MEDIA_TYPE_TP) {
			netdev_err(dev, "10GBase-T devices must autoneg\n");
			rc = -EINVAL;
			goto set_setting_exit;
		}
		if (base->duplex == DUPLEX_HALF) {
			netdev_err(dev, "HALF DUPLEX is not supported!\n");
			rc = -EINVAL;
			goto set_setting_exit;
		}
		speed = base->speed;
		rc = bnxt_force_link_speed(dev, speed);
		if (rc) {
			if (rc == -EALREADY)
				rc = 0;
			goto set_setting_exit;
		}
	}

	if (netif_running(dev))
		rc = bnxt_hwrm_set_link_setting(bp, set_pause, false);

set_setting_exit:
	mutex_unlock(&bp->link_lock);
	return rc;
}

static int bnxt_get_fecparam(struct net_device *dev,
			     struct ethtool_fecparam *fec)
{
	struct bnxt *bp = netdev_priv(dev);
	struct bnxt_link_info *link_info;
	u8 active_fec;
	u16 fec_cfg;

	link_info = &bp->link_info;
	fec_cfg = link_info->fec_cfg;
	active_fec = link_info->active_fec_sig_mode &
		     PORT_PHY_QCFG_RESP_ACTIVE_FEC_MASK;
	if (fec_cfg & BNXT_FEC_NONE) {
		fec->fec = ETHTOOL_FEC_NONE;
		fec->active_fec = ETHTOOL_FEC_NONE;
		return 0;
	}
	if (fec_cfg & BNXT_FEC_AUTONEG)
		fec->fec |= ETHTOOL_FEC_AUTO;
	if (fec_cfg & BNXT_FEC_ENC_BASE_R)
		fec->fec |= ETHTOOL_FEC_BASER;
	if (fec_cfg & BNXT_FEC_ENC_RS)
		fec->fec |= ETHTOOL_FEC_RS;
	if (fec_cfg & BNXT_FEC_ENC_LLRS)
		fec->fec |= ETHTOOL_FEC_LLRS;

	switch (active_fec) {
	case PORT_PHY_QCFG_RESP_ACTIVE_FEC_FEC_CLAUSE74_ACTIVE:
		fec->active_fec |= ETHTOOL_FEC_BASER;
		break;
	case PORT_PHY_QCFG_RESP_ACTIVE_FEC_FEC_CLAUSE91_ACTIVE:
	case PORT_PHY_QCFG_RESP_ACTIVE_FEC_FEC_RS544_1XN_ACTIVE:
	case PORT_PHY_QCFG_RESP_ACTIVE_FEC_FEC_RS544_IEEE_ACTIVE:
		fec->active_fec |= ETHTOOL_FEC_RS;
		break;
	case PORT_PHY_QCFG_RESP_ACTIVE_FEC_FEC_RS272_1XN_ACTIVE:
	case PORT_PHY_QCFG_RESP_ACTIVE_FEC_FEC_RS272_IEEE_ACTIVE:
		fec->active_fec |= ETHTOOL_FEC_LLRS;
		break;
	}
	return 0;
}

static void bnxt_get_fec_stats(struct net_device *dev,
			       struct ethtool_fec_stats *fec_stats)
{
	struct bnxt *bp = netdev_priv(dev);
	u64 *rx;

	if (BNXT_VF(bp) || !(bp->flags & BNXT_FLAG_PORT_STATS_EXT))
		return;

	rx = bp->rx_port_stats_ext.sw_stats;
	fec_stats->corrected_bits.total =
		*(rx + BNXT_RX_STATS_EXT_OFFSET(rx_corrected_bits));
}

static u32 bnxt_ethtool_forced_fec_to_fw(struct bnxt_link_info *link_info,
					 u32 fec)
{
	u32 fw_fec = PORT_PHY_CFG_REQ_FLAGS_FEC_AUTONEG_DISABLE;

	if (fec & ETHTOOL_FEC_BASER)
		fw_fec |= BNXT_FEC_BASE_R_ON(link_info);
	else if (fec & ETHTOOL_FEC_RS)
		fw_fec |= BNXT_FEC_RS_ON(link_info);
	else if (fec & ETHTOOL_FEC_LLRS)
		fw_fec |= BNXT_FEC_LLRS_ON;
	return fw_fec;
}

static int bnxt_set_fecparam(struct net_device *dev,
			     struct ethtool_fecparam *fecparam)
{
	struct hwrm_port_phy_cfg_input *req;
	struct bnxt *bp = netdev_priv(dev);
	struct bnxt_link_info *link_info;
	u32 new_cfg, fec = fecparam->fec;
	u16 fec_cfg;
	int rc;

	link_info = &bp->link_info;
	fec_cfg = link_info->fec_cfg;
	if (fec_cfg & BNXT_FEC_NONE)
		return -EOPNOTSUPP;

	if (fec & ETHTOOL_FEC_OFF) {
		new_cfg = PORT_PHY_CFG_REQ_FLAGS_FEC_AUTONEG_DISABLE |
			  BNXT_FEC_ALL_OFF(link_info);
		goto apply_fec;
	}
	if (((fec & ETHTOOL_FEC_AUTO) && !(fec_cfg & BNXT_FEC_AUTONEG_CAP)) ||
	    ((fec & ETHTOOL_FEC_RS) && !(fec_cfg & BNXT_FEC_ENC_RS_CAP)) ||
	    ((fec & ETHTOOL_FEC_LLRS) && !(fec_cfg & BNXT_FEC_ENC_LLRS_CAP)) ||
	    ((fec & ETHTOOL_FEC_BASER) && !(fec_cfg & BNXT_FEC_ENC_BASE_R_CAP)))
		return -EINVAL;

	if (fec & ETHTOOL_FEC_AUTO) {
		if (!link_info->autoneg)
			return -EINVAL;
		new_cfg = PORT_PHY_CFG_REQ_FLAGS_FEC_AUTONEG_ENABLE;
	} else {
		new_cfg = bnxt_ethtool_forced_fec_to_fw(link_info, fec);
	}

apply_fec:
	rc = hwrm_req_init(bp, req, HWRM_PORT_PHY_CFG);
	if (rc)
		return rc;
	req->flags = cpu_to_le32(new_cfg | PORT_PHY_CFG_REQ_FLAGS_RESET_PHY);
	rc = hwrm_req_send(bp, req);
	/* update current settings */
	if (!rc) {
		mutex_lock(&bp->link_lock);
		bnxt_update_link(bp, false);
		mutex_unlock(&bp->link_lock);
	}
	return rc;
}

static void bnxt_get_pauseparam(struct net_device *dev,
				struct ethtool_pauseparam *epause)
{
	struct bnxt *bp = netdev_priv(dev);
	struct bnxt_link_info *link_info = &bp->link_info;

	if (BNXT_VF(bp))
		return;
	epause->autoneg = !!(link_info->autoneg & BNXT_AUTONEG_FLOW_CTRL);
	epause->rx_pause = !!(link_info->req_flow_ctrl & BNXT_LINK_PAUSE_RX);
	epause->tx_pause = !!(link_info->req_flow_ctrl & BNXT_LINK_PAUSE_TX);
}

static void bnxt_get_pause_stats(struct net_device *dev,
				 struct ethtool_pause_stats *epstat)
{
	struct bnxt *bp = netdev_priv(dev);
	u64 *rx, *tx;

	if (BNXT_VF(bp) || !(bp->flags & BNXT_FLAG_PORT_STATS))
		return;

	rx = bp->port_stats.sw_stats;
	tx = bp->port_stats.sw_stats + BNXT_TX_PORT_STATS_BYTE_OFFSET / 8;

	epstat->rx_pause_frames = BNXT_GET_RX_PORT_STATS64(rx, rx_pause_frames);
	epstat->tx_pause_frames = BNXT_GET_TX_PORT_STATS64(tx, tx_pause_frames);
}

static int bnxt_set_pauseparam(struct net_device *dev,
			       struct ethtool_pauseparam *epause)
{
	int rc = 0;
	struct bnxt *bp = netdev_priv(dev);
	struct bnxt_link_info *link_info = &bp->link_info;

	if (!BNXT_PHY_CFG_ABLE(bp))
		return -EOPNOTSUPP;

	mutex_lock(&bp->link_lock);
	if (epause->autoneg) {
		if (!(link_info->autoneg & BNXT_AUTONEG_SPEED)) {
			rc = -EINVAL;
			goto pause_exit;
		}

		link_info->autoneg |= BNXT_AUTONEG_FLOW_CTRL;
		if (bp->hwrm_spec_code >= 0x10201)
			link_info->req_flow_ctrl =
				PORT_PHY_CFG_REQ_AUTO_PAUSE_AUTONEG_PAUSE;
	} else {
		/* when transition from auto pause to force pause,
		 * force a link change
		 */
		if (link_info->autoneg & BNXT_AUTONEG_FLOW_CTRL)
			link_info->force_link_chng = true;
		link_info->autoneg &= ~BNXT_AUTONEG_FLOW_CTRL;
		link_info->req_flow_ctrl = 0;
	}
	if (epause->rx_pause)
		link_info->req_flow_ctrl |= BNXT_LINK_PAUSE_RX;

	if (epause->tx_pause)
		link_info->req_flow_ctrl |= BNXT_LINK_PAUSE_TX;

	if (netif_running(dev))
		rc = bnxt_hwrm_set_pause(bp);

pause_exit:
	mutex_unlock(&bp->link_lock);
	return rc;
}

static u32 bnxt_get_link(struct net_device *dev)
{
	struct bnxt *bp = netdev_priv(dev);

	/* TODO: handle MF, VF, driver close case */
	return bp->link_info.link_up;
}

int bnxt_hwrm_nvm_get_dev_info(struct bnxt *bp,
			       struct hwrm_nvm_get_dev_info_output *nvm_dev_info)
{
	struct hwrm_nvm_get_dev_info_output *resp;
	struct hwrm_nvm_get_dev_info_input *req;
	int rc;

	if (BNXT_VF(bp))
		return -EOPNOTSUPP;

	rc = hwrm_req_init(bp, req, HWRM_NVM_GET_DEV_INFO);
	if (rc)
		return rc;

	resp = hwrm_req_hold(bp, req);
	rc = hwrm_req_send(bp, req);
	if (!rc)
		memcpy(nvm_dev_info, resp, sizeof(*resp));
	hwrm_req_drop(bp, req);
	return rc;
}

static void bnxt_print_admin_err(struct bnxt *bp)
{
	netdev_info(bp->dev, "PF does not have admin privileges to flash or reset the device\n");
}

static int bnxt_find_nvram_item(struct net_device *dev, u16 type, u16 ordinal,
				u16 ext, u16 *index, u32 *item_length,
				u32 *data_length);

static int bnxt_flash_nvram(struct net_device *dev, u16 dir_type,
			    u16 dir_ordinal, u16 dir_ext, u16 dir_attr,
			    u32 dir_item_len, const u8 *data,
			    size_t data_len)
{
	struct bnxt *bp = netdev_priv(dev);
	struct hwrm_nvm_write_input *req;
	int rc;

	rc = hwrm_req_init(bp, req, HWRM_NVM_WRITE);
	if (rc)
		return rc;

	if (data_len && data) {
		dma_addr_t dma_handle;
		u8 *kmem;

		kmem = hwrm_req_dma_slice(bp, req, data_len, &dma_handle);
		if (!kmem) {
			hwrm_req_drop(bp, req);
			return -ENOMEM;
		}

		req->dir_data_length = cpu_to_le32(data_len);

		memcpy(kmem, data, data_len);
		req->host_src_addr = cpu_to_le64(dma_handle);
	}

	hwrm_req_timeout(bp, req, FLASH_NVRAM_TIMEOUT);
	req->dir_type = cpu_to_le16(dir_type);
	req->dir_ordinal = cpu_to_le16(dir_ordinal);
	req->dir_ext = cpu_to_le16(dir_ext);
	req->dir_attr = cpu_to_le16(dir_attr);
	req->dir_item_length = cpu_to_le32(dir_item_len);
	rc = hwrm_req_send(bp, req);

	if (rc == -EACCES)
		bnxt_print_admin_err(bp);
	return rc;
}

static int bnxt_hwrm_firmware_reset(struct net_device *dev, u8 proc_type,
				    u8 self_reset, u8 flags)
{
	struct bnxt *bp = netdev_priv(dev);
	struct hwrm_fw_reset_input *req;
	int rc;

	rc = hwrm_req_init(bp, req, HWRM_FW_RESET);
	if (rc)
		return rc;

	req->embedded_proc_type = proc_type;
	req->selfrst_status = self_reset;
	req->flags = flags;

	if (proc_type == FW_RESET_REQ_EMBEDDED_PROC_TYPE_AP) {
		rc = hwrm_req_send_silent(bp, req);
	} else {
		rc = hwrm_req_send(bp, req);
		if (rc == -EACCES)
			bnxt_print_admin_err(bp);
	}
	return rc;
}

static int bnxt_firmware_reset(struct net_device *dev,
			       enum bnxt_nvm_directory_type dir_type)
{
	u8 self_reset = FW_RESET_REQ_SELFRST_STATUS_SELFRSTNONE;
	u8 proc_type, flags = 0;

	/* TODO: Address self-reset of APE/KONG/BONO/TANG or ungraceful reset */
	/*       (e.g. when firmware isn't already running) */
	switch (dir_type) {
	case BNX_DIR_TYPE_CHIMP_PATCH:
	case BNX_DIR_TYPE_BOOTCODE:
	case BNX_DIR_TYPE_BOOTCODE_2:
		proc_type = FW_RESET_REQ_EMBEDDED_PROC_TYPE_BOOT;
		/* Self-reset ChiMP upon next PCIe reset: */
		self_reset = FW_RESET_REQ_SELFRST_STATUS_SELFRSTPCIERST;
		break;
	case BNX_DIR_TYPE_APE_FW:
	case BNX_DIR_TYPE_APE_PATCH:
		proc_type = FW_RESET_REQ_EMBEDDED_PROC_TYPE_MGMT;
		/* Self-reset APE upon next PCIe reset: */
		self_reset = FW_RESET_REQ_SELFRST_STATUS_SELFRSTPCIERST;
		break;
	case BNX_DIR_TYPE_KONG_FW:
	case BNX_DIR_TYPE_KONG_PATCH:
		proc_type = FW_RESET_REQ_EMBEDDED_PROC_TYPE_NETCTRL;
		break;
	case BNX_DIR_TYPE_BONO_FW:
	case BNX_DIR_TYPE_BONO_PATCH:
		proc_type = FW_RESET_REQ_EMBEDDED_PROC_TYPE_ROCE;
		break;
	default:
		return -EINVAL;
	}

	return bnxt_hwrm_firmware_reset(dev, proc_type, self_reset, flags);
}

static int bnxt_firmware_reset_chip(struct net_device *dev)
{
	struct bnxt *bp = netdev_priv(dev);
	u8 flags = 0;

	if (bp->fw_cap & BNXT_FW_CAP_HOT_RESET)
		flags = FW_RESET_REQ_FLAGS_RESET_GRACEFUL;

	return bnxt_hwrm_firmware_reset(dev,
					FW_RESET_REQ_EMBEDDED_PROC_TYPE_CHIP,
					FW_RESET_REQ_SELFRST_STATUS_SELFRSTASAP,
					flags);
}

static int bnxt_firmware_reset_ap(struct net_device *dev)
{
	return bnxt_hwrm_firmware_reset(dev, FW_RESET_REQ_EMBEDDED_PROC_TYPE_AP,
					FW_RESET_REQ_SELFRST_STATUS_SELFRSTNONE,
					0);
}

static int bnxt_flash_firmware(struct net_device *dev,
			       u16 dir_type,
			       const u8 *fw_data,
			       size_t fw_size)
{
	int	rc = 0;
	u16	code_type;
	u32	stored_crc;
	u32	calculated_crc;
	struct bnxt_fw_header *header = (struct bnxt_fw_header *)fw_data;

	switch (dir_type) {
	case BNX_DIR_TYPE_BOOTCODE:
	case BNX_DIR_TYPE_BOOTCODE_2:
		code_type = CODE_BOOT;
		break;
	case BNX_DIR_TYPE_CHIMP_PATCH:
		code_type = CODE_CHIMP_PATCH;
		break;
	case BNX_DIR_TYPE_APE_FW:
		code_type = CODE_MCTP_PASSTHRU;
		break;
	case BNX_DIR_TYPE_APE_PATCH:
		code_type = CODE_APE_PATCH;
		break;
	case BNX_DIR_TYPE_KONG_FW:
		code_type = CODE_KONG_FW;
		break;
	case BNX_DIR_TYPE_KONG_PATCH:
		code_type = CODE_KONG_PATCH;
		break;
	case BNX_DIR_TYPE_BONO_FW:
		code_type = CODE_BONO_FW;
		break;
	case BNX_DIR_TYPE_BONO_PATCH:
		code_type = CODE_BONO_PATCH;
		break;
	default:
		netdev_err(dev, "Unsupported directory entry type: %u\n",
			   dir_type);
		return -EINVAL;
	}
	if (fw_size < sizeof(struct bnxt_fw_header)) {
		netdev_err(dev, "Invalid firmware file size: %u\n",
			   (unsigned int)fw_size);
		return -EINVAL;
	}
	if (header->signature != cpu_to_le32(BNXT_FIRMWARE_BIN_SIGNATURE)) {
		netdev_err(dev, "Invalid firmware signature: %08X\n",
			   le32_to_cpu(header->signature));
		return -EINVAL;
	}
	if (header->code_type != code_type) {
		netdev_err(dev, "Expected firmware type: %d, read: %d\n",
			   code_type, header->code_type);
		return -EINVAL;
	}
	if (header->device != DEVICE_CUMULUS_FAMILY) {
		netdev_err(dev, "Expected firmware device family %d, read: %d\n",
			   DEVICE_CUMULUS_FAMILY, header->device);
		return -EINVAL;
	}
	/* Confirm the CRC32 checksum of the file: */
	stored_crc = le32_to_cpu(*(__le32 *)(fw_data + fw_size -
					     sizeof(stored_crc)));
	calculated_crc = ~crc32(~0, fw_data, fw_size - sizeof(stored_crc));
	if (calculated_crc != stored_crc) {
		netdev_err(dev, "Firmware file CRC32 checksum (%08lX) does not match calculated checksum (%08lX)\n",
			   (unsigned long)stored_crc,
			   (unsigned long)calculated_crc);
		return -EINVAL;
	}
	rc = bnxt_flash_nvram(dev, dir_type, BNX_DIR_ORDINAL_FIRST,
			      0, 0, 0, fw_data, fw_size);
	if (rc == 0)	/* Firmware update successful */
		rc = bnxt_firmware_reset(dev, dir_type);

	return rc;
}

static int bnxt_flash_microcode(struct net_device *dev,
				u16 dir_type,
				const u8 *fw_data,
				size_t fw_size)
{
	struct bnxt_ucode_trailer *trailer;
	u32 calculated_crc;
	u32 stored_crc;
	int rc = 0;

	if (fw_size < sizeof(struct bnxt_ucode_trailer)) {
		netdev_err(dev, "Invalid microcode file size: %u\n",
			   (unsigned int)fw_size);
		return -EINVAL;
	}
	trailer = (struct bnxt_ucode_trailer *)(fw_data + (fw_size -
						sizeof(*trailer)));
	if (trailer->sig != cpu_to_le32(BNXT_UCODE_TRAILER_SIGNATURE)) {
		netdev_err(dev, "Invalid microcode trailer signature: %08X\n",
			   le32_to_cpu(trailer->sig));
		return -EINVAL;
	}
	if (le16_to_cpu(trailer->dir_type) != dir_type) {
		netdev_err(dev, "Expected microcode type: %d, read: %d\n",
			   dir_type, le16_to_cpu(trailer->dir_type));
		return -EINVAL;
	}
	if (le16_to_cpu(trailer->trailer_length) <
		sizeof(struct bnxt_ucode_trailer)) {
		netdev_err(dev, "Invalid microcode trailer length: %d\n",
			   le16_to_cpu(trailer->trailer_length));
		return -EINVAL;
	}

	/* Confirm the CRC32 checksum of the file: */
	stored_crc = le32_to_cpu(*(__le32 *)(fw_data + fw_size -
					     sizeof(stored_crc)));
	calculated_crc = ~crc32(~0, fw_data, fw_size - sizeof(stored_crc));
	if (calculated_crc != stored_crc) {
		netdev_err(dev,
			   "CRC32 (%08lX) does not match calculated: %08lX\n",
			   (unsigned long)stored_crc,
			   (unsigned long)calculated_crc);
		return -EINVAL;
	}
	rc = bnxt_flash_nvram(dev, dir_type, BNX_DIR_ORDINAL_FIRST,
			      0, 0, 0, fw_data, fw_size);

	return rc;
}

static bool bnxt_dir_type_is_ape_bin_format(u16 dir_type)
{
	switch (dir_type) {
	case BNX_DIR_TYPE_CHIMP_PATCH:
	case BNX_DIR_TYPE_BOOTCODE:
	case BNX_DIR_TYPE_BOOTCODE_2:
	case BNX_DIR_TYPE_APE_FW:
	case BNX_DIR_TYPE_APE_PATCH:
	case BNX_DIR_TYPE_KONG_FW:
	case BNX_DIR_TYPE_KONG_PATCH:
	case BNX_DIR_TYPE_BONO_FW:
	case BNX_DIR_TYPE_BONO_PATCH:
		return true;
	}

	return false;
}

static bool bnxt_dir_type_is_other_exec_format(u16 dir_type)
{
	switch (dir_type) {
	case BNX_DIR_TYPE_AVS:
	case BNX_DIR_TYPE_EXP_ROM_MBA:
	case BNX_DIR_TYPE_PCIE:
	case BNX_DIR_TYPE_TSCF_UCODE:
	case BNX_DIR_TYPE_EXT_PHY:
	case BNX_DIR_TYPE_CCM:
	case BNX_DIR_TYPE_ISCSI_BOOT:
	case BNX_DIR_TYPE_ISCSI_BOOT_IPV6:
	case BNX_DIR_TYPE_ISCSI_BOOT_IPV4N6:
		return true;
	}

	return false;
}

static bool bnxt_dir_type_is_executable(u16 dir_type)
{
	return bnxt_dir_type_is_ape_bin_format(dir_type) ||
		bnxt_dir_type_is_other_exec_format(dir_type);
}

static int bnxt_flash_firmware_from_file(struct net_device *dev,
					 u16 dir_type,
					 const char *filename)
{
	const struct firmware  *fw;
	int			rc;

	rc = request_firmware(&fw, filename, &dev->dev);
	if (rc != 0) {
		netdev_err(dev, "Error %d requesting firmware file: %s\n",
			   rc, filename);
		return rc;
	}
	if (bnxt_dir_type_is_ape_bin_format(dir_type))
		rc = bnxt_flash_firmware(dev, dir_type, fw->data, fw->size);
	else if (bnxt_dir_type_is_other_exec_format(dir_type))
		rc = bnxt_flash_microcode(dev, dir_type, fw->data, fw->size);
	else
		rc = bnxt_flash_nvram(dev, dir_type, BNX_DIR_ORDINAL_FIRST,
				      0, 0, 0, fw->data, fw->size);
	release_firmware(fw);
	return rc;
}

#define BNXT_PKG_DMA_SIZE	0x40000
#define BNXT_NVM_MORE_FLAG	(cpu_to_le16(NVM_MODIFY_REQ_FLAGS_BATCH_MODE))
#define BNXT_NVM_LAST_FLAG	(cpu_to_le16(NVM_MODIFY_REQ_FLAGS_BATCH_LAST))

int bnxt_flash_package_from_fw_obj(struct net_device *dev, const struct firmware *fw,
				   u32 install_type)
{
	struct hwrm_nvm_install_update_input *install;
	struct hwrm_nvm_install_update_output *resp;
	struct hwrm_nvm_modify_input *modify;
	struct bnxt *bp = netdev_priv(dev);
<<<<<<< HEAD
	struct hwrm_nvm_install_update_output *resp = bp->hwrm_cmd_resp_addr;
	struct hwrm_nvm_install_update_input install = {0};
	const struct firmware *fw;
=======
	bool defrag_attempted = false;
	dma_addr_t dma_handle;
	u8 *kmem = NULL;
	u32 modify_len;
>>>>>>> c1084c27
	u32 item_len;
	int rc = 0;
	u16 index;
	int rc;

	bnxt_hwrm_fw_set_time(bp);

	rc = hwrm_req_init(bp, modify, HWRM_NVM_MODIFY);
	if (rc)
		return rc;

	/* Try allocating a large DMA buffer first.  Older fw will
	 * cause excessive NVRAM erases when using small blocks.
	 */
	modify_len = roundup_pow_of_two(fw->size);
	modify_len = min_t(u32, modify_len, BNXT_PKG_DMA_SIZE);
	while (1) {
		kmem = hwrm_req_dma_slice(bp, modify, modify_len, &dma_handle);
		if (!kmem && modify_len > PAGE_SIZE)
			modify_len /= 2;
		else
			break;
	}
	if (!kmem) {
		hwrm_req_drop(bp, modify);
		return -ENOMEM;
	}

	rc = hwrm_req_init(bp, install, HWRM_NVM_INSTALL_UPDATE);
	if (rc) {
		hwrm_req_drop(bp, modify);
		return rc;
	}

	hwrm_req_timeout(bp, modify, FLASH_PACKAGE_TIMEOUT);
	hwrm_req_timeout(bp, install, INSTALL_PACKAGE_TIMEOUT);

	hwrm_req_hold(bp, modify);
	modify->host_src_addr = cpu_to_le64(dma_handle);

	resp = hwrm_req_hold(bp, install);
	if ((install_type & 0xffff) == 0)
		install_type >>= 16;
	install->install_type = cpu_to_le32(install_type);

	do {
		u32 copied = 0, len = modify_len;

<<<<<<< HEAD
		kmem = dma_alloc_coherent(&bp->pdev->dev, fw->size,
					  &dma_handle, GFP_KERNEL);
		if (!kmem) {
			netdev_err(dev,
				   "dma_alloc_coherent failure, length = %u\n",
				   (unsigned int)fw->size);
			rc = -ENOMEM;
		} else {
			memcpy(kmem, fw->data, fw->size);
			modify.host_src_addr = cpu_to_le64(dma_handle);

			rc = hwrm_send_message(bp, &modify, sizeof(modify),
					       FLASH_PACKAGE_TIMEOUT);
			dma_free_coherent(&bp->pdev->dev, fw->size, kmem,
					  dma_handle);
		}
	}
	release_firmware(fw);
	if (rc)
		goto err_exit;
=======
		rc = bnxt_find_nvram_item(dev, BNX_DIR_TYPE_UPDATE,
					  BNX_DIR_ORDINAL_FIRST,
					  BNX_DIR_EXT_NONE,
					  &index, &item_len, NULL);
		if (rc) {
			netdev_err(dev, "PKG update area not created in nvram\n");
			break;
		}
		if (fw->size > item_len) {
			netdev_err(dev, "PKG insufficient update area in nvram: %lu\n",
				   (unsigned long)fw->size);
			rc = -EFBIG;
			break;
		}
>>>>>>> c1084c27

		modify->dir_idx = cpu_to_le16(index);

		if (fw->size > modify_len)
			modify->flags = BNXT_NVM_MORE_FLAG;
		while (copied < fw->size) {
			u32 balance = fw->size - copied;

<<<<<<< HEAD
	mutex_lock(&bp->hwrm_cmd_lock);
	rc = _hwrm_send_message(bp, &install, sizeof(install),
				INSTALL_PACKAGE_TIMEOUT);
	if (rc) {
		u8 error_code = ((struct hwrm_err_output *)resp)->cmd_err;
=======
			if (balance <= modify_len) {
				len = balance;
				if (copied)
					modify->flags |= BNXT_NVM_LAST_FLAG;
			}
			memcpy(kmem, fw->data + copied, len);
			modify->len = cpu_to_le32(len);
			modify->offset = cpu_to_le32(copied);
			rc = hwrm_req_send(bp, modify);
			if (rc)
				goto pkg_abort;
			copied += len;
		}
>>>>>>> c1084c27

		rc = hwrm_req_send_silent(bp, install);

		if (defrag_attempted) {
			/* We have tried to defragment already in the previous
			 * iteration. Return with the result for INSTALL_UPDATE
			 */
			break;
		}

		if (rc && ((struct hwrm_err_output *)resp)->cmd_err ==
		    NVM_INSTALL_UPDATE_CMD_ERR_CODE_FRAG_ERR) {
<<<<<<< HEAD
			install.flags |= cpu_to_le16(
			       NVM_INSTALL_UPDATE_REQ_FLAGS_ALLOWED_TO_DEFRAG);
			rc = _hwrm_send_message(bp, &install, sizeof(install),
						INSTALL_PACKAGE_TIMEOUT);
		}
		if (rc)
			goto flash_pkg_exit;
	}
=======
			install->flags =
				cpu_to_le16(NVM_INSTALL_UPDATE_REQ_FLAGS_ALLOWED_TO_DEFRAG);

			rc = hwrm_req_send_silent(bp, install);

			if (rc && ((struct hwrm_err_output *)resp)->cmd_err ==
			    NVM_INSTALL_UPDATE_CMD_ERR_CODE_NO_SPACE) {
				/* FW has cleared NVM area, driver will create
				 * UPDATE directory and try the flash again
				 */
				defrag_attempted = true;
				install->flags = 0;
				rc = bnxt_flash_nvram(bp->dev,
						      BNX_DIR_TYPE_UPDATE,
						      BNX_DIR_ORDINAL_FIRST,
						      0, 0, item_len, NULL, 0);
			} else if (rc) {
				netdev_err(dev, "HWRM_NVM_INSTALL_UPDATE failure rc :%x\n", rc);
			}
		} else if (rc) {
			netdev_err(dev, "HWRM_NVM_INSTALL_UPDATE failure rc :%x\n", rc);
		}
	} while (defrag_attempted && !rc);

pkg_abort:
	hwrm_req_drop(bp, modify);
	hwrm_req_drop(bp, install);
>>>>>>> c1084c27

	if (resp->result) {
		netdev_err(dev, "PKG install error = %d, problem_item = %d\n",
			   (s8)resp->result, (int)resp->problem_item);
		rc = -ENOPKG;
	}
<<<<<<< HEAD
flash_pkg_exit:
	mutex_unlock(&bp->hwrm_cmd_lock);
err_exit:
=======
>>>>>>> c1084c27
	if (rc == -EACCES)
		bnxt_print_admin_err(bp);
	return rc;
}

static int bnxt_flash_package_from_file(struct net_device *dev, const char *filename,
					u32 install_type)
{
	const struct firmware *fw;
	int rc;

	rc = request_firmware(&fw, filename, &dev->dev);
	if (rc != 0) {
		netdev_err(dev, "PKG error %d requesting file: %s\n",
			   rc, filename);
		return rc;
	}

	rc = bnxt_flash_package_from_fw_obj(dev, fw, install_type);

	release_firmware(fw);

	return rc;
}

static int bnxt_flash_device(struct net_device *dev,
			     struct ethtool_flash *flash)
{
	if (!BNXT_PF((struct bnxt *)netdev_priv(dev))) {
		netdev_err(dev, "flashdev not supported from a virtual function\n");
		return -EINVAL;
	}

	if (flash->region == ETHTOOL_FLASH_ALL_REGIONS ||
	    flash->region > 0xffff)
		return bnxt_flash_package_from_file(dev, flash->data,
						    flash->region);

	return bnxt_flash_firmware_from_file(dev, flash->region, flash->data);
}

static int nvm_get_dir_info(struct net_device *dev, u32 *entries, u32 *length)
{
	struct hwrm_nvm_get_dir_info_output *output;
	struct hwrm_nvm_get_dir_info_input *req;
	struct bnxt *bp = netdev_priv(dev);
	int rc;

	rc = hwrm_req_init(bp, req, HWRM_NVM_GET_DIR_INFO);
	if (rc)
		return rc;

	output = hwrm_req_hold(bp, req);
	rc = hwrm_req_send(bp, req);
	if (!rc) {
		*entries = le32_to_cpu(output->entries);
		*length = le32_to_cpu(output->entry_length);
	}
	hwrm_req_drop(bp, req);
	return rc;
}

static int bnxt_get_eeprom_len(struct net_device *dev)
{
	struct bnxt *bp = netdev_priv(dev);

	if (BNXT_VF(bp))
		return 0;

	/* The -1 return value allows the entire 32-bit range of offsets to be
	 * passed via the ethtool command-line utility.
	 */
	return -1;
}

static int bnxt_get_nvram_directory(struct net_device *dev, u32 len, u8 *data)
{
	struct bnxt *bp = netdev_priv(dev);
	int rc;
	u32 dir_entries;
	u32 entry_length;
	u8 *buf;
	size_t buflen;
	dma_addr_t dma_handle;
	struct hwrm_nvm_get_dir_entries_input *req;

	rc = nvm_get_dir_info(dev, &dir_entries, &entry_length);
	if (rc != 0)
		return rc;

	if (!dir_entries || !entry_length)
		return -EIO;

	/* Insert 2 bytes of directory info (count and size of entries) */
	if (len < 2)
		return -EINVAL;

	*data++ = dir_entries;
	*data++ = entry_length;
	len -= 2;
	memset(data, 0xff, len);

	rc = hwrm_req_init(bp, req, HWRM_NVM_GET_DIR_ENTRIES);
	if (rc)
		return rc;

	buflen = dir_entries * entry_length;
	buf = hwrm_req_dma_slice(bp, req, buflen, &dma_handle);
	if (!buf) {
		hwrm_req_drop(bp, req);
		return -ENOMEM;
	}
	req->host_dest_addr = cpu_to_le64(dma_handle);

	hwrm_req_hold(bp, req); /* hold the slice */
	rc = hwrm_req_send(bp, req);
	if (rc == 0)
		memcpy(data, buf, len > buflen ? buflen : len);
	hwrm_req_drop(bp, req);
	return rc;
}

static int bnxt_get_nvram_item(struct net_device *dev, u32 index, u32 offset,
			       u32 length, u8 *data)
{
	struct bnxt *bp = netdev_priv(dev);
	int rc;
	u8 *buf;
	dma_addr_t dma_handle;
	struct hwrm_nvm_read_input *req;

	if (!length)
		return -EINVAL;

	rc = hwrm_req_init(bp, req, HWRM_NVM_READ);
	if (rc)
		return rc;

	buf = hwrm_req_dma_slice(bp, req, length, &dma_handle);
	if (!buf) {
		hwrm_req_drop(bp, req);
		return -ENOMEM;
	}

	req->host_dest_addr = cpu_to_le64(dma_handle);
	req->dir_idx = cpu_to_le16(index);
	req->offset = cpu_to_le32(offset);
	req->len = cpu_to_le32(length);

	hwrm_req_hold(bp, req); /* hold the slice */
	rc = hwrm_req_send(bp, req);
	if (rc == 0)
		memcpy(data, buf, length);
	hwrm_req_drop(bp, req);
	return rc;
}

static int bnxt_find_nvram_item(struct net_device *dev, u16 type, u16 ordinal,
				u16 ext, u16 *index, u32 *item_length,
				u32 *data_length)
{
	struct hwrm_nvm_find_dir_entry_output *output;
	struct hwrm_nvm_find_dir_entry_input *req;
	struct bnxt *bp = netdev_priv(dev);
	int rc;

	rc = hwrm_req_init(bp, req, HWRM_NVM_FIND_DIR_ENTRY);
	if (rc)
		return rc;

	req->enables = 0;
	req->dir_idx = 0;
	req->dir_type = cpu_to_le16(type);
	req->dir_ordinal = cpu_to_le16(ordinal);
	req->dir_ext = cpu_to_le16(ext);
	req->opt_ordinal = NVM_FIND_DIR_ENTRY_REQ_OPT_ORDINAL_EQ;
	output = hwrm_req_hold(bp, req);
	rc = hwrm_req_send_silent(bp, req);
	if (rc == 0) {
		if (index)
			*index = le16_to_cpu(output->dir_idx);
		if (item_length)
			*item_length = le32_to_cpu(output->dir_item_length);
		if (data_length)
			*data_length = le32_to_cpu(output->dir_data_length);
	}
	hwrm_req_drop(bp, req);
	return rc;
}

static char *bnxt_parse_pkglog(int desired_field, u8 *data, size_t datalen)
{
	char	*retval = NULL;
	char	*p;
	char	*value;
	int	field = 0;

	if (datalen < 1)
		return NULL;
	/* null-terminate the log data (removing last '\n'): */
	data[datalen - 1] = 0;
	for (p = data; *p != 0; p++) {
		field = 0;
		retval = NULL;
		while (*p != 0 && *p != '\n') {
			value = p;
			while (*p != 0 && *p != '\t' && *p != '\n')
				p++;
			if (field == desired_field)
				retval = value;
			if (*p != '\t')
				break;
			*p = 0;
			field++;
			p++;
		}
		if (*p == 0)
			break;
		*p = 0;
	}
	return retval;
}

static void bnxt_get_pkgver(struct net_device *dev)
{
	struct bnxt *bp = netdev_priv(dev);
	u16 index = 0;
	char *pkgver;
	u32 pkglen;
	u8 *pkgbuf;
	int len;

	if (bnxt_find_nvram_item(dev, BNX_DIR_TYPE_PKG_LOG,
				 BNX_DIR_ORDINAL_FIRST, BNX_DIR_EXT_NONE,
				 &index, NULL, &pkglen) != 0)
		return;

	pkgbuf = kzalloc(pkglen, GFP_KERNEL);
	if (!pkgbuf) {
		dev_err(&bp->pdev->dev, "Unable to allocate memory for pkg version, length = %u\n",
			pkglen);
		return;
	}

	if (bnxt_get_nvram_item(dev, index, 0, pkglen, pkgbuf))
		goto err;

	pkgver = bnxt_parse_pkglog(BNX_PKG_LOG_FIELD_IDX_PKG_VERSION, pkgbuf,
				   pkglen);
	if (pkgver && *pkgver != 0 && isdigit(*pkgver)) {
		len = strlen(bp->fw_ver_str);
		snprintf(bp->fw_ver_str + len, FW_VER_STR_LEN - len - 1,
			 "/pkg %s", pkgver);
	}
err:
	kfree(pkgbuf);
}

static int bnxt_get_eeprom(struct net_device *dev,
			   struct ethtool_eeprom *eeprom,
			   u8 *data)
{
	u32 index;
	u32 offset;

	if (eeprom->offset == 0) /* special offset value to get directory */
		return bnxt_get_nvram_directory(dev, eeprom->len, data);

	index = eeprom->offset >> 24;
	offset = eeprom->offset & 0xffffff;

	if (index == 0) {
		netdev_err(dev, "unsupported index value: %d\n", index);
		return -EINVAL;
	}

	return bnxt_get_nvram_item(dev, index - 1, offset, eeprom->len, data);
}

static int bnxt_erase_nvram_directory(struct net_device *dev, u8 index)
{
	struct hwrm_nvm_erase_dir_entry_input *req;
	struct bnxt *bp = netdev_priv(dev);
	int rc;

	rc = hwrm_req_init(bp, req, HWRM_NVM_ERASE_DIR_ENTRY);
	if (rc)
		return rc;

	req->dir_idx = cpu_to_le16(index);
	return hwrm_req_send(bp, req);
}

static int bnxt_set_eeprom(struct net_device *dev,
			   struct ethtool_eeprom *eeprom,
			   u8 *data)
{
	struct bnxt *bp = netdev_priv(dev);
	u8 index, dir_op;
	u16 type, ext, ordinal, attr;

	if (!BNXT_PF(bp)) {
		netdev_err(dev, "NVM write not supported from a virtual function\n");
		return -EINVAL;
	}

	type = eeprom->magic >> 16;

	if (type == 0xffff) { /* special value for directory operations */
		index = eeprom->magic & 0xff;
		dir_op = eeprom->magic >> 8;
		if (index == 0)
			return -EINVAL;
		switch (dir_op) {
		case 0x0e: /* erase */
			if (eeprom->offset != ~eeprom->magic)
				return -EINVAL;
			return bnxt_erase_nvram_directory(dev, index - 1);
		default:
			return -EINVAL;
		}
	}

	/* Create or re-write an NVM item: */
	if (bnxt_dir_type_is_executable(type))
		return -EOPNOTSUPP;
	ext = eeprom->magic & 0xffff;
	ordinal = eeprom->offset >> 16;
	attr = eeprom->offset & 0xffff;

	return bnxt_flash_nvram(dev, type, ordinal, ext, attr, 0, data,
				eeprom->len);
}

static int bnxt_set_eee(struct net_device *dev, struct ethtool_eee *edata)
{
	struct bnxt *bp = netdev_priv(dev);
	struct ethtool_eee *eee = &bp->eee;
	struct bnxt_link_info *link_info = &bp->link_info;
	u32 advertising;
	int rc = 0;

	if (!BNXT_PHY_CFG_ABLE(bp))
		return -EOPNOTSUPP;

	if (!(bp->phy_flags & BNXT_PHY_FL_EEE_CAP))
		return -EOPNOTSUPP;

	mutex_lock(&bp->link_lock);
	advertising = _bnxt_fw_to_ethtool_adv_spds(link_info->advertising, 0);
	if (!edata->eee_enabled)
		goto eee_ok;

	if (!(link_info->autoneg & BNXT_AUTONEG_SPEED)) {
		netdev_warn(dev, "EEE requires autoneg\n");
		rc = -EINVAL;
		goto eee_exit;
	}
	if (edata->tx_lpi_enabled) {
		if (bp->lpi_tmr_hi && (edata->tx_lpi_timer > bp->lpi_tmr_hi ||
				       edata->tx_lpi_timer < bp->lpi_tmr_lo)) {
			netdev_warn(dev, "Valid LPI timer range is %d and %d microsecs\n",
				    bp->lpi_tmr_lo, bp->lpi_tmr_hi);
			rc = -EINVAL;
			goto eee_exit;
		} else if (!bp->lpi_tmr_hi) {
			edata->tx_lpi_timer = eee->tx_lpi_timer;
		}
	}
	if (!edata->advertised) {
		edata->advertised = advertising & eee->supported;
	} else if (edata->advertised & ~advertising) {
		netdev_warn(dev, "EEE advertised %x must be a subset of autoneg advertised speeds %x\n",
			    edata->advertised, advertising);
		rc = -EINVAL;
		goto eee_exit;
	}

	eee->advertised = edata->advertised;
	eee->tx_lpi_enabled = edata->tx_lpi_enabled;
	eee->tx_lpi_timer = edata->tx_lpi_timer;
eee_ok:
	eee->eee_enabled = edata->eee_enabled;

	if (netif_running(dev))
		rc = bnxt_hwrm_set_link_setting(bp, false, true);

eee_exit:
	mutex_unlock(&bp->link_lock);
	return rc;
}

static int bnxt_get_eee(struct net_device *dev, struct ethtool_eee *edata)
{
	struct bnxt *bp = netdev_priv(dev);

	if (!(bp->phy_flags & BNXT_PHY_FL_EEE_CAP))
		return -EOPNOTSUPP;

	*edata = bp->eee;
	if (!bp->eee.eee_enabled) {
		/* Preserve tx_lpi_timer so that the last value will be used
		 * by default when it is re-enabled.
		 */
		edata->advertised = 0;
		edata->tx_lpi_enabled = 0;
	}

	if (!bp->eee.eee_active)
		edata->lp_advertised = 0;

	return 0;
}

static int bnxt_read_sfp_module_eeprom_info(struct bnxt *bp, u16 i2c_addr,
					    u16 page_number, u16 start_addr,
					    u16 data_length, u8 *buf)
{
	struct hwrm_port_phy_i2c_read_output *output;
	struct hwrm_port_phy_i2c_read_input *req;
	int rc, byte_offset = 0;

	rc = hwrm_req_init(bp, req, HWRM_PORT_PHY_I2C_READ);
	if (rc)
		return rc;

	output = hwrm_req_hold(bp, req);
	req->i2c_slave_addr = i2c_addr;
	req->page_number = cpu_to_le16(page_number);
	req->port_id = cpu_to_le16(bp->pf.port_id);
	do {
		u16 xfer_size;

		xfer_size = min_t(u16, data_length, BNXT_MAX_PHY_I2C_RESP_SIZE);
		data_length -= xfer_size;
		req->page_offset = cpu_to_le16(start_addr + byte_offset);
		req->data_length = xfer_size;
		req->enables = cpu_to_le32(start_addr + byte_offset ?
				 PORT_PHY_I2C_READ_REQ_ENABLES_PAGE_OFFSET : 0);
		rc = hwrm_req_send(bp, req);
		if (!rc)
			memcpy(buf + byte_offset, output->data, xfer_size);
		byte_offset += xfer_size;
	} while (!rc && data_length > 0);
	hwrm_req_drop(bp, req);

	return rc;
}

static int bnxt_get_module_info(struct net_device *dev,
				struct ethtool_modinfo *modinfo)
{
	u8 data[SFF_DIAG_SUPPORT_OFFSET + 1];
	struct bnxt *bp = netdev_priv(dev);
	int rc;

	/* No point in going further if phy status indicates
	 * module is not inserted or if it is powered down or
	 * if it is of type 10GBase-T
	 */
	if (bp->link_info.module_status >
		PORT_PHY_QCFG_RESP_MODULE_STATUS_WARNINGMSG)
		return -EOPNOTSUPP;

	/* This feature is not supported in older firmware versions */
	if (bp->hwrm_spec_code < 0x10202)
		return -EOPNOTSUPP;

	rc = bnxt_read_sfp_module_eeprom_info(bp, I2C_DEV_ADDR_A0, 0, 0,
					      SFF_DIAG_SUPPORT_OFFSET + 1,
					      data);
	if (!rc) {
		u8 module_id = data[0];
		u8 diag_supported = data[SFF_DIAG_SUPPORT_OFFSET];

		switch (module_id) {
		case SFF_MODULE_ID_SFP:
			modinfo->type = ETH_MODULE_SFF_8472;
			modinfo->eeprom_len = ETH_MODULE_SFF_8472_LEN;
			if (!diag_supported)
				modinfo->eeprom_len = ETH_MODULE_SFF_8436_LEN;
			break;
		case SFF_MODULE_ID_QSFP:
		case SFF_MODULE_ID_QSFP_PLUS:
			modinfo->type = ETH_MODULE_SFF_8436;
			modinfo->eeprom_len = ETH_MODULE_SFF_8436_LEN;
			break;
		case SFF_MODULE_ID_QSFP28:
			modinfo->type = ETH_MODULE_SFF_8636;
			modinfo->eeprom_len = ETH_MODULE_SFF_8636_LEN;
			break;
		default:
			rc = -EOPNOTSUPP;
			break;
		}
	}
	return rc;
}

static int bnxt_get_module_eeprom(struct net_device *dev,
				  struct ethtool_eeprom *eeprom,
				  u8 *data)
{
	struct bnxt *bp = netdev_priv(dev);
	u16  start = eeprom->offset, length = eeprom->len;
	int rc = 0;

	memset(data, 0, eeprom->len);

	/* Read A0 portion of the EEPROM */
	if (start < ETH_MODULE_SFF_8436_LEN) {
		if (start + eeprom->len > ETH_MODULE_SFF_8436_LEN)
			length = ETH_MODULE_SFF_8436_LEN - start;
		rc = bnxt_read_sfp_module_eeprom_info(bp, I2C_DEV_ADDR_A0, 0,
						      start, length, data);
		if (rc)
			return rc;
		start += length;
		data += length;
		length = eeprom->len - length;
	}

	/* Read A2 portion of the EEPROM */
	if (length) {
		start -= ETH_MODULE_SFF_8436_LEN;
		rc = bnxt_read_sfp_module_eeprom_info(bp, I2C_DEV_ADDR_A2, 0,
						      start, length, data);
	}
	return rc;
}

static int bnxt_nway_reset(struct net_device *dev)
{
	int rc = 0;

	struct bnxt *bp = netdev_priv(dev);
	struct bnxt_link_info *link_info = &bp->link_info;

	if (!BNXT_PHY_CFG_ABLE(bp))
		return -EOPNOTSUPP;

	if (!(link_info->autoneg & BNXT_AUTONEG_SPEED))
		return -EINVAL;

	if (netif_running(dev))
		rc = bnxt_hwrm_set_link_setting(bp, true, false);

	return rc;
}

static int bnxt_set_phys_id(struct net_device *dev,
			    enum ethtool_phys_id_state state)
{
	struct hwrm_port_led_cfg_input *req;
	struct bnxt *bp = netdev_priv(dev);
	struct bnxt_pf_info *pf = &bp->pf;
	struct bnxt_led_cfg *led_cfg;
	u8 led_state;
	__le16 duration;
	int rc, i;

	if (!bp->num_leds || BNXT_VF(bp))
		return -EOPNOTSUPP;

	if (state == ETHTOOL_ID_ACTIVE) {
		led_state = PORT_LED_CFG_REQ_LED0_STATE_BLINKALT;
		duration = cpu_to_le16(500);
	} else if (state == ETHTOOL_ID_INACTIVE) {
		led_state = PORT_LED_CFG_REQ_LED1_STATE_DEFAULT;
		duration = cpu_to_le16(0);
	} else {
		return -EINVAL;
	}
	rc = hwrm_req_init(bp, req, HWRM_PORT_LED_CFG);
	if (rc)
		return rc;

	req->port_id = cpu_to_le16(pf->port_id);
	req->num_leds = bp->num_leds;
	led_cfg = (struct bnxt_led_cfg *)&req->led0_id;
	for (i = 0; i < bp->num_leds; i++, led_cfg++) {
		req->enables |= BNXT_LED_DFLT_ENABLES(i);
		led_cfg->led_id = bp->leds[i].led_id;
		led_cfg->led_state = led_state;
		led_cfg->led_blink_on = duration;
		led_cfg->led_blink_off = duration;
		led_cfg->led_group_id = bp->leds[i].led_group_id;
	}
	return hwrm_req_send(bp, req);
}

static int bnxt_hwrm_selftest_irq(struct bnxt *bp, u16 cmpl_ring)
{
	struct hwrm_selftest_irq_input *req;
	int rc;

	rc = hwrm_req_init(bp, req, HWRM_SELFTEST_IRQ);
	if (rc)
		return rc;

	req->cmpl_ring = cpu_to_le16(cmpl_ring);
	return hwrm_req_send(bp, req);
}

static int bnxt_test_irq(struct bnxt *bp)
{
	int i;

	for (i = 0; i < bp->cp_nr_rings; i++) {
		u16 cmpl_ring = bp->grp_info[i].cp_fw_ring_id;
		int rc;

		rc = bnxt_hwrm_selftest_irq(bp, cmpl_ring);
		if (rc)
			return rc;
	}
	return 0;
}

static int bnxt_hwrm_mac_loopback(struct bnxt *bp, bool enable)
{
	struct hwrm_port_mac_cfg_input *req;
	int rc;

	rc = hwrm_req_init(bp, req, HWRM_PORT_MAC_CFG);
	if (rc)
		return rc;

	req->enables = cpu_to_le32(PORT_MAC_CFG_REQ_ENABLES_LPBK);
	if (enable)
		req->lpbk = PORT_MAC_CFG_REQ_LPBK_LOCAL;
	else
		req->lpbk = PORT_MAC_CFG_REQ_LPBK_NONE;
	return hwrm_req_send(bp, req);
}

static int bnxt_query_force_speeds(struct bnxt *bp, u16 *force_speeds)
{
	struct hwrm_port_phy_qcaps_output *resp;
	struct hwrm_port_phy_qcaps_input *req;
	int rc;

	rc = hwrm_req_init(bp, req, HWRM_PORT_PHY_QCAPS);
	if (rc)
		return rc;

	resp = hwrm_req_hold(bp, req);
	rc = hwrm_req_send(bp, req);
	if (!rc)
		*force_speeds = le16_to_cpu(resp->supported_speeds_force_mode);

	hwrm_req_drop(bp, req);
	return rc;
}

static int bnxt_disable_an_for_lpbk(struct bnxt *bp,
				    struct hwrm_port_phy_cfg_input *req)
{
	struct bnxt_link_info *link_info = &bp->link_info;
	u16 fw_advertising;
	u16 fw_speed;
	int rc;

	if (!link_info->autoneg ||
	    (bp->phy_flags & BNXT_PHY_FL_AN_PHY_LPBK))
		return 0;

	rc = bnxt_query_force_speeds(bp, &fw_advertising);
	if (rc)
		return rc;

	fw_speed = PORT_PHY_CFG_REQ_FORCE_LINK_SPEED_1GB;
	if (bp->link_info.link_up)
		fw_speed = bp->link_info.link_speed;
	else if (fw_advertising & BNXT_LINK_SPEED_MSK_10GB)
		fw_speed = PORT_PHY_CFG_REQ_FORCE_LINK_SPEED_10GB;
	else if (fw_advertising & BNXT_LINK_SPEED_MSK_25GB)
		fw_speed = PORT_PHY_CFG_REQ_FORCE_LINK_SPEED_25GB;
	else if (fw_advertising & BNXT_LINK_SPEED_MSK_40GB)
		fw_speed = PORT_PHY_CFG_REQ_FORCE_LINK_SPEED_40GB;
	else if (fw_advertising & BNXT_LINK_SPEED_MSK_50GB)
		fw_speed = PORT_PHY_CFG_REQ_FORCE_LINK_SPEED_50GB;

	req->force_link_speed = cpu_to_le16(fw_speed);
	req->flags |= cpu_to_le32(PORT_PHY_CFG_REQ_FLAGS_FORCE |
				  PORT_PHY_CFG_REQ_FLAGS_RESET_PHY);
	rc = hwrm_req_send(bp, req);
	req->flags = 0;
	req->force_link_speed = cpu_to_le16(0);
	return rc;
}

static int bnxt_hwrm_phy_loopback(struct bnxt *bp, bool enable, bool ext)
{
	struct hwrm_port_phy_cfg_input *req;
	int rc;

	rc = hwrm_req_init(bp, req, HWRM_PORT_PHY_CFG);
	if (rc)
		return rc;

	/* prevent bnxt_disable_an_for_lpbk() from consuming the request */
	hwrm_req_hold(bp, req);

	if (enable) {
		bnxt_disable_an_for_lpbk(bp, req);
		if (ext)
			req->lpbk = PORT_PHY_CFG_REQ_LPBK_EXTERNAL;
		else
			req->lpbk = PORT_PHY_CFG_REQ_LPBK_LOCAL;
	} else {
		req->lpbk = PORT_PHY_CFG_REQ_LPBK_NONE;
	}
	req->enables = cpu_to_le32(PORT_PHY_CFG_REQ_ENABLES_LPBK);
	rc = hwrm_req_send(bp, req);
	hwrm_req_drop(bp, req);
	return rc;
}

static int bnxt_rx_loopback(struct bnxt *bp, struct bnxt_cp_ring_info *cpr,
			    u32 raw_cons, int pkt_size)
{
	struct bnxt_napi *bnapi = cpr->bnapi;
	struct bnxt_rx_ring_info *rxr;
	struct bnxt_sw_rx_bd *rx_buf;
	struct rx_cmp *rxcmp;
	u16 cp_cons, cons;
	u8 *data;
	u32 len;
	int i;

	rxr = bnapi->rx_ring;
	cp_cons = RING_CMP(raw_cons);
	rxcmp = (struct rx_cmp *)
		&cpr->cp_desc_ring[CP_RING(cp_cons)][CP_IDX(cp_cons)];
	cons = rxcmp->rx_cmp_opaque;
	rx_buf = &rxr->rx_buf_ring[cons];
	data = rx_buf->data_ptr;
	len = le32_to_cpu(rxcmp->rx_cmp_len_flags_type) >> RX_CMP_LEN_SHIFT;
	if (len != pkt_size)
		return -EIO;
	i = ETH_ALEN;
	if (!ether_addr_equal(data + i, bnapi->bp->dev->dev_addr))
		return -EIO;
	i += ETH_ALEN;
	for (  ; i < pkt_size; i++) {
		if (data[i] != (u8)(i & 0xff))
			return -EIO;
	}
	return 0;
}

static int bnxt_poll_loopback(struct bnxt *bp, struct bnxt_cp_ring_info *cpr,
			      int pkt_size)
{
	struct tx_cmp *txcmp;
	int rc = -EIO;
	u32 raw_cons;
	u32 cons;
	int i;

	raw_cons = cpr->cp_raw_cons;
	for (i = 0; i < 200; i++) {
		cons = RING_CMP(raw_cons);
		txcmp = &cpr->cp_desc_ring[CP_RING(cons)][CP_IDX(cons)];

		if (!TX_CMP_VALID(txcmp, raw_cons)) {
			udelay(5);
			continue;
		}

		/* The valid test of the entry must be done first before
		 * reading any further.
		 */
		dma_rmb();
		if (TX_CMP_TYPE(txcmp) == CMP_TYPE_RX_L2_CMP) {
			rc = bnxt_rx_loopback(bp, cpr, raw_cons, pkt_size);
			raw_cons = NEXT_RAW_CMP(raw_cons);
			raw_cons = NEXT_RAW_CMP(raw_cons);
			break;
		}
		raw_cons = NEXT_RAW_CMP(raw_cons);
	}
	cpr->cp_raw_cons = raw_cons;
	return rc;
}

static int bnxt_run_loopback(struct bnxt *bp)
{
	struct bnxt_tx_ring_info *txr = &bp->tx_ring[0];
	struct bnxt_rx_ring_info *rxr = &bp->rx_ring[0];
	struct bnxt_cp_ring_info *cpr;
	int pkt_size, i = 0;
	struct sk_buff *skb;
	dma_addr_t map;
	u8 *data;
	int rc;

	cpr = &rxr->bnapi->cp_ring;
	if (bp->flags & BNXT_FLAG_CHIP_P5)
		cpr = cpr->cp_ring_arr[BNXT_RX_HDL];
	pkt_size = min(bp->dev->mtu + ETH_HLEN, bp->rx_copy_thresh);
	skb = netdev_alloc_skb(bp->dev, pkt_size);
	if (!skb)
		return -ENOMEM;
	data = skb_put(skb, pkt_size);
	eth_broadcast_addr(data);
	i += ETH_ALEN;
	ether_addr_copy(&data[i], bp->dev->dev_addr);
	i += ETH_ALEN;
	for ( ; i < pkt_size; i++)
		data[i] = (u8)(i & 0xff);

	map = dma_map_single(&bp->pdev->dev, skb->data, pkt_size,
			     DMA_TO_DEVICE);
	if (dma_mapping_error(&bp->pdev->dev, map)) {
		dev_kfree_skb(skb);
		return -EIO;
	}
	bnxt_xmit_bd(bp, txr, map, pkt_size);

	/* Sync BD data before updating doorbell */
	wmb();

	bnxt_db_write(bp, &txr->tx_db, txr->tx_prod);
	rc = bnxt_poll_loopback(bp, cpr, pkt_size);

	dma_unmap_single(&bp->pdev->dev, map, pkt_size, DMA_TO_DEVICE);
	dev_kfree_skb(skb);
	return rc;
}

static int bnxt_run_fw_tests(struct bnxt *bp, u8 test_mask, u8 *test_results)
{
	struct hwrm_selftest_exec_output *resp;
	struct hwrm_selftest_exec_input *req;
	int rc;

	rc = hwrm_req_init(bp, req, HWRM_SELFTEST_EXEC);
	if (rc)
		return rc;

	hwrm_req_timeout(bp, req, bp->test_info->timeout);
	req->flags = test_mask;

	resp = hwrm_req_hold(bp, req);
	rc = hwrm_req_send(bp, req);
	*test_results = resp->test_success;
	hwrm_req_drop(bp, req);
	return rc;
}

#define BNXT_DRV_TESTS			4
#define BNXT_MACLPBK_TEST_IDX		(bp->num_tests - BNXT_DRV_TESTS)
#define BNXT_PHYLPBK_TEST_IDX		(BNXT_MACLPBK_TEST_IDX + 1)
#define BNXT_EXTLPBK_TEST_IDX		(BNXT_MACLPBK_TEST_IDX + 2)
#define BNXT_IRQ_TEST_IDX		(BNXT_MACLPBK_TEST_IDX + 3)

static void bnxt_self_test(struct net_device *dev, struct ethtool_test *etest,
			   u64 *buf)
{
	struct bnxt *bp = netdev_priv(dev);
	bool do_ext_lpbk = false;
	bool offline = false;
	u8 test_results = 0;
	u8 test_mask = 0;
	int rc = 0, i;

	if (!bp->num_tests || !BNXT_PF(bp))
		return;
	memset(buf, 0, sizeof(u64) * bp->num_tests);
	if (!netif_running(dev)) {
		etest->flags |= ETH_TEST_FL_FAILED;
		return;
	}

	if ((etest->flags & ETH_TEST_FL_EXTERNAL_LB) &&
	    (bp->phy_flags & BNXT_PHY_FL_EXT_LPBK))
		do_ext_lpbk = true;

	if (etest->flags & ETH_TEST_FL_OFFLINE) {
		if (bp->pf.active_vfs || !BNXT_SINGLE_PF(bp)) {
			etest->flags |= ETH_TEST_FL_FAILED;
			netdev_warn(dev, "Offline tests cannot be run with active VFs or on shared PF\n");
			return;
		}
		offline = true;
	}

	for (i = 0; i < bp->num_tests - BNXT_DRV_TESTS; i++) {
		u8 bit_val = 1 << i;

		if (!(bp->test_info->offline_mask & bit_val))
			test_mask |= bit_val;
		else if (offline)
			test_mask |= bit_val;
	}
	if (!offline) {
		bnxt_run_fw_tests(bp, test_mask, &test_results);
	} else {
		rc = bnxt_close_nic(bp, false, false);
		if (rc)
			return;
		bnxt_run_fw_tests(bp, test_mask, &test_results);

		buf[BNXT_MACLPBK_TEST_IDX] = 1;
		bnxt_hwrm_mac_loopback(bp, true);
		msleep(250);
		rc = bnxt_half_open_nic(bp);
		if (rc) {
			bnxt_hwrm_mac_loopback(bp, false);
			etest->flags |= ETH_TEST_FL_FAILED;
			return;
		}
		if (bnxt_run_loopback(bp))
			etest->flags |= ETH_TEST_FL_FAILED;
		else
			buf[BNXT_MACLPBK_TEST_IDX] = 0;

		bnxt_hwrm_mac_loopback(bp, false);
		bnxt_hwrm_phy_loopback(bp, true, false);
		msleep(1000);
		if (bnxt_run_loopback(bp)) {
			buf[BNXT_PHYLPBK_TEST_IDX] = 1;
			etest->flags |= ETH_TEST_FL_FAILED;
		}
		if (do_ext_lpbk) {
			etest->flags |= ETH_TEST_FL_EXTERNAL_LB_DONE;
			bnxt_hwrm_phy_loopback(bp, true, true);
			msleep(1000);
			if (bnxt_run_loopback(bp)) {
				buf[BNXT_EXTLPBK_TEST_IDX] = 1;
				etest->flags |= ETH_TEST_FL_FAILED;
			}
		}
		bnxt_hwrm_phy_loopback(bp, false, false);
		bnxt_half_close_nic(bp);
		rc = bnxt_open_nic(bp, false, true);
	}
	if (rc || bnxt_test_irq(bp)) {
		buf[BNXT_IRQ_TEST_IDX] = 1;
		etest->flags |= ETH_TEST_FL_FAILED;
	}
	for (i = 0; i < bp->num_tests - BNXT_DRV_TESTS; i++) {
		u8 bit_val = 1 << i;

		if ((test_mask & bit_val) && !(test_results & bit_val)) {
			buf[i] = 1;
			etest->flags |= ETH_TEST_FL_FAILED;
		}
	}
}

static int bnxt_reset(struct net_device *dev, u32 *flags)
{
	struct bnxt *bp = netdev_priv(dev);
	bool reload = false;
	u32 req = *flags;

	if (!req)
		return -EINVAL;

	if (!BNXT_PF(bp)) {
		netdev_err(dev, "Reset is not supported from a VF\n");
		return -EOPNOTSUPP;
	}

	if (pci_vfs_assigned(bp->pdev) &&
	    !(bp->fw_cap & BNXT_FW_CAP_HOT_RESET)) {
		netdev_err(dev,
			   "Reset not allowed when VFs are assigned to VMs\n");
		return -EBUSY;
	}

	if ((req & BNXT_FW_RESET_CHIP) == BNXT_FW_RESET_CHIP) {
		/* This feature is not supported in older firmware versions */
		if (bp->hwrm_spec_code >= 0x10803) {
			if (!bnxt_firmware_reset_chip(dev)) {
				netdev_info(dev, "Firmware reset request successful.\n");
				if (!(bp->fw_cap & BNXT_FW_CAP_HOT_RESET))
					reload = true;
				*flags &= ~BNXT_FW_RESET_CHIP;
			}
		} else if (req == BNXT_FW_RESET_CHIP) {
			return -EOPNOTSUPP; /* only request, fail hard */
		}
	}

	if (req & BNXT_FW_RESET_AP) {
		/* This feature is not supported in older firmware versions */
		if (bp->hwrm_spec_code >= 0x10803) {
			if (!bnxt_firmware_reset_ap(dev)) {
				netdev_info(dev, "Reset application processor successful.\n");
				reload = true;
				*flags &= ~BNXT_FW_RESET_AP;
			}
		} else if (req == BNXT_FW_RESET_AP) {
			return -EOPNOTSUPP; /* only request, fail hard */
		}
	}

	if (reload)
		netdev_info(dev, "Reload driver to complete reset\n");

	return 0;
}

static int bnxt_hwrm_dbg_dma_data(struct bnxt *bp, void *msg,
				  struct bnxt_hwrm_dbg_dma_info *info)
{
	struct hwrm_dbg_cmn_input *cmn_req = msg;
	__le16 *seq_ptr = msg + info->seq_off;
	struct hwrm_dbg_cmn_output *cmn_resp;
	u16 seq = 0, len, segs_off;
	dma_addr_t dma_handle;
	void *dma_buf, *resp;
	int rc, off = 0;

	dma_buf = hwrm_req_dma_slice(bp, msg, info->dma_len, &dma_handle);
	if (!dma_buf) {
		hwrm_req_drop(bp, msg);
		return -ENOMEM;
	}

	hwrm_req_timeout(bp, msg, HWRM_COREDUMP_TIMEOUT);
	cmn_resp = hwrm_req_hold(bp, msg);
	resp = cmn_resp;

	segs_off = offsetof(struct hwrm_dbg_coredump_list_output,
			    total_segments);
	cmn_req->host_dest_addr = cpu_to_le64(dma_handle);
	cmn_req->host_buf_len = cpu_to_le32(info->dma_len);
	while (1) {
		*seq_ptr = cpu_to_le16(seq);
		rc = hwrm_req_send(bp, msg);
		if (rc)
			break;

		len = le16_to_cpu(*((__le16 *)(resp + info->data_len_off)));
		if (!seq &&
		    cmn_req->req_type == cpu_to_le16(HWRM_DBG_COREDUMP_LIST)) {
			info->segs = le16_to_cpu(*((__le16 *)(resp +
							      segs_off)));
			if (!info->segs) {
				rc = -EIO;
				break;
			}

			info->dest_buf_size = info->segs *
					sizeof(struct coredump_segment_record);
			info->dest_buf = kmalloc(info->dest_buf_size,
						 GFP_KERNEL);
			if (!info->dest_buf) {
				rc = -ENOMEM;
				break;
			}
		}

		if (info->dest_buf) {
			if ((info->seg_start + off + len) <=
			    BNXT_COREDUMP_BUF_LEN(info->buf_len)) {
				memcpy(info->dest_buf + off, dma_buf, len);
			} else {
				rc = -ENOBUFS;
				break;
			}
		}

		if (cmn_req->req_type ==
				cpu_to_le16(HWRM_DBG_COREDUMP_RETRIEVE))
			info->dest_buf_size += len;

		if (!(cmn_resp->flags & HWRM_DBG_CMN_FLAGS_MORE))
			break;

		seq++;
		off += len;
	}
	hwrm_req_drop(bp, msg);
	return rc;
}

static int bnxt_hwrm_dbg_coredump_list(struct bnxt *bp,
				       struct bnxt_coredump *coredump)
{
	struct bnxt_hwrm_dbg_dma_info info = {NULL};
	struct hwrm_dbg_coredump_list_input *req;
	int rc;

	rc = hwrm_req_init(bp, req, HWRM_DBG_COREDUMP_LIST);
	if (rc)
		return rc;

	info.dma_len = COREDUMP_LIST_BUF_LEN;
	info.seq_off = offsetof(struct hwrm_dbg_coredump_list_input, seq_no);
	info.data_len_off = offsetof(struct hwrm_dbg_coredump_list_output,
				     data_len);

	rc = bnxt_hwrm_dbg_dma_data(bp, req, &info);
	if (!rc) {
		coredump->data = info.dest_buf;
		coredump->data_size = info.dest_buf_size;
		coredump->total_segs = info.segs;
	}
	return rc;
}

static int bnxt_hwrm_dbg_coredump_initiate(struct bnxt *bp, u16 component_id,
					   u16 segment_id)
{
	struct hwrm_dbg_coredump_initiate_input *req;
	int rc;

	rc = hwrm_req_init(bp, req, HWRM_DBG_COREDUMP_INITIATE);
	if (rc)
		return rc;

	hwrm_req_timeout(bp, req, HWRM_COREDUMP_TIMEOUT);
	req->component_id = cpu_to_le16(component_id);
	req->segment_id = cpu_to_le16(segment_id);

	return hwrm_req_send(bp, req);
}

static int bnxt_hwrm_dbg_coredump_retrieve(struct bnxt *bp, u16 component_id,
					   u16 segment_id, u32 *seg_len,
					   void *buf, u32 buf_len, u32 offset)
{
	struct hwrm_dbg_coredump_retrieve_input *req;
	struct bnxt_hwrm_dbg_dma_info info = {NULL};
	int rc;

	rc = hwrm_req_init(bp, req, HWRM_DBG_COREDUMP_RETRIEVE);
	if (rc)
		return rc;

	req->component_id = cpu_to_le16(component_id);
	req->segment_id = cpu_to_le16(segment_id);

	info.dma_len = COREDUMP_RETRIEVE_BUF_LEN;
	info.seq_off = offsetof(struct hwrm_dbg_coredump_retrieve_input,
				seq_no);
	info.data_len_off = offsetof(struct hwrm_dbg_coredump_retrieve_output,
				     data_len);
	if (buf) {
		info.dest_buf = buf + offset;
		info.buf_len = buf_len;
		info.seg_start = offset;
	}

	rc = bnxt_hwrm_dbg_dma_data(bp, req, &info);
	if (!rc)
		*seg_len = info.dest_buf_size;

	return rc;
}

static void
bnxt_fill_coredump_seg_hdr(struct bnxt *bp,
			   struct bnxt_coredump_segment_hdr *seg_hdr,
			   struct coredump_segment_record *seg_rec, u32 seg_len,
			   int status, u32 duration, u32 instance)
{
	memset(seg_hdr, 0, sizeof(*seg_hdr));
	memcpy(seg_hdr->signature, "sEgM", 4);
	if (seg_rec) {
		seg_hdr->component_id = (__force __le32)seg_rec->component_id;
		seg_hdr->segment_id = (__force __le32)seg_rec->segment_id;
		seg_hdr->low_version = seg_rec->version_low;
		seg_hdr->high_version = seg_rec->version_hi;
	} else {
		/* For hwrm_ver_get response Component id = 2
		 * and Segment id = 0
		 */
		seg_hdr->component_id = cpu_to_le32(2);
		seg_hdr->segment_id = 0;
	}
	seg_hdr->function_id = cpu_to_le16(bp->pdev->devfn);
	seg_hdr->length = cpu_to_le32(seg_len);
	seg_hdr->status = cpu_to_le32(status);
	seg_hdr->duration = cpu_to_le32(duration);
	seg_hdr->data_offset = cpu_to_le32(sizeof(*seg_hdr));
	seg_hdr->instance = cpu_to_le32(instance);
}

static void
bnxt_fill_coredump_record(struct bnxt *bp, struct bnxt_coredump_record *record,
			  time64_t start, s16 start_utc, u16 total_segs,
			  int status)
{
	time64_t end = ktime_get_real_seconds();
	u32 os_ver_major = 0, os_ver_minor = 0;
	struct tm tm;

	time64_to_tm(start, 0, &tm);
	memset(record, 0, sizeof(*record));
	memcpy(record->signature, "cOrE", 4);
	record->flags = 0;
	record->low_version = 0;
	record->high_version = 1;
	record->asic_state = 0;
	strlcpy(record->system_name, utsname()->nodename,
		sizeof(record->system_name));
	record->year = cpu_to_le16(tm.tm_year + 1900);
	record->month = cpu_to_le16(tm.tm_mon + 1);
	record->day = cpu_to_le16(tm.tm_mday);
	record->hour = cpu_to_le16(tm.tm_hour);
	record->minute = cpu_to_le16(tm.tm_min);
	record->second = cpu_to_le16(tm.tm_sec);
	record->utc_bias = cpu_to_le16(start_utc);
	strcpy(record->commandline, "ethtool -w");
	record->total_segments = cpu_to_le32(total_segs);

	sscanf(utsname()->release, "%u.%u", &os_ver_major, &os_ver_minor);
	record->os_ver_major = cpu_to_le32(os_ver_major);
	record->os_ver_minor = cpu_to_le32(os_ver_minor);

	strlcpy(record->os_name, utsname()->sysname, 32);
	time64_to_tm(end, 0, &tm);
	record->end_year = cpu_to_le16(tm.tm_year + 1900);
	record->end_month = cpu_to_le16(tm.tm_mon + 1);
	record->end_day = cpu_to_le16(tm.tm_mday);
	record->end_hour = cpu_to_le16(tm.tm_hour);
	record->end_minute = cpu_to_le16(tm.tm_min);
	record->end_second = cpu_to_le16(tm.tm_sec);
	record->end_utc_bias = cpu_to_le16(sys_tz.tz_minuteswest * 60);
	record->asic_id1 = cpu_to_le32(bp->chip_num << 16 |
				       bp->ver_resp.chip_rev << 8 |
				       bp->ver_resp.chip_metal);
	record->asic_id2 = 0;
	record->coredump_status = cpu_to_le32(status);
	record->ioctl_low_version = 0;
	record->ioctl_high_version = 0;
}

static int bnxt_get_coredump(struct bnxt *bp, void *buf, u32 *dump_len)
{
	u32 ver_get_resp_len = sizeof(struct hwrm_ver_get_output);
	u32 offset = 0, seg_hdr_len, seg_record_len, buf_len = 0;
	struct coredump_segment_record *seg_record = NULL;
	struct bnxt_coredump_segment_hdr seg_hdr;
	struct bnxt_coredump coredump = {NULL};
	time64_t start_time;
	u16 start_utc;
	int rc = 0, i;

	if (buf)
		buf_len = *dump_len;

	start_time = ktime_get_real_seconds();
	start_utc = sys_tz.tz_minuteswest * 60;
	seg_hdr_len = sizeof(seg_hdr);

	/* First segment should be hwrm_ver_get response */
	*dump_len = seg_hdr_len + ver_get_resp_len;
	if (buf) {
		bnxt_fill_coredump_seg_hdr(bp, &seg_hdr, NULL, ver_get_resp_len,
					   0, 0, 0);
		memcpy(buf + offset, &seg_hdr, seg_hdr_len);
		offset += seg_hdr_len;
		memcpy(buf + offset, &bp->ver_resp, ver_get_resp_len);
		offset += ver_get_resp_len;
	}

	rc = bnxt_hwrm_dbg_coredump_list(bp, &coredump);
	if (rc) {
		netdev_err(bp->dev, "Failed to get coredump segment list\n");
		goto err;
	}

	*dump_len += seg_hdr_len * coredump.total_segs;

	seg_record = (struct coredump_segment_record *)coredump.data;
	seg_record_len = sizeof(*seg_record);

	for (i = 0; i < coredump.total_segs; i++) {
		u16 comp_id = le16_to_cpu(seg_record->component_id);
		u16 seg_id = le16_to_cpu(seg_record->segment_id);
		u32 duration = 0, seg_len = 0;
		unsigned long start, end;

		if (buf && ((offset + seg_hdr_len) >
			    BNXT_COREDUMP_BUF_LEN(buf_len))) {
			rc = -ENOBUFS;
			goto err;
		}

		start = jiffies;

		rc = bnxt_hwrm_dbg_coredump_initiate(bp, comp_id, seg_id);
		if (rc) {
			netdev_err(bp->dev,
				   "Failed to initiate coredump for seg = %d\n",
				   seg_record->segment_id);
			goto next_seg;
		}

		/* Write segment data into the buffer */
		rc = bnxt_hwrm_dbg_coredump_retrieve(bp, comp_id, seg_id,
						     &seg_len, buf, buf_len,
						     offset + seg_hdr_len);
		if (rc && rc == -ENOBUFS)
			goto err;
		else if (rc)
			netdev_err(bp->dev,
				   "Failed to retrieve coredump for seg = %d\n",
				   seg_record->segment_id);

next_seg:
		end = jiffies;
		duration = jiffies_to_msecs(end - start);
		bnxt_fill_coredump_seg_hdr(bp, &seg_hdr, seg_record, seg_len,
					   rc, duration, 0);

		if (buf) {
			/* Write segment header into the buffer */
			memcpy(buf + offset, &seg_hdr, seg_hdr_len);
			offset += seg_hdr_len + seg_len;
		}

		*dump_len += seg_len;
		seg_record =
			(struct coredump_segment_record *)((u8 *)seg_record +
							   seg_record_len);
	}

err:
	if (buf)
		bnxt_fill_coredump_record(bp, buf + offset, start_time,
					  start_utc, coredump.total_segs + 1,
					  rc);
	kfree(coredump.data);
	*dump_len += sizeof(struct bnxt_coredump_record);
	if (rc == -ENOBUFS)
<<<<<<< HEAD
		netdev_err(bp->dev, "Firmware returned large coredump buffer");
=======
		netdev_err(bp->dev, "Firmware returned large coredump buffer\n");
>>>>>>> c1084c27
	return rc;
}

static int bnxt_set_dump(struct net_device *dev, struct ethtool_dump *dump)
{
	struct bnxt *bp = netdev_priv(dev);

	if (dump->flag > BNXT_DUMP_CRASH) {
		netdev_info(dev, "Supports only Live(0) and Crash(1) dumps.\n");
		return -EINVAL;
	}

	if (!IS_ENABLED(CONFIG_TEE_BNXT_FW) && dump->flag == BNXT_DUMP_CRASH) {
		netdev_info(dev, "Cannot collect crash dump as TEE_BNXT_FW config option is not enabled.\n");
		return -EOPNOTSUPP;
	}

	bp->dump_flag = dump->flag;
	return 0;
}

static int bnxt_get_dump_flag(struct net_device *dev, struct ethtool_dump *dump)
{
	struct bnxt *bp = netdev_priv(dev);

	if (bp->hwrm_spec_code < 0x10801)
		return -EOPNOTSUPP;

	dump->version = bp->ver_resp.hwrm_fw_maj_8b << 24 |
			bp->ver_resp.hwrm_fw_min_8b << 16 |
			bp->ver_resp.hwrm_fw_bld_8b << 8 |
			bp->ver_resp.hwrm_fw_rsvd_8b;

	dump->flag = bp->dump_flag;
	if (bp->dump_flag == BNXT_DUMP_CRASH)
		dump->len = BNXT_CRASH_DUMP_LEN;
	else
		bnxt_get_coredump(bp, NULL, &dump->len);
	return 0;
}

static int bnxt_get_dump_data(struct net_device *dev, struct ethtool_dump *dump,
			      void *buf)
{
	struct bnxt *bp = netdev_priv(dev);

	if (bp->hwrm_spec_code < 0x10801)
		return -EOPNOTSUPP;

	memset(buf, 0, dump->len);

	dump->flag = bp->dump_flag;
	if (dump->flag == BNXT_DUMP_CRASH) {
#ifdef CONFIG_TEE_BNXT_FW
		return tee_bnxt_copy_coredump(buf, 0, dump->len);
#endif
	} else {
		return bnxt_get_coredump(bp, buf, &dump->len);
	}

	return 0;
}

static int bnxt_get_ts_info(struct net_device *dev,
			    struct ethtool_ts_info *info)
{
	struct bnxt *bp = netdev_priv(dev);
	struct bnxt_ptp_cfg *ptp;

	ptp = bp->ptp_cfg;
	info->so_timestamping = SOF_TIMESTAMPING_TX_SOFTWARE |
				SOF_TIMESTAMPING_RX_SOFTWARE |
				SOF_TIMESTAMPING_SOFTWARE;

	info->phc_index = -1;
	if (!ptp)
		return 0;

	info->so_timestamping |= SOF_TIMESTAMPING_TX_HARDWARE |
				 SOF_TIMESTAMPING_RX_HARDWARE |
				 SOF_TIMESTAMPING_RAW_HARDWARE;
	if (ptp->ptp_clock)
		info->phc_index = ptp_clock_index(ptp->ptp_clock);

	info->tx_types = (1 << HWTSTAMP_TX_OFF) | (1 << HWTSTAMP_TX_ON);

	info->rx_filters = (1 << HWTSTAMP_FILTER_NONE) |
			   (1 << HWTSTAMP_FILTER_PTP_V2_L2_EVENT) |
			   (1 << HWTSTAMP_FILTER_PTP_V2_L4_EVENT);
	return 0;
}

void bnxt_ethtool_init(struct bnxt *bp)
{
	struct hwrm_selftest_qlist_output *resp;
	struct hwrm_selftest_qlist_input *req;
	struct bnxt_test_info *test_info;
	struct net_device *dev = bp->dev;
	int i, rc;

	if (!(bp->fw_cap & BNXT_FW_CAP_PKG_VER))
		bnxt_get_pkgver(dev);

	bp->num_tests = 0;
	if (bp->hwrm_spec_code < 0x10704 || !BNXT_PF(bp))
		return;

	test_info = bp->test_info;
	if (!test_info) {
		test_info = kzalloc(sizeof(*bp->test_info), GFP_KERNEL);
		if (!test_info)
			return;
		bp->test_info = test_info;
	}

	if (hwrm_req_init(bp, req, HWRM_SELFTEST_QLIST))
		return;

	resp = hwrm_req_hold(bp, req);
	rc = hwrm_req_send_silent(bp, req);
	if (rc)
		goto ethtool_init_exit;

	bp->num_tests = resp->num_tests + BNXT_DRV_TESTS;
	if (bp->num_tests > BNXT_MAX_TEST)
		bp->num_tests = BNXT_MAX_TEST;

	test_info->offline_mask = resp->offline_tests;
	test_info->timeout = le16_to_cpu(resp->test_timeout);
	if (!test_info->timeout)
		test_info->timeout = HWRM_CMD_TIMEOUT;
	for (i = 0; i < bp->num_tests; i++) {
		char *str = test_info->string[i];
		char *fw_str = resp->test0_name + i * 32;

		if (i == BNXT_MACLPBK_TEST_IDX) {
			strcpy(str, "Mac loopback test (offline)");
		} else if (i == BNXT_PHYLPBK_TEST_IDX) {
			strcpy(str, "Phy loopback test (offline)");
		} else if (i == BNXT_EXTLPBK_TEST_IDX) {
			strcpy(str, "Ext loopback test (offline)");
		} else if (i == BNXT_IRQ_TEST_IDX) {
			strcpy(str, "Interrupt_test (offline)");
		} else {
			strlcpy(str, fw_str, ETH_GSTRING_LEN);
			strncat(str, " test", ETH_GSTRING_LEN - strlen(str));
			if (test_info->offline_mask & (1 << i))
				strncat(str, " (offline)",
					ETH_GSTRING_LEN - strlen(str));
			else
				strncat(str, " (online)",
					ETH_GSTRING_LEN - strlen(str));
		}
	}

ethtool_init_exit:
	hwrm_req_drop(bp, req);
}

static void bnxt_get_eth_phy_stats(struct net_device *dev,
				   struct ethtool_eth_phy_stats *phy_stats)
{
	struct bnxt *bp = netdev_priv(dev);
	u64 *rx;

	if (BNXT_VF(bp) || !(bp->flags & BNXT_FLAG_PORT_STATS_EXT))
		return;

	rx = bp->rx_port_stats_ext.sw_stats;
	phy_stats->SymbolErrorDuringCarrier =
		*(rx + BNXT_RX_STATS_EXT_OFFSET(rx_pcs_symbol_err));
}

static void bnxt_get_eth_mac_stats(struct net_device *dev,
				   struct ethtool_eth_mac_stats *mac_stats)
{
	struct bnxt *bp = netdev_priv(dev);
	u64 *rx, *tx;

	if (BNXT_VF(bp) || !(bp->flags & BNXT_FLAG_PORT_STATS))
		return;

	rx = bp->port_stats.sw_stats;
	tx = bp->port_stats.sw_stats + BNXT_TX_PORT_STATS_BYTE_OFFSET / 8;

	mac_stats->FramesReceivedOK =
		BNXT_GET_RX_PORT_STATS64(rx, rx_good_frames);
	mac_stats->FramesTransmittedOK =
		BNXT_GET_TX_PORT_STATS64(tx, tx_good_frames);
	mac_stats->FrameCheckSequenceErrors =
		BNXT_GET_RX_PORT_STATS64(rx, rx_fcs_err_frames);
	mac_stats->AlignmentErrors =
		BNXT_GET_RX_PORT_STATS64(rx, rx_align_err_frames);
	mac_stats->OutOfRangeLengthField =
		BNXT_GET_RX_PORT_STATS64(rx, rx_oor_len_frames);
}

static void bnxt_get_eth_ctrl_stats(struct net_device *dev,
				    struct ethtool_eth_ctrl_stats *ctrl_stats)
{
	struct bnxt *bp = netdev_priv(dev);
	u64 *rx;

	if (BNXT_VF(bp) || !(bp->flags & BNXT_FLAG_PORT_STATS))
		return;

	rx = bp->port_stats.sw_stats;
	ctrl_stats->MACControlFramesReceived =
		BNXT_GET_RX_PORT_STATS64(rx, rx_ctrl_frames);
}

static const struct ethtool_rmon_hist_range bnxt_rmon_ranges[] = {
	{    0,    64 },
	{   65,   127 },
	{  128,   255 },
	{  256,   511 },
	{  512,  1023 },
	{ 1024,  1518 },
	{ 1519,  2047 },
	{ 2048,  4095 },
	{ 4096,  9216 },
	{ 9217, 16383 },
	{}
};

static void bnxt_get_rmon_stats(struct net_device *dev,
				struct ethtool_rmon_stats *rmon_stats,
				const struct ethtool_rmon_hist_range **ranges)
{
	struct bnxt *bp = netdev_priv(dev);
	u64 *rx, *tx;

	if (BNXT_VF(bp) || !(bp->flags & BNXT_FLAG_PORT_STATS))
		return;

	rx = bp->port_stats.sw_stats;
	tx = bp->port_stats.sw_stats + BNXT_TX_PORT_STATS_BYTE_OFFSET / 8;

	rmon_stats->jabbers =
		BNXT_GET_RX_PORT_STATS64(rx, rx_jbr_frames);
	rmon_stats->oversize_pkts =
		BNXT_GET_RX_PORT_STATS64(rx, rx_ovrsz_frames);
	rmon_stats->undersize_pkts =
		BNXT_GET_RX_PORT_STATS64(rx, rx_undrsz_frames);

	rmon_stats->hist[0] = BNXT_GET_RX_PORT_STATS64(rx, rx_64b_frames);
	rmon_stats->hist[1] = BNXT_GET_RX_PORT_STATS64(rx, rx_65b_127b_frames);
	rmon_stats->hist[2] = BNXT_GET_RX_PORT_STATS64(rx, rx_128b_255b_frames);
	rmon_stats->hist[3] = BNXT_GET_RX_PORT_STATS64(rx, rx_256b_511b_frames);
	rmon_stats->hist[4] =
		BNXT_GET_RX_PORT_STATS64(rx, rx_512b_1023b_frames);
	rmon_stats->hist[5] =
		BNXT_GET_RX_PORT_STATS64(rx, rx_1024b_1518b_frames);
	rmon_stats->hist[6] =
		BNXT_GET_RX_PORT_STATS64(rx, rx_1519b_2047b_frames);
	rmon_stats->hist[7] =
		BNXT_GET_RX_PORT_STATS64(rx, rx_2048b_4095b_frames);
	rmon_stats->hist[8] =
		BNXT_GET_RX_PORT_STATS64(rx, rx_4096b_9216b_frames);
	rmon_stats->hist[9] =
		BNXT_GET_RX_PORT_STATS64(rx, rx_9217b_16383b_frames);

	rmon_stats->hist_tx[0] =
		BNXT_GET_TX_PORT_STATS64(tx, tx_64b_frames);
	rmon_stats->hist_tx[1] =
		BNXT_GET_TX_PORT_STATS64(tx, tx_65b_127b_frames);
	rmon_stats->hist_tx[2] =
		BNXT_GET_TX_PORT_STATS64(tx, tx_128b_255b_frames);
	rmon_stats->hist_tx[3] =
		BNXT_GET_TX_PORT_STATS64(tx, tx_256b_511b_frames);
	rmon_stats->hist_tx[4] =
		BNXT_GET_TX_PORT_STATS64(tx, tx_512b_1023b_frames);
	rmon_stats->hist_tx[5] =
		BNXT_GET_TX_PORT_STATS64(tx, tx_1024b_1518b_frames);
	rmon_stats->hist_tx[6] =
		BNXT_GET_TX_PORT_STATS64(tx, tx_1519b_2047b_frames);
	rmon_stats->hist_tx[7] =
		BNXT_GET_TX_PORT_STATS64(tx, tx_2048b_4095b_frames);
	rmon_stats->hist_tx[8] =
		BNXT_GET_TX_PORT_STATS64(tx, tx_4096b_9216b_frames);
	rmon_stats->hist_tx[9] =
		BNXT_GET_TX_PORT_STATS64(tx, tx_9217b_16383b_frames);

	*ranges = bnxt_rmon_ranges;
}

void bnxt_ethtool_free(struct bnxt *bp)
{
	kfree(bp->test_info);
	bp->test_info = NULL;
}

const struct ethtool_ops bnxt_ethtool_ops = {
	.supported_coalesce_params = ETHTOOL_COALESCE_USECS |
				     ETHTOOL_COALESCE_MAX_FRAMES |
				     ETHTOOL_COALESCE_USECS_IRQ |
				     ETHTOOL_COALESCE_MAX_FRAMES_IRQ |
				     ETHTOOL_COALESCE_STATS_BLOCK_USECS |
				     ETHTOOL_COALESCE_USE_ADAPTIVE_RX,
	.get_link_ksettings	= bnxt_get_link_ksettings,
	.set_link_ksettings	= bnxt_set_link_ksettings,
	.get_fec_stats		= bnxt_get_fec_stats,
	.get_fecparam		= bnxt_get_fecparam,
	.set_fecparam		= bnxt_set_fecparam,
	.get_pause_stats	= bnxt_get_pause_stats,
	.get_pauseparam		= bnxt_get_pauseparam,
	.set_pauseparam		= bnxt_set_pauseparam,
	.get_drvinfo		= bnxt_get_drvinfo,
	.get_regs_len		= bnxt_get_regs_len,
	.get_regs		= bnxt_get_regs,
	.get_wol		= bnxt_get_wol,
	.set_wol		= bnxt_set_wol,
	.get_coalesce		= bnxt_get_coalesce,
	.set_coalesce		= bnxt_set_coalesce,
	.get_msglevel		= bnxt_get_msglevel,
	.set_msglevel		= bnxt_set_msglevel,
	.get_sset_count		= bnxt_get_sset_count,
	.get_strings		= bnxt_get_strings,
	.get_ethtool_stats	= bnxt_get_ethtool_stats,
	.set_ringparam		= bnxt_set_ringparam,
	.get_ringparam		= bnxt_get_ringparam,
	.get_channels		= bnxt_get_channels,
	.set_channels		= bnxt_set_channels,
	.get_rxnfc		= bnxt_get_rxnfc,
	.set_rxnfc		= bnxt_set_rxnfc,
	.get_rxfh_indir_size    = bnxt_get_rxfh_indir_size,
	.get_rxfh_key_size      = bnxt_get_rxfh_key_size,
	.get_rxfh               = bnxt_get_rxfh,
	.set_rxfh		= bnxt_set_rxfh,
	.flash_device		= bnxt_flash_device,
	.get_eeprom_len         = bnxt_get_eeprom_len,
	.get_eeprom             = bnxt_get_eeprom,
	.set_eeprom		= bnxt_set_eeprom,
	.get_link		= bnxt_get_link,
	.get_eee		= bnxt_get_eee,
	.set_eee		= bnxt_set_eee,
	.get_module_info	= bnxt_get_module_info,
	.get_module_eeprom	= bnxt_get_module_eeprom,
	.nway_reset		= bnxt_nway_reset,
	.set_phys_id		= bnxt_set_phys_id,
	.self_test		= bnxt_self_test,
	.get_ts_info		= bnxt_get_ts_info,
	.reset			= bnxt_reset,
	.set_dump		= bnxt_set_dump,
	.get_dump_flag		= bnxt_get_dump_flag,
	.get_dump_data		= bnxt_get_dump_data,
	.get_eth_phy_stats	= bnxt_get_eth_phy_stats,
	.get_eth_mac_stats	= bnxt_get_eth_mac_stats,
	.get_eth_ctrl_stats	= bnxt_get_eth_ctrl_stats,
	.get_rmon_stats		= bnxt_get_rmon_stats,
};<|MERGE_RESOLUTION|>--- conflicted
+++ resolved
@@ -187,15 +187,11 @@
 
 static const char * const bnxt_rx_sw_stats_str[] = {
 	"rx_l4_csum_errors",
-<<<<<<< HEAD
-	"rx_buf_errors",
-=======
 	"rx_resets",
 	"rx_buf_errors",
 };
 
 static const char * const bnxt_cmn_sw_stats_str[] = {
->>>>>>> c1084c27
 	"missed_irqs",
 };
 
@@ -577,13 +573,6 @@
 		u64 *sw;
 		int k;
 
-<<<<<<< HEAD
-		for (k = 0; k < stat_fields; j++, k++)
-			buf[j] = le64_to_cpu(hw_stats[k]);
-		buf[j++] = cpr->rx_l4_csum_errors;
-		buf[j++] = cpr->rx_buf_errors;
-		buf[j++] = cpr->missed_irqs;
-=======
 		if (is_rx_ring(bp, i)) {
 			for (k = 0; k < NUM_RING_RX_HW_STATS; j++, k++)
 				buf[j] = sw_stats[k];
@@ -612,7 +601,6 @@
 		sw = (u64 *)&cpr->sw_stats.cmn;
 		for (k = 0; k < NUM_RING_CMN_SW_STATS; j++, k++)
 			buf[j] = sw[k];
->>>>>>> c1084c27
 
 		bnxt_sw_func_stats[RX_TOTAL_DISCARDS].counter +=
 			BNXT_GET_RING_STATS64(sw_stats, rx_discard_pkts);
@@ -2483,18 +2471,11 @@
 	struct hwrm_nvm_install_update_output *resp;
 	struct hwrm_nvm_modify_input *modify;
 	struct bnxt *bp = netdev_priv(dev);
-<<<<<<< HEAD
-	struct hwrm_nvm_install_update_output *resp = bp->hwrm_cmd_resp_addr;
-	struct hwrm_nvm_install_update_input install = {0};
-	const struct firmware *fw;
-=======
 	bool defrag_attempted = false;
 	dma_addr_t dma_handle;
 	u8 *kmem = NULL;
 	u32 modify_len;
->>>>>>> c1084c27
 	u32 item_len;
-	int rc = 0;
 	u16 index;
 	int rc;
 
@@ -2541,28 +2522,6 @@
 	do {
 		u32 copied = 0, len = modify_len;
 
-<<<<<<< HEAD
-		kmem = dma_alloc_coherent(&bp->pdev->dev, fw->size,
-					  &dma_handle, GFP_KERNEL);
-		if (!kmem) {
-			netdev_err(dev,
-				   "dma_alloc_coherent failure, length = %u\n",
-				   (unsigned int)fw->size);
-			rc = -ENOMEM;
-		} else {
-			memcpy(kmem, fw->data, fw->size);
-			modify.host_src_addr = cpu_to_le64(dma_handle);
-
-			rc = hwrm_send_message(bp, &modify, sizeof(modify),
-					       FLASH_PACKAGE_TIMEOUT);
-			dma_free_coherent(&bp->pdev->dev, fw->size, kmem,
-					  dma_handle);
-		}
-	}
-	release_firmware(fw);
-	if (rc)
-		goto err_exit;
-=======
 		rc = bnxt_find_nvram_item(dev, BNX_DIR_TYPE_UPDATE,
 					  BNX_DIR_ORDINAL_FIRST,
 					  BNX_DIR_EXT_NONE,
@@ -2577,7 +2536,6 @@
 			rc = -EFBIG;
 			break;
 		}
->>>>>>> c1084c27
 
 		modify->dir_idx = cpu_to_le16(index);
 
@@ -2586,13 +2544,6 @@
 		while (copied < fw->size) {
 			u32 balance = fw->size - copied;
 
-<<<<<<< HEAD
-	mutex_lock(&bp->hwrm_cmd_lock);
-	rc = _hwrm_send_message(bp, &install, sizeof(install),
-				INSTALL_PACKAGE_TIMEOUT);
-	if (rc) {
-		u8 error_code = ((struct hwrm_err_output *)resp)->cmd_err;
-=======
 			if (balance <= modify_len) {
 				len = balance;
 				if (copied)
@@ -2606,7 +2557,6 @@
 				goto pkg_abort;
 			copied += len;
 		}
->>>>>>> c1084c27
 
 		rc = hwrm_req_send_silent(bp, install);
 
@@ -2619,16 +2569,6 @@
 
 		if (rc && ((struct hwrm_err_output *)resp)->cmd_err ==
 		    NVM_INSTALL_UPDATE_CMD_ERR_CODE_FRAG_ERR) {
-<<<<<<< HEAD
-			install.flags |= cpu_to_le16(
-			       NVM_INSTALL_UPDATE_REQ_FLAGS_ALLOWED_TO_DEFRAG);
-			rc = _hwrm_send_message(bp, &install, sizeof(install),
-						INSTALL_PACKAGE_TIMEOUT);
-		}
-		if (rc)
-			goto flash_pkg_exit;
-	}
-=======
 			install->flags =
 				cpu_to_le16(NVM_INSTALL_UPDATE_REQ_FLAGS_ALLOWED_TO_DEFRAG);
 
@@ -2656,19 +2596,12 @@
 pkg_abort:
 	hwrm_req_drop(bp, modify);
 	hwrm_req_drop(bp, install);
->>>>>>> c1084c27
 
 	if (resp->result) {
 		netdev_err(dev, "PKG install error = %d, problem_item = %d\n",
 			   (s8)resp->result, (int)resp->problem_item);
 		rc = -ENOPKG;
 	}
-<<<<<<< HEAD
-flash_pkg_exit:
-	mutex_unlock(&bp->hwrm_cmd_lock);
-err_exit:
-=======
->>>>>>> c1084c27
 	if (rc == -EACCES)
 		bnxt_print_admin_err(bp);
 	return rc;
@@ -4003,11 +3936,7 @@
 	kfree(coredump.data);
 	*dump_len += sizeof(struct bnxt_coredump_record);
 	if (rc == -ENOBUFS)
-<<<<<<< HEAD
-		netdev_err(bp->dev, "Firmware returned large coredump buffer");
-=======
 		netdev_err(bp->dev, "Firmware returned large coredump buffer\n");
->>>>>>> c1084c27
 	return rc;
 }
 
