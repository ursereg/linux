/*
 * Copyright (c) 2015, Mellanox Technologies. All rights reserved.
 *
 * This software is available to you under a choice of one of two
 * licenses.  You may choose to be licensed under the terms of the GNU
 * General Public License (GPL) Version 2, available from the file
 * COPYING in the main directory of this source tree, or the
 * OpenIB.org BSD license below:
 *
 *     Redistribution and use in source and binary forms, with or
 *     without modification, are permitted provided that the following
 *     conditions are met:
 *
 *      - Redistributions of source code must retain the above
 *        copyright notice, this list of conditions and the following
 *        disclaimer.
 *
 *      - Redistributions in binary form must reproduce the above
 *        copyright notice, this list of conditions and the following
 *        disclaimer in the documentation and/or other materials
 *        provided with the distribution.
 *
 * THE SOFTWARE IS PROVIDED "AS IS", WITHOUT WARRANTY OF ANY KIND,
 * EXPRESS OR IMPLIED, INCLUDING BUT NOT LIMITED TO THE WARRANTIES OF
 * MERCHANTABILITY, FITNESS FOR A PARTICULAR PURPOSE AND
 * NONINFRINGEMENT. IN NO EVENT SHALL THE AUTHORS OR COPYRIGHT HOLDERS
 * BE LIABLE FOR ANY CLAIM, DAMAGES OR OTHER LIABILITY, WHETHER IN AN
 * ACTION OF CONTRACT, TORT OR OTHERWISE, ARISING FROM, OUT OF OR IN
 * CONNECTION WITH THE SOFTWARE OR THE USE OR OTHER DEALINGS IN THE
 * SOFTWARE.
 */

#include <linux/etherdevice.h>
#include <linux/mlx5/driver.h>
#include <linux/mlx5/mlx5_ifc.h>
#include <linux/mlx5/vport.h>
#include <linux/mlx5/fs.h>
#include <linux/mlx5/mpfs.h>
#include "esw/acl/lgcy.h"
#include "esw/legacy.h"
#include "esw/qos.h"
#include "mlx5_core.h"
#include "lib/eq.h"
#include "eswitch.h"
#include "fs_core.h"
#include "devlink.h"
#include "ecpf.h"
#include "en/mod_hdr.h"

enum {
	MLX5_ACTION_NONE = 0,
	MLX5_ACTION_ADD  = 1,
	MLX5_ACTION_DEL  = 2,
};

/* Vport UC/MC hash node */
struct vport_addr {
	struct l2addr_node     node;
	u8                     action;
	u16                    vport;
	struct mlx5_flow_handle *flow_rule;
	bool mpfs; /* UC MAC was added to MPFs */
	/* A flag indicating that mac was added due to mc promiscuous vport */
	bool mc_promisc;
};

static int mlx5_eswitch_check(const struct mlx5_core_dev *dev)
{
	if (MLX5_CAP_GEN(dev, port_type) != MLX5_CAP_PORT_TYPE_ETH)
		return -EOPNOTSUPP;

	if (!MLX5_ESWITCH_MANAGER(dev))
		return -EOPNOTSUPP;

	return 0;
}

struct mlx5_eswitch *mlx5_devlink_eswitch_get(struct devlink *devlink)
{
	struct mlx5_core_dev *dev = devlink_priv(devlink);
	int err;

	err = mlx5_eswitch_check(dev);
	if (err)
		return ERR_PTR(err);

	return dev->priv.eswitch;
}

struct mlx5_vport *__must_check
mlx5_eswitch_get_vport(struct mlx5_eswitch *esw, u16 vport_num)
{
	struct mlx5_vport *vport;

	if (!esw || !MLX5_CAP_GEN(esw->dev, vport_group_manager))
		return ERR_PTR(-EPERM);

	vport = xa_load(&esw->vports, vport_num);
	if (!vport) {
		esw_debug(esw->dev, "vport out of range: num(0x%x)\n", vport_num);
		return ERR_PTR(-EINVAL);
	}
	return vport;
}

static int arm_vport_context_events_cmd(struct mlx5_core_dev *dev, u16 vport,
					u32 events_mask)
{
	u32 in[MLX5_ST_SZ_DW(modify_nic_vport_context_in)] = {};
	void *nic_vport_ctx;

	MLX5_SET(modify_nic_vport_context_in, in,
		 opcode, MLX5_CMD_OP_MODIFY_NIC_VPORT_CONTEXT);
	MLX5_SET(modify_nic_vport_context_in, in, field_select.change_event, 1);
	MLX5_SET(modify_nic_vport_context_in, in, vport_number, vport);
	MLX5_SET(modify_nic_vport_context_in, in, other_vport, 1);
	nic_vport_ctx = MLX5_ADDR_OF(modify_nic_vport_context_in,
				     in, nic_vport_context);

	MLX5_SET(nic_vport_context, nic_vport_ctx, arm_change_event, 1);

	if (events_mask & MLX5_VPORT_UC_ADDR_CHANGE)
		MLX5_SET(nic_vport_context, nic_vport_ctx,
			 event_on_uc_address_change, 1);
	if (events_mask & MLX5_VPORT_MC_ADDR_CHANGE)
		MLX5_SET(nic_vport_context, nic_vport_ctx,
			 event_on_mc_address_change, 1);
	if (events_mask & MLX5_VPORT_PROMISC_CHANGE)
		MLX5_SET(nic_vport_context, nic_vport_ctx,
			 event_on_promisc_change, 1);

	return mlx5_cmd_exec_in(dev, modify_nic_vport_context, in);
}

/* E-Switch vport context HW commands */
int mlx5_eswitch_modify_esw_vport_context(struct mlx5_core_dev *dev, u16 vport,
					  bool other_vport, void *in)
{
	MLX5_SET(modify_esw_vport_context_in, in, opcode,
		 MLX5_CMD_OP_MODIFY_ESW_VPORT_CONTEXT);
	MLX5_SET(modify_esw_vport_context_in, in, vport_number, vport);
	MLX5_SET(modify_esw_vport_context_in, in, other_vport, other_vport);
	return mlx5_cmd_exec_in(dev, modify_esw_vport_context, in);
}

static int modify_esw_vport_cvlan(struct mlx5_core_dev *dev, u16 vport,
				  u16 vlan, u8 qos, u8 set_flags)
{
	u32 in[MLX5_ST_SZ_DW(modify_esw_vport_context_in)] = {};

	if (!MLX5_CAP_ESW(dev, vport_cvlan_strip) ||
	    !MLX5_CAP_ESW(dev, vport_cvlan_insert_if_not_exist))
		return -EOPNOTSUPP;

	esw_debug(dev, "Set Vport[%d] VLAN %d qos %d set=%x\n",
		  vport, vlan, qos, set_flags);

	if (set_flags & SET_VLAN_STRIP)
		MLX5_SET(modify_esw_vport_context_in, in,
			 esw_vport_context.vport_cvlan_strip, 1);

	if (set_flags & SET_VLAN_INSERT) {
		/* insert only if no vlan in packet */
		MLX5_SET(modify_esw_vport_context_in, in,
			 esw_vport_context.vport_cvlan_insert, 1);

		MLX5_SET(modify_esw_vport_context_in, in,
			 esw_vport_context.cvlan_pcp, qos);
		MLX5_SET(modify_esw_vport_context_in, in,
			 esw_vport_context.cvlan_id, vlan);
	}

	MLX5_SET(modify_esw_vport_context_in, in,
		 field_select.vport_cvlan_strip, 1);
	MLX5_SET(modify_esw_vport_context_in, in,
		 field_select.vport_cvlan_insert, 1);

	return mlx5_eswitch_modify_esw_vport_context(dev, vport, true, in);
}

/* E-Switch FDB */
static struct mlx5_flow_handle *
__esw_fdb_set_vport_rule(struct mlx5_eswitch *esw, u16 vport, bool rx_rule,
			 u8 mac_c[ETH_ALEN], u8 mac_v[ETH_ALEN])
{
	int match_header = (is_zero_ether_addr(mac_c) ? 0 :
			    MLX5_MATCH_OUTER_HEADERS);
	struct mlx5_flow_handle *flow_rule = NULL;
	struct mlx5_flow_act flow_act = {0};
	struct mlx5_flow_destination dest = {};
	struct mlx5_flow_spec *spec;
	void *mv_misc = NULL;
	void *mc_misc = NULL;
	u8 *dmac_v = NULL;
	u8 *dmac_c = NULL;

	if (rx_rule)
		match_header |= MLX5_MATCH_MISC_PARAMETERS;

	spec = kvzalloc(sizeof(*spec), GFP_KERNEL);
	if (!spec)
		return NULL;

	dmac_v = MLX5_ADDR_OF(fte_match_param, spec->match_value,
			      outer_headers.dmac_47_16);
	dmac_c = MLX5_ADDR_OF(fte_match_param, spec->match_criteria,
			      outer_headers.dmac_47_16);

	if (match_header & MLX5_MATCH_OUTER_HEADERS) {
		ether_addr_copy(dmac_v, mac_v);
		ether_addr_copy(dmac_c, mac_c);
	}

	if (match_header & MLX5_MATCH_MISC_PARAMETERS) {
		mv_misc  = MLX5_ADDR_OF(fte_match_param, spec->match_value,
					misc_parameters);
		mc_misc  = MLX5_ADDR_OF(fte_match_param, spec->match_criteria,
					misc_parameters);
		MLX5_SET(fte_match_set_misc, mv_misc, source_port, MLX5_VPORT_UPLINK);
		MLX5_SET_TO_ONES(fte_match_set_misc, mc_misc, source_port);
	}

	dest.type = MLX5_FLOW_DESTINATION_TYPE_VPORT;
	dest.vport.num = vport;

	esw_debug(esw->dev,
		  "\tFDB add rule dmac_v(%pM) dmac_c(%pM) -> vport(%d)\n",
		  dmac_v, dmac_c, vport);
	spec->match_criteria_enable = match_header;
	flow_act.action =  MLX5_FLOW_CONTEXT_ACTION_FWD_DEST;
	flow_rule =
		mlx5_add_flow_rules(esw->fdb_table.legacy.fdb, spec,
				    &flow_act, &dest, 1);
	if (IS_ERR(flow_rule)) {
		esw_warn(esw->dev,
			 "FDB: Failed to add flow rule: dmac_v(%pM) dmac_c(%pM) -> vport(%d), err(%ld)\n",
			 dmac_v, dmac_c, vport, PTR_ERR(flow_rule));
		flow_rule = NULL;
	}

	kvfree(spec);
	return flow_rule;
}

static struct mlx5_flow_handle *
esw_fdb_set_vport_rule(struct mlx5_eswitch *esw, u8 mac[ETH_ALEN], u16 vport)
{
	u8 mac_c[ETH_ALEN];

	eth_broadcast_addr(mac_c);
	return __esw_fdb_set_vport_rule(esw, vport, false, mac_c, mac);
}

static struct mlx5_flow_handle *
esw_fdb_set_vport_allmulti_rule(struct mlx5_eswitch *esw, u16 vport)
{
	u8 mac_c[ETH_ALEN];
	u8 mac_v[ETH_ALEN];

	eth_zero_addr(mac_c);
	eth_zero_addr(mac_v);
	mac_c[0] = 0x01;
	mac_v[0] = 0x01;
	return __esw_fdb_set_vport_rule(esw, vport, false, mac_c, mac_v);
}

static struct mlx5_flow_handle *
esw_fdb_set_vport_promisc_rule(struct mlx5_eswitch *esw, u16 vport)
{
	u8 mac_c[ETH_ALEN];
	u8 mac_v[ETH_ALEN];

	eth_zero_addr(mac_c);
	eth_zero_addr(mac_v);
	return __esw_fdb_set_vport_rule(esw, vport, true, mac_c, mac_v);
}

/* E-Switch vport UC/MC lists management */
typedef int (*vport_addr_action)(struct mlx5_eswitch *esw,
				 struct vport_addr *vaddr);

static int esw_add_uc_addr(struct mlx5_eswitch *esw, struct vport_addr *vaddr)
{
	u8 *mac = vaddr->node.addr;
	u16 vport = vaddr->vport;
	int err;

	/* Skip mlx5_mpfs_add_mac for eswitch_managers,
	 * it is already done by its netdev in mlx5e_execute_l2_action
	 */
	if (mlx5_esw_is_manager_vport(esw, vport))
		goto fdb_add;

	err = mlx5_mpfs_add_mac(esw->dev, mac);
	if (err) {
		esw_warn(esw->dev,
			 "Failed to add L2 table mac(%pM) for vport(0x%x), err(%d)\n",
			 mac, vport, err);
		return err;
	}
	vaddr->mpfs = true;

fdb_add:
	/* SRIOV is enabled: Forward UC MAC to vport */
	if (esw->fdb_table.legacy.fdb && esw->mode == MLX5_ESWITCH_LEGACY)
		vaddr->flow_rule = esw_fdb_set_vport_rule(esw, mac, vport);

	esw_debug(esw->dev, "\tADDED UC MAC: vport[%d] %pM fr(%p)\n",
		  vport, mac, vaddr->flow_rule);

	return 0;
}

static int esw_del_uc_addr(struct mlx5_eswitch *esw, struct vport_addr *vaddr)
{
	u8 *mac = vaddr->node.addr;
	u16 vport = vaddr->vport;
	int err = 0;

	/* Skip mlx5_mpfs_del_mac for eswitch managers,
	 * it is already done by its netdev in mlx5e_execute_l2_action
	 */
	if (!vaddr->mpfs || mlx5_esw_is_manager_vport(esw, vport))
		goto fdb_del;

	err = mlx5_mpfs_del_mac(esw->dev, mac);
	if (err)
		esw_warn(esw->dev,
			 "Failed to del L2 table mac(%pM) for vport(%d), err(%d)\n",
			 mac, vport, err);
	vaddr->mpfs = false;

fdb_del:
	if (vaddr->flow_rule)
		mlx5_del_flow_rules(vaddr->flow_rule);
	vaddr->flow_rule = NULL;

	return 0;
}

static void update_allmulti_vports(struct mlx5_eswitch *esw,
				   struct vport_addr *vaddr,
				   struct esw_mc_addr *esw_mc)
{
	u8 *mac = vaddr->node.addr;
	struct mlx5_vport *vport;
	unsigned long i;
	u16 vport_num;

	mlx5_esw_for_each_vport(esw, i, vport) {
		struct hlist_head *vport_hash = vport->mc_list;
		struct vport_addr *iter_vaddr =
					l2addr_hash_find(vport_hash,
							 mac,
							 struct vport_addr);
		vport_num = vport->vport;
		if (IS_ERR_OR_NULL(vport->allmulti_rule) ||
		    vaddr->vport == vport_num)
			continue;
		switch (vaddr->action) {
		case MLX5_ACTION_ADD:
			if (iter_vaddr)
				continue;
			iter_vaddr = l2addr_hash_add(vport_hash, mac,
						     struct vport_addr,
						     GFP_KERNEL);
			if (!iter_vaddr) {
				esw_warn(esw->dev,
					 "ALL-MULTI: Failed to add MAC(%pM) to vport[%d] DB\n",
					 mac, vport_num);
				continue;
			}
			iter_vaddr->vport = vport_num;
			iter_vaddr->flow_rule =
					esw_fdb_set_vport_rule(esw,
							       mac,
							       vport_num);
			iter_vaddr->mc_promisc = true;
			break;
		case MLX5_ACTION_DEL:
			if (!iter_vaddr)
				continue;
			mlx5_del_flow_rules(iter_vaddr->flow_rule);
			l2addr_hash_del(iter_vaddr);
			break;
		}
	}
}

static int esw_add_mc_addr(struct mlx5_eswitch *esw, struct vport_addr *vaddr)
{
	struct hlist_head *hash = esw->mc_table;
	struct esw_mc_addr *esw_mc;
	u8 *mac = vaddr->node.addr;
	u16 vport = vaddr->vport;

	if (!esw->fdb_table.legacy.fdb)
		return 0;

	esw_mc = l2addr_hash_find(hash, mac, struct esw_mc_addr);
	if (esw_mc)
		goto add;

	esw_mc = l2addr_hash_add(hash, mac, struct esw_mc_addr, GFP_KERNEL);
	if (!esw_mc)
		return -ENOMEM;

	esw_mc->uplink_rule = /* Forward MC MAC to Uplink */
		esw_fdb_set_vport_rule(esw, mac, MLX5_VPORT_UPLINK);

	/* Add this multicast mac to all the mc promiscuous vports */
	update_allmulti_vports(esw, vaddr, esw_mc);

add:
	/* If the multicast mac is added as a result of mc promiscuous vport,
	 * don't increment the multicast ref count
	 */
	if (!vaddr->mc_promisc)
		esw_mc->refcnt++;

	/* Forward MC MAC to vport */
	vaddr->flow_rule = esw_fdb_set_vport_rule(esw, mac, vport);
	esw_debug(esw->dev,
		  "\tADDED MC MAC: vport[%d] %pM fr(%p) refcnt(%d) uplinkfr(%p)\n",
		  vport, mac, vaddr->flow_rule,
		  esw_mc->refcnt, esw_mc->uplink_rule);
	return 0;
}

static int esw_del_mc_addr(struct mlx5_eswitch *esw, struct vport_addr *vaddr)
{
	struct hlist_head *hash = esw->mc_table;
	struct esw_mc_addr *esw_mc;
	u8 *mac = vaddr->node.addr;
	u16 vport = vaddr->vport;

	if (!esw->fdb_table.legacy.fdb)
		return 0;

	esw_mc = l2addr_hash_find(hash, mac, struct esw_mc_addr);
	if (!esw_mc) {
		esw_warn(esw->dev,
			 "Failed to find eswitch MC addr for MAC(%pM) vport(%d)",
			 mac, vport);
		return -EINVAL;
	}
	esw_debug(esw->dev,
		  "\tDELETE MC MAC: vport[%d] %pM fr(%p) refcnt(%d) uplinkfr(%p)\n",
		  vport, mac, vaddr->flow_rule, esw_mc->refcnt,
		  esw_mc->uplink_rule);

	if (vaddr->flow_rule)
		mlx5_del_flow_rules(vaddr->flow_rule);
	vaddr->flow_rule = NULL;

	/* If the multicast mac is added as a result of mc promiscuous vport,
	 * don't decrement the multicast ref count.
	 */
	if (vaddr->mc_promisc || (--esw_mc->refcnt > 0))
		return 0;

	/* Remove this multicast mac from all the mc promiscuous vports */
	update_allmulti_vports(esw, vaddr, esw_mc);

	if (esw_mc->uplink_rule)
		mlx5_del_flow_rules(esw_mc->uplink_rule);

	l2addr_hash_del(esw_mc);
	return 0;
}

/* Apply vport UC/MC list to HW l2 table and FDB table */
static void esw_apply_vport_addr_list(struct mlx5_eswitch *esw,
				      struct mlx5_vport *vport, int list_type)
{
	bool is_uc = list_type == MLX5_NVPRT_LIST_TYPE_UC;
	vport_addr_action vport_addr_add;
	vport_addr_action vport_addr_del;
	struct vport_addr *addr;
	struct l2addr_node *node;
	struct hlist_head *hash;
	struct hlist_node *tmp;
	int hi;

	vport_addr_add = is_uc ? esw_add_uc_addr :
				 esw_add_mc_addr;
	vport_addr_del = is_uc ? esw_del_uc_addr :
				 esw_del_mc_addr;

	hash = is_uc ? vport->uc_list : vport->mc_list;
	for_each_l2hash_node(node, tmp, hash, hi) {
		addr = container_of(node, struct vport_addr, node);
		switch (addr->action) {
		case MLX5_ACTION_ADD:
			vport_addr_add(esw, addr);
			addr->action = MLX5_ACTION_NONE;
			break;
		case MLX5_ACTION_DEL:
			vport_addr_del(esw, addr);
			l2addr_hash_del(addr);
			break;
		}
	}
}

/* Sync vport UC/MC list from vport context */
static void esw_update_vport_addr_list(struct mlx5_eswitch *esw,
				       struct mlx5_vport *vport, int list_type)
{
	bool is_uc = list_type == MLX5_NVPRT_LIST_TYPE_UC;
	u8 (*mac_list)[ETH_ALEN];
	struct l2addr_node *node;
	struct vport_addr *addr;
	struct hlist_head *hash;
	struct hlist_node *tmp;
	int size;
	int err;
	int hi;
	int i;

	size = is_uc ? MLX5_MAX_UC_PER_VPORT(esw->dev) :
		       MLX5_MAX_MC_PER_VPORT(esw->dev);

	mac_list = kcalloc(size, ETH_ALEN, GFP_KERNEL);
	if (!mac_list)
		return;

	hash = is_uc ? vport->uc_list : vport->mc_list;

	for_each_l2hash_node(node, tmp, hash, hi) {
		addr = container_of(node, struct vport_addr, node);
		addr->action = MLX5_ACTION_DEL;
	}

	if (!vport->enabled)
		goto out;

	err = mlx5_query_nic_vport_mac_list(esw->dev, vport->vport, list_type,
					    mac_list, &size);
	if (err)
		goto out;
	esw_debug(esw->dev, "vport[%d] context update %s list size (%d)\n",
		  vport->vport, is_uc ? "UC" : "MC", size);

	for (i = 0; i < size; i++) {
		if (is_uc && !is_valid_ether_addr(mac_list[i]))
			continue;

		if (!is_uc && !is_multicast_ether_addr(mac_list[i]))
			continue;

		addr = l2addr_hash_find(hash, mac_list[i], struct vport_addr);
		if (addr) {
			addr->action = MLX5_ACTION_NONE;
			/* If this mac was previously added because of allmulti
			 * promiscuous rx mode, its now converted to be original
			 * vport mac.
			 */
			if (addr->mc_promisc) {
				struct esw_mc_addr *esw_mc =
					l2addr_hash_find(esw->mc_table,
							 mac_list[i],
							 struct esw_mc_addr);
				if (!esw_mc) {
					esw_warn(esw->dev,
						 "Failed to MAC(%pM) in mcast DB\n",
						 mac_list[i]);
					continue;
				}
				esw_mc->refcnt++;
				addr->mc_promisc = false;
			}
			continue;
		}

		addr = l2addr_hash_add(hash, mac_list[i], struct vport_addr,
				       GFP_KERNEL);
		if (!addr) {
			esw_warn(esw->dev,
				 "Failed to add MAC(%pM) to vport[%d] DB\n",
				 mac_list[i], vport->vport);
			continue;
		}
		addr->vport = vport->vport;
		addr->action = MLX5_ACTION_ADD;
	}
out:
	kfree(mac_list);
}

/* Sync vport UC/MC list from vport context
 * Must be called after esw_update_vport_addr_list
 */
static void esw_update_vport_mc_promisc(struct mlx5_eswitch *esw,
					struct mlx5_vport *vport)
{
	struct l2addr_node *node;
	struct vport_addr *addr;
	struct hlist_head *hash;
	struct hlist_node *tmp;
	int hi;

	hash = vport->mc_list;

	for_each_l2hash_node(node, tmp, esw->mc_table, hi) {
		u8 *mac = node->addr;

		addr = l2addr_hash_find(hash, mac, struct vport_addr);
		if (addr) {
			if (addr->action == MLX5_ACTION_DEL)
				addr->action = MLX5_ACTION_NONE;
			continue;
		}
		addr = l2addr_hash_add(hash, mac, struct vport_addr,
				       GFP_KERNEL);
		if (!addr) {
			esw_warn(esw->dev,
				 "Failed to add allmulti MAC(%pM) to vport[%d] DB\n",
				 mac, vport->vport);
			continue;
		}
		addr->vport = vport->vport;
		addr->action = MLX5_ACTION_ADD;
		addr->mc_promisc = true;
	}
}

/* Apply vport rx mode to HW FDB table */
static void esw_apply_vport_rx_mode(struct mlx5_eswitch *esw,
				    struct mlx5_vport *vport,
				    bool promisc, bool mc_promisc)
{
	struct esw_mc_addr *allmulti_addr = &esw->mc_promisc;

	if (IS_ERR_OR_NULL(vport->allmulti_rule) != mc_promisc)
		goto promisc;

	if (mc_promisc) {
		vport->allmulti_rule =
			esw_fdb_set_vport_allmulti_rule(esw, vport->vport);
		if (!allmulti_addr->uplink_rule)
			allmulti_addr->uplink_rule =
				esw_fdb_set_vport_allmulti_rule(esw,
								MLX5_VPORT_UPLINK);
		allmulti_addr->refcnt++;
	} else if (vport->allmulti_rule) {
		mlx5_del_flow_rules(vport->allmulti_rule);
		vport->allmulti_rule = NULL;

		if (--allmulti_addr->refcnt > 0)
			goto promisc;

		if (allmulti_addr->uplink_rule)
			mlx5_del_flow_rules(allmulti_addr->uplink_rule);
		allmulti_addr->uplink_rule = NULL;
	}

promisc:
	if (IS_ERR_OR_NULL(vport->promisc_rule) != promisc)
		return;

	if (promisc) {
		vport->promisc_rule =
			esw_fdb_set_vport_promisc_rule(esw, vport->vport);
	} else if (vport->promisc_rule) {
		mlx5_del_flow_rules(vport->promisc_rule);
		vport->promisc_rule = NULL;
	}
}

/* Sync vport rx mode from vport context */
static void esw_update_vport_rx_mode(struct mlx5_eswitch *esw,
				     struct mlx5_vport *vport)
{
	int promisc_all = 0;
	int promisc_uc = 0;
	int promisc_mc = 0;
	int err;

	err = mlx5_query_nic_vport_promisc(esw->dev,
					   vport->vport,
					   &promisc_uc,
					   &promisc_mc,
					   &promisc_all);
	if (err)
		return;
	esw_debug(esw->dev, "vport[%d] context update rx mode promisc_all=%d, all_multi=%d\n",
		  vport->vport, promisc_all, promisc_mc);

	if (!vport->info.trusted || !vport->enabled) {
		promisc_uc = 0;
		promisc_mc = 0;
		promisc_all = 0;
	}

	esw_apply_vport_rx_mode(esw, vport, promisc_all,
				(promisc_all || promisc_mc));
}

void esw_vport_change_handle_locked(struct mlx5_vport *vport)
{
	struct mlx5_core_dev *dev = vport->dev;
	struct mlx5_eswitch *esw = dev->priv.eswitch;
	u8 mac[ETH_ALEN];

	mlx5_query_nic_vport_mac_address(dev, vport->vport, true, mac);
	esw_debug(dev, "vport[%d] Context Changed: perm mac: %pM\n",
		  vport->vport, mac);

	if (vport->enabled_events & MLX5_VPORT_UC_ADDR_CHANGE) {
		esw_update_vport_addr_list(esw, vport, MLX5_NVPRT_LIST_TYPE_UC);
		esw_apply_vport_addr_list(esw, vport, MLX5_NVPRT_LIST_TYPE_UC);
	}

	if (vport->enabled_events & MLX5_VPORT_MC_ADDR_CHANGE)
		esw_update_vport_addr_list(esw, vport, MLX5_NVPRT_LIST_TYPE_MC);

	if (vport->enabled_events & MLX5_VPORT_PROMISC_CHANGE) {
		esw_update_vport_rx_mode(esw, vport);
		if (!IS_ERR_OR_NULL(vport->allmulti_rule))
			esw_update_vport_mc_promisc(esw, vport);
	}

	if (vport->enabled_events & (MLX5_VPORT_PROMISC_CHANGE | MLX5_VPORT_MC_ADDR_CHANGE))
		esw_apply_vport_addr_list(esw, vport, MLX5_NVPRT_LIST_TYPE_MC);

	esw_debug(esw->dev, "vport[%d] Context Changed: Done\n", vport->vport);
	if (vport->enabled)
		arm_vport_context_events_cmd(dev, vport->vport,
					     vport->enabled_events);
}

static void esw_vport_change_handler(struct work_struct *work)
{
	struct mlx5_vport *vport =
		container_of(work, struct mlx5_vport, vport_change_handler);
	struct mlx5_eswitch *esw = vport->dev->priv.eswitch;

	mutex_lock(&esw->state_lock);
	esw_vport_change_handle_locked(vport);
	mutex_unlock(&esw->state_lock);
}

static void node_guid_gen_from_mac(u64 *node_guid, const u8 *mac)
{
	((u8 *)node_guid)[7] = mac[0];
	((u8 *)node_guid)[6] = mac[1];
	((u8 *)node_guid)[5] = mac[2];
	((u8 *)node_guid)[4] = 0xff;
	((u8 *)node_guid)[3] = 0xfe;
	((u8 *)node_guid)[2] = mac[3];
	((u8 *)node_guid)[1] = mac[4];
	((u8 *)node_guid)[0] = mac[5];
}

static int esw_vport_setup_acl(struct mlx5_eswitch *esw,
			       struct mlx5_vport *vport)
{
	if (esw->mode == MLX5_ESWITCH_LEGACY)
		return esw_legacy_vport_acl_setup(esw, vport);
	else
		return esw_vport_create_offloads_acl_tables(esw, vport);
}

static void esw_vport_cleanup_acl(struct mlx5_eswitch *esw,
				  struct mlx5_vport *vport)
{
	if (esw->mode == MLX5_ESWITCH_LEGACY)
		esw_legacy_vport_acl_cleanup(esw, vport);
	else
		esw_vport_destroy_offloads_acl_tables(esw, vport);
}

static int esw_vport_setup(struct mlx5_eswitch *esw, struct mlx5_vport *vport)
{
	u16 vport_num = vport->vport;
	int flags;
	int err;

	err = esw_vport_setup_acl(esw, vport);
	if (err)
		return err;

	/* Attach vport to the eswitch rate limiter */
	mlx5_esw_qos_vport_enable(esw, vport, vport->qos.max_rate, vport->qos.bw_share);

	if (mlx5_esw_is_manager_vport(esw, vport_num))
		return 0;

	mlx5_modify_vport_admin_state(esw->dev,
				      MLX5_VPORT_STATE_OP_MOD_ESW_VPORT,
				      vport_num, 1,
				      vport->info.link_state);

	/* Host PF has its own mac/guid. */
	if (vport_num) {
		mlx5_modify_nic_vport_mac_address(esw->dev, vport_num,
						  vport->info.mac);
		mlx5_modify_nic_vport_node_guid(esw->dev, vport_num,
						vport->info.node_guid);
	}

	flags = (vport->info.vlan || vport->info.qos) ?
		SET_VLAN_STRIP | SET_VLAN_INSERT : 0;
	modify_esw_vport_cvlan(esw->dev, vport_num, vport->info.vlan,
			       vport->info.qos, flags);

	return 0;
}

/* Don't cleanup vport->info, it's needed to restore vport configuration */
static void esw_vport_cleanup(struct mlx5_eswitch *esw, struct mlx5_vport *vport)
{
	u16 vport_num = vport->vport;

	if (!mlx5_esw_is_manager_vport(esw, vport_num))
		mlx5_modify_vport_admin_state(esw->dev,
					      MLX5_VPORT_STATE_OP_MOD_ESW_VPORT,
					      vport_num, 1,
					      MLX5_VPORT_ADMIN_STATE_DOWN);

	mlx5_esw_qos_vport_disable(esw, vport);
	esw_vport_cleanup_acl(esw, vport);
}

int mlx5_esw_vport_enable(struct mlx5_eswitch *esw, u16 vport_num,
			  enum mlx5_eswitch_vport_event enabled_events)
{
	struct mlx5_vport *vport;
	int ret;

	vport = mlx5_eswitch_get_vport(esw, vport_num);
	if (IS_ERR(vport))
		return PTR_ERR(vport);

	mutex_lock(&esw->state_lock);
	WARN_ON(vport->enabled);

	esw_debug(esw->dev, "Enabling VPORT(%d)\n", vport_num);

	ret = esw_vport_setup(esw, vport);
	if (ret)
		goto done;

	/* Sync with current vport context */
	vport->enabled_events = enabled_events;
	vport->enabled = true;

	/* Esw manager is trusted by default. Host PF (vport 0) is trusted as well
	 * in smartNIC as it's a vport group manager.
	 */
	if (mlx5_esw_is_manager_vport(esw, vport_num) ||
	    (!vport_num && mlx5_core_is_ecpf(esw->dev)))
		vport->info.trusted = true;

	if (!mlx5_esw_is_manager_vport(esw, vport->vport) &&
	    MLX5_CAP_GEN(esw->dev, vhca_resource_manager)) {
		ret = mlx5_esw_vport_vhca_id_set(esw, vport_num);
		if (ret)
			goto err_vhca_mapping;
	}

	/* External controller host PF has factory programmed MAC.
	 * Read it from the device.
	 */
	if (mlx5_core_is_ecpf(esw->dev) && vport_num == MLX5_VPORT_PF)
		mlx5_query_nic_vport_mac_address(esw->dev, vport_num, true, vport->info.mac);

	esw_vport_change_handle_locked(vport);

	esw->enabled_vports++;
	esw_debug(esw->dev, "Enabled VPORT(%d)\n", vport_num);
done:
	mutex_unlock(&esw->state_lock);
	return ret;

err_vhca_mapping:
	esw_vport_cleanup(esw, vport);
	mutex_unlock(&esw->state_lock);
	return ret;
}

void mlx5_esw_vport_disable(struct mlx5_eswitch *esw, u16 vport_num)
{
	struct mlx5_vport *vport;

	vport = mlx5_eswitch_get_vport(esw, vport_num);
	if (IS_ERR(vport))
		return;

	mutex_lock(&esw->state_lock);
	if (!vport->enabled)
		goto done;

	esw_debug(esw->dev, "Disabling vport(%d)\n", vport_num);
	/* Mark this vport as disabled to discard new events */
	vport->enabled = false;

	/* Disable events from this vport */
	arm_vport_context_events_cmd(esw->dev, vport->vport, 0);

	if (!mlx5_esw_is_manager_vport(esw, vport->vport) &&
	    MLX5_CAP_GEN(esw->dev, vhca_resource_manager))
		mlx5_esw_vport_vhca_id_clear(esw, vport_num);

	/* We don't assume VFs will cleanup after themselves.
	 * Calling vport change handler while vport is disabled will cleanup
	 * the vport resources.
	 */
	esw_vport_change_handle_locked(vport);
	vport->enabled_events = 0;
	esw_vport_cleanup(esw, vport);
	esw->enabled_vports--;

done:
	mutex_unlock(&esw->state_lock);
}

static int eswitch_vport_event(struct notifier_block *nb,
			       unsigned long type, void *data)
{
	struct mlx5_eswitch *esw = mlx5_nb_cof(nb, struct mlx5_eswitch, nb);
	struct mlx5_eqe *eqe = data;
	struct mlx5_vport *vport;
	u16 vport_num;

	vport_num = be16_to_cpu(eqe->data.vport_change.vport_num);
	vport = mlx5_eswitch_get_vport(esw, vport_num);
	if (!IS_ERR(vport))
		queue_work(esw->work_queue, &vport->vport_change_handler);
	return NOTIFY_OK;
}

/**
 * mlx5_esw_query_functions - Returns raw output about functions state
 * @dev:	Pointer to device to query
 *
 * mlx5_esw_query_functions() allocates and returns functions changed
 * raw output memory pointer from device on success. Otherwise returns ERR_PTR.
 * Caller must free the memory using kvfree() when valid pointer is returned.
 */
const u32 *mlx5_esw_query_functions(struct mlx5_core_dev *dev)
{
	int outlen = MLX5_ST_SZ_BYTES(query_esw_functions_out);
	u32 in[MLX5_ST_SZ_DW(query_esw_functions_in)] = {};
	u32 *out;
	int err;

	out = kvzalloc(outlen, GFP_KERNEL);
	if (!out)
		return ERR_PTR(-ENOMEM);

	MLX5_SET(query_esw_functions_in, in, opcode,
		 MLX5_CMD_OP_QUERY_ESW_FUNCTIONS);

	err = mlx5_cmd_exec(dev, in, sizeof(in), out, outlen);
	if (!err)
		return out;

	kvfree(out);
	return ERR_PTR(err);
}

static void mlx5_eswitch_event_handlers_register(struct mlx5_eswitch *esw)
{
	MLX5_NB_INIT(&esw->nb, eswitch_vport_event, NIC_VPORT_CHANGE);
	mlx5_eq_notifier_register(esw->dev, &esw->nb);

	if (esw->mode == MLX5_ESWITCH_OFFLOADS && mlx5_eswitch_is_funcs_handler(esw->dev)) {
		MLX5_NB_INIT(&esw->esw_funcs.nb, mlx5_esw_funcs_changed_handler,
			     ESW_FUNCTIONS_CHANGED);
		mlx5_eq_notifier_register(esw->dev, &esw->esw_funcs.nb);
	}
}

static void mlx5_eswitch_event_handlers_unregister(struct mlx5_eswitch *esw)
{
	if (esw->mode == MLX5_ESWITCH_OFFLOADS && mlx5_eswitch_is_funcs_handler(esw->dev))
		mlx5_eq_notifier_unregister(esw->dev, &esw->esw_funcs.nb);

	mlx5_eq_notifier_unregister(esw->dev, &esw->nb);

	flush_workqueue(esw->work_queue);
}

static void mlx5_eswitch_clear_vf_vports_info(struct mlx5_eswitch *esw)
{
	struct mlx5_vport *vport;
	unsigned long i;

	mlx5_esw_for_each_vf_vport(esw, i, vport, esw->esw_funcs.num_vfs) {
		memset(&vport->qos, 0, sizeof(vport->qos));
		memset(&vport->info, 0, sizeof(vport->info));
		vport->info.link_state = MLX5_VPORT_ADMIN_STATE_AUTO;
	}
}

/* Public E-Switch API */
int mlx5_eswitch_load_vport(struct mlx5_eswitch *esw, u16 vport_num,
			    enum mlx5_eswitch_vport_event enabled_events)
{
	int err;

	err = mlx5_esw_vport_enable(esw, vport_num, enabled_events);
	if (err)
		return err;

	err = esw_offloads_load_rep(esw, vport_num);
	if (err)
		goto err_rep;

	return err;

err_rep:
	mlx5_esw_vport_disable(esw, vport_num);
	return err;
}

void mlx5_eswitch_unload_vport(struct mlx5_eswitch *esw, u16 vport_num)
{
	esw_offloads_unload_rep(esw, vport_num);
	mlx5_esw_vport_disable(esw, vport_num);
}

void mlx5_eswitch_unload_vf_vports(struct mlx5_eswitch *esw, u16 num_vfs)
{
	struct mlx5_vport *vport;
	unsigned long i;

	mlx5_esw_for_each_vf_vport(esw, i, vport, num_vfs) {
		if (!vport->enabled)
			continue;
		mlx5_eswitch_unload_vport(esw, vport->vport);
	}
}

int mlx5_eswitch_load_vf_vports(struct mlx5_eswitch *esw, u16 num_vfs,
				enum mlx5_eswitch_vport_event enabled_events)
{
	struct mlx5_vport *vport;
	unsigned long i;
	int err;

	mlx5_esw_for_each_vf_vport(esw, i, vport, num_vfs) {
		err = mlx5_eswitch_load_vport(esw, vport->vport, enabled_events);
		if (err)
			goto vf_err;
	}

	return 0;

vf_err:
	mlx5_eswitch_unload_vf_vports(esw, num_vfs);
	return err;
}

static int host_pf_enable_hca(struct mlx5_core_dev *dev)
{
	if (!mlx5_core_is_ecpf(dev))
		return 0;

	/* Once vport and representor are ready, take out the external host PF
	 * out of initializing state. Enabling HCA clears the iser->initializing
	 * bit and host PF driver loading can progress.
	 */
	return mlx5_cmd_host_pf_enable_hca(dev);
}

static void host_pf_disable_hca(struct mlx5_core_dev *dev)
{
	if (!mlx5_core_is_ecpf(dev))
		return;

	mlx5_cmd_host_pf_disable_hca(dev);
}

/* mlx5_eswitch_enable_pf_vf_vports() enables vports of PF, ECPF and VFs
 * whichever are present on the eswitch.
 */
int
mlx5_eswitch_enable_pf_vf_vports(struct mlx5_eswitch *esw,
				 enum mlx5_eswitch_vport_event enabled_events)
{
	int ret;

	/* Enable PF vport */
	ret = mlx5_eswitch_load_vport(esw, MLX5_VPORT_PF, enabled_events);
	if (ret)
		return ret;

	/* Enable external host PF HCA */
	ret = host_pf_enable_hca(esw->dev);
	if (ret)
		goto pf_hca_err;

	/* Enable ECPF vport */
	if (mlx5_ecpf_vport_exists(esw->dev)) {
		ret = mlx5_eswitch_load_vport(esw, MLX5_VPORT_ECPF, enabled_events);
		if (ret)
			goto ecpf_err;
	}

	/* Enable VF vports */
	ret = mlx5_eswitch_load_vf_vports(esw, esw->esw_funcs.num_vfs,
					  enabled_events);
	if (ret)
		goto vf_err;
	return 0;

vf_err:
	if (mlx5_ecpf_vport_exists(esw->dev))
		mlx5_eswitch_unload_vport(esw, MLX5_VPORT_ECPF);
ecpf_err:
	host_pf_disable_hca(esw->dev);
pf_hca_err:
	mlx5_eswitch_unload_vport(esw, MLX5_VPORT_PF);
	return ret;
}

/* mlx5_eswitch_disable_pf_vf_vports() disables vports of PF, ECPF and VFs
 * whichever are previously enabled on the eswitch.
 */
void mlx5_eswitch_disable_pf_vf_vports(struct mlx5_eswitch *esw)
{
	mlx5_eswitch_unload_vf_vports(esw, esw->esw_funcs.num_vfs);

	if (mlx5_ecpf_vport_exists(esw->dev))
		mlx5_eswitch_unload_vport(esw, MLX5_VPORT_ECPF);

	host_pf_disable_hca(esw->dev);
	mlx5_eswitch_unload_vport(esw, MLX5_VPORT_PF);
}

static void mlx5_eswitch_get_devlink_param(struct mlx5_eswitch *esw)
{
	struct devlink *devlink = priv_to_devlink(esw->dev);
	union devlink_param_value val;
	int err;

	err = devlink_param_driverinit_value_get(devlink,
						 MLX5_DEVLINK_PARAM_ID_ESW_LARGE_GROUP_NUM,
						 &val);
	if (!err) {
		esw->params.large_group_num = val.vu32;
	} else {
		esw_warn(esw->dev,
			 "Devlink can't get param fdb_large_groups, uses default (%d).\n",
			 ESW_OFFLOADS_DEFAULT_NUM_GROUPS);
		esw->params.large_group_num = ESW_OFFLOADS_DEFAULT_NUM_GROUPS;
	}
}

static void
mlx5_eswitch_update_num_of_vfs(struct mlx5_eswitch *esw, int num_vfs)
{
	const u32 *out;

	WARN_ON_ONCE(esw->mode != MLX5_ESWITCH_NONE);

	if (num_vfs < 0)
		return;

	if (!mlx5_core_is_ecpf_esw_manager(esw->dev)) {
		esw->esw_funcs.num_vfs = num_vfs;
		return;
	}

	out = mlx5_esw_query_functions(esw->dev);
	if (IS_ERR(out))
		return;

	esw->esw_funcs.num_vfs = MLX5_GET(query_esw_functions_out, out,
					  host_params_context.host_num_of_vfs);
	kvfree(out);
}

static void mlx5_esw_mode_change_notify(struct mlx5_eswitch *esw, u16 mode)
{
	struct mlx5_esw_event_info info = {};

	info.new_mode = mode;

	blocking_notifier_call_chain(&esw->n_head, 0, &info);
}

static int mlx5_esw_acls_ns_init(struct mlx5_eswitch *esw)
{
	struct mlx5_core_dev *dev = esw->dev;
	int total_vports;
	int err;

	total_vports = mlx5_eswitch_get_total_vports(dev);

	if (MLX5_CAP_ESW_EGRESS_ACL(dev, ft_support)) {
		err = mlx5_fs_egress_acls_init(dev, total_vports);
		if (err)
			return err;
	} else {
		esw_warn(dev, "engress ACL is not supported by FW\n");
	}

	if (MLX5_CAP_ESW_INGRESS_ACL(dev, ft_support)) {
		err = mlx5_fs_ingress_acls_init(dev, total_vports);
		if (err)
			goto err;
	} else {
		esw_warn(dev, "ingress ACL is not supported by FW\n");
	}
	return 0;

err:
	if (MLX5_CAP_ESW_EGRESS_ACL(dev, ft_support))
		mlx5_fs_egress_acls_cleanup(dev);
	return err;
}

static void mlx5_esw_acls_ns_cleanup(struct mlx5_eswitch *esw)
{
	struct mlx5_core_dev *dev = esw->dev;

	if (MLX5_CAP_ESW_INGRESS_ACL(dev, ft_support))
		mlx5_fs_ingress_acls_cleanup(dev);
	if (MLX5_CAP_ESW_EGRESS_ACL(dev, ft_support))
		mlx5_fs_egress_acls_cleanup(dev);
}

/**
 * mlx5_eswitch_enable_locked - Enable eswitch
 * @esw:	Pointer to eswitch
 * @mode:	Eswitch mode to enable
 * @num_vfs:	Enable eswitch for given number of VFs. This is optional.
 *		Valid value are 0, > 0 and MLX5_ESWITCH_IGNORE_NUM_VFS.
 *		Caller should pass num_vfs > 0 when enabling eswitch for
 *		vf vports. Caller should pass num_vfs = 0, when eswitch
 *		is enabled without sriov VFs or when caller
 *		is unaware of the sriov state of the host PF on ECPF based
 *		eswitch. Caller should pass < 0 when num_vfs should be
 *		completely ignored. This is typically the case when eswitch
 *		is enabled without sriov regardless of PF/ECPF system.
 * mlx5_eswitch_enable_locked() Enables eswitch in either legacy or offloads
 * mode. If num_vfs >=0 is provided, it setup VF related eswitch vports.
 * It returns 0 on success or error code on failure.
 */
int mlx5_eswitch_enable_locked(struct mlx5_eswitch *esw, int mode, int num_vfs)
{
	int err;

	lockdep_assert_held(&esw->mode_lock);

	if (!MLX5_CAP_ESW_FLOWTABLE_FDB(esw->dev, ft_support)) {
		esw_warn(esw->dev, "FDB is not supported, aborting ...\n");
		return -EOPNOTSUPP;
	}

	mlx5_eswitch_get_devlink_param(esw);

	err = mlx5_esw_acls_ns_init(esw);
	if (err)
		return err;

	mlx5_eswitch_update_num_of_vfs(esw, num_vfs);

	mlx5_esw_qos_create(esw);

	esw->mode = mode;

	if (mode == MLX5_ESWITCH_LEGACY) {
		err = esw_legacy_enable(esw);
	} else {
		mlx5_rescan_drivers(esw->dev);
		err = esw_offloads_enable(esw);
	}

	if (err)
		goto abort;

	mlx5_eswitch_event_handlers_register(esw);

	esw_info(esw->dev, "Enable: mode(%s), nvfs(%d), active vports(%d)\n",
		 mode == MLX5_ESWITCH_LEGACY ? "LEGACY" : "OFFLOADS",
		 esw->esw_funcs.num_vfs, esw->enabled_vports);

	mlx5_esw_mode_change_notify(esw, mode);

	return 0;

abort:
	esw->mode = MLX5_ESWITCH_NONE;

<<<<<<< HEAD
	if (mode == MLX5_ESWITCH_OFFLOADS) {
		mlx5_reload_interface(esw->dev, MLX5_INTERFACE_PROTOCOL_IB);
		mlx5_reload_interface(esw->dev, MLX5_INTERFACE_PROTOCOL_ETH);
	}
	esw_destroy_tsar(esw);
=======
	if (mode == MLX5_ESWITCH_OFFLOADS)
		mlx5_rescan_drivers(esw->dev);

	mlx5_esw_qos_destroy(esw);
	mlx5_esw_acls_ns_cleanup(esw);
>>>>>>> c1084c27
	return err;
}

/**
 * mlx5_eswitch_enable - Enable eswitch
 * @esw:	Pointer to eswitch
 * @num_vfs:	Enable eswitch switch for given number of VFs.
 *		Caller must pass num_vfs > 0 when enabling eswitch for
 *		vf vports.
 * mlx5_eswitch_enable() returns 0 on success or error code on failure.
 */
int mlx5_eswitch_enable(struct mlx5_eswitch *esw, int num_vfs)
{
	bool toggle_lag;
	int ret;

	if (!mlx5_esw_allowed(esw))
		return 0;

	toggle_lag = esw->mode == MLX5_ESWITCH_NONE;

	if (toggle_lag)
		mlx5_lag_disable_change(esw->dev);

	down_write(&esw->mode_lock);
	if (esw->mode == MLX5_ESWITCH_NONE) {
		ret = mlx5_eswitch_enable_locked(esw, MLX5_ESWITCH_LEGACY, num_vfs);
	} else {
		enum mlx5_eswitch_vport_event vport_events;

		vport_events = (esw->mode == MLX5_ESWITCH_LEGACY) ?
					MLX5_LEGACY_SRIOV_VPORT_EVENTS : MLX5_VPORT_UC_ADDR_CHANGE;
		ret = mlx5_eswitch_load_vf_vports(esw, num_vfs, vport_events);
		if (!ret)
			esw->esw_funcs.num_vfs = num_vfs;
	}
	up_write(&esw->mode_lock);

	if (toggle_lag)
		mlx5_lag_enable_change(esw->dev);

	return ret;
}

void mlx5_eswitch_disable_locked(struct mlx5_eswitch *esw, bool clear_vf)
{
	int old_mode;

	lockdep_assert_held_write(&esw->mode_lock);

	if (esw->mode == MLX5_ESWITCH_NONE)
		return;

	esw_info(esw->dev, "Disable: mode(%s), nvfs(%d), active vports(%d)\n",
		 esw->mode == MLX5_ESWITCH_LEGACY ? "LEGACY" : "OFFLOADS",
		 esw->esw_funcs.num_vfs, esw->enabled_vports);

	/* Notify eswitch users that it is exiting from current mode.
	 * So that it can do necessary cleanup before the eswitch is disabled.
	 */
	mlx5_esw_mode_change_notify(esw, MLX5_ESWITCH_NONE);

	mlx5_eswitch_event_handlers_unregister(esw);

	if (esw->mode == MLX5_ESWITCH_LEGACY)
		esw_legacy_disable(esw);
	else if (esw->mode == MLX5_ESWITCH_OFFLOADS)
		esw_offloads_disable(esw);

	old_mode = esw->mode;
	esw->mode = MLX5_ESWITCH_NONE;

	if (old_mode == MLX5_ESWITCH_OFFLOADS)
		mlx5_rescan_drivers(esw->dev);

	mlx5_esw_qos_destroy(esw);
	mlx5_esw_acls_ns_cleanup(esw);

	if (clear_vf)
		mlx5_eswitch_clear_vf_vports_info(esw);
}

void mlx5_eswitch_disable(struct mlx5_eswitch *esw, bool clear_vf)
{
	if (!mlx5_esw_allowed(esw))
		return;

	mlx5_lag_disable_change(esw->dev);
	down_write(&esw->mode_lock);
	mlx5_eswitch_disable_locked(esw, clear_vf);
	esw->esw_funcs.num_vfs = 0;
	up_write(&esw->mode_lock);
	mlx5_lag_enable_change(esw->dev);
}

static int mlx5_query_hca_cap_host_pf(struct mlx5_core_dev *dev, void *out)
{
	u16 opmod = (MLX5_CAP_GENERAL << 1) | (HCA_CAP_OPMOD_GET_MAX & 0x01);
	u8 in[MLX5_ST_SZ_BYTES(query_hca_cap_in)] = {};

	MLX5_SET(query_hca_cap_in, in, opcode, MLX5_CMD_OP_QUERY_HCA_CAP);
	MLX5_SET(query_hca_cap_in, in, op_mod, opmod);
	MLX5_SET(query_hca_cap_in, in, function_id, MLX5_VPORT_PF);
	MLX5_SET(query_hca_cap_in, in, other_function, true);
	return mlx5_cmd_exec_inout(dev, query_hca_cap, in, out);
}

int mlx5_esw_sf_max_hpf_functions(struct mlx5_core_dev *dev, u16 *max_sfs, u16 *sf_base_id)

{
	int query_out_sz = MLX5_ST_SZ_BYTES(query_hca_cap_out);
	void *query_ctx;
	void *hca_caps;
	int err;

	if (!mlx5_core_is_ecpf(dev)) {
		*max_sfs = 0;
		return 0;
	}

	query_ctx = kzalloc(query_out_sz, GFP_KERNEL);
	if (!query_ctx)
		return -ENOMEM;

	err = mlx5_query_hca_cap_host_pf(dev, query_ctx);
	if (err)
		goto out_free;

	hca_caps = MLX5_ADDR_OF(query_hca_cap_out, query_ctx, capability);
	*max_sfs = MLX5_GET(cmd_hca_cap, hca_caps, max_num_sf);
	*sf_base_id = MLX5_GET(cmd_hca_cap, hca_caps, sf_base_id);

out_free:
	kfree(query_ctx);
	return err;
}

static int mlx5_esw_vport_alloc(struct mlx5_eswitch *esw, struct mlx5_core_dev *dev,
				int index, u16 vport_num)
{
	struct mlx5_vport *vport;
	int err;

	vport = kzalloc(sizeof(*vport), GFP_KERNEL);
	if (!vport)
		return -ENOMEM;

	vport->dev = esw->dev;
	vport->vport = vport_num;
	vport->index = index;
	vport->info.link_state = MLX5_VPORT_ADMIN_STATE_AUTO;
	INIT_WORK(&vport->vport_change_handler, esw_vport_change_handler);
	err = xa_insert(&esw->vports, vport_num, vport, GFP_KERNEL);
	if (err)
		goto insert_err;

	esw->total_vports++;
	return 0;

insert_err:
	kfree(vport);
	return err;
}

static void mlx5_esw_vport_free(struct mlx5_eswitch *esw, struct mlx5_vport *vport)
{
	xa_erase(&esw->vports, vport->vport);
	kfree(vport);
}

static void mlx5_esw_vports_cleanup(struct mlx5_eswitch *esw)
{
	struct mlx5_vport *vport;
	unsigned long i;

	mlx5_esw_for_each_vport(esw, i, vport)
		mlx5_esw_vport_free(esw, vport);
	xa_destroy(&esw->vports);
}

static int mlx5_esw_vports_init(struct mlx5_eswitch *esw)
{
	struct mlx5_core_dev *dev = esw->dev;
	u16 max_host_pf_sfs;
	u16 base_sf_num;
	int idx = 0;
	int err;
	int i;

	xa_init(&esw->vports);

	err = mlx5_esw_vport_alloc(esw, dev, idx, MLX5_VPORT_PF);
	if (err)
		goto err;
	if (esw->first_host_vport == MLX5_VPORT_PF)
		xa_set_mark(&esw->vports, idx, MLX5_ESW_VPT_HOST_FN);
	idx++;

	for (i = 0; i < mlx5_core_max_vfs(dev); i++) {
		err = mlx5_esw_vport_alloc(esw, dev, idx, idx);
		if (err)
			goto err;
		xa_set_mark(&esw->vports, idx, MLX5_ESW_VPT_VF);
		xa_set_mark(&esw->vports, idx, MLX5_ESW_VPT_HOST_FN);
		idx++;
	}
	base_sf_num = mlx5_sf_start_function_id(dev);
	for (i = 0; i < mlx5_sf_max_functions(dev); i++) {
		err = mlx5_esw_vport_alloc(esw, dev, idx, base_sf_num + i);
		if (err)
			goto err;
		xa_set_mark(&esw->vports, base_sf_num + i, MLX5_ESW_VPT_SF);
		idx++;
	}

	err = mlx5_esw_sf_max_hpf_functions(dev, &max_host_pf_sfs, &base_sf_num);
	if (err)
		goto err;
	for (i = 0; i < max_host_pf_sfs; i++) {
		err = mlx5_esw_vport_alloc(esw, dev, idx, base_sf_num + i);
		if (err)
			goto err;
		xa_set_mark(&esw->vports, base_sf_num + i, MLX5_ESW_VPT_SF);
		idx++;
	}

	if (mlx5_ecpf_vport_exists(dev)) {
		err = mlx5_esw_vport_alloc(esw, dev, idx, MLX5_VPORT_ECPF);
		if (err)
			goto err;
		idx++;
	}
	err = mlx5_esw_vport_alloc(esw, dev, idx, MLX5_VPORT_UPLINK);
	if (err)
		goto err;
	return 0;

err:
	mlx5_esw_vports_cleanup(esw);
	return err;
}

int mlx5_eswitch_init(struct mlx5_core_dev *dev)
{
	struct mlx5_eswitch *esw;
	int err;

	if (!MLX5_VPORT_MANAGER(dev))
		return 0;

	esw = kzalloc(sizeof(*esw), GFP_KERNEL);
	if (!esw)
		return -ENOMEM;

	esw->dev = dev;
	esw->manager_vport = mlx5_eswitch_manager_vport(dev);
	esw->first_host_vport = mlx5_eswitch_first_host_vport_num(dev);

	esw->work_queue = create_singlethread_workqueue("mlx5_esw_wq");
	if (!esw->work_queue) {
		err = -ENOMEM;
		goto abort;
	}

	err = mlx5_esw_vports_init(esw);
	if (err)
		goto abort;

	err = esw_offloads_init_reps(esw);
	if (err)
		goto reps_err;

	mutex_init(&esw->offloads.encap_tbl_lock);
	hash_init(esw->offloads.encap_tbl);
	mutex_init(&esw->offloads.decap_tbl_lock);
	hash_init(esw->offloads.decap_tbl);
	mlx5e_mod_hdr_tbl_init(&esw->offloads.mod_hdr);
	atomic64_set(&esw->offloads.num_flows, 0);
	ida_init(&esw->offloads.vport_metadata_ida);
	xa_init_flags(&esw->offloads.vhca_map, XA_FLAGS_ALLOC);
	mutex_init(&esw->state_lock);
	lockdep_register_key(&esw->mode_lock_key);
	init_rwsem(&esw->mode_lock);
	lockdep_set_class(&esw->mode_lock, &esw->mode_lock_key);

	esw->enabled_vports = 0;
	esw->mode = MLX5_ESWITCH_NONE;
	esw->offloads.inline_mode = MLX5_INLINE_MODE_NONE;
	if (MLX5_CAP_ESW_FLOWTABLE_FDB(dev, reformat) &&
	    MLX5_CAP_ESW_FLOWTABLE_FDB(dev, decap))
		esw->offloads.encap = DEVLINK_ESWITCH_ENCAP_MODE_BASIC;
	else
		esw->offloads.encap = DEVLINK_ESWITCH_ENCAP_MODE_NONE;

	dev->priv.eswitch = esw;
	BLOCKING_INIT_NOTIFIER_HEAD(&esw->n_head);

	esw_info(dev,
		 "Total vports %d, per vport: max uc(%d) max mc(%d)\n",
		 esw->total_vports,
		 MLX5_MAX_UC_PER_VPORT(dev),
		 MLX5_MAX_MC_PER_VPORT(dev));
	return 0;

reps_err:
	mlx5_esw_vports_cleanup(esw);
abort:
	if (esw->work_queue)
		destroy_workqueue(esw->work_queue);
	kfree(esw);
	return err;
}

void mlx5_eswitch_cleanup(struct mlx5_eswitch *esw)
{
	if (!esw || !MLX5_VPORT_MANAGER(esw->dev))
		return;

	esw_info(esw->dev, "cleanup\n");

	esw->dev->priv.eswitch = NULL;
	destroy_workqueue(esw->work_queue);
	lockdep_unregister_key(&esw->mode_lock_key);
	mutex_destroy(&esw->state_lock);
	WARN_ON(!xa_empty(&esw->offloads.vhca_map));
	xa_destroy(&esw->offloads.vhca_map);
	ida_destroy(&esw->offloads.vport_metadata_ida);
	mlx5e_mod_hdr_tbl_destroy(&esw->offloads.mod_hdr);
	mutex_destroy(&esw->offloads.encap_tbl_lock);
	mutex_destroy(&esw->offloads.decap_tbl_lock);
	esw_offloads_cleanup_reps(esw);
	mlx5_esw_vports_cleanup(esw);
	kfree(esw);
}

/* Vport Administration */
static int
mlx5_esw_set_vport_mac_locked(struct mlx5_eswitch *esw,
			      struct mlx5_vport *evport, const u8 *mac)
{
	u16 vport_num = evport->vport;
	u64 node_guid;
	int err = 0;

	if (is_multicast_ether_addr(mac))
		return -EINVAL;

	if (evport->info.spoofchk && !is_valid_ether_addr(mac))
		mlx5_core_warn(esw->dev,
			       "Set invalid MAC while spoofchk is on, vport(%d)\n",
			       vport_num);

	err = mlx5_modify_nic_vport_mac_address(esw->dev, vport_num, mac);
	if (err) {
		mlx5_core_warn(esw->dev,
			       "Failed to mlx5_modify_nic_vport_mac vport(%d) err=(%d)\n",
<<<<<<< HEAD
			       vport, err);
		goto unlock;
	}

	node_guid_gen_from_mac(&node_guid, mac);
	err = mlx5_modify_nic_vport_node_guid(esw->dev, vport, node_guid);
	if (err)
		mlx5_core_warn(esw->dev,
			       "Failed to set vport %d node guid, err = %d. RDMA_CM will not function properly for this VF.\n",
			       vport, err);

	ether_addr_copy(evport->info.mac, mac);
	evport->info.node_guid = node_guid;
	if (evport->enabled && esw->mode == MLX5_ESWITCH_LEGACY)
		err = esw_vport_ingress_config(esw, evport);

unlock:
	mutex_unlock(&esw->state_lock);
	return err;
}

int mlx5_eswitch_set_vport_state(struct mlx5_eswitch *esw,
				 u16 vport, int link_state)
{
	struct mlx5_vport *evport = mlx5_eswitch_get_vport(esw, vport);
	int opmod = MLX5_VPORT_STATE_OP_MOD_ESW_VPORT;
	int other_vport = 1;
	int err = 0;

	if (!ESW_ALLOWED(esw))
		return -EPERM;
	if (IS_ERR(evport))
		return PTR_ERR(evport);

	if (vport == MLX5_VPORT_UPLINK) {
		opmod = MLX5_VPORT_STATE_OP_MOD_UPLINK;
		other_vport = 0;
		vport = 0;
	}
	mutex_lock(&esw->state_lock);

	err = mlx5_modify_vport_admin_state(esw->dev, opmod, vport, other_vport, link_state);
	if (err) {
		mlx5_core_warn(esw->dev, "Failed to set vport %d link state, opmod = %d, err = %d",
			       vport, opmod, err);
		goto unlock;
	}

	evport->info.link_state = link_state;

unlock:
	mutex_unlock(&esw->state_lock);
	return err;
}

int mlx5_eswitch_get_vport_config(struct mlx5_eswitch *esw,
				  u16 vport, struct ifla_vf_info *ivi)
{
	struct mlx5_vport *evport = mlx5_eswitch_get_vport(esw, vport);

	if (IS_ERR(evport))
		return PTR_ERR(evport);

	memset(ivi, 0, sizeof(*ivi));
	ivi->vf = vport - 1;

	mutex_lock(&esw->state_lock);
	ether_addr_copy(ivi->mac, evport->info.mac);
	ivi->linkstate = evport->info.link_state;
	ivi->vlan = evport->info.vlan;
	ivi->qos = evport->info.qos;
	ivi->spoofchk = evport->info.spoofchk;
	ivi->trusted = evport->info.trusted;
	ivi->min_tx_rate = evport->info.min_rate;
	ivi->max_tx_rate = evport->info.max_rate;
	mutex_unlock(&esw->state_lock);

	return 0;
}

int __mlx5_eswitch_set_vport_vlan(struct mlx5_eswitch *esw,
				  u16 vport, u16 vlan, u8 qos, u8 set_flags)
{
	struct mlx5_vport *evport = mlx5_eswitch_get_vport(esw, vport);
	int err = 0;

	if (IS_ERR(evport))
		return PTR_ERR(evport);
	if (vlan > 4095 || qos > 7)
		return -EINVAL;

	err = modify_esw_vport_cvlan(esw->dev, vport, vlan, qos, set_flags);
	if (err)
=======
			       vport_num, err);
>>>>>>> c1084c27
		return err;
	}

<<<<<<< HEAD
	return err;
}

int mlx5_eswitch_set_vport_vlan(struct mlx5_eswitch *esw,
				u16 vport, u16 vlan, u8 qos)
{
	u8 set_flags = 0;
	int err;

	if (!ESW_ALLOWED(esw))
		return -EPERM;

	if (vlan || qos)
		set_flags = SET_VLAN_STRIP | SET_VLAN_INSERT;
=======
	node_guid_gen_from_mac(&node_guid, mac);
	err = mlx5_modify_nic_vport_node_guid(esw->dev, vport_num, node_guid);
	if (err)
		mlx5_core_warn(esw->dev,
			       "Failed to set vport %d node guid, err = %d. RDMA_CM will not function properly for this VF.\n",
			       vport_num, err);
>>>>>>> c1084c27

	ether_addr_copy(evport->info.mac, mac);
	evport->info.node_guid = node_guid;
	if (evport->enabled && esw->mode == MLX5_ESWITCH_LEGACY)
		err = esw_acl_ingress_lgcy_setup(esw, evport);

	return err;
}

int mlx5_eswitch_set_vport_mac(struct mlx5_eswitch *esw,
			       u16 vport, const u8 *mac)
{
	struct mlx5_vport *evport = mlx5_eswitch_get_vport(esw, vport);
	int err = 0;

	if (IS_ERR(evport))
		return PTR_ERR(evport);

	mutex_lock(&esw->state_lock);
	err = mlx5_esw_set_vport_mac_locked(esw, evport, mac);
	mutex_unlock(&esw->state_lock);
	return err;
}

static bool mlx5_esw_check_port_type(struct mlx5_eswitch *esw, u16 vport_num, xa_mark_t mark)
{
	struct mlx5_vport *vport;

	vport = mlx5_eswitch_get_vport(esw, vport_num);
	if (IS_ERR(vport))
		return false;

	return xa_get_mark(&esw->vports, vport_num, mark);
}

bool mlx5_eswitch_is_vf_vport(struct mlx5_eswitch *esw, u16 vport_num)
{
	return mlx5_esw_check_port_type(esw, vport_num, MLX5_ESW_VPT_VF);
}

bool mlx5_esw_is_sf_vport(struct mlx5_eswitch *esw, u16 vport_num)
{
	return mlx5_esw_check_port_type(esw, vport_num, MLX5_ESW_VPT_SF);
}

static bool
is_port_function_supported(struct mlx5_eswitch *esw, u16 vport_num)
{
	return vport_num == MLX5_VPORT_PF ||
	       mlx5_eswitch_is_vf_vport(esw, vport_num) ||
	       mlx5_esw_is_sf_vport(esw, vport_num);
}

int mlx5_devlink_port_function_hw_addr_get(struct devlink_port *port,
					   u8 *hw_addr, int *hw_addr_len,
					   struct netlink_ext_ack *extack)
{
	struct mlx5_eswitch *esw;
	struct mlx5_vport *vport;
	int err = -EOPNOTSUPP;
	u16 vport_num;

	esw = mlx5_devlink_eswitch_get(port->devlink);
	if (IS_ERR(esw))
		return PTR_ERR(esw);

	vport_num = mlx5_esw_devlink_port_index_to_vport_num(port->index);
	if (!is_port_function_supported(esw, vport_num))
		return -EOPNOTSUPP;

	vport = mlx5_eswitch_get_vport(esw, vport_num);
	if (IS_ERR(vport)) {
		NL_SET_ERR_MSG_MOD(extack, "Invalid port");
		return PTR_ERR(vport);
	}

	mutex_lock(&esw->state_lock);
	if (vport->enabled) {
		ether_addr_copy(hw_addr, vport->info.mac);
		*hw_addr_len = ETH_ALEN;
		err = 0;
	}
	mutex_unlock(&esw->state_lock);
	return err;
}

int mlx5_devlink_port_function_hw_addr_set(struct devlink_port *port,
					   const u8 *hw_addr, int hw_addr_len,
					   struct netlink_ext_ack *extack)
{
	struct mlx5_eswitch *esw;
	struct mlx5_vport *vport;
	int err = -EOPNOTSUPP;
	u16 vport_num;

	esw = mlx5_devlink_eswitch_get(port->devlink);
	if (IS_ERR(esw)) {
		NL_SET_ERR_MSG_MOD(extack, "Eswitch doesn't support set hw_addr");
		return PTR_ERR(esw);
	}

	vport_num = mlx5_esw_devlink_port_index_to_vport_num(port->index);
	if (!is_port_function_supported(esw, vport_num)) {
		NL_SET_ERR_MSG_MOD(extack, "Port doesn't support set hw_addr");
		return -EINVAL;
	}
	vport = mlx5_eswitch_get_vport(esw, vport_num);
	if (IS_ERR(vport)) {
		NL_SET_ERR_MSG_MOD(extack, "Invalid port");
		return PTR_ERR(vport);
	}

	mutex_lock(&esw->state_lock);
	if (vport->enabled)
		err = mlx5_esw_set_vport_mac_locked(esw, vport, hw_addr);
	else
		NL_SET_ERR_MSG_MOD(extack, "Eswitch vport is disabled");
	mutex_unlock(&esw->state_lock);
	return err;
}

int mlx5_eswitch_set_vport_state(struct mlx5_eswitch *esw,
				 u16 vport, int link_state)
{
<<<<<<< HEAD
	if (!esw)
		return -EOPNOTSUPP;

	if (!ESW_ALLOWED(esw))
=======
	struct mlx5_vport *evport = mlx5_eswitch_get_vport(esw, vport);
	int opmod = MLX5_VPORT_STATE_OP_MOD_ESW_VPORT;
	int other_vport = 1;
	int err = 0;

	if (!mlx5_esw_allowed(esw))
>>>>>>> c1084c27
		return -EPERM;
	if (IS_ERR(evport))
		return PTR_ERR(evport);

<<<<<<< HEAD
	if (esw->mode != MLX5_ESWITCH_LEGACY)
		return -EOPNOTSUPP;

	*setting = esw->fdb_table.legacy.vepa_uplink_rule ? 1 : 0;
	return 0;
=======
	if (vport == MLX5_VPORT_UPLINK) {
		opmod = MLX5_VPORT_STATE_OP_MOD_UPLINK;
		other_vport = 0;
		vport = 0;
	}
	mutex_lock(&esw->state_lock);
	if (esw->mode != MLX5_ESWITCH_LEGACY) {
		err = -EOPNOTSUPP;
		goto unlock;
	}

	err = mlx5_modify_vport_admin_state(esw->dev, opmod, vport, other_vport, link_state);
	if (err) {
		mlx5_core_warn(esw->dev, "Failed to set vport %d link state, opmod = %d, err = %d",
			       vport, opmod, err);
		goto unlock;
	}

	evport->info.link_state = link_state;

unlock:
	mutex_unlock(&esw->state_lock);
	return err;
>>>>>>> c1084c27
}

int mlx5_eswitch_get_vport_config(struct mlx5_eswitch *esw,
				  u16 vport, struct ifla_vf_info *ivi)
{
	struct mlx5_vport *evport = mlx5_eswitch_get_vport(esw, vport);

	if (IS_ERR(evport))
		return PTR_ERR(evport);

	memset(ivi, 0, sizeof(*ivi));
	ivi->vf = vport - 1;

	mutex_lock(&esw->state_lock);
	ether_addr_copy(ivi->mac, evport->info.mac);
	ivi->linkstate = evport->info.link_state;
	ivi->vlan = evport->info.vlan;
	ivi->qos = evport->info.qos;
	ivi->spoofchk = evport->info.spoofchk;
	ivi->trusted = evport->info.trusted;
	ivi->min_tx_rate = evport->qos.min_rate;
	ivi->max_tx_rate = evport->qos.max_rate;
	mutex_unlock(&esw->state_lock);

	return 0;
}

int __mlx5_eswitch_set_vport_vlan(struct mlx5_eswitch *esw,
				  u16 vport, u16 vlan, u8 qos, u8 set_flags)
{
	struct mlx5_vport *evport = mlx5_eswitch_get_vport(esw, vport);
	int err = 0;

	if (IS_ERR(evport))
		return PTR_ERR(evport);
	if (vlan > 4095 || qos > 7)
		return -EINVAL;

	err = modify_esw_vport_cvlan(esw->dev, vport, vlan, qos, set_flags);
	if (err)
		return err;

	evport->info.vlan = vlan;
	evport->info.qos = qos;
	if (evport->enabled && esw->mode == MLX5_ESWITCH_LEGACY) {
		err = esw_acl_ingress_lgcy_setup(esw, evport);
		if (err)
			return err;
		err = esw_acl_egress_lgcy_setup(esw, evport);
	}

	return err;
}

int mlx5_eswitch_get_vport_stats(struct mlx5_eswitch *esw,
				 u16 vport_num,
				 struct ifla_vf_stats *vf_stats)
{
	struct mlx5_vport *vport = mlx5_eswitch_get_vport(esw, vport_num);
	int outlen = MLX5_ST_SZ_BYTES(query_vport_counter_out);
	u32 in[MLX5_ST_SZ_DW(query_vport_counter_in)] = {};
	struct mlx5_vport_drop_stats stats = {};
	int err = 0;
	u32 *out;

	if (IS_ERR(vport))
		return PTR_ERR(vport);

	out = kvzalloc(outlen, GFP_KERNEL);
	if (!out)
		return -ENOMEM;

	MLX5_SET(query_vport_counter_in, in, opcode,
		 MLX5_CMD_OP_QUERY_VPORT_COUNTER);
	MLX5_SET(query_vport_counter_in, in, op_mod, 0);
	MLX5_SET(query_vport_counter_in, in, vport_number, vport->vport);
	MLX5_SET(query_vport_counter_in, in, other_vport, 1);

	err = mlx5_cmd_exec_inout(esw->dev, query_vport_counter, in, out);
	if (err)
		goto free_out;

	#define MLX5_GET_CTR(p, x) \
		MLX5_GET64(query_vport_counter_out, p, x)

	memset(vf_stats, 0, sizeof(*vf_stats));
	vf_stats->rx_packets =
		MLX5_GET_CTR(out, received_eth_unicast.packets) +
		MLX5_GET_CTR(out, received_ib_unicast.packets) +
		MLX5_GET_CTR(out, received_eth_multicast.packets) +
		MLX5_GET_CTR(out, received_ib_multicast.packets) +
		MLX5_GET_CTR(out, received_eth_broadcast.packets);

	vf_stats->rx_bytes =
		MLX5_GET_CTR(out, received_eth_unicast.octets) +
		MLX5_GET_CTR(out, received_ib_unicast.octets) +
		MLX5_GET_CTR(out, received_eth_multicast.octets) +
		MLX5_GET_CTR(out, received_ib_multicast.octets) +
		MLX5_GET_CTR(out, received_eth_broadcast.octets);

	vf_stats->tx_packets =
		MLX5_GET_CTR(out, transmitted_eth_unicast.packets) +
		MLX5_GET_CTR(out, transmitted_ib_unicast.packets) +
		MLX5_GET_CTR(out, transmitted_eth_multicast.packets) +
		MLX5_GET_CTR(out, transmitted_ib_multicast.packets) +
		MLX5_GET_CTR(out, transmitted_eth_broadcast.packets);

	vf_stats->tx_bytes =
		MLX5_GET_CTR(out, transmitted_eth_unicast.octets) +
		MLX5_GET_CTR(out, transmitted_ib_unicast.octets) +
		MLX5_GET_CTR(out, transmitted_eth_multicast.octets) +
		MLX5_GET_CTR(out, transmitted_ib_multicast.octets) +
		MLX5_GET_CTR(out, transmitted_eth_broadcast.octets);

	vf_stats->multicast =
		MLX5_GET_CTR(out, received_eth_multicast.packets) +
		MLX5_GET_CTR(out, received_ib_multicast.packets);

	vf_stats->broadcast =
		MLX5_GET_CTR(out, received_eth_broadcast.packets);

	err = mlx5_esw_query_vport_drop_stats(esw->dev, vport, &stats);
	if (err)
		goto free_out;
	vf_stats->rx_dropped = stats.rx_dropped;
	vf_stats->tx_dropped = stats.tx_dropped;

free_out:
	kvfree(out);
	return err;
}

u8 mlx5_eswitch_mode(const struct mlx5_core_dev *dev)
{
	struct mlx5_eswitch *esw = dev->priv.eswitch;

	return mlx5_esw_allowed(esw) ? esw->mode : MLX5_ESWITCH_NONE;
}
EXPORT_SYMBOL_GPL(mlx5_eswitch_mode);

enum devlink_eswitch_encap_mode
mlx5_eswitch_get_encap_mode(const struct mlx5_core_dev *dev)
{
	struct mlx5_eswitch *esw;

	esw = dev->priv.eswitch;
	return (mlx5_eswitch_mode(dev) == MLX5_ESWITCH_OFFLOADS)  ? esw->offloads.encap :
		DEVLINK_ESWITCH_ENCAP_MODE_NONE;
}
EXPORT_SYMBOL(mlx5_eswitch_get_encap_mode);

bool mlx5_esw_lag_prereq(struct mlx5_core_dev *dev0, struct mlx5_core_dev *dev1)
{
	if ((dev0->priv.eswitch->mode == MLX5_ESWITCH_NONE &&
	     dev1->priv.eswitch->mode == MLX5_ESWITCH_NONE) ||
	    (dev0->priv.eswitch->mode == MLX5_ESWITCH_OFFLOADS &&
	     dev1->priv.eswitch->mode == MLX5_ESWITCH_OFFLOADS))
		return true;

	return false;
}

bool mlx5_esw_multipath_prereq(struct mlx5_core_dev *dev0,
			       struct mlx5_core_dev *dev1)
{
	return (dev0->priv.eswitch->mode == MLX5_ESWITCH_OFFLOADS &&
		dev1->priv.eswitch->mode == MLX5_ESWITCH_OFFLOADS);
}

int mlx5_esw_event_notifier_register(struct mlx5_eswitch *esw, struct notifier_block *nb)
{
	return blocking_notifier_chain_register(&esw->n_head, nb);
}

void mlx5_esw_event_notifier_unregister(struct mlx5_eswitch *esw, struct notifier_block *nb)
{
	blocking_notifier_chain_unregister(&esw->n_head, nb);
}

/**
 * mlx5_esw_hold() - Try to take a read lock on esw mode lock.
 * @mdev: mlx5 core device.
 *
 * Should be called by esw resources callers.
 *
 * Return: true on success or false.
 */
bool mlx5_esw_hold(struct mlx5_core_dev *mdev)
{
	struct mlx5_eswitch *esw = mdev->priv.eswitch;

	/* e.g. VF doesn't have eswitch so nothing to do */
	if (!mlx5_esw_allowed(esw))
		return true;

	if (down_read_trylock(&esw->mode_lock) != 0)
		return true;

	return false;
}

/**
 * mlx5_esw_release() - Release a read lock on esw mode lock.
 * @mdev: mlx5 core device.
 */
void mlx5_esw_release(struct mlx5_core_dev *mdev)
{
	struct mlx5_eswitch *esw = mdev->priv.eswitch;

	if (mlx5_esw_allowed(esw))
		up_read(&esw->mode_lock);
}

/**
 * mlx5_esw_get() - Increase esw user count.
 * @mdev: mlx5 core device.
 */
void mlx5_esw_get(struct mlx5_core_dev *mdev)
{
	struct mlx5_eswitch *esw = mdev->priv.eswitch;

	if (mlx5_esw_allowed(esw))
		atomic64_inc(&esw->user_count);
}

/**
 * mlx5_esw_put() - Decrease esw user count.
 * @mdev: mlx5 core device.
 */
void mlx5_esw_put(struct mlx5_core_dev *mdev)
{
	struct mlx5_eswitch *esw = mdev->priv.eswitch;

	if (mlx5_esw_allowed(esw))
		atomic64_dec_if_positive(&esw->user_count);
}

/**
 * mlx5_esw_try_lock() - Take a write lock on esw mode lock.
 * @esw: eswitch device.
 *
 * Should be called by esw mode change routine.
 *
 * Return:
 * * 0       - esw mode if successfully locked and refcount is 0.
 * * -EBUSY  - refcount is not 0.
 * * -EINVAL - In the middle of switching mode or lock is already held.
 */
int mlx5_esw_try_lock(struct mlx5_eswitch *esw)
{
	if (down_write_trylock(&esw->mode_lock) == 0)
		return -EINVAL;

	if (atomic64_read(&esw->user_count) > 0) {
		up_write(&esw->mode_lock);
		return -EBUSY;
	}

	return esw->mode;
}

/**
 * mlx5_esw_unlock() - Release write lock on esw mode lock
 * @esw: eswitch device.
 */
void mlx5_esw_unlock(struct mlx5_eswitch *esw)
{
	if (!mlx5_esw_allowed(esw))
		return;
	up_write(&esw->mode_lock);
}

/**
 * mlx5_esw_lock() - Take write lock on esw mode lock
 * @esw: eswitch device.
 */
void mlx5_esw_lock(struct mlx5_eswitch *esw)
{
	if (!mlx5_esw_allowed(esw))
		return;
	down_write(&esw->mode_lock);
}

/**
 * mlx5_eswitch_get_total_vports - Get total vports of the eswitch
 *
 * @dev: Pointer to core device
 *
 * mlx5_eswitch_get_total_vports returns total number of eswitch vports.
 */
u16 mlx5_eswitch_get_total_vports(const struct mlx5_core_dev *dev)
{
	struct mlx5_eswitch *esw;

	esw = dev->priv.eswitch;
	return mlx5_esw_allowed(esw) ? esw->total_vports : 0;
}
EXPORT_SYMBOL_GPL(mlx5_eswitch_get_total_vports);

/**
 * mlx5_eswitch_get_core_dev - Get the mdev device
 * @esw : eswitch device.
 *
 * Return the mellanox core device which manages the eswitch.
 */
struct mlx5_core_dev *mlx5_eswitch_get_core_dev(struct mlx5_eswitch *esw)
{
	return mlx5_esw_allowed(esw) ? esw->dev : NULL;
}
EXPORT_SYMBOL(mlx5_eswitch_get_core_dev);<|MERGE_RESOLUTION|>--- conflicted
+++ resolved
@@ -1287,19 +1287,11 @@
 abort:
 	esw->mode = MLX5_ESWITCH_NONE;
 
-<<<<<<< HEAD
-	if (mode == MLX5_ESWITCH_OFFLOADS) {
-		mlx5_reload_interface(esw->dev, MLX5_INTERFACE_PROTOCOL_IB);
-		mlx5_reload_interface(esw->dev, MLX5_INTERFACE_PROTOCOL_ETH);
-	}
-	esw_destroy_tsar(esw);
-=======
 	if (mode == MLX5_ESWITCH_OFFLOADS)
 		mlx5_rescan_drivers(esw->dev);
 
 	mlx5_esw_qos_destroy(esw);
 	mlx5_esw_acls_ns_cleanup(esw);
->>>>>>> c1084c27
 	return err;
 }
 
@@ -1656,129 +1648,16 @@
 	if (err) {
 		mlx5_core_warn(esw->dev,
 			       "Failed to mlx5_modify_nic_vport_mac vport(%d) err=(%d)\n",
-<<<<<<< HEAD
-			       vport, err);
-		goto unlock;
-	}
-
-	node_guid_gen_from_mac(&node_guid, mac);
-	err = mlx5_modify_nic_vport_node_guid(esw->dev, vport, node_guid);
-	if (err)
-		mlx5_core_warn(esw->dev,
-			       "Failed to set vport %d node guid, err = %d. RDMA_CM will not function properly for this VF.\n",
-			       vport, err);
-
-	ether_addr_copy(evport->info.mac, mac);
-	evport->info.node_guid = node_guid;
-	if (evport->enabled && esw->mode == MLX5_ESWITCH_LEGACY)
-		err = esw_vport_ingress_config(esw, evport);
-
-unlock:
-	mutex_unlock(&esw->state_lock);
-	return err;
-}
-
-int mlx5_eswitch_set_vport_state(struct mlx5_eswitch *esw,
-				 u16 vport, int link_state)
-{
-	struct mlx5_vport *evport = mlx5_eswitch_get_vport(esw, vport);
-	int opmod = MLX5_VPORT_STATE_OP_MOD_ESW_VPORT;
-	int other_vport = 1;
-	int err = 0;
-
-	if (!ESW_ALLOWED(esw))
-		return -EPERM;
-	if (IS_ERR(evport))
-		return PTR_ERR(evport);
-
-	if (vport == MLX5_VPORT_UPLINK) {
-		opmod = MLX5_VPORT_STATE_OP_MOD_UPLINK;
-		other_vport = 0;
-		vport = 0;
-	}
-	mutex_lock(&esw->state_lock);
-
-	err = mlx5_modify_vport_admin_state(esw->dev, opmod, vport, other_vport, link_state);
-	if (err) {
-		mlx5_core_warn(esw->dev, "Failed to set vport %d link state, opmod = %d, err = %d",
-			       vport, opmod, err);
-		goto unlock;
-	}
-
-	evport->info.link_state = link_state;
-
-unlock:
-	mutex_unlock(&esw->state_lock);
-	return err;
-}
-
-int mlx5_eswitch_get_vport_config(struct mlx5_eswitch *esw,
-				  u16 vport, struct ifla_vf_info *ivi)
-{
-	struct mlx5_vport *evport = mlx5_eswitch_get_vport(esw, vport);
-
-	if (IS_ERR(evport))
-		return PTR_ERR(evport);
-
-	memset(ivi, 0, sizeof(*ivi));
-	ivi->vf = vport - 1;
-
-	mutex_lock(&esw->state_lock);
-	ether_addr_copy(ivi->mac, evport->info.mac);
-	ivi->linkstate = evport->info.link_state;
-	ivi->vlan = evport->info.vlan;
-	ivi->qos = evport->info.qos;
-	ivi->spoofchk = evport->info.spoofchk;
-	ivi->trusted = evport->info.trusted;
-	ivi->min_tx_rate = evport->info.min_rate;
-	ivi->max_tx_rate = evport->info.max_rate;
-	mutex_unlock(&esw->state_lock);
-
-	return 0;
-}
-
-int __mlx5_eswitch_set_vport_vlan(struct mlx5_eswitch *esw,
-				  u16 vport, u16 vlan, u8 qos, u8 set_flags)
-{
-	struct mlx5_vport *evport = mlx5_eswitch_get_vport(esw, vport);
-	int err = 0;
-
-	if (IS_ERR(evport))
-		return PTR_ERR(evport);
-	if (vlan > 4095 || qos > 7)
-		return -EINVAL;
-
-	err = modify_esw_vport_cvlan(esw->dev, vport, vlan, qos, set_flags);
-	if (err)
-=======
 			       vport_num, err);
->>>>>>> c1084c27
 		return err;
 	}
 
-<<<<<<< HEAD
-	return err;
-}
-
-int mlx5_eswitch_set_vport_vlan(struct mlx5_eswitch *esw,
-				u16 vport, u16 vlan, u8 qos)
-{
-	u8 set_flags = 0;
-	int err;
-
-	if (!ESW_ALLOWED(esw))
-		return -EPERM;
-
-	if (vlan || qos)
-		set_flags = SET_VLAN_STRIP | SET_VLAN_INSERT;
-=======
 	node_guid_gen_from_mac(&node_guid, mac);
 	err = mlx5_modify_nic_vport_node_guid(esw->dev, vport_num, node_guid);
 	if (err)
 		mlx5_core_warn(esw->dev,
 			       "Failed to set vport %d node guid, err = %d. RDMA_CM will not function properly for this VF.\n",
 			       vport_num, err);
->>>>>>> c1084c27
 
 	ether_addr_copy(evport->info.mac, mac);
 	evport->info.node_guid = node_guid;
@@ -1903,30 +1782,16 @@
 int mlx5_eswitch_set_vport_state(struct mlx5_eswitch *esw,
 				 u16 vport, int link_state)
 {
-<<<<<<< HEAD
-	if (!esw)
-		return -EOPNOTSUPP;
-
-	if (!ESW_ALLOWED(esw))
-=======
 	struct mlx5_vport *evport = mlx5_eswitch_get_vport(esw, vport);
 	int opmod = MLX5_VPORT_STATE_OP_MOD_ESW_VPORT;
 	int other_vport = 1;
 	int err = 0;
 
 	if (!mlx5_esw_allowed(esw))
->>>>>>> c1084c27
 		return -EPERM;
 	if (IS_ERR(evport))
 		return PTR_ERR(evport);
 
-<<<<<<< HEAD
-	if (esw->mode != MLX5_ESWITCH_LEGACY)
-		return -EOPNOTSUPP;
-
-	*setting = esw->fdb_table.legacy.vepa_uplink_rule ? 1 : 0;
-	return 0;
-=======
 	if (vport == MLX5_VPORT_UPLINK) {
 		opmod = MLX5_VPORT_STATE_OP_MOD_UPLINK;
 		other_vport = 0;
@@ -1950,7 +1815,6 @@
 unlock:
 	mutex_unlock(&esw->state_lock);
 	return err;
->>>>>>> c1084c27
 }
 
 int mlx5_eswitch_get_vport_config(struct mlx5_eswitch *esw,
