--- conflicted
+++ resolved
@@ -338,14 +338,11 @@
 static inline void mlx5dr_ste_get(struct mlx5dr_ste *ste)
 {
 	ste->refcount++;
-<<<<<<< HEAD
-=======
 }
 
 static inline bool mlx5dr_ste_is_not_used(struct mlx5dr_ste *ste)
 {
 	return !ste->refcount;
->>>>>>> c1084c27
 }
 
 bool mlx5dr_ste_equal_tag(void *src, void *dst);
