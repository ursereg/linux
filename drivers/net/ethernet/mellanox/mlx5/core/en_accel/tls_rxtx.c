--- conflicted
+++ resolved
@@ -263,17 +263,6 @@
 	int datalen;
 	u32 skb_seq;
 
-<<<<<<< HEAD
-	if (MLX5_CAP_GEN(sq->channel->mdev, tls_tx)) {
-		skb = mlx5e_ktls_handle_tx_skb(netdev, sq, skb, wqe, pi);
-		goto out;
-	}
-
-	if (!skb->sk || !tls_is_sk_tx_device_offloaded(skb->sk))
-		goto out;
-
-=======
->>>>>>> c1084c27
 	datalen = skb->len - (skb_transport_offset(skb) + tcp_hdrlen(skb));
 	if (!datalen)
 		return true;
