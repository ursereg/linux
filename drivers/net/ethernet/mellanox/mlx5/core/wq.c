/*
 * Copyright (c) 2013-2015, Mellanox Technologies, Ltd.  All rights reserved.
 *
 * This software is available to you under a choice of one of two
 * licenses.  You may choose to be licensed under the terms of the GNU
 * General Public License (GPL) Version 2, available from the file
 * COPYING in the main directory of this source tree, or the
 * OpenIB.org BSD license below:
 *
 *     Redistribution and use in source and binary forms, with or
 *     without modification, are permitted provided that the following
 *     conditions are met:
 *
 *      - Redistributions of source code must retain the above
 *        copyright notice, this list of conditions and the following
 *        disclaimer.
 *
 *      - Redistributions in binary form must reproduce the above
 *        copyright notice, this list of conditions and the following
 *        disclaimer in the documentation and/or other materials
 *        provided with the distribution.
 *
 * THE SOFTWARE IS PROVIDED "AS IS", WITHOUT WARRANTY OF ANY KIND,
 * EXPRESS OR IMPLIED, INCLUDING BUT NOT LIMITED TO THE WARRANTIES OF
 * MERCHANTABILITY, FITNESS FOR A PARTICULAR PURPOSE AND
 * NONINFRINGEMENT. IN NO EVENT SHALL THE AUTHORS OR COPYRIGHT HOLDERS
 * BE LIABLE FOR ANY CLAIM, DAMAGES OR OTHER LIABILITY, WHETHER IN AN
 * ACTION OF CONTRACT, TORT OR OTHERWISE, ARISING FROM, OUT OF OR IN
 * CONNECTION WITH THE SOFTWARE OR THE USE OR OTHER DEALINGS IN THE
 * SOFTWARE.
 */

#include <linux/mlx5/driver.h>
#include "wq.h"
#include "mlx5_core.h"

int mlx5_wq_cyc_create(struct mlx5_core_dev *mdev, struct mlx5_wq_param *param,
		       void *wqc, struct mlx5_wq_cyc *wq,
		       struct mlx5_wq_ctrl *wq_ctrl)
{
	u8 log_wq_stride = MLX5_GET(wq, wqc, log_wq_stride);
	u8 log_wq_sz     = MLX5_GET(wq, wqc, log_wq_sz);
	struct mlx5_frag_buf_ctrl *fbc = &wq->fbc;
	int err;

	err = mlx5_db_alloc_node(mdev, &wq_ctrl->db, param->db_numa_node);
	if (err) {
		mlx5_core_warn(mdev, "mlx5_db_alloc_node() failed, %d\n", err);
		return err;
	}

	wq->db  = wq_ctrl->db.db;

	err = mlx5_frag_buf_alloc_node(mdev, wq_get_byte_sz(log_wq_sz, log_wq_stride),
				       &wq_ctrl->buf, param->buf_numa_node);
	if (err) {
		mlx5_core_warn(mdev, "mlx5_frag_buf_alloc_node() failed, %d\n", err);
		goto err_db_free;
	}

	mlx5_init_fbc(wq_ctrl->buf.frags, log_wq_stride, log_wq_sz, fbc);
	wq->sz = mlx5_wq_cyc_get_size(wq);

	wq_ctrl->mdev = mdev;

	return 0;

err_db_free:
	mlx5_db_free(mdev, &wq_ctrl->db);

	return err;
}

<<<<<<< HEAD
=======
void mlx5_wq_cyc_wqe_dump(struct mlx5_wq_cyc *wq, u16 ix, u8 nstrides)
{
	size_t len;
	void *wqe;

	if (!net_ratelimit())
		return;

	nstrides = max_t(u8, nstrides, 1);

	len = nstrides << wq->fbc.log_stride;
	wqe = mlx5_wq_cyc_get_wqe(wq, ix);

	pr_info("WQE DUMP: WQ size %d WQ cur size %d, WQE index 0x%x, len: %zu\n",
		mlx5_wq_cyc_get_size(wq), wq->cur_sz, ix, len);
	print_hex_dump(KERN_WARNING, "", DUMP_PREFIX_OFFSET, 16, 1, wqe, len, false);
}

>>>>>>> c1084c27
void mlx5_wq_cyc_reset(struct mlx5_wq_cyc *wq)
{
	wq->wqe_ctr = 0;
	wq->cur_sz = 0;
	mlx5_wq_cyc_update_db_record(wq);
}

int mlx5_wq_qp_create(struct mlx5_core_dev *mdev, struct mlx5_wq_param *param,
		      void *qpc, struct mlx5_wq_qp *wq,
		      struct mlx5_wq_ctrl *wq_ctrl)
{
	u8 log_rq_stride = MLX5_GET(qpc, qpc, log_rq_stride) + 4;
	u8 log_rq_sz     = MLX5_GET(qpc, qpc, log_rq_size);
	u8 log_sq_stride = ilog2(MLX5_SEND_WQE_BB);
	u8 log_sq_sz     = MLX5_GET(qpc, qpc, log_sq_size);

	u32 rq_byte_size;
	int err;



	err = mlx5_db_alloc_node(mdev, &wq_ctrl->db, param->db_numa_node);
	if (err) {
		mlx5_core_warn(mdev, "mlx5_db_alloc_node() failed, %d\n", err);
		return err;
	}

	err = mlx5_frag_buf_alloc_node(mdev,
				       wq_get_byte_sz(log_rq_sz, log_rq_stride) +
				       wq_get_byte_sz(log_sq_sz, log_sq_stride),
				       &wq_ctrl->buf, param->buf_numa_node);
	if (err) {
		mlx5_core_warn(mdev, "mlx5_frag_buf_alloc_node() failed, %d\n", err);
		goto err_db_free;
	}

	mlx5_init_fbc(wq_ctrl->buf.frags, log_rq_stride, log_rq_sz, &wq->rq.fbc);

	rq_byte_size = wq_get_byte_sz(log_rq_sz, log_rq_stride);

	if (rq_byte_size < PAGE_SIZE) {
		/* SQ starts within the same page of the RQ */
		u16 sq_strides_offset = rq_byte_size / MLX5_SEND_WQE_BB;

		mlx5_init_fbc_offset(wq_ctrl->buf.frags,
				     log_sq_stride, log_sq_sz, sq_strides_offset,
				     &wq->sq.fbc);
	} else {
		u16 rq_npages = rq_byte_size >> PAGE_SHIFT;

		mlx5_init_fbc(wq_ctrl->buf.frags + rq_npages,
			      log_sq_stride, log_sq_sz, &wq->sq.fbc);
	}

	wq->rq.db  = &wq_ctrl->db.db[MLX5_RCV_DBR];
	wq->sq.db  = &wq_ctrl->db.db[MLX5_SND_DBR];

	wq_ctrl->mdev = mdev;

	return 0;

err_db_free:
	mlx5_db_free(mdev, &wq_ctrl->db);

	return err;
}

int mlx5_cqwq_create(struct mlx5_core_dev *mdev, struct mlx5_wq_param *param,
		     void *cqc, struct mlx5_cqwq *wq,
		     struct mlx5_wq_ctrl *wq_ctrl)
{
	/* CQE_STRIDE_128 and CQE_STRIDE_128_PAD both mean 128B stride */
	u8 log_wq_stride = MLX5_GET(cqc, cqc, cqe_sz) == CQE_STRIDE_64 ? 6 : 7;
	u8 log_wq_sz     = MLX5_GET(cqc, cqc, log_cq_size);
	int err;

	err = mlx5_db_alloc_node(mdev, &wq_ctrl->db, param->db_numa_node);
	if (err) {
		mlx5_core_warn(mdev, "mlx5_db_alloc_node() failed, %d\n", err);
		return err;
	}

	wq->db  = wq_ctrl->db.db;

	err = mlx5_frag_buf_alloc_node(mdev, wq_get_byte_sz(log_wq_sz, log_wq_stride),
				       &wq_ctrl->buf,
				       param->buf_numa_node);
	if (err) {
		mlx5_core_warn(mdev, "mlx5_frag_buf_alloc_node() failed, %d\n",
			       err);
		goto err_db_free;
	}

	mlx5_init_fbc(wq_ctrl->buf.frags, log_wq_stride, log_wq_sz, &wq->fbc);

	wq_ctrl->mdev = mdev;

	return 0;

err_db_free:
	mlx5_db_free(mdev, &wq_ctrl->db);

	return err;
}

static void mlx5_wq_ll_init_list(struct mlx5_wq_ll *wq)
{
	struct mlx5_wqe_srq_next_seg *next_seg;
	int i;

	for (i = 0; i < wq->fbc.sz_m1; i++) {
		next_seg = mlx5_wq_ll_get_wqe(wq, i);
		next_seg->next_wqe_index = cpu_to_be16(i + 1);
	}
	next_seg = mlx5_wq_ll_get_wqe(wq, i);
	wq->tail_next = &next_seg->next_wqe_index;
}

int mlx5_wq_ll_create(struct mlx5_core_dev *mdev, struct mlx5_wq_param *param,
		      void *wqc, struct mlx5_wq_ll *wq,
		      struct mlx5_wq_ctrl *wq_ctrl)
{
	u8 log_wq_stride = MLX5_GET(wq, wqc, log_wq_stride);
	u8 log_wq_sz     = MLX5_GET(wq, wqc, log_wq_sz);
	struct mlx5_frag_buf_ctrl *fbc = &wq->fbc;
	int err;

	err = mlx5_db_alloc_node(mdev, &wq_ctrl->db, param->db_numa_node);
	if (err) {
		mlx5_core_warn(mdev, "mlx5_db_alloc_node() failed, %d\n", err);
		return err;
	}

	wq->db  = wq_ctrl->db.db;

	err = mlx5_frag_buf_alloc_node(mdev, wq_get_byte_sz(log_wq_sz, log_wq_stride),
				       &wq_ctrl->buf, param->buf_numa_node);
	if (err) {
		mlx5_core_warn(mdev, "mlx5_frag_buf_alloc_node() failed, %d\n", err);
		goto err_db_free;
	}

	mlx5_init_fbc(wq_ctrl->buf.frags, log_wq_stride, log_wq_sz, fbc);

	mlx5_wq_ll_init_list(wq);
	wq_ctrl->mdev = mdev;

	return 0;

err_db_free:
	mlx5_db_free(mdev, &wq_ctrl->db);

	return err;
}

void mlx5_wq_ll_reset(struct mlx5_wq_ll *wq)
{
	wq->head = 0;
	wq->wqe_ctr = 0;
	wq->cur_sz = 0;
	mlx5_wq_ll_init_list(wq);
	mlx5_wq_ll_update_db_record(wq);
}

void mlx5_wq_destroy(struct mlx5_wq_ctrl *wq_ctrl)
{
	mlx5_frag_buf_free(wq_ctrl->mdev, &wq_ctrl->buf);
	mlx5_db_free(wq_ctrl->mdev, &wq_ctrl->db);
}
<|MERGE_RESOLUTION|>--- conflicted
+++ resolved
@@ -71,8 +71,6 @@
 	return err;
 }
 
-<<<<<<< HEAD
-=======
 void mlx5_wq_cyc_wqe_dump(struct mlx5_wq_cyc *wq, u16 ix, u8 nstrides)
 {
 	size_t len;
@@ -91,7 +89,6 @@
 	print_hex_dump(KERN_WARNING, "", DUMP_PREFIX_OFFSET, 16, 1, wqe, len, false);
 }
 
->>>>>>> c1084c27
 void mlx5_wq_cyc_reset(struct mlx5_wq_cyc *wq)
 {
 	wq->wqe_ctr = 0;
