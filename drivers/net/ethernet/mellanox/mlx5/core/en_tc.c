/*
 * Copyright (c) 2016, Mellanox Technologies. All rights reserved.
 *
 * This software is available to you under a choice of one of two
 * licenses.  You may choose to be licensed under the terms of the GNU
 * General Public License (GPL) Version 2, available from the file
 * COPYING in the main directory of this source tree, or the
 * OpenIB.org BSD license below:
 *
 *     Redistribution and use in source and binary forms, with or
 *     without modification, are permitted provided that the following
 *     conditions are met:
 *
 *      - Redistributions of source code must retain the above
 *        copyright notice, this list of conditions and the following
 *        disclaimer.
 *
 *      - Redistributions in binary form must reproduce the above
 *        copyright notice, this list of conditions and the following
 *        disclaimer in the documentation and/or other materials
 *        provided with the distribution.
 *
 * THE SOFTWARE IS PROVIDED "AS IS", WITHOUT WARRANTY OF ANY KIND,
 * EXPRESS OR IMPLIED, INCLUDING BUT NOT LIMITED TO THE WARRANTIES OF
 * MERCHANTABILITY, FITNESS FOR A PARTICULAR PURPOSE AND
 * NONINFRINGEMENT. IN NO EVENT SHALL THE AUTHORS OR COPYRIGHT HOLDERS
 * BE LIABLE FOR ANY CLAIM, DAMAGES OR OTHER LIABILITY, WHETHER IN AN
 * ACTION OF CONTRACT, TORT OR OTHERWISE, ARISING FROM, OUT OF OR IN
 * CONNECTION WITH THE SOFTWARE OR THE USE OR OTHER DEALINGS IN THE
 * SOFTWARE.
 */

#include <net/flow_dissector.h>
#include <net/flow_offload.h>
#include <net/sch_generic.h>
#include <net/pkt_cls.h>
#include <linux/mlx5/fs.h>
#include <linux/mlx5/device.h>
#include <linux/rhashtable.h>
#include <linux/refcount.h>
#include <linux/completion.h>
#include <net/tc_act/tc_pedit.h>
#include <net/tc_act/tc_csum.h>
#include <net/psample.h>
#include <net/arp.h>
#include <net/ipv6_stubs.h>
#include <net/bareudp.h>
#include <net/bonding.h>
#include "en.h"
#include "en/tc/post_act.h"
#include "en_rep.h"
#include "en/rep/tc.h"
#include "en/rep/neigh.h"
#include "en_tc.h"
#include "eswitch.h"
#include "fs_core.h"
#include "en/port.h"
#include "en/tc_tun.h"
#include "en/mapping.h"
#include "en/tc_ct.h"
#include "en/mod_hdr.h"
#include "en/tc_priv.h"
#include "en/tc_tun_encap.h"
#include "en/tc/sample.h"
#include "lib/devcom.h"
#include "lib/geneve.h"
#include "lib/fs_chains.h"
#include "diag/en_tc_tracepoint.h"
#include <asm/div64.h>
#include "lag.h"
#include "lag_mp.h"

#define nic_chains(priv) ((priv)->fs.tc.chains)
#define MLX5_MH_ACT_SZ MLX5_UN_SZ_BYTES(set_add_copy_action_in_auto)

#define MLX5E_TC_TABLE_NUM_GROUPS 4
#define MLX5E_TC_TABLE_MAX_GROUP_SIZE BIT(18)

struct mlx5e_tc_attr_to_reg_mapping mlx5e_tc_attr_to_reg_mappings[] = {
	[CHAIN_TO_REG] = {
		.mfield = MLX5_ACTION_IN_FIELD_METADATA_REG_C_0,
		.moffset = 0,
		.mlen = 16,
	},
	[VPORT_TO_REG] = {
		.mfield = MLX5_ACTION_IN_FIELD_METADATA_REG_C_0,
		.moffset = 16,
		.mlen = 16,
	},
	[TUNNEL_TO_REG] = {
		.mfield = MLX5_ACTION_IN_FIELD_METADATA_REG_C_1,
		.moffset = 8,
		.mlen = ESW_TUN_OPTS_BITS + ESW_TUN_ID_BITS,
		.soffset = MLX5_BYTE_OFF(fte_match_param,
					 misc_parameters_2.metadata_reg_c_1),
	},
	[ZONE_TO_REG] = zone_to_reg_ct,
	[ZONE_RESTORE_TO_REG] = zone_restore_to_reg_ct,
	[CTSTATE_TO_REG] = ctstate_to_reg_ct,
	[MARK_TO_REG] = mark_to_reg_ct,
	[LABELS_TO_REG] = labels_to_reg_ct,
	[FTEID_TO_REG] = fteid_to_reg_ct,
	/* For NIC rules we store the restore metadata directly
	 * into reg_b that is passed to SW since we don't
	 * jump between steering domains.
	 */
	[NIC_CHAIN_TO_REG] = {
		.mfield = MLX5_ACTION_IN_FIELD_METADATA_REG_B,
		.moffset = 0,
		.mlen = 16,
	},
	[NIC_ZONE_RESTORE_TO_REG] = nic_zone_restore_to_reg_ct,
};

/* To avoid false lock dependency warning set the tc_ht lock
 * class different than the lock class of the ht being used when deleting
 * last flow from a group and then deleting a group, we get into del_sw_flow_group()
 * which call rhashtable_destroy on fg->ftes_hash which will take ht->mutex but
 * it's different than the ht->mutex here.
 */
static struct lock_class_key tc_ht_lock_key;

static void mlx5e_put_flow_tunnel_id(struct mlx5e_tc_flow *flow);

void
mlx5e_tc_match_to_reg_match(struct mlx5_flow_spec *spec,
			    enum mlx5e_tc_attr_to_reg type,
			    u32 val,
			    u32 mask)
{
	void *headers_c = spec->match_criteria, *headers_v = spec->match_value, *fmask, *fval;
	int soffset = mlx5e_tc_attr_to_reg_mappings[type].soffset;
	int moffset = mlx5e_tc_attr_to_reg_mappings[type].moffset;
	int match_len = mlx5e_tc_attr_to_reg_mappings[type].mlen;
	u32 max_mask = GENMASK(match_len - 1, 0);
	__be32 curr_mask_be, curr_val_be;
	u32 curr_mask, curr_val;

	fmask = headers_c + soffset;
	fval = headers_v + soffset;

	memcpy(&curr_mask_be, fmask, 4);
	memcpy(&curr_val_be, fval, 4);

	curr_mask = be32_to_cpu(curr_mask_be);
	curr_val = be32_to_cpu(curr_val_be);

	//move to correct offset
	WARN_ON(mask > max_mask);
	mask <<= moffset;
	val <<= moffset;
	max_mask <<= moffset;

	//zero val and mask
	curr_mask &= ~max_mask;
	curr_val &= ~max_mask;

	//add current to mask
	curr_mask |= mask;
	curr_val |= val;

	//back to be32 and write
	curr_mask_be = cpu_to_be32(curr_mask);
	curr_val_be = cpu_to_be32(curr_val);

	memcpy(fmask, &curr_mask_be, 4);
	memcpy(fval, &curr_val_be, 4);

	spec->match_criteria_enable |= MLX5_MATCH_MISC_PARAMETERS_2;
}

void
mlx5e_tc_match_to_reg_get_match(struct mlx5_flow_spec *spec,
				enum mlx5e_tc_attr_to_reg type,
				u32 *val,
				u32 *mask)
{
	void *headers_c = spec->match_criteria, *headers_v = spec->match_value, *fmask, *fval;
	int soffset = mlx5e_tc_attr_to_reg_mappings[type].soffset;
	int moffset = mlx5e_tc_attr_to_reg_mappings[type].moffset;
	int match_len = mlx5e_tc_attr_to_reg_mappings[type].mlen;
	u32 max_mask = GENMASK(match_len - 1, 0);
	__be32 curr_mask_be, curr_val_be;
	u32 curr_mask, curr_val;

	fmask = headers_c + soffset;
	fval = headers_v + soffset;

	memcpy(&curr_mask_be, fmask, 4);
	memcpy(&curr_val_be, fval, 4);

	curr_mask = be32_to_cpu(curr_mask_be);
	curr_val = be32_to_cpu(curr_val_be);

	*mask = (curr_mask >> moffset) & max_mask;
	*val = (curr_val >> moffset) & max_mask;
}

int
mlx5e_tc_match_to_reg_set_and_get_id(struct mlx5_core_dev *mdev,
				     struct mlx5e_tc_mod_hdr_acts *mod_hdr_acts,
				     enum mlx5_flow_namespace_type ns,
				     enum mlx5e_tc_attr_to_reg type,
				     u32 data)
{
	int moffset = mlx5e_tc_attr_to_reg_mappings[type].moffset;
	int mfield = mlx5e_tc_attr_to_reg_mappings[type].mfield;
	int mlen = mlx5e_tc_attr_to_reg_mappings[type].mlen;
	char *modact;
	int err;

	err = alloc_mod_hdr_actions(mdev, ns, mod_hdr_acts);
	if (err)
		return err;

	modact = mod_hdr_acts->actions +
		 (mod_hdr_acts->num_actions * MLX5_MH_ACT_SZ);

	/* Firmware has 5bit length field and 0 means 32bits */
	if (mlen == 32)
		mlen = 0;

	MLX5_SET(set_action_in, modact, action_type, MLX5_ACTION_TYPE_SET);
	MLX5_SET(set_action_in, modact, field, mfield);
	MLX5_SET(set_action_in, modact, offset, moffset);
	MLX5_SET(set_action_in, modact, length, mlen);
	MLX5_SET(set_action_in, modact, data, data);
	err = mod_hdr_acts->num_actions;
	mod_hdr_acts->num_actions++;

	return err;
}

static struct mlx5_tc_ct_priv *
get_ct_priv(struct mlx5e_priv *priv)
{
	struct mlx5_eswitch *esw = priv->mdev->priv.eswitch;
	struct mlx5_rep_uplink_priv *uplink_priv;
	struct mlx5e_rep_priv *uplink_rpriv;

	if (is_mdev_switchdev_mode(priv->mdev)) {
		uplink_rpriv = mlx5_eswitch_get_uplink_priv(esw, REP_ETH);
		uplink_priv = &uplink_rpriv->uplink_priv;

		return uplink_priv->ct_priv;
	}

	return priv->fs.tc.ct;
}

#if IS_ENABLED(CONFIG_MLX5_TC_SAMPLE)
static struct mlx5e_tc_psample *
get_sample_priv(struct mlx5e_priv *priv)
{
	struct mlx5_eswitch *esw = priv->mdev->priv.eswitch;
	struct mlx5_rep_uplink_priv *uplink_priv;
	struct mlx5e_rep_priv *uplink_rpriv;

	if (is_mdev_switchdev_mode(priv->mdev)) {
		uplink_rpriv = mlx5_eswitch_get_uplink_priv(esw, REP_ETH);
		uplink_priv = &uplink_rpriv->uplink_priv;

		return uplink_priv->tc_psample;
	}

	return NULL;
}
#endif

struct mlx5_flow_handle *
mlx5_tc_rule_insert(struct mlx5e_priv *priv,
		    struct mlx5_flow_spec *spec,
		    struct mlx5_flow_attr *attr)
{
	struct mlx5_eswitch *esw = priv->mdev->priv.eswitch;

	if (is_mdev_switchdev_mode(priv->mdev))
		return mlx5_eswitch_add_offloaded_rule(esw, spec, attr);

	return	mlx5e_add_offloaded_nic_rule(priv, spec, attr);
}

void
mlx5_tc_rule_delete(struct mlx5e_priv *priv,
		    struct mlx5_flow_handle *rule,
		    struct mlx5_flow_attr *attr)
{
	struct mlx5_eswitch *esw = priv->mdev->priv.eswitch;

	if (is_mdev_switchdev_mode(priv->mdev)) {
		mlx5_eswitch_del_offloaded_rule(esw, rule, attr);

		return;
	}

	mlx5e_del_offloaded_nic_rule(priv, rule, attr);
}

int
mlx5e_tc_match_to_reg_set(struct mlx5_core_dev *mdev,
			  struct mlx5e_tc_mod_hdr_acts *mod_hdr_acts,
			  enum mlx5_flow_namespace_type ns,
			  enum mlx5e_tc_attr_to_reg type,
			  u32 data)
{
	int ret = mlx5e_tc_match_to_reg_set_and_get_id(mdev, mod_hdr_acts, ns, type, data);

	return ret < 0 ? ret : 0;
}

void mlx5e_tc_match_to_reg_mod_hdr_change(struct mlx5_core_dev *mdev,
					  struct mlx5e_tc_mod_hdr_acts *mod_hdr_acts,
					  enum mlx5e_tc_attr_to_reg type,
					  int act_id, u32 data)
{
	int moffset = mlx5e_tc_attr_to_reg_mappings[type].moffset;
	int mfield = mlx5e_tc_attr_to_reg_mappings[type].mfield;
	int mlen = mlx5e_tc_attr_to_reg_mappings[type].mlen;
	char *modact;

	modact = mod_hdr_acts->actions + (act_id * MLX5_MH_ACT_SZ);

	/* Firmware has 5bit length field and 0 means 32bits */
	if (mlen == 32)
		mlen = 0;

	MLX5_SET(set_action_in, modact, action_type, MLX5_ACTION_TYPE_SET);
	MLX5_SET(set_action_in, modact, field, mfield);
	MLX5_SET(set_action_in, modact, offset, moffset);
	MLX5_SET(set_action_in, modact, length, mlen);
	MLX5_SET(set_action_in, modact, data, data);
}

struct mlx5e_hairpin {
	struct mlx5_hairpin *pair;

	struct mlx5_core_dev *func_mdev;
	struct mlx5e_priv *func_priv;
	u32 tdn;
	struct mlx5e_tir direct_tir;

	int num_channels;
	struct mlx5e_rqt indir_rqt;
	struct mlx5e_tir indir_tir[MLX5E_NUM_INDIR_TIRS];
	struct mlx5_ttc_table *ttc;
};

struct mlx5e_hairpin_entry {
	/* a node of a hash table which keeps all the  hairpin entries */
	struct hlist_node hairpin_hlist;

	/* protects flows list */
	spinlock_t flows_lock;
	/* flows sharing the same hairpin */
	struct list_head flows;
	/* hpe's that were not fully initialized when dead peer update event
	 * function traversed them.
	 */
	struct list_head dead_peer_wait_list;

	u16 peer_vhca_id;
	u8 prio;
	struct mlx5e_hairpin *hp;
	refcount_t refcnt;
	struct completion res_ready;
};

static void mlx5e_tc_del_flow(struct mlx5e_priv *priv,
			      struct mlx5e_tc_flow *flow);

struct mlx5e_tc_flow *mlx5e_flow_get(struct mlx5e_tc_flow *flow)
{
	if (!flow || !refcount_inc_not_zero(&flow->refcnt))
		return ERR_PTR(-EINVAL);
	return flow;
}

void mlx5e_flow_put(struct mlx5e_priv *priv, struct mlx5e_tc_flow *flow)
{
	if (refcount_dec_and_test(&flow->refcnt)) {
		mlx5e_tc_del_flow(priv, flow);
		kfree_rcu(flow, rcu_head);
	}
}

bool mlx5e_is_eswitch_flow(struct mlx5e_tc_flow *flow)
{
	return flow_flag_test(flow, ESWITCH);
}

static bool mlx5e_is_ft_flow(struct mlx5e_tc_flow *flow)
{
	return flow_flag_test(flow, FT);
}

bool mlx5e_is_offloaded_flow(struct mlx5e_tc_flow *flow)
{
	return flow_flag_test(flow, OFFLOADED);
}

static int get_flow_name_space(struct mlx5e_tc_flow *flow)
{
	return mlx5e_is_eswitch_flow(flow) ?
		MLX5_FLOW_NAMESPACE_FDB : MLX5_FLOW_NAMESPACE_KERNEL;
}

static struct mod_hdr_tbl *
get_mod_hdr_table(struct mlx5e_priv *priv, struct mlx5e_tc_flow *flow)
{
	struct mlx5_eswitch *esw = priv->mdev->priv.eswitch;

	return get_flow_name_space(flow) == MLX5_FLOW_NAMESPACE_FDB ?
		&esw->offloads.mod_hdr :
		&priv->fs.tc.mod_hdr;
}

static int mlx5e_attach_mod_hdr(struct mlx5e_priv *priv,
				struct mlx5e_tc_flow *flow,
				struct mlx5e_tc_flow_parse_attr *parse_attr)
{
	struct mlx5_modify_hdr *modify_hdr;
	struct mlx5e_mod_hdr_handle *mh;

	mh = mlx5e_mod_hdr_attach(priv->mdev, get_mod_hdr_table(priv, flow),
				  get_flow_name_space(flow),
				  &parse_attr->mod_hdr_acts);
	if (IS_ERR(mh))
		return PTR_ERR(mh);

	modify_hdr = mlx5e_mod_hdr_get(mh);
	flow->attr->modify_hdr = modify_hdr;
	flow->mh = mh;

	return 0;
}

static void mlx5e_detach_mod_hdr(struct mlx5e_priv *priv,
				 struct mlx5e_tc_flow *flow)
{
	/* flow wasn't fully initialized */
	if (!flow->mh)
		return;

	mlx5e_mod_hdr_detach(priv->mdev, get_mod_hdr_table(priv, flow),
			     flow->mh);
	flow->mh = NULL;
}

static
struct mlx5_core_dev *mlx5e_hairpin_get_mdev(struct net *net, int ifindex)
{
	struct mlx5_core_dev *mdev;
	struct net_device *netdev;
	struct mlx5e_priv *priv;

	netdev = dev_get_by_index(net, ifindex);
	if (!netdev)
		return ERR_PTR(-ENODEV);

	priv = netdev_priv(netdev);
	mdev = priv->mdev;
	dev_put(netdev);

	/* Mirred tc action holds a refcount on the ifindex net_device (see
	 * net/sched/act_mirred.c:tcf_mirred_get_dev). So, it's okay to continue using mdev
	 * after dev_put(netdev), while we're in the context of adding a tc flow.
	 *
	 * The mdev pointer corresponds to the peer/out net_device of a hairpin. It is then
	 * stored in a hairpin object, which exists until all flows, that refer to it, get
	 * removed.
	 *
	 * On the other hand, after a hairpin object has been created, the peer net_device may
	 * be removed/unbound while there are still some hairpin flows that are using it. This
	 * case is handled by mlx5e_tc_hairpin_update_dead_peer, which is hooked to
	 * NETDEV_UNREGISTER event of the peer net_device.
	 */
	return mdev;
}

static int mlx5e_hairpin_create_transport(struct mlx5e_hairpin *hp)
{
	struct mlx5e_tir_builder *builder;
	int err;

	builder = mlx5e_tir_builder_alloc(false);
	if (!builder)
		return -ENOMEM;

	err = mlx5_core_alloc_transport_domain(hp->func_mdev, &hp->tdn);
	if (err)
		goto out;

	mlx5e_tir_builder_build_inline(builder, hp->tdn, hp->pair->rqn[0]);
	err = mlx5e_tir_init(&hp->direct_tir, builder, hp->func_mdev, false);
	if (err)
		goto create_tir_err;

out:
	mlx5e_tir_builder_free(builder);
	return err;

create_tir_err:
	mlx5_core_dealloc_transport_domain(hp->func_mdev, hp->tdn);

	goto out;
}

static void mlx5e_hairpin_destroy_transport(struct mlx5e_hairpin *hp)
{
	mlx5e_tir_destroy(&hp->direct_tir);
	mlx5_core_dealloc_transport_domain(hp->func_mdev, hp->tdn);
}

static int mlx5e_hairpin_create_indirect_rqt(struct mlx5e_hairpin *hp)
{
	struct mlx5e_priv *priv = hp->func_priv;
	struct mlx5_core_dev *mdev = priv->mdev;
	struct mlx5e_rss_params_indir *indir;
	int err;

	indir = kvmalloc(sizeof(*indir), GFP_KERNEL);
	if (!indir)
		return -ENOMEM;

	mlx5e_rss_params_indir_init_uniform(indir, hp->num_channels);
	err = mlx5e_rqt_init_indir(&hp->indir_rqt, mdev, hp->pair->rqn, hp->num_channels,
				   mlx5e_rx_res_get_current_hash(priv->rx_res).hfunc,
				   indir);

	kvfree(indir);
	return err;
}

static int mlx5e_hairpin_create_indirect_tirs(struct mlx5e_hairpin *hp)
{
	struct mlx5e_priv *priv = hp->func_priv;
	struct mlx5e_rss_params_hash rss_hash;
	enum mlx5_traffic_types tt, max_tt;
	struct mlx5e_tir_builder *builder;
	int err = 0;

	builder = mlx5e_tir_builder_alloc(false);
	if (!builder)
		return -ENOMEM;

	rss_hash = mlx5e_rx_res_get_current_hash(priv->rx_res);

	for (tt = 0; tt < MLX5E_NUM_INDIR_TIRS; tt++) {
		struct mlx5e_rss_params_traffic_type rss_tt;

		rss_tt = mlx5e_rss_get_default_tt_config(tt);

		mlx5e_tir_builder_build_rqt(builder, hp->tdn,
					    mlx5e_rqt_get_rqtn(&hp->indir_rqt),
					    false);
		mlx5e_tir_builder_build_rss(builder, &rss_hash, &rss_tt, false);

		err = mlx5e_tir_init(&hp->indir_tir[tt], builder, hp->func_mdev, false);
		if (err) {
			mlx5_core_warn(hp->func_mdev, "create indirect tirs failed, %d\n", err);
			goto err_destroy_tirs;
		}

		mlx5e_tir_builder_clear(builder);
	}

out:
	mlx5e_tir_builder_free(builder);
	return err;

err_destroy_tirs:
	max_tt = tt;
	for (tt = 0; tt < max_tt; tt++)
		mlx5e_tir_destroy(&hp->indir_tir[tt]);

	goto out;
}

static void mlx5e_hairpin_destroy_indirect_tirs(struct mlx5e_hairpin *hp)
{
	int tt;

	for (tt = 0; tt < MLX5E_NUM_INDIR_TIRS; tt++)
		mlx5e_tir_destroy(&hp->indir_tir[tt]);
}

static void mlx5e_hairpin_set_ttc_params(struct mlx5e_hairpin *hp,
					 struct ttc_params *ttc_params)
{
	struct mlx5_flow_table_attr *ft_attr = &ttc_params->ft_attr;
	int tt;

	memset(ttc_params, 0, sizeof(*ttc_params));

	ttc_params->ns = mlx5_get_flow_namespace(hp->func_mdev,
						 MLX5_FLOW_NAMESPACE_KERNEL);
	for (tt = 0; tt < MLX5_NUM_TT; tt++) {
		ttc_params->dests[tt].type = MLX5_FLOW_DESTINATION_TYPE_TIR;
		ttc_params->dests[tt].tir_num =
			tt == MLX5_TT_ANY ?
				mlx5e_tir_get_tirn(&hp->direct_tir) :
				mlx5e_tir_get_tirn(&hp->indir_tir[tt]);
	}

<<<<<<< HEAD
	ft_attr->max_fte = MLX5E_TTC_TABLE_SIZE;
=======
>>>>>>> c1084c27
	ft_attr->level = MLX5E_TC_TTC_FT_LEVEL;
	ft_attr->prio = MLX5E_TC_PRIO;
}

static int mlx5e_hairpin_rss_init(struct mlx5e_hairpin *hp)
{
	struct mlx5e_priv *priv = hp->func_priv;
	struct ttc_params ttc_params;
	int err;

	err = mlx5e_hairpin_create_indirect_rqt(hp);
	if (err)
		return err;

	err = mlx5e_hairpin_create_indirect_tirs(hp);
	if (err)
		goto err_create_indirect_tirs;

	mlx5e_hairpin_set_ttc_params(hp, &ttc_params);
	hp->ttc = mlx5_create_ttc_table(priv->mdev, &ttc_params);
	if (IS_ERR(hp->ttc)) {
		err = PTR_ERR(hp->ttc);
		goto err_create_ttc_table;
	}

	netdev_dbg(priv->netdev, "add hairpin: using %d channels rss ttc table id %x\n",
		   hp->num_channels,
		   mlx5_get_ttc_flow_table(priv->fs.ttc)->id);

	return 0;

err_create_ttc_table:
	mlx5e_hairpin_destroy_indirect_tirs(hp);
err_create_indirect_tirs:
	mlx5e_rqt_destroy(&hp->indir_rqt);

	return err;
}

static void mlx5e_hairpin_rss_cleanup(struct mlx5e_hairpin *hp)
{
	mlx5_destroy_ttc_table(hp->ttc);
	mlx5e_hairpin_destroy_indirect_tirs(hp);
	mlx5e_rqt_destroy(&hp->indir_rqt);
}

static struct mlx5e_hairpin *
mlx5e_hairpin_create(struct mlx5e_priv *priv, struct mlx5_hairpin_params *params,
		     int peer_ifindex)
{
	struct mlx5_core_dev *func_mdev, *peer_mdev;
	struct mlx5e_hairpin *hp;
	struct mlx5_hairpin *pair;
	int err;

	hp = kzalloc(sizeof(*hp), GFP_KERNEL);
	if (!hp)
		return ERR_PTR(-ENOMEM);

	func_mdev = priv->mdev;
	peer_mdev = mlx5e_hairpin_get_mdev(dev_net(priv->netdev), peer_ifindex);
	if (IS_ERR(peer_mdev)) {
		err = PTR_ERR(peer_mdev);
		goto create_pair_err;
	}

	pair = mlx5_core_hairpin_create(func_mdev, peer_mdev, params);
	if (IS_ERR(pair)) {
		err = PTR_ERR(pair);
		goto create_pair_err;
	}
	hp->pair = pair;
	hp->func_mdev = func_mdev;
	hp->func_priv = priv;
	hp->num_channels = params->num_channels;

	err = mlx5e_hairpin_create_transport(hp);
	if (err)
		goto create_transport_err;

	if (hp->num_channels > 1) {
		err = mlx5e_hairpin_rss_init(hp);
		if (err)
			goto rss_init_err;
	}

	return hp;

rss_init_err:
	mlx5e_hairpin_destroy_transport(hp);
create_transport_err:
	mlx5_core_hairpin_destroy(hp->pair);
create_pair_err:
	kfree(hp);
	return ERR_PTR(err);
}

static void mlx5e_hairpin_destroy(struct mlx5e_hairpin *hp)
{
	if (hp->num_channels > 1)
		mlx5e_hairpin_rss_cleanup(hp);
	mlx5e_hairpin_destroy_transport(hp);
	mlx5_core_hairpin_destroy(hp->pair);
	kvfree(hp);
}

static inline u32 hash_hairpin_info(u16 peer_vhca_id, u8 prio)
{
	return (peer_vhca_id << 16 | prio);
}

static struct mlx5e_hairpin_entry *mlx5e_hairpin_get(struct mlx5e_priv *priv,
						     u16 peer_vhca_id, u8 prio)
{
	struct mlx5e_hairpin_entry *hpe;
	u32 hash_key = hash_hairpin_info(peer_vhca_id, prio);

	hash_for_each_possible(priv->fs.tc.hairpin_tbl, hpe,
			       hairpin_hlist, hash_key) {
		if (hpe->peer_vhca_id == peer_vhca_id && hpe->prio == prio) {
			refcount_inc(&hpe->refcnt);
			return hpe;
		}
	}

	return NULL;
}

static void mlx5e_hairpin_put(struct mlx5e_priv *priv,
			      struct mlx5e_hairpin_entry *hpe)
{
	/* no more hairpin flows for us, release the hairpin pair */
	if (!refcount_dec_and_mutex_lock(&hpe->refcnt, &priv->fs.tc.hairpin_tbl_lock))
		return;
	hash_del(&hpe->hairpin_hlist);
	mutex_unlock(&priv->fs.tc.hairpin_tbl_lock);

	if (!IS_ERR_OR_NULL(hpe->hp)) {
		netdev_dbg(priv->netdev, "del hairpin: peer %s\n",
			   dev_name(hpe->hp->pair->peer_mdev->device));

		mlx5e_hairpin_destroy(hpe->hp);
	}

	WARN_ON(!list_empty(&hpe->flows));
	kfree(hpe);
}

#define UNKNOWN_MATCH_PRIO 8

static int mlx5e_hairpin_get_prio(struct mlx5e_priv *priv,
				  struct mlx5_flow_spec *spec, u8 *match_prio,
				  struct netlink_ext_ack *extack)
{
	void *headers_c, *headers_v;
	u8 prio_val, prio_mask = 0;
	bool vlan_present;

#ifdef CONFIG_MLX5_CORE_EN_DCB
	if (priv->dcbx_dp.trust_state != MLX5_QPTS_TRUST_PCP) {
		NL_SET_ERR_MSG_MOD(extack,
				   "only PCP trust state supported for hairpin");
		return -EOPNOTSUPP;
	}
#endif
	headers_c = MLX5_ADDR_OF(fte_match_param, spec->match_criteria, outer_headers);
	headers_v = MLX5_ADDR_OF(fte_match_param, spec->match_value, outer_headers);

	vlan_present = MLX5_GET(fte_match_set_lyr_2_4, headers_v, cvlan_tag);
	if (vlan_present) {
		prio_mask = MLX5_GET(fte_match_set_lyr_2_4, headers_c, first_prio);
		prio_val = MLX5_GET(fte_match_set_lyr_2_4, headers_v, first_prio);
	}

	if (!vlan_present || !prio_mask) {
		prio_val = UNKNOWN_MATCH_PRIO;
	} else if (prio_mask != 0x7) {
		NL_SET_ERR_MSG_MOD(extack,
				   "masked priority match not supported for hairpin");
		return -EOPNOTSUPP;
	}

	*match_prio = prio_val;
	return 0;
}

static int mlx5e_hairpin_flow_add(struct mlx5e_priv *priv,
				  struct mlx5e_tc_flow *flow,
				  struct mlx5e_tc_flow_parse_attr *parse_attr,
				  struct netlink_ext_ack *extack)
{
	int peer_ifindex = parse_attr->mirred_ifindex[0];
	struct mlx5_hairpin_params params;
	struct mlx5_core_dev *peer_mdev;
	struct mlx5e_hairpin_entry *hpe;
	struct mlx5e_hairpin *hp;
	u64 link_speed64;
	u32 link_speed;
	u8 match_prio;
	u16 peer_id;
	int err;

	peer_mdev = mlx5e_hairpin_get_mdev(dev_net(priv->netdev), peer_ifindex);
	if (IS_ERR(peer_mdev)) {
		NL_SET_ERR_MSG_MOD(extack, "invalid ifindex of mirred device");
		return PTR_ERR(peer_mdev);
	}

	if (!MLX5_CAP_GEN(priv->mdev, hairpin) || !MLX5_CAP_GEN(peer_mdev, hairpin)) {
		NL_SET_ERR_MSG_MOD(extack, "hairpin is not supported");
		return -EOPNOTSUPP;
	}

	peer_id = MLX5_CAP_GEN(peer_mdev, vhca_id);
	err = mlx5e_hairpin_get_prio(priv, &parse_attr->spec, &match_prio,
				     extack);
	if (err)
		return err;

	mutex_lock(&priv->fs.tc.hairpin_tbl_lock);
	hpe = mlx5e_hairpin_get(priv, peer_id, match_prio);
	if (hpe) {
		mutex_unlock(&priv->fs.tc.hairpin_tbl_lock);
		wait_for_completion(&hpe->res_ready);

		if (IS_ERR(hpe->hp)) {
			err = -EREMOTEIO;
			goto out_err;
		}
		goto attach_flow;
	}

	hpe = kzalloc(sizeof(*hpe), GFP_KERNEL);
	if (!hpe) {
		mutex_unlock(&priv->fs.tc.hairpin_tbl_lock);
		return -ENOMEM;
	}

	spin_lock_init(&hpe->flows_lock);
	INIT_LIST_HEAD(&hpe->flows);
	INIT_LIST_HEAD(&hpe->dead_peer_wait_list);
	hpe->peer_vhca_id = peer_id;
	hpe->prio = match_prio;
	refcount_set(&hpe->refcnt, 1);
	init_completion(&hpe->res_ready);

	hash_add(priv->fs.tc.hairpin_tbl, &hpe->hairpin_hlist,
		 hash_hairpin_info(peer_id, match_prio));
	mutex_unlock(&priv->fs.tc.hairpin_tbl_lock);

	params.log_data_size = 16;
	params.log_data_size = min_t(u8, params.log_data_size,
				     MLX5_CAP_GEN(priv->mdev, log_max_hairpin_wq_data_sz));
	params.log_data_size = max_t(u8, params.log_data_size,
				     MLX5_CAP_GEN(priv->mdev, log_min_hairpin_wq_data_sz));

	params.log_num_packets = params.log_data_size -
				 MLX5_MPWRQ_MIN_LOG_STRIDE_SZ(priv->mdev);
	params.log_num_packets = min_t(u8, params.log_num_packets,
				       MLX5_CAP_GEN(priv->mdev, log_max_hairpin_num_packets));

	params.q_counter = priv->q_counter;
	/* set hairpin pair per each 50Gbs share of the link */
	mlx5e_port_max_linkspeed(priv->mdev, &link_speed);
	link_speed = max_t(u32, link_speed, 50000);
	link_speed64 = link_speed;
	do_div(link_speed64, 50000);
	params.num_channels = link_speed64;

	hp = mlx5e_hairpin_create(priv, &params, peer_ifindex);
	hpe->hp = hp;
	complete_all(&hpe->res_ready);
	if (IS_ERR(hp)) {
		err = PTR_ERR(hp);
		goto out_err;
	}

	netdev_dbg(priv->netdev, "add hairpin: tirn %x rqn %x peer %s sqn %x prio %d (log) data %d packets %d\n",
		   mlx5e_tir_get_tirn(&hp->direct_tir), hp->pair->rqn[0],
		   dev_name(hp->pair->peer_mdev->device),
		   hp->pair->sqn[0], match_prio, params.log_data_size, params.log_num_packets);

attach_flow:
	if (hpe->hp->num_channels > 1) {
		flow_flag_set(flow, HAIRPIN_RSS);
		flow->attr->nic_attr->hairpin_ft =
			mlx5_get_ttc_flow_table(hpe->hp->ttc);
	} else {
		flow->attr->nic_attr->hairpin_tirn = mlx5e_tir_get_tirn(&hpe->hp->direct_tir);
	}

	flow->hpe = hpe;
	spin_lock(&hpe->flows_lock);
	list_add(&flow->hairpin, &hpe->flows);
	spin_unlock(&hpe->flows_lock);

	return 0;

out_err:
	mlx5e_hairpin_put(priv, hpe);
	return err;
}

static void mlx5e_hairpin_flow_del(struct mlx5e_priv *priv,
				   struct mlx5e_tc_flow *flow)
{
	/* flow wasn't fully initialized */
	if (!flow->hpe)
		return;

	spin_lock(&flow->hpe->flows_lock);
	list_del(&flow->hairpin);
	spin_unlock(&flow->hpe->flows_lock);

	mlx5e_hairpin_put(priv, flow->hpe);
	flow->hpe = NULL;
}

struct mlx5_flow_handle *
mlx5e_add_offloaded_nic_rule(struct mlx5e_priv *priv,
			     struct mlx5_flow_spec *spec,
			     struct mlx5_flow_attr *attr)
{
	struct mlx5_flow_context *flow_context = &spec->flow_context;
	struct mlx5_fs_chains *nic_chains = nic_chains(priv);
	struct mlx5_nic_flow_attr *nic_attr = attr->nic_attr;
	struct mlx5e_tc_table *tc = &priv->fs.tc;
	struct mlx5_flow_destination dest[2] = {};
	struct mlx5_flow_act flow_act = {
		.action = attr->action,
		.flags    = FLOW_ACT_NO_APPEND,
	};
	struct mlx5_flow_handle *rule;
	struct mlx5_flow_table *ft;
	int dest_ix = 0;

	flow_context->flags |= FLOW_CONTEXT_HAS_TAG;
	flow_context->flow_tag = nic_attr->flow_tag;

	if (attr->dest_ft) {
		dest[dest_ix].type = MLX5_FLOW_DESTINATION_TYPE_FLOW_TABLE;
		dest[dest_ix].ft = attr->dest_ft;
		dest_ix++;
	} else if (nic_attr->hairpin_ft) {
		dest[dest_ix].type = MLX5_FLOW_DESTINATION_TYPE_FLOW_TABLE;
		dest[dest_ix].ft = nic_attr->hairpin_ft;
		dest_ix++;
	} else if (nic_attr->hairpin_tirn) {
		dest[dest_ix].type = MLX5_FLOW_DESTINATION_TYPE_TIR;
		dest[dest_ix].tir_num = nic_attr->hairpin_tirn;
		dest_ix++;
	} else if (attr->action & MLX5_FLOW_CONTEXT_ACTION_FWD_DEST) {
		dest[dest_ix].type = MLX5_FLOW_DESTINATION_TYPE_FLOW_TABLE;
		if (attr->dest_chain) {
			dest[dest_ix].ft = mlx5_chains_get_table(nic_chains,
								 attr->dest_chain, 1,
								 MLX5E_TC_FT_LEVEL);
			if (IS_ERR(dest[dest_ix].ft))
				return ERR_CAST(dest[dest_ix].ft);
		} else {
			dest[dest_ix].ft = mlx5e_vlan_get_flowtable(priv->fs.vlan);
		}
		dest_ix++;
	}

	if (dest[0].type == MLX5_FLOW_DESTINATION_TYPE_FLOW_TABLE &&
	    MLX5_CAP_FLOWTABLE_NIC_RX(priv->mdev, ignore_flow_level))
		flow_act.flags |= FLOW_ACT_IGNORE_FLOW_LEVEL;

	if (flow_act.action & MLX5_FLOW_CONTEXT_ACTION_COUNT) {
		dest[dest_ix].type = MLX5_FLOW_DESTINATION_TYPE_COUNTER;
		dest[dest_ix].counter_id = mlx5_fc_id(attr->counter);
		dest_ix++;
	}

	if (attr->action & MLX5_FLOW_CONTEXT_ACTION_MOD_HDR)
		flow_act.modify_hdr = attr->modify_hdr;

	mutex_lock(&tc->t_lock);
	if (IS_ERR_OR_NULL(tc->t)) {
		/* Create the root table here if doesn't exist yet */
		tc->t =
			mlx5_chains_get_table(nic_chains, 0, 1, MLX5E_TC_FT_LEVEL);

		if (IS_ERR(tc->t)) {
			mutex_unlock(&tc->t_lock);
			netdev_err(priv->netdev,
				   "Failed to create tc offload table\n");
			rule = ERR_CAST(priv->fs.tc.t);
			goto err_ft_get;
		}
	}
	mutex_unlock(&tc->t_lock);

	if (attr->chain || attr->prio)
		ft = mlx5_chains_get_table(nic_chains,
					   attr->chain, attr->prio,
					   MLX5E_TC_FT_LEVEL);
	else
		ft = attr->ft;

	if (IS_ERR(ft)) {
		rule = ERR_CAST(ft);
		goto err_ft_get;
	}

	if (attr->outer_match_level != MLX5_MATCH_NONE)
		spec->match_criteria_enable |= MLX5_MATCH_OUTER_HEADERS;

	rule = mlx5_add_flow_rules(ft, spec,
				   &flow_act, dest, dest_ix);
	if (IS_ERR(rule))
		goto err_rule;

	return rule;

err_rule:
	if (attr->chain || attr->prio)
		mlx5_chains_put_table(nic_chains,
				      attr->chain, attr->prio,
				      MLX5E_TC_FT_LEVEL);
err_ft_get:
	if (attr->dest_chain)
		mlx5_chains_put_table(nic_chains,
				      attr->dest_chain, 1,
				      MLX5E_TC_FT_LEVEL);

	return ERR_CAST(rule);
}

static int
mlx5e_tc_add_nic_flow(struct mlx5e_priv *priv,
		      struct mlx5e_tc_flow *flow,
		      struct netlink_ext_ack *extack)
{
	struct mlx5e_tc_flow_parse_attr *parse_attr;
	struct mlx5_flow_attr *attr = flow->attr;
	struct mlx5_core_dev *dev = priv->mdev;
	struct mlx5_fc *counter;
	int err;

	parse_attr = attr->parse_attr;

	if (flow_flag_test(flow, HAIRPIN)) {
		err = mlx5e_hairpin_flow_add(priv, flow, parse_attr, extack);
		if (err)
			return err;
	}

	if (attr->action & MLX5_FLOW_CONTEXT_ACTION_COUNT) {
		counter = mlx5_fc_create(dev, true);
		if (IS_ERR(counter))
			return PTR_ERR(counter);

		attr->counter = counter;
	}

	if (attr->action & MLX5_FLOW_CONTEXT_ACTION_MOD_HDR) {
		err = mlx5e_attach_mod_hdr(priv, flow, parse_attr);
		dealloc_mod_hdr_actions(&parse_attr->mod_hdr_acts);
		if (err)
			return err;
	}

	if (flow_flag_test(flow, CT))
		flow->rule[0] = mlx5_tc_ct_flow_offload(get_ct_priv(priv), flow, &parse_attr->spec,
							attr, &parse_attr->mod_hdr_acts);
	else
		flow->rule[0] = mlx5e_add_offloaded_nic_rule(priv, &parse_attr->spec,
							     attr);

	return PTR_ERR_OR_ZERO(flow->rule[0]);
}

void mlx5e_del_offloaded_nic_rule(struct mlx5e_priv *priv,
				  struct mlx5_flow_handle *rule,
				  struct mlx5_flow_attr *attr)
{
	struct mlx5_fs_chains *nic_chains = nic_chains(priv);

	mlx5_del_flow_rules(rule);

	if (attr->chain || attr->prio)
		mlx5_chains_put_table(nic_chains, attr->chain, attr->prio,
				      MLX5E_TC_FT_LEVEL);

	if (attr->dest_chain)
		mlx5_chains_put_table(nic_chains, attr->dest_chain, 1,
				      MLX5E_TC_FT_LEVEL);
}

static void mlx5e_tc_del_nic_flow(struct mlx5e_priv *priv,
				  struct mlx5e_tc_flow *flow)
{
	struct mlx5_flow_attr *attr = flow->attr;
	struct mlx5e_tc_table *tc = &priv->fs.tc;

	flow_flag_clear(flow, OFFLOADED);

	if (flow_flag_test(flow, CT))
		mlx5_tc_ct_delete_flow(get_ct_priv(flow->priv), flow, attr);
	else if (!IS_ERR_OR_NULL(flow->rule[0]))
		mlx5e_del_offloaded_nic_rule(priv, flow->rule[0], attr);

	/* Remove root table if no rules are left to avoid
	 * extra steering hops.
	 */
	mutex_lock(&priv->fs.tc.t_lock);
	if (!mlx5e_tc_num_filters(priv, MLX5_TC_FLAG(NIC_OFFLOAD)) &&
	    !IS_ERR_OR_NULL(tc->t)) {
		mlx5_chains_put_table(nic_chains(priv), 0, 1, MLX5E_TC_FT_LEVEL);
		priv->fs.tc.t = NULL;
	}
	mutex_unlock(&priv->fs.tc.t_lock);

	kvfree(attr->parse_attr);

	if (attr->action & MLX5_FLOW_CONTEXT_ACTION_MOD_HDR)
		mlx5e_detach_mod_hdr(priv, flow);

	mlx5_fc_destroy(priv->mdev, attr->counter);

	if (flow_flag_test(flow, HAIRPIN))
		mlx5e_hairpin_flow_del(priv, flow);

	kfree(flow->attr);
}

struct mlx5_flow_handle *
mlx5e_tc_offload_fdb_rules(struct mlx5_eswitch *esw,
			   struct mlx5e_tc_flow *flow,
			   struct mlx5_flow_spec *spec,
			   struct mlx5_flow_attr *attr)
{
	struct mlx5e_tc_mod_hdr_acts *mod_hdr_acts;
	struct mlx5_flow_handle *rule;

	if (attr->flags & MLX5_ESW_ATTR_FLAG_SLOW_PATH)
		return mlx5_eswitch_add_offloaded_rule(esw, spec, attr);

	if (flow_flag_test(flow, CT)) {
		mod_hdr_acts = &attr->parse_attr->mod_hdr_acts;

		rule = mlx5_tc_ct_flow_offload(get_ct_priv(flow->priv),
					       flow, spec, attr,
					       mod_hdr_acts);
#if IS_ENABLED(CONFIG_MLX5_TC_SAMPLE)
	} else if (flow_flag_test(flow, SAMPLE)) {
		rule = mlx5e_tc_sample_offload(get_sample_priv(flow->priv), spec, attr,
					       mlx5e_tc_get_flow_tun_id(flow));
#endif
	} else {
		rule = mlx5_eswitch_add_offloaded_rule(esw, spec, attr);
	}

	if (IS_ERR(rule))
		return rule;

	if (attr->esw_attr->split_count) {
		flow->rule[1] = mlx5_eswitch_add_fwd_rule(esw, spec, attr);
		if (IS_ERR(flow->rule[1])) {
			if (flow_flag_test(flow, CT))
				mlx5_tc_ct_delete_flow(get_ct_priv(flow->priv), flow, attr);
			else
				mlx5_eswitch_del_offloaded_rule(esw, rule, attr);
			return flow->rule[1];
		}
	}

	return rule;
}

void mlx5e_tc_unoffload_fdb_rules(struct mlx5_eswitch *esw,
				  struct mlx5e_tc_flow *flow,
				  struct mlx5_flow_attr *attr)
{
	flow_flag_clear(flow, OFFLOADED);

	if (attr->flags & MLX5_ESW_ATTR_FLAG_SLOW_PATH)
		goto offload_rule_0;

	if (flow_flag_test(flow, CT)) {
		mlx5_tc_ct_delete_flow(get_ct_priv(flow->priv), flow, attr);
		return;
	}

#if IS_ENABLED(CONFIG_MLX5_TC_SAMPLE)
	if (flow_flag_test(flow, SAMPLE)) {
		mlx5e_tc_sample_unoffload(get_sample_priv(flow->priv), flow->rule[0], attr);
		return;
	}
#endif

	if (attr->esw_attr->split_count)
		mlx5_eswitch_del_fwd_rule(esw, flow->rule[1], attr);

offload_rule_0:
	mlx5_eswitch_del_offloaded_rule(esw, flow->rule[0], attr);
}

struct mlx5_flow_handle *
mlx5e_tc_offload_to_slow_path(struct mlx5_eswitch *esw,
			      struct mlx5e_tc_flow *flow,
			      struct mlx5_flow_spec *spec)
{
	struct mlx5_flow_attr *slow_attr;
	struct mlx5_flow_handle *rule;

	slow_attr = mlx5_alloc_flow_attr(MLX5_FLOW_NAMESPACE_FDB);
	if (!slow_attr)
		return ERR_PTR(-ENOMEM);

	memcpy(slow_attr, flow->attr, ESW_FLOW_ATTR_SZ);
	slow_attr->action = MLX5_FLOW_CONTEXT_ACTION_FWD_DEST;
	slow_attr->esw_attr->split_count = 0;
	slow_attr->flags |= MLX5_ESW_ATTR_FLAG_SLOW_PATH;

	rule = mlx5e_tc_offload_fdb_rules(esw, flow, spec, slow_attr);
	if (!IS_ERR(rule))
		flow_flag_set(flow, SLOW);

	kfree(slow_attr);

	return rule;
}

void mlx5e_tc_unoffload_from_slow_path(struct mlx5_eswitch *esw,
				       struct mlx5e_tc_flow *flow)
{
	struct mlx5_flow_attr *slow_attr;

	slow_attr = mlx5_alloc_flow_attr(MLX5_FLOW_NAMESPACE_FDB);
	if (!slow_attr) {
		mlx5_core_warn(flow->priv->mdev, "Unable to alloc attr to unoffload slow path rule\n");
		return;
	}

	memcpy(slow_attr, flow->attr, ESW_FLOW_ATTR_SZ);
	slow_attr->action = MLX5_FLOW_CONTEXT_ACTION_FWD_DEST;
	slow_attr->esw_attr->split_count = 0;
	slow_attr->flags |= MLX5_ESW_ATTR_FLAG_SLOW_PATH;
	mlx5e_tc_unoffload_fdb_rules(esw, flow, slow_attr);
	flow_flag_clear(flow, SLOW);
	kfree(slow_attr);
}

/* Caller must obtain uplink_priv->unready_flows_lock mutex before calling this
 * function.
 */
static void unready_flow_add(struct mlx5e_tc_flow *flow,
			     struct list_head *unready_flows)
{
	flow_flag_set(flow, NOT_READY);
	list_add_tail(&flow->unready, unready_flows);
}

/* Caller must obtain uplink_priv->unready_flows_lock mutex before calling this
 * function.
 */
static void unready_flow_del(struct mlx5e_tc_flow *flow)
{
	list_del(&flow->unready);
	flow_flag_clear(flow, NOT_READY);
}

static void add_unready_flow(struct mlx5e_tc_flow *flow)
{
	struct mlx5_rep_uplink_priv *uplink_priv;
	struct mlx5e_rep_priv *rpriv;
	struct mlx5_eswitch *esw;

	esw = flow->priv->mdev->priv.eswitch;
	rpriv = mlx5_eswitch_get_uplink_priv(esw, REP_ETH);
	uplink_priv = &rpriv->uplink_priv;

	mutex_lock(&uplink_priv->unready_flows_lock);
	unready_flow_add(flow, &uplink_priv->unready_flows);
	mutex_unlock(&uplink_priv->unready_flows_lock);
}

static void remove_unready_flow(struct mlx5e_tc_flow *flow)
{
	struct mlx5_rep_uplink_priv *uplink_priv;
	struct mlx5e_rep_priv *rpriv;
	struct mlx5_eswitch *esw;

	esw = flow->priv->mdev->priv.eswitch;
	rpriv = mlx5_eswitch_get_uplink_priv(esw, REP_ETH);
	uplink_priv = &rpriv->uplink_priv;

	mutex_lock(&uplink_priv->unready_flows_lock);
	unready_flow_del(flow);
	mutex_unlock(&uplink_priv->unready_flows_lock);
}

static bool same_hw_devs(struct mlx5e_priv *priv, struct mlx5e_priv *peer_priv);

bool mlx5e_tc_is_vf_tunnel(struct net_device *out_dev, struct net_device *route_dev)
{
	struct mlx5_core_dev *out_mdev, *route_mdev;
	struct mlx5e_priv *out_priv, *route_priv;

	out_priv = netdev_priv(out_dev);
	out_mdev = out_priv->mdev;
	route_priv = netdev_priv(route_dev);
	route_mdev = route_priv->mdev;

	if (out_mdev->coredev_type != MLX5_COREDEV_PF ||
	    route_mdev->coredev_type != MLX5_COREDEV_VF)
		return false;

	return same_hw_devs(out_priv, route_priv);
}

int mlx5e_tc_query_route_vport(struct net_device *out_dev, struct net_device *route_dev, u16 *vport)
{
	struct mlx5e_priv *out_priv, *route_priv;
	struct mlx5_devcom *devcom = NULL;
	struct mlx5_core_dev *route_mdev;
	struct mlx5_eswitch *esw;
	u16 vhca_id;
	int err;

	out_priv = netdev_priv(out_dev);
	esw = out_priv->mdev->priv.eswitch;
	route_priv = netdev_priv(route_dev);
	route_mdev = route_priv->mdev;

	vhca_id = MLX5_CAP_GEN(route_mdev, vhca_id);
	if (mlx5_lag_is_active(out_priv->mdev)) {
		/* In lag case we may get devices from different eswitch instances.
		 * If we failed to get vport num, it means, mostly, that we on the wrong
		 * eswitch.
		 */
		err = mlx5_eswitch_vhca_id_to_vport(esw, vhca_id, vport);
		if (err != -ENOENT)
			return err;

		devcom = out_priv->mdev->priv.devcom;
		esw = mlx5_devcom_get_peer_data(devcom, MLX5_DEVCOM_ESW_OFFLOADS);
		if (!esw)
			return -ENODEV;
	}

	err = mlx5_eswitch_vhca_id_to_vport(esw, vhca_id, vport);
	if (devcom)
		mlx5_devcom_release_peer_data(devcom, MLX5_DEVCOM_ESW_OFFLOADS);
	return err;
}

int mlx5e_tc_add_flow_mod_hdr(struct mlx5e_priv *priv,
			      struct mlx5e_tc_flow_parse_attr *parse_attr,
			      struct mlx5e_tc_flow *flow)
{
	struct mlx5e_tc_mod_hdr_acts *mod_hdr_acts = &parse_attr->mod_hdr_acts;
	struct mlx5_modify_hdr *mod_hdr;

	mod_hdr = mlx5_modify_header_alloc(priv->mdev,
					   get_flow_name_space(flow),
					   mod_hdr_acts->num_actions,
					   mod_hdr_acts->actions);
	if (IS_ERR(mod_hdr))
		return PTR_ERR(mod_hdr);

	WARN_ON(flow->attr->modify_hdr);
	flow->attr->modify_hdr = mod_hdr;

	return 0;
}

static int
mlx5e_tc_add_fdb_flow(struct mlx5e_priv *priv,
		      struct mlx5e_tc_flow *flow,
		      struct netlink_ext_ack *extack)
{
	struct mlx5_eswitch *esw = priv->mdev->priv.eswitch;
	struct mlx5e_tc_flow_parse_attr *parse_attr;
	struct mlx5_flow_attr *attr = flow->attr;
	bool vf_tun = false, encap_valid = true;
	struct net_device *encap_dev = NULL;
	struct mlx5_esw_flow_attr *esw_attr;
	struct mlx5e_rep_priv *rpriv;
	struct mlx5e_priv *out_priv;
	struct mlx5_fc *counter;
	u32 max_prio, max_chain;
	int err = 0;
	int out_index;

	/* We check chain range only for tc flows.
	 * For ft flows, we checked attr->chain was originally 0 and set it to
	 * FDB_FT_CHAIN which is outside tc range.
	 * See mlx5e_rep_setup_ft_cb().
	 */
	max_chain = mlx5_chains_get_chain_range(esw_chains(esw));
	if (!mlx5e_is_ft_flow(flow) && attr->chain > max_chain) {
		NL_SET_ERR_MSG_MOD(extack,
				   "Requested chain is out of supported range");
		err = -EOPNOTSUPP;
		goto err_out;
	}

	max_prio = mlx5_chains_get_prio_range(esw_chains(esw));
	if (attr->prio > max_prio) {
		NL_SET_ERR_MSG_MOD(extack,
				   "Requested priority is out of supported range");
		err = -EOPNOTSUPP;
		goto err_out;
	}

	if (flow_flag_test(flow, TUN_RX)) {
		err = mlx5e_attach_decap_route(priv, flow);
		if (err)
			goto err_out;
	}

	if (flow_flag_test(flow, L3_TO_L2_DECAP)) {
		err = mlx5e_attach_decap(priv, flow, extack);
		if (err)
			goto err_out;
	}

	parse_attr = attr->parse_attr;
	esw_attr = attr->esw_attr;

	for (out_index = 0; out_index < MLX5_MAX_FLOW_FWD_VPORTS; out_index++) {
		struct net_device *out_dev;
		int mirred_ifindex;

		if (!(esw_attr->dests[out_index].flags & MLX5_ESW_DEST_ENCAP))
			continue;

		mirred_ifindex = parse_attr->mirred_ifindex[out_index];
		out_dev = dev_get_by_index(dev_net(priv->netdev), mirred_ifindex);
		if (!out_dev) {
			NL_SET_ERR_MSG_MOD(extack, "Requested mirred device not found");
			err = -ENODEV;
			goto err_out;
		}
		err = mlx5e_attach_encap(priv, flow, out_dev, out_index,
					 extack, &encap_dev, &encap_valid);
		dev_put(out_dev);
		if (err)
			goto err_out;

		if (esw_attr->dests[out_index].flags &
		    MLX5_ESW_DEST_CHAIN_WITH_SRC_PORT_CHANGE)
			vf_tun = true;
		out_priv = netdev_priv(encap_dev);
		rpriv = out_priv->ppriv;
		esw_attr->dests[out_index].rep = rpriv->rep;
		esw_attr->dests[out_index].mdev = out_priv->mdev;
	}

	if (vf_tun && esw_attr->out_count > 1) {
		NL_SET_ERR_MSG_MOD(extack, "VF tunnel encap with mirroring is not supported");
		err = -EOPNOTSUPP;
		goto err_out;
	}

	err = mlx5_eswitch_add_vlan_action(esw, attr);
	if (err)
		goto err_out;

	if (attr->action & MLX5_FLOW_CONTEXT_ACTION_MOD_HDR &&
	    !(attr->ct_attr.ct_action & TCA_CT_ACT_CLEAR)) {
		if (vf_tun) {
			err = mlx5e_tc_add_flow_mod_hdr(priv, parse_attr, flow);
			if (err)
				goto err_out;
		} else {
			err = mlx5e_attach_mod_hdr(priv, flow, parse_attr);
			if (err)
				goto err_out;
		}
	}

	if (attr->action & MLX5_FLOW_CONTEXT_ACTION_COUNT) {
		counter = mlx5_fc_create(esw_attr->counter_dev, true);
		if (IS_ERR(counter)) {
			err = PTR_ERR(counter);
			goto err_out;
		}

		attr->counter = counter;
	}

	/* we get here if one of the following takes place:
	 * (1) there's no error
	 * (2) there's an encap action and we don't have valid neigh
	 */
	if (!encap_valid)
		flow->rule[0] = mlx5e_tc_offload_to_slow_path(esw, flow, &parse_attr->spec);
	else
		flow->rule[0] = mlx5e_tc_offload_fdb_rules(esw, flow, &parse_attr->spec, attr);

	if (IS_ERR(flow->rule[0])) {
		err = PTR_ERR(flow->rule[0]);
		goto err_out;
	}
	flow_flag_set(flow, OFFLOADED);

	return 0;

err_out:
	flow_flag_set(flow, FAILED);
	return err;
}

static bool mlx5_flow_has_geneve_opt(struct mlx5e_tc_flow *flow)
{
	struct mlx5_flow_spec *spec = &flow->attr->parse_attr->spec;
	void *headers_v = MLX5_ADDR_OF(fte_match_param,
				       spec->match_value,
				       misc_parameters_3);
	u32 geneve_tlv_opt_0_data = MLX5_GET(fte_match_set_misc3,
					     headers_v,
					     geneve_tlv_option_0_data);

	return !!geneve_tlv_opt_0_data;
}

static void mlx5e_tc_del_fdb_flow(struct mlx5e_priv *priv,
				  struct mlx5e_tc_flow *flow)
{
	struct mlx5_eswitch *esw = priv->mdev->priv.eswitch;
	struct mlx5_flow_attr *attr = flow->attr;
	struct mlx5_esw_flow_attr *esw_attr;
	bool vf_tun = false;
	int out_index;

	esw_attr = attr->esw_attr;
	mlx5e_put_flow_tunnel_id(flow);

	if (flow_flag_test(flow, NOT_READY))
		remove_unready_flow(flow);

	if (mlx5e_is_offloaded_flow(flow)) {
		if (flow_flag_test(flow, SLOW))
			mlx5e_tc_unoffload_from_slow_path(esw, flow);
		else
			mlx5e_tc_unoffload_fdb_rules(esw, flow, attr);
	}
	complete_all(&flow->del_hw_done);

	if (mlx5_flow_has_geneve_opt(flow))
		mlx5_geneve_tlv_option_del(priv->mdev->geneve);

	mlx5_eswitch_del_vlan_action(esw, attr);

	if (flow->decap_route)
		mlx5e_detach_decap_route(priv, flow);

	for (out_index = 0; out_index < MLX5_MAX_FLOW_FWD_VPORTS; out_index++) {
		if (esw_attr->dests[out_index].flags &
		    MLX5_ESW_DEST_CHAIN_WITH_SRC_PORT_CHANGE)
			vf_tun = true;
		if (esw_attr->dests[out_index].flags & MLX5_ESW_DEST_ENCAP) {
			mlx5e_detach_encap(priv, flow, out_index);
			kfree(attr->parse_attr->tun_info[out_index]);
		}
	}

	mlx5_tc_ct_match_del(get_ct_priv(priv), &flow->attr->ct_attr);

	if (attr->action & MLX5_FLOW_CONTEXT_ACTION_MOD_HDR) {
		dealloc_mod_hdr_actions(&attr->parse_attr->mod_hdr_acts);
		if (vf_tun && attr->modify_hdr)
			mlx5_modify_header_dealloc(priv->mdev, attr->modify_hdr);
		else
			mlx5e_detach_mod_hdr(priv, flow);
	}
	kfree(attr->sample_attr);
	kvfree(attr->parse_attr);
	kvfree(attr->esw_attr->rx_tun_attr);

	if (attr->action & MLX5_FLOW_CONTEXT_ACTION_COUNT)
		mlx5_fc_destroy(esw_attr->counter_dev, attr->counter);

	if (flow_flag_test(flow, L3_TO_L2_DECAP))
		mlx5e_detach_decap(priv, flow);

	kfree(flow->attr);
}

struct mlx5_fc *mlx5e_tc_get_counter(struct mlx5e_tc_flow *flow)
{
	return flow->attr->counter;
}

/* Iterate over tmp_list of flows attached to flow_list head. */
void mlx5e_put_flow_list(struct mlx5e_priv *priv, struct list_head *flow_list)
{
	struct mlx5e_tc_flow *flow, *tmp;

	list_for_each_entry_safe(flow, tmp, flow_list, tmp_list)
		mlx5e_flow_put(priv, flow);
}

static void __mlx5e_tc_del_fdb_peer_flow(struct mlx5e_tc_flow *flow)
{
	struct mlx5_eswitch *esw = flow->priv->mdev->priv.eswitch;

	if (!flow_flag_test(flow, ESWITCH) ||
	    !flow_flag_test(flow, DUP))
		return;

	mutex_lock(&esw->offloads.peer_mutex);
	list_del(&flow->peer);
	mutex_unlock(&esw->offloads.peer_mutex);

	flow_flag_clear(flow, DUP);

	if (refcount_dec_and_test(&flow->peer_flow->refcnt)) {
		mlx5e_tc_del_fdb_flow(flow->peer_flow->priv, flow->peer_flow);
		kfree(flow->peer_flow);
	}

	flow->peer_flow = NULL;
}

static void mlx5e_tc_del_fdb_peer_flow(struct mlx5e_tc_flow *flow)
{
	struct mlx5_core_dev *dev = flow->priv->mdev;
	struct mlx5_devcom *devcom = dev->priv.devcom;
	struct mlx5_eswitch *peer_esw;

	peer_esw = mlx5_devcom_get_peer_data(devcom, MLX5_DEVCOM_ESW_OFFLOADS);
	if (!peer_esw)
		return;

	__mlx5e_tc_del_fdb_peer_flow(flow);
	mlx5_devcom_release_peer_data(devcom, MLX5_DEVCOM_ESW_OFFLOADS);
}

static void mlx5e_tc_del_flow(struct mlx5e_priv *priv,
			      struct mlx5e_tc_flow *flow)
{
	if (mlx5e_is_eswitch_flow(flow)) {
		mlx5e_tc_del_fdb_peer_flow(flow);
		mlx5e_tc_del_fdb_flow(priv, flow);
	} else {
		mlx5e_tc_del_nic_flow(priv, flow);
	}
}

static bool flow_requires_tunnel_mapping(u32 chain, struct flow_cls_offload *f)
{
	struct flow_rule *rule = flow_cls_offload_flow_rule(f);
	struct flow_action *flow_action = &rule->action;
	const struct flow_action_entry *act;
	int i;

	if (chain)
		return false;

	flow_action_for_each(i, act, flow_action) {
		switch (act->id) {
		case FLOW_ACTION_GOTO:
			return true;
		case FLOW_ACTION_SAMPLE:
			return true;
		default:
			continue;
		}
	}

	return false;
}

static int
enc_opts_is_dont_care_or_full_match(struct mlx5e_priv *priv,
				    struct flow_dissector_key_enc_opts *opts,
				    struct netlink_ext_ack *extack,
				    bool *dont_care)
{
	struct geneve_opt *opt;
	int off = 0;

	*dont_care = true;

	while (opts->len > off) {
		opt = (struct geneve_opt *)&opts->data[off];

		if (!(*dont_care) || opt->opt_class || opt->type ||
		    memchr_inv(opt->opt_data, 0, opt->length * 4)) {
			*dont_care = false;

			if (opt->opt_class != htons(U16_MAX) ||
			    opt->type != U8_MAX) {
				NL_SET_ERR_MSG(extack,
					       "Partial match of tunnel options in chain > 0 isn't supported");
				netdev_warn(priv->netdev,
					    "Partial match of tunnel options in chain > 0 isn't supported");
				return -EOPNOTSUPP;
			}
		}

		off += sizeof(struct geneve_opt) + opt->length * 4;
	}

	return 0;
}

#define COPY_DISSECTOR(rule, diss_key, dst)\
({ \
	struct flow_rule *__rule = (rule);\
	typeof(dst) __dst = dst;\
\
	memcpy(__dst,\
	       skb_flow_dissector_target(__rule->match.dissector,\
					 diss_key,\
					 __rule->match.key),\
	       sizeof(*__dst));\
})

static int mlx5e_get_flow_tunnel_id(struct mlx5e_priv *priv,
				    struct mlx5e_tc_flow *flow,
				    struct flow_cls_offload *f,
				    struct net_device *filter_dev)
{
	struct flow_rule *rule = flow_cls_offload_flow_rule(f);
	struct netlink_ext_ack *extack = f->common.extack;
	struct mlx5e_tc_mod_hdr_acts *mod_hdr_acts;
	struct flow_match_enc_opts enc_opts_match;
	struct tunnel_match_enc_opts tun_enc_opts;
	struct mlx5_rep_uplink_priv *uplink_priv;
	struct mlx5_flow_attr *attr = flow->attr;
	struct mlx5e_rep_priv *uplink_rpriv;
	struct tunnel_match_key tunnel_key;
	bool enc_opts_is_dont_care = true;
	u32 tun_id, enc_opts_id = 0;
	struct mlx5_eswitch *esw;
	u32 value, mask;
	int err;

	esw = priv->mdev->priv.eswitch;
	uplink_rpriv = mlx5_eswitch_get_uplink_priv(esw, REP_ETH);
	uplink_priv = &uplink_rpriv->uplink_priv;

	memset(&tunnel_key, 0, sizeof(tunnel_key));
	COPY_DISSECTOR(rule, FLOW_DISSECTOR_KEY_ENC_CONTROL,
		       &tunnel_key.enc_control);
	if (tunnel_key.enc_control.addr_type == FLOW_DISSECTOR_KEY_IPV4_ADDRS)
		COPY_DISSECTOR(rule, FLOW_DISSECTOR_KEY_ENC_IPV4_ADDRS,
			       &tunnel_key.enc_ipv4);
	else
		COPY_DISSECTOR(rule, FLOW_DISSECTOR_KEY_ENC_IPV6_ADDRS,
			       &tunnel_key.enc_ipv6);
	COPY_DISSECTOR(rule, FLOW_DISSECTOR_KEY_ENC_IP, &tunnel_key.enc_ip);
	COPY_DISSECTOR(rule, FLOW_DISSECTOR_KEY_ENC_PORTS,
		       &tunnel_key.enc_tp);
	COPY_DISSECTOR(rule, FLOW_DISSECTOR_KEY_ENC_KEYID,
		       &tunnel_key.enc_key_id);
	tunnel_key.filter_ifindex = filter_dev->ifindex;

	err = mapping_add(uplink_priv->tunnel_mapping, &tunnel_key, &tun_id);
	if (err)
		return err;

	flow_rule_match_enc_opts(rule, &enc_opts_match);
	err = enc_opts_is_dont_care_or_full_match(priv,
						  enc_opts_match.mask,
						  extack,
						  &enc_opts_is_dont_care);
	if (err)
		goto err_enc_opts;

	if (!enc_opts_is_dont_care) {
		memset(&tun_enc_opts, 0, sizeof(tun_enc_opts));
		memcpy(&tun_enc_opts.key, enc_opts_match.key,
		       sizeof(*enc_opts_match.key));
		memcpy(&tun_enc_opts.mask, enc_opts_match.mask,
		       sizeof(*enc_opts_match.mask));

		err = mapping_add(uplink_priv->tunnel_enc_opts_mapping,
				  &tun_enc_opts, &enc_opts_id);
		if (err)
			goto err_enc_opts;
	}

	value = tun_id << ENC_OPTS_BITS | enc_opts_id;
	mask = enc_opts_id ? TUNNEL_ID_MASK :
			     (TUNNEL_ID_MASK & ~ENC_OPTS_BITS_MASK);

	if (attr->chain) {
		mlx5e_tc_match_to_reg_match(&attr->parse_attr->spec,
					    TUNNEL_TO_REG, value, mask);
	} else {
		mod_hdr_acts = &attr->parse_attr->mod_hdr_acts;
		err = mlx5e_tc_match_to_reg_set(priv->mdev,
						mod_hdr_acts, MLX5_FLOW_NAMESPACE_FDB,
						TUNNEL_TO_REG, value);
		if (err)
			goto err_set;

		attr->action |= MLX5_FLOW_CONTEXT_ACTION_MOD_HDR;
	}

	flow->tunnel_id = value;
	return 0;

err_set:
	if (enc_opts_id)
		mapping_remove(uplink_priv->tunnel_enc_opts_mapping,
			       enc_opts_id);
err_enc_opts:
	mapping_remove(uplink_priv->tunnel_mapping, tun_id);
	return err;
}

static void mlx5e_put_flow_tunnel_id(struct mlx5e_tc_flow *flow)
{
	u32 enc_opts_id = flow->tunnel_id & ENC_OPTS_BITS_MASK;
	u32 tun_id = flow->tunnel_id >> ENC_OPTS_BITS;
	struct mlx5_rep_uplink_priv *uplink_priv;
	struct mlx5e_rep_priv *uplink_rpriv;
	struct mlx5_eswitch *esw;

	esw = flow->priv->mdev->priv.eswitch;
	uplink_rpriv = mlx5_eswitch_get_uplink_priv(esw, REP_ETH);
	uplink_priv = &uplink_rpriv->uplink_priv;

	if (tun_id)
		mapping_remove(uplink_priv->tunnel_mapping, tun_id);
	if (enc_opts_id)
		mapping_remove(uplink_priv->tunnel_enc_opts_mapping,
			       enc_opts_id);
}

u32 mlx5e_tc_get_flow_tun_id(struct mlx5e_tc_flow *flow)
{
	return flow->tunnel_id;
}

void mlx5e_tc_set_ethertype(struct mlx5_core_dev *mdev,
			    struct flow_match_basic *match, bool outer,
			    void *headers_c, void *headers_v)
{
	bool ip_version_cap;

	ip_version_cap = outer ?
		MLX5_CAP_FLOWTABLE_NIC_RX(mdev,
					  ft_field_support.outer_ip_version) :
		MLX5_CAP_FLOWTABLE_NIC_RX(mdev,
					  ft_field_support.inner_ip_version);

	if (ip_version_cap && match->mask->n_proto == htons(0xFFFF) &&
	    (match->key->n_proto == htons(ETH_P_IP) ||
	     match->key->n_proto == htons(ETH_P_IPV6))) {
		MLX5_SET_TO_ONES(fte_match_set_lyr_2_4, headers_c, ip_version);
		MLX5_SET(fte_match_set_lyr_2_4, headers_v, ip_version,
			 match->key->n_proto == htons(ETH_P_IP) ? 4 : 6);
	} else {
		MLX5_SET(fte_match_set_lyr_2_4, headers_c, ethertype,
			 ntohs(match->mask->n_proto));
		MLX5_SET(fte_match_set_lyr_2_4, headers_v, ethertype,
			 ntohs(match->key->n_proto));
	}
}

u8 mlx5e_tc_get_ip_version(struct mlx5_flow_spec *spec, bool outer)
{
	void *headers_v;
	u16 ethertype;
	u8 ip_version;

	if (outer)
		headers_v = MLX5_ADDR_OF(fte_match_param, spec->match_value, outer_headers);
	else
		headers_v = MLX5_ADDR_OF(fte_match_param, spec->match_value, inner_headers);

	ip_version = MLX5_GET(fte_match_set_lyr_2_4, headers_v, ip_version);
	/* Return ip_version converted from ethertype anyway */
	if (!ip_version) {
		ethertype = MLX5_GET(fte_match_set_lyr_2_4, headers_v, ethertype);
		if (ethertype == ETH_P_IP || ethertype == ETH_P_ARP)
			ip_version = 4;
		else if (ethertype == ETH_P_IPV6)
			ip_version = 6;
	}
	return ip_version;
}

static int parse_tunnel_attr(struct mlx5e_priv *priv,
			     struct mlx5e_tc_flow *flow,
			     struct mlx5_flow_spec *spec,
			     struct flow_cls_offload *f,
			     struct net_device *filter_dev,
			     u8 *match_level,
			     bool *match_inner)
{
	struct mlx5e_tc_tunnel *tunnel = mlx5e_get_tc_tun(filter_dev);
	struct mlx5_eswitch *esw = priv->mdev->priv.eswitch;
	struct netlink_ext_ack *extack = f->common.extack;
	bool needs_mapping, sets_mapping;
	int err;

	if (!mlx5e_is_eswitch_flow(flow))
		return -EOPNOTSUPP;

	needs_mapping = !!flow->attr->chain;
	sets_mapping = flow_requires_tunnel_mapping(flow->attr->chain, f);
	*match_inner = !needs_mapping;

	if ((needs_mapping || sets_mapping) &&
	    !mlx5_eswitch_reg_c1_loopback_enabled(esw)) {
		NL_SET_ERR_MSG(extack,
			       "Chains on tunnel devices isn't supported without register loopback support");
		netdev_warn(priv->netdev,
			    "Chains on tunnel devices isn't supported without register loopback support");
		return -EOPNOTSUPP;
	}

	if (!flow->attr->chain) {
		err = mlx5e_tc_tun_parse(filter_dev, priv, spec, f,
					 match_level);
		if (err) {
			NL_SET_ERR_MSG_MOD(extack,
					   "Failed to parse tunnel attributes");
			netdev_warn(priv->netdev,
				    "Failed to parse tunnel attributes");
			return err;
		}

		/* With mpls over udp we decapsulate using packet reformat
		 * object
		 */
		if (!netif_is_bareudp(filter_dev))
			flow->attr->action |= MLX5_FLOW_CONTEXT_ACTION_DECAP;
		err = mlx5e_tc_set_attr_rx_tun(flow, spec);
		if (err)
			return err;
	} else if (tunnel && tunnel->tunnel_type == MLX5E_TC_TUNNEL_TYPE_VXLAN) {
		struct mlx5_flow_spec *tmp_spec;

		tmp_spec = kvzalloc(sizeof(*tmp_spec), GFP_KERNEL);
		if (!tmp_spec) {
			NL_SET_ERR_MSG_MOD(extack, "Failed to allocate memory for vxlan tmp spec");
			netdev_warn(priv->netdev, "Failed to allocate memory for vxlan tmp spec");
			return -ENOMEM;
		}
		memcpy(tmp_spec, spec, sizeof(*tmp_spec));

		err = mlx5e_tc_tun_parse(filter_dev, priv, tmp_spec, f, match_level);
		if (err) {
			kvfree(tmp_spec);
			NL_SET_ERR_MSG_MOD(extack, "Failed to parse tunnel attributes");
			netdev_warn(priv->netdev, "Failed to parse tunnel attributes");
			return err;
		}
		err = mlx5e_tc_set_attr_rx_tun(flow, tmp_spec);
		kvfree(tmp_spec);
		if (err)
			return err;
	}

	if (!needs_mapping && !sets_mapping)
		return 0;

	return mlx5e_get_flow_tunnel_id(priv, flow, f, filter_dev);
}

static void *get_match_inner_headers_criteria(struct mlx5_flow_spec *spec)
{
	return MLX5_ADDR_OF(fte_match_param, spec->match_criteria,
			    inner_headers);
}

static void *get_match_inner_headers_value(struct mlx5_flow_spec *spec)
{
	return MLX5_ADDR_OF(fte_match_param, spec->match_value,
			    inner_headers);
}

static void *get_match_outer_headers_criteria(struct mlx5_flow_spec *spec)
{
	return MLX5_ADDR_OF(fte_match_param, spec->match_criteria,
			    outer_headers);
}

static void *get_match_outer_headers_value(struct mlx5_flow_spec *spec)
{
	return MLX5_ADDR_OF(fte_match_param, spec->match_value,
			    outer_headers);
}

static void *get_match_headers_value(u32 flags,
				     struct mlx5_flow_spec *spec)
{
	return (flags & MLX5_FLOW_CONTEXT_ACTION_DECAP) ?
		get_match_inner_headers_value(spec) :
		get_match_outer_headers_value(spec);
}

static void *get_match_headers_criteria(u32 flags,
					struct mlx5_flow_spec *spec)
{
	return (flags & MLX5_FLOW_CONTEXT_ACTION_DECAP) ?
		get_match_inner_headers_criteria(spec) :
		get_match_outer_headers_criteria(spec);
}

static int mlx5e_flower_parse_meta(struct net_device *filter_dev,
				   struct flow_cls_offload *f)
{
	struct flow_rule *rule = flow_cls_offload_flow_rule(f);
	struct netlink_ext_ack *extack = f->common.extack;
	struct net_device *ingress_dev;
	struct flow_match_meta match;

	if (!flow_rule_match_key(rule, FLOW_DISSECTOR_KEY_META))
		return 0;

	flow_rule_match_meta(rule, &match);
	if (!match.mask->ingress_ifindex)
		return 0;

	if (match.mask->ingress_ifindex != 0xFFFFFFFF) {
		NL_SET_ERR_MSG_MOD(extack, "Unsupported ingress ifindex mask");
		return -EOPNOTSUPP;
	}

	ingress_dev = __dev_get_by_index(dev_net(filter_dev),
					 match.key->ingress_ifindex);
	if (!ingress_dev) {
		NL_SET_ERR_MSG_MOD(extack,
				   "Can't find the ingress port to match on");
		return -ENOENT;
	}

	if (ingress_dev != filter_dev) {
		NL_SET_ERR_MSG_MOD(extack,
				   "Can't match on the ingress filter port");
		return -EOPNOTSUPP;
	}

	return 0;
}

static bool skip_key_basic(struct net_device *filter_dev,
			   struct flow_cls_offload *f)
{
	/* When doing mpls over udp decap, the user needs to provide
	 * MPLS_UC as the protocol in order to be able to match on mpls
	 * label fields.  However, the actual ethertype is IP so we want to
	 * avoid matching on this, otherwise we'll fail the match.
	 */
	if (netif_is_bareudp(filter_dev) && f->common.chain_index == 0)
		return true;

	return false;
}

static int __parse_cls_flower(struct mlx5e_priv *priv,
			      struct mlx5e_tc_flow *flow,
			      struct mlx5_flow_spec *spec,
			      struct flow_cls_offload *f,
			      struct net_device *filter_dev,
			      u8 *inner_match_level, u8 *outer_match_level)
{
	struct netlink_ext_ack *extack = f->common.extack;
	void *headers_c = MLX5_ADDR_OF(fte_match_param, spec->match_criteria,
				       outer_headers);
	void *headers_v = MLX5_ADDR_OF(fte_match_param, spec->match_value,
				       outer_headers);
	void *misc_c = MLX5_ADDR_OF(fte_match_param, spec->match_criteria,
				    misc_parameters);
	void *misc_v = MLX5_ADDR_OF(fte_match_param, spec->match_value,
				    misc_parameters);
	void *misc_c_3 = MLX5_ADDR_OF(fte_match_param, spec->match_criteria,
				    misc_parameters_3);
	void *misc_v_3 = MLX5_ADDR_OF(fte_match_param, spec->match_value,
				    misc_parameters_3);
	struct flow_rule *rule = flow_cls_offload_flow_rule(f);
	struct flow_dissector *dissector = rule->match.dissector;
	enum fs_flow_table_type fs_type;
	u16 addr_type = 0;
	u8 ip_proto = 0;
	u8 *match_level;
	int err;

	fs_type = mlx5e_is_eswitch_flow(flow) ? FS_FT_FDB : FS_FT_NIC_RX;
	match_level = outer_match_level;

	if (dissector->used_keys &
	    ~(BIT(FLOW_DISSECTOR_KEY_META) |
	      BIT(FLOW_DISSECTOR_KEY_CONTROL) |
	      BIT(FLOW_DISSECTOR_KEY_BASIC) |
	      BIT(FLOW_DISSECTOR_KEY_ETH_ADDRS) |
	      BIT(FLOW_DISSECTOR_KEY_VLAN) |
	      BIT(FLOW_DISSECTOR_KEY_CVLAN) |
	      BIT(FLOW_DISSECTOR_KEY_IPV4_ADDRS) |
	      BIT(FLOW_DISSECTOR_KEY_IPV6_ADDRS) |
	      BIT(FLOW_DISSECTOR_KEY_PORTS) |
	      BIT(FLOW_DISSECTOR_KEY_ENC_KEYID) |
	      BIT(FLOW_DISSECTOR_KEY_ENC_IPV4_ADDRS) |
	      BIT(FLOW_DISSECTOR_KEY_ENC_IPV6_ADDRS) |
	      BIT(FLOW_DISSECTOR_KEY_ENC_PORTS)	|
	      BIT(FLOW_DISSECTOR_KEY_ENC_CONTROL) |
	      BIT(FLOW_DISSECTOR_KEY_TCP) |
	      BIT(FLOW_DISSECTOR_KEY_IP)  |
	      BIT(FLOW_DISSECTOR_KEY_CT) |
	      BIT(FLOW_DISSECTOR_KEY_ENC_IP) |
	      BIT(FLOW_DISSECTOR_KEY_ENC_OPTS) |
	      BIT(FLOW_DISSECTOR_KEY_ICMP) |
	      BIT(FLOW_DISSECTOR_KEY_MPLS))) {
		NL_SET_ERR_MSG_MOD(extack, "Unsupported key");
		netdev_dbg(priv->netdev, "Unsupported key used: 0x%x\n",
			   dissector->used_keys);
		return -EOPNOTSUPP;
	}

	if (mlx5e_get_tc_tun(filter_dev)) {
		bool match_inner = false;

		err = parse_tunnel_attr(priv, flow, spec, f, filter_dev,
					outer_match_level, &match_inner);
		if (err)
			return err;

		if (match_inner) {
			/* header pointers should point to the inner headers
			 * if the packet was decapsulated already.
			 * outer headers are set by parse_tunnel_attr.
			 */
			match_level = inner_match_level;
			headers_c = get_match_inner_headers_criteria(spec);
			headers_v = get_match_inner_headers_value(spec);
		}
	}

	err = mlx5e_flower_parse_meta(filter_dev, f);
	if (err)
		return err;

	if (flow_rule_match_key(rule, FLOW_DISSECTOR_KEY_BASIC) &&
	    !skip_key_basic(filter_dev, f)) {
		struct flow_match_basic match;

		flow_rule_match_basic(rule, &match);
		mlx5e_tc_set_ethertype(priv->mdev, &match,
				       match_level == outer_match_level,
				       headers_c, headers_v);

		if (match.mask->n_proto)
			*match_level = MLX5_MATCH_L2;
	}
	if (flow_rule_match_key(rule, FLOW_DISSECTOR_KEY_VLAN) ||
	    is_vlan_dev(filter_dev)) {
		struct flow_dissector_key_vlan filter_dev_mask;
		struct flow_dissector_key_vlan filter_dev_key;
		struct flow_match_vlan match;

		if (is_vlan_dev(filter_dev)) {
			match.key = &filter_dev_key;
			match.key->vlan_id = vlan_dev_vlan_id(filter_dev);
			match.key->vlan_tpid = vlan_dev_vlan_proto(filter_dev);
			match.key->vlan_priority = 0;
			match.mask = &filter_dev_mask;
			memset(match.mask, 0xff, sizeof(*match.mask));
			match.mask->vlan_priority = 0;
		} else {
			flow_rule_match_vlan(rule, &match);
		}
		if (match.mask->vlan_id ||
		    match.mask->vlan_priority ||
		    match.mask->vlan_tpid) {
			if (match.key->vlan_tpid == htons(ETH_P_8021AD)) {
				MLX5_SET(fte_match_set_lyr_2_4, headers_c,
					 svlan_tag, 1);
				MLX5_SET(fte_match_set_lyr_2_4, headers_v,
					 svlan_tag, 1);
			} else {
				MLX5_SET(fte_match_set_lyr_2_4, headers_c,
					 cvlan_tag, 1);
				MLX5_SET(fte_match_set_lyr_2_4, headers_v,
					 cvlan_tag, 1);
			}

			MLX5_SET(fte_match_set_lyr_2_4, headers_c, first_vid,
				 match.mask->vlan_id);
			MLX5_SET(fte_match_set_lyr_2_4, headers_v, first_vid,
				 match.key->vlan_id);

			MLX5_SET(fte_match_set_lyr_2_4, headers_c, first_prio,
				 match.mask->vlan_priority);
			MLX5_SET(fte_match_set_lyr_2_4, headers_v, first_prio,
				 match.key->vlan_priority);

			*match_level = MLX5_MATCH_L2;
		}
	} else if (*match_level != MLX5_MATCH_NONE) {
		/* cvlan_tag enabled in match criteria and
		 * disabled in match value means both S & C tags
		 * don't exist (untagged of both)
		 */
		MLX5_SET(fte_match_set_lyr_2_4, headers_c, cvlan_tag, 1);
		*match_level = MLX5_MATCH_L2;
	}

	if (flow_rule_match_key(rule, FLOW_DISSECTOR_KEY_CVLAN)) {
		struct flow_match_vlan match;

		flow_rule_match_cvlan(rule, &match);
		if (match.mask->vlan_id ||
		    match.mask->vlan_priority ||
		    match.mask->vlan_tpid) {
			if (!MLX5_CAP_FLOWTABLE_TYPE(priv->mdev, ft_field_support.outer_second_vid,
						     fs_type)) {
				NL_SET_ERR_MSG_MOD(extack,
						   "Matching on CVLAN is not supported");
				return -EOPNOTSUPP;
			}

			if (match.key->vlan_tpid == htons(ETH_P_8021AD)) {
				MLX5_SET(fte_match_set_misc, misc_c,
					 outer_second_svlan_tag, 1);
				MLX5_SET(fte_match_set_misc, misc_v,
					 outer_second_svlan_tag, 1);
			} else {
				MLX5_SET(fte_match_set_misc, misc_c,
					 outer_second_cvlan_tag, 1);
				MLX5_SET(fte_match_set_misc, misc_v,
					 outer_second_cvlan_tag, 1);
			}

			MLX5_SET(fte_match_set_misc, misc_c, outer_second_vid,
				 match.mask->vlan_id);
			MLX5_SET(fte_match_set_misc, misc_v, outer_second_vid,
				 match.key->vlan_id);
			MLX5_SET(fte_match_set_misc, misc_c, outer_second_prio,
				 match.mask->vlan_priority);
			MLX5_SET(fte_match_set_misc, misc_v, outer_second_prio,
				 match.key->vlan_priority);

			*match_level = MLX5_MATCH_L2;
			spec->match_criteria_enable |= MLX5_MATCH_MISC_PARAMETERS;
		}
	}

	if (flow_rule_match_key(rule, FLOW_DISSECTOR_KEY_ETH_ADDRS)) {
		struct flow_match_eth_addrs match;

		flow_rule_match_eth_addrs(rule, &match);
		ether_addr_copy(MLX5_ADDR_OF(fte_match_set_lyr_2_4, headers_c,
					     dmac_47_16),
				match.mask->dst);
		ether_addr_copy(MLX5_ADDR_OF(fte_match_set_lyr_2_4, headers_v,
					     dmac_47_16),
				match.key->dst);

		ether_addr_copy(MLX5_ADDR_OF(fte_match_set_lyr_2_4, headers_c,
					     smac_47_16),
				match.mask->src);
		ether_addr_copy(MLX5_ADDR_OF(fte_match_set_lyr_2_4, headers_v,
					     smac_47_16),
				match.key->src);

		if (!is_zero_ether_addr(match.mask->src) ||
		    !is_zero_ether_addr(match.mask->dst))
			*match_level = MLX5_MATCH_L2;
	}

	if (flow_rule_match_key(rule, FLOW_DISSECTOR_KEY_CONTROL)) {
		struct flow_match_control match;

		flow_rule_match_control(rule, &match);
		addr_type = match.key->addr_type;

		/* the HW doesn't support frag first/later */
		if (match.mask->flags & FLOW_DIS_FIRST_FRAG)
			return -EOPNOTSUPP;

		if (match.mask->flags & FLOW_DIS_IS_FRAGMENT) {
			MLX5_SET(fte_match_set_lyr_2_4, headers_c, frag, 1);
			MLX5_SET(fte_match_set_lyr_2_4, headers_v, frag,
				 match.key->flags & FLOW_DIS_IS_FRAGMENT);

			/* the HW doesn't need L3 inline to match on frag=no */
			if (!(match.key->flags & FLOW_DIS_IS_FRAGMENT))
				*match_level = MLX5_MATCH_L2;
	/* ***  L2 attributes parsing up to here *** */
			else
				*match_level = MLX5_MATCH_L3;
		}
	}

	if (flow_rule_match_key(rule, FLOW_DISSECTOR_KEY_BASIC)) {
		struct flow_match_basic match;

		flow_rule_match_basic(rule, &match);
		ip_proto = match.key->ip_proto;

		MLX5_SET(fte_match_set_lyr_2_4, headers_c, ip_protocol,
			 match.mask->ip_proto);
		MLX5_SET(fte_match_set_lyr_2_4, headers_v, ip_protocol,
			 match.key->ip_proto);

		if (match.mask->ip_proto)
			*match_level = MLX5_MATCH_L3;
	}

	if (addr_type == FLOW_DISSECTOR_KEY_IPV4_ADDRS) {
		struct flow_match_ipv4_addrs match;

		flow_rule_match_ipv4_addrs(rule, &match);
		memcpy(MLX5_ADDR_OF(fte_match_set_lyr_2_4, headers_c,
				    src_ipv4_src_ipv6.ipv4_layout.ipv4),
		       &match.mask->src, sizeof(match.mask->src));
		memcpy(MLX5_ADDR_OF(fte_match_set_lyr_2_4, headers_v,
				    src_ipv4_src_ipv6.ipv4_layout.ipv4),
		       &match.key->src, sizeof(match.key->src));
		memcpy(MLX5_ADDR_OF(fte_match_set_lyr_2_4, headers_c,
				    dst_ipv4_dst_ipv6.ipv4_layout.ipv4),
		       &match.mask->dst, sizeof(match.mask->dst));
		memcpy(MLX5_ADDR_OF(fte_match_set_lyr_2_4, headers_v,
				    dst_ipv4_dst_ipv6.ipv4_layout.ipv4),
		       &match.key->dst, sizeof(match.key->dst));

		if (match.mask->src || match.mask->dst)
			*match_level = MLX5_MATCH_L3;
	}

	if (addr_type == FLOW_DISSECTOR_KEY_IPV6_ADDRS) {
		struct flow_match_ipv6_addrs match;

		flow_rule_match_ipv6_addrs(rule, &match);
		memcpy(MLX5_ADDR_OF(fte_match_set_lyr_2_4, headers_c,
				    src_ipv4_src_ipv6.ipv6_layout.ipv6),
		       &match.mask->src, sizeof(match.mask->src));
		memcpy(MLX5_ADDR_OF(fte_match_set_lyr_2_4, headers_v,
				    src_ipv4_src_ipv6.ipv6_layout.ipv6),
		       &match.key->src, sizeof(match.key->src));

		memcpy(MLX5_ADDR_OF(fte_match_set_lyr_2_4, headers_c,
				    dst_ipv4_dst_ipv6.ipv6_layout.ipv6),
		       &match.mask->dst, sizeof(match.mask->dst));
		memcpy(MLX5_ADDR_OF(fte_match_set_lyr_2_4, headers_v,
				    dst_ipv4_dst_ipv6.ipv6_layout.ipv6),
		       &match.key->dst, sizeof(match.key->dst));

		if (ipv6_addr_type(&match.mask->src) != IPV6_ADDR_ANY ||
		    ipv6_addr_type(&match.mask->dst) != IPV6_ADDR_ANY)
			*match_level = MLX5_MATCH_L3;
	}

	if (flow_rule_match_key(rule, FLOW_DISSECTOR_KEY_IP)) {
		struct flow_match_ip match;

		flow_rule_match_ip(rule, &match);
		MLX5_SET(fte_match_set_lyr_2_4, headers_c, ip_ecn,
			 match.mask->tos & 0x3);
		MLX5_SET(fte_match_set_lyr_2_4, headers_v, ip_ecn,
			 match.key->tos & 0x3);

		MLX5_SET(fte_match_set_lyr_2_4, headers_c, ip_dscp,
			 match.mask->tos >> 2);
		MLX5_SET(fte_match_set_lyr_2_4, headers_v, ip_dscp,
			 match.key->tos  >> 2);

		MLX5_SET(fte_match_set_lyr_2_4, headers_c, ttl_hoplimit,
			 match.mask->ttl);
		MLX5_SET(fte_match_set_lyr_2_4, headers_v, ttl_hoplimit,
			 match.key->ttl);

		if (match.mask->ttl &&
		    !MLX5_CAP_ESW_FLOWTABLE_FDB(priv->mdev,
						ft_field_support.outer_ipv4_ttl)) {
			NL_SET_ERR_MSG_MOD(extack,
					   "Matching on TTL is not supported");
			return -EOPNOTSUPP;
		}

		if (match.mask->tos || match.mask->ttl)
			*match_level = MLX5_MATCH_L3;
	}

	/* ***  L3 attributes parsing up to here *** */

	if (flow_rule_match_key(rule, FLOW_DISSECTOR_KEY_PORTS)) {
		struct flow_match_ports match;

		flow_rule_match_ports(rule, &match);
		switch (ip_proto) {
		case IPPROTO_TCP:
			MLX5_SET(fte_match_set_lyr_2_4, headers_c,
				 tcp_sport, ntohs(match.mask->src));
			MLX5_SET(fte_match_set_lyr_2_4, headers_v,
				 tcp_sport, ntohs(match.key->src));

			MLX5_SET(fte_match_set_lyr_2_4, headers_c,
				 tcp_dport, ntohs(match.mask->dst));
			MLX5_SET(fte_match_set_lyr_2_4, headers_v,
				 tcp_dport, ntohs(match.key->dst));
			break;

		case IPPROTO_UDP:
			MLX5_SET(fte_match_set_lyr_2_4, headers_c,
				 udp_sport, ntohs(match.mask->src));
			MLX5_SET(fte_match_set_lyr_2_4, headers_v,
				 udp_sport, ntohs(match.key->src));

			MLX5_SET(fte_match_set_lyr_2_4, headers_c,
				 udp_dport, ntohs(match.mask->dst));
			MLX5_SET(fte_match_set_lyr_2_4, headers_v,
				 udp_dport, ntohs(match.key->dst));
			break;
		default:
			NL_SET_ERR_MSG_MOD(extack,
					   "Only UDP and TCP transports are supported for L4 matching");
			netdev_err(priv->netdev,
				   "Only UDP and TCP transport are supported\n");
			return -EINVAL;
		}

		if (match.mask->src || match.mask->dst)
			*match_level = MLX5_MATCH_L4;
	}

	if (flow_rule_match_key(rule, FLOW_DISSECTOR_KEY_TCP)) {
		struct flow_match_tcp match;

		flow_rule_match_tcp(rule, &match);
		MLX5_SET(fte_match_set_lyr_2_4, headers_c, tcp_flags,
			 ntohs(match.mask->flags));
		MLX5_SET(fte_match_set_lyr_2_4, headers_v, tcp_flags,
			 ntohs(match.key->flags));

		if (match.mask->flags)
			*match_level = MLX5_MATCH_L4;
	}
	if (flow_rule_match_key(rule, FLOW_DISSECTOR_KEY_ICMP)) {
		struct flow_match_icmp match;

		flow_rule_match_icmp(rule, &match);
		switch (ip_proto) {
		case IPPROTO_ICMP:
			if (!(MLX5_CAP_GEN(priv->mdev, flex_parser_protocols) &
			      MLX5_FLEX_PROTO_ICMP))
				return -EOPNOTSUPP;
			MLX5_SET(fte_match_set_misc3, misc_c_3, icmp_type,
				 match.mask->type);
			MLX5_SET(fte_match_set_misc3, misc_v_3, icmp_type,
				 match.key->type);
			MLX5_SET(fte_match_set_misc3, misc_c_3, icmp_code,
				 match.mask->code);
			MLX5_SET(fte_match_set_misc3, misc_v_3, icmp_code,
				 match.key->code);
			break;
		case IPPROTO_ICMPV6:
			if (!(MLX5_CAP_GEN(priv->mdev, flex_parser_protocols) &
			      MLX5_FLEX_PROTO_ICMPV6))
				return -EOPNOTSUPP;
			MLX5_SET(fte_match_set_misc3, misc_c_3, icmpv6_type,
				 match.mask->type);
			MLX5_SET(fte_match_set_misc3, misc_v_3, icmpv6_type,
				 match.key->type);
			MLX5_SET(fte_match_set_misc3, misc_c_3, icmpv6_code,
				 match.mask->code);
			MLX5_SET(fte_match_set_misc3, misc_v_3, icmpv6_code,
				 match.key->code);
			break;
		default:
			NL_SET_ERR_MSG_MOD(extack,
					   "Code and type matching only with ICMP and ICMPv6");
			netdev_err(priv->netdev,
				   "Code and type matching only with ICMP and ICMPv6\n");
			return -EINVAL;
		}
		if (match.mask->code || match.mask->type) {
			*match_level = MLX5_MATCH_L4;
			spec->match_criteria_enable |= MLX5_MATCH_MISC_PARAMETERS_3;
		}
	}
	/* Currently supported only for MPLS over UDP */
	if (flow_rule_match_key(rule, FLOW_DISSECTOR_KEY_MPLS) &&
	    !netif_is_bareudp(filter_dev)) {
		NL_SET_ERR_MSG_MOD(extack,
				   "Matching on MPLS is supported only for MPLS over UDP");
		netdev_err(priv->netdev,
			   "Matching on MPLS is supported only for MPLS over UDP\n");
		return -EOPNOTSUPP;
	}

	return 0;
}

static int parse_cls_flower(struct mlx5e_priv *priv,
			    struct mlx5e_tc_flow *flow,
			    struct mlx5_flow_spec *spec,
			    struct flow_cls_offload *f,
			    struct net_device *filter_dev)
{
	u8 inner_match_level, outer_match_level, non_tunnel_match_level;
	struct netlink_ext_ack *extack = f->common.extack;
	struct mlx5_core_dev *dev = priv->mdev;
	struct mlx5_eswitch *esw = dev->priv.eswitch;
	struct mlx5e_rep_priv *rpriv = priv->ppriv;
	struct mlx5_eswitch_rep *rep;
	bool is_eswitch_flow;
	int err;

	inner_match_level = MLX5_MATCH_NONE;
	outer_match_level = MLX5_MATCH_NONE;

	err = __parse_cls_flower(priv, flow, spec, f, filter_dev,
				 &inner_match_level, &outer_match_level);
	non_tunnel_match_level = (inner_match_level == MLX5_MATCH_NONE) ?
				 outer_match_level : inner_match_level;

	is_eswitch_flow = mlx5e_is_eswitch_flow(flow);
	if (!err && is_eswitch_flow) {
		rep = rpriv->rep;
		if (rep->vport != MLX5_VPORT_UPLINK &&
		    (esw->offloads.inline_mode != MLX5_INLINE_MODE_NONE &&
		    esw->offloads.inline_mode < non_tunnel_match_level)) {
			NL_SET_ERR_MSG_MOD(extack,
					   "Flow is not offloaded due to min inline setting");
			netdev_warn(priv->netdev,
				    "Flow is not offloaded due to min inline setting, required %d actual %d\n",
				    non_tunnel_match_level, esw->offloads.inline_mode);
			return -EOPNOTSUPP;
		}
	}

	flow->attr->inner_match_level = inner_match_level;
	flow->attr->outer_match_level = outer_match_level;


	return err;
}

struct pedit_headers {
	struct ethhdr  eth;
	struct vlan_hdr vlan;
	struct iphdr   ip4;
	struct ipv6hdr ip6;
	struct tcphdr  tcp;
	struct udphdr  udp;
};

struct pedit_headers_action {
	struct pedit_headers	vals;
	struct pedit_headers	masks;
	u32			pedits;
};

static int pedit_header_offsets[] = {
	[FLOW_ACT_MANGLE_HDR_TYPE_ETH] = offsetof(struct pedit_headers, eth),
	[FLOW_ACT_MANGLE_HDR_TYPE_IP4] = offsetof(struct pedit_headers, ip4),
	[FLOW_ACT_MANGLE_HDR_TYPE_IP6] = offsetof(struct pedit_headers, ip6),
	[FLOW_ACT_MANGLE_HDR_TYPE_TCP] = offsetof(struct pedit_headers, tcp),
	[FLOW_ACT_MANGLE_HDR_TYPE_UDP] = offsetof(struct pedit_headers, udp),
};

#define pedit_header(_ph, _htype) ((void *)(_ph) + pedit_header_offsets[_htype])

static int set_pedit_val(u8 hdr_type, u32 mask, u32 val, u32 offset,
			 struct pedit_headers_action *hdrs)
{
	u32 *curr_pmask, *curr_pval;

	curr_pmask = (u32 *)(pedit_header(&hdrs->masks, hdr_type) + offset);
	curr_pval  = (u32 *)(pedit_header(&hdrs->vals, hdr_type) + offset);

	if (*curr_pmask & mask)  /* disallow acting twice on the same location */
		goto out_err;

	*curr_pmask |= mask;
	*curr_pval  |= (val & mask);

	return 0;

out_err:
	return -EOPNOTSUPP;
}

struct mlx5_fields {
	u8  field;
	u8  field_bsize;
	u32 field_mask;
	u32 offset;
	u32 match_offset;
};

#define OFFLOAD(fw_field, field_bsize, field_mask, field, off, match_field) \
		{MLX5_ACTION_IN_FIELD_OUT_ ## fw_field, field_bsize, field_mask, \
		 offsetof(struct pedit_headers, field) + (off), \
		 MLX5_BYTE_OFF(fte_match_set_lyr_2_4, match_field)}

/* masked values are the same and there are no rewrites that do not have a
 * match.
 */
#define SAME_VAL_MASK(type, valp, maskp, matchvalp, matchmaskp) ({ \
	type matchmaskx = *(type *)(matchmaskp); \
	type matchvalx = *(type *)(matchvalp); \
	type maskx = *(type *)(maskp); \
	type valx = *(type *)(valp); \
	\
	(valx & maskx) == (matchvalx & matchmaskx) && !(maskx & (maskx ^ \
								 matchmaskx)); \
})

static bool cmp_val_mask(void *valp, void *maskp, void *matchvalp,
			 void *matchmaskp, u8 bsize)
{
	bool same = false;

	switch (bsize) {
	case 8:
		same = SAME_VAL_MASK(u8, valp, maskp, matchvalp, matchmaskp);
		break;
	case 16:
		same = SAME_VAL_MASK(u16, valp, maskp, matchvalp, matchmaskp);
		break;
	case 32:
		same = SAME_VAL_MASK(u32, valp, maskp, matchvalp, matchmaskp);
		break;
	}

	return same;
}

static struct mlx5_fields fields[] = {
	OFFLOAD(DMAC_47_16, 32, U32_MAX, eth.h_dest[0], 0, dmac_47_16),
	OFFLOAD(DMAC_15_0,  16, U16_MAX, eth.h_dest[4], 0, dmac_15_0),
	OFFLOAD(SMAC_47_16, 32, U32_MAX, eth.h_source[0], 0, smac_47_16),
	OFFLOAD(SMAC_15_0,  16, U16_MAX, eth.h_source[4], 0, smac_15_0),
	OFFLOAD(ETHERTYPE,  16, U16_MAX, eth.h_proto, 0, ethertype),
	OFFLOAD(FIRST_VID,  16, U16_MAX, vlan.h_vlan_TCI, 0, first_vid),

	OFFLOAD(IP_DSCP, 8,    0xfc, ip4.tos,   0, ip_dscp),
	OFFLOAD(IP_TTL,  8,  U8_MAX, ip4.ttl,   0, ttl_hoplimit),
	OFFLOAD(SIPV4,  32, U32_MAX, ip4.saddr, 0, src_ipv4_src_ipv6.ipv4_layout.ipv4),
	OFFLOAD(DIPV4,  32, U32_MAX, ip4.daddr, 0, dst_ipv4_dst_ipv6.ipv4_layout.ipv4),

	OFFLOAD(SIPV6_127_96, 32, U32_MAX, ip6.saddr.s6_addr32[0], 0,
		src_ipv4_src_ipv6.ipv6_layout.ipv6[0]),
	OFFLOAD(SIPV6_95_64,  32, U32_MAX, ip6.saddr.s6_addr32[1], 0,
		src_ipv4_src_ipv6.ipv6_layout.ipv6[4]),
	OFFLOAD(SIPV6_63_32,  32, U32_MAX, ip6.saddr.s6_addr32[2], 0,
		src_ipv4_src_ipv6.ipv6_layout.ipv6[8]),
	OFFLOAD(SIPV6_31_0,   32, U32_MAX, ip6.saddr.s6_addr32[3], 0,
		src_ipv4_src_ipv6.ipv6_layout.ipv6[12]),
	OFFLOAD(DIPV6_127_96, 32, U32_MAX, ip6.daddr.s6_addr32[0], 0,
		dst_ipv4_dst_ipv6.ipv6_layout.ipv6[0]),
	OFFLOAD(DIPV6_95_64,  32, U32_MAX, ip6.daddr.s6_addr32[1], 0,
		dst_ipv4_dst_ipv6.ipv6_layout.ipv6[4]),
	OFFLOAD(DIPV6_63_32,  32, U32_MAX, ip6.daddr.s6_addr32[2], 0,
		dst_ipv4_dst_ipv6.ipv6_layout.ipv6[8]),
	OFFLOAD(DIPV6_31_0,   32, U32_MAX, ip6.daddr.s6_addr32[3], 0,
		dst_ipv4_dst_ipv6.ipv6_layout.ipv6[12]),
	OFFLOAD(IPV6_HOPLIMIT, 8,  U8_MAX, ip6.hop_limit, 0, ttl_hoplimit),
	OFFLOAD(IP_DSCP, 16,  0xc00f, ip6, 0, ip_dscp),

	OFFLOAD(TCP_SPORT, 16, U16_MAX, tcp.source,  0, tcp_sport),
	OFFLOAD(TCP_DPORT, 16, U16_MAX, tcp.dest,    0, tcp_dport),
	/* in linux iphdr tcp_flags is 8 bits long */
	OFFLOAD(TCP_FLAGS,  8,  U8_MAX, tcp.ack_seq, 5, tcp_flags),

	OFFLOAD(UDP_SPORT, 16, U16_MAX, udp.source, 0, udp_sport),
	OFFLOAD(UDP_DPORT, 16, U16_MAX, udp.dest,   0, udp_dport),
};

static unsigned long mask_to_le(unsigned long mask, int size)
{
	__be32 mask_be32;
	__be16 mask_be16;

	if (size == 32) {
		mask_be32 = (__force __be32)(mask);
		mask = (__force unsigned long)cpu_to_le32(be32_to_cpu(mask_be32));
	} else if (size == 16) {
		mask_be32 = (__force __be32)(mask);
		mask_be16 = *(__be16 *)&mask_be32;
		mask = (__force unsigned long)cpu_to_le16(be16_to_cpu(mask_be16));
	}

	return mask;
}
static int offload_pedit_fields(struct mlx5e_priv *priv,
				int namespace,
				struct pedit_headers_action *hdrs,
				struct mlx5e_tc_flow_parse_attr *parse_attr,
				u32 *action_flags,
				struct netlink_ext_ack *extack)
{
	struct pedit_headers *set_masks, *add_masks, *set_vals, *add_vals;
	int i, action_size, first, last, next_z;
	void *headers_c, *headers_v, *action, *vals_p;
	u32 *s_masks_p, *a_masks_p, s_mask, a_mask;
	struct mlx5e_tc_mod_hdr_acts *mod_acts;
	struct mlx5_fields *f;
	unsigned long mask, field_mask;
	int err;
	u8 cmd;

	mod_acts = &parse_attr->mod_hdr_acts;
	headers_c = get_match_headers_criteria(*action_flags, &parse_attr->spec);
	headers_v = get_match_headers_value(*action_flags, &parse_attr->spec);

	set_masks = &hdrs[0].masks;
	add_masks = &hdrs[1].masks;
	set_vals = &hdrs[0].vals;
	add_vals = &hdrs[1].vals;

	action_size = MLX5_UN_SZ_BYTES(set_add_copy_action_in_auto);

	for (i = 0; i < ARRAY_SIZE(fields); i++) {
		bool skip;

		f = &fields[i];
		/* avoid seeing bits set from previous iterations */
		s_mask = 0;
		a_mask = 0;

		s_masks_p = (void *)set_masks + f->offset;
		a_masks_p = (void *)add_masks + f->offset;

		s_mask = *s_masks_p & f->field_mask;
		a_mask = *a_masks_p & f->field_mask;

		if (!s_mask && !a_mask) /* nothing to offload here */
			continue;

		if (s_mask && a_mask) {
			NL_SET_ERR_MSG_MOD(extack,
					   "can't set and add to the same HW field");
			netdev_warn(priv->netdev,
				    "mlx5: can't set and add to the same HW field (%x)\n",
				    f->field);
			return -EOPNOTSUPP;
		}

		skip = false;
		if (s_mask) {
			void *match_mask = headers_c + f->match_offset;
			void *match_val = headers_v + f->match_offset;

			cmd  = MLX5_ACTION_TYPE_SET;
			mask = s_mask;
			vals_p = (void *)set_vals + f->offset;
			/* don't rewrite if we have a match on the same value */
			if (cmp_val_mask(vals_p, s_masks_p, match_val,
					 match_mask, f->field_bsize))
				skip = true;
			/* clear to denote we consumed this field */
			*s_masks_p &= ~f->field_mask;
		} else {
			cmd  = MLX5_ACTION_TYPE_ADD;
			mask = a_mask;
			vals_p = (void *)add_vals + f->offset;
			/* add 0 is no change */
			if ((*(u32 *)vals_p & f->field_mask) == 0)
				skip = true;
			/* clear to denote we consumed this field */
			*a_masks_p &= ~f->field_mask;
		}
		if (skip)
			continue;

		mask = mask_to_le(mask, f->field_bsize);

		first = find_first_bit(&mask, f->field_bsize);
		next_z = find_next_zero_bit(&mask, f->field_bsize, first);
		last  = find_last_bit(&mask, f->field_bsize);
		if (first < next_z && next_z < last) {
			NL_SET_ERR_MSG_MOD(extack,
					   "rewrite of few sub-fields isn't supported");
			netdev_warn(priv->netdev,
				    "mlx5: rewrite of few sub-fields (mask %lx) isn't offloaded\n",
				    mask);
			return -EOPNOTSUPP;
		}

		err = alloc_mod_hdr_actions(priv->mdev, namespace, mod_acts);
		if (err) {
			NL_SET_ERR_MSG_MOD(extack,
					   "too many pedit actions, can't offload");
			mlx5_core_warn(priv->mdev,
				       "mlx5: parsed %d pedit actions, can't do more\n",
				       mod_acts->num_actions);
			return err;
		}

		action = mod_acts->actions +
			 (mod_acts->num_actions * action_size);
		MLX5_SET(set_action_in, action, action_type, cmd);
		MLX5_SET(set_action_in, action, field, f->field);

		if (cmd == MLX5_ACTION_TYPE_SET) {
			int start;

			field_mask = mask_to_le(f->field_mask, f->field_bsize);

			/* if field is bit sized it can start not from first bit */
			start = find_first_bit(&field_mask, f->field_bsize);

			MLX5_SET(set_action_in, action, offset, first - start);
			/* length is num of bits to be written, zero means length of 32 */
			MLX5_SET(set_action_in, action, length, (last - first + 1));
		}

		if (f->field_bsize == 32)
			MLX5_SET(set_action_in, action, data, ntohl(*(__be32 *)vals_p) >> first);
		else if (f->field_bsize == 16)
			MLX5_SET(set_action_in, action, data, ntohs(*(__be16 *)vals_p) >> first);
		else if (f->field_bsize == 8)
			MLX5_SET(set_action_in, action, data, *(u8 *)vals_p >> first);

		++mod_acts->num_actions;
	}

	return 0;
}

static int mlx5e_flow_namespace_max_modify_action(struct mlx5_core_dev *mdev,
						  int namespace)
{
	if (namespace == MLX5_FLOW_NAMESPACE_FDB) /* FDB offloading */
		return MLX5_CAP_ESW_FLOWTABLE_FDB(mdev, max_modify_header_actions);
	else /* namespace is MLX5_FLOW_NAMESPACE_KERNEL - NIC offloading */
		return MLX5_CAP_FLOWTABLE_NIC_RX(mdev, max_modify_header_actions);
}

int alloc_mod_hdr_actions(struct mlx5_core_dev *mdev,
			  int namespace,
			  struct mlx5e_tc_mod_hdr_acts *mod_hdr_acts)
{
	int action_size, new_num_actions, max_hw_actions;
	size_t new_sz, old_sz;
	void *ret;

	if (mod_hdr_acts->num_actions < mod_hdr_acts->max_actions)
		return 0;

	action_size = MLX5_UN_SZ_BYTES(set_add_copy_action_in_auto);

	max_hw_actions = mlx5e_flow_namespace_max_modify_action(mdev,
								namespace);
	new_num_actions = min(max_hw_actions,
			      mod_hdr_acts->actions ?
			      mod_hdr_acts->max_actions * 2 : 1);
	if (mod_hdr_acts->max_actions == new_num_actions)
		return -ENOSPC;

	new_sz = action_size * new_num_actions;
	old_sz = mod_hdr_acts->max_actions * action_size;
	ret = krealloc(mod_hdr_acts->actions, new_sz, GFP_KERNEL);
	if (!ret)
		return -ENOMEM;

	memset(ret + old_sz, 0, new_sz - old_sz);
	mod_hdr_acts->actions = ret;
	mod_hdr_acts->max_actions = new_num_actions;

	return 0;
}

void dealloc_mod_hdr_actions(struct mlx5e_tc_mod_hdr_acts *mod_hdr_acts)
{
	kfree(mod_hdr_acts->actions);
	mod_hdr_acts->actions = NULL;
	mod_hdr_acts->num_actions = 0;
	mod_hdr_acts->max_actions = 0;
}

static const struct pedit_headers zero_masks = {};

static int
parse_pedit_to_modify_hdr(struct mlx5e_priv *priv,
			  const struct flow_action_entry *act, int namespace,
			  struct mlx5e_tc_flow_parse_attr *parse_attr,
			  struct pedit_headers_action *hdrs,
			  struct netlink_ext_ack *extack)
{
	u8 cmd = (act->id == FLOW_ACTION_MANGLE) ? 0 : 1;
	int err = -EOPNOTSUPP;
	u32 mask, val, offset;
	u8 htype;

	htype = act->mangle.htype;
	err = -EOPNOTSUPP; /* can't be all optimistic */

	if (htype == FLOW_ACT_MANGLE_UNSPEC) {
		NL_SET_ERR_MSG_MOD(extack, "legacy pedit isn't offloaded");
		goto out_err;
	}

	if (!mlx5e_flow_namespace_max_modify_action(priv->mdev, namespace)) {
		NL_SET_ERR_MSG_MOD(extack,
				   "The pedit offload action is not supported");
		goto out_err;
	}

	mask = act->mangle.mask;
	val = act->mangle.val;
	offset = act->mangle.offset;

	err = set_pedit_val(htype, ~mask, val, offset, &hdrs[cmd]);
	if (err)
		goto out_err;

	hdrs[cmd].pedits++;

	return 0;
out_err:
	return err;
}

static int
parse_pedit_to_reformat(struct mlx5e_priv *priv,
			const struct flow_action_entry *act,
			struct mlx5e_tc_flow_parse_attr *parse_attr,
			struct netlink_ext_ack *extack)
{
	u32 mask, val, offset;
	u32 *p;

	if (act->id != FLOW_ACTION_MANGLE)
		return -EOPNOTSUPP;

	if (act->mangle.htype != FLOW_ACT_MANGLE_HDR_TYPE_ETH) {
		NL_SET_ERR_MSG_MOD(extack, "Only Ethernet modification is supported");
		return -EOPNOTSUPP;
	}

	mask = ~act->mangle.mask;
	val = act->mangle.val;
	offset = act->mangle.offset;
	p = (u32 *)&parse_attr->eth;
	*(p + (offset >> 2)) |= (val & mask);

	return 0;
}

static int parse_tc_pedit_action(struct mlx5e_priv *priv,
				 const struct flow_action_entry *act, int namespace,
				 struct mlx5e_tc_flow_parse_attr *parse_attr,
				 struct pedit_headers_action *hdrs,
				 struct mlx5e_tc_flow *flow,
				 struct netlink_ext_ack *extack)
{
	if (flow && flow_flag_test(flow, L3_TO_L2_DECAP))
		return parse_pedit_to_reformat(priv, act, parse_attr, extack);

	return parse_pedit_to_modify_hdr(priv, act, namespace,
					 parse_attr, hdrs, extack);
}

static int alloc_tc_pedit_action(struct mlx5e_priv *priv, int namespace,
				 struct mlx5e_tc_flow_parse_attr *parse_attr,
				 struct pedit_headers_action *hdrs,
				 u32 *action_flags,
				 struct netlink_ext_ack *extack)
{
	struct pedit_headers *cmd_masks;
	int err;
	u8 cmd;

	err = offload_pedit_fields(priv, namespace, hdrs, parse_attr,
				   action_flags, extack);
	if (err < 0)
		goto out_dealloc_parsed_actions;

	for (cmd = 0; cmd < __PEDIT_CMD_MAX; cmd++) {
		cmd_masks = &hdrs[cmd].masks;
		if (memcmp(cmd_masks, &zero_masks, sizeof(zero_masks))) {
			NL_SET_ERR_MSG_MOD(extack,
					   "attempt to offload an unsupported field");
			netdev_warn(priv->netdev, "attempt to offload an unsupported field (cmd %d)\n", cmd);
			print_hex_dump(KERN_WARNING, "mask: ", DUMP_PREFIX_ADDRESS,
				       16, 1, cmd_masks, sizeof(zero_masks), true);
			err = -EOPNOTSUPP;
			goto out_dealloc_parsed_actions;
		}
	}

	return 0;

out_dealloc_parsed_actions:
	dealloc_mod_hdr_actions(&parse_attr->mod_hdr_acts);
	return err;
}

static bool csum_offload_supported(struct mlx5e_priv *priv,
				   u32 action,
				   u32 update_flags,
				   struct netlink_ext_ack *extack)
{
	u32 prot_flags = TCA_CSUM_UPDATE_FLAG_IPV4HDR | TCA_CSUM_UPDATE_FLAG_TCP |
			 TCA_CSUM_UPDATE_FLAG_UDP;

	/*  The HW recalcs checksums only if re-writing headers */
	if (!(action & MLX5_FLOW_CONTEXT_ACTION_MOD_HDR)) {
		NL_SET_ERR_MSG_MOD(extack,
				   "TC csum action is only offloaded with pedit");
		netdev_warn(priv->netdev,
			    "TC csum action is only offloaded with pedit\n");
		return false;
	}

	if (update_flags & ~prot_flags) {
		NL_SET_ERR_MSG_MOD(extack,
				   "can't offload TC csum action for some header/s");
		netdev_warn(priv->netdev,
			    "can't offload TC csum action for some header/s - flags %#x\n",
			    update_flags);
		return false;
	}

	return true;
}

struct ip_ttl_word {
	__u8	ttl;
	__u8	protocol;
	__sum16	check;
};

struct ipv6_hoplimit_word {
	__be16	payload_len;
	__u8	nexthdr;
	__u8	hop_limit;
};

static int is_action_keys_supported(const struct flow_action_entry *act,
				    bool ct_flow, bool *modify_ip_header,
				    bool *modify_tuple,
				    struct netlink_ext_ack *extack)
{
	u32 mask, offset;
	u8 htype;

	htype = act->mangle.htype;
	offset = act->mangle.offset;
	mask = ~act->mangle.mask;
	/* For IPv4 & IPv6 header check 4 byte word,
	 * to determine that modified fields
	 * are NOT ttl & hop_limit only.
	 */
	if (htype == FLOW_ACT_MANGLE_HDR_TYPE_IP4) {
		struct ip_ttl_word *ttl_word =
			(struct ip_ttl_word *)&mask;

		if (offset != offsetof(struct iphdr, ttl) ||
		    ttl_word->protocol ||
		    ttl_word->check) {
			*modify_ip_header = true;
		}

		if (offset >= offsetof(struct iphdr, saddr))
			*modify_tuple = true;

		if (ct_flow && *modify_tuple) {
			NL_SET_ERR_MSG_MOD(extack,
					   "can't offload re-write of ipv4 address with action ct");
			return -EOPNOTSUPP;
		}
	} else if (htype == FLOW_ACT_MANGLE_HDR_TYPE_IP6) {
		struct ipv6_hoplimit_word *hoplimit_word =
			(struct ipv6_hoplimit_word *)&mask;

		if (offset != offsetof(struct ipv6hdr, payload_len) ||
		    hoplimit_word->payload_len ||
		    hoplimit_word->nexthdr) {
			*modify_ip_header = true;
		}

		if (ct_flow && offset >= offsetof(struct ipv6hdr, saddr))
			*modify_tuple = true;

		if (ct_flow && *modify_tuple) {
			NL_SET_ERR_MSG_MOD(extack,
					   "can't offload re-write of ipv6 address with action ct");
			return -EOPNOTSUPP;
		}
	} else if (htype == FLOW_ACT_MANGLE_HDR_TYPE_TCP ||
		   htype == FLOW_ACT_MANGLE_HDR_TYPE_UDP) {
		*modify_tuple = true;
		if (ct_flow) {
			NL_SET_ERR_MSG_MOD(extack,
					   "can't offload re-write of transport header ports with action ct");
			return -EOPNOTSUPP;
		}
	}

	return 0;
}

static bool modify_tuple_supported(bool modify_tuple, bool ct_clear,
				   bool ct_flow, struct netlink_ext_ack *extack,
				   struct mlx5e_priv *priv,
				   struct mlx5_flow_spec *spec)
{
	if (!modify_tuple || ct_clear)
		return true;

	if (ct_flow) {
		NL_SET_ERR_MSG_MOD(extack,
				   "can't offload tuple modification with non-clear ct()");
		netdev_info(priv->netdev,
			    "can't offload tuple modification with non-clear ct()");
		return false;
	}

	/* Add ct_state=-trk match so it will be offloaded for non ct flows
	 * (or after clear action), as otherwise, since the tuple is changed,
	 * we can't restore ct state
	 */
	if (mlx5_tc_ct_add_no_trk_match(spec)) {
		NL_SET_ERR_MSG_MOD(extack,
				   "can't offload tuple modification with ct matches and no ct(clear) action");
		netdev_info(priv->netdev,
			    "can't offload tuple modification with ct matches and no ct(clear) action");
		return false;
	}

	return true;
}

static bool modify_header_match_supported(struct mlx5e_priv *priv,
					  struct mlx5_flow_spec *spec,
					  struct flow_action *flow_action,
					  u32 actions, bool ct_flow,
					  bool ct_clear,
					  struct netlink_ext_ack *extack)
{
	const struct flow_action_entry *act;
	bool modify_ip_header, modify_tuple;
	void *headers_c;
	void *headers_v;
	u16 ethertype;
	u8 ip_proto;
	int i, err;

	headers_c = get_match_headers_criteria(actions, spec);
	headers_v = get_match_headers_value(actions, spec);
	ethertype = MLX5_GET(fte_match_set_lyr_2_4, headers_v, ethertype);

	/* for non-IP we only re-write MACs, so we're okay */
	if (MLX5_GET(fte_match_set_lyr_2_4, headers_c, ip_version) == 0 &&
	    ethertype != ETH_P_IP && ethertype != ETH_P_IPV6)
		goto out_ok;

	modify_ip_header = false;
	modify_tuple = false;
	flow_action_for_each(i, act, flow_action) {
		if (act->id != FLOW_ACTION_MANGLE &&
		    act->id != FLOW_ACTION_ADD)
			continue;

		err = is_action_keys_supported(act, ct_flow,
					       &modify_ip_header,
					       &modify_tuple, extack);
		if (err)
			return err;
	}

	if (!modify_tuple_supported(modify_tuple, ct_clear, ct_flow, extack,
				    priv, spec))
		return false;

	ip_proto = MLX5_GET(fte_match_set_lyr_2_4, headers_v, ip_protocol);
	if (modify_ip_header && ip_proto != IPPROTO_TCP &&
	    ip_proto != IPPROTO_UDP && ip_proto != IPPROTO_ICMP) {
		NL_SET_ERR_MSG_MOD(extack,
				   "can't offload re-write of non TCP/UDP");
		netdev_info(priv->netdev, "can't offload re-write of ip proto %d\n",
			    ip_proto);
		return false;
	}

out_ok:
	return true;
}

static bool actions_match_supported(struct mlx5e_priv *priv,
				    struct flow_action *flow_action,
				    struct mlx5e_tc_flow_parse_attr *parse_attr,
				    struct mlx5e_tc_flow *flow,
				    struct netlink_ext_ack *extack)
{
	bool ct_flow = false, ct_clear = false;
	u32 actions;

	ct_clear = flow->attr->ct_attr.ct_action &
		TCA_CT_ACT_CLEAR;
	ct_flow = flow_flag_test(flow, CT) && !ct_clear;
	actions = flow->attr->action;

	if (mlx5e_is_eswitch_flow(flow)) {
		if (flow->attr->esw_attr->split_count && ct_flow &&
		    !MLX5_CAP_GEN(flow->attr->esw_attr->in_mdev, reg_c_preserve)) {
			/* All registers used by ct are cleared when using
			 * split rules.
			 */
			NL_SET_ERR_MSG_MOD(extack,
					   "Can't offload mirroring with action ct");
			return false;
		}
	}

	if (actions & MLX5_FLOW_CONTEXT_ACTION_MOD_HDR)
		return modify_header_match_supported(priv, &parse_attr->spec,
						     flow_action, actions,
						     ct_flow, ct_clear,
						     extack);

	return true;
}

static bool same_port_devs(struct mlx5e_priv *priv, struct mlx5e_priv *peer_priv)
{
	return priv->mdev == peer_priv->mdev;
}

static bool same_hw_devs(struct mlx5e_priv *priv, struct mlx5e_priv *peer_priv)
{
	struct mlx5_core_dev *fmdev, *pmdev;
	u64 fsystem_guid, psystem_guid;

	fmdev = priv->mdev;
	pmdev = peer_priv->mdev;

	fsystem_guid = mlx5_query_nic_system_image_guid(fmdev);
	psystem_guid = mlx5_query_nic_system_image_guid(pmdev);

	return (fsystem_guid == psystem_guid);
}

static bool same_vf_reps(struct mlx5e_priv *priv,
			 struct net_device *out_dev)
{
	return mlx5e_eswitch_vf_rep(priv->netdev) &&
	       priv->netdev == out_dev;
}

static int add_vlan_rewrite_action(struct mlx5e_priv *priv, int namespace,
				   const struct flow_action_entry *act,
				   struct mlx5e_tc_flow_parse_attr *parse_attr,
				   struct pedit_headers_action *hdrs,
				   u32 *action, struct netlink_ext_ack *extack)
{
	u16 mask16 = VLAN_VID_MASK;
	u16 val16 = act->vlan.vid & VLAN_VID_MASK;
	const struct flow_action_entry pedit_act = {
		.id = FLOW_ACTION_MANGLE,
		.mangle.htype = FLOW_ACT_MANGLE_HDR_TYPE_ETH,
		.mangle.offset = offsetof(struct vlan_ethhdr, h_vlan_TCI),
		.mangle.mask = ~(u32)be16_to_cpu(*(__be16 *)&mask16),
		.mangle.val = (u32)be16_to_cpu(*(__be16 *)&val16),
	};
	u8 match_prio_mask, match_prio_val;
	void *headers_c, *headers_v;
	int err;

	headers_c = get_match_headers_criteria(*action, &parse_attr->spec);
	headers_v = get_match_headers_value(*action, &parse_attr->spec);

	if (!(MLX5_GET(fte_match_set_lyr_2_4, headers_c, cvlan_tag) &&
	      MLX5_GET(fte_match_set_lyr_2_4, headers_v, cvlan_tag))) {
		NL_SET_ERR_MSG_MOD(extack,
				   "VLAN rewrite action must have VLAN protocol match");
		return -EOPNOTSUPP;
	}

	match_prio_mask = MLX5_GET(fte_match_set_lyr_2_4, headers_c, first_prio);
	match_prio_val = MLX5_GET(fte_match_set_lyr_2_4, headers_v, first_prio);
	if (act->vlan.prio != (match_prio_val & match_prio_mask)) {
		NL_SET_ERR_MSG_MOD(extack,
				   "Changing VLAN prio is not supported");
		return -EOPNOTSUPP;
	}

	err = parse_tc_pedit_action(priv, &pedit_act, namespace, parse_attr, hdrs, NULL, extack);
	*action |= MLX5_FLOW_CONTEXT_ACTION_MOD_HDR;

	return err;
}

static int
add_vlan_prio_tag_rewrite_action(struct mlx5e_priv *priv,
				 struct mlx5e_tc_flow_parse_attr *parse_attr,
				 struct pedit_headers_action *hdrs,
				 u32 *action, struct netlink_ext_ack *extack)
{
	const struct flow_action_entry prio_tag_act = {
		.vlan.vid = 0,
		.vlan.prio =
			MLX5_GET(fte_match_set_lyr_2_4,
				 get_match_headers_value(*action,
							 &parse_attr->spec),
				 first_prio) &
			MLX5_GET(fte_match_set_lyr_2_4,
				 get_match_headers_criteria(*action,
							    &parse_attr->spec),
				 first_prio),
	};

	return add_vlan_rewrite_action(priv, MLX5_FLOW_NAMESPACE_FDB,
				       &prio_tag_act, parse_attr, hdrs, action,
				       extack);
}

static int validate_goto_chain(struct mlx5e_priv *priv,
			       struct mlx5e_tc_flow *flow,
			       const struct flow_action_entry *act,
			       u32 actions,
			       struct netlink_ext_ack *extack)
{
	bool is_esw = mlx5e_is_eswitch_flow(flow);
	struct mlx5_flow_attr *attr = flow->attr;
	bool ft_flow = mlx5e_is_ft_flow(flow);
	u32 dest_chain = act->chain_index;
	struct mlx5_fs_chains *chains;
	struct mlx5_eswitch *esw;
	u32 reformat_and_fwd;
	u32 max_chain;

	esw = priv->mdev->priv.eswitch;
	chains = is_esw ? esw_chains(esw) : nic_chains(priv);
	max_chain = mlx5_chains_get_chain_range(chains);
	reformat_and_fwd = is_esw ?
			   MLX5_CAP_ESW_FLOWTABLE_FDB(priv->mdev, reformat_and_fwd_to_table) :
			   MLX5_CAP_FLOWTABLE_NIC_RX(priv->mdev, reformat_and_fwd_to_table);

	if (ft_flow) {
		NL_SET_ERR_MSG_MOD(extack, "Goto action is not supported");
		return -EOPNOTSUPP;
	}

	if (!mlx5_chains_backwards_supported(chains) &&
	    dest_chain <= attr->chain) {
		NL_SET_ERR_MSG_MOD(extack,
				   "Goto lower numbered chain isn't supported");
		return -EOPNOTSUPP;
	}

	if (dest_chain > max_chain) {
		NL_SET_ERR_MSG_MOD(extack,
				   "Requested destination chain is out of supported range");
		return -EOPNOTSUPP;
	}

	if (actions & (MLX5_FLOW_CONTEXT_ACTION_PACKET_REFORMAT |
		       MLX5_FLOW_CONTEXT_ACTION_DECAP) &&
	    !reformat_and_fwd) {
		NL_SET_ERR_MSG_MOD(extack,
				   "Goto chain is not allowed if action has reformat or decap");
		return -EOPNOTSUPP;
	}

	return 0;
}

static int parse_tc_nic_actions(struct mlx5e_priv *priv,
				struct flow_action *flow_action,
				struct mlx5e_tc_flow *flow,
				struct netlink_ext_ack *extack)
{
	struct mlx5e_tc_flow_parse_attr *parse_attr;
	struct mlx5_flow_attr *attr = flow->attr;
	struct pedit_headers_action hdrs[2] = {};
	const struct flow_action_entry *act;
	struct mlx5_nic_flow_attr *nic_attr;
	u32 action = 0;
	int err, i;

	if (!flow_action_has_entries(flow_action))
		return -EINVAL;

	if (!flow_action_hw_stats_check(flow_action, extack,
					FLOW_ACTION_HW_STATS_DELAYED_BIT))
		return -EOPNOTSUPP;

	nic_attr = attr->nic_attr;
	nic_attr->flow_tag = MLX5_FS_DEFAULT_FLOW_TAG;
	parse_attr = attr->parse_attr;

	flow_action_for_each(i, act, flow_action) {
		switch (act->id) {
		case FLOW_ACTION_ACCEPT:
			action |= MLX5_FLOW_CONTEXT_ACTION_FWD_DEST |
				  MLX5_FLOW_CONTEXT_ACTION_COUNT;
			break;
		case FLOW_ACTION_DROP:
			action |= MLX5_FLOW_CONTEXT_ACTION_DROP |
				  MLX5_FLOW_CONTEXT_ACTION_COUNT;
			break;
		case FLOW_ACTION_MANGLE:
		case FLOW_ACTION_ADD:
			err = parse_tc_pedit_action(priv, act, MLX5_FLOW_NAMESPACE_KERNEL,
						    parse_attr, hdrs, NULL, extack);
			if (err)
				return err;

			action |= MLX5_FLOW_CONTEXT_ACTION_MOD_HDR;
			break;
		case FLOW_ACTION_VLAN_MANGLE:
			err = add_vlan_rewrite_action(priv,
						      MLX5_FLOW_NAMESPACE_KERNEL,
						      act, parse_attr, hdrs,
						      &action, extack);
			if (err)
				return err;

			break;
		case FLOW_ACTION_CSUM:
			if (csum_offload_supported(priv, action,
						   act->csum_flags,
						   extack))
				break;

			return -EOPNOTSUPP;
		case FLOW_ACTION_REDIRECT: {
			struct net_device *peer_dev = act->dev;

			if (priv->netdev->netdev_ops == peer_dev->netdev_ops &&
			    same_hw_devs(priv, netdev_priv(peer_dev))) {
				parse_attr->mirred_ifindex[0] = peer_dev->ifindex;
				flow_flag_set(flow, HAIRPIN);
				action |= MLX5_FLOW_CONTEXT_ACTION_FWD_DEST |
					  MLX5_FLOW_CONTEXT_ACTION_COUNT;
			} else {
				NL_SET_ERR_MSG_MOD(extack,
						   "device is not on same HW, can't offload");
				netdev_warn(priv->netdev, "device %s not on same HW, can't offload\n",
					    peer_dev->name);
				return -EOPNOTSUPP;
			}
			}
			break;
		case FLOW_ACTION_MARK: {
			u32 mark = act->mark;

			if (mark & ~MLX5E_TC_FLOW_ID_MASK) {
				NL_SET_ERR_MSG_MOD(extack,
						   "Bad flow mark - only 16 bit is supported");
				return -EOPNOTSUPP;
			}

			nic_attr->flow_tag = mark;
			action |= MLX5_FLOW_CONTEXT_ACTION_FWD_DEST;
			}
			break;
		case FLOW_ACTION_GOTO:
			err = validate_goto_chain(priv, flow, act, action,
						  extack);
			if (err)
				return err;

			action |= MLX5_FLOW_CONTEXT_ACTION_COUNT;
			attr->dest_chain = act->chain_index;
			break;
		case FLOW_ACTION_CT:
			err = mlx5_tc_ct_parse_action(get_ct_priv(priv), attr,
						      &parse_attr->mod_hdr_acts,
						      act, extack);
			if (err)
				return err;

			flow_flag_set(flow, CT);
			break;
		default:
			NL_SET_ERR_MSG_MOD(extack, "The offload action is not supported");
			return -EOPNOTSUPP;
		}
	}

	if (hdrs[TCA_PEDIT_KEY_EX_CMD_SET].pedits ||
	    hdrs[TCA_PEDIT_KEY_EX_CMD_ADD].pedits) {
		err = alloc_tc_pedit_action(priv, MLX5_FLOW_NAMESPACE_KERNEL,
					    parse_attr, hdrs, &action, extack);
		if (err)
			return err;
		/* in case all pedit actions are skipped, remove the MOD_HDR
		 * flag.
		 */
		if (parse_attr->mod_hdr_acts.num_actions == 0) {
			action &= ~MLX5_FLOW_CONTEXT_ACTION_MOD_HDR;
			dealloc_mod_hdr_actions(&parse_attr->mod_hdr_acts);
		}
	}

	attr->action = action;

	if (attr->dest_chain) {
		if (attr->action & MLX5_FLOW_CONTEXT_ACTION_FWD_DEST) {
			NL_SET_ERR_MSG(extack, "Mirroring goto chain rules isn't supported");
			return -EOPNOTSUPP;
		}
		attr->action |= MLX5_FLOW_CONTEXT_ACTION_FWD_DEST;
	}

	if (attr->action & MLX5_FLOW_CONTEXT_ACTION_MOD_HDR)
		attr->action |= MLX5_FLOW_CONTEXT_ACTION_FWD_DEST;

	if (!actions_match_supported(priv, flow_action, parse_attr, flow, extack))
		return -EOPNOTSUPP;

	return 0;
}

static bool is_merged_eswitch_vfs(struct mlx5e_priv *priv,
				  struct net_device *peer_netdev)
{
	struct mlx5e_priv *peer_priv;

	peer_priv = netdev_priv(peer_netdev);

	return (MLX5_CAP_ESW(priv->mdev, merged_eswitch) &&
		mlx5e_eswitch_vf_rep(priv->netdev) &&
		mlx5e_eswitch_vf_rep(peer_netdev) &&
		same_hw_devs(priv, peer_priv));
}

static int parse_tc_vlan_action(struct mlx5e_priv *priv,
				const struct flow_action_entry *act,
				struct mlx5_esw_flow_attr *attr,
				u32 *action)
{
	u8 vlan_idx = attr->total_vlan;

	if (vlan_idx >= MLX5_FS_VLAN_DEPTH)
		return -EOPNOTSUPP;

	switch (act->id) {
	case FLOW_ACTION_VLAN_POP:
		if (vlan_idx) {
			if (!mlx5_eswitch_vlan_actions_supported(priv->mdev,
								 MLX5_FS_VLAN_DEPTH))
				return -EOPNOTSUPP;

			*action |= MLX5_FLOW_CONTEXT_ACTION_VLAN_POP_2;
		} else {
			*action |= MLX5_FLOW_CONTEXT_ACTION_VLAN_POP;
		}
		break;
	case FLOW_ACTION_VLAN_PUSH:
		attr->vlan_vid[vlan_idx] = act->vlan.vid;
		attr->vlan_prio[vlan_idx] = act->vlan.prio;
		attr->vlan_proto[vlan_idx] = act->vlan.proto;
		if (!attr->vlan_proto[vlan_idx])
			attr->vlan_proto[vlan_idx] = htons(ETH_P_8021Q);

		if (vlan_idx) {
			if (!mlx5_eswitch_vlan_actions_supported(priv->mdev,
								 MLX5_FS_VLAN_DEPTH))
				return -EOPNOTSUPP;

			*action |= MLX5_FLOW_CONTEXT_ACTION_VLAN_PUSH_2;
		} else {
			if (!mlx5_eswitch_vlan_actions_supported(priv->mdev, 1) &&
			    (act->vlan.proto != htons(ETH_P_8021Q) ||
			     act->vlan.prio))
				return -EOPNOTSUPP;

			*action |= MLX5_FLOW_CONTEXT_ACTION_VLAN_PUSH;
		}
		break;
	default:
		return -EINVAL;
	}

	attr->total_vlan = vlan_idx + 1;

	return 0;
}

static struct net_device *get_fdb_out_dev(struct net_device *uplink_dev,
					  struct net_device *out_dev)
{
	struct net_device *fdb_out_dev = out_dev;
	struct net_device *uplink_upper;

	rcu_read_lock();
	uplink_upper = netdev_master_upper_dev_get_rcu(uplink_dev);
	if (uplink_upper && netif_is_lag_master(uplink_upper) &&
	    uplink_upper == out_dev) {
		fdb_out_dev = uplink_dev;
	} else if (netif_is_lag_master(out_dev)) {
		fdb_out_dev = bond_option_active_slave_get_rcu(netdev_priv(out_dev));
		if (fdb_out_dev &&
		    (!mlx5e_eswitch_rep(fdb_out_dev) ||
		     !netdev_port_same_parent_id(fdb_out_dev, uplink_dev)))
			fdb_out_dev = NULL;
	}
	rcu_read_unlock();
	return fdb_out_dev;
}

static int add_vlan_push_action(struct mlx5e_priv *priv,
				struct mlx5_flow_attr *attr,
				struct net_device **out_dev,
				u32 *action)
{
	struct net_device *vlan_dev = *out_dev;
	struct flow_action_entry vlan_act = {
		.id = FLOW_ACTION_VLAN_PUSH,
		.vlan.vid = vlan_dev_vlan_id(vlan_dev),
		.vlan.proto = vlan_dev_vlan_proto(vlan_dev),
		.vlan.prio = 0,
	};
	int err;

	err = parse_tc_vlan_action(priv, &vlan_act, attr->esw_attr, action);
	if (err)
		return err;

	rcu_read_lock();
	*out_dev = dev_get_by_index_rcu(dev_net(vlan_dev), dev_get_iflink(vlan_dev));
	rcu_read_unlock();
	if (!*out_dev)
		return -ENODEV;

	if (is_vlan_dev(*out_dev))
		err = add_vlan_push_action(priv, attr, out_dev, action);

	return err;
}

static int add_vlan_pop_action(struct mlx5e_priv *priv,
			       struct mlx5_flow_attr *attr,
			       u32 *action)
{
	struct flow_action_entry vlan_act = {
		.id = FLOW_ACTION_VLAN_POP,
	};
	int nest_level, err = 0;

	nest_level = attr->parse_attr->filter_dev->lower_level -
						priv->netdev->lower_level;
	while (nest_level--) {
		err = parse_tc_vlan_action(priv, &vlan_act, attr->esw_attr, action);
		if (err)
			return err;
	}

	return err;
}

static bool same_hw_reps(struct mlx5e_priv *priv,
			 struct net_device *peer_netdev)
{
	struct mlx5e_priv *peer_priv;

	peer_priv = netdev_priv(peer_netdev);

	return mlx5e_eswitch_rep(priv->netdev) &&
	       mlx5e_eswitch_rep(peer_netdev) &&
	       same_hw_devs(priv, peer_priv);
}

static bool is_lag_dev(struct mlx5e_priv *priv,
		       struct net_device *peer_netdev)
{
	return ((mlx5_lag_is_sriov(priv->mdev) ||
		 mlx5_lag_is_multipath(priv->mdev)) &&
		 same_hw_reps(priv, peer_netdev));
}

bool mlx5e_is_valid_eswitch_fwd_dev(struct mlx5e_priv *priv,
				    struct net_device *out_dev)
{
	if (is_merged_eswitch_vfs(priv, out_dev))
		return true;

	if (is_lag_dev(priv, out_dev))
		return true;

	return mlx5e_eswitch_rep(out_dev) &&
	       same_port_devs(priv, netdev_priv(out_dev));
}

static bool is_duplicated_output_device(struct net_device *dev,
					struct net_device *out_dev,
					int *ifindexes, int if_count,
					struct netlink_ext_ack *extack)
{
	int i;

	for (i = 0; i < if_count; i++) {
		if (ifindexes[i] == out_dev->ifindex) {
			NL_SET_ERR_MSG_MOD(extack,
					   "can't duplicate output to same device");
			netdev_err(dev, "can't duplicate output to same device: %s\n",
				   out_dev->name);
			return true;
		}
	}

	return false;
}

static int verify_uplink_forwarding(struct mlx5e_priv *priv,
				    struct mlx5e_tc_flow *flow,
				    struct net_device *out_dev,
				    struct netlink_ext_ack *extack)
{
	struct mlx5_esw_flow_attr *attr = flow->attr->esw_attr;
	struct mlx5_eswitch *esw = priv->mdev->priv.eswitch;
	struct mlx5e_rep_priv *rep_priv;

	/* Forwarding non encapsulated traffic between
	 * uplink ports is allowed only if
	 * termination_table_raw_traffic cap is set.
	 *
	 * Input vport was stored attr->in_rep.
	 * In LAG case, *priv* is the private data of
	 * uplink which may be not the input vport.
	 */
	rep_priv = mlx5e_rep_to_rep_priv(attr->in_rep);

	if (!(mlx5e_eswitch_uplink_rep(rep_priv->netdev) &&
	      mlx5e_eswitch_uplink_rep(out_dev)))
		return 0;

	if (!MLX5_CAP_ESW_FLOWTABLE_FDB(esw->dev,
					termination_table_raw_traffic)) {
		NL_SET_ERR_MSG_MOD(extack,
				   "devices are both uplink, can't offload forwarding");
			pr_err("devices %s %s are both uplink, can't offload forwarding\n",
			       priv->netdev->name, out_dev->name);
			return -EOPNOTSUPP;
	} else if (out_dev != rep_priv->netdev) {
		NL_SET_ERR_MSG_MOD(extack,
				   "devices are not the same uplink, can't offload forwarding");
		pr_err("devices %s %s are both uplink but not the same, can't offload forwarding\n",
		       priv->netdev->name, out_dev->name);
		return -EOPNOTSUPP;
	}
	return 0;
}

static int parse_tc_fdb_actions(struct mlx5e_priv *priv,
				struct flow_action *flow_action,
				struct mlx5e_tc_flow *flow,
				struct netlink_ext_ack *extack)
{
	struct pedit_headers_action hdrs[2] = {};
	struct mlx5_eswitch *esw = priv->mdev->priv.eswitch;
	struct mlx5e_tc_flow_parse_attr *parse_attr;
	struct mlx5e_rep_priv *rpriv = priv->ppriv;
	struct mlx5e_sample_attr sample_attr = {};
	const struct ip_tunnel_info *info = NULL;
	struct mlx5_flow_attr *attr = flow->attr;
	int ifindexes[MLX5_MAX_FLOW_FWD_VPORTS];
	bool ft_flow = mlx5e_is_ft_flow(flow);
	const struct flow_action_entry *act;
	struct mlx5_esw_flow_attr *esw_attr;
	bool encap = false, decap = false;
	u32 action = attr->action;
	int err, i, if_count = 0;
	bool mpls_push = false;

	if (!flow_action_has_entries(flow_action))
		return -EINVAL;

	if (!flow_action_hw_stats_check(flow_action, extack,
					FLOW_ACTION_HW_STATS_DELAYED_BIT))
		return -EOPNOTSUPP;

	esw_attr = attr->esw_attr;
	parse_attr = attr->parse_attr;

	flow_action_for_each(i, act, flow_action) {
		switch (act->id) {
		case FLOW_ACTION_DROP:
			action |= MLX5_FLOW_CONTEXT_ACTION_DROP |
				  MLX5_FLOW_CONTEXT_ACTION_COUNT;
			break;
		case FLOW_ACTION_TRAP:
			if (!flow_offload_has_one_action(flow_action)) {
				NL_SET_ERR_MSG_MOD(extack,
						   "action trap is supported as a sole action only");
				return -EOPNOTSUPP;
			}
			action |= (MLX5_FLOW_CONTEXT_ACTION_FWD_DEST |
				   MLX5_FLOW_CONTEXT_ACTION_COUNT);
			attr->flags |= MLX5_ESW_ATTR_FLAG_SLOW_PATH;
			break;
		case FLOW_ACTION_MPLS_PUSH:
			if (!MLX5_CAP_ESW_FLOWTABLE_FDB(priv->mdev,
							reformat_l2_to_l3_tunnel) ||
			    act->mpls_push.proto != htons(ETH_P_MPLS_UC)) {
				NL_SET_ERR_MSG_MOD(extack,
						   "mpls push is supported only for mpls_uc protocol");
				return -EOPNOTSUPP;
			}
			mpls_push = true;
			break;
		case FLOW_ACTION_MPLS_POP:
			/* we only support mpls pop if it is the first action
			 * and the filter net device is bareudp. Subsequent
			 * actions can be pedit and the last can be mirred
			 * egress redirect.
			 */
			if (i) {
				NL_SET_ERR_MSG_MOD(extack,
						   "mpls pop supported only as first action");
				return -EOPNOTSUPP;
			}
			if (!netif_is_bareudp(parse_attr->filter_dev)) {
				NL_SET_ERR_MSG_MOD(extack,
						   "mpls pop supported only on bareudp devices");
				return -EOPNOTSUPP;
			}

			parse_attr->eth.h_proto = act->mpls_pop.proto;
			action |= MLX5_FLOW_CONTEXT_ACTION_PACKET_REFORMAT;
			flow_flag_set(flow, L3_TO_L2_DECAP);
			break;
		case FLOW_ACTION_MANGLE:
		case FLOW_ACTION_ADD:
			err = parse_tc_pedit_action(priv, act, MLX5_FLOW_NAMESPACE_FDB,
						    parse_attr, hdrs, flow, extack);
			if (err)
				return err;

			if (!flow_flag_test(flow, L3_TO_L2_DECAP)) {
				action |= MLX5_FLOW_CONTEXT_ACTION_MOD_HDR;
				esw_attr->split_count = esw_attr->out_count;
			}
			break;
		case FLOW_ACTION_CSUM:
			if (csum_offload_supported(priv, action,
						   act->csum_flags, extack))
				break;

			return -EOPNOTSUPP;
		case FLOW_ACTION_REDIRECT:
		case FLOW_ACTION_MIRRED: {
			struct mlx5e_priv *out_priv;
			struct net_device *out_dev;

			out_dev = act->dev;
			if (!out_dev) {
				/* out_dev is NULL when filters with
				 * non-existing mirred device are replayed to
				 * the driver.
				 */
				return -EINVAL;
			}

			if (mpls_push && !netif_is_bareudp(out_dev)) {
				NL_SET_ERR_MSG_MOD(extack,
						   "mpls is supported only through a bareudp device");
				return -EOPNOTSUPP;
			}

			if (ft_flow && out_dev == priv->netdev) {
				/* Ignore forward to self rules generated
				 * by adding both mlx5 devs to the flow table
				 * block on a normal nft offload setup.
				 */
				return -EOPNOTSUPP;
			}

			if (esw_attr->out_count >= MLX5_MAX_FLOW_FWD_VPORTS) {
				NL_SET_ERR_MSG_MOD(extack,
						   "can't support more output ports, can't offload forwarding");
				netdev_warn(priv->netdev,
					    "can't support more than %d output ports, can't offload forwarding\n",
					    esw_attr->out_count);
				return -EOPNOTSUPP;
			}

			action |= MLX5_FLOW_CONTEXT_ACTION_FWD_DEST |
				  MLX5_FLOW_CONTEXT_ACTION_COUNT;
			if (encap) {
				parse_attr->mirred_ifindex[esw_attr->out_count] =
					out_dev->ifindex;
				parse_attr->tun_info[esw_attr->out_count] =
					mlx5e_dup_tun_info(info);
				if (!parse_attr->tun_info[esw_attr->out_count])
					return -ENOMEM;
				encap = false;
				esw_attr->dests[esw_attr->out_count].flags |=
					MLX5_ESW_DEST_ENCAP;
				esw_attr->out_count++;
				/* attr->dests[].rep is resolved when we
				 * handle encap
				 */
			} else if (netdev_port_same_parent_id(priv->netdev, out_dev)) {
				struct mlx5_eswitch *esw = priv->mdev->priv.eswitch;
				struct net_device *uplink_dev = mlx5_eswitch_uplink_get_proto_dev(esw, REP_ETH);

				if (is_duplicated_output_device(priv->netdev,
								out_dev,
								ifindexes,
								if_count,
								extack))
					return -EOPNOTSUPP;

				ifindexes[if_count] = out_dev->ifindex;
				if_count++;

				out_dev = get_fdb_out_dev(uplink_dev, out_dev);
				if (!out_dev)
					return -ENODEV;

				if (is_vlan_dev(out_dev)) {
					err = add_vlan_push_action(priv, attr,
								   &out_dev,
								   &action);
					if (err)
						return err;
				}

				if (is_vlan_dev(parse_attr->filter_dev)) {
					err = add_vlan_pop_action(priv, attr,
								  &action);
					if (err)
						return err;
				}

				err = verify_uplink_forwarding(priv, flow, out_dev, extack);
				if (err)
					return err;

				if (!mlx5e_is_valid_eswitch_fwd_dev(priv, out_dev)) {
					NL_SET_ERR_MSG_MOD(extack,
							   "devices are not on same switch HW, can't offload forwarding");
					return -EOPNOTSUPP;
				}

				if (same_vf_reps(priv, out_dev)) {
					NL_SET_ERR_MSG_MOD(extack,
							   "can't forward from a VF to itself");
					return -EOPNOTSUPP;
				}

				out_priv = netdev_priv(out_dev);
				rpriv = out_priv->ppriv;
				esw_attr->dests[esw_attr->out_count].rep = rpriv->rep;
				esw_attr->dests[esw_attr->out_count].mdev = out_priv->mdev;
				esw_attr->out_count++;
			} else if (parse_attr->filter_dev != priv->netdev) {
				/* All mlx5 devices are called to configure
				 * high level device filters. Therefore, the
				 * *attempt* to  install a filter on invalid
				 * eswitch should not trigger an explicit error
				 */
				return -EINVAL;
			} else {
				NL_SET_ERR_MSG_MOD(extack,
						   "devices are not on same switch HW, can't offload forwarding");
				netdev_warn(priv->netdev,
					    "devices %s %s not on same switch HW, can't offload forwarding\n",
					    priv->netdev->name,
					    out_dev->name);
				return -EOPNOTSUPP;
			}
			}
			break;
		case FLOW_ACTION_TUNNEL_ENCAP:
			info = act->tunnel;
			if (info)
				encap = true;
			else
				return -EOPNOTSUPP;

			break;
		case FLOW_ACTION_VLAN_PUSH:
		case FLOW_ACTION_VLAN_POP:
			if (act->id == FLOW_ACTION_VLAN_PUSH &&
			    (action & MLX5_FLOW_CONTEXT_ACTION_VLAN_POP)) {
				/* Replace vlan pop+push with vlan modify */
				action &= ~MLX5_FLOW_CONTEXT_ACTION_VLAN_POP;
				err = add_vlan_rewrite_action(priv,
							      MLX5_FLOW_NAMESPACE_FDB,
							      act, parse_attr, hdrs,
							      &action, extack);
			} else {
				err = parse_tc_vlan_action(priv, act, esw_attr, &action);
			}
			if (err)
				return err;

			esw_attr->split_count = esw_attr->out_count;
			break;
		case FLOW_ACTION_VLAN_MANGLE:
			err = add_vlan_rewrite_action(priv,
						      MLX5_FLOW_NAMESPACE_FDB,
						      act, parse_attr, hdrs,
						      &action, extack);
			if (err)
				return err;

			esw_attr->split_count = esw_attr->out_count;
			break;
		case FLOW_ACTION_TUNNEL_DECAP:
			decap = true;
			break;
		case FLOW_ACTION_GOTO:
			err = validate_goto_chain(priv, flow, act, action,
						  extack);
			if (err)
				return err;

			action |= MLX5_FLOW_CONTEXT_ACTION_COUNT;
			attr->dest_chain = act->chain_index;
			break;
		case FLOW_ACTION_CT:
			if (flow_flag_test(flow, SAMPLE)) {
				NL_SET_ERR_MSG_MOD(extack, "Sample action with connection tracking is not supported");
				return -EOPNOTSUPP;
			}
			err = mlx5_tc_ct_parse_action(get_ct_priv(priv), attr,
						      &parse_attr->mod_hdr_acts,
						      act, extack);
			if (err)
				return err;

			flow_flag_set(flow, CT);
			esw_attr->split_count = esw_attr->out_count;
			break;
		case FLOW_ACTION_SAMPLE:
			if (flow_flag_test(flow, CT)) {
				NL_SET_ERR_MSG_MOD(extack, "Sample action with connection tracking is not supported");
				return -EOPNOTSUPP;
			}
			sample_attr.rate = act->sample.rate;
			sample_attr.group_num = act->sample.psample_group->group_num;
			if (act->sample.truncate)
				sample_attr.trunc_size = act->sample.trunc_size;
			flow_flag_set(flow, SAMPLE);
			break;
		default:
			NL_SET_ERR_MSG_MOD(extack, "The offload action is not supported");
			return -EOPNOTSUPP;
		}
	}

	/* always set IP version for indirect table handling */
	attr->ip_version = mlx5e_tc_get_ip_version(&parse_attr->spec, true);

	if (MLX5_CAP_GEN(esw->dev, prio_tag_required) &&
	    action & MLX5_FLOW_CONTEXT_ACTION_VLAN_POP) {
		/* For prio tag mode, replace vlan pop with rewrite vlan prio
		 * tag rewrite.
		 */
		action &= ~MLX5_FLOW_CONTEXT_ACTION_VLAN_POP;
		err = add_vlan_prio_tag_rewrite_action(priv, parse_attr, hdrs,
						       &action, extack);
		if (err)
			return err;
	}

	if (hdrs[TCA_PEDIT_KEY_EX_CMD_SET].pedits ||
	    hdrs[TCA_PEDIT_KEY_EX_CMD_ADD].pedits) {
		err = alloc_tc_pedit_action(priv, MLX5_FLOW_NAMESPACE_FDB,
					    parse_attr, hdrs, &action, extack);
		if (err)
			return err;
		/* in case all pedit actions are skipped, remove the MOD_HDR
		 * flag. we might have set split_count either by pedit or
		 * pop/push. if there is no pop/push either, reset it too.
		 */
		if (parse_attr->mod_hdr_acts.num_actions == 0) {
			action &= ~MLX5_FLOW_CONTEXT_ACTION_MOD_HDR;
			dealloc_mod_hdr_actions(&parse_attr->mod_hdr_acts);
			if (!((action & MLX5_FLOW_CONTEXT_ACTION_VLAN_POP) ||
			      (action & MLX5_FLOW_CONTEXT_ACTION_VLAN_PUSH)))
				esw_attr->split_count = 0;
		}
	}

	attr->action = action;
	if (!actions_match_supported(priv, flow_action, parse_attr, flow, extack))
		return -EOPNOTSUPP;

	if (attr->dest_chain) {
		if (decap) {
			/* It can be supported if we'll create a mapping for
			 * the tunnel device only (without tunnel), and set
			 * this tunnel id with this decap flow.
			 *
			 * On restore (miss), we'll just set this saved tunnel
			 * device.
			 */

			NL_SET_ERR_MSG(extack,
				       "Decap with goto isn't supported");
			netdev_warn(priv->netdev,
				    "Decap with goto isn't supported");
			return -EOPNOTSUPP;
		}

		attr->action |= MLX5_FLOW_CONTEXT_ACTION_FWD_DEST;
	}

	if (!(attr->action &
	      (MLX5_FLOW_CONTEXT_ACTION_FWD_DEST | MLX5_FLOW_CONTEXT_ACTION_DROP))) {
<<<<<<< HEAD
		NL_SET_ERR_MSG(extack, "Rule must have at least one forward/drop action");
		return -EOPNOTSUPP;
	}

	if (attr->split_count > 0 && !mlx5_esw_has_fwd_fdb(priv->mdev)) {
=======
		NL_SET_ERR_MSG_MOD(extack,
				   "Rule must have at least one forward/drop action");
		return -EOPNOTSUPP;
	}

	if (esw_attr->split_count > 0 && !mlx5_esw_has_fwd_fdb(priv->mdev)) {
>>>>>>> c1084c27
		NL_SET_ERR_MSG_MOD(extack,
				   "current firmware doesn't support split rule for port mirroring");
		netdev_warn_once(priv->netdev, "current firmware doesn't support split rule for port mirroring\n");
		return -EOPNOTSUPP;
	}

	/* Allocate sample attribute only when there is a sample action and
	 * no errors after parsing.
	 */
	if (flow_flag_test(flow, SAMPLE)) {
		attr->sample_attr = kzalloc(sizeof(*attr->sample_attr), GFP_KERNEL);
		if (!attr->sample_attr)
			return -ENOMEM;
		*attr->sample_attr = sample_attr;
	}

	return 0;
}

static void get_flags(int flags, unsigned long *flow_flags)
{
	unsigned long __flow_flags = 0;

	if (flags & MLX5_TC_FLAG(INGRESS))
		__flow_flags |= BIT(MLX5E_TC_FLOW_FLAG_INGRESS);
	if (flags & MLX5_TC_FLAG(EGRESS))
		__flow_flags |= BIT(MLX5E_TC_FLOW_FLAG_EGRESS);

	if (flags & MLX5_TC_FLAG(ESW_OFFLOAD))
		__flow_flags |= BIT(MLX5E_TC_FLOW_FLAG_ESWITCH);
	if (flags & MLX5_TC_FLAG(NIC_OFFLOAD))
		__flow_flags |= BIT(MLX5E_TC_FLOW_FLAG_NIC);
	if (flags & MLX5_TC_FLAG(FT_OFFLOAD))
		__flow_flags |= BIT(MLX5E_TC_FLOW_FLAG_FT);

	*flow_flags = __flow_flags;
}

static const struct rhashtable_params tc_ht_params = {
	.head_offset = offsetof(struct mlx5e_tc_flow, node),
	.key_offset = offsetof(struct mlx5e_tc_flow, cookie),
	.key_len = sizeof(((struct mlx5e_tc_flow *)0)->cookie),
	.automatic_shrinking = true,
};

static struct rhashtable *get_tc_ht(struct mlx5e_priv *priv,
				    unsigned long flags)
{
	struct mlx5_eswitch *esw = priv->mdev->priv.eswitch;
	struct mlx5e_rep_priv *uplink_rpriv;

	if (flags & MLX5_TC_FLAG(ESW_OFFLOAD)) {
		uplink_rpriv = mlx5_eswitch_get_uplink_priv(esw, REP_ETH);
		return &uplink_rpriv->uplink_priv.tc_ht;
	} else /* NIC offload */
		return &priv->fs.tc.ht;
}

static bool is_peer_flow_needed(struct mlx5e_tc_flow *flow)
{
	struct mlx5_esw_flow_attr *esw_attr = flow->attr->esw_attr;
	struct mlx5_flow_attr *attr = flow->attr;
	bool is_rep_ingress = esw_attr->in_rep->vport != MLX5_VPORT_UPLINK &&
		flow_flag_test(flow, INGRESS);
	bool act_is_encap = !!(attr->action &
			       MLX5_FLOW_CONTEXT_ACTION_PACKET_REFORMAT);
	bool esw_paired = mlx5_devcom_is_paired(esw_attr->in_mdev->priv.devcom,
						MLX5_DEVCOM_ESW_OFFLOADS);

	if (!esw_paired)
		return false;

	if ((mlx5_lag_is_sriov(esw_attr->in_mdev) ||
	     mlx5_lag_is_multipath(esw_attr->in_mdev)) &&
	    (is_rep_ingress || act_is_encap))
		return true;

	return false;
}

struct mlx5_flow_attr *
mlx5_alloc_flow_attr(enum mlx5_flow_namespace_type type)
{
	u32 ex_attr_size = (type == MLX5_FLOW_NAMESPACE_FDB)  ?
				sizeof(struct mlx5_esw_flow_attr) :
				sizeof(struct mlx5_nic_flow_attr);
	struct mlx5_flow_attr *attr;

	return kzalloc(sizeof(*attr) + ex_attr_size, GFP_KERNEL);
}

static int
mlx5e_alloc_flow(struct mlx5e_priv *priv, int attr_size,
		 struct flow_cls_offload *f, unsigned long flow_flags,
		 struct mlx5e_tc_flow_parse_attr **__parse_attr,
		 struct mlx5e_tc_flow **__flow)
{
	struct mlx5e_tc_flow_parse_attr *parse_attr;
	struct mlx5_flow_attr *attr;
	struct mlx5e_tc_flow *flow;
	int err = -ENOMEM;
	int out_index;

	flow = kzalloc(sizeof(*flow), GFP_KERNEL);
	parse_attr = kvzalloc(sizeof(*parse_attr), GFP_KERNEL);
	if (!parse_attr || !flow)
		goto err_free;

	flow->flags = flow_flags;
	flow->cookie = f->cookie;
	flow->priv = priv;

	attr = mlx5_alloc_flow_attr(get_flow_name_space(flow));
	if (!attr)
		goto err_free;

	flow->attr = attr;

	for (out_index = 0; out_index < MLX5_MAX_FLOW_FWD_VPORTS; out_index++)
		INIT_LIST_HEAD(&flow->encaps[out_index].list);
	INIT_LIST_HEAD(&flow->hairpin);
	INIT_LIST_HEAD(&flow->l3_to_l2_reformat);
	refcount_set(&flow->refcnt, 1);
	init_completion(&flow->init_done);
	init_completion(&flow->del_hw_done);

	*__flow = flow;
	*__parse_attr = parse_attr;

	return 0;

err_free:
	kfree(flow);
	kvfree(parse_attr);
	return err;
}

static void
mlx5e_flow_attr_init(struct mlx5_flow_attr *attr,
		     struct mlx5e_tc_flow_parse_attr *parse_attr,
		     struct flow_cls_offload *f)
{
	attr->parse_attr = parse_attr;
	attr->chain = f->common.chain_index;
	attr->prio = f->common.prio;
}

static void
mlx5e_flow_esw_attr_init(struct mlx5_flow_attr *attr,
			 struct mlx5e_priv *priv,
			 struct mlx5e_tc_flow_parse_attr *parse_attr,
			 struct flow_cls_offload *f,
			 struct mlx5_eswitch_rep *in_rep,
			 struct mlx5_core_dev *in_mdev)
{
	struct mlx5_eswitch *esw = priv->mdev->priv.eswitch;
	struct mlx5_esw_flow_attr *esw_attr = attr->esw_attr;

	mlx5e_flow_attr_init(attr, parse_attr, f);

	esw_attr->in_rep = in_rep;
	esw_attr->in_mdev = in_mdev;

	if (MLX5_CAP_ESW(esw->dev, counter_eswitch_affinity) ==
	    MLX5_COUNTER_SOURCE_ESWITCH)
		esw_attr->counter_dev = in_mdev;
	else
		esw_attr->counter_dev = priv->mdev;
}

static struct mlx5e_tc_flow *
__mlx5e_add_fdb_flow(struct mlx5e_priv *priv,
		     struct flow_cls_offload *f,
		     unsigned long flow_flags,
		     struct net_device *filter_dev,
		     struct mlx5_eswitch_rep *in_rep,
		     struct mlx5_core_dev *in_mdev)
{
	struct flow_rule *rule = flow_cls_offload_flow_rule(f);
	struct netlink_ext_ack *extack = f->common.extack;
	struct mlx5e_tc_flow_parse_attr *parse_attr;
	struct mlx5e_tc_flow *flow;
	int attr_size, err;

	flow_flags |= BIT(MLX5E_TC_FLOW_FLAG_ESWITCH);
	attr_size  = sizeof(struct mlx5_esw_flow_attr);
	err = mlx5e_alloc_flow(priv, attr_size, f, flow_flags,
			       &parse_attr, &flow);
	if (err)
		goto out;

	parse_attr->filter_dev = filter_dev;
	mlx5e_flow_esw_attr_init(flow->attr,
				 priv, parse_attr,
				 f, in_rep, in_mdev);

	err = parse_cls_flower(flow->priv, flow, &parse_attr->spec,
			       f, filter_dev);
	if (err)
		goto err_free;

	/* actions validation depends on parsing the ct matches first */
	err = mlx5_tc_ct_match_add(get_ct_priv(priv), &parse_attr->spec, f,
				   &flow->attr->ct_attr, extack);
	if (err)
		goto err_free;

	err = parse_tc_fdb_actions(priv, &rule->action, flow, extack);
	if (err)
		goto err_free;

	err = mlx5e_tc_add_fdb_flow(priv, flow, extack);
	complete_all(&flow->init_done);
	if (err) {
		if (!(err == -ENETUNREACH && mlx5_lag_is_multipath(in_mdev)))
			goto err_free;

		add_unready_flow(flow);
	}

	return flow;

err_free:
	mlx5e_flow_put(priv, flow);
out:
	return ERR_PTR(err);
}

static int mlx5e_tc_add_fdb_peer_flow(struct flow_cls_offload *f,
				      struct mlx5e_tc_flow *flow,
				      unsigned long flow_flags)
{
	struct mlx5e_priv *priv = flow->priv, *peer_priv;
	struct mlx5_eswitch *esw = priv->mdev->priv.eswitch, *peer_esw;
	struct mlx5_esw_flow_attr *attr = flow->attr->esw_attr;
	struct mlx5_devcom *devcom = priv->mdev->priv.devcom;
	struct mlx5e_tc_flow_parse_attr *parse_attr;
	struct mlx5e_rep_priv *peer_urpriv;
	struct mlx5e_tc_flow *peer_flow;
	struct mlx5_core_dev *in_mdev;
	int err = 0;

	peer_esw = mlx5_devcom_get_peer_data(devcom, MLX5_DEVCOM_ESW_OFFLOADS);
	if (!peer_esw)
		return -ENODEV;

	peer_urpriv = mlx5_eswitch_get_uplink_priv(peer_esw, REP_ETH);
	peer_priv = netdev_priv(peer_urpriv->netdev);

	/* in_mdev is assigned of which the packet originated from.
	 * So packets redirected to uplink use the same mdev of the
	 * original flow and packets redirected from uplink use the
	 * peer mdev.
	 */
	if (attr->in_rep->vport == MLX5_VPORT_UPLINK)
		in_mdev = peer_priv->mdev;
	else
		in_mdev = priv->mdev;

	parse_attr = flow->attr->parse_attr;
	peer_flow = __mlx5e_add_fdb_flow(peer_priv, f, flow_flags,
					 parse_attr->filter_dev,
					 attr->in_rep, in_mdev);
	if (IS_ERR(peer_flow)) {
		err = PTR_ERR(peer_flow);
		goto out;
	}

	flow->peer_flow = peer_flow;
	flow_flag_set(flow, DUP);
	mutex_lock(&esw->offloads.peer_mutex);
	list_add_tail(&flow->peer, &esw->offloads.peer_flows);
	mutex_unlock(&esw->offloads.peer_mutex);

out:
	mlx5_devcom_release_peer_data(devcom, MLX5_DEVCOM_ESW_OFFLOADS);
	return err;
}

static int
mlx5e_add_fdb_flow(struct mlx5e_priv *priv,
		   struct flow_cls_offload *f,
		   unsigned long flow_flags,
		   struct net_device *filter_dev,
		   struct mlx5e_tc_flow **__flow)
{
	struct mlx5e_rep_priv *rpriv = priv->ppriv;
	struct mlx5_eswitch_rep *in_rep = rpriv->rep;
	struct mlx5_core_dev *in_mdev = priv->mdev;
	struct mlx5e_tc_flow *flow;
	int err;

	flow = __mlx5e_add_fdb_flow(priv, f, flow_flags, filter_dev, in_rep,
				    in_mdev);
	if (IS_ERR(flow))
		return PTR_ERR(flow);

	if (is_peer_flow_needed(flow)) {
		err = mlx5e_tc_add_fdb_peer_flow(f, flow, flow_flags);
		if (err) {
			mlx5e_tc_del_fdb_flow(priv, flow);
			goto out;
		}
	}

	*__flow = flow;

	return 0;

out:
	return err;
}

static int
mlx5e_add_nic_flow(struct mlx5e_priv *priv,
		   struct flow_cls_offload *f,
		   unsigned long flow_flags,
		   struct net_device *filter_dev,
		   struct mlx5e_tc_flow **__flow)
{
	struct flow_rule *rule = flow_cls_offload_flow_rule(f);
	struct netlink_ext_ack *extack = f->common.extack;
	struct mlx5e_tc_flow_parse_attr *parse_attr;
	struct mlx5e_tc_flow *flow;
	int attr_size, err;

	if (!MLX5_CAP_FLOWTABLE_NIC_RX(priv->mdev, ignore_flow_level)) {
		if (!tc_cls_can_offload_and_chain0(priv->netdev, &f->common))
			return -EOPNOTSUPP;
	} else if (!tc_can_offload_extack(priv->netdev, f->common.extack)) {
		return -EOPNOTSUPP;
	}

	flow_flags |= BIT(MLX5E_TC_FLOW_FLAG_NIC);
	attr_size  = sizeof(struct mlx5_nic_flow_attr);
	err = mlx5e_alloc_flow(priv, attr_size, f, flow_flags,
			       &parse_attr, &flow);
	if (err)
		goto out;

	parse_attr->filter_dev = filter_dev;
	mlx5e_flow_attr_init(flow->attr, parse_attr, f);

	err = parse_cls_flower(flow->priv, flow, &parse_attr->spec,
			       f, filter_dev);
	if (err)
		goto err_free;

	err = mlx5_tc_ct_match_add(get_ct_priv(priv), &parse_attr->spec, f,
				   &flow->attr->ct_attr, extack);
	if (err)
		goto err_free;

	err = parse_tc_nic_actions(priv, &rule->action, flow, extack);
	if (err)
		goto err_free;

	err = mlx5e_tc_add_nic_flow(priv, flow, extack);
	if (err)
		goto err_free;

	flow_flag_set(flow, OFFLOADED);
	*__flow = flow;

	return 0;

err_free:
	flow_flag_set(flow, FAILED);
	dealloc_mod_hdr_actions(&parse_attr->mod_hdr_acts);
	mlx5e_flow_put(priv, flow);
out:
	return err;
}

static int
mlx5e_tc_add_flow(struct mlx5e_priv *priv,
		  struct flow_cls_offload *f,
		  unsigned long flags,
		  struct net_device *filter_dev,
		  struct mlx5e_tc_flow **flow)
{
	struct mlx5_eswitch *esw = priv->mdev->priv.eswitch;
	unsigned long flow_flags;
	int err;

	get_flags(flags, &flow_flags);

	if (!tc_can_offload_extack(priv->netdev, f->common.extack))
		return -EOPNOTSUPP;

	if (esw && esw->mode == MLX5_ESWITCH_OFFLOADS)
		err = mlx5e_add_fdb_flow(priv, f, flow_flags,
					 filter_dev, flow);
	else
		err = mlx5e_add_nic_flow(priv, f, flow_flags,
					 filter_dev, flow);

	return err;
}

static bool is_flow_rule_duplicate_allowed(struct net_device *dev,
					   struct mlx5e_rep_priv *rpriv)
{
	/* Offloaded flow rule is allowed to duplicate on non-uplink representor
	 * sharing tc block with other slaves of a lag device. Rpriv can be NULL if this
	 * function is called from NIC mode.
	 */
	return netif_is_lag_port(dev) && rpriv && rpriv->rep->vport != MLX5_VPORT_UPLINK;
}

int mlx5e_configure_flower(struct net_device *dev, struct mlx5e_priv *priv,
			   struct flow_cls_offload *f, unsigned long flags)
{
	struct netlink_ext_ack *extack = f->common.extack;
	struct rhashtable *tc_ht = get_tc_ht(priv, flags);
	struct mlx5e_rep_priv *rpriv = priv->ppriv;
	struct mlx5e_tc_flow *flow;
	int err = 0;

	if (!mlx5_esw_hold(priv->mdev))
		return -EAGAIN;

	mlx5_esw_get(priv->mdev);

	rcu_read_lock();
	flow = rhashtable_lookup(tc_ht, &f->cookie, tc_ht_params);
	if (flow) {
		/* Same flow rule offloaded to non-uplink representor sharing tc block,
		 * just return 0.
		 */
		if (is_flow_rule_duplicate_allowed(dev, rpriv) && flow->orig_dev != dev)
			goto rcu_unlock;

		NL_SET_ERR_MSG_MOD(extack,
				   "flow cookie already exists, ignoring");
		netdev_warn_once(priv->netdev,
				 "flow cookie %lx already exists, ignoring\n",
				 f->cookie);
		err = -EEXIST;
		goto rcu_unlock;
	}
rcu_unlock:
	rcu_read_unlock();
	if (flow)
		goto out;

	trace_mlx5e_configure_flower(f);
	err = mlx5e_tc_add_flow(priv, f, flags, dev, &flow);
	if (err)
		goto out;

	/* Flow rule offloaded to non-uplink representor sharing tc block,
	 * set the flow's owner dev.
	 */
	if (is_flow_rule_duplicate_allowed(dev, rpriv))
		flow->orig_dev = dev;

	err = rhashtable_lookup_insert_fast(tc_ht, &flow->node, tc_ht_params);
	if (err)
		goto err_free;

	mlx5_esw_release(priv->mdev);
	return 0;

err_free:
	mlx5e_flow_put(priv, flow);
out:
	mlx5_esw_put(priv->mdev);
	mlx5_esw_release(priv->mdev);
	return err;
}

static bool same_flow_direction(struct mlx5e_tc_flow *flow, int flags)
{
	bool dir_ingress = !!(flags & MLX5_TC_FLAG(INGRESS));
	bool dir_egress = !!(flags & MLX5_TC_FLAG(EGRESS));

	return flow_flag_test(flow, INGRESS) == dir_ingress &&
		flow_flag_test(flow, EGRESS) == dir_egress;
}

int mlx5e_delete_flower(struct net_device *dev, struct mlx5e_priv *priv,
			struct flow_cls_offload *f, unsigned long flags)
{
	struct rhashtable *tc_ht = get_tc_ht(priv, flags);
	struct mlx5e_tc_flow *flow;
	int err;

	rcu_read_lock();
	flow = rhashtable_lookup(tc_ht, &f->cookie, tc_ht_params);
	if (!flow || !same_flow_direction(flow, flags)) {
		err = -EINVAL;
		goto errout;
	}

	/* Only delete the flow if it doesn't have MLX5E_TC_FLOW_DELETED flag
	 * set.
	 */
	if (flow_flag_test_and_set(flow, DELETED)) {
		err = -EINVAL;
		goto errout;
	}
	rhashtable_remove_fast(tc_ht, &flow->node, tc_ht_params);
	rcu_read_unlock();

	trace_mlx5e_delete_flower(f);
	mlx5e_flow_put(priv, flow);

	mlx5_esw_put(priv->mdev);
	return 0;

errout:
	rcu_read_unlock();
	return err;
}

int mlx5e_stats_flower(struct net_device *dev, struct mlx5e_priv *priv,
		       struct flow_cls_offload *f, unsigned long flags)
{
	struct mlx5_devcom *devcom = priv->mdev->priv.devcom;
	struct rhashtable *tc_ht = get_tc_ht(priv, flags);
	struct mlx5_eswitch *peer_esw;
	struct mlx5e_tc_flow *flow;
	struct mlx5_fc *counter;
	u64 lastuse = 0;
	u64 packets = 0;
	u64 bytes = 0;
	int err = 0;

	rcu_read_lock();
	flow = mlx5e_flow_get(rhashtable_lookup(tc_ht, &f->cookie,
						tc_ht_params));
	rcu_read_unlock();
	if (IS_ERR(flow))
		return PTR_ERR(flow);

	if (!same_flow_direction(flow, flags)) {
		err = -EINVAL;
		goto errout;
	}

	if (mlx5e_is_offloaded_flow(flow) || flow_flag_test(flow, CT)) {
		counter = mlx5e_tc_get_counter(flow);
		if (!counter)
			goto errout;

		mlx5_fc_query_cached(counter, &bytes, &packets, &lastuse);
	}

	/* Under multipath it's possible for one rule to be currently
	 * un-offloaded while the other rule is offloaded.
	 */
	peer_esw = mlx5_devcom_get_peer_data(devcom, MLX5_DEVCOM_ESW_OFFLOADS);
	if (!peer_esw)
		goto out;

	if (flow_flag_test(flow, DUP) &&
	    flow_flag_test(flow->peer_flow, OFFLOADED)) {
		u64 bytes2;
		u64 packets2;
		u64 lastuse2;

		counter = mlx5e_tc_get_counter(flow->peer_flow);
		if (!counter)
			goto no_peer_counter;
		mlx5_fc_query_cached(counter, &bytes2, &packets2, &lastuse2);

		bytes += bytes2;
		packets += packets2;
		lastuse = max_t(u64, lastuse, lastuse2);
	}

no_peer_counter:
	mlx5_devcom_release_peer_data(devcom, MLX5_DEVCOM_ESW_OFFLOADS);
out:
	flow_stats_update(&f->stats, bytes, packets, 0, lastuse,
			  FLOW_ACTION_HW_STATS_DELAYED);
	trace_mlx5e_stats_flower(f);
errout:
	mlx5e_flow_put(priv, flow);
	return err;
}

static int apply_police_params(struct mlx5e_priv *priv, u64 rate,
			       struct netlink_ext_ack *extack)
{
	struct mlx5e_rep_priv *rpriv = priv->ppriv;
	struct mlx5_eswitch *esw;
	u32 rate_mbps = 0;
	u16 vport_num;
	int err;

	vport_num = rpriv->rep->vport;
	if (vport_num >= MLX5_VPORT_ECPF) {
		NL_SET_ERR_MSG_MOD(extack,
				   "Ingress rate limit is supported only for Eswitch ports connected to VFs");
		return -EOPNOTSUPP;
	}

	esw = priv->mdev->priv.eswitch;
	/* rate is given in bytes/sec.
	 * First convert to bits/sec and then round to the nearest mbit/secs.
	 * mbit means million bits.
	 * Moreover, if rate is non zero we choose to configure to a minimum of
	 * 1 mbit/sec.
	 */
<<<<<<< HEAD
	rate_mbps = rate ? max_t(u32, (rate * 8 + 500000) / 1000000, 1) : 0;
	err = mlx5_esw_modify_vport_rate(esw, vport_num, rate_mbps);
=======
	if (rate) {
		rate = (rate * BITS_PER_BYTE) + 500000;
		do_div(rate, 1000000);
		rate_mbps = max_t(u32, rate, 1);
	}

	err = mlx5_esw_qos_modify_vport_rate(esw, vport_num, rate_mbps);
>>>>>>> c1084c27
	if (err)
		NL_SET_ERR_MSG_MOD(extack, "failed applying action to hardware");

	return err;
}

static int scan_tc_matchall_fdb_actions(struct mlx5e_priv *priv,
					struct flow_action *flow_action,
					struct netlink_ext_ack *extack)
{
	struct mlx5e_rep_priv *rpriv = priv->ppriv;
	const struct flow_action_entry *act;
	int err;
	int i;

	if (!flow_action_has_entries(flow_action)) {
		NL_SET_ERR_MSG_MOD(extack, "matchall called with no action");
		return -EINVAL;
	}

	if (!flow_offload_has_one_action(flow_action)) {
		NL_SET_ERR_MSG_MOD(extack, "matchall policing support only a single action");
		return -EOPNOTSUPP;
	}

	if (!flow_action_basic_hw_stats_check(flow_action, extack))
		return -EOPNOTSUPP;

	flow_action_for_each(i, act, flow_action) {
		switch (act->id) {
		case FLOW_ACTION_POLICE:
			if (act->police.rate_pkt_ps) {
				NL_SET_ERR_MSG_MOD(extack, "QoS offload not support packets per second");
				return -EOPNOTSUPP;
			}
			err = apply_police_params(priv, act->police.rate_bytes_ps, extack);
			if (err)
				return err;

			rpriv->prev_vf_vport_stats = priv->stats.vf_vport;
			break;
		default:
			NL_SET_ERR_MSG_MOD(extack, "mlx5 supports only police action for matchall");
			return -EOPNOTSUPP;
		}
	}

	return 0;
}

int mlx5e_tc_configure_matchall(struct mlx5e_priv *priv,
				struct tc_cls_matchall_offload *ma)
{
	struct mlx5_eswitch *esw = priv->mdev->priv.eswitch;
	struct netlink_ext_ack *extack = ma->common.extack;

	if (!mlx5_esw_qos_enabled(esw)) {
		NL_SET_ERR_MSG_MOD(extack, "QoS is not supported on this device");
		return -EOPNOTSUPP;
	}

	if (ma->common.prio != 1) {
		NL_SET_ERR_MSG_MOD(extack, "only priority 1 is supported");
		return -EINVAL;
	}

	return scan_tc_matchall_fdb_actions(priv, &ma->rule->action, extack);
}

int mlx5e_tc_delete_matchall(struct mlx5e_priv *priv,
			     struct tc_cls_matchall_offload *ma)
{
	struct netlink_ext_ack *extack = ma->common.extack;

	return apply_police_params(priv, 0, extack);
}

void mlx5e_tc_stats_matchall(struct mlx5e_priv *priv,
			     struct tc_cls_matchall_offload *ma)
{
	struct mlx5e_rep_priv *rpriv = priv->ppriv;
	struct rtnl_link_stats64 cur_stats;
	u64 dbytes;
	u64 dpkts;

	cur_stats = priv->stats.vf_vport;
	dpkts = cur_stats.rx_packets - rpriv->prev_vf_vport_stats.rx_packets;
	dbytes = cur_stats.rx_bytes - rpriv->prev_vf_vport_stats.rx_bytes;
	rpriv->prev_vf_vport_stats = cur_stats;
	flow_stats_update(&ma->stats, dbytes, dpkts, 0, jiffies,
			  FLOW_ACTION_HW_STATS_DELAYED);
}

static void mlx5e_tc_hairpin_update_dead_peer(struct mlx5e_priv *priv,
					      struct mlx5e_priv *peer_priv)
{
	struct mlx5_core_dev *peer_mdev = peer_priv->mdev;
	struct mlx5e_hairpin_entry *hpe, *tmp;
	LIST_HEAD(init_wait_list);
	u16 peer_vhca_id;
	int bkt;

	if (!same_hw_devs(priv, peer_priv))
		return;

	peer_vhca_id = MLX5_CAP_GEN(peer_mdev, vhca_id);

	mutex_lock(&priv->fs.tc.hairpin_tbl_lock);
	hash_for_each(priv->fs.tc.hairpin_tbl, bkt, hpe, hairpin_hlist)
		if (refcount_inc_not_zero(&hpe->refcnt))
			list_add(&hpe->dead_peer_wait_list, &init_wait_list);
	mutex_unlock(&priv->fs.tc.hairpin_tbl_lock);

	list_for_each_entry_safe(hpe, tmp, &init_wait_list, dead_peer_wait_list) {
		wait_for_completion(&hpe->res_ready);
		if (!IS_ERR_OR_NULL(hpe->hp) && hpe->peer_vhca_id == peer_vhca_id)
			mlx5_core_hairpin_clear_dead_peer(hpe->hp->pair);

		mlx5e_hairpin_put(priv, hpe);
	}
}

static int mlx5e_tc_netdev_event(struct notifier_block *this,
				 unsigned long event, void *ptr)
{
	struct net_device *ndev = netdev_notifier_info_to_dev(ptr);
	struct mlx5e_flow_steering *fs;
	struct mlx5e_priv *peer_priv;
	struct mlx5e_tc_table *tc;
	struct mlx5e_priv *priv;

	if (ndev->netdev_ops != &mlx5e_netdev_ops ||
	    event != NETDEV_UNREGISTER ||
	    ndev->reg_state == NETREG_REGISTERED)
		return NOTIFY_DONE;

	tc = container_of(this, struct mlx5e_tc_table, netdevice_nb);
	fs = container_of(tc, struct mlx5e_flow_steering, tc);
	priv = container_of(fs, struct mlx5e_priv, fs);
	peer_priv = netdev_priv(ndev);
	if (priv == peer_priv ||
	    !(priv->netdev->features & NETIF_F_HW_TC))
		return NOTIFY_DONE;

	mlx5e_tc_hairpin_update_dead_peer(priv, peer_priv);

	return NOTIFY_DONE;
}

static int mlx5e_tc_nic_get_ft_size(struct mlx5_core_dev *dev)
{
	int tc_grp_size, tc_tbl_size;
	u32 max_flow_counter;

	max_flow_counter = (MLX5_CAP_GEN(dev, max_flow_counter_31_16) << 16) |
			    MLX5_CAP_GEN(dev, max_flow_counter_15_0);

	tc_grp_size = min_t(int, max_flow_counter, MLX5E_TC_TABLE_MAX_GROUP_SIZE);

	tc_tbl_size = min_t(int, tc_grp_size * MLX5E_TC_TABLE_NUM_GROUPS,
			    BIT(MLX5_CAP_FLOWTABLE_NIC_RX(dev, log_max_ft_size)));

	return tc_tbl_size;
}

int mlx5e_tc_nic_init(struct mlx5e_priv *priv)
{
	struct mlx5e_tc_table *tc = &priv->fs.tc;
	struct mlx5_core_dev *dev = priv->mdev;
	struct mapping_ctx *chains_mapping;
	struct mlx5_chains_attr attr = {};
	u64 mapping_id;
	int err;

	mlx5e_mod_hdr_tbl_init(&tc->mod_hdr);
	mutex_init(&tc->t_lock);
	mutex_init(&tc->hairpin_tbl_lock);
	hash_init(tc->hairpin_tbl);

	err = rhashtable_init(&tc->ht, &tc_ht_params);
	if (err)
		return err;

	lockdep_set_class(&tc->ht.mutex, &tc_ht_lock_key);

	mapping_id = mlx5_query_nic_system_image_guid(dev);

	chains_mapping = mapping_create_for_id(mapping_id, MAPPING_TYPE_CHAIN,
					       sizeof(struct mlx5_mapped_obj),
					       MLX5E_TC_TABLE_CHAIN_TAG_MASK, true);

	if (IS_ERR(chains_mapping)) {
		err = PTR_ERR(chains_mapping);
		goto err_mapping;
	}
	tc->mapping = chains_mapping;

	if (MLX5_CAP_FLOWTABLE_NIC_RX(priv->mdev, ignore_flow_level))
		attr.flags = MLX5_CHAINS_AND_PRIOS_SUPPORTED |
			MLX5_CHAINS_IGNORE_FLOW_LEVEL_SUPPORTED;
	attr.ns = MLX5_FLOW_NAMESPACE_KERNEL;
	attr.max_ft_sz = mlx5e_tc_nic_get_ft_size(dev);
	attr.max_grp_num = MLX5E_TC_TABLE_NUM_GROUPS;
	attr.default_ft = mlx5e_vlan_get_flowtable(priv->fs.vlan);
	attr.mapping = chains_mapping;

	tc->chains = mlx5_chains_create(dev, &attr);
	if (IS_ERR(tc->chains)) {
		err = PTR_ERR(tc->chains);
		goto err_chains;
	}

	tc->post_act = mlx5e_tc_post_act_init(priv, tc->chains, MLX5_FLOW_NAMESPACE_KERNEL);
	tc->ct = mlx5_tc_ct_init(priv, tc->chains, &priv->fs.tc.mod_hdr,
				 MLX5_FLOW_NAMESPACE_KERNEL, tc->post_act);

	tc->netdevice_nb.notifier_call = mlx5e_tc_netdev_event;
	err = register_netdevice_notifier_dev_net(priv->netdev,
						  &tc->netdevice_nb,
						  &tc->netdevice_nn);
	if (err) {
		tc->netdevice_nb.notifier_call = NULL;
		mlx5_core_warn(priv->mdev, "Failed to register netdev notifier\n");
		goto err_reg;
	}

	return 0;

err_reg:
	mlx5_tc_ct_clean(tc->ct);
	mlx5e_tc_post_act_destroy(tc->post_act);
	mlx5_chains_destroy(tc->chains);
err_chains:
	mapping_destroy(chains_mapping);
err_mapping:
	rhashtable_destroy(&tc->ht);
	return err;
}

static void _mlx5e_tc_del_flow(void *ptr, void *arg)
{
	struct mlx5e_tc_flow *flow = ptr;
	struct mlx5e_priv *priv = flow->priv;

	mlx5e_tc_del_flow(priv, flow);
	kfree(flow);
}

void mlx5e_tc_nic_cleanup(struct mlx5e_priv *priv)
{
	struct mlx5e_tc_table *tc = &priv->fs.tc;

	if (tc->netdevice_nb.notifier_call)
		unregister_netdevice_notifier_dev_net(priv->netdev,
						      &tc->netdevice_nb,
						      &tc->netdevice_nn);

	mlx5e_mod_hdr_tbl_destroy(&tc->mod_hdr);
	mutex_destroy(&tc->hairpin_tbl_lock);

	rhashtable_free_and_destroy(&tc->ht, _mlx5e_tc_del_flow, NULL);

	if (!IS_ERR_OR_NULL(tc->t)) {
		mlx5_chains_put_table(tc->chains, 0, 1, MLX5E_TC_FT_LEVEL);
		tc->t = NULL;
	}
	mutex_destroy(&tc->t_lock);

	mlx5_tc_ct_clean(tc->ct);
	mlx5e_tc_post_act_destroy(tc->post_act);
	mapping_destroy(tc->mapping);
	mlx5_chains_destroy(tc->chains);
}

int mlx5e_tc_esw_init(struct rhashtable *tc_ht)
{
	const size_t sz_enc_opts = sizeof(struct tunnel_match_enc_opts);
	struct mlx5_rep_uplink_priv *uplink_priv;
	struct mlx5e_rep_priv *rpriv;
	struct mapping_ctx *mapping;
	struct mlx5_eswitch *esw;
	struct mlx5e_priv *priv;
	u64 mapping_id;
	int err = 0;

	uplink_priv = container_of(tc_ht, struct mlx5_rep_uplink_priv, tc_ht);
	rpriv = container_of(uplink_priv, struct mlx5e_rep_priv, uplink_priv);
	priv = netdev_priv(rpriv->netdev);
	esw = priv->mdev->priv.eswitch;

	uplink_priv->post_act = mlx5e_tc_post_act_init(priv, esw_chains(esw),
						       MLX5_FLOW_NAMESPACE_FDB);
	uplink_priv->ct_priv = mlx5_tc_ct_init(netdev_priv(priv->netdev),
					       esw_chains(esw),
					       &esw->offloads.mod_hdr,
					       MLX5_FLOW_NAMESPACE_FDB,
					       uplink_priv->post_act);

#if IS_ENABLED(CONFIG_MLX5_TC_SAMPLE)
	uplink_priv->tc_psample = mlx5e_tc_sample_init(esw, uplink_priv->post_act);
#endif

	mapping_id = mlx5_query_nic_system_image_guid(esw->dev);

	mapping = mapping_create_for_id(mapping_id, MAPPING_TYPE_TUNNEL,
					sizeof(struct tunnel_match_key),
					TUNNEL_INFO_BITS_MASK, true);

	if (IS_ERR(mapping)) {
		err = PTR_ERR(mapping);
		goto err_tun_mapping;
	}
	uplink_priv->tunnel_mapping = mapping;

	/* 0xFFF is reserved for stack devices slow path table mark */
	mapping = mapping_create_for_id(mapping_id, MAPPING_TYPE_TUNNEL_ENC_OPTS,
					sz_enc_opts, ENC_OPTS_BITS_MASK - 1, true);
	if (IS_ERR(mapping)) {
		err = PTR_ERR(mapping);
		goto err_enc_opts_mapping;
	}
	uplink_priv->tunnel_enc_opts_mapping = mapping;

	err = rhashtable_init(tc_ht, &tc_ht_params);
	if (err)
		goto err_ht_init;

	lockdep_set_class(&tc_ht->mutex, &tc_ht_lock_key);

	uplink_priv->encap = mlx5e_tc_tun_init(priv);
	if (IS_ERR(uplink_priv->encap)) {
		err = PTR_ERR(uplink_priv->encap);
		goto err_register_fib_notifier;
	}

	return 0;

err_register_fib_notifier:
	rhashtable_destroy(tc_ht);
err_ht_init:
	mapping_destroy(uplink_priv->tunnel_enc_opts_mapping);
err_enc_opts_mapping:
	mapping_destroy(uplink_priv->tunnel_mapping);
err_tun_mapping:
#if IS_ENABLED(CONFIG_MLX5_TC_SAMPLE)
	mlx5e_tc_sample_cleanup(uplink_priv->tc_psample);
#endif
	mlx5_tc_ct_clean(uplink_priv->ct_priv);
	netdev_warn(priv->netdev,
		    "Failed to initialize tc (eswitch), err: %d", err);
	mlx5e_tc_post_act_destroy(uplink_priv->post_act);
	return err;
}

void mlx5e_tc_esw_cleanup(struct rhashtable *tc_ht)
{
	struct mlx5_rep_uplink_priv *uplink_priv;

	uplink_priv = container_of(tc_ht, struct mlx5_rep_uplink_priv, tc_ht);

	rhashtable_free_and_destroy(tc_ht, _mlx5e_tc_del_flow, NULL);
	mlx5e_tc_tun_cleanup(uplink_priv->encap);

	mapping_destroy(uplink_priv->tunnel_enc_opts_mapping);
	mapping_destroy(uplink_priv->tunnel_mapping);

#if IS_ENABLED(CONFIG_MLX5_TC_SAMPLE)
	mlx5e_tc_sample_cleanup(uplink_priv->tc_psample);
#endif
	mlx5_tc_ct_clean(uplink_priv->ct_priv);
	mlx5e_tc_post_act_destroy(uplink_priv->post_act);
}

int mlx5e_tc_num_filters(struct mlx5e_priv *priv, unsigned long flags)
{
	struct rhashtable *tc_ht = get_tc_ht(priv, flags);

	return atomic_read(&tc_ht->nelems);
}

void mlx5e_tc_clean_fdb_peer_flows(struct mlx5_eswitch *esw)
{
	struct mlx5e_tc_flow *flow, *tmp;

	list_for_each_entry_safe(flow, tmp, &esw->offloads.peer_flows, peer)
		__mlx5e_tc_del_fdb_peer_flow(flow);
}

void mlx5e_tc_reoffload_flows_work(struct work_struct *work)
{
	struct mlx5_rep_uplink_priv *rpriv =
		container_of(work, struct mlx5_rep_uplink_priv,
			     reoffload_flows_work);
	struct mlx5e_tc_flow *flow, *tmp;

	mutex_lock(&rpriv->unready_flows_lock);
	list_for_each_entry_safe(flow, tmp, &rpriv->unready_flows, unready) {
		if (!mlx5e_tc_add_fdb_flow(flow->priv, flow, NULL))
			unready_flow_del(flow);
	}
	mutex_unlock(&rpriv->unready_flows_lock);
}

static int mlx5e_setup_tc_cls_flower(struct mlx5e_priv *priv,
				     struct flow_cls_offload *cls_flower,
				     unsigned long flags)
{
	switch (cls_flower->command) {
	case FLOW_CLS_REPLACE:
		return mlx5e_configure_flower(priv->netdev, priv, cls_flower,
					      flags);
	case FLOW_CLS_DESTROY:
		return mlx5e_delete_flower(priv->netdev, priv, cls_flower,
					   flags);
	case FLOW_CLS_STATS:
		return mlx5e_stats_flower(priv->netdev, priv, cls_flower,
					  flags);
	default:
		return -EOPNOTSUPP;
	}
}

int mlx5e_setup_tc_block_cb(enum tc_setup_type type, void *type_data,
			    void *cb_priv)
{
	unsigned long flags = MLX5_TC_FLAG(INGRESS);
	struct mlx5e_priv *priv = cb_priv;

	if (!priv->netdev || !netif_device_present(priv->netdev))
		return -EOPNOTSUPP;

	if (mlx5e_is_uplink_rep(priv))
		flags |= MLX5_TC_FLAG(ESW_OFFLOAD);
	else
		flags |= MLX5_TC_FLAG(NIC_OFFLOAD);

	switch (type) {
	case TC_SETUP_CLSFLOWER:
		return mlx5e_setup_tc_cls_flower(priv, type_data, flags);
	default:
		return -EOPNOTSUPP;
	}
}

bool mlx5e_tc_update_skb(struct mlx5_cqe64 *cqe,
			 struct sk_buff *skb)
{
#if IS_ENABLED(CONFIG_NET_TC_SKB_EXT)
	u32 chain = 0, chain_tag, reg_b, zone_restore_id;
	struct mlx5e_priv *priv = netdev_priv(skb->dev);
	struct mlx5e_tc_table *tc = &priv->fs.tc;
	struct mlx5_mapped_obj mapped_obj;
	struct tc_skb_ext *tc_skb_ext;
	int err;

	reg_b = be32_to_cpu(cqe->ft_metadata);

	chain_tag = reg_b & MLX5E_TC_TABLE_CHAIN_TAG_MASK;

	err = mapping_find(tc->mapping, chain_tag, &mapped_obj);
	if (err) {
		netdev_dbg(priv->netdev,
			   "Couldn't find chain for chain tag: %d, err: %d\n",
			   chain_tag, err);
		return false;
	}

	if (mapped_obj.type == MLX5_MAPPED_OBJ_CHAIN) {
		chain = mapped_obj.chain;
		tc_skb_ext = tc_skb_ext_alloc(skb);
		if (WARN_ON(!tc_skb_ext))
			return false;

		tc_skb_ext->chain = chain;

		zone_restore_id = (reg_b >> REG_MAPPING_MOFFSET(NIC_ZONE_RESTORE_TO_REG)) &
			ESW_ZONE_ID_MASK;

		if (!mlx5e_tc_ct_restore_flow(tc->ct, skb,
					      zone_restore_id))
			return false;
	} else {
		netdev_dbg(priv->netdev, "Invalid mapped object type: %d\n", mapped_obj.type);
		return false;
	}
#endif /* CONFIG_NET_TC_SKB_EXT */

	return true;
}<|MERGE_RESOLUTION|>--- conflicted
+++ resolved
@@ -602,10 +602,6 @@
 				mlx5e_tir_get_tirn(&hp->indir_tir[tt]);
 	}
 
-<<<<<<< HEAD
-	ft_attr->max_fte = MLX5E_TTC_TABLE_SIZE;
-=======
->>>>>>> c1084c27
 	ft_attr->level = MLX5E_TC_TTC_FT_LEVEL;
 	ft_attr->prio = MLX5E_TC_PRIO;
 }
@@ -4101,20 +4097,12 @@
 
 	if (!(attr->action &
 	      (MLX5_FLOW_CONTEXT_ACTION_FWD_DEST | MLX5_FLOW_CONTEXT_ACTION_DROP))) {
-<<<<<<< HEAD
-		NL_SET_ERR_MSG(extack, "Rule must have at least one forward/drop action");
-		return -EOPNOTSUPP;
-	}
-
-	if (attr->split_count > 0 && !mlx5_esw_has_fwd_fdb(priv->mdev)) {
-=======
 		NL_SET_ERR_MSG_MOD(extack,
 				   "Rule must have at least one forward/drop action");
 		return -EOPNOTSUPP;
 	}
 
 	if (esw_attr->split_count > 0 && !mlx5_esw_has_fwd_fdb(priv->mdev)) {
->>>>>>> c1084c27
 		NL_SET_ERR_MSG_MOD(extack,
 				   "current firmware doesn't support split rule for port mirroring");
 		netdev_warn_once(priv->netdev, "current firmware doesn't support split rule for port mirroring\n");
@@ -4721,10 +4709,6 @@
 	 * Moreover, if rate is non zero we choose to configure to a minimum of
 	 * 1 mbit/sec.
 	 */
-<<<<<<< HEAD
-	rate_mbps = rate ? max_t(u32, (rate * 8 + 500000) / 1000000, 1) : 0;
-	err = mlx5_esw_modify_vport_rate(esw, vport_num, rate_mbps);
-=======
 	if (rate) {
 		rate = (rate * BITS_PER_BYTE) + 500000;
 		do_div(rate, 1000000);
@@ -4732,7 +4716,6 @@
 	}
 
 	err = mlx5_esw_qos_modify_vport_rate(esw, vport_num, rate_mbps);
->>>>>>> c1084c27
 	if (err)
 		NL_SET_ERR_MSG_MOD(extack, "failed applying action to hardware");
 
