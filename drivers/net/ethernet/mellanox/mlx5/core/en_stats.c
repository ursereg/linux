--- conflicted
+++ resolved
@@ -466,42 +466,7 @@
 		mlx5e_stats_grp_sw_update_stats_xsksq(s, &channel_stats->xsksq);
 
 		for (j = 0; j < priv->max_opened_tc; j++) {
-<<<<<<< HEAD
-			struct mlx5e_sq_stats *sq_stats = &channel_stats->sq[j];
-
-			s->tx_packets		+= sq_stats->packets;
-			s->tx_bytes		+= sq_stats->bytes;
-			s->tx_tso_packets	+= sq_stats->tso_packets;
-			s->tx_tso_bytes		+= sq_stats->tso_bytes;
-			s->tx_tso_inner_packets	+= sq_stats->tso_inner_packets;
-			s->tx_tso_inner_bytes	+= sq_stats->tso_inner_bytes;
-			s->tx_added_vlan_packets += sq_stats->added_vlan_packets;
-			s->tx_nop               += sq_stats->nop;
-			s->tx_queue_stopped	+= sq_stats->stopped;
-			s->tx_queue_wake	+= sq_stats->wake;
-			s->tx_queue_dropped	+= sq_stats->dropped;
-			s->tx_cqe_err		+= sq_stats->cqe_err;
-			s->tx_recover		+= sq_stats->recover;
-			s->tx_xmit_more		+= sq_stats->xmit_more;
-			s->tx_csum_partial_inner += sq_stats->csum_partial_inner;
-			s->tx_csum_none		+= sq_stats->csum_none;
-			s->tx_csum_partial	+= sq_stats->csum_partial;
-#ifdef CONFIG_MLX5_EN_TLS
-			s->tx_tls_encrypted_packets += sq_stats->tls_encrypted_packets;
-			s->tx_tls_encrypted_bytes   += sq_stats->tls_encrypted_bytes;
-			s->tx_tls_ctx               += sq_stats->tls_ctx;
-			s->tx_tls_ooo               += sq_stats->tls_ooo;
-			s->tx_tls_dump_bytes        += sq_stats->tls_dump_bytes;
-			s->tx_tls_dump_packets      += sq_stats->tls_dump_packets;
-			s->tx_tls_resync_bytes      += sq_stats->tls_resync_bytes;
-			s->tx_tls_skip_no_sync_data += sq_stats->tls_skip_no_sync_data;
-			s->tx_tls_drop_no_sync_data += sq_stats->tls_drop_no_sync_data;
-			s->tx_tls_drop_bypass_req   += sq_stats->tls_drop_bypass_req;
-#endif
-			s->tx_cqes		+= sq_stats->cqes;
-=======
 			mlx5e_stats_grp_sw_update_stats_sq(s, &channel_stats->sq[j]);
->>>>>>> c1084c27
 
 			/* https://gcc.gnu.org/bugzilla/show_bug.cgi?id=92657 */
 			barrier();
