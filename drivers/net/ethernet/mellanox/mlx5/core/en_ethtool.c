--- conflicted
+++ resolved
@@ -467,11 +467,6 @@
 		goto out;
 	}
 
-<<<<<<< HEAD
-	if (!test_bit(MLX5E_STATE_OPENED, &priv->state)) {
-		*cur_params = new_channels.params;
-		mlx5e_num_channels_changed(priv);
-=======
 	/* Don't allow changing the number of channels if MQPRIO mode channel offload is active,
 	 * because it defines a partition over the channels queues.
 	 */
@@ -479,7 +474,6 @@
 		err = -EINVAL;
 		netdev_err(priv->netdev, "%s: MQPRIO mode channel offload is active, cannot change the number of channels\n",
 			   __func__);
->>>>>>> c1084c27
 		goto out;
 	}
 
@@ -493,12 +487,8 @@
 		mlx5e_arfs_disable(priv);
 
 	/* Switch to new channels, set new parameters and close old ones */
-<<<<<<< HEAD
-	err = mlx5e_safe_switch_channels(priv, &new_channels, mlx5e_num_channels_changed);
-=======
 	err = mlx5e_safe_switch_params(priv, &new_params,
 				       mlx5e_num_channels_changed_ctx, NULL, true);
->>>>>>> c1084c27
 
 	if (arfs_enabled) {
 		int err2 = mlx5e_arfs_enable(priv);
@@ -1641,13 +1631,8 @@
 	int mode;
 	int err;
 
-<<<<<<< HEAD
-	if (bitmap_weight((unsigned long *)&fecparam->fec,
-			  ETHTOOL_FEC_BASER_BIT + 1) > 1)
-=======
 	bitmap_from_arr32(&fec_bitmap, &fecparam->fec, sizeof(fecparam->fec) * BITS_PER_BYTE);
 	if (bitmap_weight(&fec_bitmap, ETHTOOL_FEC_LLRS_BIT + 1) > 1)
->>>>>>> c1084c27
 		return -EOPNOTSUPP;
 
 	for (mode = 0; mode < ARRAY_SIZE(pplm_fec_2_ethtool); mode++) {
