/*
 * Copyright (c) 2018, Mellanox Technologies. All rights reserved.
 *
 * This software is available to you under a choice of one of two
 * licenses.  You may choose to be licensed under the terms of the GNU
 * General Public License (GPL) Version 2, available from the file
 * COPYING in the main directory of this source tree, or the
 * OpenIB.org BSD license below:
 *
 *     Redistribution and use in source and binary forms, with or
 *     without modification, are permitted provided that the following
 *     conditions are met:
 *
 *      - Redistributions of source code must retain the above
 *        copyright notice, this list of conditions and the following
 *        disclaimer.
 *
 *      - Redistributions in binary form must reproduce the above
 *        copyright notice, this list of conditions and the following
 *        disclaimer in the documentation and/or other materials
 *        provided with the distribution.
 *
 * THE SOFTWARE IS PROVIDED "AS IS", WITHOUT WARRANTY OF ANY KIND,
 * EXPRESS OR IMPLIED, INCLUDING BUT NOT LIMITED TO THE WARRANTIES OF
 * MERCHANTABILITY, FITNESS FOR A PARTICULAR PURPOSE AND
 * NONINFRINGEMENT. IN NO EVENT SHALL THE AUTHORS OR COPYRIGHT HOLDERS
 * BE LIABLE FOR ANY CLAIM, DAMAGES OR OTHER LIABILITY, WHETHER IN AN
 * ACTION OF CONTRACT, TORT OR OTHERWISE, ARISING FROM, OUT OF OR IN
 * CONNECTION WITH THE SOFTWARE OR THE USE OR OTHER DEALINGS IN THE
 * SOFTWARE.
 */
#define CREATE_TRACE_POINTS
#include "lib/eq.h"
#include "fw_tracer.h"
#include "fw_tracer_tracepoint.h"

static int mlx5_query_mtrc_caps(struct mlx5_fw_tracer *tracer)
{
	u32 *string_db_base_address_out = tracer->str_db.base_address_out;
	u32 *string_db_size_out = tracer->str_db.size_out;
	struct mlx5_core_dev *dev = tracer->dev;
	u32 out[MLX5_ST_SZ_DW(mtrc_cap)] = {0};
	u32 in[MLX5_ST_SZ_DW(mtrc_cap)] = {0};
	void *mtrc_cap_sp;
	int err, i;

	err = mlx5_core_access_reg(dev, in, sizeof(in), out, sizeof(out),
				   MLX5_REG_MTRC_CAP, 0, 0);
	if (err) {
		mlx5_core_warn(dev, "FWTracer: Error reading tracer caps %d\n",
			       err);
		return err;
	}

	if (!MLX5_GET(mtrc_cap, out, trace_to_memory)) {
		mlx5_core_dbg(dev, "FWTracer: Device does not support logging traces to memory\n");
		return -ENOTSUPP;
	}

	tracer->trc_ver = MLX5_GET(mtrc_cap, out, trc_ver);
	tracer->str_db.first_string_trace =
			MLX5_GET(mtrc_cap, out, first_string_trace);
	tracer->str_db.num_string_trace =
			MLX5_GET(mtrc_cap, out, num_string_trace);
	tracer->str_db.num_string_db = MLX5_GET(mtrc_cap, out, num_string_db);
	tracer->owner = !!MLX5_GET(mtrc_cap, out, trace_owner);

	for (i = 0; i < tracer->str_db.num_string_db; i++) {
		mtrc_cap_sp = MLX5_ADDR_OF(mtrc_cap, out, string_db_param[i]);
		string_db_base_address_out[i] = MLX5_GET(mtrc_string_db_param,
							 mtrc_cap_sp,
							 string_db_base_address);
		string_db_size_out[i] = MLX5_GET(mtrc_string_db_param,
						 mtrc_cap_sp, string_db_size);
	}

	return err;
}

static int mlx5_set_mtrc_caps_trace_owner(struct mlx5_fw_tracer *tracer,
					  u32 *out, u32 out_size,
					  u8 trace_owner)
{
	struct mlx5_core_dev *dev = tracer->dev;
	u32 in[MLX5_ST_SZ_DW(mtrc_cap)] = {0};

	MLX5_SET(mtrc_cap, in, trace_owner, trace_owner);

	return mlx5_core_access_reg(dev, in, sizeof(in), out, out_size,
				    MLX5_REG_MTRC_CAP, 0, 1);
}

static int mlx5_fw_tracer_ownership_acquire(struct mlx5_fw_tracer *tracer)
{
	struct mlx5_core_dev *dev = tracer->dev;
	u32 out[MLX5_ST_SZ_DW(mtrc_cap)] = {0};
	int err;

	err = mlx5_set_mtrc_caps_trace_owner(tracer, out, sizeof(out),
					     MLX5_FW_TRACER_ACQUIRE_OWNERSHIP);
	if (err) {
		mlx5_core_warn(dev, "FWTracer: Acquire tracer ownership failed %d\n",
			       err);
		return err;
	}

	tracer->owner = !!MLX5_GET(mtrc_cap, out, trace_owner);

	if (!tracer->owner)
		return -EBUSY;

	return 0;
}

static void mlx5_fw_tracer_ownership_release(struct mlx5_fw_tracer *tracer)
{
	u32 out[MLX5_ST_SZ_DW(mtrc_cap)] = {0};

	mlx5_set_mtrc_caps_trace_owner(tracer, out, sizeof(out),
				       MLX5_FW_TRACER_RELEASE_OWNERSHIP);
	tracer->owner = false;
}

static int mlx5_fw_tracer_create_log_buf(struct mlx5_fw_tracer *tracer)
{
	struct mlx5_core_dev *dev = tracer->dev;
	struct device *ddev;
	dma_addr_t dma;
	void *buff;
	gfp_t gfp;
	int err;

	tracer->buff.size = TRACE_BUFFER_SIZE_BYTE;

	gfp = GFP_KERNEL | __GFP_ZERO;
	buff = (void *)__get_free_pages(gfp,
					get_order(tracer->buff.size));
	if (!buff) {
		err = -ENOMEM;
		mlx5_core_warn(dev, "FWTracer: Failed to allocate pages, %d\n", err);
		return err;
	}
	tracer->buff.log_buf = buff;

	ddev = mlx5_core_dma_dev(dev);
	dma = dma_map_single(ddev, buff, tracer->buff.size, DMA_FROM_DEVICE);
	if (dma_mapping_error(ddev, dma)) {
		mlx5_core_warn(dev, "FWTracer: Unable to map DMA: %d\n",
			       dma_mapping_error(ddev, dma));
		err = -ENOMEM;
		goto free_pages;
	}
	tracer->buff.dma = dma;

	return 0;

free_pages:
	free_pages((unsigned long)tracer->buff.log_buf, get_order(tracer->buff.size));

	return err;
}

static void mlx5_fw_tracer_destroy_log_buf(struct mlx5_fw_tracer *tracer)
{
	struct mlx5_core_dev *dev = tracer->dev;
	struct device *ddev;

	if (!tracer->buff.log_buf)
		return;

	ddev = mlx5_core_dma_dev(dev);
	dma_unmap_single(ddev, tracer->buff.dma, tracer->buff.size, DMA_FROM_DEVICE);
	free_pages((unsigned long)tracer->buff.log_buf, get_order(tracer->buff.size));
}

static int mlx5_fw_tracer_create_mkey(struct mlx5_fw_tracer *tracer)
{
	struct mlx5_core_dev *dev = tracer->dev;
	int err, inlen, i;
	__be64 *mtt;
	void *mkc;
	u32 *in;

	inlen = MLX5_ST_SZ_BYTES(create_mkey_in) +
			sizeof(*mtt) * round_up(TRACER_BUFFER_PAGE_NUM, 2);

	in = kvzalloc(inlen, GFP_KERNEL);
	if (!in)
		return -ENOMEM;

	MLX5_SET(create_mkey_in, in, translations_octword_actual_size,
		 DIV_ROUND_UP(TRACER_BUFFER_PAGE_NUM, 2));
	mtt = (__be64 *)MLX5_ADDR_OF(create_mkey_in, in, klm_pas_mtt);
	for (i = 0 ; i < TRACER_BUFFER_PAGE_NUM ; i++)
		mtt[i] = cpu_to_be64(tracer->buff.dma + i * PAGE_SIZE);

	mkc = MLX5_ADDR_OF(create_mkey_in, in, memory_key_mkey_entry);
	MLX5_SET(mkc, mkc, access_mode_1_0, MLX5_MKC_ACCESS_MODE_MTT);
	MLX5_SET(mkc, mkc, lr, 1);
	MLX5_SET(mkc, mkc, lw, 1);
	MLX5_SET(mkc, mkc, pd, tracer->buff.pdn);
	MLX5_SET(mkc, mkc, bsf_octword_size, 0);
	MLX5_SET(mkc, mkc, qpn, 0xffffff);
	MLX5_SET(mkc, mkc, log_page_size, PAGE_SHIFT);
	MLX5_SET(mkc, mkc, translations_octword_size,
		 DIV_ROUND_UP(TRACER_BUFFER_PAGE_NUM, 2));
	MLX5_SET64(mkc, mkc, start_addr, tracer->buff.dma);
	MLX5_SET64(mkc, mkc, len, tracer->buff.size);
	err = mlx5_core_create_mkey(dev, &tracer->buff.mkey, in, inlen);
	if (err)
		mlx5_core_warn(dev, "FWTracer: Failed to create mkey, %d\n", err);

	kvfree(in);

	return err;
}

static void mlx5_fw_tracer_free_strings_db(struct mlx5_fw_tracer *tracer)
{
	u32 num_string_db = tracer->str_db.num_string_db;
	int i;

	for (i = 0; i < num_string_db; i++) {
		kfree(tracer->str_db.buffer[i]);
		tracer->str_db.buffer[i] = NULL;
	}
}

static int mlx5_fw_tracer_allocate_strings_db(struct mlx5_fw_tracer *tracer)
{
	u32 *string_db_size_out = tracer->str_db.size_out;
	u32 num_string_db = tracer->str_db.num_string_db;
	int i;

	for (i = 0; i < num_string_db; i++) {
		tracer->str_db.buffer[i] = kzalloc(string_db_size_out[i], GFP_KERNEL);
		if (!tracer->str_db.buffer[i])
			goto free_strings_db;
	}

	return 0;

free_strings_db:
	mlx5_fw_tracer_free_strings_db(tracer);
	return -ENOMEM;
}

static void
mlx5_fw_tracer_init_saved_traces_array(struct mlx5_fw_tracer *tracer)
{
	tracer->st_arr.saved_traces_index = 0;
	mutex_init(&tracer->st_arr.lock);
}

static void
mlx5_fw_tracer_clean_saved_traces_array(struct mlx5_fw_tracer *tracer)
{
	mutex_destroy(&tracer->st_arr.lock);
}

static void mlx5_tracer_read_strings_db(struct work_struct *work)
{
	struct mlx5_fw_tracer *tracer = container_of(work, struct mlx5_fw_tracer,
						     read_fw_strings_work);
	u32 num_of_reads, num_string_db = tracer->str_db.num_string_db;
	struct mlx5_core_dev *dev = tracer->dev;
	u32 in[MLX5_ST_SZ_DW(mtrc_cap)] = {0};
	u32 leftovers, offset;
	int err = 0, i, j;
	u32 *out, outlen;
	void *out_value;

	outlen = MLX5_ST_SZ_BYTES(mtrc_stdb) + STRINGS_DB_READ_SIZE_BYTES;
	out = kzalloc(outlen, GFP_KERNEL);
	if (!out) {
		err = -ENOMEM;
		goto out;
	}

	for (i = 0; i < num_string_db; i++) {
		offset = 0;
		MLX5_SET(mtrc_stdb, in, string_db_index, i);
		num_of_reads = tracer->str_db.size_out[i] /
				STRINGS_DB_READ_SIZE_BYTES;
		leftovers = (tracer->str_db.size_out[i] %
				STRINGS_DB_READ_SIZE_BYTES) /
					STRINGS_DB_LEFTOVER_SIZE_BYTES;

		MLX5_SET(mtrc_stdb, in, read_size, STRINGS_DB_READ_SIZE_BYTES);
		for (j = 0; j < num_of_reads; j++) {
			MLX5_SET(mtrc_stdb, in, start_offset, offset);

			err = mlx5_core_access_reg(dev, in, sizeof(in), out,
						   outlen, MLX5_REG_MTRC_STDB,
						   0, 1);
			if (err) {
				mlx5_core_dbg(dev, "FWTracer: Failed to read strings DB %d\n",
					      err);
				goto out_free;
			}

			out_value = MLX5_ADDR_OF(mtrc_stdb, out, string_db_data);
			memcpy(tracer->str_db.buffer[i] + offset, out_value,
			       STRINGS_DB_READ_SIZE_BYTES);
			offset += STRINGS_DB_READ_SIZE_BYTES;
		}

		/* Strings database is aligned to 64, need to read leftovers*/
		MLX5_SET(mtrc_stdb, in, read_size,
			 STRINGS_DB_LEFTOVER_SIZE_BYTES);
		for (j = 0; j < leftovers; j++) {
			MLX5_SET(mtrc_stdb, in, start_offset, offset);

			err = mlx5_core_access_reg(dev, in, sizeof(in), out,
						   outlen, MLX5_REG_MTRC_STDB,
						   0, 1);
			if (err) {
				mlx5_core_dbg(dev, "FWTracer: Failed to read strings DB %d\n",
					      err);
				goto out_free;
			}

			out_value = MLX5_ADDR_OF(mtrc_stdb, out, string_db_data);
			memcpy(tracer->str_db.buffer[i] + offset, out_value,
			       STRINGS_DB_LEFTOVER_SIZE_BYTES);
			offset += STRINGS_DB_LEFTOVER_SIZE_BYTES;
		}
	}

	tracer->str_db.loaded = true;

out_free:
	kfree(out);
out:
	return;
}

static void mlx5_fw_tracer_arm(struct mlx5_core_dev *dev)
{
	u32 out[MLX5_ST_SZ_DW(mtrc_ctrl)] = {0};
	u32 in[MLX5_ST_SZ_DW(mtrc_ctrl)] = {0};
	int err;

	MLX5_SET(mtrc_ctrl, in, arm_event, 1);

	err = mlx5_core_access_reg(dev, in, sizeof(in), out, sizeof(out),
				   MLX5_REG_MTRC_CTRL, 0, 1);
	if (err)
		mlx5_core_warn(dev, "FWTracer: Failed to arm tracer event %d\n", err);
}

static const char *VAL_PARM		= "%llx";
static const char *REPLACE_64_VAL_PARM	= "%x%x";
static const char *PARAM_CHAR		= "%";

static int mlx5_tracer_message_hash(u32 message_id)
{
	return jhash_1word(message_id, 0) & (MESSAGE_HASH_SIZE - 1);
}

static struct tracer_string_format *mlx5_tracer_message_insert(struct mlx5_fw_tracer *tracer,
							       struct tracer_event *tracer_event)
{
	struct hlist_head *head =
		&tracer->hash[mlx5_tracer_message_hash(tracer_event->string_event.tmsn)];
	struct tracer_string_format *cur_string;

	cur_string = kzalloc(sizeof(*cur_string), GFP_KERNEL);
	if (!cur_string)
		return NULL;

	hlist_add_head(&cur_string->hlist, head);

	return cur_string;
}

static struct tracer_string_format *mlx5_tracer_get_string(struct mlx5_fw_tracer *tracer,
							   struct tracer_event *tracer_event)
{
	struct tracer_string_format *cur_string;
	u32 str_ptr, offset;
	int i;

	str_ptr = tracer_event->string_event.string_param;

	for (i = 0; i < tracer->str_db.num_string_db; i++) {
		if (str_ptr > tracer->str_db.base_address_out[i] &&
		    str_ptr < tracer->str_db.base_address_out[i] +
		    tracer->str_db.size_out[i]) {
			offset = str_ptr - tracer->str_db.base_address_out[i];
			/* add it to the hash */
			cur_string = mlx5_tracer_message_insert(tracer, tracer_event);
			if (!cur_string)
				return NULL;
			cur_string->string = (char *)(tracer->str_db.buffer[i] +
							offset);
			return cur_string;
		}
	}

	return NULL;
}

static void mlx5_tracer_clean_message(struct tracer_string_format *str_frmt)
{
	hlist_del(&str_frmt->hlist);
	kfree(str_frmt);
}

static int mlx5_tracer_get_num_of_params(char *str)
{
	char *substr, *pstr = str;
	int num_of_params = 0;

	/* replace %llx with %x%x */
	substr = strstr(pstr, VAL_PARM);
	while (substr) {
		memcpy(substr, REPLACE_64_VAL_PARM, 4);
		pstr = substr;
		substr = strstr(pstr, VAL_PARM);
	}

	/* count all the % characters */
	substr = strstr(str, PARAM_CHAR);
	while (substr) {
		num_of_params += 1;
		str = substr + 1;
		substr = strstr(str, PARAM_CHAR);
	}

	return num_of_params;
}

static struct tracer_string_format *mlx5_tracer_message_find(struct hlist_head *head,
							     u8 event_id, u32 tmsn)
{
	struct tracer_string_format *message;

	hlist_for_each_entry(message, head, hlist)
		if (message->event_id == event_id && message->tmsn == tmsn)
			return message;

	return NULL;
}

static struct tracer_string_format *mlx5_tracer_message_get(struct mlx5_fw_tracer *tracer,
							    struct tracer_event *tracer_event)
{
	struct hlist_head *head =
		&tracer->hash[mlx5_tracer_message_hash(tracer_event->string_event.tmsn)];

	return mlx5_tracer_message_find(head, tracer_event->event_id, tracer_event->string_event.tmsn);
}

static void poll_trace(struct mlx5_fw_tracer *tracer,
		       struct tracer_event *tracer_event, u64 *trace)
{
	u32 timestamp_low, timestamp_mid, timestamp_high, urts;

	tracer_event->event_id = MLX5_GET(tracer_event, trace, event_id);
	tracer_event->lost_event = MLX5_GET(tracer_event, trace, lost);

	switch (tracer_event->event_id) {
	case TRACER_EVENT_TYPE_TIMESTAMP:
		tracer_event->type = TRACER_EVENT_TYPE_TIMESTAMP;
		urts = MLX5_GET(tracer_timestamp_event, trace, urts);
		if (tracer->trc_ver == 0)
			tracer_event->timestamp_event.unreliable = !!(urts >> 2);
		else
			tracer_event->timestamp_event.unreliable = !!(urts & 1);

		timestamp_low = MLX5_GET(tracer_timestamp_event,
					 trace, timestamp7_0);
		timestamp_mid = MLX5_GET(tracer_timestamp_event,
					 trace, timestamp39_8);
		timestamp_high = MLX5_GET(tracer_timestamp_event,
					  trace, timestamp52_40);

		tracer_event->timestamp_event.timestamp =
				((u64)timestamp_high << 40) |
				((u64)timestamp_mid << 8) |
				(u64)timestamp_low;
		break;
	default:
		if (tracer_event->event_id >= tracer->str_db.first_string_trace ||
		    tracer_event->event_id <= tracer->str_db.first_string_trace +
					      tracer->str_db.num_string_trace) {
			tracer_event->type = TRACER_EVENT_TYPE_STRING;
			tracer_event->string_event.timestamp =
				MLX5_GET(tracer_string_event, trace, timestamp);
			tracer_event->string_event.string_param =
				MLX5_GET(tracer_string_event, trace, string_param);
			tracer_event->string_event.tmsn =
				MLX5_GET(tracer_string_event, trace, tmsn);
			tracer_event->string_event.tdsn =
				MLX5_GET(tracer_string_event, trace, tdsn);
		} else {
			tracer_event->type = TRACER_EVENT_TYPE_UNRECOGNIZED;
		}
		break;
	}
}

static u64 get_block_timestamp(struct mlx5_fw_tracer *tracer, u64 *ts_event)
{
	struct tracer_event tracer_event;
	u8 event_id;

	event_id = MLX5_GET(tracer_event, ts_event, event_id);

	if (event_id == TRACER_EVENT_TYPE_TIMESTAMP)
		poll_trace(tracer, &tracer_event, ts_event);
	else
		tracer_event.timestamp_event.timestamp = 0;

	return tracer_event.timestamp_event.timestamp;
}

static void mlx5_fw_tracer_clean_print_hash(struct mlx5_fw_tracer *tracer)
{
	struct tracer_string_format *str_frmt;
	struct hlist_node *n;
	int i;

	for (i = 0; i < MESSAGE_HASH_SIZE; i++) {
		hlist_for_each_entry_safe(str_frmt, n, &tracer->hash[i], hlist)
			mlx5_tracer_clean_message(str_frmt);
	}
}

static void mlx5_fw_tracer_clean_ready_list(struct mlx5_fw_tracer *tracer)
{
	struct tracer_string_format *str_frmt, *tmp_str;

	list_for_each_entry_safe(str_frmt, tmp_str, &tracer->ready_strings_list,
				 list)
		list_del(&str_frmt->list);
}

static void mlx5_fw_tracer_save_trace(struct mlx5_fw_tracer *tracer,
				      u64 timestamp, bool lost,
				      u8 event_id, char *msg)
{
	struct mlx5_fw_trace_data *trace_data;

	mutex_lock(&tracer->st_arr.lock);
	trace_data = &tracer->st_arr.straces[tracer->st_arr.saved_traces_index];
	trace_data->timestamp = timestamp;
	trace_data->lost = lost;
	trace_data->event_id = event_id;
	strscpy_pad(trace_data->msg, msg, TRACE_STR_MSG);

	tracer->st_arr.saved_traces_index =
		(tracer->st_arr.saved_traces_index + 1) & (SAVED_TRACES_NUM - 1);
	mutex_unlock(&tracer->st_arr.lock);
}

static noinline
void mlx5_tracer_print_trace(struct tracer_string_format *str_frmt,
			     struct mlx5_core_dev *dev,
			     u64 trace_timestamp)
{
	char	tmp[512];

	snprintf(tmp, sizeof(tmp), str_frmt->string,
		 str_frmt->params[0],
		 str_frmt->params[1],
		 str_frmt->params[2],
		 str_frmt->params[3],
		 str_frmt->params[4],
		 str_frmt->params[5],
		 str_frmt->params[6]);

	trace_mlx5_fw(dev->tracer, trace_timestamp, str_frmt->lost,
		      str_frmt->event_id, tmp);

	mlx5_fw_tracer_save_trace(dev->tracer, trace_timestamp,
				  str_frmt->lost, str_frmt->event_id, tmp);

	/* remove it from hash */
	mlx5_tracer_clean_message(str_frmt);
}

static int mlx5_tracer_handle_string_trace(struct mlx5_fw_tracer *tracer,
					   struct tracer_event *tracer_event)
{
	struct tracer_string_format *cur_string;

	if (tracer_event->string_event.tdsn == 0) {
		cur_string = mlx5_tracer_get_string(tracer, tracer_event);
		if (!cur_string)
			return -1;

		cur_string->num_of_params = mlx5_tracer_get_num_of_params(cur_string->string);
		cur_string->last_param_num = 0;
		cur_string->event_id = tracer_event->event_id;
		cur_string->tmsn = tracer_event->string_event.tmsn;
		cur_string->timestamp = tracer_event->string_event.timestamp;
		cur_string->lost = tracer_event->lost_event;
		if (cur_string->num_of_params == 0) /* trace with no params */
			list_add_tail(&cur_string->list, &tracer->ready_strings_list);
	} else {
		cur_string = mlx5_tracer_message_get(tracer, tracer_event);
		if (!cur_string) {
			pr_debug("%s Got string event for unknown string tdsm: %d\n",
				 __func__, tracer_event->string_event.tmsn);
			return -1;
		}
		cur_string->last_param_num += 1;
		if (cur_string->last_param_num > TRACER_MAX_PARAMS) {
			pr_debug("%s Number of params exceeds the max (%d)\n",
				 __func__, TRACER_MAX_PARAMS);
			list_add_tail(&cur_string->list, &tracer->ready_strings_list);
			return 0;
		}
		/* keep the new parameter */
		cur_string->params[cur_string->last_param_num - 1] =
			tracer_event->string_event.string_param;
		if (cur_string->last_param_num == cur_string->num_of_params)
			list_add_tail(&cur_string->list, &tracer->ready_strings_list);
	}

	return 0;
}

static void mlx5_tracer_handle_timestamp_trace(struct mlx5_fw_tracer *tracer,
					       struct tracer_event *tracer_event)
{
	struct tracer_timestamp_event timestamp_event =
						tracer_event->timestamp_event;
	struct tracer_string_format *str_frmt, *tmp_str;
	struct mlx5_core_dev *dev = tracer->dev;
	u64 trace_timestamp;

	list_for_each_entry_safe(str_frmt, tmp_str, &tracer->ready_strings_list, list) {
		list_del(&str_frmt->list);
		if (str_frmt->timestamp < (timestamp_event.timestamp & MASK_6_0))
			trace_timestamp = (timestamp_event.timestamp & MASK_52_7) |
					  (str_frmt->timestamp & MASK_6_0);
		else
			trace_timestamp = ((timestamp_event.timestamp & MASK_52_7) - 1) |
					  (str_frmt->timestamp & MASK_6_0);

		mlx5_tracer_print_trace(str_frmt, dev, trace_timestamp);
	}
}

static int mlx5_tracer_handle_trace(struct mlx5_fw_tracer *tracer,
				    struct tracer_event *tracer_event)
{
	if (tracer_event->type == TRACER_EVENT_TYPE_STRING) {
		mlx5_tracer_handle_string_trace(tracer, tracer_event);
	} else if (tracer_event->type == TRACER_EVENT_TYPE_TIMESTAMP) {
		if (!tracer_event->timestamp_event.unreliable)
			mlx5_tracer_handle_timestamp_trace(tracer, tracer_event);
	} else {
		pr_debug("%s Got unrecognised type %d for parsing, exiting..\n",
			 __func__, tracer_event->type);
	}
	return 0;
}

static void mlx5_fw_tracer_handle_traces(struct work_struct *work)
{
	struct mlx5_fw_tracer *tracer =
			container_of(work, struct mlx5_fw_tracer, handle_traces_work);
	u64 block_timestamp, last_block_timestamp, tmp_trace_block[TRACES_PER_BLOCK];
	u32 block_count, start_offset, prev_start_offset, prev_consumer_index;
	u32 trace_event_size = MLX5_ST_SZ_BYTES(tracer_event);
	struct mlx5_core_dev *dev = tracer->dev;
	struct tracer_event tracer_event;
	int i;

	mlx5_core_dbg(dev, "FWTracer: Handle Trace event, owner=(%d)\n", tracer->owner);
	if (!tracer->owner)
		return;

	block_count = tracer->buff.size / TRACER_BLOCK_SIZE_BYTE;
	start_offset = tracer->buff.consumer_index * TRACER_BLOCK_SIZE_BYTE;

	/* Copy the block to local buffer to avoid HW override while being processed */
	memcpy(tmp_trace_block, tracer->buff.log_buf + start_offset,
	       TRACER_BLOCK_SIZE_BYTE);

	block_timestamp =
		get_block_timestamp(tracer, &tmp_trace_block[TRACES_PER_BLOCK - 1]);

	while (block_timestamp > tracer->last_timestamp) {
		/* Check block override if it's not the first block */
		if (!tracer->last_timestamp) {
			u64 *ts_event;
			/* To avoid block override be the HW in case of buffer
			 * wraparound, the time stamp of the previous block
			 * should be compared to the last timestamp handled
			 * by the driver.
			 */
			prev_consumer_index =
				(tracer->buff.consumer_index - 1) & (block_count - 1);
			prev_start_offset = prev_consumer_index * TRACER_BLOCK_SIZE_BYTE;

			ts_event = tracer->buff.log_buf + prev_start_offset +
				   (TRACES_PER_BLOCK - 1) * trace_event_size;
			last_block_timestamp = get_block_timestamp(tracer, ts_event);
			/* If previous timestamp different from last stored
			 * timestamp then there is a good chance that the
			 * current buffer is overwritten and therefore should
			 * not be parsed.
			 */
			if (tracer->last_timestamp != last_block_timestamp) {
				mlx5_core_warn(dev, "FWTracer: Events were lost\n");
				tracer->last_timestamp = block_timestamp;
				tracer->buff.consumer_index =
					(tracer->buff.consumer_index + 1) & (block_count - 1);
				break;
			}
		}

		/* Parse events */
		for (i = 0; i < TRACES_PER_BLOCK ; i++) {
			poll_trace(tracer, &tracer_event, &tmp_trace_block[i]);
			mlx5_tracer_handle_trace(tracer, &tracer_event);
		}

		tracer->buff.consumer_index =
			(tracer->buff.consumer_index + 1) & (block_count - 1);

		tracer->last_timestamp = block_timestamp;
		start_offset = tracer->buff.consumer_index * TRACER_BLOCK_SIZE_BYTE;
		memcpy(tmp_trace_block, tracer->buff.log_buf + start_offset,
		       TRACER_BLOCK_SIZE_BYTE);
		block_timestamp = get_block_timestamp(tracer,
						      &tmp_trace_block[TRACES_PER_BLOCK - 1]);
	}

	mlx5_fw_tracer_arm(dev);
}

static int mlx5_fw_tracer_set_mtrc_conf(struct mlx5_fw_tracer *tracer)
{
	struct mlx5_core_dev *dev = tracer->dev;
	u32 out[MLX5_ST_SZ_DW(mtrc_conf)] = {0};
	u32 in[MLX5_ST_SZ_DW(mtrc_conf)] = {0};
	int err;

	MLX5_SET(mtrc_conf, in, trace_mode, TRACE_TO_MEMORY);
	MLX5_SET(mtrc_conf, in, log_trace_buffer_size,
		 ilog2(TRACER_BUFFER_PAGE_NUM));
	MLX5_SET(mtrc_conf, in, trace_mkey, tracer->buff.mkey.key);

	err = mlx5_core_access_reg(dev, in, sizeof(in), out, sizeof(out),
				   MLX5_REG_MTRC_CONF, 0, 1);
	if (err)
		mlx5_core_warn(dev, "FWTracer: Failed to set tracer configurations %d\n", err);

	return err;
}

static int mlx5_fw_tracer_set_mtrc_ctrl(struct mlx5_fw_tracer *tracer, u8 status, u8 arm)
{
	struct mlx5_core_dev *dev = tracer->dev;
	u32 out[MLX5_ST_SZ_DW(mtrc_ctrl)] = {0};
	u32 in[MLX5_ST_SZ_DW(mtrc_ctrl)] = {0};
	int err;

	MLX5_SET(mtrc_ctrl, in, modify_field_select, TRACE_STATUS);
	MLX5_SET(mtrc_ctrl, in, trace_status, status);
	MLX5_SET(mtrc_ctrl, in, arm_event, arm);

	err = mlx5_core_access_reg(dev, in, sizeof(in), out, sizeof(out),
				   MLX5_REG_MTRC_CTRL, 0, 1);

	if (!err && status)
		tracer->last_timestamp = 0;

	return err;
}

static int mlx5_fw_tracer_start(struct mlx5_fw_tracer *tracer)
{
	struct mlx5_core_dev *dev = tracer->dev;
	int err;

	err = mlx5_fw_tracer_ownership_acquire(tracer);
	if (err) {
		mlx5_core_dbg(dev, "FWTracer: Ownership was not granted %d\n", err);
		/* Don't fail since ownership can be acquired on a later FW event */
		return 0;
	}

	err = mlx5_fw_tracer_set_mtrc_conf(tracer);
	if (err) {
		mlx5_core_warn(dev, "FWTracer: Failed to set tracer configuration %d\n", err);
		goto release_ownership;
	}

	/* enable tracer & trace events */
	err = mlx5_fw_tracer_set_mtrc_ctrl(tracer, 1, 1);
	if (err) {
		mlx5_core_warn(dev, "FWTracer: Failed to enable tracer %d\n", err);
		goto release_ownership;
	}

	mlx5_core_dbg(dev, "FWTracer: Ownership granted and active\n");
	return 0;

release_ownership:
	mlx5_fw_tracer_ownership_release(tracer);
	return err;
}

static void mlx5_fw_tracer_ownership_change(struct work_struct *work)
{
	struct mlx5_fw_tracer *tracer =
		container_of(work, struct mlx5_fw_tracer, ownership_change_work);

	mlx5_core_dbg(tracer->dev, "FWTracer: ownership changed, current=(%d)\n", tracer->owner);
	if (tracer->owner) {
		tracer->owner = false;
		tracer->buff.consumer_index = 0;
		return;
	}

	mlx5_fw_tracer_start(tracer);
}

static int mlx5_fw_tracer_set_core_dump_reg(struct mlx5_core_dev *dev,
					    u32 *in, int size_in)
{
	u32 out[MLX5_ST_SZ_DW(core_dump_reg)] = {};

	if (!MLX5_CAP_DEBUG(dev, core_dump_general) &&
	    !MLX5_CAP_DEBUG(dev, core_dump_qp))
		return -EOPNOTSUPP;

	return mlx5_core_access_reg(dev, in, size_in, out, sizeof(out),
				    MLX5_REG_CORE_DUMP, 0, 1);
}

int mlx5_fw_tracer_trigger_core_dump_general(struct mlx5_core_dev *dev)
{
	struct mlx5_fw_tracer *tracer = dev->tracer;
	u32 in[MLX5_ST_SZ_DW(core_dump_reg)] = {};
	int err;

	if (!MLX5_CAP_DEBUG(dev, core_dump_general) || !tracer)
		return -EOPNOTSUPP;
	if (!tracer->owner)
		return -EPERM;

	MLX5_SET(core_dump_reg, in, core_dump_type, 0x0);

	err =  mlx5_fw_tracer_set_core_dump_reg(dev, in, sizeof(in));
	if (err)
		return err;
	queue_work(tracer->work_queue, &tracer->handle_traces_work);
	flush_workqueue(tracer->work_queue);
	return 0;
}

static int
mlx5_devlink_fmsg_fill_trace(struct devlink_fmsg *fmsg,
			     struct mlx5_fw_trace_data *trace_data)
{
	int err;

	err = devlink_fmsg_obj_nest_start(fmsg);
	if (err)
		return err;

	err = devlink_fmsg_u64_pair_put(fmsg, "timestamp", trace_data->timestamp);
	if (err)
		return err;

	err = devlink_fmsg_bool_pair_put(fmsg, "lost", trace_data->lost);
	if (err)
		return err;

	err = devlink_fmsg_u8_pair_put(fmsg, "event_id", trace_data->event_id);
	if (err)
		return err;

	err = devlink_fmsg_string_pair_put(fmsg, "msg", trace_data->msg);
	if (err)
		return err;

	err = devlink_fmsg_obj_nest_end(fmsg);
	if (err)
		return err;
	return 0;
}

int mlx5_fw_tracer_get_saved_traces_objects(struct mlx5_fw_tracer *tracer,
					    struct devlink_fmsg *fmsg)
{
	struct mlx5_fw_trace_data *straces = tracer->st_arr.straces;
	u32 index, start_index, end_index;
	u32 saved_traces_index;
	int err;

	if (!straces[0].timestamp)
		return -ENOMSG;

	mutex_lock(&tracer->st_arr.lock);
	saved_traces_index = tracer->st_arr.saved_traces_index;
	if (straces[saved_traces_index].timestamp)
		start_index = saved_traces_index;
	else
		start_index = 0;
	end_index = (saved_traces_index - 1) & (SAVED_TRACES_NUM - 1);

	err = devlink_fmsg_arr_pair_nest_start(fmsg, "dump fw traces");
	if (err)
		goto unlock;
	index = start_index;
	while (index != end_index) {
		err = mlx5_devlink_fmsg_fill_trace(fmsg, &straces[index]);
		if (err)
			goto unlock;

		index = (index + 1) & (SAVED_TRACES_NUM - 1);
	}

	err = devlink_fmsg_arr_pair_nest_end(fmsg);
unlock:
	mutex_unlock(&tracer->st_arr.lock);
	return err;
}

/* Create software resources (Buffers, etc ..) */
struct mlx5_fw_tracer *mlx5_fw_tracer_create(struct mlx5_core_dev *dev)
{
	struct mlx5_fw_tracer *tracer = NULL;
	int err;

	if (!MLX5_CAP_MCAM_REG(dev, tracer_registers)) {
		mlx5_core_dbg(dev, "FWTracer: Tracer capability not present\n");
		return NULL;
	}

	tracer = kvzalloc(sizeof(*tracer), GFP_KERNEL);
	if (!tracer)
		return ERR_PTR(-ENOMEM);

	tracer->work_queue = create_singlethread_workqueue("mlx5_fw_tracer");
	if (!tracer->work_queue) {
		err = -ENOMEM;
		goto free_tracer;
	}

	tracer->dev = dev;

	INIT_LIST_HEAD(&tracer->ready_strings_list);
	INIT_WORK(&tracer->ownership_change_work, mlx5_fw_tracer_ownership_change);
	INIT_WORK(&tracer->read_fw_strings_work, mlx5_tracer_read_strings_db);
	INIT_WORK(&tracer->handle_traces_work, mlx5_fw_tracer_handle_traces);


	err = mlx5_query_mtrc_caps(tracer);
	if (err) {
		mlx5_core_dbg(dev, "FWTracer: Failed to query capabilities %d\n", err);
		goto destroy_workqueue;
	}

	err = mlx5_fw_tracer_create_log_buf(tracer);
	if (err) {
		mlx5_core_warn(dev, "FWTracer: Create log buffer failed %d\n", err);
		goto destroy_workqueue;
	}

	err = mlx5_fw_tracer_allocate_strings_db(tracer);
	if (err) {
		mlx5_core_warn(dev, "FWTracer: Allocate strings database failed %d\n", err);
		goto free_log_buf;
	}

	mlx5_fw_tracer_init_saved_traces_array(tracer);
	mlx5_core_dbg(dev, "FWTracer: Tracer created\n");

	return tracer;

free_log_buf:
	mlx5_fw_tracer_destroy_log_buf(tracer);
destroy_workqueue:
	tracer->dev = NULL;
	destroy_workqueue(tracer->work_queue);
free_tracer:
	kvfree(tracer);
	return ERR_PTR(err);
}

static int fw_tracer_event(struct notifier_block *nb, unsigned long action, void *data);

/* Create HW resources + start tracer */
int mlx5_fw_tracer_init(struct mlx5_fw_tracer *tracer)
{
	struct mlx5_core_dev *dev;
	int err;

	if (IS_ERR_OR_NULL(tracer))
		return 0;

	dev = tracer->dev;

	if (!tracer->str_db.loaded)
		queue_work(tracer->work_queue, &tracer->read_fw_strings_work);

	err = mlx5_core_alloc_pd(dev, &tracer->buff.pdn);
	if (err) {
		mlx5_core_warn(dev, "FWTracer: Failed to allocate PD %d\n", err);
		goto err_cancel_work;
	}

	err = mlx5_fw_tracer_create_mkey(tracer);
	if (err) {
		mlx5_core_warn(dev, "FWTracer: Failed to create mkey %d\n", err);
		goto err_dealloc_pd;
	}

	MLX5_NB_INIT(&tracer->nb, fw_tracer_event, DEVICE_TRACER);
	mlx5_eq_notifier_register(dev, &tracer->nb);

	err = mlx5_fw_tracer_start(tracer);
	if (err) {
		mlx5_core_warn(dev, "FWTracer: Failed to start tracer %d\n", err);
		goto err_notifier_unregister;
	}
	return 0;

err_notifier_unregister:
	mlx5_eq_notifier_unregister(dev, &tracer->nb);
	mlx5_core_destroy_mkey(dev, &tracer->buff.mkey);
err_dealloc_pd:
	mlx5_core_dealloc_pd(dev, tracer->buff.pdn);
err_cancel_work:
	cancel_work_sync(&tracer->read_fw_strings_work);
	return err;
}

/* Stop tracer + Cleanup HW resources */
void mlx5_fw_tracer_cleanup(struct mlx5_fw_tracer *tracer)
{
	if (IS_ERR_OR_NULL(tracer))
		return;

	mlx5_core_dbg(tracer->dev, "FWTracer: Cleanup, is owner ? (%d)\n",
		      tracer->owner);
	mlx5_eq_notifier_unregister(tracer->dev, &tracer->nb);
	cancel_work_sync(&tracer->ownership_change_work);
	cancel_work_sync(&tracer->handle_traces_work);

	if (tracer->owner)
		mlx5_fw_tracer_ownership_release(tracer);

	mlx5_core_destroy_mkey(tracer->dev, &tracer->buff.mkey);
	mlx5_core_dealloc_pd(tracer->dev, tracer->buff.pdn);
}

/* Free software resources (Buffers, etc ..) */
void mlx5_fw_tracer_destroy(struct mlx5_fw_tracer *tracer)
{
	if (IS_ERR_OR_NULL(tracer))
		return;

	mlx5_core_dbg(tracer->dev, "FWTracer: Destroy\n");

	cancel_work_sync(&tracer->read_fw_strings_work);
	mlx5_fw_tracer_clean_ready_list(tracer);
	mlx5_fw_tracer_clean_print_hash(tracer);
	mlx5_fw_tracer_clean_saved_traces_array(tracer);
	mlx5_fw_tracer_free_strings_db(tracer);
	mlx5_fw_tracer_destroy_log_buf(tracer);
	flush_workqueue(tracer->work_queue);
	destroy_workqueue(tracer->work_queue);
	kvfree(tracer);
<<<<<<< HEAD
=======
}

static int mlx5_fw_tracer_recreate_strings_db(struct mlx5_fw_tracer *tracer)
{
	struct mlx5_core_dev *dev;
	int err;

	cancel_work_sync(&tracer->read_fw_strings_work);
	mlx5_fw_tracer_clean_ready_list(tracer);
	mlx5_fw_tracer_clean_print_hash(tracer);
	mlx5_fw_tracer_clean_saved_traces_array(tracer);
	mlx5_fw_tracer_free_strings_db(tracer);

	dev = tracer->dev;
	err = mlx5_query_mtrc_caps(tracer);
	if (err) {
		mlx5_core_dbg(dev, "FWTracer: Failed to query capabilities %d\n", err);
		return err;
	}

	err = mlx5_fw_tracer_allocate_strings_db(tracer);
	if (err) {
		mlx5_core_warn(dev, "FWTracer: Allocate strings DB failed %d\n", err);
		return err;
	}
	mlx5_fw_tracer_init_saved_traces_array(tracer);

	return 0;
}

int mlx5_fw_tracer_reload(struct mlx5_fw_tracer *tracer)
{
	struct mlx5_core_dev *dev;
	int err;

	if (IS_ERR_OR_NULL(tracer))
		return 0;

	dev = tracer->dev;
	mlx5_fw_tracer_cleanup(tracer);
	err = mlx5_fw_tracer_recreate_strings_db(tracer);
	if (err) {
		mlx5_core_warn(dev, "Failed to recreate FW tracer strings DB\n");
		return err;
	}
	err = mlx5_fw_tracer_init(tracer);
	if (err) {
		mlx5_core_warn(dev, "Failed to re-initialize FW tracer\n");
		return err;
	}

	return 0;
>>>>>>> c1084c27
}

static int fw_tracer_event(struct notifier_block *nb, unsigned long action, void *data)
{
	struct mlx5_fw_tracer *tracer = mlx5_nb_cof(nb, struct mlx5_fw_tracer, nb);
	struct mlx5_core_dev *dev = tracer->dev;
	struct mlx5_eqe *eqe = data;

	switch (eqe->sub_type) {
	case MLX5_TRACER_SUBTYPE_OWNERSHIP_CHANGE:
		queue_work(tracer->work_queue, &tracer->ownership_change_work);
		break;
	case MLX5_TRACER_SUBTYPE_TRACES_AVAILABLE:
		if (likely(tracer->str_db.loaded))
			queue_work(tracer->work_queue, &tracer->handle_traces_work);
		break;
	default:
		mlx5_core_dbg(dev, "FWTracer: Event with unrecognized subtype: sub_type %d\n",
			      eqe->sub_type);
	}

	return NOTIFY_OK;
}

EXPORT_TRACEPOINT_SYMBOL(mlx5_fw);<|MERGE_RESOLUTION|>--- conflicted
+++ resolved
@@ -1072,8 +1072,6 @@
 	flush_workqueue(tracer->work_queue);
 	destroy_workqueue(tracer->work_queue);
 	kvfree(tracer);
-<<<<<<< HEAD
-=======
 }
 
 static int mlx5_fw_tracer_recreate_strings_db(struct mlx5_fw_tracer *tracer)
@@ -1126,7 +1124,6 @@
 	}
 
 	return 0;
->>>>>>> c1084c27
 }
 
 static int fw_tracer_event(struct notifier_block *nb, unsigned long action, void *data)
