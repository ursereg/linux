--- conflicted
+++ resolved
@@ -192,29 +192,11 @@
 
 static void enter_error_state(struct mlx5_core_dev *dev, bool force)
 {
-<<<<<<< HEAD
-	bool err_detected = false;
-
-	/* Mark the device as fatal in order to abort FW commands */
-	if ((check_fatal_sensors(dev) || force) &&
-	    dev->state == MLX5_DEVICE_STATE_UP) {
-		dev->state = MLX5_DEVICE_STATE_INTERNAL_ERROR;
-		err_detected = true;
-	}
-	mutex_lock(&dev->intf_state_mutex);
-	if (!err_detected && dev->state == MLX5_DEVICE_STATE_INTERNAL_ERROR)
-		goto unlock;/* a previous error is still being handled */
-	if (dev->state == MLX5_DEVICE_STATE_UNINITIALIZED) {
-=======
 	if (mlx5_health_check_fatal_sensors(dev) || force) { /* protected state setting */
->>>>>>> c1084c27
 		dev->state = MLX5_DEVICE_STATE_INTERNAL_ERROR;
 		mlx5_cmd_flush(dev);
 	}
 
-<<<<<<< HEAD
-	if (check_fatal_sensors(dev) || force) { /* protected state setting */
-=======
 	mlx5_notifier_call_chain(dev->priv.events, MLX5_DEV_EVENT_SYS_ERROR, (void *)1);
 }
 
@@ -225,7 +207,6 @@
 	/* Mark the device as fatal in order to abort FW commands */
 	if ((mlx5_health_check_fatal_sensors(dev) || force) &&
 	    dev->state == MLX5_DEVICE_STATE_UP) {
->>>>>>> c1084c27
 		dev->state = MLX5_DEVICE_STATE_INTERNAL_ERROR;
 		err_detected = true;
 	}
