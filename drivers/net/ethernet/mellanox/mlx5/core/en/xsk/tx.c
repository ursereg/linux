--- conflicted
+++ resolved
@@ -33,21 +33,12 @@
 		if (unlikely(!test_bit(MLX5E_SQ_STATE_ENABLED, &c->async_icosq.state)))
 			return 0;
 
-<<<<<<< HEAD
-		if (test_and_set_bit(MLX5E_SQ_STATE_PENDING_XSK_TX, &c->xskicosq.state))
-			return 0;
-
-		spin_lock(&c->xskicosq_lock);
-		mlx5e_trigger_irq(&c->xskicosq);
-		spin_unlock(&c->xskicosq_lock);
-=======
 		if (test_and_set_bit(MLX5E_SQ_STATE_PENDING_XSK_TX, &c->async_icosq.state))
 			return 0;
 
 		spin_lock_bh(&c->async_icosq_lock);
 		mlx5e_trigger_irq(&c->async_icosq);
 		spin_unlock_bh(&c->async_icosq_lock);
->>>>>>> c1084c27
 	}
 
 	return 0;
