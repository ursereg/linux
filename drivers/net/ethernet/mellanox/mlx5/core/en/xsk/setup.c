// SPDX-License-Identifier: GPL-2.0 OR Linux-OpenIB
/* Copyright (c) 2019 Mellanox Technologies. */

#include "setup.h"
#include "en/params.h"
#include "en/txrx.h"

/* It matches XDP_UMEM_MIN_CHUNK_SIZE, but as this constant is private and may
 * change unexpectedly, and mlx5e has a minimum valid stride size for striding
 * RQ, keep this check in the driver.
 */
#define MLX5E_MIN_XSK_CHUNK_SIZE 2048

bool mlx5e_validate_xsk_param(struct mlx5e_params *params,
			      struct mlx5e_xsk_param *xsk,
			      struct mlx5_core_dev *mdev)
{
	/* AF_XDP doesn't support frames larger than PAGE_SIZE. */
	if (xsk->chunk_size > PAGE_SIZE ||
			xsk->chunk_size < MLX5E_MIN_XSK_CHUNK_SIZE)
		return false;

	/* Current MTU and XSK headroom don't allow packets to fit the frames. */
	if (mlx5e_rx_get_min_frag_sz(params, xsk) > xsk->chunk_size)
		return false;

	/* frag_sz is different for regular and XSK RQs, so ensure that linear
	 * SKB mode is possible.
	 */
	switch (params->rq_wq_type) {
	case MLX5_WQ_TYPE_LINKED_LIST_STRIDING_RQ:
		return mlx5e_rx_mpwqe_is_linear_skb(mdev, params, xsk);
	default: /* MLX5_WQ_TYPE_CYCLIC */
		return mlx5e_rx_is_linear_skb(params, xsk);
	}
}

static void mlx5e_build_xsk_cparam(struct mlx5_core_dev *mdev,
				   struct mlx5e_params *params,
				   struct mlx5e_xsk_param *xsk,
				   u16 q_counter,
				   struct mlx5e_channel_param *cparam)
{
	mlx5e_build_rq_param(mdev, params, xsk, q_counter, &cparam->rq);
	mlx5e_build_xdpsq_param(mdev, params, &cparam->xdp_sq);
}

static int mlx5e_init_xsk_rq(struct mlx5e_channel *c,
			     struct mlx5e_params *params,
			     struct xsk_buff_pool *pool,
			     struct mlx5e_xsk_param *xsk,
			     struct mlx5e_rq *rq)
{
	struct mlx5_core_dev *mdev = c->mdev;
	int rq_xdp_ix;
	int err;

	rq->wq_type      = params->rq_wq_type;
	rq->pdev         = c->pdev;
	rq->netdev       = c->netdev;
	rq->priv         = c->priv;
	rq->tstamp       = c->tstamp;
	rq->clock        = &mdev->clock;
	rq->icosq        = &c->icosq;
	rq->ix           = c->ix;
	rq->mdev         = mdev;
	rq->hw_mtu       = MLX5E_SW2HW_MTU(params, params->sw_mtu);
	rq->xdpsq        = &c->rq_xdpsq;
	rq->xsk_pool     = pool;
	rq->stats        = &c->priv->channel_stats[c->ix].xskrq;
	rq->ptp_cyc2time = mlx5_rq_ts_translator(mdev);
	rq_xdp_ix        = c->ix + params->num_channels * MLX5E_RQ_GROUP_XSK;
	err = mlx5e_rq_set_handlers(rq, params, xsk);
	if (err)
		return err;

	return  xdp_rxq_info_reg(&rq->xdp_rxq, rq->netdev, rq_xdp_ix, 0);
}

static int mlx5e_open_xsk_rq(struct mlx5e_channel *c, struct mlx5e_params *params,
			     struct mlx5e_rq_param *rq_params, struct xsk_buff_pool *pool,
			     struct mlx5e_xsk_param *xsk)
{
	int err;

	err = mlx5e_init_xsk_rq(c, params, pool, xsk, &c->xskrq);
	if (err)
		return err;

	return mlx5e_open_rq(params, rq_params, xsk, cpu_to_node(c->cpu), &c->xskrq);
}

int mlx5e_open_xsk(struct mlx5e_priv *priv, struct mlx5e_params *params,
		   struct mlx5e_xsk_param *xsk, struct xsk_buff_pool *pool,
		   struct mlx5e_channel *c)
{
	struct mlx5e_channel_param *cparam;
	struct mlx5e_create_cq_param ccp;
	int err;

	mlx5e_build_create_cq_param(&ccp, c);

	if (!mlx5e_validate_xsk_param(params, xsk, priv->mdev))
		return -EINVAL;

	cparam = kvzalloc(sizeof(*cparam), GFP_KERNEL);
	if (!cparam)
		return -ENOMEM;

	mlx5e_build_xsk_cparam(priv->mdev, params, xsk, priv->q_counter, cparam);

	err = mlx5e_open_cq(c->priv, params->rx_cq_moderation, &cparam->rq.cqp, &ccp,
			    &c->xskrq.cq);
	if (unlikely(err))
		goto err_free_cparam;

	err = mlx5e_open_xsk_rq(c, params, &cparam->rq, pool, xsk);
	if (unlikely(err))
		goto err_close_rx_cq;

	err = mlx5e_open_cq(c->priv, params->tx_cq_moderation, &cparam->xdp_sq.cqp, &ccp,
			    &c->xsksq.cq);
	if (unlikely(err))
		goto err_close_rq;

	/* Create a separate SQ, so that when the buff pool is disabled, we could
	 * close this SQ safely and stop receiving CQEs. In other case, e.g., if
	 * the XDPSQ was used instead, we might run into trouble when the buff pool
	 * is disabled and then re-enabled, but the SQ continues receiving CQEs
	 * from the old buff pool.
	 */
	err = mlx5e_open_xdpsq(c, params, &cparam->xdp_sq, pool, &c->xsksq, true);
	if (unlikely(err))
		goto err_close_tx_cq;

	kvfree(cparam);

	set_bit(MLX5E_CHANNEL_STATE_XSK, c->state);

	return 0;

err_close_tx_cq:
	mlx5e_close_cq(&c->xsksq.cq);

err_close_rq:
	mlx5e_close_rq(&c->xskrq);

err_close_rx_cq:
	mlx5e_close_cq(&c->xskrq.cq);

err_free_cparam:
	kvfree(cparam);

	return err;
}

void mlx5e_close_xsk(struct mlx5e_channel *c)
{
	clear_bit(MLX5E_CHANNEL_STATE_XSK, c->state);
<<<<<<< HEAD
	napi_synchronize(&c->napi);
	synchronize_rcu(); /* Sync with the XSK wakeup. */
=======
	synchronize_net(); /* Sync with the XSK wakeup and with NAPI. */
>>>>>>> c1084c27

	mlx5e_close_rq(&c->xskrq);
	mlx5e_close_cq(&c->xskrq.cq);
	mlx5e_close_xdpsq(&c->xsksq);
	mlx5e_close_cq(&c->xsksq.cq);

	memset(&c->xskrq, 0, sizeof(c->xskrq));
	memset(&c->xsksq, 0, sizeof(c->xsksq));
<<<<<<< HEAD
	memset(&c->xskicosq, 0, sizeof(c->xskicosq));
=======
>>>>>>> c1084c27
}

void mlx5e_activate_xsk(struct mlx5e_channel *c)
{
	set_bit(MLX5E_RQ_STATE_ENABLED, &c->xskrq.state);
	/* TX queue is created active. */

	spin_lock_bh(&c->async_icosq_lock);
	mlx5e_trigger_irq(&c->async_icosq);
	spin_unlock_bh(&c->async_icosq_lock);
}

void mlx5e_deactivate_xsk(struct mlx5e_channel *c)
{
	mlx5e_deactivate_rq(&c->xskrq);
	/* TX queue is disabled on close. */
}<|MERGE_RESOLUTION|>--- conflicted
+++ resolved
@@ -157,12 +157,7 @@
 void mlx5e_close_xsk(struct mlx5e_channel *c)
 {
 	clear_bit(MLX5E_CHANNEL_STATE_XSK, c->state);
-<<<<<<< HEAD
-	napi_synchronize(&c->napi);
-	synchronize_rcu(); /* Sync with the XSK wakeup. */
-=======
 	synchronize_net(); /* Sync with the XSK wakeup and with NAPI. */
->>>>>>> c1084c27
 
 	mlx5e_close_rq(&c->xskrq);
 	mlx5e_close_cq(&c->xskrq.cq);
@@ -171,10 +166,6 @@
 
 	memset(&c->xskrq, 0, sizeof(c->xskrq));
 	memset(&c->xsksq, 0, sizeof(c->xsksq));
-<<<<<<< HEAD
-	memset(&c->xskicosq, 0, sizeof(c->xskicosq));
-=======
->>>>>>> c1084c27
 }
 
 void mlx5e_activate_xsk(struct mlx5e_channel *c)
