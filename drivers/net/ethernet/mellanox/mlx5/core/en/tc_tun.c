/* SPDX-License-Identifier: GPL-2.0 OR Linux-OpenIB */
/* Copyright (c) 2018 Mellanox Technologies. */

#include <net/vxlan.h>
#include <net/gre.h>
#include <net/geneve.h>
#include <net/bareudp.h>
#include "en/tc_tun.h"
#include "en/tc_priv.h"
#include "en_tc.h"
#include "rep/tc.h"
#include "rep/neigh.h"
#include "lag.h"
#include "lag_mp.h"

struct mlx5e_tc_tun_route_attr {
	struct net_device *out_dev;
	struct net_device *route_dev;
	union {
		struct flowi4 fl4;
		struct flowi6 fl6;
	} fl;
	struct neighbour *n;
	u8 ttl;
};

#define TC_TUN_ROUTE_ATTR_INIT(name) struct mlx5e_tc_tun_route_attr name = {}

static void mlx5e_tc_tun_route_attr_cleanup(struct mlx5e_tc_tun_route_attr *attr)
{
	if (attr->n)
		neigh_release(attr->n);
	if (attr->route_dev)
		dev_put(attr->route_dev);
}

struct mlx5e_tc_tunnel *mlx5e_get_tc_tun(struct net_device *tunnel_dev)
{
	if (netif_is_vxlan(tunnel_dev))
		return &vxlan_tunnel;
	else if (netif_is_geneve(tunnel_dev))
		return &geneve_tunnel;
	else if (netif_is_gretap(tunnel_dev) ||
		 netif_is_ip6gretap(tunnel_dev))
		return &gre_tunnel;
	else if (netif_is_bareudp(tunnel_dev))
		return &mplsoudp_tunnel;
	else
		return NULL;
}

static int get_route_and_out_devs(struct mlx5e_priv *priv,
				  struct net_device *dev,
				  struct net_device **route_dev,
				  struct net_device **out_dev)
{
	struct net_device *uplink_dev, *uplink_upper, *real_dev;
	struct mlx5_eswitch *esw = priv->mdev->priv.eswitch;
	bool dst_is_lag_dev;

	real_dev = is_vlan_dev(dev) ? vlan_dev_real_dev(dev) : dev;
	uplink_dev = mlx5_eswitch_uplink_get_proto_dev(esw, REP_ETH);

	rcu_read_lock();
	uplink_upper = netdev_master_upper_dev_get_rcu(uplink_dev);
	/* mlx5_lag_is_sriov() is a blocking function which can't be called
	 * while holding rcu read lock. Take the net_device for correctness
	 * sake.
	 */
	if (uplink_upper)
		dev_hold(uplink_upper);
	rcu_read_unlock();

	dst_is_lag_dev = (uplink_upper &&
			  netif_is_lag_master(uplink_upper) &&
			  real_dev == uplink_upper &&
			  mlx5_lag_is_sriov(priv->mdev));
	if (uplink_upper)
		dev_put(uplink_upper);

	/* if the egress device isn't on the same HW e-switch or
	 * it's a LAG device, use the uplink
	 */
	*route_dev = dev;
	if (!netdev_port_same_parent_id(priv->netdev, real_dev) ||
	    dst_is_lag_dev || is_vlan_dev(*route_dev))
		*out_dev = uplink_dev;
	else if (mlx5e_eswitch_rep(dev) &&
		 mlx5e_is_valid_eswitch_fwd_dev(priv, dev))
		*out_dev = *route_dev;
	else
		return -EOPNOTSUPP;

	if (!(mlx5e_eswitch_rep(*out_dev) &&
	      mlx5e_is_uplink_rep(netdev_priv(*out_dev))))
		return -EOPNOTSUPP;

	if (mlx5e_eswitch_uplink_rep(priv->netdev) && *out_dev != priv->netdev)
		return -EOPNOTSUPP;

	return 0;
}

static int mlx5e_route_lookup_ipv4_get(struct mlx5e_priv *priv,
				       struct net_device *mirred_dev,
				       struct mlx5e_tc_tun_route_attr *attr)
{
	struct net_device *route_dev;
	struct net_device *out_dev;
	struct neighbour *n;
	struct rtable *rt;

#if IS_ENABLED(CONFIG_INET)
	struct mlx5_core_dev *mdev = priv->mdev;
	struct net_device *uplink_dev;
	int ret;

	if (mlx5_lag_is_multipath(mdev)) {
		struct mlx5_eswitch *esw = mdev->priv.eswitch;

		uplink_dev = mlx5_eswitch_uplink_get_proto_dev(esw, REP_ETH);
		attr->fl.fl4.flowi4_oif = uplink_dev->ifindex;
	}

	rt = ip_route_output_key(dev_net(mirred_dev), &attr->fl.fl4);
	if (IS_ERR(rt))
		return PTR_ERR(rt);

	if (rt->rt_type != RTN_UNICAST) {
		ret = -ENETUNREACH;
		goto err_rt_release;
	}

	if (mlx5_lag_is_multipath(mdev) && rt->rt_gw_family != AF_INET) {
		ret = -ENETUNREACH;
		goto err_rt_release;
	}
#else
	return -EOPNOTSUPP;
#endif

	ret = get_route_and_out_devs(priv, rt->dst.dev, &route_dev, &out_dev);
	if (ret < 0)
		goto err_rt_release;
	dev_hold(route_dev);

	if (!attr->ttl)
		attr->ttl = ip4_dst_hoplimit(&rt->dst);
	n = dst_neigh_lookup(&rt->dst, &attr->fl.fl4.daddr);
	if (!n) {
		ret = -ENOMEM;
		goto err_dev_release;
	}

	ip_rt_put(rt);
	attr->route_dev = route_dev;
	attr->out_dev = out_dev;
	attr->n = n;
	return 0;

err_dev_release:
	dev_put(route_dev);
err_rt_release:
	ip_rt_put(rt);
	return ret;
}

static void mlx5e_route_lookup_ipv4_put(struct mlx5e_tc_tun_route_attr *attr)
{
	mlx5e_tc_tun_route_attr_cleanup(attr);
}

static const char *mlx5e_netdev_kind(struct net_device *dev)
{
	if (dev->rtnl_link_ops)
		return dev->rtnl_link_ops->kind;
	else
		return "unknown";
}

<<<<<<< HEAD
static int mlx5e_route_lookup_ipv6(struct mlx5e_priv *priv,
				   struct net_device *mirred_dev,
				   struct net_device **out_dev,
				   struct net_device **route_dev,
				   struct flowi6 *fl6,
				   struct neighbour **out_n,
				   u8 *out_ttl)
{
	struct neighbour *n = NULL;
	struct dst_entry *dst;

#if IS_ENABLED(CONFIG_INET) && IS_ENABLED(CONFIG_IPV6)
	int ret;

	dst = ipv6_stub->ipv6_dst_lookup_flow(dev_net(mirred_dev), NULL, fl6,
					      NULL);
	if (IS_ERR(dst))
		return PTR_ERR(dst);

	if (!(*out_ttl))
		*out_ttl = ip6_dst_hoplimit(dst);

	ret = get_route_and_out_devs(priv, dst->dev, route_dev, out_dev);
	if (ret < 0) {
		dst_release(dst);
		return ret;
	}
#else
	return -EOPNOTSUPP;
#endif

	n = dst_neigh_lookup(dst, &fl6->daddr);
	dst_release(dst);
	if (!n)
		return -ENOMEM;

	*out_n = n;
	return 0;
}

=======
>>>>>>> c1084c27
static int mlx5e_gen_ip_tunnel_header(char buf[], __u8 *ip_proto,
				      struct mlx5e_encap_entry *e)
{
	if (!e->tunnel) {
		pr_warn("mlx5: Cannot generate tunnel header for this tunnel\n");
		return -EOPNOTSUPP;
	}

	return e->tunnel->generate_ip_tun_hdr(buf, ip_proto, e);
}

static char *gen_eth_tnl_hdr(char *buf, struct net_device *dev,
			     struct mlx5e_encap_entry *e,
			     u16 proto)
{
	struct ethhdr *eth = (struct ethhdr *)buf;
	char *ip;

	ether_addr_copy(eth->h_dest, e->h_dest);
	ether_addr_copy(eth->h_source, dev->dev_addr);
	if (is_vlan_dev(dev)) {
		struct vlan_hdr *vlan = (struct vlan_hdr *)
					((char *)eth + ETH_HLEN);
		ip = (char *)vlan + VLAN_HLEN;
		eth->h_proto = vlan_dev_vlan_proto(dev);
		vlan->h_vlan_TCI = htons(vlan_dev_vlan_id(dev));
		vlan->h_vlan_encapsulated_proto = htons(proto);
	} else {
		eth->h_proto = htons(proto);
		ip = (char *)eth + ETH_HLEN;
	}

	return ip;
}

int mlx5e_tc_tun_create_header_ipv4(struct mlx5e_priv *priv,
				    struct net_device *mirred_dev,
				    struct mlx5e_encap_entry *e)
{
	int max_encap_size = MLX5_CAP_ESW(priv->mdev, max_encap_header_size);
	const struct ip_tunnel_key *tun_key = &e->tun_info->key;
	struct mlx5_pkt_reformat_params reformat_params;
	struct mlx5e_neigh m_neigh = {};
	TC_TUN_ROUTE_ATTR_INIT(attr);
	int ipv4_encap_size;
	char *encap_header;
	struct iphdr *ip;
	u8 nud_state;
	int err;

	/* add the IP fields */
	attr.fl.fl4.flowi4_tos = tun_key->tos;
	attr.fl.fl4.daddr = tun_key->u.ipv4.dst;
	attr.fl.fl4.saddr = tun_key->u.ipv4.src;
	attr.ttl = tun_key->ttl;

	err = mlx5e_route_lookup_ipv4_get(priv, mirred_dev, &attr);
	if (err)
		return err;

	ipv4_encap_size =
		(is_vlan_dev(attr.route_dev) ? VLAN_ETH_HLEN : ETH_HLEN) +
		sizeof(struct iphdr) +
		e->tunnel->calc_hlen(e);

	if (max_encap_size < ipv4_encap_size) {
		mlx5_core_warn(priv->mdev, "encap size %d too big, max supported is %d\n",
			       ipv4_encap_size, max_encap_size);
		err = -EOPNOTSUPP;
		goto release_neigh;
	}

	encap_header = kzalloc(ipv4_encap_size, GFP_KERNEL);
	if (!encap_header) {
		err = -ENOMEM;
		goto release_neigh;
	}

	m_neigh.family = attr.n->ops->family;
	memcpy(&m_neigh.dst_ip, attr.n->primary_key, attr.n->tbl->key_len);
	e->out_dev = attr.out_dev;
	e->route_dev_ifindex = attr.route_dev->ifindex;

	/* It's important to add the neigh to the hash table before checking
	 * the neigh validity state. So if we'll get a notification, in case the
	 * neigh changes it's validity state, we would find the relevant neigh
	 * in the hash.
	 */
	err = mlx5e_rep_encap_entry_attach(netdev_priv(attr.out_dev), e, &m_neigh, attr.n->dev);
	if (err)
		goto free_encap;

	read_lock_bh(&attr.n->lock);
	nud_state = attr.n->nud_state;
	ether_addr_copy(e->h_dest, attr.n->ha);
	read_unlock_bh(&attr.n->lock);

	/* add ethernet header */
	ip = (struct iphdr *)gen_eth_tnl_hdr(encap_header, attr.route_dev, e,
					     ETH_P_IP);

	/* add ip header */
	ip->tos = tun_key->tos;
	ip->version = 0x4;
	ip->ihl = 0x5;
	ip->ttl = attr.ttl;
	ip->daddr = attr.fl.fl4.daddr;
	ip->saddr = attr.fl.fl4.saddr;

	/* add tunneling protocol header */
	err = mlx5e_gen_ip_tunnel_header((char *)ip + sizeof(struct iphdr),
					 &ip->protocol, e);
	if (err)
		goto destroy_neigh_entry;

	e->encap_size = ipv4_encap_size;
	e->encap_header = encap_header;

	if (!(nud_state & NUD_VALID)) {
		neigh_event_send(attr.n, NULL);
		/* the encap entry will be made valid on neigh update event
		 * and not used before that.
		 */
		goto release_neigh;
	}

	memset(&reformat_params, 0, sizeof(reformat_params));
	reformat_params.type = e->reformat_type;
	reformat_params.size = ipv4_encap_size;
	reformat_params.data = encap_header;
	e->pkt_reformat = mlx5_packet_reformat_alloc(priv->mdev, &reformat_params,
						     MLX5_FLOW_NAMESPACE_FDB);
	if (IS_ERR(e->pkt_reformat)) {
		err = PTR_ERR(e->pkt_reformat);
		goto destroy_neigh_entry;
	}

	e->flags |= MLX5_ENCAP_ENTRY_VALID;
	mlx5e_rep_queue_neigh_stats_work(netdev_priv(attr.out_dev));
	mlx5e_route_lookup_ipv4_put(&attr);
	return err;

destroy_neigh_entry:
	mlx5e_rep_encap_entry_detach(netdev_priv(e->out_dev), e);
free_encap:
	kfree(encap_header);
release_neigh:
	mlx5e_route_lookup_ipv4_put(&attr);
	return err;
}

int mlx5e_tc_tun_update_header_ipv4(struct mlx5e_priv *priv,
				    struct net_device *mirred_dev,
				    struct mlx5e_encap_entry *e)
{
	int max_encap_size = MLX5_CAP_ESW(priv->mdev, max_encap_header_size);
	const struct ip_tunnel_key *tun_key = &e->tun_info->key;
	struct mlx5_pkt_reformat_params reformat_params;
	TC_TUN_ROUTE_ATTR_INIT(attr);
	int ipv4_encap_size;
	char *encap_header;
	struct iphdr *ip;
	u8 nud_state;
	int err;

	/* add the IP fields */
	attr.fl.fl4.flowi4_tos = tun_key->tos;
	attr.fl.fl4.daddr = tun_key->u.ipv4.dst;
	attr.fl.fl4.saddr = tun_key->u.ipv4.src;
	attr.ttl = tun_key->ttl;

	err = mlx5e_route_lookup_ipv4_get(priv, mirred_dev, &attr);
	if (err)
		return err;

	ipv4_encap_size =
		(is_vlan_dev(attr.route_dev) ? VLAN_ETH_HLEN : ETH_HLEN) +
		sizeof(struct iphdr) +
		e->tunnel->calc_hlen(e);

	if (max_encap_size < ipv4_encap_size) {
		mlx5_core_warn(priv->mdev, "encap size %d too big, max supported is %d\n",
			       ipv4_encap_size, max_encap_size);
		err = -EOPNOTSUPP;
		goto release_neigh;
	}

	encap_header = kzalloc(ipv4_encap_size, GFP_KERNEL);
	if (!encap_header) {
		err = -ENOMEM;
		goto release_neigh;
	}

	e->route_dev_ifindex = attr.route_dev->ifindex;

	read_lock_bh(&attr.n->lock);
	nud_state = attr.n->nud_state;
	ether_addr_copy(e->h_dest, attr.n->ha);
	WRITE_ONCE(e->nhe->neigh_dev, attr.n->dev);
	read_unlock_bh(&attr.n->lock);

	/* add ethernet header */
	ip = (struct iphdr *)gen_eth_tnl_hdr(encap_header, attr.route_dev, e,
					     ETH_P_IP);

	/* add ip header */
	ip->tos = tun_key->tos;
	ip->version = 0x4;
	ip->ihl = 0x5;
	ip->ttl = attr.ttl;
	ip->daddr = attr.fl.fl4.daddr;
	ip->saddr = attr.fl.fl4.saddr;

	/* add tunneling protocol header */
	err = mlx5e_gen_ip_tunnel_header((char *)ip + sizeof(struct iphdr),
					 &ip->protocol, e);
	if (err)
		goto free_encap;

	e->encap_size = ipv4_encap_size;
	kfree(e->encap_header);
	e->encap_header = encap_header;

	if (!(nud_state & NUD_VALID)) {
		neigh_event_send(attr.n, NULL);
		/* the encap entry will be made valid on neigh update event
		 * and not used before that.
		 */
		goto release_neigh;
	}

	memset(&reformat_params, 0, sizeof(reformat_params));
	reformat_params.type = e->reformat_type;
	reformat_params.size = ipv4_encap_size;
	reformat_params.data = encap_header;
	e->pkt_reformat = mlx5_packet_reformat_alloc(priv->mdev, &reformat_params,
						     MLX5_FLOW_NAMESPACE_FDB);
	if (IS_ERR(e->pkt_reformat)) {
		err = PTR_ERR(e->pkt_reformat);
		goto free_encap;
	}

	e->flags |= MLX5_ENCAP_ENTRY_VALID;
	mlx5e_rep_queue_neigh_stats_work(netdev_priv(attr.out_dev));
	mlx5e_route_lookup_ipv4_put(&attr);
	return err;

free_encap:
	kfree(encap_header);
release_neigh:
	mlx5e_route_lookup_ipv4_put(&attr);
	return err;
}

#if IS_ENABLED(CONFIG_INET) && IS_ENABLED(CONFIG_IPV6)
static int mlx5e_route_lookup_ipv6_get(struct mlx5e_priv *priv,
				       struct net_device *mirred_dev,
				       struct mlx5e_tc_tun_route_attr *attr)
{
	struct net_device *route_dev;
	struct net_device *out_dev;
	struct dst_entry *dst;
	struct neighbour *n;
	int ret;

	dst = ipv6_stub->ipv6_dst_lookup_flow(dev_net(mirred_dev), NULL, &attr->fl.fl6,
					      NULL);
	if (IS_ERR(dst))
		return PTR_ERR(dst);

	if (!attr->ttl)
		attr->ttl = ip6_dst_hoplimit(dst);

	ret = get_route_and_out_devs(priv, dst->dev, &route_dev, &out_dev);
	if (ret < 0)
		goto err_dst_release;

	dev_hold(route_dev);
	n = dst_neigh_lookup(dst, &attr->fl.fl6.daddr);
	if (!n) {
		ret = -ENOMEM;
		goto err_dev_release;
	}

	dst_release(dst);
	attr->out_dev = out_dev;
	attr->route_dev = route_dev;
	attr->n = n;
	return 0;

err_dev_release:
	dev_put(route_dev);
err_dst_release:
	dst_release(dst);
	return ret;
}

static void mlx5e_route_lookup_ipv6_put(struct mlx5e_tc_tun_route_attr *attr)
{
	mlx5e_tc_tun_route_attr_cleanup(attr);
}

int mlx5e_tc_tun_create_header_ipv6(struct mlx5e_priv *priv,
				    struct net_device *mirred_dev,
				    struct mlx5e_encap_entry *e)
{
	int max_encap_size = MLX5_CAP_ESW(priv->mdev, max_encap_header_size);
	const struct ip_tunnel_key *tun_key = &e->tun_info->key;
	struct mlx5_pkt_reformat_params reformat_params;
	struct mlx5e_neigh m_neigh = {};
	TC_TUN_ROUTE_ATTR_INIT(attr);
	struct ipv6hdr *ip6h;
	int ipv6_encap_size;
	char *encap_header;
	u8 nud_state;
	int err;

	attr.ttl = tun_key->ttl;
	attr.fl.fl6.flowlabel = ip6_make_flowinfo(RT_TOS(tun_key->tos), tun_key->label);
	attr.fl.fl6.daddr = tun_key->u.ipv6.dst;
	attr.fl.fl6.saddr = tun_key->u.ipv6.src;

	err = mlx5e_route_lookup_ipv6_get(priv, mirred_dev, &attr);
	if (err)
		return err;

	ipv6_encap_size =
		(is_vlan_dev(attr.route_dev) ? VLAN_ETH_HLEN : ETH_HLEN) +
		sizeof(struct ipv6hdr) +
		e->tunnel->calc_hlen(e);

	if (max_encap_size < ipv6_encap_size) {
		mlx5_core_warn(priv->mdev, "encap size %d too big, max supported is %d\n",
			       ipv6_encap_size, max_encap_size);
		err = -EOPNOTSUPP;
		goto release_neigh;
	}

	encap_header = kzalloc(ipv6_encap_size, GFP_KERNEL);
	if (!encap_header) {
		err = -ENOMEM;
		goto release_neigh;
	}

	m_neigh.family = attr.n->ops->family;
	memcpy(&m_neigh.dst_ip, attr.n->primary_key, attr.n->tbl->key_len);
	e->out_dev = attr.out_dev;
	e->route_dev_ifindex = attr.route_dev->ifindex;

	/* It's important to add the neigh to the hash table before checking
	 * the neigh validity state. So if we'll get a notification, in case the
	 * neigh changes it's validity state, we would find the relevant neigh
	 * in the hash.
	 */
	err = mlx5e_rep_encap_entry_attach(netdev_priv(attr.out_dev), e, &m_neigh, attr.n->dev);
	if (err)
		goto free_encap;

	read_lock_bh(&attr.n->lock);
	nud_state = attr.n->nud_state;
	ether_addr_copy(e->h_dest, attr.n->ha);
	read_unlock_bh(&attr.n->lock);

	/* add ethernet header */
	ip6h = (struct ipv6hdr *)gen_eth_tnl_hdr(encap_header, attr.route_dev, e,
						 ETH_P_IPV6);

	/* add ip header */
	ip6_flow_hdr(ip6h, tun_key->tos, 0);
	/* the HW fills up ipv6 payload len */
	ip6h->hop_limit   = attr.ttl;
	ip6h->daddr	  = attr.fl.fl6.daddr;
	ip6h->saddr	  = attr.fl.fl6.saddr;

	/* add tunneling protocol header */
	err = mlx5e_gen_ip_tunnel_header((char *)ip6h + sizeof(struct ipv6hdr),
					 &ip6h->nexthdr, e);
	if (err)
		goto destroy_neigh_entry;

	e->encap_size = ipv6_encap_size;
	e->encap_header = encap_header;

	if (!(nud_state & NUD_VALID)) {
		neigh_event_send(attr.n, NULL);
		/* the encap entry will be made valid on neigh update event
		 * and not used before that.
		 */
		goto release_neigh;
	}

	memset(&reformat_params, 0, sizeof(reformat_params));
	reformat_params.type = e->reformat_type;
	reformat_params.size = ipv6_encap_size;
	reformat_params.data = encap_header;
	e->pkt_reformat = mlx5_packet_reformat_alloc(priv->mdev, &reformat_params,
						     MLX5_FLOW_NAMESPACE_FDB);
	if (IS_ERR(e->pkt_reformat)) {
		err = PTR_ERR(e->pkt_reformat);
		goto destroy_neigh_entry;
	}

	e->flags |= MLX5_ENCAP_ENTRY_VALID;
	mlx5e_rep_queue_neigh_stats_work(netdev_priv(attr.out_dev));
	mlx5e_route_lookup_ipv6_put(&attr);
	return err;

destroy_neigh_entry:
	mlx5e_rep_encap_entry_detach(netdev_priv(e->out_dev), e);
free_encap:
	kfree(encap_header);
release_neigh:
	mlx5e_route_lookup_ipv6_put(&attr);
	return err;
}

int mlx5e_tc_tun_update_header_ipv6(struct mlx5e_priv *priv,
				    struct net_device *mirred_dev,
				    struct mlx5e_encap_entry *e)
{
	int max_encap_size = MLX5_CAP_ESW(priv->mdev, max_encap_header_size);
	const struct ip_tunnel_key *tun_key = &e->tun_info->key;
	struct mlx5_pkt_reformat_params reformat_params;
	TC_TUN_ROUTE_ATTR_INIT(attr);
	struct ipv6hdr *ip6h;
	int ipv6_encap_size;
	char *encap_header;
	u8 nud_state;
	int err;

	attr.ttl = tun_key->ttl;

	attr.fl.fl6.flowlabel = ip6_make_flowinfo(RT_TOS(tun_key->tos), tun_key->label);
	attr.fl.fl6.daddr = tun_key->u.ipv6.dst;
	attr.fl.fl6.saddr = tun_key->u.ipv6.src;

	err = mlx5e_route_lookup_ipv6_get(priv, mirred_dev, &attr);
	if (err)
		return err;

	ipv6_encap_size =
		(is_vlan_dev(attr.route_dev) ? VLAN_ETH_HLEN : ETH_HLEN) +
		sizeof(struct ipv6hdr) +
		e->tunnel->calc_hlen(e);

	if (max_encap_size < ipv6_encap_size) {
		mlx5_core_warn(priv->mdev, "encap size %d too big, max supported is %d\n",
			       ipv6_encap_size, max_encap_size);
		err = -EOPNOTSUPP;
		goto release_neigh;
	}

	encap_header = kzalloc(ipv6_encap_size, GFP_KERNEL);
	if (!encap_header) {
		err = -ENOMEM;
		goto release_neigh;
	}

	e->route_dev_ifindex = attr.route_dev->ifindex;

	read_lock_bh(&attr.n->lock);
	nud_state = attr.n->nud_state;
	ether_addr_copy(e->h_dest, attr.n->ha);
	WRITE_ONCE(e->nhe->neigh_dev, attr.n->dev);
	read_unlock_bh(&attr.n->lock);

	/* add ethernet header */
	ip6h = (struct ipv6hdr *)gen_eth_tnl_hdr(encap_header, attr.route_dev, e,
						 ETH_P_IPV6);

	/* add ip header */
	ip6_flow_hdr(ip6h, tun_key->tos, 0);
	/* the HW fills up ipv6 payload len */
	ip6h->hop_limit   = attr.ttl;
	ip6h->daddr	  = attr.fl.fl6.daddr;
	ip6h->saddr	  = attr.fl.fl6.saddr;

	/* add tunneling protocol header */
	err = mlx5e_gen_ip_tunnel_header((char *)ip6h + sizeof(struct ipv6hdr),
					 &ip6h->nexthdr, e);
	if (err)
		goto free_encap;

	e->encap_size = ipv6_encap_size;
	kfree(e->encap_header);
	e->encap_header = encap_header;

	if (!(nud_state & NUD_VALID)) {
		neigh_event_send(attr.n, NULL);
		/* the encap entry will be made valid on neigh update event
		 * and not used before that.
		 */
		goto release_neigh;
	}

	memset(&reformat_params, 0, sizeof(reformat_params));
	reformat_params.type = e->reformat_type;
	reformat_params.size = ipv6_encap_size;
	reformat_params.data = encap_header;
	e->pkt_reformat = mlx5_packet_reformat_alloc(priv->mdev, &reformat_params,
						     MLX5_FLOW_NAMESPACE_FDB);
	if (IS_ERR(e->pkt_reformat)) {
		err = PTR_ERR(e->pkt_reformat);
		goto free_encap;
	}

	e->flags |= MLX5_ENCAP_ENTRY_VALID;
	mlx5e_rep_queue_neigh_stats_work(netdev_priv(attr.out_dev));
	mlx5e_route_lookup_ipv6_put(&attr);
	return err;

free_encap:
	kfree(encap_header);
release_neigh:
	mlx5e_route_lookup_ipv6_put(&attr);
	return err;
}
#endif

int mlx5e_tc_tun_route_lookup(struct mlx5e_priv *priv,
			      struct mlx5_flow_spec *spec,
			      struct mlx5_flow_attr *flow_attr)
{
	struct mlx5_esw_flow_attr *esw_attr = flow_attr->esw_attr;
	TC_TUN_ROUTE_ATTR_INIT(attr);
	u16 vport_num;
	int err = 0;

	if (flow_attr->tun_ip_version == 4) {
		/* Addresses are swapped for decap */
		attr.fl.fl4.saddr = esw_attr->rx_tun_attr->dst_ip.v4;
		attr.fl.fl4.daddr = esw_attr->rx_tun_attr->src_ip.v4;
		err = mlx5e_route_lookup_ipv4_get(priv, priv->netdev, &attr);
	}
#if IS_ENABLED(CONFIG_INET) && IS_ENABLED(CONFIG_IPV6)
	else if (flow_attr->tun_ip_version == 6) {
		/* Addresses are swapped for decap */
		attr.fl.fl6.saddr = esw_attr->rx_tun_attr->dst_ip.v6;
		attr.fl.fl6.daddr = esw_attr->rx_tun_attr->src_ip.v6;
		err = mlx5e_route_lookup_ipv6_get(priv, priv->netdev, &attr);
	}
#endif
	else
		return 0;

	if (err)
		return err;

	if (attr.route_dev->netdev_ops != &mlx5e_netdev_ops ||
	    !mlx5e_tc_is_vf_tunnel(attr.out_dev, attr.route_dev))
		goto out;

	err = mlx5e_tc_query_route_vport(attr.out_dev, attr.route_dev, &vport_num);
	if (err)
		goto out;

	esw_attr->rx_tun_attr->vni = MLX5_GET(fte_match_param, spec->match_value,
					      misc_parameters.vxlan_vni);
	esw_attr->rx_tun_attr->decap_vport = vport_num;

out:
	if (flow_attr->tun_ip_version == 4)
		mlx5e_route_lookup_ipv4_put(&attr);
#if IS_ENABLED(CONFIG_INET) && IS_ENABLED(CONFIG_IPV6)
	else if (flow_attr->tun_ip_version == 6)
		mlx5e_route_lookup_ipv6_put(&attr);
#endif
	return err;
}

bool mlx5e_tc_tun_device_to_offload(struct mlx5e_priv *priv,
				    struct net_device *netdev)
{
	struct mlx5e_tc_tunnel *tunnel = mlx5e_get_tc_tun(netdev);

	if (tunnel && tunnel->can_offload(priv))
		return true;
	else
		return false;
}

int mlx5e_tc_tun_init_encap_attr(struct net_device *tunnel_dev,
				 struct mlx5e_priv *priv,
				 struct mlx5e_encap_entry *e,
				 struct netlink_ext_ack *extack)
{
	struct mlx5e_tc_tunnel *tunnel = mlx5e_get_tc_tun(tunnel_dev);

	if (!tunnel) {
		e->reformat_type = -1;
		return -EOPNOTSUPP;
	}

	return tunnel->init_encap_attr(tunnel_dev, priv, e, extack);
}

int mlx5e_tc_tun_parse(struct net_device *filter_dev,
		       struct mlx5e_priv *priv,
		       struct mlx5_flow_spec *spec,
		       struct flow_cls_offload *f,
		       u8 *match_level)
{
	struct mlx5e_tc_tunnel *tunnel = mlx5e_get_tc_tun(filter_dev);
	struct flow_rule *rule = flow_cls_offload_flow_rule(f);
	void *headers_c = MLX5_ADDR_OF(fte_match_param, spec->match_criteria,
				       outer_headers);
	void *headers_v = MLX5_ADDR_OF(fte_match_param, spec->match_value,
				       outer_headers);
	struct netlink_ext_ack *extack = f->common.extack;
	int err = 0;

	if (!tunnel) {
		netdev_warn(priv->netdev,
			    "decapsulation offload is not supported for %s net device\n",
			    mlx5e_netdev_kind(filter_dev));
		err = -EOPNOTSUPP;
		goto out;
	}

	*match_level = tunnel->match_level;

	if (tunnel->parse_udp_ports) {
		err = tunnel->parse_udp_ports(priv, spec, f,
					      headers_c, headers_v);
		if (err)
			goto out;
	}

	if (tunnel->parse_tunnel) {
		err = tunnel->parse_tunnel(priv, spec, f,
					   headers_c, headers_v);
		if (err)
			goto out;
	}

	if (flow_rule_match_key(rule, FLOW_DISSECTOR_KEY_ENC_CONTROL)) {
		struct flow_dissector_key_basic key_basic = {};
		struct flow_dissector_key_basic mask_basic = {
			.n_proto = htons(0xFFFF),
		};
		struct flow_match_basic match_basic = {
			.key = &key_basic, .mask = &mask_basic,
		};
		struct flow_match_control match;
		u16 addr_type;

		flow_rule_match_enc_control(rule, &match);
		addr_type = match.key->addr_type;

		/* For tunnel addr_type used same key id`s as for non-tunnel */
		if (addr_type == FLOW_DISSECTOR_KEY_IPV4_ADDRS) {
			struct flow_match_ipv4_addrs match;

			flow_rule_match_enc_ipv4_addrs(rule, &match);
			MLX5_SET(fte_match_set_lyr_2_4, headers_c,
				 src_ipv4_src_ipv6.ipv4_layout.ipv4,
				 ntohl(match.mask->src));
			MLX5_SET(fte_match_set_lyr_2_4, headers_v,
				 src_ipv4_src_ipv6.ipv4_layout.ipv4,
				 ntohl(match.key->src));

			MLX5_SET(fte_match_set_lyr_2_4, headers_c,
				 dst_ipv4_dst_ipv6.ipv4_layout.ipv4,
				 ntohl(match.mask->dst));
			MLX5_SET(fte_match_set_lyr_2_4, headers_v,
				 dst_ipv4_dst_ipv6.ipv4_layout.ipv4,
				 ntohl(match.key->dst));

			key_basic.n_proto = htons(ETH_P_IP);
			mlx5e_tc_set_ethertype(priv->mdev, &match_basic, true,
					       headers_c, headers_v);
		} else if (addr_type == FLOW_DISSECTOR_KEY_IPV6_ADDRS) {
			struct flow_match_ipv6_addrs match;

			flow_rule_match_enc_ipv6_addrs(rule, &match);
			memcpy(MLX5_ADDR_OF(fte_match_set_lyr_2_4, headers_c,
					    src_ipv4_src_ipv6.ipv6_layout.ipv6),
			       &match.mask->src, MLX5_FLD_SZ_BYTES(ipv6_layout,
								   ipv6));
			memcpy(MLX5_ADDR_OF(fte_match_set_lyr_2_4, headers_v,
					    src_ipv4_src_ipv6.ipv6_layout.ipv6),
			       &match.key->src, MLX5_FLD_SZ_BYTES(ipv6_layout,
								  ipv6));

			memcpy(MLX5_ADDR_OF(fte_match_set_lyr_2_4, headers_c,
					    dst_ipv4_dst_ipv6.ipv6_layout.ipv6),
			       &match.mask->dst, MLX5_FLD_SZ_BYTES(ipv6_layout,
								   ipv6));
			memcpy(MLX5_ADDR_OF(fte_match_set_lyr_2_4, headers_v,
					    dst_ipv4_dst_ipv6.ipv6_layout.ipv6),
			       &match.key->dst, MLX5_FLD_SZ_BYTES(ipv6_layout,
								  ipv6));

			key_basic.n_proto = htons(ETH_P_IPV6);
			mlx5e_tc_set_ethertype(priv->mdev, &match_basic, true,
					       headers_c, headers_v);
		}
	}

	if (flow_rule_match_key(rule, FLOW_DISSECTOR_KEY_ENC_IP)) {
		struct flow_match_ip match;

		flow_rule_match_enc_ip(rule, &match);
		MLX5_SET(fte_match_set_lyr_2_4, headers_c, ip_ecn,
			 match.mask->tos & 0x3);
		MLX5_SET(fte_match_set_lyr_2_4, headers_v, ip_ecn,
			 match.key->tos & 0x3);

		MLX5_SET(fte_match_set_lyr_2_4, headers_c, ip_dscp,
			 match.mask->tos >> 2);
		MLX5_SET(fte_match_set_lyr_2_4, headers_v, ip_dscp,
			 match.key->tos  >> 2);

		MLX5_SET(fte_match_set_lyr_2_4, headers_c, ttl_hoplimit,
			 match.mask->ttl);
		MLX5_SET(fte_match_set_lyr_2_4, headers_v, ttl_hoplimit,
			 match.key->ttl);

		if (match.mask->ttl &&
		    !MLX5_CAP_ESW_FLOWTABLE_FDB
			(priv->mdev,
			 ft_field_support.outer_ipv4_ttl)) {
			NL_SET_ERR_MSG_MOD(extack,
					   "Matching on TTL is not supported");
			err = -EOPNOTSUPP;
			goto out;
		}
	}

	/* let software handle IP fragments */
	MLX5_SET(fte_match_set_lyr_2_4, headers_c, frag, 1);
	MLX5_SET(fte_match_set_lyr_2_4, headers_v, frag, 0);

	return 0;

out:
	return err;
}

int mlx5e_tc_tun_parse_udp_ports(struct mlx5e_priv *priv,
				 struct mlx5_flow_spec *spec,
				 struct flow_cls_offload *f,
				 void *headers_c,
				 void *headers_v)
{
	struct flow_rule *rule = flow_cls_offload_flow_rule(f);
	struct netlink_ext_ack *extack = f->common.extack;
	struct flow_match_ports enc_ports;

	/* Full udp dst port must be given */

	if (!flow_rule_match_key(rule, FLOW_DISSECTOR_KEY_ENC_PORTS)) {
		NL_SET_ERR_MSG_MOD(extack,
				   "UDP tunnel decap filter must include enc_dst_port condition");
		netdev_warn(priv->netdev,
			    "UDP tunnel decap filter must include enc_dst_port condition\n");
		return -EOPNOTSUPP;
	}

	flow_rule_match_enc_ports(rule, &enc_ports);

	if (memchr_inv(&enc_ports.mask->dst, 0xff,
		       sizeof(enc_ports.mask->dst))) {
		NL_SET_ERR_MSG_MOD(extack,
				   "UDP tunnel decap filter must match enc_dst_port fully");
		netdev_warn(priv->netdev,
			    "UDP tunnel decap filter must match enc_dst_port fully\n");
		return -EOPNOTSUPP;
	}

	/* match on UDP protocol and dst port number */

	MLX5_SET_TO_ONES(fte_match_set_lyr_2_4, headers_c, ip_protocol);
	MLX5_SET(fte_match_set_lyr_2_4, headers_v, ip_protocol, IPPROTO_UDP);

	MLX5_SET(fte_match_set_lyr_2_4, headers_c, udp_dport,
		 ntohs(enc_ports.mask->dst));
	MLX5_SET(fte_match_set_lyr_2_4, headers_v, udp_dport,
		 ntohs(enc_ports.key->dst));

	/* UDP src port on outer header is generated by HW,
	 * so it is probably a bad idea to request matching it.
	 * Nonetheless, it is allowed.
	 */

	MLX5_SET(fte_match_set_lyr_2_4, headers_c, udp_sport,
		 ntohs(enc_ports.mask->src));
	MLX5_SET(fte_match_set_lyr_2_4, headers_v, udp_sport,
		 ntohs(enc_ports.key->src));

	return 0;
}<|MERGE_RESOLUTION|>--- conflicted
+++ resolved
@@ -178,49 +178,6 @@
 		return "unknown";
 }
 
-<<<<<<< HEAD
-static int mlx5e_route_lookup_ipv6(struct mlx5e_priv *priv,
-				   struct net_device *mirred_dev,
-				   struct net_device **out_dev,
-				   struct net_device **route_dev,
-				   struct flowi6 *fl6,
-				   struct neighbour **out_n,
-				   u8 *out_ttl)
-{
-	struct neighbour *n = NULL;
-	struct dst_entry *dst;
-
-#if IS_ENABLED(CONFIG_INET) && IS_ENABLED(CONFIG_IPV6)
-	int ret;
-
-	dst = ipv6_stub->ipv6_dst_lookup_flow(dev_net(mirred_dev), NULL, fl6,
-					      NULL);
-	if (IS_ERR(dst))
-		return PTR_ERR(dst);
-
-	if (!(*out_ttl))
-		*out_ttl = ip6_dst_hoplimit(dst);
-
-	ret = get_route_and_out_devs(priv, dst->dev, route_dev, out_dev);
-	if (ret < 0) {
-		dst_release(dst);
-		return ret;
-	}
-#else
-	return -EOPNOTSUPP;
-#endif
-
-	n = dst_neigh_lookup(dst, &fl6->daddr);
-	dst_release(dst);
-	if (!n)
-		return -ENOMEM;
-
-	*out_n = n;
-	return 0;
-}
-
-=======
->>>>>>> c1084c27
 static int mlx5e_gen_ip_tunnel_header(char buf[], __u8 *ip_proto,
 				      struct mlx5e_encap_entry *e)
 {
