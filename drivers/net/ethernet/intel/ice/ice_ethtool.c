--- conflicted
+++ resolved
@@ -2738,12 +2738,7 @@
 	netdev_info(netdev, "Changing Tx descriptor count from %d to %d\n",
 		    vsi->tx_rings[0]->count, new_tx_cnt);
 
-<<<<<<< HEAD
-	tx_rings = devm_kcalloc(&pf->pdev->dev, vsi->num_txq,
-				sizeof(*tx_rings), GFP_KERNEL);
-=======
 	tx_rings = kcalloc(vsi->num_txq, sizeof(*tx_rings), GFP_KERNEL);
->>>>>>> c1084c27
 	if (!tx_rings) {
 		err = -ENOMEM;
 		goto done;
@@ -2801,12 +2796,7 @@
 	netdev_info(netdev, "Changing Rx descriptor count from %d to %d\n",
 		    vsi->rx_rings[0]->count, new_rx_cnt);
 
-<<<<<<< HEAD
-	rx_rings = devm_kcalloc(&pf->pdev->dev, vsi->num_rxq,
-				sizeof(*rx_rings), GFP_KERNEL);
-=======
 	rx_rings = kcalloc(vsi->num_rxq, sizeof(*rx_rings), GFP_KERNEL);
->>>>>>> c1084c27
 	if (!rx_rings) {
 		err = -ENOMEM;
 		goto done;
@@ -2894,37 +2884,7 @@
 	if (tx_rings) {
 		ice_for_each_txq(vsi, i)
 			ice_free_tx_ring(&tx_rings[i]);
-<<<<<<< HEAD
-		devm_kfree(&pf->pdev->dev, tx_rings);
-	}
-
-done:
-	clear_bit(__ICE_CFG_BUSY, pf->state);
-	return err;
-}
-
-static int ice_nway_reset(struct net_device *netdev)
-{
-	/* restart autonegotiation */
-	struct ice_netdev_priv *np = netdev_priv(netdev);
-	struct ice_vsi *vsi = np->vsi;
-	struct ice_port_info *pi;
-	enum ice_status status;
-
-	pi = vsi->port_info;
-	/* If VSI state is up, then restart autoneg with link up */
-	if (!test_bit(__ICE_DOWN, vsi->back->state))
-		status = ice_aq_set_link_restart_an(pi, true, NULL);
-	else
-		status = ice_aq_set_link_restart_an(pi, false, NULL);
-
-	if (status) {
-		netdev_info(netdev, "link restart failed, err %d aq_err %d\n",
-			    status, pi->hw->adminq.sq_last_status);
-		return -EIO;
-=======
 		kfree(tx_rings);
->>>>>>> c1084c27
 	}
 
 done:
@@ -3795,8 +3755,18 @@
 	struct ice_vsi *vsi = np->vsi;
 
 	if (q_num < 0) {
-<<<<<<< HEAD
+		struct ice_q_vector *q_vector = vsi->q_vectors[0];
 		int v_idx;
+
+		if (q_vector) {
+			ice_print_if_odd_usecs(netdev, q_vector->rx.itr_setting,
+					       ec->use_adaptive_rx_coalesce,
+					       ec->rx_coalesce_usecs, "rx");
+
+			ice_print_if_odd_usecs(netdev, q_vector->tx.itr_setting,
+					       ec->use_adaptive_tx_coalesce,
+					       ec->tx_coalesce_usecs, "tx");
+		}
 
 		ice_for_each_q_vector(vsi, v_idx) {
 			/* In some cases if DCB is configured the num_[rx|tx]q
@@ -3806,29 +3776,6 @@
 			if (v_idx >= vsi->num_rxq && v_idx >= vsi->num_txq)
 				goto set_complete;
 
-=======
-		struct ice_q_vector *q_vector = vsi->q_vectors[0];
-		int v_idx;
-
-		if (q_vector) {
-			ice_print_if_odd_usecs(netdev, q_vector->rx.itr_setting,
-					       ec->use_adaptive_rx_coalesce,
-					       ec->rx_coalesce_usecs, "rx");
-
-			ice_print_if_odd_usecs(netdev, q_vector->tx.itr_setting,
-					       ec->use_adaptive_tx_coalesce,
-					       ec->tx_coalesce_usecs, "tx");
-		}
-
-		ice_for_each_q_vector(vsi, v_idx) {
-			/* In some cases if DCB is configured the num_[rx|tx]q
-			 * can be less than vsi->num_q_vectors. This check
-			 * accounts for that so we don't report a false failure
-			 */
-			if (v_idx >= vsi->num_rxq && v_idx >= vsi->num_txq)
-				goto set_complete;
-
->>>>>>> c1084c27
 			if (ice_set_q_coalesce(vsi, ec, v_idx))
 				return -EINVAL;
 		}
