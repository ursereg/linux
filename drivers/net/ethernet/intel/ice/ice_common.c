// SPDX-License-Identifier: GPL-2.0
/* Copyright (c) 2018, Intel Corporation. */

#include "ice_common.h"
#include "ice_lib.h"
#include "ice_sched.h"
#include "ice_adminq_cmd.h"
#include "ice_flow.h"

#define ICE_PF_RESET_WAIT_COUNT	300

/**
 * ice_set_mac_type - Sets MAC type
 * @hw: pointer to the HW structure
 *
 * This function sets the MAC type of the adapter based on the
 * vendor ID and device ID stored in the HW structure.
 */
static enum ice_status ice_set_mac_type(struct ice_hw *hw)
{
	if (hw->vendor_id != PCI_VENDOR_ID_INTEL)
		return ICE_ERR_DEVICE_NOT_SUPPORTED;

	switch (hw->device_id) {
	case ICE_DEV_ID_E810C_BACKPLANE:
	case ICE_DEV_ID_E810C_QSFP:
	case ICE_DEV_ID_E810C_SFP:
	case ICE_DEV_ID_E810_XXV_BACKPLANE:
	case ICE_DEV_ID_E810_XXV_QSFP:
	case ICE_DEV_ID_E810_XXV_SFP:
		hw->mac_type = ICE_MAC_E810;
		break;
	case ICE_DEV_ID_E823C_10G_BASE_T:
	case ICE_DEV_ID_E823C_BACKPLANE:
	case ICE_DEV_ID_E823C_QSFP:
	case ICE_DEV_ID_E823C_SFP:
	case ICE_DEV_ID_E823C_SGMII:
	case ICE_DEV_ID_E822C_10G_BASE_T:
	case ICE_DEV_ID_E822C_BACKPLANE:
	case ICE_DEV_ID_E822C_QSFP:
	case ICE_DEV_ID_E822C_SFP:
	case ICE_DEV_ID_E822C_SGMII:
	case ICE_DEV_ID_E822L_10G_BASE_T:
	case ICE_DEV_ID_E822L_BACKPLANE:
	case ICE_DEV_ID_E822L_SFP:
	case ICE_DEV_ID_E822L_SGMII:
	case ICE_DEV_ID_E823L_10G_BASE_T:
	case ICE_DEV_ID_E823L_1GBE:
	case ICE_DEV_ID_E823L_BACKPLANE:
	case ICE_DEV_ID_E823L_QSFP:
	case ICE_DEV_ID_E823L_SFP:
		hw->mac_type = ICE_MAC_GENERIC;
		break;
	default:
		hw->mac_type = ICE_MAC_UNKNOWN;
		break;
	}

	ice_debug(hw, ICE_DBG_INIT, "mac_type: %d\n", hw->mac_type);
	return 0;
}

/**
 * ice_is_e810
 * @hw: pointer to the hardware structure
 *
 * returns true if the device is E810 based, false if not.
 */
bool ice_is_e810(struct ice_hw *hw)
{
	return hw->mac_type == ICE_MAC_E810;
}

/**
 * ice_clear_pf_cfg - Clear PF configuration
 * @hw: pointer to the hardware structure
 *
 * Clears any existing PF configuration (VSIs, VSI lists, switch rules, port
 * configuration, flow director filters, etc.).
 */
enum ice_status ice_clear_pf_cfg(struct ice_hw *hw)
{
	struct ice_aq_desc desc;

	ice_fill_dflt_direct_cmd_desc(&desc, ice_aqc_opc_clear_pf_cfg);

	return ice_aq_send_cmd(hw, &desc, NULL, 0, NULL);
}

/**
 * ice_aq_manage_mac_read - manage MAC address read command
 * @hw: pointer to the HW struct
 * @buf: a virtual buffer to hold the manage MAC read response
 * @buf_size: Size of the virtual buffer
 * @cd: pointer to command details structure or NULL
 *
 * This function is used to return per PF station MAC address (0x0107).
 * NOTE: Upon successful completion of this command, MAC address information
 * is returned in user specified buffer. Please interpret user specified
 * buffer as "manage_mac_read" response.
 * Response such as various MAC addresses are stored in HW struct (port.mac)
 * ice_discover_dev_caps is expected to be called before this function is
 * called.
 */
static enum ice_status
ice_aq_manage_mac_read(struct ice_hw *hw, void *buf, u16 buf_size,
		       struct ice_sq_cd *cd)
{
	struct ice_aqc_manage_mac_read_resp *resp;
	struct ice_aqc_manage_mac_read *cmd;
	struct ice_aq_desc desc;
	enum ice_status status;
	u16 flags;
	u8 i;

	cmd = &desc.params.mac_read;

	if (buf_size < sizeof(*resp))
		return ICE_ERR_BUF_TOO_SHORT;

	ice_fill_dflt_direct_cmd_desc(&desc, ice_aqc_opc_manage_mac_read);

	status = ice_aq_send_cmd(hw, &desc, buf, buf_size, cd);
	if (status)
		return status;

	resp = buf;
	flags = le16_to_cpu(cmd->flags) & ICE_AQC_MAN_MAC_READ_M;

	if (!(flags & ICE_AQC_MAN_MAC_LAN_ADDR_VALID)) {
		ice_debug(hw, ICE_DBG_LAN, "got invalid MAC address\n");
		return ICE_ERR_CFG;
	}

	/* A single port can report up to two (LAN and WoL) addresses */
	for (i = 0; i < cmd->num_addr; i++)
		if (resp[i].addr_type == ICE_AQC_MAN_MAC_ADDR_TYPE_LAN) {
			ether_addr_copy(hw->port_info->mac.lan_addr,
					resp[i].mac_addr);
			ether_addr_copy(hw->port_info->mac.perm_addr,
					resp[i].mac_addr);
			break;
		}

	return 0;
}

/**
 * ice_aq_get_phy_caps - returns PHY capabilities
 * @pi: port information structure
 * @qual_mods: report qualified modules
 * @report_mode: report mode capabilities
 * @pcaps: structure for PHY capabilities to be filled
 * @cd: pointer to command details structure or NULL
 *
 * Returns the various PHY capabilities supported on the Port (0x0600)
 */
enum ice_status
ice_aq_get_phy_caps(struct ice_port_info *pi, bool qual_mods, u8 report_mode,
		    struct ice_aqc_get_phy_caps_data *pcaps,
		    struct ice_sq_cd *cd)
{
	struct ice_aqc_get_phy_caps *cmd;
	u16 pcaps_size = sizeof(*pcaps);
	struct ice_aq_desc desc;
	enum ice_status status;
	struct ice_hw *hw;

	cmd = &desc.params.get_phy;

	if (!pcaps || (report_mode & ~ICE_AQC_REPORT_MODE_M) || !pi)
		return ICE_ERR_PARAM;
	hw = pi->hw;

	if (report_mode == ICE_AQC_REPORT_DFLT_CFG &&
	    !ice_fw_supports_report_dflt_cfg(hw))
		return ICE_ERR_PARAM;

	ice_fill_dflt_direct_cmd_desc(&desc, ice_aqc_opc_get_phy_caps);

	if (qual_mods)
		cmd->param0 |= cpu_to_le16(ICE_AQC_GET_PHY_RQM);

	cmd->param0 |= cpu_to_le16(report_mode);
	status = ice_aq_send_cmd(hw, &desc, pcaps, pcaps_size, cd);

	ice_debug(hw, ICE_DBG_LINK, "get phy caps - report_mode = 0x%x\n",
		  report_mode);
	ice_debug(hw, ICE_DBG_LINK, "	phy_type_low = 0x%llx\n",
		  (unsigned long long)le64_to_cpu(pcaps->phy_type_low));
	ice_debug(hw, ICE_DBG_LINK, "	phy_type_high = 0x%llx\n",
		  (unsigned long long)le64_to_cpu(pcaps->phy_type_high));
	ice_debug(hw, ICE_DBG_LINK, "	caps = 0x%x\n", pcaps->caps);
	ice_debug(hw, ICE_DBG_LINK, "	low_power_ctrl_an = 0x%x\n",
		  pcaps->low_power_ctrl_an);
	ice_debug(hw, ICE_DBG_LINK, "	eee_cap = 0x%x\n", pcaps->eee_cap);
	ice_debug(hw, ICE_DBG_LINK, "	eeer_value = 0x%x\n",
		  pcaps->eeer_value);
	ice_debug(hw, ICE_DBG_LINK, "	link_fec_options = 0x%x\n",
		  pcaps->link_fec_options);
	ice_debug(hw, ICE_DBG_LINK, "	module_compliance_enforcement = 0x%x\n",
		  pcaps->module_compliance_enforcement);
	ice_debug(hw, ICE_DBG_LINK, "   extended_compliance_code = 0x%x\n",
		  pcaps->extended_compliance_code);
	ice_debug(hw, ICE_DBG_LINK, "   module_type[0] = 0x%x\n",
		  pcaps->module_type[0]);
	ice_debug(hw, ICE_DBG_LINK, "   module_type[1] = 0x%x\n",
		  pcaps->module_type[1]);
	ice_debug(hw, ICE_DBG_LINK, "   module_type[2] = 0x%x\n",
		  pcaps->module_type[2]);

	if (!status && report_mode == ICE_AQC_REPORT_TOPO_CAP_MEDIA) {
		pi->phy.phy_type_low = le64_to_cpu(pcaps->phy_type_low);
		pi->phy.phy_type_high = le64_to_cpu(pcaps->phy_type_high);
		memcpy(pi->phy.link_info.module_type, &pcaps->module_type,
		       sizeof(pi->phy.link_info.module_type));
	}

	return status;
}

/**
 * ice_aq_get_link_topo_handle - get link topology node return status
 * @pi: port information structure
 * @node_type: requested node type
 * @cd: pointer to command details structure or NULL
 *
 * Get link topology node return status for specified node type (0x06E0)
 *
 * Node type cage can be used to determine if cage is present. If AQC
 * returns error (ENOENT), then no cage present. If no cage present, then
 * connection type is backplane or BASE-T.
 */
static enum ice_status
ice_aq_get_link_topo_handle(struct ice_port_info *pi, u8 node_type,
			    struct ice_sq_cd *cd)
{
	struct ice_aqc_get_link_topo *cmd;
	struct ice_aq_desc desc;

	cmd = &desc.params.get_link_topo;

	ice_fill_dflt_direct_cmd_desc(&desc, ice_aqc_opc_get_link_topo);

	cmd->addr.node_type_ctx = (ICE_AQC_LINK_TOPO_NODE_CTX_PORT <<
				   ICE_AQC_LINK_TOPO_NODE_CTX_S);

	/* set node type */
	cmd->addr.node_type_ctx |= (ICE_AQC_LINK_TOPO_NODE_TYPE_M & node_type);

	return ice_aq_send_cmd(pi->hw, &desc, NULL, 0, cd);
}

/**
 * ice_is_media_cage_present
 * @pi: port information structure
 *
 * Returns true if media cage is present, else false. If no cage, then
 * media type is backplane or BASE-T.
 */
static bool ice_is_media_cage_present(struct ice_port_info *pi)
{
	/* Node type cage can be used to determine if cage is present. If AQC
	 * returns error (ENOENT), then no cage present. If no cage present then
	 * connection type is backplane or BASE-T.
	 */
	return !ice_aq_get_link_topo_handle(pi,
					    ICE_AQC_LINK_TOPO_NODE_TYPE_CAGE,
					    NULL);
}

/**
 * ice_get_media_type - Gets media type
 * @pi: port information structure
 */
static enum ice_media_type ice_get_media_type(struct ice_port_info *pi)
{
	struct ice_link_status *hw_link_info;

	if (!pi)
		return ICE_MEDIA_UNKNOWN;

	hw_link_info = &pi->phy.link_info;
	if (hw_link_info->phy_type_low && hw_link_info->phy_type_high)
		/* If more than one media type is selected, report unknown */
		return ICE_MEDIA_UNKNOWN;

	if (hw_link_info->phy_type_low) {
		/* 1G SGMII is a special case where some DA cable PHYs
		 * may show this as an option when it really shouldn't
		 * be since SGMII is meant to be between a MAC and a PHY
		 * in a backplane. Try to detect this case and handle it
		 */
		if (hw_link_info->phy_type_low == ICE_PHY_TYPE_LOW_1G_SGMII &&
		    (hw_link_info->module_type[ICE_AQC_MOD_TYPE_IDENT] ==
		    ICE_AQC_MOD_TYPE_BYTE1_SFP_PLUS_CU_ACTIVE ||
		    hw_link_info->module_type[ICE_AQC_MOD_TYPE_IDENT] ==
		    ICE_AQC_MOD_TYPE_BYTE1_SFP_PLUS_CU_PASSIVE))
			return ICE_MEDIA_DA;

		switch (hw_link_info->phy_type_low) {
		case ICE_PHY_TYPE_LOW_1000BASE_SX:
		case ICE_PHY_TYPE_LOW_1000BASE_LX:
		case ICE_PHY_TYPE_LOW_10GBASE_SR:
		case ICE_PHY_TYPE_LOW_10GBASE_LR:
		case ICE_PHY_TYPE_LOW_10G_SFI_C2C:
		case ICE_PHY_TYPE_LOW_25GBASE_SR:
		case ICE_PHY_TYPE_LOW_25GBASE_LR:
		case ICE_PHY_TYPE_LOW_40GBASE_SR4:
		case ICE_PHY_TYPE_LOW_40GBASE_LR4:
		case ICE_PHY_TYPE_LOW_50GBASE_SR2:
		case ICE_PHY_TYPE_LOW_50GBASE_LR2:
		case ICE_PHY_TYPE_LOW_50GBASE_SR:
		case ICE_PHY_TYPE_LOW_50GBASE_FR:
		case ICE_PHY_TYPE_LOW_50GBASE_LR:
		case ICE_PHY_TYPE_LOW_100GBASE_SR4:
		case ICE_PHY_TYPE_LOW_100GBASE_LR4:
		case ICE_PHY_TYPE_LOW_100GBASE_SR2:
		case ICE_PHY_TYPE_LOW_100GBASE_DR:
		case ICE_PHY_TYPE_LOW_10G_SFI_AOC_ACC:
		case ICE_PHY_TYPE_LOW_25G_AUI_AOC_ACC:
		case ICE_PHY_TYPE_LOW_40G_XLAUI_AOC_ACC:
		case ICE_PHY_TYPE_LOW_50G_LAUI2_AOC_ACC:
		case ICE_PHY_TYPE_LOW_50G_AUI2_AOC_ACC:
		case ICE_PHY_TYPE_LOW_50G_AUI1_AOC_ACC:
		case ICE_PHY_TYPE_LOW_100G_CAUI4_AOC_ACC:
		case ICE_PHY_TYPE_LOW_100G_AUI4_AOC_ACC:
			return ICE_MEDIA_FIBER;
		case ICE_PHY_TYPE_LOW_100BASE_TX:
		case ICE_PHY_TYPE_LOW_1000BASE_T:
		case ICE_PHY_TYPE_LOW_2500BASE_T:
		case ICE_PHY_TYPE_LOW_5GBASE_T:
		case ICE_PHY_TYPE_LOW_10GBASE_T:
		case ICE_PHY_TYPE_LOW_25GBASE_T:
			return ICE_MEDIA_BASET;
		case ICE_PHY_TYPE_LOW_10G_SFI_DA:
		case ICE_PHY_TYPE_LOW_25GBASE_CR:
		case ICE_PHY_TYPE_LOW_25GBASE_CR_S:
		case ICE_PHY_TYPE_LOW_25GBASE_CR1:
		case ICE_PHY_TYPE_LOW_40GBASE_CR4:
		case ICE_PHY_TYPE_LOW_50GBASE_CR2:
		case ICE_PHY_TYPE_LOW_50GBASE_CP:
		case ICE_PHY_TYPE_LOW_100GBASE_CR4:
		case ICE_PHY_TYPE_LOW_100GBASE_CR_PAM4:
		case ICE_PHY_TYPE_LOW_100GBASE_CP2:
			return ICE_MEDIA_DA;
		case ICE_PHY_TYPE_LOW_25G_AUI_C2C:
		case ICE_PHY_TYPE_LOW_40G_XLAUI:
		case ICE_PHY_TYPE_LOW_50G_LAUI2:
		case ICE_PHY_TYPE_LOW_50G_AUI2:
		case ICE_PHY_TYPE_LOW_50G_AUI1:
		case ICE_PHY_TYPE_LOW_100G_AUI4:
		case ICE_PHY_TYPE_LOW_100G_CAUI4:
			if (ice_is_media_cage_present(pi))
				return ICE_MEDIA_DA;
			fallthrough;
		case ICE_PHY_TYPE_LOW_1000BASE_KX:
		case ICE_PHY_TYPE_LOW_2500BASE_KX:
		case ICE_PHY_TYPE_LOW_2500BASE_X:
		case ICE_PHY_TYPE_LOW_5GBASE_KR:
		case ICE_PHY_TYPE_LOW_10GBASE_KR_CR1:
		case ICE_PHY_TYPE_LOW_25GBASE_KR:
		case ICE_PHY_TYPE_LOW_25GBASE_KR1:
		case ICE_PHY_TYPE_LOW_25GBASE_KR_S:
		case ICE_PHY_TYPE_LOW_40GBASE_KR4:
		case ICE_PHY_TYPE_LOW_50GBASE_KR_PAM4:
		case ICE_PHY_TYPE_LOW_50GBASE_KR2:
		case ICE_PHY_TYPE_LOW_100GBASE_KR4:
		case ICE_PHY_TYPE_LOW_100GBASE_KR_PAM4:
			return ICE_MEDIA_BACKPLANE;
		}
	} else {
		switch (hw_link_info->phy_type_high) {
		case ICE_PHY_TYPE_HIGH_100G_AUI2:
		case ICE_PHY_TYPE_HIGH_100G_CAUI2:
			if (ice_is_media_cage_present(pi))
				return ICE_MEDIA_DA;
			fallthrough;
		case ICE_PHY_TYPE_HIGH_100GBASE_KR2_PAM4:
			return ICE_MEDIA_BACKPLANE;
		case ICE_PHY_TYPE_HIGH_100G_CAUI2_AOC_ACC:
		case ICE_PHY_TYPE_HIGH_100G_AUI2_AOC_ACC:
			return ICE_MEDIA_FIBER;
		}
	}
	return ICE_MEDIA_UNKNOWN;
}

/**
 * ice_aq_get_link_info
 * @pi: port information structure
 * @ena_lse: enable/disable LinkStatusEvent reporting
 * @link: pointer to link status structure - optional
 * @cd: pointer to command details structure or NULL
 *
 * Get Link Status (0x607). Returns the link status of the adapter.
 */
enum ice_status
ice_aq_get_link_info(struct ice_port_info *pi, bool ena_lse,
		     struct ice_link_status *link, struct ice_sq_cd *cd)
{
	struct ice_aqc_get_link_status_data link_data = { 0 };
	struct ice_aqc_get_link_status *resp;
	struct ice_link_status *li_old, *li;
	enum ice_media_type *hw_media_type;
	struct ice_fc_info *hw_fc_info;
	bool tx_pause, rx_pause;
	struct ice_aq_desc desc;
	enum ice_status status;
	struct ice_hw *hw;
	u16 cmd_flags;

	if (!pi)
		return ICE_ERR_PARAM;
	hw = pi->hw;
	li_old = &pi->phy.link_info_old;
	hw_media_type = &pi->phy.media_type;
	li = &pi->phy.link_info;
	hw_fc_info = &pi->fc;

	ice_fill_dflt_direct_cmd_desc(&desc, ice_aqc_opc_get_link_status);
	cmd_flags = (ena_lse) ? ICE_AQ_LSE_ENA : ICE_AQ_LSE_DIS;
	resp = &desc.params.get_link_status;
	resp->cmd_flags = cpu_to_le16(cmd_flags);
	resp->lport_num = pi->lport;

	status = ice_aq_send_cmd(hw, &desc, &link_data, sizeof(link_data), cd);

	if (status)
		return status;

	/* save off old link status information */
	*li_old = *li;

	/* update current link status information */
	li->link_speed = le16_to_cpu(link_data.link_speed);
	li->phy_type_low = le64_to_cpu(link_data.phy_type_low);
	li->phy_type_high = le64_to_cpu(link_data.phy_type_high);
	*hw_media_type = ice_get_media_type(pi);
	li->link_info = link_data.link_info;
	li->link_cfg_err = link_data.link_cfg_err;
	li->an_info = link_data.an_info;
	li->ext_info = link_data.ext_info;
	li->max_frame_size = le16_to_cpu(link_data.max_frame_size);
	li->fec_info = link_data.cfg & ICE_AQ_FEC_MASK;
	li->topo_media_conflict = link_data.topo_media_conflict;
	li->pacing = link_data.cfg & (ICE_AQ_CFG_PACING_M |
				      ICE_AQ_CFG_PACING_TYPE_M);

	/* update fc info */
	tx_pause = !!(link_data.an_info & ICE_AQ_LINK_PAUSE_TX);
	rx_pause = !!(link_data.an_info & ICE_AQ_LINK_PAUSE_RX);
	if (tx_pause && rx_pause)
		hw_fc_info->current_mode = ICE_FC_FULL;
	else if (tx_pause)
		hw_fc_info->current_mode = ICE_FC_TX_PAUSE;
	else if (rx_pause)
		hw_fc_info->current_mode = ICE_FC_RX_PAUSE;
	else
		hw_fc_info->current_mode = ICE_FC_NONE;

	li->lse_ena = !!(resp->cmd_flags & cpu_to_le16(ICE_AQ_LSE_IS_ENABLED));

	ice_debug(hw, ICE_DBG_LINK, "get link info\n");
	ice_debug(hw, ICE_DBG_LINK, "	link_speed = 0x%x\n", li->link_speed);
	ice_debug(hw, ICE_DBG_LINK, "	phy_type_low = 0x%llx\n",
		  (unsigned long long)li->phy_type_low);
	ice_debug(hw, ICE_DBG_LINK, "	phy_type_high = 0x%llx\n",
		  (unsigned long long)li->phy_type_high);
	ice_debug(hw, ICE_DBG_LINK, "	media_type = 0x%x\n", *hw_media_type);
	ice_debug(hw, ICE_DBG_LINK, "	link_info = 0x%x\n", li->link_info);
	ice_debug(hw, ICE_DBG_LINK, "	link_cfg_err = 0x%x\n", li->link_cfg_err);
	ice_debug(hw, ICE_DBG_LINK, "	an_info = 0x%x\n", li->an_info);
	ice_debug(hw, ICE_DBG_LINK, "	ext_info = 0x%x\n", li->ext_info);
	ice_debug(hw, ICE_DBG_LINK, "	fec_info = 0x%x\n", li->fec_info);
	ice_debug(hw, ICE_DBG_LINK, "	lse_ena = 0x%x\n", li->lse_ena);
	ice_debug(hw, ICE_DBG_LINK, "	max_frame = 0x%x\n",
		  li->max_frame_size);
	ice_debug(hw, ICE_DBG_LINK, "	pacing = 0x%x\n", li->pacing);

	/* save link status information */
	if (link)
		*link = *li;

	/* flag cleared so calling functions don't call AQ again */
	pi->phy.get_link_info = false;

	return 0;
}

/**
 * ice_fill_tx_timer_and_fc_thresh
 * @hw: pointer to the HW struct
 * @cmd: pointer to MAC cfg structure
 *
 * Add Tx timer and FC refresh threshold info to Set MAC Config AQ command
 * descriptor
 */
static void
ice_fill_tx_timer_and_fc_thresh(struct ice_hw *hw,
				struct ice_aqc_set_mac_cfg *cmd)
{
	u16 fc_thres_val, tx_timer_val;
	u32 val;

	/* We read back the transmit timer and FC threshold value of
	 * LFC. Thus, we will use index =
	 * PRTMAC_HSEC_CTL_TX_PAUSE_QUANTA_MAX_INDEX.
	 *
	 * Also, because we are operating on transmit timer and FC
	 * threshold of LFC, we don't turn on any bit in tx_tmr_priority
	 */
#define IDX_OF_LFC PRTMAC_HSEC_CTL_TX_PAUSE_QUANTA_MAX_INDEX

	/* Retrieve the transmit timer */
	val = rd32(hw, PRTMAC_HSEC_CTL_TX_PAUSE_QUANTA(IDX_OF_LFC));
	tx_timer_val = val &
		PRTMAC_HSEC_CTL_TX_PAUSE_QUANTA_HSEC_CTL_TX_PAUSE_QUANTA_M;
	cmd->tx_tmr_value = cpu_to_le16(tx_timer_val);

	/* Retrieve the FC threshold */
	val = rd32(hw, PRTMAC_HSEC_CTL_TX_PAUSE_REFRESH_TIMER(IDX_OF_LFC));
	fc_thres_val = val & PRTMAC_HSEC_CTL_TX_PAUSE_REFRESH_TIMER_M;

	cmd->fc_refresh_threshold = cpu_to_le16(fc_thres_val);
}

/**
 * ice_aq_set_mac_cfg
 * @hw: pointer to the HW struct
 * @max_frame_size: Maximum Frame Size to be supported
 * @cd: pointer to command details structure or NULL
 *
 * Set MAC configuration (0x0603)
 */
enum ice_status
ice_aq_set_mac_cfg(struct ice_hw *hw, u16 max_frame_size, struct ice_sq_cd *cd)
{
	struct ice_aqc_set_mac_cfg *cmd;
	struct ice_aq_desc desc;

	cmd = &desc.params.set_mac_cfg;

	if (max_frame_size == 0)
		return ICE_ERR_PARAM;

	ice_fill_dflt_direct_cmd_desc(&desc, ice_aqc_opc_set_mac_cfg);

	cmd->max_frame_size = cpu_to_le16(max_frame_size);

	ice_fill_tx_timer_and_fc_thresh(hw, cmd);

	return ice_aq_send_cmd(hw, &desc, NULL, 0, cd);
}

/**
 * ice_init_fltr_mgmt_struct - initializes filter management list and locks
 * @hw: pointer to the HW struct
 */
static enum ice_status ice_init_fltr_mgmt_struct(struct ice_hw *hw)
{
	struct ice_switch_info *sw;
	enum ice_status status;

	hw->switch_info = devm_kzalloc(ice_hw_to_dev(hw),
				       sizeof(*hw->switch_info), GFP_KERNEL);
	sw = hw->switch_info;

	if (!sw)
		return ICE_ERR_NO_MEMORY;

	INIT_LIST_HEAD(&sw->vsi_list_map_head);

	status = ice_init_def_sw_recp(hw);
	if (status) {
		devm_kfree(ice_hw_to_dev(hw), hw->switch_info);
		return status;
	}
	return 0;
}

/**
 * ice_cleanup_fltr_mgmt_struct - cleanup filter management list and locks
 * @hw: pointer to the HW struct
 */
static void ice_cleanup_fltr_mgmt_struct(struct ice_hw *hw)
{
	struct ice_switch_info *sw = hw->switch_info;
	struct ice_vsi_list_map_info *v_pos_map;
	struct ice_vsi_list_map_info *v_tmp_map;
	struct ice_sw_recipe *recps;
	u8 i;

	list_for_each_entry_safe(v_pos_map, v_tmp_map, &sw->vsi_list_map_head,
				 list_entry) {
		list_del(&v_pos_map->list_entry);
		devm_kfree(ice_hw_to_dev(hw), v_pos_map);
	}
	recps = hw->switch_info->recp_list;
	for (i = 0; i < ICE_SW_LKUP_LAST; i++) {
		struct ice_fltr_mgmt_list_entry *lst_itr, *tmp_entry;

		recps[i].root_rid = i;
		mutex_destroy(&recps[i].filt_rule_lock);
		list_for_each_entry_safe(lst_itr, tmp_entry,
					 &recps[i].filt_rules, list_entry) {
			list_del(&lst_itr->list_entry);
			devm_kfree(ice_hw_to_dev(hw), lst_itr);
		}
	}
	ice_rm_all_sw_replay_rule_info(hw);
	devm_kfree(ice_hw_to_dev(hw), sw->recp_list);
	devm_kfree(ice_hw_to_dev(hw), sw);
}

/**
 * ice_get_fw_log_cfg - get FW logging configuration
 * @hw: pointer to the HW struct
 */
static enum ice_status ice_get_fw_log_cfg(struct ice_hw *hw)
{
	struct ice_aq_desc desc;
	enum ice_status status;
	__le16 *config;
	u16 size;

	size = sizeof(*config) * ICE_AQC_FW_LOG_ID_MAX;
	config = devm_kzalloc(ice_hw_to_dev(hw), size, GFP_KERNEL);
	if (!config)
		return ICE_ERR_NO_MEMORY;

	ice_fill_dflt_direct_cmd_desc(&desc, ice_aqc_opc_fw_logging_info);

	status = ice_aq_send_cmd(hw, &desc, config, size, NULL);
	if (!status) {
		u16 i;

		/* Save FW logging information into the HW structure */
		for (i = 0; i < ICE_AQC_FW_LOG_ID_MAX; i++) {
			u16 v, m, flgs;

			v = le16_to_cpu(config[i]);
			m = (v & ICE_AQC_FW_LOG_ID_M) >> ICE_AQC_FW_LOG_ID_S;
			flgs = (v & ICE_AQC_FW_LOG_EN_M) >> ICE_AQC_FW_LOG_EN_S;

			if (m < ICE_AQC_FW_LOG_ID_MAX)
				hw->fw_log.evnts[m].cur = flgs;
		}
	}

	devm_kfree(ice_hw_to_dev(hw), config);

	return status;
}

/**
 * ice_cfg_fw_log - configure FW logging
 * @hw: pointer to the HW struct
 * @enable: enable certain FW logging events if true, disable all if false
 *
 * This function enables/disables the FW logging via Rx CQ events and a UART
 * port based on predetermined configurations. FW logging via the Rx CQ can be
 * enabled/disabled for individual PF's. However, FW logging via the UART can
 * only be enabled/disabled for all PFs on the same device.
 *
 * To enable overall FW logging, the "cq_en" and "uart_en" enable bits in
 * hw->fw_log need to be set accordingly, e.g. based on user-provided input,
 * before initializing the device.
 *
 * When re/configuring FW logging, callers need to update the "cfg" elements of
 * the hw->fw_log.evnts array with the desired logging event configurations for
 * modules of interest. When disabling FW logging completely, the callers can
 * just pass false in the "enable" parameter. On completion, the function will
 * update the "cur" element of the hw->fw_log.evnts array with the resulting
 * logging event configurations of the modules that are being re/configured. FW
 * logging modules that are not part of a reconfiguration operation retain their
 * previous states.
 *
 * Before resetting the device, it is recommended that the driver disables FW
 * logging before shutting down the control queue. When disabling FW logging
 * ("enable" = false), the latest configurations of FW logging events stored in
 * hw->fw_log.evnts[] are not overridden to allow them to be reconfigured after
 * a device reset.
 *
 * When enabling FW logging to emit log messages via the Rx CQ during the
 * device's initialization phase, a mechanism alternative to interrupt handlers
 * needs to be used to extract FW log messages from the Rx CQ periodically and
 * to prevent the Rx CQ from being full and stalling other types of control
 * messages from FW to SW. Interrupts are typically disabled during the device's
 * initialization phase.
 */
static enum ice_status ice_cfg_fw_log(struct ice_hw *hw, bool enable)
{
	struct ice_aqc_fw_logging *cmd;
	enum ice_status status = 0;
	u16 i, chgs = 0, len = 0;
	struct ice_aq_desc desc;
	__le16 *data = NULL;
	u8 actv_evnts = 0;
	void *buf = NULL;

	if (!hw->fw_log.cq_en && !hw->fw_log.uart_en)
		return 0;

	/* Disable FW logging only when the control queue is still responsive */
	if (!enable &&
	    (!hw->fw_log.actv_evnts || !ice_check_sq_alive(hw, &hw->adminq)))
		return 0;

	/* Get current FW log settings */
	status = ice_get_fw_log_cfg(hw);
	if (status)
		return status;

	ice_fill_dflt_direct_cmd_desc(&desc, ice_aqc_opc_fw_logging);
	cmd = &desc.params.fw_logging;

	/* Indicate which controls are valid */
	if (hw->fw_log.cq_en)
		cmd->log_ctrl_valid |= ICE_AQC_FW_LOG_AQ_VALID;

	if (hw->fw_log.uart_en)
		cmd->log_ctrl_valid |= ICE_AQC_FW_LOG_UART_VALID;

	if (enable) {
		/* Fill in an array of entries with FW logging modules and
		 * logging events being reconfigured.
		 */
		for (i = 0; i < ICE_AQC_FW_LOG_ID_MAX; i++) {
			u16 val;

			/* Keep track of enabled event types */
			actv_evnts |= hw->fw_log.evnts[i].cfg;

			if (hw->fw_log.evnts[i].cfg == hw->fw_log.evnts[i].cur)
				continue;

			if (!data) {
				data = devm_kcalloc(ice_hw_to_dev(hw),
						    ICE_AQC_FW_LOG_ID_MAX,
						    sizeof(*data),
						    GFP_KERNEL);
				if (!data)
					return ICE_ERR_NO_MEMORY;
			}

			val = i << ICE_AQC_FW_LOG_ID_S;
			val |= hw->fw_log.evnts[i].cfg << ICE_AQC_FW_LOG_EN_S;
			data[chgs++] = cpu_to_le16(val);
		}

		/* Only enable FW logging if at least one module is specified.
		 * If FW logging is currently enabled but all modules are not
		 * enabled to emit log messages, disable FW logging altogether.
		 */
		if (actv_evnts) {
			/* Leave if there is effectively no change */
			if (!chgs)
				goto out;

			if (hw->fw_log.cq_en)
				cmd->log_ctrl |= ICE_AQC_FW_LOG_AQ_EN;

			if (hw->fw_log.uart_en)
				cmd->log_ctrl |= ICE_AQC_FW_LOG_UART_EN;

			buf = data;
			len = sizeof(*data) * chgs;
			desc.flags |= cpu_to_le16(ICE_AQ_FLAG_RD);
		}
	}

	status = ice_aq_send_cmd(hw, &desc, buf, len, NULL);
	if (!status) {
		/* Update the current configuration to reflect events enabled.
		 * hw->fw_log.cq_en and hw->fw_log.uart_en indicate if the FW
		 * logging mode is enabled for the device. They do not reflect
		 * actual modules being enabled to emit log messages. So, their
		 * values remain unchanged even when all modules are disabled.
		 */
		u16 cnt = enable ? chgs : (u16)ICE_AQC_FW_LOG_ID_MAX;

		hw->fw_log.actv_evnts = actv_evnts;
		for (i = 0; i < cnt; i++) {
			u16 v, m;

			if (!enable) {
				/* When disabling all FW logging events as part
				 * of device's de-initialization, the original
				 * configurations are retained, and can be used
				 * to reconfigure FW logging later if the device
				 * is re-initialized.
				 */
				hw->fw_log.evnts[i].cur = 0;
				continue;
			}

			v = le16_to_cpu(data[i]);
			m = (v & ICE_AQC_FW_LOG_ID_M) >> ICE_AQC_FW_LOG_ID_S;
			hw->fw_log.evnts[m].cur = hw->fw_log.evnts[m].cfg;
		}
	}

out:
	if (data)
		devm_kfree(ice_hw_to_dev(hw), data);

	return status;
}

/**
 * ice_output_fw_log
 * @hw: pointer to the HW struct
 * @desc: pointer to the AQ message descriptor
 * @buf: pointer to the buffer accompanying the AQ message
 *
 * Formats a FW Log message and outputs it via the standard driver logs.
 */
void ice_output_fw_log(struct ice_hw *hw, struct ice_aq_desc *desc, void *buf)
{
	ice_debug(hw, ICE_DBG_FW_LOG, "[ FW Log Msg Start ]\n");
	ice_debug_array(hw, ICE_DBG_FW_LOG, 16, 1, (u8 *)buf,
			le16_to_cpu(desc->datalen));
	ice_debug(hw, ICE_DBG_FW_LOG, "[ FW Log Msg End ]\n");
}

/**
 * ice_get_itr_intrl_gran
 * @hw: pointer to the HW struct
 *
 * Determines the ITR/INTRL granularities based on the maximum aggregate
 * bandwidth according to the device's configuration during power-on.
 */
static void ice_get_itr_intrl_gran(struct ice_hw *hw)
{
	u8 max_agg_bw = (rd32(hw, GL_PWR_MODE_CTL) &
			 GL_PWR_MODE_CTL_CAR_MAX_BW_M) >>
			GL_PWR_MODE_CTL_CAR_MAX_BW_S;

	switch (max_agg_bw) {
	case ICE_MAX_AGG_BW_200G:
	case ICE_MAX_AGG_BW_100G:
	case ICE_MAX_AGG_BW_50G:
		hw->itr_gran = ICE_ITR_GRAN_ABOVE_25;
		hw->intrl_gran = ICE_INTRL_GRAN_ABOVE_25;
		break;
	case ICE_MAX_AGG_BW_25G:
		hw->itr_gran = ICE_ITR_GRAN_MAX_25;
		hw->intrl_gran = ICE_INTRL_GRAN_MAX_25;
		break;
	}
}

/**
 * ice_init_hw - main hardware initialization routine
 * @hw: pointer to the hardware structure
 */
enum ice_status ice_init_hw(struct ice_hw *hw)
{
	struct ice_aqc_get_phy_caps_data *pcaps;
	enum ice_status status;
	u16 mac_buf_len;
	void *mac_buf;

	/* Set MAC type based on DeviceID */
	status = ice_set_mac_type(hw);
	if (status)
		return status;

	hw->pf_id = (u8)(rd32(hw, PF_FUNC_RID) &
			 PF_FUNC_RID_FUNC_NUM_M) >>
		PF_FUNC_RID_FUNC_NUM_S;

	status = ice_reset(hw, ICE_RESET_PFR);
	if (status)
		return status;

	ice_get_itr_intrl_gran(hw);

	status = ice_create_all_ctrlq(hw);
	if (status)
		goto err_unroll_cqinit;

	/* Enable FW logging. Not fatal if this fails. */
	status = ice_cfg_fw_log(hw, true);
	if (status)
		ice_debug(hw, ICE_DBG_INIT, "Failed to enable FW logging.\n");

	status = ice_clear_pf_cfg(hw);
	if (status)
		goto err_unroll_cqinit;

	/* Set bit to enable Flow Director filters */
	wr32(hw, PFQF_FD_ENA, PFQF_FD_ENA_FD_ENA_M);
	INIT_LIST_HEAD(&hw->fdir_list_head);

	ice_clear_pxe_mode(hw);

	status = ice_init_nvm(hw);
	if (status)
		goto err_unroll_cqinit;

	status = ice_get_caps(hw);
	if (status)
		goto err_unroll_cqinit;

	hw->port_info = devm_kzalloc(ice_hw_to_dev(hw),
				     sizeof(*hw->port_info), GFP_KERNEL);
	if (!hw->port_info) {
		status = ICE_ERR_NO_MEMORY;
		goto err_unroll_cqinit;
	}

	/* set the back pointer to HW */
	hw->port_info->hw = hw;

	/* Initialize port_info struct with switch configuration data */
	status = ice_get_initial_sw_cfg(hw);
	if (status)
		goto err_unroll_alloc;

	hw->evb_veb = true;

	/* Query the allocated resources for Tx scheduler */
	status = ice_sched_query_res_alloc(hw);
	if (status) {
		ice_debug(hw, ICE_DBG_SCHED, "Failed to get scheduler allocated resources\n");
		goto err_unroll_alloc;
	}
	ice_sched_get_psm_clk_freq(hw);

	/* Initialize port_info struct with scheduler data */
	status = ice_sched_init_port(hw->port_info);
	if (status)
		goto err_unroll_sched;

	pcaps = devm_kzalloc(ice_hw_to_dev(hw), sizeof(*pcaps), GFP_KERNEL);
	if (!pcaps) {
		status = ICE_ERR_NO_MEMORY;
		goto err_unroll_sched;
	}

	/* Initialize port_info struct with PHY capabilities */
	status = ice_aq_get_phy_caps(hw->port_info, false,
				     ICE_AQC_REPORT_TOPO_CAP_MEDIA, pcaps,
				     NULL);
	devm_kfree(ice_hw_to_dev(hw), pcaps);
	if (status)
		dev_warn(ice_hw_to_dev(hw), "Get PHY capabilities failed status = %d, continuing anyway\n",
			 status);

	/* Initialize port_info struct with link information */
	status = ice_aq_get_link_info(hw->port_info, false, NULL, NULL);
	if (status)
		goto err_unroll_sched;

	/* need a valid SW entry point to build a Tx tree */
	if (!hw->sw_entry_point_layer) {
		ice_debug(hw, ICE_DBG_SCHED, "invalid sw entry point\n");
		status = ICE_ERR_CFG;
		goto err_unroll_sched;
	}
	INIT_LIST_HEAD(&hw->agg_list);
	/* Initialize max burst size */
	if (!hw->max_burst_size)
		ice_cfg_rl_burst_size(hw, ICE_SCHED_DFLT_BURST_SIZE);

	status = ice_init_fltr_mgmt_struct(hw);
	if (status)
		goto err_unroll_sched;

	/* Get MAC information */
	/* A single port can report up to two (LAN and WoL) addresses */
	mac_buf = devm_kcalloc(ice_hw_to_dev(hw), 2,
			       sizeof(struct ice_aqc_manage_mac_read_resp),
			       GFP_KERNEL);
	mac_buf_len = 2 * sizeof(struct ice_aqc_manage_mac_read_resp);

	if (!mac_buf) {
		status = ICE_ERR_NO_MEMORY;
		goto err_unroll_fltr_mgmt_struct;
	}

	status = ice_aq_manage_mac_read(hw, mac_buf, mac_buf_len, NULL);
	devm_kfree(ice_hw_to_dev(hw), mac_buf);

	if (status)
		goto err_unroll_fltr_mgmt_struct;
	/* enable jumbo frame support at MAC level */
	status = ice_aq_set_mac_cfg(hw, ICE_AQ_SET_MAC_FRAME_SIZE_MAX, NULL);
	if (status)
		goto err_unroll_fltr_mgmt_struct;
	/* Obtain counter base index which would be used by flow director */
	status = ice_alloc_fd_res_cntr(hw, &hw->fd_ctr_base);
	if (status)
		goto err_unroll_fltr_mgmt_struct;
	status = ice_init_hw_tbls(hw);
	if (status)
		goto err_unroll_fltr_mgmt_struct;
	mutex_init(&hw->tnl_lock);
	return 0;

err_unroll_fltr_mgmt_struct:
	ice_cleanup_fltr_mgmt_struct(hw);
err_unroll_sched:
	ice_sched_cleanup_all(hw);
err_unroll_alloc:
	devm_kfree(ice_hw_to_dev(hw), hw->port_info);
err_unroll_cqinit:
	ice_destroy_all_ctrlq(hw);
	return status;
}

/**
 * ice_deinit_hw - unroll initialization operations done by ice_init_hw
 * @hw: pointer to the hardware structure
 *
 * This should be called only during nominal operation, not as a result of
 * ice_init_hw() failing since ice_init_hw() will take care of unrolling
 * applicable initializations if it fails for any reason.
 */
void ice_deinit_hw(struct ice_hw *hw)
{
	ice_free_fd_res_cntr(hw, hw->fd_ctr_base);
	ice_cleanup_fltr_mgmt_struct(hw);

	ice_sched_cleanup_all(hw);
	ice_sched_clear_agg(hw);
	ice_free_seg(hw);
	ice_free_hw_tbls(hw);
	mutex_destroy(&hw->tnl_lock);

	if (hw->port_info) {
		devm_kfree(ice_hw_to_dev(hw), hw->port_info);
		hw->port_info = NULL;
	}

	/* Attempt to disable FW logging before shutting down control queues */
	ice_cfg_fw_log(hw, false);
	ice_destroy_all_ctrlq(hw);

	/* Clear VSI contexts if not already cleared */
	ice_clear_all_vsi_ctx(hw);
}

/**
 * ice_check_reset - Check to see if a global reset is complete
 * @hw: pointer to the hardware structure
 */
enum ice_status ice_check_reset(struct ice_hw *hw)
{
<<<<<<< HEAD
	u32 cnt, reg = 0, grst_delay, uld_mask;
=======
	u32 cnt, reg = 0, grst_timeout, uld_mask;
>>>>>>> c1084c27

	/* Poll for Device Active state in case a recent CORER, GLOBR,
	 * or EMPR has occurred. The grst delay value is in 100ms units.
	 * Add 1sec for outstanding AQ commands that can take a long time.
	 */
	grst_timeout = ((rd32(hw, GLGEN_RSTCTL) & GLGEN_RSTCTL_GRSTDEL_M) >>
			GLGEN_RSTCTL_GRSTDEL_S) + 10;

	for (cnt = 0; cnt < grst_timeout; cnt++) {
		mdelay(100);
		reg = rd32(hw, GLGEN_RSTAT);
		if (!(reg & GLGEN_RSTAT_DEVSTATE_M))
			break;
	}

	if (cnt == grst_timeout) {
		ice_debug(hw, ICE_DBG_INIT, "Global reset polling failed to complete.\n");
		return ICE_ERR_RESET_FAILED;
	}

#define ICE_RESET_DONE_MASK	(GLNVM_ULD_PCIER_DONE_M |\
				 GLNVM_ULD_PCIER_DONE_1_M |\
				 GLNVM_ULD_CORER_DONE_M |\
				 GLNVM_ULD_GLOBR_DONE_M |\
				 GLNVM_ULD_POR_DONE_M |\
				 GLNVM_ULD_POR_DONE_1_M |\
				 GLNVM_ULD_PCIER_DONE_2_M)

<<<<<<< HEAD
	uld_mask = ICE_RESET_DONE_MASK;
=======
	uld_mask = ICE_RESET_DONE_MASK | (hw->func_caps.common_cap.rdma ?
					  GLNVM_ULD_PE_DONE_M : 0);
>>>>>>> c1084c27

	/* Device is Active; check Global Reset processes are done */
	for (cnt = 0; cnt < ICE_PF_RESET_WAIT_COUNT; cnt++) {
		reg = rd32(hw, GLNVM_ULD) & uld_mask;
		if (reg == uld_mask) {
<<<<<<< HEAD
			ice_debug(hw, ICE_DBG_INIT,
				  "Global reset processes done. %d\n", cnt);
=======
			ice_debug(hw, ICE_DBG_INIT, "Global reset processes done. %d\n", cnt);
>>>>>>> c1084c27
			break;
		}
		mdelay(10);
	}

	if (cnt == ICE_PF_RESET_WAIT_COUNT) {
		ice_debug(hw, ICE_DBG_INIT, "Wait for Reset Done timed out. GLNVM_ULD = 0x%x\n",
			  reg);
		return ICE_ERR_RESET_FAILED;
	}

	return 0;
}

/**
 * ice_pf_reset - Reset the PF
 * @hw: pointer to the hardware structure
 *
 * If a global reset has been triggered, this function checks
 * for its completion and then issues the PF reset
 */
static enum ice_status ice_pf_reset(struct ice_hw *hw)
{
	u32 cnt, reg;

	/* If at function entry a global reset was already in progress, i.e.
	 * state is not 'device active' or any of the reset done bits are not
	 * set in GLNVM_ULD, there is no need for a PF Reset; poll until the
	 * global reset is done.
	 */
	if ((rd32(hw, GLGEN_RSTAT) & GLGEN_RSTAT_DEVSTATE_M) ||
	    (rd32(hw, GLNVM_ULD) & ICE_RESET_DONE_MASK) ^ ICE_RESET_DONE_MASK) {
		/* poll on global reset currently in progress until done */
		if (ice_check_reset(hw))
			return ICE_ERR_RESET_FAILED;

		return 0;
	}

	/* Reset the PF */
	reg = rd32(hw, PFGEN_CTRL);

	wr32(hw, PFGEN_CTRL, (reg | PFGEN_CTRL_PFSWR_M));

	/* Wait for the PFR to complete. The wait time is the global config lock
	 * timeout plus the PFR timeout which will account for a possible reset
	 * that is occurring during a download package operation.
	 */
	for (cnt = 0; cnt < ICE_GLOBAL_CFG_LOCK_TIMEOUT +
	     ICE_PF_RESET_WAIT_COUNT; cnt++) {
		reg = rd32(hw, PFGEN_CTRL);
		if (!(reg & PFGEN_CTRL_PFSWR_M))
			break;

		mdelay(1);
	}

	if (cnt == ICE_PF_RESET_WAIT_COUNT) {
		ice_debug(hw, ICE_DBG_INIT, "PF reset polling failed to complete.\n");
		return ICE_ERR_RESET_FAILED;
	}

	return 0;
}

/**
 * ice_reset - Perform different types of reset
 * @hw: pointer to the hardware structure
 * @req: reset request
 *
 * This function triggers a reset as specified by the req parameter.
 *
 * Note:
 * If anything other than a PF reset is triggered, PXE mode is restored.
 * This has to be cleared using ice_clear_pxe_mode again, once the AQ
 * interface has been restored in the rebuild flow.
 */
enum ice_status ice_reset(struct ice_hw *hw, enum ice_reset_req req)
{
	u32 val = 0;

	switch (req) {
	case ICE_RESET_PFR:
		return ice_pf_reset(hw);
	case ICE_RESET_CORER:
		ice_debug(hw, ICE_DBG_INIT, "CoreR requested\n");
		val = GLGEN_RTRIG_CORER_M;
		break;
	case ICE_RESET_GLOBR:
		ice_debug(hw, ICE_DBG_INIT, "GlobalR requested\n");
		val = GLGEN_RTRIG_GLOBR_M;
		break;
	default:
		return ICE_ERR_PARAM;
	}

	val |= rd32(hw, GLGEN_RTRIG);
	wr32(hw, GLGEN_RTRIG, val);
	ice_flush(hw);

	/* wait for the FW to be ready */
	return ice_check_reset(hw);
}

/**
 * ice_copy_rxq_ctx_to_hw
 * @hw: pointer to the hardware structure
 * @ice_rxq_ctx: pointer to the rxq context
 * @rxq_index: the index of the Rx queue
 *
 * Copies rxq context from dense structure to HW register space
 */
static enum ice_status
ice_copy_rxq_ctx_to_hw(struct ice_hw *hw, u8 *ice_rxq_ctx, u32 rxq_index)
{
	u8 i;

	if (!ice_rxq_ctx)
		return ICE_ERR_BAD_PTR;

	if (rxq_index > QRX_CTRL_MAX_INDEX)
		return ICE_ERR_PARAM;

	/* Copy each dword separately to HW */
	for (i = 0; i < ICE_RXQ_CTX_SIZE_DWORDS; i++) {
		wr32(hw, QRX_CONTEXT(i, rxq_index),
		     *((u32 *)(ice_rxq_ctx + (i * sizeof(u32)))));

		ice_debug(hw, ICE_DBG_QCTX, "qrxdata[%d]: %08X\n", i,
			  *((u32 *)(ice_rxq_ctx + (i * sizeof(u32)))));
	}

	return 0;
}

/* LAN Rx Queue Context */
static const struct ice_ctx_ele ice_rlan_ctx_info[] = {
	/* Field		Width	LSB */
	ICE_CTX_STORE(ice_rlan_ctx, head,		13,	0),
	ICE_CTX_STORE(ice_rlan_ctx, cpuid,		8,	13),
	ICE_CTX_STORE(ice_rlan_ctx, base,		57,	32),
	ICE_CTX_STORE(ice_rlan_ctx, qlen,		13,	89),
	ICE_CTX_STORE(ice_rlan_ctx, dbuf,		7,	102),
	ICE_CTX_STORE(ice_rlan_ctx, hbuf,		5,	109),
	ICE_CTX_STORE(ice_rlan_ctx, dtype,		2,	114),
	ICE_CTX_STORE(ice_rlan_ctx, dsize,		1,	116),
	ICE_CTX_STORE(ice_rlan_ctx, crcstrip,		1,	117),
	ICE_CTX_STORE(ice_rlan_ctx, l2tsel,		1,	119),
	ICE_CTX_STORE(ice_rlan_ctx, hsplit_0,		4,	120),
	ICE_CTX_STORE(ice_rlan_ctx, hsplit_1,		2,	124),
	ICE_CTX_STORE(ice_rlan_ctx, showiv,		1,	127),
	ICE_CTX_STORE(ice_rlan_ctx, rxmax,		14,	174),
	ICE_CTX_STORE(ice_rlan_ctx, tphrdesc_ena,	1,	193),
	ICE_CTX_STORE(ice_rlan_ctx, tphwdesc_ena,	1,	194),
	ICE_CTX_STORE(ice_rlan_ctx, tphdata_ena,	1,	195),
	ICE_CTX_STORE(ice_rlan_ctx, tphhead_ena,	1,	196),
	ICE_CTX_STORE(ice_rlan_ctx, lrxqthresh,		3,	198),
	ICE_CTX_STORE(ice_rlan_ctx, prefena,		1,	201),
	{ 0 }
};

/**
 * ice_write_rxq_ctx
 * @hw: pointer to the hardware structure
 * @rlan_ctx: pointer to the rxq context
 * @rxq_index: the index of the Rx queue
 *
 * Converts rxq context from sparse to dense structure and then writes
 * it to HW register space and enables the hardware to prefetch descriptors
 * instead of only fetching them on demand
 */
enum ice_status
ice_write_rxq_ctx(struct ice_hw *hw, struct ice_rlan_ctx *rlan_ctx,
		  u32 rxq_index)
{
	u8 ctx_buf[ICE_RXQ_CTX_SZ] = { 0 };

	if (!rlan_ctx)
		return ICE_ERR_BAD_PTR;

	rlan_ctx->prefena = 1;

	ice_set_ctx(hw, (u8 *)rlan_ctx, ctx_buf, ice_rlan_ctx_info);
	return ice_copy_rxq_ctx_to_hw(hw, ctx_buf, rxq_index);
}

/* LAN Tx Queue Context */
const struct ice_ctx_ele ice_tlan_ctx_info[] = {
				    /* Field			Width	LSB */
	ICE_CTX_STORE(ice_tlan_ctx, base,			57,	0),
	ICE_CTX_STORE(ice_tlan_ctx, port_num,			3,	57),
	ICE_CTX_STORE(ice_tlan_ctx, cgd_num,			5,	60),
	ICE_CTX_STORE(ice_tlan_ctx, pf_num,			3,	65),
	ICE_CTX_STORE(ice_tlan_ctx, vmvf_num,			10,	68),
	ICE_CTX_STORE(ice_tlan_ctx, vmvf_type,			2,	78),
	ICE_CTX_STORE(ice_tlan_ctx, src_vsi,			10,	80),
	ICE_CTX_STORE(ice_tlan_ctx, tsyn_ena,			1,	90),
	ICE_CTX_STORE(ice_tlan_ctx, internal_usage_flag,	1,	91),
	ICE_CTX_STORE(ice_tlan_ctx, alt_vlan,			1,	92),
	ICE_CTX_STORE(ice_tlan_ctx, cpuid,			8,	93),
	ICE_CTX_STORE(ice_tlan_ctx, wb_mode,			1,	101),
	ICE_CTX_STORE(ice_tlan_ctx, tphrd_desc,			1,	102),
	ICE_CTX_STORE(ice_tlan_ctx, tphrd,			1,	103),
	ICE_CTX_STORE(ice_tlan_ctx, tphwr_desc,			1,	104),
	ICE_CTX_STORE(ice_tlan_ctx, cmpq_id,			9,	105),
	ICE_CTX_STORE(ice_tlan_ctx, qnum_in_func,		14,	114),
	ICE_CTX_STORE(ice_tlan_ctx, itr_notification_mode,	1,	128),
	ICE_CTX_STORE(ice_tlan_ctx, adjust_prof_id,		6,	129),
	ICE_CTX_STORE(ice_tlan_ctx, qlen,			13,	135),
	ICE_CTX_STORE(ice_tlan_ctx, quanta_prof_idx,		4,	148),
	ICE_CTX_STORE(ice_tlan_ctx, tso_ena,			1,	152),
	ICE_CTX_STORE(ice_tlan_ctx, tso_qnum,			11,	153),
	ICE_CTX_STORE(ice_tlan_ctx, legacy_int,			1,	164),
	ICE_CTX_STORE(ice_tlan_ctx, drop_ena,			1,	165),
	ICE_CTX_STORE(ice_tlan_ctx, cache_prof_idx,		2,	166),
	ICE_CTX_STORE(ice_tlan_ctx, pkt_shaper_prof_idx,	3,	168),
	ICE_CTX_STORE(ice_tlan_ctx, int_q_state,		122,	171),
	{ 0 }
};

/* Sideband Queue command wrappers */

/**
 * ice_sbq_send_cmd - send Sideband Queue command to Sideband Queue
 * @hw: pointer to the HW struct
 * @desc: descriptor describing the command
 * @buf: buffer to use for indirect commands (NULL for direct commands)
 * @buf_size: size of buffer for indirect commands (0 for direct commands)
 * @cd: pointer to command details structure
 */
static int
ice_sbq_send_cmd(struct ice_hw *hw, struct ice_sbq_cmd_desc *desc,
		 void *buf, u16 buf_size, struct ice_sq_cd *cd)
{
	return ice_status_to_errno(ice_sq_send_cmd(hw, ice_get_sbq(hw),
						   (struct ice_aq_desc *)desc,
						   buf, buf_size, cd));
}

/**
 * ice_sbq_rw_reg - Fill Sideband Queue command
 * @hw: pointer to the HW struct
 * @in: message info to be filled in descriptor
 */
int ice_sbq_rw_reg(struct ice_hw *hw, struct ice_sbq_msg_input *in)
{
	struct ice_sbq_cmd_desc desc = {0};
	struct ice_sbq_msg_req msg = {0};
	u16 msg_len;
	int status;

	msg_len = sizeof(msg);

	msg.dest_dev = in->dest_dev;
	msg.opcode = in->opcode;
	msg.flags = ICE_SBQ_MSG_FLAGS;
	msg.sbe_fbe = ICE_SBQ_MSG_SBE_FBE;
	msg.msg_addr_low = cpu_to_le16(in->msg_addr_low);
	msg.msg_addr_high = cpu_to_le32(in->msg_addr_high);

	if (in->opcode)
		msg.data = cpu_to_le32(in->data);
	else
		/* data read comes back in completion, so shorten the struct by
		 * sizeof(msg.data)
		 */
		msg_len -= sizeof(msg.data);

	desc.flags = cpu_to_le16(ICE_AQ_FLAG_RD);
	desc.opcode = cpu_to_le16(ice_sbq_opc_neigh_dev_req);
	desc.param0.cmd_len = cpu_to_le16(msg_len);
	status = ice_sbq_send_cmd(hw, &desc, &msg, msg_len, NULL);
	if (!status && !in->opcode)
		in->data = le32_to_cpu
			(((struct ice_sbq_msg_cmpl *)&msg)->data);
	return status;
}

/* FW Admin Queue command wrappers */

/* Software lock/mutex that is meant to be held while the Global Config Lock
 * in firmware is acquired by the software to prevent most (but not all) types
 * of AQ commands from being sent to FW
 */
DEFINE_MUTEX(ice_global_cfg_lock_sw);

/**
 * ice_should_retry_sq_send_cmd
 * @opcode: AQ opcode
 *
 * Decide if we should retry the send command routine for the ATQ, depending
 * on the opcode.
 */
static bool ice_should_retry_sq_send_cmd(u16 opcode)
{
	switch (opcode) {
	case ice_aqc_opc_get_link_topo:
	case ice_aqc_opc_lldp_stop:
	case ice_aqc_opc_lldp_start:
	case ice_aqc_opc_lldp_filter_ctrl:
		return true;
	}

	return false;
}

/**
 * ice_sq_send_cmd_retry - send command to Control Queue (ATQ)
 * @hw: pointer to the HW struct
 * @cq: pointer to the specific Control queue
 * @desc: prefilled descriptor describing the command
 * @buf: buffer to use for indirect commands (or NULL for direct commands)
 * @buf_size: size of buffer for indirect commands (or 0 for direct commands)
 * @cd: pointer to command details structure
 *
 * Retry sending the FW Admin Queue command, multiple times, to the FW Admin
 * Queue if the EBUSY AQ error is returned.
 */
static enum ice_status
ice_sq_send_cmd_retry(struct ice_hw *hw, struct ice_ctl_q_info *cq,
		      struct ice_aq_desc *desc, void *buf, u16 buf_size,
		      struct ice_sq_cd *cd)
{
	struct ice_aq_desc desc_cpy;
	enum ice_status status;
	bool is_cmd_for_retry;
	u8 *buf_cpy = NULL;
	u8 idx = 0;
	u16 opcode;

	opcode = le16_to_cpu(desc->opcode);
	is_cmd_for_retry = ice_should_retry_sq_send_cmd(opcode);
	memset(&desc_cpy, 0, sizeof(desc_cpy));

	if (is_cmd_for_retry) {
		if (buf) {
			buf_cpy = kzalloc(buf_size, GFP_KERNEL);
			if (!buf_cpy)
				return ICE_ERR_NO_MEMORY;
		}

		memcpy(&desc_cpy, desc, sizeof(desc_cpy));
	}

	do {
		status = ice_sq_send_cmd(hw, cq, desc, buf, buf_size, cd);

		if (!is_cmd_for_retry || !status ||
		    hw->adminq.sq_last_status != ICE_AQ_RC_EBUSY)
			break;

		if (buf_cpy)
			memcpy(buf, buf_cpy, buf_size);

		memcpy(desc, &desc_cpy, sizeof(desc_cpy));

		mdelay(ICE_SQ_SEND_DELAY_TIME_MS);

	} while (++idx < ICE_SQ_SEND_MAX_EXECUTE);

	kfree(buf_cpy);

	return status;
}

/**
 * ice_aq_send_cmd - send FW Admin Queue command to FW Admin Queue
 * @hw: pointer to the HW struct
 * @desc: descriptor describing the command
 * @buf: buffer to use for indirect commands (NULL for direct commands)
 * @buf_size: size of buffer for indirect commands (0 for direct commands)
 * @cd: pointer to command details structure
 *
 * Helper function to send FW Admin Queue commands to the FW Admin Queue.
 */
enum ice_status
ice_aq_send_cmd(struct ice_hw *hw, struct ice_aq_desc *desc, void *buf,
		u16 buf_size, struct ice_sq_cd *cd)
{
	struct ice_aqc_req_res *cmd = &desc->params.res_owner;
	bool lock_acquired = false;
	enum ice_status status;

	/* When a package download is in process (i.e. when the firmware's
	 * Global Configuration Lock resource is held), only the Download
	 * Package, Get Version, Get Package Info List and Release Resource
	 * (with resource ID set to Global Config Lock) AdminQ commands are
	 * allowed; all others must block until the package download completes
	 * and the Global Config Lock is released.  See also
	 * ice_acquire_global_cfg_lock().
	 */
	switch (le16_to_cpu(desc->opcode)) {
	case ice_aqc_opc_download_pkg:
	case ice_aqc_opc_get_pkg_info_list:
	case ice_aqc_opc_get_ver:
		break;
	case ice_aqc_opc_release_res:
		if (le16_to_cpu(cmd->res_id) == ICE_AQC_RES_ID_GLBL_LOCK)
			break;
		fallthrough;
	default:
		mutex_lock(&ice_global_cfg_lock_sw);
		lock_acquired = true;
		break;
	}

	status = ice_sq_send_cmd_retry(hw, &hw->adminq, desc, buf, buf_size, cd);
	if (lock_acquired)
		mutex_unlock(&ice_global_cfg_lock_sw);

	return status;
}

/**
 * ice_aq_get_fw_ver
 * @hw: pointer to the HW struct
 * @cd: pointer to command details structure or NULL
 *
 * Get the firmware version (0x0001) from the admin queue commands
 */
enum ice_status ice_aq_get_fw_ver(struct ice_hw *hw, struct ice_sq_cd *cd)
{
	struct ice_aqc_get_ver *resp;
	struct ice_aq_desc desc;
	enum ice_status status;

	resp = &desc.params.get_ver;

	ice_fill_dflt_direct_cmd_desc(&desc, ice_aqc_opc_get_ver);

	status = ice_aq_send_cmd(hw, &desc, NULL, 0, cd);

	if (!status) {
		hw->fw_branch = resp->fw_branch;
		hw->fw_maj_ver = resp->fw_major;
		hw->fw_min_ver = resp->fw_minor;
		hw->fw_patch = resp->fw_patch;
		hw->fw_build = le32_to_cpu(resp->fw_build);
		hw->api_branch = resp->api_branch;
		hw->api_maj_ver = resp->api_major;
		hw->api_min_ver = resp->api_minor;
		hw->api_patch = resp->api_patch;
	}

	return status;
}

/**
 * ice_aq_send_driver_ver
 * @hw: pointer to the HW struct
 * @dv: driver's major, minor version
 * @cd: pointer to command details structure or NULL
 *
 * Send the driver version (0x0002) to the firmware
 */
enum ice_status
ice_aq_send_driver_ver(struct ice_hw *hw, struct ice_driver_ver *dv,
		       struct ice_sq_cd *cd)
{
	struct ice_aqc_driver_ver *cmd;
	struct ice_aq_desc desc;
	u16 len;

	cmd = &desc.params.driver_ver;

	if (!dv)
		return ICE_ERR_PARAM;

	ice_fill_dflt_direct_cmd_desc(&desc, ice_aqc_opc_driver_ver);

	desc.flags |= cpu_to_le16(ICE_AQ_FLAG_RD);
	cmd->major_ver = dv->major_ver;
	cmd->minor_ver = dv->minor_ver;
	cmd->build_ver = dv->build_ver;
	cmd->subbuild_ver = dv->subbuild_ver;

	len = 0;
	while (len < sizeof(dv->driver_string) &&
	       isascii(dv->driver_string[len]) && dv->driver_string[len])
		len++;

	return ice_aq_send_cmd(hw, &desc, dv->driver_string, len, cd);
}

/**
 * ice_aq_q_shutdown
 * @hw: pointer to the HW struct
 * @unloading: is the driver unloading itself
 *
 * Tell the Firmware that we're shutting down the AdminQ and whether
 * or not the driver is unloading as well (0x0003).
 */
enum ice_status ice_aq_q_shutdown(struct ice_hw *hw, bool unloading)
{
	struct ice_aqc_q_shutdown *cmd;
	struct ice_aq_desc desc;

	cmd = &desc.params.q_shutdown;

	ice_fill_dflt_direct_cmd_desc(&desc, ice_aqc_opc_q_shutdown);

	if (unloading)
		cmd->driver_unloading = ICE_AQC_DRIVER_UNLOADING;

	return ice_aq_send_cmd(hw, &desc, NULL, 0, NULL);
}

/**
 * ice_aq_req_res
 * @hw: pointer to the HW struct
 * @res: resource ID
 * @access: access type
 * @sdp_number: resource number
 * @timeout: the maximum time in ms that the driver may hold the resource
 * @cd: pointer to command details structure or NULL
 *
 * Requests common resource using the admin queue commands (0x0008).
 * When attempting to acquire the Global Config Lock, the driver can
 * learn of three states:
 *  1) ICE_SUCCESS -        acquired lock, and can perform download package
 *  2) ICE_ERR_AQ_ERROR -   did not get lock, driver should fail to load
 *  3) ICE_ERR_AQ_NO_WORK - did not get lock, but another driver has
 *                          successfully downloaded the package; the driver does
 *                          not have to download the package and can continue
 *                          loading
 *
 * Note that if the caller is in an acquire lock, perform action, release lock
 * phase of operation, it is possible that the FW may detect a timeout and issue
 * a CORER. In this case, the driver will receive a CORER interrupt and will
 * have to determine its cause. The calling thread that is handling this flow
 * will likely get an error propagated back to it indicating the Download
 * Package, Update Package or the Release Resource AQ commands timed out.
 */
static enum ice_status
ice_aq_req_res(struct ice_hw *hw, enum ice_aq_res_ids res,
	       enum ice_aq_res_access_type access, u8 sdp_number, u32 *timeout,
	       struct ice_sq_cd *cd)
{
	struct ice_aqc_req_res *cmd_resp;
	struct ice_aq_desc desc;
	enum ice_status status;

	cmd_resp = &desc.params.res_owner;

	ice_fill_dflt_direct_cmd_desc(&desc, ice_aqc_opc_req_res);

	cmd_resp->res_id = cpu_to_le16(res);
	cmd_resp->access_type = cpu_to_le16(access);
	cmd_resp->res_number = cpu_to_le32(sdp_number);
	cmd_resp->timeout = cpu_to_le32(*timeout);
	*timeout = 0;

	status = ice_aq_send_cmd(hw, &desc, NULL, 0, cd);

	/* The completion specifies the maximum time in ms that the driver
	 * may hold the resource in the Timeout field.
	 */

	/* Global config lock response utilizes an additional status field.
	 *
	 * If the Global config lock resource is held by some other driver, the
	 * command completes with ICE_AQ_RES_GLBL_IN_PROG in the status field
	 * and the timeout field indicates the maximum time the current owner
	 * of the resource has to free it.
	 */
	if (res == ICE_GLOBAL_CFG_LOCK_RES_ID) {
		if (le16_to_cpu(cmd_resp->status) == ICE_AQ_RES_GLBL_SUCCESS) {
			*timeout = le32_to_cpu(cmd_resp->timeout);
			return 0;
		} else if (le16_to_cpu(cmd_resp->status) ==
			   ICE_AQ_RES_GLBL_IN_PROG) {
			*timeout = le32_to_cpu(cmd_resp->timeout);
			return ICE_ERR_AQ_ERROR;
		} else if (le16_to_cpu(cmd_resp->status) ==
			   ICE_AQ_RES_GLBL_DONE) {
			return ICE_ERR_AQ_NO_WORK;
		}

		/* invalid FW response, force a timeout immediately */
		*timeout = 0;
		return ICE_ERR_AQ_ERROR;
	}

	/* If the resource is held by some other driver, the command completes
	 * with a busy return value and the timeout field indicates the maximum
	 * time the current owner of the resource has to free it.
	 */
	if (!status || hw->adminq.sq_last_status == ICE_AQ_RC_EBUSY)
		*timeout = le32_to_cpu(cmd_resp->timeout);

	return status;
}

/**
 * ice_aq_release_res
 * @hw: pointer to the HW struct
 * @res: resource ID
 * @sdp_number: resource number
 * @cd: pointer to command details structure or NULL
 *
 * release common resource using the admin queue commands (0x0009)
 */
static enum ice_status
ice_aq_release_res(struct ice_hw *hw, enum ice_aq_res_ids res, u8 sdp_number,
		   struct ice_sq_cd *cd)
{
	struct ice_aqc_req_res *cmd;
	struct ice_aq_desc desc;

	cmd = &desc.params.res_owner;

	ice_fill_dflt_direct_cmd_desc(&desc, ice_aqc_opc_release_res);

	cmd->res_id = cpu_to_le16(res);
	cmd->res_number = cpu_to_le32(sdp_number);

	return ice_aq_send_cmd(hw, &desc, NULL, 0, cd);
}

/**
 * ice_acquire_res
 * @hw: pointer to the HW structure
 * @res: resource ID
 * @access: access type (read or write)
 * @timeout: timeout in milliseconds
 *
 * This function will attempt to acquire the ownership of a resource.
 */
enum ice_status
ice_acquire_res(struct ice_hw *hw, enum ice_aq_res_ids res,
		enum ice_aq_res_access_type access, u32 timeout)
{
#define ICE_RES_POLLING_DELAY_MS	10
	u32 delay = ICE_RES_POLLING_DELAY_MS;
	u32 time_left = timeout;
	enum ice_status status;

	status = ice_aq_req_res(hw, res, access, 0, &time_left, NULL);

	/* A return code of ICE_ERR_AQ_NO_WORK means that another driver has
	 * previously acquired the resource and performed any necessary updates;
	 * in this case the caller does not obtain the resource and has no
	 * further work to do.
	 */
	if (status == ICE_ERR_AQ_NO_WORK)
		goto ice_acquire_res_exit;

	if (status)
		ice_debug(hw, ICE_DBG_RES, "resource %d acquire type %d failed.\n", res, access);

	/* If necessary, poll until the current lock owner timeouts */
	timeout = time_left;
	while (status && timeout && time_left) {
		mdelay(delay);
		timeout = (timeout > delay) ? timeout - delay : 0;
		status = ice_aq_req_res(hw, res, access, 0, &time_left, NULL);

		if (status == ICE_ERR_AQ_NO_WORK)
			/* lock free, but no work to do */
			break;

		if (!status)
			/* lock acquired */
			break;
	}
	if (status && status != ICE_ERR_AQ_NO_WORK)
		ice_debug(hw, ICE_DBG_RES, "resource acquire timed out.\n");

ice_acquire_res_exit:
	if (status == ICE_ERR_AQ_NO_WORK) {
		if (access == ICE_RES_WRITE)
			ice_debug(hw, ICE_DBG_RES, "resource indicates no work to do.\n");
		else
			ice_debug(hw, ICE_DBG_RES, "Warning: ICE_ERR_AQ_NO_WORK not expected\n");
	}
	return status;
}

/**
 * ice_release_res
 * @hw: pointer to the HW structure
 * @res: resource ID
 *
 * This function will release a resource using the proper Admin Command.
 */
void ice_release_res(struct ice_hw *hw, enum ice_aq_res_ids res)
{
	enum ice_status status;
	u32 total_delay = 0;

	status = ice_aq_release_res(hw, res, 0, NULL);

	/* there are some rare cases when trying to release the resource
	 * results in an admin queue timeout, so handle them correctly
	 */
	while ((status == ICE_ERR_AQ_TIMEOUT) &&
	       (total_delay < hw->adminq.sq_cmd_timeout)) {
		mdelay(1);
		status = ice_aq_release_res(hw, res, 0, NULL);
		total_delay++;
	}
}

/**
 * ice_aq_alloc_free_res - command to allocate/free resources
 * @hw: pointer to the HW struct
 * @num_entries: number of resource entries in buffer
 * @buf: Indirect buffer to hold data parameters and response
 * @buf_size: size of buffer for indirect commands
 * @opc: pass in the command opcode
 * @cd: pointer to command details structure or NULL
 *
 * Helper function to allocate/free resources using the admin queue commands
 */
enum ice_status
ice_aq_alloc_free_res(struct ice_hw *hw, u16 num_entries,
		      struct ice_aqc_alloc_free_res_elem *buf, u16 buf_size,
		      enum ice_adminq_opc opc, struct ice_sq_cd *cd)
{
	struct ice_aqc_alloc_free_res_cmd *cmd;
	struct ice_aq_desc desc;

	cmd = &desc.params.sw_res_ctrl;

	if (!buf)
		return ICE_ERR_PARAM;

	if (buf_size < flex_array_size(buf, elem, num_entries))
		return ICE_ERR_PARAM;

	ice_fill_dflt_direct_cmd_desc(&desc, opc);

	desc.flags |= cpu_to_le16(ICE_AQ_FLAG_RD);

	cmd->num_entries = cpu_to_le16(num_entries);

	return ice_aq_send_cmd(hw, &desc, buf, buf_size, cd);
}

/**
 * ice_alloc_hw_res - allocate resource
 * @hw: pointer to the HW struct
 * @type: type of resource
 * @num: number of resources to allocate
 * @btm: allocate from bottom
 * @res: pointer to array that will receive the resources
 */
enum ice_status
ice_alloc_hw_res(struct ice_hw *hw, u16 type, u16 num, bool btm, u16 *res)
{
	struct ice_aqc_alloc_free_res_elem *buf;
	enum ice_status status;
	u16 buf_len;

	buf_len = struct_size(buf, elem, num);
	buf = kzalloc(buf_len, GFP_KERNEL);
	if (!buf)
		return ICE_ERR_NO_MEMORY;

	/* Prepare buffer to allocate resource. */
	buf->num_elems = cpu_to_le16(num);
	buf->res_type = cpu_to_le16(type | ICE_AQC_RES_TYPE_FLAG_DEDICATED |
				    ICE_AQC_RES_TYPE_FLAG_IGNORE_INDEX);
	if (btm)
		buf->res_type |= cpu_to_le16(ICE_AQC_RES_TYPE_FLAG_SCAN_BOTTOM);

	status = ice_aq_alloc_free_res(hw, 1, buf, buf_len,
				       ice_aqc_opc_alloc_res, NULL);
	if (status)
		goto ice_alloc_res_exit;

	memcpy(res, buf->elem, sizeof(*buf->elem) * num);

ice_alloc_res_exit:
	kfree(buf);
	return status;
}

/**
 * ice_free_hw_res - free allocated HW resource
 * @hw: pointer to the HW struct
 * @type: type of resource to free
 * @num: number of resources
 * @res: pointer to array that contains the resources to free
 */
enum ice_status ice_free_hw_res(struct ice_hw *hw, u16 type, u16 num, u16 *res)
{
	struct ice_aqc_alloc_free_res_elem *buf;
	enum ice_status status;
	u16 buf_len;

	buf_len = struct_size(buf, elem, num);
	buf = kzalloc(buf_len, GFP_KERNEL);
	if (!buf)
		return ICE_ERR_NO_MEMORY;

	/* Prepare buffer to free resource. */
	buf->num_elems = cpu_to_le16(num);
	buf->res_type = cpu_to_le16(type);
	memcpy(buf->elem, res, sizeof(*buf->elem) * num);

	status = ice_aq_alloc_free_res(hw, num, buf, buf_len,
				       ice_aqc_opc_free_res, NULL);
	if (status)
		ice_debug(hw, ICE_DBG_SW, "CQ CMD Buffer:\n");

	kfree(buf);
	return status;
}

/**
 * ice_get_num_per_func - determine number of resources per PF
 * @hw: pointer to the HW structure
 * @max: value to be evenly split between each PF
 *
 * Determine the number of valid functions by going through the bitmap returned
 * from parsing capabilities and use this to calculate the number of resources
 * per PF based on the max value passed in.
 */
static u32 ice_get_num_per_func(struct ice_hw *hw, u32 max)
{
	u8 funcs;

#define ICE_CAPS_VALID_FUNCS_M	0xFF
	funcs = hweight8(hw->dev_caps.common_cap.valid_functions &
			 ICE_CAPS_VALID_FUNCS_M);

	if (!funcs)
		return 0;

	return max / funcs;
}

/**
 * ice_parse_common_caps - parse common device/function capabilities
 * @hw: pointer to the HW struct
 * @caps: pointer to common capabilities structure
 * @elem: the capability element to parse
 * @prefix: message prefix for tracing capabilities
 *
 * Given a capability element, extract relevant details into the common
 * capability structure.
 *
 * Returns: true if the capability matches one of the common capability ids,
 * false otherwise.
 */
static bool
ice_parse_common_caps(struct ice_hw *hw, struct ice_hw_common_caps *caps,
		      struct ice_aqc_list_caps_elem *elem, const char *prefix)
{
	u32 logical_id = le32_to_cpu(elem->logical_id);
	u32 phys_id = le32_to_cpu(elem->phys_id);
	u32 number = le32_to_cpu(elem->number);
	u16 cap = le16_to_cpu(elem->cap);
	bool found = true;

	switch (cap) {
	case ICE_AQC_CAPS_VALID_FUNCTIONS:
		caps->valid_functions = number;
		ice_debug(hw, ICE_DBG_INIT, "%s: valid_functions (bitmap) = %d\n", prefix,
			  caps->valid_functions);
		break;
	case ICE_AQC_CAPS_SRIOV:
		caps->sr_iov_1_1 = (number == 1);
		ice_debug(hw, ICE_DBG_INIT, "%s: sr_iov_1_1 = %d\n", prefix,
			  caps->sr_iov_1_1);
		break;
	case ICE_AQC_CAPS_DCB:
		caps->dcb = (number == 1);
		caps->active_tc_bitmap = logical_id;
		caps->maxtc = phys_id;
		ice_debug(hw, ICE_DBG_INIT, "%s: dcb = %d\n", prefix, caps->dcb);
		ice_debug(hw, ICE_DBG_INIT, "%s: active_tc_bitmap = %d\n", prefix,
			  caps->active_tc_bitmap);
		ice_debug(hw, ICE_DBG_INIT, "%s: maxtc = %d\n", prefix, caps->maxtc);
		break;
	case ICE_AQC_CAPS_RSS:
		caps->rss_table_size = number;
		caps->rss_table_entry_width = logical_id;
		ice_debug(hw, ICE_DBG_INIT, "%s: rss_table_size = %d\n", prefix,
			  caps->rss_table_size);
		ice_debug(hw, ICE_DBG_INIT, "%s: rss_table_entry_width = %d\n", prefix,
			  caps->rss_table_entry_width);
		break;
	case ICE_AQC_CAPS_RXQS:
		caps->num_rxq = number;
		caps->rxq_first_id = phys_id;
		ice_debug(hw, ICE_DBG_INIT, "%s: num_rxq = %d\n", prefix,
			  caps->num_rxq);
		ice_debug(hw, ICE_DBG_INIT, "%s: rxq_first_id = %d\n", prefix,
			  caps->rxq_first_id);
		break;
	case ICE_AQC_CAPS_TXQS:
		caps->num_txq = number;
		caps->txq_first_id = phys_id;
		ice_debug(hw, ICE_DBG_INIT, "%s: num_txq = %d\n", prefix,
			  caps->num_txq);
		ice_debug(hw, ICE_DBG_INIT, "%s: txq_first_id = %d\n", prefix,
			  caps->txq_first_id);
		break;
	case ICE_AQC_CAPS_MSIX:
		caps->num_msix_vectors = number;
		caps->msix_vector_first_id = phys_id;
		ice_debug(hw, ICE_DBG_INIT, "%s: num_msix_vectors = %d\n", prefix,
			  caps->num_msix_vectors);
		ice_debug(hw, ICE_DBG_INIT, "%s: msix_vector_first_id = %d\n", prefix,
			  caps->msix_vector_first_id);
		break;
	case ICE_AQC_CAPS_PENDING_NVM_VER:
		caps->nvm_update_pending_nvm = true;
		ice_debug(hw, ICE_DBG_INIT, "%s: update_pending_nvm\n", prefix);
		break;
	case ICE_AQC_CAPS_PENDING_OROM_VER:
		caps->nvm_update_pending_orom = true;
		ice_debug(hw, ICE_DBG_INIT, "%s: update_pending_orom\n", prefix);
		break;
	case ICE_AQC_CAPS_PENDING_NET_VER:
		caps->nvm_update_pending_netlist = true;
		ice_debug(hw, ICE_DBG_INIT, "%s: update_pending_netlist\n", prefix);
		break;
	case ICE_AQC_CAPS_NVM_MGMT:
		caps->nvm_unified_update =
			(number & ICE_NVM_MGMT_UNIFIED_UPD_SUPPORT) ?
			true : false;
		ice_debug(hw, ICE_DBG_INIT, "%s: nvm_unified_update = %d\n", prefix,
			  caps->nvm_unified_update);
		break;
	case ICE_AQC_CAPS_RDMA:
		caps->rdma = (number == 1);
		ice_debug(hw, ICE_DBG_INIT, "%s: rdma = %d\n", prefix, caps->rdma);
		break;
	case ICE_AQC_CAPS_MAX_MTU:
		caps->max_mtu = number;
		ice_debug(hw, ICE_DBG_INIT, "%s: max_mtu = %d\n",
			  prefix, caps->max_mtu);
		break;
	default:
		/* Not one of the recognized common capabilities */
		found = false;
	}

	return found;
}

/**
 * ice_recalc_port_limited_caps - Recalculate port limited capabilities
 * @hw: pointer to the HW structure
 * @caps: pointer to capabilities structure to fix
 *
 * Re-calculate the capabilities that are dependent on the number of physical
 * ports; i.e. some features are not supported or function differently on
 * devices with more than 4 ports.
 */
static void
ice_recalc_port_limited_caps(struct ice_hw *hw, struct ice_hw_common_caps *caps)
{
	/* This assumes device capabilities are always scanned before function
	 * capabilities during the initialization flow.
	 */
	if (hw->dev_caps.num_funcs > 4) {
		/* Max 4 TCs per port */
		caps->maxtc = 4;
		ice_debug(hw, ICE_DBG_INIT, "reducing maxtc to %d (based on #ports)\n",
			  caps->maxtc);
		if (caps->rdma) {
			ice_debug(hw, ICE_DBG_INIT, "forcing RDMA off\n");
			caps->rdma = 0;
		}

		/* print message only when processing device capabilities
		 * during initialization.
		 */
		if (caps == &hw->dev_caps.common_cap)
			dev_info(ice_hw_to_dev(hw), "RDMA functionality is not available with the current device configuration.\n");
	}
}

/**
 * ice_parse_vf_func_caps - Parse ICE_AQC_CAPS_VF function caps
 * @hw: pointer to the HW struct
 * @func_p: pointer to function capabilities structure
 * @cap: pointer to the capability element to parse
 *
 * Extract function capabilities for ICE_AQC_CAPS_VF.
 */
static void
ice_parse_vf_func_caps(struct ice_hw *hw, struct ice_hw_func_caps *func_p,
		       struct ice_aqc_list_caps_elem *cap)
{
	u32 logical_id = le32_to_cpu(cap->logical_id);
	u32 number = le32_to_cpu(cap->number);

	func_p->num_allocd_vfs = number;
	func_p->vf_base_id = logical_id;
	ice_debug(hw, ICE_DBG_INIT, "func caps: num_allocd_vfs = %d\n",
		  func_p->num_allocd_vfs);
	ice_debug(hw, ICE_DBG_INIT, "func caps: vf_base_id = %d\n",
		  func_p->vf_base_id);
}

/**
 * ice_parse_vsi_func_caps - Parse ICE_AQC_CAPS_VSI function caps
 * @hw: pointer to the HW struct
 * @func_p: pointer to function capabilities structure
 * @cap: pointer to the capability element to parse
 *
 * Extract function capabilities for ICE_AQC_CAPS_VSI.
 */
static void
ice_parse_vsi_func_caps(struct ice_hw *hw, struct ice_hw_func_caps *func_p,
			struct ice_aqc_list_caps_elem *cap)
{
	func_p->guar_num_vsi = ice_get_num_per_func(hw, ICE_MAX_VSI);
	ice_debug(hw, ICE_DBG_INIT, "func caps: guar_num_vsi (fw) = %d\n",
		  le32_to_cpu(cap->number));
	ice_debug(hw, ICE_DBG_INIT, "func caps: guar_num_vsi = %d\n",
		  func_p->guar_num_vsi);
}

/**
 * ice_parse_1588_func_caps - Parse ICE_AQC_CAPS_1588 function caps
 * @hw: pointer to the HW struct
 * @func_p: pointer to function capabilities structure
 * @cap: pointer to the capability element to parse
 *
 * Extract function capabilities for ICE_AQC_CAPS_1588.
 */
static void
ice_parse_1588_func_caps(struct ice_hw *hw, struct ice_hw_func_caps *func_p,
			 struct ice_aqc_list_caps_elem *cap)
{
	struct ice_ts_func_info *info = &func_p->ts_func_info;
	u32 number = le32_to_cpu(cap->number);

	info->ena = ((number & ICE_TS_FUNC_ENA_M) != 0);
	func_p->common_cap.ieee_1588 = info->ena;

	info->src_tmr_owned = ((number & ICE_TS_SRC_TMR_OWND_M) != 0);
	info->tmr_ena = ((number & ICE_TS_TMR_ENA_M) != 0);
	info->tmr_index_owned = ((number & ICE_TS_TMR_IDX_OWND_M) != 0);
	info->tmr_index_assoc = ((number & ICE_TS_TMR_IDX_ASSOC_M) != 0);

	info->clk_freq = (number & ICE_TS_CLK_FREQ_M) >> ICE_TS_CLK_FREQ_S;
	info->clk_src = ((number & ICE_TS_CLK_SRC_M) != 0);

	ice_debug(hw, ICE_DBG_INIT, "func caps: ieee_1588 = %u\n",
		  func_p->common_cap.ieee_1588);
	ice_debug(hw, ICE_DBG_INIT, "func caps: src_tmr_owned = %u\n",
		  info->src_tmr_owned);
	ice_debug(hw, ICE_DBG_INIT, "func caps: tmr_ena = %u\n",
		  info->tmr_ena);
	ice_debug(hw, ICE_DBG_INIT, "func caps: tmr_index_owned = %u\n",
		  info->tmr_index_owned);
	ice_debug(hw, ICE_DBG_INIT, "func caps: tmr_index_assoc = %u\n",
		  info->tmr_index_assoc);
	ice_debug(hw, ICE_DBG_INIT, "func caps: clk_freq = %u\n",
		  info->clk_freq);
	ice_debug(hw, ICE_DBG_INIT, "func caps: clk_src = %u\n",
		  info->clk_src);
}

/**
 * ice_parse_fdir_func_caps - Parse ICE_AQC_CAPS_FD function caps
 * @hw: pointer to the HW struct
 * @func_p: pointer to function capabilities structure
 *
 * Extract function capabilities for ICE_AQC_CAPS_FD.
 */
static void
ice_parse_fdir_func_caps(struct ice_hw *hw, struct ice_hw_func_caps *func_p)
{
	u32 reg_val, val;

	reg_val = rd32(hw, GLQF_FD_SIZE);
	val = (reg_val & GLQF_FD_SIZE_FD_GSIZE_M) >>
		GLQF_FD_SIZE_FD_GSIZE_S;
	func_p->fd_fltr_guar =
		ice_get_num_per_func(hw, val);
	val = (reg_val & GLQF_FD_SIZE_FD_BSIZE_M) >>
		GLQF_FD_SIZE_FD_BSIZE_S;
	func_p->fd_fltr_best_effort = val;

	ice_debug(hw, ICE_DBG_INIT, "func caps: fd_fltr_guar = %d\n",
		  func_p->fd_fltr_guar);
	ice_debug(hw, ICE_DBG_INIT, "func caps: fd_fltr_best_effort = %d\n",
		  func_p->fd_fltr_best_effort);
}

/**
 * ice_parse_func_caps - Parse function capabilities
 * @hw: pointer to the HW struct
 * @func_p: pointer to function capabilities structure
 * @buf: buffer containing the function capability records
 * @cap_count: the number of capabilities
 *
 * Helper function to parse function (0x000A) capabilities list. For
 * capabilities shared between device and function, this relies on
 * ice_parse_common_caps.
 *
 * Loop through the list of provided capabilities and extract the relevant
 * data into the function capabilities structured.
 */
static void
ice_parse_func_caps(struct ice_hw *hw, struct ice_hw_func_caps *func_p,
		    void *buf, u32 cap_count)
{
	struct ice_aqc_list_caps_elem *cap_resp;
	u32 i;

	cap_resp = buf;

	memset(func_p, 0, sizeof(*func_p));

	for (i = 0; i < cap_count; i++) {
		u16 cap = le16_to_cpu(cap_resp[i].cap);
		bool found;

		found = ice_parse_common_caps(hw, &func_p->common_cap,
					      &cap_resp[i], "func caps");

		switch (cap) {
		case ICE_AQC_CAPS_VF:
			ice_parse_vf_func_caps(hw, func_p, &cap_resp[i]);
			break;
		case ICE_AQC_CAPS_VSI:
			ice_parse_vsi_func_caps(hw, func_p, &cap_resp[i]);
			break;
		case ICE_AQC_CAPS_1588:
			ice_parse_1588_func_caps(hw, func_p, &cap_resp[i]);
			break;
		case ICE_AQC_CAPS_FD:
			ice_parse_fdir_func_caps(hw, func_p);
			break;
		default:
			/* Don't list common capabilities as unknown */
			if (!found)
				ice_debug(hw, ICE_DBG_INIT, "func caps: unknown capability[%d]: 0x%x\n",
					  i, cap);
			break;
		}
	}

	ice_recalc_port_limited_caps(hw, &func_p->common_cap);
}

/**
 * ice_parse_valid_functions_cap - Parse ICE_AQC_CAPS_VALID_FUNCTIONS caps
 * @hw: pointer to the HW struct
 * @dev_p: pointer to device capabilities structure
 * @cap: capability element to parse
 *
 * Parse ICE_AQC_CAPS_VALID_FUNCTIONS for device capabilities.
 */
static void
ice_parse_valid_functions_cap(struct ice_hw *hw, struct ice_hw_dev_caps *dev_p,
			      struct ice_aqc_list_caps_elem *cap)
{
	u32 number = le32_to_cpu(cap->number);

	dev_p->num_funcs = hweight32(number);
	ice_debug(hw, ICE_DBG_INIT, "dev caps: num_funcs = %d\n",
		  dev_p->num_funcs);
}

/**
 * ice_parse_vf_dev_caps - Parse ICE_AQC_CAPS_VF device caps
 * @hw: pointer to the HW struct
 * @dev_p: pointer to device capabilities structure
 * @cap: capability element to parse
 *
 * Parse ICE_AQC_CAPS_VF for device capabilities.
 */
static void
ice_parse_vf_dev_caps(struct ice_hw *hw, struct ice_hw_dev_caps *dev_p,
		      struct ice_aqc_list_caps_elem *cap)
{
	u32 number = le32_to_cpu(cap->number);

	dev_p->num_vfs_exposed = number;
	ice_debug(hw, ICE_DBG_INIT, "dev_caps: num_vfs_exposed = %d\n",
		  dev_p->num_vfs_exposed);
}

/**
 * ice_parse_vsi_dev_caps - Parse ICE_AQC_CAPS_VSI device caps
 * @hw: pointer to the HW struct
 * @dev_p: pointer to device capabilities structure
 * @cap: capability element to parse
 *
 * Parse ICE_AQC_CAPS_VSI for device capabilities.
 */
static void
ice_parse_vsi_dev_caps(struct ice_hw *hw, struct ice_hw_dev_caps *dev_p,
		       struct ice_aqc_list_caps_elem *cap)
{
	u32 number = le32_to_cpu(cap->number);

	dev_p->num_vsi_allocd_to_host = number;
	ice_debug(hw, ICE_DBG_INIT, "dev caps: num_vsi_allocd_to_host = %d\n",
		  dev_p->num_vsi_allocd_to_host);
}

/**
 * ice_parse_1588_dev_caps - Parse ICE_AQC_CAPS_1588 device caps
 * @hw: pointer to the HW struct
 * @dev_p: pointer to device capabilities structure
 * @cap: capability element to parse
 *
 * Parse ICE_AQC_CAPS_1588 for device capabilities.
 */
static void
ice_parse_1588_dev_caps(struct ice_hw *hw, struct ice_hw_dev_caps *dev_p,
			struct ice_aqc_list_caps_elem *cap)
{
	struct ice_ts_dev_info *info = &dev_p->ts_dev_info;
	u32 logical_id = le32_to_cpu(cap->logical_id);
	u32 phys_id = le32_to_cpu(cap->phys_id);
	u32 number = le32_to_cpu(cap->number);

	info->ena = ((number & ICE_TS_DEV_ENA_M) != 0);
	dev_p->common_cap.ieee_1588 = info->ena;

	info->tmr0_owner = number & ICE_TS_TMR0_OWNR_M;
	info->tmr0_owned = ((number & ICE_TS_TMR0_OWND_M) != 0);
	info->tmr0_ena = ((number & ICE_TS_TMR0_ENA_M) != 0);

	info->tmr1_owner = (number & ICE_TS_TMR1_OWNR_M) >> ICE_TS_TMR1_OWNR_S;
	info->tmr1_owned = ((number & ICE_TS_TMR1_OWND_M) != 0);
	info->tmr1_ena = ((number & ICE_TS_TMR1_ENA_M) != 0);

	info->ena_ports = logical_id;
	info->tmr_own_map = phys_id;

	ice_debug(hw, ICE_DBG_INIT, "dev caps: ieee_1588 = %u\n",
		  dev_p->common_cap.ieee_1588);
	ice_debug(hw, ICE_DBG_INIT, "dev caps: tmr0_owner = %u\n",
		  info->tmr0_owner);
	ice_debug(hw, ICE_DBG_INIT, "dev caps: tmr0_owned = %u\n",
		  info->tmr0_owned);
	ice_debug(hw, ICE_DBG_INIT, "dev caps: tmr0_ena = %u\n",
		  info->tmr0_ena);
	ice_debug(hw, ICE_DBG_INIT, "dev caps: tmr1_owner = %u\n",
		  info->tmr1_owner);
	ice_debug(hw, ICE_DBG_INIT, "dev caps: tmr1_owned = %u\n",
		  info->tmr1_owned);
	ice_debug(hw, ICE_DBG_INIT, "dev caps: tmr1_ena = %u\n",
		  info->tmr1_ena);
	ice_debug(hw, ICE_DBG_INIT, "dev caps: ieee_1588 ena_ports = %u\n",
		  info->ena_ports);
	ice_debug(hw, ICE_DBG_INIT, "dev caps: tmr_own_map = %u\n",
		  info->tmr_own_map);
}

/**
 * ice_parse_fdir_dev_caps - Parse ICE_AQC_CAPS_FD device caps
 * @hw: pointer to the HW struct
 * @dev_p: pointer to device capabilities structure
 * @cap: capability element to parse
 *
 * Parse ICE_AQC_CAPS_FD for device capabilities.
 */
static void
ice_parse_fdir_dev_caps(struct ice_hw *hw, struct ice_hw_dev_caps *dev_p,
			struct ice_aqc_list_caps_elem *cap)
{
	u32 number = le32_to_cpu(cap->number);

	dev_p->num_flow_director_fltr = number;
	ice_debug(hw, ICE_DBG_INIT, "dev caps: num_flow_director_fltr = %d\n",
		  dev_p->num_flow_director_fltr);
}

/**
 * ice_parse_dev_caps - Parse device capabilities
 * @hw: pointer to the HW struct
 * @dev_p: pointer to device capabilities structure
 * @buf: buffer containing the device capability records
 * @cap_count: the number of capabilities
 *
 * Helper device to parse device (0x000B) capabilities list. For
 * capabilities shared between device and function, this relies on
 * ice_parse_common_caps.
 *
 * Loop through the list of provided capabilities and extract the relevant
 * data into the device capabilities structured.
 */
static void
ice_parse_dev_caps(struct ice_hw *hw, struct ice_hw_dev_caps *dev_p,
		   void *buf, u32 cap_count)
{
	struct ice_aqc_list_caps_elem *cap_resp;
	u32 i;

	cap_resp = buf;

	memset(dev_p, 0, sizeof(*dev_p));

	for (i = 0; i < cap_count; i++) {
		u16 cap = le16_to_cpu(cap_resp[i].cap);
		bool found;

		found = ice_parse_common_caps(hw, &dev_p->common_cap,
					      &cap_resp[i], "dev caps");

		switch (cap) {
		case ICE_AQC_CAPS_VALID_FUNCTIONS:
			ice_parse_valid_functions_cap(hw, dev_p, &cap_resp[i]);
			break;
		case ICE_AQC_CAPS_VF:
			ice_parse_vf_dev_caps(hw, dev_p, &cap_resp[i]);
			break;
		case ICE_AQC_CAPS_VSI:
			ice_parse_vsi_dev_caps(hw, dev_p, &cap_resp[i]);
			break;
		case ICE_AQC_CAPS_1588:
			ice_parse_1588_dev_caps(hw, dev_p, &cap_resp[i]);
			break;
		case  ICE_AQC_CAPS_FD:
			ice_parse_fdir_dev_caps(hw, dev_p, &cap_resp[i]);
			break;
		default:
			/* Don't list common capabilities as unknown */
			if (!found)
				ice_debug(hw, ICE_DBG_INIT, "dev caps: unknown capability[%d]: 0x%x\n",
					  i, cap);
			break;
		}
	}

	ice_recalc_port_limited_caps(hw, &dev_p->common_cap);
}

/**
 * ice_aq_list_caps - query function/device capabilities
 * @hw: pointer to the HW struct
 * @buf: a buffer to hold the capabilities
 * @buf_size: size of the buffer
 * @cap_count: if not NULL, set to the number of capabilities reported
 * @opc: capabilities type to discover, device or function
 * @cd: pointer to command details structure or NULL
 *
 * Get the function (0x000A) or device (0x000B) capabilities description from
 * firmware and store it in the buffer.
 *
 * If the cap_count pointer is not NULL, then it is set to the number of
 * capabilities firmware will report. Note that if the buffer size is too
 * small, it is possible the command will return ICE_AQ_ERR_ENOMEM. The
 * cap_count will still be updated in this case. It is recommended that the
 * buffer size be set to ICE_AQ_MAX_BUF_LEN (the largest possible buffer that
 * firmware could return) to avoid this.
 */
enum ice_status
ice_aq_list_caps(struct ice_hw *hw, void *buf, u16 buf_size, u32 *cap_count,
		 enum ice_adminq_opc opc, struct ice_sq_cd *cd)
{
	struct ice_aqc_list_caps *cmd;
	struct ice_aq_desc desc;
	enum ice_status status;

	cmd = &desc.params.get_cap;

	if (opc != ice_aqc_opc_list_func_caps &&
	    opc != ice_aqc_opc_list_dev_caps)
		return ICE_ERR_PARAM;

	ice_fill_dflt_direct_cmd_desc(&desc, opc);
	status = ice_aq_send_cmd(hw, &desc, buf, buf_size, cd);

	if (cap_count)
		*cap_count = le32_to_cpu(cmd->count);

	return status;
}

/**
 * ice_discover_dev_caps - Read and extract device capabilities
 * @hw: pointer to the hardware structure
 * @dev_caps: pointer to device capabilities structure
 *
 * Read the device capabilities and extract them into the dev_caps structure
 * for later use.
 */
enum ice_status
ice_discover_dev_caps(struct ice_hw *hw, struct ice_hw_dev_caps *dev_caps)
{
	enum ice_status status;
	u32 cap_count = 0;
	void *cbuf;

	cbuf = kzalloc(ICE_AQ_MAX_BUF_LEN, GFP_KERNEL);
	if (!cbuf)
		return ICE_ERR_NO_MEMORY;

	/* Although the driver doesn't know the number of capabilities the
	 * device will return, we can simply send a 4KB buffer, the maximum
	 * possible size that firmware can return.
	 */
	cap_count = ICE_AQ_MAX_BUF_LEN / sizeof(struct ice_aqc_list_caps_elem);

	status = ice_aq_list_caps(hw, cbuf, ICE_AQ_MAX_BUF_LEN, &cap_count,
				  ice_aqc_opc_list_dev_caps, NULL);
	if (!status)
		ice_parse_dev_caps(hw, dev_caps, cbuf, cap_count);
	kfree(cbuf);

	return status;
}

/**
 * ice_discover_func_caps - Read and extract function capabilities
 * @hw: pointer to the hardware structure
 * @func_caps: pointer to function capabilities structure
 *
 * Read the function capabilities and extract them into the func_caps structure
 * for later use.
 */
static enum ice_status
ice_discover_func_caps(struct ice_hw *hw, struct ice_hw_func_caps *func_caps)
{
	enum ice_status status;
	u32 cap_count = 0;
	void *cbuf;

	cbuf = kzalloc(ICE_AQ_MAX_BUF_LEN, GFP_KERNEL);
	if (!cbuf)
		return ICE_ERR_NO_MEMORY;

	/* Although the driver doesn't know the number of capabilities the
	 * device will return, we can simply send a 4KB buffer, the maximum
	 * possible size that firmware can return.
	 */
	cap_count = ICE_AQ_MAX_BUF_LEN / sizeof(struct ice_aqc_list_caps_elem);

	status = ice_aq_list_caps(hw, cbuf, ICE_AQ_MAX_BUF_LEN, &cap_count,
				  ice_aqc_opc_list_func_caps, NULL);
	if (!status)
		ice_parse_func_caps(hw, func_caps, cbuf, cap_count);
	kfree(cbuf);

	return status;
}

/**
 * ice_set_safe_mode_caps - Override dev/func capabilities when in safe mode
 * @hw: pointer to the hardware structure
 */
void ice_set_safe_mode_caps(struct ice_hw *hw)
{
	struct ice_hw_func_caps *func_caps = &hw->func_caps;
	struct ice_hw_dev_caps *dev_caps = &hw->dev_caps;
	struct ice_hw_common_caps cached_caps;
	u32 num_funcs;

	/* cache some func_caps values that should be restored after memset */
	cached_caps = func_caps->common_cap;

	/* unset func capabilities */
	memset(func_caps, 0, sizeof(*func_caps));

#define ICE_RESTORE_FUNC_CAP(name) \
	func_caps->common_cap.name = cached_caps.name

	/* restore cached values */
	ICE_RESTORE_FUNC_CAP(valid_functions);
	ICE_RESTORE_FUNC_CAP(txq_first_id);
	ICE_RESTORE_FUNC_CAP(rxq_first_id);
	ICE_RESTORE_FUNC_CAP(msix_vector_first_id);
	ICE_RESTORE_FUNC_CAP(max_mtu);
	ICE_RESTORE_FUNC_CAP(nvm_unified_update);
	ICE_RESTORE_FUNC_CAP(nvm_update_pending_nvm);
	ICE_RESTORE_FUNC_CAP(nvm_update_pending_orom);
	ICE_RESTORE_FUNC_CAP(nvm_update_pending_netlist);

	/* one Tx and one Rx queue in safe mode */
	func_caps->common_cap.num_rxq = 1;
	func_caps->common_cap.num_txq = 1;

	/* two MSIX vectors, one for traffic and one for misc causes */
	func_caps->common_cap.num_msix_vectors = 2;
	func_caps->guar_num_vsi = 1;

	/* cache some dev_caps values that should be restored after memset */
	cached_caps = dev_caps->common_cap;
	num_funcs = dev_caps->num_funcs;

	/* unset dev capabilities */
	memset(dev_caps, 0, sizeof(*dev_caps));

#define ICE_RESTORE_DEV_CAP(name) \
	dev_caps->common_cap.name = cached_caps.name

	/* restore cached values */
	ICE_RESTORE_DEV_CAP(valid_functions);
	ICE_RESTORE_DEV_CAP(txq_first_id);
	ICE_RESTORE_DEV_CAP(rxq_first_id);
	ICE_RESTORE_DEV_CAP(msix_vector_first_id);
	ICE_RESTORE_DEV_CAP(max_mtu);
	ICE_RESTORE_DEV_CAP(nvm_unified_update);
	ICE_RESTORE_DEV_CAP(nvm_update_pending_nvm);
	ICE_RESTORE_DEV_CAP(nvm_update_pending_orom);
	ICE_RESTORE_DEV_CAP(nvm_update_pending_netlist);
	dev_caps->num_funcs = num_funcs;

	/* one Tx and one Rx queue per function in safe mode */
	dev_caps->common_cap.num_rxq = num_funcs;
	dev_caps->common_cap.num_txq = num_funcs;

	/* two MSIX vectors per function */
	dev_caps->common_cap.num_msix_vectors = 2 * num_funcs;
}

/**
 * ice_get_caps - get info about the HW
 * @hw: pointer to the hardware structure
 */
enum ice_status ice_get_caps(struct ice_hw *hw)
{
	enum ice_status status;

	status = ice_discover_dev_caps(hw, &hw->dev_caps);
	if (status)
		return status;

	return ice_discover_func_caps(hw, &hw->func_caps);
}

/**
 * ice_aq_manage_mac_write - manage MAC address write command
 * @hw: pointer to the HW struct
 * @mac_addr: MAC address to be written as LAA/LAA+WoL/Port address
 * @flags: flags to control write behavior
 * @cd: pointer to command details structure or NULL
 *
 * This function is used to write MAC address to the NVM (0x0108).
 */
enum ice_status
ice_aq_manage_mac_write(struct ice_hw *hw, const u8 *mac_addr, u8 flags,
			struct ice_sq_cd *cd)
{
	struct ice_aqc_manage_mac_write *cmd;
	struct ice_aq_desc desc;

	cmd = &desc.params.mac_write;
	ice_fill_dflt_direct_cmd_desc(&desc, ice_aqc_opc_manage_mac_write);

	cmd->flags = flags;
	ether_addr_copy(cmd->mac_addr, mac_addr);

	return ice_aq_send_cmd(hw, &desc, NULL, 0, cd);
}

/**
 * ice_aq_clear_pxe_mode
 * @hw: pointer to the HW struct
 *
 * Tell the firmware that the driver is taking over from PXE (0x0110).
 */
static enum ice_status ice_aq_clear_pxe_mode(struct ice_hw *hw)
{
	struct ice_aq_desc desc;

	ice_fill_dflt_direct_cmd_desc(&desc, ice_aqc_opc_clear_pxe_mode);
	desc.params.clear_pxe.rx_cnt = ICE_AQC_CLEAR_PXE_RX_CNT;

	return ice_aq_send_cmd(hw, &desc, NULL, 0, NULL);
}

/**
 * ice_clear_pxe_mode - clear pxe operations mode
 * @hw: pointer to the HW struct
 *
 * Make sure all PXE mode settings are cleared, including things
 * like descriptor fetch/write-back mode.
 */
void ice_clear_pxe_mode(struct ice_hw *hw)
{
	if (ice_check_sq_alive(hw, &hw->adminq))
		ice_aq_clear_pxe_mode(hw);
}

/**
 * ice_get_link_speed_based_on_phy_type - returns link speed
 * @phy_type_low: lower part of phy_type
 * @phy_type_high: higher part of phy_type
 *
 * This helper function will convert an entry in PHY type structure
 * [phy_type_low, phy_type_high] to its corresponding link speed.
 * Note: In the structure of [phy_type_low, phy_type_high], there should
 * be one bit set, as this function will convert one PHY type to its
 * speed.
 * If no bit gets set, ICE_LINK_SPEED_UNKNOWN will be returned
 * If more than one bit gets set, ICE_LINK_SPEED_UNKNOWN will be returned
 */
static u16
ice_get_link_speed_based_on_phy_type(u64 phy_type_low, u64 phy_type_high)
{
	u16 speed_phy_type_high = ICE_AQ_LINK_SPEED_UNKNOWN;
	u16 speed_phy_type_low = ICE_AQ_LINK_SPEED_UNKNOWN;

	switch (phy_type_low) {
	case ICE_PHY_TYPE_LOW_100BASE_TX:
	case ICE_PHY_TYPE_LOW_100M_SGMII:
		speed_phy_type_low = ICE_AQ_LINK_SPEED_100MB;
		break;
	case ICE_PHY_TYPE_LOW_1000BASE_T:
	case ICE_PHY_TYPE_LOW_1000BASE_SX:
	case ICE_PHY_TYPE_LOW_1000BASE_LX:
	case ICE_PHY_TYPE_LOW_1000BASE_KX:
	case ICE_PHY_TYPE_LOW_1G_SGMII:
		speed_phy_type_low = ICE_AQ_LINK_SPEED_1000MB;
		break;
	case ICE_PHY_TYPE_LOW_2500BASE_T:
	case ICE_PHY_TYPE_LOW_2500BASE_X:
	case ICE_PHY_TYPE_LOW_2500BASE_KX:
		speed_phy_type_low = ICE_AQ_LINK_SPEED_2500MB;
		break;
	case ICE_PHY_TYPE_LOW_5GBASE_T:
	case ICE_PHY_TYPE_LOW_5GBASE_KR:
		speed_phy_type_low = ICE_AQ_LINK_SPEED_5GB;
		break;
	case ICE_PHY_TYPE_LOW_10GBASE_T:
	case ICE_PHY_TYPE_LOW_10G_SFI_DA:
	case ICE_PHY_TYPE_LOW_10GBASE_SR:
	case ICE_PHY_TYPE_LOW_10GBASE_LR:
	case ICE_PHY_TYPE_LOW_10GBASE_KR_CR1:
	case ICE_PHY_TYPE_LOW_10G_SFI_AOC_ACC:
	case ICE_PHY_TYPE_LOW_10G_SFI_C2C:
		speed_phy_type_low = ICE_AQ_LINK_SPEED_10GB;
		break;
	case ICE_PHY_TYPE_LOW_25GBASE_T:
	case ICE_PHY_TYPE_LOW_25GBASE_CR:
	case ICE_PHY_TYPE_LOW_25GBASE_CR_S:
	case ICE_PHY_TYPE_LOW_25GBASE_CR1:
	case ICE_PHY_TYPE_LOW_25GBASE_SR:
	case ICE_PHY_TYPE_LOW_25GBASE_LR:
	case ICE_PHY_TYPE_LOW_25GBASE_KR:
	case ICE_PHY_TYPE_LOW_25GBASE_KR_S:
	case ICE_PHY_TYPE_LOW_25GBASE_KR1:
	case ICE_PHY_TYPE_LOW_25G_AUI_AOC_ACC:
	case ICE_PHY_TYPE_LOW_25G_AUI_C2C:
		speed_phy_type_low = ICE_AQ_LINK_SPEED_25GB;
		break;
	case ICE_PHY_TYPE_LOW_40GBASE_CR4:
	case ICE_PHY_TYPE_LOW_40GBASE_SR4:
	case ICE_PHY_TYPE_LOW_40GBASE_LR4:
	case ICE_PHY_TYPE_LOW_40GBASE_KR4:
	case ICE_PHY_TYPE_LOW_40G_XLAUI_AOC_ACC:
	case ICE_PHY_TYPE_LOW_40G_XLAUI:
		speed_phy_type_low = ICE_AQ_LINK_SPEED_40GB;
		break;
	case ICE_PHY_TYPE_LOW_50GBASE_CR2:
	case ICE_PHY_TYPE_LOW_50GBASE_SR2:
	case ICE_PHY_TYPE_LOW_50GBASE_LR2:
	case ICE_PHY_TYPE_LOW_50GBASE_KR2:
	case ICE_PHY_TYPE_LOW_50G_LAUI2_AOC_ACC:
	case ICE_PHY_TYPE_LOW_50G_LAUI2:
	case ICE_PHY_TYPE_LOW_50G_AUI2_AOC_ACC:
	case ICE_PHY_TYPE_LOW_50G_AUI2:
	case ICE_PHY_TYPE_LOW_50GBASE_CP:
	case ICE_PHY_TYPE_LOW_50GBASE_SR:
	case ICE_PHY_TYPE_LOW_50GBASE_FR:
	case ICE_PHY_TYPE_LOW_50GBASE_LR:
	case ICE_PHY_TYPE_LOW_50GBASE_KR_PAM4:
	case ICE_PHY_TYPE_LOW_50G_AUI1_AOC_ACC:
	case ICE_PHY_TYPE_LOW_50G_AUI1:
		speed_phy_type_low = ICE_AQ_LINK_SPEED_50GB;
		break;
	case ICE_PHY_TYPE_LOW_100GBASE_CR4:
	case ICE_PHY_TYPE_LOW_100GBASE_SR4:
	case ICE_PHY_TYPE_LOW_100GBASE_LR4:
	case ICE_PHY_TYPE_LOW_100GBASE_KR4:
	case ICE_PHY_TYPE_LOW_100G_CAUI4_AOC_ACC:
	case ICE_PHY_TYPE_LOW_100G_CAUI4:
	case ICE_PHY_TYPE_LOW_100G_AUI4_AOC_ACC:
	case ICE_PHY_TYPE_LOW_100G_AUI4:
	case ICE_PHY_TYPE_LOW_100GBASE_CR_PAM4:
	case ICE_PHY_TYPE_LOW_100GBASE_KR_PAM4:
	case ICE_PHY_TYPE_LOW_100GBASE_CP2:
	case ICE_PHY_TYPE_LOW_100GBASE_SR2:
	case ICE_PHY_TYPE_LOW_100GBASE_DR:
		speed_phy_type_low = ICE_AQ_LINK_SPEED_100GB;
		break;
	default:
		speed_phy_type_low = ICE_AQ_LINK_SPEED_UNKNOWN;
		break;
	}

	switch (phy_type_high) {
	case ICE_PHY_TYPE_HIGH_100GBASE_KR2_PAM4:
	case ICE_PHY_TYPE_HIGH_100G_CAUI2_AOC_ACC:
	case ICE_PHY_TYPE_HIGH_100G_CAUI2:
	case ICE_PHY_TYPE_HIGH_100G_AUI2_AOC_ACC:
	case ICE_PHY_TYPE_HIGH_100G_AUI2:
		speed_phy_type_high = ICE_AQ_LINK_SPEED_100GB;
		break;
	default:
		speed_phy_type_high = ICE_AQ_LINK_SPEED_UNKNOWN;
		break;
	}

	if (speed_phy_type_low == ICE_AQ_LINK_SPEED_UNKNOWN &&
	    speed_phy_type_high == ICE_AQ_LINK_SPEED_UNKNOWN)
		return ICE_AQ_LINK_SPEED_UNKNOWN;
	else if (speed_phy_type_low != ICE_AQ_LINK_SPEED_UNKNOWN &&
		 speed_phy_type_high != ICE_AQ_LINK_SPEED_UNKNOWN)
		return ICE_AQ_LINK_SPEED_UNKNOWN;
	else if (speed_phy_type_low != ICE_AQ_LINK_SPEED_UNKNOWN &&
		 speed_phy_type_high == ICE_AQ_LINK_SPEED_UNKNOWN)
		return speed_phy_type_low;
	else
		return speed_phy_type_high;
}

/**
 * ice_update_phy_type
 * @phy_type_low: pointer to the lower part of phy_type
 * @phy_type_high: pointer to the higher part of phy_type
 * @link_speeds_bitmap: targeted link speeds bitmap
 *
 * Note: For the link_speeds_bitmap structure, you can check it at
 * [ice_aqc_get_link_status->link_speed]. Caller can pass in
 * link_speeds_bitmap include multiple speeds.
 *
 * Each entry in this [phy_type_low, phy_type_high] structure will
 * present a certain link speed. This helper function will turn on bits
 * in [phy_type_low, phy_type_high] structure based on the value of
 * link_speeds_bitmap input parameter.
 */
void
ice_update_phy_type(u64 *phy_type_low, u64 *phy_type_high,
		    u16 link_speeds_bitmap)
{
	u64 pt_high;
	u64 pt_low;
	int index;
	u16 speed;

	/* We first check with low part of phy_type */
	for (index = 0; index <= ICE_PHY_TYPE_LOW_MAX_INDEX; index++) {
		pt_low = BIT_ULL(index);
		speed = ice_get_link_speed_based_on_phy_type(pt_low, 0);

		if (link_speeds_bitmap & speed)
			*phy_type_low |= BIT_ULL(index);
	}

	/* We then check with high part of phy_type */
	for (index = 0; index <= ICE_PHY_TYPE_HIGH_MAX_INDEX; index++) {
		pt_high = BIT_ULL(index);
		speed = ice_get_link_speed_based_on_phy_type(0, pt_high);

		if (link_speeds_bitmap & speed)
			*phy_type_high |= BIT_ULL(index);
	}
}

/**
 * ice_aq_set_phy_cfg
 * @hw: pointer to the HW struct
 * @pi: port info structure of the interested logical port
 * @cfg: structure with PHY configuration data to be set
 * @cd: pointer to command details structure or NULL
 *
 * Set the various PHY configuration parameters supported on the Port.
 * One or more of the Set PHY config parameters may be ignored in an MFP
 * mode as the PF may not have the privilege to set some of the PHY Config
 * parameters. This status will be indicated by the command response (0x0601).
 */
enum ice_status
ice_aq_set_phy_cfg(struct ice_hw *hw, struct ice_port_info *pi,
		   struct ice_aqc_set_phy_cfg_data *cfg, struct ice_sq_cd *cd)
{
	struct ice_aq_desc desc;
	enum ice_status status;

	if (!cfg)
		return ICE_ERR_PARAM;

	/* Ensure that only valid bits of cfg->caps can be turned on. */
	if (cfg->caps & ~ICE_AQ_PHY_ENA_VALID_MASK) {
		ice_debug(hw, ICE_DBG_PHY, "Invalid bit is set in ice_aqc_set_phy_cfg_data->caps : 0x%x\n",
			  cfg->caps);

		cfg->caps &= ICE_AQ_PHY_ENA_VALID_MASK;
	}

	ice_fill_dflt_direct_cmd_desc(&desc, ice_aqc_opc_set_phy_cfg);
	desc.params.set_phy.lport_num = pi->lport;
	desc.flags |= cpu_to_le16(ICE_AQ_FLAG_RD);

	ice_debug(hw, ICE_DBG_LINK, "set phy cfg\n");
	ice_debug(hw, ICE_DBG_LINK, "	phy_type_low = 0x%llx\n",
		  (unsigned long long)le64_to_cpu(cfg->phy_type_low));
	ice_debug(hw, ICE_DBG_LINK, "	phy_type_high = 0x%llx\n",
		  (unsigned long long)le64_to_cpu(cfg->phy_type_high));
	ice_debug(hw, ICE_DBG_LINK, "	caps = 0x%x\n", cfg->caps);
	ice_debug(hw, ICE_DBG_LINK, "	low_power_ctrl_an = 0x%x\n",
		  cfg->low_power_ctrl_an);
	ice_debug(hw, ICE_DBG_LINK, "	eee_cap = 0x%x\n", cfg->eee_cap);
	ice_debug(hw, ICE_DBG_LINK, "	eeer_value = 0x%x\n", cfg->eeer_value);
	ice_debug(hw, ICE_DBG_LINK, "	link_fec_opt = 0x%x\n",
		  cfg->link_fec_opt);

	status = ice_aq_send_cmd(hw, &desc, cfg, sizeof(*cfg), cd);
	if (hw->adminq.sq_last_status == ICE_AQ_RC_EMODE)
		status = 0;

	if (!status)
		pi->phy.curr_user_phy_cfg = *cfg;

	return status;
}

/**
 * ice_update_link_info - update status of the HW network link
 * @pi: port info structure of the interested logical port
 */
enum ice_status ice_update_link_info(struct ice_port_info *pi)
{
	struct ice_link_status *li;
	enum ice_status status;

	if (!pi)
		return ICE_ERR_PARAM;

	li = &pi->phy.link_info;

	status = ice_aq_get_link_info(pi, true, NULL, NULL);
	if (status)
		return status;

	if (li->link_info & ICE_AQ_MEDIA_AVAILABLE) {
		struct ice_aqc_get_phy_caps_data *pcaps;
		struct ice_hw *hw;

		hw = pi->hw;
		pcaps = devm_kzalloc(ice_hw_to_dev(hw), sizeof(*pcaps),
				     GFP_KERNEL);
		if (!pcaps)
			return ICE_ERR_NO_MEMORY;

		status = ice_aq_get_phy_caps(pi, false, ICE_AQC_REPORT_TOPO_CAP_MEDIA,
					     pcaps, NULL);

		devm_kfree(ice_hw_to_dev(hw), pcaps);
	}

	return status;
}

/**
 * ice_cache_phy_user_req
 * @pi: port information structure
 * @cache_data: PHY logging data
 * @cache_mode: PHY logging mode
 *
 * Log the user request on (FC, FEC, SPEED) for later use.
 */
static void
ice_cache_phy_user_req(struct ice_port_info *pi,
		       struct ice_phy_cache_mode_data cache_data,
		       enum ice_phy_cache_mode cache_mode)
{
	if (!pi)
		return;

	switch (cache_mode) {
	case ICE_FC_MODE:
		pi->phy.curr_user_fc_req = cache_data.data.curr_user_fc_req;
		break;
	case ICE_SPEED_MODE:
		pi->phy.curr_user_speed_req =
			cache_data.data.curr_user_speed_req;
		break;
	case ICE_FEC_MODE:
		pi->phy.curr_user_fec_req = cache_data.data.curr_user_fec_req;
		break;
	default:
		break;
	}
}

/**
 * ice_caps_to_fc_mode
 * @caps: PHY capabilities
 *
 * Convert PHY FC capabilities to ice FC mode
 */
enum ice_fc_mode ice_caps_to_fc_mode(u8 caps)
{
	if (caps & ICE_AQC_PHY_EN_TX_LINK_PAUSE &&
	    caps & ICE_AQC_PHY_EN_RX_LINK_PAUSE)
		return ICE_FC_FULL;

	if (caps & ICE_AQC_PHY_EN_TX_LINK_PAUSE)
		return ICE_FC_TX_PAUSE;

	if (caps & ICE_AQC_PHY_EN_RX_LINK_PAUSE)
		return ICE_FC_RX_PAUSE;

	return ICE_FC_NONE;
}

/**
 * ice_caps_to_fec_mode
 * @caps: PHY capabilities
 * @fec_options: Link FEC options
 *
 * Convert PHY FEC capabilities to ice FEC mode
 */
enum ice_fec_mode ice_caps_to_fec_mode(u8 caps, u8 fec_options)
{
	if (caps & ICE_AQC_PHY_EN_AUTO_FEC)
		return ICE_FEC_AUTO;

	if (fec_options & (ICE_AQC_PHY_FEC_10G_KR_40G_KR4_EN |
			   ICE_AQC_PHY_FEC_10G_KR_40G_KR4_REQ |
			   ICE_AQC_PHY_FEC_25G_KR_CLAUSE74_EN |
			   ICE_AQC_PHY_FEC_25G_KR_REQ))
		return ICE_FEC_BASER;

	if (fec_options & (ICE_AQC_PHY_FEC_25G_RS_528_REQ |
			   ICE_AQC_PHY_FEC_25G_RS_544_REQ |
			   ICE_AQC_PHY_FEC_25G_RS_CLAUSE91_EN))
		return ICE_FEC_RS;

	return ICE_FEC_NONE;
}

/**
 * ice_cfg_phy_fc - Configure PHY FC data based on FC mode
 * @pi: port information structure
 * @cfg: PHY configuration data to set FC mode
 * @req_mode: FC mode to configure
 */
enum ice_status
ice_cfg_phy_fc(struct ice_port_info *pi, struct ice_aqc_set_phy_cfg_data *cfg,
	       enum ice_fc_mode req_mode)
{
	struct ice_phy_cache_mode_data cache_data;
	u8 pause_mask = 0x0;

	if (!pi || !cfg)
		return ICE_ERR_BAD_PTR;

	switch (req_mode) {
	case ICE_FC_FULL:
		pause_mask |= ICE_AQC_PHY_EN_TX_LINK_PAUSE;
		pause_mask |= ICE_AQC_PHY_EN_RX_LINK_PAUSE;
		break;
	case ICE_FC_RX_PAUSE:
		pause_mask |= ICE_AQC_PHY_EN_RX_LINK_PAUSE;
		break;
	case ICE_FC_TX_PAUSE:
		pause_mask |= ICE_AQC_PHY_EN_TX_LINK_PAUSE;
		break;
	default:
		break;
	}

	/* clear the old pause settings */
	cfg->caps &= ~(ICE_AQC_PHY_EN_TX_LINK_PAUSE |
		ICE_AQC_PHY_EN_RX_LINK_PAUSE);

	/* set the new capabilities */
	cfg->caps |= pause_mask;

	/* Cache user FC request */
	cache_data.data.curr_user_fc_req = req_mode;
	ice_cache_phy_user_req(pi, cache_data, ICE_FC_MODE);

	return 0;
}

/**
 * ice_set_fc
 * @pi: port information structure
 * @aq_failures: pointer to status code, specific to ice_set_fc routine
 * @ena_auto_link_update: enable automatic link update
 *
 * Set the requested flow control mode.
 */
enum ice_status
ice_set_fc(struct ice_port_info *pi, u8 *aq_failures, bool ena_auto_link_update)
{
	struct ice_aqc_set_phy_cfg_data cfg = { 0 };
	struct ice_aqc_get_phy_caps_data *pcaps;
	enum ice_status status;
	struct ice_hw *hw;

	if (!pi || !aq_failures)
		return ICE_ERR_BAD_PTR;

	*aq_failures = 0;
	hw = pi->hw;

	pcaps = devm_kzalloc(ice_hw_to_dev(hw), sizeof(*pcaps), GFP_KERNEL);
	if (!pcaps)
		return ICE_ERR_NO_MEMORY;

	/* Get the current PHY config */
	status = ice_aq_get_phy_caps(pi, false, ICE_AQC_REPORT_ACTIVE_CFG,
				     pcaps, NULL);
	if (status) {
		*aq_failures = ICE_SET_FC_AQ_FAIL_GET;
		goto out;
	}

	ice_copy_phy_caps_to_cfg(pi, pcaps, &cfg);

	/* Configure the set PHY data */
	status = ice_cfg_phy_fc(pi, &cfg, pi->fc.req_mode);
	if (status)
		goto out;

	/* If the capabilities have changed, then set the new config */
	if (cfg.caps != pcaps->caps) {
		int retry_count, retry_max = 10;

		/* Auto restart link so settings take effect */
		if (ena_auto_link_update)
			cfg.caps |= ICE_AQ_PHY_ENA_AUTO_LINK_UPDT;

		status = ice_aq_set_phy_cfg(hw, pi, &cfg, NULL);
		if (status) {
			*aq_failures = ICE_SET_FC_AQ_FAIL_SET;
			goto out;
		}

		/* Update the link info
		 * It sometimes takes a really long time for link to
		 * come back from the atomic reset. Thus, we wait a
		 * little bit.
		 */
		for (retry_count = 0; retry_count < retry_max; retry_count++) {
			status = ice_update_link_info(pi);

			if (!status)
				break;

			mdelay(100);
		}

		if (status)
			*aq_failures = ICE_SET_FC_AQ_FAIL_UPDATE;
	}

out:
	devm_kfree(ice_hw_to_dev(hw), pcaps);
	return status;
}

/**
 * ice_phy_caps_equals_cfg
 * @phy_caps: PHY capabilities
 * @phy_cfg: PHY configuration
 *
 * Helper function to determine if PHY capabilities matches PHY
 * configuration
 */
bool
ice_phy_caps_equals_cfg(struct ice_aqc_get_phy_caps_data *phy_caps,
			struct ice_aqc_set_phy_cfg_data *phy_cfg)
{
	u8 caps_mask, cfg_mask;

	if (!phy_caps || !phy_cfg)
		return false;

	/* These bits are not common between capabilities and configuration.
	 * Do not use them to determine equality.
	 */
	caps_mask = ICE_AQC_PHY_CAPS_MASK & ~(ICE_AQC_PHY_AN_MODE |
					      ICE_AQC_GET_PHY_EN_MOD_QUAL);
	cfg_mask = ICE_AQ_PHY_ENA_VALID_MASK & ~ICE_AQ_PHY_ENA_AUTO_LINK_UPDT;

	if (phy_caps->phy_type_low != phy_cfg->phy_type_low ||
	    phy_caps->phy_type_high != phy_cfg->phy_type_high ||
	    ((phy_caps->caps & caps_mask) != (phy_cfg->caps & cfg_mask)) ||
	    phy_caps->low_power_ctrl_an != phy_cfg->low_power_ctrl_an ||
	    phy_caps->eee_cap != phy_cfg->eee_cap ||
	    phy_caps->eeer_value != phy_cfg->eeer_value ||
	    phy_caps->link_fec_options != phy_cfg->link_fec_opt)
		return false;

	return true;
}

/**
 * ice_copy_phy_caps_to_cfg - Copy PHY ability data to configuration data
 * @pi: port information structure
 * @caps: PHY ability structure to copy date from
 * @cfg: PHY configuration structure to copy data to
 *
 * Helper function to copy AQC PHY get ability data to PHY set configuration
 * data structure
 */
void
ice_copy_phy_caps_to_cfg(struct ice_port_info *pi,
			 struct ice_aqc_get_phy_caps_data *caps,
			 struct ice_aqc_set_phy_cfg_data *cfg)
{
	if (!pi || !caps || !cfg)
		return;

	memset(cfg, 0, sizeof(*cfg));
	cfg->phy_type_low = caps->phy_type_low;
	cfg->phy_type_high = caps->phy_type_high;
	cfg->caps = caps->caps;
	cfg->low_power_ctrl_an = caps->low_power_ctrl_an;
	cfg->eee_cap = caps->eee_cap;
	cfg->eeer_value = caps->eeer_value;
	cfg->link_fec_opt = caps->link_fec_options;
	cfg->module_compliance_enforcement =
		caps->module_compliance_enforcement;
}

/**
 * ice_cfg_phy_fec - Configure PHY FEC data based on FEC mode
 * @pi: port information structure
 * @cfg: PHY configuration data to set FEC mode
 * @fec: FEC mode to configure
 */
enum ice_status
ice_cfg_phy_fec(struct ice_port_info *pi, struct ice_aqc_set_phy_cfg_data *cfg,
		enum ice_fec_mode fec)
{
	struct ice_aqc_get_phy_caps_data *pcaps;
	enum ice_status status;
	struct ice_hw *hw;

	if (!pi || !cfg)
		return ICE_ERR_BAD_PTR;

	hw = pi->hw;

	pcaps = kzalloc(sizeof(*pcaps), GFP_KERNEL);
	if (!pcaps)
		return ICE_ERR_NO_MEMORY;

	status = ice_aq_get_phy_caps(pi, false,
				     (ice_fw_supports_report_dflt_cfg(hw) ?
				      ICE_AQC_REPORT_DFLT_CFG :
				      ICE_AQC_REPORT_TOPO_CAP_MEDIA), pcaps, NULL);
	if (status)
		goto out;

	cfg->caps |= pcaps->caps & ICE_AQC_PHY_EN_AUTO_FEC;
	cfg->link_fec_opt = pcaps->link_fec_options;

	switch (fec) {
	case ICE_FEC_BASER:
		/* Clear RS bits, and AND BASE-R ability
		 * bits and OR request bits.
		 */
		cfg->link_fec_opt &= ICE_AQC_PHY_FEC_10G_KR_40G_KR4_EN |
			ICE_AQC_PHY_FEC_25G_KR_CLAUSE74_EN;
		cfg->link_fec_opt |= ICE_AQC_PHY_FEC_10G_KR_40G_KR4_REQ |
			ICE_AQC_PHY_FEC_25G_KR_REQ;
		break;
	case ICE_FEC_RS:
		/* Clear BASE-R bits, and AND RS ability
		 * bits and OR request bits.
		 */
		cfg->link_fec_opt &= ICE_AQC_PHY_FEC_25G_RS_CLAUSE91_EN;
		cfg->link_fec_opt |= ICE_AQC_PHY_FEC_25G_RS_528_REQ |
			ICE_AQC_PHY_FEC_25G_RS_544_REQ;
		break;
	case ICE_FEC_NONE:
		/* Clear all FEC option bits. */
		cfg->link_fec_opt &= ~ICE_AQC_PHY_FEC_MASK;
		break;
	case ICE_FEC_AUTO:
		/* AND auto FEC bit, and all caps bits. */
		cfg->caps &= ICE_AQC_PHY_CAPS_MASK;
		cfg->link_fec_opt |= pcaps->link_fec_options;
		break;
	default:
		status = ICE_ERR_PARAM;
		break;
	}

	if (fec == ICE_FEC_AUTO && ice_fw_supports_link_override(hw) &&
	    !ice_fw_supports_report_dflt_cfg(hw)) {
		struct ice_link_default_override_tlv tlv;

		if (ice_get_link_default_override(&tlv, pi))
			goto out;

		if (!(tlv.options & ICE_LINK_OVERRIDE_STRICT_MODE) &&
		    (tlv.options & ICE_LINK_OVERRIDE_EN))
			cfg->link_fec_opt = tlv.fec_options;
	}

out:
	kfree(pcaps);

	return status;
}

/**
 * ice_get_link_status - get status of the HW network link
 * @pi: port information structure
 * @link_up: pointer to bool (true/false = linkup/linkdown)
 *
 * Variable link_up is true if link is up, false if link is down.
 * The variable link_up is invalid if status is non zero. As a
 * result of this call, link status reporting becomes enabled
 */
enum ice_status ice_get_link_status(struct ice_port_info *pi, bool *link_up)
{
	struct ice_phy_info *phy_info;
	enum ice_status status = 0;

	if (!pi || !link_up)
		return ICE_ERR_PARAM;

	phy_info = &pi->phy;

	if (phy_info->get_link_info) {
		status = ice_update_link_info(pi);

		if (status)
			ice_debug(pi->hw, ICE_DBG_LINK, "get link status error, status = %d\n",
				  status);
	}

	*link_up = phy_info->link_info.link_info & ICE_AQ_LINK_UP;

	return status;
}

/**
 * ice_aq_set_link_restart_an
 * @pi: pointer to the port information structure
 * @ena_link: if true: enable link, if false: disable link
 * @cd: pointer to command details structure or NULL
 *
 * Sets up the link and restarts the Auto-Negotiation over the link.
 */
enum ice_status
ice_aq_set_link_restart_an(struct ice_port_info *pi, bool ena_link,
			   struct ice_sq_cd *cd)
{
	struct ice_aqc_restart_an *cmd;
	struct ice_aq_desc desc;

	cmd = &desc.params.restart_an;

	ice_fill_dflt_direct_cmd_desc(&desc, ice_aqc_opc_restart_an);

	cmd->cmd_flags = ICE_AQC_RESTART_AN_LINK_RESTART;
	cmd->lport_num = pi->lport;
	if (ena_link)
		cmd->cmd_flags |= ICE_AQC_RESTART_AN_LINK_ENABLE;
	else
		cmd->cmd_flags &= ~ICE_AQC_RESTART_AN_LINK_ENABLE;

	return ice_aq_send_cmd(pi->hw, &desc, NULL, 0, cd);
}

/**
 * ice_aq_set_event_mask
 * @hw: pointer to the HW struct
 * @port_num: port number of the physical function
 * @mask: event mask to be set
 * @cd: pointer to command details structure or NULL
 *
 * Set event mask (0x0613)
 */
enum ice_status
ice_aq_set_event_mask(struct ice_hw *hw, u8 port_num, u16 mask,
		      struct ice_sq_cd *cd)
{
	struct ice_aqc_set_event_mask *cmd;
	struct ice_aq_desc desc;

	cmd = &desc.params.set_event_mask;

	ice_fill_dflt_direct_cmd_desc(&desc, ice_aqc_opc_set_event_mask);

	cmd->lport_num = port_num;

	cmd->event_mask = cpu_to_le16(mask);
	return ice_aq_send_cmd(hw, &desc, NULL, 0, cd);
}

/**
 * ice_aq_set_mac_loopback
 * @hw: pointer to the HW struct
 * @ena_lpbk: Enable or Disable loopback
 * @cd: pointer to command details structure or NULL
 *
 * Enable/disable loopback on a given port
 */
enum ice_status
ice_aq_set_mac_loopback(struct ice_hw *hw, bool ena_lpbk, struct ice_sq_cd *cd)
{
	struct ice_aqc_set_mac_lb *cmd;
	struct ice_aq_desc desc;

	cmd = &desc.params.set_mac_lb;

	ice_fill_dflt_direct_cmd_desc(&desc, ice_aqc_opc_set_mac_lb);
	if (ena_lpbk)
		cmd->lb_mode = ICE_AQ_MAC_LB_EN;

	return ice_aq_send_cmd(hw, &desc, NULL, 0, cd);
}

/**
 * ice_aq_set_port_id_led
 * @pi: pointer to the port information
 * @is_orig_mode: is this LED set to original mode (by the net-list)
 * @cd: pointer to command details structure or NULL
 *
 * Set LED value for the given port (0x06e9)
 */
enum ice_status
ice_aq_set_port_id_led(struct ice_port_info *pi, bool is_orig_mode,
		       struct ice_sq_cd *cd)
{
	struct ice_aqc_set_port_id_led *cmd;
	struct ice_hw *hw = pi->hw;
	struct ice_aq_desc desc;

	cmd = &desc.params.set_port_id_led;

	ice_fill_dflt_direct_cmd_desc(&desc, ice_aqc_opc_set_port_id_led);

	if (is_orig_mode)
		cmd->ident_mode = ICE_AQC_PORT_IDENT_LED_ORIG;
	else
		cmd->ident_mode = ICE_AQC_PORT_IDENT_LED_BLINK;

	return ice_aq_send_cmd(hw, &desc, NULL, 0, cd);
}

/**
 * ice_aq_sff_eeprom
 * @hw: pointer to the HW struct
 * @lport: bits [7:0] = logical port, bit [8] = logical port valid
 * @bus_addr: I2C bus address of the eeprom (typically 0xA0, 0=topo default)
 * @mem_addr: I2C offset. lower 8 bits for address, 8 upper bits zero padding.
 * @page: QSFP page
 * @set_page: set or ignore the page
 * @data: pointer to data buffer to be read/written to the I2C device.
 * @length: 1-16 for read, 1 for write.
 * @write: 0 read, 1 for write.
 * @cd: pointer to command details structure or NULL
 *
 * Read/Write SFF EEPROM (0x06EE)
 */
enum ice_status
ice_aq_sff_eeprom(struct ice_hw *hw, u16 lport, u8 bus_addr,
		  u16 mem_addr, u8 page, u8 set_page, u8 *data, u8 length,
		  bool write, struct ice_sq_cd *cd)
{
	struct ice_aqc_sff_eeprom *cmd;
	struct ice_aq_desc desc;
	enum ice_status status;

	if (!data || (mem_addr & 0xff00))
		return ICE_ERR_PARAM;

	ice_fill_dflt_direct_cmd_desc(&desc, ice_aqc_opc_sff_eeprom);
	cmd = &desc.params.read_write_sff_param;
	desc.flags = cpu_to_le16(ICE_AQ_FLAG_RD);
	cmd->lport_num = (u8)(lport & 0xff);
	cmd->lport_num_valid = (u8)((lport >> 8) & 0x01);
	cmd->i2c_bus_addr = cpu_to_le16(((bus_addr >> 1) &
					 ICE_AQC_SFF_I2CBUS_7BIT_M) |
					((set_page <<
					  ICE_AQC_SFF_SET_EEPROM_PAGE_S) &
					 ICE_AQC_SFF_SET_EEPROM_PAGE_M));
	cmd->i2c_mem_addr = cpu_to_le16(mem_addr & 0xff);
	cmd->eeprom_page = cpu_to_le16((u16)page << ICE_AQC_SFF_EEPROM_PAGE_S);
	if (write)
		cmd->i2c_bus_addr |= cpu_to_le16(ICE_AQC_SFF_IS_WRITE);

	status = ice_aq_send_cmd(hw, &desc, data, length, cd);
	return status;
}

/**
 * __ice_aq_get_set_rss_lut
 * @hw: pointer to the hardware structure
 * @params: RSS LUT parameters
 * @set: set true to set the table, false to get the table
 *
 * Internal function to get (0x0B05) or set (0x0B03) RSS look up table
 */
static enum ice_status
__ice_aq_get_set_rss_lut(struct ice_hw *hw, struct ice_aq_get_set_rss_lut_params *params, bool set)
{
	u16 flags = 0, vsi_id, lut_type, lut_size, glob_lut_idx, vsi_handle;
	struct ice_aqc_get_set_rss_lut *cmd_resp;
	struct ice_aq_desc desc;
	enum ice_status status;
	u8 *lut;

	if (!params)
		return ICE_ERR_PARAM;

	vsi_handle = params->vsi_handle;
	lut = params->lut;

	if (!ice_is_vsi_valid(hw, vsi_handle) || !lut)
		return ICE_ERR_PARAM;

	lut_size = params->lut_size;
	lut_type = params->lut_type;
	glob_lut_idx = params->global_lut_id;
	vsi_id = ice_get_hw_vsi_num(hw, vsi_handle);

	cmd_resp = &desc.params.get_set_rss_lut;

	if (set) {
		ice_fill_dflt_direct_cmd_desc(&desc, ice_aqc_opc_set_rss_lut);
		desc.flags |= cpu_to_le16(ICE_AQ_FLAG_RD);
	} else {
		ice_fill_dflt_direct_cmd_desc(&desc, ice_aqc_opc_get_rss_lut);
	}

	cmd_resp->vsi_id = cpu_to_le16(((vsi_id <<
					 ICE_AQC_GSET_RSS_LUT_VSI_ID_S) &
					ICE_AQC_GSET_RSS_LUT_VSI_ID_M) |
				       ICE_AQC_GSET_RSS_LUT_VSI_VALID);

	switch (lut_type) {
	case ICE_AQC_GSET_RSS_LUT_TABLE_TYPE_VSI:
	case ICE_AQC_GSET_RSS_LUT_TABLE_TYPE_PF:
	case ICE_AQC_GSET_RSS_LUT_TABLE_TYPE_GLOBAL:
		flags |= ((lut_type << ICE_AQC_GSET_RSS_LUT_TABLE_TYPE_S) &
			  ICE_AQC_GSET_RSS_LUT_TABLE_TYPE_M);
		break;
	default:
		status = ICE_ERR_PARAM;
		goto ice_aq_get_set_rss_lut_exit;
	}

	if (lut_type == ICE_AQC_GSET_RSS_LUT_TABLE_TYPE_GLOBAL) {
		flags |= ((glob_lut_idx << ICE_AQC_GSET_RSS_LUT_GLOBAL_IDX_S) &
			  ICE_AQC_GSET_RSS_LUT_GLOBAL_IDX_M);

		if (!set)
			goto ice_aq_get_set_rss_lut_send;
	} else if (lut_type == ICE_AQC_GSET_RSS_LUT_TABLE_TYPE_PF) {
		if (!set)
			goto ice_aq_get_set_rss_lut_send;
	} else {
		goto ice_aq_get_set_rss_lut_send;
	}

	/* LUT size is only valid for Global and PF table types */
	switch (lut_size) {
	case ICE_AQC_GSET_RSS_LUT_TABLE_SIZE_128:
		break;
	case ICE_AQC_GSET_RSS_LUT_TABLE_SIZE_512:
		flags |= (ICE_AQC_GSET_RSS_LUT_TABLE_SIZE_512_FLAG <<
			  ICE_AQC_GSET_RSS_LUT_TABLE_SIZE_S) &
			 ICE_AQC_GSET_RSS_LUT_TABLE_SIZE_M;
		break;
	case ICE_AQC_GSET_RSS_LUT_TABLE_SIZE_2K:
		if (lut_type == ICE_AQC_GSET_RSS_LUT_TABLE_TYPE_PF) {
			flags |= (ICE_AQC_GSET_RSS_LUT_TABLE_SIZE_2K_FLAG <<
				  ICE_AQC_GSET_RSS_LUT_TABLE_SIZE_S) &
				 ICE_AQC_GSET_RSS_LUT_TABLE_SIZE_M;
			break;
		}
		fallthrough;
	default:
		status = ICE_ERR_PARAM;
		goto ice_aq_get_set_rss_lut_exit;
	}

ice_aq_get_set_rss_lut_send:
	cmd_resp->flags = cpu_to_le16(flags);
	status = ice_aq_send_cmd(hw, &desc, lut, lut_size, NULL);

ice_aq_get_set_rss_lut_exit:
	return status;
}

/**
 * ice_aq_get_rss_lut
 * @hw: pointer to the hardware structure
 * @get_params: RSS LUT parameters used to specify which RSS LUT to get
 *
 * get the RSS lookup table, PF or VSI type
 */
enum ice_status
ice_aq_get_rss_lut(struct ice_hw *hw, struct ice_aq_get_set_rss_lut_params *get_params)
{
	return __ice_aq_get_set_rss_lut(hw, get_params, false);
}

/**
 * ice_aq_set_rss_lut
 * @hw: pointer to the hardware structure
 * @set_params: RSS LUT parameters used to specify how to set the RSS LUT
 *
 * set the RSS lookup table, PF or VSI type
 */
enum ice_status
ice_aq_set_rss_lut(struct ice_hw *hw, struct ice_aq_get_set_rss_lut_params *set_params)
{
	return __ice_aq_get_set_rss_lut(hw, set_params, true);
}

/**
 * __ice_aq_get_set_rss_key
 * @hw: pointer to the HW struct
 * @vsi_id: VSI FW index
 * @key: pointer to key info struct
 * @set: set true to set the key, false to get the key
 *
 * get (0x0B04) or set (0x0B02) the RSS key per VSI
 */
static enum
ice_status __ice_aq_get_set_rss_key(struct ice_hw *hw, u16 vsi_id,
				    struct ice_aqc_get_set_rss_keys *key,
				    bool set)
{
	struct ice_aqc_get_set_rss_key *cmd_resp;
	u16 key_size = sizeof(*key);
	struct ice_aq_desc desc;

	cmd_resp = &desc.params.get_set_rss_key;

	if (set) {
		ice_fill_dflt_direct_cmd_desc(&desc, ice_aqc_opc_set_rss_key);
		desc.flags |= cpu_to_le16(ICE_AQ_FLAG_RD);
	} else {
		ice_fill_dflt_direct_cmd_desc(&desc, ice_aqc_opc_get_rss_key);
	}

	cmd_resp->vsi_id = cpu_to_le16(((vsi_id <<
					 ICE_AQC_GSET_RSS_KEY_VSI_ID_S) &
					ICE_AQC_GSET_RSS_KEY_VSI_ID_M) |
				       ICE_AQC_GSET_RSS_KEY_VSI_VALID);

	return ice_aq_send_cmd(hw, &desc, key, key_size, NULL);
}

/**
 * ice_aq_get_rss_key
 * @hw: pointer to the HW struct
 * @vsi_handle: software VSI handle
 * @key: pointer to key info struct
 *
 * get the RSS key per VSI
 */
enum ice_status
ice_aq_get_rss_key(struct ice_hw *hw, u16 vsi_handle,
		   struct ice_aqc_get_set_rss_keys *key)
{
	if (!ice_is_vsi_valid(hw, vsi_handle) || !key)
		return ICE_ERR_PARAM;

	return __ice_aq_get_set_rss_key(hw, ice_get_hw_vsi_num(hw, vsi_handle),
					key, false);
}

/**
 * ice_aq_set_rss_key
 * @hw: pointer to the HW struct
 * @vsi_handle: software VSI handle
 * @keys: pointer to key info struct
 *
 * set the RSS key per VSI
 */
enum ice_status
ice_aq_set_rss_key(struct ice_hw *hw, u16 vsi_handle,
		   struct ice_aqc_get_set_rss_keys *keys)
{
	if (!ice_is_vsi_valid(hw, vsi_handle) || !keys)
		return ICE_ERR_PARAM;

	return __ice_aq_get_set_rss_key(hw, ice_get_hw_vsi_num(hw, vsi_handle),
					keys, true);
}

/**
 * ice_aq_add_lan_txq
 * @hw: pointer to the hardware structure
 * @num_qgrps: Number of added queue groups
 * @qg_list: list of queue groups to be added
 * @buf_size: size of buffer for indirect command
 * @cd: pointer to command details structure or NULL
 *
 * Add Tx LAN queue (0x0C30)
 *
 * NOTE:
 * Prior to calling add Tx LAN queue:
 * Initialize the following as part of the Tx queue context:
 * Completion queue ID if the queue uses Completion queue, Quanta profile,
 * Cache profile and Packet shaper profile.
 *
 * After add Tx LAN queue AQ command is completed:
 * Interrupts should be associated with specific queues,
 * Association of Tx queue to Doorbell queue is not part of Add LAN Tx queue
 * flow.
 */
static enum ice_status
ice_aq_add_lan_txq(struct ice_hw *hw, u8 num_qgrps,
		   struct ice_aqc_add_tx_qgrp *qg_list, u16 buf_size,
		   struct ice_sq_cd *cd)
{
	struct ice_aqc_add_tx_qgrp *list;
	struct ice_aqc_add_txqs *cmd;
	struct ice_aq_desc desc;
	u16 i, sum_size = 0;

	cmd = &desc.params.add_txqs;

	ice_fill_dflt_direct_cmd_desc(&desc, ice_aqc_opc_add_txqs);

	if (!qg_list)
		return ICE_ERR_PARAM;

	if (num_qgrps > ICE_LAN_TXQ_MAX_QGRPS)
		return ICE_ERR_PARAM;

	for (i = 0, list = qg_list; i < num_qgrps; i++) {
		sum_size += struct_size(list, txqs, list->num_txqs);
		list = (struct ice_aqc_add_tx_qgrp *)(list->txqs +
						      list->num_txqs);
	}

	if (buf_size != sum_size)
		return ICE_ERR_PARAM;

	desc.flags |= cpu_to_le16(ICE_AQ_FLAG_RD);

	cmd->num_qgrps = num_qgrps;

	return ice_aq_send_cmd(hw, &desc, qg_list, buf_size, cd);
}

/**
 * ice_aq_dis_lan_txq
 * @hw: pointer to the hardware structure
 * @num_qgrps: number of groups in the list
 * @qg_list: the list of groups to disable
 * @buf_size: the total size of the qg_list buffer in bytes
 * @rst_src: if called due to reset, specifies the reset source
 * @vmvf_num: the relative VM or VF number that is undergoing the reset
 * @cd: pointer to command details structure or NULL
 *
 * Disable LAN Tx queue (0x0C31)
 */
static enum ice_status
ice_aq_dis_lan_txq(struct ice_hw *hw, u8 num_qgrps,
		   struct ice_aqc_dis_txq_item *qg_list, u16 buf_size,
		   enum ice_disq_rst_src rst_src, u16 vmvf_num,
		   struct ice_sq_cd *cd)
{
	struct ice_aqc_dis_txq_item *item;
	struct ice_aqc_dis_txqs *cmd;
	struct ice_aq_desc desc;
	enum ice_status status;
	u16 i, sz = 0;

	cmd = &desc.params.dis_txqs;
	ice_fill_dflt_direct_cmd_desc(&desc, ice_aqc_opc_dis_txqs);

	/* qg_list can be NULL only in VM/VF reset flow */
	if (!qg_list && !rst_src)
		return ICE_ERR_PARAM;

	if (num_qgrps > ICE_LAN_TXQ_MAX_QGRPS)
		return ICE_ERR_PARAM;

	cmd->num_entries = num_qgrps;

	cmd->vmvf_and_timeout = cpu_to_le16((5 << ICE_AQC_Q_DIS_TIMEOUT_S) &
					    ICE_AQC_Q_DIS_TIMEOUT_M);

	switch (rst_src) {
	case ICE_VM_RESET:
		cmd->cmd_type = ICE_AQC_Q_DIS_CMD_VM_RESET;
		cmd->vmvf_and_timeout |=
			cpu_to_le16(vmvf_num & ICE_AQC_Q_DIS_VMVF_NUM_M);
		break;
	case ICE_VF_RESET:
		cmd->cmd_type = ICE_AQC_Q_DIS_CMD_VF_RESET;
		/* In this case, FW expects vmvf_num to be absolute VF ID */
		cmd->vmvf_and_timeout |=
			cpu_to_le16((vmvf_num + hw->func_caps.vf_base_id) &
				    ICE_AQC_Q_DIS_VMVF_NUM_M);
		break;
	case ICE_NO_RESET:
	default:
		break;
	}

	/* flush pipe on time out */
	cmd->cmd_type |= ICE_AQC_Q_DIS_CMD_FLUSH_PIPE;
	/* If no queue group info, we are in a reset flow. Issue the AQ */
	if (!qg_list)
		goto do_aq;

	/* set RD bit to indicate that command buffer is provided by the driver
	 * and it needs to be read by the firmware
	 */
	desc.flags |= cpu_to_le16(ICE_AQ_FLAG_RD);

	for (i = 0, item = qg_list; i < num_qgrps; i++) {
		u16 item_size = struct_size(item, q_id, item->num_qs);

		/* If the num of queues is even, add 2 bytes of padding */
		if ((item->num_qs % 2) == 0)
			item_size += 2;

		sz += item_size;

		item = (struct ice_aqc_dis_txq_item *)((u8 *)item + item_size);
	}

	if (buf_size != sz)
		return ICE_ERR_PARAM;

do_aq:
	status = ice_aq_send_cmd(hw, &desc, qg_list, buf_size, cd);
	if (status) {
		if (!qg_list)
			ice_debug(hw, ICE_DBG_SCHED, "VM%d disable failed %d\n",
				  vmvf_num, hw->adminq.sq_last_status);
		else
			ice_debug(hw, ICE_DBG_SCHED, "disable queue %d failed %d\n",
				  le16_to_cpu(qg_list[0].q_id[0]),
				  hw->adminq.sq_last_status);
	}
	return status;
}

/**
 * ice_aq_add_rdma_qsets
 * @hw: pointer to the hardware structure
 * @num_qset_grps: Number of RDMA Qset groups
 * @qset_list: list of Qset groups to be added
 * @buf_size: size of buffer for indirect command
 * @cd: pointer to command details structure or NULL
 *
 * Add Tx RDMA Qsets (0x0C33)
 */
static int
ice_aq_add_rdma_qsets(struct ice_hw *hw, u8 num_qset_grps,
		      struct ice_aqc_add_rdma_qset_data *qset_list,
		      u16 buf_size, struct ice_sq_cd *cd)
{
	struct ice_aqc_add_rdma_qset_data *list;
	struct ice_aqc_add_rdma_qset *cmd;
	struct ice_aq_desc desc;
	u16 i, sum_size = 0;

	cmd = &desc.params.add_rdma_qset;

	ice_fill_dflt_direct_cmd_desc(&desc, ice_aqc_opc_add_rdma_qset);

	if (num_qset_grps > ICE_LAN_TXQ_MAX_QGRPS)
		return -EINVAL;

	for (i = 0, list = qset_list; i < num_qset_grps; i++) {
		u16 num_qsets = le16_to_cpu(list->num_qsets);

		sum_size += struct_size(list, rdma_qsets, num_qsets);
		list = (struct ice_aqc_add_rdma_qset_data *)(list->rdma_qsets +
							     num_qsets);
	}

	if (buf_size != sum_size)
		return -EINVAL;

	desc.flags |= cpu_to_le16(ICE_AQ_FLAG_RD);

	cmd->num_qset_grps = num_qset_grps;

	return ice_status_to_errno(ice_aq_send_cmd(hw, &desc, qset_list,
						   buf_size, cd));
}

/* End of FW Admin Queue command wrappers */

/**
 * ice_write_byte - write a byte to a packed context structure
 * @src_ctx:  the context structure to read from
 * @dest_ctx: the context to be written to
 * @ce_info:  a description of the struct to be filled
 */
static void
ice_write_byte(u8 *src_ctx, u8 *dest_ctx, const struct ice_ctx_ele *ce_info)
{
	u8 src_byte, dest_byte, mask;
	u8 *from, *dest;
	u16 shift_width;

	/* copy from the next struct field */
	from = src_ctx + ce_info->offset;

	/* prepare the bits and mask */
	shift_width = ce_info->lsb % 8;
	mask = (u8)(BIT(ce_info->width) - 1);

	src_byte = *from;
	src_byte &= mask;

	/* shift to correct alignment */
	mask <<= shift_width;
	src_byte <<= shift_width;

	/* get the current bits from the target bit string */
	dest = dest_ctx + (ce_info->lsb / 8);

	memcpy(&dest_byte, dest, sizeof(dest_byte));

	dest_byte &= ~mask;	/* get the bits not changing */
	dest_byte |= src_byte;	/* add in the new bits */

	/* put it all back */
	memcpy(dest, &dest_byte, sizeof(dest_byte));
}

/**
 * ice_write_word - write a word to a packed context structure
 * @src_ctx:  the context structure to read from
 * @dest_ctx: the context to be written to
 * @ce_info:  a description of the struct to be filled
 */
static void
ice_write_word(u8 *src_ctx, u8 *dest_ctx, const struct ice_ctx_ele *ce_info)
{
	u16 src_word, mask;
	__le16 dest_word;
	u8 *from, *dest;
	u16 shift_width;

	/* copy from the next struct field */
	from = src_ctx + ce_info->offset;

	/* prepare the bits and mask */
	shift_width = ce_info->lsb % 8;
	mask = BIT(ce_info->width) - 1;

	/* don't swizzle the bits until after the mask because the mask bits
	 * will be in a different bit position on big endian machines
	 */
	src_word = *(u16 *)from;
	src_word &= mask;

	/* shift to correct alignment */
	mask <<= shift_width;
	src_word <<= shift_width;

	/* get the current bits from the target bit string */
	dest = dest_ctx + (ce_info->lsb / 8);

	memcpy(&dest_word, dest, sizeof(dest_word));

	dest_word &= ~(cpu_to_le16(mask));	/* get the bits not changing */
	dest_word |= cpu_to_le16(src_word);	/* add in the new bits */

	/* put it all back */
	memcpy(dest, &dest_word, sizeof(dest_word));
}

/**
 * ice_write_dword - write a dword to a packed context structure
 * @src_ctx:  the context structure to read from
 * @dest_ctx: the context to be written to
 * @ce_info:  a description of the struct to be filled
 */
static void
ice_write_dword(u8 *src_ctx, u8 *dest_ctx, const struct ice_ctx_ele *ce_info)
{
	u32 src_dword, mask;
	__le32 dest_dword;
	u8 *from, *dest;
	u16 shift_width;

	/* copy from the next struct field */
	from = src_ctx + ce_info->offset;

	/* prepare the bits and mask */
	shift_width = ce_info->lsb % 8;

	/* if the field width is exactly 32 on an x86 machine, then the shift
	 * operation will not work because the SHL instructions count is masked
	 * to 5 bits so the shift will do nothing
	 */
	if (ce_info->width < 32)
		mask = BIT(ce_info->width) - 1;
	else
		mask = (u32)~0;

	/* don't swizzle the bits until after the mask because the mask bits
	 * will be in a different bit position on big endian machines
	 */
	src_dword = *(u32 *)from;
	src_dword &= mask;

	/* shift to correct alignment */
	mask <<= shift_width;
	src_dword <<= shift_width;

	/* get the current bits from the target bit string */
	dest = dest_ctx + (ce_info->lsb / 8);

	memcpy(&dest_dword, dest, sizeof(dest_dword));

	dest_dword &= ~(cpu_to_le32(mask));	/* get the bits not changing */
	dest_dword |= cpu_to_le32(src_dword);	/* add in the new bits */

	/* put it all back */
	memcpy(dest, &dest_dword, sizeof(dest_dword));
}

/**
 * ice_write_qword - write a qword to a packed context structure
 * @src_ctx:  the context structure to read from
 * @dest_ctx: the context to be written to
 * @ce_info:  a description of the struct to be filled
 */
static void
ice_write_qword(u8 *src_ctx, u8 *dest_ctx, const struct ice_ctx_ele *ce_info)
{
	u64 src_qword, mask;
	__le64 dest_qword;
	u8 *from, *dest;
	u16 shift_width;

	/* copy from the next struct field */
	from = src_ctx + ce_info->offset;

	/* prepare the bits and mask */
	shift_width = ce_info->lsb % 8;

	/* if the field width is exactly 64 on an x86 machine, then the shift
	 * operation will not work because the SHL instructions count is masked
	 * to 6 bits so the shift will do nothing
	 */
	if (ce_info->width < 64)
		mask = BIT_ULL(ce_info->width) - 1;
	else
		mask = (u64)~0;

	/* don't swizzle the bits until after the mask because the mask bits
	 * will be in a different bit position on big endian machines
	 */
	src_qword = *(u64 *)from;
	src_qword &= mask;

	/* shift to correct alignment */
	mask <<= shift_width;
	src_qword <<= shift_width;

	/* get the current bits from the target bit string */
	dest = dest_ctx + (ce_info->lsb / 8);

	memcpy(&dest_qword, dest, sizeof(dest_qword));

	dest_qword &= ~(cpu_to_le64(mask));	/* get the bits not changing */
	dest_qword |= cpu_to_le64(src_qword);	/* add in the new bits */

	/* put it all back */
	memcpy(dest, &dest_qword, sizeof(dest_qword));
}

/**
 * ice_set_ctx - set context bits in packed structure
 * @hw: pointer to the hardware structure
 * @src_ctx:  pointer to a generic non-packed context structure
 * @dest_ctx: pointer to memory for the packed structure
 * @ce_info:  a description of the structure to be transformed
 */
enum ice_status
ice_set_ctx(struct ice_hw *hw, u8 *src_ctx, u8 *dest_ctx,
	    const struct ice_ctx_ele *ce_info)
{
	int f;

	for (f = 0; ce_info[f].width; f++) {
		/* We have to deal with each element of the FW response
		 * using the correct size so that we are correct regardless
		 * of the endianness of the machine.
		 */
		if (ce_info[f].width > (ce_info[f].size_of * BITS_PER_BYTE)) {
			ice_debug(hw, ICE_DBG_QCTX, "Field %d width of %d bits larger than size of %d byte(s) ... skipping write\n",
				  f, ce_info[f].width, ce_info[f].size_of);
			continue;
		}
		switch (ce_info[f].size_of) {
		case sizeof(u8):
			ice_write_byte(src_ctx, dest_ctx, &ce_info[f]);
			break;
		case sizeof(u16):
			ice_write_word(src_ctx, dest_ctx, &ce_info[f]);
			break;
		case sizeof(u32):
			ice_write_dword(src_ctx, dest_ctx, &ce_info[f]);
			break;
		case sizeof(u64):
			ice_write_qword(src_ctx, dest_ctx, &ce_info[f]);
			break;
		default:
			return ICE_ERR_INVAL_SIZE;
		}
	}

	return 0;
}

/**
 * ice_get_lan_q_ctx - get the LAN queue context for the given VSI and TC
 * @hw: pointer to the HW struct
 * @vsi_handle: software VSI handle
 * @tc: TC number
 * @q_handle: software queue handle
 */
struct ice_q_ctx *
ice_get_lan_q_ctx(struct ice_hw *hw, u16 vsi_handle, u8 tc, u16 q_handle)
{
	struct ice_vsi_ctx *vsi;
	struct ice_q_ctx *q_ctx;

	vsi = ice_get_vsi_ctx(hw, vsi_handle);
	if (!vsi)
		return NULL;
	if (q_handle >= vsi->num_lan_q_entries[tc])
		return NULL;
	if (!vsi->lan_q_ctx[tc])
		return NULL;
	q_ctx = vsi->lan_q_ctx[tc];
	return &q_ctx[q_handle];
}

/**
 * ice_ena_vsi_txq
 * @pi: port information structure
 * @vsi_handle: software VSI handle
 * @tc: TC number
 * @q_handle: software queue handle
 * @num_qgrps: Number of added queue groups
 * @buf: list of queue groups to be added
 * @buf_size: size of buffer for indirect command
 * @cd: pointer to command details structure or NULL
 *
 * This function adds one LAN queue
 */
enum ice_status
ice_ena_vsi_txq(struct ice_port_info *pi, u16 vsi_handle, u8 tc, u16 q_handle,
		u8 num_qgrps, struct ice_aqc_add_tx_qgrp *buf, u16 buf_size,
		struct ice_sq_cd *cd)
{
	struct ice_aqc_txsched_elem_data node = { 0 };
	struct ice_sched_node *parent;
	struct ice_q_ctx *q_ctx;
	enum ice_status status;
	struct ice_hw *hw;

	if (!pi || pi->port_state != ICE_SCHED_PORT_STATE_READY)
		return ICE_ERR_CFG;

	if (num_qgrps > 1 || buf->num_txqs > 1)
		return ICE_ERR_MAX_LIMIT;

	hw = pi->hw;

	if (!ice_is_vsi_valid(hw, vsi_handle))
		return ICE_ERR_PARAM;

	mutex_lock(&pi->sched_lock);

	q_ctx = ice_get_lan_q_ctx(hw, vsi_handle, tc, q_handle);
	if (!q_ctx) {
		ice_debug(hw, ICE_DBG_SCHED, "Enaq: invalid queue handle %d\n",
			  q_handle);
		status = ICE_ERR_PARAM;
		goto ena_txq_exit;
	}

	/* find a parent node */
	parent = ice_sched_get_free_qparent(pi, vsi_handle, tc,
					    ICE_SCHED_NODE_OWNER_LAN);
	if (!parent) {
		status = ICE_ERR_PARAM;
		goto ena_txq_exit;
	}

	buf->parent_teid = parent->info.node_teid;
	node.parent_teid = parent->info.node_teid;
	/* Mark that the values in the "generic" section as valid. The default
	 * value in the "generic" section is zero. This means that :
	 * - Scheduling mode is Bytes Per Second (BPS), indicated by Bit 0.
	 * - 0 priority among siblings, indicated by Bit 1-3.
	 * - WFQ, indicated by Bit 4.
	 * - 0 Adjustment value is used in PSM credit update flow, indicated by
	 * Bit 5-6.
	 * - Bit 7 is reserved.
	 * Without setting the generic section as valid in valid_sections, the
	 * Admin queue command will fail with error code ICE_AQ_RC_EINVAL.
	 */
	buf->txqs[0].info.valid_sections =
		ICE_AQC_ELEM_VALID_GENERIC | ICE_AQC_ELEM_VALID_CIR |
		ICE_AQC_ELEM_VALID_EIR;
	buf->txqs[0].info.generic = 0;
	buf->txqs[0].info.cir_bw.bw_profile_idx =
		cpu_to_le16(ICE_SCHED_DFLT_RL_PROF_ID);
	buf->txqs[0].info.cir_bw.bw_alloc =
		cpu_to_le16(ICE_SCHED_DFLT_BW_WT);
	buf->txqs[0].info.eir_bw.bw_profile_idx =
		cpu_to_le16(ICE_SCHED_DFLT_RL_PROF_ID);
	buf->txqs[0].info.eir_bw.bw_alloc =
		cpu_to_le16(ICE_SCHED_DFLT_BW_WT);

	/* add the LAN queue */
	status = ice_aq_add_lan_txq(hw, num_qgrps, buf, buf_size, cd);
	if (status) {
		ice_debug(hw, ICE_DBG_SCHED, "enable queue %d failed %d\n",
			  le16_to_cpu(buf->txqs[0].txq_id),
			  hw->adminq.sq_last_status);
		goto ena_txq_exit;
	}

	node.node_teid = buf->txqs[0].q_teid;
	node.data.elem_type = ICE_AQC_ELEM_TYPE_LEAF;
	q_ctx->q_handle = q_handle;
	q_ctx->q_teid = le32_to_cpu(node.node_teid);

	/* add a leaf node into scheduler tree queue layer */
	status = ice_sched_add_node(pi, hw->num_tx_sched_layers - 1, &node);
	if (!status)
		status = ice_sched_replay_q_bw(pi, q_ctx);

ena_txq_exit:
	mutex_unlock(&pi->sched_lock);
	return status;
}

/**
 * ice_dis_vsi_txq
 * @pi: port information structure
 * @vsi_handle: software VSI handle
 * @tc: TC number
 * @num_queues: number of queues
 * @q_handles: pointer to software queue handle array
 * @q_ids: pointer to the q_id array
 * @q_teids: pointer to queue node teids
 * @rst_src: if called due to reset, specifies the reset source
 * @vmvf_num: the relative VM or VF number that is undergoing the reset
 * @cd: pointer to command details structure or NULL
 *
 * This function removes queues and their corresponding nodes in SW DB
 */
enum ice_status
ice_dis_vsi_txq(struct ice_port_info *pi, u16 vsi_handle, u8 tc, u8 num_queues,
		u16 *q_handles, u16 *q_ids, u32 *q_teids,
		enum ice_disq_rst_src rst_src, u16 vmvf_num,
		struct ice_sq_cd *cd)
{
	enum ice_status status = ICE_ERR_DOES_NOT_EXIST;
	struct ice_aqc_dis_txq_item *qg_list;
	struct ice_q_ctx *q_ctx;
	struct ice_hw *hw;
	u16 i, buf_size;

	if (!pi || pi->port_state != ICE_SCHED_PORT_STATE_READY)
		return ICE_ERR_CFG;

	hw = pi->hw;

	if (!num_queues) {
		/* if queue is disabled already yet the disable queue command
		 * has to be sent to complete the VF reset, then call
		 * ice_aq_dis_lan_txq without any queue information
		 */
		if (rst_src)
			return ice_aq_dis_lan_txq(hw, 0, NULL, 0, rst_src,
						  vmvf_num, NULL);
		return ICE_ERR_CFG;
	}

	buf_size = struct_size(qg_list, q_id, 1);
	qg_list = kzalloc(buf_size, GFP_KERNEL);
	if (!qg_list)
		return ICE_ERR_NO_MEMORY;

	mutex_lock(&pi->sched_lock);

	for (i = 0; i < num_queues; i++) {
		struct ice_sched_node *node;

		node = ice_sched_find_node_by_teid(pi->root, q_teids[i]);
		if (!node)
			continue;
		q_ctx = ice_get_lan_q_ctx(hw, vsi_handle, tc, q_handles[i]);
		if (!q_ctx) {
			ice_debug(hw, ICE_DBG_SCHED, "invalid queue handle%d\n",
				  q_handles[i]);
			continue;
		}
		if (q_ctx->q_handle != q_handles[i]) {
			ice_debug(hw, ICE_DBG_SCHED, "Err:handles %d %d\n",
				  q_ctx->q_handle, q_handles[i]);
			continue;
		}
		qg_list->parent_teid = node->info.parent_teid;
		qg_list->num_qs = 1;
		qg_list->q_id[0] = cpu_to_le16(q_ids[i]);
		status = ice_aq_dis_lan_txq(hw, 1, qg_list, buf_size, rst_src,
					    vmvf_num, cd);

		if (status)
			break;
		ice_free_sched_node(pi, node);
		q_ctx->q_handle = ICE_INVAL_Q_HANDLE;
	}
	mutex_unlock(&pi->sched_lock);
	kfree(qg_list);
	return status;
}

/**
 * ice_cfg_vsi_qs - configure the new/existing VSI queues
 * @pi: port information structure
 * @vsi_handle: software VSI handle
 * @tc_bitmap: TC bitmap
 * @maxqs: max queues array per TC
 * @owner: LAN or RDMA
 *
 * This function adds/updates the VSI queues per TC.
 */
static enum ice_status
ice_cfg_vsi_qs(struct ice_port_info *pi, u16 vsi_handle, u8 tc_bitmap,
	       u16 *maxqs, u8 owner)
{
	enum ice_status status = 0;
	u8 i;

	if (!pi || pi->port_state != ICE_SCHED_PORT_STATE_READY)
		return ICE_ERR_CFG;

	if (!ice_is_vsi_valid(pi->hw, vsi_handle))
		return ICE_ERR_PARAM;

	mutex_lock(&pi->sched_lock);

	ice_for_each_traffic_class(i) {
		/* configuration is possible only if TC node is present */
		if (!ice_sched_get_tc_node(pi, i))
			continue;

		status = ice_sched_cfg_vsi(pi, vsi_handle, i, maxqs[i], owner,
					   ice_is_tc_ena(tc_bitmap, i));
		if (status)
			break;
	}

	mutex_unlock(&pi->sched_lock);
	return status;
}

/**
 * ice_cfg_vsi_lan - configure VSI LAN queues
 * @pi: port information structure
 * @vsi_handle: software VSI handle
 * @tc_bitmap: TC bitmap
 * @max_lanqs: max LAN queues array per TC
 *
 * This function adds/updates the VSI LAN queues per TC.
 */
enum ice_status
ice_cfg_vsi_lan(struct ice_port_info *pi, u16 vsi_handle, u8 tc_bitmap,
		u16 *max_lanqs)
{
	return ice_cfg_vsi_qs(pi, vsi_handle, tc_bitmap, max_lanqs,
			      ICE_SCHED_NODE_OWNER_LAN);
}

/**
 * ice_cfg_vsi_rdma - configure the VSI RDMA queues
 * @pi: port information structure
 * @vsi_handle: software VSI handle
 * @tc_bitmap: TC bitmap
 * @max_rdmaqs: max RDMA queues array per TC
 *
 * This function adds/updates the VSI RDMA queues per TC.
 */
int
ice_cfg_vsi_rdma(struct ice_port_info *pi, u16 vsi_handle, u16 tc_bitmap,
		 u16 *max_rdmaqs)
{
	return ice_status_to_errno(ice_cfg_vsi_qs(pi, vsi_handle, tc_bitmap,
						  max_rdmaqs,
						  ICE_SCHED_NODE_OWNER_RDMA));
}

/**
 * ice_ena_vsi_rdma_qset
 * @pi: port information structure
 * @vsi_handle: software VSI handle
 * @tc: TC number
 * @rdma_qset: pointer to RDMA Qset
 * @num_qsets: number of RDMA Qsets
 * @qset_teid: pointer to Qset node TEIDs
 *
 * This function adds RDMA Qset
 */
int
ice_ena_vsi_rdma_qset(struct ice_port_info *pi, u16 vsi_handle, u8 tc,
		      u16 *rdma_qset, u16 num_qsets, u32 *qset_teid)
{
	struct ice_aqc_txsched_elem_data node = { 0 };
	struct ice_aqc_add_rdma_qset_data *buf;
	struct ice_sched_node *parent;
	enum ice_status status;
	struct ice_hw *hw;
	u16 i, buf_size;
	int ret;

	if (!pi || pi->port_state != ICE_SCHED_PORT_STATE_READY)
		return -EIO;
	hw = pi->hw;

	if (!ice_is_vsi_valid(hw, vsi_handle))
		return -EINVAL;

	buf_size = struct_size(buf, rdma_qsets, num_qsets);
	buf = kzalloc(buf_size, GFP_KERNEL);
	if (!buf)
		return -ENOMEM;
	mutex_lock(&pi->sched_lock);

	parent = ice_sched_get_free_qparent(pi, vsi_handle, tc,
					    ICE_SCHED_NODE_OWNER_RDMA);
	if (!parent) {
		ret = -EINVAL;
		goto rdma_error_exit;
	}
	buf->parent_teid = parent->info.node_teid;
	node.parent_teid = parent->info.node_teid;

	buf->num_qsets = cpu_to_le16(num_qsets);
	for (i = 0; i < num_qsets; i++) {
		buf->rdma_qsets[i].tx_qset_id = cpu_to_le16(rdma_qset[i]);
		buf->rdma_qsets[i].info.valid_sections =
			ICE_AQC_ELEM_VALID_GENERIC | ICE_AQC_ELEM_VALID_CIR |
			ICE_AQC_ELEM_VALID_EIR;
		buf->rdma_qsets[i].info.generic = 0;
		buf->rdma_qsets[i].info.cir_bw.bw_profile_idx =
			cpu_to_le16(ICE_SCHED_DFLT_RL_PROF_ID);
		buf->rdma_qsets[i].info.cir_bw.bw_alloc =
			cpu_to_le16(ICE_SCHED_DFLT_BW_WT);
		buf->rdma_qsets[i].info.eir_bw.bw_profile_idx =
			cpu_to_le16(ICE_SCHED_DFLT_RL_PROF_ID);
		buf->rdma_qsets[i].info.eir_bw.bw_alloc =
			cpu_to_le16(ICE_SCHED_DFLT_BW_WT);
	}
	ret = ice_aq_add_rdma_qsets(hw, 1, buf, buf_size, NULL);
	if (ret) {
		ice_debug(hw, ICE_DBG_RDMA, "add RDMA qset failed\n");
		goto rdma_error_exit;
	}
	node.data.elem_type = ICE_AQC_ELEM_TYPE_LEAF;
	for (i = 0; i < num_qsets; i++) {
		node.node_teid = buf->rdma_qsets[i].qset_teid;
		status = ice_sched_add_node(pi, hw->num_tx_sched_layers - 1,
					    &node);
		if (status) {
			ret = ice_status_to_errno(status);
			break;
		}
		qset_teid[i] = le32_to_cpu(node.node_teid);
	}
rdma_error_exit:
	mutex_unlock(&pi->sched_lock);
	kfree(buf);
	return ret;
}

/**
 * ice_dis_vsi_rdma_qset - free RDMA resources
 * @pi: port_info struct
 * @count: number of RDMA Qsets to free
 * @qset_teid: TEID of Qset node
 * @q_id: list of queue IDs being disabled
 */
int
ice_dis_vsi_rdma_qset(struct ice_port_info *pi, u16 count, u32 *qset_teid,
		      u16 *q_id)
{
	struct ice_aqc_dis_txq_item *qg_list;
	enum ice_status status = 0;
	struct ice_hw *hw;
	u16 qg_size;
	int i;

	if (!pi || pi->port_state != ICE_SCHED_PORT_STATE_READY)
		return -EIO;

	hw = pi->hw;

	qg_size = struct_size(qg_list, q_id, 1);
	qg_list = kzalloc(qg_size, GFP_KERNEL);
	if (!qg_list)
		return -ENOMEM;

	mutex_lock(&pi->sched_lock);

	for (i = 0; i < count; i++) {
		struct ice_sched_node *node;

		node = ice_sched_find_node_by_teid(pi->root, qset_teid[i]);
		if (!node)
			continue;

		qg_list->parent_teid = node->info.parent_teid;
		qg_list->num_qs = 1;
		qg_list->q_id[0] =
			cpu_to_le16(q_id[i] |
				    ICE_AQC_Q_DIS_BUF_ELEM_TYPE_RDMA_QSET);

		status = ice_aq_dis_lan_txq(hw, 1, qg_list, qg_size,
					    ICE_NO_RESET, 0, NULL);
		if (status)
			break;

		ice_free_sched_node(pi, node);
	}

	mutex_unlock(&pi->sched_lock);
	kfree(qg_list);
	return ice_status_to_errno(status);
}

/**
 * ice_replay_pre_init - replay pre initialization
 * @hw: pointer to the HW struct
 *
 * Initializes required config data for VSI, FD, ACL, and RSS before replay.
 */
static enum ice_status ice_replay_pre_init(struct ice_hw *hw)
{
	struct ice_switch_info *sw = hw->switch_info;
	u8 i;

	/* Delete old entries from replay filter list head if there is any */
	ice_rm_all_sw_replay_rule_info(hw);
	/* In start of replay, move entries into replay_rules list, it
	 * will allow adding rules entries back to filt_rules list,
	 * which is operational list.
	 */
	for (i = 0; i < ICE_SW_LKUP_LAST; i++)
		list_replace_init(&sw->recp_list[i].filt_rules,
				  &sw->recp_list[i].filt_replay_rules);
	ice_sched_replay_agg_vsi_preinit(hw);

	return 0;
}

/**
 * ice_replay_vsi - replay VSI configuration
 * @hw: pointer to the HW struct
 * @vsi_handle: driver VSI handle
 *
 * Restore all VSI configuration after reset. It is required to call this
 * function with main VSI first.
 */
enum ice_status ice_replay_vsi(struct ice_hw *hw, u16 vsi_handle)
{
	enum ice_status status;

	if (!ice_is_vsi_valid(hw, vsi_handle))
		return ICE_ERR_PARAM;

	/* Replay pre-initialization if there is any */
	if (vsi_handle == ICE_MAIN_VSI_HANDLE) {
		status = ice_replay_pre_init(hw);
		if (status)
			return status;
	}
	/* Replay per VSI all RSS configurations */
	status = ice_replay_rss_cfg(hw, vsi_handle);
	if (status)
		return status;
	/* Replay per VSI all filters */
	status = ice_replay_vsi_all_fltr(hw, vsi_handle);
	if (!status)
		status = ice_replay_vsi_agg(hw, vsi_handle);
	return status;
}

/**
 * ice_replay_post - post replay configuration cleanup
 * @hw: pointer to the HW struct
 *
 * Post replay cleanup.
 */
void ice_replay_post(struct ice_hw *hw)
{
	/* Delete old entries from replay filter list head */
	ice_rm_all_sw_replay_rule_info(hw);
	ice_sched_replay_agg(hw);
}

/**
 * ice_stat_update40 - read 40 bit stat from the chip and update stat values
 * @hw: ptr to the hardware info
 * @reg: offset of 64 bit HW register to read from
 * @prev_stat_loaded: bool to specify if previous stats are loaded
 * @prev_stat: ptr to previous loaded stat value
 * @cur_stat: ptr to current stat value
 */
void
ice_stat_update40(struct ice_hw *hw, u32 reg, bool prev_stat_loaded,
		  u64 *prev_stat, u64 *cur_stat)
{
	u64 new_data = rd64(hw, reg) & (BIT_ULL(40) - 1);

	/* device stats are not reset at PFR, they likely will not be zeroed
	 * when the driver starts. Thus, save the value from the first read
	 * without adding to the statistic value so that we report stats which
	 * count up from zero.
	 */
	if (!prev_stat_loaded) {
		*prev_stat = new_data;
		return;
	}

	/* Calculate the difference between the new and old values, and then
	 * add it to the software stat value.
	 */
	if (new_data >= *prev_stat)
		*cur_stat += new_data - *prev_stat;
	else
		/* to manage the potential roll-over */
		*cur_stat += (new_data + BIT_ULL(40)) - *prev_stat;

	/* Update the previously stored value to prepare for next read */
	*prev_stat = new_data;
}

/**
 * ice_stat_update32 - read 32 bit stat from the chip and update stat values
 * @hw: ptr to the hardware info
 * @reg: offset of HW register to read from
 * @prev_stat_loaded: bool to specify if previous stats are loaded
 * @prev_stat: ptr to previous loaded stat value
 * @cur_stat: ptr to current stat value
 */
void
ice_stat_update32(struct ice_hw *hw, u32 reg, bool prev_stat_loaded,
		  u64 *prev_stat, u64 *cur_stat)
{
	u32 new_data;

	new_data = rd32(hw, reg);

	/* device stats are not reset at PFR, they likely will not be zeroed
	 * when the driver starts. Thus, save the value from the first read
	 * without adding to the statistic value so that we report stats which
	 * count up from zero.
	 */
	if (!prev_stat_loaded) {
		*prev_stat = new_data;
		return;
	}

	/* Calculate the difference between the new and old values, and then
	 * add it to the software stat value.
	 */
	if (new_data >= *prev_stat)
		*cur_stat += new_data - *prev_stat;
	else
		/* to manage the potential roll-over */
		*cur_stat += (new_data + BIT_ULL(32)) - *prev_stat;

	/* Update the previously stored value to prepare for next read */
	*prev_stat = new_data;
}

/**
 * ice_sched_query_elem - query element information from HW
 * @hw: pointer to the HW struct
 * @node_teid: node TEID to be queried
 * @buf: buffer to element information
 *
 * This function queries HW element information
 */
enum ice_status
ice_sched_query_elem(struct ice_hw *hw, u32 node_teid,
		     struct ice_aqc_txsched_elem_data *buf)
{
	u16 buf_size, num_elem_ret = 0;
	enum ice_status status;

	buf_size = sizeof(*buf);
	memset(buf, 0, buf_size);
	buf->node_teid = cpu_to_le32(node_teid);
	status = ice_aq_query_sched_elems(hw, 1, buf, buf_size, &num_elem_ret,
					  NULL);
	if (status || num_elem_ret != 1)
		ice_debug(hw, ICE_DBG_SCHED, "query element failed\n");
	return status;
}

/**
 * ice_aq_set_driver_param - Set driver parameter to share via firmware
 * @hw: pointer to the HW struct
 * @idx: parameter index to set
 * @value: the value to set the parameter to
 * @cd: pointer to command details structure or NULL
 *
 * Set the value of one of the software defined parameters. All PFs connected
 * to this device can read the value using ice_aq_get_driver_param.
 *
 * Note that firmware provides no synchronization or locking, and will not
 * save the parameter value during a device reset. It is expected that
 * a single PF will write the parameter value, while all other PFs will only
 * read it.
 */
int
ice_aq_set_driver_param(struct ice_hw *hw, enum ice_aqc_driver_params idx,
			u32 value, struct ice_sq_cd *cd)
{
	struct ice_aqc_driver_shared_params *cmd;
	struct ice_aq_desc desc;

	if (idx >= ICE_AQC_DRIVER_PARAM_MAX)
		return -EIO;

	cmd = &desc.params.drv_shared_params;

	ice_fill_dflt_direct_cmd_desc(&desc, ice_aqc_opc_driver_shared_params);

	cmd->set_or_get_op = ICE_AQC_DRIVER_PARAM_SET;
	cmd->param_indx = idx;
	cmd->param_val = cpu_to_le32(value);

	return ice_status_to_errno(ice_aq_send_cmd(hw, &desc, NULL, 0, cd));
}

/**
 * ice_aq_get_driver_param - Get driver parameter shared via firmware
 * @hw: pointer to the HW struct
 * @idx: parameter index to set
 * @value: storage to return the shared parameter
 * @cd: pointer to command details structure or NULL
 *
 * Get the value of one of the software defined parameters.
 *
 * Note that firmware provides no synchronization or locking. It is expected
 * that only a single PF will write a given parameter.
 */
int
ice_aq_get_driver_param(struct ice_hw *hw, enum ice_aqc_driver_params idx,
			u32 *value, struct ice_sq_cd *cd)
{
	struct ice_aqc_driver_shared_params *cmd;
	struct ice_aq_desc desc;
	enum ice_status status;

	if (idx >= ICE_AQC_DRIVER_PARAM_MAX)
		return -EIO;

	cmd = &desc.params.drv_shared_params;

	ice_fill_dflt_direct_cmd_desc(&desc, ice_aqc_opc_driver_shared_params);

	cmd->set_or_get_op = ICE_AQC_DRIVER_PARAM_GET;
	cmd->param_indx = idx;

	status = ice_aq_send_cmd(hw, &desc, NULL, 0, cd);
	if (status)
		return ice_status_to_errno(status);

	*value = le32_to_cpu(cmd->param_val);

	return 0;
}

/**
 * ice_fw_supports_link_override
 * @hw: pointer to the hardware structure
 *
 * Checks if the firmware supports link override
 */
bool ice_fw_supports_link_override(struct ice_hw *hw)
{
	if (hw->api_maj_ver == ICE_FW_API_LINK_OVERRIDE_MAJ) {
		if (hw->api_min_ver > ICE_FW_API_LINK_OVERRIDE_MIN)
			return true;
		if (hw->api_min_ver == ICE_FW_API_LINK_OVERRIDE_MIN &&
		    hw->api_patch >= ICE_FW_API_LINK_OVERRIDE_PATCH)
			return true;
	} else if (hw->api_maj_ver > ICE_FW_API_LINK_OVERRIDE_MAJ) {
		return true;
	}

	return false;
}

/**
 * ice_get_link_default_override
 * @ldo: pointer to the link default override struct
 * @pi: pointer to the port info struct
 *
 * Gets the link default override for a port
 */
enum ice_status
ice_get_link_default_override(struct ice_link_default_override_tlv *ldo,
			      struct ice_port_info *pi)
{
	u16 i, tlv, tlv_len, tlv_start, buf, offset;
	struct ice_hw *hw = pi->hw;
	enum ice_status status;

	status = ice_get_pfa_module_tlv(hw, &tlv, &tlv_len,
					ICE_SR_LINK_DEFAULT_OVERRIDE_PTR);
	if (status) {
		ice_debug(hw, ICE_DBG_INIT, "Failed to read link override TLV.\n");
		return status;
	}

	/* Each port has its own config; calculate for our port */
	tlv_start = tlv + pi->lport * ICE_SR_PFA_LINK_OVERRIDE_WORDS +
		ICE_SR_PFA_LINK_OVERRIDE_OFFSET;

	/* link options first */
	status = ice_read_sr_word(hw, tlv_start, &buf);
	if (status) {
		ice_debug(hw, ICE_DBG_INIT, "Failed to read override link options.\n");
		return status;
	}
	ldo->options = buf & ICE_LINK_OVERRIDE_OPT_M;
	ldo->phy_config = (buf & ICE_LINK_OVERRIDE_PHY_CFG_M) >>
		ICE_LINK_OVERRIDE_PHY_CFG_S;

	/* link PHY config */
	offset = tlv_start + ICE_SR_PFA_LINK_OVERRIDE_FEC_OFFSET;
	status = ice_read_sr_word(hw, offset, &buf);
	if (status) {
		ice_debug(hw, ICE_DBG_INIT, "Failed to read override phy config.\n");
		return status;
	}
	ldo->fec_options = buf & ICE_LINK_OVERRIDE_FEC_OPT_M;

	/* PHY types low */
	offset = tlv_start + ICE_SR_PFA_LINK_OVERRIDE_PHY_OFFSET;
	for (i = 0; i < ICE_SR_PFA_LINK_OVERRIDE_PHY_WORDS; i++) {
		status = ice_read_sr_word(hw, (offset + i), &buf);
		if (status) {
			ice_debug(hw, ICE_DBG_INIT, "Failed to read override link options.\n");
			return status;
		}
		/* shift 16 bits at a time to fill 64 bits */
		ldo->phy_type_low |= ((u64)buf << (i * 16));
	}

	/* PHY types high */
	offset = tlv_start + ICE_SR_PFA_LINK_OVERRIDE_PHY_OFFSET +
		ICE_SR_PFA_LINK_OVERRIDE_PHY_WORDS;
	for (i = 0; i < ICE_SR_PFA_LINK_OVERRIDE_PHY_WORDS; i++) {
		status = ice_read_sr_word(hw, (offset + i), &buf);
		if (status) {
			ice_debug(hw, ICE_DBG_INIT, "Failed to read override link options.\n");
			return status;
		}
		/* shift 16 bits at a time to fill 64 bits */
		ldo->phy_type_high |= ((u64)buf << (i * 16));
	}

	return status;
}

/**
 * ice_is_phy_caps_an_enabled - check if PHY capabilities autoneg is enabled
 * @caps: get PHY capability data
 */
bool ice_is_phy_caps_an_enabled(struct ice_aqc_get_phy_caps_data *caps)
{
	if (caps->caps & ICE_AQC_PHY_AN_MODE ||
	    caps->low_power_ctrl_an & (ICE_AQC_PHY_AN_EN_CLAUSE28 |
				       ICE_AQC_PHY_AN_EN_CLAUSE73 |
				       ICE_AQC_PHY_AN_EN_CLAUSE37))
		return true;

	return false;
}

/**
 * ice_aq_set_lldp_mib - Set the LLDP MIB
 * @hw: pointer to the HW struct
 * @mib_type: Local, Remote or both Local and Remote MIBs
 * @buf: pointer to the caller-supplied buffer to store the MIB block
 * @buf_size: size of the buffer (in bytes)
 * @cd: pointer to command details structure or NULL
 *
 * Set the LLDP MIB. (0x0A08)
 */
enum ice_status
ice_aq_set_lldp_mib(struct ice_hw *hw, u8 mib_type, void *buf, u16 buf_size,
		    struct ice_sq_cd *cd)
{
	struct ice_aqc_lldp_set_local_mib *cmd;
	struct ice_aq_desc desc;

	cmd = &desc.params.lldp_set_mib;

	if (buf_size == 0 || !buf)
		return ICE_ERR_PARAM;

	ice_fill_dflt_direct_cmd_desc(&desc, ice_aqc_opc_lldp_set_local_mib);

	desc.flags |= cpu_to_le16((u16)ICE_AQ_FLAG_RD);
	desc.datalen = cpu_to_le16(buf_size);

	cmd->type = mib_type;
	cmd->length = cpu_to_le16(buf_size);

	return ice_aq_send_cmd(hw, &desc, buf, buf_size, cd);
}

/**
 * ice_fw_supports_lldp_fltr_ctrl - check NVM version supports lldp_fltr_ctrl
 * @hw: pointer to HW struct
 */
bool ice_fw_supports_lldp_fltr_ctrl(struct ice_hw *hw)
{
	if (hw->mac_type != ICE_MAC_E810)
		return false;

	if (hw->api_maj_ver == ICE_FW_API_LLDP_FLTR_MAJ) {
		if (hw->api_min_ver > ICE_FW_API_LLDP_FLTR_MIN)
			return true;
		if (hw->api_min_ver == ICE_FW_API_LLDP_FLTR_MIN &&
		    hw->api_patch >= ICE_FW_API_LLDP_FLTR_PATCH)
			return true;
	} else if (hw->api_maj_ver > ICE_FW_API_LLDP_FLTR_MAJ) {
		return true;
	}
	return false;
}

/**
 * ice_lldp_fltr_add_remove - add or remove a LLDP Rx switch filter
 * @hw: pointer to HW struct
 * @vsi_num: absolute HW index for VSI
 * @add: boolean for if adding or removing a filter
 */
enum ice_status
ice_lldp_fltr_add_remove(struct ice_hw *hw, u16 vsi_num, bool add)
{
	struct ice_aqc_lldp_filter_ctrl *cmd;
	struct ice_aq_desc desc;

	cmd = &desc.params.lldp_filter_ctrl;

	ice_fill_dflt_direct_cmd_desc(&desc, ice_aqc_opc_lldp_filter_ctrl);

	if (add)
		cmd->cmd_flags = ICE_AQC_LLDP_FILTER_ACTION_ADD;
	else
		cmd->cmd_flags = ICE_AQC_LLDP_FILTER_ACTION_DELETE;

	cmd->vsi_num = cpu_to_le16(vsi_num);

	return ice_aq_send_cmd(hw, &desc, NULL, 0, NULL);
}

/**
 * ice_fw_supports_report_dflt_cfg
 * @hw: pointer to the hardware structure
 *
 * Checks if the firmware supports report default configuration
 */
bool ice_fw_supports_report_dflt_cfg(struct ice_hw *hw)
{
	if (hw->api_maj_ver == ICE_FW_API_REPORT_DFLT_CFG_MAJ) {
		if (hw->api_min_ver > ICE_FW_API_REPORT_DFLT_CFG_MIN)
			return true;
		if (hw->api_min_ver == ICE_FW_API_REPORT_DFLT_CFG_MIN &&
		    hw->api_patch >= ICE_FW_API_REPORT_DFLT_CFG_PATCH)
			return true;
	} else if (hw->api_maj_ver > ICE_FW_API_REPORT_DFLT_CFG_MAJ) {
		return true;
	}
	return false;
}<|MERGE_RESOLUTION|>--- conflicted
+++ resolved
@@ -1049,11 +1049,7 @@
  */
 enum ice_status ice_check_reset(struct ice_hw *hw)
 {
-<<<<<<< HEAD
-	u32 cnt, reg = 0, grst_delay, uld_mask;
-=======
 	u32 cnt, reg = 0, grst_timeout, uld_mask;
->>>>>>> c1084c27
 
 	/* Poll for Device Active state in case a recent CORER, GLOBR,
 	 * or EMPR has occurred. The grst delay value is in 100ms units.
@@ -1082,23 +1078,14 @@
 				 GLNVM_ULD_POR_DONE_1_M |\
 				 GLNVM_ULD_PCIER_DONE_2_M)
 
-<<<<<<< HEAD
-	uld_mask = ICE_RESET_DONE_MASK;
-=======
 	uld_mask = ICE_RESET_DONE_MASK | (hw->func_caps.common_cap.rdma ?
 					  GLNVM_ULD_PE_DONE_M : 0);
->>>>>>> c1084c27
 
 	/* Device is Active; check Global Reset processes are done */
 	for (cnt = 0; cnt < ICE_PF_RESET_WAIT_COUNT; cnt++) {
 		reg = rd32(hw, GLNVM_ULD) & uld_mask;
 		if (reg == uld_mask) {
-<<<<<<< HEAD
-			ice_debug(hw, ICE_DBG_INIT,
-				  "Global reset processes done. %d\n", cnt);
-=======
 			ice_debug(hw, ICE_DBG_INIT, "Global reset processes done. %d\n", cnt);
->>>>>>> c1084c27
 			break;
 		}
 		mdelay(10);
