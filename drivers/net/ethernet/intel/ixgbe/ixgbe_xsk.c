--- conflicted
+++ resolved
@@ -517,11 +517,7 @@
 	if (test_bit(__IXGBE_TX_DISABLED, &ring->state))
 		return -ENETDOWN;
 
-<<<<<<< HEAD
-	if (!ring->xsk_umem)
-=======
 	if (!ring->xsk_pool)
->>>>>>> c1084c27
 		return -ENXIO;
 
 	if (!napi_if_scheduled_mark_missed(&ring->q_vector->napi)) {
