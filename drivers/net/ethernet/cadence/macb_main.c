// SPDX-License-Identifier: GPL-2.0-only
/*
 * Cadence MACB/GEM Ethernet Controller driver
 *
 * Copyright (C) 2004-2006 Atmel Corporation
 */

#define pr_fmt(fmt) KBUILD_MODNAME ": " fmt
#include <linux/clk.h>
#include <linux/clk-provider.h>
#include <linux/crc32.h>
#include <linux/module.h>
#include <linux/moduleparam.h>
#include <linux/kernel.h>
#include <linux/types.h>
#include <linux/circ_buf.h>
#include <linux/slab.h>
#include <linux/init.h>
#include <linux/io.h>
#include <linux/gpio.h>
#include <linux/gpio/consumer.h>
#include <linux/interrupt.h>
#include <linux/netdevice.h>
#include <linux/etherdevice.h>
#include <linux/dma-mapping.h>
#include <linux/platform_device.h>
#include <linux/phylink.h>
#include <linux/of.h>
#include <linux/of_device.h>
#include <linux/of_gpio.h>
#include <linux/of_mdio.h>
#include <linux/of_net.h>
#include <linux/ip.h>
#include <linux/udp.h>
#include <linux/tcp.h>
#include <linux/iopoll.h>
#include <linux/pm_runtime.h>
#include "macb.h"

/* This structure is only used for MACB on SiFive FU540 devices */
struct sifive_fu540_macb_mgmt {
	void __iomem *reg;
	unsigned long rate;
	struct clk_hw hw;
};

#define MACB_RX_BUFFER_SIZE	128
#define RX_BUFFER_MULTIPLE	64  /* bytes */

#define DEFAULT_RX_RING_SIZE	512 /* must be power of 2 */
#define MIN_RX_RING_SIZE	64
#define MAX_RX_RING_SIZE	8192
#define RX_RING_BYTES(bp)	(macb_dma_desc_get_size(bp)	\
				 * (bp)->rx_ring_size)

#define DEFAULT_TX_RING_SIZE	512 /* must be power of 2 */
#define MIN_TX_RING_SIZE	64
#define MAX_TX_RING_SIZE	4096
#define TX_RING_BYTES(bp)	(macb_dma_desc_get_size(bp)	\
				 * (bp)->tx_ring_size)

/* level of occupied TX descriptors under which we wake up TX process */
#define MACB_TX_WAKEUP_THRESH(bp)	(3 * (bp)->tx_ring_size / 4)

#define MACB_RX_INT_FLAGS	(MACB_BIT(RCOMP) | MACB_BIT(ISR_ROVR))
#define MACB_TX_ERR_FLAGS	(MACB_BIT(ISR_TUND)			\
					| MACB_BIT(ISR_RLE)		\
					| MACB_BIT(TXERR))
#define MACB_TX_INT_FLAGS	(MACB_TX_ERR_FLAGS | MACB_BIT(TCOMP)	\
					| MACB_BIT(TXUBR))

/* Max length of transmit frame must be a multiple of 8 bytes */
#define MACB_TX_LEN_ALIGN	8
#define MACB_MAX_TX_LEN		((unsigned int)((1 << MACB_TX_FRMLEN_SIZE) - 1) & ~((unsigned int)(MACB_TX_LEN_ALIGN - 1)))
/* Limit maximum TX length as per Cadence TSO errata. This is to avoid a
 * false amba_error in TX path from the DMA assuming there is not enough
 * space in the SRAM (16KB) even when there is.
 */
#define GEM_MAX_TX_LEN		(unsigned int)(0x3FC0)

#define GEM_MTU_MIN_SIZE	ETH_MIN_MTU
#define MACB_NETIF_LSO		NETIF_F_TSO

#define MACB_WOL_HAS_MAGIC_PACKET	(0x1 << 0)
#define MACB_WOL_ENABLED		(0x1 << 1)

#define HS_SPEED_10000M			4
#define MACB_SERDES_RATE_10G		1

/* Graceful stop timeouts in us. We should allow up to
 * 1 frame time (10 Mbits/s, full-duplex, ignoring collisions)
 */
#define MACB_HALT_TIMEOUT	1230

#define MACB_PM_TIMEOUT  100 /* ms */

#define MACB_MDIO_TIMEOUT	1000000 /* in usecs */

/* DMA buffer descriptor might be different size
 * depends on hardware configuration:
 *
 * 1. dma address width 32 bits:
 *    word 1: 32 bit address of Data Buffer
 *    word 2: control
 *
 * 2. dma address width 64 bits:
 *    word 1: 32 bit address of Data Buffer
 *    word 2: control
 *    word 3: upper 32 bit address of Data Buffer
 *    word 4: unused
 *
 * 3. dma address width 32 bits with hardware timestamping:
 *    word 1: 32 bit address of Data Buffer
 *    word 2: control
 *    word 3: timestamp word 1
 *    word 4: timestamp word 2
 *
 * 4. dma address width 64 bits with hardware timestamping:
 *    word 1: 32 bit address of Data Buffer
 *    word 2: control
 *    word 3: upper 32 bit address of Data Buffer
 *    word 4: unused
 *    word 5: timestamp word 1
 *    word 6: timestamp word 2
 */
static unsigned int macb_dma_desc_get_size(struct macb *bp)
{
#ifdef MACB_EXT_DESC
	unsigned int desc_size;

	switch (bp->hw_dma_cap) {
	case HW_DMA_CAP_64B:
		desc_size = sizeof(struct macb_dma_desc)
			+ sizeof(struct macb_dma_desc_64);
		break;
	case HW_DMA_CAP_PTP:
		desc_size = sizeof(struct macb_dma_desc)
			+ sizeof(struct macb_dma_desc_ptp);
		break;
	case HW_DMA_CAP_64B_PTP:
		desc_size = sizeof(struct macb_dma_desc)
			+ sizeof(struct macb_dma_desc_64)
			+ sizeof(struct macb_dma_desc_ptp);
		break;
	default:
		desc_size = sizeof(struct macb_dma_desc);
	}
	return desc_size;
#endif
	return sizeof(struct macb_dma_desc);
}

static unsigned int macb_adj_dma_desc_idx(struct macb *bp, unsigned int desc_idx)
{
#ifdef MACB_EXT_DESC
	switch (bp->hw_dma_cap) {
	case HW_DMA_CAP_64B:
	case HW_DMA_CAP_PTP:
		desc_idx <<= 1;
		break;
	case HW_DMA_CAP_64B_PTP:
		desc_idx *= 3;
		break;
	default:
		break;
	}
#endif
	return desc_idx;
}

#ifdef CONFIG_ARCH_DMA_ADDR_T_64BIT
static struct macb_dma_desc_64 *macb_64b_desc(struct macb *bp, struct macb_dma_desc *desc)
{
	return (struct macb_dma_desc_64 *)((void *)desc
		+ sizeof(struct macb_dma_desc));
}
#endif

/* Ring buffer accessors */
static unsigned int macb_tx_ring_wrap(struct macb *bp, unsigned int index)
{
	return index & (bp->tx_ring_size - 1);
}

static struct macb_dma_desc *macb_tx_desc(struct macb_queue *queue,
					  unsigned int index)
{
	index = macb_tx_ring_wrap(queue->bp, index);
	index = macb_adj_dma_desc_idx(queue->bp, index);
	return &queue->tx_ring[index];
}

static struct macb_tx_skb *macb_tx_skb(struct macb_queue *queue,
				       unsigned int index)
{
	return &queue->tx_skb[macb_tx_ring_wrap(queue->bp, index)];
}

static dma_addr_t macb_tx_dma(struct macb_queue *queue, unsigned int index)
{
	dma_addr_t offset;

	offset = macb_tx_ring_wrap(queue->bp, index) *
			macb_dma_desc_get_size(queue->bp);

	return queue->tx_ring_dma + offset;
}

static unsigned int macb_rx_ring_wrap(struct macb *bp, unsigned int index)
{
	return index & (bp->rx_ring_size - 1);
}

static struct macb_dma_desc *macb_rx_desc(struct macb_queue *queue, unsigned int index)
{
	index = macb_rx_ring_wrap(queue->bp, index);
	index = macb_adj_dma_desc_idx(queue->bp, index);
	return &queue->rx_ring[index];
}

static void *macb_rx_buffer(struct macb_queue *queue, unsigned int index)
{
	return queue->rx_buffers + queue->bp->rx_buffer_size *
	       macb_rx_ring_wrap(queue->bp, index);
}

/* I/O accessors */
static u32 hw_readl_native(struct macb *bp, int offset)
{
	return __raw_readl(bp->regs + offset);
}

static void hw_writel_native(struct macb *bp, int offset, u32 value)
{
	__raw_writel(value, bp->regs + offset);
}

static u32 hw_readl(struct macb *bp, int offset)
{
	return readl_relaxed(bp->regs + offset);
}

static void hw_writel(struct macb *bp, int offset, u32 value)
{
	writel_relaxed(value, bp->regs + offset);
}

/* Find the CPU endianness by using the loopback bit of NCR register. When the
 * CPU is in big endian we need to program swapped mode for management
 * descriptor access.
 */
static bool hw_is_native_io(void __iomem *addr)
{
	u32 value = MACB_BIT(LLB);

	__raw_writel(value, addr + MACB_NCR);
	value = __raw_readl(addr + MACB_NCR);

	/* Write 0 back to disable everything */
	__raw_writel(0, addr + MACB_NCR);

	return value == MACB_BIT(LLB);
}

static bool hw_is_gem(void __iomem *addr, bool native_io)
{
	u32 id;

	if (native_io)
		id = __raw_readl(addr + MACB_MID);
	else
		id = readl_relaxed(addr + MACB_MID);

	return MACB_BFEXT(IDNUM, id) >= 0x2;
}

static void macb_set_hwaddr(struct macb *bp)
{
	u32 bottom;
	u16 top;

	bottom = cpu_to_le32(*((u32 *)bp->dev->dev_addr));
	macb_or_gem_writel(bp, SA1B, bottom);
	top = cpu_to_le16(*((u16 *)(bp->dev->dev_addr + 4)));
	macb_or_gem_writel(bp, SA1T, top);

	/* Clear unused address register sets */
	macb_or_gem_writel(bp, SA2B, 0);
	macb_or_gem_writel(bp, SA2T, 0);
	macb_or_gem_writel(bp, SA3B, 0);
	macb_or_gem_writel(bp, SA3T, 0);
	macb_or_gem_writel(bp, SA4B, 0);
	macb_or_gem_writel(bp, SA4T, 0);
}

static void macb_get_hwaddr(struct macb *bp)
{
	u32 bottom;
	u16 top;
	u8 addr[6];
	int i;

	/* Check all 4 address register for valid address */
	for (i = 0; i < 4; i++) {
		bottom = macb_or_gem_readl(bp, SA1B + i * 8);
		top = macb_or_gem_readl(bp, SA1T + i * 8);

		addr[0] = bottom & 0xff;
		addr[1] = (bottom >> 8) & 0xff;
		addr[2] = (bottom >> 16) & 0xff;
		addr[3] = (bottom >> 24) & 0xff;
		addr[4] = top & 0xff;
		addr[5] = (top >> 8) & 0xff;

		if (is_valid_ether_addr(addr)) {
			memcpy(bp->dev->dev_addr, addr, sizeof(addr));
			return;
		}
	}

	dev_info(&bp->pdev->dev, "invalid hw address, using random\n");
	eth_hw_addr_random(bp->dev);
}

static int macb_mdio_wait_for_idle(struct macb *bp)
{
	u32 val;

	return readx_poll_timeout(MACB_READ_NSR, bp, val, val & MACB_BIT(IDLE),
				  1, MACB_MDIO_TIMEOUT);
}

static int macb_mdio_read(struct mii_bus *bus, int mii_id, int regnum)
{
	struct macb *bp = bus->priv;
	int status;

	status = pm_runtime_get_sync(&bp->pdev->dev);
	if (status < 0) {
		pm_runtime_put_noidle(&bp->pdev->dev);
		goto mdio_pm_exit;
	}

	status = macb_mdio_wait_for_idle(bp);
	if (status < 0)
		goto mdio_read_exit;

	if (regnum & MII_ADDR_C45) {
		macb_writel(bp, MAN, (MACB_BF(SOF, MACB_MAN_C45_SOF)
			    | MACB_BF(RW, MACB_MAN_C45_ADDR)
			    | MACB_BF(PHYA, mii_id)
			    | MACB_BF(REGA, (regnum >> 16) & 0x1F)
			    | MACB_BF(DATA, regnum & 0xFFFF)
			    | MACB_BF(CODE, MACB_MAN_C45_CODE)));

		status = macb_mdio_wait_for_idle(bp);
		if (status < 0)
			goto mdio_read_exit;

		macb_writel(bp, MAN, (MACB_BF(SOF, MACB_MAN_C45_SOF)
			    | MACB_BF(RW, MACB_MAN_C45_READ)
			    | MACB_BF(PHYA, mii_id)
			    | MACB_BF(REGA, (regnum >> 16) & 0x1F)
			    | MACB_BF(CODE, MACB_MAN_C45_CODE)));
	} else {
		macb_writel(bp, MAN, (MACB_BF(SOF, MACB_MAN_C22_SOF)
				| MACB_BF(RW, MACB_MAN_C22_READ)
				| MACB_BF(PHYA, mii_id)
				| MACB_BF(REGA, regnum)
				| MACB_BF(CODE, MACB_MAN_C22_CODE)));
	}

	status = macb_mdio_wait_for_idle(bp);
	if (status < 0)
		goto mdio_read_exit;

	status = MACB_BFEXT(DATA, macb_readl(bp, MAN));

mdio_read_exit:
	pm_runtime_mark_last_busy(&bp->pdev->dev);
	pm_runtime_put_autosuspend(&bp->pdev->dev);
mdio_pm_exit:
	return status;
}

static int macb_mdio_write(struct mii_bus *bus, int mii_id, int regnum,
			   u16 value)
{
	struct macb *bp = bus->priv;
	int status;

	status = pm_runtime_get_sync(&bp->pdev->dev);
	if (status < 0) {
		pm_runtime_put_noidle(&bp->pdev->dev);
		goto mdio_pm_exit;
	}

	status = macb_mdio_wait_for_idle(bp);
	if (status < 0)
		goto mdio_write_exit;

	if (regnum & MII_ADDR_C45) {
		macb_writel(bp, MAN, (MACB_BF(SOF, MACB_MAN_C45_SOF)
			    | MACB_BF(RW, MACB_MAN_C45_ADDR)
			    | MACB_BF(PHYA, mii_id)
			    | MACB_BF(REGA, (regnum >> 16) & 0x1F)
			    | MACB_BF(DATA, regnum & 0xFFFF)
			    | MACB_BF(CODE, MACB_MAN_C45_CODE)));

		status = macb_mdio_wait_for_idle(bp);
		if (status < 0)
			goto mdio_write_exit;

		macb_writel(bp, MAN, (MACB_BF(SOF, MACB_MAN_C45_SOF)
			    | MACB_BF(RW, MACB_MAN_C45_WRITE)
			    | MACB_BF(PHYA, mii_id)
			    | MACB_BF(REGA, (regnum >> 16) & 0x1F)
			    | MACB_BF(CODE, MACB_MAN_C45_CODE)
			    | MACB_BF(DATA, value)));
	} else {
		macb_writel(bp, MAN, (MACB_BF(SOF, MACB_MAN_C22_SOF)
				| MACB_BF(RW, MACB_MAN_C22_WRITE)
				| MACB_BF(PHYA, mii_id)
				| MACB_BF(REGA, regnum)
				| MACB_BF(CODE, MACB_MAN_C22_CODE)
				| MACB_BF(DATA, value)));
	}

	status = macb_mdio_wait_for_idle(bp);
	if (status < 0)
		goto mdio_write_exit;

mdio_write_exit:
	pm_runtime_mark_last_busy(&bp->pdev->dev);
	pm_runtime_put_autosuspend(&bp->pdev->dev);
mdio_pm_exit:
	return status;
}

static void macb_init_buffers(struct macb *bp)
{
	struct macb_queue *queue;
	unsigned int q;

	for (q = 0, queue = bp->queues; q < bp->num_queues; ++q, ++queue) {
		queue_writel(queue, RBQP, lower_32_bits(queue->rx_ring_dma));
#ifdef CONFIG_ARCH_DMA_ADDR_T_64BIT
		if (bp->hw_dma_cap & HW_DMA_CAP_64B)
			queue_writel(queue, RBQPH,
				     upper_32_bits(queue->rx_ring_dma));
#endif
		queue_writel(queue, TBQP, lower_32_bits(queue->tx_ring_dma));
#ifdef CONFIG_ARCH_DMA_ADDR_T_64BIT
		if (bp->hw_dma_cap & HW_DMA_CAP_64B)
			queue_writel(queue, TBQPH,
				     upper_32_bits(queue->tx_ring_dma));
#endif
	}
}

/**
 * macb_set_tx_clk() - Set a clock to a new frequency
 * @bp:		pointer to struct macb
 * @speed:	New frequency in Hz
 */
static void macb_set_tx_clk(struct macb *bp, int speed)
{
	long ferr, rate, rate_rounded;

	if (!bp->tx_clk || (bp->caps & MACB_CAPS_CLK_HW_CHG))
		return;

	/* In case of MII the PHY is the clock master */
	if (bp->phy_interface == PHY_INTERFACE_MODE_MII)
		return;

	switch (speed) {
	case SPEED_10:
		rate = 2500000;
		break;
	case SPEED_100:
		rate = 25000000;
		break;
	case SPEED_1000:
		rate = 125000000;
		break;
	default:
		return;
	}

	rate_rounded = clk_round_rate(bp->tx_clk, rate);
	if (rate_rounded < 0)
		return;

	/* RGMII allows 50 ppm frequency error. Test and warn if this limit
	 * is not satisfied.
	 */
	ferr = abs(rate_rounded - rate);
	ferr = DIV_ROUND_UP(ferr, rate / 100000);
	if (ferr > 5)
		netdev_warn(bp->dev,
			    "unable to generate target frequency: %ld Hz\n",
			    rate);

	if (clk_set_rate(bp->tx_clk, rate_rounded))
		netdev_err(bp->dev, "adjusting tx_clk failed.\n");
}

static void macb_validate(struct phylink_config *config,
			  unsigned long *supported,
			  struct phylink_link_state *state)
{
	struct net_device *ndev = to_net_dev(config->dev);
	__ETHTOOL_DECLARE_LINK_MODE_MASK(mask) = { 0, };
	struct macb *bp = netdev_priv(ndev);

	/* We only support MII, RMII, GMII, RGMII & SGMII. */
	if (state->interface != PHY_INTERFACE_MODE_NA &&
	    state->interface != PHY_INTERFACE_MODE_MII &&
	    state->interface != PHY_INTERFACE_MODE_RMII &&
	    state->interface != PHY_INTERFACE_MODE_GMII &&
	    state->interface != PHY_INTERFACE_MODE_SGMII &&
	    state->interface != PHY_INTERFACE_MODE_10GBASER &&
	    !phy_interface_mode_is_rgmii(state->interface)) {
		bitmap_zero(supported, __ETHTOOL_LINK_MODE_MASK_NBITS);
		return;
	}

	if (!macb_is_gem(bp) &&
	    (state->interface == PHY_INTERFACE_MODE_GMII ||
	     phy_interface_mode_is_rgmii(state->interface))) {
		bitmap_zero(supported, __ETHTOOL_LINK_MODE_MASK_NBITS);
		return;
	}

	if (state->interface == PHY_INTERFACE_MODE_10GBASER &&
	    !(bp->caps & MACB_CAPS_HIGH_SPEED &&
	      bp->caps & MACB_CAPS_PCS)) {
		bitmap_zero(supported, __ETHTOOL_LINK_MODE_MASK_NBITS);
		return;
	}

	phylink_set_port_modes(mask);
	phylink_set(mask, Autoneg);
	phylink_set(mask, Asym_Pause);

	if (bp->caps & MACB_CAPS_GIGABIT_MODE_AVAILABLE &&
	    (state->interface == PHY_INTERFACE_MODE_NA ||
	     state->interface == PHY_INTERFACE_MODE_10GBASER)) {
		phylink_set(mask, 10000baseCR_Full);
		phylink_set(mask, 10000baseER_Full);
		phylink_set(mask, 10000baseKR_Full);
		phylink_set(mask, 10000baseLR_Full);
		phylink_set(mask, 10000baseLRM_Full);
		phylink_set(mask, 10000baseSR_Full);
		phylink_set(mask, 10000baseT_Full);
		if (state->interface != PHY_INTERFACE_MODE_NA)
			goto out;
	}

	phylink_set(mask, 10baseT_Half);
	phylink_set(mask, 10baseT_Full);
	phylink_set(mask, 100baseT_Half);
	phylink_set(mask, 100baseT_Full);

	if (bp->caps & MACB_CAPS_GIGABIT_MODE_AVAILABLE &&
	    (state->interface == PHY_INTERFACE_MODE_NA ||
	     state->interface == PHY_INTERFACE_MODE_GMII ||
	     state->interface == PHY_INTERFACE_MODE_SGMII ||
	     phy_interface_mode_is_rgmii(state->interface))) {
		phylink_set(mask, 1000baseT_Full);
		phylink_set(mask, 1000baseX_Full);

		if (!(bp->caps & MACB_CAPS_NO_GIGABIT_HALF))
			phylink_set(mask, 1000baseT_Half);
	}
out:
	bitmap_and(supported, supported, mask, __ETHTOOL_LINK_MODE_MASK_NBITS);
	bitmap_and(state->advertising, state->advertising, mask,
		   __ETHTOOL_LINK_MODE_MASK_NBITS);
}

static void macb_usx_pcs_link_up(struct phylink_pcs *pcs, unsigned int mode,
				 phy_interface_t interface, int speed,
				 int duplex)
{
	struct macb *bp = container_of(pcs, struct macb, phylink_pcs);
	u32 config;

	config = gem_readl(bp, USX_CONTROL);
	config = GEM_BFINS(SERDES_RATE, MACB_SERDES_RATE_10G, config);
	config = GEM_BFINS(USX_CTRL_SPEED, HS_SPEED_10000M, config);
	config &= ~(GEM_BIT(TX_SCR_BYPASS) | GEM_BIT(RX_SCR_BYPASS));
	config |= GEM_BIT(TX_EN);
	gem_writel(bp, USX_CONTROL, config);
}

static void macb_usx_pcs_get_state(struct phylink_pcs *pcs,
				   struct phylink_link_state *state)
{
	struct macb *bp = container_of(pcs, struct macb, phylink_pcs);
	u32 val;

	state->speed = SPEED_10000;
	state->duplex = 1;
	state->an_complete = 1;

	val = gem_readl(bp, USX_STATUS);
	state->link = !!(val & GEM_BIT(USX_BLOCK_LOCK));
	val = gem_readl(bp, NCFGR);
	if (val & GEM_BIT(PAE))
		state->pause = MLO_PAUSE_RX;
}

static int macb_usx_pcs_config(struct phylink_pcs *pcs,
			       unsigned int mode,
			       phy_interface_t interface,
			       const unsigned long *advertising,
			       bool permit_pause_to_mac)
{
	struct macb *bp = container_of(pcs, struct macb, phylink_pcs);

	gem_writel(bp, USX_CONTROL, gem_readl(bp, USX_CONTROL) |
		   GEM_BIT(SIGNAL_OK));

	return 0;
}

static void macb_pcs_get_state(struct phylink_pcs *pcs,
			       struct phylink_link_state *state)
{
	state->link = 0;
}

static void macb_pcs_an_restart(struct phylink_pcs *pcs)
{
	/* Not supported */
}

static int macb_pcs_config(struct phylink_pcs *pcs,
			   unsigned int mode,
			   phy_interface_t interface,
			   const unsigned long *advertising,
			   bool permit_pause_to_mac)
{
	return 0;
}

static const struct phylink_pcs_ops macb_phylink_usx_pcs_ops = {
	.pcs_get_state = macb_usx_pcs_get_state,
	.pcs_config = macb_usx_pcs_config,
	.pcs_link_up = macb_usx_pcs_link_up,
};

static const struct phylink_pcs_ops macb_phylink_pcs_ops = {
	.pcs_get_state = macb_pcs_get_state,
	.pcs_an_restart = macb_pcs_an_restart,
	.pcs_config = macb_pcs_config,
};

static void macb_mac_config(struct phylink_config *config, unsigned int mode,
			    const struct phylink_link_state *state)
{
	struct net_device *ndev = to_net_dev(config->dev);
	struct macb *bp = netdev_priv(ndev);
	unsigned long flags;
	u32 old_ctrl, ctrl;
	u32 old_ncr, ncr;

	spin_lock_irqsave(&bp->lock, flags);

	old_ctrl = ctrl = macb_or_gem_readl(bp, NCFGR);
	old_ncr = ncr = macb_or_gem_readl(bp, NCR);

	if (bp->caps & MACB_CAPS_MACB_IS_EMAC) {
		if (state->interface == PHY_INTERFACE_MODE_RMII)
			ctrl |= MACB_BIT(RM9200_RMII);
	} else if (macb_is_gem(bp)) {
		ctrl &= ~(GEM_BIT(SGMIIEN) | GEM_BIT(PCSSEL));
		ncr &= ~GEM_BIT(ENABLE_HS_MAC);

		if (state->interface == PHY_INTERFACE_MODE_SGMII) {
			ctrl |= GEM_BIT(SGMIIEN) | GEM_BIT(PCSSEL);
		} else if (state->interface == PHY_INTERFACE_MODE_10GBASER) {
			ctrl |= GEM_BIT(PCSSEL);
			ncr |= GEM_BIT(ENABLE_HS_MAC);
		}
	}

	/* Apply the new configuration, if any */
	if (old_ctrl ^ ctrl)
		macb_or_gem_writel(bp, NCFGR, ctrl);

	if (old_ncr ^ ncr)
		macb_or_gem_writel(bp, NCR, ncr);

	/* Disable AN for SGMII fixed link configuration, enable otherwise.
	 * Must be written after PCSSEL is set in NCFGR,
	 * otherwise writes will not take effect.
	 */
	if (macb_is_gem(bp) && state->interface == PHY_INTERFACE_MODE_SGMII) {
		u32 pcsctrl, old_pcsctrl;

		old_pcsctrl = gem_readl(bp, PCSCNTRL);
		if (mode == MLO_AN_FIXED)
			pcsctrl = old_pcsctrl & ~GEM_BIT(PCSAUTONEG);
		else
			pcsctrl = old_pcsctrl | GEM_BIT(PCSAUTONEG);
		if (old_pcsctrl != pcsctrl)
			gem_writel(bp, PCSCNTRL, pcsctrl);
	}

	spin_unlock_irqrestore(&bp->lock, flags);
}

static void macb_mac_link_down(struct phylink_config *config, unsigned int mode,
			       phy_interface_t interface)
{
	struct net_device *ndev = to_net_dev(config->dev);
	struct macb *bp = netdev_priv(ndev);
	struct macb_queue *queue;
	unsigned int q;
	u32 ctrl;

	if (!(bp->caps & MACB_CAPS_MACB_IS_EMAC))
		for (q = 0, queue = bp->queues; q < bp->num_queues; ++q, ++queue)
			queue_writel(queue, IDR,
				     bp->rx_intr_mask | MACB_TX_INT_FLAGS | MACB_BIT(HRESP));

	/* Disable Rx and Tx */
	ctrl = macb_readl(bp, NCR) & ~(MACB_BIT(RE) | MACB_BIT(TE));
	macb_writel(bp, NCR, ctrl);

	netif_tx_stop_all_queues(ndev);
}

static void macb_mac_link_up(struct phylink_config *config,
			     struct phy_device *phy,
			     unsigned int mode, phy_interface_t interface,
			     int speed, int duplex,
			     bool tx_pause, bool rx_pause)
{
	struct net_device *ndev = to_net_dev(config->dev);
	struct macb *bp = netdev_priv(ndev);
	struct macb_queue *queue;
	unsigned long flags;
	unsigned int q;
	u32 ctrl;

	spin_lock_irqsave(&bp->lock, flags);

	ctrl = macb_or_gem_readl(bp, NCFGR);

	ctrl &= ~(MACB_BIT(SPD) | MACB_BIT(FD));

	if (speed == SPEED_100)
		ctrl |= MACB_BIT(SPD);

	if (duplex)
		ctrl |= MACB_BIT(FD);

	if (!(bp->caps & MACB_CAPS_MACB_IS_EMAC)) {
		ctrl &= ~MACB_BIT(PAE);
		if (macb_is_gem(bp)) {
			ctrl &= ~GEM_BIT(GBE);

			if (speed == SPEED_1000)
				ctrl |= GEM_BIT(GBE);
		}

		if (rx_pause)
			ctrl |= MACB_BIT(PAE);

		macb_set_tx_clk(bp, speed);

		/* Initialize rings & buffers as clearing MACB_BIT(TE) in link down
		 * cleared the pipeline and control registers.
		 */
		bp->macbgem_ops.mog_init_rings(bp);
		macb_init_buffers(bp);

		for (q = 0, queue = bp->queues; q < bp->num_queues; ++q, ++queue)
			queue_writel(queue, IER,
				     bp->rx_intr_mask | MACB_TX_INT_FLAGS | MACB_BIT(HRESP));
	}

	macb_or_gem_writel(bp, NCFGR, ctrl);

	if (bp->phy_interface == PHY_INTERFACE_MODE_10GBASER)
		gem_writel(bp, HS_MAC_CONFIG, GEM_BFINS(HS_MAC_SPEED, HS_SPEED_10000M,
							gem_readl(bp, HS_MAC_CONFIG)));

	spin_unlock_irqrestore(&bp->lock, flags);

	/* Enable Rx and Tx */
	macb_writel(bp, NCR, macb_readl(bp, NCR) | MACB_BIT(RE) | MACB_BIT(TE));

	netif_tx_wake_all_queues(ndev);
}

static int macb_mac_prepare(struct phylink_config *config, unsigned int mode,
			    phy_interface_t interface)
{
	struct net_device *ndev = to_net_dev(config->dev);
	struct macb *bp = netdev_priv(ndev);

	if (interface == PHY_INTERFACE_MODE_10GBASER)
		bp->phylink_pcs.ops = &macb_phylink_usx_pcs_ops;
	else if (interface == PHY_INTERFACE_MODE_SGMII)
		bp->phylink_pcs.ops = &macb_phylink_pcs_ops;
	else
		bp->phylink_pcs.ops = NULL;

	if (bp->phylink_pcs.ops)
		phylink_set_pcs(bp->phylink, &bp->phylink_pcs);

	return 0;
}

static const struct phylink_mac_ops macb_phylink_ops = {
	.validate = macb_validate,
	.mac_prepare = macb_mac_prepare,
	.mac_config = macb_mac_config,
	.mac_link_down = macb_mac_link_down,
	.mac_link_up = macb_mac_link_up,
};

static bool macb_phy_handle_exists(struct device_node *dn)
{
	dn = of_parse_phandle(dn, "phy-handle", 0);
	of_node_put(dn);
	return dn != NULL;
}

static int macb_phylink_connect(struct macb *bp)
{
	struct device_node *dn = bp->pdev->dev.of_node;
	struct net_device *dev = bp->dev;
	struct phy_device *phydev;
	int ret;

	if (dn)
		ret = phylink_of_phy_connect(bp->phylink, dn, 0);

	if (!dn || (ret && !macb_phy_handle_exists(dn))) {
		phydev = phy_find_first(bp->mii_bus);
		if (!phydev) {
			netdev_err(dev, "no PHY found\n");
			return -ENXIO;
		}

		/* attach the mac to the phy */
		ret = phylink_connect_phy(bp->phylink, phydev);
	}

	if (ret) {
		netdev_err(dev, "Could not attach PHY (%d)\n", ret);
		return ret;
	}

	phylink_start(bp->phylink);

	return 0;
}

static void macb_get_pcs_fixed_state(struct phylink_config *config,
				     struct phylink_link_state *state)
{
	struct net_device *ndev = to_net_dev(config->dev);
	struct macb *bp = netdev_priv(ndev);

	state->link = (macb_readl(bp, NSR) & MACB_BIT(NSR_LINK)) != 0;
}

/* based on au1000_eth. c*/
static int macb_mii_probe(struct net_device *dev)
{
	struct macb *bp = netdev_priv(dev);

	bp->phylink_config.dev = &dev->dev;
	bp->phylink_config.type = PHYLINK_NETDEV;

	if (bp->phy_interface == PHY_INTERFACE_MODE_SGMII) {
		bp->phylink_config.poll_fixed_state = true;
		bp->phylink_config.get_fixed_state = macb_get_pcs_fixed_state;
	}

	bp->phylink = phylink_create(&bp->phylink_config, bp->pdev->dev.fwnode,
				     bp->phy_interface, &macb_phylink_ops);
	if (IS_ERR(bp->phylink)) {
		netdev_err(dev, "Could not create a phylink instance (%ld)\n",
			   PTR_ERR(bp->phylink));
		return PTR_ERR(bp->phylink);
	}

	return 0;
}

static int macb_mdiobus_register(struct macb *bp)
{
	struct device_node *child, *np = bp->pdev->dev.of_node;

	if (of_phy_is_fixed_link(np))
		return mdiobus_register(bp->mii_bus);

	/* Only create the PHY from the device tree if at least one PHY is
	 * described. Otherwise scan the entire MDIO bus. We do this to support
	 * old device tree that did not follow the best practices and did not
	 * describe their network PHYs.
	 */
	for_each_available_child_of_node(np, child)
		if (of_mdiobus_child_is_phy(child)) {
			/* The loop increments the child refcount,
			 * decrement it before returning.
			 */
			of_node_put(child);

			return of_mdiobus_register(bp->mii_bus, np);
		}

	return mdiobus_register(bp->mii_bus);
}

static int macb_mii_init(struct macb *bp)
{
	int err = -ENXIO;

	/* Enable management port */
	macb_writel(bp, NCR, MACB_BIT(MPE));

	bp->mii_bus = mdiobus_alloc();
	if (!bp->mii_bus) {
		err = -ENOMEM;
		goto err_out;
	}

	bp->mii_bus->name = "MACB_mii_bus";
	bp->mii_bus->read = &macb_mdio_read;
	bp->mii_bus->write = &macb_mdio_write;
	snprintf(bp->mii_bus->id, MII_BUS_ID_SIZE, "%s-%x",
		 bp->pdev->name, bp->pdev->id);
	bp->mii_bus->priv = bp;
	bp->mii_bus->parent = &bp->pdev->dev;

	dev_set_drvdata(&bp->dev->dev, bp->mii_bus);

	err = macb_mdiobus_register(bp);
	if (err)
		goto err_out_free_mdiobus;

	err = macb_mii_probe(bp->dev);
	if (err)
		goto err_out_unregister_bus;

	return 0;

err_out_unregister_bus:
	mdiobus_unregister(bp->mii_bus);
err_out_free_mdiobus:
	mdiobus_free(bp->mii_bus);
err_out:
	return err;
}

static void macb_update_stats(struct macb *bp)
{
	u32 *p = &bp->hw_stats.macb.rx_pause_frames;
	u32 *end = &bp->hw_stats.macb.tx_pause_frames + 1;
	int offset = MACB_PFR;

	WARN_ON((unsigned long)(end - p - 1) != (MACB_TPF - MACB_PFR) / 4);

	for (; p < end; p++, offset += 4)
		*p += bp->macb_reg_readl(bp, offset);
}

static int macb_halt_tx(struct macb *bp)
{
	unsigned long	halt_time, timeout;
	u32		status;

	macb_writel(bp, NCR, macb_readl(bp, NCR) | MACB_BIT(THALT));

	timeout = jiffies + usecs_to_jiffies(MACB_HALT_TIMEOUT);
	do {
		halt_time = jiffies;
		status = macb_readl(bp, TSR);
		if (!(status & MACB_BIT(TGO)))
			return 0;

		udelay(250);
	} while (time_before(halt_time, timeout));

	return -ETIMEDOUT;
}

static void macb_tx_unmap(struct macb *bp, struct macb_tx_skb *tx_skb)
{
	if (tx_skb->mapping) {
		if (tx_skb->mapped_as_page)
			dma_unmap_page(&bp->pdev->dev, tx_skb->mapping,
				       tx_skb->size, DMA_TO_DEVICE);
		else
			dma_unmap_single(&bp->pdev->dev, tx_skb->mapping,
					 tx_skb->size, DMA_TO_DEVICE);
		tx_skb->mapping = 0;
	}

	if (tx_skb->skb) {
		dev_kfree_skb_any(tx_skb->skb);
		tx_skb->skb = NULL;
	}
}

static void macb_set_addr(struct macb *bp, struct macb_dma_desc *desc, dma_addr_t addr)
{
#ifdef CONFIG_ARCH_DMA_ADDR_T_64BIT
	struct macb_dma_desc_64 *desc_64;

	if (bp->hw_dma_cap & HW_DMA_CAP_64B) {
		desc_64 = macb_64b_desc(bp, desc);
		desc_64->addrh = upper_32_bits(addr);
		/* The low bits of RX address contain the RX_USED bit, clearing
		 * of which allows packet RX. Make sure the high bits are also
		 * visible to HW at that point.
		 */
		dma_wmb();
	}
#endif
	desc->addr = lower_32_bits(addr);
}

static dma_addr_t macb_get_addr(struct macb *bp, struct macb_dma_desc *desc)
{
	dma_addr_t addr = 0;
#ifdef CONFIG_ARCH_DMA_ADDR_T_64BIT
	struct macb_dma_desc_64 *desc_64;

	if (bp->hw_dma_cap & HW_DMA_CAP_64B) {
		desc_64 = macb_64b_desc(bp, desc);
		addr = ((u64)(desc_64->addrh) << 32);
	}
#endif
	addr |= MACB_BF(RX_WADDR, MACB_BFEXT(RX_WADDR, desc->addr));
	return addr;
}

static void macb_tx_error_task(struct work_struct *work)
{
	struct macb_queue	*queue = container_of(work, struct macb_queue,
						      tx_error_task);
	struct macb		*bp = queue->bp;
	struct macb_tx_skb	*tx_skb;
	struct macb_dma_desc	*desc;
	struct sk_buff		*skb;
	unsigned int		tail;
	unsigned long		flags;

	netdev_vdbg(bp->dev, "macb_tx_error_task: q = %u, t = %u, h = %u\n",
		    (unsigned int)(queue - bp->queues),
		    queue->tx_tail, queue->tx_head);

	/* Prevent the queue IRQ handlers from running: each of them may call
	 * macb_tx_interrupt(), which in turn may call netif_wake_subqueue().
	 * As explained below, we have to halt the transmission before updating
	 * TBQP registers so we call netif_tx_stop_all_queues() to notify the
	 * network engine about the macb/gem being halted.
	 */
	spin_lock_irqsave(&bp->lock, flags);

	/* Make sure nobody is trying to queue up new packets */
	netif_tx_stop_all_queues(bp->dev);

	/* Stop transmission now
	 * (in case we have just queued new packets)
	 * macb/gem must be halted to write TBQP register
	 */
	if (macb_halt_tx(bp))
		/* Just complain for now, reinitializing TX path can be good */
		netdev_err(bp->dev, "BUG: halt tx timed out\n");

	/* Treat frames in TX queue including the ones that caused the error.
	 * Free transmit buffers in upper layer.
	 */
	for (tail = queue->tx_tail; tail != queue->tx_head; tail++) {
		u32	ctrl;

		desc = macb_tx_desc(queue, tail);
		ctrl = desc->ctrl;
		tx_skb = macb_tx_skb(queue, tail);
		skb = tx_skb->skb;

		if (ctrl & MACB_BIT(TX_USED)) {
			/* skb is set for the last buffer of the frame */
			while (!skb) {
				macb_tx_unmap(bp, tx_skb);
				tail++;
				tx_skb = macb_tx_skb(queue, tail);
				skb = tx_skb->skb;
			}

			/* ctrl still refers to the first buffer descriptor
			 * since it's the only one written back by the hardware
			 */
			if (!(ctrl & MACB_BIT(TX_BUF_EXHAUSTED))) {
				netdev_vdbg(bp->dev, "txerr skb %u (data %p) TX complete\n",
					    macb_tx_ring_wrap(bp, tail),
					    skb->data);
				bp->dev->stats.tx_packets++;
				queue->stats.tx_packets++;
				bp->dev->stats.tx_bytes += skb->len;
				queue->stats.tx_bytes += skb->len;
			}
		} else {
			/* "Buffers exhausted mid-frame" errors may only happen
			 * if the driver is buggy, so complain loudly about
			 * those. Statistics are updated by hardware.
			 */
			if (ctrl & MACB_BIT(TX_BUF_EXHAUSTED))
				netdev_err(bp->dev,
					   "BUG: TX buffers exhausted mid-frame\n");

			desc->ctrl = ctrl | MACB_BIT(TX_USED);
		}

		macb_tx_unmap(bp, tx_skb);
	}

	/* Set end of TX queue */
	desc = macb_tx_desc(queue, 0);
	macb_set_addr(bp, desc, 0);
	desc->ctrl = MACB_BIT(TX_USED);

	/* Make descriptor updates visible to hardware */
	wmb();

	/* Reinitialize the TX desc queue */
	queue_writel(queue, TBQP, lower_32_bits(queue->tx_ring_dma));
#ifdef CONFIG_ARCH_DMA_ADDR_T_64BIT
	if (bp->hw_dma_cap & HW_DMA_CAP_64B)
		queue_writel(queue, TBQPH, upper_32_bits(queue->tx_ring_dma));
#endif
	/* Make TX ring reflect state of hardware */
	queue->tx_head = 0;
	queue->tx_tail = 0;

	/* Housework before enabling TX IRQ */
	macb_writel(bp, TSR, macb_readl(bp, TSR));
	queue_writel(queue, IER, MACB_TX_INT_FLAGS);

	/* Now we are ready to start transmission again */
	netif_tx_start_all_queues(bp->dev);
	macb_writel(bp, NCR, macb_readl(bp, NCR) | MACB_BIT(TSTART));

	spin_unlock_irqrestore(&bp->lock, flags);
}

static void macb_tx_interrupt(struct macb_queue *queue)
{
	unsigned int tail;
	unsigned int head;
	u32 status;
	struct macb *bp = queue->bp;
	u16 queue_index = queue - bp->queues;

	status = macb_readl(bp, TSR);
	macb_writel(bp, TSR, status);

	if (bp->caps & MACB_CAPS_ISR_CLEAR_ON_WRITE)
		queue_writel(queue, ISR, MACB_BIT(TCOMP));

	netdev_vdbg(bp->dev, "macb_tx_interrupt status = 0x%03lx\n",
		    (unsigned long)status);

	head = queue->tx_head;
	for (tail = queue->tx_tail; tail != head; tail++) {
		struct macb_tx_skb	*tx_skb;
		struct sk_buff		*skb;
		struct macb_dma_desc	*desc;
		u32			ctrl;

		desc = macb_tx_desc(queue, tail);

		/* Make hw descriptor updates visible to CPU */
		rmb();

		ctrl = desc->ctrl;

		/* TX_USED bit is only set by hardware on the very first buffer
		 * descriptor of the transmitted frame.
		 */
		if (!(ctrl & MACB_BIT(TX_USED)))
			break;

		/* Process all buffers of the current transmitted frame */
		for (;; tail++) {
			tx_skb = macb_tx_skb(queue, tail);
			skb = tx_skb->skb;

			/* First, update TX stats if needed */
			if (skb) {
				if (unlikely(skb_shinfo(skb)->tx_flags &
					     SKBTX_HW_TSTAMP) &&
				    gem_ptp_do_txstamp(queue, skb, desc) == 0) {
					/* skb now belongs to timestamp buffer
					 * and will be removed later
					 */
					tx_skb->skb = NULL;
				}
				netdev_vdbg(bp->dev, "skb %u (data %p) TX complete\n",
					    macb_tx_ring_wrap(bp, tail),
					    skb->data);
				bp->dev->stats.tx_packets++;
				queue->stats.tx_packets++;
				bp->dev->stats.tx_bytes += skb->len;
				queue->stats.tx_bytes += skb->len;
			}

			/* Now we can safely release resources */
			macb_tx_unmap(bp, tx_skb);

			/* skb is set only for the last buffer of the frame.
			 * WARNING: at this point skb has been freed by
			 * macb_tx_unmap().
			 */
			if (skb)
				break;
		}
	}

	queue->tx_tail = tail;
	if (__netif_subqueue_stopped(bp->dev, queue_index) &&
	    CIRC_CNT(queue->tx_head, queue->tx_tail,
		     bp->tx_ring_size) <= MACB_TX_WAKEUP_THRESH(bp))
		netif_wake_subqueue(bp->dev, queue_index);
}

static void gem_rx_refill(struct macb_queue *queue)
{
	unsigned int		entry;
	struct sk_buff		*skb;
	dma_addr_t		paddr;
	struct macb *bp = queue->bp;
	struct macb_dma_desc *desc;

	while (CIRC_SPACE(queue->rx_prepared_head, queue->rx_tail,
			bp->rx_ring_size) > 0) {
		entry = macb_rx_ring_wrap(bp, queue->rx_prepared_head);

		/* Make hw descriptor updates visible to CPU */
		rmb();

		queue->rx_prepared_head++;
		desc = macb_rx_desc(queue, entry);

		if (!queue->rx_skbuff[entry]) {
			/* allocate sk_buff for this free entry in ring */
			skb = netdev_alloc_skb(bp->dev, bp->rx_buffer_size);
			if (unlikely(!skb)) {
				netdev_err(bp->dev,
					   "Unable to allocate sk_buff\n");
				break;
			}

			/* now fill corresponding descriptor entry */
			paddr = dma_map_single(&bp->pdev->dev, skb->data,
					       bp->rx_buffer_size,
					       DMA_FROM_DEVICE);
			if (dma_mapping_error(&bp->pdev->dev, paddr)) {
				dev_kfree_skb(skb);
				break;
			}

			queue->rx_skbuff[entry] = skb;

			if (entry == bp->rx_ring_size - 1)
				paddr |= MACB_BIT(RX_WRAP);
			desc->ctrl = 0;
			/* Setting addr clears RX_USED and allows reception,
			 * make sure ctrl is cleared first to avoid a race.
			 */
			dma_wmb();
			macb_set_addr(bp, desc, paddr);

			/* properly align Ethernet header */
			skb_reserve(skb, NET_IP_ALIGN);
		} else {
			desc->ctrl = 0;
			dma_wmb();
			desc->addr &= ~MACB_BIT(RX_USED);
		}
	}

	/* Make descriptor updates visible to hardware */
	wmb();

	netdev_vdbg(bp->dev, "rx ring: queue: %p, prepared head %d, tail %d\n",
			queue, queue->rx_prepared_head, queue->rx_tail);
}

/* Mark DMA descriptors from begin up to and not including end as unused */
static void discard_partial_frame(struct macb_queue *queue, unsigned int begin,
				  unsigned int end)
{
	unsigned int frag;

	for (frag = begin; frag != end; frag++) {
		struct macb_dma_desc *desc = macb_rx_desc(queue, frag);

		desc->addr &= ~MACB_BIT(RX_USED);
	}

	/* Make descriptor updates visible to hardware */
	wmb();

	/* When this happens, the hardware stats registers for
	 * whatever caused this is updated, so we don't have to record
	 * anything.
	 */
}

static int gem_rx(struct macb_queue *queue, struct napi_struct *napi,
		  int budget)
{
	struct macb *bp = queue->bp;
	unsigned int		len;
	unsigned int		entry;
	struct sk_buff		*skb;
	struct macb_dma_desc	*desc;
	int			count = 0;

	while (count < budget) {
		u32 ctrl;
		dma_addr_t addr;
		bool rxused;

		entry = macb_rx_ring_wrap(bp, queue->rx_tail);
		desc = macb_rx_desc(queue, entry);

		/* Make hw descriptor updates visible to CPU */
		rmb();

		rxused = (desc->addr & MACB_BIT(RX_USED)) ? true : false;
		addr = macb_get_addr(bp, desc);

		if (!rxused)
			break;

		/* Ensure ctrl is at least as up-to-date as rxused */
		dma_rmb();

		ctrl = desc->ctrl;

		queue->rx_tail++;
		count++;

		if (!(ctrl & MACB_BIT(RX_SOF) && ctrl & MACB_BIT(RX_EOF))) {
			netdev_err(bp->dev,
				   "not whole frame pointed by descriptor\n");
			bp->dev->stats.rx_dropped++;
			queue->stats.rx_dropped++;
			break;
		}
		skb = queue->rx_skbuff[entry];
		if (unlikely(!skb)) {
			netdev_err(bp->dev,
				   "inconsistent Rx descriptor chain\n");
			bp->dev->stats.rx_dropped++;
			queue->stats.rx_dropped++;
			break;
		}
		/* now everything is ready for receiving packet */
		queue->rx_skbuff[entry] = NULL;
		len = ctrl & bp->rx_frm_len_mask;

		netdev_vdbg(bp->dev, "gem_rx %u (len %u)\n", entry, len);

		skb_put(skb, len);
		dma_unmap_single(&bp->pdev->dev, addr,
				 bp->rx_buffer_size, DMA_FROM_DEVICE);

		skb->protocol = eth_type_trans(skb, bp->dev);
		skb_checksum_none_assert(skb);
		if (bp->dev->features & NETIF_F_RXCSUM &&
		    !(bp->dev->flags & IFF_PROMISC) &&
		    GEM_BFEXT(RX_CSUM, ctrl) & GEM_RX_CSUM_CHECKED_MASK)
			skb->ip_summed = CHECKSUM_UNNECESSARY;

		bp->dev->stats.rx_packets++;
		queue->stats.rx_packets++;
		bp->dev->stats.rx_bytes += skb->len;
		queue->stats.rx_bytes += skb->len;

		gem_ptp_do_rxstamp(bp, skb, desc);

#if defined(DEBUG) && defined(VERBOSE_DEBUG)
		netdev_vdbg(bp->dev, "received skb of length %u, csum: %08x\n",
			    skb->len, skb->csum);
		print_hex_dump(KERN_DEBUG, " mac: ", DUMP_PREFIX_ADDRESS, 16, 1,
			       skb_mac_header(skb), 16, true);
		print_hex_dump(KERN_DEBUG, "data: ", DUMP_PREFIX_ADDRESS, 16, 1,
			       skb->data, 32, true);
#endif

		napi_gro_receive(napi, skb);
	}

	gem_rx_refill(queue);

	return count;
}

static int macb_rx_frame(struct macb_queue *queue, struct napi_struct *napi,
			 unsigned int first_frag, unsigned int last_frag)
{
	unsigned int len;
	unsigned int frag;
	unsigned int offset;
	struct sk_buff *skb;
	struct macb_dma_desc *desc;
	struct macb *bp = queue->bp;

	desc = macb_rx_desc(queue, last_frag);
	len = desc->ctrl & bp->rx_frm_len_mask;

	netdev_vdbg(bp->dev, "macb_rx_frame frags %u - %u (len %u)\n",
		macb_rx_ring_wrap(bp, first_frag),
		macb_rx_ring_wrap(bp, last_frag), len);

	/* The ethernet header starts NET_IP_ALIGN bytes into the
	 * first buffer. Since the header is 14 bytes, this makes the
	 * payload word-aligned.
	 *
	 * Instead of calling skb_reserve(NET_IP_ALIGN), we just copy
	 * the two padding bytes into the skb so that we avoid hitting
	 * the slowpath in memcpy(), and pull them off afterwards.
	 */
	skb = netdev_alloc_skb(bp->dev, len + NET_IP_ALIGN);
	if (!skb) {
		bp->dev->stats.rx_dropped++;
		for (frag = first_frag; ; frag++) {
			desc = macb_rx_desc(queue, frag);
			desc->addr &= ~MACB_BIT(RX_USED);
			if (frag == last_frag)
				break;
		}

		/* Make descriptor updates visible to hardware */
		wmb();

		return 1;
	}

	offset = 0;
	len += NET_IP_ALIGN;
	skb_checksum_none_assert(skb);
	skb_put(skb, len);

	for (frag = first_frag; ; frag++) {
		unsigned int frag_len = bp->rx_buffer_size;

		if (offset + frag_len > len) {
			if (unlikely(frag != last_frag)) {
				dev_kfree_skb_any(skb);
				return -1;
			}
			frag_len = len - offset;
		}
		skb_copy_to_linear_data_offset(skb, offset,
					       macb_rx_buffer(queue, frag),
					       frag_len);
		offset += bp->rx_buffer_size;
		desc = macb_rx_desc(queue, frag);
		desc->addr &= ~MACB_BIT(RX_USED);

		if (frag == last_frag)
			break;
	}

	/* Make descriptor updates visible to hardware */
	wmb();

	__skb_pull(skb, NET_IP_ALIGN);
	skb->protocol = eth_type_trans(skb, bp->dev);

	bp->dev->stats.rx_packets++;
	bp->dev->stats.rx_bytes += skb->len;
	netdev_vdbg(bp->dev, "received skb of length %u, csum: %08x\n",
		    skb->len, skb->csum);
	napi_gro_receive(napi, skb);

	return 0;
}

static inline void macb_init_rx_ring(struct macb_queue *queue)
{
	struct macb *bp = queue->bp;
	dma_addr_t addr;
	struct macb_dma_desc *desc = NULL;
	int i;

	addr = queue->rx_buffers_dma;
	for (i = 0; i < bp->rx_ring_size; i++) {
		desc = macb_rx_desc(queue, i);
		macb_set_addr(bp, desc, addr);
		desc->ctrl = 0;
		addr += bp->rx_buffer_size;
	}
	desc->addr |= MACB_BIT(RX_WRAP);
	queue->rx_tail = 0;
}

static int macb_rx(struct macb_queue *queue, struct napi_struct *napi,
		   int budget)
{
	struct macb *bp = queue->bp;
	bool reset_rx_queue = false;
	int received = 0;
	unsigned int tail;
	int first_frag = -1;

	for (tail = queue->rx_tail; budget > 0; tail++) {
		struct macb_dma_desc *desc = macb_rx_desc(queue, tail);
		u32 ctrl;

		/* Make hw descriptor updates visible to CPU */
		rmb();

		if (!(desc->addr & MACB_BIT(RX_USED)))
			break;

		/* Ensure ctrl is at least as up-to-date as addr */
		dma_rmb();

		ctrl = desc->ctrl;

		if (ctrl & MACB_BIT(RX_SOF)) {
			if (first_frag != -1)
				discard_partial_frame(queue, first_frag, tail);
			first_frag = tail;
		}

		if (ctrl & MACB_BIT(RX_EOF)) {
			int dropped;

			if (unlikely(first_frag == -1)) {
				reset_rx_queue = true;
				continue;
			}

			dropped = macb_rx_frame(queue, napi, first_frag, tail);
			first_frag = -1;
			if (unlikely(dropped < 0)) {
				reset_rx_queue = true;
				continue;
			}
			if (!dropped) {
				received++;
				budget--;
			}
		}
	}

	if (unlikely(reset_rx_queue)) {
		unsigned long flags;
		u32 ctrl;

		netdev_err(bp->dev, "RX queue corruption: reset it\n");

		spin_lock_irqsave(&bp->lock, flags);

		ctrl = macb_readl(bp, NCR);
		macb_writel(bp, NCR, ctrl & ~MACB_BIT(RE));

		macb_init_rx_ring(queue);
		queue_writel(queue, RBQP, queue->rx_ring_dma);

		macb_writel(bp, NCR, ctrl | MACB_BIT(RE));

		spin_unlock_irqrestore(&bp->lock, flags);
		return received;
	}

	if (first_frag != -1)
		queue->rx_tail = first_frag;
	else
		queue->rx_tail = tail;

	return received;
}

static int macb_poll(struct napi_struct *napi, int budget)
{
	struct macb_queue *queue = container_of(napi, struct macb_queue, napi);
	struct macb *bp = queue->bp;
	int work_done;
	u32 status;

	status = macb_readl(bp, RSR);
	macb_writel(bp, RSR, status);

	netdev_vdbg(bp->dev, "poll: status = %08lx, budget = %d\n",
		    (unsigned long)status, budget);

	work_done = bp->macbgem_ops.mog_rx(queue, napi, budget);
	if (work_done < budget) {
		napi_complete_done(napi, work_done);

		/* Packets received while interrupts were disabled */
		status = macb_readl(bp, RSR);
		if (status) {
			if (bp->caps & MACB_CAPS_ISR_CLEAR_ON_WRITE)
				queue_writel(queue, ISR, MACB_BIT(RCOMP));
			napi_reschedule(napi);
		} else {
			queue_writel(queue, IER, bp->rx_intr_mask);
		}
	}

	/* TODO: Handle errors */

	return work_done;
}

static void macb_hresp_error_task(struct tasklet_struct *t)
{
	struct macb *bp = from_tasklet(bp, t, hresp_err_tasklet);
	struct net_device *dev = bp->dev;
	struct macb_queue *queue;
	unsigned int q;
	u32 ctrl;

	for (q = 0, queue = bp->queues; q < bp->num_queues; ++q, ++queue) {
		queue_writel(queue, IDR, bp->rx_intr_mask |
					 MACB_TX_INT_FLAGS |
					 MACB_BIT(HRESP));
	}
	ctrl = macb_readl(bp, NCR);
	ctrl &= ~(MACB_BIT(RE) | MACB_BIT(TE));
	macb_writel(bp, NCR, ctrl);

	netif_tx_stop_all_queues(dev);
	netif_carrier_off(dev);

	bp->macbgem_ops.mog_init_rings(bp);

	/* Initialize TX and RX buffers */
	macb_init_buffers(bp);

	/* Enable interrupts */
	for (q = 0, queue = bp->queues; q < bp->num_queues; ++q, ++queue)
		queue_writel(queue, IER,
			     bp->rx_intr_mask |
			     MACB_TX_INT_FLAGS |
			     MACB_BIT(HRESP));

	ctrl |= MACB_BIT(RE) | MACB_BIT(TE);
	macb_writel(bp, NCR, ctrl);

	netif_carrier_on(dev);
	netif_tx_start_all_queues(dev);
}

static void macb_tx_restart(struct macb_queue *queue)
{
	unsigned int head = queue->tx_head;
	unsigned int tail = queue->tx_tail;
	struct macb *bp = queue->bp;

	if (bp->caps & MACB_CAPS_ISR_CLEAR_ON_WRITE)
		queue_writel(queue, ISR, MACB_BIT(TXUBR));

	if (head == tail)
		return;

	macb_writel(bp, NCR, macb_readl(bp, NCR) | MACB_BIT(TSTART));
}

static irqreturn_t macb_wol_interrupt(int irq, void *dev_id)
{
	struct macb_queue *queue = dev_id;
	struct macb *bp = queue->bp;
	u32 status;

	status = queue_readl(queue, ISR);

	if (unlikely(!status))
		return IRQ_NONE;

	spin_lock(&bp->lock);

	if (status & MACB_BIT(WOL)) {
		queue_writel(queue, IDR, MACB_BIT(WOL));
		macb_writel(bp, WOL, 0);
		netdev_vdbg(bp->dev, "MACB WoL: queue = %u, isr = 0x%08lx\n",
			    (unsigned int)(queue - bp->queues),
			    (unsigned long)status);
		if (bp->caps & MACB_CAPS_ISR_CLEAR_ON_WRITE)
			queue_writel(queue, ISR, MACB_BIT(WOL));
		pm_wakeup_event(&bp->pdev->dev, 0);
	}

	spin_unlock(&bp->lock);

	return IRQ_HANDLED;
}

static irqreturn_t gem_wol_interrupt(int irq, void *dev_id)
{
	struct macb_queue *queue = dev_id;
	struct macb *bp = queue->bp;
	u32 status;

	status = queue_readl(queue, ISR);

	if (unlikely(!status))
		return IRQ_NONE;

	spin_lock(&bp->lock);

	if (status & GEM_BIT(WOL)) {
		queue_writel(queue, IDR, GEM_BIT(WOL));
		gem_writel(bp, WOL, 0);
		netdev_vdbg(bp->dev, "GEM WoL: queue = %u, isr = 0x%08lx\n",
			    (unsigned int)(queue - bp->queues),
			    (unsigned long)status);
		if (bp->caps & MACB_CAPS_ISR_CLEAR_ON_WRITE)
			queue_writel(queue, ISR, GEM_BIT(WOL));
		pm_wakeup_event(&bp->pdev->dev, 0);
	}

	spin_unlock(&bp->lock);

	return IRQ_HANDLED;
}

static irqreturn_t macb_interrupt(int irq, void *dev_id)
{
	struct macb_queue *queue = dev_id;
	struct macb *bp = queue->bp;
	struct net_device *dev = bp->dev;
	u32 status, ctrl;

	status = queue_readl(queue, ISR);

	if (unlikely(!status))
		return IRQ_NONE;

	spin_lock(&bp->lock);

	while (status) {
		/* close possible race with dev_close */
		if (unlikely(!netif_running(dev))) {
			queue_writel(queue, IDR, -1);
			if (bp->caps & MACB_CAPS_ISR_CLEAR_ON_WRITE)
				queue_writel(queue, ISR, -1);
			break;
		}

		netdev_vdbg(bp->dev, "queue = %u, isr = 0x%08lx\n",
			    (unsigned int)(queue - bp->queues),
			    (unsigned long)status);

		if (status & bp->rx_intr_mask) {
			/* There's no point taking any more interrupts
			 * until we have processed the buffers. The
			 * scheduling call may fail if the poll routine
			 * is already scheduled, so disable interrupts
			 * now.
			 */
			queue_writel(queue, IDR, bp->rx_intr_mask);
			if (bp->caps & MACB_CAPS_ISR_CLEAR_ON_WRITE)
				queue_writel(queue, ISR, MACB_BIT(RCOMP));

			if (napi_schedule_prep(&queue->napi)) {
				netdev_vdbg(bp->dev, "scheduling RX softirq\n");
				__napi_schedule(&queue->napi);
			}
		}

		if (unlikely(status & (MACB_TX_ERR_FLAGS))) {
			queue_writel(queue, IDR, MACB_TX_INT_FLAGS);
			schedule_work(&queue->tx_error_task);

			if (bp->caps & MACB_CAPS_ISR_CLEAR_ON_WRITE)
				queue_writel(queue, ISR, MACB_TX_ERR_FLAGS);

			break;
		}

		if (status & MACB_BIT(TCOMP))
			macb_tx_interrupt(queue);

		if (status & MACB_BIT(TXUBR))
			macb_tx_restart(queue);

		/* Link change detection isn't possible with RMII, so we'll
		 * add that if/when we get our hands on a full-blown MII PHY.
		 */

		/* There is a hardware issue under heavy load where DMA can
		 * stop, this causes endless "used buffer descriptor read"
		 * interrupts but it can be cleared by re-enabling RX. See
		 * the at91rm9200 manual, section 41.3.1 or the Zynq manual
		 * section 16.7.4 for details. RXUBR is only enabled for
		 * these two versions.
		 */
		if (status & MACB_BIT(RXUBR)) {
			ctrl = macb_readl(bp, NCR);
			macb_writel(bp, NCR, ctrl & ~MACB_BIT(RE));
			wmb();
			macb_writel(bp, NCR, ctrl | MACB_BIT(RE));

			if (bp->caps & MACB_CAPS_ISR_CLEAR_ON_WRITE)
				queue_writel(queue, ISR, MACB_BIT(RXUBR));
		}

		if (status & MACB_BIT(ISR_ROVR)) {
			/* We missed at least one packet */
			if (macb_is_gem(bp))
				bp->hw_stats.gem.rx_overruns++;
			else
				bp->hw_stats.macb.rx_overruns++;

			if (bp->caps & MACB_CAPS_ISR_CLEAR_ON_WRITE)
				queue_writel(queue, ISR, MACB_BIT(ISR_ROVR));
		}

		if (status & MACB_BIT(HRESP)) {
			tasklet_schedule(&bp->hresp_err_tasklet);
			netdev_err(dev, "DMA bus error: HRESP not OK\n");

			if (bp->caps & MACB_CAPS_ISR_CLEAR_ON_WRITE)
				queue_writel(queue, ISR, MACB_BIT(HRESP));
		}
		status = queue_readl(queue, ISR);
	}

	spin_unlock(&bp->lock);

	return IRQ_HANDLED;
}

#ifdef CONFIG_NET_POLL_CONTROLLER
/* Polling receive - used by netconsole and other diagnostic tools
 * to allow network i/o with interrupts disabled.
 */
static void macb_poll_controller(struct net_device *dev)
{
	struct macb *bp = netdev_priv(dev);
	struct macb_queue *queue;
	unsigned long flags;
	unsigned int q;

	local_irq_save(flags);
	for (q = 0, queue = bp->queues; q < bp->num_queues; ++q, ++queue)
		macb_interrupt(dev->irq, queue);
	local_irq_restore(flags);
}
#endif

static unsigned int macb_tx_map(struct macb *bp,
				struct macb_queue *queue,
				struct sk_buff *skb,
				unsigned int hdrlen)
{
	dma_addr_t mapping;
	unsigned int len, entry, i, tx_head = queue->tx_head;
	struct macb_tx_skb *tx_skb = NULL;
	struct macb_dma_desc *desc;
	unsigned int offset, size, count = 0;
	unsigned int f, nr_frags = skb_shinfo(skb)->nr_frags;
	unsigned int eof = 1, mss_mfs = 0;
	u32 ctrl, lso_ctrl = 0, seq_ctrl = 0;

	/* LSO */
	if (skb_shinfo(skb)->gso_size != 0) {
		if (ip_hdr(skb)->protocol == IPPROTO_UDP)
			/* UDP - UFO */
			lso_ctrl = MACB_LSO_UFO_ENABLE;
		else
			/* TCP - TSO */
			lso_ctrl = MACB_LSO_TSO_ENABLE;
	}

	/* First, map non-paged data */
	len = skb_headlen(skb);

	/* first buffer length */
	size = hdrlen;

	offset = 0;
	while (len) {
		entry = macb_tx_ring_wrap(bp, tx_head);
		tx_skb = &queue->tx_skb[entry];

		mapping = dma_map_single(&bp->pdev->dev,
					 skb->data + offset,
					 size, DMA_TO_DEVICE);
		if (dma_mapping_error(&bp->pdev->dev, mapping))
			goto dma_error;

		/* Save info to properly release resources */
		tx_skb->skb = NULL;
		tx_skb->mapping = mapping;
		tx_skb->size = size;
		tx_skb->mapped_as_page = false;

		len -= size;
		offset += size;
		count++;
		tx_head++;

		size = min(len, bp->max_tx_length);
	}

	/* Then, map paged data from fragments */
	for (f = 0; f < nr_frags; f++) {
		const skb_frag_t *frag = &skb_shinfo(skb)->frags[f];

		len = skb_frag_size(frag);
		offset = 0;
		while (len) {
			size = min(len, bp->max_tx_length);
			entry = macb_tx_ring_wrap(bp, tx_head);
			tx_skb = &queue->tx_skb[entry];

			mapping = skb_frag_dma_map(&bp->pdev->dev, frag,
						   offset, size, DMA_TO_DEVICE);
			if (dma_mapping_error(&bp->pdev->dev, mapping))
				goto dma_error;

			/* Save info to properly release resources */
			tx_skb->skb = NULL;
			tx_skb->mapping = mapping;
			tx_skb->size = size;
			tx_skb->mapped_as_page = true;

			len -= size;
			offset += size;
			count++;
			tx_head++;
		}
	}

	/* Should never happen */
	if (unlikely(!tx_skb)) {
		netdev_err(bp->dev, "BUG! empty skb!\n");
		return 0;
	}

	/* This is the last buffer of the frame: save socket buffer */
	tx_skb->skb = skb;

	/* Update TX ring: update buffer descriptors in reverse order
	 * to avoid race condition
	 */

	/* Set 'TX_USED' bit in buffer descriptor at tx_head position
	 * to set the end of TX queue
	 */
	i = tx_head;
	entry = macb_tx_ring_wrap(bp, i);
	ctrl = MACB_BIT(TX_USED);
	desc = macb_tx_desc(queue, entry);
	desc->ctrl = ctrl;

	if (lso_ctrl) {
		if (lso_ctrl == MACB_LSO_UFO_ENABLE)
			/* include header and FCS in value given to h/w */
			mss_mfs = skb_shinfo(skb)->gso_size +
					skb_transport_offset(skb) +
					ETH_FCS_LEN;
		else /* TSO */ {
			mss_mfs = skb_shinfo(skb)->gso_size;
			/* TCP Sequence Number Source Select
			 * can be set only for TSO
			 */
			seq_ctrl = 0;
		}
	}

	do {
		i--;
		entry = macb_tx_ring_wrap(bp, i);
		tx_skb = &queue->tx_skb[entry];
		desc = macb_tx_desc(queue, entry);

		ctrl = (u32)tx_skb->size;
		if (eof) {
			ctrl |= MACB_BIT(TX_LAST);
			eof = 0;
		}
		if (unlikely(entry == (bp->tx_ring_size - 1)))
			ctrl |= MACB_BIT(TX_WRAP);

		/* First descriptor is header descriptor */
		if (i == queue->tx_head) {
			ctrl |= MACB_BF(TX_LSO, lso_ctrl);
			ctrl |= MACB_BF(TX_TCP_SEQ_SRC, seq_ctrl);
			if ((bp->dev->features & NETIF_F_HW_CSUM) &&
			    skb->ip_summed != CHECKSUM_PARTIAL && !lso_ctrl)
				ctrl |= MACB_BIT(TX_NOCRC);
		} else
			/* Only set MSS/MFS on payload descriptors
			 * (second or later descriptor)
			 */
			ctrl |= MACB_BF(MSS_MFS, mss_mfs);

		/* Set TX buffer descriptor */
		macb_set_addr(bp, desc, tx_skb->mapping);
		/* desc->addr must be visible to hardware before clearing
		 * 'TX_USED' bit in desc->ctrl.
		 */
		wmb();
		desc->ctrl = ctrl;
	} while (i != queue->tx_head);

	queue->tx_head = tx_head;

	return count;

dma_error:
	netdev_err(bp->dev, "TX DMA map failed\n");

	for (i = queue->tx_head; i != tx_head; i++) {
		tx_skb = macb_tx_skb(queue, i);

		macb_tx_unmap(bp, tx_skb);
	}

	return 0;
}

static netdev_features_t macb_features_check(struct sk_buff *skb,
					     struct net_device *dev,
					     netdev_features_t features)
{
	unsigned int nr_frags, f;
	unsigned int hdrlen;

	/* Validate LSO compatibility */

	/* there is only one buffer or protocol is not UDP */
	if (!skb_is_nonlinear(skb) || (ip_hdr(skb)->protocol != IPPROTO_UDP))
		return features;

	/* length of header */
	hdrlen = skb_transport_offset(skb);

	/* For UFO only:
	 * When software supplies two or more payload buffers all payload buffers
	 * apart from the last must be a multiple of 8 bytes in size.
	 */
	if (!IS_ALIGNED(skb_headlen(skb) - hdrlen, MACB_TX_LEN_ALIGN))
		return features & ~MACB_NETIF_LSO;

	nr_frags = skb_shinfo(skb)->nr_frags;
	/* No need to check last fragment */
	nr_frags--;
	for (f = 0; f < nr_frags; f++) {
		const skb_frag_t *frag = &skb_shinfo(skb)->frags[f];

		if (!IS_ALIGNED(skb_frag_size(frag), MACB_TX_LEN_ALIGN))
			return features & ~MACB_NETIF_LSO;
	}
	return features;
}

static inline int macb_clear_csum(struct sk_buff *skb)
{
	/* no change for packets without checksum offloading */
	if (skb->ip_summed != CHECKSUM_PARTIAL)
		return 0;

	/* make sure we can modify the header */
	if (unlikely(skb_cow_head(skb, 0)))
		return -1;

	/* initialize checksum field
	 * This is required - at least for Zynq, which otherwise calculates
	 * wrong UDP header checksums for UDP packets with UDP data len <=2
	 */
	*(__sum16 *)(skb_checksum_start(skb) + skb->csum_offset) = 0;
	return 0;
}

static int macb_pad_and_fcs(struct sk_buff **skb, struct net_device *ndev)
{
	bool cloned = skb_cloned(*skb) || skb_header_cloned(*skb) ||
		      skb_is_nonlinear(*skb);
	int padlen = ETH_ZLEN - (*skb)->len;
	int headroom = skb_headroom(*skb);
	int tailroom = skb_tailroom(*skb);
	struct sk_buff *nskb;
	u32 fcs;

	if (!(ndev->features & NETIF_F_HW_CSUM) ||
	    !((*skb)->ip_summed != CHECKSUM_PARTIAL) ||
	    skb_shinfo(*skb)->gso_size)	/* Not available for GSO */
		return 0;

	if (padlen <= 0) {
		/* FCS could be appeded to tailroom. */
		if (tailroom >= ETH_FCS_LEN)
			goto add_fcs;
		/* FCS could be appeded by moving data to headroom. */
		else if (!cloned && headroom + tailroom >= ETH_FCS_LEN)
			padlen = 0;
		/* No room for FCS, need to reallocate skb. */
		else
			padlen = ETH_FCS_LEN;
	} else {
		/* Add room for FCS. */
		padlen += ETH_FCS_LEN;
	}

	if (!cloned && headroom + tailroom >= padlen) {
		(*skb)->data = memmove((*skb)->head, (*skb)->data, (*skb)->len);
		skb_set_tail_pointer(*skb, (*skb)->len);
	} else {
		nskb = skb_copy_expand(*skb, 0, padlen, GFP_ATOMIC);
		if (!nskb)
			return -ENOMEM;

		dev_consume_skb_any(*skb);
		*skb = nskb;
	}

	if (padlen > ETH_FCS_LEN)
		skb_put_zero(*skb, padlen - ETH_FCS_LEN);

add_fcs:
	/* set FCS to packet */
	fcs = crc32_le(~0, (*skb)->data, (*skb)->len);
	fcs = ~fcs;

	skb_put_u8(*skb, fcs		& 0xff);
	skb_put_u8(*skb, (fcs >> 8)	& 0xff);
	skb_put_u8(*skb, (fcs >> 16)	& 0xff);
	skb_put_u8(*skb, (fcs >> 24)	& 0xff);

	return 0;
}

static netdev_tx_t macb_start_xmit(struct sk_buff *skb, struct net_device *dev)
{
	u16 queue_index = skb_get_queue_mapping(skb);
	struct macb *bp = netdev_priv(dev);
	struct macb_queue *queue = &bp->queues[queue_index];
	unsigned long flags;
	unsigned int desc_cnt, nr_frags, frag_size, f;
	unsigned int hdrlen;
	bool is_lso;
	netdev_tx_t ret = NETDEV_TX_OK;

	if (macb_clear_csum(skb)) {
		dev_kfree_skb_any(skb);
		return ret;
	}

	if (macb_pad_and_fcs(&skb, dev)) {
		dev_kfree_skb_any(skb);
		return ret;
	}

	is_lso = (skb_shinfo(skb)->gso_size != 0);

	if (is_lso) {
		/* length of headers */
		if (ip_hdr(skb)->protocol == IPPROTO_UDP)
			/* only queue eth + ip headers separately for UDP */
			hdrlen = skb_transport_offset(skb);
		else
			hdrlen = skb_transport_offset(skb) + tcp_hdrlen(skb);
		if (skb_headlen(skb) < hdrlen) {
			netdev_err(bp->dev, "Error - LSO headers fragmented!!!\n");
			/* if this is required, would need to copy to single buffer */
			return NETDEV_TX_BUSY;
		}
	} else
		hdrlen = min(skb_headlen(skb), bp->max_tx_length);

#if defined(DEBUG) && defined(VERBOSE_DEBUG)
	netdev_vdbg(bp->dev,
		    "start_xmit: queue %hu len %u head %p data %p tail %p end %p\n",
		    queue_index, skb->len, skb->head, skb->data,
		    skb_tail_pointer(skb), skb_end_pointer(skb));
	print_hex_dump(KERN_DEBUG, "data: ", DUMP_PREFIX_OFFSET, 16, 1,
		       skb->data, 16, true);
#endif

	/* Count how many TX buffer descriptors are needed to send this
	 * socket buffer: skb fragments of jumbo frames may need to be
	 * split into many buffer descriptors.
	 */
	if (is_lso && (skb_headlen(skb) > hdrlen))
		/* extra header descriptor if also payload in first buffer */
		desc_cnt = DIV_ROUND_UP((skb_headlen(skb) - hdrlen), bp->max_tx_length) + 1;
	else
		desc_cnt = DIV_ROUND_UP(skb_headlen(skb), bp->max_tx_length);
	nr_frags = skb_shinfo(skb)->nr_frags;
	for (f = 0; f < nr_frags; f++) {
		frag_size = skb_frag_size(&skb_shinfo(skb)->frags[f]);
		desc_cnt += DIV_ROUND_UP(frag_size, bp->max_tx_length);
	}

	spin_lock_irqsave(&bp->lock, flags);

	/* This is a hard error, log it. */
	if (CIRC_SPACE(queue->tx_head, queue->tx_tail,
		       bp->tx_ring_size) < desc_cnt) {
		netif_stop_subqueue(dev, queue_index);
		spin_unlock_irqrestore(&bp->lock, flags);
		netdev_dbg(bp->dev, "tx_head = %u, tx_tail = %u\n",
			   queue->tx_head, queue->tx_tail);
		return NETDEV_TX_BUSY;
	}

	/* Map socket buffer for DMA transfer */
	if (!macb_tx_map(bp, queue, skb, hdrlen)) {
		dev_kfree_skb_any(skb);
		goto unlock;
	}

	/* Make newly initialized descriptor visible to hardware */
	wmb();
	skb_tx_timestamp(skb);

	macb_writel(bp, NCR, macb_readl(bp, NCR) | MACB_BIT(TSTART));

	if (CIRC_SPACE(queue->tx_head, queue->tx_tail, bp->tx_ring_size) < 1)
		netif_stop_subqueue(dev, queue_index);

unlock:
	spin_unlock_irqrestore(&bp->lock, flags);

	return ret;
}

static void macb_init_rx_buffer_size(struct macb *bp, size_t size)
{
	if (!macb_is_gem(bp)) {
		bp->rx_buffer_size = MACB_RX_BUFFER_SIZE;
	} else {
		bp->rx_buffer_size = size;

		if (bp->rx_buffer_size % RX_BUFFER_MULTIPLE) {
			netdev_dbg(bp->dev,
				   "RX buffer must be multiple of %d bytes, expanding\n",
				   RX_BUFFER_MULTIPLE);
			bp->rx_buffer_size =
				roundup(bp->rx_buffer_size, RX_BUFFER_MULTIPLE);
		}
	}

	netdev_dbg(bp->dev, "mtu [%u] rx_buffer_size [%zu]\n",
		   bp->dev->mtu, bp->rx_buffer_size);
}

static void gem_free_rx_buffers(struct macb *bp)
{
	struct sk_buff		*skb;
	struct macb_dma_desc	*desc;
	struct macb_queue *queue;
	dma_addr_t		addr;
	unsigned int q;
	int i;

	for (q = 0, queue = bp->queues; q < bp->num_queues; ++q, ++queue) {
		if (!queue->rx_skbuff)
			continue;

		for (i = 0; i < bp->rx_ring_size; i++) {
			skb = queue->rx_skbuff[i];

			if (!skb)
				continue;

			desc = macb_rx_desc(queue, i);
			addr = macb_get_addr(bp, desc);

			dma_unmap_single(&bp->pdev->dev, addr, bp->rx_buffer_size,
					DMA_FROM_DEVICE);
			dev_kfree_skb_any(skb);
			skb = NULL;
		}

		kfree(queue->rx_skbuff);
		queue->rx_skbuff = NULL;
	}
}

static void macb_free_rx_buffers(struct macb *bp)
{
	struct macb_queue *queue = &bp->queues[0];

	if (queue->rx_buffers) {
		dma_free_coherent(&bp->pdev->dev,
				  bp->rx_ring_size * bp->rx_buffer_size,
				  queue->rx_buffers, queue->rx_buffers_dma);
		queue->rx_buffers = NULL;
	}
}

static void macb_free_consistent(struct macb *bp)
{
	struct macb_queue *queue;
	unsigned int q;
	int size;

	bp->macbgem_ops.mog_free_rx_buffers(bp);

	for (q = 0, queue = bp->queues; q < bp->num_queues; ++q, ++queue) {
		kfree(queue->tx_skb);
		queue->tx_skb = NULL;
		if (queue->tx_ring) {
			size = TX_RING_BYTES(bp) + bp->tx_bd_rd_prefetch;
			dma_free_coherent(&bp->pdev->dev, size,
					  queue->tx_ring, queue->tx_ring_dma);
			queue->tx_ring = NULL;
		}
		if (queue->rx_ring) {
			size = RX_RING_BYTES(bp) + bp->rx_bd_rd_prefetch;
			dma_free_coherent(&bp->pdev->dev, size,
					  queue->rx_ring, queue->rx_ring_dma);
			queue->rx_ring = NULL;
		}
	}
}

static int gem_alloc_rx_buffers(struct macb *bp)
{
	struct macb_queue *queue;
	unsigned int q;
	int size;

	for (q = 0, queue = bp->queues; q < bp->num_queues; ++q, ++queue) {
		size = bp->rx_ring_size * sizeof(struct sk_buff *);
		queue->rx_skbuff = kzalloc(size, GFP_KERNEL);
		if (!queue->rx_skbuff)
			return -ENOMEM;
		else
			netdev_dbg(bp->dev,
				   "Allocated %d RX struct sk_buff entries at %p\n",
				   bp->rx_ring_size, queue->rx_skbuff);
	}
	return 0;
}

static int macb_alloc_rx_buffers(struct macb *bp)
{
	struct macb_queue *queue = &bp->queues[0];
	int size;

	size = bp->rx_ring_size * bp->rx_buffer_size;
	queue->rx_buffers = dma_alloc_coherent(&bp->pdev->dev, size,
					    &queue->rx_buffers_dma, GFP_KERNEL);
	if (!queue->rx_buffers)
		return -ENOMEM;

	netdev_dbg(bp->dev,
		   "Allocated RX buffers of %d bytes at %08lx (mapped %p)\n",
		   size, (unsigned long)queue->rx_buffers_dma, queue->rx_buffers);
	return 0;
}

static int macb_alloc_consistent(struct macb *bp)
{
	struct macb_queue *queue;
	unsigned int q;
	int size;

	for (q = 0, queue = bp->queues; q < bp->num_queues; ++q, ++queue) {
		size = TX_RING_BYTES(bp) + bp->tx_bd_rd_prefetch;
		queue->tx_ring = dma_alloc_coherent(&bp->pdev->dev, size,
						    &queue->tx_ring_dma,
						    GFP_KERNEL);
		if (!queue->tx_ring)
			goto out_err;
		netdev_dbg(bp->dev,
			   "Allocated TX ring for queue %u of %d bytes at %08lx (mapped %p)\n",
			   q, size, (unsigned long)queue->tx_ring_dma,
			   queue->tx_ring);

		size = bp->tx_ring_size * sizeof(struct macb_tx_skb);
		queue->tx_skb = kmalloc(size, GFP_KERNEL);
		if (!queue->tx_skb)
			goto out_err;

		size = RX_RING_BYTES(bp) + bp->rx_bd_rd_prefetch;
		queue->rx_ring = dma_alloc_coherent(&bp->pdev->dev, size,
						 &queue->rx_ring_dma, GFP_KERNEL);
		if (!queue->rx_ring)
			goto out_err;
		netdev_dbg(bp->dev,
			   "Allocated RX ring of %d bytes at %08lx (mapped %p)\n",
			   size, (unsigned long)queue->rx_ring_dma, queue->rx_ring);
	}
	if (bp->macbgem_ops.mog_alloc_rx_buffers(bp))
		goto out_err;

	return 0;

out_err:
	macb_free_consistent(bp);
	return -ENOMEM;
}

static void gem_init_rings(struct macb *bp)
{
	struct macb_queue *queue;
	struct macb_dma_desc *desc = NULL;
	unsigned int q;
	int i;

	for (q = 0, queue = bp->queues; q < bp->num_queues; ++q, ++queue) {
		for (i = 0; i < bp->tx_ring_size; i++) {
			desc = macb_tx_desc(queue, i);
			macb_set_addr(bp, desc, 0);
			desc->ctrl = MACB_BIT(TX_USED);
		}
		desc->ctrl |= MACB_BIT(TX_WRAP);
		queue->tx_head = 0;
		queue->tx_tail = 0;

		queue->rx_tail = 0;
		queue->rx_prepared_head = 0;

		gem_rx_refill(queue);
	}

}

static void macb_init_rings(struct macb *bp)
{
	int i;
	struct macb_dma_desc *desc = NULL;

	macb_init_rx_ring(&bp->queues[0]);

	for (i = 0; i < bp->tx_ring_size; i++) {
		desc = macb_tx_desc(&bp->queues[0], i);
		macb_set_addr(bp, desc, 0);
		desc->ctrl = MACB_BIT(TX_USED);
	}
	bp->queues[0].tx_head = 0;
	bp->queues[0].tx_tail = 0;
	desc->ctrl |= MACB_BIT(TX_WRAP);
}

static void macb_reset_hw(struct macb *bp)
{
	struct macb_queue *queue;
	unsigned int q;
	u32 ctrl = macb_readl(bp, NCR);

	/* Disable RX and TX (XXX: Should we halt the transmission
	 * more gracefully?)
	 */
	ctrl &= ~(MACB_BIT(RE) | MACB_BIT(TE));

	/* Clear the stats registers (XXX: Update stats first?) */
	ctrl |= MACB_BIT(CLRSTAT);

	macb_writel(bp, NCR, ctrl);

	/* Clear all status flags */
	macb_writel(bp, TSR, -1);
	macb_writel(bp, RSR, -1);

	/* Disable all interrupts */
	for (q = 0, queue = bp->queues; q < bp->num_queues; ++q, ++queue) {
		queue_writel(queue, IDR, -1);
		queue_readl(queue, ISR);
		if (bp->caps & MACB_CAPS_ISR_CLEAR_ON_WRITE)
			queue_writel(queue, ISR, -1);
	}
}

static u32 gem_mdc_clk_div(struct macb *bp)
{
	u32 config;
	unsigned long pclk_hz = clk_get_rate(bp->pclk);

	if (pclk_hz <= 20000000)
		config = GEM_BF(CLK, GEM_CLK_DIV8);
	else if (pclk_hz <= 40000000)
		config = GEM_BF(CLK, GEM_CLK_DIV16);
	else if (pclk_hz <= 80000000)
		config = GEM_BF(CLK, GEM_CLK_DIV32);
	else if (pclk_hz <= 120000000)
		config = GEM_BF(CLK, GEM_CLK_DIV48);
	else if (pclk_hz <= 160000000)
		config = GEM_BF(CLK, GEM_CLK_DIV64);
	else
		config = GEM_BF(CLK, GEM_CLK_DIV96);

	return config;
}

static u32 macb_mdc_clk_div(struct macb *bp)
{
	u32 config;
	unsigned long pclk_hz;

	if (macb_is_gem(bp))
		return gem_mdc_clk_div(bp);

	pclk_hz = clk_get_rate(bp->pclk);
	if (pclk_hz <= 20000000)
		config = MACB_BF(CLK, MACB_CLK_DIV8);
	else if (pclk_hz <= 40000000)
		config = MACB_BF(CLK, MACB_CLK_DIV16);
	else if (pclk_hz <= 80000000)
		config = MACB_BF(CLK, MACB_CLK_DIV32);
	else
		config = MACB_BF(CLK, MACB_CLK_DIV64);

	return config;
}

/* Get the DMA bus width field of the network configuration register that we
 * should program.  We find the width from decoding the design configuration
 * register to find the maximum supported data bus width.
 */
static u32 macb_dbw(struct macb *bp)
{
	if (!macb_is_gem(bp))
		return 0;

	switch (GEM_BFEXT(DBWDEF, gem_readl(bp, DCFG1))) {
	case 4:
		return GEM_BF(DBW, GEM_DBW128);
	case 2:
		return GEM_BF(DBW, GEM_DBW64);
	case 1:
	default:
		return GEM_BF(DBW, GEM_DBW32);
	}
}

/* Configure the receive DMA engine
 * - use the correct receive buffer size
 * - set best burst length for DMA operations
 *   (if not supported by FIFO, it will fallback to default)
 * - set both rx/tx packet buffers to full memory size
 * These are configurable parameters for GEM.
 */
static void macb_configure_dma(struct macb *bp)
{
	struct macb_queue *queue;
	u32 buffer_size;
	unsigned int q;
	u32 dmacfg;

	buffer_size = bp->rx_buffer_size / RX_BUFFER_MULTIPLE;
	if (macb_is_gem(bp)) {
		dmacfg = gem_readl(bp, DMACFG) & ~GEM_BF(RXBS, -1L);
		for (q = 0, queue = bp->queues; q < bp->num_queues; ++q, ++queue) {
			if (q)
				queue_writel(queue, RBQS, buffer_size);
			else
				dmacfg |= GEM_BF(RXBS, buffer_size);
		}
		if (bp->dma_burst_length)
			dmacfg = GEM_BFINS(FBLDO, bp->dma_burst_length, dmacfg);
		dmacfg |= GEM_BIT(TXPBMS) | GEM_BF(RXBMS, -1L);
		dmacfg &= ~GEM_BIT(ENDIA_PKT);

		if (bp->native_io)
			dmacfg &= ~GEM_BIT(ENDIA_DESC);
		else
			dmacfg |= GEM_BIT(ENDIA_DESC); /* CPU in big endian */

		if (bp->dev->features & NETIF_F_HW_CSUM)
			dmacfg |= GEM_BIT(TXCOEN);
		else
			dmacfg &= ~GEM_BIT(TXCOEN);

		dmacfg &= ~GEM_BIT(ADDR64);
#ifdef CONFIG_ARCH_DMA_ADDR_T_64BIT
		if (bp->hw_dma_cap & HW_DMA_CAP_64B)
			dmacfg |= GEM_BIT(ADDR64);
#endif
#ifdef CONFIG_MACB_USE_HWSTAMP
		if (bp->hw_dma_cap & HW_DMA_CAP_PTP)
			dmacfg |= GEM_BIT(RXEXT) | GEM_BIT(TXEXT);
#endif
		netdev_dbg(bp->dev, "Cadence configure DMA with 0x%08x\n",
			   dmacfg);
		gem_writel(bp, DMACFG, dmacfg);
	}
}

static void macb_init_hw(struct macb *bp)
{
	u32 config;

	macb_reset_hw(bp);
	macb_set_hwaddr(bp);

	config = macb_mdc_clk_div(bp);
	config |= MACB_BF(RBOF, NET_IP_ALIGN);	/* Make eth data aligned */
	config |= MACB_BIT(DRFCS);		/* Discard Rx FCS */
	if (bp->caps & MACB_CAPS_JUMBO)
		config |= MACB_BIT(JFRAME);	/* Enable jumbo frames */
	else
		config |= MACB_BIT(BIG);	/* Receive oversized frames */
	if (bp->dev->flags & IFF_PROMISC)
		config |= MACB_BIT(CAF);	/* Copy All Frames */
	else if (macb_is_gem(bp) && bp->dev->features & NETIF_F_RXCSUM)
		config |= GEM_BIT(RXCOEN);
	if (!(bp->dev->flags & IFF_BROADCAST))
		config |= MACB_BIT(NBC);	/* No BroadCast */
	config |= macb_dbw(bp);
	macb_writel(bp, NCFGR, config);
	if ((bp->caps & MACB_CAPS_JUMBO) && bp->jumbo_max_len)
		gem_writel(bp, JML, bp->jumbo_max_len);
	bp->rx_frm_len_mask = MACB_RX_FRMLEN_MASK;
	if (bp->caps & MACB_CAPS_JUMBO)
		bp->rx_frm_len_mask = MACB_RX_JFRMLEN_MASK;

	macb_configure_dma(bp);
}

/* The hash address register is 64 bits long and takes up two
 * locations in the memory map.  The least significant bits are stored
 * in EMAC_HSL and the most significant bits in EMAC_HSH.
 *
 * The unicast hash enable and the multicast hash enable bits in the
 * network configuration register enable the reception of hash matched
 * frames. The destination address is reduced to a 6 bit index into
 * the 64 bit hash register using the following hash function.  The
 * hash function is an exclusive or of every sixth bit of the
 * destination address.
 *
 * hi[5] = da[5] ^ da[11] ^ da[17] ^ da[23] ^ da[29] ^ da[35] ^ da[41] ^ da[47]
 * hi[4] = da[4] ^ da[10] ^ da[16] ^ da[22] ^ da[28] ^ da[34] ^ da[40] ^ da[46]
 * hi[3] = da[3] ^ da[09] ^ da[15] ^ da[21] ^ da[27] ^ da[33] ^ da[39] ^ da[45]
 * hi[2] = da[2] ^ da[08] ^ da[14] ^ da[20] ^ da[26] ^ da[32] ^ da[38] ^ da[44]
 * hi[1] = da[1] ^ da[07] ^ da[13] ^ da[19] ^ da[25] ^ da[31] ^ da[37] ^ da[43]
 * hi[0] = da[0] ^ da[06] ^ da[12] ^ da[18] ^ da[24] ^ da[30] ^ da[36] ^ da[42]
 *
 * da[0] represents the least significant bit of the first byte
 * received, that is, the multicast/unicast indicator, and da[47]
 * represents the most significant bit of the last byte received.  If
 * the hash index, hi[n], points to a bit that is set in the hash
 * register then the frame will be matched according to whether the
 * frame is multicast or unicast.  A multicast match will be signalled
 * if the multicast hash enable bit is set, da[0] is 1 and the hash
 * index points to a bit set in the hash register.  A unicast match
 * will be signalled if the unicast hash enable bit is set, da[0] is 0
 * and the hash index points to a bit set in the hash register.  To
 * receive all multicast frames, the hash register should be set with
 * all ones and the multicast hash enable bit should be set in the
 * network configuration register.
 */

static inline int hash_bit_value(int bitnr, __u8 *addr)
{
	if (addr[bitnr / 8] & (1 << (bitnr % 8)))
		return 1;
	return 0;
}

/* Return the hash index value for the specified address. */
static int hash_get_index(__u8 *addr)
{
	int i, j, bitval;
	int hash_index = 0;

	for (j = 0; j < 6; j++) {
		for (i = 0, bitval = 0; i < 8; i++)
			bitval ^= hash_bit_value(i * 6 + j, addr);

		hash_index |= (bitval << j);
	}

	return hash_index;
}

/* Add multicast addresses to the internal multicast-hash table. */
static void macb_sethashtable(struct net_device *dev)
{
	struct netdev_hw_addr *ha;
	unsigned long mc_filter[2];
	unsigned int bitnr;
	struct macb *bp = netdev_priv(dev);

	mc_filter[0] = 0;
	mc_filter[1] = 0;

	netdev_for_each_mc_addr(ha, dev) {
		bitnr = hash_get_index(ha->addr);
		mc_filter[bitnr >> 5] |= 1 << (bitnr & 31);
	}

	macb_or_gem_writel(bp, HRB, mc_filter[0]);
	macb_or_gem_writel(bp, HRT, mc_filter[1]);
}

/* Enable/Disable promiscuous and multicast modes. */
static void macb_set_rx_mode(struct net_device *dev)
{
	unsigned long cfg;
	struct macb *bp = netdev_priv(dev);

	cfg = macb_readl(bp, NCFGR);

	if (dev->flags & IFF_PROMISC) {
		/* Enable promiscuous mode */
		cfg |= MACB_BIT(CAF);

		/* Disable RX checksum offload */
		if (macb_is_gem(bp))
			cfg &= ~GEM_BIT(RXCOEN);
	} else {
		/* Disable promiscuous mode */
		cfg &= ~MACB_BIT(CAF);

		/* Enable RX checksum offload only if requested */
		if (macb_is_gem(bp) && dev->features & NETIF_F_RXCSUM)
			cfg |= GEM_BIT(RXCOEN);
	}

	if (dev->flags & IFF_ALLMULTI) {
		/* Enable all multicast mode */
		macb_or_gem_writel(bp, HRB, -1);
		macb_or_gem_writel(bp, HRT, -1);
		cfg |= MACB_BIT(NCFGR_MTI);
	} else if (!netdev_mc_empty(dev)) {
		/* Enable specific multicasts */
		macb_sethashtable(dev);
		cfg |= MACB_BIT(NCFGR_MTI);
	} else if (dev->flags & (~IFF_ALLMULTI)) {
		/* Disable all multicast mode */
		macb_or_gem_writel(bp, HRB, 0);
		macb_or_gem_writel(bp, HRT, 0);
		cfg &= ~MACB_BIT(NCFGR_MTI);
	}

	macb_writel(bp, NCFGR, cfg);
}

static int macb_open(struct net_device *dev)
{
	size_t bufsz = dev->mtu + ETH_HLEN + ETH_FCS_LEN + NET_IP_ALIGN;
	struct macb *bp = netdev_priv(dev);
	struct macb_queue *queue;
	unsigned int q;
	int err;

	netdev_dbg(bp->dev, "open\n");

	err = pm_runtime_get_sync(&bp->pdev->dev);
	if (err < 0)
		goto pm_exit;

	/* RX buffers initialization */
	macb_init_rx_buffer_size(bp, bufsz);

	err = macb_alloc_consistent(bp);
	if (err) {
		netdev_err(dev, "Unable to allocate DMA memory (error %d)\n",
			   err);
		goto pm_exit;
	}

	for (q = 0, queue = bp->queues; q < bp->num_queues; ++q, ++queue)
		napi_enable(&queue->napi);

	macb_init_hw(bp);

	err = macb_phylink_connect(bp);
	if (err)
		goto reset_hw;

	netif_tx_start_all_queues(dev);

	if (bp->ptp_info)
		bp->ptp_info->ptp_init(dev);

	return 0;

reset_hw:
	macb_reset_hw(bp);
	for (q = 0, queue = bp->queues; q < bp->num_queues; ++q, ++queue)
		napi_disable(&queue->napi);
	macb_free_consistent(bp);
pm_exit:
	pm_runtime_put_sync(&bp->pdev->dev);
	return err;
}

static int macb_close(struct net_device *dev)
{
	struct macb *bp = netdev_priv(dev);
	struct macb_queue *queue;
	unsigned long flags;
	unsigned int q;

	netif_tx_stop_all_queues(dev);

	for (q = 0, queue = bp->queues; q < bp->num_queues; ++q, ++queue)
		napi_disable(&queue->napi);

	phylink_stop(bp->phylink);
	phylink_disconnect_phy(bp->phylink);

	spin_lock_irqsave(&bp->lock, flags);
	macb_reset_hw(bp);
	netif_carrier_off(dev);
	spin_unlock_irqrestore(&bp->lock, flags);

	macb_free_consistent(bp);

	if (bp->ptp_info)
		bp->ptp_info->ptp_remove(dev);

	pm_runtime_put(&bp->pdev->dev);

	return 0;
}

static int macb_change_mtu(struct net_device *dev, int new_mtu)
{
	if (netif_running(dev))
		return -EBUSY;

	dev->mtu = new_mtu;

	return 0;
}

static void gem_update_stats(struct macb *bp)
{
	struct macb_queue *queue;
	unsigned int i, q, idx;
	unsigned long *stat;

	u32 *p = &bp->hw_stats.gem.tx_octets_31_0;

	for (i = 0; i < GEM_STATS_LEN; ++i, ++p) {
		u32 offset = gem_statistics[i].offset;
		u64 val = bp->macb_reg_readl(bp, offset);

		bp->ethtool_stats[i] += val;
		*p += val;

		if (offset == GEM_OCTTXL || offset == GEM_OCTRXL) {
			/* Add GEM_OCTTXH, GEM_OCTRXH */
			val = bp->macb_reg_readl(bp, offset + 4);
			bp->ethtool_stats[i] += ((u64)val) << 32;
			*(++p) += val;
		}
	}

	idx = GEM_STATS_LEN;
	for (q = 0, queue = bp->queues; q < bp->num_queues; ++q, ++queue)
		for (i = 0, stat = &queue->stats.first; i < QUEUE_STATS_LEN; ++i, ++stat)
			bp->ethtool_stats[idx++] = *stat;
}

static struct net_device_stats *gem_get_stats(struct macb *bp)
{
	struct gem_stats *hwstat = &bp->hw_stats.gem;
	struct net_device_stats *nstat = &bp->dev->stats;

	if (!netif_running(bp->dev))
		return nstat;

	gem_update_stats(bp);

	nstat->rx_errors = (hwstat->rx_frame_check_sequence_errors +
			    hwstat->rx_alignment_errors +
			    hwstat->rx_resource_errors +
			    hwstat->rx_overruns +
			    hwstat->rx_oversize_frames +
			    hwstat->rx_jabbers +
			    hwstat->rx_undersized_frames +
			    hwstat->rx_length_field_frame_errors);
	nstat->tx_errors = (hwstat->tx_late_collisions +
			    hwstat->tx_excessive_collisions +
			    hwstat->tx_underrun +
			    hwstat->tx_carrier_sense_errors);
	nstat->multicast = hwstat->rx_multicast_frames;
	nstat->collisions = (hwstat->tx_single_collision_frames +
			     hwstat->tx_multiple_collision_frames +
			     hwstat->tx_excessive_collisions);
	nstat->rx_length_errors = (hwstat->rx_oversize_frames +
				   hwstat->rx_jabbers +
				   hwstat->rx_undersized_frames +
				   hwstat->rx_length_field_frame_errors);
	nstat->rx_over_errors = hwstat->rx_resource_errors;
	nstat->rx_crc_errors = hwstat->rx_frame_check_sequence_errors;
	nstat->rx_frame_errors = hwstat->rx_alignment_errors;
	nstat->rx_fifo_errors = hwstat->rx_overruns;
	nstat->tx_aborted_errors = hwstat->tx_excessive_collisions;
	nstat->tx_carrier_errors = hwstat->tx_carrier_sense_errors;
	nstat->tx_fifo_errors = hwstat->tx_underrun;

	return nstat;
}

static void gem_get_ethtool_stats(struct net_device *dev,
				  struct ethtool_stats *stats, u64 *data)
{
	struct macb *bp;

	bp = netdev_priv(dev);
	gem_update_stats(bp);
	memcpy(data, &bp->ethtool_stats, sizeof(u64)
			* (GEM_STATS_LEN + QUEUE_STATS_LEN * MACB_MAX_QUEUES));
}

static int gem_get_sset_count(struct net_device *dev, int sset)
{
	struct macb *bp = netdev_priv(dev);

	switch (sset) {
	case ETH_SS_STATS:
		return GEM_STATS_LEN + bp->num_queues * QUEUE_STATS_LEN;
	default:
		return -EOPNOTSUPP;
	}
}

static void gem_get_ethtool_strings(struct net_device *dev, u32 sset, u8 *p)
{
	char stat_string[ETH_GSTRING_LEN];
	struct macb *bp = netdev_priv(dev);
	struct macb_queue *queue;
	unsigned int i;
	unsigned int q;

	switch (sset) {
	case ETH_SS_STATS:
		for (i = 0; i < GEM_STATS_LEN; i++, p += ETH_GSTRING_LEN)
			memcpy(p, gem_statistics[i].stat_string,
			       ETH_GSTRING_LEN);

		for (q = 0, queue = bp->queues; q < bp->num_queues; ++q, ++queue) {
			for (i = 0; i < QUEUE_STATS_LEN; i++, p += ETH_GSTRING_LEN) {
				snprintf(stat_string, ETH_GSTRING_LEN, "q%d_%s",
						q, queue_statistics[i].stat_string);
				memcpy(p, stat_string, ETH_GSTRING_LEN);
			}
		}
		break;
	}
}

static struct net_device_stats *macb_get_stats(struct net_device *dev)
{
	struct macb *bp = netdev_priv(dev);
	struct net_device_stats *nstat = &bp->dev->stats;
	struct macb_stats *hwstat = &bp->hw_stats.macb;

	if (macb_is_gem(bp))
		return gem_get_stats(bp);

	/* read stats from hardware */
	macb_update_stats(bp);

	/* Convert HW stats into netdevice stats */
	nstat->rx_errors = (hwstat->rx_fcs_errors +
			    hwstat->rx_align_errors +
			    hwstat->rx_resource_errors +
			    hwstat->rx_overruns +
			    hwstat->rx_oversize_pkts +
			    hwstat->rx_jabbers +
			    hwstat->rx_undersize_pkts +
			    hwstat->rx_length_mismatch);
	nstat->tx_errors = (hwstat->tx_late_cols +
			    hwstat->tx_excessive_cols +
			    hwstat->tx_underruns +
			    hwstat->tx_carrier_errors +
			    hwstat->sqe_test_errors);
	nstat->collisions = (hwstat->tx_single_cols +
			     hwstat->tx_multiple_cols +
			     hwstat->tx_excessive_cols);
	nstat->rx_length_errors = (hwstat->rx_oversize_pkts +
				   hwstat->rx_jabbers +
				   hwstat->rx_undersize_pkts +
				   hwstat->rx_length_mismatch);
	nstat->rx_over_errors = hwstat->rx_resource_errors +
				   hwstat->rx_overruns;
	nstat->rx_crc_errors = hwstat->rx_fcs_errors;
	nstat->rx_frame_errors = hwstat->rx_align_errors;
	nstat->rx_fifo_errors = hwstat->rx_overruns;
	/* XXX: What does "missed" mean? */
	nstat->tx_aborted_errors = hwstat->tx_excessive_cols;
	nstat->tx_carrier_errors = hwstat->tx_carrier_errors;
	nstat->tx_fifo_errors = hwstat->tx_underruns;
	/* Don't know about heartbeat or window errors... */

	return nstat;
}

static int macb_get_regs_len(struct net_device *netdev)
{
	return MACB_GREGS_NBR * sizeof(u32);
}

static void macb_get_regs(struct net_device *dev, struct ethtool_regs *regs,
			  void *p)
{
	struct macb *bp = netdev_priv(dev);
	unsigned int tail, head;
	u32 *regs_buff = p;

	regs->version = (macb_readl(bp, MID) & ((1 << MACB_REV_SIZE) - 1))
			| MACB_GREGS_VERSION;

	tail = macb_tx_ring_wrap(bp, bp->queues[0].tx_tail);
	head = macb_tx_ring_wrap(bp, bp->queues[0].tx_head);

	regs_buff[0]  = macb_readl(bp, NCR);
	regs_buff[1]  = macb_or_gem_readl(bp, NCFGR);
	regs_buff[2]  = macb_readl(bp, NSR);
	regs_buff[3]  = macb_readl(bp, TSR);
	regs_buff[4]  = macb_readl(bp, RBQP);
	regs_buff[5]  = macb_readl(bp, TBQP);
	regs_buff[6]  = macb_readl(bp, RSR);
	regs_buff[7]  = macb_readl(bp, IMR);

	regs_buff[8]  = tail;
	regs_buff[9]  = head;
	regs_buff[10] = macb_tx_dma(&bp->queues[0], tail);
	regs_buff[11] = macb_tx_dma(&bp->queues[0], head);

	if (!(bp->caps & MACB_CAPS_USRIO_DISABLED))
		regs_buff[12] = macb_or_gem_readl(bp, USRIO);
	if (macb_is_gem(bp))
		regs_buff[13] = gem_readl(bp, DMACFG);
}

static void macb_get_wol(struct net_device *netdev, struct ethtool_wolinfo *wol)
{
	struct macb *bp = netdev_priv(netdev);

	if (bp->wol & MACB_WOL_HAS_MAGIC_PACKET) {
		phylink_ethtool_get_wol(bp->phylink, wol);
		wol->supported |= WAKE_MAGIC;

		if (bp->wol & MACB_WOL_ENABLED)
			wol->wolopts |= WAKE_MAGIC;
	}
}

static int macb_set_wol(struct net_device *netdev, struct ethtool_wolinfo *wol)
{
	struct macb *bp = netdev_priv(netdev);
	int ret;

	/* Pass the order to phylink layer */
	ret = phylink_ethtool_set_wol(bp->phylink, wol);
	/* Don't manage WoL on MAC if handled by the PHY
	 * or if there's a failure in talking to the PHY
	 */
	if (!ret || ret != -EOPNOTSUPP)
		return ret;

	if (!(bp->wol & MACB_WOL_HAS_MAGIC_PACKET) ||
	    (wol->wolopts & ~WAKE_MAGIC))
		return -EOPNOTSUPP;

	if (wol->wolopts & WAKE_MAGIC)
		bp->wol |= MACB_WOL_ENABLED;
	else
		bp->wol &= ~MACB_WOL_ENABLED;

	device_set_wakeup_enable(&bp->pdev->dev, bp->wol & MACB_WOL_ENABLED);

	return 0;
}

static int macb_get_link_ksettings(struct net_device *netdev,
				   struct ethtool_link_ksettings *kset)
{
	struct macb *bp = netdev_priv(netdev);

	return phylink_ethtool_ksettings_get(bp->phylink, kset);
}

static int macb_set_link_ksettings(struct net_device *netdev,
				   const struct ethtool_link_ksettings *kset)
{
	struct macb *bp = netdev_priv(netdev);

	return phylink_ethtool_ksettings_set(bp->phylink, kset);
}

static void macb_get_ringparam(struct net_device *netdev,
			       struct ethtool_ringparam *ring)
{
	struct macb *bp = netdev_priv(netdev);

	ring->rx_max_pending = MAX_RX_RING_SIZE;
	ring->tx_max_pending = MAX_TX_RING_SIZE;

	ring->rx_pending = bp->rx_ring_size;
	ring->tx_pending = bp->tx_ring_size;
}

static int macb_set_ringparam(struct net_device *netdev,
			      struct ethtool_ringparam *ring)
{
	struct macb *bp = netdev_priv(netdev);
	u32 new_rx_size, new_tx_size;
	unsigned int reset = 0;

	if ((ring->rx_mini_pending) || (ring->rx_jumbo_pending))
		return -EINVAL;

	new_rx_size = clamp_t(u32, ring->rx_pending,
			      MIN_RX_RING_SIZE, MAX_RX_RING_SIZE);
	new_rx_size = roundup_pow_of_two(new_rx_size);

	new_tx_size = clamp_t(u32, ring->tx_pending,
			      MIN_TX_RING_SIZE, MAX_TX_RING_SIZE);
	new_tx_size = roundup_pow_of_two(new_tx_size);

	if ((new_tx_size == bp->tx_ring_size) &&
	    (new_rx_size == bp->rx_ring_size)) {
		/* nothing to do */
		return 0;
	}

	if (netif_running(bp->dev)) {
		reset = 1;
		macb_close(bp->dev);
	}

	bp->rx_ring_size = new_rx_size;
	bp->tx_ring_size = new_tx_size;

	if (reset)
		macb_open(bp->dev);

	return 0;
}

#ifdef CONFIG_MACB_USE_HWSTAMP
static unsigned int gem_get_tsu_rate(struct macb *bp)
{
	struct clk *tsu_clk;
	unsigned int tsu_rate;

	tsu_clk = devm_clk_get(&bp->pdev->dev, "tsu_clk");
	if (!IS_ERR(tsu_clk))
		tsu_rate = clk_get_rate(tsu_clk);
	/* try pclk instead */
	else if (!IS_ERR(bp->pclk)) {
		tsu_clk = bp->pclk;
		tsu_rate = clk_get_rate(tsu_clk);
	} else
		return -ENOTSUPP;
	return tsu_rate;
}

static s32 gem_get_ptp_max_adj(void)
{
	return 64000000;
}

static int gem_get_ts_info(struct net_device *dev,
			   struct ethtool_ts_info *info)
{
	struct macb *bp = netdev_priv(dev);

	if ((bp->hw_dma_cap & HW_DMA_CAP_PTP) == 0) {
		ethtool_op_get_ts_info(dev, info);
		return 0;
	}

	info->so_timestamping =
		SOF_TIMESTAMPING_TX_SOFTWARE |
		SOF_TIMESTAMPING_RX_SOFTWARE |
		SOF_TIMESTAMPING_SOFTWARE |
		SOF_TIMESTAMPING_TX_HARDWARE |
		SOF_TIMESTAMPING_RX_HARDWARE |
		SOF_TIMESTAMPING_RAW_HARDWARE;
	info->tx_types =
		(1 << HWTSTAMP_TX_ONESTEP_SYNC) |
		(1 << HWTSTAMP_TX_OFF) |
		(1 << HWTSTAMP_TX_ON);
	info->rx_filters =
		(1 << HWTSTAMP_FILTER_NONE) |
		(1 << HWTSTAMP_FILTER_ALL);

	info->phc_index = bp->ptp_clock ? ptp_clock_index(bp->ptp_clock) : -1;

	return 0;
}

static struct macb_ptp_info gem_ptp_info = {
	.ptp_init	 = gem_ptp_init,
	.ptp_remove	 = gem_ptp_remove,
	.get_ptp_max_adj = gem_get_ptp_max_adj,
	.get_tsu_rate	 = gem_get_tsu_rate,
	.get_ts_info	 = gem_get_ts_info,
	.get_hwtst	 = gem_get_hwtst,
	.set_hwtst	 = gem_set_hwtst,
};
#endif

static int macb_get_ts_info(struct net_device *netdev,
			    struct ethtool_ts_info *info)
{
	struct macb *bp = netdev_priv(netdev);

	if (bp->ptp_info)
		return bp->ptp_info->get_ts_info(netdev, info);

	return ethtool_op_get_ts_info(netdev, info);
}

static void gem_enable_flow_filters(struct macb *bp, bool enable)
{
	struct net_device *netdev = bp->dev;
	struct ethtool_rx_fs_item *item;
	u32 t2_scr;
	int num_t2_scr;

	if (!(netdev->features & NETIF_F_NTUPLE))
		return;

	num_t2_scr = GEM_BFEXT(T2SCR, gem_readl(bp, DCFG8));

	list_for_each_entry(item, &bp->rx_fs_list.list, list) {
		struct ethtool_rx_flow_spec *fs = &item->fs;
		struct ethtool_tcpip4_spec *tp4sp_m;

		if (fs->location >= num_t2_scr)
			continue;

		t2_scr = gem_readl_n(bp, SCRT2, fs->location);

		/* enable/disable screener regs for the flow entry */
		t2_scr = GEM_BFINS(ETHTEN, enable, t2_scr);

		/* only enable fields with no masking */
		tp4sp_m = &(fs->m_u.tcp_ip4_spec);

		if (enable && (tp4sp_m->ip4src == 0xFFFFFFFF))
			t2_scr = GEM_BFINS(CMPAEN, 1, t2_scr);
		else
			t2_scr = GEM_BFINS(CMPAEN, 0, t2_scr);

		if (enable && (tp4sp_m->ip4dst == 0xFFFFFFFF))
			t2_scr = GEM_BFINS(CMPBEN, 1, t2_scr);
		else
			t2_scr = GEM_BFINS(CMPBEN, 0, t2_scr);

		if (enable && ((tp4sp_m->psrc == 0xFFFF) || (tp4sp_m->pdst == 0xFFFF)))
			t2_scr = GEM_BFINS(CMPCEN, 1, t2_scr);
		else
			t2_scr = GEM_BFINS(CMPCEN, 0, t2_scr);

		gem_writel_n(bp, SCRT2, fs->location, t2_scr);
	}
}

static void gem_prog_cmp_regs(struct macb *bp, struct ethtool_rx_flow_spec *fs)
{
	struct ethtool_tcpip4_spec *tp4sp_v, *tp4sp_m;
	uint16_t index = fs->location;
	u32 w0, w1, t2_scr;
	bool cmp_a = false;
	bool cmp_b = false;
	bool cmp_c = false;

	if (!macb_is_gem(bp))
		return;

	tp4sp_v = &(fs->h_u.tcp_ip4_spec);
	tp4sp_m = &(fs->m_u.tcp_ip4_spec);

	/* ignore field if any masking set */
	if (tp4sp_m->ip4src == 0xFFFFFFFF) {
		/* 1st compare reg - IP source address */
		w0 = 0;
		w1 = 0;
		w0 = tp4sp_v->ip4src;
		w1 = GEM_BFINS(T2DISMSK, 1, w1); /* 32-bit compare */
		w1 = GEM_BFINS(T2CMPOFST, GEM_T2COMPOFST_ETYPE, w1);
		w1 = GEM_BFINS(T2OFST, ETYPE_SRCIP_OFFSET, w1);
		gem_writel_n(bp, T2CMPW0, T2CMP_OFST(GEM_IP4SRC_CMP(index)), w0);
		gem_writel_n(bp, T2CMPW1, T2CMP_OFST(GEM_IP4SRC_CMP(index)), w1);
		cmp_a = true;
	}

	/* ignore field if any masking set */
	if (tp4sp_m->ip4dst == 0xFFFFFFFF) {
		/* 2nd compare reg - IP destination address */
		w0 = 0;
		w1 = 0;
		w0 = tp4sp_v->ip4dst;
		w1 = GEM_BFINS(T2DISMSK, 1, w1); /* 32-bit compare */
		w1 = GEM_BFINS(T2CMPOFST, GEM_T2COMPOFST_ETYPE, w1);
		w1 = GEM_BFINS(T2OFST, ETYPE_DSTIP_OFFSET, w1);
		gem_writel_n(bp, T2CMPW0, T2CMP_OFST(GEM_IP4DST_CMP(index)), w0);
		gem_writel_n(bp, T2CMPW1, T2CMP_OFST(GEM_IP4DST_CMP(index)), w1);
		cmp_b = true;
	}

	/* ignore both port fields if masking set in both */
	if ((tp4sp_m->psrc == 0xFFFF) || (tp4sp_m->pdst == 0xFFFF)) {
		/* 3rd compare reg - source port, destination port */
		w0 = 0;
		w1 = 0;
		w1 = GEM_BFINS(T2CMPOFST, GEM_T2COMPOFST_IPHDR, w1);
		if (tp4sp_m->psrc == tp4sp_m->pdst) {
			w0 = GEM_BFINS(T2MASK, tp4sp_v->psrc, w0);
			w0 = GEM_BFINS(T2CMP, tp4sp_v->pdst, w0);
			w1 = GEM_BFINS(T2DISMSK, 1, w1); /* 32-bit compare */
			w1 = GEM_BFINS(T2OFST, IPHDR_SRCPORT_OFFSET, w1);
		} else {
			/* only one port definition */
			w1 = GEM_BFINS(T2DISMSK, 0, w1); /* 16-bit compare */
			w0 = GEM_BFINS(T2MASK, 0xFFFF, w0);
			if (tp4sp_m->psrc == 0xFFFF) { /* src port */
				w0 = GEM_BFINS(T2CMP, tp4sp_v->psrc, w0);
				w1 = GEM_BFINS(T2OFST, IPHDR_SRCPORT_OFFSET, w1);
			} else { /* dst port */
				w0 = GEM_BFINS(T2CMP, tp4sp_v->pdst, w0);
				w1 = GEM_BFINS(T2OFST, IPHDR_DSTPORT_OFFSET, w1);
			}
		}
		gem_writel_n(bp, T2CMPW0, T2CMP_OFST(GEM_PORT_CMP(index)), w0);
		gem_writel_n(bp, T2CMPW1, T2CMP_OFST(GEM_PORT_CMP(index)), w1);
		cmp_c = true;
	}

	t2_scr = 0;
	t2_scr = GEM_BFINS(QUEUE, (fs->ring_cookie) & 0xFF, t2_scr);
	t2_scr = GEM_BFINS(ETHT2IDX, SCRT2_ETHT, t2_scr);
	if (cmp_a)
		t2_scr = GEM_BFINS(CMPA, GEM_IP4SRC_CMP(index), t2_scr);
	if (cmp_b)
		t2_scr = GEM_BFINS(CMPB, GEM_IP4DST_CMP(index), t2_scr);
	if (cmp_c)
		t2_scr = GEM_BFINS(CMPC, GEM_PORT_CMP(index), t2_scr);
	gem_writel_n(bp, SCRT2, index, t2_scr);
}

static int gem_add_flow_filter(struct net_device *netdev,
		struct ethtool_rxnfc *cmd)
{
	struct macb *bp = netdev_priv(netdev);
	struct ethtool_rx_flow_spec *fs = &cmd->fs;
	struct ethtool_rx_fs_item *item, *newfs;
	unsigned long flags;
	int ret = -EINVAL;
	bool added = false;

	newfs = kmalloc(sizeof(*newfs), GFP_KERNEL);
	if (newfs == NULL)
		return -ENOMEM;
	memcpy(&newfs->fs, fs, sizeof(newfs->fs));

	netdev_dbg(netdev,
			"Adding flow filter entry,type=%u,queue=%u,loc=%u,src=%08X,dst=%08X,ps=%u,pd=%u\n",
			fs->flow_type, (int)fs->ring_cookie, fs->location,
			htonl(fs->h_u.tcp_ip4_spec.ip4src),
			htonl(fs->h_u.tcp_ip4_spec.ip4dst),
			htons(fs->h_u.tcp_ip4_spec.psrc), htons(fs->h_u.tcp_ip4_spec.pdst));

	spin_lock_irqsave(&bp->rx_fs_lock, flags);

	/* find correct place to add in list */
	list_for_each_entry(item, &bp->rx_fs_list.list, list) {
		if (item->fs.location > newfs->fs.location) {
			list_add_tail(&newfs->list, &item->list);
			added = true;
			break;
		} else if (item->fs.location == fs->location) {
			netdev_err(netdev, "Rule not added: location %d not free!\n",
					fs->location);
			ret = -EBUSY;
			goto err;
		}
	}
	if (!added)
		list_add_tail(&newfs->list, &bp->rx_fs_list.list);

	gem_prog_cmp_regs(bp, fs);
	bp->rx_fs_list.count++;
	/* enable filtering if NTUPLE on */
	gem_enable_flow_filters(bp, 1);

	spin_unlock_irqrestore(&bp->rx_fs_lock, flags);
	return 0;

err:
	spin_unlock_irqrestore(&bp->rx_fs_lock, flags);
	kfree(newfs);
	return ret;
}

static int gem_del_flow_filter(struct net_device *netdev,
		struct ethtool_rxnfc *cmd)
{
	struct macb *bp = netdev_priv(netdev);
	struct ethtool_rx_fs_item *item;
	struct ethtool_rx_flow_spec *fs;
	unsigned long flags;

	spin_lock_irqsave(&bp->rx_fs_lock, flags);

	list_for_each_entry(item, &bp->rx_fs_list.list, list) {
		if (item->fs.location == cmd->fs.location) {
			/* disable screener regs for the flow entry */
			fs = &(item->fs);
			netdev_dbg(netdev,
					"Deleting flow filter entry,type=%u,queue=%u,loc=%u,src=%08X,dst=%08X,ps=%u,pd=%u\n",
					fs->flow_type, (int)fs->ring_cookie, fs->location,
					htonl(fs->h_u.tcp_ip4_spec.ip4src),
					htonl(fs->h_u.tcp_ip4_spec.ip4dst),
					htons(fs->h_u.tcp_ip4_spec.psrc),
					htons(fs->h_u.tcp_ip4_spec.pdst));

			gem_writel_n(bp, SCRT2, fs->location, 0);

			list_del(&item->list);
			bp->rx_fs_list.count--;
			spin_unlock_irqrestore(&bp->rx_fs_lock, flags);
			kfree(item);
			return 0;
		}
	}

	spin_unlock_irqrestore(&bp->rx_fs_lock, flags);
	return -EINVAL;
}

static int gem_get_flow_entry(struct net_device *netdev,
		struct ethtool_rxnfc *cmd)
{
	struct macb *bp = netdev_priv(netdev);
	struct ethtool_rx_fs_item *item;

	list_for_each_entry(item, &bp->rx_fs_list.list, list) {
		if (item->fs.location == cmd->fs.location) {
			memcpy(&cmd->fs, &item->fs, sizeof(cmd->fs));
			return 0;
		}
	}
	return -EINVAL;
}

static int gem_get_all_flow_entries(struct net_device *netdev,
		struct ethtool_rxnfc *cmd, u32 *rule_locs)
{
	struct macb *bp = netdev_priv(netdev);
	struct ethtool_rx_fs_item *item;
	uint32_t cnt = 0;

	list_for_each_entry(item, &bp->rx_fs_list.list, list) {
		if (cnt == cmd->rule_cnt)
			return -EMSGSIZE;
		rule_locs[cnt] = item->fs.location;
		cnt++;
	}
	cmd->data = bp->max_tuples;
	cmd->rule_cnt = cnt;

	return 0;
}

static int gem_get_rxnfc(struct net_device *netdev, struct ethtool_rxnfc *cmd,
		u32 *rule_locs)
{
	struct macb *bp = netdev_priv(netdev);
	int ret = 0;

	switch (cmd->cmd) {
	case ETHTOOL_GRXRINGS:
		cmd->data = bp->num_queues;
		break;
	case ETHTOOL_GRXCLSRLCNT:
		cmd->rule_cnt = bp->rx_fs_list.count;
		break;
	case ETHTOOL_GRXCLSRULE:
		ret = gem_get_flow_entry(netdev, cmd);
		break;
	case ETHTOOL_GRXCLSRLALL:
		ret = gem_get_all_flow_entries(netdev, cmd, rule_locs);
		break;
	default:
		netdev_err(netdev,
			  "Command parameter %d is not supported\n", cmd->cmd);
		ret = -EOPNOTSUPP;
	}

	return ret;
}

static int gem_set_rxnfc(struct net_device *netdev, struct ethtool_rxnfc *cmd)
{
	struct macb *bp = netdev_priv(netdev);
	int ret;

	switch (cmd->cmd) {
	case ETHTOOL_SRXCLSRLINS:
		if ((cmd->fs.location >= bp->max_tuples)
				|| (cmd->fs.ring_cookie >= bp->num_queues)) {
			ret = -EINVAL;
			break;
		}
		ret = gem_add_flow_filter(netdev, cmd);
		break;
	case ETHTOOL_SRXCLSRLDEL:
		ret = gem_del_flow_filter(netdev, cmd);
		break;
	default:
		netdev_err(netdev,
			  "Command parameter %d is not supported\n", cmd->cmd);
		ret = -EOPNOTSUPP;
	}

	return ret;
}

static const struct ethtool_ops macb_ethtool_ops = {
	.get_regs_len		= macb_get_regs_len,
	.get_regs		= macb_get_regs,
	.get_link		= ethtool_op_get_link,
	.get_ts_info		= ethtool_op_get_ts_info,
	.get_wol		= macb_get_wol,
	.set_wol		= macb_set_wol,
	.get_link_ksettings     = macb_get_link_ksettings,
	.set_link_ksettings     = macb_set_link_ksettings,
	.get_ringparam		= macb_get_ringparam,
	.set_ringparam		= macb_set_ringparam,
};

static const struct ethtool_ops gem_ethtool_ops = {
	.get_regs_len		= macb_get_regs_len,
	.get_regs		= macb_get_regs,
	.get_wol		= macb_get_wol,
	.set_wol		= macb_set_wol,
	.get_link		= ethtool_op_get_link,
	.get_ts_info		= macb_get_ts_info,
	.get_ethtool_stats	= gem_get_ethtool_stats,
	.get_strings		= gem_get_ethtool_strings,
	.get_sset_count		= gem_get_sset_count,
	.get_link_ksettings     = macb_get_link_ksettings,
	.set_link_ksettings     = macb_set_link_ksettings,
	.get_ringparam		= macb_get_ringparam,
	.set_ringparam		= macb_set_ringparam,
	.get_rxnfc			= gem_get_rxnfc,
	.set_rxnfc			= gem_set_rxnfc,
};

static int macb_ioctl(struct net_device *dev, struct ifreq *rq, int cmd)
{
	struct macb *bp = netdev_priv(dev);

	if (!netif_running(dev))
		return -EINVAL;

	if (bp->ptp_info) {
		switch (cmd) {
		case SIOCSHWTSTAMP:
			return bp->ptp_info->set_hwtst(dev, rq, cmd);
		case SIOCGHWTSTAMP:
			return bp->ptp_info->get_hwtst(dev, rq);
		}
	}

	return phylink_mii_ioctl(bp->phylink, rq, cmd);
}

static inline void macb_set_txcsum_feature(struct macb *bp,
					   netdev_features_t features)
{
	u32 val;

	if (!macb_is_gem(bp))
		return;

	val = gem_readl(bp, DMACFG);
	if (features & NETIF_F_HW_CSUM)
		val |= GEM_BIT(TXCOEN);
	else
		val &= ~GEM_BIT(TXCOEN);

	gem_writel(bp, DMACFG, val);
}

static inline void macb_set_rxcsum_feature(struct macb *bp,
					   netdev_features_t features)
{
	struct net_device *netdev = bp->dev;
	u32 val;

	if (!macb_is_gem(bp))
		return;

	val = gem_readl(bp, NCFGR);
	if ((features & NETIF_F_RXCSUM) && !(netdev->flags & IFF_PROMISC))
		val |= GEM_BIT(RXCOEN);
	else
		val &= ~GEM_BIT(RXCOEN);

	gem_writel(bp, NCFGR, val);
}

static inline void macb_set_rxflow_feature(struct macb *bp,
					   netdev_features_t features)
{
	if (!macb_is_gem(bp))
		return;

	gem_enable_flow_filters(bp, !!(features & NETIF_F_NTUPLE));
}

static int macb_set_features(struct net_device *netdev,
			     netdev_features_t features)
{
	struct macb *bp = netdev_priv(netdev);
	netdev_features_t changed = features ^ netdev->features;

	/* TX checksum offload */
	if (changed & NETIF_F_HW_CSUM)
		macb_set_txcsum_feature(bp, features);

	/* RX checksum offload */
	if (changed & NETIF_F_RXCSUM)
		macb_set_rxcsum_feature(bp, features);

	/* RX Flow Filters */
	if (changed & NETIF_F_NTUPLE)
		macb_set_rxflow_feature(bp, features);

	return 0;
}

static void macb_restore_features(struct macb *bp)
{
	struct net_device *netdev = bp->dev;
	netdev_features_t features = netdev->features;
	struct ethtool_rx_fs_item *item;

	/* TX checksum offload */
	macb_set_txcsum_feature(bp, features);

	/* RX checksum offload */
	macb_set_rxcsum_feature(bp, features);

	/* RX Flow Filters */
	list_for_each_entry(item, &bp->rx_fs_list.list, list)
		gem_prog_cmp_regs(bp, &item->fs);

	macb_set_rxflow_feature(bp, features);
}

static const struct net_device_ops macb_netdev_ops = {
	.ndo_open		= macb_open,
	.ndo_stop		= macb_close,
	.ndo_start_xmit		= macb_start_xmit,
	.ndo_set_rx_mode	= macb_set_rx_mode,
	.ndo_get_stats		= macb_get_stats,
	.ndo_eth_ioctl		= macb_ioctl,
	.ndo_validate_addr	= eth_validate_addr,
	.ndo_change_mtu		= macb_change_mtu,
	.ndo_set_mac_address	= eth_mac_addr,
#ifdef CONFIG_NET_POLL_CONTROLLER
	.ndo_poll_controller	= macb_poll_controller,
#endif
	.ndo_set_features	= macb_set_features,
	.ndo_features_check	= macb_features_check,
};

/* Configure peripheral capabilities according to device tree
 * and integration options used
 */
static void macb_configure_caps(struct macb *bp,
				const struct macb_config *dt_conf)
{
	u32 dcfg;

	if (dt_conf)
		bp->caps = dt_conf->caps;

	if (hw_is_gem(bp->regs, bp->native_io)) {
		bp->caps |= MACB_CAPS_MACB_IS_GEM;

		dcfg = gem_readl(bp, DCFG1);
		if (GEM_BFEXT(IRQCOR, dcfg) == 0)
			bp->caps |= MACB_CAPS_ISR_CLEAR_ON_WRITE;
		if (GEM_BFEXT(NO_PCS, dcfg) == 0)
			bp->caps |= MACB_CAPS_PCS;
		dcfg = gem_readl(bp, DCFG12);
		if (GEM_BFEXT(HIGH_SPEED, dcfg) == 1)
			bp->caps |= MACB_CAPS_HIGH_SPEED;
		dcfg = gem_readl(bp, DCFG2);
		if ((dcfg & (GEM_BIT(RX_PKT_BUFF) | GEM_BIT(TX_PKT_BUFF))) == 0)
			bp->caps |= MACB_CAPS_FIFO_MODE;
#ifdef CONFIG_MACB_USE_HWSTAMP
		if (gem_has_ptp(bp)) {
			if (!GEM_BFEXT(TSU, gem_readl(bp, DCFG5)))
				dev_err(&bp->pdev->dev,
					"GEM doesn't support hardware ptp.\n");
			else {
				bp->hw_dma_cap |= HW_DMA_CAP_PTP;
				bp->ptp_info = &gem_ptp_info;
			}
		}
#endif
	}

	dev_dbg(&bp->pdev->dev, "Cadence caps 0x%08x\n", bp->caps);
}

static void macb_probe_queues(void __iomem *mem,
			      bool native_io,
			      unsigned int *queue_mask,
			      unsigned int *num_queues)
{
	*queue_mask = 0x1;
	*num_queues = 1;

	/* is it macb or gem ?
	 *
	 * We need to read directly from the hardware here because
	 * we are early in the probe process and don't have the
	 * MACB_CAPS_MACB_IS_GEM flag positioned
	 */
	if (!hw_is_gem(mem, native_io))
		return;

	/* bit 0 is never set but queue 0 always exists */
	*queue_mask |= readl_relaxed(mem + GEM_DCFG6) & 0xff;
	*num_queues = hweight32(*queue_mask);
}

static void macb_clks_disable(struct clk *pclk, struct clk *hclk, struct clk *tx_clk,
			      struct clk *rx_clk, struct clk *tsu_clk)
{
	struct clk_bulk_data clks[] = {
		{ .clk = tsu_clk, },
		{ .clk = rx_clk, },
		{ .clk = pclk, },
		{ .clk = hclk, },
		{ .clk = tx_clk },
	};

	clk_bulk_disable_unprepare(ARRAY_SIZE(clks), clks);
}

static int macb_clk_init(struct platform_device *pdev, struct clk **pclk,
			 struct clk **hclk, struct clk **tx_clk,
			 struct clk **rx_clk, struct clk **tsu_clk)
{
	struct macb_platform_data *pdata;
	int err;

	pdata = dev_get_platdata(&pdev->dev);
	if (pdata) {
		*pclk = pdata->pclk;
		*hclk = pdata->hclk;
	} else {
		*pclk = devm_clk_get(&pdev->dev, "pclk");
		*hclk = devm_clk_get(&pdev->dev, "hclk");
	}

	if (IS_ERR_OR_NULL(*pclk))
		return dev_err_probe(&pdev->dev,
				     IS_ERR(*pclk) ? PTR_ERR(*pclk) : -ENODEV,
				     "failed to get pclk\n");

	if (IS_ERR_OR_NULL(*hclk))
		return dev_err_probe(&pdev->dev,
				     IS_ERR(*hclk) ? PTR_ERR(*hclk) : -ENODEV,
				     "failed to get hclk\n");

	*tx_clk = devm_clk_get_optional(&pdev->dev, "tx_clk");
	if (IS_ERR(*tx_clk))
		return PTR_ERR(*tx_clk);

	*rx_clk = devm_clk_get_optional(&pdev->dev, "rx_clk");
	if (IS_ERR(*rx_clk))
		return PTR_ERR(*rx_clk);

	*tsu_clk = devm_clk_get_optional(&pdev->dev, "tsu_clk");
	if (IS_ERR(*tsu_clk))
		return PTR_ERR(*tsu_clk);

	err = clk_prepare_enable(*pclk);
	if (err) {
		dev_err(&pdev->dev, "failed to enable pclk (%d)\n", err);
		return err;
	}

	err = clk_prepare_enable(*hclk);
	if (err) {
		dev_err(&pdev->dev, "failed to enable hclk (%d)\n", err);
		goto err_disable_pclk;
	}

	err = clk_prepare_enable(*tx_clk);
	if (err) {
		dev_err(&pdev->dev, "failed to enable tx_clk (%d)\n", err);
		goto err_disable_hclk;
	}

	err = clk_prepare_enable(*rx_clk);
	if (err) {
		dev_err(&pdev->dev, "failed to enable rx_clk (%d)\n", err);
		goto err_disable_txclk;
	}

	err = clk_prepare_enable(*tsu_clk);
	if (err) {
		dev_err(&pdev->dev, "failed to enable tsu_clk (%d)\n", err);
		goto err_disable_rxclk;
	}

	return 0;

err_disable_rxclk:
	clk_disable_unprepare(*rx_clk);

err_disable_txclk:
	clk_disable_unprepare(*tx_clk);

err_disable_hclk:
	clk_disable_unprepare(*hclk);

err_disable_pclk:
	clk_disable_unprepare(*pclk);

	return err;
}

static int macb_init(struct platform_device *pdev)
{
	struct net_device *dev = platform_get_drvdata(pdev);
	unsigned int hw_q, q;
	struct macb *bp = netdev_priv(dev);
	struct macb_queue *queue;
	int err;
	u32 val, reg;

	bp->tx_ring_size = DEFAULT_TX_RING_SIZE;
	bp->rx_ring_size = DEFAULT_RX_RING_SIZE;

	/* set the queue register mapping once for all: queue0 has a special
	 * register mapping but we don't want to test the queue index then
	 * compute the corresponding register offset at run time.
	 */
	for (hw_q = 0, q = 0; hw_q < MACB_MAX_QUEUES; ++hw_q) {
		if (!(bp->queue_mask & (1 << hw_q)))
			continue;

		queue = &bp->queues[q];
		queue->bp = bp;
		netif_napi_add(dev, &queue->napi, macb_poll, NAPI_POLL_WEIGHT);
		if (hw_q) {
			queue->ISR  = GEM_ISR(hw_q - 1);
			queue->IER  = GEM_IER(hw_q - 1);
			queue->IDR  = GEM_IDR(hw_q - 1);
			queue->IMR  = GEM_IMR(hw_q - 1);
			queue->TBQP = GEM_TBQP(hw_q - 1);
			queue->RBQP = GEM_RBQP(hw_q - 1);
			queue->RBQS = GEM_RBQS(hw_q - 1);
#ifdef CONFIG_ARCH_DMA_ADDR_T_64BIT
			if (bp->hw_dma_cap & HW_DMA_CAP_64B) {
				queue->TBQPH = GEM_TBQPH(hw_q - 1);
				queue->RBQPH = GEM_RBQPH(hw_q - 1);
			}
#endif
		} else {
			/* queue0 uses legacy registers */
			queue->ISR  = MACB_ISR;
			queue->IER  = MACB_IER;
			queue->IDR  = MACB_IDR;
			queue->IMR  = MACB_IMR;
			queue->TBQP = MACB_TBQP;
			queue->RBQP = MACB_RBQP;
#ifdef CONFIG_ARCH_DMA_ADDR_T_64BIT
			if (bp->hw_dma_cap & HW_DMA_CAP_64B) {
				queue->TBQPH = MACB_TBQPH;
				queue->RBQPH = MACB_RBQPH;
			}
#endif
		}

		/* get irq: here we use the linux queue index, not the hardware
		 * queue index. the queue irq definitions in the device tree
		 * must remove the optional gaps that could exist in the
		 * hardware queue mask.
		 */
		queue->irq = platform_get_irq(pdev, q);
		err = devm_request_irq(&pdev->dev, queue->irq, macb_interrupt,
				       IRQF_SHARED, dev->name, queue);
		if (err) {
			dev_err(&pdev->dev,
				"Unable to request IRQ %d (error %d)\n",
				queue->irq, err);
			return err;
		}

		INIT_WORK(&queue->tx_error_task, macb_tx_error_task);
		q++;
	}

	dev->netdev_ops = &macb_netdev_ops;

	/* setup appropriated routines according to adapter type */
	if (macb_is_gem(bp)) {
		bp->max_tx_length = GEM_MAX_TX_LEN;
		bp->macbgem_ops.mog_alloc_rx_buffers = gem_alloc_rx_buffers;
		bp->macbgem_ops.mog_free_rx_buffers = gem_free_rx_buffers;
		bp->macbgem_ops.mog_init_rings = gem_init_rings;
		bp->macbgem_ops.mog_rx = gem_rx;
		dev->ethtool_ops = &gem_ethtool_ops;
	} else {
		bp->max_tx_length = MACB_MAX_TX_LEN;
		bp->macbgem_ops.mog_alloc_rx_buffers = macb_alloc_rx_buffers;
		bp->macbgem_ops.mog_free_rx_buffers = macb_free_rx_buffers;
		bp->macbgem_ops.mog_init_rings = macb_init_rings;
		bp->macbgem_ops.mog_rx = macb_rx;
		dev->ethtool_ops = &macb_ethtool_ops;
	}

	/* Set features */
	dev->hw_features = NETIF_F_SG;

	/* Check LSO capability */
	if (GEM_BFEXT(PBUF_LSO, gem_readl(bp, DCFG6)))
		dev->hw_features |= MACB_NETIF_LSO;

	/* Checksum offload is only available on gem with packet buffer */
	if (macb_is_gem(bp) && !(bp->caps & MACB_CAPS_FIFO_MODE))
		dev->hw_features |= NETIF_F_HW_CSUM | NETIF_F_RXCSUM;
	if (bp->caps & MACB_CAPS_SG_DISABLED)
		dev->hw_features &= ~NETIF_F_SG;
	dev->features = dev->hw_features;

	/* Check RX Flow Filters support.
	 * Max Rx flows set by availability of screeners & compare regs:
	 * each 4-tuple define requires 1 T2 screener reg + 3 compare regs
	 */
	reg = gem_readl(bp, DCFG8);
	bp->max_tuples = min((GEM_BFEXT(SCR2CMP, reg) / 3),
			GEM_BFEXT(T2SCR, reg));
	INIT_LIST_HEAD(&bp->rx_fs_list.list);
	if (bp->max_tuples > 0) {
		/* also needs one ethtype match to check IPv4 */
		if (GEM_BFEXT(SCR2ETH, reg) > 0) {
			/* program this reg now */
			reg = 0;
			reg = GEM_BFINS(ETHTCMP, (uint16_t)ETH_P_IP, reg);
			gem_writel_n(bp, ETHT, SCRT2_ETHT, reg);
			/* Filtering is supported in hw but don't enable it in kernel now */
			dev->hw_features |= NETIF_F_NTUPLE;
			/* init Rx flow definitions */
			bp->rx_fs_list.count = 0;
			spin_lock_init(&bp->rx_fs_lock);
		} else
			bp->max_tuples = 0;
	}

	if (!(bp->caps & MACB_CAPS_USRIO_DISABLED)) {
		val = 0;
		if (phy_interface_mode_is_rgmii(bp->phy_interface))
			val = bp->usrio->rgmii;
		else if (bp->phy_interface == PHY_INTERFACE_MODE_RMII &&
			 (bp->caps & MACB_CAPS_USRIO_DEFAULT_IS_MII_GMII))
			val = bp->usrio->rmii;
		else if (!(bp->caps & MACB_CAPS_USRIO_DEFAULT_IS_MII_GMII))
			val = bp->usrio->mii;

		if (bp->caps & MACB_CAPS_USRIO_HAS_CLKEN)
			val |= bp->usrio->refclk;

		macb_or_gem_writel(bp, USRIO, val);
	}

	/* Set MII management clock divider */
	val = macb_mdc_clk_div(bp);
	val |= macb_dbw(bp);
	if (bp->phy_interface == PHY_INTERFACE_MODE_SGMII)
		val |= GEM_BIT(SGMIIEN) | GEM_BIT(PCSSEL);
	macb_writel(bp, NCFGR, val);

	return 0;
}

static const struct macb_usrio_config macb_default_usrio = {
	.mii = MACB_BIT(MII),
	.rmii = MACB_BIT(RMII),
	.rgmii = GEM_BIT(RGMII),
	.refclk = MACB_BIT(CLKEN),
};

#if defined(CONFIG_OF)
/* 1518 rounded up */
#define AT91ETHER_MAX_RBUFF_SZ	0x600
/* max number of receive buffers */
#define AT91ETHER_MAX_RX_DESCR	9

static struct sifive_fu540_macb_mgmt *mgmt;

static int at91ether_alloc_coherent(struct macb *lp)
{
	struct macb_queue *q = &lp->queues[0];

	q->rx_ring = dma_alloc_coherent(&lp->pdev->dev,
					 (AT91ETHER_MAX_RX_DESCR *
					  macb_dma_desc_get_size(lp)),
					 &q->rx_ring_dma, GFP_KERNEL);
	if (!q->rx_ring)
		return -ENOMEM;

	q->rx_buffers = dma_alloc_coherent(&lp->pdev->dev,
					    AT91ETHER_MAX_RX_DESCR *
					    AT91ETHER_MAX_RBUFF_SZ,
					    &q->rx_buffers_dma, GFP_KERNEL);
	if (!q->rx_buffers) {
		dma_free_coherent(&lp->pdev->dev,
				  AT91ETHER_MAX_RX_DESCR *
				  macb_dma_desc_get_size(lp),
				  q->rx_ring, q->rx_ring_dma);
		q->rx_ring = NULL;
		return -ENOMEM;
	}

	return 0;
}

static void at91ether_free_coherent(struct macb *lp)
{
	struct macb_queue *q = &lp->queues[0];

	if (q->rx_ring) {
		dma_free_coherent(&lp->pdev->dev,
				  AT91ETHER_MAX_RX_DESCR *
				  macb_dma_desc_get_size(lp),
				  q->rx_ring, q->rx_ring_dma);
		q->rx_ring = NULL;
	}

	if (q->rx_buffers) {
		dma_free_coherent(&lp->pdev->dev,
				  AT91ETHER_MAX_RX_DESCR *
				  AT91ETHER_MAX_RBUFF_SZ,
				  q->rx_buffers, q->rx_buffers_dma);
		q->rx_buffers = NULL;
	}
}

/* Initialize and start the Receiver and Transmit subsystems */
static int at91ether_start(struct macb *lp)
{
	struct macb_queue *q = &lp->queues[0];
	struct macb_dma_desc *desc;
	dma_addr_t addr;
	u32 ctl;
	int i, ret;

	ret = at91ether_alloc_coherent(lp);
	if (ret)
		return ret;

	addr = q->rx_buffers_dma;
	for (i = 0; i < AT91ETHER_MAX_RX_DESCR; i++) {
		desc = macb_rx_desc(q, i);
		macb_set_addr(lp, desc, addr);
		desc->ctrl = 0;
		addr += AT91ETHER_MAX_RBUFF_SZ;
	}

	/* Set the Wrap bit on the last descriptor */
	desc->addr |= MACB_BIT(RX_WRAP);

	/* Reset buffer index */
	q->rx_tail = 0;

	/* Program address of descriptor list in Rx Buffer Queue register */
	macb_writel(lp, RBQP, q->rx_ring_dma);

	/* Enable Receive and Transmit */
	ctl = macb_readl(lp, NCR);
	macb_writel(lp, NCR, ctl | MACB_BIT(RE) | MACB_BIT(TE));

	/* Enable MAC interrupts */
	macb_writel(lp, IER, MACB_BIT(RCOMP)	|
			     MACB_BIT(RXUBR)	|
			     MACB_BIT(ISR_TUND)	|
			     MACB_BIT(ISR_RLE)	|
			     MACB_BIT(TCOMP)	|
			     MACB_BIT(ISR_ROVR)	|
			     MACB_BIT(HRESP));

	return 0;
}

static void at91ether_stop(struct macb *lp)
{
	u32 ctl;

	/* Disable MAC interrupts */
	macb_writel(lp, IDR, MACB_BIT(RCOMP)	|
			     MACB_BIT(RXUBR)	|
			     MACB_BIT(ISR_TUND)	|
			     MACB_BIT(ISR_RLE)	|
			     MACB_BIT(TCOMP)	|
			     MACB_BIT(ISR_ROVR) |
			     MACB_BIT(HRESP));

	/* Disable Receiver and Transmitter */
	ctl = macb_readl(lp, NCR);
	macb_writel(lp, NCR, ctl & ~(MACB_BIT(TE) | MACB_BIT(RE)));

	/* Free resources. */
	at91ether_free_coherent(lp);
}

/* Open the ethernet interface */
static int at91ether_open(struct net_device *dev)
{
	struct macb *lp = netdev_priv(dev);
	u32 ctl;
	int ret;

	ret = pm_runtime_get_sync(&lp->pdev->dev);
	if (ret < 0) {
		pm_runtime_put_noidle(&lp->pdev->dev);
		return ret;
	}

	/* Clear internal statistics */
	ctl = macb_readl(lp, NCR);
	macb_writel(lp, NCR, ctl | MACB_BIT(CLRSTAT));

	macb_set_hwaddr(lp);

	ret = at91ether_start(lp);
	if (ret)
		goto pm_exit;
<<<<<<< HEAD

	/* Enable MAC interrupts */
	macb_writel(lp, IER, MACB_BIT(RCOMP)	|
			     MACB_BIT(RXUBR)	|
			     MACB_BIT(ISR_TUND)	|
			     MACB_BIT(ISR_RLE)	|
			     MACB_BIT(TCOMP)	|
			     MACB_BIT(ISR_ROVR)	|
			     MACB_BIT(HRESP));
=======
>>>>>>> c1084c27

	ret = macb_phylink_connect(lp);
	if (ret)
		goto stop;

	netif_start_queue(dev);

	return 0;

<<<<<<< HEAD
=======
stop:
	at91ether_stop(lp);
>>>>>>> c1084c27
pm_exit:
	pm_runtime_put_sync(&lp->pdev->dev);
	return ret;
}

/* Close the interface */
static int at91ether_close(struct net_device *dev)
{
	struct macb *lp = netdev_priv(dev);

	netif_stop_queue(dev);

	phylink_stop(lp->phylink);
	phylink_disconnect_phy(lp->phylink);

	at91ether_stop(lp);

	return pm_runtime_put(&lp->pdev->dev);
}

/* Transmit packet */
static netdev_tx_t at91ether_start_xmit(struct sk_buff *skb,
					struct net_device *dev)
{
	struct macb *lp = netdev_priv(dev);

	if (macb_readl(lp, TSR) & MACB_BIT(RM9200_BNQ)) {
		int desc = 0;

		netif_stop_queue(dev);

		/* Store packet information (to free when Tx completed) */
		lp->rm9200_txq[desc].skb = skb;
		lp->rm9200_txq[desc].size = skb->len;
		lp->rm9200_txq[desc].mapping = dma_map_single(&lp->pdev->dev, skb->data,
							      skb->len, DMA_TO_DEVICE);
		if (dma_mapping_error(&lp->pdev->dev, lp->rm9200_txq[desc].mapping)) {
			dev_kfree_skb_any(skb);
			dev->stats.tx_dropped++;
			netdev_err(dev, "%s: DMA mapping error\n", __func__);
			return NETDEV_TX_OK;
		}

		/* Set address of the data in the Transmit Address register */
		macb_writel(lp, TAR, lp->rm9200_txq[desc].mapping);
		/* Set length of the packet in the Transmit Control register */
		macb_writel(lp, TCR, skb->len);

	} else {
		netdev_err(dev, "%s called, but device is busy!\n", __func__);
		return NETDEV_TX_BUSY;
	}

	return NETDEV_TX_OK;
}

/* Extract received frame from buffer descriptors and sent to upper layers.
 * (Called from interrupt context)
 */
static void at91ether_rx(struct net_device *dev)
{
	struct macb *lp = netdev_priv(dev);
	struct macb_queue *q = &lp->queues[0];
	struct macb_dma_desc *desc;
	unsigned char *p_recv;
	struct sk_buff *skb;
	unsigned int pktlen;

	desc = macb_rx_desc(q, q->rx_tail);
	while (desc->addr & MACB_BIT(RX_USED)) {
		p_recv = q->rx_buffers + q->rx_tail * AT91ETHER_MAX_RBUFF_SZ;
		pktlen = MACB_BF(RX_FRMLEN, desc->ctrl);
		skb = netdev_alloc_skb(dev, pktlen + 2);
		if (skb) {
			skb_reserve(skb, 2);
			skb_put_data(skb, p_recv, pktlen);

			skb->protocol = eth_type_trans(skb, dev);
			dev->stats.rx_packets++;
			dev->stats.rx_bytes += pktlen;
			netif_rx(skb);
		} else {
			dev->stats.rx_dropped++;
		}

		if (desc->ctrl & MACB_BIT(RX_MHASH_MATCH))
			dev->stats.multicast++;

		/* reset ownership bit */
		desc->addr &= ~MACB_BIT(RX_USED);

		/* wrap after last buffer */
		if (q->rx_tail == AT91ETHER_MAX_RX_DESCR - 1)
			q->rx_tail = 0;
		else
			q->rx_tail++;

		desc = macb_rx_desc(q, q->rx_tail);
	}
}

/* MAC interrupt handler */
static irqreturn_t at91ether_interrupt(int irq, void *dev_id)
{
	struct net_device *dev = dev_id;
	struct macb *lp = netdev_priv(dev);
	u32 intstatus, ctl;
	unsigned int desc;

	/* MAC Interrupt Status register indicates what interrupts are pending.
	 * It is automatically cleared once read.
	 */
	intstatus = macb_readl(lp, ISR);

	/* Receive complete */
	if (intstatus & MACB_BIT(RCOMP))
		at91ether_rx(dev);

	/* Transmit complete */
	if (intstatus & MACB_BIT(TCOMP)) {
		/* The TCOM bit is set even if the transmission failed */
		if (intstatus & (MACB_BIT(ISR_TUND) | MACB_BIT(ISR_RLE)))
			dev->stats.tx_errors++;

		desc = 0;
		if (lp->rm9200_txq[desc].skb) {
			dev_consume_skb_irq(lp->rm9200_txq[desc].skb);
			lp->rm9200_txq[desc].skb = NULL;
			dma_unmap_single(&lp->pdev->dev, lp->rm9200_txq[desc].mapping,
					 lp->rm9200_txq[desc].size, DMA_TO_DEVICE);
			dev->stats.tx_packets++;
			dev->stats.tx_bytes += lp->rm9200_txq[desc].size;
		}
		netif_wake_queue(dev);
	}

	/* Work-around for EMAC Errata section 41.3.1 */
	if (intstatus & MACB_BIT(RXUBR)) {
		ctl = macb_readl(lp, NCR);
		macb_writel(lp, NCR, ctl & ~MACB_BIT(RE));
		wmb();
		macb_writel(lp, NCR, ctl | MACB_BIT(RE));
	}

	if (intstatus & MACB_BIT(ISR_ROVR))
		netdev_err(dev, "ROVR error\n");

	return IRQ_HANDLED;
}

#ifdef CONFIG_NET_POLL_CONTROLLER
static void at91ether_poll_controller(struct net_device *dev)
{
	unsigned long flags;

	local_irq_save(flags);
	at91ether_interrupt(dev->irq, dev);
	local_irq_restore(flags);
}
#endif

static const struct net_device_ops at91ether_netdev_ops = {
	.ndo_open		= at91ether_open,
	.ndo_stop		= at91ether_close,
	.ndo_start_xmit		= at91ether_start_xmit,
	.ndo_get_stats		= macb_get_stats,
	.ndo_set_rx_mode	= macb_set_rx_mode,
	.ndo_set_mac_address	= eth_mac_addr,
	.ndo_eth_ioctl		= macb_ioctl,
	.ndo_validate_addr	= eth_validate_addr,
#ifdef CONFIG_NET_POLL_CONTROLLER
	.ndo_poll_controller	= at91ether_poll_controller,
#endif
};

static int at91ether_clk_init(struct platform_device *pdev, struct clk **pclk,
			      struct clk **hclk, struct clk **tx_clk,
			      struct clk **rx_clk, struct clk **tsu_clk)
{
	int err;

	*hclk = NULL;
	*tx_clk = NULL;
	*rx_clk = NULL;
	*tsu_clk = NULL;

	*pclk = devm_clk_get(&pdev->dev, "ether_clk");
	if (IS_ERR(*pclk))
		return PTR_ERR(*pclk);

	err = clk_prepare_enable(*pclk);
	if (err) {
		dev_err(&pdev->dev, "failed to enable pclk (%d)\n", err);
		return err;
	}

	return 0;
}

static int at91ether_init(struct platform_device *pdev)
{
	struct net_device *dev = platform_get_drvdata(pdev);
	struct macb *bp = netdev_priv(dev);
	int err;

	bp->queues[0].bp = bp;

	dev->netdev_ops = &at91ether_netdev_ops;
	dev->ethtool_ops = &macb_ethtool_ops;

	err = devm_request_irq(&pdev->dev, dev->irq, at91ether_interrupt,
			       0, dev->name, dev);
	if (err)
		return err;

	macb_writel(bp, NCR, 0);

	macb_writel(bp, NCFGR, MACB_BF(CLK, MACB_CLK_DIV32) | MACB_BIT(BIG));

	return 0;
}

static unsigned long fu540_macb_tx_recalc_rate(struct clk_hw *hw,
					       unsigned long parent_rate)
{
	return mgmt->rate;
}

static long fu540_macb_tx_round_rate(struct clk_hw *hw, unsigned long rate,
				     unsigned long *parent_rate)
{
	if (WARN_ON(rate < 2500000))
		return 2500000;
	else if (rate == 2500000)
		return 2500000;
	else if (WARN_ON(rate < 13750000))
		return 2500000;
	else if (WARN_ON(rate < 25000000))
		return 25000000;
	else if (rate == 25000000)
		return 25000000;
	else if (WARN_ON(rate < 75000000))
		return 25000000;
	else if (WARN_ON(rate < 125000000))
		return 125000000;
	else if (rate == 125000000)
		return 125000000;

	WARN_ON(rate > 125000000);

	return 125000000;
}

static int fu540_macb_tx_set_rate(struct clk_hw *hw, unsigned long rate,
				  unsigned long parent_rate)
{
	rate = fu540_macb_tx_round_rate(hw, rate, &parent_rate);
	if (rate != 125000000)
		iowrite32(1, mgmt->reg);
	else
		iowrite32(0, mgmt->reg);
	mgmt->rate = rate;

	return 0;
}

static const struct clk_ops fu540_c000_ops = {
	.recalc_rate = fu540_macb_tx_recalc_rate,
	.round_rate = fu540_macb_tx_round_rate,
	.set_rate = fu540_macb_tx_set_rate,
};

static int fu540_c000_clk_init(struct platform_device *pdev, struct clk **pclk,
			       struct clk **hclk, struct clk **tx_clk,
			       struct clk **rx_clk, struct clk **tsu_clk)
{
	struct clk_init_data init;
	int err = 0;

	err = macb_clk_init(pdev, pclk, hclk, tx_clk, rx_clk, tsu_clk);
	if (err)
		return err;

	mgmt = devm_kzalloc(&pdev->dev, sizeof(*mgmt), GFP_KERNEL);
	if (!mgmt) {
		err = -ENOMEM;
		goto err_disable_clks;
	}

	init.name = "sifive-gemgxl-mgmt";
	init.ops = &fu540_c000_ops;
	init.flags = 0;
	init.num_parents = 0;

	mgmt->rate = 0;
	mgmt->hw.init = &init;

	*tx_clk = devm_clk_register(&pdev->dev, &mgmt->hw);
<<<<<<< HEAD
	if (IS_ERR(*tx_clk))
		return PTR_ERR(*tx_clk);
=======
	if (IS_ERR(*tx_clk)) {
		err = PTR_ERR(*tx_clk);
		goto err_disable_clks;
	}
>>>>>>> c1084c27

	err = clk_prepare_enable(*tx_clk);
	if (err) {
		dev_err(&pdev->dev, "failed to enable tx_clk (%u)\n", err);
		*tx_clk = NULL;
		goto err_disable_clks;
	} else {
		dev_info(&pdev->dev, "Registered clk switch '%s'\n", init.name);
	}

	return 0;

err_disable_clks:
	macb_clks_disable(*pclk, *hclk, *tx_clk, *rx_clk, *tsu_clk);

	return err;
}

static int fu540_c000_init(struct platform_device *pdev)
{
	mgmt->reg = devm_platform_ioremap_resource(pdev, 1);
	if (IS_ERR(mgmt->reg))
		return PTR_ERR(mgmt->reg);

	return macb_init(pdev);
}

static const struct macb_usrio_config sama7g5_usrio = {
	.mii = 0,
	.rmii = 1,
	.rgmii = 2,
	.refclk = BIT(2),
	.hdfctlen = BIT(6),
};

static const struct macb_config fu540_c000_config = {
	.caps = MACB_CAPS_GIGABIT_MODE_AVAILABLE | MACB_CAPS_JUMBO |
		MACB_CAPS_GEM_HAS_PTP,
	.dma_burst_length = 16,
	.clk_init = fu540_c000_clk_init,
	.init = fu540_c000_init,
	.jumbo_max_len = 10240,
	.usrio = &macb_default_usrio,
};

static const struct macb_config at91sam9260_config = {
	.caps = MACB_CAPS_USRIO_HAS_CLKEN | MACB_CAPS_USRIO_DEFAULT_IS_MII_GMII,
	.clk_init = macb_clk_init,
	.init = macb_init,
	.usrio = &macb_default_usrio,
};

static const struct macb_config sama5d3macb_config = {
	.caps = MACB_CAPS_SG_DISABLED
	      | MACB_CAPS_USRIO_HAS_CLKEN | MACB_CAPS_USRIO_DEFAULT_IS_MII_GMII,
	.clk_init = macb_clk_init,
	.init = macb_init,
	.usrio = &macb_default_usrio,
};

static const struct macb_config pc302gem_config = {
	.caps = MACB_CAPS_SG_DISABLED | MACB_CAPS_GIGABIT_MODE_AVAILABLE,
	.dma_burst_length = 16,
	.clk_init = macb_clk_init,
	.init = macb_init,
	.usrio = &macb_default_usrio,
};

static const struct macb_config sama5d2_config = {
	.caps = MACB_CAPS_USRIO_DEFAULT_IS_MII_GMII,
	.dma_burst_length = 16,
	.clk_init = macb_clk_init,
	.init = macb_init,
	.usrio = &macb_default_usrio,
};

static const struct macb_config sama5d29_config = {
	.caps = MACB_CAPS_USRIO_DEFAULT_IS_MII_GMII | MACB_CAPS_GEM_HAS_PTP,
	.dma_burst_length = 16,
	.clk_init = macb_clk_init,
	.init = macb_init,
	.usrio = &macb_default_usrio,
};

static const struct macb_config sama5d3_config = {
	.caps = MACB_CAPS_SG_DISABLED | MACB_CAPS_GIGABIT_MODE_AVAILABLE
	      | MACB_CAPS_USRIO_DEFAULT_IS_MII_GMII | MACB_CAPS_JUMBO,
	.dma_burst_length = 16,
	.clk_init = macb_clk_init,
	.init = macb_init,
	.jumbo_max_len = 10240,
	.usrio = &macb_default_usrio,
};

static const struct macb_config sama5d4_config = {
	.caps = MACB_CAPS_USRIO_DEFAULT_IS_MII_GMII,
	.dma_burst_length = 4,
	.clk_init = macb_clk_init,
	.init = macb_init,
	.usrio = &macb_default_usrio,
};

static const struct macb_config emac_config = {
	.caps = MACB_CAPS_NEEDS_RSTONUBR | MACB_CAPS_MACB_IS_EMAC,
	.clk_init = at91ether_clk_init,
	.init = at91ether_init,
	.usrio = &macb_default_usrio,
};

static const struct macb_config np4_config = {
	.caps = MACB_CAPS_USRIO_DISABLED,
	.clk_init = macb_clk_init,
	.init = macb_init,
	.usrio = &macb_default_usrio,
};

static const struct macb_config zynqmp_config = {
	.caps = MACB_CAPS_GIGABIT_MODE_AVAILABLE |
			MACB_CAPS_JUMBO |
			MACB_CAPS_GEM_HAS_PTP | MACB_CAPS_BD_RD_PREFETCH,
	.dma_burst_length = 16,
	.clk_init = macb_clk_init,
	.init = macb_init,
	.jumbo_max_len = 10240,
	.usrio = &macb_default_usrio,
};

static const struct macb_config zynq_config = {
	.caps = MACB_CAPS_GIGABIT_MODE_AVAILABLE | MACB_CAPS_NO_GIGABIT_HALF |
		MACB_CAPS_NEEDS_RSTONUBR,
	.dma_burst_length = 16,
	.clk_init = macb_clk_init,
	.init = macb_init,
	.usrio = &macb_default_usrio,
};

static const struct macb_config sama7g5_gem_config = {
	.caps = MACB_CAPS_GIGABIT_MODE_AVAILABLE | MACB_CAPS_CLK_HW_CHG,
	.dma_burst_length = 16,
	.clk_init = macb_clk_init,
	.init = macb_init,
	.usrio = &sama7g5_usrio,
};

static const struct macb_config sama7g5_emac_config = {
	.caps = MACB_CAPS_USRIO_DEFAULT_IS_MII_GMII | MACB_CAPS_USRIO_HAS_CLKEN,
	.dma_burst_length = 16,
	.clk_init = macb_clk_init,
	.init = macb_init,
	.usrio = &sama7g5_usrio,
};

static const struct of_device_id macb_dt_ids[] = {
	{ .compatible = "cdns,at32ap7000-macb" },
	{ .compatible = "cdns,at91sam9260-macb", .data = &at91sam9260_config },
	{ .compatible = "cdns,macb" },
	{ .compatible = "cdns,np4-macb", .data = &np4_config },
	{ .compatible = "cdns,pc302-gem", .data = &pc302gem_config },
	{ .compatible = "cdns,gem", .data = &pc302gem_config },
	{ .compatible = "cdns,sam9x60-macb", .data = &at91sam9260_config },
	{ .compatible = "atmel,sama5d2-gem", .data = &sama5d2_config },
	{ .compatible = "atmel,sama5d29-gem", .data = &sama5d29_config },
	{ .compatible = "atmel,sama5d3-gem", .data = &sama5d3_config },
	{ .compatible = "atmel,sama5d3-macb", .data = &sama5d3macb_config },
	{ .compatible = "atmel,sama5d4-gem", .data = &sama5d4_config },
	{ .compatible = "cdns,at91rm9200-emac", .data = &emac_config },
	{ .compatible = "cdns,emac", .data = &emac_config },
	{ .compatible = "cdns,zynqmp-gem", .data = &zynqmp_config},
	{ .compatible = "cdns,zynq-gem", .data = &zynq_config },
	{ .compatible = "sifive,fu540-c000-gem", .data = &fu540_c000_config },
	{ .compatible = "microchip,sama7g5-gem", .data = &sama7g5_gem_config },
	{ .compatible = "microchip,sama7g5-emac", .data = &sama7g5_emac_config },
	{ /* sentinel */ }
};
MODULE_DEVICE_TABLE(of, macb_dt_ids);
#endif /* CONFIG_OF */

static const struct macb_config default_gem_config = {
	.caps = MACB_CAPS_GIGABIT_MODE_AVAILABLE |
			MACB_CAPS_JUMBO |
			MACB_CAPS_GEM_HAS_PTP,
	.dma_burst_length = 16,
	.clk_init = macb_clk_init,
	.init = macb_init,
	.usrio = &macb_default_usrio,
	.jumbo_max_len = 10240,
};

static int macb_probe(struct platform_device *pdev)
{
	const struct macb_config *macb_config = &default_gem_config;
	int (*clk_init)(struct platform_device *, struct clk **,
			struct clk **, struct clk **,  struct clk **,
			struct clk **) = macb_config->clk_init;
	int (*init)(struct platform_device *) = macb_config->init;
	struct device_node *np = pdev->dev.of_node;
	struct clk *pclk, *hclk = NULL, *tx_clk = NULL, *rx_clk = NULL;
	struct clk *tsu_clk = NULL;
	unsigned int queue_mask, num_queues;
	bool native_io;
	phy_interface_t interface;
	struct net_device *dev;
	struct resource *regs;
	void __iomem *mem;
	struct macb *bp;
	int err, val;

	mem = devm_platform_get_and_ioremap_resource(pdev, 0, &regs);
	if (IS_ERR(mem))
		return PTR_ERR(mem);

	if (np) {
		const struct of_device_id *match;

		match = of_match_node(macb_dt_ids, np);
		if (match && match->data) {
			macb_config = match->data;
			clk_init = macb_config->clk_init;
			init = macb_config->init;
		}
	}

	err = clk_init(pdev, &pclk, &hclk, &tx_clk, &rx_clk, &tsu_clk);
	if (err)
		return err;

	pm_runtime_set_autosuspend_delay(&pdev->dev, MACB_PM_TIMEOUT);
	pm_runtime_use_autosuspend(&pdev->dev);
	pm_runtime_get_noresume(&pdev->dev);
	pm_runtime_set_active(&pdev->dev);
	pm_runtime_enable(&pdev->dev);
	native_io = hw_is_native_io(mem);

	macb_probe_queues(mem, native_io, &queue_mask, &num_queues);
	dev = alloc_etherdev_mq(sizeof(*bp), num_queues);
	if (!dev) {
		err = -ENOMEM;
		goto err_disable_clocks;
	}

	dev->base_addr = regs->start;

	SET_NETDEV_DEV(dev, &pdev->dev);

	bp = netdev_priv(dev);
	bp->pdev = pdev;
	bp->dev = dev;
	bp->regs = mem;
	bp->native_io = native_io;
	if (native_io) {
		bp->macb_reg_readl = hw_readl_native;
		bp->macb_reg_writel = hw_writel_native;
	} else {
		bp->macb_reg_readl = hw_readl;
		bp->macb_reg_writel = hw_writel;
	}
	bp->num_queues = num_queues;
	bp->queue_mask = queue_mask;
	if (macb_config)
		bp->dma_burst_length = macb_config->dma_burst_length;
	bp->pclk = pclk;
	bp->hclk = hclk;
	bp->tx_clk = tx_clk;
	bp->rx_clk = rx_clk;
	bp->tsu_clk = tsu_clk;
	if (macb_config)
		bp->jumbo_max_len = macb_config->jumbo_max_len;

	bp->wol = 0;
	if (of_get_property(np, "magic-packet", NULL))
		bp->wol |= MACB_WOL_HAS_MAGIC_PACKET;
	device_set_wakeup_capable(&pdev->dev, bp->wol & MACB_WOL_HAS_MAGIC_PACKET);
<<<<<<< HEAD
=======

	bp->usrio = macb_config->usrio;
>>>>>>> c1084c27

	spin_lock_init(&bp->lock);

	/* setup capabilities */
	macb_configure_caps(bp, macb_config);

#ifdef CONFIG_ARCH_DMA_ADDR_T_64BIT
	if (GEM_BFEXT(DAW64, gem_readl(bp, DCFG6))) {
		dma_set_mask(&pdev->dev, DMA_BIT_MASK(44));
		bp->hw_dma_cap |= HW_DMA_CAP_64B;
	}
#endif
	platform_set_drvdata(pdev, dev);

	dev->irq = platform_get_irq(pdev, 0);
	if (dev->irq < 0) {
		err = dev->irq;
		goto err_out_free_netdev;
	}

	/* MTU range: 68 - 1500 or 10240 */
	dev->min_mtu = GEM_MTU_MIN_SIZE;
	if (bp->caps & MACB_CAPS_JUMBO)
		dev->max_mtu = gem_readl(bp, JML) - ETH_HLEN - ETH_FCS_LEN;
	else
		dev->max_mtu = ETH_DATA_LEN;

	if (bp->caps & MACB_CAPS_BD_RD_PREFETCH) {
		val = GEM_BFEXT(RXBD_RDBUFF, gem_readl(bp, DCFG10));
		if (val)
			bp->rx_bd_rd_prefetch = (2 << (val - 1)) *
						macb_dma_desc_get_size(bp);

		val = GEM_BFEXT(TXBD_RDBUFF, gem_readl(bp, DCFG10));
		if (val)
			bp->tx_bd_rd_prefetch = (2 << (val - 1)) *
						macb_dma_desc_get_size(bp);
	}

	bp->rx_intr_mask = MACB_RX_INT_FLAGS;
	if (bp->caps & MACB_CAPS_NEEDS_RSTONUBR)
		bp->rx_intr_mask |= MACB_BIT(RXUBR);

	err = of_get_mac_address(np, bp->dev->dev_addr);
	if (err == -EPROBE_DEFER)
		goto err_out_free_netdev;
	else if (err)
		macb_get_hwaddr(bp);

	err = of_get_phy_mode(np, &interface);
	if (err)
		/* not found in DT, MII by default */
		bp->phy_interface = PHY_INTERFACE_MODE_MII;
	else
		bp->phy_interface = interface;

	/* IP specific init */
	err = init(pdev);
	if (err)
		goto err_out_free_netdev;

	err = macb_mii_init(bp);
	if (err)
		goto err_out_free_netdev;

	netif_carrier_off(dev);

	err = register_netdev(dev);
	if (err) {
		dev_err(&pdev->dev, "Cannot register net device, aborting.\n");
		goto err_out_unregister_mdio;
	}

	tasklet_setup(&bp->hresp_err_tasklet, macb_hresp_error_task);

	netdev_info(dev, "Cadence %s rev 0x%08x at 0x%08lx irq %d (%pM)\n",
		    macb_is_gem(bp) ? "GEM" : "MACB", macb_readl(bp, MID),
		    dev->base_addr, dev->irq, dev->dev_addr);

	pm_runtime_mark_last_busy(&bp->pdev->dev);
	pm_runtime_put_autosuspend(&bp->pdev->dev);

	return 0;

err_out_unregister_mdio:
	mdiobus_unregister(bp->mii_bus);
	mdiobus_free(bp->mii_bus);

err_out_free_netdev:
	free_netdev(dev);

err_disable_clocks:
<<<<<<< HEAD
	clk_disable_unprepare(tx_clk);
	clk_disable_unprepare(hclk);
	clk_disable_unprepare(pclk);
	clk_disable_unprepare(rx_clk);
	clk_disable_unprepare(tsu_clk);
=======
	macb_clks_disable(pclk, hclk, tx_clk, rx_clk, tsu_clk);
>>>>>>> c1084c27
	pm_runtime_disable(&pdev->dev);
	pm_runtime_set_suspended(&pdev->dev);
	pm_runtime_dont_use_autosuspend(&pdev->dev);

	return err;
}

static int macb_remove(struct platform_device *pdev)
{
	struct net_device *dev;
	struct macb *bp;

	dev = platform_get_drvdata(pdev);

	if (dev) {
		bp = netdev_priv(dev);
		mdiobus_unregister(bp->mii_bus);
		mdiobus_free(bp->mii_bus);

		unregister_netdev(dev);
		tasklet_kill(&bp->hresp_err_tasklet);
		pm_runtime_disable(&pdev->dev);
		pm_runtime_dont_use_autosuspend(&pdev->dev);
		if (!pm_runtime_suspended(&pdev->dev)) {
<<<<<<< HEAD
			clk_disable_unprepare(bp->tx_clk);
			clk_disable_unprepare(bp->hclk);
			clk_disable_unprepare(bp->pclk);
			clk_disable_unprepare(bp->rx_clk);
			clk_disable_unprepare(bp->tsu_clk);
=======
			macb_clks_disable(bp->pclk, bp->hclk, bp->tx_clk,
					  bp->rx_clk, bp->tsu_clk);
>>>>>>> c1084c27
			pm_runtime_set_suspended(&pdev->dev);
		}
		phylink_destroy(bp->phylink);
		free_netdev(dev);
	}

	return 0;
}

static int __maybe_unused macb_suspend(struct device *dev)
{
	struct net_device *netdev = dev_get_drvdata(dev);
	struct macb *bp = netdev_priv(netdev);
	struct macb_queue *queue;
	unsigned long flags;
	unsigned int q;
	int err;

	if (!netif_running(netdev))
		return 0;

	if (bp->wol & MACB_WOL_ENABLED) {
		spin_lock_irqsave(&bp->lock, flags);
		/* Flush all status bits */
		macb_writel(bp, TSR, -1);
		macb_writel(bp, RSR, -1);
		for (q = 0, queue = bp->queues; q < bp->num_queues;
		     ++q, ++queue) {
			/* Disable all interrupts */
			queue_writel(queue, IDR, -1);
			queue_readl(queue, ISR);
			if (bp->caps & MACB_CAPS_ISR_CLEAR_ON_WRITE)
				queue_writel(queue, ISR, -1);
		}
		/* Change interrupt handler and
		 * Enable WoL IRQ on queue 0
		 */
		devm_free_irq(dev, bp->queues[0].irq, bp->queues);
		if (macb_is_gem(bp)) {
			err = devm_request_irq(dev, bp->queues[0].irq, gem_wol_interrupt,
					       IRQF_SHARED, netdev->name, bp->queues);
			if (err) {
				dev_err(dev,
					"Unable to request IRQ %d (error %d)\n",
					bp->queues[0].irq, err);
				spin_unlock_irqrestore(&bp->lock, flags);
				return err;
			}
			queue_writel(bp->queues, IER, GEM_BIT(WOL));
			gem_writel(bp, WOL, MACB_BIT(MAG));
		} else {
			err = devm_request_irq(dev, bp->queues[0].irq, macb_wol_interrupt,
					       IRQF_SHARED, netdev->name, bp->queues);
			if (err) {
				dev_err(dev,
					"Unable to request IRQ %d (error %d)\n",
					bp->queues[0].irq, err);
				spin_unlock_irqrestore(&bp->lock, flags);
				return err;
			}
			queue_writel(bp->queues, IER, MACB_BIT(WOL));
			macb_writel(bp, WOL, MACB_BIT(MAG));
		}
		spin_unlock_irqrestore(&bp->lock, flags);

		enable_irq_wake(bp->queues[0].irq);
	}

	netif_device_detach(netdev);
	for (q = 0, queue = bp->queues; q < bp->num_queues;
	     ++q, ++queue)
		napi_disable(&queue->napi);

	if (!(bp->wol & MACB_WOL_ENABLED)) {
		rtnl_lock();
		phylink_stop(bp->phylink);
		rtnl_unlock();
		spin_lock_irqsave(&bp->lock, flags);
		macb_reset_hw(bp);
		spin_unlock_irqrestore(&bp->lock, flags);
	}

	if (!(bp->caps & MACB_CAPS_USRIO_DISABLED))
		bp->pm_data.usrio = macb_or_gem_readl(bp, USRIO);

	if (netdev->hw_features & NETIF_F_NTUPLE)
		bp->pm_data.scrt2 = gem_readl_n(bp, ETHT, SCRT2_ETHT);

	if (bp->ptp_info)
		bp->ptp_info->ptp_remove(netdev);
	if (!device_may_wakeup(dev))
		pm_runtime_force_suspend(dev);

	return 0;
}

static int __maybe_unused macb_resume(struct device *dev)
{
	struct net_device *netdev = dev_get_drvdata(dev);
	struct macb *bp = netdev_priv(netdev);
	struct macb_queue *queue;
	unsigned long flags;
	unsigned int q;
	int err;

	if (!netif_running(netdev))
		return 0;

	if (!device_may_wakeup(dev))
		pm_runtime_force_resume(dev);

	if (bp->wol & MACB_WOL_ENABLED) {
		spin_lock_irqsave(&bp->lock, flags);
		/* Disable WoL */
		if (macb_is_gem(bp)) {
			queue_writel(bp->queues, IDR, GEM_BIT(WOL));
			gem_writel(bp, WOL, 0);
		} else {
			queue_writel(bp->queues, IDR, MACB_BIT(WOL));
			macb_writel(bp, WOL, 0);
		}
		/* Clear ISR on queue 0 */
		queue_readl(bp->queues, ISR);
		if (bp->caps & MACB_CAPS_ISR_CLEAR_ON_WRITE)
			queue_writel(bp->queues, ISR, -1);
		/* Replace interrupt handler on queue 0 */
		devm_free_irq(dev, bp->queues[0].irq, bp->queues);
		err = devm_request_irq(dev, bp->queues[0].irq, macb_interrupt,
				       IRQF_SHARED, netdev->name, bp->queues);
		if (err) {
			dev_err(dev,
				"Unable to request IRQ %d (error %d)\n",
				bp->queues[0].irq, err);
			spin_unlock_irqrestore(&bp->lock, flags);
			return err;
		}
		spin_unlock_irqrestore(&bp->lock, flags);

		disable_irq_wake(bp->queues[0].irq);

		/* Now make sure we disable phy before moving
		 * to common restore path
		 */
		rtnl_lock();
		phylink_stop(bp->phylink);
		rtnl_unlock();
	}

	for (q = 0, queue = bp->queues; q < bp->num_queues;
	     ++q, ++queue)
		napi_enable(&queue->napi);

	if (netdev->hw_features & NETIF_F_NTUPLE)
		gem_writel_n(bp, ETHT, SCRT2_ETHT, bp->pm_data.scrt2);

	if (!(bp->caps & MACB_CAPS_USRIO_DISABLED))
		macb_or_gem_writel(bp, USRIO, bp->pm_data.usrio);

	macb_writel(bp, NCR, MACB_BIT(MPE));
	macb_init_hw(bp);
	macb_set_rx_mode(netdev);
	macb_restore_features(bp);
	rtnl_lock();
	phylink_start(bp->phylink);
	rtnl_unlock();

	netif_device_attach(netdev);
	if (bp->ptp_info)
		bp->ptp_info->ptp_init(netdev);

	return 0;
}

static int __maybe_unused macb_runtime_suspend(struct device *dev)
{
	struct net_device *netdev = dev_get_drvdata(dev);
	struct macb *bp = netdev_priv(netdev);

<<<<<<< HEAD
	if (!(device_may_wakeup(dev))) {
		clk_disable_unprepare(bp->tx_clk);
		clk_disable_unprepare(bp->hclk);
		clk_disable_unprepare(bp->pclk);
		clk_disable_unprepare(bp->rx_clk);
	}
	clk_disable_unprepare(bp->tsu_clk);
=======
	if (!(device_may_wakeup(dev)))
		macb_clks_disable(bp->pclk, bp->hclk, bp->tx_clk, bp->rx_clk, bp->tsu_clk);
	else
		macb_clks_disable(NULL, NULL, NULL, NULL, bp->tsu_clk);
>>>>>>> c1084c27

	return 0;
}

static int __maybe_unused macb_runtime_resume(struct device *dev)
{
	struct net_device *netdev = dev_get_drvdata(dev);
	struct macb *bp = netdev_priv(netdev);

	if (!(device_may_wakeup(dev))) {
		clk_prepare_enable(bp->pclk);
		clk_prepare_enable(bp->hclk);
		clk_prepare_enable(bp->tx_clk);
		clk_prepare_enable(bp->rx_clk);
	}
	clk_prepare_enable(bp->tsu_clk);

	return 0;
}

static const struct dev_pm_ops macb_pm_ops = {
	SET_SYSTEM_SLEEP_PM_OPS(macb_suspend, macb_resume)
	SET_RUNTIME_PM_OPS(macb_runtime_suspend, macb_runtime_resume, NULL)
};

static struct platform_driver macb_driver = {
	.probe		= macb_probe,
	.remove		= macb_remove,
	.driver		= {
		.name		= "macb",
		.of_match_table	= of_match_ptr(macb_dt_ids),
		.pm	= &macb_pm_ops,
	},
};

module_platform_driver(macb_driver);

MODULE_LICENSE("GPL");
MODULE_DESCRIPTION("Cadence MACB/GEM Ethernet driver");
MODULE_AUTHOR("Haavard Skinnemoen (Atmel)");
MODULE_ALIAS("platform:macb");<|MERGE_RESOLUTION|>--- conflicted
+++ resolved
@@ -4144,18 +4144,6 @@
 	ret = at91ether_start(lp);
 	if (ret)
 		goto pm_exit;
-<<<<<<< HEAD
-
-	/* Enable MAC interrupts */
-	macb_writel(lp, IER, MACB_BIT(RCOMP)	|
-			     MACB_BIT(RXUBR)	|
-			     MACB_BIT(ISR_TUND)	|
-			     MACB_BIT(ISR_RLE)	|
-			     MACB_BIT(TCOMP)	|
-			     MACB_BIT(ISR_ROVR)	|
-			     MACB_BIT(HRESP));
-=======
->>>>>>> c1084c27
 
 	ret = macb_phylink_connect(lp);
 	if (ret)
@@ -4165,11 +4153,8 @@
 
 	return 0;
 
-<<<<<<< HEAD
-=======
 stop:
 	at91ether_stop(lp);
->>>>>>> c1084c27
 pm_exit:
 	pm_runtime_put_sync(&lp->pdev->dev);
 	return ret;
@@ -4468,15 +4453,10 @@
 	mgmt->hw.init = &init;
 
 	*tx_clk = devm_clk_register(&pdev->dev, &mgmt->hw);
-<<<<<<< HEAD
-	if (IS_ERR(*tx_clk))
-		return PTR_ERR(*tx_clk);
-=======
 	if (IS_ERR(*tx_clk)) {
 		err = PTR_ERR(*tx_clk);
 		goto err_disable_clks;
 	}
->>>>>>> c1084c27
 
 	err = clk_prepare_enable(*tx_clk);
 	if (err) {
@@ -4749,11 +4729,8 @@
 	if (of_get_property(np, "magic-packet", NULL))
 		bp->wol |= MACB_WOL_HAS_MAGIC_PACKET;
 	device_set_wakeup_capable(&pdev->dev, bp->wol & MACB_WOL_HAS_MAGIC_PACKET);
-<<<<<<< HEAD
-=======
 
 	bp->usrio = macb_config->usrio;
->>>>>>> c1084c27
 
 	spin_lock_init(&bp->lock);
 
@@ -4846,15 +4823,7 @@
 	free_netdev(dev);
 
 err_disable_clocks:
-<<<<<<< HEAD
-	clk_disable_unprepare(tx_clk);
-	clk_disable_unprepare(hclk);
-	clk_disable_unprepare(pclk);
-	clk_disable_unprepare(rx_clk);
-	clk_disable_unprepare(tsu_clk);
-=======
 	macb_clks_disable(pclk, hclk, tx_clk, rx_clk, tsu_clk);
->>>>>>> c1084c27
 	pm_runtime_disable(&pdev->dev);
 	pm_runtime_set_suspended(&pdev->dev);
 	pm_runtime_dont_use_autosuspend(&pdev->dev);
@@ -4879,16 +4848,8 @@
 		pm_runtime_disable(&pdev->dev);
 		pm_runtime_dont_use_autosuspend(&pdev->dev);
 		if (!pm_runtime_suspended(&pdev->dev)) {
-<<<<<<< HEAD
-			clk_disable_unprepare(bp->tx_clk);
-			clk_disable_unprepare(bp->hclk);
-			clk_disable_unprepare(bp->pclk);
-			clk_disable_unprepare(bp->rx_clk);
-			clk_disable_unprepare(bp->tsu_clk);
-=======
 			macb_clks_disable(bp->pclk, bp->hclk, bp->tx_clk,
 					  bp->rx_clk, bp->tsu_clk);
->>>>>>> c1084c27
 			pm_runtime_set_suspended(&pdev->dev);
 		}
 		phylink_destroy(bp->phylink);
@@ -5067,20 +5028,10 @@
 	struct net_device *netdev = dev_get_drvdata(dev);
 	struct macb *bp = netdev_priv(netdev);
 
-<<<<<<< HEAD
-	if (!(device_may_wakeup(dev))) {
-		clk_disable_unprepare(bp->tx_clk);
-		clk_disable_unprepare(bp->hclk);
-		clk_disable_unprepare(bp->pclk);
-		clk_disable_unprepare(bp->rx_clk);
-	}
-	clk_disable_unprepare(bp->tsu_clk);
-=======
 	if (!(device_may_wakeup(dev)))
 		macb_clks_disable(bp->pclk, bp->hclk, bp->tx_clk, bp->rx_clk, bp->tsu_clk);
 	else
 		macb_clks_disable(NULL, NULL, NULL, NULL, bp->tsu_clk);
->>>>>>> c1084c27
 
 	return 0;
 }
