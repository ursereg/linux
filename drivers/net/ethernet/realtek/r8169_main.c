// SPDX-License-Identifier: GPL-2.0-only
/*
 * r8169.c: RealTek 8169/8168/8101 ethernet driver.
 *
 * Copyright (c) 2002 ShuChen <shuchen@realtek.com.tw>
 * Copyright (c) 2003 - 2007 Francois Romieu <romieu@fr.zoreil.com>
 * Copyright (c) a lot of people too. Please respect their work.
 *
 * See MAINTAINERS file for support contact information.
 */

#include <linux/module.h>
#include <linux/pci.h>
#include <linux/netdevice.h>
#include <linux/etherdevice.h>
#include <linux/clk.h>
#include <linux/delay.h>
#include <linux/ethtool.h>
#include <linux/phy.h>
#include <linux/if_vlan.h>
#include <linux/in.h>
#include <linux/io.h>
#include <linux/ip.h>
#include <linux/tcp.h>
#include <linux/interrupt.h>
#include <linux/dma-mapping.h>
#include <linux/pm_runtime.h>
#include <linux/bitfield.h>
#include <linux/prefetch.h>
#include <linux/ipv6.h>
#include <asm/unaligned.h>
#include <net/ip6_checksum.h>

#include "r8169.h"
#include "r8169_firmware.h"

#define FIRMWARE_8168D_1	"rtl_nic/rtl8168d-1.fw"
#define FIRMWARE_8168D_2	"rtl_nic/rtl8168d-2.fw"
#define FIRMWARE_8168E_1	"rtl_nic/rtl8168e-1.fw"
#define FIRMWARE_8168E_2	"rtl_nic/rtl8168e-2.fw"
#define FIRMWARE_8168E_3	"rtl_nic/rtl8168e-3.fw"
#define FIRMWARE_8168F_1	"rtl_nic/rtl8168f-1.fw"
#define FIRMWARE_8168F_2	"rtl_nic/rtl8168f-2.fw"
#define FIRMWARE_8105E_1	"rtl_nic/rtl8105e-1.fw"
#define FIRMWARE_8402_1		"rtl_nic/rtl8402-1.fw"
#define FIRMWARE_8411_1		"rtl_nic/rtl8411-1.fw"
#define FIRMWARE_8411_2		"rtl_nic/rtl8411-2.fw"
#define FIRMWARE_8106E_1	"rtl_nic/rtl8106e-1.fw"
#define FIRMWARE_8106E_2	"rtl_nic/rtl8106e-2.fw"
#define FIRMWARE_8168G_2	"rtl_nic/rtl8168g-2.fw"
#define FIRMWARE_8168G_3	"rtl_nic/rtl8168g-3.fw"
#define FIRMWARE_8168H_1	"rtl_nic/rtl8168h-1.fw"
#define FIRMWARE_8168H_2	"rtl_nic/rtl8168h-2.fw"
#define FIRMWARE_8168FP_3	"rtl_nic/rtl8168fp-3.fw"
#define FIRMWARE_8107E_1	"rtl_nic/rtl8107e-1.fw"
#define FIRMWARE_8107E_2	"rtl_nic/rtl8107e-2.fw"
#define FIRMWARE_8125A_3	"rtl_nic/rtl8125a-3.fw"
#define FIRMWARE_8125B_2	"rtl_nic/rtl8125b-2.fw"

/* Maximum number of multicast addresses to filter (vs. Rx-all-multicast).
   The RTL chips use a 64 element hash table based on the Ethernet CRC. */
#define	MC_FILTER_LIMIT	32

#define TX_DMA_BURST	7	/* Maximum PCI burst, '7' is unlimited */
#define InterFrameGap	0x03	/* 3 means InterFrameGap = the shortest one */

#define R8169_REGS_SIZE		256
#define R8169_RX_BUF_SIZE	(SZ_16K - 1)
#define NUM_TX_DESC	256	/* Number of Tx descriptor registers */
#define NUM_RX_DESC	256	/* Number of Rx descriptor registers */
#define R8169_TX_RING_BYTES	(NUM_TX_DESC * sizeof(struct TxDesc))
#define R8169_RX_RING_BYTES	(NUM_RX_DESC * sizeof(struct RxDesc))

#define OCP_STD_PHY_BASE	0xa400

#define RTL_CFG_NO_GBIT	1

/* write/read MMIO register */
#define RTL_W8(tp, reg, val8)	writeb((val8), tp->mmio_addr + (reg))
#define RTL_W16(tp, reg, val16)	writew((val16), tp->mmio_addr + (reg))
#define RTL_W32(tp, reg, val32)	writel((val32), tp->mmio_addr + (reg))
#define RTL_R8(tp, reg)		readb(tp->mmio_addr + (reg))
#define RTL_R16(tp, reg)		readw(tp->mmio_addr + (reg))
#define RTL_R32(tp, reg)		readl(tp->mmio_addr + (reg))

#define JUMBO_4K	(4 * SZ_1K - VLAN_ETH_HLEN - ETH_FCS_LEN)
#define JUMBO_6K	(6 * SZ_1K - VLAN_ETH_HLEN - ETH_FCS_LEN)
#define JUMBO_7K	(7 * SZ_1K - VLAN_ETH_HLEN - ETH_FCS_LEN)
#define JUMBO_9K	(9 * SZ_1K - VLAN_ETH_HLEN - ETH_FCS_LEN)

static const struct {
	const char *name;
	const char *fw_name;
} rtl_chip_infos[] = {
	/* PCI devices. */
	[RTL_GIGA_MAC_VER_02] = {"RTL8169s"				},
	[RTL_GIGA_MAC_VER_03] = {"RTL8110s"				},
	[RTL_GIGA_MAC_VER_04] = {"RTL8169sb/8110sb"			},
	[RTL_GIGA_MAC_VER_05] = {"RTL8169sc/8110sc"			},
	[RTL_GIGA_MAC_VER_06] = {"RTL8169sc/8110sc"			},
	/* PCI-E devices. */
	[RTL_GIGA_MAC_VER_07] = {"RTL8102e"				},
	[RTL_GIGA_MAC_VER_08] = {"RTL8102e"				},
	[RTL_GIGA_MAC_VER_09] = {"RTL8102e/RTL8103e"			},
	[RTL_GIGA_MAC_VER_10] = {"RTL8101e"				},
	[RTL_GIGA_MAC_VER_11] = {"RTL8168b/8111b"			},
	[RTL_GIGA_MAC_VER_12] = {"RTL8168b/8111b"			},
	[RTL_GIGA_MAC_VER_13] = {"RTL8101e/RTL8100e"			},
	[RTL_GIGA_MAC_VER_14] = {"RTL8401"				},
	[RTL_GIGA_MAC_VER_16] = {"RTL8101e"				},
	[RTL_GIGA_MAC_VER_17] = {"RTL8168b/8111b"			},
	[RTL_GIGA_MAC_VER_18] = {"RTL8168cp/8111cp"			},
	[RTL_GIGA_MAC_VER_19] = {"RTL8168c/8111c"			},
	[RTL_GIGA_MAC_VER_20] = {"RTL8168c/8111c"			},
	[RTL_GIGA_MAC_VER_21] = {"RTL8168c/8111c"			},
	[RTL_GIGA_MAC_VER_22] = {"RTL8168c/8111c"			},
	[RTL_GIGA_MAC_VER_23] = {"RTL8168cp/8111cp"			},
	[RTL_GIGA_MAC_VER_24] = {"RTL8168cp/8111cp"			},
	[RTL_GIGA_MAC_VER_25] = {"RTL8168d/8111d",	FIRMWARE_8168D_1},
	[RTL_GIGA_MAC_VER_26] = {"RTL8168d/8111d",	FIRMWARE_8168D_2},
	[RTL_GIGA_MAC_VER_27] = {"RTL8168dp/8111dp"			},
	[RTL_GIGA_MAC_VER_28] = {"RTL8168dp/8111dp"			},
	[RTL_GIGA_MAC_VER_29] = {"RTL8105e",		FIRMWARE_8105E_1},
	[RTL_GIGA_MAC_VER_30] = {"RTL8105e",		FIRMWARE_8105E_1},
	[RTL_GIGA_MAC_VER_31] = {"RTL8168dp/8111dp"			},
	[RTL_GIGA_MAC_VER_32] = {"RTL8168e/8111e",	FIRMWARE_8168E_1},
	[RTL_GIGA_MAC_VER_33] = {"RTL8168e/8111e",	FIRMWARE_8168E_2},
	[RTL_GIGA_MAC_VER_34] = {"RTL8168evl/8111evl",	FIRMWARE_8168E_3},
	[RTL_GIGA_MAC_VER_35] = {"RTL8168f/8111f",	FIRMWARE_8168F_1},
	[RTL_GIGA_MAC_VER_36] = {"RTL8168f/8111f",	FIRMWARE_8168F_2},
	[RTL_GIGA_MAC_VER_37] = {"RTL8402",		FIRMWARE_8402_1 },
	[RTL_GIGA_MAC_VER_38] = {"RTL8411",		FIRMWARE_8411_1 },
	[RTL_GIGA_MAC_VER_39] = {"RTL8106e",		FIRMWARE_8106E_1},
	[RTL_GIGA_MAC_VER_40] = {"RTL8168g/8111g",	FIRMWARE_8168G_2},
	[RTL_GIGA_MAC_VER_41] = {"RTL8168g/8111g"			},
	[RTL_GIGA_MAC_VER_42] = {"RTL8168gu/8111gu",	FIRMWARE_8168G_3},
	[RTL_GIGA_MAC_VER_43] = {"RTL8106eus",		FIRMWARE_8106E_2},
	[RTL_GIGA_MAC_VER_44] = {"RTL8411b",		FIRMWARE_8411_2 },
	[RTL_GIGA_MAC_VER_45] = {"RTL8168h/8111h",	FIRMWARE_8168H_1},
	[RTL_GIGA_MAC_VER_46] = {"RTL8168h/8111h",	FIRMWARE_8168H_2},
	[RTL_GIGA_MAC_VER_47] = {"RTL8107e",		FIRMWARE_8107E_1},
	[RTL_GIGA_MAC_VER_48] = {"RTL8107e",		FIRMWARE_8107E_2},
	[RTL_GIGA_MAC_VER_49] = {"RTL8168ep/8111ep"			},
	[RTL_GIGA_MAC_VER_50] = {"RTL8168ep/8111ep"			},
	[RTL_GIGA_MAC_VER_51] = {"RTL8168ep/8111ep"			},
	[RTL_GIGA_MAC_VER_52] = {"RTL8168fp/RTL8117",  FIRMWARE_8168FP_3},
	[RTL_GIGA_MAC_VER_53] = {"RTL8168fp/RTL8117",			},
	[RTL_GIGA_MAC_VER_60] = {"RTL8125A"				},
	[RTL_GIGA_MAC_VER_61] = {"RTL8125A",		FIRMWARE_8125A_3},
	/* reserve 62 for CFG_METHOD_4 in the vendor driver */
	[RTL_GIGA_MAC_VER_63] = {"RTL8125B",		FIRMWARE_8125B_2},
};

static const struct pci_device_id rtl8169_pci_tbl[] = {
	{ PCI_VDEVICE(REALTEK,	0x2502) },
	{ PCI_VDEVICE(REALTEK,	0x2600) },
	{ PCI_VDEVICE(REALTEK,	0x8129) },
	{ PCI_VDEVICE(REALTEK,	0x8136), RTL_CFG_NO_GBIT },
	{ PCI_VDEVICE(REALTEK,	0x8161) },
	{ PCI_VDEVICE(REALTEK,	0x8162) },
	{ PCI_VDEVICE(REALTEK,	0x8167) },
	{ PCI_VDEVICE(REALTEK,	0x8168) },
	{ PCI_VDEVICE(NCUBE,	0x8168) },
	{ PCI_VDEVICE(REALTEK,	0x8169) },
	{ PCI_VENDOR_ID_DLINK,	0x4300,
		PCI_VENDOR_ID_DLINK, 0x4b10, 0, 0 },
	{ PCI_VDEVICE(DLINK,	0x4300) },
	{ PCI_VDEVICE(DLINK,	0x4302) },
	{ PCI_VDEVICE(AT,	0xc107) },
	{ PCI_VDEVICE(USR,	0x0116) },
	{ PCI_VENDOR_ID_LINKSYS, 0x1032, PCI_ANY_ID, 0x0024 },
	{ 0x0001, 0x8168, PCI_ANY_ID, 0x2410 },
	{ PCI_VDEVICE(REALTEK,	0x8125) },
	{ PCI_VDEVICE(REALTEK,	0x3000) },
	{}
};

MODULE_DEVICE_TABLE(pci, rtl8169_pci_tbl);

enum rtl_registers {
	MAC0		= 0,	/* Ethernet hardware address. */
	MAC4		= 4,
	MAR0		= 8,	/* Multicast filter. */
	CounterAddrLow		= 0x10,
	CounterAddrHigh		= 0x14,
	TxDescStartAddrLow	= 0x20,
	TxDescStartAddrHigh	= 0x24,
	TxHDescStartAddrLow	= 0x28,
	TxHDescStartAddrHigh	= 0x2c,
	FLASH		= 0x30,
	ERSR		= 0x36,
	ChipCmd		= 0x37,
	TxPoll		= 0x38,
	IntrMask	= 0x3c,
	IntrStatus	= 0x3e,

	TxConfig	= 0x40,
#define	TXCFG_AUTO_FIFO			(1 << 7)	/* 8111e-vl */
#define	TXCFG_EMPTY			(1 << 11)	/* 8111e-vl */

	RxConfig	= 0x44,
#define	RX128_INT_EN			(1 << 15)	/* 8111c and later */
#define	RX_MULTI_EN			(1 << 14)	/* 8111c only */
#define	RXCFG_FIFO_SHIFT		13
					/* No threshold before first PCI xfer */
#define	RX_FIFO_THRESH			(7 << RXCFG_FIFO_SHIFT)
#define	RX_EARLY_OFF			(1 << 11)
#define	RXCFG_DMA_SHIFT			8
					/* Unlimited maximum PCI burst. */
#define	RX_DMA_BURST			(7 << RXCFG_DMA_SHIFT)

	Cfg9346		= 0x50,
	Config0		= 0x51,
	Config1		= 0x52,
	Config2		= 0x53,
#define PME_SIGNAL			(1 << 5)	/* 8168c and later */

	Config3		= 0x54,
	Config4		= 0x55,
	Config5		= 0x56,
	PHYAR		= 0x60,
	PHYstatus	= 0x6c,
	RxMaxSize	= 0xda,
	CPlusCmd	= 0xe0,
	IntrMitigate	= 0xe2,

#define RTL_COALESCE_TX_USECS	GENMASK(15, 12)
#define RTL_COALESCE_TX_FRAMES	GENMASK(11, 8)
#define RTL_COALESCE_RX_USECS	GENMASK(7, 4)
#define RTL_COALESCE_RX_FRAMES	GENMASK(3, 0)

#define RTL_COALESCE_T_MAX	0x0fU
#define RTL_COALESCE_FRAME_MAX	(RTL_COALESCE_T_MAX * 4)

	RxDescAddrLow	= 0xe4,
	RxDescAddrHigh	= 0xe8,
	EarlyTxThres	= 0xec,	/* 8169. Unit of 32 bytes. */

#define NoEarlyTx	0x3f	/* Max value : no early transmit. */

	MaxTxPacketSize	= 0xec,	/* 8101/8168. Unit of 128 bytes. */

#define TxPacketMax	(8064 >> 7)
#define EarlySize	0x27

	FuncEvent	= 0xf0,
	FuncEventMask	= 0xf4,
	FuncPresetState	= 0xf8,
	IBCR0           = 0xf8,
	IBCR2           = 0xf9,
	IBIMR0          = 0xfa,
	IBISR0          = 0xfb,
	FuncForceEvent	= 0xfc,
};

enum rtl8168_8101_registers {
	CSIDR			= 0x64,
	CSIAR			= 0x68,
#define	CSIAR_FLAG			0x80000000
#define	CSIAR_WRITE_CMD			0x80000000
#define	CSIAR_BYTE_ENABLE		0x0000f000
#define	CSIAR_ADDR_MASK			0x00000fff
	PMCH			= 0x6f,
#define D3COLD_NO_PLL_DOWN		BIT(7)
#define D3HOT_NO_PLL_DOWN		BIT(6)
#define D3_NO_PLL_DOWN			(BIT(7) | BIT(6))
	EPHYAR			= 0x80,
#define	EPHYAR_FLAG			0x80000000
#define	EPHYAR_WRITE_CMD		0x80000000
#define	EPHYAR_REG_MASK			0x1f
#define	EPHYAR_REG_SHIFT		16
#define	EPHYAR_DATA_MASK		0xffff
	DLLPR			= 0xd0,
#define	PFM_EN				(1 << 6)
#define	TX_10M_PS_EN			(1 << 7)
	DBG_REG			= 0xd1,
#define	FIX_NAK_1			(1 << 4)
#define	FIX_NAK_2			(1 << 3)
	TWSI			= 0xd2,
	MCU			= 0xd3,
#define	NOW_IS_OOB			(1 << 7)
#define	TX_EMPTY			(1 << 5)
#define	RX_EMPTY			(1 << 4)
#define	RXTX_EMPTY			(TX_EMPTY | RX_EMPTY)
#define	EN_NDP				(1 << 3)
#define	EN_OOB_RESET			(1 << 2)
#define	LINK_LIST_RDY			(1 << 1)
	EFUSEAR			= 0xdc,
#define	EFUSEAR_FLAG			0x80000000
#define	EFUSEAR_WRITE_CMD		0x80000000
#define	EFUSEAR_READ_CMD		0x00000000
#define	EFUSEAR_REG_MASK		0x03ff
#define	EFUSEAR_REG_SHIFT		8
#define	EFUSEAR_DATA_MASK		0xff
	MISC_1			= 0xf2,
#define	PFM_D3COLD_EN			(1 << 6)
};

enum rtl8168_registers {
	LED_FREQ		= 0x1a,
	EEE_LED			= 0x1b,
	ERIDR			= 0x70,
	ERIAR			= 0x74,
#define ERIAR_FLAG			0x80000000
#define ERIAR_WRITE_CMD			0x80000000
#define ERIAR_READ_CMD			0x00000000
#define ERIAR_ADDR_BYTE_ALIGN		4
#define ERIAR_TYPE_SHIFT		16
#define ERIAR_EXGMAC			(0x00 << ERIAR_TYPE_SHIFT)
#define ERIAR_MSIX			(0x01 << ERIAR_TYPE_SHIFT)
#define ERIAR_ASF			(0x02 << ERIAR_TYPE_SHIFT)
#define ERIAR_OOB			(0x02 << ERIAR_TYPE_SHIFT)
#define ERIAR_MASK_SHIFT		12
#define ERIAR_MASK_0001			(0x1 << ERIAR_MASK_SHIFT)
#define ERIAR_MASK_0011			(0x3 << ERIAR_MASK_SHIFT)
#define ERIAR_MASK_0100			(0x4 << ERIAR_MASK_SHIFT)
#define ERIAR_MASK_0101			(0x5 << ERIAR_MASK_SHIFT)
#define ERIAR_MASK_1111			(0xf << ERIAR_MASK_SHIFT)
	EPHY_RXER_NUM		= 0x7c,
	OCPDR			= 0xb0,	/* OCP GPHY access */
#define OCPDR_WRITE_CMD			0x80000000
#define OCPDR_READ_CMD			0x00000000
#define OCPDR_REG_MASK			0x7f
#define OCPDR_GPHY_REG_SHIFT		16
#define OCPDR_DATA_MASK			0xffff
	OCPAR			= 0xb4,
#define OCPAR_FLAG			0x80000000
#define OCPAR_GPHY_WRITE_CMD		0x8000f060
#define OCPAR_GPHY_READ_CMD		0x0000f060
	GPHY_OCP		= 0xb8,
	RDSAR1			= 0xd0,	/* 8168c only. Undocumented on 8168dp */
	MISC			= 0xf0,	/* 8168e only. */
#define TXPLA_RST			(1 << 29)
#define DISABLE_LAN_EN			(1 << 23) /* Enable GPIO pin */
#define PWM_EN				(1 << 22)
#define RXDV_GATED_EN			(1 << 19)
#define EARLY_TALLY_EN			(1 << 16)
};

enum rtl8125_registers {
	IntrMask_8125		= 0x38,
	IntrStatus_8125		= 0x3c,
	TxPoll_8125		= 0x90,
	MAC0_BKP		= 0x19e0,
	EEE_TXIDLE_TIMER_8125	= 0x6048,
};

#define RX_VLAN_INNER_8125	BIT(22)
#define RX_VLAN_OUTER_8125	BIT(23)
#define RX_VLAN_8125		(RX_VLAN_INNER_8125 | RX_VLAN_OUTER_8125)

#define RX_FETCH_DFLT_8125	(8 << 27)

enum rtl_register_content {
	/* InterruptStatusBits */
	SYSErr		= 0x8000,
	PCSTimeout	= 0x4000,
	SWInt		= 0x0100,
	TxDescUnavail	= 0x0080,
	RxFIFOOver	= 0x0040,
	LinkChg		= 0x0020,
	RxOverflow	= 0x0010,
	TxErr		= 0x0008,
	TxOK		= 0x0004,
	RxErr		= 0x0002,
	RxOK		= 0x0001,

	/* RxStatusDesc */
	RxRWT	= (1 << 22),
	RxRES	= (1 << 21),
	RxRUNT	= (1 << 20),
	RxCRC	= (1 << 19),

	/* ChipCmdBits */
	StopReq		= 0x80,
	CmdReset	= 0x10,
	CmdRxEnb	= 0x08,
	CmdTxEnb	= 0x04,
	RxBufEmpty	= 0x01,

	/* TXPoll register p.5 */
	HPQ		= 0x80,		/* Poll cmd on the high prio queue */
	NPQ		= 0x40,		/* Poll cmd on the low prio queue */
	FSWInt		= 0x01,		/* Forced software interrupt */

	/* Cfg9346Bits */
	Cfg9346_Lock	= 0x00,
	Cfg9346_Unlock	= 0xc0,

	/* rx_mode_bits */
	AcceptErr	= 0x20,
	AcceptRunt	= 0x10,
#define RX_CONFIG_ACCEPT_ERR_MASK	0x30
	AcceptBroadcast	= 0x08,
	AcceptMulticast	= 0x04,
	AcceptMyPhys	= 0x02,
	AcceptAllPhys	= 0x01,
#define RX_CONFIG_ACCEPT_OK_MASK	0x0f
#define RX_CONFIG_ACCEPT_MASK		0x3f

	/* TxConfigBits */
	TxInterFrameGapShift = 24,
	TxDMAShift = 8,	/* DMA burst value (0-7) is shift this many bits */

	/* Config1 register p.24 */
	LEDS1		= (1 << 7),
	LEDS0		= (1 << 6),
	Speed_down	= (1 << 4),
	MEMMAP		= (1 << 3),
	IOMAP		= (1 << 2),
	VPD		= (1 << 1),
	PMEnable	= (1 << 0),	/* Power Management Enable */

	/* Config2 register p. 25 */
	ClkReqEn	= (1 << 7),	/* Clock Request Enable */
	MSIEnable	= (1 << 5),	/* 8169 only. Reserved in the 8168. */
	PCI_Clock_66MHz = 0x01,
	PCI_Clock_33MHz = 0x00,

	/* Config3 register p.25 */
	MagicPacket	= (1 << 5),	/* Wake up when receives a Magic Packet */
	LinkUp		= (1 << 4),	/* Wake up when the cable connection is re-established */
	Jumbo_En0	= (1 << 2),	/* 8168 only. Reserved in the 8168b */
	Rdy_to_L23	= (1 << 1),	/* L23 Enable */
	Beacon_en	= (1 << 0),	/* 8168 only. Reserved in the 8168b */

	/* Config4 register */
	Jumbo_En1	= (1 << 1),	/* 8168 only. Reserved in the 8168b */

	/* Config5 register p.27 */
	BWF		= (1 << 6),	/* Accept Broadcast wakeup frame */
	MWF		= (1 << 5),	/* Accept Multicast wakeup frame */
	UWF		= (1 << 4),	/* Accept Unicast wakeup frame */
	Spi_en		= (1 << 3),
	LanWake		= (1 << 1),	/* LanWake enable/disable */
	PMEStatus	= (1 << 0),	/* PME status can be reset by PCI RST# */
	ASPM_en		= (1 << 0),	/* ASPM enable */

	/* CPlusCmd p.31 */
	EnableBist	= (1 << 15),	// 8168 8101
	Mac_dbgo_oe	= (1 << 14),	// 8168 8101
	EnAnaPLL	= (1 << 14),	// 8169
	Normal_mode	= (1 << 13),	// unused
	Force_half_dup	= (1 << 12),	// 8168 8101
	Force_rxflow_en	= (1 << 11),	// 8168 8101
	Force_txflow_en	= (1 << 10),	// 8168 8101
	Cxpl_dbg_sel	= (1 << 9),	// 8168 8101
	ASF		= (1 << 8),	// 8168 8101
	PktCntrDisable	= (1 << 7),	// 8168 8101
	Mac_dbgo_sel	= 0x001c,	// 8168
	RxVlan		= (1 << 6),
	RxChkSum	= (1 << 5),
	PCIDAC		= (1 << 4),
	PCIMulRW	= (1 << 3),
#define INTT_MASK	GENMASK(1, 0)
#define CPCMD_MASK	(Normal_mode | RxVlan | RxChkSum | INTT_MASK)

	/* rtl8169_PHYstatus */
	TBI_Enable	= 0x80,
	TxFlowCtrl	= 0x40,
	RxFlowCtrl	= 0x20,
	_1000bpsF	= 0x10,
	_100bps		= 0x08,
	_10bps		= 0x04,
	LinkStatus	= 0x02,
	FullDup		= 0x01,

	/* ResetCounterCommand */
	CounterReset	= 0x1,

	/* DumpCounterCommand */
	CounterDump	= 0x8,

	/* magic enable v2 */
	MagicPacket_v2	= (1 << 16),	/* Wake up when receives a Magic Packet */
};

enum rtl_desc_bit {
	/* First doubleword. */
	DescOwn		= (1 << 31), /* Descriptor is owned by NIC */
	RingEnd		= (1 << 30), /* End of descriptor ring */
	FirstFrag	= (1 << 29), /* First segment of a packet */
	LastFrag	= (1 << 28), /* Final segment of a packet */
};

/* Generic case. */
enum rtl_tx_desc_bit {
	/* First doubleword. */
	TD_LSO		= (1 << 27),		/* Large Send Offload */
#define TD_MSS_MAX			0x07ffu	/* MSS value */

	/* Second doubleword. */
	TxVlanTag	= (1 << 17),		/* Add VLAN tag */
};

/* 8169, 8168b and 810x except 8102e. */
enum rtl_tx_desc_bit_0 {
	/* First doubleword. */
#define TD0_MSS_SHIFT			16	/* MSS position (11 bits) */
	TD0_TCP_CS	= (1 << 16),		/* Calculate TCP/IP checksum */
	TD0_UDP_CS	= (1 << 17),		/* Calculate UDP/IP checksum */
	TD0_IP_CS	= (1 << 18),		/* Calculate IP checksum */
};

/* 8102e, 8168c and beyond. */
enum rtl_tx_desc_bit_1 {
	/* First doubleword. */
	TD1_GTSENV4	= (1 << 26),		/* Giant Send for IPv4 */
	TD1_GTSENV6	= (1 << 25),		/* Giant Send for IPv6 */
#define GTTCPHO_SHIFT			18
#define GTTCPHO_MAX			0x7f

	/* Second doubleword. */
#define TCPHO_SHIFT			18
#define TCPHO_MAX			0x3ff
#define TD1_MSS_SHIFT			18	/* MSS position (11 bits) */
	TD1_IPv6_CS	= (1 << 28),		/* Calculate IPv6 checksum */
	TD1_IPv4_CS	= (1 << 29),		/* Calculate IPv4 checksum */
	TD1_TCP_CS	= (1 << 30),		/* Calculate TCP/IP checksum */
	TD1_UDP_CS	= (1 << 31),		/* Calculate UDP/IP checksum */
};

enum rtl_rx_desc_bit {
	/* Rx private */
	PID1		= (1 << 18), /* Protocol ID bit 1/2 */
	PID0		= (1 << 17), /* Protocol ID bit 0/2 */

#define RxProtoUDP	(PID1)
#define RxProtoTCP	(PID0)
#define RxProtoIP	(PID1 | PID0)
#define RxProtoMask	RxProtoIP

	IPFail		= (1 << 16), /* IP checksum failed */
	UDPFail		= (1 << 15), /* UDP/IP checksum failed */
	TCPFail		= (1 << 14), /* TCP/IP checksum failed */

#define RxCSFailMask	(IPFail | UDPFail | TCPFail)

	RxVlanTag	= (1 << 16), /* VLAN tag available */
};

#define RTL_GSO_MAX_SIZE_V1	32000
#define RTL_GSO_MAX_SEGS_V1	24
#define RTL_GSO_MAX_SIZE_V2	64000
#define RTL_GSO_MAX_SEGS_V2	64

struct TxDesc {
	__le32 opts1;
	__le32 opts2;
	__le64 addr;
};

struct RxDesc {
	__le32 opts1;
	__le32 opts2;
	__le64 addr;
};

struct ring_info {
	struct sk_buff	*skb;
	u32		len;
};

struct rtl8169_counters {
	__le64	tx_packets;
	__le64	rx_packets;
	__le64	tx_errors;
	__le32	rx_errors;
	__le16	rx_missed;
	__le16	align_errors;
	__le32	tx_one_collision;
	__le32	tx_multi_collision;
	__le64	rx_unicast;
	__le64	rx_broadcast;
	__le32	rx_multicast;
	__le16	tx_aborted;
	__le16	tx_underun;
};

struct rtl8169_tc_offsets {
	bool	inited;
	__le64	tx_errors;
	__le32	tx_multi_collision;
	__le16	tx_aborted;
	__le16	rx_missed;
};

enum rtl_flag {
	RTL_FLAG_TASK_ENABLED = 0,
	RTL_FLAG_TASK_RESET_PENDING,
	RTL_FLAG_MAX
};

enum rtl_dash_type {
	RTL_DASH_NONE,
	RTL_DASH_DP,
	RTL_DASH_EP,
};

struct rtl8169_private {
	void __iomem *mmio_addr;	/* memory map physical address */
	struct pci_dev *pci_dev;
	struct net_device *dev;
	struct phy_device *phydev;
	struct napi_struct napi;
	enum mac_version mac_version;
	enum rtl_dash_type dash_type;
	u32 cur_rx; /* Index into the Rx descriptor buffer of next Rx pkt. */
	u32 cur_tx; /* Index into the Tx descriptor buffer of next Rx pkt. */
	u32 dirty_tx;
	struct TxDesc *TxDescArray;	/* 256-aligned Tx descriptor ring */
	struct RxDesc *RxDescArray;	/* 256-aligned Rx descriptor ring */
	dma_addr_t TxPhyAddr;
	dma_addr_t RxPhyAddr;
	struct page *Rx_databuff[NUM_RX_DESC];	/* Rx data buffers */
	struct ring_info tx_skb[NUM_TX_DESC];	/* Tx data buffers */
	u16 cp_cmd;
	u32 irq_mask;
	struct clk *clk;

	struct {
		DECLARE_BITMAP(flags, RTL_FLAG_MAX);
		struct work_struct work;
	} wk;

	unsigned supports_gmii:1;
	unsigned aspm_manageable:1;
	dma_addr_t counters_phys_addr;
	struct rtl8169_counters *counters;
	struct rtl8169_tc_offsets tc_offset;
	u32 saved_wolopts;
	int eee_adv;

	const char *fw_name;
	struct rtl_fw *rtl_fw;

	u32 ocp_base;
};

typedef void (*rtl_generic_fct)(struct rtl8169_private *tp);

MODULE_AUTHOR("Realtek and the Linux r8169 crew <netdev@vger.kernel.org>");
MODULE_DESCRIPTION("RealTek RTL-8169 Gigabit Ethernet driver");
MODULE_SOFTDEP("pre: realtek");
MODULE_LICENSE("GPL");
MODULE_FIRMWARE(FIRMWARE_8168D_1);
MODULE_FIRMWARE(FIRMWARE_8168D_2);
MODULE_FIRMWARE(FIRMWARE_8168E_1);
MODULE_FIRMWARE(FIRMWARE_8168E_2);
MODULE_FIRMWARE(FIRMWARE_8168E_3);
MODULE_FIRMWARE(FIRMWARE_8105E_1);
MODULE_FIRMWARE(FIRMWARE_8168F_1);
MODULE_FIRMWARE(FIRMWARE_8168F_2);
MODULE_FIRMWARE(FIRMWARE_8402_1);
MODULE_FIRMWARE(FIRMWARE_8411_1);
MODULE_FIRMWARE(FIRMWARE_8411_2);
MODULE_FIRMWARE(FIRMWARE_8106E_1);
MODULE_FIRMWARE(FIRMWARE_8106E_2);
MODULE_FIRMWARE(FIRMWARE_8168G_2);
MODULE_FIRMWARE(FIRMWARE_8168G_3);
MODULE_FIRMWARE(FIRMWARE_8168H_1);
MODULE_FIRMWARE(FIRMWARE_8168H_2);
MODULE_FIRMWARE(FIRMWARE_8168FP_3);
MODULE_FIRMWARE(FIRMWARE_8107E_1);
MODULE_FIRMWARE(FIRMWARE_8107E_2);
MODULE_FIRMWARE(FIRMWARE_8125A_3);
MODULE_FIRMWARE(FIRMWARE_8125B_2);

static inline struct device *tp_to_dev(struct rtl8169_private *tp)
{
	return &tp->pci_dev->dev;
}

static void rtl_lock_config_regs(struct rtl8169_private *tp)
{
	RTL_W8(tp, Cfg9346, Cfg9346_Lock);
}

static void rtl_unlock_config_regs(struct rtl8169_private *tp)
{
	RTL_W8(tp, Cfg9346, Cfg9346_Unlock);
}

static void rtl_pci_commit(struct rtl8169_private *tp)
{
	/* Read an arbitrary register to commit a preceding PCI write */
	RTL_R8(tp, ChipCmd);
}

static bool rtl_is_8125(struct rtl8169_private *tp)
{
	return tp->mac_version >= RTL_GIGA_MAC_VER_60;
}

static bool rtl_is_8168evl_up(struct rtl8169_private *tp)
{
	return tp->mac_version >= RTL_GIGA_MAC_VER_34 &&
	       tp->mac_version != RTL_GIGA_MAC_VER_39 &&
	       tp->mac_version <= RTL_GIGA_MAC_VER_53;
}

static bool rtl_supports_eee(struct rtl8169_private *tp)
{
	return tp->mac_version >= RTL_GIGA_MAC_VER_34 &&
	       tp->mac_version != RTL_GIGA_MAC_VER_37 &&
	       tp->mac_version != RTL_GIGA_MAC_VER_39;
}

static void rtl_read_mac_from_reg(struct rtl8169_private *tp, u8 *mac, int reg)
{
	int i;

	for (i = 0; i < ETH_ALEN; i++)
		mac[i] = RTL_R8(tp, reg + i);
}

struct rtl_cond {
	bool (*check)(struct rtl8169_private *);
	const char *msg;
};

static bool rtl_loop_wait(struct rtl8169_private *tp, const struct rtl_cond *c,
			  unsigned long usecs, int n, bool high)
{
	int i;

	for (i = 0; i < n; i++) {
		if (c->check(tp) == high)
			return true;
		fsleep(usecs);
	}

	if (net_ratelimit())
		netdev_err(tp->dev, "%s == %d (loop: %d, delay: %lu).\n",
			   c->msg, !high, n, usecs);
	return false;
}

static bool rtl_loop_wait_high(struct rtl8169_private *tp,
			       const struct rtl_cond *c,
			       unsigned long d, int n)
{
	return rtl_loop_wait(tp, c, d, n, true);
}

static bool rtl_loop_wait_low(struct rtl8169_private *tp,
			      const struct rtl_cond *c,
			      unsigned long d, int n)
{
	return rtl_loop_wait(tp, c, d, n, false);
}

#define DECLARE_RTL_COND(name)				\
static bool name ## _check(struct rtl8169_private *);	\
							\
static const struct rtl_cond name = {			\
	.check	= name ## _check,			\
	.msg	= #name					\
};							\
							\
static bool name ## _check(struct rtl8169_private *tp)

static void r8168fp_adjust_ocp_cmd(struct rtl8169_private *tp, u32 *cmd, int type)
{
	/* based on RTL8168FP_OOBMAC_BASE in vendor driver */
	if (type == ERIAR_OOB &&
	    (tp->mac_version == RTL_GIGA_MAC_VER_52 ||
	     tp->mac_version == RTL_GIGA_MAC_VER_53))
		*cmd |= 0xf70 << 18;
}

DECLARE_RTL_COND(rtl_eriar_cond)
{
	return RTL_R32(tp, ERIAR) & ERIAR_FLAG;
}

static void _rtl_eri_write(struct rtl8169_private *tp, int addr, u32 mask,
			   u32 val, int type)
{
	u32 cmd = ERIAR_WRITE_CMD | type | mask | addr;

	if (WARN(addr & 3 || !mask, "addr: 0x%x, mask: 0x%08x\n", addr, mask))
		return;

	RTL_W32(tp, ERIDR, val);
	r8168fp_adjust_ocp_cmd(tp, &cmd, type);
	RTL_W32(tp, ERIAR, cmd);

	rtl_loop_wait_low(tp, &rtl_eriar_cond, 100, 100);
}

static void rtl_eri_write(struct rtl8169_private *tp, int addr, u32 mask,
			  u32 val)
{
	_rtl_eri_write(tp, addr, mask, val, ERIAR_EXGMAC);
}

static u32 _rtl_eri_read(struct rtl8169_private *tp, int addr, int type)
{
	u32 cmd = ERIAR_READ_CMD | type | ERIAR_MASK_1111 | addr;

	r8168fp_adjust_ocp_cmd(tp, &cmd, type);
	RTL_W32(tp, ERIAR, cmd);

	return rtl_loop_wait_high(tp, &rtl_eriar_cond, 100, 100) ?
		RTL_R32(tp, ERIDR) : ~0;
}

static u32 rtl_eri_read(struct rtl8169_private *tp, int addr)
{
	return _rtl_eri_read(tp, addr, ERIAR_EXGMAC);
}

static void rtl_w0w1_eri(struct rtl8169_private *tp, int addr, u32 p, u32 m)
{
	u32 val = rtl_eri_read(tp, addr);

	rtl_eri_write(tp, addr, ERIAR_MASK_1111, (val & ~m) | p);
}

static void rtl_eri_set_bits(struct rtl8169_private *tp, int addr, u32 p)
{
	rtl_w0w1_eri(tp, addr, p, 0);
}

static void rtl_eri_clear_bits(struct rtl8169_private *tp, int addr, u32 m)
{
	rtl_w0w1_eri(tp, addr, 0, m);
}

static bool rtl_ocp_reg_failure(u32 reg)
{
	return WARN_ONCE(reg & 0xffff0001, "Invalid ocp reg %x!\n", reg);
}

DECLARE_RTL_COND(rtl_ocp_gphy_cond)
{
	return RTL_R32(tp, GPHY_OCP) & OCPAR_FLAG;
}

static void r8168_phy_ocp_write(struct rtl8169_private *tp, u32 reg, u32 data)
{
	if (rtl_ocp_reg_failure(reg))
		return;

	RTL_W32(tp, GPHY_OCP, OCPAR_FLAG | (reg << 15) | data);

	rtl_loop_wait_low(tp, &rtl_ocp_gphy_cond, 25, 10);
}

static int r8168_phy_ocp_read(struct rtl8169_private *tp, u32 reg)
{
	if (rtl_ocp_reg_failure(reg))
		return 0;

	RTL_W32(tp, GPHY_OCP, reg << 15);

	return rtl_loop_wait_high(tp, &rtl_ocp_gphy_cond, 25, 10) ?
		(RTL_R32(tp, GPHY_OCP) & 0xffff) : -ETIMEDOUT;
}

static void r8168_mac_ocp_write(struct rtl8169_private *tp, u32 reg, u32 data)
{
	if (rtl_ocp_reg_failure(reg))
		return;

	RTL_W32(tp, OCPDR, OCPAR_FLAG | (reg << 15) | data);
}

static u16 r8168_mac_ocp_read(struct rtl8169_private *tp, u32 reg)
{
	if (rtl_ocp_reg_failure(reg))
		return 0;

	RTL_W32(tp, OCPDR, reg << 15);

	return RTL_R32(tp, OCPDR);
}

static void r8168_mac_ocp_modify(struct rtl8169_private *tp, u32 reg, u16 mask,
				 u16 set)
{
	u16 data = r8168_mac_ocp_read(tp, reg);

	r8168_mac_ocp_write(tp, reg, (data & ~mask) | set);
}

/* Work around a hw issue with RTL8168g PHY, the quirk disables
 * PHY MCU interrupts before PHY power-down.
 */
static void rtl8168g_phy_suspend_quirk(struct rtl8169_private *tp, int value)
{
	switch (tp->mac_version) {
	case RTL_GIGA_MAC_VER_40:
	case RTL_GIGA_MAC_VER_41:
	case RTL_GIGA_MAC_VER_49:
		if (value & BMCR_RESET || !(value & BMCR_PDOWN))
			rtl_eri_set_bits(tp, 0x1a8, 0xfc000000);
		else
			rtl_eri_clear_bits(tp, 0x1a8, 0xfc000000);
		break;
	default:
		break;
	}
};

static void r8168g_mdio_write(struct rtl8169_private *tp, int reg, int value)
{
	if (reg == 0x1f) {
		tp->ocp_base = value ? value << 4 : OCP_STD_PHY_BASE;
		return;
	}

	if (tp->ocp_base != OCP_STD_PHY_BASE)
		reg -= 0x10;

	if (tp->ocp_base == OCP_STD_PHY_BASE && reg == MII_BMCR)
		rtl8168g_phy_suspend_quirk(tp, value);

	r8168_phy_ocp_write(tp, tp->ocp_base + reg * 2, value);
}

static int r8168g_mdio_read(struct rtl8169_private *tp, int reg)
{
	if (reg == 0x1f)
		return tp->ocp_base == OCP_STD_PHY_BASE ? 0 : tp->ocp_base >> 4;

	if (tp->ocp_base != OCP_STD_PHY_BASE)
		reg -= 0x10;

	return r8168_phy_ocp_read(tp, tp->ocp_base + reg * 2);
}

static void mac_mcu_write(struct rtl8169_private *tp, int reg, int value)
{
	if (reg == 0x1f) {
		tp->ocp_base = value << 4;
		return;
	}

	r8168_mac_ocp_write(tp, tp->ocp_base + reg, value);
}

static int mac_mcu_read(struct rtl8169_private *tp, int reg)
{
	return r8168_mac_ocp_read(tp, tp->ocp_base + reg);
}

DECLARE_RTL_COND(rtl_phyar_cond)
{
	return RTL_R32(tp, PHYAR) & 0x80000000;
}

static void r8169_mdio_write(struct rtl8169_private *tp, int reg, int value)
{
	RTL_W32(tp, PHYAR, 0x80000000 | (reg & 0x1f) << 16 | (value & 0xffff));

	rtl_loop_wait_low(tp, &rtl_phyar_cond, 25, 20);
	/*
	 * According to hardware specs a 20us delay is required after write
	 * complete indication, but before sending next command.
	 */
	udelay(20);
}

static int r8169_mdio_read(struct rtl8169_private *tp, int reg)
{
	int value;

	RTL_W32(tp, PHYAR, 0x0 | (reg & 0x1f) << 16);

	value = rtl_loop_wait_high(tp, &rtl_phyar_cond, 25, 20) ?
		RTL_R32(tp, PHYAR) & 0xffff : -ETIMEDOUT;

	/*
	 * According to hardware specs a 20us delay is required after read
	 * complete indication, but before sending next command.
	 */
	udelay(20);

	return value;
}

DECLARE_RTL_COND(rtl_ocpar_cond)
{
	return RTL_R32(tp, OCPAR) & OCPAR_FLAG;
}

static void r8168dp_1_mdio_access(struct rtl8169_private *tp, int reg, u32 data)
{
	RTL_W32(tp, OCPDR, data | ((reg & OCPDR_REG_MASK) << OCPDR_GPHY_REG_SHIFT));
	RTL_W32(tp, OCPAR, OCPAR_GPHY_WRITE_CMD);
	RTL_W32(tp, EPHY_RXER_NUM, 0);

	rtl_loop_wait_low(tp, &rtl_ocpar_cond, 1000, 100);
}

static void r8168dp_1_mdio_write(struct rtl8169_private *tp, int reg, int value)
{
	r8168dp_1_mdio_access(tp, reg,
			      OCPDR_WRITE_CMD | (value & OCPDR_DATA_MASK));
}

static int r8168dp_1_mdio_read(struct rtl8169_private *tp, int reg)
{
	r8168dp_1_mdio_access(tp, reg, OCPDR_READ_CMD);

	mdelay(1);
	RTL_W32(tp, OCPAR, OCPAR_GPHY_READ_CMD);
	RTL_W32(tp, EPHY_RXER_NUM, 0);

	return rtl_loop_wait_high(tp, &rtl_ocpar_cond, 1000, 100) ?
		RTL_R32(tp, OCPDR) & OCPDR_DATA_MASK : -ETIMEDOUT;
}

#define R8168DP_1_MDIO_ACCESS_BIT	0x00020000

static void r8168dp_2_mdio_start(struct rtl8169_private *tp)
{
	RTL_W32(tp, 0xd0, RTL_R32(tp, 0xd0) & ~R8168DP_1_MDIO_ACCESS_BIT);
}

static void r8168dp_2_mdio_stop(struct rtl8169_private *tp)
{
	RTL_W32(tp, 0xd0, RTL_R32(tp, 0xd0) | R8168DP_1_MDIO_ACCESS_BIT);
}

static void r8168dp_2_mdio_write(struct rtl8169_private *tp, int reg, int value)
{
	r8168dp_2_mdio_start(tp);

	r8169_mdio_write(tp, reg, value);

	r8168dp_2_mdio_stop(tp);
}

static int r8168dp_2_mdio_read(struct rtl8169_private *tp, int reg)
{
	int value;

	/* Work around issue with chip reporting wrong PHY ID */
	if (reg == MII_PHYSID2)
		return 0xc912;

	r8168dp_2_mdio_start(tp);

	value = r8169_mdio_read(tp, reg);

	r8168dp_2_mdio_stop(tp);

	return value;
}

static void rtl_writephy(struct rtl8169_private *tp, int location, int val)
{
	switch (tp->mac_version) {
	case RTL_GIGA_MAC_VER_27:
		r8168dp_1_mdio_write(tp, location, val);
		break;
	case RTL_GIGA_MAC_VER_28:
	case RTL_GIGA_MAC_VER_31:
		r8168dp_2_mdio_write(tp, location, val);
		break;
	case RTL_GIGA_MAC_VER_40 ... RTL_GIGA_MAC_VER_63:
		r8168g_mdio_write(tp, location, val);
		break;
	default:
		r8169_mdio_write(tp, location, val);
		break;
	}
}

static int rtl_readphy(struct rtl8169_private *tp, int location)
{
	switch (tp->mac_version) {
	case RTL_GIGA_MAC_VER_27:
		return r8168dp_1_mdio_read(tp, location);
	case RTL_GIGA_MAC_VER_28:
	case RTL_GIGA_MAC_VER_31:
		return r8168dp_2_mdio_read(tp, location);
	case RTL_GIGA_MAC_VER_40 ... RTL_GIGA_MAC_VER_63:
		return r8168g_mdio_read(tp, location);
	default:
		return r8169_mdio_read(tp, location);
	}
}

DECLARE_RTL_COND(rtl_ephyar_cond)
{
	return RTL_R32(tp, EPHYAR) & EPHYAR_FLAG;
}

static void rtl_ephy_write(struct rtl8169_private *tp, int reg_addr, int value)
{
	RTL_W32(tp, EPHYAR, EPHYAR_WRITE_CMD | (value & EPHYAR_DATA_MASK) |
		(reg_addr & EPHYAR_REG_MASK) << EPHYAR_REG_SHIFT);

	rtl_loop_wait_low(tp, &rtl_ephyar_cond, 10, 100);

	udelay(10);
}

static u16 rtl_ephy_read(struct rtl8169_private *tp, int reg_addr)
{
	RTL_W32(tp, EPHYAR, (reg_addr & EPHYAR_REG_MASK) << EPHYAR_REG_SHIFT);

	return rtl_loop_wait_high(tp, &rtl_ephyar_cond, 10, 100) ?
		RTL_R32(tp, EPHYAR) & EPHYAR_DATA_MASK : ~0;
}

static u32 r8168dp_ocp_read(struct rtl8169_private *tp, u16 reg)
{
	RTL_W32(tp, OCPAR, 0x0fu << 12 | (reg & 0x0fff));
	return rtl_loop_wait_high(tp, &rtl_ocpar_cond, 100, 20) ?
		RTL_R32(tp, OCPDR) : ~0;
}

static u32 r8168ep_ocp_read(struct rtl8169_private *tp, u16 reg)
{
	return _rtl_eri_read(tp, reg, ERIAR_OOB);
}

static void r8168dp_ocp_write(struct rtl8169_private *tp, u8 mask, u16 reg,
			      u32 data)
{
	RTL_W32(tp, OCPDR, data);
	RTL_W32(tp, OCPAR, OCPAR_FLAG | ((u32)mask & 0x0f) << 12 | (reg & 0x0fff));
	rtl_loop_wait_low(tp, &rtl_ocpar_cond, 100, 20);
}

static void r8168ep_ocp_write(struct rtl8169_private *tp, u8 mask, u16 reg,
			      u32 data)
{
	_rtl_eri_write(tp, reg, ((u32)mask & 0x0f) << ERIAR_MASK_SHIFT,
		       data, ERIAR_OOB);
}

static void r8168dp_oob_notify(struct rtl8169_private *tp, u8 cmd)
{
	rtl_eri_write(tp, 0xe8, ERIAR_MASK_0001, cmd);

	r8168dp_ocp_write(tp, 0x1, 0x30, 0x00000001);
}

#define OOB_CMD_RESET		0x00
#define OOB_CMD_DRIVER_START	0x05
#define OOB_CMD_DRIVER_STOP	0x06

static u16 rtl8168_get_ocp_reg(struct rtl8169_private *tp)
{
	return (tp->mac_version == RTL_GIGA_MAC_VER_31) ? 0xb8 : 0x10;
}

DECLARE_RTL_COND(rtl_dp_ocp_read_cond)
{
	u16 reg;

	reg = rtl8168_get_ocp_reg(tp);

	return r8168dp_ocp_read(tp, reg) & 0x00000800;
}

DECLARE_RTL_COND(rtl_ep_ocp_read_cond)
{
	return r8168ep_ocp_read(tp, 0x124) & 0x00000001;
}

DECLARE_RTL_COND(rtl_ocp_tx_cond)
{
	return RTL_R8(tp, IBISR0) & 0x20;
}

static void rtl8168ep_stop_cmac(struct rtl8169_private *tp)
{
	RTL_W8(tp, IBCR2, RTL_R8(tp, IBCR2) & ~0x01);
	rtl_loop_wait_high(tp, &rtl_ocp_tx_cond, 50000, 2000);
	RTL_W8(tp, IBISR0, RTL_R8(tp, IBISR0) | 0x20);
	RTL_W8(tp, IBCR0, RTL_R8(tp, IBCR0) & ~0x01);
}

static void rtl8168dp_driver_start(struct rtl8169_private *tp)
{
	r8168dp_oob_notify(tp, OOB_CMD_DRIVER_START);
	rtl_loop_wait_high(tp, &rtl_dp_ocp_read_cond, 10000, 10);
}

static void rtl8168ep_driver_start(struct rtl8169_private *tp)
{
	r8168ep_ocp_write(tp, 0x01, 0x180, OOB_CMD_DRIVER_START);
	r8168ep_ocp_write(tp, 0x01, 0x30, r8168ep_ocp_read(tp, 0x30) | 0x01);
	rtl_loop_wait_high(tp, &rtl_ep_ocp_read_cond, 10000, 10);
}

static void rtl8168_driver_start(struct rtl8169_private *tp)
{
	if (tp->dash_type == RTL_DASH_DP)
		rtl8168dp_driver_start(tp);
	else
		rtl8168ep_driver_start(tp);
}

static void rtl8168dp_driver_stop(struct rtl8169_private *tp)
{
	r8168dp_oob_notify(tp, OOB_CMD_DRIVER_STOP);
	rtl_loop_wait_low(tp, &rtl_dp_ocp_read_cond, 10000, 10);
}

static void rtl8168ep_driver_stop(struct rtl8169_private *tp)
{
	rtl8168ep_stop_cmac(tp);
	r8168ep_ocp_write(tp, 0x01, 0x180, OOB_CMD_DRIVER_STOP);
	r8168ep_ocp_write(tp, 0x01, 0x30, r8168ep_ocp_read(tp, 0x30) | 0x01);
	rtl_loop_wait_low(tp, &rtl_ep_ocp_read_cond, 10000, 10);
}

static void rtl8168_driver_stop(struct rtl8169_private *tp)
{
	if (tp->dash_type == RTL_DASH_DP)
		rtl8168dp_driver_stop(tp);
	else
		rtl8168ep_driver_stop(tp);
}

static bool r8168dp_check_dash(struct rtl8169_private *tp)
{
	u16 reg = rtl8168_get_ocp_reg(tp);

	return r8168dp_ocp_read(tp, reg) & BIT(15);
}

static bool r8168ep_check_dash(struct rtl8169_private *tp)
{
	return r8168ep_ocp_read(tp, 0x128) & BIT(0);
}

static enum rtl_dash_type rtl_check_dash(struct rtl8169_private *tp)
{
	switch (tp->mac_version) {
	case RTL_GIGA_MAC_VER_27:
	case RTL_GIGA_MAC_VER_28:
	case RTL_GIGA_MAC_VER_31:
		return r8168dp_check_dash(tp) ? RTL_DASH_DP : RTL_DASH_NONE;
	case RTL_GIGA_MAC_VER_49 ... RTL_GIGA_MAC_VER_53:
		return r8168ep_check_dash(tp) ? RTL_DASH_EP : RTL_DASH_NONE;
	default:
		return RTL_DASH_NONE;
	}
}

static void rtl_set_d3_pll_down(struct rtl8169_private *tp, bool enable)
{
	switch (tp->mac_version) {
	case RTL_GIGA_MAC_VER_25 ... RTL_GIGA_MAC_VER_26:
	case RTL_GIGA_MAC_VER_29 ... RTL_GIGA_MAC_VER_30:
	case RTL_GIGA_MAC_VER_32 ... RTL_GIGA_MAC_VER_37:
	case RTL_GIGA_MAC_VER_39 ... RTL_GIGA_MAC_VER_63:
		if (enable)
			RTL_W8(tp, PMCH, RTL_R8(tp, PMCH) & ~D3_NO_PLL_DOWN);
		else
			RTL_W8(tp, PMCH, RTL_R8(tp, PMCH) | D3_NO_PLL_DOWN);
		break;
	default:
		break;
	}
}

static void rtl_reset_packet_filter(struct rtl8169_private *tp)
{
	rtl_eri_clear_bits(tp, 0xdc, BIT(0));
	rtl_eri_set_bits(tp, 0xdc, BIT(0));
}

DECLARE_RTL_COND(rtl_efusear_cond)
{
	return RTL_R32(tp, EFUSEAR) & EFUSEAR_FLAG;
}

u8 rtl8168d_efuse_read(struct rtl8169_private *tp, int reg_addr)
{
	RTL_W32(tp, EFUSEAR, (reg_addr & EFUSEAR_REG_MASK) << EFUSEAR_REG_SHIFT);

	return rtl_loop_wait_high(tp, &rtl_efusear_cond, 100, 300) ?
		RTL_R32(tp, EFUSEAR) & EFUSEAR_DATA_MASK : ~0;
}

static u32 rtl_get_events(struct rtl8169_private *tp)
{
	if (rtl_is_8125(tp))
		return RTL_R32(tp, IntrStatus_8125);
	else
		return RTL_R16(tp, IntrStatus);
}

static void rtl_ack_events(struct rtl8169_private *tp, u32 bits)
{
	if (rtl_is_8125(tp))
		RTL_W32(tp, IntrStatus_8125, bits);
	else
		RTL_W16(tp, IntrStatus, bits);
}

static void rtl_irq_disable(struct rtl8169_private *tp)
{
	if (rtl_is_8125(tp))
		RTL_W32(tp, IntrMask_8125, 0);
	else
		RTL_W16(tp, IntrMask, 0);
}

static void rtl_irq_enable(struct rtl8169_private *tp)
{
	if (rtl_is_8125(tp))
		RTL_W32(tp, IntrMask_8125, tp->irq_mask);
	else
		RTL_W16(tp, IntrMask, tp->irq_mask);
}

static void rtl8169_irq_mask_and_ack(struct rtl8169_private *tp)
{
	rtl_irq_disable(tp);
	rtl_ack_events(tp, 0xffffffff);
	rtl_pci_commit(tp);
}

static void rtl_link_chg_patch(struct rtl8169_private *tp)
{
	struct phy_device *phydev = tp->phydev;

	if (tp->mac_version == RTL_GIGA_MAC_VER_34 ||
	    tp->mac_version == RTL_GIGA_MAC_VER_38) {
		if (phydev->speed == SPEED_1000) {
			rtl_eri_write(tp, 0x1bc, ERIAR_MASK_1111, 0x00000011);
			rtl_eri_write(tp, 0x1dc, ERIAR_MASK_1111, 0x00000005);
		} else if (phydev->speed == SPEED_100) {
			rtl_eri_write(tp, 0x1bc, ERIAR_MASK_1111, 0x0000001f);
			rtl_eri_write(tp, 0x1dc, ERIAR_MASK_1111, 0x00000005);
		} else {
			rtl_eri_write(tp, 0x1bc, ERIAR_MASK_1111, 0x0000001f);
			rtl_eri_write(tp, 0x1dc, ERIAR_MASK_1111, 0x0000003f);
		}
		rtl_reset_packet_filter(tp);
	} else if (tp->mac_version == RTL_GIGA_MAC_VER_35 ||
		   tp->mac_version == RTL_GIGA_MAC_VER_36) {
		if (phydev->speed == SPEED_1000) {
			rtl_eri_write(tp, 0x1bc, ERIAR_MASK_1111, 0x00000011);
			rtl_eri_write(tp, 0x1dc, ERIAR_MASK_1111, 0x00000005);
		} else {
			rtl_eri_write(tp, 0x1bc, ERIAR_MASK_1111, 0x0000001f);
			rtl_eri_write(tp, 0x1dc, ERIAR_MASK_1111, 0x0000003f);
		}
	} else if (tp->mac_version == RTL_GIGA_MAC_VER_37) {
		if (phydev->speed == SPEED_10) {
			rtl_eri_write(tp, 0x1d0, ERIAR_MASK_0011, 0x4d02);
			rtl_eri_write(tp, 0x1dc, ERIAR_MASK_0011, 0x0060a);
		} else {
			rtl_eri_write(tp, 0x1d0, ERIAR_MASK_0011, 0x0000);
		}
	}
}

#define WAKE_ANY (WAKE_PHY | WAKE_MAGIC | WAKE_UCAST | WAKE_BCAST | WAKE_MCAST)

static void rtl8169_get_wol(struct net_device *dev, struct ethtool_wolinfo *wol)
{
	struct rtl8169_private *tp = netdev_priv(dev);

	wol->supported = WAKE_ANY;
	wol->wolopts = tp->saved_wolopts;
}

static void __rtl8169_set_wol(struct rtl8169_private *tp, u32 wolopts)
{
	static const struct {
		u32 opt;
		u16 reg;
		u8  mask;
	} cfg[] = {
		{ WAKE_PHY,   Config3, LinkUp },
		{ WAKE_UCAST, Config5, UWF },
		{ WAKE_BCAST, Config5, BWF },
		{ WAKE_MCAST, Config5, MWF },
		{ WAKE_ANY,   Config5, LanWake },
		{ WAKE_MAGIC, Config3, MagicPacket }
	};
	unsigned int i, tmp = ARRAY_SIZE(cfg);
	u8 options;

	rtl_unlock_config_regs(tp);

	if (rtl_is_8168evl_up(tp)) {
		tmp--;
		if (wolopts & WAKE_MAGIC)
			rtl_eri_set_bits(tp, 0x0dc, MagicPacket_v2);
		else
			rtl_eri_clear_bits(tp, 0x0dc, MagicPacket_v2);
	} else if (rtl_is_8125(tp)) {
		tmp--;
		if (wolopts & WAKE_MAGIC)
			r8168_mac_ocp_modify(tp, 0xc0b6, 0, BIT(0));
		else
			r8168_mac_ocp_modify(tp, 0xc0b6, BIT(0), 0);
	}

	for (i = 0; i < tmp; i++) {
		options = RTL_R8(tp, cfg[i].reg) & ~cfg[i].mask;
		if (wolopts & cfg[i].opt)
			options |= cfg[i].mask;
		RTL_W8(tp, cfg[i].reg, options);
	}

	switch (tp->mac_version) {
	case RTL_GIGA_MAC_VER_02 ... RTL_GIGA_MAC_VER_06:
		options = RTL_R8(tp, Config1) & ~PMEnable;
		if (wolopts)
			options |= PMEnable;
		RTL_W8(tp, Config1, options);
		break;
	case RTL_GIGA_MAC_VER_34:
	case RTL_GIGA_MAC_VER_37:
	case RTL_GIGA_MAC_VER_39 ... RTL_GIGA_MAC_VER_63:
		options = RTL_R8(tp, Config2) & ~PME_SIGNAL;
		if (wolopts)
			options |= PME_SIGNAL;
		RTL_W8(tp, Config2, options);
		break;
	default:
		break;
	}

	rtl_lock_config_regs(tp);

	device_set_wakeup_enable(tp_to_dev(tp), wolopts);
<<<<<<< HEAD
=======
	rtl_set_d3_pll_down(tp, !wolopts);
>>>>>>> c1084c27
	tp->dev->wol_enabled = wolopts ? 1 : 0;
}

static int rtl8169_set_wol(struct net_device *dev, struct ethtool_wolinfo *wol)
{
	struct rtl8169_private *tp = netdev_priv(dev);

	if (wol->wolopts & ~WAKE_ANY)
		return -EINVAL;

	tp->saved_wolopts = wol->wolopts;
	__rtl8169_set_wol(tp, tp->saved_wolopts);

	return 0;
}

static void rtl8169_get_drvinfo(struct net_device *dev,
				struct ethtool_drvinfo *info)
{
	struct rtl8169_private *tp = netdev_priv(dev);
	struct rtl_fw *rtl_fw = tp->rtl_fw;

	strlcpy(info->driver, KBUILD_MODNAME, sizeof(info->driver));
	strlcpy(info->bus_info, pci_name(tp->pci_dev), sizeof(info->bus_info));
	BUILD_BUG_ON(sizeof(info->fw_version) < sizeof(rtl_fw->version));
	if (rtl_fw)
		strlcpy(info->fw_version, rtl_fw->version,
			sizeof(info->fw_version));
}

static int rtl8169_get_regs_len(struct net_device *dev)
{
	return R8169_REGS_SIZE;
}

static netdev_features_t rtl8169_fix_features(struct net_device *dev,
	netdev_features_t features)
{
	struct rtl8169_private *tp = netdev_priv(dev);

	if (dev->mtu > TD_MSS_MAX)
		features &= ~NETIF_F_ALL_TSO;

	if (dev->mtu > ETH_DATA_LEN &&
	    tp->mac_version > RTL_GIGA_MAC_VER_06)
		features &= ~(NETIF_F_CSUM_MASK | NETIF_F_ALL_TSO);

	return features;
}

static void rtl_set_rx_config_features(struct rtl8169_private *tp,
				       netdev_features_t features)
{
	u32 rx_config = RTL_R32(tp, RxConfig);

	if (features & NETIF_F_RXALL)
		rx_config |= RX_CONFIG_ACCEPT_ERR_MASK;
	else
		rx_config &= ~RX_CONFIG_ACCEPT_ERR_MASK;

	if (rtl_is_8125(tp)) {
		if (features & NETIF_F_HW_VLAN_CTAG_RX)
			rx_config |= RX_VLAN_8125;
		else
			rx_config &= ~RX_VLAN_8125;
	}

	RTL_W32(tp, RxConfig, rx_config);
}

static int rtl8169_set_features(struct net_device *dev,
				netdev_features_t features)
{
	struct rtl8169_private *tp = netdev_priv(dev);

	rtl_set_rx_config_features(tp, features);

	if (features & NETIF_F_RXCSUM)
		tp->cp_cmd |= RxChkSum;
	else
		tp->cp_cmd &= ~RxChkSum;

	if (!rtl_is_8125(tp)) {
		if (features & NETIF_F_HW_VLAN_CTAG_RX)
			tp->cp_cmd |= RxVlan;
		else
			tp->cp_cmd &= ~RxVlan;
	}

	RTL_W16(tp, CPlusCmd, tp->cp_cmd);
	rtl_pci_commit(tp);

	return 0;
}

static inline u32 rtl8169_tx_vlan_tag(struct sk_buff *skb)
{
	return (skb_vlan_tag_present(skb)) ?
		TxVlanTag | swab16(skb_vlan_tag_get(skb)) : 0x00;
}

static void rtl8169_rx_vlan_tag(struct RxDesc *desc, struct sk_buff *skb)
{
	u32 opts2 = le32_to_cpu(desc->opts2);

	if (opts2 & RxVlanTag)
		__vlan_hwaccel_put_tag(skb, htons(ETH_P_8021Q), swab16(opts2 & 0xffff));
}

static void rtl8169_get_regs(struct net_device *dev, struct ethtool_regs *regs,
			     void *p)
{
	struct rtl8169_private *tp = netdev_priv(dev);
	u32 __iomem *data = tp->mmio_addr;
	u32 *dw = p;
	int i;

	for (i = 0; i < R8169_REGS_SIZE; i += 4)
		memcpy_fromio(dw++, data++, 4);
}

static const char rtl8169_gstrings[][ETH_GSTRING_LEN] = {
	"tx_packets",
	"rx_packets",
	"tx_errors",
	"rx_errors",
	"rx_missed",
	"align_errors",
	"tx_single_collisions",
	"tx_multi_collisions",
	"unicast",
	"broadcast",
	"multicast",
	"tx_aborted",
	"tx_underrun",
};

static int rtl8169_get_sset_count(struct net_device *dev, int sset)
{
	switch (sset) {
	case ETH_SS_STATS:
		return ARRAY_SIZE(rtl8169_gstrings);
	default:
		return -EOPNOTSUPP;
	}
}

DECLARE_RTL_COND(rtl_counters_cond)
{
	return RTL_R32(tp, CounterAddrLow) & (CounterReset | CounterDump);
}

static void rtl8169_do_counters(struct rtl8169_private *tp, u32 counter_cmd)
{
	u32 cmd = lower_32_bits(tp->counters_phys_addr);

	RTL_W32(tp, CounterAddrHigh, upper_32_bits(tp->counters_phys_addr));
	rtl_pci_commit(tp);
	RTL_W32(tp, CounterAddrLow, cmd);
	RTL_W32(tp, CounterAddrLow, cmd | counter_cmd);

	rtl_loop_wait_low(tp, &rtl_counters_cond, 10, 1000);
}

static void rtl8169_update_counters(struct rtl8169_private *tp)
{
	u8 val = RTL_R8(tp, ChipCmd);

	/*
	 * Some chips are unable to dump tally counters when the receiver
	 * is disabled. If 0xff chip may be in a PCI power-save state.
	 */
	if (val & CmdRxEnb && val != 0xff)
		rtl8169_do_counters(tp, CounterDump);
}

static void rtl8169_init_counter_offsets(struct rtl8169_private *tp)
{
	struct rtl8169_counters *counters = tp->counters;

	/*
	 * rtl8169_init_counter_offsets is called from rtl_open.  On chip
	 * versions prior to RTL_GIGA_MAC_VER_19 the tally counters are only
	 * reset by a power cycle, while the counter values collected by the
	 * driver are reset at every driver unload/load cycle.
	 *
	 * To make sure the HW values returned by @get_stats64 match the SW
	 * values, we collect the initial values at first open(*) and use them
	 * as offsets to normalize the values returned by @get_stats64.
	 *
	 * (*) We can't call rtl8169_init_counter_offsets from rtl_init_one
	 * for the reason stated in rtl8169_update_counters; CmdRxEnb is only
	 * set at open time by rtl_hw_start.
	 */

	if (tp->tc_offset.inited)
		return;

	if (tp->mac_version >= RTL_GIGA_MAC_VER_19) {
		rtl8169_do_counters(tp, CounterReset);
	} else {
		rtl8169_update_counters(tp);
		tp->tc_offset.tx_errors = counters->tx_errors;
		tp->tc_offset.tx_multi_collision = counters->tx_multi_collision;
		tp->tc_offset.tx_aborted = counters->tx_aborted;
		tp->tc_offset.rx_missed = counters->rx_missed;
	}

	tp->tc_offset.inited = true;
}

static void rtl8169_get_ethtool_stats(struct net_device *dev,
				      struct ethtool_stats *stats, u64 *data)
{
	struct rtl8169_private *tp = netdev_priv(dev);
	struct rtl8169_counters *counters;

	counters = tp->counters;
	rtl8169_update_counters(tp);

	data[0] = le64_to_cpu(counters->tx_packets);
	data[1] = le64_to_cpu(counters->rx_packets);
	data[2] = le64_to_cpu(counters->tx_errors);
	data[3] = le32_to_cpu(counters->rx_errors);
	data[4] = le16_to_cpu(counters->rx_missed);
	data[5] = le16_to_cpu(counters->align_errors);
	data[6] = le32_to_cpu(counters->tx_one_collision);
	data[7] = le32_to_cpu(counters->tx_multi_collision);
	data[8] = le64_to_cpu(counters->rx_unicast);
	data[9] = le64_to_cpu(counters->rx_broadcast);
	data[10] = le32_to_cpu(counters->rx_multicast);
	data[11] = le16_to_cpu(counters->tx_aborted);
	data[12] = le16_to_cpu(counters->tx_underun);
}

static void rtl8169_get_strings(struct net_device *dev, u32 stringset, u8 *data)
{
	switch(stringset) {
	case ETH_SS_STATS:
		memcpy(data, rtl8169_gstrings, sizeof(rtl8169_gstrings));
		break;
	}
}

/*
 * Interrupt coalescing
 *
 * > 1 - the availability of the IntrMitigate (0xe2) register through the
 * >     8169, 8168 and 810x line of chipsets
 *
 * 8169, 8168, and 8136(810x) serial chipsets support it.
 *
 * > 2 - the Tx timer unit at gigabit speed
 *
 * The unit of the timer depends on both the speed and the setting of CPlusCmd
 * (0xe0) bit 1 and bit 0.
 *
 * For 8169
 * bit[1:0] \ speed        1000M           100M            10M
 * 0 0                     320ns           2.56us          40.96us
 * 0 1                     2.56us          20.48us         327.7us
 * 1 0                     5.12us          40.96us         655.4us
 * 1 1                     10.24us         81.92us         1.31ms
 *
 * For the other
 * bit[1:0] \ speed        1000M           100M            10M
 * 0 0                     5us             2.56us          40.96us
 * 0 1                     40us            20.48us         327.7us
 * 1 0                     80us            40.96us         655.4us
 * 1 1                     160us           81.92us         1.31ms
 */

/* rx/tx scale factors for all CPlusCmd[0:1] cases */
struct rtl_coalesce_info {
	u32 speed;
	u32 scale_nsecs[4];
};

/* produce array with base delay *1, *8, *8*2, *8*2*2 */
#define COALESCE_DELAY(d) { (d), 8 * (d), 16 * (d), 32 * (d) }

static const struct rtl_coalesce_info rtl_coalesce_info_8169[] = {
	{ SPEED_1000,	COALESCE_DELAY(320) },
	{ SPEED_100,	COALESCE_DELAY(2560) },
	{ SPEED_10,	COALESCE_DELAY(40960) },
	{ 0 },
};

static const struct rtl_coalesce_info rtl_coalesce_info_8168_8136[] = {
	{ SPEED_1000,	COALESCE_DELAY(5000) },
	{ SPEED_100,	COALESCE_DELAY(2560) },
	{ SPEED_10,	COALESCE_DELAY(40960) },
	{ 0 },
};
#undef COALESCE_DELAY

/* get rx/tx scale vector corresponding to current speed */
static const struct rtl_coalesce_info *
rtl_coalesce_info(struct rtl8169_private *tp)
{
	const struct rtl_coalesce_info *ci;

	if (tp->mac_version <= RTL_GIGA_MAC_VER_06)
		ci = rtl_coalesce_info_8169;
	else
		ci = rtl_coalesce_info_8168_8136;

	/* if speed is unknown assume highest one */
	if (tp->phydev->speed == SPEED_UNKNOWN)
		return ci;

	for (; ci->speed; ci++) {
		if (tp->phydev->speed == ci->speed)
			return ci;
	}

	return ERR_PTR(-ELNRNG);
}

static int rtl_get_coalesce(struct net_device *dev,
			    struct ethtool_coalesce *ec,
			    struct kernel_ethtool_coalesce *kernel_coal,
			    struct netlink_ext_ack *extack)
{
	struct rtl8169_private *tp = netdev_priv(dev);
	const struct rtl_coalesce_info *ci;
	u32 scale, c_us, c_fr;
	u16 intrmit;

	if (rtl_is_8125(tp))
		return -EOPNOTSUPP;

	memset(ec, 0, sizeof(*ec));

	/* get rx/tx scale corresponding to current speed and CPlusCmd[0:1] */
	ci = rtl_coalesce_info(tp);
	if (IS_ERR(ci))
		return PTR_ERR(ci);

	scale = ci->scale_nsecs[tp->cp_cmd & INTT_MASK];

	intrmit = RTL_R16(tp, IntrMitigate);

	c_us = FIELD_GET(RTL_COALESCE_TX_USECS, intrmit);
	ec->tx_coalesce_usecs = DIV_ROUND_UP(c_us * scale, 1000);

	c_fr = FIELD_GET(RTL_COALESCE_TX_FRAMES, intrmit);
	/* ethtool_coalesce states usecs and max_frames must not both be 0 */
	ec->tx_max_coalesced_frames = (c_us || c_fr) ? c_fr * 4 : 1;

	c_us = FIELD_GET(RTL_COALESCE_RX_USECS, intrmit);
	ec->rx_coalesce_usecs = DIV_ROUND_UP(c_us * scale, 1000);

	c_fr = FIELD_GET(RTL_COALESCE_RX_FRAMES, intrmit);
	ec->rx_max_coalesced_frames = (c_us || c_fr) ? c_fr * 4 : 1;

	return 0;
}

/* choose appropriate scale factor and CPlusCmd[0:1] for (speed, usec) */
static int rtl_coalesce_choose_scale(struct rtl8169_private *tp, u32 usec,
				     u16 *cp01)
{
	const struct rtl_coalesce_info *ci;
	u16 i;

	ci = rtl_coalesce_info(tp);
	if (IS_ERR(ci))
		return PTR_ERR(ci);

	for (i = 0; i < 4; i++) {
		if (usec <= ci->scale_nsecs[i] * RTL_COALESCE_T_MAX / 1000U) {
			*cp01 = i;
			return ci->scale_nsecs[i];
		}
	}

	return -ERANGE;
}

static int rtl_set_coalesce(struct net_device *dev,
			    struct ethtool_coalesce *ec,
			    struct kernel_ethtool_coalesce *kernel_coal,
			    struct netlink_ext_ack *extack)
{
	struct rtl8169_private *tp = netdev_priv(dev);
	u32 tx_fr = ec->tx_max_coalesced_frames;
	u32 rx_fr = ec->rx_max_coalesced_frames;
	u32 coal_usec_max, units;
	u16 w = 0, cp01 = 0;
	int scale;

	if (rtl_is_8125(tp))
		return -EOPNOTSUPP;

	if (rx_fr > RTL_COALESCE_FRAME_MAX || tx_fr > RTL_COALESCE_FRAME_MAX)
		return -ERANGE;

	coal_usec_max = max(ec->rx_coalesce_usecs, ec->tx_coalesce_usecs);
	scale = rtl_coalesce_choose_scale(tp, coal_usec_max, &cp01);
	if (scale < 0)
		return scale;

	/* Accept max_frames=1 we returned in rtl_get_coalesce. Accept it
	 * not only when usecs=0 because of e.g. the following scenario:
	 *
	 * - both rx_usecs=0 & rx_frames=0 in hardware (no delay on RX)
	 * - rtl_get_coalesce returns rx_usecs=0, rx_frames=1
	 * - then user does `ethtool -C eth0 rx-usecs 100`
	 *
	 * Since ethtool sends to kernel whole ethtool_coalesce settings,
	 * if we want to ignore rx_frames then it has to be set to 0.
	 */
	if (rx_fr == 1)
		rx_fr = 0;
	if (tx_fr == 1)
		tx_fr = 0;

	/* HW requires time limit to be set if frame limit is set */
	if ((tx_fr && !ec->tx_coalesce_usecs) ||
	    (rx_fr && !ec->rx_coalesce_usecs))
		return -EINVAL;

	w |= FIELD_PREP(RTL_COALESCE_TX_FRAMES, DIV_ROUND_UP(tx_fr, 4));
	w |= FIELD_PREP(RTL_COALESCE_RX_FRAMES, DIV_ROUND_UP(rx_fr, 4));

	units = DIV_ROUND_UP(ec->tx_coalesce_usecs * 1000U, scale);
	w |= FIELD_PREP(RTL_COALESCE_TX_USECS, units);
	units = DIV_ROUND_UP(ec->rx_coalesce_usecs * 1000U, scale);
	w |= FIELD_PREP(RTL_COALESCE_RX_USECS, units);

	RTL_W16(tp, IntrMitigate, w);

	/* Meaning of PktCntrDisable bit changed from RTL8168e-vl */
	if (rtl_is_8168evl_up(tp)) {
		if (!rx_fr && !tx_fr)
			/* disable packet counter */
			tp->cp_cmd |= PktCntrDisable;
		else
			tp->cp_cmd &= ~PktCntrDisable;
	}

	tp->cp_cmd = (tp->cp_cmd & ~INTT_MASK) | cp01;
	RTL_W16(tp, CPlusCmd, tp->cp_cmd);
	rtl_pci_commit(tp);

	return 0;
}

static int rtl8169_get_eee(struct net_device *dev, struct ethtool_eee *data)
{
	struct rtl8169_private *tp = netdev_priv(dev);

	if (!rtl_supports_eee(tp))
		return -EOPNOTSUPP;

	return phy_ethtool_get_eee(tp->phydev, data);
}

static int rtl8169_set_eee(struct net_device *dev, struct ethtool_eee *data)
{
	struct rtl8169_private *tp = netdev_priv(dev);
	int ret;

	if (!rtl_supports_eee(tp))
		return -EOPNOTSUPP;

	ret = phy_ethtool_set_eee(tp->phydev, data);

	if (!ret)
		tp->eee_adv = phy_read_mmd(dev->phydev, MDIO_MMD_AN,
					   MDIO_AN_EEE_ADV);
	return ret;
}

static void rtl8169_get_ringparam(struct net_device *dev,
				  struct ethtool_ringparam *data)
{
	data->rx_max_pending = NUM_RX_DESC;
	data->rx_pending = NUM_RX_DESC;
	data->tx_max_pending = NUM_TX_DESC;
	data->tx_pending = NUM_TX_DESC;
}

<<<<<<< HEAD
	ret = phy_ethtool_set_eee(tp->phydev, data);

	if (!ret)
		tp->eee_adv = phy_read_mmd(dev->phydev, MDIO_MMD_AN,
					   MDIO_AN_EEE_ADV);
out:
	pm_runtime_put_noidle(d);
	return ret;
=======
static void rtl8169_get_pauseparam(struct net_device *dev,
				   struct ethtool_pauseparam *data)
{
	struct rtl8169_private *tp = netdev_priv(dev);
	bool tx_pause, rx_pause;

	phy_get_pause(tp->phydev, &tx_pause, &rx_pause);

	data->autoneg = tp->phydev->autoneg;
	data->tx_pause = tx_pause ? 1 : 0;
	data->rx_pause = rx_pause ? 1 : 0;
}

static int rtl8169_set_pauseparam(struct net_device *dev,
				  struct ethtool_pauseparam *data)
{
	struct rtl8169_private *tp = netdev_priv(dev);

	if (dev->mtu > ETH_DATA_LEN)
		return -EOPNOTSUPP;

	phy_set_asym_pause(tp->phydev, data->rx_pause, data->tx_pause);

	return 0;
>>>>>>> c1084c27
}

static const struct ethtool_ops rtl8169_ethtool_ops = {
	.supported_coalesce_params = ETHTOOL_COALESCE_USECS |
				     ETHTOOL_COALESCE_MAX_FRAMES,
	.get_drvinfo		= rtl8169_get_drvinfo,
	.get_regs_len		= rtl8169_get_regs_len,
	.get_link		= ethtool_op_get_link,
	.get_coalesce		= rtl_get_coalesce,
	.set_coalesce		= rtl_set_coalesce,
	.get_regs		= rtl8169_get_regs,
	.get_wol		= rtl8169_get_wol,
	.set_wol		= rtl8169_set_wol,
	.get_strings		= rtl8169_get_strings,
	.get_sset_count		= rtl8169_get_sset_count,
	.get_ethtool_stats	= rtl8169_get_ethtool_stats,
	.get_ts_info		= ethtool_op_get_ts_info,
	.nway_reset		= phy_ethtool_nway_reset,
	.get_eee		= rtl8169_get_eee,
	.set_eee		= rtl8169_set_eee,
	.get_link_ksettings	= phy_ethtool_get_link_ksettings,
	.set_link_ksettings	= phy_ethtool_set_link_ksettings,
	.get_ringparam		= rtl8169_get_ringparam,
	.get_pauseparam		= rtl8169_get_pauseparam,
	.set_pauseparam		= rtl8169_set_pauseparam,
};

static void rtl_enable_eee(struct rtl8169_private *tp)
{
	struct phy_device *phydev = tp->phydev;
	int adv;

	/* respect EEE advertisement the user may have set */
	if (tp->eee_adv >= 0)
		adv = tp->eee_adv;
	else
		adv = phy_read_mmd(phydev, MDIO_MMD_PCS, MDIO_PCS_EEE_ABLE);

	if (adv >= 0)
		phy_write_mmd(phydev, MDIO_MMD_AN, MDIO_AN_EEE_ADV, adv);
}

static enum mac_version rtl8169_get_mac_version(u16 xid, bool gmii)
{
	/*
	 * The driver currently handles the 8168Bf and the 8168Be identically
	 * but they can be identified more specifically through the test below
	 * if needed:
	 *
	 * (RTL_R32(tp, TxConfig) & 0x700000) == 0x500000 ? 8168Bf : 8168Be
	 *
	 * Same thing for the 8101Eb and the 8101Ec:
	 *
	 * (RTL_R32(tp, TxConfig) & 0x700000) == 0x200000 ? 8101Eb : 8101Ec
	 */
	static const struct rtl_mac_info {
		u16 mask;
		u16 val;
		enum mac_version ver;
	} mac_info[] = {
		/* 8125B family. */
		{ 0x7cf, 0x641,	RTL_GIGA_MAC_VER_63 },

		/* 8125A family. */
		{ 0x7cf, 0x608,	RTL_GIGA_MAC_VER_60 },
		{ 0x7c8, 0x608,	RTL_GIGA_MAC_VER_61 },

		/* RTL8117 */
		{ 0x7cf, 0x54b,	RTL_GIGA_MAC_VER_53 },
		{ 0x7cf, 0x54a,	RTL_GIGA_MAC_VER_52 },

		/* 8168EP family. */
		{ 0x7cf, 0x502,	RTL_GIGA_MAC_VER_51 },
		{ 0x7cf, 0x501,	RTL_GIGA_MAC_VER_50 },
		{ 0x7cf, 0x500,	RTL_GIGA_MAC_VER_49 },

		/* 8168H family. */
		{ 0x7cf, 0x541,	RTL_GIGA_MAC_VER_46 },
		{ 0x7cf, 0x540,	RTL_GIGA_MAC_VER_45 },

		/* 8168G family. */
		{ 0x7cf, 0x5c8,	RTL_GIGA_MAC_VER_44 },
		{ 0x7cf, 0x509,	RTL_GIGA_MAC_VER_42 },
		{ 0x7cf, 0x4c1,	RTL_GIGA_MAC_VER_41 },
		{ 0x7cf, 0x4c0,	RTL_GIGA_MAC_VER_40 },

		/* 8168F family. */
		{ 0x7c8, 0x488,	RTL_GIGA_MAC_VER_38 },
		{ 0x7cf, 0x481,	RTL_GIGA_MAC_VER_36 },
		{ 0x7cf, 0x480,	RTL_GIGA_MAC_VER_35 },

		/* 8168E family. */
		{ 0x7c8, 0x2c8,	RTL_GIGA_MAC_VER_34 },
		{ 0x7cf, 0x2c1,	RTL_GIGA_MAC_VER_32 },
		{ 0x7c8, 0x2c0,	RTL_GIGA_MAC_VER_33 },

		/* 8168D family. */
		{ 0x7cf, 0x281,	RTL_GIGA_MAC_VER_25 },
		{ 0x7c8, 0x280,	RTL_GIGA_MAC_VER_26 },

		/* 8168DP family. */
		/* It seems this early RTL8168dp version never made it to
		 * the wild. Let's see whether somebody complains, if not
		 * we'll remove support for this chip version completely.
		 * { 0x7cf, 0x288,      RTL_GIGA_MAC_VER_27 },
		 */
		{ 0x7cf, 0x28a,	RTL_GIGA_MAC_VER_28 },
		{ 0x7cf, 0x28b,	RTL_GIGA_MAC_VER_31 },

		/* 8168C family. */
		{ 0x7cf, 0x3c9,	RTL_GIGA_MAC_VER_23 },
		{ 0x7cf, 0x3c8,	RTL_GIGA_MAC_VER_18 },
		{ 0x7c8, 0x3c8,	RTL_GIGA_MAC_VER_24 },
		{ 0x7cf, 0x3c0,	RTL_GIGA_MAC_VER_19 },
		{ 0x7cf, 0x3c2,	RTL_GIGA_MAC_VER_20 },
		{ 0x7cf, 0x3c3,	RTL_GIGA_MAC_VER_21 },
		{ 0x7c8, 0x3c0,	RTL_GIGA_MAC_VER_22 },

		/* 8168B family. */
		{ 0x7cf, 0x380,	RTL_GIGA_MAC_VER_12 },
		{ 0x7c8, 0x380,	RTL_GIGA_MAC_VER_17 },
		{ 0x7c8, 0x300,	RTL_GIGA_MAC_VER_11 },

		/* 8101 family. */
		{ 0x7c8, 0x448,	RTL_GIGA_MAC_VER_39 },
		{ 0x7c8, 0x440,	RTL_GIGA_MAC_VER_37 },
		{ 0x7cf, 0x409,	RTL_GIGA_MAC_VER_29 },
		{ 0x7c8, 0x408,	RTL_GIGA_MAC_VER_30 },
		{ 0x7cf, 0x349,	RTL_GIGA_MAC_VER_08 },
		{ 0x7cf, 0x249,	RTL_GIGA_MAC_VER_08 },
		{ 0x7cf, 0x348,	RTL_GIGA_MAC_VER_07 },
		{ 0x7cf, 0x248,	RTL_GIGA_MAC_VER_07 },
		{ 0x7cf, 0x340,	RTL_GIGA_MAC_VER_13 },
<<<<<<< HEAD
		/* RTL8401, reportedly works if treated as RTL8101e */
		{ 0x7cf, 0x240,	RTL_GIGA_MAC_VER_13 },
=======
		{ 0x7cf, 0x240,	RTL_GIGA_MAC_VER_14 },
>>>>>>> c1084c27
		{ 0x7cf, 0x343,	RTL_GIGA_MAC_VER_10 },
		{ 0x7cf, 0x342,	RTL_GIGA_MAC_VER_16 },
		{ 0x7c8, 0x348,	RTL_GIGA_MAC_VER_09 },
		{ 0x7c8, 0x248,	RTL_GIGA_MAC_VER_09 },
		{ 0x7c8, 0x340,	RTL_GIGA_MAC_VER_16 },
		/* FIXME: where did these entries come from ? -- FR
		 * Not even r8101 vendor driver knows these id's,
		 * so let's disable detection for now. -- HK
		 * { 0xfc8, 0x388,	RTL_GIGA_MAC_VER_13 },
		 * { 0xfc8, 0x308,	RTL_GIGA_MAC_VER_13 },
		 */

		/* 8110 family. */
		{ 0xfc8, 0x980,	RTL_GIGA_MAC_VER_06 },
		{ 0xfc8, 0x180,	RTL_GIGA_MAC_VER_05 },
		{ 0xfc8, 0x100,	RTL_GIGA_MAC_VER_04 },
		{ 0xfc8, 0x040,	RTL_GIGA_MAC_VER_03 },
		{ 0xfc8, 0x008,	RTL_GIGA_MAC_VER_02 },

		/* Catch-all */
		{ 0x000, 0x000,	RTL_GIGA_MAC_NONE   }
	};
	const struct rtl_mac_info *p = mac_info;
	enum mac_version ver;

	while ((xid & p->mask) != p->val)
		p++;
	ver = p->ver;

	if (ver != RTL_GIGA_MAC_NONE && !gmii) {
		if (ver == RTL_GIGA_MAC_VER_42)
			ver = RTL_GIGA_MAC_VER_43;
		else if (ver == RTL_GIGA_MAC_VER_45)
			ver = RTL_GIGA_MAC_VER_47;
		else if (ver == RTL_GIGA_MAC_VER_46)
			ver = RTL_GIGA_MAC_VER_48;
	}

	return ver;
}

static void rtl_release_firmware(struct rtl8169_private *tp)
{
	if (tp->rtl_fw) {
		rtl_fw_release_firmware(tp->rtl_fw);
		kfree(tp->rtl_fw);
		tp->rtl_fw = NULL;
	}
}

void r8169_apply_firmware(struct rtl8169_private *tp)
{
	int val;

	/* TODO: release firmware if rtl_fw_write_firmware signals failure. */
	if (tp->rtl_fw) {
		rtl_fw_write_firmware(tp, tp->rtl_fw);
		/* At least one firmware doesn't reset tp->ocp_base. */
		tp->ocp_base = OCP_STD_PHY_BASE;

		/* PHY soft reset may still be in progress */
		phy_read_poll_timeout(tp->phydev, MII_BMCR, val,
				      !(val & BMCR_RESET),
				      50000, 600000, true);
	}
}

static void rtl8168_config_eee_mac(struct rtl8169_private *tp)
{
	/* Adjust EEE LED frequency */
	if (tp->mac_version != RTL_GIGA_MAC_VER_38)
		RTL_W8(tp, EEE_LED, RTL_R8(tp, EEE_LED) & ~0x07);

	rtl_eri_set_bits(tp, 0x1b0, 0x0003);
}

static void rtl8125a_config_eee_mac(struct rtl8169_private *tp)
{
	r8168_mac_ocp_modify(tp, 0xe040, 0, BIT(1) | BIT(0));
	r8168_mac_ocp_modify(tp, 0xeb62, 0, BIT(2) | BIT(1));
}

static void rtl8125_set_eee_txidle_timer(struct rtl8169_private *tp)
{
	RTL_W16(tp, EEE_TXIDLE_TIMER_8125, tp->dev->mtu + ETH_HLEN + 0x20);
}

static void rtl8125b_config_eee_mac(struct rtl8169_private *tp)
{
	rtl8125_set_eee_txidle_timer(tp);
	r8168_mac_ocp_modify(tp, 0xe040, 0, BIT(1) | BIT(0));
}

static void rtl_rar_exgmac_set(struct rtl8169_private *tp, const u8 *addr)
{
	rtl_eri_write(tp, 0xe0, ERIAR_MASK_1111, get_unaligned_le32(addr));
	rtl_eri_write(tp, 0xe4, ERIAR_MASK_1111, get_unaligned_le16(addr + 4));
	rtl_eri_write(tp, 0xf0, ERIAR_MASK_1111, get_unaligned_le16(addr) << 16);
	rtl_eri_write(tp, 0xf4, ERIAR_MASK_1111, get_unaligned_le32(addr + 2));
}

u16 rtl8168h_2_get_adc_bias_ioffset(struct rtl8169_private *tp)
{
	u16 data1, data2, ioffset;

	r8168_mac_ocp_write(tp, 0xdd02, 0x807d);
	data1 = r8168_mac_ocp_read(tp, 0xdd02);
	data2 = r8168_mac_ocp_read(tp, 0xdd00);

	ioffset = (data2 >> 1) & 0x7ff8;
	ioffset |= data2 & 0x0007;
	if (data1 & BIT(7))
		ioffset |= BIT(15);

	return ioffset;
}

static void rtl_schedule_task(struct rtl8169_private *tp, enum rtl_flag flag)
{
	set_bit(flag, tp->wk.flags);
	schedule_work(&tp->wk.work);
}

static void rtl8169_init_phy(struct rtl8169_private *tp)
{
	r8169_hw_phy_config(tp, tp->phydev, tp->mac_version);

	if (tp->mac_version <= RTL_GIGA_MAC_VER_06) {
		pci_write_config_byte(tp->pci_dev, PCI_LATENCY_TIMER, 0x40);
		pci_write_config_byte(tp->pci_dev, PCI_CACHE_LINE_SIZE, 0x08);
		/* set undocumented MAC Reg C+CR Offset 0x82h */
		RTL_W8(tp, 0x82, 0x01);
	}

	if (tp->mac_version == RTL_GIGA_MAC_VER_05 &&
	    tp->pci_dev->subsystem_vendor == PCI_VENDOR_ID_GIGABYTE &&
	    tp->pci_dev->subsystem_device == 0xe000)
		phy_write_paged(tp->phydev, 0x0001, 0x10, 0xf01b);

	/* We may have called phy_speed_down before */
	phy_speed_up(tp->phydev);

	if (rtl_supports_eee(tp))
		rtl_enable_eee(tp);

	genphy_soft_reset(tp->phydev);
}

static void rtl_rar_set(struct rtl8169_private *tp, const u8 *addr)
{
	rtl_unlock_config_regs(tp);

	RTL_W32(tp, MAC4, get_unaligned_le16(addr + 4));
	rtl_pci_commit(tp);

	RTL_W32(tp, MAC0, get_unaligned_le32(addr));
	rtl_pci_commit(tp);

	if (tp->mac_version == RTL_GIGA_MAC_VER_34)
		rtl_rar_exgmac_set(tp, addr);

	rtl_lock_config_regs(tp);
}

static int rtl_set_mac_address(struct net_device *dev, void *p)
{
	struct rtl8169_private *tp = netdev_priv(dev);
	int ret;

	ret = eth_mac_addr(dev, p);
	if (ret)
		return ret;

	rtl_rar_set(tp, dev->dev_addr);

	return 0;
}

static void rtl_wol_enable_rx(struct rtl8169_private *tp)
{
<<<<<<< HEAD
	struct rtl8169_private *tp = netdev_priv(dev);

	if (!netif_running(dev))
		return -ENODEV;

	return phy_mii_ioctl(tp->phydev, ifr, cmd);
}

static void rtl_wol_suspend_quirk(struct rtl8169_private *tp)
{
	switch (tp->mac_version) {
	case RTL_GIGA_MAC_VER_25:
	case RTL_GIGA_MAC_VER_26:
	case RTL_GIGA_MAC_VER_29:
	case RTL_GIGA_MAC_VER_30:
	case RTL_GIGA_MAC_VER_32:
	case RTL_GIGA_MAC_VER_33:
	case RTL_GIGA_MAC_VER_34:
	case RTL_GIGA_MAC_VER_37 ... RTL_GIGA_MAC_VER_61:
=======
	if (tp->mac_version >= RTL_GIGA_MAC_VER_25)
>>>>>>> c1084c27
		RTL_W32(tp, RxConfig, RTL_R32(tp, RxConfig) |
			AcceptBroadcast | AcceptMulticast | AcceptMyPhys);
}

static void rtl_prepare_power_down(struct rtl8169_private *tp)
{
	if (tp->dash_type != RTL_DASH_NONE)
		return;

	if (tp->mac_version == RTL_GIGA_MAC_VER_32 ||
	    tp->mac_version == RTL_GIGA_MAC_VER_33)
		rtl_ephy_write(tp, 0x19, 0xff64);

	if (device_may_wakeup(tp_to_dev(tp))) {
		phy_speed_down(tp->phydev, false);
		rtl_wol_enable_rx(tp);
	}
}

static void rtl_init_rxcfg(struct rtl8169_private *tp)
{
	switch (tp->mac_version) {
	case RTL_GIGA_MAC_VER_02 ... RTL_GIGA_MAC_VER_06:
	case RTL_GIGA_MAC_VER_10 ... RTL_GIGA_MAC_VER_17:
		RTL_W32(tp, RxConfig, RX_FIFO_THRESH | RX_DMA_BURST);
		break;
	case RTL_GIGA_MAC_VER_18 ... RTL_GIGA_MAC_VER_24:
	case RTL_GIGA_MAC_VER_34 ... RTL_GIGA_MAC_VER_36:
	case RTL_GIGA_MAC_VER_38:
		RTL_W32(tp, RxConfig, RX128_INT_EN | RX_MULTI_EN | RX_DMA_BURST);
		break;
	case RTL_GIGA_MAC_VER_40 ... RTL_GIGA_MAC_VER_53:
		RTL_W32(tp, RxConfig, RX128_INT_EN | RX_MULTI_EN | RX_DMA_BURST | RX_EARLY_OFF);
		break;
	case RTL_GIGA_MAC_VER_60 ... RTL_GIGA_MAC_VER_63:
		RTL_W32(tp, RxConfig, RX_FETCH_DFLT_8125 | RX_DMA_BURST);
		break;
	default:
		RTL_W32(tp, RxConfig, RX128_INT_EN | RX_DMA_BURST);
		break;
	}
}

static void rtl8169_init_ring_indexes(struct rtl8169_private *tp)
{
	tp->dirty_tx = tp->cur_tx = tp->cur_rx = 0;
}

static void r8168c_hw_jumbo_enable(struct rtl8169_private *tp)
{
	RTL_W8(tp, Config3, RTL_R8(tp, Config3) | Jumbo_En0);
	RTL_W8(tp, Config4, RTL_R8(tp, Config4) | Jumbo_En1);
}

static void r8168c_hw_jumbo_disable(struct rtl8169_private *tp)
{
	RTL_W8(tp, Config3, RTL_R8(tp, Config3) & ~Jumbo_En0);
	RTL_W8(tp, Config4, RTL_R8(tp, Config4) & ~Jumbo_En1);
}

static void r8168dp_hw_jumbo_enable(struct rtl8169_private *tp)
{
	RTL_W8(tp, Config3, RTL_R8(tp, Config3) | Jumbo_En0);
}

static void r8168dp_hw_jumbo_disable(struct rtl8169_private *tp)
{
	RTL_W8(tp, Config3, RTL_R8(tp, Config3) & ~Jumbo_En0);
}

static void r8168e_hw_jumbo_enable(struct rtl8169_private *tp)
{
	RTL_W8(tp, MaxTxPacketSize, 0x24);
	RTL_W8(tp, Config3, RTL_R8(tp, Config3) | Jumbo_En0);
	RTL_W8(tp, Config4, RTL_R8(tp, Config4) | 0x01);
}

static void r8168e_hw_jumbo_disable(struct rtl8169_private *tp)
{
	RTL_W8(tp, MaxTxPacketSize, 0x3f);
	RTL_W8(tp, Config3, RTL_R8(tp, Config3) & ~Jumbo_En0);
	RTL_W8(tp, Config4, RTL_R8(tp, Config4) & ~0x01);
}

static void r8168b_1_hw_jumbo_enable(struct rtl8169_private *tp)
{
	RTL_W8(tp, Config4, RTL_R8(tp, Config4) | (1 << 0));
}

static void r8168b_1_hw_jumbo_disable(struct rtl8169_private *tp)
{
	RTL_W8(tp, Config4, RTL_R8(tp, Config4) & ~(1 << 0));
}

static void rtl_jumbo_config(struct rtl8169_private *tp)
{
<<<<<<< HEAD
	rtl_unlock_config_regs(tp);
	switch (tp->mac_version) {
	case RTL_GIGA_MAC_VER_11:
		r8168b_0_hw_jumbo_enable(tp);
		break;
	case RTL_GIGA_MAC_VER_12:
	case RTL_GIGA_MAC_VER_17:
		r8168b_1_hw_jumbo_enable(tp);
		break;
	case RTL_GIGA_MAC_VER_18 ... RTL_GIGA_MAC_VER_26:
		r8168c_hw_jumbo_enable(tp);
		break;
	case RTL_GIGA_MAC_VER_27 ... RTL_GIGA_MAC_VER_28:
		r8168dp_hw_jumbo_enable(tp);
		break;
	case RTL_GIGA_MAC_VER_31 ... RTL_GIGA_MAC_VER_33:
		r8168e_hw_jumbo_enable(tp);
		break;
	default:
		break;
	}
	rtl_lock_config_regs(tp);
}
=======
	bool jumbo = tp->dev->mtu > ETH_DATA_LEN;
	int readrq = 4096;
>>>>>>> c1084c27

	rtl_unlock_config_regs(tp);
	switch (tp->mac_version) {
	case RTL_GIGA_MAC_VER_12:
	case RTL_GIGA_MAC_VER_17:
		if (jumbo) {
			readrq = 512;
			r8168b_1_hw_jumbo_enable(tp);
		} else {
			r8168b_1_hw_jumbo_disable(tp);
		}
		break;
	case RTL_GIGA_MAC_VER_18 ... RTL_GIGA_MAC_VER_26:
		if (jumbo) {
			readrq = 512;
			r8168c_hw_jumbo_enable(tp);
		} else {
			r8168c_hw_jumbo_disable(tp);
		}
		break;
	case RTL_GIGA_MAC_VER_27 ... RTL_GIGA_MAC_VER_28:
		if (jumbo)
			r8168dp_hw_jumbo_enable(tp);
		else
			r8168dp_hw_jumbo_disable(tp);
		break;
	case RTL_GIGA_MAC_VER_31 ... RTL_GIGA_MAC_VER_33:
<<<<<<< HEAD
		r8168e_hw_jumbo_disable(tp);
=======
		if (jumbo)
			r8168e_hw_jumbo_enable(tp);
		else
			r8168e_hw_jumbo_disable(tp);
>>>>>>> c1084c27
		break;
	default:
		break;
	}
	rtl_lock_config_regs(tp);

	if (pci_is_pcie(tp->pci_dev) && tp->supports_gmii)
		pcie_set_readrq(tp->pci_dev, readrq);

	/* Chip doesn't support pause in jumbo mode */
	if (jumbo) {
		linkmode_clear_bit(ETHTOOL_LINK_MODE_Pause_BIT,
				   tp->phydev->advertising);
		linkmode_clear_bit(ETHTOOL_LINK_MODE_Asym_Pause_BIT,
				   tp->phydev->advertising);
		phy_start_aneg(tp->phydev);
	}
}

DECLARE_RTL_COND(rtl_chipcmd_cond)
{
	return RTL_R8(tp, ChipCmd) & CmdReset;
}

static void rtl_hw_reset(struct rtl8169_private *tp)
{
	RTL_W8(tp, ChipCmd, CmdReset);

	rtl_loop_wait_low(tp, &rtl_chipcmd_cond, 100, 100);
}

static void rtl_request_firmware(struct rtl8169_private *tp)
{
	struct rtl_fw *rtl_fw;

	/* firmware loaded already or no firmware available */
	if (tp->rtl_fw || !tp->fw_name)
		return;

	rtl_fw = kzalloc(sizeof(*rtl_fw), GFP_KERNEL);
	if (!rtl_fw)
		return;

	rtl_fw->phy_write = rtl_writephy;
	rtl_fw->phy_read = rtl_readphy;
	rtl_fw->mac_mcu_write = mac_mcu_write;
	rtl_fw->mac_mcu_read = mac_mcu_read;
	rtl_fw->fw_name = tp->fw_name;
	rtl_fw->dev = tp_to_dev(tp);

	if (rtl_fw_request_firmware(rtl_fw))
		kfree(rtl_fw);
	else
		tp->rtl_fw = rtl_fw;
}

static void rtl_rx_close(struct rtl8169_private *tp)
{
	RTL_W32(tp, RxConfig, RTL_R32(tp, RxConfig) & ~RX_CONFIG_ACCEPT_MASK);
}

DECLARE_RTL_COND(rtl_npq_cond)
{
	return RTL_R8(tp, TxPoll) & NPQ;
}

DECLARE_RTL_COND(rtl_txcfg_empty_cond)
{
	return RTL_R32(tp, TxConfig) & TXCFG_EMPTY;
}

DECLARE_RTL_COND(rtl_rxtx_empty_cond)
{
	return (RTL_R8(tp, MCU) & RXTX_EMPTY) == RXTX_EMPTY;
}

DECLARE_RTL_COND(rtl_rxtx_empty_cond_2)
{
	/* IntrMitigate has new functionality on RTL8125 */
	return (RTL_R16(tp, IntrMitigate) & 0x0103) == 0x0103;
}

static void rtl_wait_txrx_fifo_empty(struct rtl8169_private *tp)
{
	switch (tp->mac_version) {
	case RTL_GIGA_MAC_VER_40 ... RTL_GIGA_MAC_VER_53:
		rtl_loop_wait_high(tp, &rtl_txcfg_empty_cond, 100, 42);
		rtl_loop_wait_high(tp, &rtl_rxtx_empty_cond, 100, 42);
		break;
	case RTL_GIGA_MAC_VER_60 ... RTL_GIGA_MAC_VER_61:
		rtl_loop_wait_high(tp, &rtl_rxtx_empty_cond, 100, 42);
		break;
	case RTL_GIGA_MAC_VER_63:
		RTL_W8(tp, ChipCmd, RTL_R8(tp, ChipCmd) | StopReq);
		rtl_loop_wait_high(tp, &rtl_rxtx_empty_cond, 100, 42);
		rtl_loop_wait_high(tp, &rtl_rxtx_empty_cond_2, 100, 42);
		break;
	default:
		break;
	}
}

static void rtl_enable_rxdvgate(struct rtl8169_private *tp)
{
	RTL_W32(tp, MISC, RTL_R32(tp, MISC) | RXDV_GATED_EN);
	fsleep(2000);
	rtl_wait_txrx_fifo_empty(tp);
}

static void rtl_set_tx_config_registers(struct rtl8169_private *tp)
{
	u32 val = TX_DMA_BURST << TxDMAShift |
		  InterFrameGap << TxInterFrameGapShift;

	if (rtl_is_8168evl_up(tp))
		val |= TXCFG_AUTO_FIFO;

	RTL_W32(tp, TxConfig, val);
}

static void rtl_set_rx_max_size(struct rtl8169_private *tp)
{
	/* Low hurts. Let's disable the filtering. */
	RTL_W16(tp, RxMaxSize, R8169_RX_BUF_SIZE + 1);
}

static void rtl_set_rx_tx_desc_registers(struct rtl8169_private *tp)
{
	/*
	 * Magic spell: some iop3xx ARM board needs the TxDescAddrHigh
	 * register to be written before TxDescAddrLow to work.
	 * Switching from MMIO to I/O access fixes the issue as well.
	 */
	RTL_W32(tp, TxDescStartAddrHigh, ((u64) tp->TxPhyAddr) >> 32);
	RTL_W32(tp, TxDescStartAddrLow, ((u64) tp->TxPhyAddr) & DMA_BIT_MASK(32));
	RTL_W32(tp, RxDescAddrHigh, ((u64) tp->RxPhyAddr) >> 32);
	RTL_W32(tp, RxDescAddrLow, ((u64) tp->RxPhyAddr) & DMA_BIT_MASK(32));
}

static void rtl8169_set_magic_reg(struct rtl8169_private *tp)
{
	u32 val;

	if (tp->mac_version == RTL_GIGA_MAC_VER_05)
		val = 0x000fff00;
	else if (tp->mac_version == RTL_GIGA_MAC_VER_06)
		val = 0x00ffff00;
	else
		return;

	if (RTL_R8(tp, Config2) & PCI_Clock_66MHz)
		val |= 0xff;

	RTL_W32(tp, 0x7c, val);
}

static void rtl_set_rx_mode(struct net_device *dev)
{
	u32 rx_mode = AcceptBroadcast | AcceptMyPhys | AcceptMulticast;
	/* Multicast hash filter */
	u32 mc_filter[2] = { 0xffffffff, 0xffffffff };
	struct rtl8169_private *tp = netdev_priv(dev);
	u32 tmp;

	if (dev->flags & IFF_PROMISC) {
		rx_mode |= AcceptAllPhys;
	} else if (netdev_mc_count(dev) > MC_FILTER_LIMIT ||
		   dev->flags & IFF_ALLMULTI ||
		   tp->mac_version == RTL_GIGA_MAC_VER_35) {
		/* accept all multicasts */
	} else if (netdev_mc_empty(dev)) {
		rx_mode &= ~AcceptMulticast;
	} else {
		struct netdev_hw_addr *ha;

		mc_filter[1] = mc_filter[0] = 0;
		netdev_for_each_mc_addr(ha, dev) {
			u32 bit_nr = eth_hw_addr_crc(ha) >> 26;
			mc_filter[bit_nr >> 5] |= BIT(bit_nr & 31);
		}

		if (tp->mac_version > RTL_GIGA_MAC_VER_06) {
			tmp = mc_filter[0];
			mc_filter[0] = swab32(mc_filter[1]);
			mc_filter[1] = swab32(tmp);
		}
	}

	RTL_W32(tp, MAR0 + 4, mc_filter[1]);
	RTL_W32(tp, MAR0 + 0, mc_filter[0]);

	tmp = RTL_R32(tp, RxConfig);
	RTL_W32(tp, RxConfig, (tmp & ~RX_CONFIG_ACCEPT_OK_MASK) | rx_mode);
}

DECLARE_RTL_COND(rtl_csiar_cond)
{
	return RTL_R32(tp, CSIAR) & CSIAR_FLAG;
}

static void rtl_csi_write(struct rtl8169_private *tp, int addr, int value)
{
	u32 func = PCI_FUNC(tp->pci_dev->devfn);

	RTL_W32(tp, CSIDR, value);
	RTL_W32(tp, CSIAR, CSIAR_WRITE_CMD | (addr & CSIAR_ADDR_MASK) |
		CSIAR_BYTE_ENABLE | func << 16);

	rtl_loop_wait_low(tp, &rtl_csiar_cond, 10, 100);
}

static u32 rtl_csi_read(struct rtl8169_private *tp, int addr)
{
	u32 func = PCI_FUNC(tp->pci_dev->devfn);

	RTL_W32(tp, CSIAR, (addr & CSIAR_ADDR_MASK) | func << 16 |
		CSIAR_BYTE_ENABLE);

	return rtl_loop_wait_high(tp, &rtl_csiar_cond, 10, 100) ?
		RTL_R32(tp, CSIDR) : ~0;
}

static void rtl_set_aspm_entry_latency(struct rtl8169_private *tp, u8 val)
{
	struct pci_dev *pdev = tp->pci_dev;
	u32 csi;

	/* According to Realtek the value at config space address 0x070f
	 * controls the L0s/L1 entrance latency. We try standard ECAM access
	 * first and if it fails fall back to CSI.
	 * bit 0..2: L0: 0 = 1us, 1 = 2us .. 6 = 7us, 7 = 7us (no typo)
	 * bit 3..5: L1: 0 = 1us, 1 = 2us .. 6 = 64us, 7 = 64us
	 */
	if (pdev->cfg_size > 0x070f &&
	    pci_write_config_byte(pdev, 0x070f, val) == PCIBIOS_SUCCESSFUL)
		return;

	netdev_notice_once(tp->dev,
		"No native access to PCI extended config space, falling back to CSI\n");
	csi = rtl_csi_read(tp, 0x070c) & 0x00ffffff;
	rtl_csi_write(tp, 0x070c, csi | val << 24);
}

static void rtl_set_def_aspm_entry_latency(struct rtl8169_private *tp)
{
	/* L0 7us, L1 16us */
	rtl_set_aspm_entry_latency(tp, 0x27);
}

struct ephy_info {
	unsigned int offset;
	u16 mask;
	u16 bits;
};

static void __rtl_ephy_init(struct rtl8169_private *tp,
			    const struct ephy_info *e, int len)
{
	u16 w;

	while (len-- > 0) {
		w = (rtl_ephy_read(tp, e->offset) & ~e->mask) | e->bits;
		rtl_ephy_write(tp, e->offset, w);
		e++;
	}
}

#define rtl_ephy_init(tp, a) __rtl_ephy_init(tp, a, ARRAY_SIZE(a))

static void rtl_disable_clock_request(struct rtl8169_private *tp)
{
	pcie_capability_clear_word(tp->pci_dev, PCI_EXP_LNKCTL,
				   PCI_EXP_LNKCTL_CLKREQ_EN);
}

static void rtl_enable_clock_request(struct rtl8169_private *tp)
{
	pcie_capability_set_word(tp->pci_dev, PCI_EXP_LNKCTL,
				 PCI_EXP_LNKCTL_CLKREQ_EN);
}

static void rtl_pcie_state_l2l3_disable(struct rtl8169_private *tp)
{
	/* work around an issue when PCI reset occurs during L2/L3 state */
	RTL_W8(tp, Config3, RTL_R8(tp, Config3) & ~Rdy_to_L23);
}

static void rtl_enable_exit_l1(struct rtl8169_private *tp)
{
	/* Bits control which events trigger ASPM L1 exit:
	 * Bit 12: rxdv
	 * Bit 11: ltr_msg
	 * Bit 10: txdma_poll
	 * Bit  9: xadm
	 * Bit  8: pktavi
	 * Bit  7: txpla
	 */
	switch (tp->mac_version) {
	case RTL_GIGA_MAC_VER_34 ... RTL_GIGA_MAC_VER_36:
		rtl_eri_set_bits(tp, 0xd4, 0x1f00);
		break;
	case RTL_GIGA_MAC_VER_37 ... RTL_GIGA_MAC_VER_38:
		rtl_eri_set_bits(tp, 0xd4, 0x0c00);
		break;
	case RTL_GIGA_MAC_VER_40 ... RTL_GIGA_MAC_VER_53:
		rtl_eri_set_bits(tp, 0xd4, 0x1f80);
		break;
	case RTL_GIGA_MAC_VER_60 ... RTL_GIGA_MAC_VER_63:
		r8168_mac_ocp_modify(tp, 0xc0ac, 0, 0x1f80);
		break;
	default:
		break;
	}
}

static void rtl_hw_aspm_clkreq_enable(struct rtl8169_private *tp, bool enable)
{
	/* Don't enable ASPM in the chip if OS can't control ASPM */
	if (enable && tp->aspm_manageable) {
		RTL_W8(tp, Config5, RTL_R8(tp, Config5) | ASPM_en);
		RTL_W8(tp, Config2, RTL_R8(tp, Config2) | ClkReqEn);
	} else {
		RTL_W8(tp, Config2, RTL_R8(tp, Config2) & ~ClkReqEn);
		RTL_W8(tp, Config5, RTL_R8(tp, Config5) & ~ASPM_en);
	}

	udelay(10);
}

static void rtl_set_fifo_size(struct rtl8169_private *tp, u16 rx_stat,
			      u16 tx_stat, u16 rx_dyn, u16 tx_dyn)
{
	/* Usage of dynamic vs. static FIFO is controlled by bit
	 * TXCFG_AUTO_FIFO. Exact meaning of FIFO values isn't known.
	 */
	rtl_eri_write(tp, 0xc8, ERIAR_MASK_1111, (rx_stat << 16) | rx_dyn);
	rtl_eri_write(tp, 0xe8, ERIAR_MASK_1111, (tx_stat << 16) | tx_dyn);
}

static void rtl8168g_set_pause_thresholds(struct rtl8169_private *tp,
					  u8 low, u8 high)
{
	/* FIFO thresholds for pause flow control */
	rtl_eri_write(tp, 0xcc, ERIAR_MASK_0001, low);
	rtl_eri_write(tp, 0xd0, ERIAR_MASK_0001, high);
}

static void rtl_hw_start_8168b(struct rtl8169_private *tp)
{
	RTL_W8(tp, Config3, RTL_R8(tp, Config3) & ~Beacon_en);
}

static void __rtl_hw_start_8168cp(struct rtl8169_private *tp)
{
	RTL_W8(tp, Config1, RTL_R8(tp, Config1) | Speed_down);

	RTL_W8(tp, Config3, RTL_R8(tp, Config3) & ~Beacon_en);

	rtl_disable_clock_request(tp);
}

static void rtl_hw_start_8168cp_1(struct rtl8169_private *tp)
{
	static const struct ephy_info e_info_8168cp[] = {
		{ 0x01, 0,	0x0001 },
		{ 0x02, 0x0800,	0x1000 },
		{ 0x03, 0,	0x0042 },
		{ 0x06, 0x0080,	0x0000 },
		{ 0x07, 0,	0x2000 }
	};

	rtl_set_def_aspm_entry_latency(tp);

	rtl_ephy_init(tp, e_info_8168cp);

	__rtl_hw_start_8168cp(tp);
}

static void rtl_hw_start_8168cp_2(struct rtl8169_private *tp)
{
	rtl_set_def_aspm_entry_latency(tp);

	RTL_W8(tp, Config3, RTL_R8(tp, Config3) & ~Beacon_en);
}

static void rtl_hw_start_8168cp_3(struct rtl8169_private *tp)
{
	rtl_set_def_aspm_entry_latency(tp);

	RTL_W8(tp, Config3, RTL_R8(tp, Config3) & ~Beacon_en);

	/* Magic. */
	RTL_W8(tp, DBG_REG, 0x20);
}

static void rtl_hw_start_8168c_1(struct rtl8169_private *tp)
{
	static const struct ephy_info e_info_8168c_1[] = {
		{ 0x02, 0x0800,	0x1000 },
		{ 0x03, 0,	0x0002 },
		{ 0x06, 0x0080,	0x0000 }
	};

	rtl_set_def_aspm_entry_latency(tp);

	RTL_W8(tp, DBG_REG, 0x06 | FIX_NAK_1 | FIX_NAK_2);

	rtl_ephy_init(tp, e_info_8168c_1);

	__rtl_hw_start_8168cp(tp);
}

static void rtl_hw_start_8168c_2(struct rtl8169_private *tp)
{
	static const struct ephy_info e_info_8168c_2[] = {
		{ 0x01, 0,	0x0001 },
		{ 0x03, 0x0400,	0x0020 }
	};

	rtl_set_def_aspm_entry_latency(tp);

	rtl_ephy_init(tp, e_info_8168c_2);

	__rtl_hw_start_8168cp(tp);
}

static void rtl_hw_start_8168c_4(struct rtl8169_private *tp)
{
	rtl_set_def_aspm_entry_latency(tp);

	__rtl_hw_start_8168cp(tp);
}

static void rtl_hw_start_8168d(struct rtl8169_private *tp)
{
	rtl_set_def_aspm_entry_latency(tp);

	rtl_disable_clock_request(tp);
}

static void rtl_hw_start_8168d_4(struct rtl8169_private *tp)
{
	static const struct ephy_info e_info_8168d_4[] = {
		{ 0x0b, 0x0000,	0x0048 },
		{ 0x19, 0x0020,	0x0050 },
		{ 0x0c, 0x0100,	0x0020 },
		{ 0x10, 0x0004,	0x0000 },
	};

	rtl_set_def_aspm_entry_latency(tp);

	rtl_ephy_init(tp, e_info_8168d_4);

	rtl_enable_clock_request(tp);
}

static void rtl_hw_start_8168e_1(struct rtl8169_private *tp)
{
	static const struct ephy_info e_info_8168e_1[] = {
		{ 0x00, 0x0200,	0x0100 },
		{ 0x00, 0x0000,	0x0004 },
		{ 0x06, 0x0002,	0x0001 },
		{ 0x06, 0x0000,	0x0030 },
		{ 0x07, 0x0000,	0x2000 },
		{ 0x00, 0x0000,	0x0020 },
		{ 0x03, 0x5800,	0x2000 },
		{ 0x03, 0x0000,	0x0001 },
		{ 0x01, 0x0800,	0x1000 },
		{ 0x07, 0x0000,	0x4000 },
		{ 0x1e, 0x0000,	0x2000 },
		{ 0x19, 0xffff,	0xfe6c },
		{ 0x0a, 0x0000,	0x0040 }
	};

	rtl_set_def_aspm_entry_latency(tp);

	rtl_ephy_init(tp, e_info_8168e_1);

	rtl_disable_clock_request(tp);

	/* Reset tx FIFO pointer */
	RTL_W32(tp, MISC, RTL_R32(tp, MISC) | TXPLA_RST);
	RTL_W32(tp, MISC, RTL_R32(tp, MISC) & ~TXPLA_RST);

	RTL_W8(tp, Config5, RTL_R8(tp, Config5) & ~Spi_en);
}

static void rtl_hw_start_8168e_2(struct rtl8169_private *tp)
{
	static const struct ephy_info e_info_8168e_2[] = {
		{ 0x09, 0x0000,	0x0080 },
		{ 0x19, 0x0000,	0x0224 },
		{ 0x00, 0x0000,	0x0004 },
		{ 0x0c, 0x3df0,	0x0200 },
	};

	rtl_set_def_aspm_entry_latency(tp);

	rtl_ephy_init(tp, e_info_8168e_2);

	rtl_eri_write(tp, 0xc0, ERIAR_MASK_0011, 0x0000);
	rtl_eri_write(tp, 0xb8, ERIAR_MASK_1111, 0x0000);
	rtl_set_fifo_size(tp, 0x10, 0x10, 0x02, 0x06);
	rtl_eri_set_bits(tp, 0x1d0, BIT(1));
	rtl_reset_packet_filter(tp);
	rtl_eri_set_bits(tp, 0x1b0, BIT(4));
	rtl_eri_write(tp, 0xcc, ERIAR_MASK_1111, 0x00000050);
	rtl_eri_write(tp, 0xd0, ERIAR_MASK_1111, 0x07ff0060);

	rtl_disable_clock_request(tp);

	RTL_W8(tp, MCU, RTL_R8(tp, MCU) & ~NOW_IS_OOB);

	rtl8168_config_eee_mac(tp);

	RTL_W8(tp, DLLPR, RTL_R8(tp, DLLPR) | PFM_EN);
	RTL_W32(tp, MISC, RTL_R32(tp, MISC) | PWM_EN);
	RTL_W8(tp, Config5, RTL_R8(tp, Config5) & ~Spi_en);

	rtl_hw_aspm_clkreq_enable(tp, true);
}

static void rtl_hw_start_8168f(struct rtl8169_private *tp)
{
	rtl_set_def_aspm_entry_latency(tp);

	rtl_eri_write(tp, 0xc0, ERIAR_MASK_0011, 0x0000);
	rtl_eri_write(tp, 0xb8, ERIAR_MASK_1111, 0x0000);
	rtl_set_fifo_size(tp, 0x10, 0x10, 0x02, 0x06);
	rtl_reset_packet_filter(tp);
	rtl_eri_set_bits(tp, 0x1b0, BIT(4));
	rtl_eri_set_bits(tp, 0x1d0, BIT(4) | BIT(1));
	rtl_eri_write(tp, 0xcc, ERIAR_MASK_1111, 0x00000050);
	rtl_eri_write(tp, 0xd0, ERIAR_MASK_1111, 0x00000060);

	rtl_disable_clock_request(tp);

	RTL_W8(tp, MCU, RTL_R8(tp, MCU) & ~NOW_IS_OOB);
	RTL_W8(tp, DLLPR, RTL_R8(tp, DLLPR) | PFM_EN);
	RTL_W32(tp, MISC, RTL_R32(tp, MISC) | PWM_EN);
	RTL_W8(tp, Config5, RTL_R8(tp, Config5) & ~Spi_en);

	rtl8168_config_eee_mac(tp);
}

static void rtl_hw_start_8168f_1(struct rtl8169_private *tp)
{
	static const struct ephy_info e_info_8168f_1[] = {
		{ 0x06, 0x00c0,	0x0020 },
		{ 0x08, 0x0001,	0x0002 },
		{ 0x09, 0x0000,	0x0080 },
		{ 0x19, 0x0000,	0x0224 },
		{ 0x00, 0x0000,	0x0008 },
		{ 0x0c, 0x3df0,	0x0200 },
	};

	rtl_hw_start_8168f(tp);

	rtl_ephy_init(tp, e_info_8168f_1);
}

static void rtl_hw_start_8411(struct rtl8169_private *tp)
{
	static const struct ephy_info e_info_8168f_1[] = {
		{ 0x06, 0x00c0,	0x0020 },
		{ 0x0f, 0xffff,	0x5200 },
		{ 0x19, 0x0000,	0x0224 },
		{ 0x00, 0x0000,	0x0008 },
		{ 0x0c, 0x3df0,	0x0200 },
	};

	rtl_hw_start_8168f(tp);
	rtl_pcie_state_l2l3_disable(tp);

	rtl_ephy_init(tp, e_info_8168f_1);
}

static void rtl_hw_start_8168g(struct rtl8169_private *tp)
{
	rtl_set_fifo_size(tp, 0x08, 0x10, 0x02, 0x06);
	rtl8168g_set_pause_thresholds(tp, 0x38, 0x48);

	rtl_set_def_aspm_entry_latency(tp);

	rtl_reset_packet_filter(tp);
	rtl_eri_write(tp, 0x2f8, ERIAR_MASK_0011, 0x1d8f);

	RTL_W32(tp, MISC, RTL_R32(tp, MISC) & ~RXDV_GATED_EN);

	rtl_eri_write(tp, 0xc0, ERIAR_MASK_0011, 0x0000);
	rtl_eri_write(tp, 0xb8, ERIAR_MASK_0011, 0x0000);

	rtl8168_config_eee_mac(tp);

	rtl_w0w1_eri(tp, 0x2fc, 0x01, 0x06);
	rtl_eri_clear_bits(tp, 0x1b0, BIT(12));

	rtl_pcie_state_l2l3_disable(tp);
}

static void rtl_hw_start_8168g_1(struct rtl8169_private *tp)
{
	static const struct ephy_info e_info_8168g_1[] = {
		{ 0x00, 0x0008,	0x0000 },
		{ 0x0c, 0x3ff0,	0x0820 },
		{ 0x1e, 0x0000,	0x0001 },
		{ 0x19, 0x8000,	0x0000 }
	};

	rtl_hw_start_8168g(tp);

	/* disable aspm and clock request before access ephy */
	rtl_hw_aspm_clkreq_enable(tp, false);
	rtl_ephy_init(tp, e_info_8168g_1);
	rtl_hw_aspm_clkreq_enable(tp, true);
}

static void rtl_hw_start_8168g_2(struct rtl8169_private *tp)
{
	static const struct ephy_info e_info_8168g_2[] = {
		{ 0x00, 0x0008,	0x0000 },
		{ 0x0c, 0x3ff0,	0x0820 },
		{ 0x19, 0xffff,	0x7c00 },
		{ 0x1e, 0xffff,	0x20eb },
		{ 0x0d, 0xffff,	0x1666 },
		{ 0x00, 0xffff,	0x10a3 },
		{ 0x06, 0xffff,	0xf050 },
		{ 0x04, 0x0000,	0x0010 },
		{ 0x1d, 0x4000,	0x0000 },
	};

	rtl_hw_start_8168g(tp);

	/* disable aspm and clock request before access ephy */
	rtl_hw_aspm_clkreq_enable(tp, false);
	rtl_ephy_init(tp, e_info_8168g_2);
}

static void rtl_hw_start_8411_2(struct rtl8169_private *tp)
{
	static const struct ephy_info e_info_8411_2[] = {
		{ 0x00, 0x0008,	0x0000 },
		{ 0x0c, 0x37d0,	0x0820 },
		{ 0x1e, 0x0000,	0x0001 },
		{ 0x19, 0x8021,	0x0000 },
		{ 0x1e, 0x0000,	0x2000 },
		{ 0x0d, 0x0100,	0x0200 },
		{ 0x00, 0x0000,	0x0080 },
		{ 0x06, 0x0000,	0x0010 },
		{ 0x04, 0x0000,	0x0010 },
		{ 0x1d, 0x0000,	0x4000 },
	};

	rtl_hw_start_8168g(tp);

	/* disable aspm and clock request before access ephy */
	rtl_hw_aspm_clkreq_enable(tp, false);
	rtl_ephy_init(tp, e_info_8411_2);

	/* The following Realtek-provided magic fixes an issue with the RX unit
	 * getting confused after the PHY having been powered-down.
	 */
	r8168_mac_ocp_write(tp, 0xFC28, 0x0000);
	r8168_mac_ocp_write(tp, 0xFC2A, 0x0000);
	r8168_mac_ocp_write(tp, 0xFC2C, 0x0000);
	r8168_mac_ocp_write(tp, 0xFC2E, 0x0000);
	r8168_mac_ocp_write(tp, 0xFC30, 0x0000);
	r8168_mac_ocp_write(tp, 0xFC32, 0x0000);
	r8168_mac_ocp_write(tp, 0xFC34, 0x0000);
	r8168_mac_ocp_write(tp, 0xFC36, 0x0000);
	mdelay(3);
	r8168_mac_ocp_write(tp, 0xFC26, 0x0000);

	r8168_mac_ocp_write(tp, 0xF800, 0xE008);
	r8168_mac_ocp_write(tp, 0xF802, 0xE00A);
	r8168_mac_ocp_write(tp, 0xF804, 0xE00C);
	r8168_mac_ocp_write(tp, 0xF806, 0xE00E);
	r8168_mac_ocp_write(tp, 0xF808, 0xE027);
	r8168_mac_ocp_write(tp, 0xF80A, 0xE04F);
	r8168_mac_ocp_write(tp, 0xF80C, 0xE05E);
	r8168_mac_ocp_write(tp, 0xF80E, 0xE065);
	r8168_mac_ocp_write(tp, 0xF810, 0xC602);
	r8168_mac_ocp_write(tp, 0xF812, 0xBE00);
	r8168_mac_ocp_write(tp, 0xF814, 0x0000);
	r8168_mac_ocp_write(tp, 0xF816, 0xC502);
	r8168_mac_ocp_write(tp, 0xF818, 0xBD00);
	r8168_mac_ocp_write(tp, 0xF81A, 0x074C);
	r8168_mac_ocp_write(tp, 0xF81C, 0xC302);
	r8168_mac_ocp_write(tp, 0xF81E, 0xBB00);
	r8168_mac_ocp_write(tp, 0xF820, 0x080A);
	r8168_mac_ocp_write(tp, 0xF822, 0x6420);
	r8168_mac_ocp_write(tp, 0xF824, 0x48C2);
	r8168_mac_ocp_write(tp, 0xF826, 0x8C20);
	r8168_mac_ocp_write(tp, 0xF828, 0xC516);
	r8168_mac_ocp_write(tp, 0xF82A, 0x64A4);
	r8168_mac_ocp_write(tp, 0xF82C, 0x49C0);
	r8168_mac_ocp_write(tp, 0xF82E, 0xF009);
	r8168_mac_ocp_write(tp, 0xF830, 0x74A2);
	r8168_mac_ocp_write(tp, 0xF832, 0x8CA5);
	r8168_mac_ocp_write(tp, 0xF834, 0x74A0);
	r8168_mac_ocp_write(tp, 0xF836, 0xC50E);
	r8168_mac_ocp_write(tp, 0xF838, 0x9CA2);
	r8168_mac_ocp_write(tp, 0xF83A, 0x1C11);
	r8168_mac_ocp_write(tp, 0xF83C, 0x9CA0);
	r8168_mac_ocp_write(tp, 0xF83E, 0xE006);
	r8168_mac_ocp_write(tp, 0xF840, 0x74F8);
	r8168_mac_ocp_write(tp, 0xF842, 0x48C4);
	r8168_mac_ocp_write(tp, 0xF844, 0x8CF8);
	r8168_mac_ocp_write(tp, 0xF846, 0xC404);
	r8168_mac_ocp_write(tp, 0xF848, 0xBC00);
	r8168_mac_ocp_write(tp, 0xF84A, 0xC403);
	r8168_mac_ocp_write(tp, 0xF84C, 0xBC00);
	r8168_mac_ocp_write(tp, 0xF84E, 0x0BF2);
	r8168_mac_ocp_write(tp, 0xF850, 0x0C0A);
	r8168_mac_ocp_write(tp, 0xF852, 0xE434);
	r8168_mac_ocp_write(tp, 0xF854, 0xD3C0);
	r8168_mac_ocp_write(tp, 0xF856, 0x49D9);
	r8168_mac_ocp_write(tp, 0xF858, 0xF01F);
	r8168_mac_ocp_write(tp, 0xF85A, 0xC526);
	r8168_mac_ocp_write(tp, 0xF85C, 0x64A5);
	r8168_mac_ocp_write(tp, 0xF85E, 0x1400);
	r8168_mac_ocp_write(tp, 0xF860, 0xF007);
	r8168_mac_ocp_write(tp, 0xF862, 0x0C01);
	r8168_mac_ocp_write(tp, 0xF864, 0x8CA5);
	r8168_mac_ocp_write(tp, 0xF866, 0x1C15);
	r8168_mac_ocp_write(tp, 0xF868, 0xC51B);
	r8168_mac_ocp_write(tp, 0xF86A, 0x9CA0);
	r8168_mac_ocp_write(tp, 0xF86C, 0xE013);
	r8168_mac_ocp_write(tp, 0xF86E, 0xC519);
	r8168_mac_ocp_write(tp, 0xF870, 0x74A0);
	r8168_mac_ocp_write(tp, 0xF872, 0x48C4);
	r8168_mac_ocp_write(tp, 0xF874, 0x8CA0);
	r8168_mac_ocp_write(tp, 0xF876, 0xC516);
	r8168_mac_ocp_write(tp, 0xF878, 0x74A4);
	r8168_mac_ocp_write(tp, 0xF87A, 0x48C8);
	r8168_mac_ocp_write(tp, 0xF87C, 0x48CA);
	r8168_mac_ocp_write(tp, 0xF87E, 0x9CA4);
	r8168_mac_ocp_write(tp, 0xF880, 0xC512);
	r8168_mac_ocp_write(tp, 0xF882, 0x1B00);
	r8168_mac_ocp_write(tp, 0xF884, 0x9BA0);
	r8168_mac_ocp_write(tp, 0xF886, 0x1B1C);
	r8168_mac_ocp_write(tp, 0xF888, 0x483F);
	r8168_mac_ocp_write(tp, 0xF88A, 0x9BA2);
	r8168_mac_ocp_write(tp, 0xF88C, 0x1B04);
	r8168_mac_ocp_write(tp, 0xF88E, 0xC508);
	r8168_mac_ocp_write(tp, 0xF890, 0x9BA0);
	r8168_mac_ocp_write(tp, 0xF892, 0xC505);
	r8168_mac_ocp_write(tp, 0xF894, 0xBD00);
	r8168_mac_ocp_write(tp, 0xF896, 0xC502);
	r8168_mac_ocp_write(tp, 0xF898, 0xBD00);
	r8168_mac_ocp_write(tp, 0xF89A, 0x0300);
	r8168_mac_ocp_write(tp, 0xF89C, 0x051E);
	r8168_mac_ocp_write(tp, 0xF89E, 0xE434);
	r8168_mac_ocp_write(tp, 0xF8A0, 0xE018);
	r8168_mac_ocp_write(tp, 0xF8A2, 0xE092);
	r8168_mac_ocp_write(tp, 0xF8A4, 0xDE20);
	r8168_mac_ocp_write(tp, 0xF8A6, 0xD3C0);
	r8168_mac_ocp_write(tp, 0xF8A8, 0xC50F);
	r8168_mac_ocp_write(tp, 0xF8AA, 0x76A4);
	r8168_mac_ocp_write(tp, 0xF8AC, 0x49E3);
	r8168_mac_ocp_write(tp, 0xF8AE, 0xF007);
	r8168_mac_ocp_write(tp, 0xF8B0, 0x49C0);
	r8168_mac_ocp_write(tp, 0xF8B2, 0xF103);
	r8168_mac_ocp_write(tp, 0xF8B4, 0xC607);
	r8168_mac_ocp_write(tp, 0xF8B6, 0xBE00);
	r8168_mac_ocp_write(tp, 0xF8B8, 0xC606);
	r8168_mac_ocp_write(tp, 0xF8BA, 0xBE00);
	r8168_mac_ocp_write(tp, 0xF8BC, 0xC602);
	r8168_mac_ocp_write(tp, 0xF8BE, 0xBE00);
	r8168_mac_ocp_write(tp, 0xF8C0, 0x0C4C);
	r8168_mac_ocp_write(tp, 0xF8C2, 0x0C28);
	r8168_mac_ocp_write(tp, 0xF8C4, 0x0C2C);
	r8168_mac_ocp_write(tp, 0xF8C6, 0xDC00);
	r8168_mac_ocp_write(tp, 0xF8C8, 0xC707);
	r8168_mac_ocp_write(tp, 0xF8CA, 0x1D00);
	r8168_mac_ocp_write(tp, 0xF8CC, 0x8DE2);
	r8168_mac_ocp_write(tp, 0xF8CE, 0x48C1);
	r8168_mac_ocp_write(tp, 0xF8D0, 0xC502);
	r8168_mac_ocp_write(tp, 0xF8D2, 0xBD00);
	r8168_mac_ocp_write(tp, 0xF8D4, 0x00AA);
	r8168_mac_ocp_write(tp, 0xF8D6, 0xE0C0);
	r8168_mac_ocp_write(tp, 0xF8D8, 0xC502);
	r8168_mac_ocp_write(tp, 0xF8DA, 0xBD00);
	r8168_mac_ocp_write(tp, 0xF8DC, 0x0132);

	r8168_mac_ocp_write(tp, 0xFC26, 0x8000);

	r8168_mac_ocp_write(tp, 0xFC2A, 0x0743);
	r8168_mac_ocp_write(tp, 0xFC2C, 0x0801);
	r8168_mac_ocp_write(tp, 0xFC2E, 0x0BE9);
	r8168_mac_ocp_write(tp, 0xFC30, 0x02FD);
	r8168_mac_ocp_write(tp, 0xFC32, 0x0C25);
	r8168_mac_ocp_write(tp, 0xFC34, 0x00A9);
	r8168_mac_ocp_write(tp, 0xFC36, 0x012D);

	rtl_hw_aspm_clkreq_enable(tp, true);
}

static void rtl_hw_start_8168h_1(struct rtl8169_private *tp)
{
	static const struct ephy_info e_info_8168h_1[] = {
		{ 0x1e, 0x0800,	0x0001 },
		{ 0x1d, 0x0000,	0x0800 },
		{ 0x05, 0xffff,	0x2089 },
		{ 0x06, 0xffff,	0x5881 },
		{ 0x04, 0xffff,	0x854a },
		{ 0x01, 0xffff,	0x068b }
	};
	int rg_saw_cnt;

	/* disable aspm and clock request before access ephy */
	rtl_hw_aspm_clkreq_enable(tp, false);
	rtl_ephy_init(tp, e_info_8168h_1);

	rtl_set_fifo_size(tp, 0x08, 0x10, 0x02, 0x06);
	rtl8168g_set_pause_thresholds(tp, 0x38, 0x48);

	rtl_set_def_aspm_entry_latency(tp);

	rtl_reset_packet_filter(tp);

	rtl_eri_set_bits(tp, 0xdc, 0x001c);

	rtl_eri_write(tp, 0x5f0, ERIAR_MASK_0011, 0x4f87);

	RTL_W32(tp, MISC, RTL_R32(tp, MISC) & ~RXDV_GATED_EN);

	rtl_eri_write(tp, 0xc0, ERIAR_MASK_0011, 0x0000);
	rtl_eri_write(tp, 0xb8, ERIAR_MASK_0011, 0x0000);

	rtl8168_config_eee_mac(tp);

	RTL_W8(tp, DLLPR, RTL_R8(tp, DLLPR) & ~PFM_EN);
	RTL_W8(tp, MISC_1, RTL_R8(tp, MISC_1) & ~PFM_D3COLD_EN);

	RTL_W8(tp, DLLPR, RTL_R8(tp, DLLPR) & ~TX_10M_PS_EN);

	rtl_eri_clear_bits(tp, 0x1b0, BIT(12));

	rtl_pcie_state_l2l3_disable(tp);

	rg_saw_cnt = phy_read_paged(tp->phydev, 0x0c42, 0x13) & 0x3fff;
	if (rg_saw_cnt > 0) {
		u16 sw_cnt_1ms_ini;

		sw_cnt_1ms_ini = 16000000/rg_saw_cnt;
		sw_cnt_1ms_ini &= 0x0fff;
		r8168_mac_ocp_modify(tp, 0xd412, 0x0fff, sw_cnt_1ms_ini);
	}

	r8168_mac_ocp_modify(tp, 0xe056, 0x00f0, 0x0070);
	r8168_mac_ocp_modify(tp, 0xe052, 0x6000, 0x8008);
	r8168_mac_ocp_modify(tp, 0xe0d6, 0x01ff, 0x017f);
	r8168_mac_ocp_modify(tp, 0xd420, 0x0fff, 0x047f);

	r8168_mac_ocp_write(tp, 0xe63e, 0x0001);
	r8168_mac_ocp_write(tp, 0xe63e, 0x0000);
	r8168_mac_ocp_write(tp, 0xc094, 0x0000);
	r8168_mac_ocp_write(tp, 0xc09e, 0x0000);

	rtl_hw_aspm_clkreq_enable(tp, true);
}

static void rtl_hw_start_8168ep(struct rtl8169_private *tp)
{
	rtl8168ep_stop_cmac(tp);

	rtl_set_fifo_size(tp, 0x08, 0x10, 0x02, 0x06);
	rtl8168g_set_pause_thresholds(tp, 0x2f, 0x5f);

	rtl_set_def_aspm_entry_latency(tp);

	rtl_reset_packet_filter(tp);

	rtl_eri_write(tp, 0x5f0, ERIAR_MASK_0011, 0x4f87);

	RTL_W32(tp, MISC, RTL_R32(tp, MISC) & ~RXDV_GATED_EN);

	rtl_eri_write(tp, 0xc0, ERIAR_MASK_0011, 0x0000);
	rtl_eri_write(tp, 0xb8, ERIAR_MASK_0011, 0x0000);

	rtl8168_config_eee_mac(tp);

	rtl_w0w1_eri(tp, 0x2fc, 0x01, 0x06);

	RTL_W8(tp, DLLPR, RTL_R8(tp, DLLPR) & ~TX_10M_PS_EN);

	rtl_pcie_state_l2l3_disable(tp);
}

static void rtl_hw_start_8168ep_1(struct rtl8169_private *tp)
{
	static const struct ephy_info e_info_8168ep_1[] = {
		{ 0x00, 0xffff,	0x10ab },
		{ 0x06, 0xffff,	0xf030 },
		{ 0x08, 0xffff,	0x2006 },
		{ 0x0d, 0xffff,	0x1666 },
		{ 0x0c, 0x3ff0,	0x0000 }
	};

	/* disable aspm and clock request before access ephy */
	rtl_hw_aspm_clkreq_enable(tp, false);
	rtl_ephy_init(tp, e_info_8168ep_1);

	rtl_hw_start_8168ep(tp);

	rtl_hw_aspm_clkreq_enable(tp, true);
}

static void rtl_hw_start_8168ep_2(struct rtl8169_private *tp)
{
	static const struct ephy_info e_info_8168ep_2[] = {
		{ 0x00, 0xffff,	0x10a3 },
		{ 0x19, 0xffff,	0xfc00 },
		{ 0x1e, 0xffff,	0x20ea }
	};

	/* disable aspm and clock request before access ephy */
	rtl_hw_aspm_clkreq_enable(tp, false);
	rtl_ephy_init(tp, e_info_8168ep_2);

	rtl_hw_start_8168ep(tp);

	RTL_W8(tp, DLLPR, RTL_R8(tp, DLLPR) & ~PFM_EN);
	RTL_W8(tp, MISC_1, RTL_R8(tp, MISC_1) & ~PFM_D3COLD_EN);

	rtl_hw_aspm_clkreq_enable(tp, true);
}

static void rtl_hw_start_8168ep_3(struct rtl8169_private *tp)
{
	static const struct ephy_info e_info_8168ep_3[] = {
		{ 0x00, 0x0000,	0x0080 },
		{ 0x0d, 0x0100,	0x0200 },
		{ 0x19, 0x8021,	0x0000 },
		{ 0x1e, 0x0000,	0x2000 },
	};

	/* disable aspm and clock request before access ephy */
	rtl_hw_aspm_clkreq_enable(tp, false);
	rtl_ephy_init(tp, e_info_8168ep_3);

	rtl_hw_start_8168ep(tp);

	RTL_W8(tp, DLLPR, RTL_R8(tp, DLLPR) & ~PFM_EN);
	RTL_W8(tp, MISC_1, RTL_R8(tp, MISC_1) & ~PFM_D3COLD_EN);

	r8168_mac_ocp_modify(tp, 0xd3e2, 0x0fff, 0x0271);
	r8168_mac_ocp_modify(tp, 0xd3e4, 0x00ff, 0x0000);
	r8168_mac_ocp_modify(tp, 0xe860, 0x0000, 0x0080);

	rtl_hw_aspm_clkreq_enable(tp, true);
}

static void rtl_hw_start_8117(struct rtl8169_private *tp)
{
	static const struct ephy_info e_info_8117[] = {
		{ 0x19, 0x0040,	0x1100 },
		{ 0x59, 0x0040,	0x1100 },
	};
	int rg_saw_cnt;

	rtl8168ep_stop_cmac(tp);

	/* disable aspm and clock request before access ephy */
	rtl_hw_aspm_clkreq_enable(tp, false);
	rtl_ephy_init(tp, e_info_8117);

	rtl_set_fifo_size(tp, 0x08, 0x10, 0x02, 0x06);
	rtl8168g_set_pause_thresholds(tp, 0x2f, 0x5f);

	rtl_set_def_aspm_entry_latency(tp);

	rtl_reset_packet_filter(tp);

	rtl_eri_set_bits(tp, 0xd4, 0x0010);

	rtl_eri_write(tp, 0x5f0, ERIAR_MASK_0011, 0x4f87);

	RTL_W32(tp, MISC, RTL_R32(tp, MISC) & ~RXDV_GATED_EN);

	rtl_eri_write(tp, 0xc0, ERIAR_MASK_0011, 0x0000);
	rtl_eri_write(tp, 0xb8, ERIAR_MASK_0011, 0x0000);

	rtl8168_config_eee_mac(tp);

	RTL_W8(tp, DLLPR, RTL_R8(tp, DLLPR) & ~PFM_EN);
	RTL_W8(tp, MISC_1, RTL_R8(tp, MISC_1) & ~PFM_D3COLD_EN);

	RTL_W8(tp, DLLPR, RTL_R8(tp, DLLPR) & ~TX_10M_PS_EN);

	rtl_eri_clear_bits(tp, 0x1b0, BIT(12));

	rtl_pcie_state_l2l3_disable(tp);

	rg_saw_cnt = phy_read_paged(tp->phydev, 0x0c42, 0x13) & 0x3fff;
	if (rg_saw_cnt > 0) {
		u16 sw_cnt_1ms_ini;

		sw_cnt_1ms_ini = (16000000 / rg_saw_cnt) & 0x0fff;
		r8168_mac_ocp_modify(tp, 0xd412, 0x0fff, sw_cnt_1ms_ini);
	}

	r8168_mac_ocp_modify(tp, 0xe056, 0x00f0, 0x0070);
	r8168_mac_ocp_write(tp, 0xea80, 0x0003);
	r8168_mac_ocp_modify(tp, 0xe052, 0x0000, 0x0009);
	r8168_mac_ocp_modify(tp, 0xd420, 0x0fff, 0x047f);

	r8168_mac_ocp_write(tp, 0xe63e, 0x0001);
	r8168_mac_ocp_write(tp, 0xe63e, 0x0000);
	r8168_mac_ocp_write(tp, 0xc094, 0x0000);
	r8168_mac_ocp_write(tp, 0xc09e, 0x0000);

	/* firmware is for MAC only */
	r8169_apply_firmware(tp);

	rtl_hw_aspm_clkreq_enable(tp, true);
}

static void rtl_hw_start_8102e_1(struct rtl8169_private *tp)
{
	static const struct ephy_info e_info_8102e_1[] = {
		{ 0x01,	0, 0x6e65 },
		{ 0x02,	0, 0x091f },
		{ 0x03,	0, 0xc2f9 },
		{ 0x06,	0, 0xafb5 },
		{ 0x07,	0, 0x0e00 },
		{ 0x19,	0, 0xec80 },
		{ 0x01,	0, 0x2e65 },
		{ 0x01,	0, 0x6e65 }
	};
	u8 cfg1;

	rtl_set_def_aspm_entry_latency(tp);

	RTL_W8(tp, DBG_REG, FIX_NAK_1);

	RTL_W8(tp, Config1,
	       LEDS1 | LEDS0 | Speed_down | MEMMAP | IOMAP | VPD | PMEnable);
	RTL_W8(tp, Config3, RTL_R8(tp, Config3) & ~Beacon_en);

	cfg1 = RTL_R8(tp, Config1);
	if ((cfg1 & LEDS0) && (cfg1 & LEDS1))
		RTL_W8(tp, Config1, cfg1 & ~LEDS0);

	rtl_ephy_init(tp, e_info_8102e_1);
}

static void rtl_hw_start_8102e_2(struct rtl8169_private *tp)
{
	rtl_set_def_aspm_entry_latency(tp);

	RTL_W8(tp, Config1, MEMMAP | IOMAP | VPD | PMEnable);
	RTL_W8(tp, Config3, RTL_R8(tp, Config3) & ~Beacon_en);
}

static void rtl_hw_start_8102e_3(struct rtl8169_private *tp)
{
	rtl_hw_start_8102e_2(tp);

	rtl_ephy_write(tp, 0x03, 0xc2f9);
}

static void rtl_hw_start_8401(struct rtl8169_private *tp)
{
	static const struct ephy_info e_info_8401[] = {
		{ 0x01,	0xffff, 0x6fe5 },
		{ 0x03,	0xffff, 0x0599 },
		{ 0x06,	0xffff, 0xaf25 },
		{ 0x07,	0xffff, 0x8e68 },
	};

	rtl_ephy_init(tp, e_info_8401);
	RTL_W8(tp, Config3, RTL_R8(tp, Config3) & ~Beacon_en);
}

static void rtl_hw_start_8105e_1(struct rtl8169_private *tp)
{
	static const struct ephy_info e_info_8105e_1[] = {
		{ 0x07,	0, 0x4000 },
		{ 0x19,	0, 0x0200 },
		{ 0x19,	0, 0x0020 },
		{ 0x1e,	0, 0x2000 },
		{ 0x03,	0, 0x0001 },
		{ 0x19,	0, 0x0100 },
		{ 0x19,	0, 0x0004 },
		{ 0x0a,	0, 0x0020 }
	};

	/* Force LAN exit from ASPM if Rx/Tx are not idle */
	RTL_W32(tp, FuncEvent, RTL_R32(tp, FuncEvent) | 0x002800);

	/* Disable Early Tally Counter */
	RTL_W32(tp, FuncEvent, RTL_R32(tp, FuncEvent) & ~0x010000);

	RTL_W8(tp, MCU, RTL_R8(tp, MCU) | EN_NDP | EN_OOB_RESET);
	RTL_W8(tp, DLLPR, RTL_R8(tp, DLLPR) | PFM_EN);

	rtl_ephy_init(tp, e_info_8105e_1);

	rtl_pcie_state_l2l3_disable(tp);
}

static void rtl_hw_start_8105e_2(struct rtl8169_private *tp)
{
	rtl_hw_start_8105e_1(tp);
	rtl_ephy_write(tp, 0x1e, rtl_ephy_read(tp, 0x1e) | 0x8000);
}

static void rtl_hw_start_8402(struct rtl8169_private *tp)
{
	static const struct ephy_info e_info_8402[] = {
		{ 0x19,	0xffff, 0xff64 },
		{ 0x1e,	0, 0x4000 }
	};

	rtl_set_def_aspm_entry_latency(tp);

	/* Force LAN exit from ASPM if Rx/Tx are not idle */
	RTL_W32(tp, FuncEvent, RTL_R32(tp, FuncEvent) | 0x002800);

	RTL_W8(tp, MCU, RTL_R8(tp, MCU) & ~NOW_IS_OOB);

	rtl_ephy_init(tp, e_info_8402);

	rtl_set_fifo_size(tp, 0x00, 0x00, 0x02, 0x06);
	rtl_reset_packet_filter(tp);
	rtl_eri_write(tp, 0xc0, ERIAR_MASK_0011, 0x0000);
	rtl_eri_write(tp, 0xb8, ERIAR_MASK_0011, 0x0000);
	rtl_w0w1_eri(tp, 0x0d4, 0x0e00, 0xff00);

	/* disable EEE */
	rtl_eri_write(tp, 0x1b0, ERIAR_MASK_0011, 0x0000);

	rtl_pcie_state_l2l3_disable(tp);
}

static void rtl_hw_start_8106(struct rtl8169_private *tp)
{
	rtl_hw_aspm_clkreq_enable(tp, false);

	/* Force LAN exit from ASPM if Rx/Tx are not idle */
	RTL_W32(tp, FuncEvent, RTL_R32(tp, FuncEvent) | 0x002800);

	RTL_W32(tp, MISC, (RTL_R32(tp, MISC) | DISABLE_LAN_EN) & ~EARLY_TALLY_EN);
	RTL_W8(tp, MCU, RTL_R8(tp, MCU) | EN_NDP | EN_OOB_RESET);
	RTL_W8(tp, DLLPR, RTL_R8(tp, DLLPR) & ~PFM_EN);

	/* L0 7us, L1 32us - needed to avoid issues with link-up detection */
	rtl_set_aspm_entry_latency(tp, 0x2f);

	rtl_eri_write(tp, 0x1d0, ERIAR_MASK_0011, 0x0000);

	/* disable EEE */
	rtl_eri_write(tp, 0x1b0, ERIAR_MASK_0011, 0x0000);

	rtl_pcie_state_l2l3_disable(tp);
	rtl_hw_aspm_clkreq_enable(tp, true);
}

DECLARE_RTL_COND(rtl_mac_ocp_e00e_cond)
{
	return r8168_mac_ocp_read(tp, 0xe00e) & BIT(13);
}

static void rtl_hw_start_8125_common(struct rtl8169_private *tp)
{
	rtl_pcie_state_l2l3_disable(tp);

	RTL_W16(tp, 0x382, 0x221b);
	RTL_W8(tp, 0x4500, 0);
	RTL_W16(tp, 0x4800, 0);

	/* disable UPS */
	r8168_mac_ocp_modify(tp, 0xd40a, 0x0010, 0x0000);

	RTL_W8(tp, Config1, RTL_R8(tp, Config1) & ~0x10);

	r8168_mac_ocp_write(tp, 0xc140, 0xffff);
	r8168_mac_ocp_write(tp, 0xc142, 0xffff);

	r8168_mac_ocp_modify(tp, 0xd3e2, 0x0fff, 0x03a9);
	r8168_mac_ocp_modify(tp, 0xd3e4, 0x00ff, 0x0000);
	r8168_mac_ocp_modify(tp, 0xe860, 0x0000, 0x0080);

	/* disable new tx descriptor format */
	r8168_mac_ocp_modify(tp, 0xeb58, 0x0001, 0x0000);

	if (tp->mac_version == RTL_GIGA_MAC_VER_63)
		r8168_mac_ocp_modify(tp, 0xe614, 0x0700, 0x0200);
	else
		r8168_mac_ocp_modify(tp, 0xe614, 0x0700, 0x0400);

	if (tp->mac_version == RTL_GIGA_MAC_VER_63)
		r8168_mac_ocp_modify(tp, 0xe63e, 0x0c30, 0x0000);
	else
		r8168_mac_ocp_modify(tp, 0xe63e, 0x0c30, 0x0020);

	r8168_mac_ocp_modify(tp, 0xc0b4, 0x0000, 0x000c);
	r8168_mac_ocp_modify(tp, 0xeb6a, 0x00ff, 0x0033);
	r8168_mac_ocp_modify(tp, 0xeb50, 0x03e0, 0x0040);
	r8168_mac_ocp_modify(tp, 0xe056, 0x00f0, 0x0030);
	r8168_mac_ocp_modify(tp, 0xe040, 0x1000, 0x0000);
	r8168_mac_ocp_modify(tp, 0xea1c, 0x0003, 0x0001);
	r8168_mac_ocp_modify(tp, 0xe0c0, 0x4f0f, 0x4403);
	r8168_mac_ocp_modify(tp, 0xe052, 0x0080, 0x0068);
	r8168_mac_ocp_modify(tp, 0xd430, 0x0fff, 0x047f);

	r8168_mac_ocp_modify(tp, 0xea1c, 0x0004, 0x0000);
	r8168_mac_ocp_modify(tp, 0xeb54, 0x0000, 0x0001);
	udelay(1);
	r8168_mac_ocp_modify(tp, 0xeb54, 0x0001, 0x0000);
	RTL_W16(tp, 0x1880, RTL_R16(tp, 0x1880) & ~0x0030);

	r8168_mac_ocp_write(tp, 0xe098, 0xc302);

	rtl_loop_wait_low(tp, &rtl_mac_ocp_e00e_cond, 1000, 10);

	if (tp->mac_version == RTL_GIGA_MAC_VER_63)
		rtl8125b_config_eee_mac(tp);
	else
		rtl8125a_config_eee_mac(tp);

	RTL_W32(tp, MISC, RTL_R32(tp, MISC) & ~RXDV_GATED_EN);
	udelay(10);
}

static void rtl_hw_start_8125a_1(struct rtl8169_private *tp)
{
	static const struct ephy_info e_info_8125a_1[] = {
		{ 0x01, 0xffff, 0xa812 },
		{ 0x09, 0xffff, 0x520c },
		{ 0x04, 0xffff, 0xd000 },
		{ 0x0d, 0xffff, 0xf702 },
		{ 0x0a, 0xffff, 0x8653 },
		{ 0x06, 0xffff, 0x001e },
		{ 0x08, 0xffff, 0x3595 },
		{ 0x20, 0xffff, 0x9455 },
		{ 0x21, 0xffff, 0x99ff },
		{ 0x02, 0xffff, 0x6046 },
		{ 0x29, 0xffff, 0xfe00 },
		{ 0x23, 0xffff, 0xab62 },

		{ 0x41, 0xffff, 0xa80c },
		{ 0x49, 0xffff, 0x520c },
		{ 0x44, 0xffff, 0xd000 },
		{ 0x4d, 0xffff, 0xf702 },
		{ 0x4a, 0xffff, 0x8653 },
		{ 0x46, 0xffff, 0x001e },
		{ 0x48, 0xffff, 0x3595 },
		{ 0x60, 0xffff, 0x9455 },
		{ 0x61, 0xffff, 0x99ff },
		{ 0x42, 0xffff, 0x6046 },
		{ 0x69, 0xffff, 0xfe00 },
		{ 0x63, 0xffff, 0xab62 },
	};

	rtl_set_def_aspm_entry_latency(tp);

	/* disable aspm and clock request before access ephy */
	rtl_hw_aspm_clkreq_enable(tp, false);
	rtl_ephy_init(tp, e_info_8125a_1);

	rtl_hw_start_8125_common(tp);
	rtl_hw_aspm_clkreq_enable(tp, true);
}

static void rtl_hw_start_8125a_2(struct rtl8169_private *tp)
{
	static const struct ephy_info e_info_8125a_2[] = {
		{ 0x04, 0xffff, 0xd000 },
		{ 0x0a, 0xffff, 0x8653 },
		{ 0x23, 0xffff, 0xab66 },
		{ 0x20, 0xffff, 0x9455 },
		{ 0x21, 0xffff, 0x99ff },
		{ 0x29, 0xffff, 0xfe04 },

		{ 0x44, 0xffff, 0xd000 },
		{ 0x4a, 0xffff, 0x8653 },
		{ 0x63, 0xffff, 0xab66 },
		{ 0x60, 0xffff, 0x9455 },
		{ 0x61, 0xffff, 0x99ff },
		{ 0x69, 0xffff, 0xfe04 },
	};

	rtl_set_def_aspm_entry_latency(tp);

	/* disable aspm and clock request before access ephy */
	rtl_hw_aspm_clkreq_enable(tp, false);
	rtl_ephy_init(tp, e_info_8125a_2);

	rtl_hw_start_8125_common(tp);
	rtl_hw_aspm_clkreq_enable(tp, true);
}

static void rtl_hw_start_8125b(struct rtl8169_private *tp)
{
	static const struct ephy_info e_info_8125b[] = {
		{ 0x0b, 0xffff, 0xa908 },
		{ 0x1e, 0xffff, 0x20eb },
		{ 0x4b, 0xffff, 0xa908 },
		{ 0x5e, 0xffff, 0x20eb },
		{ 0x22, 0x0030, 0x0020 },
		{ 0x62, 0x0030, 0x0020 },
	};

	rtl_set_def_aspm_entry_latency(tp);
	rtl_hw_aspm_clkreq_enable(tp, false);

	rtl_ephy_init(tp, e_info_8125b);
	rtl_hw_start_8125_common(tp);

	rtl_hw_aspm_clkreq_enable(tp, true);
}

static void rtl_hw_config(struct rtl8169_private *tp)
{
	static const rtl_generic_fct hw_configs[] = {
		[RTL_GIGA_MAC_VER_07] = rtl_hw_start_8102e_1,
		[RTL_GIGA_MAC_VER_08] = rtl_hw_start_8102e_3,
		[RTL_GIGA_MAC_VER_09] = rtl_hw_start_8102e_2,
		[RTL_GIGA_MAC_VER_10] = NULL,
		[RTL_GIGA_MAC_VER_11] = rtl_hw_start_8168b,
		[RTL_GIGA_MAC_VER_12] = rtl_hw_start_8168b,
		[RTL_GIGA_MAC_VER_13] = NULL,
		[RTL_GIGA_MAC_VER_14] = rtl_hw_start_8401,
		[RTL_GIGA_MAC_VER_16] = NULL,
		[RTL_GIGA_MAC_VER_17] = rtl_hw_start_8168b,
		[RTL_GIGA_MAC_VER_18] = rtl_hw_start_8168cp_1,
		[RTL_GIGA_MAC_VER_19] = rtl_hw_start_8168c_1,
		[RTL_GIGA_MAC_VER_20] = rtl_hw_start_8168c_2,
		[RTL_GIGA_MAC_VER_21] = rtl_hw_start_8168c_2,
		[RTL_GIGA_MAC_VER_22] = rtl_hw_start_8168c_4,
		[RTL_GIGA_MAC_VER_23] = rtl_hw_start_8168cp_2,
		[RTL_GIGA_MAC_VER_24] = rtl_hw_start_8168cp_3,
		[RTL_GIGA_MAC_VER_25] = rtl_hw_start_8168d,
		[RTL_GIGA_MAC_VER_26] = rtl_hw_start_8168d,
		[RTL_GIGA_MAC_VER_27] = rtl_hw_start_8168d,
		[RTL_GIGA_MAC_VER_28] = rtl_hw_start_8168d_4,
		[RTL_GIGA_MAC_VER_29] = rtl_hw_start_8105e_1,
		[RTL_GIGA_MAC_VER_30] = rtl_hw_start_8105e_2,
		[RTL_GIGA_MAC_VER_31] = rtl_hw_start_8168d,
		[RTL_GIGA_MAC_VER_32] = rtl_hw_start_8168e_1,
		[RTL_GIGA_MAC_VER_33] = rtl_hw_start_8168e_1,
		[RTL_GIGA_MAC_VER_34] = rtl_hw_start_8168e_2,
		[RTL_GIGA_MAC_VER_35] = rtl_hw_start_8168f_1,
		[RTL_GIGA_MAC_VER_36] = rtl_hw_start_8168f_1,
		[RTL_GIGA_MAC_VER_37] = rtl_hw_start_8402,
		[RTL_GIGA_MAC_VER_38] = rtl_hw_start_8411,
		[RTL_GIGA_MAC_VER_39] = rtl_hw_start_8106,
		[RTL_GIGA_MAC_VER_40] = rtl_hw_start_8168g_1,
		[RTL_GIGA_MAC_VER_41] = rtl_hw_start_8168g_1,
		[RTL_GIGA_MAC_VER_42] = rtl_hw_start_8168g_2,
		[RTL_GIGA_MAC_VER_43] = rtl_hw_start_8168g_2,
		[RTL_GIGA_MAC_VER_44] = rtl_hw_start_8411_2,
		[RTL_GIGA_MAC_VER_45] = rtl_hw_start_8168h_1,
		[RTL_GIGA_MAC_VER_46] = rtl_hw_start_8168h_1,
		[RTL_GIGA_MAC_VER_47] = rtl_hw_start_8168h_1,
		[RTL_GIGA_MAC_VER_48] = rtl_hw_start_8168h_1,
		[RTL_GIGA_MAC_VER_49] = rtl_hw_start_8168ep_1,
		[RTL_GIGA_MAC_VER_50] = rtl_hw_start_8168ep_2,
		[RTL_GIGA_MAC_VER_51] = rtl_hw_start_8168ep_3,
		[RTL_GIGA_MAC_VER_52] = rtl_hw_start_8117,
		[RTL_GIGA_MAC_VER_53] = rtl_hw_start_8117,
		[RTL_GIGA_MAC_VER_60] = rtl_hw_start_8125a_1,
		[RTL_GIGA_MAC_VER_61] = rtl_hw_start_8125a_2,
		[RTL_GIGA_MAC_VER_63] = rtl_hw_start_8125b,
	};

	if (hw_configs[tp->mac_version])
		hw_configs[tp->mac_version](tp);
}

static void rtl_hw_start_8125(struct rtl8169_private *tp)
{
	int i;

	/* disable interrupt coalescing */
	for (i = 0xa00; i < 0xb00; i += 4)
		RTL_W32(tp, i, 0);

	rtl_hw_config(tp);
}

static void rtl_hw_start_8168(struct rtl8169_private *tp)
{
	if (rtl_is_8168evl_up(tp))
		RTL_W8(tp, MaxTxPacketSize, EarlySize);
	else
		RTL_W8(tp, MaxTxPacketSize, TxPacketMax);

	rtl_hw_config(tp);

	/* disable interrupt coalescing */
	RTL_W16(tp, IntrMitigate, 0x0000);
}

static void rtl_hw_start_8169(struct rtl8169_private *tp)
{
	RTL_W8(tp, EarlyTxThres, NoEarlyTx);

	tp->cp_cmd |= PCIMulRW;

	if (tp->mac_version == RTL_GIGA_MAC_VER_02 ||
	    tp->mac_version == RTL_GIGA_MAC_VER_03)
		tp->cp_cmd |= EnAnaPLL;

	RTL_W16(tp, CPlusCmd, tp->cp_cmd);

	rtl8169_set_magic_reg(tp);

	/* disable interrupt coalescing */
	RTL_W16(tp, IntrMitigate, 0x0000);
}

static void rtl_hw_start(struct  rtl8169_private *tp)
{
	rtl_unlock_config_regs(tp);

	RTL_W16(tp, CPlusCmd, tp->cp_cmd);

	if (tp->mac_version <= RTL_GIGA_MAC_VER_06)
		rtl_hw_start_8169(tp);
	else if (rtl_is_8125(tp))
		rtl_hw_start_8125(tp);
	else
		rtl_hw_start_8168(tp);

	rtl_enable_exit_l1(tp);
	rtl_set_rx_max_size(tp);
	rtl_set_rx_tx_desc_registers(tp);
	rtl_lock_config_regs(tp);

	rtl_jumbo_config(tp);

	/* Initially a 10 us delay. Turned it into a PCI commit. - FR */
	rtl_pci_commit(tp);

	RTL_W8(tp, ChipCmd, CmdTxEnb | CmdRxEnb);
	rtl_init_rxcfg(tp);
	rtl_set_tx_config_registers(tp);
	rtl_set_rx_config_features(tp, tp->dev->features);
	rtl_set_rx_mode(tp->dev);
	rtl_irq_enable(tp);
}

static int rtl8169_change_mtu(struct net_device *dev, int new_mtu)
{
	struct rtl8169_private *tp = netdev_priv(dev);

	dev->mtu = new_mtu;
	netdev_update_features(dev);
	rtl_jumbo_config(tp);

	switch (tp->mac_version) {
	case RTL_GIGA_MAC_VER_61:
	case RTL_GIGA_MAC_VER_63:
		rtl8125_set_eee_txidle_timer(tp);
		break;
	default:
		break;
	}

	return 0;
}

static void rtl8169_mark_to_asic(struct RxDesc *desc)
{
	u32 eor = le32_to_cpu(desc->opts1) & RingEnd;

	desc->opts2 = 0;
	/* Force memory writes to complete before releasing descriptor */
	dma_wmb();
	WRITE_ONCE(desc->opts1, cpu_to_le32(DescOwn | eor | R8169_RX_BUF_SIZE));
}

static struct page *rtl8169_alloc_rx_data(struct rtl8169_private *tp,
					  struct RxDesc *desc)
{
	struct device *d = tp_to_dev(tp);
	int node = dev_to_node(d);
	dma_addr_t mapping;
	struct page *data;

	data = alloc_pages_node(node, GFP_KERNEL, get_order(R8169_RX_BUF_SIZE));
	if (!data)
		return NULL;

	mapping = dma_map_page(d, data, 0, R8169_RX_BUF_SIZE, DMA_FROM_DEVICE);
	if (unlikely(dma_mapping_error(d, mapping))) {
		netdev_err(tp->dev, "Failed to map RX DMA!\n");
		__free_pages(data, get_order(R8169_RX_BUF_SIZE));
		return NULL;
	}

	desc->addr = cpu_to_le64(mapping);
	rtl8169_mark_to_asic(desc);

	return data;
}

static void rtl8169_rx_clear(struct rtl8169_private *tp)
{
	int i;

	for (i = 0; i < NUM_RX_DESC && tp->Rx_databuff[i]; i++) {
		dma_unmap_page(tp_to_dev(tp),
			       le64_to_cpu(tp->RxDescArray[i].addr),
			       R8169_RX_BUF_SIZE, DMA_FROM_DEVICE);
		__free_pages(tp->Rx_databuff[i], get_order(R8169_RX_BUF_SIZE));
		tp->Rx_databuff[i] = NULL;
		tp->RxDescArray[i].addr = 0;
		tp->RxDescArray[i].opts1 = 0;
	}
}

static int rtl8169_rx_fill(struct rtl8169_private *tp)
{
	int i;

	for (i = 0; i < NUM_RX_DESC; i++) {
		struct page *data;

		data = rtl8169_alloc_rx_data(tp, tp->RxDescArray + i);
		if (!data) {
			rtl8169_rx_clear(tp);
			return -ENOMEM;
		}
		tp->Rx_databuff[i] = data;
	}

	/* mark as last descriptor in the ring */
	tp->RxDescArray[NUM_RX_DESC - 1].opts1 |= cpu_to_le32(RingEnd);

	return 0;
}

static int rtl8169_init_ring(struct rtl8169_private *tp)
{
	rtl8169_init_ring_indexes(tp);

	memset(tp->tx_skb, 0, sizeof(tp->tx_skb));
	memset(tp->Rx_databuff, 0, sizeof(tp->Rx_databuff));

	return rtl8169_rx_fill(tp);
}

static void rtl8169_unmap_tx_skb(struct rtl8169_private *tp, unsigned int entry)
{
	struct ring_info *tx_skb = tp->tx_skb + entry;
	struct TxDesc *desc = tp->TxDescArray + entry;

	dma_unmap_single(tp_to_dev(tp), le64_to_cpu(desc->addr), tx_skb->len,
			 DMA_TO_DEVICE);
	memset(desc, 0, sizeof(*desc));
	memset(tx_skb, 0, sizeof(*tx_skb));
}

static void rtl8169_tx_clear_range(struct rtl8169_private *tp, u32 start,
				   unsigned int n)
{
	unsigned int i;

	for (i = 0; i < n; i++) {
		unsigned int entry = (start + i) % NUM_TX_DESC;
		struct ring_info *tx_skb = tp->tx_skb + entry;
		unsigned int len = tx_skb->len;

		if (len) {
			struct sk_buff *skb = tx_skb->skb;

			rtl8169_unmap_tx_skb(tp, entry);
			if (skb)
				dev_consume_skb_any(skb);
		}
	}
}

static void rtl8169_tx_clear(struct rtl8169_private *tp)
{
	rtl8169_tx_clear_range(tp, tp->dirty_tx, NUM_TX_DESC);
	netdev_reset_queue(tp->dev);
}

static void rtl8169_cleanup(struct rtl8169_private *tp, bool going_down)
{
	napi_disable(&tp->napi);

	/* Give a racing hard_start_xmit a few cycles to complete. */
	synchronize_net();

	/* Disable interrupts */
	rtl8169_irq_mask_and_ack(tp);

	rtl_rx_close(tp);

	if (going_down && tp->dev->wol_enabled)
		goto no_reset;

	switch (tp->mac_version) {
	case RTL_GIGA_MAC_VER_27:
	case RTL_GIGA_MAC_VER_28:
	case RTL_GIGA_MAC_VER_31:
		rtl_loop_wait_low(tp, &rtl_npq_cond, 20, 2000);
		break;
	case RTL_GIGA_MAC_VER_34 ... RTL_GIGA_MAC_VER_38:
		RTL_W8(tp, ChipCmd, RTL_R8(tp, ChipCmd) | StopReq);
		rtl_loop_wait_high(tp, &rtl_txcfg_empty_cond, 100, 666);
		break;
	case RTL_GIGA_MAC_VER_40 ... RTL_GIGA_MAC_VER_63:
		rtl_enable_rxdvgate(tp);
		fsleep(2000);
		break;
	default:
		RTL_W8(tp, ChipCmd, RTL_R8(tp, ChipCmd) | StopReq);
		fsleep(100);
		break;
	}

	rtl_hw_reset(tp);
no_reset:
	rtl8169_tx_clear(tp);
	rtl8169_init_ring_indexes(tp);
}

static void rtl_reset_work(struct rtl8169_private *tp)
{
	int i;

	netif_stop_queue(tp->dev);

	rtl8169_cleanup(tp, false);

	for (i = 0; i < NUM_RX_DESC; i++)
		rtl8169_mark_to_asic(tp->RxDescArray + i);

	napi_enable(&tp->napi);
	rtl_hw_start(tp);
}

static void rtl8169_tx_timeout(struct net_device *dev, unsigned int txqueue)
{
	struct rtl8169_private *tp = netdev_priv(dev);

	rtl_schedule_task(tp, RTL_FLAG_TASK_RESET_PENDING);
}

static int rtl8169_tx_map(struct rtl8169_private *tp, const u32 *opts, u32 len,
			  void *addr, unsigned int entry, bool desc_own)
{
	struct TxDesc *txd = tp->TxDescArray + entry;
	struct device *d = tp_to_dev(tp);
	dma_addr_t mapping;
	u32 opts1;
	int ret;

	mapping = dma_map_single(d, addr, len, DMA_TO_DEVICE);
	ret = dma_mapping_error(d, mapping);
	if (unlikely(ret)) {
		if (net_ratelimit())
			netdev_err(tp->dev, "Failed to map TX data!\n");
		return ret;
	}

	txd->addr = cpu_to_le64(mapping);
	txd->opts2 = cpu_to_le32(opts[1]);

	opts1 = opts[0] | len;
	if (entry == NUM_TX_DESC - 1)
		opts1 |= RingEnd;
	if (desc_own)
		opts1 |= DescOwn;
	txd->opts1 = cpu_to_le32(opts1);

	tp->tx_skb[entry].len = len;

	return 0;
}

static int rtl8169_xmit_frags(struct rtl8169_private *tp, struct sk_buff *skb,
			      const u32 *opts, unsigned int entry)
{
	struct skb_shared_info *info = skb_shinfo(skb);
	unsigned int cur_frag;

	for (cur_frag = 0; cur_frag < info->nr_frags; cur_frag++) {
		const skb_frag_t *frag = info->frags + cur_frag;
		void *addr = skb_frag_address(frag);
		u32 len = skb_frag_size(frag);

		entry = (entry + 1) % NUM_TX_DESC;

		if (unlikely(rtl8169_tx_map(tp, opts, len, addr, entry, true)))
			goto err_out;
	}

	return 0;

err_out:
	rtl8169_tx_clear_range(tp, tp->cur_tx + 1, cur_frag);
	return -EIO;
}

static bool rtl_skb_is_udp(struct sk_buff *skb)
{
	int no = skb_network_offset(skb);
	struct ipv6hdr *i6h, _i6h;
	struct iphdr *ih, _ih;

	switch (vlan_get_protocol(skb)) {
	case htons(ETH_P_IP):
		ih = skb_header_pointer(skb, no, sizeof(_ih), &_ih);
		return ih && ih->protocol == IPPROTO_UDP;
	case htons(ETH_P_IPV6):
		i6h = skb_header_pointer(skb, no, sizeof(_i6h), &_i6h);
		return i6h && i6h->nexthdr == IPPROTO_UDP;
	default:
		return false;
	}
}

#define RTL_MIN_PATCH_LEN	47

/* see rtl8125_get_patch_pad_len() in r8125 vendor driver */
static unsigned int rtl8125_quirk_udp_padto(struct rtl8169_private *tp,
					    struct sk_buff *skb)
{
	unsigned int padto = 0, len = skb->len;

	if (rtl_is_8125(tp) && len < 128 + RTL_MIN_PATCH_LEN &&
	    rtl_skb_is_udp(skb) && skb_transport_header_was_set(skb)) {
		unsigned int trans_data_len = skb_tail_pointer(skb) -
					      skb_transport_header(skb);

		if (trans_data_len >= offsetof(struct udphdr, len) &&
		    trans_data_len < RTL_MIN_PATCH_LEN) {
			u16 dest = ntohs(udp_hdr(skb)->dest);

			/* dest is a standard PTP port */
			if (dest == 319 || dest == 320)
				padto = len + RTL_MIN_PATCH_LEN - trans_data_len;
		}

		if (trans_data_len < sizeof(struct udphdr))
			padto = max_t(unsigned int, padto,
				      len + sizeof(struct udphdr) - trans_data_len);
	}

	return padto;
}

static unsigned int rtl_quirk_packet_padto(struct rtl8169_private *tp,
					   struct sk_buff *skb)
{
	unsigned int padto;

	padto = rtl8125_quirk_udp_padto(tp, skb);

	switch (tp->mac_version) {
	case RTL_GIGA_MAC_VER_34:
	case RTL_GIGA_MAC_VER_60:
	case RTL_GIGA_MAC_VER_61:
	case RTL_GIGA_MAC_VER_63:
		padto = max_t(unsigned int, padto, ETH_ZLEN);
		break;
	default:
		break;
	}

	return padto;
}

static void rtl8169_tso_csum_v1(struct sk_buff *skb, u32 *opts)
{
	u32 mss = skb_shinfo(skb)->gso_size;

	if (mss) {
		opts[0] |= TD_LSO;
		opts[0] |= mss << TD0_MSS_SHIFT;
	} else if (skb->ip_summed == CHECKSUM_PARTIAL) {
		const struct iphdr *ip = ip_hdr(skb);

		if (ip->protocol == IPPROTO_TCP)
			opts[0] |= TD0_IP_CS | TD0_TCP_CS;
		else if (ip->protocol == IPPROTO_UDP)
			opts[0] |= TD0_IP_CS | TD0_UDP_CS;
		else
			WARN_ON_ONCE(1);
	}
}

static bool rtl8169_tso_csum_v2(struct rtl8169_private *tp,
				struct sk_buff *skb, u32 *opts)
{
	u32 transport_offset = (u32)skb_transport_offset(skb);
	struct skb_shared_info *shinfo = skb_shinfo(skb);
	u32 mss = shinfo->gso_size;

	if (mss) {
		if (shinfo->gso_type & SKB_GSO_TCPV4) {
			opts[0] |= TD1_GTSENV4;
		} else if (shinfo->gso_type & SKB_GSO_TCPV6) {
			if (skb_cow_head(skb, 0))
				return false;

			tcp_v6_gso_csum_prep(skb);
			opts[0] |= TD1_GTSENV6;
		} else {
			WARN_ON_ONCE(1);
		}

		opts[0] |= transport_offset << GTTCPHO_SHIFT;
		opts[1] |= mss << TD1_MSS_SHIFT;
	} else if (skb->ip_summed == CHECKSUM_PARTIAL) {
		u8 ip_protocol;

		switch (vlan_get_protocol(skb)) {
		case htons(ETH_P_IP):
			opts[1] |= TD1_IPv4_CS;
			ip_protocol = ip_hdr(skb)->protocol;
			break;

		case htons(ETH_P_IPV6):
			opts[1] |= TD1_IPv6_CS;
			ip_protocol = ipv6_hdr(skb)->nexthdr;
			break;

		default:
			ip_protocol = IPPROTO_RAW;
			break;
		}

		if (ip_protocol == IPPROTO_TCP)
			opts[1] |= TD1_TCP_CS;
		else if (ip_protocol == IPPROTO_UDP)
			opts[1] |= TD1_UDP_CS;
		else
			WARN_ON_ONCE(1);

		opts[1] |= transport_offset << TCPHO_SHIFT;
	} else {
		unsigned int padto = rtl_quirk_packet_padto(tp, skb);

		/* skb_padto would free the skb on error */
		return !__skb_put_padto(skb, padto, false);
	}

	return true;
}

static bool rtl_tx_slots_avail(struct rtl8169_private *tp)
{
	unsigned int slots_avail = READ_ONCE(tp->dirty_tx) + NUM_TX_DESC
					- READ_ONCE(tp->cur_tx);

	/* A skbuff with nr_frags needs nr_frags+1 entries in the tx queue */
	return slots_avail > MAX_SKB_FRAGS;
}

/* Versions RTL8102e and from RTL8168c onwards support csum_v2 */
static bool rtl_chip_supports_csum_v2(struct rtl8169_private *tp)
{
	switch (tp->mac_version) {
	case RTL_GIGA_MAC_VER_02 ... RTL_GIGA_MAC_VER_06:
	case RTL_GIGA_MAC_VER_10 ... RTL_GIGA_MAC_VER_17:
		return false;
	default:
		return true;
	}
}

static void rtl8169_doorbell(struct rtl8169_private *tp)
{
	if (rtl_is_8125(tp))
		RTL_W16(tp, TxPoll_8125, BIT(0));
	else
		RTL_W8(tp, TxPoll, NPQ);
}

static netdev_tx_t rtl8169_start_xmit(struct sk_buff *skb,
				      struct net_device *dev)
{
	unsigned int frags = skb_shinfo(skb)->nr_frags;
	struct rtl8169_private *tp = netdev_priv(dev);
	unsigned int entry = tp->cur_tx % NUM_TX_DESC;
	struct TxDesc *txd_first, *txd_last;
	bool stop_queue, door_bell;
	u32 opts[2];

	if (unlikely(!rtl_tx_slots_avail(tp))) {
		if (net_ratelimit())
			netdev_err(dev, "BUG! Tx Ring full when queue awake!\n");
		goto err_stop_0;
	}

	opts[1] = rtl8169_tx_vlan_tag(skb);
	opts[0] = 0;

	if (!rtl_chip_supports_csum_v2(tp))
		rtl8169_tso_csum_v1(skb, opts);
	else if (!rtl8169_tso_csum_v2(tp, skb, opts))
		goto err_dma_0;

	if (unlikely(rtl8169_tx_map(tp, opts, skb_headlen(skb), skb->data,
				    entry, false)))
		goto err_dma_0;

	txd_first = tp->TxDescArray + entry;

	if (frags) {
		if (rtl8169_xmit_frags(tp, skb, opts, entry))
			goto err_dma_1;
		entry = (entry + frags) % NUM_TX_DESC;
	}

	txd_last = tp->TxDescArray + entry;
	txd_last->opts1 |= cpu_to_le32(LastFrag);
	tp->tx_skb[entry].skb = skb;

	skb_tx_timestamp(skb);

	/* Force memory writes to complete before releasing descriptor */
	dma_wmb();

	door_bell = __netdev_sent_queue(dev, skb->len, netdev_xmit_more());

	txd_first->opts1 |= cpu_to_le32(DescOwn | FirstFrag);

	/* rtl_tx needs to see descriptor changes before updated tp->cur_tx */
	smp_wmb();

	WRITE_ONCE(tp->cur_tx, tp->cur_tx + frags + 1);

	stop_queue = !rtl_tx_slots_avail(tp);
	if (unlikely(stop_queue)) {
		/* Avoid wrongly optimistic queue wake-up: rtl_tx thread must
		 * not miss a ring update when it notices a stopped queue.
		 */
		smp_wmb();
		netif_stop_queue(dev);
		/* Sync with rtl_tx:
		 * - publish queue status and cur_tx ring index (write barrier)
		 * - refresh dirty_tx ring index (read barrier).
		 * May the current thread have a pessimistic view of the ring
		 * status and forget to wake up queue, a racing rtl_tx thread
		 * can't.
		 */
		smp_mb__after_atomic();
		if (rtl_tx_slots_avail(tp))
			netif_start_queue(dev);
		door_bell = true;
	}

	if (door_bell)
		rtl8169_doorbell(tp);

	return NETDEV_TX_OK;

err_dma_1:
	rtl8169_unmap_tx_skb(tp, entry);
err_dma_0:
	dev_kfree_skb_any(skb);
	dev->stats.tx_dropped++;
	return NETDEV_TX_OK;

err_stop_0:
	netif_stop_queue(dev);
	dev->stats.tx_dropped++;
	return NETDEV_TX_BUSY;
}

static unsigned int rtl_last_frag_len(struct sk_buff *skb)
{
	struct skb_shared_info *info = skb_shinfo(skb);
	unsigned int nr_frags = info->nr_frags;

	if (!nr_frags)
		return UINT_MAX;

	return skb_frag_size(info->frags + nr_frags - 1);
}

/* Workaround for hw issues with TSO on RTL8168evl */
static netdev_features_t rtl8168evl_fix_tso(struct sk_buff *skb,
					    netdev_features_t features)
{
	/* IPv4 header has options field */
	if (vlan_get_protocol(skb) == htons(ETH_P_IP) &&
	    ip_hdrlen(skb) > sizeof(struct iphdr))
		features &= ~NETIF_F_ALL_TSO;

	/* IPv4 TCP header has options field */
	else if (skb_shinfo(skb)->gso_type & SKB_GSO_TCPV4 &&
		 tcp_hdrlen(skb) > sizeof(struct tcphdr))
		features &= ~NETIF_F_ALL_TSO;

	else if (rtl_last_frag_len(skb) <= 6)
		features &= ~NETIF_F_ALL_TSO;

	return features;
}

static netdev_features_t rtl8169_features_check(struct sk_buff *skb,
						struct net_device *dev,
						netdev_features_t features)
{
	int transport_offset = skb_transport_offset(skb);
	struct rtl8169_private *tp = netdev_priv(dev);

	if (skb_is_gso(skb)) {
		if (tp->mac_version == RTL_GIGA_MAC_VER_34)
			features = rtl8168evl_fix_tso(skb, features);

		if (transport_offset > GTTCPHO_MAX &&
		    rtl_chip_supports_csum_v2(tp))
			features &= ~NETIF_F_ALL_TSO;
	} else if (skb->ip_summed == CHECKSUM_PARTIAL) {
		/* work around hw bug on some chip versions */
		if (skb->len < ETH_ZLEN)
			features &= ~NETIF_F_CSUM_MASK;

		if (rtl_quirk_packet_padto(tp, skb))
			features &= ~NETIF_F_CSUM_MASK;

		if (transport_offset > TCPHO_MAX &&
		    rtl_chip_supports_csum_v2(tp))
			features &= ~NETIF_F_CSUM_MASK;
	}

	return vlan_features_check(skb, features);
}

static void rtl8169_pcierr_interrupt(struct net_device *dev)
{
	struct rtl8169_private *tp = netdev_priv(dev);
	struct pci_dev *pdev = tp->pci_dev;
	int pci_status_errs;
	u16 pci_cmd;

	pci_read_config_word(pdev, PCI_COMMAND, &pci_cmd);

	pci_status_errs = pci_status_get_and_clear_errors(pdev);

	if (net_ratelimit())
		netdev_err(dev, "PCI error (cmd = 0x%04x, status_errs = 0x%04x)\n",
			   pci_cmd, pci_status_errs);

	rtl_schedule_task(tp, RTL_FLAG_TASK_RESET_PENDING);
}

static void rtl_tx(struct net_device *dev, struct rtl8169_private *tp,
		   int budget)
{
	unsigned int dirty_tx, bytes_compl = 0, pkts_compl = 0;
	struct sk_buff *skb;

	dirty_tx = tp->dirty_tx;

	while (READ_ONCE(tp->cur_tx) != dirty_tx) {
		unsigned int entry = dirty_tx % NUM_TX_DESC;
		u32 status;

		status = le32_to_cpu(tp->TxDescArray[entry].opts1);
		if (status & DescOwn)
			break;

		skb = tp->tx_skb[entry].skb;
		rtl8169_unmap_tx_skb(tp, entry);

		if (skb) {
			pkts_compl++;
			bytes_compl += skb->len;
			napi_consume_skb(skb, budget);
		}
		dirty_tx++;
	}

	if (tp->dirty_tx != dirty_tx) {
		netdev_completed_queue(dev, pkts_compl, bytes_compl);
		dev_sw_netstats_tx_add(dev, pkts_compl, bytes_compl);

		/* Sync with rtl8169_start_xmit:
		 * - publish dirty_tx ring index (write barrier)
		 * - refresh cur_tx ring index and queue status (read barrier)
		 * May the current thread miss the stopped queue condition,
		 * a racing xmit thread can only have a right view of the
		 * ring status.
		 */
		smp_store_mb(tp->dirty_tx, dirty_tx);
		if (netif_queue_stopped(dev) && rtl_tx_slots_avail(tp))
			netif_wake_queue(dev);
		/*
		 * 8168 hack: TxPoll requests are lost when the Tx packets are
		 * too close. Let's kick an extra TxPoll request when a burst
		 * of start_xmit activity is detected (if it is not detected,
		 * it is slow enough). -- FR
		 * If skb is NULL then we come here again once a tx irq is
		 * triggered after the last fragment is marked transmitted.
		 */
		if (tp->cur_tx != dirty_tx && skb)
			rtl8169_doorbell(tp);
	}
}

static inline int rtl8169_fragmented_frame(u32 status)
{
	return (status & (FirstFrag | LastFrag)) != (FirstFrag | LastFrag);
}

static inline void rtl8169_rx_csum(struct sk_buff *skb, u32 opts1)
{
	u32 status = opts1 & (RxProtoMask | RxCSFailMask);

	if (status == RxProtoTCP || status == RxProtoUDP)
		skb->ip_summed = CHECKSUM_UNNECESSARY;
	else
		skb_checksum_none_assert(skb);
}

static int rtl_rx(struct net_device *dev, struct rtl8169_private *tp, int budget)
{
	struct device *d = tp_to_dev(tp);
	int count;

	for (count = 0; count < budget; count++, tp->cur_rx++) {
		unsigned int pkt_size, entry = tp->cur_rx % NUM_RX_DESC;
		struct RxDesc *desc = tp->RxDescArray + entry;
		struct sk_buff *skb;
		const void *rx_buf;
		dma_addr_t addr;
		u32 status;

		status = le32_to_cpu(desc->opts1);
		if (status & DescOwn)
			break;

		/* This barrier is needed to keep us from reading
		 * any other fields out of the Rx descriptor until
		 * we know the status of DescOwn
		 */
		dma_rmb();

		if (unlikely(status & RxRES)) {
			if (net_ratelimit())
				netdev_warn(dev, "Rx ERROR. status = %08x\n",
					    status);
			dev->stats.rx_errors++;
			if (status & (RxRWT | RxRUNT))
				dev->stats.rx_length_errors++;
			if (status & RxCRC)
				dev->stats.rx_crc_errors++;

			if (!(dev->features & NETIF_F_RXALL))
				goto release_descriptor;
			else if (status & RxRWT || !(status & (RxRUNT | RxCRC)))
				goto release_descriptor;
		}

		pkt_size = status & GENMASK(13, 0);
		if (likely(!(dev->features & NETIF_F_RXFCS)))
			pkt_size -= ETH_FCS_LEN;

		/* The driver does not support incoming fragmented frames.
		 * They are seen as a symptom of over-mtu sized frames.
		 */
		if (unlikely(rtl8169_fragmented_frame(status))) {
			dev->stats.rx_dropped++;
			dev->stats.rx_length_errors++;
			goto release_descriptor;
		}

		skb = napi_alloc_skb(&tp->napi, pkt_size);
		if (unlikely(!skb)) {
			dev->stats.rx_dropped++;
			goto release_descriptor;
		}

		addr = le64_to_cpu(desc->addr);
		rx_buf = page_address(tp->Rx_databuff[entry]);

		dma_sync_single_for_cpu(d, addr, pkt_size, DMA_FROM_DEVICE);
		prefetch(rx_buf);
		skb_copy_to_linear_data(skb, rx_buf, pkt_size);
		skb->tail += pkt_size;
		skb->len = pkt_size;
		dma_sync_single_for_device(d, addr, pkt_size, DMA_FROM_DEVICE);

		rtl8169_rx_csum(skb, status);
		skb->protocol = eth_type_trans(skb, dev);

		rtl8169_rx_vlan_tag(desc, skb);

		if (skb->pkt_type == PACKET_MULTICAST)
			dev->stats.multicast++;

		napi_gro_receive(&tp->napi, skb);

		dev_sw_netstats_rx_add(dev, pkt_size);
release_descriptor:
		rtl8169_mark_to_asic(desc);
	}

	return count;
}

static irqreturn_t rtl8169_interrupt(int irq, void *dev_instance)
{
	struct rtl8169_private *tp = dev_instance;
	u32 status = rtl_get_events(tp);

	if ((status & 0xffff) == 0xffff || !(status & tp->irq_mask))
		return IRQ_NONE;

	if (unlikely(status & SYSErr)) {
		rtl8169_pcierr_interrupt(tp->dev);
		goto out;
	}

	if (status & LinkChg)
		phy_mac_interrupt(tp->phydev);

	if (unlikely(status & RxFIFOOver &&
	    tp->mac_version == RTL_GIGA_MAC_VER_11)) {
		netif_stop_queue(tp->dev);
		rtl_schedule_task(tp, RTL_FLAG_TASK_RESET_PENDING);
	}

	if (napi_schedule_prep(&tp->napi)) {
		rtl_irq_disable(tp);
		__napi_schedule(&tp->napi);
	}
out:
	rtl_ack_events(tp, status);

	return IRQ_HANDLED;
}

static void rtl_task(struct work_struct *work)
{
	struct rtl8169_private *tp =
		container_of(work, struct rtl8169_private, wk.work);

	rtnl_lock();

	if (!netif_running(tp->dev) ||
	    !test_bit(RTL_FLAG_TASK_ENABLED, tp->wk.flags))
		goto out_unlock;

	if (test_and_clear_bit(RTL_FLAG_TASK_RESET_PENDING, tp->wk.flags)) {
		rtl_reset_work(tp);
		netif_wake_queue(tp->dev);
	}
out_unlock:
	rtnl_unlock();
}

static int rtl8169_poll(struct napi_struct *napi, int budget)
{
	struct rtl8169_private *tp = container_of(napi, struct rtl8169_private, napi);
	struct net_device *dev = tp->dev;
	int work_done;

	rtl_tx(dev, tp, budget);

	work_done = rtl_rx(dev, tp, budget);

	if (work_done < budget && napi_complete_done(napi, work_done))
		rtl_irq_enable(tp);

	return work_done;
}

static void r8169_phylink_handler(struct net_device *ndev)
{
	struct rtl8169_private *tp = netdev_priv(ndev);

	if (netif_carrier_ok(ndev)) {
		rtl_link_chg_patch(tp);
		pm_request_resume(&tp->pci_dev->dev);
	} else {
		pm_runtime_idle(&tp->pci_dev->dev);
	}

	if (net_ratelimit())
		phy_print_status(tp->phydev);
}

static int r8169_phy_connect(struct rtl8169_private *tp)
{
	struct phy_device *phydev = tp->phydev;
	phy_interface_t phy_mode;
	int ret;

	phy_mode = tp->supports_gmii ? PHY_INTERFACE_MODE_GMII :
		   PHY_INTERFACE_MODE_MII;

	ret = phy_connect_direct(tp->dev, phydev, r8169_phylink_handler,
				 phy_mode);
	if (ret)
		return ret;

	if (!tp->supports_gmii)
		phy_set_max_speed(phydev, SPEED_100);

	phy_attached_info(phydev);

	return 0;
}

static void rtl8169_down(struct rtl8169_private *tp)
{
	/* Clear all task flags */
	bitmap_zero(tp->wk.flags, RTL_FLAG_MAX);

	phy_stop(tp->phydev);

	rtl8169_update_counters(tp);

	pci_clear_master(tp->pci_dev);
	rtl_pci_commit(tp);

	rtl8169_cleanup(tp, true);

	rtl_prepare_power_down(tp);
}

static void rtl8169_up(struct rtl8169_private *tp)
{
	pci_set_master(tp->pci_dev);
	phy_init_hw(tp->phydev);
	phy_resume(tp->phydev);
	rtl8169_init_phy(tp);
	napi_enable(&tp->napi);
	set_bit(RTL_FLAG_TASK_ENABLED, tp->wk.flags);
	rtl_reset_work(tp);

	phy_start(tp->phydev);
}

static int rtl8169_close(struct net_device *dev)
{
	struct rtl8169_private *tp = netdev_priv(dev);
	struct pci_dev *pdev = tp->pci_dev;

	pm_runtime_get_sync(&pdev->dev);

	netif_stop_queue(dev);
	rtl8169_down(tp);
	rtl8169_rx_clear(tp);

	cancel_work_sync(&tp->wk.work);

	free_irq(pci_irq_vector(pdev, 0), tp);

	phy_disconnect(tp->phydev);

	dma_free_coherent(&pdev->dev, R8169_RX_RING_BYTES, tp->RxDescArray,
			  tp->RxPhyAddr);
	dma_free_coherent(&pdev->dev, R8169_TX_RING_BYTES, tp->TxDescArray,
			  tp->TxPhyAddr);
	tp->TxDescArray = NULL;
	tp->RxDescArray = NULL;

	pm_runtime_put_sync(&pdev->dev);

	return 0;
}

#ifdef CONFIG_NET_POLL_CONTROLLER
static void rtl8169_netpoll(struct net_device *dev)
{
	struct rtl8169_private *tp = netdev_priv(dev);

	rtl8169_interrupt(pci_irq_vector(tp->pci_dev, 0), tp);
}
#endif

static int rtl_open(struct net_device *dev)
{
	struct rtl8169_private *tp = netdev_priv(dev);
	struct pci_dev *pdev = tp->pci_dev;
	unsigned long irqflags;
	int retval = -ENOMEM;

	pm_runtime_get_sync(&pdev->dev);

	/*
	 * Rx and Tx descriptors needs 256 bytes alignment.
	 * dma_alloc_coherent provides more.
	 */
	tp->TxDescArray = dma_alloc_coherent(&pdev->dev, R8169_TX_RING_BYTES,
					     &tp->TxPhyAddr, GFP_KERNEL);
	if (!tp->TxDescArray)
		goto out;

	tp->RxDescArray = dma_alloc_coherent(&pdev->dev, R8169_RX_RING_BYTES,
					     &tp->RxPhyAddr, GFP_KERNEL);
	if (!tp->RxDescArray)
		goto err_free_tx_0;

	retval = rtl8169_init_ring(tp);
	if (retval < 0)
		goto err_free_rx_1;

	rtl_request_firmware(tp);

	irqflags = pci_dev_msi_enabled(pdev) ? IRQF_NO_THREAD : IRQF_SHARED;
	retval = request_irq(pci_irq_vector(pdev, 0), rtl8169_interrupt,
			     irqflags, dev->name, tp);
	if (retval < 0)
		goto err_release_fw_2;

	retval = r8169_phy_connect(tp);
	if (retval)
		goto err_free_irq;

	rtl8169_up(tp);
	rtl8169_init_counter_offsets(tp);
	netif_start_queue(dev);
out:
	pm_runtime_put_sync(&pdev->dev);

	return retval;

err_free_irq:
	free_irq(pci_irq_vector(pdev, 0), tp);
err_release_fw_2:
	rtl_release_firmware(tp);
	rtl8169_rx_clear(tp);
err_free_rx_1:
	dma_free_coherent(&pdev->dev, R8169_RX_RING_BYTES, tp->RxDescArray,
			  tp->RxPhyAddr);
	tp->RxDescArray = NULL;
err_free_tx_0:
	dma_free_coherent(&pdev->dev, R8169_TX_RING_BYTES, tp->TxDescArray,
			  tp->TxPhyAddr);
	tp->TxDescArray = NULL;
	goto out;
}

static void
rtl8169_get_stats64(struct net_device *dev, struct rtnl_link_stats64 *stats)
{
	struct rtl8169_private *tp = netdev_priv(dev);
	struct pci_dev *pdev = tp->pci_dev;
	struct rtl8169_counters *counters = tp->counters;

	pm_runtime_get_noresume(&pdev->dev);

	netdev_stats_to_stats64(stats, &dev->stats);
	dev_fetch_sw_netstats(stats, dev->tstats);

	/*
	 * Fetch additional counter values missing in stats collected by driver
	 * from tally counters.
	 */
	if (pm_runtime_active(&pdev->dev))
		rtl8169_update_counters(tp);

	/*
	 * Subtract values fetched during initalization.
	 * See rtl8169_init_counter_offsets for a description why we do that.
	 */
	stats->tx_errors = le64_to_cpu(counters->tx_errors) -
		le64_to_cpu(tp->tc_offset.tx_errors);
	stats->collisions = le32_to_cpu(counters->tx_multi_collision) -
		le32_to_cpu(tp->tc_offset.tx_multi_collision);
	stats->tx_aborted_errors = le16_to_cpu(counters->tx_aborted) -
		le16_to_cpu(tp->tc_offset.tx_aborted);
	stats->rx_missed_errors = le16_to_cpu(counters->rx_missed) -
		le16_to_cpu(tp->tc_offset.rx_missed);

	pm_runtime_put_noidle(&pdev->dev);
}

static void rtl8169_net_suspend(struct rtl8169_private *tp)
{
	netif_device_detach(tp->dev);

	if (netif_running(tp->dev))
		rtl8169_down(tp);
}

#ifdef CONFIG_PM

static int rtl8169_runtime_resume(struct device *dev)
{
	struct rtl8169_private *tp = dev_get_drvdata(dev);

	rtl_rar_set(tp, tp->dev->dev_addr);
	__rtl8169_set_wol(tp, tp->saved_wolopts);

	if (tp->TxDescArray)
		rtl8169_up(tp);

	netif_device_attach(tp->dev);

	return 0;
}

static int __maybe_unused rtl8169_suspend(struct device *device)
{
	struct rtl8169_private *tp = dev_get_drvdata(device);

	rtnl_lock();
	rtl8169_net_suspend(tp);
	if (!device_may_wakeup(tp_to_dev(tp)))
		clk_disable_unprepare(tp->clk);
	rtnl_unlock();

	return 0;
}

static int __maybe_unused rtl8169_resume(struct device *device)
{
	struct rtl8169_private *tp = dev_get_drvdata(device);

	if (!device_may_wakeup(tp_to_dev(tp)))
		clk_prepare_enable(tp->clk);

	/* Reportedly at least Asus X453MA truncates packets otherwise */
	if (tp->mac_version == RTL_GIGA_MAC_VER_37)
		rtl_init_rxcfg(tp);

	return rtl8169_runtime_resume(device);
}

static int rtl8169_runtime_suspend(struct device *device)
{
	struct rtl8169_private *tp = dev_get_drvdata(device);

	if (!tp->TxDescArray) {
		netif_device_detach(tp->dev);
		return 0;
	}

	rtnl_lock();
	__rtl8169_set_wol(tp, WAKE_PHY);
	rtl8169_net_suspend(tp);
	rtnl_unlock();

	return 0;
}

static int rtl8169_runtime_idle(struct device *device)
{
	struct rtl8169_private *tp = dev_get_drvdata(device);

	if (!netif_running(tp->dev) || !netif_carrier_ok(tp->dev))
		pm_schedule_suspend(device, 10000);

	return -EBUSY;
}

static const struct dev_pm_ops rtl8169_pm_ops = {
	SET_SYSTEM_SLEEP_PM_OPS(rtl8169_suspend, rtl8169_resume)
	SET_RUNTIME_PM_OPS(rtl8169_runtime_suspend, rtl8169_runtime_resume,
			   rtl8169_runtime_idle)
};

#endif /* CONFIG_PM */

static void rtl_wol_shutdown_quirk(struct rtl8169_private *tp)
{
	/* WoL fails with 8168b when the receiver is disabled. */
	switch (tp->mac_version) {
	case RTL_GIGA_MAC_VER_11:
	case RTL_GIGA_MAC_VER_12:
	case RTL_GIGA_MAC_VER_17:
		pci_clear_master(tp->pci_dev);

		RTL_W8(tp, ChipCmd, CmdRxEnb);
		rtl_pci_commit(tp);
		break;
	default:
		break;
	}
}

static void rtl_shutdown(struct pci_dev *pdev)
{
	struct rtl8169_private *tp = pci_get_drvdata(pdev);

	rtnl_lock();
	rtl8169_net_suspend(tp);
	rtnl_unlock();

	/* Restore original MAC address */
	rtl_rar_set(tp, tp->dev->perm_addr);

	if (system_state == SYSTEM_POWER_OFF) {
		if (tp->saved_wolopts)
			rtl_wol_shutdown_quirk(tp);

		pci_wake_from_d3(pdev, tp->saved_wolopts);
		pci_set_power_state(pdev, PCI_D3hot);
	}
}

static void rtl_remove_one(struct pci_dev *pdev)
{
	struct rtl8169_private *tp = pci_get_drvdata(pdev);

	if (pci_dev_run_wake(pdev))
		pm_runtime_get_noresume(&pdev->dev);

	unregister_netdev(tp->dev);

	if (tp->dash_type != RTL_DASH_NONE)
		rtl8168_driver_stop(tp);

	rtl_release_firmware(tp);

	/* restore original MAC address */
	rtl_rar_set(tp, tp->dev->perm_addr);
}

static const struct net_device_ops rtl_netdev_ops = {
	.ndo_open		= rtl_open,
	.ndo_stop		= rtl8169_close,
	.ndo_get_stats64	= rtl8169_get_stats64,
	.ndo_start_xmit		= rtl8169_start_xmit,
	.ndo_features_check	= rtl8169_features_check,
	.ndo_tx_timeout		= rtl8169_tx_timeout,
	.ndo_validate_addr	= eth_validate_addr,
	.ndo_change_mtu		= rtl8169_change_mtu,
	.ndo_fix_features	= rtl8169_fix_features,
	.ndo_set_features	= rtl8169_set_features,
	.ndo_set_mac_address	= rtl_set_mac_address,
	.ndo_eth_ioctl		= phy_do_ioctl_running,
	.ndo_set_rx_mode	= rtl_set_rx_mode,
#ifdef CONFIG_NET_POLL_CONTROLLER
	.ndo_poll_controller	= rtl8169_netpoll,
#endif

};

static void rtl_set_irq_mask(struct rtl8169_private *tp)
{
	tp->irq_mask = RxOK | RxErr | TxOK | TxErr | LinkChg;

	if (tp->mac_version <= RTL_GIGA_MAC_VER_06)
		tp->irq_mask |= SYSErr | RxOverflow | RxFIFOOver;
	else if (tp->mac_version == RTL_GIGA_MAC_VER_11)
		/* special workaround needed */
		tp->irq_mask |= RxFIFOOver;
	else
		tp->irq_mask |= RxOverflow;
}

static int rtl_alloc_irq(struct rtl8169_private *tp)
{
	unsigned int flags;

	switch (tp->mac_version) {
	case RTL_GIGA_MAC_VER_02 ... RTL_GIGA_MAC_VER_06:
		rtl_unlock_config_regs(tp);
		RTL_W8(tp, Config2, RTL_R8(tp, Config2) & ~MSIEnable);
		rtl_lock_config_regs(tp);
<<<<<<< HEAD
		/* fall through */
=======
		fallthrough;
>>>>>>> c1084c27
	case RTL_GIGA_MAC_VER_07 ... RTL_GIGA_MAC_VER_17:
		flags = PCI_IRQ_LEGACY;
		break;
	default:
		flags = PCI_IRQ_ALL_TYPES;
		break;
	}

	return pci_alloc_irq_vectors(tp->pci_dev, 1, 1, flags);
}

static void rtl_read_mac_address(struct rtl8169_private *tp,
				 u8 mac_addr[ETH_ALEN])
{
	/* Get MAC address */
	if (rtl_is_8168evl_up(tp) && tp->mac_version != RTL_GIGA_MAC_VER_34) {
		u32 value;

		value = rtl_eri_read(tp, 0xe0);
		put_unaligned_le32(value, mac_addr);
		value = rtl_eri_read(tp, 0xe4);
		put_unaligned_le16(value, mac_addr + 4);
	} else if (rtl_is_8125(tp)) {
		rtl_read_mac_from_reg(tp, mac_addr, MAC0_BKP);
	}
}

DECLARE_RTL_COND(rtl_link_list_ready_cond)
{
	return RTL_R8(tp, MCU) & LINK_LIST_RDY;
}

static void r8168g_wait_ll_share_fifo_ready(struct rtl8169_private *tp)
{
	rtl_loop_wait_high(tp, &rtl_link_list_ready_cond, 100, 42);
}

static int r8169_mdio_read_reg(struct mii_bus *mii_bus, int phyaddr, int phyreg)
{
	struct rtl8169_private *tp = mii_bus->priv;

	if (phyaddr > 0)
		return -ENODEV;

	return rtl_readphy(tp, phyreg);
}

static int r8169_mdio_write_reg(struct mii_bus *mii_bus, int phyaddr,
				int phyreg, u16 val)
{
	struct rtl8169_private *tp = mii_bus->priv;

	if (phyaddr > 0)
		return -ENODEV;

	rtl_writephy(tp, phyreg, val);

	return 0;
}

static int r8169_mdio_register(struct rtl8169_private *tp)
{
	struct pci_dev *pdev = tp->pci_dev;
	struct mii_bus *new_bus;
	int ret;

	new_bus = devm_mdiobus_alloc(&pdev->dev);
	if (!new_bus)
		return -ENOMEM;

	new_bus->name = "r8169";
	new_bus->priv = tp;
	new_bus->parent = &pdev->dev;
	new_bus->irq[0] = PHY_MAC_INTERRUPT;
	snprintf(new_bus->id, MII_BUS_ID_SIZE, "r8169-%x-%x",
		 pci_domain_nr(pdev->bus), pci_dev_id(pdev));

	new_bus->read = r8169_mdio_read_reg;
	new_bus->write = r8169_mdio_write_reg;

	ret = devm_mdiobus_register(&pdev->dev, new_bus);
	if (ret)
		return ret;

	tp->phydev = mdiobus_get_phy(new_bus, 0);
	if (!tp->phydev) {
		return -ENODEV;
	} else if (!tp->phydev->drv) {
		/* Most chip versions fail with the genphy driver.
		 * Therefore ensure that the dedicated PHY driver is loaded.
		 */
<<<<<<< HEAD
		dev_err(&pdev->dev, "realtek.ko not loaded, maybe it needs to be added to initramfs?\n");
		mdiobus_unregister(new_bus);
=======
		dev_err(&pdev->dev, "no dedicated PHY driver found for PHY ID 0x%08x, maybe realtek.ko needs to be added to initramfs?\n",
			tp->phydev->phy_id);
>>>>>>> c1084c27
		return -EUNATCH;
	}

	tp->phydev->mac_managed_pm = 1;

	phy_support_asym_pause(tp->phydev);

	/* PHY will be woken up in rtl_open() */
	phy_suspend(tp->phydev);

	return 0;
}

static void rtl_hw_init_8168g(struct rtl8169_private *tp)
{
	rtl_enable_rxdvgate(tp);

	RTL_W8(tp, ChipCmd, RTL_R8(tp, ChipCmd) & ~(CmdTxEnb | CmdRxEnb));
	msleep(1);
	RTL_W8(tp, MCU, RTL_R8(tp, MCU) & ~NOW_IS_OOB);

	r8168_mac_ocp_modify(tp, 0xe8de, BIT(14), 0);
	r8168g_wait_ll_share_fifo_ready(tp);

	r8168_mac_ocp_modify(tp, 0xe8de, 0, BIT(15));
	r8168g_wait_ll_share_fifo_ready(tp);
}

static void rtl_hw_init_8125(struct rtl8169_private *tp)
{
	rtl_enable_rxdvgate(tp);

	RTL_W8(tp, ChipCmd, RTL_R8(tp, ChipCmd) & ~(CmdTxEnb | CmdRxEnb));
	msleep(1);
	RTL_W8(tp, MCU, RTL_R8(tp, MCU) & ~NOW_IS_OOB);

	r8168_mac_ocp_modify(tp, 0xe8de, BIT(14), 0);
	r8168g_wait_ll_share_fifo_ready(tp);

	r8168_mac_ocp_write(tp, 0xc0aa, 0x07d0);
	r8168_mac_ocp_write(tp, 0xc0a6, 0x0150);
	r8168_mac_ocp_write(tp, 0xc01e, 0x5555);
	r8168g_wait_ll_share_fifo_ready(tp);
}

static void rtl_hw_initialize(struct rtl8169_private *tp)
{
	switch (tp->mac_version) {
	case RTL_GIGA_MAC_VER_49 ... RTL_GIGA_MAC_VER_53:
		rtl8168ep_stop_cmac(tp);
		fallthrough;
	case RTL_GIGA_MAC_VER_40 ... RTL_GIGA_MAC_VER_48:
		rtl_hw_init_8168g(tp);
		break;
	case RTL_GIGA_MAC_VER_60 ... RTL_GIGA_MAC_VER_63:
		rtl_hw_init_8125(tp);
		break;
	default:
		break;
	}
}

static int rtl_jumbo_max(struct rtl8169_private *tp)
{
	/* Non-GBit versions don't support jumbo frames */
	if (!tp->supports_gmii)
		return 0;

	switch (tp->mac_version) {
	/* RTL8169 */
	case RTL_GIGA_MAC_VER_02 ... RTL_GIGA_MAC_VER_06:
		return JUMBO_7K;
	/* RTL8168b */
	case RTL_GIGA_MAC_VER_11:
	case RTL_GIGA_MAC_VER_12:
	case RTL_GIGA_MAC_VER_17:
		return JUMBO_4K;
	/* RTL8168c */
	case RTL_GIGA_MAC_VER_18 ... RTL_GIGA_MAC_VER_24:
		return JUMBO_6K;
	default:
		return JUMBO_9K;
	}
}

static void rtl_disable_clk(void *data)
{
	clk_disable_unprepare(data);
}

static int rtl_get_ether_clk(struct rtl8169_private *tp)
{
	struct device *d = tp_to_dev(tp);
	struct clk *clk;
	int rc;

	clk = devm_clk_get(d, "ether_clk");
	if (IS_ERR(clk)) {
		rc = PTR_ERR(clk);
		if (rc == -ENOENT)
			/* clk-core allows NULL (for suspend / resume) */
			rc = 0;
		else
			dev_err_probe(d, rc, "failed to get clk\n");
	} else {
		tp->clk = clk;
		rc = clk_prepare_enable(clk);
		if (rc)
			dev_err(d, "failed to enable clk: %d\n", rc);
		else
			rc = devm_add_action_or_reset(d, rtl_disable_clk, clk);
	}

	return rc;
}

static void rtl_init_mac_address(struct rtl8169_private *tp)
{
	struct net_device *dev = tp->dev;
	u8 *mac_addr = dev->dev_addr;
	int rc;

	rc = eth_platform_get_mac_address(tp_to_dev(tp), mac_addr);
	if (!rc)
		goto done;

	rtl_read_mac_address(tp, mac_addr);
	if (is_valid_ether_addr(mac_addr))
		goto done;

	rtl_read_mac_from_reg(tp, mac_addr, MAC0);
	if (is_valid_ether_addr(mac_addr))
		goto done;

	eth_hw_addr_random(dev);
	dev_warn(tp_to_dev(tp), "can't read MAC address, setting random one\n");
done:
	rtl_rar_set(tp, mac_addr);
}

static int rtl_init_one(struct pci_dev *pdev, const struct pci_device_id *ent)
{
	struct rtl8169_private *tp;
	int jumbo_max, region, rc;
	enum mac_version chipset;
	struct net_device *dev;
	u16 xid;

	dev = devm_alloc_etherdev(&pdev->dev, sizeof (*tp));
	if (!dev)
		return -ENOMEM;

	SET_NETDEV_DEV(dev, &pdev->dev);
	dev->netdev_ops = &rtl_netdev_ops;
	tp = netdev_priv(dev);
	tp->dev = dev;
	tp->pci_dev = pdev;
	tp->supports_gmii = ent->driver_data == RTL_CFG_NO_GBIT ? 0 : 1;
	tp->eee_adv = -1;
<<<<<<< HEAD
=======
	tp->ocp_base = OCP_STD_PHY_BASE;

	dev->tstats = devm_netdev_alloc_pcpu_stats(&pdev->dev,
						   struct pcpu_sw_netstats);
	if (!dev->tstats)
		return -ENOMEM;
>>>>>>> c1084c27

	/* Get the *optional* external "ether_clk" used on some boards */
	rc = rtl_get_ether_clk(tp);
	if (rc)
		return rc;

	/* Disable ASPM L1 as that cause random device stop working
	 * problems as well as full system hangs for some PCIe devices users.
	 */
	rc = pci_disable_link_state(pdev, PCIE_LINK_STATE_L1);
	tp->aspm_manageable = !rc;

	/* enable device (incl. PCI PM wakeup and hotplug setup) */
	rc = pcim_enable_device(pdev);
	if (rc < 0) {
		dev_err(&pdev->dev, "enable failure\n");
		return rc;
	}

	if (pcim_set_mwi(pdev) < 0)
		dev_info(&pdev->dev, "Mem-Wr-Inval unavailable\n");

	/* use first MMIO region */
	region = ffs(pci_select_bars(pdev, IORESOURCE_MEM)) - 1;
	if (region < 0) {
		dev_err(&pdev->dev, "no MMIO resource found\n");
		return -ENODEV;
	}

	/* check for weird/broken PCI region reporting */
	if (pci_resource_len(pdev, region) < R8169_REGS_SIZE) {
		dev_err(&pdev->dev, "Invalid PCI region size(s), aborting\n");
		return -ENODEV;
	}

	rc = pcim_iomap_regions(pdev, BIT(region), KBUILD_MODNAME);
	if (rc < 0) {
		dev_err(&pdev->dev, "cannot remap MMIO, aborting\n");
		return rc;
	}

	tp->mmio_addr = pcim_iomap_table(pdev)[region];

	xid = (RTL_R32(tp, TxConfig) >> 20) & 0xfcf;

	/* Identify chip attached to board */
	chipset = rtl8169_get_mac_version(xid, tp->supports_gmii);
	if (chipset == RTL_GIGA_MAC_NONE) {
		dev_err(&pdev->dev, "unknown chip XID %03x, contact r8169 maintainers (see MAINTAINERS file)\n", xid);
		return -ENODEV;
	}

	tp->mac_version = chipset;

	tp->dash_type = rtl_check_dash(tp);

	tp->cp_cmd = RTL_R16(tp, CPlusCmd) & CPCMD_MASK;

	if (sizeof(dma_addr_t) > 4 && tp->mac_version >= RTL_GIGA_MAC_VER_18 &&
	    !dma_set_mask_and_coherent(&pdev->dev, DMA_BIT_MASK(64)))
		dev->features |= NETIF_F_HIGHDMA;

	rtl_init_rxcfg(tp);

	rtl8169_irq_mask_and_ack(tp);

	rtl_hw_initialize(tp);

	rtl_hw_reset(tp);

	rc = rtl_alloc_irq(tp);
	if (rc < 0) {
		dev_err(&pdev->dev, "Can't allocate interrupt\n");
		return rc;
	}

	INIT_WORK(&tp->wk.work, rtl_task);

	rtl_init_mac_address(tp);

	dev->ethtool_ops = &rtl8169_ethtool_ops;

	netif_napi_add(dev, &tp->napi, rtl8169_poll, NAPI_POLL_WEIGHT);

<<<<<<< HEAD
	dev->features |= NETIF_F_IP_CSUM | NETIF_F_RXCSUM |
			 NETIF_F_HW_VLAN_CTAG_TX | NETIF_F_HW_VLAN_CTAG_RX;
	dev->hw_features = NETIF_F_IP_CSUM | NETIF_F_RXCSUM |
			   NETIF_F_HW_VLAN_CTAG_TX | NETIF_F_HW_VLAN_CTAG_RX;
	dev->vlan_features = NETIF_F_SG | NETIF_F_IP_CSUM | NETIF_F_TSO |
		NETIF_F_HIGHDMA;
=======
	dev->hw_features = NETIF_F_IP_CSUM | NETIF_F_RXCSUM |
			   NETIF_F_HW_VLAN_CTAG_TX | NETIF_F_HW_VLAN_CTAG_RX;
	dev->vlan_features = NETIF_F_SG | NETIF_F_IP_CSUM | NETIF_F_TSO;
>>>>>>> c1084c27
	dev->priv_flags |= IFF_LIVE_ADDR_CHANGE;

	/*
	 * Pretend we are using VLANs; This bypasses a nasty bug where
	 * Interrupts stop flowing on high load on 8110SCd controllers.
	 */
	if (tp->mac_version == RTL_GIGA_MAC_VER_05)
		/* Disallow toggling */
		dev->hw_features &= ~NETIF_F_HW_VLAN_CTAG_RX;

	if (rtl_chip_supports_csum_v2(tp))
		dev->hw_features |= NETIF_F_IPV6_CSUM;

	dev->features |= dev->hw_features;

	/* There has been a number of reports that using SG/TSO results in
	 * tx timeouts. However for a lot of people SG/TSO works fine.
	 * Therefore disable both features by default, but allow users to
	 * enable them. Use at own risk!
	 */
	if (rtl_chip_supports_csum_v2(tp)) {
<<<<<<< HEAD
		dev->hw_features |= NETIF_F_IPV6_CSUM;
		dev->features |= NETIF_F_IPV6_CSUM;
	}

	/* There has been a number of reports that using SG/TSO results in
	 * tx timeouts. However for a lot of people SG/TSO works fine.
	 * Therefore disable both features by default, but allow users to
	 * enable them. Use at own risk!
	 */
	if (rtl_chip_supports_csum_v2(tp)) {
=======
>>>>>>> c1084c27
		dev->hw_features |= NETIF_F_SG | NETIF_F_TSO | NETIF_F_TSO6;
		dev->gso_max_size = RTL_GSO_MAX_SIZE_V2;
		dev->gso_max_segs = RTL_GSO_MAX_SEGS_V2;
	} else {
		dev->hw_features |= NETIF_F_SG | NETIF_F_TSO;
		dev->gso_max_size = RTL_GSO_MAX_SIZE_V1;
		dev->gso_max_segs = RTL_GSO_MAX_SEGS_V1;
	}

	dev->hw_features |= NETIF_F_RXALL;
	dev->hw_features |= NETIF_F_RXFCS;

	/* configure chip for default features */
	rtl8169_set_features(dev, dev->features);

	rtl_set_d3_pll_down(tp, true);

	jumbo_max = rtl_jumbo_max(tp);
	if (jumbo_max)
		dev->max_mtu = jumbo_max;

	rtl_set_irq_mask(tp);

	tp->fw_name = rtl_chip_infos[chipset].fw_name;

	tp->counters = dmam_alloc_coherent (&pdev->dev, sizeof(*tp->counters),
					    &tp->counters_phys_addr,
					    GFP_KERNEL);
	if (!tp->counters)
		return -ENOMEM;

	pci_set_drvdata(pdev, tp);

	rc = r8169_mdio_register(tp);
	if (rc)
		return rc;

	rc = register_netdev(dev);
	if (rc)
		return rc;

	netdev_info(dev, "%s, %pM, XID %03x, IRQ %d\n",
		    rtl_chip_infos[chipset].name, dev->dev_addr, xid,
		    pci_irq_vector(pdev, 0));

	if (jumbo_max)
		netdev_info(dev, "jumbo features [frames: %d bytes, tx checksumming: %s]\n",
			    jumbo_max, tp->mac_version <= RTL_GIGA_MAC_VER_06 ?
			    "ok" : "ko");

	if (tp->dash_type != RTL_DASH_NONE) {
		netdev_info(dev, "DASH enabled\n");
		rtl8168_driver_start(tp);
	}

	if (pci_dev_run_wake(pdev))
		pm_runtime_put_sync(&pdev->dev);

	return 0;
}

static struct pci_driver rtl8169_pci_driver = {
	.name		= KBUILD_MODNAME,
	.id_table	= rtl8169_pci_tbl,
	.probe		= rtl_init_one,
	.remove		= rtl_remove_one,
	.shutdown	= rtl_shutdown,
	.driver.pm	= pm_ptr(&rtl8169_pm_ops),
};

module_pci_driver(rtl8169_pci_driver);<|MERGE_RESOLUTION|>--- conflicted
+++ resolved
@@ -1430,10 +1430,7 @@
 	rtl_lock_config_regs(tp);
 
 	device_set_wakeup_enable(tp_to_dev(tp), wolopts);
-<<<<<<< HEAD
-=======
 	rtl_set_d3_pll_down(tp, !wolopts);
->>>>>>> c1084c27
 	tp->dev->wol_enabled = wolopts ? 1 : 0;
 }
 
@@ -1918,16 +1915,6 @@
 	data->tx_pending = NUM_TX_DESC;
 }
 
-<<<<<<< HEAD
-	ret = phy_ethtool_set_eee(tp->phydev, data);
-
-	if (!ret)
-		tp->eee_adv = phy_read_mmd(dev->phydev, MDIO_MMD_AN,
-					   MDIO_AN_EEE_ADV);
-out:
-	pm_runtime_put_noidle(d);
-	return ret;
-=======
 static void rtl8169_get_pauseparam(struct net_device *dev,
 				   struct ethtool_pauseparam *data)
 {
@@ -1952,7 +1939,6 @@
 	phy_set_asym_pause(tp->phydev, data->rx_pause, data->tx_pause);
 
 	return 0;
->>>>>>> c1084c27
 }
 
 static const struct ethtool_ops rtl8169_ethtool_ops = {
@@ -2086,12 +2072,7 @@
 		{ 0x7cf, 0x348,	RTL_GIGA_MAC_VER_07 },
 		{ 0x7cf, 0x248,	RTL_GIGA_MAC_VER_07 },
 		{ 0x7cf, 0x340,	RTL_GIGA_MAC_VER_13 },
-<<<<<<< HEAD
-		/* RTL8401, reportedly works if treated as RTL8101e */
-		{ 0x7cf, 0x240,	RTL_GIGA_MAC_VER_13 },
-=======
 		{ 0x7cf, 0x240,	RTL_GIGA_MAC_VER_14 },
->>>>>>> c1084c27
 		{ 0x7cf, 0x343,	RTL_GIGA_MAC_VER_10 },
 		{ 0x7cf, 0x342,	RTL_GIGA_MAC_VER_16 },
 		{ 0x7c8, 0x348,	RTL_GIGA_MAC_VER_09 },
@@ -2272,29 +2253,7 @@
 
 static void rtl_wol_enable_rx(struct rtl8169_private *tp)
 {
-<<<<<<< HEAD
-	struct rtl8169_private *tp = netdev_priv(dev);
-
-	if (!netif_running(dev))
-		return -ENODEV;
-
-	return phy_mii_ioctl(tp->phydev, ifr, cmd);
-}
-
-static void rtl_wol_suspend_quirk(struct rtl8169_private *tp)
-{
-	switch (tp->mac_version) {
-	case RTL_GIGA_MAC_VER_25:
-	case RTL_GIGA_MAC_VER_26:
-	case RTL_GIGA_MAC_VER_29:
-	case RTL_GIGA_MAC_VER_30:
-	case RTL_GIGA_MAC_VER_32:
-	case RTL_GIGA_MAC_VER_33:
-	case RTL_GIGA_MAC_VER_34:
-	case RTL_GIGA_MAC_VER_37 ... RTL_GIGA_MAC_VER_61:
-=======
 	if (tp->mac_version >= RTL_GIGA_MAC_VER_25)
->>>>>>> c1084c27
 		RTL_W32(tp, RxConfig, RTL_R32(tp, RxConfig) |
 			AcceptBroadcast | AcceptMulticast | AcceptMyPhys);
 }
@@ -2391,34 +2350,8 @@
 
 static void rtl_jumbo_config(struct rtl8169_private *tp)
 {
-<<<<<<< HEAD
-	rtl_unlock_config_regs(tp);
-	switch (tp->mac_version) {
-	case RTL_GIGA_MAC_VER_11:
-		r8168b_0_hw_jumbo_enable(tp);
-		break;
-	case RTL_GIGA_MAC_VER_12:
-	case RTL_GIGA_MAC_VER_17:
-		r8168b_1_hw_jumbo_enable(tp);
-		break;
-	case RTL_GIGA_MAC_VER_18 ... RTL_GIGA_MAC_VER_26:
-		r8168c_hw_jumbo_enable(tp);
-		break;
-	case RTL_GIGA_MAC_VER_27 ... RTL_GIGA_MAC_VER_28:
-		r8168dp_hw_jumbo_enable(tp);
-		break;
-	case RTL_GIGA_MAC_VER_31 ... RTL_GIGA_MAC_VER_33:
-		r8168e_hw_jumbo_enable(tp);
-		break;
-	default:
-		break;
-	}
-	rtl_lock_config_regs(tp);
-}
-=======
 	bool jumbo = tp->dev->mtu > ETH_DATA_LEN;
 	int readrq = 4096;
->>>>>>> c1084c27
 
 	rtl_unlock_config_regs(tp);
 	switch (tp->mac_version) {
@@ -2446,14 +2379,10 @@
 			r8168dp_hw_jumbo_disable(tp);
 		break;
 	case RTL_GIGA_MAC_VER_31 ... RTL_GIGA_MAC_VER_33:
-<<<<<<< HEAD
-		r8168e_hw_jumbo_disable(tp);
-=======
 		if (jumbo)
 			r8168e_hw_jumbo_enable(tp);
 		else
 			r8168e_hw_jumbo_disable(tp);
->>>>>>> c1084c27
 		break;
 	default:
 		break;
@@ -5113,11 +5042,7 @@
 		rtl_unlock_config_regs(tp);
 		RTL_W8(tp, Config2, RTL_R8(tp, Config2) & ~MSIEnable);
 		rtl_lock_config_regs(tp);
-<<<<<<< HEAD
-		/* fall through */
-=======
 		fallthrough;
->>>>>>> c1084c27
 	case RTL_GIGA_MAC_VER_07 ... RTL_GIGA_MAC_VER_17:
 		flags = PCI_IRQ_LEGACY;
 		break;
@@ -5209,13 +5134,8 @@
 		/* Most chip versions fail with the genphy driver.
 		 * Therefore ensure that the dedicated PHY driver is loaded.
 		 */
-<<<<<<< HEAD
-		dev_err(&pdev->dev, "realtek.ko not loaded, maybe it needs to be added to initramfs?\n");
-		mdiobus_unregister(new_bus);
-=======
 		dev_err(&pdev->dev, "no dedicated PHY driver found for PHY ID 0x%08x, maybe realtek.ko needs to be added to initramfs?\n",
 			tp->phydev->phy_id);
->>>>>>> c1084c27
 		return -EUNATCH;
 	}
 
@@ -5375,15 +5295,12 @@
 	tp->pci_dev = pdev;
 	tp->supports_gmii = ent->driver_data == RTL_CFG_NO_GBIT ? 0 : 1;
 	tp->eee_adv = -1;
-<<<<<<< HEAD
-=======
 	tp->ocp_base = OCP_STD_PHY_BASE;
 
 	dev->tstats = devm_netdev_alloc_pcpu_stats(&pdev->dev,
 						   struct pcpu_sw_netstats);
 	if (!dev->tstats)
 		return -ENOMEM;
->>>>>>> c1084c27
 
 	/* Get the *optional* external "ether_clk" used on some boards */
 	rc = rtl_get_ether_clk(tp);
@@ -5468,18 +5385,9 @@
 
 	netif_napi_add(dev, &tp->napi, rtl8169_poll, NAPI_POLL_WEIGHT);
 
-<<<<<<< HEAD
-	dev->features |= NETIF_F_IP_CSUM | NETIF_F_RXCSUM |
-			 NETIF_F_HW_VLAN_CTAG_TX | NETIF_F_HW_VLAN_CTAG_RX;
-	dev->hw_features = NETIF_F_IP_CSUM | NETIF_F_RXCSUM |
-			   NETIF_F_HW_VLAN_CTAG_TX | NETIF_F_HW_VLAN_CTAG_RX;
-	dev->vlan_features = NETIF_F_SG | NETIF_F_IP_CSUM | NETIF_F_TSO |
-		NETIF_F_HIGHDMA;
-=======
 	dev->hw_features = NETIF_F_IP_CSUM | NETIF_F_RXCSUM |
 			   NETIF_F_HW_VLAN_CTAG_TX | NETIF_F_HW_VLAN_CTAG_RX;
 	dev->vlan_features = NETIF_F_SG | NETIF_F_IP_CSUM | NETIF_F_TSO;
->>>>>>> c1084c27
 	dev->priv_flags |= IFF_LIVE_ADDR_CHANGE;
 
 	/*
@@ -5501,19 +5409,6 @@
 	 * enable them. Use at own risk!
 	 */
 	if (rtl_chip_supports_csum_v2(tp)) {
-<<<<<<< HEAD
-		dev->hw_features |= NETIF_F_IPV6_CSUM;
-		dev->features |= NETIF_F_IPV6_CSUM;
-	}
-
-	/* There has been a number of reports that using SG/TSO results in
-	 * tx timeouts. However for a lot of people SG/TSO works fine.
-	 * Therefore disable both features by default, but allow users to
-	 * enable them. Use at own risk!
-	 */
-	if (rtl_chip_supports_csum_v2(tp)) {
-=======
->>>>>>> c1084c27
 		dev->hw_features |= NETIF_F_SG | NETIF_F_TSO | NETIF_F_TSO6;
 		dev->gso_max_size = RTL_GSO_MAX_SIZE_V2;
 		dev->gso_max_segs = RTL_GSO_MAX_SEGS_V2;
