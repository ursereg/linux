--- conflicted
+++ resolved
@@ -1399,17 +1399,9 @@
 	if (of_find_property(np, "davicom,no-eeprom", NULL))
 		pdata->flags |= DM9000_PLATF_NO_EEPROM;
 
-<<<<<<< HEAD
-	mac_addr = of_get_mac_address(np);
-	if (!IS_ERR(mac_addr))
-		ether_addr_copy(pdata->dev_addr, mac_addr);
-	else if (PTR_ERR(mac_addr) == -EPROBE_DEFER)
-		return ERR_CAST(mac_addr);
-=======
 	ret = of_get_mac_address(np, pdata->dev_addr);
 	if (ret == -EPROBE_DEFER)
 		return ERR_PTR(ret);
->>>>>>> c1084c27
 
 	return pdata;
 }
