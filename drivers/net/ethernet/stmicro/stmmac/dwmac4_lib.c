--- conflicted
+++ resolved
@@ -19,18 +19,6 @@
 	/* DMA SW reset */
 	value |= DMA_BUS_MODE_SFT_RESET;
 	writel(value, ioaddr + DMA_BUS_MODE);
-<<<<<<< HEAD
-	limit = 100;
-	while (limit--) {
-		if (!(readl(ioaddr + DMA_BUS_MODE) & DMA_BUS_MODE_SFT_RESET))
-			break;
-		mdelay(10);
-	}
-
-	if (limit < 0)
-		return -EBUSY;
-=======
->>>>>>> c1084c27
 
 	return readl_poll_timeout(ioaddr + DMA_BUS_MODE, value,
 				 !(value & DMA_BUS_MODE_SFT_RESET),
@@ -99,8 +87,6 @@
 }
 
 void dwmac4_enable_dma_irq(void __iomem *ioaddr, u32 chan, bool rx, bool tx)
-<<<<<<< HEAD
-=======
 {
 	u32 value = readl(ioaddr + DMA_CHAN_INTR_ENA(chan));
 
@@ -113,70 +99,34 @@
 }
 
 void dwmac410_enable_dma_irq(void __iomem *ioaddr, u32 chan, bool rx, bool tx)
->>>>>>> c1084c27
-{
-	u32 value = readl(ioaddr + DMA_CHAN_INTR_ENA(chan));
-
-	if (rx)
-<<<<<<< HEAD
-		value |= DMA_CHAN_INTR_DEFAULT_RX;
-	if (tx)
-		value |= DMA_CHAN_INTR_DEFAULT_TX;
-=======
+{
+	u32 value = readl(ioaddr + DMA_CHAN_INTR_ENA(chan));
+
+	if (rx)
 		value |= DMA_CHAN_INTR_DEFAULT_RX_4_10;
 	if (tx)
 		value |= DMA_CHAN_INTR_DEFAULT_TX_4_10;
->>>>>>> c1084c27
-
-	writel(value, ioaddr + DMA_CHAN_INTR_ENA(chan));
-}
-
-<<<<<<< HEAD
-void dwmac410_enable_dma_irq(void __iomem *ioaddr, u32 chan, bool rx, bool tx)
-=======
+
+	writel(value, ioaddr + DMA_CHAN_INTR_ENA(chan));
+}
+
 void dwmac4_disable_dma_irq(void __iomem *ioaddr, u32 chan, bool rx, bool tx)
->>>>>>> c1084c27
-{
-	u32 value = readl(ioaddr + DMA_CHAN_INTR_ENA(chan));
-
-	if (rx)
-<<<<<<< HEAD
-		value |= DMA_CHAN_INTR_DEFAULT_RX_4_10;
-	if (tx)
-		value |= DMA_CHAN_INTR_DEFAULT_TX_4_10;
-=======
+{
+	u32 value = readl(ioaddr + DMA_CHAN_INTR_ENA(chan));
+
+	if (rx)
 		value &= ~DMA_CHAN_INTR_DEFAULT_RX;
 	if (tx)
 		value &= ~DMA_CHAN_INTR_DEFAULT_TX;
->>>>>>> c1084c27
-
-	writel(value, ioaddr + DMA_CHAN_INTR_ENA(chan));
-}
-
-<<<<<<< HEAD
-void dwmac4_disable_dma_irq(void __iomem *ioaddr, u32 chan, bool rx, bool tx)
-=======
+
+	writel(value, ioaddr + DMA_CHAN_INTR_ENA(chan));
+}
+
 void dwmac410_disable_dma_irq(void __iomem *ioaddr, u32 chan, bool rx, bool tx)
->>>>>>> c1084c27
-{
-	u32 value = readl(ioaddr + DMA_CHAN_INTR_ENA(chan));
-
-	if (rx)
-<<<<<<< HEAD
-		value &= ~DMA_CHAN_INTR_DEFAULT_RX;
-	if (tx)
-		value &= ~DMA_CHAN_INTR_DEFAULT_TX;
-
-	writel(value, ioaddr + DMA_CHAN_INTR_ENA(chan));
-}
-
-void dwmac410_disable_dma_irq(void __iomem *ioaddr, u32 chan, bool rx, bool tx)
-{
-	u32 value = readl(ioaddr + DMA_CHAN_INTR_ENA(chan));
-
-	if (rx)
-=======
->>>>>>> c1084c27
+{
+	u32 value = readl(ioaddr + DMA_CHAN_INTR_ENA(chan));
+
+	if (rx)
 		value &= ~DMA_CHAN_INTR_DEFAULT_RX_4_10;
 	if (tx)
 		value &= ~DMA_CHAN_INTR_DEFAULT_TX_4_10;
