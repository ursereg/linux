--- conflicted
+++ resolved
@@ -393,10 +393,6 @@
 	void (*set_arp_offload)(struct mac_device_info *hw, bool en, u32 addr);
 	int (*est_configure)(void __iomem *ioaddr, struct stmmac_est *cfg,
 			     unsigned int ptp_rate);
-<<<<<<< HEAD
-	void (*fpe_configure)(void __iomem *ioaddr, u32 num_txq, u32 num_rxq,
-			      bool enable);
-=======
 	void (*est_irq_status)(void __iomem *ioaddr, struct net_device *dev,
 			       struct stmmac_extra_stats *x, u32 txqcnt);
 	void (*fpe_configure)(void __iomem *ioaddr, u32 num_txq, u32 num_rxq,
@@ -404,7 +400,6 @@
 	void (*fpe_send_mpacket)(void __iomem *ioaddr,
 				 enum stmmac_mpacket_type type);
 	int (*fpe_irq_status)(void __iomem *ioaddr, struct net_device *dev);
->>>>>>> c1084c27
 };
 
 #define stmmac_core_init(__priv, __args...) \
@@ -501,10 +496,6 @@
 	stmmac_do_void_callback(__priv, mac, set_arp_offload, __args)
 #define stmmac_est_configure(__priv, __args...) \
 	stmmac_do_callback(__priv, mac, est_configure, __args)
-<<<<<<< HEAD
-#define stmmac_fpe_configure(__priv, __args...) \
-	stmmac_do_void_callback(__priv, mac, fpe_configure, __args)
-=======
 #define stmmac_est_irq_status(__priv, __args...) \
 	stmmac_do_void_callback(__priv, mac, est_irq_status, __args)
 #define stmmac_fpe_configure(__priv, __args...) \
@@ -515,7 +506,6 @@
 	stmmac_do_callback(__priv, mac, fpe_irq_status, __args)
 
 struct stmmac_priv;
->>>>>>> c1084c27
 
 /* PTP and HW Timer helpers */
 struct stmmac_hwtimestamp {
@@ -579,10 +569,7 @@
 struct tc_cbs_qopt_offload;
 struct flow_cls_offload;
 struct tc_taprio_qopt_offload;
-<<<<<<< HEAD
-=======
 struct tc_etf_qopt_offload;
->>>>>>> c1084c27
 
 struct stmmac_tc_ops {
 	int (*init)(struct stmmac_priv *priv);
@@ -594,11 +581,8 @@
 			 struct flow_cls_offload *cls);
 	int (*setup_taprio)(struct stmmac_priv *priv,
 			    struct tc_taprio_qopt_offload *qopt);
-<<<<<<< HEAD
-=======
 	int (*setup_etf)(struct stmmac_priv *priv,
 			 struct tc_etf_qopt_offload *qopt);
->>>>>>> c1084c27
 };
 
 #define stmmac_tc_init(__priv, __args...) \
@@ -611,11 +595,8 @@
 	stmmac_do_callback(__priv, tc, setup_cls, __args)
 #define stmmac_tc_setup_taprio(__priv, __args...) \
 	stmmac_do_callback(__priv, tc, setup_taprio, __args)
-<<<<<<< HEAD
-=======
 #define stmmac_tc_setup_etf(__priv, __args...) \
 	stmmac_do_callback(__priv, tc, setup_etf, __args)
->>>>>>> c1084c27
 
 struct stmmac_counters;
 
