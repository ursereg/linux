/* SPDX-License-Identifier: GPL-2.0+ */
// Copyright (c) 2016-2017 Hisilicon Limited.

#ifndef __HNAE3_H
#define __HNAE3_H

/* Names used in this framework:
 *      ae handle (handle):
 *        a set of queues provided by AE
 *      ring buffer queue (rbq):
 *        the channel between upper layer and the AE, can do tx and rx
 *      ring:
 *        a tx or rx channel within a rbq
 *      ring description (desc):
 *        an element in the ring with packet information
 *      buffer:
 *        a memory region referred by desc with the full packet payload
 *
 * "num" means a static number set as a parameter, "count" mean a dynamic
 *   number set while running
 * "cb" means control block
 */

#include <linux/acpi.h>
#include <linux/dcbnl.h>
#include <linux/delay.h>
#include <linux/device.h>
#include <linux/ethtool.h>
#include <linux/module.h>
#include <linux/netdevice.h>
#include <linux/pci.h>
#include <linux/pkt_sched.h>
#include <linux/types.h>
#include <net/pkt_cls.h>

#define HNAE3_MOD_VERSION "1.0"

#define HNAE3_MIN_VECTOR_NUM	2 /* first one for misc, another for IO */

/* Device version */
#define HNAE3_DEVICE_VERSION_V1   0x00020
#define HNAE3_DEVICE_VERSION_V2   0x00021
#define HNAE3_DEVICE_VERSION_V3   0x00030

#define HNAE3_PCI_REVISION_BIT_SIZE		8

/* Device IDs */
#define HNAE3_DEV_ID_GE				0xA220
#define HNAE3_DEV_ID_25GE			0xA221
#define HNAE3_DEV_ID_25GE_RDMA			0xA222
#define HNAE3_DEV_ID_25GE_RDMA_MACSEC		0xA223
#define HNAE3_DEV_ID_50GE_RDMA			0xA224
#define HNAE3_DEV_ID_50GE_RDMA_MACSEC		0xA225
#define HNAE3_DEV_ID_100G_RDMA_MACSEC		0xA226
#define HNAE3_DEV_ID_200G_RDMA			0xA228
#define HNAE3_DEV_ID_VF				0xA22E
#define HNAE3_DEV_ID_RDMA_DCB_PFC_VF		0xA22F

#define HNAE3_CLASS_NAME_SIZE 16

#define HNAE3_DEV_INITED_B			0x0
#define HNAE3_DEV_SUPPORT_ROCE_B		0x1
#define HNAE3_DEV_SUPPORT_DCB_B			0x2
#define HNAE3_KNIC_CLIENT_INITED_B		0x3
#define HNAE3_UNIC_CLIENT_INITED_B		0x4
#define HNAE3_ROCE_CLIENT_INITED_B		0x5

#define HNAE3_DEV_SUPPORT_ROCE_DCB_BITS (BIT(HNAE3_DEV_SUPPORT_DCB_B) | \
		BIT(HNAE3_DEV_SUPPORT_ROCE_B))

#define hnae3_dev_roce_supported(hdev) \
	hnae3_get_bit((hdev)->ae_dev->flag, HNAE3_DEV_SUPPORT_ROCE_B)

#define hnae3_dev_dcb_supported(hdev) \
	hnae3_get_bit((hdev)->ae_dev->flag, HNAE3_DEV_SUPPORT_DCB_B)

enum HNAE3_DEV_CAP_BITS {
	HNAE3_DEV_SUPPORT_FD_B,
	HNAE3_DEV_SUPPORT_GRO_B,
	HNAE3_DEV_SUPPORT_FEC_B,
	HNAE3_DEV_SUPPORT_UDP_GSO_B,
	HNAE3_DEV_SUPPORT_QB_B,
	HNAE3_DEV_SUPPORT_FD_FORWARD_TC_B,
	HNAE3_DEV_SUPPORT_PTP_B,
	HNAE3_DEV_SUPPORT_INT_QL_B,
	HNAE3_DEV_SUPPORT_HW_TX_CSUM_B,
	HNAE3_DEV_SUPPORT_TX_PUSH_B,
	HNAE3_DEV_SUPPORT_PHY_IMP_B,
	HNAE3_DEV_SUPPORT_TQP_TXRX_INDEP_B,
	HNAE3_DEV_SUPPORT_HW_PAD_B,
	HNAE3_DEV_SUPPORT_STASH_B,
	HNAE3_DEV_SUPPORT_UDP_TUNNEL_CSUM_B,
	HNAE3_DEV_SUPPORT_PAUSE_B,
	HNAE3_DEV_SUPPORT_RAS_IMP_B,
	HNAE3_DEV_SUPPORT_RXD_ADV_LAYOUT_B,
	HNAE3_DEV_SUPPORT_PORT_VLAN_BYPASS_B,
	HNAE3_DEV_SUPPORT_VLAN_FLTR_MDF_B,
};

#define hnae3_dev_fd_supported(hdev) \
	test_bit(HNAE3_DEV_SUPPORT_FD_B, (hdev)->ae_dev->caps)

#define hnae3_dev_gro_supported(hdev) \
	test_bit(HNAE3_DEV_SUPPORT_GRO_B, (hdev)->ae_dev->caps)

#define hnae3_dev_fec_supported(hdev) \
	test_bit(HNAE3_DEV_SUPPORT_FEC_B, (hdev)->ae_dev->caps)

#define hnae3_dev_udp_gso_supported(hdev) \
	test_bit(HNAE3_DEV_SUPPORT_UDP_GSO_B, (hdev)->ae_dev->caps)

#define hnae3_dev_qb_supported(hdev) \
	test_bit(HNAE3_DEV_SUPPORT_QB_B, (hdev)->ae_dev->caps)

#define hnae3_dev_fd_forward_tc_supported(hdev) \
	test_bit(HNAE3_DEV_SUPPORT_FD_FORWARD_TC_B, (hdev)->ae_dev->caps)

#define hnae3_dev_ptp_supported(hdev) \
	test_bit(HNAE3_DEV_SUPPORT_PTP_B, (hdev)->ae_dev->caps)

#define hnae3_dev_int_ql_supported(hdev) \
	test_bit(HNAE3_DEV_SUPPORT_INT_QL_B, (hdev)->ae_dev->caps)

#define hnae3_dev_hw_csum_supported(hdev) \
	test_bit(HNAE3_DEV_SUPPORT_HW_TX_CSUM_B, (hdev)->ae_dev->caps)

#define hnae3_dev_tx_push_supported(hdev) \
	test_bit(HNAE3_DEV_SUPPORT_TX_PUSH_B, (hdev)->ae_dev->caps)

#define hnae3_dev_phy_imp_supported(hdev) \
	test_bit(HNAE3_DEV_SUPPORT_PHY_IMP_B, (hdev)->ae_dev->caps)

#define hnae3_dev_ras_imp_supported(hdev) \
	test_bit(HNAE3_DEV_SUPPORT_RAS_IMP_B, (hdev)->ae_dev->caps)

#define hnae3_dev_tqp_txrx_indep_supported(hdev) \
	test_bit(HNAE3_DEV_SUPPORT_TQP_TXRX_INDEP_B, (hdev)->ae_dev->caps)

#define hnae3_dev_hw_pad_supported(hdev) \
	test_bit(HNAE3_DEV_SUPPORT_HW_PAD_B, (hdev)->ae_dev->caps)

#define hnae3_dev_stash_supported(hdev) \
	test_bit(HNAE3_DEV_SUPPORT_STASH_B, (hdev)->ae_dev->caps)

#define hnae3_dev_pause_supported(hdev) \
	test_bit(HNAE3_DEV_SUPPORT_PAUSE_B, (hdev)->ae_dev->caps)

#define hnae3_ae_dev_tqp_txrx_indep_supported(ae_dev) \
	test_bit(HNAE3_DEV_SUPPORT_TQP_TXRX_INDEP_B, (ae_dev)->caps)

#define hnae3_ae_dev_rxd_adv_layout_supported(ae_dev) \
	test_bit(HNAE3_DEV_SUPPORT_RXD_ADV_LAYOUT_B, (ae_dev)->caps)

enum HNAE3_PF_CAP_BITS {
	HNAE3_PF_SUPPORT_VLAN_FLTR_MDF_B = 0,
};
#define ring_ptr_move_fw(ring, p) \
	((ring)->p = ((ring)->p + 1) % (ring)->desc_num)
#define ring_ptr_move_bw(ring, p) \
	((ring)->p = ((ring)->p - 1 + (ring)->desc_num) % (ring)->desc_num)

<<<<<<< HEAD
enum hns_desc_type {
	DESC_TYPE_UNKNOWN,
	DESC_TYPE_SKB,
	DESC_TYPE_PAGE,
};

=======
>>>>>>> c1084c27
struct hnae3_handle;

struct hnae3_queue {
	void __iomem *io_base;
	struct hnae3_ae_algo *ae_algo;
	struct hnae3_handle *handle;
	int tqp_index;		/* index in a handle */
	u32 buf_size;		/* size for hnae_desc->addr, preset by AE */
	u16 tx_desc_num;	/* total number of tx desc */
	u16 rx_desc_num;	/* total number of rx desc */
};

struct hns3_mac_stats {
	u64 tx_pause_cnt;
	u64 rx_pause_cnt;
};

/* hnae3 loop mode */
enum hnae3_loop {
	HNAE3_LOOP_APP,
	HNAE3_LOOP_SERIAL_SERDES,
	HNAE3_LOOP_PARALLEL_SERDES,
	HNAE3_LOOP_PHY,
	HNAE3_LOOP_NONE,
};

enum hnae3_client_type {
	HNAE3_CLIENT_KNIC,
	HNAE3_CLIENT_ROCE,
};

/* mac media type */
enum hnae3_media_type {
	HNAE3_MEDIA_TYPE_UNKNOWN,
	HNAE3_MEDIA_TYPE_FIBER,
	HNAE3_MEDIA_TYPE_COPPER,
	HNAE3_MEDIA_TYPE_BACKPLANE,
	HNAE3_MEDIA_TYPE_NONE,
};

/* must be consistent with definition in firmware */
enum hnae3_module_type {
	HNAE3_MODULE_TYPE_UNKNOWN	= 0x00,
	HNAE3_MODULE_TYPE_FIBRE_LR	= 0x01,
	HNAE3_MODULE_TYPE_FIBRE_SR	= 0x02,
	HNAE3_MODULE_TYPE_AOC		= 0x03,
	HNAE3_MODULE_TYPE_CR		= 0x04,
	HNAE3_MODULE_TYPE_KR		= 0x05,
	HNAE3_MODULE_TYPE_TP		= 0x06,
};

enum hnae3_fec_mode {
	HNAE3_FEC_AUTO = 0,
	HNAE3_FEC_BASER,
	HNAE3_FEC_RS,
	HNAE3_FEC_USER_DEF,
};

enum hnae3_reset_notify_type {
	HNAE3_UP_CLIENT,
	HNAE3_DOWN_CLIENT,
	HNAE3_INIT_CLIENT,
	HNAE3_UNINIT_CLIENT,
};

enum hnae3_hw_error_type {
	HNAE3_PPU_POISON_ERROR,
	HNAE3_CMDQ_ECC_ERROR,
	HNAE3_IMP_RD_POISON_ERROR,
	HNAE3_ROCEE_AXI_RESP_ERROR,
};

enum hnae3_reset_type {
	HNAE3_VF_RESET,
	HNAE3_VF_FUNC_RESET,
	HNAE3_VF_PF_FUNC_RESET,
	HNAE3_VF_FULL_RESET,
	HNAE3_FLR_RESET,
	HNAE3_FUNC_RESET,
	HNAE3_GLOBAL_RESET,
	HNAE3_IMP_RESET,
	HNAE3_NONE_RESET,
	HNAE3_MAX_RESET,
};

enum hnae3_port_base_vlan_state {
	HNAE3_PORT_BASE_VLAN_DISABLE,
	HNAE3_PORT_BASE_VLAN_ENABLE,
	HNAE3_PORT_BASE_VLAN_MODIFY,
	HNAE3_PORT_BASE_VLAN_NOCHANGE,
};

enum hnae3_dbg_cmd {
	HNAE3_DBG_CMD_TM_NODES,
	HNAE3_DBG_CMD_TM_PRI,
	HNAE3_DBG_CMD_TM_QSET,
	HNAE3_DBG_CMD_TM_MAP,
	HNAE3_DBG_CMD_TM_PG,
	HNAE3_DBG_CMD_TM_PORT,
	HNAE3_DBG_CMD_TC_SCH_INFO,
	HNAE3_DBG_CMD_QOS_PAUSE_CFG,
	HNAE3_DBG_CMD_QOS_PRI_MAP,
	HNAE3_DBG_CMD_QOS_BUF_CFG,
	HNAE3_DBG_CMD_DEV_INFO,
	HNAE3_DBG_CMD_TX_BD,
	HNAE3_DBG_CMD_RX_BD,
	HNAE3_DBG_CMD_MAC_UC,
	HNAE3_DBG_CMD_MAC_MC,
	HNAE3_DBG_CMD_MNG_TBL,
	HNAE3_DBG_CMD_LOOPBACK,
	HNAE3_DBG_CMD_PTP_INFO,
	HNAE3_DBG_CMD_INTERRUPT_INFO,
	HNAE3_DBG_CMD_RESET_INFO,
	HNAE3_DBG_CMD_IMP_INFO,
	HNAE3_DBG_CMD_NCL_CONFIG,
	HNAE3_DBG_CMD_REG_BIOS_COMMON,
	HNAE3_DBG_CMD_REG_SSU,
	HNAE3_DBG_CMD_REG_IGU_EGU,
	HNAE3_DBG_CMD_REG_RPU,
	HNAE3_DBG_CMD_REG_NCSI,
	HNAE3_DBG_CMD_REG_RTC,
	HNAE3_DBG_CMD_REG_PPP,
	HNAE3_DBG_CMD_REG_RCB,
	HNAE3_DBG_CMD_REG_TQP,
	HNAE3_DBG_CMD_REG_MAC,
	HNAE3_DBG_CMD_REG_DCB,
	HNAE3_DBG_CMD_VLAN_CONFIG,
	HNAE3_DBG_CMD_QUEUE_MAP,
	HNAE3_DBG_CMD_RX_QUEUE_INFO,
	HNAE3_DBG_CMD_TX_QUEUE_INFO,
	HNAE3_DBG_CMD_FD_TCAM,
	HNAE3_DBG_CMD_FD_COUNTER,
	HNAE3_DBG_CMD_MAC_TNL_STATUS,
	HNAE3_DBG_CMD_SERV_INFO,
	HNAE3_DBG_CMD_UMV_INFO,
	HNAE3_DBG_CMD_UNKNOWN,
};

struct hnae3_vector_info {
	u8 __iomem *io_addr;
	int vector;
};

#define HNAE3_RING_TYPE_B 0
#define HNAE3_RING_TYPE_TX 0
#define HNAE3_RING_TYPE_RX 1
#define HNAE3_RING_GL_IDX_S 0
#define HNAE3_RING_GL_IDX_M GENMASK(1, 0)
#define HNAE3_RING_GL_RX 0
#define HNAE3_RING_GL_TX 1

#define HNAE3_FW_VERSION_BYTE3_SHIFT	24
#define HNAE3_FW_VERSION_BYTE3_MASK	GENMASK(31, 24)
#define HNAE3_FW_VERSION_BYTE2_SHIFT	16
#define HNAE3_FW_VERSION_BYTE2_MASK	GENMASK(23, 16)
#define HNAE3_FW_VERSION_BYTE1_SHIFT	8
#define HNAE3_FW_VERSION_BYTE1_MASK	GENMASK(15, 8)
#define HNAE3_FW_VERSION_BYTE0_SHIFT	0
#define HNAE3_FW_VERSION_BYTE0_MASK	GENMASK(7, 0)

struct hnae3_ring_chain_node {
	struct hnae3_ring_chain_node *next;
	u32 tqp_index;
	u32 flag;
	u32 int_gl_idx;
};

#define HNAE3_IS_TX_RING(node) \
	(((node)->flag & 1 << HNAE3_RING_TYPE_B) == HNAE3_RING_TYPE_TX)

/* device specification info from firmware */
struct hnae3_dev_specs {
	u32 mac_entry_num; /* number of mac-vlan table entry */
	u32 mng_entry_num; /* number of manager table entry */
	u32 max_tm_rate;
	u16 rss_ind_tbl_size;
	u16 rss_key_size;
	u16 int_ql_max; /* max value of interrupt coalesce based on INT_QL */
	u16 max_int_gl; /* max value of interrupt coalesce based on INT_GL */
	u8 max_non_tso_bd_num; /* max BD number of one non-TSO packet */
	u16 max_frm_size;
	u16 max_qset_num;
};

struct hnae3_client_ops {
	int (*init_instance)(struct hnae3_handle *handle);
	void (*uninit_instance)(struct hnae3_handle *handle, bool reset);
	void (*link_status_change)(struct hnae3_handle *handle, bool state);
	int (*reset_notify)(struct hnae3_handle *handle,
			    enum hnae3_reset_notify_type type);
	void (*process_hw_error)(struct hnae3_handle *handle,
				 enum hnae3_hw_error_type);
};

#define HNAE3_CLIENT_NAME_LENGTH 16
struct hnae3_client {
	char name[HNAE3_CLIENT_NAME_LENGTH];
	unsigned long state;
	enum hnae3_client_type type;
	const struct hnae3_client_ops *ops;
	struct list_head node;
};

#define HNAE3_DEV_CAPS_MAX_NUM	96
struct hnae3_ae_dev {
	struct pci_dev *pdev;
	const struct hnae3_ae_ops *ops;
	struct list_head node;
	u32 flag;
	unsigned long hw_err_reset_req;
	struct hnae3_dev_specs dev_specs;
	u32 dev_version;
	unsigned long caps[BITS_TO_LONGS(HNAE3_DEV_CAPS_MAX_NUM)];
	void *priv;
};

/* This struct defines the operation on the handle.
 *
 * init_ae_dev(): (mandatory)
 *   Get PF configure from pci_dev and initialize PF hardware
 * uninit_ae_dev()
 *   Disable PF device and release PF resource
 * register_client
 *   Register client to ae_dev
 * unregister_client()
 *   Unregister client from ae_dev
 * start()
 *   Enable the hardware
 * stop()
 *   Disable the hardware
 * start_client()
 *   Inform the hclge that client has been started
 * stop_client()
 *   Inform the hclge that client has been stopped
 * get_status()
 *   Get the carrier state of the back channel of the handle, 1 for ok, 0 for
 *   non-ok
 * get_ksettings_an_result()
 *   Get negotiation status,speed and duplex
 * get_media_type()
 *   Get media type of MAC
 * check_port_speed()
 *   Check target speed whether is supported
 * adjust_link()
 *   Adjust link status
 * set_loopback()
 *   Set loopback
 * set_promisc_mode
 *   Set promisc mode
 * request_update_promisc_mode
 *   request to hclge(vf) to update promisc mode
 * set_mtu()
 *   set mtu
 * get_pauseparam()
 *   get tx and rx of pause frame use
 * set_pauseparam()
 *   set tx and rx of pause frame use
 * set_autoneg()
 *   set auto autonegotiation of pause frame use
 * get_autoneg()
 *   get auto autonegotiation of pause frame use
 * restart_autoneg()
 *   restart autonegotiation
 * halt_autoneg()
 *   halt/resume autonegotiation when autonegotiation on
 * get_coalesce_usecs()
 *   get usecs to delay a TX interrupt after a packet is sent
 * get_rx_max_coalesced_frames()
 *   get Maximum number of packets to be sent before a TX interrupt.
 * set_coalesce_usecs()
 *   set usecs to delay a TX interrupt after a packet is sent
 * set_coalesce_frames()
 *   set Maximum number of packets to be sent before a TX interrupt.
 * get_mac_addr()
 *   get mac address
 * set_mac_addr()
 *   set mac address
 * add_uc_addr
 *   Add unicast addr to mac table
 * rm_uc_addr
 *   Remove unicast addr from mac table
 * set_mc_addr()
 *   Set multicast address
 * add_mc_addr
 *   Add multicast address to mac table
 * rm_mc_addr
 *   Remove multicast address from mac table
 * update_stats()
 *   Update Old network device statistics
 * get_mac_stats()
 *   get mac pause statistics including tx_cnt and rx_cnt
 * get_ethtool_stats()
 *   Get ethtool network device statistics
 * get_strings()
 *   Get a set of strings that describe the requested objects
 * get_sset_count()
 *   Get number of strings that @get_strings will write
 * update_led_status()
 *   Update the led status
 * set_led_id()
 *   Set led id
 * get_regs()
 *   Get regs dump
 * get_regs_len()
 *   Get the len of the regs dump
 * get_rss_key_size()
 *   Get rss key size
 * get_rss()
 *   Get rss table
 * set_rss()
 *   Set rss table
 * get_tc_size()
 *   Get tc size of handle
 * get_vector()
 *   Get vector number and vector information
 * put_vector()
 *   Put the vector in hdev
 * map_ring_to_vector()
 *   Map rings to vector
 * unmap_ring_from_vector()
 *   Unmap rings from vector
 * reset_queue()
 *   Reset queue
 * get_fw_version()
 *   Get firmware version
 * get_mdix_mode()
 *   Get media typr of phy
 * enable_vlan_filter()
 *   Enable vlan filter
 * set_vlan_filter()
 *   Set vlan filter config of Ports
 * set_vf_vlan_filter()
 *   Set vlan filter config of vf
 * enable_hw_strip_rxvtag()
 *   Enable/disable hardware strip vlan tag of packets received
 * set_gro_en
 *   Enable/disable HW GRO
 * add_arfs_entry
 *   Check the 5-tuples of flow, and create flow director rule
 * get_vf_config
 *   Get the VF configuration setting by the host
 * set_vf_link_state
 *   Set VF link status
 * set_vf_spoofchk
 *   Enable/disable spoof check for specified vf
 * set_vf_trust
 *   Enable/disable trust for specified vf, if the vf being trusted, then
 *   it can enable promisc mode
 * set_vf_rate
 *   Set the max tx rate of specified vf.
 * set_vf_mac
 *   Configure the default MAC for specified VF
 * get_module_eeprom
 *   Get the optical module eeprom info.
 * add_cls_flower
 *   Add clsflower rule
 * del_cls_flower
 *   Delete clsflower rule
 * cls_flower_active
 *   Check if any cls flower rule exist
 * dbg_read_cmd
 *   Execute debugfs read command.
 * set_tx_hwts_info
 *   Save information for 1588 tx packet
 * get_rx_hwts
 *   Get 1588 rx hwstamp
 * get_ts_info
 *   Get phc info
 */
struct hnae3_ae_ops {
	int (*init_ae_dev)(struct hnae3_ae_dev *ae_dev);
	void (*uninit_ae_dev)(struct hnae3_ae_dev *ae_dev);
	void (*reset_prepare)(struct hnae3_ae_dev *ae_dev,
			      enum hnae3_reset_type rst_type);
	void (*reset_done)(struct hnae3_ae_dev *ae_dev);
	int (*init_client_instance)(struct hnae3_client *client,
				    struct hnae3_ae_dev *ae_dev);
	void (*uninit_client_instance)(struct hnae3_client *client,
				       struct hnae3_ae_dev *ae_dev);
	int (*start)(struct hnae3_handle *handle);
	void (*stop)(struct hnae3_handle *handle);
	int (*client_start)(struct hnae3_handle *handle);
	void (*client_stop)(struct hnae3_handle *handle);
	int (*get_status)(struct hnae3_handle *handle);
	void (*get_ksettings_an_result)(struct hnae3_handle *handle,
					u8 *auto_neg, u32 *speed, u8 *duplex);

	int (*cfg_mac_speed_dup_h)(struct hnae3_handle *handle, int speed,
				   u8 duplex);

	void (*get_media_type)(struct hnae3_handle *handle, u8 *media_type,
			       u8 *module_type);
	int (*check_port_speed)(struct hnae3_handle *handle, u32 speed);
	void (*get_fec)(struct hnae3_handle *handle, u8 *fec_ability,
			u8 *fec_mode);
	int (*set_fec)(struct hnae3_handle *handle, u32 fec_mode);
	void (*adjust_link)(struct hnae3_handle *handle, int speed, int duplex);
	int (*set_loopback)(struct hnae3_handle *handle,
			    enum hnae3_loop loop_mode, bool en);

	int (*set_promisc_mode)(struct hnae3_handle *handle, bool en_uc_pmc,
				bool en_mc_pmc);
	void (*request_update_promisc_mode)(struct hnae3_handle *handle);
	int (*set_mtu)(struct hnae3_handle *handle, int new_mtu);

	void (*get_pauseparam)(struct hnae3_handle *handle,
			       u32 *auto_neg, u32 *rx_en, u32 *tx_en);
	int (*set_pauseparam)(struct hnae3_handle *handle,
			      u32 auto_neg, u32 rx_en, u32 tx_en);

	int (*set_autoneg)(struct hnae3_handle *handle, bool enable);
	int (*get_autoneg)(struct hnae3_handle *handle);
	int (*restart_autoneg)(struct hnae3_handle *handle);
	int (*halt_autoneg)(struct hnae3_handle *handle, bool halt);

	void (*get_coalesce_usecs)(struct hnae3_handle *handle,
				   u32 *tx_usecs, u32 *rx_usecs);
	void (*get_rx_max_coalesced_frames)(struct hnae3_handle *handle,
					    u32 *tx_frames, u32 *rx_frames);
	int (*set_coalesce_usecs)(struct hnae3_handle *handle, u32 timeout);
	int (*set_coalesce_frames)(struct hnae3_handle *handle,
				   u32 coalesce_frames);
	void (*get_coalesce_range)(struct hnae3_handle *handle,
				   u32 *tx_frames_low, u32 *rx_frames_low,
				   u32 *tx_frames_high, u32 *rx_frames_high,
				   u32 *tx_usecs_low, u32 *rx_usecs_low,
				   u32 *tx_usecs_high, u32 *rx_usecs_high);

	void (*get_mac_addr)(struct hnae3_handle *handle, u8 *p);
	int (*set_mac_addr)(struct hnae3_handle *handle, void *p,
			    bool is_first);
	int (*do_ioctl)(struct hnae3_handle *handle,
			struct ifreq *ifr, int cmd);
	int (*add_uc_addr)(struct hnae3_handle *handle,
			   const unsigned char *addr);
	int (*rm_uc_addr)(struct hnae3_handle *handle,
			  const unsigned char *addr);
	int (*set_mc_addr)(struct hnae3_handle *handle, void *addr);
	int (*add_mc_addr)(struct hnae3_handle *handle,
			   const unsigned char *addr);
	int (*rm_mc_addr)(struct hnae3_handle *handle,
			  const unsigned char *addr);
	void (*set_tso_stats)(struct hnae3_handle *handle, int enable);
	void (*update_stats)(struct hnae3_handle *handle,
			     struct net_device_stats *net_stats);
	void (*get_stats)(struct hnae3_handle *handle, u64 *data);
	void (*get_mac_stats)(struct hnae3_handle *handle,
			      struct hns3_mac_stats *mac_stats);
	void (*get_strings)(struct hnae3_handle *handle,
			    u32 stringset, u8 *data);
	int (*get_sset_count)(struct hnae3_handle *handle, int stringset);

	void (*get_regs)(struct hnae3_handle *handle, u32 *version,
			 void *data);
	int (*get_regs_len)(struct hnae3_handle *handle);

	u32 (*get_rss_key_size)(struct hnae3_handle *handle);
	int (*get_rss)(struct hnae3_handle *handle, u32 *indir, u8 *key,
		       u8 *hfunc);
	int (*set_rss)(struct hnae3_handle *handle, const u32 *indir,
		       const u8 *key, const u8 hfunc);
	int (*set_rss_tuple)(struct hnae3_handle *handle,
			     struct ethtool_rxnfc *cmd);
	int (*get_rss_tuple)(struct hnae3_handle *handle,
			     struct ethtool_rxnfc *cmd);

	int (*get_tc_size)(struct hnae3_handle *handle);

	int (*get_vector)(struct hnae3_handle *handle, u16 vector_num,
			  struct hnae3_vector_info *vector_info);
	int (*put_vector)(struct hnae3_handle *handle, int vector_num);
	int (*map_ring_to_vector)(struct hnae3_handle *handle,
				  int vector_num,
				  struct hnae3_ring_chain_node *vr_chain);
	int (*unmap_ring_from_vector)(struct hnae3_handle *handle,
				      int vector_num,
				      struct hnae3_ring_chain_node *vr_chain);

	int (*reset_queue)(struct hnae3_handle *handle);
	u32 (*get_fw_version)(struct hnae3_handle *handle);
	void (*get_mdix_mode)(struct hnae3_handle *handle,
			      u8 *tp_mdix_ctrl, u8 *tp_mdix);

	int (*enable_vlan_filter)(struct hnae3_handle *handle, bool enable);
	int (*set_vlan_filter)(struct hnae3_handle *handle, __be16 proto,
			       u16 vlan_id, bool is_kill);
	int (*set_vf_vlan_filter)(struct hnae3_handle *handle, int vfid,
				  u16 vlan, u8 qos, __be16 proto);
	int (*enable_hw_strip_rxvtag)(struct hnae3_handle *handle, bool enable);
	void (*reset_event)(struct pci_dev *pdev, struct hnae3_handle *handle);
	enum hnae3_reset_type (*get_reset_level)(struct hnae3_ae_dev *ae_dev,
						 unsigned long *addr);
	void (*set_default_reset_request)(struct hnae3_ae_dev *ae_dev,
					  enum hnae3_reset_type rst_type);
	void (*get_channels)(struct hnae3_handle *handle,
			     struct ethtool_channels *ch);
	void (*get_tqps_and_rss_info)(struct hnae3_handle *h,
				      u16 *alloc_tqps, u16 *max_rss_size);
	int (*set_channels)(struct hnae3_handle *handle, u32 new_tqps_num,
			    bool rxfh_configured);
	void (*get_flowctrl_adv)(struct hnae3_handle *handle,
				 u32 *flowctrl_adv);
	int (*set_led_id)(struct hnae3_handle *handle,
			  enum ethtool_phys_id_state status);
	void (*get_link_mode)(struct hnae3_handle *handle,
			      unsigned long *supported,
			      unsigned long *advertising);
	int (*add_fd_entry)(struct hnae3_handle *handle,
			    struct ethtool_rxnfc *cmd);
	int (*del_fd_entry)(struct hnae3_handle *handle,
			    struct ethtool_rxnfc *cmd);
	int (*get_fd_rule_cnt)(struct hnae3_handle *handle,
			       struct ethtool_rxnfc *cmd);
	int (*get_fd_rule_info)(struct hnae3_handle *handle,
				struct ethtool_rxnfc *cmd);
	int (*get_fd_all_rules)(struct hnae3_handle *handle,
				struct ethtool_rxnfc *cmd, u32 *rule_locs);
	void (*enable_fd)(struct hnae3_handle *handle, bool enable);
	int (*add_arfs_entry)(struct hnae3_handle *handle, u16 queue_id,
			      u16 flow_id, struct flow_keys *fkeys);
	int (*dbg_read_cmd)(struct hnae3_handle *handle, enum hnae3_dbg_cmd cmd,
			    char *buf, int len);
	pci_ers_result_t (*handle_hw_ras_error)(struct hnae3_ae_dev *ae_dev);
	bool (*get_hw_reset_stat)(struct hnae3_handle *handle);
	bool (*ae_dev_resetting)(struct hnae3_handle *handle);
	unsigned long (*ae_dev_reset_cnt)(struct hnae3_handle *handle);
	int (*set_gro_en)(struct hnae3_handle *handle, bool enable);
	u16 (*get_global_queue_id)(struct hnae3_handle *handle, u16 queue_id);
	void (*set_timer_task)(struct hnae3_handle *handle, bool enable);
	int (*mac_connect_phy)(struct hnae3_handle *handle);
	void (*mac_disconnect_phy)(struct hnae3_handle *handle);
	int (*get_vf_config)(struct hnae3_handle *handle, int vf,
			     struct ifla_vf_info *ivf);
	int (*set_vf_link_state)(struct hnae3_handle *handle, int vf,
				 int link_state);
	int (*set_vf_spoofchk)(struct hnae3_handle *handle, int vf,
			       bool enable);
	int (*set_vf_trust)(struct hnae3_handle *handle, int vf, bool enable);
	int (*set_vf_rate)(struct hnae3_handle *handle, int vf,
			   int min_tx_rate, int max_tx_rate, bool force);
	int (*set_vf_mac)(struct hnae3_handle *handle, int vf, u8 *p);
	int (*get_module_eeprom)(struct hnae3_handle *handle, u32 offset,
				 u32 len, u8 *data);
	bool (*get_cmdq_stat)(struct hnae3_handle *handle);
	int (*add_cls_flower)(struct hnae3_handle *handle,
			      struct flow_cls_offload *cls_flower, int tc);
	int (*del_cls_flower)(struct hnae3_handle *handle,
			      struct flow_cls_offload *cls_flower);
	bool (*cls_flower_active)(struct hnae3_handle *handle);
	int (*get_phy_link_ksettings)(struct hnae3_handle *handle,
				      struct ethtool_link_ksettings *cmd);
	int (*set_phy_link_ksettings)(struct hnae3_handle *handle,
				      const struct ethtool_link_ksettings *cmd);
	bool (*set_tx_hwts_info)(struct hnae3_handle *handle,
				 struct sk_buff *skb);
	void (*get_rx_hwts)(struct hnae3_handle *handle, struct sk_buff *skb,
			    u32 nsec, u32 sec);
	int (*get_ts_info)(struct hnae3_handle *handle,
			   struct ethtool_ts_info *info);
	int (*get_link_diagnosis_info)(struct hnae3_handle *handle,
				       u32 *status_code);
};

struct hnae3_dcb_ops {
	/* IEEE 802.1Qaz std */
	int (*ieee_getets)(struct hnae3_handle *, struct ieee_ets *);
	int (*ieee_setets)(struct hnae3_handle *, struct ieee_ets *);
	int (*ieee_getpfc)(struct hnae3_handle *, struct ieee_pfc *);
	int (*ieee_setpfc)(struct hnae3_handle *, struct ieee_pfc *);

	/* DCBX configuration */
	u8   (*getdcbx)(struct hnae3_handle *);
	u8   (*setdcbx)(struct hnae3_handle *, u8);

	int (*setup_tc)(struct hnae3_handle *handle,
			struct tc_mqprio_qopt_offload *mqprio_qopt);
};

struct hnae3_ae_algo {
	const struct hnae3_ae_ops *ops;
	struct list_head node;
	const struct pci_device_id *pdev_id_table;
};

#define HNAE3_INT_NAME_LEN        32
#define HNAE3_ITR_COUNTDOWN_START 100

#define HNAE3_MAX_TC		8
#define HNAE3_MAX_USER_PRIO	8
struct hnae3_tc_info {
	u8 prio_tc[HNAE3_MAX_USER_PRIO]; /* TC indexed by prio */
	u16 tqp_count[HNAE3_MAX_TC];
	u16 tqp_offset[HNAE3_MAX_TC];
	u8 num_tc; /* Total number of enabled TCs */
	bool mqprio_active;
};

struct hnae3_knic_private_info {
	struct net_device *netdev; /* Set by KNIC client when init instance */
	u16 rss_size;		   /* Allocated RSS queues */
	u16 req_rss_size;
	u16 rx_buf_len;
	u16 num_tx_desc;
	u16 num_rx_desc;
	u32 tx_spare_buf_size;

	struct hnae3_tc_info tc_info;

	u16 num_tqps;		  /* total number of TQPs in this handle */
	struct hnae3_queue **tqp;  /* array base of all TQPs in this instance */
	const struct hnae3_dcb_ops *dcb_ops;

	u16 int_rl_setting;
	enum pkt_hash_types rss_type;
	void __iomem *io_base;
};

struct hnae3_roce_private_info {
	struct net_device *netdev;
	void __iomem *roce_io_base;
	void __iomem *roce_mem_base;
	int base_vector;
	int num_vectors;

	/* The below attributes defined for RoCE client, hnae3 gives
	 * initial values to them, and RoCE client can modify and use
	 * them.
	 */
	unsigned long reset_state;
	unsigned long instance_state;
	unsigned long state;
};

#define HNAE3_SUPPORT_APP_LOOPBACK    BIT(0)
#define HNAE3_SUPPORT_PHY_LOOPBACK    BIT(1)
#define HNAE3_SUPPORT_SERDES_SERIAL_LOOPBACK	BIT(2)
#define HNAE3_SUPPORT_VF	      BIT(3)
#define HNAE3_SUPPORT_SERDES_PARALLEL_LOOPBACK	BIT(4)

#define HNAE3_USER_UPE		BIT(0)	/* unicast promisc enabled by user */
#define HNAE3_USER_MPE		BIT(1)	/* mulitcast promisc enabled by user */
#define HNAE3_BPE		BIT(2)	/* broadcast promisc enable */
#define HNAE3_OVERFLOW_UPE	BIT(3)	/* unicast mac vlan overflow */
#define HNAE3_OVERFLOW_MPE	BIT(4)	/* multicast mac vlan overflow */
#define HNAE3_UPE		(HNAE3_USER_UPE | HNAE3_OVERFLOW_UPE)
#define HNAE3_MPE		(HNAE3_USER_MPE | HNAE3_OVERFLOW_MPE)

enum hnae3_pflag {
	HNAE3_PFLAG_LIMIT_PROMISC,
	HNAE3_PFLAG_MAX
};

struct hnae3_handle {
	struct hnae3_client *client;
	struct pci_dev *pdev;
	void *priv;
	struct hnae3_ae_algo *ae_algo;  /* the class who provides this handle */
	u64 flags; /* Indicate the capabilities for this handle */

	union {
		struct net_device *netdev; /* first member */
		struct hnae3_knic_private_info kinfo;
		struct hnae3_roce_private_info rinfo;
	};

	u32 numa_node_mask;	/* for multi-chip support */

	enum hnae3_port_base_vlan_state port_base_vlan_state;

	u8 netdev_flags;
	struct dentry *hnae3_dbgfs;

	/* Network interface message level enabled bits */
	u32 msg_enable;

	unsigned long supported_pflags;
	unsigned long priv_flags;
};

#define hnae3_set_field(origin, mask, shift, val) \
	do { \
		(origin) &= (~(mask)); \
		(origin) |= ((val) << (shift)) & (mask); \
	} while (0)
#define hnae3_get_field(origin, mask, shift) (((origin) & (mask)) >> (shift))

#define hnae3_set_bit(origin, shift, val) \
	hnae3_set_field(origin, 0x1 << (shift), shift, val)
#define hnae3_get_bit(origin, shift) \
	hnae3_get_field(origin, 0x1 << (shift), shift)

int hnae3_register_ae_dev(struct hnae3_ae_dev *ae_dev);
void hnae3_unregister_ae_dev(struct hnae3_ae_dev *ae_dev);

void hnae3_unregister_ae_algo_prepare(struct hnae3_ae_algo *ae_algo);
void hnae3_unregister_ae_algo(struct hnae3_ae_algo *ae_algo);
void hnae3_register_ae_algo(struct hnae3_ae_algo *ae_algo);

void hnae3_unregister_client(struct hnae3_client *client);
int hnae3_register_client(struct hnae3_client *client);

void hnae3_set_client_init_flag(struct hnae3_client *client,
				struct hnae3_ae_dev *ae_dev,
				unsigned int inited);
#endif<|MERGE_RESOLUTION|>--- conflicted
+++ resolved
@@ -159,15 +159,6 @@
 #define ring_ptr_move_bw(ring, p) \
 	((ring)->p = ((ring)->p - 1 + (ring)->desc_num) % (ring)->desc_num)
 
-<<<<<<< HEAD
-enum hns_desc_type {
-	DESC_TYPE_UNKNOWN,
-	DESC_TYPE_SKB,
-	DESC_TYPE_PAGE,
-};
-
-=======
->>>>>>> c1084c27
 struct hnae3_handle;
 
 struct hnae3_queue {
