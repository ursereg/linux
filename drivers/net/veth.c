// SPDX-License-Identifier: GPL-2.0-only
/*
 *  drivers/net/veth.c
 *
 *  Copyright (C) 2007 OpenVZ http://openvz.org, SWsoft Inc
 *
 * Author: Pavel Emelianov <xemul@openvz.org>
 * Ethtool interface from: Eric W. Biederman <ebiederm@xmission.com>
 *
 */

#include <linux/netdevice.h>
#include <linux/slab.h>
#include <linux/ethtool.h>
#include <linux/etherdevice.h>
#include <linux/u64_stats_sync.h>

#include <net/rtnetlink.h>
#include <net/dst.h>
#include <net/xfrm.h>
#include <net/xdp.h>
#include <linux/veth.h>
#include <linux/module.h>
#include <linux/bpf.h>
#include <linux/filter.h>
#include <linux/ptr_ring.h>
#include <linux/bpf_trace.h>
#include <linux/net_tstamp.h>

#define DRV_NAME	"veth"
#define DRV_VERSION	"1.0"

#define VETH_XDP_FLAG		BIT(0)
#define VETH_RING_SIZE		256
#define VETH_XDP_HEADROOM	(XDP_PACKET_HEADROOM + NET_IP_ALIGN)

#define VETH_XDP_TX_BULK_SIZE	16
#define VETH_XDP_BATCH		16

struct veth_stats {
	u64	rx_drops;
	/* xdp */
	u64	xdp_packets;
	u64	xdp_bytes;
	u64	xdp_redirect;
	u64	xdp_drops;
	u64	xdp_tx;
	u64	xdp_tx_err;
	u64	peer_tq_xdp_xmit;
	u64	peer_tq_xdp_xmit_err;
};

struct veth_rq_stats {
	struct veth_stats	vs;
	struct u64_stats_sync	syncp;
};

struct veth_rq {
	struct napi_struct	xdp_napi;
	struct napi_struct __rcu *napi; /* points to xdp_napi when the latter is initialized */
	struct net_device	*dev;
	struct bpf_prog __rcu	*xdp_prog;
	struct xdp_mem_info	xdp_mem;
	struct veth_rq_stats	stats;
	bool			rx_notify_masked;
	struct ptr_ring		xdp_ring;
	struct xdp_rxq_info	xdp_rxq;
};

struct veth_priv {
	struct net_device __rcu	*peer;
	atomic64_t		dropped;
	struct bpf_prog		*_xdp_prog;
	struct veth_rq		*rq;
	unsigned int		requested_headroom;
};

struct veth_xdp_tx_bq {
	struct xdp_frame *q[VETH_XDP_TX_BULK_SIZE];
	unsigned int count;
};

/*
 * ethtool interface
 */

struct veth_q_stat_desc {
	char	desc[ETH_GSTRING_LEN];
	size_t	offset;
};

#define VETH_RQ_STAT(m)	offsetof(struct veth_stats, m)

static const struct veth_q_stat_desc veth_rq_stats_desc[] = {
	{ "xdp_packets",	VETH_RQ_STAT(xdp_packets) },
	{ "xdp_bytes",		VETH_RQ_STAT(xdp_bytes) },
	{ "drops",		VETH_RQ_STAT(rx_drops) },
	{ "xdp_redirect",	VETH_RQ_STAT(xdp_redirect) },
	{ "xdp_drops",		VETH_RQ_STAT(xdp_drops) },
	{ "xdp_tx",		VETH_RQ_STAT(xdp_tx) },
	{ "xdp_tx_errors",	VETH_RQ_STAT(xdp_tx_err) },
};

#define VETH_RQ_STATS_LEN	ARRAY_SIZE(veth_rq_stats_desc)

static const struct veth_q_stat_desc veth_tq_stats_desc[] = {
	{ "xdp_xmit",		VETH_RQ_STAT(peer_tq_xdp_xmit) },
	{ "xdp_xmit_errors",	VETH_RQ_STAT(peer_tq_xdp_xmit_err) },
};

#define VETH_TQ_STATS_LEN	ARRAY_SIZE(veth_tq_stats_desc)

static struct {
	const char string[ETH_GSTRING_LEN];
} ethtool_stats_keys[] = {
	{ "peer_ifindex" },
};

static int veth_get_link_ksettings(struct net_device *dev,
				   struct ethtool_link_ksettings *cmd)
{
	cmd->base.speed		= SPEED_10000;
	cmd->base.duplex	= DUPLEX_FULL;
	cmd->base.port		= PORT_TP;
	cmd->base.autoneg	= AUTONEG_DISABLE;
	return 0;
}

static void veth_get_drvinfo(struct net_device *dev, struct ethtool_drvinfo *info)
{
	strlcpy(info->driver, DRV_NAME, sizeof(info->driver));
	strlcpy(info->version, DRV_VERSION, sizeof(info->version));
}

static void veth_get_strings(struct net_device *dev, u32 stringset, u8 *buf)
{
	char *p = (char *)buf;
	int i, j;

	switch(stringset) {
	case ETH_SS_STATS:
		memcpy(p, &ethtool_stats_keys, sizeof(ethtool_stats_keys));
		p += sizeof(ethtool_stats_keys);
		for (i = 0; i < dev->real_num_rx_queues; i++) {
			for (j = 0; j < VETH_RQ_STATS_LEN; j++) {
				snprintf(p, ETH_GSTRING_LEN,
					 "rx_queue_%u_%.18s",
					 i, veth_rq_stats_desc[j].desc);
				p += ETH_GSTRING_LEN;
			}
		}
		for (i = 0; i < dev->real_num_tx_queues; i++) {
			for (j = 0; j < VETH_TQ_STATS_LEN; j++) {
				snprintf(p, ETH_GSTRING_LEN,
					 "tx_queue_%u_%.18s",
					 i, veth_tq_stats_desc[j].desc);
				p += ETH_GSTRING_LEN;
			}
		}
		break;
	}
}

static int veth_get_sset_count(struct net_device *dev, int sset)
{
	switch (sset) {
	case ETH_SS_STATS:
		return ARRAY_SIZE(ethtool_stats_keys) +
		       VETH_RQ_STATS_LEN * dev->real_num_rx_queues +
		       VETH_TQ_STATS_LEN * dev->real_num_tx_queues;
	default:
		return -EOPNOTSUPP;
	}
}

static void veth_get_ethtool_stats(struct net_device *dev,
		struct ethtool_stats *stats, u64 *data)
{
	struct veth_priv *rcv_priv, *priv = netdev_priv(dev);
	struct net_device *peer = rtnl_dereference(priv->peer);
	int i, j, idx;

	data[0] = peer ? peer->ifindex : 0;
	idx = 1;
	for (i = 0; i < dev->real_num_rx_queues; i++) {
		const struct veth_rq_stats *rq_stats = &priv->rq[i].stats;
		const void *stats_base = (void *)&rq_stats->vs;
		unsigned int start;
		size_t offset;

		do {
			start = u64_stats_fetch_begin_irq(&rq_stats->syncp);
			for (j = 0; j < VETH_RQ_STATS_LEN; j++) {
				offset = veth_rq_stats_desc[j].offset;
				data[idx + j] = *(u64 *)(stats_base + offset);
			}
		} while (u64_stats_fetch_retry_irq(&rq_stats->syncp, start));
		idx += VETH_RQ_STATS_LEN;
	}

	if (!peer)
		return;

	rcv_priv = netdev_priv(peer);
	for (i = 0; i < peer->real_num_rx_queues; i++) {
		const struct veth_rq_stats *rq_stats = &rcv_priv->rq[i].stats;
		const void *base = (void *)&rq_stats->vs;
		unsigned int start, tx_idx = idx;
		size_t offset;

		tx_idx += (i % dev->real_num_tx_queues) * VETH_TQ_STATS_LEN;
		do {
			start = u64_stats_fetch_begin_irq(&rq_stats->syncp);
			for (j = 0; j < VETH_TQ_STATS_LEN; j++) {
				offset = veth_tq_stats_desc[j].offset;
				data[tx_idx + j] += *(u64 *)(base + offset);
			}
		} while (u64_stats_fetch_retry_irq(&rq_stats->syncp, start));
	}
}

static void veth_get_channels(struct net_device *dev,
			      struct ethtool_channels *channels)
{
	channels->tx_count = dev->real_num_tx_queues;
	channels->rx_count = dev->real_num_rx_queues;
	channels->max_tx = dev->num_tx_queues;
	channels->max_rx = dev->num_rx_queues;
}

static int veth_set_channels(struct net_device *dev,
			     struct ethtool_channels *ch);

static const struct ethtool_ops veth_ethtool_ops = {
	.get_drvinfo		= veth_get_drvinfo,
	.get_link		= ethtool_op_get_link,
	.get_strings		= veth_get_strings,
	.get_sset_count		= veth_get_sset_count,
	.get_ethtool_stats	= veth_get_ethtool_stats,
	.get_link_ksettings	= veth_get_link_ksettings,
	.get_ts_info		= ethtool_op_get_ts_info,
	.get_channels		= veth_get_channels,
	.set_channels		= veth_set_channels,
};

/* general routines */

static bool veth_is_xdp_frame(void *ptr)
{
	return (unsigned long)ptr & VETH_XDP_FLAG;
}

static struct xdp_frame *veth_ptr_to_xdp(void *ptr)
{
	return (void *)((unsigned long)ptr & ~VETH_XDP_FLAG);
}

static void *veth_xdp_to_ptr(struct xdp_frame *xdp)
{
	return (void *)((unsigned long)xdp | VETH_XDP_FLAG);
}

static void veth_ptr_free(void *ptr)
{
	if (veth_is_xdp_frame(ptr))
		xdp_return_frame(veth_ptr_to_xdp(ptr));
	else
		kfree_skb(ptr);
}

static void __veth_xdp_flush(struct veth_rq *rq)
{
	/* Write ptr_ring before reading rx_notify_masked */
	smp_mb();
	if (!rq->rx_notify_masked) {
		rq->rx_notify_masked = true;
		napi_schedule(&rq->xdp_napi);
	}
}

static int veth_xdp_rx(struct veth_rq *rq, struct sk_buff *skb)
{
	if (unlikely(ptr_ring_produce(&rq->xdp_ring, skb))) {
		dev_kfree_skb_any(skb);
		return NET_RX_DROP;
	}

	return NET_RX_SUCCESS;
}

static int veth_forward_skb(struct net_device *dev, struct sk_buff *skb,
			    struct veth_rq *rq, bool xdp)
{
	return __dev_forward_skb(dev, skb) ?: xdp ?
		veth_xdp_rx(rq, skb) :
		netif_rx(skb);
}

/* return true if the specified skb has chances of GRO aggregation
 * Don't strive for accuracy, but try to avoid GRO overhead in the most
 * common scenarios.
 * When XDP is enabled, all traffic is considered eligible, as the xmit
 * device has TSO off.
 * When TSO is enabled on the xmit device, we are likely interested only
 * in UDP aggregation, explicitly check for that if the skb is suspected
 * - the sock_wfree destructor is used by UDP, ICMP and XDP sockets -
 * to belong to locally generated UDP traffic.
 */
static bool veth_skb_is_eligible_for_gro(const struct net_device *dev,
					 const struct net_device *rcv,
					 const struct sk_buff *skb)
{
	return !(dev->features & NETIF_F_ALL_TSO) ||
		(skb->destructor == sock_wfree &&
		 rcv->features & (NETIF_F_GRO_FRAGLIST | NETIF_F_GRO_UDP_FWD));
}

static netdev_tx_t veth_xmit(struct sk_buff *skb, struct net_device *dev)
{
	struct veth_priv *rcv_priv, *priv = netdev_priv(dev);
	struct veth_rq *rq = NULL;
	struct net_device *rcv;
	int length = skb->len;
	bool use_napi = false;
	int rxq;

	rcu_read_lock();
	rcv = rcu_dereference(priv->peer);
	if (unlikely(!rcv)) {
		kfree_skb(skb);
		goto drop;
	}

	rcv_priv = netdev_priv(rcv);
	rxq = skb_get_queue_mapping(skb);
	if (rxq < rcv->real_num_rx_queues) {
		rq = &rcv_priv->rq[rxq];

		/* The napi pointer is available when an XDP program is
		 * attached or when GRO is enabled
		 * Don't bother with napi/GRO if the skb can't be aggregated
		 */
		use_napi = rcu_access_pointer(rq->napi) &&
			   veth_skb_is_eligible_for_gro(dev, rcv, skb);
		skb_record_rx_queue(skb, rxq);
	}

	skb_tx_timestamp(skb);
	if (likely(veth_forward_skb(rcv, skb, rq, use_napi) == NET_RX_SUCCESS)) {
		if (!use_napi)
			dev_lstats_add(dev, length);
	} else {
drop:
		atomic64_inc(&priv->dropped);
	}

	if (use_napi)
		__veth_xdp_flush(rq);

	rcu_read_unlock();

	return NETDEV_TX_OK;
}

static u64 veth_stats_tx(struct net_device *dev, u64 *packets, u64 *bytes)
{
	struct veth_priv *priv = netdev_priv(dev);

	dev_lstats_read(dev, packets, bytes);
	return atomic64_read(&priv->dropped);
}

static void veth_stats_rx(struct veth_stats *result, struct net_device *dev)
{
	struct veth_priv *priv = netdev_priv(dev);
	int i;

	result->peer_tq_xdp_xmit_err = 0;
	result->xdp_packets = 0;
	result->xdp_tx_err = 0;
	result->xdp_bytes = 0;
	result->rx_drops = 0;
	for (i = 0; i < dev->num_rx_queues; i++) {
		u64 packets, bytes, drops, xdp_tx_err, peer_tq_xdp_xmit_err;
		struct veth_rq_stats *stats = &priv->rq[i].stats;
		unsigned int start;

		do {
			start = u64_stats_fetch_begin_irq(&stats->syncp);
			peer_tq_xdp_xmit_err = stats->vs.peer_tq_xdp_xmit_err;
			xdp_tx_err = stats->vs.xdp_tx_err;
			packets = stats->vs.xdp_packets;
			bytes = stats->vs.xdp_bytes;
			drops = stats->vs.rx_drops;
		} while (u64_stats_fetch_retry_irq(&stats->syncp, start));
		result->peer_tq_xdp_xmit_err += peer_tq_xdp_xmit_err;
		result->xdp_tx_err += xdp_tx_err;
		result->xdp_packets += packets;
		result->xdp_bytes += bytes;
		result->rx_drops += drops;
	}
}

static void veth_get_stats64(struct net_device *dev,
			     struct rtnl_link_stats64 *tot)
{
	struct veth_priv *priv = netdev_priv(dev);
	struct net_device *peer;
	struct veth_stats rx;
	u64 packets, bytes;

	tot->tx_dropped = veth_stats_tx(dev, &packets, &bytes);
	tot->tx_bytes = bytes;
	tot->tx_packets = packets;

	veth_stats_rx(&rx, dev);
	tot->tx_dropped += rx.xdp_tx_err;
	tot->rx_dropped = rx.rx_drops + rx.peer_tq_xdp_xmit_err;
	tot->rx_bytes = rx.xdp_bytes;
	tot->rx_packets = rx.xdp_packets;

	rcu_read_lock();
	peer = rcu_dereference(priv->peer);
	if (peer) {
		veth_stats_tx(peer, &packets, &bytes);
		tot->rx_bytes += bytes;
		tot->rx_packets += packets;

		veth_stats_rx(&rx, peer);
		tot->tx_dropped += rx.peer_tq_xdp_xmit_err;
		tot->rx_dropped += rx.xdp_tx_err;
		tot->tx_bytes += rx.xdp_bytes;
		tot->tx_packets += rx.xdp_packets;
	}
	rcu_read_unlock();
}

/* fake multicast ability */
static void veth_set_multicast_list(struct net_device *dev)
{
}

static struct sk_buff *veth_build_skb(void *head, int headroom, int len,
				      int buflen)
{
	struct sk_buff *skb;

	skb = build_skb(head, buflen);
	if (!skb)
		return NULL;

	skb_reserve(skb, headroom);
	skb_put(skb, len);

	return skb;
}

static int veth_select_rxq(struct net_device *dev)
{
	return smp_processor_id() % dev->real_num_rx_queues;
}

static struct net_device *veth_peer_dev(struct net_device *dev)
{
	struct veth_priv *priv = netdev_priv(dev);

	/* Callers must be under RCU read side. */
	return rcu_dereference(priv->peer);
}

static int veth_xdp_xmit(struct net_device *dev, int n,
			 struct xdp_frame **frames,
			 u32 flags, bool ndo_xmit)
{
	struct veth_priv *rcv_priv, *priv = netdev_priv(dev);
	int i, ret = -ENXIO, nxmit = 0;
	struct net_device *rcv;
	unsigned int max_len;
	struct veth_rq *rq;

	if (unlikely(flags & ~XDP_XMIT_FLAGS_MASK))
		return -EINVAL;

	rcu_read_lock();
	rcv = rcu_dereference(priv->peer);
	if (unlikely(!rcv))
		goto out;

	rcv_priv = netdev_priv(rcv);
	rq = &rcv_priv->rq[veth_select_rxq(rcv)];
	/* The napi pointer is set if NAPI is enabled, which ensures that
	 * xdp_ring is initialized on receive side and the peer device is up.
	 */
	if (!rcu_access_pointer(rq->napi))
		goto out;

	max_len = rcv->mtu + rcv->hard_header_len + VLAN_HLEN;

	spin_lock(&rq->xdp_ring.producer_lock);
	for (i = 0; i < n; i++) {
		struct xdp_frame *frame = frames[i];
		void *ptr = veth_xdp_to_ptr(frame);

		if (unlikely(frame->len > max_len ||
			     __ptr_ring_produce(&rq->xdp_ring, ptr)))
			break;
		nxmit++;
	}
	spin_unlock(&rq->xdp_ring.producer_lock);

	if (flags & XDP_XMIT_FLUSH)
		__veth_xdp_flush(rq);

	ret = nxmit;
	if (ndo_xmit) {
		u64_stats_update_begin(&rq->stats.syncp);
		rq->stats.vs.peer_tq_xdp_xmit += nxmit;
		rq->stats.vs.peer_tq_xdp_xmit_err += n - nxmit;
		u64_stats_update_end(&rq->stats.syncp);
	}

out:
	rcu_read_unlock();

	return ret;
}

static int veth_ndo_xdp_xmit(struct net_device *dev, int n,
			     struct xdp_frame **frames, u32 flags)
{
	int err;

	err = veth_xdp_xmit(dev, n, frames, flags, true);
	if (err < 0) {
		struct veth_priv *priv = netdev_priv(dev);

		atomic64_add(n, &priv->dropped);
	}

	return err;
}

static void veth_xdp_flush_bq(struct veth_rq *rq, struct veth_xdp_tx_bq *bq)
{
	int sent, i, err = 0, drops;

	sent = veth_xdp_xmit(rq->dev, bq->count, bq->q, 0, false);
	if (sent < 0) {
		err = sent;
		sent = 0;
	}

	for (i = sent; unlikely(i < bq->count); i++)
		xdp_return_frame(bq->q[i]);

	drops = bq->count - sent;
	trace_xdp_bulk_tx(rq->dev, sent, drops, err);

	u64_stats_update_begin(&rq->stats.syncp);
	rq->stats.vs.xdp_tx += sent;
	rq->stats.vs.xdp_tx_err += drops;
	u64_stats_update_end(&rq->stats.syncp);

	bq->count = 0;
}

static void veth_xdp_flush(struct veth_rq *rq, struct veth_xdp_tx_bq *bq)
{
	struct veth_priv *rcv_priv, *priv = netdev_priv(rq->dev);
	struct net_device *rcv;
	struct veth_rq *rcv_rq;

	rcu_read_lock();
	veth_xdp_flush_bq(rq, bq);
	rcv = rcu_dereference(priv->peer);
	if (unlikely(!rcv))
		goto out;

	rcv_priv = netdev_priv(rcv);
	rcv_rq = &rcv_priv->rq[veth_select_rxq(rcv)];
	/* xdp_ring is initialized on receive side? */
	if (unlikely(!rcu_access_pointer(rcv_rq->xdp_prog)))
		goto out;

	__veth_xdp_flush(rcv_rq);
out:
	rcu_read_unlock();
}

static int veth_xdp_tx(struct veth_rq *rq, struct xdp_buff *xdp,
		       struct veth_xdp_tx_bq *bq)
{
	struct xdp_frame *frame = xdp_convert_buff_to_frame(xdp);

	if (unlikely(!frame))
		return -EOVERFLOW;

	if (unlikely(bq->count == VETH_XDP_TX_BULK_SIZE))
		veth_xdp_flush_bq(rq, bq);

	bq->q[bq->count++] = frame;

	return 0;
}

static struct xdp_frame *veth_xdp_rcv_one(struct veth_rq *rq,
					  struct xdp_frame *frame,
					  struct veth_xdp_tx_bq *bq,
					  struct veth_stats *stats)
{
<<<<<<< HEAD
	void *hard_start = frame->data - frame->headroom;
	int len = frame->len, delta = 0;
=======
>>>>>>> c1084c27
	struct xdp_frame orig_frame;
	struct bpf_prog *xdp_prog;

	/* bpf_xdp_adjust_head() assures BPF cannot access xdp_frame area */
	hard_start -= sizeof(struct xdp_frame);

	rcu_read_lock();
	xdp_prog = rcu_dereference(rq->xdp_prog);
	if (likely(xdp_prog)) {
		struct xdp_buff xdp;
		u32 act;

		xdp_convert_frame_to_buff(frame, &xdp);
		xdp.rxq = &rq->xdp_rxq;

		act = bpf_prog_run_xdp(xdp_prog, &xdp);

		switch (act) {
		case XDP_PASS:
			if (xdp_update_frame_from_buff(&xdp, frame))
				goto err_xdp;
			break;
		case XDP_TX:
			orig_frame = *frame;
			xdp.rxq->mem = frame->mem;
			if (unlikely(veth_xdp_tx(rq, &xdp, bq) < 0)) {
				trace_xdp_exception(rq->dev, xdp_prog, act);
				frame = &orig_frame;
				stats->rx_drops++;
				goto err_xdp;
			}
			stats->xdp_tx++;
			rcu_read_unlock();
			goto xdp_xmit;
		case XDP_REDIRECT:
			orig_frame = *frame;
			xdp.rxq->mem = frame->mem;
			if (xdp_do_redirect(rq->dev, &xdp, xdp_prog)) {
				frame = &orig_frame;
				stats->rx_drops++;
				goto err_xdp;
			}
			stats->xdp_redirect++;
			rcu_read_unlock();
			goto xdp_xmit;
		default:
			bpf_warn_invalid_xdp_action(act);
			fallthrough;
		case XDP_ABORTED:
			trace_xdp_exception(rq->dev, xdp_prog, act);
			fallthrough;
		case XDP_DROP:
			stats->xdp_drops++;
			goto err_xdp;
		}
	}
	rcu_read_unlock();

<<<<<<< HEAD
	headroom = sizeof(struct xdp_frame) + frame->headroom - delta;
	skb = veth_build_skb(hard_start, headroom, len, 0);
	if (!skb) {
		xdp_return_frame(frame);
		goto err;
	}

	xdp_release_frame(frame);
	xdp_scrub_frame(frame);
	skb->protocol = eth_type_trans(skb, rq->dev);
err:
	return skb;
=======
	return frame;
>>>>>>> c1084c27
err_xdp:
	rcu_read_unlock();
	xdp_return_frame(frame);
xdp_xmit:
	return NULL;
}

/* frames array contains VETH_XDP_BATCH at most */
static void veth_xdp_rcv_bulk_skb(struct veth_rq *rq, void **frames,
				  int n_xdpf, struct veth_xdp_tx_bq *bq,
				  struct veth_stats *stats)
{
	void *skbs[VETH_XDP_BATCH];
	int i;

	if (xdp_alloc_skb_bulk(skbs, n_xdpf,
			       GFP_ATOMIC | __GFP_ZERO) < 0) {
		for (i = 0; i < n_xdpf; i++)
			xdp_return_frame(frames[i]);
		stats->rx_drops += n_xdpf;

		return;
	}

	for (i = 0; i < n_xdpf; i++) {
		struct sk_buff *skb = skbs[i];

		skb = __xdp_build_skb_from_frame(frames[i], skb,
						 rq->dev);
		if (!skb) {
			xdp_return_frame(frames[i]);
			stats->rx_drops++;
			continue;
		}
		napi_gro_receive(&rq->xdp_napi, skb);
	}
}

static struct sk_buff *veth_xdp_rcv_skb(struct veth_rq *rq,
					struct sk_buff *skb,
					struct veth_xdp_tx_bq *bq,
					struct veth_stats *stats)
{
	u32 pktlen, headroom, act, metalen, frame_sz;
	void *orig_data, *orig_data_end;
	struct bpf_prog *xdp_prog;
	int mac_len, delta, off;
	struct xdp_buff xdp;

	skb_prepare_for_gro(skb);

	rcu_read_lock();
	xdp_prog = rcu_dereference(rq->xdp_prog);
	if (unlikely(!xdp_prog)) {
		rcu_read_unlock();
		goto out;
	}

	mac_len = skb->data - skb_mac_header(skb);
	pktlen = skb->len + mac_len;
	headroom = skb_headroom(skb) - mac_len;

	if (skb_shared(skb) || skb_head_is_locked(skb) ||
	    skb_is_nonlinear(skb) || headroom < XDP_PACKET_HEADROOM) {
		struct sk_buff *nskb;
		int size, head_off;
		void *head, *start;
		struct page *page;

		size = SKB_DATA_ALIGN(VETH_XDP_HEADROOM + pktlen) +
		       SKB_DATA_ALIGN(sizeof(struct skb_shared_info));
		if (size > PAGE_SIZE)
			goto drop;

		page = alloc_page(GFP_ATOMIC | __GFP_NOWARN);
		if (!page)
			goto drop;

		head = page_address(page);
		start = head + VETH_XDP_HEADROOM;
		if (skb_copy_bits(skb, -mac_len, start, pktlen)) {
			page_frag_free(head);
			goto drop;
		}

		nskb = veth_build_skb(head, VETH_XDP_HEADROOM + mac_len,
				      skb->len, PAGE_SIZE);
		if (!nskb) {
			page_frag_free(head);
			goto drop;
		}

		skb_copy_header(nskb, skb);
		head_off = skb_headroom(nskb) - skb_headroom(skb);
		skb_headers_offset_update(nskb, head_off);
		consume_skb(skb);
		skb = nskb;
	}

	/* SKB "head" area always have tailroom for skb_shared_info */
	frame_sz = skb_end_pointer(skb) - skb->head;
	frame_sz += SKB_DATA_ALIGN(sizeof(struct skb_shared_info));
	xdp_init_buff(&xdp, frame_sz, &rq->xdp_rxq);
	xdp_prepare_buff(&xdp, skb->head, skb->mac_header, pktlen, true);

	orig_data = xdp.data;
	orig_data_end = xdp.data_end;

	act = bpf_prog_run_xdp(xdp_prog, &xdp);

	switch (act) {
	case XDP_PASS:
		break;
	case XDP_TX:
		get_page(virt_to_page(xdp.data));
		consume_skb(skb);
		xdp.rxq->mem = rq->xdp_mem;
		if (unlikely(veth_xdp_tx(rq, &xdp, bq) < 0)) {
			trace_xdp_exception(rq->dev, xdp_prog, act);
			stats->rx_drops++;
			goto err_xdp;
		}
		stats->xdp_tx++;
		rcu_read_unlock();
		goto xdp_xmit;
	case XDP_REDIRECT:
		get_page(virt_to_page(xdp.data));
		consume_skb(skb);
		xdp.rxq->mem = rq->xdp_mem;
		if (xdp_do_redirect(rq->dev, &xdp, xdp_prog)) {
			stats->rx_drops++;
			goto err_xdp;
		}
		stats->xdp_redirect++;
		rcu_read_unlock();
		goto xdp_xmit;
	default:
		bpf_warn_invalid_xdp_action(act);
		fallthrough;
	case XDP_ABORTED:
		trace_xdp_exception(rq->dev, xdp_prog, act);
		fallthrough;
	case XDP_DROP:
		stats->xdp_drops++;
		goto xdp_drop;
	}
	rcu_read_unlock();

	/* check if bpf_xdp_adjust_head was used */
	delta = orig_data - xdp.data;
	off = mac_len + delta;
	if (off > 0)
		__skb_push(skb, off);
	else if (off < 0)
		__skb_pull(skb, -off);
	skb->mac_header -= delta;

	/* check if bpf_xdp_adjust_tail was used */
	off = xdp.data_end - orig_data_end;
	if (off != 0)
		__skb_put(skb, off); /* positive on grow, negative on shrink */
	skb->protocol = eth_type_trans(skb, rq->dev);

	metalen = xdp.data - xdp.data_meta;
	if (metalen)
		skb_metadata_set(skb, metalen);
out:
	return skb;
drop:
	stats->rx_drops++;
xdp_drop:
	rcu_read_unlock();
	kfree_skb(skb);
	return NULL;
err_xdp:
	rcu_read_unlock();
	page_frag_free(xdp.data);
xdp_xmit:
	return NULL;
}

static int veth_xdp_rcv(struct veth_rq *rq, int budget,
			struct veth_xdp_tx_bq *bq,
			struct veth_stats *stats)
{
	int i, done = 0, n_xdpf = 0;
	void *xdpf[VETH_XDP_BATCH];

	for (i = 0; i < budget; i++) {
		void *ptr = __ptr_ring_consume(&rq->xdp_ring);

		if (!ptr)
			break;

		if (veth_is_xdp_frame(ptr)) {
			/* ndo_xdp_xmit */
			struct xdp_frame *frame = veth_ptr_to_xdp(ptr);

			stats->xdp_bytes += frame->len;
			frame = veth_xdp_rcv_one(rq, frame, bq, stats);
			if (frame) {
				/* XDP_PASS */
				xdpf[n_xdpf++] = frame;
				if (n_xdpf == VETH_XDP_BATCH) {
					veth_xdp_rcv_bulk_skb(rq, xdpf, n_xdpf,
							      bq, stats);
					n_xdpf = 0;
				}
			}
		} else {
			/* ndo_start_xmit */
			struct sk_buff *skb = ptr;

			stats->xdp_bytes += skb->len;
			skb = veth_xdp_rcv_skb(rq, skb, bq, stats);
			if (skb)
				napi_gro_receive(&rq->xdp_napi, skb);
		}
		done++;
	}

	if (n_xdpf)
		veth_xdp_rcv_bulk_skb(rq, xdpf, n_xdpf, bq, stats);

	u64_stats_update_begin(&rq->stats.syncp);
	rq->stats.vs.xdp_redirect += stats->xdp_redirect;
	rq->stats.vs.xdp_bytes += stats->xdp_bytes;
	rq->stats.vs.xdp_drops += stats->xdp_drops;
	rq->stats.vs.rx_drops += stats->rx_drops;
	rq->stats.vs.xdp_packets += done;
	u64_stats_update_end(&rq->stats.syncp);

	return done;
}

static int veth_poll(struct napi_struct *napi, int budget)
{
	struct veth_rq *rq =
		container_of(napi, struct veth_rq, xdp_napi);
	struct veth_stats stats = {};
	struct veth_xdp_tx_bq bq;
	int done;

	bq.count = 0;

	xdp_set_return_frame_no_direct();
	done = veth_xdp_rcv(rq, budget, &bq, &stats);

	if (done < budget && napi_complete_done(napi, done)) {
		/* Write rx_notify_masked before reading ptr_ring */
		smp_store_mb(rq->rx_notify_masked, false);
		if (unlikely(!__ptr_ring_empty(&rq->xdp_ring))) {
			rq->rx_notify_masked = true;
			napi_schedule(&rq->xdp_napi);
		}
	}

	if (stats.xdp_tx > 0)
		veth_xdp_flush(rq, &bq);
	if (stats.xdp_redirect > 0)
		xdp_do_flush();
	xdp_clear_return_frame_no_direct();

	return done;
}

static int __veth_napi_enable_range(struct net_device *dev, int start, int end)
{
	struct veth_priv *priv = netdev_priv(dev);
	int err, i;

	for (i = start; i < end; i++) {
		struct veth_rq *rq = &priv->rq[i];

		err = ptr_ring_init(&rq->xdp_ring, VETH_RING_SIZE, GFP_KERNEL);
		if (err)
			goto err_xdp_ring;
	}

	for (i = start; i < end; i++) {
		struct veth_rq *rq = &priv->rq[i];

		napi_enable(&rq->xdp_napi);
		rcu_assign_pointer(priv->rq[i].napi, &priv->rq[i].xdp_napi);
	}

	return 0;

err_xdp_ring:
	for (i--; i >= start; i--)
		ptr_ring_cleanup(&priv->rq[i].xdp_ring, veth_ptr_free);

	return err;
}

static int __veth_napi_enable(struct net_device *dev)
{
	return __veth_napi_enable_range(dev, 0, dev->real_num_rx_queues);
}

static void veth_napi_del_range(struct net_device *dev, int start, int end)
{
	struct veth_priv *priv = netdev_priv(dev);
	int i;

	for (i = start; i < end; i++) {
		struct veth_rq *rq = &priv->rq[i];

		rcu_assign_pointer(priv->rq[i].napi, NULL);
		napi_disable(&rq->xdp_napi);
		__netif_napi_del(&rq->xdp_napi);
	}
	synchronize_net();

	for (i = start; i < end; i++) {
		struct veth_rq *rq = &priv->rq[i];

		rq->rx_notify_masked = false;
		ptr_ring_cleanup(&rq->xdp_ring, veth_ptr_free);
	}
}

static void veth_napi_del(struct net_device *dev)
{
	veth_napi_del_range(dev, 0, dev->real_num_rx_queues);
}

static bool veth_gro_requested(const struct net_device *dev)
{
	return !!(dev->wanted_features & NETIF_F_GRO);
}

static int veth_enable_xdp_range(struct net_device *dev, int start, int end,
				 bool napi_already_on)
{
	struct veth_priv *priv = netdev_priv(dev);
	int err, i;

	for (i = start; i < end; i++) {
		struct veth_rq *rq = &priv->rq[i];

		if (!napi_already_on)
			netif_napi_add(dev, &rq->xdp_napi, veth_poll, NAPI_POLL_WEIGHT);
		err = xdp_rxq_info_reg(&rq->xdp_rxq, dev, i, rq->xdp_napi.napi_id);
		if (err < 0)
			goto err_rxq_reg;

		err = xdp_rxq_info_reg_mem_model(&rq->xdp_rxq,
						 MEM_TYPE_PAGE_SHARED,
						 NULL);
		if (err < 0)
			goto err_reg_mem;

		/* Save original mem info as it can be overwritten */
		rq->xdp_mem = rq->xdp_rxq.mem;
	}
	return 0;

err_reg_mem:
	xdp_rxq_info_unreg(&priv->rq[i].xdp_rxq);
err_rxq_reg:
	for (i--; i >= start; i--) {
		struct veth_rq *rq = &priv->rq[i];

		xdp_rxq_info_unreg(&rq->xdp_rxq);
		if (!napi_already_on)
			netif_napi_del(&rq->xdp_napi);
	}

	return err;
}

static void veth_disable_xdp_range(struct net_device *dev, int start, int end,
				   bool delete_napi)
{
	struct veth_priv *priv = netdev_priv(dev);
	int i;

	for (i = start; i < end; i++) {
		struct veth_rq *rq = &priv->rq[i];

		rq->xdp_rxq.mem = rq->xdp_mem;
		xdp_rxq_info_unreg(&rq->xdp_rxq);

		if (delete_napi)
			netif_napi_del(&rq->xdp_napi);
	}
}

static int veth_enable_xdp(struct net_device *dev)
{
	bool napi_already_on = veth_gro_requested(dev) && (dev->flags & IFF_UP);
	struct veth_priv *priv = netdev_priv(dev);
	int err, i;

	if (!xdp_rxq_info_is_reg(&priv->rq[0].xdp_rxq)) {
		err = veth_enable_xdp_range(dev, 0, dev->real_num_rx_queues, napi_already_on);
		if (err)
			return err;

		if (!napi_already_on) {
			err = __veth_napi_enable(dev);
			if (err) {
				veth_disable_xdp_range(dev, 0, dev->real_num_rx_queues, true);
				return err;
			}

			if (!veth_gro_requested(dev)) {
				/* user-space did not require GRO, but adding XDP
				 * is supposed to get GRO working
				 */
				dev->features |= NETIF_F_GRO;
				netdev_features_change(dev);
			}
		}
	}

	for (i = 0; i < dev->real_num_rx_queues; i++) {
		rcu_assign_pointer(priv->rq[i].xdp_prog, priv->_xdp_prog);
		rcu_assign_pointer(priv->rq[i].napi, &priv->rq[i].xdp_napi);
	}

	return 0;
}

static void veth_disable_xdp(struct net_device *dev)
{
	struct veth_priv *priv = netdev_priv(dev);
	int i;

	for (i = 0; i < dev->real_num_rx_queues; i++)
		rcu_assign_pointer(priv->rq[i].xdp_prog, NULL);

	if (!netif_running(dev) || !veth_gro_requested(dev)) {
		veth_napi_del(dev);

		/* if user-space did not require GRO, since adding XDP
		 * enabled it, clear it now
		 */
		if (!veth_gro_requested(dev) && netif_running(dev)) {
			dev->features &= ~NETIF_F_GRO;
			netdev_features_change(dev);
		}
	}

	veth_disable_xdp_range(dev, 0, dev->real_num_rx_queues, false);
}

static int veth_napi_enable_range(struct net_device *dev, int start, int end)
{
	struct veth_priv *priv = netdev_priv(dev);
	int err, i;

	for (i = start; i < end; i++) {
		struct veth_rq *rq = &priv->rq[i];

		netif_napi_add(dev, &rq->xdp_napi, veth_poll, NAPI_POLL_WEIGHT);
	}

	err = __veth_napi_enable_range(dev, start, end);
	if (err) {
		for (i = start; i < end; i++) {
			struct veth_rq *rq = &priv->rq[i];

			netif_napi_del(&rq->xdp_napi);
		}
		return err;
	}
	return err;
}

static int veth_napi_enable(struct net_device *dev)
{
	return veth_napi_enable_range(dev, 0, dev->real_num_rx_queues);
}

static void veth_disable_range_safe(struct net_device *dev, int start, int end)
{
	struct veth_priv *priv = netdev_priv(dev);

	if (start >= end)
		return;

	if (priv->_xdp_prog) {
		veth_napi_del_range(dev, start, end);
		veth_disable_xdp_range(dev, start, end, false);
	} else if (veth_gro_requested(dev)) {
		veth_napi_del_range(dev, start, end);
	}
}

static int veth_enable_range_safe(struct net_device *dev, int start, int end)
{
	struct veth_priv *priv = netdev_priv(dev);
	int err;

	if (start >= end)
		return 0;

	if (priv->_xdp_prog) {
		/* these channels are freshly initialized, napi is not on there even
		 * when GRO is requeste
		 */
		err = veth_enable_xdp_range(dev, start, end, false);
		if (err)
			return err;

		err = __veth_napi_enable_range(dev, start, end);
		if (err) {
			/* on error always delete the newly added napis */
			veth_disable_xdp_range(dev, start, end, true);
			return err;
		}
	} else if (veth_gro_requested(dev)) {
		return veth_napi_enable_range(dev, start, end);
	}
	return 0;
}

static int veth_set_channels(struct net_device *dev,
			     struct ethtool_channels *ch)
{
	struct veth_priv *priv = netdev_priv(dev);
	unsigned int old_rx_count, new_rx_count;
	struct veth_priv *peer_priv;
	struct net_device *peer;
	int err;

	/* sanity check. Upper bounds are already enforced by the caller */
	if (!ch->rx_count || !ch->tx_count)
		return -EINVAL;

	/* avoid braking XDP, if that is enabled */
	peer = rtnl_dereference(priv->peer);
	peer_priv = peer ? netdev_priv(peer) : NULL;
	if (priv->_xdp_prog && peer && ch->rx_count < peer->real_num_tx_queues)
		return -EINVAL;

	if (peer && peer_priv && peer_priv->_xdp_prog && ch->tx_count > peer->real_num_rx_queues)
		return -EINVAL;

	old_rx_count = dev->real_num_rx_queues;
	new_rx_count = ch->rx_count;
	if (netif_running(dev)) {
		/* turn device off */
		netif_carrier_off(dev);
		if (peer)
			netif_carrier_off(peer);

		/* try to allocate new resurces, as needed*/
		err = veth_enable_range_safe(dev, old_rx_count, new_rx_count);
		if (err)
			goto out;
	}

	err = netif_set_real_num_rx_queues(dev, ch->rx_count);
	if (err)
		goto revert;

	err = netif_set_real_num_tx_queues(dev, ch->tx_count);
	if (err) {
		int err2 = netif_set_real_num_rx_queues(dev, old_rx_count);

		/* this error condition could happen only if rx and tx change
		 * in opposite directions (e.g. tx nr raises, rx nr decreases)
		 * and we can't do anything to fully restore the original
		 * status
		 */
		if (err2)
			pr_warn("Can't restore rx queues config %d -> %d %d",
				new_rx_count, old_rx_count, err2);
		else
			goto revert;
	}

out:
	if (netif_running(dev)) {
		/* note that we need to swap the arguments WRT the enable part
		 * to identify the range we have to disable
		 */
		veth_disable_range_safe(dev, new_rx_count, old_rx_count);
		netif_carrier_on(dev);
		if (peer)
			netif_carrier_on(peer);
	}
	return err;

revert:
	new_rx_count = old_rx_count;
	old_rx_count = ch->rx_count;
	goto out;
}

static int veth_open(struct net_device *dev)
{
	struct veth_priv *priv = netdev_priv(dev);
	struct net_device *peer = rtnl_dereference(priv->peer);
	int err;

	if (!peer)
		return -ENOTCONN;

	if (priv->_xdp_prog) {
		err = veth_enable_xdp(dev);
		if (err)
			return err;
	} else if (veth_gro_requested(dev)) {
		err = veth_napi_enable(dev);
		if (err)
			return err;
	}

	if (peer->flags & IFF_UP) {
		netif_carrier_on(dev);
		netif_carrier_on(peer);
	}

	return 0;
}

static int veth_close(struct net_device *dev)
{
	struct veth_priv *priv = netdev_priv(dev);
	struct net_device *peer = rtnl_dereference(priv->peer);

	netif_carrier_off(dev);
	if (peer)
		netif_carrier_off(peer);

	if (priv->_xdp_prog)
		veth_disable_xdp(dev);
	else if (veth_gro_requested(dev))
		veth_napi_del(dev);

	return 0;
}

static int is_valid_veth_mtu(int mtu)
{
	return mtu >= ETH_MIN_MTU && mtu <= ETH_MAX_MTU;
}

static int veth_alloc_queues(struct net_device *dev)
{
	struct veth_priv *priv = netdev_priv(dev);
	int i;

	priv->rq = kcalloc(dev->num_rx_queues, sizeof(*priv->rq), GFP_KERNEL);
	if (!priv->rq)
		return -ENOMEM;

	for (i = 0; i < dev->num_rx_queues; i++) {
		priv->rq[i].dev = dev;
		u64_stats_init(&priv->rq[i].stats.syncp);
	}

	return 0;
}

static void veth_free_queues(struct net_device *dev)
{
	struct veth_priv *priv = netdev_priv(dev);

	kfree(priv->rq);
}

static int veth_dev_init(struct net_device *dev)
{
	int err;

	dev->lstats = netdev_alloc_pcpu_stats(struct pcpu_lstats);
	if (!dev->lstats)
		return -ENOMEM;

	err = veth_alloc_queues(dev);
	if (err) {
		free_percpu(dev->lstats);
		return err;
	}

	return 0;
}

static void veth_dev_free(struct net_device *dev)
{
	veth_free_queues(dev);
	free_percpu(dev->lstats);
}

#ifdef CONFIG_NET_POLL_CONTROLLER
static void veth_poll_controller(struct net_device *dev)
{
	/* veth only receives frames when its peer sends one
	 * Since it has nothing to do with disabling irqs, we are guaranteed
	 * never to have pending data when we poll for it so
	 * there is nothing to do here.
	 *
	 * We need this though so netpoll recognizes us as an interface that
	 * supports polling, which enables bridge devices in virt setups to
	 * still use netconsole
	 */
}
#endif	/* CONFIG_NET_POLL_CONTROLLER */

static int veth_get_iflink(const struct net_device *dev)
{
	struct veth_priv *priv = netdev_priv(dev);
	struct net_device *peer;
	int iflink;

	rcu_read_lock();
	peer = rcu_dereference(priv->peer);
	iflink = peer ? peer->ifindex : 0;
	rcu_read_unlock();

	return iflink;
}

static netdev_features_t veth_fix_features(struct net_device *dev,
					   netdev_features_t features)
{
	struct veth_priv *priv = netdev_priv(dev);
	struct net_device *peer;

	peer = rtnl_dereference(priv->peer);
	if (peer) {
		struct veth_priv *peer_priv = netdev_priv(peer);

		if (peer_priv->_xdp_prog)
			features &= ~NETIF_F_GSO_SOFTWARE;
	}
	if (priv->_xdp_prog)
		features |= NETIF_F_GRO;

	return features;
}

static int veth_set_features(struct net_device *dev,
			     netdev_features_t features)
{
	netdev_features_t changed = features ^ dev->features;
	struct veth_priv *priv = netdev_priv(dev);
	int err;

	if (!(changed & NETIF_F_GRO) || !(dev->flags & IFF_UP) || priv->_xdp_prog)
		return 0;

	if (features & NETIF_F_GRO) {
		err = veth_napi_enable(dev);
		if (err)
			return err;
	} else {
		veth_napi_del(dev);
	}
	return 0;
}

static void veth_set_rx_headroom(struct net_device *dev, int new_hr)
{
	struct veth_priv *peer_priv, *priv = netdev_priv(dev);
	struct net_device *peer;

	if (new_hr < 0)
		new_hr = 0;

	rcu_read_lock();
	peer = rcu_dereference(priv->peer);
	if (unlikely(!peer))
		goto out;

	peer_priv = netdev_priv(peer);
	priv->requested_headroom = new_hr;
	new_hr = max(priv->requested_headroom, peer_priv->requested_headroom);
	dev->needed_headroom = new_hr;
	peer->needed_headroom = new_hr;

out:
	rcu_read_unlock();
}

static int veth_xdp_set(struct net_device *dev, struct bpf_prog *prog,
			struct netlink_ext_ack *extack)
{
	struct veth_priv *priv = netdev_priv(dev);
	struct bpf_prog *old_prog;
	struct net_device *peer;
	unsigned int max_mtu;
	int err;

	old_prog = priv->_xdp_prog;
	priv->_xdp_prog = prog;
	peer = rtnl_dereference(priv->peer);

	if (prog) {
		if (!peer) {
			NL_SET_ERR_MSG_MOD(extack, "Cannot set XDP when peer is detached");
			err = -ENOTCONN;
			goto err;
		}

		max_mtu = PAGE_SIZE - VETH_XDP_HEADROOM -
			  peer->hard_header_len -
			  SKB_DATA_ALIGN(sizeof(struct skb_shared_info));
		if (peer->mtu > max_mtu) {
			NL_SET_ERR_MSG_MOD(extack, "Peer MTU is too large to set XDP");
			err = -ERANGE;
			goto err;
		}

		if (dev->real_num_rx_queues < peer->real_num_tx_queues) {
			NL_SET_ERR_MSG_MOD(extack, "XDP expects number of rx queues not less than peer tx queues");
			err = -ENOSPC;
			goto err;
		}

		if (dev->flags & IFF_UP) {
			err = veth_enable_xdp(dev);
			if (err) {
				NL_SET_ERR_MSG_MOD(extack, "Setup for XDP failed");
				goto err;
			}
		}

		if (!old_prog) {
			peer->hw_features &= ~NETIF_F_GSO_SOFTWARE;
			peer->max_mtu = max_mtu;
		}
	}

	if (old_prog) {
		if (!prog) {
			if (dev->flags & IFF_UP)
				veth_disable_xdp(dev);

			if (peer) {
				peer->hw_features |= NETIF_F_GSO_SOFTWARE;
				peer->max_mtu = ETH_MAX_MTU;
			}
		}
		bpf_prog_put(old_prog);
	}

	if ((!!old_prog ^ !!prog) && peer)
		netdev_update_features(peer);

	return 0;
err:
	priv->_xdp_prog = old_prog;

	return err;
}

static int veth_xdp(struct net_device *dev, struct netdev_bpf *xdp)
{
	switch (xdp->command) {
	case XDP_SETUP_PROG:
		return veth_xdp_set(dev, xdp->prog, xdp->extack);
	default:
		return -EINVAL;
	}
}

static const struct net_device_ops veth_netdev_ops = {
	.ndo_init            = veth_dev_init,
	.ndo_open            = veth_open,
	.ndo_stop            = veth_close,
	.ndo_start_xmit      = veth_xmit,
	.ndo_get_stats64     = veth_get_stats64,
	.ndo_set_rx_mode     = veth_set_multicast_list,
	.ndo_set_mac_address = eth_mac_addr,
#ifdef CONFIG_NET_POLL_CONTROLLER
	.ndo_poll_controller	= veth_poll_controller,
#endif
	.ndo_get_iflink		= veth_get_iflink,
	.ndo_fix_features	= veth_fix_features,
	.ndo_set_features	= veth_set_features,
	.ndo_features_check	= passthru_features_check,
	.ndo_set_rx_headroom	= veth_set_rx_headroom,
	.ndo_bpf		= veth_xdp,
	.ndo_xdp_xmit		= veth_ndo_xdp_xmit,
	.ndo_get_peer_dev	= veth_peer_dev,
};

#define VETH_FEATURES (NETIF_F_SG | NETIF_F_FRAGLIST | NETIF_F_HW_CSUM | \
		       NETIF_F_RXCSUM | NETIF_F_SCTP_CRC | NETIF_F_HIGHDMA | \
		       NETIF_F_GSO_SOFTWARE | NETIF_F_GSO_ENCAP_ALL | \
		       NETIF_F_HW_VLAN_CTAG_TX | NETIF_F_HW_VLAN_CTAG_RX | \
		       NETIF_F_HW_VLAN_STAG_TX | NETIF_F_HW_VLAN_STAG_RX )

static void veth_setup(struct net_device *dev)
{
	ether_setup(dev);

	dev->priv_flags &= ~IFF_TX_SKB_SHARING;
	dev->priv_flags |= IFF_LIVE_ADDR_CHANGE;
	dev->priv_flags |= IFF_NO_QUEUE;
	dev->priv_flags |= IFF_PHONY_HEADROOM;

	dev->netdev_ops = &veth_netdev_ops;
	dev->ethtool_ops = &veth_ethtool_ops;
	dev->features |= NETIF_F_LLTX;
	dev->features |= VETH_FEATURES;
	dev->vlan_features = dev->features &
			     ~(NETIF_F_HW_VLAN_CTAG_TX |
			       NETIF_F_HW_VLAN_STAG_TX |
			       NETIF_F_HW_VLAN_CTAG_RX |
			       NETIF_F_HW_VLAN_STAG_RX);
	dev->needs_free_netdev = true;
	dev->priv_destructor = veth_dev_free;
	dev->max_mtu = ETH_MAX_MTU;

	dev->hw_features = VETH_FEATURES;
	dev->hw_enc_features = VETH_FEATURES;
	dev->mpls_features = NETIF_F_HW_CSUM | NETIF_F_GSO_SOFTWARE;
}

/*
 * netlink interface
 */

static int veth_validate(struct nlattr *tb[], struct nlattr *data[],
			 struct netlink_ext_ack *extack)
{
	if (tb[IFLA_ADDRESS]) {
		if (nla_len(tb[IFLA_ADDRESS]) != ETH_ALEN)
			return -EINVAL;
		if (!is_valid_ether_addr(nla_data(tb[IFLA_ADDRESS])))
			return -EADDRNOTAVAIL;
	}
	if (tb[IFLA_MTU]) {
		if (!is_valid_veth_mtu(nla_get_u32(tb[IFLA_MTU])))
			return -EINVAL;
	}
	return 0;
}

static struct rtnl_link_ops veth_link_ops;

static void veth_disable_gro(struct net_device *dev)
{
	dev->features &= ~NETIF_F_GRO;
	dev->wanted_features &= ~NETIF_F_GRO;
	netdev_update_features(dev);
}

static int veth_init_queues(struct net_device *dev, struct nlattr *tb[])
{
	int err;

	if (!tb[IFLA_NUM_TX_QUEUES] && dev->num_tx_queues > 1) {
		err = netif_set_real_num_tx_queues(dev, 1);
		if (err)
			return err;
	}
	if (!tb[IFLA_NUM_RX_QUEUES] && dev->num_rx_queues > 1) {
		err = netif_set_real_num_rx_queues(dev, 1);
		if (err)
			return err;
	}
	return 0;
}

static int veth_newlink(struct net *src_net, struct net_device *dev,
			struct nlattr *tb[], struct nlattr *data[],
			struct netlink_ext_ack *extack)
{
	int err;
	struct net_device *peer;
	struct veth_priv *priv;
	char ifname[IFNAMSIZ];
	struct nlattr *peer_tb[IFLA_MAX + 1], **tbp;
	unsigned char name_assign_type;
	struct ifinfomsg *ifmp;
	struct net *net;

	/*
	 * create and register peer first
	 */
	if (data != NULL && data[VETH_INFO_PEER] != NULL) {
		struct nlattr *nla_peer;

		nla_peer = data[VETH_INFO_PEER];
		ifmp = nla_data(nla_peer);
		err = rtnl_nla_parse_ifla(peer_tb,
					  nla_data(nla_peer) + sizeof(struct ifinfomsg),
					  nla_len(nla_peer) - sizeof(struct ifinfomsg),
					  NULL);
		if (err < 0)
			return err;

		err = veth_validate(peer_tb, NULL, extack);
		if (err < 0)
			return err;

		tbp = peer_tb;
	} else {
		ifmp = NULL;
		tbp = tb;
	}

	if (ifmp && tbp[IFLA_IFNAME]) {
		nla_strscpy(ifname, tbp[IFLA_IFNAME], IFNAMSIZ);
		name_assign_type = NET_NAME_USER;
	} else {
		snprintf(ifname, IFNAMSIZ, DRV_NAME "%%d");
		name_assign_type = NET_NAME_ENUM;
	}

	net = rtnl_link_get_net(src_net, tbp);
	if (IS_ERR(net))
		return PTR_ERR(net);

	peer = rtnl_create_link(net, ifname, name_assign_type,
				&veth_link_ops, tbp, extack);
	if (IS_ERR(peer)) {
		put_net(net);
		return PTR_ERR(peer);
	}

	if (!ifmp || !tbp[IFLA_ADDRESS])
		eth_hw_addr_random(peer);

	if (ifmp && (dev->ifindex != 0))
		peer->ifindex = ifmp->ifi_index;

	peer->gso_max_size = dev->gso_max_size;
	peer->gso_max_segs = dev->gso_max_segs;

	err = register_netdevice(peer);
	put_net(net);
	net = NULL;
	if (err < 0)
		goto err_register_peer;

	/* keep GRO disabled by default to be consistent with the established
	 * veth behavior
	 */
	veth_disable_gro(peer);
	netif_carrier_off(peer);

	err = rtnl_configure_link(peer, ifmp);
	if (err < 0)
		goto err_configure_peer;

	/*
	 * register dev last
	 *
	 * note, that since we've registered new device the dev's name
	 * should be re-allocated
	 */

	if (tb[IFLA_ADDRESS] == NULL)
		eth_hw_addr_random(dev);

	if (tb[IFLA_IFNAME])
		nla_strscpy(dev->name, tb[IFLA_IFNAME], IFNAMSIZ);
	else
		snprintf(dev->name, IFNAMSIZ, DRV_NAME "%%d");

	err = register_netdevice(dev);
	if (err < 0)
		goto err_register_dev;

	netif_carrier_off(dev);

	/*
	 * tie the deviced together
	 */

	priv = netdev_priv(dev);
	rcu_assign_pointer(priv->peer, peer);
	err = veth_init_queues(dev, tb);
	if (err)
		goto err_queues;

	priv = netdev_priv(peer);
	rcu_assign_pointer(priv->peer, dev);
	err = veth_init_queues(peer, tb);
	if (err)
		goto err_queues;

	veth_disable_gro(dev);
	return 0;

err_queues:
	unregister_netdevice(dev);
err_register_dev:
	/* nothing to do */
err_configure_peer:
	unregister_netdevice(peer);
	return err;

err_register_peer:
	free_netdev(peer);
	return err;
}

static void veth_dellink(struct net_device *dev, struct list_head *head)
{
	struct veth_priv *priv;
	struct net_device *peer;

	priv = netdev_priv(dev);
	peer = rtnl_dereference(priv->peer);

	/* Note : dellink() is called from default_device_exit_batch(),
	 * before a rcu_synchronize() point. The devices are guaranteed
	 * not being freed before one RCU grace period.
	 */
	RCU_INIT_POINTER(priv->peer, NULL);
	unregister_netdevice_queue(dev, head);

	if (peer) {
		priv = netdev_priv(peer);
		RCU_INIT_POINTER(priv->peer, NULL);
		unregister_netdevice_queue(peer, head);
	}
}

static const struct nla_policy veth_policy[VETH_INFO_MAX + 1] = {
	[VETH_INFO_PEER]	= { .len = sizeof(struct ifinfomsg) },
};

static struct net *veth_get_link_net(const struct net_device *dev)
{
	struct veth_priv *priv = netdev_priv(dev);
	struct net_device *peer = rtnl_dereference(priv->peer);

	return peer ? dev_net(peer) : dev_net(dev);
}

static unsigned int veth_get_num_queues(void)
{
	/* enforce the same queue limit as rtnl_create_link */
	int queues = num_possible_cpus();

	if (queues > 4096)
		queues = 4096;
	return queues;
}

static struct rtnl_link_ops veth_link_ops = {
	.kind		= DRV_NAME,
	.priv_size	= sizeof(struct veth_priv),
	.setup		= veth_setup,
	.validate	= veth_validate,
	.newlink	= veth_newlink,
	.dellink	= veth_dellink,
	.policy		= veth_policy,
	.maxtype	= VETH_INFO_MAX,
	.get_link_net	= veth_get_link_net,
	.get_num_tx_queues	= veth_get_num_queues,
	.get_num_rx_queues	= veth_get_num_queues,
};

/*
 * init/fini
 */

static __init int veth_init(void)
{
	return rtnl_link_register(&veth_link_ops);
}

static __exit void veth_exit(void)
{
	rtnl_link_unregister(&veth_link_ops);
}

module_init(veth_init);
module_exit(veth_exit);

MODULE_DESCRIPTION("Virtual Ethernet Tunnel");
MODULE_LICENSE("GPL v2");
MODULE_ALIAS_RTNL_LINK(DRV_NAME);<|MERGE_RESOLUTION|>--- conflicted
+++ resolved
@@ -608,16 +608,8 @@
 					  struct veth_xdp_tx_bq *bq,
 					  struct veth_stats *stats)
 {
-<<<<<<< HEAD
-	void *hard_start = frame->data - frame->headroom;
-	int len = frame->len, delta = 0;
-=======
->>>>>>> c1084c27
 	struct xdp_frame orig_frame;
 	struct bpf_prog *xdp_prog;
-
-	/* bpf_xdp_adjust_head() assures BPF cannot access xdp_frame area */
-	hard_start -= sizeof(struct xdp_frame);
 
 	rcu_read_lock();
 	xdp_prog = rcu_dereference(rq->xdp_prog);
@@ -671,22 +663,7 @@
 	}
 	rcu_read_unlock();
 
-<<<<<<< HEAD
-	headroom = sizeof(struct xdp_frame) + frame->headroom - delta;
-	skb = veth_build_skb(hard_start, headroom, len, 0);
-	if (!skb) {
-		xdp_return_frame(frame);
-		goto err;
-	}
-
-	xdp_release_frame(frame);
-	xdp_scrub_frame(frame);
-	skb->protocol = eth_type_trans(skb, rq->dev);
-err:
-	return skb;
-=======
 	return frame;
->>>>>>> c1084c27
 err_xdp:
 	rcu_read_unlock();
 	xdp_return_frame(frame);
