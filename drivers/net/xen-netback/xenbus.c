--- conflicted
+++ resolved
@@ -492,12 +492,6 @@
 
 static void backend_disconnect(struct backend_info *be)
 {
-<<<<<<< HEAD
-	if (be->vif) {
-		unsigned int queue_index;
-
-		xen_unregister_watchers(be->vif);
-=======
 	struct xenvif *vif = be->vif;
 
 	if (vif) {
@@ -505,23 +499,9 @@
 		unsigned int queue_index;
 
 		xen_unregister_watchers(vif);
->>>>>>> a71c9a1c
 #ifdef CONFIG_DEBUG_FS
 		xenvif_debugfs_delif(vif);
 #endif /* CONFIG_DEBUG_FS */
-<<<<<<< HEAD
-		xenvif_disconnect_data(be->vif);
-		for (queue_index = 0; queue_index < be->vif->num_queues; ++queue_index)
-			xenvif_deinit_queue(&be->vif->queues[queue_index]);
-
-		spin_lock(&be->vif->lock);
-		vfree(be->vif->queues);
-		be->vif->num_queues = 0;
-		be->vif->queues = NULL;
-		spin_unlock(&be->vif->lock);
-
-		xenvif_disconnect_ctrl(be->vif);
-=======
 		xenvif_disconnect_data(vif);
 
 		/* At this point some of the handlers may still be active
@@ -537,7 +517,6 @@
 		vif->queues = NULL;
 
 		xenvif_disconnect_ctrl(vif);
->>>>>>> a71c9a1c
 	}
 }
 
