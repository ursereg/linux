--- conflicted
+++ resolved
@@ -1759,8 +1759,6 @@
 	/* set the real number of ports */
 	dev->ds->num_ports = dev->port_cnt;
 
-<<<<<<< HEAD
-=======
 	/* We rely on software untagging on the CPU port, so that we
 	 * can support both tagged and untagged VLANs
 	 */
@@ -1771,7 +1769,6 @@
 	 */
 	dev->ds->vlan_filtering_is_global = true;
 
->>>>>>> c1084c27
 	return 0;
 }
 
