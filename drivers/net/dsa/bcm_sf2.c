--- conflicted
+++ resolved
@@ -144,14 +144,10 @@
 		/* Force link status for IMP port */
 		reg = core_readl(priv, offset);
 		reg |= (MII_SW_OR | LINK_STS);
-<<<<<<< HEAD
-		reg &= ~GMII_SPEED_UP_2G;
-=======
 		if (priv->type == BCM4908_DEVICE_ID)
 			reg |= GMII_SPEED_UP_2G;
 		else
 			reg &= ~GMII_SPEED_UP_2G;
->>>>>>> c1084c27
 		core_writel(priv, reg, offset);
 
 		/* Enable Broadcast, Multicast, Unicast forwarding to IMP port */
@@ -622,8 +618,6 @@
 	priv->slave_mii_bus->parent = ds->dev->parent;
 	priv->slave_mii_bus->phy_mask = ~priv->indir_phy_mask;
 
-<<<<<<< HEAD
-=======
 	/* We need to make sure that of_phy_connect() will not work by
 	 * removing the 'phandle' and 'linux,phandle' properties and
 	 * unregister the existing PHY device that was already registered.
@@ -649,7 +643,6 @@
 			phy_device_remove(phydev);
 	}
 
->>>>>>> c1084c27
 	err = mdiobus_register(priv->slave_mii_bus);
 	if (err && dn)
 		of_node_put(dn);
