--- conflicted
+++ resolved
@@ -654,8 +654,6 @@
 	}
 
 	return mv88e6xxx_port_set_cmode(chip, port, mode, false);
-<<<<<<< HEAD
-=======
 }
 
 int mv88e6393x_port_set_cmode(struct mv88e6xxx_chip *chip, int port,
@@ -679,7 +677,6 @@
 		return err;
 
 	return mv88e6xxx_port_set_cmode(chip, port, mode, false);
->>>>>>> c1084c27
 }
 
 static int mv88e6341_port_set_cmode_writable(struct mv88e6xxx_chip *chip,
