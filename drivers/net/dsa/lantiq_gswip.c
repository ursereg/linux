--- conflicted
+++ resolved
@@ -1531,9 +1531,6 @@
 	bitmap_zero(supported, __ETHTOOL_LINK_MODE_MASK_NBITS);
 	dev_err(ds->dev, "Unsupported interface '%s' for port %d\n",
 		phy_modes(state->interface), port);
-<<<<<<< HEAD
-	return;
-=======
 }
 
 static void gswip_port_set_link(struct gswip_priv *priv, int port, bool link)
@@ -1640,7 +1637,6 @@
 			GSWIP_MDIO_PHY_FCONTX_MASK |
 			GSWIP_MDIO_PHY_FCONRX_MASK,
 			mdio_phy, GSWIP_MDIO_PHYp(port));
->>>>>>> c1084c27
 }
 
 static void gswip_phylink_mac_config(struct dsa_switch *ds, int port,
