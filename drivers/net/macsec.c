--- conflicted
+++ resolved
@@ -17,12 +17,9 @@
 #include <net/genetlink.h>
 #include <net/sock.h>
 #include <net/gro_cells.h>
-<<<<<<< HEAD
-=======
 #include <net/macsec.h>
 #include <linux/phy.h>
 #include <linux/byteorder/generic.h>
->>>>>>> c1084c27
 #include <linux/if_arp.h>
 
 #include <uapi/linux/if_macsec.h>
@@ -3597,11 +3594,6 @@
 	dev_uc_sync(real_dev, dev);
 }
 
-static sci_t dev_to_sci(struct net_device *dev, __be16 port)
-{
-	return make_sci(dev->dev_addr, port);
-}
-
 static int macsec_set_mac_address(struct net_device *dev, void *p)
 {
 	struct macsec_dev *macsec = macsec_priv(dev);
@@ -3624,8 +3616,6 @@
 out:
 	ether_addr_copy(dev->dev_addr, addr->sa_data);
 	macsec->secy.sci = dev_to_sci(dev, MACSEC_PORT_ES);
-<<<<<<< HEAD
-=======
 
 	/* If h/w offloading is available, propagate to the device */
 	if (macsec_is_offloaded(macsec)) {
@@ -3639,7 +3629,6 @@
 		}
 	}
 
->>>>>>> c1084c27
 	return 0;
 }
 
