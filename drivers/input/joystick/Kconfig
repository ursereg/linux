# SPDX-License-Identifier: GPL-2.0-only
#
# Joystick driver configuration
#
menuconfig INPUT_JOYSTICK
	bool "Joysticks/Gamepads"
	depends on !UML
	help
	  If you have a joystick, 6dof controller, gamepad, steering wheel,
	  weapon control system or something like that you can say Y here
	  and the list of supported devices will be displayed. This option
	  doesn't affect the kernel.

	  Please read the file <file:Documentation/input/joydev/joystick.rst> which
	  contains more information.

if INPUT_JOYSTICK

config JOYSTICK_ANALOG
	tristate "Classic PC analog joysticks and gamepads"
	select GAMEPORT
	help
	  Say Y here if you have a joystick that connects to the PC
	  gameport. In addition to the usual PC analog joystick, this driver
	  supports many extensions, including joysticks with throttle control,
	  with rudders, additional hats and buttons compatible with CH
	  Flightstick Pro, ThrustMaster FCS, 6 and 8 button gamepads, or
	  Saitek Cyborg joysticks.

	  Please read the file <file:Documentation/input/joydev/joystick.rst> which
	  contains more information.

	  To compile this driver as a module, choose M here: the
	  module will be called analog.

config JOYSTICK_A3D
	tristate "Assassin 3D and MadCatz Panther devices"
	select GAMEPORT
	help
	  Say Y here if you have an FPGaming or MadCatz controller using the
	  A3D protocol over the PC gameport.

	  To compile this driver as a module, choose M here: the
	  module will be called a3d.

config JOYSTICK_ADC
	tristate "Simple joystick connected over ADC"
	depends on IIO
	select IIO_BUFFER_CB
	help
	  Say Y here if you have a simple joystick connected over ADC.

	  To compile this driver as a module, choose M here: the
	  module will be called adc-joystick.

config JOYSTICK_ADI
	tristate "Logitech ADI digital joysticks and gamepads"
	select GAMEPORT
	depends on ADI!=m # avoid module name conflict
	help
	  Say Y here if you have a Logitech controller using the ADI
	  protocol over the PC gameport.

	  To compile this driver as a module, choose M here: the
	  module will be called adi.

config JOYSTICK_COBRA
	tristate "Creative Labs Blaster Cobra gamepad"
	select GAMEPORT
	help
	  Say Y here if you have a Creative Labs Blaster Cobra gamepad.

	  To compile this driver as a module, choose M here: the
	  module will be called cobra.

config JOYSTICK_GF2K
	tristate "Genius Flight2000 Digital joysticks and gamepads"
	select GAMEPORT
	help
	  Say Y here if you have a Genius Flight2000 or MaxFighter digitally
	  communicating joystick or gamepad.

	  To compile this driver as a module, choose M here: the
	  module will be called gf2k.

config JOYSTICK_GRIP
	tristate "Gravis GrIP joysticks and gamepads"
	select GAMEPORT
	help
	  Say Y here if you have a Gravis controller using the GrIP protocol
	  over the PC gameport.

	  To compile this driver as a module, choose M here: the
	  module will be called grip.

config JOYSTICK_GRIP_MP
	tristate "Gravis GrIP MultiPort"
	select GAMEPORT
	help
	  Say Y here if you have the original Gravis GrIP MultiPort, a hub
	  that connects to the gameport and you connect gamepads to it.

	  To compile this driver as a module, choose M here: the
	  module will be called grip_mp.

config JOYSTICK_GUILLEMOT
	tristate "Guillemot joysticks and gamepads"
	select GAMEPORT
	help
	  Say Y here if you have a Guillemot joystick using a digital
	  protocol over the PC gameport.

	  To compile this driver as a module, choose M here: the
	  module will be called guillemot.

config JOYSTICK_INTERACT
	tristate "InterAct digital joysticks and gamepads"
	select GAMEPORT
	help
	  Say Y here if you have an InterAct gameport or joystick
	  communicating digitally over the gameport.

	  To compile this driver as a module, choose M here: the
	  module will be called interact.

config JOYSTICK_SIDEWINDER
	tristate "Microsoft SideWinder digital joysticks and gamepads"
	select GAMEPORT
	help
	  Say Y here if you have a Microsoft controller using the Digital
	  Overdrive protocol over PC gameport.

	  To compile this driver as a module, choose M here: the
	  module will be called sidewinder.

config JOYSTICK_TMDC
	tristate "ThrustMaster DirectConnect joysticks and gamepads"
	select GAMEPORT
	help
	  Say Y here if you have a ThrustMaster controller using the
	  DirectConnect (BSP) protocol over the PC gameport.

	  To compile this driver as a module, choose M here: the
	  module will be called tmdc.

source "drivers/input/joystick/iforce/Kconfig"

config JOYSTICK_WARRIOR
	tristate "Logitech WingMan Warrior joystick"
	select SERIO
	help
	  Say Y here if you have a Logitech WingMan Warrior joystick connected
	  to your computer's serial port.

	  To compile this driver as a module, choose M here: the
	  module will be called warrior.

config JOYSTICK_MAGELLAN
	tristate "LogiCad3d Magellan/SpaceMouse 6dof controllers"
	select SERIO
	help
	  Say Y here if you have a Magellan or Space Mouse 6DOF controller
	  connected to your computer's serial port.

	  To compile this driver as a module, choose M here: the
	  module will be called magellan.

config JOYSTICK_SPACEORB
	tristate "SpaceTec SpaceOrb/Avenger 6dof controllers"
	select SERIO
	help
	  Say Y here if you have a SpaceOrb 360 or SpaceBall Avenger 6DOF
	  controller connected to your computer's serial port.

	  To compile this driver as a module, choose M here: the
	  module will be called spaceorb.

config JOYSTICK_SPACEBALL
	tristate "SpaceTec SpaceBall 6dof controllers"
	select SERIO
	help
	  Say Y here if you have a SpaceTec SpaceBall 2003/3003/4000 FLX
	  controller connected to your computer's serial port. For the
	  SpaceBall 4000 USB model, use the USB HID driver.

	  To compile this driver as a module, choose M here: the
	  module will be called spaceball.

config JOYSTICK_STINGER
	tristate "Gravis Stinger gamepad"
	select SERIO
	help
	  Say Y here if you have a Gravis Stinger connected to one of your
	  serial ports.

	  To compile this driver as a module, choose M here: the
	  module will be called stinger.

config JOYSTICK_TWIDJOY
	tristate "Twiddler as a joystick"
	select SERIO
	help
	  Say Y here if you have a Handykey Twiddler connected to your
	  computer's serial port and want to use it as a joystick.

	  To compile this driver as a module, choose M here: the
	  module will be called twidjoy.

config JOYSTICK_ZHENHUA
	tristate "5-byte Zhenhua RC transmitter"
	select SERIO
	select BITREVERSE
	help
	  Say Y here if you have a Zhen Hua PPM-4CH transmitter which is
	  supplied with a ready to fly micro electric indoor helicopters
	  such as EasyCopter, Lama, MiniCopter, DragonFly or Jabo and want
	  to use it via serial cable as a joystick.

	  To compile this driver as a module, choose M here: the
	  module will be called zhenhua.

config JOYSTICK_DB9
	tristate "Multisystem, Sega Genesis, Saturn joysticks and gamepads"
	depends on PARPORT
	help
	  Say Y here if you have a Sega Master System gamepad, Sega Genesis
	  gamepad, Sega Saturn gamepad, or a Multisystem -- Atari, Amiga,
	  Commodore, Amstrad CPC joystick connected to your parallel port.
	  For more information on how to use the driver please read
	  <file:Documentation/input/devices/joystick-parport.rst>.

	  To compile this driver as a module, choose M here: the
	  module will be called db9.

config JOYSTICK_GAMECON
	tristate "Multisystem, NES, SNES, N64, PSX joysticks and gamepads"
	depends on PARPORT
	select INPUT_FF_MEMLESS
	help
	  Say Y here if you have a Nintendo Entertainment System gamepad,
	  Super Nintendo Entertainment System gamepad, Nintendo 64 gamepad,
	  Sony PlayStation gamepad or a Multisystem -- Atari, Amiga,
	  Commodore, Amstrad CPC joystick connected to your parallel port.
	  For more information on how to use the driver please read
	  <file:Documentation/input/devices/joystick-parport.rst>.

	  To compile this driver as a module, choose M here: the
	  module will be called gamecon.

config JOYSTICK_TURBOGRAFX
	tristate "Multisystem joysticks via TurboGraFX device"
	depends on PARPORT
	help
	  Say Y here if you have the TurboGraFX interface by Steffen Schwenke,
	  and want to use it with Multisystem -- Atari, Amiga, Commodore,
	  Amstrad CPC joystick. For more information on how to use the driver
	  please read <file:Documentation/input/devices/joystick-parport.rst>.

	  To compile this driver as a module, choose M here: the
	  module will be called turbografx.

config JOYSTICK_AMIGA
	tristate "Amiga joysticks"
	depends on AMIGA
	help
	  Say Y here if you have an Amiga with a digital joystick connected
	  to it.

	  To compile this driver as a module, choose M here: the
	  module will be called amijoy.

config JOYSTICK_AS5011
	tristate "Austria Microsystem AS5011 joystick"
	depends on I2C
	help
	  Say Y here if you have an AS5011 digital joystick connected to your
	  system.

	  To compile this driver as a module, choose M here: the
	  module will be called as5011.

config JOYSTICK_JOYDUMP
	tristate "Gameport data dumper"
	select GAMEPORT
	help
	  Say Y here if you want to dump data from your joystick into the system
	  log for debugging purposes. Say N if you are making a production
	  configuration or aren't sure.

	  To compile this driver as a module, choose M here: the
	  module will be called joydump.

config JOYSTICK_XPAD
	tristate "X-Box gamepad support"
	depends on USB_ARCH_HAS_HCD
	select USB
	help
	  Say Y here if you want to use the X-Box pad with your computer.
	  Make sure to say Y to "Joystick support" (CONFIG_INPUT_JOYDEV)
	  and/or "Event interface support" (CONFIG_INPUT_EVDEV) as well.

	  For information about how to connect the X-Box pad to USB, see
	  <file:Documentation/input/devices/xpad.rst>.

	  To compile this driver as a module, choose M here: the
	  module will be called xpad.

config JOYSTICK_XPAD_FF
	bool "X-Box gamepad rumble support"
	depends on JOYSTICK_XPAD && INPUT
	select INPUT_FF_MEMLESS
	help
	  Say Y here if you want to take advantage of xbox 360 rumble features.

config JOYSTICK_XPAD_LEDS
	bool "LED Support for Xbox360 controller 'BigX' LED"
	depends on JOYSTICK_XPAD && (LEDS_CLASS=y || LEDS_CLASS=JOYSTICK_XPAD)
	help
	  This option enables support for the LED which surrounds the Big X on
	  XBox 360 controller.

config JOYSTICK_WALKERA0701
	tristate "Walkera WK-0701 RC transmitter"
	depends on HIGH_RES_TIMERS && PARPORT
	help
	  Say Y or M here if you have a Walkera WK-0701 transmitter which is
	  supplied with a ready to fly Walkera helicopters such as HM36,
	  HM37, HM60 and want to use it via parport as a joystick. More
	  information is available: <file:Documentation/input/devices/walkera0701.rst>

	  To compile this driver as a module, choose M here: the
	  module will be called walkera0701.

config JOYSTICK_MAPLE
	tristate "Dreamcast control pad"
	depends on MAPLE
	help
	  Say Y here if you have a SEGA Dreamcast and want to use your
	  controller as a joystick.

	  Most Dreamcast users will say Y.

	  To compile this as a module choose M here: the module will be called
	  maplecontrol.

config JOYSTICK_PSXPAD_SPI
	tristate "PlayStation 1/2 joypads via SPI interface"
	depends on SPI
	help
	  Say Y here if you wish to connect PlayStation 1/2 joypads
	  via SPI interface.

	  To compile this driver as a module, choose M here: the
	  module will be called psxpad-spi.

config JOYSTICK_PSXPAD_SPI_FF
	bool "PlayStation 1/2 joypads force feedback (rumble) support"
	depends on JOYSTICK_PSXPAD_SPI
	select INPUT_FF_MEMLESS
	help
	  Say Y here if you want to take advantage of PlayStation 1/2
	  joypads rumble features.

	  To drive rumble motor a dedicated power supply is required.

config JOYSTICK_PXRC
	tristate "PhoenixRC Flight Controller Adapter"
	depends on USB_ARCH_HAS_HCD
	select USB
	help
	  Say Y here if you want to use the PhoenixRC Flight Controller Adapter.

	  To compile this driver as a module, choose M here: the
	  module will be called pxrc.

config JOYSTICK_QWIIC
	tristate "SparkFun Qwiic Joystick"
	depends on I2C
	help
	  Say Y here if you want to use the SparkFun Qwiic Joystick.

	  To compile this driver as a module, choose M here: the
	  module will be called qwiic-joystick.

config JOYSTICK_FSIA6B
	tristate "FlySky FS-iA6B RC Receiver"
	select SERIO
	help
	  Say Y here if you use a FlySky FS-i6 RC remote control along with the
	  FS-iA6B RC receiver as a joystick input device.

	  To compile this driver as a module, choose M here: the
	  module will be called fsia6b.

<<<<<<< HEAD
config JOYSTICK_RPISENSE
	tristate "Raspberry Pi Sense HAT joystick"
	depends on GPIOLIB && INPUT
	select MFD_RPISENSE_CORE

	help
	  This is the joystick driver for the Raspberry Pi Sense HAT
=======
config JOYSTICK_N64
	bool "N64 controller"
	depends on MACH_NINTENDO64
	help
	  Say Y here if you want enable support for the four
	  built-in controller ports on the Nintendo 64 console.
>>>>>>> c1084c27

endif<|MERGE_RESOLUTION|>--- conflicted
+++ resolved
@@ -392,7 +392,13 @@
 	  To compile this driver as a module, choose M here: the
 	  module will be called fsia6b.
 
-<<<<<<< HEAD
+config JOYSTICK_N64
+	bool "N64 controller"
+	depends on MACH_NINTENDO64
+	help
+	  Say Y here if you want enable support for the four
+	  built-in controller ports on the Nintendo 64 console.
+
 config JOYSTICK_RPISENSE
 	tristate "Raspberry Pi Sense HAT joystick"
 	depends on GPIOLIB && INPUT
@@ -400,13 +406,5 @@
 
 	help
 	  This is the joystick driver for the Raspberry Pi Sense HAT
-=======
-config JOYSTICK_N64
-	bool "N64 controller"
-	depends on MACH_NINTENDO64
-	help
-	  Say Y here if you want enable support for the four
-	  built-in controller ports on the Nintendo 64 console.
->>>>>>> c1084c27
 
 endif