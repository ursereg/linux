#
# Touchscreen driver configuration
#
menuconfig INPUT_TOUCHSCREEN
	bool "Touchscreens"
	help
	  Say Y here, and a list of supported touchscreens will be displayed.
	  This option doesn't affect the kernel.

	  If unsure, say Y.

if INPUT_TOUCHSCREEN

config OF_TOUCHSCREEN
	def_tristate INPUT
	depends on INPUT && OF

config TOUCHSCREEN_88PM860X
	tristate "Marvell 88PM860x touchscreen"
	depends on MFD_88PM860X
	help
	  Say Y here if you have a 88PM860x PMIC and want to enable
	  support for the built-in touchscreen.

	  If unsure, say N.

	  To compile this driver as a module, choose M here: the
	  module will be called 88pm860x-ts.

config TOUCHSCREEN_ADS7846
	tristate "ADS7846/TSC2046/AD7873 and AD(S)7843 based touchscreens"
	depends on SPI_MASTER
	depends on HWMON = n || HWMON
	help
	  Say Y here if you have a touchscreen interface using the
	  ADS7846/TSC2046/AD7873 or ADS7843/AD7843 controller,
	  and your board-specific setup code includes that in its
	  table of SPI devices.

	  If HWMON is selected, and the driver is told the reference voltage
	  on your board, you will also get hwmon interfaces for the voltage
	  (and on ads7846/tsc2046/ad7873, temperature) sensors of this chip.

	  If unsure, say N (but it's safe to say "Y").

	  To compile this driver as a module, choose M here: the
	  module will be called ads7846.

config TOUCHSCREEN_AD7877
	tristate "AD7877 based touchscreens"
	depends on SPI_MASTER
	help
	  Say Y here if you have a touchscreen interface using the
	  AD7877 controller, and your board-specific initialization
	  code includes that in its table of SPI devices.

	  If unsure, say N (but it's safe to say "Y").

	  To compile this driver as a module, choose M here: the
	  module will be called ad7877.

config TOUCHSCREEN_AD7879
	tristate "Analog Devices AD7879-1/AD7889-1 touchscreen interface"
	help
	  Say Y here if you want to support a touchscreen interface using
	  the AD7879-1/AD7889-1 controller.

	  You should select a bus connection too.

	  To compile this driver as a module, choose M here: the
	  module will be called ad7879.

config TOUCHSCREEN_AD7879_I2C
	tristate "support I2C bus connection"
	depends on TOUCHSCREEN_AD7879 && I2C
	help
	  Say Y here if you have AD7879-1/AD7889-1 hooked to an I2C bus.

	  To compile this driver as a module, choose M here: the
	  module will be called ad7879-i2c.

config TOUCHSCREEN_AD7879_SPI
	tristate "support SPI bus connection"
	depends on TOUCHSCREEN_AD7879 && SPI_MASTER
	help
	  Say Y here if you have AD7879-1/AD7889-1 hooked to a SPI bus.

	  If unsure, say N (but it's safe to say "Y").

	  To compile this driver as a module, choose M here: the
	  module will be called ad7879-spi.

config TOUCHSCREEN_AR1021_I2C
	tristate "Microchip AR1021 i2c touchscreen"
	depends on I2C && OF
	help
	  Say Y here if you have the Microchip AR1021 touchscreen controller
	  chip in your system.

	  If unsure, say N.

	  To compile this driver as a module, choose M here: the
	  module will be called ar1021_i2c.

config TOUCHSCREEN_ATMEL_MXT
	tristate "Atmel mXT I2C Touchscreen"
	depends on I2C
	select FW_LOADER
	help
	  Say Y here if you have Atmel mXT series I2C touchscreen,
	  such as AT42QT602240/ATMXT224, connected to your system.

	  If unsure, say N.

	  To compile this driver as a module, choose M here: the
	  module will be called atmel_mxt_ts.

config TOUCHSCREEN_AUO_PIXCIR
	tristate "AUO in-cell touchscreen using Pixcir ICs"
	depends on I2C
	depends on GPIOLIB
	help
	  Say Y here if you have a AUO display with in-cell touchscreen
	  using Pixcir ICs.

	  If unsure, say N.

	  To compile this driver as a module, choose M here: the
	  module will be called auo-pixcir-ts.

config TOUCHSCREEN_BU21013
	tristate "BU21013 based touch panel controllers"
	depends on I2C
	help
	  Say Y here if you have a bu21013 touchscreen connected to
	  your system.

	  If unsure, say N.

	  To compile this driver as a module, choose M here: the
	  module will be called bu21013_ts.

config TOUCHSCREEN_CHIPONE_ICN8318
	tristate "chipone icn8318 touchscreen controller"
	depends on GPIOLIB
	depends on I2C
	depends on OF
	help
	  Say Y here if you have a ChipOne icn8318 based I2C touchscreen.

	  If unsure, say N.

	  To compile this driver as a module, choose M here: the
	  module will be called chipone_icn8318.

config TOUCHSCREEN_CY8CTMG110
	tristate "cy8ctmg110 touchscreen"
	depends on I2C
	depends on GPIOLIB
	help
	  Say Y here if you have a cy8ctmg110 capacitive touchscreen on
	  an AAVA device.

	  If unsure, say N.

	  To compile this driver as a module, choose M here: the
	  module will be called cy8ctmg110_ts.

config TOUCHSCREEN_CYTTSP_CORE
	tristate "Cypress TTSP touchscreen"
	help
	  Say Y here if you have a touchscreen using controller from
	  the Cypress TrueTouch(tm) Standard Product family connected
	  to your system. You will also need to select appropriate
	  bus connection below.

	  If unsure, say N.

	  To compile this driver as a module, choose M here: the
	  module will be called cyttsp_core.

config TOUCHSCREEN_CYTTSP_I2C
	tristate "support I2C bus connection"
	depends on TOUCHSCREEN_CYTTSP_CORE && I2C
	help
	  Say Y here if the touchscreen is connected via I2C bus.

	  To compile this driver as a module, choose M here: the
	  module will be called cyttsp_i2c.

config TOUCHSCREEN_CYTTSP_SPI
	tristate "support SPI bus connection"
	depends on TOUCHSCREEN_CYTTSP_CORE && SPI_MASTER
	help
	  Say Y here if the touchscreen is connected via SPI bus.

	  To compile this driver as a module, choose M here: the
	  module will be called cyttsp_spi.

config TOUCHSCREEN_CYTTSP4_CORE
	tristate "Cypress TrueTouch Gen4 Touchscreen Driver"
	help
	  Core driver for Cypress TrueTouch(tm) Standard Product
	  Generation4 touchscreen controllers.

	  Say Y here if you have a Cypress Gen4 touchscreen.

	  If unsure, say N.

	  To compile this driver as a module, choose M here.

config TOUCHSCREEN_CYTTSP4_I2C
	tristate "support I2C bus connection"
	depends on TOUCHSCREEN_CYTTSP4_CORE && I2C
	help
	  Say Y here if the touchscreen is connected via I2C bus.

	  To compile this driver as a module, choose M here: the
	  module will be called cyttsp4_i2c.

config TOUCHSCREEN_CYTTSP4_SPI
	tristate "support SPI bus connection"
	depends on TOUCHSCREEN_CYTTSP4_CORE && SPI_MASTER
	help
	  Say Y here if the touchscreen is connected via SPI bus.

	  To compile this driver as a module, choose M here: the
	  module will be called cyttsp4_spi.

config TOUCHSCREEN_DA9034
	tristate "Touchscreen support for Dialog Semiconductor DA9034"
	depends on PMIC_DA903X
	default y
	help
	  Say Y here to enable the support for the touchscreen found
	  on Dialog Semiconductor DA9034 PMIC.

	  If unsure, say N.

	  To compile this driver as a module, choose M here: the
	  module will be called da9034-ts.

config TOUCHSCREEN_DA9052
	tristate "Dialog DA9052/DA9053 TSI"
	depends on PMIC_DA9052
	help
	  Say Y here to support the touchscreen found on Dialog Semiconductor
	  DA9052-BC and DA9053-AA/Bx PMICs.

	  If unsure, say N.

	  To compile this driver as a module, choose M here: the
	  module will be called da9052_tsi.

config TOUCHSCREEN_DYNAPRO
	tristate "Dynapro serial touchscreen"
	select SERIO
	help
	  Say Y here if you have a Dynapro serial touchscreen connected to
	  your system.

	  If unsure, say N.

	  To compile this driver as a module, choose M here: the
	  module will be called dynapro.

config TOUCHSCREEN_HAMPSHIRE
	tristate "Hampshire serial touchscreen"
	select SERIO
	help
	  Say Y here if you have a Hampshire serial touchscreen connected to
	  your system.

	  If unsure, say N.

	  To compile this driver as a module, choose M here: the
	  module will be called hampshire.

config TOUCHSCREEN_EETI
	tristate "EETI touchscreen panel support"
	depends on I2C
	help
	  Say Y here to enable support for I2C connected EETI touch panels.

	  To compile this driver as a module, choose M here: the
	  module will be called eeti_ts.

config TOUCHSCREEN_EGALAX
	tristate "EETI eGalax multi-touch panel support"
	depends on I2C && OF
	help
	  Say Y here to enable support for I2C connected EETI
	  eGalax multi-touch panels.

	  To compile this driver as a module, choose M here: the
	  module will be called egalax_ts.

<<<<<<< HEAD
config TOUCHSCREEN_FUSION_7_10
	tristate "Fusion touchscreen panel support"
	depends on I2C
	help
	  Say Y here to enable support for the Fusion I2C touch
	  driver.

	  To compile this driver as a module, choose M here: the
	  module will be called fusion.

config TOUCHSCREEN_ELAN
=======
config TOUCHSCREEN_ELAN_TS
>>>>>>> 33e8bb5d
	tristate "ELAN touchscreen input driver"
	depends on I2C
	help
	  Say Y here if you have an I2C ELAN touchscreen
	  attached.

	  If unsure, say N.

	  To compile this driver as a module, choose M here: the
	  module will be called elan-touch.

config TOUCHSCREEN_FUJITSU
	tristate "Fujitsu serial touchscreen"
	select SERIO
	help
	  Say Y here if you have the Fujitsu touchscreen (such as one
	  installed in Lifebook P series laptop) connected to your
	  system.

	  If unsure, say N.

	  To compile this driver as a module, choose M here: the
	  module will be called fujitsu-ts.

config TOUCHSCREEN_GOODIX
	tristate "Goodix I2C touchscreen"
	depends on I2C
	help
	  Say Y here if you have the Goodix touchscreen (such as one
	  installed in Onda v975w tablets) connected to your
	  system. It also supports 5-finger chip models, which can be
	  found on ARM tablets, like Wexler TAB7200 and MSI Primo73.

	  If unsure, say N.

	  To compile this driver as a module, choose M here: the
	  module will be called goodix.

config TOUCHSCREEN_ILI210X
	tristate "Ilitek ILI210X based touchscreen"
	depends on I2C
	help
	  Say Y here if you have a ILI210X based touchscreen
	  controller. This driver supports models ILI2102,
	  ILI2102s, ILI2103, ILI2103s and ILI2105.
	  Such kind of chipsets can be found in Amazon Kindle Fire
	  touchscreens.

	  If unsure, say N.

	  To compile this driver as a module, choose M here: the
	  module will be called ili210x.

config TOUCHSCREEN_IPROC
	tristate "IPROC touch panel driver support"
	depends on ARCH_BCM_IPROC || COMPILE_TEST
	help
	  Say Y here if you want to add support for the IPROC touch
	  controller to your system.

	  If unsure, say N.

	  To compile this driver as a module, choose M here: the
	  module will be called bcm_iproc_tsc.

config TOUCHSCREEN_S3C2410
	tristate "Samsung S3C2410/generic touchscreen input driver"
	depends on ARCH_S3C24XX || SAMSUNG_DEV_TS
	select S3C_ADC
	help
	  Say Y here if you have the s3c2410 touchscreen.

	  If unsure, say N.

	  To compile this driver as a module, choose M here: the
	  module will be called s3c2410_ts.

config TOUCHSCREEN_GUNZE
	tristate "Gunze AHL-51S touchscreen"
	select SERIO
	help
	  Say Y here if you have the Gunze AHL-51 touchscreen connected to
	  your system.

	  If unsure, say N.

	  To compile this driver as a module, choose M here: the
	  module will be called gunze.

config TOUCHSCREEN_ELAN
	tristate "Elan eKTH I2C touchscreen"
	depends on I2C
	help
	  Say Y here if you have an Elan eKTH I2C touchscreen
	  connected to your system.

	  If unsure, say N.

	  To compile this driver as a module, choose M here: the
	  module will be called elants_i2c.

config TOUCHSCREEN_ELO
	tristate "Elo serial touchscreens"
	select SERIO
	help
	  Say Y here if you have an Elo serial touchscreen connected to
	  your system.

	  If unsure, say N.

	  To compile this driver as a module, choose M here: the
	  module will be called elo.

config TOUCHSCREEN_WACOM_W8001
	tristate "Wacom W8001 penabled serial touchscreen"
	select SERIO
	help
	  Say Y here if you have an Wacom W8001 penabled serial touchscreen
	  connected to your system.

	  If unsure, say N.

	  To compile this driver as a module, choose M here: the
	  module will be called wacom_w8001.

config TOUCHSCREEN_WACOM_I2C
	tristate "Wacom Tablet support (I2C)"
	depends on I2C
	help
	  Say Y here if you want to use the I2C version of the Wacom
	  Pen Tablet.

	  If unsure, say N.

	  To compile this driver as a module, choose M here: the module
	  will be called wacom_i2c.

config TOUCHSCREEN_LPC32XX
	tristate "LPC32XX touchscreen controller"
	depends on ARCH_LPC32XX
	help
	  Say Y here if you have a LPC32XX device and want
	  to support the built-in touchscreen.

	  To compile this driver as a module, choose M here: the
	  module will be called lpc32xx_ts.

config TOUCHSCREEN_MAX11801
	tristate "MAX11801 based touchscreens"
	depends on I2C
	help
	  Say Y here if you have a MAX11801 based touchscreen
	  controller.

	  If unsure, say N.

	  To compile this driver as a module, choose M here: the
	  module will be called max11801_ts.

config TOUCHSCREEN_MCS5000
	tristate "MELFAS MCS-5000 touchscreen"
	depends on I2C
	help
	  Say Y here if you have the MELFAS MCS-5000 touchscreen controller
	  chip in your system.

	  If unsure, say N.

	  To compile this driver as a module, choose M here: the
	  module will be called mcs5000_ts.

config TOUCHSCREEN_MMS114
	tristate "MELFAS MMS114 touchscreen"
	depends on I2C
	help
	  Say Y here if you have the MELFAS MMS114 touchscreen controller
	  chip in your system.

	  If unsure, say N.

	  To compile this driver as a module, choose M here: the
	  module will be called mms114.

config TOUCHSCREEN_MTOUCH
	tristate "MicroTouch serial touchscreens"
	select SERIO
	help
	  Say Y here if you have a MicroTouch (3M) serial touchscreen connected to
	  your system.

	  If unsure, say N.

	  To compile this driver as a module, choose M here: the
	  module will be called mtouch.

config TOUCHSCREEN_IMX6UL_TSC
	tristate "Freescale i.MX6UL touchscreen controller"
	depends on (OF && GPIOLIB) || COMPILE_TEST
	help
	  Say Y here if you have a Freescale i.MX6UL, and want to
	  use the internal touchscreen controller.

	  If unsure, say N.

	  To compile this driver as a module, choose M here: the
	  module will be called imx6ul_tsc.

config TOUCHSCREEN_INEXIO
	tristate "iNexio serial touchscreens"
	select SERIO
	help
	  Say Y here if you have an iNexio serial touchscreen connected to
	  your system.

	  If unsure, say N.

	  To compile this driver as a module, choose M here: the
	  module will be called inexio.

config TOUCHSCREEN_INTEL_MID
	tristate "Intel MID platform resistive touchscreen"
	depends on INTEL_SCU_IPC
	help
	  Say Y here if you have a Intel MID based touchscreen in
	  your system.

	  If unsure, say N.

	  To compile this driver as a module, choose M here: the
	  module will be called intel_mid_touch.

config TOUCHSCREEN_IMX6UL_TSC
	tristate "Freescale i.MX6UL touchscreen controller"
	depends on OF
	help
	  Say Y here if you have a Freescale i.MX6UL, and want to
	  use the internel touchscreen controller.

	  If unsure, say N.

	  To compile this driver as a module, choose M here: the
	  module will be called intel_mid_touch.

config TOUCHSCREEN_MK712
	tristate "ICS MicroClock MK712 touchscreen"
	help
	  Say Y here if you have the ICS MicroClock MK712 touchscreen
	  controller chip in your system.

	  If unsure, say N.

	  To compile this driver as a module, choose M here: the
	  module will be called mk712.

config TOUCHSCREEN_HP600
	tristate "HP Jornada 6xx touchscreen"
	depends on SH_HP6XX && SH_ADC
	help
	  Say Y here if you have a HP Jornada 620/660/680/690 and want to
          support the built-in touchscreen.

	  To compile this driver as a module, choose M here: the
	  module will be called hp680_ts_input.

config TOUCHSCREEN_HP7XX
	tristate "HP Jornada 7xx touchscreen"
	depends on SA1100_JORNADA720_SSP
	help
	  Say Y here if you have a HP Jornada 710/720/728 and want
	  to support the built-in touchscreen.

	  To compile this driver as a module, choose M here: the
	  module will be called jornada720_ts.

config TOUCHSCREEN_IPAQ_MICRO
	tristate "HP iPAQ Atmel Micro ASIC touchscreen"
	depends on MFD_IPAQ_MICRO
	help
	  Say Y here to enable support for the touchscreen attached to
	  the Atmel Micro peripheral controller on iPAQ h3100/h3600/h3700

	  If unsure, say N.

	  To compile this driver as a module, choose M here: the
	  module will be called ipaq-micro-ts.

config TOUCHSCREEN_HTCPEN
	tristate "HTC Shift X9500 touchscreen"
	depends on ISA
	help
	  Say Y here if you have an HTC Shift UMPC also known as HTC X9500
	  Clio / Shangrila and want to support the built-in touchscreen.

	  If unsure, say N.

	  To compile this driver as a module, choose M here: the
	  module will be called htcpen.

config TOUCHSCREEN_PENMOUNT
	tristate "Penmount serial touchscreen"
	select SERIO
	help
	  Say Y here if you have a Penmount serial touchscreen connected to
	  your system.

	  If unsure, say N.

	  To compile this driver as a module, choose M here: the
	  module will be called penmount.

config TOUCHSCREEN_EDT_FT5X06
	tristate "EDT FocalTech FT5x06 I2C Touchscreen support"
	depends on I2C
	help
	  Say Y here if you have an EDT "Polytouch" touchscreen based
	  on the FocalTech FT5x06 family of controllers connected to
	  your system.

	  If unsure, say N.

	  To compile this driver as a module, choose M here: the
	  module will be called edt-ft5x06.

config TOUCHSCREEN_MIGOR
	tristate "Renesas MIGO-R touchscreen"
	depends on SH_MIGOR && I2C
	help
	  Say Y here to enable MIGO-R touchscreen support.

	  If unsure, say N.

	  To compile this driver as a module, choose M here: the
	  module will be called migor_ts.

config TOUCHSCREEN_TOUCHRIGHT
	tristate "Touchright serial touchscreen"
	select SERIO
	help
	  Say Y here if you have a Touchright serial touchscreen connected to
	  your system.

	  If unsure, say N.

	  To compile this driver as a module, choose M here: the
	  module will be called touchright.

config TOUCHSCREEN_TOUCHWIN
	tristate "Touchwin serial touchscreen"
	select SERIO
	help
	  Say Y here if you have a Touchwin serial touchscreen connected to
	  your system.

	  If unsure, say N.

	  To compile this driver as a module, choose M here: the
	  module will be called touchwin.

config TOUCHSCREEN_TI_AM335X_TSC
	tristate "TI Touchscreen Interface"
	depends on MFD_TI_AM335X_TSCADC
	help
	  Say Y here if you have 4/5/8 wire touchscreen controller
	  to be connected to the ADC controller on your TI AM335x SoC.

	  If unsure, say N.

	  To compile this driver as a module, choose M here: the
	  module will be called ti_am335x_tsc.

config TOUCHSCREEN_UCB1400
	tristate "Philips UCB1400 touchscreen"
	depends on AC97_BUS
	depends on UCB1400_CORE
	help
	  This enables support for the Philips UCB1400 touchscreen interface.
	  The UCB1400 is an AC97 audio codec.  The touchscreen interface
	  will be initialized only after the ALSA subsystem has been
	  brought up and the UCB1400 detected.  You therefore have to
	  configure ALSA support as well (either built-in or modular,
	  independently of whether this driver is itself built-in or
	  modular) for this driver to work.

	  To compile this driver as a module, choose M here: the
	  module will be called ucb1400_ts.

config TOUCHSCREEN_PIXCIR
	tristate "PIXCIR I2C touchscreens"
	depends on I2C
	help
	  Say Y here if you have a pixcir i2c touchscreen
	  controller.

	  If unsure, say N.

	  To compile this driver as a module, choose M here: the
	  module will be called pixcir_i2c_ts.

config TOUCHSCREEN_WM831X
	tristate "Support for WM831x touchscreen controllers"
	depends on MFD_WM831X
	help
	  This enables support for the touchscreen controller on the WM831x
	  series of PMICs.

	  To compile this driver as a module, choose M here: the
	  module will be called wm831x-ts.

config TOUCHSCREEN_WM97XX
	tristate "Support for WM97xx AC97 touchscreen controllers"
	depends on AC97_BUS
	help
	  Say Y here if you have a Wolfson Microelectronics WM97xx
	  touchscreen connected to your system. Note that this option
	  only enables core driver, you will also need to select
	  support for appropriate chip below.

	  If unsure, say N.

	  To compile this driver as a module, choose M here: the
	  module will be called wm97xx-ts.

config TOUCHSCREEN_WM9705
	bool "WM9705 Touchscreen interface support"
	depends on TOUCHSCREEN_WM97XX
	default y
	help
	  Say Y here to enable support for the Wolfson Microelectronics
	  WM9705 touchscreen controller.

config TOUCHSCREEN_WM9712
	bool "WM9712 Touchscreen interface support"
	depends on TOUCHSCREEN_WM97XX
	default y
	help
	  Say Y here to enable support for the Wolfson Microelectronics
	  WM9712 touchscreen controller.

config TOUCHSCREEN_WM9713
	bool "WM9713 Touchscreen interface support"
	depends on TOUCHSCREEN_WM97XX
	default y
	help
	  Say Y here to enable support for the Wolfson Microelectronics
	  WM9713 touchscreen controller.

config TOUCHSCREEN_WM97XX_ATMEL
	tristate "WM97xx Atmel accelerated touch"
	depends on TOUCHSCREEN_WM97XX && AVR32
	help
	  Say Y here for support for streaming mode with WM97xx touchscreens
	  on Atmel AT91 or AVR32 systems with an AC97C module.

	  Be aware that this will use channel B in the controller for
	  streaming data, this must not conflict with other AC97C drivers.

	  If unsure, say N.

	  To compile this driver as a module, choose M here: the module will
	  be called atmel-wm97xx.

config TOUCHSCREEN_WM97XX_MAINSTONE
	tristate "WM97xx Mainstone/Palm accelerated touch"
	depends on TOUCHSCREEN_WM97XX && ARCH_PXA
	help
	  Say Y here for support for streaming mode with WM97xx touchscreens
	  on Mainstone, Palm Tungsten T5, TX and LifeDrive systems.

	  If unsure, say N.

	  To compile this driver as a module, choose M here: the
	  module will be called mainstone-wm97xx.

config TOUCHSCREEN_WM97XX_ZYLONITE
	tristate "Zylonite accelerated touch"
	depends on TOUCHSCREEN_WM97XX && MACH_ZYLONITE
	select TOUCHSCREEN_WM9713
	help
	  Say Y here for support for streaming mode with the touchscreen
	  on Zylonite systems.

	  If unsure, say N.

	  To compile this driver as a module, choose M here: the
	  module will be called zylonite-wm97xx.

config TOUCHSCREEN_USB_COMPOSITE
	tristate "USB Touchscreen Driver"
	depends on USB_ARCH_HAS_HCD
	select USB
	help
	  USB Touchscreen driver for:
	  - eGalax Touchkit USB (also includes eTurboTouch CT-410/510/700)
	  - PanJit TouchSet USB
	  - 3M MicroTouch USB (EX II series)
	  - ITM
	  - some other eTurboTouch
	  - Gunze AHL61
	  - DMC TSC-10/25
	  - IRTOUCHSYSTEMS/UNITOP
	  - IdealTEK URTC1000
	  - GoTop Super_Q2/GogoPen/PenPower tablets
	  - JASTEC USB Touch Controller/DigiTech DTR-02U
	  - Zytronic controllers
	  - Elo TouchSystems 2700 IntelliTouch
	  - EasyTouch USB Touch Controller from Data Modul
	  - e2i (Mimo monitors)

	  Have a look at <http://linux.chapter7.ch/touchkit/> for
	  a usage description and the required user-space stuff.

	  To compile this driver as a module, choose M here: the
	  module will be called usbtouchscreen.

config TOUCHSCREEN_MC13783
	tristate "Freescale MC13783 touchscreen input driver"
	depends on MFD_MC13XXX
	help
	  Say Y here if you have an Freescale MC13783 PMIC on your
	  board and want to use its touchscreen

	  If unsure, say N.

	  To compile this driver as a module, choose M here: the
	  module will be called mc13783_ts.

config TOUCHSCREEN_USB_EGALAX
	default y
	bool "eGalax, eTurboTouch CT-410/510/700 device support" if EXPERT
	depends on TOUCHSCREEN_USB_COMPOSITE

config TOUCHSCREEN_USB_PANJIT
	default y
	bool "PanJit device support" if EXPERT
	depends on TOUCHSCREEN_USB_COMPOSITE

config TOUCHSCREEN_USB_3M
	default y
	bool "3M/Microtouch EX II series device support" if EXPERT
	depends on TOUCHSCREEN_USB_COMPOSITE

config TOUCHSCREEN_USB_ITM
	default y
	bool "ITM device support" if EXPERT
	depends on TOUCHSCREEN_USB_COMPOSITE

config TOUCHSCREEN_USB_ETURBO
	default y
	bool "eTurboTouch (non-eGalax compatible) device support" if EXPERT
	depends on TOUCHSCREEN_USB_COMPOSITE

config TOUCHSCREEN_USB_GUNZE
	default y
	bool "Gunze AHL61 device support" if EXPERT
	depends on TOUCHSCREEN_USB_COMPOSITE

config TOUCHSCREEN_USB_DMC_TSC10
	default y
	bool "DMC TSC-10/25 device support" if EXPERT
	depends on TOUCHSCREEN_USB_COMPOSITE

config TOUCHSCREEN_USB_IRTOUCH
	default y
	bool "IRTOUCHSYSTEMS/UNITOP device support" if EXPERT
	depends on TOUCHSCREEN_USB_COMPOSITE

config TOUCHSCREEN_USB_IDEALTEK
	default y
	bool "IdealTEK URTC1000 device support" if EXPERT
	depends on TOUCHSCREEN_USB_COMPOSITE

config TOUCHSCREEN_USB_GENERAL_TOUCH
	default y
	bool "GeneralTouch Touchscreen device support" if EXPERT
	depends on TOUCHSCREEN_USB_COMPOSITE

config TOUCHSCREEN_USB_GOTOP
	default y
	bool "GoTop Super_Q2/GogoPen/PenPower tablet device support" if EXPERT
	depends on TOUCHSCREEN_USB_COMPOSITE

config TOUCHSCREEN_USB_JASTEC
	default y
	bool "JASTEC/DigiTech DTR-02U USB touch controller device support" if EXPERT
	depends on TOUCHSCREEN_USB_COMPOSITE

config TOUCHSCREEN_USB_ELO
	default y
	bool "Elo TouchSystems 2700 IntelliTouch controller device support" if EXPERT
	depends on TOUCHSCREEN_USB_COMPOSITE

config TOUCHSCREEN_USB_E2I
	default y
	bool "e2i Touchscreen controller (e.g. from Mimo 740)" if EXPERT
	depends on TOUCHSCREEN_USB_COMPOSITE

config TOUCHSCREEN_USB_ZYTRONIC
	default y
	bool "Zytronic controller" if EXPERT
	depends on TOUCHSCREEN_USB_COMPOSITE

config TOUCHSCREEN_USB_ETT_TC45USB
	default y
	bool "ET&T USB series TC4UM/TC5UH touchscreen controller support" if EXPERT
	depends on TOUCHSCREEN_USB_COMPOSITE

config TOUCHSCREEN_USB_NEXIO
	default y
	bool "NEXIO/iNexio device support" if EXPERT
	depends on TOUCHSCREEN_USB_COMPOSITE

config TOUCHSCREEN_USB_EASYTOUCH
	default y
	bool "EasyTouch USB Touch controller device support" if EMBEDDED
	depends on TOUCHSCREEN_USB_COMPOSITE
	help
	  Say Y here if you have an EasyTouch USB Touch controller.
	  If unsure, say N.

config TOUCHSCREEN_TOUCHIT213
	tristate "Sahara TouchIT-213 touchscreen"
	select SERIO
	help
	  Say Y here if you have a Sahara TouchIT-213 Tablet PC.

	  If unsure, say N.

	  To compile this driver as a module, choose M here: the
	  module will be called touchit213.

config TOUCHSCREEN_TSC_SERIO
	tristate "TSC-10/25/40 serial touchscreen support"
	select SERIO
	help
	  Say Y here if you have a TSC-10, 25 or 40 serial touchscreen connected
	  to your system.

	  If unsure, say N.

	  To compile this driver as a module, choose M here: the
	  module will be called tsc40.

config TOUCHSCREEN_TSC2005
        tristate "TSC2005 based touchscreens"
        depends on SPI_MASTER
        help
          Say Y here if you have a TSC2005 based touchscreen.

	  If unsure, say N.

	  To compile this driver as a module, choose M here: the
	  module will be called tsc2005.

config TOUCHSCREEN_TSC2007
	tristate "TSC2007 based touchscreens"
	depends on I2C
	help
	  Say Y here if you have a TSC2007 based touchscreen.

	  If unsure, say N.

	  To compile this driver as a module, choose M here: the
	  module will be called tsc2007.

config TOUCHSCREEN_W90X900
	tristate "W90P910 touchscreen driver"
	depends on ARCH_W90X900
	help
	  Say Y here if you have a W90P910 based touchscreen.

	  To compile this driver as a module, choose M here: the
	  module will be called w90p910_ts.

config TOUCHSCREEN_PCAP
	tristate "Motorola PCAP touchscreen"
	depends on EZX_PCAP
	help
	  Say Y here if you have a Motorola EZX telephone and
	  want to enable support for the built-in touchscreen.

	  To compile this driver as a module, choose M here: the
	  module will be called pcap_ts.

config TOUCHSCREEN_ST1232
	tristate "Sitronix ST1232 touchscreen controllers"
	depends on I2C
	help
	  Say Y here if you want to support Sitronix ST1232
	  touchscreen controller.

	  If unsure, say N.

	  To compile this driver as a module, choose M here: the
	  module will be called st1232_ts.

config TOUCHSCREEN_STMPE
	tristate "STMicroelectronics STMPE touchscreens"
	depends on MFD_STMPE
	help
	  Say Y here if you want support for STMicroelectronics
	  STMPE touchscreen controllers.

	  To compile this driver as a module, choose M here: the
	  module will be called stmpe-ts.

config TOUCHSCREEN_SUN4I
	tristate "Allwinner sun4i resistive touchscreen controller support"
	depends on ARCH_SUNXI || COMPILE_TEST
	depends on HWMON
	depends on THERMAL || !THERMAL_OF
	help
	  This selects support for the resistive touchscreen controller
	  found on Allwinner sunxi SoCs.

	  To compile this driver as a module, choose M here: the
	  module will be called sun4i-ts.

config TOUCHSCREEN_SUR40
	tristate "Samsung SUR40 (Surface 2.0/PixelSense) touchscreen"
	depends on USB
	depends on MEDIA_USB_SUPPORT
	select INPUT_POLLDEV
	select VIDEOBUF2_DMA_SG
	help
	  Say Y here if you want support for the Samsung SUR40 touchscreen
	  (also known as Microsoft Surface 2.0 or Microsoft PixelSense).

	  To compile this driver as a module, choose M here: the
	  module will be called sur40.

config TOUCHSCREEN_SX8654
	tristate "Semtech SX8654 touchscreen"
	depends on I2C
	help
	  Say Y here if you have a Semtech SX8654 touchscreen controller.

	  If unsure, say N

	  To compile this driver as a module, choose M here: the
	  module will be called sx8654.

config TOUCHSCREEN_TPS6507X
	tristate "TPS6507x based touchscreens"
	depends on I2C
	select INPUT_POLLDEV
	help
	  Say Y here if you have a TPS6507x based touchscreen
	  controller.

	  If unsure, say N.

	  To compile this driver as a module, choose M here: the
	  module will be called tps6507x_ts.

config TOUCHSCREEN_ZFORCE
	tristate "Neonode zForce infrared touchscreens"
	depends on I2C
	depends on GPIOLIB
	help
	  Say Y here if you have a touchscreen using the zforce
	  infraread technology from Neonode.

	  If unsure, say N.

	  To compile this driver as a module, choose M here: the
	  module will be called zforce_ts.

endif<|MERGE_RESOLUTION|>--- conflicted
+++ resolved
@@ -295,7 +295,6 @@
 	  To compile this driver as a module, choose M here: the
 	  module will be called egalax_ts.
 
-<<<<<<< HEAD
 config TOUCHSCREEN_FUSION_7_10
 	tristate "Fusion touchscreen panel support"
 	depends on I2C
@@ -306,10 +305,7 @@
 	  To compile this driver as a module, choose M here: the
 	  module will be called fusion.
 
-config TOUCHSCREEN_ELAN
-=======
 config TOUCHSCREEN_ELAN_TS
->>>>>>> 33e8bb5d
 	tristate "ELAN touchscreen input driver"
 	depends on I2C
 	help
@@ -535,18 +531,6 @@
 	help
 	  Say Y here if you have a Intel MID based touchscreen in
 	  your system.
-
-	  If unsure, say N.
-
-	  To compile this driver as a module, choose M here: the
-	  module will be called intel_mid_touch.
-
-config TOUCHSCREEN_IMX6UL_TSC
-	tristate "Freescale i.MX6UL touchscreen controller"
-	depends on OF
-	help
-	  Say Y here if you have a Freescale i.MX6UL, and want to
-	  use the internel touchscreen controller.
 
 	  If unsure, say N.
 
