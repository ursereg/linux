--- conflicted
+++ resolved
@@ -44,19 +44,6 @@
 	  module will be called ads7846.
 
 config TOUCHSCREEN_CT36X_WLD
-<<<<<<< HEAD
-	default y
-	tristate "CT36X based touchscreens for WLD"
-	help
-	  Say Y here if you have a touchscreen interface using the
-	  CT36X controller, i2c touchscreen
-	  controller.
-
-	  If unsure, say N (but it's safe to say "Y").
-
-	  To compile this driver as a module, choose M here: the
-	  module will be called vtl_ts.
-=======
         default y
         tristate "CT36X based touchscreens for WLD"
         help
@@ -68,7 +55,6 @@
 
           To compile this driver as a module, choose M here: the
           module will be called vtl_ts.
->>>>>>> c1084c27
 
 config TOUCHSCREEN_AD7877
 	tristate "AD7877 based touchscreens"
@@ -1403,8 +1389,6 @@
 	  To compile this driver as a module, choose M here: the
 	  module will be called iqs5xx.
 
-<<<<<<< HEAD
-=======
 config TOUCHSCREEN_ZINITIX
 	tristate "Zinitix touchscreen support"
 	depends on I2C
@@ -1417,7 +1401,6 @@
 	  To compile this driver as a module, choose M here: the
 	  module will be called zinitix.
 
->>>>>>> c1084c27
 source "drivers/input/touchscreen/synaptics_dsx/Kconfig"
 endif
 
