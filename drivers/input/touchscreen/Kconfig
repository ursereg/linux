--- conflicted
+++ resolved
@@ -265,7 +265,6 @@
 	  To compile this driver as a module, choose M here: the
 	  module will be called egalax_ts.
 
-<<<<<<< HEAD
 config TOUCHSCREEN_FUSION_7_10
 	tristate "Fusion touchscreen panel support"
 	depends on I2C
@@ -276,8 +275,6 @@
 	  To compile this driver as a module, choose M here: the
 	  module will be called fusion.
 
-=======
->>>>>>> 9ea9577d
 config TOUCHSCREEN_ELAN
 	tristate "ELAN touchscreen input driver"
 	depends on I2C
