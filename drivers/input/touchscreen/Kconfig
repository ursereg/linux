#
# Touchscreen driver configuration
#
menuconfig INPUT_TOUCHSCREEN
	bool "Touchscreens"
	help
	  Say Y here, and a list of supported touchscreens will be displayed.
	  This option doesn't affect the kernel.

	  If unsure, say Y.

if INPUT_TOUCHSCREEN

config TOUCHSCREEN_88PM860X
	tristate "Marvell 88PM860x touchscreen"
	depends on MFD_88PM860X
	help
	  Say Y here if you have a 88PM860x PMIC and want to enable
	  support for the built-in touchscreen.

	  If unsure, say N.

	  To compile this driver as a module, choose M here: the
	  module will be called 88pm860x-ts.

config TOUCHSCREEN_ADS7846
	tristate "ADS7846/TSC2046/AD7873 and AD(S)7843 based touchscreens"
	depends on SPI_MASTER
	depends on HWMON = n || HWMON
	help
	  Say Y here if you have a touchscreen interface using the
	  ADS7846/TSC2046/AD7873 or ADS7843/AD7843 controller,
	  and your board-specific setup code includes that in its
	  table of SPI devices.

	  If HWMON is selected, and the driver is told the reference voltage
	  on your board, you will also get hwmon interfaces for the voltage
	  (and on ads7846/tsc2046/ad7873, temperature) sensors of this chip.

	  If unsure, say N (but it's safe to say "Y").

	  To compile this driver as a module, choose M here: the
	  module will be called ads7846.

config TOUCHSCREEN_AD7877
	tristate "AD7877 based touchscreens"
	depends on SPI_MASTER
	help
	  Say Y here if you have a touchscreen interface using the
	  AD7877 controller, and your board-specific initialization
	  code includes that in its table of SPI devices.

	  If unsure, say N (but it's safe to say "Y").

	  To compile this driver as a module, choose M here: the
	  module will be called ad7877.

config TOUCHSCREEN_AD7879
	tristate "Analog Devices AD7879-1/AD7889-1 touchscreen interface"
	help
	  Say Y here if you want to support a touchscreen interface using
	  the AD7879-1/AD7889-1 controller.

	  You should select a bus connection too.

	  To compile this driver as a module, choose M here: the
	  module will be called ad7879.

config TOUCHSCREEN_AD7879_I2C
	tristate "support I2C bus connection"
	depends on TOUCHSCREEN_AD7879 && I2C
	help
	  Say Y here if you have AD7879-1/AD7889-1 hooked to an I2C bus.

	  To compile this driver as a module, choose M here: the
	  module will be called ad7879-i2c.

config TOUCHSCREEN_AD7879_SPI
	tristate "support SPI bus connection"
	depends on TOUCHSCREEN_AD7879 && SPI_MASTER
	help
	  Say Y here if you have AD7879-1/AD7889-1 hooked to a SPI bus.

	  If unsure, say N (but it's safe to say "Y").

	  To compile this driver as a module, choose M here: the
	  module will be called ad7879-spi.

config TOUCHSCREEN_ATMEL_MXT
	tristate "Atmel mXT I2C Touchscreen"
	depends on I2C
	help
	  Say Y here if you have Atmel mXT series I2C touchscreen,
	  such as AT42QT602240/ATMXT224, connected to your system.

	  If unsure, say N.

	  To compile this driver as a module, choose M here: the
	  module will be called atmel_mxt_ts.

config TOUCHSCREEN_AUO_PIXCIR
	tristate "AUO in-cell touchscreen using Pixcir ICs"
	depends on I2C
	depends on GPIOLIB
	help
	  Say Y here if you have a AUO display with in-cell touchscreen
	  using Pixcir ICs.

	  If unsure, say N.

	  To compile this driver as a module, choose M here: the
	  module will be called auo-pixcir-ts.

config TOUCHSCREEN_BU21013
	tristate "BU21013 based touch panel controllers"
	depends on I2C
	help
	  Say Y here if you have a bu21013 touchscreen connected to
	  your system.

	  If unsure, say N.

	  To compile this driver as a module, choose M here: the
	  module will be called bu21013_ts.

config TOUCHSCREEN_CY8CTMG110
	tristate "cy8ctmg110 touchscreen"
	depends on I2C
	depends on GPIOLIB
	help
	  Say Y here if you have a cy8ctmg110 capacitive touchscreen on
	  an AAVA device.

	  If unsure, say N.

	  To compile this driver as a module, choose M here: the
	  module will be called cy8ctmg110_ts.

config TOUCHSCREEN_CYTTSP_CORE
	tristate "Cypress TTSP touchscreen"
	help
	  Say Y here if you have a touchscreen using controller from
	  the Cypress TrueTouch(tm) Standard Product family connected
	  to your system. You will also need to select appropriate
	  bus connection below.

	  If unsure, say N.

	  To compile this driver as a module, choose M here: the
	  module will be called cyttsp_core.

config TOUCHSCREEN_CYTTSP_I2C
	tristate "support I2C bus connection"
	depends on TOUCHSCREEN_CYTTSP_CORE && I2C
	help
	  Say Y here if the touchscreen is connected via I2C bus.

	  To compile this driver as a module, choose M here: the
	  module will be called cyttsp_i2c.

config TOUCHSCREEN_CYTTSP_SPI
	tristate "support SPI bus connection"
	depends on TOUCHSCREEN_CYTTSP_CORE && SPI_MASTER
	help
	  Say Y here if the touchscreen is connected via SPI bus.

	  To compile this driver as a module, choose M here: the
	  module will be called cyttsp_spi.

config TOUCHSCREEN_CYTTSP4_CORE
	tristate "Cypress TrueTouch Gen4 Touchscreen Driver"
	help
	  Core driver for Cypress TrueTouch(tm) Standard Product
	  Generation4 touchscreen controllers.

	  Say Y here if you have a Cypress Gen4 touchscreen.

	  If unsure, say N.

	  To compile this driver as a module, choose M here.

config TOUCHSCREEN_CYTTSP4_I2C
	tristate "support I2C bus connection"
	depends on TOUCHSCREEN_CYTTSP4_CORE && I2C
	help
	  Say Y here if the touchscreen is connected via I2C bus.

	  To compile this driver as a module, choose M here: the
	  module will be called cyttsp4_i2c.

config TOUCHSCREEN_CYTTSP4_SPI
	tristate "support SPI bus connection"
	depends on TOUCHSCREEN_CYTTSP4_CORE && SPI_MASTER
	help
	  Say Y here if the touchscreen is connected via SPI bus.

	  To compile this driver as a module, choose M here: the
	  module will be called cyttsp4_spi.

config TOUCHSCREEN_DA9034
	tristate "Touchscreen support for Dialog Semiconductor DA9034"
	depends on PMIC_DA903X
	default y
	help
	  Say Y here to enable the support for the touchscreen found
	  on Dialog Semiconductor DA9034 PMIC.

	  If unsure, say N.

	  To compile this driver as a module, choose M here: the
	  module will be called da9034-ts.

config TOUCHSCREEN_DA9052
	tristate "Dialog DA9052/DA9053 TSI"
	depends on PMIC_DA9052
	help
	  Say Y here to support the touchscreen found on Dialog Semiconductor
	  DA9052-BC and DA9053-AA/Bx PMICs.

	  If unsure, say N.

	  To compile this driver as a module, choose M here: the
	  module will be called da9052_tsi.

config TOUCHSCREEN_DYNAPRO
	tristate "Dynapro serial touchscreen"
	select SERIO
	help
	  Say Y here if you have a Dynapro serial touchscreen connected to
	  your system.

	  If unsure, say N.

	  To compile this driver as a module, choose M here: the
	  module will be called dynapro.

config TOUCHSCREEN_HAMPSHIRE
	tristate "Hampshire serial touchscreen"
	select SERIO
	help
	  Say Y here if you have a Hampshire serial touchscreen connected to
	  your system.

	  If unsure, say N.

	  To compile this driver as a module, choose M here: the
	  module will be called hampshire.

config TOUCHSCREEN_EETI
	tristate "EETI touchscreen panel support"
	depends on I2C
	help
	  Say Y here to enable support for I2C connected EETI touch panels.

	  To compile this driver as a module, choose M here: the
	  module will be called eeti_ts.

config TOUCHSCREEN_EGALAX
	tristate "EETI eGalax multi-touch panel support"
	depends on I2C && OF
	help
	  Say Y here to enable support for I2C connected EETI
	  eGalax multi-touch panels.

	  To compile this driver as a module, choose M here: the
	  module will be called egalax_ts.

<<<<<<< HEAD
config TOUCHSCREEN_EGALAX_SINGLE_TOUCH
	bool "EETI eGalax touchscreen as single-touch"
	default N
	depends on TOUCHSCREEN_EGALAX
	help
	  If you say yes here you get single-touch touchscreen support
	  on the eGalax I2C controller.
	  If you say "no", you'll get the normal multi-touch

=======
>>>>>>> 825dd90e
config TOUCHSCREEN_ELAN
	tristate "ELAN touchscreen input driver"
	depends on I2C
	help
	  Say Y here if you have an I2C ELAN touchscreen
	  attached.

	  If unsure, say N.

	  To compile this driver as a module, choose M here: the
	  module will be called elan-touch.

<<<<<<< HEAD
config TOUCHSCREEN_FUSION_7_10
	tristate "Fusion touchscreen panel support"
	depends on I2C
	help
	  Say Y here to enable support for the Fusion I2C touch
	  driver.

	  To compile this driver as a module, choose M here: the
	  module will be called fusion.

=======
>>>>>>> 825dd90e
config TOUCHSCREEN_FUJITSU
	tristate "Fujitsu serial touchscreen"
	select SERIO
	help
	  Say Y here if you have the Fujitsu touchscreen (such as one
	  installed in Lifebook P series laptop) connected to your
	  system.

	  If unsure, say N.

	  To compile this driver as a module, choose M here: the
	  module will be called fujitsu-ts.

config TOUCHSCREEN_ILI210X
	tristate "Ilitek ILI210X based touchscreen"
	depends on I2C
	help
	  Say Y here if you have a ILI210X based touchscreen
	  controller. This driver supports models ILI2102,
	  ILI2102s, ILI2103, ILI2103s and ILI2105.
	  Such kind of chipsets can be found in Amazon Kindle Fire
	  touchscreens.

	  If unsure, say N.

	  To compile this driver as a module, choose M here: the
	  module will be called ili210x.

config TOUCHSCREEN_S3C2410
	tristate "Samsung S3C2410/generic touchscreen input driver"
	depends on ARCH_S3C24XX || SAMSUNG_DEV_TS
	select S3C_ADC
	help
	  Say Y here if you have the s3c2410 touchscreen.

	  If unsure, say N.

	  To compile this driver as a module, choose M here: the
	  module will be called s3c2410_ts.

config TOUCHSCREEN_GUNZE
	tristate "Gunze AHL-51S touchscreen"
	select SERIO
	help
	  Say Y here if you have the Gunze AHL-51 touchscreen connected to
	  your system.

	  If unsure, say N.

	  To compile this driver as a module, choose M here: the
	  module will be called gunze.

config TOUCHSCREEN_ELO
	tristate "Elo serial touchscreens"
	select SERIO
	help
	  Say Y here if you have an Elo serial touchscreen connected to
	  your system.

	  If unsure, say N.

	  To compile this driver as a module, choose M here: the
	  module will be called elo.

config TOUCHSCREEN_WACOM_W8001
	tristate "Wacom W8001 penabled serial touchscreen"
	select SERIO
	help
	  Say Y here if you have an Wacom W8001 penabled serial touchscreen
	  connected to your system.

	  If unsure, say N.

	  To compile this driver as a module, choose M here: the
	  module will be called wacom_w8001.

config TOUCHSCREEN_WACOM_I2C
	tristate "Wacom Tablet support (I2C)"
	depends on I2C
	help
	  Say Y here if you want to use the I2C version of the Wacom
	  Pen Tablet.

	  If unsure, say N.

	  To compile this driver as a module, choose M here: the module
	  will be called wacom_i2c.

config TOUCHSCREEN_LPC32XX
	tristate "LPC32XX touchscreen controller"
	depends on ARCH_LPC32XX
	help
	  Say Y here if you have a LPC32XX device and want
	  to support the built-in touchscreen.

	  To compile this driver as a module, choose M here: the
	  module will be called lpc32xx_ts.

config TOUCHSCREEN_MAX11801
	tristate "MAX11801 based touchscreens"
	depends on I2C
	help
	  Say Y here if you have a MAX11801 based touchscreen
	  controller.

	  If unsure, say N.

	  To compile this driver as a module, choose M here: the
	  module will be called max11801_ts.

config TOUCHSCREEN_MCS5000
	tristate "MELFAS MCS-5000 touchscreen"
	depends on I2C
	help
	  Say Y here if you have the MELFAS MCS-5000 touchscreen controller
	  chip in your system.

	  If unsure, say N.

	  To compile this driver as a module, choose M here: the
	  module will be called mcs5000_ts.

config TOUCHSCREEN_MMS114
	tristate "MELFAS MMS114 touchscreen"
	depends on I2C
	help
	  Say Y here if you have the MELFAS MMS114 touchscreen controller
	  chip in your system.

	  If unsure, say N.

	  To compile this driver as a module, choose M here: the
	  module will be called mms114.

config TOUCHSCREEN_MTOUCH
	tristate "MicroTouch serial touchscreens"
	select SERIO
	help
	  Say Y here if you have a MicroTouch (3M) serial touchscreen connected to
	  your system.

	  If unsure, say N.

	  To compile this driver as a module, choose M here: the
	  module will be called mtouch.

config TOUCHSCREEN_INEXIO
	tristate "iNexio serial touchscreens"
	select SERIO
	help
	  Say Y here if you have an iNexio serial touchscreen connected to
	  your system.

	  If unsure, say N.

	  To compile this driver as a module, choose M here: the
	  module will be called inexio.

config TOUCHSCREEN_INTEL_MID
	tristate "Intel MID platform resistive touchscreen"
	depends on INTEL_SCU_IPC
	help
	  Say Y here if you have a Intel MID based touchscreen in
	  your system.

	  If unsure, say N.

	  To compile this driver as a module, choose M here: the
	  module will be called intel_mid_touch.

config TOUCHSCREEN_MK712
	tristate "ICS MicroClock MK712 touchscreen"
	help
	  Say Y here if you have the ICS MicroClock MK712 touchscreen
	  controller chip in your system.

	  If unsure, say N.

	  To compile this driver as a module, choose M here: the
	  module will be called mk712.

config TOUCHSCREEN_HP600
	tristate "HP Jornada 6xx touchscreen"
	depends on SH_HP6XX && SH_ADC
	help
	  Say Y here if you have a HP Jornada 620/660/680/690 and want to
          support the built-in touchscreen.

	  To compile this driver as a module, choose M here: the
	  module will be called hp680_ts_input.

config TOUCHSCREEN_HP7XX
	tristate "HP Jornada 7xx touchscreen"
	depends on SA1100_JORNADA720_SSP
	help
	  Say Y here if you have a HP Jornada 710/720/728 and want
	  to support the built-in touchscreen.

	  To compile this driver as a module, choose M here: the
	  module will be called jornada720_ts.

config TOUCHSCREEN_HTCPEN
	tristate "HTC Shift X9500 touchscreen"
	depends on ISA
	help
	  Say Y here if you have an HTC Shift UMPC also known as HTC X9500
	  Clio / Shangrila and want to support the built-in touchscreen.

	  If unsure, say N.

	  To compile this driver as a module, choose M here: the
	  module will be called htcpen.

config TOUCHSCREEN_PENMOUNT
	tristate "Penmount serial touchscreen"
	select SERIO
	help
	  Say Y here if you have a Penmount serial touchscreen connected to
	  your system.

	  If unsure, say N.

	  To compile this driver as a module, choose M here: the
	  module will be called penmount.

config TOUCHSCREEN_EDT_FT5X06
	tristate "EDT FocalTech FT5x06 I2C Touchscreen support"
	depends on I2C
	help
	  Say Y here if you have an EDT "Polytouch" touchscreen based
	  on the FocalTech FT5x06 family of controllers connected to
	  your system.

	  If unsure, say N.

	  To compile this driver as a module, choose M here: the
	  module will be called edt-ft5x06.

config TOUCHSCREEN_MIGOR
	tristate "Renesas MIGO-R touchscreen"
	depends on SH_MIGOR && I2C
	help
	  Say Y here to enable MIGO-R touchscreen support.

	  If unsure, say N.

	  To compile this driver as a module, choose M here: the
	  module will be called migor_ts.

config TOUCHSCREEN_TNETV107X
	tristate "TI TNETV107X touchscreen support"
	depends on ARCH_DAVINCI_TNETV107X
	help
	  Say Y here if you want to use the TNETV107X touchscreen.

	  To compile this driver as a module, choose M here: the
	  module will be called tnetv107x-ts.

config TOUCHSCREEN_TOUCHRIGHT
	tristate "Touchright serial touchscreen"
	select SERIO
	help
	  Say Y here if you have a Touchright serial touchscreen connected to
	  your system.

	  If unsure, say N.

	  To compile this driver as a module, choose M here: the
	  module will be called touchright.

config TOUCHSCREEN_TOUCHWIN
	tristate "Touchwin serial touchscreen"
	select SERIO
	help
	  Say Y here if you have a Touchwin serial touchscreen connected to
	  your system.

	  If unsure, say N.

	  To compile this driver as a module, choose M here: the
	  module will be called touchwin.

config TOUCHSCREEN_TI_AM335X_TSC
	tristate "TI Touchscreen Interface"
	depends on MFD_TI_AM335X_TSCADC
	help
	  Say Y here if you have 4/5/8 wire touchscreen controller
	  to be connected to the ADC controller on your TI AM335x SoC.

	  If unsure, say N.

	  To compile this driver as a module, choose M here: the
	  module will be called ti_am335x_tsc.

config TOUCHSCREEN_ATMEL_TSADCC
	tristate "Atmel Touchscreen Interface"
	depends on ARCH_AT91
	help
	  Say Y here if you have a 4-wire touchscreen connected to the
          ADC Controller on your Atmel SoC.

	  If unsure, say N.

	  To compile this driver as a module, choose M here: the
	  module will be called atmel_tsadcc.

config TOUCHSCREEN_UCB1400
	tristate "Philips UCB1400 touchscreen"
	depends on AC97_BUS
	depends on UCB1400_CORE
	help
	  This enables support for the Philips UCB1400 touchscreen interface.
	  The UCB1400 is an AC97 audio codec.  The touchscreen interface
	  will be initialized only after the ALSA subsystem has been
	  brought up and the UCB1400 detected.  You therefore have to
	  configure ALSA support as well (either built-in or modular,
	  independently of whether this driver is itself built-in or
	  modular) for this driver to work.

	  To compile this driver as a module, choose M here: the
	  module will be called ucb1400_ts.

config TOUCHSCREEN_PIXCIR
	tristate "PIXCIR I2C touchscreens"
	depends on I2C
	help
	  Say Y here if you have a pixcir i2c touchscreen
	  controller.

	  If unsure, say N.

	  To compile this driver as a module, choose M here: the
	  module will be called pixcir_i2c_ts.

config TOUCHSCREEN_WM831X
	tristate "Support for WM831x touchscreen controllers"
	depends on MFD_WM831X
	help
	  This enables support for the touchscreen controller on the WM831x
	  series of PMICs.

	  To compile this driver as a module, choose M here: the
	  module will be called wm831x-ts.

config TOUCHSCREEN_WM97XX
	tristate "Support for WM97xx AC97 touchscreen controllers"
	depends on AC97_BUS
	help
	  Say Y here if you have a Wolfson Microelectronics WM97xx
	  touchscreen connected to your system. Note that this option
	  only enables core driver, you will also need to select
	  support for appropriate chip below.

	  If unsure, say N.

	  To compile this driver as a module, choose M here: the
	  module will be called wm97xx-ts.

config TOUCHSCREEN_WM9705
	bool "WM9705 Touchscreen interface support"
	depends on TOUCHSCREEN_WM97XX
	default y
	help
	  Say Y here to enable support for the Wolfson Microelectronics
	  WM9705 touchscreen controller.

config TOUCHSCREEN_WM9712
	bool "WM9712 Touchscreen interface support"
	depends on TOUCHSCREEN_WM97XX
	default y
	help
	  Say Y here to enable support for the Wolfson Microelectronics
	  WM9712 touchscreen controller.

config TOUCHSCREEN_WM9713
	bool "WM9713 Touchscreen interface support"
	depends on TOUCHSCREEN_WM97XX
	default y
	help
	  Say Y here to enable support for the Wolfson Microelectronics
	  WM9713 touchscreen controller.

config TOUCHSCREEN_WM97XX_ATMEL
	tristate "WM97xx Atmel accelerated touch"
	depends on TOUCHSCREEN_WM97XX && (AVR32 || ARCH_AT91)
	help
	  Say Y here for support for streaming mode with WM97xx touchscreens
	  on Atmel AT91 or AVR32 systems with an AC97C module.

	  Be aware that this will use channel B in the controller for
	  streaming data, this must not conflict with other AC97C drivers.

	  If unsure, say N.

	  To compile this driver as a module, choose M here: the module will
	  be called atmel-wm97xx.

config TOUCHSCREEN_WM97XX_MAINSTONE
	tristate "WM97xx Mainstone/Palm accelerated touch"
	depends on TOUCHSCREEN_WM97XX && ARCH_PXA
	help
	  Say Y here for support for streaming mode with WM97xx touchscreens
	  on Mainstone, Palm Tungsten T5, TX and LifeDrive systems.

	  If unsure, say N.

	  To compile this driver as a module, choose M here: the
	  module will be called mainstone-wm97xx.

config TOUCHSCREEN_WM97XX_ZYLONITE
	tristate "Zylonite accelerated touch"
	depends on TOUCHSCREEN_WM97XX && MACH_ZYLONITE
	select TOUCHSCREEN_WM9713
	help
	  Say Y here for support for streaming mode with the touchscreen
	  on Zylonite systems.

	  If unsure, say N.

	  To compile this driver as a module, choose M here: the
	  module will be called zylonite-wm97xx.

config TOUCHSCREEN_USB_COMPOSITE
	tristate "USB Touchscreen Driver"
	depends on USB_ARCH_HAS_HCD
	select USB
	help
	  USB Touchscreen driver for:
	  - eGalax Touchkit USB (also includes eTurboTouch CT-410/510/700)
	  - PanJit TouchSet USB
	  - 3M MicroTouch USB (EX II series)
	  - ITM
	  - some other eTurboTouch
	  - Gunze AHL61
	  - DMC TSC-10/25
	  - IRTOUCHSYSTEMS/UNITOP
	  - IdealTEK URTC1000
	  - GoTop Super_Q2/GogoPen/PenPower tablets
	  - JASTEC USB Touch Controller/DigiTech DTR-02U
	  - Zytronic controllers
	  - Elo TouchSystems 2700 IntelliTouch
	  - EasyTouch USB Touch Controller from Data Modul
	  - e2i (Mimo monitors)

	  Have a look at <http://linux.chapter7.ch/touchkit/> for
	  a usage description and the required user-space stuff.

	  To compile this driver as a module, choose M here: the
	  module will be called usbtouchscreen.

config TOUCHSCREEN_MC13783
	tristate "Freescale MC13783 touchscreen input driver"
	depends on MFD_MC13XXX
	help
	  Say Y here if you have an Freescale MC13783 PMIC on your
	  board and want to use its touchscreen

	  If unsure, say N.

	  To compile this driver as a module, choose M here: the
	  module will be called mc13783_ts.

config TOUCHSCREEN_USB_EGALAX
	default y
	bool "eGalax, eTurboTouch CT-410/510/700 device support" if EXPERT
	depends on TOUCHSCREEN_USB_COMPOSITE

config TOUCHSCREEN_USB_PANJIT
	default y
	bool "PanJit device support" if EXPERT
	depends on TOUCHSCREEN_USB_COMPOSITE

config TOUCHSCREEN_USB_3M
	default y
	bool "3M/Microtouch EX II series device support" if EXPERT
	depends on TOUCHSCREEN_USB_COMPOSITE

config TOUCHSCREEN_USB_ITM
	default y
	bool "ITM device support" if EXPERT
	depends on TOUCHSCREEN_USB_COMPOSITE

config TOUCHSCREEN_USB_ETURBO
	default y
	bool "eTurboTouch (non-eGalax compatible) device support" if EXPERT
	depends on TOUCHSCREEN_USB_COMPOSITE

config TOUCHSCREEN_USB_GUNZE
	default y
	bool "Gunze AHL61 device support" if EXPERT
	depends on TOUCHSCREEN_USB_COMPOSITE

config TOUCHSCREEN_USB_DMC_TSC10
	default y
	bool "DMC TSC-10/25 device support" if EXPERT
	depends on TOUCHSCREEN_USB_COMPOSITE

config TOUCHSCREEN_USB_IRTOUCH
	default y
	bool "IRTOUCHSYSTEMS/UNITOP device support" if EXPERT
	depends on TOUCHSCREEN_USB_COMPOSITE

config TOUCHSCREEN_USB_IDEALTEK
	default y
	bool "IdealTEK URTC1000 device support" if EXPERT
	depends on TOUCHSCREEN_USB_COMPOSITE

config TOUCHSCREEN_USB_GENERAL_TOUCH
	default y
	bool "GeneralTouch Touchscreen device support" if EXPERT
	depends on TOUCHSCREEN_USB_COMPOSITE

config TOUCHSCREEN_USB_GOTOP
	default y
	bool "GoTop Super_Q2/GogoPen/PenPower tablet device support" if EXPERT
	depends on TOUCHSCREEN_USB_COMPOSITE

config TOUCHSCREEN_USB_JASTEC
	default y
	bool "JASTEC/DigiTech DTR-02U USB touch controller device support" if EXPERT
	depends on TOUCHSCREEN_USB_COMPOSITE

config TOUCHSCREEN_USB_ELO
	default y
	bool "Elo TouchSystems 2700 IntelliTouch controller device support" if EXPERT
	depends on TOUCHSCREEN_USB_COMPOSITE

config TOUCHSCREEN_USB_E2I
	default y
	bool "e2i Touchscreen controller (e.g. from Mimo 740)" if EXPERT
	depends on TOUCHSCREEN_USB_COMPOSITE

config TOUCHSCREEN_USB_ZYTRONIC
	default y
	bool "Zytronic controller" if EXPERT
	depends on TOUCHSCREEN_USB_COMPOSITE

config TOUCHSCREEN_USB_ETT_TC45USB
	default y
	bool "ET&T USB series TC4UM/TC5UH touchscreen controller support" if EXPERT
	depends on TOUCHSCREEN_USB_COMPOSITE

config TOUCHSCREEN_USB_NEXIO
	default y
	bool "NEXIO/iNexio device support" if EXPERT
	depends on TOUCHSCREEN_USB_COMPOSITE

config TOUCHSCREEN_USB_EASYTOUCH
	default y
	bool "EasyTouch USB Touch controller device support" if EMBEDDED
	depends on TOUCHSCREEN_USB_COMPOSITE
	help
	  Say Y here if you have an EasyTouch USB Touch controller.
	  If unsure, say N.

config TOUCHSCREEN_TOUCHIT213
	tristate "Sahara TouchIT-213 touchscreen"
	select SERIO
	help
	  Say Y here if you have a Sahara TouchIT-213 Tablet PC.

	  If unsure, say N.

	  To compile this driver as a module, choose M here: the
	  module will be called touchit213.

config TOUCHSCREEN_TSC_SERIO
	tristate "TSC-10/25/40 serial touchscreen support"
	select SERIO
	help
	  Say Y here if you have a TSC-10, 25 or 40 serial touchscreen connected
	  to your system.

	  If unsure, say N.

	  To compile this driver as a module, choose M here: the
	  module will be called tsc40.

config TOUCHSCREEN_TSC2005
        tristate "TSC2005 based touchscreens"
        depends on SPI_MASTER
        help
          Say Y here if you have a TSC2005 based touchscreen.

	  If unsure, say N.

	  To compile this driver as a module, choose M here: the
	  module will be called tsc2005.

config TOUCHSCREEN_TSC2007
	tristate "TSC2007 based touchscreens"
	depends on I2C
	help
	  Say Y here if you have a TSC2007 based touchscreen.

	  If unsure, say N.

	  To compile this driver as a module, choose M here: the
	  module will be called tsc2007.

config TOUCHSCREEN_W90X900
	tristate "W90P910 touchscreen driver"
	depends on HAVE_CLK
	help
	  Say Y here if you have a W90P910 based touchscreen.

	  To compile this driver as a module, choose M here: the
	  module will be called w90p910_ts.

config TOUCHSCREEN_PCAP
	tristate "Motorola PCAP touchscreen"
	depends on EZX_PCAP
	help
	  Say Y here if you have a Motorola EZX telephone and
	  want to enable support for the built-in touchscreen.

	  To compile this driver as a module, choose M here: the
	  module will be called pcap_ts.

config TOUCHSCREEN_ST1232
	tristate "Sitronix ST1232 touchscreen controllers"
	depends on I2C
	help
	  Say Y here if you want to support Sitronix ST1232
	  touchscreen controller.

	  If unsure, say N.

	  To compile this driver as a module, choose M here: the
	  module will be called st1232_ts.

config TOUCHSCREEN_STMPE
	tristate "STMicroelectronics STMPE touchscreens"
	depends on MFD_STMPE
	help
	  Say Y here if you want support for STMicroelectronics
	  STMPE touchscreen controllers.

	  To compile this driver as a module, choose M here: the
	  module will be called stmpe-ts.

config TOUCHSCREEN_SUR40
	tristate "Samsung SUR40 (Surface 2.0/PixelSense) touchscreen"
	depends on USB
	select INPUT_POLLDEV
	help
	  Say Y here if you want support for the Samsung SUR40 touchscreen
	  (also known as Microsoft Surface 2.0 or Microsoft PixelSense).

	  To compile this driver as a module, choose M here: the
	  module will be called sur40.

config TOUCHSCREEN_TPS6507X
	tristate "TPS6507x based touchscreens"
	depends on I2C
	select INPUT_POLLDEV
	help
	  Say Y here if you have a TPS6507x based touchscreen
	  controller.

	  If unsure, say N.

	  To compile this driver as a module, choose M here: the
	  module will be called tps6507x_ts.

config TOUCHSCREEN_ZFORCE
	tristate "Neonode zForce infrared touchscreens"
	depends on I2C
	depends on GPIOLIB
	help
	  Say Y here if you have a touchscreen using the zforce
	  infraread technology from Neonode.

	  If unsure, say N.

	  To compile this driver as a module, choose M here: the
	  module will be called zforce_ts.

endif<|MERGE_RESOLUTION|>--- conflicted
+++ resolved
@@ -265,18 +265,16 @@
 	  To compile this driver as a module, choose M here: the
 	  module will be called egalax_ts.
 
-<<<<<<< HEAD
-config TOUCHSCREEN_EGALAX_SINGLE_TOUCH
-	bool "EETI eGalax touchscreen as single-touch"
-	default N
-	depends on TOUCHSCREEN_EGALAX
-	help
-	  If you say yes here you get single-touch touchscreen support
-	  on the eGalax I2C controller.
-	  If you say "no", you'll get the normal multi-touch
-
-=======
->>>>>>> 825dd90e
+config TOUCHSCREEN_FUSION_7_10
+	tristate "Fusion touchscreen panel support"
+	depends on I2C
+	help
+	  Say Y here to enable support for the Fusion I2C touch
+	  driver.
+
+	  To compile this driver as a module, choose M here: the
+	  module will be called fusion.
+
 config TOUCHSCREEN_ELAN
 	tristate "ELAN touchscreen input driver"
 	depends on I2C
@@ -289,19 +287,6 @@
 	  To compile this driver as a module, choose M here: the
 	  module will be called elan-touch.
 
-<<<<<<< HEAD
-config TOUCHSCREEN_FUSION_7_10
-	tristate "Fusion touchscreen panel support"
-	depends on I2C
-	help
-	  Say Y here to enable support for the Fusion I2C touch
-	  driver.
-
-	  To compile this driver as a module, choose M here: the
-	  module will be called fusion.
-
-=======
->>>>>>> 825dd90e
 config TOUCHSCREEN_FUJITSU
 	tristate "Fujitsu serial touchscreen"
 	select SERIO
