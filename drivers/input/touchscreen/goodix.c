// SPDX-License-Identifier: GPL-2.0-only
/*
 *  Driver for Goodix Touchscreens
 *
 *  Copyright (c) 2014 Red Hat Inc.
 *  Copyright (c) 2015 K. Merker <merker@debian.org>
 *
 *  This code is based on gt9xx.c authored by andrew@goodix.com:
 *
 *  2010 - 2012 Goodix Technology.
 */


#include <linux/kernel.h>
#include <linux/dmi.h>
#include <linux/firmware.h>
#include <linux/gpio/consumer.h>
#include <linux/i2c.h>
#include <linux/input.h>
#include <linux/input/mt.h>
#include <linux/input/touchscreen.h>
#include <linux/module.h>
#include <linux/delay.h>
#include <linux/irq.h>
#include <linux/interrupt.h>
#include <linux/slab.h>
#include <linux/acpi.h>
#include <linux/of.h>
#include <linux/regulator/consumer.h>
#include <asm/unaligned.h>

<<<<<<< HEAD
struct goodix_ts_data;

struct goodix_chip_data {
	u16 config_addr;
	int config_len;
	int (*check_config)(struct goodix_ts_data *, const struct firmware *);
};

struct goodix_ts_data {
	struct i2c_client *client;
	struct input_dev *input_dev;
	const struct goodix_chip_data *chip;
	struct touchscreen_properties prop;
	unsigned int max_touch_num;
	unsigned int int_trigger_type;
	struct gpio_desc *gpiod_int;
	struct gpio_desc *gpiod_rst;
	u16 id;
	u16 version;
	const char *cfg_name;
	struct completion firmware_loading_complete;
	unsigned long irq_flags;
	unsigned int contact_size;
	bool reload_fw_on_resume;
	struct firmware cfg;
	struct regulator *reg;
	unsigned int extended_desktop_offset;
};

=======
>>>>>>> c1084c27
#define GOODIX_GPIO_INT_NAME		"irq"
#define GOODIX_GPIO_RST_NAME		"reset"

#define GOODIX_MAX_HEIGHT		4096
#define GOODIX_MAX_WIDTH		4096
#define GOODIX_INT_TRIGGER		1
#define GOODIX_CONTACT_SIZE		8
#define GOODIX_MAX_CONTACT_SIZE		9
#define GOODIX_MAX_CONTACTS		10
#define GOODIX_MAX_KEYS			7

#define GOODIX_CONFIG_MIN_LENGTH	186
#define GOODIX_CONFIG_911_LENGTH	186
#define GOODIX_CONFIG_967_LENGTH	228
#define GOODIX_CONFIG_GT9X_LENGTH	240
#define GOODIX_CONFIG_MAX_LENGTH	240

/* Register defines */
#define GOODIX_REG_COMMAND		0x8040
#define GOODIX_CMD_SCREEN_OFF		0x05

#define GOODIX_READ_COOR_ADDR		0x814E
#define GOODIX_GT1X_REG_CONFIG_DATA	0x8050
#define GOODIX_GT9X_REG_CONFIG_DATA	0x8047
#define GOODIX_REG_ID			0x8140

<<<<<<< HEAD
=======
#define GOODIX_BUFFER_STATUS_READY	BIT(7)
#define GOODIX_HAVE_KEY			BIT(4)
#define GOODIX_BUFFER_STATUS_TIMEOUT	20

>>>>>>> c1084c27
#define RESOLUTION_LOC		1
#define MAX_CONTACTS_LOC	5
#define TRIGGER_LOC		6

/* Our special handling for GPIO accesses through ACPI is x86 specific */
#if defined CONFIG_X86 && defined CONFIG_ACPI
#define ACPI_GPIO_SUPPORT
#endif

struct goodix_ts_data;

enum goodix_irq_pin_access_method {
	IRQ_PIN_ACCESS_NONE,
	IRQ_PIN_ACCESS_GPIO,
	IRQ_PIN_ACCESS_ACPI_GPIO,
	IRQ_PIN_ACCESS_ACPI_METHOD,
};

struct goodix_chip_data {
	u16 config_addr;
	int config_len;
	int (*check_config)(struct goodix_ts_data *ts, const u8 *cfg, int len);
	void (*calc_config_checksum)(struct goodix_ts_data *ts);
};

struct goodix_chip_id {
	const char *id;
	const struct goodix_chip_data *data;
};

#define GOODIX_ID_MAX_LEN	4

struct goodix_ts_data {
	struct i2c_client *client;
	struct input_dev *input_dev;
	const struct goodix_chip_data *chip;
	struct touchscreen_properties prop;
	unsigned int max_touch_num;
	unsigned int int_trigger_type;
	struct regulator *avdd28;
	struct regulator *vddio;
	struct gpio_desc *gpiod_int;
	struct gpio_desc *gpiod_rst;
	int gpio_count;
	int gpio_int_idx;
	char id[GOODIX_ID_MAX_LEN + 1];
	u16 version;
	const char *cfg_name;
	bool reset_controller_at_probe;
	bool load_cfg_from_disk;
	struct completion firmware_loading_complete;
	unsigned long irq_flags;
	enum goodix_irq_pin_access_method irq_pin_access_method;
	unsigned int contact_size;
	u8 config[GOODIX_CONFIG_MAX_LENGTH];
	unsigned short keymap[GOODIX_MAX_KEYS];
};

static int goodix_check_cfg_8(struct goodix_ts_data *ts,
			      const u8 *cfg, int len);
static int goodix_check_cfg_16(struct goodix_ts_data *ts,
			       const u8 *cfg, int len);
static void goodix_calc_cfg_checksum_8(struct goodix_ts_data *ts);
static void goodix_calc_cfg_checksum_16(struct goodix_ts_data *ts);

static const struct goodix_chip_data gt1x_chip_data = {
	.config_addr		= GOODIX_GT1X_REG_CONFIG_DATA,
	.config_len		= GOODIX_CONFIG_GT9X_LENGTH,
	.check_config		= goodix_check_cfg_16,
	.calc_config_checksum	= goodix_calc_cfg_checksum_16,
};

static const struct goodix_chip_data gt911_chip_data = {
	.config_addr		= GOODIX_GT9X_REG_CONFIG_DATA,
	.config_len		= GOODIX_CONFIG_911_LENGTH,
	.check_config		= goodix_check_cfg_8,
	.calc_config_checksum	= goodix_calc_cfg_checksum_8,
};

static const struct goodix_chip_data gt967_chip_data = {
	.config_addr		= GOODIX_GT9X_REG_CONFIG_DATA,
	.config_len		= GOODIX_CONFIG_967_LENGTH,
	.check_config		= goodix_check_cfg_8,
	.calc_config_checksum	= goodix_calc_cfg_checksum_8,
};

static const struct goodix_chip_data gt9x_chip_data = {
	.config_addr		= GOODIX_GT9X_REG_CONFIG_DATA,
	.config_len		= GOODIX_CONFIG_GT9X_LENGTH,
	.check_config		= goodix_check_cfg_8,
	.calc_config_checksum	= goodix_calc_cfg_checksum_8,
};

static const struct goodix_chip_id goodix_chip_ids[] = {
	{ .id = "1151", .data = &gt1x_chip_data },
	{ .id = "5663", .data = &gt1x_chip_data },
	{ .id = "5688", .data = &gt1x_chip_data },
	{ .id = "917S", .data = &gt1x_chip_data },
	{ .id = "9286", .data = &gt1x_chip_data },

	{ .id = "911", .data = &gt911_chip_data },
	{ .id = "9271", .data = &gt911_chip_data },
	{ .id = "9110", .data = &gt911_chip_data },
	{ .id = "927", .data = &gt911_chip_data },
	{ .id = "928", .data = &gt911_chip_data },

	{ .id = "912", .data = &gt967_chip_data },
	{ .id = "9147", .data = &gt967_chip_data },
	{ .id = "967", .data = &gt967_chip_data },
	{ }
};

static const unsigned long goodix_irq_flags[] = {
	IRQ_TYPE_EDGE_RISING,
	IRQ_TYPE_EDGE_FALLING,
	IRQ_TYPE_LEVEL_LOW,
	IRQ_TYPE_LEVEL_HIGH,
};

static const struct dmi_system_id nine_bytes_report[] = {
#if defined(CONFIG_DMI) && defined(CONFIG_X86)
	{
<<<<<<< HEAD
		.ident = "Teclast X89",
		.matches = {
			/* tPAD is too generic, also match on bios date */
			DMI_MATCH(DMI_BOARD_VENDOR, "TECLAST"),
			DMI_MATCH(DMI_BOARD_NAME, "tPAD"),
			DMI_MATCH(DMI_BIOS_DATE, "12/19/2014"),
		},
	},
	{
		.ident = "WinBook TW100",
=======
		.ident = "Lenovo YogaBook",
		/* YB1-X91L/F and YB1-X90L/F */
>>>>>>> c1084c27
		.matches = {
			DMI_MATCH(DMI_PRODUCT_NAME, "Lenovo YB1-X9")
		}
	},
#endif
	{}
};

/*
 * Those tablets have their x coordinate inverted
 */
static const struct dmi_system_id inverted_x_screen[] = {
#if defined(CONFIG_DMI) && defined(CONFIG_X86)
	{
		.ident = "Cube I15-TC",
		.matches = {
			DMI_MATCH(DMI_SYS_VENDOR, "Cube"),
			DMI_MATCH(DMI_PRODUCT_NAME, "I15-TC")
		},
	},
#endif
	{}
};

/*
 * Those tablets have their x coordinate inverted
 */
static const struct dmi_system_id inverted_x_screen[] = {
#if defined(CONFIG_DMI) && defined(CONFIG_X86)
	{
		.ident = "Cube I15-TC",
		.matches = {
			DMI_MATCH(DMI_SYS_VENDOR, "Cube"),
			DMI_MATCH(DMI_PRODUCT_NAME, "I15-TC")
		},
	},
#endif
	{}
};

/**
 * goodix_i2c_read - read data from a register of the i2c slave device.
 *
 * @client: i2c device.
 * @reg: the register to read from.
 * @buf: raw write data buffer.
 * @len: length of the buffer to write
 */
static int goodix_i2c_read(struct i2c_client *client,
			   u16 reg, u8 *buf, int len)
{
	struct i2c_msg msgs[2];
	__be16 wbuf = cpu_to_be16(reg);
	int ret;

	msgs[0].flags = 0;
	msgs[0].addr  = client->addr;
	msgs[0].len   = 2;
	msgs[0].buf   = (u8 *)&wbuf;

	msgs[1].flags = I2C_M_RD;
	msgs[1].addr  = client->addr;
	msgs[1].len   = len;
	msgs[1].buf   = buf;

	ret = i2c_transfer(client->adapter, msgs, 2);
	return ret < 0 ? ret : (ret != ARRAY_SIZE(msgs) ? -EIO : 0);
}

/**
 * goodix_i2c_write - write data to a register of the i2c slave device.
 *
 * @client: i2c device.
 * @reg: the register to write to.
 * @buf: raw data buffer to write.
 * @len: length of the buffer to write
 */
static int goodix_i2c_write(struct i2c_client *client, u16 reg, const u8 *buf,
			    unsigned len)
{
	u8 *addr_buf;
	struct i2c_msg msg;
	int ret;

	addr_buf = kmalloc(len + 2, GFP_KERNEL);
	if (!addr_buf)
		return -ENOMEM;

	addr_buf[0] = reg >> 8;
	addr_buf[1] = reg & 0xFF;
	memcpy(&addr_buf[2], buf, len);

	msg.flags = 0;
	msg.addr = client->addr;
	msg.buf = addr_buf;
	msg.len = len + 2;

	ret = i2c_transfer(client->adapter, &msg, 1);
	kfree(addr_buf);
	return ret < 0 ? ret : (ret != 1 ? -EIO : 0);
}

static int goodix_i2c_write_u8(struct i2c_client *client, u16 reg, u8 value)
{
	return goodix_i2c_write(client, reg, &value, sizeof(value));
}

static const struct goodix_chip_data *goodix_get_chip_data(const char *id)
{
	unsigned int i;

	for (i = 0; goodix_chip_ids[i].id; i++) {
		if (!strcmp(goodix_chip_ids[i].id, id))
			return goodix_chip_ids[i].data;
	}

	return &gt9x_chip_data;
}

static int goodix_ts_read_input_report(struct goodix_ts_data *ts, u8 *data)
{
	int touch_num;
	int error;
	u16 addr = GOODIX_READ_COOR_ADDR;
	/*
	 * We are going to read 1-byte header,
	 * ts->contact_size * max(1, touch_num) bytes of coordinates
	 * and 1-byte footer which contains the touch-key code.
	 */
	const int header_contact_keycode_size = 1 + ts->contact_size + 1;

<<<<<<< HEAD
	error = goodix_i2c_read(ts->client, GOODIX_READ_COOR_ADDR, data,
				GOODIX_CONTACT_SIZE + 1);
	if (error) {
		dev_err(&ts->client->dev, "I2C transfer error: %d\n", error);
		return error;
	}
=======
	/*
	 * The 'buffer status' bit, which indicates that the data is valid, is
	 * not set as soon as the interrupt is raised, but slightly after.
	 * This takes around 10 ms to happen, so we poll for 20 ms.
	 */
	max_timeout = jiffies + msecs_to_jiffies(GOODIX_BUFFER_STATUS_TIMEOUT);
	do {
		error = goodix_i2c_read(ts->client, addr, data,
					header_contact_keycode_size);
		if (error) {
			dev_err(&ts->client->dev, "I2C transfer error: %d\n",
					error);
			return error;
		}

		if (data[0] & GOODIX_BUFFER_STATUS_READY) {
			touch_num = data[0] & 0x0f;
			if (touch_num > ts->max_touch_num)
				return -EPROTO;

			if (touch_num > 1) {
				addr += header_contact_keycode_size;
				data += header_contact_keycode_size;
				error = goodix_i2c_read(ts->client,
						addr, data,
						ts->contact_size *
							(touch_num - 1));
				if (error)
					return error;
			}
>>>>>>> c1084c27

	if (!(data[0] & 0x80))
		return -EAGAIN;

	touch_num = data[0] & 0x0f;
	if (touch_num > ts->max_touch_num)
		return -EPROTO;

	if (touch_num > 1) {
		data += 1 + GOODIX_CONTACT_SIZE;
		error = goodix_i2c_read(ts->client,
					GOODIX_READ_COOR_ADDR +
						1 + GOODIX_CONTACT_SIZE,
					data,
					GOODIX_CONTACT_SIZE * (touch_num - 1));
		if (error)
			return error;
	}

<<<<<<< HEAD
	return touch_num;
=======
	/*
	 * The Goodix panel will send spurious interrupts after a
	 * 'finger up' event, which will always cause a timeout.
	 */
	return -ENOMSG;
>>>>>>> c1084c27
}

static void goodix_ts_report_touch_8b(struct goodix_ts_data *ts, u8 *coor_data)
{
	int id = coor_data[0] & 0x0F;
	int input_x = get_unaligned_le16(&coor_data[1]);
	int input_y = get_unaligned_le16(&coor_data[3]);
	int input_w = get_unaligned_le16(&coor_data[5]);

	input_mt_slot(ts->input_dev, id);
	input_mt_report_slot_state(ts->input_dev, MT_TOOL_FINGER, true);
	touchscreen_report_pos(ts->input_dev, &ts->prop,
			       input_x, input_y, true);
	input_report_abs(ts->input_dev, ABS_MT_TOUCH_MAJOR, input_w);
	input_report_abs(ts->input_dev, ABS_MT_WIDTH_MAJOR, input_w);
}

static void goodix_ts_report_touch_9b(struct goodix_ts_data *ts, u8 *coor_data)
{
	int id = coor_data[1] & 0x0F;
	int input_x = get_unaligned_le16(&coor_data[3]);
	int input_y = get_unaligned_le16(&coor_data[5]);
	int input_w = get_unaligned_le16(&coor_data[7]);

	input_x += ts->extended_desktop_offset;

	input_mt_slot(ts->input_dev, id);
	input_mt_report_slot_state(ts->input_dev, MT_TOOL_FINGER, true);
	touchscreen_report_pos(ts->input_dev, &ts->prop,
			       input_x, input_y, true);
	input_report_abs(ts->input_dev, ABS_MT_TOUCH_MAJOR, input_w);
	input_report_abs(ts->input_dev, ABS_MT_WIDTH_MAJOR, input_w);
}

static void goodix_ts_report_key(struct goodix_ts_data *ts, u8 *data)
{
	int touch_num;
	u8 key_value;
	int i;

	if (data[0] & GOODIX_HAVE_KEY) {
		touch_num = data[0] & 0x0f;
		key_value = data[1 + ts->contact_size * touch_num];
		for (i = 0; i < GOODIX_MAX_KEYS; i++)
			if (key_value & BIT(i))
				input_report_key(ts->input_dev,
						 ts->keymap[i], 1);
	} else {
		for (i = 0; i < GOODIX_MAX_KEYS; i++)
			input_report_key(ts->input_dev, ts->keymap[i], 0);
	}
}

/**
 * goodix_process_events - Process incoming events
 *
 * @ts: our goodix_ts_data pointer
 *
 * Called when the IRQ is triggered. Read the current device state, and push
 * the input events to the user space.
 */
static void goodix_process_events(struct goodix_ts_data *ts)
{
	u8  point_data[2 + GOODIX_MAX_CONTACT_SIZE * GOODIX_MAX_CONTACTS];
	int touch_num;
	int i;

	touch_num = goodix_ts_read_input_report(ts, point_data);
	if (touch_num < 0)
		return;

	goodix_ts_report_key(ts, point_data);

	for (i = 0; i < touch_num; i++)
		if (ts->contact_size == 9)
			goodix_ts_report_touch_9b(ts,
				&point_data[1 + ts->contact_size * i]);
		else
			goodix_ts_report_touch_8b(ts,
				&point_data[1 + ts->contact_size * i]);

	input_mt_sync_frame(ts->input_dev);
	input_sync(ts->input_dev);
}

/**
 * goodix_ts_irq_handler - The IRQ handler
 *
 * @irq: interrupt number.
 * @dev_id: private data pointer.
 */
static irqreturn_t goodix_ts_irq_handler(int irq, void *dev_id)
{
	struct goodix_ts_data *ts = dev_id;

	goodix_process_events(ts);

	if (goodix_i2c_write_u8(ts->client, GOODIX_READ_COOR_ADDR, 0) < 0)
		dev_err(&ts->client->dev, "I2C write end_cmd error\n");

	return IRQ_HANDLED;
}

static void goodix_free_irq(struct goodix_ts_data *ts)
{
	devm_free_irq(&ts->client->dev, ts->client->irq, ts);
}

static int goodix_request_irq(struct goodix_ts_data *ts)
{
	return devm_request_threaded_irq(&ts->client->dev, ts->client->irq,
					 NULL, goodix_ts_irq_handler,
					 ts->irq_flags, ts->client->name, ts);
}

static int goodix_check_cfg_8(struct goodix_ts_data *ts, const u8 *cfg, int len)
{
	int i, raw_cfg_len = len - 2;
	u8 check_sum = 0;

	for (i = 0; i < raw_cfg_len; i++)
		check_sum += cfg[i];
	check_sum = (~check_sum) + 1;
	if (check_sum != cfg[raw_cfg_len]) {
		dev_err(&ts->client->dev,
			"The checksum of the config fw is not correct");
		return -EINVAL;
	}

	if (cfg[raw_cfg_len + 1] != 1) {
		dev_err(&ts->client->dev,
			"Config fw must have Config_Fresh register set");
		return -EINVAL;
	}

	return 0;
}

static void goodix_calc_cfg_checksum_8(struct goodix_ts_data *ts)
{
	int i, raw_cfg_len = ts->chip->config_len - 2;
	u8 check_sum = 0;

	for (i = 0; i < raw_cfg_len; i++)
		check_sum += ts->config[i];
	check_sum = (~check_sum) + 1;

	ts->config[raw_cfg_len] = check_sum;
	ts->config[raw_cfg_len + 1] = 1; /* Set "config_fresh" bit */
}

static int goodix_check_cfg_16(struct goodix_ts_data *ts, const u8 *cfg,
			       int len)
{
	int i, raw_cfg_len = len - 3;
	u16 check_sum = 0;

	for (i = 0; i < raw_cfg_len; i += 2)
		check_sum += get_unaligned_be16(&cfg[i]);
	check_sum = (~check_sum) + 1;
	if (check_sum != get_unaligned_be16(&cfg[raw_cfg_len])) {
		dev_err(&ts->client->dev,
			"The checksum of the config fw is not correct");
		return -EINVAL;
	}

	if (cfg[raw_cfg_len + 2] != 1) {
		dev_err(&ts->client->dev,
			"Config fw must have Config_Fresh register set");
		return -EINVAL;
	}

	return 0;
}

static void goodix_calc_cfg_checksum_16(struct goodix_ts_data *ts)
{
	int i, raw_cfg_len = ts->chip->config_len - 3;
	u16 check_sum = 0;

	for (i = 0; i < raw_cfg_len; i += 2)
		check_sum += get_unaligned_be16(&ts->config[i]);
	check_sum = (~check_sum) + 1;

	put_unaligned_be16(check_sum, &ts->config[raw_cfg_len]);
	ts->config[raw_cfg_len + 2] = 1; /* Set "config_fresh" bit */
}

/**
 * goodix_check_cfg - Checks if config fw is valid
 *
 * @ts: goodix_ts_data pointer
 * @cfg: firmware config data
 * @len: config data length
 */
static int goodix_check_cfg(struct goodix_ts_data *ts, const u8 *cfg, int len)
{
	if (len < GOODIX_CONFIG_MIN_LENGTH ||
	    len > GOODIX_CONFIG_MAX_LENGTH) {
		dev_err(&ts->client->dev,
			"The length of the config fw is not correct");
		return -EINVAL;
	}

	return ts->chip->check_config(ts, cfg, len);
}

/**
 * goodix_send_cfg - Write fw config to device
 *
 * @ts: goodix_ts_data pointer
 * @cfg: config firmware to write to device
 * @len: config data length
 */
static int goodix_send_cfg(struct goodix_ts_data *ts, const u8 *cfg, int len)
{
	int error;

	error = goodix_check_cfg(ts, cfg, len);
	if (error)
		return error;

	error = goodix_i2c_write(ts->client, ts->chip->config_addr, cfg, len);
	if (error) {
		dev_err(&ts->client->dev, "Failed to write config data: %d",
			error);
		return error;
	}
	dev_dbg(&ts->client->dev, "Config sent successfully.");

	/* Let the firmware reconfigure itself, so sleep for 10ms */
	usleep_range(10000, 11000);

	return 0;
}

#ifdef ACPI_GPIO_SUPPORT
static int goodix_pin_acpi_direction_input(struct goodix_ts_data *ts)
{
	acpi_handle handle = ACPI_HANDLE(&ts->client->dev);
	acpi_status status;

	status = acpi_evaluate_object(handle, "INTI", NULL, NULL);
	return ACPI_SUCCESS(status) ? 0 : -EIO;
}

static int goodix_pin_acpi_output_method(struct goodix_ts_data *ts, int value)
{
	acpi_handle handle = ACPI_HANDLE(&ts->client->dev);
	acpi_status status;

	status = acpi_execute_simple_method(handle, "INTO", value);
	return ACPI_SUCCESS(status) ? 0 : -EIO;
}
#else
static int goodix_pin_acpi_direction_input(struct goodix_ts_data *ts)
{
	dev_err(&ts->client->dev,
		"%s called on device without ACPI support\n", __func__);
	return -EINVAL;
}

static int goodix_pin_acpi_output_method(struct goodix_ts_data *ts, int value)
{
	dev_err(&ts->client->dev,
		"%s called on device without ACPI support\n", __func__);
	return -EINVAL;
}
#endif

static int goodix_irq_direction_output(struct goodix_ts_data *ts, int value)
{
	switch (ts->irq_pin_access_method) {
	case IRQ_PIN_ACCESS_NONE:
		dev_err(&ts->client->dev,
			"%s called without an irq_pin_access_method set\n",
			__func__);
		return -EINVAL;
	case IRQ_PIN_ACCESS_GPIO:
		return gpiod_direction_output(ts->gpiod_int, value);
	case IRQ_PIN_ACCESS_ACPI_GPIO:
		/*
		 * The IRQ pin triggers on a falling edge, so its gets marked
		 * as active-low, use output_raw to avoid the value inversion.
		 */
		return gpiod_direction_output_raw(ts->gpiod_int, value);
	case IRQ_PIN_ACCESS_ACPI_METHOD:
		return goodix_pin_acpi_output_method(ts, value);
	}

	return -EINVAL; /* Never reached */
}

static int goodix_irq_direction_input(struct goodix_ts_data *ts)
{
	switch (ts->irq_pin_access_method) {
	case IRQ_PIN_ACCESS_NONE:
		dev_err(&ts->client->dev,
			"%s called without an irq_pin_access_method set\n",
			__func__);
		return -EINVAL;
	case IRQ_PIN_ACCESS_GPIO:
		return gpiod_direction_input(ts->gpiod_int);
	case IRQ_PIN_ACCESS_ACPI_GPIO:
		return gpiod_direction_input(ts->gpiod_int);
	case IRQ_PIN_ACCESS_ACPI_METHOD:
		return goodix_pin_acpi_direction_input(ts);
	}

	return -EINVAL; /* Never reached */
}

static int goodix_int_sync(struct goodix_ts_data *ts)
{
	int error;

	error = goodix_irq_direction_output(ts, 0);
	if (error)
		return error;

	msleep(50);				/* T5: 50ms */

	error = goodix_irq_direction_input(ts);
	if (error)
		return error;

	return 0;
}

/**
 * goodix_reset - Reset device during power on
 *
 * @ts: goodix_ts_data pointer
 */
static int goodix_reset(struct goodix_ts_data *ts)
{
	int error;

	if (ts->gpiod_rst) {
		/* begin select I2C slave addr */
		error = gpiod_direction_output(ts->gpiod_rst, 0);
		if (error)
			return error;

		msleep(20);				/* T2: > 10ms */

<<<<<<< HEAD
		/* HIGH: 0x28/0x29, LOW: 0xBA/0xBB */
		error = gpiod_direction_output(ts->gpiod_int, ts->client->addr == 0x14);
		if (error)
			return error;
=======
	/* HIGH: 0x28/0x29, LOW: 0xBA/0xBB */
	error = goodix_irq_direction_output(ts, ts->client->addr == 0x14);
	if (error)
		return error;
>>>>>>> c1084c27

		usleep_range(100, 2000);		/* T3: > 100us */

		error = gpiod_direction_output(ts->gpiod_rst, 1);
		if (error)
			return error;

		usleep_range(6000, 10000);		/* T4: > 5ms */

		/* end select I2C slave addr */
		error = gpiod_direction_input(ts->gpiod_rst);
		if (error)
			return error;
	}

	error = goodix_int_sync(ts);
	if (error)
		return error;

	return 0;
}

#ifdef ACPI_GPIO_SUPPORT
#include <asm/cpu_device_id.h>
#include <asm/intel-family.h>

static const struct x86_cpu_id baytrail_cpu_ids[] = {
	{ X86_VENDOR_INTEL, 6, INTEL_FAM6_ATOM_SILVERMONT, X86_FEATURE_ANY, },
	{}
};

static inline bool is_byt(void)
{
	const struct x86_cpu_id *id = x86_match_cpu(baytrail_cpu_ids);

	return !!id;
}

static const struct acpi_gpio_params first_gpio = { 0, 0, false };
static const struct acpi_gpio_params second_gpio = { 1, 0, false };

static const struct acpi_gpio_mapping acpi_goodix_int_first_gpios[] = {
	{ GOODIX_GPIO_INT_NAME "-gpios", &first_gpio, 1 },
	{ GOODIX_GPIO_RST_NAME "-gpios", &second_gpio, 1 },
	{ },
};

static const struct acpi_gpio_mapping acpi_goodix_int_last_gpios[] = {
	{ GOODIX_GPIO_RST_NAME "-gpios", &first_gpio, 1 },
	{ GOODIX_GPIO_INT_NAME "-gpios", &second_gpio, 1 },
	{ },
};

static const struct acpi_gpio_mapping acpi_goodix_reset_only_gpios[] = {
	{ GOODIX_GPIO_RST_NAME "-gpios", &first_gpio, 1 },
	{ },
};

static int goodix_resource(struct acpi_resource *ares, void *data)
{
	struct goodix_ts_data *ts = data;
	struct device *dev = &ts->client->dev;
	struct acpi_resource_gpio *gpio;

	switch (ares->type) {
	case ACPI_RESOURCE_TYPE_GPIO:
		gpio = &ares->data.gpio;
		if (gpio->connection_type == ACPI_RESOURCE_GPIO_TYPE_INT) {
			if (ts->gpio_int_idx == -1) {
				ts->gpio_int_idx = ts->gpio_count;
			} else {
				dev_err(dev, "More then one GpioInt resource, ignoring ACPI GPIO resources\n");
				ts->gpio_int_idx = -2;
			}
		}
		ts->gpio_count++;
		break;
	default:
		break;
	}

	return 0;
}

/*
 * This function gets called in case we fail to get the irq GPIO directly
 * because the ACPI tables lack GPIO-name to APCI _CRS index mappings
 * (no _DSD UUID daffd814-6eba-4d8c-8a91-bc9bbf4aa301 data).
 * In that case we add our own mapping and then goodix_get_gpio_config()
 * retries to get the GPIOs based on the added mapping.
 */
static int goodix_add_acpi_gpio_mappings(struct goodix_ts_data *ts)
{
	const struct acpi_gpio_mapping *gpio_mapping = NULL;
	struct device *dev = &ts->client->dev;
	LIST_HEAD(resources);
	int ret;

	ts->gpio_count = 0;
	ts->gpio_int_idx = -1;
	ret = acpi_dev_get_resources(ACPI_COMPANION(dev), &resources,
				     goodix_resource, ts);
	if (ret < 0) {
		dev_err(dev, "Error getting ACPI resources: %d\n", ret);
		return ret;
	}

	acpi_dev_free_resource_list(&resources);

	if (ts->gpio_count == 2 && ts->gpio_int_idx == 0) {
		ts->irq_pin_access_method = IRQ_PIN_ACCESS_ACPI_GPIO;
		gpio_mapping = acpi_goodix_int_first_gpios;
	} else if (ts->gpio_count == 2 && ts->gpio_int_idx == 1) {
		ts->irq_pin_access_method = IRQ_PIN_ACCESS_ACPI_GPIO;
		gpio_mapping = acpi_goodix_int_last_gpios;
	} else if (ts->gpio_count == 1 && ts->gpio_int_idx == -1 &&
		   acpi_has_method(ACPI_HANDLE(dev), "INTI") &&
		   acpi_has_method(ACPI_HANDLE(dev), "INTO")) {
		dev_info(dev, "Using ACPI INTI and INTO methods for IRQ pin access\n");
		ts->irq_pin_access_method = IRQ_PIN_ACCESS_ACPI_METHOD;
		gpio_mapping = acpi_goodix_reset_only_gpios;
	} else if (is_byt() && ts->gpio_count == 2 && ts->gpio_int_idx == -1) {
		dev_info(dev, "No ACPI GpioInt resource, assuming that the GPIO order is reset, int\n");
		ts->irq_pin_access_method = IRQ_PIN_ACCESS_ACPI_GPIO;
		gpio_mapping = acpi_goodix_int_last_gpios;
	} else {
		dev_warn(dev, "Unexpected ACPI resources: gpio_count %d, gpio_int_idx %d\n",
			 ts->gpio_count, ts->gpio_int_idx);
		return -EINVAL;
	}

	return devm_acpi_dev_add_driver_gpios(dev, gpio_mapping);
}
#else
static int goodix_add_acpi_gpio_mappings(struct goodix_ts_data *ts)
{
	return -EINVAL;
}
#endif /* CONFIG_X86 && CONFIG_ACPI */

/**
 * goodix_get_gpio_config - Get GPIO config from ACPI/DT
 *
 * @ts: goodix_ts_data pointer
 */
static int goodix_get_gpio_config(struct goodix_ts_data *ts)
{
	int error;
	struct device *dev;
	struct gpio_desc *gpiod;
	bool added_acpi_mappings = false;

	if (!ts->client)
		return -EINVAL;
	dev = &ts->client->dev;

<<<<<<< HEAD
=======
	ts->avdd28 = devm_regulator_get(dev, "AVDD28");
	if (IS_ERR(ts->avdd28)) {
		error = PTR_ERR(ts->avdd28);
		if (error != -EPROBE_DEFER)
			dev_err(dev,
				"Failed to get AVDD28 regulator: %d\n", error);
		return error;
	}

	ts->vddio = devm_regulator_get(dev, "VDDIO");
	if (IS_ERR(ts->vddio)) {
		error = PTR_ERR(ts->vddio);
		if (error != -EPROBE_DEFER)
			dev_err(dev,
				"Failed to get VDDIO regulator: %d\n", error);
		return error;
	}

retry_get_irq_gpio:
>>>>>>> c1084c27
	/* Get the interrupt GPIO pin number */
	gpiod = devm_gpiod_get_optional(dev, GOODIX_GPIO_INT_NAME, GPIOD_IN);
	if (IS_ERR(gpiod)) {
		error = PTR_ERR(gpiod);
		if (error != -EPROBE_DEFER)
			dev_dbg(dev, "Failed to get %s GPIO: %d\n",
				GOODIX_GPIO_INT_NAME, error);
		return error;
	}
	if (!gpiod && has_acpi_companion(dev) && !added_acpi_mappings) {
		added_acpi_mappings = true;
		if (goodix_add_acpi_gpio_mappings(ts) == 0)
			goto retry_get_irq_gpio;
	}

	ts->gpiod_int = gpiod;

	/* Get the reset line GPIO pin number */
	gpiod = devm_gpiod_get_optional(dev, GOODIX_GPIO_RST_NAME, GPIOD_IN);
	if (IS_ERR(gpiod)) {
		error = PTR_ERR(gpiod);
		if (error != -EPROBE_DEFER)
			dev_dbg(dev, "Failed to get %s GPIO: %d\n",
				GOODIX_GPIO_RST_NAME, error);
		return error;
	}

	ts->gpiod_rst = gpiod;

	switch (ts->irq_pin_access_method) {
	case IRQ_PIN_ACCESS_ACPI_GPIO:
		/*
		 * We end up here if goodix_add_acpi_gpio_mappings() has
		 * called devm_acpi_dev_add_driver_gpios() because the ACPI
		 * tables did not contain name to index mappings.
		 * Check that we successfully got both GPIOs after we've
		 * added our own acpi_gpio_mapping and if we did not get both
		 * GPIOs reset irq_pin_access_method to IRQ_PIN_ACCESS_NONE.
		 */
		if (!ts->gpiod_int || !ts->gpiod_rst)
			ts->irq_pin_access_method = IRQ_PIN_ACCESS_NONE;
		break;
	case IRQ_PIN_ACCESS_ACPI_METHOD:
		if (!ts->gpiod_rst)
			ts->irq_pin_access_method = IRQ_PIN_ACCESS_NONE;
		break;
	default:
		if (ts->gpiod_int && ts->gpiod_rst) {
			ts->reset_controller_at_probe = true;
			ts->load_cfg_from_disk = false;
			ts->irq_pin_access_method = IRQ_PIN_ACCESS_GPIO;
		}
	}

	return 0;
}

/**
 * goodix_read_config - Read the embedded configuration of the panel
 *
 * @ts: our goodix_ts_data pointer
 *
 * Must be called during probe
 */
static void goodix_read_config(struct goodix_ts_data *ts)
{
	int x_max, y_max;
	int error;

	error = goodix_i2c_read(ts->client, ts->chip->config_addr,
				ts->config, 9);
	if (error) {
		dev_warn(&ts->client->dev, "Error reading config: %d\n",
			 error);
		ts->int_trigger_type = GOODIX_INT_TRIGGER;
		ts->max_touch_num = GOODIX_MAX_CONTACTS;
		return;
	}

	ts->int_trigger_type = ts->config[TRIGGER_LOC] & 0x03;
	ts->max_touch_num = ts->config[MAX_CONTACTS_LOC] & 0x0f;

	x_max = get_unaligned_le16(&ts->config[RESOLUTION_LOC]);
	y_max = get_unaligned_le16(&ts->config[RESOLUTION_LOC + 2]);
	if (x_max && y_max) {
		input_abs_set_max(ts->input_dev, ABS_MT_POSITION_X, x_max - 1);
		input_abs_set_max(ts->input_dev, ABS_MT_POSITION_Y, y_max - 1);
	}

	ts->chip->calc_config_checksum(ts);
}

/**
 * goodix_read_version - Read goodix touchscreen version
 *
 * @ts: our goodix_ts_data pointer
 */
static int goodix_read_version(struct goodix_ts_data *ts)
{
	int error;
	u8 buf[6];
	char id_str[GOODIX_ID_MAX_LEN + 1];

	error = goodix_i2c_read(ts->client, GOODIX_REG_ID, buf, sizeof(buf));
	if (error) {
		dev_err(&ts->client->dev, "read version failed: %d\n", error);
		return error;
	}

	memcpy(id_str, buf, GOODIX_ID_MAX_LEN);
	id_str[GOODIX_ID_MAX_LEN] = 0;
	strscpy(ts->id, id_str, GOODIX_ID_MAX_LEN + 1);

	ts->version = get_unaligned_le16(&buf[4]);

	dev_info(&ts->client->dev, "ID %s, version: %04x\n", ts->id,
		 ts->version);

	return 0;
}

/**
 * goodix_i2c_test - I2C test function to check if the device answers.
 *
 * @client: the i2c client
 */
static int goodix_i2c_test(struct i2c_client *client)
{
	int retry = 0;
	int error;
	u8 test;

	while (retry++ < 2) {
		error = goodix_i2c_read(client, GOODIX_REG_ID,
					&test, 1);
		if (!error)
			return 0;

		dev_err(&client->dev, "i2c test failed attempt %d: %d\n",
			retry, error);
		msleep(20);
	}

	return error;
}

/**
 * goodix_configure_dev - Finish device initialization
 *
 * @ts: our goodix_ts_data pointer
 *
 * Must be called from probe to finish initialization of the device.
 * Contains the common initialization code for both devices that
 * declare gpio pins and devices that do not. It is either called
 * directly from probe or from request_firmware_wait callback.
 */
static int goodix_configure_dev(struct goodix_ts_data *ts)
{
	int error;
	int i;

	ts->int_trigger_type = GOODIX_INT_TRIGGER;
	ts->max_touch_num = GOODIX_MAX_CONTACTS;

	ts->input_dev = devm_input_allocate_device(&ts->client->dev);
	if (!ts->input_dev) {
		dev_err(&ts->client->dev, "Failed to allocate input device.");
		return -ENOMEM;
	}

	ts->input_dev->name = "Goodix Capacitive TouchScreen";
	ts->input_dev->phys = "input/ts";
	ts->input_dev->id.bustype = BUS_I2C;
	ts->input_dev->id.vendor = 0x0416;
	if (kstrtou16(ts->id, 10, &ts->input_dev->id.product))
		ts->input_dev->id.product = 0x1001;
	ts->input_dev->id.version = ts->version;

	ts->input_dev->keycode = ts->keymap;
	ts->input_dev->keycodesize = sizeof(ts->keymap[0]);
	ts->input_dev->keycodemax = GOODIX_MAX_KEYS;

	/* Capacitive Windows/Home button on some devices */
	for (i = 0; i < GOODIX_MAX_KEYS; ++i) {
		if (i == 0)
			ts->keymap[i] = KEY_LEFTMETA;
		else
			ts->keymap[i] = KEY_F1 + (i - 1);

		input_set_capability(ts->input_dev, EV_KEY, ts->keymap[i]);
	}

	input_set_capability(ts->input_dev, EV_ABS, ABS_MT_POSITION_X);
	input_set_capability(ts->input_dev, EV_ABS, ABS_MT_POSITION_Y);
	input_set_abs_params(ts->input_dev, ABS_MT_WIDTH_MAJOR, 0, 255, 0, 0);
	input_set_abs_params(ts->input_dev, ABS_MT_TOUCH_MAJOR, 0, 255, 0, 0);

	/* Read configuration and apply touchscreen parameters */
	goodix_read_config(ts);

	/* Try overriding touchscreen parameters via device properties */
	touchscreen_parse_properties(ts->input_dev, true, &ts->prop);

	if (!ts->prop.max_x || !ts->prop.max_y || !ts->max_touch_num) {
		dev_err(&ts->client->dev,
			"Invalid config (%d, %d, %d), using defaults\n",
			ts->prop.max_x, ts->prop.max_y, ts->max_touch_num);
		ts->prop.max_x = GOODIX_MAX_WIDTH - 1;
		ts->prop.max_y = GOODIX_MAX_HEIGHT - 1;
		ts->max_touch_num = GOODIX_MAX_CONTACTS;
		input_abs_set_max(ts->input_dev,
				  ABS_MT_POSITION_X, ts->prop.max_x);
		input_abs_set_max(ts->input_dev,
				  ABS_MT_POSITION_Y, ts->prop.max_y);
	}

	if (dmi_check_system(nine_bytes_report)) {
		ts->contact_size = 9;

		dev_dbg(&ts->client->dev,
			"Non-standard 9-bytes report format quirk\n");
	}

	if (dmi_check_system(inverted_x_screen)) {
		ts->prop.invert_x = true;
		dev_dbg(&ts->client->dev,
			"Applying 'inverted x screen' quirk\n");
	}

	error = input_mt_init_slots(ts->input_dev, ts->max_touch_num,
				    INPUT_MT_DIRECT | INPUT_MT_DROP_UNUSED);
	if (error) {
		dev_err(&ts->client->dev,
			"Failed to initialize MT slots: %d", error);
		return error;
	}

	error = input_register_device(ts->input_dev);
	if (error) {
		dev_err(&ts->client->dev,
			"Failed to register input device: %d", error);
		return error;
	}

	if (device_property_read_bool(ts->input_dev->dev.parent, "edge-failling-trigger"))
		ts->int_trigger_type = GOODIX_INT_TRIGGER;

	ts->irq_flags = goodix_irq_flags[ts->int_trigger_type] | IRQF_ONESHOT;
	error = goodix_request_irq(ts);
	if (error) {
		dev_err(&ts->client->dev, "request IRQ failed: %d\n", error);
		return error;
	}

	return 0;
}

/**
 * goodix_config_cb - Callback to finish device init
 *
 * @cfg: firmware config
 * @ctx: our goodix_ts_data pointer
 *
 * request_firmware_wait callback that finishes
 * initialization of the device.
 */
static void goodix_config_cb(const struct firmware *cfg, void *ctx)
{
	struct goodix_ts_data *ts = ctx;
	int error;

	if (cfg) {
		/* send device configuration to the firmware */
		error = goodix_send_cfg(ts, cfg->data, cfg->size);
		if (error)
			goto err_release_cfg;

		if (ts->reload_fw_on_resume) {
			ts->cfg.size = cfg->size;
			ts->cfg.data = kzalloc(cfg->size, GFP_KERNEL);
			memcpy((void *)ts->cfg.data, cfg->data, cfg->size);
		}
	}

	goodix_configure_dev(ts);

err_release_cfg:
	release_firmware(cfg);
	complete_all(&ts->firmware_loading_complete);
}

static int goodix_ts_probe(struct i2c_client *client,
			   const struct i2c_device_id *id)
{
	struct goodix_ts_data *ts;
	struct device_node *extends_desktop, *display_timings, *native_mode;
	int error, reg_error;

	dev_dbg(&client->dev, "I2C Address: 0x%02x\n", client->addr);

	if (!i2c_check_functionality(client->adapter, I2C_FUNC_I2C)) {
		dev_err(&client->dev, "I2C check functionality failed.\n");
		return -ENXIO;
	}

	ts = devm_kzalloc(&client->dev, sizeof(*ts), GFP_KERNEL);
	if (!ts)
		return -ENOMEM;

	ts->client = client;
	i2c_set_clientdata(client, ts);
	init_completion(&ts->firmware_loading_complete);
	ts->contact_size = GOODIX_CONTACT_SIZE;

	ts->reg = devm_regulator_get_optional(&client->dev, "vin");
	if (!IS_ERR(ts->reg)) {
		error = regulator_enable(ts->reg);
		if (error) {
			dev_err(&client->dev, "enable regulator failed\n");
			return error;
		}
	} else {
		ts->reg = NULL;
		dev_info(&client->dev, "No vin supply\n");
	}

	error = goodix_get_gpio_config(ts);
	if (error)
		goto disable_regulator;

	ts->reload_fw_on_resume = device_property_read_bool(&client->dev,
						    "reload-fw-on-resume");

	/* By default, the extended desktop offset is 0 */
	ts->extended_desktop_offset = 0;
	extends_desktop = of_parse_phandle(client->dev.of_node,
	                                   "extends-desktop",
	                                   0);

	/* If the property exists, find the display's width (hactive value) */
	if (extends_desktop) {
		display_timings = of_get_child_by_name(extends_desktop,
		                                       "display-timings");
		if (!display_timings) {
			dev_warn(&client->dev,
			         "Display timings for extended desktop not found, using default 0 offset.\n");
		} else {
			native_mode = of_parse_phandle(display_timings,
			                               "native-mode",
			                               0);
			if (!native_mode) {
				dev_warn(&client->dev,
				         "Native mode for extended desktop not found, using default 0 offset.\n");
			} else {
				error = of_property_read_u32(native_mode,
				                             "hactive",
				                             &ts->extended_desktop_offset);
				if (error)
					dev_warn(&client->dev,
					         "hactive property for extended desktop not found, using default 0 offset.\n");
			}
		}
	}

<<<<<<< HEAD
	if (ts->gpiod_int) {
=======
reset:
	if (ts->reset_controller_at_probe) {
>>>>>>> c1084c27
		/* reset the controller */
		error = goodix_reset(ts);
		if (error) {
			dev_err(&client->dev, "Controller reset failed.\n");
			goto disable_regulator;
		}
	}

	error = goodix_i2c_test(client);
	if (error) {
		if (!ts->reset_controller_at_probe &&
		    ts->irq_pin_access_method != IRQ_PIN_ACCESS_NONE) {
			/* Retry after a controller reset */
			ts->reset_controller_at_probe = true;
			goto reset;
		}
		dev_err(&client->dev, "I2C communication failure: %d\n", error);
		goto disable_regulator;
	}

	error = goodix_read_version(ts);
	if (error) {
		dev_err(&client->dev, "Read version failed.\n");
		goto disable_regulator;
	}

	ts->chip = goodix_get_chip_data(ts->id);

<<<<<<< HEAD
	if (ts->gpiod_int &&
	    !device_property_read_bool(&client->dev, "skip-firmware-request")) {
=======
	if (ts->load_cfg_from_disk) {
>>>>>>> c1084c27
		/* update device config */
		ts->cfg_name = devm_kasprintf(&client->dev, GFP_KERNEL,
					      "goodix_%s_cfg.bin", ts->id);
		if (!ts->cfg_name)
			goto disable_regulator;

		error = request_firmware_nowait(THIS_MODULE, true, ts->cfg_name,
						&client->dev, GFP_KERNEL, ts,
						goodix_config_cb);
		if (error) {
			dev_err(&client->dev,
				"Failed to invoke firmware loader: %d\n",
				error);
			goto disable_regulator;
		}

		return 0;
	} else {
		complete_all(&ts->firmware_loading_complete);

		error = goodix_configure_dev(ts);
		if (error)
			goto disable_regulator;
	}

	return 0;

disable_regulator:
	if (ts->reg) {
		reg_error = regulator_disable(ts->reg);
		if (reg_error) {
			dev_err(&client->dev, "disable regulator failed\n");
			return reg_error;
		}
	}
	return error;
}

static int goodix_ts_remove(struct i2c_client *client)
{
	struct goodix_ts_data *ts = i2c_get_clientdata(client);
	int error;

<<<<<<< HEAD
	if (ts->gpiod_int)
=======
	if (ts->load_cfg_from_disk)
>>>>>>> c1084c27
		wait_for_completion(&ts->firmware_loading_complete);

	kfree(ts->cfg.data);

	if (ts->reg) {
		error = regulator_disable(ts->reg);
		if (error) {
			dev_err(&client->dev, "disable regulator failed\n");
			return error;
		}
	}

	return 0;
}

static int __maybe_unused goodix_suspend(struct device *dev)
{
	struct i2c_client *client = to_i2c_client(dev);
	struct goodix_ts_data *ts = i2c_get_clientdata(client);
	int error;

	if (ts->load_cfg_from_disk)
		wait_for_completion(&ts->firmware_loading_complete);

	/* We need gpio pins to suspend/resume */
<<<<<<< HEAD
	if (!ts->gpiod_int) {
=======
	if (ts->irq_pin_access_method == IRQ_PIN_ACCESS_NONE) {
>>>>>>> c1084c27
		disable_irq(client->irq);
		return 0;
	}

	/* Free IRQ as IRQ pin is used as output in the suspend sequence */
	goodix_free_irq(ts);

<<<<<<< HEAD
	if (ts->reload_fw_on_resume) {
		/*
		 * Leave the int gpio in high state to be ready when the touch
		 * controller is powered up again
		 */
		error = gpiod_direction_output(ts->gpiod_int, 1);
		if (error) {
			goodix_request_irq(ts);
			return error;
		}
	} else {
		/* Output LOW on the INT pin for 5 ms */
		error = gpiod_direction_output(ts->gpiod_int, 0);
		if (error) {
			goodix_request_irq(ts);
			return error;
		}
=======
	/* Output LOW on the INT pin for 5 ms */
	error = goodix_irq_direction_output(ts, 0);
	if (error) {
		goodix_request_irq(ts);
		return error;
	}
>>>>>>> c1084c27

		usleep_range(5000, 6000);

<<<<<<< HEAD
		error = goodix_i2c_write_u8(ts->client, GOODIX_REG_COMMAND,
					GOODIX_CMD_SCREEN_OFF);
		if (error) {
			dev_err(&ts->client->dev, "Screen off command failed\n");
			gpiod_direction_input(ts->gpiod_int);
			goodix_request_irq(ts);
			return -EAGAIN;
		}

		/*
		 * The datasheet specifies that the interval between sending screen-off
		 * command and wake-up should be longer than 58 ms. To avoid waking up
		 * sooner, delay 58ms here.
		 */
		msleep(58);
		gpiod_direction_input(ts->gpiod_int);
=======
	error = goodix_i2c_write_u8(ts->client, GOODIX_REG_COMMAND,
				    GOODIX_CMD_SCREEN_OFF);
	if (error) {
		dev_err(&ts->client->dev, "Screen off command failed\n");
		goodix_irq_direction_input(ts);
		goodix_request_irq(ts);
		return -EAGAIN;
>>>>>>> c1084c27
	}

	if (ts->reg) {
		error = regulator_disable(ts->reg);
		if (error) {
			dev_err(&client->dev, "disable regulator failed\n");
			return error;
		}
	}


	/*
	 * The Goodix touch controller sets its I2C address based on the level of
	 * the INT and RESET signals when the chip is powered. The RESET line is
	 * not present on the Digi LVDS connector so the touch sometimes probes
	 * at address 0x14 and sometimes at 0x5d. When resuming from suspend, INT
	 * line is always high, so the chip probes at address 0x14.
	 * This is problematic if the chip probed at 0x5d during power-up.
	 * To work around the problem, set the INT line high or low before
	 * suspending, according to the current address.
	 */
	if (client->addr == 0x5D)
		error = gpiod_direction_output(ts->gpiod_int, 0);
	else
		error = gpiod_direction_output(ts->gpiod_int, 1);

	if (error)
		return error;

	return 0;
}

static int __maybe_unused goodix_resume(struct device *dev)
{
	struct i2c_client *client = to_i2c_client(dev);
	struct goodix_ts_data *ts = i2c_get_clientdata(client);
	u8 config_ver;
	int error;

<<<<<<< HEAD
	if (ts->reg) {
		error = regulator_enable(ts->reg);
		if (error) {
			dev_err(&client->dev, "enable regulator failed\n");
			return error;
		}
	}

	if (!ts->gpiod_int) {
=======
	if (ts->irq_pin_access_method == IRQ_PIN_ACCESS_NONE) {
>>>>>>> c1084c27
		enable_irq(client->irq);
		return 0;
	}

<<<<<<< HEAD
	if (ts->reload_fw_on_resume) {
		error = goodix_reset(ts);
		if (error) {
			dev_err(&client->dev, "Controller reset failed.\n");
			return error;
		}

		/*
		 * If the controller configuration was provided through the
		 * firmware subsystem, send again the configuration
		 */
		if (ts->cfg.size > 0) {
			error = goodix_send_cfg(ts, &ts->cfg);
			if (error) {
				dev_err(&ts->client->dev,
					"Unable to load firmware\n");
				return error;
			}
		}
	} else {
		/*
		 * Wait a bit before toggling the int gpio, just in case the
		 * touch controller has been power cycled. Otherwise, it might
		 * fail to reinitialize.
		 */
		msleep(60);

		/*
		* Exit sleep mode by outputting HIGH level to INT pin
		* for 2ms~5ms.
		*/
		error = gpiod_direction_output(ts->gpiod_int, 1);
		if (error)
			return error;
=======
	/*
	 * Exit sleep mode by outputting HIGH level to INT pin
	 * for 2ms~5ms.
	 */
	error = goodix_irq_direction_output(ts, 1);
	if (error)
		return error;
>>>>>>> c1084c27

		usleep_range(2000, 5000);
	}

	error = goodix_int_sync(ts);
	if (error)
		return error;

	error = goodix_i2c_read(ts->client, ts->chip->config_addr,
				&config_ver, 1);
	if (error)
		dev_warn(dev, "Error reading config version: %d, resetting controller\n",
			 error);
	else if (config_ver != ts->config[0])
		dev_info(dev, "Config version mismatch %d != %d, resetting controller\n",
			 config_ver, ts->config[0]);

	if (error != 0 || config_ver != ts->config[0]) {
		error = goodix_reset(ts);
		if (error) {
			dev_err(dev, "Controller reset failed.\n");
			return error;
		}

		if (ts->load_cfg_from_disk) {
			error = goodix_send_cfg(ts, ts->config, ts->chip->config_len);
			if (error)
				return error;
		}
	}

	error = goodix_request_irq(ts);
	if (error)
		return error;

	return 0;
}

static SIMPLE_DEV_PM_OPS(goodix_pm_ops, goodix_suspend, goodix_resume);

static const struct i2c_device_id goodix_ts_id[] = {
	{ "GDIX1001:00", 0 },
	{ }
};
MODULE_DEVICE_TABLE(i2c, goodix_ts_id);

#ifdef CONFIG_ACPI
static const struct acpi_device_id goodix_acpi_match[] = {
	{ "GDIX1001", 0 },
	{ "GDIX1002", 0 },
	{ }
};
MODULE_DEVICE_TABLE(acpi, goodix_acpi_match);
#endif

#ifdef CONFIG_OF
static const struct of_device_id goodix_of_match[] = {
	{ .compatible = "goodix,gt1151" },
	{ .compatible = "goodix,gt5663" },
	{ .compatible = "goodix,gt5688" },
	{ .compatible = "goodix,gt911" },
	{ .compatible = "goodix,gt9110" },
	{ .compatible = "goodix,gt912" },
	{ .compatible = "goodix,gt9147" },
	{ .compatible = "goodix,gt917s" },
	{ .compatible = "goodix,gt927" },
	{ .compatible = "goodix,gt9271" },
	{ .compatible = "goodix,gt928" },
	{ .compatible = "goodix,gt9286" },
	{ .compatible = "goodix,gt967" },
	{ }
};
MODULE_DEVICE_TABLE(of, goodix_of_match);
#endif

static struct i2c_driver goodix_ts_driver = {
	.probe = goodix_ts_probe,
	.remove = goodix_ts_remove,
	.id_table = goodix_ts_id,
	.driver = {
		.name = "Goodix-TS",
		.acpi_match_table = ACPI_PTR(goodix_acpi_match),
		.of_match_table = of_match_ptr(goodix_of_match),
		.pm = &goodix_pm_ops,
	},
};
module_i2c_driver(goodix_ts_driver);

MODULE_AUTHOR("Benjamin Tissoires <benjamin.tissoires@gmail.com>");
MODULE_AUTHOR("Bastien Nocera <hadess@hadess.net>");
MODULE_DESCRIPTION("Goodix touchscreen driver");
MODULE_LICENSE("GPL v2");<|MERGE_RESOLUTION|>--- conflicted
+++ resolved
@@ -23,44 +23,12 @@
 #include <linux/delay.h>
 #include <linux/irq.h>
 #include <linux/interrupt.h>
+#include <linux/regulator/consumer.h>
 #include <linux/slab.h>
 #include <linux/acpi.h>
 #include <linux/of.h>
-#include <linux/regulator/consumer.h>
 #include <asm/unaligned.h>
 
-<<<<<<< HEAD
-struct goodix_ts_data;
-
-struct goodix_chip_data {
-	u16 config_addr;
-	int config_len;
-	int (*check_config)(struct goodix_ts_data *, const struct firmware *);
-};
-
-struct goodix_ts_data {
-	struct i2c_client *client;
-	struct input_dev *input_dev;
-	const struct goodix_chip_data *chip;
-	struct touchscreen_properties prop;
-	unsigned int max_touch_num;
-	unsigned int int_trigger_type;
-	struct gpio_desc *gpiod_int;
-	struct gpio_desc *gpiod_rst;
-	u16 id;
-	u16 version;
-	const char *cfg_name;
-	struct completion firmware_loading_complete;
-	unsigned long irq_flags;
-	unsigned int contact_size;
-	bool reload_fw_on_resume;
-	struct firmware cfg;
-	struct regulator *reg;
-	unsigned int extended_desktop_offset;
-};
-
-=======
->>>>>>> c1084c27
 #define GOODIX_GPIO_INT_NAME		"irq"
 #define GOODIX_GPIO_RST_NAME		"reset"
 
@@ -87,13 +55,10 @@
 #define GOODIX_GT9X_REG_CONFIG_DATA	0x8047
 #define GOODIX_REG_ID			0x8140
 
-<<<<<<< HEAD
-=======
 #define GOODIX_BUFFER_STATUS_READY	BIT(7)
 #define GOODIX_HAVE_KEY			BIT(4)
 #define GOODIX_BUFFER_STATUS_TIMEOUT	20
 
->>>>>>> c1084c27
 #define RESOLUTION_LOC		1
 #define MAX_CONTACTS_LOC	5
 #define TRIGGER_LOC		6
@@ -216,21 +181,8 @@
 static const struct dmi_system_id nine_bytes_report[] = {
 #if defined(CONFIG_DMI) && defined(CONFIG_X86)
 	{
-<<<<<<< HEAD
-		.ident = "Teclast X89",
-		.matches = {
-			/* tPAD is too generic, also match on bios date */
-			DMI_MATCH(DMI_BOARD_VENDOR, "TECLAST"),
-			DMI_MATCH(DMI_BOARD_NAME, "tPAD"),
-			DMI_MATCH(DMI_BIOS_DATE, "12/19/2014"),
-		},
-	},
-	{
-		.ident = "WinBook TW100",
-=======
 		.ident = "Lenovo YogaBook",
 		/* YB1-X91L/F and YB1-X90L/F */
->>>>>>> c1084c27
 		.matches = {
 			DMI_MATCH(DMI_PRODUCT_NAME, "Lenovo YB1-X9")
 		}
@@ -255,22 +207,6 @@
 	{}
 };
 
-/*
- * Those tablets have their x coordinate inverted
- */
-static const struct dmi_system_id inverted_x_screen[] = {
-#if defined(CONFIG_DMI) && defined(CONFIG_X86)
-	{
-		.ident = "Cube I15-TC",
-		.matches = {
-			DMI_MATCH(DMI_SYS_VENDOR, "Cube"),
-			DMI_MATCH(DMI_PRODUCT_NAME, "I15-TC")
-		},
-	},
-#endif
-	{}
-};
-
 /**
  * goodix_i2c_read - read data from a register of the i2c slave device.
  *
@@ -352,6 +288,7 @@
 
 static int goodix_ts_read_input_report(struct goodix_ts_data *ts, u8 *data)
 {
+	unsigned long max_timeout;
 	int touch_num;
 	int error;
 	u16 addr = GOODIX_READ_COOR_ADDR;
@@ -362,14 +299,6 @@
 	 */
 	const int header_contact_keycode_size = 1 + ts->contact_size + 1;
 
-<<<<<<< HEAD
-	error = goodix_i2c_read(ts->client, GOODIX_READ_COOR_ADDR, data,
-				GOODIX_CONTACT_SIZE + 1);
-	if (error) {
-		dev_err(&ts->client->dev, "I2C transfer error: %d\n", error);
-		return error;
-	}
-=======
 	/*
 	 * The 'buffer status' bit, which indicates that the data is valid, is
 	 * not set as soon as the interrupt is raised, but slightly after.
@@ -400,35 +329,18 @@
 				if (error)
 					return error;
 			}
->>>>>>> c1084c27
-
-	if (!(data[0] & 0x80))
-		return -EAGAIN;
-
-	touch_num = data[0] & 0x0f;
-	if (touch_num > ts->max_touch_num)
-		return -EPROTO;
-
-	if (touch_num > 1) {
-		data += 1 + GOODIX_CONTACT_SIZE;
-		error = goodix_i2c_read(ts->client,
-					GOODIX_READ_COOR_ADDR +
-						1 + GOODIX_CONTACT_SIZE,
-					data,
-					GOODIX_CONTACT_SIZE * (touch_num - 1));
-		if (error)
-			return error;
-	}
-
-<<<<<<< HEAD
-	return touch_num;
-=======
+
+			return touch_num;
+		}
+
+		usleep_range(1000, 2000); /* Poll every 1 - 2 ms */
+	} while (time_before(jiffies, max_timeout));
+
 	/*
 	 * The Goodix panel will send spurious interrupts after a
 	 * 'finger up' event, which will always cause a timeout.
 	 */
 	return -ENOMSG;
->>>>>>> c1084c27
 }
 
 static void goodix_ts_report_touch_8b(struct goodix_ts_data *ts, u8 *coor_data)
@@ -452,8 +364,6 @@
 	int input_x = get_unaligned_le16(&coor_data[3]);
 	int input_y = get_unaligned_le16(&coor_data[5]);
 	int input_w = get_unaligned_le16(&coor_data[7]);
-
-	input_x += ts->extended_desktop_offset;
 
 	input_mt_slot(ts->input_dev, id);
 	input_mt_report_slot_state(ts->input_dev, MT_TOOL_FINGER, true);
@@ -767,39 +677,30 @@
 {
 	int error;
 
-	if (ts->gpiod_rst) {
-		/* begin select I2C slave addr */
-		error = gpiod_direction_output(ts->gpiod_rst, 0);
-		if (error)
-			return error;
-
-		msleep(20);				/* T2: > 10ms */
-
-<<<<<<< HEAD
-		/* HIGH: 0x28/0x29, LOW: 0xBA/0xBB */
-		error = gpiod_direction_output(ts->gpiod_int, ts->client->addr == 0x14);
-		if (error)
-			return error;
-=======
+	/* begin select I2C slave addr */
+	error = gpiod_direction_output(ts->gpiod_rst, 0);
+	if (error)
+		return error;
+
+	msleep(20);				/* T2: > 10ms */
+
 	/* HIGH: 0x28/0x29, LOW: 0xBA/0xBB */
 	error = goodix_irq_direction_output(ts, ts->client->addr == 0x14);
 	if (error)
 		return error;
->>>>>>> c1084c27
-
-		usleep_range(100, 2000);		/* T3: > 100us */
-
-		error = gpiod_direction_output(ts->gpiod_rst, 1);
-		if (error)
-			return error;
-
-		usleep_range(6000, 10000);		/* T4: > 5ms */
-
-		/* end select I2C slave addr */
-		error = gpiod_direction_input(ts->gpiod_rst);
-		if (error)
-			return error;
-	}
+
+	usleep_range(100, 2000);		/* T3: > 100us */
+
+	error = gpiod_direction_output(ts->gpiod_rst, 1);
+	if (error)
+		return error;
+
+	usleep_range(6000, 10000);		/* T4: > 5ms */
+
+	/* end select I2C slave addr */
+	error = gpiod_direction_input(ts->gpiod_rst);
+	if (error)
+		return error;
 
 	error = goodix_int_sync(ts);
 	if (error)
@@ -942,8 +843,6 @@
 		return -EINVAL;
 	dev = &ts->client->dev;
 
-<<<<<<< HEAD
-=======
 	ts->avdd28 = devm_regulator_get(dev, "AVDD28");
 	if (IS_ERR(ts->avdd28)) {
 		error = PTR_ERR(ts->avdd28);
@@ -963,7 +862,6 @@
 	}
 
 retry_get_irq_gpio:
->>>>>>> c1084c27
 	/* Get the interrupt GPIO pin number */
 	gpiod = devm_gpiod_get_optional(dev, GOODIX_GPIO_INT_NAME, GPIOD_IN);
 	if (IS_ERR(gpiod)) {
@@ -1240,12 +1138,6 @@
 		error = goodix_send_cfg(ts, cfg->data, cfg->size);
 		if (error)
 			goto err_release_cfg;
-
-		if (ts->reload_fw_on_resume) {
-			ts->cfg.size = cfg->size;
-			ts->cfg.data = kzalloc(cfg->size, GFP_KERNEL);
-			memcpy((void *)ts->cfg.data, cfg->data, cfg->size);
-		}
 	}
 
 	goodix_configure_dev(ts);
@@ -1255,12 +1147,19 @@
 	complete_all(&ts->firmware_loading_complete);
 }
 
+static void goodix_disable_regulators(void *arg)
+{
+	struct goodix_ts_data *ts = arg;
+
+	regulator_disable(ts->vddio);
+	regulator_disable(ts->avdd28);
+}
+
 static int goodix_ts_probe(struct i2c_client *client,
 			   const struct i2c_device_id *id)
 {
 	struct goodix_ts_data *ts;
-	struct device_node *extends_desktop, *display_timings, *native_mode;
-	int error, reg_error;
+	int error;
 
 	dev_dbg(&client->dev, "I2C Address: 0x%02x\n", client->addr);
 
@@ -1278,67 +1177,40 @@
 	init_completion(&ts->firmware_loading_complete);
 	ts->contact_size = GOODIX_CONTACT_SIZE;
 
-	ts->reg = devm_regulator_get_optional(&client->dev, "vin");
-	if (!IS_ERR(ts->reg)) {
-		error = regulator_enable(ts->reg);
-		if (error) {
-			dev_err(&client->dev, "enable regulator failed\n");
-			return error;
-		}
-	} else {
-		ts->reg = NULL;
-		dev_info(&client->dev, "No vin supply\n");
-	}
-
 	error = goodix_get_gpio_config(ts);
 	if (error)
-		goto disable_regulator;
-
-	ts->reload_fw_on_resume = device_property_read_bool(&client->dev,
-						    "reload-fw-on-resume");
-
-	/* By default, the extended desktop offset is 0 */
-	ts->extended_desktop_offset = 0;
-	extends_desktop = of_parse_phandle(client->dev.of_node,
-	                                   "extends-desktop",
-	                                   0);
-
-	/* If the property exists, find the display's width (hactive value) */
-	if (extends_desktop) {
-		display_timings = of_get_child_by_name(extends_desktop,
-		                                       "display-timings");
-		if (!display_timings) {
-			dev_warn(&client->dev,
-			         "Display timings for extended desktop not found, using default 0 offset.\n");
-		} else {
-			native_mode = of_parse_phandle(display_timings,
-			                               "native-mode",
-			                               0);
-			if (!native_mode) {
-				dev_warn(&client->dev,
-				         "Native mode for extended desktop not found, using default 0 offset.\n");
-			} else {
-				error = of_property_read_u32(native_mode,
-				                             "hactive",
-				                             &ts->extended_desktop_offset);
-				if (error)
-					dev_warn(&client->dev,
-					         "hactive property for extended desktop not found, using default 0 offset.\n");
-			}
-		}
-	}
-
-<<<<<<< HEAD
-	if (ts->gpiod_int) {
-=======
+		return error;
+
+	/* power up the controller */
+	error = regulator_enable(ts->avdd28);
+	if (error) {
+		dev_err(&client->dev,
+			"Failed to enable AVDD28 regulator: %d\n",
+			error);
+		return error;
+	}
+
+	error = regulator_enable(ts->vddio);
+	if (error) {
+		dev_err(&client->dev,
+			"Failed to enable VDDIO regulator: %d\n",
+			error);
+		regulator_disable(ts->avdd28);
+		return error;
+	}
+
+	error = devm_add_action_or_reset(&client->dev,
+					 goodix_disable_regulators, ts);
+	if (error)
+		return error;
+
 reset:
 	if (ts->reset_controller_at_probe) {
->>>>>>> c1084c27
 		/* reset the controller */
 		error = goodix_reset(ts);
 		if (error) {
 			dev_err(&client->dev, "Controller reset failed.\n");
-			goto disable_regulator;
+			return error;
 		}
 	}
 
@@ -1351,28 +1223,23 @@
 			goto reset;
 		}
 		dev_err(&client->dev, "I2C communication failure: %d\n", error);
-		goto disable_regulator;
+		return error;
 	}
 
 	error = goodix_read_version(ts);
 	if (error) {
 		dev_err(&client->dev, "Read version failed.\n");
-		goto disable_regulator;
+		return error;
 	}
 
 	ts->chip = goodix_get_chip_data(ts->id);
 
-<<<<<<< HEAD
-	if (ts->gpiod_int &&
-	    !device_property_read_bool(&client->dev, "skip-firmware-request")) {
-=======
 	if (ts->load_cfg_from_disk) {
->>>>>>> c1084c27
 		/* update device config */
 		ts->cfg_name = devm_kasprintf(&client->dev, GFP_KERNEL,
 					      "goodix_%s_cfg.bin", ts->id);
 		if (!ts->cfg_name)
-			goto disable_regulator;
+			return -ENOMEM;
 
 		error = request_firmware_nowait(THIS_MODULE, true, ts->cfg_name,
 						&client->dev, GFP_KERNEL, ts,
@@ -1381,52 +1248,25 @@
 			dev_err(&client->dev,
 				"Failed to invoke firmware loader: %d\n",
 				error);
-			goto disable_regulator;
+			return error;
 		}
 
 		return 0;
 	} else {
-		complete_all(&ts->firmware_loading_complete);
-
 		error = goodix_configure_dev(ts);
 		if (error)
-			goto disable_regulator;
+			return error;
 	}
 
 	return 0;
-
-disable_regulator:
-	if (ts->reg) {
-		reg_error = regulator_disable(ts->reg);
-		if (reg_error) {
-			dev_err(&client->dev, "disable regulator failed\n");
-			return reg_error;
-		}
-	}
-	return error;
 }
 
 static int goodix_ts_remove(struct i2c_client *client)
 {
 	struct goodix_ts_data *ts = i2c_get_clientdata(client);
-	int error;
-
-<<<<<<< HEAD
-	if (ts->gpiod_int)
-=======
+
 	if (ts->load_cfg_from_disk)
->>>>>>> c1084c27
 		wait_for_completion(&ts->firmware_loading_complete);
-
-	kfree(ts->cfg.data);
-
-	if (ts->reg) {
-		error = regulator_disable(ts->reg);
-		if (error) {
-			dev_err(&client->dev, "disable regulator failed\n");
-			return error;
-		}
-	}
 
 	return 0;
 }
@@ -1441,11 +1281,7 @@
 		wait_for_completion(&ts->firmware_loading_complete);
 
 	/* We need gpio pins to suspend/resume */
-<<<<<<< HEAD
-	if (!ts->gpiod_int) {
-=======
 	if (ts->irq_pin_access_method == IRQ_PIN_ACCESS_NONE) {
->>>>>>> c1084c27
 		disable_irq(client->irq);
 		return 0;
 	}
@@ -1453,53 +1289,15 @@
 	/* Free IRQ as IRQ pin is used as output in the suspend sequence */
 	goodix_free_irq(ts);
 
-<<<<<<< HEAD
-	if (ts->reload_fw_on_resume) {
-		/*
-		 * Leave the int gpio in high state to be ready when the touch
-		 * controller is powered up again
-		 */
-		error = gpiod_direction_output(ts->gpiod_int, 1);
-		if (error) {
-			goodix_request_irq(ts);
-			return error;
-		}
-	} else {
-		/* Output LOW on the INT pin for 5 ms */
-		error = gpiod_direction_output(ts->gpiod_int, 0);
-		if (error) {
-			goodix_request_irq(ts);
-			return error;
-		}
-=======
 	/* Output LOW on the INT pin for 5 ms */
 	error = goodix_irq_direction_output(ts, 0);
 	if (error) {
 		goodix_request_irq(ts);
 		return error;
 	}
->>>>>>> c1084c27
-
-		usleep_range(5000, 6000);
-
-<<<<<<< HEAD
-		error = goodix_i2c_write_u8(ts->client, GOODIX_REG_COMMAND,
-					GOODIX_CMD_SCREEN_OFF);
-		if (error) {
-			dev_err(&ts->client->dev, "Screen off command failed\n");
-			gpiod_direction_input(ts->gpiod_int);
-			goodix_request_irq(ts);
-			return -EAGAIN;
-		}
-
-		/*
-		 * The datasheet specifies that the interval between sending screen-off
-		 * command and wake-up should be longer than 58 ms. To avoid waking up
-		 * sooner, delay 58ms here.
-		 */
-		msleep(58);
-		gpiod_direction_input(ts->gpiod_int);
-=======
+
+	usleep_range(5000, 6000);
+
 	error = goodix_i2c_write_u8(ts->client, GOODIX_REG_COMMAND,
 				    GOODIX_CMD_SCREEN_OFF);
 	if (error) {
@@ -1507,36 +1305,14 @@
 		goodix_irq_direction_input(ts);
 		goodix_request_irq(ts);
 		return -EAGAIN;
->>>>>>> c1084c27
-	}
-
-	if (ts->reg) {
-		error = regulator_disable(ts->reg);
-		if (error) {
-			dev_err(&client->dev, "disable regulator failed\n");
-			return error;
-		}
-	}
-
+	}
 
 	/*
-	 * The Goodix touch controller sets its I2C address based on the level of
-	 * the INT and RESET signals when the chip is powered. The RESET line is
-	 * not present on the Digi LVDS connector so the touch sometimes probes
-	 * at address 0x14 and sometimes at 0x5d. When resuming from suspend, INT
-	 * line is always high, so the chip probes at address 0x14.
-	 * This is problematic if the chip probed at 0x5d during power-up.
-	 * To work around the problem, set the INT line high or low before
-	 * suspending, according to the current address.
+	 * The datasheet specifies that the interval between sending screen-off
+	 * command and wake-up should be longer than 58 ms. To avoid waking up
+	 * sooner, delay 58ms here.
 	 */
-	if (client->addr == 0x5D)
-		error = gpiod_direction_output(ts->gpiod_int, 0);
-	else
-		error = gpiod_direction_output(ts->gpiod_int, 1);
-
-	if (error)
-		return error;
-
+	msleep(58);
 	return 0;
 }
 
@@ -1547,59 +1323,11 @@
 	u8 config_ver;
 	int error;
 
-<<<<<<< HEAD
-	if (ts->reg) {
-		error = regulator_enable(ts->reg);
-		if (error) {
-			dev_err(&client->dev, "enable regulator failed\n");
-			return error;
-		}
-	}
-
-	if (!ts->gpiod_int) {
-=======
 	if (ts->irq_pin_access_method == IRQ_PIN_ACCESS_NONE) {
->>>>>>> c1084c27
 		enable_irq(client->irq);
 		return 0;
 	}
 
-<<<<<<< HEAD
-	if (ts->reload_fw_on_resume) {
-		error = goodix_reset(ts);
-		if (error) {
-			dev_err(&client->dev, "Controller reset failed.\n");
-			return error;
-		}
-
-		/*
-		 * If the controller configuration was provided through the
-		 * firmware subsystem, send again the configuration
-		 */
-		if (ts->cfg.size > 0) {
-			error = goodix_send_cfg(ts, &ts->cfg);
-			if (error) {
-				dev_err(&ts->client->dev,
-					"Unable to load firmware\n");
-				return error;
-			}
-		}
-	} else {
-		/*
-		 * Wait a bit before toggling the int gpio, just in case the
-		 * touch controller has been power cycled. Otherwise, it might
-		 * fail to reinitialize.
-		 */
-		msleep(60);
-
-		/*
-		* Exit sleep mode by outputting HIGH level to INT pin
-		* for 2ms~5ms.
-		*/
-		error = gpiod_direction_output(ts->gpiod_int, 1);
-		if (error)
-			return error;
-=======
 	/*
 	 * Exit sleep mode by outputting HIGH level to INT pin
 	 * for 2ms~5ms.
@@ -1607,10 +1335,8 @@
 	error = goodix_irq_direction_output(ts, 1);
 	if (error)
 		return error;
->>>>>>> c1084c27
-
-		usleep_range(2000, 5000);
-	}
+
+	usleep_range(2000, 5000);
 
 	error = goodix_int_sync(ts);
 	if (error)
