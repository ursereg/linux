--- conflicted
+++ resolved
@@ -655,7 +655,6 @@
 	  To compile this driver as a module, choose M here: the
 	  module will be called xen-kbdfront.
 
-<<<<<<< HEAD
 config INPUT_SIRFSOC_ONKEY
 	bool "CSR SiRFSoC power on/off/suspend key support"
 	depends on ARCH_SIRF && OF
@@ -675,7 +674,7 @@
 
 	  To compile this driver as a module, choose M here: the
 	  module will be called ideapad_slidebar.
-=======
+
 config INPUT_ISL29023
 	tristate "Intersil ISL29023 ambient light sensor"
 	depends on I2C && SYSFS
@@ -685,6 +684,5 @@
 
 	  This driver can also be built as a module.  If so, the module
 	  will be called isl29023.
->>>>>>> 8aa3903a
 
 endif