--- conflicted
+++ resolved
@@ -892,24 +892,6 @@
 	  To compile this driver as a module, choose M here: the
 	  module will be called stpmic1_onkey.
 
-<<<<<<< HEAD
-config INPUT_MPL3115
-	tristate "MPL3115 pressure temperature sensor"
-	depends on I2C && SYSFS
-	help
-	  If you say yes here you get support for the Freescale MPL3115
-	  pressure temperature sensor.
-
-	  This driver can also be built as a module.  If so, the module
-	  will be called mpl3115
-
-config SENSOR_FXLS8471
-	tristate "FXLS8471 motion sensor device driver"
-	depends on I2C
-	default n
-
-=======
->>>>>>> c1084c27
 config SENSOR_IMX_RPMSG
 	tristate "NXP IMX rpmsg virtual sensor device driver"
 	depends on (SOC_IMX7ULP)
@@ -919,17 +901,6 @@
 	help
 	  This is rpmsg virtual sensor driver on i.mx7ulp, because some
 	  sensors connect with M4 core.
-<<<<<<< HEAD
-
-config INPUT_ISL29023
-	tristate "Intersil ISL29023 ambient light sensor"
-	depends on I2C && SYSFS
-	help
-	  If you say yes here you get support for the Intersil ISL29023
-	  ambient light sensor.
-
-	  This driver can also be built as a module.  If so, the module
-	  will be called isl29023.
 
 config INPUT_MCA_PWRKEY
 	tristate "Digi ConnectCore SOMs Micro Controller Assist Power key"
@@ -943,6 +914,4 @@
 	  This driver can also be built as a module, if so, the module
 	  will be called "pwrkey-mca".
 
-=======
->>>>>>> c1084c27
 endif