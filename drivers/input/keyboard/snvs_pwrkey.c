--- conflicted
+++ resolved
@@ -90,15 +90,6 @@
 	u32 lp_status;
 
 	pm_wakeup_event(input->dev.parent, 0);
-
-	if (pdata->clk)
-		clk_enable(pdata->clk);
-
-	if (pdata->suspended) {
-		pdata->keystate = 1;
-		input_event(input, EV_KEY, pdata->keycode, 1);
-		input_sync(input);
-	}
 
 	if (pdata->clk)
 		clk_enable(pdata->clk);
@@ -205,11 +196,8 @@
 	if (pdata->irq < 0)
 		return -EINVAL;
 
-<<<<<<< HEAD
-=======
 	pdata->emulate_press = of_property_read_bool(np, "emulate-press");
 
->>>>>>> c1084c27
 	pdata->clk = devm_clk_get(&pdev->dev, "snvs");
 	if (IS_ERR(pdata->clk)) {
 		pdata->clk = NULL;
