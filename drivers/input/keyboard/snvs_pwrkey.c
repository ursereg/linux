--- conflicted
+++ resolved
@@ -156,8 +156,6 @@
 		return error;
 	}
 
-<<<<<<< HEAD
-=======
 	pdata->input = input;
 	platform_set_drvdata(pdev, pdata);
 
@@ -170,7 +168,6 @@
 		return error;
 	}
 
->>>>>>> aea8526e
 	error = input_register_device(input);
 	if (error < 0) {
 		dev_err(&pdev->dev, "failed to register input device\n");
