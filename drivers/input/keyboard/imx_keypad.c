--- conflicted
+++ resolved
@@ -1,11 +1,7 @@
 /*
  * Driver for the IMX keypad port.
  * Copyright (C) 2009 Alberto Panizzo <maramaopercheseimorto@gmail.com>
-<<<<<<< HEAD
- * Copyright (C) 2013 Freescale Semiconductor, Inc.
-=======
  * Copyright (C) 2015 Freescale Semiconductor, Inc.
->>>>>>> 825dd90e
  *
  * This program is free software; you can redistribute it and/or modify
  * it under the terms of the GNU General Public License version 2 as
@@ -557,12 +553,7 @@
 		writew(reg_val, kbd->mmio_base + KPSR);
 
 		enable_irq_wake(kbd->irq);
-<<<<<<< HEAD
-	else
-		pinctrl_pm_select_sleep_state(dev);
-=======
-	}
->>>>>>> 825dd90e
+	}
 
 	return 0;
 }
@@ -576,8 +567,6 @@
 
 	if (device_may_wakeup(&pdev->dev))
 		disable_irq_wake(kbd->irq);
-	else
-		pinctrl_pm_select_default_state(dev);
 
 	mutex_lock(&input_dev->mutex);
 
