# SPDX-License-Identifier: GPL-2.0-only
#
# Input core configuration
#
menuconfig INPUT_KEYBOARD
	bool "Keyboards"
	default y
	help
	  Say Y here, and a list of supported keyboards will be displayed.
	  This option doesn't affect the kernel.

	  If unsure, say Y.

if INPUT_KEYBOARD

config KEYBOARD_ADC
	tristate "ADC Ladder Buttons"
	depends on IIO
	help
	  This driver implements support for buttons connected
	  to an ADC using a resistor ladder.

	  Say Y here if your device has such buttons connected to an ADC.  Your
	  board-specific setup logic must also provide a configuration data
	  for mapping voltages to buttons.

	  To compile this driver as a module, choose M here: the
	  module will be called adc_keys.

config KEYBOARD_ADP5520
	tristate "Keypad Support for ADP5520 PMIC"
	depends on PMIC_ADP5520
	help
	  This option enables support for the keypad scan matrix
	  on Analog Devices ADP5520 PMICs.

	  To compile this driver as a module, choose M here: the module will
	  be called adp5520-keys.

config KEYBOARD_ADP5588
	tristate "ADP5588/87 I2C QWERTY Keypad and IO Expander"
	depends on I2C
	help
	  Say Y here if you want to use a ADP5588/87 attached to your
	  system I2C bus.

	  To compile this driver as a module, choose M here: the
	  module will be called adp5588-keys.

config KEYBOARD_ADP5589
	tristate "ADP5585/ADP5589 I2C QWERTY Keypad and IO Expander"
	depends on I2C
	help
	  Say Y here if you want to use a ADP5585/ADP5589 attached to your
	  system I2C bus.

	  To compile this driver as a module, choose M here: the
	  module will be called adp5589-keys.

config KEYBOARD_AMIGA
	tristate "Amiga keyboard"
	depends on AMIGA
	help
	  Say Y here if you are running Linux on any AMIGA and have a keyboard
	  attached.

	  To compile this driver as a module, choose M here: the
	  module will be called amikbd.

config KEYBOARD_APPLESPI
	tristate "Apple SPI keyboard and trackpad"
	depends on ACPI && EFI
	depends on SPI
	depends on X86 || COMPILE_TEST
	depends on LEDS_CLASS
	select CRC16
	help
	  Say Y here if you are running Linux on any Apple MacBook8,1 or later,
	  or any MacBookPro13,* or MacBookPro14,*.

	  You will also need to enable appropriate SPI master controllers:
	  spi_pxa2xx_platform and spi_pxa2xx_pci for MacBook8,1, and
	  spi_pxa2xx_platform and intel_lpss_pci for the rest.

	  To compile this driver as a module, choose M here: the
	  module will be called applespi.

config KEYBOARD_ATARI
	tristate "Atari keyboard"
	depends on ATARI
	select ATARI_KBD_CORE
	help
	  Say Y here if you are running Linux on any Atari and have a keyboard
	  attached.

	  To compile this driver as a module, choose M here: the
	  module will be called atakbd.

config KEYBOARD_ATKBD
	tristate "AT keyboard"
	default y
	select SERIO
	select SERIO_LIBPS2
	select SERIO_I8042 if ARCH_MIGHT_HAVE_PC_SERIO
	select SERIO_GSCPS2 if GSC
	help
	  Say Y here if you want to use a standard AT or PS/2 keyboard. Usually
	  you'll need this, unless you have a different type keyboard (USB, ADB
	  or other). This also works for AT and PS/2 keyboards connected over a
	  PS/2 to serial converter.

	  If unsure, say Y.

	  To compile this driver as a module, choose M here: the
	  module will be called atkbd.

config KEYBOARD_ATKBD_HP_KEYCODES
	bool "Use HP keyboard scancodes"
	depends on PARISC && KEYBOARD_ATKBD
	default y
	help
	  Say Y here if you have a PA-RISC machine and want to use an AT or
	  PS/2 keyboard, and your keyboard uses keycodes that are specific to
	  PA-RISC keyboards.

	  Say N if you use a standard keyboard.

config KEYBOARD_ATKBD_RDI_KEYCODES
	bool "Use PrecisionBook keyboard scancodes"
	depends on KEYBOARD_ATKBD_HP_KEYCODES
	default n
	help
	  If you have an RDI PrecisionBook, say Y here if you want to use its
	  built-in keyboard (as opposed to an external keyboard).

	  The PrecisionBook has five keys that conflict with those used by most
	  AT and PS/2 keyboards. These are as follows:

	    PrecisionBook    Standard AT or PS/2

	    F1               F12
	    Left Ctrl        Left Alt
	    Caps Lock        Left Ctrl
	    Right Ctrl       Caps Lock
	    Left             102nd key (the key to the right of Left Shift)

	  If you say N here, and use the PrecisionBook keyboard, then each key
	  in the left-hand column will be interpreted as the corresponding key
	  in the right-hand column.

	  If you say Y here, and use an external keyboard, then each key in the
	  right-hand column will be interpreted as the key shown in the
	  left-hand column.

config KEYBOARD_QT1050
	tristate "Microchip AT42QT1050 Touch Sensor Chip"
	depends on I2C
	select REGMAP_I2C
	help
	  Say Y here if you want to use Microchip AT42QT1050 QTouch
	  Sensor chip as input device.

	  To compile this driver as a module, choose M here:
	  the module will be called qt1050

config KEYBOARD_QT1070
	tristate "Atmel AT42QT1070 Touch Sensor Chip"
	depends on I2C
	help
	  Say Y here if you want to use Atmel AT42QT1070 QTouch
	  Sensor chip as input device.

	  To compile this driver as a module, choose M here:
	  the module will be called qt1070

config KEYBOARD_QT2160
	tristate "Atmel AT42QT2160 Touch Sensor Chip"
	depends on I2C
	help
	  If you say yes here you get support for Atmel AT42QT2160 Touch
	  Sensor chip as a keyboard input.

	  This driver can also be built as a module. If so, the module
	  will be called qt2160.

config KEYBOARD_CLPS711X
	tristate "CLPS711X Keypad support"
	depends on OF_GPIO && (ARCH_CLPS711X || COMPILE_TEST)
	select INPUT_MATRIXKMAP
	help
	  Say Y here to enable the matrix keypad on the Cirrus Logic
	  CLPS711X CPUs.

	  To compile this driver as a module, choose M here: the
	  module will be called clps711x-keypad.

config KEYBOARD_DLINK_DIR685
	tristate "D-Link DIR-685 touchkeys support"
	depends on I2C
	default ARCH_GEMINI
	help
	  If you say yes here you get support for the D-Link DIR-685
	  touchkeys.

	  To compile this driver as a module, choose M here: the
	  module will be called dlink-dir685-touchkeys.

config KEYBOARD_LKKBD
	tristate "DECstation/VAXstation LK201/LK401 keyboard"
	select SERIO
	help
	  Say Y here if you want to use a LK201 or LK401 style serial
	  keyboard. This keyboard is also usable on PCs if you attach
	  it with the inputattach program. The connector pinout is
	  described within lkkbd.c.

	  To compile this driver as a module, choose M here: the
	  module will be called lkkbd.

config KEYBOARD_EP93XX
	tristate "EP93xx Matrix Keypad support"
	depends on ARCH_EP93XX || COMPILE_TEST
	select INPUT_MATRIXKMAP
	help
	  Say Y here to enable the matrix keypad on the Cirrus EP93XX.

	  To compile this driver as a module, choose M here: the
	  module will be called ep93xx_keypad.

config KEYBOARD_GPIO
	tristate "GPIO Buttons"
	depends on GPIOLIB || COMPILE_TEST
	help
	  This driver implements support for buttons connected
	  to GPIO pins of various CPUs (and some other chips).

	  Say Y here if your device has buttons connected
	  directly to such GPIO pins.  Your board-specific
	  setup logic must also provide a platform device,
	  with configuration data saying which GPIOs are used.

	  To compile this driver as a module, choose M here: the
	  module will be called gpio_keys.

config KEYBOARD_GPIO_POLLED
	tristate "Polled GPIO buttons"
	depends on GPIOLIB
	help
	  This driver implements support for buttons connected
	  to GPIO pins that are not capable of generating interrupts.

	  Say Y here if your device has buttons connected
	  directly to such GPIO pins.  Your board-specific
	  setup logic must also provide a platform device,
	  with configuration data saying which GPIOs are used.

	  To compile this driver as a module, choose M here: the
	  module will be called gpio_keys_polled.

config KEYBOARD_TCA6416
	tristate "TCA6416/TCA6408A Keypad Support"
	depends on I2C
	help
	  This driver implements basic keypad functionality
	  for keys connected through TCA6416/TCA6408A IO expanders.

	  Say Y here if your device has keys connected to
	  TCA6416/TCA6408A IO expander. Your board-specific setup logic
	  must also provide pin-mask details(of which TCA6416 pins
	  are used for keypad).

	  If enabled the entire TCA6416 device will be managed through
	  this driver.

	  To compile this driver as a module, choose M here: the
	  module will be called tca6416_keypad.

config KEYBOARD_TCA8418
	tristate "TCA8418 Keypad Support"
	depends on I2C
	select INPUT_MATRIXKMAP
	help
	  This driver implements basic keypad functionality
	  for keys connected through TCA8418 keypad decoder.

	  Say Y here if your device has keys connected to
	  TCA8418 keypad decoder.

	  If enabled the complete TCA8418 device will be managed through
	  this driver.

	  To compile this driver as a module, choose M here: the
	  module will be called tca8418_keypad.

config KEYBOARD_MATRIX
	tristate "GPIO driven matrix keypad support"
	depends on GPIOLIB || COMPILE_TEST
	select INPUT_MATRIXKMAP
	help
	  Enable support for GPIO driven matrix keypad.

	  To compile this driver as a module, choose M here: the
	  module will be called matrix_keypad.

config KEYBOARD_HIL_OLD
	tristate "HP HIL keyboard support (simple driver)"
	depends on GSC || HP300
	default y
	help
	  The "Human Interface Loop" is a older, 8-channel USB-like
	  controller used in several Hewlett Packard models. This driver
	  was adapted from the one written for m68k/hp300, and implements
	  support for a keyboard attached to the HIL port, but not for
	  any other types of HIL input devices like mice or tablets.
	  However, it has been thoroughly tested and is stable.

	  If you want full HIL support including support for multiple
	  keyboards, mice, and tablets, you have to enable the
	  "HP System Device Controller i8042 Support" in the input/serio
	  submenu.

config KEYBOARD_HIL
	tristate "HP HIL keyboard/pointer support"
	depends on GSC || HP300
	default y
	select HP_SDC
	select HIL_MLC
	select SERIO
	help
	  The "Human Interface Loop" is a older, 8-channel USB-like
	  controller used in several Hewlett Packard models.
	  This driver implements support for HIL-keyboards and pointing
	  devices (mice, tablets, touchscreens) attached
	  to your machine, so normally you should say Y here.

config KEYBOARD_HP6XX
	tristate "HP Jornada 6xx keyboard"
	depends on SH_HP6XX
	help
	  Say Y here if you have a HP Jornada 620/660/680/690 and want to
	  support the built-in keyboard.

	  To compile this driver as a module, choose M here: the
	  module will be called jornada680_kbd.

config KEYBOARD_HP7XX
	tristate "HP Jornada 7xx keyboard"
	depends on SA1100_JORNADA720_SSP && SA1100_SSP
	help
	  Say Y here if you have a HP Jornada 710/720/728 and want to
	  support the built-in keyboard.

	  To compile this driver as a module, choose M here: the
	  module will be called jornada720_kbd.

config KEYBOARD_LM8323
	tristate "LM8323 keypad chip"
	depends on I2C
	depends on LEDS_CLASS
	help
	  If you say yes here you get support for the National Semiconductor
	  LM8323 keypad controller.

	  To compile this driver as a module, choose M here: the
	  module will be called lm8323.

config KEYBOARD_LM8333
	tristate "LM8333 keypad chip"
	depends on I2C
	select INPUT_MATRIXKMAP
	help
	  If you say yes here you get support for the National Semiconductor
	  LM8333 keypad controller.

	  To compile this driver as a module, choose M here: the
	  module will be called lm8333.

config KEYBOARD_LOCOMO
	tristate "LoCoMo Keyboard Support"
	depends on SHARP_LOCOMO
	help
	  Say Y here if you are running Linux on a Sharp Zaurus Collie or Poodle based PDA

	  To compile this driver as a module, choose M here: the
	  module will be called locomokbd.

config KEYBOARD_LPC32XX
	tristate "LPC32XX matrix key scanner support"
	depends on ARCH_LPC32XX && OF
	select INPUT_MATRIXKMAP
	help
	  Say Y here if you want to use NXP LPC32XX SoC key scanner interface,
	  connected to a key matrix.

	  To compile this driver as a module, choose M here: the
	  module will be called lpc32xx-keys.

config KEYBOARD_MAPLE
	tristate "Maple bus keyboard"
	depends on SH_DREAMCAST && MAPLE
	help
	  Say Y here if you have a Dreamcast console running Linux and have
	  a keyboard attached to its Maple bus.

	  To compile this driver as a module, choose M here: the
	  module will be called maple_keyb.

config KEYBOARD_MAX7359
	tristate "Maxim MAX7359 Key Switch Controller"
	select INPUT_MATRIXKMAP
	depends on I2C
	help
	  If you say yes here you get support for the Maxim MAX7359 Key
	  Switch Controller chip. This providers microprocessors with
	  management of up to 64 key switches

	  To compile this driver as a module, choose M here: the
	  module will be called max7359_keypad.

config KEYBOARD_MCS
	tristate "MELFAS MCS Touchkey"
	depends on I2C
	help
	  Say Y here if you have the MELFAS MCS5000/5080 touchkey controller
	  chip in your system.

	  If unsure, say N.

	  To compile this driver as a module, choose M here: the
	  module will be called mcs_touchkey.

config KEYBOARD_MPR121
	tristate "Freescale MPR121 Touchkey"
	depends on I2C
	help
	  Say Y here if you have Freescale MPR121 touchkey controller
	  chip in your system.

	  If unsure, say N.

	  To compile this driver as a module, choose M here: the
	  module will be called mpr121_touchkey.

config KEYBOARD_RPMSG
       tristate "i.MX Rpmsg Keys Driver"
<<<<<<< HEAD
       depends on (SOC_IMX7ULP)
=======
>>>>>>> c1084c27
       depends on RPMSG
       depends on OF
       help
         This is rpmsg keys driver on i.mx7ulp, because some keys located
         in M4 side.



config KEYBOARD_SNVS_PWRKEY
	tristate "IMX SNVS Power Key Driver"
	depends on ARCH_MXC || (COMPILE_TEST && HAS_IOMEM)
	depends on OF
	help
	  This is the snvs powerkey driver for the Freescale i.MX application
	  processors.

	  To compile this driver as a module, choose M here; the
	  module will be called snvs_pwrkey.

config KEYBOARD_IMX_SC_PWRKEY
	tristate "IMX SC Power Key Driver"
	depends on IMX_SCU
	help
	  This is the virtual snvs powerkey driver for NXP i.mx8Q/QXP family
	  whose SCU hold snvs inside.

config KEYBOARD_IMX
	tristate "IMX keypad support"
	depends on ARCH_MXC || COMPILE_TEST
	select INPUT_MATRIXKMAP
	help
	  Enable support for IMX keypad port.

	  To compile this driver as a module, choose M here: the
	  module will be called imx_keypad.

<<<<<<< HEAD
  config KEYBOARD_MCA
	tristate "MCA keypad support"
	select INPUT_MATRIXKMAP
	help
	  Enable support for MCA keypad port.

	  To compile this driver as a module, choose M here: the
	  module will be called mca-keypad.
=======
config KEYBOARD_IMX_SC_KEY
	tristate "IMX SCU Key Driver"
	depends on IMX_SCU
	help
	  This is the system controller key driver for NXP i.MX SoCs with
	  system controller inside.

	  To compile this driver as a module, choose M here: the
	  module will be called imx_sc_key.
>>>>>>> c1084c27

config KEYBOARD_NEWTON
	tristate "Newton keyboard"
	select SERIO
	help
	  Say Y here if you have a Newton keyboard on a serial port.

	  To compile this driver as a module, choose M here: the
	  module will be called newtonkbd.

config KEYBOARD_NOMADIK
	tristate "ST-Ericsson Nomadik SKE keyboard"
	depends on (ARCH_NOMADIK || ARCH_U8500)
	select INPUT_MATRIXKMAP
	help
	  Say Y here if you want to use a keypad provided on the SKE controller
	  used on the Ux500 and Nomadik platforms

	  To compile this driver as a module, choose M here: the
	  module will be called nmk-ske-keypad.

config KEYBOARD_NSPIRE
	tristate "TI-NSPIRE built-in keyboard"
	depends on ARCH_NSPIRE && OF
	select INPUT_MATRIXKMAP
	help
	  Say Y here if you want to use the built-in keypad on TI-NSPIRE.

	  To compile this driver as a module, choose M here: the
	  module will be called nspire-keypad.

config KEYBOARD_TEGRA
	tristate "NVIDIA Tegra internal matrix keyboard controller support"
	depends on ARCH_TEGRA && OF
	select INPUT_MATRIXKMAP
	help
	  Say Y here if you want to use a matrix keyboard connected directly
	  to the internal keyboard controller on Tegra SoCs.

	  To compile this driver as a module, choose M here: the
	  module will be called tegra-kbc.

config KEYBOARD_OPENCORES
	tristate "OpenCores Keyboard Controller"
	depends on HAS_IOMEM
	help
	  Say Y here if you want to use the OpenCores Keyboard Controller
	  http://www.opencores.org/project,keyboardcontroller

	  To compile this driver as a module, choose M here; the
	  module will be called opencores-kbd.

config KEYBOARD_PXA27x
	tristate "PXA27x/PXA3xx keypad support"
	depends on PXA27x || PXA3xx || ARCH_MMP
	select INPUT_MATRIXKMAP
	help
	  Enable support for PXA27x/PXA3xx keypad controller.

	  To compile this driver as a module, choose M here: the
	  module will be called pxa27x_keypad.

config KEYBOARD_PXA930_ROTARY
	tristate "PXA930/PXA935 Enhanced Rotary Controller Support"
	depends on CPU_PXA930 || CPU_PXA935
	help
	  Enable support for PXA930/PXA935 Enhanced Rotary Controller.

	  To compile this driver as a module, choose M here: the
	  module will be called pxa930_rotary.

config KEYBOARD_PMIC8XXX
	tristate "Qualcomm PMIC8XXX keypad support"
	depends on MFD_PM8XXX
	select INPUT_MATRIXKMAP
	help
	  Say Y here if you want to enable the driver for the PMIC8XXX
	  keypad provided as a reference design from Qualcomm. This is intended
	  to support upto 18x8 matrix based keypad design.

	  To compile this driver as a module, choose M here: the module will
	  be called pmic8xxx-keypad.

config KEYBOARD_SAMSUNG
	tristate "Samsung keypad support"
	depends on HAVE_CLK
	select INPUT_MATRIXKMAP
	help
	  Say Y here if you want to use the keypad on your Samsung mobile
	  device.

	  To compile this driver as a module, choose M here: the
	  module will be called samsung-keypad.

config KEYBOARD_GOLDFISH_EVENTS
	depends on GOLDFISH || COMPILE_TEST
	tristate "Generic Input Event device for Goldfish"
	help
	  Say Y here to get an input event device for the Goldfish virtual
	  device emulator.

	  To compile this driver as a module, choose M here: the
	  module will be called goldfish-events.

config KEYBOARD_STOWAWAY
	tristate "Stowaway keyboard"
	select SERIO
	help
	  Say Y here if you have a Stowaway keyboard on a serial port.
	  Stowaway compatible keyboards like Dicota Input-PDA keyboard
	  are also supported by this driver.

	  To compile this driver as a module, choose M here: the
	  module will be called stowaway.

config KEYBOARD_ST_KEYSCAN
	tristate "STMicroelectronics keyscan support"
	depends on ARCH_STI || COMPILE_TEST
	select INPUT_MATRIXKMAP
	help
	  Say Y here if you want to use a keypad attached to the keyscan block
	  on some STMicroelectronics SoC devices.

	  To compile this driver as a module, choose M here: the
	  module will be called st-keyscan.

config KEYBOARD_SUNKBD
	tristate "Sun Type 4 and Type 5 keyboard"
	select SERIO
	help
	  Say Y here if you want to use a Sun Type 4 or Type 5 keyboard,
	  connected either to the Sun keyboard connector or to an serial
	  (RS-232) port via a simple adapter.

	  To compile this driver as a module, choose M here: the
	  module will be called sunkbd.

config KEYBOARD_SH_KEYSC
	tristate "SuperH KEYSC keypad support"
	depends on ARCH_SHMOBILE || COMPILE_TEST
	help
	  Say Y here if you want to use a keypad attached to the KEYSC block
	  on SuperH processors such as sh7722 and sh7343.

	  To compile this driver as a module, choose M here: the
	  module will be called sh_keysc.

config KEYBOARD_STMPE
	tristate "STMPE keypad support"
	depends on MFD_STMPE
	depends on OF
	select INPUT_MATRIXKMAP
	help
	  Say Y here if you want to use the keypad controller on STMPE I/O
	  expanders.

	  To compile this driver as a module, choose M here: the module will be
	  called stmpe-keypad.

config KEYBOARD_SUN4I_LRADC
	tristate "Allwinner sun4i low res adc attached tablet keys support"
	depends on ARCH_SUNXI
	help
	  This selects support for the Allwinner low res adc attached tablet
	  keys found on Allwinner sunxi SoCs.

	  To compile this driver as a module, choose M here: the
	  module will be called sun4i-lradc-keys.

config KEYBOARD_DAVINCI
	tristate "TI DaVinci Key Scan"
	depends on ARCH_DAVINCI_DM365
	help
	  Say Y to enable keypad module support for the TI DaVinci
	  platforms (DM365).

	  To compile this driver as a module, choose M here: the
	  module will be called davinci_keyscan.

config KEYBOARD_IPAQ_MICRO
	tristate "Buttons on Micro SoC (iPaq h3100,h3600,h3700)"
	depends on MFD_IPAQ_MICRO
	help
	  Say Y to enable support for the buttons attached to
	  Micro peripheral controller on iPAQ h3100/h3600/h3700

	  To compile this driver as a module, choose M here: the
	  module will be called ipaq-micro-keys.

config KEYBOARD_IQS62X
	tristate "Azoteq IQS620A/621/622/624/625 keys and switches"
	depends on MFD_IQS62X
	help
	  Say Y here to enable key and switch support for the Azoteq IQS620A,
	  IQS621, IQS622, IQS624 and IQS625 multi-function sensors.

	  To compile this driver as a module, choose M here: the module will
	  be called iqs62x-keys.

config KEYBOARD_OMAP
	tristate "TI OMAP keypad support"
	depends on ARCH_OMAP1
	select INPUT_MATRIXKMAP
	help
	  Say Y here if you want to use the OMAP keypad.

	  To compile this driver as a module, choose M here: the
	  module will be called omap-keypad.

config KEYBOARD_OMAP4
	tristate "TI OMAP4+ keypad support"
	depends on (OF && HAS_IOMEM) || ARCH_OMAP2PLUS
	select INPUT_MATRIXKMAP
	help
	  Say Y here if you want to use the OMAP4+ keypad.

	  To compile this driver as a module, choose M here: the
	  module will be called omap4-keypad.

config KEYBOARD_SPEAR
	tristate "ST SPEAR keyboard support"
	depends on PLAT_SPEAR
	select INPUT_MATRIXKMAP
	help
	  Say Y here if you want to use the SPEAR keyboard.

	  To compile this driver as a module, choose M here: the
	  module will be called spear-keyboard.

config KEYBOARD_TC3589X
	tristate "TC3589X Keypad support"
	depends on MFD_TC3589X
	select INPUT_MATRIXKMAP
	help
	  Say Y here if you want to use the keypad controller on
	  TC35892/3 I/O expander.

	  To compile this driver as a module, choose M here: the
	  module will be called tc3589x-keypad.

config KEYBOARD_TM2_TOUCHKEY
	tristate "TM2 touchkey support"
	depends on I2C
	depends on LEDS_CLASS
	help
	  Say Y here to enable device driver for tm2-touchkey with
	  LED control for the Exynos5433 TM2 board.

	  To compile this driver as a module, choose M here.
	  module will be called tm2-touchkey.

config KEYBOARD_TWL4030
	tristate "TI TWL4030/TWL5030/TPS659x0 keypad support"
	depends on TWL4030_CORE
	select INPUT_MATRIXKMAP
	help
	  Say Y here if your board use the keypad controller on
	  TWL4030 family chips.  It's safe to say enable this
	  even on boards that don't use the keypad controller.

	  To compile this driver as a module, choose M here: the
	  module will be called twl4030_keypad.

config KEYBOARD_XTKBD
	tristate "XT keyboard"
	select SERIO
	help
	  Say Y here if you want to use the old IBM PC/XT keyboard (or
	  compatible) on your system. This is only possible with a
	  parallel port keyboard adapter, you cannot connect it to the
	  keyboard port on a PC that runs Linux.

	  To compile this driver as a module, choose M here: the
	  module will be called xtkbd.

config KEYBOARD_CROS_EC
	tristate "ChromeOS EC keyboard"
	select INPUT_MATRIXKMAP
	depends on CROS_EC
	help
	  Say Y here to enable the matrix keyboard used by ChromeOS devices
	  and implemented on the ChromeOS EC. You must enable one bus option
	  (CROS_EC_I2C or CROS_EC_SPI) to use this.

	  To compile this driver as a module, choose M here: the
	  module will be called cros_ec_keyb.

config KEYBOARD_CAP11XX
	tristate "Microchip CAP11XX based touch sensors"
	depends on OF && I2C
	select REGMAP_I2C
	help
	  Say Y here to enable the CAP11XX touch sensor driver.

	  To compile this driver as a module, choose M here: the
	  module will be called cap11xx.

config KEYBOARD_BCM
	tristate "Broadcom keypad driver"
	depends on OF && HAVE_CLK && HAS_IOMEM
	select INPUT_MATRIXKMAP
	default ARCH_BCM_CYGNUS
	help
	  Say Y here if you want to use Broadcom keypad.

	  To compile this driver as a module, choose M here: the
	  module will be called bcm-keypad.

config KEYBOARD_MTK_PMIC
	tristate "MediaTek PMIC keys support"
	depends on MFD_MT6397
	help
	  Say Y here if you want to use the pmic keys (powerkey/homekey).

	  To compile this driver as a module, choose M here: the
	  module will be called pmic-keys.

endif<|MERGE_RESOLUTION|>--- conflicted
+++ resolved
@@ -443,10 +443,6 @@
 
 config KEYBOARD_RPMSG
        tristate "i.MX Rpmsg Keys Driver"
-<<<<<<< HEAD
-       depends on (SOC_IMX7ULP)
-=======
->>>>>>> c1084c27
        depends on RPMSG
        depends on OF
        help
@@ -483,16 +479,6 @@
 	  To compile this driver as a module, choose M here: the
 	  module will be called imx_keypad.
 
-<<<<<<< HEAD
-  config KEYBOARD_MCA
-	tristate "MCA keypad support"
-	select INPUT_MATRIXKMAP
-	help
-	  Enable support for MCA keypad port.
-
-	  To compile this driver as a module, choose M here: the
-	  module will be called mca-keypad.
-=======
 config KEYBOARD_IMX_SC_KEY
 	tristate "IMX SCU Key Driver"
 	depends on IMX_SCU
@@ -502,7 +488,15 @@
 
 	  To compile this driver as a module, choose M here: the
 	  module will be called imx_sc_key.
->>>>>>> c1084c27
+
+  config KEYBOARD_MCA
+	tristate "MCA keypad support"
+	select INPUT_MATRIXKMAP
+	help
+	  Enable support for MCA keypad port.
+
+	  To compile this driver as a module, choose M here: the
+	  module will be called mca-keypad.
 
 config KEYBOARD_NEWTON
 	tristate "Newton keyboard"
