--- conflicted
+++ resolved
@@ -390,11 +390,7 @@
 
 config KEYBOARD_SNVS_PWRKEY
 	tristate "IMX6SX SNVS Power Key Driver"
-<<<<<<< HEAD
-	depends on SOC_IMX6SX
-=======
 	depends on (SOC_IMX6SX || SOC_IMX6UL || SOC_IMX7)
->>>>>>> 9ea9577d
 	help
 	  This is the snvs powerkey driver for the Freescale i.MX6SX application
 	  processors.
@@ -663,14 +659,4 @@
 	  To compile this driver as a module, choose M here: the
 	  module will be called cros_ec_keyb.
 
-config KEYBOARD_MXS_PSWITCH
-       tristate "MXS Power Switch Button"
-       depends on ARCH_MXS
-       help
-         Support the Power Switch Key of the i.MX28 processor as an input
-         device.
-
-         To compile this driver as a module, choose M here: the module
-         will be called mxs_pswitch.
-
 endif