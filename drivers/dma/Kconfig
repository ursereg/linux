--- conflicted
+++ resolved
@@ -137,22 +137,7 @@
 	  To avoid bloating the irq_desc[] array we allocate a sufficient
 	  number of IRQ slots and map them dynamically to specific sources.
 
-<<<<<<< HEAD
-config MXC_PXP_V2
-	bool "MXC PxP V2 support"
-	depends on ARM
-	select DMA_ENGINE
-	help
-          Support the PxP (Pixel Pipeline) on i.MX6 DualLite and i.MX6 SoloLite.
-	  If unsure, select N.
-
-config MXC_PXP_CLIENT_DEVICE
-	bool "MXC PxP Client Device"
-	default y
-	depends on MXC_PXP_V2
-=======
 source "drivers/dma/pxp/Kconfig"
->>>>>>> 9ea9577d
 
 config TXX9_DMAC
 	tristate "Toshiba TXx9 SoC DMA support"
