--- conflicted
+++ resolved
@@ -1189,12 +1189,6 @@
 		return ret;
 	} else if (dmatest_run) {
 		if (!is_threaded_test_pending(info)) {
-<<<<<<< HEAD
-			pr_info("No channels configured, continue with any\n");
-			if (!is_threaded_test_run(info))
-				stop_threaded_test(info);
-			add_threaded_test(info);
-=======
 			/*
 			 * We have nothing to run. This can be due to:
 			 */
@@ -1211,7 +1205,6 @@
 					stop_threaded_test(info);
 				add_threaded_test(info);
 			}
->>>>>>> c1084c27
 		}
 		start_threaded_tests(info);
 	} else {
