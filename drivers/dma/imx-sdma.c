/*
 * drivers/dma/imx-sdma.c
 *
 * This file contains a driver for the Freescale Smart DMA engine
 *
 * Copyright 2010 Sascha Hauer, Pengutronix <s.hauer@pengutronix.de>
 *
 * Based on code from Freescale:
 *
 * Copyright 2004-2015 Freescale Semiconductor, Inc. All Rights Reserved.
 *
 * The code contained herein is licensed under the GNU General Public
 * License. You may obtain a copy of the GNU General Public License
 * Version 2 or later at the following locations:
 *
 * http://www.opensource.org/licenses/gpl-license.html
 * http://www.gnu.org/copyleft/gpl.html
 */

#include <linux/init.h>
#include <linux/module.h>
#include <linux/types.h>
#include <linux/bitops.h>
#include <linux/mm.h>
#include <linux/interrupt.h>
#include <linux/clk.h>
#include <linux/delay.h>
#include <linux/regmap.h>
#include <linux/sched.h>
#include <linux/semaphore.h>
#include <linux/spinlock.h>
#include <linux/device.h>
#include <linux/genalloc.h>
#include <linux/dma-mapping.h>
#include <linux/firmware.h>
#include <linux/slab.h>
#include <linux/platform_device.h>
#include <linux/dmaengine.h>
#include <linux/of.h>
#include <linux/of_device.h>
#include <linux/of_address.h>
#include <linux/of_dma.h>

#include <asm/irq.h>
#include <linux/mfd/syscon.h>
#include <linux/mfd/syscon/imx6q-iomuxc-gpr.h>
#include <linux/platform_data/dma-imx-sdma.h>
#include <linux/platform_data/dma-imx.h>

#include "dmaengine.h"

/* SDMA registers */
#define SDMA_H_C0PTR		0x000
#define SDMA_H_INTR		0x004
#define SDMA_H_STATSTOP		0x008
#define SDMA_H_START		0x00c
#define SDMA_H_EVTOVR		0x010
#define SDMA_H_DSPOVR		0x014
#define SDMA_H_HOSTOVR		0x018
#define SDMA_H_EVTPEND		0x01c
#define SDMA_H_DSPENBL		0x020
#define SDMA_H_RESET		0x024
#define SDMA_H_EVTERR		0x028
#define SDMA_H_INTRMSK		0x02c
#define SDMA_H_PSW		0x030
#define SDMA_H_EVTERRDBG	0x034
#define SDMA_H_CONFIG		0x038
#define SDMA_ONCE_ENB		0x040
#define SDMA_ONCE_DATA		0x044
#define SDMA_ONCE_INSTR		0x048
#define SDMA_ONCE_STAT		0x04c
#define SDMA_ONCE_CMD		0x050
#define SDMA_EVT_MIRROR		0x054
#define SDMA_ILLINSTADDR	0x058
#define SDMA_CHN0ADDR		0x05c
#define SDMA_ONCE_RTB		0x060
#define SDMA_XTRIG_CONF1	0x070
#define SDMA_XTRIG_CONF2	0x074
#define SDMA_CHNENBL0_IMX35	0x200
#define SDMA_CHNENBL0_IMX31	0x080
#define SDMA_CHNPRI_0		0x100

/*
 * Buffer descriptor status values.
 */
#define BD_DONE  0x01
#define BD_WRAP  0x02
#define BD_CONT  0x04
#define BD_INTR  0x08
#define BD_RROR  0x10
#define BD_LAST  0x20
#define BD_EXTD  0x80

/*
 * Data Node descriptor status values.
 */
#define DND_END_OF_FRAME  0x80
#define DND_END_OF_XFER   0x40
#define DND_DONE          0x20
#define DND_UNUSED        0x01

/*
 * IPCV2 descriptor status values.
 */
#define BD_IPCV2_END_OF_FRAME  0x40

#define IPCV2_MAX_NODES        50
/*
 * Error bit set in the CCB status field by the SDMA,
 * in setbd routine, in case of a transfer error
 */
#define DATA_ERROR  0x10000000

/*
 * Buffer descriptor commands.
 */
#define C0_ADDR             0x01
#define C0_LOAD             0x02
#define C0_DUMP             0x03
#define C0_SETCTX           0x07
#define C0_GETCTX           0x03
#define C0_SETDM            0x01
#define C0_SETPM            0x04
#define C0_GETDM            0x02
#define C0_GETPM            0x08
/*
 * Change endianness indicator in the BD command field
 */
#define CHANGE_ENDIANNESS   0x80

/*
 * Mode/Count of data node descriptors - IPCv2
 */
struct sdma_mode_count {
	u32 count   : 16; /* size of the buffer pointed by this BD */
	u32 status  :  8; /* E,R,I,C,W,D status bits stored here */
	u32 command :  8; /* command mostlky used for channel 0 */
};

/*
 * Buffer descriptor
 */
struct sdma_buffer_descriptor {
	struct sdma_mode_count  mode;
	u32 buffer_addr;	/* address of the buffer described */
	u32 ext_buffer_addr;	/* extended buffer address */
} __attribute__ ((packed));

/**
 * struct sdma_channel_control - Channel control Block
 *
 * @current_bd_ptr	current buffer descriptor processed
 * @base_bd_ptr		first element of buffer descriptor array
 * @unused		padding. The SDMA engine expects an array of 128 byte
 *			control blocks
 */
struct sdma_channel_control {
	u32 current_bd_ptr;
	u32 base_bd_ptr;
	u32 unused[2];
} __attribute__ ((packed));

/**
 * struct sdma_state_registers - SDMA context for a channel
 *
 * @pc:		program counter
 * @t:		test bit: status of arithmetic & test instruction
 * @rpc:	return program counter
 * @sf:		source fault while loading data
 * @spc:	loop start program counter
 * @df:		destination fault while storing data
 * @epc:	loop end program counter
 * @lm:		loop mode
 */
struct sdma_state_registers {
	u32 pc     :14;
	u32 unused1: 1;
	u32 t      : 1;
	u32 rpc    :14;
	u32 unused0: 1;
	u32 sf     : 1;
	u32 spc    :14;
	u32 unused2: 1;
	u32 df     : 1;
	u32 epc    :14;
	u32 lm     : 2;
} __attribute__ ((packed));

/**
 * struct sdma_context_data - sdma context specific to a channel
 *
 * @channel_state:	channel state bits
 * @gReg:		general registers
 * @mda:		burst dma destination address register
 * @msa:		burst dma source address register
 * @ms:			burst dma status register
 * @md:			burst dma data register
 * @pda:		peripheral dma destination address register
 * @psa:		peripheral dma source address register
 * @ps:			peripheral dma status register
 * @pd:			peripheral dma data register
 * @ca:			CRC polynomial register
 * @cs:			CRC accumulator register
 * @dda:		dedicated core destination address register
 * @dsa:		dedicated core source address register
 * @ds:			dedicated core status register
 * @dd:			dedicated core data register
 */
struct sdma_context_data {
	struct sdma_state_registers  channel_state;
	u32  gReg[8];
	u32  mda;
	u32  msa;
	u32  ms;
	u32  md;
	u32  pda;
	u32  psa;
	u32  ps;
	u32  pd;
	u32  ca;
	u32  cs;
	u32  dda;
	u32  dsa;
	u32  ds;
	u32  dd;
	u32  scratch0;
	u32  scratch1;
	u32  scratch2;
	u32  scratch3;
	u32  scratch4;
	u32  scratch5;
	u32  scratch6;
	u32  scratch7;
} __attribute__ ((packed));

#define NUM_BD (int)(PAGE_SIZE / sizeof(struct sdma_buffer_descriptor))
#define SDMA_BD_MAX_CNT	0xfffc /* align with 4 bytes */

struct sdma_engine;

/**
 * struct sdma_channel - housekeeping for a SDMA channel
 *
 * @sdma		pointer to the SDMA engine for this channel
 * @channel		the channel number, matches dmaengine chan_id + 1
 * @direction		transfer type. Needed for setting SDMA script
 * @peripheral_type	Peripheral type. Needed for setting SDMA script
 * @event_id0		aka dma request line
 * @event_id1		for channels that use 2 events
 * @word_size		peripheral access size
 * @buf_tail		ID of the buffer that was processed
 * @num_bd		max NUM_BD. number of descriptors currently handling
 * @bd_iram		flag indicating the memory location of buffer descriptor
 */
struct sdma_channel {
	struct sdma_engine		*sdma;
	unsigned int			channel;
	enum dma_transfer_direction		direction;
	enum sdma_peripheral_type	peripheral_type;
	unsigned int			event_id0;
	unsigned int			event_id1;
	enum dma_slave_buswidth		word_size;
	unsigned int			buf_tail;
	unsigned int			num_bd;
	unsigned int			period_len;
	struct sdma_buffer_descriptor	*bd;
	dma_addr_t			bd_phys;
	bool				bd_iram;
	unsigned int			pc_from_device, pc_to_device;
	unsigned int			device_to_device;
	unsigned int                    pc_to_pc;
	unsigned long			flags;
	dma_addr_t			per_address, per_address2;
	unsigned long			event_mask[2];
	unsigned long			watermark_level;
	u32				shp_addr, per_addr;
	struct dma_chan			chan;
	spinlock_t			lock;
	struct dma_async_tx_descriptor	desc;
	enum dma_status			status;
	unsigned int			chn_count;
	unsigned int			chn_real_count;
	struct tasklet_struct		tasklet;
	struct imx_dma_data		data;
<<<<<<< HEAD
=======
	bool				src_dualfifo;
	bool				dst_dualfifo;
>>>>>>> 9ea9577d
};

#define IMX_DMA_SG_LOOP		BIT(0)

#define MAX_DMA_CHANNELS 32
#define MXC_SDMA_DEFAULT_PRIORITY 1
#define MXC_SDMA_MIN_PRIORITY 1
#define MXC_SDMA_MAX_PRIORITY 7
/*
 * 0x78(SDMA_XTRIG_CONF2+4)~0x100(SDMA_CHNPRI_O) registers are reserved and
 * can't be accessed. Skip these register touch in suspend/resume. Also below
 * two macros are only used on i.mx6sx.
 */
#define MXC_SDMA_RESERVED_REG (SDMA_CHNPRI_0 - SDMA_XTRIG_CONF2 - 4)
#define MXC_SDMA_SAVED_REG_NUM (((SDMA_CHNENBL0_IMX35 + 4 * 48) - \
				MXC_SDMA_RESERVED_REG) / 4)

#define SDMA_FIRMWARE_MAGIC 0x414d4453

/**
 * struct sdma_firmware_header - Layout of the firmware image
 *
 * @magic		"SDMA"
 * @version_major	increased whenever layout of struct sdma_script_start_addrs
 *			changes.
 * @version_minor	firmware minor version (for binary compatible changes)
 * @script_addrs_start	offset of struct sdma_script_start_addrs in this image
 * @num_script_addrs	Number of script addresses in this image
 * @ram_code_start	offset of SDMA ram image in this firmware image
 * @ram_code_size	size of SDMA ram image
 * @script_addrs	Stores the start address of the SDMA scripts
 *			(in SDMA memory space)
 */
struct sdma_firmware_header {
	u32	magic;
	u32	version_major;
	u32	version_minor;
	u32	script_addrs_start;
	u32	num_script_addrs;
	u32	ram_code_start;
	u32	ram_code_size;
};

struct sdma_driver_data {
	int chnenbl0;
	int num_events;
	struct sdma_script_start_addrs	*script_addrs;
};

struct sdma_engine {
	struct device			*dev;
	struct device_dma_parameters	dma_parms;
	struct sdma_channel		channel[MAX_DMA_CHANNELS];
	struct sdma_channel_control	*channel_control;
	u32				save_regs[MXC_SDMA_SAVED_REG_NUM];
	const char			*fw_name;
	void __iomem			*regs;
	struct sdma_context_data	*context;
	dma_addr_t			context_phys;
	struct dma_device		dma_device;
	struct clk			*clk_ipg;
	struct clk			*clk_ahb;
	spinlock_t			channel_0_lock;
	u32				script_number;
	struct sdma_script_start_addrs	*script_addrs;
	const struct sdma_driver_data	*drvdata;
	struct gen_pool 		*iram_pool;
<<<<<<< HEAD
=======
	u32                             spba_start_addr;
	u32                             spba_end_addr;
	bool				suspend_off;
>>>>>>> 9ea9577d
};

static struct sdma_driver_data sdma_imx31 = {
	.chnenbl0 = SDMA_CHNENBL0_IMX31,
	.num_events = 32,
};

static struct sdma_script_start_addrs sdma_script_imx25 = {
	.ap_2_ap_addr = 729,
	.uart_2_mcu_addr = 904,
	.per_2_app_addr = 1255,
	.mcu_2_app_addr = 834,
	.uartsh_2_mcu_addr = 1120,
	.per_2_shp_addr = 1329,
	.mcu_2_shp_addr = 1048,
	.ata_2_mcu_addr = 1560,
	.mcu_2_ata_addr = 1479,
	.app_2_per_addr = 1189,
	.app_2_mcu_addr = 770,
	.shp_2_per_addr = 1407,
	.shp_2_mcu_addr = 979,
};

static struct sdma_driver_data sdma_imx25 = {
	.chnenbl0 = SDMA_CHNENBL0_IMX35,
	.num_events = 48,
	.script_addrs = &sdma_script_imx25,
};

static struct sdma_driver_data sdma_imx35 = {
	.chnenbl0 = SDMA_CHNENBL0_IMX35,
	.num_events = 48,
};

static struct sdma_script_start_addrs sdma_script_imx51 = {
	.ap_2_ap_addr = 642,
	.uart_2_mcu_addr = 817,
	.mcu_2_app_addr = 747,
	.mcu_2_shp_addr = 961,
	.ata_2_mcu_addr = 1473,
	.mcu_2_ata_addr = 1392,
	.app_2_per_addr = 1033,
	.app_2_mcu_addr = 683,
	.shp_2_per_addr = 1251,
	.shp_2_mcu_addr = 892,
};

static struct sdma_driver_data sdma_imx51 = {
	.chnenbl0 = SDMA_CHNENBL0_IMX35,
	.num_events = 48,
	.script_addrs = &sdma_script_imx51,
};

static struct sdma_script_start_addrs sdma_script_imx53 = {
	.ap_2_ap_addr = 642,
	.app_2_mcu_addr = 683,
	.mcu_2_app_addr = 747,
	.uart_2_mcu_addr = 817,
	.shp_2_mcu_addr = 891,
	.mcu_2_shp_addr = 960,
	.uartsh_2_mcu_addr = 1032,
	.spdif_2_mcu_addr = 1100,
	.mcu_2_spdif_addr = 1134,
	.firi_2_mcu_addr = 1193,
	.mcu_2_firi_addr = 1290,
};

static struct sdma_driver_data sdma_imx53 = {
	.chnenbl0 = SDMA_CHNENBL0_IMX35,
	.num_events = 48,
	.script_addrs = &sdma_script_imx53,
};

static struct sdma_script_start_addrs sdma_script_imx6q = {
	.ap_2_ap_addr = 642,
	.uart_2_mcu_addr = 817,
	.mcu_2_app_addr = 747,
	.uartsh_2_mcu_addr = 1032,
	.mcu_2_shp_addr = 960,
	.app_2_mcu_addr = 683,
	.shp_2_mcu_addr = 891,
	.spdif_2_mcu_addr = 1100,
	.mcu_2_spdif_addr = 1134,
};

static struct sdma_driver_data sdma_imx6q = {
	.chnenbl0 = SDMA_CHNENBL0_IMX35,
	.num_events = 48,
	.script_addrs = &sdma_script_imx6q,
};

static struct sdma_script_start_addrs sdma_script_imx6sx = {
	.ap_2_ap_addr = 642,
	.uart_2_mcu_addr = 817,
	.mcu_2_app_addr = 747,
	.uartsh_2_mcu_addr = 1032,
	.mcu_2_shp_addr = 960,
	.app_2_mcu_addr = 683,
	.shp_2_mcu_addr = 891,
	.spdif_2_mcu_addr = 1100,
	.mcu_2_spdif_addr = 1134,
};

static struct sdma_driver_data sdma_imx6sx = {
	.chnenbl0 = SDMA_CHNENBL0_IMX35,
	.num_events = 48,
	.script_addrs = &sdma_script_imx6sx,
};

<<<<<<< HEAD
=======
static struct sdma_script_start_addrs sdma_script_imx7d = {
	.ap_2_ap_addr = 644,
	.uart_2_mcu_addr = 819,
	.mcu_2_app_addr = 749,
	.uartsh_2_mcu_addr = 1034,
	.mcu_2_shp_addr = 962,
	.app_2_mcu_addr = 685,
	.shp_2_mcu_addr = 893,
	.spdif_2_mcu_addr = 1102,
	.mcu_2_spdif_addr = 1136,
};

static struct sdma_driver_data sdma_imx7d = {
	.chnenbl0 = SDMA_CHNENBL0_IMX35,
	.num_events = 48,
	.script_addrs = &sdma_script_imx7d,
};

>>>>>>> 9ea9577d
static struct platform_device_id sdma_devtypes[] = {
	{
		.name = "imx25-sdma",
		.driver_data = (unsigned long)&sdma_imx25,
	}, {
		.name = "imx31-sdma",
		.driver_data = (unsigned long)&sdma_imx31,
	}, {
		.name = "imx35-sdma",
		.driver_data = (unsigned long)&sdma_imx35,
	}, {
		.name = "imx51-sdma",
		.driver_data = (unsigned long)&sdma_imx51,
	}, {
		.name = "imx53-sdma",
		.driver_data = (unsigned long)&sdma_imx53,
	}, {
		.name = "imx6q-sdma",
		.driver_data = (unsigned long)&sdma_imx6q,
	}, {
		.name = "imx6sx-sdma",
		.driver_data = (unsigned long)&sdma_imx6sx,
	}, {
<<<<<<< HEAD
=======
		.name = "imx7d-sdma",
		.driver_data = (unsigned long)&sdma_imx7d,
	}, {
>>>>>>> 9ea9577d
		/* sentinel */
	}
};
MODULE_DEVICE_TABLE(platform, sdma_devtypes);

static const struct of_device_id sdma_dt_ids[] = {
	{ .compatible = "fsl,imx6sx-sdma", .data = &sdma_imx6sx, },
<<<<<<< HEAD
=======
	{ .compatible = "fsl,imx7d-sdma", .data = &sdma_imx7d, },
>>>>>>> 9ea9577d
	{ .compatible = "fsl,imx6q-sdma", .data = &sdma_imx6q, },
	{ .compatible = "fsl,imx53-sdma", .data = &sdma_imx53, },
	{ .compatible = "fsl,imx51-sdma", .data = &sdma_imx51, },
	{ .compatible = "fsl,imx35-sdma", .data = &sdma_imx35, },
	{ .compatible = "fsl,imx31-sdma", .data = &sdma_imx31, },
	{ .compatible = "fsl,imx25-sdma", .data = &sdma_imx25, },
	{ /* sentinel */ }
};
MODULE_DEVICE_TABLE(of, sdma_dt_ids);

#define SDMA_H_CONFIG_DSPDMA	BIT(12) /* indicates if the DSPDMA is used */
#define SDMA_H_CONFIG_RTD_PINS	BIT(11) /* indicates if Real-Time Debug pins are enabled */
#define SDMA_H_CONFIG_ACR	BIT(4)  /* indicates if AHB freq /core freq = 2 or 1 */
#define SDMA_H_CONFIG_CSM	(3)       /* indicates which context switch mode is selected*/

static inline u32 chnenbl_ofs(struct sdma_engine *sdma, unsigned int event)
{
	u32 chnenbl0 = sdma->drvdata->chnenbl0;
	return chnenbl0 + event * 4;
}

static int sdma_config_ownership(struct sdma_channel *sdmac,
		bool event_override, bool mcu_override, bool dsp_override)
{
	struct sdma_engine *sdma = sdmac->sdma;
	int channel = sdmac->channel;
	unsigned long evt, mcu, dsp;

	if (event_override && mcu_override && dsp_override)
		return -EINVAL;

	evt = readl_relaxed(sdma->regs + SDMA_H_EVTOVR);
	mcu = readl_relaxed(sdma->regs + SDMA_H_HOSTOVR);
	dsp = readl_relaxed(sdma->regs + SDMA_H_DSPOVR);

	if (dsp_override)
		__clear_bit(channel, &dsp);
	else
		__set_bit(channel, &dsp);

	if (event_override)
		__clear_bit(channel, &evt);
	else
		__set_bit(channel, &evt);

	if (mcu_override)
		__clear_bit(channel, &mcu);
	else
		__set_bit(channel, &mcu);

	writel_relaxed(evt, sdma->regs + SDMA_H_EVTOVR);
	writel_relaxed(mcu, sdma->regs + SDMA_H_HOSTOVR);
	writel_relaxed(dsp, sdma->regs + SDMA_H_DSPOVR);

	return 0;
}

static void sdma_enable_channel(struct sdma_engine *sdma, int channel)
{
	writel(BIT(channel), sdma->regs + SDMA_H_START);
}

/*
 * sdma_run_channel0 - run a channel and wait till it's done
 */
static int sdma_run_channel0(struct sdma_engine *sdma)
{
	int ret;
	unsigned long timeout = 500;

	sdma_enable_channel(sdma, 0);

	while (!(ret = readl_relaxed(sdma->regs + SDMA_H_INTR) & 1)) {
		if (timeout-- <= 0)
			break;
		udelay(1);
	}

	if (ret) {
		/* Clear the interrupt status */
		writel_relaxed(ret, sdma->regs + SDMA_H_INTR);
	} else {
		dev_err(sdma->dev, "Timeout waiting for CH0 ready\n");
	}

	/* Set bits of CONFIG register with dynamic context switching */
	if (readl(sdma->regs + SDMA_H_CONFIG) == 0)
		writel_relaxed(SDMA_H_CONFIG_CSM, sdma->regs + SDMA_H_CONFIG);

	return ret ? 0 : -ETIMEDOUT;
}

static int sdma_load_script(struct sdma_engine *sdma, void *buf, int size,
		u32 address)
{
	struct sdma_buffer_descriptor *bd0 = sdma->channel[0].bd;
	void *buf_virt;
	dma_addr_t buf_phys;
	int ret;
	unsigned long flags;
	bool use_iram = true;

	buf_virt = gen_pool_dma_alloc(sdma->iram_pool, size, &buf_phys);
	if (!buf_virt) {
		use_iram = false;
		buf_virt = dma_alloc_coherent(NULL, size, &buf_phys, GFP_KERNEL);
		if (!buf_virt)
			return -ENOMEM;
	}

	spin_lock_irqsave(&sdma->channel_0_lock, flags);

	bd0->mode.command = C0_SETPM;
	bd0->mode.status = BD_DONE | BD_INTR | BD_WRAP | BD_EXTD;
	bd0->mode.count = size / 2;
	bd0->buffer_addr = buf_phys;
	bd0->ext_buffer_addr = address;

	memcpy(buf_virt, buf, size);

	ret = sdma_run_channel0(sdma);

	spin_unlock_irqrestore(&sdma->channel_0_lock, flags);

	if (use_iram)
		gen_pool_free(sdma->iram_pool, (unsigned long)buf_virt, size);
	else
		dma_free_coherent(NULL, size, buf_virt, buf_phys);

	return ret;
}

static void sdma_event_enable(struct sdma_channel *sdmac, unsigned int event)
{
	struct sdma_engine *sdma = sdmac->sdma;
	int channel = sdmac->channel;
	unsigned long val;
	u32 chnenbl = chnenbl_ofs(sdma, event);

	val = readl_relaxed(sdma->regs + chnenbl);
	__set_bit(channel, &val);
	writel_relaxed(val, sdma->regs + chnenbl);
}

static void sdma_event_disable(struct sdma_channel *sdmac, unsigned int event)
{
	struct sdma_engine *sdma = sdmac->sdma;
	int channel = sdmac->channel;
	u32 chnenbl = chnenbl_ofs(sdma, event);
	unsigned long val;

	val = readl_relaxed(sdma->regs + chnenbl);
	__clear_bit(channel, &val);
	writel_relaxed(val, sdma->regs + chnenbl);
}

static void sdma_handle_channel_loop(struct sdma_channel *sdmac)
{
	if (sdmac->desc.callback)
		sdmac->desc.callback(sdmac->desc.callback_param);
}

static void sdma_update_channel_loop(struct sdma_channel *sdmac)
{
	struct sdma_buffer_descriptor *bd;

	/*
	 * loop mode. Iterate over descriptors, re-setup them and
	 * call callback function.
	 */
	while (1) {
		bd = &sdmac->bd[sdmac->buf_tail];

		if (bd->mode.status & BD_DONE)
			break;

		if (bd->mode.status & BD_RROR)
			sdmac->status = DMA_ERROR;

		bd->mode.status |= BD_DONE;
		sdmac->buf_tail++;
		sdmac->buf_tail %= sdmac->num_bd;
		if (sdmac->peripheral_type == IMX_DMATYPE_UART) {
			/* restore mode.count after counter readed */
			sdmac->chn_real_count = bd->mode.count;
			bd->mode.count = sdmac->chn_count;
		}
<<<<<<< HEAD
=======

		sdma_handle_channel_loop(sdmac);
>>>>>>> 9ea9577d
	}
}

static void mxc_sdma_handle_channel_normal(struct sdma_channel *sdmac)
{
	struct sdma_buffer_descriptor *bd;
	int i, error = 0;

	sdmac->chn_real_count = 0;
	/*
	 * non loop mode. Iterate over all descriptors, collect
	 * errors and call callback function
	 */
	for (i = 0; i < sdmac->num_bd; i++) {
		bd = &sdmac->bd[i];

		 if (bd->mode.status & (BD_DONE | BD_RROR))
			error = -EIO;
		 sdmac->chn_real_count += bd->mode.count;
	}

	if (error)
		sdmac->status = DMA_ERROR;
	else
		sdmac->status = DMA_COMPLETE;

	dma_cookie_complete(&sdmac->desc);
	if (sdmac->desc.callback)
		sdmac->desc.callback(sdmac->desc.callback_param);
}

static void sdma_tasklet(unsigned long data)
{
	struct sdma_channel *sdmac = (struct sdma_channel *) data;
	unsigned long flags;
<<<<<<< HEAD

	spin_lock_irqsave(&sdmac->lock, flags);
	if (sdmac->status != DMA_IN_PROGRESS && !(sdmac->flags & IMX_DMA_SG_LOOP)) {
		spin_unlock_irqrestore(&sdmac->lock, flags);
		return;
	}
	spin_unlock_irqrestore(&sdmac->lock, flags);
=======
>>>>>>> 9ea9577d

	spin_lock_irqsave(&sdmac->lock, flags);
	if (sdmac->status != DMA_IN_PROGRESS) {
		spin_unlock_irqrestore(&sdmac->lock, flags);
		return;
	}
	spin_unlock_irqrestore(&sdmac->lock, flags);

	if (sdmac->flags & IMX_DMA_SG_LOOP) {
		if (sdmac->peripheral_type != IMX_DMATYPE_HDMI)
			sdma_update_channel_loop(sdmac);
		else
			sdma_handle_channel_loop(sdmac);
	} else
		mxc_sdma_handle_channel_normal(sdmac);
}

static irqreturn_t sdma_int_handler(int irq, void *dev_id)
{
	struct sdma_engine *sdma = dev_id;
	unsigned long stat, flags;

	stat = readl_relaxed(sdma->regs + SDMA_H_INTR);
	/* not interested in channel 0 interrupts */
	stat &= ~1;
	writel_relaxed(stat, sdma->regs + SDMA_H_INTR);

	while (stat) {
		int channel = fls(stat) - 1;
		struct sdma_channel *sdmac = &sdma->channel[channel];

<<<<<<< HEAD
		if ((sdmac->flags & IMX_DMA_SG_LOOP) &&
			(sdmac->peripheral_type != IMX_DMATYPE_HDMI))
			sdma_update_channel_loop(sdmac);

		spin_lock_irqsave(&sdmac->lock, flags);
		if (sdmac->status == DMA_IN_PROGRESS || (sdmac->flags & IMX_DMA_SG_LOOP))
=======
		spin_lock_irqsave(&sdmac->lock, flags);
		if (sdmac->status == DMA_IN_PROGRESS)
>>>>>>> 9ea9577d
			tasklet_schedule(&sdmac->tasklet);
		spin_unlock_irqrestore(&sdmac->lock, flags);

		__clear_bit(channel, &stat);
	}

	return IRQ_HANDLED;
}

/*
 * sets the pc of SDMA script according to the peripheral type
 */
static void sdma_get_pc(struct sdma_channel *sdmac,
		enum sdma_peripheral_type peripheral_type)
{
	struct sdma_engine *sdma = sdmac->sdma;
	int per_2_emi = 0, emi_2_per = 0;
	/*
	 * These are needed once we start to support transfers between
	 * two peripherals or memory-to-memory transfers
	 */
	int per_2_per = 0, emi_2_emi = 0;

	sdmac->pc_from_device = 0;
	sdmac->pc_to_device = 0;
	sdmac->device_to_device = 0;
	sdmac->pc_to_pc = 0;

	switch (peripheral_type) {
	case IMX_DMATYPE_MEMORY:
		emi_2_emi = sdma->script_addrs->ap_2_ap_addr;
		break;
	case IMX_DMATYPE_DSP:
		emi_2_per = sdma->script_addrs->bp_2_ap_addr;
		per_2_emi = sdma->script_addrs->ap_2_bp_addr;
		break;
	case IMX_DMATYPE_FIRI:
		per_2_emi = sdma->script_addrs->firi_2_mcu_addr;
		emi_2_per = sdma->script_addrs->mcu_2_firi_addr;
		break;
	case IMX_DMATYPE_UART:
		per_2_emi = sdma->script_addrs->uart_2_mcu_addr;
		emi_2_per = sdma->script_addrs->mcu_2_app_addr;
		break;
	case IMX_DMATYPE_UART_SP:
		per_2_emi = sdma->script_addrs->uartsh_2_mcu_addr;
		emi_2_per = sdma->script_addrs->mcu_2_shp_addr;
		break;
	case IMX_DMATYPE_ATA:
		per_2_emi = sdma->script_addrs->ata_2_mcu_addr;
		emi_2_per = sdma->script_addrs->mcu_2_ata_addr;
		break;
	case IMX_DMATYPE_CSPI:
		per_2_emi = sdma->script_addrs->app_2_mcu_addr;
		emi_2_per = sdma->script_addrs->mcu_2_ecspi_addr;
		break;
	case IMX_DMATYPE_EXT:
	case IMX_DMATYPE_SSI:
	case IMX_DMATYPE_SAI:
		per_2_emi = sdma->script_addrs->app_2_mcu_addr;
		emi_2_per = sdma->script_addrs->mcu_2_app_addr;
		break;
	case IMX_DMATYPE_SSI_DUAL:
		per_2_emi = sdma->script_addrs->ssish_2_mcu_addr;
		emi_2_per = sdma->script_addrs->mcu_2_ssish_addr;
		break;
	case IMX_DMATYPE_SSI_SP:
	case IMX_DMATYPE_MMC:
	case IMX_DMATYPE_SDHC:
	case IMX_DMATYPE_CSPI_SP:
	case IMX_DMATYPE_ESAI:
	case IMX_DMATYPE_MSHC_SP:
		per_2_emi = sdma->script_addrs->shp_2_mcu_addr;
		emi_2_per = sdma->script_addrs->mcu_2_shp_addr;
		break;
	case IMX_DMATYPE_ASRC:
		per_2_emi = sdma->script_addrs->asrc_2_mcu_addr;
		emi_2_per = sdma->script_addrs->asrc_2_mcu_addr;
		per_2_per = sdma->script_addrs->per_2_per_addr;
		break;
	case IMX_DMATYPE_ASRC_SP:
		per_2_emi = sdma->script_addrs->shp_2_mcu_addr;
		emi_2_per = sdma->script_addrs->mcu_2_shp_addr;
		per_2_per = sdma->script_addrs->per_2_per_addr;
		break;
	case IMX_DMATYPE_MSHC:
		per_2_emi = sdma->script_addrs->mshc_2_mcu_addr;
		emi_2_per = sdma->script_addrs->mcu_2_mshc_addr;
		break;
	case IMX_DMATYPE_CCM:
		per_2_emi = sdma->script_addrs->dptc_dvfs_addr;
		break;
	case IMX_DMATYPE_SPDIF:
		per_2_emi = sdma->script_addrs->spdif_2_mcu_addr;
		emi_2_per = sdma->script_addrs->mcu_2_spdif_addr;
		break;
	case IMX_DMATYPE_IPU_MEMORY:
		emi_2_per = sdma->script_addrs->ext_mem_2_ipu_addr;
		break;
	case IMX_DMATYPE_HDMI:
		emi_2_per = sdma->script_addrs->hdmi_dma_addr;
		break;
	default:
		break;
	}

	sdmac->pc_from_device = per_2_emi;
	sdmac->pc_to_device = emi_2_per;
	sdmac->device_to_device = per_2_per;
	sdmac->pc_to_pc = emi_2_emi;
}

static int sdma_load_context(struct sdma_channel *sdmac)
{
	struct sdma_engine *sdma = sdmac->sdma;
	int channel = sdmac->channel;
	int load_address;
	struct sdma_context_data *context = sdma->context;
	struct sdma_buffer_descriptor *bd0 = sdma->channel[0].bd;
	int ret;
	unsigned long flags;

	if (sdmac->direction == DMA_DEV_TO_MEM)
		load_address = sdmac->pc_from_device;
	else if (sdmac->direction == DMA_DEV_TO_DEV)
		load_address = sdmac->device_to_device;
	else if (sdmac->direction == DMA_MEM_TO_MEM)
		load_address = sdmac->pc_to_pc;
	else
		load_address = sdmac->pc_to_device;

	if (load_address < 0)
		return load_address;

	dev_dbg(sdma->dev, "load_address = %d\n", load_address);
	dev_dbg(sdma->dev, "wml = 0x%08x\n", (u32)sdmac->watermark_level);
	dev_dbg(sdma->dev, "shp_addr = 0x%08x\n", sdmac->shp_addr);
	dev_dbg(sdma->dev, "per_addr = 0x%08x\n", sdmac->per_addr);
	dev_dbg(sdma->dev, "event_mask0 = 0x%08x\n", (u32)sdmac->event_mask[0]);
	dev_dbg(sdma->dev, "event_mask1 = 0x%08x\n", (u32)sdmac->event_mask[1]);

	spin_lock_irqsave(&sdma->channel_0_lock, flags);

	memset(context, 0, sizeof(*context));
	context->channel_state.pc = load_address;

	/* Send by context the event mask,base address for peripheral
	 * and watermark level
	 */
	if (sdmac->peripheral_type == IMX_DMATYPE_HDMI) {
		context->gReg[4] = sdmac->per_addr;
		context->gReg[6] = sdmac->shp_addr;
	} else {
		context->gReg[0] = sdmac->event_mask[1];
		context->gReg[1] = sdmac->event_mask[0];
		context->gReg[2] = sdmac->per_addr;
		context->gReg[6] = sdmac->shp_addr;
		context->gReg[7] = sdmac->watermark_level;
	}

	bd0->mode.command = C0_SETDM;
	bd0->mode.status = BD_DONE | BD_INTR | BD_WRAP | BD_EXTD;
	bd0->mode.count = sizeof(*context) / 4;
	bd0->buffer_addr = sdma->context_phys;
	bd0->ext_buffer_addr = 2048 + (sizeof(*context) / 4) * channel;
	ret = sdma_run_channel0(sdma);

	spin_unlock_irqrestore(&sdma->channel_0_lock, flags);

	return ret;
}

static void sdma_disable_channel(struct sdma_channel *sdmac)
{
	struct sdma_engine *sdma = sdmac->sdma;
	int channel = sdmac->channel;
	unsigned long flags;

	spin_lock_irqsave(&sdmac->lock, flags);
	sdmac->status = DMA_ERROR;
	spin_unlock_irqrestore(&sdmac->lock, flags);

	writel_relaxed(BIT(channel), sdma->regs + SDMA_H_STATSTOP);
}

<<<<<<< HEAD
static void sdma_set_watermarklevel_for_p2p(struct sdma_channel *sdmac)
{
=======
static int sdma_pause_channel(struct sdma_channel *sdmac)
{
	struct sdma_engine *sdma = sdmac->sdma;
	int channel = sdmac->channel;
	unsigned long flags;

	if (!(sdmac->flags & IMX_DMA_SG_LOOP))
		return -EINVAL;

	writel_relaxed(BIT(channel), sdma->regs + SDMA_H_STATSTOP);

	spin_lock_irqsave(&sdmac->lock, flags);
	sdmac->status = DMA_PAUSED;
	spin_unlock_irqrestore(&sdmac->lock, flags);

	return 0;
}

static int sdma_resume_channel(struct sdma_channel *sdmac)
{
	struct sdma_engine *sdma = sdmac->sdma;
	unsigned long flags;

	if (!(sdmac->flags & IMX_DMA_SG_LOOP))
		return -EINVAL;
	/*
	 * restore back context since context may loss if mega/fast OFF
	 */
	if (sdma->suspend_off) {
		if (sdma_load_context(sdmac)) {
			dev_err(sdmac->sdma->dev, "context load failed.\n");
			return -EINVAL;
		}
	}

	sdma_enable_channel(sdmac->sdma, sdmac->channel);
	spin_lock_irqsave(&sdmac->lock, flags);
	sdmac->status = DMA_IN_PROGRESS;
	spin_unlock_irqrestore(&sdmac->lock, flags);

	return 0;
}

static void sdma_set_watermarklevel_for_p2p(struct sdma_channel *sdmac)
{
	struct sdma_engine *sdma = sdmac->sdma;

>>>>>>> 9ea9577d
	int lwml = sdmac->watermark_level & 0xff;
	int hwml = (sdmac->watermark_level >> 16) & 0xff;

	if (sdmac->event_id0 > 31) {
		sdmac->event_mask[0] |= 0;
		__set_bit(28, &sdmac->watermark_level);
		sdmac->event_mask[1] |=
				BIT(sdmac->event_id0 % 32);
	} else {
		sdmac->event_mask[0] |= 0;
		sdmac->event_mask[1] |=
				BIT(sdmac->event_id0 % 32);
	}
	if (sdmac->event_id1 > 31) {
		sdmac->event_mask[1] |= 0;
		__set_bit(29, &sdmac->watermark_level);
		sdmac->event_mask[0] |=
			BIT(sdmac->event_id1 % 32);
	} else {
		sdmac->event_mask[1] |= 0;
		sdmac->event_mask[0] |=
			BIT(sdmac->event_id1 % 32);
	}

	/*
	 * If LWML(src_maxburst) > HWML(dst_maxburst), we need
	 * swap LWML and HWML of INFO(A.3.2.5.1), also need swap
	 * r0(event_mask[1]) and r1(event_mask[0]).
	 */
	if (lwml > hwml) {
		sdmac->watermark_level &= ~0xff00ff;
		sdmac->watermark_level |= hwml;
		sdmac->watermark_level |= lwml << 16;
		swap(sdmac->event_mask[0], sdmac->event_mask[1]);
	}
	/* BIT 11:
	 * 1 : Source on SPBA
	 * 0 : Source on AIPS
	 */
<<<<<<< HEAD
	__set_bit(11, &sdmac->watermark_level);
=======
	if (sdmac->per_address >= sdma->spba_start_addr &&
			sdmac->per_address <= sdma->spba_end_addr)
		__set_bit(11, &sdmac->watermark_level);

>>>>>>> 9ea9577d
	/* BIT 12:
	 * 1 : Destination on SPBA
	 * 0 : Destination on AIPS
	 */
<<<<<<< HEAD
	__set_bit(12, &sdmac->watermark_level);
=======
	if (sdmac->per_address2 >= sdma->spba_start_addr &&
			sdmac->per_address2 <= sdma->spba_end_addr)
		__set_bit(12, &sdmac->watermark_level);

	if (sdmac->src_dualfifo)
		__set_bit(13, &sdmac->watermark_level);
	if (sdmac->dst_dualfifo)
		__set_bit(14, &sdmac->watermark_level);

>>>>>>> 9ea9577d
	__set_bit(31, &sdmac->watermark_level);
	/* BIT 31:
	 * 1 : Amount of samples to be transferred is
	 * unknown and script will keep on transferring
	 * samples as long as both events are detected
	 * and script must be manually stopped by the
	 * application.
	 * 0 : The amount of samples to be is equal to
	 * the count field of mode word
	 *
	 */
	__set_bit(25, &sdmac->watermark_level);
	__clear_bit(24, &sdmac->watermark_level);
}

static int sdma_config_channel(struct sdma_channel *sdmac)
{
	int ret;

	sdma_disable_channel(sdmac);

	sdmac->event_mask[0] = 0;
	sdmac->event_mask[1] = 0;
	sdmac->shp_addr = 0;
	sdmac->per_addr = 0;

	if (sdmac->event_id0 >= 0) {
		if (sdmac->event_id0 >= sdmac->sdma->drvdata->num_events)
			return -EINVAL;
		sdma_event_enable(sdmac, sdmac->event_id0);
	}

	if (sdmac->event_id1) {
		if (sdmac->event_id1 >= sdmac->sdma->drvdata->num_events)
			return -EINVAL;
		sdma_event_enable(sdmac, sdmac->event_id1);
	}

	switch (sdmac->peripheral_type) {
	case IMX_DMATYPE_DSP:
		sdma_config_ownership(sdmac, false, true, true);
		break;
	case IMX_DMATYPE_MEMORY:
		sdma_config_ownership(sdmac, false, true, false);
		break;
	default:
		sdma_config_ownership(sdmac, true, true, false);
		break;
	}

	sdma_get_pc(sdmac, sdmac->peripheral_type);

	if ((sdmac->peripheral_type != IMX_DMATYPE_MEMORY) &&
			(sdmac->peripheral_type != IMX_DMATYPE_DSP)) {
		/* Handle multiple event channels differently */
		if (sdmac->event_id1) {
			if (sdmac->peripheral_type == IMX_DMATYPE_ASRC_SP ||
			    sdmac->peripheral_type == IMX_DMATYPE_ASRC)
				sdma_set_watermarklevel_for_p2p(sdmac);
		} else
			__set_bit(sdmac->event_id0, sdmac->event_mask);

		/* Watermark Level */
		sdmac->watermark_level |= sdmac->watermark_level;
		/* Address */
		if (sdmac->direction == DMA_DEV_TO_DEV ||
			 (sdmac->peripheral_type == IMX_DMATYPE_HDMI)) {
			sdmac->shp_addr = sdmac->per_address2;
			sdmac->per_addr = sdmac->per_address;
		} else {
			sdmac->shp_addr = sdmac->per_address;
		}
	} else {
		sdmac->watermark_level = 0; /* FIXME: M3_BASE_ADDRESS */
	}

	ret = sdma_load_context(sdmac);

	return ret;
}

static int sdma_set_channel_priority(struct sdma_channel *sdmac,
		unsigned int priority)
{
	struct sdma_engine *sdma = sdmac->sdma;
	int channel = sdmac->channel;

	if (priority < MXC_SDMA_MIN_PRIORITY
	    || priority > MXC_SDMA_MAX_PRIORITY) {
		return -EINVAL;
	}

	writel_relaxed(priority, sdma->regs + SDMA_CHNPRI_0 + 4 * channel);

	return 0;
}

static int sdma_request_channel(struct sdma_channel *sdmac)
{
	struct sdma_engine *sdma = sdmac->sdma;
	int channel = sdmac->channel;
	int ret = -EBUSY;

	sdmac->bd_iram = true;
	sdmac->bd = gen_pool_dma_alloc(sdma->iram_pool, PAGE_SIZE, &sdmac->bd_phys);
	if (!sdmac->bd) {
		sdmac->bd_iram = false;
		sdmac->bd = dma_alloc_coherent(NULL, PAGE_SIZE, &sdmac->bd_phys, GFP_KERNEL);
		if (!sdmac->bd) {
			ret = -ENOMEM;
			goto out;
		}
	}

	memset(sdmac->bd, 0, PAGE_SIZE);

	sdma->channel_control[channel].base_bd_ptr = sdmac->bd_phys;
	sdma->channel_control[channel].current_bd_ptr = sdmac->bd_phys;

	sdma_set_channel_priority(sdmac, MXC_SDMA_DEFAULT_PRIORITY);
	return 0;
out:

	return ret;
}

static struct sdma_channel *to_sdma_chan(struct dma_chan *chan)
{
	return container_of(chan, struct sdma_channel, chan);
}

static dma_cookie_t sdma_tx_submit(struct dma_async_tx_descriptor *tx)
{
	unsigned long flags;
	struct sdma_channel *sdmac = to_sdma_chan(tx->chan);
	dma_cookie_t cookie;

	spin_lock_irqsave(&sdmac->lock, flags);

	cookie = dma_cookie_assign(tx);

	spin_unlock_irqrestore(&sdmac->lock, flags);

	return cookie;
}

static int sdma_alloc_chan_resources(struct dma_chan *chan)
{
	struct sdma_channel *sdmac = to_sdma_chan(chan);
	struct imx_dma_data *data = chan->private;
	int prio, ret;

	if (!data)
		return -EINVAL;

	switch (data->priority) {
	case DMA_PRIO_HIGH:
		prio = 3;
		break;
	case DMA_PRIO_MEDIUM:
		prio = 2;
		break;
	case DMA_PRIO_LOW:
	default:
		prio = 1;
		break;
	}

	sdmac->peripheral_type = data->peripheral_type;
	sdmac->event_id0 = data->dma_request;
	sdmac->event_id1 = data->dma_request2;
<<<<<<< HEAD
=======
	sdmac->src_dualfifo = data->src_dualfifo;
	sdmac->dst_dualfifo = data->dst_dualfifo;
>>>>>>> 9ea9577d

	clk_enable(sdmac->sdma->clk_ipg);
	clk_enable(sdmac->sdma->clk_ahb);

	ret = sdma_request_channel(sdmac);
	if (ret)
		return ret;

	ret = sdma_set_channel_priority(sdmac, prio);
	if (ret)
		return ret;

	dma_async_tx_descriptor_init(&sdmac->desc, chan);
	sdmac->desc.tx_submit = sdma_tx_submit;
	/* txd.flags will be overwritten in prep funcs */
	sdmac->desc.flags = DMA_CTRL_ACK;

	return 0;
}

static void sdma_free_chan_resources(struct dma_chan *chan)
{
	struct sdma_channel *sdmac = to_sdma_chan(chan);
	struct sdma_engine *sdma = sdmac->sdma;

	sdma_disable_channel(sdmac);

	if (sdmac->event_id0 >= 0)
		sdma_event_disable(sdmac, sdmac->event_id0);
	if (sdmac->event_id1)
		sdma_event_disable(sdmac, sdmac->event_id1);

	sdmac->event_id0 = 0;
	sdmac->event_id1 = 0;

	sdma_set_channel_priority(sdmac, 0);

	if (sdmac->bd_iram)
		gen_pool_free(sdma->iram_pool, (unsigned long)sdmac->bd, PAGE_SIZE);
	else
		dma_free_coherent(NULL, PAGE_SIZE, sdmac->bd, sdmac->bd_phys);

	clk_disable(sdma->clk_ipg);
	clk_disable(sdma->clk_ahb);
}

static int sdma_transfer_init(struct sdma_channel *sdmac,
			      enum dma_transfer_direction direction)
{
	int ret = 0;

	sdmac->status = DMA_IN_PROGRESS;
	sdmac->buf_tail = 0;
	sdmac->flags = 0;
	sdmac->direction = direction;

	ret = sdma_load_context(sdmac);
	if (ret)
		return ret;

	sdmac->chn_count = 0;

	return ret;
}

static int check_bd_buswidth(struct sdma_buffer_descriptor *bd,
			     struct sdma_channel *sdmac, int count,
			     dma_addr_t dma_dst, dma_addr_t dma_src)
{
	int ret = 0;

	switch (sdmac->word_size) {
	case DMA_SLAVE_BUSWIDTH_4_BYTES:
		bd->mode.command = 0;
		if ((count | dma_dst | dma_src) & 3)
			ret = -EINVAL;
		break;
	case DMA_SLAVE_BUSWIDTH_2_BYTES:
		bd->mode.command = 2;
		if ((count | dma_dst | dma_src) & 1)
			ret = -EINVAL;
		break;
	case DMA_SLAVE_BUSWIDTH_1_BYTE:
		 bd->mode.command = 1;
		 break;
	default:
		 return -EINVAL;
	}

	return ret;
}

static struct dma_async_tx_descriptor *sdma_prep_memcpy(
		struct dma_chan *chan, dma_addr_t dma_dst,
		dma_addr_t dma_src, size_t len, unsigned long flags)
{
	struct sdma_channel *sdmac = to_sdma_chan(chan);
	struct sdma_engine *sdma = sdmac->sdma;
	int channel = sdmac->channel;
	size_t count;
	int i = 0, param;
	struct sdma_buffer_descriptor *bd;

	if (!chan || !len || sdmac->status == DMA_IN_PROGRESS)
		return NULL;

	if (len >= NUM_BD * SDMA_BD_MAX_CNT) {
		dev_err(sdma->dev, "channel%d: maximum bytes exceeded:%zu > %d\n",
			channel, len, NUM_BD * SDMA_BD_MAX_CNT);
		goto err_out;
	}

	dev_dbg(sdma->dev, "memcpy: %pad->%pad, len=%zu, channel=%d.\n",
		&dma_src, &dma_dst, len, channel);

	if (sdma_transfer_init(sdmac, DMA_MEM_TO_MEM))
		goto err_out;

	do {
		count = min_t(size_t, len, SDMA_BD_MAX_CNT);
		bd = &sdmac->bd[i];
		bd->buffer_addr = dma_src;
		bd->ext_buffer_addr = dma_dst;
		bd->mode.count = count;

		if (check_bd_buswidth(bd, sdmac, count, dma_dst, dma_src))
			goto err_out;

		dma_src += count;
		dma_dst += count;
		len -= count;
		i++;

		param = BD_DONE | BD_EXTD | BD_CONT;
		/* last bd */
		if (!len) {
			param |= BD_INTR;
			param |= BD_LAST;
			param &= ~BD_CONT;
		}

		dev_dbg(sdma->dev, "entry %d: count: %d dma: 0x%u %s%s\n",
				i, count, bd->buffer_addr,
				param & BD_WRAP ? "wrap" : "",
				param & BD_INTR ? " intr" : "");

		bd->mode.status = param;
		sdmac->chn_count += count;
	} while (len);

	sdmac->num_bd = i;
	sdma->channel_control[channel].current_bd_ptr = sdmac->bd_phys;

	return &sdmac->desc;
err_out:
	sdmac->status = DMA_ERROR;
	return NULL;
}

/*
 * Please ensure dst_nents no smaller than src_nents , also every sg_len of
 * dst_sg node no smaller than src_sg. To simply things, please use the same
 * size of dst_sg as src_sg.
 */
static struct dma_async_tx_descriptor *sdma_prep_sg(
		struct dma_chan *chan,
		struct scatterlist *dst_sg, unsigned int dst_nents,
		struct scatterlist *src_sg, unsigned int src_nents,
		enum dma_transfer_direction direction)
{
	struct sdma_channel *sdmac = to_sdma_chan(chan);
	struct sdma_engine *sdma = sdmac->sdma;
	int ret, i, count;
	int channel = sdmac->channel;
	struct scatterlist *sg_src = src_sg, *sg_dst = dst_sg;

	if (sdmac->status == DMA_IN_PROGRESS)
		return NULL;

	dev_dbg(sdma->dev, "setting up %d entries for channel %d.\n",
			src_nents, channel);

	if (src_nents > NUM_BD) {
		dev_err(sdma->dev, "SDMA channel %d: maximum number of sg exceeded: %d > %d\n",
				channel, src_nents, NUM_BD);
		ret = -EINVAL;
		goto err_out;
	}

	if (sdma_transfer_init(sdmac, direction))
		goto err_out;

	for_each_sg(src_sg, sg_src, src_nents, i) {
		struct sdma_buffer_descriptor *bd = &sdmac->bd[i];
		int param;

		bd->buffer_addr = sg_src->dma_address;
<<<<<<< HEAD

		if (direction == DMA_MEM_TO_MEM) {
			BUG_ON(!sg_dst);
			bd->ext_buffer_addr = sg_dst->dma_address;
		}

=======

		if (direction == DMA_MEM_TO_MEM) {
			BUG_ON(!sg_dst);
			bd->ext_buffer_addr = sg_dst->dma_address;
		}

>>>>>>> 9ea9577d
		count = sg_dma_len(sg_src);

		if (count > SDMA_BD_MAX_CNT) {
			dev_err(sdma->dev, "SDMA channel %d: maximum bytes for sg entry exceeded: %d > %d\n",
					channel, count, SDMA_BD_MAX_CNT);
			ret = -EINVAL;
			goto err_out;
		}

		bd->mode.count = count;
		sdmac->chn_count += count;

		if (direction == DMA_MEM_TO_MEM)
			ret = check_bd_buswidth(bd, sdmac, count,
						sg_dst->dma_address,
						sg_src->dma_address);
		else
			ret = check_bd_buswidth(bd, sdmac, count, 0,
						sg_src->dma_address);
		if (ret)
			goto err_out;

		param = BD_DONE | BD_EXTD | BD_CONT;

		if (i + 1 == src_nents) {
			param |= BD_INTR;
			param |= BD_LAST;
			param &= ~BD_CONT;
		}

		dev_dbg(sdma->dev, "entry %d: count: %d dma: 0x%pad %s%s\n",
				i, count, &sg_src->dma_address,
				param & BD_WRAP ? "wrap" : "",
				param & BD_INTR ? " intr" : "");

		bd->mode.status = param;
		if (direction == DMA_MEM_TO_MEM)
			sg_dst = sg_next(sg_dst);
	}

	sdmac->num_bd = src_nents;
	sdma->channel_control[channel].current_bd_ptr = sdmac->bd_phys;

	return &sdmac->desc;
err_out:
	sdmac->status = DMA_ERROR;
	return NULL;
}

static struct dma_async_tx_descriptor *sdma_prep_memcpy_sg(
		struct dma_chan *chan,
		struct scatterlist *dst_sg, unsigned int dst_nents,
		struct scatterlist *src_sg, unsigned int src_nents,
		unsigned long flags)
{
	return sdma_prep_sg(chan, dst_sg, dst_nents, src_sg, src_nents,
			   DMA_MEM_TO_MEM);
}

static struct dma_async_tx_descriptor *sdma_prep_slave_sg(
		struct dma_chan *chan, struct scatterlist *sgl,
		unsigned int sg_len, enum dma_transfer_direction direction,
		unsigned long flags, void *context)
{
	return sdma_prep_sg(chan, NULL, 0, sgl, sg_len, direction);
}

static struct dma_async_tx_descriptor *sdma_prep_dma_cyclic(
		struct dma_chan *chan, dma_addr_t dma_addr, size_t buf_len,
		size_t period_len, enum dma_transfer_direction direction,
		unsigned long flags, void *context)
{
	struct sdma_channel *sdmac = to_sdma_chan(chan);
	struct sdma_engine *sdma = sdmac->sdma;
	int channel = sdmac->channel;
	int ret, i = 0, buf = 0;
	int num_periods;

	dev_dbg(sdma->dev, "%s channel: %d\n", __func__, channel);

	if (sdmac->status == DMA_IN_PROGRESS)
		return NULL;

	sdmac->status = DMA_IN_PROGRESS;

	sdmac->buf_tail = 0;
	sdmac->period_len = period_len;

	sdmac->flags |= IMX_DMA_SG_LOOP;
	sdmac->direction = direction;
	ret = sdma_load_context(sdmac);
	if (ret)
		goto err_out;

	if (sdmac->peripheral_type == IMX_DMATYPE_HDMI)
		return &sdmac->desc;
	else
		num_periods = buf_len / period_len;

	if (num_periods > NUM_BD) {
		dev_err(sdma->dev, "SDMA channel %d: maximum number of sg exceeded: %d > %d\n",
				channel, num_periods, NUM_BD);
		goto err_out;
	}

	if (period_len > SDMA_BD_MAX_CNT) {
		dev_err(sdma->dev, "SDMA channel %d: maximum period size exceeded: %zu > %d\n",
				channel, period_len, SDMA_BD_MAX_CNT);
		goto err_out;
	}

	if (sdmac->peripheral_type == IMX_DMATYPE_UART)
		sdmac->chn_count = period_len;

	while (buf < buf_len) {
		struct sdma_buffer_descriptor *bd = &sdmac->bd[i];
		int param;

		bd->buffer_addr = dma_addr;

		bd->mode.count = period_len;

		if (sdmac->word_size > DMA_SLAVE_BUSWIDTH_4_BYTES)
			goto err_out;
		if (sdmac->word_size == DMA_SLAVE_BUSWIDTH_4_BYTES)
			bd->mode.command = 0;
		else
			bd->mode.command = sdmac->word_size;

		param = BD_DONE | BD_EXTD | BD_CONT | BD_INTR;
		if (i + 1 == num_periods)
			param |= BD_WRAP;

		dev_dbg(sdma->dev, "entry %d: count: %d dma: %pad %s%s\n",
				i, period_len, &dma_addr,
				param & BD_WRAP ? "wrap" : "",
				param & BD_INTR ? " intr" : "");

		bd->mode.status = param;

		dma_addr += period_len;
		buf += period_len;

		i++;
	}

	sdmac->num_bd = num_periods;
	sdma->channel_control[channel].current_bd_ptr = sdmac->bd_phys;

	return &sdmac->desc;
err_out:
	sdmac->status = DMA_ERROR;
	return NULL;
}

static int sdma_control(struct dma_chan *chan, enum dma_ctrl_cmd cmd,
		unsigned long arg)
{
	struct sdma_channel *sdmac = to_sdma_chan(chan);
	struct dma_slave_config *dmaengine_cfg = (void *)arg;

	switch (cmd) {
	case DMA_TERMINATE_ALL:
		sdma_disable_channel(sdmac);
		return 0;
	/* only support pause/resume on cyclic mode */
	case DMA_PAUSE:
		return sdma_pause_channel(sdmac);

	case DMA_RESUME:
		return sdma_resume_channel(sdmac);

	case DMA_SLAVE_CONFIG:
		if (dmaengine_cfg->direction == DMA_DEV_TO_MEM) {
			sdmac->per_address = dmaengine_cfg->src_addr;
			sdmac->watermark_level = dmaengine_cfg->src_maxburst *
						dmaengine_cfg->src_addr_width;
			sdmac->word_size = dmaengine_cfg->src_addr_width;
		} else if (dmaengine_cfg->direction == DMA_DEV_TO_DEV) {
			sdmac->per_address = dmaengine_cfg->src_addr;
			sdmac->per_address2 = dmaengine_cfg->dst_addr;
			sdmac->watermark_level =
				dmaengine_cfg->src_maxburst & 0xff;
			sdmac->watermark_level |=
				(dmaengine_cfg->dst_maxburst & 0xff) << 16;
			sdmac->word_size = dmaengine_cfg->dst_addr_width;
		} else if (dmaengine_cfg->direction == DMA_MEM_TO_DEV) {
			sdmac->per_address = dmaengine_cfg->dst_addr;
			sdmac->watermark_level = dmaengine_cfg->dst_maxburst *
						dmaengine_cfg->dst_addr_width;
			sdmac->word_size = dmaengine_cfg->dst_addr_width;
		} else if (sdmac->peripheral_type == IMX_DMATYPE_HDMI) {
			sdmac->per_address = dmaengine_cfg->src_addr;
			sdmac->per_address2 = dmaengine_cfg->dst_addr;
			sdmac->watermark_level = 0;
		} else if (dmaengine_cfg->direction == DMA_MEM_TO_MEM) {
			sdmac->word_size = dmaengine_cfg->dst_addr_width;
		}

		sdmac->direction = dmaengine_cfg->direction;
		return sdma_config_channel(sdmac);
	default:
		return -ENOSYS;
	}

	return -EINVAL;
}

static enum dma_status sdma_wait_tasklet(struct dma_chan *chan)
{
	struct sdma_channel *sdmac = to_sdma_chan(chan);

	tasklet_kill(&sdmac->tasklet);

	return sdmac->status;
}

static enum dma_status sdma_tx_status(struct dma_chan *chan,
				      dma_cookie_t cookie,
				      struct dma_tx_state *txstate)
{
	struct sdma_channel *sdmac = to_sdma_chan(chan);
	u32 residue;

	/*
	 * For uart rx data may not receive fully, use old chn_real_count to
	 * know the real rx count.
	 */
	if ((sdmac->flags & IMX_DMA_SG_LOOP) &&
		(sdmac->peripheral_type != IMX_DMATYPE_UART))
		residue = (sdmac->num_bd - sdmac->buf_tail) * sdmac->period_len;
	else
		residue = sdmac->chn_count - sdmac->chn_real_count;

	dma_set_tx_state(txstate, chan->completed_cookie, chan->cookie,
			 residue);

	return sdmac->status;
}

static void sdma_issue_pending(struct dma_chan *chan)
{
	struct sdma_channel *sdmac = to_sdma_chan(chan);
	struct sdma_engine *sdma = sdmac->sdma;

	if (sdmac->status == DMA_IN_PROGRESS)
		sdma_enable_channel(sdma, sdmac->channel);
}

#define SDMA_SCRIPT_ADDRS_ARRAY_SIZE_V1	34
#define SDMA_SCRIPT_ADDRS_ARRAY_SIZE_V2	38
#define SDMA_SCRIPT_ADDRS_ARRAY_SIZE_V3	41
<<<<<<< HEAD
=======
#define SDMA_SCRIPT_ADDRS_ARRAY_SIZE_V4	42
>>>>>>> 9ea9577d

static void sdma_add_scripts(struct sdma_engine *sdma,
		const struct sdma_script_start_addrs *addr)
{
	s32 *addr_arr = (u32 *)addr;
	s32 *saddr_arr = (u32 *)sdma->script_addrs;
	int i;

	/* use the default firmware in ROM if missing external firmware */
	if (!sdma->script_number)
		sdma->script_number = SDMA_SCRIPT_ADDRS_ARRAY_SIZE_V1;

	for (i = 0; i < sdma->script_number; i++)
		if (addr_arr[i] > 0)
			saddr_arr[i] = addr_arr[i];
}

static void sdma_load_firmware(const struct firmware *fw, void *context)
{
	struct sdma_engine *sdma = context;
	const struct sdma_firmware_header *header;
	const struct sdma_script_start_addrs *addr;
	unsigned short *ram_code;

	if (!fw) {
		dev_err(sdma->dev, "firmware not found\n");
		return;
	}

	if (fw->size < sizeof(*header))
		goto err_firmware;

	header = (struct sdma_firmware_header *)fw->data;

	if (header->magic != SDMA_FIRMWARE_MAGIC)
		goto err_firmware;
	if (header->ram_code_start + header->ram_code_size > fw->size)
		goto err_firmware;
	switch (header->version_major) {
		case 1:
			sdma->script_number = SDMA_SCRIPT_ADDRS_ARRAY_SIZE_V1;
			break;
		case 2:
			sdma->script_number = SDMA_SCRIPT_ADDRS_ARRAY_SIZE_V2;
			break;
		case 3:
			sdma->script_number = SDMA_SCRIPT_ADDRS_ARRAY_SIZE_V3;
			break;
<<<<<<< HEAD
=======
		case 4:
			sdma->script_number = SDMA_SCRIPT_ADDRS_ARRAY_SIZE_V4;
			break;
>>>>>>> 9ea9577d
		default:
			dev_err(sdma->dev, "unknown firmware version\n");
			goto err_firmware;
	}

	addr = (void *)header + header->script_addrs_start;
	ram_code = (void *)header + header->ram_code_start;

	clk_enable(sdma->clk_ipg);
	clk_enable(sdma->clk_ahb);
	/* download the RAM image for SDMA */
	sdma_load_script(sdma, ram_code,
			header->ram_code_size,
			addr->ram_code_start_addr);
	clk_disable(sdma->clk_ipg);
	clk_disable(sdma->clk_ahb);

	sdma_add_scripts(sdma, addr);

	dev_info(sdma->dev, "loaded firmware %d.%d\n",
			header->version_major,
			header->version_minor);

err_firmware:
	release_firmware(fw);
}

#define EVENT_REMAP_CELLS 3

static int __init sdma_event_remap(struct sdma_engine *sdma)
{
	struct device_node *np = sdma->dev->of_node;
	struct device_node *gpr_np = of_parse_phandle(np, "gpr", 0);
	struct property *event_remap;
	struct regmap *gpr;
	char propname[] = "fsl,sdma-event-remap";
	u32 reg, val, shift, num_map, i;
	int ret = 0;

	if (IS_ERR(np) || IS_ERR(gpr_np))
		goto out;

	event_remap = of_find_property(np, propname, NULL);
	num_map = event_remap ? (event_remap->length / sizeof(u32)) : 0;
	if (!num_map) {
		dev_warn(sdma->dev, "no event needs to be remapped\n");
		goto out;
	} else if (num_map % EVENT_REMAP_CELLS) {
		dev_err(sdma->dev, "the property %s must modulo %d\n",
				propname, EVENT_REMAP_CELLS);
		ret = -EINVAL;
		goto out;
	}

	gpr = syscon_node_to_regmap(gpr_np);
	if (IS_ERR(gpr)) {
		dev_err(sdma->dev, "failed to get gpr regmap\n");
		ret = PTR_ERR(gpr);
		goto out;
	}

	for (i = 0; i < num_map; i += EVENT_REMAP_CELLS) {
		ret = of_property_read_u32_index(np, propname, i, &reg);
		if (ret) {
			dev_err(sdma->dev, "failed to read property %s index %d\n",
					propname, i);
			goto out;
		}

		ret = of_property_read_u32_index(np, propname, i + 1, &shift);
		if (ret) {
			dev_err(sdma->dev, "failed to read property %s index %d\n",
					propname, i + 1);
			goto out;
		}

		ret = of_property_read_u32_index(np, propname, i + 2, &val);
		if (ret) {
			dev_err(sdma->dev, "failed to read property %s index %d\n",
					propname, i + 2);
			goto out;
		}

		regmap_update_bits(gpr, reg, BIT(shift), val << shift);
	}

out:
	if (!IS_ERR(gpr_np))
		of_node_put(gpr_np);

	return ret;
}

static int sdma_get_firmware(struct sdma_engine *sdma,
		const char *fw_name)
{
	int ret;

	ret = request_firmware_nowait(THIS_MODULE,
			FW_ACTION_HOTPLUG, fw_name, sdma->dev,
			GFP_KERNEL, sdma, sdma_load_firmware);

	return ret;
}

static int __init sdma_init(struct sdma_engine *sdma)
{
	int i, ret, ccbsize;
	dma_addr_t ccb_phys;

	clk_enable(sdma->clk_ipg);
	clk_enable(sdma->clk_ahb);

	/* Be sure SDMA has not started yet */
	writel_relaxed(0, sdma->regs + SDMA_H_C0PTR);

	ccbsize = MAX_DMA_CHANNELS * sizeof (struct sdma_channel_control)
		+ sizeof(struct sdma_context_data);

	sdma->channel_control = gen_pool_dma_alloc(sdma->iram_pool, ccbsize, &ccb_phys);
	if (!sdma->channel_control) {
		sdma->channel_control = dma_alloc_coherent(NULL, ccbsize,
						&ccb_phys, GFP_KERNEL);
		if (!sdma->channel_control) {
			ret = -ENOMEM;
			goto err_dma_alloc;
		}
	}

	sdma->context = (void *)sdma->channel_control +
		MAX_DMA_CHANNELS * sizeof (struct sdma_channel_control);
	sdma->context_phys = ccb_phys +
		MAX_DMA_CHANNELS * sizeof (struct sdma_channel_control);

	/* Zero-out the CCB structures array just allocated */
	memset(sdma->channel_control, 0,
			MAX_DMA_CHANNELS * sizeof (struct sdma_channel_control));

	/* disable all channels */
	for (i = 0; i < sdma->drvdata->num_events; i++)
		writel_relaxed(0, sdma->regs + chnenbl_ofs(sdma, i));

	/* All channels have priority 0 */
	for (i = 0; i < MAX_DMA_CHANNELS; i++)
		writel_relaxed(0, sdma->regs + SDMA_CHNPRI_0 + i * 4);

	ret = sdma_request_channel(&sdma->channel[0]);
	if (ret)
		goto err_dma_alloc;

	sdma_config_ownership(&sdma->channel[0], false, true, false);

	/* Set Command Channel (Channel Zero) */
	writel_relaxed(0x4050, sdma->regs + SDMA_CHN0ADDR);

	/* Set bits of CONFIG register but with static context switching */
	/* FIXME: Check whether to set ACR bit depending on clock ratios */
	writel_relaxed(0, sdma->regs + SDMA_H_CONFIG);

	writel_relaxed(ccb_phys, sdma->regs + SDMA_H_C0PTR);

	/* Initializes channel's priorities */
	sdma_set_channel_priority(&sdma->channel[0], 7);

	clk_disable(sdma->clk_ipg);
	clk_disable(sdma->clk_ahb);

	return 0;

err_dma_alloc:
	clk_disable(sdma->clk_ipg);
	clk_disable(sdma->clk_ahb);
	dev_err(sdma->dev, "initialisation failed with %d\n", ret);
	return ret;
}

static bool sdma_filter_fn(struct dma_chan *chan, void *fn_param)
{
	struct sdma_channel *sdmac = to_sdma_chan(chan);
	struct imx_dma_data *data = fn_param;

	if (!imx_dma_is_general_purpose(chan))
		return false;

	sdmac->data = *data;
	chan->private = &sdmac->data;

	return true;
}

static struct dma_chan *sdma_xlate(struct of_phandle_args *dma_spec,
				   struct of_dma *ofdma)
{
	struct sdma_engine *sdma = ofdma->of_dma_data;
	dma_cap_mask_t mask = sdma->dma_device.cap_mask;
	struct imx_dma_data data;

	if (dma_spec->args_count != 3)
		return NULL;

	memset(&data, 0, sizeof(data));

	data.dma_request = dma_spec->args[0];
	data.peripheral_type = dma_spec->args[1];
	data.priority = dma_spec->args[2];

	/*
	 * init dma_request2 to zero, which is not used by the dts.
	 * For P2P, dma_request2 is init from dma_request_channel(),
	 * chan->private will point to the imx_dma_data, and in
	 * device_alloc_chan_resources(), imx_dma_data.dma_request2 will
	 * be set to sdmac->event_id1.
	 */
	data.dma_request2 = 0;

	return dma_request_channel(mask, sdma_filter_fn, &data);
}

static int __init sdma_probe(struct platform_device *pdev)
{
	const struct of_device_id *of_id =
			of_match_device(sdma_dt_ids, &pdev->dev);
	struct device_node *np = pdev->dev.of_node;
	struct device_node *spba_bus;
	const char *fw_name;
	int ret;
	int irq;
	struct resource *iores;
	struct resource spba_res;
	struct sdma_platform_data *pdata = dev_get_platdata(&pdev->dev);
	int i;
	struct sdma_engine *sdma;
	s32 *saddr_arr;
	const struct sdma_driver_data *drvdata = NULL;

	if (of_id)
		drvdata = of_id->data;
	else if (pdev->id_entry)
		drvdata = (void *)pdev->id_entry->driver_data;

	if (!drvdata) {
		dev_err(&pdev->dev, "unable to find driver data\n");
		return -EINVAL;
	}

	ret = dma_coerce_mask_and_coherent(&pdev->dev, DMA_BIT_MASK(32));
	if (ret)
		return ret;

	sdma = kzalloc(sizeof(*sdma), GFP_KERNEL);
	if (!sdma)
		return -ENOMEM;

	spin_lock_init(&sdma->channel_0_lock);

	sdma->dev = &pdev->dev;
	sdma->drvdata = drvdata;

	iores = platform_get_resource(pdev, IORESOURCE_MEM, 0);
	irq = platform_get_irq(pdev, 0);
	if (!iores || irq < 0) {
		ret = -EINVAL;
		goto err_irq;
	}

	if (!request_mem_region(iores->start, resource_size(iores), pdev->name)) {
		ret = -EBUSY;
		goto err_request_region;
	}

	sdma->clk_ipg = devm_clk_get(&pdev->dev, "ipg");
	if (IS_ERR(sdma->clk_ipg)) {
		ret = PTR_ERR(sdma->clk_ipg);
		goto err_clk;
	}

	sdma->clk_ahb = devm_clk_get(&pdev->dev, "ahb");
	if (IS_ERR(sdma->clk_ahb)) {
		ret = PTR_ERR(sdma->clk_ahb);
		goto err_clk;
	}

	clk_prepare(sdma->clk_ipg);
	clk_prepare(sdma->clk_ahb);

	sdma->regs = ioremap(iores->start, resource_size(iores));
	if (!sdma->regs) {
		ret = -ENOMEM;
		goto err_ioremap;
	}

	ret = request_irq(irq, sdma_int_handler, 0, "sdma", sdma);
	if (ret)
		goto err_request_irq;

	sdma->script_addrs = kzalloc(sizeof(*sdma->script_addrs), GFP_KERNEL);
	if (!sdma->script_addrs) {
		ret = -ENOMEM;
		goto err_alloc;
	}

	/* initially no scripts available */
	saddr_arr = (s32 *)sdma->script_addrs;
	for (i = 0; i < SDMA_SCRIPT_ADDRS_ARRAY_SIZE_V1; i++)
		saddr_arr[i] = -EINVAL;

	dma_cap_set(DMA_SLAVE, sdma->dma_device.cap_mask);
	dma_cap_set(DMA_CYCLIC, sdma->dma_device.cap_mask);
	dma_cap_set(DMA_MEMCPY, sdma->dma_device.cap_mask);

	INIT_LIST_HEAD(&sdma->dma_device.channels);
	/* Initialize channel parameters */
	for (i = 0; i < MAX_DMA_CHANNELS; i++) {
		struct sdma_channel *sdmac = &sdma->channel[i];

		sdmac->sdma = sdma;
		spin_lock_init(&sdmac->lock);

		sdmac->chan.device = &sdma->dma_device;
		dma_cookie_init(&sdmac->chan);
		sdmac->channel = i;

		tasklet_init(&sdmac->tasklet, sdma_tasklet,
			     (unsigned long) sdmac);
		/*
		 * Add the channel to the DMAC list. Do not add channel 0 though
		 * because we need it internally in the SDMA driver. This also means
		 * that channel 0 in dmaengine counting matches sdma channel 1.
		 */
		if (i)
			list_add_tail(&sdmac->chan.device_node,
					&sdma->dma_device.channels);
	}

	if (np)
		sdma->iram_pool = of_get_named_gen_pool(np, "iram", 0);
	if (!sdma->iram_pool)
		dev_warn(&pdev->dev, "no iram assigned, using external mem\n");

	ret = sdma_init(sdma);
	if (ret)
		goto err_init;

	ret = sdma_event_remap(sdma);
	if (ret)
		goto err_init;

	if (sdma->drvdata->script_addrs)
		sdma_add_scripts(sdma, sdma->drvdata->script_addrs);
	if (pdata && pdata->script_addrs)
		sdma_add_scripts(sdma, pdata->script_addrs);

	if (pdata) {
		ret = sdma_get_firmware(sdma, pdata->fw_name);
		if (ret)
			dev_warn(&pdev->dev, "failed to get firmware from platform data\n");
	} else {
		/*
		 * Because that device tree does not encode ROM script address,
		 * the RAM script in firmware is mandatory for device tree
		 * probe, otherwise it fails.
		 */
		ret = of_property_read_string(np, "fsl,sdma-ram-script-name",
					      &fw_name);
		if (ret)
			dev_warn(&pdev->dev, "failed to get firmware name\n");
		else {
			ret = sdma_get_firmware(sdma, fw_name);
			if (ret)
				dev_warn(&pdev->dev, "failed to get firmware from device tree\n");
		}
	}
	sdma->fw_name = fw_name;

	sdma->dma_device.dev = &pdev->dev;

	sdma->dma_device.device_alloc_chan_resources = sdma_alloc_chan_resources;
	sdma->dma_device.device_free_chan_resources = sdma_free_chan_resources;
	sdma->dma_device.device_tx_status = sdma_tx_status;
	sdma->dma_device.device_wait_tasklet = sdma_wait_tasklet;
	sdma->dma_device.device_prep_slave_sg = sdma_prep_slave_sg;
	sdma->dma_device.device_prep_dma_cyclic = sdma_prep_dma_cyclic;
	sdma->dma_device.device_prep_dma_memcpy = sdma_prep_memcpy;
	sdma->dma_device.device_prep_dma_sg = sdma_prep_memcpy_sg;
	sdma->dma_device.device_control = sdma_control;
	sdma->dma_device.device_issue_pending = sdma_issue_pending;
	sdma->dma_device.dev->dma_parms = &sdma->dma_parms;
	dma_set_max_seg_size(sdma->dma_device.dev, 65535);

	ret = dma_async_device_register(&sdma->dma_device);
	if (ret) {
		dev_err(&pdev->dev, "unable to register\n");
		goto err_init;
	}

	if (np) {
		ret = of_dma_controller_register(np, sdma_xlate, sdma);
		if (ret) {
			dev_err(&pdev->dev, "failed to register controller\n");
			goto err_register;
		}

		spba_bus = of_find_compatible_node(NULL, NULL, "fsl,spba-bus");
		ret = of_address_to_resource(spba_bus, 0, &spba_res);
		if (!ret) {
			sdma->spba_start_addr = spba_res.start;
			sdma->spba_end_addr = spba_res.end;
		}
		of_node_put(spba_bus);
	}

	platform_set_drvdata(pdev, sdma);
	dev_info(sdma->dev, "initialized\n");

	return 0;

err_register:
	dma_async_device_unregister(&sdma->dma_device);
err_init:
	kfree(sdma->script_addrs);
err_alloc:
	free_irq(irq, sdma);
err_request_irq:
	iounmap(sdma->regs);
err_ioremap:
err_clk:
	release_mem_region(iores->start, resource_size(iores));
err_request_region:
err_irq:
	kfree(sdma);
	return ret;
}

static int sdma_remove(struct platform_device *pdev)
{
	return -EBUSY;
}

#ifdef CONFIG_PM_SLEEP
static int sdma_suspend(struct device *dev)
{
	struct platform_device *pdev = to_platform_device(dev);
	struct sdma_engine *sdma = platform_get_drvdata(pdev);
	int i;

<<<<<<< HEAD
	/* Do nothing if not i.MX6SX */
	if (sdma->drvdata != &sdma_imx6sx)
=======
	sdma->suspend_off = false;

	/* Do nothing if not i.MX6SX or i.MX7D*/
	if (sdma->drvdata != &sdma_imx6sx && sdma->drvdata != &sdma_imx7d)
>>>>>>> 9ea9577d
		return 0;

	clk_enable(sdma->clk_ipg);
	clk_enable(sdma->clk_ahb);
	/* save regs */
	for (i = 0; i < MXC_SDMA_SAVED_REG_NUM; i++) {
		/*
		 * 0x78(SDMA_XTRIG_CONF2+4)~0x100(SDMA_CHNPRI_O) registers are
		 * reserved and can't be touched. Skip these regs.
		 */
		if (i > SDMA_XTRIG_CONF2 / 4)
			sdma->save_regs[i] = readl_relaxed(sdma->regs +
							   MXC_SDMA_RESERVED_REG
							   + 4 * i);
		else
			sdma->save_regs[i] = readl_relaxed(sdma->regs + 4 * i);
	}

	clk_disable(sdma->clk_ipg);
	clk_disable(sdma->clk_ahb);

	return 0;
}

static int sdma_resume(struct device *dev)
{
	struct platform_device *pdev = to_platform_device(dev);
	struct sdma_engine *sdma = platform_get_drvdata(pdev);
	int i, ret;

<<<<<<< HEAD
	/* Do nothing if not i.MX6SX */
	if (sdma->drvdata != &sdma_imx6sx)
=======
	/* Do nothing if not i.MX6SX or i.MX7D*/
	if (sdma->drvdata != &sdma_imx6sx && sdma->drvdata != &sdma_imx7d)
>>>>>>> 9ea9577d
		return 0;

	clk_enable(sdma->clk_ipg);
	clk_enable(sdma->clk_ahb);
	/* Do nothing if mega/fast mix not turned off */
	if (readl_relaxed(sdma->regs + SDMA_H_C0PTR)) {
		clk_disable(sdma->clk_ipg);
		clk_disable(sdma->clk_ahb);
		return 0;
	}
<<<<<<< HEAD
=======

	sdma->suspend_off = true;

>>>>>>> 9ea9577d
	/* restore regs and load firmware */
	for (i = 0; i < MXC_SDMA_SAVED_REG_NUM; i++) {
		/*
		 * 0x78(SDMA_XTRIG_CONF2+4)~0x100(SDMA_CHNPRI_O) registers are
		 * reserved and can't be touched. Skip these regs.
		 */
		if (i > SDMA_XTRIG_CONF2 / 4)
			writel_relaxed(sdma->save_regs[i], sdma->regs +
				       MXC_SDMA_RESERVED_REG + 4 * i);
		else
			writel_relaxed(sdma->save_regs[i] , sdma->regs + 4 * i);
	}

	/* prepare priority for channel0 to start */
	sdma_set_channel_priority(&sdma->channel[0], MXC_SDMA_DEFAULT_PRIORITY);
	clk_disable(sdma->clk_ipg);
	clk_disable(sdma->clk_ahb);

	ret = sdma_get_firmware(sdma, sdma->fw_name);
	if (ret) {
		dev_warn(&pdev->dev, "failed to get firware\n");
		return ret;
	}

	return 0;
}
#endif

static const struct dev_pm_ops sdma_pm_ops = {
<<<<<<< HEAD
	SET_SYSTEM_SLEEP_PM_OPS(sdma_suspend, sdma_resume)
=======
	SET_LATE_SYSTEM_SLEEP_PM_OPS(sdma_suspend, sdma_resume)
>>>>>>> 9ea9577d
};

static struct platform_driver sdma_driver = {
	.driver		= {
		.name	= "imx-sdma",
		.of_match_table = sdma_dt_ids,
		.pm = &sdma_pm_ops,
	},
	.id_table	= sdma_devtypes,
	.remove		= sdma_remove,
};

static int __init sdma_module_init(void)
{
	return platform_driver_probe(&sdma_driver, sdma_probe);
}
module_init(sdma_module_init);

MODULE_AUTHOR("Sascha Hauer, Pengutronix <s.hauer@pengutronix.de>");
MODULE_DESCRIPTION("i.MX SDMA driver");
MODULE_LICENSE("GPL");<|MERGE_RESOLUTION|>--- conflicted
+++ resolved
@@ -282,11 +282,8 @@
 	unsigned int			chn_real_count;
 	struct tasklet_struct		tasklet;
 	struct imx_dma_data		data;
-<<<<<<< HEAD
-=======
 	bool				src_dualfifo;
 	bool				dst_dualfifo;
->>>>>>> 9ea9577d
 };
 
 #define IMX_DMA_SG_LOOP		BIT(0)
@@ -354,12 +351,9 @@
 	struct sdma_script_start_addrs	*script_addrs;
 	const struct sdma_driver_data	*drvdata;
 	struct gen_pool 		*iram_pool;
-<<<<<<< HEAD
-=======
 	u32                             spba_start_addr;
 	u32                             spba_end_addr;
 	bool				suspend_off;
->>>>>>> 9ea9577d
 };
 
 static struct sdma_driver_data sdma_imx31 = {
@@ -469,8 +463,6 @@
 	.script_addrs = &sdma_script_imx6sx,
 };
 
-<<<<<<< HEAD
-=======
 static struct sdma_script_start_addrs sdma_script_imx7d = {
 	.ap_2_ap_addr = 644,
 	.uart_2_mcu_addr = 819,
@@ -489,7 +481,6 @@
 	.script_addrs = &sdma_script_imx7d,
 };
 
->>>>>>> 9ea9577d
 static struct platform_device_id sdma_devtypes[] = {
 	{
 		.name = "imx25-sdma",
@@ -513,12 +504,9 @@
 		.name = "imx6sx-sdma",
 		.driver_data = (unsigned long)&sdma_imx6sx,
 	}, {
-<<<<<<< HEAD
-=======
 		.name = "imx7d-sdma",
 		.driver_data = (unsigned long)&sdma_imx7d,
 	}, {
->>>>>>> 9ea9577d
 		/* sentinel */
 	}
 };
@@ -526,10 +514,7 @@
 
 static const struct of_device_id sdma_dt_ids[] = {
 	{ .compatible = "fsl,imx6sx-sdma", .data = &sdma_imx6sx, },
-<<<<<<< HEAD
-=======
 	{ .compatible = "fsl,imx7d-sdma", .data = &sdma_imx7d, },
->>>>>>> 9ea9577d
 	{ .compatible = "fsl,imx6q-sdma", .data = &sdma_imx6q, },
 	{ .compatible = "fsl,imx53-sdma", .data = &sdma_imx53, },
 	{ .compatible = "fsl,imx51-sdma", .data = &sdma_imx51, },
@@ -717,11 +702,8 @@
 			sdmac->chn_real_count = bd->mode.count;
 			bd->mode.count = sdmac->chn_count;
 		}
-<<<<<<< HEAD
-=======
 
 		sdma_handle_channel_loop(sdmac);
->>>>>>> 9ea9577d
 	}
 }
 
@@ -757,16 +739,6 @@
 {
 	struct sdma_channel *sdmac = (struct sdma_channel *) data;
 	unsigned long flags;
-<<<<<<< HEAD
-
-	spin_lock_irqsave(&sdmac->lock, flags);
-	if (sdmac->status != DMA_IN_PROGRESS && !(sdmac->flags & IMX_DMA_SG_LOOP)) {
-		spin_unlock_irqrestore(&sdmac->lock, flags);
-		return;
-	}
-	spin_unlock_irqrestore(&sdmac->lock, flags);
-=======
->>>>>>> 9ea9577d
 
 	spin_lock_irqsave(&sdmac->lock, flags);
 	if (sdmac->status != DMA_IN_PROGRESS) {
@@ -798,17 +770,8 @@
 		int channel = fls(stat) - 1;
 		struct sdma_channel *sdmac = &sdma->channel[channel];
 
-<<<<<<< HEAD
-		if ((sdmac->flags & IMX_DMA_SG_LOOP) &&
-			(sdmac->peripheral_type != IMX_DMATYPE_HDMI))
-			sdma_update_channel_loop(sdmac);
-
-		spin_lock_irqsave(&sdmac->lock, flags);
-		if (sdmac->status == DMA_IN_PROGRESS || (sdmac->flags & IMX_DMA_SG_LOOP))
-=======
 		spin_lock_irqsave(&sdmac->lock, flags);
 		if (sdmac->status == DMA_IN_PROGRESS)
->>>>>>> 9ea9577d
 			tasklet_schedule(&sdmac->tasklet);
 		spin_unlock_irqrestore(&sdmac->lock, flags);
 
@@ -994,10 +957,6 @@
 	writel_relaxed(BIT(channel), sdma->regs + SDMA_H_STATSTOP);
 }
 
-<<<<<<< HEAD
-static void sdma_set_watermarklevel_for_p2p(struct sdma_channel *sdmac)
-{
-=======
 static int sdma_pause_channel(struct sdma_channel *sdmac)
 {
 	struct sdma_engine *sdma = sdmac->sdma;
@@ -1045,7 +1004,6 @@
 {
 	struct sdma_engine *sdma = sdmac->sdma;
 
->>>>>>> 9ea9577d
 	int lwml = sdmac->watermark_level & 0xff;
 	int hwml = (sdmac->watermark_level >> 16) & 0xff;
 
@@ -1085,21 +1043,14 @@
 	 * 1 : Source on SPBA
 	 * 0 : Source on AIPS
 	 */
-<<<<<<< HEAD
-	__set_bit(11, &sdmac->watermark_level);
-=======
 	if (sdmac->per_address >= sdma->spba_start_addr &&
 			sdmac->per_address <= sdma->spba_end_addr)
 		__set_bit(11, &sdmac->watermark_level);
 
->>>>>>> 9ea9577d
 	/* BIT 12:
 	 * 1 : Destination on SPBA
 	 * 0 : Destination on AIPS
 	 */
-<<<<<<< HEAD
-	__set_bit(12, &sdmac->watermark_level);
-=======
 	if (sdmac->per_address2 >= sdma->spba_start_addr &&
 			sdmac->per_address2 <= sdma->spba_end_addr)
 		__set_bit(12, &sdmac->watermark_level);
@@ -1109,7 +1060,6 @@
 	if (sdmac->dst_dualfifo)
 		__set_bit(14, &sdmac->watermark_level);
 
->>>>>>> 9ea9577d
 	__set_bit(31, &sdmac->watermark_level);
 	/* BIT 31:
 	 * 1 : Amount of samples to be transferred is
@@ -1281,11 +1231,8 @@
 	sdmac->peripheral_type = data->peripheral_type;
 	sdmac->event_id0 = data->dma_request;
 	sdmac->event_id1 = data->dma_request2;
-<<<<<<< HEAD
-=======
 	sdmac->src_dualfifo = data->src_dualfifo;
 	sdmac->dst_dualfifo = data->dst_dualfifo;
->>>>>>> 9ea9577d
 
 	clk_enable(sdmac->sdma->clk_ipg);
 	clk_enable(sdmac->sdma->clk_ahb);
@@ -1483,21 +1430,12 @@
 		int param;
 
 		bd->buffer_addr = sg_src->dma_address;
-<<<<<<< HEAD
 
 		if (direction == DMA_MEM_TO_MEM) {
 			BUG_ON(!sg_dst);
 			bd->ext_buffer_addr = sg_dst->dma_address;
 		}
 
-=======
-
-		if (direction == DMA_MEM_TO_MEM) {
-			BUG_ON(!sg_dst);
-			bd->ext_buffer_addr = sg_dst->dma_address;
-		}
-
->>>>>>> 9ea9577d
 		count = sg_dma_len(sg_src);
 
 		if (count > SDMA_BD_MAX_CNT) {
@@ -1750,10 +1688,7 @@
 #define SDMA_SCRIPT_ADDRS_ARRAY_SIZE_V1	34
 #define SDMA_SCRIPT_ADDRS_ARRAY_SIZE_V2	38
 #define SDMA_SCRIPT_ADDRS_ARRAY_SIZE_V3	41
-<<<<<<< HEAD
-=======
 #define SDMA_SCRIPT_ADDRS_ARRAY_SIZE_V4	42
->>>>>>> 9ea9577d
 
 static void sdma_add_scripts(struct sdma_engine *sdma,
 		const struct sdma_script_start_addrs *addr)
@@ -1802,12 +1737,9 @@
 		case 3:
 			sdma->script_number = SDMA_SCRIPT_ADDRS_ARRAY_SIZE_V3;
 			break;
-<<<<<<< HEAD
-=======
 		case 4:
 			sdma->script_number = SDMA_SCRIPT_ADDRS_ARRAY_SIZE_V4;
 			break;
->>>>>>> 9ea9577d
 		default:
 			dev_err(sdma->dev, "unknown firmware version\n");
 			goto err_firmware;
@@ -2013,15 +1945,6 @@
 	data.dma_request = dma_spec->args[0];
 	data.peripheral_type = dma_spec->args[1];
 	data.priority = dma_spec->args[2];
-
-	/*
-	 * init dma_request2 to zero, which is not used by the dts.
-	 * For P2P, dma_request2 is init from dma_request_channel(),
-	 * chan->private will point to the imx_dma_data, and in
-	 * device_alloc_chan_resources(), imx_dma_data.dma_request2 will
-	 * be set to sdmac->event_id1.
-	 */
-	data.dma_request2 = 0;
 
 	return dma_request_channel(mask, sdma_filter_fn, &data);
 }
@@ -2253,15 +2176,10 @@
 	struct sdma_engine *sdma = platform_get_drvdata(pdev);
 	int i;
 
-<<<<<<< HEAD
-	/* Do nothing if not i.MX6SX */
-	if (sdma->drvdata != &sdma_imx6sx)
-=======
 	sdma->suspend_off = false;
 
 	/* Do nothing if not i.MX6SX or i.MX7D*/
 	if (sdma->drvdata != &sdma_imx6sx && sdma->drvdata != &sdma_imx7d)
->>>>>>> 9ea9577d
 		return 0;
 
 	clk_enable(sdma->clk_ipg);
@@ -2292,13 +2210,8 @@
 	struct sdma_engine *sdma = platform_get_drvdata(pdev);
 	int i, ret;
 
-<<<<<<< HEAD
-	/* Do nothing if not i.MX6SX */
-	if (sdma->drvdata != &sdma_imx6sx)
-=======
 	/* Do nothing if not i.MX6SX or i.MX7D*/
 	if (sdma->drvdata != &sdma_imx6sx && sdma->drvdata != &sdma_imx7d)
->>>>>>> 9ea9577d
 		return 0;
 
 	clk_enable(sdma->clk_ipg);
@@ -2309,12 +2222,9 @@
 		clk_disable(sdma->clk_ahb);
 		return 0;
 	}
-<<<<<<< HEAD
-=======
 
 	sdma->suspend_off = true;
 
->>>>>>> 9ea9577d
 	/* restore regs and load firmware */
 	for (i = 0; i < MXC_SDMA_SAVED_REG_NUM; i++) {
 		/*
@@ -2344,11 +2254,7 @@
 #endif
 
 static const struct dev_pm_ops sdma_pm_ops = {
-<<<<<<< HEAD
-	SET_SYSTEM_SLEEP_PM_OPS(sdma_suspend, sdma_resume)
-=======
 	SET_LATE_SYSTEM_SLEEP_PM_OPS(sdma_suspend, sdma_resume)
->>>>>>> 9ea9577d
 };
 
 static struct platform_driver sdma_driver = {
