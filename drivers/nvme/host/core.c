// SPDX-License-Identifier: GPL-2.0
/*
 * NVM Express device driver
 * Copyright (c) 2011-2014, Intel Corporation.
 */

#include <linux/blkdev.h>
#include <linux/blk-mq.h>
#include <linux/compat.h>
#include <linux/delay.h>
#include <linux/errno.h>
#include <linux/hdreg.h>
#include <linux/kernel.h>
#include <linux/module.h>
#include <linux/backing-dev.h>
#include <linux/slab.h>
#include <linux/types.h>
#include <linux/pr.h>
#include <linux/ptrace.h>
#include <linux/nvme_ioctl.h>
#include <linux/pm_qos.h>
#include <asm/unaligned.h>

#include "nvme.h"
#include "fabrics.h"

#define CREATE_TRACE_POINTS
#include "trace.h"

#define NVME_MINORS		(1U << MINORBITS)

unsigned int admin_timeout = 60;
module_param(admin_timeout, uint, 0644);
MODULE_PARM_DESC(admin_timeout, "timeout in seconds for admin commands");
EXPORT_SYMBOL_GPL(admin_timeout);

unsigned int nvme_io_timeout = 30;
module_param_named(io_timeout, nvme_io_timeout, uint, 0644);
MODULE_PARM_DESC(io_timeout, "timeout in seconds for I/O");
EXPORT_SYMBOL_GPL(nvme_io_timeout);

static unsigned char shutdown_timeout = 5;
module_param(shutdown_timeout, byte, 0644);
MODULE_PARM_DESC(shutdown_timeout, "timeout in seconds for controller shutdown");

static u8 nvme_max_retries = 5;
module_param_named(max_retries, nvme_max_retries, byte, 0644);
MODULE_PARM_DESC(max_retries, "max number of retries a command may have");

static unsigned long default_ps_max_latency_us = 100000;
module_param(default_ps_max_latency_us, ulong, 0644);
MODULE_PARM_DESC(default_ps_max_latency_us,
		 "max power saving latency for new devices; use PM QOS to change per device");

static bool force_apst;
module_param(force_apst, bool, 0644);
MODULE_PARM_DESC(force_apst, "allow APST for newly enumerated devices even if quirked off");

static unsigned long apst_primary_timeout_ms = 100;
module_param(apst_primary_timeout_ms, ulong, 0644);
MODULE_PARM_DESC(apst_primary_timeout_ms,
	"primary APST timeout in ms");

static unsigned long apst_secondary_timeout_ms = 2000;
module_param(apst_secondary_timeout_ms, ulong, 0644);
MODULE_PARM_DESC(apst_secondary_timeout_ms,
	"secondary APST timeout in ms");

static unsigned long apst_primary_latency_tol_us = 15000;
module_param(apst_primary_latency_tol_us, ulong, 0644);
MODULE_PARM_DESC(apst_primary_latency_tol_us,
	"primary APST latency tolerance in us");

static unsigned long apst_secondary_latency_tol_us = 100000;
module_param(apst_secondary_latency_tol_us, ulong, 0644);
MODULE_PARM_DESC(apst_secondary_latency_tol_us,
	"secondary APST latency tolerance in us");

static bool streams;
module_param(streams, bool, 0644);
MODULE_PARM_DESC(streams, "turn on support for Streams write directives");

/*
 * nvme_wq - hosts nvme related works that are not reset or delete
 * nvme_reset_wq - hosts nvme reset works
 * nvme_delete_wq - hosts nvme delete works
 *
 * nvme_wq will host works such as scan, aen handling, fw activation,
 * keep-alive, periodic reconnects etc. nvme_reset_wq
 * runs reset works which also flush works hosted on nvme_wq for
 * serialization purposes. nvme_delete_wq host controller deletion
 * works which flush reset works for serialization.
 */
struct workqueue_struct *nvme_wq;
EXPORT_SYMBOL_GPL(nvme_wq);

struct workqueue_struct *nvme_reset_wq;
EXPORT_SYMBOL_GPL(nvme_reset_wq);

struct workqueue_struct *nvme_delete_wq;
EXPORT_SYMBOL_GPL(nvme_delete_wq);

static LIST_HEAD(nvme_subsystems);
static DEFINE_MUTEX(nvme_subsystems_lock);

static DEFINE_IDA(nvme_instance_ida);
static dev_t nvme_ctrl_base_chr_devt;
static struct class *nvme_class;
static struct class *nvme_subsys_class;

static DEFINE_IDA(nvme_ns_chr_minor_ida);
static dev_t nvme_ns_chr_devt;
static struct class *nvme_ns_chr_class;

static void nvme_put_subsystem(struct nvme_subsystem *subsys);
static void nvme_remove_invalid_namespaces(struct nvme_ctrl *ctrl,
					   unsigned nsid);
static void nvme_update_keep_alive(struct nvme_ctrl *ctrl,
				   struct nvme_command *cmd);

/*
 * Prepare a queue for teardown.
 *
 * This must forcibly unquiesce queues to avoid blocking dispatch, and only set
 * the capacity to 0 after that to avoid blocking dispatchers that may be
 * holding bd_butex.  This will end buffered writers dirtying pages that can't
 * be synced.
 */
static void nvme_set_queue_dying(struct nvme_ns *ns)
{
	if (test_and_set_bit(NVME_NS_DEAD, &ns->flags))
		return;

	blk_set_queue_dying(ns->queue);
	blk_mq_unquiesce_queue(ns->queue);

	set_capacity_and_notify(ns->disk, 0);
}

void nvme_queue_scan(struct nvme_ctrl *ctrl)
{
	/*
	 * Only new queue scan work when admin and IO queues are both alive
	 */
	if (ctrl->state == NVME_CTRL_LIVE && ctrl->tagset)
		queue_work(nvme_wq, &ctrl->scan_work);
}

/*
 * Use this function to proceed with scheduling reset_work for a controller
 * that had previously been set to the resetting state. This is intended for
 * code paths that can't be interrupted by other reset attempts. A hot removal
 * may prevent this from succeeding.
 */
int nvme_try_sched_reset(struct nvme_ctrl *ctrl)
{
	if (ctrl->state != NVME_CTRL_RESETTING)
		return -EBUSY;
	if (!queue_work(nvme_reset_wq, &ctrl->reset_work))
		return -EBUSY;
	return 0;
}
EXPORT_SYMBOL_GPL(nvme_try_sched_reset);

static void nvme_failfast_work(struct work_struct *work)
{
	struct nvme_ctrl *ctrl = container_of(to_delayed_work(work),
			struct nvme_ctrl, failfast_work);

	if (ctrl->state != NVME_CTRL_CONNECTING)
		return;

	set_bit(NVME_CTRL_FAILFAST_EXPIRED, &ctrl->flags);
	dev_info(ctrl->device, "failfast expired\n");
	nvme_kick_requeue_lists(ctrl);
}

static inline void nvme_start_failfast_work(struct nvme_ctrl *ctrl)
{
	if (!ctrl->opts || ctrl->opts->fast_io_fail_tmo == -1)
		return;

	schedule_delayed_work(&ctrl->failfast_work,
			      ctrl->opts->fast_io_fail_tmo * HZ);
}

static inline void nvme_stop_failfast_work(struct nvme_ctrl *ctrl)
{
	if (!ctrl->opts)
		return;

	cancel_delayed_work_sync(&ctrl->failfast_work);
	clear_bit(NVME_CTRL_FAILFAST_EXPIRED, &ctrl->flags);
}


int nvme_reset_ctrl(struct nvme_ctrl *ctrl)
{
	if (!nvme_change_ctrl_state(ctrl, NVME_CTRL_RESETTING))
		return -EBUSY;
	if (!queue_work(nvme_reset_wq, &ctrl->reset_work))
		return -EBUSY;
	return 0;
}
EXPORT_SYMBOL_GPL(nvme_reset_ctrl);

int nvme_reset_ctrl_sync(struct nvme_ctrl *ctrl)
{
	int ret;

	ret = nvme_reset_ctrl(ctrl);
	if (!ret) {
		flush_work(&ctrl->reset_work);
		if (ctrl->state != NVME_CTRL_LIVE)
			ret = -ENETRESET;
	}

	return ret;
}

static void nvme_do_delete_ctrl(struct nvme_ctrl *ctrl)
{
	dev_info(ctrl->device,
		 "Removing ctrl: NQN \"%s\"\n", ctrl->opts->subsysnqn);

	flush_work(&ctrl->reset_work);
	nvme_stop_ctrl(ctrl);
	nvme_remove_namespaces(ctrl);
	ctrl->ops->delete_ctrl(ctrl);
	nvme_uninit_ctrl(ctrl);
}

static void nvme_delete_ctrl_work(struct work_struct *work)
{
	struct nvme_ctrl *ctrl =
		container_of(work, struct nvme_ctrl, delete_work);

	nvme_do_delete_ctrl(ctrl);
}

int nvme_delete_ctrl(struct nvme_ctrl *ctrl)
{
	if (!nvme_change_ctrl_state(ctrl, NVME_CTRL_DELETING))
		return -EBUSY;
	if (!queue_work(nvme_delete_wq, &ctrl->delete_work))
		return -EBUSY;
	return 0;
}
EXPORT_SYMBOL_GPL(nvme_delete_ctrl);

static void nvme_delete_ctrl_sync(struct nvme_ctrl *ctrl)
{
	/*
	 * Keep a reference until nvme_do_delete_ctrl() complete,
	 * since ->delete_ctrl can free the controller.
	 */
	nvme_get_ctrl(ctrl);
	if (nvme_change_ctrl_state(ctrl, NVME_CTRL_DELETING))
		nvme_do_delete_ctrl(ctrl);
	nvme_put_ctrl(ctrl);
}

static blk_status_t nvme_error_status(u16 status)
{
	switch (status & 0x7ff) {
	case NVME_SC_SUCCESS:
		return BLK_STS_OK;
	case NVME_SC_CAP_EXCEEDED:
		return BLK_STS_NOSPC;
	case NVME_SC_LBA_RANGE:
	case NVME_SC_CMD_INTERRUPTED:
	case NVME_SC_NS_NOT_READY:
		return BLK_STS_TARGET;
	case NVME_SC_BAD_ATTRIBUTES:
	case NVME_SC_ONCS_NOT_SUPPORTED:
	case NVME_SC_INVALID_OPCODE:
	case NVME_SC_INVALID_FIELD:
	case NVME_SC_INVALID_NS:
		return BLK_STS_NOTSUPP;
	case NVME_SC_WRITE_FAULT:
	case NVME_SC_READ_ERROR:
	case NVME_SC_UNWRITTEN_BLOCK:
	case NVME_SC_ACCESS_DENIED:
	case NVME_SC_READ_ONLY:
	case NVME_SC_COMPARE_FAILED:
		return BLK_STS_MEDIUM;
	case NVME_SC_GUARD_CHECK:
	case NVME_SC_APPTAG_CHECK:
	case NVME_SC_REFTAG_CHECK:
	case NVME_SC_INVALID_PI:
		return BLK_STS_PROTECTION;
	case NVME_SC_RESERVATION_CONFLICT:
		return BLK_STS_NEXUS;
	case NVME_SC_HOST_PATH_ERROR:
		return BLK_STS_TRANSPORT;
	case NVME_SC_ZONE_TOO_MANY_ACTIVE:
		return BLK_STS_ZONE_ACTIVE_RESOURCE;
	case NVME_SC_ZONE_TOO_MANY_OPEN:
		return BLK_STS_ZONE_OPEN_RESOURCE;
	default:
		return BLK_STS_IOERR;
	}
}

static void nvme_retry_req(struct request *req)
{
	unsigned long delay = 0;
	u16 crd;

	/* The mask and shift result must be <= 3 */
	crd = (nvme_req(req)->status & NVME_SC_CRD) >> 11;
	if (crd)
		delay = nvme_req(req)->ctrl->crdt[crd - 1] * 100;

	nvme_req(req)->retries++;
	blk_mq_requeue_request(req, false);
	blk_mq_delay_kick_requeue_list(req->q, delay);
}

enum nvme_disposition {
	COMPLETE,
	RETRY,
	FAILOVER,
};

static inline enum nvme_disposition nvme_decide_disposition(struct request *req)
{
	if (likely(nvme_req(req)->status == 0))
		return COMPLETE;

	if (blk_noretry_request(req) ||
	    (nvme_req(req)->status & NVME_SC_DNR) ||
	    nvme_req(req)->retries >= nvme_max_retries)
		return COMPLETE;

	if (req->cmd_flags & REQ_NVME_MPATH) {
		if (nvme_is_path_error(nvme_req(req)->status) ||
		    blk_queue_dying(req->q))
			return FAILOVER;
	} else {
		if (blk_queue_dying(req->q))
			return COMPLETE;
	}

	return RETRY;
}

static inline void nvme_end_req(struct request *req)
{
	blk_status_t status = nvme_error_status(nvme_req(req)->status);

	if (IS_ENABLED(CONFIG_BLK_DEV_ZONED) &&
	    req_op(req) == REQ_OP_ZONE_APPEND)
		req->__sector = nvme_lba_to_sect(req->q->queuedata,
			le64_to_cpu(nvme_req(req)->result.u64));

	nvme_trace_bio_complete(req);
	blk_mq_end_request(req, status);
}

void nvme_complete_rq(struct request *req)
{
	trace_nvme_complete_rq(req);
	nvme_cleanup_cmd(req);

	if (nvme_req(req)->ctrl->kas)
		nvme_req(req)->ctrl->comp_seen = true;

<<<<<<< HEAD
	if (unlikely(status != BLK_STS_OK && nvme_req_needs_retry(req))) {
		if ((req->cmd_flags & REQ_NVME_MPATH) && nvme_failover_req(req))
			return;

		if (!blk_queue_dying(req->q)) {
			nvme_retry_req(req);
			return;
		}
=======
	switch (nvme_decide_disposition(req)) {
	case COMPLETE:
		nvme_end_req(req);
		return;
	case RETRY:
		nvme_retry_req(req);
		return;
	case FAILOVER:
		nvme_failover_req(req);
		return;
>>>>>>> c1084c27
	}
}
EXPORT_SYMBOL_GPL(nvme_complete_rq);

/*
 * Called to unwind from ->queue_rq on a failed command submission so that the
 * multipathing code gets called to potentially failover to another path.
 * The caller needs to unwind all transport specific resource allocations and
 * must return propagate the return value.
 */
blk_status_t nvme_host_path_error(struct request *req)
{
	nvme_req(req)->status = NVME_SC_HOST_PATH_ERROR;
	blk_mq_set_request_complete(req);
	nvme_complete_rq(req);
	return BLK_STS_OK;
}
EXPORT_SYMBOL_GPL(nvme_host_path_error);

bool nvme_cancel_request(struct request *req, void *data, bool reserved)
{
	dev_dbg_ratelimited(((struct nvme_ctrl *) data)->device,
				"Cancelling I/O %d", req->tag);

	/* don't abort one completed request */
	if (blk_mq_request_completed(req))
		return true;

	nvme_req(req)->status = NVME_SC_HOST_ABORTED_CMD;
<<<<<<< HEAD
=======
	nvme_req(req)->flags |= NVME_REQ_CANCELLED;
>>>>>>> c1084c27
	blk_mq_complete_request(req);
	return true;
}
EXPORT_SYMBOL_GPL(nvme_cancel_request);

void nvme_cancel_tagset(struct nvme_ctrl *ctrl)
{
	if (ctrl->tagset) {
		blk_mq_tagset_busy_iter(ctrl->tagset,
				nvme_cancel_request, ctrl);
		blk_mq_tagset_wait_completed_request(ctrl->tagset);
	}
}
EXPORT_SYMBOL_GPL(nvme_cancel_tagset);

void nvme_cancel_admin_tagset(struct nvme_ctrl *ctrl)
{
	if (ctrl->admin_tagset) {
		blk_mq_tagset_busy_iter(ctrl->admin_tagset,
				nvme_cancel_request, ctrl);
		blk_mq_tagset_wait_completed_request(ctrl->admin_tagset);
	}
}
EXPORT_SYMBOL_GPL(nvme_cancel_admin_tagset);

bool nvme_change_ctrl_state(struct nvme_ctrl *ctrl,
		enum nvme_ctrl_state new_state)
{
	enum nvme_ctrl_state old_state;
	unsigned long flags;
	bool changed = false;

	spin_lock_irqsave(&ctrl->lock, flags);

	old_state = ctrl->state;
	switch (new_state) {
	case NVME_CTRL_LIVE:
		switch (old_state) {
		case NVME_CTRL_NEW:
		case NVME_CTRL_RESETTING:
		case NVME_CTRL_CONNECTING:
			changed = true;
			fallthrough;
		default:
			break;
		}
		break;
	case NVME_CTRL_RESETTING:
		switch (old_state) {
		case NVME_CTRL_NEW:
		case NVME_CTRL_LIVE:
			changed = true;
			fallthrough;
		default:
			break;
		}
		break;
	case NVME_CTRL_CONNECTING:
		switch (old_state) {
		case NVME_CTRL_NEW:
		case NVME_CTRL_RESETTING:
			changed = true;
			fallthrough;
		default:
			break;
		}
		break;
	case NVME_CTRL_DELETING:
		switch (old_state) {
		case NVME_CTRL_LIVE:
		case NVME_CTRL_RESETTING:
		case NVME_CTRL_CONNECTING:
			changed = true;
			fallthrough;
		default:
			break;
		}
		break;
	case NVME_CTRL_DELETING_NOIO:
		switch (old_state) {
		case NVME_CTRL_DELETING:
		case NVME_CTRL_DEAD:
			changed = true;
			fallthrough;
		default:
			break;
		}
		break;
	case NVME_CTRL_DEAD:
		switch (old_state) {
		case NVME_CTRL_DELETING:
			changed = true;
			fallthrough;
		default:
			break;
		}
		break;
	default:
		break;
	}

	if (changed) {
		ctrl->state = new_state;
		wake_up_all(&ctrl->state_wq);
	}

	spin_unlock_irqrestore(&ctrl->lock, flags);
	if (!changed)
		return false;

	if (ctrl->state == NVME_CTRL_LIVE) {
		if (old_state == NVME_CTRL_CONNECTING)
			nvme_stop_failfast_work(ctrl);
		nvme_kick_requeue_lists(ctrl);
	} else if (ctrl->state == NVME_CTRL_CONNECTING &&
		old_state == NVME_CTRL_RESETTING) {
		nvme_start_failfast_work(ctrl);
	}
	return changed;
}
EXPORT_SYMBOL_GPL(nvme_change_ctrl_state);

/*
 * Returns true for sink states that can't ever transition back to live.
 */
static bool nvme_state_terminal(struct nvme_ctrl *ctrl)
{
	switch (ctrl->state) {
	case NVME_CTRL_NEW:
	case NVME_CTRL_LIVE:
	case NVME_CTRL_RESETTING:
	case NVME_CTRL_CONNECTING:
		return false;
	case NVME_CTRL_DELETING:
	case NVME_CTRL_DELETING_NOIO:
	case NVME_CTRL_DEAD:
		return true;
	default:
		WARN_ONCE(1, "Unhandled ctrl state:%d", ctrl->state);
		return true;
	}
}

/*
 * Waits for the controller state to be resetting, or returns false if it is
 * not possible to ever transition to that state.
 */
bool nvme_wait_reset(struct nvme_ctrl *ctrl)
{
	wait_event(ctrl->state_wq,
		   nvme_change_ctrl_state(ctrl, NVME_CTRL_RESETTING) ||
		   nvme_state_terminal(ctrl));
	return ctrl->state == NVME_CTRL_RESETTING;
}
EXPORT_SYMBOL_GPL(nvme_wait_reset);

static void nvme_free_ns_head(struct kref *ref)
{
	struct nvme_ns_head *head =
		container_of(ref, struct nvme_ns_head, ref);

	nvme_mpath_remove_disk(head);
	ida_simple_remove(&head->subsys->ns_ida, head->instance);
	cleanup_srcu_struct(&head->srcu);
	nvme_put_subsystem(head->subsys);
	kfree(head);
}

bool nvme_tryget_ns_head(struct nvme_ns_head *head)
{
	return kref_get_unless_zero(&head->ref);
}

void nvme_put_ns_head(struct nvme_ns_head *head)
{
	kref_put(&head->ref, nvme_free_ns_head);
}

static void nvme_free_ns(struct kref *kref)
{
	struct nvme_ns *ns = container_of(kref, struct nvme_ns, kref);

	put_disk(ns->disk);
	nvme_put_ns_head(ns->head);
	nvme_put_ctrl(ns->ctrl);
	kfree(ns);
}

static inline bool nvme_get_ns(struct nvme_ns *ns)
{
	return kref_get_unless_zero(&ns->kref);
}

void nvme_put_ns(struct nvme_ns *ns)
{
	kref_put(&ns->kref, nvme_free_ns);
}
EXPORT_SYMBOL_NS_GPL(nvme_put_ns, NVME_TARGET_PASSTHRU);

static inline void nvme_clear_nvme_request(struct request *req)
{
	nvme_req(req)->status = 0;
	nvme_req(req)->retries = 0;
	nvme_req(req)->flags = 0;
	req->rq_flags |= RQF_DONTPREP;
}

static inline unsigned int nvme_req_op(struct nvme_command *cmd)
{
	return nvme_is_write(cmd) ? REQ_OP_DRV_OUT : REQ_OP_DRV_IN;
}

static inline void nvme_init_request(struct request *req,
		struct nvme_command *cmd)
{
	if (req->q->queuedata)
		req->timeout = NVME_IO_TIMEOUT;
	else /* no queuedata implies admin queue */
		req->timeout = NVME_ADMIN_TIMEOUT;

	/* passthru commands should let the driver set the SGL flags */
	cmd->common.flags &= ~NVME_CMD_SGL_ALL;

	req->cmd_flags |= REQ_FAILFAST_DRIVER;
	if (req->mq_hctx->type == HCTX_TYPE_POLL)
		req->cmd_flags |= REQ_HIPRI;
	nvme_clear_nvme_request(req);
	memcpy(nvme_req(req)->cmd, cmd, sizeof(*cmd));
}

struct request *nvme_alloc_request(struct request_queue *q,
		struct nvme_command *cmd, blk_mq_req_flags_t flags)
{
	struct request *req;

	req = blk_mq_alloc_request(q, nvme_req_op(cmd), flags);
	if (!IS_ERR(req))
		nvme_init_request(req, cmd);
	return req;
}
EXPORT_SYMBOL_GPL(nvme_alloc_request);

static struct request *nvme_alloc_request_qid(struct request_queue *q,
		struct nvme_command *cmd, blk_mq_req_flags_t flags, int qid)
{
	struct request *req;

	req = blk_mq_alloc_request_hctx(q, nvme_req_op(cmd), flags,
			qid ? qid - 1 : 0);
	if (!IS_ERR(req))
		nvme_init_request(req, cmd);
	return req;
}

/*
 * For something we're not in a state to send to the device the default action
 * is to busy it and retry it after the controller state is recovered.  However,
 * if the controller is deleting or if anything is marked for failfast or
 * nvme multipath it is immediately failed.
 *
 * Note: commands used to initialize the controller will be marked for failfast.
 * Note: nvme cli/ioctl commands are marked for failfast.
 */
blk_status_t nvme_fail_nonready_command(struct nvme_ctrl *ctrl,
		struct request *rq)
{
	if (ctrl->state != NVME_CTRL_DELETING_NOIO &&
	    ctrl->state != NVME_CTRL_DEAD &&
	    !test_bit(NVME_CTRL_FAILFAST_EXPIRED, &ctrl->flags) &&
	    !blk_noretry_request(rq) && !(rq->cmd_flags & REQ_NVME_MPATH))
		return BLK_STS_RESOURCE;
	return nvme_host_path_error(rq);
}
EXPORT_SYMBOL_GPL(nvme_fail_nonready_command);

bool __nvme_check_ready(struct nvme_ctrl *ctrl, struct request *rq,
		bool queue_live)
{
	struct nvme_request *req = nvme_req(rq);

	/*
	 * currently we have a problem sending passthru commands
	 * on the admin_q if the controller is not LIVE because we can't
	 * make sure that they are going out after the admin connect,
	 * controller enable and/or other commands in the initialization
	 * sequence. until the controller will be LIVE, fail with
	 * BLK_STS_RESOURCE so that they will be rescheduled.
	 */
	if (rq->q == ctrl->admin_q && (req->flags & NVME_REQ_USERCMD))
		return false;

	if (ctrl->ops->flags & NVME_F_FABRICS) {
		/*
		 * Only allow commands on a live queue, except for the connect
		 * command, which is require to set the queue live in the
		 * appropinquate states.
		 */
		switch (ctrl->state) {
		case NVME_CTRL_CONNECTING:
			if (blk_rq_is_passthrough(rq) && nvme_is_fabrics(req->cmd) &&
			    req->cmd->fabrics.fctype == nvme_fabrics_type_connect)
				return true;
			break;
		default:
			break;
		case NVME_CTRL_DEAD:
			return false;
		}
	}

	return queue_live;
}
EXPORT_SYMBOL_GPL(__nvme_check_ready);

static int nvme_toggle_streams(struct nvme_ctrl *ctrl, bool enable)
{
	struct nvme_command c = { };

	c.directive.opcode = nvme_admin_directive_send;
	c.directive.nsid = cpu_to_le32(NVME_NSID_ALL);
	c.directive.doper = NVME_DIR_SND_ID_OP_ENABLE;
	c.directive.dtype = NVME_DIR_IDENTIFY;
	c.directive.tdtype = NVME_DIR_STREAMS;
	c.directive.endir = enable ? NVME_DIR_ENDIR : 0;

	return nvme_submit_sync_cmd(ctrl->admin_q, &c, NULL, 0);
}

static int nvme_disable_streams(struct nvme_ctrl *ctrl)
{
	return nvme_toggle_streams(ctrl, false);
}

static int nvme_enable_streams(struct nvme_ctrl *ctrl)
{
	return nvme_toggle_streams(ctrl, true);
}

static int nvme_get_stream_params(struct nvme_ctrl *ctrl,
				  struct streams_directive_params *s, u32 nsid)
{
	struct nvme_command c = { };

	memset(s, 0, sizeof(*s));

	c.directive.opcode = nvme_admin_directive_recv;
	c.directive.nsid = cpu_to_le32(nsid);
	c.directive.numd = cpu_to_le32(nvme_bytes_to_numd(sizeof(*s)));
	c.directive.doper = NVME_DIR_RCV_ST_OP_PARAM;
	c.directive.dtype = NVME_DIR_STREAMS;

	return nvme_submit_sync_cmd(ctrl->admin_q, &c, s, sizeof(*s));
}

static int nvme_configure_directives(struct nvme_ctrl *ctrl)
{
	struct streams_directive_params s;
	int ret;

	if (!(ctrl->oacs & NVME_CTRL_OACS_DIRECTIVES))
		return 0;
	if (!streams)
		return 0;

	ret = nvme_enable_streams(ctrl);
	if (ret)
		return ret;

	ret = nvme_get_stream_params(ctrl, &s, NVME_NSID_ALL);
	if (ret)
		goto out_disable_stream;

	ctrl->nssa = le16_to_cpu(s.nssa);
	if (ctrl->nssa < BLK_MAX_WRITE_HINTS - 1) {
		dev_info(ctrl->device, "too few streams (%u) available\n",
					ctrl->nssa);
		goto out_disable_stream;
	}

	ctrl->nr_streams = min_t(u16, ctrl->nssa, BLK_MAX_WRITE_HINTS - 1);
	dev_info(ctrl->device, "Using %u streams\n", ctrl->nr_streams);
	return 0;

out_disable_stream:
	nvme_disable_streams(ctrl);
	return ret;
}

/*
 * Check if 'req' has a write hint associated with it. If it does, assign
 * a valid namespace stream to the write.
 */
static void nvme_assign_write_stream(struct nvme_ctrl *ctrl,
				     struct request *req, u16 *control,
				     u32 *dsmgmt)
{
	enum rw_hint streamid = req->write_hint;

	if (streamid == WRITE_LIFE_NOT_SET || streamid == WRITE_LIFE_NONE)
		streamid = 0;
	else {
		streamid--;
		if (WARN_ON_ONCE(streamid > ctrl->nr_streams))
			return;

		*control |= NVME_RW_DTYPE_STREAMS;
		*dsmgmt |= streamid << 16;
	}

	if (streamid < ARRAY_SIZE(req->q->write_hints))
		req->q->write_hints[streamid] += blk_rq_bytes(req) >> 9;
}

static inline void nvme_setup_flush(struct nvme_ns *ns,
		struct nvme_command *cmnd)
{
	cmnd->common.opcode = nvme_cmd_flush;
	cmnd->common.nsid = cpu_to_le32(ns->head->ns_id);
}

static blk_status_t nvme_setup_discard(struct nvme_ns *ns, struct request *req,
		struct nvme_command *cmnd)
{
	unsigned short segments = blk_rq_nr_discard_segments(req), n = 0;
	struct nvme_dsm_range *range;
	struct bio *bio;

	/*
	 * Some devices do not consider the DSM 'Number of Ranges' field when
	 * determining how much data to DMA. Always allocate memory for maximum
	 * number of segments to prevent device reading beyond end of buffer.
	 */
	static const size_t alloc_size = sizeof(*range) * NVME_DSM_MAX_RANGES;

	range = kzalloc(alloc_size, GFP_ATOMIC | __GFP_NOWARN);
	if (!range) {
		/*
		 * If we fail allocation our range, fallback to the controller
		 * discard page. If that's also busy, it's safe to return
		 * busy, as we know we can make progress once that's freed.
		 */
		if (test_and_set_bit_lock(0, &ns->ctrl->discard_page_busy))
			return BLK_STS_RESOURCE;

		range = page_address(ns->ctrl->discard_page);
	}

	__rq_for_each_bio(bio, req) {
		u64 slba = nvme_sect_to_lba(ns, bio->bi_iter.bi_sector);
		u32 nlb = bio->bi_iter.bi_size >> ns->lba_shift;

		if (n < segments) {
			range[n].cattr = cpu_to_le32(0);
			range[n].nlb = cpu_to_le32(nlb);
			range[n].slba = cpu_to_le64(slba);
		}
		n++;
	}

	if (WARN_ON_ONCE(n != segments)) {
		if (virt_to_page(range) == ns->ctrl->discard_page)
			clear_bit_unlock(0, &ns->ctrl->discard_page_busy);
		else
			kfree(range);
		return BLK_STS_IOERR;
	}

	cmnd->dsm.opcode = nvme_cmd_dsm;
	cmnd->dsm.nsid = cpu_to_le32(ns->head->ns_id);
	cmnd->dsm.nr = cpu_to_le32(segments - 1);
	cmnd->dsm.attributes = cpu_to_le32(NVME_DSMGMT_AD);

	req->special_vec.bv_page = virt_to_page(range);
	req->special_vec.bv_offset = offset_in_page(range);
	req->special_vec.bv_len = alloc_size;
	req->rq_flags |= RQF_SPECIAL_PAYLOAD;

	return BLK_STS_OK;
}

static inline blk_status_t nvme_setup_write_zeroes(struct nvme_ns *ns,
		struct request *req, struct nvme_command *cmnd)
{
	if (ns->ctrl->quirks & NVME_QUIRK_DEALLOCATE_ZEROES)
		return nvme_setup_discard(ns, req, cmnd);

	cmnd->write_zeroes.opcode = nvme_cmd_write_zeroes;
	cmnd->write_zeroes.nsid = cpu_to_le32(ns->head->ns_id);
	cmnd->write_zeroes.slba =
		cpu_to_le64(nvme_sect_to_lba(ns, blk_rq_pos(req)));
	cmnd->write_zeroes.length =
		cpu_to_le16((blk_rq_bytes(req) >> ns->lba_shift) - 1);
	if (nvme_ns_has_pi(ns))
		cmnd->write_zeroes.control = cpu_to_le16(NVME_RW_PRINFO_PRACT);
	else
		cmnd->write_zeroes.control = 0;
	return BLK_STS_OK;
}

static inline blk_status_t nvme_setup_rw(struct nvme_ns *ns,
		struct request *req, struct nvme_command *cmnd,
		enum nvme_opcode op)
{
	struct nvme_ctrl *ctrl = ns->ctrl;
	u16 control = 0;
	u32 dsmgmt = 0;

	if (req->cmd_flags & REQ_FUA)
		control |= NVME_RW_FUA;
	if (req->cmd_flags & (REQ_FAILFAST_DEV | REQ_RAHEAD))
		control |= NVME_RW_LR;

	if (req->cmd_flags & REQ_RAHEAD)
		dsmgmt |= NVME_RW_DSM_FREQ_PREFETCH;

	cmnd->rw.opcode = op;
	cmnd->rw.nsid = cpu_to_le32(ns->head->ns_id);
	cmnd->rw.slba = cpu_to_le64(nvme_sect_to_lba(ns, blk_rq_pos(req)));
	cmnd->rw.length = cpu_to_le16((blk_rq_bytes(req) >> ns->lba_shift) - 1);

	if (req_op(req) == REQ_OP_WRITE && ctrl->nr_streams)
		nvme_assign_write_stream(ctrl, req, &control, &dsmgmt);

	if (ns->ms) {
		/*
		 * If formated with metadata, the block layer always provides a
		 * metadata buffer if CONFIG_BLK_DEV_INTEGRITY is enabled.  Else
		 * we enable the PRACT bit for protection information or set the
		 * namespace capacity to zero to prevent any I/O.
		 */
		if (!blk_integrity_rq(req)) {
			if (WARN_ON_ONCE(!nvme_ns_has_pi(ns)))
				return BLK_STS_NOTSUPP;
			control |= NVME_RW_PRINFO_PRACT;
		}

		switch (ns->pi_type) {
		case NVME_NS_DPS_PI_TYPE3:
			control |= NVME_RW_PRINFO_PRCHK_GUARD;
			break;
		case NVME_NS_DPS_PI_TYPE1:
		case NVME_NS_DPS_PI_TYPE2:
			control |= NVME_RW_PRINFO_PRCHK_GUARD |
					NVME_RW_PRINFO_PRCHK_REF;
			if (op == nvme_cmd_zone_append)
				control |= NVME_RW_APPEND_PIREMAP;
			cmnd->rw.reftag = cpu_to_le32(t10_pi_ref_tag(req));
			break;
		}
	}

	cmnd->rw.control = cpu_to_le16(control);
	cmnd->rw.dsmgmt = cpu_to_le32(dsmgmt);
	return 0;
}

void nvme_cleanup_cmd(struct request *req)
{
	if (req->rq_flags & RQF_SPECIAL_PAYLOAD) {
		struct nvme_ctrl *ctrl = nvme_req(req)->ctrl;

		if (req->special_vec.bv_page == ctrl->discard_page)
			clear_bit_unlock(0, &ctrl->discard_page_busy);
		else
			kfree(bvec_virt(&req->special_vec));
	}
}
EXPORT_SYMBOL_GPL(nvme_cleanup_cmd);

blk_status_t nvme_setup_cmd(struct nvme_ns *ns, struct request *req)
{
	struct nvme_command *cmd = nvme_req(req)->cmd;
	struct nvme_ctrl *ctrl = nvme_req(req)->ctrl;
	blk_status_t ret = BLK_STS_OK;

	if (!(req->rq_flags & RQF_DONTPREP)) {
		nvme_clear_nvme_request(req);
		memset(cmd, 0, sizeof(*cmd));
	}

	switch (req_op(req)) {
	case REQ_OP_DRV_IN:
	case REQ_OP_DRV_OUT:
		/* these are setup prior to execution in nvme_init_request() */
		break;
	case REQ_OP_FLUSH:
		nvme_setup_flush(ns, cmd);
		break;
	case REQ_OP_ZONE_RESET_ALL:
	case REQ_OP_ZONE_RESET:
		ret = nvme_setup_zone_mgmt_send(ns, req, cmd, NVME_ZONE_RESET);
		break;
	case REQ_OP_ZONE_OPEN:
		ret = nvme_setup_zone_mgmt_send(ns, req, cmd, NVME_ZONE_OPEN);
		break;
	case REQ_OP_ZONE_CLOSE:
		ret = nvme_setup_zone_mgmt_send(ns, req, cmd, NVME_ZONE_CLOSE);
		break;
	case REQ_OP_ZONE_FINISH:
		ret = nvme_setup_zone_mgmt_send(ns, req, cmd, NVME_ZONE_FINISH);
		break;
	case REQ_OP_WRITE_ZEROES:
		ret = nvme_setup_write_zeroes(ns, req, cmd);
		break;
	case REQ_OP_DISCARD:
		ret = nvme_setup_discard(ns, req, cmd);
		break;
	case REQ_OP_READ:
		ret = nvme_setup_rw(ns, req, cmd, nvme_cmd_read);
		break;
	case REQ_OP_WRITE:
		ret = nvme_setup_rw(ns, req, cmd, nvme_cmd_write);
		break;
	case REQ_OP_ZONE_APPEND:
		ret = nvme_setup_rw(ns, req, cmd, nvme_cmd_zone_append);
		break;
	default:
		WARN_ON_ONCE(1);
		return BLK_STS_IOERR;
	}

	if (!(ctrl->quirks & NVME_QUIRK_SKIP_CID_GEN))
		nvme_req(req)->genctr++;
	cmd->common.command_id = nvme_cid(req);
	trace_nvme_setup_cmd(req, cmd);
	return ret;
}
EXPORT_SYMBOL_GPL(nvme_setup_cmd);

/*
 * Return values:
 * 0:  success
 * >0: nvme controller's cqe status response
 * <0: kernel error in lieu of controller response
 */
static int nvme_execute_rq(struct gendisk *disk, struct request *rq,
		bool at_head)
{
	blk_status_t status;

	status = blk_execute_rq(disk, rq, at_head);
	if (nvme_req(rq)->flags & NVME_REQ_CANCELLED)
		return -EINTR;
	if (nvme_req(rq)->status)
		return nvme_req(rq)->status;
	return blk_status_to_errno(status);
}

/*
 * Returns 0 on success.  If the result is negative, it's a Linux error code;
 * if the result is positive, it's an NVM Express status code
 */
int __nvme_submit_sync_cmd(struct request_queue *q, struct nvme_command *cmd,
		union nvme_result *result, void *buffer, unsigned bufflen,
		unsigned timeout, int qid, int at_head,
		blk_mq_req_flags_t flags)
{
	struct request *req;
	int ret;

	if (qid == NVME_QID_ANY)
		req = nvme_alloc_request(q, cmd, flags);
	else
		req = nvme_alloc_request_qid(q, cmd, flags, qid);
	if (IS_ERR(req))
		return PTR_ERR(req);

	if (timeout)
		req->timeout = timeout;

	if (buffer && bufflen) {
		ret = blk_rq_map_kern(q, req, buffer, bufflen, GFP_KERNEL);
		if (ret)
			goto out;
	}

	ret = nvme_execute_rq(NULL, req, at_head);
	if (result && ret >= 0)
		*result = nvme_req(req)->result;
 out:
	blk_mq_free_request(req);
	return ret;
}
EXPORT_SYMBOL_GPL(__nvme_submit_sync_cmd);

int nvme_submit_sync_cmd(struct request_queue *q, struct nvme_command *cmd,
		void *buffer, unsigned bufflen)
{
	return __nvme_submit_sync_cmd(q, cmd, NULL, buffer, bufflen, 0,
			NVME_QID_ANY, 0, 0);
}
EXPORT_SYMBOL_GPL(nvme_submit_sync_cmd);

static u32 nvme_known_admin_effects(u8 opcode)
{
	switch (opcode) {
	case nvme_admin_format_nvm:
		return NVME_CMD_EFFECTS_LBCC | NVME_CMD_EFFECTS_NCC |
			NVME_CMD_EFFECTS_CSE_MASK;
	case nvme_admin_sanitize_nvm:
		return NVME_CMD_EFFECTS_LBCC | NVME_CMD_EFFECTS_CSE_MASK;
	default:
		break;
	}
	return 0;
}

u32 nvme_command_effects(struct nvme_ctrl *ctrl, struct nvme_ns *ns, u8 opcode)
{
	u32 effects = 0;

	if (ns) {
		if (ns->head->effects)
			effects = le32_to_cpu(ns->head->effects->iocs[opcode]);
		if (effects & ~(NVME_CMD_EFFECTS_CSUPP | NVME_CMD_EFFECTS_LBCC))
			dev_warn_once(ctrl->device,
				"IO command:%02x has unhandled effects:%08x\n",
				opcode, effects);
		return 0;
	}

	if (ctrl->effects)
		effects = le32_to_cpu(ctrl->effects->acs[opcode]);
	effects |= nvme_known_admin_effects(opcode);

	return effects;
}
EXPORT_SYMBOL_NS_GPL(nvme_command_effects, NVME_TARGET_PASSTHRU);

static u32 nvme_passthru_start(struct nvme_ctrl *ctrl, struct nvme_ns *ns,
			       u8 opcode)
{
	u32 effects = nvme_command_effects(ctrl, ns, opcode);

	/*
	 * For simplicity, IO to all namespaces is quiesced even if the command
	 * effects say only one namespace is affected.
	 */
	if (effects & NVME_CMD_EFFECTS_CSE_MASK) {
		mutex_lock(&ctrl->scan_lock);
		mutex_lock(&ctrl->subsys->lock);
		nvme_mpath_start_freeze(ctrl->subsys);
		nvme_mpath_wait_freeze(ctrl->subsys);
		nvme_start_freeze(ctrl);
		nvme_wait_freeze(ctrl);
	}
	return effects;
}

<<<<<<< HEAD
	ctrl->comp_seen = false;
	spin_lock_irqsave(&ctrl->lock, flags);
	if (ctrl->state == NVME_CTRL_LIVE ||
	    ctrl->state == NVME_CTRL_CONNECTING)
		startka = true;
	spin_unlock_irqrestore(&ctrl->lock, flags);
	if (startka)
		queue_delayed_work(nvme_wq, &ctrl->ka_work, ctrl->kato * HZ);
=======
static void nvme_passthru_end(struct nvme_ctrl *ctrl, u32 effects,
			      struct nvme_command *cmd, int status)
{
	if (effects & NVME_CMD_EFFECTS_CSE_MASK) {
		nvme_unfreeze(ctrl);
		nvme_mpath_unfreeze(ctrl->subsys);
		mutex_unlock(&ctrl->subsys->lock);
		nvme_remove_invalid_namespaces(ctrl, NVME_NSID_ALL);
		mutex_unlock(&ctrl->scan_lock);
	}
	if (effects & NVME_CMD_EFFECTS_CCC)
		nvme_init_ctrl_finish(ctrl);
	if (effects & (NVME_CMD_EFFECTS_NIC | NVME_CMD_EFFECTS_NCC)) {
		nvme_queue_scan(ctrl);
		flush_work(&ctrl->scan_work);
	}

	switch (cmd->common.opcode) {
	case nvme_admin_set_features:
		switch (le32_to_cpu(cmd->common.cdw10) & 0xFF) {
		case NVME_FEAT_KATO:
			/*
			 * Keep alive commands interval on the host should be
			 * updated when KATO is modified by Set Features
			 * commands.
			 */
			if (!status)
				nvme_update_keep_alive(ctrl, cmd);
			break;
		default:
			break;
		}
		break;
	default:
		break;
	}
>>>>>>> c1084c27
}

int nvme_execute_passthru_rq(struct request *rq)
{
	struct nvme_command *cmd = nvme_req(rq)->cmd;
	struct nvme_ctrl *ctrl = nvme_req(rq)->ctrl;
	struct nvme_ns *ns = rq->q->queuedata;
	struct gendisk *disk = ns ? ns->disk : NULL;
	u32 effects;
	int  ret;

	effects = nvme_passthru_start(ctrl, ns, cmd->common.opcode);
	ret = nvme_execute_rq(disk, rq, false);
	if (effects) /* nothing to be done for zero cmd effects */
		nvme_passthru_end(ctrl, effects, cmd, ret);

	return ret;
}
EXPORT_SYMBOL_NS_GPL(nvme_execute_passthru_rq, NVME_TARGET_PASSTHRU);

/*
 * Recommended frequency for KATO commands per NVMe 1.4 section 7.12.1:
 * 
 *   The host should send Keep Alive commands at half of the Keep Alive Timeout
 *   accounting for transport roundtrip times [..].
 */
static void nvme_queue_keep_alive_work(struct nvme_ctrl *ctrl)
{
	queue_delayed_work(nvme_wq, &ctrl->ka_work, ctrl->kato * HZ / 2);
}

static void nvme_keep_alive_end_io(struct request *rq, blk_status_t status)
{
	struct nvme_ctrl *ctrl = rq->end_io_data;
	unsigned long flags;
	bool startka = false;

	blk_mq_free_request(rq);

	if (status) {
		dev_err(ctrl->device,
			"failed nvme_keep_alive_end_io error=%d\n",
				status);
		return;
	}

	ctrl->comp_seen = false;
	spin_lock_irqsave(&ctrl->lock, flags);
	if (ctrl->state == NVME_CTRL_LIVE ||
	    ctrl->state == NVME_CTRL_CONNECTING)
		startka = true;
	spin_unlock_irqrestore(&ctrl->lock, flags);
	if (startka)
		nvme_queue_keep_alive_work(ctrl);
}

static void nvme_keep_alive_work(struct work_struct *work)
{
	struct nvme_ctrl *ctrl = container_of(to_delayed_work(work),
			struct nvme_ctrl, ka_work);
	bool comp_seen = ctrl->comp_seen;
	struct request *rq;

	if ((ctrl->ctratt & NVME_CTRL_ATTR_TBKAS) && comp_seen) {
		dev_dbg(ctrl->device,
			"reschedule traffic based keep-alive timer\n");
		ctrl->comp_seen = false;
<<<<<<< HEAD
		queue_delayed_work(nvme_wq, &ctrl->ka_work, ctrl->kato * HZ);
=======
		nvme_queue_keep_alive_work(ctrl);
>>>>>>> c1084c27
		return;
	}

	rq = nvme_alloc_request(ctrl->admin_q, &ctrl->ka_cmd,
				BLK_MQ_REQ_RESERVED | BLK_MQ_REQ_NOWAIT);
	if (IS_ERR(rq)) {
		/* allocation failure, reset the controller */
		dev_err(ctrl->device, "keep-alive failed: %ld\n", PTR_ERR(rq));
		nvme_reset_ctrl(ctrl);
		return;
	}

	rq->timeout = ctrl->kato * HZ;
	rq->end_io_data = ctrl;
	blk_execute_rq_nowait(NULL, rq, 0, nvme_keep_alive_end_io);
}

static void nvme_start_keep_alive(struct nvme_ctrl *ctrl)
{
	if (unlikely(ctrl->kato == 0))
		return;

<<<<<<< HEAD
	queue_delayed_work(nvme_wq, &ctrl->ka_work, ctrl->kato * HZ);
=======
	nvme_queue_keep_alive_work(ctrl);
>>>>>>> c1084c27
}

void nvme_stop_keep_alive(struct nvme_ctrl *ctrl)
{
	if (unlikely(ctrl->kato == 0))
		return;

	cancel_delayed_work_sync(&ctrl->ka_work);
}
EXPORT_SYMBOL_GPL(nvme_stop_keep_alive);

<<<<<<< HEAD
=======
static void nvme_update_keep_alive(struct nvme_ctrl *ctrl,
				   struct nvme_command *cmd)
{
	unsigned int new_kato =
		DIV_ROUND_UP(le32_to_cpu(cmd->common.cdw11), 1000);

	dev_info(ctrl->device,
		 "keep alive interval updated from %u ms to %u ms\n",
		 ctrl->kato * 1000 / 2, new_kato * 1000 / 2);

	nvme_stop_keep_alive(ctrl);
	ctrl->kato = new_kato;
	nvme_start_keep_alive(ctrl);
}

>>>>>>> c1084c27
/*
 * In NVMe 1.0 the CNS field was just a binary controller or namespace
 * flag, thus sending any new CNS opcodes has a big chance of not working.
 * Qemu unfortunately had that bug after reporting a 1.1 version compliance
 * (but not for any later version).
 */
static bool nvme_ctrl_limited_cns(struct nvme_ctrl *ctrl)
{
	if (ctrl->quirks & NVME_QUIRK_IDENTIFY_CNS)
		return ctrl->vs < NVME_VS(1, 2, 0);
	return ctrl->vs < NVME_VS(1, 1, 0);
}

static int nvme_identify_ctrl(struct nvme_ctrl *dev, struct nvme_id_ctrl **id)
{
	struct nvme_command c = { };
	int error;

	/* gcc-4.4.4 (at least) has issues with initializers and anon unions */
	c.identify.opcode = nvme_admin_identify;
	c.identify.cns = NVME_ID_CNS_CTRL;

	*id = kmalloc(sizeof(struct nvme_id_ctrl), GFP_KERNEL);
	if (!*id)
		return -ENOMEM;

	error = nvme_submit_sync_cmd(dev->admin_q, &c, *id,
			sizeof(struct nvme_id_ctrl));
	if (error)
		kfree(*id);
	return error;
}

static int nvme_process_ns_desc(struct nvme_ctrl *ctrl, struct nvme_ns_ids *ids,
		struct nvme_ns_id_desc *cur, bool *csi_seen)
{
	const char *warn_str = "ctrl returned bogus length:";
	void *data = cur;

	switch (cur->nidt) {
	case NVME_NIDT_EUI64:
		if (cur->nidl != NVME_NIDT_EUI64_LEN) {
			dev_warn(ctrl->device, "%s %d for NVME_NIDT_EUI64\n",
				 warn_str, cur->nidl);
			return -1;
		}
		memcpy(ids->eui64, data + sizeof(*cur), NVME_NIDT_EUI64_LEN);
		return NVME_NIDT_EUI64_LEN;
	case NVME_NIDT_NGUID:
		if (cur->nidl != NVME_NIDT_NGUID_LEN) {
			dev_warn(ctrl->device, "%s %d for NVME_NIDT_NGUID\n",
				 warn_str, cur->nidl);
			return -1;
		}
		memcpy(ids->nguid, data + sizeof(*cur), NVME_NIDT_NGUID_LEN);
		return NVME_NIDT_NGUID_LEN;
	case NVME_NIDT_UUID:
		if (cur->nidl != NVME_NIDT_UUID_LEN) {
			dev_warn(ctrl->device, "%s %d for NVME_NIDT_UUID\n",
				 warn_str, cur->nidl);
			return -1;
		}
		uuid_copy(&ids->uuid, data + sizeof(*cur));
		return NVME_NIDT_UUID_LEN;
	case NVME_NIDT_CSI:
		if (cur->nidl != NVME_NIDT_CSI_LEN) {
			dev_warn(ctrl->device, "%s %d for NVME_NIDT_CSI\n",
				 warn_str, cur->nidl);
			return -1;
		}
		memcpy(&ids->csi, data + sizeof(*cur), NVME_NIDT_CSI_LEN);
		*csi_seen = true;
		return NVME_NIDT_CSI_LEN;
	default:
		/* Skip unknown types */
		return cur->nidl;
	}
}

static int nvme_identify_ns_descs(struct nvme_ctrl *ctrl, unsigned nsid,
		struct nvme_ns_ids *ids)
{
	struct nvme_command c = { };
	bool csi_seen = false;
	int status, pos, len;
	void *data;

	if (ctrl->vs < NVME_VS(1, 3, 0) && !nvme_multi_css(ctrl))
		return 0;
	if (ctrl->quirks & NVME_QUIRK_NO_NS_DESC_LIST)
		return 0;

	if (ctrl->quirks & NVME_QUIRK_NO_NS_DESC_LIST)
		return 0;

	c.identify.opcode = nvme_admin_identify;
	c.identify.nsid = cpu_to_le32(nsid);
	c.identify.cns = NVME_ID_CNS_NS_DESC_LIST;

	data = kzalloc(NVME_IDENTIFY_DATA_SIZE, GFP_KERNEL);
	if (!data)
		return -ENOMEM;

	status = nvme_submit_sync_cmd(ctrl->admin_q, &c, data,
				      NVME_IDENTIFY_DATA_SIZE);
	if (status) {
		dev_warn(ctrl->device,
<<<<<<< HEAD
			"Identify Descriptors failed (%d)\n", status);
=======
			"Identify Descriptors failed (nsid=%u, status=0x%x)\n",
			nsid, status);
>>>>>>> c1084c27
		goto free_data;
	}

	for (pos = 0; pos < NVME_IDENTIFY_DATA_SIZE; pos += len) {
		struct nvme_ns_id_desc *cur = data + pos;

		if (cur->nidl == 0)
			break;

		len = nvme_process_ns_desc(ctrl, ids, cur, &csi_seen);
		if (len < 0)
			break;

		len += sizeof(*cur);
	}

	if (nvme_multi_css(ctrl) && !csi_seen) {
		dev_warn(ctrl->device, "Command set not reported for nsid:%d\n",
			 nsid);
		status = -EINVAL;
	}

free_data:
	kfree(data);
	return status;
}

static int nvme_identify_ns(struct nvme_ctrl *ctrl, unsigned nsid,
			struct nvme_ns_ids *ids, struct nvme_id_ns **id)
{
	struct nvme_command c = { };
	int error;

	/* gcc-4.4.4 (at least) has issues with initializers and anon unions */
	c.identify.opcode = nvme_admin_identify;
	c.identify.nsid = cpu_to_le32(nsid);
	c.identify.cns = NVME_ID_CNS_NS;

	*id = kmalloc(sizeof(**id), GFP_KERNEL);
	if (!*id)
		return -ENOMEM;

	error = nvme_submit_sync_cmd(ctrl->admin_q, &c, *id, sizeof(**id));
	if (error) {
		dev_warn(ctrl->device, "Identify namespace failed (%d)\n", error);
		goto out_free_id;
	}

	error = NVME_SC_INVALID_NS | NVME_SC_DNR;
	if ((*id)->ncap == 0) /* namespace not allocated or attached */
		goto out_free_id;

	if (ctrl->vs >= NVME_VS(1, 1, 0) &&
	    !memchr_inv(ids->eui64, 0, sizeof(ids->eui64)))
		memcpy(ids->eui64, (*id)->eui64, sizeof(ids->eui64));
	if (ctrl->vs >= NVME_VS(1, 2, 0) &&
	    !memchr_inv(ids->nguid, 0, sizeof(ids->nguid)))
		memcpy(ids->nguid, (*id)->nguid, sizeof(ids->nguid));

	return 0;

out_free_id:
	kfree(*id);
	return error;
}

static int nvme_features(struct nvme_ctrl *dev, u8 op, unsigned int fid,
		unsigned int dword11, void *buffer, size_t buflen, u32 *result)
{
	union nvme_result res = { 0 };
<<<<<<< HEAD
	struct nvme_command c;
=======
	struct nvme_command c = { };
>>>>>>> c1084c27
	int ret;

	c.features.opcode = op;
	c.features.fid = cpu_to_le32(fid);
	c.features.dword11 = cpu_to_le32(dword11);

	ret = __nvme_submit_sync_cmd(dev->admin_q, &c, &res,
			buffer, buflen, 0, NVME_QID_ANY, 0, 0);
	if (ret >= 0 && result)
		*result = le32_to_cpu(res.u32);
	return ret;
}

int nvme_set_features(struct nvme_ctrl *dev, unsigned int fid,
		      unsigned int dword11, void *buffer, size_t buflen,
		      u32 *result)
{
	return nvme_features(dev, nvme_admin_set_features, fid, dword11, buffer,
			     buflen, result);
}
EXPORT_SYMBOL_GPL(nvme_set_features);

int nvme_get_features(struct nvme_ctrl *dev, unsigned int fid,
		      unsigned int dword11, void *buffer, size_t buflen,
		      u32 *result)
{
	return nvme_features(dev, nvme_admin_get_features, fid, dword11, buffer,
			     buflen, result);
}
EXPORT_SYMBOL_GPL(nvme_get_features);

int nvme_set_queue_count(struct nvme_ctrl *ctrl, int *count)
{
	u32 q_count = (*count - 1) | ((*count - 1) << 16);
	u32 result;
	int status, nr_io_queues;

	status = nvme_set_features(ctrl, NVME_FEAT_NUM_QUEUES, q_count, NULL, 0,
			&result);
	if (status < 0)
		return status;

	/*
	 * Degraded controllers might return an error when setting the queue
	 * count.  We still want to be able to bring them online and offer
	 * access to the admin queue, as that might be only way to fix them up.
	 */
	if (status > 0) {
		dev_err(ctrl->device, "Could not set queue count (%d)\n", status);
		*count = 0;
	} else {
		nr_io_queues = min(result & 0xffff, result >> 16) + 1;
		*count = min(*count, nr_io_queues);
	}

	return 0;
}
EXPORT_SYMBOL_GPL(nvme_set_queue_count);

#define NVME_AEN_SUPPORTED \
	(NVME_AEN_CFG_NS_ATTR | NVME_AEN_CFG_FW_ACT | \
	 NVME_AEN_CFG_ANA_CHANGE | NVME_AEN_CFG_DISC_CHANGE)

static void nvme_enable_aen(struct nvme_ctrl *ctrl)
{
	u32 result, supported_aens = ctrl->oaes & NVME_AEN_SUPPORTED;
	int status;

	if (!supported_aens)
		return;

	status = nvme_set_features(ctrl, NVME_FEAT_ASYNC_EVENT, supported_aens,
			NULL, 0, &result);
	if (status)
		dev_warn(ctrl->device, "Failed to configure AEN (cfg %x)\n",
			 supported_aens);

	queue_work(nvme_wq, &ctrl->async_event_work);
}

<<<<<<< HEAD
/*
 * Convert integer values from ioctl structures to user pointers, silently
 * ignoring the upper bits in the compat case to match behaviour of 32-bit
 * kernels.
 */
static void __user *nvme_to_user_ptr(uintptr_t ptrval)
{
	if (in_compat_syscall())
		ptrval = (compat_uptr_t)ptrval;
	return (void __user *)ptrval;
}

static int nvme_submit_io(struct nvme_ns *ns, struct nvme_user_io __user *uio)
{
	struct nvme_user_io io;
	struct nvme_command c;
	unsigned length, meta_len;
	void __user *metadata;

	if (copy_from_user(&io, uio, sizeof(io)))
		return -EFAULT;
	if (io.flags)
		return -EINVAL;

	switch (io.opcode) {
	case nvme_cmd_write:
	case nvme_cmd_read:
	case nvme_cmd_compare:
		break;
	default:
		return -EINVAL;
	}

	length = (io.nblocks + 1) << ns->lba_shift;
	meta_len = (io.nblocks + 1) * ns->ms;
	metadata = nvme_to_user_ptr(io.metadata);

	if (ns->ext) {
		length += meta_len;
		meta_len = 0;
	} else if (meta_len) {
		if ((io.metadata & 3) || !io.metadata)
			return -EINVAL;
	}

	memset(&c, 0, sizeof(c));
	c.rw.opcode = io.opcode;
	c.rw.flags = io.flags;
	c.rw.nsid = cpu_to_le32(ns->head->ns_id);
	c.rw.slba = cpu_to_le64(io.slba);
	c.rw.length = cpu_to_le16(io.nblocks);
	c.rw.control = cpu_to_le16(io.control);
	c.rw.dsmgmt = cpu_to_le32(io.dsmgmt);
	c.rw.reftag = cpu_to_le32(io.reftag);
	c.rw.apptag = cpu_to_le16(io.apptag);
	c.rw.appmask = cpu_to_le16(io.appmask);

	return nvme_submit_user_cmd(ns->queue, &c,
			nvme_to_user_ptr(io.addr), length,
			metadata, meta_len, lower_32_bits(io.slba), NULL, 0);
}

static u32 nvme_known_admin_effects(u8 opcode)
{
	switch (opcode) {
	case nvme_admin_format_nvm:
		return NVME_CMD_EFFECTS_CSUPP | NVME_CMD_EFFECTS_LBCC |
					NVME_CMD_EFFECTS_CSE_MASK;
	case nvme_admin_sanitize_nvm:
		return NVME_CMD_EFFECTS_CSE_MASK;
	default:
		break;
	}
	return 0;
}

static u32 nvme_passthru_start(struct nvme_ctrl *ctrl, struct nvme_ns *ns,
								u8 opcode)
{
	u32 effects = 0;

	if (ns) {
		if (ctrl->effects)
			effects = le32_to_cpu(ctrl->effects->iocs[opcode]);
		if (effects & ~(NVME_CMD_EFFECTS_CSUPP | NVME_CMD_EFFECTS_LBCC))
			dev_warn(ctrl->device,
				 "IO command:%02x has unhandled effects:%08x\n",
				 opcode, effects);
		return 0;
	}

	if (ctrl->effects)
		effects = le32_to_cpu(ctrl->effects->acs[opcode]);
	effects |= nvme_known_admin_effects(opcode);

	/*
	 * For simplicity, IO to all namespaces is quiesced even if the command
	 * effects say only one namespace is affected.
	 */
	if (effects & (NVME_CMD_EFFECTS_LBCC | NVME_CMD_EFFECTS_CSE_MASK)) {
		mutex_lock(&ctrl->scan_lock);
		mutex_lock(&ctrl->subsys->lock);
		nvme_mpath_start_freeze(ctrl->subsys);
		nvme_mpath_wait_freeze(ctrl->subsys);
		nvme_start_freeze(ctrl);
		nvme_wait_freeze(ctrl);
	}
	return effects;
}

static void nvme_update_formats(struct nvme_ctrl *ctrl)
{
	struct nvme_ns *ns;

	down_read(&ctrl->namespaces_rwsem);
	list_for_each_entry(ns, &ctrl->namespaces, list)
		if (ns->disk && nvme_revalidate_disk(ns->disk))
			nvme_set_queue_dying(ns);
	up_read(&ctrl->namespaces_rwsem);
}

static void nvme_passthru_end(struct nvme_ctrl *ctrl, u32 effects)
{
	/*
	 * Revalidate LBA changes prior to unfreezing. This is necessary to
	 * prevent memory corruption if a logical block size was changed by
	 * this command.
	 */
	if (effects & NVME_CMD_EFFECTS_LBCC)
		nvme_update_formats(ctrl);
	if (effects & (NVME_CMD_EFFECTS_LBCC | NVME_CMD_EFFECTS_CSE_MASK)) {
		nvme_unfreeze(ctrl);
		nvme_mpath_unfreeze(ctrl->subsys);
		mutex_unlock(&ctrl->subsys->lock);
		nvme_remove_invalid_namespaces(ctrl, NVME_NSID_ALL);
		mutex_unlock(&ctrl->scan_lock);
	}
	if (effects & NVME_CMD_EFFECTS_CCC)
		nvme_init_identify(ctrl);
	if (effects & (NVME_CMD_EFFECTS_NIC | NVME_CMD_EFFECTS_NCC))
		nvme_queue_scan(ctrl);
}

static int nvme_user_cmd(struct nvme_ctrl *ctrl, struct nvme_ns *ns,
			struct nvme_passthru_cmd __user *ucmd)
{
	struct nvme_passthru_cmd cmd;
	struct nvme_command c;
	unsigned timeout = 0;
	u32 effects;
	u64 result;
	int status;

	if (!capable(CAP_SYS_ADMIN))
		return -EACCES;
	if (copy_from_user(&cmd, ucmd, sizeof(cmd)))
		return -EFAULT;
	if (cmd.flags)
		return -EINVAL;

	memset(&c, 0, sizeof(c));
	c.common.opcode = cmd.opcode;
	c.common.flags = cmd.flags;
	c.common.nsid = cpu_to_le32(cmd.nsid);
	c.common.cdw2[0] = cpu_to_le32(cmd.cdw2);
	c.common.cdw2[1] = cpu_to_le32(cmd.cdw3);
	c.common.cdw10 = cpu_to_le32(cmd.cdw10);
	c.common.cdw11 = cpu_to_le32(cmd.cdw11);
	c.common.cdw12 = cpu_to_le32(cmd.cdw12);
	c.common.cdw13 = cpu_to_le32(cmd.cdw13);
	c.common.cdw14 = cpu_to_le32(cmd.cdw14);
	c.common.cdw15 = cpu_to_le32(cmd.cdw15);

	if (cmd.timeout_ms)
		timeout = msecs_to_jiffies(cmd.timeout_ms);

	effects = nvme_passthru_start(ctrl, ns, cmd.opcode);
	status = nvme_submit_user_cmd(ns ? ns->queue : ctrl->admin_q, &c,
			nvme_to_user_ptr(cmd.addr), cmd.data_len,
			nvme_to_user_ptr(cmd.metadata), cmd.metadata_len,
			0, &result, timeout);
	nvme_passthru_end(ctrl, effects);

	if (status >= 0) {
		if (put_user(result, &ucmd->result))
			return -EFAULT;
	}

	return status;
}

static int nvme_user_cmd64(struct nvme_ctrl *ctrl, struct nvme_ns *ns,
			struct nvme_passthru_cmd64 __user *ucmd)
{
	struct nvme_passthru_cmd64 cmd;
	struct nvme_command c;
	unsigned timeout = 0;
	u32 effects;
	int status;

	if (!capable(CAP_SYS_ADMIN))
		return -EACCES;
	if (copy_from_user(&cmd, ucmd, sizeof(cmd)))
		return -EFAULT;
	if (cmd.flags)
		return -EINVAL;

	memset(&c, 0, sizeof(c));
	c.common.opcode = cmd.opcode;
	c.common.flags = cmd.flags;
	c.common.nsid = cpu_to_le32(cmd.nsid);
	c.common.cdw2[0] = cpu_to_le32(cmd.cdw2);
	c.common.cdw2[1] = cpu_to_le32(cmd.cdw3);
	c.common.cdw10 = cpu_to_le32(cmd.cdw10);
	c.common.cdw11 = cpu_to_le32(cmd.cdw11);
	c.common.cdw12 = cpu_to_le32(cmd.cdw12);
	c.common.cdw13 = cpu_to_le32(cmd.cdw13);
	c.common.cdw14 = cpu_to_le32(cmd.cdw14);
	c.common.cdw15 = cpu_to_le32(cmd.cdw15);

	if (cmd.timeout_ms)
		timeout = msecs_to_jiffies(cmd.timeout_ms);

	effects = nvme_passthru_start(ctrl, ns, cmd.opcode);
	status = nvme_submit_user_cmd(ns ? ns->queue : ctrl->admin_q, &c,
			nvme_to_user_ptr(cmd.addr), cmd.data_len,
			nvme_to_user_ptr(cmd.metadata), cmd.metadata_len,
			0, &cmd.result, timeout);
	nvme_passthru_end(ctrl, effects);

	if (status >= 0) {
		if (put_user(cmd.result, &ucmd->result))
			return -EFAULT;
	}

	return status;
}

/*
 * Issue ioctl requests on the first available path.  Note that unlike normal
 * block layer requests we will not retry failed request on another controller.
 */
static struct nvme_ns *nvme_get_ns_from_disk(struct gendisk *disk,
		struct nvme_ns_head **head, int *srcu_idx)
{
#ifdef CONFIG_NVME_MULTIPATH
	if (disk->fops == &nvme_ns_head_ops) {
		struct nvme_ns *ns;

		*head = disk->private_data;
		*srcu_idx = srcu_read_lock(&(*head)->srcu);
		ns = nvme_find_path(*head);
		if (!ns)
			srcu_read_unlock(&(*head)->srcu, *srcu_idx);
		return ns;
	}
#endif
	*head = NULL;
	*srcu_idx = -1;
	return disk->private_data;
}

static void nvme_put_ns_from_disk(struct nvme_ns_head *head, int idx)
{
	if (head)
		srcu_read_unlock(&head->srcu, idx);
}

static bool is_ctrl_ioctl(unsigned int cmd)
{
	if (cmd == NVME_IOCTL_ADMIN_CMD || cmd == NVME_IOCTL_ADMIN64_CMD)
		return true;
	if (is_sed_ioctl(cmd))
		return true;
	return false;
}

static int nvme_handle_ctrl_ioctl(struct nvme_ns *ns, unsigned int cmd,
				  void __user *argp,
				  struct nvme_ns_head *head,
				  int srcu_idx)
{
	struct nvme_ctrl *ctrl = ns->ctrl;
	int ret;

	nvme_get_ctrl(ns->ctrl);
	nvme_put_ns_from_disk(head, srcu_idx);

	switch (cmd) {
	case NVME_IOCTL_ADMIN_CMD:
		ret = nvme_user_cmd(ctrl, NULL, argp);
		break;
	case NVME_IOCTL_ADMIN64_CMD:
		ret = nvme_user_cmd64(ctrl, NULL, argp);
		break;
	default:
		ret = sed_ioctl(ctrl->opal_dev, cmd, argp);
		break;
	}
	nvme_put_ctrl(ctrl);
	return ret;
}

static int nvme_ioctl(struct block_device *bdev, fmode_t mode,
		unsigned int cmd, unsigned long arg)
=======
static int nvme_ns_open(struct nvme_ns *ns)
>>>>>>> c1084c27
{

	/* should never be called due to GENHD_FL_HIDDEN */
	if (WARN_ON_ONCE(nvme_ns_head_multipath(ns->head)))
		goto fail;
	if (!nvme_get_ns(ns))
		goto fail;
	if (!try_module_get(ns->ctrl->ops->module))
		goto fail_put_ns;

	return 0;

fail_put_ns:
	nvme_put_ns(ns);
fail:
	return -ENXIO;
}

static void nvme_ns_release(struct nvme_ns *ns)
{

	module_put(ns->ctrl->ops->module);
	nvme_put_ns(ns);
}

static int nvme_open(struct block_device *bdev, fmode_t mode)
{
	return nvme_ns_open(bdev->bd_disk->private_data);
}

static void nvme_release(struct gendisk *disk, fmode_t mode)
{
	nvme_ns_release(disk->private_data);
}

int nvme_getgeo(struct block_device *bdev, struct hd_geometry *geo)
{
	/* some standard values */
	geo->heads = 1 << 6;
	geo->sectors = 1 << 5;
	geo->cylinders = get_capacity(bdev->bd_disk) >> 11;
	return 0;
}

#ifdef CONFIG_BLK_DEV_INTEGRITY
static void nvme_init_integrity(struct gendisk *disk, u16 ms, u8 pi_type,
				u32 max_integrity_segments)
{
	struct blk_integrity integrity = { };

	switch (pi_type) {
	case NVME_NS_DPS_PI_TYPE3:
		integrity.profile = &t10_pi_type3_crc;
		integrity.tag_size = sizeof(u16) + sizeof(u32);
		integrity.flags |= BLK_INTEGRITY_DEVICE_CAPABLE;
		break;
	case NVME_NS_DPS_PI_TYPE1:
	case NVME_NS_DPS_PI_TYPE2:
		integrity.profile = &t10_pi_type1_crc;
		integrity.tag_size = sizeof(u16);
		integrity.flags |= BLK_INTEGRITY_DEVICE_CAPABLE;
		break;
	default:
		integrity.profile = NULL;
		break;
	}
	integrity.tuple_size = ms;
	blk_integrity_register(disk, &integrity);
	blk_queue_max_integrity_segments(disk->queue, max_integrity_segments);
}
#else
static void nvme_init_integrity(struct gendisk *disk, u16 ms, u8 pi_type,
				u32 max_integrity_segments)
{
}
#endif /* CONFIG_BLK_DEV_INTEGRITY */

static void nvme_config_discard(struct gendisk *disk, struct nvme_ns *ns)
{
	struct nvme_ctrl *ctrl = ns->ctrl;
	struct request_queue *queue = disk->queue;
	u32 size = queue_logical_block_size(queue);

	if (ctrl->max_discard_sectors == 0) {
		blk_queue_flag_clear(QUEUE_FLAG_DISCARD, queue);
		return;
	}

	if (ctrl->nr_streams && ns->sws && ns->sgs)
		size *= ns->sws * ns->sgs;

	BUILD_BUG_ON(PAGE_SIZE / sizeof(struct nvme_dsm_range) <
			NVME_DSM_MAX_RANGES);

	queue->limits.discard_alignment = 0;
	queue->limits.discard_granularity = size;

	/* If discard is already enabled, don't reset queue limits */
	if (blk_queue_flag_test_and_set(QUEUE_FLAG_DISCARD, queue))
		return;

	blk_queue_max_discard_sectors(queue, ctrl->max_discard_sectors);
	blk_queue_max_discard_segments(queue, ctrl->max_discard_segments);

	if (ctrl->quirks & NVME_QUIRK_DEALLOCATE_ZEROES)
		blk_queue_max_write_zeroes_sectors(queue, UINT_MAX);
}

static bool nvme_ns_ids_valid(struct nvme_ns_ids *ids)
{
<<<<<<< HEAD
	u64 max_blocks;

	if (!(ns->ctrl->oncs & NVME_CTRL_ONCS_WRITE_ZEROES) ||
	    (ns->ctrl->quirks & NVME_QUIRK_DISABLE_WRITE_ZEROES))
		return;
	/*
	 * Even though NVMe spec explicitly states that MDTS is not
	 * applicable to the write-zeroes:- "The restriction does not apply to
	 * commands that do not transfer data between the host and the
	 * controller (e.g., Write Uncorrectable ro Write Zeroes command).".
	 * In order to be more cautious use controller's max_hw_sectors value
	 * to configure the maximum sectors for the write-zeroes which is
	 * configured based on the controller's MDTS field in the
	 * nvme_init_identify() if available.
	 */
	if (ns->ctrl->max_hw_sectors == UINT_MAX)
		max_blocks = (u64)USHRT_MAX + 1;
	else
		max_blocks = ns->ctrl->max_hw_sectors + 1;

	blk_queue_max_write_zeroes_sectors(disk->queue,
					   nvme_lba_to_sect(ns, max_blocks));
=======
	return !uuid_is_null(&ids->uuid) ||
		memchr_inv(ids->nguid, 0, sizeof(ids->nguid)) ||
		memchr_inv(ids->eui64, 0, sizeof(ids->eui64));
}

static bool nvme_ns_ids_equal(struct nvme_ns_ids *a, struct nvme_ns_ids *b)
{
	return uuid_equal(&a->uuid, &b->uuid) &&
		memcmp(&a->nguid, &b->nguid, sizeof(a->nguid)) == 0 &&
		memcmp(&a->eui64, &b->eui64, sizeof(a->eui64)) == 0 &&
		a->csi == b->csi;
>>>>>>> c1084c27
}

static int nvme_setup_streams_ns(struct nvme_ctrl *ctrl, struct nvme_ns *ns,
				 u32 *phys_bs, u32 *io_opt)
{
<<<<<<< HEAD
	memset(ids, 0, sizeof(*ids));

	if (ctrl->vs >= NVME_VS(1, 1, 0))
		memcpy(ids->eui64, id->eui64, sizeof(id->eui64));
	if (ctrl->vs >= NVME_VS(1, 2, 0))
		memcpy(ids->nguid, id->nguid, sizeof(id->nguid));
	if (ctrl->vs >= NVME_VS(1, 3, 0))
		return nvme_identify_ns_descs(ctrl, nsid, ids);
=======
	struct streams_directive_params s;
	int ret;

	if (!ctrl->nr_streams)
		return 0;

	ret = nvme_get_stream_params(ctrl, &s, ns->head->ns_id);
	if (ret)
		return ret;

	ns->sws = le32_to_cpu(s.sws);
	ns->sgs = le16_to_cpu(s.sgs);

	if (ns->sws) {
		*phys_bs = ns->sws * (1 << ns->lba_shift);
		if (ns->sgs)
			*io_opt = *phys_bs * ns->sgs;
	}

>>>>>>> c1084c27
	return 0;
}

static int nvme_configure_metadata(struct nvme_ns *ns, struct nvme_id_ns *id)
{
	struct nvme_ctrl *ctrl = ns->ctrl;

	/*
	 * The PI implementation requires the metadata size to be equal to the
	 * t10 pi tuple size.
	 */
	ns->ms = le16_to_cpu(id->lbaf[id->flbas & NVME_NS_FLBAS_LBA_MASK].ms);
	if (ns->ms == sizeof(struct t10_pi_tuple))
		ns->pi_type = id->dps & NVME_NS_DPS_PI_MASK;
	else
		ns->pi_type = 0;

	ns->features &= ~(NVME_NS_METADATA_SUPPORTED | NVME_NS_EXT_LBAS);
	if (!ns->ms || !(ctrl->ops->flags & NVME_F_METADATA_SUPPORTED))
		return 0;
	if (ctrl->ops->flags & NVME_F_FABRICS) {
		/*
		 * The NVMe over Fabrics specification only supports metadata as
		 * part of the extended data LBA.  We rely on HCA/HBA support to
		 * remap the separate metadata buffer from the block layer.
		 */
		if (WARN_ON_ONCE(!(id->flbas & NVME_NS_FLBAS_META_EXT)))
			return -EINVAL;
		if (ctrl->max_integrity_segments)
			ns->features |=
				(NVME_NS_METADATA_SUPPORTED | NVME_NS_EXT_LBAS);
	} else {
		/*
		 * For PCIe controllers, we can't easily remap the separate
		 * metadata buffer from the block layer and thus require a
		 * separate metadata buffer for block layer metadata/PI support.
		 * We allow extended LBAs for the passthrough interface, though.
		 */
		if (id->flbas & NVME_NS_FLBAS_META_EXT)
			ns->features |= NVME_NS_EXT_LBAS;
		else
			ns->features |= NVME_NS_METADATA_SUPPORTED;
	}

	return 0;
}

static void nvme_set_queue_limits(struct nvme_ctrl *ctrl,
		struct request_queue *q)
{
	bool vwc = ctrl->vwc & NVME_CTRL_VWC_PRESENT;

	if (ctrl->max_hw_sectors) {
		u32 max_segments =
			(ctrl->max_hw_sectors / (NVME_CTRL_PAGE_SIZE >> 9)) + 1;

		max_segments = min_not_zero(max_segments, ctrl->max_segments);
		blk_queue_max_hw_sectors(q, ctrl->max_hw_sectors);
		blk_queue_max_segments(q, min_t(u32, max_segments, USHRT_MAX));
	}
	blk_queue_virt_boundary(q, NVME_CTRL_PAGE_SIZE - 1);
	blk_queue_dma_alignment(q, 7);
	blk_queue_write_cache(q, vwc, vwc);
}

static void nvme_update_disk_info(struct gendisk *disk,
		struct nvme_ns *ns, struct nvme_id_ns *id)
{
	sector_t capacity = nvme_lba_to_sect(ns, le64_to_cpu(id->nsze));
	unsigned short bs = 1 << ns->lba_shift;
	u32 atomic_bs, phys_bs, io_opt = 0;

	/*
	 * The block layer can't support LBA sizes larger than the page size
	 * yet, so catch this early and don't allow block I/O.
	 */
	if (ns->lba_shift > PAGE_SHIFT) {
		capacity = 0;
		bs = (1 << 9);
	}

	blk_integrity_unregister(disk);

	atomic_bs = phys_bs = bs;
	nvme_setup_streams_ns(ns->ctrl, ns, &phys_bs, &io_opt);
	if (id->nabo == 0) {
		/*
		 * Bit 1 indicates whether NAWUPF is defined for this namespace
		 * and whether it should be used instead of AWUPF. If NAWUPF ==
		 * 0 then AWUPF must be used instead.
		 */
		if (id->nsfeat & NVME_NS_FEAT_ATOMICS && id->nawupf)
			atomic_bs = (1 + le16_to_cpu(id->nawupf)) * bs;
		else
			atomic_bs = (1 + ns->ctrl->subsys->awupf) * bs;
	}

	if (id->nsfeat & NVME_NS_FEAT_IO_OPT) {
		/* NPWG = Namespace Preferred Write Granularity */
		phys_bs = bs * (1 + le16_to_cpu(id->npwg));
		/* NOWS = Namespace Optimal Write Size */
		io_opt = bs * (1 + le16_to_cpu(id->nows));
	}

	blk_queue_logical_block_size(disk->queue, bs);
	/*
	 * Linux filesystems assume writing a single physical block is
	 * an atomic operation. Hence limit the physical block size to the
	 * value of the Atomic Write Unit Power Fail parameter.
	 */
	blk_queue_physical_block_size(disk->queue, min(phys_bs, atomic_bs));
	blk_queue_io_min(disk->queue, phys_bs);
	blk_queue_io_opt(disk->queue, io_opt);

	/*
	 * Register a metadata profile for PI, or the plain non-integrity NVMe
	 * metadata masquerading as Type 0 if supported, otherwise reject block
	 * I/O to namespaces with metadata except when the namespace supports
	 * PI, as it can strip/insert in that case.
	 */
	if (ns->ms) {
		if (IS_ENABLED(CONFIG_BLK_DEV_INTEGRITY) &&
		    (ns->features & NVME_NS_METADATA_SUPPORTED))
			nvme_init_integrity(disk, ns->ms, ns->pi_type,
					    ns->ctrl->max_integrity_segments);
		else if (!nvme_ns_has_pi(ns))
			capacity = 0;
	}

	set_capacity_and_notify(disk, capacity);

	nvme_config_discard(disk, ns);
	blk_queue_max_write_zeroes_sectors(disk->queue,
					   ns->ctrl->max_zeroes_sectors);

	set_disk_ro(disk, (id->nsattr & NVME_NS_ATTR_RO) ||
		test_bit(NVME_NS_FORCE_RO, &ns->flags));
}

static inline bool nvme_first_scan(struct gendisk *disk)
{
	/* nvme_alloc_ns() scans the disk prior to adding it */
	return !disk_live(disk);
}

static void nvme_set_chunk_sectors(struct nvme_ns *ns, struct nvme_id_ns *id)
{
<<<<<<< HEAD
	struct nvme_ns *ns = disk->private_data;
	u32 iob;

	/*
	 * If identify namespace failed, use default 512 byte block size so
	 * block layer can use before failing read/write for 0 capacity.
	 */
	ns->lba_shift = id->lbaf[id->flbas & NVME_NS_FLBAS_LBA_MASK].ds;
	if (ns->lba_shift == 0)
		ns->lba_shift = 9;

	if ((ns->ctrl->quirks & NVME_QUIRK_STRIPE_SIZE) &&
	    is_power_of_2(ns->ctrl->max_hw_sectors))
		iob = ns->ctrl->max_hw_sectors;
	else
		iob = nvme_lba_to_sect(ns, le16_to_cpu(id->noiob));

	ns->ms = le16_to_cpu(id->lbaf[id->flbas & NVME_NS_FLBAS_LBA_MASK].ms);
	ns->ext = ns->ms && (id->flbas & NVME_NS_FLBAS_META_EXT);
	/* the PI implementation requires metadata equal t10 pi tuple size */
	if (ns->ms == sizeof(struct t10_pi_tuple))
		ns->pi_type = id->dps & NVME_NS_DPS_PI_MASK;
=======
	struct nvme_ctrl *ctrl = ns->ctrl;
	u32 iob;

	if ((ctrl->quirks & NVME_QUIRK_STRIPE_SIZE) &&
	    is_power_of_2(ctrl->max_hw_sectors))
		iob = ctrl->max_hw_sectors;
>>>>>>> c1084c27
	else
		iob = nvme_lba_to_sect(ns, le16_to_cpu(id->noiob));

<<<<<<< HEAD
	if (iob)
		blk_queue_chunk_sectors(ns->queue, rounddown_pow_of_two(iob));
	nvme_update_disk_info(disk, ns, id);
#ifdef CONFIG_NVME_MULTIPATH
	if (ns->head->disk) {
		nvme_update_disk_info(ns->head->disk, ns, id);
		blk_queue_stack_limits(ns->head->disk->queue, ns->queue);
		nvme_mpath_update_disk_size(ns->head->disk);
=======
	if (!iob)
		return;

	if (!is_power_of_2(iob)) {
		if (nvme_first_scan(ns->disk))
			pr_warn("%s: ignoring unaligned IO boundary:%u\n",
				ns->disk->disk_name, iob);
		return;
>>>>>>> c1084c27
	}

	if (blk_queue_is_zoned(ns->disk->queue)) {
		if (nvme_first_scan(ns->disk))
			pr_warn("%s: ignoring zoned namespace IO boundary\n",
				ns->disk->disk_name);
		return;
	}

	blk_queue_chunk_sectors(ns->queue, iob);
}

static int nvme_update_ns_info(struct nvme_ns *ns, struct nvme_id_ns *id)
{
	unsigned lbaf = id->flbas & NVME_NS_FLBAS_LBA_MASK;
	int ret;

	blk_mq_freeze_queue(ns->disk->queue);
	ns->lba_shift = id->lbaf[lbaf].ds;
	nvme_set_queue_limits(ns->ctrl, ns->queue);

	ret = nvme_configure_metadata(ns, id);
	if (ret)
		goto out_unfreeze;
	nvme_set_chunk_sectors(ns, id);
	nvme_update_disk_info(ns->disk, ns, id);

	if (ns->head->ids.csi == NVME_CSI_ZNS) {
		ret = nvme_update_zone_info(ns, lbaf);
		if (ret)
			goto out_unfreeze;
	}

	set_bit(NVME_NS_READY, &ns->flags);
	blk_mq_unfreeze_queue(ns->disk->queue);

	if (blk_queue_is_zoned(ns->queue)) {
		ret = nvme_revalidate_zones(ns);
		if (ret && !nvme_first_scan(ns->disk))
			goto out;
	}

	if (nvme_ns_head_multipath(ns->head)) {
		blk_mq_freeze_queue(ns->head->disk->queue);
		nvme_update_disk_info(ns->head->disk, ns, id);
		nvme_mpath_revalidate_paths(ns);
		blk_stack_limits(&ns->head->disk->queue->limits,
				 &ns->queue->limits, 0);
		disk_update_readahead(ns->head->disk);
		blk_mq_unfreeze_queue(ns->head->disk->queue);
	}
	return 0;

out_unfreeze:
	blk_mq_unfreeze_queue(ns->disk->queue);
out:
	/*
	 * If probing fails due an unsupported feature, hide the block device,
	 * but still allow other access.
	 */
	if (ret == -ENODEV) {
		ns->disk->flags |= GENHD_FL_HIDDEN;
		ret = 0;
	}
	return ret;
}

static char nvme_pr_type(enum pr_type type)
{
	switch (type) {
	case PR_WRITE_EXCLUSIVE:
		return 1;
	case PR_EXCLUSIVE_ACCESS:
		return 2;
	case PR_WRITE_EXCLUSIVE_REG_ONLY:
		return 3;
	case PR_EXCLUSIVE_ACCESS_REG_ONLY:
		return 4;
	case PR_WRITE_EXCLUSIVE_ALL_REGS:
		return 5;
	case PR_EXCLUSIVE_ACCESS_ALL_REGS:
		return 6;
	default:
		return 0;
	}
};

static int nvme_send_ns_head_pr_command(struct block_device *bdev,
		struct nvme_command *c, u8 data[16])
{
	struct nvme_ns_head *head = bdev->bd_disk->private_data;
	int srcu_idx = srcu_read_lock(&head->srcu);
	struct nvme_ns *ns = nvme_find_path(head);
	int ret = -EWOULDBLOCK;

	if (ns) {
		c->common.nsid = cpu_to_le32(ns->head->ns_id);
		ret = nvme_submit_sync_cmd(ns->queue, c, data, 16);
	}
	srcu_read_unlock(&head->srcu, srcu_idx);
	return ret;
}
	
static int nvme_send_ns_pr_command(struct nvme_ns *ns, struct nvme_command *c,
		u8 data[16])
{
	c->common.nsid = cpu_to_le32(ns->head->ns_id);
	return nvme_submit_sync_cmd(ns->queue, c, data, 16);
}

static int nvme_pr_command(struct block_device *bdev, u32 cdw10,
				u64 key, u64 sa_key, u8 op)
{
	struct nvme_command c = { };
	u8 data[16] = { 0, };

	put_unaligned_le64(key, &data[0]);
	put_unaligned_le64(sa_key, &data[8]);

	c.common.opcode = op;
	c.common.cdw10 = cpu_to_le32(cdw10);

	if (IS_ENABLED(CONFIG_NVME_MULTIPATH) &&
	    bdev->bd_disk->fops == &nvme_ns_head_ops)
		return nvme_send_ns_head_pr_command(bdev, &c, data);
	return nvme_send_ns_pr_command(bdev->bd_disk->private_data, &c, data);
}

static int nvme_pr_register(struct block_device *bdev, u64 old,
		u64 new, unsigned flags)
{
	u32 cdw10;

	if (flags & ~PR_FL_IGNORE_KEY)
		return -EOPNOTSUPP;

	cdw10 = old ? 2 : 0;
	cdw10 |= (flags & PR_FL_IGNORE_KEY) ? 1 << 3 : 0;
	cdw10 |= (1 << 30) | (1 << 31); /* PTPL=1 */
	return nvme_pr_command(bdev, cdw10, old, new, nvme_cmd_resv_register);
}

static int nvme_pr_reserve(struct block_device *bdev, u64 key,
		enum pr_type type, unsigned flags)
{
	u32 cdw10;

	if (flags & ~PR_FL_IGNORE_KEY)
		return -EOPNOTSUPP;

	cdw10 = nvme_pr_type(type) << 8;
	cdw10 |= ((flags & PR_FL_IGNORE_KEY) ? 1 << 3 : 0);
	return nvme_pr_command(bdev, cdw10, key, 0, nvme_cmd_resv_acquire);
}

static int nvme_pr_preempt(struct block_device *bdev, u64 old, u64 new,
		enum pr_type type, bool abort)
{
	u32 cdw10 = nvme_pr_type(type) << 8 | (abort ? 2 : 1);

	return nvme_pr_command(bdev, cdw10, old, new, nvme_cmd_resv_acquire);
}

static int nvme_pr_clear(struct block_device *bdev, u64 key)
{
	u32 cdw10 = 1 | (key ? 1 << 3 : 0);

	return nvme_pr_command(bdev, cdw10, key, 0, nvme_cmd_resv_register);
}

static int nvme_pr_release(struct block_device *bdev, u64 key, enum pr_type type)
{
	u32 cdw10 = nvme_pr_type(type) << 8 | (key ? 1 << 3 : 0);

	return nvme_pr_command(bdev, cdw10, key, 0, nvme_cmd_resv_release);
}

const struct pr_ops nvme_pr_ops = {
	.pr_register	= nvme_pr_register,
	.pr_reserve	= nvme_pr_reserve,
	.pr_release	= nvme_pr_release,
	.pr_preempt	= nvme_pr_preempt,
	.pr_clear	= nvme_pr_clear,
};

#ifdef CONFIG_BLK_SED_OPAL
int nvme_sec_submit(void *data, u16 spsp, u8 secp, void *buffer, size_t len,
		bool send)
{
	struct nvme_ctrl *ctrl = data;
	struct nvme_command cmd = { };

	if (send)
		cmd.common.opcode = nvme_admin_security_send;
	else
		cmd.common.opcode = nvme_admin_security_recv;
	cmd.common.nsid = 0;
	cmd.common.cdw10 = cpu_to_le32(((u32)secp) << 24 | ((u32)spsp) << 8);
	cmd.common.cdw11 = cpu_to_le32(len);

	return __nvme_submit_sync_cmd(ctrl->admin_q, &cmd, NULL, buffer, len, 0,
			NVME_QID_ANY, 1, 0);
}
EXPORT_SYMBOL_GPL(nvme_sec_submit);
#endif /* CONFIG_BLK_SED_OPAL */

#ifdef CONFIG_BLK_DEV_ZONED
static int nvme_report_zones(struct gendisk *disk, sector_t sector,
		unsigned int nr_zones, report_zones_cb cb, void *data)
{
	return nvme_ns_report_zones(disk->private_data, sector, nr_zones, cb,
			data);
}
#else
#define nvme_report_zones	NULL
#endif /* CONFIG_BLK_DEV_ZONED */

static const struct block_device_operations nvme_bdev_ops = {
	.owner		= THIS_MODULE,
	.ioctl		= nvme_ioctl,
	.open		= nvme_open,
	.release	= nvme_release,
	.getgeo		= nvme_getgeo,
	.report_zones	= nvme_report_zones,
	.pr_ops		= &nvme_pr_ops,
};

static int nvme_wait_ready(struct nvme_ctrl *ctrl, u64 cap, bool enabled)
{
	unsigned long timeout =
		((NVME_CAP_TIMEOUT(cap) + 1) * HZ / 2) + jiffies;
	u32 csts, bit = enabled ? NVME_CSTS_RDY : 0;
	int ret;

	while ((ret = ctrl->ops->reg_read32(ctrl, NVME_REG_CSTS, &csts)) == 0) {
		if (csts == ~0)
			return -ENODEV;
		if ((csts & NVME_CSTS_RDY) == bit)
			break;

		usleep_range(1000, 2000);
		if (fatal_signal_pending(current))
			return -EINTR;
		if (time_after(jiffies, timeout)) {
			dev_err(ctrl->device,
				"Device not ready; aborting %s, CSTS=0x%x\n",
				enabled ? "initialisation" : "reset", csts);
			return -ENODEV;
		}
	}

	return ret;
}

/*
 * If the device has been passed off to us in an enabled state, just clear
 * the enabled bit.  The spec says we should set the 'shutdown notification
 * bits', but doing so may cause the device to complete commands to the
 * admin queue ... and we don't know what memory that might be pointing at!
 */
int nvme_disable_ctrl(struct nvme_ctrl *ctrl)
{
	int ret;

	ctrl->ctrl_config &= ~NVME_CC_SHN_MASK;
	ctrl->ctrl_config &= ~NVME_CC_ENABLE;

	ret = ctrl->ops->reg_write32(ctrl, NVME_REG_CC, ctrl->ctrl_config);
	if (ret)
		return ret;

	if (ctrl->quirks & NVME_QUIRK_DELAY_BEFORE_CHK_RDY)
		msleep(NVME_QUIRK_DELAY_AMOUNT);

	return nvme_wait_ready(ctrl, ctrl->cap, false);
}
EXPORT_SYMBOL_GPL(nvme_disable_ctrl);

int nvme_enable_ctrl(struct nvme_ctrl *ctrl)
{
	unsigned dev_page_min;
	int ret;

	ret = ctrl->ops->reg_read64(ctrl, NVME_REG_CAP, &ctrl->cap);
	if (ret) {
		dev_err(ctrl->device, "Reading CAP failed (%d)\n", ret);
		return ret;
	}
	dev_page_min = NVME_CAP_MPSMIN(ctrl->cap) + 12;

	if (NVME_CTRL_PAGE_SHIFT < dev_page_min) {
		dev_err(ctrl->device,
			"Minimum device page size %u too large for host (%u)\n",
			1 << dev_page_min, 1 << NVME_CTRL_PAGE_SHIFT);
		return -ENODEV;
	}

	if (NVME_CAP_CSS(ctrl->cap) & NVME_CAP_CSS_CSI)
		ctrl->ctrl_config = NVME_CC_CSS_CSI;
	else
		ctrl->ctrl_config = NVME_CC_CSS_NVM;
	ctrl->ctrl_config |= (NVME_CTRL_PAGE_SHIFT - 12) << NVME_CC_MPS_SHIFT;
	ctrl->ctrl_config |= NVME_CC_AMS_RR | NVME_CC_SHN_NONE;
	ctrl->ctrl_config |= NVME_CC_IOSQES | NVME_CC_IOCQES;
	ctrl->ctrl_config |= NVME_CC_ENABLE;

	ret = ctrl->ops->reg_write32(ctrl, NVME_REG_CC, ctrl->ctrl_config);
	if (ret)
		return ret;
	return nvme_wait_ready(ctrl, ctrl->cap, true);
}
EXPORT_SYMBOL_GPL(nvme_enable_ctrl);

int nvme_shutdown_ctrl(struct nvme_ctrl *ctrl)
{
	unsigned long timeout = jiffies + (ctrl->shutdown_timeout * HZ);
	u32 csts;
	int ret;

	ctrl->ctrl_config &= ~NVME_CC_SHN_MASK;
	ctrl->ctrl_config |= NVME_CC_SHN_NORMAL;

	ret = ctrl->ops->reg_write32(ctrl, NVME_REG_CC, ctrl->ctrl_config);
	if (ret)
		return ret;

	while ((ret = ctrl->ops->reg_read32(ctrl, NVME_REG_CSTS, &csts)) == 0) {
		if ((csts & NVME_CSTS_SHST_MASK) == NVME_CSTS_SHST_CMPLT)
			break;

		msleep(100);
		if (fatal_signal_pending(current))
			return -EINTR;
		if (time_after(jiffies, timeout)) {
			dev_err(ctrl->device,
				"Device shutdown incomplete; abort shutdown\n");
			return -ENODEV;
		}
	}
<<<<<<< HEAD
	blk_queue_virt_boundary(q, ctrl->page_size - 1);
	if (ctrl->vwc & NVME_CTRL_VWC_PRESENT)
		vwc = true;
	blk_queue_write_cache(q, vwc, vwc);
=======

	return ret;
>>>>>>> c1084c27
}
EXPORT_SYMBOL_GPL(nvme_shutdown_ctrl);

static int nvme_configure_timestamp(struct nvme_ctrl *ctrl)
{
	__le64 ts;
	int ret;

	if (!(ctrl->oncs & NVME_CTRL_ONCS_TIMESTAMP))
		return 0;

	ts = cpu_to_le64(ktime_to_ms(ktime_get_real()));
	ret = nvme_set_features(ctrl, NVME_FEAT_TIMESTAMP, 0, &ts, sizeof(ts),
			NULL);
	if (ret)
		dev_warn_once(ctrl->device,
			"could not set timestamp (%d)\n", ret);
	return ret;
}

static int nvme_configure_acre(struct nvme_ctrl *ctrl)
{
	struct nvme_feat_host_behavior *host;
	int ret;

	/* Don't bother enabling the feature if retry delay is not reported */
	if (!ctrl->crdt[0])
		return 0;

	host = kzalloc(sizeof(*host), GFP_KERNEL);
	if (!host)
		return 0;

	host->acre = NVME_ENABLE_ACRE;
	ret = nvme_set_features(ctrl, NVME_FEAT_HOST_BEHAVIOR, 0,
				host, sizeof(*host), NULL);
	kfree(host);
	return ret;
}

/*
 * The function checks whether the given total (exlat + enlat) latency of
 * a power state allows the latter to be used as an APST transition target.
 * It does so by comparing the latency to the primary and secondary latency
 * tolerances defined by module params. If there's a match, the corresponding
 * timeout value is returned and the matching tolerance index (1 or 2) is
 * reported.
 */
static bool nvme_apst_get_transition_time(u64 total_latency,
		u64 *transition_time, unsigned *last_index)
{
	if (total_latency <= apst_primary_latency_tol_us) {
		if (*last_index == 1)
			return false;
		*last_index = 1;
		*transition_time = apst_primary_timeout_ms;
		return true;
	}
	if (apst_secondary_timeout_ms &&
		total_latency <= apst_secondary_latency_tol_us) {
		if (*last_index <= 2)
			return false;
		*last_index = 2;
		*transition_time = apst_secondary_timeout_ms;
		return true;
	}
	return false;
}

/*
 * APST (Autonomous Power State Transition) lets us program a table of power
 * state transitions that the controller will perform automatically.
 *
 * Depending on module params, one of the two supported techniques will be used:
 *
 * - If the parameters provide explicit timeouts and tolerances, they will be
 *   used to build a table with up to 2 non-operational states to transition to.
 *   The default parameter values were selected based on the values used by
 *   Microsoft's and Intel's NVMe drivers. Yet, since we don't implement dynamic
 *   regeneration of the APST table in the event of switching between external
 *   and battery power, the timeouts and tolerances reflect a compromise
 *   between values used by Microsoft for AC and battery scenarios.
 * - If not, we'll configure the table with a simple heuristic: we are willing
 *   to spend at most 2% of the time transitioning between power states.
 *   Therefore, when running in any given state, we will enter the next
 *   lower-power non-operational state after waiting 50 * (enlat + exlat)
 *   microseconds, as long as that state's exit latency is under the requested
 *   maximum latency.
 *
 * We will not autonomously enter any non-operational state for which the total
 * latency exceeds ps_max_latency_us.
 *
 * Users can set ps_max_latency_us to zero to turn off APST.
 */
static int nvme_configure_apst(struct nvme_ctrl *ctrl)
{
	struct nvme_feat_auto_pst *table;
	unsigned apste = 0;
	u64 max_lat_us = 0;
	__le64 target = 0;
	int max_ps = -1;
	int state;
	int ret;
	unsigned last_lt_index = UINT_MAX;

	/*
	 * If APST isn't supported or if we haven't been initialized yet,
	 * then don't do anything.
	 */
	if (!ctrl->apsta)
		return 0;

	if (ctrl->npss > 31) {
		dev_warn(ctrl->device, "NPSS is invalid; not using APST\n");
		return 0;
	}

	table = kzalloc(sizeof(*table), GFP_KERNEL);
	if (!table)
		return 0;

	if (!ctrl->apst_enabled || ctrl->ps_max_latency_us == 0) {
		/* Turn off APST. */
		dev_dbg(ctrl->device, "APST disabled\n");
		goto done;
	}

	/*
	 * Walk through all states from lowest- to highest-power.
	 * According to the spec, lower-numbered states use more power.  NPSS,
	 * despite the name, is the index of the lowest-power state, not the
	 * number of states.
	 */
	for (state = (int)ctrl->npss; state >= 0; state--) {
		u64 total_latency_us, exit_latency_us, transition_ms;

		if (target)
			table->entries[state] = target;

		/*
		 * Don't allow transitions to the deepest state if it's quirked
		 * off.
		 */
		if (state == ctrl->npss &&
		    (ctrl->quirks & NVME_QUIRK_NO_DEEPEST_PS))
			continue;

		/*
		 * Is this state a useful non-operational state for higher-power
		 * states to autonomously transition to?
		 */
		if (!(ctrl->psd[state].flags & NVME_PS_FLAGS_NON_OP_STATE))
			continue;

		exit_latency_us = (u64)le32_to_cpu(ctrl->psd[state].exit_lat);
		if (exit_latency_us > ctrl->ps_max_latency_us)
			continue;

		total_latency_us = exit_latency_us +
			le32_to_cpu(ctrl->psd[state].entry_lat);

		/*
		 * This state is good. It can be used as the APST idle target
		 * for higher power states.
		 */
		if (apst_primary_timeout_ms && apst_primary_latency_tol_us) {
			if (!nvme_apst_get_transition_time(total_latency_us,
					&transition_ms, &last_lt_index))
				continue;
		} else {
			transition_ms = total_latency_us + 19;
			do_div(transition_ms, 20);
			if (transition_ms > (1 << 24) - 1)
				transition_ms = (1 << 24) - 1;
		}

		target = cpu_to_le64((state << 3) | (transition_ms << 8));
		if (max_ps == -1)
			max_ps = state;
		if (total_latency_us > max_lat_us)
			max_lat_us = total_latency_us;
	}

	if (max_ps == -1)
		dev_dbg(ctrl->device, "APST enabled but no non-operational states are available\n");
	else
		dev_dbg(ctrl->device, "APST enabled: max PS = %d, max round-trip latency = %lluus, table = %*phN\n",
			max_ps, max_lat_us, (int)sizeof(*table), table);
	apste = 1;

done:
	ret = nvme_set_features(ctrl, NVME_FEAT_AUTO_PST, apste,
				table, sizeof(*table), NULL);
	if (ret)
		dev_err(ctrl->device, "failed to set APST feature (%d)\n", ret);
	kfree(table);
	return ret;
}

static void nvme_set_latency_tolerance(struct device *dev, s32 val)
{
	struct nvme_ctrl *ctrl = dev_get_drvdata(dev);
	u64 latency;

	switch (val) {
	case PM_QOS_LATENCY_TOLERANCE_NO_CONSTRAINT:
	case PM_QOS_LATENCY_ANY:
		latency = U64_MAX;
		break;

	default:
		latency = val;
	}

	if (ctrl->ps_max_latency_us != latency) {
		ctrl->ps_max_latency_us = latency;
		if (ctrl->state == NVME_CTRL_LIVE)
			nvme_configure_apst(ctrl);
	}
}

struct nvme_core_quirk_entry {
	/*
	 * NVMe model and firmware strings are padded with spaces.  For
	 * simplicity, strings in the quirk table are padded with NULLs
	 * instead.
	 */
	u16 vid;
	const char *mn;
	const char *fr;
	unsigned long quirks;
};

static const struct nvme_core_quirk_entry core_quirks[] = {
	{
		/*
		 * This Toshiba device seems to die using any APST states.  See:
		 * https://bugs.launchpad.net/ubuntu/+source/linux/+bug/1678184/comments/11
		 */
		.vid = 0x1179,
		.mn = "THNSF5256GPUK TOSHIBA",
		.quirks = NVME_QUIRK_NO_APST,
	},
	{
		/*
		 * This LiteON CL1-3D*-Q11 firmware version has a race
		 * condition associated with actions related to suspend to idle
		 * LiteON has resolved the problem in future firmware
		 */
		.vid = 0x14a4,
		.fr = "22301111",
		.quirks = NVME_QUIRK_SIMPLE_SUSPEND,
	}
};

/* match is null-terminated but idstr is space-padded. */
static bool string_matches(const char *idstr, const char *match, size_t len)
{
	size_t matchlen;

	if (!match)
		return true;

	matchlen = strlen(match);
	WARN_ON_ONCE(matchlen > len);

	if (memcmp(idstr, match, matchlen))
		return false;

	for (; matchlen < len; matchlen++)
		if (idstr[matchlen] != ' ')
			return false;

	return true;
}

static bool quirk_matches(const struct nvme_id_ctrl *id,
			  const struct nvme_core_quirk_entry *q)
{
	return q->vid == le16_to_cpu(id->vid) &&
		string_matches(id->mn, q->mn, sizeof(id->mn)) &&
		string_matches(id->fr, q->fr, sizeof(id->fr));
}

static void nvme_init_subnqn(struct nvme_subsystem *subsys, struct nvme_ctrl *ctrl,
		struct nvme_id_ctrl *id)
{
	size_t nqnlen;
	int off;

	if(!(ctrl->quirks & NVME_QUIRK_IGNORE_DEV_SUBNQN)) {
		nqnlen = strnlen(id->subnqn, NVMF_NQN_SIZE);
		if (nqnlen > 0 && nqnlen < NVMF_NQN_SIZE) {
			strlcpy(subsys->subnqn, id->subnqn, NVMF_NQN_SIZE);
			return;
		}

		if (ctrl->vs >= NVME_VS(1, 2, 1))
			dev_warn(ctrl->device, "missing or invalid SUBNQN field.\n");
	}

	/* Generate a "fake" NQN per Figure 254 in NVMe 1.3 + ECN 001 */
	off = snprintf(subsys->subnqn, NVMF_NQN_SIZE,
			"nqn.2014.08.org.nvmexpress:%04x%04x",
			le16_to_cpu(id->vid), le16_to_cpu(id->ssvid));
	memcpy(subsys->subnqn + off, id->sn, sizeof(id->sn));
	off += sizeof(id->sn);
	memcpy(subsys->subnqn + off, id->mn, sizeof(id->mn));
	off += sizeof(id->mn);
	memset(subsys->subnqn + off, 0, sizeof(subsys->subnqn) - off);
}

static void nvme_release_subsystem(struct device *dev)
{
	struct nvme_subsystem *subsys =
		container_of(dev, struct nvme_subsystem, dev);

	if (subsys->instance >= 0)
		ida_simple_remove(&nvme_instance_ida, subsys->instance);
	kfree(subsys);
}

static void nvme_destroy_subsystem(struct kref *ref)
{
	struct nvme_subsystem *subsys =
			container_of(ref, struct nvme_subsystem, ref);

	mutex_lock(&nvme_subsystems_lock);
	list_del(&subsys->entry);
	mutex_unlock(&nvme_subsystems_lock);

	ida_destroy(&subsys->ns_ida);
	device_del(&subsys->dev);
	put_device(&subsys->dev);
}

static void nvme_put_subsystem(struct nvme_subsystem *subsys)
{
	kref_put(&subsys->ref, nvme_destroy_subsystem);
}

static struct nvme_subsystem *__nvme_find_get_subsystem(const char *subsysnqn)
{
	struct nvme_subsystem *subsys;

	lockdep_assert_held(&nvme_subsystems_lock);

	/*
	 * Fail matches for discovery subsystems. This results
	 * in each discovery controller bound to a unique subsystem.
	 * This avoids issues with validating controller values
	 * that can only be true when there is a single unique subsystem.
	 * There may be multiple and completely independent entities
	 * that provide discovery controllers.
	 */
	if (!strcmp(subsysnqn, NVME_DISC_SUBSYS_NAME))
		return NULL;

	list_for_each_entry(subsys, &nvme_subsystems, entry) {
		if (strcmp(subsys->subnqn, subsysnqn))
			continue;
		if (!kref_get_unless_zero(&subsys->ref))
			continue;
		return subsys;
	}

	return NULL;
}

#define SUBSYS_ATTR_RO(_name, _mode, _show)			\
	struct device_attribute subsys_attr_##_name = \
		__ATTR(_name, _mode, _show, NULL)

static ssize_t nvme_subsys_show_nqn(struct device *dev,
				    struct device_attribute *attr,
				    char *buf)
{
	struct nvme_subsystem *subsys =
		container_of(dev, struct nvme_subsystem, dev);

	return sysfs_emit(buf, "%s\n", subsys->subnqn);
}
static SUBSYS_ATTR_RO(subsysnqn, S_IRUGO, nvme_subsys_show_nqn);

#define nvme_subsys_show_str_function(field)				\
static ssize_t subsys_##field##_show(struct device *dev,		\
			    struct device_attribute *attr, char *buf)	\
{									\
	struct nvme_subsystem *subsys =					\
		container_of(dev, struct nvme_subsystem, dev);		\
	return sysfs_emit(buf, "%.*s\n",				\
			   (int)sizeof(subsys->field), subsys->field);	\
}									\
static SUBSYS_ATTR_RO(field, S_IRUGO, subsys_##field##_show);

nvme_subsys_show_str_function(model);
nvme_subsys_show_str_function(serial);
nvme_subsys_show_str_function(firmware_rev);

static struct attribute *nvme_subsys_attrs[] = {
	&subsys_attr_model.attr,
	&subsys_attr_serial.attr,
	&subsys_attr_firmware_rev.attr,
	&subsys_attr_subsysnqn.attr,
#ifdef CONFIG_NVME_MULTIPATH
	&subsys_attr_iopolicy.attr,
#endif
	NULL,
};

static const struct attribute_group nvme_subsys_attrs_group = {
	.attrs = nvme_subsys_attrs,
};

static const struct attribute_group *nvme_subsys_attrs_groups[] = {
	&nvme_subsys_attrs_group,
	NULL,
};

static inline bool nvme_discovery_ctrl(struct nvme_ctrl *ctrl)
{
	return ctrl->opts && ctrl->opts->discovery_nqn;
}

static bool nvme_validate_cntlid(struct nvme_subsystem *subsys,
		struct nvme_ctrl *ctrl, struct nvme_id_ctrl *id)
{
	struct nvme_ctrl *tmp;

	lockdep_assert_held(&nvme_subsystems_lock);

	list_for_each_entry(tmp, &subsys->ctrls, subsys_entry) {
		if (nvme_state_terminal(tmp))
			continue;

		if (tmp->cntlid == ctrl->cntlid) {
			dev_err(ctrl->device,
				"Duplicate cntlid %u with %s, rejecting\n",
				ctrl->cntlid, dev_name(tmp->device));
			return false;
		}

		if ((id->cmic & NVME_CTRL_CMIC_MULTI_CTRL) ||
		    nvme_discovery_ctrl(ctrl))
			continue;

		dev_err(ctrl->device,
			"Subsystem does not support multiple controllers\n");
		return false;
	}

	return true;
}

static int nvme_init_subsystem(struct nvme_ctrl *ctrl, struct nvme_id_ctrl *id)
{
	struct nvme_subsystem *subsys, *found;
	int ret;

	subsys = kzalloc(sizeof(*subsys), GFP_KERNEL);
	if (!subsys)
		return -ENOMEM;

	subsys->instance = -1;
	mutex_init(&subsys->lock);
	kref_init(&subsys->ref);
	INIT_LIST_HEAD(&subsys->ctrls);
	INIT_LIST_HEAD(&subsys->nsheads);
	nvme_init_subnqn(subsys, ctrl, id);
	memcpy(subsys->serial, id->sn, sizeof(subsys->serial));
	memcpy(subsys->model, id->mn, sizeof(subsys->model));
	memcpy(subsys->firmware_rev, id->fr, sizeof(subsys->firmware_rev));
	subsys->vendor_id = le16_to_cpu(id->vid);
	subsys->cmic = id->cmic;
	subsys->awupf = le16_to_cpu(id->awupf);
#ifdef CONFIG_NVME_MULTIPATH
	subsys->iopolicy = NVME_IOPOLICY_NUMA;
#endif

	subsys->dev.class = nvme_subsys_class;
	subsys->dev.release = nvme_release_subsystem;
	subsys->dev.groups = nvme_subsys_attrs_groups;
	dev_set_name(&subsys->dev, "nvme-subsys%d", ctrl->instance);
	device_initialize(&subsys->dev);

	mutex_lock(&nvme_subsystems_lock);
	found = __nvme_find_get_subsystem(subsys->subnqn);
	if (found) {
		put_device(&subsys->dev);
		subsys = found;

		if (!nvme_validate_cntlid(subsys, ctrl, id)) {
			ret = -EINVAL;
			goto out_put_subsystem;
		}
	} else {
		ret = device_add(&subsys->dev);
		if (ret) {
			dev_err(ctrl->device,
				"failed to register subsystem device.\n");
			put_device(&subsys->dev);
			goto out_unlock;
		}
		ida_init(&subsys->ns_ida);
		list_add_tail(&subsys->entry, &nvme_subsystems);
	}

	ret = sysfs_create_link(&subsys->dev.kobj, &ctrl->device->kobj,
				dev_name(ctrl->device));
	if (ret) {
		dev_err(ctrl->device,
			"failed to create sysfs link from subsystem.\n");
		goto out_put_subsystem;
	}

	if (!found)
		subsys->instance = ctrl->instance;
	ctrl->subsys = subsys;
	list_add_tail(&ctrl->subsys_entry, &subsys->ctrls);
	mutex_unlock(&nvme_subsystems_lock);
	return 0;

out_put_subsystem:
	nvme_put_subsystem(subsys);
out_unlock:
	mutex_unlock(&nvme_subsystems_lock);
	return ret;
}

int nvme_get_log(struct nvme_ctrl *ctrl, u32 nsid, u8 log_page, u8 lsp, u8 csi,
		void *log, size_t size, u64 offset)
{
	struct nvme_command c = { };
	u32 dwlen = nvme_bytes_to_numd(size);

	c.get_log_page.opcode = nvme_admin_get_log_page;
	c.get_log_page.nsid = cpu_to_le32(nsid);
	c.get_log_page.lid = log_page;
	c.get_log_page.lsp = lsp;
	c.get_log_page.numdl = cpu_to_le16(dwlen & ((1 << 16) - 1));
	c.get_log_page.numdu = cpu_to_le16(dwlen >> 16);
	c.get_log_page.lpol = cpu_to_le32(lower_32_bits(offset));
	c.get_log_page.lpou = cpu_to_le32(upper_32_bits(offset));
	c.get_log_page.csi = csi;

	return nvme_submit_sync_cmd(ctrl->admin_q, &c, log, size);
}

static int nvme_get_effects_log(struct nvme_ctrl *ctrl, u8 csi,
				struct nvme_effects_log **log)
{
	struct nvme_effects_log	*cel = xa_load(&ctrl->cels, csi);
	int ret;

	if (cel)
		goto out;

	cel = kzalloc(sizeof(*cel), GFP_KERNEL);
	if (!cel)
		return -ENOMEM;

	ret = nvme_get_log(ctrl, 0x00, NVME_LOG_CMD_EFFECTS, 0, csi,
			cel, sizeof(*cel), 0);
	if (ret) {
		kfree(cel);
		return ret;
	}

	xa_store(&ctrl->cels, csi, cel, GFP_KERNEL);
out:
	*log = cel;
	return 0;
}

static inline u32 nvme_mps_to_sectors(struct nvme_ctrl *ctrl, u32 units)
{
	u32 page_shift = NVME_CAP_MPSMIN(ctrl->cap) + 12, val;

	if (check_shl_overflow(1U, units + page_shift - 9, &val))
		return UINT_MAX;
	return val;
}

static int nvme_init_non_mdts_limits(struct nvme_ctrl *ctrl)
{
	struct nvme_command c = { };
	struct nvme_id_ctrl_nvm *id;
	int ret;

	if (ctrl->oncs & NVME_CTRL_ONCS_DSM) {
		ctrl->max_discard_sectors = UINT_MAX;
		ctrl->max_discard_segments = NVME_DSM_MAX_RANGES;
	} else {
		ctrl->max_discard_sectors = 0;
		ctrl->max_discard_segments = 0;
	}

	/*
	 * Even though NVMe spec explicitly states that MDTS is not applicable
	 * to the write-zeroes, we are cautious and limit the size to the
	 * controllers max_hw_sectors value, which is based on the MDTS field
	 * and possibly other limiting factors.
	 */
	if ((ctrl->oncs & NVME_CTRL_ONCS_WRITE_ZEROES) &&
	    !(ctrl->quirks & NVME_QUIRK_DISABLE_WRITE_ZEROES))
		ctrl->max_zeroes_sectors = ctrl->max_hw_sectors;
	else
		ctrl->max_zeroes_sectors = 0;

	if (nvme_ctrl_limited_cns(ctrl))
		return 0;

	id = kzalloc(sizeof(*id), GFP_KERNEL);
	if (!id)
		return 0;

	c.identify.opcode = nvme_admin_identify;
	c.identify.cns = NVME_ID_CNS_CS_CTRL;
	c.identify.csi = NVME_CSI_NVM;

	ret = nvme_submit_sync_cmd(ctrl->admin_q, &c, id, sizeof(*id));
	if (ret)
		goto free_data;

	if (id->dmrl)
		ctrl->max_discard_segments = id->dmrl;
	if (id->dmrsl)
		ctrl->max_discard_sectors = le32_to_cpu(id->dmrsl);
	if (id->wzsl)
		ctrl->max_zeroes_sectors = nvme_mps_to_sectors(ctrl, id->wzsl);

free_data:
	kfree(id);
	return ret;
}

static int nvme_init_identify(struct nvme_ctrl *ctrl)
{
	struct nvme_id_ctrl *id;
	u32 max_hw_sectors;
	bool prev_apst_enabled;
	int ret;

	ret = nvme_identify_ctrl(ctrl, &id);
	if (ret) {
		dev_err(ctrl->device, "Identify Controller failed (%d)\n", ret);
		return -EIO;
	}

	if (id->lpa & NVME_CTRL_LPA_CMD_EFFECTS_LOG) {
		ret = nvme_get_effects_log(ctrl, NVME_CSI_NVM, &ctrl->effects);
		if (ret < 0)
			goto out_free;
	}

	if (!(ctrl->ops->flags & NVME_F_FABRICS))
		ctrl->cntlid = le16_to_cpu(id->cntlid);

	if (!ctrl->identified) {
		unsigned int i;

		ret = nvme_init_subsystem(ctrl, id);
		if (ret)
			goto out_free;

		/*
		 * Check for quirks.  Quirk can depend on firmware version,
		 * so, in principle, the set of quirks present can change
		 * across a reset.  As a possible future enhancement, we
		 * could re-scan for quirks every time we reinitialize
		 * the device, but we'd have to make sure that the driver
		 * behaves intelligently if the quirks change.
		 */
		for (i = 0; i < ARRAY_SIZE(core_quirks); i++) {
			if (quirk_matches(id, &core_quirks[i]))
				ctrl->quirks |= core_quirks[i].quirks;
		}
	}

	if (force_apst && (ctrl->quirks & NVME_QUIRK_NO_DEEPEST_PS)) {
		dev_warn(ctrl->device, "forcibly allowing all power states due to nvme_core.force_apst -- use at your own risk\n");
		ctrl->quirks &= ~NVME_QUIRK_NO_DEEPEST_PS;
	}

	ctrl->crdt[0] = le16_to_cpu(id->crdt1);
	ctrl->crdt[1] = le16_to_cpu(id->crdt2);
	ctrl->crdt[2] = le16_to_cpu(id->crdt3);

	ctrl->oacs = le16_to_cpu(id->oacs);
	ctrl->oncs = le16_to_cpu(id->oncs);
	ctrl->mtfa = le16_to_cpu(id->mtfa);
	ctrl->oaes = le32_to_cpu(id->oaes);
	ctrl->wctemp = le16_to_cpu(id->wctemp);
	ctrl->cctemp = le16_to_cpu(id->cctemp);

	atomic_set(&ctrl->abort_limit, id->acl + 1);
	ctrl->vwc = id->vwc;
	if (id->mdts)
		max_hw_sectors = nvme_mps_to_sectors(ctrl, id->mdts);
	else
		max_hw_sectors = UINT_MAX;
	ctrl->max_hw_sectors =
		min_not_zero(ctrl->max_hw_sectors, max_hw_sectors);

	nvme_set_queue_limits(ctrl, ctrl->admin_q);
	ctrl->sgls = le32_to_cpu(id->sgls);
	ctrl->kas = le16_to_cpu(id->kas);
	ctrl->max_namespaces = le32_to_cpu(id->mnan);
	ctrl->ctratt = le32_to_cpu(id->ctratt);

	if (id->rtd3e) {
		/* us -> s */
		u32 transition_time = le32_to_cpu(id->rtd3e) / USEC_PER_SEC;

		ctrl->shutdown_timeout = clamp_t(unsigned int, transition_time,
						 shutdown_timeout, 60);

		if (ctrl->shutdown_timeout != shutdown_timeout)
			dev_info(ctrl->device,
				 "Shutdown timeout set to %u seconds\n",
				 ctrl->shutdown_timeout);
	} else
		ctrl->shutdown_timeout = shutdown_timeout;

	ctrl->npss = id->npss;
	ctrl->apsta = id->apsta;
	prev_apst_enabled = ctrl->apst_enabled;
	if (ctrl->quirks & NVME_QUIRK_NO_APST) {
		if (force_apst && id->apsta) {
			dev_warn(ctrl->device, "forcibly allowing APST due to nvme_core.force_apst -- use at your own risk\n");
			ctrl->apst_enabled = true;
		} else {
			ctrl->apst_enabled = false;
		}
	} else {
		ctrl->apst_enabled = id->apsta;
	}
	memcpy(ctrl->psd, id->psd, sizeof(ctrl->psd));

	if (ctrl->ops->flags & NVME_F_FABRICS) {
		ctrl->icdoff = le16_to_cpu(id->icdoff);
		ctrl->ioccsz = le32_to_cpu(id->ioccsz);
		ctrl->iorcsz = le32_to_cpu(id->iorcsz);
		ctrl->maxcmd = le16_to_cpu(id->maxcmd);

		/*
		 * In fabrics we need to verify the cntlid matches the
		 * admin connect
		 */
		if (ctrl->cntlid != le16_to_cpu(id->cntlid)) {
			dev_err(ctrl->device,
				"Mismatching cntlid: Connect %u vs Identify "
				"%u, rejecting\n",
				ctrl->cntlid, le16_to_cpu(id->cntlid));
			ret = -EINVAL;
			goto out_free;
		}

		if (!nvme_discovery_ctrl(ctrl) && !ctrl->kas) {
			dev_err(ctrl->device,
				"keep-alive support is mandatory for fabrics\n");
			ret = -EINVAL;
			goto out_free;
		}
	} else {
		ctrl->hmpre = le32_to_cpu(id->hmpre);
		ctrl->hmmin = le32_to_cpu(id->hmmin);
		ctrl->hmminds = le32_to_cpu(id->hmminds);
		ctrl->hmmaxd = le16_to_cpu(id->hmmaxd);
	}

	ret = nvme_mpath_init_identify(ctrl, id);
	if (ret < 0)
		goto out_free;

	if (ctrl->apst_enabled && !prev_apst_enabled)
		dev_pm_qos_expose_latency_tolerance(ctrl->device);
	else if (!ctrl->apst_enabled && prev_apst_enabled)
		dev_pm_qos_hide_latency_tolerance(ctrl->device);

out_free:
	kfree(id);
	return ret;
}

/*
 * Initialize the cached copies of the Identify data and various controller
 * register in our nvme_ctrl structure.  This should be called as soon as
 * the admin queue is fully up and running.
 */
int nvme_init_ctrl_finish(struct nvme_ctrl *ctrl)
{
	int ret;

	ret = ctrl->ops->reg_read32(ctrl, NVME_REG_VS, &ctrl->vs);
	if (ret) {
		dev_err(ctrl->device, "Reading VS failed (%d)\n", ret);
		return ret;
	}

	ctrl->sqsize = min_t(u16, NVME_CAP_MQES(ctrl->cap), ctrl->sqsize);

	if (ctrl->vs >= NVME_VS(1, 1, 0))
		ctrl->subsystem = NVME_CAP_NSSRC(ctrl->cap);

	ret = nvme_init_identify(ctrl);
	if (ret)
		return ret;

	ret = nvme_init_non_mdts_limits(ctrl);
	if (ret < 0)
		return ret;

	ret = nvme_configure_apst(ctrl);
	if (ret < 0)
		return ret;

	ret = nvme_configure_timestamp(ctrl);
	if (ret < 0)
		return ret;

	ret = nvme_configure_directives(ctrl);
	if (ret < 0)
		return ret;

	ret = nvme_configure_acre(ctrl);
	if (ret < 0)
		return ret;

	if (!ctrl->identified && !nvme_discovery_ctrl(ctrl)) {
		ret = nvme_hwmon_init(ctrl);
		if (ret < 0)
			return ret;
	}

	ctrl->identified = true;

	return 0;
}
EXPORT_SYMBOL_GPL(nvme_init_ctrl_finish);

static int nvme_dev_open(struct inode *inode, struct file *file)
{
	struct nvme_ctrl *ctrl =
		container_of(inode->i_cdev, struct nvme_ctrl, cdev);

	switch (ctrl->state) {
	case NVME_CTRL_LIVE:
		break;
	default:
		return -EWOULDBLOCK;
	}

	nvme_get_ctrl(ctrl);
<<<<<<< HEAD
	if (!try_module_get(ctrl->ops->module))
		return -EINVAL;
=======
	if (!try_module_get(ctrl->ops->module)) {
		nvme_put_ctrl(ctrl);
		return -EINVAL;
	}
>>>>>>> c1084c27

	file->private_data = ctrl;
	return 0;
}

static int nvme_dev_release(struct inode *inode, struct file *file)
<<<<<<< HEAD
{
	struct nvme_ctrl *ctrl =
		container_of(inode->i_cdev, struct nvme_ctrl, cdev);

	module_put(ctrl->ops->module);
	nvme_put_ctrl(ctrl);
	return 0;
}

static int nvme_dev_user_cmd(struct nvme_ctrl *ctrl, void __user *argp)
=======
>>>>>>> c1084c27
{
	struct nvme_ctrl *ctrl =
		container_of(inode->i_cdev, struct nvme_ctrl, cdev);

	module_put(ctrl->ops->module);
	nvme_put_ctrl(ctrl);
	return 0;
}

static const struct file_operations nvme_dev_fops = {
	.owner		= THIS_MODULE,
	.open		= nvme_dev_open,
	.release	= nvme_dev_release,
	.unlocked_ioctl	= nvme_dev_ioctl,
	.compat_ioctl	= compat_ptr_ioctl,
};

static ssize_t nvme_sysfs_reset(struct device *dev,
				struct device_attribute *attr, const char *buf,
				size_t count)
{
	struct nvme_ctrl *ctrl = dev_get_drvdata(dev);
	int ret;

	ret = nvme_reset_ctrl_sync(ctrl);
	if (ret < 0)
		return ret;
	return count;
}
static DEVICE_ATTR(reset_controller, S_IWUSR, NULL, nvme_sysfs_reset);

static ssize_t nvme_sysfs_rescan(struct device *dev,
				struct device_attribute *attr, const char *buf,
				size_t count)
{
	struct nvme_ctrl *ctrl = dev_get_drvdata(dev);

	nvme_queue_scan(ctrl);
	return count;
}
static DEVICE_ATTR(rescan_controller, S_IWUSR, NULL, nvme_sysfs_rescan);

static inline struct nvme_ns_head *dev_to_ns_head(struct device *dev)
{
	struct gendisk *disk = dev_to_disk(dev);

	if (disk->fops == &nvme_bdev_ops)
		return nvme_get_ns_from_dev(dev)->head;
	else
		return disk->private_data;
}

static ssize_t wwid_show(struct device *dev, struct device_attribute *attr,
		char *buf)
{
	struct nvme_ns_head *head = dev_to_ns_head(dev);
	struct nvme_ns_ids *ids = &head->ids;
	struct nvme_subsystem *subsys = head->subsys;
	int serial_len = sizeof(subsys->serial);
	int model_len = sizeof(subsys->model);

	if (!uuid_is_null(&ids->uuid))
		return sysfs_emit(buf, "uuid.%pU\n", &ids->uuid);

	if (memchr_inv(ids->nguid, 0, sizeof(ids->nguid)))
		return sysfs_emit(buf, "eui.%16phN\n", ids->nguid);

	if (memchr_inv(ids->eui64, 0, sizeof(ids->eui64)))
		return sysfs_emit(buf, "eui.%8phN\n", ids->eui64);

	while (serial_len > 0 && (subsys->serial[serial_len - 1] == ' ' ||
				  subsys->serial[serial_len - 1] == '\0'))
		serial_len--;
	while (model_len > 0 && (subsys->model[model_len - 1] == ' ' ||
				 subsys->model[model_len - 1] == '\0'))
		model_len--;

	return sysfs_emit(buf, "nvme.%04x-%*phN-%*phN-%08x\n", subsys->vendor_id,
		serial_len, subsys->serial, model_len, subsys->model,
		head->ns_id);
}
static DEVICE_ATTR_RO(wwid);

static ssize_t nguid_show(struct device *dev, struct device_attribute *attr,
		char *buf)
{
	return sysfs_emit(buf, "%pU\n", dev_to_ns_head(dev)->ids.nguid);
}
static DEVICE_ATTR_RO(nguid);

static ssize_t uuid_show(struct device *dev, struct device_attribute *attr,
		char *buf)
{
	struct nvme_ns_ids *ids = &dev_to_ns_head(dev)->ids;

	/* For backward compatibility expose the NGUID to userspace if
	 * we have no UUID set
	 */
	if (uuid_is_null(&ids->uuid)) {
		printk_ratelimited(KERN_WARNING
				   "No UUID available providing old NGUID\n");
		return sysfs_emit(buf, "%pU\n", ids->nguid);
	}
	return sysfs_emit(buf, "%pU\n", &ids->uuid);
}
static DEVICE_ATTR_RO(uuid);

static ssize_t eui_show(struct device *dev, struct device_attribute *attr,
		char *buf)
{
	return sysfs_emit(buf, "%8ph\n", dev_to_ns_head(dev)->ids.eui64);
}
static DEVICE_ATTR_RO(eui);

static ssize_t nsid_show(struct device *dev, struct device_attribute *attr,
		char *buf)
{
	return sysfs_emit(buf, "%d\n", dev_to_ns_head(dev)->ns_id);
}
static DEVICE_ATTR_RO(nsid);

static struct attribute *nvme_ns_id_attrs[] = {
	&dev_attr_wwid.attr,
	&dev_attr_uuid.attr,
	&dev_attr_nguid.attr,
	&dev_attr_eui.attr,
	&dev_attr_nsid.attr,
#ifdef CONFIG_NVME_MULTIPATH
	&dev_attr_ana_grpid.attr,
	&dev_attr_ana_state.attr,
#endif
	NULL,
};

static umode_t nvme_ns_id_attrs_are_visible(struct kobject *kobj,
		struct attribute *a, int n)
{
	struct device *dev = container_of(kobj, struct device, kobj);
	struct nvme_ns_ids *ids = &dev_to_ns_head(dev)->ids;

	if (a == &dev_attr_uuid.attr) {
		if (uuid_is_null(&ids->uuid) &&
		    !memchr_inv(ids->nguid, 0, sizeof(ids->nguid)))
			return 0;
	}
	if (a == &dev_attr_nguid.attr) {
		if (!memchr_inv(ids->nguid, 0, sizeof(ids->nguid)))
			return 0;
	}
	if (a == &dev_attr_eui.attr) {
		if (!memchr_inv(ids->eui64, 0, sizeof(ids->eui64)))
			return 0;
	}
#ifdef CONFIG_NVME_MULTIPATH
	if (a == &dev_attr_ana_grpid.attr || a == &dev_attr_ana_state.attr) {
		if (dev_to_disk(dev)->fops != &nvme_bdev_ops) /* per-path attr */
			return 0;
		if (!nvme_ctrl_use_ana(nvme_get_ns_from_dev(dev)->ctrl))
			return 0;
	}
#endif
	return a->mode;
}

static const struct attribute_group nvme_ns_id_attr_group = {
	.attrs		= nvme_ns_id_attrs,
	.is_visible	= nvme_ns_id_attrs_are_visible,
};

const struct attribute_group *nvme_ns_id_attr_groups[] = {
	&nvme_ns_id_attr_group,
	NULL,
};

#define nvme_show_str_function(field)						\
static ssize_t  field##_show(struct device *dev,				\
			    struct device_attribute *attr, char *buf)		\
{										\
        struct nvme_ctrl *ctrl = dev_get_drvdata(dev);				\
        return sysfs_emit(buf, "%.*s\n",					\
		(int)sizeof(ctrl->subsys->field), ctrl->subsys->field);		\
}										\
static DEVICE_ATTR(field, S_IRUGO, field##_show, NULL);

nvme_show_str_function(model);
nvme_show_str_function(serial);
nvme_show_str_function(firmware_rev);

#define nvme_show_int_function(field)						\
static ssize_t  field##_show(struct device *dev,				\
			    struct device_attribute *attr, char *buf)		\
{										\
        struct nvme_ctrl *ctrl = dev_get_drvdata(dev);				\
        return sysfs_emit(buf, "%d\n", ctrl->field);				\
}										\
static DEVICE_ATTR(field, S_IRUGO, field##_show, NULL);

nvme_show_int_function(cntlid);
nvme_show_int_function(numa_node);
nvme_show_int_function(queue_count);
nvme_show_int_function(sqsize);
nvme_show_int_function(kato);

static ssize_t nvme_sysfs_delete(struct device *dev,
				struct device_attribute *attr, const char *buf,
				size_t count)
{
	struct nvme_ctrl *ctrl = dev_get_drvdata(dev);

	/* Can't delete non-created controllers */
	if (!ctrl->created)
		return -EBUSY;

	if (device_remove_file_self(dev, attr))
		nvme_delete_ctrl_sync(ctrl);
	return count;
}
static DEVICE_ATTR(delete_controller, S_IWUSR, NULL, nvme_sysfs_delete);

static ssize_t nvme_sysfs_show_transport(struct device *dev,
					 struct device_attribute *attr,
					 char *buf)
{
	struct nvme_ctrl *ctrl = dev_get_drvdata(dev);

	return sysfs_emit(buf, "%s\n", ctrl->ops->name);
}
static DEVICE_ATTR(transport, S_IRUGO, nvme_sysfs_show_transport, NULL);

static ssize_t nvme_sysfs_show_state(struct device *dev,
				     struct device_attribute *attr,
				     char *buf)
{
	struct nvme_ctrl *ctrl = dev_get_drvdata(dev);
	static const char *const state_name[] = {
		[NVME_CTRL_NEW]		= "new",
		[NVME_CTRL_LIVE]	= "live",
		[NVME_CTRL_RESETTING]	= "resetting",
		[NVME_CTRL_CONNECTING]	= "connecting",
		[NVME_CTRL_DELETING]	= "deleting",
		[NVME_CTRL_DELETING_NOIO]= "deleting (no IO)",
		[NVME_CTRL_DEAD]	= "dead",
	};

	if ((unsigned)ctrl->state < ARRAY_SIZE(state_name) &&
	    state_name[ctrl->state])
		return sysfs_emit(buf, "%s\n", state_name[ctrl->state]);

	return sysfs_emit(buf, "unknown state\n");
}

static DEVICE_ATTR(state, S_IRUGO, nvme_sysfs_show_state, NULL);

static ssize_t nvme_sysfs_show_subsysnqn(struct device *dev,
					 struct device_attribute *attr,
					 char *buf)
{
	struct nvme_ctrl *ctrl = dev_get_drvdata(dev);

	return sysfs_emit(buf, "%s\n", ctrl->subsys->subnqn);
}
static DEVICE_ATTR(subsysnqn, S_IRUGO, nvme_sysfs_show_subsysnqn, NULL);

static ssize_t nvme_sysfs_show_hostnqn(struct device *dev,
					struct device_attribute *attr,
					char *buf)
{
	struct nvme_ctrl *ctrl = dev_get_drvdata(dev);

	return sysfs_emit(buf, "%s\n", ctrl->opts->host->nqn);
}
static DEVICE_ATTR(hostnqn, S_IRUGO, nvme_sysfs_show_hostnqn, NULL);

static ssize_t nvme_sysfs_show_hostid(struct device *dev,
					struct device_attribute *attr,
					char *buf)
{
	struct nvme_ctrl *ctrl = dev_get_drvdata(dev);

	return sysfs_emit(buf, "%pU\n", &ctrl->opts->host->id);
}
static DEVICE_ATTR(hostid, S_IRUGO, nvme_sysfs_show_hostid, NULL);

static ssize_t nvme_sysfs_show_address(struct device *dev,
					 struct device_attribute *attr,
					 char *buf)
{
	struct nvme_ctrl *ctrl = dev_get_drvdata(dev);

	return ctrl->ops->get_address(ctrl, buf, PAGE_SIZE);
}
static DEVICE_ATTR(address, S_IRUGO, nvme_sysfs_show_address, NULL);

static ssize_t nvme_ctrl_loss_tmo_show(struct device *dev,
		struct device_attribute *attr, char *buf)
{
	struct nvme_ctrl *ctrl = dev_get_drvdata(dev);
	struct nvmf_ctrl_options *opts = ctrl->opts;

	if (ctrl->opts->max_reconnects == -1)
		return sysfs_emit(buf, "off\n");
	return sysfs_emit(buf, "%d\n",
			  opts->max_reconnects * opts->reconnect_delay);
}

static ssize_t nvme_ctrl_loss_tmo_store(struct device *dev,
		struct device_attribute *attr, const char *buf, size_t count)
{
	struct nvme_ctrl *ctrl = dev_get_drvdata(dev);
	struct nvmf_ctrl_options *opts = ctrl->opts;
	int ctrl_loss_tmo, err;

	err = kstrtoint(buf, 10, &ctrl_loss_tmo);
	if (err)
		return -EINVAL;

	if (ctrl_loss_tmo < 0)
		opts->max_reconnects = -1;
	else
		opts->max_reconnects = DIV_ROUND_UP(ctrl_loss_tmo,
						opts->reconnect_delay);
	return count;
}
static DEVICE_ATTR(ctrl_loss_tmo, S_IRUGO | S_IWUSR,
	nvme_ctrl_loss_tmo_show, nvme_ctrl_loss_tmo_store);

static ssize_t nvme_ctrl_reconnect_delay_show(struct device *dev,
		struct device_attribute *attr, char *buf)
{
	struct nvme_ctrl *ctrl = dev_get_drvdata(dev);

	if (ctrl->opts->reconnect_delay == -1)
		return sysfs_emit(buf, "off\n");
	return sysfs_emit(buf, "%d\n", ctrl->opts->reconnect_delay);
}

static ssize_t nvme_ctrl_reconnect_delay_store(struct device *dev,
		struct device_attribute *attr, const char *buf, size_t count)
{
	struct nvme_ctrl *ctrl = dev_get_drvdata(dev);
	unsigned int v;
	int err;

	err = kstrtou32(buf, 10, &v);
	if (err)
		return err;

	ctrl->opts->reconnect_delay = v;
	return count;
}
static DEVICE_ATTR(reconnect_delay, S_IRUGO | S_IWUSR,
	nvme_ctrl_reconnect_delay_show, nvme_ctrl_reconnect_delay_store);

static ssize_t nvme_ctrl_fast_io_fail_tmo_show(struct device *dev,
		struct device_attribute *attr, char *buf)
{
	struct nvme_ctrl *ctrl = dev_get_drvdata(dev);

	if (ctrl->opts->fast_io_fail_tmo == -1)
		return sysfs_emit(buf, "off\n");
	return sysfs_emit(buf, "%d\n", ctrl->opts->fast_io_fail_tmo);
}

static ssize_t nvme_ctrl_fast_io_fail_tmo_store(struct device *dev,
		struct device_attribute *attr, const char *buf, size_t count)
{
	struct nvme_ctrl *ctrl = dev_get_drvdata(dev);
	struct nvmf_ctrl_options *opts = ctrl->opts;
	int fast_io_fail_tmo, err;

	err = kstrtoint(buf, 10, &fast_io_fail_tmo);
	if (err)
		return -EINVAL;

	if (fast_io_fail_tmo < 0)
		opts->fast_io_fail_tmo = -1;
	else
		opts->fast_io_fail_tmo = fast_io_fail_tmo;
	return count;
}
static DEVICE_ATTR(fast_io_fail_tmo, S_IRUGO | S_IWUSR,
	nvme_ctrl_fast_io_fail_tmo_show, nvme_ctrl_fast_io_fail_tmo_store);

static struct attribute *nvme_dev_attrs[] = {
	&dev_attr_reset_controller.attr,
	&dev_attr_rescan_controller.attr,
	&dev_attr_model.attr,
	&dev_attr_serial.attr,
	&dev_attr_firmware_rev.attr,
	&dev_attr_cntlid.attr,
	&dev_attr_delete_controller.attr,
	&dev_attr_transport.attr,
	&dev_attr_subsysnqn.attr,
	&dev_attr_address.attr,
	&dev_attr_state.attr,
	&dev_attr_numa_node.attr,
	&dev_attr_queue_count.attr,
	&dev_attr_sqsize.attr,
	&dev_attr_hostnqn.attr,
	&dev_attr_hostid.attr,
	&dev_attr_ctrl_loss_tmo.attr,
	&dev_attr_reconnect_delay.attr,
	&dev_attr_fast_io_fail_tmo.attr,
	&dev_attr_kato.attr,
	NULL
};

static umode_t nvme_dev_attrs_are_visible(struct kobject *kobj,
		struct attribute *a, int n)
{
	struct device *dev = container_of(kobj, struct device, kobj);
	struct nvme_ctrl *ctrl = dev_get_drvdata(dev);

	if (a == &dev_attr_delete_controller.attr && !ctrl->ops->delete_ctrl)
		return 0;
	if (a == &dev_attr_address.attr && !ctrl->ops->get_address)
		return 0;
	if (a == &dev_attr_hostnqn.attr && !ctrl->opts)
		return 0;
	if (a == &dev_attr_hostid.attr && !ctrl->opts)
		return 0;
	if (a == &dev_attr_ctrl_loss_tmo.attr && !ctrl->opts)
		return 0;
	if (a == &dev_attr_reconnect_delay.attr && !ctrl->opts)
		return 0;
	if (a == &dev_attr_fast_io_fail_tmo.attr && !ctrl->opts)
		return 0;

	return a->mode;
}

static const struct attribute_group nvme_dev_attrs_group = {
	.attrs		= nvme_dev_attrs,
	.is_visible	= nvme_dev_attrs_are_visible,
};

static const struct attribute_group *nvme_dev_attr_groups[] = {
	&nvme_dev_attrs_group,
	NULL,
};

static struct nvme_ns_head *nvme_find_ns_head(struct nvme_subsystem *subsys,
		unsigned nsid)
{
	struct nvme_ns_head *h;

	lockdep_assert_held(&subsys->lock);

	list_for_each_entry(h, &subsys->nsheads, entry) {
		if (h->ns_id != nsid)
			continue;
		if (!list_empty(&h->list) && nvme_tryget_ns_head(h))
			return h;
	}

	return NULL;
}

static int __nvme_check_ids(struct nvme_subsystem *subsys,
		struct nvme_ns_head *new)
{
	struct nvme_ns_head *h;

	lockdep_assert_held(&subsys->lock);

	list_for_each_entry(h, &subsys->nsheads, entry) {
		if (nvme_ns_ids_valid(&new->ids) &&
		    nvme_ns_ids_equal(&new->ids, &h->ids))
			return -EINVAL;
	}

	return 0;
}

static void nvme_cdev_rel(struct device *dev)
{
	ida_simple_remove(&nvme_ns_chr_minor_ida, MINOR(dev->devt));
}

void nvme_cdev_del(struct cdev *cdev, struct device *cdev_device)
{
	cdev_device_del(cdev, cdev_device);
	put_device(cdev_device);
}

int nvme_cdev_add(struct cdev *cdev, struct device *cdev_device,
		const struct file_operations *fops, struct module *owner)
{
	int minor, ret;

	minor = ida_simple_get(&nvme_ns_chr_minor_ida, 0, 0, GFP_KERNEL);
	if (minor < 0)
		return minor;
	cdev_device->devt = MKDEV(MAJOR(nvme_ns_chr_devt), minor);
	cdev_device->class = nvme_ns_chr_class;
	cdev_device->release = nvme_cdev_rel;
	device_initialize(cdev_device);
	cdev_init(cdev, fops);
	cdev->owner = owner;
	ret = cdev_device_add(cdev, cdev_device);
	if (ret)
		put_device(cdev_device);

	return ret;
}

static int nvme_ns_chr_open(struct inode *inode, struct file *file)
{
	return nvme_ns_open(container_of(inode->i_cdev, struct nvme_ns, cdev));
}

static int nvme_ns_chr_release(struct inode *inode, struct file *file)
{
	nvme_ns_release(container_of(inode->i_cdev, struct nvme_ns, cdev));
	return 0;
}

static const struct file_operations nvme_ns_chr_fops = {
	.owner		= THIS_MODULE,
	.open		= nvme_ns_chr_open,
	.release	= nvme_ns_chr_release,
	.unlocked_ioctl	= nvme_ns_chr_ioctl,
	.compat_ioctl	= compat_ptr_ioctl,
};

static int nvme_add_ns_cdev(struct nvme_ns *ns)
{
	int ret;

	ns->cdev_device.parent = ns->ctrl->device;
	ret = dev_set_name(&ns->cdev_device, "ng%dn%d",
			   ns->ctrl->instance, ns->head->instance);
	if (ret)
		return ret;

	return nvme_cdev_add(&ns->cdev, &ns->cdev_device, &nvme_ns_chr_fops,
			     ns->ctrl->ops->module);
}

static struct nvme_ns_head *nvme_alloc_ns_head(struct nvme_ctrl *ctrl,
		unsigned nsid, struct nvme_ns_ids *ids)
{
	struct nvme_ns_head *head;
	size_t size = sizeof(*head);
	int ret = -ENOMEM;

#ifdef CONFIG_NVME_MULTIPATH
	size += num_possible_nodes() * sizeof(struct nvme_ns *);
#endif

	head = kzalloc(size, GFP_KERNEL);
	if (!head)
		goto out;
	ret = ida_simple_get(&ctrl->subsys->ns_ida, 1, 0, GFP_KERNEL);
	if (ret < 0)
		goto out_free_head;
	head->instance = ret;
	INIT_LIST_HEAD(&head->list);
	ret = init_srcu_struct(&head->srcu);
	if (ret)
		goto out_ida_remove;
	head->subsys = ctrl->subsys;
	head->ns_id = nsid;
	head->ids = *ids;
	kref_init(&head->ref);

	ret = __nvme_check_ids(ctrl->subsys, head);
	if (ret) {
		dev_err(ctrl->device,
			"duplicate IDs for nsid %d\n", nsid);
		goto out_cleanup_srcu;
	}

	if (head->ids.csi) {
		ret = nvme_get_effects_log(ctrl, head->ids.csi, &head->effects);
		if (ret)
			goto out_cleanup_srcu;
	} else
		head->effects = ctrl->effects;

	ret = nvme_mpath_alloc_disk(ctrl, head);
	if (ret)
		goto out_cleanup_srcu;

	list_add_tail(&head->entry, &ctrl->subsys->nsheads);

	kref_get(&ctrl->subsys->ref);

	return head;
out_cleanup_srcu:
	cleanup_srcu_struct(&head->srcu);
out_ida_remove:
	ida_simple_remove(&ctrl->subsys->ns_ida, head->instance);
out_free_head:
	kfree(head);
out:
	if (ret > 0)
		ret = blk_status_to_errno(nvme_error_status(ret));
	return ERR_PTR(ret);
}

static int nvme_init_ns_head(struct nvme_ns *ns, unsigned nsid,
		struct nvme_ns_ids *ids, bool is_shared)
{
	struct nvme_ctrl *ctrl = ns->ctrl;
	struct nvme_ns_head *head = NULL;
	int ret = 0;

	mutex_lock(&ctrl->subsys->lock);
	head = nvme_find_ns_head(ctrl->subsys, nsid);
	if (!head) {
		head = nvme_alloc_ns_head(ctrl, nsid, ids);
		if (IS_ERR(head)) {
			ret = PTR_ERR(head);
			goto out_unlock;
		}
		head->shared = is_shared;
	} else {
		ret = -EINVAL;
		if (!is_shared || !head->shared) {
			dev_err(ctrl->device,
				"Duplicate unshared namespace %d\n", nsid);
			goto out_put_ns_head;
		}
		if (!nvme_ns_ids_equal(&head->ids, ids)) {
			dev_err(ctrl->device,
				"IDs don't match for shared namespace %d\n",
					nsid);
			goto out_put_ns_head;
		}
	}

	list_add_tail_rcu(&ns->siblings, &head->list);
	ns->head = head;
	mutex_unlock(&ctrl->subsys->lock);
	return 0;

out_put_ns_head:
	nvme_put_ns_head(head);
out_unlock:
	mutex_unlock(&ctrl->subsys->lock);
	return ret;
}

struct nvme_ns *nvme_find_get_ns(struct nvme_ctrl *ctrl, unsigned nsid)
{
	struct nvme_ns *ns, *ret = NULL;

	down_read(&ctrl->namespaces_rwsem);
	list_for_each_entry(ns, &ctrl->namespaces, list) {
		if (ns->head->ns_id == nsid) {
			if (!nvme_get_ns(ns))
				continue;
			ret = ns;
			break;
		}
		if (ns->head->ns_id > nsid)
			break;
	}
	up_read(&ctrl->namespaces_rwsem);
	return ret;
}
EXPORT_SYMBOL_NS_GPL(nvme_find_get_ns, NVME_TARGET_PASSTHRU);

/*
 * Add the namespace to the controller list while keeping the list ordered.
 */
static void nvme_ns_add_to_ctrl_list(struct nvme_ns *ns)
{
	struct nvme_ns *tmp;

	list_for_each_entry_reverse(tmp, &ns->ctrl->namespaces, list) {
		if (tmp->head->ns_id < ns->head->ns_id) {
			list_add(&ns->list, &tmp->list);
			return;
		}
	}
	list_add(&ns->list, &ns->ctrl->namespaces);
}

static void nvme_alloc_ns(struct nvme_ctrl *ctrl, unsigned nsid,
		struct nvme_ns_ids *ids)
{
	struct nvme_ns *ns;
	struct gendisk *disk;
	struct nvme_id_ns *id;
	int node = ctrl->numa_node;

	if (nvme_identify_ns(ctrl, nsid, ids, &id))
		return;

	ns = kzalloc_node(sizeof(*ns), GFP_KERNEL, node);
	if (!ns)
		goto out_free_id;

	disk = blk_mq_alloc_disk(ctrl->tagset, ns);
	if (IS_ERR(disk))
		goto out_free_ns;
	disk->fops = &nvme_bdev_ops;
	disk->private_data = ns;

	ns->disk = disk;
	ns->queue = disk->queue;

	if (ctrl->opts && ctrl->opts->data_digest)
		blk_queue_flag_set(QUEUE_FLAG_STABLE_WRITES, ns->queue);

	blk_queue_flag_set(QUEUE_FLAG_NONROT, ns->queue);
	if (ctrl->ops->flags & NVME_F_PCI_P2PDMA)
		blk_queue_flag_set(QUEUE_FLAG_PCI_P2PDMA, ns->queue);

	ns->ctrl = ctrl;
	kref_init(&ns->kref);

	if (nvme_init_ns_head(ns, nsid, ids, id->nmic & NVME_NS_NMIC_SHARED))
		goto out_cleanup_disk;

	/*
	 * Without the multipath code enabled, multiple controller per
	 * subsystems are visible as devices and thus we cannot use the
	 * subsystem instance.
	 */
	if (!nvme_mpath_set_disk_name(ns, disk->disk_name, &disk->flags))
		sprintf(disk->disk_name, "nvme%dn%d", ctrl->instance,
			ns->head->instance);

	if (nvme_update_ns_info(ns, id))
		goto out_unlink_ns;

	down_write(&ctrl->namespaces_rwsem);
	nvme_ns_add_to_ctrl_list(ns);
	up_write(&ctrl->namespaces_rwsem);
	nvme_get_ctrl(ctrl);

	if (device_add_disk(ctrl->device, ns->disk, nvme_ns_id_attr_groups))
		goto out_cleanup_ns_from_list;

	if (!nvme_ns_head_multipath(ns->head))
		nvme_add_ns_cdev(ns);

	nvme_mpath_add_disk(ns, id);
	nvme_fault_inject_init(&ns->fault_inject, ns->disk->disk_name);
	kfree(id);

<<<<<<< HEAD
	return 0;
 out_put_disk:
	/* prevent double queue cleanup */
	ns->disk->queue = NULL;
	put_disk(ns->disk);
=======
	return;

 out_cleanup_ns_from_list:
	nvme_put_ctrl(ctrl);
	down_write(&ctrl->namespaces_rwsem);
	list_del_init(&ns->list);
	up_write(&ctrl->namespaces_rwsem);
>>>>>>> c1084c27
 out_unlink_ns:
	mutex_lock(&ctrl->subsys->lock);
	list_del_rcu(&ns->siblings);
	if (list_empty(&ns->head->list))
		list_del_init(&ns->head->entry);
	mutex_unlock(&ctrl->subsys->lock);
	nvme_put_ns_head(ns->head);
 out_cleanup_disk:
	blk_cleanup_disk(disk);
 out_free_ns:
	kfree(ns);
 out_free_id:
	kfree(id);
}

static void nvme_ns_remove(struct nvme_ns *ns)
{
	bool last_path = false;

	if (test_and_set_bit(NVME_NS_REMOVING, &ns->flags))
		return;

	clear_bit(NVME_NS_READY, &ns->flags);
	set_capacity(ns->disk, 0);
	nvme_fault_inject_fini(&ns->fault_inject);

	mutex_lock(&ns->ctrl->subsys->lock);
	list_del_rcu(&ns->siblings);
	if (list_empty(&ns->head->list)) {
		list_del_init(&ns->head->entry);
		last_path = true;
	}
	mutex_unlock(&ns->ctrl->subsys->lock);

	/* guarantee not available in head->list */
	synchronize_rcu();

	/* wait for concurrent submissions */
	if (nvme_mpath_clear_current_path(ns))
		synchronize_srcu(&ns->head->srcu);

	if (!nvme_ns_head_multipath(ns->head))
		nvme_cdev_del(&ns->cdev, &ns->cdev_device);
	del_gendisk(ns->disk);
	blk_cleanup_queue(ns->queue);

	down_write(&ns->ctrl->namespaces_rwsem);
	list_del_init(&ns->list);
	up_write(&ns->ctrl->namespaces_rwsem);

	if (last_path)
		nvme_mpath_shutdown_disk(ns->head);
	nvme_put_ns(ns);
}

static void nvme_ns_remove_by_nsid(struct nvme_ctrl *ctrl, u32 nsid)
{
	struct nvme_ns *ns = nvme_find_get_ns(ctrl, nsid);

	if (ns) {
		nvme_ns_remove(ns);
		nvme_put_ns(ns);
	}
}

static void nvme_validate_ns(struct nvme_ns *ns, struct nvme_ns_ids *ids)
{
	struct nvme_id_ns *id;
	int ret = NVME_SC_INVALID_NS | NVME_SC_DNR;

	if (test_bit(NVME_NS_DEAD, &ns->flags))
		goto out;

	ret = nvme_identify_ns(ns->ctrl, ns->head->ns_id, ids, &id);
	if (ret)
		goto out;

	ret = NVME_SC_INVALID_NS | NVME_SC_DNR;
	if (!nvme_ns_ids_equal(&ns->head->ids, ids)) {
		dev_err(ns->ctrl->device,
			"identifiers changed for nsid %d\n", ns->head->ns_id);
		goto out_free_id;
	}

	ret = nvme_update_ns_info(ns, id);

out_free_id:
	kfree(id);
out:
	/*
	 * Only remove the namespace if we got a fatal error back from the
	 * device, otherwise ignore the error and just move on.
	 *
	 * TODO: we should probably schedule a delayed retry here.
	 */
	if (ret > 0 && (ret & NVME_SC_DNR))
		nvme_ns_remove(ns);
}

static void nvme_validate_or_alloc_ns(struct nvme_ctrl *ctrl, unsigned nsid)
{
	struct nvme_ns_ids ids = { };
	struct nvme_ns *ns;

	if (nvme_identify_ns_descs(ctrl, nsid, &ids))
		return;

	ns = nvme_find_get_ns(ctrl, nsid);
	if (ns) {
		nvme_validate_ns(ns, &ids);
		nvme_put_ns(ns);
		return;
	}

	switch (ids.csi) {
	case NVME_CSI_NVM:
		nvme_alloc_ns(ctrl, nsid, &ids);
		break;
	case NVME_CSI_ZNS:
		if (!IS_ENABLED(CONFIG_BLK_DEV_ZONED)) {
			dev_warn(ctrl->device,
				"nsid %u not supported without CONFIG_BLK_DEV_ZONED\n",
				nsid);
			break;
		}
		if (!nvme_multi_css(ctrl)) {
			dev_warn(ctrl->device,
				"command set not reported for nsid: %d\n",
				nsid);
			break;
		}
		nvme_alloc_ns(ctrl, nsid, &ids);
		break;
	default:
		dev_warn(ctrl->device, "unknown csi %u for nsid %u\n",
			ids.csi, nsid);
		break;
	}
}

static void nvme_remove_invalid_namespaces(struct nvme_ctrl *ctrl,
					unsigned nsid)
{
	struct nvme_ns *ns, *next;
	LIST_HEAD(rm_list);

	down_write(&ctrl->namespaces_rwsem);
	list_for_each_entry_safe(ns, next, &ctrl->namespaces, list) {
		if (ns->head->ns_id > nsid || test_bit(NVME_NS_DEAD, &ns->flags))
			list_move_tail(&ns->list, &rm_list);
	}
	up_write(&ctrl->namespaces_rwsem);

	list_for_each_entry_safe(ns, next, &rm_list, list)
		nvme_ns_remove(ns);

}

static int nvme_scan_ns_list(struct nvme_ctrl *ctrl)
{
	const int nr_entries = NVME_IDENTIFY_DATA_SIZE / sizeof(__le32);
	__le32 *ns_list;
	u32 prev = 0;
	int ret = 0, i;

	if (nvme_ctrl_limited_cns(ctrl))
		return -EOPNOTSUPP;

	ns_list = kzalloc(NVME_IDENTIFY_DATA_SIZE, GFP_KERNEL);
	if (!ns_list)
		return -ENOMEM;

	for (;;) {
		struct nvme_command cmd = {
			.identify.opcode	= nvme_admin_identify,
			.identify.cns		= NVME_ID_CNS_NS_ACTIVE_LIST,
			.identify.nsid		= cpu_to_le32(prev),
		};

		ret = nvme_submit_sync_cmd(ctrl->admin_q, &cmd, ns_list,
					    NVME_IDENTIFY_DATA_SIZE);
		if (ret) {
			dev_warn(ctrl->device,
				"Identify NS List failed (status=0x%x)\n", ret);
			goto free;
		}

		for (i = 0; i < nr_entries; i++) {
			u32 nsid = le32_to_cpu(ns_list[i]);

			if (!nsid)	/* end of the list? */
				goto out;
			nvme_validate_or_alloc_ns(ctrl, nsid);
			while (++prev < nsid)
				nvme_ns_remove_by_nsid(ctrl, prev);
		}
	}
 out:
	nvme_remove_invalid_namespaces(ctrl, prev);
 free:
	kfree(ns_list);
	return ret;
}

static void nvme_scan_ns_sequential(struct nvme_ctrl *ctrl)
{
	struct nvme_id_ctrl *id;
	u32 nn, i;

	if (nvme_identify_ctrl(ctrl, &id))
		return;
	nn = le32_to_cpu(id->nn);
	kfree(id);

	for (i = 1; i <= nn; i++)
		nvme_validate_or_alloc_ns(ctrl, i);

	nvme_remove_invalid_namespaces(ctrl, nn);
}

static void nvme_clear_changed_ns_log(struct nvme_ctrl *ctrl)
{
	size_t log_size = NVME_MAX_CHANGED_NAMESPACES * sizeof(__le32);
	__le32 *log;
	int error;

	log = kzalloc(log_size, GFP_KERNEL);
	if (!log)
		return;

	/*
	 * We need to read the log to clear the AEN, but we don't want to rely
	 * on it for the changed namespace information as userspace could have
	 * raced with us in reading the log page, which could cause us to miss
	 * updates.
	 */
	error = nvme_get_log(ctrl, NVME_NSID_ALL, NVME_LOG_CHANGED_NS, 0,
			NVME_CSI_NVM, log, log_size, 0);
	if (error)
		dev_warn(ctrl->device,
			"reading changed ns log failed: %d\n", error);

	kfree(log);
}

static void nvme_scan_work(struct work_struct *work)
{
	struct nvme_ctrl *ctrl =
		container_of(work, struct nvme_ctrl, scan_work);

	/* No tagset on a live ctrl means IO queues could not created */
	if (ctrl->state != NVME_CTRL_LIVE || !ctrl->tagset)
		return;

	if (test_and_clear_bit(NVME_AER_NOTICE_NS_CHANGED, &ctrl->events)) {
		dev_info(ctrl->device, "rescanning namespaces.\n");
		nvme_clear_changed_ns_log(ctrl);
	}

	mutex_lock(&ctrl->scan_lock);
<<<<<<< HEAD
	nn = le32_to_cpu(id->nn);
	if (!nvme_ctrl_limited_cns(ctrl)) {
		if (!nvme_scan_ns_list(ctrl, nn))
			goto out_free_id;
	}
	nvme_scan_ns_sequential(ctrl, nn);
out_free_id:
=======
	if (nvme_scan_ns_list(ctrl) != 0)
		nvme_scan_ns_sequential(ctrl);
>>>>>>> c1084c27
	mutex_unlock(&ctrl->scan_lock);
}

/*
 * This function iterates the namespace list unlocked to allow recovery from
 * controller failure. It is up to the caller to ensure the namespace list is
 * not modified by scan work while this function is executing.
 */
void nvme_remove_namespaces(struct nvme_ctrl *ctrl)
{
	struct nvme_ns *ns, *next;
	LIST_HEAD(ns_list);

	/*
	 * make sure to requeue I/O to all namespaces as these
	 * might result from the scan itself and must complete
	 * for the scan_work to make progress
	 */
	nvme_mpath_clear_ctrl_paths(ctrl);

	/* prevent racing with ns scanning */
	flush_work(&ctrl->scan_work);

	/*
	 * The dead states indicates the controller was not gracefully
	 * disconnected. In that case, we won't be able to flush any data while
	 * removing the namespaces' disks; fail all the queues now to avoid
	 * potentially having to clean up the failed sync later.
	 */
	if (ctrl->state == NVME_CTRL_DEAD)
		nvme_kill_queues(ctrl);

	/* this is a no-op when called from the controller reset handler */
	nvme_change_ctrl_state(ctrl, NVME_CTRL_DELETING_NOIO);

	down_write(&ctrl->namespaces_rwsem);
	list_splice_init(&ctrl->namespaces, &ns_list);
	up_write(&ctrl->namespaces_rwsem);

	list_for_each_entry_safe(ns, next, &ns_list, list)
		nvme_ns_remove(ns);
}
EXPORT_SYMBOL_GPL(nvme_remove_namespaces);

static int nvme_class_uevent(struct device *dev, struct kobj_uevent_env *env)
{
	struct nvme_ctrl *ctrl =
		container_of(dev, struct nvme_ctrl, ctrl_device);
	struct nvmf_ctrl_options *opts = ctrl->opts;
	int ret;

	ret = add_uevent_var(env, "NVME_TRTYPE=%s", ctrl->ops->name);
	if (ret)
		return ret;

	if (opts) {
		ret = add_uevent_var(env, "NVME_TRADDR=%s", opts->traddr);
		if (ret)
			return ret;

		ret = add_uevent_var(env, "NVME_TRSVCID=%s",
				opts->trsvcid ?: "none");
		if (ret)
			return ret;

		ret = add_uevent_var(env, "NVME_HOST_TRADDR=%s",
				opts->host_traddr ?: "none");
		if (ret)
			return ret;

		ret = add_uevent_var(env, "NVME_HOST_IFACE=%s",
				opts->host_iface ?: "none");
	}
	return ret;
}

static void nvme_aen_uevent(struct nvme_ctrl *ctrl)
{
	char *envp[2] = { NULL, NULL };
	u32 aen_result = ctrl->aen_result;

	ctrl->aen_result = 0;
	if (!aen_result)
		return;

	envp[0] = kasprintf(GFP_KERNEL, "NVME_AEN=%#08x", aen_result);
	if (!envp[0])
		return;
	kobject_uevent_env(&ctrl->device->kobj, KOBJ_CHANGE, envp);
	kfree(envp[0]);
}

static void nvme_async_event_work(struct work_struct *work)
{
	struct nvme_ctrl *ctrl =
		container_of(work, struct nvme_ctrl, async_event_work);

	nvme_aen_uevent(ctrl);
	ctrl->ops->submit_async_event(ctrl);
}

static bool nvme_ctrl_pp_status(struct nvme_ctrl *ctrl)
{

	u32 csts;

	if (ctrl->ops->reg_read32(ctrl, NVME_REG_CSTS, &csts))
		return false;

	if (csts == ~0)
		return false;

	return ((ctrl->ctrl_config & NVME_CC_ENABLE) && (csts & NVME_CSTS_PP));
}

static void nvme_get_fw_slot_info(struct nvme_ctrl *ctrl)
{
	struct nvme_fw_slot_info_log *log;

	log = kmalloc(sizeof(*log), GFP_KERNEL);
	if (!log)
		return;

<<<<<<< HEAD
	if (nvme_get_log(ctrl, NVME_NSID_ALL, NVME_LOG_FW_SLOT, 0, log,
			sizeof(*log), 0))
=======
	if (nvme_get_log(ctrl, NVME_NSID_ALL, NVME_LOG_FW_SLOT, 0, NVME_CSI_NVM,
			log, sizeof(*log), 0))
>>>>>>> c1084c27
		dev_warn(ctrl->device, "Get FW SLOT INFO log error\n");
	kfree(log);
}

static void nvme_fw_act_work(struct work_struct *work)
{
	struct nvme_ctrl *ctrl = container_of(work,
				struct nvme_ctrl, fw_act_work);
	unsigned long fw_act_timeout;

	if (ctrl->mtfa)
		fw_act_timeout = jiffies +
				msecs_to_jiffies(ctrl->mtfa * 100);
	else
		fw_act_timeout = jiffies +
				msecs_to_jiffies(admin_timeout * 1000);

	nvme_stop_queues(ctrl);
	while (nvme_ctrl_pp_status(ctrl)) {
		if (time_after(jiffies, fw_act_timeout)) {
			dev_warn(ctrl->device,
				"Fw activation timeout, reset controller\n");
			nvme_try_sched_reset(ctrl);
			return;
		}
		msleep(100);
	}

	if (!nvme_change_ctrl_state(ctrl, NVME_CTRL_LIVE))
		return;

	nvme_start_queues(ctrl);
	/* read FW slot information to clear the AER */
	nvme_get_fw_slot_info(ctrl);
}

static void nvme_handle_aen_notice(struct nvme_ctrl *ctrl, u32 result)
{
	u32 aer_notice_type = (result & 0xff00) >> 8;

	trace_nvme_async_event(ctrl, aer_notice_type);

	switch (aer_notice_type) {
	case NVME_AER_NOTICE_NS_CHANGED:
		set_bit(NVME_AER_NOTICE_NS_CHANGED, &ctrl->events);
		nvme_queue_scan(ctrl);
		break;
	case NVME_AER_NOTICE_FW_ACT_STARTING:
		/*
		 * We are (ab)using the RESETTING state to prevent subsequent
		 * recovery actions from interfering with the controller's
		 * firmware activation.
		 */
		if (nvme_change_ctrl_state(ctrl, NVME_CTRL_RESETTING))
			queue_work(nvme_wq, &ctrl->fw_act_work);
		break;
#ifdef CONFIG_NVME_MULTIPATH
	case NVME_AER_NOTICE_ANA:
		if (!ctrl->ana_log_buf)
			break;
		queue_work(nvme_wq, &ctrl->ana_work);
		break;
#endif
	case NVME_AER_NOTICE_DISC_CHANGED:
		ctrl->aen_result = result;
		break;
	default:
		dev_warn(ctrl->device, "async event result %08x\n", result);
	}
}

void nvme_complete_async_event(struct nvme_ctrl *ctrl, __le16 status,
		volatile union nvme_result *res)
{
	u32 result = le32_to_cpu(res->u32);
	u32 aer_type = result & 0x07;

	if (le16_to_cpu(status) >> 1 != NVME_SC_SUCCESS)
		return;

	switch (aer_type) {
	case NVME_AER_NOTICE:
		nvme_handle_aen_notice(ctrl, result);
		break;
	case NVME_AER_ERROR:
	case NVME_AER_SMART:
	case NVME_AER_CSS:
	case NVME_AER_VS:
		trace_nvme_async_event(ctrl, aer_type);
		ctrl->aen_result = result;
		break;
	default:
		break;
	}
	queue_work(nvme_wq, &ctrl->async_event_work);
}
EXPORT_SYMBOL_GPL(nvme_complete_async_event);

void nvme_stop_ctrl(struct nvme_ctrl *ctrl)
{
	nvme_mpath_stop(ctrl);
	nvme_stop_keep_alive(ctrl);
	nvme_stop_failfast_work(ctrl);
	flush_work(&ctrl->async_event_work);
	cancel_work_sync(&ctrl->fw_act_work);
}
EXPORT_SYMBOL_GPL(nvme_stop_ctrl);

void nvme_start_ctrl(struct nvme_ctrl *ctrl)
{
	nvme_start_keep_alive(ctrl);

	nvme_enable_aen(ctrl);

	if (ctrl->queue_count > 1) {
		nvme_queue_scan(ctrl);
		nvme_start_queues(ctrl);
	}
	ctrl->created = true;
}
EXPORT_SYMBOL_GPL(nvme_start_ctrl);

void nvme_uninit_ctrl(struct nvme_ctrl *ctrl)
{
	nvme_hwmon_exit(ctrl);
	nvme_fault_inject_fini(&ctrl->fault_inject);
	dev_pm_qos_hide_latency_tolerance(ctrl->device);
	cdev_device_del(&ctrl->cdev, ctrl->device);
	nvme_put_ctrl(ctrl);
}
EXPORT_SYMBOL_GPL(nvme_uninit_ctrl);

static void nvme_free_cels(struct nvme_ctrl *ctrl)
{
	struct nvme_effects_log	*cel;
	unsigned long i;

	xa_for_each(&ctrl->cels, i, cel) {
		xa_erase(&ctrl->cels, i);
		kfree(cel);
	}

	xa_destroy(&ctrl->cels);
}

static void nvme_free_ctrl(struct device *dev)
{
	struct nvme_ctrl *ctrl =
		container_of(dev, struct nvme_ctrl, ctrl_device);
	struct nvme_subsystem *subsys = ctrl->subsys;

	if (!subsys || ctrl->instance != subsys->instance)
		ida_simple_remove(&nvme_instance_ida, ctrl->instance);

	nvme_free_cels(ctrl);
	nvme_mpath_uninit(ctrl);
	__free_page(ctrl->discard_page);

	if (subsys) {
		mutex_lock(&nvme_subsystems_lock);
		list_del(&ctrl->subsys_entry);
		sysfs_remove_link(&subsys->dev.kobj, dev_name(ctrl->device));
		mutex_unlock(&nvme_subsystems_lock);
	}

	ctrl->ops->free_ctrl(ctrl);

	if (subsys)
		nvme_put_subsystem(subsys);
}

/*
 * Initialize a NVMe controller structures.  This needs to be called during
 * earliest initialization so that we have the initialized structured around
 * during probing.
 */
int nvme_init_ctrl(struct nvme_ctrl *ctrl, struct device *dev,
		const struct nvme_ctrl_ops *ops, unsigned long quirks)
{
	int ret;

	ctrl->state = NVME_CTRL_NEW;
	clear_bit(NVME_CTRL_FAILFAST_EXPIRED, &ctrl->flags);
	spin_lock_init(&ctrl->lock);
	mutex_init(&ctrl->scan_lock);
	INIT_LIST_HEAD(&ctrl->namespaces);
	xa_init(&ctrl->cels);
	init_rwsem(&ctrl->namespaces_rwsem);
	ctrl->dev = dev;
	ctrl->ops = ops;
	ctrl->quirks = quirks;
	ctrl->numa_node = NUMA_NO_NODE;
	INIT_WORK(&ctrl->scan_work, nvme_scan_work);
	INIT_WORK(&ctrl->async_event_work, nvme_async_event_work);
	INIT_WORK(&ctrl->fw_act_work, nvme_fw_act_work);
	INIT_WORK(&ctrl->delete_work, nvme_delete_ctrl_work);
	init_waitqueue_head(&ctrl->state_wq);

	INIT_DELAYED_WORK(&ctrl->ka_work, nvme_keep_alive_work);
	INIT_DELAYED_WORK(&ctrl->failfast_work, nvme_failfast_work);
	memset(&ctrl->ka_cmd, 0, sizeof(ctrl->ka_cmd));
	ctrl->ka_cmd.common.opcode = nvme_admin_keep_alive;

	BUILD_BUG_ON(NVME_DSM_MAX_RANGES * sizeof(struct nvme_dsm_range) >
			PAGE_SIZE);
	ctrl->discard_page = alloc_page(GFP_KERNEL);
	if (!ctrl->discard_page) {
		ret = -ENOMEM;
		goto out;
	}

	ret = ida_simple_get(&nvme_instance_ida, 0, 0, GFP_KERNEL);
	if (ret < 0)
		goto out;
	ctrl->instance = ret;

	device_initialize(&ctrl->ctrl_device);
	ctrl->device = &ctrl->ctrl_device;
	ctrl->device->devt = MKDEV(MAJOR(nvme_ctrl_base_chr_devt),
			ctrl->instance);
	ctrl->device->class = nvme_class;
	ctrl->device->parent = ctrl->dev;
	ctrl->device->groups = nvme_dev_attr_groups;
	ctrl->device->release = nvme_free_ctrl;
	dev_set_drvdata(ctrl->device, ctrl);
	ret = dev_set_name(ctrl->device, "nvme%d", ctrl->instance);
	if (ret)
		goto out_release_instance;

	nvme_get_ctrl(ctrl);
	cdev_init(&ctrl->cdev, &nvme_dev_fops);
	ctrl->cdev.owner = ops->module;
	ret = cdev_device_add(&ctrl->cdev, ctrl->device);
	if (ret)
		goto out_free_name;

	/*
	 * Initialize latency tolerance controls.  The sysfs files won't
	 * be visible to userspace unless the device actually supports APST.
	 */
	ctrl->device->power.set_latency_tolerance = nvme_set_latency_tolerance;
	dev_pm_qos_update_user_latency_tolerance(ctrl->device,
		min(default_ps_max_latency_us, (unsigned long)S32_MAX));

	nvme_fault_inject_init(&ctrl->fault_inject, dev_name(ctrl->device));
	nvme_mpath_init_ctrl(ctrl);

	return 0;
out_free_name:
	nvme_put_ctrl(ctrl);
	kfree_const(ctrl->device->kobj.name);
out_release_instance:
	ida_simple_remove(&nvme_instance_ida, ctrl->instance);
out:
	if (ctrl->discard_page)
		__free_page(ctrl->discard_page);
	return ret;
}
EXPORT_SYMBOL_GPL(nvme_init_ctrl);

/**
 * nvme_kill_queues(): Ends all namespace queues
 * @ctrl: the dead controller that needs to end
 *
 * Call this function when the driver determines it is unable to get the
 * controller in a state capable of servicing IO.
 */
void nvme_kill_queues(struct nvme_ctrl *ctrl)
{
	struct nvme_ns *ns;

	down_read(&ctrl->namespaces_rwsem);

	/* Forcibly unquiesce queues to avoid blocking dispatch */
	if (ctrl->admin_q && !blk_queue_dying(ctrl->admin_q))
		blk_mq_unquiesce_queue(ctrl->admin_q);

	list_for_each_entry(ns, &ctrl->namespaces, list)
		nvme_set_queue_dying(ns);

	up_read(&ctrl->namespaces_rwsem);
}
EXPORT_SYMBOL_GPL(nvme_kill_queues);

void nvme_unfreeze(struct nvme_ctrl *ctrl)
{
	struct nvme_ns *ns;

	down_read(&ctrl->namespaces_rwsem);
	list_for_each_entry(ns, &ctrl->namespaces, list)
		blk_mq_unfreeze_queue(ns->queue);
	up_read(&ctrl->namespaces_rwsem);
}
EXPORT_SYMBOL_GPL(nvme_unfreeze);

int nvme_wait_freeze_timeout(struct nvme_ctrl *ctrl, long timeout)
{
	struct nvme_ns *ns;

	down_read(&ctrl->namespaces_rwsem);
	list_for_each_entry(ns, &ctrl->namespaces, list) {
		timeout = blk_mq_freeze_queue_wait_timeout(ns->queue, timeout);
		if (timeout <= 0)
			break;
	}
	up_read(&ctrl->namespaces_rwsem);
	return timeout;
}
EXPORT_SYMBOL_GPL(nvme_wait_freeze_timeout);

void nvme_wait_freeze(struct nvme_ctrl *ctrl)
{
	struct nvme_ns *ns;

	down_read(&ctrl->namespaces_rwsem);
	list_for_each_entry(ns, &ctrl->namespaces, list)
		blk_mq_freeze_queue_wait(ns->queue);
	up_read(&ctrl->namespaces_rwsem);
}
EXPORT_SYMBOL_GPL(nvme_wait_freeze);

void nvme_start_freeze(struct nvme_ctrl *ctrl)
{
	struct nvme_ns *ns;

	down_read(&ctrl->namespaces_rwsem);
	list_for_each_entry(ns, &ctrl->namespaces, list)
		blk_freeze_queue_start(ns->queue);
	up_read(&ctrl->namespaces_rwsem);
}
EXPORT_SYMBOL_GPL(nvme_start_freeze);

void nvme_stop_queues(struct nvme_ctrl *ctrl)
{
	struct nvme_ns *ns;

	down_read(&ctrl->namespaces_rwsem);
	list_for_each_entry(ns, &ctrl->namespaces, list)
		blk_mq_quiesce_queue(ns->queue);
	up_read(&ctrl->namespaces_rwsem);
}
EXPORT_SYMBOL_GPL(nvme_stop_queues);

void nvme_start_queues(struct nvme_ctrl *ctrl)
{
	struct nvme_ns *ns;

	down_read(&ctrl->namespaces_rwsem);
	list_for_each_entry(ns, &ctrl->namespaces, list)
		blk_mq_unquiesce_queue(ns->queue);
	up_read(&ctrl->namespaces_rwsem);
}
EXPORT_SYMBOL_GPL(nvme_start_queues);

void nvme_sync_io_queues(struct nvme_ctrl *ctrl)
{
	struct nvme_ns *ns;

	down_read(&ctrl->namespaces_rwsem);
	list_for_each_entry(ns, &ctrl->namespaces, list)
		blk_sync_queue(ns->queue);
	up_read(&ctrl->namespaces_rwsem);
}
EXPORT_SYMBOL_GPL(nvme_sync_io_queues);

void nvme_sync_queues(struct nvme_ctrl *ctrl)
{
	nvme_sync_io_queues(ctrl);
	if (ctrl->admin_q)
		blk_sync_queue(ctrl->admin_q);
}
EXPORT_SYMBOL_GPL(nvme_sync_queues);

struct nvme_ctrl *nvme_ctrl_from_file(struct file *file)
{
	if (file->f_op != &nvme_dev_fops)
		return NULL;
	return file->private_data;
}
EXPORT_SYMBOL_NS_GPL(nvme_ctrl_from_file, NVME_TARGET_PASSTHRU);

/*
 * Check we didn't inadvertently grow the command structure sizes:
 */
static inline void _nvme_check_size(void)
{
	BUILD_BUG_ON(sizeof(struct nvme_common_command) != 64);
	BUILD_BUG_ON(sizeof(struct nvme_rw_command) != 64);
	BUILD_BUG_ON(sizeof(struct nvme_identify) != 64);
	BUILD_BUG_ON(sizeof(struct nvme_features) != 64);
	BUILD_BUG_ON(sizeof(struct nvme_download_firmware) != 64);
	BUILD_BUG_ON(sizeof(struct nvme_format_cmd) != 64);
	BUILD_BUG_ON(sizeof(struct nvme_dsm_cmd) != 64);
	BUILD_BUG_ON(sizeof(struct nvme_write_zeroes_cmd) != 64);
	BUILD_BUG_ON(sizeof(struct nvme_abort_cmd) != 64);
	BUILD_BUG_ON(sizeof(struct nvme_get_log_page_command) != 64);
	BUILD_BUG_ON(sizeof(struct nvme_command) != 64);
	BUILD_BUG_ON(sizeof(struct nvme_id_ctrl) != NVME_IDENTIFY_DATA_SIZE);
	BUILD_BUG_ON(sizeof(struct nvme_id_ns) != NVME_IDENTIFY_DATA_SIZE);
	BUILD_BUG_ON(sizeof(struct nvme_id_ns_zns) != NVME_IDENTIFY_DATA_SIZE);
	BUILD_BUG_ON(sizeof(struct nvme_id_ctrl_zns) != NVME_IDENTIFY_DATA_SIZE);
	BUILD_BUG_ON(sizeof(struct nvme_id_ctrl_nvm) != NVME_IDENTIFY_DATA_SIZE);
	BUILD_BUG_ON(sizeof(struct nvme_lba_range_type) != 64);
	BUILD_BUG_ON(sizeof(struct nvme_smart_log) != 512);
	BUILD_BUG_ON(sizeof(struct nvme_dbbuf) != 64);
	BUILD_BUG_ON(sizeof(struct nvme_directive_cmd) != 64);
}


static int __init nvme_core_init(void)
{
	int result = -ENOMEM;

	_nvme_check_size();

	nvme_wq = alloc_workqueue("nvme-wq",
			WQ_UNBOUND | WQ_MEM_RECLAIM | WQ_SYSFS, 0);
	if (!nvme_wq)
		goto out;

	nvme_reset_wq = alloc_workqueue("nvme-reset-wq",
			WQ_UNBOUND | WQ_MEM_RECLAIM | WQ_SYSFS, 0);
	if (!nvme_reset_wq)
		goto destroy_wq;

	nvme_delete_wq = alloc_workqueue("nvme-delete-wq",
			WQ_UNBOUND | WQ_MEM_RECLAIM | WQ_SYSFS, 0);
	if (!nvme_delete_wq)
		goto destroy_reset_wq;

	result = alloc_chrdev_region(&nvme_ctrl_base_chr_devt, 0,
			NVME_MINORS, "nvme");
	if (result < 0)
		goto destroy_delete_wq;

	nvme_class = class_create(THIS_MODULE, "nvme");
	if (IS_ERR(nvme_class)) {
		result = PTR_ERR(nvme_class);
		goto unregister_chrdev;
	}
	nvme_class->dev_uevent = nvme_class_uevent;

	nvme_subsys_class = class_create(THIS_MODULE, "nvme-subsystem");
	if (IS_ERR(nvme_subsys_class)) {
		result = PTR_ERR(nvme_subsys_class);
		goto destroy_class;
	}

	result = alloc_chrdev_region(&nvme_ns_chr_devt, 0, NVME_MINORS,
				     "nvme-generic");
	if (result < 0)
		goto destroy_subsys_class;

	nvme_ns_chr_class = class_create(THIS_MODULE, "nvme-generic");
	if (IS_ERR(nvme_ns_chr_class)) {
		result = PTR_ERR(nvme_ns_chr_class);
		goto unregister_generic_ns;
	}

	return 0;

unregister_generic_ns:
	unregister_chrdev_region(nvme_ns_chr_devt, NVME_MINORS);
destroy_subsys_class:
	class_destroy(nvme_subsys_class);
destroy_class:
	class_destroy(nvme_class);
unregister_chrdev:
	unregister_chrdev_region(nvme_ctrl_base_chr_devt, NVME_MINORS);
destroy_delete_wq:
	destroy_workqueue(nvme_delete_wq);
destroy_reset_wq:
	destroy_workqueue(nvme_reset_wq);
destroy_wq:
	destroy_workqueue(nvme_wq);
out:
	return result;
}

static void __exit nvme_core_exit(void)
{
	class_destroy(nvme_ns_chr_class);
	class_destroy(nvme_subsys_class);
	class_destroy(nvme_class);
	unregister_chrdev_region(nvme_ns_chr_devt, NVME_MINORS);
	unregister_chrdev_region(nvme_ctrl_base_chr_devt, NVME_MINORS);
	destroy_workqueue(nvme_delete_wq);
	destroy_workqueue(nvme_reset_wq);
	destroy_workqueue(nvme_wq);
	ida_destroy(&nvme_ns_chr_minor_ida);
	ida_destroy(&nvme_instance_ida);
}

MODULE_LICENSE("GPL");
MODULE_VERSION("1.0");
module_init(nvme_core_init);
module_exit(nvme_core_exit);<|MERGE_RESOLUTION|>--- conflicted
+++ resolved
@@ -366,16 +366,6 @@
 	if (nvme_req(req)->ctrl->kas)
 		nvme_req(req)->ctrl->comp_seen = true;
 
-<<<<<<< HEAD
-	if (unlikely(status != BLK_STS_OK && nvme_req_needs_retry(req))) {
-		if ((req->cmd_flags & REQ_NVME_MPATH) && nvme_failover_req(req))
-			return;
-
-		if (!blk_queue_dying(req->q)) {
-			nvme_retry_req(req);
-			return;
-		}
-=======
 	switch (nvme_decide_disposition(req)) {
 	case COMPLETE:
 		nvme_end_req(req);
@@ -386,7 +376,6 @@
 	case FAILOVER:
 		nvme_failover_req(req);
 		return;
->>>>>>> c1084c27
 	}
 }
 EXPORT_SYMBOL_GPL(nvme_complete_rq);
@@ -416,10 +405,7 @@
 		return true;
 
 	nvme_req(req)->status = NVME_SC_HOST_ABORTED_CMD;
-<<<<<<< HEAD
-=======
 	nvme_req(req)->flags |= NVME_REQ_CANCELLED;
->>>>>>> c1084c27
 	blk_mq_complete_request(req);
 	return true;
 }
@@ -1169,16 +1155,6 @@
 	return effects;
 }
 
-<<<<<<< HEAD
-	ctrl->comp_seen = false;
-	spin_lock_irqsave(&ctrl->lock, flags);
-	if (ctrl->state == NVME_CTRL_LIVE ||
-	    ctrl->state == NVME_CTRL_CONNECTING)
-		startka = true;
-	spin_unlock_irqrestore(&ctrl->lock, flags);
-	if (startka)
-		queue_delayed_work(nvme_wq, &ctrl->ka_work, ctrl->kato * HZ);
-=======
 static void nvme_passthru_end(struct nvme_ctrl *ctrl, u32 effects,
 			      struct nvme_command *cmd, int status)
 {
@@ -1215,7 +1191,6 @@
 	default:
 		break;
 	}
->>>>>>> c1084c27
 }
 
 int nvme_execute_passthru_rq(struct request *rq)
@@ -1283,11 +1258,7 @@
 		dev_dbg(ctrl->device,
 			"reschedule traffic based keep-alive timer\n");
 		ctrl->comp_seen = false;
-<<<<<<< HEAD
-		queue_delayed_work(nvme_wq, &ctrl->ka_work, ctrl->kato * HZ);
-=======
 		nvme_queue_keep_alive_work(ctrl);
->>>>>>> c1084c27
 		return;
 	}
 
@@ -1310,11 +1281,7 @@
 	if (unlikely(ctrl->kato == 0))
 		return;
 
-<<<<<<< HEAD
-	queue_delayed_work(nvme_wq, &ctrl->ka_work, ctrl->kato * HZ);
-=======
 	nvme_queue_keep_alive_work(ctrl);
->>>>>>> c1084c27
 }
 
 void nvme_stop_keep_alive(struct nvme_ctrl *ctrl)
@@ -1326,8 +1293,6 @@
 }
 EXPORT_SYMBOL_GPL(nvme_stop_keep_alive);
 
-<<<<<<< HEAD
-=======
 static void nvme_update_keep_alive(struct nvme_ctrl *ctrl,
 				   struct nvme_command *cmd)
 {
@@ -1343,7 +1308,6 @@
 	nvme_start_keep_alive(ctrl);
 }
 
->>>>>>> c1084c27
 /*
  * In NVMe 1.0 the CNS field was just a binary controller or namespace
  * flag, thus sending any new CNS opcodes has a big chance of not working.
@@ -1436,9 +1400,6 @@
 	if (ctrl->quirks & NVME_QUIRK_NO_NS_DESC_LIST)
 		return 0;
 
-	if (ctrl->quirks & NVME_QUIRK_NO_NS_DESC_LIST)
-		return 0;
-
 	c.identify.opcode = nvme_admin_identify;
 	c.identify.nsid = cpu_to_le32(nsid);
 	c.identify.cns = NVME_ID_CNS_NS_DESC_LIST;
@@ -1451,12 +1412,8 @@
 				      NVME_IDENTIFY_DATA_SIZE);
 	if (status) {
 		dev_warn(ctrl->device,
-<<<<<<< HEAD
-			"Identify Descriptors failed (%d)\n", status);
-=======
 			"Identify Descriptors failed (nsid=%u, status=0x%x)\n",
 			nsid, status);
->>>>>>> c1084c27
 		goto free_data;
 	}
 
@@ -1527,11 +1484,7 @@
 		unsigned int dword11, void *buffer, size_t buflen, u32 *result)
 {
 	union nvme_result res = { 0 };
-<<<<<<< HEAD
-	struct nvme_command c;
-=======
 	struct nvme_command c = { };
->>>>>>> c1084c27
 	int ret;
 
 	c.features.opcode = op;
@@ -1612,315 +1565,7 @@
 	queue_work(nvme_wq, &ctrl->async_event_work);
 }
 
-<<<<<<< HEAD
-/*
- * Convert integer values from ioctl structures to user pointers, silently
- * ignoring the upper bits in the compat case to match behaviour of 32-bit
- * kernels.
- */
-static void __user *nvme_to_user_ptr(uintptr_t ptrval)
-{
-	if (in_compat_syscall())
-		ptrval = (compat_uptr_t)ptrval;
-	return (void __user *)ptrval;
-}
-
-static int nvme_submit_io(struct nvme_ns *ns, struct nvme_user_io __user *uio)
-{
-	struct nvme_user_io io;
-	struct nvme_command c;
-	unsigned length, meta_len;
-	void __user *metadata;
-
-	if (copy_from_user(&io, uio, sizeof(io)))
-		return -EFAULT;
-	if (io.flags)
-		return -EINVAL;
-
-	switch (io.opcode) {
-	case nvme_cmd_write:
-	case nvme_cmd_read:
-	case nvme_cmd_compare:
-		break;
-	default:
-		return -EINVAL;
-	}
-
-	length = (io.nblocks + 1) << ns->lba_shift;
-	meta_len = (io.nblocks + 1) * ns->ms;
-	metadata = nvme_to_user_ptr(io.metadata);
-
-	if (ns->ext) {
-		length += meta_len;
-		meta_len = 0;
-	} else if (meta_len) {
-		if ((io.metadata & 3) || !io.metadata)
-			return -EINVAL;
-	}
-
-	memset(&c, 0, sizeof(c));
-	c.rw.opcode = io.opcode;
-	c.rw.flags = io.flags;
-	c.rw.nsid = cpu_to_le32(ns->head->ns_id);
-	c.rw.slba = cpu_to_le64(io.slba);
-	c.rw.length = cpu_to_le16(io.nblocks);
-	c.rw.control = cpu_to_le16(io.control);
-	c.rw.dsmgmt = cpu_to_le32(io.dsmgmt);
-	c.rw.reftag = cpu_to_le32(io.reftag);
-	c.rw.apptag = cpu_to_le16(io.apptag);
-	c.rw.appmask = cpu_to_le16(io.appmask);
-
-	return nvme_submit_user_cmd(ns->queue, &c,
-			nvme_to_user_ptr(io.addr), length,
-			metadata, meta_len, lower_32_bits(io.slba), NULL, 0);
-}
-
-static u32 nvme_known_admin_effects(u8 opcode)
-{
-	switch (opcode) {
-	case nvme_admin_format_nvm:
-		return NVME_CMD_EFFECTS_CSUPP | NVME_CMD_EFFECTS_LBCC |
-					NVME_CMD_EFFECTS_CSE_MASK;
-	case nvme_admin_sanitize_nvm:
-		return NVME_CMD_EFFECTS_CSE_MASK;
-	default:
-		break;
-	}
-	return 0;
-}
-
-static u32 nvme_passthru_start(struct nvme_ctrl *ctrl, struct nvme_ns *ns,
-								u8 opcode)
-{
-	u32 effects = 0;
-
-	if (ns) {
-		if (ctrl->effects)
-			effects = le32_to_cpu(ctrl->effects->iocs[opcode]);
-		if (effects & ~(NVME_CMD_EFFECTS_CSUPP | NVME_CMD_EFFECTS_LBCC))
-			dev_warn(ctrl->device,
-				 "IO command:%02x has unhandled effects:%08x\n",
-				 opcode, effects);
-		return 0;
-	}
-
-	if (ctrl->effects)
-		effects = le32_to_cpu(ctrl->effects->acs[opcode]);
-	effects |= nvme_known_admin_effects(opcode);
-
-	/*
-	 * For simplicity, IO to all namespaces is quiesced even if the command
-	 * effects say only one namespace is affected.
-	 */
-	if (effects & (NVME_CMD_EFFECTS_LBCC | NVME_CMD_EFFECTS_CSE_MASK)) {
-		mutex_lock(&ctrl->scan_lock);
-		mutex_lock(&ctrl->subsys->lock);
-		nvme_mpath_start_freeze(ctrl->subsys);
-		nvme_mpath_wait_freeze(ctrl->subsys);
-		nvme_start_freeze(ctrl);
-		nvme_wait_freeze(ctrl);
-	}
-	return effects;
-}
-
-static void nvme_update_formats(struct nvme_ctrl *ctrl)
-{
-	struct nvme_ns *ns;
-
-	down_read(&ctrl->namespaces_rwsem);
-	list_for_each_entry(ns, &ctrl->namespaces, list)
-		if (ns->disk && nvme_revalidate_disk(ns->disk))
-			nvme_set_queue_dying(ns);
-	up_read(&ctrl->namespaces_rwsem);
-}
-
-static void nvme_passthru_end(struct nvme_ctrl *ctrl, u32 effects)
-{
-	/*
-	 * Revalidate LBA changes prior to unfreezing. This is necessary to
-	 * prevent memory corruption if a logical block size was changed by
-	 * this command.
-	 */
-	if (effects & NVME_CMD_EFFECTS_LBCC)
-		nvme_update_formats(ctrl);
-	if (effects & (NVME_CMD_EFFECTS_LBCC | NVME_CMD_EFFECTS_CSE_MASK)) {
-		nvme_unfreeze(ctrl);
-		nvme_mpath_unfreeze(ctrl->subsys);
-		mutex_unlock(&ctrl->subsys->lock);
-		nvme_remove_invalid_namespaces(ctrl, NVME_NSID_ALL);
-		mutex_unlock(&ctrl->scan_lock);
-	}
-	if (effects & NVME_CMD_EFFECTS_CCC)
-		nvme_init_identify(ctrl);
-	if (effects & (NVME_CMD_EFFECTS_NIC | NVME_CMD_EFFECTS_NCC))
-		nvme_queue_scan(ctrl);
-}
-
-static int nvme_user_cmd(struct nvme_ctrl *ctrl, struct nvme_ns *ns,
-			struct nvme_passthru_cmd __user *ucmd)
-{
-	struct nvme_passthru_cmd cmd;
-	struct nvme_command c;
-	unsigned timeout = 0;
-	u32 effects;
-	u64 result;
-	int status;
-
-	if (!capable(CAP_SYS_ADMIN))
-		return -EACCES;
-	if (copy_from_user(&cmd, ucmd, sizeof(cmd)))
-		return -EFAULT;
-	if (cmd.flags)
-		return -EINVAL;
-
-	memset(&c, 0, sizeof(c));
-	c.common.opcode = cmd.opcode;
-	c.common.flags = cmd.flags;
-	c.common.nsid = cpu_to_le32(cmd.nsid);
-	c.common.cdw2[0] = cpu_to_le32(cmd.cdw2);
-	c.common.cdw2[1] = cpu_to_le32(cmd.cdw3);
-	c.common.cdw10 = cpu_to_le32(cmd.cdw10);
-	c.common.cdw11 = cpu_to_le32(cmd.cdw11);
-	c.common.cdw12 = cpu_to_le32(cmd.cdw12);
-	c.common.cdw13 = cpu_to_le32(cmd.cdw13);
-	c.common.cdw14 = cpu_to_le32(cmd.cdw14);
-	c.common.cdw15 = cpu_to_le32(cmd.cdw15);
-
-	if (cmd.timeout_ms)
-		timeout = msecs_to_jiffies(cmd.timeout_ms);
-
-	effects = nvme_passthru_start(ctrl, ns, cmd.opcode);
-	status = nvme_submit_user_cmd(ns ? ns->queue : ctrl->admin_q, &c,
-			nvme_to_user_ptr(cmd.addr), cmd.data_len,
-			nvme_to_user_ptr(cmd.metadata), cmd.metadata_len,
-			0, &result, timeout);
-	nvme_passthru_end(ctrl, effects);
-
-	if (status >= 0) {
-		if (put_user(result, &ucmd->result))
-			return -EFAULT;
-	}
-
-	return status;
-}
-
-static int nvme_user_cmd64(struct nvme_ctrl *ctrl, struct nvme_ns *ns,
-			struct nvme_passthru_cmd64 __user *ucmd)
-{
-	struct nvme_passthru_cmd64 cmd;
-	struct nvme_command c;
-	unsigned timeout = 0;
-	u32 effects;
-	int status;
-
-	if (!capable(CAP_SYS_ADMIN))
-		return -EACCES;
-	if (copy_from_user(&cmd, ucmd, sizeof(cmd)))
-		return -EFAULT;
-	if (cmd.flags)
-		return -EINVAL;
-
-	memset(&c, 0, sizeof(c));
-	c.common.opcode = cmd.opcode;
-	c.common.flags = cmd.flags;
-	c.common.nsid = cpu_to_le32(cmd.nsid);
-	c.common.cdw2[0] = cpu_to_le32(cmd.cdw2);
-	c.common.cdw2[1] = cpu_to_le32(cmd.cdw3);
-	c.common.cdw10 = cpu_to_le32(cmd.cdw10);
-	c.common.cdw11 = cpu_to_le32(cmd.cdw11);
-	c.common.cdw12 = cpu_to_le32(cmd.cdw12);
-	c.common.cdw13 = cpu_to_le32(cmd.cdw13);
-	c.common.cdw14 = cpu_to_le32(cmd.cdw14);
-	c.common.cdw15 = cpu_to_le32(cmd.cdw15);
-
-	if (cmd.timeout_ms)
-		timeout = msecs_to_jiffies(cmd.timeout_ms);
-
-	effects = nvme_passthru_start(ctrl, ns, cmd.opcode);
-	status = nvme_submit_user_cmd(ns ? ns->queue : ctrl->admin_q, &c,
-			nvme_to_user_ptr(cmd.addr), cmd.data_len,
-			nvme_to_user_ptr(cmd.metadata), cmd.metadata_len,
-			0, &cmd.result, timeout);
-	nvme_passthru_end(ctrl, effects);
-
-	if (status >= 0) {
-		if (put_user(cmd.result, &ucmd->result))
-			return -EFAULT;
-	}
-
-	return status;
-}
-
-/*
- * Issue ioctl requests on the first available path.  Note that unlike normal
- * block layer requests we will not retry failed request on another controller.
- */
-static struct nvme_ns *nvme_get_ns_from_disk(struct gendisk *disk,
-		struct nvme_ns_head **head, int *srcu_idx)
-{
-#ifdef CONFIG_NVME_MULTIPATH
-	if (disk->fops == &nvme_ns_head_ops) {
-		struct nvme_ns *ns;
-
-		*head = disk->private_data;
-		*srcu_idx = srcu_read_lock(&(*head)->srcu);
-		ns = nvme_find_path(*head);
-		if (!ns)
-			srcu_read_unlock(&(*head)->srcu, *srcu_idx);
-		return ns;
-	}
-#endif
-	*head = NULL;
-	*srcu_idx = -1;
-	return disk->private_data;
-}
-
-static void nvme_put_ns_from_disk(struct nvme_ns_head *head, int idx)
-{
-	if (head)
-		srcu_read_unlock(&head->srcu, idx);
-}
-
-static bool is_ctrl_ioctl(unsigned int cmd)
-{
-	if (cmd == NVME_IOCTL_ADMIN_CMD || cmd == NVME_IOCTL_ADMIN64_CMD)
-		return true;
-	if (is_sed_ioctl(cmd))
-		return true;
-	return false;
-}
-
-static int nvme_handle_ctrl_ioctl(struct nvme_ns *ns, unsigned int cmd,
-				  void __user *argp,
-				  struct nvme_ns_head *head,
-				  int srcu_idx)
-{
-	struct nvme_ctrl *ctrl = ns->ctrl;
-	int ret;
-
-	nvme_get_ctrl(ns->ctrl);
-	nvme_put_ns_from_disk(head, srcu_idx);
-
-	switch (cmd) {
-	case NVME_IOCTL_ADMIN_CMD:
-		ret = nvme_user_cmd(ctrl, NULL, argp);
-		break;
-	case NVME_IOCTL_ADMIN64_CMD:
-		ret = nvme_user_cmd64(ctrl, NULL, argp);
-		break;
-	default:
-		ret = sed_ioctl(ctrl->opal_dev, cmd, argp);
-		break;
-	}
-	nvme_put_ctrl(ctrl);
-	return ret;
-}
-
-static int nvme_ioctl(struct block_device *bdev, fmode_t mode,
-		unsigned int cmd, unsigned long arg)
-=======
 static int nvme_ns_open(struct nvme_ns *ns)
->>>>>>> c1084c27
 {
 
 	/* should never be called due to GENHD_FL_HIDDEN */
@@ -2031,30 +1676,6 @@
 
 static bool nvme_ns_ids_valid(struct nvme_ns_ids *ids)
 {
-<<<<<<< HEAD
-	u64 max_blocks;
-
-	if (!(ns->ctrl->oncs & NVME_CTRL_ONCS_WRITE_ZEROES) ||
-	    (ns->ctrl->quirks & NVME_QUIRK_DISABLE_WRITE_ZEROES))
-		return;
-	/*
-	 * Even though NVMe spec explicitly states that MDTS is not
-	 * applicable to the write-zeroes:- "The restriction does not apply to
-	 * commands that do not transfer data between the host and the
-	 * controller (e.g., Write Uncorrectable ro Write Zeroes command).".
-	 * In order to be more cautious use controller's max_hw_sectors value
-	 * to configure the maximum sectors for the write-zeroes which is
-	 * configured based on the controller's MDTS field in the
-	 * nvme_init_identify() if available.
-	 */
-	if (ns->ctrl->max_hw_sectors == UINT_MAX)
-		max_blocks = (u64)USHRT_MAX + 1;
-	else
-		max_blocks = ns->ctrl->max_hw_sectors + 1;
-
-	blk_queue_max_write_zeroes_sectors(disk->queue,
-					   nvme_lba_to_sect(ns, max_blocks));
-=======
 	return !uuid_is_null(&ids->uuid) ||
 		memchr_inv(ids->nguid, 0, sizeof(ids->nguid)) ||
 		memchr_inv(ids->eui64, 0, sizeof(ids->eui64));
@@ -2066,22 +1687,11 @@
 		memcmp(&a->nguid, &b->nguid, sizeof(a->nguid)) == 0 &&
 		memcmp(&a->eui64, &b->eui64, sizeof(a->eui64)) == 0 &&
 		a->csi == b->csi;
->>>>>>> c1084c27
 }
 
 static int nvme_setup_streams_ns(struct nvme_ctrl *ctrl, struct nvme_ns *ns,
 				 u32 *phys_bs, u32 *io_opt)
 {
-<<<<<<< HEAD
-	memset(ids, 0, sizeof(*ids));
-
-	if (ctrl->vs >= NVME_VS(1, 1, 0))
-		memcpy(ids->eui64, id->eui64, sizeof(id->eui64));
-	if (ctrl->vs >= NVME_VS(1, 2, 0))
-		memcpy(ids->nguid, id->nguid, sizeof(id->nguid));
-	if (ctrl->vs >= NVME_VS(1, 3, 0))
-		return nvme_identify_ns_descs(ctrl, nsid, ids);
-=======
 	struct streams_directive_params s;
 	int ret;
 
@@ -2101,7 +1711,6 @@
 			*io_opt = *phys_bs * ns->sgs;
 	}
 
->>>>>>> c1084c27
 	return 0;
 }
 
@@ -2249,50 +1858,15 @@
 
 static void nvme_set_chunk_sectors(struct nvme_ns *ns, struct nvme_id_ns *id)
 {
-<<<<<<< HEAD
-	struct nvme_ns *ns = disk->private_data;
-	u32 iob;
-
-	/*
-	 * If identify namespace failed, use default 512 byte block size so
-	 * block layer can use before failing read/write for 0 capacity.
-	 */
-	ns->lba_shift = id->lbaf[id->flbas & NVME_NS_FLBAS_LBA_MASK].ds;
-	if (ns->lba_shift == 0)
-		ns->lba_shift = 9;
-
-	if ((ns->ctrl->quirks & NVME_QUIRK_STRIPE_SIZE) &&
-	    is_power_of_2(ns->ctrl->max_hw_sectors))
-		iob = ns->ctrl->max_hw_sectors;
-	else
-		iob = nvme_lba_to_sect(ns, le16_to_cpu(id->noiob));
-
-	ns->ms = le16_to_cpu(id->lbaf[id->flbas & NVME_NS_FLBAS_LBA_MASK].ms);
-	ns->ext = ns->ms && (id->flbas & NVME_NS_FLBAS_META_EXT);
-	/* the PI implementation requires metadata equal t10 pi tuple size */
-	if (ns->ms == sizeof(struct t10_pi_tuple))
-		ns->pi_type = id->dps & NVME_NS_DPS_PI_MASK;
-=======
 	struct nvme_ctrl *ctrl = ns->ctrl;
 	u32 iob;
 
 	if ((ctrl->quirks & NVME_QUIRK_STRIPE_SIZE) &&
 	    is_power_of_2(ctrl->max_hw_sectors))
 		iob = ctrl->max_hw_sectors;
->>>>>>> c1084c27
 	else
 		iob = nvme_lba_to_sect(ns, le16_to_cpu(id->noiob));
 
-<<<<<<< HEAD
-	if (iob)
-		blk_queue_chunk_sectors(ns->queue, rounddown_pow_of_two(iob));
-	nvme_update_disk_info(disk, ns, id);
-#ifdef CONFIG_NVME_MULTIPATH
-	if (ns->head->disk) {
-		nvme_update_disk_info(ns->head->disk, ns, id);
-		blk_queue_stack_limits(ns->head->disk->queue, ns->queue);
-		nvme_mpath_update_disk_size(ns->head->disk);
-=======
 	if (!iob)
 		return;
 
@@ -2301,7 +1875,6 @@
 			pr_warn("%s: ignoring unaligned IO boundary:%u\n",
 				ns->disk->disk_name, iob);
 		return;
->>>>>>> c1084c27
 	}
 
 	if (blk_queue_is_zoned(ns->disk->queue)) {
@@ -2641,15 +2214,8 @@
 			return -ENODEV;
 		}
 	}
-<<<<<<< HEAD
-	blk_queue_virt_boundary(q, ctrl->page_size - 1);
-	if (ctrl->vwc & NVME_CTRL_VWC_PRESENT)
-		vwc = true;
-	blk_queue_write_cache(q, vwc, vwc);
-=======
 
 	return ret;
->>>>>>> c1084c27
 }
 EXPORT_SYMBOL_GPL(nvme_shutdown_ctrl);
 
@@ -3504,34 +3070,16 @@
 	}
 
 	nvme_get_ctrl(ctrl);
-<<<<<<< HEAD
-	if (!try_module_get(ctrl->ops->module))
-		return -EINVAL;
-=======
 	if (!try_module_get(ctrl->ops->module)) {
 		nvme_put_ctrl(ctrl);
 		return -EINVAL;
 	}
->>>>>>> c1084c27
 
 	file->private_data = ctrl;
 	return 0;
 }
 
 static int nvme_dev_release(struct inode *inode, struct file *file)
-<<<<<<< HEAD
-{
-	struct nvme_ctrl *ctrl =
-		container_of(inode->i_cdev, struct nvme_ctrl, cdev);
-
-	module_put(ctrl->ops->module);
-	nvme_put_ctrl(ctrl);
-	return 0;
-}
-
-static int nvme_dev_user_cmd(struct nvme_ctrl *ctrl, void __user *argp)
-=======
->>>>>>> c1084c27
 {
 	struct nvme_ctrl *ctrl =
 		container_of(inode->i_cdev, struct nvme_ctrl, cdev);
@@ -3740,10 +3288,6 @@
 				size_t count)
 {
 	struct nvme_ctrl *ctrl = dev_get_drvdata(dev);
-
-	/* Can't delete non-created controllers */
-	if (!ctrl->created)
-		return -EBUSY;
 
 	if (device_remove_file_self(dev, attr))
 		nvme_delete_ctrl_sync(ctrl);
@@ -4276,13 +3820,6 @@
 	nvme_fault_inject_init(&ns->fault_inject, ns->disk->disk_name);
 	kfree(id);
 
-<<<<<<< HEAD
-	return 0;
- out_put_disk:
-	/* prevent double queue cleanup */
-	ns->disk->queue = NULL;
-	put_disk(ns->disk);
-=======
 	return;
 
  out_cleanup_ns_from_list:
@@ -4290,7 +3827,6 @@
 	down_write(&ctrl->namespaces_rwsem);
 	list_del_init(&ns->list);
 	up_write(&ctrl->namespaces_rwsem);
->>>>>>> c1084c27
  out_unlink_ns:
 	mutex_lock(&ctrl->subsys->lock);
 	list_del_rcu(&ns->siblings);
@@ -4551,18 +4087,8 @@
 	}
 
 	mutex_lock(&ctrl->scan_lock);
-<<<<<<< HEAD
-	nn = le32_to_cpu(id->nn);
-	if (!nvme_ctrl_limited_cns(ctrl)) {
-		if (!nvme_scan_ns_list(ctrl, nn))
-			goto out_free_id;
-	}
-	nvme_scan_ns_sequential(ctrl, nn);
-out_free_id:
-=======
 	if (nvme_scan_ns_list(ctrl) != 0)
 		nvme_scan_ns_sequential(ctrl);
->>>>>>> c1084c27
 	mutex_unlock(&ctrl->scan_lock);
 }
 
@@ -4686,13 +4212,8 @@
 	if (!log)
 		return;
 
-<<<<<<< HEAD
-	if (nvme_get_log(ctrl, NVME_NSID_ALL, NVME_LOG_FW_SLOT, 0, log,
-			sizeof(*log), 0))
-=======
 	if (nvme_get_log(ctrl, NVME_NSID_ALL, NVME_LOG_FW_SLOT, 0, NVME_CSI_NVM,
 			log, sizeof(*log), 0))
->>>>>>> c1084c27
 		dev_warn(ctrl->device, "Get FW SLOT INFO log error\n");
 	kfree(log);
 }
@@ -4811,7 +4332,6 @@
 		nvme_queue_scan(ctrl);
 		nvme_start_queues(ctrl);
 	}
-	ctrl->created = true;
 }
 EXPORT_SYMBOL_GPL(nvme_start_ctrl);
 
