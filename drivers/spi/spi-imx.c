--- conflicted
+++ resolved
@@ -1775,19 +1775,11 @@
 	/* Request GPIO CS lines, if any */
 	if (!spi_imx->slave_mode && master->cs_gpios) {
 		for (i = 0; i < master->num_chipselect; i++) {
-<<<<<<< HEAD
-			if (master->cs_gpios[i] == -EPROBE_DEFER) {
-				ret = -EPROBE_DEFER;
-				goto out_spi_bitbang;
-			}
-			if (!gpio_is_valid(master->cs_gpios[i]))
-=======
 			if (!gpio_is_valid(master->cs_gpios[i])) {
 				if (master->cs_gpios[i] == -EPROBE_DEFER) {
 					ret = -EPROBE_DEFER;
 					goto out_spi_bitbang;
 				}
->>>>>>> ea790475
 				continue;
 			}
 
