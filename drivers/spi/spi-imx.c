--- conflicted
+++ resolved
@@ -60,7 +60,6 @@
 	IMX35_CSPI,	/* CSPI on all i.mx except above */
 	IMX51_ECSPI,	/* ECSPI on i.mx51 */
 	IMX53_ECSPI,	/* ECSPI on i.mx53 and later */
-	IMX6UL_ECSPI,	/* ERR009165 fix from i.mx6ul */
 };
 
 struct spi_imx_data;
@@ -137,8 +136,7 @@
 
 static inline int is_imx51_ecspi(struct spi_imx_data *d)
 {
-	return d->devtype_data->devtype == IMX51_ECSPI ||
-	       d->devtype_data->devtype == IMX6UL_ECSPI;
+	return d->devtype_data->devtype == IMX51_ECSPI;
 }
 
 static inline int is_imx53_ecspi(struct spi_imx_data *d)
@@ -497,20 +495,6 @@
 
 static void mx51_ecspi_trigger(struct spi_imx_data *spi_imx)
 {
-<<<<<<< HEAD
-	u32 reg = readl(spi_imx->base + MX51_ECSPI_CTRL);
-	/*
-	 * To workaround ERR008517, SDMA script need use XCH instead of SMC
-	 * just like PIO mode and it fix on i.mx6ul
-	 */
-	if (!spi_imx->usedma)
-		reg |= MX51_ECSPI_CTRL_XCH;
-	else if (spi_imx->devtype_data->devtype == IMX6UL_ECSPI)
-		reg |= MX51_ECSPI_CTRL_SMC;
-	else
-		reg &= ~MX51_ECSPI_CTRL_SMC;
-	writel(reg, spi_imx->base + MX51_ECSPI_CTRL);
-=======
 	u32 reg;
 
 	if (spi_imx->usedma) {
@@ -527,7 +511,6 @@
 static void mx51_disable_dma(struct spi_imx_data *spi_imx)
 {
 	writel(0, spi_imx->base + MX51_ECSPI_DMA);
->>>>>>> c1084c27
 }
 
 static void mx51_ecspi_disable(struct spi_imx_data *spi_imx)
@@ -658,25 +641,10 @@
 	ctrl &= ~(0xf << MX51_ECSPI_CTRL_POSTDIV_OFFSET |
 		  0xf << MX51_ECSPI_CTRL_PREDIV_OFFSET);
 
-<<<<<<< HEAD
-	/*
-	 * ERR009165: work in XHC mode instead of SMC as PIO on the chips
-	 * before i.mx6ul.
-	 */
-	if (spi_imx->usedma) {
-		if (spi_imx->devtype_data->devtype == IMX6UL_ECSPI)
-			ctrl |= MX51_ECSPI_CTRL_SMC;
-		else
-			ctrl &= ~MX51_ECSPI_CTRL_SMC;
-	}
-
-	writel(ctrl, spi_imx->base + MX51_ECSPI_CTRL);
-=======
 	if (!spi_imx->slave_mode) {
 		ctrl |= mx51_ecspi_clkdiv(spi_imx, spi_imx->spi_bus_clk, &clk);
 		spi_imx->spi_bus_clk = clk;
 	}
->>>>>>> c1084c27
 
 	/*
 	 * ERR009165: work in XHC mode instead of SMC as PIO on the chips
@@ -696,11 +664,7 @@
 {
 	u32 tx_wml = 0;
 
-<<<<<<< HEAD
-	if (spi_imx->devtype_data->devtype == IMX6UL_ECSPI)
-=======
 	if (spi_imx->devtype_data->tx_glitch_fixed)
->>>>>>> c1084c27
 		tx_wml = spi_imx->wml;
 	/*
 	 * Configure the DMA register: setup the watermark
@@ -1115,44 +1079,9 @@
 	.has_dmamode = true,
 	.dynamic_burst = true,
 	.has_slavemode = true,
-<<<<<<< HEAD
-	.disable = mx51_ecspi_disable,
-	.devtype = IMX6UL_ECSPI,
-};
-
-static const struct platform_device_id spi_imx_devtype[] = {
-	{
-		.name = "imx1-cspi",
-		.driver_data = (kernel_ulong_t) &imx1_cspi_devtype_data,
-	}, {
-		.name = "imx21-cspi",
-		.driver_data = (kernel_ulong_t) &imx21_cspi_devtype_data,
-	}, {
-		.name = "imx27-cspi",
-		.driver_data = (kernel_ulong_t) &imx27_cspi_devtype_data,
-	}, {
-		.name = "imx31-cspi",
-		.driver_data = (kernel_ulong_t) &imx31_cspi_devtype_data,
-	}, {
-		.name = "imx35-cspi",
-		.driver_data = (kernel_ulong_t) &imx35_cspi_devtype_data,
-	}, {
-		.name = "imx51-ecspi",
-		.driver_data = (kernel_ulong_t) &imx51_ecspi_devtype_data,
-	}, {
-		.name = "imx53-ecspi",
-		.driver_data = (kernel_ulong_t) &imx53_ecspi_devtype_data,
-	}, {
-		.name = "imx6ul-ecspi",
-		.driver_data = (kernel_ulong_t) &imx6ul_ecspi_devtype_data,
-	}, {
-		/* sentinel */
-	}
-=======
 	.tx_glitch_fixed = true,
 	.disable = mx51_ecspi_disable,
 	.devtype = IMX51_ECSPI,
->>>>>>> c1084c27
 };
 
 static const struct of_device_id spi_imx_dt_ids[] = {
@@ -1516,8 +1445,6 @@
 
 	transfer_timeout = spi_imx_calculate_timeout(spi_imx, transfer->len);
 
-	spi_imx->devtype_data->trigger(spi_imx);
-
 	/* Wait SDMA to finish the data transfer.*/
 	timeout = wait_for_completion_timeout(&spi_imx->dma_tx_completion,
 						transfer_timeout);
@@ -1658,20 +1585,10 @@
 	struct spi_imx_data *spi_imx = spi_master_get_devdata(master);
 	int ret;
 
-<<<<<<< HEAD
-	ret = clk_prepare_enable(spi_imx->clk_per);
-	if (ret)
-		return ret;
-
-	ret = clk_prepare_enable(spi_imx->clk_ipg);
-	if (ret) {
-		clk_disable_unprepare(spi_imx->clk_per);
-=======
 	ret = pm_runtime_get_sync(spi_imx->dev);
 	if (ret < 0) {
 		pm_runtime_put_noidle(spi_imx->dev);
 		dev_err(spi_imx->dev, "failed to enable clock\n");
->>>>>>> c1084c27
 		return ret;
 	}
 
@@ -1689,13 +1606,8 @@
 {
 	struct spi_imx_data *spi_imx = spi_master_get_devdata(master);
 
-<<<<<<< HEAD
-	clk_disable_unprepare(spi_imx->clk_ipg);
-	clk_disable_unprepare(spi_imx->clk_per);
-=======
 	pm_runtime_mark_last_busy(spi_imx->dev);
 	pm_runtime_put_autosuspend(spi_imx->dev);
->>>>>>> c1084c27
 	return 0;
 }
 
@@ -1858,45 +1770,13 @@
 	master->dev.of_node = pdev->dev.of_node;
 	ret = spi_bitbang_start(&spi_imx->bitbang);
 	if (ret) {
-<<<<<<< HEAD
-		dev_err(&pdev->dev, "bitbang start failed with %d\n", ret);
-		goto out_clk_put;
-	}
-
-	/* Request GPIO CS lines, if any */
-	if (!spi_imx->slave_mode && master->cs_gpios) {
-		for (i = 0; i < master->num_chipselect; i++) {
-			if (!gpio_is_valid(master->cs_gpios[i])) {
-				if (master->cs_gpios[i] == -EPROBE_DEFER) {
-					ret = -EPROBE_DEFER;
-					goto out_spi_bitbang;
-				}
-				continue;
-			}
-
-			ret = devm_gpio_request(&pdev->dev,
-						master->cs_gpios[i],
-						DRIVER_NAME);
-			if (ret) {
-				dev_err(&pdev->dev, "Can't get CS GPIO %i\n",
-					master->cs_gpios[i]);
-				goto out_spi_bitbang;
-			}
-		}
-=======
 		dev_err_probe(&pdev->dev, ret, "bitbang start failed\n");
 		goto out_bitbang_start;
->>>>>>> c1084c27
 	}
 
 	pm_runtime_mark_last_busy(spi_imx->dev);
 	pm_runtime_put_autosuspend(spi_imx->dev);
 
-<<<<<<< HEAD
-	clk_disable_unprepare(spi_imx->clk_ipg);
-	clk_disable_unprepare(spi_imx->clk_per);
-=======
->>>>>>> c1084c27
 	return ret;
 
 out_bitbang_start:
@@ -1924,8 +1804,6 @@
 
 	spi_bitbang_stop(&spi_imx->bitbang);
 
-<<<<<<< HEAD
-=======
 	ret = pm_runtime_get_sync(spi_imx->dev);
 	if (ret < 0) {
 		pm_runtime_put_noidle(spi_imx->dev);
@@ -1953,7 +1831,6 @@
 
 	spi_imx = spi_master_get_devdata(master);
 
->>>>>>> c1084c27
 	ret = clk_prepare_enable(spi_imx->clk_per);
 	if (ret)
 		return ret;
@@ -1980,53 +1857,30 @@
 	return 0;
 }
 
-<<<<<<< HEAD
-#ifdef CONFIG_PM_SLEEP
-static int spi_imx_suspend(struct device *dev)
-=======
 static int __maybe_unused spi_imx_suspend(struct device *dev)
->>>>>>> c1084c27
 {
 	pinctrl_pm_select_sleep_state(dev);
 	return 0;
 }
 
-<<<<<<< HEAD
-static int spi_imx_resume(struct device *dev)
-=======
 static int __maybe_unused spi_imx_resume(struct device *dev)
->>>>>>> c1084c27
 {
 	pinctrl_pm_select_default_state(dev);
 	return 0;
 }
 
-<<<<<<< HEAD
-static SIMPLE_DEV_PM_OPS(imx_spi_pm, spi_imx_suspend, spi_imx_resume);
-#define IMX_SPI_PM       (&imx_spi_pm)
-#else
-#define IMX_SPI_PM       NULL
-#endif
-=======
 static const struct dev_pm_ops imx_spi_pm = {
 	SET_RUNTIME_PM_OPS(spi_imx_runtime_suspend,
 				spi_imx_runtime_resume, NULL)
 	SET_SYSTEM_SLEEP_PM_OPS(spi_imx_suspend, spi_imx_resume)
 };
->>>>>>> c1084c27
 
 static struct platform_driver spi_imx_driver = {
 	.driver = {
 		   .name = DRIVER_NAME,
 		   .of_match_table = spi_imx_dt_ids,
-<<<<<<< HEAD
-		   .pm = IMX_SPI_PM,
-	},
-	.id_table = spi_imx_devtype,
-=======
 		   .pm = &imx_spi_pm,
 	},
->>>>>>> c1084c27
 	.probe = spi_imx_probe,
 	.remove = spi_imx_remove,
 };
