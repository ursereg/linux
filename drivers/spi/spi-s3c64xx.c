/*
 * Copyright (C) 2009 Samsung Electronics Ltd.
 *	Jaswinder Singh <jassi.brar@samsung.com>
 *
 * This program is free software; you can redistribute it and/or modify
 * it under the terms of the GNU General Public License as published by
 * the Free Software Foundation; either version 2 of the License, or
 * (at your option) any later version.
 *
 * This program is distributed in the hope that it will be useful,
 * but WITHOUT ANY WARRANTY; without even the implied warranty of
 * MERCHANTABILITY or FITNESS FOR A PARTICULAR PURPOSE.  See the
 * GNU General Public License for more details.
 */

#include <linux/init.h>
#include <linux/module.h>
#include <linux/interrupt.h>
#include <linux/delay.h>
#include <linux/clk.h>
#include <linux/dma-mapping.h>
#include <linux/dmaengine.h>
#include <linux/platform_device.h>
#include <linux/pm_runtime.h>
#include <linux/spi/spi.h>
#include <linux/gpio.h>
#include <linux/of.h>
#include <linux/of_gpio.h>

#include <linux/platform_data/spi-s3c64xx.h>

#define MAX_SPI_PORTS		6
#define S3C64XX_SPI_QUIRK_POLL		(1 << 0)
#define S3C64XX_SPI_QUIRK_CS_AUTO	(1 << 1)

/* Registers and bit-fields */

#define S3C64XX_SPI_CH_CFG		0x00
#define S3C64XX_SPI_CLK_CFG		0x04
#define S3C64XX_SPI_MODE_CFG	0x08
#define S3C64XX_SPI_SLAVE_SEL	0x0C
#define S3C64XX_SPI_INT_EN		0x10
#define S3C64XX_SPI_STATUS		0x14
#define S3C64XX_SPI_TX_DATA		0x18
#define S3C64XX_SPI_RX_DATA		0x1C
#define S3C64XX_SPI_PACKET_CNT	0x20
#define S3C64XX_SPI_PENDING_CLR	0x24
#define S3C64XX_SPI_SWAP_CFG	0x28
#define S3C64XX_SPI_FB_CLK		0x2C

#define S3C64XX_SPI_CH_HS_EN		(1<<6)	/* High Speed Enable */
#define S3C64XX_SPI_CH_SW_RST		(1<<5)
#define S3C64XX_SPI_CH_SLAVE		(1<<4)
#define S3C64XX_SPI_CPOL_L		(1<<3)
#define S3C64XX_SPI_CPHA_B		(1<<2)
#define S3C64XX_SPI_CH_RXCH_ON		(1<<1)
#define S3C64XX_SPI_CH_TXCH_ON		(1<<0)

#define S3C64XX_SPI_CLKSEL_SRCMSK	(3<<9)
#define S3C64XX_SPI_CLKSEL_SRCSHFT	9
#define S3C64XX_SPI_ENCLK_ENABLE	(1<<8)
#define S3C64XX_SPI_PSR_MASK		0xff

#define S3C64XX_SPI_MODE_CH_TSZ_BYTE		(0<<29)
#define S3C64XX_SPI_MODE_CH_TSZ_HALFWORD	(1<<29)
#define S3C64XX_SPI_MODE_CH_TSZ_WORD		(2<<29)
#define S3C64XX_SPI_MODE_CH_TSZ_MASK		(3<<29)
#define S3C64XX_SPI_MODE_BUS_TSZ_BYTE		(0<<17)
#define S3C64XX_SPI_MODE_BUS_TSZ_HALFWORD	(1<<17)
#define S3C64XX_SPI_MODE_BUS_TSZ_WORD		(2<<17)
#define S3C64XX_SPI_MODE_BUS_TSZ_MASK		(3<<17)
#define S3C64XX_SPI_MODE_RXDMA_ON		(1<<2)
#define S3C64XX_SPI_MODE_TXDMA_ON		(1<<1)
#define S3C64XX_SPI_MODE_4BURST			(1<<0)

#define S3C64XX_SPI_SLAVE_AUTO			(1<<1)
#define S3C64XX_SPI_SLAVE_SIG_INACT		(1<<0)
#define S3C64XX_SPI_SLAVE_NSC_CNT_2		(2<<4)

#define S3C64XX_SPI_INT_TRAILING_EN		(1<<6)
#define S3C64XX_SPI_INT_RX_OVERRUN_EN		(1<<5)
#define S3C64XX_SPI_INT_RX_UNDERRUN_EN		(1<<4)
#define S3C64XX_SPI_INT_TX_OVERRUN_EN		(1<<3)
#define S3C64XX_SPI_INT_TX_UNDERRUN_EN		(1<<2)
#define S3C64XX_SPI_INT_RX_FIFORDY_EN		(1<<1)
#define S3C64XX_SPI_INT_TX_FIFORDY_EN		(1<<0)

#define S3C64XX_SPI_ST_RX_OVERRUN_ERR		(1<<5)
#define S3C64XX_SPI_ST_RX_UNDERRUN_ERR	(1<<4)
#define S3C64XX_SPI_ST_TX_OVERRUN_ERR		(1<<3)
#define S3C64XX_SPI_ST_TX_UNDERRUN_ERR	(1<<2)
#define S3C64XX_SPI_ST_RX_FIFORDY		(1<<1)
#define S3C64XX_SPI_ST_TX_FIFORDY		(1<<0)

#define S3C64XX_SPI_PACKET_CNT_EN		(1<<16)

#define S3C64XX_SPI_PND_TX_UNDERRUN_CLR		(1<<4)
#define S3C64XX_SPI_PND_TX_OVERRUN_CLR		(1<<3)
#define S3C64XX_SPI_PND_RX_UNDERRUN_CLR		(1<<2)
#define S3C64XX_SPI_PND_RX_OVERRUN_CLR		(1<<1)
#define S3C64XX_SPI_PND_TRAILING_CLR		(1<<0)

#define S3C64XX_SPI_SWAP_RX_HALF_WORD		(1<<7)
#define S3C64XX_SPI_SWAP_RX_BYTE		(1<<6)
#define S3C64XX_SPI_SWAP_RX_BIT			(1<<5)
#define S3C64XX_SPI_SWAP_RX_EN			(1<<4)
#define S3C64XX_SPI_SWAP_TX_HALF_WORD		(1<<3)
#define S3C64XX_SPI_SWAP_TX_BYTE		(1<<2)
#define S3C64XX_SPI_SWAP_TX_BIT			(1<<1)
#define S3C64XX_SPI_SWAP_TX_EN			(1<<0)

#define S3C64XX_SPI_FBCLK_MSK		(3<<0)

#define FIFO_LVL_MASK(i) ((i)->port_conf->fifo_lvl_mask[i->port_id])
#define S3C64XX_SPI_ST_TX_DONE(v, i) (((v) & \
				(1 << (i)->port_conf->tx_st_done)) ? 1 : 0)
#define TX_FIFO_LVL(v, i) (((v) >> 6) & FIFO_LVL_MASK(i))
#define RX_FIFO_LVL(v, i) (((v) >> (i)->port_conf->rx_lvl_offset) & \
					FIFO_LVL_MASK(i))

#define S3C64XX_SPI_MAX_TRAILCNT	0x3ff
#define S3C64XX_SPI_TRAILCNT_OFF	19

#define S3C64XX_SPI_TRAILCNT		S3C64XX_SPI_MAX_TRAILCNT

#define msecs_to_loops(t) (loops_per_jiffy / 1000 * HZ * t)
#define is_polling(x)	(x->port_conf->quirks & S3C64XX_SPI_QUIRK_POLL)

#define RXBUSY    (1<<2)
#define TXBUSY    (1<<3)

struct s3c64xx_spi_dma_data {
	struct dma_chan *ch;
	enum dma_transfer_direction direction;
	unsigned int dmach;
};

/**
 * struct s3c64xx_spi_info - SPI Controller hardware info
 * @fifo_lvl_mask: Bit-mask for {TX|RX}_FIFO_LVL bits in SPI_STATUS register.
 * @rx_lvl_offset: Bit offset of RX_FIFO_LVL bits in SPI_STATUS regiter.
 * @tx_st_done: Bit offset of TX_DONE bit in SPI_STATUS regiter.
 * @high_speed: True, if the controller supports HIGH_SPEED_EN bit.
 * @clk_from_cmu: True, if the controller does not include a clock mux and
 *	prescaler unit.
 *
 * The Samsung s3c64xx SPI controller are used on various Samsung SoC's but
 * differ in some aspects such as the size of the fifo and spi bus clock
 * setup. Such differences are specified to the driver using this structure
 * which is provided as driver data to the driver.
 */
struct s3c64xx_spi_port_config {
	int	fifo_lvl_mask[MAX_SPI_PORTS];
	int	rx_lvl_offset;
	int	tx_st_done;
	int	quirks;
	bool	high_speed;
	bool	clk_from_cmu;
};

/**
 * struct s3c64xx_spi_driver_data - Runtime info holder for SPI driver.
 * @clk: Pointer to the spi clock.
 * @src_clk: Pointer to the clock used to generate SPI signals.
 * @master: Pointer to the SPI Protocol master.
 * @cntrlr_info: Platform specific data for the controller this driver manages.
 * @tgl_spi: Pointer to the last CS left untoggled by the cs_change hint.
 * @lock: Controller specific lock.
 * @state: Set of FLAGS to indicate status.
 * @rx_dmach: Controller's DMA channel for Rx.
 * @tx_dmach: Controller's DMA channel for Tx.
 * @sfr_start: BUS address of SPI controller regs.
 * @regs: Pointer to ioremap'ed controller registers.
 * @irq: interrupt
 * @xfer_completion: To indicate completion of xfer task.
 * @cur_mode: Stores the active configuration of the controller.
 * @cur_bpw: Stores the active bits per word settings.
 * @cur_speed: Stores the active xfer clock speed.
 */
struct s3c64xx_spi_driver_data {
	void __iomem                    *regs;
	struct clk                      *clk;
	struct clk                      *src_clk;
	struct platform_device          *pdev;
	struct spi_master               *master;
	struct s3c64xx_spi_info  *cntrlr_info;
	struct spi_device               *tgl_spi;
	spinlock_t                      lock;
	unsigned long                   sfr_start;
	struct completion               xfer_completion;
	unsigned                        state;
	unsigned                        cur_mode, cur_bpw;
	unsigned                        cur_speed;
	struct s3c64xx_spi_dma_data	rx_dma;
	struct s3c64xx_spi_dma_data	tx_dma;
	struct s3c64xx_spi_port_config	*port_conf;
	unsigned int			port_id;
};

static void flush_fifo(struct s3c64xx_spi_driver_data *sdd)
{
	void __iomem *regs = sdd->regs;
	unsigned long loops;
	u32 val;

	writel(0, regs + S3C64XX_SPI_PACKET_CNT);

	val = readl(regs + S3C64XX_SPI_CH_CFG);
	val &= ~(S3C64XX_SPI_CH_RXCH_ON | S3C64XX_SPI_CH_TXCH_ON);
	writel(val, regs + S3C64XX_SPI_CH_CFG);

	val = readl(regs + S3C64XX_SPI_CH_CFG);
	val |= S3C64XX_SPI_CH_SW_RST;
	val &= ~S3C64XX_SPI_CH_HS_EN;
	writel(val, regs + S3C64XX_SPI_CH_CFG);

	/* Flush TxFIFO*/
	loops = msecs_to_loops(1);
	do {
		val = readl(regs + S3C64XX_SPI_STATUS);
	} while (TX_FIFO_LVL(val, sdd) && loops--);

	if (loops == 0)
		dev_warn(&sdd->pdev->dev, "Timed out flushing TX FIFO\n");

	/* Flush RxFIFO*/
	loops = msecs_to_loops(1);
	do {
		val = readl(regs + S3C64XX_SPI_STATUS);
		if (RX_FIFO_LVL(val, sdd))
			readl(regs + S3C64XX_SPI_RX_DATA);
		else
			break;
	} while (loops--);

	if (loops == 0)
		dev_warn(&sdd->pdev->dev, "Timed out flushing RX FIFO\n");

	val = readl(regs + S3C64XX_SPI_CH_CFG);
	val &= ~S3C64XX_SPI_CH_SW_RST;
	writel(val, regs + S3C64XX_SPI_CH_CFG);

	val = readl(regs + S3C64XX_SPI_MODE_CFG);
	val &= ~(S3C64XX_SPI_MODE_TXDMA_ON | S3C64XX_SPI_MODE_RXDMA_ON);
	writel(val, regs + S3C64XX_SPI_MODE_CFG);
}

static void s3c64xx_spi_dmacb(void *data)
{
	struct s3c64xx_spi_driver_data *sdd;
	struct s3c64xx_spi_dma_data *dma = data;
	unsigned long flags;

	if (dma->direction == DMA_DEV_TO_MEM)
		sdd = container_of(data,
			struct s3c64xx_spi_driver_data, rx_dma);
	else
		sdd = container_of(data,
			struct s3c64xx_spi_driver_data, tx_dma);

	spin_lock_irqsave(&sdd->lock, flags);

	if (dma->direction == DMA_DEV_TO_MEM) {
		sdd->state &= ~RXBUSY;
		if (!(sdd->state & TXBUSY))
			complete(&sdd->xfer_completion);
	} else {
		sdd->state &= ~TXBUSY;
		if (!(sdd->state & RXBUSY))
			complete(&sdd->xfer_completion);
	}

	spin_unlock_irqrestore(&sdd->lock, flags);
}

static void prepare_dma(struct s3c64xx_spi_dma_data *dma,
			struct sg_table *sgt)
{
	struct s3c64xx_spi_driver_data *sdd;
	struct dma_slave_config config;
	struct dma_async_tx_descriptor *desc;

	memset(&config, 0, sizeof(config));

	if (dma->direction == DMA_DEV_TO_MEM) {
		sdd = container_of((void *)dma,
			struct s3c64xx_spi_driver_data, rx_dma);
		config.direction = dma->direction;
		config.src_addr = sdd->sfr_start + S3C64XX_SPI_RX_DATA;
		config.src_addr_width = sdd->cur_bpw / 8;
		config.src_maxburst = 1;
		dmaengine_slave_config(dma->ch, &config);
	} else {
		sdd = container_of((void *)dma,
			struct s3c64xx_spi_driver_data, tx_dma);
		config.direction = dma->direction;
		config.dst_addr = sdd->sfr_start + S3C64XX_SPI_TX_DATA;
		config.dst_addr_width = sdd->cur_bpw / 8;
		config.dst_maxburst = 1;
		dmaengine_slave_config(dma->ch, &config);
	}

	desc = dmaengine_prep_slave_sg(dma->ch, sgt->sgl, sgt->nents,
				       dma->direction, DMA_PREP_INTERRUPT);

	desc->callback = s3c64xx_spi_dmacb;
	desc->callback_param = dma;

	dmaengine_submit(desc);
	dma_async_issue_pending(dma->ch);
}

static int s3c64xx_spi_prepare_transfer(struct spi_master *spi)
{
	struct s3c64xx_spi_driver_data *sdd = spi_master_get_devdata(spi);
	dma_filter_fn filter = sdd->cntrlr_info->filter;
	struct device *dev = &sdd->pdev->dev;
	dma_cap_mask_t mask;
	int ret;

	if (!is_polling(sdd)) {
		dma_cap_zero(mask);
		dma_cap_set(DMA_SLAVE, mask);

		/* Acquire DMA channels */
		sdd->rx_dma.ch = dma_request_slave_channel_compat(mask, filter,
				   (void *)(long)sdd->rx_dma.dmach, dev, "rx");
		if (!sdd->rx_dma.ch) {
			dev_err(dev, "Failed to get RX DMA channel\n");
			ret = -EBUSY;
			goto out;
		}
		spi->dma_rx = sdd->rx_dma.ch;

		sdd->tx_dma.ch = dma_request_slave_channel_compat(mask, filter,
				   (void *)(long)sdd->tx_dma.dmach, dev, "tx");
		if (!sdd->tx_dma.ch) {
			dev_err(dev, "Failed to get TX DMA channel\n");
			ret = -EBUSY;
			goto out_rx;
		}
		spi->dma_tx = sdd->tx_dma.ch;
	}

	return 0;

out_rx:
	dma_release_channel(sdd->rx_dma.ch);
out:
	return ret;
}

static int s3c64xx_spi_unprepare_transfer(struct spi_master *spi)
{
	struct s3c64xx_spi_driver_data *sdd = spi_master_get_devdata(spi);

	/* Free DMA channels */
	if (!is_polling(sdd)) {
		dma_release_channel(sdd->rx_dma.ch);
		dma_release_channel(sdd->tx_dma.ch);
	}

	return 0;
}

static bool s3c64xx_spi_can_dma(struct spi_master *master,
				struct spi_device *spi,
				struct spi_transfer *xfer)
{
	struct s3c64xx_spi_driver_data *sdd = spi_master_get_devdata(master);

	return xfer->len > (FIFO_LVL_MASK(sdd) >> 1) + 1;
}

static void enable_datapath(struct s3c64xx_spi_driver_data *sdd,
				struct spi_device *spi,
				struct spi_transfer *xfer, int dma_mode)
{
	void __iomem *regs = sdd->regs;
	u32 modecfg, chcfg;

	modecfg = readl(regs + S3C64XX_SPI_MODE_CFG);
	modecfg &= ~(S3C64XX_SPI_MODE_TXDMA_ON | S3C64XX_SPI_MODE_RXDMA_ON);

	chcfg = readl(regs + S3C64XX_SPI_CH_CFG);
	chcfg &= ~S3C64XX_SPI_CH_TXCH_ON;

	if (dma_mode) {
		chcfg &= ~S3C64XX_SPI_CH_RXCH_ON;
	} else {
		/* Always shift in data in FIFO, even if xfer is Tx only,
		 * this helps setting PCKT_CNT value for generating clocks
		 * as exactly needed.
		 */
		chcfg |= S3C64XX_SPI_CH_RXCH_ON;
		writel(((xfer->len * 8 / sdd->cur_bpw) & 0xffff)
					| S3C64XX_SPI_PACKET_CNT_EN,
					regs + S3C64XX_SPI_PACKET_CNT);
	}

	if (xfer->tx_buf != NULL) {
		sdd->state |= TXBUSY;
		chcfg |= S3C64XX_SPI_CH_TXCH_ON;
		if (dma_mode) {
			modecfg |= S3C64XX_SPI_MODE_TXDMA_ON;
<<<<<<< HEAD
#ifndef CONFIG_S3C_DMA
			prepare_dma(&sdd->tx_dma, &xfer->tx_sg);
#else
			prepare_dma(&sdd->tx_dma, xfer->len, xfer->tx_dma);
#endif
=======
			prepare_dma(&sdd->tx_dma, &xfer->tx_sg);
>>>>>>> 33e8bb5d
		} else {
			switch (sdd->cur_bpw) {
			case 32:
				iowrite32_rep(regs + S3C64XX_SPI_TX_DATA,
					xfer->tx_buf, xfer->len / 4);
				break;
			case 16:
				iowrite16_rep(regs + S3C64XX_SPI_TX_DATA,
					xfer->tx_buf, xfer->len / 2);
				break;
			default:
				iowrite8_rep(regs + S3C64XX_SPI_TX_DATA,
					xfer->tx_buf, xfer->len);
				break;
			}
		}
	}

	if (xfer->rx_buf != NULL) {
		sdd->state |= RXBUSY;

		if (sdd->port_conf->high_speed && sdd->cur_speed >= 30000000UL
					&& !(sdd->cur_mode & SPI_CPHA))
			chcfg |= S3C64XX_SPI_CH_HS_EN;

		if (dma_mode) {
			modecfg |= S3C64XX_SPI_MODE_RXDMA_ON;
			chcfg |= S3C64XX_SPI_CH_RXCH_ON;
			writel(((xfer->len * 8 / sdd->cur_bpw) & 0xffff)
					| S3C64XX_SPI_PACKET_CNT_EN,
					regs + S3C64XX_SPI_PACKET_CNT);
<<<<<<< HEAD
#ifndef CONFIG_S3C_DMA
			prepare_dma(&sdd->rx_dma, &xfer->rx_sg);
#else
			prepare_dma(&sdd->rx_dma, xfer->len, xfer->rx_dma);
#endif
=======
			prepare_dma(&sdd->rx_dma, &xfer->rx_sg);
>>>>>>> 33e8bb5d
		}
	}

	writel(modecfg, regs + S3C64XX_SPI_MODE_CFG);
	writel(chcfg, regs + S3C64XX_SPI_CH_CFG);
}

static u32 s3c64xx_spi_wait_for_timeout(struct s3c64xx_spi_driver_data *sdd,
					int timeout_ms)
{
	void __iomem *regs = sdd->regs;
	unsigned long val = 1;
	u32 status;

	/* max fifo depth available */
	u32 max_fifo = (FIFO_LVL_MASK(sdd) >> 1) + 1;

	if (timeout_ms)
		val = msecs_to_loops(timeout_ms);

	do {
		status = readl(regs + S3C64XX_SPI_STATUS);
	} while (RX_FIFO_LVL(status, sdd) < max_fifo && --val);

	/* return the actual received data length */
	return RX_FIFO_LVL(status, sdd);
}

static int wait_for_dma(struct s3c64xx_spi_driver_data *sdd,
			struct spi_transfer *xfer)
{
	void __iomem *regs = sdd->regs;
	unsigned long val;
	u32 status;
	int ms;

	/* millisecs to xfer 'len' bytes @ 'cur_speed' */
	ms = xfer->len * 8 * 1000 / sdd->cur_speed;
	ms += 10; /* some tolerance */

	val = msecs_to_jiffies(ms) + 10;
	val = wait_for_completion_timeout(&sdd->xfer_completion, val);

	/*
	 * If the previous xfer was completed within timeout, then
	 * proceed further else return -EIO.
	 * DmaTx returns after simply writing data in the FIFO,
	 * w/o waiting for real transmission on the bus to finish.
	 * DmaRx returns only after Dma read data from FIFO which
	 * needs bus transmission to finish, so we don't worry if
	 * Xfer involved Rx(with or without Tx).
	 */
	if (val && !xfer->rx_buf) {
		val = msecs_to_loops(10);
		status = readl(regs + S3C64XX_SPI_STATUS);
		while ((TX_FIFO_LVL(status, sdd)
			|| !S3C64XX_SPI_ST_TX_DONE(status, sdd))
		       && --val) {
			cpu_relax();
			status = readl(regs + S3C64XX_SPI_STATUS);
		}

	}

	/* If timed out while checking rx/tx status return error */
	if (!val)
		return -EIO;

	return 0;
}

static int wait_for_pio(struct s3c64xx_spi_driver_data *sdd,
			struct spi_transfer *xfer)
{
	void __iomem *regs = sdd->regs;
	unsigned long val;
	u32 status;
	int loops;
	u32 cpy_len;
	u8 *buf;
	int ms;

	/* millisecs to xfer 'len' bytes @ 'cur_speed' */
	ms = xfer->len * 8 * 1000 / sdd->cur_speed;
	ms += 10; /* some tolerance */

	val = msecs_to_loops(ms);
	do {
		status = readl(regs + S3C64XX_SPI_STATUS);
	} while (RX_FIFO_LVL(status, sdd) < xfer->len && --val);


	/* If it was only Tx */
	if (!xfer->rx_buf) {
		sdd->state &= ~TXBUSY;
		return 0;
	}

	/*
	 * If the receive length is bigger than the controller fifo
	 * size, calculate the loops and read the fifo as many times.
	 * loops = length / max fifo size (calculated by using the
	 * fifo mask).
	 * For any size less than the fifo size the below code is
	 * executed atleast once.
	 */
	loops = xfer->len / ((FIFO_LVL_MASK(sdd) >> 1) + 1);
	buf = xfer->rx_buf;
	do {
		/* wait for data to be received in the fifo */
		cpy_len = s3c64xx_spi_wait_for_timeout(sdd,
						       (loops ? ms : 0));

		switch (sdd->cur_bpw) {
		case 32:
			ioread32_rep(regs + S3C64XX_SPI_RX_DATA,
				     buf, cpy_len / 4);
			break;
		case 16:
			ioread16_rep(regs + S3C64XX_SPI_RX_DATA,
				     buf, cpy_len / 2);
			break;
		default:
			ioread8_rep(regs + S3C64XX_SPI_RX_DATA,
				    buf, cpy_len);
			break;
		}

		buf = buf + cpy_len;
	} while (loops--);
	sdd->state &= ~RXBUSY;

	return 0;
}

static void s3c64xx_spi_config(struct s3c64xx_spi_driver_data *sdd)
{
	void __iomem *regs = sdd->regs;
	u32 val;

	/* Disable Clock */
	if (sdd->port_conf->clk_from_cmu) {
		clk_disable_unprepare(sdd->src_clk);
	} else {
		val = readl(regs + S3C64XX_SPI_CLK_CFG);
		val &= ~S3C64XX_SPI_ENCLK_ENABLE;
		writel(val, regs + S3C64XX_SPI_CLK_CFG);
	}

	/* Set Polarity and Phase */
	val = readl(regs + S3C64XX_SPI_CH_CFG);
	val &= ~(S3C64XX_SPI_CH_SLAVE |
			S3C64XX_SPI_CPOL_L |
			S3C64XX_SPI_CPHA_B);

	if (sdd->cur_mode & SPI_CPOL)
		val |= S3C64XX_SPI_CPOL_L;

	if (sdd->cur_mode & SPI_CPHA)
		val |= S3C64XX_SPI_CPHA_B;

	writel(val, regs + S3C64XX_SPI_CH_CFG);

	/* Set Channel & DMA Mode */
	val = readl(regs + S3C64XX_SPI_MODE_CFG);
	val &= ~(S3C64XX_SPI_MODE_BUS_TSZ_MASK
			| S3C64XX_SPI_MODE_CH_TSZ_MASK);

	switch (sdd->cur_bpw) {
	case 32:
		val |= S3C64XX_SPI_MODE_BUS_TSZ_WORD;
		val |= S3C64XX_SPI_MODE_CH_TSZ_WORD;
		break;
	case 16:
		val |= S3C64XX_SPI_MODE_BUS_TSZ_HALFWORD;
		val |= S3C64XX_SPI_MODE_CH_TSZ_HALFWORD;
		break;
	default:
		val |= S3C64XX_SPI_MODE_BUS_TSZ_BYTE;
		val |= S3C64XX_SPI_MODE_CH_TSZ_BYTE;
		break;
	}

	writel(val, regs + S3C64XX_SPI_MODE_CFG);

	if (sdd->port_conf->clk_from_cmu) {
		/* Configure Clock */
		/* There is half-multiplier before the SPI */
		clk_set_rate(sdd->src_clk, sdd->cur_speed * 2);
		/* Enable Clock */
		clk_prepare_enable(sdd->src_clk);
	} else {
		/* Configure Clock */
		val = readl(regs + S3C64XX_SPI_CLK_CFG);
		val &= ~S3C64XX_SPI_PSR_MASK;
		val |= ((clk_get_rate(sdd->src_clk) / sdd->cur_speed / 2 - 1)
				& S3C64XX_SPI_PSR_MASK);
		writel(val, regs + S3C64XX_SPI_CLK_CFG);

		/* Enable Clock */
		val = readl(regs + S3C64XX_SPI_CLK_CFG);
		val |= S3C64XX_SPI_ENCLK_ENABLE;
		writel(val, regs + S3C64XX_SPI_CLK_CFG);
	}
}

#define XFER_DMAADDR_INVALID DMA_BIT_MASK(32)

static int s3c64xx_spi_prepare_message(struct spi_master *master,
				       struct spi_message *msg)
{
	struct s3c64xx_spi_driver_data *sdd = spi_master_get_devdata(master);
	struct spi_device *spi = msg->spi;
	struct s3c64xx_spi_csinfo *cs = spi->controller_data;

	/* If Master's(controller) state differs from that needed by Slave */
	if (sdd->cur_speed != spi->max_speed_hz
			|| sdd->cur_mode != spi->mode
			|| sdd->cur_bpw != spi->bits_per_word) {
		sdd->cur_bpw = spi->bits_per_word;
		sdd->cur_speed = spi->max_speed_hz;
		sdd->cur_mode = spi->mode;
		s3c64xx_spi_config(sdd);
	}

	/* Configure feedback delay */
	writel(cs->fb_delay & 0x3, sdd->regs + S3C64XX_SPI_FB_CLK);

	return 0;
}

static int s3c64xx_spi_transfer_one(struct spi_master *master,
				    struct spi_device *spi,
				    struct spi_transfer *xfer)
{
	struct s3c64xx_spi_driver_data *sdd = spi_master_get_devdata(master);
	int status;
	u32 speed;
	u8 bpw;
	unsigned long flags;
	int use_dma;

	reinit_completion(&sdd->xfer_completion);

	/* Only BPW and Speed may change across transfers */
	bpw = xfer->bits_per_word;
	speed = xfer->speed_hz ? : spi->max_speed_hz;

	if (bpw != sdd->cur_bpw || speed != sdd->cur_speed) {
		sdd->cur_bpw = bpw;
		sdd->cur_speed = speed;
		s3c64xx_spi_config(sdd);
	}

	/* Polling method for xfers not bigger than FIFO capacity */
	use_dma = 0;
	if (!is_polling(sdd) &&
	    (sdd->rx_dma.ch && sdd->tx_dma.ch &&
	     (xfer->len > ((FIFO_LVL_MASK(sdd) >> 1) + 1))))
		use_dma = 1;

	spin_lock_irqsave(&sdd->lock, flags);

	/* Pending only which is to be done */
	sdd->state &= ~RXBUSY;
	sdd->state &= ~TXBUSY;

	enable_datapath(sdd, spi, xfer, use_dma);

	/* Start the signals */
	if (!(sdd->port_conf->quirks & S3C64XX_SPI_QUIRK_CS_AUTO))
		writel(0, sdd->regs + S3C64XX_SPI_SLAVE_SEL);
	else
		writel(readl(sdd->regs + S3C64XX_SPI_SLAVE_SEL)
			| S3C64XX_SPI_SLAVE_AUTO | S3C64XX_SPI_SLAVE_NSC_CNT_2,
			sdd->regs + S3C64XX_SPI_SLAVE_SEL);

	spin_unlock_irqrestore(&sdd->lock, flags);

	if (use_dma)
		status = wait_for_dma(sdd, xfer);
	else
		status = wait_for_pio(sdd, xfer);

	if (status) {
		dev_err(&spi->dev, "I/O Error: rx-%d tx-%d res:rx-%c tx-%c len-%d\n",
			xfer->rx_buf ? 1 : 0, xfer->tx_buf ? 1 : 0,
			(sdd->state & RXBUSY) ? 'f' : 'p',
			(sdd->state & TXBUSY) ? 'f' : 'p',
			xfer->len);

		if (use_dma) {
			if (xfer->tx_buf != NULL
			    && (sdd->state & TXBUSY))
				dmaengine_terminate_all(sdd->tx_dma.ch);
			if (xfer->rx_buf != NULL
			    && (sdd->state & RXBUSY))
				dmaengine_terminate_all(sdd->rx_dma.ch);
		}
	} else {
		flush_fifo(sdd);
	}

	return status;
}

static struct s3c64xx_spi_csinfo *s3c64xx_get_slave_ctrldata(
				struct spi_device *spi)
{
	struct s3c64xx_spi_csinfo *cs;
	struct device_node *slave_np, *data_np = NULL;
	u32 fb_delay = 0;

	slave_np = spi->dev.of_node;
	if (!slave_np) {
		dev_err(&spi->dev, "device node not found\n");
		return ERR_PTR(-EINVAL);
	}

	data_np = of_get_child_by_name(slave_np, "controller-data");
	if (!data_np) {
		dev_err(&spi->dev, "child node 'controller-data' not found\n");
		return ERR_PTR(-EINVAL);
	}

	cs = kzalloc(sizeof(*cs), GFP_KERNEL);
	if (!cs) {
		of_node_put(data_np);
		return ERR_PTR(-ENOMEM);
	}

	of_property_read_u32(data_np, "samsung,spi-feedback-delay", &fb_delay);
	cs->fb_delay = fb_delay;
	of_node_put(data_np);
	return cs;
}

/*
 * Here we only check the validity of requested configuration
 * and save the configuration in a local data-structure.
 * The controller is actually configured only just before we
 * get a message to transfer.
 */
static int s3c64xx_spi_setup(struct spi_device *spi)
{
	struct s3c64xx_spi_csinfo *cs = spi->controller_data;
	struct s3c64xx_spi_driver_data *sdd;
	struct s3c64xx_spi_info *sci;
	int err;

	sdd = spi_master_get_devdata(spi->master);
	if (spi->dev.of_node) {
		cs = s3c64xx_get_slave_ctrldata(spi);
		spi->controller_data = cs;
	} else if (cs) {
		/* On non-DT platforms the SPI core will set spi->cs_gpio
		 * to -ENOENT. The GPIO pin used to drive the chip select
		 * is defined by using platform data so spi->cs_gpio value
		 * has to be override to have the proper GPIO pin number.
		 */
		spi->cs_gpio = cs->line;
	}

	if (IS_ERR_OR_NULL(cs)) {
		dev_err(&spi->dev, "No CS for SPI(%d)\n", spi->chip_select);
		return -ENODEV;
	}

	if (!spi_get_ctldata(spi)) {
		if (gpio_is_valid(spi->cs_gpio)) {
			err = gpio_request_one(spi->cs_gpio, GPIOF_OUT_INIT_HIGH,
					       dev_name(&spi->dev));
			if (err) {
				dev_err(&spi->dev,
					"Failed to get /CS gpio [%d]: %d\n",
					spi->cs_gpio, err);
				goto err_gpio_req;
			}
		}

		spi_set_ctldata(spi, cs);
	}

	sci = sdd->cntrlr_info;

	pm_runtime_get_sync(&sdd->pdev->dev);

	/* Check if we can provide the requested rate */
	if (!sdd->port_conf->clk_from_cmu) {
		u32 psr, speed;

		/* Max possible */
		speed = clk_get_rate(sdd->src_clk) / 2 / (0 + 1);

		if (spi->max_speed_hz > speed)
			spi->max_speed_hz = speed;

		psr = clk_get_rate(sdd->src_clk) / 2 / spi->max_speed_hz - 1;
		psr &= S3C64XX_SPI_PSR_MASK;
		if (psr == S3C64XX_SPI_PSR_MASK)
			psr--;

		speed = clk_get_rate(sdd->src_clk) / 2 / (psr + 1);
		if (spi->max_speed_hz < speed) {
			if (psr+1 < S3C64XX_SPI_PSR_MASK) {
				psr++;
			} else {
				err = -EINVAL;
				goto setup_exit;
			}
		}

		speed = clk_get_rate(sdd->src_clk) / 2 / (psr + 1);
		if (spi->max_speed_hz >= speed) {
			spi->max_speed_hz = speed;
		} else {
			dev_err(&spi->dev, "Can't set %dHz transfer speed\n",
				spi->max_speed_hz);
			err = -EINVAL;
			goto setup_exit;
		}
	}

	pm_runtime_put(&sdd->pdev->dev);
	if (!(sdd->port_conf->quirks & S3C64XX_SPI_QUIRK_CS_AUTO))
		writel(S3C64XX_SPI_SLAVE_SIG_INACT, sdd->regs + S3C64XX_SPI_SLAVE_SEL);
	return 0;

setup_exit:
	pm_runtime_put(&sdd->pdev->dev);
	/* setup() returns with device de-selected */
	if (!(sdd->port_conf->quirks & S3C64XX_SPI_QUIRK_CS_AUTO))
		writel(S3C64XX_SPI_SLAVE_SIG_INACT, sdd->regs + S3C64XX_SPI_SLAVE_SEL);

	if (gpio_is_valid(spi->cs_gpio))
		gpio_free(spi->cs_gpio);
	spi_set_ctldata(spi, NULL);

err_gpio_req:
	if (spi->dev.of_node)
		kfree(cs);

	return err;
}

static void s3c64xx_spi_cleanup(struct spi_device *spi)
{
	struct s3c64xx_spi_csinfo *cs = spi_get_ctldata(spi);

	if (gpio_is_valid(spi->cs_gpio)) {
		gpio_free(spi->cs_gpio);
		if (spi->dev.of_node)
			kfree(cs);
		else {
			/* On non-DT platforms, the SPI core sets
			 * spi->cs_gpio to -ENOENT and .setup()
			 * overrides it with the GPIO pin value
			 * passed using platform data.
			 */
			spi->cs_gpio = -ENOENT;
		}
	}

	spi_set_ctldata(spi, NULL);
}

static irqreturn_t s3c64xx_spi_irq(int irq, void *data)
{
	struct s3c64xx_spi_driver_data *sdd = data;
	struct spi_master *spi = sdd->master;
	unsigned int val, clr = 0;

	val = readl(sdd->regs + S3C64XX_SPI_STATUS);

	if (val & S3C64XX_SPI_ST_RX_OVERRUN_ERR) {
		clr = S3C64XX_SPI_PND_RX_OVERRUN_CLR;
		dev_err(&spi->dev, "RX overrun\n");
	}
	if (val & S3C64XX_SPI_ST_RX_UNDERRUN_ERR) {
		clr |= S3C64XX_SPI_PND_RX_UNDERRUN_CLR;
		dev_err(&spi->dev, "RX underrun\n");
	}
	if (val & S3C64XX_SPI_ST_TX_OVERRUN_ERR) {
		clr |= S3C64XX_SPI_PND_TX_OVERRUN_CLR;
		dev_err(&spi->dev, "TX overrun\n");
	}
	if (val & S3C64XX_SPI_ST_TX_UNDERRUN_ERR) {
		clr |= S3C64XX_SPI_PND_TX_UNDERRUN_CLR;
		dev_err(&spi->dev, "TX underrun\n");
	}

	/* Clear the pending irq by setting and then clearing it */
	writel(clr, sdd->regs + S3C64XX_SPI_PENDING_CLR);
	writel(0, sdd->regs + S3C64XX_SPI_PENDING_CLR);

	return IRQ_HANDLED;
}

static void s3c64xx_spi_hwinit(struct s3c64xx_spi_driver_data *sdd, int channel)
{
	struct s3c64xx_spi_info *sci = sdd->cntrlr_info;
	void __iomem *regs = sdd->regs;
	unsigned int val;

	sdd->cur_speed = 0;

	if (!(sdd->port_conf->quirks & S3C64XX_SPI_QUIRK_CS_AUTO))
		writel(S3C64XX_SPI_SLAVE_SIG_INACT, sdd->regs + S3C64XX_SPI_SLAVE_SEL);

	/* Disable Interrupts - we use Polling if not DMA mode */
	writel(0, regs + S3C64XX_SPI_INT_EN);

	if (!sdd->port_conf->clk_from_cmu)
		writel(sci->src_clk_nr << S3C64XX_SPI_CLKSEL_SRCSHFT,
				regs + S3C64XX_SPI_CLK_CFG);
	writel(0, regs + S3C64XX_SPI_MODE_CFG);
	writel(0, regs + S3C64XX_SPI_PACKET_CNT);

	/* Clear any irq pending bits, should set and clear the bits */
	val = S3C64XX_SPI_PND_RX_OVERRUN_CLR |
		S3C64XX_SPI_PND_RX_UNDERRUN_CLR |
		S3C64XX_SPI_PND_TX_OVERRUN_CLR |
		S3C64XX_SPI_PND_TX_UNDERRUN_CLR;
	writel(val, regs + S3C64XX_SPI_PENDING_CLR);
	writel(0, regs + S3C64XX_SPI_PENDING_CLR);

	writel(0, regs + S3C64XX_SPI_SWAP_CFG);

	val = readl(regs + S3C64XX_SPI_MODE_CFG);
	val &= ~S3C64XX_SPI_MODE_4BURST;
	val &= ~(S3C64XX_SPI_MAX_TRAILCNT << S3C64XX_SPI_TRAILCNT_OFF);
	val |= (S3C64XX_SPI_TRAILCNT << S3C64XX_SPI_TRAILCNT_OFF);
	writel(val, regs + S3C64XX_SPI_MODE_CFG);

	flush_fifo(sdd);
}

#ifdef CONFIG_OF
static struct s3c64xx_spi_info *s3c64xx_spi_parse_dt(struct device *dev)
{
	struct s3c64xx_spi_info *sci;
	u32 temp;

	sci = devm_kzalloc(dev, sizeof(*sci), GFP_KERNEL);
	if (!sci)
		return ERR_PTR(-ENOMEM);

	if (of_property_read_u32(dev->of_node, "samsung,spi-src-clk", &temp)) {
		dev_warn(dev, "spi bus clock parent not specified, using clock at index 0 as parent\n");
		sci->src_clk_nr = 0;
	} else {
		sci->src_clk_nr = temp;
	}

	if (of_property_read_u32(dev->of_node, "num-cs", &temp)) {
		dev_warn(dev, "number of chip select lines not specified, assuming 1 chip select line\n");
		sci->num_cs = 1;
	} else {
		sci->num_cs = temp;
	}

	return sci;
}
#else
static struct s3c64xx_spi_info *s3c64xx_spi_parse_dt(struct device *dev)
{
	return dev_get_platdata(dev);
}
#endif

static const struct of_device_id s3c64xx_spi_dt_match[];

static inline struct s3c64xx_spi_port_config *s3c64xx_spi_get_port_config(
						struct platform_device *pdev)
{
#ifdef CONFIG_OF
	if (pdev->dev.of_node) {
		const struct of_device_id *match;
		match = of_match_node(s3c64xx_spi_dt_match, pdev->dev.of_node);
		return (struct s3c64xx_spi_port_config *)match->data;
	}
#endif
	return (struct s3c64xx_spi_port_config *)
			 platform_get_device_id(pdev)->driver_data;
}

static int s3c64xx_spi_probe(struct platform_device *pdev)
{
	struct resource	*mem_res;
	struct resource	*res;
	struct s3c64xx_spi_driver_data *sdd;
	struct s3c64xx_spi_info *sci = dev_get_platdata(&pdev->dev);
	struct spi_master *master;
	int ret, irq;
	char clk_name[16];

	if (!sci && pdev->dev.of_node) {
		sci = s3c64xx_spi_parse_dt(&pdev->dev);
		if (IS_ERR(sci))
			return PTR_ERR(sci);
	}

	if (!sci) {
		dev_err(&pdev->dev, "platform_data missing!\n");
		return -ENODEV;
	}

	mem_res = platform_get_resource(pdev, IORESOURCE_MEM, 0);
	if (mem_res == NULL) {
		dev_err(&pdev->dev, "Unable to get SPI MEM resource\n");
		return -ENXIO;
	}

	irq = platform_get_irq(pdev, 0);
	if (irq < 0) {
		dev_warn(&pdev->dev, "Failed to get IRQ: %d\n", irq);
		return irq;
	}

	master = spi_alloc_master(&pdev->dev,
				sizeof(struct s3c64xx_spi_driver_data));
	if (master == NULL) {
		dev_err(&pdev->dev, "Unable to allocate SPI Master\n");
		return -ENOMEM;
	}

	platform_set_drvdata(pdev, master);

	sdd = spi_master_get_devdata(master);
	sdd->port_conf = s3c64xx_spi_get_port_config(pdev);
	sdd->master = master;
	sdd->cntrlr_info = sci;
	sdd->pdev = pdev;
	sdd->sfr_start = mem_res->start;
	if (pdev->dev.of_node) {
		ret = of_alias_get_id(pdev->dev.of_node, "spi");
		if (ret < 0) {
			dev_err(&pdev->dev, "failed to get alias id, errno %d\n",
				ret);
			goto err0;
		}
		sdd->port_id = ret;
	} else {
		sdd->port_id = pdev->id;
	}

	sdd->cur_bpw = 8;

	if (!sdd->pdev->dev.of_node) {
		res = platform_get_resource(pdev, IORESOURCE_DMA,  0);
		if (!res) {
			dev_warn(&pdev->dev, "Unable to get SPI tx dma resource. Switching to poll mode\n");
			sdd->port_conf->quirks = S3C64XX_SPI_QUIRK_POLL;
		} else
			sdd->tx_dma.dmach = res->start;

		res = platform_get_resource(pdev, IORESOURCE_DMA,  1);
		if (!res) {
			dev_warn(&pdev->dev, "Unable to get SPI rx dma resource. Switching to poll mode\n");
			sdd->port_conf->quirks = S3C64XX_SPI_QUIRK_POLL;
		} else
			sdd->rx_dma.dmach = res->start;
	}

	sdd->tx_dma.direction = DMA_MEM_TO_DEV;
	sdd->rx_dma.direction = DMA_DEV_TO_MEM;

	master->dev.of_node = pdev->dev.of_node;
	master->bus_num = sdd->port_id;
	master->setup = s3c64xx_spi_setup;
	master->cleanup = s3c64xx_spi_cleanup;
	master->prepare_transfer_hardware = s3c64xx_spi_prepare_transfer;
	master->prepare_message = s3c64xx_spi_prepare_message;
	master->transfer_one = s3c64xx_spi_transfer_one;
	master->unprepare_transfer_hardware = s3c64xx_spi_unprepare_transfer;
	master->num_chipselect = sci->num_cs;
	master->dma_alignment = 8;
	master->bits_per_word_mask = SPI_BPW_MASK(32) | SPI_BPW_MASK(16) |
					SPI_BPW_MASK(8);
	/* the spi->mode bits understood by this driver: */
	master->mode_bits = SPI_CPOL | SPI_CPHA | SPI_CS_HIGH;
	master->auto_runtime_pm = true;
	if (!is_polling(sdd))
		master->can_dma = s3c64xx_spi_can_dma;

	sdd->regs = devm_ioremap_resource(&pdev->dev, mem_res);
	if (IS_ERR(sdd->regs)) {
		ret = PTR_ERR(sdd->regs);
		goto err0;
	}

	if (sci->cfg_gpio && sci->cfg_gpio()) {
		dev_err(&pdev->dev, "Unable to config gpio\n");
		ret = -EBUSY;
		goto err0;
	}

	/* Setup clocks */
	sdd->clk = devm_clk_get(&pdev->dev, "spi");
	if (IS_ERR(sdd->clk)) {
		dev_err(&pdev->dev, "Unable to acquire clock 'spi'\n");
		ret = PTR_ERR(sdd->clk);
		goto err0;
	}

	if (clk_prepare_enable(sdd->clk)) {
		dev_err(&pdev->dev, "Couldn't enable clock 'spi'\n");
		ret = -EBUSY;
		goto err0;
	}

	sprintf(clk_name, "spi_busclk%d", sci->src_clk_nr);
	sdd->src_clk = devm_clk_get(&pdev->dev, clk_name);
	if (IS_ERR(sdd->src_clk)) {
		dev_err(&pdev->dev,
			"Unable to acquire clock '%s'\n", clk_name);
		ret = PTR_ERR(sdd->src_clk);
		goto err2;
	}

	if (clk_prepare_enable(sdd->src_clk)) {
		dev_err(&pdev->dev, "Couldn't enable clock '%s'\n", clk_name);
		ret = -EBUSY;
		goto err2;
	}

	/* Setup Deufult Mode */
	s3c64xx_spi_hwinit(sdd, sdd->port_id);

	spin_lock_init(&sdd->lock);
	init_completion(&sdd->xfer_completion);

	ret = devm_request_irq(&pdev->dev, irq, s3c64xx_spi_irq, 0,
				"spi-s3c64xx", sdd);
	if (ret != 0) {
		dev_err(&pdev->dev, "Failed to request IRQ %d: %d\n",
			irq, ret);
		goto err3;
	}

	writel(S3C64XX_SPI_INT_RX_OVERRUN_EN | S3C64XX_SPI_INT_RX_UNDERRUN_EN |
	       S3C64XX_SPI_INT_TX_OVERRUN_EN | S3C64XX_SPI_INT_TX_UNDERRUN_EN,
	       sdd->regs + S3C64XX_SPI_INT_EN);

	pm_runtime_set_active(&pdev->dev);
	pm_runtime_enable(&pdev->dev);

	ret = devm_spi_register_master(&pdev->dev, master);
	if (ret != 0) {
		dev_err(&pdev->dev, "cannot register SPI master: %d\n", ret);
		goto err3;
	}

	dev_dbg(&pdev->dev, "Samsung SoC SPI Driver loaded for Bus SPI-%d with %d Slaves attached\n",
					sdd->port_id, master->num_chipselect);
	dev_dbg(&pdev->dev, "\tIOmem=[%pR]\tDMA=[Rx-%d, Tx-%d]\n",
					mem_res,
					sdd->rx_dma.dmach, sdd->tx_dma.dmach);

	return 0;

err3:
	clk_disable_unprepare(sdd->src_clk);
err2:
	clk_disable_unprepare(sdd->clk);
err0:
	spi_master_put(master);

	return ret;
}

static int s3c64xx_spi_remove(struct platform_device *pdev)
{
	struct spi_master *master = spi_master_get(platform_get_drvdata(pdev));
	struct s3c64xx_spi_driver_data *sdd = spi_master_get_devdata(master);

	pm_runtime_disable(&pdev->dev);

	writel(0, sdd->regs + S3C64XX_SPI_INT_EN);

	clk_disable_unprepare(sdd->src_clk);

	clk_disable_unprepare(sdd->clk);

	return 0;
}

#ifdef CONFIG_PM_SLEEP
static int s3c64xx_spi_suspend(struct device *dev)
{
	struct spi_master *master = dev_get_drvdata(dev);
	struct s3c64xx_spi_driver_data *sdd = spi_master_get_devdata(master);

	int ret = spi_master_suspend(master);
	if (ret)
		return ret;

	if (!pm_runtime_suspended(dev)) {
		clk_disable_unprepare(sdd->clk);
		clk_disable_unprepare(sdd->src_clk);
	}

	sdd->cur_speed = 0; /* Output Clock is stopped */

	return 0;
}

static int s3c64xx_spi_resume(struct device *dev)
{
	struct spi_master *master = dev_get_drvdata(dev);
	struct s3c64xx_spi_driver_data *sdd = spi_master_get_devdata(master);
	struct s3c64xx_spi_info *sci = sdd->cntrlr_info;

	if (sci->cfg_gpio)
		sci->cfg_gpio();

	if (!pm_runtime_suspended(dev)) {
		clk_prepare_enable(sdd->src_clk);
		clk_prepare_enable(sdd->clk);
	}

	s3c64xx_spi_hwinit(sdd, sdd->port_id);

	return spi_master_resume(master);
}
#endif /* CONFIG_PM_SLEEP */

#ifdef CONFIG_PM
static int s3c64xx_spi_runtime_suspend(struct device *dev)
{
	struct spi_master *master = dev_get_drvdata(dev);
	struct s3c64xx_spi_driver_data *sdd = spi_master_get_devdata(master);

	clk_disable_unprepare(sdd->clk);
	clk_disable_unprepare(sdd->src_clk);

	return 0;
}

static int s3c64xx_spi_runtime_resume(struct device *dev)
{
	struct spi_master *master = dev_get_drvdata(dev);
	struct s3c64xx_spi_driver_data *sdd = spi_master_get_devdata(master);
	int ret;

	ret = clk_prepare_enable(sdd->src_clk);
	if (ret != 0)
		return ret;

	ret = clk_prepare_enable(sdd->clk);
	if (ret != 0) {
		clk_disable_unprepare(sdd->src_clk);
		return ret;
	}

	return 0;
}
#endif /* CONFIG_PM */

static const struct dev_pm_ops s3c64xx_spi_pm = {
	SET_SYSTEM_SLEEP_PM_OPS(s3c64xx_spi_suspend, s3c64xx_spi_resume)
	SET_RUNTIME_PM_OPS(s3c64xx_spi_runtime_suspend,
			   s3c64xx_spi_runtime_resume, NULL)
};

static struct s3c64xx_spi_port_config s3c2443_spi_port_config = {
	.fifo_lvl_mask	= { 0x7f },
	.rx_lvl_offset	= 13,
	.tx_st_done	= 21,
	.high_speed	= true,
};

static struct s3c64xx_spi_port_config s3c6410_spi_port_config = {
	.fifo_lvl_mask	= { 0x7f, 0x7F },
	.rx_lvl_offset	= 13,
	.tx_st_done	= 21,
};

static struct s3c64xx_spi_port_config s5pv210_spi_port_config = {
	.fifo_lvl_mask	= { 0x1ff, 0x7F },
	.rx_lvl_offset	= 15,
	.tx_st_done	= 25,
	.high_speed	= true,
};

static struct s3c64xx_spi_port_config exynos4_spi_port_config = {
	.fifo_lvl_mask	= { 0x1ff, 0x7F, 0x7F },
	.rx_lvl_offset	= 15,
	.tx_st_done	= 25,
	.high_speed	= true,
	.clk_from_cmu	= true,
};

static struct s3c64xx_spi_port_config exynos5440_spi_port_config = {
	.fifo_lvl_mask	= { 0x1ff },
	.rx_lvl_offset	= 15,
	.tx_st_done	= 25,
	.high_speed	= true,
	.clk_from_cmu	= true,
	.quirks		= S3C64XX_SPI_QUIRK_POLL,
};

static struct s3c64xx_spi_port_config exynos7_spi_port_config = {
	.fifo_lvl_mask	= { 0x1ff, 0x7F, 0x7F, 0x7F, 0x7F, 0x1ff},
	.rx_lvl_offset	= 15,
	.tx_st_done	= 25,
	.high_speed	= true,
	.clk_from_cmu	= true,
	.quirks		= S3C64XX_SPI_QUIRK_CS_AUTO,
};

static struct platform_device_id s3c64xx_spi_driver_ids[] = {
	{
		.name		= "s3c2443-spi",
		.driver_data	= (kernel_ulong_t)&s3c2443_spi_port_config,
	}, {
		.name		= "s3c6410-spi",
		.driver_data	= (kernel_ulong_t)&s3c6410_spi_port_config,
	}, {
		.name		= "s5pv210-spi",
		.driver_data	= (kernel_ulong_t)&s5pv210_spi_port_config,
	}, {
		.name		= "exynos4210-spi",
		.driver_data	= (kernel_ulong_t)&exynos4_spi_port_config,
	},
	{ },
};

static const struct of_device_id s3c64xx_spi_dt_match[] = {
	{ .compatible = "samsung,s3c2443-spi",
			.data = (void *)&s3c2443_spi_port_config,
	},
	{ .compatible = "samsung,s3c6410-spi",
			.data = (void *)&s3c6410_spi_port_config,
	},
	{ .compatible = "samsung,s5pv210-spi",
			.data = (void *)&s5pv210_spi_port_config,
	},
	{ .compatible = "samsung,exynos4210-spi",
			.data = (void *)&exynos4_spi_port_config,
	},
	{ .compatible = "samsung,exynos5440-spi",
			.data = (void *)&exynos5440_spi_port_config,
	},
	{ .compatible = "samsung,exynos7-spi",
			.data = (void *)&exynos7_spi_port_config,
	},
	{ },
};
MODULE_DEVICE_TABLE(of, s3c64xx_spi_dt_match);

static struct platform_driver s3c64xx_spi_driver = {
	.driver = {
		.name	= "s3c64xx-spi",
		.pm = &s3c64xx_spi_pm,
		.of_match_table = of_match_ptr(s3c64xx_spi_dt_match),
	},
	.probe = s3c64xx_spi_probe,
	.remove = s3c64xx_spi_remove,
	.id_table = s3c64xx_spi_driver_ids,
};
MODULE_ALIAS("platform:s3c64xx-spi");

module_platform_driver(s3c64xx_spi_driver);

MODULE_AUTHOR("Jaswinder Singh <jassi.brar@samsung.com>");
MODULE_DESCRIPTION("S3C64XX SPI Controller Driver");
MODULE_LICENSE("GPL");<|MERGE_RESOLUTION|>--- conflicted
+++ resolved
@@ -403,15 +403,7 @@
 		chcfg |= S3C64XX_SPI_CH_TXCH_ON;
 		if (dma_mode) {
 			modecfg |= S3C64XX_SPI_MODE_TXDMA_ON;
-<<<<<<< HEAD
-#ifndef CONFIG_S3C_DMA
 			prepare_dma(&sdd->tx_dma, &xfer->tx_sg);
-#else
-			prepare_dma(&sdd->tx_dma, xfer->len, xfer->tx_dma);
-#endif
-=======
-			prepare_dma(&sdd->tx_dma, &xfer->tx_sg);
->>>>>>> 33e8bb5d
 		} else {
 			switch (sdd->cur_bpw) {
 			case 32:
@@ -443,15 +435,7 @@
 			writel(((xfer->len * 8 / sdd->cur_bpw) & 0xffff)
 					| S3C64XX_SPI_PACKET_CNT_EN,
 					regs + S3C64XX_SPI_PACKET_CNT);
-<<<<<<< HEAD
-#ifndef CONFIG_S3C_DMA
 			prepare_dma(&sdd->rx_dma, &xfer->rx_sg);
-#else
-			prepare_dma(&sdd->rx_dma, xfer->len, xfer->rx_dma);
-#endif
-=======
-			prepare_dma(&sdd->rx_dma, &xfer->rx_sg);
->>>>>>> 33e8bb5d
 		}
 	}
 
