--- conflicted
+++ resolved
@@ -43,12 +43,9 @@
 
 #define FSL_LPSPI_RPM_TIMEOUT 50 /* 50ms */
 
-<<<<<<< HEAD
-=======
 /* The maximum bytes that edma can transfer once.*/
 #define FSL_LPSPI_MAX_EDMA_BYTES  ((1 << 15) - 1)
 
->>>>>>> 4f6282ba
 /* i.MX7ULP LPSPI registers */
 #define IMX7ULP_VERID	0x0
 #define IMX7ULP_PARAM	0x4
@@ -112,17 +109,11 @@
 struct fsl_lpspi_data {
 	struct device *dev;
 	void __iomem *base;
-<<<<<<< HEAD
-	struct clk *clk_ipg;
-	struct clk *clk_per;
-	bool is_slave;
-=======
 	unsigned long base_phys;
 	struct clk *clk_ipg;
 	struct clk *clk_per;
 	bool is_slave;
 	bool is_first_byte;
->>>>>>> 4f6282ba
 
 	void *rx_buf;
 	const void *tx_buf;
@@ -138,8 +129,6 @@
 	struct completion xfer_done;
 
 	bool slave_aborted;
-<<<<<<< HEAD
-=======
 
 	/* DMA */
 	bool usedma;
@@ -147,7 +136,6 @@
 	struct completion dma_tx_completion;
 
 	int chipselect[0];
->>>>>>> 4f6282ba
 };
 
 static const struct of_device_id fsl_lpspi_dt_ids[] = {
@@ -194,8 +182,6 @@
 	writel(enable, fsl_lpspi->base + IMX7ULP_IER);
 }
 
-<<<<<<< HEAD
-=======
 static int fsl_lpspi_bytes_per_word(const int bpw)
 {
 	return DIV_ROUND_UP(bpw, BITS_PER_BYTE);
@@ -217,7 +203,6 @@
 	return true;
 }
 
->>>>>>> 4f6282ba
 static int lpspi_prepare_xfer_hardware(struct spi_controller *controller)
 {
 	struct fsl_lpspi_data *fsl_lpspi =
@@ -237,11 +222,6 @@
 {
 	struct fsl_lpspi_data *fsl_lpspi =
 				spi_controller_get_devdata(controller);
-<<<<<<< HEAD
-
-	pm_runtime_mark_last_busy(fsl_lpspi->dev);
-	pm_runtime_put_autosuspend(fsl_lpspi->dev);
-=======
 
 	pm_runtime_mark_last_busy(fsl_lpspi->dev);
 	pm_runtime_put_autosuspend(fsl_lpspi->dev);
@@ -258,7 +238,6 @@
 
 	if (gpio_is_valid(gpio))
 		gpio_direction_output(gpio, spi->mode & SPI_CS_HIGH ? 0 : 1);
->>>>>>> 4f6282ba
 
 	return 0;
 }
@@ -310,13 +289,6 @@
 		 * For the first transfer, clear TCR_CONTC to assert SS.
 		 * For subsequent transfer, set TCR_CONTC to keep SS asserted.
 		 */
-<<<<<<< HEAD
-		temp |= TCR_CONT;
-		if (is_first_xfer)
-			temp &= ~TCR_CONTC;
-		else
-			temp |= TCR_CONTC;
-=======
 		if (!fsl_lpspi->usedma) {
 			temp |= TCR_CONT;
 			if (fsl_lpspi->is_first_byte)
@@ -324,7 +296,6 @@
 			else
 				temp |= TCR_CONTC;
 		}
->>>>>>> 4f6282ba
 	} else {
 		temp |= fsl_lpspi->config.bpw - 1;
 		temp |= (fsl_lpspi->config.mode & 0x3) << 30;
@@ -338,15 +309,11 @@
 {
 	u32 temp;
 
-<<<<<<< HEAD
-	temp = fsl_lpspi->watermark >> 1 | (fsl_lpspi->watermark >> 1) << 16;
-=======
 	if (!fsl_lpspi->usedma)
 		temp = fsl_lpspi->watermark >> 1 |
 		       (fsl_lpspi->watermark >> 1) << 16;
 	else
 		temp = fsl_lpspi->watermark >> 1;
->>>>>>> 4f6282ba
 
 	writel(temp, fsl_lpspi->base + IMX7ULP_FCR);
 
@@ -360,8 +327,6 @@
 	u8 prescale;
 
 	perclk_rate = clk_get_rate(fsl_lpspi->clk_per);
-<<<<<<< HEAD
-=======
 
 	if (config.speed_hz > perclk_rate / 2) {
 		dev_err(fsl_lpspi->dev,
@@ -369,7 +334,6 @@
 		return -EINVAL;
 	}
 
->>>>>>> 4f6282ba
 	for (prescale = 0; prescale < 8; prescale++) {
 		scldiv = perclk_rate /
 			 (clkdivs[prescale] * config.speed_hz) - 2;
@@ -413,8 +377,6 @@
 		return -EINVAL;
 	}
 
-<<<<<<< HEAD
-=======
 	tx.direction = DMA_MEM_TO_DEV;
 	tx.dst_addr = fsl_lpspi->base_phys + IMX7ULP_TDR;
 	tx.dst_addr_width = buswidth;
@@ -445,7 +407,6 @@
 	u32 temp;
 	int ret;
 
->>>>>>> 4f6282ba
 	if (!fsl_lpspi->is_slave) {
 		ret = fsl_lpspi_set_bitrate(fsl_lpspi);
 		if (ret)
@@ -460,7 +421,6 @@
 		temp = CFGR1_PINCFG;
 	if (fsl_lpspi->config.mode & SPI_CS_HIGH)
 		temp |= CFGR1_PCSPOL;
-
 	writel(temp, fsl_lpspi->base + IMX7ULP_CFGR1);
 
 	temp = readl(fsl_lpspi->base + IMX7ULP_CR);
@@ -481,12 +441,9 @@
 {
 	struct fsl_lpspi_data *fsl_lpspi =
 				spi_controller_get_devdata(spi->controller);
-<<<<<<< HEAD
-=======
 
 	if (t == NULL)
 		return -EINVAL;
->>>>>>> 4f6282ba
 
 	fsl_lpspi->config.mode = spi->mode;
 	fsl_lpspi->config.bpw = t->bits_per_word;
@@ -515,16 +472,12 @@
 	else
 		fsl_lpspi->watermark = fsl_lpspi->txfifosize;
 
-<<<<<<< HEAD
-	fsl_lpspi_config(fsl_lpspi);
-=======
 	if (fsl_lpspi_can_dma(controller, spi, t))
 		fsl_lpspi->usedma = 1;
 	else
 		fsl_lpspi->usedma = 0;
 
 	return fsl_lpspi_config(fsl_lpspi);
->>>>>>> 4f6282ba
 }
 
 static int fsl_lpspi_slave_abort(struct spi_controller *controller)
@@ -533,16 +486,12 @@
 				spi_controller_get_devdata(controller);
 
 	fsl_lpspi->slave_aborted = true;
-<<<<<<< HEAD
-	complete(&fsl_lpspi->xfer_done);
-=======
 	if (!fsl_lpspi->usedma)
 		complete(&fsl_lpspi->xfer_done);
 	else {
 		complete(&fsl_lpspi->dma_tx_completion);
 		complete(&fsl_lpspi->dma_rx_completion);
 	}
->>>>>>> 4f6282ba
 	return 0;
 }
 
@@ -571,14 +520,11 @@
 {
 	u32 temp;
 
-<<<<<<< HEAD
-=======
 	if (!fsl_lpspi->usedma) {
 		/* Disable all interrupt */
 		fsl_lpspi_intctrl(fsl_lpspi, 0);
 	}
 
->>>>>>> 4f6282ba
 	/* W1C for all flags in SR */
 	temp = 0x3F << 8;
 	writel(temp, fsl_lpspi->base + IMX7ULP_SR);
@@ -590,10 +536,6 @@
 	return 0;
 }
 
-<<<<<<< HEAD
-static int fsl_lpspi_transfer_one(struct spi_controller *controller,
-				  struct spi_device *spi,
-=======
 static void fsl_lpspi_dma_rx_callback(void *cookie)
 {
 	struct fsl_lpspi_data *fsl_lpspi = (struct fsl_lpspi_data *)cookie;
@@ -765,7 +707,6 @@
 }
 
 static int fsl_lpspi_pio_transfer(struct spi_controller *controller,
->>>>>>> 4f6282ba
 				  struct spi_transfer *t)
 {
 	struct fsl_lpspi_data *fsl_lpspi =
@@ -790,30 +731,6 @@
 	return 0;
 }
 
-<<<<<<< HEAD
-static int fsl_lpspi_transfer_one_msg(struct spi_controller *controller,
-				      struct spi_message *msg)
-{
-	struct fsl_lpspi_data *fsl_lpspi =
-				spi_controller_get_devdata(controller);
-	struct spi_device *spi = msg->spi;
-	struct spi_transfer *xfer;
-	bool is_first_xfer = true;
-	int ret = 0;
-
-	msg->status = 0;
-	msg->actual_length = 0;
-
-	list_for_each_entry(xfer, &msg->transfers, transfer_list) {
-		fsl_lpspi_setup_transfer(spi, xfer);
-		fsl_lpspi_set_cmd(fsl_lpspi, is_first_xfer);
-
-		is_first_xfer = false;
-
-		ret = fsl_lpspi_transfer_one(controller, spi, xfer);
-		if (ret < 0)
-			goto complete;
-=======
 static int fsl_lpspi_transfer_one(struct spi_controller *controller,
 				  struct spi_device *spi,
 				  struct spi_transfer *t)
@@ -826,23 +743,16 @@
 	ret = fsl_lpspi_setup_transfer(controller, spi, t);
 	if (ret < 0)
 		return ret;
->>>>>>> 4f6282ba
 
 	fsl_lpspi_set_cmd(fsl_lpspi);
 	fsl_lpspi->is_first_byte = false;
 
-<<<<<<< HEAD
-complete:
-	msg->status = ret;
-	spi_finalize_current_message(controller);
-=======
 	if (fsl_lpspi->usedma)
 		ret = fsl_lpspi_dma_transfer(controller, fsl_lpspi, t);
 	else
 		ret = fsl_lpspi_pio_transfer(controller, t);
 	if (ret < 0)
 		return ret;
->>>>>>> 4f6282ba
 
 	return 0;
 }
@@ -863,8 +773,6 @@
 		return IRQ_HANDLED;
 	}
 
-<<<<<<< HEAD
-=======
 	if (temp_SR & SR_MBF ||
 	    readl(fsl_lpspi->base + IMX7ULP_FSR) & FSR_TXCOUNT) {
 		writel(SR_FCF, fsl_lpspi->base + IMX7ULP_SR);
@@ -872,7 +780,6 @@
 		return IRQ_HANDLED;
 	}
 
->>>>>>> 4f6282ba
 	if (temp_SR & SR_FCF && (temp_IER & IER_FCIE)) {
 		writel(SR_FCF, fsl_lpspi->base + IMX7ULP_SR);
 		complete(&fsl_lpspi->xfer_done);
@@ -882,11 +789,7 @@
 	return IRQ_NONE;
 }
 
-<<<<<<< HEAD
-int fsl_lpspi_runtime_resume(struct device *dev)
-=======
 static int fsl_lpspi_runtime_resume(struct device *dev)
->>>>>>> 4f6282ba
 {
 	struct fsl_lpspi_data *fsl_lpspi = dev_get_drvdata(dev);
 	int ret;
@@ -904,11 +807,7 @@
 	return 0;
 }
 
-<<<<<<< HEAD
-int fsl_lpspi_runtime_suspend(struct device *dev)
-=======
 static int fsl_lpspi_runtime_suspend(struct device *dev)
->>>>>>> 4f6282ba
 {
 	struct fsl_lpspi_data *fsl_lpspi = dev_get_drvdata(dev);
 
@@ -934,11 +833,8 @@
 	struct device_node *np = pdev->dev.of_node;
 	struct fsl_lpspi_data *fsl_lpspi;
 	struct spi_controller *controller;
-<<<<<<< HEAD
-=======
 	struct spi_imx_master *lpspi_platform_info =
 		dev_get_platdata(&pdev->dev);
->>>>>>> 4f6282ba
 	struct resource *res;
 	int i, ret, irq;
 	u32 temp;
@@ -964,9 +860,6 @@
 	fsl_lpspi->is_slave = of_property_read_bool((&pdev->dev)->of_node,
 						    "spi-slave");
 
-<<<<<<< HEAD
-	controller->transfer_one_message = fsl_lpspi_transfer_one_msg;
-=======
 	if (!fsl_lpspi->is_slave) {
 		for (i = 0; i < controller->num_chipselect; i++) {
 			int cs_gpio = of_get_named_gpio(np, "cs-gpios", i);
@@ -990,7 +883,6 @@
 	}
 
 	controller->transfer_one = fsl_lpspi_transfer_one;
->>>>>>> 4f6282ba
 	controller->prepare_transfer_hardware = lpspi_prepare_xfer_hardware;
 	controller->unprepare_transfer_hardware = lpspi_unprepare_xfer_hardware;
 	controller->mode_bits = SPI_CPOL | SPI_CPHA | SPI_CS_HIGH;
@@ -1049,8 +941,6 @@
 	fsl_lpspi->txfifosize = 1 << (temp & 0x0f);
 	fsl_lpspi->rxfifosize = 1 << ((temp >> 8) & 0x0f);
 
-<<<<<<< HEAD
-=======
 	ret = fsl_lpspi_dma_init(&pdev->dev, fsl_lpspi, controller);
 	if (ret == -EPROBE_DEFER)
 		goto out_controller_put;
@@ -1058,7 +948,6 @@
 	if (ret < 0)
 		dev_err(&pdev->dev, "dma setup error %d, use pio\n", ret);
 
->>>>>>> 4f6282ba
 	ret = devm_spi_register_controller(&pdev->dev, controller);
 	if (ret < 0) {
 		dev_err(&pdev->dev, "spi_register_controller error.\n");
@@ -1080,48 +969,11 @@
 				spi_controller_get_devdata(controller);
 
 	pm_runtime_disable(fsl_lpspi->dev);
-<<<<<<< HEAD
 
 	spi_master_put(controller);
 
 	return 0;
 }
-
-#ifdef CONFIG_PM_SLEEP
-static int fsl_lpspi_suspend(struct device *dev)
-{
-	int ret;
-
-	pinctrl_pm_select_sleep_state(dev);
-	ret = pm_runtime_force_suspend(dev);
-	return ret;
-}
-
-static int fsl_lpspi_resume(struct device *dev)
-{
-	int ret;
-
-	ret = pm_runtime_force_resume(dev);
-	if (ret) {
-		dev_err(dev, "Error in resume: %d\n", ret);
-		return ret;
-	}
-
-	pinctrl_pm_select_default_state(dev);
-=======
-
-	spi_master_put(controller);
->>>>>>> 4f6282ba
-
-	return 0;
-}
-#endif /* CONFIG_PM_SLEEP */
-
-static const struct dev_pm_ops fsl_lpspi_pm_ops = {
-	SET_RUNTIME_PM_OPS(fsl_lpspi_runtime_suspend,
-				fsl_lpspi_runtime_resume, NULL)
-	SET_SYSTEM_SLEEP_PM_OPS(fsl_lpspi_suspend, fsl_lpspi_resume)
-};
 
 #ifdef CONFIG_PM_SLEEP
 static int fsl_lpspi_suspend(struct device *dev)
