--- conflicted
+++ resolved
@@ -325,10 +325,6 @@
 #define NXP_FSPI_MAX_CHIPSELECT		4
 #define NXP_FSPI_MIN_IOMAP	SZ_4M
 
-<<<<<<< HEAD
-/* access memory via IPS only due to this errata */
-#define NXP_FSPI_QUIRK_ERR050601	BIT(0)
-=======
 #define DCFG_RCWSR1		0x100
 #define SYS_PLL_RAT		GENMASK(6, 2)
 
@@ -337,7 +333,6 @@
 
 /* Disable Octal DTR */
 #define NXP_FSPI_QUIRK_DISABLE_DTR	BIT(1)
->>>>>>> c1084c27
 
 struct nxp_fspi_devtype_data {
 	unsigned int rxfifo;
@@ -363,11 +358,7 @@
 	.little_endian = true,  /* little-endian    */
 };
 
-<<<<<<< HEAD
-static const struct nxp_fspi_devtype_data imx8mm_data = {
-=======
 static struct nxp_fspi_devtype_data imx8qxp_data = {
->>>>>>> c1084c27
 	.rxfifo = SZ_512,       /* (64  * 64 bits)  */
 	.txfifo = SZ_1K,        /* (128 * 64 bits)  */
 	.ahb_buf_size = SZ_2K,  /* (256 * 64 bits)  */
@@ -375,27 +366,11 @@
 	.little_endian = true,  /* little-endian    */
 };
 
-<<<<<<< HEAD
-static const struct nxp_fspi_devtype_data imx8qxp_data = {
-	.rxfifo = SZ_512,       /* (64  * 64 bits)  */
-	.txfifo = SZ_1K,        /* (128 * 64 bits)  */
-	.ahb_buf_size = SZ_2K,  /* (256 * 64 bits)  */
-	.quirks = 0,
-	.little_endian = true,  /* little-endian    */
-};
-
-static const struct nxp_fspi_devtype_data imx8dxl_data = {
-	.rxfifo = SZ_512,       /* (64  * 64 bits)  */
-	.txfifo = SZ_1K,        /* (128 * 64 bits)  */
-	.ahb_buf_size = SZ_2K,  /* (256 * 64 bits)  */
-	.quirks = NXP_FSPI_QUIRK_ERR050601,
-=======
 static struct nxp_fspi_devtype_data imx8dxl_data = {
 	.rxfifo = SZ_512,       /* (64  * 64 bits)  */
 	.txfifo = SZ_1K,        /* (128 * 64 bits)  */
 	.ahb_buf_size = SZ_2K,  /* (256 * 64 bits)  */
 	.quirks = FSPI_QUIRK_USE_IP_ONLY,
->>>>>>> c1084c27
 	.little_endian = true,  /* little-endian    */
 };
 
@@ -406,10 +381,7 @@
 	u32 memmap_phy_size;
 	u32 memmap_start;
 	u32 memmap_len;
-<<<<<<< HEAD
-=======
 	u32 dll_slvdly;
->>>>>>> c1084c27
 	struct clk *clk, *clk_en;
 	struct device *dev;
 	struct completion c;
@@ -417,15 +389,6 @@
 	struct mutex lock;
 	struct pm_qos_request pm_qos_req;
 	int selected;
-<<<<<<< HEAD
-#define FSPI_INITILIZED	(1 << 0)
-	int flags;
-};
-
-static inline int nxp_fspi_ips_access_only(struct nxp_fspi *f)
-{
-	return f->devtype_data->quirks & NXP_FSPI_QUIRK_ERR050601;
-=======
 #define FSPI_INITILIZED		(1 << 0)
 #define FSPI_RXCLKSRC_3		(1 << 1)
 #define FSPI_DTR_ODD_ADDR	(1 << 2)
@@ -440,7 +403,6 @@
 static inline int nxp_fspi_disable_dtr(struct nxp_fspi *f)
 {
 	return f->devtype_data->quirks & NXP_FSPI_QUIRK_DISABLE_DTR;
->>>>>>> c1084c27
 }
 
 /*
@@ -544,13 +506,10 @@
 	    op->data.nbytes > f->devtype_data->txfifo)
 		return false;
 
-<<<<<<< HEAD
-=======
 	if (!nxp_fspi_disable_dtr(f) &&
 		op->cmd.dtr && op->addr.dtr && op->dummy.dtr && op->data.dtr)
 		return spi_mem_dtr_supports_op(mem, op);
 
->>>>>>> c1084c27
 	return spi_mem_default_supports_op(mem, op);
 }
 
@@ -1053,16 +1012,6 @@
 
 	nxp_fspi_prepare_lut(f, op);
 	/*
-<<<<<<< HEAD
-	 * If we have large chunks of data, we read them through the AHB bus
-	 * by accessing the mapped memory. In all other cases we use
-	 * IP commands to access the flash, but ahb read won't be used for dxl
-	 * since IC errta.
-	 */
-	if (!nxp_fspi_ips_access_only(f) &&
-	    op->data.nbytes > (f->devtype_data->rxfifo - 4) &&
-	    op->data.dir == SPI_MEM_DATA_IN) {
-=======
 	 * If we have large chunks of data, we read them through the AHB bus by
 	 * accessing the mapped memory. In all other cases we use IP commands
 	 * to access the flash. Read via AHB bus may be corrupted due to
@@ -1071,7 +1020,6 @@
 	if (op->data.nbytes > (f->devtype_data->rxfifo - 4) &&
 	    op->data.dir == SPI_MEM_DATA_IN &&
 	    !needs_ip_only(f)) {
->>>>>>> c1084c27
 		err = nxp_fspi_read_ahb(f, op);
 	} else {
 		if (op->data.nbytes && op->data.dir == SPI_MEM_DATA_OUT)
@@ -1112,12 +1060,6 @@
 			op->data.nbytes = f->devtype_data->ahb_buf_size;
 		else if (op->data.nbytes > (f->devtype_data->rxfifo - 4))
 			op->data.nbytes = ALIGN_DOWN(op->data.nbytes, 8);
-<<<<<<< HEAD
-		/* dxl won't use ahb to access data, limit to rxfifo size */
-		if (nxp_fspi_ips_access_only(f) &&
-		    op->data.nbytes > f->devtype_data->rxfifo)
-			op->data.nbytes = f->devtype_data->rxfifo;
-=======
 
 		/* Limit data bytes to RX FIFO in case of IP read only */
 		if (needs_ip_only(f) &&
@@ -1134,7 +1076,6 @@
                                op->data.nbytes = f->devtype_data->rxfifo;
                        }
                }
->>>>>>> c1084c27
 	}
 
 	return 0;
@@ -1338,11 +1279,6 @@
 	}
 
 	/* find the resources - controller memory mapped space */
-<<<<<<< HEAD
-	res = platform_get_resource_byname(pdev, IORESOURCE_MEM, "fspi_mmap");
-	if (IS_ERR(res)) {
-		ret = PTR_ERR(res);
-=======
 	if (is_acpi_node(f->dev->fwnode))
 		res = platform_get_resource(pdev, IORESOURCE_MEM, 1);
 	else
@@ -1351,7 +1287,6 @@
 
 	if (!res) {
 		ret = -ENODEV;
->>>>>>> c1084c27
 		goto err_put_ctrl;
 	}
 
@@ -1459,21 +1394,12 @@
 
 #ifdef CONFIG_PM
 static int nxp_fspi_initialized(struct nxp_fspi *f)
-<<<<<<< HEAD
 {
 	return f->flags & FSPI_INITILIZED;
 }
 
 static int nxp_fspi_need_reinit(struct nxp_fspi *f)
 {
-=======
-{
-	return f->flags & FSPI_INITILIZED;
-}
-
-static int nxp_fspi_need_reinit(struct nxp_fspi *f)
-{
->>>>>>> c1084c27
 	/* we always use the controller in combination mode, so we check this */
 	/* register bit to determine if the controller once lost power, such as */
 	/* suspend/resume, and need to be re-init */
@@ -1482,11 +1408,7 @@
 }
 
 
-<<<<<<< HEAD
-int nxp_fspi_runtime_suspend(struct device *dev)
-=======
 static int nxp_fspi_runtime_suspend(struct device *dev)
->>>>>>> c1084c27
 {
 	struct nxp_fspi *f = dev_get_drvdata(dev);
 
@@ -1495,11 +1417,7 @@
 	return 0;
 }
 
-<<<<<<< HEAD
-int nxp_fspi_runtime_resume(struct device *dev)
-=======
 static int nxp_fspi_runtime_resume(struct device *dev)
->>>>>>> c1084c27
 {
 	struct nxp_fspi *f = dev_get_drvdata(dev);
 
@@ -1511,11 +1429,6 @@
 	return 0;
 }
 
-<<<<<<< HEAD
-static const struct dev_pm_ops nxp_fspi_pm_ops = {
-	SET_RUNTIME_PM_OPS(nxp_fspi_runtime_suspend, nxp_fspi_runtime_resume, NULL)
-	SET_SYSTEM_SLEEP_PM_OPS(pm_runtime_force_suspend, pm_runtime_force_resume)
-=======
 static int nxp_fspi_suspend(struct device *dev)
 {
 	int ret;
@@ -1547,7 +1460,6 @@
 static const struct dev_pm_ops nxp_fspi_pm_ops = {
 	SET_RUNTIME_PM_OPS(nxp_fspi_runtime_suspend, nxp_fspi_runtime_resume, NULL)
 	SET_SYSTEM_SLEEP_PM_OPS(nxp_fspi_suspend, nxp_fspi_resume)
->>>>>>> c1084c27
 };
 
 #endif /* CONFIG_PM */
@@ -1555,18 +1467,13 @@
 static const struct of_device_id nxp_fspi_dt_ids[] = {
 	{ .compatible = "nxp,lx2160a-fspi", .data = (void *)&lx2160a_data, },
 	{ .compatible = "nxp,imx8mm-fspi", .data = (void *)&imx8mm_data, },
-<<<<<<< HEAD
-=======
 	{ .compatible = "nxp,imx8mp-fspi", .data = (void *)&imx8mm_data, },
->>>>>>> c1084c27
 	{ .compatible = "nxp,imx8qxp-fspi", .data = (void *)&imx8qxp_data, },
 	{ .compatible = "nxp,imx8dxl-fspi", .data = (void *)&imx8dxl_data, },
 	{ /* sentinel */ }
 };
 MODULE_DEVICE_TABLE(of, nxp_fspi_dt_ids);
 
-<<<<<<< HEAD
-=======
 #ifdef CONFIG_ACPI
 static const struct acpi_device_id nxp_fspi_acpi_ids[] = {
 	{ "NXP0009", .driver_data = (kernel_ulong_t)&lx2160a_data, },
@@ -1575,7 +1482,6 @@
 MODULE_DEVICE_TABLE(acpi, nxp_fspi_acpi_ids);
 #endif
 
->>>>>>> c1084c27
 static struct platform_driver nxp_fspi_driver = {
 	.driver = {
 		.name	= "nxp-fspi",
