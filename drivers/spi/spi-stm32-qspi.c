// SPDX-License-Identifier: GPL-2.0
/*
 * Copyright (C) STMicroelectronics 2018 - All Rights Reserved
 * Author: Ludovic Barre <ludovic.barre@st.com> for STMicroelectronics.
 */
#include <linux/bitfield.h>
#include <linux/clk.h>
#include <linux/dmaengine.h>
#include <linux/dma-mapping.h>
#include <linux/errno.h>
#include <linux/io.h>
#include <linux/iopoll.h>
#include <linux/interrupt.h>
#include <linux/module.h>
#include <linux/mutex.h>
#include <linux/of.h>
#include <linux/of_device.h>
#include <linux/pinctrl/consumer.h>
#include <linux/pm_runtime.h>
#include <linux/platform_device.h>
#include <linux/reset.h>
#include <linux/sizes.h>
#include <linux/spi/spi-mem.h>

#define QSPI_CR			0x00
#define CR_EN			BIT(0)
#define CR_ABORT		BIT(1)
#define CR_DMAEN		BIT(2)
#define CR_TCEN			BIT(3)
#define CR_SSHIFT		BIT(4)
#define CR_DFM			BIT(6)
#define CR_FSEL			BIT(7)
#define CR_FTHRES_SHIFT		8
#define CR_TEIE			BIT(16)
#define CR_TCIE			BIT(17)
#define CR_FTIE			BIT(18)
#define CR_SMIE			BIT(19)
#define CR_TOIE			BIT(20)
#define CR_APMS			BIT(22)
#define CR_PRESC_MASK		GENMASK(31, 24)

#define QSPI_DCR		0x04
#define DCR_FSIZE_MASK		GENMASK(20, 16)

#define QSPI_SR			0x08
#define SR_TEF			BIT(0)
#define SR_TCF			BIT(1)
#define SR_FTF			BIT(2)
#define SR_SMF			BIT(3)
#define SR_TOF			BIT(4)
#define SR_BUSY			BIT(5)
#define SR_FLEVEL_MASK		GENMASK(13, 8)

#define QSPI_FCR		0x0c
#define FCR_CTEF		BIT(0)
#define FCR_CTCF		BIT(1)
#define FCR_CSMF		BIT(3)

#define QSPI_DLR		0x10

#define QSPI_CCR		0x14
#define CCR_INST_MASK		GENMASK(7, 0)
#define CCR_IMODE_MASK		GENMASK(9, 8)
#define CCR_ADMODE_MASK		GENMASK(11, 10)
#define CCR_ADSIZE_MASK		GENMASK(13, 12)
#define CCR_DCYC_MASK		GENMASK(22, 18)
#define CCR_DMODE_MASK		GENMASK(25, 24)
#define CCR_FMODE_MASK		GENMASK(27, 26)
#define CCR_FMODE_INDW		(0U << 26)
#define CCR_FMODE_INDR		(1U << 26)
#define CCR_FMODE_APM		(2U << 26)
#define CCR_FMODE_MM		(3U << 26)
#define CCR_BUSWIDTH_0		0x0
#define CCR_BUSWIDTH_1		0x1
#define CCR_BUSWIDTH_2		0x2
#define CCR_BUSWIDTH_4		0x3

#define QSPI_AR			0x18
#define QSPI_ABR		0x1c
#define QSPI_DR			0x20
#define QSPI_PSMKR		0x24
#define QSPI_PSMAR		0x28
#define QSPI_PIR		0x2c
#define QSPI_LPTR		0x30

#define STM32_QSPI_MAX_MMAP_SZ	SZ_256M
#define STM32_QSPI_MAX_NORCHIP	2

#define STM32_FIFO_TIMEOUT_US 30000
#define STM32_BUSY_TIMEOUT_US 100000
#define STM32_ABT_TIMEOUT_US 100000
#define STM32_COMP_TIMEOUT_MS 1000
#define STM32_AUTOSUSPEND_DELAY -1

struct stm32_qspi_flash {
	u32 cs;
	u32 presc;
};

struct stm32_qspi {
	struct device *dev;
	struct spi_controller *ctrl;
	phys_addr_t phys_base;
	void __iomem *io_base;
	void __iomem *mm_base;
	resource_size_t mm_size;
	struct clk *clk;
	u32 clk_rate;
	struct stm32_qspi_flash flash[STM32_QSPI_MAX_NORCHIP];
	struct completion data_completion;
	struct completion match_completion;
	u32 fmode;

	struct dma_chan *dma_chtx;
	struct dma_chan *dma_chrx;
	struct completion dma_completion;

	u32 cr_reg;
	u32 dcr_reg;
	unsigned long status_timeout;

	/*
	 * to protect device configuration, could be different between
	 * 2 flash access (bk1, bk2)
	 */
	struct mutex lock;
};

static irqreturn_t stm32_qspi_irq(int irq, void *dev_id)
{
	struct stm32_qspi *qspi = (struct stm32_qspi *)dev_id;
	u32 cr, sr;

	cr = readl_relaxed(qspi->io_base + QSPI_CR);
	sr = readl_relaxed(qspi->io_base + QSPI_SR);

	if (cr & CR_SMIE && sr & SR_SMF) {
		/* disable irq */
		cr &= ~CR_SMIE;
		writel_relaxed(cr, qspi->io_base + QSPI_CR);
		complete(&qspi->match_completion);

		return IRQ_HANDLED;
	}

	if (sr & (SR_TEF | SR_TCF)) {
		/* disable irq */
		cr &= ~CR_TCIE & ~CR_TEIE;
		writel_relaxed(cr, qspi->io_base + QSPI_CR);
		complete(&qspi->data_completion);
	}

	return IRQ_HANDLED;
}

static void stm32_qspi_read_fifo(u8 *val, void __iomem *addr)
{
	*val = readb_relaxed(addr);
}

static void stm32_qspi_write_fifo(u8 *val, void __iomem *addr)
{
	writeb_relaxed(*val, addr);
}

static int stm32_qspi_tx_poll(struct stm32_qspi *qspi,
			      const struct spi_mem_op *op)
{
	void (*tx_fifo)(u8 *val, void __iomem *addr);
	u32 len = op->data.nbytes, sr;
	u8 *buf;
	int ret;

	if (op->data.dir == SPI_MEM_DATA_IN) {
		tx_fifo = stm32_qspi_read_fifo;
		buf = op->data.buf.in;

	} else {
		tx_fifo = stm32_qspi_write_fifo;
		buf = (u8 *)op->data.buf.out;
	}

	while (len--) {
		ret = readl_relaxed_poll_timeout_atomic(qspi->io_base + QSPI_SR,
							sr, (sr & SR_FTF), 1,
							STM32_FIFO_TIMEOUT_US);
		if (ret) {
			dev_err(qspi->dev, "fifo timeout (len:%d stat:%#x)\n",
				len, sr);
			return ret;
		}
		tx_fifo(buf++, qspi->io_base + QSPI_DR);
	}

	return 0;
}

static int stm32_qspi_tx_mm(struct stm32_qspi *qspi,
			    const struct spi_mem_op *op)
{
	memcpy_fromio(op->data.buf.in, qspi->mm_base + op->addr.val,
		      op->data.nbytes);
	return 0;
}

static void stm32_qspi_dma_callback(void *arg)
{
	struct completion *dma_completion = arg;

	complete(dma_completion);
}

static int stm32_qspi_tx_dma(struct stm32_qspi *qspi,
			     const struct spi_mem_op *op)
{
	struct dma_async_tx_descriptor *desc;
	enum dma_transfer_direction dma_dir;
	struct dma_chan *dma_ch;
	struct sg_table sgt;
	dma_cookie_t cookie;
	u32 cr, t_out;
	int err;

	if (op->data.dir == SPI_MEM_DATA_IN) {
		dma_dir = DMA_DEV_TO_MEM;
		dma_ch = qspi->dma_chrx;
	} else {
		dma_dir = DMA_MEM_TO_DEV;
		dma_ch = qspi->dma_chtx;
	}

	/*
	 * spi_map_buf return -EINVAL if the buffer is not DMA-able
	 * (DMA-able: in vmalloc | kmap | virt_addr_valid)
	 */
	err = spi_controller_dma_map_mem_op_data(qspi->ctrl, op, &sgt);
	if (err)
		return err;

	desc = dmaengine_prep_slave_sg(dma_ch, sgt.sgl, sgt.nents,
				       dma_dir, DMA_PREP_INTERRUPT);
	if (!desc) {
		err = -ENOMEM;
		goto out_unmap;
	}

	cr = readl_relaxed(qspi->io_base + QSPI_CR);

	reinit_completion(&qspi->dma_completion);
	desc->callback = stm32_qspi_dma_callback;
	desc->callback_param = &qspi->dma_completion;
	cookie = dmaengine_submit(desc);
	err = dma_submit_error(cookie);
	if (err)
		goto out;

	dma_async_issue_pending(dma_ch);

	writel_relaxed(cr | CR_DMAEN, qspi->io_base + QSPI_CR);

	t_out = sgt.nents * STM32_COMP_TIMEOUT_MS;
	if (!wait_for_completion_timeout(&qspi->dma_completion,
					 msecs_to_jiffies(t_out)))
		err = -ETIMEDOUT;

	if (err)
		dmaengine_terminate_all(dma_ch);

out:
	writel_relaxed(cr & ~CR_DMAEN, qspi->io_base + QSPI_CR);
out_unmap:
	spi_controller_dma_unmap_mem_op_data(qspi->ctrl, op, &sgt);

	return err;
}

static int stm32_qspi_tx(struct stm32_qspi *qspi, const struct spi_mem_op *op)
{
	if (!op->data.nbytes)
		return 0;

	if (qspi->fmode == CCR_FMODE_MM)
		return stm32_qspi_tx_mm(qspi, op);
	else if (((op->data.dir == SPI_MEM_DATA_IN && qspi->dma_chrx) ||
		 (op->data.dir == SPI_MEM_DATA_OUT && qspi->dma_chtx)) &&
		  op->data.nbytes > 4)
		if (!stm32_qspi_tx_dma(qspi, op))
			return 0;

	return stm32_qspi_tx_poll(qspi, op);
}

static int stm32_qspi_wait_nobusy(struct stm32_qspi *qspi)
{
	u32 sr;

	return readl_relaxed_poll_timeout_atomic(qspi->io_base + QSPI_SR, sr,
						 !(sr & SR_BUSY), 1,
						 STM32_BUSY_TIMEOUT_US);
}

static int stm32_qspi_wait_cmd(struct stm32_qspi *qspi,
			       const struct spi_mem_op *op)
{
	u32 cr, sr;
	int err = 0;

	if (!op->data.nbytes)
		goto wait_nobusy;

	if (readl_relaxed(qspi->io_base + QSPI_SR) & SR_TCF)
		goto out;

	reinit_completion(&qspi->data_completion);
	cr = readl_relaxed(qspi->io_base + QSPI_CR);
	writel_relaxed(cr | CR_TCIE | CR_TEIE, qspi->io_base + QSPI_CR);

	if (!wait_for_completion_timeout(&qspi->data_completion,
				msecs_to_jiffies(STM32_COMP_TIMEOUT_MS))) {
		err = -ETIMEDOUT;
	} else {
		sr = readl_relaxed(qspi->io_base + QSPI_SR);
		if (sr & SR_TEF)
			err = -EIO;
	}

out:
	/* clear flags */
	writel_relaxed(FCR_CTCF | FCR_CTEF, qspi->io_base + QSPI_FCR);
wait_nobusy:
	if (!err)
		err = stm32_qspi_wait_nobusy(qspi);

	return err;
}

static int stm32_qspi_wait_poll_status(struct stm32_qspi *qspi,
				       const struct spi_mem_op *op)
{
	u32 cr;

	reinit_completion(&qspi->match_completion);
	cr = readl_relaxed(qspi->io_base + QSPI_CR);
	writel_relaxed(cr | CR_SMIE, qspi->io_base + QSPI_CR);

	if (!wait_for_completion_timeout(&qspi->match_completion,
				msecs_to_jiffies(qspi->status_timeout)))
		return -ETIMEDOUT;

	writel_relaxed(FCR_CSMF, qspi->io_base + QSPI_FCR);

	return 0;
}

static int stm32_qspi_get_mode(struct stm32_qspi *qspi, u8 buswidth)
{
	if (buswidth == 4)
		return CCR_BUSWIDTH_4;

	return buswidth;
}

static int stm32_qspi_send(struct spi_mem *mem, const struct spi_mem_op *op)
{
	struct stm32_qspi *qspi = spi_controller_get_devdata(mem->spi->master);
	struct stm32_qspi_flash *flash = &qspi->flash[mem->spi->chip_select];
	u32 ccr, cr;
	int timeout, err = 0, err_poll_status = 0;

	dev_dbg(qspi->dev, "cmd:%#x mode:%d.%d.%d.%d addr:%#llx len:%#x\n",
		op->cmd.opcode, op->cmd.buswidth, op->addr.buswidth,
		op->dummy.buswidth, op->data.buswidth,
		op->addr.val, op->data.nbytes);

	err = stm32_qspi_wait_nobusy(qspi);
	if (err)
		goto abort;

	cr = readl_relaxed(qspi->io_base + QSPI_CR);
	cr &= ~CR_PRESC_MASK & ~CR_FSEL;
	cr |= FIELD_PREP(CR_PRESC_MASK, flash->presc);
	cr |= FIELD_PREP(CR_FSEL, flash->cs);
	writel_relaxed(cr, qspi->io_base + QSPI_CR);

	if (op->data.nbytes)
		writel_relaxed(op->data.nbytes - 1,
			       qspi->io_base + QSPI_DLR);

	ccr = qspi->fmode;
	ccr |= FIELD_PREP(CCR_INST_MASK, op->cmd.opcode);
	ccr |= FIELD_PREP(CCR_IMODE_MASK,
			  stm32_qspi_get_mode(qspi, op->cmd.buswidth));

	if (op->addr.nbytes) {
		ccr |= FIELD_PREP(CCR_ADMODE_MASK,
				  stm32_qspi_get_mode(qspi, op->addr.buswidth));
		ccr |= FIELD_PREP(CCR_ADSIZE_MASK, op->addr.nbytes - 1);
	}

	if (op->dummy.nbytes)
		ccr |= FIELD_PREP(CCR_DCYC_MASK,
				  op->dummy.nbytes * 8 / op->dummy.buswidth);

	if (op->data.nbytes) {
		ccr |= FIELD_PREP(CCR_DMODE_MASK,
				  stm32_qspi_get_mode(qspi, op->data.buswidth));
	}

	writel_relaxed(ccr, qspi->io_base + QSPI_CCR);

	if (op->addr.nbytes && qspi->fmode != CCR_FMODE_MM)
		writel_relaxed(op->addr.val, qspi->io_base + QSPI_AR);

	if (qspi->fmode == CCR_FMODE_APM)
		err_poll_status = stm32_qspi_wait_poll_status(qspi, op);

	err = stm32_qspi_tx(qspi, op);

	/*
	 * Abort in:
	 * -error case
	 * -read memory map: prefetching must be stopped if we read the last
	 *  byte of device (device size - fifo size). like device size is not
	 *  knows, the prefetching is always stop.
	 */
	if (err || err_poll_status || qspi->fmode == CCR_FMODE_MM)
		goto abort;

	/* wait end of tx in indirect mode */
	err = stm32_qspi_wait_cmd(qspi, op);
	if (err)
		goto abort;

	return 0;

abort:
	cr = readl_relaxed(qspi->io_base + QSPI_CR) | CR_ABORT;
	writel_relaxed(cr, qspi->io_base + QSPI_CR);

	/* wait clear of abort bit by hw */
	timeout = readl_relaxed_poll_timeout_atomic(qspi->io_base + QSPI_CR,
						    cr, !(cr & CR_ABORT), 1,
						    STM32_ABT_TIMEOUT_US);

	writel_relaxed(FCR_CTCF | FCR_CSMF, qspi->io_base + QSPI_FCR);

	if (err || err_poll_status || timeout)
		dev_err(qspi->dev, "%s err:%d err_poll_status:%d abort timeout:%d\n",
			__func__, err, err_poll_status, timeout);

	return err;
}

static int stm32_qspi_poll_status(struct spi_mem *mem, const struct spi_mem_op *op,
				  u16 mask, u16 match,
				  unsigned long initial_delay_us,
				  unsigned long polling_rate_us,
				  unsigned long timeout_ms)
{
	struct stm32_qspi *qspi = spi_controller_get_devdata(mem->spi->master);
	int ret;

	if (!spi_mem_supports_op(mem, op))
		return -EOPNOTSUPP;

	ret = pm_runtime_get_sync(qspi->dev);
	if (ret < 0) {
		pm_runtime_put_noidle(qspi->dev);
		return ret;
	}

	mutex_lock(&qspi->lock);

	writel_relaxed(mask, qspi->io_base + QSPI_PSMKR);
	writel_relaxed(match, qspi->io_base + QSPI_PSMAR);
	qspi->fmode = CCR_FMODE_APM;
	qspi->status_timeout = timeout_ms;

	ret = stm32_qspi_send(mem, op);
	mutex_unlock(&qspi->lock);

	pm_runtime_mark_last_busy(qspi->dev);
	pm_runtime_put_autosuspend(qspi->dev);

	return ret;
}

static int stm32_qspi_exec_op(struct spi_mem *mem, const struct spi_mem_op *op)
{
	struct stm32_qspi *qspi = spi_controller_get_devdata(mem->spi->master);
	int ret;

	ret = pm_runtime_get_sync(qspi->dev);
	if (ret < 0) {
		pm_runtime_put_noidle(qspi->dev);
		return ret;
	}

	mutex_lock(&qspi->lock);
	if (op->data.dir == SPI_MEM_DATA_IN && op->data.nbytes)
		qspi->fmode = CCR_FMODE_INDR;
	else
		qspi->fmode = CCR_FMODE_INDW;

	ret = stm32_qspi_send(mem, op);
	mutex_unlock(&qspi->lock);

	pm_runtime_mark_last_busy(qspi->dev);
	pm_runtime_put_autosuspend(qspi->dev);

	return ret;
}

static int stm32_qspi_dirmap_create(struct spi_mem_dirmap_desc *desc)
{
	struct stm32_qspi *qspi = spi_controller_get_devdata(desc->mem->spi->master);

	if (desc->info.op_tmpl.data.dir == SPI_MEM_DATA_OUT)
		return -EOPNOTSUPP;

	/* should never happen, as mm_base == null is an error probe exit condition */
	if (!qspi->mm_base && desc->info.op_tmpl.data.dir == SPI_MEM_DATA_IN)
		return -EOPNOTSUPP;

	if (!qspi->mm_size)
		return -EOPNOTSUPP;

	return 0;
}

static ssize_t stm32_qspi_dirmap_read(struct spi_mem_dirmap_desc *desc,
				      u64 offs, size_t len, void *buf)
{
	struct stm32_qspi *qspi = spi_controller_get_devdata(desc->mem->spi->master);
	struct spi_mem_op op;
	u32 addr_max;
	int ret;

	ret = pm_runtime_get_sync(qspi->dev);
	if (ret < 0) {
		pm_runtime_put_noidle(qspi->dev);
		return ret;
	}

	mutex_lock(&qspi->lock);
	/* make a local copy of desc op_tmpl and complete dirmap rdesc
	 * spi_mem_op template with offs, len and *buf in  order to get
	 * all needed transfer information into struct spi_mem_op
	 */
	memcpy(&op, &desc->info.op_tmpl, sizeof(struct spi_mem_op));
	dev_dbg(qspi->dev, "%s len = 0x%zx offs = 0x%llx buf = 0x%p\n", __func__, len, offs, buf);

	op.data.nbytes = len;
	op.addr.val = desc->info.offset + offs;
	op.data.buf.in = buf;

	addr_max = op.addr.val + op.data.nbytes + 1;
	if (addr_max < qspi->mm_size && op.addr.buswidth)
		qspi->fmode = CCR_FMODE_MM;
	else
		qspi->fmode = CCR_FMODE_INDR;

	ret = stm32_qspi_send(desc->mem, &op);
	mutex_unlock(&qspi->lock);

	pm_runtime_mark_last_busy(qspi->dev);
	pm_runtime_put_autosuspend(qspi->dev);

	return ret ?: len;
}

static int stm32_qspi_setup(struct spi_device *spi)
{
	struct spi_controller *ctrl = spi->master;
	struct stm32_qspi *qspi = spi_controller_get_devdata(ctrl);
	struct stm32_qspi_flash *flash;
	u32 presc;
	int ret;

	if (ctrl->busy)
		return -EBUSY;

	if (!spi->max_speed_hz)
		return -EINVAL;

	ret = pm_runtime_get_sync(qspi->dev);
	if (ret < 0) {
		pm_runtime_put_noidle(qspi->dev);
		return ret;
	}

	presc = DIV_ROUND_UP(qspi->clk_rate, spi->max_speed_hz) - 1;

	flash = &qspi->flash[spi->chip_select];
	flash->cs = spi->chip_select;
	flash->presc = presc;

	mutex_lock(&qspi->lock);
	qspi->cr_reg = CR_APMS | 3 << CR_FTHRES_SHIFT | CR_SSHIFT | CR_EN;
	writel_relaxed(qspi->cr_reg, qspi->io_base + QSPI_CR);

	/* set dcr fsize to max address */
	qspi->dcr_reg = DCR_FSIZE_MASK;
	writel_relaxed(qspi->dcr_reg, qspi->io_base + QSPI_DCR);
	mutex_unlock(&qspi->lock);

	pm_runtime_mark_last_busy(qspi->dev);
	pm_runtime_put_autosuspend(qspi->dev);

	return 0;
}

static int stm32_qspi_dma_setup(struct stm32_qspi *qspi)
{
	struct dma_slave_config dma_cfg;
	struct device *dev = qspi->dev;
	int ret = 0;

	memset(&dma_cfg, 0, sizeof(dma_cfg));

	dma_cfg.src_addr_width = DMA_SLAVE_BUSWIDTH_1_BYTE;
	dma_cfg.dst_addr_width = DMA_SLAVE_BUSWIDTH_1_BYTE;
	dma_cfg.src_addr = qspi->phys_base + QSPI_DR;
	dma_cfg.dst_addr = qspi->phys_base + QSPI_DR;
	dma_cfg.src_maxburst = 4;
	dma_cfg.dst_maxburst = 4;

	qspi->dma_chrx = dma_request_chan(dev, "rx");
	if (IS_ERR(qspi->dma_chrx)) {
		ret = PTR_ERR(qspi->dma_chrx);
		qspi->dma_chrx = NULL;
		if (ret == -EPROBE_DEFER)
			goto out;
	} else {
		if (dmaengine_slave_config(qspi->dma_chrx, &dma_cfg)) {
			dev_err(dev, "dma rx config failed\n");
			dma_release_channel(qspi->dma_chrx);
			qspi->dma_chrx = NULL;
		}
	}

	qspi->dma_chtx = dma_request_chan(dev, "tx");
	if (IS_ERR(qspi->dma_chtx)) {
		ret = PTR_ERR(qspi->dma_chtx);
		qspi->dma_chtx = NULL;
	} else {
		if (dmaengine_slave_config(qspi->dma_chtx, &dma_cfg)) {
			dev_err(dev, "dma tx config failed\n");
			dma_release_channel(qspi->dma_chtx);
			qspi->dma_chtx = NULL;
		}
	}

out:
	init_completion(&qspi->dma_completion);

	if (ret != -EPROBE_DEFER)
		ret = 0;

	return ret;
}

static void stm32_qspi_dma_free(struct stm32_qspi *qspi)
{
	if (qspi->dma_chtx)
		dma_release_channel(qspi->dma_chtx);
	if (qspi->dma_chrx)
		dma_release_channel(qspi->dma_chrx);
}

/*
 * no special host constraint, so use default spi_mem_default_supports_op
 * to check supported mode.
 */
static const struct spi_controller_mem_ops stm32_qspi_mem_ops = {
	.exec_op	= stm32_qspi_exec_op,
	.dirmap_create	= stm32_qspi_dirmap_create,
	.dirmap_read	= stm32_qspi_dirmap_read,
	.poll_status	= stm32_qspi_poll_status,
};

<<<<<<< HEAD
static void stm32_qspi_release(struct stm32_qspi *qspi)
{
	/* disable qspi */
	writel_relaxed(0, qspi->io_base + QSPI_CR);
	stm32_qspi_dma_free(qspi);
	mutex_destroy(&qspi->lock);
	clk_disable_unprepare(qspi->clk);
}

=======
>>>>>>> c1084c27
static int stm32_qspi_probe(struct platform_device *pdev)
{
	struct device *dev = &pdev->dev;
	struct spi_controller *ctrl;
	struct reset_control *rstc;
	struct stm32_qspi *qspi;
	struct resource *res;
	int ret, irq;

	ctrl = spi_alloc_master(dev, sizeof(*qspi));
	if (!ctrl)
		return -ENOMEM;

	qspi = spi_controller_get_devdata(ctrl);
	qspi->ctrl = ctrl;

	res = platform_get_resource_byname(pdev, IORESOURCE_MEM, "qspi");
	qspi->io_base = devm_ioremap_resource(dev, res);
	if (IS_ERR(qspi->io_base)) {
		ret = PTR_ERR(qspi->io_base);
		goto err_master_put;
	}

	qspi->phys_base = res->start;

	res = platform_get_resource_byname(pdev, IORESOURCE_MEM, "qspi_mm");
	qspi->mm_base = devm_ioremap_resource(dev, res);
	if (IS_ERR(qspi->mm_base)) {
		ret = PTR_ERR(qspi->mm_base);
		goto err_master_put;
	}

	qspi->mm_size = resource_size(res);
	if (qspi->mm_size > STM32_QSPI_MAX_MMAP_SZ) {
		ret = -EINVAL;
		goto err_master_put;
	}

	irq = platform_get_irq(pdev, 0);
	if (irq < 0) {
		ret = irq;
		goto err_master_put;
	}

	ret = devm_request_irq(dev, irq, stm32_qspi_irq, 0,
			       dev_name(dev), qspi);
	if (ret) {
		dev_err(dev, "failed to request irq\n");
		goto err_master_put;
	}

	init_completion(&qspi->data_completion);
	init_completion(&qspi->match_completion);

	qspi->clk = devm_clk_get(dev, NULL);
	if (IS_ERR(qspi->clk)) {
		ret = PTR_ERR(qspi->clk);
		goto err_master_put;
	}

	qspi->clk_rate = clk_get_rate(qspi->clk);
	if (!qspi->clk_rate) {
		ret = -EINVAL;
		goto err_master_put;
	}

	ret = clk_prepare_enable(qspi->clk);
	if (ret) {
		dev_err(dev, "can not enable the clock\n");
		goto err_master_put;
	}

	rstc = devm_reset_control_get_exclusive(dev, NULL);
	if (IS_ERR(rstc)) {
		ret = PTR_ERR(rstc);
		if (ret == -EPROBE_DEFER)
			goto err_clk_disable;
	} else {
		reset_control_assert(rstc);
		udelay(2);
		reset_control_deassert(rstc);
	}

	qspi->dev = dev;
	platform_set_drvdata(pdev, qspi);
	ret = stm32_qspi_dma_setup(qspi);
	if (ret)
		goto err_dma_free;

	mutex_init(&qspi->lock);

	ctrl->mode_bits = SPI_RX_DUAL | SPI_RX_QUAD
		| SPI_TX_DUAL | SPI_TX_QUAD;
	ctrl->setup = stm32_qspi_setup;
	ctrl->bus_num = -1;
	ctrl->mem_ops = &stm32_qspi_mem_ops;
	ctrl->num_chipselect = STM32_QSPI_MAX_NORCHIP;
	ctrl->dev.of_node = dev->of_node;

	pm_runtime_set_autosuspend_delay(dev, STM32_AUTOSUSPEND_DELAY);
	pm_runtime_use_autosuspend(dev);
	pm_runtime_set_active(dev);
	pm_runtime_enable(dev);
	pm_runtime_get_noresume(dev);

	ret = devm_spi_register_master(dev, ctrl);
	if (ret)
		goto err_pm_runtime_free;

	pm_runtime_mark_last_busy(dev);
	pm_runtime_put_autosuspend(dev);

	return 0;

err_pm_runtime_free:
	pm_runtime_get_sync(qspi->dev);
	/* disable qspi */
	writel_relaxed(0, qspi->io_base + QSPI_CR);
	mutex_destroy(&qspi->lock);
	pm_runtime_put_noidle(qspi->dev);
	pm_runtime_disable(qspi->dev);
	pm_runtime_set_suspended(qspi->dev);
	pm_runtime_dont_use_autosuspend(qspi->dev);
err_dma_free:
	stm32_qspi_dma_free(qspi);
err_clk_disable:
	clk_disable_unprepare(qspi->clk);
err_master_put:
	spi_master_put(qspi->ctrl);

<<<<<<< HEAD
err:
	stm32_qspi_release(qspi);
	spi_master_put(qspi->ctrl);

=======
>>>>>>> c1084c27
	return ret;
}

static int stm32_qspi_remove(struct platform_device *pdev)
{
	struct stm32_qspi *qspi = platform_get_drvdata(pdev);

	pm_runtime_get_sync(qspi->dev);
	/* disable qspi */
	writel_relaxed(0, qspi->io_base + QSPI_CR);
	stm32_qspi_dma_free(qspi);
	mutex_destroy(&qspi->lock);
	pm_runtime_put_noidle(qspi->dev);
	pm_runtime_disable(qspi->dev);
	pm_runtime_set_suspended(qspi->dev);
	pm_runtime_dont_use_autosuspend(qspi->dev);
	clk_disable_unprepare(qspi->clk);

	return 0;
}

static int __maybe_unused stm32_qspi_runtime_suspend(struct device *dev)
{
	struct stm32_qspi *qspi = dev_get_drvdata(dev);

	clk_disable_unprepare(qspi->clk);

	return 0;
}

static int __maybe_unused stm32_qspi_runtime_resume(struct device *dev)
{
	struct stm32_qspi *qspi = dev_get_drvdata(dev);

	return clk_prepare_enable(qspi->clk);
}

static int __maybe_unused stm32_qspi_suspend(struct device *dev)
{
	pinctrl_pm_select_sleep_state(dev);

	return pm_runtime_force_suspend(dev);
}

static int __maybe_unused stm32_qspi_resume(struct device *dev)
{
	struct stm32_qspi *qspi = dev_get_drvdata(dev);
	int ret;

	ret = pm_runtime_force_resume(dev);
	if (ret < 0)
		return ret;

	pinctrl_pm_select_default_state(dev);

	ret = pm_runtime_get_sync(dev);
	if (ret < 0) {
		pm_runtime_put_noidle(dev);
		return ret;
	}

	writel_relaxed(qspi->cr_reg, qspi->io_base + QSPI_CR);
	writel_relaxed(qspi->dcr_reg, qspi->io_base + QSPI_DCR);

	pm_runtime_mark_last_busy(dev);
	pm_runtime_put_autosuspend(dev);

	return 0;
}

static const struct dev_pm_ops stm32_qspi_pm_ops = {
	SET_RUNTIME_PM_OPS(stm32_qspi_runtime_suspend,
			   stm32_qspi_runtime_resume, NULL)
	SET_SYSTEM_SLEEP_PM_OPS(stm32_qspi_suspend, stm32_qspi_resume)
};

static const struct of_device_id stm32_qspi_match[] = {
	{.compatible = "st,stm32f469-qspi"},
	{}
};
MODULE_DEVICE_TABLE(of, stm32_qspi_match);

static struct platform_driver stm32_qspi_driver = {
	.probe	= stm32_qspi_probe,
	.remove	= stm32_qspi_remove,
	.driver	= {
		.name = "stm32-qspi",
		.of_match_table = stm32_qspi_match,
		.pm = &stm32_qspi_pm_ops,
	},
};
module_platform_driver(stm32_qspi_driver);

MODULE_AUTHOR("Ludovic Barre <ludovic.barre@st.com>");
MODULE_DESCRIPTION("STMicroelectronics STM32 quad spi driver");
MODULE_LICENSE("GPL v2");<|MERGE_RESOLUTION|>--- conflicted
+++ resolved
@@ -679,18 +679,6 @@
 	.poll_status	= stm32_qspi_poll_status,
 };
 
-<<<<<<< HEAD
-static void stm32_qspi_release(struct stm32_qspi *qspi)
-{
-	/* disable qspi */
-	writel_relaxed(0, qspi->io_base + QSPI_CR);
-	stm32_qspi_dma_free(qspi);
-	mutex_destroy(&qspi->lock);
-	clk_disable_unprepare(qspi->clk);
-}
-
-=======
->>>>>>> c1084c27
 static int stm32_qspi_probe(struct platform_device *pdev)
 {
 	struct device *dev = &pdev->dev;
@@ -821,13 +809,6 @@
 err_master_put:
 	spi_master_put(qspi->ctrl);
 
-<<<<<<< HEAD
-err:
-	stm32_qspi_release(qspi);
-	spi_master_put(qspi->ctrl);
-
-=======
->>>>>>> c1084c27
 	return ret;
 }
 
