// SPDX-License-Identifier: GPL-2.0-only
/*
 * driver for the TEWS TPCI-200 device
 *
 * Copyright (C) 2009-2012 CERN (www.cern.ch)
 * Author: Nicolas Serafini, EIC2 SA
 * Author: Samuel Iglesias Gonsalvez <siglesias@igalia.com>
 */

#include <linux/module.h>
#include <linux/slab.h>
#include "tpci200.h"

static const u16 tpci200_status_timeout[] = {
	TPCI200_A_TIMEOUT,
	TPCI200_B_TIMEOUT,
	TPCI200_C_TIMEOUT,
	TPCI200_D_TIMEOUT,
};

static const u16 tpci200_status_error[] = {
	TPCI200_A_ERROR,
	TPCI200_B_ERROR,
	TPCI200_C_ERROR,
	TPCI200_D_ERROR,
};

static const size_t tpci200_space_size[IPACK_SPACE_COUNT] = {
	[IPACK_IO_SPACE]    = TPCI200_IO_SPACE_SIZE,
	[IPACK_ID_SPACE]    = TPCI200_ID_SPACE_SIZE,
	[IPACK_INT_SPACE]   = TPCI200_INT_SPACE_SIZE,
	[IPACK_MEM8_SPACE]  = TPCI200_MEM8_SPACE_SIZE,
	[IPACK_MEM16_SPACE] = TPCI200_MEM16_SPACE_SIZE,
};

static const size_t tpci200_space_interval[IPACK_SPACE_COUNT] = {
	[IPACK_IO_SPACE]    = TPCI200_IO_SPACE_INTERVAL,
	[IPACK_ID_SPACE]    = TPCI200_ID_SPACE_INTERVAL,
	[IPACK_INT_SPACE]   = TPCI200_INT_SPACE_INTERVAL,
	[IPACK_MEM8_SPACE]  = TPCI200_MEM8_SPACE_INTERVAL,
	[IPACK_MEM16_SPACE] = TPCI200_MEM16_SPACE_INTERVAL,
};

static struct tpci200_board *check_slot(struct ipack_device *dev)
{
	struct tpci200_board *tpci200;

	if (dev == NULL)
		return NULL;


	tpci200 = dev_get_drvdata(dev->bus->parent);

	if (tpci200 == NULL) {
		dev_info(&dev->dev, "carrier board not found\n");
		return NULL;
	}

	if (dev->slot >= TPCI200_NB_SLOT) {
		dev_info(&dev->dev,
			 "Slot [%d:%d] doesn't exist! Last tpci200 slot is %d.\n",
			 dev->bus->bus_nr, dev->slot, TPCI200_NB_SLOT-1);
		return NULL;
	}

	return tpci200;
}

static void tpci200_clear_mask(struct tpci200_board *tpci200,
			       __le16 __iomem *addr, u16 mask)
{
	unsigned long flags;
	spin_lock_irqsave(&tpci200->regs_lock, flags);
	iowrite16(ioread16(addr) & (~mask), addr);
	spin_unlock_irqrestore(&tpci200->regs_lock, flags);
}

static void tpci200_set_mask(struct tpci200_board *tpci200,
			     __le16 __iomem *addr, u16 mask)
{
	unsigned long flags;
	spin_lock_irqsave(&tpci200->regs_lock, flags);
	iowrite16(ioread16(addr) | mask, addr);
	spin_unlock_irqrestore(&tpci200->regs_lock, flags);
}

static void tpci200_unregister(struct tpci200_board *tpci200)
{
	free_irq(tpci200->info->pdev->irq, (void *) tpci200);

	pci_iounmap(tpci200->info->pdev, tpci200->info->interface_regs);

	pci_release_region(tpci200->info->pdev, TPCI200_IP_INTERFACE_BAR);
	pci_release_region(tpci200->info->pdev, TPCI200_IO_ID_INT_SPACES_BAR);
	pci_release_region(tpci200->info->pdev, TPCI200_MEM16_SPACE_BAR);
	pci_release_region(tpci200->info->pdev, TPCI200_MEM8_SPACE_BAR);

	pci_disable_device(tpci200->info->pdev);
}

static void tpci200_enable_irq(struct tpci200_board *tpci200,
			       int islot)
{
	tpci200_set_mask(tpci200,
			&tpci200->info->interface_regs->control[islot],
			TPCI200_INT0_EN | TPCI200_INT1_EN);
}

static void tpci200_disable_irq(struct tpci200_board *tpci200,
				int islot)
{
	tpci200_clear_mask(tpci200,
			&tpci200->info->interface_regs->control[islot],
			TPCI200_INT0_EN | TPCI200_INT1_EN);
}

static irqreturn_t tpci200_slot_irq(struct slot_irq *slot_irq)
{
	irqreturn_t ret;

	if (!slot_irq)
		return -ENODEV;
	ret = slot_irq->handler(slot_irq->arg);

	return ret;
}

static irqreturn_t tpci200_interrupt(int irq, void *dev_id)
{
	struct tpci200_board *tpci200 = (struct tpci200_board *) dev_id;
	struct slot_irq *slot_irq;
	irqreturn_t ret;
	u16 status_reg;
	int i;

	/* Read status register */
	status_reg = ioread16(&tpci200->info->interface_regs->status);

	/* Did we cause the interrupt? */
	if (!(status_reg & TPCI200_SLOT_INT_MASK))
		return IRQ_NONE;

	/* callback to the IRQ handler for the corresponding slot */
	rcu_read_lock();
	for (i = 0; i < TPCI200_NB_SLOT; i++) {
		if (!(status_reg & ((TPCI200_A_INT0 | TPCI200_A_INT1) << (2 * i))))
			continue;
		slot_irq = rcu_dereference(tpci200->slots[i].irq);
		ret = tpci200_slot_irq(slot_irq);
		if (ret == -ENODEV) {
			dev_info(&tpci200->info->pdev->dev,
				 "No registered ISR for slot [%d:%d]!. IRQ will be disabled.\n",
				 tpci200->number, i);
			tpci200_disable_irq(tpci200, i);
		}
	}
	rcu_read_unlock();

	return IRQ_HANDLED;
}

static int tpci200_free_irq(struct ipack_device *dev)
{
	struct slot_irq *slot_irq;
	struct tpci200_board *tpci200;

	tpci200 = check_slot(dev);
	if (tpci200 == NULL)
		return -EINVAL;

	if (mutex_lock_interruptible(&tpci200->mutex))
		return -ERESTARTSYS;

	if (tpci200->slots[dev->slot].irq == NULL) {
		mutex_unlock(&tpci200->mutex);
		return -EINVAL;
	}

	tpci200_disable_irq(tpci200, dev->slot);
	slot_irq = tpci200->slots[dev->slot].irq;
	/* uninstall handler */
	RCU_INIT_POINTER(tpci200->slots[dev->slot].irq, NULL);
	synchronize_rcu();
	kfree(slot_irq);
	mutex_unlock(&tpci200->mutex);
	return 0;
}

static int tpci200_request_irq(struct ipack_device *dev,
			       irqreturn_t (*handler)(void *), void *arg)
{
	int res = 0;
	struct slot_irq *slot_irq;
	struct tpci200_board *tpci200;

	tpci200 = check_slot(dev);
	if (tpci200 == NULL)
		return -EINVAL;

	if (mutex_lock_interruptible(&tpci200->mutex))
		return -ERESTARTSYS;

	if (tpci200->slots[dev->slot].irq != NULL) {
		dev_err(&dev->dev,
			"Slot [%d:%d] IRQ already registered !\n",
			dev->bus->bus_nr,
			dev->slot);
		res = -EINVAL;
		goto out_unlock;
	}

	slot_irq = kzalloc(sizeof(struct slot_irq), GFP_KERNEL);
	if (slot_irq == NULL) {
		dev_err(&dev->dev,
			"Slot [%d:%d] unable to allocate memory for IRQ !\n",
			dev->bus->bus_nr, dev->slot);
		res = -ENOMEM;
		goto out_unlock;
	}

	/*
	 * WARNING: Setup Interrupt Vector in the IndustryPack device
	 * before an IRQ request.
	 * Read the User Manual of your IndustryPack device to know
	 * where to write the vector in memory.
	 */
	slot_irq->handler = handler;
	slot_irq->arg = arg;
	slot_irq->holder = dev;

	rcu_assign_pointer(tpci200->slots[dev->slot].irq, slot_irq);
	tpci200_enable_irq(tpci200, dev->slot);

out_unlock:
	mutex_unlock(&tpci200->mutex);
	return res;
}

static int tpci200_register(struct tpci200_board *tpci200)
{
	int i;
	int res;
	phys_addr_t ioidint_base;
	unsigned short slot_ctrl;

	if (pci_enable_device(tpci200->info->pdev) < 0)
		return -ENODEV;

	/* Request IP interface register (Bar 2) */
	res = pci_request_region(tpci200->info->pdev, TPCI200_IP_INTERFACE_BAR,
				 "Carrier IP interface registers");
	if (res) {
		dev_err(&tpci200->info->pdev->dev,
			"(bn 0x%X, sn 0x%X) failed to allocate PCI resource for BAR 2 !",
			tpci200->info->pdev->bus->number,
			tpci200->info->pdev->devfn);
		goto err_disable_device;
	}

	/* Request IO ID INT space (Bar 3) */
	res = pci_request_region(tpci200->info->pdev,
				 TPCI200_IO_ID_INT_SPACES_BAR,
				 "Carrier IO ID INT space");
	if (res) {
		dev_err(&tpci200->info->pdev->dev,
			"(bn 0x%X, sn 0x%X) failed to allocate PCI resource for BAR 3 !",
			tpci200->info->pdev->bus->number,
			tpci200->info->pdev->devfn);
		goto err_ip_interface_bar;
	}

	/* Request MEM8 space (Bar 5) */
	res = pci_request_region(tpci200->info->pdev, TPCI200_MEM8_SPACE_BAR,
				 "Carrier MEM8 space");
	if (res) {
		dev_err(&tpci200->info->pdev->dev,
			"(bn 0x%X, sn 0x%X) failed to allocate PCI resource for BAR 5!",
			tpci200->info->pdev->bus->number,
			tpci200->info->pdev->devfn);
		goto err_io_id_int_spaces_bar;
	}

	/* Request MEM16 space (Bar 4) */
	res = pci_request_region(tpci200->info->pdev, TPCI200_MEM16_SPACE_BAR,
				 "Carrier MEM16 space");
	if (res) {
		dev_err(&tpci200->info->pdev->dev,
			"(bn 0x%X, sn 0x%X) failed to allocate PCI resource for BAR 4!",
			tpci200->info->pdev->bus->number,
			tpci200->info->pdev->devfn);
		goto err_mem8_space_bar;
	}

	/* Map internal tpci200 driver user space */
	tpci200->info->interface_regs =
		ioremap(pci_resource_start(tpci200->info->pdev,
					   TPCI200_IP_INTERFACE_BAR),
			TPCI200_IFACE_SIZE);
	if (!tpci200->info->interface_regs) {
		dev_err(&tpci200->info->pdev->dev,
			"(bn 0x%X, sn 0x%X) failed to map driver user space!",
			tpci200->info->pdev->bus->number,
			tpci200->info->pdev->devfn);
		res = -ENOMEM;
<<<<<<< HEAD
		goto out_release_mem8_space;
=======
		goto err_mem16_space_bar;
>>>>>>> c1084c27
	}

	/* Initialize lock that protects interface_regs */
	spin_lock_init(&tpci200->regs_lock);

	ioidint_base = pci_resource_start(tpci200->info->pdev,
					  TPCI200_IO_ID_INT_SPACES_BAR);
	tpci200->mod_mem[IPACK_IO_SPACE] = ioidint_base + TPCI200_IO_SPACE_OFF;
	tpci200->mod_mem[IPACK_ID_SPACE] = ioidint_base + TPCI200_ID_SPACE_OFF;
	tpci200->mod_mem[IPACK_INT_SPACE] =
		ioidint_base + TPCI200_INT_SPACE_OFF;
	tpci200->mod_mem[IPACK_MEM8_SPACE] =
		pci_resource_start(tpci200->info->pdev,
				   TPCI200_MEM8_SPACE_BAR);
	tpci200->mod_mem[IPACK_MEM16_SPACE] =
		pci_resource_start(tpci200->info->pdev,
				   TPCI200_MEM16_SPACE_BAR);

	/* Set the default parameters of the slot
	 * INT0 disabled, level sensitive
	 * INT1 disabled, level sensitive
	 * error interrupt disabled
	 * timeout interrupt disabled
	 * recover time disabled
	 * clock rate 8 MHz
	 */
	slot_ctrl = 0;
	for (i = 0; i < TPCI200_NB_SLOT; i++)
		writew(slot_ctrl, &tpci200->info->interface_regs->control[i]);

	res = request_irq(tpci200->info->pdev->irq,
			  tpci200_interrupt, IRQF_SHARED,
			  KBUILD_MODNAME, (void *) tpci200);
	if (res) {
		dev_err(&tpci200->info->pdev->dev,
			"(bn 0x%X, sn 0x%X) unable to register IRQ !",
			tpci200->info->pdev->bus->number,
			tpci200->info->pdev->devfn);
		goto err_interface_regs;
	}

	return 0;

err_interface_regs:
	pci_iounmap(tpci200->info->pdev, tpci200->info->interface_regs);
err_mem16_space_bar:
	pci_release_region(tpci200->info->pdev, TPCI200_MEM16_SPACE_BAR);
err_mem8_space_bar:
	pci_release_region(tpci200->info->pdev, TPCI200_MEM8_SPACE_BAR);
err_io_id_int_spaces_bar:
	pci_release_region(tpci200->info->pdev, TPCI200_IO_ID_INT_SPACES_BAR);
err_ip_interface_bar:
	pci_release_region(tpci200->info->pdev, TPCI200_IP_INTERFACE_BAR);
err_disable_device:
	pci_disable_device(tpci200->info->pdev);
	return res;
}

static int tpci200_get_clockrate(struct ipack_device *dev)
{
	struct tpci200_board *tpci200 = check_slot(dev);
	__le16 __iomem *addr;

	if (!tpci200)
		return -ENODEV;

	addr = &tpci200->info->interface_regs->control[dev->slot];
	return (ioread16(addr) & TPCI200_CLK32) ? 32 : 8;
}

static int tpci200_set_clockrate(struct ipack_device *dev, int mherz)
{
	struct tpci200_board *tpci200 = check_slot(dev);
	__le16 __iomem *addr;

	if (!tpci200)
		return -ENODEV;

	addr = &tpci200->info->interface_regs->control[dev->slot];

	switch (mherz) {
	case 8:
		tpci200_clear_mask(tpci200, addr, TPCI200_CLK32);
		break;
	case 32:
		tpci200_set_mask(tpci200, addr, TPCI200_CLK32);
		break;
	default:
		return -EINVAL;
	}
	return 0;
}

static int tpci200_get_error(struct ipack_device *dev)
{
	struct tpci200_board *tpci200 = check_slot(dev);
	__le16 __iomem *addr;
	u16 mask;

	if (!tpci200)
		return -ENODEV;

	addr = &tpci200->info->interface_regs->status;
	mask = tpci200_status_error[dev->slot];
	return (ioread16(addr) & mask) ? 1 : 0;
}

static int tpci200_get_timeout(struct ipack_device *dev)
{
	struct tpci200_board *tpci200 = check_slot(dev);
	__le16 __iomem *addr;
	u16 mask;

	if (!tpci200)
		return -ENODEV;

	addr = &tpci200->info->interface_regs->status;
	mask = tpci200_status_timeout[dev->slot];

	return (ioread16(addr) & mask) ? 1 : 0;
}

static int tpci200_reset_timeout(struct ipack_device *dev)
{
	struct tpci200_board *tpci200 = check_slot(dev);
	__le16 __iomem *addr;
	u16 mask;

	if (!tpci200)
		return -ENODEV;

	addr = &tpci200->info->interface_regs->status;
	mask = tpci200_status_timeout[dev->slot];

	iowrite16(mask, addr);
	return 0;
}

static void tpci200_uninstall(struct tpci200_board *tpci200)
{
	tpci200_unregister(tpci200);
	kfree(tpci200->slots);
}

static const struct ipack_bus_ops tpci200_bus_ops = {
	.request_irq = tpci200_request_irq,
	.free_irq = tpci200_free_irq,
	.get_clockrate = tpci200_get_clockrate,
	.set_clockrate = tpci200_set_clockrate,
	.get_error     = tpci200_get_error,
	.get_timeout   = tpci200_get_timeout,
	.reset_timeout = tpci200_reset_timeout,
};

static int tpci200_install(struct tpci200_board *tpci200)
{
	int res;

	tpci200->slots = kcalloc(TPCI200_NB_SLOT, sizeof(struct tpci200_slot),
				 GFP_KERNEL);
	if (tpci200->slots == NULL)
		return -ENOMEM;

	res = tpci200_register(tpci200);
	if (res) {
		kfree(tpci200->slots);
		tpci200->slots = NULL;
		return res;
	}

	mutex_init(&tpci200->mutex);
	return 0;
}

static void tpci200_release_device(struct ipack_device *dev)
{
	kfree(dev);
}

static int tpci200_create_device(struct tpci200_board *tpci200, int i)
{
	int ret;
	enum ipack_space space;
	struct ipack_device *dev =
		kzalloc(sizeof(struct ipack_device), GFP_KERNEL);
	if (!dev)
		return -ENOMEM;
	dev->slot = i;
	dev->bus = tpci200->info->ipack_bus;
	dev->release = tpci200_release_device;

	for (space = 0; space < IPACK_SPACE_COUNT; space++) {
		dev->region[space].start =
			tpci200->mod_mem[space]
			+ tpci200_space_interval[space] * i;
		dev->region[space].size = tpci200_space_size[space];
	}

	ret = ipack_device_init(dev);
	if (ret < 0) {
		ipack_put_device(dev);
		return ret;
	}

	ret = ipack_device_add(dev);
	if (ret < 0)
		ipack_put_device(dev);

	return ret;
}

static int tpci200_pci_probe(struct pci_dev *pdev,
			     const struct pci_device_id *id)
{
	int ret, i;
	struct tpci200_board *tpci200;
	u32 reg32;

	tpci200 = kzalloc(sizeof(struct tpci200_board), GFP_KERNEL);
	if (!tpci200)
		return -ENOMEM;

	tpci200->info = kzalloc(sizeof(struct tpci200_infos), GFP_KERNEL);
	if (!tpci200->info) {
		ret = -ENOMEM;
		goto err_tpci200;
	}

	pci_dev_get(pdev);

	/* Obtain a mapping of the carrier's PCI configuration registers */
	ret = pci_request_region(pdev, TPCI200_CFG_MEM_BAR,
				 KBUILD_MODNAME " Configuration Memory");
	if (ret) {
		dev_err(&pdev->dev, "Failed to allocate PCI Configuration Memory");
		ret = -EBUSY;
		goto err_tpci200_info;
	}
	tpci200->info->cfg_regs = ioremap(
			pci_resource_start(pdev, TPCI200_CFG_MEM_BAR),
			pci_resource_len(pdev, TPCI200_CFG_MEM_BAR));
	if (!tpci200->info->cfg_regs) {
		dev_err(&pdev->dev, "Failed to map PCI Configuration Memory");
		ret = -EFAULT;
		goto err_request_region;
	}

	/* Disable byte swapping for 16 bit IP module access. This will ensure
	 * that the Industrypack big endian byte order is preserved by the
	 * carrier. */
	reg32 = ioread32(tpci200->info->cfg_regs + LAS1_DESC);
	reg32 |= 1 << LAS_BIT_BIGENDIAN;
	iowrite32(reg32, tpci200->info->cfg_regs + LAS1_DESC);

	reg32 = ioread32(tpci200->info->cfg_regs + LAS2_DESC);
	reg32 |= 1 << LAS_BIT_BIGENDIAN;
	iowrite32(reg32, tpci200->info->cfg_regs + LAS2_DESC);

	/* Save struct pci_dev pointer */
	tpci200->info->pdev = pdev;
	tpci200->info->id_table = (struct pci_device_id *)id;

	/* register the device and initialize it */
	ret = tpci200_install(tpci200);
	if (ret) {
		dev_err(&pdev->dev, "error during tpci200 install\n");
		ret = -ENODEV;
		goto err_cfg_regs;
	}

	/* Register the carrier in the industry pack bus driver */
	tpci200->info->ipack_bus = ipack_bus_register(&pdev->dev,
						      TPCI200_NB_SLOT,
						      &tpci200_bus_ops,
						      THIS_MODULE);
	if (!tpci200->info->ipack_bus) {
		dev_err(&pdev->dev,
			"error registering the carrier on ipack driver\n");
		ret = -EFAULT;
		goto err_tpci200_install;
	}

	/* save the bus number given by ipack to logging purpose */
	tpci200->number = tpci200->info->ipack_bus->bus_nr;
	dev_set_drvdata(&pdev->dev, tpci200);

	for (i = 0; i < TPCI200_NB_SLOT; i++)
		tpci200_create_device(tpci200, i);
	return 0;

err_tpci200_install:
	tpci200_uninstall(tpci200);
err_cfg_regs:
	pci_iounmap(tpci200->info->pdev, tpci200->info->cfg_regs);
err_request_region:
	pci_release_region(pdev, TPCI200_CFG_MEM_BAR);
err_tpci200_info:
	kfree(tpci200->info);
	pci_dev_put(pdev);
err_tpci200:
	kfree(tpci200);
	return ret;
}

static void __tpci200_pci_remove(struct tpci200_board *tpci200)
{
	ipack_bus_unregister(tpci200->info->ipack_bus);
	tpci200_uninstall(tpci200);

	pci_iounmap(tpci200->info->pdev, tpci200->info->cfg_regs);

	pci_release_region(tpci200->info->pdev, TPCI200_CFG_MEM_BAR);

	pci_dev_put(tpci200->info->pdev);

	kfree(tpci200->info);
	kfree(tpci200);
}

static void tpci200_pci_remove(struct pci_dev *dev)
{
	struct tpci200_board *tpci200 = pci_get_drvdata(dev);

	__tpci200_pci_remove(tpci200);
}

static const struct pci_device_id tpci200_idtable[] = {
	{ TPCI200_VENDOR_ID, TPCI200_DEVICE_ID, TPCI200_SUBVENDOR_ID,
	  TPCI200_SUBDEVICE_ID },
	{ 0, },
};

MODULE_DEVICE_TABLE(pci, tpci200_idtable);

static struct pci_driver tpci200_pci_drv = {
	.name = "tpci200",
	.id_table = tpci200_idtable,
	.probe = tpci200_pci_probe,
	.remove = tpci200_pci_remove,
};

module_pci_driver(tpci200_pci_drv);

MODULE_DESCRIPTION("TEWS TPCI-200 device driver");
MODULE_LICENSE("GPL");<|MERGE_RESOLUTION|>--- conflicted
+++ resolved
@@ -302,11 +302,7 @@
 			tpci200->info->pdev->bus->number,
 			tpci200->info->pdev->devfn);
 		res = -ENOMEM;
-<<<<<<< HEAD
-		goto out_release_mem8_space;
-=======
 		goto err_mem16_space_bar;
->>>>>>> c1084c27
 	}
 
 	/* Initialize lock that protects interface_regs */
