--- conflicted
+++ resolved
@@ -494,15 +494,10 @@
 	    of_machine_is_compatible("fsl,imx6ull")) {
 		ret = imx6ul_opp_check_speed_grading(cpu_dev);
 		if (ret) {
-<<<<<<< HEAD
 			if (ret == -EPROBE_DEFER) {
 				dev_err(cpu_dev, "defer the cpufreq\n\n");
 				goto out_free_opp;
 			}
-=======
-			if (ret == -EPROBE_DEFER)
-				goto out_free_opp;
->>>>>>> 1cdaf895
 
 			dev_err(cpu_dev, "failed to read ocotp: %d\n",
 				ret);
