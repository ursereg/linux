--- conflicted
+++ resolved
@@ -1,9 +1,5 @@
 /*
-<<<<<<< HEAD
- * Copyright (C) 2013-2015 Freescale Semiconductor, Inc.
-=======
  * Copyright (C) 2013-2016 Freescale Semiconductor, Inc.
->>>>>>> 33e8bb5d
  *
  * This program is free software; you can redistribute it and/or modify
  * it under the terms of the GNU General Public License version 2 as
@@ -39,12 +35,6 @@
 static struct clk *pll1_sw_clk;
 static struct clk *step_clk;
 static struct clk *pll2_pfd2_396m_clk;
-static struct clk *pll1_bypass;
-static struct clk *pll1_bypass_src;
-static struct clk *pll1;
-static struct clk *secondary_sel;
-static struct clk *pll2_bus;
-static struct clk *osc;
 
 static struct clk *pll1_bypass;
 static struct clk *pll1_bypass_src;
@@ -99,19 +89,10 @@
 
 	/* scaling up?  scale voltage before frequency */
 	if (new_freq > old_freq) {
-<<<<<<< HEAD
-		if (!IS_ERR(pu_reg) && regulator_is_enabled(pu_reg)) {
-			ret = regulator_set_voltage_tol(pu_reg,
-				imx6_soc_volt[index], 0);
-			if (ret) {
-				dev_err(cpu_dev,
-					"failed to scale vddpu up: %d\n", ret);
-=======
 		if (!IS_ERR(pu_reg)) {
 			ret = regulator_set_voltage_tol(pu_reg, imx6_soc_volt[index], 0);
 			if (ret) {
 				dev_err(cpu_dev, "failed to scale vddpu up: %d\n", ret);
->>>>>>> 33e8bb5d
 				mutex_unlock(&set_cpufreq_lock);
 				return ret;
 			}
@@ -156,11 +137,7 @@
 		if (freq_hz > clk_get_rate(pll2_pfd2_396m_clk))
 			clk_set_parent(secondary_sel, pll2_bus);
 		else
-<<<<<<< HEAD
-			ret = clk_set_parent(secondary_sel, pll2_pfd2_396m_clk);
-=======
 			clk_set_parent(secondary_sel, pll2_pfd2_396m_clk);
->>>>>>> 33e8bb5d
 		clk_set_parent(step_clk, secondary_sel);
 		clk_set_parent(pll1_sw_clk, step_clk);
 	} else {
@@ -202,20 +179,10 @@
 			dev_warn(cpu_dev, "failed to scale vddsoc down: %d\n", ret);
 			ret = 0;
 		}
-<<<<<<< HEAD
-		if (!IS_ERR(pu_reg) && regulator_is_enabled(pu_reg)) {
-			ret = regulator_set_voltage_tol(pu_reg,
-				imx6_soc_volt[index], 0);
-			if (ret) {
-				dev_warn(cpu_dev,
-					"failed to scale vddpu down: %d\n",
-					ret);
-=======
 		if (!IS_ERR(pu_reg)) {
 			ret = regulator_set_voltage_tol(pu_reg, imx6_soc_volt[index], 0);
 			if (ret) {
 				dev_warn(cpu_dev, "failed to scale vddpu down: %d\n", ret);
->>>>>>> 33e8bb5d
 				ret = 0;
 			}
 		}
@@ -271,12 +238,9 @@
 	 * devices may be already suspended, to avoid such scenario,
 	 * we just increase cpufreq to highest setpoint before suspend.
 	 */
-<<<<<<< HEAD
-=======
 	if (!data)
 		return NOTIFY_BAD;
 
->>>>>>> 33e8bb5d
 	switch (event) {
 	case PM_SUSPEND_PREPARE:
 		cpufreq_policy_min_pre_suspend = data->user_policy.min;
@@ -296,10 +260,7 @@
 	}
 
 	cpufreq_update_policy(0);
-<<<<<<< HEAD
-=======
 	cpufreq_cpu_put(data);
->>>>>>> 33e8bb5d
 
 	return NOTIFY_OK;
 }
@@ -335,23 +296,12 @@
 	pll1_sw_clk = devm_clk_get(cpu_dev, "pll1_sw");
 	step_clk = devm_clk_get(cpu_dev, "step");
 	pll2_pfd2_396m_clk = devm_clk_get(cpu_dev, "pll2_pfd2_396m");
-<<<<<<< HEAD
-	pll1_bypass = devm_clk_get(cpu_dev, "pll1_bypass");
-	pll1 = devm_clk_get(cpu_dev, "pll1");
-	pll1_bypass_src = devm_clk_get(cpu_dev, "pll1_bypass_src");
-
-	if (IS_ERR(arm_clk) || IS_ERR(pll1_sys_clk) || IS_ERR(pll1_sw_clk) ||
-	    IS_ERR(step_clk) || IS_ERR(pll2_pfd2_396m_clk) ||
-	    IS_ERR(pll1_bypass) || IS_ERR(pll1) ||
-	    IS_ERR(pll1_bypass_src)) {
-=======
 	pll1 = devm_clk_get(cpu_dev, "pll1");
 	pll1_bypass = devm_clk_get(cpu_dev, "pll1_bypass");
 	pll1_bypass_src = devm_clk_get(cpu_dev, "pll1_bypass_src");
 	if (IS_ERR(arm_clk) || IS_ERR(pll1_sys_clk) || IS_ERR(pll1_sw_clk) ||
 	    IS_ERR(step_clk) || IS_ERR(pll2_pfd2_396m_clk) || IS_ERR(pll1) ||
 	    IS_ERR(pll1_bypass) || IS_ERR(pll1_bypass_src)) {
->>>>>>> 33e8bb5d
 		dev_err(cpu_dev, "failed to get clocks\n");
 		ret = -ENOENT;
 		goto put_node;
@@ -364,11 +314,7 @@
 
 	arm_reg = devm_regulator_get_optional(cpu_dev, "arm");
 	pu_reg = devm_regulator_get_optional(cpu_dev, "pu");
-<<<<<<< HEAD
-	soc_reg = devm_regulator_get_optional(cpu_dev, "soc");
-=======
 	soc_reg = devm_regulator_get(cpu_dev, "soc");
->>>>>>> 33e8bb5d
 	if (IS_ERR(arm_reg) || IS_ERR(soc_reg)) {
 		dev_err(cpu_dev, "failed to get regulators\n");
 		ret = -ENOENT;
@@ -394,9 +340,7 @@
 	 * Just, incase the platform did not supply the OPP
 	 * table, it will try to get it.
 	 */
-	rcu_read_lock();
 	num = dev_pm_opp_get_opp_count(cpu_dev);
-	rcu_read_unlock();
 	if (num < 0) {
 		ret = of_init_opp_table(cpu_dev);
 		if (ret < 0) {
@@ -404,15 +348,10 @@
 			goto put_node;
 		}
 
-<<<<<<< HEAD
-		rcu_read_lock();
-=======
 		/* Because we have added the OPPs here, we must free them */
 		free_opp = true;
 
->>>>>>> 33e8bb5d
 		num = dev_pm_opp_get_opp_count(cpu_dev);
-		rcu_read_unlock();
 		if (num < 0) {
 			ret = num;
 			dev_err(cpu_dev, "no OPP table is found: %d\n", ret);
@@ -484,12 +423,7 @@
 	if (ret > 0)
 		transition_latency += ret * 1000;
 	if (!IS_ERR(pu_reg)) {
-<<<<<<< HEAD
-		ret = regulator_set_voltage_time(pu_reg, imx6_soc_volt[0],
-			imx6_soc_volt[num - 1]);
-=======
 		ret = regulator_set_voltage_time(pu_reg, imx6_soc_volt[0], imx6_soc_volt[num - 1]);
->>>>>>> 33e8bb5d
 		if (ret > 0)
 			transition_latency += ret * 1000;
 	}
