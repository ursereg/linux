menu "CPU Frequency scaling"

config CPU_FREQ
	bool "CPU Frequency scaling"
	select SRCU
	help
	  CPU Frequency scaling allows you to change the clock speed of 
	  CPUs on the fly. This is a nice method to save power, because 
	  the lower the CPU clock speed, the less power the CPU consumes.

	  Note that this driver doesn't automatically change the CPU
	  clock speed, you need to either enable a dynamic cpufreq governor
	  (see below) after boot, or use a userspace tool.

	  For details, take a look at <file:Documentation/cpu-freq>.

	  If in doubt, say N.

if CPU_FREQ

config CPU_FREQ_GOV_COMMON
	bool

config CPU_FREQ_BOOST_SW
	bool
	depends on THERMAL

config CPU_FREQ_STAT
	tristate "CPU frequency translation statistics"
	default y
	help
	  This driver exports CPU frequency statistics information through sysfs
	  file system.

	  To compile this driver as a module, choose M here: the
	  module will be called cpufreq_stats.

	  If in doubt, say N.

config CPU_FREQ_STAT_DETAILS
	bool "CPU frequency translation statistics details"
	depends on CPU_FREQ_STAT
	help
	  This will show detail CPU frequency translation table in sysfs file
	  system.

	  If in doubt, say N.

choice
	prompt "Default CPUFreq governor"
	default CPU_FREQ_DEFAULT_GOV_USERSPACE if ARM_SA1100_CPUFREQ || ARM_SA1110_CPUFREQ
	default CPU_FREQ_DEFAULT_GOV_PERFORMANCE
	help
	  This option sets which CPUFreq governor shall be loaded at
	  startup. If in doubt, select 'performance'.

config CPU_FREQ_DEFAULT_GOV_PERFORMANCE
	bool "performance"
	select CPU_FREQ_GOV_PERFORMANCE
	help
	  Use the CPUFreq governor 'performance' as default. This sets
	  the frequency statically to the highest frequency supported by
	  the CPU.

config CPU_FREQ_DEFAULT_GOV_POWERSAVE
	bool "powersave"
	select CPU_FREQ_GOV_POWERSAVE
	help
	  Use the CPUFreq governor 'powersave' as default. This sets
	  the frequency statically to the lowest frequency supported by
	  the CPU.

config CPU_FREQ_DEFAULT_GOV_USERSPACE
	bool "userspace"
	select CPU_FREQ_GOV_USERSPACE
	help
	  Use the CPUFreq governor 'userspace' as default. This allows
	  you to set the CPU frequency manually or when a userspace 
	  program shall be able to set the CPU dynamically without having
	  to enable the userspace governor manually.

config CPU_FREQ_DEFAULT_GOV_ONDEMAND
	bool "ondemand"
	select CPU_FREQ_GOV_ONDEMAND
	select CPU_FREQ_GOV_PERFORMANCE
	help
	  Use the CPUFreq governor 'ondemand' as default. This allows
	  you to get a full dynamic frequency capable system by simply
	  loading your cpufreq low-level hardware driver.
	  Be aware that not all cpufreq drivers support the ondemand
	  governor. If unsure have a look at the help section of the
	  driver. Fallback governor will be the performance governor.

config CPU_FREQ_DEFAULT_GOV_CONSERVATIVE
	bool "conservative"
	select CPU_FREQ_GOV_CONSERVATIVE
	select CPU_FREQ_GOV_PERFORMANCE
	help
	  Use the CPUFreq governor 'conservative' as default. This allows
	  you to get a full dynamic frequency capable system by simply
	  loading your cpufreq low-level hardware driver.
	  Be aware that not all cpufreq drivers support the conservative
	  governor. If unsure have a look at the help section of the
	  driver. Fallback governor will be the performance governor.

config CPU_FREQ_DEFAULT_GOV_INTERACTIVE
	bool "interactive"
	select CPU_FREQ_GOV_INTERACTIVE
	help
	  Use the CPUFreq governor 'interactive' as default. This allows
	  you to get a full dynamic cpu frequency capable system by simply
	  loading your cpufreq low-level hardware driver, using the
	  'interactive' governor for latency-sensitive workloads.

endchoice

config CPU_FREQ_GOV_PERFORMANCE
	tristate "'performance' governor"
	help
	  This cpufreq governor sets the frequency statically to the
	  highest available CPU frequency.

	  To compile this driver as a module, choose M here: the
	  module will be called cpufreq_performance.

	  If in doubt, say Y.

config CPU_FREQ_GOV_POWERSAVE
	tristate "'powersave' governor"
	help
	  This cpufreq governor sets the frequency statically to the
	  lowest available CPU frequency.

	  To compile this driver as a module, choose M here: the
	  module will be called cpufreq_powersave.

	  If in doubt, say Y.

config CPU_FREQ_GOV_USERSPACE
	tristate "'userspace' governor for userspace frequency scaling"
	help
	  Enable this cpufreq governor when you either want to set the
	  CPU frequency manually or when a userspace program shall
	  be able to set the CPU dynamically, like on LART 
	  <http://www.lartmaker.nl/>.

	  To compile this driver as a module, choose M here: the
	  module will be called cpufreq_userspace.

	  For details, take a look at <file:Documentation/cpu-freq/>.

	  If in doubt, say Y.

config CPU_FREQ_GOV_ONDEMAND
	tristate "'ondemand' cpufreq policy governor"
	select CPU_FREQ_GOV_COMMON
	help
	  'ondemand' - This driver adds a dynamic cpufreq policy governor.
	  The governor does a periodic polling and 
	  changes frequency based on the CPU utilization.
	  The support for this governor depends on CPU capability to
	  do fast frequency switching (i.e, very low latency frequency
	  transitions). 

	  To compile this driver as a module, choose M here: the
	  module will be called cpufreq_ondemand.

	  For details, take a look at linux/Documentation/cpu-freq.

	  If in doubt, say N.

config CPU_FREQ_GOV_INTERACTIVE
	tristate "'interactive' cpufreq policy governor"
	help
	  'interactive' - This driver adds a dynamic cpufreq policy governor
	  designed for latency-sensitive workloads.
<<<<<<< HEAD
	  This governor attempts to reduce the latency of clock
	  increases so that the system is more responsive to
	  interactive workloads.
	  To compile this driver as a module, choose M here: the
	  module will be called cpufreq_interactive.
	  For details, take a look at linux/Documentation/cpu-freq.
=======

	  This governor attempts to reduce the latency of clock
	  increases so that the system is more responsive to
	  interactive workloads.

	  To compile this driver as a module, choose M here: the
	  module will be called cpufreq_interactive.

	  For details, take a look at linux/Documentation/cpu-freq.

>>>>>>> 33e8bb5d
	  If in doubt, say N.

config CPU_FREQ_GOV_CONSERVATIVE
	tristate "'conservative' cpufreq governor"
	depends on CPU_FREQ
	select CPU_FREQ_GOV_COMMON
	help
	  'conservative' - this driver is rather similar to the 'ondemand'
	  governor both in its source code and its purpose, the difference is
	  its optimisation for better suitability in a battery powered
	  environment.  The frequency is gracefully increased and decreased
	  rather than jumping to 100% when speed is required.

	  If you have a desktop machine then you should really be considering
	  the 'ondemand' governor instead, however if you are using a laptop,
	  PDA or even an AMD64 based computer (due to the unacceptable
	  step-by-step latency issues between the minimum and maximum frequency
	  transitions in the CPU) you will probably want to use this governor.

	  To compile this driver as a module, choose M here: the
	  module will be called cpufreq_conservative.

	  For details, take a look at linux/Documentation/cpu-freq.

	  If in doubt, say N.

<<<<<<< HEAD
config CPU_FREQ_GOV_INTERACTIVE
	  tristate "'interactive' cpufreq policy governor"
	  help
	  'interactive' - This driver adds a dynamic cpufreq policy governor
	  designed for latency-sensitive workloads.

	  This governor attempts to reduce the latency of clock
	  increases so that the system is more responsive to
	  interactive workloads.

	  To compile this driver as a module, choose M here: the
	  module will be called cpufreq_interactive.

	  For details, take a look at linux/Documentation/cpu-freq.

	  If in doubt, say N.

config GENERIC_CPUFREQ_CPU0
	tristate "Generic CPU0 cpufreq driver"
	depends on HAVE_CLK && REGULATOR && OF && THERMAL && CPU_THERMAL
=======
comment "CPU frequency scaling drivers"

config CPUFREQ_DT
	tristate "Generic DT based cpufreq driver"
	depends on HAVE_CLK && OF
	# if CPU_THERMAL is on and THERMAL=m, CPUFREQ_DT cannot be =y:
	depends on !CPU_THERMAL || THERMAL
>>>>>>> 33e8bb5d
	select PM_OPP
	help
	  This adds a generic DT based cpufreq driver for frequency management.
	  It supports both uniprocessor (UP) and symmetric multiprocessor (SMP)
	  systems which share clock and voltage across all CPUs.

	  If in doubt, say N.

if X86
source "drivers/cpufreq/Kconfig.x86"
endif

if ARM || ARM64
source "drivers/cpufreq/Kconfig.arm"
endif

if PPC32 || PPC64
source "drivers/cpufreq/Kconfig.powerpc"
endif

if AVR32
config AVR32_AT32AP_CPUFREQ
	bool "CPU frequency driver for AT32AP"
	depends on PLATFORM_AT32AP
	default n
	help
	  This enables the CPU frequency driver for AT32AP processors.
	  If in doubt, say N.
endif

if IA64
config IA64_ACPI_CPUFREQ
	tristate "ACPI Processor P-States driver"
	depends on ACPI_PROCESSOR
	help
	This driver adds a CPUFreq driver which utilizes the ACPI
	Processor Performance States.

	For details, take a look at <file:Documentation/cpu-freq/>.

	If in doubt, say N.
endif

if MIPS
config LOONGSON2_CPUFREQ
	tristate "Loongson2 CPUFreq Driver"
	help
	  This option adds a CPUFreq driver for loongson processors which
	  support software configurable cpu frequency.

	  Loongson2F and it's successors support this feature.

	  For details, take a look at <file:Documentation/cpu-freq/>.

	  If in doubt, say N.

config LOONGSON1_CPUFREQ
	tristate "Loongson1 CPUFreq Driver"
	help
	  This option adds a CPUFreq driver for loongson1 processors which
	  support software configurable cpu frequency.

	  For details, take a look at <file:Documentation/cpu-freq/>.

	  If in doubt, say N.
endif

if SPARC64
config SPARC_US3_CPUFREQ
	tristate "UltraSPARC-III CPU Frequency driver"
	help
	  This adds the CPUFreq driver for UltraSPARC-III processors.

	  For details, take a look at <file:Documentation/cpu-freq>.

	  If in doubt, say N.

config SPARC_US2E_CPUFREQ
	tristate "UltraSPARC-IIe CPU Frequency driver"
	help
	  This adds the CPUFreq driver for UltraSPARC-IIe processors.

	  For details, take a look at <file:Documentation/cpu-freq>.

	  If in doubt, say N.
endif

if SUPERH
config SH_CPU_FREQ
	tristate "SuperH CPU Frequency driver"
	help
	  This adds the cpufreq driver for SuperH. Any CPU that supports
	  clock rate rounding through the clock framework can use this
	  driver. While it will make the kernel slightly larger, this is
	  harmless for CPUs that don't support rate rounding. The driver
	  will also generate a notice in the boot log before disabling
	  itself if the CPU in question is not capable of rate rounding.

	  For details, take a look at <file:Documentation/cpu-freq>.

	  If unsure, say N.
endif

config QORIQ_CPUFREQ
	tristate "CPU frequency scaling driver for Freescale QorIQ SoCs"
	depends on OF && COMMON_CLK && (PPC_E500MC || ARM)
	select CLK_QORIQ
	help
	  This adds the CPUFreq driver support for Freescale QorIQ SoCs
	  which are capable of changing the CPU's frequency dynamically.

endif
endmenu<|MERGE_RESOLUTION|>--- conflicted
+++ resolved
@@ -174,25 +174,16 @@
 	help
 	  'interactive' - This driver adds a dynamic cpufreq policy governor
 	  designed for latency-sensitive workloads.
-<<<<<<< HEAD
+
 	  This governor attempts to reduce the latency of clock
 	  increases so that the system is more responsive to
 	  interactive workloads.
+
 	  To compile this driver as a module, choose M here: the
 	  module will be called cpufreq_interactive.
+
 	  For details, take a look at linux/Documentation/cpu-freq.
-=======
-
-	  This governor attempts to reduce the latency of clock
-	  increases so that the system is more responsive to
-	  interactive workloads.
-
-	  To compile this driver as a module, choose M here: the
-	  module will be called cpufreq_interactive.
-
-	  For details, take a look at linux/Documentation/cpu-freq.
-
->>>>>>> 33e8bb5d
+
 	  If in doubt, say N.
 
 config CPU_FREQ_GOV_CONSERVATIVE
@@ -219,28 +210,6 @@
 
 	  If in doubt, say N.
 
-<<<<<<< HEAD
-config CPU_FREQ_GOV_INTERACTIVE
-	  tristate "'interactive' cpufreq policy governor"
-	  help
-	  'interactive' - This driver adds a dynamic cpufreq policy governor
-	  designed for latency-sensitive workloads.
-
-	  This governor attempts to reduce the latency of clock
-	  increases so that the system is more responsive to
-	  interactive workloads.
-
-	  To compile this driver as a module, choose M here: the
-	  module will be called cpufreq_interactive.
-
-	  For details, take a look at linux/Documentation/cpu-freq.
-
-	  If in doubt, say N.
-
-config GENERIC_CPUFREQ_CPU0
-	tristate "Generic CPU0 cpufreq driver"
-	depends on HAVE_CLK && REGULATOR && OF && THERMAL && CPU_THERMAL
-=======
 comment "CPU frequency scaling drivers"
 
 config CPUFREQ_DT
@@ -248,7 +217,6 @@
 	depends on HAVE_CLK && OF
 	# if CPU_THERMAL is on and THERMAL=m, CPUFREQ_DT cannot be =y:
 	depends on !CPU_THERMAL || THERMAL
->>>>>>> 33e8bb5d
 	select PM_OPP
 	help
 	  This adds a generic DT based cpufreq driver for frequency management.
