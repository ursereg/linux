// SPDX-License-Identifier: GPL-2.0+
/*
 * Device access for Dialog DA9063 modules
 *
 * Copyright 2012 Dialog Semiconductors Ltd.
 * Copyright 2013 Philipp Zabel, Pengutronix
 * Copyright 2013-2020  Digi International Inc.
 *
 * Author: Krystian Garbaciak, Dialog Semiconductor
 * Author: Michal Hajduk, Dialog Semiconductor
 *
 */

#include <linux/kernel.h>
#include <linux/module.h>
#include <linux/init.h>
#include <linux/slab.h>
#include <linux/device.h>
#include <linux/delay.h>
#include <linux/interrupt.h>
#include <linux/tick.h>
#include <linux/mutex.h>
#include <linux/mfd/core.h>
#include <linux/regmap.h>

#include <linux/mfd/da9063/core.h>
#include <linux/mfd/da9063/pdata.h>
#include <linux/mfd/da9063/registers.h>

#include <linux/proc_fs.h>
#include <linux/kthread.h>
#include <linux/uaccess.h>
#include <linux/of.h>

static struct da9063 * da9063_data;

static const struct resource da9063_regulators_resources[] = {
	{
		.name	= "LDO_LIM",
		.start	= DA9063_IRQ_LDO_LIM,
		.end	= DA9063_IRQ_LDO_LIM,
		.flags	= IORESOURCE_IRQ,
	},
};

static const struct resource da9063_rtc_resources[] = {
	{
		.name	= "ALARM",
		.start	= DA9063_IRQ_ALARM,
		.end	= DA9063_IRQ_ALARM,
		.flags	= IORESOURCE_IRQ,
	},
	{
		.name	= "TICK",
		.start	= DA9063_IRQ_TICK,
		.end	= DA9063_IRQ_TICK,
		.flags	= IORESOURCE_IRQ,
	}
};

static const struct resource da9063_onkey_resources[] = {
	{
		.name	= "ONKEY",
		.start	= DA9063_IRQ_ONKEY,
		.end	= DA9063_IRQ_ONKEY,
		.flags	= IORESOURCE_IRQ,
	},
};

static const struct resource da9063_hwmon_resources[] = {
	{
		.start	= DA9063_IRQ_ADC_RDY,
		.end	= DA9063_IRQ_ADC_RDY,
		.flags	= IORESOURCE_IRQ,
	},
};

static struct resource da9063_gpio_resources[] = {
	{
		.start	= DA9063_IRQ_GPI0,
		.end	= DA9063_IRQ_GPI0,
		.flags	= IORESOURCE_IRQ,
	},
	{
		.start	= DA9063_IRQ_GPI1,
		.end	= DA9063_IRQ_GPI1,
		.flags	= IORESOURCE_IRQ,
	},
	{
		.start	= DA9063_IRQ_GPI2,
		.end	= DA9063_IRQ_GPI2,
		.flags	= IORESOURCE_IRQ,
	},
	{
		.start	= DA9063_IRQ_GPI3,
		.end	= DA9063_IRQ_GPI3,
		.flags	= IORESOURCE_IRQ,
	},
	{
		.start	= DA9063_IRQ_GPI4,
		.end	= DA9063_IRQ_GPI4,
		.flags	= IORESOURCE_IRQ,
	},
	{
		.start	= DA9063_IRQ_GPI5,
		.end	= DA9063_IRQ_GPI5,
		.flags	= IORESOURCE_IRQ,
	},
	{
		.start	= DA9063_IRQ_GPI6,
		.end	= DA9063_IRQ_GPI6,
		.flags	= IORESOURCE_IRQ,
	},
	{
		.start	= DA9063_IRQ_GPI7,
		.end	= DA9063_IRQ_GPI7,
		.flags	= IORESOURCE_IRQ,
	},
	{
		.start	= DA9063_IRQ_GPI8,
		.end	= DA9063_IRQ_GPI8,
		.flags	= IORESOURCE_IRQ,
	},
	{
		.start	= DA9063_IRQ_GPI9,
		.end	= DA9063_IRQ_GPI9,
		.flags	= IORESOURCE_IRQ,
	},
	{
		.start	= DA9063_IRQ_GPI10,
		.end	= DA9063_IRQ_GPI10,
		.flags	= IORESOURCE_IRQ,
	},
	{
		.start	= DA9063_IRQ_GPI11,
		.end	= DA9063_IRQ_GPI11,
		.flags	= IORESOURCE_IRQ,
	},
	{
		.start	= DA9063_IRQ_GPI12,
		.end	= DA9063_IRQ_GPI12,
		.flags	= IORESOURCE_IRQ,
	},
	{
		.start	= DA9063_IRQ_GPI13,
		.end	= DA9063_IRQ_GPI13,
		.flags	= IORESOURCE_IRQ,
	},
	{
		.start	= DA9063_IRQ_GPI14,
		.end	= DA9063_IRQ_GPI14,
		.flags	= IORESOURCE_IRQ,
	},
	{
		.start	= DA9063_IRQ_GPI15,
		.end	= DA9063_IRQ_GPI15,
		.flags	= IORESOURCE_IRQ,
	},
};

static const struct mfd_cell da9063_common_devs[] = {
	{
		.name		= DA9063_DRVNAME_REGULATORS,
		.num_resources	= ARRAY_SIZE(da9063_regulators_resources),
		.resources	= da9063_regulators_resources,
		.of_compatible  = "dlg,da9063-regulators",
	},
	{
		.name		= DA9063_DRVNAME_LEDS,
		.of_compatible  = "dlg,da9063-leds",
	},
	{
		.name		= DA9063_DRVNAME_WATCHDOG,
		.of_compatible	= "dlg,da9063-watchdog",
	},
	{
		.name		= DA9063_DRVNAME_HWMON,
		.num_resources	= ARRAY_SIZE(da9063_hwmon_resources),
		.resources	= da9063_hwmon_resources,
		.of_compatible  = "dlg,da9063-hwmon",
	},
	{
		.name		= DA9063_DRVNAME_ONKEY,
		.num_resources	= ARRAY_SIZE(da9063_onkey_resources),
		.resources	= da9063_onkey_resources,
		.of_compatible	= "dlg,da9063-onkey",
	},
	{
		.name		= DA9063_DRVNAME_VIBRATION,
		.of_compatible  = "dlg,da9063-vibration",
	},
	{
		.name		= DA9063_DRVNAME_GPIO,
		.num_resources	= ARRAY_SIZE(da9063_gpio_resources),
		.resources	= da9063_gpio_resources,
		.of_compatible  = "dlg,da9063-gpio",
	},
};

/* Only present on DA9063 , not on DA9063L */
static const struct mfd_cell da9063_devs[] = {
	{
		.name		= DA9063_DRVNAME_RTC,
		.num_resources	= ARRAY_SIZE(da9063_rtc_resources),
		.resources	= da9063_rtc_resources,
		.of_compatible	= "dlg,da9063-rtc",
	},
};

static int da9063_clear_fault_log(struct da9063 *da9063)
{
	int ret = 0;
	int fault_log = 0;

	ret = regmap_read(da9063->regmap, DA9063_REG_FAULT_LOG, &fault_log);
	if (ret < 0) {
		dev_err(da9063->dev, "Cannot read FAULT_LOG.\n");
		return -EIO;
	}

	if (fault_log) {
		if (fault_log & DA9063_TWD_ERROR)
			dev_dbg(da9063->dev,
				"Fault log entry detected: DA9063_TWD_ERROR\n");
		if (fault_log & DA9063_POR)
			dev_dbg(da9063->dev,
				"Fault log entry detected: DA9063_POR\n");
		if (fault_log & DA9063_VDD_FAULT)
			dev_dbg(da9063->dev,
				"Fault log entry detected: DA9063_VDD_FAULT\n");
		if (fault_log & DA9063_VDD_START)
			dev_dbg(da9063->dev,
				"Fault log entry detected: DA9063_VDD_START\n");
		if (fault_log & DA9063_TEMP_CRIT)
			dev_dbg(da9063->dev,
				"Fault log entry detected: DA9063_TEMP_CRIT\n");
		if (fault_log & DA9063_KEY_RESET)
			dev_dbg(da9063->dev,
				"Fault log entry detected: DA9063_KEY_RESET\n");
		if (fault_log & DA9063_NSHUTDOWN)
			dev_dbg(da9063->dev,
				"Fault log entry detected: DA9063_NSHUTDOWN\n");
		if (fault_log & DA9063_WAIT_SHUT)
			dev_dbg(da9063->dev,
				"Fault log entry detected: DA9063_WAIT_SHUT\n");
	}

	ret = regmap_write(da9063->regmap,
			   DA9063_REG_FAULT_LOG,
			   fault_log);
	if (ret < 0)
		dev_err(da9063->dev,
			"Cannot reset FAULT_LOG values %d\n", ret);

	return ret;
}

int da9063_dump(struct da9063 *da9063)
{
	int j = 0;
	int i, ret;
	unsigned int val;
	unsigned int invalid = 0;
	unsigned int reg_second_d = (da9063->variant_code ==  PMIC_DA9063_AD) ?
			DA9063_AD_REG_SECOND_D : DA9063_BB_REG_SECOND_D;
	unsigned int reg_gp_id_19 = (da9063->variant_code ==  PMIC_DA9063_AD) ?
			DA9063_AD_REG_GP_ID_19 : DA9063_BB_REG_GP_ID_19;

	if (!da9063)
		return -EINVAL;

	printk(KERN_DEBUG"PMIC\t00 01 02 03 04 05 06 07     08 09 0a 0b 0c 0d 0e 0f\n"
		 "    \t---------------------------------------------------\n");
	for (i = DA9063_REG_PAGE_CON; i <= DA9063_REG_CHIP_CONFIG_ID; i++) {
		/* Check for invalid registers */
		if ((i > reg_second_d && i < (DA9063_REG_SEQ - 1)) ||
		    (i > DA9063_REG_AUTO3_LOW && i < (DA9063_REG_OTP_CONT - 1)) ||
		    (i > reg_gp_id_19 && i < (DA9063_REG_CHIP_ID - 1))) {
			invalid = 1;
		}

		if (j == 0)
			printk("0x%04x:\t", i);

		if (!invalid) {
			ret = regmap_read(da9063->regmap, i, &val);
			if (val < 0)
				printk("?? ");
			else
				printk("%02x ", (unsigned char)val);
		} else {
			printk("-- ");
			invalid = 0;
		}

		if (j == 7)
			printk("    ");
		if (j == 15) {
			printk("\n");
			j = 0;
		} else {
			j++;
		}
	}

	return 0;
}

void da9063_power_off ( void ) {
	BUG_ON(!da9063_data);

	/* Disable timer events */
	clockevents_suspend();

	/* Configure LDO11, BIO and BPERI not to follow sequencer */
	regmap_update_bits(da9063_data->regmap, DA9063_REG_BPERI_CONT,
			   DA9063_BUCK_CONF, 0);
	regmap_update_bits(da9063_data->regmap, DA9063_REG_LDO11_CONT,
			   DA9063_LDO_CONF, 0);
	regmap_update_bits(da9063_data->regmap, DA9063_REG_BIO_CONT,
			   DA9063_BUCK_CONF, 0);

	/* Configure to read OTP settings after power down */
	regmap_update_bits(da9063_data->regmap, DA9063_REG_CONTROL_C,
			   DA9063_OTPREAD_EN, DA9063_OTPREAD_EN);

	/* Power down */
	regmap_update_bits(da9063_data->regmap, DA9063_REG_CONTROL_F,
			   DA9063_SHUTDOWN, DA9063_SHUTDOWN);

	// Do not unlock mutex to avoid further accesses
	// Do not return
	while(1);
}

int da9063_device_init(struct da9063 *da9063, unsigned int irq)
{
<<<<<<< HEAD
	int model, variant_id, variant_code, t_offset;
=======
>>>>>>> c1084c27
	int ret;

	ret = da9063_clear_fault_log(da9063);
	if (ret < 0)
		dev_err(da9063->dev, "Cannot clear fault log\n");

	da9063->flags = 0;
	da9063->irq_base = -1;
	da9063->chip_irq = irq;

<<<<<<< HEAD
	ret = regmap_read(da9063->regmap, DA9063_REG_CHIP_ID, &model);
	if (ret < 0) {
		dev_err(da9063->dev, "Cannot read chip model id.\n");
		return -EIO;
	}
	if (model != PMIC_CHIP_ID_DA9063) {
		dev_err(da9063->dev, "Invalid chip model id: 0x%02x\n", model);
		return -ENODEV;
	}

	ret = regmap_read(da9063->regmap, DA9063_REG_CHIP_VARIANT, &variant_id);
	if (ret < 0) {
		dev_err(da9063->dev, "Cannot read chip variant id.\n");
		return -EIO;
	}

	variant_code = variant_id >> DA9063_CHIP_VARIANT_SHIFT;

	dev_info(da9063->dev,
		 "Device detected (chip-ID: 0x%02X, var-ID: 0x%02X)\n",
		 model, variant_id);

	if (variant_code < PMIC_DA9063_BB && variant_code != PMIC_DA9063_AD) {
		dev_err(da9063->dev,
			"Cannot support variant code: 0x%02X\n", variant_code);
		return -ENODEV;
	}

	ret = regmap_read(da9063->regmap, DA9063_REG_T_OFFSET, &t_offset);
	if (ret < 0) {
		dev_err(da9063->dev, "Cannot read chip temperature offset.\n");
		return -EIO;
	}

	da9063->variant_code = variant_code;
	da9063->t_offset = t_offset;

	dev_info(da9063->dev,
		 "Device detected (model-ID: 0x%02X  rev-ID: 0x%02X t_offset: 0x%02X)\n",
		 model, variant_code, t_offset);

=======
>>>>>>> c1084c27
	ret = da9063_irq_init(da9063);
	if (ret) {
		dev_err(da9063->dev, "Cannot initialize interrupts.\n");
		return ret;
	}

	da9063->irq_base = regmap_irq_chip_get_base(da9063->regmap_irq);

	ret = devm_mfd_add_devices(da9063->dev, PLATFORM_DEVID_NONE,
				   da9063_common_devs,
				   ARRAY_SIZE(da9063_common_devs),
				   NULL, da9063->irq_base, NULL);
	if (ret) {
		dev_err(da9063->dev, "Failed to add child devices\n");
		return ret;
	}

	if (da9063->type == PMIC_TYPE_DA9063) {
		ret = devm_mfd_add_devices(da9063->dev, PLATFORM_DEVID_NONE,
					   da9063_devs, ARRAY_SIZE(da9063_devs),
					   NULL, da9063->irq_base, NULL);
		if (ret) {
			dev_err(da9063->dev, "Failed to add child devices\n");
			return ret;
		}
	}

	da9063_data = da9063;

	pm_power_off = da9063_power_off;

	return ret;
}

void da9063_device_exit(struct da9063 *da9063)
{
	mfd_remove_devices(da9063->dev);
	da9063_irq_exit(da9063);
}

MODULE_DESCRIPTION("PMIC driver for Dialog DA9063");
MODULE_AUTHOR("Krystian Garbaciak");
MODULE_AUTHOR("Michal Hajduk");
MODULE_LICENSE("GPL");<|MERGE_RESOLUTION|>--- conflicted
+++ resolved
@@ -271,11 +271,11 @@
 
 	printk(KERN_DEBUG"PMIC\t00 01 02 03 04 05 06 07     08 09 0a 0b 0c 0d 0e 0f\n"
 		 "    \t---------------------------------------------------\n");
-	for (i = DA9063_REG_PAGE_CON; i <= DA9063_REG_CHIP_CONFIG_ID; i++) {
+	for (i = DA9063_REG_PAGE_CON; i <= DA9063_REG_CONFIG_ID; i++) {
 		/* Check for invalid registers */
 		if ((i > reg_second_d && i < (DA9063_REG_SEQ - 1)) ||
 		    (i > DA9063_REG_AUTO3_LOW && i < (DA9063_REG_OTP_CONT - 1)) ||
-		    (i > reg_gp_id_19 && i < (DA9063_REG_CHIP_ID - 1))) {
+		    (i > reg_gp_id_19 && i < (DA9063_REG_DEVICE_ID - 1))) {
 			invalid = 1;
 		}
 
@@ -335,10 +335,6 @@
 
 int da9063_device_init(struct da9063 *da9063, unsigned int irq)
 {
-<<<<<<< HEAD
-	int model, variant_id, variant_code, t_offset;
-=======
->>>>>>> c1084c27
 	int ret;
 
 	ret = da9063_clear_fault_log(da9063);
@@ -349,50 +345,6 @@
 	da9063->irq_base = -1;
 	da9063->chip_irq = irq;
 
-<<<<<<< HEAD
-	ret = regmap_read(da9063->regmap, DA9063_REG_CHIP_ID, &model);
-	if (ret < 0) {
-		dev_err(da9063->dev, "Cannot read chip model id.\n");
-		return -EIO;
-	}
-	if (model != PMIC_CHIP_ID_DA9063) {
-		dev_err(da9063->dev, "Invalid chip model id: 0x%02x\n", model);
-		return -ENODEV;
-	}
-
-	ret = regmap_read(da9063->regmap, DA9063_REG_CHIP_VARIANT, &variant_id);
-	if (ret < 0) {
-		dev_err(da9063->dev, "Cannot read chip variant id.\n");
-		return -EIO;
-	}
-
-	variant_code = variant_id >> DA9063_CHIP_VARIANT_SHIFT;
-
-	dev_info(da9063->dev,
-		 "Device detected (chip-ID: 0x%02X, var-ID: 0x%02X)\n",
-		 model, variant_id);
-
-	if (variant_code < PMIC_DA9063_BB && variant_code != PMIC_DA9063_AD) {
-		dev_err(da9063->dev,
-			"Cannot support variant code: 0x%02X\n", variant_code);
-		return -ENODEV;
-	}
-
-	ret = regmap_read(da9063->regmap, DA9063_REG_T_OFFSET, &t_offset);
-	if (ret < 0) {
-		dev_err(da9063->dev, "Cannot read chip temperature offset.\n");
-		return -EIO;
-	}
-
-	da9063->variant_code = variant_code;
-	da9063->t_offset = t_offset;
-
-	dev_info(da9063->dev,
-		 "Device detected (model-ID: 0x%02X  rev-ID: 0x%02X t_offset: 0x%02X)\n",
-		 model, variant_code, t_offset);
-
-=======
->>>>>>> c1084c27
 	ret = da9063_irq_init(da9063);
 	if (ret) {
 		dev_err(da9063->dev, "Cannot initialize interrupts.\n");
