// SPDX-License-Identifier: GPL-2.0-or-later
/*
 *  ec.c - ACPI Embedded Controller Driver (v3)
 *
 *  Copyright (C) 2001-2015 Intel Corporation
 *    Author: 2014, 2015 Lv Zheng <lv.zheng@intel.com>
 *            2006, 2007 Alexey Starikovskiy <alexey.y.starikovskiy@intel.com>
 *            2006       Denis Sadykov <denis.m.sadykov@intel.com>
 *            2004       Luming Yu <luming.yu@intel.com>
 *            2001, 2002 Andy Grover <andrew.grover@intel.com>
 *            2001, 2002 Paul Diefenbaugh <paul.s.diefenbaugh@intel.com>
 *  Copyright (C) 2008      Alexey Starikovskiy <astarikovskiy@suse.de>
 */

/* Uncomment next line to get verbose printout */
/* #define DEBUG */
#define pr_fmt(fmt) "ACPI: EC: " fmt

#include <linux/kernel.h>
#include <linux/module.h>
#include <linux/init.h>
#include <linux/types.h>
#include <linux/delay.h>
#include <linux/interrupt.h>
#include <linux/list.h>
#include <linux/spinlock.h>
#include <linux/slab.h>
#include <linux/suspend.h>
#include <linux/acpi.h>
#include <linux/dmi.h>
#include <asm/io.h>

#include "internal.h"

#define ACPI_EC_CLASS			"embedded_controller"
#define ACPI_EC_DEVICE_NAME		"Embedded Controller"

/* EC status register */
#define ACPI_EC_FLAG_OBF	0x01	/* Output buffer full */
#define ACPI_EC_FLAG_IBF	0x02	/* Input buffer full */
#define ACPI_EC_FLAG_CMD	0x08	/* Input buffer contains a command */
#define ACPI_EC_FLAG_BURST	0x10	/* burst mode */
#define ACPI_EC_FLAG_SCI	0x20	/* EC-SCI occurred */

/*
 * The SCI_EVT clearing timing is not defined by the ACPI specification.
 * This leads to lots of practical timing issues for the host EC driver.
 * The following variations are defined (from the target EC firmware's
 * perspective):
 * STATUS: After indicating SCI_EVT edge triggered IRQ to the host, the
 *         target can clear SCI_EVT at any time so long as the host can see
 *         the indication by reading the status register (EC_SC). So the
 *         host should re-check SCI_EVT after the first time the SCI_EVT
 *         indication is seen, which is the same time the query request
 *         (QR_EC) is written to the command register (EC_CMD). SCI_EVT set
 *         at any later time could indicate another event. Normally such
 *         kind of EC firmware has implemented an event queue and will
 *         return 0x00 to indicate "no outstanding event".
 * QUERY: After seeing the query request (QR_EC) written to the command
 *        register (EC_CMD) by the host and having prepared the responding
 *        event value in the data register (EC_DATA), the target can safely
 *        clear SCI_EVT because the target can confirm that the current
 *        event is being handled by the host. The host then should check
 *        SCI_EVT right after reading the event response from the data
 *        register (EC_DATA).
 * EVENT: After seeing the event response read from the data register
 *        (EC_DATA) by the host, the target can clear SCI_EVT. As the
 *        target requires time to notice the change in the data register
 *        (EC_DATA), the host may be required to wait additional guarding
 *        time before checking the SCI_EVT again. Such guarding may not be
 *        necessary if the host is notified via another IRQ.
 */
#define ACPI_EC_EVT_TIMING_STATUS	0x00
#define ACPI_EC_EVT_TIMING_QUERY	0x01
#define ACPI_EC_EVT_TIMING_EVENT	0x02

/* EC commands */
enum ec_command {
	ACPI_EC_COMMAND_READ = 0x80,
	ACPI_EC_COMMAND_WRITE = 0x81,
	ACPI_EC_BURST_ENABLE = 0x82,
	ACPI_EC_BURST_DISABLE = 0x83,
	ACPI_EC_COMMAND_QUERY = 0x84,
};

#define ACPI_EC_DELAY		500	/* Wait 500ms max. during EC ops */
#define ACPI_EC_UDELAY_GLK	1000	/* Wait 1ms max. to get global lock */
#define ACPI_EC_UDELAY_POLL	550	/* Wait 1ms for EC transaction polling */
#define ACPI_EC_CLEAR_MAX	100	/* Maximum number of events to query
					 * when trying to clear the EC */
#define ACPI_EC_MAX_QUERIES	16	/* Maximum number of parallel queries */

enum {
	EC_FLAGS_QUERY_ENABLED,		/* Query is enabled */
	EC_FLAGS_QUERY_PENDING,		/* Query is pending */
	EC_FLAGS_QUERY_GUARDING,	/* Guard for SCI_EVT check */
	EC_FLAGS_EVENT_HANDLER_INSTALLED,	/* Event handler installed */
	EC_FLAGS_EC_HANDLER_INSTALLED,	/* OpReg handler installed */
	EC_FLAGS_QUERY_METHODS_INSTALLED, /* _Qxx handlers installed */
	EC_FLAGS_STARTED,		/* Driver is started */
	EC_FLAGS_STOPPED,		/* Driver is stopped */
	EC_FLAGS_EVENTS_MASKED,		/* Events masked */
};

#define ACPI_EC_COMMAND_POLL		0x01 /* Available for command byte */
#define ACPI_EC_COMMAND_COMPLETE	0x02 /* Completed last byte */

/* ec.c is compiled in acpi namespace so this shows up as acpi.ec_delay param */
static unsigned int ec_delay __read_mostly = ACPI_EC_DELAY;
module_param(ec_delay, uint, 0644);
MODULE_PARM_DESC(ec_delay, "Timeout(ms) waited until an EC command completes");

static unsigned int ec_max_queries __read_mostly = ACPI_EC_MAX_QUERIES;
module_param(ec_max_queries, uint, 0644);
MODULE_PARM_DESC(ec_max_queries, "Maximum parallel _Qxx evaluations");

static bool ec_busy_polling __read_mostly;
module_param(ec_busy_polling, bool, 0644);
MODULE_PARM_DESC(ec_busy_polling, "Use busy polling to advance EC transaction");

static unsigned int ec_polling_guard __read_mostly = ACPI_EC_UDELAY_POLL;
module_param(ec_polling_guard, uint, 0644);
MODULE_PARM_DESC(ec_polling_guard, "Guard time(us) between EC accesses in polling modes");

static unsigned int ec_event_clearing __read_mostly = ACPI_EC_EVT_TIMING_QUERY;

/*
 * If the number of false interrupts per one transaction exceeds
 * this threshold, will think there is a GPE storm happened and
 * will disable the GPE for normal transaction.
 */
static unsigned int ec_storm_threshold  __read_mostly = 8;
module_param(ec_storm_threshold, uint, 0644);
MODULE_PARM_DESC(ec_storm_threshold, "Maxim false GPE numbers not considered as GPE storm");

static bool ec_freeze_events __read_mostly = false;
module_param(ec_freeze_events, bool, 0644);
MODULE_PARM_DESC(ec_freeze_events, "Disabling event handling during suspend/resume");

static bool ec_no_wakeup __read_mostly;
module_param(ec_no_wakeup, bool, 0644);
MODULE_PARM_DESC(ec_no_wakeup, "Do not wake up from suspend-to-idle");

struct acpi_ec_query_handler {
	struct list_head node;
	acpi_ec_query_func func;
	acpi_handle handle;
	void *data;
	u8 query_bit;
	struct kref kref;
};

struct transaction {
	const u8 *wdata;
	u8 *rdata;
	unsigned short irq_count;
	u8 command;
	u8 wi;
	u8 ri;
	u8 wlen;
	u8 rlen;
	u8 flags;
};

struct acpi_ec_query {
	struct transaction transaction;
	struct work_struct work;
	struct acpi_ec_query_handler *handler;
};

static int acpi_ec_query(struct acpi_ec *ec, u8 *data);
static void advance_transaction(struct acpi_ec *ec, bool interrupt);
static void acpi_ec_event_handler(struct work_struct *work);
static void acpi_ec_event_processor(struct work_struct *work);

struct acpi_ec *first_ec;
EXPORT_SYMBOL(first_ec);

static struct acpi_ec *boot_ec;
static bool boot_ec_is_ecdt = false;
static struct workqueue_struct *ec_wq;
static struct workqueue_struct *ec_query_wq;

static int EC_FLAGS_CORRECT_ECDT; /* Needs ECDT port address correction */
static int EC_FLAGS_IGNORE_DSDT_GPE; /* Needs ECDT GPE as correction setting */
static int EC_FLAGS_TRUST_DSDT_GPE; /* Needs DSDT GPE as correction setting */
static int EC_FLAGS_CLEAR_ON_RESUME; /* Needs acpi_ec_clear() on boot/resume */

/* --------------------------------------------------------------------------
 *                           Logging/Debugging
 * -------------------------------------------------------------------------- */

/*
 * Splitters used by the developers to track the boundary of the EC
 * handling processes.
 */
#ifdef DEBUG
#define EC_DBG_SEP	" "
#define EC_DBG_DRV	"+++++"
#define EC_DBG_STM	"====="
#define EC_DBG_REQ	"*****"
#define EC_DBG_EVT	"#####"
#else
#define EC_DBG_SEP	""
#define EC_DBG_DRV
#define EC_DBG_STM
#define EC_DBG_REQ
#define EC_DBG_EVT
#endif

#define ec_log_raw(fmt, ...) \
	pr_info(fmt "\n", ##__VA_ARGS__)
#define ec_dbg_raw(fmt, ...) \
	pr_debug(fmt "\n", ##__VA_ARGS__)
#define ec_log(filter, fmt, ...) \
	ec_log_raw(filter EC_DBG_SEP fmt EC_DBG_SEP filter, ##__VA_ARGS__)
#define ec_dbg(filter, fmt, ...) \
	ec_dbg_raw(filter EC_DBG_SEP fmt EC_DBG_SEP filter, ##__VA_ARGS__)

#define ec_log_drv(fmt, ...) \
	ec_log(EC_DBG_DRV, fmt, ##__VA_ARGS__)
#define ec_dbg_drv(fmt, ...) \
	ec_dbg(EC_DBG_DRV, fmt, ##__VA_ARGS__)
#define ec_dbg_stm(fmt, ...) \
	ec_dbg(EC_DBG_STM, fmt, ##__VA_ARGS__)
#define ec_dbg_req(fmt, ...) \
	ec_dbg(EC_DBG_REQ, fmt, ##__VA_ARGS__)
#define ec_dbg_evt(fmt, ...) \
	ec_dbg(EC_DBG_EVT, fmt, ##__VA_ARGS__)
#define ec_dbg_ref(ec, fmt, ...) \
	ec_dbg_raw("%lu: " fmt, ec->reference_count, ## __VA_ARGS__)

/* --------------------------------------------------------------------------
 *                           Device Flags
 * -------------------------------------------------------------------------- */

static bool acpi_ec_started(struct acpi_ec *ec)
{
	return test_bit(EC_FLAGS_STARTED, &ec->flags) &&
	       !test_bit(EC_FLAGS_STOPPED, &ec->flags);
}

static bool acpi_ec_event_enabled(struct acpi_ec *ec)
{
	/*
	 * There is an OSPM early stage logic. During the early stages
	 * (boot/resume), OSPMs shouldn't enable the event handling, only
	 * the EC transactions are allowed to be performed.
	 */
	if (!test_bit(EC_FLAGS_QUERY_ENABLED, &ec->flags))
		return false;
	/*
	 * However, disabling the event handling is experimental for late
	 * stage (suspend), and is controlled by the boot parameter of
	 * "ec_freeze_events":
	 * 1. true:  The EC event handling is disabled before entering
	 *           the noirq stage.
	 * 2. false: The EC event handling is automatically disabled as
	 *           soon as the EC driver is stopped.
	 */
	if (ec_freeze_events)
		return acpi_ec_started(ec);
	else
		return test_bit(EC_FLAGS_STARTED, &ec->flags);
}

static bool acpi_ec_flushed(struct acpi_ec *ec)
{
	return ec->reference_count == 1;
}

/* --------------------------------------------------------------------------
 *                           EC Registers
 * -------------------------------------------------------------------------- */

static inline u8 acpi_ec_read_status(struct acpi_ec *ec)
{
	u8 x = inb(ec->command_addr);

	ec_dbg_raw("EC_SC(R) = 0x%2.2x "
		   "SCI_EVT=%d BURST=%d CMD=%d IBF=%d OBF=%d",
		   x,
		   !!(x & ACPI_EC_FLAG_SCI),
		   !!(x & ACPI_EC_FLAG_BURST),
		   !!(x & ACPI_EC_FLAG_CMD),
		   !!(x & ACPI_EC_FLAG_IBF),
		   !!(x & ACPI_EC_FLAG_OBF));
	return x;
}

static inline u8 acpi_ec_read_data(struct acpi_ec *ec)
{
	u8 x = inb(ec->data_addr);

	ec->timestamp = jiffies;
	ec_dbg_raw("EC_DATA(R) = 0x%2.2x", x);
	return x;
}

static inline void acpi_ec_write_cmd(struct acpi_ec *ec, u8 command)
{
	ec_dbg_raw("EC_SC(W) = 0x%2.2x", command);
	outb(command, ec->command_addr);
	ec->timestamp = jiffies;
}

static inline void acpi_ec_write_data(struct acpi_ec *ec, u8 data)
{
	ec_dbg_raw("EC_DATA(W) = 0x%2.2x", data);
	outb(data, ec->data_addr);
	ec->timestamp = jiffies;
}

#if defined(DEBUG) || defined(CONFIG_DYNAMIC_DEBUG)
static const char *acpi_ec_cmd_string(u8 cmd)
{
	switch (cmd) {
	case 0x80:
		return "RD_EC";
	case 0x81:
		return "WR_EC";
	case 0x82:
		return "BE_EC";
	case 0x83:
		return "BD_EC";
	case 0x84:
		return "QR_EC";
	}
	return "UNKNOWN";
}
#else
#define acpi_ec_cmd_string(cmd)		"UNDEF"
#endif

/* --------------------------------------------------------------------------
 *                           GPE Registers
 * -------------------------------------------------------------------------- */

static inline bool acpi_ec_gpe_status_set(struct acpi_ec *ec)
{
	acpi_event_status gpe_status = 0;

	(void)acpi_get_gpe_status(NULL, ec->gpe, &gpe_status);
	return !!(gpe_status & ACPI_EVENT_FLAG_STATUS_SET);
}

static inline void acpi_ec_enable_gpe(struct acpi_ec *ec, bool open)
{
	if (open)
		acpi_enable_gpe(NULL, ec->gpe);
	else {
		BUG_ON(ec->reference_count < 1);
		acpi_set_gpe(NULL, ec->gpe, ACPI_GPE_ENABLE);
	}
	if (acpi_ec_gpe_status_set(ec)) {
		/*
		 * On some platforms, EN=1 writes cannot trigger GPE. So
		 * software need to manually trigger a pseudo GPE event on
		 * EN=1 writes.
		 */
		ec_dbg_raw("Polling quirk");
		advance_transaction(ec, false);
	}
}

static inline void acpi_ec_disable_gpe(struct acpi_ec *ec, bool close)
{
	if (close)
		acpi_disable_gpe(NULL, ec->gpe);
	else {
		BUG_ON(ec->reference_count < 1);
		acpi_set_gpe(NULL, ec->gpe, ACPI_GPE_DISABLE);
	}
}

/* --------------------------------------------------------------------------
 *                           Transaction Management
 * -------------------------------------------------------------------------- */

static void acpi_ec_submit_request(struct acpi_ec *ec)
{
	ec->reference_count++;
	if (test_bit(EC_FLAGS_EVENT_HANDLER_INSTALLED, &ec->flags) &&
	    ec->gpe >= 0 && ec->reference_count == 1)
		acpi_ec_enable_gpe(ec, true);
}

static void acpi_ec_complete_request(struct acpi_ec *ec)
{
	bool flushed = false;

	ec->reference_count--;
	if (test_bit(EC_FLAGS_EVENT_HANDLER_INSTALLED, &ec->flags) &&
	    ec->gpe >= 0 && ec->reference_count == 0)
		acpi_ec_disable_gpe(ec, true);
	flushed = acpi_ec_flushed(ec);
	if (flushed)
		wake_up(&ec->wait);
}

static void acpi_ec_mask_events(struct acpi_ec *ec)
{
	if (!test_bit(EC_FLAGS_EVENTS_MASKED, &ec->flags)) {
		if (ec->gpe >= 0)
			acpi_ec_disable_gpe(ec, false);
		else
			disable_irq_nosync(ec->irq);

		ec_dbg_drv("Polling enabled");
		set_bit(EC_FLAGS_EVENTS_MASKED, &ec->flags);
	}
}

static void acpi_ec_unmask_events(struct acpi_ec *ec)
{
	if (test_bit(EC_FLAGS_EVENTS_MASKED, &ec->flags)) {
		clear_bit(EC_FLAGS_EVENTS_MASKED, &ec->flags);
		if (ec->gpe >= 0)
			acpi_ec_enable_gpe(ec, false);
		else
			enable_irq(ec->irq);

		ec_dbg_drv("Polling disabled");
	}
}

/*
 * acpi_ec_submit_flushable_request() - Increase the reference count unless
 *                                      the flush operation is not in
 *                                      progress
 * @ec: the EC device
 *
 * This function must be used before taking a new action that should hold
 * the reference count.  If this function returns false, then the action
 * must be discarded or it will prevent the flush operation from being
 * completed.
 */
static bool acpi_ec_submit_flushable_request(struct acpi_ec *ec)
{
	if (!acpi_ec_started(ec))
		return false;
	acpi_ec_submit_request(ec);
	return true;
}

static void acpi_ec_submit_query(struct acpi_ec *ec)
{
	acpi_ec_mask_events(ec);
	if (!acpi_ec_event_enabled(ec))
		return;
	if (!test_and_set_bit(EC_FLAGS_QUERY_PENDING, &ec->flags)) {
		ec_dbg_evt("Command(%s) submitted/blocked",
			   acpi_ec_cmd_string(ACPI_EC_COMMAND_QUERY));
		ec->nr_pending_queries++;
		queue_work(ec_wq, &ec->work);
	}
}

static void acpi_ec_complete_query(struct acpi_ec *ec)
{
	if (test_and_clear_bit(EC_FLAGS_QUERY_PENDING, &ec->flags))
		ec_dbg_evt("Command(%s) unblocked",
			   acpi_ec_cmd_string(ACPI_EC_COMMAND_QUERY));
	acpi_ec_unmask_events(ec);
}

static inline void __acpi_ec_enable_event(struct acpi_ec *ec)
{
	if (!test_and_set_bit(EC_FLAGS_QUERY_ENABLED, &ec->flags))
		ec_log_drv("event unblocked");
	/*
	 * Unconditionally invoke this once after enabling the event
	 * handling mechanism to detect the pending events.
	 */
	advance_transaction(ec, false);
}

static inline void __acpi_ec_disable_event(struct acpi_ec *ec)
{
	if (test_and_clear_bit(EC_FLAGS_QUERY_ENABLED, &ec->flags))
		ec_log_drv("event blocked");
}

/*
 * Process _Q events that might have accumulated in the EC.
 * Run with locked ec mutex.
 */
static void acpi_ec_clear(struct acpi_ec *ec)
{
	int i, status;
	u8 value = 0;

	for (i = 0; i < ACPI_EC_CLEAR_MAX; i++) {
		status = acpi_ec_query(ec, &value);
		if (status || !value)
			break;
	}
	if (unlikely(i == ACPI_EC_CLEAR_MAX))
		pr_warn("Warning: Maximum of %d stale EC events cleared\n", i);
	else
		pr_info("%d stale EC events cleared\n", i);
}

static void acpi_ec_enable_event(struct acpi_ec *ec)
{
	unsigned long flags;

	spin_lock_irqsave(&ec->lock, flags);
	if (acpi_ec_started(ec))
		__acpi_ec_enable_event(ec);
	spin_unlock_irqrestore(&ec->lock, flags);

	/* Drain additional events if hardware requires that */
	if (EC_FLAGS_CLEAR_ON_RESUME)
		acpi_ec_clear(ec);
}

#ifdef CONFIG_PM_SLEEP
static void __acpi_ec_flush_work(void)
{
	drain_workqueue(ec_wq); /* flush ec->work */
	flush_workqueue(ec_query_wq); /* flush queries */
}

static void acpi_ec_disable_event(struct acpi_ec *ec)
{
	unsigned long flags;

	spin_lock_irqsave(&ec->lock, flags);
	__acpi_ec_disable_event(ec);
	spin_unlock_irqrestore(&ec->lock, flags);

	/*
	 * When ec_freeze_events is true, we need to flush events in
	 * the proper position before entering the noirq stage.
	 */
	__acpi_ec_flush_work();
}

void acpi_ec_flush_work(void)
{
	/* Without ec_wq there is nothing to flush. */
	if (!ec_wq)
		return;

	__acpi_ec_flush_work();
}
#endif /* CONFIG_PM_SLEEP */

static bool acpi_ec_guard_event(struct acpi_ec *ec)
{
	bool guarded = true;
	unsigned long flags;

	spin_lock_irqsave(&ec->lock, flags);
	/*
	 * If firmware SCI_EVT clearing timing is "event", we actually
	 * don't know when the SCI_EVT will be cleared by firmware after
	 * evaluating _Qxx, so we need to re-check SCI_EVT after waiting an
	 * acceptable period.
	 *
	 * The guarding period begins when EC_FLAGS_QUERY_PENDING is
	 * flagged, which means SCI_EVT check has just been performed.
	 * But if the current transaction is ACPI_EC_COMMAND_QUERY, the
	 * guarding should have already been performed (via
	 * EC_FLAGS_QUERY_GUARDING) and should not be applied so that the
	 * ACPI_EC_COMMAND_QUERY transaction can be transitioned into
	 * ACPI_EC_COMMAND_POLL state immediately.
	 */
	if (ec_event_clearing == ACPI_EC_EVT_TIMING_STATUS ||
	    ec_event_clearing == ACPI_EC_EVT_TIMING_QUERY ||
	    !test_bit(EC_FLAGS_QUERY_PENDING, &ec->flags) ||
	    (ec->curr && ec->curr->command == ACPI_EC_COMMAND_QUERY))
		guarded = false;
	spin_unlock_irqrestore(&ec->lock, flags);
	return guarded;
}

static int ec_transaction_polled(struct acpi_ec *ec)
{
	unsigned long flags;
	int ret = 0;

	spin_lock_irqsave(&ec->lock, flags);
	if (ec->curr && (ec->curr->flags & ACPI_EC_COMMAND_POLL))
		ret = 1;
	spin_unlock_irqrestore(&ec->lock, flags);
	return ret;
}

static int ec_transaction_completed(struct acpi_ec *ec)
{
	unsigned long flags;
	int ret = 0;

	spin_lock_irqsave(&ec->lock, flags);
	if (ec->curr && (ec->curr->flags & ACPI_EC_COMMAND_COMPLETE))
		ret = 1;
	spin_unlock_irqrestore(&ec->lock, flags);
	return ret;
}

static inline void ec_transaction_transition(struct acpi_ec *ec, unsigned long flag)
{
	ec->curr->flags |= flag;
	if (ec->curr->command == ACPI_EC_COMMAND_QUERY) {
		if (ec_event_clearing == ACPI_EC_EVT_TIMING_STATUS &&
		    flag == ACPI_EC_COMMAND_POLL)
			acpi_ec_complete_query(ec);
		if (ec_event_clearing == ACPI_EC_EVT_TIMING_QUERY &&
		    flag == ACPI_EC_COMMAND_COMPLETE)
			acpi_ec_complete_query(ec);
		if (ec_event_clearing == ACPI_EC_EVT_TIMING_EVENT &&
		    flag == ACPI_EC_COMMAND_COMPLETE)
			set_bit(EC_FLAGS_QUERY_GUARDING, &ec->flags);
	}
}

static void acpi_ec_spurious_interrupt(struct acpi_ec *ec, struct transaction *t)
{
	if (t->irq_count < ec_storm_threshold)
		++t->irq_count;

	/* Trigger if the threshold is 0 too. */
	if (t->irq_count == ec_storm_threshold)
		acpi_ec_mask_events(ec);
}

static void advance_transaction(struct acpi_ec *ec, bool interrupt)
{
	struct transaction *t = ec->curr;
	bool wakeup = false;
	u8 status;

	ec_dbg_stm("%s (%d)", interrupt ? "IRQ" : "TASK", smp_processor_id());

	/*
	 * Clear GPE_STS upfront to allow subsequent hardware GPE_STS 0->1
	 * changes to always trigger a GPE interrupt.
	 *
	 * GPE STS is a W1C register, which means:
	 *
	 * 1. Software can clear it without worrying about clearing the other
	 *    GPEs' STS bits when the hardware sets them in parallel.
	 *
	 * 2. As long as software can ensure only clearing it when it is set,
	 *    hardware won't set it in parallel.
	 */
	if (ec->gpe >= 0 && acpi_ec_gpe_status_set(ec))
		acpi_clear_gpe(NULL, ec->gpe);

	status = acpi_ec_read_status(ec);

	/*
	 * Another IRQ or a guarded polling mode advancement is detected,
	 * the next QR_EC submission is then allowed.
	 */
	if (!t || !(t->flags & ACPI_EC_COMMAND_POLL)) {
		if (ec_event_clearing == ACPI_EC_EVT_TIMING_EVENT &&
		    (!ec->nr_pending_queries ||
		     test_bit(EC_FLAGS_QUERY_GUARDING, &ec->flags))) {
			clear_bit(EC_FLAGS_QUERY_GUARDING, &ec->flags);
			acpi_ec_complete_query(ec);
		}
		if (!t)
			goto out;
	}

	if (t->flags & ACPI_EC_COMMAND_POLL) {
		if (t->wlen > t->wi) {
			if (!(status & ACPI_EC_FLAG_IBF))
				acpi_ec_write_data(ec, t->wdata[t->wi++]);
			else if (interrupt && !(status & ACPI_EC_FLAG_SCI))
				acpi_ec_spurious_interrupt(ec, t);
		} else if (t->rlen > t->ri) {
			if (status & ACPI_EC_FLAG_OBF) {
				t->rdata[t->ri++] = acpi_ec_read_data(ec);
				if (t->rlen == t->ri) {
					ec_transaction_transition(ec, ACPI_EC_COMMAND_COMPLETE);
					wakeup = true;
					if (t->command == ACPI_EC_COMMAND_QUERY)
						ec_dbg_evt("Command(%s) completed by hardware",
							   acpi_ec_cmd_string(ACPI_EC_COMMAND_QUERY));
				}
			} else if (interrupt && !(status & ACPI_EC_FLAG_SCI)) {
				acpi_ec_spurious_interrupt(ec, t);
			}
		} else if (t->wlen == t->wi && !(status & ACPI_EC_FLAG_IBF)) {
			ec_transaction_transition(ec, ACPI_EC_COMMAND_COMPLETE);
			wakeup = true;
		}
	} else if (!(status & ACPI_EC_FLAG_IBF)) {
		acpi_ec_write_cmd(ec, t->command);
		ec_transaction_transition(ec, ACPI_EC_COMMAND_POLL);
	}

out:
	if (status & ACPI_EC_FLAG_SCI)
		acpi_ec_submit_query(ec);

	if (wakeup && interrupt)
		wake_up(&ec->wait);
}

static void start_transaction(struct acpi_ec *ec)
{
	ec->curr->irq_count = ec->curr->wi = ec->curr->ri = 0;
	ec->curr->flags = 0;
}

static int ec_guard(struct acpi_ec *ec)
{
	unsigned long guard = usecs_to_jiffies(ec->polling_guard);
	unsigned long timeout = ec->timestamp + guard;

	/* Ensure guarding period before polling EC status */
	do {
		if (ec->busy_polling) {
			/* Perform busy polling */
			if (ec_transaction_completed(ec))
				return 0;
			udelay(jiffies_to_usecs(guard));
		} else {
			/*
			 * Perform wait polling
			 * 1. Wait the transaction to be completed by the
			 *    GPE handler after the transaction enters
			 *    ACPI_EC_COMMAND_POLL state.
			 * 2. A special guarding logic is also required
			 *    for event clearing mode "event" before the
			 *    transaction enters ACPI_EC_COMMAND_POLL
			 *    state.
			 */
			if (!ec_transaction_polled(ec) &&
			    !acpi_ec_guard_event(ec))
				break;
			if (wait_event_timeout(ec->wait,
					       ec_transaction_completed(ec),
					       guard))
				return 0;
		}
	} while (time_before(jiffies, timeout));
	return -ETIME;
}

static int ec_poll(struct acpi_ec *ec)
{
	unsigned long flags;
	int repeat = 5; /* number of command restarts */

	while (repeat--) {
		unsigned long delay = jiffies +
			msecs_to_jiffies(ec_delay);
		do {
			if (!ec_guard(ec))
				return 0;
			spin_lock_irqsave(&ec->lock, flags);
			advance_transaction(ec, false);
			spin_unlock_irqrestore(&ec->lock, flags);
		} while (time_before(jiffies, delay));
		pr_debug("controller reset, restart transaction\n");
		spin_lock_irqsave(&ec->lock, flags);
		start_transaction(ec);
		spin_unlock_irqrestore(&ec->lock, flags);
	}
	return -ETIME;
}

static int acpi_ec_transaction_unlocked(struct acpi_ec *ec,
					struct transaction *t)
{
	unsigned long tmp;
	int ret = 0;

	/* start transaction */
	spin_lock_irqsave(&ec->lock, tmp);
	/* Enable GPE for command processing (IBF=0/OBF=1) */
	if (!acpi_ec_submit_flushable_request(ec)) {
		ret = -EINVAL;
		goto unlock;
	}
	ec_dbg_ref(ec, "Increase command");
	/* following two actions should be kept atomic */
	ec->curr = t;
	ec_dbg_req("Command(%s) started", acpi_ec_cmd_string(t->command));
	start_transaction(ec);
	spin_unlock_irqrestore(&ec->lock, tmp);

	ret = ec_poll(ec);

	spin_lock_irqsave(&ec->lock, tmp);
	if (t->irq_count == ec_storm_threshold)
		acpi_ec_unmask_events(ec);
	ec_dbg_req("Command(%s) stopped", acpi_ec_cmd_string(t->command));
	ec->curr = NULL;
	/* Disable GPE for command processing (IBF=0/OBF=1) */
	acpi_ec_complete_request(ec);
	ec_dbg_ref(ec, "Decrease command");
unlock:
	spin_unlock_irqrestore(&ec->lock, tmp);
	return ret;
}

static int acpi_ec_transaction(struct acpi_ec *ec, struct transaction *t)
{
	int status;
	u32 glk;

	if (!ec || (!t) || (t->wlen && !t->wdata) || (t->rlen && !t->rdata))
		return -EINVAL;
	if (t->rdata)
		memset(t->rdata, 0, t->rlen);

	mutex_lock(&ec->mutex);
	if (ec->global_lock) {
		status = acpi_acquire_global_lock(ACPI_EC_UDELAY_GLK, &glk);
		if (ACPI_FAILURE(status)) {
			status = -ENODEV;
			goto unlock;
		}
	}

	status = acpi_ec_transaction_unlocked(ec, t);

	if (ec->global_lock)
		acpi_release_global_lock(glk);
unlock:
	mutex_unlock(&ec->mutex);
	return status;
}

static int acpi_ec_burst_enable(struct acpi_ec *ec)
{
	u8 d;
	struct transaction t = {.command = ACPI_EC_BURST_ENABLE,
				.wdata = NULL, .rdata = &d,
				.wlen = 0, .rlen = 1};

	return acpi_ec_transaction(ec, &t);
}

static int acpi_ec_burst_disable(struct acpi_ec *ec)
{
	struct transaction t = {.command = ACPI_EC_BURST_DISABLE,
				.wdata = NULL, .rdata = NULL,
				.wlen = 0, .rlen = 0};

	return (acpi_ec_read_status(ec) & ACPI_EC_FLAG_BURST) ?
				acpi_ec_transaction(ec, &t) : 0;
}

static int acpi_ec_read(struct acpi_ec *ec, u8 address, u8 *data)
{
	int result;
	u8 d;
	struct transaction t = {.command = ACPI_EC_COMMAND_READ,
				.wdata = &address, .rdata = &d,
				.wlen = 1, .rlen = 1};

	result = acpi_ec_transaction(ec, &t);
	*data = d;
	return result;
}

static int acpi_ec_write(struct acpi_ec *ec, u8 address, u8 data)
{
	u8 wdata[2] = { address, data };
	struct transaction t = {.command = ACPI_EC_COMMAND_WRITE,
				.wdata = wdata, .rdata = NULL,
				.wlen = 2, .rlen = 0};

	return acpi_ec_transaction(ec, &t);
}

int ec_read(u8 addr, u8 *val)
{
	int err;
	u8 temp_data;

	if (!first_ec)
		return -ENODEV;

	err = acpi_ec_read(first_ec, addr, &temp_data);

	if (!err) {
		*val = temp_data;
		return 0;
	}
	return err;
}
EXPORT_SYMBOL(ec_read);

int ec_write(u8 addr, u8 val)
{
	int err;

	if (!first_ec)
		return -ENODEV;

	err = acpi_ec_write(first_ec, addr, val);

	return err;
}
EXPORT_SYMBOL(ec_write);

int ec_transaction(u8 command,
		   const u8 *wdata, unsigned wdata_len,
		   u8 *rdata, unsigned rdata_len)
{
	struct transaction t = {.command = command,
				.wdata = wdata, .rdata = rdata,
				.wlen = wdata_len, .rlen = rdata_len};

	if (!first_ec)
		return -ENODEV;

	return acpi_ec_transaction(first_ec, &t);
}
EXPORT_SYMBOL(ec_transaction);

/* Get the handle to the EC device */
acpi_handle ec_get_handle(void)
{
	if (!first_ec)
		return NULL;
	return first_ec->handle;
}
EXPORT_SYMBOL(ec_get_handle);

static void acpi_ec_start(struct acpi_ec *ec, bool resuming)
{
	unsigned long flags;

	spin_lock_irqsave(&ec->lock, flags);
	if (!test_and_set_bit(EC_FLAGS_STARTED, &ec->flags)) {
		ec_dbg_drv("Starting EC");
		/* Enable GPE for event processing (SCI_EVT=1) */
		if (!resuming) {
			acpi_ec_submit_request(ec);
			ec_dbg_ref(ec, "Increase driver");
		}
		ec_log_drv("EC started");
	}
	spin_unlock_irqrestore(&ec->lock, flags);
}

static bool acpi_ec_stopped(struct acpi_ec *ec)
{
	unsigned long flags;
	bool flushed;

	spin_lock_irqsave(&ec->lock, flags);
	flushed = acpi_ec_flushed(ec);
	spin_unlock_irqrestore(&ec->lock, flags);
	return flushed;
}

static void acpi_ec_stop(struct acpi_ec *ec, bool suspending)
{
	unsigned long flags;

	spin_lock_irqsave(&ec->lock, flags);
	if (acpi_ec_started(ec)) {
		ec_dbg_drv("Stopping EC");
		set_bit(EC_FLAGS_STOPPED, &ec->flags);
		spin_unlock_irqrestore(&ec->lock, flags);
		wait_event(ec->wait, acpi_ec_stopped(ec));
		spin_lock_irqsave(&ec->lock, flags);
		/* Disable GPE for event processing (SCI_EVT=1) */
		if (!suspending) {
			acpi_ec_complete_request(ec);
			ec_dbg_ref(ec, "Decrease driver");
		} else if (!ec_freeze_events)
			__acpi_ec_disable_event(ec);
		clear_bit(EC_FLAGS_STARTED, &ec->flags);
		clear_bit(EC_FLAGS_STOPPED, &ec->flags);
		ec_log_drv("EC stopped");
	}
	spin_unlock_irqrestore(&ec->lock, flags);
}

static void acpi_ec_enter_noirq(struct acpi_ec *ec)
{
	unsigned long flags;

	spin_lock_irqsave(&ec->lock, flags);
	ec->busy_polling = true;
	ec->polling_guard = 0;
	ec_log_drv("interrupt blocked");
	spin_unlock_irqrestore(&ec->lock, flags);
}

static void acpi_ec_leave_noirq(struct acpi_ec *ec)
{
	unsigned long flags;

	spin_lock_irqsave(&ec->lock, flags);
	ec->busy_polling = ec_busy_polling;
	ec->polling_guard = ec_polling_guard;
	ec_log_drv("interrupt unblocked");
	spin_unlock_irqrestore(&ec->lock, flags);
}

void acpi_ec_block_transactions(void)
{
	struct acpi_ec *ec = first_ec;

	if (!ec)
		return;

	mutex_lock(&ec->mutex);
	/* Prevent transactions from being carried out */
	acpi_ec_stop(ec, true);
	mutex_unlock(&ec->mutex);
}

void acpi_ec_unblock_transactions(void)
{
	/*
	 * Allow transactions to happen again (this function is called from
	 * atomic context during wakeup, so we don't need to acquire the mutex).
	 */
	if (first_ec)
		acpi_ec_start(first_ec, true);
}

/* --------------------------------------------------------------------------
                                Event Management
   -------------------------------------------------------------------------- */
static struct acpi_ec_query_handler *
acpi_ec_get_query_handler_by_value(struct acpi_ec *ec, u8 value)
{
	struct acpi_ec_query_handler *handler;

	mutex_lock(&ec->mutex);
	list_for_each_entry(handler, &ec->list, node) {
		if (value == handler->query_bit) {
			kref_get(&handler->kref);
			mutex_unlock(&ec->mutex);
			return handler;
		}
	}
	mutex_unlock(&ec->mutex);
	return NULL;
}

static void acpi_ec_query_handler_release(struct kref *kref)
{
	struct acpi_ec_query_handler *handler =
		container_of(kref, struct acpi_ec_query_handler, kref);

	kfree(handler);
}

static void acpi_ec_put_query_handler(struct acpi_ec_query_handler *handler)
{
	kref_put(&handler->kref, acpi_ec_query_handler_release);
}

int acpi_ec_add_query_handler(struct acpi_ec *ec, u8 query_bit,
			      acpi_handle handle, acpi_ec_query_func func,
			      void *data)
{
	struct acpi_ec_query_handler *handler =
	    kzalloc(sizeof(struct acpi_ec_query_handler), GFP_KERNEL);

	if (!handler)
		return -ENOMEM;

	handler->query_bit = query_bit;
	handler->handle = handle;
	handler->func = func;
	handler->data = data;
	mutex_lock(&ec->mutex);
	kref_init(&handler->kref);
	list_add(&handler->node, &ec->list);
	mutex_unlock(&ec->mutex);
	return 0;
}
EXPORT_SYMBOL_GPL(acpi_ec_add_query_handler);

static void acpi_ec_remove_query_handlers(struct acpi_ec *ec,
					  bool remove_all, u8 query_bit)
{
	struct acpi_ec_query_handler *handler, *tmp;
	LIST_HEAD(free_list);

	mutex_lock(&ec->mutex);
	list_for_each_entry_safe(handler, tmp, &ec->list, node) {
		if (remove_all || query_bit == handler->query_bit) {
			list_del_init(&handler->node);
			list_add(&handler->node, &free_list);
		}
	}
	mutex_unlock(&ec->mutex);
	list_for_each_entry_safe(handler, tmp, &free_list, node)
		acpi_ec_put_query_handler(handler);
}

void acpi_ec_remove_query_handler(struct acpi_ec *ec, u8 query_bit)
{
	acpi_ec_remove_query_handlers(ec, false, query_bit);
}
EXPORT_SYMBOL_GPL(acpi_ec_remove_query_handler);

static struct acpi_ec_query *acpi_ec_create_query(u8 *pval)
{
	struct acpi_ec_query *q;
	struct transaction *t;

	q = kzalloc(sizeof (struct acpi_ec_query), GFP_KERNEL);
	if (!q)
		return NULL;
	INIT_WORK(&q->work, acpi_ec_event_processor);
	t = &q->transaction;
	t->command = ACPI_EC_COMMAND_QUERY;
	t->rdata = pval;
	t->rlen = 1;
	return q;
}

static void acpi_ec_delete_query(struct acpi_ec_query *q)
{
	if (q) {
		if (q->handler)
			acpi_ec_put_query_handler(q->handler);
		kfree(q);
	}
}

static void acpi_ec_event_processor(struct work_struct *work)
{
	struct acpi_ec_query *q = container_of(work, struct acpi_ec_query, work);
	struct acpi_ec_query_handler *handler = q->handler;

	ec_dbg_evt("Query(0x%02x) started", handler->query_bit);
	if (handler->func)
		handler->func(handler->data);
	else if (handler->handle)
		acpi_evaluate_object(handler->handle, NULL, NULL, NULL);
	ec_dbg_evt("Query(0x%02x) stopped", handler->query_bit);
	acpi_ec_delete_query(q);
}

static int acpi_ec_query(struct acpi_ec *ec, u8 *data)
{
	u8 value = 0;
	int result;
	struct acpi_ec_query *q;

	q = acpi_ec_create_query(&value);
	if (!q)
		return -ENOMEM;

	/*
	 * Query the EC to find out which _Qxx method we need to evaluate.
	 * Note that successful completion of the query causes the ACPI_EC_SCI
	 * bit to be cleared (and thus clearing the interrupt source).
	 */
	result = acpi_ec_transaction(ec, &q->transaction);
	if (!value)
		result = -ENODATA;
	if (result)
		goto err_exit;

	q->handler = acpi_ec_get_query_handler_by_value(ec, value);
	if (!q->handler) {
		result = -ENODATA;
		goto err_exit;
	}

	/*
	 * It is reported that _Qxx are evaluated in a parallel way on
	 * Windows:
	 * https://bugzilla.kernel.org/show_bug.cgi?id=94411
	 *
	 * Put this log entry before schedule_work() in order to make
	 * it appearing before any other log entries occurred during the
	 * work queue execution.
	 */
	ec_dbg_evt("Query(0x%02x) scheduled", value);
	if (!queue_work(ec_query_wq, &q->work)) {
		ec_dbg_evt("Query(0x%02x) overlapped", value);
		result = -EBUSY;
	}

err_exit:
	if (result)
		acpi_ec_delete_query(q);
	if (data)
		*data = value;
	return result;
}

static void acpi_ec_check_event(struct acpi_ec *ec)
{
	unsigned long flags;

	if (ec_event_clearing == ACPI_EC_EVT_TIMING_EVENT) {
		if (ec_guard(ec)) {
			spin_lock_irqsave(&ec->lock, flags);
			/*
			 * Take care of the SCI_EVT unless no one else is
			 * taking care of it.
			 */
			if (!ec->curr)
				advance_transaction(ec, false);
			spin_unlock_irqrestore(&ec->lock, flags);
		}
	}
}

static void acpi_ec_event_handler(struct work_struct *work)
{
	unsigned long flags;
	struct acpi_ec *ec = container_of(work, struct acpi_ec, work);

	ec_dbg_evt("Event started");

	spin_lock_irqsave(&ec->lock, flags);
	while (ec->nr_pending_queries) {
		spin_unlock_irqrestore(&ec->lock, flags);
		(void)acpi_ec_query(ec, NULL);
		spin_lock_irqsave(&ec->lock, flags);
		ec->nr_pending_queries--;
		/*
		 * Before exit, make sure that this work item can be
		 * scheduled again. There might be QR_EC failures, leaving
		 * EC_FLAGS_QUERY_PENDING uncleared and preventing this work
		 * item from being scheduled again.
		 */
		if (!ec->nr_pending_queries) {
			if (ec_event_clearing == ACPI_EC_EVT_TIMING_STATUS ||
			    ec_event_clearing == ACPI_EC_EVT_TIMING_QUERY)
				acpi_ec_complete_query(ec);
		}
	}
	spin_unlock_irqrestore(&ec->lock, flags);

	ec_dbg_evt("Event stopped");

	acpi_ec_check_event(ec);
}

static void acpi_ec_handle_interrupt(struct acpi_ec *ec)
{
	unsigned long flags;

	spin_lock_irqsave(&ec->lock, flags);
	advance_transaction(ec, true);
	spin_unlock_irqrestore(&ec->lock, flags);
}

static u32 acpi_ec_gpe_handler(acpi_handle gpe_device,
			       u32 gpe_number, void *data)
{
	acpi_ec_handle_interrupt(data);
	return ACPI_INTERRUPT_HANDLED;
}

static irqreturn_t acpi_ec_irq_handler(int irq, void *data)
{
	acpi_ec_handle_interrupt(data);
	return IRQ_HANDLED;
}

/* --------------------------------------------------------------------------
 *                           Address Space Management
 * -------------------------------------------------------------------------- */

static acpi_status
acpi_ec_space_handler(u32 function, acpi_physical_address address,
		      u32 bits, u64 *value64,
		      void *handler_context, void *region_context)
{
	struct acpi_ec *ec = handler_context;
	int result = 0, i, bytes = bits / 8;
	u8 *value = (u8 *)value64;

	if ((address > 0xFF) || !value || !handler_context)
		return AE_BAD_PARAMETER;

	if (function != ACPI_READ && function != ACPI_WRITE)
		return AE_BAD_PARAMETER;

	if (ec->busy_polling || bits > 8)
		acpi_ec_burst_enable(ec);

	for (i = 0; i < bytes; ++i, ++address, ++value)
		result = (function == ACPI_READ) ?
			acpi_ec_read(ec, address, value) :
			acpi_ec_write(ec, address, *value);

	if (ec->busy_polling || bits > 8)
		acpi_ec_burst_disable(ec);

	switch (result) {
	case -EINVAL:
		return AE_BAD_PARAMETER;
	case -ENODEV:
		return AE_NOT_FOUND;
	case -ETIME:
		return AE_TIME;
	default:
		return AE_OK;
	}
}

/* --------------------------------------------------------------------------
 *                             Driver Interface
 * -------------------------------------------------------------------------- */

static acpi_status
ec_parse_io_ports(struct acpi_resource *resource, void *context);

static void acpi_ec_free(struct acpi_ec *ec)
{
	if (first_ec == ec)
		first_ec = NULL;
	if (boot_ec == ec)
		boot_ec = NULL;
	kfree(ec);
}

static struct acpi_ec *acpi_ec_alloc(void)
{
	struct acpi_ec *ec = kzalloc(sizeof(struct acpi_ec), GFP_KERNEL);

	if (!ec)
		return NULL;
	mutex_init(&ec->mutex);
	init_waitqueue_head(&ec->wait);
	INIT_LIST_HEAD(&ec->list);
	spin_lock_init(&ec->lock);
	INIT_WORK(&ec->work, acpi_ec_event_handler);
	ec->timestamp = jiffies;
	ec->busy_polling = true;
	ec->polling_guard = 0;
	ec->gpe = -1;
	ec->irq = -1;
	return ec;
}

static acpi_status
acpi_ec_register_query_methods(acpi_handle handle, u32 level,
			       void *context, void **return_value)
{
	char node_name[5];
	struct acpi_buffer buffer = { sizeof(node_name), node_name };
	struct acpi_ec *ec = context;
	int value = 0;
	acpi_status status;

	status = acpi_get_name(handle, ACPI_SINGLE_NAME, &buffer);

	if (ACPI_SUCCESS(status) && sscanf(node_name, "_Q%x", &value) == 1)
		acpi_ec_add_query_handler(ec, value, handle, NULL, NULL);
	return AE_OK;
}

static acpi_status
ec_parse_device(acpi_handle handle, u32 Level, void *context, void **retval)
{
	acpi_status status;
	unsigned long long tmp = 0;
	struct acpi_ec *ec = context;

	/* clear addr values, ec_parse_io_ports depend on it */
	ec->command_addr = ec->data_addr = 0;

	status = acpi_walk_resources(handle, METHOD_NAME__CRS,
				     ec_parse_io_ports, ec);
	if (ACPI_FAILURE(status))
		return status;
	if (ec->data_addr == 0 || ec->command_addr == 0)
		return AE_OK;

	if (boot_ec && boot_ec_is_ecdt && EC_FLAGS_IGNORE_DSDT_GPE) {
		/*
		 * Always inherit the GPE number setting from the ECDT
		 * EC.
		 */
		ec->gpe = boot_ec->gpe;
	} else {
		/* Get GPE bit assignment (EC events). */
		/* TODO: Add support for _GPE returning a package */
		status = acpi_evaluate_integer(handle, "_GPE", NULL, &tmp);
		if (ACPI_SUCCESS(status))
			ec->gpe = tmp;

		/*
		 * Errors are non-fatal, allowing for ACPI Reduced Hardware
		 * platforms which use GpioInt instead of GPE.
		 */
	}
	/* Use the global lock for all EC transactions? */
	tmp = 0;
	acpi_evaluate_integer(handle, "_GLK", NULL, &tmp);
	ec->global_lock = tmp;
	ec->handle = handle;
	return AE_CTRL_TERMINATE;
}

static bool install_gpe_event_handler(struct acpi_ec *ec)
{
	acpi_status status;

	status = acpi_install_gpe_raw_handler(NULL, ec->gpe,
					      ACPI_GPE_EDGE_TRIGGERED,
					      &acpi_ec_gpe_handler, ec);
	if (ACPI_FAILURE(status))
		return false;

	if (test_bit(EC_FLAGS_STARTED, &ec->flags) && ec->reference_count >= 1)
		acpi_ec_enable_gpe(ec, true);

	return true;
}

static bool install_gpio_irq_event_handler(struct acpi_ec *ec)
{
	return request_irq(ec->irq, acpi_ec_irq_handler, IRQF_SHARED,
			   "ACPI EC", ec) >= 0;
}

/**
 * ec_install_handlers - Install service callbacks and register query methods.
 * @ec: Target EC.
 * @device: ACPI device object corresponding to @ec.
 *
 * Install a handler for the EC address space type unless it has been installed
 * already.  If @device is not NULL, also look for EC query methods in the
 * namespace and register them, and install an event (either GPE or GPIO IRQ)
 * handler for the EC, if possible.
 *
 * Return:
 * -ENODEV if the address space handler cannot be installed, which means
 *  "unable to handle transactions",
 * -EPROBE_DEFER if GPIO IRQ acquisition needs to be deferred,
 * or 0 (success) otherwise.
 */
static int ec_install_handlers(struct acpi_ec *ec, struct acpi_device *device)
{
	acpi_status status;

	acpi_ec_start(ec, false);

	if (!test_bit(EC_FLAGS_EC_HANDLER_INSTALLED, &ec->flags)) {
		acpi_ec_enter_noirq(ec);
		status = acpi_install_address_space_handler(ec->handle,
							    ACPI_ADR_SPACE_EC,
							    &acpi_ec_space_handler,
							    NULL, ec);
		if (ACPI_FAILURE(status)) {
			acpi_ec_stop(ec, false);
			return -ENODEV;
		}
		set_bit(EC_FLAGS_EC_HANDLER_INSTALLED, &ec->flags);
	}

	if (!device)
		return 0;

	if (ec->gpe < 0) {
		/* ACPI reduced hardware platforms use a GpioInt from _CRS. */
		int irq = acpi_dev_gpio_irq_get(device, 0);
		/*
		 * Bail out right away for deferred probing or complete the
		 * initialization regardless of any other errors.
		 */
		if (irq == -EPROBE_DEFER)
			return -EPROBE_DEFER;
		else if (irq >= 0)
			ec->irq = irq;
	}

	if (!test_bit(EC_FLAGS_QUERY_METHODS_INSTALLED, &ec->flags)) {
		/* Find and register all query methods */
		acpi_walk_namespace(ACPI_TYPE_METHOD, ec->handle, 1,
				    acpi_ec_register_query_methods,
				    NULL, ec, NULL);
		set_bit(EC_FLAGS_QUERY_METHODS_INSTALLED, &ec->flags);
	}
	if (!test_bit(EC_FLAGS_EVENT_HANDLER_INSTALLED, &ec->flags)) {
		bool ready = false;

		if (ec->gpe >= 0)
			ready = install_gpe_event_handler(ec);
		else if (ec->irq >= 0)
			ready = install_gpio_irq_event_handler(ec);

		if (ready) {
			set_bit(EC_FLAGS_EVENT_HANDLER_INSTALLED, &ec->flags);
			acpi_ec_leave_noirq(ec);
		}
		/*
		 * Failures to install an event handler are not fatal, because
		 * the EC can be polled for events.
		 */
	}
	/* EC is fully operational, allow queries */
	acpi_ec_enable_event(ec);

	return 0;
}

static void ec_remove_handlers(struct acpi_ec *ec)
{
	if (test_bit(EC_FLAGS_EC_HANDLER_INSTALLED, &ec->flags)) {
		if (ACPI_FAILURE(acpi_remove_address_space_handler(ec->handle,
					ACPI_ADR_SPACE_EC, &acpi_ec_space_handler)))
			pr_err("failed to remove space handler\n");
		clear_bit(EC_FLAGS_EC_HANDLER_INSTALLED, &ec->flags);
	}

	/*
	 * Stops handling the EC transactions after removing the operation
	 * region handler. This is required because _REG(DISCONNECT)
	 * invoked during the removal can result in new EC transactions.
	 *
	 * Flushes the EC requests and thus disables the GPE before
	 * removing the GPE handler. This is required by the current ACPICA
	 * GPE core. ACPICA GPE core will automatically disable a GPE when
	 * it is indicated but there is no way to handle it. So the drivers
	 * must disable the GPEs prior to removing the GPE handlers.
	 */
	acpi_ec_stop(ec, false);

	if (test_bit(EC_FLAGS_EVENT_HANDLER_INSTALLED, &ec->flags)) {
		if (ec->gpe >= 0 &&
		    ACPI_FAILURE(acpi_remove_gpe_handler(NULL, ec->gpe,
				 &acpi_ec_gpe_handler)))
			pr_err("failed to remove gpe handler\n");

		if (ec->irq >= 0)
			free_irq(ec->irq, ec);

		clear_bit(EC_FLAGS_EVENT_HANDLER_INSTALLED, &ec->flags);
	}
	if (test_bit(EC_FLAGS_QUERY_METHODS_INSTALLED, &ec->flags)) {
		acpi_ec_remove_query_handlers(ec, true, 0);
		clear_bit(EC_FLAGS_QUERY_METHODS_INSTALLED, &ec->flags);
	}
}

static int acpi_ec_setup(struct acpi_ec *ec, struct acpi_device *device)
{
	int ret;

	ret = ec_install_handlers(ec, device);
	if (ret)
		return ret;

	/* First EC capable of handling transactions */
	if (!first_ec)
		first_ec = ec;

	pr_info("EC_CMD/EC_SC=0x%lx, EC_DATA=0x%lx\n", ec->command_addr,
		ec->data_addr);

	if (test_bit(EC_FLAGS_EVENT_HANDLER_INSTALLED, &ec->flags)) {
		if (ec->gpe >= 0)
			pr_info("GPE=0x%x\n", ec->gpe);
		else
			pr_info("IRQ=%d\n", ec->irq);
	}

	return ret;
}

static int acpi_ec_add(struct acpi_device *device)
{
	struct acpi_ec *ec;
	int ret;

	strcpy(acpi_device_name(device), ACPI_EC_DEVICE_NAME);
	strcpy(acpi_device_class(device), ACPI_EC_CLASS);

	if (boot_ec && (boot_ec->handle == device->handle ||
	    !strcmp(acpi_device_hid(device), ACPI_ECDT_HID))) {
		/* Fast path: this device corresponds to the boot EC. */
		ec = boot_ec;
	} else {
		acpi_status status;

		ec = acpi_ec_alloc();
		if (!ec)
			return -ENOMEM;

		status = ec_parse_device(device->handle, 0, ec, NULL);
		if (status != AE_CTRL_TERMINATE) {
			ret = -EINVAL;
			goto err;
		}

		if (boot_ec && ec->command_addr == boot_ec->command_addr &&
		    ec->data_addr == boot_ec->data_addr &&
		    !EC_FLAGS_TRUST_DSDT_GPE) {
			/*
			 * Trust PNP0C09 namespace location rather than
			 * ECDT ID. But trust ECDT GPE rather than _GPE
			 * because of ASUS quirks, so do not change
			 * boot_ec->gpe to ec->gpe.
			 */
			boot_ec->handle = ec->handle;
			acpi_handle_debug(ec->handle, "duplicated.\n");
			acpi_ec_free(ec);
			ec = boot_ec;
		}
	}

	ret = acpi_ec_setup(ec, device);
	if (ret)
		goto err;

	if (ec == boot_ec)
		acpi_handle_info(boot_ec->handle,
				 "Boot %s EC initialization complete\n",
				 boot_ec_is_ecdt ? "ECDT" : "DSDT");

	acpi_handle_info(ec->handle,
			 "EC: Used to handle transactions and events\n");

	device->driver_data = ec;

	ret = !!request_region(ec->data_addr, 1, "EC data");
	WARN(!ret, "Could not request EC data io port 0x%lx", ec->data_addr);
	ret = !!request_region(ec->command_addr, 1, "EC cmd");
	WARN(!ret, "Could not request EC cmd io port 0x%lx", ec->command_addr);

	/* Reprobe devices depending on the EC */
	acpi_dev_clear_dependencies(device);

	acpi_handle_debug(ec->handle, "enumerated.\n");
	return 0;

err:
	if (ec != boot_ec)
		acpi_ec_free(ec);

	return ret;
}

static int acpi_ec_remove(struct acpi_device *device)
{
	struct acpi_ec *ec;

	if (!device)
		return -EINVAL;

	ec = acpi_driver_data(device);
	release_region(ec->data_addr, 1);
	release_region(ec->command_addr, 1);
	device->driver_data = NULL;
	if (ec != boot_ec) {
		ec_remove_handlers(ec);
		acpi_ec_free(ec);
	}
	return 0;
}

static acpi_status
ec_parse_io_ports(struct acpi_resource *resource, void *context)
{
	struct acpi_ec *ec = context;

	if (resource->type != ACPI_RESOURCE_TYPE_IO)
		return AE_OK;

	/*
	 * The first address region returned is the data port, and
	 * the second address region returned is the status/command
	 * port.
	 */
	if (ec->data_addr == 0)
		ec->data_addr = resource->data.io.minimum;
	else if (ec->command_addr == 0)
		ec->command_addr = resource->data.io.minimum;
	else
		return AE_CTRL_TERMINATE;

	return AE_OK;
}

static const struct acpi_device_id ec_device_ids[] = {
	{"PNP0C09", 0},
	{ACPI_ECDT_HID, 0},
	{"", 0},
};

/*
 * This function is not Windows-compatible as Windows never enumerates the
 * namespace EC before the main ACPI device enumeration process. It is
 * retained for historical reason and will be deprecated in the future.
 */
void __init acpi_ec_dsdt_probe(void)
{
	struct acpi_ec *ec;
	acpi_status status;
	int ret;

	/*
	 * If a platform has ECDT, there is no need to proceed as the
	 * following probe is not a part of the ACPI device enumeration,
	 * executing _STA is not safe, and thus this probe may risk of
	 * picking up an invalid EC device.
	 */
	if (boot_ec)
		return;

	ec = acpi_ec_alloc();
	if (!ec)
		return;

	/*
	 * At this point, the namespace is initialized, so start to find
	 * the namespace objects.
	 */
	status = acpi_get_devices(ec_device_ids[0].id, ec_parse_device, ec, NULL);
	if (ACPI_FAILURE(status) || !ec->handle) {
		acpi_ec_free(ec);
		return;
	}

	/*
	 * When the DSDT EC is available, always re-configure boot EC to
	 * have _REG evaluated. _REG can only be evaluated after the
	 * namespace initialization.
	 * At this point, the GPE is not fully initialized, so do not to
	 * handle the events.
	 */
	ret = acpi_ec_setup(ec, NULL);
	if (ret) {
		acpi_ec_free(ec);
		return;
	}

	boot_ec = ec;

	acpi_handle_info(ec->handle,
			 "Boot DSDT EC used to handle transactions\n");
}

/*
 * acpi_ec_ecdt_start - Finalize the boot ECDT EC initialization.
 *
 * First, look for an ACPI handle for the boot ECDT EC if acpi_ec_add() has not
 * found a matching object in the namespace.
 *
 * Next, in case the DSDT EC is not functioning, it is still necessary to
 * provide a functional ECDT EC to handle events, so add an extra device object
 * to represent it (see https://bugzilla.kernel.org/show_bug.cgi?id=115021).
 *
 * This is useful on platforms with valid ECDT and invalid DSDT EC settings,
 * like ASUS X550ZE (see https://bugzilla.kernel.org/show_bug.cgi?id=196847).
 */
static void __init acpi_ec_ecdt_start(void)
{
	struct acpi_table_ecdt *ecdt_ptr;
	acpi_handle handle;
	acpi_status status;

	/* Bail out if a matching EC has been found in the namespace. */
	if (!boot_ec || boot_ec->handle != ACPI_ROOT_OBJECT)
		return;

	/* Look up the object pointed to from the ECDT in the namespace. */
	status = acpi_get_table(ACPI_SIG_ECDT, 1,
				(struct acpi_table_header **)&ecdt_ptr);
	if (ACPI_FAILURE(status))
		return;

	status = acpi_get_handle(NULL, ecdt_ptr->id, &handle);
	if (ACPI_SUCCESS(status)) {
		boot_ec->handle = handle;

		/* Add a special ACPI device object to represent the boot EC. */
		acpi_bus_register_early_device(ACPI_BUS_TYPE_ECDT_EC);
	}

	acpi_put_table((struct acpi_table_header *)ecdt_ptr);
}

/*
 * On some hardware it is necessary to clear events accumulated by the EC during
 * sleep. These ECs stop reporting GPEs until they are manually polled, if too
 * many events are accumulated. (e.g. Samsung Series 5/9 notebooks)
 *
 * https://bugzilla.kernel.org/show_bug.cgi?id=44161
 *
 * Ideally, the EC should also be instructed NOT to accumulate events during
 * sleep (which Windows seems to do somehow), but the interface to control this
 * behaviour is not known at this time.
 *
 * Models known to be affected are Samsung 530Uxx/535Uxx/540Uxx/550Pxx/900Xxx,
 * however it is very likely that other Samsung models are affected.
 *
 * On systems which don't accumulate _Q events during sleep, this extra check
 * should be harmless.
 */
static int ec_clear_on_resume(const struct dmi_system_id *id)
{
	pr_debug("Detected system needing EC poll on resume.\n");
	EC_FLAGS_CLEAR_ON_RESUME = 1;
	ec_event_clearing = ACPI_EC_EVT_TIMING_STATUS;
	return 0;
}

/*
 * Some ECDTs contain wrong register addresses.
 * MSI MS-171F
 * https://bugzilla.kernel.org/show_bug.cgi?id=12461
 */
static int ec_correct_ecdt(const struct dmi_system_id *id)
{
	pr_debug("Detected system needing ECDT address correction.\n");
	EC_FLAGS_CORRECT_ECDT = 1;
	return 0;
}

/*
 * Some ECDTs contain wrong GPE setting, but they share the same port addresses
 * with DSDT EC, don't duplicate the DSDT EC with ECDT EC in this case.
 * https://bugzilla.kernel.org/show_bug.cgi?id=209989
 */
static int ec_honor_dsdt_gpe(const struct dmi_system_id *id)
{
	pr_debug("Detected system needing DSDT GPE setting.\n");
	EC_FLAGS_TRUST_DSDT_GPE = 1;
	return 0;
}

/*
 * Some DSDTs contain wrong GPE setting.
 * Asus FX502VD/VE, GL702VMK, X550VXK, X580VD
 * https://bugzilla.kernel.org/show_bug.cgi?id=195651
 */
static int ec_honor_ecdt_gpe(const struct dmi_system_id *id)
{
	pr_debug("Detected system needing ignore DSDT GPE setting.\n");
	EC_FLAGS_IGNORE_DSDT_GPE = 1;
	return 0;
}

static const struct dmi_system_id ec_dmi_table[] __initconst = {
	{
	ec_correct_ecdt, "MSI MS-171F", {
	DMI_MATCH(DMI_SYS_VENDOR, "Micro-Star"),
	DMI_MATCH(DMI_PRODUCT_NAME, "MS-171F"),}, NULL},
	{
	ec_honor_ecdt_gpe, "ASUS FX502VD", {
	DMI_MATCH(DMI_SYS_VENDOR, "ASUSTeK COMPUTER INC."),
	DMI_MATCH(DMI_PRODUCT_NAME, "FX502VD"),}, NULL},
	{
	ec_honor_ecdt_gpe, "ASUS FX502VE", {
	DMI_MATCH(DMI_SYS_VENDOR, "ASUSTeK COMPUTER INC."),
	DMI_MATCH(DMI_PRODUCT_NAME, "FX502VE"),}, NULL},
	{
	ec_honor_ecdt_gpe, "ASUS GL702VMK", {
	DMI_MATCH(DMI_SYS_VENDOR, "ASUSTeK COMPUTER INC."),
	DMI_MATCH(DMI_PRODUCT_NAME, "GL702VMK"),}, NULL},
	{
	ec_honor_ecdt_gpe, "ASUSTeK COMPUTER INC. X505BA", {
	DMI_MATCH(DMI_SYS_VENDOR, "ASUSTeK COMPUTER INC."),
	DMI_MATCH(DMI_PRODUCT_NAME, "X505BA"),}, NULL},
	{
	ec_honor_ecdt_gpe, "ASUSTeK COMPUTER INC. X505BP", {
	DMI_MATCH(DMI_SYS_VENDOR, "ASUSTeK COMPUTER INC."),
	DMI_MATCH(DMI_PRODUCT_NAME, "X505BP"),}, NULL},
	{
	ec_honor_ecdt_gpe, "ASUSTeK COMPUTER INC. X542BA", {
	DMI_MATCH(DMI_SYS_VENDOR, "ASUSTeK COMPUTER INC."),
	DMI_MATCH(DMI_PRODUCT_NAME, "X542BA"),}, NULL},
	{
	ec_honor_ecdt_gpe, "ASUSTeK COMPUTER INC. X542BP", {
	DMI_MATCH(DMI_SYS_VENDOR, "ASUSTeK COMPUTER INC."),
	DMI_MATCH(DMI_PRODUCT_NAME, "X542BP"),}, NULL},
	{
	ec_honor_ecdt_gpe, "ASUS X550VXK", {
	DMI_MATCH(DMI_SYS_VENDOR, "ASUSTeK COMPUTER INC."),
	DMI_MATCH(DMI_PRODUCT_NAME, "X550VXK"),}, NULL},
	{
	ec_honor_ecdt_gpe, "ASUS X580VD", {
	DMI_MATCH(DMI_SYS_VENDOR, "ASUSTeK COMPUTER INC."),
	DMI_MATCH(DMI_PRODUCT_NAME, "X580VD"),}, NULL},
	{
	/* https://bugzilla.kernel.org/show_bug.cgi?id=209989 */
	ec_honor_dsdt_gpe, "HP Pavilion Gaming Laptop 15-cx0xxx", {
	DMI_MATCH(DMI_SYS_VENDOR, "HP"),
	DMI_MATCH(DMI_PRODUCT_NAME, "HP Pavilion Gaming Laptop 15-cx0xxx"),}, NULL},
	{
	ec_clear_on_resume, "Samsung hardware", {
	DMI_MATCH(DMI_SYS_VENDOR, "SAMSUNG ELECTRONICS CO., LTD.")}, NULL},
	{},
};

void __init acpi_ec_ecdt_probe(void)
{
	struct acpi_table_ecdt *ecdt_ptr;
	struct acpi_ec *ec;
	acpi_status status;
	int ret;

	/* Generate a boot ec context. */
	dmi_check_system(ec_dmi_table);
	status = acpi_get_table(ACPI_SIG_ECDT, 1,
				(struct acpi_table_header **)&ecdt_ptr);
	if (ACPI_FAILURE(status))
		return;

	if (!ecdt_ptr->control.address || !ecdt_ptr->data.address) {
		/*
		 * Asus X50GL:
		 * https://bugzilla.kernel.org/show_bug.cgi?id=11880
		 */
		goto out;
	}

	ec = acpi_ec_alloc();
	if (!ec)
		goto out;

	if (EC_FLAGS_CORRECT_ECDT) {
		ec->command_addr = ecdt_ptr->data.address;
		ec->data_addr = ecdt_ptr->control.address;
	} else {
		ec->command_addr = ecdt_ptr->control.address;
		ec->data_addr = ecdt_ptr->data.address;
	}

	/*
	 * Ignore the GPE value on Reduced Hardware platforms.
	 * Some products have this set to an erroneous value.
	 */
	if (!acpi_gbl_reduced_hardware)
		ec->gpe = ecdt_ptr->gpe;

	ec->handle = ACPI_ROOT_OBJECT;

	/*
	 * At this point, the namespace is not initialized, so do not find
	 * the namespace objects, or handle the events.
	 */
	ret = acpi_ec_setup(ec, NULL);
	if (ret) {
		acpi_ec_free(ec);
		goto out;
	}

	boot_ec = ec;
	boot_ec_is_ecdt = true;

	pr_info("Boot ECDT EC used to handle transactions\n");

out:
	acpi_put_table((struct acpi_table_header *)ecdt_ptr);
}

#ifdef CONFIG_PM_SLEEP
static int acpi_ec_suspend(struct device *dev)
{
	struct acpi_ec *ec =
		acpi_driver_data(to_acpi_device(dev));

	if (!pm_suspend_no_platform() && ec_freeze_events)
		acpi_ec_disable_event(ec);
	return 0;
}

static int acpi_ec_suspend_noirq(struct device *dev)
{
	struct acpi_ec *ec = acpi_driver_data(to_acpi_device(dev));

	/*
	 * The SCI handler doesn't run at this point, so the GPE can be
	 * masked at the low level without side effects.
	 */
	if (ec_no_wakeup && test_bit(EC_FLAGS_STARTED, &ec->flags) &&
	    ec->gpe >= 0 && ec->reference_count >= 1)
		acpi_set_gpe(NULL, ec->gpe, ACPI_GPE_DISABLE);

	acpi_ec_enter_noirq(ec);

	return 0;
}

static int acpi_ec_resume_noirq(struct device *dev)
{
	struct acpi_ec *ec = acpi_driver_data(to_acpi_device(dev));

	acpi_ec_leave_noirq(ec);

	if (ec_no_wakeup && test_bit(EC_FLAGS_STARTED, &ec->flags) &&
	    ec->gpe >= 0 && ec->reference_count >= 1)
		acpi_set_gpe(NULL, ec->gpe, ACPI_GPE_ENABLE);

	return 0;
}

static int acpi_ec_resume(struct device *dev)
{
	struct acpi_ec *ec =
		acpi_driver_data(to_acpi_device(dev));

	acpi_ec_enable_event(ec);
	return 0;
}

void acpi_ec_mark_gpe_for_wake(void)
{
	if (first_ec && !ec_no_wakeup)
		acpi_mark_gpe_for_wake(NULL, first_ec->gpe);
}
EXPORT_SYMBOL_GPL(acpi_ec_mark_gpe_for_wake);

void acpi_ec_set_gpe_wake_mask(u8 action)
{
	if (pm_suspend_no_platform() && first_ec && !ec_no_wakeup)
		acpi_set_gpe_wake_mask(NULL, first_ec->gpe, action);
}

bool acpi_ec_dispatch_gpe(void)
{
	u32 ret;

	if (!first_ec)
		return acpi_any_gpe_status_set(U32_MAX);
<<<<<<< HEAD

	/*
	 * Report wakeup if the status bit is set for any enabled GPE other
	 * than the EC one.
	 */
	if (acpi_any_gpe_status_set(first_ec->gpe))
		return true;

	if (ec_no_wakeup)
		return false;

	/*
=======

	/*
	 * Report wakeup if the status bit is set for any enabled GPE other
	 * than the EC one.
	 */
	if (acpi_any_gpe_status_set(first_ec->gpe))
		return true;

	/*
>>>>>>> c1084c27
	 * Dispatch the EC GPE in-band, but do not report wakeup in any case
	 * to allow the caller to process events properly after that.
	 */
	ret = acpi_dispatch_gpe(NULL, first_ec->gpe);
<<<<<<< HEAD
	if (ret == ACPI_INTERRUPT_HANDLED) {
		pm_pr_dbg("EC GPE dispatched\n");

		/* Flush the event and query workqueues. */
		acpi_ec_flush_work();
	}
=======
	if (ret == ACPI_INTERRUPT_HANDLED)
		pm_pr_dbg("ACPI EC GPE dispatched\n");

	/* Flush the event and query workqueues. */
	acpi_ec_flush_work();
>>>>>>> c1084c27

	return false;
}
#endif /* CONFIG_PM_SLEEP */

static const struct dev_pm_ops acpi_ec_pm = {
	SET_NOIRQ_SYSTEM_SLEEP_PM_OPS(acpi_ec_suspend_noirq, acpi_ec_resume_noirq)
	SET_SYSTEM_SLEEP_PM_OPS(acpi_ec_suspend, acpi_ec_resume)
};

static int param_set_event_clearing(const char *val,
				    const struct kernel_param *kp)
{
	int result = 0;

	if (!strncmp(val, "status", sizeof("status") - 1)) {
		ec_event_clearing = ACPI_EC_EVT_TIMING_STATUS;
		pr_info("Assuming SCI_EVT clearing on EC_SC accesses\n");
	} else if (!strncmp(val, "query", sizeof("query") - 1)) {
		ec_event_clearing = ACPI_EC_EVT_TIMING_QUERY;
		pr_info("Assuming SCI_EVT clearing on QR_EC writes\n");
	} else if (!strncmp(val, "event", sizeof("event") - 1)) {
		ec_event_clearing = ACPI_EC_EVT_TIMING_EVENT;
		pr_info("Assuming SCI_EVT clearing on event reads\n");
	} else
		result = -EINVAL;
	return result;
}

static int param_get_event_clearing(char *buffer,
				    const struct kernel_param *kp)
{
	switch (ec_event_clearing) {
	case ACPI_EC_EVT_TIMING_STATUS:
		return sprintf(buffer, "status\n");
	case ACPI_EC_EVT_TIMING_QUERY:
		return sprintf(buffer, "query\n");
	case ACPI_EC_EVT_TIMING_EVENT:
		return sprintf(buffer, "event\n");
	default:
		return sprintf(buffer, "invalid\n");
	}
	return 0;
}

module_param_call(ec_event_clearing, param_set_event_clearing, param_get_event_clearing,
		  NULL, 0644);
MODULE_PARM_DESC(ec_event_clearing, "Assumed SCI_EVT clearing timing");

static struct acpi_driver acpi_ec_driver = {
	.name = "ec",
	.class = ACPI_EC_CLASS,
	.ids = ec_device_ids,
	.ops = {
		.add = acpi_ec_add,
		.remove = acpi_ec_remove,
		},
	.drv.pm = &acpi_ec_pm,
};

static void acpi_ec_destroy_workqueues(void)
{
	if (ec_wq) {
		destroy_workqueue(ec_wq);
		ec_wq = NULL;
	}
	if (ec_query_wq) {
		destroy_workqueue(ec_query_wq);
		ec_query_wq = NULL;
	}
}

static int acpi_ec_init_workqueues(void)
{
	if (!ec_wq)
		ec_wq = alloc_ordered_workqueue("kec", 0);

	if (!ec_query_wq)
		ec_query_wq = alloc_workqueue("kec_query", 0, ec_max_queries);

	if (!ec_wq || !ec_query_wq) {
		acpi_ec_destroy_workqueues();
		return -ENODEV;
	}
	return 0;
}

static const struct dmi_system_id acpi_ec_no_wakeup[] = {
	{
		.ident = "Thinkpad X1 Carbon 6th",
		.matches = {
			DMI_MATCH(DMI_SYS_VENDOR, "LENOVO"),
			DMI_MATCH(DMI_PRODUCT_FAMILY, "Thinkpad X1 Carbon 6th"),
		},
	},
	{
		.ident = "ThinkPad X1 Carbon 6th",
		.matches = {
			DMI_MATCH(DMI_SYS_VENDOR, "LENOVO"),
			DMI_MATCH(DMI_PRODUCT_FAMILY, "ThinkPad X1 Carbon 6th"),
		},
	},
	{
		.ident = "ThinkPad X1 Yoga 3rd",
		.matches = {
			DMI_MATCH(DMI_SYS_VENDOR, "LENOVO"),
			DMI_MATCH(DMI_PRODUCT_FAMILY, "ThinkPad X1 Yoga 3rd"),
		},
	},
	{ },
};

void __init acpi_ec_init(void)
{
	int result;

	result = acpi_ec_init_workqueues();
	if (result)
		return;

	/*
	 * Disable EC wakeup on following systems to prevent periodic
	 * wakeup from EC GPE.
	 */
	if (dmi_check_system(acpi_ec_no_wakeup)) {
		ec_no_wakeup = true;
		pr_debug("Disabling EC wakeup on suspend-to-idle\n");
	}

	/* Driver must be registered after acpi_ec_init_workqueues(). */
	acpi_bus_register_driver(&acpi_ec_driver);

	acpi_ec_ecdt_start();
}

/* EC driver currently not unloadable */
#if 0
static void __exit acpi_ec_exit(void)
{

	acpi_bus_unregister_driver(&acpi_ec_driver);
	acpi_ec_destroy_workqueues();
}
#endif	/* 0 */<|MERGE_RESOLUTION|>--- conflicted
+++ resolved
@@ -2025,7 +2025,6 @@
 
 	if (!first_ec)
 		return acpi_any_gpe_status_set(U32_MAX);
-<<<<<<< HEAD
 
 	/*
 	 * Report wakeup if the status bit is set for any enabled GPE other
@@ -2034,39 +2033,16 @@
 	if (acpi_any_gpe_status_set(first_ec->gpe))
 		return true;
 
-	if (ec_no_wakeup)
-		return false;
-
 	/*
-=======
-
-	/*
-	 * Report wakeup if the status bit is set for any enabled GPE other
-	 * than the EC one.
-	 */
-	if (acpi_any_gpe_status_set(first_ec->gpe))
-		return true;
-
-	/*
->>>>>>> c1084c27
 	 * Dispatch the EC GPE in-band, but do not report wakeup in any case
 	 * to allow the caller to process events properly after that.
 	 */
 	ret = acpi_dispatch_gpe(NULL, first_ec->gpe);
-<<<<<<< HEAD
-	if (ret == ACPI_INTERRUPT_HANDLED) {
-		pm_pr_dbg("EC GPE dispatched\n");
-
-		/* Flush the event and query workqueues. */
-		acpi_ec_flush_work();
-	}
-=======
 	if (ret == ACPI_INTERRUPT_HANDLED)
 		pm_pr_dbg("ACPI EC GPE dispatched\n");
 
 	/* Flush the event and query workqueues. */
 	acpi_ec_flush_work();
->>>>>>> c1084c27
 
 	return false;
 }
