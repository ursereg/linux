// SPDX-License-Identifier: GPL-2.0+
/*
 * cdc-acm.c
 *
 * Copyright (c) 1999 Armin Fuerst	<fuerst@in.tum.de>
 * Copyright (c) 1999 Pavel Machek	<pavel@ucw.cz>
 * Copyright (c) 1999 Johannes Erdfelt	<johannes@erdfelt.com>
 * Copyright (c) 2000 Vojtech Pavlik	<vojtech@suse.cz>
 * Copyright (c) 2004 Oliver Neukum	<oliver@neukum.name>
 * Copyright (c) 2005 David Kubicek	<dave@awk.cz>
 * Copyright (c) 2011 Johan Hovold	<jhovold@gmail.com>
 *
 * USB Abstract Control Model driver for USB modems and ISDN adapters
 *
 * Sponsored by SuSE
 */

#undef DEBUG
#undef VERBOSE_DEBUG

#include <linux/kernel.h>
#include <linux/sched/signal.h>
#include <linux/errno.h>
#include <linux/init.h>
#include <linux/slab.h>
#include <linux/log2.h>
#include <linux/tty.h>
#include <linux/serial.h>
#include <linux/tty_driver.h>
#include <linux/tty_flip.h>
#include <linux/module.h>
#include <linux/mutex.h>
#include <linux/uaccess.h>
#include <linux/usb.h>
#include <linux/usb/cdc.h>
#include <asm/byteorder.h>
#include <asm/unaligned.h>
#include <linux/idr.h>
#include <linux/list.h>

#include "cdc-acm.h"


#define DRIVER_AUTHOR "Armin Fuerst, Pavel Machek, Johannes Erdfelt, Vojtech Pavlik, David Kubicek, Johan Hovold"
#define DRIVER_DESC "USB Abstract Control Model driver for USB modems and ISDN adapters"

static struct usb_driver acm_driver;
static struct tty_driver *acm_tty_driver;

static DEFINE_IDR(acm_minors);
static DEFINE_MUTEX(acm_minors_lock);

static void acm_tty_set_termios(struct tty_struct *tty,
				struct ktermios *termios_old);

/*
 * acm_minors accessors
 */

/*
 * Look up an ACM structure by minor. If found and not disconnected, increment
 * its refcount and return it with its mutex held.
 */
static struct acm *acm_get_by_minor(unsigned int minor)
{
	struct acm *acm;

	mutex_lock(&acm_minors_lock);
	acm = idr_find(&acm_minors, minor);
	if (acm) {
		mutex_lock(&acm->mutex);
		if (acm->disconnected) {
			mutex_unlock(&acm->mutex);
			acm = NULL;
		} else {
			tty_port_get(&acm->port);
			mutex_unlock(&acm->mutex);
		}
	}
	mutex_unlock(&acm_minors_lock);
	return acm;
}

/*
 * Try to find an available minor number and if found, associate it with 'acm'.
 */
static int acm_alloc_minor(struct acm *acm)
{
	int minor;

	mutex_lock(&acm_minors_lock);
	minor = idr_alloc(&acm_minors, acm, 0, ACM_TTY_MINORS, GFP_KERNEL);
	mutex_unlock(&acm_minors_lock);

	return minor;
}

/* Release the minor number associated with 'acm'.  */
static void acm_release_minor(struct acm *acm)
{
	mutex_lock(&acm_minors_lock);
	idr_remove(&acm_minors, acm->minor);
	mutex_unlock(&acm_minors_lock);
}

/*
 * Functions for ACM control messages.
 */

static int acm_ctrl_msg(struct acm *acm, int request, int value,
							void *buf, int len)
{
	int retval;

	retval = usb_autopm_get_interface(acm->control);
	if (retval)
		return retval;

	retval = usb_control_msg(acm->dev, usb_sndctrlpipe(acm->dev, 0),
		request, USB_RT_ACM, value,
		acm->control->altsetting[0].desc.bInterfaceNumber,
		buf, len, 5000);

	dev_dbg(&acm->control->dev,
		"%s - rq 0x%02x, val %#x, len %#x, result %d\n",
		__func__, request, value, len, retval);

	usb_autopm_put_interface(acm->control);

	return retval < 0 ? retval : 0;
}

/* devices aren't required to support these requests.
 * the cdc acm descriptor tells whether they do...
 */
static inline int acm_set_control(struct acm *acm, int control)
{
	if (acm->quirks & QUIRK_CONTROL_LINE_STATE)
		return -EOPNOTSUPP;

	return acm_ctrl_msg(acm, USB_CDC_REQ_SET_CONTROL_LINE_STATE,
			control, NULL, 0);
}

#define acm_set_line(acm, line) \
	acm_ctrl_msg(acm, USB_CDC_REQ_SET_LINE_CODING, 0, line, sizeof *(line))
#define acm_send_break(acm, ms) \
	acm_ctrl_msg(acm, USB_CDC_REQ_SEND_BREAK, ms, NULL, 0)

static void acm_poison_urbs(struct acm *acm)
{
	int i;

	usb_poison_urb(acm->ctrlurb);
	for (i = 0; i < ACM_NW; i++)
		usb_poison_urb(acm->wb[i].urb);
	for (i = 0; i < acm->rx_buflimit; i++)
		usb_poison_urb(acm->read_urbs[i]);
}

static void acm_unpoison_urbs(struct acm *acm)
{
	int i;

	for (i = 0; i < acm->rx_buflimit; i++)
		usb_unpoison_urb(acm->read_urbs[i]);
	for (i = 0; i < ACM_NW; i++)
		usb_unpoison_urb(acm->wb[i].urb);
	usb_unpoison_urb(acm->ctrlurb);
}


/*
 * Write buffer management.
 * All of these assume proper locks taken by the caller.
 */

static int acm_wb_alloc(struct acm *acm)
{
	int i, wbn;
	struct acm_wb *wb;

	wbn = 0;
	i = 0;
	for (;;) {
		wb = &acm->wb[wbn];
		if (!wb->use) {
			wb->use = true;
			wb->len = 0;
			return wbn;
		}
		wbn = (wbn + 1) % ACM_NW;
		if (++i >= ACM_NW)
			return -1;
	}
}

static int acm_wb_is_avail(struct acm *acm)
{
	int i, n;
	unsigned long flags;

	n = ACM_NW;
	spin_lock_irqsave(&acm->write_lock, flags);
	for (i = 0; i < ACM_NW; i++)
		if(acm->wb[i].use)
			n--;
	spin_unlock_irqrestore(&acm->write_lock, flags);
	return n;
}

/*
 * Finish write. Caller must hold acm->write_lock
 */
static void acm_write_done(struct acm *acm, struct acm_wb *wb)
{
	wb->use = false;
	acm->transmitting--;
	usb_autopm_put_interface_async(acm->control);
}

/*
 * Poke write.
 *
 * the caller is responsible for locking
 */

static int acm_start_wb(struct acm *acm, struct acm_wb *wb)
{
	int rc;

	acm->transmitting++;

	wb->urb->transfer_buffer = wb->buf;
	wb->urb->transfer_dma = wb->dmah;
	wb->urb->transfer_buffer_length = wb->len;
	wb->urb->dev = acm->dev;

	rc = usb_submit_urb(wb->urb, GFP_ATOMIC);
	if (rc < 0) {
		if (rc != -EPERM)
			dev_err(&acm->data->dev,
				"%s - usb_submit_urb(write bulk) failed: %d\n",
				__func__, rc);
		acm_write_done(acm, wb);
	}
	return rc;
}

/*
 * attributes exported through sysfs
 */
static ssize_t bmCapabilities_show
(struct device *dev, struct device_attribute *attr, char *buf)
{
	struct usb_interface *intf = to_usb_interface(dev);
	struct acm *acm = usb_get_intfdata(intf);

	return sprintf(buf, "%d", acm->ctrl_caps);
}
static DEVICE_ATTR_RO(bmCapabilities);

static ssize_t wCountryCodes_show
(struct device *dev, struct device_attribute *attr, char *buf)
{
	struct usb_interface *intf = to_usb_interface(dev);
	struct acm *acm = usb_get_intfdata(intf);

	memcpy(buf, acm->country_codes, acm->country_code_size);
	return acm->country_code_size;
}

static DEVICE_ATTR_RO(wCountryCodes);

static ssize_t iCountryCodeRelDate_show
(struct device *dev, struct device_attribute *attr, char *buf)
{
	struct usb_interface *intf = to_usb_interface(dev);
	struct acm *acm = usb_get_intfdata(intf);

	return sprintf(buf, "%d", acm->country_rel_date);
}

static DEVICE_ATTR_RO(iCountryCodeRelDate);
/*
 * Interrupt handlers for various ACM device responses
 */

static void acm_process_notification(struct acm *acm, unsigned char *buf)
{
	int newctrl;
	int difference;
	unsigned long flags;
	struct usb_cdc_notification *dr = (struct usb_cdc_notification *)buf;
	unsigned char *data = buf + sizeof(struct usb_cdc_notification);

	switch (dr->bNotificationType) {
	case USB_CDC_NOTIFY_NETWORK_CONNECTION:
		dev_dbg(&acm->control->dev,
			"%s - network connection: %d\n", __func__, dr->wValue);
		break;

	case USB_CDC_NOTIFY_SERIAL_STATE:
		if (le16_to_cpu(dr->wLength) != 2) {
			dev_dbg(&acm->control->dev,
				"%s - malformed serial state\n", __func__);
			break;
		}

		newctrl = get_unaligned_le16(data);
		dev_dbg(&acm->control->dev,
			"%s - serial state: 0x%x\n", __func__, newctrl);

		if (!acm->clocal && (acm->ctrlin & ~newctrl & ACM_CTRL_DCD)) {
			dev_dbg(&acm->control->dev,
				"%s - calling hangup\n", __func__);
			tty_port_tty_hangup(&acm->port, false);
		}

		difference = acm->ctrlin ^ newctrl;
		spin_lock_irqsave(&acm->read_lock, flags);
		acm->ctrlin = newctrl;
		acm->oldcount = acm->iocount;

		if (difference & ACM_CTRL_DSR)
			acm->iocount.dsr++;
		if (difference & ACM_CTRL_DCD)
			acm->iocount.dcd++;
		if (newctrl & ACM_CTRL_BRK) {
			acm->iocount.brk++;
			tty_insert_flip_char(&acm->port, 0, TTY_BREAK);
		}
		if (newctrl & ACM_CTRL_RI)
			acm->iocount.rng++;
		if (newctrl & ACM_CTRL_FRAMING)
			acm->iocount.frame++;
		if (newctrl & ACM_CTRL_PARITY)
			acm->iocount.parity++;
		if (newctrl & ACM_CTRL_OVERRUN)
			acm->iocount.overrun++;
		spin_unlock_irqrestore(&acm->read_lock, flags);

		if (newctrl & ACM_CTRL_BRK)
			tty_flip_buffer_push(&acm->port);

		if (difference)
			wake_up_all(&acm->wioctl);

		break;

	default:
		dev_dbg(&acm->control->dev,
			"%s - unknown notification %d received: index %d len %d\n",
			__func__,
			dr->bNotificationType, dr->wIndex, dr->wLength);
	}
}

/* control interface reports status changes with "interrupt" transfers */
static void acm_ctrl_irq(struct urb *urb)
{
	struct acm *acm = urb->context;
	struct usb_cdc_notification *dr = urb->transfer_buffer;
	unsigned int current_size = urb->actual_length;
	unsigned int expected_size, copy_size, alloc_size;
	int retval;
	int status = urb->status;

	switch (status) {
	case 0:
		/* success */
		break;
	case -ECONNRESET:
	case -ENOENT:
	case -ESHUTDOWN:
		/* this urb is terminated, clean up */
		dev_dbg(&acm->control->dev,
			"%s - urb shutting down with status: %d\n",
			__func__, status);
		return;
	default:
		dev_dbg(&acm->control->dev,
			"%s - nonzero urb status received: %d\n",
			__func__, status);
		goto exit;
	}

	usb_mark_last_busy(acm->dev);

	if (acm->nb_index)
		dr = (struct usb_cdc_notification *)acm->notification_buffer;

	/* size = notification-header + (optional) data */
	expected_size = sizeof(struct usb_cdc_notification) +
					le16_to_cpu(dr->wLength);

	if (current_size < expected_size) {
		/* notification is transmitted fragmented, reassemble */
		if (acm->nb_size < expected_size) {
			u8 *new_buffer;
			alloc_size = roundup_pow_of_two(expected_size);
			/* Final freeing is done on disconnect. */
			new_buffer = krealloc(acm->notification_buffer,
					      alloc_size, GFP_ATOMIC);
			if (!new_buffer) {
				acm->nb_index = 0;
				goto exit;
			}

			acm->notification_buffer = new_buffer;
			acm->nb_size = alloc_size;
			dr = (struct usb_cdc_notification *)acm->notification_buffer;
		}

		copy_size = min(current_size,
				expected_size - acm->nb_index);

		memcpy(&acm->notification_buffer[acm->nb_index],
		       urb->transfer_buffer, copy_size);
		acm->nb_index += copy_size;
		current_size = acm->nb_index;
	}

	if (current_size >= expected_size) {
		/* notification complete */
		acm_process_notification(acm, (unsigned char *)dr);
		acm->nb_index = 0;
	}

exit:
	retval = usb_submit_urb(urb, GFP_ATOMIC);
	if (retval && retval != -EPERM && retval != -ENODEV)
		dev_err(&acm->control->dev,
			"%s - usb_submit_urb failed: %d\n", __func__, retval);
	else
		dev_vdbg(&acm->control->dev,
			"control resubmission terminated %d\n", retval);
}

static int acm_submit_read_urb(struct acm *acm, int index, gfp_t mem_flags)
{
	int res;

	if (!test_and_clear_bit(index, &acm->read_urbs_free))
		return 0;

	res = usb_submit_urb(acm->read_urbs[index], mem_flags);
	if (res) {
		if (res != -EPERM && res != -ENODEV) {
			dev_err(&acm->data->dev,
				"urb %d failed submission with %d\n",
				index, res);
		} else {
			dev_vdbg(&acm->data->dev, "intended failure %d\n", res);
		}
		set_bit(index, &acm->read_urbs_free);
		return res;
	} else {
		dev_vdbg(&acm->data->dev, "submitted urb %d\n", index);
	}

	return 0;
}

static int acm_submit_read_urbs(struct acm *acm, gfp_t mem_flags)
{
	int res;
	int i;

	for (i = 0; i < acm->rx_buflimit; ++i) {
		res = acm_submit_read_urb(acm, i, mem_flags);
		if (res)
			return res;
	}

	return 0;
}

static void acm_process_read_urb(struct acm *acm, struct urb *urb)
{
	unsigned long flags;

	if (!urb->actual_length)
		return;

	spin_lock_irqsave(&acm->read_lock, flags);
	tty_insert_flip_string(&acm->port, urb->transfer_buffer,
			urb->actual_length);
	spin_unlock_irqrestore(&acm->read_lock, flags);

	tty_flip_buffer_push(&acm->port);
}

static void acm_read_bulk_callback(struct urb *urb)
{
	struct acm_rb *rb = urb->context;
	struct acm *acm = rb->instance;
	int status = urb->status;
	bool stopped = false;
	bool stalled = false;
	bool cooldown = false;

	dev_vdbg(&acm->data->dev, "got urb %d, len %d, status %d\n",
		rb->index, urb->actual_length, status);

	switch (status) {
	case 0:
		usb_mark_last_busy(acm->dev);
		acm_process_read_urb(acm, urb);
		break;
	case -EPIPE:
		set_bit(EVENT_RX_STALL, &acm->flags);
		stalled = true;
		break;
	case -ENOENT:
	case -ECONNRESET:
	case -ESHUTDOWN:
		dev_dbg(&acm->data->dev,
			"%s - urb shutting down with status: %d\n",
			__func__, status);
		stopped = true;
		break;
	case -EOVERFLOW:
	case -EPROTO:
		dev_dbg(&acm->data->dev,
			"%s - cooling babbling device\n", __func__);
		usb_mark_last_busy(acm->dev);
		set_bit(rb->index, &acm->urbs_in_error_delay);
<<<<<<< HEAD
=======
		set_bit(ACM_ERROR_DELAY, &acm->flags);
>>>>>>> c1084c27
		cooldown = true;
		break;
	default:
		dev_dbg(&acm->data->dev,
			"%s - nonzero urb status received: %d\n",
			__func__, status);
		break;
	}

	/*
	 * Make sure URB processing is done before marking as free to avoid
	 * racing with unthrottle() on another CPU. Matches the barriers
	 * implied by the test_and_clear_bit() in acm_submit_read_urb().
	 */
	smp_mb__before_atomic();
	set_bit(rb->index, &acm->read_urbs_free);
	/*
	 * Make sure URB is marked as free before checking the throttled flag
	 * to avoid racing with unthrottle() on another CPU. Matches the
	 * smp_mb() in unthrottle().
	 */
	smp_mb__after_atomic();

	if (stopped || stalled || cooldown) {
		if (stalled)
<<<<<<< HEAD
			schedule_work(&acm->work);
=======
			schedule_delayed_work(&acm->dwork, 0);
>>>>>>> c1084c27
		else if (cooldown)
			schedule_delayed_work(&acm->dwork, HZ / 2);
		return;
	}

	if (test_bit(ACM_THROTTLED, &acm->flags))
		return;

	acm_submit_read_urb(acm, rb->index, GFP_ATOMIC);
}

/* data interface wrote those outgoing bytes */
static void acm_write_bulk(struct urb *urb)
{
	struct acm_wb *wb = urb->context;
	struct acm *acm = wb->instance;
	unsigned long flags;
	int status = urb->status;

	if (status || (urb->actual_length != urb->transfer_buffer_length))
		dev_vdbg(&acm->data->dev, "wrote len %d/%d, status %d\n",
			urb->actual_length,
			urb->transfer_buffer_length,
			status);

	spin_lock_irqsave(&acm->write_lock, flags);
	acm_write_done(acm, wb);
	spin_unlock_irqrestore(&acm->write_lock, flags);
	set_bit(EVENT_TTY_WAKEUP, &acm->flags);
	schedule_delayed_work(&acm->dwork, 0);
}

static void acm_softint(struct work_struct *work)
{
	int i;
	struct acm *acm = container_of(work, struct acm, dwork.work);

	if (test_bit(EVENT_RX_STALL, &acm->flags)) {
		smp_mb(); /* against acm_suspend() */
		if (!acm->susp_count) {
			for (i = 0; i < acm->rx_buflimit; i++)
				usb_kill_urb(acm->read_urbs[i]);
			usb_clear_halt(acm->dev, acm->in);
			acm_submit_read_urbs(acm, GFP_KERNEL);
			clear_bit(EVENT_RX_STALL, &acm->flags);
		}
	}

	if (test_and_clear_bit(ACM_ERROR_DELAY, &acm->flags)) {
		for (i = 0; i < acm->rx_buflimit; i++)
			if (test_and_clear_bit(i, &acm->urbs_in_error_delay))
<<<<<<< HEAD
					acm_submit_read_urb(acm, i, GFP_NOIO);
=======
				acm_submit_read_urb(acm, i, GFP_KERNEL);
>>>>>>> c1084c27
	}

	if (test_and_clear_bit(EVENT_TTY_WAKEUP, &acm->flags))
		tty_port_tty_wakeup(&acm->port);
}

/*
 * TTY handlers
 */

static int acm_tty_install(struct tty_driver *driver, struct tty_struct *tty)
{
	struct acm *acm;
	int retval;

	acm = acm_get_by_minor(tty->index);
	if (!acm)
		return -ENODEV;

	retval = tty_standard_install(driver, tty);
	if (retval)
		goto error_init_termios;

	/*
	 * Suppress initial echoing for some devices which might send data
	 * immediately after acm driver has been installed.
	 */
	if (acm->quirks & DISABLE_ECHO)
		tty->termios.c_lflag &= ~ECHO;

	tty->driver_data = acm;

	return 0;

error_init_termios:
	tty_port_put(&acm->port);
	return retval;
}

static int acm_tty_open(struct tty_struct *tty, struct file *filp)
{
	struct acm *acm = tty->driver_data;

	return tty_port_open(&acm->port, tty, filp);
}

static void acm_port_dtr_rts(struct tty_port *port, int raise)
{
	struct acm *acm = container_of(port, struct acm, port);
	int val;
	int res;

	if (raise)
		val = ACM_CTRL_DTR | ACM_CTRL_RTS;
	else
		val = 0;

	/* FIXME: add missing ctrlout locking throughout driver */
	acm->ctrlout = val;

	res = acm_set_control(acm, val);
	if (res && (acm->ctrl_caps & USB_CDC_CAP_LINE))
		/* This is broken in too many devices to spam the logs */
		dev_dbg(&acm->control->dev, "failed to set dtr/rts\n");
}

static int acm_port_activate(struct tty_port *port, struct tty_struct *tty)
{
	struct acm *acm = container_of(port, struct acm, port);
	int retval = -ENODEV;
	int i;

	mutex_lock(&acm->mutex);
	if (acm->disconnected)
		goto disconnected;

	retval = usb_autopm_get_interface(acm->control);
	if (retval)
		goto error_get_interface;

	/*
	 * FIXME: Why do we need this? Allocating 64K of physically contiguous
	 * memory is really nasty...
	 */
	set_bit(TTY_NO_WRITE_SPLIT, &tty->flags);
	acm->control->needs_remote_wakeup = 1;

	acm->ctrlurb->dev = acm->dev;
	retval = usb_submit_urb(acm->ctrlurb, GFP_KERNEL);
	if (retval) {
		dev_err(&acm->control->dev,
			"%s - usb_submit_urb(ctrl irq) failed\n", __func__);
		goto error_submit_urb;
	}

	acm_tty_set_termios(tty, NULL);

	/*
	 * Unthrottle device in case the TTY was closed while throttled.
	 */
	clear_bit(ACM_THROTTLED, &acm->flags);

	retval = acm_submit_read_urbs(acm, GFP_KERNEL);
	if (retval)
		goto error_submit_read_urbs;

	usb_autopm_put_interface(acm->control);

	mutex_unlock(&acm->mutex);

	return 0;

error_submit_read_urbs:
	for (i = 0; i < acm->rx_buflimit; i++)
		usb_kill_urb(acm->read_urbs[i]);
	usb_kill_urb(acm->ctrlurb);
error_submit_urb:
	usb_autopm_put_interface(acm->control);
error_get_interface:
disconnected:
	mutex_unlock(&acm->mutex);

	return usb_translate_errors(retval);
}

static void acm_port_destruct(struct tty_port *port)
{
	struct acm *acm = container_of(port, struct acm, port);

	if (acm->minor != ACM_MINOR_INVALID)
		acm_release_minor(acm);
	usb_put_intf(acm->control);
	kfree(acm->country_codes);
	kfree(acm);
}

static void acm_port_shutdown(struct tty_port *port)
{
	struct acm *acm = container_of(port, struct acm, port);
	struct urb *urb;
	struct acm_wb *wb;

	/*
	 * Need to grab write_lock to prevent race with resume, but no need to
	 * hold it due to the tty-port initialised flag.
	 */
	acm_poison_urbs(acm);
	spin_lock_irq(&acm->write_lock);
	spin_unlock_irq(&acm->write_lock);

	usb_autopm_get_interface_no_resume(acm->control);
	acm->control->needs_remote_wakeup = 0;
	usb_autopm_put_interface(acm->control);

	for (;;) {
		urb = usb_get_from_anchor(&acm->delayed);
		if (!urb)
			break;
		wb = urb->context;
		wb->use = false;
		usb_autopm_put_interface_async(acm->control);
	}

	acm_unpoison_urbs(acm);

}

static void acm_tty_cleanup(struct tty_struct *tty)
{
	struct acm *acm = tty->driver_data;

	tty_port_put(&acm->port);
}

static void acm_tty_hangup(struct tty_struct *tty)
{
	struct acm *acm = tty->driver_data;

	tty_port_hangup(&acm->port);
}

static void acm_tty_close(struct tty_struct *tty, struct file *filp)
{
	struct acm *acm = tty->driver_data;

	tty_port_close(&acm->port, tty, filp);
}

static int acm_tty_write(struct tty_struct *tty,
					const unsigned char *buf, int count)
{
	struct acm *acm = tty->driver_data;
	int stat;
	unsigned long flags;
	int wbn;
	struct acm_wb *wb;

	if (!count)
		return 0;

	dev_vdbg(&acm->data->dev, "%d bytes from tty layer\n", count);

	spin_lock_irqsave(&acm->write_lock, flags);
	wbn = acm_wb_alloc(acm);
	if (wbn < 0) {
		spin_unlock_irqrestore(&acm->write_lock, flags);
		return 0;
	}
	wb = &acm->wb[wbn];

	if (!acm->dev) {
		wb->use = false;
		spin_unlock_irqrestore(&acm->write_lock, flags);
		return -ENODEV;
	}

	count = (count > acm->writesize) ? acm->writesize : count;
	dev_vdbg(&acm->data->dev, "writing %d bytes\n", count);
	memcpy(wb->buf, buf, count);
	wb->len = count;

	stat = usb_autopm_get_interface_async(acm->control);
	if (stat) {
		wb->use = false;
		spin_unlock_irqrestore(&acm->write_lock, flags);
		return stat;
	}

	if (acm->susp_count) {
		usb_anchor_urb(wb->urb, &acm->delayed);
		spin_unlock_irqrestore(&acm->write_lock, flags);
		return count;
	}

	stat = acm_start_wb(acm, wb);
	spin_unlock_irqrestore(&acm->write_lock, flags);

	if (stat < 0)
		return stat;
	return count;
}

static unsigned int acm_tty_write_room(struct tty_struct *tty)
{
	struct acm *acm = tty->driver_data;
	/*
	 * Do not let the line discipline to know that we have a reserve,
	 * or it might get too enthusiastic.
	 */
	return acm_wb_is_avail(acm) ? acm->writesize : 0;
}

static unsigned int acm_tty_chars_in_buffer(struct tty_struct *tty)
{
	struct acm *acm = tty->driver_data;
	/*
	 * if the device was unplugged then any remaining characters fell out
	 * of the connector ;)
	 */
	if (acm->disconnected)
		return 0;
	/*
	 * This is inaccurate (overcounts), but it works.
	 */
	return (ACM_NW - acm_wb_is_avail(acm)) * acm->writesize;
}

static void acm_tty_throttle(struct tty_struct *tty)
{
	struct acm *acm = tty->driver_data;

	set_bit(ACM_THROTTLED, &acm->flags);
}

static void acm_tty_unthrottle(struct tty_struct *tty)
{
	struct acm *acm = tty->driver_data;

	clear_bit(ACM_THROTTLED, &acm->flags);

	/* Matches the smp_mb__after_atomic() in acm_read_bulk_callback(). */
	smp_mb();

	acm_submit_read_urbs(acm, GFP_KERNEL);
}

static int acm_tty_break_ctl(struct tty_struct *tty, int state)
{
	struct acm *acm = tty->driver_data;
	int retval;

	retval = acm_send_break(acm, state ? 0xffff : 0);
	if (retval < 0)
		dev_dbg(&acm->control->dev,
			"%s - send break failed\n", __func__);
	return retval;
}

static int acm_tty_tiocmget(struct tty_struct *tty)
{
	struct acm *acm = tty->driver_data;

	return (acm->ctrlout & ACM_CTRL_DTR ? TIOCM_DTR : 0) |
	       (acm->ctrlout & ACM_CTRL_RTS ? TIOCM_RTS : 0) |
	       (acm->ctrlin  & ACM_CTRL_DSR ? TIOCM_DSR : 0) |
	       (acm->ctrlin  & ACM_CTRL_RI  ? TIOCM_RI  : 0) |
	       (acm->ctrlin  & ACM_CTRL_DCD ? TIOCM_CD  : 0) |
	       TIOCM_CTS;
}

static int acm_tty_tiocmset(struct tty_struct *tty,
			    unsigned int set, unsigned int clear)
{
	struct acm *acm = tty->driver_data;
	unsigned int newctrl;

	newctrl = acm->ctrlout;
	set = (set & TIOCM_DTR ? ACM_CTRL_DTR : 0) |
					(set & TIOCM_RTS ? ACM_CTRL_RTS : 0);
	clear = (clear & TIOCM_DTR ? ACM_CTRL_DTR : 0) |
					(clear & TIOCM_RTS ? ACM_CTRL_RTS : 0);

	newctrl = (newctrl & ~clear) | set;

	if (acm->ctrlout == newctrl)
		return 0;
	return acm_set_control(acm, acm->ctrlout = newctrl);
}

static int get_serial_info(struct tty_struct *tty, struct serial_struct *ss)
{
	struct acm *acm = tty->driver_data;

<<<<<<< HEAD
	ss->xmit_fifo_size = acm->writesize;
	ss->baud_base = le32_to_cpu(acm->line.dwDTERate);
=======
	ss->line = acm->minor;
>>>>>>> c1084c27
	ss->close_delay	= jiffies_to_msecs(acm->port.close_delay) / 10;
	ss->closing_wait = acm->port.closing_wait == ASYNC_CLOSING_WAIT_NONE ?
				ASYNC_CLOSING_WAIT_NONE :
				jiffies_to_msecs(acm->port.closing_wait) / 10;
	return 0;
}

static int set_serial_info(struct tty_struct *tty, struct serial_struct *ss)
{
	struct acm *acm = tty->driver_data;
	unsigned int closing_wait, close_delay;
	unsigned int old_closing_wait, old_close_delay;
	int retval = 0;

	close_delay = msecs_to_jiffies(ss->close_delay * 10);
	closing_wait = ss->closing_wait == ASYNC_CLOSING_WAIT_NONE ?
			ASYNC_CLOSING_WAIT_NONE :
			msecs_to_jiffies(ss->closing_wait * 10);
<<<<<<< HEAD

	/* we must redo the rounding here, so that the values match */
	old_close_delay	= jiffies_to_msecs(acm->port.close_delay) / 10;
	old_closing_wait = acm->port.closing_wait == ASYNC_CLOSING_WAIT_NONE ?
				ASYNC_CLOSING_WAIT_NONE :
				jiffies_to_msecs(acm->port.closing_wait) / 10;
=======
>>>>>>> c1084c27

	mutex_lock(&acm->port.mutex);

	if (!capable(CAP_SYS_ADMIN)) {
		if ((ss->close_delay != old_close_delay) ||
		    (ss->closing_wait != old_closing_wait))
			retval = -EPERM;
	} else {
		acm->port.close_delay  = close_delay;
		acm->port.closing_wait = closing_wait;
	}

	mutex_unlock(&acm->port.mutex);
	return retval;
}

static int wait_serial_change(struct acm *acm, unsigned long arg)
{
	int rv = 0;
	DECLARE_WAITQUEUE(wait, current);
	struct async_icount old, new;

	do {
		spin_lock_irq(&acm->read_lock);
		old = acm->oldcount;
		new = acm->iocount;
		acm->oldcount = new;
		spin_unlock_irq(&acm->read_lock);

		if ((arg & TIOCM_DSR) &&
			old.dsr != new.dsr)
			break;
		if ((arg & TIOCM_CD)  &&
			old.dcd != new.dcd)
			break;
		if ((arg & TIOCM_RI) &&
			old.rng != new.rng)
			break;

		add_wait_queue(&acm->wioctl, &wait);
		set_current_state(TASK_INTERRUPTIBLE);
		schedule();
		remove_wait_queue(&acm->wioctl, &wait);
		if (acm->disconnected) {
			if (arg & TIOCM_CD)
				break;
			else
				rv = -ENODEV;
		} else {
			if (signal_pending(current))
				rv = -ERESTARTSYS;
		}
	} while (!rv);

	

	return rv;
}

static int acm_tty_get_icount(struct tty_struct *tty,
					struct serial_icounter_struct *icount)
{
	struct acm *acm = tty->driver_data;

	icount->dsr = acm->iocount.dsr;
	icount->rng = acm->iocount.rng;
	icount->dcd = acm->iocount.dcd;
	icount->frame = acm->iocount.frame;
	icount->overrun = acm->iocount.overrun;
	icount->parity = acm->iocount.parity;
	icount->brk = acm->iocount.brk;

	return 0;
}

static int acm_tty_ioctl(struct tty_struct *tty,
					unsigned int cmd, unsigned long arg)
{
	struct acm *acm = tty->driver_data;
	int rv = -ENOIOCTLCMD;

	switch (cmd) {
	case TIOCMIWAIT:
		rv = usb_autopm_get_interface(acm->control);
		if (rv < 0) {
			rv = -EIO;
			break;
		}
		rv = wait_serial_change(acm, arg);
		usb_autopm_put_interface(acm->control);
		break;
	}

	return rv;
}

static void acm_tty_set_termios(struct tty_struct *tty,
						struct ktermios *termios_old)
{
	struct acm *acm = tty->driver_data;
	struct ktermios *termios = &tty->termios;
	struct usb_cdc_line_coding newline;
	int newctrl = acm->ctrlout;

	newline.dwDTERate = cpu_to_le32(tty_get_baud_rate(tty));
	newline.bCharFormat = termios->c_cflag & CSTOPB ? 2 : 0;
	newline.bParityType = termios->c_cflag & PARENB ?
				(termios->c_cflag & PARODD ? 1 : 2) +
				(termios->c_cflag & CMSPAR ? 2 : 0) : 0;
	newline.bDataBits = tty_get_char_size(termios->c_cflag);

	/* FIXME: Needs to clear unsupported bits in the termios */
	acm->clocal = ((termios->c_cflag & CLOCAL) != 0);

	if (C_BAUD(tty) == B0) {
		newline.dwDTERate = acm->line.dwDTERate;
		newctrl &= ~ACM_CTRL_DTR;
	} else if (termios_old && (termios_old->c_cflag & CBAUD) == B0) {
		newctrl |=  ACM_CTRL_DTR;
	}

	if (newctrl != acm->ctrlout)
		acm_set_control(acm, acm->ctrlout = newctrl);

	if (memcmp(&acm->line, &newline, sizeof newline)) {
		memcpy(&acm->line, &newline, sizeof newline);
		dev_dbg(&acm->control->dev, "%s - set line: %d %d %d %d\n",
			__func__,
			le32_to_cpu(newline.dwDTERate),
			newline.bCharFormat, newline.bParityType,
			newline.bDataBits);
		acm_set_line(acm, &acm->line);
	}
}

static const struct tty_port_operations acm_port_ops = {
	.dtr_rts = acm_port_dtr_rts,
	.shutdown = acm_port_shutdown,
	.activate = acm_port_activate,
	.destruct = acm_port_destruct,
};

/*
 * USB probe and disconnect routines.
 */

/* Little helpers: write/read buffers free */
static void acm_write_buffers_free(struct acm *acm)
{
	int i;
	struct acm_wb *wb;

	for (wb = &acm->wb[0], i = 0; i < ACM_NW; i++, wb++)
		usb_free_coherent(acm->dev, acm->writesize, wb->buf, wb->dmah);
}

static void acm_read_buffers_free(struct acm *acm)
{
	int i;

	for (i = 0; i < acm->rx_buflimit; i++)
		usb_free_coherent(acm->dev, acm->readsize,
			  acm->read_buffers[i].base, acm->read_buffers[i].dma);
}

/* Little helper: write buffers allocate */
static int acm_write_buffers_alloc(struct acm *acm)
{
	int i;
	struct acm_wb *wb;

	for (wb = &acm->wb[0], i = 0; i < ACM_NW; i++, wb++) {
		wb->buf = usb_alloc_coherent(acm->dev, acm->writesize, GFP_KERNEL,
		    &wb->dmah);
		if (!wb->buf) {
			while (i != 0) {
				--i;
				--wb;
				usb_free_coherent(acm->dev, acm->writesize,
				    wb->buf, wb->dmah);
			}
			return -ENOMEM;
		}
	}
	return 0;
}

static int acm_probe(struct usb_interface *intf,
		     const struct usb_device_id *id)
{
	struct usb_cdc_union_desc *union_header = NULL;
	struct usb_cdc_call_mgmt_descriptor *cmgmd = NULL;
	unsigned char *buffer = intf->altsetting->extra;
	int buflen = intf->altsetting->extralen;
	struct usb_interface *control_interface;
	struct usb_interface *data_interface;
	struct usb_endpoint_descriptor *epctrl = NULL;
	struct usb_endpoint_descriptor *epread = NULL;
	struct usb_endpoint_descriptor *epwrite = NULL;
	struct usb_device *usb_dev = interface_to_usbdev(intf);
	struct usb_cdc_parsed_header h;
	struct acm *acm;
	int minor;
	int ctrlsize, readsize;
	u8 *buf;
	int call_intf_num = -1;
	int data_intf_num = -1;
	unsigned long quirks;
	int num_rx_buf;
	int i;
	int combined_interfaces = 0;
	struct device *tty_dev;
	int rv = -ENOMEM;
	int res;

	/* normal quirks */
	quirks = (unsigned long)id->driver_info;

	if (quirks == IGNORE_DEVICE)
		return -ENODEV;

	memset(&h, 0x00, sizeof(struct usb_cdc_parsed_header));

	num_rx_buf = (quirks == SINGLE_RX_URB) ? 1 : ACM_NR;

	/* handle quirks deadly to normal probing*/
	if (quirks == NO_UNION_NORMAL) {
		data_interface = usb_ifnum_to_if(usb_dev, 1);
		control_interface = usb_ifnum_to_if(usb_dev, 0);
		/* we would crash */
		if (!data_interface || !control_interface)
			return -ENODEV;
		goto skip_normal_probe;
	}

	/* normal probing*/
	if (!buffer) {
		dev_err(&intf->dev, "Weird descriptor references\n");
		return -EINVAL;
	}

	if (!buflen) {
		if (intf->cur_altsetting->endpoint &&
				intf->cur_altsetting->endpoint->extralen &&
				intf->cur_altsetting->endpoint->extra) {
			dev_dbg(&intf->dev,
				"Seeking extra descriptors on endpoint\n");
			buflen = intf->cur_altsetting->endpoint->extralen;
			buffer = intf->cur_altsetting->endpoint->extra;
		} else {
			dev_err(&intf->dev,
				"Zero length descriptor references\n");
			return -EINVAL;
		}
	}

	cdc_parse_cdc_header(&h, intf, buffer, buflen);
	union_header = h.usb_cdc_union_desc;
	cmgmd = h.usb_cdc_call_mgmt_descriptor;
	if (cmgmd)
		call_intf_num = cmgmd->bDataInterface;

	if (!union_header) {
		if (intf->cur_altsetting->desc.bNumEndpoints == 3) {
			dev_dbg(&intf->dev, "No union descriptor, assuming single interface\n");
			combined_interfaces = 1;
			control_interface = data_interface = intf;
			goto look_for_collapsed_interface;
		} else if (call_intf_num > 0) {
			dev_dbg(&intf->dev, "No union descriptor, using call management descriptor\n");
			data_intf_num = call_intf_num;
			data_interface = usb_ifnum_to_if(usb_dev, data_intf_num);
			control_interface = intf;
		} else {
			dev_dbg(&intf->dev, "No union descriptor, giving up\n");
			return -ENODEV;
		}
	} else {
		int class = -1;

		data_intf_num = union_header->bSlaveInterface0;
		control_interface = usb_ifnum_to_if(usb_dev, union_header->bMasterInterface0);
		data_interface = usb_ifnum_to_if(usb_dev, data_intf_num);

		if (control_interface)
			class = control_interface->cur_altsetting->desc.bInterfaceClass;

		if (class != USB_CLASS_COMM && class != USB_CLASS_CDC_DATA) {
			dev_dbg(&intf->dev, "Broken union descriptor, assuming single interface\n");
			combined_interfaces = 1;
			control_interface = data_interface = intf;
			goto look_for_collapsed_interface;
		}
	}

	if (!control_interface || !data_interface) {
		dev_dbg(&intf->dev, "no interfaces\n");
		return -ENODEV;
	}

	if (data_intf_num != call_intf_num)
		dev_dbg(&intf->dev, "Separate call control interface. That is not fully supported.\n");

	if (control_interface == data_interface) {
		/* some broken devices designed for windows work this way */
		dev_warn(&intf->dev,"Control and data interfaces are not separated!\n");
		combined_interfaces = 1;
		/* a popular other OS doesn't use it */
		quirks |= NO_CAP_LINE;
		if (data_interface->cur_altsetting->desc.bNumEndpoints != 3) {
			dev_err(&intf->dev, "This needs exactly 3 endpoints\n");
			return -EINVAL;
		}
look_for_collapsed_interface:
		res = usb_find_common_endpoints(data_interface->cur_altsetting,
				&epread, &epwrite, &epctrl, NULL);
		if (res)
			return res;

		goto made_compressed_probe;
	}

skip_normal_probe:

	/*workaround for switched interfaces */
	if (data_interface->cur_altsetting->desc.bInterfaceClass != USB_CLASS_CDC_DATA) {
		if (control_interface->cur_altsetting->desc.bInterfaceClass == USB_CLASS_CDC_DATA) {
			dev_dbg(&intf->dev,
				"Your device has switched interfaces.\n");
			swap(control_interface, data_interface);
		} else {
			return -EINVAL;
		}
	}

	/* Accept probe requests only for the control interface */
	if (!combined_interfaces && intf != control_interface)
		return -ENODEV;

	if (data_interface->cur_altsetting->desc.bNumEndpoints < 2 ||
	    control_interface->cur_altsetting->desc.bNumEndpoints == 0)
		return -EINVAL;

	epctrl = &control_interface->cur_altsetting->endpoint[0].desc;
	epread = &data_interface->cur_altsetting->endpoint[0].desc;
	epwrite = &data_interface->cur_altsetting->endpoint[1].desc;


	/* workaround for switched endpoints */
	if (!usb_endpoint_dir_in(epread)) {
		/* descriptors are swapped */
		dev_dbg(&intf->dev,
			"The data interface has switched endpoints\n");
		swap(epread, epwrite);
	}
made_compressed_probe:
	dev_dbg(&intf->dev, "interfaces are valid\n");

	acm = kzalloc(sizeof(struct acm), GFP_KERNEL);
	if (!acm)
		return -ENOMEM;

	tty_port_init(&acm->port);
	acm->port.ops = &acm_port_ops;

	ctrlsize = usb_endpoint_maxp(epctrl);
	readsize = usb_endpoint_maxp(epread) *
				(quirks == SINGLE_RX_URB ? 1 : 2);
	acm->combined_interfaces = combined_interfaces;
	acm->writesize = usb_endpoint_maxp(epwrite) * 20;
	acm->control = control_interface;
	acm->data = data_interface;

	usb_get_intf(acm->control); /* undone in destruct() */

	minor = acm_alloc_minor(acm);
	if (minor < 0) {
		acm->minor = ACM_MINOR_INVALID;
		goto err_put_port;
	}

	acm->minor = minor;
	acm->dev = usb_dev;
	if (h.usb_cdc_acm_descriptor)
		acm->ctrl_caps = h.usb_cdc_acm_descriptor->bmCapabilities;
	if (quirks & NO_CAP_LINE)
		acm->ctrl_caps &= ~USB_CDC_CAP_LINE;
	acm->ctrlsize = ctrlsize;
	acm->readsize = readsize;
	acm->rx_buflimit = num_rx_buf;
<<<<<<< HEAD
	INIT_WORK(&acm->work, acm_softint);
=======
>>>>>>> c1084c27
	INIT_DELAYED_WORK(&acm->dwork, acm_softint);
	init_waitqueue_head(&acm->wioctl);
	spin_lock_init(&acm->write_lock);
	spin_lock_init(&acm->read_lock);
	mutex_init(&acm->mutex);
	if (usb_endpoint_xfer_int(epread)) {
		acm->bInterval = epread->bInterval;
		acm->in = usb_rcvintpipe(usb_dev, epread->bEndpointAddress);
	} else {
		acm->in = usb_rcvbulkpipe(usb_dev, epread->bEndpointAddress);
	}
	if (usb_endpoint_xfer_int(epwrite))
		acm->out = usb_sndintpipe(usb_dev, epwrite->bEndpointAddress);
	else
		acm->out = usb_sndbulkpipe(usb_dev, epwrite->bEndpointAddress);
	init_usb_anchor(&acm->delayed);
	acm->quirks = quirks;

	buf = usb_alloc_coherent(usb_dev, ctrlsize, GFP_KERNEL, &acm->ctrl_dma);
	if (!buf)
		goto err_put_port;
	acm->ctrl_buffer = buf;

	if (acm_write_buffers_alloc(acm) < 0)
		goto err_free_ctrl_buffer;

	acm->ctrlurb = usb_alloc_urb(0, GFP_KERNEL);
	if (!acm->ctrlurb)
		goto err_free_write_buffers;

	for (i = 0; i < num_rx_buf; i++) {
		struct acm_rb *rb = &(acm->read_buffers[i]);
		struct urb *urb;

		rb->base = usb_alloc_coherent(acm->dev, readsize, GFP_KERNEL,
								&rb->dma);
		if (!rb->base)
			goto err_free_read_urbs;
		rb->index = i;
		rb->instance = acm;

		urb = usb_alloc_urb(0, GFP_KERNEL);
		if (!urb)
			goto err_free_read_urbs;

		urb->transfer_flags |= URB_NO_TRANSFER_DMA_MAP;
		urb->transfer_dma = rb->dma;
		if (usb_endpoint_xfer_int(epread))
			usb_fill_int_urb(urb, acm->dev, acm->in, rb->base,
					 acm->readsize,
					 acm_read_bulk_callback, rb,
					 acm->bInterval);
		else
			usb_fill_bulk_urb(urb, acm->dev, acm->in, rb->base,
					  acm->readsize,
					  acm_read_bulk_callback, rb);

		acm->read_urbs[i] = urb;
		__set_bit(i, &acm->read_urbs_free);
	}
	for (i = 0; i < ACM_NW; i++) {
		struct acm_wb *snd = &(acm->wb[i]);

		snd->urb = usb_alloc_urb(0, GFP_KERNEL);
		if (!snd->urb)
			goto err_free_write_urbs;

		if (usb_endpoint_xfer_int(epwrite))
			usb_fill_int_urb(snd->urb, usb_dev, acm->out,
				NULL, acm->writesize, acm_write_bulk, snd, epwrite->bInterval);
		else
			usb_fill_bulk_urb(snd->urb, usb_dev, acm->out,
				NULL, acm->writesize, acm_write_bulk, snd);
		snd->urb->transfer_flags |= URB_NO_TRANSFER_DMA_MAP;
		if (quirks & SEND_ZERO_PACKET)
			snd->urb->transfer_flags |= URB_ZERO_PACKET;
		snd->instance = acm;
	}

	usb_set_intfdata(intf, acm);

	i = device_create_file(&intf->dev, &dev_attr_bmCapabilities);
	if (i < 0)
		goto err_free_write_urbs;

	if (h.usb_cdc_country_functional_desc) { /* export the country data */
		struct usb_cdc_country_functional_desc * cfd =
					h.usb_cdc_country_functional_desc;

		acm->country_codes = kmalloc(cfd->bLength - 4, GFP_KERNEL);
		if (!acm->country_codes)
			goto skip_countries;
		acm->country_code_size = cfd->bLength - 4;
		memcpy(acm->country_codes, (u8 *)&cfd->wCountyCode0,
							cfd->bLength - 4);
		acm->country_rel_date = cfd->iCountryCodeRelDate;

		i = device_create_file(&intf->dev, &dev_attr_wCountryCodes);
		if (i < 0) {
			kfree(acm->country_codes);
			acm->country_codes = NULL;
			acm->country_code_size = 0;
			goto skip_countries;
		}

		i = device_create_file(&intf->dev,
						&dev_attr_iCountryCodeRelDate);
		if (i < 0) {
			device_remove_file(&intf->dev, &dev_attr_wCountryCodes);
			kfree(acm->country_codes);
			acm->country_codes = NULL;
			acm->country_code_size = 0;
			goto skip_countries;
		}
	}

skip_countries:
	usb_fill_int_urb(acm->ctrlurb, usb_dev,
			 usb_rcvintpipe(usb_dev, epctrl->bEndpointAddress),
			 acm->ctrl_buffer, ctrlsize, acm_ctrl_irq, acm,
			 /* works around buggy devices */
			 epctrl->bInterval ? epctrl->bInterval : 16);
	acm->ctrlurb->transfer_flags |= URB_NO_TRANSFER_DMA_MAP;
	acm->ctrlurb->transfer_dma = acm->ctrl_dma;
	acm->notification_buffer = NULL;
	acm->nb_index = 0;
	acm->nb_size = 0;

	acm->line.dwDTERate = cpu_to_le32(9600);
	acm->line.bDataBits = 8;
	acm_set_line(acm, &acm->line);

	if (!acm->combined_interfaces) {
		rv = usb_driver_claim_interface(&acm_driver, data_interface, acm);
		if (rv)
			goto err_remove_files;
	}

	tty_dev = tty_port_register_device(&acm->port, acm_tty_driver, minor,
			&control_interface->dev);
	if (IS_ERR(tty_dev)) {
		rv = PTR_ERR(tty_dev);
		goto err_release_data_interface;
	}

	if (quirks & CLEAR_HALT_CONDITIONS) {
		usb_clear_halt(usb_dev, acm->in);
		usb_clear_halt(usb_dev, acm->out);
	}

	dev_info(&intf->dev, "ttyACM%d: USB ACM device\n", minor);

	return 0;

err_release_data_interface:
	if (!acm->combined_interfaces) {
		/* Clear driver data so that disconnect() returns early. */
		usb_set_intfdata(data_interface, NULL);
		usb_driver_release_interface(&acm_driver, data_interface);
	}
err_remove_files:
	if (acm->country_codes) {
		device_remove_file(&acm->control->dev,
				&dev_attr_wCountryCodes);
		device_remove_file(&acm->control->dev,
				&dev_attr_iCountryCodeRelDate);
	}
	device_remove_file(&acm->control->dev, &dev_attr_bmCapabilities);
err_free_write_urbs:
	for (i = 0; i < ACM_NW; i++)
		usb_free_urb(acm->wb[i].urb);
err_free_read_urbs:
	for (i = 0; i < num_rx_buf; i++)
		usb_free_urb(acm->read_urbs[i]);
	acm_read_buffers_free(acm);
	usb_free_urb(acm->ctrlurb);
err_free_write_buffers:
	acm_write_buffers_free(acm);
err_free_ctrl_buffer:
	usb_free_coherent(usb_dev, ctrlsize, acm->ctrl_buffer, acm->ctrl_dma);
err_put_port:
	tty_port_put(&acm->port);

	return rv;
}

static void acm_disconnect(struct usb_interface *intf)
{
	struct acm *acm = usb_get_intfdata(intf);
	struct tty_struct *tty;
	int i;

	/* sibling interface is already cleaning up */
	if (!acm)
		return;

	acm->disconnected = true;
	/*
	 * there is a circular dependency. acm_softint() can resubmit
	 * the URBs in error handling so we need to block any
	 * submission right away
	 */
	acm_poison_urbs(acm);
	mutex_lock(&acm->mutex);
	if (acm->country_codes) {
		device_remove_file(&acm->control->dev,
				&dev_attr_wCountryCodes);
		device_remove_file(&acm->control->dev,
				&dev_attr_iCountryCodeRelDate);
	}
	wake_up_all(&acm->wioctl);
	device_remove_file(&acm->control->dev, &dev_attr_bmCapabilities);
	usb_set_intfdata(acm->control, NULL);
	usb_set_intfdata(acm->data, NULL);
	mutex_unlock(&acm->mutex);

	tty = tty_port_tty_get(&acm->port);
	if (tty) {
		tty_vhangup(tty);
		tty_kref_put(tty);
	}

<<<<<<< HEAD
	acm_kill_urbs(acm);
	cancel_work_sync(&acm->work);
=======
>>>>>>> c1084c27
	cancel_delayed_work_sync(&acm->dwork);

	tty_unregister_device(acm_tty_driver, acm->minor);

	usb_free_urb(acm->ctrlurb);
	for (i = 0; i < ACM_NW; i++)
		usb_free_urb(acm->wb[i].urb);
	for (i = 0; i < acm->rx_buflimit; i++)
		usb_free_urb(acm->read_urbs[i]);
	acm_write_buffers_free(acm);
	usb_free_coherent(acm->dev, acm->ctrlsize, acm->ctrl_buffer, acm->ctrl_dma);
	acm_read_buffers_free(acm);

	kfree(acm->notification_buffer);

	if (!acm->combined_interfaces)
		usb_driver_release_interface(&acm_driver, intf == acm->control ?
					acm->data : acm->control);

	tty_port_put(&acm->port);
}

#ifdef CONFIG_PM
static int acm_suspend(struct usb_interface *intf, pm_message_t message)
{
	struct acm *acm = usb_get_intfdata(intf);
	int cnt;

	spin_lock_irq(&acm->write_lock);
	if (PMSG_IS_AUTO(message)) {
		if (acm->transmitting) {
			spin_unlock_irq(&acm->write_lock);
			return -EBUSY;
		}
	}
	cnt = acm->susp_count++;
	spin_unlock_irq(&acm->write_lock);

	if (cnt)
		return 0;

<<<<<<< HEAD
	acm_kill_urbs(acm);
	cancel_work_sync(&acm->work);
=======
	acm_poison_urbs(acm);
>>>>>>> c1084c27
	cancel_delayed_work_sync(&acm->dwork);
	acm->urbs_in_error_delay = 0;

	return 0;
}

static int acm_resume(struct usb_interface *intf)
{
	struct acm *acm = usb_get_intfdata(intf);
	struct urb *urb;
	int rv = 0;

	spin_lock_irq(&acm->write_lock);

	if (--acm->susp_count)
		goto out;

	acm_unpoison_urbs(acm);

	if (tty_port_initialized(&acm->port)) {
		rv = usb_submit_urb(acm->ctrlurb, GFP_ATOMIC);

		for (;;) {
			urb = usb_get_from_anchor(&acm->delayed);
			if (!urb)
				break;

			acm_start_wb(acm, urb->context);
		}

		/*
		 * delayed error checking because we must
		 * do the write path at all cost
		 */
		if (rv < 0)
			goto out;

		rv = acm_submit_read_urbs(acm, GFP_ATOMIC);
	}
out:
	spin_unlock_irq(&acm->write_lock);

	return rv;
}

static int acm_reset_resume(struct usb_interface *intf)
{
	struct acm *acm = usb_get_intfdata(intf);

	if (tty_port_initialized(&acm->port))
		tty_port_tty_hangup(&acm->port, false);

	return acm_resume(intf);
}

#endif /* CONFIG_PM */

static int acm_pre_reset(struct usb_interface *intf)
{
	struct acm *acm = usb_get_intfdata(intf);

	clear_bit(EVENT_RX_STALL, &acm->flags);
	acm->nb_index = 0; /* pending control transfers are lost */

	return 0;
}

#define NOKIA_PCSUITE_ACM_INFO(x) \
		USB_DEVICE_AND_INTERFACE_INFO(0x0421, x, \
		USB_CLASS_COMM, USB_CDC_SUBCLASS_ACM, \
		USB_CDC_ACM_PROTO_VENDOR)

#define SAMSUNG_PCSUITE_ACM_INFO(x) \
		USB_DEVICE_AND_INTERFACE_INFO(0x04e7, x, \
		USB_CLASS_COMM, USB_CDC_SUBCLASS_ACM, \
		USB_CDC_ACM_PROTO_VENDOR)

/*
 * USB driver structure.
 */

static const struct usb_device_id acm_ids[] = {
	/* quirky and broken devices */
	{ USB_DEVICE(0x0424, 0x274e), /* Microchip Technology, Inc. (formerly SMSC) */
	  .driver_info = DISABLE_ECHO, }, /* DISABLE ECHO in termios flag */
	{ USB_DEVICE(0x076d, 0x0006), /* Denso Cradle CU-321 */
	.driver_info = NO_UNION_NORMAL, },/* has no union descriptor */
	{ USB_DEVICE(0x17ef, 0x7000), /* Lenovo USB modem */
	.driver_info = NO_UNION_NORMAL, },/* has no union descriptor */
	{ USB_DEVICE(0x0870, 0x0001), /* Metricom GS Modem */
	.driver_info = NO_UNION_NORMAL, /* has no union descriptor */
	},
	{ USB_DEVICE(0x045b, 0x023c),	/* Renesas USB Download mode */
	.driver_info = DISABLE_ECHO,	/* Don't echo banner */
	},
	{ USB_DEVICE(0x045b, 0x0248),	/* Renesas USB Download mode */
	.driver_info = DISABLE_ECHO,	/* Don't echo banner */
	},
	{ USB_DEVICE(0x045b, 0x024D),	/* Renesas USB Download mode */
	.driver_info = DISABLE_ECHO,	/* Don't echo banner */
	},
	{ USB_DEVICE(0x0e8d, 0x0003), /* FIREFLY, MediaTek Inc; andrey.arapov@gmail.com */
	.driver_info = NO_UNION_NORMAL, /* has no union descriptor */
	},
	{ USB_DEVICE(0x0e8d, 0x2000), /* MediaTek Inc Preloader */
	.driver_info = DISABLE_ECHO, /* DISABLE ECHO in termios flag */
	},
	{ USB_DEVICE(0x0e8d, 0x3329), /* MediaTek Inc GPS */
	.driver_info = NO_UNION_NORMAL, /* has no union descriptor */
	},
	{ USB_DEVICE(0x0482, 0x0203), /* KYOCERA AH-K3001V */
	.driver_info = NO_UNION_NORMAL, /* has no union descriptor */
	},
	{ USB_DEVICE(0x079b, 0x000f), /* BT On-Air USB MODEM */
	.driver_info = NO_UNION_NORMAL, /* has no union descriptor */
	},
	{ USB_DEVICE(0x0ace, 0x1602), /* ZyDAS 56K USB MODEM */
	.driver_info = SINGLE_RX_URB,
	},
	{ USB_DEVICE(0x0ace, 0x1608), /* ZyDAS 56K USB MODEM */
	.driver_info = SINGLE_RX_URB, /* firmware bug */
	},
	{ USB_DEVICE(0x0ace, 0x1611), /* ZyDAS 56K USB MODEM - new version */
	.driver_info = SINGLE_RX_URB, /* firmware bug */
	},
	{ USB_DEVICE(0x11ca, 0x0201), /* VeriFone Mx870 Gadget Serial */
	.driver_info = SINGLE_RX_URB,
	},
	{ USB_DEVICE(0x1965, 0x0018), /* Uniden UBC125XLT */
	.driver_info = NO_UNION_NORMAL, /* has no union descriptor */
	},
	{ USB_DEVICE(0x22b8, 0x7000), /* Motorola Q Phone */
	.driver_info = NO_UNION_NORMAL, /* has no union descriptor */
	},
	{ USB_DEVICE(0x0803, 0x3095), /* Zoom Telephonics Model 3095F USB MODEM */
	.driver_info = NO_UNION_NORMAL, /* has no union descriptor */
	},
	{ USB_DEVICE(0x0572, 0x1321), /* Conexant USB MODEM CX93010 */
	.driver_info = NO_UNION_NORMAL, /* has no union descriptor */
	},
	{ USB_DEVICE(0x0572, 0x1324), /* Conexant USB MODEM RD02-D400 */
	.driver_info = NO_UNION_NORMAL, /* has no union descriptor */
	},
	{ USB_DEVICE(0x0572, 0x1328), /* Shiro / Aztech USB MODEM UM-3100 */
	.driver_info = NO_UNION_NORMAL, /* has no union descriptor */
	},
	{ USB_DEVICE(0x0572, 0x1349), /* Hiro (Conexant) USB MODEM H50228 */
	.driver_info = NO_UNION_NORMAL, /* has no union descriptor */
	},
	{ USB_DEVICE(0x20df, 0x0001), /* Simtec Electronics Entropy Key */
	.driver_info = QUIRK_CONTROL_LINE_STATE, },
	{ USB_DEVICE(0x2184, 0x001c) },	/* GW Instek AFG-2225 */
	{ USB_DEVICE(0x2184, 0x0036) },	/* GW Instek AFG-125 */
	{ USB_DEVICE(0x22b8, 0x6425), /* Motorola MOTOMAGX phones */
	},
	/* Motorola H24 HSPA module: */
	{ USB_DEVICE(0x22b8, 0x2d91) }, /* modem                                */
	{ USB_DEVICE(0x22b8, 0x2d92),   /* modem           + diagnostics        */
	.driver_info = NO_UNION_NORMAL, /* handle only modem interface          */
	},
	{ USB_DEVICE(0x22b8, 0x2d93),   /* modem + AT port                      */
	.driver_info = NO_UNION_NORMAL, /* handle only modem interface          */
	},
	{ USB_DEVICE(0x22b8, 0x2d95),   /* modem + AT port + diagnostics        */
	.driver_info = NO_UNION_NORMAL, /* handle only modem interface          */
	},
	{ USB_DEVICE(0x22b8, 0x2d96),   /* modem                         + NMEA */
	.driver_info = NO_UNION_NORMAL, /* handle only modem interface          */
	},
	{ USB_DEVICE(0x22b8, 0x2d97),   /* modem           + diagnostics + NMEA */
	.driver_info = NO_UNION_NORMAL, /* handle only modem interface          */
	},
	{ USB_DEVICE(0x22b8, 0x2d99),   /* modem + AT port               + NMEA */
	.driver_info = NO_UNION_NORMAL, /* handle only modem interface          */
	},
	{ USB_DEVICE(0x22b8, 0x2d9a),   /* modem + AT port + diagnostics + NMEA */
	.driver_info = NO_UNION_NORMAL, /* handle only modem interface          */
	},

	{ USB_DEVICE(0x0572, 0x1329), /* Hummingbird huc56s (Conexant) */
	.driver_info = NO_UNION_NORMAL, /* union descriptor misplaced on
					   data interface instead of
					   communications interface.
					   Maybe we should define a new
					   quirk for this. */
	},
	{ USB_DEVICE(0x0572, 0x1340), /* Conexant CX93010-2x UCMxx */
	.driver_info = NO_UNION_NORMAL,
	},
	{ USB_DEVICE(0x05f9, 0x4002), /* PSC Scanning, Magellan 800i */
	.driver_info = NO_UNION_NORMAL,
	},
	{ USB_DEVICE(0x1bbb, 0x0003), /* Alcatel OT-I650 */
	.driver_info = NO_UNION_NORMAL, /* reports zero length descriptor */
	},
	{ USB_DEVICE(0x1576, 0x03b1), /* Maretron USB100 */
	.driver_info = NO_UNION_NORMAL, /* reports zero length descriptor */
	},
	{ USB_DEVICE(0xfff0, 0x0100), /* DATECS FP-2000 */
	.driver_info = NO_UNION_NORMAL, /* reports zero length descriptor */
	},
	{ USB_DEVICE(0x09d8, 0x0320), /* Elatec GmbH TWN3 */
	.driver_info = NO_UNION_NORMAL, /* has misplaced union descriptor */
	},
	{ USB_DEVICE(0x0ca6, 0xa050), /* Castles VEGA3000 */
	.driver_info = NO_UNION_NORMAL, /* reports zero length descriptor */
	},

	{ USB_DEVICE(0x2912, 0x0001), /* ATOL FPrint */
	.driver_info = CLEAR_HALT_CONDITIONS,
	},

	/* Nokia S60 phones expose two ACM channels. The first is
	 * a modem and is picked up by the standard AT-command
	 * information below. The second is 'vendor-specific' but
	 * is treated as a serial device at the S60 end, so we want
	 * to expose it on Linux too. */
	{ NOKIA_PCSUITE_ACM_INFO(0x042D), }, /* Nokia 3250 */
	{ NOKIA_PCSUITE_ACM_INFO(0x04D8), }, /* Nokia 5500 Sport */
	{ NOKIA_PCSUITE_ACM_INFO(0x04C9), }, /* Nokia E50 */
	{ NOKIA_PCSUITE_ACM_INFO(0x0419), }, /* Nokia E60 */
	{ NOKIA_PCSUITE_ACM_INFO(0x044D), }, /* Nokia E61 */
	{ NOKIA_PCSUITE_ACM_INFO(0x0001), }, /* Nokia E61i */
	{ NOKIA_PCSUITE_ACM_INFO(0x0475), }, /* Nokia E62 */
	{ NOKIA_PCSUITE_ACM_INFO(0x0508), }, /* Nokia E65 */
	{ NOKIA_PCSUITE_ACM_INFO(0x0418), }, /* Nokia E70 */
	{ NOKIA_PCSUITE_ACM_INFO(0x0425), }, /* Nokia N71 */
	{ NOKIA_PCSUITE_ACM_INFO(0x0486), }, /* Nokia N73 */
	{ NOKIA_PCSUITE_ACM_INFO(0x04DF), }, /* Nokia N75 */
	{ NOKIA_PCSUITE_ACM_INFO(0x000e), }, /* Nokia N77 */
	{ NOKIA_PCSUITE_ACM_INFO(0x0445), }, /* Nokia N80 */
	{ NOKIA_PCSUITE_ACM_INFO(0x042F), }, /* Nokia N91 & N91 8GB */
	{ NOKIA_PCSUITE_ACM_INFO(0x048E), }, /* Nokia N92 */
	{ NOKIA_PCSUITE_ACM_INFO(0x0420), }, /* Nokia N93 */
	{ NOKIA_PCSUITE_ACM_INFO(0x04E6), }, /* Nokia N93i  */
	{ NOKIA_PCSUITE_ACM_INFO(0x04B2), }, /* Nokia 5700 XpressMusic */
	{ NOKIA_PCSUITE_ACM_INFO(0x0134), }, /* Nokia 6110 Navigator (China) */
	{ NOKIA_PCSUITE_ACM_INFO(0x046E), }, /* Nokia 6110 Navigator */
	{ NOKIA_PCSUITE_ACM_INFO(0x002f), }, /* Nokia 6120 classic &  */
	{ NOKIA_PCSUITE_ACM_INFO(0x0088), }, /* Nokia 6121 classic */
	{ NOKIA_PCSUITE_ACM_INFO(0x00fc), }, /* Nokia 6124 classic */
	{ NOKIA_PCSUITE_ACM_INFO(0x0042), }, /* Nokia E51 */
	{ NOKIA_PCSUITE_ACM_INFO(0x00b0), }, /* Nokia E66 */
	{ NOKIA_PCSUITE_ACM_INFO(0x00ab), }, /* Nokia E71 */
	{ NOKIA_PCSUITE_ACM_INFO(0x0481), }, /* Nokia N76 */
	{ NOKIA_PCSUITE_ACM_INFO(0x0007), }, /* Nokia N81 & N81 8GB */
	{ NOKIA_PCSUITE_ACM_INFO(0x0071), }, /* Nokia N82 */
	{ NOKIA_PCSUITE_ACM_INFO(0x04F0), }, /* Nokia N95 & N95-3 NAM */
	{ NOKIA_PCSUITE_ACM_INFO(0x0070), }, /* Nokia N95 8GB  */
	{ NOKIA_PCSUITE_ACM_INFO(0x00e9), }, /* Nokia 5320 XpressMusic */
	{ NOKIA_PCSUITE_ACM_INFO(0x0099), }, /* Nokia 6210 Navigator, RM-367 */
	{ NOKIA_PCSUITE_ACM_INFO(0x0128), }, /* Nokia 6210 Navigator, RM-419 */
	{ NOKIA_PCSUITE_ACM_INFO(0x008f), }, /* Nokia 6220 Classic */
	{ NOKIA_PCSUITE_ACM_INFO(0x00a0), }, /* Nokia 6650 */
	{ NOKIA_PCSUITE_ACM_INFO(0x007b), }, /* Nokia N78 */
	{ NOKIA_PCSUITE_ACM_INFO(0x0094), }, /* Nokia N85 */
	{ NOKIA_PCSUITE_ACM_INFO(0x003a), }, /* Nokia N96 & N96-3  */
	{ NOKIA_PCSUITE_ACM_INFO(0x00e9), }, /* Nokia 5320 XpressMusic */
	{ NOKIA_PCSUITE_ACM_INFO(0x0108), }, /* Nokia 5320 XpressMusic 2G */
	{ NOKIA_PCSUITE_ACM_INFO(0x01f5), }, /* Nokia N97, RM-505 */
	{ NOKIA_PCSUITE_ACM_INFO(0x02e3), }, /* Nokia 5230, RM-588 */
	{ NOKIA_PCSUITE_ACM_INFO(0x0178), }, /* Nokia E63 */
	{ NOKIA_PCSUITE_ACM_INFO(0x010e), }, /* Nokia E75 */
	{ NOKIA_PCSUITE_ACM_INFO(0x02d9), }, /* Nokia 6760 Slide */
	{ NOKIA_PCSUITE_ACM_INFO(0x01d0), }, /* Nokia E52 */
	{ NOKIA_PCSUITE_ACM_INFO(0x0223), }, /* Nokia E72 */
	{ NOKIA_PCSUITE_ACM_INFO(0x0275), }, /* Nokia X6 */
	{ NOKIA_PCSUITE_ACM_INFO(0x026c), }, /* Nokia N97 Mini */
	{ NOKIA_PCSUITE_ACM_INFO(0x0154), }, /* Nokia 5800 XpressMusic */
	{ NOKIA_PCSUITE_ACM_INFO(0x04ce), }, /* Nokia E90 */
	{ NOKIA_PCSUITE_ACM_INFO(0x01d4), }, /* Nokia E55 */
	{ NOKIA_PCSUITE_ACM_INFO(0x0302), }, /* Nokia N8 */
	{ NOKIA_PCSUITE_ACM_INFO(0x0335), }, /* Nokia E7 */
	{ NOKIA_PCSUITE_ACM_INFO(0x03cd), }, /* Nokia C7 */
	{ SAMSUNG_PCSUITE_ACM_INFO(0x6651), }, /* Samsung GTi8510 (INNOV8) */

	/* Support for Owen devices */
	{ USB_DEVICE(0x03eb, 0x0030), }, /* Owen SI30 */

	/* NOTE: non-Nokia COMM/ACM/0xff is likely MSFT RNDIS... NOT a modem! */

#if IS_ENABLED(CONFIG_INPUT_IMS_PCU)
	{ USB_DEVICE(0x04d8, 0x0082),	/* Application mode */
	.driver_info = IGNORE_DEVICE,
	},
	{ USB_DEVICE(0x04d8, 0x0083),	/* Bootloader mode */
	.driver_info = IGNORE_DEVICE,
	},
#endif

#if IS_ENABLED(CONFIG_IR_TOY)
	{ USB_DEVICE(0x04d8, 0xfd08),
	.driver_info = IGNORE_DEVICE,
	},

	{ USB_DEVICE(0x04d8, 0xf58b),
	.driver_info = IGNORE_DEVICE,
	},
#endif

#if IS_ENABLED(CONFIG_USB_SERIAL_XR)
	{ USB_DEVICE(0x04e2, 0x1400), .driver_info = IGNORE_DEVICE },
	{ USB_DEVICE(0x04e2, 0x1401), .driver_info = IGNORE_DEVICE },
	{ USB_DEVICE(0x04e2, 0x1402), .driver_info = IGNORE_DEVICE },
	{ USB_DEVICE(0x04e2, 0x1403), .driver_info = IGNORE_DEVICE },
	{ USB_DEVICE(0x04e2, 0x1410), .driver_info = IGNORE_DEVICE },
	{ USB_DEVICE(0x04e2, 0x1411), .driver_info = IGNORE_DEVICE },
	{ USB_DEVICE(0x04e2, 0x1412), .driver_info = IGNORE_DEVICE },
	{ USB_DEVICE(0x04e2, 0x1414), .driver_info = IGNORE_DEVICE },
	{ USB_DEVICE(0x04e2, 0x1420), .driver_info = IGNORE_DEVICE },
	{ USB_DEVICE(0x04e2, 0x1422), .driver_info = IGNORE_DEVICE },
	{ USB_DEVICE(0x04e2, 0x1424), .driver_info = IGNORE_DEVICE },
#endif

	/*Samsung phone in firmware update mode */
	{ USB_DEVICE(0x04e8, 0x685d),
	.driver_info = IGNORE_DEVICE,
	},

	/* Exclude Infineon Flash Loader utility */
	{ USB_DEVICE(0x058b, 0x0041),
	.driver_info = IGNORE_DEVICE,
	},

	/* Exclude ETAS ES58x */
	{ USB_DEVICE(0x108c, 0x0159), /* ES581.4 */
	.driver_info = IGNORE_DEVICE,
	},
	{ USB_DEVICE(0x108c, 0x0168), /* ES582.1 */
	.driver_info = IGNORE_DEVICE,
	},
	{ USB_DEVICE(0x108c, 0x0169), /* ES584.1 */
	.driver_info = IGNORE_DEVICE,
	},

	{ USB_DEVICE(0x1bc7, 0x0021), /* Telit 3G ACM only composition */
	.driver_info = SEND_ZERO_PACKET,
	},
	{ USB_DEVICE(0x1bc7, 0x0023), /* Telit 3G ACM + ECM composition */
	.driver_info = SEND_ZERO_PACKET,
	},

	/* Exclude Goodix Fingerprint Reader */
	{ USB_DEVICE(0x27c6, 0x5395),
	.driver_info = IGNORE_DEVICE,
	},

	/* Exclude Heimann Sensor GmbH USB appset demo */
	{ USB_DEVICE(0x32a7, 0x0000),
	.driver_info = IGNORE_DEVICE,
	},

	/* control interfaces without any protocol set */
	{ USB_INTERFACE_INFO(USB_CLASS_COMM, USB_CDC_SUBCLASS_ACM,
		USB_CDC_PROTO_NONE) },

	/* control interfaces with various AT-command sets */
	{ USB_INTERFACE_INFO(USB_CLASS_COMM, USB_CDC_SUBCLASS_ACM,
		USB_CDC_ACM_PROTO_AT_V25TER) },
	{ USB_INTERFACE_INFO(USB_CLASS_COMM, USB_CDC_SUBCLASS_ACM,
		USB_CDC_ACM_PROTO_AT_PCCA101) },
	{ USB_INTERFACE_INFO(USB_CLASS_COMM, USB_CDC_SUBCLASS_ACM,
		USB_CDC_ACM_PROTO_AT_PCCA101_WAKE) },
	{ USB_INTERFACE_INFO(USB_CLASS_COMM, USB_CDC_SUBCLASS_ACM,
		USB_CDC_ACM_PROTO_AT_GSM) },
	{ USB_INTERFACE_INFO(USB_CLASS_COMM, USB_CDC_SUBCLASS_ACM,
		USB_CDC_ACM_PROTO_AT_3G) },
	{ USB_INTERFACE_INFO(USB_CLASS_COMM, USB_CDC_SUBCLASS_ACM,
		USB_CDC_ACM_PROTO_AT_CDMA) },

	{ USB_DEVICE(0x1519, 0x0452), /* Intel 7260 modem */
	.driver_info = SEND_ZERO_PACKET,
	},

	{ }
};

MODULE_DEVICE_TABLE(usb, acm_ids);

static struct usb_driver acm_driver = {
	.name =		"cdc_acm",
	.probe =	acm_probe,
	.disconnect =	acm_disconnect,
#ifdef CONFIG_PM
	.suspend =	acm_suspend,
	.resume =	acm_resume,
	.reset_resume =	acm_reset_resume,
#endif
	.pre_reset =	acm_pre_reset,
	.id_table =	acm_ids,
#ifdef CONFIG_PM
	.supports_autosuspend = 1,
#endif
	.disable_hub_initiated_lpm = 1,
};

/*
 * TTY driver structures.
 */

static const struct tty_operations acm_ops = {
	.install =		acm_tty_install,
	.open =			acm_tty_open,
	.close =		acm_tty_close,
	.cleanup =		acm_tty_cleanup,
	.hangup =		acm_tty_hangup,
	.write =		acm_tty_write,
	.write_room =		acm_tty_write_room,
	.ioctl =		acm_tty_ioctl,
	.throttle =		acm_tty_throttle,
	.unthrottle =		acm_tty_unthrottle,
	.chars_in_buffer =	acm_tty_chars_in_buffer,
	.break_ctl =		acm_tty_break_ctl,
	.set_termios =		acm_tty_set_termios,
	.tiocmget =		acm_tty_tiocmget,
	.tiocmset =		acm_tty_tiocmset,
	.get_serial =		get_serial_info,
	.set_serial =		set_serial_info,
	.get_icount =		acm_tty_get_icount,
};

/*
 * Init / exit.
 */

static int __init acm_init(void)
{
	int retval;
	acm_tty_driver = tty_alloc_driver(ACM_TTY_MINORS, TTY_DRIVER_REAL_RAW |
			TTY_DRIVER_DYNAMIC_DEV);
	if (IS_ERR(acm_tty_driver))
		return PTR_ERR(acm_tty_driver);
	acm_tty_driver->driver_name = "acm",
	acm_tty_driver->name = "ttyACM",
	acm_tty_driver->major = ACM_TTY_MAJOR,
	acm_tty_driver->minor_start = 0,
	acm_tty_driver->type = TTY_DRIVER_TYPE_SERIAL,
	acm_tty_driver->subtype = SERIAL_TYPE_NORMAL,
	acm_tty_driver->init_termios = tty_std_termios;
	acm_tty_driver->init_termios.c_cflag = B9600 | CS8 | CREAD |
								HUPCL | CLOCAL;
	tty_set_operations(acm_tty_driver, &acm_ops);

	retval = tty_register_driver(acm_tty_driver);
	if (retval) {
		tty_driver_kref_put(acm_tty_driver);
		return retval;
	}

	retval = usb_register(&acm_driver);
	if (retval) {
		tty_unregister_driver(acm_tty_driver);
		tty_driver_kref_put(acm_tty_driver);
		return retval;
	}

	printk(KERN_INFO KBUILD_MODNAME ": " DRIVER_DESC "\n");

	return 0;
}

static void __exit acm_exit(void)
{
	usb_deregister(&acm_driver);
	tty_unregister_driver(acm_tty_driver);
	tty_driver_kref_put(acm_tty_driver);
	idr_destroy(&acm_minors);
}

module_init(acm_init);
module_exit(acm_exit);

MODULE_AUTHOR(DRIVER_AUTHOR);
MODULE_DESCRIPTION(DRIVER_DESC);
MODULE_LICENSE("GPL");
MODULE_ALIAS_CHARDEV_MAJOR(ACM_TTY_MAJOR);<|MERGE_RESOLUTION|>--- conflicted
+++ resolved
@@ -526,10 +526,7 @@
 			"%s - cooling babbling device\n", __func__);
 		usb_mark_last_busy(acm->dev);
 		set_bit(rb->index, &acm->urbs_in_error_delay);
-<<<<<<< HEAD
-=======
 		set_bit(ACM_ERROR_DELAY, &acm->flags);
->>>>>>> c1084c27
 		cooldown = true;
 		break;
 	default:
@@ -555,11 +552,7 @@
 
 	if (stopped || stalled || cooldown) {
 		if (stalled)
-<<<<<<< HEAD
-			schedule_work(&acm->work);
-=======
 			schedule_delayed_work(&acm->dwork, 0);
->>>>>>> c1084c27
 		else if (cooldown)
 			schedule_delayed_work(&acm->dwork, HZ / 2);
 		return;
@@ -611,11 +604,7 @@
 	if (test_and_clear_bit(ACM_ERROR_DELAY, &acm->flags)) {
 		for (i = 0; i < acm->rx_buflimit; i++)
 			if (test_and_clear_bit(i, &acm->urbs_in_error_delay))
-<<<<<<< HEAD
-					acm_submit_read_urb(acm, i, GFP_NOIO);
-=======
 				acm_submit_read_urb(acm, i, GFP_KERNEL);
->>>>>>> c1084c27
 	}
 
 	if (test_and_clear_bit(EVENT_TTY_WAKEUP, &acm->flags))
@@ -949,12 +938,7 @@
 {
 	struct acm *acm = tty->driver_data;
 
-<<<<<<< HEAD
-	ss->xmit_fifo_size = acm->writesize;
-	ss->baud_base = le32_to_cpu(acm->line.dwDTERate);
-=======
 	ss->line = acm->minor;
->>>>>>> c1084c27
 	ss->close_delay	= jiffies_to_msecs(acm->port.close_delay) / 10;
 	ss->closing_wait = acm->port.closing_wait == ASYNC_CLOSING_WAIT_NONE ?
 				ASYNC_CLOSING_WAIT_NONE :
@@ -966,28 +950,18 @@
 {
 	struct acm *acm = tty->driver_data;
 	unsigned int closing_wait, close_delay;
-	unsigned int old_closing_wait, old_close_delay;
 	int retval = 0;
 
 	close_delay = msecs_to_jiffies(ss->close_delay * 10);
 	closing_wait = ss->closing_wait == ASYNC_CLOSING_WAIT_NONE ?
 			ASYNC_CLOSING_WAIT_NONE :
 			msecs_to_jiffies(ss->closing_wait * 10);
-<<<<<<< HEAD
-
-	/* we must redo the rounding here, so that the values match */
-	old_close_delay	= jiffies_to_msecs(acm->port.close_delay) / 10;
-	old_closing_wait = acm->port.closing_wait == ASYNC_CLOSING_WAIT_NONE ?
-				ASYNC_CLOSING_WAIT_NONE :
-				jiffies_to_msecs(acm->port.closing_wait) / 10;
-=======
->>>>>>> c1084c27
 
 	mutex_lock(&acm->port.mutex);
 
 	if (!capable(CAP_SYS_ADMIN)) {
-		if ((ss->close_delay != old_close_delay) ||
-		    (ss->closing_wait != old_closing_wait))
+		if ((close_delay != acm->port.close_delay) ||
+		    (closing_wait != acm->port.closing_wait))
 			retval = -EPERM;
 	} else {
 		acm->port.close_delay  = close_delay;
@@ -1372,10 +1346,6 @@
 	acm->ctrlsize = ctrlsize;
 	acm->readsize = readsize;
 	acm->rx_buflimit = num_rx_buf;
-<<<<<<< HEAD
-	INIT_WORK(&acm->work, acm_softint);
-=======
->>>>>>> c1084c27
 	INIT_DELAYED_WORK(&acm->dwork, acm_softint);
 	init_waitqueue_head(&acm->wioctl);
 	spin_lock_init(&acm->write_lock);
@@ -1598,11 +1568,6 @@
 		tty_kref_put(tty);
 	}
 
-<<<<<<< HEAD
-	acm_kill_urbs(acm);
-	cancel_work_sync(&acm->work);
-=======
->>>>>>> c1084c27
 	cancel_delayed_work_sync(&acm->dwork);
 
 	tty_unregister_device(acm_tty_driver, acm->minor);
@@ -1644,12 +1609,7 @@
 	if (cnt)
 		return 0;
 
-<<<<<<< HEAD
-	acm_kill_urbs(acm);
-	cancel_work_sync(&acm->work);
-=======
 	acm_poison_urbs(acm);
->>>>>>> c1084c27
 	cancel_delayed_work_sync(&acm->dwork);
 	acm->urbs_in_error_delay = 0;
 
