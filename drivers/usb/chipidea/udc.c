/*
 * udc.c - ChipIdea UDC driver
 *
 * Copyright (C) 2008 Chipidea - MIPS Technologies, Inc. All rights reserved.
 *
 * Author: David Lopo
 *
 * This program is free software; you can redistribute it and/or modify
 * it under the terms of the GNU General Public License version 2 as
 * published by the Free Software Foundation.
 */

#include <linux/delay.h>
#include <linux/device.h>
#include <linux/dmapool.h>
#include <linux/err.h>
#include <linux/irqreturn.h>
#include <linux/kernel.h>
#include <linux/slab.h>
#include <linux/pm_runtime.h>
#include <linux/usb/ch9.h>
#include <linux/usb/gadget.h>
#include <linux/usb/otg-fsm.h>
#include <linux/usb/chipidea.h>

#include "ci.h"
#include "udc.h"
#include "bits.h"
#include "debug.h"
#include "otg.h"
#include "otg_fsm.h"

/* control endpoint description */
static const struct usb_endpoint_descriptor
ctrl_endpt_out_desc = {
	.bLength         = USB_DT_ENDPOINT_SIZE,
	.bDescriptorType = USB_DT_ENDPOINT,

	.bEndpointAddress = USB_DIR_OUT,
	.bmAttributes    = USB_ENDPOINT_XFER_CONTROL,
	.wMaxPacketSize  = cpu_to_le16(CTRL_PAYLOAD_MAX),
};

static const struct usb_endpoint_descriptor
ctrl_endpt_in_desc = {
	.bLength         = USB_DT_ENDPOINT_SIZE,
	.bDescriptorType = USB_DT_ENDPOINT,

	.bEndpointAddress = USB_DIR_IN,
	.bmAttributes    = USB_ENDPOINT_XFER_CONTROL,
	.wMaxPacketSize  = cpu_to_le16(CTRL_PAYLOAD_MAX),
};

/**
 * hw_ep_bit: calculates the bit number
 * @num: endpoint number
 * @dir: endpoint direction
 *
 * This function returns bit number
 */
static inline int hw_ep_bit(int num, int dir)
{
	return num + (dir ? 16 : 0);
}

static inline int ep_to_bit(struct ci_hdrc *ci, int n)
{
	int fill = 16 - ci->hw_ep_max / 2;

	if (n >= ci->hw_ep_max / 2)
		n += fill;

	return n;
}

/**
 * hw_device_state: enables/disables interrupts (execute without interruption)
 * @dma: 0 => disable, !0 => enable and set dma engine
 *
 * This function returns an error code
 */
static int hw_device_state(struct ci_hdrc *ci, u32 dma)
{
	if (dma) {
		hw_write(ci, OP_ENDPTLISTADDR, ~0, dma);
		/* interrupt, error, port change, reset, sleep/suspend */
		hw_write(ci, OP_USBINTR, ~0,
			     USBi_UI|USBi_UEI|USBi_PCI|USBi_URI|USBi_SLI);
		hw_write(ci, OP_USBCMD, USBCMD_RS, USBCMD_RS);
	} else {
		hw_write(ci, OP_USBINTR, ~0, 0);
		hw_write(ci, OP_USBCMD, USBCMD_RS, 0);
	}
	return 0;
}

/**
 * hw_ep_flush: flush endpoint fifo (execute without interruption)
 * @num: endpoint number
 * @dir: endpoint direction
 *
 * This function returns an error code
 */
static int hw_ep_flush(struct ci_hdrc *ci, int num, int dir)
{
	int n = hw_ep_bit(num, dir);

	do {
		/* flush any pending transfer */
		hw_write(ci, OP_ENDPTFLUSH, ~0, BIT(n));
		while (hw_read(ci, OP_ENDPTFLUSH, BIT(n)))
			cpu_relax();
	} while (hw_read(ci, OP_ENDPTSTAT, BIT(n)));

	return 0;
}

/**
 * hw_ep_disable: disables endpoint (execute without interruption)
 * @num: endpoint number
 * @dir: endpoint direction
 *
 * This function returns an error code
 */
static int hw_ep_disable(struct ci_hdrc *ci, int num, int dir)
{
	hw_ep_flush(ci, num, dir);
	hw_write(ci, OP_ENDPTCTRL + num,
		 dir ? ENDPTCTRL_TXE : ENDPTCTRL_RXE, 0);
	return 0;
}

/**
 * hw_ep_enable: enables endpoint (execute without interruption)
 * @num:  endpoint number
 * @dir:  endpoint direction
 * @type: endpoint type
 *
 * This function returns an error code
 */
static int hw_ep_enable(struct ci_hdrc *ci, int num, int dir, int type)
{
	u32 mask, data;

	if (dir) {
		mask  = ENDPTCTRL_TXT;  /* type    */
		data  = type << __ffs(mask);

		mask |= ENDPTCTRL_TXS;  /* unstall */
		mask |= ENDPTCTRL_TXR;  /* reset data toggle */
		data |= ENDPTCTRL_TXR;
		mask |= ENDPTCTRL_TXE;  /* enable  */
		data |= ENDPTCTRL_TXE;
	} else {
		mask  = ENDPTCTRL_RXT;  /* type    */
		data  = type << __ffs(mask);

		mask |= ENDPTCTRL_RXS;  /* unstall */
		mask |= ENDPTCTRL_RXR;  /* reset data toggle */
		data |= ENDPTCTRL_RXR;
		mask |= ENDPTCTRL_RXE;  /* enable  */
		data |= ENDPTCTRL_RXE;
	}
	hw_write(ci, OP_ENDPTCTRL + num, mask, data);
	return 0;
}

/**
 * hw_ep_get_halt: return endpoint halt status
 * @num: endpoint number
 * @dir: endpoint direction
 *
 * This function returns 1 if endpoint halted
 */
static int hw_ep_get_halt(struct ci_hdrc *ci, int num, int dir)
{
	u32 mask = dir ? ENDPTCTRL_TXS : ENDPTCTRL_RXS;

	return hw_read(ci, OP_ENDPTCTRL + num, mask) ? 1 : 0;
}

/**
 * hw_ep_prime: primes endpoint (execute without interruption)
 * @num:     endpoint number
 * @dir:     endpoint direction
 * @is_ctrl: true if control endpoint
 *
 * This function returns an error code
 */
static int hw_ep_prime(struct ci_hdrc *ci, int num, int dir, int is_ctrl)
{
	int n = hw_ep_bit(num, dir);

	if (is_ctrl && dir == RX && hw_read(ci, OP_ENDPTSETUPSTAT, BIT(num)))
		return -EAGAIN;

	hw_write(ci, OP_ENDPTPRIME, ~0, BIT(n));

	while (hw_read(ci, OP_ENDPTPRIME, BIT(n)))
		cpu_relax();
	if (is_ctrl && dir == RX && hw_read(ci, OP_ENDPTSETUPSTAT, BIT(num)))
		return -EAGAIN;

	/* status shoult be tested according with manual but it doesn't work */
	return 0;
}

/**
 * hw_ep_set_halt: configures ep halt & resets data toggle after clear (execute
 *                 without interruption)
 * @num:   endpoint number
 * @dir:   endpoint direction
 * @value: true => stall, false => unstall
 *
 * This function returns an error code
 */
static int hw_ep_set_halt(struct ci_hdrc *ci, int num, int dir, int value)
{
	if (value != 0 && value != 1)
		return -EINVAL;

	do {
		enum ci_hw_regs reg = OP_ENDPTCTRL + num;
		u32 mask_xs = dir ? ENDPTCTRL_TXS : ENDPTCTRL_RXS;
		u32 mask_xr = dir ? ENDPTCTRL_TXR : ENDPTCTRL_RXR;

		/* data toggle - reserved for EP0 but it's in ESS */
		hw_write(ci, reg, mask_xs|mask_xr,
			  value ? mask_xs : mask_xr);
	} while (value != hw_ep_get_halt(ci, num, dir));

	return 0;
}

/**
 * hw_is_port_high_speed: test if port is high speed
 *
 * This function returns true if high speed port
 */
static int hw_port_is_high_speed(struct ci_hdrc *ci)
{
	return ci->hw_bank.lpm ? hw_read(ci, OP_DEVLC, DEVLC_PSPD) :
		hw_read(ci, OP_PORTSC, PORTSC_HSP);
}

/**
 * hw_test_and_clear_complete: test & clear complete status (execute without
 *                             interruption)
 * @n: endpoint number
 *
 * This function returns complete status
 */
static int hw_test_and_clear_complete(struct ci_hdrc *ci, int n)
{
	n = ep_to_bit(ci, n);
	return hw_test_and_clear(ci, OP_ENDPTCOMPLETE, BIT(n));
}

/**
 * hw_test_and_clear_intr_active: test & clear active interrupts (execute
 *                                without interruption)
 *
 * This function returns active interrutps
 */
static u32 hw_test_and_clear_intr_active(struct ci_hdrc *ci)
{
	u32 reg = hw_read_intr_status(ci) & hw_read_intr_enable(ci);

	hw_write(ci, OP_USBSTS, ~0, reg);
	return reg;
}

/**
 * hw_test_and_clear_setup_guard: test & clear setup guard (execute without
 *                                interruption)
 *
 * This function returns guard value
 */
static int hw_test_and_clear_setup_guard(struct ci_hdrc *ci)
{
	return hw_test_and_write(ci, OP_USBCMD, USBCMD_SUTW, 0);
}

/**
 * hw_test_and_set_setup_guard: test & set setup guard (execute without
 *                              interruption)
 *
 * This function returns guard value
 */
static int hw_test_and_set_setup_guard(struct ci_hdrc *ci)
{
	return hw_test_and_write(ci, OP_USBCMD, USBCMD_SUTW, USBCMD_SUTW);
}

/**
 * hw_usb_set_address: configures USB address (execute without interruption)
 * @value: new USB address
 *
 * This function explicitly sets the address, without the "USBADRA" (advance)
 * feature, which is not supported by older versions of the controller.
 */
static void hw_usb_set_address(struct ci_hdrc *ci, u8 value)
{
	hw_write(ci, OP_DEVICEADDR, DEVICEADDR_USBADR,
		 value << __ffs(DEVICEADDR_USBADR));
}

/**
 * hw_usb_reset: restart device after a bus reset (execute without
 *               interruption)
 *
 * This function returns an error code
 */
static int hw_usb_reset(struct ci_hdrc *ci)
{
	hw_usb_set_address(ci, 0);

	/* ESS flushes only at end?!? */
	hw_write(ci, OP_ENDPTFLUSH,    ~0, ~0);

	/* clear setup token semaphores */
	hw_write(ci, OP_ENDPTSETUPSTAT, 0,  0);

	/* clear complete status */
	hw_write(ci, OP_ENDPTCOMPLETE,  0,  0);

	/* wait until all bits cleared */
	while (hw_read(ci, OP_ENDPTPRIME, ~0))
		udelay(10);             /* not RTOS friendly */

	/* reset all endpoints ? */

	/* reset internal status and wait for further instructions
	   no need to verify the port reset status (ESS does it) */

	return 0;
}

/******************************************************************************
 * UTIL block
 *****************************************************************************/

static int add_td_to_list(struct ci_hw_ep *hwep, struct ci_hw_req *hwreq,
			  unsigned length)
{
	int i;
	u32 temp;
	struct td_node *lastnode, *node = kzalloc(sizeof(struct td_node),
						  GFP_ATOMIC);

	if (node == NULL)
		return -ENOMEM;

	node->ptr = dma_pool_alloc(hwep->td_pool, GFP_ATOMIC,
				   &node->dma);
	if (node->ptr == NULL) {
		kfree(node);
		return -ENOMEM;
	}

	memset(node->ptr, 0, sizeof(struct ci_hw_td));
	node->ptr->token = cpu_to_le32(length << __ffs(TD_TOTAL_BYTES));
	node->ptr->token &= cpu_to_le32(TD_TOTAL_BYTES);
	node->ptr->token |= cpu_to_le32(TD_STATUS_ACTIVE);
	if (hwep->type == USB_ENDPOINT_XFER_ISOC && hwep->dir == TX) {
		u32 mul = hwreq->req.length / hwep->ep.maxpacket;

		if (hwreq->req.length == 0
				|| hwreq->req.length % hwep->ep.maxpacket)
			mul++;
		node->ptr->token |= mul << __ffs(TD_MULTO);
	}

	temp = (u32) (hwreq->req.dma + hwreq->req.actual);
	if (length) {
		node->ptr->page[0] = cpu_to_le32(temp);
		for (i = 1; i < TD_PAGE_COUNT; i++) {
			u32 page = temp + i * CI_HDRC_PAGE_SIZE;
			page &= ~TD_RESERVED_MASK;
			node->ptr->page[i] = cpu_to_le32(page);
		}
	}

	hwreq->req.actual += length;

	if (!list_empty(&hwreq->tds)) {
		/* get the last entry */
		lastnode = list_entry(hwreq->tds.prev,
				struct td_node, td);
		lastnode->ptr->next = cpu_to_le32(node->dma);
	}

	INIT_LIST_HEAD(&node->td);
	list_add_tail(&node->td, &hwreq->tds);

	return 0;
}

/**
 * _usb_addr: calculates endpoint address from direction & number
 * @ep:  endpoint
 */
static inline u8 _usb_addr(struct ci_hw_ep *ep)
{
	return ((ep->dir == TX) ? USB_ENDPOINT_DIR_MASK : 0) | ep->num;
}

/**
 * _hardware_queue: configures a request at hardware level
 * @gadget: gadget
 * @hwep:   endpoint
 *
 * This function returns an error code
 */
static int _hardware_enqueue(struct ci_hw_ep *hwep, struct ci_hw_req *hwreq)
{
	struct ci_hdrc *ci = hwep->ci;
	int ret = 0;
	unsigned rest = hwreq->req.length;
	int pages = TD_PAGE_COUNT;
	struct td_node *firstnode, *lastnode;

	/* don't queue twice */
	if (hwreq->req.status == -EALREADY)
		return -EALREADY;

	hwreq->req.status = -EALREADY;

	ret = usb_gadget_map_request(&ci->gadget, &hwreq->req, hwep->dir);
	if (ret)
		return ret;

	/*
	 * The first buffer could be not page aligned.
	 * In that case we have to span into one extra td.
	 */
	if (hwreq->req.dma % PAGE_SIZE)
		pages--;

	if (rest == 0)
		add_td_to_list(hwep, hwreq, 0);

	while (rest > 0) {
		unsigned count = min(hwreq->req.length - hwreq->req.actual,
					(unsigned)(pages * CI_HDRC_PAGE_SIZE));
		add_td_to_list(hwep, hwreq, count);
		rest -= count;
	}

	if (hwreq->req.zero && hwreq->req.length
	    && (hwreq->req.length % hwep->ep.maxpacket == 0))
		add_td_to_list(hwep, hwreq, 0);

	firstnode = list_first_entry(&hwreq->tds, struct td_node, td);

	lastnode = list_entry(hwreq->tds.prev,
		struct td_node, td);

	lastnode->ptr->next = cpu_to_le32(TD_TERMINATE);
	if (!hwreq->req.no_interrupt)
		lastnode->ptr->token |= cpu_to_le32(TD_IOC);
	wmb();

	hwreq->req.actual = 0;
	if (!list_empty(&hwep->qh.queue)) {
		struct ci_hw_req *hwreqprev;
		int n = hw_ep_bit(hwep->num, hwep->dir);
		int tmp_stat;
		struct td_node *prevlastnode;
		u32 next = firstnode->dma & TD_ADDR_MASK;

		hwreqprev = list_entry(hwep->qh.queue.prev,
				struct ci_hw_req, queue);
		prevlastnode = list_entry(hwreqprev->tds.prev,
				struct td_node, td);

		prevlastnode->ptr->next = cpu_to_le32(next);
		wmb();
		if (hw_read(ci, OP_ENDPTPRIME, BIT(n)))
			goto done;
		do {
			hw_write(ci, OP_USBCMD, USBCMD_ATDTW, USBCMD_ATDTW);
			tmp_stat = hw_read(ci, OP_ENDPTSTAT, BIT(n));
		} while (!hw_read(ci, OP_USBCMD, USBCMD_ATDTW));
		hw_write(ci, OP_USBCMD, USBCMD_ATDTW, 0);
		if (tmp_stat)
			goto done;
	}

	/*  QH configuration */
	hwep->qh.ptr->td.next = cpu_to_le32(firstnode->dma);
	hwep->qh.ptr->td.token &=
		cpu_to_le32(~(TD_STATUS_HALTED|TD_STATUS_ACTIVE));

	if (hwep->type == USB_ENDPOINT_XFER_ISOC && hwep->dir == RX) {
		u32 mul = hwreq->req.length / hwep->ep.maxpacket;

		if (hwreq->req.length == 0
				|| hwreq->req.length % hwep->ep.maxpacket)
			mul++;
		hwep->qh.ptr->cap |= mul << __ffs(QH_MULT);
	}

	wmb();   /* synchronize before ep prime */

	ret = hw_ep_prime(ci, hwep->num, hwep->dir,
			   hwep->type == USB_ENDPOINT_XFER_CONTROL);
done:
	return ret;
}

/*
 * free_pending_td: remove a pending request for the endpoint
 * @hwep: endpoint
 */
static void free_pending_td(struct ci_hw_ep *hwep)
{
	struct td_node *pending = hwep->pending_td;

	dma_pool_free(hwep->td_pool, pending->ptr, pending->dma);
	hwep->pending_td = NULL;
	kfree(pending);
}

static int reprime_dtd(struct ci_hdrc *ci, struct ci_hw_ep *hwep,
					   struct td_node *node)
{
	hwep->qh.ptr->td.next = node->dma;
	hwep->qh.ptr->td.token &=
		cpu_to_le32(~(TD_STATUS_HALTED | TD_STATUS_ACTIVE));

	/* Synchronize before ep prime */
	wmb();

	return hw_ep_prime(ci, hwep->num, hwep->dir,
				hwep->type == USB_ENDPOINT_XFER_CONTROL);
}

/**
 * _hardware_dequeue: handles a request at hardware level
 * @gadget: gadget
 * @hwep:   endpoint
 *
 * This function returns an error code
 */
static int _hardware_dequeue(struct ci_hw_ep *hwep, struct ci_hw_req *hwreq)
{
	u32 tmptoken;
	struct td_node *node, *tmpnode;
	unsigned remaining_length;
	unsigned actual = hwreq->req.length;
	struct ci_hdrc *ci = hwep->ci;

	if (hwreq->req.status != -EALREADY)
		return -EINVAL;

	hwreq->req.status = 0;

	list_for_each_entry_safe(node, tmpnode, &hwreq->tds, td) {
		tmptoken = le32_to_cpu(node->ptr->token);
		if ((TD_STATUS_ACTIVE & tmptoken) != 0) {
			int n = hw_ep_bit(hwep->num, hwep->dir);

			if (ci->rev == CI_REVISION_24)
				if (!hw_read(ci, OP_ENDPTSTAT, BIT(n)))
					reprime_dtd(ci, hwep, node);
			hwreq->req.status = -EALREADY;
			return -EBUSY;
		}

		remaining_length = (tmptoken & TD_TOTAL_BYTES);
		remaining_length >>= __ffs(TD_TOTAL_BYTES);
		actual -= remaining_length;

		hwreq->req.status = tmptoken & TD_STATUS;
		if ((TD_STATUS_HALTED & hwreq->req.status)) {
			hwreq->req.status = -EPIPE;
			break;
		} else if ((TD_STATUS_DT_ERR & hwreq->req.status)) {
			hwreq->req.status = -EPROTO;
			break;
		} else if ((TD_STATUS_TR_ERR & hwreq->req.status)) {
			hwreq->req.status = -EILSEQ;
			break;
		}

		if (remaining_length) {
			if (hwep->dir) {
				hwreq->req.status = -EPROTO;
				break;
			}
		}
		/*
		 * As the hardware could still address the freed td
		 * which will run the udc unusable, the cleanup of the
		 * td has to be delayed by one.
		 */
		if (hwep->pending_td)
			free_pending_td(hwep);

		hwep->pending_td = node;
		list_del_init(&node->td);
	}

	usb_gadget_unmap_request(&hwep->ci->gadget, &hwreq->req, hwep->dir);

	hwreq->req.actual += actual;

	if (hwreq->req.status)
		return hwreq->req.status;

	return hwreq->req.actual;
}

/**
 * _ep_nuke: dequeues all endpoint requests
 * @hwep: endpoint
 *
 * This function returns an error code
 * Caller must hold lock
 */
static int _ep_nuke(struct ci_hw_ep *hwep)
__releases(hwep->lock)
__acquires(hwep->lock)
{
	struct td_node *node, *tmpnode;
	if (hwep == NULL)
		return -EINVAL;

	hw_ep_flush(hwep->ci, hwep->num, hwep->dir);

	while (!list_empty(&hwep->qh.queue)) {

		/* pop oldest request */
		struct ci_hw_req *hwreq = list_entry(hwep->qh.queue.next,
						     struct ci_hw_req, queue);

		list_for_each_entry_safe(node, tmpnode, &hwreq->tds, td) {
			dma_pool_free(hwep->td_pool, node->ptr, node->dma);
			list_del_init(&node->td);
			node->ptr = NULL;
			kfree(node);
		}

		list_del_init(&hwreq->queue);
		hwreq->req.status = -ESHUTDOWN;

		if (hwreq->req.complete != NULL) {
			spin_unlock(hwep->lock);
			hwreq->req.complete(&hwep->ep, &hwreq->req);
			spin_lock(hwep->lock);
		}
	}

	if (hwep->pending_td)
		free_pending_td(hwep);

	return 0;
}

/**
 * _gadget_stop_activity: stops all USB activity, flushes & disables all endpts
 * @gadget: gadget
 *
 * This function returns an error code
 */
static int _gadget_stop_activity(struct usb_gadget *gadget)
{
	struct usb_ep *ep;
	struct ci_hdrc    *ci = container_of(gadget, struct ci_hdrc, gadget);
	unsigned long flags;

	/* flush all endpoints */
	gadget_for_each_ep(ep, gadget) {
		usb_ep_fifo_flush(ep);
	}
	usb_ep_fifo_flush(&ci->ep0out->ep);
	usb_ep_fifo_flush(&ci->ep0in->ep);

	/* make sure to disable all endpoints */
	gadget_for_each_ep(ep, gadget) {
		usb_ep_disable(ep);
	}

	if (ci->status != NULL) {
		usb_ep_free_request(&ci->ep0in->ep, ci->status);
		ci->status = NULL;
	}

	spin_lock_irqsave(&ci->lock, flags);
	ci->gadget.speed = USB_SPEED_UNKNOWN;
	ci->remote_wakeup = 0;
	ci->suspended = 0;
	spin_unlock_irqrestore(&ci->lock, flags);

	return 0;
}

/******************************************************************************
 * ISR block
 *****************************************************************************/
/**
 * isr_reset_handler: USB reset interrupt handler
 * @ci: UDC device
 *
 * This function resets USB engine after a bus reset occurred
 */
static void isr_reset_handler(struct ci_hdrc *ci)
__releases(ci->lock)
__acquires(ci->lock)
{
	int retval;

	if (ci_otg_is_fsm_mode(ci)) {
		ci->fsm.otg_srp_reqd = 0;
		ci->fsm.otg_hnp_reqd = 0;
	}

	spin_unlock(&ci->lock);
	if (ci->gadget.speed != USB_SPEED_UNKNOWN) {
		if (ci->driver)
			ci->driver->disconnect(&ci->gadget);
	}

	retval = _gadget_stop_activity(&ci->gadget);
	if (retval)
		goto done;

	retval = hw_usb_reset(ci);
	if (retval)
		goto done;

	ci->status = usb_ep_alloc_request(&ci->ep0in->ep, GFP_ATOMIC);
	if (ci->status == NULL)
		retval = -ENOMEM;

	usb_gadget_set_state(&ci->gadget, USB_STATE_DEFAULT);

done:
	spin_lock(&ci->lock);

	if (retval)
		dev_err(ci->dev, "error: %i\n", retval);
}

/**
 * isr_get_status_complete: get_status request complete function
 * @ep:  endpoint
 * @req: request handled
 *
 * Caller must release lock
 */
static void isr_get_status_complete(struct usb_ep *ep, struct usb_request *req)
{
	if (ep == NULL || req == NULL)
		return;

	kfree(req->buf);
	usb_ep_free_request(ep, req);
}

/**
 * _ep_queue: queues (submits) an I/O request to an endpoint
 *
 * Caller must hold lock
 */
static int _ep_queue(struct usb_ep *ep, struct usb_request *req,
		    gfp_t __maybe_unused gfp_flags)
{
	struct ci_hw_ep  *hwep  = container_of(ep,  struct ci_hw_ep, ep);
	struct ci_hw_req *hwreq = container_of(req, struct ci_hw_req, req);
	struct ci_hdrc *ci = hwep->ci;
	int retval = 0;

	if (ep == NULL || req == NULL || hwep->ep.desc == NULL)
		return -EINVAL;

	if (hwep->type == USB_ENDPOINT_XFER_CONTROL) {
		if (req->length)
			hwep = (ci->ep0_dir == RX) ?
			       ci->ep0out : ci->ep0in;
		if (!list_empty(&hwep->qh.queue)) {
			_ep_nuke(hwep);
			retval = -EOVERFLOW;
			dev_warn(hwep->ci->dev, "endpoint ctrl %X nuked\n",
				 _usb_addr(hwep));
		}
	}

	if (usb_endpoint_xfer_isoc(hwep->ep.desc) &&
	    hwreq->req.length > (1 + hwep->ep.mult) * hwep->ep.maxpacket) {
		dev_err(hwep->ci->dev, "request length too big for isochronous\n");
		return -EMSGSIZE;
	}

	/* first nuke then test link, e.g. previous status has not sent */
	if (!list_empty(&hwreq->queue)) {
		dev_err(hwep->ci->dev, "request already in queue\n");
		return -EBUSY;
	}

	/* push request */
	hwreq->req.status = -EINPROGRESS;
	hwreq->req.actual = 0;

	retval = _hardware_enqueue(hwep, hwreq);

	if (retval == -EALREADY)
		retval = 0;
	if (!retval)
		list_add_tail(&hwreq->queue, &hwep->qh.queue);

	return retval;
}

/**
 * isr_get_status_response: get_status request response
 * @ci: ci struct
 * @setup: setup request packet
 *
 * This function returns an error code
 */
static int isr_get_status_response(struct ci_hdrc *ci,
				   struct usb_ctrlrequest *setup)
__releases(hwep->lock)
__acquires(hwep->lock)
{
	struct ci_hw_ep *hwep = ci->ep0in;
	struct usb_request *req = NULL;
	gfp_t gfp_flags = GFP_ATOMIC;
	int dir, num, retval;

	if (hwep == NULL || setup == NULL)
		return -EINVAL;

	spin_unlock(hwep->lock);
	req = usb_ep_alloc_request(&hwep->ep, gfp_flags);
	spin_lock(hwep->lock);
	if (req == NULL)
		return -ENOMEM;

	req->complete = isr_get_status_complete;
	if (setup->wIndex == OTG_STS_SELECTOR)
		req->length = 1;
	else
		req->length = 2;
	req->buf      = kzalloc(req->length, gfp_flags);
	if (req->buf == NULL) {
		retval = -ENOMEM;
		goto err_free_req;
	}

	if ((setup->bRequestType & USB_RECIP_MASK) == USB_RECIP_DEVICE) {
		if ((setup->wIndex == OTG_STS_SELECTOR) &&
					ci_otg_is_fsm_mode(ci)) {
			if (ci->gadget.host_request_flag)
				*(u8 *)req->buf = HOST_REQUEST_FLAG;
			else
				*(u8 *)req->buf = 0;
		} else {
<<<<<<< HEAD
			/* Assume that device is bus powered for now. */
			*(u16 *)req->buf = ci->remote_wakeup << 1;
=======
			*(u16 *)req->buf = (ci->remote_wakeup << 1) |
				ci->gadget.is_selfpowered;
>>>>>>> 9ea9577d
		}
	} else if ((setup->bRequestType & USB_RECIP_MASK) \
		   == USB_RECIP_ENDPOINT) {
		dir = (le16_to_cpu(setup->wIndex) & USB_ENDPOINT_DIR_MASK) ?
			TX : RX;
		num =  le16_to_cpu(setup->wIndex) & USB_ENDPOINT_NUMBER_MASK;
		*(u16 *)req->buf = hw_ep_get_halt(ci, num, dir);
	}
	/* else do nothing; reserved for future use */

	retval = _ep_queue(&hwep->ep, req, gfp_flags);
	if (retval)
		goto err_free_buf;

	return 0;

 err_free_buf:
	kfree(req->buf);
 err_free_req:
	spin_unlock(hwep->lock);
	usb_ep_free_request(&hwep->ep, req);
	spin_lock(hwep->lock);
	return retval;
}

/**
 * isr_setup_status_complete: setup_status request complete function
 * @ep:  endpoint
 * @req: request handled
 *
 * Caller must release lock. Put the port in test mode if test mode
 * feature is selected.
 */
static void
isr_setup_status_complete(struct usb_ep *ep, struct usb_request *req)
{
	struct ci_hdrc *ci = req->context;
	unsigned long flags;

	if (ci->setaddr) {
		hw_usb_set_address(ci, ci->address);
		ci->setaddr = false;
		if (ci->address)
			usb_gadget_set_state(&ci->gadget, USB_STATE_ADDRESS);
	}

	spin_lock_irqsave(&ci->lock, flags);
	if (ci->test_mode)
		hw_port_test_set(ci, ci->test_mode);
	spin_unlock_irqrestore(&ci->lock, flags);
}

/**
 * isr_setup_status_phase: queues the status phase of a setup transation
 * @ci: ci struct
 *
 * This function returns an error code
 */
static int isr_setup_status_phase(struct ci_hdrc *ci)
{
	int retval;
	struct ci_hw_ep *hwep;

	hwep = (ci->ep0_dir == TX) ? ci->ep0out : ci->ep0in;
	ci->status->context = ci;
	ci->status->complete = isr_setup_status_complete;

	retval = _ep_queue(&hwep->ep, ci->status, GFP_ATOMIC);

	return retval;
}

/**
 * isr_tr_complete_low: transaction complete low level handler
 * @hwep: endpoint
 *
 * This function returns an error code
 * Caller must hold lock
 */
static int isr_tr_complete_low(struct ci_hw_ep *hwep)
__releases(hwep->lock)
__acquires(hwep->lock)
{
	struct ci_hw_req *hwreq, *hwreqtemp;
	struct ci_hw_ep *hweptemp = hwep;
	int retval = 0;

	list_for_each_entry_safe(hwreq, hwreqtemp, &hwep->qh.queue,
			queue) {
		retval = _hardware_dequeue(hwep, hwreq);
		if (retval < 0)
			break;
		list_del_init(&hwreq->queue);
		if (hwreq->req.complete != NULL) {
			spin_unlock(hwep->lock);
			if ((hwep->type == USB_ENDPOINT_XFER_CONTROL) &&
					hwreq->req.length)
				hweptemp = hwep->ci->ep0in;
			hwreq->req.complete(&hweptemp->ep, &hwreq->req);
			spin_lock(hwep->lock);
		}
	}

	if (retval == -EBUSY)
		retval = 0;

	return retval;
}

static int otg_a_alt_hnp_support(struct ci_hdrc *ci)
{
	dev_warn(&ci->gadget.dev,
		"connect the device to an alternate port if you want HNP\n");
	return isr_setup_status_phase(ci);
}

static int otg_srp_reqd(struct ci_hdrc *ci)
{
	if (ci_otg_is_fsm_mode(ci)) {
		ci->fsm.otg_srp_reqd = 1;
		return isr_setup_status_phase(ci);
	} else {
		return -ENOTSUPP;
	}
}

static int otg_hnp_reqd(struct ci_hdrc *ci)
{
	if (ci_otg_is_fsm_mode(ci)) {
		ci->fsm.otg_hnp_reqd = 1;
		ci->fsm.b_bus_req = 1;
		ci->gadget.host_request_flag = 1;
		return isr_setup_status_phase(ci);
	} else {
		return -ENOTSUPP;
	}
}

/**
 * isr_setup_packet_handler: setup packet handler
 * @ci: UDC descriptor
 *
 * This function handles setup packet 
 */
static void isr_setup_packet_handler(struct ci_hdrc *ci)
__releases(ci->lock)
__acquires(ci->lock)
{
	struct ci_hw_ep *hwep = &ci->ci_hw_ep[0];
	struct usb_ctrlrequest req;
	int type, num, dir, err = -EINVAL;
	u8 tmode = 0;

	/*
	 * Flush data and handshake transactions of previous
	 * setup packet.
	 */
	_ep_nuke(ci->ep0out);
	_ep_nuke(ci->ep0in);

	/* read_setup_packet */
	do {
		hw_test_and_set_setup_guard(ci);
		memcpy(&req, &hwep->qh.ptr->setup, sizeof(req));
	} while (!hw_test_and_clear_setup_guard(ci));

	type = req.bRequestType;

	ci->ep0_dir = (type & USB_DIR_IN) ? TX : RX;

	switch (req.bRequest) {
	case USB_REQ_CLEAR_FEATURE:
		if (type == (USB_DIR_OUT|USB_RECIP_ENDPOINT) &&
				le16_to_cpu(req.wValue) ==
				USB_ENDPOINT_HALT) {
			if (req.wLength != 0)
				break;
			num  = le16_to_cpu(req.wIndex);
			dir = num & USB_ENDPOINT_DIR_MASK;
			num &= USB_ENDPOINT_NUMBER_MASK;
			if (dir) /* TX */
				num += ci->hw_ep_max / 2;
			if (!ci->ci_hw_ep[num].wedge) {
				spin_unlock(&ci->lock);
				err = usb_ep_clear_halt(
					&ci->ci_hw_ep[num].ep);
				spin_lock(&ci->lock);
				if (err)
					break;
			}
			err = isr_setup_status_phase(ci);
		} else if (type == (USB_DIR_OUT|USB_RECIP_DEVICE) &&
				le16_to_cpu(req.wValue) ==
				USB_DEVICE_REMOTE_WAKEUP) {
			if (req.wLength != 0)
				break;
			ci->remote_wakeup = 0;
			err = isr_setup_status_phase(ci);
		} else {
			goto delegate;
		}
		break;
	case USB_REQ_GET_STATUS:
		if (type != (USB_DIR_IN|USB_RECIP_DEVICE)   &&
		    type != (USB_DIR_IN|USB_RECIP_ENDPOINT) &&
		    type != (USB_DIR_IN|USB_RECIP_INTERFACE))
			goto delegate;
		if ((le16_to_cpu(req.wLength) != 2 &&
			le16_to_cpu(req.wLength) != 1) ||
				le16_to_cpu(req.wValue) != 0)
			break;
		err = isr_get_status_response(ci, &req);
		break;
	case USB_REQ_SET_ADDRESS:
		if (type != (USB_DIR_OUT|USB_RECIP_DEVICE))
			goto delegate;
		if (le16_to_cpu(req.wLength) != 0 ||
		    le16_to_cpu(req.wIndex)  != 0)
			break;
		ci->address = (u8)le16_to_cpu(req.wValue);
		ci->setaddr = true;
		err = isr_setup_status_phase(ci);
		break;
	case USB_REQ_SET_FEATURE:
		if (type == (USB_DIR_OUT|USB_RECIP_ENDPOINT) &&
				le16_to_cpu(req.wValue) ==
				USB_ENDPOINT_HALT) {
			if (req.wLength != 0)
				break;
			num  = le16_to_cpu(req.wIndex);
			dir = num & USB_ENDPOINT_DIR_MASK;
			num &= USB_ENDPOINT_NUMBER_MASK;
			if (dir) /* TX */
				num += ci->hw_ep_max / 2;

			spin_unlock(&ci->lock);
			err = usb_ep_set_halt(&ci->ci_hw_ep[num].ep);
			spin_lock(&ci->lock);
			if (!err)
				isr_setup_status_phase(ci);
		} else if (type == (USB_DIR_OUT|USB_RECIP_DEVICE)) {
			if (req.wLength != 0)
				break;
			switch (le16_to_cpu(req.wValue)) {
			case USB_DEVICE_REMOTE_WAKEUP:
				ci->remote_wakeup = 1;
				err = isr_setup_status_phase(ci);
				break;
			case USB_DEVICE_TEST_MODE:
				tmode = le16_to_cpu(req.wIndex) >> 8;
				switch (tmode) {
				case TEST_J:
				case TEST_K:
				case TEST_SE0_NAK:
				case TEST_PACKET:
				case TEST_FORCE_EN:
					ci->test_mode = tmode;
					err = isr_setup_status_phase(
							ci);
					break;
				case TEST_OTG_SRP_REQD:
					err = otg_srp_reqd(ci);
					break;
				case TEST_OTG_HNP_REQD:
					err = otg_hnp_reqd(ci);
					break;
				default:
					break;
				}
				break;
			case USB_DEVICE_B_HNP_ENABLE:
				if (ci_otg_is_fsm_mode(ci)) {
					ci->gadget.b_hnp_enable = 1;
					err = isr_setup_status_phase(
							ci);
				}
				break;
			case USB_DEVICE_A_ALT_HNP_SUPPORT:
				if (ci_otg_is_fsm_mode(ci))
					err = otg_a_alt_hnp_support(ci);
				break;
			default:
				goto delegate;
			}
		} else {
			goto delegate;
		}
		break;
	default:
delegate:
		if (req.wLength == 0)   /* no data phase */
			ci->ep0_dir = TX;

		spin_unlock(&ci->lock);
		err = ci->driver->setup(&ci->gadget, &req);
		spin_lock(&ci->lock);
		break;
	}

	if (err < 0) {
		spin_unlock(&ci->lock);
		if (usb_ep_set_halt(&hwep->ep))
			dev_err(ci->dev, "error: ep_set_halt\n");
		spin_lock(&ci->lock);
	}
}

/**
 * isr_setup_packet_handler: setup packet handler
 * @ci: UDC descriptor
 *
 * This function handles setup packet 
 */
static void isr_setup_packet_handler(struct ci_hdrc *ci)
__releases(ci->lock)
__acquires(ci->lock)
{
	struct ci_hw_ep *hwep = &ci->ci_hw_ep[0];
	struct usb_ctrlrequest req;
	int type, num, dir, err = -EINVAL;
	u8 tmode = 0;

	/*
	 * Flush data and handshake transactions of previous
	 * setup packet.
	 */
	_ep_nuke(ci->ep0out);
	_ep_nuke(ci->ep0in);

	/* read_setup_packet */
	do {
		hw_test_and_set_setup_guard(ci);
		memcpy(&req, &hwep->qh.ptr->setup, sizeof(req));
	} while (!hw_test_and_clear_setup_guard(ci));

	type = req.bRequestType;

	ci->ep0_dir = (type & USB_DIR_IN) ? TX : RX;

	switch (req.bRequest) {
	case USB_REQ_CLEAR_FEATURE:
		if (type == (USB_DIR_OUT|USB_RECIP_ENDPOINT) &&
				le16_to_cpu(req.wValue) ==
				USB_ENDPOINT_HALT) {
			if (req.wLength != 0)
				break;
			num  = le16_to_cpu(req.wIndex);
			dir = num & USB_ENDPOINT_DIR_MASK;
			num &= USB_ENDPOINT_NUMBER_MASK;
			if (dir) /* TX */
				num += ci->hw_ep_max / 2;
			if (!ci->ci_hw_ep[num].wedge) {
				spin_unlock(&ci->lock);
				err = usb_ep_clear_halt(
					&ci->ci_hw_ep[num].ep);
				spin_lock(&ci->lock);
				if (err)
					break;
			}
			err = isr_setup_status_phase(ci);
		} else if (type == (USB_DIR_OUT|USB_RECIP_DEVICE) &&
				le16_to_cpu(req.wValue) ==
				USB_DEVICE_REMOTE_WAKEUP) {
			if (req.wLength != 0)
				break;
			ci->remote_wakeup = 0;
			err = isr_setup_status_phase(ci);
		} else {
			goto delegate;
		}
		break;
	case USB_REQ_GET_STATUS:
		if (type != (USB_DIR_IN|USB_RECIP_DEVICE)   &&
		    type != (USB_DIR_IN|USB_RECIP_ENDPOINT) &&
		    type != (USB_DIR_IN|USB_RECIP_INTERFACE))
			goto delegate;
		if ((le16_to_cpu(req.wLength) != 2 &&
			le16_to_cpu(req.wLength) != 1) ||
				le16_to_cpu(req.wValue) != 0)
			break;
		err = isr_get_status_response(ci, &req);
		break;
	case USB_REQ_SET_ADDRESS:
		if (type != (USB_DIR_OUT|USB_RECIP_DEVICE))
			goto delegate;
		if (le16_to_cpu(req.wLength) != 0 ||
		    le16_to_cpu(req.wIndex)  != 0)
			break;
		ci->address = (u8)le16_to_cpu(req.wValue);
		ci->setaddr = true;
		err = isr_setup_status_phase(ci);
		break;
	case USB_REQ_SET_FEATURE:
		if (type == (USB_DIR_OUT|USB_RECIP_ENDPOINT) &&
				le16_to_cpu(req.wValue) ==
				USB_ENDPOINT_HALT) {
			if (req.wLength != 0)
				break;
			num  = le16_to_cpu(req.wIndex);
			dir = num & USB_ENDPOINT_DIR_MASK;
			num &= USB_ENDPOINT_NUMBER_MASK;
			if (dir) /* TX */
				num += ci->hw_ep_max / 2;

			spin_unlock(&ci->lock);
			err = usb_ep_set_halt(&ci->ci_hw_ep[num].ep);
			spin_lock(&ci->lock);
			if (!err)
				isr_setup_status_phase(ci);
		} else if (type == (USB_DIR_OUT|USB_RECIP_DEVICE)) {
			if (req.wLength != 0)
				break;
			switch (le16_to_cpu(req.wValue)) {
			case USB_DEVICE_REMOTE_WAKEUP:
				ci->remote_wakeup = 1;
				err = isr_setup_status_phase(ci);
				break;
			case USB_DEVICE_TEST_MODE:
				tmode = le16_to_cpu(req.wIndex) >> 8;
				switch (tmode) {
				case TEST_J:
				case TEST_K:
				case TEST_SE0_NAK:
				case TEST_PACKET:
				case TEST_FORCE_EN:
					ci->test_mode = tmode;
					err = isr_setup_status_phase(
							ci);
					break;
				default:
					break;
				}
				break;
			case USB_DEVICE_B_HNP_ENABLE:
				if (ci_otg_is_fsm_mode(ci)) {
					ci->gadget.b_hnp_enable = 1;
					err = isr_setup_status_phase(
							ci);
				}
				break;
			default:
				goto delegate;
			}
		} else {
			goto delegate;
		}
		break;
	default:
delegate:
		if (req.wLength == 0)   /* no data phase */
			ci->ep0_dir = TX;

		spin_unlock(&ci->lock);
		err = ci->driver->setup(&ci->gadget, &req);
		spin_lock(&ci->lock);
		break;
	}

	if (err < 0) {
		spin_unlock(&ci->lock);
		if (usb_ep_set_halt(&hwep->ep))
			dev_err(ci->dev, "error: ep_set_halt\n");
		spin_lock(&ci->lock);
	}
}

/**
 * isr_tr_complete_handler: transaction complete interrupt handler
 * @ci: UDC descriptor
 *
 * This function handles traffic events
 */
static void isr_tr_complete_handler(struct ci_hdrc *ci)
__releases(ci->lock)
__acquires(ci->lock)
{
	unsigned i;
	int err;

	for (i = 0; i < ci->hw_ep_max; i++) {
		struct ci_hw_ep *hwep  = &ci->ci_hw_ep[i];

		if (hwep->ep.desc == NULL)
			continue;   /* not configured */

		if (hw_test_and_clear_complete(ci, i)) {
			err = isr_tr_complete_low(hwep);
			if (hwep->type == USB_ENDPOINT_XFER_CONTROL) {
				if (err > 0)   /* needs status phase */
					err = isr_setup_status_phase(ci);
				if (err < 0) {
					spin_unlock(&ci->lock);
					if (usb_ep_set_halt(&hwep->ep))
						dev_err(ci->dev,
							"error: ep_set_halt\n");
					spin_lock(&ci->lock);
				}
			}
		}

		/* Only handle setup packet below */
		if (i == 0 &&
			hw_test_and_clear(ci, OP_ENDPTSETUPSTAT, BIT(0)))
			isr_setup_packet_handler(ci);
	}
}

/******************************************************************************
 * ENDPT block
 *****************************************************************************/
/**
 * ep_enable: configure endpoint, making it usable
 *
 * Check usb_ep_enable() at "usb_gadget.h" for details
 */
static int ep_enable(struct usb_ep *ep,
		     const struct usb_endpoint_descriptor *desc)
{
	struct ci_hw_ep *hwep = container_of(ep, struct ci_hw_ep, ep);
	int retval = 0;
	unsigned long flags;
	u32 cap = 0;

	if (ep == NULL || desc == NULL)
		return -EINVAL;

	spin_lock_irqsave(hwep->lock, flags);

	/* only internal SW should enable ctrl endpts */

	if (!list_empty(&hwep->qh.queue)) {
		dev_warn(hwep->ci->dev, "enabling a non-empty endpoint!\n");
		spin_unlock_irqrestore(hwep->lock, flags);
		return -EBUSY;
	}

	hwep->ep.desc = desc;

	hwep->dir  = usb_endpoint_dir_in(desc) ? TX : RX;
	hwep->num  = usb_endpoint_num(desc);
	hwep->type = usb_endpoint_type(desc);

	hwep->ep.maxpacket = usb_endpoint_maxp(desc) & 0x07ff;
	hwep->ep.mult = QH_ISO_MULT(usb_endpoint_maxp(desc));

	if (hwep->type == USB_ENDPOINT_XFER_CONTROL)
		cap |= QH_IOS;
	if (hwep->num)
		cap |= QH_ZLT;
	cap |= (hwep->ep.maxpacket << __ffs(QH_MAX_PKT)) & QH_MAX_PKT;
	/*
	 * For ISO-TX, we set mult at QH as the largest value, and use
	 * MultO at TD as real mult value.
	 */
	if (hwep->type == USB_ENDPOINT_XFER_ISOC && hwep->dir == TX)
		cap |= 3 << __ffs(QH_MULT);

	hwep->qh.ptr->cap = cpu_to_le32(cap);

	hwep->qh.ptr->td.next |= cpu_to_le32(TD_TERMINATE);   /* needed? */

	if (hwep->num != 0 && hwep->type == USB_ENDPOINT_XFER_CONTROL) {
		dev_err(hwep->ci->dev, "Set control xfer at non-ep0\n");
		retval = -EINVAL;
	}

	/*
	 * Enable endpoints in the HW other than ep0 as ep0
	 * is always enabled
	 */
	if (hwep->num)
		retval |= hw_ep_enable(hwep->ci, hwep->num, hwep->dir,
				       hwep->type);

	spin_unlock_irqrestore(hwep->lock, flags);
	return retval;
}

/**
 * ep_disable: endpoint is no longer usable
 *
 * Check usb_ep_disable() at "usb_gadget.h" for details
 */
static int ep_disable(struct usb_ep *ep)
{
	struct ci_hw_ep *hwep = container_of(ep, struct ci_hw_ep, ep);
	int direction, retval = 0;
	unsigned long flags;

	if (ep == NULL)
		return -EINVAL;
	else if (hwep->ep.desc == NULL)
		return -EBUSY;

	spin_lock_irqsave(hwep->lock, flags);
	if (hwep->ci->gadget.speed == USB_SPEED_UNKNOWN) {
		spin_unlock_irqrestore(hwep->lock, flags);
		return 0;
	}

	/* only internal SW should disable ctrl endpts */

	direction = hwep->dir;
	do {
		retval |= _ep_nuke(hwep);
		retval |= hw_ep_disable(hwep->ci, hwep->num, hwep->dir);

		if (hwep->type == USB_ENDPOINT_XFER_CONTROL)
			hwep->dir = (hwep->dir == TX) ? RX : TX;

	} while (hwep->dir != direction);

	hwep->ep.desc = NULL;

	spin_unlock_irqrestore(hwep->lock, flags);
	return retval;
}

/**
 * ep_alloc_request: allocate a request object to use with this endpoint
 *
 * Check usb_ep_alloc_request() at "usb_gadget.h" for details
 */
static struct usb_request *ep_alloc_request(struct usb_ep *ep, gfp_t gfp_flags)
{
	struct ci_hw_req *hwreq = NULL;

	if (ep == NULL)
		return NULL;

	hwreq = kzalloc(sizeof(struct ci_hw_req), gfp_flags);
	if (hwreq != NULL) {
		INIT_LIST_HEAD(&hwreq->queue);
		INIT_LIST_HEAD(&hwreq->tds);
	}

	return (hwreq == NULL) ? NULL : &hwreq->req;
}

/**
 * ep_free_request: frees a request object
 *
 * Check usb_ep_free_request() at "usb_gadget.h" for details
 */
static void ep_free_request(struct usb_ep *ep, struct usb_request *req)
{
	struct ci_hw_ep  *hwep  = container_of(ep,  struct ci_hw_ep, ep);
	struct ci_hw_req *hwreq = container_of(req, struct ci_hw_req, req);
	struct td_node *node, *tmpnode;
	unsigned long flags;

	if (ep == NULL || req == NULL) {
		return;
	} else if (!list_empty(&hwreq->queue)) {
		dev_err(hwep->ci->dev, "freeing queued request\n");
		return;
	}

	spin_lock_irqsave(hwep->lock, flags);

	list_for_each_entry_safe(node, tmpnode, &hwreq->tds, td) {
		dma_pool_free(hwep->td_pool, node->ptr, node->dma);
		list_del_init(&node->td);
		node->ptr = NULL;
		kfree(node);
	}

	kfree(hwreq);

	spin_unlock_irqrestore(hwep->lock, flags);
}

/**
 * ep_queue: queues (submits) an I/O request to an endpoint
 *
 * Check usb_ep_queue()* at usb_gadget.h" for details
 */
static int ep_queue(struct usb_ep *ep, struct usb_request *req,
		    gfp_t __maybe_unused gfp_flags)
{
	struct ci_hw_ep  *hwep  = container_of(ep,  struct ci_hw_ep, ep);
	int retval = 0;
	unsigned long flags;

	if (ep == NULL || req == NULL || hwep->ep.desc == NULL)
		return -EINVAL;

	spin_lock_irqsave(hwep->lock, flags);
	if (hwep->ci->gadget.speed == USB_SPEED_UNKNOWN) {
		spin_unlock_irqrestore(hwep->lock, flags);
		return 0;
	}
	retval = _ep_queue(ep, req, gfp_flags);
	spin_unlock_irqrestore(hwep->lock, flags);
	return retval;
}

/**
 * ep_dequeue: dequeues (cancels, unlinks) an I/O request from an endpoint
 *
 * Check usb_ep_dequeue() at "usb_gadget.h" for details
 */
static int ep_dequeue(struct usb_ep *ep, struct usb_request *req)
{
	struct ci_hw_ep  *hwep  = container_of(ep,  struct ci_hw_ep, ep);
	struct ci_hw_req *hwreq = container_of(req, struct ci_hw_req, req);
	unsigned long flags;

	if (ep == NULL || req == NULL || hwreq->req.status != -EALREADY ||
		hwep->ep.desc == NULL || list_empty(&hwreq->queue) ||
		list_empty(&hwep->qh.queue))
		return -EINVAL;

	spin_lock_irqsave(hwep->lock, flags);
	if (hwep->ci->gadget.speed != USB_SPEED_UNKNOWN)
		hw_ep_flush(hwep->ci, hwep->num, hwep->dir);

	/* pop request */
	list_del_init(&hwreq->queue);

	usb_gadget_unmap_request(&hwep->ci->gadget, req, hwep->dir);

	req->status = -ECONNRESET;

	if (hwreq->req.complete != NULL) {
		spin_unlock(hwep->lock);
		hwreq->req.complete(&hwep->ep, &hwreq->req);
		spin_lock(hwep->lock);
	}

	spin_unlock_irqrestore(hwep->lock, flags);
	return 0;
}

/**
 * ep_set_halt: sets the endpoint halt feature
 *
 * Check usb_ep_set_halt() at "usb_gadget.h" for details
 */
static int ep_set_halt(struct usb_ep *ep, int value)
{
	struct ci_hw_ep *hwep = container_of(ep, struct ci_hw_ep, ep);
	int direction, retval = 0;
	unsigned long flags;

	if (ep == NULL || hwep->ep.desc == NULL)
		return -EINVAL;

	if (usb_endpoint_xfer_isoc(hwep->ep.desc))
		return -EOPNOTSUPP;

	spin_lock_irqsave(hwep->lock, flags);

	if (hwep->ci->gadget.speed == USB_SPEED_UNKNOWN) {
		spin_unlock_irqrestore(hwep->lock, flags);
		return 0;
	}
#ifndef STALL_IN
	/* g_file_storage MS compliant but g_zero fails chapter 9 compliance */
	if (value && hwep->type == USB_ENDPOINT_XFER_BULK && hwep->dir == TX &&
	    !list_empty(&hwep->qh.queue)) {
		spin_unlock_irqrestore(hwep->lock, flags);
		return -EAGAIN;
	}
#endif

	direction = hwep->dir;
	do {
		retval |= hw_ep_set_halt(hwep->ci, hwep->num, hwep->dir, value);

		if (!value)
			hwep->wedge = 0;

		if (hwep->type == USB_ENDPOINT_XFER_CONTROL)
			hwep->dir = (hwep->dir == TX) ? RX : TX;

	} while (hwep->dir != direction);

	spin_unlock_irqrestore(hwep->lock, flags);
	return retval;
}

/**
 * ep_set_wedge: sets the halt feature and ignores clear requests
 *
 * Check usb_ep_set_wedge() at "usb_gadget.h" for details
 */
static int ep_set_wedge(struct usb_ep *ep)
{
	struct ci_hw_ep *hwep = container_of(ep, struct ci_hw_ep, ep);
	unsigned long flags;

	if (ep == NULL || hwep->ep.desc == NULL)
		return -EINVAL;

	spin_lock_irqsave(hwep->lock, flags);
	hwep->wedge = 1;
	spin_unlock_irqrestore(hwep->lock, flags);

	return usb_ep_set_halt(ep);
}

/**
 * ep_fifo_flush: flushes contents of a fifo
 *
 * Check usb_ep_fifo_flush() at "usb_gadget.h" for details
 */
static void ep_fifo_flush(struct usb_ep *ep)
{
	struct ci_hw_ep *hwep = container_of(ep, struct ci_hw_ep, ep);
	unsigned long flags;

	if (ep == NULL) {
		dev_err(hwep->ci->dev, "%02X: -EINVAL\n", _usb_addr(hwep));
		return;
	}

	spin_lock_irqsave(hwep->lock, flags);
	if (hwep->ci->gadget.speed == USB_SPEED_UNKNOWN) {
		spin_unlock_irqrestore(hwep->lock, flags);
		return;
	}

	hw_ep_flush(hwep->ci, hwep->num, hwep->dir);

	spin_unlock_irqrestore(hwep->lock, flags);
}

/**
 * Endpoint-specific part of the API to the USB controller hardware
 * Check "usb_gadget.h" for details
 */
static const struct usb_ep_ops usb_ep_ops = {
	.enable	       = ep_enable,
	.disable       = ep_disable,
	.alloc_request = ep_alloc_request,
	.free_request  = ep_free_request,
	.queue	       = ep_queue,
	.dequeue       = ep_dequeue,
	.set_halt      = ep_set_halt,
	.set_wedge     = ep_set_wedge,
	.fifo_flush    = ep_fifo_flush,
};

/******************************************************************************
 * GADGET block
 *****************************************************************************/
static int ci_udc_vbus_session(struct usb_gadget *_gadget, int is_active)
{
	struct ci_hdrc *ci = container_of(_gadget, struct ci_hdrc, gadget);
	unsigned long flags;
	int gadget_ready = 0;

	spin_lock_irqsave(&ci->lock, flags);
	ci->vbus_active = is_active;
	if (ci->driver)
		gadget_ready = 1;
	spin_unlock_irqrestore(&ci->lock, flags);

	/* Charger Detection */
	ci_usb_charger_connect(ci, is_active);

	if (gadget_ready)
		ci_hdrc_gadget_connect(_gadget, is_active);

	return 0;
}

static int ci_udc_wakeup(struct usb_gadget *_gadget)
{
	struct ci_hdrc *ci = container_of(_gadget, struct ci_hdrc, gadget);
	unsigned long flags;
	int ret = 0;

	spin_lock_irqsave(&ci->lock, flags);
	if (ci->gadget.speed == USB_SPEED_UNKNOWN) {
		spin_unlock_irqrestore(&ci->lock, flags);
		return 0;
	}
	if (!ci->remote_wakeup) {
		ret = -EOPNOTSUPP;
		goto out;
	}
	if (!hw_read(ci, OP_PORTSC, PORTSC_SUSP)) {
		ret = -EINVAL;
		goto out;
	}
	hw_write(ci, OP_PORTSC, PORTSC_FPR, PORTSC_FPR);
out:
	spin_unlock_irqrestore(&ci->lock, flags);
	return ret;
}

static int ci_udc_vbus_draw(struct usb_gadget *_gadget, unsigned ma)
{
	struct ci_hdrc *ci = container_of(_gadget, struct ci_hdrc, gadget);

	if (ci->usb_phy)
		return usb_phy_set_power(ci->usb_phy, ma);
	return -ENOTSUPP;
}

static int ci_udc_selfpowered(struct usb_gadget *_gadget, int is_on)
{
	struct ci_hdrc *ci = container_of(_gadget, struct ci_hdrc, gadget);
	struct ci_hw_ep *hwep = ci->ep0in;
	unsigned long flags;

	spin_lock_irqsave(hwep->lock, flags);
	_gadget->is_selfpowered = (is_on != 0);
	spin_unlock_irqrestore(hwep->lock, flags);

	return 0;
}

/* Change Data+ pullup status
 * this func is used by usb_gadget_connect/disconnet
 */
static int ci_udc_pullup(struct usb_gadget *_gadget, int is_on)
{
	struct ci_hdrc *ci = container_of(_gadget, struct ci_hdrc, gadget);

	if (!ci->vbus_active)
		return -EOPNOTSUPP;

	if (is_on)
		hw_write(ci, OP_USBCMD, USBCMD_RS, USBCMD_RS);
	else
		hw_write(ci, OP_USBCMD, USBCMD_RS, 0);

	return 0;
}

static int ci_udc_start(struct usb_gadget *gadget,
			 struct usb_gadget_driver *driver);
static int ci_udc_stop(struct usb_gadget *gadget,
			struct usb_gadget_driver *driver);
/**
 * Device operations part of the API to the USB controller hardware,
 * which don't involve endpoints (or i/o)
 * Check  "usb_gadget.h" for details
 */
static const struct usb_gadget_ops usb_gadget_ops = {
	.vbus_session	= ci_udc_vbus_session,
	.wakeup		= ci_udc_wakeup,
	.set_selfpowered	= ci_udc_selfpowered,
	.pullup		= ci_udc_pullup,
	.vbus_draw	= ci_udc_vbus_draw,
	.udc_start	= ci_udc_start,
	.udc_stop	= ci_udc_stop,
};

static int init_eps(struct ci_hdrc *ci)
{
	int retval = 0, i, j;

	for (i = 0; i < ci->hw_ep_max/2; i++)
		for (j = RX; j <= TX; j++) {
			int k = i + j * ci->hw_ep_max/2;
			struct ci_hw_ep *hwep = &ci->ci_hw_ep[k];

			scnprintf(hwep->name, sizeof(hwep->name), "ep%i%s", i,
					(j == TX)  ? "in" : "out");

			hwep->ci          = ci;
			hwep->lock         = &ci->lock;
			hwep->td_pool      = ci->td_pool;

			hwep->ep.name      = hwep->name;
			hwep->ep.ops       = &usb_ep_ops;
			/*
			 * for ep0: maxP defined in desc, for other
			 * eps, maxP is set by epautoconfig() called
			 * by gadget layer
			 */
			usb_ep_set_maxpacket_limit(&hwep->ep, (unsigned short)~0);

			INIT_LIST_HEAD(&hwep->qh.queue);
			hwep->qh.ptr = dma_pool_alloc(ci->qh_pool, GFP_KERNEL,
						     &hwep->qh.dma);
			if (hwep->qh.ptr == NULL)
				retval = -ENOMEM;
			else
				memset(hwep->qh.ptr, 0, sizeof(*hwep->qh.ptr));

			/*
			 * set up shorthands for ep0 out and in endpoints,
			 * don't add to gadget's ep_list
			 */
			if (i == 0) {
				if (j == RX)
					ci->ep0out = hwep;
				else
					ci->ep0in = hwep;

				usb_ep_set_maxpacket_limit(&hwep->ep, CTRL_PAYLOAD_MAX);
				continue;
			}

			list_add_tail(&hwep->ep.ep_list, &ci->gadget.ep_list);
		}

	return retval;
}

static void destroy_eps(struct ci_hdrc *ci)
{
	int i;

	for (i = 0; i < ci->hw_ep_max; i++) {
		struct ci_hw_ep *hwep = &ci->ci_hw_ep[i];

		if (hwep->pending_td)
			free_pending_td(hwep);
		dma_pool_free(ci->qh_pool, hwep->qh.ptr, hwep->qh.dma);
	}
}

/**
 * ci_udc_start: register a gadget driver
 * @gadget: our gadget
 * @driver: the driver being registered
 *
 * Interrupts are enabled here.
 */
static int ci_udc_start(struct usb_gadget *gadget,
			 struct usb_gadget_driver *driver)
{
	struct ci_hdrc *ci = container_of(gadget, struct ci_hdrc, gadget);
	int retval = -ENOMEM;

	if (driver->disconnect == NULL)
		return -EINVAL;


	ci->ep0out->ep.desc = &ctrl_endpt_out_desc;
	retval = usb_ep_enable(&ci->ep0out->ep);
	if (retval)
		return retval;

	ci->ep0in->ep.desc = &ctrl_endpt_in_desc;
	retval = usb_ep_enable(&ci->ep0in->ep);
	if (retval)
		return retval;

	ci->driver = driver;

	/* Start otg fsm for B-device */
	if (ci_otg_is_fsm_mode(ci)) {
		if (ci->fsm.id)
			ci_hdrc_otg_fsm_start(ci);
		return retval;
	}

	if (ci->vbus_active)
		ci_hdrc_gadget_connect(&ci->gadget, 1);

	return retval;
}

static void ci_udc_stop_for_otg_fsm(struct ci_hdrc *ci)
{
	if (!ci_otg_is_fsm_mode(ci))
		return;

	mutex_lock(&ci->fsm.lock);
	if (ci->fsm.otg->state == OTG_STATE_A_PERIPHERAL) {
		ci->fsm.a_bidl_adis_tmout = 1;
		ci_hdrc_otg_fsm_start(ci);
	} else if (ci->fsm.otg->state == OTG_STATE_B_PERIPHERAL) {
		ci->fsm.protocol = PROTO_UNDEF;
		ci->fsm.otg->state = OTG_STATE_UNDEFINED;
	}
	mutex_unlock(&ci->fsm.lock);
}

/**
 * ci_udc_stop: unregister a gadget driver
 */
static int ci_udc_stop(struct usb_gadget *gadget,
			struct usb_gadget_driver *driver)
{
	struct ci_hdrc *ci = container_of(gadget, struct ci_hdrc, gadget);
	unsigned long flags;

	spin_lock_irqsave(&ci->lock, flags);

	if (ci->vbus_active) {
		hw_device_state(ci, 0);
		if (ci->platdata->notify_event)
			ci->platdata->notify_event(ci,
			CI_HDRC_CONTROLLER_STOPPED_EVENT);
		spin_unlock_irqrestore(&ci->lock, flags);
		_gadget_stop_activity(&ci->gadget);
		spin_lock_irqsave(&ci->lock, flags);
		pm_runtime_put(&ci->gadget.dev);
	}

	ci->driver = NULL;
	spin_unlock_irqrestore(&ci->lock, flags);

	ci_udc_stop_for_otg_fsm(ci);
	return 0;
}

/******************************************************************************
 * BUS block
 *****************************************************************************/
/**
 * udc_irq: ci interrupt handler
 *
 * This function returns IRQ_HANDLED if the IRQ has been handled
 * It locks access to registers
 */
static irqreturn_t udc_irq(struct ci_hdrc *ci)
{
	irqreturn_t retval;
	u32 intr;

	if (ci == NULL)
		return IRQ_HANDLED;

	spin_lock(&ci->lock);

	if (ci->platdata->flags & CI_HDRC_REGS_SHARED) {
		if (hw_read(ci, OP_USBMODE, USBMODE_CM) !=
				USBMODE_CM_DC) {
			spin_unlock(&ci->lock);
			return IRQ_NONE;
		}
	}
	intr = hw_test_and_clear_intr_active(ci);

	if (intr) {
		/* order defines priority - do NOT change it */
		if (USBi_URI & intr)
			isr_reset_handler(ci);

		if (USBi_PCI & intr) {
			ci->gadget.speed = hw_port_is_high_speed(ci) ?
				USB_SPEED_HIGH : USB_SPEED_FULL;
			if (ci->suspended && ci->driver->resume) {
				spin_unlock(&ci->lock);
				ci->driver->resume(&ci->gadget);
				spin_lock(&ci->lock);
				ci->suspended = 0;
			}
		}

		if (USBi_UI  & intr)
			isr_tr_complete_handler(ci);

		if (USBi_SLI & intr) {
			if (ci->gadget.speed != USB_SPEED_UNKNOWN &&
			    ci->driver->suspend) {
				ci->suspended = 1;
				spin_unlock(&ci->lock);
				ci->driver->suspend(&ci->gadget);
				usb_gadget_set_state(&ci->gadget,
						USB_STATE_SUSPENDED);
				spin_lock(&ci->lock);
			}
		}
		retval = IRQ_HANDLED;
	} else {
		retval = IRQ_NONE;
	}
	spin_unlock(&ci->lock);

	return retval;
}

/**
 * udc_start: initialize gadget role
 * @ci: chipidea controller
 */
static int udc_start(struct ci_hdrc *ci)
{
	struct device *dev = ci->dev;
	struct usb_otg_caps *otg_caps = &ci->platdata->ci_otg_caps;
	int retval = 0;

	spin_lock_init(&ci->lock);

	ci->gadget.ops          = &usb_gadget_ops;
	ci->gadget.speed        = USB_SPEED_UNKNOWN;
	ci->gadget.max_speed    = USB_SPEED_HIGH;
<<<<<<< HEAD
	ci->gadget.is_otg       = ci->is_otg ? 1 : 0;
=======
>>>>>>> 9ea9577d
	ci->gadget.name         = ci->platdata->name;
	ci->gadget.otg_caps	= &ci->platdata->ci_otg_caps;

	if (otg_caps->hnp_support || otg_caps->srp_support ||
					otg_caps->adp_support)
		ci->gadget.is_otg = 1;

	INIT_LIST_HEAD(&ci->gadget.ep_list);

	/* alloc resources */
	ci->qh_pool = dma_pool_create("ci_hw_qh", dev,
				       sizeof(struct ci_hw_qh),
				       64, CI_HDRC_PAGE_SIZE);
	if (ci->qh_pool == NULL)
		return -ENOMEM;

	ci->td_pool = dma_pool_create("ci_hw_td", dev,
				       sizeof(struct ci_hw_td),
				       64, CI_HDRC_PAGE_SIZE);
	if (ci->td_pool == NULL) {
		retval = -ENOMEM;
		goto free_qh_pool;
	}

	retval = init_eps(ci);
	if (retval)
		goto free_pools;

	ci->gadget.ep0 = &ci->ep0in->ep;

	retval = usb_add_gadget_udc(dev, &ci->gadget);
	if (retval)
		goto destroy_eps;

	pm_runtime_no_callbacks(&ci->gadget.dev);
	pm_runtime_enable(&ci->gadget.dev);

	return retval;

destroy_eps:
	destroy_eps(ci);
free_pools:
	dma_pool_destroy(ci->td_pool);
free_qh_pool:
	dma_pool_destroy(ci->qh_pool);
	return retval;
}

/**
 * ci_hdrc_gadget_destroy: parent remove must call this to remove UDC
 *
 * No interrupts active, the IRQ has been released
 */
void ci_hdrc_gadget_destroy(struct ci_hdrc *ci)
{
	if (!ci->roles[CI_ROLE_GADGET])
		return;

	usb_del_gadget_udc(&ci->gadget);

	destroy_eps(ci);

	dma_pool_destroy(ci->td_pool);
	dma_pool_destroy(ci->qh_pool);
}

int ci_usb_charger_connect(struct ci_hdrc *ci, int is_active)
{
	int ret = 0;
<<<<<<< HEAD

	if (is_active)
		pm_runtime_get_sync(ci->dev);

=======

	if (is_active)
		pm_runtime_get_sync(ci->dev);

>>>>>>> 9ea9577d
	if (ci->platdata->notify_event) {
		if (is_active)
			hw_write(ci, OP_USBCMD, USBCMD_RS, 0);

		ret = ci->platdata->notify_event(ci,
				CI_HDRC_CONTROLLER_VBUS_EVENT);
		if (ret == CI_HDRC_NOTIFY_RET_DEFER_EVENT) {
			hw_device_reset(ci);
			/* Pull up dp */
			hw_write(ci, OP_USBCMD, USBCMD_RS, USBCMD_RS);
			ci->platdata->notify_event(ci,
				CI_HDRC_CONTROLLER_CHARGER_POST_EVENT);
			/* Pull down dp */
			hw_write(ci, OP_USBCMD, USBCMD_RS, 0);
		}
	}

	if (!is_active)
		pm_runtime_put_sync(ci->dev);

	return ret;
}

/**
 * ci_hdrc_gadget_connect: caller make sure gadget driver is binded
 */
void ci_hdrc_gadget_connect(struct usb_gadget *gadget, int is_active)
{
	struct ci_hdrc *ci = container_of(gadget, struct ci_hdrc, gadget);

	if (is_active) {
		pm_runtime_get_sync(&gadget->dev);
		hw_device_reset(ci);
		hw_device_state(ci, ci->ep0out->qh.dma);
		usb_gadget_set_state(gadget, USB_STATE_POWERED);
	} else {
		if (ci->driver)
			ci->driver->disconnect(gadget);
		hw_device_state(ci, 0);
		if (ci->platdata->notify_event)
			ci->platdata->notify_event(ci,
			CI_HDRC_CONTROLLER_STOPPED_EVENT);
		_gadget_stop_activity(gadget);
		pm_runtime_put_sync(&gadget->dev);
		usb_gadget_set_state(gadget, USB_STATE_NOTATTACHED);
	}
}

static int udc_id_switch_for_device(struct ci_hdrc *ci)
{
	if (!ci->is_otg)
		return 0;

	/*
	 * Clear and enable BSV irq for A-device switch to B-device
	 * (in otg fsm mode, means A_IDLE->B_DILE) due to ID change.
	 */
	if (!ci_otg_is_fsm_mode(ci) ||
			ci->fsm.otg->state == OTG_STATE_A_IDLE)
		hw_write_otgsc(ci, OTGSC_BSVIS | OTGSC_BSVIE,
					OTGSC_BSVIS | OTGSC_BSVIE);

	return 0;
}

static void udc_id_switch_for_host(struct ci_hdrc *ci)
{
	if (!ci->is_otg)
		return;

	/*
	 * Clear and disbale BSV irq for B-device switch to A-device
	 * (in otg fsm mode, means B_IDLE->A_IDLE) due to ID change.
	 */
	if (!ci_otg_is_fsm_mode(ci) ||
<<<<<<< HEAD
			ci->fsm.otg->state == OTG_STATE_B_IDLE)
=======
			ci->fsm.otg->state == OTG_STATE_B_IDLE ||
			ci->fsm.otg->state == OTG_STATE_UNDEFINED)
>>>>>>> 9ea9577d
		hw_write_otgsc(ci, OTGSC_BSVIE | OTGSC_BSVIS, OTGSC_BSVIS);
}

static void udc_suspend_for_power_lost(struct ci_hdrc *ci)
{
	/*
	 * Set OP_ENDPTLISTADDR to be non-zero for
	 * checking if controller resume from power lost
	 * in non-host mode.
	 */
	if (hw_read(ci, OP_ENDPTLISTADDR, ~0) == 0)
		hw_write(ci, OP_ENDPTLISTADDR, ~0, ~0);
}

/* Power lost with device mode */
static void udc_resume_from_power_lost(struct ci_hdrc *ci)
{
	/* Force disconnect if power lost with vbus on */
	if (!ci_otg_is_fsm_mode(ci) && ci->vbus_active)
		usb_gadget_vbus_disconnect(&ci->gadget);

	if (ci->is_otg)
		hw_write_otgsc(ci, OTGSC_BSVIS | OTGSC_BSVIE,
					OTGSC_BSVIS | OTGSC_BSVIE);
}

static void udc_suspend(struct ci_hdrc *ci)
{
	udc_suspend_for_power_lost(ci);

	if (ci->driver && ci->vbus_active &&
			(ci->gadget.state != USB_STATE_SUSPENDED))
		usb_gadget_disconnect(&ci->gadget);
}

static void udc_resume(struct ci_hdrc *ci, bool power_lost)
{
	if (power_lost) {
		udc_resume_from_power_lost(ci);
	} else {
		if (ci->driver && ci->vbus_active)
			usb_gadget_connect(&ci->gadget);
	}
}

/**
 * ci_hdrc_gadget_init - initialize device related bits
 * ci: the controller
 *
 * This function initializes the gadget, if the device is "device capable".
 */
int ci_hdrc_gadget_init(struct ci_hdrc *ci)
{
	struct ci_role_driver *rdrv;

	if (!hw_read(ci, CAP_DCCPARAMS, DCCPARAMS_DC))
		return -ENXIO;

	rdrv = devm_kzalloc(ci->dev, sizeof(struct ci_role_driver), GFP_KERNEL);
	if (!rdrv)
		return -ENOMEM;

	rdrv->start	= udc_id_switch_for_device;
	rdrv->stop	= udc_id_switch_for_host;
	rdrv->irq	= udc_irq;
	rdrv->suspend	= udc_suspend;
	rdrv->resume	= udc_resume;
	rdrv->name	= "gadget";
	ci->roles[CI_ROLE_GADGET] = rdrv;

	return udc_start(ci);
}<|MERGE_RESOLUTION|>--- conflicted
+++ resolved
@@ -858,13 +858,8 @@
 			else
 				*(u8 *)req->buf = 0;
 		} else {
-<<<<<<< HEAD
-			/* Assume that device is bus powered for now. */
-			*(u16 *)req->buf = ci->remote_wakeup << 1;
-=======
 			*(u16 *)req->buf = (ci->remote_wakeup << 1) |
 				ci->gadget.is_selfpowered;
->>>>>>> 9ea9577d
 		}
 	} else if ((setup->bRequestType & USB_RECIP_MASK) \
 		   == USB_RECIP_ENDPOINT) {
@@ -1173,165 +1168,6 @@
 }
 
 /**
- * isr_setup_packet_handler: setup packet handler
- * @ci: UDC descriptor
- *
- * This function handles setup packet 
- */
-static void isr_setup_packet_handler(struct ci_hdrc *ci)
-__releases(ci->lock)
-__acquires(ci->lock)
-{
-	struct ci_hw_ep *hwep = &ci->ci_hw_ep[0];
-	struct usb_ctrlrequest req;
-	int type, num, dir, err = -EINVAL;
-	u8 tmode = 0;
-
-	/*
-	 * Flush data and handshake transactions of previous
-	 * setup packet.
-	 */
-	_ep_nuke(ci->ep0out);
-	_ep_nuke(ci->ep0in);
-
-	/* read_setup_packet */
-	do {
-		hw_test_and_set_setup_guard(ci);
-		memcpy(&req, &hwep->qh.ptr->setup, sizeof(req));
-	} while (!hw_test_and_clear_setup_guard(ci));
-
-	type = req.bRequestType;
-
-	ci->ep0_dir = (type & USB_DIR_IN) ? TX : RX;
-
-	switch (req.bRequest) {
-	case USB_REQ_CLEAR_FEATURE:
-		if (type == (USB_DIR_OUT|USB_RECIP_ENDPOINT) &&
-				le16_to_cpu(req.wValue) ==
-				USB_ENDPOINT_HALT) {
-			if (req.wLength != 0)
-				break;
-			num  = le16_to_cpu(req.wIndex);
-			dir = num & USB_ENDPOINT_DIR_MASK;
-			num &= USB_ENDPOINT_NUMBER_MASK;
-			if (dir) /* TX */
-				num += ci->hw_ep_max / 2;
-			if (!ci->ci_hw_ep[num].wedge) {
-				spin_unlock(&ci->lock);
-				err = usb_ep_clear_halt(
-					&ci->ci_hw_ep[num].ep);
-				spin_lock(&ci->lock);
-				if (err)
-					break;
-			}
-			err = isr_setup_status_phase(ci);
-		} else if (type == (USB_DIR_OUT|USB_RECIP_DEVICE) &&
-				le16_to_cpu(req.wValue) ==
-				USB_DEVICE_REMOTE_WAKEUP) {
-			if (req.wLength != 0)
-				break;
-			ci->remote_wakeup = 0;
-			err = isr_setup_status_phase(ci);
-		} else {
-			goto delegate;
-		}
-		break;
-	case USB_REQ_GET_STATUS:
-		if (type != (USB_DIR_IN|USB_RECIP_DEVICE)   &&
-		    type != (USB_DIR_IN|USB_RECIP_ENDPOINT) &&
-		    type != (USB_DIR_IN|USB_RECIP_INTERFACE))
-			goto delegate;
-		if ((le16_to_cpu(req.wLength) != 2 &&
-			le16_to_cpu(req.wLength) != 1) ||
-				le16_to_cpu(req.wValue) != 0)
-			break;
-		err = isr_get_status_response(ci, &req);
-		break;
-	case USB_REQ_SET_ADDRESS:
-		if (type != (USB_DIR_OUT|USB_RECIP_DEVICE))
-			goto delegate;
-		if (le16_to_cpu(req.wLength) != 0 ||
-		    le16_to_cpu(req.wIndex)  != 0)
-			break;
-		ci->address = (u8)le16_to_cpu(req.wValue);
-		ci->setaddr = true;
-		err = isr_setup_status_phase(ci);
-		break;
-	case USB_REQ_SET_FEATURE:
-		if (type == (USB_DIR_OUT|USB_RECIP_ENDPOINT) &&
-				le16_to_cpu(req.wValue) ==
-				USB_ENDPOINT_HALT) {
-			if (req.wLength != 0)
-				break;
-			num  = le16_to_cpu(req.wIndex);
-			dir = num & USB_ENDPOINT_DIR_MASK;
-			num &= USB_ENDPOINT_NUMBER_MASK;
-			if (dir) /* TX */
-				num += ci->hw_ep_max / 2;
-
-			spin_unlock(&ci->lock);
-			err = usb_ep_set_halt(&ci->ci_hw_ep[num].ep);
-			spin_lock(&ci->lock);
-			if (!err)
-				isr_setup_status_phase(ci);
-		} else if (type == (USB_DIR_OUT|USB_RECIP_DEVICE)) {
-			if (req.wLength != 0)
-				break;
-			switch (le16_to_cpu(req.wValue)) {
-			case USB_DEVICE_REMOTE_WAKEUP:
-				ci->remote_wakeup = 1;
-				err = isr_setup_status_phase(ci);
-				break;
-			case USB_DEVICE_TEST_MODE:
-				tmode = le16_to_cpu(req.wIndex) >> 8;
-				switch (tmode) {
-				case TEST_J:
-				case TEST_K:
-				case TEST_SE0_NAK:
-				case TEST_PACKET:
-				case TEST_FORCE_EN:
-					ci->test_mode = tmode;
-					err = isr_setup_status_phase(
-							ci);
-					break;
-				default:
-					break;
-				}
-				break;
-			case USB_DEVICE_B_HNP_ENABLE:
-				if (ci_otg_is_fsm_mode(ci)) {
-					ci->gadget.b_hnp_enable = 1;
-					err = isr_setup_status_phase(
-							ci);
-				}
-				break;
-			default:
-				goto delegate;
-			}
-		} else {
-			goto delegate;
-		}
-		break;
-	default:
-delegate:
-		if (req.wLength == 0)   /* no data phase */
-			ci->ep0_dir = TX;
-
-		spin_unlock(&ci->lock);
-		err = ci->driver->setup(&ci->gadget, &req);
-		spin_lock(&ci->lock);
-		break;
-	}
-
-	if (err < 0) {
-		spin_unlock(&ci->lock);
-		if (usb_ep_set_halt(&hwep->ep))
-			dev_err(ci->dev, "error: ep_set_halt\n");
-		spin_lock(&ci->lock);
-	}
-}
-
-/**
  * isr_tr_complete_handler: transaction complete interrupt handler
  * @ci: UDC descriptor
  *
@@ -2052,10 +1888,6 @@
 	ci->gadget.ops          = &usb_gadget_ops;
 	ci->gadget.speed        = USB_SPEED_UNKNOWN;
 	ci->gadget.max_speed    = USB_SPEED_HIGH;
-<<<<<<< HEAD
-	ci->gadget.is_otg       = ci->is_otg ? 1 : 0;
-=======
->>>>>>> 9ea9577d
 	ci->gadget.name         = ci->platdata->name;
 	ci->gadget.otg_caps	= &ci->platdata->ci_otg_caps;
 
@@ -2125,17 +1957,10 @@
 int ci_usb_charger_connect(struct ci_hdrc *ci, int is_active)
 {
 	int ret = 0;
-<<<<<<< HEAD
 
 	if (is_active)
 		pm_runtime_get_sync(ci->dev);
 
-=======
-
-	if (is_active)
-		pm_runtime_get_sync(ci->dev);
-
->>>>>>> 9ea9577d
 	if (ci->platdata->notify_event) {
 		if (is_active)
 			hw_write(ci, OP_USBCMD, USBCMD_RS, 0);
@@ -2211,12 +2036,8 @@
 	 * (in otg fsm mode, means B_IDLE->A_IDLE) due to ID change.
 	 */
 	if (!ci_otg_is_fsm_mode(ci) ||
-<<<<<<< HEAD
-			ci->fsm.otg->state == OTG_STATE_B_IDLE)
-=======
 			ci->fsm.otg->state == OTG_STATE_B_IDLE ||
 			ci->fsm.otg->state == OTG_STATE_UNDEFINED)
->>>>>>> 9ea9577d
 		hw_write_otgsc(ci, OTGSC_BSVIE | OTGSC_BSVIS, OTGSC_BSVIS);
 }
 
