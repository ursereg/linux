// SPDX-License-Identifier: GPL-2.0
/*
 * udc.c - ChipIdea UDC driver
 *
 * Copyright (C) 2008 Chipidea - MIPS Technologies, Inc. All rights reserved.
 *
 * Author: David Lopo
 */

#include <linux/delay.h>
#include <linux/device.h>
#include <linux/dmapool.h>
#include <linux/err.h>
#include <linux/irqreturn.h>
#include <linux/kernel.h>
#include <linux/slab.h>
#include <linux/pm_runtime.h>
#include <linux/pinctrl/consumer.h>
#include <linux/usb/ch9.h>
#include <linux/usb/gadget.h>
#include <linux/usb/otg-fsm.h>
#include <linux/usb/chipidea.h>

#include "ci.h"
#include "udc.h"
#include "bits.h"
#include "otg.h"
#include "otg_fsm.h"
#include "trace.h"

/* control endpoint description */
static const struct usb_endpoint_descriptor
ctrl_endpt_out_desc = {
	.bLength         = USB_DT_ENDPOINT_SIZE,
	.bDescriptorType = USB_DT_ENDPOINT,

	.bEndpointAddress = USB_DIR_OUT,
	.bmAttributes    = USB_ENDPOINT_XFER_CONTROL,
	.wMaxPacketSize  = cpu_to_le16(CTRL_PAYLOAD_MAX),
};

static const struct usb_endpoint_descriptor
ctrl_endpt_in_desc = {
	.bLength         = USB_DT_ENDPOINT_SIZE,
	.bDescriptorType = USB_DT_ENDPOINT,

	.bEndpointAddress = USB_DIR_IN,
	.bmAttributes    = USB_ENDPOINT_XFER_CONTROL,
	.wMaxPacketSize  = cpu_to_le16(CTRL_PAYLOAD_MAX),
};

/**
 * hw_ep_bit: calculates the bit number
 * @num: endpoint number
 * @dir: endpoint direction
 *
 * This function returns bit number
 */
static inline int hw_ep_bit(int num, int dir)
{
	return num + ((dir == TX) ? 16 : 0);
}

static inline int ep_to_bit(struct ci_hdrc *ci, int n)
{
	int fill = 16 - ci->hw_ep_max / 2;

	if (n >= ci->hw_ep_max / 2)
		n += fill;

	return n;
}

/**
 * hw_device_state: enables/disables interrupts (execute without interruption)
 * @dma: 0 => disable, !0 => enable and set dma engine
 *
 * This function returns an error code
 */
static int hw_device_state(struct ci_hdrc *ci, u32 dma)
{
	if (dma) {
		hw_write(ci, OP_ENDPTLISTADDR, ~0, dma);
		/* interrupt, error, port change, reset, sleep/suspend */
		hw_write(ci, OP_USBINTR, ~0,
			     USBi_UI|USBi_UEI|USBi_PCI|USBi_URI|USBi_SLI);
	} else {
		hw_write(ci, OP_USBINTR, ~0, 0);
	}
	return 0;
}

/**
 * hw_ep_flush: flush endpoint fifo (execute without interruption)
 * @num: endpoint number
 * @dir: endpoint direction
 *
 * This function returns an error code
 */
static int hw_ep_flush(struct ci_hdrc *ci, int num, int dir)
{
	int n = hw_ep_bit(num, dir);

	do {
		/* flush any pending transfer */
		hw_write(ci, OP_ENDPTFLUSH, ~0, BIT(n));
		while (hw_read(ci, OP_ENDPTFLUSH, BIT(n)))
			cpu_relax();
	} while (hw_read(ci, OP_ENDPTSTAT, BIT(n)));

	return 0;
}

/**
 * hw_ep_disable: disables endpoint (execute without interruption)
 * @num: endpoint number
 * @dir: endpoint direction
 *
 * This function returns an error code
 */
static int hw_ep_disable(struct ci_hdrc *ci, int num, int dir)
{
	hw_write(ci, OP_ENDPTCTRL + num,
		 (dir == TX) ? ENDPTCTRL_TXE : ENDPTCTRL_RXE, 0);
	return 0;
}

/**
 * hw_ep_enable: enables endpoint (execute without interruption)
 * @num:  endpoint number
 * @dir:  endpoint direction
 * @type: endpoint type
 *
 * This function returns an error code
 */
static int hw_ep_enable(struct ci_hdrc *ci, int num, int dir, int type)
{
	u32 mask, data;

	if (dir == TX) {
		mask  = ENDPTCTRL_TXT;  /* type    */
		data  = type << __ffs(mask);

		mask |= ENDPTCTRL_TXS;  /* unstall */
		mask |= ENDPTCTRL_TXR;  /* reset data toggle */
		data |= ENDPTCTRL_TXR;
		mask |= ENDPTCTRL_TXE;  /* enable  */
		data |= ENDPTCTRL_TXE;
	} else {
		mask  = ENDPTCTRL_RXT;  /* type    */
		data  = type << __ffs(mask);

		mask |= ENDPTCTRL_RXS;  /* unstall */
		mask |= ENDPTCTRL_RXR;  /* reset data toggle */
		data |= ENDPTCTRL_RXR;
		mask |= ENDPTCTRL_RXE;  /* enable  */
		data |= ENDPTCTRL_RXE;
	}
	hw_write(ci, OP_ENDPTCTRL + num, mask, data);
	return 0;
}

/**
 * hw_ep_get_halt: return endpoint halt status
 * @num: endpoint number
 * @dir: endpoint direction
 *
 * This function returns 1 if endpoint halted
 */
static int hw_ep_get_halt(struct ci_hdrc *ci, int num, int dir)
{
	u32 mask = (dir == TX) ? ENDPTCTRL_TXS : ENDPTCTRL_RXS;

	return hw_read(ci, OP_ENDPTCTRL + num, mask) ? 1 : 0;
}

/**
 * hw_ep_prime: primes endpoint (execute without interruption)
 * @num:     endpoint number
 * @dir:     endpoint direction
 * @is_ctrl: true if control endpoint
 *
 * This function returns an error code
 */
static int hw_ep_prime(struct ci_hdrc *ci, int num, int dir, int is_ctrl)
{
	int n = hw_ep_bit(num, dir);

	/* Synchronize before ep prime */
	wmb();

	if (is_ctrl && dir == RX && hw_read(ci, OP_ENDPTSETUPSTAT, BIT(num)))
		return -EAGAIN;

	hw_write(ci, OP_ENDPTPRIME, ~0, BIT(n));

	while (hw_read(ci, OP_ENDPTPRIME, BIT(n)))
		cpu_relax();
	if (is_ctrl && dir == RX && hw_read(ci, OP_ENDPTSETUPSTAT, BIT(num)))
		return -EAGAIN;

	/* status shoult be tested according with manual but it doesn't work */
	return 0;
}

/**
 * hw_ep_set_halt: configures ep halt & resets data toggle after clear (execute
 *                 without interruption)
 * @num:   endpoint number
 * @dir:   endpoint direction
 * @value: true => stall, false => unstall
 *
 * This function returns an error code
 */
static int hw_ep_set_halt(struct ci_hdrc *ci, int num, int dir, int value)
{
	if (value != 0 && value != 1)
		return -EINVAL;

	do {
		enum ci_hw_regs reg = OP_ENDPTCTRL + num;
		u32 mask_xs = (dir == TX) ? ENDPTCTRL_TXS : ENDPTCTRL_RXS;
		u32 mask_xr = (dir == TX) ? ENDPTCTRL_TXR : ENDPTCTRL_RXR;

		/* data toggle - reserved for EP0 but it's in ESS */
		hw_write(ci, reg, mask_xs|mask_xr,
			  value ? mask_xs : mask_xr);
	} while (value != hw_ep_get_halt(ci, num, dir));

	return 0;
}

/**
 * hw_is_port_high_speed: test if port is high speed
 *
 * This function returns true if high speed port
 */
static int hw_port_is_high_speed(struct ci_hdrc *ci)
{
	return ci->hw_bank.lpm ? hw_read(ci, OP_DEVLC, DEVLC_PSPD) :
		hw_read(ci, OP_PORTSC, PORTSC_HSP);
}

/**
 * hw_test_and_clear_complete: test & clear complete status (execute without
 *                             interruption)
 * @n: endpoint number
 *
 * This function returns complete status
 */
static int hw_test_and_clear_complete(struct ci_hdrc *ci, int n)
{
	n = ep_to_bit(ci, n);
	return hw_test_and_clear(ci, OP_ENDPTCOMPLETE, BIT(n));
}

/**
 * hw_test_and_clear_intr_active: test & clear active interrupts (execute
 *                                without interruption)
 *
 * This function returns active interrutps
 */
static u32 hw_test_and_clear_intr_active(struct ci_hdrc *ci)
{
	u32 reg = hw_read_intr_status(ci) & hw_read_intr_enable(ci);

	hw_write(ci, OP_USBSTS, ~0, reg);
	return reg;
}

/**
 * hw_test_and_clear_setup_guard: test & clear setup guard (execute without
 *                                interruption)
 *
 * This function returns guard value
 */
static int hw_test_and_clear_setup_guard(struct ci_hdrc *ci)
{
	return hw_test_and_write(ci, OP_USBCMD, USBCMD_SUTW, 0);
}

/**
 * hw_test_and_set_setup_guard: test & set setup guard (execute without
 *                              interruption)
 *
 * This function returns guard value
 */
static int hw_test_and_set_setup_guard(struct ci_hdrc *ci)
{
	return hw_test_and_write(ci, OP_USBCMD, USBCMD_SUTW, USBCMD_SUTW);
}

/**
 * hw_usb_set_address: configures USB address (execute without interruption)
 * @value: new USB address
 *
 * This function explicitly sets the address, without the "USBADRA" (advance)
 * feature, which is not supported by older versions of the controller.
 */
static void hw_usb_set_address(struct ci_hdrc *ci, u8 value)
{
	hw_write(ci, OP_DEVICEADDR, DEVICEADDR_USBADR,
		 value << __ffs(DEVICEADDR_USBADR));
}

/**
 * hw_usb_reset: restart device after a bus reset (execute without
 *               interruption)
 *
 * This function returns an error code
 */
static int hw_usb_reset(struct ci_hdrc *ci)
{
	hw_usb_set_address(ci, 0);

	/* ESS flushes only at end?!? */
	hw_write(ci, OP_ENDPTFLUSH,    ~0, ~0);

	/* clear setup token semaphores */
	hw_write(ci, OP_ENDPTSETUPSTAT, 0,  0);

	/* clear complete status */
	hw_write(ci, OP_ENDPTCOMPLETE,  0,  0);

	/* wait until all bits cleared */
	while (hw_read(ci, OP_ENDPTPRIME, ~0))
		udelay(10);             /* not RTOS friendly */

	/* reset all endpoints ? */

	/* reset internal status and wait for further instructions
	   no need to verify the port reset status (ESS does it) */

	return 0;
}

/******************************************************************************
 * UTIL block
 *****************************************************************************/

static int add_td_to_list(struct ci_hw_ep *hwep, struct ci_hw_req *hwreq,
			unsigned int length, struct scatterlist *s)
{
	int i;
	u32 temp;
	struct td_node *lastnode, *node = kzalloc(sizeof(struct td_node),
						  GFP_ATOMIC);

	if (node == NULL)
		return -ENOMEM;

	node->ptr = dma_pool_zalloc(hwep->td_pool, GFP_ATOMIC, &node->dma);
	if (node->ptr == NULL) {
		kfree(node);
		return -ENOMEM;
	}

	node->ptr->token = cpu_to_le32(length << __ffs(TD_TOTAL_BYTES));
	node->ptr->token &= cpu_to_le32(TD_TOTAL_BYTES);
	node->ptr->token |= cpu_to_le32(TD_STATUS_ACTIVE);
	if (hwep->type == USB_ENDPOINT_XFER_ISOC && hwep->dir == TX) {
		u32 mul = hwreq->req.length / hwep->ep.maxpacket;

		if (hwreq->req.length == 0
				|| hwreq->req.length % hwep->ep.maxpacket)
			mul++;
		node->ptr->token |= cpu_to_le32(mul << __ffs(TD_MULTO));
	}

	if (s) {
		temp = (u32) (sg_dma_address(s) + hwreq->req.actual);
		node->td_remaining_size = CI_MAX_BUF_SIZE - length;
	} else {
		temp = (u32) (hwreq->req.dma + hwreq->req.actual);
	}

	if (length) {
		node->ptr->page[0] = cpu_to_le32(temp);
		for (i = 1; i < TD_PAGE_COUNT; i++) {
			u32 page = temp + i * CI_HDRC_PAGE_SIZE;
			page &= ~TD_RESERVED_MASK;
			node->ptr->page[i] = cpu_to_le32(page);
		}
	}

	hwreq->req.actual += length;

	if (!list_empty(&hwreq->tds)) {
		/* get the last entry */
		lastnode = list_entry(hwreq->tds.prev,
				struct td_node, td);
		lastnode->ptr->next = cpu_to_le32(node->dma);
	}

	INIT_LIST_HEAD(&node->td);
	list_add_tail(&node->td, &hwreq->tds);

	return 0;
}

/**
 * _usb_addr: calculates endpoint address from direction & number
 * @ep:  endpoint
 */
static inline u8 _usb_addr(struct ci_hw_ep *ep)
{
	return ((ep->dir == TX) ? USB_ENDPOINT_DIR_MASK : 0) | ep->num;
}

static int prepare_td_for_non_sg(struct ci_hw_ep *hwep,
		struct ci_hw_req *hwreq)
{
	unsigned int rest = hwreq->req.length;
	int pages = TD_PAGE_COUNT;
	int ret = 0;

	if (rest == 0) {
		ret = add_td_to_list(hwep, hwreq, 0, NULL);
		if (ret < 0)
			return ret;
	}

	/*
	 * The first buffer could be not page aligned.
	 * In that case we have to span into one extra td.
	 */
	if (hwreq->req.dma % PAGE_SIZE)
		pages--;

	while (rest > 0) {
		unsigned int count = min(hwreq->req.length - hwreq->req.actual,
			(unsigned int)(pages * CI_HDRC_PAGE_SIZE));

		ret = add_td_to_list(hwep, hwreq, count, NULL);
		if (ret < 0)
			return ret;

		rest -= count;
	}

	if (hwreq->req.zero && hwreq->req.length && hwep->dir == TX
	    && (hwreq->req.length % hwep->ep.maxpacket == 0)) {
		ret = add_td_to_list(hwep, hwreq, 0, NULL);
		if (ret < 0)
			return ret;
	}

	return ret;
}

static int prepare_td_per_sg(struct ci_hw_ep *hwep, struct ci_hw_req *hwreq,
		struct scatterlist *s)
{
	unsigned int rest = sg_dma_len(s);
	int ret = 0;

	hwreq->req.actual = 0;
	while (rest > 0) {
		unsigned int count = min_t(unsigned int, rest,
				CI_MAX_BUF_SIZE);

		ret = add_td_to_list(hwep, hwreq, count, s);
		if (ret < 0)
			return ret;

		rest -= count;
	}

	return ret;
}

static void ci_add_buffer_entry(struct td_node *node, struct scatterlist *s)
{
	int empty_td_slot_index = (CI_MAX_BUF_SIZE - node->td_remaining_size)
			/ CI_HDRC_PAGE_SIZE;
	int i;

	node->ptr->token +=
		cpu_to_le32(sg_dma_len(s) << __ffs(TD_TOTAL_BYTES));

	for (i = empty_td_slot_index; i < TD_PAGE_COUNT; i++) {
		u32 page = (u32) sg_dma_address(s) +
			(i - empty_td_slot_index) * CI_HDRC_PAGE_SIZE;

		page &= ~TD_RESERVED_MASK;
		node->ptr->page[i] = cpu_to_le32(page);
	}
}

static int prepare_td_for_sg(struct ci_hw_ep *hwep, struct ci_hw_req *hwreq)
{
	struct usb_request *req = &hwreq->req;
	struct scatterlist *s = req->sg;
	int ret = 0, i = 0;
	struct td_node *node = NULL;

	if (!s || req->zero || req->length == 0) {
		dev_err(hwep->ci->dev, "not supported operation for sg\n");
		return -EINVAL;
	}

	while (i++ < req->num_mapped_sgs) {
		if (sg_dma_address(s) % PAGE_SIZE) {
			dev_err(hwep->ci->dev, "not page aligned sg buffer\n");
			return -EINVAL;
		}

		if (node && (node->td_remaining_size >= sg_dma_len(s))) {
			ci_add_buffer_entry(node, s);
			node->td_remaining_size -= sg_dma_len(s);
		} else {
			ret = prepare_td_per_sg(hwep, hwreq, s);
			if (ret)
				return ret;

			node = list_entry(hwreq->tds.prev,
				struct td_node, td);
		}

		s = sg_next(s);
	}

	return ret;
}

/**
 * _hardware_enqueue: configures a request at hardware level
 * @hwep:   endpoint
 * @hwreq:  request
 *
 * This function returns an error code
 */
static int _hardware_enqueue(struct ci_hw_ep *hwep, struct ci_hw_req *hwreq)
{
	struct ci_hdrc *ci = hwep->ci;
	int ret = 0;
	struct td_node *firstnode, *lastnode;

	/* don't queue twice */
	if (hwreq->req.status == -EALREADY)
		return -EALREADY;

	hwreq->req.status = -EALREADY;

	ret = usb_gadget_map_request_by_dev(ci->dev->parent,
					    &hwreq->req, hwep->dir);
	if (ret)
		return ret;

	if (hwreq->req.num_mapped_sgs)
		ret = prepare_td_for_sg(hwep, hwreq);
	else
		ret = prepare_td_for_non_sg(hwep, hwreq);

	if (ret)
		return ret;

	lastnode = list_entry(hwreq->tds.prev,
		struct td_node, td);

	lastnode->ptr->next = cpu_to_le32(TD_TERMINATE);
	if (!hwreq->req.no_interrupt)
		lastnode->ptr->token |= cpu_to_le32(TD_IOC);

	list_for_each_entry_safe(firstnode, lastnode, &hwreq->tds, td)
		trace_ci_prepare_td(hwep, hwreq, firstnode);

	firstnode = list_first_entry(&hwreq->tds, struct td_node, td);

	wmb();

	hwreq->req.actual = 0;
	if (!list_empty(&hwep->qh.queue)) {
		struct ci_hw_req *hwreqprev;
		int n = hw_ep_bit(hwep->num, hwep->dir);
		int tmp_stat;
		struct td_node *prevlastnode;
		u32 next = firstnode->dma & TD_ADDR_MASK;

		hwreqprev = list_entry(hwep->qh.queue.prev,
				struct ci_hw_req, queue);
		prevlastnode = list_entry(hwreqprev->tds.prev,
				struct td_node, td);

		prevlastnode->ptr->next = cpu_to_le32(next);
		wmb();
		if (hw_read(ci, OP_ENDPTPRIME, BIT(n)))
			goto done;
		do {
			hw_write(ci, OP_USBCMD, USBCMD_ATDTW, USBCMD_ATDTW);
			tmp_stat = hw_read(ci, OP_ENDPTSTAT, BIT(n));
		} while (!hw_read(ci, OP_USBCMD, USBCMD_ATDTW));
		hw_write(ci, OP_USBCMD, USBCMD_ATDTW, 0);
		if (tmp_stat)
			goto done;
	}

	/*  QH configuration */
	hwep->qh.ptr->td.next = cpu_to_le32(firstnode->dma);
	hwep->qh.ptr->td.token &=
		cpu_to_le32(~(TD_STATUS_HALTED|TD_STATUS_ACTIVE));

	if (hwep->type == USB_ENDPOINT_XFER_ISOC && hwep->dir == RX) {
		u32 mul = hwreq->req.length / hwep->ep.maxpacket;

		if (hwreq->req.length == 0
				|| hwreq->req.length % hwep->ep.maxpacket)
			mul++;
		hwep->qh.ptr->cap |= cpu_to_le32(mul << __ffs(QH_MULT));
	}

	ret = hw_ep_prime(ci, hwep->num, hwep->dir,
			   hwep->type == USB_ENDPOINT_XFER_CONTROL);
done:
	return ret;
}

/*
 * free_pending_td: remove a pending request for the endpoint
 * @hwep: endpoint
 */
static void free_pending_td(struct ci_hw_ep *hwep)
{
	struct td_node *pending = hwep->pending_td;

	dma_pool_free(hwep->td_pool, pending->ptr, pending->dma);
	hwep->pending_td = NULL;
	kfree(pending);
}

static int reprime_dtd(struct ci_hdrc *ci, struct ci_hw_ep *hwep,
					   struct td_node *node)
{
	hwep->qh.ptr->td.next = cpu_to_le32(node->dma);
	hwep->qh.ptr->td.token &=
		cpu_to_le32(~(TD_STATUS_HALTED | TD_STATUS_ACTIVE));

	return hw_ep_prime(ci, hwep->num, hwep->dir,
				hwep->type == USB_ENDPOINT_XFER_CONTROL);
}

/**
 * _hardware_dequeue: handles a request at hardware level
 * @gadget: gadget
 * @hwep:   endpoint
 *
 * This function returns an error code
 */
static int _hardware_dequeue(struct ci_hw_ep *hwep, struct ci_hw_req *hwreq)
{
	u32 tmptoken;
	struct td_node *node, *tmpnode;
	unsigned remaining_length;
	unsigned actual = hwreq->req.length;
	struct ci_hdrc *ci = hwep->ci;

	if (hwreq->req.status != -EALREADY)
		return -EINVAL;

	hwreq->req.status = 0;

	list_for_each_entry_safe(node, tmpnode, &hwreq->tds, td) {
		tmptoken = le32_to_cpu(node->ptr->token);
		trace_ci_complete_td(hwep, hwreq, node);
		if ((TD_STATUS_ACTIVE & tmptoken) != 0) {
			int n = hw_ep_bit(hwep->num, hwep->dir);

			if (ci->rev == CI_REVISION_24)
				if (!hw_read(ci, OP_ENDPTSTAT, BIT(n)))
					reprime_dtd(ci, hwep, node);
			hwreq->req.status = -EALREADY;
			return -EBUSY;
		}

		remaining_length = (tmptoken & TD_TOTAL_BYTES);
		remaining_length >>= __ffs(TD_TOTAL_BYTES);
		actual -= remaining_length;

		hwreq->req.status = tmptoken & TD_STATUS;
		if ((TD_STATUS_HALTED & hwreq->req.status)) {
			hwreq->req.status = -EPIPE;
			break;
		} else if ((TD_STATUS_DT_ERR & hwreq->req.status)) {
			hwreq->req.status = -EPROTO;
			break;
		} else if ((TD_STATUS_TR_ERR & hwreq->req.status)) {
			hwreq->req.status = -EILSEQ;
			break;
		}

		if (remaining_length) {
			if (hwep->dir == TX) {
				hwreq->req.status = -EPROTO;
				break;
			}
		}
		/*
		 * As the hardware could still address the freed td
		 * which will run the udc unusable, the cleanup of the
		 * td has to be delayed by one.
		 */
		if (hwep->pending_td)
			free_pending_td(hwep);

		hwep->pending_td = node;
		list_del_init(&node->td);
	}

	usb_gadget_unmap_request_by_dev(hwep->ci->dev->parent,
					&hwreq->req, hwep->dir);

	hwreq->req.actual += actual;

	if (hwreq->req.status)
		return hwreq->req.status;

	return hwreq->req.actual;
}

/**
 * _ep_nuke: dequeues all endpoint requests
 * @hwep: endpoint
 *
 * This function returns an error code
 * Caller must hold lock
 */
static int _ep_nuke(struct ci_hw_ep *hwep)
__releases(hwep->lock)
__acquires(hwep->lock)
{
	struct td_node *node, *tmpnode;
	if (hwep == NULL)
		return -EINVAL;

	hw_ep_flush(hwep->ci, hwep->num, hwep->dir);

	while (!list_empty(&hwep->qh.queue)) {

		/* pop oldest request */
		struct ci_hw_req *hwreq = list_entry(hwep->qh.queue.next,
						     struct ci_hw_req, queue);

		list_for_each_entry_safe(node, tmpnode, &hwreq->tds, td) {
			dma_pool_free(hwep->td_pool, node->ptr, node->dma);
			list_del_init(&node->td);
			node->ptr = NULL;
			kfree(node);
		}

		list_del_init(&hwreq->queue);
		hwreq->req.status = -ESHUTDOWN;

		if (hwreq->req.complete != NULL) {
			spin_unlock(hwep->lock);
			usb_gadget_giveback_request(&hwep->ep, &hwreq->req);
			spin_lock(hwep->lock);
		}
	}

	if (hwep->pending_td)
		free_pending_td(hwep);

	return 0;
}

static int _ep_set_halt(struct usb_ep *ep, int value, bool check_transfer)
{
	struct ci_hw_ep *hwep = container_of(ep, struct ci_hw_ep, ep);
	int direction, retval = 0;
	unsigned long flags;

	if (ep == NULL || hwep->ep.desc == NULL)
		return -EINVAL;

	if (usb_endpoint_xfer_isoc(hwep->ep.desc))
		return -EOPNOTSUPP;

	spin_lock_irqsave(hwep->lock, flags);

	if (value && hwep->dir == TX && check_transfer &&
		!list_empty(&hwep->qh.queue) &&
			!usb_endpoint_xfer_control(hwep->ep.desc)) {
		spin_unlock_irqrestore(hwep->lock, flags);
		return -EAGAIN;
	}

	direction = hwep->dir;
	do {
		retval |= hw_ep_set_halt(hwep->ci, hwep->num, hwep->dir, value);

		if (!value)
			hwep->wedge = 0;

		if (hwep->type == USB_ENDPOINT_XFER_CONTROL)
			hwep->dir = (hwep->dir == TX) ? RX : TX;

	} while (hwep->dir != direction);

	spin_unlock_irqrestore(hwep->lock, flags);
	return retval;
}


/**
 * _gadget_stop_activity: stops all USB activity, flushes & disables all endpts
 * @gadget: gadget
 *
 * This function returns an error code
 */
static int _gadget_stop_activity(struct usb_gadget *gadget)
{
	struct usb_ep *ep;
	struct ci_hdrc    *ci = container_of(gadget, struct ci_hdrc, gadget);
	unsigned long flags;

	/* flush all endpoints */
	gadget_for_each_ep(ep, gadget) {
		usb_ep_fifo_flush(ep);
	}
	usb_ep_fifo_flush(&ci->ep0out->ep);
	usb_ep_fifo_flush(&ci->ep0in->ep);

	/* make sure to disable all endpoints */
	gadget_for_each_ep(ep, gadget) {
		usb_ep_disable(ep);
	}

	if (ci->status != NULL) {
		usb_ep_free_request(&ci->ep0in->ep, ci->status);
		ci->status = NULL;
	}

	spin_lock_irqsave(&ci->lock, flags);
	ci->gadget.speed = USB_SPEED_UNKNOWN;
	ci->remote_wakeup = 0;
	ci->suspended = 0;
	spin_unlock_irqrestore(&ci->lock, flags);

	return 0;
}

/******************************************************************************
 * ISR block
 *****************************************************************************/
/**
 * isr_reset_handler: USB reset interrupt handler
 * @ci: UDC device
 *
 * This function resets USB engine after a bus reset occurred
 */
static void isr_reset_handler(struct ci_hdrc *ci)
__releases(ci->lock)
__acquires(ci->lock)
{
	int retval;

	spin_unlock(&ci->lock);
	if (ci->gadget.speed != USB_SPEED_UNKNOWN)
		usb_gadget_udc_reset(&ci->gadget, ci->driver);

	retval = _gadget_stop_activity(&ci->gadget);
	if (retval)
		goto done;

	retval = hw_usb_reset(ci);
	if (retval)
		goto done;

	ci->status = usb_ep_alloc_request(&ci->ep0in->ep, GFP_ATOMIC);
	if (ci->status == NULL)
		retval = -ENOMEM;

done:
	spin_lock(&ci->lock);

	if (retval)
		dev_err(ci->dev, "error: %i\n", retval);
}

/**
 * isr_get_status_complete: get_status request complete function
 * @ep:  endpoint
 * @req: request handled
 *
 * Caller must release lock
 */
static void isr_get_status_complete(struct usb_ep *ep, struct usb_request *req)
{
	if (ep == NULL || req == NULL)
		return;

	kfree(req->buf);
	usb_ep_free_request(ep, req);
}

/**
 * _ep_queue: queues (submits) an I/O request to an endpoint
 * @ep:        endpoint
 * @req:       request
 * @gfp_flags: GFP flags (not used)
 *
 * Caller must hold lock
 * This function returns an error code
 */
static int _ep_queue(struct usb_ep *ep, struct usb_request *req,
		    gfp_t __maybe_unused gfp_flags)
{
	struct ci_hw_ep  *hwep  = container_of(ep,  struct ci_hw_ep, ep);
	struct ci_hw_req *hwreq = container_of(req, struct ci_hw_req, req);
	struct ci_hdrc *ci = hwep->ci;
	int retval = 0;

	if (ep == NULL || req == NULL || hwep->ep.desc == NULL)
		return -EINVAL;

	if (hwep->type == USB_ENDPOINT_XFER_CONTROL) {
		if (req->length)
			hwep = (ci->ep0_dir == RX) ?
			       ci->ep0out : ci->ep0in;
		if (!list_empty(&hwep->qh.queue)) {
			_ep_nuke(hwep);
			dev_warn(hwep->ci->dev, "endpoint ctrl %X nuked\n",
				 _usb_addr(hwep));
		}
	}

	if (usb_endpoint_xfer_isoc(hwep->ep.desc) &&
	    hwreq->req.length > hwep->ep.mult * hwep->ep.maxpacket) {
		dev_err(hwep->ci->dev, "request length too big for isochronous\n");
		return -EMSGSIZE;
	}

	/* first nuke then test link, e.g. previous status has not sent */
	if (!list_empty(&hwreq->queue)) {
		dev_err(hwep->ci->dev, "request already in queue\n");
		return -EBUSY;
	}

	/* push request */
	hwreq->req.status = -EINPROGRESS;
	hwreq->req.actual = 0;

	retval = _hardware_enqueue(hwep, hwreq);

	if (retval == -EALREADY)
		retval = 0;
	if (!retval)
		list_add_tail(&hwreq->queue, &hwep->qh.queue);

	return retval;
}

/**
 * isr_get_status_response: get_status request response
 * @ci: ci struct
 * @setup: setup request packet
 *
 * This function returns an error code
 */
static int isr_get_status_response(struct ci_hdrc *ci,
				   struct usb_ctrlrequest *setup)
__releases(hwep->lock)
__acquires(hwep->lock)
{
	struct ci_hw_ep *hwep = ci->ep0in;
	struct usb_request *req = NULL;
	gfp_t gfp_flags = GFP_ATOMIC;
	int dir, num, retval;

	if (hwep == NULL || setup == NULL)
		return -EINVAL;

	spin_unlock(hwep->lock);
	req = usb_ep_alloc_request(&hwep->ep, gfp_flags);
	spin_lock(hwep->lock);
	if (req == NULL)
		return -ENOMEM;

	req->complete = isr_get_status_complete;
	req->length   = 2;
	req->buf      = kzalloc(req->length, gfp_flags);
	if (req->buf == NULL) {
		retval = -ENOMEM;
		goto err_free_req;
	}

	if ((setup->bRequestType & USB_RECIP_MASK) == USB_RECIP_DEVICE) {
		*(u16 *)req->buf = (ci->remote_wakeup << 1) |
			ci->gadget.is_selfpowered;
	} else if ((setup->bRequestType & USB_RECIP_MASK) \
		   == USB_RECIP_ENDPOINT) {
		dir = (le16_to_cpu(setup->wIndex) & USB_ENDPOINT_DIR_MASK) ?
			TX : RX;
		num =  le16_to_cpu(setup->wIndex) & USB_ENDPOINT_NUMBER_MASK;
		*(u16 *)req->buf = hw_ep_get_halt(ci, num, dir);
	}
	/* else do nothing; reserved for future use */

	retval = _ep_queue(&hwep->ep, req, gfp_flags);
	if (retval)
		goto err_free_buf;

	return 0;

 err_free_buf:
	kfree(req->buf);
 err_free_req:
	spin_unlock(hwep->lock);
	usb_ep_free_request(&hwep->ep, req);
	spin_lock(hwep->lock);
	return retval;
}

/**
 * isr_setup_status_complete: setup_status request complete function
 * @ep:  endpoint
 * @req: request handled
 *
 * Caller must release lock. Put the port in test mode if test mode
 * feature is selected.
 */
static void
isr_setup_status_complete(struct usb_ep *ep, struct usb_request *req)
{
	struct ci_hdrc *ci = req->context;
	unsigned long flags;

	if (ci->setaddr) {
		hw_usb_set_address(ci, ci->address);
		ci->setaddr = false;
		if (ci->address)
			usb_gadget_set_state(&ci->gadget, USB_STATE_ADDRESS);
	}

	spin_lock_irqsave(&ci->lock, flags);
	if (ci->test_mode)
		hw_port_test_set(ci, ci->test_mode);
	spin_unlock_irqrestore(&ci->lock, flags);
}

/**
 * isr_setup_status_phase: queues the status phase of a setup transation
 * @ci: ci struct
 *
 * This function returns an error code
 */
static int isr_setup_status_phase(struct ci_hdrc *ci)
{
	struct ci_hw_ep *hwep;

	/*
	 * Unexpected USB controller behavior, caused by bad signal integrity
	 * or ground reference problems, can lead to isr_setup_status_phase
	 * being called with ci->status equal to NULL.
	 * If this situation occurs, you should review your USB hardware design.
	 */
	if (WARN_ON_ONCE(!ci->status))
		return -EPIPE;

	hwep = (ci->ep0_dir == TX) ? ci->ep0out : ci->ep0in;
	ci->status->context = ci;
	ci->status->complete = isr_setup_status_complete;

	return _ep_queue(&hwep->ep, ci->status, GFP_ATOMIC);
}

/**
 * isr_tr_complete_low: transaction complete low level handler
 * @hwep: endpoint
 *
 * This function returns an error code
 * Caller must hold lock
 */
static int isr_tr_complete_low(struct ci_hw_ep *hwep)
__releases(hwep->lock)
__acquires(hwep->lock)
{
	struct ci_hw_req *hwreq, *hwreqtemp;
	struct ci_hw_ep *hweptemp = hwep;
	int retval = 0;

	list_for_each_entry_safe(hwreq, hwreqtemp, &hwep->qh.queue,
			queue) {
		retval = _hardware_dequeue(hwep, hwreq);
		if (retval < 0)
			break;
		list_del_init(&hwreq->queue);
		if (hwreq->req.complete != NULL) {
			spin_unlock(hwep->lock);
			if ((hwep->type == USB_ENDPOINT_XFER_CONTROL) &&
					hwreq->req.length)
				hweptemp = hwep->ci->ep0in;
			usb_gadget_giveback_request(&hweptemp->ep, &hwreq->req);
			spin_lock(hwep->lock);
		}
	}

	if (retval == -EBUSY)
		retval = 0;

	return retval;
}

static int otg_a_alt_hnp_support(struct ci_hdrc *ci)
{
	dev_warn(&ci->gadget.dev,
		"connect the device to an alternate port if you want HNP\n");
	return isr_setup_status_phase(ci);
}

/**
 * isr_setup_packet_handler: setup packet handler
 * @ci: UDC descriptor
 *
 * This function handles setup packet 
 */
static void isr_setup_packet_handler(struct ci_hdrc *ci)
__releases(ci->lock)
__acquires(ci->lock)
{
	struct ci_hw_ep *hwep = &ci->ci_hw_ep[0];
	struct usb_ctrlrequest req;
	int type, num, dir, err = -EINVAL;
	u8 tmode = 0;

	/*
	 * Flush data and handshake transactions of previous
	 * setup packet.
	 */
	_ep_nuke(ci->ep0out);
	_ep_nuke(ci->ep0in);

	/* read_setup_packet */
	do {
		hw_test_and_set_setup_guard(ci);
		memcpy(&req, &hwep->qh.ptr->setup, sizeof(req));
	} while (!hw_test_and_clear_setup_guard(ci));

	type = req.bRequestType;

	ci->ep0_dir = (type & USB_DIR_IN) ? TX : RX;

	switch (req.bRequest) {
	case USB_REQ_CLEAR_FEATURE:
		if (type == (USB_DIR_OUT|USB_RECIP_ENDPOINT) &&
				le16_to_cpu(req.wValue) ==
				USB_ENDPOINT_HALT) {
			if (req.wLength != 0)
				break;
			num  = le16_to_cpu(req.wIndex);
			dir = (num & USB_ENDPOINT_DIR_MASK) ? TX : RX;
			num &= USB_ENDPOINT_NUMBER_MASK;
			if (dir == TX)
				num += ci->hw_ep_max / 2;
			if (!ci->ci_hw_ep[num].wedge) {
				spin_unlock(&ci->lock);
				err = usb_ep_clear_halt(
					&ci->ci_hw_ep[num].ep);
				spin_lock(&ci->lock);
				if (err)
					break;
			}
			err = isr_setup_status_phase(ci);
		} else if (type == (USB_DIR_OUT|USB_RECIP_DEVICE) &&
				le16_to_cpu(req.wValue) ==
				USB_DEVICE_REMOTE_WAKEUP) {
			if (req.wLength != 0)
				break;
			ci->remote_wakeup = 0;
			err = isr_setup_status_phase(ci);
		} else {
			goto delegate;
		}
		break;
	case USB_REQ_GET_STATUS:
		if ((type != (USB_DIR_IN|USB_RECIP_DEVICE) ||
			le16_to_cpu(req.wIndex) == OTG_STS_SELECTOR) &&
		    type != (USB_DIR_IN|USB_RECIP_ENDPOINT) &&
		    type != (USB_DIR_IN|USB_RECIP_INTERFACE))
			goto delegate;
		if (le16_to_cpu(req.wLength) != 2 ||
		    le16_to_cpu(req.wValue)  != 0)
			break;
		err = isr_get_status_response(ci, &req);
		break;
	case USB_REQ_SET_ADDRESS:
		if (type != (USB_DIR_OUT|USB_RECIP_DEVICE))
			goto delegate;
		if (le16_to_cpu(req.wLength) != 0 ||
		    le16_to_cpu(req.wIndex)  != 0)
			break;
		ci->address = (u8)le16_to_cpu(req.wValue);
		ci->setaddr = true;
		err = isr_setup_status_phase(ci);
		break;
	case USB_REQ_SET_FEATURE:
		if (type == (USB_DIR_OUT|USB_RECIP_ENDPOINT) &&
				le16_to_cpu(req.wValue) ==
				USB_ENDPOINT_HALT) {
			if (req.wLength != 0)
				break;
			num  = le16_to_cpu(req.wIndex);
			dir = (num & USB_ENDPOINT_DIR_MASK) ? TX : RX;
			num &= USB_ENDPOINT_NUMBER_MASK;
			if (dir == TX)
				num += ci->hw_ep_max / 2;

			spin_unlock(&ci->lock);
			err = _ep_set_halt(&ci->ci_hw_ep[num].ep, 1, false);
			spin_lock(&ci->lock);
			if (!err)
				isr_setup_status_phase(ci);
		} else if (type == (USB_DIR_OUT|USB_RECIP_DEVICE)) {
			if (req.wLength != 0)
				break;
			switch (le16_to_cpu(req.wValue)) {
			case USB_DEVICE_REMOTE_WAKEUP:
				ci->remote_wakeup = 1;
				err = isr_setup_status_phase(ci);
				break;
			case USB_DEVICE_TEST_MODE:
				tmode = le16_to_cpu(req.wIndex) >> 8;
				switch (tmode) {
				case TEST_J:
				case TEST_K:
				case TEST_SE0_NAK:
				case TEST_PACKET:
				case TEST_FORCE_EN:
					ci->test_mode = tmode;
					err = isr_setup_status_phase(
							ci);
					break;
				default:
					break;
				}
				break;
			case USB_DEVICE_B_HNP_ENABLE:
				if (ci_otg_is_fsm_mode(ci)) {
					ci->gadget.b_hnp_enable = 1;
					err = isr_setup_status_phase(
							ci);
				}
				break;
			case USB_DEVICE_A_ALT_HNP_SUPPORT:
				if (ci_otg_is_fsm_mode(ci))
					err = otg_a_alt_hnp_support(ci);
				break;
			case USB_DEVICE_A_HNP_SUPPORT:
				if (ci_otg_is_fsm_mode(ci)) {
					ci->gadget.a_hnp_support = 1;
					err = isr_setup_status_phase(
							ci);
				}
				break;
			default:
				goto delegate;
			}
		} else {
			goto delegate;
		}
		break;
	default:
delegate:
		if (req.wLength == 0)   /* no data phase */
			ci->ep0_dir = TX;

		spin_unlock(&ci->lock);
		err = ci->driver->setup(&ci->gadget, &req);
		spin_lock(&ci->lock);
		break;
	}

	if (err < 0) {
		spin_unlock(&ci->lock);
		if (_ep_set_halt(&hwep->ep, 1, false))
			dev_err(ci->dev, "error: _ep_set_halt\n");
		spin_lock(&ci->lock);
	}
}

/**
 * isr_tr_complete_handler: transaction complete interrupt handler
 * @ci: UDC descriptor
 *
 * This function handles traffic events
 */
static void isr_tr_complete_handler(struct ci_hdrc *ci)
__releases(ci->lock)
__acquires(ci->lock)
{
	unsigned i;
	int err;

	for (i = 0; i < ci->hw_ep_max; i++) {
		struct ci_hw_ep *hwep  = &ci->ci_hw_ep[i];

		if (hwep->ep.desc == NULL)
			continue;   /* not configured */

		if (hw_test_and_clear_complete(ci, i)) {
			err = isr_tr_complete_low(hwep);
			if (hwep->type == USB_ENDPOINT_XFER_CONTROL) {
				if (err > 0)   /* needs status phase */
					err = isr_setup_status_phase(ci);
				if (err < 0) {
					spin_unlock(&ci->lock);
					if (_ep_set_halt(&hwep->ep, 1, false))
						dev_err(ci->dev,
						"error: _ep_set_halt\n");
					spin_lock(&ci->lock);
				}
			}
		}

		/* Only handle setup packet below */
		if (i == 0 &&
			hw_test_and_clear(ci, OP_ENDPTSETUPSTAT, BIT(0)))
			isr_setup_packet_handler(ci);
	}
}

/******************************************************************************
 * ENDPT block
 *****************************************************************************/
/**
 * ep_enable: configure endpoint, making it usable
 *
 * Check usb_ep_enable() at "usb_gadget.h" for details
 */
static int ep_enable(struct usb_ep *ep,
		     const struct usb_endpoint_descriptor *desc)
{
	struct ci_hw_ep *hwep = container_of(ep, struct ci_hw_ep, ep);
	int retval = 0;
	unsigned long flags;
	u32 cap = 0;

	if (ep == NULL || desc == NULL)
		return -EINVAL;

	spin_lock_irqsave(hwep->lock, flags);

	/* only internal SW should enable ctrl endpts */

	if (!list_empty(&hwep->qh.queue)) {
		dev_warn(hwep->ci->dev, "enabling a non-empty endpoint!\n");
		spin_unlock_irqrestore(hwep->lock, flags);
		return -EBUSY;
	}

	hwep->ep.desc = desc;

	hwep->dir  = usb_endpoint_dir_in(desc) ? TX : RX;
	hwep->num  = usb_endpoint_num(desc);
	hwep->type = usb_endpoint_type(desc);

	hwep->ep.maxpacket = usb_endpoint_maxp(desc);
	hwep->ep.mult = usb_endpoint_maxp_mult(desc);

	if (hwep->type == USB_ENDPOINT_XFER_CONTROL)
		cap |= QH_IOS;

	cap |= QH_ZLT;
	cap |= (hwep->ep.maxpacket << __ffs(QH_MAX_PKT)) & QH_MAX_PKT;
	/*
	 * For ISO-TX, we set mult at QH as the largest value, and use
	 * MultO at TD as real mult value.
	 */
	if (hwep->type == USB_ENDPOINT_XFER_ISOC && hwep->dir == TX)
		cap |= 3 << __ffs(QH_MULT);

	hwep->qh.ptr->cap = cpu_to_le32(cap);

	hwep->qh.ptr->td.next |= cpu_to_le32(TD_TERMINATE);   /* needed? */

	if (hwep->num != 0 && hwep->type == USB_ENDPOINT_XFER_CONTROL) {
		dev_err(hwep->ci->dev, "Set control xfer at non-ep0\n");
		retval = -EINVAL;
	}

	/*
	 * Enable endpoints in the HW other than ep0 as ep0
	 * is always enabled
	 */
	if (hwep->num)
		retval |= hw_ep_enable(hwep->ci, hwep->num, hwep->dir,
				       hwep->type);

	spin_unlock_irqrestore(hwep->lock, flags);
	return retval;
}

/**
 * ep_disable: endpoint is no longer usable
 *
 * Check usb_ep_disable() at "usb_gadget.h" for details
 */
static int ep_disable(struct usb_ep *ep)
{
	struct ci_hw_ep *hwep = container_of(ep, struct ci_hw_ep, ep);
	int direction, retval = 0;
	unsigned long flags;

	if (ep == NULL)
		return -EINVAL;
	else if (hwep->ep.desc == NULL)
		return -EBUSY;

	spin_lock_irqsave(hwep->lock, flags);
	if (hwep->ci->gadget.speed == USB_SPEED_UNKNOWN) {
		spin_unlock_irqrestore(hwep->lock, flags);
		return 0;
	}

	/* only internal SW should disable ctrl endpts */

	direction = hwep->dir;
	do {
		retval |= _ep_nuke(hwep);
		retval |= hw_ep_disable(hwep->ci, hwep->num, hwep->dir);

		if (hwep->type == USB_ENDPOINT_XFER_CONTROL)
			hwep->dir = (hwep->dir == TX) ? RX : TX;

	} while (hwep->dir != direction);

	hwep->ep.desc = NULL;

	spin_unlock_irqrestore(hwep->lock, flags);
	return retval;
}

/**
 * ep_alloc_request: allocate a request object to use with this endpoint
 *
 * Check usb_ep_alloc_request() at "usb_gadget.h" for details
 */
static struct usb_request *ep_alloc_request(struct usb_ep *ep, gfp_t gfp_flags)
{
	struct ci_hw_req *hwreq = NULL;

	if (ep == NULL)
		return NULL;

	hwreq = kzalloc(sizeof(struct ci_hw_req), gfp_flags);
	if (hwreq != NULL) {
		INIT_LIST_HEAD(&hwreq->queue);
		INIT_LIST_HEAD(&hwreq->tds);
	}

	return (hwreq == NULL) ? NULL : &hwreq->req;
}

/**
 * ep_free_request: frees a request object
 *
 * Check usb_ep_free_request() at "usb_gadget.h" for details
 */
static void ep_free_request(struct usb_ep *ep, struct usb_request *req)
{
	struct ci_hw_ep  *hwep  = container_of(ep,  struct ci_hw_ep, ep);
	struct ci_hw_req *hwreq = container_of(req, struct ci_hw_req, req);
	struct td_node *node, *tmpnode;
	unsigned long flags;

	if (ep == NULL || req == NULL) {
		return;
	} else if (!list_empty(&hwreq->queue)) {
		dev_err(hwep->ci->dev, "freeing queued request\n");
		return;
	}

	spin_lock_irqsave(hwep->lock, flags);

	list_for_each_entry_safe(node, tmpnode, &hwreq->tds, td) {
		dma_pool_free(hwep->td_pool, node->ptr, node->dma);
		list_del_init(&node->td);
		node->ptr = NULL;
		kfree(node);
	}

	kfree(hwreq);

	spin_unlock_irqrestore(hwep->lock, flags);
}

/**
 * ep_queue: queues (submits) an I/O request to an endpoint
 *
 * Check usb_ep_queue()* at usb_gadget.h" for details
 */
static int ep_queue(struct usb_ep *ep, struct usb_request *req,
		    gfp_t __maybe_unused gfp_flags)
{
	struct ci_hw_ep  *hwep  = container_of(ep,  struct ci_hw_ep, ep);
	int retval = 0;
	unsigned long flags;

	if (ep == NULL || req == NULL || hwep->ep.desc == NULL)
		return -EINVAL;

	spin_lock_irqsave(hwep->lock, flags);
	if (hwep->ci->gadget.speed == USB_SPEED_UNKNOWN) {
		spin_unlock_irqrestore(hwep->lock, flags);
		return 0;
	}
	retval = _ep_queue(ep, req, gfp_flags);
	spin_unlock_irqrestore(hwep->lock, flags);
	return retval;
}

/**
 * ep_dequeue: dequeues (cancels, unlinks) an I/O request from an endpoint
 *
 * Check usb_ep_dequeue() at "usb_gadget.h" for details
 */
static int ep_dequeue(struct usb_ep *ep, struct usb_request *req)
{
	struct ci_hw_ep  *hwep  = container_of(ep,  struct ci_hw_ep, ep);
	struct ci_hw_req *hwreq = container_of(req, struct ci_hw_req, req);
	unsigned long flags;
	struct td_node *node, *tmpnode;

	if (ep == NULL || req == NULL || hwreq->req.status != -EALREADY ||
		hwep->ep.desc == NULL || list_empty(&hwreq->queue) ||
		list_empty(&hwep->qh.queue))
		return -EINVAL;

	spin_lock_irqsave(hwep->lock, flags);
	if (hwep->ci->gadget.speed != USB_SPEED_UNKNOWN)
		hw_ep_flush(hwep->ci, hwep->num, hwep->dir);

	list_for_each_entry_safe(node, tmpnode, &hwreq->tds, td) {
		dma_pool_free(hwep->td_pool, node->ptr, node->dma);
		list_del(&node->td);
		kfree(node);
	}

	/* pop request */
	list_del_init(&hwreq->queue);

	usb_gadget_unmap_request(&hwep->ci->gadget, req, hwep->dir);

	req->status = -ECONNRESET;

	if (hwreq->req.complete != NULL) {
		spin_unlock(hwep->lock);
		usb_gadget_giveback_request(&hwep->ep, &hwreq->req);
		spin_lock(hwep->lock);
	}

	spin_unlock_irqrestore(hwep->lock, flags);
	return 0;
}

/**
 * ep_set_halt: sets the endpoint halt feature
 *
 * Check usb_ep_set_halt() at "usb_gadget.h" for details
 */
static int ep_set_halt(struct usb_ep *ep, int value)
{
	return _ep_set_halt(ep, value, true);
}

/**
 * ep_set_wedge: sets the halt feature and ignores clear requests
 *
 * Check usb_ep_set_wedge() at "usb_gadget.h" for details
 */
static int ep_set_wedge(struct usb_ep *ep)
{
	struct ci_hw_ep *hwep = container_of(ep, struct ci_hw_ep, ep);
	unsigned long flags;

	if (ep == NULL || hwep->ep.desc == NULL)
		return -EINVAL;

	spin_lock_irqsave(hwep->lock, flags);
	hwep->wedge = 1;
	spin_unlock_irqrestore(hwep->lock, flags);

	return usb_ep_set_halt(ep);
}

/**
 * ep_fifo_flush: flushes contents of a fifo
 *
 * Check usb_ep_fifo_flush() at "usb_gadget.h" for details
 */
static void ep_fifo_flush(struct usb_ep *ep)
{
	struct ci_hw_ep *hwep = container_of(ep, struct ci_hw_ep, ep);
	unsigned long flags;

	if (ep == NULL) {
		dev_err(hwep->ci->dev, "%02X: -EINVAL\n", _usb_addr(hwep));
		return;
	}

	spin_lock_irqsave(hwep->lock, flags);
	if (hwep->ci->gadget.speed == USB_SPEED_UNKNOWN) {
		spin_unlock_irqrestore(hwep->lock, flags);
		return;
	}

	hw_ep_flush(hwep->ci, hwep->num, hwep->dir);

	spin_unlock_irqrestore(hwep->lock, flags);
}

/**
 * Endpoint-specific part of the API to the USB controller hardware
 * Check "usb_gadget.h" for details
 */
static const struct usb_ep_ops usb_ep_ops = {
	.enable	       = ep_enable,
	.disable       = ep_disable,
	.alloc_request = ep_alloc_request,
	.free_request  = ep_free_request,
	.queue	       = ep_queue,
	.dequeue       = ep_dequeue,
	.set_halt      = ep_set_halt,
	.set_wedge     = ep_set_wedge,
	.fifo_flush    = ep_fifo_flush,
};

/******************************************************************************
 * GADGET block
 *****************************************************************************/
static int ci_udc_vbus_session(struct usb_gadget *_gadget, int is_active)
{
	struct ci_hdrc *ci = container_of(_gadget, struct ci_hdrc, gadget);
	unsigned long flags;
	int gadget_ready = 0;

	spin_lock_irqsave(&ci->lock, flags);
	ci->vbus_active = is_active;
	if (ci->driver)
		gadget_ready = 1;
	spin_unlock_irqrestore(&ci->lock, flags);

	if (ci->usb_phy) {
		/* Charger Detection */
		ci_usb_charger_connect(ci, is_active);

		if (is_active)
			usb_phy_set_event(ci->usb_phy, USB_EVENT_VBUS);
		else
			usb_phy_set_event(ci->usb_phy, USB_EVENT_NONE);
	}

	if (gadget_ready)
		ci_hdrc_gadget_connect(_gadget, is_active);

	return 0;
}

static int ci_udc_wakeup(struct usb_gadget *_gadget)
{
	struct ci_hdrc *ci = container_of(_gadget, struct ci_hdrc, gadget);
	unsigned long flags;
	int ret = 0;

	spin_lock_irqsave(&ci->lock, flags);
	if (ci->gadget.speed == USB_SPEED_UNKNOWN) {
		spin_unlock_irqrestore(&ci->lock, flags);
		return 0;
	}
	if (!ci->remote_wakeup) {
		ret = -EOPNOTSUPP;
		goto out;
	}
	if (!hw_read(ci, OP_PORTSC, PORTSC_SUSP)) {
		ret = -EINVAL;
		goto out;
	}
	hw_write(ci, OP_PORTSC, PORTSC_FPR, PORTSC_FPR);
out:
	spin_unlock_irqrestore(&ci->lock, flags);
	return ret;
}

static int ci_udc_vbus_draw(struct usb_gadget *_gadget, unsigned ma)
{
	struct ci_hdrc *ci = container_of(_gadget, struct ci_hdrc, gadget);

	if (ci->usb_phy)
		return usb_phy_set_power(ci->usb_phy, ma);
	return -ENOTSUPP;
}

static int ci_udc_selfpowered(struct usb_gadget *_gadget, int is_on)
{
	struct ci_hdrc *ci = container_of(_gadget, struct ci_hdrc, gadget);
	struct ci_hw_ep *hwep = ci->ep0in;
	unsigned long flags;

	spin_lock_irqsave(hwep->lock, flags);
	_gadget->is_selfpowered = (is_on != 0);
	spin_unlock_irqrestore(hwep->lock, flags);

	return 0;
}

/* Change Data+ pullup status
 * this func is used by usb_gadget_connect/disconnet
 */
static int ci_udc_pullup(struct usb_gadget *_gadget, int is_on)
{
	struct ci_hdrc *ci = container_of(_gadget, struct ci_hdrc, gadget);

	/*
	 * Data+ pullup controlled by OTG state machine in OTG fsm mode;
	 * and don't touch Data+ in host mode for dual role config.
	 */
	if (ci_otg_is_fsm_mode(ci) || ci->role == CI_ROLE_HOST)
		return 0;

<<<<<<< HEAD
	pm_runtime_get_sync(ci->dev);
=======
	if (ci->in_lpm)
		return 0;

>>>>>>> ea790475
	if (is_on)
		hw_write(ci, OP_USBCMD, USBCMD_RS, USBCMD_RS);
	else
		hw_write(ci, OP_USBCMD, USBCMD_RS, 0);
<<<<<<< HEAD
	pm_runtime_put_sync(ci->dev);
=======
>>>>>>> ea790475

	return 0;
}

static int ci_udc_start(struct usb_gadget *gadget,
			 struct usb_gadget_driver *driver);
static int ci_udc_stop(struct usb_gadget *gadget);

/* Match ISOC IN from the highest endpoint */
static struct usb_ep *ci_udc_match_ep(struct usb_gadget *gadget,
			      struct usb_endpoint_descriptor *desc,
			      struct usb_ss_ep_comp_descriptor *comp_desc)
{
	struct ci_hdrc *ci = container_of(gadget, struct ci_hdrc, gadget);
	struct usb_ep *ep;

	if (usb_endpoint_xfer_isoc(desc) && usb_endpoint_dir_in(desc)) {
		list_for_each_entry_reverse(ep, &ci->gadget.ep_list, ep_list) {
			if (ep->caps.dir_in && !ep->claimed)
				return ep;
		}
	}

	return NULL;
}

/**
 * Device operations part of the API to the USB controller hardware,
 * which don't involve endpoints (or i/o)
 * Check  "usb_gadget.h" for details
 */
static const struct usb_gadget_ops usb_gadget_ops = {
	.vbus_session	= ci_udc_vbus_session,
	.wakeup		= ci_udc_wakeup,
	.set_selfpowered	= ci_udc_selfpowered,
	.pullup		= ci_udc_pullup,
	.vbus_draw	= ci_udc_vbus_draw,
	.udc_start	= ci_udc_start,
	.udc_stop	= ci_udc_stop,
	.match_ep 	= ci_udc_match_ep,
};

static int init_eps(struct ci_hdrc *ci)
{
	int retval = 0, i, j;

	for (i = 0; i < ci->hw_ep_max/2; i++)
		for (j = RX; j <= TX; j++) {
			int k = i + j * ci->hw_ep_max/2;
			struct ci_hw_ep *hwep = &ci->ci_hw_ep[k];

			scnprintf(hwep->name, sizeof(hwep->name), "ep%i%s", i,
					(j == TX)  ? "in" : "out");

			hwep->ci          = ci;
			hwep->lock         = &ci->lock;
			hwep->td_pool      = ci->td_pool;

			hwep->ep.name      = hwep->name;
			hwep->ep.ops       = &usb_ep_ops;

			if (i == 0) {
				hwep->ep.caps.type_control = true;
			} else {
				hwep->ep.caps.type_iso = true;
				hwep->ep.caps.type_bulk = true;
				hwep->ep.caps.type_int = true;
			}

			if (j == TX)
				hwep->ep.caps.dir_in = true;
			else
				hwep->ep.caps.dir_out = true;

			/*
			 * for ep0: maxP defined in desc, for other
			 * eps, maxP is set by epautoconfig() called
			 * by gadget layer
			 */
			usb_ep_set_maxpacket_limit(&hwep->ep, (unsigned short)~0);

			INIT_LIST_HEAD(&hwep->qh.queue);
			hwep->qh.ptr = dma_pool_zalloc(ci->qh_pool, GFP_KERNEL,
						       &hwep->qh.dma);
			if (hwep->qh.ptr == NULL)
				retval = -ENOMEM;

			/*
			 * set up shorthands for ep0 out and in endpoints,
			 * don't add to gadget's ep_list
			 */
			if (i == 0) {
				if (j == RX)
					ci->ep0out = hwep;
				else
					ci->ep0in = hwep;

				usb_ep_set_maxpacket_limit(&hwep->ep, CTRL_PAYLOAD_MAX);
				continue;
			}

			list_add_tail(&hwep->ep.ep_list, &ci->gadget.ep_list);
		}

	return retval;
}

static void destroy_eps(struct ci_hdrc *ci)
{
	int i;

	for (i = 0; i < ci->hw_ep_max; i++) {
		struct ci_hw_ep *hwep = &ci->ci_hw_ep[i];

		if (hwep->pending_td)
			free_pending_td(hwep);
		dma_pool_free(ci->qh_pool, hwep->qh.ptr, hwep->qh.dma);
	}
}

/**
 * ci_udc_start: register a gadget driver
 * @gadget: our gadget
 * @driver: the driver being registered
 *
 * Interrupts are enabled here.
 */
static int ci_udc_start(struct usb_gadget *gadget,
			 struct usb_gadget_driver *driver)
{
	struct ci_hdrc *ci = container_of(gadget, struct ci_hdrc, gadget);
	int retval;

	if (driver->disconnect == NULL)
		return -EINVAL;

	ci->ep0out->ep.desc = &ctrl_endpt_out_desc;
	retval = usb_ep_enable(&ci->ep0out->ep);
	if (retval)
		return retval;

	ci->ep0in->ep.desc = &ctrl_endpt_in_desc;
	retval = usb_ep_enable(&ci->ep0in->ep);
	if (retval)
		return retval;

	ci->driver = driver;

	/* Start otg fsm for B-device */
	if (ci_otg_is_fsm_mode(ci)) {
		if (ci->fsm.id)
			ci_hdrc_otg_fsm_start(ci);
		return retval;
	}

	if (ci->vbus_active)
		ci_hdrc_gadget_connect(&ci->gadget, 1);
<<<<<<< HEAD
=======
	else
		usb_udc_vbus_handler(&ci->gadget, false);
>>>>>>> ea790475

	return retval;
}

static void ci_udc_stop_for_otg_fsm(struct ci_hdrc *ci)
{
	if (!ci_otg_is_fsm_mode(ci))
		return;

	mutex_lock(&ci->fsm.lock);
	if (ci->fsm.otg->state == OTG_STATE_A_PERIPHERAL) {
		ci->fsm.a_bidl_adis_tmout = 1;
		ci_hdrc_otg_fsm_start(ci);
	} else if (ci->fsm.otg->state == OTG_STATE_B_PERIPHERAL) {
		ci->fsm.protocol = PROTO_UNDEF;
		ci->fsm.otg->state = OTG_STATE_UNDEFINED;
	}
	mutex_unlock(&ci->fsm.lock);
}

/**
 * ci_udc_stop: unregister a gadget driver
 */
static int ci_udc_stop(struct usb_gadget *gadget)
{
	struct ci_hdrc *ci = container_of(gadget, struct ci_hdrc, gadget);
	unsigned long flags;

	spin_lock_irqsave(&ci->lock, flags);

	if (ci->vbus_active) {
		hw_device_state(ci, 0);
		spin_unlock_irqrestore(&ci->lock, flags);
		if (ci->platdata->notify_event)
			ci->platdata->notify_event(ci,
			CI_HDRC_CONTROLLER_STOPPED_EVENT);
		_gadget_stop_activity(&ci->gadget);
		spin_lock_irqsave(&ci->lock, flags);
		pm_runtime_put(ci->dev);
	}

	ci->driver = NULL;
	spin_unlock_irqrestore(&ci->lock, flags);

	ci_udc_stop_for_otg_fsm(ci);
	return 0;
}

/******************************************************************************
 * BUS block
 *****************************************************************************/
/**
 * udc_irq: ci interrupt handler
 *
 * This function returns IRQ_HANDLED if the IRQ has been handled
 * It locks access to registers
 */
static irqreturn_t udc_irq(struct ci_hdrc *ci)
{
	irqreturn_t retval;
	u32 intr;

	if (ci == NULL)
		return IRQ_HANDLED;

	spin_lock(&ci->lock);

	if (ci->platdata->flags & CI_HDRC_REGS_SHARED) {
		if (hw_read(ci, OP_USBMODE, USBMODE_CM) !=
				USBMODE_CM_DC) {
			spin_unlock(&ci->lock);
			return IRQ_NONE;
		}
	}
	intr = hw_test_and_clear_intr_active(ci);

	if (intr) {
		/* order defines priority - do NOT change it */
		if (USBi_URI & intr)
			isr_reset_handler(ci);

		if (USBi_PCI & intr) {
			ci->gadget.speed = hw_port_is_high_speed(ci) ?
				USB_SPEED_HIGH : USB_SPEED_FULL;
			if (ci->usb_phy)
				usb_phy_set_event(ci->usb_phy,
					USB_EVENT_ENUMERATED);
			if (ci->suspended) {
				if (ci->driver->resume) {
					spin_unlock(&ci->lock);
					ci->driver->resume(&ci->gadget);
					spin_lock(&ci->lock);
				}
				ci->suspended = 0;
				usb_gadget_set_state(&ci->gadget,
						ci->resume_state);
			}
		}

		if (USBi_UI  & intr)
			isr_tr_complete_handler(ci);

		if ((USBi_SLI & intr) && !(ci->suspended)) {
			ci->suspended = 1;
			ci->resume_state = ci->gadget.state;
			if (ci->gadget.speed != USB_SPEED_UNKNOWN &&
			    ci->driver->suspend) {
				spin_unlock(&ci->lock);
				ci->driver->suspend(&ci->gadget);
				spin_lock(&ci->lock);
			}
			usb_gadget_set_state(&ci->gadget,
					USB_STATE_SUSPENDED);
		}
		retval = IRQ_HANDLED;
	} else {
		retval = IRQ_NONE;
	}
	spin_unlock(&ci->lock);

	return retval;
}

/**
 * udc_start: initialize gadget role
 * @ci: chipidea controller
 */
static int udc_start(struct ci_hdrc *ci)
{
	struct device *dev = ci->dev;
	struct usb_otg_caps *otg_caps = &ci->platdata->ci_otg_caps;
	int retval = 0;

	ci->gadget.ops          = &usb_gadget_ops;
	ci->gadget.speed        = USB_SPEED_UNKNOWN;
	ci->gadget.max_speed    = USB_SPEED_HIGH;
	ci->gadget.name         = ci->platdata->name;
	ci->gadget.otg_caps	= otg_caps;
	ci->gadget.sg_supported = 1;

	if (ci->platdata->flags & CI_HDRC_REQUIRES_ALIGNED_DMA)
		ci->gadget.quirk_avoids_skb_reserve = 1;

	if (ci->is_otg && (otg_caps->hnp_support || otg_caps->srp_support ||
						otg_caps->adp_support))
		ci->gadget.is_otg = 1;

	INIT_LIST_HEAD(&ci->gadget.ep_list);

	/* alloc resources */
	ci->qh_pool = dma_pool_create("ci_hw_qh", dev->parent,
				       sizeof(struct ci_hw_qh),
				       64, CI_HDRC_PAGE_SIZE);
	if (ci->qh_pool == NULL)
		return -ENOMEM;

	ci->td_pool = dma_pool_create("ci_hw_td", dev->parent,
				       sizeof(struct ci_hw_td),
				       64, CI_HDRC_PAGE_SIZE);
	if (ci->td_pool == NULL) {
		retval = -ENOMEM;
		goto free_qh_pool;
	}

	retval = init_eps(ci);
	if (retval)
		goto free_pools;

	ci->gadget.ep0 = &ci->ep0in->ep;

	retval = usb_add_gadget_udc(dev, &ci->gadget);
	if (retval)
		goto destroy_eps;

	return retval;

destroy_eps:
	destroy_eps(ci);
free_pools:
	dma_pool_destroy(ci->td_pool);
free_qh_pool:
	dma_pool_destroy(ci->qh_pool);
	return retval;
}

/**
 * ci_hdrc_gadget_destroy: parent remove must call this to remove UDC
 *
 * No interrupts active, the IRQ has been released
 */
void ci_hdrc_gadget_destroy(struct ci_hdrc *ci)
{
	if (!ci->roles[CI_ROLE_GADGET])
		return;

	usb_del_gadget_udc(&ci->gadget);

	destroy_eps(ci);

	dma_pool_destroy(ci->td_pool);
	dma_pool_destroy(ci->qh_pool);
}

int ci_usb_charger_connect(struct ci_hdrc *ci, int is_active)
{
	int ret = 0;

	pm_runtime_get_sync(ci->dev);

	if (ci->usb_phy->charger_detect) {
		usb_phy_set_charger_state(ci->usb_phy, is_active ?
			USB_CHARGER_PRESENT : USB_CHARGER_ABSENT);
	} else if (ci->platdata->notify_event) {
		ret = ci->platdata->notify_event(ci,
				CI_HDRC_CONTROLLER_VBUS_EVENT);
		schedule_work(&ci->usb_phy->chg_work);
	}

	pm_runtime_put_sync(ci->dev);
	return ret;
}

/**
 * ci_hdrc_gadget_connect: caller make sure gadget driver is binded
 */
void ci_hdrc_gadget_connect(struct usb_gadget *gadget, int is_active)
{
	struct ci_hdrc *ci = container_of(gadget, struct ci_hdrc, gadget);

	if (is_active) {
		pm_runtime_get_sync(ci->dev);
		hw_device_reset(ci);
		hw_device_state(ci, ci->ep0out->qh.dma);
		usb_gadget_set_state(gadget, USB_STATE_POWERED);
		usb_udc_vbus_handler(gadget, true);
	} else {
		usb_udc_vbus_handler(gadget, false);
		if (ci->driver)
			ci->driver->disconnect(gadget);
		hw_device_state(ci, 0);
		if (ci->platdata->notify_event)
			ci->platdata->notify_event(ci,
			CI_HDRC_CONTROLLER_STOPPED_EVENT);
		_gadget_stop_activity(gadget);
		pm_runtime_put_sync(ci->dev);
		usb_gadget_set_state(gadget, USB_STATE_NOTATTACHED);
	}
}

static int udc_id_switch_for_device(struct ci_hdrc *ci)
{
	if (ci->platdata->pins_device)
		pinctrl_select_state(ci->platdata->pctl,
				     ci->platdata->pins_device);

	if (ci->is_otg)
		/* Clear and enable BSV irq */
		hw_write_otgsc(ci, OTGSC_BSVIS | OTGSC_BSVIE,
					OTGSC_BSVIS | OTGSC_BSVIE);

	return 0;
}

static void udc_id_switch_for_host(struct ci_hdrc *ci)
{
	/*
	 * host doesn't care B_SESSION_VALID event
	 * so clear and disbale BSV irq
	 */
	if (ci->is_otg)
		hw_write_otgsc(ci, OTGSC_BSVIE | OTGSC_BSVIS, OTGSC_BSVIS);

	ci->vbus_active = 0;

	if (ci->platdata->pins_device && ci->platdata->pins_default)
		pinctrl_select_state(ci->platdata->pctl,
				     ci->platdata->pins_default);
}

static void udc_suspend_for_power_lost(struct ci_hdrc *ci)
{
	/*
	 * Set OP_ENDPTLISTADDR to be non-zero for
	 * checking if controller resume from power lost
	 * in non-host mode.
	 */
	if (hw_read(ci, OP_ENDPTLISTADDR, ~0) == 0)
		hw_write(ci, OP_ENDPTLISTADDR, ~0, ~0);
}

/* Power lost with device mode */
static void udc_resume_from_power_lost(struct ci_hdrc *ci)
{
	if (ci->is_otg)
		hw_write_otgsc(ci, OTGSC_BSVIS | OTGSC_BSVIE,
					OTGSC_BSVIS | OTGSC_BSVIE);
}

static void udc_suspend(struct ci_hdrc *ci)
{
	udc_suspend_for_power_lost(ci);

	if (ci->driver && ci->vbus_active &&
			(ci->gadget.state != USB_STATE_SUSPENDED))
		usb_gadget_disconnect(&ci->gadget);
}

static void udc_resume(struct ci_hdrc *ci, bool power_lost)
{
	if (power_lost) {
		udc_resume_from_power_lost(ci);
	} else {
		if (ci->driver && ci->vbus_active)
			usb_gadget_connect(&ci->gadget);
	}
}

/**
 * ci_hdrc_gadget_init - initialize device related bits
 * ci: the controller
 *
 * This function initializes the gadget, if the device is "device capable".
 */
int ci_hdrc_gadget_init(struct ci_hdrc *ci)
{
	struct ci_role_driver *rdrv;
	int ret;

	if (!hw_read(ci, CAP_DCCPARAMS, DCCPARAMS_DC))
		return -ENXIO;

	rdrv = devm_kzalloc(ci->dev, sizeof(*rdrv), GFP_KERNEL);
	if (!rdrv)
		return -ENOMEM;

	rdrv->start	= udc_id_switch_for_device;
	rdrv->stop	= udc_id_switch_for_host;
	rdrv->irq	= udc_irq;
	rdrv->suspend	= udc_suspend;
	rdrv->resume	= udc_resume;
	rdrv->name	= "gadget";

	ret = udc_start(ci);
	if (!ret)
		ci->roles[CI_ROLE_GADGET] = rdrv;

	return ret;
}<|MERGE_RESOLUTION|>--- conflicted
+++ resolved
@@ -1717,21 +1717,13 @@
 	if (ci_otg_is_fsm_mode(ci) || ci->role == CI_ROLE_HOST)
 		return 0;
 
-<<<<<<< HEAD
-	pm_runtime_get_sync(ci->dev);
-=======
 	if (ci->in_lpm)
 		return 0;
 
->>>>>>> ea790475
 	if (is_on)
 		hw_write(ci, OP_USBCMD, USBCMD_RS, USBCMD_RS);
 	else
 		hw_write(ci, OP_USBCMD, USBCMD_RS, 0);
-<<<<<<< HEAD
-	pm_runtime_put_sync(ci->dev);
-=======
->>>>>>> ea790475
 
 	return 0;
 }
@@ -1889,11 +1881,8 @@
 
 	if (ci->vbus_active)
 		ci_hdrc_gadget_connect(&ci->gadget, 1);
-<<<<<<< HEAD
-=======
 	else
 		usb_udc_vbus_handler(&ci->gadget, false);
->>>>>>> ea790475
 
 	return retval;
 }
