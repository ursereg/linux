// SPDX-License-Identifier: GPL-2.0
/*
 * udc.c - ChipIdea UDC driver
 *
 * Copyright (C) 2008 Chipidea - MIPS Technologies, Inc. All rights reserved.
 *
 * Author: David Lopo
 */

#include <linux/delay.h>
#include <linux/device.h>
#include <linux/dmapool.h>
#include <linux/err.h>
#include <linux/irqreturn.h>
#include <linux/kernel.h>
#include <linux/slab.h>
#include <linux/pm_runtime.h>
#include <linux/pinctrl/consumer.h>
#include <linux/usb/ch9.h>
#include <linux/usb/gadget.h>
#include <linux/usb/otg-fsm.h>
#include <linux/usb/chipidea.h>

#include "ci.h"
#include "udc.h"
#include "bits.h"
#include "otg.h"
#include "otg_fsm.h"
#include "trace.h"

/* control endpoint description */
static const struct usb_endpoint_descriptor
ctrl_endpt_out_desc = {
	.bLength         = USB_DT_ENDPOINT_SIZE,
	.bDescriptorType = USB_DT_ENDPOINT,

	.bEndpointAddress = USB_DIR_OUT,
	.bmAttributes    = USB_ENDPOINT_XFER_CONTROL,
	.wMaxPacketSize  = cpu_to_le16(CTRL_PAYLOAD_MAX),
};

static const struct usb_endpoint_descriptor
ctrl_endpt_in_desc = {
	.bLength         = USB_DT_ENDPOINT_SIZE,
	.bDescriptorType = USB_DT_ENDPOINT,

	.bEndpointAddress = USB_DIR_IN,
	.bmAttributes    = USB_ENDPOINT_XFER_CONTROL,
	.wMaxPacketSize  = cpu_to_le16(CTRL_PAYLOAD_MAX),
};

/**
 * hw_ep_bit: calculates the bit number
 * @num: endpoint number
 * @dir: endpoint direction
 *
 * This function returns bit number
 */
static inline int hw_ep_bit(int num, int dir)
{
	return num + ((dir == TX) ? 16 : 0);
}

static inline int ep_to_bit(struct ci_hdrc *ci, int n)
{
	int fill = 16 - ci->hw_ep_max / 2;

	if (n >= ci->hw_ep_max / 2)
		n += fill;

	return n;
}

/**
 * hw_device_state: enables/disables interrupts (execute without interruption)
 * @dma: 0 => disable, !0 => enable and set dma engine
 *
 * This function returns an error code
 */
static int hw_device_state(struct ci_hdrc *ci, u32 dma)
{
	if (dma) {
		hw_write(ci, OP_ENDPTLISTADDR, ~0, dma);
		/* interrupt, error, port change, reset, sleep/suspend */
		hw_write(ci, OP_USBINTR, ~0,
			     USBi_UI|USBi_UEI|USBi_PCI|USBi_URI|USBi_SLI);
	} else {
		hw_write(ci, OP_USBINTR, ~0, 0);
	}
	return 0;
}

/**
 * hw_ep_flush: flush endpoint fifo (execute without interruption)
 * @num: endpoint number
 * @dir: endpoint direction
 *
 * This function returns an error code
 */
static int hw_ep_flush(struct ci_hdrc *ci, int num, int dir)
{
	int n = hw_ep_bit(num, dir);

	do {
		/* flush any pending transfer */
		hw_write(ci, OP_ENDPTFLUSH, ~0, BIT(n));
		while (hw_read(ci, OP_ENDPTFLUSH, BIT(n)))
			cpu_relax();
	} while (hw_read(ci, OP_ENDPTSTAT, BIT(n)));

	return 0;
}

/**
 * hw_ep_disable: disables endpoint (execute without interruption)
 * @num: endpoint number
 * @dir: endpoint direction
 *
 * This function returns an error code
 */
static int hw_ep_disable(struct ci_hdrc *ci, int num, int dir)
{
	hw_write(ci, OP_ENDPTCTRL + num,
		 (dir == TX) ? ENDPTCTRL_TXE : ENDPTCTRL_RXE, 0);
	return 0;
}

/**
 * hw_ep_enable: enables endpoint (execute without interruption)
 * @num:  endpoint number
 * @dir:  endpoint direction
 * @type: endpoint type
 *
 * This function returns an error code
 */
static int hw_ep_enable(struct ci_hdrc *ci, int num, int dir, int type)
{
	u32 mask, data;

	if (dir == TX) {
		mask  = ENDPTCTRL_TXT;  /* type    */
		data  = type << __ffs(mask);

		mask |= ENDPTCTRL_TXS;  /* unstall */
		mask |= ENDPTCTRL_TXR;  /* reset data toggle */
		data |= ENDPTCTRL_TXR;
		mask |= ENDPTCTRL_TXE;  /* enable  */
		data |= ENDPTCTRL_TXE;
	} else {
		mask  = ENDPTCTRL_RXT;  /* type    */
		data  = type << __ffs(mask);

		mask |= ENDPTCTRL_RXS;  /* unstall */
		mask |= ENDPTCTRL_RXR;  /* reset data toggle */
		data |= ENDPTCTRL_RXR;
		mask |= ENDPTCTRL_RXE;  /* enable  */
		data |= ENDPTCTRL_RXE;
	}
	hw_write(ci, OP_ENDPTCTRL + num, mask, data);
	return 0;
}

/**
 * hw_ep_get_halt: return endpoint halt status
 * @num: endpoint number
 * @dir: endpoint direction
 *
 * This function returns 1 if endpoint halted
 */
static int hw_ep_get_halt(struct ci_hdrc *ci, int num, int dir)
{
	u32 mask = (dir == TX) ? ENDPTCTRL_TXS : ENDPTCTRL_RXS;

	return hw_read(ci, OP_ENDPTCTRL + num, mask) ? 1 : 0;
}

/**
 * hw_ep_prime: primes endpoint (execute without interruption)
 * @num:     endpoint number
 * @dir:     endpoint direction
 * @is_ctrl: true if control endpoint
 *
 * This function returns an error code
 */
static int hw_ep_prime(struct ci_hdrc *ci, int num, int dir, int is_ctrl)
{
	int n = hw_ep_bit(num, dir);

	/* Synchronize before ep prime */
	wmb();

	if (is_ctrl && dir == RX && hw_read(ci, OP_ENDPTSETUPSTAT, BIT(num)))
		return -EAGAIN;

	hw_write(ci, OP_ENDPTPRIME, ~0, BIT(n));

	while (hw_read(ci, OP_ENDPTPRIME, BIT(n)))
		cpu_relax();
	if (is_ctrl && dir == RX && hw_read(ci, OP_ENDPTSETUPSTAT, BIT(num)))
		return -EAGAIN;

	/* status shoult be tested according with manual but it doesn't work */
	return 0;
}

/**
 * hw_ep_set_halt: configures ep halt & resets data toggle after clear (execute
 *                 without interruption)
 * @num:   endpoint number
 * @dir:   endpoint direction
 * @value: true => stall, false => unstall
 *
 * This function returns an error code
 */
static int hw_ep_set_halt(struct ci_hdrc *ci, int num, int dir, int value)
{
	if (value != 0 && value != 1)
		return -EINVAL;

	do {
		enum ci_hw_regs reg = OP_ENDPTCTRL + num;
		u32 mask_xs = (dir == TX) ? ENDPTCTRL_TXS : ENDPTCTRL_RXS;
		u32 mask_xr = (dir == TX) ? ENDPTCTRL_TXR : ENDPTCTRL_RXR;

		/* data toggle - reserved for EP0 but it's in ESS */
		hw_write(ci, reg, mask_xs|mask_xr,
			  value ? mask_xs : mask_xr);
	} while (value != hw_ep_get_halt(ci, num, dir));

	return 0;
}

/**
 * hw_is_port_high_speed: test if port is high speed
 *
 * This function returns true if high speed port
 */
static int hw_port_is_high_speed(struct ci_hdrc *ci)
{
	return ci->hw_bank.lpm ? hw_read(ci, OP_DEVLC, DEVLC_PSPD) :
		hw_read(ci, OP_PORTSC, PORTSC_HSP);
}

/**
 * hw_test_and_clear_complete: test & clear complete status (execute without
 *                             interruption)
 * @n: endpoint number
 *
 * This function returns complete status
 */
static int hw_test_and_clear_complete(struct ci_hdrc *ci, int n)
{
	n = ep_to_bit(ci, n);
	return hw_test_and_clear(ci, OP_ENDPTCOMPLETE, BIT(n));
}

/**
 * hw_test_and_clear_intr_active: test & clear active interrupts (execute
 *                                without interruption)
 *
 * This function returns active interrutps
 */
static u32 hw_test_and_clear_intr_active(struct ci_hdrc *ci)
{
	u32 reg = hw_read_intr_status(ci) & hw_read_intr_enable(ci);

	hw_write(ci, OP_USBSTS, ~0, reg);
	return reg;
}

/**
 * hw_test_and_clear_setup_guard: test & clear setup guard (execute without
 *                                interruption)
 *
 * This function returns guard value
 */
static int hw_test_and_clear_setup_guard(struct ci_hdrc *ci)
{
	return hw_test_and_write(ci, OP_USBCMD, USBCMD_SUTW, 0);
}

/**
 * hw_test_and_set_setup_guard: test & set setup guard (execute without
 *                              interruption)
 *
 * This function returns guard value
 */
static int hw_test_and_set_setup_guard(struct ci_hdrc *ci)
{
	return hw_test_and_write(ci, OP_USBCMD, USBCMD_SUTW, USBCMD_SUTW);
}

/**
 * hw_usb_set_address: configures USB address (execute without interruption)
 * @value: new USB address
 *
 * This function explicitly sets the address, without the "USBADRA" (advance)
 * feature, which is not supported by older versions of the controller.
 */
static void hw_usb_set_address(struct ci_hdrc *ci, u8 value)
{
	hw_write(ci, OP_DEVICEADDR, DEVICEADDR_USBADR,
		 value << __ffs(DEVICEADDR_USBADR));
}

/**
 * hw_usb_reset: restart device after a bus reset (execute without
 *               interruption)
 *
 * This function returns an error code
 */
static int hw_usb_reset(struct ci_hdrc *ci)
{
	hw_usb_set_address(ci, 0);

	/* ESS flushes only at end?!? */
	hw_write(ci, OP_ENDPTFLUSH,    ~0, ~0);

	/* clear setup token semaphores */
	hw_write(ci, OP_ENDPTSETUPSTAT, 0,  0);

	/* clear complete status */
	hw_write(ci, OP_ENDPTCOMPLETE,  0,  0);

	/* wait until all bits cleared */
	while (hw_read(ci, OP_ENDPTPRIME, ~0))
		udelay(10);             /* not RTOS friendly */

	/* reset all endpoints ? */

	/* reset internal status and wait for further instructions
	   no need to verify the port reset status (ESS does it) */

	return 0;
}

/******************************************************************************
 * UTIL block
 *****************************************************************************/

static int add_td_to_list(struct ci_hw_ep *hwep, struct ci_hw_req *hwreq,
			unsigned int length, struct scatterlist *s)
{
	int i;
	u32 temp;
	struct td_node *lastnode, *node = kzalloc(sizeof(struct td_node),
						  GFP_ATOMIC);

	if (node == NULL)
		return -ENOMEM;

	node->ptr = dma_pool_zalloc(hwep->td_pool, GFP_ATOMIC, &node->dma);
	if (node->ptr == NULL) {
		kfree(node);
		return -ENOMEM;
	}

	node->ptr->token = cpu_to_le32(length << __ffs(TD_TOTAL_BYTES));
	node->ptr->token &= cpu_to_le32(TD_TOTAL_BYTES);
	node->ptr->token |= cpu_to_le32(TD_STATUS_ACTIVE);
	if (hwep->type == USB_ENDPOINT_XFER_ISOC && hwep->dir == TX) {
		u32 mul = hwreq->req.length / hwep->ep.maxpacket;

		if (hwreq->req.length == 0
				|| hwreq->req.length % hwep->ep.maxpacket)
			mul++;
		node->ptr->token |= cpu_to_le32(mul << __ffs(TD_MULTO));
	}

<<<<<<< HEAD
	if (s)
		temp = (u32) (sg_dma_address(s) + hwreq->req.actual);
	else
		temp = (u32) (hwreq->req.dma + hwreq->req.actual);
=======
	if (s) {
		temp = (u32) (sg_dma_address(s) + hwreq->req.actual);
		node->td_remaining_size = CI_MAX_BUF_SIZE - length;
	} else {
		temp = (u32) (hwreq->req.dma + hwreq->req.actual);
	}
>>>>>>> f69558f3

	if (length) {
		node->ptr->page[0] = cpu_to_le32(temp);
		for (i = 1; i < TD_PAGE_COUNT; i++) {
			u32 page = temp + i * CI_HDRC_PAGE_SIZE;
			page &= ~TD_RESERVED_MASK;
			node->ptr->page[i] = cpu_to_le32(page);
		}
	}

	hwreq->req.actual += length;

	if (!list_empty(&hwreq->tds)) {
		/* get the last entry */
		lastnode = list_entry(hwreq->tds.prev,
				struct td_node, td);
		lastnode->ptr->next = cpu_to_le32(node->dma);
	}

	INIT_LIST_HEAD(&node->td);
	list_add_tail(&node->td, &hwreq->tds);

	return 0;
}

/**
 * _usb_addr: calculates endpoint address from direction & number
 * @ep:  endpoint
 */
static inline u8 _usb_addr(struct ci_hw_ep *ep)
{
	return ((ep->dir == TX) ? USB_ENDPOINT_DIR_MASK : 0) | ep->num;
}

static int prepare_td_for_non_sg(struct ci_hw_ep *hwep,
		struct ci_hw_req *hwreq)
{
	unsigned int rest = hwreq->req.length;
	int pages = TD_PAGE_COUNT;
	int ret = 0;

	if (rest == 0) {
		ret = add_td_to_list(hwep, hwreq, 0, NULL);
		if (ret < 0)
			return ret;
	}

	/*
	 * The first buffer could be not page aligned.
	 * In that case we have to span into one extra td.
	 */
	if (hwreq->req.dma % PAGE_SIZE)
		pages--;

	while (rest > 0) {
		unsigned int count = min(hwreq->req.length - hwreq->req.actual,
			(unsigned int)(pages * CI_HDRC_PAGE_SIZE));

		ret = add_td_to_list(hwep, hwreq, count, NULL);
		if (ret < 0)
			return ret;

		rest -= count;
	}

	if (hwreq->req.zero && hwreq->req.length && hwep->dir == TX
	    && (hwreq->req.length % hwep->ep.maxpacket == 0)) {
		ret = add_td_to_list(hwep, hwreq, 0, NULL);
		if (ret < 0)
			return ret;
	}

	return ret;
}

static int prepare_td_per_sg(struct ci_hw_ep *hwep, struct ci_hw_req *hwreq,
		struct scatterlist *s)
{
	unsigned int rest = sg_dma_len(s);
	int ret = 0;

	hwreq->req.actual = 0;
	while (rest > 0) {
<<<<<<< HEAD
		unsigned int count = min(rest,
			(unsigned int)(TD_PAGE_COUNT * CI_HDRC_PAGE_SIZE));
=======
		unsigned int count = min_t(unsigned int, rest,
				CI_MAX_BUF_SIZE);
>>>>>>> f69558f3

		ret = add_td_to_list(hwep, hwreq, count, s);
		if (ret < 0)
			return ret;

		rest -= count;
	}

	return ret;
}

<<<<<<< HEAD
=======
static void ci_add_buffer_entry(struct td_node *node, struct scatterlist *s)
{
	int empty_td_slot_index = (CI_MAX_BUF_SIZE - node->td_remaining_size)
			/ CI_HDRC_PAGE_SIZE;
	int i;

	node->ptr->token +=
		cpu_to_le32(sg_dma_len(s) << __ffs(TD_TOTAL_BYTES));

	for (i = empty_td_slot_index; i < TD_PAGE_COUNT; i++) {
		u32 page = (u32) sg_dma_address(s) +
			(i - empty_td_slot_index) * CI_HDRC_PAGE_SIZE;

		page &= ~TD_RESERVED_MASK;
		node->ptr->page[i] = cpu_to_le32(page);
	}
}

>>>>>>> f69558f3
static int prepare_td_for_sg(struct ci_hw_ep *hwep, struct ci_hw_req *hwreq)
{
	struct usb_request *req = &hwreq->req;
	struct scatterlist *s = req->sg;
<<<<<<< HEAD
	int ret;
=======
	int ret = 0, i = 0;
	struct td_node *node = NULL;
>>>>>>> f69558f3

	if (!s || req->zero || req->length == 0) {
		dev_err(hwep->ci->dev, "not supported operation for sg\n");
		return -EINVAL;
	}

<<<<<<< HEAD
	do {
		ret = prepare_td_per_sg(hwep, hwreq, s);
		if (ret)
			return ret;
	} while ((s = sg_next(s)));
=======
	while (i++ < req->num_mapped_sgs) {
		if (sg_dma_address(s) % PAGE_SIZE) {
			dev_err(hwep->ci->dev, "not page aligned sg buffer\n");
			return -EINVAL;
		}

		if (node && (node->td_remaining_size >= sg_dma_len(s))) {
			ci_add_buffer_entry(node, s);
			node->td_remaining_size -= sg_dma_len(s);
		} else {
			ret = prepare_td_per_sg(hwep, hwreq, s);
			if (ret)
				return ret;

			node = list_entry(hwreq->tds.prev,
				struct td_node, td);
		}

		s = sg_next(s);
	}
>>>>>>> f69558f3

	return ret;
}

/**
 * _hardware_enqueue: configures a request at hardware level
 * @hwep:   endpoint
 * @hwreq:  request
 *
 * This function returns an error code
 */
static int _hardware_enqueue(struct ci_hw_ep *hwep, struct ci_hw_req *hwreq)
{
	struct ci_hdrc *ci = hwep->ci;
	int ret = 0;
	struct td_node *firstnode, *lastnode;

	/* don't queue twice */
	if (hwreq->req.status == -EALREADY)
		return -EALREADY;

	hwreq->req.status = -EALREADY;

	ret = usb_gadget_map_request_by_dev(ci->dev->parent,
					    &hwreq->req, hwep->dir);
	if (ret)
		return ret;

	if (hwreq->req.num_mapped_sgs)
		ret = prepare_td_for_sg(hwep, hwreq);
	else
		ret = prepare_td_for_non_sg(hwep, hwreq);
<<<<<<< HEAD

	if (ret)
		return ret;
=======
>>>>>>> f69558f3

	if (ret)
		return ret;

	lastnode = list_entry(hwreq->tds.prev,
		struct td_node, td);

	lastnode->ptr->next = cpu_to_le32(TD_TERMINATE);
	if (!hwreq->req.no_interrupt)
		lastnode->ptr->token |= cpu_to_le32(TD_IOC);

	list_for_each_entry_safe(firstnode, lastnode, &hwreq->tds, td)
		trace_ci_prepare_td(hwep, hwreq, firstnode);

	firstnode = list_first_entry(&hwreq->tds, struct td_node, td);

	wmb();

	hwreq->req.actual = 0;
	if (!list_empty(&hwep->qh.queue)) {
		struct ci_hw_req *hwreqprev;
		int n = hw_ep_bit(hwep->num, hwep->dir);
		int tmp_stat;
		struct td_node *prevlastnode;
		u32 next = firstnode->dma & TD_ADDR_MASK;

		hwreqprev = list_entry(hwep->qh.queue.prev,
				struct ci_hw_req, queue);
		prevlastnode = list_entry(hwreqprev->tds.prev,
				struct td_node, td);

		prevlastnode->ptr->next = cpu_to_le32(next);
		wmb();
		if (hw_read(ci, OP_ENDPTPRIME, BIT(n)))
			goto done;
		do {
			hw_write(ci, OP_USBCMD, USBCMD_ATDTW, USBCMD_ATDTW);
			tmp_stat = hw_read(ci, OP_ENDPTSTAT, BIT(n));
		} while (!hw_read(ci, OP_USBCMD, USBCMD_ATDTW));
		hw_write(ci, OP_USBCMD, USBCMD_ATDTW, 0);
		if (tmp_stat)
			goto done;
	}

	/*  QH configuration */
	hwep->qh.ptr->td.next = cpu_to_le32(firstnode->dma);
	hwep->qh.ptr->td.token &=
		cpu_to_le32(~(TD_STATUS_HALTED|TD_STATUS_ACTIVE));

	if (hwep->type == USB_ENDPOINT_XFER_ISOC && hwep->dir == RX) {
		u32 mul = hwreq->req.length / hwep->ep.maxpacket;

		if (hwreq->req.length == 0
				|| hwreq->req.length % hwep->ep.maxpacket)
			mul++;
		hwep->qh.ptr->cap |= cpu_to_le32(mul << __ffs(QH_MULT));
	}

	ret = hw_ep_prime(ci, hwep->num, hwep->dir,
			   hwep->type == USB_ENDPOINT_XFER_CONTROL);
done:
	return ret;
}

/*
 * free_pending_td: remove a pending request for the endpoint
 * @hwep: endpoint
 */
static void free_pending_td(struct ci_hw_ep *hwep)
{
	struct td_node *pending = hwep->pending_td;

	dma_pool_free(hwep->td_pool, pending->ptr, pending->dma);
	hwep->pending_td = NULL;
	kfree(pending);
}

static int reprime_dtd(struct ci_hdrc *ci, struct ci_hw_ep *hwep,
					   struct td_node *node)
{
	hwep->qh.ptr->td.next = cpu_to_le32(node->dma);
	hwep->qh.ptr->td.token &=
		cpu_to_le32(~(TD_STATUS_HALTED | TD_STATUS_ACTIVE));

	return hw_ep_prime(ci, hwep->num, hwep->dir,
				hwep->type == USB_ENDPOINT_XFER_CONTROL);
}

/**
 * _hardware_dequeue: handles a request at hardware level
 * @gadget: gadget
 * @hwep:   endpoint
 *
 * This function returns an error code
 */
static int _hardware_dequeue(struct ci_hw_ep *hwep, struct ci_hw_req *hwreq)
{
	u32 tmptoken;
	struct td_node *node, *tmpnode;
	unsigned remaining_length;
	unsigned actual = hwreq->req.length;
	struct ci_hdrc *ci = hwep->ci;

	if (hwreq->req.status != -EALREADY)
		return -EINVAL;

	hwreq->req.status = 0;

	list_for_each_entry_safe(node, tmpnode, &hwreq->tds, td) {
		tmptoken = le32_to_cpu(node->ptr->token);
		trace_ci_complete_td(hwep, hwreq, node);
		if ((TD_STATUS_ACTIVE & tmptoken) != 0) {
			int n = hw_ep_bit(hwep->num, hwep->dir);

			if (ci->rev == CI_REVISION_24)
				if (!hw_read(ci, OP_ENDPTSTAT, BIT(n)))
					reprime_dtd(ci, hwep, node);
			hwreq->req.status = -EALREADY;
			return -EBUSY;
		}

		remaining_length = (tmptoken & TD_TOTAL_BYTES);
		remaining_length >>= __ffs(TD_TOTAL_BYTES);
		actual -= remaining_length;

		hwreq->req.status = tmptoken & TD_STATUS;
		if ((TD_STATUS_HALTED & hwreq->req.status)) {
			hwreq->req.status = -EPIPE;
			break;
		} else if ((TD_STATUS_DT_ERR & hwreq->req.status)) {
			hwreq->req.status = -EPROTO;
			break;
		} else if ((TD_STATUS_TR_ERR & hwreq->req.status)) {
			hwreq->req.status = -EILSEQ;
			break;
		}

		if (remaining_length) {
			if (hwep->dir == TX) {
				hwreq->req.status = -EPROTO;
				break;
			}
		}
		/*
		 * As the hardware could still address the freed td
		 * which will run the udc unusable, the cleanup of the
		 * td has to be delayed by one.
		 */
		if (hwep->pending_td)
			free_pending_td(hwep);

		hwep->pending_td = node;
		list_del_init(&node->td);
	}

	usb_gadget_unmap_request_by_dev(hwep->ci->dev->parent,
					&hwreq->req, hwep->dir);

	hwreq->req.actual += actual;

	if (hwreq->req.status)
		return hwreq->req.status;

	return hwreq->req.actual;
}

/**
 * _ep_nuke: dequeues all endpoint requests
 * @hwep: endpoint
 *
 * This function returns an error code
 * Caller must hold lock
 */
static int _ep_nuke(struct ci_hw_ep *hwep)
__releases(hwep->lock)
__acquires(hwep->lock)
{
	struct td_node *node, *tmpnode;
	if (hwep == NULL)
		return -EINVAL;

	hw_ep_flush(hwep->ci, hwep->num, hwep->dir);

	while (!list_empty(&hwep->qh.queue)) {

		/* pop oldest request */
		struct ci_hw_req *hwreq = list_entry(hwep->qh.queue.next,
						     struct ci_hw_req, queue);

		list_for_each_entry_safe(node, tmpnode, &hwreq->tds, td) {
			dma_pool_free(hwep->td_pool, node->ptr, node->dma);
			list_del_init(&node->td);
			node->ptr = NULL;
			kfree(node);
		}

		list_del_init(&hwreq->queue);
		hwreq->req.status = -ESHUTDOWN;

		if (hwreq->req.complete != NULL) {
			spin_unlock(hwep->lock);
			usb_gadget_giveback_request(&hwep->ep, &hwreq->req);
			spin_lock(hwep->lock);
		}
	}

	if (hwep->pending_td)
		free_pending_td(hwep);

	return 0;
}

static int _ep_set_halt(struct usb_ep *ep, int value, bool check_transfer)
{
	struct ci_hw_ep *hwep = container_of(ep, struct ci_hw_ep, ep);
	int direction, retval = 0;
	unsigned long flags;

	if (ep == NULL || hwep->ep.desc == NULL)
		return -EINVAL;

	if (usb_endpoint_xfer_isoc(hwep->ep.desc))
		return -EOPNOTSUPP;

	spin_lock_irqsave(hwep->lock, flags);

	if (value && hwep->dir == TX && check_transfer &&
		!list_empty(&hwep->qh.queue) &&
			!usb_endpoint_xfer_control(hwep->ep.desc)) {
		spin_unlock_irqrestore(hwep->lock, flags);
		return -EAGAIN;
	}

	direction = hwep->dir;
	do {
		retval |= hw_ep_set_halt(hwep->ci, hwep->num, hwep->dir, value);

		if (!value)
			hwep->wedge = 0;

		if (hwep->type == USB_ENDPOINT_XFER_CONTROL)
			hwep->dir = (hwep->dir == TX) ? RX : TX;

	} while (hwep->dir != direction);

	spin_unlock_irqrestore(hwep->lock, flags);
	return retval;
}


/**
 * _gadget_stop_activity: stops all USB activity, flushes & disables all endpts
 * @gadget: gadget
 *
 * This function returns an error code
 */
static int _gadget_stop_activity(struct usb_gadget *gadget)
{
	struct usb_ep *ep;
	struct ci_hdrc    *ci = container_of(gadget, struct ci_hdrc, gadget);
	unsigned long flags;

	/* flush all endpoints */
	gadget_for_each_ep(ep, gadget) {
		usb_ep_fifo_flush(ep);
	}
	usb_ep_fifo_flush(&ci->ep0out->ep);
	usb_ep_fifo_flush(&ci->ep0in->ep);

	/* make sure to disable all endpoints */
	gadget_for_each_ep(ep, gadget) {
		usb_ep_disable(ep);
	}

	if (ci->status != NULL) {
		usb_ep_free_request(&ci->ep0in->ep, ci->status);
		ci->status = NULL;
	}

	spin_lock_irqsave(&ci->lock, flags);
	ci->gadget.speed = USB_SPEED_UNKNOWN;
	ci->remote_wakeup = 0;
	ci->suspended = 0;
	spin_unlock_irqrestore(&ci->lock, flags);

	return 0;
}

/******************************************************************************
 * ISR block
 *****************************************************************************/
/**
 * isr_reset_handler: USB reset interrupt handler
 * @ci: UDC device
 *
 * This function resets USB engine after a bus reset occurred
 */
static void isr_reset_handler(struct ci_hdrc *ci)
__releases(ci->lock)
__acquires(ci->lock)
{
	int retval;

	spin_unlock(&ci->lock);
	if (ci->gadget.speed != USB_SPEED_UNKNOWN)
		usb_gadget_udc_reset(&ci->gadget, ci->driver);

	retval = _gadget_stop_activity(&ci->gadget);
	if (retval)
		goto done;

	retval = hw_usb_reset(ci);
	if (retval)
		goto done;

	ci->status = usb_ep_alloc_request(&ci->ep0in->ep, GFP_ATOMIC);
	if (ci->status == NULL)
		retval = -ENOMEM;

done:
	spin_lock(&ci->lock);

	if (retval)
		dev_err(ci->dev, "error: %i\n", retval);
}

/**
 * isr_get_status_complete: get_status request complete function
 * @ep:  endpoint
 * @req: request handled
 *
 * Caller must release lock
 */
static void isr_get_status_complete(struct usb_ep *ep, struct usb_request *req)
{
	if (ep == NULL || req == NULL)
		return;

	kfree(req->buf);
	usb_ep_free_request(ep, req);
}

/**
 * _ep_queue: queues (submits) an I/O request to an endpoint
 * @ep:        endpoint
 * @req:       request
 * @gfp_flags: GFP flags (not used)
 *
 * Caller must hold lock
 * This function returns an error code
 */
static int _ep_queue(struct usb_ep *ep, struct usb_request *req,
		    gfp_t __maybe_unused gfp_flags)
{
	struct ci_hw_ep  *hwep  = container_of(ep,  struct ci_hw_ep, ep);
	struct ci_hw_req *hwreq = container_of(req, struct ci_hw_req, req);
	struct ci_hdrc *ci = hwep->ci;
	int retval = 0;

	if (ep == NULL || req == NULL || hwep->ep.desc == NULL)
		return -EINVAL;

	if (hwep->type == USB_ENDPOINT_XFER_CONTROL) {
		if (req->length)
			hwep = (ci->ep0_dir == RX) ?
			       ci->ep0out : ci->ep0in;
		if (!list_empty(&hwep->qh.queue)) {
			_ep_nuke(hwep);
			dev_warn(hwep->ci->dev, "endpoint ctrl %X nuked\n",
				 _usb_addr(hwep));
		}
	}

	if (usb_endpoint_xfer_isoc(hwep->ep.desc) &&
	    hwreq->req.length > hwep->ep.mult * hwep->ep.maxpacket) {
		dev_err(hwep->ci->dev, "request length too big for isochronous\n");
		return -EMSGSIZE;
	}

	/* first nuke then test link, e.g. previous status has not sent */
	if (!list_empty(&hwreq->queue)) {
		dev_err(hwep->ci->dev, "request already in queue\n");
		return -EBUSY;
	}

	/* push request */
	hwreq->req.status = -EINPROGRESS;
	hwreq->req.actual = 0;

	retval = _hardware_enqueue(hwep, hwreq);

	if (retval == -EALREADY)
		retval = 0;
	if (!retval)
		list_add_tail(&hwreq->queue, &hwep->qh.queue);

	return retval;
}

/**
 * isr_get_status_response: get_status request response
 * @ci: ci struct
 * @setup: setup request packet
 *
 * This function returns an error code
 */
static int isr_get_status_response(struct ci_hdrc *ci,
				   struct usb_ctrlrequest *setup)
__releases(hwep->lock)
__acquires(hwep->lock)
{
	struct ci_hw_ep *hwep = ci->ep0in;
	struct usb_request *req = NULL;
	gfp_t gfp_flags = GFP_ATOMIC;
	int dir, num, retval;

	if (hwep == NULL || setup == NULL)
		return -EINVAL;

	spin_unlock(hwep->lock);
	req = usb_ep_alloc_request(&hwep->ep, gfp_flags);
	spin_lock(hwep->lock);
	if (req == NULL)
		return -ENOMEM;

	req->complete = isr_get_status_complete;
	req->length   = 2;
	req->buf      = kzalloc(req->length, gfp_flags);
	if (req->buf == NULL) {
		retval = -ENOMEM;
		goto err_free_req;
	}

	if ((setup->bRequestType & USB_RECIP_MASK) == USB_RECIP_DEVICE) {
		*(u16 *)req->buf = (ci->remote_wakeup << 1) |
			ci->gadget.is_selfpowered;
	} else if ((setup->bRequestType & USB_RECIP_MASK) \
		   == USB_RECIP_ENDPOINT) {
		dir = (le16_to_cpu(setup->wIndex) & USB_ENDPOINT_DIR_MASK) ?
			TX : RX;
		num =  le16_to_cpu(setup->wIndex) & USB_ENDPOINT_NUMBER_MASK;
		*(u16 *)req->buf = hw_ep_get_halt(ci, num, dir);
	}
	/* else do nothing; reserved for future use */

	retval = _ep_queue(&hwep->ep, req, gfp_flags);
	if (retval)
		goto err_free_buf;

	return 0;

 err_free_buf:
	kfree(req->buf);
 err_free_req:
	spin_unlock(hwep->lock);
	usb_ep_free_request(&hwep->ep, req);
	spin_lock(hwep->lock);
	return retval;
}

/**
 * isr_setup_status_complete: setup_status request complete function
 * @ep:  endpoint
 * @req: request handled
 *
 * Caller must release lock. Put the port in test mode if test mode
 * feature is selected.
 */
static void
isr_setup_status_complete(struct usb_ep *ep, struct usb_request *req)
{
	struct ci_hdrc *ci = req->context;
	unsigned long flags;

	if (ci->setaddr) {
		hw_usb_set_address(ci, ci->address);
		ci->setaddr = false;
		if (ci->address)
			usb_gadget_set_state(&ci->gadget, USB_STATE_ADDRESS);
	}

	spin_lock_irqsave(&ci->lock, flags);
	if (ci->test_mode)
		hw_port_test_set(ci, ci->test_mode);
	spin_unlock_irqrestore(&ci->lock, flags);
}

/**
 * isr_setup_status_phase: queues the status phase of a setup transation
 * @ci: ci struct
 *
 * This function returns an error code
 */
static int isr_setup_status_phase(struct ci_hdrc *ci)
{
	struct ci_hw_ep *hwep;

	/*
	 * Unexpected USB controller behavior, caused by bad signal integrity
	 * or ground reference problems, can lead to isr_setup_status_phase
	 * being called with ci->status equal to NULL.
	 * If this situation occurs, you should review your USB hardware design.
	 */
	if (WARN_ON_ONCE(!ci->status))
		return -EPIPE;

	hwep = (ci->ep0_dir == TX) ? ci->ep0out : ci->ep0in;
	ci->status->context = ci;
	ci->status->complete = isr_setup_status_complete;

	return _ep_queue(&hwep->ep, ci->status, GFP_ATOMIC);
}

/**
 * isr_tr_complete_low: transaction complete low level handler
 * @hwep: endpoint
 *
 * This function returns an error code
 * Caller must hold lock
 */
static int isr_tr_complete_low(struct ci_hw_ep *hwep)
__releases(hwep->lock)
__acquires(hwep->lock)
{
	struct ci_hw_req *hwreq, *hwreqtemp;
	struct ci_hw_ep *hweptemp = hwep;
	int retval = 0;

	list_for_each_entry_safe(hwreq, hwreqtemp, &hwep->qh.queue,
			queue) {
		retval = _hardware_dequeue(hwep, hwreq);
		if (retval < 0)
			break;
		list_del_init(&hwreq->queue);
		if (hwreq->req.complete != NULL) {
			spin_unlock(hwep->lock);
			if ((hwep->type == USB_ENDPOINT_XFER_CONTROL) &&
					hwreq->req.length)
				hweptemp = hwep->ci->ep0in;
			usb_gadget_giveback_request(&hweptemp->ep, &hwreq->req);
			spin_lock(hwep->lock);
		}
	}

	if (retval == -EBUSY)
		retval = 0;

	return retval;
}

static int otg_a_alt_hnp_support(struct ci_hdrc *ci)
{
	dev_warn(&ci->gadget.dev,
		"connect the device to an alternate port if you want HNP\n");
	return isr_setup_status_phase(ci);
}

/**
 * isr_setup_packet_handler: setup packet handler
 * @ci: UDC descriptor
 *
 * This function handles setup packet 
 */
static void isr_setup_packet_handler(struct ci_hdrc *ci)
__releases(ci->lock)
__acquires(ci->lock)
{
	struct ci_hw_ep *hwep = &ci->ci_hw_ep[0];
	struct usb_ctrlrequest req;
	int type, num, dir, err = -EINVAL;
	u8 tmode = 0;

	/*
	 * Flush data and handshake transactions of previous
	 * setup packet.
	 */
	_ep_nuke(ci->ep0out);
	_ep_nuke(ci->ep0in);

	/* read_setup_packet */
	do {
		hw_test_and_set_setup_guard(ci);
		memcpy(&req, &hwep->qh.ptr->setup, sizeof(req));
	} while (!hw_test_and_clear_setup_guard(ci));

	type = req.bRequestType;

	ci->ep0_dir = (type & USB_DIR_IN) ? TX : RX;

	switch (req.bRequest) {
	case USB_REQ_CLEAR_FEATURE:
		if (type == (USB_DIR_OUT|USB_RECIP_ENDPOINT) &&
				le16_to_cpu(req.wValue) ==
				USB_ENDPOINT_HALT) {
			if (req.wLength != 0)
				break;
			num  = le16_to_cpu(req.wIndex);
			dir = (num & USB_ENDPOINT_DIR_MASK) ? TX : RX;
			num &= USB_ENDPOINT_NUMBER_MASK;
			if (dir == TX)
				num += ci->hw_ep_max / 2;
			if (!ci->ci_hw_ep[num].wedge) {
				spin_unlock(&ci->lock);
				err = usb_ep_clear_halt(
					&ci->ci_hw_ep[num].ep);
				spin_lock(&ci->lock);
				if (err)
					break;
			}
			err = isr_setup_status_phase(ci);
		} else if (type == (USB_DIR_OUT|USB_RECIP_DEVICE) &&
				le16_to_cpu(req.wValue) ==
				USB_DEVICE_REMOTE_WAKEUP) {
			if (req.wLength != 0)
				break;
			ci->remote_wakeup = 0;
			err = isr_setup_status_phase(ci);
		} else {
			goto delegate;
		}
		break;
	case USB_REQ_GET_STATUS:
		if ((type != (USB_DIR_IN|USB_RECIP_DEVICE) ||
			le16_to_cpu(req.wIndex) == OTG_STS_SELECTOR) &&
		    type != (USB_DIR_IN|USB_RECIP_ENDPOINT) &&
		    type != (USB_DIR_IN|USB_RECIP_INTERFACE))
			goto delegate;
		if (le16_to_cpu(req.wLength) != 2 ||
		    le16_to_cpu(req.wValue)  != 0)
			break;
		err = isr_get_status_response(ci, &req);
		break;
	case USB_REQ_SET_ADDRESS:
		if (type != (USB_DIR_OUT|USB_RECIP_DEVICE))
			goto delegate;
		if (le16_to_cpu(req.wLength) != 0 ||
		    le16_to_cpu(req.wIndex)  != 0)
			break;
		ci->address = (u8)le16_to_cpu(req.wValue);
		ci->setaddr = true;
		err = isr_setup_status_phase(ci);
		break;
	case USB_REQ_SET_FEATURE:
		if (type == (USB_DIR_OUT|USB_RECIP_ENDPOINT) &&
				le16_to_cpu(req.wValue) ==
				USB_ENDPOINT_HALT) {
			if (req.wLength != 0)
				break;
			num  = le16_to_cpu(req.wIndex);
			dir = (num & USB_ENDPOINT_DIR_MASK) ? TX : RX;
			num &= USB_ENDPOINT_NUMBER_MASK;
			if (dir == TX)
				num += ci->hw_ep_max / 2;

			spin_unlock(&ci->lock);
			err = _ep_set_halt(&ci->ci_hw_ep[num].ep, 1, false);
			spin_lock(&ci->lock);
			if (!err)
				isr_setup_status_phase(ci);
		} else if (type == (USB_DIR_OUT|USB_RECIP_DEVICE)) {
			if (req.wLength != 0)
				break;
			switch (le16_to_cpu(req.wValue)) {
			case USB_DEVICE_REMOTE_WAKEUP:
				ci->remote_wakeup = 1;
				err = isr_setup_status_phase(ci);
				break;
			case USB_DEVICE_TEST_MODE:
				tmode = le16_to_cpu(req.wIndex) >> 8;
				switch (tmode) {
				case TEST_J:
				case TEST_K:
				case TEST_SE0_NAK:
				case TEST_PACKET:
				case TEST_FORCE_EN:
					ci->test_mode = tmode;
					err = isr_setup_status_phase(
							ci);
					break;
				default:
					break;
				}
				break;
			case USB_DEVICE_B_HNP_ENABLE:
				if (ci_otg_is_fsm_mode(ci)) {
					ci->gadget.b_hnp_enable = 1;
					err = isr_setup_status_phase(
							ci);
				}
				break;
			case USB_DEVICE_A_ALT_HNP_SUPPORT:
				if (ci_otg_is_fsm_mode(ci))
					err = otg_a_alt_hnp_support(ci);
				break;
			case USB_DEVICE_A_HNP_SUPPORT:
				if (ci_otg_is_fsm_mode(ci)) {
					ci->gadget.a_hnp_support = 1;
					err = isr_setup_status_phase(
							ci);
				}
				break;
			default:
				goto delegate;
			}
		} else {
			goto delegate;
		}
		break;
	default:
delegate:
		if (req.wLength == 0)   /* no data phase */
			ci->ep0_dir = TX;

		spin_unlock(&ci->lock);
		err = ci->driver->setup(&ci->gadget, &req);
		spin_lock(&ci->lock);
		break;
	}

	if (err < 0) {
		spin_unlock(&ci->lock);
		if (_ep_set_halt(&hwep->ep, 1, false))
			dev_err(ci->dev, "error: _ep_set_halt\n");
		spin_lock(&ci->lock);
	}
}

/**
 * isr_tr_complete_handler: transaction complete interrupt handler
 * @ci: UDC descriptor
 *
 * This function handles traffic events
 */
static void isr_tr_complete_handler(struct ci_hdrc *ci)
__releases(ci->lock)
__acquires(ci->lock)
{
	unsigned i;
	int err;

	for (i = 0; i < ci->hw_ep_max; i++) {
		struct ci_hw_ep *hwep  = &ci->ci_hw_ep[i];

		if (hwep->ep.desc == NULL)
			continue;   /* not configured */

		if (hw_test_and_clear_complete(ci, i)) {
			err = isr_tr_complete_low(hwep);
			if (hwep->type == USB_ENDPOINT_XFER_CONTROL) {
				if (err > 0)   /* needs status phase */
					err = isr_setup_status_phase(ci);
				if (err < 0) {
					spin_unlock(&ci->lock);
					if (_ep_set_halt(&hwep->ep, 1, false))
						dev_err(ci->dev,
						"error: _ep_set_halt\n");
					spin_lock(&ci->lock);
				}
			}
		}

		/* Only handle setup packet below */
		if (i == 0 &&
			hw_test_and_clear(ci, OP_ENDPTSETUPSTAT, BIT(0)))
			isr_setup_packet_handler(ci);
	}
}

/******************************************************************************
 * ENDPT block
 *****************************************************************************/
/**
 * ep_enable: configure endpoint, making it usable
 *
 * Check usb_ep_enable() at "usb_gadget.h" for details
 */
static int ep_enable(struct usb_ep *ep,
		     const struct usb_endpoint_descriptor *desc)
{
	struct ci_hw_ep *hwep = container_of(ep, struct ci_hw_ep, ep);
	int retval = 0;
	unsigned long flags;
	u32 cap = 0;

	if (ep == NULL || desc == NULL)
		return -EINVAL;

	spin_lock_irqsave(hwep->lock, flags);

	/* only internal SW should enable ctrl endpts */

	if (!list_empty(&hwep->qh.queue)) {
		dev_warn(hwep->ci->dev, "enabling a non-empty endpoint!\n");
		spin_unlock_irqrestore(hwep->lock, flags);
		return -EBUSY;
	}

	hwep->ep.desc = desc;

	hwep->dir  = usb_endpoint_dir_in(desc) ? TX : RX;
	hwep->num  = usb_endpoint_num(desc);
	hwep->type = usb_endpoint_type(desc);

	hwep->ep.maxpacket = usb_endpoint_maxp(desc);
	hwep->ep.mult = usb_endpoint_maxp_mult(desc);

	if (hwep->type == USB_ENDPOINT_XFER_CONTROL)
		cap |= QH_IOS;

	cap |= QH_ZLT;
	cap |= (hwep->ep.maxpacket << __ffs(QH_MAX_PKT)) & QH_MAX_PKT;
	/*
	 * For ISO-TX, we set mult at QH as the largest value, and use
	 * MultO at TD as real mult value.
	 */
	if (hwep->type == USB_ENDPOINT_XFER_ISOC && hwep->dir == TX)
		cap |= 3 << __ffs(QH_MULT);

	hwep->qh.ptr->cap = cpu_to_le32(cap);

	hwep->qh.ptr->td.next |= cpu_to_le32(TD_TERMINATE);   /* needed? */

	if (hwep->num != 0 && hwep->type == USB_ENDPOINT_XFER_CONTROL) {
		dev_err(hwep->ci->dev, "Set control xfer at non-ep0\n");
		retval = -EINVAL;
	}

	/*
	 * Enable endpoints in the HW other than ep0 as ep0
	 * is always enabled
	 */
	if (hwep->num)
		retval |= hw_ep_enable(hwep->ci, hwep->num, hwep->dir,
				       hwep->type);

	spin_unlock_irqrestore(hwep->lock, flags);
	return retval;
}

/**
 * ep_disable: endpoint is no longer usable
 *
 * Check usb_ep_disable() at "usb_gadget.h" for details
 */
static int ep_disable(struct usb_ep *ep)
{
	struct ci_hw_ep *hwep = container_of(ep, struct ci_hw_ep, ep);
	int direction, retval = 0;
	unsigned long flags;

	if (ep == NULL)
		return -EINVAL;
	else if (hwep->ep.desc == NULL)
		return -EBUSY;

	spin_lock_irqsave(hwep->lock, flags);
	if (hwep->ci->gadget.speed == USB_SPEED_UNKNOWN) {
		spin_unlock_irqrestore(hwep->lock, flags);
		return 0;
	}

	/* only internal SW should disable ctrl endpts */

	direction = hwep->dir;
	do {
		retval |= _ep_nuke(hwep);
		retval |= hw_ep_disable(hwep->ci, hwep->num, hwep->dir);

		if (hwep->type == USB_ENDPOINT_XFER_CONTROL)
			hwep->dir = (hwep->dir == TX) ? RX : TX;

	} while (hwep->dir != direction);

	hwep->ep.desc = NULL;

	spin_unlock_irqrestore(hwep->lock, flags);
	return retval;
}

/**
 * ep_alloc_request: allocate a request object to use with this endpoint
 *
 * Check usb_ep_alloc_request() at "usb_gadget.h" for details
 */
static struct usb_request *ep_alloc_request(struct usb_ep *ep, gfp_t gfp_flags)
{
	struct ci_hw_req *hwreq = NULL;

	if (ep == NULL)
		return NULL;

	hwreq = kzalloc(sizeof(struct ci_hw_req), gfp_flags);
	if (hwreq != NULL) {
		INIT_LIST_HEAD(&hwreq->queue);
		INIT_LIST_HEAD(&hwreq->tds);
	}

	return (hwreq == NULL) ? NULL : &hwreq->req;
}

/**
 * ep_free_request: frees a request object
 *
 * Check usb_ep_free_request() at "usb_gadget.h" for details
 */
static void ep_free_request(struct usb_ep *ep, struct usb_request *req)
{
	struct ci_hw_ep  *hwep  = container_of(ep,  struct ci_hw_ep, ep);
	struct ci_hw_req *hwreq = container_of(req, struct ci_hw_req, req);
	struct td_node *node, *tmpnode;
	unsigned long flags;

	if (ep == NULL || req == NULL) {
		return;
	} else if (!list_empty(&hwreq->queue)) {
		dev_err(hwep->ci->dev, "freeing queued request\n");
		return;
	}

	spin_lock_irqsave(hwep->lock, flags);

	list_for_each_entry_safe(node, tmpnode, &hwreq->tds, td) {
		dma_pool_free(hwep->td_pool, node->ptr, node->dma);
		list_del_init(&node->td);
		node->ptr = NULL;
		kfree(node);
	}

	kfree(hwreq);

	spin_unlock_irqrestore(hwep->lock, flags);
}

/**
 * ep_queue: queues (submits) an I/O request to an endpoint
 *
 * Check usb_ep_queue()* at usb_gadget.h" for details
 */
static int ep_queue(struct usb_ep *ep, struct usb_request *req,
		    gfp_t __maybe_unused gfp_flags)
{
	struct ci_hw_ep  *hwep  = container_of(ep,  struct ci_hw_ep, ep);
	int retval = 0;
	unsigned long flags;

	if (ep == NULL || req == NULL || hwep->ep.desc == NULL)
		return -EINVAL;

	spin_lock_irqsave(hwep->lock, flags);
	if (hwep->ci->gadget.speed == USB_SPEED_UNKNOWN) {
		spin_unlock_irqrestore(hwep->lock, flags);
		return 0;
	}
	retval = _ep_queue(ep, req, gfp_flags);
	spin_unlock_irqrestore(hwep->lock, flags);
	return retval;
}

/**
 * ep_dequeue: dequeues (cancels, unlinks) an I/O request from an endpoint
 *
 * Check usb_ep_dequeue() at "usb_gadget.h" for details
 */
static int ep_dequeue(struct usb_ep *ep, struct usb_request *req)
{
	struct ci_hw_ep  *hwep  = container_of(ep,  struct ci_hw_ep, ep);
	struct ci_hw_req *hwreq = container_of(req, struct ci_hw_req, req);
	unsigned long flags;
	struct td_node *node, *tmpnode;

	if (ep == NULL || req == NULL || hwreq->req.status != -EALREADY ||
		hwep->ep.desc == NULL || list_empty(&hwreq->queue) ||
		list_empty(&hwep->qh.queue))
		return -EINVAL;

	spin_lock_irqsave(hwep->lock, flags);
	if (hwep->ci->gadget.speed != USB_SPEED_UNKNOWN)
		hw_ep_flush(hwep->ci, hwep->num, hwep->dir);

	list_for_each_entry_safe(node, tmpnode, &hwreq->tds, td) {
		dma_pool_free(hwep->td_pool, node->ptr, node->dma);
		list_del(&node->td);
		kfree(node);
	}

	/* pop request */
	list_del_init(&hwreq->queue);

	usb_gadget_unmap_request(&hwep->ci->gadget, req, hwep->dir);

	req->status = -ECONNRESET;

	if (hwreq->req.complete != NULL) {
		spin_unlock(hwep->lock);
		usb_gadget_giveback_request(&hwep->ep, &hwreq->req);
		spin_lock(hwep->lock);
	}

	spin_unlock_irqrestore(hwep->lock, flags);
	return 0;
}

/**
 * ep_set_halt: sets the endpoint halt feature
 *
 * Check usb_ep_set_halt() at "usb_gadget.h" for details
 */
static int ep_set_halt(struct usb_ep *ep, int value)
{
	return _ep_set_halt(ep, value, true);
}

/**
 * ep_set_wedge: sets the halt feature and ignores clear requests
 *
 * Check usb_ep_set_wedge() at "usb_gadget.h" for details
 */
static int ep_set_wedge(struct usb_ep *ep)
{
	struct ci_hw_ep *hwep = container_of(ep, struct ci_hw_ep, ep);
	unsigned long flags;

	if (ep == NULL || hwep->ep.desc == NULL)
		return -EINVAL;

	spin_lock_irqsave(hwep->lock, flags);
	hwep->wedge = 1;
	spin_unlock_irqrestore(hwep->lock, flags);

	return usb_ep_set_halt(ep);
}

/**
 * ep_fifo_flush: flushes contents of a fifo
 *
 * Check usb_ep_fifo_flush() at "usb_gadget.h" for details
 */
static void ep_fifo_flush(struct usb_ep *ep)
{
	struct ci_hw_ep *hwep = container_of(ep, struct ci_hw_ep, ep);
	unsigned long flags;

	if (ep == NULL) {
		dev_err(hwep->ci->dev, "%02X: -EINVAL\n", _usb_addr(hwep));
		return;
	}

	spin_lock_irqsave(hwep->lock, flags);
	if (hwep->ci->gadget.speed == USB_SPEED_UNKNOWN) {
		spin_unlock_irqrestore(hwep->lock, flags);
		return;
	}

	hw_ep_flush(hwep->ci, hwep->num, hwep->dir);

	spin_unlock_irqrestore(hwep->lock, flags);
}

/**
 * Endpoint-specific part of the API to the USB controller hardware
 * Check "usb_gadget.h" for details
 */
static const struct usb_ep_ops usb_ep_ops = {
	.enable	       = ep_enable,
	.disable       = ep_disable,
	.alloc_request = ep_alloc_request,
	.free_request  = ep_free_request,
	.queue	       = ep_queue,
	.dequeue       = ep_dequeue,
	.set_halt      = ep_set_halt,
	.set_wedge     = ep_set_wedge,
	.fifo_flush    = ep_fifo_flush,
};

/******************************************************************************
 * GADGET block
 *****************************************************************************/
static int ci_udc_vbus_session(struct usb_gadget *_gadget, int is_active)
{
	struct ci_hdrc *ci = container_of(_gadget, struct ci_hdrc, gadget);
	unsigned long flags;
	int gadget_ready = 0;

	spin_lock_irqsave(&ci->lock, flags);
	ci->vbus_active = is_active;
	if (ci->driver)
		gadget_ready = 1;
	spin_unlock_irqrestore(&ci->lock, flags);

	if (ci->usb_phy) {
		/* Charger Detection */
		ci_usb_charger_connect(ci, is_active);

		if (is_active)
			usb_phy_set_event(ci->usb_phy, USB_EVENT_VBUS);
		else
			usb_phy_set_event(ci->usb_phy, USB_EVENT_NONE);
	}

	if (gadget_ready)
		ci_hdrc_gadget_connect(_gadget, is_active);

	return 0;
}

static int ci_udc_wakeup(struct usb_gadget *_gadget)
{
	struct ci_hdrc *ci = container_of(_gadget, struct ci_hdrc, gadget);
	unsigned long flags;
	int ret = 0;

	spin_lock_irqsave(&ci->lock, flags);
	if (ci->gadget.speed == USB_SPEED_UNKNOWN) {
		spin_unlock_irqrestore(&ci->lock, flags);
		return 0;
	}
	if (!ci->remote_wakeup) {
		ret = -EOPNOTSUPP;
		goto out;
	}
	if (!hw_read(ci, OP_PORTSC, PORTSC_SUSP)) {
		ret = -EINVAL;
		goto out;
	}
	hw_write(ci, OP_PORTSC, PORTSC_FPR, PORTSC_FPR);
out:
	spin_unlock_irqrestore(&ci->lock, flags);
	return ret;
}

static int ci_udc_vbus_draw(struct usb_gadget *_gadget, unsigned ma)
{
	struct ci_hdrc *ci = container_of(_gadget, struct ci_hdrc, gadget);

	if (ci->usb_phy)
		return usb_phy_set_power(ci->usb_phy, ma);
	return -ENOTSUPP;
}

static int ci_udc_selfpowered(struct usb_gadget *_gadget, int is_on)
{
	struct ci_hdrc *ci = container_of(_gadget, struct ci_hdrc, gadget);
	struct ci_hw_ep *hwep = ci->ep0in;
	unsigned long flags;

	spin_lock_irqsave(hwep->lock, flags);
	_gadget->is_selfpowered = (is_on != 0);
	spin_unlock_irqrestore(hwep->lock, flags);

	return 0;
}

/* Change Data+ pullup status
 * this func is used by usb_gadget_connect/disconnet
 */
static int ci_udc_pullup(struct usb_gadget *_gadget, int is_on)
{
	struct ci_hdrc *ci = container_of(_gadget, struct ci_hdrc, gadget);

	/*
	 * Data+ pullup controlled by OTG state machine in OTG fsm mode;
	 * and don't touch Data+ in host mode for dual role config.
	 */
	if (ci_otg_is_fsm_mode(ci) || ci->role == CI_ROLE_HOST)
		return 0;

	pm_runtime_get_sync(ci->dev);
	if (is_on)
		hw_write(ci, OP_USBCMD, USBCMD_RS, USBCMD_RS);
	else
		hw_write(ci, OP_USBCMD, USBCMD_RS, 0);
	pm_runtime_put_sync(ci->dev);

	return 0;
}

static int ci_udc_start(struct usb_gadget *gadget,
			 struct usb_gadget_driver *driver);
static int ci_udc_stop(struct usb_gadget *gadget);

/* Match ISOC IN from the highest endpoint */
static struct usb_ep *ci_udc_match_ep(struct usb_gadget *gadget,
			      struct usb_endpoint_descriptor *desc,
			      struct usb_ss_ep_comp_descriptor *comp_desc)
{
	struct ci_hdrc *ci = container_of(gadget, struct ci_hdrc, gadget);
	struct usb_ep *ep;

	if (usb_endpoint_xfer_isoc(desc) && usb_endpoint_dir_in(desc)) {
		list_for_each_entry_reverse(ep, &ci->gadget.ep_list, ep_list) {
			if (ep->caps.dir_in && !ep->claimed)
				return ep;
		}
	}

	return NULL;
}

/**
 * Device operations part of the API to the USB controller hardware,
 * which don't involve endpoints (or i/o)
 * Check  "usb_gadget.h" for details
 */
static const struct usb_gadget_ops usb_gadget_ops = {
	.vbus_session	= ci_udc_vbus_session,
	.wakeup		= ci_udc_wakeup,
	.set_selfpowered	= ci_udc_selfpowered,
	.pullup		= ci_udc_pullup,
	.vbus_draw	= ci_udc_vbus_draw,
	.udc_start	= ci_udc_start,
	.udc_stop	= ci_udc_stop,
	.match_ep 	= ci_udc_match_ep,
};

static int init_eps(struct ci_hdrc *ci)
{
	int retval = 0, i, j;

	for (i = 0; i < ci->hw_ep_max/2; i++)
		for (j = RX; j <= TX; j++) {
			int k = i + j * ci->hw_ep_max/2;
			struct ci_hw_ep *hwep = &ci->ci_hw_ep[k];

			scnprintf(hwep->name, sizeof(hwep->name), "ep%i%s", i,
					(j == TX)  ? "in" : "out");

			hwep->ci          = ci;
			hwep->lock         = &ci->lock;
			hwep->td_pool      = ci->td_pool;

			hwep->ep.name      = hwep->name;
			hwep->ep.ops       = &usb_ep_ops;

			if (i == 0) {
				hwep->ep.caps.type_control = true;
			} else {
				hwep->ep.caps.type_iso = true;
				hwep->ep.caps.type_bulk = true;
				hwep->ep.caps.type_int = true;
			}

			if (j == TX)
				hwep->ep.caps.dir_in = true;
			else
				hwep->ep.caps.dir_out = true;

			/*
			 * for ep0: maxP defined in desc, for other
			 * eps, maxP is set by epautoconfig() called
			 * by gadget layer
			 */
			usb_ep_set_maxpacket_limit(&hwep->ep, (unsigned short)~0);

			INIT_LIST_HEAD(&hwep->qh.queue);
			hwep->qh.ptr = dma_pool_zalloc(ci->qh_pool, GFP_KERNEL,
						       &hwep->qh.dma);
			if (hwep->qh.ptr == NULL)
				retval = -ENOMEM;

			/*
			 * set up shorthands for ep0 out and in endpoints,
			 * don't add to gadget's ep_list
			 */
			if (i == 0) {
				if (j == RX)
					ci->ep0out = hwep;
				else
					ci->ep0in = hwep;

				usb_ep_set_maxpacket_limit(&hwep->ep, CTRL_PAYLOAD_MAX);
				continue;
			}

			list_add_tail(&hwep->ep.ep_list, &ci->gadget.ep_list);
		}

	return retval;
}

static void destroy_eps(struct ci_hdrc *ci)
{
	int i;

	for (i = 0; i < ci->hw_ep_max; i++) {
		struct ci_hw_ep *hwep = &ci->ci_hw_ep[i];

		if (hwep->pending_td)
			free_pending_td(hwep);
		dma_pool_free(ci->qh_pool, hwep->qh.ptr, hwep->qh.dma);
	}
}

/**
 * ci_udc_start: register a gadget driver
 * @gadget: our gadget
 * @driver: the driver being registered
 *
 * Interrupts are enabled here.
 */
static int ci_udc_start(struct usb_gadget *gadget,
			 struct usb_gadget_driver *driver)
{
	struct ci_hdrc *ci = container_of(gadget, struct ci_hdrc, gadget);
	int retval;

	if (driver->disconnect == NULL)
		return -EINVAL;

	ci->ep0out->ep.desc = &ctrl_endpt_out_desc;
	retval = usb_ep_enable(&ci->ep0out->ep);
	if (retval)
		return retval;

	ci->ep0in->ep.desc = &ctrl_endpt_in_desc;
	retval = usb_ep_enable(&ci->ep0in->ep);
	if (retval)
		return retval;

	ci->driver = driver;

	/* Start otg fsm for B-device */
	if (ci_otg_is_fsm_mode(ci)) {
		if (ci->fsm.id)
			ci_hdrc_otg_fsm_start(ci);
		return retval;
	}

	if (ci->vbus_active)
		ci_hdrc_gadget_connect(&ci->gadget, 1);

	return retval;
}

static void ci_udc_stop_for_otg_fsm(struct ci_hdrc *ci)
{
	if (!ci_otg_is_fsm_mode(ci))
		return;

	mutex_lock(&ci->fsm.lock);
	if (ci->fsm.otg->state == OTG_STATE_A_PERIPHERAL) {
		ci->fsm.a_bidl_adis_tmout = 1;
		ci_hdrc_otg_fsm_start(ci);
	} else if (ci->fsm.otg->state == OTG_STATE_B_PERIPHERAL) {
		ci->fsm.protocol = PROTO_UNDEF;
		ci->fsm.otg->state = OTG_STATE_UNDEFINED;
	}
	mutex_unlock(&ci->fsm.lock);
}

/**
 * ci_udc_stop: unregister a gadget driver
 */
static int ci_udc_stop(struct usb_gadget *gadget)
{
	struct ci_hdrc *ci = container_of(gadget, struct ci_hdrc, gadget);
	unsigned long flags;

	spin_lock_irqsave(&ci->lock, flags);

	if (ci->vbus_active) {
		hw_device_state(ci, 0);
		spin_unlock_irqrestore(&ci->lock, flags);
		if (ci->platdata->notify_event)
			ci->platdata->notify_event(ci,
			CI_HDRC_CONTROLLER_STOPPED_EVENT);
		_gadget_stop_activity(&ci->gadget);
		spin_lock_irqsave(&ci->lock, flags);
		pm_runtime_put(ci->dev);
	}

	ci->driver = NULL;
	spin_unlock_irqrestore(&ci->lock, flags);

	ci_udc_stop_for_otg_fsm(ci);
	return 0;
}

/******************************************************************************
 * BUS block
 *****************************************************************************/
/**
 * udc_irq: ci interrupt handler
 *
 * This function returns IRQ_HANDLED if the IRQ has been handled
 * It locks access to registers
 */
static irqreturn_t udc_irq(struct ci_hdrc *ci)
{
	irqreturn_t retval;
	u32 intr;

	if (ci == NULL)
		return IRQ_HANDLED;

	spin_lock(&ci->lock);

	if (ci->platdata->flags & CI_HDRC_REGS_SHARED) {
		if (hw_read(ci, OP_USBMODE, USBMODE_CM) !=
				USBMODE_CM_DC) {
			spin_unlock(&ci->lock);
			return IRQ_NONE;
		}
	}
	intr = hw_test_and_clear_intr_active(ci);

	if (intr) {
		/* order defines priority - do NOT change it */
		if (USBi_URI & intr)
			isr_reset_handler(ci);

		if (USBi_PCI & intr) {
			ci->gadget.speed = hw_port_is_high_speed(ci) ?
				USB_SPEED_HIGH : USB_SPEED_FULL;
			if (ci->usb_phy)
				usb_phy_set_event(ci->usb_phy,
					USB_EVENT_ENUMERATED);
			if (ci->suspended) {
				if (ci->driver->resume) {
					spin_unlock(&ci->lock);
					ci->driver->resume(&ci->gadget);
					spin_lock(&ci->lock);
				}
				ci->suspended = 0;
				usb_gadget_set_state(&ci->gadget,
						ci->resume_state);
			}
		}

		if (USBi_UI  & intr)
			isr_tr_complete_handler(ci);

		if ((USBi_SLI & intr) && !(ci->suspended)) {
			ci->suspended = 1;
			ci->resume_state = ci->gadget.state;
			if (ci->gadget.speed != USB_SPEED_UNKNOWN &&
			    ci->driver->suspend) {
				spin_unlock(&ci->lock);
				ci->driver->suspend(&ci->gadget);
				spin_lock(&ci->lock);
			}
			usb_gadget_set_state(&ci->gadget,
					USB_STATE_SUSPENDED);
		}
		retval = IRQ_HANDLED;
	} else {
		retval = IRQ_NONE;
	}
	spin_unlock(&ci->lock);

	return retval;
}

/**
 * udc_start: initialize gadget role
 * @ci: chipidea controller
 */
static int udc_start(struct ci_hdrc *ci)
{
	struct device *dev = ci->dev;
	struct usb_otg_caps *otg_caps = &ci->platdata->ci_otg_caps;
	int retval = 0;

	ci->gadget.ops          = &usb_gadget_ops;
	ci->gadget.speed        = USB_SPEED_UNKNOWN;
	ci->gadget.max_speed    = USB_SPEED_HIGH;
	ci->gadget.name         = ci->platdata->name;
	ci->gadget.otg_caps	= otg_caps;
	ci->gadget.sg_supported = 1;

	if (ci->platdata->flags & CI_HDRC_REQUIRES_ALIGNED_DMA)
		ci->gadget.quirk_avoids_skb_reserve = 1;

	if (ci->is_otg && (otg_caps->hnp_support || otg_caps->srp_support ||
						otg_caps->adp_support))
		ci->gadget.is_otg = 1;

	INIT_LIST_HEAD(&ci->gadget.ep_list);

	/* alloc resources */
	ci->qh_pool = dma_pool_create("ci_hw_qh", dev->parent,
				       sizeof(struct ci_hw_qh),
				       64, CI_HDRC_PAGE_SIZE);
	if (ci->qh_pool == NULL)
		return -ENOMEM;

	ci->td_pool = dma_pool_create("ci_hw_td", dev->parent,
				       sizeof(struct ci_hw_td),
				       64, CI_HDRC_PAGE_SIZE);
	if (ci->td_pool == NULL) {
		retval = -ENOMEM;
		goto free_qh_pool;
	}

	retval = init_eps(ci);
	if (retval)
		goto free_pools;

	ci->gadget.ep0 = &ci->ep0in->ep;

	retval = usb_add_gadget_udc(dev, &ci->gadget);
	if (retval)
		goto destroy_eps;

	return retval;

destroy_eps:
	destroy_eps(ci);
free_pools:
	dma_pool_destroy(ci->td_pool);
free_qh_pool:
	dma_pool_destroy(ci->qh_pool);
	return retval;
}

/**
 * ci_hdrc_gadget_destroy: parent remove must call this to remove UDC
 *
 * No interrupts active, the IRQ has been released
 */
void ci_hdrc_gadget_destroy(struct ci_hdrc *ci)
{
	if (!ci->roles[CI_ROLE_GADGET])
		return;

	usb_del_gadget_udc(&ci->gadget);

	destroy_eps(ci);

	dma_pool_destroy(ci->td_pool);
	dma_pool_destroy(ci->qh_pool);
}

int ci_usb_charger_connect(struct ci_hdrc *ci, int is_active)
{
	int ret = 0;

	pm_runtime_get_sync(ci->dev);

	if (ci->usb_phy->charger_detect) {
		usb_phy_set_charger_state(ci->usb_phy, is_active ?
			USB_CHARGER_PRESENT : USB_CHARGER_ABSENT);
	} else if (ci->platdata->notify_event) {
		ret = ci->platdata->notify_event(ci,
				CI_HDRC_CONTROLLER_VBUS_EVENT);
		schedule_work(&ci->usb_phy->chg_work);
	}

	pm_runtime_put_sync(ci->dev);
	return ret;
}

/**
 * ci_hdrc_gadget_connect: caller make sure gadget driver is binded
 */
void ci_hdrc_gadget_connect(struct usb_gadget *gadget, int is_active)
{
	struct ci_hdrc *ci = container_of(gadget, struct ci_hdrc, gadget);

	if (is_active) {
		pm_runtime_get_sync(ci->dev);
		hw_device_reset(ci);
		hw_device_state(ci, ci->ep0out->qh.dma);
		usb_gadget_set_state(gadget, USB_STATE_POWERED);
		usb_udc_vbus_handler(gadget, true);
	} else {
		usb_udc_vbus_handler(gadget, false);
		if (ci->driver)
			ci->driver->disconnect(gadget);
		hw_device_state(ci, 0);
		if (ci->platdata->notify_event)
			ci->platdata->notify_event(ci,
			CI_HDRC_CONTROLLER_STOPPED_EVENT);
		_gadget_stop_activity(gadget);
		pm_runtime_put_sync(ci->dev);
		usb_gadget_set_state(gadget, USB_STATE_NOTATTACHED);
	}
}

static int udc_id_switch_for_device(struct ci_hdrc *ci)
{
	if (ci->platdata->pins_device)
		pinctrl_select_state(ci->platdata->pctl,
				     ci->platdata->pins_device);

	if (ci->is_otg)
		/* Clear and enable BSV irq */
		hw_write_otgsc(ci, OTGSC_BSVIS | OTGSC_BSVIE,
					OTGSC_BSVIS | OTGSC_BSVIE);

	return 0;
}

static void udc_id_switch_for_host(struct ci_hdrc *ci)
{
	/*
	 * host doesn't care B_SESSION_VALID event
	 * so clear and disbale BSV irq
	 */
	if (ci->is_otg)
		hw_write_otgsc(ci, OTGSC_BSVIE | OTGSC_BSVIS, OTGSC_BSVIS);

	ci->vbus_active = 0;

	if (ci->platdata->pins_device && ci->platdata->pins_default)
		pinctrl_select_state(ci->platdata->pctl,
				     ci->platdata->pins_default);
}

static void udc_suspend_for_power_lost(struct ci_hdrc *ci)
{
	/*
	 * Set OP_ENDPTLISTADDR to be non-zero for
	 * checking if controller resume from power lost
	 * in non-host mode.
	 */
	if (hw_read(ci, OP_ENDPTLISTADDR, ~0) == 0)
		hw_write(ci, OP_ENDPTLISTADDR, ~0, ~0);
}

/* Power lost with device mode */
static void udc_resume_from_power_lost(struct ci_hdrc *ci)
{
	if (ci->is_otg)
		hw_write_otgsc(ci, OTGSC_BSVIS | OTGSC_BSVIE,
					OTGSC_BSVIS | OTGSC_BSVIE);
}

static void udc_suspend(struct ci_hdrc *ci)
{
	udc_suspend_for_power_lost(ci);

	if (ci->driver && ci->vbus_active &&
			(ci->gadget.state != USB_STATE_SUSPENDED))
		usb_gadget_disconnect(&ci->gadget);
}

static void udc_resume(struct ci_hdrc *ci, bool power_lost)
{
	if (power_lost) {
		udc_resume_from_power_lost(ci);
	} else {
		if (ci->driver && ci->vbus_active)
			usb_gadget_connect(&ci->gadget);
	}
}

/**
 * ci_hdrc_gadget_init - initialize device related bits
 * ci: the controller
 *
 * This function initializes the gadget, if the device is "device capable".
 */
int ci_hdrc_gadget_init(struct ci_hdrc *ci)
{
	struct ci_role_driver *rdrv;
	int ret;

	if (!hw_read(ci, CAP_DCCPARAMS, DCCPARAMS_DC))
		return -ENXIO;

	rdrv = devm_kzalloc(ci->dev, sizeof(*rdrv), GFP_KERNEL);
	if (!rdrv)
		return -ENOMEM;

	rdrv->start	= udc_id_switch_for_device;
	rdrv->stop	= udc_id_switch_for_host;
	rdrv->irq	= udc_irq;
	rdrv->suspend	= udc_suspend;
	rdrv->resume	= udc_resume;
	rdrv->name	= "gadget";

	ret = udc_start(ci);
	if (!ret)
		ci->roles[CI_ROLE_GADGET] = rdrv;

	return ret;
}<|MERGE_RESOLUTION|>--- conflicted
+++ resolved
@@ -367,19 +367,12 @@
 		node->ptr->token |= cpu_to_le32(mul << __ffs(TD_MULTO));
 	}
 
-<<<<<<< HEAD
-	if (s)
-		temp = (u32) (sg_dma_address(s) + hwreq->req.actual);
-	else
-		temp = (u32) (hwreq->req.dma + hwreq->req.actual);
-=======
 	if (s) {
 		temp = (u32) (sg_dma_address(s) + hwreq->req.actual);
 		node->td_remaining_size = CI_MAX_BUF_SIZE - length;
 	} else {
 		temp = (u32) (hwreq->req.dma + hwreq->req.actual);
 	}
->>>>>>> f69558f3
 
 	if (length) {
 		node->ptr->page[0] = cpu_to_le32(temp);
@@ -463,13 +456,8 @@
 
 	hwreq->req.actual = 0;
 	while (rest > 0) {
-<<<<<<< HEAD
-		unsigned int count = min(rest,
-			(unsigned int)(TD_PAGE_COUNT * CI_HDRC_PAGE_SIZE));
-=======
 		unsigned int count = min_t(unsigned int, rest,
 				CI_MAX_BUF_SIZE);
->>>>>>> f69558f3
 
 		ret = add_td_to_list(hwep, hwreq, count, s);
 		if (ret < 0)
@@ -481,8 +469,6 @@
 	return ret;
 }
 
-<<<<<<< HEAD
-=======
 static void ci_add_buffer_entry(struct td_node *node, struct scatterlist *s)
 {
 	int empty_td_slot_index = (CI_MAX_BUF_SIZE - node->td_remaining_size)
@@ -501,30 +487,18 @@
 	}
 }
 
->>>>>>> f69558f3
 static int prepare_td_for_sg(struct ci_hw_ep *hwep, struct ci_hw_req *hwreq)
 {
 	struct usb_request *req = &hwreq->req;
 	struct scatterlist *s = req->sg;
-<<<<<<< HEAD
-	int ret;
-=======
 	int ret = 0, i = 0;
 	struct td_node *node = NULL;
->>>>>>> f69558f3
 
 	if (!s || req->zero || req->length == 0) {
 		dev_err(hwep->ci->dev, "not supported operation for sg\n");
 		return -EINVAL;
 	}
 
-<<<<<<< HEAD
-	do {
-		ret = prepare_td_per_sg(hwep, hwreq, s);
-		if (ret)
-			return ret;
-	} while ((s = sg_next(s)));
-=======
 	while (i++ < req->num_mapped_sgs) {
 		if (sg_dma_address(s) % PAGE_SIZE) {
 			dev_err(hwep->ci->dev, "not page aligned sg buffer\n");
@@ -545,7 +519,6 @@
 
 		s = sg_next(s);
 	}
->>>>>>> f69558f3
 
 	return ret;
 }
@@ -578,12 +551,6 @@
 		ret = prepare_td_for_sg(hwep, hwreq);
 	else
 		ret = prepare_td_for_non_sg(hwep, hwreq);
-<<<<<<< HEAD
-
-	if (ret)
-		return ret;
-=======
->>>>>>> f69558f3
 
 	if (ret)
 		return ret;
