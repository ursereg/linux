#ifndef __DRIVERS_USB_CHIPIDEA_HOST_H
#define __DRIVERS_USB_CHIPIDEA_HOST_H

#ifdef CONFIG_USB_CHIPIDEA_HOST

int ci_hdrc_host_init(struct ci_hdrc *ci);
void ci_hdrc_host_destroy(struct ci_hdrc *ci);
<<<<<<< HEAD
=======
void ci_hdrc_host_driver_init(void);
>>>>>>> 33e8bb5d
bool ci_hdrc_host_has_device(struct ci_hdrc *ci);

#else

static inline int ci_hdrc_host_init(struct ci_hdrc *ci)
{
	return -ENXIO;
}

static inline void ci_hdrc_host_destroy(struct ci_hdrc *ci)
{

}

<<<<<<< HEAD
=======
static void ci_hdrc_host_driver_init(void)
{

}

>>>>>>> 33e8bb5d
static inline bool ci_hdrc_host_has_device(struct ci_hdrc *ci)
{
	return false;
}

#endif

#endif /* __DRIVERS_USB_CHIPIDEA_HOST_H */<|MERGE_RESOLUTION|>--- conflicted
+++ resolved
@@ -5,10 +5,7 @@
 
 int ci_hdrc_host_init(struct ci_hdrc *ci);
 void ci_hdrc_host_destroy(struct ci_hdrc *ci);
-<<<<<<< HEAD
-=======
 void ci_hdrc_host_driver_init(void);
->>>>>>> 33e8bb5d
 bool ci_hdrc_host_has_device(struct ci_hdrc *ci);
 
 #else
@@ -23,14 +20,11 @@
 
 }
 
-<<<<<<< HEAD
-=======
 static void ci_hdrc_host_driver_init(void)
 {
 
 }
 
->>>>>>> 33e8bb5d
 static inline bool ci_hdrc_host_has_device(struct ci_hdrc *ci)
 {
 	return false;
