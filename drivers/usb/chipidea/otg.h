--- conflicted
+++ resolved
@@ -1,6 +1,6 @@
 /* SPDX-License-Identifier: GPL-2.0 */
 /*
- * Copyright (C) 2013-2015 Freescale Semiconductor, Inc.
+ * Copyright (C) 2013-2014 Freescale Semiconductor, Inc.
  *
  * Author: Peter Chen
  */
@@ -15,10 +15,6 @@
 enum ci_role ci_otg_role(struct ci_hdrc *ci);
 void ci_handle_vbus_change(struct ci_hdrc *ci);
 void ci_handle_id_switch(struct ci_hdrc *ci);
-<<<<<<< HEAD
-void ci_handle_vbus_connected(struct ci_hdrc *ci);
-=======
->>>>>>> c1084c27
 static inline void ci_otg_queue_work(struct ci_hdrc *ci)
 {
 	disable_irq_nosync(ci->irq);
