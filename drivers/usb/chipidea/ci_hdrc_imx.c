--- conflicted
+++ resolved
@@ -171,15 +171,9 @@
 	if (of_usb_get_phy_mode(np) == USBPHY_INTERFACE_MODE_ULPI)
 		data->ulpi = 1;
 
-<<<<<<< HEAD
-	of_property_read_u32(np, "picophy,pre-emp-curr-control",
-			&data->emp_curr_control);
-	of_property_read_u32(np, "picophy,dc-vol-level-adjust",
-=======
 	of_property_read_u32(np, "samsung,picophy-pre-emp-curr-control",
 			&data->emp_curr_control);
 	of_property_read_u32(np, "samsung,picophy-dc-vol-level-adjust",
->>>>>>> c1084c27
 			&data->dc_vol_level_adjust);
 
 	return data;
@@ -312,11 +306,8 @@
 			ret = imx_usbmisc_charger_detection(mdata, true);
 		else
 			ret = imx_usbmisc_charger_detection(mdata, false);
-<<<<<<< HEAD
-=======
 		if (ci->usb_phy)
 			schedule_work(&ci->usb_phy->chg_work);
->>>>>>> c1084c27
 		break;
 	default:
 		break;
@@ -337,13 +328,6 @@
 	const struct ci_hdrc_imx_platform_flag *imx_platform_flag;
 	struct device_node *np = pdev->dev.of_node;
 	struct device *dev = &pdev->dev;
-<<<<<<< HEAD
-
-	of_id = of_match_device(ci_hdrc_imx_dt_ids, dev);
-	if (!of_id)
-		return -ENODEV;
-=======
->>>>>>> c1084c27
 
 	imx_platform_flag = of_device_get_match_data(&pdev->dev);
 
@@ -487,15 +471,6 @@
 		goto err_clk;
 	}
 
-<<<<<<< HEAD
-	if (!IS_ERR(pdata.id_extcon.edev) ||
-	    of_property_read_bool(np, "usb-role-switch"))
-		data->usbmisc_data->ext_id = 1;
-
-	if (!IS_ERR(pdata.vbus_extcon.edev) ||
-	    of_property_read_bool(np, "usb-role-switch"))
-		data->usbmisc_data->ext_vbus = 1;
-=======
 	if (data->usbmisc_data) {
 		if (!IS_ERR(pdata.id_extcon.edev) ||
 		    of_property_read_bool(np, "usb-role-switch"))
@@ -509,17 +484,12 @@
 		data->usbmisc_data->available_role =
 			ci_hdrc_query_available_role(data->ci_pdev);
 	}
->>>>>>> c1084c27
 
 	ret = imx_usbmisc_init_post(data->usbmisc_data);
 	if (ret) {
 		dev_err(dev, "usbmisc post failed, ret=%d\n", ret);
 		goto disable_device;
 	}
-
-	/* usbmisc needs to know dr mode to choose wakeup setting */
-	data->usbmisc_data->available_role =
-			ci_hdrc_query_available_role(data->ci_pdev);
 
 	if (data->supports_runtime_pm) {
 		pm_runtime_set_active(dev);
