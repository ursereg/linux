/*
 * Copyright 2012-2016 Freescale Semiconductor, Inc.
 * Copyright 2017 NXP
 * Copyright (C) 2012 Marek Vasut <marex@denx.de>
 * on behalf of DENX Software Engineering GmbH
 *
 * The code contained herein is licensed under the GNU General Public
 * License. You may obtain a copy of the GNU General Public License
 * Version 2 or later at the following locations:
 *
 * http://www.opensource.org/licenses/gpl-license.html
 * http://www.gnu.org/copyleft/gpl.html
 */

#include <linux/module.h>
#include <linux/of_platform.h>
#include <linux/of_gpio.h>
#include <linux/platform_device.h>
#include <linux/pm_runtime.h>
#include <linux/dma-mapping.h>
#include <linux/usb/chipidea.h>
#include <linux/usb/of.h>
#include <linux/clk.h>
#include <linux/of_device.h>
#include <linux/regmap.h>
#include <linux/mfd/syscon.h>
#include <linux/regulator/consumer.h>
#include <linux/busfreq-imx.h>
#include <linux/pm_qos.h>
#include <linux/usb/of.h>

#include "ci.h"
#include "ci_hdrc_imx.h"

struct ci_hdrc_imx_platform_flag {
	unsigned int flags;
	bool runtime_pm;
};

static const struct ci_hdrc_imx_platform_flag imx23_usb_data = {
	.flags = CI_HDRC_TURN_VBUS_EARLY_ON |
		CI_HDRC_DISABLE_STREAMING,
};

static const struct ci_hdrc_imx_platform_flag imx27_usb_data = {
		CI_HDRC_DISABLE_STREAMING,
};

static const struct ci_hdrc_imx_platform_flag imx28_usb_data = {
	.flags = CI_HDRC_IMX28_WRITE_FIX |
		CI_HDRC_TURN_VBUS_EARLY_ON |
		CI_HDRC_DISABLE_STREAMING |
		CI_HDRC_IMX_EHCI_QUIRK,
};

static const struct ci_hdrc_imx_platform_flag imx6q_usb_data = {
	.flags = CI_HDRC_SUPPORTS_RUNTIME_PM |
		CI_HDRC_TURN_VBUS_EARLY_ON |
		CI_HDRC_DISABLE_STREAMING |
		CI_HDRC_IMX_EHCI_QUIRK,
};

static const struct ci_hdrc_imx_platform_flag imx6sl_usb_data = {
	.flags = CI_HDRC_SUPPORTS_RUNTIME_PM |
		CI_HDRC_TURN_VBUS_EARLY_ON |
		CI_HDRC_DISABLE_HOST_STREAMING |
		CI_HDRC_IMX_EHCI_QUIRK,
};

static const struct ci_hdrc_imx_platform_flag imx6sx_usb_data = {
	.flags = CI_HDRC_SUPPORTS_RUNTIME_PM |
		CI_HDRC_TURN_VBUS_EARLY_ON |
		CI_HDRC_DISABLE_HOST_STREAMING |
		CI_HDRC_IMX_EHCI_QUIRK,
};

static const struct ci_hdrc_imx_platform_flag imx6ul_usb_data = {
	.flags = CI_HDRC_SUPPORTS_RUNTIME_PM |
		CI_HDRC_TURN_VBUS_EARLY_ON,
};

static const struct ci_hdrc_imx_platform_flag imx7d_usb_data = {
	.flags = CI_HDRC_SUPPORTS_RUNTIME_PM,
};

static const struct ci_hdrc_imx_platform_flag imx7ulp_usb_data = {
	.flags = CI_HDRC_SUPPORTS_RUNTIME_PM |
		CI_HDRC_IMX_EHCI_QUIRK |
		CI_HDRC_PMQOS,
};

static const struct ci_hdrc_imx_platform_flag imx8qm_usb_data = {
	.flags = CI_HDRC_SUPPORTS_RUNTIME_PM,
};

<<<<<<< HEAD
static const struct ci_hdrc_imx_platform_flag imx8mm_usb_data = {
	.flags = CI_HDRC_SUPPORTS_RUNTIME_PM |
		CI_HDRC_DISABLE_DEVICE_STREAMING,
};

=======
>>>>>>> 4f6282ba
static const struct of_device_id ci_hdrc_imx_dt_ids[] = {
	{ .compatible = "fsl,imx23-usb", .data = &imx23_usb_data},
	{ .compatible = "fsl,imx28-usb", .data = &imx28_usb_data},
	{ .compatible = "fsl,imx27-usb", .data = &imx27_usb_data},
	{ .compatible = "fsl,imx6q-usb", .data = &imx6q_usb_data},
	{ .compatible = "fsl,imx6sl-usb", .data = &imx6sl_usb_data},
	{ .compatible = "fsl,imx6sx-usb", .data = &imx6sx_usb_data},
	{ .compatible = "fsl,imx6ul-usb", .data = &imx6ul_usb_data},
	{ .compatible = "fsl,imx7d-usb", .data = &imx7d_usb_data},
	{ .compatible = "fsl,imx7ulp-usb", .data = &imx7ulp_usb_data},
	{ .compatible = "fsl,imx8qm-usb", .data = &imx8qm_usb_data},
<<<<<<< HEAD
	{ .compatible = "fsl,imx8mm-usb", .data = &imx8mm_usb_data},
=======
>>>>>>> 4f6282ba
	{ /* sentinel */ }
};
MODULE_DEVICE_TABLE(of, ci_hdrc_imx_dt_ids);

struct ci_hdrc_imx_data {
	struct usb_phy *phy;
	struct platform_device *ci_pdev;
	struct clk *clk;
	struct imx_usbmisc_data *usbmisc_data;
	bool supports_runtime_pm;
	bool in_lpm;
	struct regmap *anatop;
	struct pinctrl *pinctrl;
	struct pinctrl_state *pinctrl_hsic_active;
	struct regulator *hsic_pad_regulator;
	const struct ci_hdrc_imx_platform_flag *data;
	/* SoC before i.mx6 (except imx23/imx28) needs three clks */
	bool need_three_clks;
	struct clk *clk_ipg;
	struct clk *clk_ahb;
	struct clk *clk_per;
	/* --------------------------------- */
	struct pm_qos_request pm_qos_req;
};

/* Common functions shared by usbmisc drivers */

static struct imx_usbmisc_data *usbmisc_get_init_data(struct device *dev)
{
	struct platform_device *misc_pdev;
	struct device_node *np = dev->of_node;
	struct of_phandle_args args;
	struct imx_usbmisc_data *data;
	int ret;

	/*
	 * In case the fsl,usbmisc property is not present this device doesn't
	 * need usbmisc. Return NULL (which is no error here)
	 */
	if (!of_get_property(np, "fsl,usbmisc", NULL))
		return NULL;

	data = devm_kzalloc(dev, sizeof(*data), GFP_KERNEL);
	if (!data)
		return ERR_PTR(-ENOMEM);

	ret = of_parse_phandle_with_args(np, "fsl,usbmisc", "#index-cells",
					0, &args);
	if (ret) {
		dev_err(dev, "Failed to parse property fsl,usbmisc, errno %d\n",
			ret);
		return ERR_PTR(ret);
	}

	data->index = args.args[0];

	misc_pdev = of_find_device_by_node(args.np);
	of_node_put(args.np);

	if (!misc_pdev || !platform_get_drvdata(misc_pdev))
		return ERR_PTR(-EPROBE_DEFER);

	data->dev = &misc_pdev->dev;

	if (of_find_property(np, "disable-over-current", NULL))
		data->disable_oc = 1;

	if (of_find_property(np, "over-current-active-high", NULL))
		data->oc_polarity = 1;

	if (of_find_property(np, "power-polarity-active-high", NULL))
		data->pwr_polarity = 1;

	if (of_find_property(np, "external-vbus-divider", NULL))
		data->evdo = 1;

	if (of_usb_get_phy_mode(np) == USBPHY_INTERFACE_MODE_ULPI)
		data->ulpi = 1;

	if (of_find_property(np, "osc-clkgate-delay", NULL)) {
		ret = of_property_read_u32(np, "osc-clkgate-delay",
			&data->osc_clkgate_delay);
		if (ret) {
			dev_err(dev,
				"failed to get osc-clkgate-delay value\n");
			return ERR_PTR(ret);
		}
		/*
		 * 0 <= osc_clkgate_delay <=7
		 * - 0x0 (default) is 0.5ms,
		 * - 0x1-0x7: 1-7ms
		 */
		if (data->osc_clkgate_delay > 7) {
			dev_err(dev,
				"value of osc-clkgate-delay is incorrect\n");
			return ERR_PTR(-EINVAL);
		}
	}

	of_property_read_u32(np, "picophy,pre-emp-curr-control",
			&data->emp_curr_control);
	of_property_read_u32(np, "picophy,dc-vol-level-adjust",
			&data->dc_vol_level_adjust);

	return data;
}

/* End of common functions shared by usbmisc drivers*/
static int imx_get_clks(struct device *dev)
{
	struct ci_hdrc_imx_data *data = dev_get_drvdata(dev);
	int ret = 0;

	data->clk_ipg = devm_clk_get(dev, "ipg");
	if (IS_ERR(data->clk_ipg)) {
		/* If the platform only needs one clocks */
		data->clk = devm_clk_get(dev, NULL);
		if (IS_ERR(data->clk)) {
			ret = PTR_ERR(data->clk);
			dev_err(dev,
				"Failed to get clks, err=%ld,%ld\n",
				PTR_ERR(data->clk), PTR_ERR(data->clk_ipg));
			return ret;
		}
		return ret;
	}

	data->clk_ahb = devm_clk_get(dev, "ahb");
	if (IS_ERR(data->clk_ahb)) {
		ret = PTR_ERR(data->clk_ahb);
		dev_err(dev,
			"Failed to get ahb clock, err=%d\n", ret);
		return ret;
	}

	data->clk_per = devm_clk_get(dev, "per");
	if (IS_ERR(data->clk_per)) {
		ret = PTR_ERR(data->clk_per);
		dev_err(dev,
			"Failed to get per clock, err=%d\n", ret);
		return ret;
	}

	data->need_three_clks = true;
	return ret;
}

static int imx_prepare_enable_clks(struct device *dev)
{
	struct ci_hdrc_imx_data *data = dev_get_drvdata(dev);
	int ret = 0;

	if (data->need_three_clks) {
		ret = clk_prepare_enable(data->clk_ipg);
		if (ret) {
			dev_err(dev,
				"Failed to prepare/enable ipg clk, err=%d\n",
				ret);
			return ret;
		}

		ret = clk_prepare_enable(data->clk_ahb);
		if (ret) {
			dev_err(dev,
				"Failed to prepare/enable ahb clk, err=%d\n",
				ret);
			clk_disable_unprepare(data->clk_ipg);
			return ret;
		}

		ret = clk_prepare_enable(data->clk_per);
		if (ret) {
			dev_err(dev,
				"Failed to prepare/enable per clk, err=%d\n",
				ret);
			clk_disable_unprepare(data->clk_ahb);
			clk_disable_unprepare(data->clk_ipg);
			return ret;
		}
	} else {
		ret = clk_prepare_enable(data->clk);
		if (ret) {
			dev_err(dev,
				"Failed to prepare/enable clk, err=%d\n",
				ret);
			return ret;
		}
	}

	return ret;
}

static void imx_disable_unprepare_clks(struct device *dev)
{
	struct ci_hdrc_imx_data *data = dev_get_drvdata(dev);

	if (data->need_three_clks) {
		clk_disable_unprepare(data->clk_per);
		clk_disable_unprepare(data->clk_ahb);
		clk_disable_unprepare(data->clk_ipg);
	} else {
		clk_disable_unprepare(data->clk);
	}
}

static int ci_hdrc_imx_notify_event(struct ci_hdrc *ci, unsigned event)
{
	struct device *dev = ci->dev->parent;
	struct ci_hdrc_imx_data *data = dev_get_drvdata(dev);
	int ret = 0;
	struct imx_usbmisc_data *mdata = data->usbmisc_data;

	switch (event) {
	case CI_HDRC_CONTROLLER_VBUS_EVENT:
		if (ci->vbus_active)
			ret = imx_usbmisc_charger_detection(mdata, true);
		else
			ret = imx_usbmisc_charger_detection(mdata, false);
		break;
	case CI_HDRC_IMX_HSIC_ACTIVE_EVENT:
		if (!IS_ERR(data->pinctrl) &&
			!IS_ERR(data->pinctrl_hsic_active)) {
			ret = pinctrl_select_state(data->pinctrl,
					data->pinctrl_hsic_active);
			if (ret)
				dev_err(dev,
					"hsic_active select failed, err=%d\n",
					ret);
			return ret;
		}
		break;
	case CI_HDRC_IMX_HSIC_SUSPEND_EVENT:
		if (data->usbmisc_data) {
			ret = imx_usbmisc_hsic_set_connect(data->usbmisc_data);
			if (ret)
				dev_err(dev,
					"hsic_set_connect failed, err=%d\n",
					ret);
			return ret;
		}
		break;
	case CI_HDRC_IMX_TERM_SELECT_OVERRIDE_FS:
		if (data->usbmisc_data)
			return imx_usbmisc_term_select_override(
					data->usbmisc_data, true, 1);
		break;
	case CI_HDRC_IMX_TERM_SELECT_OVERRIDE_OFF:
		if (data->usbmisc_data)
			return imx_usbmisc_term_select_override(
					data->usbmisc_data, false, 0);
		break;
	default:
		dev_dbg(dev, "unknown event\n");
	}

	return ret;
}

static int ci_hdrc_imx_probe(struct platform_device *pdev)
{
	struct ci_hdrc_imx_data *data;
	struct ci_hdrc_platform_data pdata = {
		.name		= dev_name(&pdev->dev),
		.capoffset	= DEF_CAPOFFSET,
		.notify_event	= ci_hdrc_imx_notify_event,
	};
	int ret;
	const struct of_device_id *of_id;
	const struct ci_hdrc_imx_platform_flag *imx_platform_flag;
	struct device *dev = &pdev->dev;
	struct device_node *np = dev->of_node;
	struct pinctrl_state *pinctrl_hsic_idle;

	of_id = of_match_device(ci_hdrc_imx_dt_ids, dev);
	if (!of_id)
		return -ENODEV;

	imx_platform_flag = of_id->data;

	data = devm_kzalloc(dev, sizeof(*data), GFP_KERNEL);
	if (!data)
		return -ENOMEM;

	platform_set_drvdata(pdev, data);

	data->data = imx_platform_flag;
	pdata.flags |= imx_platform_flag->flags;
	data->usbmisc_data = usbmisc_get_init_data(dev);
	if (IS_ERR(data->usbmisc_data))
		return PTR_ERR(data->usbmisc_data);

	data->pinctrl = devm_pinctrl_get(dev);
	if (IS_ERR(data->pinctrl)) {
		dev_dbg(dev, "pinctrl get failed, err=%ld\n",
						PTR_ERR(data->pinctrl));
	} else {
		pinctrl_hsic_idle = pinctrl_lookup_state(data->pinctrl, "idle");
		if (IS_ERR(pinctrl_hsic_idle)) {
			dev_dbg(dev,
				"pinctrl_hsic_idle lookup failed, err=%ld\n",
						PTR_ERR(pinctrl_hsic_idle));
		} else {
			ret = pinctrl_select_state(data->pinctrl,
						pinctrl_hsic_idle);
			if (ret) {
				dev_err(dev,
					"hsic_idle select failed, err=%d\n",
									ret);
				return ret;
			}
		}

		data->pinctrl_hsic_active = pinctrl_lookup_state(data->pinctrl,
								"active");
		if (IS_ERR(data->pinctrl_hsic_active))
			dev_dbg(dev,
				"pinctrl_hsic_active lookup failed, err=%ld\n",
					PTR_ERR(data->pinctrl_hsic_active));
	}

	ret = imx_get_clks(dev);
	if (ret)
		return ret;

	request_bus_freq(BUS_FREQ_HIGH);
	if (pdata.flags & CI_HDRC_PMQOS)
		pm_qos_add_request(&data->pm_qos_req,
			PM_QOS_CPU_DMA_LATENCY, 0);

	ret = imx_prepare_enable_clks(dev);
	if (ret)
		goto err_bus_freq;

	data->phy = devm_usb_get_phy_by_phandle(dev, "fsl,usbphy", 0);
	if (IS_ERR(data->phy)) {
		ret = PTR_ERR(data->phy);
		/* Return -EINVAL if no usbphy is available */
		if (ret == -ENODEV)
			ret = -EINVAL;
		goto err_clk;
	}

	pdata.usb_phy = data->phy;
	data->usbmisc_data->usb_phy = data->phy;
	if (pdata.flags & CI_HDRC_SUPPORTS_RUNTIME_PM)
		data->supports_runtime_pm = true;

	if (of_find_property(np, "ci-disable-lpm", NULL)) {
		data->supports_runtime_pm = false;
		pdata.flags &= ~CI_HDRC_SUPPORTS_RUNTIME_PM;
	}

	if (of_usb_get_phy_mode(dev->of_node) == USBPHY_INTERFACE_MODE_HSIC) {
		pdata.flags |= CI_HDRC_IMX_IS_HSIC;
		data->usbmisc_data->hsic = 1;
		data->hsic_pad_regulator = devm_regulator_get(dev, "pad");
		if (PTR_ERR(data->hsic_pad_regulator) == -EPROBE_DEFER) {
			ret = -EPROBE_DEFER;
			goto err_clk;
		} else if (PTR_ERR(data->hsic_pad_regulator) == -ENODEV) {
			/* no pad regualator is needed */
			data->hsic_pad_regulator = NULL;
		} else if (IS_ERR(data->hsic_pad_regulator)) {
			dev_err(dev, "Get hsic pad regulator error: %ld\n",
					PTR_ERR(data->hsic_pad_regulator));
			ret = PTR_ERR(data->hsic_pad_regulator);
			goto err_clk;
		}

		if (data->hsic_pad_regulator) {
			ret = regulator_enable(data->hsic_pad_regulator);
			if (ret) {
				dev_err(dev,
					"Fail to enable hsic pad regulator\n");
				goto err_clk;
			}
		}
	}

	if (of_find_property(np, "fsl,anatop", NULL) && data->usbmisc_data) {
		data->anatop = syscon_regmap_lookup_by_phandle(np,
							"fsl,anatop");
		if (IS_ERR(data->anatop)) {
			dev_dbg(dev, "failed to find regmap for anatop\n");
			ret = PTR_ERR(data->anatop);
			goto disable_hsic_regulator;
		}
		data->usbmisc_data->anatop = data->anatop;
	}

	ret = imx_usbmisc_init(data->usbmisc_data);
	if (ret) {
		dev_err(dev, "usbmisc init failed, ret=%d\n", ret);
		goto disable_hsic_regulator;
	}

	data->ci_pdev = ci_hdrc_add_device(dev,
				pdev->resource, pdev->num_resources,
				&pdata);
	if (IS_ERR(data->ci_pdev)) {
		ret = PTR_ERR(data->ci_pdev);
		if (ret != -EPROBE_DEFER)
			dev_err(dev,
				"ci_hdrc_add_device failed, err=%d\n", ret);
		goto disable_hsic_regulator;
	}

	ret = imx_usbmisc_init_post(data->usbmisc_data);
	if (ret) {
		dev_err(dev, "usbmisc post failed, ret=%d\n", ret);
		goto disable_device;
	}

	ret = imx_usbmisc_set_wakeup(data->usbmisc_data, false);
	if (ret) {
		dev_err(dev, "usbmisc set_wakeup failed, ret=%d\n", ret);
		goto disable_device;
	}

	/* usbmisc needs to know dr mode to choose wakeup setting */
	if (data->usbmisc_data)
		data->usbmisc_data->available_role =
			ci_hdrc_query_available_role(data->ci_pdev);

	if (data->supports_runtime_pm) {
		pm_runtime_set_active(dev);
		pm_runtime_enable(dev);
	}

	device_set_wakeup_capable(dev, true);

	return 0;

disable_device:
	ci_hdrc_remove_device(data->ci_pdev);
disable_hsic_regulator:
	if (data->hsic_pad_regulator)
		ret = regulator_disable(data->hsic_pad_regulator);
err_clk:
	imx_disable_unprepare_clks(&pdev->dev);
err_bus_freq:
	if (pdata.flags & CI_HDRC_PMQOS)
		pm_qos_remove_request(&data->pm_qos_req);
	release_bus_freq(BUS_FREQ_HIGH);
	return ret;
}

static int ci_hdrc_imx_remove(struct platform_device *pdev)
{
	struct ci_hdrc_imx_data *data = platform_get_drvdata(pdev);

	if (data->supports_runtime_pm) {
		pm_runtime_get_sync(&pdev->dev);
		pm_runtime_disable(&pdev->dev);
		pm_runtime_put_noidle(&pdev->dev);
	}
	ci_hdrc_remove_device(data->ci_pdev);
	imx_disable_unprepare_clks(&pdev->dev);
	if (data->data->flags & CI_HDRC_PMQOS)
		pm_qos_remove_request(&data->pm_qos_req);
	release_bus_freq(BUS_FREQ_HIGH);
	if (data->hsic_pad_regulator)
		regulator_disable(data->hsic_pad_regulator);

	return 0;
}

static void ci_hdrc_imx_shutdown(struct platform_device *pdev)
{
	ci_hdrc_imx_remove(pdev);
}

#ifdef CONFIG_PM
static int imx_controller_suspend(struct device *dev)
{
	struct ci_hdrc_imx_data *data = dev_get_drvdata(dev);
	int ret;

	dev_dbg(dev, "at %s\n", __func__);

	if (data->usbmisc_data) {
		ret = imx_usbmisc_hsic_set_clk(data->usbmisc_data, false);
		if (ret) {
			dev_err(dev,
				"usbmisc hsic_set_clk failed, ret=%d\n", ret);
			return ret;
		}
	}

	imx_disable_unprepare_clks(dev);
	if (data->data->flags & CI_HDRC_PMQOS)
		pm_qos_remove_request(&data->pm_qos_req);
	release_bus_freq(BUS_FREQ_HIGH);
	data->in_lpm = true;

	return 0;
}

static int imx_controller_resume(struct device *dev)
{
	struct ci_hdrc_imx_data *data = dev_get_drvdata(dev);
	int ret = 0;

	dev_dbg(dev, "at %s\n", __func__);

	if (!data->in_lpm)
		return 0;

	request_bus_freq(BUS_FREQ_HIGH);
	if (data->data->flags & CI_HDRC_PMQOS)
		pm_qos_add_request(&data->pm_qos_req,
			PM_QOS_CPU_DMA_LATENCY, 0);
	ret = imx_prepare_enable_clks(dev);
	if (ret)
		goto err_bus_freq;

	data->in_lpm = false;

	ret = imx_usbmisc_power_lost_check(data->usbmisc_data);
	/* re-init if resume from power lost */
	if (ret > 0) {
		ret = imx_usbmisc_init(data->usbmisc_data);
		if (ret) {
			dev_err(dev, "usbmisc init failed, ret=%d\n", ret);
			goto clk_disable;
		}
	}

	ret = imx_usbmisc_set_wakeup(data->usbmisc_data, false);
	if (ret) {
		dev_err(dev, "usbmisc set_wakeup failed, ret=%d\n", ret);
		goto clk_disable;
	}

	ret = imx_usbmisc_hsic_set_clk(data->usbmisc_data, true);
	if (ret) {
		dev_err(dev, "usbmisc hsic_set_clk failed, ret=%d\n", ret);
		goto hsic_set_clk_fail;
	}

	return 0;

hsic_set_clk_fail:
	imx_usbmisc_set_wakeup(data->usbmisc_data, true);
clk_disable:
	imx_disable_unprepare_clks(dev);
err_bus_freq:
	if (data->data->flags & CI_HDRC_PMQOS)
		pm_qos_remove_request(&data->pm_qos_req);
	release_bus_freq(BUS_FREQ_HIGH);
	return ret;
}

#ifdef CONFIG_PM_SLEEP
static int ci_hdrc_imx_suspend(struct device *dev)
{
	int ret;

	struct ci_hdrc_imx_data *data = dev_get_drvdata(dev);

	if (data->in_lpm)
		/* The core's suspend doesn't run */
		return 0;

	if (device_may_wakeup(dev)) {
		ret = imx_usbmisc_set_wakeup(data->usbmisc_data, true);
		if (ret) {
			dev_err(dev, "usbmisc set_wakeup failed, ret=%d\n",
					ret);
			return ret;
		}
	}

	ret = imx_controller_suspend(dev);
	if (ret)
		return ret;

	pinctrl_pm_select_sleep_state(dev);
	return ret;
}

static int ci_hdrc_imx_resume(struct device *dev)
{
	struct ci_hdrc_imx_data *data = dev_get_drvdata(dev);
	int ret;

	pinctrl_pm_select_default_state(dev);
	ret = imx_controller_resume(dev);
	if (!ret && data->supports_runtime_pm) {
		pm_runtime_disable(dev);
		pm_runtime_set_active(dev);
		pm_runtime_enable(dev);
	}

	return ret;
}
#endif /* CONFIG_PM_SLEEP */

static int ci_hdrc_imx_runtime_suspend(struct device *dev)
{
	struct ci_hdrc_imx_data *data = dev_get_drvdata(dev);
	int ret;

	if (data->in_lpm)
		return 0;

	ret = imx_usbmisc_set_wakeup(data->usbmisc_data, true);
	if (ret) {
		dev_err(dev, "usbmisc set_wakeup failed, ret=%d\n", ret);
		return ret;
	}

	return imx_controller_suspend(dev);
}

static int ci_hdrc_imx_runtime_resume(struct device *dev)
{
	return imx_controller_resume(dev);
}

#endif /* CONFIG_PM */

static const struct dev_pm_ops ci_hdrc_imx_pm_ops = {
	SET_SYSTEM_SLEEP_PM_OPS(ci_hdrc_imx_suspend, ci_hdrc_imx_resume)
	SET_RUNTIME_PM_OPS(ci_hdrc_imx_runtime_suspend,
			ci_hdrc_imx_runtime_resume, NULL)
};
static struct platform_driver ci_hdrc_imx_driver = {
	.probe = ci_hdrc_imx_probe,
	.remove = ci_hdrc_imx_remove,
	.shutdown = ci_hdrc_imx_shutdown,
	.driver = {
		.name = "imx_usb",
		.of_match_table = ci_hdrc_imx_dt_ids,
		.pm = &ci_hdrc_imx_pm_ops,
	 },
};

module_platform_driver(ci_hdrc_imx_driver);

MODULE_ALIAS("platform:imx-usb");
MODULE_LICENSE("GPL v2");
MODULE_DESCRIPTION("CI HDRC i.MX USB binding");
MODULE_AUTHOR("Marek Vasut <marex@denx.de>");
MODULE_AUTHOR("Richard Zhao <richard.zhao@freescale.com>");<|MERGE_RESOLUTION|>--- conflicted
+++ resolved
@@ -93,14 +93,6 @@
 	.flags = CI_HDRC_SUPPORTS_RUNTIME_PM,
 };
 
-<<<<<<< HEAD
-static const struct ci_hdrc_imx_platform_flag imx8mm_usb_data = {
-	.flags = CI_HDRC_SUPPORTS_RUNTIME_PM |
-		CI_HDRC_DISABLE_DEVICE_STREAMING,
-};
-
-=======
->>>>>>> 4f6282ba
 static const struct of_device_id ci_hdrc_imx_dt_ids[] = {
 	{ .compatible = "fsl,imx23-usb", .data = &imx23_usb_data},
 	{ .compatible = "fsl,imx28-usb", .data = &imx28_usb_data},
@@ -112,10 +104,6 @@
 	{ .compatible = "fsl,imx7d-usb", .data = &imx7d_usb_data},
 	{ .compatible = "fsl,imx7ulp-usb", .data = &imx7ulp_usb_data},
 	{ .compatible = "fsl,imx8qm-usb", .data = &imx8qm_usb_data},
-<<<<<<< HEAD
-	{ .compatible = "fsl,imx8mm-usb", .data = &imx8mm_usb_data},
-=======
->>>>>>> 4f6282ba
 	{ /* sentinel */ }
 };
 MODULE_DEVICE_TABLE(of, ci_hdrc_imx_dt_ids);
