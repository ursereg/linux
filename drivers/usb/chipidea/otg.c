--- conflicted
+++ resolved
@@ -225,12 +225,6 @@
 		destroy_workqueue(ci->wq);
 		ci->wq = NULL;
 	}
-<<<<<<< HEAD
-	/* Disable all OTG irq and clear status */
-	hw_write_otgsc(ci, OTGSC_INT_EN_BITS | OTGSC_INT_STATUS_BITS,
-						OTGSC_INT_STATUS_BITS);
-=======
->>>>>>> 9ea9577d
 	if (ci_otg_is_fsm_mode(ci))
 		ci_hdrc_otg_fsm_remove(ci);
 }