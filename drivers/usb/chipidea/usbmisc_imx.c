--- conflicted
+++ resolved
@@ -56,15 +56,10 @@
 #define MX53_USB_PHYCTRL1_PLLDIV_MASK	0x3
 #define MX53_USB_PLL_DIV_24_MHZ		0x01
 
-<<<<<<< HEAD
-#define MX6_BM_UNBURST_SETTING		BIT(1)
+#define MX6_BM_NON_BURST_SETTING	BIT(1)
 #define MX6_BM_OVER_CUR_DIS		BIT(7)
 #define MX6_BM_OVER_CUR_POL		BIT(8)
 #define MX6_BM_PWR_POL			BIT(9)
-=======
-#define MX6_BM_NON_BURST_SETTING	BIT(1)
-#define MX6_BM_OVER_CUR_DIS		BIT(7)
->>>>>>> 33e8bb5d
 #define MX6_BM_WAKEUP_ENABLE		BIT(10)
 #define MX6_BM_UTMI_ON_CLOCK		BIT(13)
 #define MX6_BM_ID_WAKEUP		BIT(16)
@@ -126,45 +121,18 @@
 #define MX7D_USB_TERMSEL_OVERRIDE	BIT(4)
 #define MX7D_USB_TERMSEL_OVERRIDE_EN	BIT(5)
 
-<<<<<<< HEAD
-#define OTG_DRVVBUS0			BIT(16)
-#define OTG_ADP_PRBENB0			BIT(13)
-=======
->>>>>>> 33e8bb5d
 #define MX7D_USB_OTG_PHY_CFG2_CHRG_DCDENB	BIT(3)
 #define MX7D_USB_OTG_PHY_CFG2_CHRG_VDATSRCENB0	BIT(2)
 #define MX7D_USB_OTG_PHY_CFG2_CHRG_VDATDETENB0	BIT(1)
 #define MX7D_USB_OTG_PHY_CFG2_CHRG_CHRGSEL	BIT(0)
-<<<<<<< HEAD
-#define USB_OTG_PHY_CFG2		0x34
-=======
 #define MX7D_USB_OTG_PHY_CFG2		0x34
->>>>>>> 33e8bb5d
 
 #define MX7D_USB_OTG_PHY_STATUS		0x3c
 #define MX7D_USB_OTG_PHY_STATUS_CHRGDET		BIT(29)
 #define MX7D_USB_OTG_PHY_STATUS_VBUS_VLD	BIT(3)
 #define MX7D_USB_OTG_PHY_STATUS_LINE_STATE1	BIT(1)
 #define MX7D_USB_OTG_PHY_STATUS_LINE_STATE0	BIT(0)
-<<<<<<< HEAD
-
-#define OTG_ADP_PRB_EN			BIT(23)
-#define OTG_ADP_PRB_INT_EN		BIT(22)
-#define OTG_ADP_SNS_INT_EN		BIT(21)
-#define USB_OTG_ADP_CFG1		0x50
-
-#define ADP_CHRG_SWCMP			BIT(7)
-#define ADP_CHRG_SWTIME_MASK		(0xff << 8)
-#define USB_OTG_ADP_CFG2		0x54
-=======
->>>>>>> 33e8bb5d
-
-#define OTG_ADP_PRB_INT_STS		BIT(27)
-#define OTG_ADP_SNS_INT_STS		BIT(26)
-#define OTG_ADP_PRB_TIMER		BIT(0)
-#define USB_OTG_ADP_STS			0x58
-
-#define OTG_ADP_CHRG_DELTA		0xC
+
 struct usbmisc_ops {
 	/* It's called once when probe a usb device */
 	int (*init)(struct imx_usbmisc_data *data);
@@ -172,46 +140,19 @@
 	int (*post)(struct imx_usbmisc_data *data);
 	/* It's called when we need to enable/disable usb wakeup */
 	int (*set_wakeup)(struct imx_usbmisc_data *data, bool enabled);
-<<<<<<< HEAD
-=======
 	/* usb charger contact and primary detection */
 	int (*charger_primary_detection)(struct imx_usbmisc_data *data);
 	/* usb charger secondary detection */
 	int (*charger_secondary_detection)(struct imx_usbmisc_data *data);
->>>>>>> 33e8bb5d
 	/* It's called when system resume from usb power lost */
 	int (*power_lost_check)(struct imx_usbmisc_data *data);
 	/* It's called before setting portsc.suspendM */
 	int (*hsic_set_connect)(struct imx_usbmisc_data *data);
 	/* It's called during suspend/resume */
 	int (*hsic_set_clk)(struct imx_usbmisc_data *data, bool enabled);
-<<<<<<< HEAD
-	/* USB OTG ADP probe enable */
-	void (*adp_probe_enable)(struct imx_usbmisc_data *data, bool on);
-	/* USB OTG ADP probe start */
-	void (*adp_probe_start)(struct imx_usbmisc_data *data);
-	/* USB OTG ADP sense enable */
-	void (*adp_sense_enable)(struct imx_usbmisc_data *data, bool on);
-	/* Check if usb OTG ADP probe irq */
-	bool (*is_probe_int)(struct imx_usbmisc_data *data);
-	/* Check if usb OTG ADP sense irq */
-	bool (*is_sense_int)(struct imx_usbmisc_data *data);
-	/* Check if usb OTG ADP sense probe is on-going by A-dev */
-	bool (*adp_sense_connection)(struct imx_usbmisc_data *data);
-	/* Check if it's a device attach or dettach event */
-	bool (*adp_attach_event)(struct imx_usbmisc_data *data);
 	/* override UTMI termination select */
 	int (*term_select_override)(struct imx_usbmisc_data *data,
 						bool enable, int val);
-	/* usb charger contact and primary detection */
-	int (*charger_primary_detection)(struct imx_usbmisc_data *data);
-	/* usb charger secondary detection */
-	int (*charger_secondary_detection)(struct imx_usbmisc_data *data);
-=======
-	/* override UTMI termination select */
-	int (*term_select_override)(struct imx_usbmisc_data *data,
-						bool enable, int val);
->>>>>>> 33e8bb5d
 };
 
 struct imx_usbmisc {
@@ -411,14 +352,8 @@
 {
 	struct imx_usbmisc *usbmisc = dev_get_drvdata(data->dev);
 	unsigned long flags;
-<<<<<<< HEAD
-	u32 val;
-	u32 wakeup_setting = MX6_BM_WAKEUP_ENABLE;
-	int ret = 0;
-=======
 	int ret = 0;
 	u32 val, wakeup_setting = MX6_BM_WAKEUP_ENABLE;
->>>>>>> 33e8bb5d
 
 	if (data->index > 3)
 		return -EINVAL;
@@ -459,31 +394,23 @@
 		reg = readl(usbmisc->base + data->index * 4);
 		writel(reg | MX6_BM_OVER_CUR_DIS,
 			usbmisc->base + data->index * 4);
-<<<<<<< HEAD
-	}else {
-		if(data->oc_pol) {
+	} else {
+		if (data->oc_pol) {
 			reg = readl(usbmisc->base + data->index * 4);
 			writel(reg | MX6_BM_OVER_CUR_POL,
-				usbmisc->base + data->index * 4);
+			       usbmisc->base + data->index * 4);
 		}
 	}
 
-	if(data->pwr_pol) {
+	if (data->pwr_pol) {
 		reg = readl(usbmisc->base + data->index * 4);
 		writel(reg | MX6_BM_PWR_POL,
-			usbmisc->base + data->index * 4);
-	}
-
-	/* SoC unburst setting */
-	reg = readl(usbmisc->base + data->index * 4);
-	writel(reg | MX6_BM_UNBURST_SETTING,
-=======
+		       usbmisc->base + data->index * 4);
 	}
 
 	/* SoC non-burst setting */
 	reg = readl(usbmisc->base + data->index * 4);
 	writel(reg | MX6_BM_NON_BURST_SETTING,
->>>>>>> 33e8bb5d
 			usbmisc->base + data->index * 4);
 
 	spin_unlock_irqrestore(&usbmisc->lock, flags);
@@ -499,10 +426,6 @@
 	unsigned long flags;
 	struct imx_usbmisc *usbmisc = dev_get_drvdata(data->dev);
 	u32 val;
-<<<<<<< HEAD
-	int ret = 0;
-=======
->>>>>>> 33e8bb5d
 
 	usbmisc_imx6q_init(data);
 
@@ -547,11 +470,7 @@
 					(data->osc_clkgate_delay) << 26);
 	}
 
-<<<<<<< HEAD
-	return ret;
-=======
-	return 0;
->>>>>>> 33e8bb5d
+	return 0;
 }
 
 static int usbmisc_vf610_init(struct imx_usbmisc_data *data)
@@ -574,294 +493,6 @@
 	return 0;
 }
 
-<<<<<<< HEAD
-static int usbmisc_imx6sx_power_lost_check(struct imx_usbmisc_data *data)
-{
-	struct imx_usbmisc *usbmisc = dev_get_drvdata(data->dev);
-	unsigned long flags;
-	u32 val;
-
-	spin_lock_irqsave(&usbmisc->lock, flags);
-	val = readl(usbmisc->base + data->index * 4);
-	spin_unlock_irqrestore(&usbmisc->lock, flags);
-	/*
-	 * Here use a power on reset value to judge
-	 * if the controller experienced a power lost
-	 */
-	if (val == 0x30001000)
-		return 1;
-	else
-		return 0;
-}
-
-static void usbmisc_otg_adp_update_charge_time(struct imx_usbmisc *usbmisc)
-{
-	u32 reg;
-
-	/* ADP_CHRG_SWTIME to be 0, force to generate probe irq */
-	reg = readl(usbmisc->base + USB_OTG_ADP_CFG2);
-	reg = reg & ~ADP_CHRG_SWTIME_MASK;
-
-	/* Use ADP_CHRG_SWCMP */
-	reg = reg | ADP_CHRG_SWCMP;
-	writel(reg, usbmisc->base + USB_OTG_ADP_CFG2);
-}
-
-static void usbmisc_otg_adp_prb_int(struct imx_usbmisc *usbmisc, bool on)
-{
-	u32 reg;
-
-	reg = readl(usbmisc->base + USB_OTG_ADP_CFG1);
-	if (on)
-		writel(reg | OTG_ADP_PRB_INT_EN,
-					usbmisc->base + USB_OTG_ADP_CFG1);
-	else
-		writel(reg & ~OTG_ADP_PRB_INT_EN,
-					usbmisc->base + USB_OTG_ADP_CFG1);
-}
-
-static void usbmisc_otg_adp_probe_enable(struct imx_usbmisc_data *data, bool on)
-{
-	struct imx_usbmisc *usbmisc = dev_get_drvdata(data->dev);
-	unsigned long flags;
-	u32 reg;
-
-	spin_lock_irqsave(&usbmisc->lock, flags);
-
-	/* Disable probe irq */
-	if (!on)
-		usbmisc_otg_adp_prb_int(usbmisc, false);
-
-	/* Disable DRVVBUS */
-	reg = readl(usbmisc->base + USB_OTG_PHY_CFG2);
-	if (on)
-		writel(reg & ~OTG_DRVVBUS0, usbmisc->base + USB_OTG_PHY_CFG2);
-	else
-		writel(reg | OTG_DRVVBUS0, usbmisc->base + USB_OTG_PHY_CFG2);
-
-	reg = readl(usbmisc->base + USB_OTG_ADP_CFG1);
-
-	if (on) {
-		usbmisc_otg_adp_update_charge_time(usbmisc);
-		writel(reg | OTG_ADP_PRB_EN, usbmisc->base + USB_OTG_ADP_CFG1);
-	} else {
-		writel(reg & ~OTG_ADP_PRB_EN, usbmisc->base + USB_OTG_ADP_CFG1);
-	}
-
-	/* Enable probe irq */
-	if (on)
-		usbmisc_otg_adp_prb_int(usbmisc, true);
-
-	spin_unlock_irqrestore(&usbmisc->lock, flags);
-}
-
-static void usbmisc_otg_adp_probe_start(struct imx_usbmisc_data *data)
-{
-	data->adp_prb_n2 = 0;
-	data->adp_prb_n1 = 0;
-	data->adp_prb_n = 0;
-	usbmisc_otg_adp_probe_enable(data, true);
-}
-
-static u32 usbmisc_otg_adp_charge_time(struct imx_usbmisc_data *data)
-{
-	struct imx_usbmisc *usbmisc = dev_get_drvdata(data->dev);
-
-	return readl(usbmisc->base + USB_OTG_ADP_STS) & 0xff;
-}
-
-static bool usbmisc_otg_adp_is_probe_int(struct imx_usbmisc_data *data)
-{
-	struct imx_usbmisc *usbmisc = dev_get_drvdata(data->dev);
-
-	if (readl(usbmisc->base + USB_OTG_ADP_STS) & OTG_ADP_PRB_INT_STS) {
-		usbmisc_otg_adp_probe_enable(data, false);
-		return true;
-	} else {
-		return false;
-	}
-}
-
-static bool usbmisc_otg_adp_is_attach_event(struct imx_usbmisc_data *data)
-{
-	u32 adp_delta;
-
-	if (data->adp_prb_n2) {
-		data->adp_prb_n2 = data->adp_prb_n1;
-		data->adp_prb_n1 = data->adp_prb_n;
-	}
-	data->adp_prb_n = usbmisc_otg_adp_charge_time(data);
-
-	/* First probe charge n2==n1==0 */
-	if (data->adp_prb_n1 == 0) {
-		data->adp_prb_n1 = data->adp_prb_n;
-		data->adp_prb_n2 = data->adp_prb_n1;
-	}
-
-	dev_dbg(data->dev, "ADP the charge time is %x:%x:%x!\n",
-						data->adp_prb_n2,
-						data->adp_prb_n1,
-						data->adp_prb_n);
-
-	if (data->adp_prb_n2 > data->adp_prb_n)
-		adp_delta = data->adp_prb_n2 > data->adp_prb_n;
-	else
-		adp_delta = data->adp_prb_n - data->adp_prb_n2;
-
-	if (adp_delta > OTG_ADP_CHRG_DELTA) {
-		dev_dbg(data->dev, "ADP probe event charge delta: %x!\n",
-								adp_delta);
-		return true;
-	}
-
-	return false;
-}
-
-static void usbmisc_otg_adp_sense_enable(struct imx_usbmisc_data *data, bool on)
-{
-	struct imx_usbmisc *usbmisc = dev_get_drvdata(data->dev);
-	unsigned long flags;
-	u32 reg;
-
-	spin_lock_irqsave(&usbmisc->lock, flags);
-	reg = readl(usbmisc->base + USB_OTG_ADP_CFG1);
-	if (on)
-		/* Enable OTG ADP sense irq */
-		writel(reg | OTG_ADP_SNS_INT_EN,
-				usbmisc->base + USB_OTG_ADP_CFG1);
-	else
-		writel(reg & ~OTG_ADP_SNS_INT_EN,
-				usbmisc->base + USB_OTG_ADP_CFG1);
-	spin_unlock_irqrestore(&usbmisc->lock, flags);
-}
-
-static bool usbmisc_otg_adp_is_sense_int(struct imx_usbmisc_data *data)
-{
-	struct imx_usbmisc *usbmisc = dev_get_drvdata(data->dev);
-
-	if (readl(usbmisc->base + USB_OTG_ADP_STS) & OTG_ADP_SNS_INT_STS) {
-		usbmisc_otg_adp_sense_enable(data, false);
-		return true;
-	} else {
-		return false;
-	}
-}
-
-static bool usbmisc_otg_adp_sense_connection(struct imx_usbmisc_data *data)
-{
-	struct imx_usbmisc *usbmisc = dev_get_drvdata(data->dev);
-
-	/* Judge if A-dev probes by checking if sense irq is enabled */
-	if (readl(usbmisc->base + USB_OTG_ADP_CFG1) & OTG_ADP_SNS_INT_EN) {
-		/* Disable sense int */
-		usbmisc_otg_adp_sense_enable(data, false);
-		dev_info(data->dev, "OTG device detached\n");
-		return false;
-	} else {
-		usbmisc_otg_adp_sense_enable(data, true);
-		return true;
-	}
-}
-
-static int usbmisc_imx7d_set_wakeup
-	(struct imx_usbmisc_data *data, bool enabled)
-{
-	struct imx_usbmisc *usbmisc = dev_get_drvdata(data->dev);
-	unsigned long flags;
-	u32 val;
-	u32 wakeup_setting = MX6_BM_WAKEUP_ENABLE;
-	int ret = 0;
-
-	spin_lock_irqsave(&usbmisc->lock, flags);
-	val = readl(usbmisc->base);
-	if (enabled) {
-		wakeup_setting |= imx6q_finalize_wakeup_setting(data);
-		writel(val | wakeup_setting, usbmisc->base);
-	} else {
-		if (val & MX6_BM_WAKEUP_INTR)
-			dev_dbg(data->dev, "wakeup int\n");
-		wakeup_setting |= MX6_BM_VBUS_WAKEUP | MX6_BM_ID_WAKEUP;
-		writel(val & ~wakeup_setting, usbmisc->base);
-	}
-	spin_unlock_irqrestore(&usbmisc->lock, flags);
-
-	return ret;
-}
-
-static int usbmisc_imx7d_init(struct imx_usbmisc_data *data)
-{
-	struct imx_usbmisc *usbmisc = dev_get_drvdata(data->dev);
-	unsigned long flags;
-	u32 reg;
-
-	if (data->index >= 1)
-		return -EINVAL;
-
-	spin_lock_irqsave(&usbmisc->lock, flags);
-	if (data->disable_oc) {
-		reg = readl(usbmisc->base);
-		writel(reg | MX6_BM_OVER_CUR_DIS, usbmisc->base);
-	}
-
-	/* Enable unburst setting */
-	reg = readl(usbmisc->base);
-	writel(reg | MX6_BM_UNBURST_SETTING, usbmisc->base);
-
-	reg = readl(usbmisc->base + MX7D_USBNC_USB_CTRL2);
-	reg &= ~MX7D_USB_VBUS_WAKEUP_SOURCE_MASK;
-	writel(reg | MX7D_USB_VBUS_WAKEUP_SOURCE_BVALID,
-		 usbmisc->base + MX7D_USBNC_USB_CTRL2);
-	spin_unlock_irqrestore(&usbmisc->lock, flags);
-
-	usbmisc_imx7d_set_wakeup(data, false);
-
-	return 0;
-}
-
-static int usbmisc_imx7d_power_lost_check(struct imx_usbmisc_data *data)
-{
-	struct imx_usbmisc *usbmisc = dev_get_drvdata(data->dev);
-	unsigned long flags;
-	u32 val;
-
-	spin_lock_irqsave(&usbmisc->lock, flags);
-	val = readl(usbmisc->base);
-	spin_unlock_irqrestore(&usbmisc->lock, flags);
-	/*
-	 * Here use a power on reset value to judge
-	 * if the controller experienced a power lost
-	 */
-	if (val == 0x30001000)
-		return 1;
-	else
-		return 0;
-}
-
-static int usbmisc_term_select_override(struct imx_usbmisc_data *data,
-						bool enable, int val)
-{
-	struct imx_usbmisc *usbmisc = dev_get_drvdata(data->dev);
-	unsigned long flags;
-	u32 reg;
-
-	spin_lock_irqsave(&usbmisc->lock, flags);
-
-	reg = readl(usbmisc->base + MX7D_USBNC_USB_CTRL2);
-	if (enable) {
-		if (val)
-			writel(reg | MX7D_USB_TERMSEL_OVERRIDE,
-				usbmisc->base + MX7D_USBNC_USB_CTRL2);
-		else
-			writel(reg & ~MX7D_USB_TERMSEL_OVERRIDE,
-				usbmisc->base + MX7D_USBNC_USB_CTRL2);
-
-		reg = readl(usbmisc->base + MX7D_USBNC_USB_CTRL2);
-		writel(reg | MX7D_USB_TERMSEL_OVERRIDE_EN,
-			usbmisc->base + MX7D_USBNC_USB_CTRL2);
-	} else {
-		writel(reg & ~MX7D_USB_TERMSEL_OVERRIDE_EN,
-			usbmisc->base + MX7D_USBNC_USB_CTRL2);
-=======
 /***************************************************************************/
 /*                         imx usb charger detecton                        */
 /***************************************************************************/
@@ -931,83 +562,6 @@
 			"VBUS is coming from a dedicated power supply.\n");
 		imx6_disable_charger_detector(data);
 		return -ENXIO;
->>>>>>> 33e8bb5d
-	}
-
-	spin_unlock_irqrestore(&usbmisc->lock, flags);
-
-	return 0;
-}
-
-/***************************************************************************/
-/*                         imx usb charger detecton                        */
-/***************************************************************************/
-static void usb_charger_is_present(struct usb_charger *charger, bool present)
-{
-	if (present)
-		charger->present = 1;
-	else
-		charger->present = 0;
-
-	power_supply_changed(&charger->psy);
-	sysfs_notify(&charger->psy.dev->kobj, NULL, "present");
-}
-
-static void imx6_disable_charger_detector(struct imx_usbmisc_data *data)
-{
-	struct regmap *regmap = data->anatop;
-
-	regmap_write(regmap, ANADIG_USB1_CHRG_DETECT_SET,
-				ANADIG_USB1_CHRG_DETECT_EN_B |
-				ANADIG_USB1_CHRG_DETECT_CHK_CHRG_B);
-}
-
-static int imx6_charger_data_contact_detect(struct imx_usbmisc_data *data)
-{
-	struct regmap *regmap = data->anatop;
-	struct usb_charger *charger = data->charger;
-	u32 val;
-	int i, data_pin_contact_count = 0;
-
-	/* check if vbus is valid */
-	regmap_read(regmap, ANADIG_USB1_VBUS_DET_STAT, &val);
-	if (!(val & ANADIG_USB1_VBUS_DET_STAT_VBUS_VALID)) {
-		dev_err(charger->dev, "vbus is error\n");
-		return -EINVAL;
-	}
-
-	/* Enable charger detector */
-	regmap_write(regmap, ANADIG_USB1_CHRG_DETECT_CLR,
-				ANADIG_USB1_CHRG_DETECT_EN_B);
-	/*
-	 * - Do not check whether a charger is connected to the USB port
-	 * - Check whether the USB plug has been in contact with each other
-	 */
-	regmap_write(regmap, ANADIG_USB1_CHRG_DETECT_SET,
-			ANADIG_USB1_CHRG_DETECT_CHK_CONTACT |
-			ANADIG_USB1_CHRG_DETECT_CHK_CHRG_B);
-
-	/* Check if plug is connected */
-	for (i = 0; i < 100; i = i + 1) {
-		regmap_read(regmap, ANADIG_USB1_CHRG_DET_STAT, &val);
-		if (val & ANADIG_USB1_CHRG_DET_STAT_PLUG_CONTACT) {
-			data_pin_contact_count++;
-			if (data_pin_contact_count > 5)
-				/* Data pin makes contact */
-				break;
-			else
-				usleep_range(5000, 10000);
-		} else {
-			data_pin_contact_count = 0;
-			usleep_range(5000, 6000);
-		}
-	}
-
-	if (i == 100) {
-		dev_err(charger->dev,
-			"VBUS is coming from a dedicated power supply.\n");
-		imx6_disable_charger_detector(data);
-		return -ENXIO;
 	}
 
 	return 0;
@@ -1039,7 +593,7 @@
 	regmap_read(regmap, ANADIG_USB1_CHRG_DET_STAT, &val);
 	if (!(val & ANADIG_USB1_CHRG_DET_STAT_CHRG_DETECTED)) {
 		dev_dbg(charger->dev, "It is a stardard downstream port\n");
-		charger->psy.type = POWER_SUPPLY_TYPE_USB;
+		charger->psy_desc.type = POWER_SUPPLY_TYPE_USB;
 		charger->max_current = 500;
 	}
 
@@ -1063,11 +617,11 @@
 	regmap_read(regmap, ANADIG_USB1_CHRG_DET_STAT, &val);
 	if (val & ANADIG_USB1_CHRG_DET_STAT_DM_STATE) {
 		dev_dbg(charger->dev, "It is a dedicate charging port\n");
-		charger->psy.type = POWER_SUPPLY_TYPE_USB_DCP;
+		charger->psy_desc.type = POWER_SUPPLY_TYPE_USB_DCP;
 		charger->max_current = 1500;
 	} else {
 		dev_dbg(charger->dev, "It is a charging downstream port\n");
-		charger->psy.type = POWER_SUPPLY_TYPE_USB_CDP;
+		charger->psy_desc.type = POWER_SUPPLY_TYPE_USB_CDP;
 		charger->max_current = 900;
 	}
 
@@ -1077,6 +631,95 @@
 	return 0;
 }
 
+static int usbmisc_imx6sx_power_lost_check(struct imx_usbmisc_data *data)
+{
+	struct imx_usbmisc *usbmisc = dev_get_drvdata(data->dev);
+	unsigned long flags;
+	u32 val;
+
+	spin_lock_irqsave(&usbmisc->lock, flags);
+	val = readl(usbmisc->base + data->index * 4);
+	spin_unlock_irqrestore(&usbmisc->lock, flags);
+	/*
+	 * Here use a power on reset value to judge
+	 * if the controller experienced a power lost
+	 */
+	if (val == 0x30001000)
+		return 1;
+	else
+		return 0;
+}
+
+static int usbmisc_imx7d_set_wakeup
+	(struct imx_usbmisc_data *data, bool enabled)
+{
+	struct imx_usbmisc *usbmisc = dev_get_drvdata(data->dev);
+	unsigned long flags;
+	u32 val;
+	u32 wakeup_setting = MX6_BM_WAKEUP_ENABLE;
+	int ret = 0;
+
+	spin_lock_irqsave(&usbmisc->lock, flags);
+	val = readl(usbmisc->base);
+	if (enabled) {
+		wakeup_setting |= imx6q_finalize_wakeup_setting(data);
+		writel(val | wakeup_setting, usbmisc->base);
+	} else {
+		if (val & MX6_BM_WAKEUP_INTR)
+			dev_dbg(data->dev, "wakeup int\n");
+		wakeup_setting |= MX6_BM_VBUS_WAKEUP | MX6_BM_ID_WAKEUP;
+		writel(val & ~wakeup_setting, usbmisc->base);
+	}
+	spin_unlock_irqrestore(&usbmisc->lock, flags);
+
+	return ret;
+}
+
+static int usbmisc_imx7d_init(struct imx_usbmisc_data *data)
+{
+	struct imx_usbmisc *usbmisc = dev_get_drvdata(data->dev);
+	unsigned long flags;
+	u32 reg;
+
+	if (data->index >= 1)
+		return -EINVAL;
+
+	spin_lock_irqsave(&usbmisc->lock, flags);
+	if (data->disable_oc) {
+		reg = readl(usbmisc->base);
+		writel(reg | MX6_BM_OVER_CUR_DIS, usbmisc->base);
+	}
+
+	reg = readl(usbmisc->base + MX7D_USBNC_USB_CTRL2);
+	reg &= ~MX7D_USB_VBUS_WAKEUP_SOURCE_MASK;
+	writel(reg | MX7D_USB_VBUS_WAKEUP_SOURCE_BVALID,
+		 usbmisc->base + MX7D_USBNC_USB_CTRL2);
+	spin_unlock_irqrestore(&usbmisc->lock, flags);
+
+	usbmisc_imx7d_set_wakeup(data, false);
+
+	return 0;
+}
+
+static int usbmisc_imx7d_power_lost_check(struct imx_usbmisc_data *data)
+{
+	struct imx_usbmisc *usbmisc = dev_get_drvdata(data->dev);
+	unsigned long flags;
+	u32 val;
+
+	spin_lock_irqsave(&usbmisc->lock, flags);
+	val = readl(usbmisc->base);
+	spin_unlock_irqrestore(&usbmisc->lock, flags);
+	/*
+	 * Here use a power on reset value to judge
+	 * if the controller experienced a power lost
+	 */
+	if (val == 0x30001000)
+		return 1;
+	else
+		return 0;
+}
+
 static void imx7_disable_charger_detector(struct imx_usbmisc_data *data)
 {
 	struct imx_usbmisc *usbmisc = dev_get_drvdata(data->dev);
@@ -1084,12 +727,12 @@
 	u32 val;
 
 	spin_lock_irqsave(&usbmisc->lock, flags);
-	val = readl(usbmisc->base + USB_OTG_PHY_CFG2);
+	val = readl(usbmisc->base + MX7D_USB_OTG_PHY_CFG2);
 	val &= ~(MX7D_USB_OTG_PHY_CFG2_CHRG_DCDENB |
 			MX7D_USB_OTG_PHY_CFG2_CHRG_VDATSRCENB0 |
 			MX7D_USB_OTG_PHY_CFG2_CHRG_VDATDETENB0 |
 			MX7D_USB_OTG_PHY_CFG2_CHRG_CHRGSEL);
-	writel(val, usbmisc->base + USB_OTG_PHY_CFG2);
+	writel(val, usbmisc->base + MX7D_USB_OTG_PHY_CFG2);
 
 	/* Set OPMODE to be 2'b00 and disable its override */
 	val = readl(usbmisc->base + MX7D_USBNC_USB_CTRL2);
@@ -1124,9 +767,9 @@
 	 * - Do not check whether a charger is connected to the USB port
 	 * - Check whether the USB plug has been in contact with each other
 	 */
-	val = readl(usbmisc->base + USB_OTG_PHY_CFG2);
+	val = readl(usbmisc->base + MX7D_USB_OTG_PHY_CFG2);
 	writel(val | MX7D_USB_OTG_PHY_CFG2_CHRG_DCDENB,
-			usbmisc->base + USB_OTG_PHY_CFG2);
+			usbmisc->base + MX7D_USB_OTG_PHY_CFG2);
 
 	spin_unlock_irqrestore(&usbmisc->lock, flags);
 
@@ -1183,316 +826,6 @@
 	 * - Do not Check whether the USB plug has been in contact with
 	 * each other
 	 */
-	val = readl(usbmisc->base + USB_OTG_PHY_CFG2);
-	writel(val | MX7D_USB_OTG_PHY_CFG2_CHRG_VDATSRCENB0 |
-			MX7D_USB_OTG_PHY_CFG2_CHRG_VDATDETENB0,
-				usbmisc->base + USB_OTG_PHY_CFG2);
-	spin_unlock_irqrestore(&usbmisc->lock, flags);
-
-	usleep_range(1000, 2000);
-
-	/* Check if it is a charger */
-	val = readl(usbmisc->base + MX7D_USB_OTG_PHY_STATUS);
-	if (!(val & MX7D_USB_OTG_PHY_STATUS_CHRGDET)) {
-		dev_dbg(charger->dev, "It is a stardard downstream port\n");
-		charger->psy.type = POWER_SUPPLY_TYPE_USB;
-		charger->max_current = 500;
-	}
-
-	imx7_disable_charger_detector(data);
-
-	return 0;
-}
-
-/*
- * It must be called after dp is pulled up (from USB controller driver),
- * That is used to differentiate DCP and CDP
- */
-int imx7d_charger_secondary_detection(struct imx_usbmisc_data *data)
-{
-	struct imx_usbmisc *usbmisc = dev_get_drvdata(data->dev);
-	struct usb_charger *charger = data->charger;
-	int val;
-
-	msleep(80);
-
-	mutex_lock(&charger->lock);
-	val = readl(usbmisc->base + MX7D_USB_OTG_PHY_STATUS);
-	if (val & MX7D_USB_OTG_PHY_STATUS_LINE_STATE1) {
-		dev_dbg(charger->dev, "It is a dedicate charging port\n");
-		charger->psy.type = POWER_SUPPLY_TYPE_USB_DCP;
-		charger->max_current = 1500;
-	} else {
-		dev_dbg(charger->dev, "It is a charging downstream port\n");
-		charger->psy.type = POWER_SUPPLY_TYPE_USB_CDP;
-		charger->max_current = 900;
-	}
-
-	usb_charger_is_present(charger, true);
-	mutex_unlock(&charger->lock);
-
-	return 0;
-}
-
-static int imx6_charger_primary_detection(struct imx_usbmisc_data *data)
-{
-	struct regmap *regmap = data->anatop;
-	struct usb_charger *charger = data->charger;
-	u32 val;
-	int ret;
-
-	ret = imx6_charger_data_contact_detect(data);
-	if (ret)
-		return ret;
-
-	/*
-	 * - Do check whether a charger is connected to the USB port
-	 * - Do not Check whether the USB plug has been in contact with
-	 * each other
-	 */
-	regmap_write(regmap, ANADIG_USB1_CHRG_DETECT_CLR,
-			ANADIG_USB1_CHRG_DETECT_CHK_CONTACT |
-			ANADIG_USB1_CHRG_DETECT_CHK_CHRG_B);
-
-	msleep(100);
-
-	/* Check if it is a charger */
-	regmap_read(regmap, ANADIG_USB1_CHRG_DET_STAT, &val);
-	if (!(val & ANADIG_USB1_CHRG_DET_STAT_CHRG_DETECTED)) {
-		dev_dbg(charger->dev, "It is a stardard downstream port\n");
-		charger->psy_desc.type = POWER_SUPPLY_TYPE_USB;
-		charger->max_current = 500;
-	}
-
-	imx6_disable_charger_detector(data);
-	return 0;
-}
-
-/*
- * It must be called after dp is pulled up (from USB controller driver),
- * That is used to differentiate DCP and CDP
- */
-int imx6_charger_secondary_detection(struct imx_usbmisc_data *data)
-{
-	struct regmap *regmap = data->anatop;
-	struct usb_charger *charger = data->charger;
-	int val;
-
-	msleep(80);
-
-	mutex_lock(&charger->lock);
-	regmap_read(regmap, ANADIG_USB1_CHRG_DET_STAT, &val);
-	if (val & ANADIG_USB1_CHRG_DET_STAT_DM_STATE) {
-		dev_dbg(charger->dev, "It is a dedicate charging port\n");
-		charger->psy_desc.type = POWER_SUPPLY_TYPE_USB_DCP;
-		charger->max_current = 1500;
-	} else {
-		dev_dbg(charger->dev, "It is a charging downstream port\n");
-		charger->psy_desc.type = POWER_SUPPLY_TYPE_USB_CDP;
-		charger->max_current = 900;
-	}
-
-	usb_charger_is_present(charger, true);
-	mutex_unlock(&charger->lock);
-
-	return 0;
-}
-
-static int usbmisc_imx6sx_power_lost_check(struct imx_usbmisc_data *data)
-{
-	struct imx_usbmisc *usbmisc = dev_get_drvdata(data->dev);
-	unsigned long flags;
-	u32 val;
-
-	spin_lock_irqsave(&usbmisc->lock, flags);
-	val = readl(usbmisc->base + data->index * 4);
-	spin_unlock_irqrestore(&usbmisc->lock, flags);
-	/*
-	 * Here use a power on reset value to judge
-	 * if the controller experienced a power lost
-	 */
-	if (val == 0x30001000)
-		return 1;
-	else
-		return 0;
-}
-
-static int usbmisc_imx7d_set_wakeup
-	(struct imx_usbmisc_data *data, bool enabled)
-{
-	struct imx_usbmisc *usbmisc = dev_get_drvdata(data->dev);
-	unsigned long flags;
-	u32 val;
-	u32 wakeup_setting = MX6_BM_WAKEUP_ENABLE;
-	int ret = 0;
-
-	spin_lock_irqsave(&usbmisc->lock, flags);
-	val = readl(usbmisc->base);
-	if (enabled) {
-		wakeup_setting |= imx6q_finalize_wakeup_setting(data);
-		writel(val | wakeup_setting, usbmisc->base);
-	} else {
-		if (val & MX6_BM_WAKEUP_INTR)
-			dev_dbg(data->dev, "wakeup int\n");
-		wakeup_setting |= MX6_BM_VBUS_WAKEUP | MX6_BM_ID_WAKEUP;
-		writel(val & ~wakeup_setting, usbmisc->base);
-	}
-	spin_unlock_irqrestore(&usbmisc->lock, flags);
-
-	return ret;
-}
-
-static int usbmisc_imx7d_init(struct imx_usbmisc_data *data)
-{
-	struct imx_usbmisc *usbmisc = dev_get_drvdata(data->dev);
-	unsigned long flags;
-	u32 reg;
-
-	if (data->index >= 1)
-		return -EINVAL;
-
-	spin_lock_irqsave(&usbmisc->lock, flags);
-	if (data->disable_oc) {
-		reg = readl(usbmisc->base);
-		writel(reg | MX6_BM_OVER_CUR_DIS, usbmisc->base);
-	}
-
-	reg = readl(usbmisc->base + MX7D_USBNC_USB_CTRL2);
-	reg &= ~MX7D_USB_VBUS_WAKEUP_SOURCE_MASK;
-	writel(reg | MX7D_USB_VBUS_WAKEUP_SOURCE_BVALID,
-		 usbmisc->base + MX7D_USBNC_USB_CTRL2);
-	spin_unlock_irqrestore(&usbmisc->lock, flags);
-
-	usbmisc_imx7d_set_wakeup(data, false);
-
-	return 0;
-}
-
-static int usbmisc_imx7d_power_lost_check(struct imx_usbmisc_data *data)
-{
-	struct imx_usbmisc *usbmisc = dev_get_drvdata(data->dev);
-	unsigned long flags;
-	u32 val;
-
-	spin_lock_irqsave(&usbmisc->lock, flags);
-	val = readl(usbmisc->base);
-	spin_unlock_irqrestore(&usbmisc->lock, flags);
-	/*
-	 * Here use a power on reset value to judge
-	 * if the controller experienced a power lost
-	 */
-	if (val == 0x30001000)
-		return 1;
-	else
-		return 0;
-}
-
-static void imx7_disable_charger_detector(struct imx_usbmisc_data *data)
-{
-	struct imx_usbmisc *usbmisc = dev_get_drvdata(data->dev);
-	unsigned long flags;
-	u32 val;
-
-	spin_lock_irqsave(&usbmisc->lock, flags);
-	val = readl(usbmisc->base + MX7D_USB_OTG_PHY_CFG2);
-	val &= ~(MX7D_USB_OTG_PHY_CFG2_CHRG_DCDENB |
-			MX7D_USB_OTG_PHY_CFG2_CHRG_VDATSRCENB0 |
-			MX7D_USB_OTG_PHY_CFG2_CHRG_VDATDETENB0 |
-			MX7D_USB_OTG_PHY_CFG2_CHRG_CHRGSEL);
-	writel(val, usbmisc->base + MX7D_USB_OTG_PHY_CFG2);
-
-	/* Set OPMODE to be 2'b00 and disable its override */
-	val = readl(usbmisc->base + MX7D_USBNC_USB_CTRL2);
-	val &= ~MX7D_USBNC_USB_CTRL2_OPMODE_OVERRIDE_MASK;
-	writel(val, usbmisc->base + MX7D_USBNC_USB_CTRL2);
-
-	val = readl(usbmisc->base + MX7D_USBNC_USB_CTRL2);
-	writel(val & ~MX7D_USBNC_USB_CTRL2_OPMODE_OVERRIDE_EN,
-			usbmisc->base + MX7D_USBNC_USB_CTRL2);
-	spin_unlock_irqrestore(&usbmisc->lock, flags);
-}
-
-static int imx7d_charger_data_contact_detect(struct imx_usbmisc_data *data)
-{
-	struct imx_usbmisc *usbmisc = dev_get_drvdata(data->dev);
-	struct usb_charger *charger = data->charger;
-	unsigned long flags;
-	u32 val;
-	int i, data_pin_contact_count = 0;
-
-	spin_lock_irqsave(&usbmisc->lock, flags);
-
-	/* check if vbus is valid */
-	val = readl(usbmisc->base + MX7D_USB_OTG_PHY_STATUS);
-	if (!(val & MX7D_USB_OTG_PHY_STATUS_VBUS_VLD)) {
-		dev_err(charger->dev, "vbus is error\n");
-		spin_unlock_irqrestore(&usbmisc->lock, flags);
-		return -EINVAL;
-	}
-
-	/*
-	 * - Do not check whether a charger is connected to the USB port
-	 * - Check whether the USB plug has been in contact with each other
-	 */
-	val = readl(usbmisc->base + MX7D_USB_OTG_PHY_CFG2);
-	writel(val | MX7D_USB_OTG_PHY_CFG2_CHRG_DCDENB,
-			usbmisc->base + MX7D_USB_OTG_PHY_CFG2);
-
-	spin_unlock_irqrestore(&usbmisc->lock, flags);
-
-	/* Check if plug is connected */
-	for (i = 0; i < 100; i = i + 1) {
-		val = readl(usbmisc->base + MX7D_USB_OTG_PHY_STATUS);
-		if (!(val & MX7D_USB_OTG_PHY_STATUS_LINE_STATE0)) {
-			if (data_pin_contact_count++ > 5)
-				/* Data pin makes contact */
-				break;
-			else
-				usleep_range(5000, 10000);
-		} else {
-			data_pin_contact_count = 0;
-			usleep_range(5000, 6000);
-		}
-	}
-
-	if (i == 100) {
-		dev_err(charger->dev,
-			"VBUS is coming from a dedicated power supply.\n");
-		imx7_disable_charger_detector(data);
-		return -ENXIO;
-	}
-
-	return 0;
-}
-
-static int imx7d_charger_primary_detection(struct imx_usbmisc_data *data)
-{
-	struct imx_usbmisc *usbmisc = dev_get_drvdata(data->dev);
-	struct usb_charger *charger = data->charger;
-	unsigned long flags;
-	u32 val;
-	int ret;
-
-	ret = imx7d_charger_data_contact_detect(data);
-	if (ret)
-		return ret;
-
-	spin_lock_irqsave(&usbmisc->lock, flags);
-	/* Set OPMODE to be non-driving mode */
-	val = readl(usbmisc->base + MX7D_USBNC_USB_CTRL2);
-	val &= ~MX7D_USBNC_USB_CTRL2_OPMODE_OVERRIDE_MASK;
-	val |= MX7D_USBNC_USB_CTRL2_OPMODE_NON_DRIVING;
-	writel(val, usbmisc->base + MX7D_USBNC_USB_CTRL2);
-
-	val = readl(usbmisc->base + MX7D_USBNC_USB_CTRL2);
-	writel(val | MX7D_USBNC_USB_CTRL2_OPMODE_OVERRIDE_EN,
-			usbmisc->base + MX7D_USBNC_USB_CTRL2);
-
-	/*
-	 * - Do check whether a charger is connected to the USB port
-	 * - Do not Check whether the USB plug has been in contact with
-	 * each other
-	 */
 	val = readl(usbmisc->base + MX7D_USB_OTG_PHY_CFG2);
 	writel(val | MX7D_USB_OTG_PHY_CFG2_CHRG_VDATSRCENB0 |
 			MX7D_USB_OTG_PHY_CFG2_CHRG_VDATDETENB0,
@@ -1591,17 +924,10 @@
 static const struct usbmisc_ops imx6q_usbmisc_ops = {
 	.set_wakeup = usbmisc_imx6q_set_wakeup,
 	.init = usbmisc_imx6q_init,
-<<<<<<< HEAD
-	.hsic_set_connect = usbmisc_imx6_hsic_set_connect,
-	.hsic_set_clk   = usbmisc_imx6_hsic_set_clk,
-	.charger_primary_detection = imx6_charger_primary_detection,
-	.charger_secondary_detection = imx6_charger_secondary_detection,
-=======
 	.charger_primary_detection = imx6_charger_primary_detection,
 	.charger_secondary_detection = imx6_charger_secondary_detection,
 	.hsic_set_connect = usbmisc_imx6_hsic_set_connect,
 	.hsic_set_clk   = usbmisc_imx6_hsic_set_clk,
->>>>>>> 33e8bb5d
 };
 
 static const struct usbmisc_ops vf610_usbmisc_ops = {
@@ -1611,41 +937,20 @@
 static const struct usbmisc_ops imx6sx_usbmisc_ops = {
 	.set_wakeup = usbmisc_imx6q_set_wakeup,
 	.init = usbmisc_imx6sx_init,
-<<<<<<< HEAD
-	.power_lost_check = usbmisc_imx6sx_power_lost_check,
-	.hsic_set_connect = usbmisc_imx6_hsic_set_connect,
-	.hsic_set_clk = usbmisc_imx6_hsic_set_clk,
-	.charger_primary_detection = imx6_charger_primary_detection,
-	.charger_secondary_detection = imx6_charger_secondary_detection,
-=======
 	.charger_primary_detection = imx6_charger_primary_detection,
 	.charger_secondary_detection = imx6_charger_secondary_detection,
 	.power_lost_check = usbmisc_imx6sx_power_lost_check,
 	.hsic_set_connect = usbmisc_imx6_hsic_set_connect,
 	.hsic_set_clk = usbmisc_imx6_hsic_set_clk,
->>>>>>> 33e8bb5d
 };
 
 static const struct usbmisc_ops imx7d_usbmisc_ops = {
 	.init = usbmisc_imx7d_init,
 	.set_wakeup = usbmisc_imx7d_set_wakeup,
 	.power_lost_check = usbmisc_imx7d_power_lost_check,
-<<<<<<< HEAD
-	.adp_probe_enable = usbmisc_otg_adp_probe_enable,
-	.adp_probe_start = usbmisc_otg_adp_probe_start,
-	.adp_sense_enable = usbmisc_otg_adp_sense_enable,
-	.is_probe_int = usbmisc_otg_adp_is_probe_int,
-	.is_sense_int = usbmisc_otg_adp_is_sense_int,
-	.adp_sense_connection = usbmisc_otg_adp_sense_connection,
-	.adp_attach_event = usbmisc_otg_adp_is_attach_event,
-	.term_select_override = usbmisc_term_select_override,
-	.charger_primary_detection = imx7d_charger_primary_detection,
-	.charger_secondary_detection = imx7d_charger_secondary_detection,
-=======
 	.charger_primary_detection = imx7d_charger_primary_detection,
 	.charger_secondary_detection = imx7d_charger_secondary_detection,
 	.term_select_override = usbmisc_term_select_override,
->>>>>>> 33e8bb5d
 };
 
 int imx_usbmisc_init(struct imx_usbmisc_data *data)
@@ -1690,93 +995,6 @@
 }
 EXPORT_SYMBOL_GPL(imx_usbmisc_set_wakeup);
 
-<<<<<<< HEAD
-int imx_usbmisc_power_lost_check(struct imx_usbmisc_data *data)
-{
-	struct imx_usbmisc *usbmisc;
-
-	if (!data)
-		return 0;
-
-	usbmisc = dev_get_drvdata(data->dev);
-	if (!usbmisc->ops->power_lost_check)
-		return 0;
-	return usbmisc->ops->power_lost_check(data);
-}
-EXPORT_SYMBOL_GPL(imx_usbmisc_power_lost_check);
-
-int imx_usbmisc_hsic_set_connect(struct imx_usbmisc_data *data)
-{
-	struct imx_usbmisc *usbmisc;
-
-	if (!data)
-		return 0;
-
-	usbmisc = dev_get_drvdata(data->dev);
-	if (!usbmisc->ops->hsic_set_connect)
-		return 0;
-	return usbmisc->ops->hsic_set_connect(data);
-}
-EXPORT_SYMBOL_GPL(imx_usbmisc_hsic_set_connect);
-
-int imx_usbmisc_hsic_set_clk(struct imx_usbmisc_data *data, bool on)
-{
-	struct imx_usbmisc *usbmisc;
-
-	if (!data)
-		return 0;
-
-	usbmisc = dev_get_drvdata(data->dev);
-	if (!usbmisc->ops->hsic_set_clk)
-		return 0;
-	return usbmisc->ops->hsic_set_clk(data, on);
-}
-EXPORT_SYMBOL_GPL(imx_usbmisc_hsic_set_clk);
-
-void imx_usbmisc_adp_probe_enable(struct imx_usbmisc_data *data)
-{
-	struct imx_usbmisc *usbmisc;
-
-	if (!data)
-		return;
-
-	usbmisc = dev_get_drvdata(data->dev);
-	if (!usbmisc->ops->adp_probe_enable)
-		return;
-	usbmisc->ops->adp_probe_enable(data, true);
-}
-EXPORT_SYMBOL_GPL(imx_usbmisc_adp_probe_enable);
-
-void imx_usbmisc_adp_probe_start(struct imx_usbmisc_data *data)
-{
-	struct imx_usbmisc *usbmisc;
-
-	if (!data)
-		return;
-
-	usbmisc = dev_get_drvdata(data->dev);
-	if (!usbmisc->ops->adp_probe_start)
-		return;
-	usbmisc->ops->adp_probe_start(data);
-}
-EXPORT_SYMBOL_GPL(imx_usbmisc_adp_probe_start);
-
-void imx_usbmisc_adp_sense_enable(struct imx_usbmisc_data *data)
-{
-	struct imx_usbmisc *usbmisc;
-
-	if (!data)
-		return;
-
-	usbmisc = dev_get_drvdata(data->dev);
-	if (!usbmisc->ops->adp_sense_enable)
-		return;
-	usbmisc->ops->adp_sense_enable(data, true);
-}
-EXPORT_SYMBOL_GPL(imx_usbmisc_adp_sense_enable);
-
-bool imx_usbmisc_adp_is_probe_int(struct imx_usbmisc_data *data)
-=======
 int imx_usbmisc_charger_detection(struct imx_usbmisc_data *data, bool connect)
 {
 	struct imx_usbmisc *usbmisc;
@@ -1816,7 +1034,6 @@
 EXPORT_SYMBOL_GPL(imx_usbmisc_charger_detection);
 
 int imx_usbmisc_charger_secondary_detection(struct imx_usbmisc_data *data)
->>>>>>> 33e8bb5d
 {
 	struct imx_usbmisc *usbmisc;
 
@@ -1824,15 +1041,6 @@
 		return 0;
 
 	usbmisc = dev_get_drvdata(data->dev);
-<<<<<<< HEAD
-	if (!usbmisc->ops->is_probe_int)
-		return 0;
-	return usbmisc->ops->is_probe_int(data);
-}
-EXPORT_SYMBOL_GPL(imx_usbmisc_adp_is_probe_int);
-
-bool imx_usbmisc_adp_is_sense_int(struct imx_usbmisc_data *data)
-=======
 	if (!usbmisc->ops->charger_secondary_detection)
 		return 0;
 	return usbmisc->ops->charger_secondary_detection(data);
@@ -1840,7 +1048,6 @@
 EXPORT_SYMBOL_GPL(imx_usbmisc_charger_secondary_detection);
 
 int imx_usbmisc_power_lost_check(struct imx_usbmisc_data *data)
->>>>>>> 33e8bb5d
 {
 	struct imx_usbmisc *usbmisc;
 
@@ -1848,15 +1055,6 @@
 		return 0;
 
 	usbmisc = dev_get_drvdata(data->dev);
-<<<<<<< HEAD
-	if (!usbmisc->ops->is_sense_int)
-		return 0;
-	return usbmisc->ops->is_sense_int(data);
-}
-EXPORT_SYMBOL_GPL(imx_usbmisc_adp_is_sense_int);
-
-bool imx_usbmisc_adp_sense_connection(struct imx_usbmisc_data *data)
-=======
 	if (!usbmisc->ops->power_lost_check)
 		return 0;
 	return usbmisc->ops->power_lost_check(data);
@@ -1864,7 +1062,6 @@
 EXPORT_SYMBOL_GPL(imx_usbmisc_power_lost_check);
 
 int imx_usbmisc_hsic_set_connect(struct imx_usbmisc_data *data)
->>>>>>> 33e8bb5d
 {
 	struct imx_usbmisc *usbmisc;
 
@@ -1872,15 +1069,6 @@
 		return 0;
 
 	usbmisc = dev_get_drvdata(data->dev);
-<<<<<<< HEAD
-	if (!usbmisc->ops->adp_sense_connection)
-		return 0;
-	return usbmisc->ops->adp_sense_connection(data);
-}
-EXPORT_SYMBOL_GPL(imx_usbmisc_adp_sense_connection);
-
-bool imx_usbmisc_adp_attach_event(struct imx_usbmisc_data *data)
-=======
 	if (!usbmisc->ops->hsic_set_connect)
 		return 0;
 	return usbmisc->ops->hsic_set_connect(data);
@@ -1888,7 +1076,6 @@
 EXPORT_SYMBOL_GPL(imx_usbmisc_hsic_set_connect);
 
 int imx_usbmisc_hsic_set_clk(struct imx_usbmisc_data *data, bool on)
->>>>>>> 33e8bb5d
 {
 	struct imx_usbmisc *usbmisc;
 
@@ -1896,19 +1083,11 @@
 		return 0;
 
 	usbmisc = dev_get_drvdata(data->dev);
-<<<<<<< HEAD
-	if (!usbmisc->ops->adp_attach_event)
-		return 0;
-	return usbmisc->ops->adp_attach_event(data);
-}
-EXPORT_SYMBOL_GPL(imx_usbmisc_adp_attach_event);
-=======
 	if (!usbmisc->ops->hsic_set_clk)
 		return 0;
 	return usbmisc->ops->hsic_set_clk(data, on);
 }
 EXPORT_SYMBOL_GPL(imx_usbmisc_hsic_set_clk);
->>>>>>> 33e8bb5d
 
 int imx_usbmisc_term_select_override(struct imx_usbmisc_data *data,
 						bool enable, int val)
@@ -1925,60 +1104,6 @@
 }
 EXPORT_SYMBOL_GPL(imx_usbmisc_term_select_override);
 
-<<<<<<< HEAD
-int imx_usbmisc_charger_detection(struct imx_usbmisc_data *data, bool connect)
-{
-	struct imx_usbmisc *usbmisc;
-	struct usb_charger *charger = data->charger;
-	int ret = 0;
-
-	if (!data)
-		return -EINVAL;
-
-	usbmisc = dev_get_drvdata(data->dev);
-	if (!usbmisc->ops->charger_primary_detection)
-		return -ENOTSUPP;
-
-	mutex_lock(&charger->lock);
-	if (connect) {
-		charger->online = 1;
-		ret = usbmisc->ops->charger_primary_detection(data);
-		if (ret) {
-			dev_err(charger->dev,
-					"Error occurs during detection: %d\n",
-					ret);
-		} else {
-			if (charger->psy.type == POWER_SUPPLY_TYPE_USB)
-				usb_charger_is_present(charger, true);
-		}
-	} else {
-		charger->online = 0;
-		charger->max_current = 0;
-		charger->psy.type = POWER_SUPPLY_TYPE_MAINS;
-
-		usb_charger_is_present(charger, false);
-	}
-	mutex_unlock(&charger->lock);
-	return ret;
-}
-EXPORT_SYMBOL_GPL(imx_usbmisc_charger_detection);
-
-int imx_usbmisc_charger_secondary_detection(struct imx_usbmisc_data *data)
-{
-	struct imx_usbmisc *usbmisc;
-
-	if (!data)
-		return 0;
-
-	usbmisc = dev_get_drvdata(data->dev);
-	if (!usbmisc->ops->charger_secondary_detection)
-		return 0;
-	return usbmisc->ops->charger_secondary_detection(data);
-}
-EXPORT_SYMBOL_GPL(imx_usbmisc_charger_secondary_detection);
-
-=======
->>>>>>> 33e8bb5d
 static const struct of_device_id usbmisc_imx_dt_ids[] = {
 	{
 		.compatible = "fsl,imx25-usbmisc",
