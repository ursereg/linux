// SPDX-License-Identifier: GPL-2.0
/*
 * core.c - ChipIdea USB IP core family device controller
 *
 * Copyright (C) 2008 Chipidea - MIPS Technologies, Inc. All rights reserved.
 * Copyright (C) 2020 NXP
 *
 * Author: David Lopo
 *	   Peter Chen <peter.chen@nxp.com>
 *
 * Main Features:
 * - Four transfers are supported, usbtest is passed
 * - USB Certification for gadget: CH9 and Mass Storage are passed
 * - Low power mode
 * - USB wakeup
 */
#include <linux/delay.h>
#include <linux/device.h>
#include <linux/dma-mapping.h>
#include <linux/extcon.h>
#include <linux/phy/phy.h>
#include <linux/platform_device.h>
#include <linux/module.h>
#include <linux/idr.h>
#include <linux/interrupt.h>
#include <linux/io.h>
#include <linux/kernel.h>
#include <linux/slab.h>
#include <linux/pm_runtime.h>
#include <linux/pinctrl/consumer.h>
#include <linux/usb/ch9.h>
#include <linux/usb/gadget.h>
#include <linux/usb/otg.h>
#include <linux/usb/chipidea.h>
#include <linux/usb/of.h>
#include <linux/of.h>
#include <linux/regulator/consumer.h>
#include <linux/usb/ehci_def.h>

#include "ci.h"
#include "udc.h"
#include "bits.h"
#include "host.h"
#include "otg.h"
#include "otg_fsm.h"

/* Controller register map */
static const u8 ci_regs_nolpm[] = {
	[CAP_CAPLENGTH]		= 0x00U,
	[CAP_HCCPARAMS]		= 0x08U,
	[CAP_DCCPARAMS]		= 0x24U,
	[CAP_TESTMODE]		= 0x38U,
	[OP_USBCMD]		= 0x00U,
	[OP_USBSTS]		= 0x04U,
	[OP_USBINTR]		= 0x08U,
	[OP_DEVICEADDR]		= 0x14U,
	[OP_ENDPTLISTADDR]	= 0x18U,
	[OP_TTCTRL]		= 0x1CU,
	[OP_BURSTSIZE]		= 0x20U,
	[OP_ULPI_VIEWPORT]	= 0x30U,
	[OP_PORTSC]		= 0x44U,
	[OP_DEVLC]		= 0x84U,
	[OP_OTGSC]		= 0x64U,
	[OP_USBMODE]		= 0x68U,
	[OP_ENDPTSETUPSTAT]	= 0x6CU,
	[OP_ENDPTPRIME]		= 0x70U,
	[OP_ENDPTFLUSH]		= 0x74U,
	[OP_ENDPTSTAT]		= 0x78U,
	[OP_ENDPTCOMPLETE]	= 0x7CU,
	[OP_ENDPTCTRL]		= 0x80U,
};

static const u8 ci_regs_lpm[] = {
	[CAP_CAPLENGTH]		= 0x00U,
	[CAP_HCCPARAMS]		= 0x08U,
	[CAP_DCCPARAMS]		= 0x24U,
	[CAP_TESTMODE]		= 0xFCU,
	[OP_USBCMD]		= 0x00U,
	[OP_USBSTS]		= 0x04U,
	[OP_USBINTR]		= 0x08U,
	[OP_DEVICEADDR]		= 0x14U,
	[OP_ENDPTLISTADDR]	= 0x18U,
	[OP_TTCTRL]		= 0x1CU,
	[OP_BURSTSIZE]		= 0x20U,
	[OP_ULPI_VIEWPORT]	= 0x30U,
	[OP_PORTSC]		= 0x44U,
	[OP_DEVLC]		= 0x84U,
	[OP_OTGSC]		= 0xC4U,
	[OP_USBMODE]		= 0xC8U,
	[OP_ENDPTSETUPSTAT]	= 0xD8U,
	[OP_ENDPTPRIME]		= 0xDCU,
	[OP_ENDPTFLUSH]		= 0xE0U,
	[OP_ENDPTSTAT]		= 0xE4U,
	[OP_ENDPTCOMPLETE]	= 0xE8U,
	[OP_ENDPTCTRL]		= 0xECU,
};

static void hw_alloc_regmap(struct ci_hdrc *ci, bool is_lpm)
{
	int i;

	for (i = 0; i < OP_ENDPTCTRL; i++)
		ci->hw_bank.regmap[i] =
			(i <= CAP_LAST ? ci->hw_bank.cap : ci->hw_bank.op) +
			(is_lpm ? ci_regs_lpm[i] : ci_regs_nolpm[i]);

	for (; i <= OP_LAST; i++)
		ci->hw_bank.regmap[i] = ci->hw_bank.op +
			4 * (i - OP_ENDPTCTRL) +
			(is_lpm
			 ? ci_regs_lpm[OP_ENDPTCTRL]
			 : ci_regs_nolpm[OP_ENDPTCTRL]);

}

static enum ci_revision ci_get_revision(struct ci_hdrc *ci)
{
	int ver = hw_read_id_reg(ci, ID_ID, VERSION) >> __ffs(VERSION);
	enum ci_revision rev = CI_REVISION_UNKNOWN;

	if (ver == 0x2) {
		rev = hw_read_id_reg(ci, ID_ID, REVISION)
			>> __ffs(REVISION);
		rev += CI_REVISION_20;
	} else if (ver == 0x0) {
		rev = CI_REVISION_1X;
	}

	return rev;
}

/**
 * hw_read_intr_enable: returns interrupt enable register
 *
 * @ci: the controller
 *
 * This function returns register data
 */
u32 hw_read_intr_enable(struct ci_hdrc *ci)
{
	return hw_read(ci, OP_USBINTR, ~0);
}

/**
 * hw_read_intr_status: returns interrupt status register
 *
 * @ci: the controller
 *
 * This function returns register data
 */
u32 hw_read_intr_status(struct ci_hdrc *ci)
{
	return hw_read(ci, OP_USBSTS, ~0);
}

/**
 * hw_port_test_set: writes port test mode (execute without interruption)
 * @ci: the controller
 * @mode: new value
 *
 * This function returns an error code
 */
int hw_port_test_set(struct ci_hdrc *ci, u8 mode)
{
	const u8 TEST_MODE_MAX = 7;

	if (mode > TEST_MODE_MAX)
		return -EINVAL;

	hw_write(ci, OP_PORTSC, PORTSC_PTC, mode << __ffs(PORTSC_PTC));
	return 0;
}

/**
 * hw_port_test_get: reads port test mode value
 *
 * @ci: the controller
 *
 * This function returns port test mode value
 */
u8 hw_port_test_get(struct ci_hdrc *ci)
{
	return hw_read(ci, OP_PORTSC, PORTSC_PTC) >> __ffs(PORTSC_PTC);
}

static void hw_wait_phy_stable(void)
{
	/*
	 * The phy needs some delay to output the stable status from low
	 * power mode. And for OTGSC, the status inputs are debounced
	 * using a 1 ms time constant, so, delay 2ms for controller to get
	 * the stable status, like vbus and id when the phy leaves low power.
	 */
	usleep_range(2000, 2500);
}

/* The PHY enters/leaves low power mode */
<<<<<<< HEAD
void ci_hdrc_enter_lpm(struct ci_hdrc *ci, bool enable)
=======
static void ci_hdrc_enter_lpm_common(struct ci_hdrc *ci, bool enable)
>>>>>>> c1084c27
{
	enum ci_hw_regs reg = ci->hw_bank.lpm ? OP_DEVLC : OP_PORTSC;
	bool lpm = !!(hw_read(ci, reg, PORTSC_PHCD(ci->hw_bank.lpm)));

	if (enable && !lpm)
		hw_write(ci, reg, PORTSC_PHCD(ci->hw_bank.lpm),
				PORTSC_PHCD(ci->hw_bank.lpm));
	else if (!enable && lpm)
		hw_write(ci, reg, PORTSC_PHCD(ci->hw_bank.lpm),
				0);
}

void ci_hdrc_enter_lpm(struct ci_hdrc *ci, bool enable)
{
	return ci->platdata->enter_lpm(ci, enable);
}

static int hw_device_init(struct ci_hdrc *ci, void __iomem *base)
{
	u32 reg;

	/* bank is a module variable */
	ci->hw_bank.abs = base;

	ci->hw_bank.cap = ci->hw_bank.abs;
	ci->hw_bank.cap += ci->platdata->capoffset;
	ci->hw_bank.op = ci->hw_bank.cap + (ioread32(ci->hw_bank.cap) & 0xff);

	hw_alloc_regmap(ci, false);
	reg = hw_read(ci, CAP_HCCPARAMS, HCCPARAMS_LEN) >>
		__ffs(HCCPARAMS_LEN);
	ci->hw_bank.lpm  = reg;
	if (reg)
		hw_alloc_regmap(ci, !!reg);
	ci->hw_bank.size = ci->hw_bank.op - ci->hw_bank.abs;
	ci->hw_bank.size += OP_LAST;
	ci->hw_bank.size /= sizeof(u32);

	reg = hw_read(ci, CAP_DCCPARAMS, DCCPARAMS_DEN) >>
		__ffs(DCCPARAMS_DEN);
	ci->hw_ep_max = reg * 2;   /* cache hw ENDPT_MAX */

	if (ci->hw_ep_max > ENDPT_MAX)
		return -ENODEV;

	ci_hdrc_enter_lpm(ci, false);

	/* Disable all interrupts bits */
	hw_write(ci, OP_USBINTR, 0xffffffff, 0);

	/* Clear all interrupts status bits*/
	hw_write(ci, OP_USBSTS, 0xffffffff, 0xffffffff);

	ci->rev = ci_get_revision(ci);

	dev_dbg(ci->dev,
		"revision: %d, lpm: %d; cap: %px op: %px\n",
		ci->rev, ci->hw_bank.lpm, ci->hw_bank.cap, ci->hw_bank.op);

	/* setup lock mode ? */

	/* ENDPTSETUPSTAT is '0' by default */

	/* HCSPARAMS.bf.ppc SHOULD BE zero for device */

	return 0;
}

void hw_phymode_configure(struct ci_hdrc *ci)
{
	u32 portsc, lpm, sts = 0;

	switch (ci->platdata->phy_mode) {
	case USBPHY_INTERFACE_MODE_UTMI:
		portsc = PORTSC_PTS(PTS_UTMI);
		lpm = DEVLC_PTS(PTS_UTMI);
		break;
	case USBPHY_INTERFACE_MODE_UTMIW:
		portsc = PORTSC_PTS(PTS_UTMI) | PORTSC_PTW;
		lpm = DEVLC_PTS(PTS_UTMI) | DEVLC_PTW;
		break;
	case USBPHY_INTERFACE_MODE_ULPI:
		portsc = PORTSC_PTS(PTS_ULPI);
		lpm = DEVLC_PTS(PTS_ULPI);
		break;
	case USBPHY_INTERFACE_MODE_SERIAL:
		portsc = PORTSC_PTS(PTS_SERIAL);
		lpm = DEVLC_PTS(PTS_SERIAL);
		sts = 1;
		break;
	case USBPHY_INTERFACE_MODE_HSIC:
		portsc = PORTSC_PTS(PTS_HSIC);
		lpm = DEVLC_PTS(PTS_HSIC);
		break;
	default:
		return;
	}

	if (ci->hw_bank.lpm) {
		hw_write(ci, OP_DEVLC, DEVLC_PTS(7) | DEVLC_PTW, lpm);
		if (sts)
			hw_write(ci, OP_DEVLC, DEVLC_STS, DEVLC_STS);
	} else {
		hw_write(ci, OP_PORTSC, PORTSC_PTS(7) | PORTSC_PTW, portsc);
		if (sts)
			hw_write(ci, OP_PORTSC, PORTSC_STS, PORTSC_STS);
	}
}
EXPORT_SYMBOL_GPL(hw_phymode_configure);

/**
 * _ci_usb_phy_init: initialize phy taking in account both phy and usb_phy
 * interfaces
 * @ci: the controller
 *
 * This function returns an error code if the phy failed to init
 */
static int _ci_usb_phy_init(struct ci_hdrc *ci)
{
	int ret;

	if (ci->phy) {
		ret = phy_init(ci->phy);
		if (ret)
			return ret;

		ret = phy_power_on(ci->phy);
		if (ret) {
			phy_exit(ci->phy);
			return ret;
		}
	} else {
		ret = usb_phy_init(ci->usb_phy);
	}

	return ret;
}

/**
 * ci_usb_phy_exit: deinitialize phy taking in account both phy and usb_phy
 * interfaces
 * @ci: the controller
 */
static void ci_usb_phy_exit(struct ci_hdrc *ci)
{
	if (ci->platdata->flags & CI_HDRC_OVERRIDE_PHY_CONTROL)
		return;

	if (ci->phy) {
		phy_power_off(ci->phy);
		phy_exit(ci->phy);
	} else {
		usb_phy_shutdown(ci->usb_phy);
	}
}

/**
 * ci_usb_phy_init: initialize phy according to different phy type
 * @ci: the controller
 *
 * This function returns an error code if usb_phy_init has failed
 */
static int ci_usb_phy_init(struct ci_hdrc *ci)
{
	int ret;

	if (ci->platdata->flags & CI_HDRC_OVERRIDE_PHY_CONTROL)
		return 0;

	switch (ci->platdata->phy_mode) {
	case USBPHY_INTERFACE_MODE_UTMI:
	case USBPHY_INTERFACE_MODE_UTMIW:
	case USBPHY_INTERFACE_MODE_HSIC:
		ret = _ci_usb_phy_init(ci);
		if (!ret)
			hw_wait_phy_stable();
		else
			return ret;
		hw_phymode_configure(ci);
		break;
	case USBPHY_INTERFACE_MODE_ULPI:
	case USBPHY_INTERFACE_MODE_SERIAL:
		hw_phymode_configure(ci);
		ret = _ci_usb_phy_init(ci);
		if (ret)
			return ret;
		break;
	default:
		ret = _ci_usb_phy_init(ci);
		if (!ret)
			hw_wait_phy_stable();
	}

	return ret;
}


/**
 * ci_platform_configure: do controller configure
 * @ci: the controller
 *
 */
void ci_platform_configure(struct ci_hdrc *ci)
{
	bool is_device_mode, is_host_mode;

	is_device_mode = hw_read(ci, OP_USBMODE, USBMODE_CM) == USBMODE_CM_DC;
	is_host_mode = hw_read(ci, OP_USBMODE, USBMODE_CM) == USBMODE_CM_HC;

	if (is_device_mode) {
		phy_set_mode(ci->phy, PHY_MODE_USB_DEVICE);

		if (ci->platdata->flags & CI_HDRC_DISABLE_DEVICE_STREAMING)
			hw_write(ci, OP_USBMODE, USBMODE_CI_SDIS,
				 USBMODE_CI_SDIS);
	}

	if (is_host_mode) {
		phy_set_mode(ci->phy, PHY_MODE_USB_HOST);

		if (ci->platdata->flags & CI_HDRC_DISABLE_HOST_STREAMING)
			hw_write(ci, OP_USBMODE, USBMODE_CI_SDIS,
				 USBMODE_CI_SDIS);
	}

	if (ci->platdata->flags & CI_HDRC_FORCE_FULLSPEED) {
		if (ci->hw_bank.lpm)
			hw_write(ci, OP_DEVLC, DEVLC_PFSC, DEVLC_PFSC);
		else
			hw_write(ci, OP_PORTSC, PORTSC_PFSC, PORTSC_PFSC);
	}

	if (ci->platdata->flags & CI_HDRC_SET_NON_ZERO_TTHA)
		hw_write(ci, OP_TTCTRL, TTCTRL_TTHA_MASK, TTCTRL_TTHA);

	hw_write(ci, OP_USBCMD, 0xff0000, ci->platdata->itc_setting << 16);

	if (ci->platdata->flags & CI_HDRC_OVERRIDE_AHB_BURST)
		hw_write_id_reg(ci, ID_SBUSCFG, AHBBRST_MASK,
			ci->platdata->ahb_burst_config);

	/* override burst size, take effect only when ahb_burst_config is 0 */
	if (!hw_read_id_reg(ci, ID_SBUSCFG, AHBBRST_MASK)) {
		if (ci->platdata->flags & CI_HDRC_OVERRIDE_TX_BURST)
			hw_write(ci, OP_BURSTSIZE, TX_BURST_MASK,
			ci->platdata->tx_burst_size << __ffs(TX_BURST_MASK));

		if (ci->platdata->flags & CI_HDRC_OVERRIDE_RX_BURST)
			hw_write(ci, OP_BURSTSIZE, RX_BURST_MASK,
				ci->platdata->rx_burst_size);
	}
}

/**
 * hw_controller_reset: do controller reset
 * @ci: the controller
  *
 * This function returns an error code
 */
int hw_controller_reset(struct ci_hdrc *ci)
{
	int count = 0;

	hw_write(ci, OP_USBCMD, USBCMD_RST, USBCMD_RST);
	while (hw_read(ci, OP_USBCMD, USBCMD_RST)) {
		udelay(10);
		if (count++ > 1000)
			return -ETIMEDOUT;
	}

	return 0;
}

/**
 * hw_device_reset: resets chip (execute without interruption)
 * @ci: the controller
 *
 * This function returns an error code
 */
int hw_device_reset(struct ci_hdrc *ci)
{
	int ret;

	/* should flush & stop before reset */
	hw_write(ci, OP_ENDPTFLUSH, ~0, ~0);
	hw_write(ci, OP_USBCMD, USBCMD_RS, 0);

	ret = hw_controller_reset(ci);
	if (ret) {
		dev_err(ci->dev, "error resetting controller, ret=%d\n", ret);
		return ret;
	}

	if (ci->platdata->notify_event) {
		ret = ci->platdata->notify_event(ci,
			CI_HDRC_CONTROLLER_RESET_EVENT);
		if (ret)
			return ret;
	}

	/* USBMODE should be configured step by step */
	hw_write(ci, OP_USBMODE, USBMODE_CM, USBMODE_CM_IDLE);
	hw_write(ci, OP_USBMODE, USBMODE_CM, USBMODE_CM_DC);
	/* HW >= 2.3 */
	hw_write(ci, OP_USBMODE, USBMODE_SLOM, USBMODE_SLOM);

	if (hw_read(ci, OP_USBMODE, USBMODE_CM) != USBMODE_CM_DC) {
		dev_err(ci->dev, "cannot enter in %s device mode\n",
			ci_role(ci)->name);
		dev_err(ci->dev, "lpm = %i\n", ci->hw_bank.lpm);
		return -ENODEV;
	}

	ci_platform_configure(ci);

	return 0;
}

static irqreturn_t ci_irq_handler(int irq, void *data)
{
	struct ci_hdrc *ci = data;
	irqreturn_t ret = IRQ_NONE;
	u32 otgsc = 0;

	if (ci->in_lpm) {
		/*
		 * If we already have a wakeup irq pending there,
		 * let's just return to wait resume finished firstly.
		 */
		if (ci->wakeup_int)
			return IRQ_HANDLED;

		disable_irq_nosync(irq);
		ci->wakeup_int = true;
		pm_runtime_get(ci->dev);
		return IRQ_HANDLED;
	}

	if (ci->is_otg) {
		otgsc = hw_read_otgsc(ci, ~0);
		if (ci_otg_is_fsm_mode(ci)) {
			ret = ci_otg_fsm_irq(ci);
			if (ret == IRQ_HANDLED)
				return ret;
		}
	}

	/*
	 * Handle id change interrupt, it indicates device/host function
	 * switch.
	 */
	if (ci->is_otg && (otgsc & OTGSC_IDIE) && (otgsc & OTGSC_IDIS)) {
		ci->id_event = true;
		/* Clear ID change irq status */
		hw_write_otgsc(ci, OTGSC_IDIS, OTGSC_IDIS);
		ci_otg_queue_work(ci);
		return IRQ_HANDLED;
	}

	/*
	 * Handle vbus change interrupt, it indicates device connection
	 * and disconnection events.
	 */
	if (ci->is_otg && (otgsc & OTGSC_BSVIE) && (otgsc & OTGSC_BSVIS)) {
		ci->b_sess_valid_event = true;
		/* Clear BSV irq */
		hw_write_otgsc(ci, OTGSC_BSVIS, OTGSC_BSVIS);
		ci_otg_queue_work(ci);
		return IRQ_HANDLED;
	}

	/* Handle device/host interrupt */
	if (ci->role != CI_ROLE_END)
		ret = ci_role(ci)->irq(ci);

	return ret;
}

static void ci_irq(struct ci_hdrc *ci)
{
	unsigned long flags;

	local_irq_save(flags);
	ci_irq_handler(ci->irq, ci);
	local_irq_restore(flags);
}

static int ci_cable_notifier(struct notifier_block *nb, unsigned long event,
			     void *ptr)
{
	struct ci_hdrc_cable *cbl = container_of(nb, struct ci_hdrc_cable, nb);
	struct ci_hdrc *ci = cbl->ci;

	cbl->connected = event;
	cbl->changed = true;

	ci_irq(ci);
	return NOTIFY_DONE;
}

static enum usb_role ci_usb_role_switch_get(struct usb_role_switch *sw)
{
	struct ci_hdrc *ci = usb_role_switch_get_drvdata(sw);
	enum usb_role role;
	unsigned long flags;

	spin_lock_irqsave(&ci->lock, flags);
	role = ci_role_to_usb_role(ci);
	spin_unlock_irqrestore(&ci->lock, flags);

	return role;
}

static int ci_usb_role_switch_set(struct usb_role_switch *sw,
				  enum usb_role role)
{
	struct ci_hdrc *ci = usb_role_switch_get_drvdata(sw);
	struct ci_hdrc_cable *cable = NULL;
	enum usb_role current_role = ci_role_to_usb_role(ci);
	enum ci_role ci_role = usb_role_to_ci_role(role);
	unsigned long flags;

	if ((ci_role != CI_ROLE_END && !ci->roles[ci_role]) ||
	    (current_role == role))
		return 0;

	pm_runtime_get_sync(ci->dev);
	/* Stop current role */
	spin_lock_irqsave(&ci->lock, flags);
	if (current_role == USB_ROLE_DEVICE)
		cable = &ci->platdata->vbus_extcon;
	else if (current_role == USB_ROLE_HOST)
		cable = &ci->platdata->id_extcon;

	if (cable) {
		cable->changed = true;
		cable->connected = false;
		ci_irq(ci);
		spin_unlock_irqrestore(&ci->lock, flags);
		if (ci->wq && role != USB_ROLE_NONE)
			flush_workqueue(ci->wq);
		spin_lock_irqsave(&ci->lock, flags);
	}

	cable = NULL;

	/* Start target role */
	if (role == USB_ROLE_DEVICE)
		cable = &ci->platdata->vbus_extcon;
	else if (role == USB_ROLE_HOST)
		cable = &ci->platdata->id_extcon;

	if (cable) {
		cable->changed = true;
		cable->connected = true;
		ci_irq(ci);
	}
	spin_unlock_irqrestore(&ci->lock, flags);
	pm_runtime_put_sync(ci->dev);

	return 0;
}

static struct usb_role_switch_desc ci_role_switch = {
	.set = ci_usb_role_switch_set,
	.get = ci_usb_role_switch_get,
	.allow_userspace_control = true,
};

static int ci_get_platdata(struct device *dev,
		struct ci_hdrc_platform_data *platdata)
{
	struct extcon_dev *ext_vbus, *ext_id;
	struct ci_hdrc_cable *cable;
	int ret;

	if (!platdata->phy_mode)
		platdata->phy_mode = of_usb_get_phy_mode(dev->of_node);

	if (!platdata->dr_mode)
		platdata->dr_mode = usb_get_dr_mode(dev);

	if (platdata->dr_mode == USB_DR_MODE_UNKNOWN)
		platdata->dr_mode = USB_DR_MODE_OTG;

	if (platdata->dr_mode != USB_DR_MODE_PERIPHERAL) {
		/* Get the vbus regulator */
		platdata->reg_vbus = devm_regulator_get_optional(dev, "vbus");
		if (PTR_ERR(platdata->reg_vbus) == -EPROBE_DEFER) {
			return -EPROBE_DEFER;
		} else if (PTR_ERR(platdata->reg_vbus) == -ENODEV) {
			/* no vbus regulator is needed */
			platdata->reg_vbus = NULL;
		} else if (IS_ERR(platdata->reg_vbus)) {
			dev_err(dev, "Getting regulator error: %ld\n",
				PTR_ERR(platdata->reg_vbus));
			return PTR_ERR(platdata->reg_vbus);
		}
		/* Get TPL support */
		if (!platdata->tpl_support)
			platdata->tpl_support =
				of_usb_host_tpl_support(dev->of_node);
	}

	if (platdata->dr_mode == USB_DR_MODE_OTG) {
		/* We can support HNP and SRP of OTG 2.0 */
		platdata->ci_otg_caps.otg_rev = 0x0200;
		platdata->ci_otg_caps.hnp_support = true;
		platdata->ci_otg_caps.srp_support = true;

		/* Update otg capabilities by DT properties */
		ret = of_usb_update_otg_caps(dev->of_node,
					&platdata->ci_otg_caps);
		if (ret)
			return ret;
	}

	if (usb_get_maximum_speed(dev) == USB_SPEED_FULL)
		platdata->flags |= CI_HDRC_FORCE_FULLSPEED;

	of_property_read_u32(dev->of_node, "phy-clkgate-delay-us",
				     &platdata->phy_clkgate_delay_us);

	platdata->itc_setting = 1;

	of_property_read_u32(dev->of_node, "itc-setting",
					&platdata->itc_setting);

	ret = of_property_read_u32(dev->of_node, "ahb-burst-config",
				&platdata->ahb_burst_config);
	if (!ret) {
		platdata->flags |= CI_HDRC_OVERRIDE_AHB_BURST;
	} else if (ret != -EINVAL) {
		dev_err(dev, "failed to get ahb-burst-config\n");
		return ret;
	}

	ret = of_property_read_u32(dev->of_node, "tx-burst-size-dword",
				&platdata->tx_burst_size);
	if (!ret) {
		platdata->flags |= CI_HDRC_OVERRIDE_TX_BURST;
	} else if (ret != -EINVAL) {
		dev_err(dev, "failed to get tx-burst-size-dword\n");
		return ret;
	}

	ret = of_property_read_u32(dev->of_node, "rx-burst-size-dword",
				&platdata->rx_burst_size);
	if (!ret) {
		platdata->flags |= CI_HDRC_OVERRIDE_RX_BURST;
	} else if (ret != -EINVAL) {
		dev_err(dev, "failed to get rx-burst-size-dword\n");
		return ret;
	}

	if (of_find_property(dev->of_node, "non-zero-ttctrl-ttha", NULL))
		platdata->flags |= CI_HDRC_SET_NON_ZERO_TTHA;

	ext_id = ERR_PTR(-ENODEV);
	ext_vbus = ERR_PTR(-ENODEV);
	if (of_property_read_bool(dev->of_node, "extcon")) {
		/* Each one of them is not mandatory */
		ext_vbus = extcon_get_edev_by_phandle(dev, 0);
		if (IS_ERR(ext_vbus) && PTR_ERR(ext_vbus) != -ENODEV)
			return PTR_ERR(ext_vbus);

		ext_id = extcon_get_edev_by_phandle(dev, 1);
		if (IS_ERR(ext_id) && PTR_ERR(ext_id) != -ENODEV)
			return PTR_ERR(ext_id);
	}

	cable = &platdata->vbus_extcon;
	cable->nb.notifier_call = ci_cable_notifier;
	cable->edev = ext_vbus;

	if (!IS_ERR(ext_vbus)) {
		ret = extcon_get_state(cable->edev, EXTCON_USB);
		if (ret)
			cable->connected = true;
		else
			cable->connected = false;
	}

	cable = &platdata->id_extcon;
	cable->nb.notifier_call = ci_cable_notifier;
	cable->edev = ext_id;

	if (!IS_ERR(ext_id)) {
		ret = extcon_get_state(cable->edev, EXTCON_USB_HOST);
		if (ret)
			cable->connected = true;
		else
			cable->connected = false;
	}

	if (device_property_read_bool(dev, "usb-role-switch"))
		ci_role_switch.fwnode = dev->fwnode;

	platdata->pctl = devm_pinctrl_get(dev);
	if (!IS_ERR(platdata->pctl)) {
		struct pinctrl_state *p;

		p = pinctrl_lookup_state(platdata->pctl, "default");
		if (!IS_ERR(p))
			platdata->pins_default = p;

		p = pinctrl_lookup_state(platdata->pctl, "host");
		if (!IS_ERR(p))
			platdata->pins_host = p;

		p = pinctrl_lookup_state(platdata->pctl, "device");
		if (!IS_ERR(p))
			platdata->pins_device = p;
	}

	if (!platdata->enter_lpm)
		platdata->enter_lpm = ci_hdrc_enter_lpm_common;

	return 0;
}

static int ci_extcon_register(struct ci_hdrc *ci)
{
	struct ci_hdrc_cable *id, *vbus;
	int ret;

	id = &ci->platdata->id_extcon;
	id->ci = ci;
	if (!IS_ERR_OR_NULL(id->edev)) {
		ret = devm_extcon_register_notifier(ci->dev, id->edev,
						EXTCON_USB_HOST, &id->nb);
		if (ret < 0) {
			dev_err(ci->dev, "register ID failed\n");
			return ret;
		}
	}

	vbus = &ci->platdata->vbus_extcon;
	vbus->ci = ci;
	if (!IS_ERR_OR_NULL(vbus->edev)) {
		ret = devm_extcon_register_notifier(ci->dev, vbus->edev,
						EXTCON_USB, &vbus->nb);
		if (ret < 0) {
			dev_err(ci->dev, "register VBUS failed\n");
			return ret;
		}
	}

	return 0;
}

static DEFINE_IDA(ci_ida);

struct platform_device *ci_hdrc_add_device(struct device *dev,
			struct resource *res, int nres,
			struct ci_hdrc_platform_data *platdata)
{
	struct platform_device *pdev;
	int id, ret;

	ret = ci_get_platdata(dev, platdata);
	if (ret)
		return ERR_PTR(ret);

	id = ida_simple_get(&ci_ida, 0, 0, GFP_KERNEL);
	if (id < 0)
		return ERR_PTR(id);

	pdev = platform_device_alloc("ci_hdrc", id);
	if (!pdev) {
		ret = -ENOMEM;
		goto put_id;
	}

	pdev->dev.parent = dev;

	ret = platform_device_add_resources(pdev, res, nres);
	if (ret)
		goto err;

	ret = platform_device_add_data(pdev, platdata, sizeof(*platdata));
	if (ret)
		goto err;

	ret = platform_device_add(pdev);
	if (ret)
		goto err;

	return pdev;

err:
	platform_device_put(pdev);
put_id:
	ida_simple_remove(&ci_ida, id);
	return ERR_PTR(ret);
}
EXPORT_SYMBOL_GPL(ci_hdrc_add_device);

void ci_hdrc_remove_device(struct platform_device *pdev)
{
	int id = pdev->id;
	platform_device_unregister(pdev);
	ida_simple_remove(&ci_ida, id);
}
EXPORT_SYMBOL_GPL(ci_hdrc_remove_device);

/**
 * ci_hdrc_query_available_role: get runtime available operation mode
 *
 * The glue layer can get current operation mode (host/peripheral/otg)
 * This function should be called after ci core device has created.
 *
 * @pdev: the platform device of ci core.
 *
<<<<<<< HEAD
 * Return USB_DR_MODE_XXX.
=======
 * Return runtime usb_dr_mode.
>>>>>>> c1084c27
 */
enum usb_dr_mode ci_hdrc_query_available_role(struct platform_device *pdev)
{
	struct ci_hdrc *ci = platform_get_drvdata(pdev);

	if (!ci)
		return USB_DR_MODE_UNKNOWN;
	if (ci->roles[CI_ROLE_HOST] && ci->roles[CI_ROLE_GADGET])
		return USB_DR_MODE_OTG;
	else if (ci->roles[CI_ROLE_HOST])
		return USB_DR_MODE_HOST;
	else if (ci->roles[CI_ROLE_GADGET])
		return USB_DR_MODE_PERIPHERAL;
	else
		return USB_DR_MODE_UNKNOWN;
}
EXPORT_SYMBOL_GPL(ci_hdrc_query_available_role);

static inline void ci_role_destroy(struct ci_hdrc *ci)
{
	ci_hdrc_gadget_destroy(ci);
	ci_hdrc_host_destroy(ci);
	if (ci->is_otg && ci->roles[CI_ROLE_GADGET])
		ci_hdrc_otg_destroy(ci);
}

static void ci_get_otg_capable(struct ci_hdrc *ci)
{
	if (ci->platdata->flags & CI_HDRC_DUAL_ROLE_NOT_OTG)
		ci->is_otg = false;
	else
		ci->is_otg = (hw_read(ci, CAP_DCCPARAMS,
				DCCPARAMS_DC | DCCPARAMS_HC)
					== (DCCPARAMS_DC | DCCPARAMS_HC));
	if (ci->is_otg) {
		dev_dbg(ci->dev, "It is OTG capable controller\n");
		/* Disable and clear all OTG irq */
		hw_write_otgsc(ci, OTGSC_INT_EN_BITS | OTGSC_INT_STATUS_BITS,
							OTGSC_INT_STATUS_BITS);
	}
}

static ssize_t role_show(struct device *dev, struct device_attribute *attr,
			  char *buf)
{
	struct ci_hdrc *ci = dev_get_drvdata(dev);

	if (ci->role != CI_ROLE_END)
		return sprintf(buf, "%s\n", ci_role(ci)->name);

	return 0;
}

static ssize_t role_store(struct device *dev,
		struct device_attribute *attr, const char *buf, size_t n)
{
	struct ci_hdrc *ci = dev_get_drvdata(dev);
	enum ci_role role;
	int ret;

	if (!(ci->roles[CI_ROLE_HOST] && ci->roles[CI_ROLE_GADGET])) {
		dev_warn(dev, "Current configuration is not dual-role, quit\n");
		return -EPERM;
	}

	for (role = CI_ROLE_HOST; role < CI_ROLE_END; role++)
		if (!strncmp(buf, ci->roles[role]->name,
			     strlen(ci->roles[role]->name)))
			break;

	if (role == CI_ROLE_END)
		return -EINVAL;

	if (role == ci->role)
		return n;

	pm_runtime_get_sync(dev);
	disable_irq(ci->irq);
	ci_role_stop(ci);
	ret = ci_role_start(ci, role);
	if (!ret && ci->role == CI_ROLE_GADGET)
		ci_handle_vbus_change(ci);
	enable_irq(ci->irq);
	pm_runtime_put_sync(dev);

	return (ret == 0) ? n : ret;
}
static DEVICE_ATTR_RW(role);

static struct attribute *ci_attrs[] = {
	&dev_attr_role.attr,
	NULL,
};
ATTRIBUTE_GROUPS(ci);

static enum ci_role ci_get_role(struct ci_hdrc *ci)
{
	if (ci->roles[CI_ROLE_HOST] && ci->roles[CI_ROLE_GADGET]) {
		if (ci->is_otg) {
			hw_write_otgsc(ci, OTGSC_IDIE, OTGSC_IDIE);
			return ci_otg_role(ci);
		} else {
			/*
			 * If the controller is not OTG capable, but support
			 * role switch, the defalt role is gadget, and the
			 * user can switch it through debugfs.
			 */
			return CI_ROLE_GADGET;
		}
	} else {
		return ci->roles[CI_ROLE_HOST]
			? CI_ROLE_HOST
			: CI_ROLE_GADGET;
	}
}

static void ci_start_new_role(struct ci_hdrc *ci)
{
	enum ci_role role = ci_get_role(ci);

	if (ci->role != role) {
		ci_handle_id_switch(ci);
	} else if (role == CI_ROLE_GADGET) {
		if (ci->vbus_active)
			usb_gadget_vbus_disconnect(&ci->gadget);
<<<<<<< HEAD
		ci_handle_vbus_connected(ci);
=======
		if (hw_read_otgsc(ci, OTGSC_BSV))
			usb_gadget_vbus_connect(&ci->gadget);
>>>>>>> c1084c27
	}
}

static void ci_power_lost_work(struct work_struct *work)
{
	struct ci_hdrc *ci = container_of(work, struct ci_hdrc,
						power_lost_work);

	disable_irq_nosync(ci->irq);
	pm_runtime_get_sync(ci->dev);
	if (!ci_otg_is_fsm_mode(ci))
		ci_start_new_role(ci);
	pm_runtime_put_sync(ci->dev);
	enable_irq(ci->irq);
}

static int ci_hdrc_probe(struct platform_device *pdev)
{
	struct device	*dev = &pdev->dev;
	struct ci_hdrc	*ci;
	struct resource	*res;
	void __iomem	*base;
	int		ret;
	enum usb_dr_mode dr_mode;

	if (!dev_get_platdata(dev)) {
		dev_err(dev, "platform data missing\n");
		return -ENODEV;
	}

	res = platform_get_resource(pdev, IORESOURCE_MEM, 0);
	base = devm_ioremap_resource(dev, res);
	if (IS_ERR(base))
		return PTR_ERR(base);

	ci = devm_kzalloc(dev, sizeof(*ci), GFP_KERNEL);
	if (!ci)
		return -ENOMEM;

	spin_lock_init(&ci->lock);
	ci->dev = dev;
	ci->platdata = dev_get_platdata(dev);
	ci->imx28_write_fix = !!(ci->platdata->flags &
		CI_HDRC_IMX28_WRITE_FIX);
	ci->supports_runtime_pm = !!(ci->platdata->flags &
		CI_HDRC_SUPPORTS_RUNTIME_PM);
	platform_set_drvdata(pdev, ci);

	ret = hw_device_init(ci, base);
	if (ret < 0) {
		dev_err(dev, "can't initialize hardware\n");
		return -ENODEV;
	}

	ret = ci_ulpi_init(ci);
	if (ret)
		return ret;

	if (ci->platdata->phy) {
		ci->phy = ci->platdata->phy;
	} else if (ci->platdata->usb_phy) {
		ci->usb_phy = ci->platdata->usb_phy;
	} else {
		/* Look for a generic PHY first */
		ci->phy = devm_phy_get(dev->parent, "usb-phy");

		if (PTR_ERR(ci->phy) == -EPROBE_DEFER) {
			ret = -EPROBE_DEFER;
			goto ulpi_exit;
		} else if (IS_ERR(ci->phy)) {
			ci->phy = NULL;
		}

		/* Look for a legacy USB PHY from device-tree next */
		if (!ci->phy) {
			ci->usb_phy = devm_usb_get_phy_by_phandle(dev->parent,
								  "phys", 0);

			if (PTR_ERR(ci->usb_phy) == -EPROBE_DEFER) {
				ret = -EPROBE_DEFER;
				goto ulpi_exit;
			} else if (IS_ERR(ci->usb_phy)) {
				ci->usb_phy = NULL;
			}
		}

		/* Look for any registered legacy USB PHY as last resort */
		if (!ci->phy && !ci->usb_phy) {
			ci->usb_phy = devm_usb_get_phy(dev->parent,
						       USB_PHY_TYPE_USB2);

			if (PTR_ERR(ci->usb_phy) == -EPROBE_DEFER) {
				ret = -EPROBE_DEFER;
				goto ulpi_exit;
			} else if (IS_ERR(ci->usb_phy)) {
				ci->usb_phy = NULL;
			}
		}

		/* No USB PHY was found in the end */
		if (!ci->phy && !ci->usb_phy) {
			ret = -ENXIO;
			goto ulpi_exit;
		}
	}

	ret = ci_usb_phy_init(ci);
	if (ret) {
		dev_err(dev, "unable to init phy: %d\n", ret);
		return ret;
	}

	ci->hw_bank.phys = res->start;

	ci->irq = platform_get_irq(pdev, 0);
	if (ci->irq < 0) {
		ret = ci->irq;
		goto deinit_phy;
	}

	ci_get_otg_capable(ci);

	dr_mode = ci->platdata->dr_mode;
	/* initialize role(s) before the interrupt is requested */
	if (dr_mode == USB_DR_MODE_OTG || dr_mode == USB_DR_MODE_HOST) {
		ret = ci_hdrc_host_init(ci);
		if (ret) {
			if (ret == -ENXIO)
				dev_info(dev, "doesn't support host\n");
			else
				goto deinit_phy;
		}
	}

	if (dr_mode == USB_DR_MODE_OTG || dr_mode == USB_DR_MODE_PERIPHERAL) {
		ret = ci_hdrc_gadget_init(ci);
		if (ret) {
			if (ret == -ENXIO)
				dev_info(dev, "doesn't support gadget\n");
			else
				goto deinit_host;
		}
	}

	if (!ci->roles[CI_ROLE_HOST] && !ci->roles[CI_ROLE_GADGET]) {
		dev_err(dev, "no supported roles\n");
		ret = -ENODEV;
		goto deinit_gadget;
	}

	if (ci->is_otg && ci->roles[CI_ROLE_GADGET]) {
		ret = ci_hdrc_otg_init(ci);
		if (ret) {
			dev_err(dev, "init otg fails, ret = %d\n", ret);
			goto deinit_gadget;
		}
	}

	if (ci_role_switch.fwnode) {
		ci_role_switch.driver_data = ci;
		ci->role_switch = usb_role_switch_register(dev,
					&ci_role_switch);
		if (IS_ERR(ci->role_switch)) {
			ret = PTR_ERR(ci->role_switch);
			goto deinit_otg;
		}
	}

<<<<<<< HEAD
	if (ci->roles[CI_ROLE_HOST] && ci->roles[CI_ROLE_GADGET]) {
		if (ci->is_otg) {
			ci->role = ci_otg_role(ci);
			/* Enable ID change irq */
			hw_write_otgsc(ci, OTGSC_IDIE, OTGSC_IDIE);
		} else {
			/*
			 * If the controller is not OTG capable, but support
			 * role switch, the defalt role is gadget, and the
			 * user can switch it through debugfs.
			 */
			ci->role = CI_ROLE_GADGET;
		}
	} else {
		ci->role = ci->roles[CI_ROLE_HOST]
			? CI_ROLE_HOST
			: CI_ROLE_GADGET;
	}

	ci->role = ci_get_role(ci);
	/* only update vbus status for peripheral */
	if (ci->role == CI_ROLE_GADGET) {
		/* Let DP pull down if it isn't currently */
		hw_write(ci, OP_USBCMD, USBCMD_RS, 0);
		ci_handle_vbus_connected(ci);
	}
=======
	ci->role = ci_get_role(ci);
	if (!ci_otg_is_fsm_mode(ci)) {
		/* only update vbus status for peripheral */
		if (ci->role == CI_ROLE_GADGET) {
			/* Pull down DP for possible charger detection */
			hw_write(ci, OP_USBCMD, USBCMD_RS, 0);
			ci_handle_vbus_change(ci);
		}
>>>>>>> c1084c27

	if (!ci_otg_is_fsm_mode(ci)) {
		ret = ci_role_start(ci, ci->role);
		if (ret) {
			dev_err(dev, "can't start %s role\n",
						ci_role(ci)->name);
			goto stop;
		}
	}

	ret = devm_request_irq(dev, ci->irq, ci_irq_handler, IRQF_SHARED,
			ci->platdata->name, ci);
	if (ret)
		goto stop;

	ret = ci_extcon_register(ci);
	if (ret)
		goto stop;

	if (ci->supports_runtime_pm) {
		pm_runtime_set_active(&pdev->dev);
		pm_runtime_enable(&pdev->dev);
		pm_runtime_set_autosuspend_delay(&pdev->dev, 2000);
		pm_runtime_mark_last_busy(ci->dev);
		pm_runtime_use_autosuspend(&pdev->dev);
	}

	if (ci_otg_is_fsm_mode(ci))
		ci_hdrc_otg_fsm_start(ci);

	/* Init workqueue for controller power lost handling */
	ci->power_lost_wq = create_freezable_workqueue("ci_power_lost");
	if (!ci->power_lost_wq) {
		dev_err(ci->dev, "can't create power_lost workqueue\n");
		goto remove_debug;
	}

	INIT_WORK(&ci->power_lost_work, ci_power_lost_work);
	device_set_wakeup_capable(&pdev->dev, true);
	dbg_create_files(ci);
<<<<<<< HEAD
	/* Init workqueue for controller power lost handling */
	ci->power_lost_wq = create_freezable_workqueue("ci_power_lost");
	if (!ci->power_lost_wq) {
		dev_err(ci->dev, "can't create power_lost workqueue\n");
		goto remove_debug;
	}

	INIT_WORK(&ci->power_lost_work, ci_power_lost_work);
=======
>>>>>>> c1084c27
	mutex_init(&ci->mutex);

	return 0;

remove_debug:
	dbg_remove_files(ci);
stop:
	if (ci->role_switch)
		usb_role_switch_unregister(ci->role_switch);
deinit_otg:
	if (ci->is_otg && ci->roles[CI_ROLE_GADGET])
		ci_hdrc_otg_destroy(ci);
deinit_gadget:
	ci_hdrc_gadget_destroy(ci);
deinit_host:
	ci_hdrc_host_destroy(ci);
deinit_phy:
	ci_usb_phy_exit(ci);
ulpi_exit:
	ci_ulpi_exit(ci);

	return ret;
}

static int ci_hdrc_remove(struct platform_device *pdev)
{
	struct ci_hdrc *ci = platform_get_drvdata(pdev);

	if (ci->role_switch)
		usb_role_switch_unregister(ci->role_switch);

	if (ci->supports_runtime_pm) {
		pm_runtime_get_sync(&pdev->dev);
		pm_runtime_disable(&pdev->dev);
		pm_runtime_put_noidle(&pdev->dev);
	}

	flush_workqueue(ci->power_lost_wq);
	destroy_workqueue(ci->power_lost_wq);
	dbg_remove_files(ci);
	ci_role_destroy(ci);
	ci_hdrc_enter_lpm(ci, true);
	ci_usb_phy_exit(ci);
	ci_ulpi_exit(ci);

	return 0;
}

#ifdef CONFIG_PM
/* Prepare wakeup by SRP before suspend */
static void ci_otg_fsm_suspend_for_srp(struct ci_hdrc *ci)
{
	if ((ci->fsm.otg->state == OTG_STATE_A_IDLE) &&
				!hw_read_otgsc(ci, OTGSC_ID)) {
		hw_write(ci, OP_PORTSC, PORTSC_W1C_BITS | PORTSC_PP,
								PORTSC_PP);
		hw_write(ci, OP_PORTSC, PORTSC_W1C_BITS | PORTSC_WKCN,
								PORTSC_WKCN);
	}
}

/* Handle SRP when wakeup by data pulse */
static void ci_otg_fsm_wakeup_by_srp(struct ci_hdrc *ci)
{
	if ((ci->fsm.otg->state == OTG_STATE_A_IDLE) &&
		(ci->fsm.a_bus_drop == 1) && (ci->fsm.a_bus_req == 0)) {
		if (!hw_read_otgsc(ci, OTGSC_ID))
			otg_add_timer(&ci->fsm, A_DP_END);
		else
			ci->fsm.id = 1;
	}
}

static void ci_controller_suspend(struct ci_hdrc *ci)
{
	disable_irq(ci->irq);
	ci_hdrc_enter_lpm(ci, true);
	if (ci->platdata->phy_clkgate_delay_us)
		usleep_range(ci->platdata->phy_clkgate_delay_us,
			     ci->platdata->phy_clkgate_delay_us + 50);
	usb_phy_set_suspend(ci->usb_phy, 1);
	ci->in_lpm = true;
	enable_irq(ci->irq);
}

/*
 * Handle the wakeup interrupt triggered by extcon connector
 * We need to call ci_irq again for extcon since the first
 * interrupt (wakeup int) only let the controller be out of
 * low power mode, but not handle any interrupts.
 */
static void ci_extcon_wakeup_int(struct ci_hdrc *ci)
{
	struct ci_hdrc_cable *cable_id, *cable_vbus;
	u32 otgsc = hw_read_otgsc(ci, ~0);

	cable_id = &ci->platdata->id_extcon;
	cable_vbus = &ci->platdata->vbus_extcon;

	if (!IS_ERR(cable_id->edev) && ci->is_otg &&
		(otgsc & OTGSC_IDIE) && (otgsc & OTGSC_IDIS))
<<<<<<< HEAD
		ci_irq(ci->irq, ci);

	if (!IS_ERR(cable_vbus->edev) && ci->is_otg &&
		(otgsc & OTGSC_BSVIE) && (otgsc & OTGSC_BSVIS))
		ci_irq(ci->irq, ci);
=======
		ci_irq(ci);

	if (!IS_ERR(cable_vbus->edev) && ci->is_otg &&
		(otgsc & OTGSC_BSVIE) && (otgsc & OTGSC_BSVIS))
		ci_irq(ci);
>>>>>>> c1084c27
}

static int ci_controller_resume(struct device *dev)
{
	struct ci_hdrc *ci = dev_get_drvdata(dev);
	int ret;

	dev_dbg(dev, "at %s\n", __func__);

	if (!ci->in_lpm)
		return 0;

	ci_hdrc_enter_lpm(ci, false);

	ret = ci_ulpi_resume(ci);
	if (ret)
		return ret;

	if (ci->usb_phy) {
		usb_phy_set_suspend(ci->usb_phy, 0);
		usb_phy_set_wakeup(ci->usb_phy, false);
		hw_wait_phy_stable();
	}

	ci->in_lpm = false;
	if (ci->wakeup_int) {
		ci->wakeup_int = false;
		pm_runtime_mark_last_busy(ci->dev);
		pm_runtime_put_autosuspend(ci->dev);
		enable_irq(ci->irq);
		if (ci_otg_is_fsm_mode(ci))
			ci_otg_fsm_wakeup_by_srp(ci);
		ci_extcon_wakeup_int(ci);
	}

	return 0;
}

#ifdef CONFIG_PM_SLEEP
static int ci_suspend(struct device *dev)
{
	struct ci_hdrc *ci = dev_get_drvdata(dev);

	flush_workqueue(ci->power_lost_wq);
	if (ci->wq)
		flush_workqueue(ci->wq);
	/*
	 * Controller needs to be active during suspend, otherwise the core
	 * may run resume when the parent is at suspend if other driver's
	 * suspend fails, it occurs before parent's suspend has not started,
	 * but the core suspend has finished.
	 */
	if (ci->in_lpm)
		pm_runtime_resume(dev);

	if (ci->in_lpm) {
		WARN_ON(1);
		return 0;
	}

	/* Extra routine per role before system suspend */
	if (ci->role != CI_ROLE_END && ci_role(ci)->suspend)
		ci_role(ci)->suspend(ci);

	if (device_may_wakeup(dev)) {
		if (ci_otg_is_fsm_mode(ci))
			ci_otg_fsm_suspend_for_srp(ci);

		usb_phy_set_wakeup(ci->usb_phy, true);
		enable_irq_wake(ci->irq);
	}

	ci_controller_suspend(ci);

	return 0;
}

static int ci_resume(struct device *dev)
{
	struct ci_hdrc *ci = dev_get_drvdata(dev);
	bool power_lost = false;
	u32 sample_reg_val;
	int ret;
	bool power_lost = false;
	u32 sample_reg_val;

	/* Check if controller resume from power lost */
	sample_reg_val = hw_read(ci, OP_ENDPTLISTADDR, ~0);
	if (sample_reg_val == 0)
		power_lost = true;
	else if (sample_reg_val == 0xFFFFFFFF)
		/* Restore value 0 if it was set for power lost check */
		hw_write(ci, OP_ENDPTLISTADDR, ~0, 0);

	/* Check if controller resume from power lost */
	sample_reg_val = hw_read(ci, OP_ENDPTLISTADDR, ~0);
	if (sample_reg_val == 0)
		power_lost = true;
	else if (sample_reg_val == 0xFFFFFFFF)
		/* Restore value 0 if it was set for power lost check */
		hw_write(ci, OP_ENDPTLISTADDR, ~0, 0);

	if (device_may_wakeup(dev))
		disable_irq_wake(ci->irq);

	ret = ci_controller_resume(dev);
	if (ret)
		return ret;

	if (power_lost) {
		/* shutdown and re-init for phy */
		ci_usb_phy_exit(ci);
		ci_usb_phy_init(ci);
	}

	/* Extra routine per role after system resume */
	if (ci->role != CI_ROLE_END && ci_role(ci)->resume)
		ci_role(ci)->resume(ci, power_lost);

	if (power_lost)
		queue_work(ci->power_lost_wq, &ci->power_lost_work);

	if (ci->supports_runtime_pm) {
		pm_runtime_disable(dev);
		pm_runtime_set_active(dev);
		pm_runtime_enable(dev);
	}

	return ret;
}
#endif /* CONFIG_PM_SLEEP */

static int ci_runtime_suspend(struct device *dev)
{
	struct ci_hdrc *ci = dev_get_drvdata(dev);

	dev_dbg(dev, "at %s\n", __func__);

	if (ci->in_lpm)
		return 0;

	if (ci_otg_is_fsm_mode(ci))
		ci_otg_fsm_suspend_for_srp(ci);

	usb_phy_set_wakeup(ci->usb_phy, true);
	ci_controller_suspend(ci);

	return 0;
}

static int ci_runtime_resume(struct device *dev)
{
	return ci_controller_resume(dev);
}

#endif /* CONFIG_PM */
static const struct dev_pm_ops ci_pm_ops = {
	SET_SYSTEM_SLEEP_PM_OPS(ci_suspend, ci_resume)
	SET_RUNTIME_PM_OPS(ci_runtime_suspend, ci_runtime_resume, NULL)
};

static struct platform_driver ci_hdrc_driver = {
	.probe	= ci_hdrc_probe,
	.remove	= ci_hdrc_remove,
	.driver	= {
		.name	= "ci_hdrc",
		.pm	= &ci_pm_ops,
		.dev_groups = ci_groups,
	},
};

static int __init ci_hdrc_platform_register(void)
{
	ci_hdrc_host_driver_init();
	return platform_driver_register(&ci_hdrc_driver);
}
module_init(ci_hdrc_platform_register);

static void __exit ci_hdrc_platform_unregister(void)
{
	platform_driver_unregister(&ci_hdrc_driver);
}
module_exit(ci_hdrc_platform_unregister);

MODULE_ALIAS("platform:ci_hdrc");
MODULE_LICENSE("GPL v2");
MODULE_AUTHOR("David Lopo <dlopo@chipidea.mips.com>");
MODULE_DESCRIPTION("ChipIdea HDRC Driver");<|MERGE_RESOLUTION|>--- conflicted
+++ resolved
@@ -195,11 +195,7 @@
 }
 
 /* The PHY enters/leaves low power mode */
-<<<<<<< HEAD
-void ci_hdrc_enter_lpm(struct ci_hdrc *ci, bool enable)
-=======
 static void ci_hdrc_enter_lpm_common(struct ci_hdrc *ci, bool enable)
->>>>>>> c1084c27
 {
 	enum ci_hw_regs reg = ci->hw_bank.lpm ? OP_DEVLC : OP_PORTSC;
 	bool lpm = !!(hw_read(ci, reg, PORTSC_PHCD(ci->hw_bank.lpm)));
@@ -914,11 +910,7 @@
  *
  * @pdev: the platform device of ci core.
  *
-<<<<<<< HEAD
- * Return USB_DR_MODE_XXX.
-=======
  * Return runtime usb_dr_mode.
->>>>>>> c1084c27
  */
 enum usb_dr_mode ci_hdrc_query_available_role(struct platform_device *pdev)
 {
@@ -1044,12 +1036,8 @@
 	} else if (role == CI_ROLE_GADGET) {
 		if (ci->vbus_active)
 			usb_gadget_vbus_disconnect(&ci->gadget);
-<<<<<<< HEAD
-		ci_handle_vbus_connected(ci);
-=======
 		if (hw_read_otgsc(ci, OTGSC_BSV))
 			usb_gadget_vbus_connect(&ci->gadget);
->>>>>>> c1084c27
 	}
 }
 
@@ -1218,34 +1206,6 @@
 		}
 	}
 
-<<<<<<< HEAD
-	if (ci->roles[CI_ROLE_HOST] && ci->roles[CI_ROLE_GADGET]) {
-		if (ci->is_otg) {
-			ci->role = ci_otg_role(ci);
-			/* Enable ID change irq */
-			hw_write_otgsc(ci, OTGSC_IDIE, OTGSC_IDIE);
-		} else {
-			/*
-			 * If the controller is not OTG capable, but support
-			 * role switch, the defalt role is gadget, and the
-			 * user can switch it through debugfs.
-			 */
-			ci->role = CI_ROLE_GADGET;
-		}
-	} else {
-		ci->role = ci->roles[CI_ROLE_HOST]
-			? CI_ROLE_HOST
-			: CI_ROLE_GADGET;
-	}
-
-	ci->role = ci_get_role(ci);
-	/* only update vbus status for peripheral */
-	if (ci->role == CI_ROLE_GADGET) {
-		/* Let DP pull down if it isn't currently */
-		hw_write(ci, OP_USBCMD, USBCMD_RS, 0);
-		ci_handle_vbus_connected(ci);
-	}
-=======
 	ci->role = ci_get_role(ci);
 	if (!ci_otg_is_fsm_mode(ci)) {
 		/* only update vbus status for peripheral */
@@ -1254,9 +1214,7 @@
 			hw_write(ci, OP_USBCMD, USBCMD_RS, 0);
 			ci_handle_vbus_change(ci);
 		}
->>>>>>> c1084c27
-
-	if (!ci_otg_is_fsm_mode(ci)) {
+
 		ret = ci_role_start(ci, ci->role);
 		if (ret) {
 			dev_err(dev, "can't start %s role\n",
@@ -1295,17 +1253,6 @@
 	INIT_WORK(&ci->power_lost_work, ci_power_lost_work);
 	device_set_wakeup_capable(&pdev->dev, true);
 	dbg_create_files(ci);
-<<<<<<< HEAD
-	/* Init workqueue for controller power lost handling */
-	ci->power_lost_wq = create_freezable_workqueue("ci_power_lost");
-	if (!ci->power_lost_wq) {
-		dev_err(ci->dev, "can't create power_lost workqueue\n");
-		goto remove_debug;
-	}
-
-	INIT_WORK(&ci->power_lost_work, ci_power_lost_work);
-=======
->>>>>>> c1084c27
 	mutex_init(&ci->mutex);
 
 	return 0;
@@ -1372,10 +1319,13 @@
 {
 	if ((ci->fsm.otg->state == OTG_STATE_A_IDLE) &&
 		(ci->fsm.a_bus_drop == 1) && (ci->fsm.a_bus_req == 0)) {
-		if (!hw_read_otgsc(ci, OTGSC_ID))
-			otg_add_timer(&ci->fsm, A_DP_END);
-		else
+		if (!hw_read_otgsc(ci, OTGSC_ID)) {
+			ci->fsm.a_srp_det = 1;
+			ci->fsm.a_bus_drop = 0;
+		} else {
 			ci->fsm.id = 1;
+		}
+		ci_otg_queue_work(ci);
 	}
 }
 
@@ -1407,19 +1357,11 @@
 
 	if (!IS_ERR(cable_id->edev) && ci->is_otg &&
 		(otgsc & OTGSC_IDIE) && (otgsc & OTGSC_IDIS))
-<<<<<<< HEAD
-		ci_irq(ci->irq, ci);
-
-	if (!IS_ERR(cable_vbus->edev) && ci->is_otg &&
-		(otgsc & OTGSC_BSVIE) && (otgsc & OTGSC_BSVIS))
-		ci_irq(ci->irq, ci);
-=======
 		ci_irq(ci);
 
 	if (!IS_ERR(cable_vbus->edev) && ci->is_otg &&
 		(otgsc & OTGSC_BSVIE) && (otgsc & OTGSC_BSVIS))
 		ci_irq(ci);
->>>>>>> c1084c27
 }
 
 static int ci_controller_resume(struct device *dev)
@@ -1500,19 +1442,9 @@
 static int ci_resume(struct device *dev)
 {
 	struct ci_hdrc *ci = dev_get_drvdata(dev);
-	bool power_lost = false;
-	u32 sample_reg_val;
 	int ret;
 	bool power_lost = false;
 	u32 sample_reg_val;
-
-	/* Check if controller resume from power lost */
-	sample_reg_val = hw_read(ci, OP_ENDPTLISTADDR, ~0);
-	if (sample_reg_val == 0)
-		power_lost = true;
-	else if (sample_reg_val == 0xFFFFFFFF)
-		/* Restore value 0 if it was set for power lost check */
-		hw_write(ci, OP_ENDPTLISTADDR, ~0, 0);
 
 	/* Check if controller resume from power lost */
 	sample_reg_val = hw_read(ci, OP_ENDPTLISTADDR, ~0);
