/*
 * Texas Instruments DSPS platforms "glue layer"
 *
 * Copyright (C) 2012, by Texas Instruments
 *
 * Based on the am35x "glue layer" code.
 *
 * This file is part of the Inventra Controller Driver for Linux.
 *
 * The Inventra Controller Driver for Linux is free software; you
 * can redistribute it and/or modify it under the terms of the GNU
 * General Public License version 2 as published by the Free Software
 * Foundation.
 *
 * The Inventra Controller Driver for Linux is distributed in
 * the hope that it will be useful, but WITHOUT ANY WARRANTY;
 * without even the implied warranty of MERCHANTABILITY or
 * FITNESS FOR A PARTICULAR PURPOSE.  See the GNU General Public
 * License for more details.
 *
 * You should have received a copy of the GNU General Public License
 * along with The Inventra Controller Driver for Linux ; if not,
 * write to the Free Software Foundation, Inc., 59 Temple Place,
 * Suite 330, Boston, MA  02111-1307  USA
 *
 * musb_dsps.c will be a common file for all the TI DSPS platforms
 * such as dm64x, dm36x, dm35x, da8x, am35x and ti81x.
 * For now only ti81x is using this and in future davinci.c, am35x.c
 * da8xx.c would be merged to this file after testing.
 */

#include <linux/io.h>
#include <linux/err.h>
#include <linux/platform_device.h>
#include <linux/dma-mapping.h>
#include <linux/pm_runtime.h>
#include <linux/module.h>
#include <linux/usb/usb_phy_generic.h>
#include <linux/platform_data/usb-omap.h>
#include <linux/sizes.h>

#include <linux/of.h>
#include <linux/of_device.h>
#include <linux/of_address.h>
#include <linux/of_irq.h>
#include <linux/usb/of.h>

#include <linux/debugfs.h>

#include "musb_core.h"

static const struct of_device_id musb_dsps_of_match[];

/**
 * avoid using musb_readx()/musb_writex() as glue layer should not be
 * dependent on musb core layer symbols.
 */
static inline u8 dsps_readb(const void __iomem *addr, unsigned offset)
{
	return __raw_readb(addr + offset);
}

static inline u32 dsps_readl(const void __iomem *addr, unsigned offset)
{
	return __raw_readl(addr + offset);
}

static inline void dsps_writeb(void __iomem *addr, unsigned offset, u8 data)
{
	__raw_writeb(data, addr + offset);
}

static inline void dsps_writel(void __iomem *addr, unsigned offset, u32 data)
{
	__raw_writel(data, addr + offset);
}

/**
 * DSPS musb wrapper register offset.
 * FIXME: This should be expanded to have all the wrapper registers from TI DSPS
 * musb ips.
 */
struct dsps_musb_wrapper {
	u16	revision;
	u16	control;
	u16	status;
	u16	epintr_set;
	u16	epintr_clear;
	u16	epintr_status;
	u16	coreintr_set;
	u16	coreintr_clear;
	u16	coreintr_status;
	u16	phy_utmi;
	u16	mode;
	u16	tx_mode;
	u16	rx_mode;

	/* bit positions for control */
	unsigned	reset:5;

	/* bit positions for interrupt */
	unsigned	usb_shift:5;
	u32		usb_mask;
	u32		usb_bitmap;
	unsigned	drvvbus:5;

	unsigned	txep_shift:5;
	u32		txep_mask;
	u32		txep_bitmap;

	unsigned	rxep_shift:5;
	u32		rxep_mask;
	u32		rxep_bitmap;

	/* bit positions for phy_utmi */
	unsigned	otg_disable:5;

	/* bit positions for mode */
	unsigned	iddig:5;
	unsigned	iddig_mux:5;
	/* miscellaneous stuff */
	unsigned	poll_timeout;
};

/*
 * register shadow for suspend
 */
struct dsps_context {
	u32 control;
	u32 epintr;
	u32 coreintr;
	u32 phy_utmi;
	u32 mode;
	u32 tx_mode;
	u32 rx_mode;
};

/**
 * DSPS glue structure.
 */
struct dsps_glue {
	struct device *dev;
	struct platform_device *musb;	/* child musb pdev */
	const struct dsps_musb_wrapper *wrp; /* wrapper register offsets */
	struct timer_list timer;	/* otg_workaround timer */
	unsigned long last_timer;    /* last timer data for each instance */
	bool sw_babble_enabled;

	struct dsps_context context;
	struct debugfs_regset32 regset;
	struct dentry *dbgfs_root;
};

static const struct debugfs_reg32 dsps_musb_regs[] = {
	{ "revision",		0x00 },
	{ "control",		0x14 },
	{ "status",		0x18 },
	{ "eoi",		0x24 },
	{ "intr0_stat",		0x30 },
	{ "intr1_stat",		0x34 },
	{ "intr0_set",		0x38 },
	{ "intr1_set",		0x3c },
	{ "txmode",		0x70 },
	{ "rxmode",		0x74 },
	{ "autoreq",		0xd0 },
	{ "srpfixtime",		0xd4 },
	{ "tdown",		0xd8 },
	{ "phy_utmi",		0xe0 },
	{ "mode",		0xe8 },
};

static void dsps_musb_try_idle(struct musb *musb, unsigned long timeout)
{
	struct device *dev = musb->controller;
	struct dsps_glue *glue = dev_get_drvdata(dev->parent);

	if (timeout == 0)
		timeout = jiffies + msecs_to_jiffies(3);

	/* Never idle if active, or when VBUS timeout is not set as host */
	if (musb->is_active || (musb->a_wait_bcon == 0 &&
			musb->xceiv->otg->state == OTG_STATE_A_WAIT_BCON)) {
		dev_dbg(musb->controller, "%s active, deleting timer\n",
				usb_otg_state_string(musb->xceiv->otg->state));
		del_timer(&glue->timer);
		glue->last_timer = jiffies;
		return;
	}
	if (musb->port_mode != MUSB_PORT_MODE_DUAL_ROLE)
		return;

	if (!musb->g.dev.driver)
		return;

	if (time_after(glue->last_timer, timeout) &&
				timer_pending(&glue->timer)) {
		dev_dbg(musb->controller,
			"Longer idle timer already pending, ignoring...\n");
		return;
	}
	glue->last_timer = timeout;

	dev_dbg(musb->controller, "%s inactive, starting idle timer for %u ms\n",
		usb_otg_state_string(musb->xceiv->otg->state),
			jiffies_to_msecs(timeout - jiffies));
	mod_timer(&glue->timer, timeout);
}

/**
 * dsps_musb_enable - enable interrupts
 */
static void dsps_musb_enable(struct musb *musb)
{
	struct device *dev = musb->controller;
	struct platform_device *pdev = to_platform_device(dev->parent);
	struct dsps_glue *glue = platform_get_drvdata(pdev);
	const struct dsps_musb_wrapper *wrp = glue->wrp;
	void __iomem *reg_base = musb->ctrl_base;
	u32 epmask, coremask;

	/* Workaround: setup IRQs through both register sets. */
	epmask = ((musb->epmask & wrp->txep_mask) << wrp->txep_shift) |
	       ((musb->epmask & wrp->rxep_mask) << wrp->rxep_shift);
	coremask = (wrp->usb_bitmap & ~MUSB_INTR_SOF);

	dsps_writel(reg_base, wrp->epintr_set, epmask);
	dsps_writel(reg_base, wrp->coreintr_set, coremask);
	/* start polling for ID change. */
	mod_timer(&glue->timer, jiffies + msecs_to_jiffies(wrp->poll_timeout));
	dsps_musb_try_idle(musb, 0);
}

/**
 * dsps_musb_disable - disable HDRC and flush interrupts
 */
static void dsps_musb_disable(struct musb *musb)
{
	struct device *dev = musb->controller;
	struct platform_device *pdev = to_platform_device(dev->parent);
	struct dsps_glue *glue = platform_get_drvdata(pdev);
	const struct dsps_musb_wrapper *wrp = glue->wrp;
	void __iomem *reg_base = musb->ctrl_base;

	dsps_writel(reg_base, wrp->coreintr_clear, wrp->usb_bitmap);
	dsps_writel(reg_base, wrp->epintr_clear,
			 wrp->txep_bitmap | wrp->rxep_bitmap);
	dsps_writeb(musb->mregs, MUSB_DEVCTL, 0);
}

static void otg_timer(unsigned long _musb)
{
	struct musb *musb = (void *)_musb;
	void __iomem *mregs = musb->mregs;
	struct device *dev = musb->controller;
	struct dsps_glue *glue = dev_get_drvdata(dev->parent);
	const struct dsps_musb_wrapper *wrp = glue->wrp;
	u8 devctl;
	unsigned long flags;
	int skip_session = 0;

	/*
	 * We poll because DSPS IP's won't expose several OTG-critical
	 * status change events (from the transceiver) otherwise.
	 */
	devctl = dsps_readb(mregs, MUSB_DEVCTL);
	dev_dbg(musb->controller, "Poll devctl %02x (%s)\n", devctl,
				usb_otg_state_string(musb->xceiv->otg->state));

	spin_lock_irqsave(&musb->lock, flags);
	switch (musb->xceiv->otg->state) {
	case OTG_STATE_A_WAIT_BCON:
		dsps_writeb(musb->mregs, MUSB_DEVCTL, 0);
		skip_session = 1;
		/* fall */

	case OTG_STATE_A_IDLE:
	case OTG_STATE_B_IDLE:
		if (devctl & MUSB_DEVCTL_BDEVICE) {
			musb->xceiv->otg->state = OTG_STATE_B_IDLE;
			MUSB_DEV_MODE(musb);
		} else {
			musb->xceiv->otg->state = OTG_STATE_A_IDLE;
			MUSB_HST_MODE(musb);
		}
		if (!(devctl & MUSB_DEVCTL_SESSION) && !skip_session)
			dsps_writeb(mregs, MUSB_DEVCTL, MUSB_DEVCTL_SESSION);
		mod_timer(&glue->timer, jiffies +
				msecs_to_jiffies(wrp->poll_timeout));
		break;
	case OTG_STATE_A_WAIT_VFALL:
		musb->xceiv->otg->state = OTG_STATE_A_WAIT_VRISE;
		dsps_writel(musb->ctrl_base, wrp->coreintr_set,
			    MUSB_INTR_VBUSERROR << wrp->usb_shift);
		break;
	default:
		break;
	}
	spin_unlock_irqrestore(&musb->lock, flags);
}

static irqreturn_t dsps_interrupt(int irq, void *hci)
{
	struct musb  *musb = hci;
	void __iomem *reg_base = musb->ctrl_base;
	struct device *dev = musb->controller;
	struct dsps_glue *glue = dev_get_drvdata(dev->parent);
	const struct dsps_musb_wrapper *wrp = glue->wrp;
	unsigned long flags;
	irqreturn_t ret = IRQ_NONE;
	u32 epintr, usbintr;

	spin_lock_irqsave(&musb->lock, flags);

	/* Get endpoint interrupts */
	epintr = dsps_readl(reg_base, wrp->epintr_status);
	musb->int_rx = (epintr & wrp->rxep_bitmap) >> wrp->rxep_shift;
	musb->int_tx = (epintr & wrp->txep_bitmap) >> wrp->txep_shift;

	if (epintr)
		dsps_writel(reg_base, wrp->epintr_status, epintr);

	/* Get usb core interrupts */
	usbintr = dsps_readl(reg_base, wrp->coreintr_status);
	if (!usbintr && !epintr)
		goto out;

	musb->int_usb =	(usbintr & wrp->usb_bitmap) >> wrp->usb_shift;
	if (usbintr)
		dsps_writel(reg_base, wrp->coreintr_status, usbintr);

	dev_dbg(musb->controller, "usbintr (%x) epintr(%x)\n",
			usbintr, epintr);

	if (usbintr & ((1 << wrp->drvvbus) << wrp->usb_shift)) {
		int drvvbus = dsps_readl(reg_base, wrp->status);
		void __iomem *mregs = musb->mregs;
		u8 devctl = dsps_readb(mregs, MUSB_DEVCTL);
		int err;

		err = musb->int_usb & MUSB_INTR_VBUSERROR;
		if (err) {
			/*
			 * The Mentor core doesn't debounce VBUS as needed
			 * to cope with device connect current spikes. This
			 * means it's not uncommon for bus-powered devices
			 * to get VBUS errors during enumeration.
			 *
			 * This is a workaround, but newer RTL from Mentor
			 * seems to allow a better one: "re"-starting sessions
			 * without waiting for VBUS to stop registering in
			 * devctl.
			 */
			musb->int_usb &= ~MUSB_INTR_VBUSERROR;
			musb->xceiv->otg->state = OTG_STATE_A_WAIT_VFALL;
<<<<<<< HEAD
			mod_timer(&glue->timer,
					jiffies + wrp->poll_seconds * HZ);
=======
			mod_timer(&glue->timer, jiffies +
					msecs_to_jiffies(wrp->poll_timeout));
>>>>>>> 33e8bb5d
			WARNING("VBUS error workaround (delay coming)\n");
		} else if (drvvbus) {
			MUSB_HST_MODE(musb);
			musb->xceiv->otg->default_a = 1;
			musb->xceiv->otg->state = OTG_STATE_A_WAIT_VRISE;
			del_timer(&glue->timer);
		} else {
			musb->is_active = 0;
			MUSB_DEV_MODE(musb);
			musb->xceiv->otg->default_a = 0;
			musb->xceiv->otg->state = OTG_STATE_B_IDLE;
		}

		/* NOTE: this must complete power-on within 100 ms. */
		dev_dbg(musb->controller, "VBUS %s (%s)%s, devctl %02x\n",
				drvvbus ? "on" : "off",
				usb_otg_state_string(musb->xceiv->otg->state),
				err ? " ERROR" : "",
				devctl);
		ret = IRQ_HANDLED;
	}

	if (musb->int_tx || musb->int_rx || musb->int_usb)
		ret |= musb_interrupt(musb);

	/* Poll for ID change in OTG port mode */
	if (musb->xceiv->otg->state == OTG_STATE_B_IDLE &&
			musb->port_mode == MUSB_PORT_MODE_DUAL_ROLE)
		mod_timer(&glue->timer, jiffies +
				msecs_to_jiffies(wrp->poll_timeout));
out:
	spin_unlock_irqrestore(&musb->lock, flags);

	return ret;
}

static int dsps_musb_dbg_init(struct musb *musb, struct dsps_glue *glue)
{
	struct dentry *root;
	struct dentry *file;
	char buf[128];

	sprintf(buf, "%s.dsps", dev_name(musb->controller));
	root = debugfs_create_dir(buf, NULL);
	if (!root)
		return -ENOMEM;
	glue->dbgfs_root = root;

	glue->regset.regs = dsps_musb_regs;
	glue->regset.nregs = ARRAY_SIZE(dsps_musb_regs);
	glue->regset.base = musb->ctrl_base;

	file = debugfs_create_regset32("regdump", S_IRUGO, root, &glue->regset);
	if (!file) {
		debugfs_remove_recursive(root);
		return -ENOMEM;
	}
	return 0;
}

static int dsps_musb_init(struct musb *musb)
{
	struct device *dev = musb->controller;
	struct dsps_glue *glue = dev_get_drvdata(dev->parent);
	struct platform_device *parent = to_platform_device(dev->parent);
	const struct dsps_musb_wrapper *wrp = glue->wrp;
	void __iomem *reg_base;
	struct resource *r;
	u32 rev, val;
	int ret;

	r = platform_get_resource_byname(parent, IORESOURCE_MEM, "control");
	reg_base = devm_ioremap_resource(dev, r);
	if (IS_ERR(reg_base))
		return PTR_ERR(reg_base);
	musb->ctrl_base = reg_base;

	/* NOP driver needs change if supporting dual instance */
	musb->xceiv = devm_usb_get_phy_by_phandle(dev->parent, "phys", 0);
	if (IS_ERR(musb->xceiv))
		return PTR_ERR(musb->xceiv);

	musb->phy = devm_phy_get(dev->parent, "usb2-phy");

	/* Returns zero if e.g. not clocked */
	rev = dsps_readl(reg_base, wrp->revision);
	if (!rev)
		return -ENODEV;

	usb_phy_init(musb->xceiv);
	if (IS_ERR(musb->phy))  {
		musb->phy = NULL;
	} else {
		ret = phy_init(musb->phy);
		if (ret < 0)
			return ret;
		ret = phy_power_on(musb->phy);
		if (ret) {
			phy_exit(musb->phy);
			return ret;
		}
	}

	setup_timer(&glue->timer, otg_timer, (unsigned long) musb);

	/* Reset the musb */
	dsps_writel(reg_base, wrp->control, (1 << wrp->reset));

	musb->isr = dsps_interrupt;

	/* reset the otgdisable bit, needed for host mode to work */
	val = dsps_readl(reg_base, wrp->phy_utmi);
	val &= ~(1 << wrp->otg_disable);
	dsps_writel(musb->ctrl_base, wrp->phy_utmi, val);

	/*
	 *  Check whether the dsps version has babble control enabled.
	 * In latest silicon revision the babble control logic is enabled.
	 * If MUSB_BABBLE_CTL returns 0x4 then we have the babble control
	 * logic enabled.
	 */
	val = dsps_readb(musb->mregs, MUSB_BABBLE_CTL);
	if (val & MUSB_BABBLE_RCV_DISABLE) {
		glue->sw_babble_enabled = true;
		val |= MUSB_BABBLE_SW_SESSION_CTRL;
		dsps_writeb(musb->mregs, MUSB_BABBLE_CTL, val);
	}

	ret = dsps_musb_dbg_init(musb, glue);
	if (ret)
		return ret;

	return 0;
}

static int dsps_musb_exit(struct musb *musb)
{
	struct device *dev = musb->controller;
	struct dsps_glue *glue = dev_get_drvdata(dev->parent);

	del_timer_sync(&glue->timer);
	usb_phy_shutdown(musb->xceiv);
	phy_power_off(musb->phy);
	phy_exit(musb->phy);
	debugfs_remove_recursive(glue->dbgfs_root);

	return 0;
}

static int dsps_musb_set_mode(struct musb *musb, u8 mode)
{
	struct device *dev = musb->controller;
	struct dsps_glue *glue = dev_get_drvdata(dev->parent);
	const struct dsps_musb_wrapper *wrp = glue->wrp;
	void __iomem *ctrl_base = musb->ctrl_base;
	u32 reg;

	reg = dsps_readl(ctrl_base, wrp->mode);

	switch (mode) {
	case MUSB_HOST:
		reg &= ~(1 << wrp->iddig);

		/*
		 * if we're setting mode to host-only or device-only, we're
		 * going to ignore whatever the PHY sends us and just force
		 * ID pin status by SW
		 */
		reg |= (1 << wrp->iddig_mux);

		dsps_writel(ctrl_base, wrp->mode, reg);
		dsps_writel(ctrl_base, wrp->phy_utmi, 0x02);
		break;
	case MUSB_PERIPHERAL:
		reg |= (1 << wrp->iddig);

		/*
		 * if we're setting mode to host-only or device-only, we're
		 * going to ignore whatever the PHY sends us and just force
		 * ID pin status by SW
		 */
		reg |= (1 << wrp->iddig_mux);

		dsps_writel(ctrl_base, wrp->mode, reg);
		break;
	case MUSB_OTG:
		dsps_writel(ctrl_base, wrp->phy_utmi, 0x02);
		break;
	default:
		dev_err(glue->dev, "unsupported mode %d\n", mode);
		return -EINVAL;
	}

	return 0;
}

static bool dsps_sw_babble_control(struct musb *musb)
{
	u8 babble_ctl;
	bool session_restart =  false;

	babble_ctl = dsps_readb(musb->mregs, MUSB_BABBLE_CTL);
	dev_dbg(musb->controller, "babble: MUSB_BABBLE_CTL value %x\n",
		babble_ctl);
	/*
	 * check line monitor flag to check whether babble is
	 * due to noise
	 */
	dev_dbg(musb->controller, "STUCK_J is %s\n",
		babble_ctl & MUSB_BABBLE_STUCK_J ? "set" : "reset");

	if (babble_ctl & MUSB_BABBLE_STUCK_J) {
		int timeout = 10;

		/*
		 * babble is due to noise, then set transmit idle (d7 bit)
		 * to resume normal operation
		 */
		babble_ctl = dsps_readb(musb->mregs, MUSB_BABBLE_CTL);
		babble_ctl |= MUSB_BABBLE_FORCE_TXIDLE;
		dsps_writeb(musb->mregs, MUSB_BABBLE_CTL, babble_ctl);

		/* wait till line monitor flag cleared */
		dev_dbg(musb->controller, "Set TXIDLE, wait J to clear\n");
		do {
			babble_ctl = dsps_readb(musb->mregs, MUSB_BABBLE_CTL);
			udelay(1);
		} while ((babble_ctl & MUSB_BABBLE_STUCK_J) && timeout--);

		/* check whether stuck_at_j bit cleared */
		if (babble_ctl & MUSB_BABBLE_STUCK_J) {
			/*
			 * real babble condition has occurred
			 * restart the controller to start the
			 * session again
			 */
			dev_dbg(musb->controller, "J not cleared, misc (%x)\n",
				babble_ctl);
			session_restart = true;
		}
	} else {
		session_restart = true;
	}

	return session_restart;
}

static int dsps_musb_recover(struct musb *musb)
{
	struct device *dev = musb->controller;
	struct dsps_glue *glue = dev_get_drvdata(dev->parent);
	int session_restart = 0;

	if (glue->sw_babble_enabled)
		session_restart = dsps_sw_babble_control(musb);
	else
		session_restart = 1;

	return session_restart ? 0 : -EPIPE;
}

/* Similar to am35x, dm81xx support only 32-bit read operation */
static void dsps_read_fifo32(struct musb_hw_ep *hw_ep, u16 len, u8 *dst)
{
	void __iomem *fifo = hw_ep->fifo;

	if (len >= 4) {
		ioread32_rep(fifo, dst, len >> 2);
		dst += len & ~0x03;
		len &= 0x03;
	}

	/* Read any remaining 1 to 3 bytes */
	if (len > 0) {
		u32 val = musb_readl(fifo, 0);
		memcpy(dst, &val, len);
	}
}

static struct musb_platform_ops dsps_ops = {
	.quirks		= MUSB_INDEXED_EP,
	.init		= dsps_musb_init,
	.exit		= dsps_musb_exit,

	.enable		= dsps_musb_enable,
	.disable	= dsps_musb_disable,

	.try_idle	= dsps_musb_try_idle,
	.set_mode	= dsps_musb_set_mode,
	.recover	= dsps_musb_recover,
};

static u64 musb_dmamask = DMA_BIT_MASK(32);

static int get_int_prop(struct device_node *dn, const char *s)
{
	int ret;
	u32 val;

	ret = of_property_read_u32(dn, s, &val);
	if (ret)
		return 0;
	return val;
}

static int get_musb_port_mode(struct device *dev)
{
	enum usb_dr_mode mode;

	mode = of_usb_get_dr_mode(dev->of_node);
	switch (mode) {
	case USB_DR_MODE_HOST:
		return MUSB_PORT_MODE_HOST;

	case USB_DR_MODE_PERIPHERAL:
		return MUSB_PORT_MODE_GADGET;

	case USB_DR_MODE_UNKNOWN:
	case USB_DR_MODE_OTG:
	default:
		return MUSB_PORT_MODE_DUAL_ROLE;
	}
}

static int dsps_create_musb_pdev(struct dsps_glue *glue,
		struct platform_device *parent)
{
	struct musb_hdrc_platform_data pdata;
	struct resource	resources[2];
	struct resource	*res;
	struct device *dev = &parent->dev;
	struct musb_hdrc_config	*config;
	struct platform_device *musb;
	struct device_node *dn = parent->dev.of_node;
	int ret, val;

	memset(resources, 0, sizeof(resources));
	res = platform_get_resource_byname(parent, IORESOURCE_MEM, "mc");
	if (!res) {
		dev_err(dev, "failed to get memory.\n");
		return -EINVAL;
	}
	resources[0] = *res;

	res = platform_get_resource_byname(parent, IORESOURCE_IRQ, "mc");
	if (!res) {
		dev_err(dev, "failed to get irq.\n");
		return -EINVAL;
	}
	resources[1] = *res;

	/* allocate the child platform device */
	musb = platform_device_alloc("musb-hdrc", PLATFORM_DEVID_AUTO);
	if (!musb) {
		dev_err(dev, "failed to allocate musb device\n");
		return -ENOMEM;
	}

	musb->dev.parent		= dev;
	musb->dev.dma_mask		= &musb_dmamask;
	musb->dev.coherent_dma_mask	= musb_dmamask;

	glue->musb = musb;

	ret = platform_device_add_resources(musb, resources,
			ARRAY_SIZE(resources));
	if (ret) {
		dev_err(dev, "failed to add resources\n");
		goto err;
	}

	config = devm_kzalloc(&parent->dev, sizeof(*config), GFP_KERNEL);
	if (!config) {
		ret = -ENOMEM;
		goto err;
	}
	pdata.config = config;
	pdata.platform_ops = &dsps_ops;

	config->num_eps = get_int_prop(dn, "mentor,num-eps");
	config->ram_bits = get_int_prop(dn, "mentor,ram-bits");
	config->host_port_deassert_reset_at_resume = 1;
	pdata.mode = get_musb_port_mode(dev);
	/* DT keeps this entry in mA, musb expects it as per USB spec */
	pdata.power = get_int_prop(dn, "mentor,power") / 2;

	ret = of_property_read_u32(dn, "mentor,multipoint", &val);
	if (!ret && val)
		config->multipoint = true;

	ret = platform_device_add_data(musb, &pdata, sizeof(pdata));
	if (ret) {
		dev_err(dev, "failed to add platform_data\n");
		goto err;
	}

	ret = platform_device_add(musb);
	if (ret) {
		dev_err(dev, "failed to register musb device\n");
		goto err;
	}
	return 0;

err:
	platform_device_put(musb);
	return ret;
}

static int dsps_probe(struct platform_device *pdev)
{
	const struct of_device_id *match;
	const struct dsps_musb_wrapper *wrp;
	struct dsps_glue *glue;
	int ret;

	if (!strcmp(pdev->name, "musb-hdrc"))
		return -ENODEV;

	match = of_match_node(musb_dsps_of_match, pdev->dev.of_node);
	if (!match) {
		dev_err(&pdev->dev, "fail to get matching of_match struct\n");
		return -EINVAL;
	}
	wrp = match->data;

	if (of_device_is_compatible(pdev->dev.of_node, "ti,musb-dm816"))
		dsps_ops.read_fifo = dsps_read_fifo32;

	/* allocate glue */
	glue = devm_kzalloc(&pdev->dev, sizeof(*glue), GFP_KERNEL);
	if (!glue)
		return -ENOMEM;

	glue->dev = &pdev->dev;
	glue->wrp = wrp;

	platform_set_drvdata(pdev, glue);
	pm_runtime_enable(&pdev->dev);

	ret = pm_runtime_get_sync(&pdev->dev);
	if (ret < 0) {
		dev_err(&pdev->dev, "pm_runtime_get_sync FAILED");
		goto err2;
	}

	ret = dsps_create_musb_pdev(glue, pdev);
	if (ret)
		goto err3;

	return 0;

err3:
	pm_runtime_put(&pdev->dev);
err2:
	pm_runtime_disable(&pdev->dev);
	return ret;
}

static int dsps_remove(struct platform_device *pdev)
{
	struct dsps_glue *glue = platform_get_drvdata(pdev);

	platform_device_unregister(glue->musb);

	/* disable usbss clocks */
	pm_runtime_put(&pdev->dev);
	pm_runtime_disable(&pdev->dev);

	return 0;
}

static const struct dsps_musb_wrapper am33xx_driver_data = {
	.revision		= 0x00,
	.control		= 0x14,
	.status			= 0x18,
	.epintr_set		= 0x38,
	.epintr_clear		= 0x40,
	.epintr_status		= 0x30,
	.coreintr_set		= 0x3c,
	.coreintr_clear		= 0x44,
	.coreintr_status	= 0x34,
	.phy_utmi		= 0xe0,
	.mode			= 0xe8,
	.tx_mode		= 0x70,
	.rx_mode		= 0x74,
	.reset			= 0,
	.otg_disable		= 21,
	.iddig			= 8,
	.iddig_mux		= 7,
	.usb_shift		= 0,
	.usb_mask		= 0x1ff,
	.usb_bitmap		= (0x1ff << 0),
	.drvvbus		= 8,
	.txep_shift		= 0,
	.txep_mask		= 0xffff,
	.txep_bitmap		= (0xffff << 0),
	.rxep_shift		= 16,
	.rxep_mask		= 0xfffe,
	.rxep_bitmap		= (0xfffe << 16),
	.poll_timeout		= 2000, /* ms */
};

static const struct of_device_id musb_dsps_of_match[] = {
	{ .compatible = "ti,musb-am33xx",
		.data = &am33xx_driver_data, },
	{ .compatible = "ti,musb-dm816",
		.data = &am33xx_driver_data, },
	{  },
};
MODULE_DEVICE_TABLE(of, musb_dsps_of_match);

#ifdef CONFIG_PM_SLEEP
static int dsps_suspend(struct device *dev)
{
	struct dsps_glue *glue = dev_get_drvdata(dev);
	const struct dsps_musb_wrapper *wrp = glue->wrp;
	struct musb *musb = platform_get_drvdata(glue->musb);
	void __iomem *mbase;

	del_timer_sync(&glue->timer);

	if (!musb)
		/* This can happen if the musb device is in -EPROBE_DEFER */
		return 0;

	mbase = musb->ctrl_base;
	glue->context.control = dsps_readl(mbase, wrp->control);
	glue->context.epintr = dsps_readl(mbase, wrp->epintr_set);
	glue->context.coreintr = dsps_readl(mbase, wrp->coreintr_set);
	glue->context.phy_utmi = dsps_readl(mbase, wrp->phy_utmi);
	glue->context.mode = dsps_readl(mbase, wrp->mode);
	glue->context.tx_mode = dsps_readl(mbase, wrp->tx_mode);
	glue->context.rx_mode = dsps_readl(mbase, wrp->rx_mode);

	return 0;
}

static int dsps_resume(struct device *dev)
{
	struct dsps_glue *glue = dev_get_drvdata(dev);
	const struct dsps_musb_wrapper *wrp = glue->wrp;
	struct musb *musb = platform_get_drvdata(glue->musb);
	void __iomem *mbase;

	if (!musb)
		return 0;

	mbase = musb->ctrl_base;
	dsps_writel(mbase, wrp->control, glue->context.control);
	dsps_writel(mbase, wrp->epintr_set, glue->context.epintr);
	dsps_writel(mbase, wrp->coreintr_set, glue->context.coreintr);
	dsps_writel(mbase, wrp->phy_utmi, glue->context.phy_utmi);
	dsps_writel(mbase, wrp->mode, glue->context.mode);
	dsps_writel(mbase, wrp->tx_mode, glue->context.tx_mode);
	dsps_writel(mbase, wrp->rx_mode, glue->context.rx_mode);
	if (musb->xceiv->otg->state == OTG_STATE_B_IDLE &&
	    musb->port_mode == MUSB_PORT_MODE_DUAL_ROLE)
<<<<<<< HEAD
		mod_timer(&glue->timer, jiffies + wrp->poll_seconds * HZ);

	if (musb->xceiv->otg->state == OTG_STATE_B_IDLE &&
	    musb->port_mode == MUSB_PORT_MODE_DUAL_ROLE)
		mod_timer(&glue->timer, jiffies + wrp->poll_seconds * HZ);
=======
		mod_timer(&glue->timer, jiffies +
				msecs_to_jiffies(wrp->poll_timeout));
>>>>>>> 33e8bb5d

	return 0;
}
#endif

static SIMPLE_DEV_PM_OPS(dsps_pm_ops, dsps_suspend, dsps_resume);

static struct platform_driver dsps_usbss_driver = {
	.probe		= dsps_probe,
	.remove         = dsps_remove,
	.driver         = {
		.name   = "musb-dsps",
		.pm	= &dsps_pm_ops,
		.of_match_table	= musb_dsps_of_match,
	},
};

MODULE_DESCRIPTION("TI DSPS MUSB Glue Layer");
MODULE_AUTHOR("Ravi B <ravibabu@ti.com>");
MODULE_AUTHOR("Ajay Kumar Gupta <ajay.gupta@ti.com>");
MODULE_LICENSE("GPL v2");

module_platform_driver(dsps_usbss_driver);<|MERGE_RESOLUTION|>--- conflicted
+++ resolved
@@ -352,13 +352,8 @@
 			 */
 			musb->int_usb &= ~MUSB_INTR_VBUSERROR;
 			musb->xceiv->otg->state = OTG_STATE_A_WAIT_VFALL;
-<<<<<<< HEAD
-			mod_timer(&glue->timer,
-					jiffies + wrp->poll_seconds * HZ);
-=======
 			mod_timer(&glue->timer, jiffies +
 					msecs_to_jiffies(wrp->poll_timeout));
->>>>>>> 33e8bb5d
 			WARNING("VBUS error workaround (delay coming)\n");
 		} else if (drvvbus) {
 			MUSB_HST_MODE(musb);
@@ -916,16 +911,8 @@
 	dsps_writel(mbase, wrp->rx_mode, glue->context.rx_mode);
 	if (musb->xceiv->otg->state == OTG_STATE_B_IDLE &&
 	    musb->port_mode == MUSB_PORT_MODE_DUAL_ROLE)
-<<<<<<< HEAD
-		mod_timer(&glue->timer, jiffies + wrp->poll_seconds * HZ);
-
-	if (musb->xceiv->otg->state == OTG_STATE_B_IDLE &&
-	    musb->port_mode == MUSB_PORT_MODE_DUAL_ROLE)
-		mod_timer(&glue->timer, jiffies + wrp->poll_seconds * HZ);
-=======
 		mod_timer(&glue->timer, jiffies +
 				msecs_to_jiffies(wrp->poll_timeout));
->>>>>>> 33e8bb5d
 
 	return 0;
 }
