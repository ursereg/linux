--- conflicted
+++ resolved
@@ -1902,11 +1902,7 @@
 	(void) musb_gadget_vbus_draw(&musb->g, 0);
 
 	musb->xceiv->otg->state = OTG_STATE_UNDEFINED;
-<<<<<<< HEAD
-	stop_activity(musb, driver);
-=======
 	musb_stop(musb);
->>>>>>> 33e8bb5d
 	otg_set_peripheral(musb->xceiv->otg, NULL);
 
 	musb->is_active = 0;
