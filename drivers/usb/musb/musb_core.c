--- conflicted
+++ resolved
@@ -672,11 +672,7 @@
 					+ msecs_to_jiffies(musb->a_wait_bcon));
 			break;
 		case OTG_STATE_A_HOST:
-<<<<<<< HEAD
 			musb->xceiv->otg->state = OTG_STATE_A_SUSPEND;
-=======
-			musb->xceiv->state = OTG_STATE_A_SUSPEND;
->>>>>>> 769b79eb
 			musb->is_active = musb->hcd->self.b_hnp_enable;
 			break;
 		case OTG_STATE_B_HOST:
