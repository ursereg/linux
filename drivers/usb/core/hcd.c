--- conflicted
+++ resolved
@@ -1422,14 +1422,7 @@
 				return ret;
 			urb->transfer_flags |= URB_SETUP_MAP_LOCAL;
 		} else if (hcd_uses_dma(hcd)) {
-<<<<<<< HEAD
-			if (is_vmalloc_addr(urb->setup_packet)) {
-				WARN_ONCE(1, "setup packet is not dma capable\n");
-				return -EAGAIN;
-			} else if (object_is_on_stack(urb->setup_packet)) {
-=======
 			if (object_is_on_stack(urb->setup_packet)) {
->>>>>>> c1084c27
 				WARN_ONCE(1, "setup packet is on stack\n");
 				return -EAGAIN;
 			}
@@ -2136,13 +2129,8 @@
 	struct usb_device	*udev,
 	void			*dr,
 	void			*buf,
-<<<<<<< HEAD
-	struct completion	*done
-) {
-=======
 	struct completion	*done)
 {
->>>>>>> c1084c27
 	struct urb *urb;
 	struct usb_hcd *hcd = bus_to_hcd(udev->bus);
 	struct usb_host_endpoint *ep;
@@ -2171,25 +2159,12 @@
 	usb_get_urb(urb);
 	atomic_inc(&urb->use_count);
 	atomic_inc(&urb->dev->urbnum);
-<<<<<<< HEAD
-	urb->setup_dma = dma_map_single(
-			hcd->self.sysdev,
-			urb->setup_packet,
-			sizeof(struct usb_ctrlrequest),
-			DMA_TO_DEVICE);
-	urb->transfer_dma = dma_map_single(
-			hcd->self.sysdev,
-			urb->transfer_buffer,
-			urb->transfer_buffer_length,
-			DMA_FROM_DEVICE);
-=======
 	if (map_urb_for_dma(hcd, urb, GFP_KERNEL)) {
 		usb_put_urb(urb);
 		usb_free_urb(urb);
 		return NULL;
 	}
 
->>>>>>> c1084c27
 	urb->context = done;
 	return urb;
 }
