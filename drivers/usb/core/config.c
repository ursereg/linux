// SPDX-License-Identifier: GPL-2.0
/*
 * Released under the GPLv2 only.
 */

#include <linux/usb.h>
#include <linux/usb/ch9.h>
#include <linux/usb/hcd.h>
#include <linux/usb/quirks.h>
#include <linux/module.h>
#include <linux/slab.h>
#include <linux/device.h>
#include <asm/byteorder.h>
#include "usb.h"


#define USB_MAXALTSETTING		128	/* Hard limit */

#define USB_MAXCONFIG			8	/* Arbitrary limit */


static inline const char *plural(int n)
{
	return (n == 1 ? "" : "s");
}

static int find_next_descriptor(unsigned char *buffer, int size,
    int dt1, int dt2, int *num_skipped)
{
	struct usb_descriptor_header *h;
	int n = 0;
	unsigned char *buffer0 = buffer;

	/* Find the next descriptor of type dt1 or dt2 */
	while (size > 0) {
		h = (struct usb_descriptor_header *) buffer;
		if (h->bDescriptorType == dt1 || h->bDescriptorType == dt2)
			break;
		buffer += h->bLength;
		size -= h->bLength;
		++n;
	}

	/* Store the number of descriptors skipped and return the
	 * number of bytes skipped */
	if (num_skipped)
		*num_skipped = n;
	return buffer - buffer0;
}

static void usb_parse_ssp_isoc_endpoint_companion(struct device *ddev,
		int cfgno, int inum, int asnum, struct usb_host_endpoint *ep,
		unsigned char *buffer, int size)
{
	struct usb_ssp_isoc_ep_comp_descriptor *desc;

	/*
	 * The SuperSpeedPlus Isoc endpoint companion descriptor immediately
	 * follows the SuperSpeed Endpoint Companion descriptor
	 */
	desc = (struct usb_ssp_isoc_ep_comp_descriptor *) buffer;
	if (desc->bDescriptorType != USB_DT_SSP_ISOC_ENDPOINT_COMP ||
	    size < USB_DT_SSP_ISOC_EP_COMP_SIZE) {
		dev_warn(ddev, "Invalid SuperSpeedPlus isoc endpoint companion"
			 "for config %d interface %d altsetting %d ep %d.\n",
			 cfgno, inum, asnum, ep->desc.bEndpointAddress);
		return;
	}
	memcpy(&ep->ssp_isoc_ep_comp, desc, USB_DT_SSP_ISOC_EP_COMP_SIZE);
}

static void usb_parse_ss_endpoint_companion(struct device *ddev, int cfgno,
		int inum, int asnum, struct usb_host_endpoint *ep,
		unsigned char *buffer, int size)
{
	struct usb_ss_ep_comp_descriptor *desc;
	int max_tx;

	/* The SuperSpeed endpoint companion descriptor is supposed to
	 * be the first thing immediately following the endpoint descriptor.
	 */
	desc = (struct usb_ss_ep_comp_descriptor *) buffer;

	if (desc->bDescriptorType != USB_DT_SS_ENDPOINT_COMP ||
			size < USB_DT_SS_EP_COMP_SIZE) {
		dev_warn(ddev, "No SuperSpeed endpoint companion for config %d "
				" interface %d altsetting %d ep %d: "
				"using minimum values\n",
				cfgno, inum, asnum, ep->desc.bEndpointAddress);

		/* Fill in some default values.
		 * Leave bmAttributes as zero, which will mean no streams for
		 * bulk, and isoc won't support multiple bursts of packets.
		 * With bursts of only one packet, and a Mult of 1, the max
		 * amount of data moved per endpoint service interval is one
		 * packet.
		 */
		ep->ss_ep_comp.bLength = USB_DT_SS_EP_COMP_SIZE;
		ep->ss_ep_comp.bDescriptorType = USB_DT_SS_ENDPOINT_COMP;
		if (usb_endpoint_xfer_isoc(&ep->desc) ||
				usb_endpoint_xfer_int(&ep->desc))
			ep->ss_ep_comp.wBytesPerInterval =
					ep->desc.wMaxPacketSize;
		return;
	}
	buffer += desc->bLength;
	size -= desc->bLength;
	memcpy(&ep->ss_ep_comp, desc, USB_DT_SS_EP_COMP_SIZE);

	/* Check the various values */
	if (usb_endpoint_xfer_control(&ep->desc) && desc->bMaxBurst != 0) {
		dev_warn(ddev, "Control endpoint with bMaxBurst = %d in "
				"config %d interface %d altsetting %d ep %d: "
				"setting to zero\n", desc->bMaxBurst,
				cfgno, inum, asnum, ep->desc.bEndpointAddress);
		ep->ss_ep_comp.bMaxBurst = 0;
	} else if (desc->bMaxBurst > 15) {
		dev_warn(ddev, "Endpoint with bMaxBurst = %d in "
				"config %d interface %d altsetting %d ep %d: "
				"setting to 15\n", desc->bMaxBurst,
				cfgno, inum, asnum, ep->desc.bEndpointAddress);
		ep->ss_ep_comp.bMaxBurst = 15;
	}

	if ((usb_endpoint_xfer_control(&ep->desc) ||
			usb_endpoint_xfer_int(&ep->desc)) &&
				desc->bmAttributes != 0) {
		dev_warn(ddev, "%s endpoint with bmAttributes = %d in "
				"config %d interface %d altsetting %d ep %d: "
				"setting to zero\n",
				usb_endpoint_xfer_control(&ep->desc) ? "Control" : "Bulk",
				desc->bmAttributes,
				cfgno, inum, asnum, ep->desc.bEndpointAddress);
		ep->ss_ep_comp.bmAttributes = 0;
	} else if (usb_endpoint_xfer_bulk(&ep->desc) &&
			desc->bmAttributes > 16) {
		dev_warn(ddev, "Bulk endpoint with more than 65536 streams in "
				"config %d interface %d altsetting %d ep %d: "
				"setting to max\n",
				cfgno, inum, asnum, ep->desc.bEndpointAddress);
		ep->ss_ep_comp.bmAttributes = 16;
	} else if (usb_endpoint_xfer_isoc(&ep->desc) &&
		   !USB_SS_SSP_ISOC_COMP(desc->bmAttributes) &&
		   USB_SS_MULT(desc->bmAttributes) > 3) {
		dev_warn(ddev, "Isoc endpoint has Mult of %d in "
				"config %d interface %d altsetting %d ep %d: "
				"setting to 3\n",
				USB_SS_MULT(desc->bmAttributes),
				cfgno, inum, asnum, ep->desc.bEndpointAddress);
		ep->ss_ep_comp.bmAttributes = 2;
	}

	if (usb_endpoint_xfer_isoc(&ep->desc))
		max_tx = (desc->bMaxBurst + 1) *
			(USB_SS_MULT(desc->bmAttributes)) *
			usb_endpoint_maxp(&ep->desc);
	else if (usb_endpoint_xfer_int(&ep->desc))
		max_tx = usb_endpoint_maxp(&ep->desc) *
			(desc->bMaxBurst + 1);
	else
		max_tx = 999999;
	if (le16_to_cpu(desc->wBytesPerInterval) > max_tx) {
		dev_warn(ddev, "%s endpoint with wBytesPerInterval of %d in "
				"config %d interface %d altsetting %d ep %d: "
				"setting to %d\n",
				usb_endpoint_xfer_isoc(&ep->desc) ? "Isoc" : "Int",
				le16_to_cpu(desc->wBytesPerInterval),
				cfgno, inum, asnum, ep->desc.bEndpointAddress,
				max_tx);
		ep->ss_ep_comp.wBytesPerInterval = cpu_to_le16(max_tx);
	}
	/* Parse a possible SuperSpeedPlus isoc ep companion descriptor */
	if (usb_endpoint_xfer_isoc(&ep->desc) &&
	    USB_SS_SSP_ISOC_COMP(desc->bmAttributes))
		usb_parse_ssp_isoc_endpoint_companion(ddev, cfgno, inum, asnum,
							ep, buffer, size);
}

static const unsigned short low_speed_maxpacket_maxes[4] = {
	[USB_ENDPOINT_XFER_CONTROL] = 8,
	[USB_ENDPOINT_XFER_ISOC] = 0,
	[USB_ENDPOINT_XFER_BULK] = 0,
	[USB_ENDPOINT_XFER_INT] = 8,
};
static const unsigned short full_speed_maxpacket_maxes[4] = {
	[USB_ENDPOINT_XFER_CONTROL] = 64,
	[USB_ENDPOINT_XFER_ISOC] = 1023,
	[USB_ENDPOINT_XFER_BULK] = 64,
	[USB_ENDPOINT_XFER_INT] = 64,
};
static const unsigned short high_speed_maxpacket_maxes[4] = {
	[USB_ENDPOINT_XFER_CONTROL] = 64,
	[USB_ENDPOINT_XFER_ISOC] = 1024,

	/* Bulk should be 512, but some devices use 1024: we will warn below */
	[USB_ENDPOINT_XFER_BULK] = 1024,
	[USB_ENDPOINT_XFER_INT] = 1024,
};
static const unsigned short super_speed_maxpacket_maxes[4] = {
	[USB_ENDPOINT_XFER_CONTROL] = 512,
	[USB_ENDPOINT_XFER_ISOC] = 1024,
	[USB_ENDPOINT_XFER_BULK] = 1024,
	[USB_ENDPOINT_XFER_INT] = 1024,
};

static bool endpoint_is_duplicate(struct usb_endpoint_descriptor *e1,
		struct usb_endpoint_descriptor *e2)
{
	if (e1->bEndpointAddress == e2->bEndpointAddress)
		return true;

	if (usb_endpoint_xfer_control(e1) || usb_endpoint_xfer_control(e2)) {
		if (usb_endpoint_num(e1) == usb_endpoint_num(e2))
			return true;
	}

	return false;
}

/*
 * Check for duplicate endpoint addresses in other interfaces and in the
 * altsetting currently being parsed.
 */
static bool config_endpoint_is_duplicate(struct usb_host_config *config,
		int inum, int asnum, struct usb_endpoint_descriptor *d)
{
	struct usb_endpoint_descriptor *epd;
	struct usb_interface_cache *intfc;
	struct usb_host_interface *alt;
	int i, j, k;

	for (i = 0; i < config->desc.bNumInterfaces; ++i) {
		intfc = config->intf_cache[i];

		for (j = 0; j < intfc->num_altsetting; ++j) {
			alt = &intfc->altsetting[j];

			if (alt->desc.bInterfaceNumber == inum &&
					alt->desc.bAlternateSetting != asnum)
				continue;

			for (k = 0; k < alt->desc.bNumEndpoints; ++k) {
				epd = &alt->endpoint[k].desc;

				if (endpoint_is_duplicate(epd, d))
					return true;
			}
		}
	}

	return false;
}

static int usb_parse_endpoint(struct device *ddev, int cfgno,
		struct usb_host_config *config, int inum, int asnum,
		struct usb_host_interface *ifp, int num_ep,
		unsigned char *buffer, int size)
{
	struct usb_device *udev = to_usb_device(ddev);
	unsigned char *buffer0 = buffer;
	struct usb_endpoint_descriptor *d;
	struct usb_host_endpoint *endpoint;
	int n, i, j, retval;
	unsigned int maxp;
	const unsigned short *maxpacket_maxes;

	d = (struct usb_endpoint_descriptor *) buffer;
	buffer += d->bLength;
	size -= d->bLength;

	if (d->bLength >= USB_DT_ENDPOINT_AUDIO_SIZE)
		n = USB_DT_ENDPOINT_AUDIO_SIZE;
	else if (d->bLength >= USB_DT_ENDPOINT_SIZE)
		n = USB_DT_ENDPOINT_SIZE;
	else {
		dev_warn(ddev, "config %d interface %d altsetting %d has an "
		    "invalid endpoint descriptor of length %d, skipping\n",
		    cfgno, inum, asnum, d->bLength);
		goto skip_to_next_endpoint_or_interface_descriptor;
	}

	i = d->bEndpointAddress & ~USB_ENDPOINT_DIR_MASK;
	if (i >= 16 || i == 0) {
		dev_warn(ddev, "config %d interface %d altsetting %d has an "
		    "invalid endpoint with address 0x%X, skipping\n",
		    cfgno, inum, asnum, d->bEndpointAddress);
		goto skip_to_next_endpoint_or_interface_descriptor;
	}

	/* Only store as many endpoints as we have room for */
	if (ifp->desc.bNumEndpoints >= num_ep)
		goto skip_to_next_endpoint_or_interface_descriptor;

	/* Check for duplicate endpoint addresses */
	if (config_endpoint_is_duplicate(config, inum, asnum, d)) {
		dev_warn(ddev, "config %d interface %d altsetting %d has a duplicate endpoint with address 0x%X, skipping\n",
				cfgno, inum, asnum, d->bEndpointAddress);
		goto skip_to_next_endpoint_or_interface_descriptor;
	}

<<<<<<< HEAD
	/* Ignore blacklisted endpoints */
	if (udev->quirks & USB_QUIRK_ENDPOINT_BLACKLIST) {
		if (usb_endpoint_is_blacklisted(udev, ifp, d)) {
			dev_warn(ddev, "config %d interface %d altsetting %d has a blacklisted endpoint with address 0x%X, skipping\n",
=======
	/* Ignore some endpoints */
	if (udev->quirks & USB_QUIRK_ENDPOINT_IGNORE) {
		if (usb_endpoint_is_ignored(udev, ifp, d)) {
			dev_warn(ddev, "config %d interface %d altsetting %d has an ignored endpoint with address 0x%X, skipping\n",
>>>>>>> c1084c27
					cfgno, inum, asnum,
					d->bEndpointAddress);
			goto skip_to_next_endpoint_or_interface_descriptor;
		}
	}

	endpoint = &ifp->endpoint[ifp->desc.bNumEndpoints];
	++ifp->desc.bNumEndpoints;

	memcpy(&endpoint->desc, d, n);
	INIT_LIST_HEAD(&endpoint->urb_list);

	/*
	 * Fix up bInterval values outside the legal range.
	 * Use 10 or 8 ms if no proper value can be guessed.
	 */
	i = 0;		/* i = min, j = max, n = default */
	j = 255;
	if (usb_endpoint_xfer_int(d)) {
		i = 1;
		switch (udev->speed) {
		case USB_SPEED_SUPER_PLUS:
		case USB_SPEED_SUPER:
		case USB_SPEED_HIGH:
			/*
			 * Many device manufacturers are using full-speed
			 * bInterval values in high-speed interrupt endpoint
			 * descriptors. Try to fix those and fall back to an
			 * 8-ms default value otherwise.
			 */
			n = fls(d->bInterval*8);
			if (n == 0)
				n = 7;	/* 8 ms = 2^(7-1) uframes */
			j = 16;

			/*
			 * Adjust bInterval for quirked devices.
			 */
			/*
			 * This quirk fixes bIntervals reported in ms.
			 */
			if (udev->quirks & USB_QUIRK_LINEAR_FRAME_INTR_BINTERVAL) {
				n = clamp(fls(d->bInterval) + 3, i, j);
				i = j = n;
			}
			/*
			 * This quirk fixes bIntervals reported in
			 * linear microframes.
			 */
			if (udev->quirks & USB_QUIRK_LINEAR_UFRAME_INTR_BINTERVAL) {
				n = clamp(fls(d->bInterval), i, j);
				i = j = n;
			}
			break;
		default:		/* USB_SPEED_FULL or _LOW */
			/*
			 * For low-speed, 10 ms is the official minimum.
			 * But some "overclocked" devices might want faster
			 * polling so we'll allow it.
			 */
			n = 10;
			break;
		}
	} else if (usb_endpoint_xfer_isoc(d)) {
		i = 1;
		j = 16;
		switch (udev->speed) {
		case USB_SPEED_HIGH:
			n = 7;		/* 8 ms = 2^(7-1) uframes */
			break;
		default:		/* USB_SPEED_FULL */
			n = 4;		/* 8 ms = 2^(4-1) frames */
			break;
		}
	}
	if (d->bInterval < i || d->bInterval > j) {
		dev_warn(ddev, "config %d interface %d altsetting %d "
		    "endpoint 0x%X has an invalid bInterval %d, "
		    "changing to %d\n",
		    cfgno, inum, asnum,
		    d->bEndpointAddress, d->bInterval, n);
		endpoint->desc.bInterval = n;
	}

	/* Some buggy low-speed devices have Bulk endpoints, which is
	 * explicitly forbidden by the USB spec.  In an attempt to make
	 * them usable, we will try treating them as Interrupt endpoints.
	 */
	if (udev->speed == USB_SPEED_LOW && usb_endpoint_xfer_bulk(d)) {
		dev_warn(ddev, "config %d interface %d altsetting %d "
		    "endpoint 0x%X is Bulk; changing to Interrupt\n",
		    cfgno, inum, asnum, d->bEndpointAddress);
		endpoint->desc.bmAttributes = USB_ENDPOINT_XFER_INT;
		endpoint->desc.bInterval = 1;
		if (usb_endpoint_maxp(&endpoint->desc) > 8)
			endpoint->desc.wMaxPacketSize = cpu_to_le16(8);
	}

	/*
	 * Validate the wMaxPacketSize field.
	 * Some devices have isochronous endpoints in altsetting 0;
	 * the USB-2 spec requires such endpoints to have wMaxPacketSize = 0
	 * (see the end of section 5.6.3), so don't warn about them.
	 */
	maxp = usb_endpoint_maxp(&endpoint->desc);
	if (maxp == 0 && !(usb_endpoint_xfer_isoc(d) && asnum == 0)) {
		dev_warn(ddev, "config %d interface %d altsetting %d endpoint 0x%X has invalid wMaxPacketSize 0\n",
		    cfgno, inum, asnum, d->bEndpointAddress);
	}

	/* Find the highest legal maxpacket size for this endpoint */
	i = 0;		/* additional transactions per microframe */
	switch (udev->speed) {
	case USB_SPEED_LOW:
		maxpacket_maxes = low_speed_maxpacket_maxes;
		break;
	case USB_SPEED_FULL:
		maxpacket_maxes = full_speed_maxpacket_maxes;
		break;
	case USB_SPEED_HIGH:
		/* Bits 12..11 are allowed only for HS periodic endpoints */
		if (usb_endpoint_xfer_int(d) || usb_endpoint_xfer_isoc(d)) {
			i = maxp & (BIT(12) | BIT(11));
			maxp &= ~i;
		}
		fallthrough;
	default:
		maxpacket_maxes = high_speed_maxpacket_maxes;
		break;
	case USB_SPEED_SUPER:
	case USB_SPEED_SUPER_PLUS:
		maxpacket_maxes = super_speed_maxpacket_maxes;
		break;
	}
	j = maxpacket_maxes[usb_endpoint_type(&endpoint->desc)];

	if (maxp > j) {
		dev_warn(ddev, "config %d interface %d altsetting %d endpoint 0x%X has invalid maxpacket %d, setting to %d\n",
		    cfgno, inum, asnum, d->bEndpointAddress, maxp, j);
		maxp = j;
		endpoint->desc.wMaxPacketSize = cpu_to_le16(i | maxp);
	}

	/*
	 * Some buggy high speed devices have bulk endpoints using
	 * maxpacket sizes other than 512.  High speed HCDs may not
	 * be able to handle that particular bug, so let's warn...
	 */
	if (udev->speed == USB_SPEED_HIGH && usb_endpoint_xfer_bulk(d)) {
		if (maxp != 512)
			dev_warn(ddev, "config %d interface %d altsetting %d "
				"bulk endpoint 0x%X has invalid maxpacket %d\n",
				cfgno, inum, asnum, d->bEndpointAddress,
				maxp);
	}

	/* Parse a possible SuperSpeed endpoint companion descriptor */
	if (udev->speed >= USB_SPEED_SUPER)
		usb_parse_ss_endpoint_companion(ddev, cfgno,
				inum, asnum, endpoint, buffer, size);

	/* Skip over any Class Specific or Vendor Specific descriptors;
	 * find the next endpoint or interface descriptor */
	endpoint->extra = buffer;
	i = find_next_descriptor(buffer, size, USB_DT_ENDPOINT,
			USB_DT_INTERFACE, &n);
	endpoint->extralen = i;
	retval = buffer - buffer0 + i;
	if (n > 0)
		dev_dbg(ddev, "skipped %d descriptor%s after %s\n",
		    n, plural(n), "endpoint");
	return retval;

skip_to_next_endpoint_or_interface_descriptor:
	i = find_next_descriptor(buffer, size, USB_DT_ENDPOINT,
	    USB_DT_INTERFACE, NULL);
	return buffer - buffer0 + i;
}

void usb_release_interface_cache(struct kref *ref)
{
	struct usb_interface_cache *intfc = ref_to_usb_interface_cache(ref);
	int j;

	for (j = 0; j < intfc->num_altsetting; j++) {
		struct usb_host_interface *alt = &intfc->altsetting[j];

		kfree(alt->endpoint);
		kfree(alt->string);
	}
	kfree(intfc);
}

static int usb_parse_interface(struct device *ddev, int cfgno,
    struct usb_host_config *config, unsigned char *buffer, int size,
    u8 inums[], u8 nalts[])
{
	unsigned char *buffer0 = buffer;
	struct usb_interface_descriptor	*d;
	int inum, asnum;
	struct usb_interface_cache *intfc;
	struct usb_host_interface *alt;
	int i, n;
	int len, retval;
	int num_ep, num_ep_orig;

	d = (struct usb_interface_descriptor *) buffer;
	buffer += d->bLength;
	size -= d->bLength;

	if (d->bLength < USB_DT_INTERFACE_SIZE)
		goto skip_to_next_interface_descriptor;

	/* Which interface entry is this? */
	intfc = NULL;
	inum = d->bInterfaceNumber;
	for (i = 0; i < config->desc.bNumInterfaces; ++i) {
		if (inums[i] == inum) {
			intfc = config->intf_cache[i];
			break;
		}
	}
	if (!intfc || intfc->num_altsetting >= nalts[i])
		goto skip_to_next_interface_descriptor;

	/* Check for duplicate altsetting entries */
	asnum = d->bAlternateSetting;
	for ((i = 0, alt = &intfc->altsetting[0]);
	      i < intfc->num_altsetting;
	     (++i, ++alt)) {
		if (alt->desc.bAlternateSetting == asnum) {
			dev_warn(ddev, "Duplicate descriptor for config %d "
			    "interface %d altsetting %d, skipping\n",
			    cfgno, inum, asnum);
			goto skip_to_next_interface_descriptor;
		}
	}

	++intfc->num_altsetting;
	memcpy(&alt->desc, d, USB_DT_INTERFACE_SIZE);

	/* Skip over any Class Specific or Vendor Specific descriptors;
	 * find the first endpoint or interface descriptor */
	alt->extra = buffer;
	i = find_next_descriptor(buffer, size, USB_DT_ENDPOINT,
	    USB_DT_INTERFACE, &n);
	alt->extralen = i;
	if (n > 0)
		dev_dbg(ddev, "skipped %d descriptor%s after %s\n",
		    n, plural(n), "interface");
	buffer += i;
	size -= i;

	/* Allocate space for the right(?) number of endpoints */
	num_ep = num_ep_orig = alt->desc.bNumEndpoints;
	alt->desc.bNumEndpoints = 0;		/* Use as a counter */
	if (num_ep > USB_MAXENDPOINTS) {
		dev_warn(ddev, "too many endpoints for config %d interface %d "
		    "altsetting %d: %d, using maximum allowed: %d\n",
		    cfgno, inum, asnum, num_ep, USB_MAXENDPOINTS);
		num_ep = USB_MAXENDPOINTS;
	}

	if (num_ep > 0) {
		/* Can't allocate 0 bytes */
		len = sizeof(struct usb_host_endpoint) * num_ep;
		alt->endpoint = kzalloc(len, GFP_KERNEL);
		if (!alt->endpoint)
			return -ENOMEM;
	}

	/* Parse all the endpoint descriptors */
	n = 0;
	while (size > 0) {
		if (((struct usb_descriptor_header *) buffer)->bDescriptorType
		     == USB_DT_INTERFACE)
			break;
		retval = usb_parse_endpoint(ddev, cfgno, config, inum, asnum,
				alt, num_ep, buffer, size);
		if (retval < 0)
			return retval;
		++n;

		buffer += retval;
		size -= retval;
	}

	if (n != num_ep_orig)
		dev_warn(ddev, "config %d interface %d altsetting %d has %d "
		    "endpoint descriptor%s, different from the interface "
		    "descriptor's value: %d\n",
		    cfgno, inum, asnum, n, plural(n), num_ep_orig);
	return buffer - buffer0;

skip_to_next_interface_descriptor:
	i = find_next_descriptor(buffer, size, USB_DT_INTERFACE,
	    USB_DT_INTERFACE, NULL);
	return buffer - buffer0 + i;
}

static int usb_parse_configuration(struct usb_device *dev, int cfgidx,
    struct usb_host_config *config, unsigned char *buffer, int size)
{
	struct device *ddev = &dev->dev;
	unsigned char *buffer0 = buffer;
	int cfgno;
	int nintf, nintf_orig;
	int i, j, n;
	struct usb_interface_cache *intfc;
	unsigned char *buffer2;
	int size2;
	struct usb_descriptor_header *header;
	int retval;
	u8 inums[USB_MAXINTERFACES], nalts[USB_MAXINTERFACES];
	unsigned iad_num = 0;

	memcpy(&config->desc, buffer, USB_DT_CONFIG_SIZE);
	nintf = nintf_orig = config->desc.bNumInterfaces;
	config->desc.bNumInterfaces = 0;	// Adjusted later

	if (config->desc.bDescriptorType != USB_DT_CONFIG ||
	    config->desc.bLength < USB_DT_CONFIG_SIZE ||
	    config->desc.bLength > size) {
		dev_err(ddev, "invalid descriptor for config index %d: "
		    "type = 0x%X, length = %d\n", cfgidx,
		    config->desc.bDescriptorType, config->desc.bLength);
		return -EINVAL;
	}
	cfgno = config->desc.bConfigurationValue;

	buffer += config->desc.bLength;
	size -= config->desc.bLength;

	if (nintf > USB_MAXINTERFACES) {
		dev_warn(ddev, "config %d has too many interfaces: %d, "
		    "using maximum allowed: %d\n",
		    cfgno, nintf, USB_MAXINTERFACES);
		nintf = USB_MAXINTERFACES;
	}

	/* Go through the descriptors, checking their length and counting the
	 * number of altsettings for each interface */
	n = 0;
	for ((buffer2 = buffer, size2 = size);
	      size2 > 0;
	     (buffer2 += header->bLength, size2 -= header->bLength)) {

		if (size2 < sizeof(struct usb_descriptor_header)) {
			dev_warn(ddev, "config %d descriptor has %d excess "
			    "byte%s, ignoring\n",
			    cfgno, size2, plural(size2));
			break;
		}

		header = (struct usb_descriptor_header *) buffer2;
		if ((header->bLength > size2) || (header->bLength < 2)) {
			dev_warn(ddev, "config %d has an invalid descriptor "
			    "of length %d, skipping remainder of the config\n",
			    cfgno, header->bLength);
			break;
		}

		if (header->bDescriptorType == USB_DT_INTERFACE) {
			struct usb_interface_descriptor *d;
			int inum;

			d = (struct usb_interface_descriptor *) header;
			if (d->bLength < USB_DT_INTERFACE_SIZE) {
				dev_warn(ddev, "config %d has an invalid "
				    "interface descriptor of length %d, "
				    "skipping\n", cfgno, d->bLength);
				continue;
			}

			inum = d->bInterfaceNumber;

			if ((dev->quirks & USB_QUIRK_HONOR_BNUMINTERFACES) &&
			    n >= nintf_orig) {
				dev_warn(ddev, "config %d has more interface "
				    "descriptors, than it declares in "
				    "bNumInterfaces, ignoring interface "
				    "number: %d\n", cfgno, inum);
				continue;
			}

			if (inum >= nintf_orig)
				dev_warn(ddev, "config %d has an invalid "
				    "interface number: %d but max is %d\n",
				    cfgno, inum, nintf_orig - 1);

			/* Have we already encountered this interface?
			 * Count its altsettings */
			for (i = 0; i < n; ++i) {
				if (inums[i] == inum)
					break;
			}
			if (i < n) {
				if (nalts[i] < 255)
					++nalts[i];
			} else if (n < USB_MAXINTERFACES) {
				inums[n] = inum;
				nalts[n] = 1;
				++n;
			}

		} else if (header->bDescriptorType ==
				USB_DT_INTERFACE_ASSOCIATION) {
			struct usb_interface_assoc_descriptor *d;

			d = (struct usb_interface_assoc_descriptor *)header;
			if (d->bLength < USB_DT_INTERFACE_ASSOCIATION_SIZE) {
				dev_warn(ddev,
					 "config %d has an invalid interface association descriptor of length %d, skipping\n",
					 cfgno, d->bLength);
				continue;
			}

			if (iad_num == USB_MAXIADS) {
				dev_warn(ddev, "found more Interface "
					       "Association Descriptors "
					       "than allocated for in "
					       "configuration %d\n", cfgno);
			} else {
				config->intf_assoc[iad_num] = d;
				iad_num++;
			}

		} else if (header->bDescriptorType == USB_DT_DEVICE ||
			    header->bDescriptorType == USB_DT_CONFIG)
			dev_warn(ddev, "config %d contains an unexpected "
			    "descriptor of type 0x%X, skipping\n",
			    cfgno, header->bDescriptorType);

	}	/* for ((buffer2 = buffer, size2 = size); ...) */
	size = buffer2 - buffer;
	config->desc.wTotalLength = cpu_to_le16(buffer2 - buffer0);

	if (n != nintf)
		dev_warn(ddev, "config %d has %d interface%s, different from "
		    "the descriptor's value: %d\n",
		    cfgno, n, plural(n), nintf_orig);
	else if (n == 0)
		dev_warn(ddev, "config %d has no interfaces?\n", cfgno);
	config->desc.bNumInterfaces = nintf = n;

	/* Check for missing interface numbers */
	for (i = 0; i < nintf; ++i) {
		for (j = 0; j < nintf; ++j) {
			if (inums[j] == i)
				break;
		}
		if (j >= nintf)
			dev_warn(ddev, "config %d has no interface number "
			    "%d\n", cfgno, i);
	}

	/* Allocate the usb_interface_caches and altsetting arrays */
	for (i = 0; i < nintf; ++i) {
		j = nalts[i];
		if (j > USB_MAXALTSETTING) {
			dev_warn(ddev, "too many alternate settings for "
			    "config %d interface %d: %d, "
			    "using maximum allowed: %d\n",
			    cfgno, inums[i], j, USB_MAXALTSETTING);
			nalts[i] = j = USB_MAXALTSETTING;
		}

		intfc = kzalloc(struct_size(intfc, altsetting, j), GFP_KERNEL);
		config->intf_cache[i] = intfc;
		if (!intfc)
			return -ENOMEM;
		kref_init(&intfc->ref);
	}

	/* FIXME: parse the BOS descriptor */

	/* Skip over any Class Specific or Vendor Specific descriptors;
	 * find the first interface descriptor */
	config->extra = buffer;
	i = find_next_descriptor(buffer, size, USB_DT_INTERFACE,
	    USB_DT_INTERFACE, &n);
	config->extralen = i;
	if (n > 0)
		dev_dbg(ddev, "skipped %d descriptor%s after %s\n",
		    n, plural(n), "configuration");
	buffer += i;
	size -= i;

	/* Parse all the interface/altsetting descriptors */
	while (size > 0) {
		retval = usb_parse_interface(ddev, cfgno, config,
		    buffer, size, inums, nalts);
		if (retval < 0)
			return retval;

		buffer += retval;
		size -= retval;
	}

	/* Check for missing altsettings */
	for (i = 0; i < nintf; ++i) {
		intfc = config->intf_cache[i];
		for (j = 0; j < intfc->num_altsetting; ++j) {
			for (n = 0; n < intfc->num_altsetting; ++n) {
				if (intfc->altsetting[n].desc.
				    bAlternateSetting == j)
					break;
			}
			if (n >= intfc->num_altsetting)
				dev_warn(ddev, "config %d interface %d has no "
				    "altsetting %d\n", cfgno, inums[i], j);
		}
	}

	return 0;
}

/* hub-only!! ... and only exported for reset/reinit path.
 * otherwise used internally on disconnect/destroy path
 */
void usb_destroy_configuration(struct usb_device *dev)
{
	int c, i;

	if (!dev->config)
		return;

	if (dev->rawdescriptors) {
		for (i = 0; i < dev->descriptor.bNumConfigurations; i++)
			kfree(dev->rawdescriptors[i]);

		kfree(dev->rawdescriptors);
		dev->rawdescriptors = NULL;
	}

	for (c = 0; c < dev->descriptor.bNumConfigurations; c++) {
		struct usb_host_config *cf = &dev->config[c];

		kfree(cf->string);
		for (i = 0; i < cf->desc.bNumInterfaces; i++) {
			if (cf->intf_cache[i])
				kref_put(&cf->intf_cache[i]->ref,
					  usb_release_interface_cache);
		}
	}
	kfree(dev->config);
	dev->config = NULL;
}


/*
 * Get the USB config descriptors, cache and parse'em
 *
 * hub-only!! ... and only in reset path, or usb_new_device()
 * (used by real hubs and virtual root hubs)
 */
int usb_get_configuration(struct usb_device *dev)
{
	struct device *ddev = &dev->dev;
	int ncfg = dev->descriptor.bNumConfigurations;
	unsigned int cfgno, length;
	unsigned char *bigbuffer;
	struct usb_config_descriptor *desc;
	int result;

	if (ncfg > USB_MAXCONFIG) {
		dev_warn(ddev, "too many configurations: %d, "
		    "using maximum allowed: %d\n", ncfg, USB_MAXCONFIG);
		dev->descriptor.bNumConfigurations = ncfg = USB_MAXCONFIG;
	}

	if (ncfg < 1) {
		dev_err(ddev, "no configurations\n");
		return -EINVAL;
	}

	length = ncfg * sizeof(struct usb_host_config);
	dev->config = kzalloc(length, GFP_KERNEL);
	if (!dev->config)
		return -ENOMEM;

	length = ncfg * sizeof(char *);
	dev->rawdescriptors = kzalloc(length, GFP_KERNEL);
	if (!dev->rawdescriptors)
		return -ENOMEM;

	desc = kmalloc(USB_DT_CONFIG_SIZE, GFP_KERNEL);
	if (!desc)
		return -ENOMEM;

	for (cfgno = 0; cfgno < ncfg; cfgno++) {
		/* We grab just the first descriptor so we know how long
		 * the whole configuration is */
		result = usb_get_descriptor(dev, USB_DT_CONFIG, cfgno,
		    desc, USB_DT_CONFIG_SIZE);
		if (result < 0) {
			dev_err(ddev, "unable to read config index %d "
			    "descriptor/%s: %d\n", cfgno, "start", result);
			if (result != -EPIPE)
				goto err;
			dev_err(ddev, "chopping to %d config(s)\n", cfgno);
			dev->descriptor.bNumConfigurations = cfgno;
			break;
		} else if (result < 4) {
			dev_err(ddev, "config index %d descriptor too short "
			    "(expected %i, got %i)\n", cfgno,
			    USB_DT_CONFIG_SIZE, result);
			result = -EINVAL;
			goto err;
		}
		length = max((int) le16_to_cpu(desc->wTotalLength),
		    USB_DT_CONFIG_SIZE);

		/* Now that we know the length, get the whole thing */
		bigbuffer = kmalloc(length, GFP_KERNEL);
		if (!bigbuffer) {
			result = -ENOMEM;
			goto err;
		}

		if (dev->quirks & USB_QUIRK_DELAY_INIT)
			msleep(200);

		result = usb_get_descriptor(dev, USB_DT_CONFIG, cfgno,
		    bigbuffer, length);
		if (result < 0) {
			dev_err(ddev, "unable to read config index %d "
			    "descriptor/%s\n", cfgno, "all");
			kfree(bigbuffer);
			goto err;
		}
		if (result < length) {
			dev_warn(ddev, "config index %d descriptor too short "
			    "(expected %i, got %i)\n", cfgno, length, result);
			length = result;
		}

		dev->rawdescriptors[cfgno] = bigbuffer;

		result = usb_parse_configuration(dev, cfgno,
		    &dev->config[cfgno], bigbuffer, length);
		if (result < 0) {
			++cfgno;
			goto err;
		}
	}

err:
	kfree(desc);
	dev->descriptor.bNumConfigurations = cfgno;

	return result;
}

void usb_release_bos_descriptor(struct usb_device *dev)
{
	if (dev->bos) {
		kfree(dev->bos->desc);
		kfree(dev->bos);
		dev->bos = NULL;
	}
}

static const __u8 bos_desc_len[256] = {
	[USB_CAP_TYPE_WIRELESS_USB] = USB_DT_USB_WIRELESS_CAP_SIZE,
	[USB_CAP_TYPE_EXT]          = USB_DT_USB_EXT_CAP_SIZE,
	[USB_SS_CAP_TYPE]           = USB_DT_USB_SS_CAP_SIZE,
	[USB_SSP_CAP_TYPE]          = USB_DT_USB_SSP_CAP_SIZE(1),
	[CONTAINER_ID_TYPE]         = USB_DT_USB_SS_CONTN_ID_SIZE,
	[USB_PTM_CAP_TYPE]          = USB_DT_USB_PTM_ID_SIZE,
};

/* Get BOS descriptor set */
int usb_get_bos_descriptor(struct usb_device *dev)
{
	struct device *ddev = &dev->dev;
	struct usb_bos_descriptor *bos;
	struct usb_dev_cap_header *cap;
	struct usb_ssp_cap_descriptor *ssp_cap;
	unsigned char *buffer, *buffer0;
	int length, total_len, num, i, ssac;
	__u8 cap_type;
	int ret;

	bos = kzalloc(sizeof(struct usb_bos_descriptor), GFP_KERNEL);
	if (!bos)
		return -ENOMEM;

	/* Get BOS descriptor */
	ret = usb_get_descriptor(dev, USB_DT_BOS, 0, bos, USB_DT_BOS_SIZE);
	if (ret < USB_DT_BOS_SIZE || bos->bLength < USB_DT_BOS_SIZE) {
		dev_err(ddev, "unable to get BOS descriptor or descriptor too short\n");
		if (ret >= 0)
			ret = -ENOMSG;
		kfree(bos);
		return ret;
	}

	length = bos->bLength;
	total_len = le16_to_cpu(bos->wTotalLength);
	num = bos->bNumDeviceCaps;
	kfree(bos);
	if (total_len < length)
		return -EINVAL;

	dev->bos = kzalloc(sizeof(struct usb_host_bos), GFP_KERNEL);
	if (!dev->bos)
		return -ENOMEM;

	/* Now let's get the whole BOS descriptor set */
	buffer = kzalloc(total_len, GFP_KERNEL);
	if (!buffer) {
		ret = -ENOMEM;
		goto err;
	}
	dev->bos->desc = (struct usb_bos_descriptor *)buffer;

	ret = usb_get_descriptor(dev, USB_DT_BOS, 0, buffer, total_len);
	if (ret < total_len) {
		dev_err(ddev, "unable to get BOS descriptor set\n");
		if (ret >= 0)
			ret = -ENOMSG;
		goto err;
	}

	buffer0 = buffer;
	total_len -= length;
	buffer += length;

	for (i = 0; i < num; i++) {
		cap = (struct usb_dev_cap_header *)buffer;

		if (total_len < sizeof(*cap) || total_len < cap->bLength) {
			dev->bos->desc->bNumDeviceCaps = i;
			break;
		}
		cap_type = cap->bDevCapabilityType;
		length = cap->bLength;
		if (bos_desc_len[cap_type] && length < bos_desc_len[cap_type]) {
			dev->bos->desc->bNumDeviceCaps = i;
			break;
		}

		if (cap->bDescriptorType != USB_DT_DEVICE_CAPABILITY) {
			dev_warn(ddev, "descriptor type invalid, skip\n");
			continue;
		}

		switch (cap_type) {
		case USB_CAP_TYPE_WIRELESS_USB:
			/* Wireless USB cap descriptor is handled by wusb */
			break;
		case USB_CAP_TYPE_EXT:
			dev->bos->ext_cap =
				(struct usb_ext_cap_descriptor *)buffer;
			break;
		case USB_SS_CAP_TYPE:
			dev->bos->ss_cap =
				(struct usb_ss_cap_descriptor *)buffer;
			break;
		case USB_SSP_CAP_TYPE:
			ssp_cap = (struct usb_ssp_cap_descriptor *)buffer;
			ssac = (le32_to_cpu(ssp_cap->bmAttributes) &
				USB_SSP_SUBLINK_SPEED_ATTRIBS);
			if (length >= USB_DT_USB_SSP_CAP_SIZE(ssac))
				dev->bos->ssp_cap = ssp_cap;
			break;
		case CONTAINER_ID_TYPE:
			dev->bos->ss_id =
				(struct usb_ss_container_id_descriptor *)buffer;
			break;
		case USB_PTM_CAP_TYPE:
			dev->bos->ptm_cap =
				(struct usb_ptm_cap_descriptor *)buffer;
			break;
		default:
			break;
		}

		total_len -= length;
		buffer += length;
	}
	dev->bos->desc->wTotalLength = cpu_to_le16(buffer - buffer0);

	return 0;

err:
	usb_release_bos_descriptor(dev);
	return ret;
}<|MERGE_RESOLUTION|>--- conflicted
+++ resolved
@@ -298,17 +298,10 @@
 		goto skip_to_next_endpoint_or_interface_descriptor;
 	}
 
-<<<<<<< HEAD
-	/* Ignore blacklisted endpoints */
-	if (udev->quirks & USB_QUIRK_ENDPOINT_BLACKLIST) {
-		if (usb_endpoint_is_blacklisted(udev, ifp, d)) {
-			dev_warn(ddev, "config %d interface %d altsetting %d has a blacklisted endpoint with address 0x%X, skipping\n",
-=======
 	/* Ignore some endpoints */
 	if (udev->quirks & USB_QUIRK_ENDPOINT_IGNORE) {
 		if (usb_endpoint_is_ignored(udev, ifp, d)) {
 			dev_warn(ddev, "config %d interface %d altsetting %d has an ignored endpoint with address 0x%X, skipping\n",
->>>>>>> c1084c27
 					cfgno, inum, asnum,
 					d->bEndpointAddress);
 			goto skip_to_next_endpoint_or_interface_descriptor;
