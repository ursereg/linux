// SPDX-License-Identifier: GPL-2.0
/*
 * USB GPIO Based Connection Detection Driver
 *
 * Copyright (C) 2019 MediaTek Inc.
 *
 * Author: Chunfeng Yun <chunfeng.yun@mediatek.com>
 *
 * Some code borrowed from drivers/extcon/extcon-usb-gpio.c
 */

#include <linux/device.h>
#include <linux/gpio/consumer.h>
#include <linux/interrupt.h>
#include <linux/irq.h>
#include <linux/module.h>
#include <linux/of.h>
#include <linux/pinctrl/consumer.h>
#include <linux/platform_device.h>
#include <linux/power_supply.h>
#include <linux/regulator/consumer.h>
#include <linux/usb/role.h>

#define USB_GPIO_DEB_MS		20	/* ms */
#define USB_GPIO_DEB_US		((USB_GPIO_DEB_MS) * 1000)	/* us */

#define USB_CONN_IRQF	\
	(IRQF_TRIGGER_RISING | IRQF_TRIGGER_FALLING | IRQF_ONESHOT)

struct usb_conn_info {
	struct device *dev;
	struct usb_role_switch *role_sw;
	enum usb_role last_role;
	struct regulator *vbus;
	struct delayed_work dw_det;
	unsigned long debounce_jiffies;

	struct gpio_desc *id_gpiod;
	struct gpio_desc *vbus_gpiod;
	int id_irq;
	int vbus_irq;

	struct power_supply_desc desc;
	struct power_supply *charger;
};

/*
 * "DEVICE" = VBUS and "HOST" = !ID, so we have:
 * Both "DEVICE" and "HOST" can't be set as active at the same time
 * so if "HOST" is active (i.e. ID is 0)  we keep "DEVICE" inactive
 * even if VBUS is on.
 *
 *  Role          |   ID  |  VBUS
 * ------------------------------------
 *  [1] DEVICE    |   H   |   H
 *  [2] NONE      |   H   |   L
 *  [3] HOST      |   L   |   H
 *  [4] HOST      |   L   |   L
 *
 * In case we have only one of these signals:
 * - VBUS only - we want to distinguish between [1] and [2], so ID is always 1
 * - ID only - we want to distinguish between [1] and [4], so VBUS = ID
 */
static void usb_conn_detect_cable(struct work_struct *work)
{
	struct usb_conn_info *info;
	enum usb_role role;
	int id, vbus, ret;

	info = container_of(to_delayed_work(work),
			    struct usb_conn_info, dw_det);

	/* check ID and VBUS */
	id = info->id_gpiod ?
		gpiod_get_value_cansleep(info->id_gpiod) : 1;
	vbus = info->vbus_gpiod ?
		gpiod_get_value_cansleep(info->vbus_gpiod) : id;

	if (!id)
		role = USB_ROLE_HOST;
	else if (vbus)
		role = USB_ROLE_DEVICE;
	else
		role = USB_ROLE_NONE;

	dev_dbg(info->dev, "role %s -> %s, gpios: id %d, vbus %d\n",
		usb_role_string(info->last_role), usb_role_string(role), id, vbus);

	if (info->last_role == role) {
		dev_warn(info->dev, "repeated role: %s\n", usb_role_string(role));
		return;
	}

	if (info->last_role == USB_ROLE_HOST && info->vbus)
		regulator_disable(info->vbus);

	ret = usb_role_switch_set_role(info->role_sw, role);
	if (ret)
		dev_err(info->dev, "failed to set role: %d\n", ret);

	if (role == USB_ROLE_HOST && info->vbus) {
		ret = regulator_enable(info->vbus);
		if (ret)
			dev_err(info->dev, "enable vbus regulator failed\n");
	}

	info->last_role = role;

	if (info->vbus)
		dev_dbg(info->dev, "vbus regulator is %s\n",
			regulator_is_enabled(info->vbus) ? "enabled" : "disabled");

	power_supply_changed(info->charger);
}

static void usb_conn_queue_dwork(struct usb_conn_info *info,
				 unsigned long delay)
{
	queue_delayed_work(system_power_efficient_wq, &info->dw_det, delay);
}

static irqreturn_t usb_conn_isr(int irq, void *dev_id)
{
	struct usb_conn_info *info = dev_id;

	usb_conn_queue_dwork(info, info->debounce_jiffies);

	return IRQ_HANDLED;
}

static enum power_supply_property usb_charger_properties[] = {
	POWER_SUPPLY_PROP_ONLINE,
};

static int usb_charger_get_property(struct power_supply *psy,
				    enum power_supply_property psp,
				    union power_supply_propval *val)
{
	struct usb_conn_info *info = power_supply_get_drvdata(psy);

	switch (psp) {
	case POWER_SUPPLY_PROP_ONLINE:
		val->intval = info->last_role == USB_ROLE_DEVICE;
		break;
	default:
		return -EINVAL;
	}

	return 0;
}

static int usb_conn_psy_register(struct usb_conn_info *info)
{
	struct device *dev = info->dev;
	struct power_supply_desc *desc = &info->desc;
	struct power_supply_config cfg = {
		.of_node = dev->of_node,
	};

	desc->name = "usb-charger";
	desc->properties = usb_charger_properties;
	desc->num_properties = ARRAY_SIZE(usb_charger_properties);
	desc->get_property = usb_charger_get_property;
	desc->type = POWER_SUPPLY_TYPE_USB;
	cfg.drv_data = info;

	info->charger = devm_power_supply_register(dev, desc, &cfg);
	if (IS_ERR(info->charger))
		dev_err(dev, "Unable to register charger\n");

	return PTR_ERR_OR_ZERO(info->charger);
}

static int usb_conn_probe(struct platform_device *pdev)
{
	struct device *dev = &pdev->dev;
	struct usb_conn_info *info;
	bool need_vbus = true;
	int ret = 0;

	info = devm_kzalloc(dev, sizeof(*info), GFP_KERNEL);
	if (!info)
		return -ENOMEM;

	info->dev = dev;
	info->id_gpiod = devm_gpiod_get_optional(dev, "id", GPIOD_IN);
	if (IS_ERR(info->id_gpiod))
		return PTR_ERR(info->id_gpiod);

	info->vbus_gpiod = devm_gpiod_get_optional(dev, "vbus", GPIOD_IN);
	if (IS_ERR(info->vbus_gpiod))
		return PTR_ERR(info->vbus_gpiod);

	if (!info->id_gpiod && !info->vbus_gpiod) {
		dev_err(dev, "failed to get gpios\n");
		return -ENODEV;
	}

	if (info->id_gpiod)
		ret = gpiod_set_debounce(info->id_gpiod, USB_GPIO_DEB_US);
	if (!ret && info->vbus_gpiod)
		ret = gpiod_set_debounce(info->vbus_gpiod, USB_GPIO_DEB_US);
	if (ret < 0)
		info->debounce_jiffies = msecs_to_jiffies(USB_GPIO_DEB_MS);

	INIT_DELAYED_WORK(&info->dw_det, usb_conn_detect_cable);

	/*
	 * If the USB connector is a child of a USB port and that port already provides the VBUS
	 * supply, there's no need for the USB connector to provide it again.
	 */
	if (dev->parent && dev->parent->of_node) {
		if (of_find_property(dev->parent->of_node, "vbus-supply", NULL))
			need_vbus = false;
	}

	if (!need_vbus) {
		info->vbus = devm_regulator_get_optional(dev, "vbus");
		if (PTR_ERR(info->vbus) == -ENODEV)
			info->vbus = NULL;
	} else {
		info->vbus = devm_regulator_get(dev, "vbus");
	}

	if (IS_ERR(info->vbus)) {
<<<<<<< HEAD
		if (PTR_ERR(info->vbus) != -EPROBE_DEFER)
			dev_err(dev, "failed to get vbus\n");
		return PTR_ERR(info->vbus);
=======
		ret = PTR_ERR(info->vbus);
		return dev_err_probe(dev, ret, "failed to get vbus :%d\n", ret);
>>>>>>> c1084c27
	}

	info->role_sw = usb_role_switch_get(dev);
	if (IS_ERR(info->role_sw))
		return dev_err_probe(dev, PTR_ERR(info->role_sw),
				     "failed to get role switch\n");

	ret = usb_conn_psy_register(info);
	if (ret)
		goto put_role_sw;

	if (info->id_gpiod) {
		info->id_irq = gpiod_to_irq(info->id_gpiod);
		if (info->id_irq < 0) {
			dev_err(dev, "failed to get ID IRQ\n");
			ret = info->id_irq;
			goto put_role_sw;
		}

		ret = devm_request_threaded_irq(dev, info->id_irq, NULL,
						usb_conn_isr, USB_CONN_IRQF,
						pdev->name, info);
		if (ret < 0) {
			dev_err(dev, "failed to request ID IRQ\n");
			goto put_role_sw;
		}
	}

	if (info->vbus_gpiod) {
		info->vbus_irq = gpiod_to_irq(info->vbus_gpiod);
		if (info->vbus_irq < 0) {
			dev_err(dev, "failed to get VBUS IRQ\n");
			ret = info->vbus_irq;
			goto put_role_sw;
		}

		ret = devm_request_threaded_irq(dev, info->vbus_irq, NULL,
						usb_conn_isr, USB_CONN_IRQF,
						pdev->name, info);
		if (ret < 0) {
			dev_err(dev, "failed to request VBUS IRQ\n");
			goto put_role_sw;
		}
	}

	platform_set_drvdata(pdev, info);

	/* Perform initial detection */
	usb_conn_queue_dwork(info, 0);

	return 0;

put_role_sw:
	usb_role_switch_put(info->role_sw);
	return ret;
}

static int usb_conn_remove(struct platform_device *pdev)
{
	struct usb_conn_info *info = platform_get_drvdata(pdev);

	cancel_delayed_work_sync(&info->dw_det);

	if (info->last_role == USB_ROLE_HOST && info->vbus)
		regulator_disable(info->vbus);

	usb_role_switch_put(info->role_sw);

	return 0;
}

static int __maybe_unused usb_conn_suspend(struct device *dev)
{
	struct usb_conn_info *info = dev_get_drvdata(dev);

	if (info->id_gpiod)
		disable_irq(info->id_irq);
	if (info->vbus_gpiod)
		disable_irq(info->vbus_irq);

	pinctrl_pm_select_sleep_state(dev);

	return 0;
}

static int __maybe_unused usb_conn_resume(struct device *dev)
{
	struct usb_conn_info *info = dev_get_drvdata(dev);

	pinctrl_pm_select_default_state(dev);

	if (info->id_gpiod)
		enable_irq(info->id_irq);
	if (info->vbus_gpiod)
		enable_irq(info->vbus_irq);

	usb_conn_queue_dwork(info, 0);

	return 0;
}

static SIMPLE_DEV_PM_OPS(usb_conn_pm_ops,
			 usb_conn_suspend, usb_conn_resume);

static const struct of_device_id usb_conn_dt_match[] = {
	{ .compatible = "gpio-usb-b-connector", },
	{ }
};
MODULE_DEVICE_TABLE(of, usb_conn_dt_match);

static struct platform_driver usb_conn_driver = {
	.probe		= usb_conn_probe,
	.remove		= usb_conn_remove,
	.driver		= {
		.name	= "usb-conn-gpio",
		.pm	= &usb_conn_pm_ops,
		.of_match_table = usb_conn_dt_match,
	},
};

module_platform_driver(usb_conn_driver);

MODULE_AUTHOR("Chunfeng Yun <chunfeng.yun@mediatek.com>");
MODULE_DESCRIPTION("USB GPIO based connection detection driver");
MODULE_LICENSE("GPL v2");<|MERGE_RESOLUTION|>--- conflicted
+++ resolved
@@ -223,14 +223,8 @@
 	}
 
 	if (IS_ERR(info->vbus)) {
-<<<<<<< HEAD
-		if (PTR_ERR(info->vbus) != -EPROBE_DEFER)
-			dev_err(dev, "failed to get vbus\n");
-		return PTR_ERR(info->vbus);
-=======
 		ret = PTR_ERR(info->vbus);
 		return dev_err_probe(dev, ret, "failed to get vbus :%d\n", ret);
->>>>>>> c1084c27
 	}
 
 	info->role_sw = usb_role_switch_get(dev);
