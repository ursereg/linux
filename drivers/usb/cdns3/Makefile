--- conflicted
+++ resolved
@@ -1,13 +1,5 @@
+# SPDX-License-Identifier: GPL-2.0
 # define_trace.h needs to know how to find our header
-<<<<<<< HEAD
-CFLAGS_trace.o			:= -I$(src)
-
-obj-$(CONFIG_USB_CDNS3)		+= cdns3.o
-
-cdns3-y				:= core.o
-cdns3-$(CONFIG_USB_CDNS3_GADGET)	+= gadget.o ep0.o trace.o
-cdns3-$(CONFIG_USB_CDNS3_HOST)	+= host.o
-=======
 CFLAGS_cdns3-trace.o				:= -I$(src)
 CFLAGS_cdnsp-trace.o				:= -I$(src)
 
@@ -48,5 +40,4 @@
 
 ifneq ($(CONFIG_USB_CDNSP_GADGET),)
 cdnsp-udc-pci-$(CONFIG_TRACING)			+= cdnsp-trace.o
-endif
->>>>>>> c1084c27
+endif