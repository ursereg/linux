/* SPDX-License-Identifier: GPL-2.0 */
/*
 * USBSS device controller driver header file
 *
 * Copyright (C) 2018-2019 Cadence.
 * Copyright (C) 2017-2019 NXP
 *
 * Author: Pawel Laszczak <pawell@cadence.com>
 *         Pawel Jez <pjez@cadence.com>
 *         Peter Chen <peter.chen@nxp.com>
 */
#ifndef __LINUX_CDNS3_GADGET
#define __LINUX_CDNS3_GADGET
#include <linux/usb/gadget.h>

/*
 * USBSS-DEV register interface.
 * This corresponds to the USBSS Device Controller Interface
 */

/**
 * struct cdns3_usb_regs - device controller registers.
 * @usb_conf:      Global Configuration Register.
 * @usb_sts:       Global Status Register.
 * @usb_cmd:       Global Command Register.
 * @usb_itpn:      ITP/SOF number Register.
 * @usb_lpm:       Global Command Register.
 * @usb_ien:       USB Interrupt Enable Register.
 * @usb_ists:      USB Interrupt Status Register.
 * @ep_sel:        Endpoint Select Register.
 * @ep_traddr:     Endpoint Transfer Ring Address Register.
 * @ep_cfg:        Endpoint Configuration Register.
 * @ep_cmd:        Endpoint Command Register.
 * @ep_sts:        Endpoint Status Register.
 * @ep_sts_sid:    Endpoint Status Register.
 * @ep_sts_en:     Endpoint Status Register Enable.
 * @drbl:          Doorbell Register.
 * @ep_ien:        EP Interrupt Enable Register.
 * @ep_ists:       EP Interrupt Status Register.
 * @usb_pwr:       Global Power Configuration Register.
 * @usb_conf2:     Global Configuration Register 2.
 * @usb_cap1:      Capability Register 1.
 * @usb_cap2:      Capability Register 2.
 * @usb_cap3:      Capability Register 3.
 * @usb_cap4:      Capability Register 4.
 * @usb_cap5:      Capability Register 5.
 * @usb_cap6:      Capability Register 6.
 * @usb_cpkt1:     Custom Packet Register 1.
 * @usb_cpkt2:     Custom Packet Register 2.
 * @usb_cpkt3:     Custom Packet Register 3.
 * @reserved1:     Reserved.
 * @cfg_regs:      Configuration registers.
 * @reserved2:     Reserved.
 * @dma_axi_ctrl:  AXI Control register.
 * @dma_axi_id:    AXI ID register.
 * @dma_axi_cap:   AXI Capability register.
 * @dma_axi_ctrl0: AXI Control 0 register.
 * @dma_axi_ctrl1: AXI Control 1 register.
 */
struct cdns3_usb_regs {
	__le32 usb_conf;
	__le32 usb_sts;
	__le32 usb_cmd;
	__le32 usb_itpn;
	__le32 usb_lpm;
	__le32 usb_ien;
	__le32 usb_ists;
	__le32 ep_sel;
	__le32 ep_traddr;
	__le32 ep_cfg;
	__le32 ep_cmd;
	__le32 ep_sts;
	__le32 ep_sts_sid;
	__le32 ep_sts_en;
	__le32 drbl;
	__le32 ep_ien;
	__le32 ep_ists;
	__le32 usb_pwr;
	__le32 usb_conf2;
	__le32 usb_cap1;
	__le32 usb_cap2;
	__le32 usb_cap3;
	__le32 usb_cap4;
	__le32 usb_cap5;
	__le32 usb_cap6;
	__le32 usb_cpkt1;
	__le32 usb_cpkt2;
	__le32 usb_cpkt3;
	__le32 reserved1[36];
	__le32 cfg_reg1;
	__le32 dbg_link1;
	__le32 dbg_link2;
	__le32 cfg_regs[74];
	__le32 reserved2[34];
	__le32 dma_axi_ctrl;
	__le32 dma_axi_id;
	__le32 dma_axi_cap;
	__le32 dma_axi_ctrl0;
	__le32 dma_axi_ctrl1;
};

/* USB_CONF - bitmasks */
/* Reset USB device configuration. */
#define USB_CONF_CFGRST		BIT(0)
/* Set Configuration. */
#define USB_CONF_CFGSET		BIT(1)
/* Disconnect USB device in SuperSpeed. */
#define USB_CONF_USB3DIS	BIT(3)
/* Disconnect USB device in HS/FS */
#define USB_CONF_USB2DIS	BIT(4)
/* Little Endian access - default */
#define USB_CONF_LENDIAN	BIT(5)
/*
 * Big Endian access. Driver assume that byte order for
 * SFRs access always is as Little Endian so this bit
 * is not used.
 */
#define USB_CONF_BENDIAN	BIT(6)
/* Device software reset. */
#define USB_CONF_SWRST		BIT(7)
/* Singular DMA transfer mode. */
#define USB_CONF_DSING		BIT(8)
/* Multiple DMA transfers mode. */
#define USB_CONF_DMULT		BIT(9)
/* DMA clock turn-off enable. */
#define USB_CONF_DMAOFFEN	BIT(10)
/* DMA clock turn-off disable. */
#define USB_CONF_DMAOFFDS	BIT(11)
/* Clear Force Full Speed. */
#define USB_CONF_CFORCE_FS	BIT(12)
/* Set Force Full Speed. */
#define USB_CONF_SFORCE_FS	BIT(13)
/* Device enable. */
#define USB_CONF_DEVEN		BIT(14)
/* Device disable. */
#define USB_CONF_DEVDS		BIT(15)
/* L1 LPM state entry enable (used in HS/FS mode). */
#define USB_CONF_L1EN		BIT(16)
/* L1 LPM state entry disable (used in HS/FS mode). */
#define USB_CONF_L1DS		BIT(17)
/* USB 2.0 clock gate disable. */
#define USB_CONF_CLK2OFFEN	BIT(18)
/* USB 2.0 clock gate enable. */
#define USB_CONF_CLK2OFFDS	BIT(19)
/* L0 LPM state entry request (used in HS/FS mode). */
#define USB_CONF_LGO_L0		BIT(20)
/* USB 3.0 clock gate disable. */
#define USB_CONF_CLK3OFFEN	BIT(21)
/* USB 3.0 clock gate enable. */
#define USB_CONF_CLK3OFFDS	BIT(22)
/* Bit 23 is reserved*/
/* U1 state entry enable (used in SS mode). */
#define USB_CONF_U1EN		BIT(24)
/* U1 state entry disable (used in SS mode). */
#define USB_CONF_U1DS		BIT(25)
/* U2 state entry enable (used in SS mode). */
#define USB_CONF_U2EN		BIT(26)
/* U2 state entry disable (used in SS mode). */
#define USB_CONF_U2DS		BIT(27)
/* U0 state entry request (used in SS mode). */
#define USB_CONF_LGO_U0		BIT(28)
/* U1 state entry request (used in SS mode). */
#define USB_CONF_LGO_U1		BIT(29)
/* U2 state entry request (used in SS mode). */
#define USB_CONF_LGO_U2		BIT(30)
/* SS.Inactive state entry request (used in SS mode) */
#define USB_CONF_LGO_SSINACT	BIT(31)
/* USB_CONF2- bitmasks */
/*
 * Writing 1 disables TDL calculation basing on TRB feature in controller
 * for DMULT mode.
 * Bit supported only for DEV_VER_V2 version.
 */
#define USB_CONF2_DIS_TDL_TRB		BIT(1)
/*
 * Writing 1 enables TDL calculation basing on TRB feature in controller
 * for DMULT mode.
 * Bit supported only for DEV_VER_V2 version.
 */
#define USB_CONF2_EN_TDL_TRB		BIT(2)

/* USB_STS - bitmasks */
/*
 * Configuration status.
 * 1 - device is in the configured state.
 * 0 - device is not configured.
 */
#define USB_STS_CFGSTS_MASK	BIT(0)
#define USB_STS_CFGSTS(p)	((p) & USB_STS_CFGSTS_MASK)
/*
 * On-chip memory overflow.
 * 0 - On-chip memory status OK.
 * 1 - On-chip memory overflow.
 */
#define USB_STS_OV_MASK		BIT(1)
#define USB_STS_OV(p)		((p) & USB_STS_OV_MASK)
/*
 * SuperSpeed connection status.
 * 0 - USB in SuperSpeed mode disconnected.
 * 1 - USB in SuperSpeed mode connected.
 */
#define USB_STS_USB3CONS_MASK	BIT(2)
#define USB_STS_USB3CONS(p)	((p) & USB_STS_USB3CONS_MASK)
/*
 * DMA transfer configuration status.
 * 0 - single request.
 * 1 - multiple TRB chain
 */
#define USB_STS_DTRANS_MASK	BIT(3)
#define USB_STS_DTRANS(p)	((p) & USB_STS_DTRANS_MASK)
/*
 * Device speed.
 * 0 - Undefined (value after reset).
 * 1 - Low speed
 * 2 - Full speed
 * 3 - High speed
 * 4 - Super speed
 */
#define USB_STS_USBSPEED_MASK	GENMASK(6, 4)
#define USB_STS_USBSPEED(p)	(((p) & USB_STS_USBSPEED_MASK) >> 4)
#define USB_STS_LS		(0x1 << 4)
#define USB_STS_FS		(0x2 << 4)
#define USB_STS_HS		(0x3 << 4)
#define USB_STS_SS		(0x4 << 4)
#define DEV_UNDEFSPEED(p)	(((p) & USB_STS_USBSPEED_MASK) == (0x0 << 4))
#define DEV_LOWSPEED(p)		(((p) & USB_STS_USBSPEED_MASK) == USB_STS_LS)
#define DEV_FULLSPEED(p)	(((p) & USB_STS_USBSPEED_MASK) == USB_STS_FS)
#define DEV_HIGHSPEED(p)	(((p) & USB_STS_USBSPEED_MASK) == USB_STS_HS)
#define DEV_SUPERSPEED(p)	(((p) & USB_STS_USBSPEED_MASK) == USB_STS_SS)
/*
 * Endianness for SFR access.
 * 0 - Little Endian order (default after hardware reset).
 * 1 - Big Endian order
 */
#define USB_STS_ENDIAN_MASK	BIT(7)
#define USB_STS_ENDIAN(p)	((p) & USB_STS_ENDIAN_MASK)
/*
 * HS/FS clock turn-off status.
 * 0 - hsfs clock is always on.
 * 1 - hsfs clock turn-off in L2 (HS/FS mode) is enabled
 *          (default after hardware reset).
 */
#define USB_STS_CLK2OFF_MASK	BIT(8)
#define USB_STS_CLK2OFF(p)	((p) & USB_STS_CLK2OFF_MASK)
/*
 * PCLK clock turn-off status.
 * 0 - pclk clock is always on.
 * 1 - pclk clock turn-off in U3 (SS mode) is enabled
 *          (default after hardware reset).
 */
#define USB_STS_CLK3OFF_MASK	BIT(9)
#define USB_STS_CLK3OFF(p)	((p) & USB_STS_CLK3OFF_MASK)
/*
 * Controller in reset state.
 * 0 - Internal reset is active.
 * 1 - Internal reset is not active and controller is fully operational.
 */
#define USB_STS_IN_RST_MASK	BIT(10)
#define USB_STS_IN_RST(p)	((p) & USB_STS_IN_RST_MASK)
/*
 * Device enable Status.
 * 0 - USB device is disabled (VBUS input is disconnected from internal logic).
 * 1 - USB device is enabled (VBUS input is connected to the internal logic).
 */
#define USB_STS_DEVS_MASK	BIT(14)
#define USB_STS_DEVS(p)		((p) & USB_STS_DEVS_MASK)
/*
 * DAddress statuss.
 * 0 - USB device is default state.
 * 1 - USB device is at least in address state.
 */
#define USB_STS_ADDRESSED_MASK	BIT(15)
#define USB_STS_ADDRESSED(p)	((p) & USB_STS_ADDRESSED_MASK)
/*
 * L1 LPM state enable status (used in HS/FS mode).
 * 0 - Entering to L1 LPM state disabled.
 * 1 - Entering to L1 LPM state enabled.
 */
#define USB_STS_L1ENS_MASK	BIT(16)
#define USB_STS_L1ENS(p)	((p) & USB_STS_L1ENS_MASK)
/*
 * Internal VBUS connection status (used both in HS/FS  and SS mode).
 * 0 - internal VBUS is not detected.
 * 1 - internal VBUS is detected.
 */
#define USB_STS_VBUSS_MASK	BIT(17)
#define USB_STS_VBUSS(p)	((p) & USB_STS_VBUSS_MASK)
/*
 * HS/FS LPM  state (used in FS/HS mode).
 * 0 - L0 State
 * 1 - L1 State
 * 2 - L2 State
 * 3 - L3 State
 */
#define USB_STS_LPMST_MASK	GENMASK(19, 18)
#define DEV_L0_STATE(p)		(((p) & USB_STS_LPMST_MASK) == (0x0 << 18))
#define DEV_L1_STATE(p)		(((p) & USB_STS_LPMST_MASK) == (0x1 << 18))
#define DEV_L2_STATE(p)		(((p) & USB_STS_LPMST_MASK) == (0x2 << 18))
#define DEV_L3_STATE(p)		(((p) & USB_STS_LPMST_MASK) == (0x3 << 18))
/*
 * Disable HS status (used in FS/HS mode).
 * 0 - the disconnect bit for HS/FS mode is set .
 * 1 - the disconnect bit for HS/FS mode is not set.
 */
#define USB_STS_USB2CONS_MASK	BIT(20)
#define USB_STS_USB2CONS(p)	((p) & USB_STS_USB2CONS_MASK)
/*
 * HS/FS mode connection status (used in FS/HS mode).
 * 0 - High Speed operations in USB2.0 (FS/HS) mode not disabled.
 * 1 - High Speed operations in USB2.0 (FS/HS).
 */
#define USB_STS_DISABLE_HS_MASK	BIT(21)
#define USB_STS_DISABLE_HS(p)	((p) & USB_STS_DISABLE_HS_MASK)
/*
 * U1 state enable status (used in SS mode).
 * 0 - Entering to  U1 state disabled.
 * 1 - Entering to  U1 state enabled.
 */
#define USB_STS_U1ENS_MASK	BIT(24)
#define USB_STS_U1ENS(p)	((p) & USB_STS_U1ENS_MASK)
/*
 * U2 state enable status (used in SS mode).
 * 0 - Entering to  U2 state disabled.
 * 1 - Entering to  U2 state enabled.
 */
#define USB_STS_U2ENS_MASK	BIT(25)
#define USB_STS_U2ENS(p)	((p) & USB_STS_U2ENS_MASK)
/*
 * SuperSpeed Link LTSSM state. This field reflects USBSS-DEV current
 * SuperSpeed link state
 */
#define USB_STS_LST_MASK	GENMASK(29, 26)
#define DEV_LST_U0		(((p) & USB_STS_LST_MASK) == (0x0 << 26))
#define DEV_LST_U1		(((p) & USB_STS_LST_MASK) == (0x1 << 26))
#define DEV_LST_U2		(((p) & USB_STS_LST_MASK) == (0x2 << 26))
#define DEV_LST_U3		(((p) & USB_STS_LST_MASK) == (0x3 << 26))
#define DEV_LST_DISABLED	(((p) & USB_STS_LST_MASK) == (0x4 << 26))
#define DEV_LST_RXDETECT	(((p) & USB_STS_LST_MASK) == (0x5 << 26))
#define DEV_LST_INACTIVE	(((p) & USB_STS_LST_MASK) == (0x6 << 26))
#define DEV_LST_POLLING		(((p) & USB_STS_LST_MASK) == (0x7 << 26))
#define DEV_LST_RECOVERY	(((p) & USB_STS_LST_MASK) == (0x8 << 26))
#define DEV_LST_HOT_RESET	(((p) & USB_STS_LST_MASK) == (0x9 << 26))
#define DEV_LST_COMP_MODE	(((p) & USB_STS_LST_MASK) == (0xa << 26))
#define DEV_LST_LB_STATE	(((p) & USB_STS_LST_MASK) == (0xb << 26))
/*
 * DMA clock turn-off status.
 * 0 - DMA clock is always on (default after hardware reset).
 * 1 - DMA clock turn-off in U1, U2 and U3 (SS mode) is enabled.
 */
#define USB_STS_DMAOFF_MASK	BIT(30)
#define USB_STS_DMAOFF(p)	((p) & USB_STS_DMAOFF_MASK)
/*
 * SFR Endian statuss.
 * 0 - Little Endian order (default after hardware reset).
 * 1 - Big Endian order.
 */
#define USB_STS_ENDIAN2_MASK	BIT(31)
#define USB_STS_ENDIAN2(p)	((p) & USB_STS_ENDIAN2_MASK)

/* USB_CMD -  bitmasks */
/* Set Function Address */
#define USB_CMD_SET_ADDR	BIT(0)
/*
 * Function Address This field is saved to the device only when the field
 * SET_ADDR is set '1 ' during write to USB_CMD register.
 * Software is responsible for entering the address of the device during
 * SET_ADDRESS request service. This field should be set immediately after
 * the SETUP packet is decoded, and prior to confirmation of the status phase
 */
#define USB_CMD_FADDR_MASK	GENMASK(7, 1)
#define USB_CMD_FADDR(p)	(((p) << 1) & USB_CMD_FADDR_MASK)
/* Send Function Wake Device Notification TP (used only in SS mode). */
#define USB_CMD_SDNFW		BIT(8)
/* Set Test Mode (used only in HS/FS mode). */
#define USB_CMD_STMODE		BIT(9)
/* Test mode selector (used only in HS/FS mode) */
#define USB_STS_TMODE_SEL_MASK	GENMASK(11, 10)
#define USB_STS_TMODE_SEL(p)	(((p) << 10) & USB_STS_TMODE_SEL_MASK)
/*
 *  Send Latency Tolerance Message Device Notification TP (used only
 *  in SS mode).
 */
#define USB_CMD_SDNLTM		BIT(12)
/* Send Custom Transaction Packet (used only in SS mode) */
#define USB_CMD_SPKT		BIT(13)
/*Device Notification 'Function Wake' - Interface value (only in SS mode. */
#define USB_CMD_DNFW_INT_MASK	GENMASK(23, 16)
#define USB_STS_DNFW_INT(p)	(((p) << 16) & USB_CMD_DNFW_INT_MASK)
/*
 * Device Notification 'Latency Tolerance Message' -373 BELT value [7:0]
 * (used only in SS mode).
 */
#define USB_CMD_DNLTM_BELT_MASK	GENMASK(27, 16)
#define USB_STS_DNLTM_BELT(p)	(((p) << 16) & USB_CMD_DNLTM_BELT_MASK)

/* USB_ITPN - bitmasks */
/*
 * ITP(SS) / SOF (HS/FS) number
 * In SS mode this field represent number of last ITP received from host.
 * In HS/FS mode this field represent number of last SOF received from host.
 */
#define USB_ITPN_MASK		GENMASK(13, 0)
#define USB_ITPN(p)		((p) & USB_ITPN_MASK)

/* USB_LPM - bitmasks */
/* Host Initiated Resume Duration. */
#define USB_LPM_HIRD_MASK	GENMASK(3, 0)
#define USB_LPM_HIRD(p)		((p) & USB_LPM_HIRD_MASK)
/* Remote Wakeup Enable (bRemoteWake). */
#define USB_LPM_BRW		BIT(4)

/* USB_IEN - bitmasks */
/* SS connection interrupt enable */
#define USB_IEN_CONIEN		BIT(0)
/* SS disconnection interrupt enable. */
#define USB_IEN_DISIEN		BIT(1)
/* USB SS warm reset interrupt enable. */
#define USB_IEN_UWRESIEN	BIT(2)
/* USB SS hot reset interrupt enable */
#define USB_IEN_UHRESIEN	BIT(3)
/* SS link U3 state enter interrupt enable (suspend).*/
#define USB_IEN_U3ENTIEN	BIT(4)
/* SS link U3 state exit interrupt enable (wakeup). */
#define USB_IEN_U3EXTIEN	BIT(5)
/* SS link U2 state enter interrupt enable.*/
#define USB_IEN_U2ENTIEN	BIT(6)
/* SS link U2 state exit interrupt enable.*/
#define USB_IEN_U2EXTIEN	BIT(7)
/* SS link U1 state enter interrupt enable.*/
#define USB_IEN_U1ENTIEN	BIT(8)
/* SS link U1 state exit interrupt enable.*/
#define USB_IEN_U1EXTIEN	BIT(9)
/* ITP/SOF packet detected interrupt enable.*/
#define USB_IEN_ITPIEN		BIT(10)
/* Wakeup interrupt enable.*/
#define USB_IEN_WAKEIEN		BIT(11)
/* Send Custom Packet interrupt enable.*/
#define USB_IEN_SPKTIEN		BIT(12)
/* HS/FS mode connection interrupt enable.*/
#define USB_IEN_CON2IEN		BIT(16)
/* HS/FS mode disconnection interrupt enable.*/
#define USB_IEN_DIS2IEN		BIT(17)
/* USB reset (HS/FS mode) interrupt enable.*/
#define USB_IEN_U2RESIEN	BIT(18)
/* LPM L2 state enter interrupt enable.*/
#define USB_IEN_L2ENTIEN	BIT(20)
/* LPM  L2 state exit interrupt enable.*/
#define USB_IEN_L2EXTIEN	BIT(21)
/* LPM L1 state enter interrupt enable.*/
#define USB_IEN_L1ENTIEN	BIT(24)
/* LPM  L1 state exit interrupt enable.*/
#define USB_IEN_L1EXTIEN	BIT(25)
/* Configuration reset interrupt enable.*/
#define USB_IEN_CFGRESIEN	BIT(26)
/* Start of the USB SS warm reset interrupt enable.*/
#define USB_IEN_UWRESSIEN	BIT(28)
/* End of the USB SS warm reset interrupt enable.*/
#define USB_IEN_UWRESEIEN	BIT(29)

#define USB_IEN_INIT  (USB_IEN_U2RESIEN | USB_ISTS_DIS2I | USB_IEN_CON2IEN \
		       | USB_IEN_UHRESIEN | USB_IEN_UWRESIEN | USB_IEN_DISIEN \
		       | USB_IEN_CONIEN | USB_IEN_U3EXTIEN | USB_IEN_L2ENTIEN \
		       | USB_IEN_L2EXTIEN)

/* USB_ISTS - bitmasks */
/* SS Connection detected. */
#define USB_ISTS_CONI		BIT(0)
/* SS Disconnection detected. */
#define USB_ISTS_DISI		BIT(1)
/* UUSB warm reset detectede. */
#define USB_ISTS_UWRESI		BIT(2)
/* USB hot reset detected. */
#define USB_ISTS_UHRESI		BIT(3)
/* U3 link state enter detected (suspend).*/
#define USB_ISTS_U3ENTI		BIT(4)
/* U3 link state exit detected (wakeup). */
#define USB_ISTS_U3EXTI		BIT(5)
/* U2 link state enter detected.*/
#define USB_ISTS_U2ENTI		BIT(6)
/* U2 link state exit detected.*/
#define USB_ISTS_U2EXTI		BIT(7)
/* U1 link state enter detected.*/
#define USB_ISTS_U1ENTI		BIT(8)
/* U1 link state exit detected.*/
#define USB_ISTS_U1EXTI		BIT(9)
/* ITP/SOF packet detected.*/
#define USB_ISTS_ITPI		BIT(10)
/* Wakeup detected.*/
#define USB_ISTS_WAKEI		BIT(11)
/* Send Custom Packet detected.*/
#define USB_ISTS_SPKTI		BIT(12)
/* HS/FS mode connection detected.*/
#define USB_ISTS_CON2I		BIT(16)
/* HS/FS mode disconnection detected.*/
#define USB_ISTS_DIS2I		BIT(17)
/* USB reset (HS/FS mode) detected.*/
#define USB_ISTS_U2RESI		BIT(18)
/* LPM L2 state enter detected.*/
#define USB_ISTS_L2ENTI		BIT(20)
/* LPM  L2 state exit detected.*/
#define USB_ISTS_L2EXTI		BIT(21)
/* LPM L1 state enter detected.*/
#define USB_ISTS_L1ENTI		BIT(24)
/* LPM L1 state exit detected.*/
#define USB_ISTS_L1EXTI		BIT(25)
/* USB configuration reset detected.*/
#define USB_ISTS_CFGRESI	BIT(26)
/* Start of the USB warm reset detected.*/
#define USB_ISTS_UWRESSI	BIT(28)
/* End of the USB warm reset detected.*/
#define USB_ISTS_UWRESEI	BIT(29)

/* USB_SEL - bitmasks */
#define EP_SEL_EPNO_MASK	GENMASK(3, 0)
/* Endpoint number. */
#define EP_SEL_EPNO(p)		((p) & EP_SEL_EPNO_MASK)
/* Endpoint direction bit - 0 - OUT, 1 - IN. */
#define EP_SEL_DIR		BIT(7)

#define select_ep_in(nr)	(EP_SEL_EPNO(p) | EP_SEL_DIR)
#define select_ep_out		(EP_SEL_EPNO(p))

/* EP_TRADDR - bitmasks */
/* Transfer Ring address. */
#define EP_TRADDR_TRADDR(p)	((p))

/* EP_CFG - bitmasks */
/* Endpoint enable */
#define EP_CFG_ENABLE		BIT(0)
/*
 *  Endpoint type.
 * 1 - isochronous
 * 2 - bulk
 * 3 - interrupt
 */
#define EP_CFG_EPTYPE_MASK	GENMASK(2, 1)
#define EP_CFG_EPTYPE(p)	(((p) << 1)  & EP_CFG_EPTYPE_MASK)
/* Stream support enable (only in SS mode). */
#define EP_CFG_STREAM_EN	BIT(3)
/* TDL check (only in SS mode for BULK EP). */
#define EP_CFG_TDL_CHK		BIT(4)
/* SID check (only in SS mode for BULK OUT EP). */
#define EP_CFG_SID_CHK		BIT(5)
/* DMA transfer endianness. */
#define EP_CFG_EPENDIAN		BIT(7)
/* Max burst size (used only in SS mode). */
#define EP_CFG_MAXBURST_MASK	GENMASK(11, 8)
#define EP_CFG_MAXBURST(p)	(((p) << 8) & EP_CFG_MAXBURST_MASK)
/* ISO max burst. */
#define EP_CFG_MULT_MASK	GENMASK(15, 14)
#define EP_CFG_MULT(p)		(((p) << 14) & EP_CFG_MULT_MASK)
/* ISO max burst. */
#define EP_CFG_MAXPKTSIZE_MASK	GENMASK(26, 16)
#define EP_CFG_MAXPKTSIZE(p)	(((p) << 16) & EP_CFG_MAXPKTSIZE_MASK)
/* Max number of buffered packets. */
#define EP_CFG_BUFFERING_MASK	GENMASK(31, 27)
#define EP_CFG_BUFFERING(p)	(((p) << 27) & EP_CFG_BUFFERING_MASK)

/* EP_CMD - bitmasks */
/* Endpoint reset. */
#define EP_CMD_EPRST		BIT(0)
/* Endpoint STALL set. */
#define EP_CMD_SSTALL		BIT(1)
/* Endpoint STALL clear. */
#define EP_CMD_CSTALL		BIT(2)
/* Send ERDY TP. */
#define EP_CMD_ERDY		BIT(3)
/* Request complete. */
#define EP_CMD_REQ_CMPL		BIT(5)
/* Transfer descriptor ready. */
#define EP_CMD_DRDY		BIT(6)
/* Data flush. */
#define EP_CMD_DFLUSH		BIT(7)
/*
 * Transfer Descriptor Length write  (used only for Bulk Stream capable
 * endpoints in SS mode).
 */
#define EP_CMD_STDL		BIT(8)
/* Transfer Descriptor Length (used only in SS mode for bulk endpoints). */
#define EP_CMD_TDL_MASK		GENMASK(15, 9)
#define EP_CMD_TDL(p)		(((p) << 9) & EP_CMD_TDL_MASK)
/* ERDY Stream ID value (used in SS mode). */
#define EP_CMD_ERDY_SID_MASK	GENMASK(31, 16)
#define EP_CMD_ERDY_SID(p)	(((p) << 16) & EP_CMD_SID_MASK)

/* EP_STS - bitmasks */
/* Setup transfer complete. */
#define EP_STS_SETUP		BIT(0)
/* Endpoint STALL status. */
#define EP_STS_STALL(p)		((p) & BIT(1))
/* Interrupt On Complete. */
#define EP_STS_IOC		BIT(2)
/* Interrupt on Short Packet. */
#define EP_STS_ISP		BIT(3)
/* Transfer descriptor missing. */
#define EP_STS_DESCMIS		BIT(4)
/* Stream Rejected (used only in SS mode) */
#define EP_STS_STREAMR		BIT(5)
/* EXIT from MOVE DATA State (used only for stream transfers in SS mode). */
#define EP_STS_MD_EXIT		BIT(6)
/* TRB error. */
#define EP_STS_TRBERR		BIT(7)
/* Not ready (used only in SS mode). */
#define EP_STS_NRDY		BIT(8)
/* DMA busy. */
#define EP_STS_DBUSY(p)		((p) & BIT(9))
/* Endpoint Buffer Empty */
#define EP_STS_BUFFEMPTY(p)	((p) & BIT(10))
/* Current Cycle Status */
#define EP_STS_CCS(p)		((p) & BIT(11))
/* Prime (used only in SS mode. */
#define EP_STS_PRIME		BIT(12)
/* Stream error (used only in SS mode). */
#define EP_STS_SIDERR		BIT(13)
/* OUT size mismatch. */
#define EP_STS_OUTSMM		BIT(14)
/* ISO transmission error. */
#define EP_STS_ISOERR		BIT(15)
/* Host Packet Pending (only for SS mode). */
#define EP_STS_HOSTPP(p)	((p) & BIT(16))
/* Stream Protocol State Machine State (only for Bulk stream endpoints). */
#define EP_STS_SPSMST_MASK		GENMASK(18, 17)
#define EP_STS_SPSMST_DISABLED(p)	(((p) & EP_STS_SPSMST_MASK) >> 17)
#define EP_STS_SPSMST_IDLE(p)		(((p) & EP_STS_SPSMST_MASK) >> 17)
#define EP_STS_SPSMST_START_STREAM(p)	(((p) & EP_STS_SPSMST_MASK) >> 17)
#define EP_STS_SPSMST_MOVE_DATA(p)	(((p) & EP_STS_SPSMST_MASK) >> 17)
/* Interrupt On Transfer complete. */
#define EP_STS_IOT		BIT(19)
/* OUT queue endpoint number. */
#define EP_STS_OUTQ_NO_MASK	GENMASK(27, 24)
#define EP_STS_OUTQ_NO(p)	(((p) & EP_STS_OUTQ_NO_MASK) >> 24)
/* OUT queue valid flag. */
#define EP_STS_OUTQ_VAL_MASK	BIT(28)
#define EP_STS_OUTQ_VAL(p)	((p) & EP_STS_OUTQ_VAL_MASK)
/* SETUP WAIT. */
#define EP_STS_STPWAIT		BIT(31)

/* EP_STS_SID - bitmasks */
/* Stream ID (used only in SS mode). */
#define EP_STS_SID_MASK		GENMASK(15, 0)
#define EP_STS_SID(p)		((p) & EP_STS_SID_MASK)

/* EP_STS_EN - bitmasks */
/* SETUP interrupt enable. */
#define EP_STS_EN_SETUPEN	BIT(0)
/* OUT transfer missing descriptor enable. */
#define EP_STS_EN_DESCMISEN	BIT(4)
/* Stream Rejected enable. */
#define EP_STS_EN_STREAMREN	BIT(5)
/* Move Data Exit enable.*/
#define EP_STS_EN_MD_EXITEN	BIT(6)
/* TRB enable. */
#define EP_STS_EN_TRBERREN	BIT(7)
/* NRDY enable. */
#define EP_STS_EN_NRDYEN	BIT(8)
/* Prime enable. */
#define EP_STS_EN_PRIMEEEN	BIT(12)
/* Stream error enable. */
#define EP_STS_EN_SIDERREN	BIT(13)
/* OUT size mismatch enable. */
#define EP_STS_EN_OUTSMMEN	BIT(14)
/* ISO transmission error enable. */
#define EP_STS_EN_ISOERREN	BIT(15)
/* Interrupt on Transmission complete enable. */
#define EP_STS_EN_IOTEN		BIT(19)
/* Setup Wait interrupt enable. */
#define EP_STS_EN_STPWAITEN	BIT(31)

/* DRBL- bitmasks */
#define DB_VALUE_BY_INDEX(index) (1 << (index))
#define DB_VALUE_EP0_OUT	BIT(0)
#define DB_VALUE_EP0_IN		BIT(16)

/* EP_IEN - bitmasks */
#define EP_IEN(index)		(1 << (index))
#define EP_IEN_EP_OUT0		BIT(0)
#define EP_IEN_EP_IN0		BIT(16)

/* EP_ISTS - bitmasks */
#define EP_ISTS(index)		(1 << (index))
#define EP_ISTS_EP_OUT0		BIT(0)
#define EP_ISTS_EP_IN0		BIT(16)

/* EP_PWR- bitmasks */
/*Power Shut Off capability enable*/
#define PUSB_PWR_PSO_EN		BIT(0)
/*Power Shut Off capability disable*/
#define PUSB_PWR_PSO_DS		BIT(1)
/*
 * Enables turning-off Reference Clock.
 * This bit is optional and implemented only when support for OTG is
 * implemented (indicated by OTG_READY bit set to '1').
 */
#define PUSB_PWR_STB_CLK_SWITCH_EN	BIT(8)
/*
 * Status bit indicating that operation required by STB_CLK_SWITCH_EN write
 * is completed
 */
#define PUSB_PWR_STB_CLK_SWITCH_DONE	BIT(9)
/* This bit informs if Fast Registers Access is enabled. */
#define PUSB_PWR_FST_REG_ACCESS_STAT	BIT(30)
/* Fast Registers Access Enable. */
#define PUSB_PWR_FST_REG_ACCESS	BIT(31)

/* USB_CAP1- bitmasks */
/*
 * SFR Interface type
 * These field reflects type of SFR interface implemented:
 * 0x0 - OCP
 * 0x1 - AHB,
 * 0x2 - PLB
 * 0x3 - AXI
 * 0x4-0xF - reserved
 */
#define USB_CAP1_SFR_TYPE_MASK	GENMASK(3, 0)
#define DEV_SFR_TYPE_OCP(p)	(((p) & USB_CAP1_SFR_TYPE_MASK) == 0x0)
#define DEV_SFR_TYPE_AHB(p)	(((p) & USB_CAP1_SFR_TYPE_MASK) == 0x1)
#define DEV_SFR_TYPE_PLB(p)	(((p) & USB_CAP1_SFR_TYPE_MASK) == 0x2)
#define DEV_SFR_TYPE_AXI(p)	(((p) & USB_CAP1_SFR_TYPE_MASK) == 0x3)
/*
 * SFR Interface width
 * These field reflects width of SFR interface implemented:
 * 0x0 - 8 bit interface,
 * 0x1 - 16 bit interface,
 * 0x2 - 32 bit interface
 * 0x3 - 64 bit interface
 * 0x4-0xF - reserved
 */
#define USB_CAP1_SFR_WIDTH_MASK	GENMASK(7, 4)
#define DEV_SFR_WIDTH_8(p)	(((p) & USB_CAP1_SFR_WIDTH_MASK) == (0x0 << 4))
#define DEV_SFR_WIDTH_16(p)	(((p) & USB_CAP1_SFR_WIDTH_MASK) == (0x1 << 4))
#define DEV_SFR_WIDTH_32(p)	(((p) & USB_CAP1_SFR_WIDTH_MASK) == (0x2 << 4))
#define DEV_SFR_WIDTH_64(p)	(((p) & USB_CAP1_SFR_WIDTH_MASK) == (0x3 << 4))
/*
 * DMA Interface type
 * These field reflects type of DMA interface implemented:
 * 0x0 - OCP
 * 0x1 - AHB,
 * 0x2 - PLB
 * 0x3 - AXI
 * 0x4-0xF - reserved
 */
#define USB_CAP1_DMA_TYPE_MASK	GENMASK(11, 8)
#define DEV_DMA_TYPE_OCP(p)	(((p) & USB_CAP1_DMA_TYPE_MASK) == (0x0 << 8))
#define DEV_DMA_TYPE_AHB(p)	(((p) & USB_CAP1_DMA_TYPE_MASK) == (0x1 << 8))
#define DEV_DMA_TYPE_PLB(p)	(((p) & USB_CAP1_DMA_TYPE_MASK) == (0x2 << 8))
#define DEV_DMA_TYPE_AXI(p)	(((p) & USB_CAP1_DMA_TYPE_MASK) == (0x3 << 8))
/*
 * DMA Interface width
 * These field reflects width of DMA interface implemented:
 * 0x0 - reserved,
 * 0x1 - reserved,
 * 0x2 - 32 bit interface
 * 0x3 - 64 bit interface
 * 0x4-0xF - reserved
 */
#define USB_CAP1_DMA_WIDTH_MASK	GENMASK(15, 12)
#define DEV_DMA_WIDTH_32(p)	(((p) & USB_CAP1_DMA_WIDTH_MASK) == (0x2 << 12))
#define DEV_DMA_WIDTH_64(p)	(((p) & USB_CAP1_DMA_WIDTH_MASK) == (0x3 << 12))
/*
 * USB3 PHY Interface type
 * These field reflects type of USB3 PHY interface implemented:
 * 0x0 - USB PIPE,
 * 0x1 - RMMI,
 * 0x2-0xF - reserved
 */
#define USB_CAP1_U3PHY_TYPE_MASK GENMASK(19, 16)
#define DEV_U3PHY_PIPE(p) (((p) & USB_CAP1_U3PHY_TYPE_MASK) == (0x0 << 16))
#define DEV_U3PHY_RMMI(p) (((p) & USB_CAP1_U3PHY_TYPE_MASK) == (0x1 << 16))
/*
 * USB3 PHY Interface width
 * These field reflects width of USB3 PHY interface implemented:
 * 0x0 - 8 bit PIPE interface,
 * 0x1 - 16 bit PIPE interface,
 * 0x2 - 32 bit PIPE interface,
 * 0x3 - 64 bit PIPE interface
 * 0x4-0xF - reserved
 * Note: When SSIC interface is implemented this field shows the width of
 * internal PIPE interface. The RMMI interface is always 20bit wide.
 */
#define USB_CAP1_U3PHY_WIDTH_MASK GENMASK(23, 20)
#define DEV_U3PHY_WIDTH_8(p) \
	(((p) & USB_CAP1_U3PHY_WIDTH_MASK) == (0x0 << 20))
#define DEV_U3PHY_WIDTH_16(p) \
	(((p) & USB_CAP1_U3PHY_WIDTH_MASK) == (0x1 << 16))
#define DEV_U3PHY_WIDTH_32(p) \
	(((p) & USB_CAP1_U3PHY_WIDTH_MASK) == (0x2 << 20))
#define DEV_U3PHY_WIDTH_64(p) \
	(((p) & USB_CAP1_U3PHY_WIDTH_MASK) == (0x3 << 16))

/*
 * USB2 PHY Interface enable
 * These field informs if USB2 PHY interface is implemented:
 * 0x0 - interface NOT implemented,
 * 0x1 - interface implemented
 */
#define USB_CAP1_U2PHY_EN(p)	((p) & BIT(24))
/*
 * USB2 PHY Interface type
 * These field reflects type of USB2 PHY interface implemented:
 * 0x0 - UTMI,
 * 0x1 - ULPI
 */
#define DEV_U2PHY_ULPI(p)	((p) & BIT(25))
/*
 * USB2 PHY Interface width
 * These field reflects width of USB2 PHY interface implemented:
 * 0x0 - 8 bit interface,
 * 0x1 - 16 bit interface,
 * Note: The ULPI interface is always 8bit wide.
 */
#define DEV_U2PHY_WIDTH_16(p)	((p) & BIT(26))
/*
 * OTG Ready
 * 0x0 - pure device mode
 * 0x1 - some features and ports for CDNS USB OTG controller are implemented.
 */
#define USB_CAP1_OTG_READY(p)	((p) & BIT(27))

/* USB_CAP2- bitmasks */
/*
 * The actual size of the connected On-chip RAM memory in kB:
 * - 0 means 256 kB (max supported mem size)
 * - value other than 0 reflects the mem size in kB
 */
#define USB_CAP2_ACTUAL_MEM_SIZE(p) ((p) & GENMASK(7, 0))
/*
 * Max supported mem size
 * These field reflects width of on-chip RAM address bus width,
 * which determines max supported mem size:
 * 0x0-0x7 - reserved,
 * 0x8 - support for 4kB mem,
 * 0x9 - support for 8kB mem,
 * 0xA - support for 16kB mem,
 * 0xB - support for 32kB mem,
 * 0xC - support for 64kB mem,
 * 0xD - support for 128kB mem,
 * 0xE - support for 256kB mem,
 * 0xF - reserved
 */
#define USB_CAP2_MAX_MEM_SIZE(p) ((p) & GENMASK(11, 8))

/* USB_CAP3- bitmasks */
#define EP_IS_IMPLEMENTED(reg, index) ((reg) & (1 << (index)))

/* USB_CAP4- bitmasks */
#define EP_SUPPORT_ISO(reg, index) ((reg) & (1 << (index)))

/* USB_CAP5- bitmasks */
#define EP_SUPPORT_STREAM(reg, index) ((reg) & (1 << (index)))

/* USB_CAP6- bitmasks */
/* The USBSS-DEV Controller  Internal build number. */
#define GET_DEV_BASE_VERSION(p) ((p) & GENMASK(23, 0))
/* The USBSS-DEV Controller version number. */
#define GET_DEV_CUSTOM_VERSION(p) ((p) & GENMASK(31, 24))

#define DEV_VER_NXP_V1		0x00024502
#define DEV_VER_TI_V1		0x00024509
#define DEV_VER_V2		0x0002450C
#define DEV_VER_V3		0x0002450d

/* DBG_LINK1- bitmasks */
/*
 * LFPS_MIN_DET_U1_EXIT value This parameter configures the minimum
 * time required for decoding the received LFPS as an LFPS.U1_Exit.
 */
#define DBG_LINK1_LFPS_MIN_DET_U1_EXIT(p)	((p) & GENMASK(7, 0))
/*
 * LFPS_MIN_GEN_U1_EXIT value This parameter configures the minimum time for
 * phytxelecidle deassertion when LFPS.U1_Exit
 */
#define DBG_LINK1_LFPS_MIN_GEN_U1_EXIT_MASK	GENMASK(15, 8)
#define DBG_LINK1_LFPS_MIN_GEN_U1_EXIT(p)	(((p) << 8) & GENMASK(15, 8))
/*
 * RXDET_BREAK_DIS value This parameter configures terminating the Far-end
 * Receiver termination detection sequence:
 * 0: it is possible that USBSS_DEV will terminate Farend receiver
 *    termination detection sequence
 * 1: USBSS_DEV will not terminate Far-end receiver termination
 *    detection sequence
 */
#define DBG_LINK1_RXDET_BREAK_DIS		BIT(16)
/* LFPS_GEN_PING value This parameter configures the LFPS.Ping generation */
#define DBG_LINK1_LFPS_GEN_PING(p)		(((p) << 17) & GENMASK(21, 17))
/*
 * Set the LFPS_MIN_DET_U1_EXIT value Writing '1' to this bit writes the
 * LFPS_MIN_DET_U1_EXIT field value to the device. This bit is automatically
 * cleared. Writing '0' has no effect
 */
#define DBG_LINK1_LFPS_MIN_DET_U1_EXIT_SET	BIT(24)
/*
 * Set the LFPS_MIN_GEN_U1_EXIT value. Writing '1' to this bit writes the
 * LFPS_MIN_GEN_U1_EXIT field value to the device. This bit is automatically
 * cleared. Writing '0' has no effect
 */
#define DBG_LINK1_LFPS_MIN_GEN_U1_EXIT_SET	BIT(25)
/*
 * Set the RXDET_BREAK_DIS value Writing '1' to this bit writes
 * the RXDET_BREAK_DIS field value to the device. This bit is automatically
 * cleared. Writing '0' has no effect
 */
#define DBG_LINK1_RXDET_BREAK_DIS_SET		BIT(26)
/*
 * Set the LFPS_GEN_PING_SET value Writing '1' to this bit writes
 * the LFPS_GEN_PING field value to the device. This bit is automatically
 * cleared. Writing '0' has no effect."
 */
#define DBG_LINK1_LFPS_GEN_PING_SET		BIT(27)

#define gadget_to_cdns3_device(g) (container_of(g, struct cdns3_device, gadget))

#define ep_to_cdns3_ep(ep) (container_of(ep, struct cdns3_endpoint, endpoint))

/*-------------------------------------------------------------------------*/
/*
 * USBSS-DEV DMA interface.
 */
#define TRBS_PER_SEGMENT	600

#define ISO_MAX_INTERVAL	10

/*
 *Only for ISOC endpoints - maximum number of TRBs is calculated as
 * pow(2, bInterval-1) * number of usb requests. It is limitation made by
 * driver to save memory. Controller must prepare TRB for each ITP even
 * if bInterval > 1. It's the reason why driver needs so many TRBs for
 * isochronous endpoints.
 */
#define TRBS_PER_ISOC_SEGMENT	(ISO_MAX_INTERVAL * 8)

#define GET_TRBS_PER_SEGMENT(ep_type) ((ep_type) == USB_ENDPOINT_XFER_ISOC ? \
				      TRBS_PER_ISOC_SEGMENT : TRBS_PER_SEGMENT)
/**
 * struct cdns3_trb - represent Transfer Descriptor block.
 * @buffer:	pointer to buffer data
 * @length:	length of data
 * @control:	control flags.
 *
 * This structure describes transfer block serviced by DMA module.
 */
struct cdns3_trb {
	__le32 buffer;
	__le32 length;
	__le32 control;
};

#define TRB_SIZE		(sizeof(struct cdns3_trb))
#define TRB_RING_SIZE		(TRB_SIZE * TRBS_PER_SEGMENT)
#define TRB_ISO_RING_SIZE	(TRB_SIZE * TRBS_PER_ISOC_SEGMENT)
#define TRB_CTRL_RING_SIZE	(TRB_SIZE * 2)

/* TRB bit mask */
#define TRB_TYPE_BITMASK	GENMASK(15, 10)
#define TRB_TYPE(p)		((p) << 10)
#define TRB_FIELD_TO_TYPE(p)	(((p) & TRB_TYPE_BITMASK) >> 10)

/* TRB type IDs */
/* bulk, interrupt, isoc , and control data stage */
#define TRB_NORMAL		1
/* TRB for linking ring segments */
#define TRB_LINK		6

/* Cycle bit - indicates TRB ownership by driver or hw*/
#define TRB_CYCLE		BIT(0)
/*
 * When set to '1', the device will toggle its interpretation
 * of the Cycle bit, this bit is for link TRB
 */
#define TRB_TOGGLE		BIT(1)
<<<<<<< HEAD
=======
/*
 * The controller will set it if OUTSMM (OUT size mismatch) is detected,
 * this bit is for normal TRB
 */
#define TRB_SMM			BIT(1)
>>>>>>> f69558f3

/* Interrupt on short packet*/
#define TRB_ISP			BIT(2)
/*Setting this bit enables FIFO DMA operation mode*/
#define TRB_FIFO_MODE		BIT(3)
/* Set PCIe no snoop attribute */
#define TRB_CHAIN		BIT(4)
/* Interrupt on completion */
#define TRB_IOC			BIT(5)

/* stream ID bitmasks. */
#define TRB_STREAM_ID(p)	((p) & GENMASK(31, 16))

/* Size of TD expressed in USB packets for HS/FS mode. */
#define TRB_TDL_HS_SIZE(p)	(((p) << 16) & GENMASK(31, 16))
#define TRB_TDL_HS_SIZE_GET(p)	(((p) & GENMASK(31, 16)) >> 16)

/* transfer_len bitmasks. */
#define TRB_LEN(p)		((p) & GENMASK(16, 0))

/* Size of TD expressed in USB packets for SS mode. */
#define TRB_TDL_SS_SIZE(p)	(((p) << 17) & GENMASK(23, 17))
#define TRB_TDL_SS_SIZE_GET(p)	(((p) & GENMASK(23, 17)) >> 17)

/* transfer_len bitmasks - bits 31:24 */
#define TRB_BURST_LEN(p)	(((p) << 24) & GENMASK(31, 24))
#define TRB_BURST_LEN_GET(p)	(((p) & GENMASK(31, 24)) >> 24)

/* Data buffer pointer bitmasks*/
#define TRB_BUFFER(p)		((p) & GENMASK(31, 0))

/*-------------------------------------------------------------------------*/
/* Driver numeric constants */

/* Such declaration should be added to ch9.h */
#define USB_DEVICE_MAX_ADDRESS		127

/* Endpoint init values */
#define CDNS3_EP_MAX_PACKET_LIMIT	1024
#define CDNS3_EP_MAX_STREAMS		15
#define CDNS3_EP0_MAX_PACKET_LIMIT	512

/* All endpoints including EP0 */
#define CDNS3_ENDPOINTS_MAX_COUNT	32
#define CDNS3_EP_ZLP_BUF_SIZE		1024

#define CDNS3_EP_BUF_SIZE		2	/* KB */
#define CDNS3_EP_ISO_HS_MULT		3
#define CDNS3_EP_ISO_SS_BURST		3
#define CDNS3_MAX_NUM_DESCMISS_BUF	32
#define CDNS3_DESCMIS_BUF_SIZE		2048	/* Bytes */
/*-------------------------------------------------------------------------*/
/* Used structs */

struct cdns3_device;

/**
 * struct cdns3_endpoint - extended device side representation of USB endpoint.
 * @endpoint: usb endpoint
 * @pending_req_list: list of requests queuing on transfer ring.
 * @deferred_req_list: list of requests waiting for queuing on transfer ring.
 * @descmiss_req_list: list of requests internally allocated by driver (WA2).
 * @trb_pool: transfer ring - array of transaction buffers
 * @trb_pool_dma: dma address of transfer ring
 * @cdns3_dev: device associated with this endpoint
 * @name: a human readable name e.g. ep1out
 * @flags: specify the current state of endpoint
 * @descmis_req: internal transfer object used for getting data from on-chip
 *     buffer. It can happen only if function driver doesn't send usb_request
 *     object on time.
 * @dir: endpoint direction
 * @num: endpoint number (1 - 15)
 * @type: set to bmAttributes & USB_ENDPOINT_XFERTYPE_MASK
 * @interval: interval between packets used for ISOC endpoint.
 * @free_trbs: number of free TRBs in transfer ring
 * @num_trbs: number of all TRBs in transfer ring
 * @pcs: producer cycle state
 * @ccs: consumer cycle state
 * @enqueue: enqueue index in transfer ring
 * @dequeue: dequeue index in transfer ring
 * @trb_burst_size: number of burst used in trb.
 */
struct cdns3_endpoint {
	struct usb_ep		endpoint;
	struct list_head	pending_req_list;
	struct list_head	deferred_req_list;
	struct list_head	descmiss_req_list;

	struct cdns3_trb	*trb_pool;
	dma_addr_t		trb_pool_dma;

	struct cdns3_device	*cdns3_dev;
	char			name[20];

#define EP_ENABLED		BIT(0)
#define EP_STALL		BIT(1)
#define EP_WEDGE		BIT(2)
#define EP_TRANSFER_STARTED	BIT(3)
#define EP_UPDATE_EP_TRBADDR	BIT(4)
#define EP_PENDING_REQUEST	BIT(5)
#define EP_RING_FULL		BIT(6)
#define EP_CLAIMED		BIT(7)
#define EP_QUIRK_EXTRA_BUF_DET	BIT(8)
#define EP_QUIRK_EXTRA_BUF_EN	BIT(9)
#define EP_QUIRK_END_TRANSFER	BIT(10)

	u32			flags;

	struct cdns3_request	*descmis_req;

	u8			dir;
	u8			num;
	u8			type;
	int			interval;

	int			free_trbs;
	int			num_trbs;
	u8			pcs;
	u8			ccs;
	int			enqueue;
	int			dequeue;
	u8			trb_burst_size;

	unsigned int		wa1_set:1;
	struct cdns3_trb	*wa1_trb;
	unsigned int		wa1_trb_index;
	unsigned int		wa1_cycle_bit:1;
};

/**
 * struct cdns3_aligned_buf - represent aligned buffer used for DMA transfer
 * @buf: aligned to 8 bytes data buffer. Buffer address used in
 *       TRB shall be aligned to 8.
 * @dma: dma address
 * @size: size of buffer
 * @in_use: inform if this buffer is associated with usb_request
 * @list: used to adding instance of this object to list
 */
struct cdns3_aligned_buf {
	void			*buf;
	dma_addr_t		dma;
	u32			size;
	int			in_use:1;
	struct list_head	list;
};

/**
 * struct cdns3_request - extended device side representation of usb_request
 *                        object .
 * @request: generic usb_request object describing single I/O request.
 * @priv_ep: extended representation of usb_ep object
 * @trb: the first TRB association with this request
 * @start_trb: number of the first TRB in transfer ring
 * @end_trb: number of the last TRB in transfer ring
 * @aligned_buf: object holds information about aligned buffer associated whit
 *               this endpoint
 * @flags: flag specifying special usage of request
 * @list: used by internally allocated request to add to descmiss_req_list.
 * @finished_trb: number of trb has already finished per request
 * @num_of_trb: how many trbs in this request
 */
struct cdns3_request {
	struct usb_request		request;
	struct cdns3_endpoint		*priv_ep;
	struct cdns3_trb		*trb;
	int				start_trb;
	int				end_trb;
	struct cdns3_aligned_buf	*aligned_buf;
#define REQUEST_PENDING			BIT(0)
#define REQUEST_INTERNAL		BIT(1)
#define REQUEST_INTERNAL_CH		BIT(2)
#define REQUEST_ZLP			BIT(3)
#define REQUEST_UNALIGNED		BIT(4)
	u32				flags;
	struct list_head		list;
	int finished_trb;
	int num_of_trb;
};

#define to_cdns3_request(r) (container_of(r, struct cdns3_request, request))

/*Stages used during enumeration process.*/
#define CDNS3_SETUP_STAGE		0x0
#define CDNS3_DATA_STAGE		0x1
#define CDNS3_STATUS_STAGE		0x2

/**
 * struct cdns3_device - represent USB device.
 * @dev: pointer to device structure associated whit this controller
 * @sysdev: pointer to the DMA capable device
 * @gadget: device side representation of the peripheral controller
 * @gadget_driver: pointer to the gadget driver
 * @dev_ver: device controller version.
 * @lock: for synchronizing
 * @regs: base address for device side registers
 * @setup_buf: used while processing usb control requests
 * @setup_dma: dma address for setup_buf
 * @zlp_buf - zlp buffer
 * @ep0_stage: ep0 stage during enumeration process.
 * @ep0_data_dir: direction for control transfer
 * @eps: array of pointers to all endpoints with exclusion ep0
 * @aligned_buf_list: list of aligned buffers internally allocated by driver
 * @run_garbage_colector: infroms that at least one element of aligned_buf_list
 *                        can be freed
 * @selected_ep: actually selected endpoint. It's used only to improve
 *               performance.
 * @isoch_delay: value from Set Isoch Delay request. Only valid on SS/SSP.
 * @u1_allowed: allow device transition to u1 state
 * @u2_allowed: allow device transition to u2 state
 * @is_selfpowered: device is self powered
 * @setup_pending: setup packet is processing by gadget driver
 * @hw_configured_flag: hardware endpoint configuration was set.
 * @wake_up_flag: allow device to remote up the host
 * @status_completion_no_call: indicate that driver is waiting for status s
 *     stage completion. It's used in deferred SET_CONFIGURATION request.
 * @onchip_mem_allocated_size: actual size of on-chip memory assigned
 *     to endpoints
 * @pending_status_wq: workqueue handling status stage for deferred requests.
 * @shadow_ep_en: hold information about endpoints that will be enabled
 *     in soft irq.
 * @pending_status_request: request for which status stage was deferred
 * @start_gadget: the current role is at CDNS3_ROLE_GADGET
 */
struct cdns3_device {
	struct device			*dev;
	struct device			*sysdev;

	struct usb_gadget		gadget;
	struct usb_gadget_driver	*gadget_driver;

#define CDNS_REVISION_V0		0x00024501
#define CDNS_REVISION_V1		0x00024509
	u32				dev_ver;

	/* generic spin-lock for drivers */
	spinlock_t			lock;

	struct cdns3_usb_regs		__iomem *regs;

	struct usb_ctrlrequest		*setup_buf;
	dma_addr_t			setup_dma;
	void				*zlp_buf;

	u8				ep0_stage;
	int				ep0_data_dir;

	struct cdns3_endpoint		*eps[CDNS3_ENDPOINTS_MAX_COUNT];

	struct list_head		aligned_buf_list;
	unsigned			run_garbage_colector:1;

	u32				selected_ep;
	u16				isoch_delay;

	unsigned			u1_allowed:1;
	unsigned			u2_allowed:1;
	unsigned			is_selfpowered:1;
	unsigned			setup_pending:1;
	int				hw_configured_flag:1;
	int				wake_up_flag:1;
	unsigned			status_completion_no_call:1;
	int				out_mem_is_allocated:1;

	struct work_struct		pending_status_wq;
	struct usb_request		*pending_status_request;
	u32				shadow_ep_en;
	/*in KB */
	int				onchip_mem_allocated_size;
	unsigned			start_gadget:1;
};

void cdns3_set_register_bit(void __iomem *ptr, u32 mask);
dma_addr_t cdns3_trb_virt_to_dma(struct cdns3_endpoint *priv_ep,
				 struct cdns3_trb *trb);
enum usb_device_speed cdns3_get_speed(struct cdns3_device *priv_dev);
void cdns3_pending_setup_status_handler(struct work_struct *work);
void cdns3_hw_reset_eps_config(struct cdns3_device *priv_dev);
void cdns3_set_hw_configuration(struct cdns3_device *priv_dev);
void cdns3_select_ep(struct cdns3_device *priv_dev, u32 ep);
void cdns3_allow_enable_l1(struct cdns3_device *priv_dev, int enable);
struct usb_request *cdns3_next_request(struct list_head *list);
int cdns3_ep_run_transfer(struct cdns3_endpoint *priv_ep,
			  struct usb_request *request);
void cdns3_rearm_transfer(struct cdns3_endpoint *priv_ep, u8 rearm);
int cdns3_allocate_trb_pool(struct cdns3_endpoint *priv_ep);
u8 cdns3_ep_addr_to_index(u8 ep_addr);
int cdns3_gadget_ep_set_wedge(struct usb_ep *ep);
int cdns3_gadget_ep_set_halt(struct usb_ep *ep, int value);
struct usb_request *cdns3_gadget_ep_alloc_request(struct usb_ep *ep,
						  gfp_t gfp_flags);
void cdns3_gadget_ep_free_request(struct usb_ep *ep,
				  struct usb_request *request);
int cdns3_gadget_ep_dequeue(struct usb_ep *ep, struct usb_request *request);
void cdns3_gadget_giveback(struct cdns3_endpoint *priv_ep,
			   struct cdns3_request *priv_req,
			   int status);

int cdns3_init_ep0(struct cdns3_device *priv_dev,
		   struct cdns3_endpoint *priv_ep);
void cdns3_ep0_config(struct cdns3_device *priv_dev);
void cdns3_ep_config(struct cdns3_endpoint *priv_ep);
void cdns3_check_ep0_interrupt_proceed(struct cdns3_device *priv_dev, int dir);

#endif /* __LINUX_CDNS3_GADGET */<|MERGE_RESOLUTION|>--- conflicted
+++ resolved
@@ -968,14 +968,11 @@
  * of the Cycle bit, this bit is for link TRB
  */
 #define TRB_TOGGLE		BIT(1)
-<<<<<<< HEAD
-=======
 /*
  * The controller will set it if OUTSMM (OUT size mismatch) is detected,
  * this bit is for normal TRB
  */
 #define TRB_SMM			BIT(1)
->>>>>>> f69558f3
 
 /* Interrupt on short packet*/
 #define TRB_ISP			BIT(2)
