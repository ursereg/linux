--- conflicted
+++ resolved
@@ -423,11 +423,7 @@
 	reg = TCPC_ALERT_TX_SUCCESS | TCPC_ALERT_TX_FAILED |
 		TCPC_ALERT_TX_DISCARDED | TCPC_ALERT_RX_STATUS |
 		TCPC_ALERT_RX_HARD_RST | TCPC_ALERT_CC_STATUS |
-<<<<<<< HEAD
-		TCPC_ALERT_V_ALARM_LO;
-=======
 		TCPC_ALERT_V_ALARM_LO | TCPC_ALERT_FAULT;
->>>>>>> f69558f3
 	if (tcpci->controls_vbus)
 		reg |= TCPC_ALERT_POWER_STATUS;
 	return tcpci_write16(tcpci, TCPC_ALERT_MASK, reg);
@@ -452,11 +448,6 @@
 		tcpm_cc_change(tcpci->port);
 
 	if (status & TCPC_ALERT_POWER_STATUS) {
-<<<<<<< HEAD
-		unsigned int reg;
-
-=======
->>>>>>> f69558f3
 		/* Read power status to clear the event */
 		regmap_read(tcpci->regmap, TCPC_POWER_STATUS, &reg);
 		regmap_read(tcpci->regmap, TCPC_POWER_STATUS_MASK, &reg);
