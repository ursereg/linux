--- conflicted
+++ resolved
@@ -479,8 +479,6 @@
 	return !!(reg & TCPC_POWER_STATUS_VBUS_PRES);
 }
 
-<<<<<<< HEAD
-=======
 static bool tcpci_is_vbus_vsafe0v(struct tcpc_dev *tcpc)
 {
 	struct tcpci *tcpci = tcpc_to_tcpci(tcpc);
@@ -494,7 +492,6 @@
 	return !!(reg & TCPC_EXTENDED_STATUS_VSAFE0V);
 }
 
->>>>>>> c1084c27
 static int tcpci_vbus_force_discharge(struct tcpc_dev *tcpc, bool enable)
 {
 	struct tcpci *tcpci = tcpc_to_tcpci(tcpc);
@@ -695,12 +692,8 @@
 irqreturn_t tcpci_irq(struct tcpci *tcpci)
 {
 	u16 status;
-<<<<<<< HEAD
-	unsigned int reg;
-=======
 	int ret;
 	unsigned int raw;
->>>>>>> c1084c27
 
 	tcpci_read16(tcpci, TCPC_ALERT, &status);
 
@@ -717,13 +710,8 @@
 
 	if (status & TCPC_ALERT_POWER_STATUS) {
 		/* Read power status to clear the event */
-<<<<<<< HEAD
-		regmap_read(tcpci->regmap, TCPC_POWER_STATUS, &reg);
-		regmap_read(tcpci->regmap, TCPC_POWER_STATUS_MASK, &reg);
-=======
 		regmap_read(tcpci->regmap, TCPC_POWER_STATUS, &raw);
 		regmap_read(tcpci->regmap, TCPC_POWER_STATUS_MASK, &raw);
->>>>>>> c1084c27
 
 		/*
 		 * If power status mask has been reset, then the TCPC
@@ -771,13 +759,6 @@
 		tcpm_pd_receive(tcpci->port, &msg);
 	}
 
-<<<<<<< HEAD
-	/* Clear the fault status anyway */
-	if (status & TCPC_ALERT_FAULT) {
-		regmap_read(tcpci->regmap, TCPC_FAULT_STATUS, &reg);
-		regmap_write(tcpci->regmap, TCPC_FAULT_STATUS,
-				reg | TCPC_FAULT_STATUS_CLEAR);
-=======
 	if (tcpci->data->vbus_vsafe0v && (status & TCPC_ALERT_EXTENDED_STATUS)) {
 		ret = regmap_read(tcpci->regmap, TCPC_EXTENDED_STATUS, &raw);
 		if (!ret && (raw & TCPC_EXTENDED_STATUS_VSAFE0V))
@@ -789,7 +770,6 @@
 		regmap_read(tcpci->regmap, TCPC_FAULT_STATUS, &raw);
 		regmap_write(tcpci->regmap, TCPC_FAULT_STATUS,
 				raw | TCPC_FAULT_STATUS_CLEAR);
->>>>>>> c1084c27
 	}
 
 	if (status & TCPC_ALERT_RX_HARD_RST)
@@ -948,8 +928,6 @@
 
 	tcpci_unregister_port(chip->tcpci);
 	irq_clear_status_flags(client->irq, IRQ_DISABLE_UNLAZY);
-<<<<<<< HEAD
-=======
 
 	return 0;
 }
@@ -962,26 +940,10 @@
 		enable_irq_wake(i2c->irq);
 	else
 		disable_irq(i2c->irq);
->>>>>>> c1084c27
-
-	return 0;
-}
-
-<<<<<<< HEAD
-static int __maybe_unused tcpci_suspend(struct device *dev)
-{
-	struct i2c_client *i2c = to_i2c_client(dev);
-
-	if (device_may_wakeup(dev))
-		enable_irq_wake(i2c->irq);
-	else
-		disable_irq(i2c->irq);
-
-	return 0;
-}
-
-=======
->>>>>>> c1084c27
+
+	return 0;
+}
+
 
 static int __maybe_unused tcpci_resume(struct device *dev)
 {
