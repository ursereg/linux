--- conflicted
+++ resolved
@@ -1048,11 +1048,7 @@
 	u32 bitmask;
 	struct ep_queue_head *qh;
 
-<<<<<<< HEAD
-	if (!_ep || _ep->desc || !(_ep->desc->bEndpointAddress&0xF))
-=======
 	if (!_ep || !_ep->desc || !(_ep->desc->bEndpointAddress&0xF))
->>>>>>> c1084c27
 		return -ENODEV;
 
 	ep = container_of(_ep, struct fsl_ep, ep);
