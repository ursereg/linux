// SPDX-License-Identifier: GPL-2.0+
/*
 * Driver for PLX NET2272 USB device controller
 *
 * Copyright (C) 2005-2006 PLX Technology, Inc.
 * Copyright (C) 2006-2011 Analog Devices, Inc.
 */

#include <linux/delay.h>
#include <linux/device.h>
#include <linux/errno.h>
#include <linux/init.h>
#include <linux/interrupt.h>
#include <linux/io.h>
#include <linux/ioport.h>
#include <linux/kernel.h>
#include <linux/list.h>
#include <linux/module.h>
#include <linux/moduleparam.h>
#include <linux/pci.h>
#include <linux/platform_device.h>
#include <linux/prefetch.h>
#include <linux/sched.h>
#include <linux/slab.h>
#include <linux/timer.h>
#include <linux/usb.h>
#include <linux/usb/ch9.h>
#include <linux/usb/gadget.h>

#include <asm/byteorder.h>
#include <asm/unaligned.h>

#include "net2272.h"

#define DRIVER_DESC "PLX NET2272 USB Peripheral Controller"

static const char driver_name[] = "net2272";
static const char driver_vers[] = "2006 October 17/mainline";
static const char driver_desc[] = DRIVER_DESC;

static const char ep0name[] = "ep0";
static const char * const ep_name[] = {
	ep0name,
	"ep-a", "ep-b", "ep-c",
};

#ifdef CONFIG_USB_NET2272_DMA
/*
 * use_dma: the NET2272 can use an external DMA controller.
 * Note that since there is no generic DMA api, some functions,
 * notably request_dma, start_dma, and cancel_dma will need to be
 * modified for your platform's particular dma controller.
 *
 * If use_dma is disabled, pio will be used instead.
 */
static bool use_dma = false;
module_param(use_dma, bool, 0644);

/*
 * dma_ep: selects the endpoint for use with dma (1=ep-a, 2=ep-b)
 * The NET2272 can only use dma for a single endpoint at a time.
 * At some point this could be modified to allow either endpoint
 * to take control of dma as it becomes available.
 *
 * Note that DMA should not be used on OUT endpoints unless it can
 * be guaranteed that no short packets will arrive on an IN endpoint
 * while the DMA operation is pending.  Otherwise the OUT DMA will
 * terminate prematurely (See NET2272 Errata 630-0213-0101)
 */
static ushort dma_ep = 1;
module_param(dma_ep, ushort, 0644);

/*
 * dma_mode: net2272 dma mode setting (see LOCCTL1 definiton):
 *	mode 0 == Slow DREQ mode
 *	mode 1 == Fast DREQ mode
 *	mode 2 == Burst mode
 */
static ushort dma_mode = 2;
module_param(dma_mode, ushort, 0644);
#else
#define use_dma 0
#define dma_ep 1
#define dma_mode 2
#endif

/*
 * fifo_mode: net2272 buffer configuration:
 *      mode 0 == ep-{a,b,c} 512db each
 *      mode 1 == ep-a 1k, ep-{b,c} 512db
 *      mode 2 == ep-a 1k, ep-b 1k, ep-c 512db
 *      mode 3 == ep-a 1k, ep-b disabled, ep-c 512db
 */
static ushort fifo_mode = 0;
module_param(fifo_mode, ushort, 0644);

/*
 * enable_suspend: When enabled, the driver will respond to
 * USB suspend requests by powering down the NET2272.  Otherwise,
 * USB suspend requests will be ignored.  This is acceptible for
 * self-powered devices.  For bus powered devices set this to 1.
 */
static ushort enable_suspend = 0;
module_param(enable_suspend, ushort, 0644);

static void assert_out_naking(struct net2272_ep *ep, const char *where)
{
	u8 tmp;

#ifndef DEBUG
	return;
#endif

	tmp = net2272_ep_read(ep, EP_STAT0);
	if ((tmp & (1 << NAK_OUT_PACKETS)) == 0) {
		dev_dbg(ep->dev->dev, "%s %s %02x !NAK\n",
			ep->ep.name, where, tmp);
		net2272_ep_write(ep, EP_RSPSET, 1 << ALT_NAK_OUT_PACKETS);
	}
}
#define ASSERT_OUT_NAKING(ep) assert_out_naking(ep, __func__)

static void stop_out_naking(struct net2272_ep *ep)
{
	u8 tmp = net2272_ep_read(ep, EP_STAT0);

	if ((tmp & (1 << NAK_OUT_PACKETS)) != 0)
		net2272_ep_write(ep, EP_RSPCLR, 1 << ALT_NAK_OUT_PACKETS);
}

#define PIPEDIR(bAddress) (usb_pipein(bAddress) ? "in" : "out")

static char *type_string(u8 bmAttributes)
{
	switch ((bmAttributes) & USB_ENDPOINT_XFERTYPE_MASK) {
	case USB_ENDPOINT_XFER_BULK: return "bulk";
	case USB_ENDPOINT_XFER_ISOC: return "iso";
	case USB_ENDPOINT_XFER_INT:  return "intr";
	default:                     return "control";
	}
}

static char *buf_state_string(unsigned state)
{
	switch (state) {
	case BUFF_FREE:  return "free";
	case BUFF_VALID: return "valid";
	case BUFF_LCL:   return "local";
	case BUFF_USB:   return "usb";
	default:         return "unknown";
	}
}

static char *dma_mode_string(void)
{
	if (!use_dma)
		return "PIO";
	switch (dma_mode) {
	case 0:  return "SLOW DREQ";
	case 1:  return "FAST DREQ";
	case 2:  return "BURST";
	default: return "invalid";
	}
}

static void net2272_dequeue_all(struct net2272_ep *);
static int net2272_kick_dma(struct net2272_ep *, struct net2272_request *);
static int net2272_fifo_status(struct usb_ep *);

static const struct usb_ep_ops net2272_ep_ops;

/*---------------------------------------------------------------------------*/

static int
net2272_enable(struct usb_ep *_ep, const struct usb_endpoint_descriptor *desc)
{
	struct net2272 *dev;
	struct net2272_ep *ep;
	u32 max;
	u8 tmp;
	unsigned long flags;

	ep = container_of(_ep, struct net2272_ep, ep);
	if (!_ep || !desc || ep->desc || _ep->name == ep0name
			|| desc->bDescriptorType != USB_DT_ENDPOINT)
		return -EINVAL;
	dev = ep->dev;
	if (!dev->driver || dev->gadget.speed == USB_SPEED_UNKNOWN)
		return -ESHUTDOWN;

	max = usb_endpoint_maxp(desc);

	spin_lock_irqsave(&dev->lock, flags);
	_ep->maxpacket = max;
	ep->desc = desc;

	/* net2272_ep_reset() has already been called */
	ep->stopped = 0;
	ep->wedged = 0;

	/* set speed-dependent max packet */
	net2272_ep_write(ep, EP_MAXPKT0, max & 0xff);
	net2272_ep_write(ep, EP_MAXPKT1, (max & 0xff00) >> 8);

	/* set type, direction, address; reset fifo counters */
	net2272_ep_write(ep, EP_STAT1, 1 << BUFFER_FLUSH);
	tmp = usb_endpoint_type(desc);
	if (usb_endpoint_xfer_bulk(desc)) {
		/* catch some particularly blatant driver bugs */
		if ((dev->gadget.speed == USB_SPEED_HIGH && max != 512) ||
		    (dev->gadget.speed == USB_SPEED_FULL && max > 64)) {
			spin_unlock_irqrestore(&dev->lock, flags);
			return -ERANGE;
		}
	}
	ep->is_iso = usb_endpoint_xfer_isoc(desc) ? 1 : 0;
	tmp <<= ENDPOINT_TYPE;
	tmp |= ((desc->bEndpointAddress & 0x0f) << ENDPOINT_NUMBER);
	tmp |= usb_endpoint_dir_in(desc) << ENDPOINT_DIRECTION;
	tmp |= (1 << ENDPOINT_ENABLE);

	/* for OUT transfers, block the rx fifo until a read is posted */
	ep->is_in = usb_endpoint_dir_in(desc);
	if (!ep->is_in)
		net2272_ep_write(ep, EP_RSPSET, 1 << ALT_NAK_OUT_PACKETS);

	net2272_ep_write(ep, EP_CFG, tmp);

	/* enable irqs */
	tmp = (1 << ep->num) | net2272_read(dev, IRQENB0);
	net2272_write(dev, IRQENB0, tmp);

	tmp = (1 << DATA_PACKET_RECEIVED_INTERRUPT_ENABLE)
		| (1 << DATA_PACKET_TRANSMITTED_INTERRUPT_ENABLE)
		| net2272_ep_read(ep, EP_IRQENB);
	net2272_ep_write(ep, EP_IRQENB, tmp);

	tmp = desc->bEndpointAddress;
	dev_dbg(dev->dev, "enabled %s (ep%d%s-%s) max %04x cfg %02x\n",
		_ep->name, tmp & 0x0f, PIPEDIR(tmp),
		type_string(desc->bmAttributes), max,
		net2272_ep_read(ep, EP_CFG));

	spin_unlock_irqrestore(&dev->lock, flags);
	return 0;
}

static void net2272_ep_reset(struct net2272_ep *ep)
{
	u8 tmp;

	ep->desc = NULL;
	INIT_LIST_HEAD(&ep->queue);

	usb_ep_set_maxpacket_limit(&ep->ep, ~0);
	ep->ep.ops = &net2272_ep_ops;

	/* disable irqs, endpoint */
	net2272_ep_write(ep, EP_IRQENB, 0);

	/* init to our chosen defaults, notably so that we NAK OUT
	 * packets until the driver queues a read.
	 */
	tmp = (1 << NAK_OUT_PACKETS_MODE) | (1 << ALT_NAK_OUT_PACKETS);
	net2272_ep_write(ep, EP_RSPSET, tmp);

	tmp = (1 << INTERRUPT_MODE) | (1 << HIDE_STATUS_PHASE);
	if (ep->num != 0)
		tmp |= (1 << ENDPOINT_TOGGLE) | (1 << ENDPOINT_HALT);

	net2272_ep_write(ep, EP_RSPCLR, tmp);

	/* scrub most status bits, and flush any fifo state */
	net2272_ep_write(ep, EP_STAT0,
			  (1 << DATA_IN_TOKEN_INTERRUPT)
			| (1 << DATA_OUT_TOKEN_INTERRUPT)
			| (1 << DATA_PACKET_TRANSMITTED_INTERRUPT)
			| (1 << DATA_PACKET_RECEIVED_INTERRUPT)
			| (1 << SHORT_PACKET_TRANSFERRED_INTERRUPT));

	net2272_ep_write(ep, EP_STAT1,
			    (1 << TIMEOUT)
			  | (1 << USB_OUT_ACK_SENT)
			  | (1 << USB_OUT_NAK_SENT)
			  | (1 << USB_IN_ACK_RCVD)
			  | (1 << USB_IN_NAK_SENT)
			  | (1 << USB_STALL_SENT)
			  | (1 << LOCAL_OUT_ZLP)
			  | (1 << BUFFER_FLUSH));

	/* fifo size is handled seperately */
}

static int net2272_disable(struct usb_ep *_ep)
{
	struct net2272_ep *ep;
	unsigned long flags;

	ep = container_of(_ep, struct net2272_ep, ep);
	if (!_ep || !ep->desc || _ep->name == ep0name)
		return -EINVAL;

	spin_lock_irqsave(&ep->dev->lock, flags);
	net2272_dequeue_all(ep);
	net2272_ep_reset(ep);

	dev_vdbg(ep->dev->dev, "disabled %s\n", _ep->name);

	spin_unlock_irqrestore(&ep->dev->lock, flags);
	return 0;
}

/*---------------------------------------------------------------------------*/

static struct usb_request *
net2272_alloc_request(struct usb_ep *_ep, gfp_t gfp_flags)
{
	struct net2272_request *req;

	if (!_ep)
		return NULL;

	req = kzalloc(sizeof(*req), gfp_flags);
	if (!req)
		return NULL;

	INIT_LIST_HEAD(&req->queue);

	return &req->req;
}

static void
net2272_free_request(struct usb_ep *_ep, struct usb_request *_req)
{
	struct net2272_request *req;

	if (!_ep || !_req)
		return;

	req = container_of(_req, struct net2272_request, req);
	WARN_ON(!list_empty(&req->queue));
	kfree(req);
}

static void
net2272_done(struct net2272_ep *ep, struct net2272_request *req, int status)
{
	struct net2272 *dev;
	unsigned stopped = ep->stopped;

	if (ep->num == 0) {
		if (ep->dev->protocol_stall) {
			ep->stopped = 1;
			set_halt(ep);
		}
		allow_status(ep);
	}

	list_del_init(&req->queue);

	if (req->req.status == -EINPROGRESS)
		req->req.status = status;
	else
		status = req->req.status;

	dev = ep->dev;
	if (use_dma && ep->dma)
		usb_gadget_unmap_request(&dev->gadget, &req->req,
				ep->is_in);

	if (status && status != -ESHUTDOWN)
		dev_vdbg(dev->dev, "complete %s req %p stat %d len %u/%u buf %p\n",
			ep->ep.name, &req->req, status,
			req->req.actual, req->req.length, req->req.buf);

	/* don't modify queue heads during completion callback */
	ep->stopped = 1;
	spin_unlock(&dev->lock);
	usb_gadget_giveback_request(&ep->ep, &req->req);
	spin_lock(&dev->lock);
	ep->stopped = stopped;
}

static int
net2272_write_packet(struct net2272_ep *ep, u8 *buf,
	struct net2272_request *req, unsigned max)
{
	u16 __iomem *ep_data = net2272_reg_addr(ep->dev, EP_DATA);
	u16 *bufp;
	unsigned length, count;
	u8 tmp;

	length = min(req->req.length - req->req.actual, max);
	req->req.actual += length;

	dev_vdbg(ep->dev->dev, "write packet %s req %p max %u len %u avail %u\n",
		ep->ep.name, req, max, length,
		(net2272_ep_read(ep, EP_AVAIL1) << 8) | net2272_ep_read(ep, EP_AVAIL0));

	count = length;
	bufp = (u16 *)buf;

	while (likely(count >= 2)) {
		/* no byte-swap required; chip endian set during init */
		writew(*bufp++, ep_data);
		count -= 2;
	}
	buf = (u8 *)bufp;

	/* write final byte by placing the NET2272 into 8-bit mode */
	if (unlikely(count)) {
		tmp = net2272_read(ep->dev, LOCCTL);
		net2272_write(ep->dev, LOCCTL, tmp & ~(1 << DATA_WIDTH));
		writeb(*buf, ep_data);
		net2272_write(ep->dev, LOCCTL, tmp);
	}
	return length;
}

/* returns: 0: still running, 1: completed, negative: errno */
static int
net2272_write_fifo(struct net2272_ep *ep, struct net2272_request *req)
{
	u8 *buf;
	unsigned count, max;
	int status;

	dev_vdbg(ep->dev->dev, "write_fifo %s actual %d len %d\n",
		ep->ep.name, req->req.actual, req->req.length);

	/*
	 * Keep loading the endpoint until the final packet is loaded,
	 * or the endpoint buffer is full.
	 */
 top:
	/*
	 * Clear interrupt status
	 *  - Packet Transmitted interrupt will become set again when the
	 *    host successfully takes another packet
	 */
	net2272_ep_write(ep, EP_STAT0, (1 << DATA_PACKET_TRANSMITTED_INTERRUPT));
	while (!(net2272_ep_read(ep, EP_STAT0) & (1 << BUFFER_FULL))) {
		buf = req->req.buf + req->req.actual;
		prefetch(buf);

		/* force pagesel */
		net2272_ep_read(ep, EP_STAT0);

		max = (net2272_ep_read(ep, EP_AVAIL1) << 8) |
			(net2272_ep_read(ep, EP_AVAIL0));

		if (max < ep->ep.maxpacket)
			max = (net2272_ep_read(ep, EP_AVAIL1) << 8)
				| (net2272_ep_read(ep, EP_AVAIL0));

		count = net2272_write_packet(ep, buf, req, max);
		/* see if we are done */
		if (req->req.length == req->req.actual) {
			/* validate short or zlp packet */
			if (count < ep->ep.maxpacket)
				set_fifo_bytecount(ep, 0);
			net2272_done(ep, req, 0);

			if (!list_empty(&ep->queue)) {
				req = list_entry(ep->queue.next,
						struct net2272_request,
						queue);
				status = net2272_kick_dma(ep, req);

				if (status < 0)
					if ((net2272_ep_read(ep, EP_STAT0)
							& (1 << BUFFER_EMPTY)))
						goto top;
			}
			return 1;
		}
		net2272_ep_write(ep, EP_STAT0, (1 << DATA_PACKET_TRANSMITTED_INTERRUPT));
	}
	return 0;
}

static void
net2272_out_flush(struct net2272_ep *ep)
{
	ASSERT_OUT_NAKING(ep);

	net2272_ep_write(ep, EP_STAT0, (1 << DATA_OUT_TOKEN_INTERRUPT)
			| (1 << DATA_PACKET_RECEIVED_INTERRUPT));
	net2272_ep_write(ep, EP_STAT1, 1 << BUFFER_FLUSH);
}

static int
net2272_read_packet(struct net2272_ep *ep, u8 *buf,
	struct net2272_request *req, unsigned avail)
{
	u16 __iomem *ep_data = net2272_reg_addr(ep->dev, EP_DATA);
	unsigned is_short;
	u16 *bufp;

	req->req.actual += avail;

	dev_vdbg(ep->dev->dev, "read packet %s req %p len %u avail %u\n",
		ep->ep.name, req, avail,
		(net2272_ep_read(ep, EP_AVAIL1) << 8) | net2272_ep_read(ep, EP_AVAIL0));

	is_short = (avail < ep->ep.maxpacket);

	if (unlikely(avail == 0)) {
		/* remove any zlp from the buffer */
		(void)readw(ep_data);
		return is_short;
	}

	/* Ensure we get the final byte */
	if (unlikely(avail % 2))
		avail++;
	bufp = (u16 *)buf;

	do {
		*bufp++ = readw(ep_data);
		avail -= 2;
	} while (avail);

	/*
	 * To avoid false endpoint available race condition must read
	 * ep stat0 twice in the case of a short transfer
	 */
	if (net2272_ep_read(ep, EP_STAT0) & (1 << SHORT_PACKET_TRANSFERRED_INTERRUPT))
		net2272_ep_read(ep, EP_STAT0);

	return is_short;
}

static int
net2272_read_fifo(struct net2272_ep *ep, struct net2272_request *req)
{
	u8 *buf;
	unsigned is_short;
	int count;
	int tmp;
	int cleanup = 0;

	dev_vdbg(ep->dev->dev, "read_fifo %s actual %d len %d\n",
		ep->ep.name, req->req.actual, req->req.length);

 top:
	do {
		buf = req->req.buf + req->req.actual;
		prefetchw(buf);

		count = (net2272_ep_read(ep, EP_AVAIL1) << 8)
			| net2272_ep_read(ep, EP_AVAIL0);

		net2272_ep_write(ep, EP_STAT0,
			(1 << SHORT_PACKET_TRANSFERRED_INTERRUPT) |
			(1 << DATA_PACKET_RECEIVED_INTERRUPT));

		tmp = req->req.length - req->req.actual;

		if (count > tmp) {
			if ((tmp % ep->ep.maxpacket) != 0) {
				dev_err(ep->dev->dev,
					"%s out fifo %d bytes, expected %d\n",
					ep->ep.name, count, tmp);
				cleanup = 1;
			}
			count = (tmp > 0) ? tmp : 0;
		}

		is_short = net2272_read_packet(ep, buf, req, count);

		/* completion */
		if (unlikely(cleanup || is_short ||
				req->req.actual == req->req.length)) {

			if (cleanup) {
				net2272_out_flush(ep);
				net2272_done(ep, req, -EOVERFLOW);
			} else
				net2272_done(ep, req, 0);

			/* re-initialize endpoint transfer registers
			 * otherwise they may result in erroneous pre-validation
			 * for subsequent control reads
			 */
			if (unlikely(ep->num == 0)) {
				net2272_ep_write(ep, EP_TRANSFER2, 0);
				net2272_ep_write(ep, EP_TRANSFER1, 0);
				net2272_ep_write(ep, EP_TRANSFER0, 0);
			}

			if (!list_empty(&ep->queue)) {
				int status;

				req = list_entry(ep->queue.next,
					struct net2272_request, queue);
				status = net2272_kick_dma(ep, req);
				if ((status < 0) &&
				    !(net2272_ep_read(ep, EP_STAT0) & (1 << BUFFER_EMPTY)))
					goto top;
			}
			return 1;
		}
	} while (!(net2272_ep_read(ep, EP_STAT0) & (1 << BUFFER_EMPTY)));

	return 0;
}

static void
net2272_pio_advance(struct net2272_ep *ep)
{
	struct net2272_request *req;

	if (unlikely(list_empty(&ep->queue)))
		return;

	req = list_entry(ep->queue.next, struct net2272_request, queue);
	(ep->is_in ? net2272_write_fifo : net2272_read_fifo)(ep, req);
}

/* returns 0 on success, else negative errno */
static int
net2272_request_dma(struct net2272 *dev, unsigned ep, u32 buf,
	unsigned len, unsigned dir)
{
	dev_vdbg(dev->dev, "request_dma ep %d buf %08x len %d dir %d\n",
		ep, buf, len, dir);

	/* The NET2272 only supports a single dma channel */
	if (dev->dma_busy)
		return -EBUSY;
	/*
	 * EP_TRANSFER (used to determine the number of bytes received
	 * in an OUT transfer) is 24 bits wide; don't ask for more than that.
	 */
	if ((dir == 1) && (len > 0x1000000))
		return -EINVAL;

	dev->dma_busy = 1;

	/* initialize platform's dma */
#ifdef CONFIG_USB_PCI
	/* NET2272 addr, buffer addr, length, etc. */
	switch (dev->dev_id) {
	case PCI_DEVICE_ID_RDK1:
		/* Setup PLX 9054 DMA mode */
		writel((1 << LOCAL_BUS_WIDTH) |
			(1 << TA_READY_INPUT_ENABLE) |
			(0 << LOCAL_BURST_ENABLE) |
			(1 << DONE_INTERRUPT_ENABLE) |
			(1 << LOCAL_ADDRESSING_MODE) |
			(1 << DEMAND_MODE) |
			(1 << DMA_EOT_ENABLE) |
			(1 << FAST_SLOW_TERMINATE_MODE_SELECT) |
			(1 << DMA_CHANNEL_INTERRUPT_SELECT),
			dev->rdk1.plx9054_base_addr + DMAMODE0);

		writel(0x100000, dev->rdk1.plx9054_base_addr + DMALADR0);
		writel(buf, dev->rdk1.plx9054_base_addr + DMAPADR0);
		writel(len, dev->rdk1.plx9054_base_addr + DMASIZ0);
		writel((dir << DIRECTION_OF_TRANSFER) |
			(1 << INTERRUPT_AFTER_TERMINAL_COUNT),
			dev->rdk1.plx9054_base_addr + DMADPR0);
		writel((1 << LOCAL_DMA_CHANNEL_0_INTERRUPT_ENABLE) |
			readl(dev->rdk1.plx9054_base_addr + INTCSR),
			dev->rdk1.plx9054_base_addr + INTCSR);

		break;
	}
#endif

	net2272_write(dev, DMAREQ,
		(0 << DMA_BUFFER_VALID) |
		(1 << DMA_REQUEST_ENABLE) |
		(1 << DMA_CONTROL_DACK) |
		(dev->dma_eot_polarity << EOT_POLARITY) |
		(dev->dma_dack_polarity << DACK_POLARITY) |
		(dev->dma_dreq_polarity << DREQ_POLARITY) |
		((ep >> 1) << DMA_ENDPOINT_SELECT));

	(void) net2272_read(dev, SCRATCH);

	return 0;
}

static void
net2272_start_dma(struct net2272 *dev)
{
	/* start platform's dma controller */
#ifdef CONFIG_USB_PCI
	switch (dev->dev_id) {
	case PCI_DEVICE_ID_RDK1:
		writeb((1 << CHANNEL_ENABLE) | (1 << CHANNEL_START),
			dev->rdk1.plx9054_base_addr + DMACSR0);
		break;
	}
#endif
}

/* returns 0 on success, else negative errno */
static int
net2272_kick_dma(struct net2272_ep *ep, struct net2272_request *req)
{
	unsigned size;
	u8 tmp;

	if (!use_dma || (ep->num < 1) || (ep->num > 2) || !ep->dma)
		return -EINVAL;

	/* don't use dma for odd-length transfers
	 * otherwise, we'd need to deal with the last byte with pio
	 */
	if (req->req.length & 1)
		return -EINVAL;

	dev_vdbg(ep->dev->dev, "kick_dma %s req %p dma %08llx\n",
		ep->ep.name, req, (unsigned long long) req->req.dma);

	net2272_ep_write(ep, EP_RSPSET, 1 << ALT_NAK_OUT_PACKETS);

	/* The NET2272 can only use DMA on one endpoint at a time */
	if (ep->dev->dma_busy)
		return -EBUSY;

	/* Make sure we only DMA an even number of bytes (we'll use
	 * pio to complete the transfer)
	 */
	size = req->req.length;
	size &= ~1;

	/* device-to-host transfer */
	if (ep->is_in) {
		/* initialize platform's dma controller */
		if (net2272_request_dma(ep->dev, ep->num, req->req.dma, size, 0))
			/* unable to obtain DMA channel; return error and use pio mode */
			return -EBUSY;
		req->req.actual += size;

	/* host-to-device transfer */
	} else {
		tmp = net2272_ep_read(ep, EP_STAT0);

		/* initialize platform's dma controller */
		if (net2272_request_dma(ep->dev, ep->num, req->req.dma, size, 1))
			/* unable to obtain DMA channel; return error and use pio mode */
			return -EBUSY;

		if (!(tmp & (1 << BUFFER_EMPTY)))
			ep->not_empty = 1;
		else
			ep->not_empty = 0;


		/* allow the endpoint's buffer to fill */
		net2272_ep_write(ep, EP_RSPCLR, 1 << ALT_NAK_OUT_PACKETS);

		/* this transfer completed and data's already in the fifo
		 * return error so pio gets used.
		 */
		if (tmp & (1 << SHORT_PACKET_TRANSFERRED_INTERRUPT)) {

			/* deassert dreq */
			net2272_write(ep->dev, DMAREQ,
				(0 << DMA_BUFFER_VALID) |
				(0 << DMA_REQUEST_ENABLE) |
				(1 << DMA_CONTROL_DACK) |
				(ep->dev->dma_eot_polarity << EOT_POLARITY) |
				(ep->dev->dma_dack_polarity << DACK_POLARITY) |
				(ep->dev->dma_dreq_polarity << DREQ_POLARITY) |
				((ep->num >> 1) << DMA_ENDPOINT_SELECT));

			return -EBUSY;
		}
	}

	/* Don't use per-packet interrupts: use dma interrupts only */
	net2272_ep_write(ep, EP_IRQENB, 0);

	net2272_start_dma(ep->dev);

	return 0;
}

static void net2272_cancel_dma(struct net2272 *dev)
{
#ifdef CONFIG_USB_PCI
	switch (dev->dev_id) {
	case PCI_DEVICE_ID_RDK1:
		writeb(0, dev->rdk1.plx9054_base_addr + DMACSR0);
		writeb(1 << CHANNEL_ABORT, dev->rdk1.plx9054_base_addr + DMACSR0);
		while (!(readb(dev->rdk1.plx9054_base_addr + DMACSR0) &
		         (1 << CHANNEL_DONE)))
			continue;	/* wait for dma to stabalize */

		/* dma abort generates an interrupt */
		writeb(1 << CHANNEL_CLEAR_INTERRUPT,
			dev->rdk1.plx9054_base_addr + DMACSR0);
		break;
	}
#endif

	dev->dma_busy = 0;
}

/*---------------------------------------------------------------------------*/

static int
net2272_queue(struct usb_ep *_ep, struct usb_request *_req, gfp_t gfp_flags)
{
	struct net2272_request *req;
	struct net2272_ep *ep;
	struct net2272 *dev;
	unsigned long flags;
	int status = -1;
	u8 s;

	req = container_of(_req, struct net2272_request, req);
	if (!_req || !_req->complete || !_req->buf
			|| !list_empty(&req->queue))
		return -EINVAL;
	ep = container_of(_ep, struct net2272_ep, ep);
	if (!_ep || (!ep->desc && ep->num != 0))
		return -EINVAL;
	dev = ep->dev;
	if (!dev->driver || dev->gadget.speed == USB_SPEED_UNKNOWN)
		return -ESHUTDOWN;

	/* set up dma mapping in case the caller didn't */
	if (use_dma && ep->dma) {
		status = usb_gadget_map_request(&dev->gadget, _req,
				ep->is_in);
		if (status)
			return status;
	}

	dev_vdbg(dev->dev, "%s queue req %p, len %d buf %p dma %08llx %s\n",
		_ep->name, _req, _req->length, _req->buf,
		(unsigned long long) _req->dma, _req->zero ? "zero" : "!zero");

	spin_lock_irqsave(&dev->lock, flags);

	_req->status = -EINPROGRESS;
	_req->actual = 0;

	/* kickstart this i/o queue? */
	if (list_empty(&ep->queue) && !ep->stopped) {
		/* maybe there's no control data, just status ack */
		if (ep->num == 0 && _req->length == 0) {
			net2272_done(ep, req, 0);
			dev_vdbg(dev->dev, "%s status ack\n", ep->ep.name);
			goto done;
		}

		/* Return zlp, don't let it block subsequent packets */
		s = net2272_ep_read(ep, EP_STAT0);
		if (s & (1 << BUFFER_EMPTY)) {
			/* Buffer is empty check for a blocking zlp, handle it */
			if ((s & (1 << NAK_OUT_PACKETS)) &&
			    net2272_ep_read(ep, EP_STAT1) & (1 << LOCAL_OUT_ZLP)) {
				dev_dbg(dev->dev, "WARNING: returning ZLP short packet termination!\n");
				/*
				 * Request is going to terminate with a short packet ...
				 * hope the client is ready for it!
				 */
				status = net2272_read_fifo(ep, req);
				/* clear short packet naking */
				net2272_ep_write(ep, EP_STAT0, (1 << NAK_OUT_PACKETS));
				goto done;
			}
		}

		/* try dma first */
		status = net2272_kick_dma(ep, req);

		if (status < 0) {
			/* dma failed (most likely in use by another endpoint)
			 * fallback to pio
			 */
			status = 0;

			if (ep->is_in)
				status = net2272_write_fifo(ep, req);
			else {
				s = net2272_ep_read(ep, EP_STAT0);
				if ((s & (1 << BUFFER_EMPTY)) == 0)
					status = net2272_read_fifo(ep, req);
			}

			if (unlikely(status != 0)) {
				if (status > 0)
					status = 0;
				req = NULL;
			}
		}
	}
	if (likely(req))
		list_add_tail(&req->queue, &ep->queue);

	if (likely(!list_empty(&ep->queue)))
		net2272_ep_write(ep, EP_RSPCLR, 1 << ALT_NAK_OUT_PACKETS);
 done:
	spin_unlock_irqrestore(&dev->lock, flags);

	return 0;
}

/* dequeue ALL requests */
static void
net2272_dequeue_all(struct net2272_ep *ep)
{
	struct net2272_request *req;

	/* called with spinlock held */
	ep->stopped = 1;

	while (!list_empty(&ep->queue)) {
		req = list_entry(ep->queue.next,
				struct net2272_request,
				queue);
		net2272_done(ep, req, -ESHUTDOWN);
	}
}

/* dequeue JUST ONE request */
static int
net2272_dequeue(struct usb_ep *_ep, struct usb_request *_req)
{
	struct net2272_ep *ep;
	struct net2272_request *req;
	unsigned long flags;
	int stopped;

	ep = container_of(_ep, struct net2272_ep, ep);
	if (!_ep || (!ep->desc && ep->num != 0) || !_req)
		return -EINVAL;

	spin_lock_irqsave(&ep->dev->lock, flags);
	stopped = ep->stopped;
	ep->stopped = 1;

	/* make sure it's still queued on this endpoint */
	list_for_each_entry(req, &ep->queue, queue) {
		if (&req->req == _req)
			break;
	}
	if (&req->req != _req) {
		ep->stopped = stopped;
		spin_unlock_irqrestore(&ep->dev->lock, flags);
		return -EINVAL;
	}

	/* queue head may be partially complete */
	if (ep->queue.next == &req->queue) {
		dev_dbg(ep->dev->dev, "unlink (%s) pio\n", _ep->name);
		net2272_done(ep, req, -ECONNRESET);
	}
	req = NULL;
	ep->stopped = stopped;

	spin_unlock_irqrestore(&ep->dev->lock, flags);
	return 0;
}

/*---------------------------------------------------------------------------*/

static int
net2272_set_halt_and_wedge(struct usb_ep *_ep, int value, int wedged)
{
	struct net2272_ep *ep;
	unsigned long flags;
	int ret = 0;

	ep = container_of(_ep, struct net2272_ep, ep);
	if (!_ep || (!ep->desc && ep->num != 0))
		return -EINVAL;
	if (!ep->dev->driver || ep->dev->gadget.speed == USB_SPEED_UNKNOWN)
		return -ESHUTDOWN;
	if (ep->desc /* not ep0 */ && usb_endpoint_xfer_isoc(ep->desc))
		return -EINVAL;

	spin_lock_irqsave(&ep->dev->lock, flags);
	if (!list_empty(&ep->queue))
		ret = -EAGAIN;
	else if (ep->is_in && value && net2272_fifo_status(_ep) != 0)
		ret = -EAGAIN;
	else {
		dev_vdbg(ep->dev->dev, "%s %s %s\n", _ep->name,
			value ? "set" : "clear",
			wedged ? "wedge" : "halt");
		/* set/clear */
		if (value) {
			if (ep->num == 0)
				ep->dev->protocol_stall = 1;
			else
				set_halt(ep);
			if (wedged)
				ep->wedged = 1;
		} else {
			clear_halt(ep);
			ep->wedged = 0;
		}
	}
	spin_unlock_irqrestore(&ep->dev->lock, flags);

	return ret;
}

static int
net2272_set_halt(struct usb_ep *_ep, int value)
{
	return net2272_set_halt_and_wedge(_ep, value, 0);
}

static int
net2272_set_wedge(struct usb_ep *_ep)
{
	if (!_ep || _ep->name == ep0name)
		return -EINVAL;
	return net2272_set_halt_and_wedge(_ep, 1, 1);
}

static int
net2272_fifo_status(struct usb_ep *_ep)
{
	struct net2272_ep *ep;
	u16 avail;

	ep = container_of(_ep, struct net2272_ep, ep);
	if (!_ep || (!ep->desc && ep->num != 0))
		return -ENODEV;
	if (!ep->dev->driver || ep->dev->gadget.speed == USB_SPEED_UNKNOWN)
		return -ESHUTDOWN;

	avail = net2272_ep_read(ep, EP_AVAIL1) << 8;
	avail |= net2272_ep_read(ep, EP_AVAIL0);
	if (avail > ep->fifo_size)
		return -EOVERFLOW;
	if (ep->is_in)
		avail = ep->fifo_size - avail;
	return avail;
}

static void
net2272_fifo_flush(struct usb_ep *_ep)
{
	struct net2272_ep *ep;

	ep = container_of(_ep, struct net2272_ep, ep);
	if (!_ep || (!ep->desc && ep->num != 0))
		return;
	if (!ep->dev->driver || ep->dev->gadget.speed == USB_SPEED_UNKNOWN)
		return;

	net2272_ep_write(ep, EP_STAT1, 1 << BUFFER_FLUSH);
}

static const struct usb_ep_ops net2272_ep_ops = {
	.enable        = net2272_enable,
	.disable       = net2272_disable,

	.alloc_request = net2272_alloc_request,
	.free_request  = net2272_free_request,

	.queue         = net2272_queue,
	.dequeue       = net2272_dequeue,

	.set_halt      = net2272_set_halt,
	.set_wedge     = net2272_set_wedge,
	.fifo_status   = net2272_fifo_status,
	.fifo_flush    = net2272_fifo_flush,
};

/*---------------------------------------------------------------------------*/

static int
net2272_get_frame(struct usb_gadget *_gadget)
{
	struct net2272 *dev;
	unsigned long flags;
	u16 ret;

	if (!_gadget)
		return -ENODEV;
	dev = container_of(_gadget, struct net2272, gadget);
	spin_lock_irqsave(&dev->lock, flags);

	ret = net2272_read(dev, FRAME1) << 8;
	ret |= net2272_read(dev, FRAME0);

	spin_unlock_irqrestore(&dev->lock, flags);
	return ret;
}

static int
net2272_wakeup(struct usb_gadget *_gadget)
{
	struct net2272 *dev;
	u8 tmp;
	unsigned long flags;

	if (!_gadget)
		return 0;
	dev = container_of(_gadget, struct net2272, gadget);

	spin_lock_irqsave(&dev->lock, flags);
	tmp = net2272_read(dev, USBCTL0);
	if (tmp & (1 << IO_WAKEUP_ENABLE))
		net2272_write(dev, USBCTL1, (1 << GENERATE_RESUME));

	spin_unlock_irqrestore(&dev->lock, flags);

	return 0;
}

static int
net2272_set_selfpowered(struct usb_gadget *_gadget, int value)
{
	if (!_gadget)
		return -ENODEV;

	_gadget->is_selfpowered = (value != 0);

	return 0;
}

static int
net2272_pullup(struct usb_gadget *_gadget, int is_on)
{
	struct net2272 *dev;
	u8 tmp;
	unsigned long flags;

	if (!_gadget)
		return -ENODEV;
	dev = container_of(_gadget, struct net2272, gadget);

	spin_lock_irqsave(&dev->lock, flags);
	tmp = net2272_read(dev, USBCTL0);
	dev->softconnect = (is_on != 0);
	if (is_on)
		tmp |= (1 << USB_DETECT_ENABLE);
	else
		tmp &= ~(1 << USB_DETECT_ENABLE);
	net2272_write(dev, USBCTL0, tmp);
	spin_unlock_irqrestore(&dev->lock, flags);

	return 0;
}

static int net2272_start(struct usb_gadget *_gadget,
		struct usb_gadget_driver *driver);
static int net2272_stop(struct usb_gadget *_gadget);
static void net2272_async_callbacks(struct usb_gadget *_gadget, bool enable);

static const struct usb_gadget_ops net2272_ops = {
	.get_frame	= net2272_get_frame,
	.wakeup		= net2272_wakeup,
	.set_selfpowered = net2272_set_selfpowered,
	.pullup		= net2272_pullup,
	.udc_start	= net2272_start,
	.udc_stop	= net2272_stop,
	.udc_async_callbacks = net2272_async_callbacks,
};

/*---------------------------------------------------------------------------*/

static ssize_t
registers_show(struct device *_dev, struct device_attribute *attr, char *buf)
{
	struct net2272 *dev;
	char *next;
	unsigned size, t;
	unsigned long flags;
	u8 t1, t2;
	int i;
	const char *s;

	dev = dev_get_drvdata(_dev);
	next = buf;
	size = PAGE_SIZE;
	spin_lock_irqsave(&dev->lock, flags);

	/* Main Control Registers */
	t = scnprintf(next, size, "%s version %s,"
		"chiprev %02x, locctl %02x\n"
		"irqenb0 %02x irqenb1 %02x "
		"irqstat0 %02x irqstat1 %02x\n",
		driver_name, driver_vers, dev->chiprev,
		net2272_read(dev, LOCCTL),
		net2272_read(dev, IRQENB0),
		net2272_read(dev, IRQENB1),
		net2272_read(dev, IRQSTAT0),
		net2272_read(dev, IRQSTAT1));
	size -= t;
	next += t;

	/* DMA */
	t1 = net2272_read(dev, DMAREQ);
	t = scnprintf(next, size, "\ndmareq %02x: %s %s%s%s%s\n",
		t1, ep_name[(t1 & 0x01) + 1],
		t1 & (1 << DMA_CONTROL_DACK) ? "dack " : "",
		t1 & (1 << DMA_REQUEST_ENABLE) ? "reqenb " : "",
		t1 & (1 << DMA_REQUEST) ? "req " : "",
		t1 & (1 << DMA_BUFFER_VALID) ? "valid " : "");
	size -= t;
	next += t;

	/* USB Control Registers */
	t1 = net2272_read(dev, USBCTL1);
	if (t1 & (1 << VBUS_PIN)) {
		if (t1 & (1 << USB_HIGH_SPEED))
			s = "high speed";
		else if (dev->gadget.speed == USB_SPEED_UNKNOWN)
			s = "powered";
		else
			s = "full speed";
	} else
		s = "not attached";
	t = scnprintf(next, size,
		"usbctl0 %02x usbctl1 %02x addr 0x%02x (%s)\n",
		net2272_read(dev, USBCTL0), t1,
		net2272_read(dev, OURADDR), s);
	size -= t;
	next += t;

	/* Endpoint Registers */
	for (i = 0; i < 4; ++i) {
		struct net2272_ep *ep;

		ep = &dev->ep[i];
		if (i && !ep->desc)
			continue;

		t1 = net2272_ep_read(ep, EP_CFG);
		t2 = net2272_ep_read(ep, EP_RSPSET);
		t = scnprintf(next, size,
			"\n%s\tcfg %02x rsp (%02x) %s%s%s%s%s%s%s%s"
			"irqenb %02x\n",
			ep->ep.name, t1, t2,
			(t2 & (1 << ALT_NAK_OUT_PACKETS)) ? "NAK " : "",
			(t2 & (1 << HIDE_STATUS_PHASE)) ? "hide " : "",
			(t2 & (1 << AUTOVALIDATE)) ? "auto " : "",
			(t2 & (1 << INTERRUPT_MODE)) ? "interrupt " : "",
			(t2 & (1 << CONTROL_STATUS_PHASE_HANDSHAKE)) ? "status " : "",
			(t2 & (1 << NAK_OUT_PACKETS_MODE)) ? "NAKmode " : "",
			(t2 & (1 << ENDPOINT_TOGGLE)) ? "DATA1 " : "DATA0 ",
			(t2 & (1 << ENDPOINT_HALT)) ? "HALT " : "",
			net2272_ep_read(ep, EP_IRQENB));
		size -= t;
		next += t;

		t = scnprintf(next, size,
			"\tstat0 %02x stat1 %02x avail %04x "
			"(ep%d%s-%s)%s\n",
			net2272_ep_read(ep, EP_STAT0),
			net2272_ep_read(ep, EP_STAT1),
			(net2272_ep_read(ep, EP_AVAIL1) << 8) | net2272_ep_read(ep, EP_AVAIL0),
			t1 & 0x0f,
			ep->is_in ? "in" : "out",
			type_string(t1 >> 5),
			ep->stopped ? "*" : "");
		size -= t;
		next += t;

		t = scnprintf(next, size,
			"\tep_transfer %06x\n",
			((net2272_ep_read(ep, EP_TRANSFER2) & 0xff) << 16) |
			((net2272_ep_read(ep, EP_TRANSFER1) & 0xff) << 8) |
			((net2272_ep_read(ep, EP_TRANSFER0) & 0xff)));
		size -= t;
		next += t;

		t1 = net2272_ep_read(ep, EP_BUFF_STATES) & 0x03;
		t2 = (net2272_ep_read(ep, EP_BUFF_STATES) >> 2) & 0x03;
		t = scnprintf(next, size,
			"\tbuf-a %s buf-b %s\n",
			buf_state_string(t1),
			buf_state_string(t2));
		size -= t;
		next += t;
	}

	spin_unlock_irqrestore(&dev->lock, flags);

	return PAGE_SIZE - size;
}
static DEVICE_ATTR_RO(registers);

/*---------------------------------------------------------------------------*/

static void
net2272_set_fifo_mode(struct net2272 *dev, int mode)
{
	u8 tmp;

	tmp = net2272_read(dev, LOCCTL) & 0x3f;
	tmp |= (mode << 6);
	net2272_write(dev, LOCCTL, tmp);

	INIT_LIST_HEAD(&dev->gadget.ep_list);

	/* always ep-a, ep-c ... maybe not ep-b */
	list_add_tail(&dev->ep[1].ep.ep_list, &dev->gadget.ep_list);

	switch (mode) {
	case 0:
		list_add_tail(&dev->ep[2].ep.ep_list, &dev->gadget.ep_list);
		dev->ep[1].fifo_size = dev->ep[2].fifo_size = 512;
		break;
	case 1:
		list_add_tail(&dev->ep[2].ep.ep_list, &dev->gadget.ep_list);
		dev->ep[1].fifo_size = 1024;
		dev->ep[2].fifo_size = 512;
		break;
	case 2:
		list_add_tail(&dev->ep[2].ep.ep_list, &dev->gadget.ep_list);
		dev->ep[1].fifo_size = dev->ep[2].fifo_size = 1024;
		break;
	case 3:
		dev->ep[1].fifo_size = 1024;
		break;
	}

	/* ep-c is always 2 512 byte buffers */
	list_add_tail(&dev->ep[3].ep.ep_list, &dev->gadget.ep_list);
	dev->ep[3].fifo_size = 512;
}

/*---------------------------------------------------------------------------*/

static void
net2272_usb_reset(struct net2272 *dev)
{
	dev->gadget.speed = USB_SPEED_UNKNOWN;

	net2272_cancel_dma(dev);

	net2272_write(dev, IRQENB0, 0);
	net2272_write(dev, IRQENB1, 0);

	/* clear irq state */
	net2272_write(dev, IRQSTAT0, 0xff);
	net2272_write(dev, IRQSTAT1, ~(1 << SUSPEND_REQUEST_INTERRUPT));

	net2272_write(dev, DMAREQ,
		(0 << DMA_BUFFER_VALID) |
		(0 << DMA_REQUEST_ENABLE) |
		(1 << DMA_CONTROL_DACK) |
		(dev->dma_eot_polarity << EOT_POLARITY) |
		(dev->dma_dack_polarity << DACK_POLARITY) |
		(dev->dma_dreq_polarity << DREQ_POLARITY) |
		((dma_ep >> 1) << DMA_ENDPOINT_SELECT));

	net2272_cancel_dma(dev);
	net2272_set_fifo_mode(dev, (fifo_mode <= 3) ? fifo_mode : 0);

	/* Set the NET2272 ep fifo data width to 16-bit mode and for correct byte swapping
	 * note that the higher level gadget drivers are expected to convert data to little endian.
	 * Enable byte swap for your local bus/cpu if needed by setting BYTE_SWAP in LOCCTL here
	 */
	net2272_write(dev, LOCCTL, net2272_read(dev, LOCCTL) | (1 << DATA_WIDTH));
	net2272_write(dev, LOCCTL1, (dma_mode << DMA_MODE));
}

static void
net2272_usb_reinit(struct net2272 *dev)
{
	int i;

	/* basic endpoint init */
	for (i = 0; i < 4; ++i) {
		struct net2272_ep *ep = &dev->ep[i];

		ep->ep.name = ep_name[i];
		ep->dev = dev;
		ep->num = i;
		ep->not_empty = 0;

		if (use_dma && ep->num == dma_ep)
			ep->dma = 1;

		if (i > 0 && i <= 3)
			ep->fifo_size = 512;
		else
			ep->fifo_size = 64;
		net2272_ep_reset(ep);

		if (i == 0) {
			ep->ep.caps.type_control = true;
		} else {
			ep->ep.caps.type_iso = true;
			ep->ep.caps.type_bulk = true;
			ep->ep.caps.type_int = true;
		}

		ep->ep.caps.dir_in = true;
		ep->ep.caps.dir_out = true;
	}
	usb_ep_set_maxpacket_limit(&dev->ep[0].ep, 64);

	dev->gadget.ep0 = &dev->ep[0].ep;
	dev->ep[0].stopped = 0;
	INIT_LIST_HEAD(&dev->gadget.ep0->ep_list);
}

static void
net2272_ep0_start(struct net2272 *dev)
{
	struct net2272_ep *ep0 = &dev->ep[0];

	net2272_ep_write(ep0, EP_RSPSET,
		(1 << NAK_OUT_PACKETS_MODE) |
		(1 << ALT_NAK_OUT_PACKETS));
	net2272_ep_write(ep0, EP_RSPCLR,
		(1 << HIDE_STATUS_PHASE) |
		(1 << CONTROL_STATUS_PHASE_HANDSHAKE));
	net2272_write(dev, USBCTL0,
		(dev->softconnect << USB_DETECT_ENABLE) |
		(1 << USB_ROOT_PORT_WAKEUP_ENABLE) |
		(1 << IO_WAKEUP_ENABLE));
	net2272_write(dev, IRQENB0,
		(1 << SETUP_PACKET_INTERRUPT_ENABLE) |
		(1 << ENDPOINT_0_INTERRUPT_ENABLE) |
		(1 << DMA_DONE_INTERRUPT_ENABLE));
	net2272_write(dev, IRQENB1,
		(1 << VBUS_INTERRUPT_ENABLE) |
		(1 << ROOT_PORT_RESET_INTERRUPT_ENABLE) |
		(1 << SUSPEND_REQUEST_CHANGE_INTERRUPT_ENABLE));
}

/* when a driver is successfully registered, it will receive
 * control requests including set_configuration(), which enables
 * non-control requests.  then usb traffic follows until a
 * disconnect is reported.  then a host may connect again, or
 * the driver might get unbound.
 */
static int net2272_start(struct usb_gadget *_gadget,
		struct usb_gadget_driver *driver)
{
	struct net2272 *dev;
	unsigned i;

	if (!driver || !driver->setup ||
	    driver->max_speed != USB_SPEED_HIGH)
		return -EINVAL;

	dev = container_of(_gadget, struct net2272, gadget);

	for (i = 0; i < 4; ++i)
		dev->ep[i].irqs = 0;
	/* hook up the driver ... */
	dev->softconnect = 1;
	driver->driver.bus = NULL;
	dev->driver = driver;

	/* ... then enable host detection and ep0; and we're ready
	 * for set_configuration as well as eventual disconnect.
	 */
	net2272_ep0_start(dev);

	return 0;
}

static void
stop_activity(struct net2272 *dev, struct usb_gadget_driver *driver)
{
	int i;

	/* don't disconnect if it's not connected */
	if (dev->gadget.speed == USB_SPEED_UNKNOWN)
		driver = NULL;

	/* stop hardware; prevent new request submissions;
	 * and kill any outstanding requests.
	 */
	net2272_usb_reset(dev);
	for (i = 0; i < 4; ++i)
		net2272_dequeue_all(&dev->ep[i]);

	/* report disconnect; the driver is already quiesced */
	if (dev->async_callbacks && driver) {
		spin_unlock(&dev->lock);
		driver->disconnect(&dev->gadget);
		spin_lock(&dev->lock);
	}

	net2272_usb_reinit(dev);
}

static int net2272_stop(struct usb_gadget *_gadget)
{
	struct net2272 *dev;
	unsigned long flags;

	dev = container_of(_gadget, struct net2272, gadget);

	spin_lock_irqsave(&dev->lock, flags);
	stop_activity(dev, NULL);
	spin_unlock_irqrestore(&dev->lock, flags);

	dev->driver = NULL;

	return 0;
}

static void net2272_async_callbacks(struct usb_gadget *_gadget, bool enable)
{
	struct net2272	*dev = container_of(_gadget, struct net2272, gadget);

	spin_lock_irq(&dev->lock);
	dev->async_callbacks = enable;
	spin_unlock_irq(&dev->lock);
}

/*---------------------------------------------------------------------------*/
/* handle ep-a/ep-b dma completions */
static void
net2272_handle_dma(struct net2272_ep *ep)
{
	struct net2272_request *req;
	unsigned len;
	int status;

	if (!list_empty(&ep->queue))
		req = list_entry(ep->queue.next,
				struct net2272_request, queue);
	else
		req = NULL;

	dev_vdbg(ep->dev->dev, "handle_dma %s req %p\n", ep->ep.name, req);

	/* Ensure DREQ is de-asserted */
	net2272_write(ep->dev, DMAREQ,
		(0 << DMA_BUFFER_VALID)
	      | (0 << DMA_REQUEST_ENABLE)
	      | (1 << DMA_CONTROL_DACK)
	      | (ep->dev->dma_eot_polarity << EOT_POLARITY)
	      | (ep->dev->dma_dack_polarity << DACK_POLARITY)
	      | (ep->dev->dma_dreq_polarity << DREQ_POLARITY)
	      | (ep->dma << DMA_ENDPOINT_SELECT));

	ep->dev->dma_busy = 0;

	net2272_ep_write(ep, EP_IRQENB,
		  (1 << DATA_PACKET_RECEIVED_INTERRUPT_ENABLE)
		| (1 << DATA_PACKET_TRANSMITTED_INTERRUPT_ENABLE)
		| net2272_ep_read(ep, EP_IRQENB));

	/* device-to-host transfer completed */
	if (ep->is_in) {
		/* validate a short packet or zlp if necessary */
		if ((req->req.length % ep->ep.maxpacket != 0) ||
				req->req.zero)
			set_fifo_bytecount(ep, 0);

		net2272_done(ep, req, 0);
		if (!list_empty(&ep->queue)) {
			req = list_entry(ep->queue.next,
					struct net2272_request, queue);
			status = net2272_kick_dma(ep, req);
			if (status < 0)
				net2272_pio_advance(ep);
		}

	/* host-to-device transfer completed */
	} else {
		/* terminated with a short packet? */
		if (net2272_read(ep->dev, IRQSTAT0) &
				(1 << DMA_DONE_INTERRUPT)) {
			/* abort system dma */
			net2272_cancel_dma(ep->dev);
		}

		/* EP_TRANSFER will contain the number of bytes
		 * actually received.
		 * NOTE: There is no overflow detection on EP_TRANSFER:
		 * We can't deal with transfers larger than 2^24 bytes!
		 */
		len = (net2272_ep_read(ep, EP_TRANSFER2) << 16)
			| (net2272_ep_read(ep, EP_TRANSFER1) << 8)
			| (net2272_ep_read(ep, EP_TRANSFER0));

		if (ep->not_empty)
			len += 4;

		req->req.actual += len;

		/* get any remaining data */
		net2272_pio_advance(ep);
	}
}

/*---------------------------------------------------------------------------*/

static void
net2272_handle_ep(struct net2272_ep *ep)
{
	struct net2272_request *req;
	u8 stat0, stat1;

	if (!list_empty(&ep->queue))
		req = list_entry(ep->queue.next,
			struct net2272_request, queue);
	else
		req = NULL;

	/* ack all, and handle what we care about */
	stat0 = net2272_ep_read(ep, EP_STAT0);
	stat1 = net2272_ep_read(ep, EP_STAT1);
	ep->irqs++;

	dev_vdbg(ep->dev->dev, "%s ack ep_stat0 %02x, ep_stat1 %02x, req %p\n",
		ep->ep.name, stat0, stat1, req ? &req->req : NULL);

	net2272_ep_write(ep, EP_STAT0, stat0 &
		~((1 << NAK_OUT_PACKETS)
		| (1 << SHORT_PACKET_TRANSFERRED_INTERRUPT)));
	net2272_ep_write(ep, EP_STAT1, stat1);

	/* data packet(s) received (in the fifo, OUT)
	 * direction must be validated, otherwise control read status phase
	 * could be interpreted as a valid packet
	 */
	if (!ep->is_in && (stat0 & (1 << DATA_PACKET_RECEIVED_INTERRUPT)))
		net2272_pio_advance(ep);
	/* data packet(s) transmitted (IN) */
	else if (stat0 & (1 << DATA_PACKET_TRANSMITTED_INTERRUPT))
		net2272_pio_advance(ep);
}

static struct net2272_ep *
net2272_get_ep_by_addr(struct net2272 *dev, u16 wIndex)
{
	struct net2272_ep *ep;

	if ((wIndex & USB_ENDPOINT_NUMBER_MASK) == 0)
		return &dev->ep[0];

	list_for_each_entry(ep, &dev->gadget.ep_list, ep.ep_list) {
		u8 bEndpointAddress;

		if (!ep->desc)
			continue;
		bEndpointAddress = ep->desc->bEndpointAddress;
		if ((wIndex ^ bEndpointAddress) & USB_DIR_IN)
			continue;
		if ((wIndex & 0x0f) == (bEndpointAddress & 0x0f))
			return ep;
	}
	return NULL;
}

/*
 * USB Test Packet:
 * JKJKJKJK * 9
 * JJKKJJKK * 8
 * JJJJKKKK * 8
 * JJJJJJJKKKKKKK * 8
 * JJJJJJJK * 8
 * {JKKKKKKK * 10}, JK
 */
static const u8 net2272_test_packet[] = {
	0x00, 0x00, 0x00, 0x00, 0x00, 0x00, 0x00, 0x00, 0x00,
	0xAA, 0xAA, 0xAA, 0xAA, 0xAA, 0xAA, 0xAA, 0xAA,
	0xEE, 0xEE, 0xEE, 0xEE, 0xEE, 0xEE, 0xEE, 0xEE,
	0xFE, 0xFF, 0xFF, 0xFF, 0xFF, 0xFF, 0xFF, 0xFF, 0xFF, 0xFF, 0xFF, 0xFF,
	0x7F, 0xBF, 0xDF, 0xEF, 0xF7, 0xFB, 0xFD,
	0xFC, 0x7E, 0xBF, 0xDF, 0xEF, 0xF7, 0xFD, 0x7E
};

static void
net2272_set_test_mode(struct net2272 *dev, int mode)
{
	int i;

	/* Disable all net2272 interrupts:
	 * Nothing but a power cycle should stop the test.
	 */
	net2272_write(dev, IRQENB0, 0x00);
	net2272_write(dev, IRQENB1, 0x00);

	/* Force tranceiver to high-speed */
	net2272_write(dev, XCVRDIAG, 1 << FORCE_HIGH_SPEED);

	net2272_write(dev, PAGESEL, 0);
	net2272_write(dev, EP_STAT0, 1 << DATA_PACKET_TRANSMITTED_INTERRUPT);
	net2272_write(dev, EP_RSPCLR,
			  (1 << CONTROL_STATUS_PHASE_HANDSHAKE)
			| (1 << HIDE_STATUS_PHASE));
	net2272_write(dev, EP_CFG, 1 << ENDPOINT_DIRECTION);
	net2272_write(dev, EP_STAT1, 1 << BUFFER_FLUSH);

	/* wait for status phase to complete */
	while (!(net2272_read(dev, EP_STAT0) &
				(1 << DATA_PACKET_TRANSMITTED_INTERRUPT)))
		;

	/* Enable test mode */
	net2272_write(dev, USBTEST, mode);

	/* load test packet */
	if (mode == USB_TEST_PACKET) {
		/* switch to 8 bit mode */
		net2272_write(dev, LOCCTL, net2272_read(dev, LOCCTL) &
				~(1 << DATA_WIDTH));

		for (i = 0; i < sizeof(net2272_test_packet); ++i)
			net2272_write(dev, EP_DATA, net2272_test_packet[i]);

		/* Validate test packet */
		net2272_write(dev, EP_TRANSFER0, 0);
	}
}

static void
net2272_handle_stat0_irqs(struct net2272 *dev, u8 stat)
{
	struct net2272_ep *ep;
	u8 num, scratch;

	/* starting a control request? */
	if (unlikely(stat & (1 << SETUP_PACKET_INTERRUPT))) {
		union {
			u8 raw[8];
			struct usb_ctrlrequest	r;
		} u;
		int tmp = 0;
		struct net2272_request *req;

		if (dev->gadget.speed == USB_SPEED_UNKNOWN) {
			if (net2272_read(dev, USBCTL1) & (1 << USB_HIGH_SPEED))
				dev->gadget.speed = USB_SPEED_HIGH;
			else
				dev->gadget.speed = USB_SPEED_FULL;
			dev_dbg(dev->dev, "%s\n",
				usb_speed_string(dev->gadget.speed));
		}

		ep = &dev->ep[0];
		ep->irqs++;

		/* make sure any leftover interrupt state is cleared */
		stat &= ~(1 << ENDPOINT_0_INTERRUPT);
		while (!list_empty(&ep->queue)) {
			req = list_entry(ep->queue.next,
				struct net2272_request, queue);
			net2272_done(ep, req,
				(req->req.actual == req->req.length) ? 0 : -EPROTO);
		}
		ep->stopped = 0;
		dev->protocol_stall = 0;
		net2272_ep_write(ep, EP_STAT0,
			    (1 << DATA_IN_TOKEN_INTERRUPT)
			  | (1 << DATA_OUT_TOKEN_INTERRUPT)
			  | (1 << DATA_PACKET_TRANSMITTED_INTERRUPT)
			  | (1 << DATA_PACKET_RECEIVED_INTERRUPT)
			  | (1 << SHORT_PACKET_TRANSFERRED_INTERRUPT));
		net2272_ep_write(ep, EP_STAT1,
			    (1 << TIMEOUT)
			  | (1 << USB_OUT_ACK_SENT)
			  | (1 << USB_OUT_NAK_SENT)
			  | (1 << USB_IN_ACK_RCVD)
			  | (1 << USB_IN_NAK_SENT)
			  | (1 << USB_STALL_SENT)
			  | (1 << LOCAL_OUT_ZLP));

		/*
		 * Ensure Control Read pre-validation setting is beyond maximum size
		 *  - Control Writes can leave non-zero values in EP_TRANSFER. If
		 *    an EP0 transfer following the Control Write is a Control Read,
		 *    the NET2272 sees the non-zero EP_TRANSFER as an unexpected
		 *    pre-validation count.
		 *  - Setting EP_TRANSFER beyond the maximum EP0 transfer size ensures
		 *    the pre-validation count cannot cause an unexpected validatation
		 */
		net2272_write(dev, PAGESEL, 0);
		net2272_write(dev, EP_TRANSFER2, 0xff);
		net2272_write(dev, EP_TRANSFER1, 0xff);
		net2272_write(dev, EP_TRANSFER0, 0xff);

		u.raw[0] = net2272_read(dev, SETUP0);
		u.raw[1] = net2272_read(dev, SETUP1);
		u.raw[2] = net2272_read(dev, SETUP2);
		u.raw[3] = net2272_read(dev, SETUP3);
		u.raw[4] = net2272_read(dev, SETUP4);
		u.raw[5] = net2272_read(dev, SETUP5);
		u.raw[6] = net2272_read(dev, SETUP6);
		u.raw[7] = net2272_read(dev, SETUP7);
		/*
		 * If you have a big endian cpu make sure le16_to_cpus
		 * performs the proper byte swapping here...
		 */
		le16_to_cpus(&u.r.wValue);
		le16_to_cpus(&u.r.wIndex);
		le16_to_cpus(&u.r.wLength);

		/* ack the irq */
		net2272_write(dev, IRQSTAT0, 1 << SETUP_PACKET_INTERRUPT);
		stat ^= (1 << SETUP_PACKET_INTERRUPT);

		/* watch control traffic at the token level, and force
		 * synchronization before letting the status phase happen.
		 */
		ep->is_in = (u.r.bRequestType & USB_DIR_IN) != 0;
		if (ep->is_in) {
			scratch = (1 << DATA_PACKET_TRANSMITTED_INTERRUPT_ENABLE)
				| (1 << DATA_OUT_TOKEN_INTERRUPT_ENABLE)
				| (1 << DATA_IN_TOKEN_INTERRUPT_ENABLE);
			stop_out_naking(ep);
		} else
			scratch = (1 << DATA_PACKET_RECEIVED_INTERRUPT_ENABLE)
				| (1 << DATA_OUT_TOKEN_INTERRUPT_ENABLE)
				| (1 << DATA_IN_TOKEN_INTERRUPT_ENABLE);
		net2272_ep_write(ep, EP_IRQENB, scratch);

		if ((u.r.bRequestType & USB_TYPE_MASK) != USB_TYPE_STANDARD)
			goto delegate;
		switch (u.r.bRequest) {
		case USB_REQ_GET_STATUS: {
			struct net2272_ep *e;
			u16 status = 0;

			switch (u.r.bRequestType & USB_RECIP_MASK) {
			case USB_RECIP_ENDPOINT:
				e = net2272_get_ep_by_addr(dev, u.r.wIndex);
				if (!e || u.r.wLength > 2)
					goto do_stall;
				if (net2272_ep_read(e, EP_RSPSET) & (1 << ENDPOINT_HALT))
					status = cpu_to_le16(1);
				else
					status = cpu_to_le16(0);

				/* don't bother with a request object! */
				net2272_ep_write(&dev->ep[0], EP_IRQENB, 0);
				writew(status, net2272_reg_addr(dev, EP_DATA));
				set_fifo_bytecount(&dev->ep[0], 0);
				allow_status(ep);
				dev_vdbg(dev->dev, "%s stat %02x\n",
					ep->ep.name, status);
				goto next_endpoints;
			case USB_RECIP_DEVICE:
				if (u.r.wLength > 2)
					goto do_stall;
				if (dev->gadget.is_selfpowered)
					status = (1 << USB_DEVICE_SELF_POWERED);

				/* don't bother with a request object! */
				net2272_ep_write(&dev->ep[0], EP_IRQENB, 0);
				writew(status, net2272_reg_addr(dev, EP_DATA));
				set_fifo_bytecount(&dev->ep[0], 0);
				allow_status(ep);
				dev_vdbg(dev->dev, "device stat %02x\n", status);
				goto next_endpoints;
			case USB_RECIP_INTERFACE:
				if (u.r.wLength > 2)
					goto do_stall;

				/* don't bother with a request object! */
				net2272_ep_write(&dev->ep[0], EP_IRQENB, 0);
				writew(status, net2272_reg_addr(dev, EP_DATA));
				set_fifo_bytecount(&dev->ep[0], 0);
				allow_status(ep);
				dev_vdbg(dev->dev, "interface status %02x\n", status);
				goto next_endpoints;
			}

			break;
		}
		case USB_REQ_CLEAR_FEATURE: {
			struct net2272_ep *e;

			if (u.r.bRequestType != USB_RECIP_ENDPOINT)
				goto delegate;
			if (u.r.wValue != USB_ENDPOINT_HALT ||
			    u.r.wLength != 0)
				goto do_stall;
			e = net2272_get_ep_by_addr(dev, u.r.wIndex);
			if (!e)
				goto do_stall;
			if (e->wedged) {
				dev_vdbg(dev->dev, "%s wedged, halt not cleared\n",
					ep->ep.name);
			} else {
				dev_vdbg(dev->dev, "%s clear halt\n", ep->ep.name);
				clear_halt(e);
			}
			allow_status(ep);
			goto next_endpoints;
		}
		case USB_REQ_SET_FEATURE: {
			struct net2272_ep *e;

			if (u.r.bRequestType == USB_RECIP_DEVICE) {
				if (u.r.wIndex != NORMAL_OPERATION)
					net2272_set_test_mode(dev, (u.r.wIndex >> 8));
				allow_status(ep);
				dev_vdbg(dev->dev, "test mode: %d\n", u.r.wIndex);
				goto next_endpoints;
			} else if (u.r.bRequestType != USB_RECIP_ENDPOINT)
				goto delegate;
			if (u.r.wValue != USB_ENDPOINT_HALT ||
			    u.r.wLength != 0)
				goto do_stall;
			e = net2272_get_ep_by_addr(dev, u.r.wIndex);
			if (!e)
				goto do_stall;
			set_halt(e);
			allow_status(ep);
			dev_vdbg(dev->dev, "%s set halt\n", ep->ep.name);
			goto next_endpoints;
		}
		case USB_REQ_SET_ADDRESS: {
			net2272_write(dev, OURADDR, u.r.wValue & 0xff);
			allow_status(ep);
			break;
		}
		default:
 delegate:
			dev_vdbg(dev->dev, "setup %02x.%02x v%04x i%04x "
				"ep_cfg %08x\n",
				u.r.bRequestType, u.r.bRequest,
				u.r.wValue, u.r.wIndex,
				net2272_ep_read(ep, EP_CFG));
			if (dev->async_callbacks) {
				spin_unlock(&dev->lock);
				tmp = dev->driver->setup(&dev->gadget, &u.r);
				spin_lock(&dev->lock);
			}
		}

		/* stall ep0 on error */
		if (tmp < 0) {
 do_stall:
			dev_vdbg(dev->dev, "req %02x.%02x protocol STALL; stat %d\n",
				u.r.bRequestType, u.r.bRequest, tmp);
			dev->protocol_stall = 1;
		}
	/* endpoint dma irq? */
	} else if (stat & (1 << DMA_DONE_INTERRUPT)) {
		net2272_cancel_dma(dev);
		net2272_write(dev, IRQSTAT0, 1 << DMA_DONE_INTERRUPT);
		stat &= ~(1 << DMA_DONE_INTERRUPT);
		num = (net2272_read(dev, DMAREQ) & (1 << DMA_ENDPOINT_SELECT))
			? 2 : 1;

		ep = &dev->ep[num];
		net2272_handle_dma(ep);
	}

 next_endpoints:
	/* endpoint data irq? */
	scratch = stat & 0x0f;
	stat &= ~0x0f;
	for (num = 0; scratch; num++) {
		u8 t;

		/* does this endpoint's FIFO and queue need tending? */
		t = 1 << num;
		if ((scratch & t) == 0)
			continue;
		scratch ^= t;

		ep = &dev->ep[num];
		net2272_handle_ep(ep);
	}

	/* some interrupts we can just ignore */
	stat &= ~(1 << SOF_INTERRUPT);

	if (stat)
		dev_dbg(dev->dev, "unhandled irqstat0 %02x\n", stat);
}

static void
net2272_handle_stat1_irqs(struct net2272 *dev, u8 stat)
{
	u8 tmp, mask;

	/* after disconnect there's nothing else to do! */
	tmp = (1 << VBUS_INTERRUPT) | (1 << ROOT_PORT_RESET_INTERRUPT);
	mask = (1 << USB_HIGH_SPEED) | (1 << USB_FULL_SPEED);

	if (stat & tmp) {
		bool	reset = false;
		bool	disconnect = false;

		/*
		 * Ignore disconnects and resets if the speed hasn't been set.
		 * VBUS can bounce and there's always an initial reset.
		 */
		net2272_write(dev, IRQSTAT1, tmp);
		if (dev->gadget.speed != USB_SPEED_UNKNOWN) {
			if ((stat & (1 << VBUS_INTERRUPT)) &&
					(net2272_read(dev, USBCTL1) &
						(1 << VBUS_PIN)) == 0) {
				disconnect = true;
				dev_dbg(dev->dev, "disconnect %s\n",
					dev->driver->driver.name);
			} else if ((stat & (1 << ROOT_PORT_RESET_INTERRUPT)) &&
					(net2272_read(dev, USBCTL1) & mask)
						== 0) {
				reset = true;
				dev_dbg(dev->dev, "reset %s\n",
					dev->driver->driver.name);
			}

			if (disconnect || reset) {
				stop_activity(dev, dev->driver);
				net2272_ep0_start(dev);
				if (dev->async_callbacks) {
					spin_unlock(&dev->lock);
					if (reset)
						usb_gadget_udc_reset(&dev->gadget, dev->driver);
					else
						(dev->driver->disconnect)(&dev->gadget);
					spin_lock(&dev->lock);
				}
				return;
			}
		}
		stat &= ~tmp;

		if (!stat)
			return;
	}

	tmp = (1 << SUSPEND_REQUEST_CHANGE_INTERRUPT);
	if (stat & tmp) {
		net2272_write(dev, IRQSTAT1, tmp);
		if (stat & (1 << SUSPEND_REQUEST_INTERRUPT)) {
			if (dev->async_callbacks && dev->driver->suspend)
				dev->driver->suspend(&dev->gadget);
			if (!enable_suspend) {
				stat &= ~(1 << SUSPEND_REQUEST_INTERRUPT);
				dev_dbg(dev->dev, "Suspend disabled, ignoring\n");
			}
		} else {
			if (dev->async_callbacks && dev->driver->resume)
				dev->driver->resume(&dev->gadget);
		}
		stat &= ~tmp;
	}

	/* clear any other status/irqs */
	if (stat)
		net2272_write(dev, IRQSTAT1, stat);

	/* some status we can just ignore */
	stat &= ~((1 << CONTROL_STATUS_INTERRUPT)
			| (1 << SUSPEND_REQUEST_INTERRUPT)
			| (1 << RESUME_INTERRUPT));
	if (!stat)
		return;
	else
		dev_dbg(dev->dev, "unhandled irqstat1 %02x\n", stat);
}

static irqreturn_t net2272_irq(int irq, void *_dev)
{
	struct net2272 *dev = _dev;
#if defined(PLX_PCI_RDK) || defined(PLX_PCI_RDK2)
	u32 intcsr;
#endif
#if defined(PLX_PCI_RDK)
	u8 dmareq;
#endif
	spin_lock(&dev->lock);
#if defined(PLX_PCI_RDK)
	intcsr = readl(dev->rdk1.plx9054_base_addr + INTCSR);

	if ((intcsr & LOCAL_INTERRUPT_TEST) == LOCAL_INTERRUPT_TEST) {
		writel(intcsr & ~(1 << PCI_INTERRUPT_ENABLE),
				dev->rdk1.plx9054_base_addr + INTCSR);
		net2272_handle_stat1_irqs(dev, net2272_read(dev, IRQSTAT1));
		net2272_handle_stat0_irqs(dev, net2272_read(dev, IRQSTAT0));
		intcsr = readl(dev->rdk1.plx9054_base_addr + INTCSR);
		writel(intcsr | (1 << PCI_INTERRUPT_ENABLE),
			dev->rdk1.plx9054_base_addr + INTCSR);
	}
	if ((intcsr & DMA_CHANNEL_0_TEST) == DMA_CHANNEL_0_TEST) {
		writeb((1 << CHANNEL_CLEAR_INTERRUPT | (0 << CHANNEL_ENABLE)),
				dev->rdk1.plx9054_base_addr + DMACSR0);

		dmareq = net2272_read(dev, DMAREQ);
		if (dmareq & 0x01)
			net2272_handle_dma(&dev->ep[2]);
		else
			net2272_handle_dma(&dev->ep[1]);
	}
#endif
#if defined(PLX_PCI_RDK2)
	/* see if PCI int for us by checking irqstat */
	intcsr = readl(dev->rdk2.fpga_base_addr + RDK2_IRQSTAT);
	if (!(intcsr & (1 << NET2272_PCI_IRQ))) {
		spin_unlock(&dev->lock);
		return IRQ_NONE;
	}
	/* check dma interrupts */
#endif
	/* Platform/devcice interrupt handler */
#if !defined(PLX_PCI_RDK)
	net2272_handle_stat1_irqs(dev, net2272_read(dev, IRQSTAT1));
	net2272_handle_stat0_irqs(dev, net2272_read(dev, IRQSTAT0));
#endif
	spin_unlock(&dev->lock);

	return IRQ_HANDLED;
}

static int net2272_present(struct net2272 *dev)
{
	/*
	 * Quick test to see if CPU can communicate properly with the NET2272.
	 * Verifies connection using writes and reads to write/read and
	 * read-only registers.
	 *
	 * This routine is strongly recommended especially during early bring-up
	 * of new hardware, however for designs that do not apply Power On System
	 * Tests (POST) it may discarded (or perhaps minimized).
	 */
	unsigned int ii;
	u8 val, refval;

	/* Verify NET2272 write/read SCRATCH register can write and read */
	refval = net2272_read(dev, SCRATCH);
	for (ii = 0; ii < 0x100; ii += 7) {
		net2272_write(dev, SCRATCH, ii);
		val = net2272_read(dev, SCRATCH);
		if (val != ii) {
			dev_dbg(dev->dev,
				"%s: write/read SCRATCH register test failed: "
				"wrote:0x%2.2x, read:0x%2.2x\n",
				__func__, ii, val);
			return -EINVAL;
		}
	}
	/* To be nice, we write the original SCRATCH value back: */
	net2272_write(dev, SCRATCH, refval);

	/* Verify NET2272 CHIPREV register is read-only: */
	refval = net2272_read(dev, CHIPREV_2272);
	for (ii = 0; ii < 0x100; ii += 7) {
		net2272_write(dev, CHIPREV_2272, ii);
		val = net2272_read(dev, CHIPREV_2272);
		if (val != refval) {
			dev_dbg(dev->dev,
				"%s: write/read CHIPREV register test failed: "
				"wrote 0x%2.2x, read:0x%2.2x expected:0x%2.2x\n",
				__func__, ii, val, refval);
			return -EINVAL;
		}
	}

	/*
	 * Verify NET2272's "NET2270 legacy revision" register
	 *  - NET2272 has two revision registers. The NET2270 legacy revision
	 *    register should read the same value, regardless of the NET2272
	 *    silicon revision.  The legacy register applies to NET2270
	 *    firmware being applied to the NET2272.
	 */
	val = net2272_read(dev, CHIPREV_LEGACY);
	if (val != NET2270_LEGACY_REV) {
		/*
		 * Unexpected legacy revision value
		 * - Perhaps the chip is a NET2270?
		 */
		dev_dbg(dev->dev,
			"%s: WARNING: UNEXPECTED NET2272 LEGACY REGISTER VALUE:\n"
			" - CHIPREV_LEGACY: expected 0x%2.2x, got:0x%2.2x. (Not NET2272?)\n",
			__func__, NET2270_LEGACY_REV, val);
		return -EINVAL;
	}

	/*
	 * Verify NET2272 silicon revision
	 *  - This revision register is appropriate for the silicon version
	 *    of the NET2272
	 */
	val = net2272_read(dev, CHIPREV_2272);
	switch (val) {
	case CHIPREV_NET2272_R1:
		/*
		 * NET2272 Rev 1 has DMA related errata:
		 *  - Newer silicon (Rev 1A or better) required
		 */
		dev_dbg(dev->dev,
			"%s: Rev 1 detected: newer silicon recommended for DMA support\n",
			__func__);
		break;
	case CHIPREV_NET2272_R1A:
		break;
	default:
		/* NET2272 silicon version *may* not work with this firmware */
		dev_dbg(dev->dev,
			"%s: unexpected silicon revision register value: "
			" CHIPREV_2272: 0x%2.2x\n",
			__func__, val);
		/*
		 * Return Success, even though the chip rev is not an expected value
		 *  - Older, pre-built firmware can attempt to operate on newer silicon
		 *  - Often, new silicon is perfectly compatible
		 */
	}

	/* Success: NET2272 checks out OK */
	return 0;
}

static void
net2272_gadget_release(struct device *_dev)
{
	struct net2272 *dev = container_of(_dev, struct net2272, gadget.dev);

	kfree(dev);
}

/*---------------------------------------------------------------------------*/

static void
net2272_remove(struct net2272 *dev)
{
	if (dev->added)
		usb_del_gadget(&dev->gadget);
	free_irq(dev->irq, dev);
	iounmap(dev->base_addr);
	device_remove_file(dev->dev, &dev_attr_registers);

	dev_info(dev->dev, "unbind\n");
}

static struct net2272 *net2272_probe_init(struct device *dev, unsigned int irq)
{
	struct net2272 *ret;

	if (!irq) {
		dev_dbg(dev, "No IRQ!\n");
		return ERR_PTR(-ENODEV);
	}

	/* alloc, and start init */
	ret = kzalloc(sizeof(*ret), GFP_KERNEL);
	if (!ret)
		return ERR_PTR(-ENOMEM);

	spin_lock_init(&ret->lock);
	ret->irq = irq;
	ret->dev = dev;
	ret->gadget.ops = &net2272_ops;
	ret->gadget.max_speed = USB_SPEED_HIGH;

	/* the "gadget" abstracts/virtualizes the controller */
	ret->gadget.name = driver_name;
	usb_initialize_gadget(dev, &ret->gadget, net2272_gadget_release);

	return ret;
}

static int
net2272_probe_fin(struct net2272 *dev, unsigned int irqflags)
{
	int ret;

	/* See if there... */
	if (net2272_present(dev)) {
		dev_warn(dev->dev, "2272 not found!\n");
		ret = -ENODEV;
		goto err;
	}

	net2272_usb_reset(dev);
	net2272_usb_reinit(dev);

	ret = request_irq(dev->irq, net2272_irq, irqflags, driver_name, dev);
	if (ret) {
		dev_err(dev->dev, "request interrupt %i failed\n", dev->irq);
		goto err;
	}

	dev->chiprev = net2272_read(dev, CHIPREV_2272);

	/* done */
	dev_info(dev->dev, "%s\n", driver_desc);
	dev_info(dev->dev, "irq %i, mem %p, chip rev %04x, dma %s\n",
		dev->irq, dev->base_addr, dev->chiprev,
		dma_mode_string());
	dev_info(dev->dev, "version: %s\n", driver_vers);

	ret = device_create_file(dev->dev, &dev_attr_registers);
	if (ret)
		goto err_irq;

	ret = usb_add_gadget(&dev->gadget);
	if (ret)
		goto err_add_udc;
	dev->added = 1;

	return 0;

err_add_udc:
	device_remove_file(dev->dev, &dev_attr_registers);
 err_irq:
	free_irq(dev->irq, dev);
 err:
	return ret;
}

#ifdef CONFIG_USB_PCI

/*
 * wrap this driver around the specified device, but
 * don't respond over USB until a gadget driver binds to us
 */

static int
net2272_rdk1_probe(struct pci_dev *pdev, struct net2272 *dev)
{
	unsigned long resource, len, tmp;
	void __iomem *mem_mapped_addr[4];
	int ret, i;

	/*
	 * BAR 0 holds PLX 9054 config registers
	 * BAR 1 is i/o memory; unused here
	 * BAR 2 holds EPLD config registers
	 * BAR 3 holds NET2272 registers
	 */

	/* Find and map all address spaces */
	for (i = 0; i < 4; ++i) {
		if (i == 1)
			continue;	/* BAR1 unused */

		resource = pci_resource_start(pdev, i);
		len = pci_resource_len(pdev, i);

		if (!request_mem_region(resource, len, driver_name)) {
			dev_dbg(dev->dev, "controller already in use\n");
			ret = -EBUSY;
			goto err;
		}

		mem_mapped_addr[i] = ioremap(resource, len);
		if (mem_mapped_addr[i] == NULL) {
			release_mem_region(resource, len);
			dev_dbg(dev->dev, "can't map memory\n");
			ret = -EFAULT;
			goto err;
		}
	}

	dev->rdk1.plx9054_base_addr = mem_mapped_addr[0];
	dev->rdk1.epld_base_addr = mem_mapped_addr[2];
	dev->base_addr = mem_mapped_addr[3];

	/* Set PLX 9054 bus width (16 bits) */
	tmp = readl(dev->rdk1.plx9054_base_addr + LBRD1);
	writel((tmp & ~(3 << MEMORY_SPACE_LOCAL_BUS_WIDTH)) | W16_BIT,
			dev->rdk1.plx9054_base_addr + LBRD1);

	/* Enable PLX 9054 Interrupts */
	writel(readl(dev->rdk1.plx9054_base_addr + INTCSR) |
			(1 << PCI_INTERRUPT_ENABLE) |
			(1 << LOCAL_INTERRUPT_INPUT_ENABLE),
			dev->rdk1.plx9054_base_addr + INTCSR);

	writeb((1 << CHANNEL_CLEAR_INTERRUPT | (0 << CHANNEL_ENABLE)),
			dev->rdk1.plx9054_base_addr + DMACSR0);

	/* reset */
	writeb((1 << EPLD_DMA_ENABLE) |
		(1 << DMA_CTL_DACK) |
		(1 << DMA_TIMEOUT_ENABLE) |
		(1 << USER) |
		(0 << MPX_MODE) |
		(1 << BUSWIDTH) |
		(1 << NET2272_RESET),
		dev->base_addr + EPLD_IO_CONTROL_REGISTER);

	mb();
	writeb(readb(dev->base_addr + EPLD_IO_CONTROL_REGISTER) &
		~(1 << NET2272_RESET),
		dev->base_addr + EPLD_IO_CONTROL_REGISTER);
	udelay(200);

	return 0;

 err:
	while (--i >= 0) {
		if (i == 1)
			continue;	/* BAR1 unused */
		iounmap(mem_mapped_addr[i]);
		release_mem_region(pci_resource_start(pdev, i),
			pci_resource_len(pdev, i));
	}

	return ret;
}

static int
net2272_rdk2_probe(struct pci_dev *pdev, struct net2272 *dev)
{
	unsigned long resource, len;
	void __iomem *mem_mapped_addr[2];
	int ret, i;

	/*
	 * BAR 0 holds FGPA config registers
	 * BAR 1 holds NET2272 registers
	 */

	/* Find and map all address spaces, bar2-3 unused in rdk 2 */
	for (i = 0; i < 2; ++i) {
		resource = pci_resource_start(pdev, i);
		len = pci_resource_len(pdev, i);

		if (!request_mem_region(resource, len, driver_name)) {
			dev_dbg(dev->dev, "controller already in use\n");
			ret = -EBUSY;
			goto err;
		}

		mem_mapped_addr[i] = ioremap(resource, len);
		if (mem_mapped_addr[i] == NULL) {
			release_mem_region(resource, len);
			dev_dbg(dev->dev, "can't map memory\n");
			ret = -EFAULT;
			goto err;
		}
	}

	dev->rdk2.fpga_base_addr = mem_mapped_addr[0];
	dev->base_addr = mem_mapped_addr[1];

	mb();
	/* Set 2272 bus width (16 bits) and reset */
	writel((1 << CHIP_RESET), dev->rdk2.fpga_base_addr + RDK2_LOCCTLRDK);
	udelay(200);
	writel((1 << BUS_WIDTH), dev->rdk2.fpga_base_addr + RDK2_LOCCTLRDK);
	/* Print fpga version number */
	dev_info(dev->dev, "RDK2 FPGA version %08x\n",
		readl(dev->rdk2.fpga_base_addr + RDK2_FPGAREV));
	/* Enable FPGA Interrupts */
	writel((1 << NET2272_PCI_IRQ), dev->rdk2.fpga_base_addr + RDK2_IRQENB);

	return 0;

 err:
	while (--i >= 0) {
		iounmap(mem_mapped_addr[i]);
		release_mem_region(pci_resource_start(pdev, i),
			pci_resource_len(pdev, i));
	}

	return ret;
}

static int
net2272_pci_probe(struct pci_dev *pdev, const struct pci_device_id *id)
{
	struct net2272 *dev;
	int ret;

	dev = net2272_probe_init(&pdev->dev, pdev->irq);
	if (IS_ERR(dev))
		return PTR_ERR(dev);
	dev->dev_id = pdev->device;

	if (pci_enable_device(pdev) < 0) {
		ret = -ENODEV;
		goto err_put;
	}

	pci_set_master(pdev);

	switch (pdev->device) {
	case PCI_DEVICE_ID_RDK1: ret = net2272_rdk1_probe(pdev, dev); break;
	case PCI_DEVICE_ID_RDK2: ret = net2272_rdk2_probe(pdev, dev); break;
	default: BUG();
	}
	if (ret)
		goto err_pci;

	ret = net2272_probe_fin(dev, 0);
	if (ret)
		goto err_pci;

	pci_set_drvdata(pdev, dev);

	return 0;

 err_pci:
	pci_disable_device(pdev);
 err_put:
	usb_put_gadget(&dev->gadget);

	return ret;
}

static void
net2272_rdk1_remove(struct pci_dev *pdev, struct net2272 *dev)
{
	int i;

	/* disable PLX 9054 interrupts */
	writel(readl(dev->rdk1.plx9054_base_addr + INTCSR) &
		~(1 << PCI_INTERRUPT_ENABLE),
		dev->rdk1.plx9054_base_addr + INTCSR);

	/* clean up resources allocated during probe() */
	iounmap(dev->rdk1.plx9054_base_addr);
	iounmap(dev->rdk1.epld_base_addr);

	for (i = 0; i < 4; ++i) {
		if (i == 1)
			continue;	/* BAR1 unused */
		release_mem_region(pci_resource_start(pdev, i),
			pci_resource_len(pdev, i));
	}
}

static void
net2272_rdk2_remove(struct pci_dev *pdev, struct net2272 *dev)
{
	int i;

	/* disable fpga interrupts
	writel(readl(dev->rdk1.plx9054_base_addr + INTCSR) &
			~(1 << PCI_INTERRUPT_ENABLE),
			dev->rdk1.plx9054_base_addr + INTCSR);
	*/

	/* clean up resources allocated during probe() */
	iounmap(dev->rdk2.fpga_base_addr);

	for (i = 0; i < 2; ++i)
		release_mem_region(pci_resource_start(pdev, i),
			pci_resource_len(pdev, i));
}

static void
net2272_pci_remove(struct pci_dev *pdev)
{
	struct net2272 *dev = pci_get_drvdata(pdev);

	net2272_remove(dev);

	switch (pdev->device) {
	case PCI_DEVICE_ID_RDK1: net2272_rdk1_remove(pdev, dev); break;
	case PCI_DEVICE_ID_RDK2: net2272_rdk2_remove(pdev, dev); break;
	default: BUG();
	}

	pci_disable_device(pdev);

	usb_put_gadget(&dev->gadget);
}

/* Table of matching PCI IDs */
static struct pci_device_id pci_ids[] = {
	{	/* RDK 1 card */
		.class       = ((PCI_CLASS_BRIDGE_OTHER << 8) | 0xfe),
		.class_mask  = 0,
		.vendor      = PCI_VENDOR_ID_PLX,
		.device      = PCI_DEVICE_ID_RDK1,
		.subvendor   = PCI_ANY_ID,
		.subdevice   = PCI_ANY_ID,
	},
	{	/* RDK 2 card */
		.class       = ((PCI_CLASS_BRIDGE_OTHER << 8) | 0xfe),
		.class_mask  = 0,
		.vendor      = PCI_VENDOR_ID_PLX,
		.device      = PCI_DEVICE_ID_RDK2,
		.subvendor   = PCI_ANY_ID,
		.subdevice   = PCI_ANY_ID,
	},
	{ }
};
MODULE_DEVICE_TABLE(pci, pci_ids);

static struct pci_driver net2272_pci_driver = {
	.name     = driver_name,
	.id_table = pci_ids,

	.probe    = net2272_pci_probe,
	.remove   = net2272_pci_remove,
};

static int net2272_pci_register(void)
{
	return pci_register_driver(&net2272_pci_driver);
}

static void net2272_pci_unregister(void)
{
	pci_unregister_driver(&net2272_pci_driver);
}

#else
static inline int net2272_pci_register(void) { return 0; }
static inline void net2272_pci_unregister(void) { }
#endif

/*---------------------------------------------------------------------------*/

static int
net2272_plat_probe(struct platform_device *pdev)
{
	struct net2272 *dev;
	int ret;
	unsigned int irqflags;
	resource_size_t base, len;
	struct resource *iomem, *iomem_bus, *irq_res;

	irq_res = platform_get_resource(pdev, IORESOURCE_IRQ, 0);
	iomem = platform_get_resource(pdev, IORESOURCE_MEM, 0);
	iomem_bus = platform_get_resource(pdev, IORESOURCE_BUS, 0);
	if (!irq_res || !iomem) {
		dev_err(&pdev->dev, "must provide irq/base addr");
		return -EINVAL;
	}

	dev = net2272_probe_init(&pdev->dev, irq_res->start);
	if (IS_ERR(dev))
		return PTR_ERR(dev);

	irqflags = 0;
	if (irq_res->flags & IORESOURCE_IRQ_HIGHEDGE)
		irqflags |= IRQF_TRIGGER_RISING;
	if (irq_res->flags & IORESOURCE_IRQ_LOWEDGE)
		irqflags |= IRQF_TRIGGER_FALLING;
	if (irq_res->flags & IORESOURCE_IRQ_HIGHLEVEL)
		irqflags |= IRQF_TRIGGER_HIGH;
	if (irq_res->flags & IORESOURCE_IRQ_LOWLEVEL)
		irqflags |= IRQF_TRIGGER_LOW;

	base = iomem->start;
	len = resource_size(iomem);
	if (iomem_bus)
		dev->base_shift = iomem_bus->start;

	if (!request_mem_region(base, len, driver_name)) {
		dev_dbg(dev->dev, "get request memory region!\n");
		ret = -EBUSY;
		goto err;
	}
	dev->base_addr = ioremap(base, len);
	if (!dev->base_addr) {
		dev_dbg(dev->dev, "can't map memory\n");
		ret = -EFAULT;
		goto err_req;
	}

	ret = net2272_probe_fin(dev, IRQF_TRIGGER_LOW);
	if (ret)
		goto err_io;

	platform_set_drvdata(pdev, dev);
	dev_info(&pdev->dev, "running in 16-bit, %sbyte swap local bus mode\n",
		(net2272_read(dev, LOCCTL) & (1 << BYTE_SWAP)) ? "" : "no ");

	return 0;

 err_io:
	iounmap(dev->base_addr);
 err_req:
	release_mem_region(base, len);
 err:
<<<<<<< HEAD
	kfree(dev);
=======
	usb_put_gadget(&dev->gadget);
>>>>>>> c1084c27

	return ret;
}

static int
net2272_plat_remove(struct platform_device *pdev)
{
	struct net2272 *dev = platform_get_drvdata(pdev);

	net2272_remove(dev);

	release_mem_region(pdev->resource[0].start,
		resource_size(&pdev->resource[0]));

	usb_put_gadget(&dev->gadget);

	return 0;
}

static struct platform_driver net2272_plat_driver = {
	.probe   = net2272_plat_probe,
	.remove  = net2272_plat_remove,
	.driver  = {
		.name  = driver_name,
	},
	/* FIXME .suspend, .resume */
};
MODULE_ALIAS("platform:net2272");

static int __init net2272_init(void)
{
	int ret;

	ret = net2272_pci_register();
	if (ret)
		return ret;
	ret = platform_driver_register(&net2272_plat_driver);
	if (ret)
		goto err_pci;
	return ret;

err_pci:
	net2272_pci_unregister();
	return ret;
}
module_init(net2272_init);

static void __exit net2272_cleanup(void)
{
	net2272_pci_unregister();
	platform_driver_unregister(&net2272_plat_driver);
}
module_exit(net2272_cleanup);

MODULE_DESCRIPTION(DRIVER_DESC);
MODULE_AUTHOR("PLX Technology, Inc.");
MODULE_LICENSE("GPL");<|MERGE_RESOLUTION|>--- conflicted
+++ resolved
@@ -2665,11 +2665,7 @@
  err_req:
 	release_mem_region(base, len);
  err:
-<<<<<<< HEAD
-	kfree(dev);
-=======
 	usb_put_gadget(&dev->gadget);
->>>>>>> c1084c27
 
 	return ret;
 }
