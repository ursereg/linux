--- conflicted
+++ resolved
@@ -331,17 +331,13 @@
 	int	port = HCS_N_PORTS(ehci->hcs_params);
 
 	while (port--) {
-<<<<<<< HEAD
-		u32 portsc = ehci_readl(ehci, &ehci->regs->port_status[port]);
-
-		ehci_writel(ehci, portsc,
-				&ehci->regs->port_status[port]);
-=======
->>>>>>> d9e0350d
+		u32 portsc;
+
 		spin_unlock_irq(&ehci->lock);
 		ehci_port_power(ehci, port, false);
 		spin_lock_irq(&ehci->lock);
-		ehci_writel(ehci, PORT_RWC_BITS,
+		portsc = ehci_readl(ehci, &ehci->regs->port_status[port]);
+		ehci_writel(ehci, portsc,
 				&ehci->regs->port_status[port]);
 	}
 }
