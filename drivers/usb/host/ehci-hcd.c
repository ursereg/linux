--- conflicted
+++ resolved
@@ -331,12 +331,8 @@
 	int	port = HCS_N_PORTS(ehci->hcs_params);
 
 	while (port--) {
-<<<<<<< HEAD
-		ehci_writel(ehci, PORT_RWC_BITS,
-=======
 		u32 portsc = ehci_readl(ehci, &ehci->regs->port_status[port]);
 		ehci_writel(ehci, portsc,
->>>>>>> 9ea9577d
 				&ehci->regs->port_status[port]);
 		spin_unlock_irq(&ehci->lock);
 		ehci_port_power(ehci, port, false);
