// SPDX-License-Identifier: GPL-2.0

/*
 * xHCI host controller driver
 *
 * Copyright (C) 2008 Intel Corp.
 *
 * Author: Sarah Sharp
 * Some code borrowed from the Linux EHCI driver.
 */

#ifndef __LINUX_XHCI_HCD_H
#define __LINUX_XHCI_HCD_H

#include <linux/usb.h>
#include <linux/timer.h>
#include <linux/kernel.h>
#include <linux/usb/hcd.h>
#include <linux/io-64-nonatomic-lo-hi.h>

/* Code sharing between pci-quirks and xhci hcd */
#include	"xhci-ext-caps.h"
#include "pci-quirks.h"

/* xHCI PCI Configuration Registers */
#define XHCI_SBRN_OFFSET	(0x60)

/* Max number of USB devices for any host controller - limit in section 6.1 */
#define MAX_HC_SLOTS		256
/* Section 5.3.3 - MaxPorts */
#define MAX_HC_PORTS		127

/*
 * xHCI register interface.
 * This corresponds to the eXtensible Host Controller Interface (xHCI)
 * Revision 0.95 specification
 */

/**
 * struct xhci_cap_regs - xHCI Host Controller Capability Registers.
 * @hc_capbase:		length of the capabilities register and HC version number
 * @hcs_params1:	HCSPARAMS1 - Structural Parameters 1
 * @hcs_params2:	HCSPARAMS2 - Structural Parameters 2
 * @hcs_params3:	HCSPARAMS3 - Structural Parameters 3
 * @hcc_params:		HCCPARAMS - Capability Parameters
 * @db_off:		DBOFF - Doorbell array offset
 * @run_regs_off:	RTSOFF - Runtime register space offset
 * @hcc_params2:	HCCPARAMS2 Capability Parameters 2, xhci 1.1 only
 */
struct xhci_cap_regs {
	__le32	hc_capbase;
	__le32	hcs_params1;
	__le32	hcs_params2;
	__le32	hcs_params3;
	__le32	hcc_params;
	__le32	db_off;
	__le32	run_regs_off;
	__le32	hcc_params2; /* xhci 1.1 */
	/* Reserved up to (CAPLENGTH - 0x1C) */
};

/* hc_capbase bitmasks */
/* bits 7:0 - how long is the Capabilities register */
#define HC_LENGTH(p)		XHCI_HC_LENGTH(p)
/* bits 31:16	*/
#define HC_VERSION(p)		(((p) >> 16) & 0xffff)

/* HCSPARAMS1 - hcs_params1 - bitmasks */
/* bits 0:7, Max Device Slots */
#define HCS_MAX_SLOTS(p)	(((p) >> 0) & 0xff)
#define HCS_SLOTS_MASK		0xff
/* bits 8:18, Max Interrupters */
#define HCS_MAX_INTRS(p)	(((p) >> 8) & 0x7ff)
/* bits 24:31, Max Ports - max value is 0x7F = 127 ports */
#define HCS_MAX_PORTS(p)	(((p) >> 24) & 0x7f)

/* HCSPARAMS2 - hcs_params2 - bitmasks */
/* bits 0:3, frames or uframes that SW needs to queue transactions
 * ahead of the HW to meet periodic deadlines */
#define HCS_IST(p)		(((p) >> 0) & 0xf)
/* bits 4:7, max number of Event Ring segments */
#define HCS_ERST_MAX(p)		(((p) >> 4) & 0xf)
/* bits 21:25 Hi 5 bits of Scratchpad buffers SW must allocate for the HW */
/* bit 26 Scratchpad restore - for save/restore HW state - not used yet */
/* bits 27:31 Lo 5 bits of Scratchpad buffers SW must allocate for the HW */
#define HCS_MAX_SCRATCHPAD(p)   ((((p) >> 16) & 0x3e0) | (((p) >> 27) & 0x1f))

/* HCSPARAMS3 - hcs_params3 - bitmasks */
/* bits 0:7, Max U1 to U0 latency for the roothub ports */
#define HCS_U1_LATENCY(p)	(((p) >> 0) & 0xff)
/* bits 16:31, Max U2 to U0 latency for the roothub ports */
#define HCS_U2_LATENCY(p)	(((p) >> 16) & 0xffff)

/* HCCPARAMS - hcc_params - bitmasks */
/* true: HC can use 64-bit address pointers */
#define HCC_64BIT_ADDR(p)	((p) & (1 << 0))
/* true: HC can do bandwidth negotiation */
#define HCC_BANDWIDTH_NEG(p)	((p) & (1 << 1))
/* true: HC uses 64-byte Device Context structures
 * FIXME 64-byte context structures aren't supported yet.
 */
#define HCC_64BYTE_CONTEXT(p)	((p) & (1 << 2))
/* true: HC has port power switches */
#define HCC_PPC(p)		((p) & (1 << 3))
/* true: HC has port indicators */
#define HCS_INDICATOR(p)	((p) & (1 << 4))
/* true: HC has Light HC Reset Capability */
#define HCC_LIGHT_RESET(p)	((p) & (1 << 5))
/* true: HC supports latency tolerance messaging */
#define HCC_LTC(p)		((p) & (1 << 6))
/* true: no secondary Stream ID Support */
#define HCC_NSS(p)		((p) & (1 << 7))
/* true: HC supports Stopped - Short Packet */
#define HCC_SPC(p)		((p) & (1 << 9))
/* true: HC has Contiguous Frame ID Capability */
#define HCC_CFC(p)		((p) & (1 << 11))
/* Max size for Primary Stream Arrays - 2^(n+1), where n is bits 12:15 */
#define HCC_MAX_PSA(p)		(1 << ((((p) >> 12) & 0xf) + 1))
/* Extended Capabilities pointer from PCI base - section 5.3.6 */
#define HCC_EXT_CAPS(p)		XHCI_HCC_EXT_CAPS(p)

#define CTX_SIZE(_hcc)		(HCC_64BYTE_CONTEXT(_hcc) ? 64 : 32)

/* db_off bitmask - bits 0:1 reserved */
#define	DBOFF_MASK	(~0x3)

/* run_regs_off bitmask - bits 0:4 reserved */
#define	RTSOFF_MASK	(~0x1f)

/* HCCPARAMS2 - hcc_params2 - bitmasks */
/* true: HC supports U3 entry Capability */
#define	HCC2_U3C(p)		((p) & (1 << 0))
/* true: HC supports Configure endpoint command Max exit latency too large */
#define	HCC2_CMC(p)		((p) & (1 << 1))
/* true: HC supports Force Save context Capability */
#define	HCC2_FSC(p)		((p) & (1 << 2))
/* true: HC supports Compliance Transition Capability */
#define	HCC2_CTC(p)		((p) & (1 << 3))
/* true: HC support Large ESIT payload Capability > 48k */
#define	HCC2_LEC(p)		((p) & (1 << 4))
/* true: HC support Configuration Information Capability */
#define	HCC2_CIC(p)		((p) & (1 << 5))
/* true: HC support Extended TBC Capability, Isoc burst count > 65535 */
#define	HCC2_ETC(p)		((p) & (1 << 6))

/* Number of registers per port */
#define	NUM_PORT_REGS	4

#define PORTSC		0
#define PORTPMSC	1
#define PORTLI		2
#define PORTHLPMC	3

/**
 * struct xhci_op_regs - xHCI Host Controller Operational Registers.
 * @command:		USBCMD - xHC command register
 * @status:		USBSTS - xHC status register
 * @page_size:		This indicates the page size that the host controller
 * 			supports.  If bit n is set, the HC supports a page size
 * 			of 2^(n+12), up to a 128MB page size.
 * 			4K is the minimum page size.
 * @cmd_ring:		CRP - 64-bit Command Ring Pointer
 * @dcbaa_ptr:		DCBAAP - 64-bit Device Context Base Address Array Pointer
 * @config_reg:		CONFIG - Configure Register
 * @port_status_base:	PORTSCn - base address for Port Status and Control
 * 			Each port has a Port Status and Control register,
 * 			followed by a Port Power Management Status and Control
 * 			register, a Port Link Info register, and a reserved
 * 			register.
 * @port_power_base:	PORTPMSCn - base address for
 * 			Port Power Management Status and Control
 * @port_link_base:	PORTLIn - base address for Port Link Info (current
 * 			Link PM state and control) for USB 2.1 and USB 3.0
 * 			devices.
 */
struct xhci_op_regs {
	__le32	command;
	__le32	status;
	__le32	page_size;
	__le32	reserved1;
	__le32	reserved2;
	__le32	dev_notification;
	__le64	cmd_ring;
	/* rsvd: offset 0x20-2F */
	__le32	reserved3[4];
	__le64	dcbaa_ptr;
	__le32	config_reg;
	/* rsvd: offset 0x3C-3FF */
	__le32	reserved4[241];
	/* port 1 registers, which serve as a base address for other ports */
	__le32	port_status_base;
	__le32	port_power_base;
	__le32	port_link_base;
	__le32	reserved5;
	/* registers for ports 2-255 */
	__le32	reserved6[NUM_PORT_REGS*254];
};

/* USBCMD - USB command - command bitmasks */
/* start/stop HC execution - do not write unless HC is halted*/
#define CMD_RUN		XHCI_CMD_RUN
/* Reset HC - resets internal HC state machine and all registers (except
 * PCI config regs).  HC does NOT drive a USB reset on the downstream ports.
 * The xHCI driver must reinitialize the xHC after setting this bit.
 */
#define CMD_RESET	(1 << 1)
/* Event Interrupt Enable - a '1' allows interrupts from the host controller */
#define CMD_EIE		XHCI_CMD_EIE
/* Host System Error Interrupt Enable - get out-of-band signal for HC errors */
#define CMD_HSEIE	XHCI_CMD_HSEIE
/* bits 4:6 are reserved (and should be preserved on writes). */
/* light reset (port status stays unchanged) - reset completed when this is 0 */
#define CMD_LRESET	(1 << 7)
/* host controller save/restore state. */
#define CMD_CSS		(1 << 8)
#define CMD_CRS		(1 << 9)
/* Enable Wrap Event - '1' means xHC generates an event when MFINDEX wraps. */
#define CMD_EWE		XHCI_CMD_EWE
/* MFINDEX power management - '1' means xHC can stop MFINDEX counter if all root
 * hubs are in U3 (selective suspend), disconnect, disabled, or powered-off.
 * '0' means the xHC can power it off if all ports are in the disconnect,
 * disabled, or powered-off state.
 */
#define CMD_PM_INDEX	(1 << 11)
/* bit 14 Extended TBC Enable, changes Isoc TRB fields to support larger TBC */
#define CMD_ETE		(1 << 14)
/* bits 15:31 are reserved (and should be preserved on writes). */

/* IMAN - Interrupt Management Register */
#define IMAN_IE		(1 << 1)
#define IMAN_IP		(1 << 0)

/* USBSTS - USB status - status bitmasks */
/* HC not running - set to 1 when run/stop bit is cleared. */
#define STS_HALT	XHCI_STS_HALT
/* serious error, e.g. PCI parity error.  The HC will clear the run/stop bit. */
#define STS_FATAL	(1 << 2)
/* event interrupt - clear this prior to clearing any IP flags in IR set*/
#define STS_EINT	(1 << 3)
/* port change detect */
#define STS_PORT	(1 << 4)
/* bits 5:7 reserved and zeroed */
/* save state status - '1' means xHC is saving state */
#define STS_SAVE	(1 << 8)
/* restore state status - '1' means xHC is restoring state */
#define STS_RESTORE	(1 << 9)
/* true: save or restore error */
#define STS_SRE		(1 << 10)
/* true: Controller Not Ready to accept doorbell or op reg writes after reset */
#define STS_CNR		XHCI_STS_CNR
/* true: internal Host Controller Error - SW needs to reset and reinitialize */
#define STS_HCE		(1 << 12)
/* bits 13:31 reserved and should be preserved */

/*
 * DNCTRL - Device Notification Control Register - dev_notification bitmasks
 * Generate a device notification event when the HC sees a transaction with a
 * notification type that matches a bit set in this bit field.
 */
#define	DEV_NOTE_MASK		(0xffff)
#define ENABLE_DEV_NOTE(x)	(1 << (x))
/* Most of the device notification types should only be used for debug.
 * SW does need to pay attention to function wake notifications.
 */
#define	DEV_NOTE_FWAKE		ENABLE_DEV_NOTE(1)

/* CRCR - Command Ring Control Register - cmd_ring bitmasks */
/* bit 0 is the command ring cycle state */
/* stop ring operation after completion of the currently executing command */
#define CMD_RING_PAUSE		(1 << 1)
/* stop ring immediately - abort the currently executing command */
#define CMD_RING_ABORT		(1 << 2)
/* true: command ring is running */
#define CMD_RING_RUNNING	(1 << 3)
/* bits 4:5 reserved and should be preserved */
/* Command Ring pointer - bit mask for the lower 32 bits. */
#define CMD_RING_RSVD_BITS	(0x3f)

/* CONFIG - Configure Register - config_reg bitmasks */
/* bits 0:7 - maximum number of device slots enabled (NumSlotsEn) */
#define MAX_DEVS(p)	((p) & 0xff)
/* bit 8: U3 Entry Enabled, assert PLC when root port enters U3, xhci 1.1 */
#define CONFIG_U3E		(1 << 8)
/* bit 9: Configuration Information Enable, xhci 1.1 */
#define CONFIG_CIE		(1 << 9)
/* bits 10:31 - reserved and should be preserved */

/* PORTSC - Port Status and Control Register - port_status_base bitmasks */
/* true: device connected */
#define PORT_CONNECT	(1 << 0)
/* true: port enabled */
#define PORT_PE		(1 << 1)
/* bit 2 reserved and zeroed */
/* true: port has an over-current condition */
#define PORT_OC		(1 << 3)
/* true: port reset signaling asserted */
#define PORT_RESET	(1 << 4)
/* Port Link State - bits 5:8
 * A read gives the current link PM state of the port,
 * a write with Link State Write Strobe set sets the link state.
 */
#define PORT_PLS_MASK	(0xf << 5)
#define XDEV_U0		(0x0 << 5)
#define XDEV_U1		(0x1 << 5)
#define XDEV_U2		(0x2 << 5)
#define XDEV_U3		(0x3 << 5)
#define XDEV_DISABLED	(0x4 << 5)
#define XDEV_RXDETECT	(0x5 << 5)
#define XDEV_INACTIVE	(0x6 << 5)
#define XDEV_POLLING	(0x7 << 5)
#define XDEV_RECOVERY	(0x8 << 5)
#define XDEV_HOT_RESET	(0x9 << 5)
#define XDEV_COMP_MODE	(0xa << 5)
#define XDEV_TEST_MODE	(0xb << 5)
#define XDEV_RESUME	(0xf << 5)

/* true: port has power (see HCC_PPC) */
#define PORT_POWER	(1 << 9)
/* bits 10:13 indicate device speed:
 * 0 - undefined speed - port hasn't be initialized by a reset yet
 * 1 - full speed
 * 2 - low speed
 * 3 - high speed
 * 4 - super speed
 * 5-15 reserved
 */
#define DEV_SPEED_MASK		(0xf << 10)
#define	XDEV_FS			(0x1 << 10)
#define	XDEV_LS			(0x2 << 10)
#define	XDEV_HS			(0x3 << 10)
#define	XDEV_SS			(0x4 << 10)
#define	XDEV_SSP		(0x5 << 10)
#define DEV_UNDEFSPEED(p)	(((p) & DEV_SPEED_MASK) == (0x0<<10))
#define DEV_FULLSPEED(p)	(((p) & DEV_SPEED_MASK) == XDEV_FS)
#define DEV_LOWSPEED(p)		(((p) & DEV_SPEED_MASK) == XDEV_LS)
#define DEV_HIGHSPEED(p)	(((p) & DEV_SPEED_MASK) == XDEV_HS)
#define DEV_SUPERSPEED(p)	(((p) & DEV_SPEED_MASK) == XDEV_SS)
#define DEV_SUPERSPEEDPLUS(p)	(((p) & DEV_SPEED_MASK) == XDEV_SSP)
#define DEV_SUPERSPEED_ANY(p)	(((p) & DEV_SPEED_MASK) >= XDEV_SS)
#define DEV_PORT_SPEED(p)	(((p) >> 10) & 0x0f)

/* Bits 20:23 in the Slot Context are the speed for the device */
#define	SLOT_SPEED_FS		(XDEV_FS << 10)
#define	SLOT_SPEED_LS		(XDEV_LS << 10)
#define	SLOT_SPEED_HS		(XDEV_HS << 10)
#define	SLOT_SPEED_SS		(XDEV_SS << 10)
#define	SLOT_SPEED_SSP		(XDEV_SSP << 10)
/* Port Indicator Control */
#define PORT_LED_OFF	(0 << 14)
#define PORT_LED_AMBER	(1 << 14)
#define PORT_LED_GREEN	(2 << 14)
#define PORT_LED_MASK	(3 << 14)
/* Port Link State Write Strobe - set this when changing link state */
#define PORT_LINK_STROBE	(1 << 16)
/* true: connect status change */
#define PORT_CSC	(1 << 17)
/* true: port enable change */
#define PORT_PEC	(1 << 18)
/* true: warm reset for a USB 3.0 device is done.  A "hot" reset puts the port
 * into an enabled state, and the device into the default state.  A "warm" reset
 * also resets the link, forcing the device through the link training sequence.
 * SW can also look at the Port Reset register to see when warm reset is done.
 */
#define PORT_WRC	(1 << 19)
/* true: over-current change */
#define PORT_OCC	(1 << 20)
/* true: reset change - 1 to 0 transition of PORT_RESET */
#define PORT_RC		(1 << 21)
/* port link status change - set on some port link state transitions:
 *  Transition				Reason
 *  ------------------------------------------------------------------------------
 *  - U3 to Resume			Wakeup signaling from a device
 *  - Resume to Recovery to U0		USB 3.0 device resume
 *  - Resume to U0			USB 2.0 device resume
 *  - U3 to Recovery to U0		Software resume of USB 3.0 device complete
 *  - U3 to U0				Software resume of USB 2.0 device complete
 *  - U2 to U0				L1 resume of USB 2.1 device complete
 *  - U0 to U0 (???)			L1 entry rejection by USB 2.1 device
 *  - U0 to disabled			L1 entry error with USB 2.1 device
 *  - Any state to inactive		Error on USB 3.0 port
 */
#define PORT_PLC	(1 << 22)
/* port configure error change - port failed to configure its link partner */
#define PORT_CEC	(1 << 23)
#define PORT_CHANGE_MASK	(PORT_CSC | PORT_PEC | PORT_WRC | PORT_OCC | \
				 PORT_RC | PORT_PLC | PORT_CEC)


/* Cold Attach Status - xHC can set this bit to report device attached during
 * Sx state. Warm port reset should be perfomed to clear this bit and move port
 * to connected state.
 */
#define PORT_CAS	(1 << 24)
/* wake on connect (enable) */
#define PORT_WKCONN_E	(1 << 25)
/* wake on disconnect (enable) */
#define PORT_WKDISC_E	(1 << 26)
/* wake on over-current (enable) */
#define PORT_WKOC_E	(1 << 27)
/* bits 28:29 reserved */
/* true: device is non-removable - for USB 3.0 roothub emulation */
#define PORT_DEV_REMOVE	(1 << 30)
/* Initiate a warm port reset - complete when PORT_WRC is '1' */
#define PORT_WR		(1 << 31)

/* We mark duplicate entries with -1 */
#define DUPLICATE_ENTRY ((u8)(-1))

/* Port Power Management Status and Control - port_power_base bitmasks */
/* Inactivity timer value for transitions into U1, in microseconds.
 * Timeout can be up to 127us.  0xFF means an infinite timeout.
 */
#define PORT_U1_TIMEOUT(p)	((p) & 0xff)
#define PORT_U1_TIMEOUT_MASK	0xff
/* Inactivity timer value for transitions into U2 */
#define PORT_U2_TIMEOUT(p)	(((p) & 0xff) << 8)
#define PORT_U2_TIMEOUT_MASK	(0xff << 8)
/* Bits 24:31 for port testing */

/* USB2 Protocol PORTSPMSC */
#define	PORT_L1S_MASK		7
#define	PORT_L1S_SUCCESS	1
#define	PORT_RWE		(1 << 3)
#define	PORT_HIRD(p)		(((p) & 0xf) << 4)
#define	PORT_HIRD_MASK		(0xf << 4)
#define	PORT_L1DS_MASK		(0xff << 8)
#define	PORT_L1DS(p)		(((p) & 0xff) << 8)
#define	PORT_HLE		(1 << 16)
#define PORT_TEST_MODE_SHIFT	28

/* USB3 Protocol PORTLI  Port Link Information */
#define PORT_RX_LANES(p)	(((p) >> 16) & 0xf)
#define PORT_TX_LANES(p)	(((p) >> 20) & 0xf)

/* USB2 Protocol PORTHLPMC */
#define PORT_HIRDM(p)((p) & 3)
#define PORT_L1_TIMEOUT(p)(((p) & 0xff) << 2)
#define PORT_BESLD(p)(((p) & 0xf) << 10)

/* use 512 microseconds as USB2 LPM L1 default timeout. */
#define XHCI_L1_TIMEOUT		512

/* Set default HIRD/BESL value to 4 (350/400us) for USB2 L1 LPM resume latency.
 * Safe to use with mixed HIRD and BESL systems (host and device) and is used
 * by other operating systems.
 *
 * XHCI 1.0 errata 8/14/12 Table 13 notes:
 * "Software should choose xHC BESL/BESLD field values that do not violate a
 * device's resume latency requirements,
 * e.g. not program values > '4' if BLC = '1' and a HIRD device is attached,
 * or not program values < '4' if BLC = '0' and a BESL device is attached.
 */
#define XHCI_DEFAULT_BESL	4

/*
 * USB3 specification define a 360ms tPollingLFPSTiemout for USB3 ports
 * to complete link training. usually link trainig completes much faster
 * so check status 10 times with 36ms sleep in places we need to wait for
 * polling to complete.
 */
#define XHCI_PORT_POLLING_LFPS_TIME  36

/**
 * struct xhci_intr_reg - Interrupt Register Set
 * @irq_pending:	IMAN - Interrupt Management Register.  Used to enable
 *			interrupts and check for pending interrupts.
 * @irq_control:	IMOD - Interrupt Moderation Register.
 * 			Used to throttle interrupts.
 * @erst_size:		Number of segments in the Event Ring Segment Table (ERST).
 * @erst_base:		ERST base address.
 * @erst_dequeue:	Event ring dequeue pointer.
 *
 * Each interrupter (defined by a MSI-X vector) has an event ring and an Event
 * Ring Segment Table (ERST) associated with it.  The event ring is comprised of
 * multiple segments of the same size.  The HC places events on the ring and
 * "updates the Cycle bit in the TRBs to indicate to software the current
 * position of the Enqueue Pointer." The HCD (Linux) processes those events and
 * updates the dequeue pointer.
 */
struct xhci_intr_reg {
	__le32	irq_pending;
	__le32	irq_control;
	__le32	erst_size;
	__le32	rsvd;
	__le64	erst_base;
	__le64	erst_dequeue;
};

/* irq_pending bitmasks */
#define	ER_IRQ_PENDING(p)	((p) & 0x1)
/* bits 2:31 need to be preserved */
/* THIS IS BUGGY - FIXME - IP IS WRITE 1 TO CLEAR */
#define	ER_IRQ_CLEAR(p)		((p) & 0xfffffffe)
#define	ER_IRQ_ENABLE(p)	((ER_IRQ_CLEAR(p)) | 0x2)
#define	ER_IRQ_DISABLE(p)	((ER_IRQ_CLEAR(p)) & ~(0x2))

/* irq_control bitmasks */
/* Minimum interval between interrupts (in 250ns intervals).  The interval
 * between interrupts will be longer if there are no events on the event ring.
 * Default is 4000 (1 ms).
 */
#define ER_IRQ_INTERVAL_MASK	(0xffff)
/* Counter used to count down the time to the next interrupt - HW use only */
#define ER_IRQ_COUNTER_MASK	(0xffff << 16)

/* erst_size bitmasks */
/* Preserve bits 16:31 of erst_size */
#define	ERST_SIZE_MASK		(0xffff << 16)

/* erst_dequeue bitmasks */
/* Dequeue ERST Segment Index (DESI) - Segment number (or alias)
 * where the current dequeue pointer lies.  This is an optional HW hint.
 */
#define ERST_DESI_MASK		(0x7)
/* Event Handler Busy (EHB) - is the event ring scheduled to be serviced by
 * a work queue (or delayed service routine)?
 */
#define ERST_EHB		(1 << 3)
#define ERST_PTR_MASK		(0xf)

/**
 * struct xhci_run_regs
 * @microframe_index:
 * 		MFINDEX - current microframe number
 *
 * Section 5.5 Host Controller Runtime Registers:
 * "Software should read and write these registers using only Dword (32 bit)
 * or larger accesses"
 */
struct xhci_run_regs {
	__le32			microframe_index;
	__le32			rsvd[7];
	struct xhci_intr_reg	ir_set[128];
};

/**
 * struct doorbell_array
 *
 * Bits  0 -  7: Endpoint target
 * Bits  8 - 15: RsvdZ
 * Bits 16 - 31: Stream ID
 *
 * Section 5.6
 */
struct xhci_doorbell_array {
	__le32	doorbell[256];
};

#define DB_VALUE(ep, stream)	((((ep) + 1) & 0xff) | ((stream) << 16))
#define DB_VALUE_HOST		0x00000000

/**
 * struct xhci_protocol_caps
 * @revision:		major revision, minor revision, capability ID,
 *			and next capability pointer.
 * @name_string:	Four ASCII characters to say which spec this xHC
 *			follows, typically "USB ".
 * @port_info:		Port offset, count, and protocol-defined information.
 */
struct xhci_protocol_caps {
	u32	revision;
	u32	name_string;
	u32	port_info;
};

#define	XHCI_EXT_PORT_MAJOR(x)	(((x) >> 24) & 0xff)
#define	XHCI_EXT_PORT_MINOR(x)	(((x) >> 16) & 0xff)
#define	XHCI_EXT_PORT_PSIC(x)	(((x) >> 28) & 0x0f)
#define	XHCI_EXT_PORT_OFF(x)	((x) & 0xff)
#define	XHCI_EXT_PORT_COUNT(x)	(((x) >> 8) & 0xff)

#define	XHCI_EXT_PORT_PSIV(x)	(((x) >> 0) & 0x0f)
#define	XHCI_EXT_PORT_PSIE(x)	(((x) >> 4) & 0x03)
#define	XHCI_EXT_PORT_PLT(x)	(((x) >> 6) & 0x03)
#define	XHCI_EXT_PORT_PFD(x)	(((x) >> 8) & 0x01)
#define	XHCI_EXT_PORT_LP(x)	(((x) >> 14) & 0x03)
#define	XHCI_EXT_PORT_PSIM(x)	(((x) >> 16) & 0xffff)

#define PLT_MASK        (0x03 << 6)
#define PLT_SYM         (0x00 << 6)
#define PLT_ASYM_RX     (0x02 << 6)
#define PLT_ASYM_TX     (0x03 << 6)

/**
 * struct xhci_container_ctx
 * @type: Type of context.  Used to calculated offsets to contained contexts.
 * @size: Size of the context data
 * @bytes: The raw context data given to HW
 * @dma: dma address of the bytes
 *
 * Represents either a Device or Input context.  Holds a pointer to the raw
 * memory used for the context (bytes) and dma address of it (dma).
 */
struct xhci_container_ctx {
	unsigned type;
#define XHCI_CTX_TYPE_DEVICE  0x1
#define XHCI_CTX_TYPE_INPUT   0x2

	int size;

	u8 *bytes;
	dma_addr_t dma;
};

/**
 * struct xhci_slot_ctx
 * @dev_info:	Route string, device speed, hub info, and last valid endpoint
 * @dev_info2:	Max exit latency for device number, root hub port number
 * @tt_info:	tt_info is used to construct split transaction tokens
 * @dev_state:	slot state and device address
 *
 * Slot Context - section 6.2.1.1.  This assumes the HC uses 32-byte context
 * structures.  If the HC uses 64-byte contexts, there is an additional 32 bytes
 * reserved at the end of the slot context for HC internal use.
 */
struct xhci_slot_ctx {
	__le32	dev_info;
	__le32	dev_info2;
	__le32	tt_info;
	__le32	dev_state;
	/* offset 0x10 to 0x1f reserved for HC internal use */
	__le32	reserved[4];
};

/* dev_info bitmasks */
/* Route String - 0:19 */
#define ROUTE_STRING_MASK	(0xfffff)
/* Device speed - values defined by PORTSC Device Speed field - 20:23 */
#define DEV_SPEED	(0xf << 20)
#define GET_DEV_SPEED(n) (((n) & DEV_SPEED) >> 20)
/* bit 24 reserved */
/* Is this LS/FS device connected through a HS hub? - bit 25 */
#define DEV_MTT		(0x1 << 25)
/* Set if the device is a hub - bit 26 */
#define DEV_HUB		(0x1 << 26)
/* Index of the last valid endpoint context in this device context - 27:31 */
#define LAST_CTX_MASK	(0x1f << 27)
#define LAST_CTX(p)	((p) << 27)
#define LAST_CTX_TO_EP_NUM(p)	(((p) >> 27) - 1)
#define SLOT_FLAG	(1 << 0)
#define EP0_FLAG	(1 << 1)

/* dev_info2 bitmasks */
/* Max Exit Latency (ms) - worst case time to wake up all links in dev path */
#define MAX_EXIT	(0xffff)
/* Root hub port number that is needed to access the USB device */
#define ROOT_HUB_PORT(p)	(((p) & 0xff) << 16)
#define DEVINFO_TO_ROOT_HUB_PORT(p)	(((p) >> 16) & 0xff)
/* Maximum number of ports under a hub device */
#define XHCI_MAX_PORTS(p)	(((p) & 0xff) << 24)
#define DEVINFO_TO_MAX_PORTS(p)	(((p) & (0xff << 24)) >> 24)

/* tt_info bitmasks */
/*
 * TT Hub Slot ID - for low or full speed devices attached to a high-speed hub
 * The Slot ID of the hub that isolates the high speed signaling from
 * this low or full-speed device.  '0' if attached to root hub port.
 */
#define TT_SLOT		(0xff)
/*
 * The number of the downstream facing port of the high-speed hub
 * '0' if the device is not low or full speed.
 */
#define TT_PORT		(0xff << 8)
#define TT_THINK_TIME(p)	(((p) & 0x3) << 16)
#define GET_TT_THINK_TIME(p)	(((p) & (0x3 << 16)) >> 16)

/* dev_state bitmasks */
/* USB device address - assigned by the HC */
#define DEV_ADDR_MASK	(0xff)
/* bits 8:26 reserved */
/* Slot state */
#define SLOT_STATE	(0x1f << 27)
#define GET_SLOT_STATE(p)	(((p) & (0x1f << 27)) >> 27)

#define SLOT_STATE_DISABLED	0
#define SLOT_STATE_ENABLED	SLOT_STATE_DISABLED
#define SLOT_STATE_DEFAULT	1
#define SLOT_STATE_ADDRESSED	2
#define SLOT_STATE_CONFIGURED	3

/**
 * struct xhci_ep_ctx
 * @ep_info:	endpoint state, streams, mult, and interval information.
 * @ep_info2:	information on endpoint type, max packet size, max burst size,
 * 		error count, and whether the HC will force an event for all
 * 		transactions.
 * @deq:	64-bit ring dequeue pointer address.  If the endpoint only
 * 		defines one stream, this points to the endpoint transfer ring.
 * 		Otherwise, it points to a stream context array, which has a
 * 		ring pointer for each flow.
 * @tx_info:
 * 		Average TRB lengths for the endpoint ring and
 * 		max payload within an Endpoint Service Interval Time (ESIT).
 *
 * Endpoint Context - section 6.2.1.2.  This assumes the HC uses 32-byte context
 * structures.  If the HC uses 64-byte contexts, there is an additional 32 bytes
 * reserved at the end of the endpoint context for HC internal use.
 */
struct xhci_ep_ctx {
	__le32	ep_info;
	__le32	ep_info2;
	__le64	deq;
	__le32	tx_info;
	/* offset 0x14 - 0x1f reserved for HC internal use */
	__le32	reserved[3];
};

/* ep_info bitmasks */
/*
 * Endpoint State - bits 0:2
 * 0 - disabled
 * 1 - running
 * 2 - halted due to halt condition - ok to manipulate endpoint ring
 * 3 - stopped
 * 4 - TRB error
 * 5-7 - reserved
 */
#define EP_STATE_MASK		(0x7)
#define EP_STATE_DISABLED	0
#define EP_STATE_RUNNING	1
#define EP_STATE_HALTED		2
#define EP_STATE_STOPPED	3
#define EP_STATE_ERROR		4
#define GET_EP_CTX_STATE(ctx)	(le32_to_cpu((ctx)->ep_info) & EP_STATE_MASK)

/* Mult - Max number of burtst within an interval, in EP companion desc. */
#define EP_MULT(p)		(((p) & 0x3) << 8)
#define CTX_TO_EP_MULT(p)	(((p) >> 8) & 0x3)
/* bits 10:14 are Max Primary Streams */
/* bit 15 is Linear Stream Array */
/* Interval - period between requests to an endpoint - 125u increments. */
#define EP_INTERVAL(p)			(((p) & 0xff) << 16)
#define EP_INTERVAL_TO_UFRAMES(p)	(1 << (((p) >> 16) & 0xff))
#define CTX_TO_EP_INTERVAL(p)		(((p) >> 16) & 0xff)
#define EP_MAXPSTREAMS_MASK		(0x1f << 10)
#define EP_MAXPSTREAMS(p)		(((p) << 10) & EP_MAXPSTREAMS_MASK)
#define CTX_TO_EP_MAXPSTREAMS(p)	(((p) & EP_MAXPSTREAMS_MASK) >> 10)
/* Endpoint is set up with a Linear Stream Array (vs. Secondary Stream Array) */
#define	EP_HAS_LSA		(1 << 15)
/* hosts with LEC=1 use bits 31:24 as ESIT high bits. */
#define CTX_TO_MAX_ESIT_PAYLOAD_HI(p)	(((p) >> 24) & 0xff)

/* ep_info2 bitmasks */
/*
 * Force Event - generate transfer events for all TRBs for this endpoint
 * This will tell the HC to ignore the IOC and ISP flags (for debugging only).
 */
#define	FORCE_EVENT	(0x1)
#define ERROR_COUNT(p)	(((p) & 0x3) << 1)
#define CTX_TO_EP_TYPE(p)	(((p) >> 3) & 0x7)
#define EP_TYPE(p)	((p) << 3)
#define ISOC_OUT_EP	1
#define BULK_OUT_EP	2
#define INT_OUT_EP	3
#define CTRL_EP		4
#define ISOC_IN_EP	5
#define BULK_IN_EP	6
#define INT_IN_EP	7
/* bit 6 reserved */
/* bit 7 is Host Initiate Disable - for disabling stream selection */
#define MAX_BURST(p)	(((p)&0xff) << 8)
#define CTX_TO_MAX_BURST(p)	(((p) >> 8) & 0xff)
#define MAX_PACKET(p)	(((p)&0xffff) << 16)
#define MAX_PACKET_MASK		(0xffff << 16)
#define MAX_PACKET_DECODED(p)	(((p) >> 16) & 0xffff)

/* tx_info bitmasks */
#define EP_AVG_TRB_LENGTH(p)		((p) & 0xffff)
#define EP_MAX_ESIT_PAYLOAD_LO(p)	(((p) & 0xffff) << 16)
#define EP_MAX_ESIT_PAYLOAD_HI(p)	((((p) >> 16) & 0xff) << 24)
#define CTX_TO_MAX_ESIT_PAYLOAD(p)	(((p) >> 16) & 0xffff)

/* deq bitmasks */
#define EP_CTX_CYCLE_MASK		(1 << 0)
#define SCTX_DEQ_MASK			(~0xfL)


/**
 * struct xhci_input_control_context
 * Input control context; see section 6.2.5.
 *
 * @drop_context:	set the bit of the endpoint context you want to disable
 * @add_context:	set the bit of the endpoint context you want to enable
 */
struct xhci_input_control_ctx {
	__le32	drop_flags;
	__le32	add_flags;
	__le32	rsvd2[6];
};

#define	EP_IS_ADDED(ctrl_ctx, i) \
	(le32_to_cpu(ctrl_ctx->add_flags) & (1 << (i + 1)))
#define	EP_IS_DROPPED(ctrl_ctx, i)       \
	(le32_to_cpu(ctrl_ctx->drop_flags) & (1 << (i + 1)))

/* Represents everything that is needed to issue a command on the command ring.
 * It's useful to pre-allocate these for commands that cannot fail due to
 * out-of-memory errors, like freeing streams.
 */
struct xhci_command {
	/* Input context for changing device state */
	struct xhci_container_ctx	*in_ctx;
	u32				status;
	int				slot_id;
	/* If completion is null, no one is waiting on this command
	 * and the structure can be freed after the command completes.
	 */
	struct completion		*completion;
	union xhci_trb			*command_trb;
	struct list_head		cmd_list;
};

/* drop context bitmasks */
#define	DROP_EP(x)	(0x1 << x)
/* add context bitmasks */
#define	ADD_EP(x)	(0x1 << x)

struct xhci_stream_ctx {
	/* 64-bit stream ring address, cycle state, and stream type */
	__le64	stream_ring;
	/* offset 0x14 - 0x1f reserved for HC internal use */
	__le32	reserved[2];
};

/* Stream Context Types (section 6.4.1) - bits 3:1 of stream ctx deq ptr */
#define	SCT_FOR_CTX(p)		(((p) & 0x7) << 1)
/* Secondary stream array type, dequeue pointer is to a transfer ring */
#define	SCT_SEC_TR		0
/* Primary stream array type, dequeue pointer is to a transfer ring */
#define	SCT_PRI_TR		1
/* Dequeue pointer is for a secondary stream array (SSA) with 8 entries */
#define SCT_SSA_8		2
#define SCT_SSA_16		3
#define SCT_SSA_32		4
#define SCT_SSA_64		5
#define SCT_SSA_128		6
#define SCT_SSA_256		7

/* Assume no secondary streams for now */
struct xhci_stream_info {
	struct xhci_ring		**stream_rings;
	/* Number of streams, including stream 0 (which drivers can't use) */
	unsigned int			num_streams;
	/* The stream context array may be bigger than
	 * the number of streams the driver asked for
	 */
	struct xhci_stream_ctx		*stream_ctx_array;
	unsigned int			num_stream_ctxs;
	dma_addr_t			ctx_array_dma;
	/* For mapping physical TRB addresses to segments in stream rings */
	struct radix_tree_root		trb_address_map;
	struct xhci_command		*free_streams_command;
};

#define	SMALL_STREAM_ARRAY_SIZE		256
#define	MEDIUM_STREAM_ARRAY_SIZE	1024

/* Some Intel xHCI host controllers need software to keep track of the bus
 * bandwidth.  Keep track of endpoint info here.  Each root port is allocated
 * the full bus bandwidth.  We must also treat TTs (including each port under a
 * multi-TT hub) as a separate bandwidth domain.  The direct memory interface
 * (DMI) also limits the total bandwidth (across all domains) that can be used.
 */
struct xhci_bw_info {
	/* ep_interval is zero-based */
	unsigned int		ep_interval;
	/* mult and num_packets are one-based */
	unsigned int		mult;
	unsigned int		num_packets;
	unsigned int		max_packet_size;
	unsigned int		max_esit_payload;
	unsigned int		type;
};

/* "Block" sizes in bytes the hardware uses for different device speeds.
 * The logic in this part of the hardware limits the number of bits the hardware
 * can use, so must represent bandwidth in a less precise manner to mimic what
 * the scheduler hardware computes.
 */
#define	FS_BLOCK	1
#define	HS_BLOCK	4
#define	SS_BLOCK	16
#define	DMI_BLOCK	32

/* Each device speed has a protocol overhead (CRC, bit stuffing, etc) associated
 * with each byte transferred.  SuperSpeed devices have an initial overhead to
 * set up bursts.  These are in blocks, see above.  LS overhead has already been
 * translated into FS blocks.
 */
#define DMI_OVERHEAD 8
#define DMI_OVERHEAD_BURST 4
#define SS_OVERHEAD 8
#define SS_OVERHEAD_BURST 32
#define HS_OVERHEAD 26
#define FS_OVERHEAD 20
#define LS_OVERHEAD 128
/* The TTs need to claim roughly twice as much bandwidth (94 bytes per
 * microframe ~= 24Mbps) of the HS bus as the devices can actually use because
 * of overhead associated with split transfers crossing microframe boundaries.
 * 31 blocks is pure protocol overhead.
 */
#define TT_HS_OVERHEAD (31 + 94)
#define TT_DMI_OVERHEAD (25 + 12)

/* Bandwidth limits in blocks */
#define FS_BW_LIMIT		1285
#define TT_BW_LIMIT		1320
#define HS_BW_LIMIT		1607
#define SS_BW_LIMIT_IN		3906
#define DMI_BW_LIMIT_IN		3906
#define SS_BW_LIMIT_OUT		3906
#define DMI_BW_LIMIT_OUT	3906

/* Percentage of bus bandwidth reserved for non-periodic transfers */
#define FS_BW_RESERVED		10
#define HS_BW_RESERVED		20
#define SS_BW_RESERVED		10

struct xhci_virt_ep {
	struct xhci_ring		*ring;
	/* Related to endpoints that are configured to use stream IDs only */
	struct xhci_stream_info		*stream_info;
	/* Temporary storage in case the configure endpoint command fails and we
	 * have to restore the device state to the previous state
	 */
	struct xhci_ring		*new_ring;
	unsigned int			ep_state;
#define SET_DEQ_PENDING		(1 << 0)
#define EP_HALTED		(1 << 1)	/* For stall handling */
#define EP_STOP_CMD_PENDING	(1 << 2)	/* For URB cancellation */
/* Transitioning the endpoint to using streams, don't enqueue URBs */
#define EP_GETTING_STREAMS	(1 << 3)
#define EP_HAS_STREAMS		(1 << 4)
/* Transitioning the endpoint to not using streams, don't enqueue URBs */
#define EP_GETTING_NO_STREAMS	(1 << 5)
#define EP_HARD_CLEAR_TOGGLE	(1 << 6)
#define EP_SOFT_CLEAR_TOGGLE	(1 << 7)
/* usb_hub_clear_tt_buffer is in progress */
#define EP_CLEARING_TT		(1 << 8)
	/* ----  Related to URB cancellation ---- */
	struct list_head	cancelled_td_list;
	/* Watchdog timer for stop endpoint command to cancel URBs */
	struct timer_list	stop_cmd_timer;
	struct xhci_hcd		*xhci;
	/* Dequeue pointer and dequeue segment for a submitted Set TR Dequeue
	 * command.  We'll need to update the ring's dequeue segment and dequeue
	 * pointer after the command completes.
	 */
	struct xhci_segment	*queued_deq_seg;
	union xhci_trb		*queued_deq_ptr;
	/*
	 * Sometimes the xHC can not process isochronous endpoint ring quickly
	 * enough, and it will miss some isoc tds on the ring and generate
	 * a Missed Service Error Event.
	 * Set skip flag when receive a Missed Service Error Event and
	 * process the missed tds on the endpoint ring.
	 */
	bool			skip;
	/* Bandwidth checking storage */
	struct xhci_bw_info	bw_info;
	struct list_head	bw_endpoint_list;
	/* Isoch Frame ID checking storage */
	int			next_frame_id;
	/* Use new Isoch TRB layout needed for extended TBC support */
	bool			use_extended_tbc;
};

enum xhci_overhead_type {
	LS_OVERHEAD_TYPE = 0,
	FS_OVERHEAD_TYPE,
	HS_OVERHEAD_TYPE,
};

struct xhci_interval_bw {
	unsigned int		num_packets;
	/* Sorted by max packet size.
	 * Head of the list is the greatest max packet size.
	 */
	struct list_head	endpoints;
	/* How many endpoints of each speed are present. */
	unsigned int		overhead[3];
};

#define	XHCI_MAX_INTERVAL	16

struct xhci_interval_bw_table {
	unsigned int		interval0_esit_payload;
	struct xhci_interval_bw	interval_bw[XHCI_MAX_INTERVAL];
	/* Includes reserved bandwidth for async endpoints */
	unsigned int		bw_used;
	unsigned int		ss_bw_in;
	unsigned int		ss_bw_out;
};


struct xhci_virt_device {
	struct usb_device		*udev;
	/*
	 * Commands to the hardware are passed an "input context" that
	 * tells the hardware what to change in its data structures.
	 * The hardware will return changes in an "output context" that
	 * software must allocate for the hardware.  We need to keep
	 * track of input and output contexts separately because
	 * these commands might fail and we don't trust the hardware.
	 */
	struct xhci_container_ctx       *out_ctx;
	/* Used for addressing devices and configuration changes */
	struct xhci_container_ctx       *in_ctx;
	struct xhci_virt_ep		eps[31];
	u8				fake_port;
	u8				real_port;
	struct xhci_interval_bw_table	*bw_table;
	struct xhci_tt_bw_info		*tt_info;
	/*
	 * flags for state tracking based on events and issued commands.
	 * Software can not rely on states from output contexts because of
	 * latency between events and xHC updating output context values.
	 * See xhci 1.1 section 4.8.3 for more details
	 */
	unsigned long			flags;
#define VDEV_PORT_ERROR			BIT(0) /* Port error, link inactive */

	/* The current max exit latency for the enabled USB3 link states. */
	u16				current_mel;
	/* Used for the debugfs interfaces. */
	void				*debugfs_private;
};

/*
 * For each roothub, keep track of the bandwidth information for each periodic
 * interval.
 *
 * If a high speed hub is attached to the roothub, each TT associated with that
 * hub is a separate bandwidth domain.  The interval information for the
 * endpoints on the devices under that TT will appear in the TT structure.
 */
struct xhci_root_port_bw_info {
	struct list_head		tts;
	unsigned int			num_active_tts;
	struct xhci_interval_bw_table	bw_table;
};

struct xhci_tt_bw_info {
	struct list_head		tt_list;
	int				slot_id;
	int				ttport;
	struct xhci_interval_bw_table	bw_table;
	int				active_eps;
};


/**
 * struct xhci_device_context_array
 * @dev_context_ptr	array of 64-bit DMA addresses for device contexts
 */
struct xhci_device_context_array {
	/* 64-bit device addresses; we only write 32-bit addresses */
	__le64			dev_context_ptrs[MAX_HC_SLOTS];
	/* private xHCD pointers */
	dma_addr_t	dma;
};
/* TODO: write function to set the 64-bit device DMA address */
/*
 * TODO: change this to be dynamically sized at HC mem init time since the HC
 * might not be able to handle the maximum number of devices possible.
 */


struct xhci_transfer_event {
	/* 64-bit buffer address, or immediate data */
	__le64	buffer;
	__le32	transfer_len;
	/* This field is interpreted differently based on the type of TRB */
	__le32	flags;
};

/* Transfer event TRB length bit mask */
/* bits 0:23 */
#define	EVENT_TRB_LEN(p)		((p) & 0xffffff)

/** Transfer Event bit fields **/
#define	TRB_TO_EP_ID(p)	(((p) >> 16) & 0x1f)

/* Completion Code - only applicable for some types of TRBs */
#define	COMP_CODE_MASK		(0xff << 24)
#define GET_COMP_CODE(p)	(((p) & COMP_CODE_MASK) >> 24)
#define COMP_INVALID				0
#define COMP_SUCCESS				1
#define COMP_DATA_BUFFER_ERROR			2
#define COMP_BABBLE_DETECTED_ERROR		3
#define COMP_USB_TRANSACTION_ERROR		4
#define COMP_TRB_ERROR				5
#define COMP_STALL_ERROR			6
#define COMP_RESOURCE_ERROR			7
#define COMP_BANDWIDTH_ERROR			8
#define COMP_NO_SLOTS_AVAILABLE_ERROR		9
#define COMP_INVALID_STREAM_TYPE_ERROR		10
#define COMP_SLOT_NOT_ENABLED_ERROR		11
#define COMP_ENDPOINT_NOT_ENABLED_ERROR		12
#define COMP_SHORT_PACKET			13
#define COMP_RING_UNDERRUN			14
#define COMP_RING_OVERRUN			15
#define COMP_VF_EVENT_RING_FULL_ERROR		16
#define COMP_PARAMETER_ERROR			17
#define COMP_BANDWIDTH_OVERRUN_ERROR		18
#define COMP_CONTEXT_STATE_ERROR		19
#define COMP_NO_PING_RESPONSE_ERROR		20
#define COMP_EVENT_RING_FULL_ERROR		21
#define COMP_INCOMPATIBLE_DEVICE_ERROR		22
#define COMP_MISSED_SERVICE_ERROR		23
#define COMP_COMMAND_RING_STOPPED		24
#define COMP_COMMAND_ABORTED			25
#define COMP_STOPPED				26
#define COMP_STOPPED_LENGTH_INVALID		27
#define COMP_STOPPED_SHORT_PACKET		28
#define COMP_MAX_EXIT_LATENCY_TOO_LARGE_ERROR	29
#define COMP_ISOCH_BUFFER_OVERRUN		31
#define COMP_EVENT_LOST_ERROR			32
#define COMP_UNDEFINED_ERROR			33
#define COMP_INVALID_STREAM_ID_ERROR		34
#define COMP_SECONDARY_BANDWIDTH_ERROR		35
#define COMP_SPLIT_TRANSACTION_ERROR		36

static inline const char *xhci_trb_comp_code_string(u8 status)
{
	switch (status) {
	case COMP_INVALID:
		return "Invalid";
	case COMP_SUCCESS:
		return "Success";
	case COMP_DATA_BUFFER_ERROR:
		return "Data Buffer Error";
	case COMP_BABBLE_DETECTED_ERROR:
		return "Babble Detected";
	case COMP_USB_TRANSACTION_ERROR:
		return "USB Transaction Error";
	case COMP_TRB_ERROR:
		return "TRB Error";
	case COMP_STALL_ERROR:
		return "Stall Error";
	case COMP_RESOURCE_ERROR:
		return "Resource Error";
	case COMP_BANDWIDTH_ERROR:
		return "Bandwidth Error";
	case COMP_NO_SLOTS_AVAILABLE_ERROR:
		return "No Slots Available Error";
	case COMP_INVALID_STREAM_TYPE_ERROR:
		return "Invalid Stream Type Error";
	case COMP_SLOT_NOT_ENABLED_ERROR:
		return "Slot Not Enabled Error";
	case COMP_ENDPOINT_NOT_ENABLED_ERROR:
		return "Endpoint Not Enabled Error";
	case COMP_SHORT_PACKET:
		return "Short Packet";
	case COMP_RING_UNDERRUN:
		return "Ring Underrun";
	case COMP_RING_OVERRUN:
		return "Ring Overrun";
	case COMP_VF_EVENT_RING_FULL_ERROR:
		return "VF Event Ring Full Error";
	case COMP_PARAMETER_ERROR:
		return "Parameter Error";
	case COMP_BANDWIDTH_OVERRUN_ERROR:
		return "Bandwidth Overrun Error";
	case COMP_CONTEXT_STATE_ERROR:
		return "Context State Error";
	case COMP_NO_PING_RESPONSE_ERROR:
		return "No Ping Response Error";
	case COMP_EVENT_RING_FULL_ERROR:
		return "Event Ring Full Error";
	case COMP_INCOMPATIBLE_DEVICE_ERROR:
		return "Incompatible Device Error";
	case COMP_MISSED_SERVICE_ERROR:
		return "Missed Service Error";
	case COMP_COMMAND_RING_STOPPED:
		return "Command Ring Stopped";
	case COMP_COMMAND_ABORTED:
		return "Command Aborted";
	case COMP_STOPPED:
		return "Stopped";
	case COMP_STOPPED_LENGTH_INVALID:
		return "Stopped - Length Invalid";
	case COMP_STOPPED_SHORT_PACKET:
		return "Stopped - Short Packet";
	case COMP_MAX_EXIT_LATENCY_TOO_LARGE_ERROR:
		return "Max Exit Latency Too Large Error";
	case COMP_ISOCH_BUFFER_OVERRUN:
		return "Isoch Buffer Overrun";
	case COMP_EVENT_LOST_ERROR:
		return "Event Lost Error";
	case COMP_UNDEFINED_ERROR:
		return "Undefined Error";
	case COMP_INVALID_STREAM_ID_ERROR:
		return "Invalid Stream ID Error";
	case COMP_SECONDARY_BANDWIDTH_ERROR:
		return "Secondary Bandwidth Error";
	case COMP_SPLIT_TRANSACTION_ERROR:
		return "Split Transaction Error";
	default:
		return "Unknown!!";
	}
}

struct xhci_link_trb {
	/* 64-bit segment pointer*/
	__le64 segment_ptr;
	__le32 intr_target;
	__le32 control;
};

/* control bitfields */
#define LINK_TOGGLE	(0x1<<1)

/* Command completion event TRB */
struct xhci_event_cmd {
	/* Pointer to command TRB, or the value passed by the event data trb */
	__le64 cmd_trb;
	__le32 status;
	__le32 flags;
};

/* flags bitmasks */

/* Address device - disable SetAddress */
#define TRB_BSR		(1<<9)

/* Configure Endpoint - Deconfigure */
#define TRB_DC		(1<<9)

/* Stop Ring - Transfer State Preserve */
#define TRB_TSP		(1<<9)

enum xhci_ep_reset_type {
	EP_HARD_RESET,
	EP_SOFT_RESET,
};

/* Force Event */
#define TRB_TO_VF_INTR_TARGET(p)	(((p) & (0x3ff << 22)) >> 22)
#define TRB_TO_VF_ID(p)			(((p) & (0xff << 16)) >> 16)

/* Set Latency Tolerance Value */
#define TRB_TO_BELT(p)			(((p) & (0xfff << 16)) >> 16)

/* Get Port Bandwidth */
#define TRB_TO_DEV_SPEED(p)		(((p) & (0xf << 16)) >> 16)

/* Force Header */
#define TRB_TO_PACKET_TYPE(p)		((p) & 0x1f)
#define TRB_TO_ROOTHUB_PORT(p)		(((p) & (0xff << 24)) >> 24)

enum xhci_setup_dev {
	SETUP_CONTEXT_ONLY,
	SETUP_CONTEXT_ADDRESS,
};

/* bits 16:23 are the virtual function ID */
/* bits 24:31 are the slot ID */
#define TRB_TO_SLOT_ID(p)	(((p) & (0xff<<24)) >> 24)
#define SLOT_ID_FOR_TRB(p)	(((p) & 0xff) << 24)

/* Stop Endpoint TRB - ep_index to endpoint ID for this TRB */
#define TRB_TO_EP_INDEX(p)		((((p) & (0x1f << 16)) >> 16) - 1)
#define	EP_ID_FOR_TRB(p)		((((p) + 1) & 0x1f) << 16)

#define SUSPEND_PORT_FOR_TRB(p)		(((p) & 1) << 23)
#define TRB_TO_SUSPEND_PORT(p)		(((p) & (1 << 23)) >> 23)
#define LAST_EP_INDEX			30

/* Set TR Dequeue Pointer command TRB fields, 6.4.3.9 */
#define TRB_TO_STREAM_ID(p)		((((p) & (0xffff << 16)) >> 16))
#define STREAM_ID_FOR_TRB(p)		((((p)) & 0xffff) << 16)
#define SCT_FOR_TRB(p)			(((p) << 1) & 0x7)

/* Link TRB specific fields */
#define TRB_TC			(1<<1)

/* Port Status Change Event TRB fields */
/* Port ID - bits 31:24 */
#define GET_PORT_ID(p)		(((p) & (0xff << 24)) >> 24)

#define EVENT_DATA		(1 << 2)

/* Normal TRB fields */
/* transfer_len bitmasks - bits 0:16 */
#define	TRB_LEN(p)		((p) & 0x1ffff)
/* TD Size, packets remaining in this TD, bits 21:17 (5 bits, so max 31) */
#define TRB_TD_SIZE(p)          (min((p), (u32)31) << 17)
#define GET_TD_SIZE(p)		(((p) & 0x3e0000) >> 17)
/* xhci 1.1 uses the TD_SIZE field for TBC if Extended TBC is enabled (ETE) */
#define TRB_TD_SIZE_TBC(p)      (min((p), (u32)31) << 17)
/* Interrupter Target - which MSI-X vector to target the completion event at */
#define TRB_INTR_TARGET(p)	(((p) & 0x3ff) << 22)
#define GET_INTR_TARGET(p)	(((p) >> 22) & 0x3ff)
/* Total burst count field, Rsvdz on xhci 1.1 with Extended TBC enabled (ETE) */
#define TRB_TBC(p)		(((p) & 0x3) << 7)
#define TRB_TLBPC(p)		(((p) & 0xf) << 16)

/* Cycle bit - indicates TRB ownership by HC or HCD */
#define TRB_CYCLE		(1<<0)
/*
 * Force next event data TRB to be evaluated before task switch.
 * Used to pass OS data back after a TD completes.
 */
#define TRB_ENT			(1<<1)
/* Interrupt on short packet */
#define TRB_ISP			(1<<2)
/* Set PCIe no snoop attribute */
#define TRB_NO_SNOOP		(1<<3)
/* Chain multiple TRBs into a TD */
#define TRB_CHAIN		(1<<4)
/* Interrupt on completion */
#define TRB_IOC			(1<<5)
/* The buffer pointer contains immediate data */
#define TRB_IDT			(1<<6)
/* TDs smaller than this might use IDT */
#define TRB_IDT_MAX_SIZE	8

/* Block Event Interrupt */
#define	TRB_BEI			(1<<9)

/* Control transfer TRB specific fields */
#define TRB_DIR_IN		(1<<16)
#define	TRB_TX_TYPE(p)		((p) << 16)
#define	TRB_DATA_OUT		2
#define	TRB_DATA_IN		3

/* Isochronous TRB specific fields */
#define TRB_SIA			(1<<31)
#define TRB_FRAME_ID(p)		(((p) & 0x7ff) << 20)

struct xhci_generic_trb {
	__le32 field[4];
};

union xhci_trb {
	struct xhci_link_trb		link;
	struct xhci_transfer_event	trans_event;
	struct xhci_event_cmd		event_cmd;
	struct xhci_generic_trb		generic;
};

/* TRB bit mask */
#define	TRB_TYPE_BITMASK	(0xfc00)
#define TRB_TYPE(p)		((p) << 10)
#define TRB_FIELD_TO_TYPE(p)	(((p) & TRB_TYPE_BITMASK) >> 10)
/* TRB type IDs */
/* bulk, interrupt, isoc scatter/gather, and control data stage */
#define TRB_NORMAL		1
/* setup stage for control transfers */
#define TRB_SETUP		2
/* data stage for control transfers */
#define TRB_DATA		3
/* status stage for control transfers */
#define TRB_STATUS		4
/* isoc transfers */
#define TRB_ISOC		5
/* TRB for linking ring segments */
#define TRB_LINK		6
#define TRB_EVENT_DATA		7
/* Transfer Ring No-op (not for the command ring) */
#define TRB_TR_NOOP		8
/* Command TRBs */
/* Enable Slot Command */
#define TRB_ENABLE_SLOT		9
/* Disable Slot Command */
#define TRB_DISABLE_SLOT	10
/* Address Device Command */
#define TRB_ADDR_DEV		11
/* Configure Endpoint Command */
#define TRB_CONFIG_EP		12
/* Evaluate Context Command */
#define TRB_EVAL_CONTEXT	13
/* Reset Endpoint Command */
#define TRB_RESET_EP		14
/* Stop Transfer Ring Command */
#define TRB_STOP_RING		15
/* Set Transfer Ring Dequeue Pointer Command */
#define TRB_SET_DEQ		16
/* Reset Device Command */
#define TRB_RESET_DEV		17
/* Force Event Command (opt) */
#define TRB_FORCE_EVENT		18
/* Negotiate Bandwidth Command (opt) */
#define TRB_NEG_BANDWIDTH	19
/* Set Latency Tolerance Value Command (opt) */
#define TRB_SET_LT		20
/* Get port bandwidth Command */
#define TRB_GET_BW		21
/* Force Header Command - generate a transaction or link management packet */
#define TRB_FORCE_HEADER	22
/* No-op Command - not for transfer rings */
#define TRB_CMD_NOOP		23
/* TRB IDs 24-31 reserved */
/* Event TRBS */
/* Transfer Event */
#define TRB_TRANSFER		32
/* Command Completion Event */
#define TRB_COMPLETION		33
/* Port Status Change Event */
#define TRB_PORT_STATUS		34
/* Bandwidth Request Event (opt) */
#define TRB_BANDWIDTH_EVENT	35
/* Doorbell Event (opt) */
#define TRB_DOORBELL		36
/* Host Controller Event */
#define TRB_HC_EVENT		37
/* Device Notification Event - device sent function wake notification */
#define TRB_DEV_NOTE		38
/* MFINDEX Wrap Event - microframe counter wrapped */
#define TRB_MFINDEX_WRAP	39
/* TRB IDs 40-47 reserved, 48-63 is vendor-defined */

/* Nec vendor-specific command completion event. */
#define	TRB_NEC_CMD_COMP	48
/* Get NEC firmware revision. */
#define	TRB_NEC_GET_FW		49

static inline const char *xhci_trb_type_string(u8 type)
{
	switch (type) {
	case TRB_NORMAL:
		return "Normal";
	case TRB_SETUP:
		return "Setup Stage";
	case TRB_DATA:
		return "Data Stage";
	case TRB_STATUS:
		return "Status Stage";
	case TRB_ISOC:
		return "Isoch";
	case TRB_LINK:
		return "Link";
	case TRB_EVENT_DATA:
		return "Event Data";
	case TRB_TR_NOOP:
		return "No-Op";
	case TRB_ENABLE_SLOT:
		return "Enable Slot Command";
	case TRB_DISABLE_SLOT:
		return "Disable Slot Command";
	case TRB_ADDR_DEV:
		return "Address Device Command";
	case TRB_CONFIG_EP:
		return "Configure Endpoint Command";
	case TRB_EVAL_CONTEXT:
		return "Evaluate Context Command";
	case TRB_RESET_EP:
		return "Reset Endpoint Command";
	case TRB_STOP_RING:
		return "Stop Ring Command";
	case TRB_SET_DEQ:
		return "Set TR Dequeue Pointer Command";
	case TRB_RESET_DEV:
		return "Reset Device Command";
	case TRB_FORCE_EVENT:
		return "Force Event Command";
	case TRB_NEG_BANDWIDTH:
		return "Negotiate Bandwidth Command";
	case TRB_SET_LT:
		return "Set Latency Tolerance Value Command";
	case TRB_GET_BW:
		return "Get Port Bandwidth Command";
	case TRB_FORCE_HEADER:
		return "Force Header Command";
	case TRB_CMD_NOOP:
		return "No-Op Command";
	case TRB_TRANSFER:
		return "Transfer Event";
	case TRB_COMPLETION:
		return "Command Completion Event";
	case TRB_PORT_STATUS:
		return "Port Status Change Event";
	case TRB_BANDWIDTH_EVENT:
		return "Bandwidth Request Event";
	case TRB_DOORBELL:
		return "Doorbell Event";
	case TRB_HC_EVENT:
		return "Host Controller Event";
	case TRB_DEV_NOTE:
		return "Device Notification Event";
	case TRB_MFINDEX_WRAP:
		return "MFINDEX Wrap Event";
	case TRB_NEC_CMD_COMP:
		return "NEC Command Completion Event";
	case TRB_NEC_GET_FW:
		return "NET Get Firmware Revision Command";
	default:
		return "UNKNOWN";
	}
}

#define TRB_TYPE_LINK(x)	(((x) & TRB_TYPE_BITMASK) == TRB_TYPE(TRB_LINK))
/* Above, but for __le32 types -- can avoid work by swapping constants: */
#define TRB_TYPE_LINK_LE32(x)	(((x) & cpu_to_le32(TRB_TYPE_BITMASK)) == \
				 cpu_to_le32(TRB_TYPE(TRB_LINK)))
#define TRB_TYPE_NOOP_LE32(x)	(((x) & cpu_to_le32(TRB_TYPE_BITMASK)) == \
				 cpu_to_le32(TRB_TYPE(TRB_TR_NOOP)))

#define NEC_FW_MINOR(p)		(((p) >> 0) & 0xff)
#define NEC_FW_MAJOR(p)		(((p) >> 8) & 0xff)

/*
 * TRBS_PER_SEGMENT must be a multiple of 4,
 * since the command ring is 64-byte aligned.
 * It must also be greater than 16.
 */
#define TRBS_PER_SEGMENT	256
/* Allow two commands + a link TRB, along with any reserved command TRBs */
#define MAX_RSVD_CMD_TRBS	(TRBS_PER_SEGMENT - 3)
#define TRB_SEGMENT_SIZE	(TRBS_PER_SEGMENT*16)
#define TRB_SEGMENT_SHIFT	(ilog2(TRB_SEGMENT_SIZE))
/* TRB buffer pointers can't cross 64KB boundaries */
#define TRB_MAX_BUFF_SHIFT		16
#define TRB_MAX_BUFF_SIZE	(1 << TRB_MAX_BUFF_SHIFT)
/* How much data is left before the 64KB boundary? */
#define TRB_BUFF_LEN_UP_TO_BOUNDARY(addr)	(TRB_MAX_BUFF_SIZE - \
					(addr & (TRB_MAX_BUFF_SIZE - 1)))
#define MAX_SOFT_RETRY		3

struct xhci_segment {
	union xhci_trb		*trbs;
	/* private to HCD */
	struct xhci_segment	*next;
	dma_addr_t		dma;
	/* Max packet sized bounce buffer for td-fragmant alignment */
	dma_addr_t		bounce_dma;
	void			*bounce_buf;
	unsigned int		bounce_offs;
	unsigned int		bounce_len;
};

struct xhci_td {
	struct list_head	td_list;
	struct list_head	cancelled_td_list;
	struct urb		*urb;
	struct xhci_segment	*start_seg;
	union xhci_trb		*first_trb;
	union xhci_trb		*last_trb;
	struct xhci_segment	*bounce_seg;
	/* actual_length of the URB has already been set */
	bool			urb_length_set;
};

/* xHCI command default timeout value */
#define XHCI_CMD_DEFAULT_TIMEOUT	(5 * HZ)

/* command descriptor */
struct xhci_cd {
	struct xhci_command	*command;
	union xhci_trb		*cmd_trb;
};

struct xhci_dequeue_state {
	struct xhci_segment *new_deq_seg;
	union xhci_trb *new_deq_ptr;
	int new_cycle_state;
	unsigned int stream_id;
};

enum xhci_ring_type {
	TYPE_CTRL = 0,
	TYPE_ISOC,
	TYPE_BULK,
	TYPE_INTR,
	TYPE_STREAM,
	TYPE_COMMAND,
	TYPE_EVENT,
};

static inline const char *xhci_ring_type_string(enum xhci_ring_type type)
{
	switch (type) {
	case TYPE_CTRL:
		return "CTRL";
	case TYPE_ISOC:
		return "ISOC";
	case TYPE_BULK:
		return "BULK";
	case TYPE_INTR:
		return "INTR";
	case TYPE_STREAM:
		return "STREAM";
	case TYPE_COMMAND:
		return "CMD";
	case TYPE_EVENT:
		return "EVENT";
	}

	return "UNKNOWN";
}

struct xhci_ring {
	struct xhci_segment	*first_seg;
	struct xhci_segment	*last_seg;
	union  xhci_trb		*enqueue;
	struct xhci_segment	*enq_seg;
	union  xhci_trb		*dequeue;
	struct xhci_segment	*deq_seg;
	struct list_head	td_list;
	/*
	 * Write the cycle state into the TRB cycle field to give ownership of
	 * the TRB to the host controller (if we are the producer), or to check
	 * if we own the TRB (if we are the consumer).  See section 4.9.1.
	 */
	u32			cycle_state;
	unsigned int            err_count;
	unsigned int		stream_id;
	unsigned int		num_segs;
	unsigned int		num_trbs_free;
	unsigned int		num_trbs_free_temp;
	unsigned int		bounce_buf_len;
	enum xhci_ring_type	type;
	bool			last_td_was_short;
	struct radix_tree_root	*trb_address_map;
};

struct xhci_erst_entry {
	/* 64-bit event ring segment address */
	__le64	seg_addr;
	__le32	seg_size;
	/* Set to zero */
	__le32	rsvd;
};

struct xhci_erst {
	struct xhci_erst_entry	*entries;
	unsigned int		num_entries;
	/* xhci->event_ring keeps track of segment dma addresses */
	dma_addr_t		erst_dma_addr;
	/* Num entries the ERST can contain */
	unsigned int		erst_size;
};

struct xhci_scratchpad {
	u64 *sp_array;
	dma_addr_t sp_dma;
	void **sp_buffers;
};

struct urb_priv {
	int	num_tds;
	int	num_tds_done;
	struct	xhci_td	td[0];
};

/*
 * Each segment table entry is 4*32bits long.  1K seems like an ok size:
 * (1K bytes * 8bytes/bit) / (4*32 bits) = 64 segment entries in the table,
 * meaning 64 ring segments.
 * Initial allocated size of the ERST, in number of entries */
#define	ERST_NUM_SEGS	1
/* Initial allocated size of the ERST, in number of entries */
#define	ERST_SIZE	64
/* Initial number of event segment rings allocated */
#define	ERST_ENTRIES	1
/* Poll every 60 seconds */
#define	POLL_TIMEOUT	60
/* Stop endpoint command timeout (secs) for URB cancellation watchdog timer */
#define XHCI_STOP_EP_CMD_TIMEOUT	5
/* XXX: Make these module parameters */

struct s3_save {
	u32	command;
	u32	dev_nt;
	u64	dcbaa_ptr;
	u32	config_reg;
	u32	irq_pending;
	u32	irq_control;
	u32	erst_size;
	u64	erst_base;
	u64	erst_dequeue;
};

/* Use for lpm */
struct dev_info {
	u32			dev_id;
	struct	list_head	list;
};

struct xhci_bus_state {
	unsigned long		bus_suspended;
	unsigned long		next_statechange;

	/* Port suspend arrays are indexed by the portnum of the fake roothub */
	/* ports suspend status arrays - max 31 ports for USB2, 15 for USB3 */
	u32			port_c_suspend;
	u32			suspended_ports;
	u32			port_remote_wakeup;
	unsigned long		resume_done[USB_MAXCHILDREN];
	/* which ports have started to resume */
	unsigned long		resuming_ports;
	/* Which ports are waiting on RExit to U0 transition. */
	unsigned long		rexit_ports;
	struct completion	rexit_done[USB_MAXCHILDREN];
	struct completion	u3exit_done[USB_MAXCHILDREN];
};


/*
 * It can take up to 20 ms to transition from RExit to U0 on the
 * Intel Lynx Point LP xHCI host.
 */
#define	XHCI_MAX_REXIT_TIMEOUT_MS	20
struct xhci_port_cap {
	u32			*psi;	/* array of protocol speed ID entries */
	u8			psi_count;
	u8			psi_uid_count;
	u8			maj_rev;
	u8			min_rev;
};

struct xhci_port {
	__le32 __iomem		*addr;
	int			hw_portnum;
	int			hcd_portnum;
	struct xhci_hub		*rhub;
	struct xhci_port_cap	*port_cap;
};

struct xhci_hub {
	struct xhci_port	**ports;
	unsigned int		num_ports;
	struct usb_hcd		*hcd;
	/* keep track of bus suspend info */
	struct xhci_bus_state   bus_state;
	/* supported prococol extended capabiliy values */
	u8			maj_rev;
	u8			min_rev;
};

/* There is one xhci_hcd structure per controller */
struct xhci_hcd {
	struct usb_hcd *main_hcd;
	struct usb_hcd *shared_hcd;
	/* glue to PCI and HCD framework */
	struct xhci_cap_regs __iomem *cap_regs;
	struct xhci_op_regs __iomem *op_regs;
	struct xhci_run_regs __iomem *run_regs;
	struct xhci_doorbell_array __iomem *dba;
	/* Our HCD's current interrupter register set */
	struct	xhci_intr_reg __iomem *ir_set;

	/* Cached register copies of read-only HC data */
	__u32		hcs_params1;
	__u32		hcs_params2;
	__u32		hcs_params3;
	__u32		hcc_params;
	__u32		hcc_params2;

	spinlock_t	lock;

	/* packed release number */
	u8		sbrn;
	u16		hci_version;
	u8		max_slots;
	u8		max_interrupters;
	u8		max_ports;
	u8		isoc_threshold;
	/* imod_interval in ns (I * 250ns) */
	u32		imod_interval;
	int		event_ring_max;
	/* 4KB min, 128MB max */
	int		page_size;
	/* Valid values are 12 to 20, inclusive */
	int		page_shift;
	/* msi-x vectors */
	int		msix_count;
	/* optional clocks */
	struct clk		*clk;
	struct clk		*reg_clk;
	/* data structures */
	struct xhci_device_context_array *dcbaa;
	struct xhci_ring	*cmd_ring;
	unsigned int            cmd_ring_state;
#define CMD_RING_STATE_RUNNING         (1 << 0)
#define CMD_RING_STATE_ABORTED         (1 << 1)
#define CMD_RING_STATE_STOPPED         (1 << 2)
	struct list_head        cmd_list;
	unsigned int		cmd_ring_reserved_trbs;
	struct delayed_work	cmd_timer;
	struct completion	cmd_ring_stop_completion;
	struct xhci_command	*current_cmd;
	struct xhci_ring	*event_ring;
	struct xhci_erst	erst;
	/* Scratchpad */
	struct xhci_scratchpad  *scratchpad;
	/* Store LPM test failed devices' information */
	struct list_head	lpm_failed_devs;

	/* slot enabling and address device helpers */
	/* these are not thread safe so use mutex */
	struct mutex mutex;
	/* For USB 3.0 LPM enable/disable. */
	struct xhci_command		*lpm_command;
	/* Internal mirror of the HW's dcbaa */
	struct xhci_virt_device	*devs[MAX_HC_SLOTS];
	/* For keeping track of bandwidth domains per roothub. */
	struct xhci_root_port_bw_info	*rh_bw;

	/* DMA pools */
	struct dma_pool	*device_pool;
	struct dma_pool	*segment_pool;
	struct dma_pool	*small_streams_pool;
	struct dma_pool	*medium_streams_pool;

	/* Host controller watchdog timer structures */
	unsigned int		xhc_state;

	u32			command;
	struct s3_save		s3;
/* Host controller is dying - not responding to commands. "I'm not dead yet!"
 *
 * xHC interrupts have been disabled and a watchdog timer will (or has already)
 * halt the xHCI host, and complete all URBs with an -ESHUTDOWN code.  Any code
 * that sees this status (other than the timer that set it) should stop touching
 * hardware immediately.  Interrupt handlers should return immediately when
 * they see this status (any time they drop and re-acquire xhci->lock).
 * xhci_urb_dequeue() should call usb_hcd_check_unlink_urb() and return without
 * putting the TD on the canceled list, etc.
 *
 * There are no reports of xHCI host controllers that display this issue.
 */
#define XHCI_STATE_DYING	(1 << 0)
#define XHCI_STATE_HALTED	(1 << 1)
#define XHCI_STATE_REMOVING	(1 << 2)
	unsigned long long	quirks;
#define	XHCI_LINK_TRB_QUIRK	BIT_ULL(0)
#define XHCI_RESET_EP_QUIRK	BIT_ULL(1)
#define XHCI_NEC_HOST		BIT_ULL(2)
#define XHCI_AMD_PLL_FIX	BIT_ULL(3)
#define XHCI_SPURIOUS_SUCCESS	BIT_ULL(4)
/*
 * Certain Intel host controllers have a limit to the number of endpoint
 * contexts they can handle.  Ideally, they would signal that they can't handle
 * anymore endpoint contexts by returning a Resource Error for the Configure
 * Endpoint command, but they don't.  Instead they expect software to keep track
 * of the number of active endpoints for them, across configure endpoint
 * commands, reset device commands, disable slot commands, and address device
 * commands.
 */
#define XHCI_EP_LIMIT_QUIRK	BIT_ULL(5)
#define XHCI_BROKEN_MSI		BIT_ULL(6)
#define XHCI_RESET_ON_RESUME	BIT_ULL(7)
#define	XHCI_SW_BW_CHECKING	BIT_ULL(8)
#define XHCI_AMD_0x96_HOST	BIT_ULL(9)
#define XHCI_TRUST_TX_LENGTH	BIT_ULL(10)
#define XHCI_LPM_SUPPORT	BIT_ULL(11)
#define XHCI_INTEL_HOST		BIT_ULL(12)
#define XHCI_SPURIOUS_REBOOT	BIT_ULL(13)
#define XHCI_COMP_MODE_QUIRK	BIT_ULL(14)
#define XHCI_AVOID_BEI		BIT_ULL(15)
#define XHCI_PLAT		BIT_ULL(16)
#define XHCI_SLOW_SUSPEND	BIT_ULL(17)
#define XHCI_SPURIOUS_WAKEUP	BIT_ULL(18)
/* For controllers with a broken beyond repair streams implementation */
#define XHCI_BROKEN_STREAMS	BIT_ULL(19)
#define XHCI_PME_STUCK_QUIRK	BIT_ULL(20)
#define XHCI_MTK_HOST		BIT_ULL(21)
#define XHCI_SSIC_PORT_UNUSED	BIT_ULL(22)
#define XHCI_NO_64BIT_SUPPORT	BIT_ULL(23)
#define XHCI_MISSING_CAS	BIT_ULL(24)
/* For controller with a broken Port Disable implementation */
#define XHCI_BROKEN_PORT_PED	BIT_ULL(25)
#define XHCI_LIMIT_ENDPOINT_INTERVAL_7	BIT_ULL(26)
#define XHCI_U2_DISABLE_WAKE	BIT_ULL(27)
#define XHCI_ASMEDIA_MODIFY_FLOWCONTROL	BIT_ULL(28)
#define XHCI_HW_LPM_DISABLE	BIT_ULL(29)
#define XHCI_SUSPEND_DELAY	BIT_ULL(30)
#define XHCI_INTEL_USB_ROLE_SW	BIT_ULL(31)
#define XHCI_ZERO_64B_REGS	BIT_ULL(32)
#define XHCI_DEFAULT_PM_RUNTIME_ALLOW	BIT_ULL(33)
#define XHCI_RESET_PLL_ON_DISCONNECT	BIT_ULL(34)
#define XHCI_SNPS_BROKEN_SUSPEND    BIT_ULL(35)
#define XHCI_CDNS_HOST		BIT_ULL(36)
#define XHCI_SKIP_PHY_INIT	BIT_ULL(37)
<<<<<<< HEAD
=======
#define XHCI_DISABLE_SPARSE	BIT_ULL(38)
>>>>>>> e07573e4

	unsigned int		num_active_eps;
	unsigned int		limit_active_eps;
	struct xhci_port	*hw_ports;
	struct xhci_hub		usb2_rhub;
	struct xhci_hub		usb3_rhub;
	/* support xHCI 1.0 spec USB2 hardware LPM */
	unsigned		hw_lpm_support:1;
	/* Broken Suspend flag for SNPS Suspend resume issue */
	unsigned		broken_suspend:1;
	/* cached usb2 extened protocol capabilites */
	u32                     *ext_caps;
	unsigned int            num_ext_caps;
	/* cached extended protocol port capabilities */
	struct xhci_port_cap	*port_caps;
	unsigned int		num_port_caps;
	/* Compliance Mode Recovery Data */
	struct timer_list	comp_mode_recovery_timer;
	u32			port_status_u0;
	u16			test_mode;
/* Compliance Mode Timer Triggered every 2 seconds */
#define COMP_MODE_RCVRY_MSECS 2000

	struct dentry		*debugfs_root;
	struct dentry		*debugfs_slots;
	struct list_head	regset_list;

	void			*dbc;
	/* platform-specific data -- must come last */
	unsigned long		priv[0] __aligned(sizeof(s64));
};

/* Platform specific overrides to generic XHCI hc_driver ops */
struct xhci_driver_overrides {
	size_t extra_priv_size;
	int (*reset)(struct usb_hcd *hcd);
	int (*start)(struct usb_hcd *hcd);
	int (*bus_suspend)(struct usb_hcd *hcd);
};

#define	XHCI_CFC_DELAY		10

/* convert between an HCD pointer and the corresponding EHCI_HCD */
static inline struct xhci_hcd *hcd_to_xhci(struct usb_hcd *hcd)
{
	struct usb_hcd *primary_hcd;

	if (usb_hcd_is_primary_hcd(hcd))
		primary_hcd = hcd;
	else
		primary_hcd = hcd->primary_hcd;

	return (struct xhci_hcd *) (primary_hcd->hcd_priv);
}

static inline struct usb_hcd *xhci_to_hcd(struct xhci_hcd *xhci)
{
	return xhci->main_hcd;
}

#define xhci_dbg(xhci, fmt, args...) \
	dev_dbg(xhci_to_hcd(xhci)->self.controller , fmt , ## args)
#define xhci_err(xhci, fmt, args...) \
	dev_err(xhci_to_hcd(xhci)->self.controller , fmt , ## args)
#define xhci_warn(xhci, fmt, args...) \
	dev_warn(xhci_to_hcd(xhci)->self.controller , fmt , ## args)
#define xhci_warn_ratelimited(xhci, fmt, args...) \
	dev_warn_ratelimited(xhci_to_hcd(xhci)->self.controller , fmt , ## args)
#define xhci_info(xhci, fmt, args...) \
	dev_info(xhci_to_hcd(xhci)->self.controller , fmt , ## args)

/*
 * Registers should always be accessed with double word or quad word accesses.
 *
 * Some xHCI implementations may support 64-bit address pointers.  Registers
 * with 64-bit address pointers should be written to with dword accesses by
 * writing the low dword first (ptr[0]), then the high dword (ptr[1]) second.
 * xHCI implementations that do not support 64-bit address pointers will ignore
 * the high dword, and write order is irrelevant.
 */
static inline u64 xhci_read_64(const struct xhci_hcd *xhci,
		__le64 __iomem *regs)
{
	return lo_hi_readq(regs);
}
static inline void xhci_write_64(struct xhci_hcd *xhci,
				 const u64 val, __le64 __iomem *regs)
{
	lo_hi_writeq(val, regs);
}

static inline int xhci_link_trb_quirk(struct xhci_hcd *xhci)
{
	return xhci->quirks & XHCI_LINK_TRB_QUIRK;
}

/* xHCI debugging */
char *xhci_get_slot_state(struct xhci_hcd *xhci,
		struct xhci_container_ctx *ctx);
void xhci_dbg_trace(struct xhci_hcd *xhci, void (*trace)(struct va_format *),
			const char *fmt, ...);

/* xHCI memory management */
void xhci_mem_cleanup(struct xhci_hcd *xhci);
int xhci_mem_init(struct xhci_hcd *xhci, gfp_t flags);
void xhci_free_virt_device(struct xhci_hcd *xhci, int slot_id);
int xhci_alloc_virt_device(struct xhci_hcd *xhci, int slot_id, struct usb_device *udev, gfp_t flags);
int xhci_setup_addressable_virt_dev(struct xhci_hcd *xhci, struct usb_device *udev);
void xhci_copy_ep0_dequeue_into_input_ctx(struct xhci_hcd *xhci,
		struct usb_device *udev);
unsigned int xhci_get_endpoint_index(struct usb_endpoint_descriptor *desc);
unsigned int xhci_get_endpoint_address(unsigned int ep_index);
unsigned int xhci_last_valid_endpoint(u32 added_ctxs);
void xhci_endpoint_zero(struct xhci_hcd *xhci, struct xhci_virt_device *virt_dev, struct usb_host_endpoint *ep);
void xhci_update_tt_active_eps(struct xhci_hcd *xhci,
		struct xhci_virt_device *virt_dev,
		int old_active_eps);
void xhci_clear_endpoint_bw_info(struct xhci_bw_info *bw_info);
void xhci_update_bw_info(struct xhci_hcd *xhci,
		struct xhci_container_ctx *in_ctx,
		struct xhci_input_control_ctx *ctrl_ctx,
		struct xhci_virt_device *virt_dev);
void xhci_endpoint_copy(struct xhci_hcd *xhci,
		struct xhci_container_ctx *in_ctx,
		struct xhci_container_ctx *out_ctx,
		unsigned int ep_index);
void xhci_slot_copy(struct xhci_hcd *xhci,
		struct xhci_container_ctx *in_ctx,
		struct xhci_container_ctx *out_ctx);
int xhci_endpoint_init(struct xhci_hcd *xhci, struct xhci_virt_device *virt_dev,
		struct usb_device *udev, struct usb_host_endpoint *ep,
		gfp_t mem_flags);
struct xhci_ring *xhci_ring_alloc(struct xhci_hcd *xhci,
		unsigned int num_segs, unsigned int cycle_state,
		enum xhci_ring_type type, unsigned int max_packet, gfp_t flags);
void xhci_ring_free(struct xhci_hcd *xhci, struct xhci_ring *ring);
int xhci_ring_expansion(struct xhci_hcd *xhci, struct xhci_ring *ring,
		unsigned int num_trbs, gfp_t flags);
int xhci_alloc_erst(struct xhci_hcd *xhci,
		struct xhci_ring *evt_ring,
		struct xhci_erst *erst,
		gfp_t flags);
void xhci_free_erst(struct xhci_hcd *xhci, struct xhci_erst *erst);
void xhci_free_endpoint_ring(struct xhci_hcd *xhci,
		struct xhci_virt_device *virt_dev,
		unsigned int ep_index);
struct xhci_stream_info *xhci_alloc_stream_info(struct xhci_hcd *xhci,
		unsigned int num_stream_ctxs,
		unsigned int num_streams,
		unsigned int max_packet, gfp_t flags);
void xhci_free_stream_info(struct xhci_hcd *xhci,
		struct xhci_stream_info *stream_info);
void xhci_setup_streams_ep_input_ctx(struct xhci_hcd *xhci,
		struct xhci_ep_ctx *ep_ctx,
		struct xhci_stream_info *stream_info);
void xhci_setup_no_streams_ep_input_ctx(struct xhci_ep_ctx *ep_ctx,
		struct xhci_virt_ep *ep);
void xhci_free_device_endpoint_resources(struct xhci_hcd *xhci,
	struct xhci_virt_device *virt_dev, bool drop_control_ep);
struct xhci_ring *xhci_dma_to_transfer_ring(
		struct xhci_virt_ep *ep,
		u64 address);
struct xhci_ring *xhci_stream_id_to_ring(
		struct xhci_virt_device *dev,
		unsigned int ep_index,
		unsigned int stream_id);
struct xhci_command *xhci_alloc_command(struct xhci_hcd *xhci,
		bool allocate_completion, gfp_t mem_flags);
struct xhci_command *xhci_alloc_command_with_ctx(struct xhci_hcd *xhci,
		bool allocate_completion, gfp_t mem_flags);
void xhci_urb_free_priv(struct urb_priv *urb_priv);
void xhci_free_command(struct xhci_hcd *xhci,
		struct xhci_command *command);
struct xhci_container_ctx *xhci_alloc_container_ctx(struct xhci_hcd *xhci,
		int type, gfp_t flags);
void xhci_free_container_ctx(struct xhci_hcd *xhci,
		struct xhci_container_ctx *ctx);

/* xHCI host controller glue */
typedef void (*xhci_get_quirks_t)(struct device *, struct xhci_hcd *);
int xhci_handshake(void __iomem *ptr, u32 mask, u32 done, int usec);
void xhci_quiesce(struct xhci_hcd *xhci);
int xhci_halt(struct xhci_hcd *xhci);
int xhci_start(struct xhci_hcd *xhci);
int xhci_reset(struct xhci_hcd *xhci);
int xhci_run(struct usb_hcd *hcd);
int xhci_gen_setup(struct usb_hcd *hcd, xhci_get_quirks_t get_quirks);
void xhci_shutdown(struct usb_hcd *hcd);
void xhci_init_driver(struct hc_driver *drv,
		      const struct xhci_driver_overrides *over);
int xhci_disable_slot(struct xhci_hcd *xhci, u32 slot_id);
int xhci_ext_cap_init(struct xhci_hcd *xhci);

int xhci_suspend(struct xhci_hcd *xhci, bool do_wakeup);
int xhci_resume(struct xhci_hcd *xhci, bool hibernated);

irqreturn_t xhci_irq(struct usb_hcd *hcd);
irqreturn_t xhci_msi_irq(int irq, void *hcd);
int xhci_alloc_dev(struct usb_hcd *hcd, struct usb_device *udev);
int xhci_alloc_tt_info(struct xhci_hcd *xhci,
		struct xhci_virt_device *virt_dev,
		struct usb_device *hdev,
		struct usb_tt *tt, gfp_t mem_flags);

/* xHCI ring, segment, TRB, and TD functions */
dma_addr_t xhci_trb_virt_to_dma(struct xhci_segment *seg, union xhci_trb *trb);
struct xhci_segment *trb_in_td(struct xhci_hcd *xhci,
		struct xhci_segment *start_seg, union xhci_trb *start_trb,
		union xhci_trb *end_trb, dma_addr_t suspect_dma, bool debug);
int xhci_is_vendor_info_code(struct xhci_hcd *xhci, unsigned int trb_comp_code);
void xhci_ring_cmd_db(struct xhci_hcd *xhci);
int xhci_queue_slot_control(struct xhci_hcd *xhci, struct xhci_command *cmd,
		u32 trb_type, u32 slot_id);
int xhci_queue_address_device(struct xhci_hcd *xhci, struct xhci_command *cmd,
		dma_addr_t in_ctx_ptr, u32 slot_id, enum xhci_setup_dev);
int xhci_queue_vendor_command(struct xhci_hcd *xhci, struct xhci_command *cmd,
		u32 field1, u32 field2, u32 field3, u32 field4);
int xhci_queue_stop_endpoint(struct xhci_hcd *xhci, struct xhci_command *cmd,
		int slot_id, unsigned int ep_index, int suspend);
int xhci_queue_ctrl_tx(struct xhci_hcd *xhci, gfp_t mem_flags, struct urb *urb,
		int slot_id, unsigned int ep_index);
int xhci_queue_bulk_tx(struct xhci_hcd *xhci, gfp_t mem_flags, struct urb *urb,
		int slot_id, unsigned int ep_index);
int xhci_queue_intr_tx(struct xhci_hcd *xhci, gfp_t mem_flags, struct urb *urb,
		int slot_id, unsigned int ep_index);
int xhci_queue_isoc_tx_prepare(struct xhci_hcd *xhci, gfp_t mem_flags,
		struct urb *urb, int slot_id, unsigned int ep_index);
int xhci_queue_configure_endpoint(struct xhci_hcd *xhci,
		struct xhci_command *cmd, dma_addr_t in_ctx_ptr, u32 slot_id,
		bool command_must_succeed);
int xhci_queue_evaluate_context(struct xhci_hcd *xhci, struct xhci_command *cmd,
		dma_addr_t in_ctx_ptr, u32 slot_id, bool command_must_succeed);
int xhci_queue_reset_ep(struct xhci_hcd *xhci, struct xhci_command *cmd,
		int slot_id, unsigned int ep_index,
		enum xhci_ep_reset_type reset_type);
int xhci_queue_reset_device(struct xhci_hcd *xhci, struct xhci_command *cmd,
		u32 slot_id);
void xhci_find_new_dequeue_state(struct xhci_hcd *xhci,
		unsigned int slot_id, unsigned int ep_index,
		unsigned int stream_id, struct xhci_td *cur_td,
		struct xhci_dequeue_state *state);
void xhci_queue_new_dequeue_state(struct xhci_hcd *xhci,
		unsigned int slot_id, unsigned int ep_index,
		struct xhci_dequeue_state *deq_state);
void xhci_cleanup_stalled_ring(struct xhci_hcd *xhci, unsigned int slot_id,
			       unsigned int ep_index, unsigned int stream_id,
			       struct xhci_td *td);
void xhci_stop_endpoint_command_watchdog(struct timer_list *t);
void xhci_handle_command_timeout(struct work_struct *work);

void xhci_ring_ep_doorbell(struct xhci_hcd *xhci, unsigned int slot_id,
		unsigned int ep_index, unsigned int stream_id);
void xhci_ring_doorbell_for_active_rings(struct xhci_hcd *xhci,
		unsigned int slot_id,
		unsigned int ep_index);
void xhci_cleanup_command_queue(struct xhci_hcd *xhci);
void inc_deq(struct xhci_hcd *xhci, struct xhci_ring *ring);
unsigned int count_trbs(u64 addr, u64 len);

/* xHCI roothub code */
void xhci_set_link_state(struct xhci_hcd *xhci, struct xhci_port *port,
				u32 link_state);
void xhci_test_and_clear_bit(struct xhci_hcd *xhci, struct xhci_port *port,
				u32 port_bit);
int xhci_hub_control(struct usb_hcd *hcd, u16 typeReq, u16 wValue, u16 wIndex,
		char *buf, u16 wLength);
int xhci_hub_status_data(struct usb_hcd *hcd, char *buf);
int xhci_find_raw_port_number(struct usb_hcd *hcd, int port1);
struct xhci_hub *xhci_get_rhub(struct usb_hcd *hcd);

void xhci_hc_died(struct xhci_hcd *xhci);
#ifdef CONFIG_USB_HCD_TEST_MODE
int xhci_submit_single_step_set_feature(struct usb_hcd *hcd,
	struct urb *urb, int is_setup);
#else
static inline int xhci_submit_single_step_set_feature(struct usb_hcd *hcd,
	struct urb *urb, int is_setup)
{
	return 0;
}
#endif

#ifdef CONFIG_PM
int xhci_bus_suspend(struct usb_hcd *hcd);
int xhci_bus_resume(struct usb_hcd *hcd);
unsigned long xhci_get_resuming_ports(struct usb_hcd *hcd);
#else
#define	xhci_bus_suspend	NULL
#define	xhci_bus_resume		NULL
#define	xhci_get_resuming_ports	NULL
#endif	/* CONFIG_PM */

u32 xhci_port_state_to_neutral(u32 state);
int xhci_find_slot_id_by_port(struct usb_hcd *hcd, struct xhci_hcd *xhci,
		u16 port);
void xhci_ring_device(struct xhci_hcd *xhci, int slot_id);

/* xHCI contexts */
struct xhci_input_control_ctx *xhci_get_input_control_ctx(struct xhci_container_ctx *ctx);
struct xhci_slot_ctx *xhci_get_slot_ctx(struct xhci_hcd *xhci, struct xhci_container_ctx *ctx);
struct xhci_ep_ctx *xhci_get_ep_ctx(struct xhci_hcd *xhci, struct xhci_container_ctx *ctx, unsigned int ep_index);

struct xhci_ring *xhci_triad_to_transfer_ring(struct xhci_hcd *xhci,
		unsigned int slot_id, unsigned int ep_index,
		unsigned int stream_id);

static inline struct xhci_ring *xhci_urb_to_transfer_ring(struct xhci_hcd *xhci,
								struct urb *urb)
{
	return xhci_triad_to_transfer_ring(xhci, urb->dev->slot_id,
					xhci_get_endpoint_index(&urb->ep->desc),
					urb->stream_id);
}

/*
 * TODO: As per spec Isochronous IDT transmissions are supported. We bypass
 * them anyways as we where unable to find a device that matches the
 * constraints.
 */
static inline bool xhci_urb_suitable_for_idt(struct urb *urb)
{
	if (!usb_endpoint_xfer_isoc(&urb->ep->desc) && usb_urb_dir_out(urb) &&
	    usb_endpoint_maxp(&urb->ep->desc) >= TRB_IDT_MAX_SIZE &&
	    urb->transfer_buffer_length <= TRB_IDT_MAX_SIZE &&
	    !(urb->transfer_flags & URB_NO_TRANSFER_DMA_MAP) &&
	    !urb->num_sgs)
		return true;

	return false;
}

static inline char *xhci_slot_state_string(u32 state)
{
	switch (state) {
	case SLOT_STATE_ENABLED:
		return "enabled/disabled";
	case SLOT_STATE_DEFAULT:
		return "default";
	case SLOT_STATE_ADDRESSED:
		return "addressed";
	case SLOT_STATE_CONFIGURED:
		return "configured";
	default:
		return "reserved";
	}
}

static inline const char *xhci_decode_trb(u32 field0, u32 field1, u32 field2,
		u32 field3)
{
	static char str[256];
	int type = TRB_FIELD_TO_TYPE(field3);

	switch (type) {
	case TRB_LINK:
		sprintf(str,
			"LINK %08x%08x intr %d type '%s' flags %c:%c:%c:%c",
			field1, field0, GET_INTR_TARGET(field2),
			xhci_trb_type_string(type),
			field3 & TRB_IOC ? 'I' : 'i',
			field3 & TRB_CHAIN ? 'C' : 'c',
			field3 & TRB_TC ? 'T' : 't',
			field3 & TRB_CYCLE ? 'C' : 'c');
		break;
	case TRB_TRANSFER:
	case TRB_COMPLETION:
	case TRB_PORT_STATUS:
	case TRB_BANDWIDTH_EVENT:
	case TRB_DOORBELL:
	case TRB_HC_EVENT:
	case TRB_DEV_NOTE:
	case TRB_MFINDEX_WRAP:
		sprintf(str,
			"TRB %08x%08x status '%s' len %d slot %d ep %d type '%s' flags %c:%c",
			field1, field0,
			xhci_trb_comp_code_string(GET_COMP_CODE(field2)),
			EVENT_TRB_LEN(field2), TRB_TO_SLOT_ID(field3),
			/* Macro decrements 1, maybe it shouldn't?!? */
			TRB_TO_EP_INDEX(field3) + 1,
			xhci_trb_type_string(type),
			field3 & EVENT_DATA ? 'E' : 'e',
			field3 & TRB_CYCLE ? 'C' : 'c');

		break;
	case TRB_SETUP:
		sprintf(str, "bRequestType %02x bRequest %02x wValue %02x%02x wIndex %02x%02x wLength %d length %d TD size %d intr %d type '%s' flags %c:%c:%c",
				field0 & 0xff,
				(field0 & 0xff00) >> 8,
				(field0 & 0xff000000) >> 24,
				(field0 & 0xff0000) >> 16,
				(field1 & 0xff00) >> 8,
				field1 & 0xff,
				(field1 & 0xff000000) >> 16 |
				(field1 & 0xff0000) >> 16,
				TRB_LEN(field2), GET_TD_SIZE(field2),
				GET_INTR_TARGET(field2),
				xhci_trb_type_string(type),
				field3 & TRB_IDT ? 'I' : 'i',
				field3 & TRB_IOC ? 'I' : 'i',
				field3 & TRB_CYCLE ? 'C' : 'c');
		break;
	case TRB_DATA:
		sprintf(str, "Buffer %08x%08x length %d TD size %d intr %d type '%s' flags %c:%c:%c:%c:%c:%c:%c",
				field1, field0, TRB_LEN(field2), GET_TD_SIZE(field2),
				GET_INTR_TARGET(field2),
				xhci_trb_type_string(type),
				field3 & TRB_IDT ? 'I' : 'i',
				field3 & TRB_IOC ? 'I' : 'i',
				field3 & TRB_CHAIN ? 'C' : 'c',
				field3 & TRB_NO_SNOOP ? 'S' : 's',
				field3 & TRB_ISP ? 'I' : 'i',
				field3 & TRB_ENT ? 'E' : 'e',
				field3 & TRB_CYCLE ? 'C' : 'c');
		break;
	case TRB_STATUS:
		sprintf(str, "Buffer %08x%08x length %d TD size %d intr %d type '%s' flags %c:%c:%c:%c",
				field1, field0, TRB_LEN(field2), GET_TD_SIZE(field2),
				GET_INTR_TARGET(field2),
				xhci_trb_type_string(type),
				field3 & TRB_IOC ? 'I' : 'i',
				field3 & TRB_CHAIN ? 'C' : 'c',
				field3 & TRB_ENT ? 'E' : 'e',
				field3 & TRB_CYCLE ? 'C' : 'c');
		break;
	case TRB_NORMAL:
	case TRB_ISOC:
	case TRB_EVENT_DATA:
	case TRB_TR_NOOP:
		sprintf(str,
			"Buffer %08x%08x length %d TD size %d intr %d type '%s' flags %c:%c:%c:%c:%c:%c:%c:%c",
			field1, field0, TRB_LEN(field2), GET_TD_SIZE(field2),
			GET_INTR_TARGET(field2),
			xhci_trb_type_string(type),
			field3 & TRB_BEI ? 'B' : 'b',
			field3 & TRB_IDT ? 'I' : 'i',
			field3 & TRB_IOC ? 'I' : 'i',
			field3 & TRB_CHAIN ? 'C' : 'c',
			field3 & TRB_NO_SNOOP ? 'S' : 's',
			field3 & TRB_ISP ? 'I' : 'i',
			field3 & TRB_ENT ? 'E' : 'e',
			field3 & TRB_CYCLE ? 'C' : 'c');
		break;

	case TRB_CMD_NOOP:
	case TRB_ENABLE_SLOT:
		sprintf(str,
			"%s: flags %c",
			xhci_trb_type_string(type),
			field3 & TRB_CYCLE ? 'C' : 'c');
		break;
	case TRB_DISABLE_SLOT:
	case TRB_NEG_BANDWIDTH:
		sprintf(str,
			"%s: slot %d flags %c",
			xhci_trb_type_string(type),
			TRB_TO_SLOT_ID(field3),
			field3 & TRB_CYCLE ? 'C' : 'c');
		break;
	case TRB_ADDR_DEV:
		sprintf(str,
			"%s: ctx %08x%08x slot %d flags %c:%c",
			xhci_trb_type_string(type),
			field1, field0,
			TRB_TO_SLOT_ID(field3),
			field3 & TRB_BSR ? 'B' : 'b',
			field3 & TRB_CYCLE ? 'C' : 'c');
		break;
	case TRB_CONFIG_EP:
		sprintf(str,
			"%s: ctx %08x%08x slot %d flags %c:%c",
			xhci_trb_type_string(type),
			field1, field0,
			TRB_TO_SLOT_ID(field3),
			field3 & TRB_DC ? 'D' : 'd',
			field3 & TRB_CYCLE ? 'C' : 'c');
		break;
	case TRB_EVAL_CONTEXT:
		sprintf(str,
			"%s: ctx %08x%08x slot %d flags %c",
			xhci_trb_type_string(type),
			field1, field0,
			TRB_TO_SLOT_ID(field3),
			field3 & TRB_CYCLE ? 'C' : 'c');
		break;
	case TRB_RESET_EP:
		sprintf(str,
			"%s: ctx %08x%08x slot %d ep %d flags %c:%c",
			xhci_trb_type_string(type),
			field1, field0,
			TRB_TO_SLOT_ID(field3),
			/* Macro decrements 1, maybe it shouldn't?!? */
			TRB_TO_EP_INDEX(field3) + 1,
			field3 & TRB_TSP ? 'T' : 't',
			field3 & TRB_CYCLE ? 'C' : 'c');
		break;
	case TRB_STOP_RING:
		sprintf(str,
			"%s: slot %d sp %d ep %d flags %c",
			xhci_trb_type_string(type),
			TRB_TO_SLOT_ID(field3),
			TRB_TO_SUSPEND_PORT(field3),
			/* Macro decrements 1, maybe it shouldn't?!? */
			TRB_TO_EP_INDEX(field3) + 1,
			field3 & TRB_CYCLE ? 'C' : 'c');
		break;
	case TRB_SET_DEQ:
		sprintf(str,
			"%s: deq %08x%08x stream %d slot %d ep %d flags %c",
			xhci_trb_type_string(type),
			field1, field0,
			TRB_TO_STREAM_ID(field2),
			TRB_TO_SLOT_ID(field3),
			/* Macro decrements 1, maybe it shouldn't?!? */
			TRB_TO_EP_INDEX(field3) + 1,
			field3 & TRB_CYCLE ? 'C' : 'c');
		break;
	case TRB_RESET_DEV:
		sprintf(str,
			"%s: slot %d flags %c",
			xhci_trb_type_string(type),
			TRB_TO_SLOT_ID(field3),
			field3 & TRB_CYCLE ? 'C' : 'c');
		break;
	case TRB_FORCE_EVENT:
		sprintf(str,
			"%s: event %08x%08x vf intr %d vf id %d flags %c",
			xhci_trb_type_string(type),
			field1, field0,
			TRB_TO_VF_INTR_TARGET(field2),
			TRB_TO_VF_ID(field3),
			field3 & TRB_CYCLE ? 'C' : 'c');
		break;
	case TRB_SET_LT:
		sprintf(str,
			"%s: belt %d flags %c",
			xhci_trb_type_string(type),
			TRB_TO_BELT(field3),
			field3 & TRB_CYCLE ? 'C' : 'c');
		break;
	case TRB_GET_BW:
		sprintf(str,
			"%s: ctx %08x%08x slot %d speed %d flags %c",
			xhci_trb_type_string(type),
			field1, field0,
			TRB_TO_SLOT_ID(field3),
			TRB_TO_DEV_SPEED(field3),
			field3 & TRB_CYCLE ? 'C' : 'c');
		break;
	case TRB_FORCE_HEADER:
		sprintf(str,
			"%s: info %08x%08x%08x pkt type %d roothub port %d flags %c",
			xhci_trb_type_string(type),
			field2, field1, field0 & 0xffffffe0,
			TRB_TO_PACKET_TYPE(field0),
			TRB_TO_ROOTHUB_PORT(field3),
			field3 & TRB_CYCLE ? 'C' : 'c');
		break;
	default:
		sprintf(str,
			"type '%s' -> raw %08x %08x %08x %08x",
			xhci_trb_type_string(type),
			field0, field1, field2, field3);
	}

	return str;
}

static inline const char *xhci_decode_ctrl_ctx(unsigned long drop,
					       unsigned long add)
{
	static char	str[1024];
	unsigned int	bit;
	int		ret = 0;

	if (drop) {
		ret = sprintf(str, "Drop:");
		for_each_set_bit(bit, &drop, 32)
			ret += sprintf(str + ret, " %d%s",
				       bit / 2,
				       bit % 2 ? "in":"out");
		ret += sprintf(str + ret, ", ");
	}

	if (add) {
		ret += sprintf(str + ret, "Add:%s%s",
			       (add & SLOT_FLAG) ? " slot":"",
			       (add & EP0_FLAG) ? " ep0":"");
		add &= ~(SLOT_FLAG | EP0_FLAG);
		for_each_set_bit(bit, &add, 32)
			ret += sprintf(str + ret, " %d%s",
				       bit / 2,
				       bit % 2 ? "in":"out");
	}
	return str;
}

static inline const char *xhci_decode_slot_context(u32 info, u32 info2,
		u32 tt_info, u32 state)
{
	static char str[1024];
	u32 speed;
	u32 hub;
	u32 mtt;
	int ret = 0;

	speed = info & DEV_SPEED;
	hub = info & DEV_HUB;
	mtt = info & DEV_MTT;

	ret = sprintf(str, "RS %05x %s%s%s Ctx Entries %d MEL %d us Port# %d/%d",
			info & ROUTE_STRING_MASK,
			({ char *s;
			switch (speed) {
			case SLOT_SPEED_FS:
				s = "full-speed";
				break;
			case SLOT_SPEED_LS:
				s = "low-speed";
				break;
			case SLOT_SPEED_HS:
				s = "high-speed";
				break;
			case SLOT_SPEED_SS:
				s = "super-speed";
				break;
			case SLOT_SPEED_SSP:
				s = "super-speed plus";
				break;
			default:
				s = "UNKNOWN speed";
			} s; }),
			mtt ? " multi-TT" : "",
			hub ? " Hub" : "",
			(info & LAST_CTX_MASK) >> 27,
			info2 & MAX_EXIT,
			DEVINFO_TO_ROOT_HUB_PORT(info2),
			DEVINFO_TO_MAX_PORTS(info2));

	ret += sprintf(str + ret, " [TT Slot %d Port# %d TTT %d Intr %d] Addr %d State %s",
			tt_info & TT_SLOT, (tt_info & TT_PORT) >> 8,
			GET_TT_THINK_TIME(tt_info), GET_INTR_TARGET(tt_info),
			state & DEV_ADDR_MASK,
			xhci_slot_state_string(GET_SLOT_STATE(state)));

	return str;
}


static inline const char *xhci_portsc_link_state_string(u32 portsc)
{
	switch (portsc & PORT_PLS_MASK) {
	case XDEV_U0:
		return "U0";
	case XDEV_U1:
		return "U1";
	case XDEV_U2:
		return "U2";
	case XDEV_U3:
		return "U3";
	case XDEV_DISABLED:
		return "Disabled";
	case XDEV_RXDETECT:
		return "RxDetect";
	case XDEV_INACTIVE:
		return "Inactive";
	case XDEV_POLLING:
		return "Polling";
	case XDEV_RECOVERY:
		return "Recovery";
	case XDEV_HOT_RESET:
		return "Hot Reset";
	case XDEV_COMP_MODE:
		return "Compliance mode";
	case XDEV_TEST_MODE:
		return "Test mode";
	case XDEV_RESUME:
		return "Resume";
	default:
		break;
	}
	return "Unknown";
}

static inline const char *xhci_decode_portsc(u32 portsc)
{
	static char str[256];
	int ret;

	ret = sprintf(str, "%s %s %s Link:%s PortSpeed:%d ",
		      portsc & PORT_POWER	? "Powered" : "Powered-off",
		      portsc & PORT_CONNECT	? "Connected" : "Not-connected",
		      portsc & PORT_PE		? "Enabled" : "Disabled",
		      xhci_portsc_link_state_string(portsc),
		      DEV_PORT_SPEED(portsc));

	if (portsc & PORT_OC)
		ret += sprintf(str + ret, "OverCurrent ");
	if (portsc & PORT_RESET)
		ret += sprintf(str + ret, "In-Reset ");

	ret += sprintf(str + ret, "Change: ");
	if (portsc & PORT_CSC)
		ret += sprintf(str + ret, "CSC ");
	if (portsc & PORT_PEC)
		ret += sprintf(str + ret, "PEC ");
	if (portsc & PORT_WRC)
		ret += sprintf(str + ret, "WRC ");
	if (portsc & PORT_OCC)
		ret += sprintf(str + ret, "OCC ");
	if (portsc & PORT_RC)
		ret += sprintf(str + ret, "PRC ");
	if (portsc & PORT_PLC)
		ret += sprintf(str + ret, "PLC ");
	if (portsc & PORT_CEC)
		ret += sprintf(str + ret, "CEC ");
	if (portsc & PORT_CAS)
		ret += sprintf(str + ret, "CAS ");

	ret += sprintf(str + ret, "Wake: ");
	if (portsc & PORT_WKCONN_E)
		ret += sprintf(str + ret, "WCE ");
	if (portsc & PORT_WKDISC_E)
		ret += sprintf(str + ret, "WDE ");
	if (portsc & PORT_WKOC_E)
		ret += sprintf(str + ret, "WOE ");

	return str;
}

static inline const char *xhci_ep_state_string(u8 state)
{
	switch (state) {
	case EP_STATE_DISABLED:
		return "disabled";
	case EP_STATE_RUNNING:
		return "running";
	case EP_STATE_HALTED:
		return "halted";
	case EP_STATE_STOPPED:
		return "stopped";
	case EP_STATE_ERROR:
		return "error";
	default:
		return "INVALID";
	}
}

static inline const char *xhci_ep_type_string(u8 type)
{
	switch (type) {
	case ISOC_OUT_EP:
		return "Isoc OUT";
	case BULK_OUT_EP:
		return "Bulk OUT";
	case INT_OUT_EP:
		return "Int OUT";
	case CTRL_EP:
		return "Ctrl";
	case ISOC_IN_EP:
		return "Isoc IN";
	case BULK_IN_EP:
		return "Bulk IN";
	case INT_IN_EP:
		return "Int IN";
	default:
		return "INVALID";
	}
}

static inline const char *xhci_decode_ep_context(u32 info, u32 info2, u64 deq,
		u32 tx_info)
{
	static char str[1024];
	int ret;

	u32 esit;
	u16 maxp;
	u16 avg;

	u8 max_pstr;
	u8 ep_state;
	u8 interval;
	u8 ep_type;
	u8 burst;
	u8 cerr;
	u8 mult;

	bool lsa;
	bool hid;

	esit = CTX_TO_MAX_ESIT_PAYLOAD_HI(info) << 16 |
		CTX_TO_MAX_ESIT_PAYLOAD(tx_info);

	ep_state = info & EP_STATE_MASK;
	max_pstr = CTX_TO_EP_MAXPSTREAMS(info);
	interval = CTX_TO_EP_INTERVAL(info);
	mult = CTX_TO_EP_MULT(info) + 1;
	lsa = !!(info & EP_HAS_LSA);

	cerr = (info2 & (3 << 1)) >> 1;
	ep_type = CTX_TO_EP_TYPE(info2);
	hid = !!(info2 & (1 << 7));
	burst = CTX_TO_MAX_BURST(info2);
	maxp = MAX_PACKET_DECODED(info2);

	avg = EP_AVG_TRB_LENGTH(tx_info);

	ret = sprintf(str, "State %s mult %d max P. Streams %d %s",
			xhci_ep_state_string(ep_state), mult,
			max_pstr, lsa ? "LSA " : "");

	ret += sprintf(str + ret, "interval %d us max ESIT payload %d CErr %d ",
			(1 << interval) * 125, esit, cerr);

	ret += sprintf(str + ret, "Type %s %sburst %d maxp %d deq %016llx ",
			xhci_ep_type_string(ep_type), hid ? "HID" : "",
			burst, maxp, deq);

	ret += sprintf(str + ret, "avg trb len %d", avg);

	return str;
}

#endif /* __LINUX_XHCI_HCD_H */<|MERGE_RESOLUTION|>--- conflicted
+++ resolved
@@ -1875,10 +1875,7 @@
 #define XHCI_SNPS_BROKEN_SUSPEND    BIT_ULL(35)
 #define XHCI_CDNS_HOST		BIT_ULL(36)
 #define XHCI_SKIP_PHY_INIT	BIT_ULL(37)
-<<<<<<< HEAD
-=======
 #define XHCI_DISABLE_SPARSE	BIT_ULL(38)
->>>>>>> e07573e4
 
 	unsigned int		num_active_eps;
 	unsigned int		limit_active_eps;
