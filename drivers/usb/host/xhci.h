--- conflicted
+++ resolved
@@ -1893,10 +1893,6 @@
 #define XHCI_DEFAULT_PM_RUNTIME_ALLOW	BIT_ULL(33)
 #define XHCI_RESET_PLL_ON_DISCONNECT	BIT_ULL(34)
 #define XHCI_SNPS_BROKEN_SUSPEND    BIT_ULL(35)
-<<<<<<< HEAD
-#define XHCI_CDNS_HOST		BIT_ULL(36)
-#define XHCI_SKIP_PHY_INIT	BIT_ULL(37)
-=======
 #define XHCI_RENESAS_FW_QUIRK	BIT_ULL(36)
 #define XHCI_SKIP_PHY_INIT	BIT_ULL(37)
 #define XHCI_DISABLE_SPARSE	BIT_ULL(38)
@@ -1905,7 +1901,6 @@
 #define XHCI_BROKEN_D3COLD	BIT_ULL(41)
 #define XHCI_EP_CTX_BROKEN_DCS	BIT_ULL(42)
 #define XHCI_CDNS_HOST		BIT_ULL(43)
->>>>>>> c1084c27
 
 	unsigned int		num_active_eps;
 	unsigned int		limit_active_eps;
@@ -1943,15 +1938,12 @@
 	size_t extra_priv_size;
 	int (*reset)(struct usb_hcd *hcd);
 	int (*start)(struct usb_hcd *hcd);
-<<<<<<< HEAD
-=======
 	int (*add_endpoint)(struct usb_hcd *hcd, struct usb_device *udev,
 			    struct usb_host_endpoint *ep);
 	int (*drop_endpoint)(struct usb_hcd *hcd, struct usb_device *udev,
 			     struct usb_host_endpoint *ep);
 	int (*check_bandwidth)(struct usb_hcd *, struct usb_device *);
 	void (*reset_bandwidth)(struct usb_hcd *, struct usb_device *);
->>>>>>> c1084c27
 	int (*bus_suspend)(struct usb_hcd *hcd);
 };
 
@@ -2156,16 +2148,6 @@
 		enum xhci_ep_reset_type reset_type);
 int xhci_queue_reset_device(struct xhci_hcd *xhci, struct xhci_command *cmd,
 		u32 slot_id);
-<<<<<<< HEAD
-void xhci_find_new_dequeue_state(struct xhci_hcd *xhci,
-		unsigned int slot_id, unsigned int ep_index,
-		unsigned int stream_id, struct xhci_td *cur_td,
-		struct xhci_dequeue_state *state);
-void xhci_queue_new_dequeue_state(struct xhci_hcd *xhci,
-		unsigned int slot_id, unsigned int ep_index,
-		struct xhci_dequeue_state *deq_state);
-=======
->>>>>>> c1084c27
 void xhci_cleanup_stalled_ring(struct xhci_hcd *xhci, unsigned int slot_id,
 			       unsigned int ep_index, unsigned int stream_id,
 			       struct xhci_td *td);
