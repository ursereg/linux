--- conflicted
+++ resolved
@@ -329,13 +329,6 @@
 		if (device_property_read_bool(tmpdev,
 					      "usb3-resume-missing-cas"))
 			xhci->quirks |= XHCI_MISSING_CAS;
-<<<<<<< HEAD
-
-		if (device_property_read_bool(tmpdev,
-					      "xhci-no-64bit-support"))
-			xhci->quirks |= XHCI_NO_64BIT_SUPPORT;
-=======
->>>>>>> c1084c27
 	}
 
 	hcd->usb_phy = devm_usb_get_phy_by_phandle(sysdev, "usb-phy", 0);
@@ -352,11 +345,6 @@
 
 	hcd->tpl_support = of_usb_host_tpl_support(sysdev->of_node);
 	xhci->shared_hcd->tpl_support = hcd->tpl_support;
-<<<<<<< HEAD
-	if (priv && (priv->quirks & XHCI_SKIP_PHY_INIT))
-		hcd->skip_phy_initialization = 1;
-
-=======
 
 	if (priv) {
 		ret = xhci_priv_plat_setup(hcd);
@@ -370,7 +358,6 @@
 	if (priv && (priv->quirks & XHCI_SG_TRB_CACHE_SIZE_QUIRK))
 		xhci->quirks |= XHCI_SG_TRB_CACHE_SIZE_QUIRK;
 
->>>>>>> c1084c27
 	ret = usb_add_hcd(hcd, irq, IRQF_SHARED);
 	if (ret)
 		goto disable_usb_phy;
