--- conflicted
+++ resolved
@@ -603,29 +603,6 @@
 			return -EINVAL;
 		}
 	}
-<<<<<<< HEAD
-	/*
-	 * A cancelled TD can complete with a stall if HW cached the trb.
-	 * In this case driver can't find cur_td, but if the ring is empty we
-	 * can move the dequeue pointer to the current enqueue position.
-	 */
-	if (!cur_td) {
-		if (list_empty(&ep_ring->td_list)) {
-			state->new_deq_seg = ep_ring->enq_seg;
-			state->new_deq_ptr = ep_ring->enqueue;
-			state->new_cycle_state = ep_ring->cycle_state;
-			goto done;
-		} else {
-			xhci_warn(xhci, "Can't find new dequeue state, missing cur_td\n");
-			return;
-		}
-	}
-
-	/* Dig out the cycle state saved by the xHC during the stop ep cmd */
-	xhci_dbg_trace(xhci, trace_xhci_dbg_cancel_urb,
-			"Finding endpoint context");
-=======
->>>>>>> c1084c27
 
 	hw_dequeue = xhci_get_hw_deq(xhci, dev, ep_index, stream_id);
 	new_seg = ep_ring->deq_seg;
@@ -684,7 +661,6 @@
 
 deq_found:
 
-done:
 	/* Don't update the ring cycle state for the producer (us). */
 	addr = xhci_trb_virt_to_dma(new_seg, new_deq);
 	if (addr == 0) {
@@ -2177,40 +2153,6 @@
 	}
 }
 
-<<<<<<< HEAD
-static void xhci_cleanup_halted_endpoint(struct xhci_hcd *xhci,
-		unsigned int slot_id, unsigned int ep_index,
-		unsigned int stream_id, struct xhci_td *td,
-		enum xhci_ep_reset_type reset_type)
-{
-	struct xhci_virt_ep *ep = &xhci->devs[slot_id]->eps[ep_index];
-	struct xhci_command *command;
-
-	/*
-	 * Avoid resetting endpoint if link is inactive. Can cause host hang.
-	 * Device will be reset soon to recover the link so don't do anything
-	 */
-	if (xhci->devs[slot_id]->flags & VDEV_PORT_ERROR)
-		return;
-
-	command = xhci_alloc_command(xhci, false, GFP_ATOMIC);
-	if (!command)
-		return;
-
-	ep->ep_state |= EP_HALTED;
-
-	xhci_queue_reset_ep(xhci, command, slot_id, ep_index, reset_type);
-
-	if (reset_type == EP_HARD_RESET) {
-		ep->ep_state |= EP_HARD_CLEAR_TOGGLE;
-		xhci_cleanup_stalled_ring(xhci, slot_id, ep_index, stream_id,
-					  td);
-	}
-	xhci_ring_cmd_db(xhci);
-}
-
-=======
->>>>>>> c1084c27
 /* Check if an error has halted the endpoint ring.  The class driver will
  * cleanup the halt for a non-default control endpoint if we indicate a stall.
  * However, a babble and other errors also halt the endpoint ring, and the class
@@ -2269,31 +2211,6 @@
 		 * the ring dequeue pointer or take this TD off any lists yet.
 		 */
 		return 0;
-<<<<<<< HEAD
-	}
-	if (trb_comp_code == COMP_STALL_ERROR ||
-		xhci_requires_manual_halt_cleanup(xhci, ep_ctx,
-						trb_comp_code)) {
-		/*
-		 * xhci internal endpoint state will go to a "halt" state for
-		 * any stall, including default control pipe protocol stall.
-		 * To clear the host side halt we need to issue a reset endpoint
-		 * command, followed by a set dequeue command to move past the
-		 * TD.
-		 * Class drivers clear the device side halt from a functional
-		 * stall later. Hub TT buffer should only be cleared for FS/LS
-		 * devices behind HS hubs for functional stalls.
-		 */
-		if ((ep_index != 0) || (trb_comp_code != COMP_STALL_ERROR))
-			xhci_clear_hub_tt_buffer(xhci, td, ep);
-		xhci_cleanup_halted_endpoint(xhci, slot_id, ep_index,
-					ep_ring->stream_id, td, EP_HARD_RESET);
-	} else {
-		/* Update ring dequeue pointer */
-		while (ep_ring->dequeue != td->last_trb)
-			inc_deq(xhci, ep_ring);
-		inc_deq(xhci, ep_ring);
-=======
 	case COMP_USB_TRANSACTION_ERROR:
 	case COMP_BABBLE_DETECTED_ERROR:
 	case COMP_SPLIT_TRANSACTION_ERROR:
@@ -2349,7 +2266,6 @@
 		return 0; /* xhci_handle_halted_endpoint marked td cancelled */
 	default:
 		break;
->>>>>>> c1084c27
 	}
 
 	/* Update ring dequeue pointer */
@@ -2399,11 +2315,7 @@
 		if (trb_type != TRB_STATUS)
 			xhci_dbg(xhci, "Success on ctrl %s TRB without IOC set?\n",
 				  (trb_type == TRB_DATA) ? "data" : "setup");
-<<<<<<< HEAD
-		*status = 0;
-=======
 		td->status = 0;
->>>>>>> c1084c27
 		break;
 	case COMP_SHORT_PACKET:
 		td->status = 0;
@@ -2894,18 +2806,10 @@
 			if (trb_comp_code == COMP_STALL_ERROR ||
 			    xhci_requires_manual_halt_cleanup(xhci, ep_ctx,
 							      trb_comp_code)) {
-<<<<<<< HEAD
-				xhci_cleanup_halted_endpoint(xhci, slot_id,
-							     ep_index,
-							     ep_ring->stream_id,
-							     NULL,
-							     EP_HARD_RESET);
-=======
 				xhci_handle_halted_endpoint(xhci, ep,
 							    ep_ring->stream_id,
 							    NULL,
 							    EP_HARD_RESET);
->>>>>>> c1084c27
 			}
 			goto cleanup;
 		}
@@ -3168,10 +3072,6 @@
 	struct xhci_hcd *xhci = hcd_to_xhci(hcd);
 	union xhci_trb *event_ring_deq;
 	irqreturn_t ret = IRQ_NONE;
-<<<<<<< HEAD
-	unsigned long flags;
-=======
->>>>>>> c1084c27
 	u64 temp_64;
 	u32 status;
 	int event_loop = 0;
@@ -3232,14 +3132,11 @@
 		if (event_loop++ < TRBS_PER_SEGMENT / 2)
 			continue;
 		xhci_update_erst_dequeue(xhci, event_ring_deq);
-<<<<<<< HEAD
-=======
 
 		/* ring is half-full, force isoc trbs to interrupt more often */
 		if (xhci->isoc_bei_interval > AVOID_BEI_INTERVAL_MIN)
 			xhci->isoc_bei_interval = xhci->isoc_bei_interval / 2;
 
->>>>>>> c1084c27
 		event_loop = 0;
 	}
 
