/*
 * Copyright (C) 2001-2004 by David Brownell
 *
 * This program is free software; you can redistribute it and/or modify it
 * under the terms of the GNU General Public License as published by the
 * Free Software Foundation; either version 2 of the License, or (at your
 * option) any later version.
 *
 * This program is distributed in the hope that it will be useful, but
 * WITHOUT ANY WARRANTY; without even the implied warranty of MERCHANTABILITY
 * or FITNESS FOR A PARTICULAR PURPOSE.  See the GNU General Public License
 * for more details.
 *
 * You should have received a copy of the GNU General Public License
 * along with this program; if not, write to the Free Software Foundation,
 * Inc., 675 Mass Ave, Cambridge, MA 02139, USA.
 */

/* this file is part of ehci-hcd.c */

/*-------------------------------------------------------------------------*/

/*
 * EHCI Root Hub ... the nonsharable stuff
 *
 * Registers don't need cpu_to_le32, that happens transparently
 */

/*-------------------------------------------------------------------------*/
#include <linux/usb/otg.h>

#define	PORT_WAKE_BITS	(PORT_WKOC_E|PORT_WKDISC_E|PORT_WKCONN_E)

#ifdef	CONFIG_PM

static int ehci_hub_control(
	struct usb_hcd	*hcd,
	u16		typeReq,
	u16		wValue,
	u16		wIndex,
	char		*buf,
	u16		wLength
);

static int persist_enabled_on_companion(struct usb_device *udev, void *unused)
{
	return !udev->maxchild && udev->persist_enabled &&
		udev->bus->root_hub->speed < USB_SPEED_HIGH;
}

/* After a power loss, ports that were owned by the companion must be
 * reset so that the companion can still own them.
 */
static void ehci_handover_companion_ports(struct ehci_hcd *ehci)
{
	u32 __iomem	*reg;
	u32		status;
	int		port;
	__le32		buf;
	struct usb_hcd	*hcd = ehci_to_hcd(ehci);

	if (!ehci->owned_ports)
		return;

	/*
	 * USB 1.1 devices are mostly HIDs, which don't need to persist across
	 * suspends. If we ensure that none of our companion's devices have
	 * persist_enabled (by looking through all USB 1.1 buses in the system),
	 * we can skip this and avoid slowing resume down. Devices without
	 * persist will just get reenumerated shortly after resume anyway.
	 */
	if (!usb_for_each_dev(NULL, persist_enabled_on_companion))
		return;

	/* Make sure the ports are powered */
	port = HCS_N_PORTS(ehci->hcs_params);
	while (port--) {
		if (test_bit(port, &ehci->owned_ports)) {
			reg = &ehci->regs->port_status[port];
			status = ehci_readl(ehci, reg) & ~PORT_RWC_BITS;
			if (!(status & PORT_POWER))
				ehci_port_power(ehci, port, true);
		}
	}

	/* Give the connections some time to appear */
	msleep(20);

	spin_lock_irq(&ehci->lock);
	port = HCS_N_PORTS(ehci->hcs_params);
	while (port--) {
		if (test_bit(port, &ehci->owned_ports)) {
			reg = &ehci->regs->port_status[port];
			status = ehci_readl(ehci, reg) & ~PORT_RWC_BITS;

			/* Port already owned by companion? */
			if (status & PORT_OWNER)
				clear_bit(port, &ehci->owned_ports);
			else if (test_bit(port, &ehci->companion_ports))
				ehci_writel(ehci, status & ~PORT_PE, reg);
			else {
				spin_unlock_irq(&ehci->lock);
				ehci_hub_control(hcd, SetPortFeature,
						USB_PORT_FEAT_RESET, port + 1,
						NULL, 0);
				spin_lock_irq(&ehci->lock);
			}
		}
	}
	spin_unlock_irq(&ehci->lock);

	if (!ehci->owned_ports)
		return;
	msleep(90);		/* Wait for resets to complete */

	spin_lock_irq(&ehci->lock);
	port = HCS_N_PORTS(ehci->hcs_params);
	while (port--) {
		if (test_bit(port, &ehci->owned_ports)) {
			spin_unlock_irq(&ehci->lock);
			ehci_hub_control(hcd, GetPortStatus,
					0, port + 1,
					(char *) &buf, sizeof(buf));
			spin_lock_irq(&ehci->lock);

			/* The companion should now own the port,
			 * but if something went wrong the port must not
			 * remain enabled.
			 */
			reg = &ehci->regs->port_status[port];
			status = ehci_readl(ehci, reg) & ~PORT_RWC_BITS;
			if (status & PORT_OWNER)
				ehci_writel(ehci, status | PORT_CSC, reg);
			else {
				ehci_dbg(ehci, "failed handover port %d: %x\n",
						port + 1, status);
				ehci_writel(ehci, status & ~PORT_PE, reg);
			}
		}
	}

	ehci->owned_ports = 0;
	spin_unlock_irq(&ehci->lock);
}

static int ehci_port_change(struct ehci_hcd *ehci)
{
	int i = HCS_N_PORTS(ehci->hcs_params);

	/* First check if the controller indicates a change event */

	if (ehci_readl(ehci, &ehci->regs->status) & STS_PCD)
		return 1;

	/*
	 * Not all controllers appear to update this while going from D3 to D0,
	 * so check the individual port status registers as well
	 */

	while (i--)
		if (ehci_readl(ehci, &ehci->regs->port_status[i]) & PORT_CSC)
			return 1;

	return 0;
}

static void ehci_adjust_port_wakeup_flags(struct ehci_hcd *ehci,
		bool suspending, bool do_wakeup)
{
	int		port;
	u32		temp;

	/* If remote wakeup is enabled for the root hub but disabled
	 * for the controller, we must adjust all the port wakeup flags
	 * when the controller is suspended or resumed.  In all other
	 * cases they don't need to be changed.
	 */
	if (!ehci_to_hcd(ehci)->self.root_hub->do_remote_wakeup || do_wakeup)
		return;

	spin_lock_irq(&ehci->lock);

	/* clear phy low-power mode before changing wakeup flags */
	if (ehci->has_tdi_phy_lpm) {
		port = HCS_N_PORTS(ehci->hcs_params);
		while (port--) {
			u32 __iomem	*hostpc_reg = &ehci->regs->hostpc[port];

			temp = ehci_readl(ehci, hostpc_reg);
			ehci_writel(ehci, temp & ~HOSTPC_PHCD, hostpc_reg);
		}
		spin_unlock_irq(&ehci->lock);
		msleep(5);
		spin_lock_irq(&ehci->lock);
	}

	port = HCS_N_PORTS(ehci->hcs_params);
	while (port--) {
		u32 __iomem	*reg = &ehci->regs->port_status[port];
		u32		t1 = ehci_readl(ehci, reg) & ~PORT_RWC_BITS;
		u32		t2 = t1 & ~PORT_WAKE_BITS;

		/* If we are suspending the controller, clear the flags.
		 * If we are resuming the controller, set the wakeup flags.
		 */
		if (!suspending) {
			if (t1 & PORT_CONNECT)
				t2 |= PORT_WKOC_E | PORT_WKDISC_E;
			else
				t2 |= PORT_WKOC_E | PORT_WKCONN_E;
		}
		ehci_writel(ehci, t2, reg);
	}

	/* enter phy low-power mode again */
	if (ehci->has_tdi_phy_lpm) {
		port = HCS_N_PORTS(ehci->hcs_params);
		while (port--) {
			u32 __iomem	*hostpc_reg = &ehci->regs->hostpc[port];

			temp = ehci_readl(ehci, hostpc_reg);
			ehci_writel(ehci, temp | HOSTPC_PHCD, hostpc_reg);
		}
	}

	/* Does the root hub have a port wakeup pending? */
	if (!suspending && ehci_port_change(ehci))
		usb_hcd_resume_root_hub(ehci_to_hcd(ehci));

	spin_unlock_irq(&ehci->lock);
}

static int ehci_bus_suspend (struct usb_hcd *hcd)
{
	struct ehci_hcd		*ehci = hcd_to_ehci (hcd);
	int			port;
	int			mask;
	int			changed;
	bool			fs_idle_delay;

	ehci_dbg(ehci, "suspend root hub\n");

	if (time_before (jiffies, ehci->next_statechange))
		msleep(5);

	/* stop the schedules */
	ehci_quiesce(ehci);

	spin_lock_irq (&ehci->lock);
	if (ehci->rh_state < EHCI_RH_RUNNING)
		goto done;

	/* Once the controller is stopped, port resumes that are already
	 * in progress won't complete.  Hence if remote wakeup is enabled
	 * for the root hub and any ports are in the middle of a resume or
	 * remote wakeup, we must fail the suspend.
	 */
	if (hcd->self.root_hub->do_remote_wakeup) {
		if (ehci->resuming_ports) {
			spin_unlock_irq(&ehci->lock);
			ehci_dbg(ehci, "suspend failed because a port is resuming\n");
			return -EBUSY;
		}
	}

	/* Unlike other USB host controller types, EHCI doesn't have
	 * any notion of "global" or bus-wide suspend.  The driver has
	 * to manually suspend all the active unsuspended ports, and
	 * then manually resume them in the bus_resume() routine.
	 */
	ehci->bus_suspended = 0;
	ehci->owned_ports = 0;
	changed = 0;
	fs_idle_delay = false;
	port = HCS_N_PORTS(ehci->hcs_params);
	while (port--) {
		u32 __iomem	*reg = &ehci->regs->port_status [port];
		u32		t1 = ehci_readl(ehci, reg) & ~PORT_RWC_BITS;
		u32		t2 = t1 & ~PORT_WAKE_BITS;

		/* keep track of which ports we suspend */
		if (t1 & PORT_OWNER)
			set_bit(port, &ehci->owned_ports);
		else if ((t1 & PORT_PE) && !(t1 & PORT_SUSPEND)) {
			t2 |= PORT_SUSPEND;
			set_bit(port, &ehci->bus_suspended);
		}

		/* enable remote wakeup on all ports, if told to do so */
		if (hcd->self.root_hub->do_remote_wakeup) {
			/* only enable appropriate wake bits, otherwise the
			 * hardware can not go phy low power mode. If a race
			 * condition happens here(connection change during bits
			 * set), the port change detection will finally fix it.
			 */
			if (t1 & PORT_CONNECT)
				t2 |= PORT_WKOC_E | PORT_WKDISC_E;
			else
				t2 |= PORT_WKOC_E | PORT_WKCONN_E;
		}

		if (t1 != t2) {
			/*
			 * On some controllers, Wake-On-Disconnect will
			 * generate false wakeup signals until the bus
			 * switches over to full-speed idle.  For their
			 * sake, add a delay if we need one.
			 */
			if ((t2 & PORT_WKDISC_E) &&
					ehci_port_speed(ehci, t2) ==
						USB_PORT_STAT_HIGH_SPEED)
				fs_idle_delay = true;
			ehci_writel(ehci, t2, reg);
			changed = 1;
		}
	}
	spin_unlock_irq(&ehci->lock);

	if ((changed && ehci->has_tdi_phy_lpm) || fs_idle_delay) {
		/*
		 * Wait for HCD to enter low-power mode or for the bus
		 * to switch to full-speed idle.
		 */
		usleep_range(5000, 5500);
	}

	if (changed && ehci->has_tdi_phy_lpm) {
		spin_lock_irq(&ehci->lock);
		port = HCS_N_PORTS(ehci->hcs_params);
		while (port--) {
			u32 __iomem	*hostpc_reg = &ehci->regs->hostpc[port];
			u32		t3;

			t3 = ehci_readl(ehci, hostpc_reg);
			ehci_writel(ehci, t3 | HOSTPC_PHCD, hostpc_reg);
			t3 = ehci_readl(ehci, hostpc_reg);
			ehci_dbg(ehci, "Port %d phy low-power mode %s\n",
					port, (t3 & HOSTPC_PHCD) ?
					"succeeded" : "failed");
		}
		spin_unlock_irq(&ehci->lock);
	}

	/* Apparently some devices need a >= 1-uframe delay here */
	if (ehci->bus_suspended)
		udelay(150);

	/* turn off now-idle HC */
	ehci_halt (ehci);

	spin_lock_irq(&ehci->lock);
	if (ehci->enabled_hrtimer_events & BIT(EHCI_HRTIMER_POLL_DEAD))
		ehci_handle_controller_death(ehci);
	if (ehci->rh_state != EHCI_RH_RUNNING)
		goto done;
	ehci->rh_state = EHCI_RH_SUSPENDED;

	end_unlink_async(ehci);
	unlink_empty_async_suspended(ehci);
	ehci_handle_start_intr_unlinks(ehci);
	ehci_handle_intr_unlinks(ehci);
	end_free_itds(ehci);

	/* allow remote wakeup */
	mask = INTR_MASK;
	if (!hcd->self.root_hub->do_remote_wakeup)
		mask &= ~STS_PCD;
	ehci_writel(ehci, mask, &ehci->regs->intr_enable);
	ehci_readl(ehci, &ehci->regs->intr_enable);

 done:
	ehci->next_statechange = jiffies + msecs_to_jiffies(10);
	ehci->enabled_hrtimer_events = 0;
	ehci->next_hrtimer_event = EHCI_HRTIMER_NO_EVENT;
	spin_unlock_irq (&ehci->lock);

	hrtimer_cancel(&ehci->hrtimer);
	return 0;
}


/* caller has locked the root hub, and should reset/reinit on error */
static int ehci_bus_resume (struct usb_hcd *hcd)
{
	struct ehci_hcd		*ehci = hcd_to_ehci (hcd);
	u32			temp;
	u32			power_okay;
	int			i;
	unsigned long		resume_needed = 0;

	if (time_before (jiffies, ehci->next_statechange))
		msleep(5);
	spin_lock_irq (&ehci->lock);
	if (!HCD_HW_ACCESSIBLE(hcd) || ehci->shutdown)
		goto shutdown;

	if (unlikely(ehci->debug)) {
		if (!dbgp_reset_prep(hcd))
			ehci->debug = NULL;
		else
			dbgp_external_startup(hcd);
	}

	/* Ideally and we've got a real resume here, and no port's power
	 * was lost.  (For PCI, that means Vaux was maintained.)  But we
	 * could instead be restoring a swsusp snapshot -- so that BIOS was
	 * the last user of the controller, not reset/pm hardware keeping
	 * state we gave to it.
	 */
	power_okay = ehci_readl(ehci, &ehci->regs->intr_enable);
	ehci_dbg(ehci, "resume root hub%s\n",
			power_okay ? "" : " after power loss");

	/* at least some APM implementations will try to deliver
	 * IRQs right away, so delay them until we're ready.
	 */
	ehci_writel(ehci, 0, &ehci->regs->intr_enable);

	/* re-init operational registers */
	ehci_writel(ehci, 0, &ehci->regs->segment);
	ehci_writel(ehci, ehci->periodic_dma, &ehci->regs->frame_list);
	ehci_writel(ehci, (u32) ehci->async->qh_dma, &ehci->regs->async_next);

	/* restore CMD_RUN, framelist size, and irq threshold */
	ehci->command |= CMD_RUN;
	ehci_writel(ehci, ehci->command, &ehci->regs->command);
	ehci->rh_state = EHCI_RH_RUNNING;

	/*
	 * According to Bugzilla #8190, the port status for some controllers
	 * will be wrong without a delay. At their wrong status, the port
	 * is enabled, but not suspended neither resumed.
	 */
	i = HCS_N_PORTS(ehci->hcs_params);
	while (i--) {
		temp = ehci_readl(ehci, &ehci->regs->port_status[i]);
		if ((temp & PORT_PE) &&
				!(temp & (PORT_SUSPEND | PORT_RESUME))) {
			ehci_dbg(ehci, "Port status(0x%x) is wrong\n", temp);
			spin_unlock_irq(&ehci->lock);
			msleep(8);
			spin_lock_irq(&ehci->lock);
			break;
		}
	}

	if (ehci->shutdown)
		goto shutdown;

	/* clear phy low-power mode before resume */
	if (ehci->bus_suspended && ehci->has_tdi_phy_lpm) {
		i = HCS_N_PORTS(ehci->hcs_params);
		while (i--) {
			if (test_bit(i, &ehci->bus_suspended)) {
				u32 __iomem	*hostpc_reg =
							&ehci->regs->hostpc[i];

				temp = ehci_readl(ehci, hostpc_reg);
				ehci_writel(ehci, temp & ~HOSTPC_PHCD,
						hostpc_reg);
			}
		}
		spin_unlock_irq(&ehci->lock);
		msleep(5);
		spin_lock_irq(&ehci->lock);
		if (ehci->shutdown)
			goto shutdown;
	}

	/* manually resume the ports we suspended during bus_suspend() */
	i = HCS_N_PORTS (ehci->hcs_params);
	while (i--) {
		temp = ehci_readl(ehci, &ehci->regs->port_status [i]);
		temp &= ~(PORT_RWC_BITS | PORT_WAKE_BITS);
		if (test_bit(i, &ehci->bus_suspended) &&
				(temp & PORT_SUSPEND)) {
			temp |= PORT_RESUME;
			set_bit(i, &resume_needed);
		}
		ehci_writel(ehci, temp, &ehci->regs->port_status [i]);
	}

	/* msleep for 20ms only if code is trying to resume port */
	if (resume_needed) {
		spin_unlock_irq(&ehci->lock);
		msleep(20);
		spin_lock_irq(&ehci->lock);
		if (ehci->shutdown)
			goto shutdown;
	}

	i = HCS_N_PORTS (ehci->hcs_params);
	while (i--) {
		temp = ehci_readl(ehci, &ehci->regs->port_status [i]);
		if (test_bit(i, &resume_needed)) {
			temp &= ~(PORT_RWC_BITS | PORT_SUSPEND | PORT_RESUME);
			ehci_writel(ehci, temp, &ehci->regs->port_status [i]);
		}
	}

	ehci->next_statechange = jiffies + msecs_to_jiffies(5);
	spin_unlock_irq(&ehci->lock);

	ehci_handover_companion_ports(ehci);

	/* Now we can safely re-enable irqs */
	spin_lock_irq(&ehci->lock);
	if (ehci->shutdown)
		goto shutdown;
	ehci_writel(ehci, INTR_MASK, &ehci->regs->intr_enable);
	(void) ehci_readl(ehci, &ehci->regs->intr_enable);
	spin_unlock_irq(&ehci->lock);

	return 0;

 shutdown:
	spin_unlock_irq(&ehci->lock);
	return -ESHUTDOWN;
}

#else

#define ehci_bus_suspend	NULL
#define ehci_bus_resume		NULL

#endif	/* CONFIG_PM */

/*-------------------------------------------------------------------------*/

/*
 * Sets the owner of a port
 */
static void set_owner(struct ehci_hcd *ehci, int portnum, int new_owner)
{
	u32 __iomem		*status_reg;
	u32			port_status;
	int 			try;

	status_reg = &ehci->regs->port_status[portnum];

	/*
	 * The controller won't set the OWNER bit if the port is
	 * enabled, so this loop will sometimes require at least two
	 * iterations: one to disable the port and one to set OWNER.
	 */
	for (try = 4; try > 0; --try) {
		spin_lock_irq(&ehci->lock);
		port_status = ehci_readl(ehci, status_reg);
		if ((port_status & PORT_OWNER) == new_owner
				|| (port_status & (PORT_OWNER | PORT_CONNECT))
					== 0)
			try = 0;
		else {
			port_status ^= PORT_OWNER;
			port_status &= ~(PORT_PE | PORT_RWC_BITS);
			ehci_writel(ehci, port_status, status_reg);
		}
		spin_unlock_irq(&ehci->lock);
		if (try > 1)
			msleep(5);
	}
}

/*-------------------------------------------------------------------------*/

static int check_reset_complete (
	struct ehci_hcd	*ehci,
	int		index,
	u32 __iomem	*status_reg,
	int		port_status
) {
	if (!(port_status & PORT_CONNECT))
		return port_status;

	/* if reset finished and it's still not enabled -- handoff */
	if (!(port_status & PORT_PE)) {

		/* with integrated TT, there's nobody to hand it to! */
		if (ehci_is_TDI(ehci)) {
			ehci_dbg (ehci,
				"Failed to enable port %d on root hub TT\n",
				index+1);
			return port_status;
		}

		ehci_dbg (ehci, "port %d full speed --> companion\n",
			index + 1);

		// what happens if HCS_N_CC(params) == 0 ?
		port_status |= PORT_OWNER;
		port_status &= ~PORT_RWC_BITS;
		ehci_writel(ehci, port_status, status_reg);

		/* ensure 440EPX ohci controller state is operational */
		if (ehci->has_amcc_usb23)
			set_ohci_hcfs(ehci, 1);
	} else {
		ehci_dbg(ehci, "port %d reset complete, port enabled\n",
			index + 1);
		/* ensure 440EPx ohci controller state is suspended */
		if (ehci->has_amcc_usb23)
			set_ohci_hcfs(ehci, 0);
	}

	return port_status;
}

/*-------------------------------------------------------------------------*/


/* build "status change" packet (one or two bytes) from HC registers */

static int
ehci_hub_status_data (struct usb_hcd *hcd, char *buf)
{
	struct ehci_hcd	*ehci = hcd_to_ehci (hcd);
	u32		temp, status;
	u32		mask;
	int		ports, i, retval = 1;
	unsigned long	flags;
	u32		ppcd = ~0;

	/* init status to no-changes */
	buf [0] = 0;
	ports = HCS_N_PORTS (ehci->hcs_params);
	if (ports > 7) {
		buf [1] = 0;
		retval++;
	}

	/* Inform the core about resumes-in-progress by returning
	 * a non-zero value even if there are no status changes.
	 */
	status = ehci->resuming_ports;

	/* Some boards (mostly VIA?) report bogus overcurrent indications,
	 * causing massive log spam unless we completely ignore them.  It
	 * may be relevant that VIA VT8235 controllers, where PORT_POWER is
	 * always set, seem to clear PORT_OCC and PORT_CSC when writing to
	 * PORT_POWER; that's surprising, but maybe within-spec.
	 */
	if (!ignore_oc)
		mask = PORT_CSC | PORT_PEC | PORT_OCC;
	else
		mask = PORT_CSC | PORT_PEC;
	// PORT_RESUME from hardware ~= PORT_STAT_C_SUSPEND

	/* no hub change reports (bit 0) for now (power, ...) */

	/* port N changes (bit N)? */
	spin_lock_irqsave (&ehci->lock, flags);

	/* get per-port change detect bits */
	if (ehci->has_ppcd)
		ppcd = ehci_readl(ehci, &ehci->regs->status) >> 16;

	for (i = 0; i < ports; i++) {
		/* leverage per-port change bits feature */
		if (ppcd & (1 << i))
			temp = ehci_readl(ehci, &ehci->regs->port_status[i]);
		else
			temp = 0;

		/*
		 * Return status information even for ports with OWNER set.
		 * Otherwise khubd wouldn't see the disconnect event when a
		 * high-speed device is switched over to the companion
		 * controller by the user.
		 */

		if ((temp & mask) != 0 || test_bit(i, &ehci->port_c_suspend)
				|| (ehci->reset_done[i] && time_after_eq(
					jiffies, ehci->reset_done[i]))) {
			if (i < 7)
			    buf [0] |= 1 << (i + 1);
			else
			    buf [1] |= 1 << (i - 7);
			status = STS_PCD;
		}
	}

	/* If a resume is in progress, make sure it can finish */
	if (ehci->resuming_ports)
		mod_timer(&hcd->rh_timer, jiffies + msecs_to_jiffies(25));

	spin_unlock_irqrestore (&ehci->lock, flags);
	return status ? retval : 0;
}

/*-------------------------------------------------------------------------*/

static void
ehci_hub_descriptor (
	struct ehci_hcd			*ehci,
	struct usb_hub_descriptor	*desc
) {
	int		ports = HCS_N_PORTS (ehci->hcs_params);
	u16		temp;

	desc->bDescriptorType = 0x29;
	desc->bPwrOn2PwrGood = 10;	/* ehci 1.0, 2.3.9 says 20ms max */
	desc->bHubContrCurrent = 0;

	desc->bNbrPorts = ports;
	temp = 1 + (ports / 8);
	desc->bDescLength = 7 + 2 * temp;

	/* two bitmaps:  ports removable, and usb 1.0 legacy PortPwrCtrlMask */
	memset(&desc->u.hs.DeviceRemovable[0], 0, temp);
	memset(&desc->u.hs.DeviceRemovable[temp], 0xff, temp);

	temp = 0x0008;			/* per-port overcurrent reporting */
	if (HCS_PPC (ehci->hcs_params))
		temp |= 0x0001;		/* per-port power control */
	else
		temp |= 0x0002;		/* no power switching */
#if 0
// re-enable when we support USB_PORT_FEAT_INDICATOR below.
	if (HCS_INDICATOR (ehci->hcs_params))
		temp |= 0x0080;		/* per-port indicators (LEDs) */
#endif
	desc->wHubCharacteristics = cpu_to_le16(temp);
}

/*-------------------------------------------------------------------------*/
#ifdef CONFIG_USB_HCD_TEST_MODE

#define EHSET_TEST_SINGLE_STEP_SET_FEATURE 0x06

static void usb_ehset_completion(struct urb *urb)
{
	struct completion  *done = urb->context;

	complete(done);
}
static int submit_single_step_set_feature(
	struct usb_hcd	*hcd,
	struct urb	*urb,
	int		is_setup
);

/*
 * Allocate and initialize a control URB. This request will be used by the
 * EHSET SINGLE_STEP_SET_FEATURE test in which the DATA and STATUS stages
 * of the GetDescriptor request are sent 15 seconds after the SETUP stage.
 * Return NULL if failed.
 */
static struct urb *request_single_step_set_feature_urb(
	struct usb_device	*udev,
	void			*dr,
	void			*buf,
	struct completion	*done
) {
	struct urb *urb;
	struct usb_hcd *hcd = bus_to_hcd(udev->bus);
	struct usb_host_endpoint *ep;

	urb = usb_alloc_urb(0, GFP_KERNEL);
	if (!urb)
		return NULL;

	urb->pipe = usb_rcvctrlpipe(udev, 0);
	ep = (usb_pipein(urb->pipe) ? udev->ep_in : udev->ep_out)
				[usb_pipeendpoint(urb->pipe)];
	if (!ep) {
		usb_free_urb(urb);
		return NULL;
	}

	urb->ep = ep;
	urb->dev = udev;
	urb->setup_packet = (void *)dr;
	urb->transfer_buffer = buf;
	urb->transfer_buffer_length = USB_DT_DEVICE_SIZE;
	urb->complete = usb_ehset_completion;
	urb->status = -EINPROGRESS;
	urb->actual_length = 0;
	urb->transfer_flags = URB_DIR_IN;
	usb_get_urb(urb);
	atomic_inc(&urb->use_count);
	atomic_inc(&urb->dev->urbnum);
	urb->setup_dma = dma_map_single(
			hcd->self.controller,
			urb->setup_packet,
			sizeof(struct usb_ctrlrequest),
			DMA_TO_DEVICE);
	urb->transfer_dma = dma_map_single(
			hcd->self.controller,
			urb->transfer_buffer,
			urb->transfer_buffer_length,
			DMA_FROM_DEVICE);
	urb->context = done;
	return urb;
}

static int ehset_single_step_set_feature(struct usb_hcd *hcd, int port)
{
	int retval = -ENOMEM;
	struct usb_ctrlrequest *dr;
	struct urb *urb;
	struct usb_device *udev;
	struct ehci_hcd *ehci = hcd_to_ehci(hcd);
	struct usb_device_descriptor *buf;
	DECLARE_COMPLETION_ONSTACK(done);

	/* Obtain udev of the rhub's child port */
	udev = usb_hub_find_child(hcd->self.root_hub, port);
	if (!udev) {
		ehci_err(ehci, "No device attached to the RootHub\n");
		return -ENODEV;
	}
	buf = kmalloc(USB_DT_DEVICE_SIZE, GFP_KERNEL);
	if (!buf)
		return -ENOMEM;

	dr = kmalloc(sizeof(struct usb_ctrlrequest), GFP_KERNEL);
	if (!dr) {
		kfree(buf);
		return -ENOMEM;
	}

	/* Fill Setup packet for GetDescriptor */
	dr->bRequestType = USB_DIR_IN;
	dr->bRequest = USB_REQ_GET_DESCRIPTOR;
	dr->wValue = cpu_to_le16(USB_DT_DEVICE << 8);
	dr->wIndex = 0;
	dr->wLength = cpu_to_le16(USB_DT_DEVICE_SIZE);
	urb = request_single_step_set_feature_urb(udev, dr, buf, &done);
	if (!urb)
		goto cleanup;

	/* Submit just the SETUP stage */
	retval = submit_single_step_set_feature(hcd, urb, 1);
	if (retval)
		goto out1;
	if (!wait_for_completion_timeout(&done, msecs_to_jiffies(2000))) {
		usb_kill_urb(urb);
		retval = -ETIMEDOUT;
		ehci_err(ehci, "%s SETUP stage timed out on ep0\n", __func__);
		goto out1;
	}
	msleep(15 * 1000);

	/* Complete remaining DATA and STATUS stages using the same URB */
	urb->status = -EINPROGRESS;
	usb_get_urb(urb);
	atomic_inc(&urb->use_count);
	atomic_inc(&urb->dev->urbnum);
	retval = submit_single_step_set_feature(hcd, urb, 0);
	if (!retval && !wait_for_completion_timeout(&done,
						msecs_to_jiffies(2000))) {
		usb_kill_urb(urb);
		retval = -ETIMEDOUT;
		ehci_err(ehci, "%s IN stage timed out on ep0\n", __func__);
	}
out1:
	usb_free_urb(urb);
cleanup:
	kfree(dr);
	kfree(buf);
	return retval;
}
#endif /* CONFIG_USB_HCD_TEST_MODE */
/*-------------------------------------------------------------------------*/

static int ehci_hub_control (
	struct usb_hcd	*hcd,
	u16		typeReq,
	u16		wValue,
	u16		wIndex,
	char		*buf,
	u16		wLength
) {
	struct ehci_hcd	*ehci = hcd_to_ehci (hcd);
	int		ports = HCS_N_PORTS (ehci->hcs_params);
	u32 __iomem	*status_reg = &ehci->regs->port_status[
				(wIndex & 0xff) - 1];
	u32 __iomem	*hostpc_reg = &ehci->regs->hostpc[(wIndex & 0xff) - 1];
	u32		temp, temp1, status;
	unsigned long	flags;
	int		retval = 0;
	unsigned	selector;

	/*
	 * FIXME:  support SetPortFeatures USB_PORT_FEAT_INDICATOR.
	 * HCS_INDICATOR may say we can change LEDs to off/amber/green.
	 * (track current state ourselves) ... blink for diagnostics,
	 * power, "this is the one", etc.  EHCI spec supports this.
	 */

	spin_lock_irqsave (&ehci->lock, flags);
	switch (typeReq) {
	case ClearHubFeature:
		switch (wValue) {
		case C_HUB_LOCAL_POWER:
		case C_HUB_OVER_CURRENT:
			/* no hub-wide feature/status flags */
			break;
		default:
			goto error;
		}
		break;
	case ClearPortFeature:
		if (!wIndex || wIndex > ports)
			goto error;
		wIndex--;
		temp = ehci_readl(ehci, status_reg);
		temp &= ~PORT_RWC_BITS;

		/*
		 * Even if OWNER is set, so the port is owned by the
		 * companion controller, khubd needs to be able to clear
		 * the port-change status bits (especially
		 * USB_PORT_STAT_C_CONNECTION).
		 */

		switch (wValue) {
		case USB_PORT_FEAT_ENABLE:
			ehci_writel(ehci, temp & ~PORT_PE, status_reg);
			break;
		case USB_PORT_FEAT_C_ENABLE:
			ehci_writel(ehci, temp | PORT_PEC, status_reg);
			break;
		case USB_PORT_FEAT_SUSPEND:
			if (temp & PORT_RESET)
				goto error;
			if (ehci->no_selective_suspend)
				break;
#ifdef CONFIG_USB_OTG
			if ((hcd->self.otg_port == (wIndex + 1))
<<<<<<< HEAD
			    && hcd->self.b_hnp_enable) {
=======
			    && hcd->self.b_hnp_enable && !hcd->self.otg_fsm) {
>>>>>>> 9ea9577d
				otg_start_hnp(hcd->usb_phy->otg);
				break;
			}
#endif
			if (!(temp & PORT_SUSPEND))
				break;
			if ((temp & PORT_PE) == 0)
				goto error;

			/* clear phy low-power mode before resume */
			if (ehci->has_tdi_phy_lpm) {
				temp1 = ehci_readl(ehci, hostpc_reg);
				ehci_writel(ehci, temp1 & ~HOSTPC_PHCD,
						hostpc_reg);
				spin_unlock_irqrestore(&ehci->lock, flags);
				msleep(5);/* wait to leave low-power mode */
				spin_lock_irqsave(&ehci->lock, flags);
			}
			/* resume signaling for 20 msec */
			temp &= ~PORT_WAKE_BITS;
			ehci_writel(ehci, temp | PORT_RESUME, status_reg);
			ehci->reset_done[wIndex] = jiffies
					+ msecs_to_jiffies(20);
			set_bit(wIndex, &ehci->resuming_ports);
			usb_hcd_start_port_resume(&hcd->self, wIndex);
			break;
		case USB_PORT_FEAT_C_SUSPEND:
			clear_bit(wIndex, &ehci->port_c_suspend);
			break;
		case USB_PORT_FEAT_POWER:
			if (HCS_PPC(ehci->hcs_params)) {
				spin_unlock_irqrestore(&ehci->lock, flags);
				ehci_port_power(ehci, wIndex, false);
				spin_lock_irqsave(&ehci->lock, flags);
			}
			break;
		case USB_PORT_FEAT_C_CONNECTION:
			ehci_writel(ehci, temp | PORT_CSC, status_reg);
			break;
		case USB_PORT_FEAT_C_OVER_CURRENT:
			ehci_writel(ehci, temp | PORT_OCC, status_reg);
			break;
		case USB_PORT_FEAT_C_RESET:
			/* GetPortStatus clears reset */
			break;
		default:
			goto error;
		}
		ehci_readl(ehci, &ehci->regs->command);	/* unblock posted write */
		break;
	case GetHubDescriptor:
		ehci_hub_descriptor (ehci, (struct usb_hub_descriptor *)
			buf);
		break;
	case GetHubStatus:
		/* no hub-wide feature/status flags */
		memset (buf, 0, 4);
		//cpu_to_le32s ((u32 *) buf);
		break;
	case GetPortStatus:
		if (!wIndex || wIndex > ports)
			goto error;
		wIndex--;
		status = 0;
		temp = ehci_readl(ehci, status_reg);

		// wPortChange bits
		if (temp & PORT_CSC)
			status |= USB_PORT_STAT_C_CONNECTION << 16;
		if (temp & PORT_PEC)
			status |= USB_PORT_STAT_C_ENABLE << 16;

		if ((temp & PORT_OCC) && !ignore_oc){
			status |= USB_PORT_STAT_C_OVERCURRENT << 16;

			/*
			 * Hubs should disable port power on over-current.
			 * However, not all EHCI implementations do this
			 * automatically, even if they _do_ support per-port
			 * power switching; they're allowed to just limit the
			 * current.  khubd will turn the power back on.
			 */
			if (((temp & PORT_OC) || (ehci->need_oc_pp_cycle))
					&& HCS_PPC(ehci->hcs_params)) {
				spin_unlock_irqrestore(&ehci->lock, flags);
				ehci_port_power(ehci, wIndex, false);
				spin_lock_irqsave(&ehci->lock, flags);
				temp = ehci_readl(ehci, status_reg);
			}
		}

		/* no reset or resume pending */
		if (!ehci->reset_done[wIndex]) {

			/* Remote Wakeup received? */
			if (temp & PORT_RESUME) {
				/* resume signaling for 20 msec */
				ehci->reset_done[wIndex] = jiffies
						+ msecs_to_jiffies(20);
				usb_hcd_start_port_resume(&hcd->self, wIndex);
				set_bit(wIndex, &ehci->resuming_ports);
				/* check the port again */
				mod_timer(&ehci_to_hcd(ehci)->rh_timer,
						ehci->reset_done[wIndex]);
			}

		/* reset or resume not yet complete */
		} else if (!time_after_eq(jiffies, ehci->reset_done[wIndex])) {
			;	/* wait until it is complete */

		/* resume completed */
		} else if (test_bit(wIndex, &ehci->resuming_ports)) {
			clear_bit(wIndex, &ehci->suspended_ports);
			set_bit(wIndex, &ehci->port_c_suspend);
			ehci->reset_done[wIndex] = 0;
			usb_hcd_end_port_resume(&hcd->self, wIndex);

			/* stop resume signaling */
			temp &= ~(PORT_RWC_BITS | PORT_SUSPEND | PORT_RESUME);
			ehci_writel(ehci, temp, status_reg);
			clear_bit(wIndex, &ehci->resuming_ports);
			retval = ehci_handshake(ehci, status_reg,
					PORT_RESUME, 0, 2000 /* 2msec */);
			if (retval != 0) {
				ehci_err(ehci, "port %d resume error %d\n",
						wIndex + 1, retval);
				goto error;
			}
			temp = ehci_readl(ehci, status_reg);

		/* whoever resets must GetPortStatus to complete it!! */
		} else {
			status |= USB_PORT_STAT_C_RESET << 16;
			ehci->reset_done [wIndex] = 0;

			/* force reset to complete */
			ehci_writel(ehci, temp & ~(PORT_RWC_BITS | PORT_RESET),
					status_reg);
			/* REVISIT:  some hardware needs 550+ usec to clear
			 * this bit; seems too long to spin routinely...
			 */
			retval = ehci_handshake(ehci, status_reg,
					PORT_RESET, 0, 1000);
			if (retval != 0) {
				ehci_err (ehci, "port %d reset error %d\n",
					wIndex + 1, retval);
				goto error;
			}

			/* see what we found out */
			temp = check_reset_complete (ehci, wIndex, status_reg,
					ehci_readl(ehci, status_reg));
		}

		/* transfer dedicated ports to the companion hc */
		if ((temp & PORT_CONNECT) &&
				test_bit(wIndex, &ehci->companion_ports)) {
			temp &= ~PORT_RWC_BITS;
			temp |= PORT_OWNER;
			ehci_writel(ehci, temp, status_reg);
			ehci_dbg(ehci, "port %d --> companion\n", wIndex + 1);
			temp = ehci_readl(ehci, status_reg);
		}

		/*
		 * Even if OWNER is set, there's no harm letting khubd
		 * see the wPortStatus values (they should all be 0 except
		 * for PORT_POWER anyway).
		 */

		if (temp & PORT_CONNECT) {
			status |= USB_PORT_STAT_CONNECTION;
			// status may be from integrated TT
			if (ehci->has_hostpc) {
				temp1 = ehci_readl(ehci, hostpc_reg);
				status |= ehci_port_speed(ehci, temp1);
			} else
				status |= ehci_port_speed(ehci, temp);
		}
		if (temp & PORT_PE)
			status |= USB_PORT_STAT_ENABLE;

		/* maybe the port was unsuspended without our knowledge */
		if (temp & (PORT_SUSPEND|PORT_RESUME)) {
			status |= USB_PORT_STAT_SUSPEND;
		} else if (test_bit(wIndex, &ehci->suspended_ports)) {
			clear_bit(wIndex, &ehci->suspended_ports);
			clear_bit(wIndex, &ehci->resuming_ports);
			ehci->reset_done[wIndex] = 0;
			if (temp & PORT_PE)
				set_bit(wIndex, &ehci->port_c_suspend);
			usb_hcd_end_port_resume(&hcd->self, wIndex);
		}

		if (temp & PORT_OC)
			status |= USB_PORT_STAT_OVERCURRENT;
		if (temp & PORT_RESET)
			status |= USB_PORT_STAT_RESET;
		if (temp & PORT_POWER)
			status |= USB_PORT_STAT_POWER;
		if (test_bit(wIndex, &ehci->port_c_suspend))
			status |= USB_PORT_STAT_C_SUSPEND << 16;

		if (status & ~0xffff)	/* only if wPortChange is interesting */
			dbg_port(ehci, "GetStatus", wIndex + 1, temp);
		put_unaligned_le32(status, buf);
		break;
	case SetHubFeature:
		switch (wValue) {
		case C_HUB_LOCAL_POWER:
		case C_HUB_OVER_CURRENT:
			/* no hub-wide feature/status flags */
			break;
		default:
			goto error;
		}
		break;
	case SetPortFeature:
		selector = wIndex >> 8;
		wIndex &= 0xff;
		if (unlikely(ehci->debug)) {
			/* If the debug port is active any port
			 * feature requests should get denied */
			if (wIndex == HCS_DEBUG_PORT(ehci->hcs_params) &&
			    (readl(&ehci->debug->control) & DBGP_ENABLED)) {
				retval = -ENODEV;
				goto error_exit;
			}
		}
		if (!wIndex || wIndex > ports)
			goto error;
		wIndex--;
		temp = ehci_readl(ehci, status_reg);
		if (temp & PORT_OWNER)
			break;

		temp &= ~PORT_RWC_BITS;
		switch (wValue) {
		case USB_PORT_FEAT_SUSPEND:
			if (ehci->no_selective_suspend)
				break;
			if ((temp & PORT_PE) == 0
					|| (temp & PORT_RESET) != 0)
				goto error;

			/* After above check the port must be connected.
			 * Set appropriate bit thus could put phy into low power
			 * mode if we have tdi_phy_lpm feature
			 */
			temp &= ~PORT_WKCONN_E;
			temp |= PORT_WKDISC_E | PORT_WKOC_E;
			ehci_writel(ehci, temp | PORT_SUSPEND, status_reg);
			if (ehci->has_tdi_phy_lpm) {
				spin_unlock_irqrestore(&ehci->lock, flags);
				msleep(5);/* 5ms for HCD enter low pwr mode */
				spin_lock_irqsave(&ehci->lock, flags);
				temp1 = ehci_readl(ehci, hostpc_reg);
				ehci_writel(ehci, temp1 | HOSTPC_PHCD,
					hostpc_reg);
				temp1 = ehci_readl(ehci, hostpc_reg);
				ehci_dbg(ehci, "Port%d phy low pwr mode %s\n",
					wIndex, (temp1 & HOSTPC_PHCD) ?
					"succeeded" : "failed");
			}
			set_bit(wIndex, &ehci->suspended_ports);
			break;
		case USB_PORT_FEAT_POWER:
			if (HCS_PPC(ehci->hcs_params)) {
				spin_unlock_irqrestore(&ehci->lock, flags);
				ehci_port_power(ehci, wIndex, true);
				spin_lock_irqsave(&ehci->lock, flags);
			}
			break;
		case USB_PORT_FEAT_RESET:
			if (temp & (PORT_SUSPEND|PORT_RESUME))
				goto error;
			/* line status bits may report this as low speed,
			 * which can be fine if this root hub has a
			 * transaction translator built in.
			 */
			if ((temp & (PORT_PE|PORT_CONNECT)) == PORT_CONNECT
					&& !ehci_is_TDI(ehci)
					&& PORT_USB11 (temp)) {
				ehci_dbg (ehci,
					"port %d low speed --> companion\n",
					wIndex + 1);
				temp |= PORT_OWNER;
			} else {
				temp |= PORT_RESET;
				temp &= ~PORT_PE;

				/*
				 * caller must wait, then call GetPortStatus
				 * usb 2.0 spec says 50 ms resets on root
				 */
				ehci->reset_done [wIndex] = jiffies
						+ msecs_to_jiffies (50);
			}
			ehci_writel(ehci, temp, status_reg);
			break;

		/* For downstream facing ports (these):  one hub port is put
		 * into test mode according to USB2 11.24.2.13, then the hub
		 * must be reset (which for root hub now means rmmod+modprobe,
		 * or else system reboot).  See EHCI 2.3.9 and 4.14 for info
		 * about the EHCI-specific stuff.
		 */
		case USB_PORT_FEAT_TEST:
#ifdef CONFIG_USB_HCD_TEST_MODE
			if (selector == EHSET_TEST_SINGLE_STEP_SET_FEATURE) {
				spin_unlock_irqrestore(&ehci->lock, flags);
				retval = ehset_single_step_set_feature(hcd,
									wIndex);
				spin_lock_irqsave(&ehci->lock, flags);
				break;
			}
#endif
			if (!selector || selector > 5)
				goto error;
			spin_unlock_irqrestore(&ehci->lock, flags);
			ehci_quiesce(ehci);
			spin_lock_irqsave(&ehci->lock, flags);

			/* Put all enabled ports into suspend */
			while (ports--) {
				u32 __iomem *sreg =
						&ehci->regs->port_status[ports];

				temp = ehci_readl(ehci, sreg) & ~PORT_RWC_BITS;
				if (temp & PORT_PE)
					ehci_writel(ehci, temp | PORT_SUSPEND,
							sreg);
			}

			spin_unlock_irqrestore(&ehci->lock, flags);
			ehci_halt(ehci);
			spin_lock_irqsave(&ehci->lock, flags);

			temp = ehci_readl(ehci, status_reg);
			temp |= selector << 16;
			ehci_writel(ehci, temp, status_reg);
			break;

		default:
			goto error;
		}
		ehci_readl(ehci, &ehci->regs->command);	/* unblock posted writes */
		break;

	default:
error:
		/* "stall" on error */
		retval = -EPIPE;
	}
error_exit:
	spin_unlock_irqrestore (&ehci->lock, flags);
	return retval;
}

static void ehci_relinquish_port(struct usb_hcd *hcd, int portnum)
{
	struct ehci_hcd		*ehci = hcd_to_ehci(hcd);

	if (ehci_is_TDI(ehci))
		return;
	set_owner(ehci, --portnum, PORT_OWNER);
}

static int ehci_port_handed_over(struct usb_hcd *hcd, int portnum)
{
	struct ehci_hcd		*ehci = hcd_to_ehci(hcd);
	u32 __iomem		*reg;

	if (ehci_is_TDI(ehci))
		return 0;
	reg = &ehci->regs->port_status[portnum - 1];
	return ehci_readl(ehci, reg) & PORT_OWNER;
}

static int ehci_port_power(struct ehci_hcd *ehci, int portnum, bool enable)
{
	struct usb_hcd *hcd = ehci_to_hcd(ehci);
	u32 __iomem *status_reg = &ehci->regs->port_status[portnum];
	u32 temp = ehci_readl(ehci, status_reg) & ~PORT_RWC_BITS;

	if (enable)
		ehci_writel(ehci, temp | PORT_POWER, status_reg);
	else
		ehci_writel(ehci, temp & ~PORT_POWER, status_reg);

	if (hcd->driver->port_power)
		hcd->driver->port_power(hcd, portnum, enable);

	return 0;
}<|MERGE_RESOLUTION|>--- conflicted
+++ resolved
@@ -928,11 +928,7 @@
 				break;
 #ifdef CONFIG_USB_OTG
 			if ((hcd->self.otg_port == (wIndex + 1))
-<<<<<<< HEAD
-			    && hcd->self.b_hnp_enable) {
-=======
 			    && hcd->self.b_hnp_enable && !hcd->self.otg_fsm) {
->>>>>>> 9ea9577d
 				otg_start_hnp(hcd->usb_phy->otg);
 				break;
 			}
