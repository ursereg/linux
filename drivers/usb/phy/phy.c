// SPDX-License-Identifier: GPL-2.0+
/*
 * phy.c -- USB phy handling
 *
 * Copyright (C) 2004-2013 Texas Instruments
 */
#include <linux/kernel.h>
#include <linux/export.h>
#include <linux/err.h>
#include <linux/device.h>
#include <linux/module.h>
#include <linux/slab.h>
#include <linux/of.h>

#include <linux/usb/phy.h>

/* Default current range by charger type. */
#define DEFAULT_SDP_CUR_MIN	2
#define DEFAULT_SDP_CUR_MAX	500
#define DEFAULT_SDP_CUR_MIN_SS	150
#define DEFAULT_SDP_CUR_MAX_SS	900
#define DEFAULT_DCP_CUR_MIN	500
#define DEFAULT_DCP_CUR_MAX	5000
#define DEFAULT_CDP_CUR_MIN	1500
#define DEFAULT_CDP_CUR_MAX	5000
#define DEFAULT_ACA_CUR_MIN	1500
#define DEFAULT_ACA_CUR_MAX	5000

static LIST_HEAD(phy_list);
static DEFINE_SPINLOCK(phy_lock);

struct phy_devm {
	struct usb_phy *phy;
	struct notifier_block *nb;
};

static const char *const usb_chger_type[] = {
	[UNKNOWN_TYPE]			= "USB_CHARGER_UNKNOWN_TYPE",
	[SDP_TYPE]			= "USB_CHARGER_SDP_TYPE",
	[CDP_TYPE]			= "USB_CHARGER_CDP_TYPE",
	[DCP_TYPE]			= "USB_CHARGER_DCP_TYPE",
	[ACA_TYPE]			= "USB_CHARGER_ACA_TYPE",
};

<<<<<<< HEAD
=======
static const char *const usb_chger_state[] = {
	[USB_CHARGER_DEFAULT]	= "USB_CHARGER_DEFAULT",
	[USB_CHARGER_PRESENT]	= "USB_CHARGER_PRESENT",
	[USB_CHARGER_ABSENT]	= "USB_CHARGER_ABSENT",
};

>>>>>>> c1084c27
static struct usb_phy *__usb_find_phy(struct list_head *list,
	enum usb_phy_type type)
{
	struct usb_phy  *phy = NULL;

	list_for_each_entry(phy, list, head) {
		if (phy->type != type)
			continue;

		return phy;
	}

	return ERR_PTR(-ENODEV);
}

static struct usb_phy *__of_usb_find_phy(struct device_node *node)
{
	struct usb_phy  *phy;

	if (!of_device_is_available(node))
		return ERR_PTR(-ENODEV);

	list_for_each_entry(phy, &phy_list, head) {
		if (node != phy->dev->of_node)
			continue;

		return phy;
	}

	return ERR_PTR(-EPROBE_DEFER);
}

static struct usb_phy *__device_to_usb_phy(struct device *dev)
{
	struct usb_phy *usb_phy;

	list_for_each_entry(usb_phy, &phy_list, head) {
		if (usb_phy->dev == dev)
			return usb_phy;
	}

	return NULL;
}

static void usb_phy_set_default_current(struct usb_phy *usb_phy)
{
	usb_phy->chg_cur.sdp_min = DEFAULT_SDP_CUR_MIN;
	usb_phy->chg_cur.sdp_max = DEFAULT_SDP_CUR_MAX;
	usb_phy->chg_cur.dcp_min = DEFAULT_DCP_CUR_MIN;
	usb_phy->chg_cur.dcp_max = DEFAULT_DCP_CUR_MAX;
	usb_phy->chg_cur.cdp_min = DEFAULT_CDP_CUR_MIN;
	usb_phy->chg_cur.cdp_max = DEFAULT_CDP_CUR_MAX;
	usb_phy->chg_cur.aca_min = DEFAULT_ACA_CUR_MIN;
	usb_phy->chg_cur.aca_max = DEFAULT_ACA_CUR_MAX;
}

/**
 * usb_phy_notify_charger_work - notify the USB charger state
 * @work: the charger work to notify the USB charger state
 *
 * This work can be issued when USB charger state has been changed or
 * USB charger current has been changed, then we can notify the current
 * what can be drawn to power user and the charger state to userspace.
 *
 * If we get the charger type from extcon subsystem, we can notify the
 * charger state to power user automatically by usb_phy_get_charger_type()
 * issuing from extcon subsystem.
 *
 * If we get the charger type from ->charger_detect() instead of extcon
 * subsystem, the usb phy driver should issue usb_phy_set_charger_state()
 * to set charger state when the charger state has been changed.
 */
static void usb_phy_notify_charger_work(struct work_struct *work)
{
	struct usb_phy *usb_phy = container_of(work, struct usb_phy, chg_work);
<<<<<<< HEAD
	char uchger_state[50] = { 0 };
	char uchger_type[50] = { 0 };
	char *envp[] = { uchger_state, uchger_type, NULL };
=======
>>>>>>> c1084c27
	unsigned int min, max;

	switch (usb_phy->chg_state) {
	case USB_CHARGER_PRESENT:
		usb_phy_get_charger_current(usb_phy, &min, &max);

		atomic_notifier_call_chain(&usb_phy->notifier, max, usb_phy);
		break;
	case USB_CHARGER_ABSENT:
		usb_phy_set_default_current(usb_phy);

		atomic_notifier_call_chain(&usb_phy->notifier, 0, usb_phy);
		break;
	default:
		dev_warn(usb_phy->dev, "Unknown USB charger state: %d\n",
			 usb_phy->chg_state);
		return;
	}

<<<<<<< HEAD
	snprintf(uchger_type, ARRAY_SIZE(uchger_type),
		 "USB_CHARGER_TYPE=%s", usb_chger_type[usb_phy->chg_type]);
	kobject_uevent_env(&usb_phy->dev->kobj, KOBJ_CHANGE, envp);
=======
	kobject_uevent(&usb_phy->dev->kobj, KOBJ_CHANGE);
}

static int usb_phy_uevent(struct device *dev, struct kobj_uevent_env *env)
{
	struct usb_phy *usb_phy;
	char uchger_state[50] = { 0 };
	char uchger_type[50] = { 0 };
	unsigned long flags;

	spin_lock_irqsave(&phy_lock, flags);
	usb_phy = __device_to_usb_phy(dev);
	spin_unlock_irqrestore(&phy_lock, flags);

	if (!usb_phy)
		return -ENODEV;

	snprintf(uchger_state, ARRAY_SIZE(uchger_state),
		 "USB_CHARGER_STATE=%s", usb_chger_state[usb_phy->chg_state]);

	snprintf(uchger_type, ARRAY_SIZE(uchger_type),
		 "USB_CHARGER_TYPE=%s", usb_chger_type[usb_phy->chg_type]);

	if (add_uevent_var(env, uchger_state))
		return -ENOMEM;

	if (add_uevent_var(env, uchger_type))
		return -ENOMEM;

	return 0;
>>>>>>> c1084c27
}

static void __usb_phy_get_charger_type(struct usb_phy *usb_phy)
{
	if (extcon_get_state(usb_phy->edev, EXTCON_CHG_USB_SDP) > 0) {
		usb_phy->chg_type = SDP_TYPE;
		usb_phy->chg_state = USB_CHARGER_PRESENT;
	} else if (extcon_get_state(usb_phy->edev, EXTCON_CHG_USB_CDP) > 0) {
		usb_phy->chg_type = CDP_TYPE;
		usb_phy->chg_state = USB_CHARGER_PRESENT;
	} else if (extcon_get_state(usb_phy->edev, EXTCON_CHG_USB_DCP) > 0) {
		usb_phy->chg_type = DCP_TYPE;
		usb_phy->chg_state = USB_CHARGER_PRESENT;
	} else if (extcon_get_state(usb_phy->edev, EXTCON_CHG_USB_ACA) > 0) {
		usb_phy->chg_type = ACA_TYPE;
		usb_phy->chg_state = USB_CHARGER_PRESENT;
	} else {
		usb_phy->chg_type = UNKNOWN_TYPE;
		usb_phy->chg_state = USB_CHARGER_ABSENT;
	}

	schedule_work(&usb_phy->chg_work);
}

/**
 * usb_phy_get_charger_type - get charger type from extcon subsystem
 * @nb: the notifier block to determine charger type
 * @state: the cable state
 * @data: private data
 *
 * Determin the charger type from extcon subsystem which also means the
 * charger state has been chaned, then we should notify this event.
 */
static int usb_phy_get_charger_type(struct notifier_block *nb,
				    unsigned long state, void *data)
{
	struct usb_phy *usb_phy = container_of(nb, struct usb_phy, type_nb);

	__usb_phy_get_charger_type(usb_phy);
	return NOTIFY_OK;
}

/**
 * usb_phy_set_charger_current - set the USB charger current
 * @usb_phy: the USB phy to be used
 * @mA: the current need to be set
 *
 * Usually we only change the charger default current when USB finished the
 * enumeration as one SDP charger. As one SDP charger, usb_phy_set_power()
 * will issue this function to change charger current when after setting USB
 * configuration, or suspend/resume USB. For other type charger, we should
 * use the default charger current and we do not suggest to issue this function
 * to change the charger current.
 *
 * When USB charger current has been changed, we need to notify the power users.
 */
void usb_phy_set_charger_current(struct usb_phy *usb_phy, unsigned int mA)
{
	switch (usb_phy->chg_type) {
	case SDP_TYPE:
		if (usb_phy->chg_cur.sdp_max == mA)
			return;

		usb_phy->chg_cur.sdp_max = (mA > DEFAULT_SDP_CUR_MAX_SS) ?
			DEFAULT_SDP_CUR_MAX_SS : mA;
		break;
	case DCP_TYPE:
		if (usb_phy->chg_cur.dcp_max == mA)
			return;

		usb_phy->chg_cur.dcp_max = (mA > DEFAULT_DCP_CUR_MAX) ?
			DEFAULT_DCP_CUR_MAX : mA;
		break;
	case CDP_TYPE:
		if (usb_phy->chg_cur.cdp_max == mA)
			return;

		usb_phy->chg_cur.cdp_max = (mA > DEFAULT_CDP_CUR_MAX) ?
			DEFAULT_CDP_CUR_MAX : mA;
		break;
	case ACA_TYPE:
		if (usb_phy->chg_cur.aca_max == mA)
			return;

		usb_phy->chg_cur.aca_max = (mA > DEFAULT_ACA_CUR_MAX) ?
			DEFAULT_ACA_CUR_MAX : mA;
		break;
	default:
		return;
	}

	schedule_work(&usb_phy->chg_work);
}
EXPORT_SYMBOL_GPL(usb_phy_set_charger_current);

/**
 * usb_phy_get_charger_current - get the USB charger current
 * @usb_phy: the USB phy to be used
 * @min: the minimum current
 * @max: the maximum current
 *
 * Usually we will notify the maximum current to power user, but for some
 * special case, power user also need the minimum current value. Then the
 * power user can issue this function to get the suitable current.
 */
void usb_phy_get_charger_current(struct usb_phy *usb_phy,
				 unsigned int *min, unsigned int *max)
{
	switch (usb_phy->chg_type) {
	case SDP_TYPE:
		*min = usb_phy->chg_cur.sdp_min;
		*max = usb_phy->chg_cur.sdp_max;
		break;
	case DCP_TYPE:
		*min = usb_phy->chg_cur.dcp_min;
		*max = usb_phy->chg_cur.dcp_max;
		break;
	case CDP_TYPE:
		*min = usb_phy->chg_cur.cdp_min;
		*max = usb_phy->chg_cur.cdp_max;
		break;
	case ACA_TYPE:
		*min = usb_phy->chg_cur.aca_min;
		*max = usb_phy->chg_cur.aca_max;
		break;
	default:
		*min = 0;
		*max = 0;
		break;
	}
}
EXPORT_SYMBOL_GPL(usb_phy_get_charger_current);

/**
 * usb_phy_set_charger_state - set the USB charger state
 * @usb_phy: the USB phy to be used
 * @state: the new state need to be set for charger
 *
 * The usb phy driver can issue this function when the usb phy driver
 * detected the charger state has been changed, in this case the charger
 * type should be get from ->charger_detect().
 */
void usb_phy_set_charger_state(struct usb_phy *usb_phy,
			       enum usb_charger_state state)
{
	if (usb_phy->chg_state == state || !usb_phy->charger_detect)
		return;

	usb_phy->chg_state = state;
	if (usb_phy->chg_state == USB_CHARGER_PRESENT)
		usb_phy->chg_type = usb_phy->charger_detect(usb_phy);
	else
		usb_phy->chg_type = UNKNOWN_TYPE;

	schedule_work(&usb_phy->chg_work);
}
EXPORT_SYMBOL_GPL(usb_phy_set_charger_state);

static void devm_usb_phy_release(struct device *dev, void *res)
{
	struct usb_phy *phy = *(struct usb_phy **)res;

	usb_put_phy(phy);
}

static void devm_usb_phy_release2(struct device *dev, void *_res)
{
	struct phy_devm *res = _res;

	if (res->nb)
		usb_unregister_notifier(res->phy, res->nb);
	usb_put_phy(res->phy);
}

static int devm_usb_phy_match(struct device *dev, void *res, void *match_data)
{
	struct usb_phy **phy = res;

	return *phy == match_data;
}

static void usb_charger_init(struct usb_phy *usb_phy)
{
	usb_phy->chg_type = UNKNOWN_TYPE;
	usb_phy->chg_state = USB_CHARGER_DEFAULT;
	usb_phy_set_default_current(usb_phy);
	INIT_WORK(&usb_phy->chg_work, usb_phy_notify_charger_work);
}

static int usb_add_extcon(struct usb_phy *x)
{
	int ret;

	if (of_property_read_bool(x->dev->of_node, "extcon")) {
		x->edev = extcon_get_edev_by_phandle(x->dev, 0);
		if (IS_ERR(x->edev))
			return PTR_ERR(x->edev);

		x->id_edev = extcon_get_edev_by_phandle(x->dev, 1);
		if (IS_ERR(x->id_edev)) {
			x->id_edev = NULL;
			dev_info(x->dev, "No separate ID extcon device\n");
		}

		if (x->vbus_nb.notifier_call) {
			ret = devm_extcon_register_notifier(x->dev, x->edev,
							    EXTCON_USB,
							    &x->vbus_nb);
			if (ret < 0) {
				dev_err(x->dev,
					"register VBUS notifier failed\n");
				return ret;
			}
		} else {
			x->type_nb.notifier_call = usb_phy_get_charger_type;

			ret = devm_extcon_register_notifier(x->dev, x->edev,
							    EXTCON_CHG_USB_SDP,
							    &x->type_nb);
			if (ret) {
				dev_err(x->dev,
					"register extcon USB SDP failed.\n");
				return ret;
			}

			ret = devm_extcon_register_notifier(x->dev, x->edev,
							    EXTCON_CHG_USB_CDP,
							    &x->type_nb);
			if (ret) {
				dev_err(x->dev,
					"register extcon USB CDP failed.\n");
				return ret;
			}

			ret = devm_extcon_register_notifier(x->dev, x->edev,
							    EXTCON_CHG_USB_DCP,
							    &x->type_nb);
			if (ret) {
				dev_err(x->dev,
					"register extcon USB DCP failed.\n");
				return ret;
			}

			ret = devm_extcon_register_notifier(x->dev, x->edev,
							    EXTCON_CHG_USB_ACA,
							    &x->type_nb);
			if (ret) {
				dev_err(x->dev,
					"register extcon USB ACA failed.\n");
				return ret;
			}
		}

		if (x->id_nb.notifier_call) {
			struct extcon_dev *id_ext;

			if (x->id_edev)
				id_ext = x->id_edev;
			else
				id_ext = x->edev;

			ret = devm_extcon_register_notifier(x->dev, id_ext,
							    EXTCON_USB_HOST,
							    &x->id_nb);
			if (ret < 0) {
				dev_err(x->dev,
					"register ID notifier failed\n");
				return ret;
			}
		}
	}

	if (x->type_nb.notifier_call)
		__usb_phy_get_charger_type(x);

	return 0;
}

/**
 * devm_usb_get_phy - find the USB PHY
 * @dev: device that requests this phy
 * @type: the type of the phy the controller requires
 *
 * Gets the phy using usb_get_phy(), and associates a device with it using
 * devres. On driver detach, release function is invoked on the devres data,
 * then, devres data is freed.
 *
 * For use by USB host and peripheral drivers.
 */
struct usb_phy *devm_usb_get_phy(struct device *dev, enum usb_phy_type type)
{
	struct usb_phy **ptr, *phy;

	ptr = devres_alloc(devm_usb_phy_release, sizeof(*ptr), GFP_KERNEL);
	if (!ptr)
		return ERR_PTR(-ENOMEM);

	phy = usb_get_phy(type);
	if (!IS_ERR(phy)) {
		*ptr = phy;
		devres_add(dev, ptr);
	} else
		devres_free(ptr);

	return phy;
}
EXPORT_SYMBOL_GPL(devm_usb_get_phy);

/**
 * usb_get_phy - find the USB PHY
 * @type: the type of the phy the controller requires
 *
 * Returns the phy driver, after getting a refcount to it; or
 * -ENODEV if there is no such phy.  The caller is responsible for
 * calling usb_put_phy() to release that count.
 *
 * For use by USB host and peripheral drivers.
 */
struct usb_phy *usb_get_phy(enum usb_phy_type type)
{
	struct usb_phy	*phy = NULL;
	unsigned long	flags;

	spin_lock_irqsave(&phy_lock, flags);

	phy = __usb_find_phy(&phy_list, type);
	if (IS_ERR(phy) || !try_module_get(phy->dev->driver->owner)) {
		pr_debug("PHY: unable to find transceiver of type %s\n",
			usb_phy_type_string(type));
		if (!IS_ERR(phy))
			phy = ERR_PTR(-ENODEV);

		goto err0;
	}

	get_device(phy->dev);

err0:
	spin_unlock_irqrestore(&phy_lock, flags);

	return phy;
}
EXPORT_SYMBOL_GPL(usb_get_phy);

/**
 * devm_usb_get_phy_by_node - find the USB PHY by device_node
 * @dev: device that requests this phy
 * @node: the device_node for the phy device.
 * @nb: a notifier_block to register with the phy.
 *
 * Returns the phy driver associated with the given device_node,
 * after getting a refcount to it, -ENODEV if there is no such phy or
 * -EPROBE_DEFER if the device is not yet loaded. While at that, it
 * also associates the device with
 * the phy using devres. On driver detach, release function is invoked
 * on the devres data, then, devres data is freed.
 *
 * For use by peripheral drivers for devices related to a phy,
 * such as a charger.
 */
struct  usb_phy *devm_usb_get_phy_by_node(struct device *dev,
					  struct device_node *node,
					  struct notifier_block *nb)
{
	struct usb_phy	*phy = ERR_PTR(-ENOMEM);
	struct phy_devm	*ptr;
	unsigned long	flags;

	ptr = devres_alloc(devm_usb_phy_release2, sizeof(*ptr), GFP_KERNEL);
	if (!ptr) {
		dev_dbg(dev, "failed to allocate memory for devres\n");
		goto err0;
	}

	spin_lock_irqsave(&phy_lock, flags);

	phy = __of_usb_find_phy(node);
	if (IS_ERR(phy)) {
		devres_free(ptr);
		goto err1;
	}

	if (!try_module_get(phy->dev->driver->owner)) {
		phy = ERR_PTR(-ENODEV);
		devres_free(ptr);
		goto err1;
	}
	if (nb)
		usb_register_notifier(phy, nb);
	ptr->phy = phy;
	ptr->nb = nb;
	devres_add(dev, ptr);

	get_device(phy->dev);

err1:
	spin_unlock_irqrestore(&phy_lock, flags);

err0:

	return phy;
}
EXPORT_SYMBOL_GPL(devm_usb_get_phy_by_node);

/**
 * devm_usb_get_phy_by_phandle - find the USB PHY by phandle
 * @dev: device that requests this phy
 * @phandle: name of the property holding the phy phandle value
 * @index: the index of the phy
 *
 * Returns the phy driver associated with the given phandle value,
 * after getting a refcount to it, -ENODEV if there is no such phy or
 * -EPROBE_DEFER if there is a phandle to the phy, but the device is
 * not yet loaded. While at that, it also associates the device with
 * the phy using devres. On driver detach, release function is invoked
 * on the devres data, then, devres data is freed.
 *
 * For use by USB host and peripheral drivers.
 */
struct usb_phy *devm_usb_get_phy_by_phandle(struct device *dev,
	const char *phandle, u8 index)
{
	struct device_node *node;
	struct usb_phy	*phy;

	if (!dev->of_node) {
		dev_dbg(dev, "device does not have a device node entry\n");
		return ERR_PTR(-EINVAL);
	}

	node = of_parse_phandle(dev->of_node, phandle, index);
	if (!node) {
		dev_dbg(dev, "failed to get %s phandle in %pOF node\n", phandle,
			dev->of_node);
		return ERR_PTR(-ENODEV);
	}
	phy = devm_usb_get_phy_by_node(dev, node, NULL);
	of_node_put(node);
	return phy;
}
EXPORT_SYMBOL_GPL(devm_usb_get_phy_by_phandle);

/**
 * devm_usb_put_phy - release the USB PHY
 * @dev: device that wants to release this phy
 * @phy: the phy returned by devm_usb_get_phy()
 *
 * destroys the devres associated with this phy and invokes usb_put_phy
 * to release the phy.
 *
 * For use by USB host and peripheral drivers.
 */
void devm_usb_put_phy(struct device *dev, struct usb_phy *phy)
{
	int r;

	r = devres_destroy(dev, devm_usb_phy_release, devm_usb_phy_match, phy);
	dev_WARN_ONCE(dev, r, "couldn't find PHY resource\n");
}
EXPORT_SYMBOL_GPL(devm_usb_put_phy);

/**
 * usb_put_phy - release the USB PHY
 * @x: the phy returned by usb_get_phy()
 *
 * Releases a refcount the caller received from usb_get_phy().
 *
 * For use by USB host and peripheral drivers.
 */
void usb_put_phy(struct usb_phy *x)
{
	if (x) {
		struct module *owner = x->dev->driver->owner;

		put_device(x->dev);
		module_put(owner);
	}
}
EXPORT_SYMBOL_GPL(usb_put_phy);

/**
 * usb_add_phy: declare the USB PHY
 * @x: the USB phy to be used; or NULL
 * @type: the type of this PHY
 *
 * This call is exclusively for use by phy drivers, which
 * coordinate the activities of drivers for host and peripheral
 * controllers, and in some cases for VBUS current regulation.
 */
int usb_add_phy(struct usb_phy *x, enum usb_phy_type type)
{
	int		ret = 0;
	unsigned long	flags;
	struct usb_phy	*phy;

	if (x->type != USB_PHY_TYPE_UNDEFINED) {
		dev_err(x->dev, "not accepting initialized PHY %s\n", x->label);
		return -EINVAL;
	}

	usb_charger_init(x);
	ret = usb_add_extcon(x);
	if (ret)
		return ret;

	ATOMIC_INIT_NOTIFIER_HEAD(&x->notifier);

	spin_lock_irqsave(&phy_lock, flags);

	list_for_each_entry(phy, &phy_list, head) {
		if (phy->type == type) {
			ret = -EBUSY;
			dev_err(x->dev, "transceiver type %s already exists\n",
						usb_phy_type_string(type));
			goto out;
		}
	}

	x->type = type;
	list_add_tail(&x->head, &phy_list);

out:
	spin_unlock_irqrestore(&phy_lock, flags);
	return ret;
}
EXPORT_SYMBOL_GPL(usb_add_phy);

static struct device_type usb_phy_dev_type = {
	.name = "usb_phy",
	.uevent = usb_phy_uevent,
};

/**
 * usb_add_phy_dev - declare the USB PHY
 * @x: the USB phy to be used; or NULL
 *
 * This call is exclusively for use by phy drivers, which
 * coordinate the activities of drivers for host and peripheral
 * controllers, and in some cases for VBUS current regulation.
 */
int usb_add_phy_dev(struct usb_phy *x)
{
	unsigned long flags;
	int ret;

	if (!x->dev) {
		dev_err(x->dev, "no device provided for PHY\n");
		return -EINVAL;
	}

	usb_charger_init(x);
	ret = usb_add_extcon(x);
	if (ret)
		return ret;

	x->dev->type = &usb_phy_dev_type;

	ATOMIC_INIT_NOTIFIER_HEAD(&x->notifier);

	spin_lock_irqsave(&phy_lock, flags);
	list_add_tail(&x->head, &phy_list);
	spin_unlock_irqrestore(&phy_lock, flags);

	return 0;
}
EXPORT_SYMBOL_GPL(usb_add_phy_dev);

/**
 * usb_remove_phy - remove the OTG PHY
 * @x: the USB OTG PHY to be removed;
 *
 * This reverts the effects of usb_add_phy
 */
void usb_remove_phy(struct usb_phy *x)
{
	unsigned long	flags;

	spin_lock_irqsave(&phy_lock, flags);
	if (x)
		list_del(&x->head);
	spin_unlock_irqrestore(&phy_lock, flags);
}
EXPORT_SYMBOL_GPL(usb_remove_phy);

/**
 * usb_phy_set_event - set event to phy event
 * @x: the phy returned by usb_get_phy();
 * @event: event to set
 *
 * This sets event to phy event
 */
void usb_phy_set_event(struct usb_phy *x, unsigned long event)
{
	x->last_event = event;
}
EXPORT_SYMBOL_GPL(usb_phy_set_event);<|MERGE_RESOLUTION|>--- conflicted
+++ resolved
@@ -42,15 +42,12 @@
 	[ACA_TYPE]			= "USB_CHARGER_ACA_TYPE",
 };
 
-<<<<<<< HEAD
-=======
 static const char *const usb_chger_state[] = {
 	[USB_CHARGER_DEFAULT]	= "USB_CHARGER_DEFAULT",
 	[USB_CHARGER_PRESENT]	= "USB_CHARGER_PRESENT",
 	[USB_CHARGER_ABSENT]	= "USB_CHARGER_ABSENT",
 };
 
->>>>>>> c1084c27
 static struct usb_phy *__usb_find_phy(struct list_head *list,
 	enum usb_phy_type type)
 {
@@ -126,12 +123,6 @@
 static void usb_phy_notify_charger_work(struct work_struct *work)
 {
 	struct usb_phy *usb_phy = container_of(work, struct usb_phy, chg_work);
-<<<<<<< HEAD
-	char uchger_state[50] = { 0 };
-	char uchger_type[50] = { 0 };
-	char *envp[] = { uchger_state, uchger_type, NULL };
-=======
->>>>>>> c1084c27
 	unsigned int min, max;
 
 	switch (usb_phy->chg_state) {
@@ -151,11 +142,6 @@
 		return;
 	}
 
-<<<<<<< HEAD
-	snprintf(uchger_type, ARRAY_SIZE(uchger_type),
-		 "USB_CHARGER_TYPE=%s", usb_chger_type[usb_phy->chg_type]);
-	kobject_uevent_env(&usb_phy->dev->kobj, KOBJ_CHANGE, envp);
-=======
 	kobject_uevent(&usb_phy->dev->kobj, KOBJ_CHANGE);
 }
 
@@ -186,7 +172,6 @@
 		return -ENOMEM;
 
 	return 0;
->>>>>>> c1084c27
 }
 
 static void __usb_phy_get_charger_type(struct usb_phy *usb_phy)
