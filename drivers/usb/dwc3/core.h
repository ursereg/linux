// SPDX-License-Identifier: GPL-2.0
/*
 * core.h - DesignWare USB3 DRD Core Header
 *
 * Copyright (C) 2010-2011 Texas Instruments Incorporated - http://www.ti.com
 *
 * Authors: Felipe Balbi <balbi@ti.com>,
 *	    Sebastian Andrzej Siewior <bigeasy@linutronix.de>
 */

#ifndef __DRIVERS_USB_DWC3_CORE_H
#define __DRIVERS_USB_DWC3_CORE_H

#include <linux/device.h>
#include <linux/spinlock.h>
#include <linux/ioport.h>
#include <linux/list.h>
#include <linux/bitops.h>
#include <linux/dma-mapping.h>
#include <linux/mm.h>
#include <linux/debugfs.h>
#include <linux/wait.h>
#include <linux/workqueue.h>

#include <linux/usb/ch9.h>
#include <linux/usb/gadget.h>
#include <linux/usb/otg.h>
#include <linux/usb/role.h>
#include <linux/ulpi/interface.h>

#include <linux/phy/phy.h>
#include "../host/xhci-plat.h"

#define DWC3_MSG_MAX	500

/* Global constants */
#define DWC3_PULL_UP_TIMEOUT	500	/* ms */
#define DWC3_BOUNCE_SIZE	1024	/* size of a superspeed bulk */
#define DWC3_EP0_SETUP_SIZE	512
#define DWC3_ENDPOINTS_NUM	32
#define DWC3_XHCI_RESOURCES_NUM	2
#define DWC3_ISOC_MAX_RETRIES	5

#define DWC3_SCRATCHBUF_SIZE	4096	/* each buffer is assumed to be 4KiB */
#define DWC3_EVENT_BUFFERS_SIZE	4096
#define DWC3_EVENT_TYPE_MASK	0xfe

#define DWC3_EVENT_TYPE_DEV	0
#define DWC3_EVENT_TYPE_CARKIT	3
#define DWC3_EVENT_TYPE_I2C	4

#define DWC3_DEVICE_EVENT_DISCONNECT		0
#define DWC3_DEVICE_EVENT_RESET			1
#define DWC3_DEVICE_EVENT_CONNECT_DONE		2
#define DWC3_DEVICE_EVENT_LINK_STATUS_CHANGE	3
#define DWC3_DEVICE_EVENT_WAKEUP		4
#define DWC3_DEVICE_EVENT_HIBER_REQ		5
#define DWC3_DEVICE_EVENT_EOPF			6
#define DWC3_DEVICE_EVENT_SOF			7
#define DWC3_DEVICE_EVENT_ERRATIC_ERROR		9
#define DWC3_DEVICE_EVENT_CMD_CMPL		10
#define DWC3_DEVICE_EVENT_OVERFLOW		11

/* Controller's role while using the OTG block */
#define DWC3_OTG_ROLE_IDLE	0
#define DWC3_OTG_ROLE_HOST	1
#define DWC3_OTG_ROLE_DEVICE	2

#define DWC3_GEVNTCOUNT_MASK	0xfffc
#define DWC3_GEVNTCOUNT_EHB	BIT(31)
#define DWC3_GSNPSID_MASK	0xffff0000
#define DWC3_GSNPSREV_MASK	0xffff

/* DWC3 registers memory space boundries */
#define DWC3_XHCI_REGS_START		0x0
#define DWC3_XHCI_REGS_END		0x7fff
#define DWC3_GLOBALS_REGS_START		0xc100
#define DWC3_GLOBALS_REGS_END		0xc6ff
#define DWC3_DEVICE_REGS_START		0xc700
#define DWC3_DEVICE_REGS_END		0xcbff
#define DWC3_OTG_REGS_START		0xcc00
#define DWC3_OTG_REGS_END		0xccff

/* Global Registers */
#define DWC3_GSBUSCFG0		0xc100
#define DWC3_GSBUSCFG1		0xc104
#define DWC3_GTXTHRCFG		0xc108
#define DWC3_GRXTHRCFG		0xc10c
#define DWC3_GCTL		0xc110
#define DWC3_GEVTEN		0xc114
#define DWC3_GSTS		0xc118
#define DWC3_GUCTL1		0xc11c
#define DWC3_GSNPSID		0xc120
#define DWC3_GGPIO		0xc124
#define DWC3_GUID		0xc128
#define DWC3_GUCTL		0xc12c
#define DWC3_GBUSERRADDR0	0xc130
#define DWC3_GBUSERRADDR1	0xc134
#define DWC3_GPRTBIMAP0		0xc138
#define DWC3_GPRTBIMAP1		0xc13c
#define DWC3_GHWPARAMS0		0xc140
#define DWC3_GHWPARAMS1		0xc144
#define DWC3_GHWPARAMS2		0xc148
#define DWC3_GHWPARAMS3		0xc14c
#define DWC3_GHWPARAMS4		0xc150
#define DWC3_GHWPARAMS5		0xc154
#define DWC3_GHWPARAMS6		0xc158
#define DWC3_GHWPARAMS7		0xc15c
#define DWC3_GDBGFIFOSPACE	0xc160
#define DWC3_GDBGLTSSM		0xc164
#define DWC3_GDBGBMU		0xc16c
#define DWC3_GDBGLSPMUX		0xc170
#define DWC3_GDBGLSP		0xc174
#define DWC3_GDBGEPINFO0	0xc178
#define DWC3_GDBGEPINFO1	0xc17c
#define DWC3_GPRTBIMAP_HS0	0xc180
#define DWC3_GPRTBIMAP_HS1	0xc184
#define DWC3_GPRTBIMAP_FS0	0xc188
#define DWC3_GPRTBIMAP_FS1	0xc18c
#define DWC3_GUCTL2		0xc19c

#define DWC3_VER_NUMBER		0xc1a0
#define DWC3_VER_TYPE		0xc1a4

#define DWC3_GUSB2PHYCFG(n)	(0xc200 + ((n) * 0x04))
#define DWC3_GUSB2I2CCTL(n)	(0xc240 + ((n) * 0x04))

#define DWC3_GUSB2PHYACC(n)	(0xc280 + ((n) * 0x04))

#define DWC3_GUSB3PIPECTL(n)	(0xc2c0 + ((n) * 0x04))

#define DWC3_GTXFIFOSIZ(n)	(0xc300 + ((n) * 0x04))
#define DWC3_GRXFIFOSIZ(n)	(0xc380 + ((n) * 0x04))

#define DWC3_GEVNTADRLO(n)	(0xc400 + ((n) * 0x10))
#define DWC3_GEVNTADRHI(n)	(0xc404 + ((n) * 0x10))
#define DWC3_GEVNTSIZ(n)	(0xc408 + ((n) * 0x10))
#define DWC3_GEVNTCOUNT(n)	(0xc40c + ((n) * 0x10))

#define DWC3_GHWPARAMS8		0xc600
#define DWC3_GUCTL3		0xc60c
#define DWC3_GFLADJ		0xc630

/* Device Registers */
#define DWC3_DCFG		0xc700
#define DWC3_DCTL		0xc704
#define DWC3_DEVTEN		0xc708
#define DWC3_DSTS		0xc70c
#define DWC3_DGCMDPAR		0xc710
#define DWC3_DGCMD		0xc714
#define DWC3_DALEPENA		0xc720

#define DWC3_DEP_BASE(n)	(0xc800 + ((n) * 0x10))
#define DWC3_DEPCMDPAR2		0x00
#define DWC3_DEPCMDPAR1		0x04
#define DWC3_DEPCMDPAR0		0x08
#define DWC3_DEPCMD		0x0c

#define DWC3_DEV_IMOD(n)	(0xca00 + ((n) * 0x4))

/* OTG Registers */
#define DWC3_OCFG		0xcc00
#define DWC3_OCTL		0xcc04
#define DWC3_OEVT		0xcc08
#define DWC3_OEVTEN		0xcc0C
#define DWC3_OSTS		0xcc10

/* Bit fields */

/* Global SoC Bus Configuration INCRx Register 0 */
#ifdef CONFIG_OF
#define DWC3_GSBUSCFG0_DATARD_SHIFT	28
#define DWC3_GSBUSCFG0_DATARD(n)	(((n) & 0xf)		\
			<< DWC3_GSBUSCFG0_DATARD_SHIFT)
#define DWC3_GSBUSCFG0_DESCRD_SHIFT	24
#define DWC3_GSBUSCFG0_DESCRD(n)	(((n) & 0xf)		\
			<< DWC3_GSBUSCFG0_DESCRD_SHIFT)
#define DWC3_GSBUSCFG0_DATAWR_SHIFT	20
#define DWC3_GSBUSCFG0_DATAWR(n)	(((n) & 0xf)		\
			<< DWC3_GSBUSCFG0_DATAWR_SHIFT)
#define DWC3_GSBUSCFG0_DESCWR_SHIFT	16
#define DWC3_GSBUSCFG0_DESCWR(n)	(((n) & 0xf)		\
			<< DWC3_GSBUSCFG0_DESCWR_SHIFT)
#endif

#define DWC3_GSBUSCFG0_INCR256BRSTENA	(1 << 7) /* INCR256 burst */
#define DWC3_GSBUSCFG0_INCR128BRSTENA	(1 << 6) /* INCR128 burst */
#define DWC3_GSBUSCFG0_INCR64BRSTENA	(1 << 5) /* INCR64 burst */
#define DWC3_GSBUSCFG0_INCR32BRSTENA	(1 << 4) /* INCR32 burst */
#define DWC3_GSBUSCFG0_INCR16BRSTENA	(1 << 3) /* INCR16 burst */
#define DWC3_GSBUSCFG0_INCR8BRSTENA	(1 << 2) /* INCR8 burst */
#define DWC3_GSBUSCFG0_INCR4BRSTENA	(1 << 1) /* INCR4 burst */
#define DWC3_GSBUSCFG0_INCRBRSTENA	(1 << 0) /* undefined length enable */
#define DWC3_GSBUSCFG0_INCRBRST_MASK	0xff

/* Global Debug LSP MUX Select */
#define DWC3_GDBGLSPMUX_ENDBC		BIT(15)	/* Host only */
#define DWC3_GDBGLSPMUX_HOSTSELECT(n)	((n) & 0x3fff)
#define DWC3_GDBGLSPMUX_DEVSELECT(n)	(((n) & 0xf) << 4)
#define DWC3_GDBGLSPMUX_EPSELECT(n)	((n) & 0xf)

/* Global Debug Queue/FIFO Space Available Register */
#define DWC3_GDBGFIFOSPACE_NUM(n)	((n) & 0x1f)
#define DWC3_GDBGFIFOSPACE_TYPE(n)	(((n) << 5) & 0x1e0)
#define DWC3_GDBGFIFOSPACE_SPACE_AVAILABLE(n) (((n) >> 16) & 0xffff)

#define DWC3_TXFIFO		0
#define DWC3_RXFIFO		1
#define DWC3_TXREQQ		2
#define DWC3_RXREQQ		3
#define DWC3_RXINFOQ		4
#define DWC3_PSTATQ		5
#define DWC3_DESCFETCHQ		6
#define DWC3_EVENTQ		7
#define DWC3_AUXEVENTQ		8

/* Global RX Threshold Configuration Register */
#define DWC3_GRXTHRCFG_MAXRXBURSTSIZE(n) (((n) & 0x1f) << 19)
#define DWC3_GRXTHRCFG_RXPKTCNT(n) (((n) & 0xf) << 24)
#define DWC3_GRXTHRCFG_PKTCNTSEL BIT(29)

/* Global RX Threshold Configuration Register for DWC_usb31 only */
#define DWC31_GRXTHRCFG_MAXRXBURSTSIZE(n)	(((n) & 0x1f) << 16)
#define DWC31_GRXTHRCFG_RXPKTCNT(n)		(((n) & 0x1f) << 21)
#define DWC31_GRXTHRCFG_PKTCNTSEL		BIT(26)
#define DWC31_RXTHRNUMPKTSEL_HS_PRD		BIT(15)
#define DWC31_RXTHRNUMPKT_HS_PRD(n)		(((n) & 0x3) << 13)
#define DWC31_RXTHRNUMPKTSEL_PRD		BIT(10)
#define DWC31_RXTHRNUMPKT_PRD(n)		(((n) & 0x1f) << 5)
#define DWC31_MAXRXBURSTSIZE_PRD(n)		((n) & 0x1f)

/* Global TX Threshold Configuration Register for DWC_usb31 only */
#define DWC31_GTXTHRCFG_MAXTXBURSTSIZE(n)	(((n) & 0x1f) << 16)
#define DWC31_GTXTHRCFG_TXPKTCNT(n)		(((n) & 0x1f) << 21)
#define DWC31_GTXTHRCFG_PKTCNTSEL		BIT(26)
#define DWC31_TXTHRNUMPKTSEL_HS_PRD		BIT(15)
#define DWC31_TXTHRNUMPKT_HS_PRD(n)		(((n) & 0x3) << 13)
#define DWC31_TXTHRNUMPKTSEL_PRD		BIT(10)
#define DWC31_TXTHRNUMPKT_PRD(n)		(((n) & 0x1f) << 5)
#define DWC31_MAXTXBURSTSIZE_PRD(n)		((n) & 0x1f)

/* Global Configuration Register */
#define DWC3_GCTL_PWRDNSCALE(n)	((n) << 19)
#define DWC3_GCTL_PWRDNSCALE_MASK	DWC3_GCTL_PWRDNSCALE(0x1fff)
#define DWC3_GCTL_U2RSTECN	BIT(16)
#define DWC3_GCTL_RAMCLKSEL(x)	(((x) & DWC3_GCTL_CLK_MASK) << 6)
#define DWC3_GCTL_CLK_BUS	(0)
#define DWC3_GCTL_CLK_PIPE	(1)
#define DWC3_GCTL_CLK_PIPEHALF	(2)
#define DWC3_GCTL_CLK_MASK	(3)

#define DWC3_GCTL_PRTCAP(n)	(((n) & (3 << 12)) >> 12)
#define DWC3_GCTL_PRTCAPDIR(n)	((n) << 12)
#define DWC3_GCTL_PRTCAP_NONE	0
#define DWC3_GCTL_PRTCAP_HOST	1
#define DWC3_GCTL_PRTCAP_DEVICE	2
#define DWC3_GCTL_PRTCAP_OTG	3

#define DWC3_GCTL_CORESOFTRESET		BIT(11)
#define DWC3_GCTL_SOFITPSYNC		BIT(10)
#define DWC3_GCTL_SCALEDOWN(n)		((n) << 4)
#define DWC3_GCTL_SCALEDOWN_MASK	DWC3_GCTL_SCALEDOWN(3)
#define DWC3_GCTL_DISSCRAMBLE		BIT(3)
#define DWC3_GCTL_U2EXIT_LFPS		BIT(2)
#define DWC3_GCTL_GBLHIBERNATIONEN	BIT(1)
#define DWC3_GCTL_DSBLCLKGTNG		BIT(0)

/* Global User Control Register */
#define DWC3_GUCTL_HSTINAUTORETRY	BIT(14)
#define DWC3_GUCTL_REFCLKPER_MASK	GENMASK(31, 22)
#define DWC3_GUCTL_REFCLKPER_SHIFT	22

/* Global User Control 1 Register */
#define DWC3_GUCTL1_TX_IPGAP_LINECHECK_DIS	BIT(28)
#define DWC3_GUCTL1_DEV_L1_EXIT_BY_HW	BIT(24)
#define DWC3_GUCTL1_PARKMODE_DISABLE_SS	BIT(17)

/* Global Status Register */
#define DWC3_GSTS_OTG_IP	BIT(10)
#define DWC3_GSTS_BC_IP		BIT(9)
#define DWC3_GSTS_ADP_IP	BIT(8)
#define DWC3_GSTS_HOST_IP	BIT(7)
#define DWC3_GSTS_DEVICE_IP	BIT(6)
#define DWC3_GSTS_CSR_TIMEOUT	BIT(5)
#define DWC3_GSTS_BUS_ERR_ADDR_VLD	BIT(4)
#define DWC3_GSTS_CURMOD(n)	((n) & 0x3)
#define DWC3_GSTS_CURMOD_DEVICE	0
#define DWC3_GSTS_CURMOD_HOST	1

/* Global USB2 PHY Configuration Register */
#define DWC3_GUSB2PHYCFG_PHYSOFTRST	BIT(31)
#define DWC3_GUSB2PHYCFG_U2_FREECLK_EXISTS	BIT(30)
#define DWC3_GUSB2PHYCFG_SUSPHY		BIT(6)
#define DWC3_GUSB2PHYCFG_ULPI_UTMI	BIT(4)
#define DWC3_GUSB2PHYCFG_ENBLSLPM	BIT(8)
#define DWC3_GUSB2PHYCFG_PHYIF(n)	(n << 3)
#define DWC3_GUSB2PHYCFG_PHYIF_MASK	DWC3_GUSB2PHYCFG_PHYIF(1)
#define DWC3_GUSB2PHYCFG_USBTRDTIM(n)	(n << 10)
#define DWC3_GUSB2PHYCFG_USBTRDTIM_MASK	DWC3_GUSB2PHYCFG_USBTRDTIM(0xf)
#define USBTRDTIM_UTMI_8_BIT		9
#define USBTRDTIM_UTMI_16_BIT		5
#define UTMI_PHYIF_16_BIT		1
#define UTMI_PHYIF_8_BIT		0

/* Global USB2 PHY Vendor Control Register */
#define DWC3_GUSB2PHYACC_NEWREGREQ	BIT(25)
#define DWC3_GUSB2PHYACC_BUSY		BIT(23)
#define DWC3_GUSB2PHYACC_WRITE		BIT(22)
#define DWC3_GUSB2PHYACC_ADDR(n)	(n << 16)
#define DWC3_GUSB2PHYACC_EXTEND_ADDR(n)	(n << 8)
#define DWC3_GUSB2PHYACC_DATA(n)	(n & 0xff)

/* Global USB3 PIPE Control Register */
#define DWC3_GUSB3PIPECTL_PHYSOFTRST	BIT(31)
#define DWC3_GUSB3PIPECTL_U2SSINP3OK	BIT(29)
#define DWC3_GUSB3PIPECTL_DISRXDETINP3	BIT(28)
#define DWC3_GUSB3PIPECTL_UX_EXIT_PX	BIT(27)
#define DWC3_GUSB3PIPECTL_REQP1P2P3	BIT(24)
#define DWC3_GUSB3PIPECTL_DEP1P2P3(n)	((n) << 19)
#define DWC3_GUSB3PIPECTL_DEP1P2P3_MASK	DWC3_GUSB3PIPECTL_DEP1P2P3(7)
#define DWC3_GUSB3PIPECTL_DEP1P2P3_EN	DWC3_GUSB3PIPECTL_DEP1P2P3(1)
#define DWC3_GUSB3PIPECTL_DEPOCHANGE	BIT(18)
#define DWC3_GUSB3PIPECTL_SUSPHY	BIT(17)
#define DWC3_GUSB3PIPECTL_LFPSFILT	BIT(9)
#define DWC3_GUSB3PIPECTL_RX_DETOPOLL	BIT(8)
#define DWC3_GUSB3PIPECTL_TX_DEEPH_MASK	DWC3_GUSB3PIPECTL_TX_DEEPH(3)
#define DWC3_GUSB3PIPECTL_TX_DEEPH(n)	((n) << 1)

/* Global TX Fifo Size Register */
#define DWC31_GTXFIFOSIZ_TXFRAMNUM	BIT(15)		/* DWC_usb31 only */
#define DWC31_GTXFIFOSIZ_TXFDEF(n)	((n) & 0x7fff)	/* DWC_usb31 only */
#define DWC3_GTXFIFOSIZ_TXFDEF(n)	((n) & 0xffff)
#define DWC3_GTXFIFOSIZ_TXFSTADDR(n)	((n) & 0xffff0000)

/* Global RX Fifo Size Register */
#define DWC31_GRXFIFOSIZ_RXFDEP(n)	((n) & 0x7fff)	/* DWC_usb31 only */
#define DWC3_GRXFIFOSIZ_RXFDEP(n)	((n) & 0xffff)

/* Global Event Size Registers */
#define DWC3_GEVNTSIZ_INTMASK		BIT(31)
#define DWC3_GEVNTSIZ_SIZE(n)		((n) & 0xffff)

/* Global HWPARAMS0 Register */
#define DWC3_GHWPARAMS0_MODE(n)		((n) & 0x3)
#define DWC3_GHWPARAMS0_MODE_GADGET	0
#define DWC3_GHWPARAMS0_MODE_HOST	1
#define DWC3_GHWPARAMS0_MODE_DRD	2
#define DWC3_GHWPARAMS0_MBUS_TYPE(n)	(((n) >> 3) & 0x7)
#define DWC3_GHWPARAMS0_SBUS_TYPE(n)	(((n) >> 6) & 0x3)
#define DWC3_GHWPARAMS0_MDWIDTH(n)	(((n) >> 8) & 0xff)
#define DWC3_GHWPARAMS0_SDWIDTH(n)	(((n) >> 16) & 0xff)
#define DWC3_GHWPARAMS0_AWIDTH(n)	(((n) >> 24) & 0xff)

/* Global HWPARAMS1 Register */
#define DWC3_GHWPARAMS1_EN_PWROPT(n)	(((n) & (3 << 24)) >> 24)
#define DWC3_GHWPARAMS1_EN_PWROPT_NO	0
#define DWC3_GHWPARAMS1_EN_PWROPT_CLK	1
#define DWC3_GHWPARAMS1_EN_PWROPT_HIB	2
#define DWC3_GHWPARAMS1_PWROPT(n)	((n) << 24)
#define DWC3_GHWPARAMS1_PWROPT_MASK	DWC3_GHWPARAMS1_PWROPT(3)
#define DWC3_GHWPARAMS1_ENDBC		BIT(31)

/* Global HWPARAMS3 Register */
#define DWC3_GHWPARAMS3_SSPHY_IFC(n)		((n) & 3)
#define DWC3_GHWPARAMS3_SSPHY_IFC_DIS		0
#define DWC3_GHWPARAMS3_SSPHY_IFC_GEN1		1
#define DWC3_GHWPARAMS3_SSPHY_IFC_GEN2		2 /* DWC_usb31 only */
#define DWC3_GHWPARAMS3_HSPHY_IFC(n)		(((n) & (3 << 2)) >> 2)
#define DWC3_GHWPARAMS3_HSPHY_IFC_DIS		0
#define DWC3_GHWPARAMS3_HSPHY_IFC_UTMI		1
#define DWC3_GHWPARAMS3_HSPHY_IFC_ULPI		2
#define DWC3_GHWPARAMS3_HSPHY_IFC_UTMI_ULPI	3
#define DWC3_GHWPARAMS3_FSPHY_IFC(n)		(((n) & (3 << 4)) >> 4)
#define DWC3_GHWPARAMS3_FSPHY_IFC_DIS		0
#define DWC3_GHWPARAMS3_FSPHY_IFC_ENA		1

/* Global HWPARAMS4 Register */
#define DWC3_GHWPARAMS4_HIBER_SCRATCHBUFS(n)	(((n) & (0x0f << 13)) >> 13)
#define DWC3_MAX_HIBER_SCRATCHBUFS		15

/* Global HWPARAMS6 Register */
#define DWC3_GHWPARAMS6_BCSUPPORT		BIT(14)
#define DWC3_GHWPARAMS6_OTG3SUPPORT		BIT(13)
#define DWC3_GHWPARAMS6_ADPSUPPORT		BIT(12)
#define DWC3_GHWPARAMS6_HNPSUPPORT		BIT(11)
#define DWC3_GHWPARAMS6_SRPSUPPORT		BIT(10)
#define DWC3_GHWPARAMS6_EN_FPGA			BIT(7)

/* Global HWPARAMS7 Register */
#define DWC3_GHWPARAMS7_RAM1_DEPTH(n)	((n) & 0xffff)
#define DWC3_GHWPARAMS7_RAM2_DEPTH(n)	(((n) >> 16) & 0xffff)

/* Global Frame Length Adjustment Register */
#define DWC3_GFLADJ_30MHZ_SDBND_SEL		BIT(7)
#define DWC3_GFLADJ_30MHZ_MASK			0x3f
#define GFLADJ_REFCLK_FLADJ_MASK		GENMASK(21, 8)
#define GFLADJ_REFCLK_FLADJ_SHIFT		8

/* Global User Control Register 2 */
#define DWC3_GUCTL2_RST_ACTBITLATER		BIT(14)

/* Global User Control Register 3 */
#define DWC3_GUCTL3_SPLITDISABLE		BIT(14)

/* Device Configuration Register */
#define DWC3_DCFG_DEVADDR(addr)	((addr) << 3)
#define DWC3_DCFG_DEVADDR_MASK	DWC3_DCFG_DEVADDR(0x7f)

#define DWC3_DCFG_SPEED_MASK	(7 << 0)
#define DWC3_DCFG_SUPERSPEED_PLUS (5 << 0)  /* DWC_usb31 only */
#define DWC3_DCFG_SUPERSPEED	(4 << 0)
#define DWC3_DCFG_HIGHSPEED	(0 << 0)
#define DWC3_DCFG_FULLSPEED	BIT(0)
#define DWC3_DCFG_LOWSPEED	(2 << 0)

#define DWC3_DCFG_NUMP_SHIFT	17
#define DWC3_DCFG_NUMP(n)	(((n) >> DWC3_DCFG_NUMP_SHIFT) & 0x1f)
#define DWC3_DCFG_NUMP_MASK	(0x1f << DWC3_DCFG_NUMP_SHIFT)
#define DWC3_DCFG_LPM_CAP	BIT(22)

/* Device Control Register */
#define DWC3_DCTL_RUN_STOP	BIT(31)
#define DWC3_DCTL_CSFTRST	BIT(30)
#define DWC3_DCTL_LSFTRST	BIT(29)

#define DWC3_DCTL_HIRD_THRES_MASK	(0x1f << 24)
#define DWC3_DCTL_HIRD_THRES(n)	((n) << 24)

#define DWC3_DCTL_APPL1RES	BIT(23)

/* These apply for core versions 1.87a and earlier */
#define DWC3_DCTL_TRGTULST_MASK		(0x0f << 17)
#define DWC3_DCTL_TRGTULST(n)		((n) << 17)
#define DWC3_DCTL_TRGTULST_U2		(DWC3_DCTL_TRGTULST(2))
#define DWC3_DCTL_TRGTULST_U3		(DWC3_DCTL_TRGTULST(3))
#define DWC3_DCTL_TRGTULST_SS_DIS	(DWC3_DCTL_TRGTULST(4))
#define DWC3_DCTL_TRGTULST_RX_DET	(DWC3_DCTL_TRGTULST(5))
#define DWC3_DCTL_TRGTULST_SS_INACT	(DWC3_DCTL_TRGTULST(6))

/* These apply for core versions 1.94a and later */
#define DWC3_DCTL_NYET_THRES(n)		(((n) & 0xf) << 20)

#define DWC3_DCTL_KEEP_CONNECT		BIT(19)
#define DWC3_DCTL_L1_HIBER_EN		BIT(18)
#define DWC3_DCTL_CRS			BIT(17)
#define DWC3_DCTL_CSS			BIT(16)

#define DWC3_DCTL_INITU2ENA		BIT(12)
#define DWC3_DCTL_ACCEPTU2ENA		BIT(11)
#define DWC3_DCTL_INITU1ENA		BIT(10)
#define DWC3_DCTL_ACCEPTU1ENA		BIT(9)
#define DWC3_DCTL_TSTCTRL_MASK		(0xf << 1)

#define DWC3_DCTL_ULSTCHNGREQ_MASK	(0x0f << 5)
#define DWC3_DCTL_ULSTCHNGREQ(n) (((n) << 5) & DWC3_DCTL_ULSTCHNGREQ_MASK)

#define DWC3_DCTL_ULSTCHNG_NO_ACTION	(DWC3_DCTL_ULSTCHNGREQ(0))
#define DWC3_DCTL_ULSTCHNG_SS_DISABLED	(DWC3_DCTL_ULSTCHNGREQ(4))
#define DWC3_DCTL_ULSTCHNG_RX_DETECT	(DWC3_DCTL_ULSTCHNGREQ(5))
#define DWC3_DCTL_ULSTCHNG_SS_INACTIVE	(DWC3_DCTL_ULSTCHNGREQ(6))
#define DWC3_DCTL_ULSTCHNG_RECOVERY	(DWC3_DCTL_ULSTCHNGREQ(8))
#define DWC3_DCTL_ULSTCHNG_COMPLIANCE	(DWC3_DCTL_ULSTCHNGREQ(10))
#define DWC3_DCTL_ULSTCHNG_LOOPBACK	(DWC3_DCTL_ULSTCHNGREQ(11))

/* Device Event Enable Register */
#define DWC3_DEVTEN_VNDRDEVTSTRCVEDEN	BIT(12)
#define DWC3_DEVTEN_EVNTOVERFLOWEN	BIT(11)
#define DWC3_DEVTEN_CMDCMPLTEN		BIT(10)
#define DWC3_DEVTEN_ERRTICERREN		BIT(9)
#define DWC3_DEVTEN_SOFEN		BIT(7)
#define DWC3_DEVTEN_EOPFEN		BIT(6)
#define DWC3_DEVTEN_HIBERNATIONREQEVTEN	BIT(5)
#define DWC3_DEVTEN_WKUPEVTEN		BIT(4)
#define DWC3_DEVTEN_ULSTCNGEN		BIT(3)
#define DWC3_DEVTEN_CONNECTDONEEN	BIT(2)
#define DWC3_DEVTEN_USBRSTEN		BIT(1)
#define DWC3_DEVTEN_DISCONNEVTEN	BIT(0)

/* Device Status Register */
#define DWC3_DSTS_DCNRD			BIT(29)

/* This applies for core versions 1.87a and earlier */
#define DWC3_DSTS_PWRUPREQ		BIT(24)

/* These apply for core versions 1.94a and later */
#define DWC3_DSTS_RSS			BIT(25)
#define DWC3_DSTS_SSS			BIT(24)

#define DWC3_DSTS_COREIDLE		BIT(23)
#define DWC3_DSTS_DEVCTRLHLT		BIT(22)

#define DWC3_DSTS_USBLNKST_MASK		(0x0f << 18)
#define DWC3_DSTS_USBLNKST(n)		(((n) & DWC3_DSTS_USBLNKST_MASK) >> 18)

#define DWC3_DSTS_RXFIFOEMPTY		BIT(17)

#define DWC3_DSTS_SOFFN_MASK		(0x3fff << 3)
#define DWC3_DSTS_SOFFN(n)		(((n) & DWC3_DSTS_SOFFN_MASK) >> 3)

#define DWC3_DSTS_CONNECTSPD		(7 << 0)

#define DWC3_DSTS_SUPERSPEED_PLUS	(5 << 0) /* DWC_usb31 only */
#define DWC3_DSTS_SUPERSPEED		(4 << 0)
#define DWC3_DSTS_HIGHSPEED		(0 << 0)
#define DWC3_DSTS_FULLSPEED		BIT(0)
#define DWC3_DSTS_LOWSPEED		(2 << 0)

/* Device Generic Command Register */
#define DWC3_DGCMD_SET_LMP		0x01
#define DWC3_DGCMD_SET_PERIODIC_PAR	0x02
#define DWC3_DGCMD_XMIT_FUNCTION	0x03

/* These apply for core versions 1.94a and later */
#define DWC3_DGCMD_SET_SCRATCHPAD_ADDR_LO	0x04
#define DWC3_DGCMD_SET_SCRATCHPAD_ADDR_HI	0x05

#define DWC3_DGCMD_SELECTED_FIFO_FLUSH	0x09
#define DWC3_DGCMD_ALL_FIFO_FLUSH	0x0a
#define DWC3_DGCMD_SET_ENDPOINT_NRDY	0x0c
#define DWC3_DGCMD_RUN_SOC_BUS_LOOPBACK	0x10

#define DWC3_DGCMD_STATUS(n)		(((n) >> 12) & 0x0F)
#define DWC3_DGCMD_CMDACT		BIT(10)
#define DWC3_DGCMD_CMDIOC		BIT(8)

/* Device Generic Command Parameter Register */
#define DWC3_DGCMDPAR_FORCE_LINKPM_ACCEPT	BIT(0)
#define DWC3_DGCMDPAR_FIFO_NUM(n)		((n) << 0)
#define DWC3_DGCMDPAR_RX_FIFO			(0 << 5)
#define DWC3_DGCMDPAR_TX_FIFO			BIT(5)
#define DWC3_DGCMDPAR_LOOPBACK_DIS		(0 << 0)
#define DWC3_DGCMDPAR_LOOPBACK_ENA		BIT(0)

/* Device Endpoint Command Register */
#define DWC3_DEPCMD_PARAM_SHIFT		16
#define DWC3_DEPCMD_PARAM(x)		((x) << DWC3_DEPCMD_PARAM_SHIFT)
#define DWC3_DEPCMD_GET_RSC_IDX(x)	(((x) >> DWC3_DEPCMD_PARAM_SHIFT) & 0x7f)
#define DWC3_DEPCMD_STATUS(x)		(((x) >> 12) & 0x0F)
#define DWC3_DEPCMD_HIPRI_FORCERM	BIT(11)
#define DWC3_DEPCMD_CLEARPENDIN		BIT(11)
#define DWC3_DEPCMD_CMDACT		BIT(10)
#define DWC3_DEPCMD_CMDIOC		BIT(8)

#define DWC3_DEPCMD_DEPSTARTCFG		(0x09 << 0)
#define DWC3_DEPCMD_ENDTRANSFER		(0x08 << 0)
#define DWC3_DEPCMD_UPDATETRANSFER	(0x07 << 0)
#define DWC3_DEPCMD_STARTTRANSFER	(0x06 << 0)
#define DWC3_DEPCMD_CLEARSTALL		(0x05 << 0)
#define DWC3_DEPCMD_SETSTALL		(0x04 << 0)
/* This applies for core versions 1.90a and earlier */
#define DWC3_DEPCMD_GETSEQNUMBER	(0x03 << 0)
/* This applies for core versions 1.94a and later */
#define DWC3_DEPCMD_GETEPSTATE		(0x03 << 0)
#define DWC3_DEPCMD_SETTRANSFRESOURCE	(0x02 << 0)
#define DWC3_DEPCMD_SETEPCONFIG		(0x01 << 0)

#define DWC3_DEPCMD_CMD(x)		((x) & 0xf)

/* The EP number goes 0..31 so ep0 is always out and ep1 is always in */
#define DWC3_DALEPENA_EP(n)		BIT(n)

#define DWC3_DEPCMD_TYPE_CONTROL	0
#define DWC3_DEPCMD_TYPE_ISOC		1
#define DWC3_DEPCMD_TYPE_BULK		2
#define DWC3_DEPCMD_TYPE_INTR		3

#define DWC3_DEV_IMOD_COUNT_SHIFT	16
#define DWC3_DEV_IMOD_COUNT_MASK	(0xffff << 16)
#define DWC3_DEV_IMOD_INTERVAL_SHIFT	0
#define DWC3_DEV_IMOD_INTERVAL_MASK	(0xffff << 0)

/* OTG Configuration Register */
#define DWC3_OCFG_DISPWRCUTTOFF		BIT(5)
#define DWC3_OCFG_HIBDISMASK		BIT(4)
#define DWC3_OCFG_SFTRSTMASK		BIT(3)
#define DWC3_OCFG_OTGVERSION		BIT(2)
#define DWC3_OCFG_HNPCAP		BIT(1)
#define DWC3_OCFG_SRPCAP		BIT(0)

/* OTG CTL Register */
#define DWC3_OCTL_OTG3GOERR		BIT(7)
#define DWC3_OCTL_PERIMODE		BIT(6)
#define DWC3_OCTL_PRTPWRCTL		BIT(5)
#define DWC3_OCTL_HNPREQ		BIT(4)
#define DWC3_OCTL_SESREQ		BIT(3)
#define DWC3_OCTL_TERMSELIDPULSE	BIT(2)
#define DWC3_OCTL_DEVSETHNPEN		BIT(1)
#define DWC3_OCTL_HSTSETHNPEN		BIT(0)

/* OTG Event Register */
#define DWC3_OEVT_DEVICEMODE		BIT(31)
#define DWC3_OEVT_XHCIRUNSTPSET		BIT(27)
#define DWC3_OEVT_DEVRUNSTPSET		BIT(26)
#define DWC3_OEVT_HIBENTRY		BIT(25)
#define DWC3_OEVT_CONIDSTSCHNG		BIT(24)
#define DWC3_OEVT_HRRCONFNOTIF		BIT(23)
#define DWC3_OEVT_HRRINITNOTIF		BIT(22)
#define DWC3_OEVT_ADEVIDLE		BIT(21)
#define DWC3_OEVT_ADEVBHOSTEND		BIT(20)
#define DWC3_OEVT_ADEVHOST		BIT(19)
#define DWC3_OEVT_ADEVHNPCHNG		BIT(18)
#define DWC3_OEVT_ADEVSRPDET		BIT(17)
#define DWC3_OEVT_ADEVSESSENDDET	BIT(16)
#define DWC3_OEVT_BDEVBHOSTEND		BIT(11)
#define DWC3_OEVT_BDEVHNPCHNG		BIT(10)
#define DWC3_OEVT_BDEVSESSVLDDET	BIT(9)
#define DWC3_OEVT_BDEVVBUSCHNG		BIT(8)
#define DWC3_OEVT_BSESSVLD		BIT(3)
#define DWC3_OEVT_HSTNEGSTS		BIT(2)
#define DWC3_OEVT_SESREQSTS		BIT(1)
#define DWC3_OEVT_ERROR			BIT(0)

/* OTG Event Enable Register */
#define DWC3_OEVTEN_XHCIRUNSTPSETEN	BIT(27)
#define DWC3_OEVTEN_DEVRUNSTPSETEN	BIT(26)
#define DWC3_OEVTEN_HIBENTRYEN		BIT(25)
#define DWC3_OEVTEN_CONIDSTSCHNGEN	BIT(24)
#define DWC3_OEVTEN_HRRCONFNOTIFEN	BIT(23)
#define DWC3_OEVTEN_HRRINITNOTIFEN	BIT(22)
#define DWC3_OEVTEN_ADEVIDLEEN		BIT(21)
#define DWC3_OEVTEN_ADEVBHOSTENDEN	BIT(20)
#define DWC3_OEVTEN_ADEVHOSTEN		BIT(19)
#define DWC3_OEVTEN_ADEVHNPCHNGEN	BIT(18)
#define DWC3_OEVTEN_ADEVSRPDETEN	BIT(17)
#define DWC3_OEVTEN_ADEVSESSENDDETEN	BIT(16)
#define DWC3_OEVTEN_BDEVBHOSTENDEN	BIT(11)
#define DWC3_OEVTEN_BDEVHNPCHNGEN	BIT(10)
#define DWC3_OEVTEN_BDEVSESSVLDDETEN	BIT(9)
#define DWC3_OEVTEN_BDEVVBUSCHNGEN	BIT(8)

/* OTG Status Register */
#define DWC3_OSTS_DEVRUNSTP		BIT(13)
#define DWC3_OSTS_XHCIRUNSTP		BIT(12)
#define DWC3_OSTS_PERIPHERALSTATE	BIT(4)
#define DWC3_OSTS_XHCIPRTPOWER		BIT(3)
#define DWC3_OSTS_BSESVLD		BIT(2)
#define DWC3_OSTS_VBUSVLD		BIT(1)
#define DWC3_OSTS_CONIDSTS		BIT(0)

/* Structures */

struct dwc3_trb;

/**
 * struct dwc3_event_buffer - Software event buffer representation
 * @buf: _THE_ buffer
 * @cache: The buffer cache used in the threaded interrupt
 * @length: size of this buffer
 * @lpos: event offset
 * @count: cache of last read event count register
 * @flags: flags related to this event buffer
 * @dma: dma_addr_t
 * @dwc: pointer to DWC controller
 */
struct dwc3_event_buffer {
	void			*buf;
	void			*cache;
	unsigned		length;
	unsigned int		lpos;
	unsigned int		count;
	unsigned int		flags;

#define DWC3_EVENT_PENDING	BIT(0)

	dma_addr_t		dma;

	struct dwc3		*dwc;
};

#define DWC3_EP_FLAG_STALLED	BIT(0)
#define DWC3_EP_FLAG_WEDGED	BIT(1)

#define DWC3_EP_DIRECTION_TX	true
#define DWC3_EP_DIRECTION_RX	false

#define DWC3_TRB_NUM		256

/**
 * struct dwc3_ep - device side endpoint representation
 * @endpoint: usb endpoint
 * @cancelled_list: list of cancelled requests for this endpoint
 * @pending_list: list of pending requests for this endpoint
 * @started_list: list of started requests on this endpoint
 * @regs: pointer to first endpoint register
 * @trb_pool: array of transaction buffers
 * @trb_pool_dma: dma address of @trb_pool
 * @trb_enqueue: enqueue 'pointer' into TRB array
 * @trb_dequeue: dequeue 'pointer' into TRB array
 * @dwc: pointer to DWC controller
 * @saved_state: ep state saved during hibernation
 * @flags: endpoint flags (wedged, stalled, ...)
 * @number: endpoint number (1 - 15)
 * @type: set to bmAttributes & USB_ENDPOINT_XFERTYPE_MASK
 * @resource_index: Resource transfer index
 * @frame_number: set to the frame number we want this transfer to start (ISOC)
 * @interval: the interval on which the ISOC transfer is started
 * @name: a human readable name e.g. ep1out-bulk
 * @direction: true for TX, false for RX
 * @stream_capable: true when streams are enabled
 * @combo_num: the test combination BIT[15:14] of the frame number to test
 *		isochronous START TRANSFER command failure workaround
 * @start_cmd_status: the status of testing START TRANSFER command with
 *		combo_num = 'b00
 */
struct dwc3_ep {
	struct usb_ep		endpoint;
	struct list_head	cancelled_list;
	struct list_head	pending_list;
	struct list_head	started_list;

	void __iomem		*regs;

	struct dwc3_trb		*trb_pool;
	dma_addr_t		trb_pool_dma;
	struct dwc3		*dwc;

	u32			saved_state;
	unsigned		flags;
#define DWC3_EP_ENABLED		BIT(0)
#define DWC3_EP_STALL		BIT(1)
#define DWC3_EP_WEDGE		BIT(2)
#define DWC3_EP_TRANSFER_STARTED BIT(3)
#define DWC3_EP_END_TRANSFER_PENDING BIT(4)
#define DWC3_EP_PENDING_REQUEST	BIT(5)
#define DWC3_EP_DELAY_START	BIT(6)
<<<<<<< HEAD
=======
#define DWC3_EP_WAIT_TRANSFER_COMPLETE	BIT(7)
>>>>>>> cc6019dc
#define DWC3_EP_PENDING_CLEAR_STALL	BIT(11)

	/* This last one is specific to EP0 */
#define DWC3_EP0_DIR_IN		BIT(31)

	/*
	 * IMPORTANT: we *know* we have 256 TRBs in our @trb_pool, so we will
	 * use a u8 type here. If anybody decides to increase number of TRBs to
	 * anything larger than 256 - I can't see why people would want to do
	 * this though - then this type needs to be changed.
	 *
	 * By using u8 types we ensure that our % operator when incrementing
	 * enqueue and dequeue get optimized away by the compiler.
	 */
	u8			trb_enqueue;
	u8			trb_dequeue;

	u8			number;
	u8			type;
	u8			resource_index;
	u32			frame_number;
	u32			interval;

	char			name[20];

	unsigned		direction:1;
	unsigned		stream_capable:1;

	/* For isochronous START TRANSFER workaround only */
	u8			combo_num;
	int			start_cmd_status;
};

enum dwc3_phy {
	DWC3_PHY_UNKNOWN = 0,
	DWC3_PHY_USB3,
	DWC3_PHY_USB2,
};

enum dwc3_ep0_next {
	DWC3_EP0_UNKNOWN = 0,
	DWC3_EP0_COMPLETE,
	DWC3_EP0_NRDY_DATA,
	DWC3_EP0_NRDY_STATUS,
};

enum dwc3_ep0_state {
	EP0_UNCONNECTED		= 0,
	EP0_SETUP_PHASE,
	EP0_DATA_PHASE,
	EP0_STATUS_PHASE,
};

enum dwc3_link_state {
	/* In SuperSpeed */
	DWC3_LINK_STATE_U0		= 0x00, /* in HS, means ON */
	DWC3_LINK_STATE_U1		= 0x01,
	DWC3_LINK_STATE_U2		= 0x02, /* in HS, means SLEEP */
	DWC3_LINK_STATE_U3		= 0x03, /* in HS, means SUSPEND */
	DWC3_LINK_STATE_SS_DIS		= 0x04,
	DWC3_LINK_STATE_RX_DET		= 0x05, /* in HS, means Early Suspend */
	DWC3_LINK_STATE_SS_INACT	= 0x06,
	DWC3_LINK_STATE_POLL		= 0x07,
	DWC3_LINK_STATE_RECOV		= 0x08,
	DWC3_LINK_STATE_HRESET		= 0x09,
	DWC3_LINK_STATE_CMPLY		= 0x0a,
	DWC3_LINK_STATE_LPBK		= 0x0b,
	DWC3_LINK_STATE_RESET		= 0x0e,
	DWC3_LINK_STATE_RESUME		= 0x0f,
	DWC3_LINK_STATE_MASK		= 0x0f,
};

/* TRB Length, PCM and Status */
#define DWC3_TRB_SIZE_MASK	(0x00ffffff)
#define DWC3_TRB_SIZE_LENGTH(n)	((n) & DWC3_TRB_SIZE_MASK)
#define DWC3_TRB_SIZE_PCM1(n)	(((n) & 0x03) << 24)
#define DWC3_TRB_SIZE_TRBSTS(n)	(((n) & (0x0f << 28)) >> 28)

#define DWC3_TRBSTS_OK			0
#define DWC3_TRBSTS_MISSED_ISOC		1
#define DWC3_TRBSTS_SETUP_PENDING	2
#define DWC3_TRB_STS_XFER_IN_PROG	4

/* TRB Control */
#define DWC3_TRB_CTRL_HWO		BIT(0)
#define DWC3_TRB_CTRL_LST		BIT(1)
#define DWC3_TRB_CTRL_CHN		BIT(2)
#define DWC3_TRB_CTRL_CSP		BIT(3)
#define DWC3_TRB_CTRL_TRBCTL(n)		(((n) & 0x3f) << 4)
#define DWC3_TRB_CTRL_ISP_IMI		BIT(10)
#define DWC3_TRB_CTRL_IOC		BIT(11)
#define DWC3_TRB_CTRL_SID_SOFN(n)	(((n) & 0xffff) << 14)
#define DWC3_TRB_CTRL_GET_SID_SOFN(n)	(((n) & (0xffff << 14)) >> 14)

#define DWC3_TRBCTL_TYPE(n)		((n) & (0x3f << 4))
#define DWC3_TRBCTL_NORMAL		DWC3_TRB_CTRL_TRBCTL(1)
#define DWC3_TRBCTL_CONTROL_SETUP	DWC3_TRB_CTRL_TRBCTL(2)
#define DWC3_TRBCTL_CONTROL_STATUS2	DWC3_TRB_CTRL_TRBCTL(3)
#define DWC3_TRBCTL_CONTROL_STATUS3	DWC3_TRB_CTRL_TRBCTL(4)
#define DWC3_TRBCTL_CONTROL_DATA	DWC3_TRB_CTRL_TRBCTL(5)
#define DWC3_TRBCTL_ISOCHRONOUS_FIRST	DWC3_TRB_CTRL_TRBCTL(6)
#define DWC3_TRBCTL_ISOCHRONOUS		DWC3_TRB_CTRL_TRBCTL(7)
#define DWC3_TRBCTL_LINK_TRB		DWC3_TRB_CTRL_TRBCTL(8)

/**
 * struct dwc3_trb - transfer request block (hw format)
 * @bpl: DW0-3
 * @bph: DW4-7
 * @size: DW8-B
 * @ctrl: DWC-F
 */
struct dwc3_trb {
	u32		bpl;
	u32		bph;
	u32		size;
	u32		ctrl;
} __packed;

/**
 * struct dwc3_hwparams - copy of HWPARAMS registers
 * @hwparams0: GHWPARAMS0
 * @hwparams1: GHWPARAMS1
 * @hwparams2: GHWPARAMS2
 * @hwparams3: GHWPARAMS3
 * @hwparams4: GHWPARAMS4
 * @hwparams5: GHWPARAMS5
 * @hwparams6: GHWPARAMS6
 * @hwparams7: GHWPARAMS7
 * @hwparams8: GHWPARAMS8
 */
struct dwc3_hwparams {
	u32	hwparams0;
	u32	hwparams1;
	u32	hwparams2;
	u32	hwparams3;
	u32	hwparams4;
	u32	hwparams5;
	u32	hwparams6;
	u32	hwparams7;
	u32	hwparams8;
};

/* HWPARAMS0 */
#define DWC3_MODE(n)		((n) & 0x7)

#define DWC3_MDWIDTH(n)		(((n) & 0xff00) >> 8)

/* HWPARAMS1 */
#define DWC3_NUM_INT(n)		(((n) & (0x3f << 15)) >> 15)

/* HWPARAMS3 */
#define DWC3_NUM_IN_EPS_MASK	(0x1f << 18)
#define DWC3_NUM_EPS_MASK	(0x3f << 12)
#define DWC3_NUM_EPS(p)		(((p)->hwparams3 &		\
			(DWC3_NUM_EPS_MASK)) >> 12)
#define DWC3_NUM_IN_EPS(p)	(((p)->hwparams3 &		\
			(DWC3_NUM_IN_EPS_MASK)) >> 18)

/* HWPARAMS7 */
#define DWC3_RAM1_DEPTH(n)	((n) & 0xffff)

/**
 * struct dwc3_request - representation of a transfer request
 * @request: struct usb_request to be transferred
 * @list: a list_head used for request queueing
 * @dep: struct dwc3_ep owning this request
 * @sg: pointer to first incomplete sg
 * @start_sg: pointer to the sg which should be queued next
 * @num_pending_sgs: counter to pending sgs
 * @num_queued_sgs: counter to the number of sgs which already got queued
 * @remaining: amount of data remaining
 * @status: internal dwc3 request status tracking
 * @epnum: endpoint number to which this request refers
 * @trb: pointer to struct dwc3_trb
 * @trb_dma: DMA address of @trb
 * @num_trbs: number of TRBs used by this request
 * @needs_extra_trb: true when request needs one extra TRB (either due to ZLP
 *	or unaligned OUT)
 * @direction: IN or OUT direction flag
 * @mapped: true when request has been dma-mapped
 * @skip_remain_trbs: true if a short packet received so the remain
	chained trbs should be skipped.
 */
struct dwc3_request {
	struct usb_request	request;
	struct list_head	list;
	struct dwc3_ep		*dep;
	struct scatterlist	*sg;
	struct scatterlist	*start_sg;

	unsigned		num_pending_sgs;
	unsigned int		num_queued_sgs;
	unsigned		remaining;

	unsigned int		status;
#define DWC3_REQUEST_STATUS_QUEUED	0
#define DWC3_REQUEST_STATUS_STARTED	1
#define DWC3_REQUEST_STATUS_CANCELLED	2
#define DWC3_REQUEST_STATUS_COMPLETED	3
#define DWC3_REQUEST_STATUS_UNKNOWN	-1

	u8			epnum;
	struct dwc3_trb		*trb;
	dma_addr_t		trb_dma;

	unsigned		num_trbs;

	unsigned		needs_extra_trb:1;
	unsigned		direction:1;
	unsigned		mapped:1;
	unsigned		skip_remain_trbs:1;
};

/*
 * struct dwc3_scratchpad_array - hibernation scratchpad array
 * (format defined by hw)
 */
struct dwc3_scratchpad_array {
	__le64	dma_adr[DWC3_MAX_HIBER_SCRATCHBUFS];
};

struct dwc3_platform_data {
	struct xhci_plat_priv *xhci_priv;
	void	(*set_role_post)(struct dwc3 *dwc, u32 role);
	unsigned long long quirks;
#define DWC3_SOFT_ITP_SYNC		BIT(0)
};

/**
 * struct dwc3 - representation of our controller
 * @drd_work: workqueue used for role swapping
 * @ep0_trb: trb which is used for the ctrl_req
 * @bounce: address of bounce buffer
 * @scratchbuf: address of scratch buffer
 * @setup_buf: used while precessing STD USB requests
 * @ep0_trb_addr: dma address of @ep0_trb
 * @bounce_addr: dma address of @bounce
 * @ep0_usb_req: dummy req used while handling STD USB requests
 * @scratch_addr: dma address of scratchbuf
 * @ep0_in_setup: one control transfer is completed and enter setup phase
 * @lock: for synchronizing
 * @dev: pointer to our struct device
 * @sysdev: pointer to the DMA-capable device
 * @xhci: pointer to our xHCI child
 * @xhci_resources: struct resources for our @xhci child
 * @ev_buf: struct dwc3_event_buffer pointer
 * @eps: endpoint array
 * @gadget: device side representation of the peripheral controller
 * @gadget_driver: pointer to the gadget driver
 * @clks: array of clocks
 * @num_clks: number of clocks
 * @reset: reset control
 * @regs: base address for our registers
 * @regs_size: address space size
 * @fladj: frame length adjustment
 * @irq_gadget: peripheral controller's IRQ number
 * @otg_irq: IRQ number for OTG IRQs
 * @current_otg_role: current role of operation while using the OTG block
 * @desired_otg_role: desired role of operation while using the OTG block
 * @otg_restart_host: flag that OTG controller needs to restart host
 * @nr_scratch: number of scratch buffers
 * @u1u2: only used on revisions <1.83a for workaround
 * @maximum_speed: maximum speed requested (mainly for testing purposes)
 * @otg_caps: the OTG capabilities from hardware point
 * @revision: revision register contents
 * @version_type: VERSIONTYPE register contents, a sub release of a revision
 * @dr_mode: requested mode of operation
 * @current_dr_role: current role of operation when in dual-role mode
 * @desired_dr_role: desired role of operation when in dual-role mode
 * @edev: extcon handle
 * @edev_nb: extcon notifier
 * @hsphy_mode: UTMI phy mode, one of following:
 *		- USBPHY_INTERFACE_MODE_UTMI
 *		- USBPHY_INTERFACE_MODE_UTMIW
 * @usb2_phy: pointer to USB2 PHY
 * @usb3_phy: pointer to USB3 PHY
 * @usb2_generic_phy: pointer to USB2 PHY
 * @usb3_generic_phy: pointer to USB3 PHY
 * @phys_ready: flag to indicate that PHYs are ready
 * @ulpi: pointer to ulpi interface
 * @ulpi_ready: flag to indicate that ULPI is initialized
 * @u2sel: parameter from Set SEL request.
 * @u2pel: parameter from Set SEL request.
 * @u1sel: parameter from Set SEL request.
 * @u1pel: parameter from Set SEL request.
 * @num_eps: number of endpoints
 * @ep0_next_event: hold the next expected event
 * @ep0state: state of endpoint zero
 * @link_state: link state
 * @speed: device speed (super, high, full, low)
 * @hwparams: copy of hwparams registers
 * @root: debugfs root folder pointer
 * @regset: debugfs pointer to regdump file
 * @dbg_lsp_select: current debug lsp mux register selection
 * @test_mode: true when we're entering a USB test mode
 * @test_mode_nr: test feature selector
 * @lpm_nyet_threshold: LPM NYET response threshold
 * @hird_threshold: HIRD threshold
 * @rx_thr_num_pkt_prd: periodic ESS receive packet count
 * @rx_max_burst_prd: max periodic ESS receive burst size
 * @tx_thr_num_pkt_prd: periodic ESS transmit packet count
 * @tx_max_burst_prd: max periodic ESS transmit burst size
 * @hsphy_interface: "utmi" or "ulpi"
 * @connected: true when we're connected to a host, false otherwise
 * @delayed_status: true when gadget driver asks for delayed status
 * @ep0_bounced: true when we used bounce buffer
 * @ep0_expect_in: true when we expect a DATA IN transfer
 * @has_hibernation: true when dwc3 was configured with Hibernation
 * @sysdev_is_parent: true when dwc3 device has a parent driver
 * @has_lpm_erratum: true when core was configured with LPM Erratum. Note that
 *			there's now way for software to detect this in runtime.
 * @is_utmi_l1_suspend: the core asserts output signal
 * 	0	- utmi_sleep_n
 * 	1	- utmi_l1_suspend_n
 * @is_fpga: true when we are using the FPGA board
 * @pending_events: true when we have pending IRQs to be handled
 * @pullups_connected: true when Run/Stop bit is set
 * @setup_packet_pending: true when there's a Setup Packet in FIFO. Workaround
 * @three_stage_setup: set if we perform a three phase setup
 * @dis_start_transfer_quirk: set if start_transfer failure SW workaround is
 *			not needed for DWC_usb31 version 1.70a-ea06 and below
 * @usb3_lpm_capable: set if hadrware supports Link Power Management
 * @usb2_lpm_disable: set to disable usb2 lpm
 * @disable_scramble_quirk: set if we enable the disable scramble quirk
 * @u2exit_lfps_quirk: set if we enable u2exit lfps quirk
 * @u2ss_inp3_quirk: set if we enable P3 OK for U2/SS Inactive quirk
 * @req_p1p2p3_quirk: set if we enable request p1p2p3 quirk
 * @del_p1p2p3_quirk: set if we enable delay p1p2p3 quirk
 * @del_phy_power_chg_quirk: set if we enable delay phy power change quirk
 * @lfps_filter_quirk: set if we enable LFPS filter quirk
 * @rx_detect_poll_quirk: set if we enable rx_detect to polling lfps quirk
 * @dis_u3_susphy_quirk: set if we disable usb3 suspend phy
 * @dis_u2_susphy_quirk: set if we disable usb2 suspend phy
 * @dis_enblslpm_quirk: set if we clear enblslpm in GUSB2PHYCFG,
 *                      disabling the suspend signal to the PHY.
 * @dis_u1_entry_quirk: set if link entering into U1 state needs to be disabled.
 * @dis_u2_entry_quirk: set if link entering into U2 state needs to be disabled.
 * @dis_rxdet_inp3_quirk: set if we disable Rx.Detect in P3
 * @dis_u2_freeclk_exists_quirk : set if we clear u2_freeclk_exists
 *			in GUSB2PHYCFG, specify that USB2 PHY doesn't
 *			provide a free-running PHY clock.
 * @dis_del_phy_power_chg_quirk: set if we disable delay phy power
 *			change quirk.
 * @dis_tx_ipgap_linecheck_quirk: set if we disable u2mac linestate
 *			check during HS transmit.
 * @parkmode_disable_ss_quirk: set if we need to disable all SuperSpeed
 *			instances in park mode.
 * @tx_de_emphasis_quirk: set if we enable Tx de-emphasis quirk
 * @tx_de_emphasis: Tx de-emphasis value
 * 	0	- -6dB de-emphasis
 * 	1	- -3.5dB de-emphasis
 * 	2	- No de-emphasis
 * 	3	- Reserved
 * @dis_metastability_quirk: set to disable metastability quirk.
 * @host_vbus_glitches: set to avoid vbus glitch during
 *                      xhci reset.
 * @dis_split_quirk: set to disable split boundary.
 * @imod_interval: set the interrupt moderation interval in 250ns
 *                 increments or 0 to disable.
 */
struct dwc3 {
	struct work_struct	drd_work;
	struct dwc3_trb		*ep0_trb;
	void			*bounce;
	void			*scratchbuf;
	u8			*setup_buf;
	dma_addr_t		ep0_trb_addr;
	dma_addr_t		bounce_addr;
	dma_addr_t		scratch_addr;
	struct dwc3_request	ep0_usb_req;
	struct completion	ep0_in_setup;

	/* device lock */
	spinlock_t		lock;

	struct device		*dev;
	struct device		*sysdev;

	struct platform_device	*xhci;
	struct resource		xhci_resources[DWC3_XHCI_RESOURCES_NUM];

	struct dwc3_event_buffer *ev_buf;
	struct dwc3_ep		*eps[DWC3_ENDPOINTS_NUM];

	struct usb_gadget	gadget;
	struct usb_gadget_driver *gadget_driver;

	struct clk_bulk_data	*clks;
	int			num_clks;

	bool			core_inited;
	struct reset_control	*reset;

	struct usb_phy		*usb2_phy;
	struct usb_phy		*usb3_phy;

	struct phy		*usb2_generic_phy;
	struct phy		*usb3_generic_phy;

	bool			phys_ready;

	struct ulpi		*ulpi;
	bool			ulpi_ready;

	void __iomem		*regs;
	size_t			regs_size;

	struct usb_role_switch	*role_switch;
	enum usb_dr_mode	dr_mode;
	u32			current_dr_role;
	u32			desired_dr_role;
	struct extcon_dev	*edev;
	struct notifier_block	edev_nb;
	enum usb_phy_interface	hsphy_mode;

	u32			fladj;
	u32			irq_gadget;
	u32			otg_irq;
	u32			current_otg_role;
	u32			desired_otg_role;
	bool			otg_restart_host;
	u32			nr_scratch;
	u32			u1u2;
	u32			maximum_speed;
	struct usb_otg_caps	otg_caps;
	struct dwc3_priv_data	*priv_data;

	/*
	 * All 3.1 IP version constants are greater than the 3.0 IP
	 * version constants. This works for most version checks in
	 * dwc3. However, in the future, this may not apply as
	 * features may be developed on newer versions of the 3.0 IP
	 * that are not in the 3.1 IP.
	 */
	u32			revision;

#define DWC3_REVISION_173A	0x5533173a
#define DWC3_REVISION_175A	0x5533175a
#define DWC3_REVISION_180A	0x5533180a
#define DWC3_REVISION_183A	0x5533183a
#define DWC3_REVISION_185A	0x5533185a
#define DWC3_REVISION_187A	0x5533187a
#define DWC3_REVISION_188A	0x5533188a
#define DWC3_REVISION_190A	0x5533190a
#define DWC3_REVISION_194A	0x5533194a
#define DWC3_REVISION_200A	0x5533200a
#define DWC3_REVISION_202A	0x5533202a
#define DWC3_REVISION_210A	0x5533210a
#define DWC3_REVISION_220A	0x5533220a
#define DWC3_REVISION_230A	0x5533230a
#define DWC3_REVISION_240A	0x5533240a
#define DWC3_REVISION_250A	0x5533250a
#define DWC3_REVISION_260A	0x5533260a
#define DWC3_REVISION_270A	0x5533270a
#define DWC3_REVISION_280A	0x5533280a
#define DWC3_REVISION_290A	0x5533290a
#define DWC3_REVISION_300A	0x5533300a
#define DWC3_REVISION_310A	0x5533310a

/*
 * NOTICE: we're using bit 31 as a "is usb 3.1" flag. This is really
 * just so dwc31 revisions are always larger than dwc3.
 */
#define DWC3_REVISION_IS_DWC31		0x80000000
#define DWC3_USB31_REVISION_110A	(0x3131302a | DWC3_REVISION_IS_DWC31)
#define DWC3_USB31_REVISION_120A	(0x3132302a | DWC3_REVISION_IS_DWC31)
#define DWC3_USB31_REVISION_160A	(0x3136302a | DWC3_REVISION_IS_DWC31)
#define DWC3_USB31_REVISION_170A	(0x3137302a | DWC3_REVISION_IS_DWC31)
#define DWC3_USB31_REVISION_180A	(0x3138302a | DWC3_REVISION_IS_DWC31)
#define DWC3_USB31_REVISION_190A	(0x3139302a | DWC3_REVISION_IS_DWC31)

	u32			version_type;

#define DWC31_VERSIONTYPE_EA01		0x65613031
#define DWC31_VERSIONTYPE_EA02		0x65613032
#define DWC31_VERSIONTYPE_EA03		0x65613033
#define DWC31_VERSIONTYPE_EA04		0x65613034
#define DWC31_VERSIONTYPE_EA05		0x65613035
#define DWC31_VERSIONTYPE_EA06		0x65613036

	enum dwc3_ep0_next	ep0_next_event;
	enum dwc3_ep0_state	ep0state;
	enum dwc3_link_state	link_state;

	u16			u2sel;
	u16			u2pel;
	u8			u1sel;
	u8			u1pel;

	u8			speed;

	u8			num_eps;

	struct dwc3_hwparams	hwparams;
	struct dentry		*root;
	struct debugfs_regset32	*regset;

	u32			dbg_lsp_select;

	u8			test_mode;
	u8			test_mode_nr;
	u8			lpm_nyet_threshold;
	u8			hird_threshold;
	u8			rx_thr_num_pkt_prd;
	u8			rx_max_burst_prd;
	u8			tx_thr_num_pkt_prd;
	u8			tx_max_burst_prd;

	const char		*hsphy_interface;

	unsigned		connected:1;
	unsigned		delayed_status:1;
	unsigned		ep0_bounced:1;
	unsigned		ep0_expect_in:1;
	unsigned		has_hibernation:1;
	unsigned		sysdev_is_parent:1;
	unsigned		has_lpm_erratum:1;
	unsigned		is_utmi_l1_suspend:1;
	unsigned		is_fpga:1;
	unsigned		pending_events:1;
	unsigned		pullups_connected:1;
	unsigned		setup_packet_pending:1;
	unsigned		three_stage_setup:1;
	unsigned		dis_start_transfer_quirk:1;
	unsigned		usb3_lpm_capable:1;
	unsigned		usb2_lpm_disable:1;

	unsigned		disable_scramble_quirk:1;
	unsigned		u2exit_lfps_quirk:1;
	unsigned		u2ss_inp3_quirk:1;
	unsigned		req_p1p2p3_quirk:1;
	unsigned                del_p1p2p3_quirk:1;
	unsigned		del_phy_power_chg_quirk:1;
	unsigned		lfps_filter_quirk:1;
	unsigned		rx_detect_poll_quirk:1;
	unsigned		dis_u3_susphy_quirk:1;
	unsigned		dis_u2_susphy_quirk:1;
	unsigned		dis_enblslpm_quirk:1;
	unsigned		dis_u1_entry_quirk:1;
	unsigned		dis_u2_entry_quirk:1;
	unsigned		dis_rxdet_inp3_quirk:1;
	unsigned		dis_u2_freeclk_exists_quirk:1;
	unsigned		dis_del_phy_power_chg_quirk:1;
	unsigned		dis_tx_ipgap_linecheck_quirk:1;
	unsigned		parkmode_disable_ss_quirk:1;
	unsigned		tx_de_emphasis_quirk:1;
	unsigned		tx_de_emphasis:2;
	unsigned		dis_metastability_quirk:1;
	unsigned		host_vbus_glitches:1;
	unsigned		dis_split_quirk:1;

	u16			imod_interval;
};

#define INCRX_BURST_MODE 0
#define INCRX_UNDEF_LENGTH_BURST_MODE 1

#define work_to_dwc(w)		(container_of((w), struct dwc3, drd_work))

/* -------------------------------------------------------------------------- */

struct dwc3_event_type {
	u32	is_devspec:1;
	u32	type:7;
	u32	reserved8_31:24;
} __packed;

#define DWC3_DEPEVT_XFERCOMPLETE	0x01
#define DWC3_DEPEVT_XFERINPROGRESS	0x02
#define DWC3_DEPEVT_XFERNOTREADY	0x03
#define DWC3_DEPEVT_RXTXFIFOEVT		0x04
#define DWC3_DEPEVT_STREAMEVT		0x06
#define DWC3_DEPEVT_EPCMDCMPLT		0x07

/**
 * struct dwc3_event_depvt - Device Endpoint Events
 * @one_bit: indicates this is an endpoint event (not used)
 * @endpoint_number: number of the endpoint
 * @endpoint_event: The event we have:
 *	0x00	- Reserved
 *	0x01	- XferComplete
 *	0x02	- XferInProgress
 *	0x03	- XferNotReady
 *	0x04	- RxTxFifoEvt (IN->Underrun, OUT->Overrun)
 *	0x05	- Reserved
 *	0x06	- StreamEvt
 *	0x07	- EPCmdCmplt
 * @reserved11_10: Reserved, don't use.
 * @status: Indicates the status of the event. Refer to databook for
 *	more information.
 * @parameters: Parameters of the current event. Refer to databook for
 *	more information.
 */
struct dwc3_event_depevt {
	u32	one_bit:1;
	u32	endpoint_number:5;
	u32	endpoint_event:4;
	u32	reserved11_10:2;
	u32	status:4;

/* Within XferNotReady */
#define DEPEVT_STATUS_TRANSFER_ACTIVE	BIT(3)

/* Within XferComplete or XferInProgress */
#define DEPEVT_STATUS_BUSERR	BIT(0)
#define DEPEVT_STATUS_SHORT	BIT(1)
#define DEPEVT_STATUS_IOC	BIT(2)
#define DEPEVT_STATUS_LST	BIT(3) /* XferComplete */
#define DEPEVT_STATUS_MISSED_ISOC BIT(3) /* XferInProgress */

/* Stream event only */
#define DEPEVT_STREAMEVT_FOUND		1
#define DEPEVT_STREAMEVT_NOTFOUND	2

/* Control-only Status */
#define DEPEVT_STATUS_CONTROL_DATA	1
#define DEPEVT_STATUS_CONTROL_STATUS	2
#define DEPEVT_STATUS_CONTROL_PHASE(n)	((n) & 3)

/* In response to Start Transfer */
#define DEPEVT_TRANSFER_NO_RESOURCE	1
#define DEPEVT_TRANSFER_BUS_EXPIRY	2

	u32	parameters:16;

/* For Command Complete Events */
#define DEPEVT_PARAMETER_CMD(n)	(((n) & (0xf << 8)) >> 8)
} __packed;

/**
 * struct dwc3_event_devt - Device Events
 * @one_bit: indicates this is a non-endpoint event (not used)
 * @device_event: indicates it's a device event. Should read as 0x00
 * @type: indicates the type of device event.
 *	0	- DisconnEvt
 *	1	- USBRst
 *	2	- ConnectDone
 *	3	- ULStChng
 *	4	- WkUpEvt
 *	5	- Reserved
 *	6	- EOPF
 *	7	- SOF
 *	8	- Reserved
 *	9	- ErrticErr
 *	10	- CmdCmplt
 *	11	- EvntOverflow
 *	12	- VndrDevTstRcved
 * @reserved15_12: Reserved, not used
 * @event_info: Information about this event
 * @reserved31_25: Reserved, not used
 */
struct dwc3_event_devt {
	u32	one_bit:1;
	u32	device_event:7;
	u32	type:4;
	u32	reserved15_12:4;
	u32	event_info:9;
	u32	reserved31_25:7;
} __packed;

/**
 * struct dwc3_event_gevt - Other Core Events
 * @one_bit: indicates this is a non-endpoint event (not used)
 * @device_event: indicates it's (0x03) Carkit or (0x04) I2C event.
 * @phy_port_number: self-explanatory
 * @reserved31_12: Reserved, not used.
 */
struct dwc3_event_gevt {
	u32	one_bit:1;
	u32	device_event:7;
	u32	phy_port_number:4;
	u32	reserved31_12:20;
} __packed;

/**
 * union dwc3_event - representation of Event Buffer contents
 * @raw: raw 32-bit event
 * @type: the type of the event
 * @depevt: Device Endpoint Event
 * @devt: Device Event
 * @gevt: Global Event
 */
union dwc3_event {
	u32				raw;
	struct dwc3_event_type		type;
	struct dwc3_event_depevt	depevt;
	struct dwc3_event_devt		devt;
	struct dwc3_event_gevt		gevt;
};

/**
 * struct dwc3_gadget_ep_cmd_params - representation of endpoint command
 * parameters
 * @param2: third parameter
 * @param1: second parameter
 * @param0: first parameter
 */
struct dwc3_gadget_ep_cmd_params {
	u32	param2;
	u32	param1;
	u32	param0;
};

/*
 * DWC3 Features to be used as Driver Data
 */

#define DWC3_HAS_PERIPHERAL		BIT(0)
#define DWC3_HAS_XHCI			BIT(1)
#define DWC3_HAS_OTG			BIT(3)

/* prototypes */
void dwc3_set_prtcap(struct dwc3 *dwc, u32 mode);
void dwc3_set_mode(struct dwc3 *dwc, u32 mode);
u32 dwc3_core_fifo_space(struct dwc3_ep *dep, u8 type);

/* check whether we are on the DWC_usb3 core */
static inline bool dwc3_is_usb3(struct dwc3 *dwc)
{
	return !(dwc->revision & DWC3_REVISION_IS_DWC31);
}

/* check whether we are on the DWC_usb31 core */
static inline bool dwc3_is_usb31(struct dwc3 *dwc)
{
	return !!(dwc->revision & DWC3_REVISION_IS_DWC31);
}

bool dwc3_has_imod(struct dwc3 *dwc);

int dwc3_event_buffers_setup(struct dwc3 *dwc);
void dwc3_event_buffers_cleanup(struct dwc3 *dwc);

#if IS_ENABLED(CONFIG_USB_DWC3_HOST) || IS_ENABLED(CONFIG_USB_DWC3_DUAL_ROLE)
int dwc3_host_init(struct dwc3 *dwc);
void dwc3_host_exit(struct dwc3 *dwc);
#else
static inline int dwc3_host_init(struct dwc3 *dwc)
{ return 0; }
static inline void dwc3_host_exit(struct dwc3 *dwc)
{ }
#endif

#if IS_ENABLED(CONFIG_USB_DWC3_GADGET) || IS_ENABLED(CONFIG_USB_DWC3_DUAL_ROLE)
int dwc3_gadget_init(struct dwc3 *dwc);
void dwc3_gadget_exit(struct dwc3 *dwc);
int dwc3_gadget_set_test_mode(struct dwc3 *dwc, int mode);
int dwc3_gadget_get_link_state(struct dwc3 *dwc);
int dwc3_gadget_set_link_state(struct dwc3 *dwc, enum dwc3_link_state state);
int dwc3_send_gadget_ep_cmd(struct dwc3_ep *dep, unsigned cmd,
		struct dwc3_gadget_ep_cmd_params *params);
int dwc3_send_gadget_generic_command(struct dwc3 *dwc, unsigned cmd, u32 param);
#else
static inline int dwc3_gadget_init(struct dwc3 *dwc)
{ return 0; }
static inline void dwc3_gadget_exit(struct dwc3 *dwc)
{ }
static inline int dwc3_gadget_set_test_mode(struct dwc3 *dwc, int mode)
{ return 0; }
static inline int dwc3_gadget_get_link_state(struct dwc3 *dwc)
{ return 0; }
static inline int dwc3_gadget_set_link_state(struct dwc3 *dwc,
		enum dwc3_link_state state)
{ return 0; }

static inline int dwc3_send_gadget_ep_cmd(struct dwc3_ep *dep, unsigned cmd,
		struct dwc3_gadget_ep_cmd_params *params)
{ return 0; }
static inline int dwc3_send_gadget_generic_command(struct dwc3 *dwc,
		int cmd, u32 param)
{ return 0; }
#endif

#if IS_ENABLED(CONFIG_USB_DWC3_DUAL_ROLE)
int dwc3_drd_init(struct dwc3 *dwc);
void dwc3_drd_exit(struct dwc3 *dwc);
void dwc3_otg_init(struct dwc3 *dwc);
void dwc3_otg_exit(struct dwc3 *dwc);
void dwc3_otg_update(struct dwc3 *dwc, bool ignore_idstatus);
void dwc3_otg_host_init(struct dwc3 *dwc);
#else
static inline int dwc3_drd_init(struct dwc3 *dwc)
{ return 0; }
static inline void dwc3_drd_exit(struct dwc3 *dwc)
{ }
static inline void dwc3_otg_init(struct dwc3 *dwc)
{ }
static inline void dwc3_otg_exit(struct dwc3 *dwc)
{ }
static inline void dwc3_otg_update(struct dwc3 *dwc, bool ignore_idstatus)
{ }
static inline void dwc3_otg_host_init(struct dwc3 *dwc)
{ }
#endif

/* power management interface */
#if !IS_ENABLED(CONFIG_USB_DWC3_HOST)
int dwc3_gadget_suspend(struct dwc3 *dwc);
int dwc3_gadget_resume(struct dwc3 *dwc);
void dwc3_gadget_process_pending_events(struct dwc3 *dwc);
#else
static inline int dwc3_gadget_suspend(struct dwc3 *dwc)
{
	return 0;
}

static inline int dwc3_gadget_resume(struct dwc3 *dwc)
{
	return 0;
}

static inline void dwc3_gadget_process_pending_events(struct dwc3 *dwc)
{
}
#endif /* !IS_ENABLED(CONFIG_USB_DWC3_HOST) */

#if IS_ENABLED(CONFIG_USB_DWC3_ULPI)
int dwc3_ulpi_init(struct dwc3 *dwc);
void dwc3_ulpi_exit(struct dwc3 *dwc);
#else
static inline int dwc3_ulpi_init(struct dwc3 *dwc)
{ return 0; }
static inline void dwc3_ulpi_exit(struct dwc3 *dwc)
{ }
#endif

#endif /* __DRIVERS_USB_DWC3_CORE_H */<|MERGE_RESOLUTION|>--- conflicted
+++ resolved
@@ -723,10 +723,7 @@
 #define DWC3_EP_END_TRANSFER_PENDING BIT(4)
 #define DWC3_EP_PENDING_REQUEST	BIT(5)
 #define DWC3_EP_DELAY_START	BIT(6)
-<<<<<<< HEAD
-=======
 #define DWC3_EP_WAIT_TRANSFER_COMPLETE	BIT(7)
->>>>>>> cc6019dc
 #define DWC3_EP_PENDING_CLEAR_STALL	BIT(11)
 
 	/* This last one is specific to EP0 */
