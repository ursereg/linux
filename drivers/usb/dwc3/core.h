--- conflicted
+++ resolved
@@ -1272,10 +1272,7 @@
 	unsigned		tx_de_emphasis:2;
 	unsigned		dis_metastability_quirk:1;
 	unsigned		host_vbus_glitches:1;
-<<<<<<< HEAD
-=======
 	unsigned		dis_split_quirk:1;
->>>>>>> e07573e4
 
 	u16			imod_interval;
 };
