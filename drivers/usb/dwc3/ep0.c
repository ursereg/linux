// SPDX-License-Identifier: GPL-2.0
/*
 * ep0.c - DesignWare USB3 DRD Controller Endpoint 0 Handling
 *
 * Copyright (C) 2010-2011 Texas Instruments Incorporated - https://www.ti.com
 *
 * Authors: Felipe Balbi <balbi@ti.com>,
 *	    Sebastian Andrzej Siewior <bigeasy@linutronix.de>
 */

#include <linux/kernel.h>
#include <linux/slab.h>
#include <linux/spinlock.h>
#include <linux/platform_device.h>
#include <linux/pm_runtime.h>
#include <linux/interrupt.h>
#include <linux/io.h>
#include <linux/list.h>
#include <linux/dma-mapping.h>

#include <linux/usb/ch9.h>
#include <linux/usb/gadget.h>
#include <linux/usb/composite.h>

#include "core.h"
#include "debug.h"
#include "gadget.h"
#include "io.h"

static void __dwc3_ep0_do_control_status(struct dwc3 *dwc, struct dwc3_ep *dep);
static void __dwc3_ep0_do_control_data(struct dwc3 *dwc,
		struct dwc3_ep *dep, struct dwc3_request *req);

static void dwc3_ep0_prepare_one_trb(struct dwc3_ep *dep,
		dma_addr_t buf_dma, u32 len, u32 type, bool chain)
{
	struct dwc3_trb			*trb;
	struct dwc3			*dwc;

	dwc = dep->dwc;
	trb = &dwc->ep0_trb[dep->trb_enqueue];

	if (chain)
		dep->trb_enqueue++;

	trb->bpl = lower_32_bits(buf_dma);
	trb->bph = upper_32_bits(buf_dma);
	trb->size = len;
	trb->ctrl = type;

	trb->ctrl |= (DWC3_TRB_CTRL_HWO
			| DWC3_TRB_CTRL_ISP_IMI);

	if (chain)
		trb->ctrl |= DWC3_TRB_CTRL_CHN;
	else
		trb->ctrl |= (DWC3_TRB_CTRL_IOC
				| DWC3_TRB_CTRL_LST);

	trace_dwc3_prepare_trb(dep, trb);
}

static int dwc3_ep0_start_trans(struct dwc3_ep *dep)
{
	struct dwc3_gadget_ep_cmd_params params;
	struct dwc3			*dwc;
	int				ret;

	if (dep->flags & DWC3_EP_TRANSFER_STARTED)
		return 0;

	dwc = dep->dwc;

	memset(&params, 0, sizeof(params));
	params.param0 = upper_32_bits(dwc->ep0_trb_addr);
	params.param1 = lower_32_bits(dwc->ep0_trb_addr);

	ret = dwc3_send_gadget_ep_cmd(dep, DWC3_DEPCMD_STARTTRANSFER, &params);
	if (ret < 0)
		return ret;

	dwc->ep0_next_event = DWC3_EP0_COMPLETE;

	return 0;
}

static int __dwc3_gadget_ep0_queue(struct dwc3_ep *dep,
		struct dwc3_request *req)
{
	struct dwc3		*dwc = dep->dwc;

	req->request.actual	= 0;
	req->request.status	= -EINPROGRESS;
	req->epnum		= dep->number;

	list_add_tail(&req->list, &dep->pending_list);

	/*
	 * Gadget driver might not be quick enough to queue a request
	 * before we get a Transfer Not Ready event on this endpoint.
	 *
	 * In that case, we will set DWC3_EP_PENDING_REQUEST. When that
	 * flag is set, it's telling us that as soon as Gadget queues the
	 * required request, we should kick the transfer here because the
	 * IRQ we were waiting for is long gone.
	 */
	if (dep->flags & DWC3_EP_PENDING_REQUEST) {
		unsigned int direction;

		direction = !!(dep->flags & DWC3_EP0_DIR_IN);

		if (dwc->ep0state != EP0_DATA_PHASE) {
			dev_WARN(dwc->dev, "Unexpected pending request\n");
			return 0;
		}

		__dwc3_ep0_do_control_data(dwc, dwc->eps[direction], req);

		dep->flags &= ~(DWC3_EP_PENDING_REQUEST |
				DWC3_EP0_DIR_IN);

		return 0;
	}

	/*
	 * In case gadget driver asked us to delay the STATUS phase,
	 * handle it here.
	 */
	if (dwc->delayed_status) {
		unsigned int direction;

		direction = !dwc->ep0_expect_in;
		dwc->delayed_status = false;
		usb_gadget_set_state(dwc->gadget, USB_STATE_CONFIGURED);

		if (dwc->ep0state == EP0_STATUS_PHASE)
			__dwc3_ep0_do_control_status(dwc, dwc->eps[direction]);

		return 0;
	}

	/*
	 * Unfortunately we have uncovered a limitation wrt the Data Phase.
	 *
	 * Section 9.4 says we can wait for the XferNotReady(DATA) event to
	 * come before issueing Start Transfer command, but if we do, we will
	 * miss situations where the host starts another SETUP phase instead of
	 * the DATA phase.  Such cases happen at least on TD.7.6 of the Link
	 * Layer Compliance Suite.
	 *
	 * The problem surfaces due to the fact that in case of back-to-back
	 * SETUP packets there will be no XferNotReady(DATA) generated and we
	 * will be stuck waiting for XferNotReady(DATA) forever.
	 *
	 * By looking at tables 9-13 and 9-14 of the Databook, we can see that
	 * it tells us to start Data Phase right away. It also mentions that if
	 * we receive a SETUP phase instead of the DATA phase, core will issue
	 * XferComplete for the DATA phase, before actually initiating it in
	 * the wire, with the TRB's status set to "SETUP_PENDING". Such status
	 * can only be used to print some debugging logs, as the core expects
	 * us to go through to the STATUS phase and start a CONTROL_STATUS TRB,
	 * just so it completes right away, without transferring anything and,
	 * only then, we can go back to the SETUP phase.
	 *
	 * Because of this scenario, SNPS decided to change the programming
	 * model of control transfers and support on-demand transfers only for
	 * the STATUS phase. To fix the issue we have now, we will always wait
	 * for gadget driver to queue the DATA phase's struct usb_request, then
	 * start it right away.
	 *
	 * If we're actually in a 2-stage transfer, we will wait for
	 * XferNotReady(STATUS).
	 */
	if (dwc->three_stage_setup) {
		unsigned int direction;

		direction = dwc->ep0_expect_in;
		dwc->ep0state = EP0_DATA_PHASE;

		__dwc3_ep0_do_control_data(dwc, dwc->eps[direction], req);

		dep->flags &= ~DWC3_EP0_DIR_IN;
	}

	return 0;
}

int dwc3_gadget_ep0_queue(struct usb_ep *ep, struct usb_request *request,
		gfp_t gfp_flags)
{
	struct dwc3_request		*req = to_dwc3_request(request);
	struct dwc3_ep			*dep = to_dwc3_ep(ep);
	struct dwc3			*dwc = dep->dwc;

	unsigned long			flags;

	int				ret;

	spin_lock_irqsave(&dwc->lock, flags);
	if (!dep->endpoint.desc || !dwc->pullups_connected) {
		dev_err(dwc->dev, "%s: can't queue to disabled endpoint\n",
				dep->name);
		ret = -ESHUTDOWN;
		goto out;
	}

	/* we share one TRB for ep0/1 */
	if (!list_empty(&dep->pending_list)) {
		ret = -EBUSY;
		goto out;
	}

	ret = __dwc3_gadget_ep0_queue(dep, req);

out:
	spin_unlock_irqrestore(&dwc->lock, flags);

	return ret;
}

static void dwc3_ep0_stall_and_restart(struct dwc3 *dwc)
{
	struct dwc3_ep		*dep;

	/* reinitialize physical ep1 */
	dep = dwc->eps[1];
	dep->flags = DWC3_EP_ENABLED;

	/* stall is always issued on EP0 */
	dep = dwc->eps[0];
	__dwc3_gadget_ep_set_halt(dep, 1, false);
	dep->flags = DWC3_EP_ENABLED;
	dwc->delayed_status = false;

	if (!list_empty(&dep->pending_list)) {
		struct dwc3_request	*req;

		req = next_request(&dep->pending_list);
		dwc3_gadget_giveback(dep, req, -ECONNRESET);
	}

	dwc->ep0state = EP0_SETUP_PHASE;
	dwc3_ep0_out_start(dwc);
}

int __dwc3_gadget_ep0_set_halt(struct usb_ep *ep, int value)
{
	struct dwc3_ep			*dep = to_dwc3_ep(ep);
	struct dwc3			*dwc = dep->dwc;

	dwc3_ep0_stall_and_restart(dwc);

	return 0;
}

int dwc3_gadget_ep0_set_halt(struct usb_ep *ep, int value)
{
	struct dwc3_ep			*dep = to_dwc3_ep(ep);
	struct dwc3			*dwc = dep->dwc;
	unsigned long			flags;
	int				ret;

	spin_lock_irqsave(&dwc->lock, flags);
	ret = __dwc3_gadget_ep0_set_halt(ep, value);
	spin_unlock_irqrestore(&dwc->lock, flags);

	return ret;
}

void dwc3_ep0_out_start(struct dwc3 *dwc)
{
	struct dwc3_ep			*dep;
	int				ret;

	complete(&dwc->ep0_in_setup);

	dep = dwc->eps[0];
	dwc3_ep0_prepare_one_trb(dep, dwc->ep0_trb_addr, 8,
			DWC3_TRBCTL_CONTROL_SETUP, false);
	ret = dwc3_ep0_start_trans(dep);
	WARN_ON(ret < 0);
}

static struct dwc3_ep *dwc3_wIndex_to_dep(struct dwc3 *dwc, __le16 wIndex_le)
{
	struct dwc3_ep		*dep;
	u32			windex = le16_to_cpu(wIndex_le);
	u32			epnum;

	epnum = (windex & USB_ENDPOINT_NUMBER_MASK) << 1;
	if ((windex & USB_ENDPOINT_DIR_MASK) == USB_DIR_IN)
		epnum |= 1;

	dep = dwc->eps[epnum];
	if (dep == NULL)
		return NULL;

	if (dep->flags & DWC3_EP_ENABLED)
		return dep;

	return NULL;
}

static void dwc3_ep0_status_cmpl(struct usb_ep *ep, struct usb_request *req)
{
}
/*
 * ch 9.4.5
 */
static int dwc3_ep0_handle_status(struct dwc3 *dwc,
		struct usb_ctrlrequest *ctrl)
{
	struct dwc3_ep		*dep;
	u32			recip;
	u32			value;
	u32			reg;
	u16			usb_status = 0;
	__le16			*response_pkt;

	/* We don't support PTM_STATUS */
	value = le16_to_cpu(ctrl->wValue);
	if (value != 0)
		return -EINVAL;

	recip = ctrl->bRequestType & USB_RECIP_MASK;
	switch (recip) {
	case USB_RECIP_DEVICE:
		/*
		 * LTM will be set once we know how to set this in HW.
		 */
		usb_status |= dwc->gadget->is_selfpowered;

		if ((dwc->speed == DWC3_DSTS_SUPERSPEED) ||
		    (dwc->speed == DWC3_DSTS_SUPERSPEED_PLUS)) {
			reg = dwc3_readl(dwc->regs, DWC3_DCTL);
			if (reg & DWC3_DCTL_INITU1ENA)
				usb_status |= 1 << USB_DEV_STAT_U1_ENABLED;
			if (reg & DWC3_DCTL_INITU2ENA)
				usb_status |= 1 << USB_DEV_STAT_U2_ENABLED;
		}

		break;

	case USB_RECIP_INTERFACE:
		/*
		 * Function Remote Wake Capable	D0
		 * Function Remote Wakeup	D1
		 */
		break;

	case USB_RECIP_ENDPOINT:
		dep = dwc3_wIndex_to_dep(dwc, ctrl->wIndex);
		if (!dep)
			return -EINVAL;

		if (dep->flags & DWC3_EP_STALL)
			usb_status = 1 << USB_ENDPOINT_HALT;
		break;
	default:
		return -EINVAL;
	}

	response_pkt = (__le16 *) dwc->setup_buf;
	*response_pkt = cpu_to_le16(usb_status);

	dep = dwc->eps[0];
	dwc->ep0_usb_req.dep = dep;
	dwc->ep0_usb_req.request.length = sizeof(*response_pkt);
	dwc->ep0_usb_req.request.buf = dwc->setup_buf;
	dwc->ep0_usb_req.request.complete = dwc3_ep0_status_cmpl;

	return __dwc3_gadget_ep0_queue(dep, &dwc->ep0_usb_req);
}

static int dwc3_ep0_handle_u1(struct dwc3 *dwc, enum usb_device_state state,
		int set)
{
	u32 reg;

	if (state != USB_STATE_CONFIGURED)
		return -EINVAL;
	if ((dwc->speed != DWC3_DSTS_SUPERSPEED) &&
			(dwc->speed != DWC3_DSTS_SUPERSPEED_PLUS))
		return -EINVAL;
	if (set && dwc->dis_u1_entry_quirk)
		return -EINVAL;

	reg = dwc3_readl(dwc->regs, DWC3_DCTL);
	if (set)
		reg |= DWC3_DCTL_INITU1ENA;
	else
		reg &= ~DWC3_DCTL_INITU1ENA;
	dwc3_writel(dwc->regs, DWC3_DCTL, reg);

	return 0;
}

static int dwc3_ep0_handle_u2(struct dwc3 *dwc, enum usb_device_state state,
		int set)
{
	u32 reg;


	if (state != USB_STATE_CONFIGURED)
		return -EINVAL;
	if ((dwc->speed != DWC3_DSTS_SUPERSPEED) &&
			(dwc->speed != DWC3_DSTS_SUPERSPEED_PLUS))
		return -EINVAL;
	if (set && dwc->dis_u2_entry_quirk)
		return -EINVAL;

	reg = dwc3_readl(dwc->regs, DWC3_DCTL);
	if (set)
		reg |= DWC3_DCTL_INITU2ENA;
	else
		reg &= ~DWC3_DCTL_INITU2ENA;
	dwc3_writel(dwc->regs, DWC3_DCTL, reg);

	return 0;
}

static int dwc3_ep0_handle_test(struct dwc3 *dwc, enum usb_device_state state,
		u32 wIndex, int set)
{
	if ((wIndex & 0xff) != 0)
		return -EINVAL;
	if (!set)
		return -EINVAL;

	switch (wIndex >> 8) {
	case USB_TEST_J:
	case USB_TEST_K:
	case USB_TEST_SE0_NAK:
	case USB_TEST_PACKET:
	case USB_TEST_FORCE_ENABLE:
		dwc->test_mode_nr = wIndex >> 8;
		dwc->test_mode = true;
		break;
	default:
		return -EINVAL;
	}

	return 0;
}

static int dwc3_ep0_handle_device(struct dwc3 *dwc,
		struct usb_ctrlrequest *ctrl, int set)
{
	enum usb_device_state	state;
	u32			wValue;
	u32			wIndex;
	int			ret = 0;

	wValue = le16_to_cpu(ctrl->wValue);
	wIndex = le16_to_cpu(ctrl->wIndex);
	state = dwc->gadget->state;

	switch (wValue) {
	case USB_DEVICE_REMOTE_WAKEUP:
		break;
	/*
	 * 9.4.1 says only only for SS, in AddressState only for
	 * default control pipe
	 */
	case USB_DEVICE_U1_ENABLE:
		ret = dwc3_ep0_handle_u1(dwc, state, set);
		break;
	case USB_DEVICE_U2_ENABLE:
		ret = dwc3_ep0_handle_u2(dwc, state, set);
		break;
	case USB_DEVICE_LTM_ENABLE:
		ret = -EINVAL;
		break;
	case USB_DEVICE_TEST_MODE:
		ret = dwc3_ep0_handle_test(dwc, state, wIndex, set);
		break;
	default:
		ret = -EINVAL;
	}

	return ret;
}

static int dwc3_ep0_handle_intf(struct dwc3 *dwc,
		struct usb_ctrlrequest *ctrl, int set)
{
	u32			wValue;
	int			ret = 0;

	wValue = le16_to_cpu(ctrl->wValue);

	switch (wValue) {
	case USB_INTRF_FUNC_SUSPEND:
		/*
		 * REVISIT: Ideally we would enable some low power mode here,
		 * however it's unclear what we should be doing here.
		 *
		 * For now, we're not doing anything, just making sure we return
		 * 0 so USB Command Verifier tests pass without any errors.
		 */
		break;
	default:
		ret = -EINVAL;
	}

	return ret;
}

static int dwc3_ep0_handle_endpoint(struct dwc3 *dwc,
		struct usb_ctrlrequest *ctrl, int set)
{
	struct dwc3_ep		*dep;
	u32			wValue;
	int			ret;

	wValue = le16_to_cpu(ctrl->wValue);

	switch (wValue) {
	case USB_ENDPOINT_HALT:
		dep = dwc3_wIndex_to_dep(dwc, ctrl->wIndex);
		if (!dep)
			return -EINVAL;

		if (set == 0 && (dep->flags & DWC3_EP_WEDGE))
			break;

		ret = __dwc3_gadget_ep_set_halt(dep, set, true);
		if (ret)
			return -EINVAL;

		/* ClearFeature(Halt) may need delayed status */
		if (!set && (dep->flags & DWC3_EP_END_TRANSFER_PENDING))
			return USB_GADGET_DELAYED_STATUS;

		break;
	default:
		return -EINVAL;
	}

	return 0;
}

static int dwc3_ep0_handle_feature(struct dwc3 *dwc,
		struct usb_ctrlrequest *ctrl, int set)
{
	u32			recip;
	int			ret;

	recip = ctrl->bRequestType & USB_RECIP_MASK;

	switch (recip) {
	case USB_RECIP_DEVICE:
		ret = dwc3_ep0_handle_device(dwc, ctrl, set);
		break;
	case USB_RECIP_INTERFACE:
		ret = dwc3_ep0_handle_intf(dwc, ctrl, set);
		break;
	case USB_RECIP_ENDPOINT:
		ret = dwc3_ep0_handle_endpoint(dwc, ctrl, set);
		break;
	default:
		ret = -EINVAL;
	}

	return ret;
}

static int dwc3_ep0_set_address(struct dwc3 *dwc, struct usb_ctrlrequest *ctrl)
{
	enum usb_device_state state = dwc->gadget->state;
	u32 addr;
	u32 reg;

	addr = le16_to_cpu(ctrl->wValue);
	if (addr > 127) {
		dev_err(dwc->dev, "invalid device address %d\n", addr);
		return -EINVAL;
	}

	if (state == USB_STATE_CONFIGURED) {
		dev_err(dwc->dev, "can't SetAddress() from Configured State\n");
		return -EINVAL;
	}

	reg = dwc3_readl(dwc->regs, DWC3_DCFG);
	reg &= ~(DWC3_DCFG_DEVADDR_MASK);
	reg |= DWC3_DCFG_DEVADDR(addr);
	dwc3_writel(dwc->regs, DWC3_DCFG, reg);

	if (addr)
		usb_gadget_set_state(dwc->gadget, USB_STATE_ADDRESS);
	else
		usb_gadget_set_state(dwc->gadget, USB_STATE_DEFAULT);

	return 0;
}

static int dwc3_ep0_delegate_req(struct dwc3 *dwc, struct usb_ctrlrequest *ctrl)
{
	int ret = -EINVAL;

	if (dwc->async_callbacks) {
		spin_unlock(&dwc->lock);
		ret = dwc->gadget_driver->setup(dwc->gadget, ctrl);
		spin_lock(&dwc->lock);
	}
	return ret;
}

static int dwc3_ep0_set_config(struct dwc3 *dwc, struct usb_ctrlrequest *ctrl)
{
	enum usb_device_state state = dwc->gadget->state;
	u32 cfg;
	int ret;
	u32 reg;

	cfg = le16_to_cpu(ctrl->wValue);

	switch (state) {
	case USB_STATE_DEFAULT:
		return -EINVAL;

	case USB_STATE_ADDRESS:
		dwc3_gadget_clear_tx_fifos(dwc);

		ret = dwc3_ep0_delegate_req(dwc, ctrl);
		/* if the cfg matches and the cfg is non zero */
		if (cfg && (!ret || (ret == USB_GADGET_DELAYED_STATUS))) {

			/*
			 * only change state if set_config has already
			 * been processed. If gadget driver returns
			 * USB_GADGET_DELAYED_STATUS, we will wait
			 * to change the state on the next usb_ep_queue()
			 */
			if (ret == 0)
				usb_gadget_set_state(dwc->gadget,
						USB_STATE_CONFIGURED);

			/*
			 * Enable transition to U1/U2 state when
			 * nothing is pending from application.
			 */
			reg = dwc3_readl(dwc->regs, DWC3_DCTL);
			if (!dwc->dis_u1_entry_quirk)
				reg |= DWC3_DCTL_ACCEPTU1ENA;
			if (!dwc->dis_u2_entry_quirk)
				reg |= DWC3_DCTL_ACCEPTU2ENA;
			dwc3_writel(dwc->regs, DWC3_DCTL, reg);
		}
		break;

	case USB_STATE_CONFIGURED:
		ret = dwc3_ep0_delegate_req(dwc, ctrl);
		if (!cfg && !ret)
			usb_gadget_set_state(dwc->gadget,
					USB_STATE_ADDRESS);
		break;
	default:
		ret = -EINVAL;
	}
	return ret;
}

static void dwc3_ep0_set_sel_cmpl(struct usb_ep *ep, struct usb_request *req)
{
	struct dwc3_ep	*dep = to_dwc3_ep(ep);
	struct dwc3	*dwc = dep->dwc;

	u32		param = 0;
	u32		reg;

	struct timing {
		u8	u1sel;
		u8	u1pel;
		__le16	u2sel;
		__le16	u2pel;
	} __packed timing;

	int		ret;

	memcpy(&timing, req->buf, sizeof(timing));

	dwc->u1sel = timing.u1sel;
	dwc->u1pel = timing.u1pel;
	dwc->u2sel = le16_to_cpu(timing.u2sel);
	dwc->u2pel = le16_to_cpu(timing.u2pel);

	reg = dwc3_readl(dwc->regs, DWC3_DCTL);
	if (reg & DWC3_DCTL_INITU2ENA)
		param = dwc->u2pel;
	if (reg & DWC3_DCTL_INITU1ENA)
		param = dwc->u1pel;

	/*
	 * According to Synopsys Databook, if parameter is
	 * greater than 125, a value of zero should be
	 * programmed in the register.
	 */
	if (param > 125)
		param = 0;

	/* now that we have the time, issue DGCMD Set Sel */
	ret = dwc3_send_gadget_generic_command(dwc,
			DWC3_DGCMD_SET_PERIODIC_PAR, param);
	WARN_ON(ret < 0);
}

static int dwc3_ep0_set_sel(struct dwc3 *dwc, struct usb_ctrlrequest *ctrl)
{
	struct dwc3_ep	*dep;
	enum usb_device_state state = dwc->gadget->state;
	u16		wLength;

	if (state == USB_STATE_DEFAULT)
		return -EINVAL;

	wLength = le16_to_cpu(ctrl->wLength);

	if (wLength != 6) {
		dev_err(dwc->dev, "Set SEL should be 6 bytes, got %d\n",
				wLength);
		return -EINVAL;
	}

	/*
	 * To handle Set SEL we need to receive 6 bytes from Host. So let's
	 * queue a usb_request for 6 bytes.
	 *
	 * Remember, though, this controller can't handle non-wMaxPacketSize
	 * aligned transfers on the OUT direction, so we queue a request for
	 * wMaxPacketSize instead.
	 */
	dep = dwc->eps[0];
	dwc->ep0_usb_req.dep = dep;
	dwc->ep0_usb_req.request.length = dep->endpoint.maxpacket;
	dwc->ep0_usb_req.request.buf = dwc->setup_buf;
	dwc->ep0_usb_req.request.complete = dwc3_ep0_set_sel_cmpl;

	return __dwc3_gadget_ep0_queue(dep, &dwc->ep0_usb_req);
}

static int dwc3_ep0_set_isoch_delay(struct dwc3 *dwc, struct usb_ctrlrequest *ctrl)
{
	u16		wLength;
	u16		wValue;
	u16		wIndex;

	wValue = le16_to_cpu(ctrl->wValue);
	wLength = le16_to_cpu(ctrl->wLength);
	wIndex = le16_to_cpu(ctrl->wIndex);

	if (wIndex || wLength)
		return -EINVAL;

	dwc->gadget->isoch_delay = wValue;

	return 0;
}

static int dwc3_ep0_std_request(struct dwc3 *dwc, struct usb_ctrlrequest *ctrl)
{
	int ret;

	switch (ctrl->bRequest) {
	case USB_REQ_GET_STATUS:
		ret = dwc3_ep0_handle_status(dwc, ctrl);
		break;
	case USB_REQ_CLEAR_FEATURE:
		ret = dwc3_ep0_handle_feature(dwc, ctrl, 0);
		break;
	case USB_REQ_SET_FEATURE:
		ret = dwc3_ep0_handle_feature(dwc, ctrl, 1);
		break;
	case USB_REQ_SET_ADDRESS:
		ret = dwc3_ep0_set_address(dwc, ctrl);
		break;
	case USB_REQ_SET_CONFIGURATION:
		ret = dwc3_ep0_set_config(dwc, ctrl);
		break;
	case USB_REQ_SET_SEL:
		ret = dwc3_ep0_set_sel(dwc, ctrl);
		break;
	case USB_REQ_SET_ISOCH_DELAY:
		ret = dwc3_ep0_set_isoch_delay(dwc, ctrl);
		break;
	default:
		ret = dwc3_ep0_delegate_req(dwc, ctrl);
		break;
	}

	return ret;
}

static void dwc3_ep0_inspect_setup(struct dwc3 *dwc,
		const struct dwc3_event_depevt *event)
{
	struct usb_ctrlrequest *ctrl = (void *) dwc->ep0_trb;
	int ret = -EINVAL;
	u32 len;

	if (!dwc->gadget_driver)
		goto out;

	trace_dwc3_ctrl_req(ctrl);

	len = le16_to_cpu(ctrl->wLength);
	if (!len) {
		dwc->three_stage_setup = false;
		dwc->ep0_expect_in = false;
		dwc->ep0_next_event = DWC3_EP0_NRDY_STATUS;
	} else {
		dwc->three_stage_setup = true;
		dwc->ep0_expect_in = !!(ctrl->bRequestType & USB_DIR_IN);
		dwc->ep0_next_event = DWC3_EP0_NRDY_DATA;
	}

	if ((ctrl->bRequestType & USB_TYPE_MASK) == USB_TYPE_STANDARD)
		ret = dwc3_ep0_std_request(dwc, ctrl);
	else
		ret = dwc3_ep0_delegate_req(dwc, ctrl);

	if (ret == USB_GADGET_DELAYED_STATUS)
		dwc->delayed_status = true;

out:
	if (ret < 0)
		dwc3_ep0_stall_and_restart(dwc);
}

static void dwc3_ep0_complete_data(struct dwc3 *dwc,
		const struct dwc3_event_depevt *event)
{
	struct dwc3_request	*r;
	struct usb_request	*ur;
	struct dwc3_trb		*trb;
	struct dwc3_ep		*ep0;
	u32			transferred = 0;
	u32			status;
	u32			length;
	u8			epnum;

	epnum = event->endpoint_number;
	ep0 = dwc->eps[0];

	dwc->ep0_next_event = DWC3_EP0_NRDY_STATUS;
	trb = dwc->ep0_trb;
	trace_dwc3_complete_trb(ep0, trb);

	r = next_request(&ep0->pending_list);
	if (!r)
		return;

	status = DWC3_TRB_SIZE_TRBSTS(trb->size);
	if (status == DWC3_TRBSTS_SETUP_PENDING) {
		dwc->setup_packet_pending = true;
		if (r)
			dwc3_gadget_giveback(ep0, r, -ECONNRESET);

		return;
	}

	ur = &r->request;

	length = trb->size & DWC3_TRB_SIZE_MASK;
	transferred = ur->length - length;
	ur->actual += transferred;

	if ((IS_ALIGNED(ur->length, ep0->endpoint.maxpacket) &&
	     ur->length && ur->zero) || dwc->ep0_bounced) {
		trb++;
		trb->ctrl &= ~DWC3_TRB_CTRL_HWO;
		trace_dwc3_complete_trb(ep0, trb);

		if (r->direction)
			dwc->eps[1]->trb_enqueue = 0;
		else
			dwc->eps[0]->trb_enqueue = 0;

		dwc->ep0_bounced = false;
	}

	if ((epnum & 1) && ur->actual < ur->length)
		dwc3_ep0_stall_and_restart(dwc);
	else
		dwc3_gadget_giveback(ep0, r, 0);
}

static void dwc3_ep0_complete_status(struct dwc3 *dwc,
		const struct dwc3_event_depevt *event)
{
	struct dwc3_request	*r;
	struct dwc3_ep		*dep;
	struct dwc3_trb		*trb;
	u32			status;

	dep = dwc->eps[0];
	trb = dwc->ep0_trb;

	trace_dwc3_complete_trb(dep, trb);

	if (!list_empty(&dep->pending_list)) {
		r = next_request(&dep->pending_list);

		dwc3_gadget_giveback(dep, r, 0);
	}

	if (dwc->test_mode) {
		int ret;

		ret = dwc3_gadget_set_test_mode(dwc, dwc->test_mode_nr);
		if (ret < 0) {
			dev_err(dwc->dev, "invalid test #%d\n",
					dwc->test_mode_nr);
			dwc3_ep0_stall_and_restart(dwc);
			return;
		}
	}

	status = DWC3_TRB_SIZE_TRBSTS(trb->size);
	if (status == DWC3_TRBSTS_SETUP_PENDING)
		dwc->setup_packet_pending = true;

	dwc->ep0state = EP0_SETUP_PHASE;
	dwc3_ep0_out_start(dwc);
}

static void dwc3_ep0_xfer_complete(struct dwc3 *dwc,
			const struct dwc3_event_depevt *event)
{
	struct dwc3_ep		*dep = dwc->eps[event->endpoint_number];

	dep->flags &= ~DWC3_EP_TRANSFER_STARTED;
	dep->resource_index = 0;
	dwc->setup_packet_pending = false;

	switch (dwc->ep0state) {
	case EP0_SETUP_PHASE:
		dwc3_ep0_inspect_setup(dwc, event);
		break;

	case EP0_DATA_PHASE:
		dwc3_ep0_complete_data(dwc, event);
		break;

	case EP0_STATUS_PHASE:
		dwc3_ep0_complete_status(dwc, event);
		break;
	default:
		WARN(true, "UNKNOWN ep0state %d\n", dwc->ep0state);
	}
}

static void __dwc3_ep0_do_control_data(struct dwc3 *dwc,
		struct dwc3_ep *dep, struct dwc3_request *req)
{
	unsigned int		trb_length = 0;
	int			ret;

	req->direction = !!dep->number;

	if (req->request.length == 0) {
		if (!req->direction)
			trb_length = dep->endpoint.maxpacket;

		dwc3_ep0_prepare_one_trb(dep, dwc->bounce_addr, trb_length,
				DWC3_TRBCTL_CONTROL_DATA, false);
		ret = dwc3_ep0_start_trans(dep);
	} else if (!IS_ALIGNED(req->request.length, dep->endpoint.maxpacket)
			&& (dep->number == 0)) {
		u32	maxpacket;
		u32	rem;

		ret = usb_gadget_map_request_by_dev(dwc->sysdev,
				&req->request, dep->number);
		if (ret)
			return;

		maxpacket = dep->endpoint.maxpacket;
		rem = req->request.length % maxpacket;
		dwc->ep0_bounced = true;

		/* prepare normal TRB */
		dwc3_ep0_prepare_one_trb(dep, req->request.dma,
					 req->request.length,
					 DWC3_TRBCTL_CONTROL_DATA,
					 true);

		req->trb = &dwc->ep0_trb[dep->trb_enqueue - 1];

		/* Now prepare one extra TRB to align transfer size */
		dwc3_ep0_prepare_one_trb(dep, dwc->bounce_addr,
					 maxpacket - rem,
					 DWC3_TRBCTL_CONTROL_DATA,
					 false);
		ret = dwc3_ep0_start_trans(dep);
	} else if (IS_ALIGNED(req->request.length, dep->endpoint.maxpacket) &&
		   req->request.length && req->request.zero) {

		ret = usb_gadget_map_request_by_dev(dwc->sysdev,
				&req->request, dep->number);
		if (ret)
			return;

		/* prepare normal TRB */
		dwc3_ep0_prepare_one_trb(dep, req->request.dma,
					 req->request.length,
					 DWC3_TRBCTL_CONTROL_DATA,
					 true);

		req->trb = &dwc->ep0_trb[dep->trb_enqueue - 1];

		if (!req->direction)
			trb_length = dep->endpoint.maxpacket;

		/* Now prepare one extra TRB to align transfer size */
		dwc3_ep0_prepare_one_trb(dep, dwc->bounce_addr,
					 trb_length, DWC3_TRBCTL_CONTROL_DATA,
					 false);
		ret = dwc3_ep0_start_trans(dep);
	} else {
		ret = usb_gadget_map_request_by_dev(dwc->sysdev,
				&req->request, dep->number);
		if (ret)
			return;

		dwc3_ep0_prepare_one_trb(dep, req->request.dma,
				req->request.length, DWC3_TRBCTL_CONTROL_DATA,
				false);

		req->trb = &dwc->ep0_trb[dep->trb_enqueue];

		ret = dwc3_ep0_start_trans(dep);
	}

	WARN_ON(ret < 0);
}

static int dwc3_ep0_start_control_status(struct dwc3_ep *dep)
{
	struct dwc3		*dwc = dep->dwc;
	u32			type;

	type = dwc->three_stage_setup ? DWC3_TRBCTL_CONTROL_STATUS3
		: DWC3_TRBCTL_CONTROL_STATUS2;

	dwc3_ep0_prepare_one_trb(dep, dwc->ep0_trb_addr, 0, type, false);
	return dwc3_ep0_start_trans(dep);
}

static void __dwc3_ep0_do_control_status(struct dwc3 *dwc, struct dwc3_ep *dep)
{
	WARN_ON(dwc3_ep0_start_control_status(dep));
}

static void dwc3_ep0_do_control_status(struct dwc3 *dwc,
		const struct dwc3_event_depevt *event)
{
	struct dwc3_ep		*dep = dwc->eps[event->endpoint_number];

	__dwc3_ep0_do_control_status(dwc, dep);
}

void dwc3_ep0_send_delayed_status(struct dwc3 *dwc)
{
	unsigned int direction = !dwc->ep0_expect_in;

<<<<<<< HEAD
	if (dwc->ep0state != EP0_STATUS_PHASE)
		return;

	dwc->delayed_status = false;
=======
	dwc->delayed_status = false;

	if (dwc->ep0state != EP0_STATUS_PHASE)
		return;

>>>>>>> c1084c27
	__dwc3_ep0_do_control_status(dwc, dwc->eps[direction]);
}

static void dwc3_ep0_end_control_data(struct dwc3 *dwc, struct dwc3_ep *dep)
{
	struct dwc3_gadget_ep_cmd_params params;
	u32			cmd;
	int			ret;

	if (!dep->resource_index)
		return;

	cmd = DWC3_DEPCMD_ENDTRANSFER;
	cmd |= DWC3_DEPCMD_CMDIOC;
	cmd |= DWC3_DEPCMD_PARAM(dep->resource_index);
	memset(&params, 0, sizeof(params));
	ret = dwc3_send_gadget_ep_cmd(dep, cmd, &params);
	WARN_ON_ONCE(ret);
	dep->resource_index = 0;
}

static void dwc3_ep0_xfernotready(struct dwc3 *dwc,
		const struct dwc3_event_depevt *event)
{
	switch (event->status) {
	case DEPEVT_STATUS_CONTROL_DATA:
		/*
		 * We already have a DATA transfer in the controller's cache,
		 * if we receive a XferNotReady(DATA) we will ignore it, unless
		 * it's for the wrong direction.
		 *
		 * In that case, we must issue END_TRANSFER command to the Data
		 * Phase we already have started and issue SetStall on the
		 * control endpoint.
		 */
		if (dwc->ep0_expect_in != event->endpoint_number) {
			struct dwc3_ep	*dep = dwc->eps[dwc->ep0_expect_in];

			dev_err(dwc->dev, "unexpected direction for Data Phase\n");
			dwc3_ep0_end_control_data(dwc, dep);
			dwc3_ep0_stall_and_restart(dwc);
			return;
		}

		break;

	case DEPEVT_STATUS_CONTROL_STATUS:
		if (dwc->ep0_next_event != DWC3_EP0_NRDY_STATUS)
			return;

		dwc->ep0state = EP0_STATUS_PHASE;

		if (dwc->delayed_status) {
			struct dwc3_ep *dep = dwc->eps[0];

			WARN_ON_ONCE(event->endpoint_number != 1);
			/*
			 * We should handle the delay STATUS phase here if the
			 * request for handling delay STATUS has been queued
			 * into the list.
			 */
			if (!list_empty(&dep->pending_list)) {
				dwc->delayed_status = false;
				usb_gadget_set_state(dwc->gadget,
						     USB_STATE_CONFIGURED);
				dwc3_ep0_do_control_status(dwc, event);
			}

			return;
		}

		dwc3_ep0_do_control_status(dwc, event);
	}
}

void dwc3_ep0_interrupt(struct dwc3 *dwc,
		const struct dwc3_event_depevt *event)
{
	struct dwc3_ep	*dep = dwc->eps[event->endpoint_number];
	u8		cmd;

	switch (event->endpoint_event) {
	case DWC3_DEPEVT_XFERCOMPLETE:
		dwc3_ep0_xfer_complete(dwc, event);
		break;

	case DWC3_DEPEVT_XFERNOTREADY:
		dwc3_ep0_xfernotready(dwc, event);
		break;

	case DWC3_DEPEVT_XFERINPROGRESS:
	case DWC3_DEPEVT_RXTXFIFOEVT:
	case DWC3_DEPEVT_STREAMEVT:
		break;
	case DWC3_DEPEVT_EPCMDCMPLT:
		cmd = DEPEVT_PARAMETER_CMD(event->parameters);

		if (cmd == DWC3_DEPCMD_ENDTRANSFER) {
			dep->flags &= ~DWC3_EP_END_TRANSFER_PENDING;
			dep->flags &= ~DWC3_EP_TRANSFER_STARTED;
		}
		break;
	}
}<|MERGE_RESOLUTION|>--- conflicted
+++ resolved
@@ -1065,18 +1065,11 @@
 {
 	unsigned int direction = !dwc->ep0_expect_in;
 
-<<<<<<< HEAD
+	dwc->delayed_status = false;
+
 	if (dwc->ep0state != EP0_STATUS_PHASE)
 		return;
 
-	dwc->delayed_status = false;
-=======
-	dwc->delayed_status = false;
-
-	if (dwc->ep0state != EP0_STATUS_PHASE)
-		return;
-
->>>>>>> c1084c27
 	__dwc3_ep0_do_control_status(dwc, dwc->eps[direction]);
 }
 
