--- conflicted
+++ resolved
@@ -91,7 +91,6 @@
 	int			ret, irq;
 	struct resource		*res;
 	struct platform_device	*dwc3_pdev = to_platform_device(dwc->dev);
-	struct dwc3_platform_data *dwc3_pdata;
 	int			prop_idx = 0;
 
 	/*
@@ -154,11 +153,7 @@
 	 *
 	 * This following flag tells XHCI to do just that.
 	 */
-<<<<<<< HEAD
-	if (dwc->revision <= DWC3_REVISION_300A)
-=======
 	if (DWC3_VER_IS_WITHIN(DWC3, ANY, 300A))
->>>>>>> c1084c27
 		props[prop_idx++] = PROPERTY_ENTRY_BOOL("quirk-broken-port-ped");
 
 	if (prop_idx) {
