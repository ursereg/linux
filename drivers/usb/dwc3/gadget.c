// SPDX-License-Identifier: GPL-2.0
/*
 * gadget.c - DesignWare USB3 DRD Controller Gadget Framework Link
 *
 * Copyright (C) 2010-2011 Texas Instruments Incorporated - http://www.ti.com
 *
 * Authors: Felipe Balbi <balbi@ti.com>,
 *	    Sebastian Andrzej Siewior <bigeasy@linutronix.de>
 */

#include <linux/kernel.h>
#include <linux/delay.h>
#include <linux/slab.h>
#include <linux/spinlock.h>
#include <linux/platform_device.h>
#include <linux/pm_runtime.h>
#include <linux/interrupt.h>
#include <linux/io.h>
#include <linux/list.h>
#include <linux/dma-mapping.h>

#include <linux/usb/ch9.h>
#include <linux/usb/gadget.h>

#include "debug.h"
#include "core.h"
#include "gadget.h"
#include "io.h"

#define DWC3_ALIGN_FRAME(d, n)	(((d)->frame_number + ((d)->interval * (n))) \
					& ~((d)->interval - 1))

/**
 * dwc3_gadget_set_test_mode - enables usb2 test modes
 * @dwc: pointer to our context structure
 * @mode: the mode to set (J, K SE0 NAK, Force Enable)
 *
 * Caller should take care of locking. This function will return 0 on
 * success or -EINVAL if wrong Test Selector is passed.
 */
int dwc3_gadget_set_test_mode(struct dwc3 *dwc, int mode)
{
	u32		reg;

	reg = dwc3_readl(dwc->regs, DWC3_DCTL);
	reg &= ~DWC3_DCTL_TSTCTRL_MASK;

	switch (mode) {
	case TEST_J:
	case TEST_K:
	case TEST_SE0_NAK:
	case TEST_PACKET:
	case TEST_FORCE_EN:
		reg |= mode << 1;
		break;
	default:
		return -EINVAL;
	}

	dwc3_gadget_dctl_write_safe(dwc, reg);

	return 0;
}

/**
 * dwc3_gadget_get_link_state - gets current state of usb link
 * @dwc: pointer to our context structure
 *
 * Caller should take care of locking. This function will
 * return the link state on success (>= 0) or -ETIMEDOUT.
 */
int dwc3_gadget_get_link_state(struct dwc3 *dwc)
{
	u32		reg;

	reg = dwc3_readl(dwc->regs, DWC3_DSTS);

	return DWC3_DSTS_USBLNKST(reg);
}

/**
 * dwc3_gadget_set_link_state - sets usb link to a particular state
 * @dwc: pointer to our context structure
 * @state: the state to put link into
 *
 * Caller should take care of locking. This function will
 * return 0 on success or -ETIMEDOUT.
 */
int dwc3_gadget_set_link_state(struct dwc3 *dwc, enum dwc3_link_state state)
{
	int		retries = 10000;
	u32		reg;

	/*
	 * Wait until device controller is ready. Only applies to 1.94a and
	 * later RTL.
	 */
	if (dwc->revision >= DWC3_REVISION_194A) {
		while (--retries) {
			reg = dwc3_readl(dwc->regs, DWC3_DSTS);
			if (reg & DWC3_DSTS_DCNRD)
				udelay(5);
			else
				break;
		}

		if (retries <= 0)
			return -ETIMEDOUT;
	}

	reg = dwc3_readl(dwc->regs, DWC3_DCTL);
	reg &= ~DWC3_DCTL_ULSTCHNGREQ_MASK;

	/* set no action before sending new link state change */
	dwc3_writel(dwc->regs, DWC3_DCTL, reg);

	/* set requested state */
	reg |= DWC3_DCTL_ULSTCHNGREQ(state);
	dwc3_writel(dwc->regs, DWC3_DCTL, reg);

	/*
	 * The following code is racy when called from dwc3_gadget_wakeup,
	 * and is not needed, at least on newer versions
	 */
	if (dwc->revision >= DWC3_REVISION_194A)
		return 0;

	/* wait for a change in DSTS */
	retries = 10000;
	while (--retries) {
		reg = dwc3_readl(dwc->regs, DWC3_DSTS);

		if (DWC3_DSTS_USBLNKST(reg) == state)
			return 0;

		udelay(5);
	}

	return -ETIMEDOUT;
}

/**
 * dwc3_ep_inc_trb - increment a trb index.
 * @index: Pointer to the TRB index to increment.
 *
 * The index should never point to the link TRB. After incrementing,
 * if it is point to the link TRB, wrap around to the beginning. The
 * link TRB is always at the last TRB entry.
 */
static void dwc3_ep_inc_trb(u8 *index)
{
	(*index)++;
	if (*index == (DWC3_TRB_NUM - 1))
		*index = 0;
}

/**
 * dwc3_ep_inc_enq - increment endpoint's enqueue pointer
 * @dep: The endpoint whose enqueue pointer we're incrementing
 */
static void dwc3_ep_inc_enq(struct dwc3_ep *dep)
{
	dwc3_ep_inc_trb(&dep->trb_enqueue);
}

/**
 * dwc3_ep_inc_deq - increment endpoint's dequeue pointer
 * @dep: The endpoint whose enqueue pointer we're incrementing
 */
static void dwc3_ep_inc_deq(struct dwc3_ep *dep)
{
	dwc3_ep_inc_trb(&dep->trb_dequeue);
}

static void dwc3_gadget_del_and_unmap_request(struct dwc3_ep *dep,
		struct dwc3_request *req, int status)
{
	struct dwc3			*dwc = dep->dwc;

	list_del(&req->list);
	req->remaining = 0;
	req->needs_extra_trb = false;
	req->skip_remain_trbs = false;

	if (req->request.status == -EINPROGRESS)
		req->request.status = status;

	if (req->trb)
		usb_gadget_unmap_request_by_dev(dwc->sysdev,
				&req->request, req->direction);

	req->trb = NULL;
	trace_dwc3_gadget_giveback(req);

	if (dep->number > 1)
		pm_runtime_put(dwc->dev);
}

/**
 * dwc3_gadget_giveback - call struct usb_request's ->complete callback
 * @dep: The endpoint to whom the request belongs to
 * @req: The request we're giving back
 * @status: completion code for the request
 *
 * Must be called with controller's lock held and interrupts disabled. This
 * function will unmap @req and call its ->complete() callback to notify upper
 * layers that it has completed.
 */
void dwc3_gadget_giveback(struct dwc3_ep *dep, struct dwc3_request *req,
		int status)
{
	struct dwc3			*dwc = dep->dwc;

	dwc3_gadget_del_and_unmap_request(dep, req, status);
	req->status = DWC3_REQUEST_STATUS_COMPLETED;

	spin_unlock(&dwc->lock);
	usb_gadget_giveback_request(&dep->endpoint, &req->request);
	spin_lock(&dwc->lock);
}

/**
 * dwc3_send_gadget_generic_command - issue a generic command for the controller
 * @dwc: pointer to the controller context
 * @cmd: the command to be issued
 * @param: command parameter
 *
 * Caller should take care of locking. Issue @cmd with a given @param to @dwc
 * and wait for its completion.
 */
int dwc3_send_gadget_generic_command(struct dwc3 *dwc, unsigned cmd, u32 param)
{
	u32		timeout = 500;
	int		status = 0;
	int		ret = 0;
	u32		reg;

	dwc3_writel(dwc->regs, DWC3_DGCMDPAR, param);
	dwc3_writel(dwc->regs, DWC3_DGCMD, cmd | DWC3_DGCMD_CMDACT);

	do {
		reg = dwc3_readl(dwc->regs, DWC3_DGCMD);
		if (!(reg & DWC3_DGCMD_CMDACT)) {
			status = DWC3_DGCMD_STATUS(reg);
			if (status)
				ret = -EINVAL;
			break;
		}
	} while (--timeout);

	if (!timeout) {
		ret = -ETIMEDOUT;
		status = -ETIMEDOUT;
	}

	trace_dwc3_gadget_generic_cmd(cmd, param, status);

	return ret;
}

static int __dwc3_gadget_wakeup(struct dwc3 *dwc);

/**
 * dwc3_send_gadget_ep_cmd - issue an endpoint command
 * @dep: the endpoint to which the command is going to be issued
 * @cmd: the command to be issued
 * @params: parameters to the command
 *
 * Caller should handle locking. This function will issue @cmd with given
 * @params to @dep and wait for its completion.
 */
int dwc3_send_gadget_ep_cmd(struct dwc3_ep *dep, unsigned cmd,
		struct dwc3_gadget_ep_cmd_params *params)
{
	const struct usb_endpoint_descriptor *desc = dep->endpoint.desc;
	struct dwc3		*dwc = dep->dwc;
	u32			timeout = 2000;
	u32			saved_config = 0;
	u32			reg;

	int			cmd_status = 0;
	int			ret = -EINVAL;

	/*
	 * When operating in USB 2.0 speeds (HS/FS), if GUSB2PHYCFG.ENBLSLPM or
	 * GUSB2PHYCFG.SUSPHY is set, it must be cleared before issuing an
	 * endpoint command.
	 *
	 * Save and clear both GUSB2PHYCFG.ENBLSLPM and GUSB2PHYCFG.SUSPHY
	 * settings. Restore them after the command is completed.
	 *
	 * DWC_usb3 3.30a and DWC_usb31 1.90a programming guide section 3.2.2
	 */
	if (dwc->gadget.speed <= USB_SPEED_HIGH) {
		reg = dwc3_readl(dwc->regs, DWC3_GUSB2PHYCFG(0));
		if (unlikely(reg & DWC3_GUSB2PHYCFG_SUSPHY)) {
			saved_config |= DWC3_GUSB2PHYCFG_SUSPHY;
			reg &= ~DWC3_GUSB2PHYCFG_SUSPHY;
		}

		if (reg & DWC3_GUSB2PHYCFG_ENBLSLPM) {
			saved_config |= DWC3_GUSB2PHYCFG_ENBLSLPM;
			reg &= ~DWC3_GUSB2PHYCFG_ENBLSLPM;
		}

		if (saved_config)
			dwc3_writel(dwc->regs, DWC3_GUSB2PHYCFG(0), reg);
	}

	if (DWC3_DEPCMD_CMD(cmd) == DWC3_DEPCMD_STARTTRANSFER) {
		int		needs_wakeup;

		needs_wakeup = (dwc->link_state == DWC3_LINK_STATE_U1 ||
				dwc->link_state == DWC3_LINK_STATE_U2 ||
				dwc->link_state == DWC3_LINK_STATE_U3);

		if (unlikely(needs_wakeup)) {
			ret = __dwc3_gadget_wakeup(dwc);
			dev_WARN_ONCE(dwc->dev, ret, "wakeup failed --> %d\n",
					ret);
		}
	}

	dwc3_writel(dep->regs, DWC3_DEPCMDPAR0, params->param0);
	dwc3_writel(dep->regs, DWC3_DEPCMDPAR1, params->param1);
	dwc3_writel(dep->regs, DWC3_DEPCMDPAR2, params->param2);

	/*
	 * Synopsys Databook 2.60a states in section 6.3.2.5.6 of that if we're
	 * not relying on XferNotReady, we can make use of a special "No
	 * Response Update Transfer" command where we should clear both CmdAct
	 * and CmdIOC bits.
	 *
	 * With this, we don't need to wait for command completion and can
	 * straight away issue further commands to the endpoint.
	 *
	 * NOTICE: We're making an assumption that control endpoints will never
	 * make use of Update Transfer command. This is a safe assumption
	 * because we can never have more than one request at a time with
	 * Control Endpoints. If anybody changes that assumption, this chunk
	 * needs to be updated accordingly.
	 */
	if (DWC3_DEPCMD_CMD(cmd) == DWC3_DEPCMD_UPDATETRANSFER &&
			!usb_endpoint_xfer_isoc(desc))
		cmd &= ~(DWC3_DEPCMD_CMDIOC | DWC3_DEPCMD_CMDACT);
	else
		cmd |= DWC3_DEPCMD_CMDACT;

	dwc3_writel(dep->regs, DWC3_DEPCMD, cmd);
	do {
		reg = dwc3_readl(dep->regs, DWC3_DEPCMD);
		if (!(reg & DWC3_DEPCMD_CMDACT)) {
			cmd_status = DWC3_DEPCMD_STATUS(reg);

			switch (cmd_status) {
			case 0:
				ret = 0;
				break;
			case DEPEVT_TRANSFER_NO_RESOURCE:
				ret = -EINVAL;
				break;
			case DEPEVT_TRANSFER_BUS_EXPIRY:
				/*
				 * SW issues START TRANSFER command to
				 * isochronous ep with future frame interval. If
				 * future interval time has already passed when
				 * core receives the command, it will respond
				 * with an error status of 'Bus Expiry'.
				 *
				 * Instead of always returning -EINVAL, let's
				 * give a hint to the gadget driver that this is
				 * the case by returning -EAGAIN.
				 */
				ret = -EAGAIN;
				break;
			default:
				dev_WARN(dwc->dev, "UNKNOWN cmd status\n");
			}

			break;
		}
	} while (--timeout);

	if (timeout == 0) {
		ret = -ETIMEDOUT;
		cmd_status = -ETIMEDOUT;
	}

	trace_dwc3_gadget_ep_cmd(dep, cmd, params, cmd_status);

	if (ret == 0 && DWC3_DEPCMD_CMD(cmd) == DWC3_DEPCMD_STARTTRANSFER) {
		dep->flags |= DWC3_EP_TRANSFER_STARTED;
		dwc3_gadget_ep_get_transfer_index(dep);
	}

	if (saved_config) {
		reg = dwc3_readl(dwc->regs, DWC3_GUSB2PHYCFG(0));
		reg |= saved_config;
		dwc3_writel(dwc->regs, DWC3_GUSB2PHYCFG(0), reg);
	}

	return ret;
}

static int dwc3_send_clear_stall_ep_cmd(struct dwc3_ep *dep)
{
	struct dwc3 *dwc = dep->dwc;
	struct dwc3_gadget_ep_cmd_params params;
	u32 cmd = DWC3_DEPCMD_CLEARSTALL;

	/*
	 * As of core revision 2.60a the recommended programming model
	 * is to set the ClearPendIN bit when issuing a Clear Stall EP
	 * command for IN endpoints. This is to prevent an issue where
	 * some (non-compliant) hosts may not send ACK TPs for pending
	 * IN transfers due to a mishandled error condition. Synopsys
	 * STAR 9000614252.
	 */
	if (dep->direction && (dwc->revision >= DWC3_REVISION_260A) &&
	    (dwc->gadget.speed >= USB_SPEED_SUPER))
		cmd |= DWC3_DEPCMD_CLEARPENDIN;

	memset(&params, 0, sizeof(params));

	return dwc3_send_gadget_ep_cmd(dep, cmd, &params);
}

static dma_addr_t dwc3_trb_dma_offset(struct dwc3_ep *dep,
		struct dwc3_trb *trb)
{
	u32		offset = (char *) trb - (char *) dep->trb_pool;

	return dep->trb_pool_dma + offset;
}

static int dwc3_alloc_trb_pool(struct dwc3_ep *dep)
{
	struct dwc3		*dwc = dep->dwc;

	if (dep->trb_pool)
		return 0;

	dep->trb_pool = dma_alloc_coherent(dwc->sysdev,
			sizeof(struct dwc3_trb) * DWC3_TRB_NUM,
			&dep->trb_pool_dma, GFP_KERNEL);
	if (!dep->trb_pool) {
		dev_err(dep->dwc->dev, "failed to allocate trb pool for %s\n",
				dep->name);
		return -ENOMEM;
	}

	return 0;
}

static void dwc3_free_trb_pool(struct dwc3_ep *dep)
{
	struct dwc3		*dwc = dep->dwc;

	dma_free_coherent(dwc->sysdev, sizeof(struct dwc3_trb) * DWC3_TRB_NUM,
			dep->trb_pool, dep->trb_pool_dma);

	dep->trb_pool = NULL;
	dep->trb_pool_dma = 0;
}

static int dwc3_gadget_set_xfer_resource(struct dwc3_ep *dep)
{
	struct dwc3_gadget_ep_cmd_params params;

	memset(&params, 0x00, sizeof(params));

	params.param0 = DWC3_DEPXFERCFG_NUM_XFER_RES(1);

	return dwc3_send_gadget_ep_cmd(dep, DWC3_DEPCMD_SETTRANSFRESOURCE,
			&params);
}

/**
 * dwc3_gadget_start_config - configure ep resources
 * @dep: endpoint that is being enabled
 *
 * Issue a %DWC3_DEPCMD_DEPSTARTCFG command to @dep. After the command's
 * completion, it will set Transfer Resource for all available endpoints.
 *
 * The assignment of transfer resources cannot perfectly follow the data book
 * due to the fact that the controller driver does not have all knowledge of the
 * configuration in advance. It is given this information piecemeal by the
 * composite gadget framework after every SET_CONFIGURATION and
 * SET_INTERFACE. Trying to follow the databook programming model in this
 * scenario can cause errors. For two reasons:
 *
 * 1) The databook says to do %DWC3_DEPCMD_DEPSTARTCFG for every
 * %USB_REQ_SET_CONFIGURATION and %USB_REQ_SET_INTERFACE (8.1.5). This is
 * incorrect in the scenario of multiple interfaces.
 *
 * 2) The databook does not mention doing more %DWC3_DEPCMD_DEPXFERCFG for new
 * endpoint on alt setting (8.1.6).
 *
 * The following simplified method is used instead:
 *
 * All hardware endpoints can be assigned a transfer resource and this setting
 * will stay persistent until either a core reset or hibernation. So whenever we
 * do a %DWC3_DEPCMD_DEPSTARTCFG(0) we can go ahead and do
 * %DWC3_DEPCMD_DEPXFERCFG for every hardware endpoint as well. We are
 * guaranteed that there are as many transfer resources as endpoints.
 *
 * This function is called for each endpoint when it is being enabled but is
 * triggered only when called for EP0-out, which always happens first, and which
 * should only happen in one of the above conditions.
 */
static int dwc3_gadget_start_config(struct dwc3_ep *dep)
{
	struct dwc3_gadget_ep_cmd_params params;
	struct dwc3		*dwc;
	u32			cmd;
	int			i;
	int			ret;

	if (dep->number)
		return 0;

	memset(&params, 0x00, sizeof(params));
	cmd = DWC3_DEPCMD_DEPSTARTCFG;
	dwc = dep->dwc;

	ret = dwc3_send_gadget_ep_cmd(dep, cmd, &params);
	if (ret)
		return ret;

	for (i = 0; i < DWC3_ENDPOINTS_NUM; i++) {
		struct dwc3_ep *dep = dwc->eps[i];

		if (!dep)
			continue;

		ret = dwc3_gadget_set_xfer_resource(dep);
		if (ret)
			return ret;
	}

	return 0;
}

static int dwc3_gadget_set_ep_config(struct dwc3_ep *dep, unsigned int action)
{
	const struct usb_ss_ep_comp_descriptor *comp_desc;
	const struct usb_endpoint_descriptor *desc;
	struct dwc3_gadget_ep_cmd_params params;
	struct dwc3 *dwc = dep->dwc;

	comp_desc = dep->endpoint.comp_desc;
	desc = dep->endpoint.desc;

	memset(&params, 0x00, sizeof(params));

	params.param0 = DWC3_DEPCFG_EP_TYPE(usb_endpoint_type(desc))
		| DWC3_DEPCFG_MAX_PACKET_SIZE(usb_endpoint_maxp(desc));

	/* Burst size is only needed in SuperSpeed mode */
	if (dwc->gadget.speed >= USB_SPEED_SUPER) {
		u32 burst = dep->endpoint.maxburst;
		params.param0 |= DWC3_DEPCFG_BURST_SIZE(burst - 1);
	}

	params.param0 |= action;
	if (action == DWC3_DEPCFG_ACTION_RESTORE)
		params.param2 |= dep->saved_state;

	if (usb_endpoint_xfer_control(desc))
		params.param1 = DWC3_DEPCFG_XFER_COMPLETE_EN;

	if (dep->number <= 1 || usb_endpoint_xfer_isoc(desc))
		params.param1 |= DWC3_DEPCFG_XFER_NOT_READY_EN;

	if (usb_ss_max_streams(comp_desc) && usb_endpoint_xfer_bulk(desc)) {
		params.param1 |= DWC3_DEPCFG_STREAM_CAPABLE
			| DWC3_DEPCFG_STREAM_EVENT_EN;
		dep->stream_capable = true;
	}

	if (!usb_endpoint_xfer_control(desc))
		params.param1 |= DWC3_DEPCFG_XFER_IN_PROGRESS_EN;

	/*
	 * We are doing 1:1 mapping for endpoints, meaning
	 * Physical Endpoints 2 maps to Logical Endpoint 2 and
	 * so on. We consider the direction bit as part of the physical
	 * endpoint number. So USB endpoint 0x81 is 0x03.
	 */
	params.param1 |= DWC3_DEPCFG_EP_NUMBER(dep->number);

	/*
	 * We must use the lower 16 TX FIFOs even though
	 * HW might have more
	 */
	if (dep->direction)
		params.param0 |= DWC3_DEPCFG_FIFO_NUMBER(dep->number >> 1);

	if (desc->bInterval) {
		params.param1 |= DWC3_DEPCFG_BINTERVAL_M1(desc->bInterval - 1);
		dep->interval = 1 << (desc->bInterval - 1);
	}

	return dwc3_send_gadget_ep_cmd(dep, DWC3_DEPCMD_SETEPCONFIG, &params);
}

/**
 * __dwc3_gadget_ep_enable - initializes a hw endpoint
 * @dep: endpoint to be initialized
 * @action: one of INIT, MODIFY or RESTORE
 *
 * Caller should take care of locking. Execute all necessary commands to
 * initialize a HW endpoint so it can be used by a gadget driver.
 */
static int __dwc3_gadget_ep_enable(struct dwc3_ep *dep, unsigned int action)
{
	const struct usb_endpoint_descriptor *desc = dep->endpoint.desc;
	struct dwc3		*dwc = dep->dwc;

	u32			reg;
	int			ret;

	if (!(dep->flags & DWC3_EP_ENABLED)) {
		ret = dwc3_gadget_start_config(dep);
		if (ret)
			return ret;
	}

	ret = dwc3_gadget_set_ep_config(dep, action);
	if (ret)
		return ret;

	if (!(dep->flags & DWC3_EP_ENABLED)) {
		struct dwc3_trb	*trb_st_hw;
		struct dwc3_trb	*trb_link;

		dep->type = usb_endpoint_type(desc);
		dep->flags |= DWC3_EP_ENABLED;

		reg = dwc3_readl(dwc->regs, DWC3_DALEPENA);
		reg |= DWC3_DALEPENA_EP(dep->number);
		dwc3_writel(dwc->regs, DWC3_DALEPENA, reg);

		if (usb_endpoint_xfer_control(desc))
			goto out;

		/* Initialize the TRB ring */
		dep->trb_dequeue = 0;
		dep->trb_enqueue = 0;
		memset(dep->trb_pool, 0,
		       sizeof(struct dwc3_trb) * DWC3_TRB_NUM);

		/* Link TRB. The HWO bit is never reset */
		trb_st_hw = &dep->trb_pool[0];

		trb_link = &dep->trb_pool[DWC3_TRB_NUM - 1];
		trb_link->bpl = lower_32_bits(dwc3_trb_dma_offset(dep, trb_st_hw));
		trb_link->bph = upper_32_bits(dwc3_trb_dma_offset(dep, trb_st_hw));
		trb_link->ctrl |= DWC3_TRBCTL_LINK_TRB;
		trb_link->ctrl |= DWC3_TRB_CTRL_HWO;
	}

	/*
	 * Issue StartTransfer here with no-op TRB so we can always rely on No
	 * Response Update Transfer command.
	 */
	if ((usb_endpoint_xfer_bulk(desc) && !dep->stream_capable) ||
			usb_endpoint_xfer_int(desc)) {
		struct dwc3_gadget_ep_cmd_params params;
		struct dwc3_trb	*trb;
		dma_addr_t trb_dma;
		u32 cmd;

		memset(&params, 0, sizeof(params));
		trb = &dep->trb_pool[0];
		trb_dma = dwc3_trb_dma_offset(dep, trb);

		params.param0 = upper_32_bits(trb_dma);
		params.param1 = lower_32_bits(trb_dma);

		cmd = DWC3_DEPCMD_STARTTRANSFER;

		ret = dwc3_send_gadget_ep_cmd(dep, cmd, &params);
		if (ret < 0)
			return ret;
	}

out:
	trace_dwc3_gadget_ep_enable(dep);

	return 0;
}

static void dwc3_stop_active_transfer(struct dwc3_ep *dep, bool force,
		bool interrupt);
static void dwc3_remove_requests(struct dwc3 *dwc, struct dwc3_ep *dep)
{
	struct dwc3_request		*req;

	dwc3_stop_active_transfer(dep, true, false);

	/* - giveback all requests to gadget driver */
	while (!list_empty(&dep->started_list)) {
		req = next_request(&dep->started_list);

		dwc3_gadget_giveback(dep, req, -ESHUTDOWN);
	}

	while (!list_empty(&dep->pending_list)) {
		req = next_request(&dep->pending_list);

		dwc3_gadget_giveback(dep, req, -ESHUTDOWN);
	}

	while (!list_empty(&dep->cancelled_list)) {
		req = next_request(&dep->cancelled_list);

		dwc3_gadget_giveback(dep, req, -ESHUTDOWN);
	}
}

/**
 * __dwc3_gadget_ep_disable - disables a hw endpoint
 * @dep: the endpoint to disable
 *
 * This function undoes what __dwc3_gadget_ep_enable did and also removes
 * requests which are currently being processed by the hardware and those which
 * are not yet scheduled.
 *
 * Caller should take care of locking.
 */
static int __dwc3_gadget_ep_disable(struct dwc3_ep *dep)
{
	struct dwc3		*dwc = dep->dwc;
	u32			reg;

	trace_dwc3_gadget_ep_disable(dep);

	dwc3_remove_requests(dwc, dep);

	/* make sure HW endpoint isn't stalled */
	if (dep->flags & DWC3_EP_STALL)
		__dwc3_gadget_ep_set_halt(dep, 0, false);

	reg = dwc3_readl(dwc->regs, DWC3_DALEPENA);
	reg &= ~DWC3_DALEPENA_EP(dep->number);
	dwc3_writel(dwc->regs, DWC3_DALEPENA, reg);

	dep->stream_capable = false;
	dep->type = 0;
	dep->flags = 0;

	/* Clear out the ep descriptors for non-ep0 */
	if (dep->number > 1) {
		dep->endpoint.comp_desc = NULL;
		dep->endpoint.desc = NULL;
	}

	return 0;
}

/* -------------------------------------------------------------------------- */

static int dwc3_gadget_ep0_enable(struct usb_ep *ep,
		const struct usb_endpoint_descriptor *desc)
{
	return -EINVAL;
}

static int dwc3_gadget_ep0_disable(struct usb_ep *ep)
{
	return -EINVAL;
}

/* -------------------------------------------------------------------------- */

static int dwc3_gadget_ep_enable(struct usb_ep *ep,
		const struct usb_endpoint_descriptor *desc)
{
	struct dwc3_ep			*dep;
	struct dwc3			*dwc;
	unsigned long			flags;
	int				ret;

	if (!ep || !desc || desc->bDescriptorType != USB_DT_ENDPOINT) {
		pr_debug("dwc3: invalid parameters\n");
		return -EINVAL;
	}

	if (!desc->wMaxPacketSize) {
		pr_debug("dwc3: missing wMaxPacketSize\n");
		return -EINVAL;
	}

	dep = to_dwc3_ep(ep);
	dwc = dep->dwc;

	if (dev_WARN_ONCE(dwc->dev, dep->flags & DWC3_EP_ENABLED,
					"%s is already enabled\n",
					dep->name))
		return 0;

	spin_lock_irqsave(&dwc->lock, flags);
	ret = __dwc3_gadget_ep_enable(dep, DWC3_DEPCFG_ACTION_INIT);
	spin_unlock_irqrestore(&dwc->lock, flags);

	return ret;
}

static int dwc3_gadget_ep_disable(struct usb_ep *ep)
{
	struct dwc3_ep			*dep;
	struct dwc3			*dwc;
	unsigned long			flags;
	int				ret;

	if (!ep) {
		pr_debug("dwc3: invalid parameters\n");
		return -EINVAL;
	}

	dep = to_dwc3_ep(ep);
	dwc = dep->dwc;

	if (dev_WARN_ONCE(dwc->dev, !(dep->flags & DWC3_EP_ENABLED),
					"%s is already disabled\n",
					dep->name))
		return 0;

	spin_lock_irqsave(&dwc->lock, flags);
	ret = __dwc3_gadget_ep_disable(dep);
	spin_unlock_irqrestore(&dwc->lock, flags);

	return ret;
}

static struct usb_request *dwc3_gadget_ep_alloc_request(struct usb_ep *ep,
		gfp_t gfp_flags)
{
	struct dwc3_request		*req;
	struct dwc3_ep			*dep = to_dwc3_ep(ep);

	req = kzalloc(sizeof(*req), gfp_flags);
	if (!req)
		return NULL;

	req->direction	= dep->direction;
	req->epnum	= dep->number;
	req->dep	= dep;
	req->status	= DWC3_REQUEST_STATUS_UNKNOWN;

	trace_dwc3_alloc_request(req);

	return &req->request;
}

static void dwc3_gadget_ep_free_request(struct usb_ep *ep,
		struct usb_request *request)
{
	struct dwc3_request		*req = to_dwc3_request(request);

	trace_dwc3_free_request(req);
	kfree(req);
}

/**
 * dwc3_ep_prev_trb - returns the previous TRB in the ring
 * @dep: The endpoint with the TRB ring
 * @index: The index of the current TRB in the ring
 *
 * Returns the TRB prior to the one pointed to by the index. If the
 * index is 0, we will wrap backwards, skip the link TRB, and return
 * the one just before that.
 */
static struct dwc3_trb *dwc3_ep_prev_trb(struct dwc3_ep *dep, u8 index)
{
	u8 tmp = index;

	if (!tmp)
		tmp = DWC3_TRB_NUM - 1;

	return &dep->trb_pool[tmp - 1];
}

static u32 dwc3_calc_trbs_left(struct dwc3_ep *dep)
{
	struct dwc3_trb		*tmp;
	u8			trbs_left;

	/*
	 * If enqueue & dequeue are equal than it is either full or empty.
	 *
	 * One way to know for sure is if the TRB right before us has HWO bit
	 * set or not. If it has, then we're definitely full and can't fit any
	 * more transfers in our ring.
	 */
	if (dep->trb_enqueue == dep->trb_dequeue) {
		tmp = dwc3_ep_prev_trb(dep, dep->trb_enqueue);
		if (tmp->ctrl & DWC3_TRB_CTRL_HWO)
			return 0;

		return DWC3_TRB_NUM - 1;
	}

	trbs_left = dep->trb_dequeue - dep->trb_enqueue;
	trbs_left &= (DWC3_TRB_NUM - 1);

	if (dep->trb_dequeue < dep->trb_enqueue)
		trbs_left--;

	return trbs_left;
}

static void __dwc3_prepare_one_trb(struct dwc3_ep *dep, struct dwc3_trb *trb,
		dma_addr_t dma, unsigned length, unsigned chain, unsigned node,
		unsigned stream_id, unsigned short_not_ok, unsigned no_interrupt)
{
	struct dwc3		*dwc = dep->dwc;
	struct usb_gadget	*gadget = &dwc->gadget;
	enum usb_device_speed	speed = gadget->speed;

	trb->size = DWC3_TRB_SIZE_LENGTH(length);
	trb->bpl = lower_32_bits(dma);
	trb->bph = upper_32_bits(dma);

	switch (usb_endpoint_type(dep->endpoint.desc)) {
	case USB_ENDPOINT_XFER_CONTROL:
		trb->ctrl = DWC3_TRBCTL_CONTROL_SETUP;
		break;

	case USB_ENDPOINT_XFER_ISOC:
		if (!node) {
			trb->ctrl = DWC3_TRBCTL_ISOCHRONOUS_FIRST;

			/*
			 * USB Specification 2.0 Section 5.9.2 states that: "If
			 * there is only a single transaction in the microframe,
			 * only a DATA0 data packet PID is used.  If there are
			 * two transactions per microframe, DATA1 is used for
			 * the first transaction data packet and DATA0 is used
			 * for the second transaction data packet.  If there are
			 * three transactions per microframe, DATA2 is used for
			 * the first transaction data packet, DATA1 is used for
			 * the second, and DATA0 is used for the third."
			 *
			 * IOW, we should satisfy the following cases:
			 *
			 * 1) length <= maxpacket
			 *	- DATA0
			 *
			 * 2) maxpacket < length <= (2 * maxpacket)
			 *	- DATA1, DATA0
			 *
			 * 3) (2 * maxpacket) < length <= (3 * maxpacket)
			 *	- DATA2, DATA1, DATA0
			 */
			if (speed == USB_SPEED_HIGH) {
				struct usb_ep *ep = &dep->endpoint;
				unsigned int mult = 2;
				unsigned int maxp = usb_endpoint_maxp(ep->desc);

				if (length <= (2 * maxp))
					mult--;

				if (length <= maxp)
					mult--;

				trb->size |= DWC3_TRB_SIZE_PCM1(mult);
			}
		} else {
			trb->ctrl = DWC3_TRBCTL_ISOCHRONOUS;
		}

		/* always enable Interrupt on Missed ISOC */
		trb->ctrl |= DWC3_TRB_CTRL_ISP_IMI;
		break;

	case USB_ENDPOINT_XFER_BULK:
	case USB_ENDPOINT_XFER_INT:
		trb->ctrl = DWC3_TRBCTL_NORMAL;
		break;
	default:
		/*
		 * This is only possible with faulty memory because we
		 * checked it already :)
		 */
		dev_WARN(dwc->dev, "Unknown endpoint type %d\n",
				usb_endpoint_type(dep->endpoint.desc));
	}

	/*
	 * Enable Continue on Short Packet
	 * when endpoint is not a stream capable
	 */
	if (usb_endpoint_dir_out(dep->endpoint.desc)) {
		if (!dep->stream_capable)
			trb->ctrl |= DWC3_TRB_CTRL_CSP;

		if (short_not_ok)
			trb->ctrl |= DWC3_TRB_CTRL_ISP_IMI;
	}

	if ((!no_interrupt && !chain) ||
			(dwc3_calc_trbs_left(dep) == 1))
		trb->ctrl |= DWC3_TRB_CTRL_IOC;

	if (chain)
		trb->ctrl |= DWC3_TRB_CTRL_CHN;

	if (usb_endpoint_xfer_bulk(dep->endpoint.desc) && dep->stream_capable)
		trb->ctrl |= DWC3_TRB_CTRL_SID_SOFN(stream_id);

	trb->ctrl |= DWC3_TRB_CTRL_HWO;

	dwc3_ep_inc_enq(dep);

	trace_dwc3_prepare_trb(dep, trb);
}

/**
 * dwc3_prepare_one_trb - setup one TRB from one request
 * @dep: endpoint for which this request is prepared
 * @req: dwc3_request pointer
 * @chain: should this TRB be chained to the next?
 * @node: only for isochronous endpoints. First TRB needs different type.
 */
static void dwc3_prepare_one_trb(struct dwc3_ep *dep,
		struct dwc3_request *req, unsigned chain, unsigned node)
{
	struct dwc3_trb		*trb;
	unsigned int		length;
	dma_addr_t		dma;
	unsigned		stream_id = req->request.stream_id;
	unsigned		short_not_ok = req->request.short_not_ok;
	unsigned		no_interrupt = req->request.no_interrupt;

	if (req->request.num_sgs > 0) {
		length = sg_dma_len(req->start_sg);
		dma = sg_dma_address(req->start_sg);
	} else {
		length = req->request.length;
		dma = req->request.dma;
	}

	trb = &dep->trb_pool[dep->trb_enqueue];

	if (!req->trb) {
		dwc3_gadget_move_started_request(req);
		req->trb = trb;
		req->trb_dma = dwc3_trb_dma_offset(dep, trb);
	}

	req->num_trbs++;

	__dwc3_prepare_one_trb(dep, trb, dma, length, chain, node,
			stream_id, short_not_ok, no_interrupt);
}

static void dwc3_prepare_one_trb_sg(struct dwc3_ep *dep,
		struct dwc3_request *req)
{
	struct scatterlist *sg = req->start_sg;
	struct scatterlist *s;
	int		i;

	unsigned int remaining = req->request.num_mapped_sgs
		- req->num_queued_sgs;

	for_each_sg(sg, s, remaining, i) {
		unsigned int length = req->request.length;
		unsigned int maxp = usb_endpoint_maxp(dep->endpoint.desc);
		unsigned int rem = length % maxp;
		unsigned chain = true;

		/*
		 * IOMMU driver is coalescing the list of sgs which shares a
		 * page boundary into one and giving it to USB driver. With
<<<<<<< HEAD
		 * this the number of sgs mapped it not equal to the the number
		 * of sgs passed. Mark the chain bit to false if it is the last
		 * mapped sg.
		 */
		if ((i == remaining - 1))
=======
		 * this the number of sgs mapped is not equal to the number of
		 * sgs passed. So mark the chain bit to false if it isthe last
		 * mapped sg.
		 */
		if (i == remaining - 1)
>>>>>>> 1cdaf895
			chain = false;

		if (rem && usb_endpoint_dir_out(dep->endpoint.desc) && !chain) {
			struct dwc3	*dwc = dep->dwc;
			struct dwc3_trb	*trb;

			req->needs_extra_trb = true;

			/* prepare normal TRB */
			dwc3_prepare_one_trb(dep, req, true, i);

			/* Now prepare one extra TRB to align transfer size */
			trb = &dep->trb_pool[dep->trb_enqueue];
			req->num_trbs++;
			__dwc3_prepare_one_trb(dep, trb, dwc->bounce_addr,
					maxp - rem, false, 1,
					req->request.stream_id,
					req->request.short_not_ok,
					req->request.no_interrupt);
		} else {
			dwc3_prepare_one_trb(dep, req, chain, i);
		}

		/*
		 * There can be a situation where all sgs in sglist are not
		 * queued because of insufficient trb number. To handle this
		 * case, update start_sg to next sg to be queued, so that
		 * we have free trbs we can continue queuing from where we
		 * previously stopped
		 */
		if (chain)
			req->start_sg = sg_next(s);

		req->num_queued_sgs++;

		if (!dwc3_calc_trbs_left(dep))
			break;
	}
}

static void dwc3_prepare_one_trb_linear(struct dwc3_ep *dep,
		struct dwc3_request *req)
{
	unsigned int length = req->request.length;
	unsigned int maxp = usb_endpoint_maxp(dep->endpoint.desc);
	unsigned int rem = length % maxp;

	if ((!length || rem) && usb_endpoint_dir_out(dep->endpoint.desc)) {
		struct dwc3	*dwc = dep->dwc;
		struct dwc3_trb	*trb;

		req->needs_extra_trb = true;

		/* prepare normal TRB */
		dwc3_prepare_one_trb(dep, req, true, 0);

		/* Now prepare one extra TRB to align transfer size */
		trb = &dep->trb_pool[dep->trb_enqueue];
		req->num_trbs++;
		__dwc3_prepare_one_trb(dep, trb, dwc->bounce_addr, maxp - rem,
				false, 1, req->request.stream_id,
				req->request.short_not_ok,
				req->request.no_interrupt);
	} else if (req->request.zero && req->request.length &&
		   (IS_ALIGNED(req->request.length, maxp))) {
		struct dwc3	*dwc = dep->dwc;
		struct dwc3_trb	*trb;

		req->needs_extra_trb = true;

		/* prepare normal TRB */
		dwc3_prepare_one_trb(dep, req, true, 0);

		/* Now prepare one extra TRB to handle ZLP */
		trb = &dep->trb_pool[dep->trb_enqueue];
		req->num_trbs++;
		__dwc3_prepare_one_trb(dep, trb, dwc->bounce_addr, 0,
				false, 1, req->request.stream_id,
				req->request.short_not_ok,
				req->request.no_interrupt);
	} else {
		dwc3_prepare_one_trb(dep, req, false, 0);
	}
}

/*
 * dwc3_prepare_trbs - setup TRBs from requests
 * @dep: endpoint for which requests are being prepared
 *
 * The function goes through the requests list and sets up TRBs for the
 * transfers. The function returns once there are no more TRBs available or
 * it runs out of requests.
 */
static void dwc3_prepare_trbs(struct dwc3_ep *dep)
{
	struct dwc3_request	*req, *n;

	BUILD_BUG_ON_NOT_POWER_OF_2(DWC3_TRB_NUM);

	/*
	 * We can get in a situation where there's a request in the started list
	 * but there weren't enough TRBs to fully kick it in the first time
	 * around, so it has been waiting for more TRBs to be freed up.
	 *
	 * In that case, we should check if we have a request with pending_sgs
	 * in the started list and prepare TRBs for that request first,
	 * otherwise we will prepare TRBs completely out of order and that will
	 * break things.
	 */
	list_for_each_entry(req, &dep->started_list, list) {
		if (req->num_pending_sgs > 0)
			dwc3_prepare_one_trb_sg(dep, req);

		if (!dwc3_calc_trbs_left(dep))
			return;
	}

	list_for_each_entry_safe(req, n, &dep->pending_list, list) {
		struct dwc3	*dwc = dep->dwc;
		int		ret;

		ret = usb_gadget_map_request_by_dev(dwc->sysdev, &req->request,
						    dep->direction);
		if (ret)
			return;

		req->sg			= req->request.sg;
		req->start_sg		= req->sg;
		req->num_queued_sgs	= 0;
		req->num_pending_sgs	= req->request.num_mapped_sgs;

		if (req->num_pending_sgs > 0)
			dwc3_prepare_one_trb_sg(dep, req);
		else
			dwc3_prepare_one_trb_linear(dep, req);

		if (!dwc3_calc_trbs_left(dep))
			return;
	}
}

static int __dwc3_gadget_kick_transfer(struct dwc3_ep *dep)
{
	struct dwc3_gadget_ep_cmd_params params;
	struct dwc3_request		*req;
	int				starting;
	int				ret;
	u32				cmd;

	if (!dwc3_calc_trbs_left(dep))
		return 0;

	starting = !(dep->flags & DWC3_EP_TRANSFER_STARTED);

	dwc3_prepare_trbs(dep);
	req = next_request(&dep->started_list);
	if (!req) {
		dep->flags |= DWC3_EP_PENDING_REQUEST;
		return 0;
	}

	memset(&params, 0, sizeof(params));

	if (starting) {
		params.param0 = upper_32_bits(req->trb_dma);
		params.param1 = lower_32_bits(req->trb_dma);
		cmd = DWC3_DEPCMD_STARTTRANSFER;

		if (dep->stream_capable)
			cmd |= DWC3_DEPCMD_PARAM(req->request.stream_id);

		if (usb_endpoint_xfer_isoc(dep->endpoint.desc))
			cmd |= DWC3_DEPCMD_PARAM(dep->frame_number);
	} else {
		cmd = DWC3_DEPCMD_UPDATETRANSFER |
			DWC3_DEPCMD_PARAM(dep->resource_index);
	}

	ret = dwc3_send_gadget_ep_cmd(dep, cmd, &params);
	if (ret < 0) {
		/*
		 * FIXME we need to iterate over the list of requests
		 * here and stop, unmap, free and del each of the linked
		 * requests instead of what we do now.
		 */
		if (req->trb)
			memset(req->trb, 0, sizeof(struct dwc3_trb));
		dwc3_gadget_del_and_unmap_request(dep, req, ret);
		return ret;
	}

	return 0;
}

static int __dwc3_gadget_get_frame(struct dwc3 *dwc)
{
	u32			reg;

	reg = dwc3_readl(dwc->regs, DWC3_DSTS);
	return DWC3_DSTS_SOFFN(reg);
}

/**
 * dwc3_gadget_start_isoc_quirk - workaround invalid frame number
 * @dep: isoc endpoint
 *
 * This function tests for the correct combination of BIT[15:14] from the 16-bit
 * microframe number reported by the XferNotReady event for the future frame
 * number to start the isoc transfer.
 *
 * In DWC_usb31 version 1.70a-ea06 and prior, for highspeed and fullspeed
 * isochronous IN, BIT[15:14] of the 16-bit microframe number reported by the
 * XferNotReady event are invalid. The driver uses this number to schedule the
 * isochronous transfer and passes it to the START TRANSFER command. Because
 * this number is invalid, the command may fail. If BIT[15:14] matches the
 * internal 16-bit microframe, the START TRANSFER command will pass and the
 * transfer will start at the scheduled time, if it is off by 1, the command
 * will still pass, but the transfer will start 2 seconds in the future. For all
 * other conditions, the START TRANSFER command will fail with bus-expiry.
 *
 * In order to workaround this issue, we can test for the correct combination of
 * BIT[15:14] by sending START TRANSFER commands with different values of
 * BIT[15:14]: 'b00, 'b01, 'b10, and 'b11. Each combination is 2^14 uframe apart
 * (or 2 seconds). 4 seconds into the future will result in a bus-expiry status.
 * As the result, within the 4 possible combinations for BIT[15:14], there will
 * be 2 successful and 2 failure START COMMAND status. One of the 2 successful
 * command status will result in a 2-second delay start. The smaller BIT[15:14]
 * value is the correct combination.
 *
 * Since there are only 4 outcomes and the results are ordered, we can simply
 * test 2 START TRANSFER commands with BIT[15:14] combinations 'b00 and 'b01 to
 * deduce the smaller successful combination.
 *
 * Let test0 = test status for combination 'b00 and test1 = test status for 'b01
 * of BIT[15:14]. The correct combination is as follow:
 *
 * if test0 fails and test1 passes, BIT[15:14] is 'b01
 * if test0 fails and test1 fails, BIT[15:14] is 'b10
 * if test0 passes and test1 fails, BIT[15:14] is 'b11
 * if test0 passes and test1 passes, BIT[15:14] is 'b00
 *
 * Synopsys STAR 9001202023: Wrong microframe number for isochronous IN
 * endpoints.
 */
static int dwc3_gadget_start_isoc_quirk(struct dwc3_ep *dep)
{
	int cmd_status = 0;
	bool test0;
	bool test1;

	while (dep->combo_num < 2) {
		struct dwc3_gadget_ep_cmd_params params;
		u32 test_frame_number;
		u32 cmd;

		/*
		 * Check if we can start isoc transfer on the next interval or
		 * 4 uframes in the future with BIT[15:14] as dep->combo_num
		 */
		test_frame_number = dep->frame_number & 0x3fff;
		test_frame_number |= dep->combo_num << 14;
		test_frame_number += max_t(u32, 4, dep->interval);

		params.param0 = upper_32_bits(dep->dwc->bounce_addr);
		params.param1 = lower_32_bits(dep->dwc->bounce_addr);

		cmd = DWC3_DEPCMD_STARTTRANSFER;
		cmd |= DWC3_DEPCMD_PARAM(test_frame_number);
		cmd_status = dwc3_send_gadget_ep_cmd(dep, cmd, &params);

		/* Redo if some other failure beside bus-expiry is received */
		if (cmd_status && cmd_status != -EAGAIN) {
			dep->start_cmd_status = 0;
			dep->combo_num = 0;
			return 0;
		}

		/* Store the first test status */
		if (dep->combo_num == 0)
			dep->start_cmd_status = cmd_status;

		dep->combo_num++;

		/*
		 * End the transfer if the START_TRANSFER command is successful
		 * to wait for the next XferNotReady to test the command again
		 */
		if (cmd_status == 0) {
			dwc3_stop_active_transfer(dep, true, true);
			return 0;
		}
	}

	/* test0 and test1 are both completed at this point */
	test0 = (dep->start_cmd_status == 0);
	test1 = (cmd_status == 0);

	if (!test0 && test1)
		dep->combo_num = 1;
	else if (!test0 && !test1)
		dep->combo_num = 2;
	else if (test0 && !test1)
		dep->combo_num = 3;
	else if (test0 && test1)
		dep->combo_num = 0;

	dep->frame_number &= 0x3fff;
	dep->frame_number |= dep->combo_num << 14;
	dep->frame_number += max_t(u32, 4, dep->interval);

	/* Reinitialize test variables */
	dep->start_cmd_status = 0;
	dep->combo_num = 0;

	return __dwc3_gadget_kick_transfer(dep);
}

static int __dwc3_gadget_start_isoc(struct dwc3_ep *dep)
{
	struct dwc3 *dwc = dep->dwc;
	int ret;
	int i;

	if (list_empty(&dep->pending_list)) {
		dep->flags |= DWC3_EP_PENDING_REQUEST;
		return -EAGAIN;
	}

	if (!dwc->dis_start_transfer_quirk && dwc3_is_usb31(dwc) &&
	    (dwc->revision <= DWC3_USB31_REVISION_160A ||
	     (dwc->revision == DWC3_USB31_REVISION_170A &&
	      dwc->version_type >= DWC31_VERSIONTYPE_EA01 &&
	      dwc->version_type <= DWC31_VERSIONTYPE_EA06))) {

		if (dwc->gadget.speed <= USB_SPEED_HIGH && dep->direction)
			return dwc3_gadget_start_isoc_quirk(dep);
	}

	for (i = 0; i < DWC3_ISOC_MAX_RETRIES; i++) {
		dep->frame_number = DWC3_ALIGN_FRAME(dep, i + 1);

		ret = __dwc3_gadget_kick_transfer(dep);
		if (ret != -EAGAIN)
			break;
	}

	return ret;
}

static int __dwc3_gadget_ep_queue(struct dwc3_ep *dep, struct dwc3_request *req)
{
	struct dwc3		*dwc = dep->dwc;

	if (!dep->endpoint.desc) {
		dev_err(dwc->dev, "%s: can't queue to disabled endpoint\n",
				dep->name);
		return -ESHUTDOWN;
	}

	if (WARN(req->dep != dep, "request %pK belongs to '%s'\n",
				&req->request, req->dep->name))
		return -EINVAL;

	if (WARN(req->status < DWC3_REQUEST_STATUS_COMPLETED,
				"%s: request %pK already in flight\n",
				dep->name, &req->request))
		return -EINVAL;

	pm_runtime_get(dwc->dev);

	req->request.actual	= 0;
	req->request.status	= -EINPROGRESS;

	trace_dwc3_ep_queue(req);

	list_add_tail(&req->list, &dep->pending_list);
	req->status = DWC3_REQUEST_STATUS_QUEUED;

	/* Start the transfer only after the END_TRANSFER is completed */
	if (dep->flags & DWC3_EP_END_TRANSFER_PENDING) {
		dep->flags |= DWC3_EP_DELAY_START;
		return 0;
	}

	/*
	 * NOTICE: Isochronous endpoints should NEVER be prestarted. We must
	 * wait for a XferNotReady event so we will know what's the current
	 * (micro-)frame number.
	 *
	 * Without this trick, we are very, very likely gonna get Bus Expiry
	 * errors which will force us issue EndTransfer command.
	 */
	if (usb_endpoint_xfer_isoc(dep->endpoint.desc)) {
		if (!(dep->flags & DWC3_EP_PENDING_REQUEST) &&
				!(dep->flags & DWC3_EP_TRANSFER_STARTED))
			return 0;

		if ((dep->flags & DWC3_EP_PENDING_REQUEST)) {
			if (!(dep->flags & DWC3_EP_TRANSFER_STARTED)) {
				return __dwc3_gadget_start_isoc(dep);
			}
		}
	}

	return __dwc3_gadget_kick_transfer(dep);
}

static int dwc3_gadget_ep_queue(struct usb_ep *ep, struct usb_request *request,
	gfp_t gfp_flags)
{
	struct dwc3_request		*req = to_dwc3_request(request);
	struct dwc3_ep			*dep = to_dwc3_ep(ep);
	struct dwc3			*dwc = dep->dwc;

	unsigned long			flags;

	int				ret;

	spin_lock_irqsave(&dwc->lock, flags);
	ret = __dwc3_gadget_ep_queue(dep, req);
	spin_unlock_irqrestore(&dwc->lock, flags);

	return ret;
}

static void dwc3_gadget_ep_skip_trbs(struct dwc3_ep *dep, struct dwc3_request *req)
{
	int i;

	/*
	 * If request was already started, this means we had to
	 * stop the transfer. With that we also need to ignore
	 * all TRBs used by the request, however TRBs can only
	 * be modified after completion of END_TRANSFER
	 * command. So what we do here is that we wait for
	 * END_TRANSFER completion and only after that, we jump
	 * over TRBs by clearing HWO and incrementing dequeue
	 * pointer.
	 */
	for (i = 0; i < req->num_trbs; i++) {
		struct dwc3_trb *trb;

		trb = &dep->trb_pool[dep->trb_dequeue];
		trb->ctrl &= ~DWC3_TRB_CTRL_HWO;
		dwc3_ep_inc_deq(dep);
	}

	req->num_trbs = 0;
}

static void dwc3_gadget_ep_cleanup_cancelled_requests(struct dwc3_ep *dep)
{
	struct dwc3_request		*req;
	struct dwc3_request		*tmp;

	list_for_each_entry_safe(req, tmp, &dep->cancelled_list, list) {
		dwc3_gadget_ep_skip_trbs(dep, req);
		dwc3_gadget_giveback(dep, req, -ECONNRESET);
	}
}

static int dwc3_gadget_ep_dequeue(struct usb_ep *ep,
		struct usb_request *request)
{
	struct dwc3_request		*req = to_dwc3_request(request);
	struct dwc3_request		*r = NULL;

	struct dwc3_ep			*dep = to_dwc3_ep(ep);
	struct dwc3			*dwc = dep->dwc;

	unsigned long			flags;
	int				ret = 0;

	trace_dwc3_ep_dequeue(req);

	spin_lock_irqsave(&dwc->lock, flags);

	list_for_each_entry(r, &dep->pending_list, list) {
		if (r == req)
			break;
	}

	if (r != req) {
		list_for_each_entry(r, &dep->started_list, list) {
			if (r == req)
				break;
		}
		if (r == req) {
			/* wait until it is processed */
			dwc3_stop_active_transfer(dep, true, true);

			if (!r->trb)
				goto out0;

			dwc3_gadget_move_cancelled_request(req);
			if (dep->flags & DWC3_EP_TRANSFER_STARTED)
				goto out0;
			else
				goto out1;
		}
		dev_err(dwc->dev, "request %pK was not queued to %s\n",
				request, ep->name);
		ret = -EINVAL;
		goto out0;
	}

out1:
	dwc3_gadget_giveback(dep, req, -ECONNRESET);

out0:
	spin_unlock_irqrestore(&dwc->lock, flags);

	return ret;
}

int __dwc3_gadget_ep_set_halt(struct dwc3_ep *dep, int value, int protocol)
{
	struct dwc3_gadget_ep_cmd_params	params;
	struct dwc3				*dwc = dep->dwc;
	int					ret;

	if (usb_endpoint_xfer_isoc(dep->endpoint.desc)) {
		dev_err(dwc->dev, "%s is of Isochronous type\n", dep->name);
		return -EINVAL;
	}

	memset(&params, 0x00, sizeof(params));

	if (value) {
		struct dwc3_trb *trb;

		unsigned transfer_in_flight;
		unsigned started;

		if (dep->number > 1)
			trb = dwc3_ep_prev_trb(dep, dep->trb_enqueue);
		else
			trb = &dwc->ep0_trb[dep->trb_enqueue];

		transfer_in_flight = trb->ctrl & DWC3_TRB_CTRL_HWO;
		started = !list_empty(&dep->started_list);

		if (!protocol && ((dep->direction && transfer_in_flight) ||
				(!dep->direction && started))) {
			return -EAGAIN;
		}

		ret = dwc3_send_gadget_ep_cmd(dep, DWC3_DEPCMD_SETSTALL,
				&params);
		if (ret)
			dev_err(dwc->dev, "failed to set STALL on %s\n",
					dep->name);
		else
			dep->flags |= DWC3_EP_STALL;
	} else {

		ret = dwc3_send_clear_stall_ep_cmd(dep);
		if (ret)
			dev_err(dwc->dev, "failed to clear STALL on %s\n",
					dep->name);
		else
			dep->flags &= ~(DWC3_EP_STALL | DWC3_EP_WEDGE);
	}

	return ret;
}

static int dwc3_gadget_ep_set_halt(struct usb_ep *ep, int value)
{
	struct dwc3_ep			*dep = to_dwc3_ep(ep);
	struct dwc3			*dwc = dep->dwc;

	unsigned long			flags;

	int				ret;

	spin_lock_irqsave(&dwc->lock, flags);
	ret = __dwc3_gadget_ep_set_halt(dep, value, false);
	spin_unlock_irqrestore(&dwc->lock, flags);

	return ret;
}

static int dwc3_gadget_ep_set_wedge(struct usb_ep *ep)
{
	struct dwc3_ep			*dep = to_dwc3_ep(ep);
	struct dwc3			*dwc = dep->dwc;
	unsigned long			flags;
	int				ret;

	spin_lock_irqsave(&dwc->lock, flags);
	dep->flags |= DWC3_EP_WEDGE;

	if (dep->number == 0 || dep->number == 1)
		ret = __dwc3_gadget_ep0_set_halt(ep, 1);
	else
		ret = __dwc3_gadget_ep_set_halt(dep, 1, false);
	spin_unlock_irqrestore(&dwc->lock, flags);

	return ret;
}

/* -------------------------------------------------------------------------- */

static struct usb_endpoint_descriptor dwc3_gadget_ep0_desc = {
	.bLength	= USB_DT_ENDPOINT_SIZE,
	.bDescriptorType = USB_DT_ENDPOINT,
	.bmAttributes	= USB_ENDPOINT_XFER_CONTROL,
};

static const struct usb_ep_ops dwc3_gadget_ep0_ops = {
	.enable		= dwc3_gadget_ep0_enable,
	.disable	= dwc3_gadget_ep0_disable,
	.alloc_request	= dwc3_gadget_ep_alloc_request,
	.free_request	= dwc3_gadget_ep_free_request,
	.queue		= dwc3_gadget_ep0_queue,
	.dequeue	= dwc3_gadget_ep_dequeue,
	.set_halt	= dwc3_gadget_ep0_set_halt,
	.set_wedge	= dwc3_gadget_ep_set_wedge,
};

static const struct usb_ep_ops dwc3_gadget_ep_ops = {
	.enable		= dwc3_gadget_ep_enable,
	.disable	= dwc3_gadget_ep_disable,
	.alloc_request	= dwc3_gadget_ep_alloc_request,
	.free_request	= dwc3_gadget_ep_free_request,
	.queue		= dwc3_gadget_ep_queue,
	.dequeue	= dwc3_gadget_ep_dequeue,
	.set_halt	= dwc3_gadget_ep_set_halt,
	.set_wedge	= dwc3_gadget_ep_set_wedge,
};

/* -------------------------------------------------------------------------- */

static int dwc3_gadget_get_frame(struct usb_gadget *g)
{
	struct dwc3		*dwc = gadget_to_dwc(g);

	return __dwc3_gadget_get_frame(dwc);
}

static int __dwc3_gadget_wakeup(struct dwc3 *dwc)
{
	int			retries;

	int			ret;
	u32			reg;

	u8			link_state;

	/*
	 * According to the Databook Remote wakeup request should
	 * be issued only when the device is in early suspend state.
	 *
	 * We can check that via USB Link State bits in DSTS register.
	 */
	reg = dwc3_readl(dwc->regs, DWC3_DSTS);

	link_state = DWC3_DSTS_USBLNKST(reg);

	switch (link_state) {
	case DWC3_LINK_STATE_RESET:
	case DWC3_LINK_STATE_RX_DET:	/* in HS, means Early Suspend */
	case DWC3_LINK_STATE_U3:	/* in HS, means SUSPEND */
	case DWC3_LINK_STATE_RESUME:
		break;
	default:
		return -EINVAL;
	}

	ret = dwc3_gadget_set_link_state(dwc, DWC3_LINK_STATE_RECOV);
	if (ret < 0) {
		dev_err(dwc->dev, "failed to put link in Recovery\n");
		return ret;
	}

	/* Recent versions do this automatically */
	if (dwc->revision < DWC3_REVISION_194A) {
		/* write zeroes to Link Change Request */
		reg = dwc3_readl(dwc->regs, DWC3_DCTL);
		reg &= ~DWC3_DCTL_ULSTCHNGREQ_MASK;
		dwc3_writel(dwc->regs, DWC3_DCTL, reg);
	}

	/* poll until Link State changes to ON */
	retries = 20000;

	while (retries--) {
		reg = dwc3_readl(dwc->regs, DWC3_DSTS);

		/* in HS, means ON */
		if (DWC3_DSTS_USBLNKST(reg) == DWC3_LINK_STATE_U0)
			break;
	}

	if (DWC3_DSTS_USBLNKST(reg) != DWC3_LINK_STATE_U0) {
		dev_err(dwc->dev, "failed to send remote wakeup\n");
		return -EINVAL;
	}

	return 0;
}

static int dwc3_gadget_wakeup(struct usb_gadget *g)
{
	struct dwc3		*dwc = gadget_to_dwc(g);
	unsigned long		flags;
	int			ret;

	spin_lock_irqsave(&dwc->lock, flags);
	ret = __dwc3_gadget_wakeup(dwc);
	spin_unlock_irqrestore(&dwc->lock, flags);

	return ret;
}

static int dwc3_gadget_set_selfpowered(struct usb_gadget *g,
		int is_selfpowered)
{
	struct dwc3		*dwc = gadget_to_dwc(g);
	unsigned long		flags;

	spin_lock_irqsave(&dwc->lock, flags);
	g->is_selfpowered = !!is_selfpowered;
	spin_unlock_irqrestore(&dwc->lock, flags);

	return 0;
}

static int dwc3_gadget_run_stop(struct dwc3 *dwc, int is_on, int suspend)
{
	u32			reg;
	u32			timeout = 500;

	if (pm_runtime_suspended(dwc->dev))
		return 0;

	reg = dwc3_readl(dwc->regs, DWC3_DCTL);
	if (is_on) {
		if (dwc->revision <= DWC3_REVISION_187A) {
			reg &= ~DWC3_DCTL_TRGTULST_MASK;
			reg |= DWC3_DCTL_TRGTULST_RX_DET;
		}

		if (dwc->revision >= DWC3_REVISION_194A)
			reg &= ~DWC3_DCTL_KEEP_CONNECT;
		reg |= DWC3_DCTL_RUN_STOP;

		if (dwc->has_hibernation)
			reg |= DWC3_DCTL_KEEP_CONNECT;

		dwc->pullups_connected = true;
	} else {
		reg &= ~DWC3_DCTL_RUN_STOP;

		if (dwc->has_hibernation && !suspend)
			reg &= ~DWC3_DCTL_KEEP_CONNECT;

		dwc->pullups_connected = false;
	}

	dwc3_gadget_dctl_write_safe(dwc, reg);

	do {
		reg = dwc3_readl(dwc->regs, DWC3_DSTS);
		reg &= DWC3_DSTS_DEVCTRLHLT;
	} while (--timeout && !(!is_on ^ !reg));

	if (!timeout)
		return -ETIMEDOUT;

	return 0;
}

static int dwc3_gadget_pullup(struct usb_gadget *g, int is_on)
{
	struct dwc3		*dwc = gadget_to_dwc(g);
	unsigned long		flags;
	int			ret;

	is_on = !!is_on;

	/*
	 * Per databook, when we want to stop the gadget, if a control transfer
	 * is still in process, complete it and get the core into setup phase.
	 */
	if (!is_on && dwc->ep0state != EP0_SETUP_PHASE) {
		reinit_completion(&dwc->ep0_in_setup);

		ret = wait_for_completion_timeout(&dwc->ep0_in_setup,
				msecs_to_jiffies(DWC3_PULL_UP_TIMEOUT));
		if (ret == 0) {
			dev_err(dwc->dev, "timed out waiting for SETUP phase\n");
			return -ETIMEDOUT;
		}
	}

	spin_lock_irqsave(&dwc->lock, flags);
	ret = dwc3_gadget_run_stop(dwc, is_on, false);
	spin_unlock_irqrestore(&dwc->lock, flags);

	return ret;
}

static void dwc3_gadget_enable_irq(struct dwc3 *dwc)
{
	u32			reg;

	/* Enable all but Start and End of Frame IRQs */
	reg = (DWC3_DEVTEN_VNDRDEVTSTRCVEDEN |
			DWC3_DEVTEN_EVNTOVERFLOWEN |
			DWC3_DEVTEN_CMDCMPLTEN |
			DWC3_DEVTEN_ERRTICERREN |
			DWC3_DEVTEN_WKUPEVTEN |
			DWC3_DEVTEN_CONNECTDONEEN |
			DWC3_DEVTEN_USBRSTEN |
			DWC3_DEVTEN_DISCONNEVTEN);

	if (dwc->revision < DWC3_REVISION_250A)
		reg |= DWC3_DEVTEN_ULSTCNGEN;

	dwc3_writel(dwc->regs, DWC3_DEVTEN, reg);
}

static void dwc3_gadget_disable_irq(struct dwc3 *dwc)
{
	/* mask all interrupts */
	dwc3_writel(dwc->regs, DWC3_DEVTEN, 0x00);
}

static irqreturn_t dwc3_interrupt(int irq, void *_dwc);
static irqreturn_t dwc3_thread_interrupt(int irq, void *_dwc);

/**
 * dwc3_gadget_setup_nump - calculate and initialize NUMP field of %DWC3_DCFG
 * @dwc: pointer to our context structure
 *
 * The following looks like complex but it's actually very simple. In order to
 * calculate the number of packets we can burst at once on OUT transfers, we're
 * gonna use RxFIFO size.
 *
 * To calculate RxFIFO size we need two numbers:
 * MDWIDTH = size, in bits, of the internal memory bus
 * RAM2_DEPTH = depth, in MDWIDTH, of internal RAM2 (where RxFIFO sits)
 *
 * Given these two numbers, the formula is simple:
 *
 * RxFIFO Size = (RAM2_DEPTH * MDWIDTH / 8) - 24 - 16;
 *
 * 24 bytes is for 3x SETUP packets
 * 16 bytes is a clock domain crossing tolerance
 *
 * Given RxFIFO Size, NUMP = RxFIFOSize / 1024;
 */
static void dwc3_gadget_setup_nump(struct dwc3 *dwc)
{
	u32 ram2_depth;
	u32 mdwidth;
	u32 nump;
	u32 reg;

	ram2_depth = DWC3_GHWPARAMS7_RAM2_DEPTH(dwc->hwparams.hwparams7);
	mdwidth = DWC3_GHWPARAMS0_MDWIDTH(dwc->hwparams.hwparams0);

	nump = ((ram2_depth * mdwidth / 8) - 24 - 16) / 1024;
	nump = min_t(u32, nump, 16);

	/* update NumP */
	reg = dwc3_readl(dwc->regs, DWC3_DCFG);
	reg &= ~DWC3_DCFG_NUMP_MASK;
	reg |= nump << DWC3_DCFG_NUMP_SHIFT;
	dwc3_writel(dwc->regs, DWC3_DCFG, reg);
}

static int __dwc3_gadget_start(struct dwc3 *dwc)
{
	struct dwc3_ep		*dep;
	int			ret = 0;
	u32			reg;

	/*
	 * Use IMOD if enabled via dwc->imod_interval. Otherwise, if
	 * the core supports IMOD, disable it.
	 */
	if (dwc->imod_interval) {
		dwc3_writel(dwc->regs, DWC3_DEV_IMOD(0), dwc->imod_interval);
		dwc3_writel(dwc->regs, DWC3_GEVNTCOUNT(0), DWC3_GEVNTCOUNT_EHB);
	} else if (dwc3_has_imod(dwc)) {
		dwc3_writel(dwc->regs, DWC3_DEV_IMOD(0), 0);
	}

	/*
	 * We are telling dwc3 that we want to use DCFG.NUMP as ACK TP's NUMP
	 * field instead of letting dwc3 itself calculate that automatically.
	 *
	 * This way, we maximize the chances that we'll be able to get several
	 * bursts of data without going through any sort of endpoint throttling.
	 */
	reg = dwc3_readl(dwc->regs, DWC3_GRXTHRCFG);
	if (dwc3_is_usb31(dwc))
		reg &= ~DWC31_GRXTHRCFG_PKTCNTSEL;
	else
		reg &= ~DWC3_GRXTHRCFG_PKTCNTSEL;

	dwc3_writel(dwc->regs, DWC3_GRXTHRCFG, reg);

	dwc3_gadget_setup_nump(dwc);

	/* Start with SuperSpeed Default */
	dwc3_gadget_ep0_desc.wMaxPacketSize = cpu_to_le16(512);

	dep = dwc->eps[0];
	ret = __dwc3_gadget_ep_enable(dep, DWC3_DEPCFG_ACTION_INIT);
	if (ret) {
		dev_err(dwc->dev, "failed to enable %s\n", dep->name);
		goto err0;
	}

	dep = dwc->eps[1];
	ret = __dwc3_gadget_ep_enable(dep, DWC3_DEPCFG_ACTION_INIT);
	if (ret) {
		dev_err(dwc->dev, "failed to enable %s\n", dep->name);
		goto err1;
	}

	/* begin to receive SETUP packets */
	dwc->ep0state = EP0_SETUP_PHASE;
	dwc->link_state = DWC3_LINK_STATE_SS_DIS;
	dwc3_ep0_out_start(dwc);

	dwc3_gadget_enable_irq(dwc);

	return 0;

err1:
	__dwc3_gadget_ep_disable(dwc->eps[0]);

err0:
	return ret;
}

static int dwc3_gadget_start(struct usb_gadget *g,
		struct usb_gadget_driver *driver)
{
	struct dwc3		*dwc = gadget_to_dwc(g);
	unsigned long		flags;
	int			ret = 0;
	int			irq;

	irq = dwc->irq_gadget;
	ret = request_threaded_irq(irq, dwc3_interrupt, dwc3_thread_interrupt,
			IRQF_SHARED, "dwc3", dwc->ev_buf);
	if (ret) {
		dev_err(dwc->dev, "failed to request irq #%d --> %d\n",
				irq, ret);
		goto err0;
	}

	spin_lock_irqsave(&dwc->lock, flags);
	if (dwc->gadget_driver) {
		dev_err(dwc->dev, "%s is already bound to %s\n",
				dwc->gadget.name,
				dwc->gadget_driver->driver.name);
		ret = -EBUSY;
		goto err1;
	}

	dwc->gadget_driver	= driver;

	if (pm_runtime_active(dwc->dev))
		__dwc3_gadget_start(dwc);

	spin_unlock_irqrestore(&dwc->lock, flags);

	return 0;

err1:
	spin_unlock_irqrestore(&dwc->lock, flags);
	free_irq(irq, dwc);

err0:
	return ret;
}

static void __dwc3_gadget_stop(struct dwc3 *dwc)
{
	dwc3_gadget_disable_irq(dwc);
	__dwc3_gadget_ep_disable(dwc->eps[0]);
	__dwc3_gadget_ep_disable(dwc->eps[1]);
}

static int dwc3_gadget_stop(struct usb_gadget *g)
{
	struct dwc3		*dwc = gadget_to_dwc(g);
	unsigned long		flags;

	spin_lock_irqsave(&dwc->lock, flags);

	if (pm_runtime_suspended(dwc->dev))
		goto out;

	__dwc3_gadget_stop(dwc);

out:
	dwc->gadget_driver	= NULL;
	spin_unlock_irqrestore(&dwc->lock, flags);

	free_irq(dwc->irq_gadget, dwc->ev_buf);

	return 0;
}

static void dwc3_gadget_config_params(struct usb_gadget *g,
				      struct usb_dcd_config_params *params)
{
	struct dwc3		*dwc = gadget_to_dwc(g);

	params->besl_baseline = USB_DEFAULT_BESL_UNSPECIFIED;
	params->besl_deep = USB_DEFAULT_BESL_UNSPECIFIED;

	/* Recommended BESL */
	if (!dwc->dis_enblslpm_quirk) {
		/*
		 * If the recommended BESL baseline is 0 or if the BESL deep is
		 * less than 2, Microsoft's Windows 10 host usb stack will issue
		 * a usb reset immediately after it receives the extended BOS
		 * descriptor and the enumeration will fail. To maintain
		 * compatibility with the Windows' usb stack, let's set the
		 * recommended BESL baseline to 1 and clamp the BESL deep to be
		 * within 2 to 15.
		 */
		params->besl_baseline = 1;
		if (dwc->is_utmi_l1_suspend)
			params->besl_deep =
				clamp_t(u8, dwc->hird_threshold, 2, 15);
	}

	/* U1 Device exit Latency */
	if (dwc->dis_u1_entry_quirk)
		params->bU1devExitLat = 0;
	else
		params->bU1devExitLat = DWC3_DEFAULT_U1_DEV_EXIT_LAT;

	/* U2 Device exit Latency */
	if (dwc->dis_u2_entry_quirk)
		params->bU2DevExitLat = 0;
	else
		params->bU2DevExitLat =
				cpu_to_le16(DWC3_DEFAULT_U2_DEV_EXIT_LAT);
}

static void dwc3_gadget_set_speed(struct usb_gadget *g,
				  enum usb_device_speed speed)
{
	struct dwc3		*dwc = gadget_to_dwc(g);
	unsigned long		flags;
	u32			reg;

	spin_lock_irqsave(&dwc->lock, flags);
	reg = dwc3_readl(dwc->regs, DWC3_DCFG);
	reg &= ~(DWC3_DCFG_SPEED_MASK);

	/*
	 * WORKAROUND: DWC3 revision < 2.20a have an issue
	 * which would cause metastability state on Run/Stop
	 * bit if we try to force the IP to USB2-only mode.
	 *
	 * Because of that, we cannot configure the IP to any
	 * speed other than the SuperSpeed
	 *
	 * Refers to:
	 *
	 * STAR#9000525659: Clock Domain Crossing on DCTL in
	 * USB 2.0 Mode
	 */
	if (dwc->revision < DWC3_REVISION_220A &&
	    !dwc->dis_metastability_quirk) {
		reg |= DWC3_DCFG_SUPERSPEED;
	} else {
		switch (speed) {
		case USB_SPEED_LOW:
			reg |= DWC3_DCFG_LOWSPEED;
			break;
		case USB_SPEED_FULL:
			reg |= DWC3_DCFG_FULLSPEED;
			break;
		case USB_SPEED_HIGH:
			reg |= DWC3_DCFG_HIGHSPEED;
			break;
		case USB_SPEED_SUPER:
			reg |= DWC3_DCFG_SUPERSPEED;
			break;
		case USB_SPEED_SUPER_PLUS:
			if (dwc3_is_usb31(dwc))
				reg |= DWC3_DCFG_SUPERSPEED_PLUS;
			else
				reg |= DWC3_DCFG_SUPERSPEED;
			break;
		default:
			dev_err(dwc->dev, "invalid speed (%d)\n", speed);

			if (dwc->revision & DWC3_REVISION_IS_DWC31)
				reg |= DWC3_DCFG_SUPERSPEED_PLUS;
			else
				reg |= DWC3_DCFG_SUPERSPEED;
		}
	}
	dwc3_writel(dwc->regs, DWC3_DCFG, reg);

	spin_unlock_irqrestore(&dwc->lock, flags);
}

static const struct usb_gadget_ops dwc3_gadget_ops = {
	.get_frame		= dwc3_gadget_get_frame,
	.wakeup			= dwc3_gadget_wakeup,
	.set_selfpowered	= dwc3_gadget_set_selfpowered,
	.pullup			= dwc3_gadget_pullup,
	.udc_start		= dwc3_gadget_start,
	.udc_stop		= dwc3_gadget_stop,
	.udc_set_speed		= dwc3_gadget_set_speed,
	.get_config_params	= dwc3_gadget_config_params,
};

/* -------------------------------------------------------------------------- */

static int dwc3_gadget_init_control_endpoint(struct dwc3_ep *dep)
{
	struct dwc3 *dwc = dep->dwc;

	usb_ep_set_maxpacket_limit(&dep->endpoint, 512);
	dep->endpoint.maxburst = 1;
	dep->endpoint.ops = &dwc3_gadget_ep0_ops;
	if (!dep->direction)
		dwc->gadget.ep0 = &dep->endpoint;

	dep->endpoint.caps.type_control = true;

	return 0;
}

static int dwc3_gadget_init_in_endpoint(struct dwc3_ep *dep)
{
	struct dwc3 *dwc = dep->dwc;
	int mdwidth;
	int size;

	mdwidth = DWC3_MDWIDTH(dwc->hwparams.hwparams0);
	/* MDWIDTH is represented in bits, we need it in bytes */
	mdwidth /= 8;

	size = dwc3_readl(dwc->regs, DWC3_GTXFIFOSIZ(dep->number >> 1));
	if (dwc3_is_usb31(dwc))
		size = DWC31_GTXFIFOSIZ_TXFDEF(size);
	else
		size = DWC3_GTXFIFOSIZ_TXFDEF(size);

	/* FIFO Depth is in MDWDITH bytes. Multiply */
	size *= mdwidth;

	/*
	 * To meet performance requirement, a minimum TxFIFO size of 3x
	 * MaxPacketSize is recommended for endpoints that support burst and a
	 * minimum TxFIFO size of 2x MaxPacketSize for endpoints that don't
	 * support burst. Use those numbers and we can calculate the max packet
	 * limit as below.
	 */
	if (dwc->maximum_speed >= USB_SPEED_SUPER)
		size /= 3;
	else
		size /= 2;

	usb_ep_set_maxpacket_limit(&dep->endpoint, size);

	dep->endpoint.max_streams = 15;
	dep->endpoint.ops = &dwc3_gadget_ep_ops;
	list_add_tail(&dep->endpoint.ep_list,
			&dwc->gadget.ep_list);
	dep->endpoint.caps.type_iso = true;
	dep->endpoint.caps.type_bulk = true;
	dep->endpoint.caps.type_int = true;

	return dwc3_alloc_trb_pool(dep);
}

static int dwc3_gadget_init_out_endpoint(struct dwc3_ep *dep)
{
	struct dwc3 *dwc = dep->dwc;
	int mdwidth;
	int size;

	mdwidth = DWC3_MDWIDTH(dwc->hwparams.hwparams0);

	/* MDWIDTH is represented in bits, convert to bytes */
	mdwidth /= 8;

	/* All OUT endpoints share a single RxFIFO space */
	size = dwc3_readl(dwc->regs, DWC3_GRXFIFOSIZ(0));
	if (dwc3_is_usb31(dwc))
		size = DWC31_GRXFIFOSIZ_RXFDEP(size);
	else
		size = DWC3_GRXFIFOSIZ_RXFDEP(size);

	/* FIFO depth is in MDWDITH bytes */
	size *= mdwidth;

	/*
	 * To meet performance requirement, a minimum recommended RxFIFO size
	 * is defined as follow:
	 * RxFIFO size >= (3 x MaxPacketSize) +
	 * (3 x 8 bytes setup packets size) + (16 bytes clock crossing margin)
	 *
	 * Then calculate the max packet limit as below.
	 */
	size -= (3 * 8) + 16;
	if (size < 0)
		size = 0;
	else
		size /= 3;

	usb_ep_set_maxpacket_limit(&dep->endpoint, size);
	dep->endpoint.max_streams = 15;
	dep->endpoint.ops = &dwc3_gadget_ep_ops;
	list_add_tail(&dep->endpoint.ep_list,
			&dwc->gadget.ep_list);
	dep->endpoint.caps.type_iso = true;
	dep->endpoint.caps.type_bulk = true;
	dep->endpoint.caps.type_int = true;

	return dwc3_alloc_trb_pool(dep);
}

static int dwc3_gadget_init_endpoint(struct dwc3 *dwc, u8 epnum)
{
	struct dwc3_ep			*dep;
	bool				direction = epnum & 1;
	int				ret;
	u8				num = epnum >> 1;

	dep = kzalloc(sizeof(*dep), GFP_KERNEL);
	if (!dep)
		return -ENOMEM;

	dep->dwc = dwc;
	dep->number = epnum;
	dep->direction = direction;
	dep->regs = dwc->regs + DWC3_DEP_BASE(epnum);
	dwc->eps[epnum] = dep;
	dep->combo_num = 0;
	dep->start_cmd_status = 0;

	snprintf(dep->name, sizeof(dep->name), "ep%u%s", num,
			direction ? "in" : "out");

	dep->endpoint.name = dep->name;

	if (!(dep->number > 1)) {
		dep->endpoint.desc = &dwc3_gadget_ep0_desc;
		dep->endpoint.comp_desc = NULL;
	}

	if (num == 0)
		ret = dwc3_gadget_init_control_endpoint(dep);
	else if (direction)
		ret = dwc3_gadget_init_in_endpoint(dep);
	else
		ret = dwc3_gadget_init_out_endpoint(dep);

	if (ret)
		return ret;

	dep->endpoint.caps.dir_in = direction;
	dep->endpoint.caps.dir_out = !direction;

	INIT_LIST_HEAD(&dep->pending_list);
	INIT_LIST_HEAD(&dep->started_list);
	INIT_LIST_HEAD(&dep->cancelled_list);

	return 0;
}

static int dwc3_gadget_init_endpoints(struct dwc3 *dwc, u8 total)
{
	u8				epnum;

	INIT_LIST_HEAD(&dwc->gadget.ep_list);

	for (epnum = 0; epnum < total; epnum++) {
		int			ret;

		ret = dwc3_gadget_init_endpoint(dwc, epnum);
		if (ret)
			return ret;
	}

	return 0;
}

static void dwc3_gadget_free_endpoints(struct dwc3 *dwc)
{
	struct dwc3_ep			*dep;
	u8				epnum;

	for (epnum = 0; epnum < DWC3_ENDPOINTS_NUM; epnum++) {
		dep = dwc->eps[epnum];
		if (!dep)
			continue;
		/*
		 * Physical endpoints 0 and 1 are special; they form the
		 * bi-directional USB endpoint 0.
		 *
		 * For those two physical endpoints, we don't allocate a TRB
		 * pool nor do we add them the endpoints list. Due to that, we
		 * shouldn't do these two operations otherwise we would end up
		 * with all sorts of bugs when removing dwc3.ko.
		 */
		if (epnum != 0 && epnum != 1) {
			dwc3_free_trb_pool(dep);
			list_del(&dep->endpoint.ep_list);
		}

		kfree(dep);
	}
}

/* -------------------------------------------------------------------------- */

static int dwc3_gadget_ep_reclaim_completed_trb(struct dwc3_ep *dep,
		struct dwc3_request *req, struct dwc3_trb *trb,
		const struct dwc3_event_depevt *event, int status, int chain)
{
	unsigned int		count;

	dwc3_ep_inc_deq(dep);

	trace_dwc3_complete_trb(dep, trb);
	req->num_trbs--;

	/*
	 * If we're in the middle of series of chained TRBs and we
	 * receive a short transfer along the way, DWC3 will skip
	 * through all TRBs including the last TRB in the chain (the
	 * where CHN bit is zero. DWC3 will also avoid clearing HWO
	 * bit and SW has to do it manually.
	 *
	 * We're going to do that here to avoid problems of HW trying
	 * to use bogus TRBs for transfers.
	 */
	if (chain && (trb->ctrl & DWC3_TRB_CTRL_HWO))
		trb->ctrl &= ~DWC3_TRB_CTRL_HWO;

	/*
	 * For isochronous transfers, the first TRB in a service interval must
	 * have the Isoc-First type. Track and report its interval frame number.
	 */
	if (usb_endpoint_xfer_isoc(dep->endpoint.desc) &&
	    (trb->ctrl & DWC3_TRBCTL_ISOCHRONOUS_FIRST)) {
		unsigned int frame_number;

		frame_number = DWC3_TRB_CTRL_GET_SID_SOFN(trb->ctrl);
		frame_number &= ~(dep->interval - 1);
		req->request.frame_number = frame_number;
	}

	/*
	 * If we're dealing with unaligned size OUT transfer, we will be left
	 * with one TRB pending in the ring. We need to manually clear HWO bit
	 * from that TRB.
	 */

	if (req->needs_extra_trb && !(trb->ctrl & DWC3_TRB_CTRL_CHN)) {
		trb->ctrl &= ~DWC3_TRB_CTRL_HWO;
		return 1;
	}

	count = trb->size & DWC3_TRB_SIZE_MASK;
	req->remaining += count;

	if ((trb->ctrl & DWC3_TRB_CTRL_HWO) && status != -ESHUTDOWN)
		return 1;

	if (event->status & DEPEVT_STATUS_SHORT) {
		if (chain)
			req->skip_remain_trbs = true;
		else
			return 1;
	}

	if ((trb->ctrl & DWC3_TRB_CTRL_IOC) ||
	    (trb->ctrl & DWC3_TRB_CTRL_LST))
		return 1;

	return 0;
}

static int dwc3_gadget_ep_reclaim_trb_sg(struct dwc3_ep *dep,
		struct dwc3_request *req, const struct dwc3_event_depevt *event,
		int status)
{
	struct dwc3_trb *trb = &dep->trb_pool[dep->trb_dequeue];
	struct scatterlist *sg = req->sg;
	struct scatterlist *s;
	unsigned int pending = req->num_pending_sgs;
	unsigned int i;
	int ret = 0;

	for_each_sg(sg, s, pending, i) {
		trb = &dep->trb_pool[dep->trb_dequeue];

<<<<<<< HEAD
		if (trb->ctrl & DWC3_TRB_CTRL_HWO && !req->skip_remain_trbs)
			break;

=======
>>>>>>> 1cdaf895
		req->sg = sg_next(s);
		req->num_pending_sgs--;

		ret = dwc3_gadget_ep_reclaim_completed_trb(dep, req,
				trb, event, status, true);
		if (ret)
			break;
	}

	return ret;
}

static int dwc3_gadget_ep_reclaim_trb_linear(struct dwc3_ep *dep,
		struct dwc3_request *req, const struct dwc3_event_depevt *event,
		int status)
{
	struct dwc3_trb *trb = &dep->trb_pool[dep->trb_dequeue];

	return dwc3_gadget_ep_reclaim_completed_trb(dep, req, trb,
			event, status, false);
}

static bool dwc3_gadget_ep_request_completed(struct dwc3_request *req)
{
<<<<<<< HEAD
	/*
	 * For OUT direction, host may send less than the setup
	 * length. Return true for all OUT requests.
	 */
	if (!req->direction)
		return true;

	return req->request.actual == req->request.length;
=======
	return req->num_pending_sgs == 0;
>>>>>>> 1cdaf895
}

static int dwc3_gadget_ep_cleanup_completed_request(struct dwc3_ep *dep,
		const struct dwc3_event_depevt *event,
		struct dwc3_request *req, int status)
{
	int ret;

	if (req->num_pending_sgs)
		ret = dwc3_gadget_ep_reclaim_trb_sg(dep, req, event,
				status);
	else
		ret = dwc3_gadget_ep_reclaim_trb_linear(dep, req, event,
				status);

	if (req->needs_extra_trb) {
		ret = dwc3_gadget_ep_reclaim_trb_linear(dep, req, event,
				status);
		req->needs_extra_trb = false;
	}

	req->request.actual = req->request.length - req->remaining;

<<<<<<< HEAD
	if (!dwc3_gadget_ep_request_completed(req) ||
			req->num_pending_sgs) {
=======
	if (!dwc3_gadget_ep_request_completed(req)) {
>>>>>>> 1cdaf895
		__dwc3_gadget_kick_transfer(dep);
		goto out;
	}

	dwc3_gadget_giveback(dep, req, status);

out:
	return ret;
}

static void dwc3_gadget_ep_cleanup_completed_requests(struct dwc3_ep *dep,
		const struct dwc3_event_depevt *event, int status)
{
	struct dwc3_request	*req;
	struct dwc3_request	*tmp;

	list_for_each_entry_safe(req, tmp, &dep->started_list, list) {
		int ret;

		ret = dwc3_gadget_ep_cleanup_completed_request(dep, event,
				req, status);
		if (ret)
			break;
	}
}

static void dwc3_gadget_endpoint_frame_from_event(struct dwc3_ep *dep,
		const struct dwc3_event_depevt *event)
{
	dep->frame_number = event->parameters;
}

static void dwc3_gadget_endpoint_transfer_in_progress(struct dwc3_ep *dep,
		const struct dwc3_event_depevt *event)
{
	struct dwc3		*dwc = dep->dwc;
	unsigned		status = 0;
	bool			stop = false;

	dwc3_gadget_endpoint_frame_from_event(dep, event);

	if (event->status & DEPEVT_STATUS_BUSERR)
		status = -ECONNRESET;

	if (event->status & DEPEVT_STATUS_MISSED_ISOC) {
		status = -EXDEV;

		if (list_empty(&dep->started_list))
			stop = true;
	}

	dwc3_gadget_ep_cleanup_completed_requests(dep, event, status);

	if (stop)
		dwc3_stop_active_transfer(dep, true, true);

	/*
	 * WORKAROUND: This is the 2nd half of U1/U2 -> U0 workaround.
	 * See dwc3_gadget_linksts_change_interrupt() for 1st half.
	 */
	if (dwc->revision < DWC3_REVISION_183A) {
		u32		reg;
		int		i;

		for (i = 0; i < DWC3_ENDPOINTS_NUM; i++) {
			dep = dwc->eps[i];

			if (!(dep->flags & DWC3_EP_ENABLED))
				continue;

			if (!list_empty(&dep->started_list))
				return;
		}

		reg = dwc3_readl(dwc->regs, DWC3_DCTL);
		reg |= dwc->u1u2;
		dwc3_writel(dwc->regs, DWC3_DCTL, reg);

		dwc->u1u2 = 0;
	}
}

static void dwc3_gadget_endpoint_transfer_not_ready(struct dwc3_ep *dep,
		const struct dwc3_event_depevt *event)
{
	dwc3_gadget_endpoint_frame_from_event(dep, event);
	(void) __dwc3_gadget_start_isoc(dep);
}

static void dwc3_endpoint_interrupt(struct dwc3 *dwc,
		const struct dwc3_event_depevt *event)
{
	struct dwc3_ep		*dep;
	u8			epnum = event->endpoint_number;
	u8			cmd;

	dep = dwc->eps[epnum];

	if (!(dep->flags & DWC3_EP_ENABLED)) {
		if (!(dep->flags & DWC3_EP_TRANSFER_STARTED))
			return;

		/* Handle only EPCMDCMPLT when EP disabled */
		if (event->endpoint_event != DWC3_DEPEVT_EPCMDCMPLT)
			return;
	}

	if (epnum == 0 || epnum == 1) {
		dwc3_ep0_interrupt(dwc, event);
		return;
	}

	switch (event->endpoint_event) {
	case DWC3_DEPEVT_XFERINPROGRESS:
		dwc3_gadget_endpoint_transfer_in_progress(dep, event);
		break;
	case DWC3_DEPEVT_XFERNOTREADY:
		dwc3_gadget_endpoint_transfer_not_ready(dep, event);
		break;
	case DWC3_DEPEVT_EPCMDCMPLT:
		cmd = DEPEVT_PARAMETER_CMD(event->parameters);

		if (cmd == DWC3_DEPCMD_ENDTRANSFER) {
			dep->flags &= ~DWC3_EP_END_TRANSFER_PENDING;
			dep->flags &= ~DWC3_EP_TRANSFER_STARTED;
			dwc3_gadget_ep_cleanup_cancelled_requests(dep);
			if ((dep->flags & DWC3_EP_DELAY_START) &&
			    !usb_endpoint_xfer_isoc(dep->endpoint.desc))
				__dwc3_gadget_kick_transfer(dep);

			dep->flags &= ~DWC3_EP_DELAY_START;
		}
		break;
	case DWC3_DEPEVT_STREAMEVT:
	case DWC3_DEPEVT_XFERCOMPLETE:
	case DWC3_DEPEVT_RXTXFIFOEVT:
		break;
	}
}

static void dwc3_disconnect_gadget(struct dwc3 *dwc)
{
	if (dwc->gadget_driver && dwc->gadget_driver->disconnect) {
		spin_unlock(&dwc->lock);
		dwc->gadget_driver->disconnect(&dwc->gadget);
		spin_lock(&dwc->lock);
	}
}

static void dwc3_suspend_gadget(struct dwc3 *dwc)
{
	if (dwc->gadget_driver && dwc->gadget_driver->suspend) {
		spin_unlock(&dwc->lock);
		dwc->gadget_driver->suspend(&dwc->gadget);
		spin_lock(&dwc->lock);
	}
}

static void dwc3_resume_gadget(struct dwc3 *dwc)
{
	if (dwc->gadget_driver && dwc->gadget_driver->resume) {
		spin_unlock(&dwc->lock);
		dwc->gadget_driver->resume(&dwc->gadget);
		spin_lock(&dwc->lock);
	}
}

static void dwc3_reset_gadget(struct dwc3 *dwc)
{
	if (!dwc->gadget_driver)
		return;

	if (dwc->gadget.speed != USB_SPEED_UNKNOWN) {
		spin_unlock(&dwc->lock);
		usb_gadget_udc_reset(&dwc->gadget, dwc->gadget_driver);
		spin_lock(&dwc->lock);
	}
}

static void dwc3_stop_active_transfer(struct dwc3_ep *dep, bool force,
	bool interrupt)
{
	struct dwc3_gadget_ep_cmd_params params;
	u32 cmd;
	int ret;

	if (!(dep->flags & DWC3_EP_TRANSFER_STARTED) ||
	    (dep->flags & DWC3_EP_END_TRANSFER_PENDING))
		return;

	/*
	 * NOTICE: We are violating what the Databook says about the
	 * EndTransfer command. Ideally we would _always_ wait for the
	 * EndTransfer Command Completion IRQ, but that's causing too
	 * much trouble synchronizing between us and gadget driver.
	 *
	 * We have discussed this with the IP Provider and it was
	 * suggested to giveback all requests here.
	 *
	 * Note also that a similar handling was tested by Synopsys
	 * (thanks a lot Paul) and nothing bad has come out of it.
	 * In short, what we're doing is issuing EndTransfer with
	 * CMDIOC bit set and delay kicking transfer until the
	 * EndTransfer command had completed.
	 *
	 * As of IP version 3.10a of the DWC_usb3 IP, the controller
	 * supports a mode to work around the above limitation. The
	 * software can poll the CMDACT bit in the DEPCMD register
	 * after issuing a EndTransfer command. This mode is enabled
	 * by writing GUCTL2[14]. This polling is already done in the
	 * dwc3_send_gadget_ep_cmd() function so if the mode is
	 * enabled, the EndTransfer command will have completed upon
	 * returning from this function.
	 *
	 * This mode is NOT available on the DWC_usb31 IP.
	 */

	cmd = DWC3_DEPCMD_ENDTRANSFER;
	cmd |= force ? DWC3_DEPCMD_HIPRI_FORCERM : 0;
	cmd |= interrupt ? DWC3_DEPCMD_CMDIOC : 0;
	cmd |= DWC3_DEPCMD_PARAM(dep->resource_index);
	memset(&params, 0, sizeof(params));
	ret = dwc3_send_gadget_ep_cmd(dep, cmd, &params);
	WARN_ON_ONCE(ret);
	dep->resource_index = 0;

	if (!interrupt)
		dep->flags &= ~DWC3_EP_TRANSFER_STARTED;
	else
		dep->flags |= DWC3_EP_END_TRANSFER_PENDING;
<<<<<<< HEAD
=======

	if (dwc3_is_usb31(dwc) || dwc->revision < DWC3_REVISION_310A)
		udelay(100);
>>>>>>> 1cdaf895
}

static void dwc3_clear_stall_all_ep(struct dwc3 *dwc)
{
	u32 epnum;

	for (epnum = 1; epnum < DWC3_ENDPOINTS_NUM; epnum++) {
		struct dwc3_ep *dep;
		int ret;

		dep = dwc->eps[epnum];
		if (!dep)
			continue;

		if (!(dep->flags & DWC3_EP_STALL))
			continue;

		dep->flags &= ~DWC3_EP_STALL;

		ret = dwc3_send_clear_stall_ep_cmd(dep);
		WARN_ON_ONCE(ret);
	}
}

static void dwc3_gadget_disconnect_interrupt(struct dwc3 *dwc)
{
	int			reg;

	dwc3_gadget_set_link_state(dwc, DWC3_LINK_STATE_RX_DET);

	reg = dwc3_readl(dwc->regs, DWC3_DCTL);
	reg &= ~DWC3_DCTL_INITU1ENA;
	reg &= ~DWC3_DCTL_INITU2ENA;
	dwc3_gadget_dctl_write_safe(dwc, reg);

	dwc3_disconnect_gadget(dwc);

	dwc->gadget.speed = USB_SPEED_UNKNOWN;
	dwc->setup_packet_pending = false;
	usb_gadget_set_state(&dwc->gadget, USB_STATE_NOTATTACHED);

	dwc->connected = false;
}

static void dwc3_gadget_reset_interrupt(struct dwc3 *dwc)
{
	u32			reg;

	dwc->connected = true;

	/*
	 * WORKAROUND: DWC3 revisions <1.88a have an issue which
	 * would cause a missing Disconnect Event if there's a
	 * pending Setup Packet in the FIFO.
	 *
	 * There's no suggested workaround on the official Bug
	 * report, which states that "unless the driver/application
	 * is doing any special handling of a disconnect event,
	 * there is no functional issue".
	 *
	 * Unfortunately, it turns out that we _do_ some special
	 * handling of a disconnect event, namely complete all
	 * pending transfers, notify gadget driver of the
	 * disconnection, and so on.
	 *
	 * Our suggested workaround is to follow the Disconnect
	 * Event steps here, instead, based on a setup_packet_pending
	 * flag. Such flag gets set whenever we have a SETUP_PENDING
	 * status for EP0 TRBs and gets cleared on XferComplete for the
	 * same endpoint.
	 *
	 * Refers to:
	 *
	 * STAR#9000466709: RTL: Device : Disconnect event not
	 * generated if setup packet pending in FIFO
	 */
	if (dwc->revision < DWC3_REVISION_188A) {
		if (dwc->setup_packet_pending)
			dwc3_gadget_disconnect_interrupt(dwc);
	}

	dwc3_reset_gadget(dwc);

	reg = dwc3_readl(dwc->regs, DWC3_DCTL);
	reg &= ~DWC3_DCTL_TSTCTRL_MASK;
	dwc3_gadget_dctl_write_safe(dwc, reg);
	dwc->test_mode = false;
	dwc3_clear_stall_all_ep(dwc);

	/* Reset device address to zero */
	reg = dwc3_readl(dwc->regs, DWC3_DCFG);
	reg &= ~(DWC3_DCFG_DEVADDR_MASK);
	dwc3_writel(dwc->regs, DWC3_DCFG, reg);
}

static void dwc3_gadget_conndone_interrupt(struct dwc3 *dwc)
{
	struct dwc3_ep		*dep;
	int			ret;
	u32			reg;
	u8			speed;

	reg = dwc3_readl(dwc->regs, DWC3_DSTS);
	speed = reg & DWC3_DSTS_CONNECTSPD;
	dwc->speed = speed;

	/*
	 * RAMClkSel is reset to 0 after USB reset, so it must be reprogrammed
	 * each time on Connect Done.
	 *
	 * Currently we always use the reset value. If any platform
	 * wants to set this to a different value, we need to add a
	 * setting and update GCTL.RAMCLKSEL here.
	 */

	switch (speed) {
	case DWC3_DSTS_SUPERSPEED_PLUS:
		dwc3_gadget_ep0_desc.wMaxPacketSize = cpu_to_le16(512);
		dwc->gadget.ep0->maxpacket = 512;
		dwc->gadget.speed = USB_SPEED_SUPER_PLUS;
		break;
	case DWC3_DSTS_SUPERSPEED:
		/*
		 * WORKAROUND: DWC3 revisions <1.90a have an issue which
		 * would cause a missing USB3 Reset event.
		 *
		 * In such situations, we should force a USB3 Reset
		 * event by calling our dwc3_gadget_reset_interrupt()
		 * routine.
		 *
		 * Refers to:
		 *
		 * STAR#9000483510: RTL: SS : USB3 reset event may
		 * not be generated always when the link enters poll
		 */
		if (dwc->revision < DWC3_REVISION_190A)
			dwc3_gadget_reset_interrupt(dwc);

		dwc3_gadget_ep0_desc.wMaxPacketSize = cpu_to_le16(512);
		dwc->gadget.ep0->maxpacket = 512;
		dwc->gadget.speed = USB_SPEED_SUPER;
		break;
	case DWC3_DSTS_HIGHSPEED:
		dwc3_gadget_ep0_desc.wMaxPacketSize = cpu_to_le16(64);
		dwc->gadget.ep0->maxpacket = 64;
		dwc->gadget.speed = USB_SPEED_HIGH;
		break;
	case DWC3_DSTS_FULLSPEED:
		dwc3_gadget_ep0_desc.wMaxPacketSize = cpu_to_le16(64);
		dwc->gadget.ep0->maxpacket = 64;
		dwc->gadget.speed = USB_SPEED_FULL;
		break;
	case DWC3_DSTS_LOWSPEED:
		dwc3_gadget_ep0_desc.wMaxPacketSize = cpu_to_le16(8);
		dwc->gadget.ep0->maxpacket = 8;
		dwc->gadget.speed = USB_SPEED_LOW;
		break;
	}

	dwc->eps[1]->endpoint.maxpacket = dwc->gadget.ep0->maxpacket;

	/* Enable USB2 LPM Capability */

	if ((dwc->revision > DWC3_REVISION_194A) &&
	    (speed != DWC3_DSTS_SUPERSPEED) &&
	    (speed != DWC3_DSTS_SUPERSPEED_PLUS)) {
		reg = dwc3_readl(dwc->regs, DWC3_DCFG);
		reg |= DWC3_DCFG_LPM_CAP;
		dwc3_writel(dwc->regs, DWC3_DCFG, reg);

		reg = dwc3_readl(dwc->regs, DWC3_DCTL);
		reg &= ~(DWC3_DCTL_HIRD_THRES_MASK | DWC3_DCTL_L1_HIBER_EN);

		reg |= DWC3_DCTL_HIRD_THRES(dwc->hird_threshold |
					    (dwc->is_utmi_l1_suspend << 4));

		/*
		 * When dwc3 revisions >= 2.40a, LPM Erratum is enabled and
		 * DCFG.LPMCap is set, core responses with an ACK and the
		 * BESL value in the LPM token is less than or equal to LPM
		 * NYET threshold.
		 */
		WARN_ONCE(dwc->revision < DWC3_REVISION_240A
				&& dwc->has_lpm_erratum,
				"LPM Erratum not available on dwc3 revisions < 2.40a\n");

		if (dwc->has_lpm_erratum && dwc->revision >= DWC3_REVISION_240A)
			reg |= DWC3_DCTL_NYET_THRES(dwc->lpm_nyet_threshold);

		dwc3_gadget_dctl_write_safe(dwc, reg);
	} else {
		reg = dwc3_readl(dwc->regs, DWC3_DCTL);
		reg &= ~DWC3_DCTL_HIRD_THRES_MASK;
		dwc3_gadget_dctl_write_safe(dwc, reg);
	}

	dep = dwc->eps[0];
	ret = __dwc3_gadget_ep_enable(dep, DWC3_DEPCFG_ACTION_MODIFY);
	if (ret) {
		dev_err(dwc->dev, "failed to enable %s\n", dep->name);
		return;
	}

	dep = dwc->eps[1];
	ret = __dwc3_gadget_ep_enable(dep, DWC3_DEPCFG_ACTION_MODIFY);
	if (ret) {
		dev_err(dwc->dev, "failed to enable %s\n", dep->name);
		return;
	}

	/*
	 * Configure PHY via GUSB3PIPECTLn if required.
	 *
	 * Update GTXFIFOSIZn
	 *
	 * In both cases reset values should be sufficient.
	 */
}

static void dwc3_gadget_wakeup_interrupt(struct dwc3 *dwc)
{
	/*
	 * TODO take core out of low power mode when that's
	 * implemented.
	 */

	if (dwc->gadget_driver && dwc->gadget_driver->resume) {
		spin_unlock(&dwc->lock);
		dwc->gadget_driver->resume(&dwc->gadget);
		spin_lock(&dwc->lock);
	}
}

static void dwc3_gadget_linksts_change_interrupt(struct dwc3 *dwc,
		unsigned int evtinfo)
{
	enum dwc3_link_state	next = evtinfo & DWC3_LINK_STATE_MASK;
	unsigned int		pwropt;

	/*
	 * WORKAROUND: DWC3 < 2.50a have an issue when configured without
	 * Hibernation mode enabled which would show up when device detects
	 * host-initiated U3 exit.
	 *
	 * In that case, device will generate a Link State Change Interrupt
	 * from U3 to RESUME which is only necessary if Hibernation is
	 * configured in.
	 *
	 * There are no functional changes due to such spurious event and we
	 * just need to ignore it.
	 *
	 * Refers to:
	 *
	 * STAR#9000570034 RTL: SS Resume event generated in non-Hibernation
	 * operational mode
	 */
	pwropt = DWC3_GHWPARAMS1_EN_PWROPT(dwc->hwparams.hwparams1);
	if ((dwc->revision < DWC3_REVISION_250A) &&
			(pwropt != DWC3_GHWPARAMS1_EN_PWROPT_HIB)) {
		if ((dwc->link_state == DWC3_LINK_STATE_U3) &&
				(next == DWC3_LINK_STATE_RESUME)) {
			return;
		}
	}

	/*
	 * WORKAROUND: DWC3 Revisions <1.83a have an issue which, depending
	 * on the link partner, the USB session might do multiple entry/exit
	 * of low power states before a transfer takes place.
	 *
	 * Due to this problem, we might experience lower throughput. The
	 * suggested workaround is to disable DCTL[12:9] bits if we're
	 * transitioning from U1/U2 to U0 and enable those bits again
	 * after a transfer completes and there are no pending transfers
	 * on any of the enabled endpoints.
	 *
	 * This is the first half of that workaround.
	 *
	 * Refers to:
	 *
	 * STAR#9000446952: RTL: Device SS : if U1/U2 ->U0 takes >128us
	 * core send LGO_Ux entering U0
	 */
	if (dwc->revision < DWC3_REVISION_183A) {
		if (next == DWC3_LINK_STATE_U0) {
			u32	u1u2;
			u32	reg;

			switch (dwc->link_state) {
			case DWC3_LINK_STATE_U1:
			case DWC3_LINK_STATE_U2:
				reg = dwc3_readl(dwc->regs, DWC3_DCTL);
				u1u2 = reg & (DWC3_DCTL_INITU2ENA
						| DWC3_DCTL_ACCEPTU2ENA
						| DWC3_DCTL_INITU1ENA
						| DWC3_DCTL_ACCEPTU1ENA);

				if (!dwc->u1u2)
					dwc->u1u2 = reg & u1u2;

				reg &= ~u1u2;

				dwc3_gadget_dctl_write_safe(dwc, reg);
				break;
			default:
				/* do nothing */
				break;
			}
		}
	}

	switch (next) {
	case DWC3_LINK_STATE_U1:
		if (dwc->speed == USB_SPEED_SUPER)
			dwc3_suspend_gadget(dwc);
		break;
	case DWC3_LINK_STATE_U2:
	case DWC3_LINK_STATE_U3:
		dwc3_suspend_gadget(dwc);
		break;
	case DWC3_LINK_STATE_RESUME:
		dwc3_resume_gadget(dwc);
		break;
	default:
		/* do nothing */
		break;
	}

	dwc->link_state = next;
}

static void dwc3_gadget_suspend_interrupt(struct dwc3 *dwc,
					  unsigned int evtinfo)
{
	enum dwc3_link_state next = evtinfo & DWC3_LINK_STATE_MASK;

	if (dwc->link_state != next && next == DWC3_LINK_STATE_U3)
		dwc3_suspend_gadget(dwc);

	dwc->link_state = next;
}

static void dwc3_gadget_hibernation_interrupt(struct dwc3 *dwc,
		unsigned int evtinfo)
{
	unsigned int is_ss = evtinfo & BIT(4);

	/*
	 * WORKAROUND: DWC3 revison 2.20a with hibernation support
	 * have a known issue which can cause USB CV TD.9.23 to fail
	 * randomly.
	 *
	 * Because of this issue, core could generate bogus hibernation
	 * events which SW needs to ignore.
	 *
	 * Refers to:
	 *
	 * STAR#9000546576: Device Mode Hibernation: Issue in USB 2.0
	 * Device Fallback from SuperSpeed
	 */
	if (is_ss ^ (dwc->speed == USB_SPEED_SUPER))
		return;

	/* enter hibernation here */
}

static void dwc3_gadget_interrupt(struct dwc3 *dwc,
		const struct dwc3_event_devt *event)
{
	switch (event->type) {
	case DWC3_DEVICE_EVENT_DISCONNECT:
		dwc3_gadget_disconnect_interrupt(dwc);
		break;
	case DWC3_DEVICE_EVENT_RESET:
		dwc3_gadget_reset_interrupt(dwc);
		break;
	case DWC3_DEVICE_EVENT_CONNECT_DONE:
		dwc3_gadget_conndone_interrupt(dwc);
		break;
	case DWC3_DEVICE_EVENT_WAKEUP:
		dwc3_gadget_wakeup_interrupt(dwc);
		break;
	case DWC3_DEVICE_EVENT_HIBER_REQ:
		if (dev_WARN_ONCE(dwc->dev, !dwc->has_hibernation,
					"unexpected hibernation event\n"))
			break;

		dwc3_gadget_hibernation_interrupt(dwc, event->event_info);
		break;
	case DWC3_DEVICE_EVENT_LINK_STATUS_CHANGE:
		dwc3_gadget_linksts_change_interrupt(dwc, event->event_info);
		break;
	case DWC3_DEVICE_EVENT_EOPF:
		/* It changed to be suspend event for version 2.30a and above */
		if (dwc->revision >= DWC3_REVISION_230A) {
			/*
			 * Ignore suspend event until the gadget enters into
			 * USB_STATE_CONFIGURED state.
			 */
			if (dwc->gadget.state >= USB_STATE_CONFIGURED)
				dwc3_gadget_suspend_interrupt(dwc,
						event->event_info);
		}
		break;
	case DWC3_DEVICE_EVENT_SOF:
	case DWC3_DEVICE_EVENT_ERRATIC_ERROR:
	case DWC3_DEVICE_EVENT_CMD_CMPL:
	case DWC3_DEVICE_EVENT_OVERFLOW:
		break;
	default:
		dev_WARN(dwc->dev, "UNKNOWN IRQ %d\n", event->type);
	}
}

static void dwc3_process_event_entry(struct dwc3 *dwc,
		const union dwc3_event *event)
{
	trace_dwc3_event(event->raw, dwc);

	if (!event->type.is_devspec)
		dwc3_endpoint_interrupt(dwc, &event->depevt);
	else if (event->type.type == DWC3_EVENT_TYPE_DEV)
		dwc3_gadget_interrupt(dwc, &event->devt);
	else
		dev_err(dwc->dev, "UNKNOWN IRQ type %d\n", event->raw);
}

static irqreturn_t dwc3_process_event_buf(struct dwc3_event_buffer *evt)
{
	struct dwc3 *dwc = evt->dwc;
	irqreturn_t ret = IRQ_NONE;
	int left;
	u32 reg;

	left = evt->count;

	if (!(evt->flags & DWC3_EVENT_PENDING))
		return IRQ_NONE;

	while (left > 0) {
		union dwc3_event event;

		event.raw = *(u32 *) (evt->cache + evt->lpos);

		dwc3_process_event_entry(dwc, &event);

		/*
		 * FIXME we wrap around correctly to the next entry as
		 * almost all entries are 4 bytes in size. There is one
		 * entry which has 12 bytes which is a regular entry
		 * followed by 8 bytes data. ATM I don't know how
		 * things are organized if we get next to the a
		 * boundary so I worry about that once we try to handle
		 * that.
		 */
		evt->lpos = (evt->lpos + 4) % evt->length;
		left -= 4;
	}

	evt->count = 0;
	evt->flags &= ~DWC3_EVENT_PENDING;
	ret = IRQ_HANDLED;

	/* Unmask interrupt */
	reg = dwc3_readl(dwc->regs, DWC3_GEVNTSIZ(0));
	reg &= ~DWC3_GEVNTSIZ_INTMASK;
	dwc3_writel(dwc->regs, DWC3_GEVNTSIZ(0), reg);

	if (dwc->imod_interval) {
		dwc3_writel(dwc->regs, DWC3_GEVNTCOUNT(0), DWC3_GEVNTCOUNT_EHB);
		dwc3_writel(dwc->regs, DWC3_DEV_IMOD(0), dwc->imod_interval);
	}

	return ret;
}

static irqreturn_t dwc3_thread_interrupt(int irq, void *_evt)
{
	struct dwc3_event_buffer *evt = _evt;
	struct dwc3 *dwc = evt->dwc;
	unsigned long flags;
	irqreturn_t ret = IRQ_NONE;

	spin_lock_irqsave(&dwc->lock, flags);
	ret = dwc3_process_event_buf(evt);
	spin_unlock_irqrestore(&dwc->lock, flags);

	return ret;
}

static irqreturn_t dwc3_check_event_buf(struct dwc3_event_buffer *evt)
{
	struct dwc3 *dwc = evt->dwc;
	u32 amount;
	u32 count;
	u32 reg;

	if (pm_runtime_suspended(dwc->dev)) {
		pm_runtime_get(dwc->dev);
		disable_irq_nosync(dwc->irq_gadget);
		dwc->pending_events = true;
		return IRQ_HANDLED;
	}

	/*
	 * With PCIe legacy interrupt, test shows that top-half irq handler can
	 * be called again after HW interrupt deassertion. Check if bottom-half
	 * irq event handler completes before caching new event to prevent
	 * losing events.
	 */
	if (evt->flags & DWC3_EVENT_PENDING)
		return IRQ_HANDLED;

	count = dwc3_readl(dwc->regs, DWC3_GEVNTCOUNT(0));
	count &= DWC3_GEVNTCOUNT_MASK;
	if (!count)
		return IRQ_NONE;

	evt->count = count;
	evt->flags |= DWC3_EVENT_PENDING;

	/* Mask interrupt */
	reg = dwc3_readl(dwc->regs, DWC3_GEVNTSIZ(0));
	reg |= DWC3_GEVNTSIZ_INTMASK;
	dwc3_writel(dwc->regs, DWC3_GEVNTSIZ(0), reg);

	amount = min(count, evt->length - evt->lpos);
	memcpy(evt->cache + evt->lpos, evt->buf + evt->lpos, amount);

	if (amount < count)
		memcpy(evt->cache, evt->buf, count - amount);

	dwc3_writel(dwc->regs, DWC3_GEVNTCOUNT(0), count);

	return IRQ_WAKE_THREAD;
}

static irqreturn_t dwc3_interrupt(int irq, void *_evt)
{
	struct dwc3_event_buffer	*evt = _evt;

	return dwc3_check_event_buf(evt);
}

static int dwc3_gadget_get_irq(struct dwc3 *dwc)
{
	struct platform_device *dwc3_pdev = to_platform_device(dwc->dev);
	int irq;

	irq = platform_get_irq_byname_optional(dwc3_pdev, "peripheral");
	if (irq > 0)
		goto out;

	if (irq == -EPROBE_DEFER)
		goto out;

	irq = platform_get_irq_byname_optional(dwc3_pdev, "dwc_usb3");
	if (irq > 0)
		goto out;

	if (irq == -EPROBE_DEFER)
		goto out;

	irq = platform_get_irq(dwc3_pdev, 0);
	if (irq > 0)
		goto out;

	if (!irq)
		irq = -EINVAL;

out:
	return irq;
}

/**
 * dwc3_gadget_init - initializes gadget related registers
 * @dwc: pointer to our controller context structure
 *
 * Returns 0 on success otherwise negative errno.
 */
int dwc3_gadget_init(struct dwc3 *dwc)
{
	int ret;
	int irq;

	irq = dwc3_gadget_get_irq(dwc);
	if (irq < 0) {
		ret = irq;
		goto err0;
	}

	dwc->irq_gadget = irq;

	dwc->ep0_trb = dma_alloc_coherent(dwc->sysdev,
					  sizeof(*dwc->ep0_trb) * 2,
					  &dwc->ep0_trb_addr, GFP_KERNEL);
	if (!dwc->ep0_trb) {
		dev_err(dwc->dev, "failed to allocate ep0 trb\n");
		ret = -ENOMEM;
		goto err0;
	}

	dwc->setup_buf = kzalloc(DWC3_EP0_SETUP_SIZE, GFP_KERNEL);
	if (!dwc->setup_buf) {
		ret = -ENOMEM;
		goto err1;
	}

	dwc->bounce = dma_alloc_coherent(dwc->sysdev, DWC3_BOUNCE_SIZE,
			&dwc->bounce_addr, GFP_KERNEL);
	if (!dwc->bounce) {
		ret = -ENOMEM;
		goto err2;
	}

	init_completion(&dwc->ep0_in_setup);

	dwc->gadget.ops			= &dwc3_gadget_ops;
	dwc->gadget.speed		= USB_SPEED_UNKNOWN;
	dwc->gadget.sg_supported	= true;
	dwc->gadget.name		= "dwc3-gadget";
	dwc->gadget.lpm_capable		= true;
	dwc->gadget.is_otg		= (dwc->dr_mode == USB_DR_MODE_OTG) &&
					  (dwc->otg_caps.hnp_support ||
					   dwc->otg_caps.srp_support ||
					   dwc->otg_caps.adp_support);

	/*
	 * FIXME We might be setting max_speed to <SUPER, however versions
	 * <2.20a of dwc3 have an issue with metastability (documented
	 * elsewhere in this driver) which tells us we can't set max speed to
	 * anything lower than SUPER.
	 *
	 * Because gadget.max_speed is only used by composite.c and function
	 * drivers (i.e. it won't go into dwc3's registers) we are allowing this
	 * to happen so we avoid sending SuperSpeed Capability descriptor
	 * together with our BOS descriptor as that could confuse host into
	 * thinking we can handle super speed.
	 *
	 * Note that, in fact, we won't even support GetBOS requests when speed
	 * is less than super speed because we don't have means, yet, to tell
	 * composite.c that we are USB 2.0 + LPM ECN.
	 */
	if (dwc->revision < DWC3_REVISION_220A &&
	    !dwc->dis_metastability_quirk)
		dev_info(dwc->dev, "changing max_speed on rev %08x\n",
				dwc->revision);

	dwc->gadget.max_speed		= dwc->maximum_speed;

	/*
	 * REVISIT: Here we should clear all pending IRQs to be
	 * sure we're starting from a well known location.
	 */

	ret = dwc3_gadget_init_endpoints(dwc, dwc->num_eps);
	if (ret)
		goto err3;

	ret = usb_add_gadget_udc(dwc->dev, &dwc->gadget);
	if (ret) {
		dev_err(dwc->dev, "failed to register udc\n");
		goto err4;
	}

	dwc3_gadget_set_speed(&dwc->gadget, dwc->maximum_speed);

	return 0;

err4:
	dwc3_gadget_free_endpoints(dwc);

err3:
	dma_free_coherent(dwc->sysdev, DWC3_BOUNCE_SIZE, dwc->bounce,
			dwc->bounce_addr);

err2:
	kfree(dwc->setup_buf);

err1:
	dma_free_coherent(dwc->sysdev, sizeof(*dwc->ep0_trb) * 2,
			dwc->ep0_trb, dwc->ep0_trb_addr);

err0:
	return ret;
}

/* -------------------------------------------------------------------------- */

void dwc3_gadget_exit(struct dwc3 *dwc)
{
	usb_del_gadget_udc(&dwc->gadget);
	dwc3_gadget_free_endpoints(dwc);
	dma_free_coherent(dwc->sysdev, DWC3_BOUNCE_SIZE, dwc->bounce,
			  dwc->bounce_addr);
	kfree(dwc->setup_buf);
	dma_free_coherent(dwc->sysdev, sizeof(*dwc->ep0_trb) * 2,
			  dwc->ep0_trb, dwc->ep0_trb_addr);
}

int dwc3_gadget_suspend(struct dwc3 *dwc)
{
	if (!dwc->gadget_driver)
		return 0;

	dwc3_gadget_run_stop(dwc, false, false);
	dwc3_disconnect_gadget(dwc);
	__dwc3_gadget_stop(dwc);

	return 0;
}

int dwc3_gadget_resume(struct dwc3 *dwc)
{
	int			ret;

	if (!dwc->gadget_driver)
		return 0;

	ret = __dwc3_gadget_start(dwc);
	if (ret < 0)
		goto err0;

	ret = dwc3_gadget_run_stop(dwc, true, false);
	if (ret < 0)
		goto err1;

	return 0;

err1:
	__dwc3_gadget_stop(dwc);

err0:
	return ret;
}

void dwc3_gadget_process_pending_events(struct dwc3 *dwc)
{
	if (dwc->pending_events) {
		dwc3_interrupt(dwc->irq_gadget, dwc->ev_buf);
		dwc->pending_events = false;
		enable_irq(dwc->irq_gadget);
	}
}<|MERGE_RESOLUTION|>--- conflicted
+++ resolved
@@ -1075,19 +1075,11 @@
 		/*
 		 * IOMMU driver is coalescing the list of sgs which shares a
 		 * page boundary into one and giving it to USB driver. With
-<<<<<<< HEAD
-		 * this the number of sgs mapped it not equal to the the number
-		 * of sgs passed. Mark the chain bit to false if it is the last
-		 * mapped sg.
-		 */
-		if ((i == remaining - 1))
-=======
 		 * this the number of sgs mapped is not equal to the number of
 		 * sgs passed. So mark the chain bit to false if it isthe last
 		 * mapped sg.
 		 */
 		if (i == remaining - 1)
->>>>>>> 1cdaf895
 			chain = false;
 
 		if (rem && usb_endpoint_dir_out(dep->endpoint.desc) && !chain) {
@@ -2496,12 +2488,9 @@
 	for_each_sg(sg, s, pending, i) {
 		trb = &dep->trb_pool[dep->trb_dequeue];
 
-<<<<<<< HEAD
 		if (trb->ctrl & DWC3_TRB_CTRL_HWO && !req->skip_remain_trbs)
 			break;
 
-=======
->>>>>>> 1cdaf895
 		req->sg = sg_next(s);
 		req->num_pending_sgs--;
 
@@ -2526,18 +2515,7 @@
 
 static bool dwc3_gadget_ep_request_completed(struct dwc3_request *req)
 {
-<<<<<<< HEAD
-	/*
-	 * For OUT direction, host may send less than the setup
-	 * length. Return true for all OUT requests.
-	 */
-	if (!req->direction)
-		return true;
-
-	return req->request.actual == req->request.length;
-=======
 	return req->num_pending_sgs == 0;
->>>>>>> 1cdaf895
 }
 
 static int dwc3_gadget_ep_cleanup_completed_request(struct dwc3_ep *dep,
@@ -2561,12 +2539,7 @@
 
 	req->request.actual = req->request.length - req->remaining;
 
-<<<<<<< HEAD
-	if (!dwc3_gadget_ep_request_completed(req) ||
-			req->num_pending_sgs) {
-=======
 	if (!dwc3_gadget_ep_request_completed(req)) {
->>>>>>> 1cdaf895
 		__dwc3_gadget_kick_transfer(dep);
 		goto out;
 	}
@@ -2797,12 +2770,6 @@
 		dep->flags &= ~DWC3_EP_TRANSFER_STARTED;
 	else
 		dep->flags |= DWC3_EP_END_TRANSFER_PENDING;
-<<<<<<< HEAD
-=======
-
-	if (dwc3_is_usb31(dwc) || dwc->revision < DWC3_REVISION_310A)
-		udelay(100);
->>>>>>> 1cdaf895
 }
 
 static void dwc3_clear_stall_all_ep(struct dwc3 *dwc)
