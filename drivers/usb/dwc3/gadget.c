--- conflicted
+++ resolved
@@ -180,7 +180,6 @@
 	list_del(&req->list);
 	req->remaining = 0;
 	req->needs_extra_trb = false;
-	req->skip_remain_trbs = false;
 
 	if (req->request.status == -EINPROGRESS)
 		req->request.status = status;
@@ -1280,17 +1279,6 @@
  */
 static void dwc3_prepare_one_trb(struct dwc3_ep *dep,
 		struct dwc3_request *req, unsigned int trb_length,
-<<<<<<< HEAD
-		unsigned chain, unsigned node)
-{
-	struct dwc3_trb		*trb;
-	dma_addr_t		dma;
-	unsigned		stream_id = req->request.stream_id;
-	unsigned		short_not_ok = req->request.short_not_ok;
-	unsigned		no_interrupt = req->request.no_interrupt;
-
-	if (req->request.num_sgs > 0)
-=======
 		unsigned int chain, unsigned int node, bool use_bounce_buffer,
 		bool must_interrupt)
 {
@@ -1304,7 +1292,6 @@
 	if (use_bounce_buffer)
 		dma = dep->dwc->bounce_addr;
 	else if (req->request.num_sgs > 0)
->>>>>>> c1084c27
 		dma = sg_dma_address(req->start_sg);
 	else
 		dma = req->request.dma;
@@ -1320,9 +1307,6 @@
 	req->num_trbs++;
 
 	__dwc3_prepare_one_trb(dep, trb, dma, trb_length, chain, node,
-<<<<<<< HEAD
-			stream_id, short_not_ok, no_interrupt);
-=======
 			stream_id, short_not_ok, no_interrupt, is_last,
 			must_interrupt);
 }
@@ -1377,7 +1361,6 @@
 				false, 1, true, false);
 
 	return num_trbs;
->>>>>>> c1084c27
 }
 
 static int dwc3_prepare_trbs_sg(struct dwc3_ep *dep,
@@ -1399,25 +1382,11 @@
 	for_each_sg(req->request.sg, s, req->num_queued_sgs, i)
 		length -= sg_dma_len(s);
 
-	/*
-	 * If we resume preparing the request, then get the remaining length of
-	 * the request and resume where we left off.
-	 */
-	for_each_sg(req->request.sg, s, req->num_queued_sgs, i)
-		length -= sg_dma_len(s);
-
 	for_each_sg(sg, s, remaining, i) {
-<<<<<<< HEAD
-		unsigned int maxp = usb_endpoint_maxp(dep->endpoint.desc);
-		unsigned int rem = length % maxp;
-		unsigned int trb_length;
-		unsigned chain = true;
-=======
 		unsigned int num_trbs_left = dwc3_calc_trbs_left(dep);
 		unsigned int trb_length;
 		bool must_interrupt = false;
 		bool last_sg = false;
->>>>>>> c1084c27
 
 		trb_length = min_t(unsigned int, length, sg_dma_len(s));
 
@@ -1431,58 +1400,6 @@
 		 * mapped sg.
 		 */
 		if ((i == remaining - 1) || !length)
-<<<<<<< HEAD
-			chain = false;
-
-		if (rem && usb_endpoint_dir_out(dep->endpoint.desc) && !chain) {
-			struct dwc3	*dwc = dep->dwc;
-			struct dwc3_trb	*trb;
-
-			req->needs_extra_trb = true;
-
-			/* prepare normal TRB */
-			dwc3_prepare_one_trb(dep, req, trb_length, true, i);
-
-			/* Now prepare one extra TRB to align transfer size */
-			trb = &dep->trb_pool[dep->trb_enqueue];
-			req->num_trbs++;
-			__dwc3_prepare_one_trb(dep, trb, dwc->bounce_addr,
-					maxp - rem, false, 1,
-					req->request.stream_id,
-					req->request.short_not_ok,
-					req->request.no_interrupt);
-		} else if (req->request.zero && req->request.length &&
-			   !usb_endpoint_xfer_isoc(dep->endpoint.desc) &&
-			   !rem && !chain) {
-			struct dwc3	*dwc = dep->dwc;
-			struct dwc3_trb	*trb;
-
-			req->needs_extra_trb = true;
-
-			/* Prepare normal TRB */
-			dwc3_prepare_one_trb(dep, req, trb_length, true, i);
-
-			/* Prepare one extra TRB to handle ZLP */
-			trb = &dep->trb_pool[dep->trb_enqueue];
-			req->num_trbs++;
-			__dwc3_prepare_one_trb(dep, trb, dwc->bounce_addr, 0,
-					       !req->direction, 1,
-					       req->request.stream_id,
-					       req->request.short_not_ok,
-					       req->request.no_interrupt);
-
-			/* Prepare one more TRB to handle MPS alignment */
-			if (!req->direction) {
-				trb = &dep->trb_pool[dep->trb_enqueue];
-				req->num_trbs++;
-				__dwc3_prepare_one_trb(dep, trb, dwc->bounce_addr, maxp,
-						       false, 1, req->request.stream_id,
-						       req->request.short_not_ok,
-						       req->request.no_interrupt);
-			}
-		} else {
-			dwc3_prepare_one_trb(dep, req, trb_length, chain, i);
-=======
 			last_sg = true;
 
 		if (!num_trbs_left)
@@ -1505,7 +1422,6 @@
 
 			dwc3_prepare_one_trb(dep, req, trb_length, 1, i, false,
 					must_interrupt);
->>>>>>> c1084c27
 		}
 
 		/*
@@ -1527,19 +1443,11 @@
 		 * don't include unused SG entries.
 		 */
 		if (length == 0) {
-<<<<<<< HEAD
-			req->num_pending_sgs -= req->request.num_mapped_sgs - req->num_queued_sgs;
-			break;
-		}
-
-		if (!dwc3_calc_trbs_left(dep))
-=======
 			req->num_pending_sgs = 0;
 			break;
 		}
 
 		if (must_interrupt)
->>>>>>> c1084c27
 			break;
 	}
 
@@ -1549,61 +1457,7 @@
 static int dwc3_prepare_trbs_linear(struct dwc3_ep *dep,
 		struct dwc3_request *req)
 {
-<<<<<<< HEAD
-	unsigned int length = req->request.length;
-	unsigned int maxp = usb_endpoint_maxp(dep->endpoint.desc);
-	unsigned int rem = length % maxp;
-
-	if ((!length || rem) && usb_endpoint_dir_out(dep->endpoint.desc)) {
-		struct dwc3	*dwc = dep->dwc;
-		struct dwc3_trb	*trb;
-
-		req->needs_extra_trb = true;
-
-		/* prepare normal TRB */
-		dwc3_prepare_one_trb(dep, req, length, true, 0);
-
-		/* Now prepare one extra TRB to align transfer size */
-		trb = &dep->trb_pool[dep->trb_enqueue];
-		req->num_trbs++;
-		__dwc3_prepare_one_trb(dep, trb, dwc->bounce_addr, maxp - rem,
-				false, 1, req->request.stream_id,
-				req->request.short_not_ok,
-				req->request.no_interrupt);
-	} else if (req->request.zero && req->request.length &&
-		   !usb_endpoint_xfer_isoc(dep->endpoint.desc) &&
-		   (IS_ALIGNED(req->request.length, maxp))) {
-		struct dwc3	*dwc = dep->dwc;
-		struct dwc3_trb	*trb;
-
-		req->needs_extra_trb = true;
-
-		/* prepare normal TRB */
-		dwc3_prepare_one_trb(dep, req, length, true, 0);
-
-		/* Prepare one extra TRB to handle ZLP */
-		trb = &dep->trb_pool[dep->trb_enqueue];
-		req->num_trbs++;
-		__dwc3_prepare_one_trb(dep, trb, dwc->bounce_addr, 0,
-				!req->direction, 1, req->request.stream_id,
-				req->request.short_not_ok,
-				req->request.no_interrupt);
-
-		/* Prepare one more TRB to handle MPS alignment for OUT */
-		if (!req->direction) {
-			trb = &dep->trb_pool[dep->trb_enqueue];
-			req->num_trbs++;
-			__dwc3_prepare_one_trb(dep, trb, dwc->bounce_addr, maxp,
-					       false, 1, req->request.stream_id,
-					       req->request.short_not_ok,
-					       req->request.no_interrupt);
-		}
-	} else {
-		dwc3_prepare_one_trb(dep, req, length, false, 0);
-	}
-=======
 	return dwc3_prepare_last_sg(dep, req, req->request.length, 0);
->>>>>>> c1084c27
 }
 
 /*
@@ -1749,11 +1603,7 @@
 		dwc3_stop_active_transfer(dep, true, true);
 
 		list_for_each_entry_safe(req, tmp, &dep->started_list, list)
-<<<<<<< HEAD
-			dwc3_gadget_move_cancelled_request(req);
-=======
 			dwc3_gadget_move_cancelled_request(req, DWC3_REQUEST_STATUS_DEQUEUED);
->>>>>>> c1084c27
 
 		/* If ep isn't started, then there's no end transfer pending */
 		if (!(dep->flags & DWC3_EP_END_TRANSFER_PENDING))
@@ -2217,11 +2067,7 @@
 		dwc3_stop_active_transfer(dep, true, true);
 
 		list_for_each_entry_safe(req, tmp, &dep->started_list, list)
-<<<<<<< HEAD
-			dwc3_gadget_move_cancelled_request(req);
-=======
 			dwc3_gadget_move_cancelled_request(req, DWC3_REQUEST_STATUS_STALLED);
->>>>>>> c1084c27
 
 		if (dep->flags & DWC3_EP_END_TRANSFER_PENDING) {
 			dep->flags |= DWC3_EP_PENDING_CLEAR_STALL;
@@ -2346,11 +2192,8 @@
 	case DWC3_LINK_STATE_RESET:
 	case DWC3_LINK_STATE_RX_DET:	/* in HS, means Early Suspend */
 	case DWC3_LINK_STATE_U3:	/* in HS, means SUSPEND */
-<<<<<<< HEAD
-=======
 	case DWC3_LINK_STATE_U2:	/* in HS, means Sleep (L1) */
 	case DWC3_LINK_STATE_U1:
->>>>>>> c1084c27
 	case DWC3_LINK_STATE_RESUME:
 		break;
 	default:
@@ -2529,7 +2372,7 @@
 	u32			reg;
 	u32			timeout = 500;
 
-	if (!dwc->core_inited)
+	if (pm_runtime_suspended(dwc->dev))
 		return 0;
 
 	reg = dwc3_readl(dwc->regs, DWC3_DCTL);
@@ -3034,11 +2877,7 @@
 static int dwc3_gadget_init_in_endpoint(struct dwc3_ep *dep)
 {
 	struct dwc3 *dwc = dep->dwc;
-<<<<<<< HEAD
-	int mdwidth;
-=======
 	u32 mdwidth;
->>>>>>> c1084c27
 	int size;
 
 	mdwidth = dwc3_mdwidth(dwc);
@@ -3083,26 +2922,6 @@
 static int dwc3_gadget_init_out_endpoint(struct dwc3_ep *dep)
 {
 	struct dwc3 *dwc = dep->dwc;
-<<<<<<< HEAD
-	int mdwidth;
-	int size;
-
-	mdwidth = DWC3_MDWIDTH(dwc->hwparams.hwparams0);
-
-	/* MDWIDTH is represented in bits, convert to bytes */
-	mdwidth /= 8;
-
-	/* All OUT endpoints share a single RxFIFO space */
-	size = dwc3_readl(dwc->regs, DWC3_GRXFIFOSIZ(0));
-	if (dwc3_is_usb31(dwc))
-		size = DWC31_GRXFIFOSIZ_RXFDEP(size);
-	else
-		size = DWC3_GRXFIFOSIZ_RXFDEP(size);
-
-	/* FIFO depth is in MDWDITH bytes */
-	size *= mdwidth;
-
-=======
 	u32 mdwidth;
 	int size;
 
@@ -3121,7 +2940,6 @@
 	/* FIFO depth is in MDWDITH bytes */
 	size *= mdwidth;
 
->>>>>>> c1084c27
 	/*
 	 * To meet performance requirement, a minimum recommended RxFIFO size
 	 * is defined as follow:
@@ -3137,11 +2955,7 @@
 		size /= 3;
 
 	usb_ep_set_maxpacket_limit(&dep->endpoint, size);
-<<<<<<< HEAD
-	dep->endpoint.max_streams = 15;
-=======
 	dep->endpoint.max_streams = 16;
->>>>>>> c1084c27
 	dep->endpoint.ops = &dwc3_gadget_ep_ops;
 	list_add_tail(&dep->endpoint.ep_list,
 			&dwc->gadget->ep_list);
@@ -3306,12 +3120,8 @@
 	if ((trb->ctrl & DWC3_TRB_CTRL_HWO) && status != -ESHUTDOWN)
 		return 1;
 
-	if (event->status & DEPEVT_STATUS_SHORT) {
-		if (chain)
-			req->skip_remain_trbs = true;
-		else
-			return 1;
-	}
+	if (event->status & DEPEVT_STATUS_SHORT && !chain)
+		return 1;
 
 	if ((trb->ctrl & DWC3_TRB_CTRL_IOC) ||
 	    (trb->ctrl & DWC3_TRB_CTRL_LST))
@@ -3334,12 +3144,6 @@
 	for_each_sg(sg, s, num_queued, i) {
 		trb = &dep->trb_pool[dep->trb_dequeue];
 
-<<<<<<< HEAD
-		if (trb->ctrl & DWC3_TRB_CTRL_HWO && !req->skip_remain_trbs)
-			break;
-
-=======
->>>>>>> c1084c27
 		req->sg = sg_next(s);
 		req->num_queued_sgs--;
 
@@ -3364,11 +3168,7 @@
 
 static bool dwc3_gadget_ep_request_completed(struct dwc3_request *req)
 {
-<<<<<<< HEAD
-	return req->num_pending_sgs == 0;
-=======
 	return req->num_pending_sgs == 0 && req->num_queued_sgs == 0;
->>>>>>> c1084c27
 }
 
 static int dwc3_gadget_ep_cleanup_completed_request(struct dwc3_ep *dep,
@@ -3390,30 +3190,11 @@
 		goto out;
 
 	if (req->needs_extra_trb) {
-		unsigned int maxp = usb_endpoint_maxp(dep->endpoint.desc);
-
 		ret = dwc3_gadget_ep_reclaim_trb_linear(dep, req, event,
 				status);
-
-		/* Reclaim MPS padding TRB for ZLP */
-		if (!req->direction && req->request.zero && req->request.length &&
-		    !usb_endpoint_xfer_isoc(dep->endpoint.desc) &&
-		    (IS_ALIGNED(req->request.length, maxp)))
-			ret = dwc3_gadget_ep_reclaim_trb_linear(dep, req, event, status);
-
 		req->needs_extra_trb = false;
 	}
 
-<<<<<<< HEAD
-	req->request.actual = req->request.length - req->remaining;
-
-	if (!dwc3_gadget_ep_request_completed(req)) {
-		__dwc3_gadget_kick_transfer(dep);
-		goto out;
-	}
-
-=======
->>>>>>> c1084c27
 	dwc3_gadget_giveback(dep, req, status);
 
 out:
@@ -3473,10 +3254,6 @@
 
 	dwc3_gadget_ep_cleanup_completed_requests(dep, event, status);
 
-<<<<<<< HEAD
-	if (stop)
-		dwc3_stop_active_transfer(dep, true, true);
-=======
 	if (dep->flags & DWC3_EP_END_TRANSFER_PENDING)
 		goto out;
 
@@ -3487,7 +3264,6 @@
 	else if (dwc3_gadget_ep_should_continue(dep))
 		if (__dwc3_gadget_kick_transfer(dep) == 0)
 			no_started_trb = false;
->>>>>>> c1084c27
 
 out:
 	/*
@@ -3699,42 +3475,7 @@
 		dwc3_gadget_endpoint_transfer_not_ready(dep, event);
 		break;
 	case DWC3_DEPEVT_EPCMDCMPLT:
-<<<<<<< HEAD
-		cmd = DEPEVT_PARAMETER_CMD(event->parameters);
-
-		if (cmd == DWC3_DEPCMD_ENDTRANSFER) {
-			dep->flags &= ~DWC3_EP_END_TRANSFER_PENDING;
-			dep->flags &= ~DWC3_EP_TRANSFER_STARTED;
-			dwc3_gadget_ep_cleanup_cancelled_requests(dep);
-
-			if (dep->flags & DWC3_EP_PENDING_CLEAR_STALL) {
-				struct dwc3 *dwc = dep->dwc;
-
-				dep->flags &= ~DWC3_EP_PENDING_CLEAR_STALL;
-				if (dwc3_send_clear_stall_ep_cmd(dep)) {
-					struct usb_ep *ep0 = &dwc->eps[0]->endpoint;
-
-					dev_err(dwc->dev, "failed to clear STALL on %s\n",
-						dep->name);
-					if (dwc->delayed_status)
-						__dwc3_gadget_ep0_set_halt(ep0, 1);
-					return;
-				}
-
-				dep->flags &= ~(DWC3_EP_STALL | DWC3_EP_WEDGE);
-				if (dwc->delayed_status)
-					dwc3_ep0_send_delayed_status(dwc);
-			}
-
-			if ((dep->flags & DWC3_EP_DELAY_START) &&
-			    !usb_endpoint_xfer_isoc(dep->endpoint.desc))
-				__dwc3_gadget_kick_transfer(dep);
-
-			dep->flags &= ~DWC3_EP_DELAY_START;
-		}
-=======
 		dwc3_gadget_endpoint_command_complete(dep, event);
->>>>>>> c1084c27
 		break;
 	case DWC3_DEPEVT_XFERCOMPLETE:
 		dwc3_gadget_endpoint_transfer_complete(dep, event);
@@ -3833,8 +3574,6 @@
 	WARN_ON_ONCE(ret);
 	dep->resource_index = 0;
 
-<<<<<<< HEAD
-=======
 	/*
 	 * The END_TRANSFER command will cause the controller to generate a
 	 * NoStream Event, and it's not due to the host DP NoStream rejection.
@@ -3843,7 +3582,6 @@
 	if (dep->stream_capable)
 		dep->flags |= DWC3_EP_IGNORE_NEXT_NOSTREAM;
 
->>>>>>> c1084c27
 	if (!interrupt)
 		dep->flags &= ~DWC3_EP_TRANSFER_STARTED;
 	else
@@ -4510,14 +4248,6 @@
 		goto err3;
 	}
 
-<<<<<<< HEAD
-	dwc->gadget.ops			= &dwc3_gadget_ops;
-	dwc->gadget.speed		= USB_SPEED_UNKNOWN;
-	dwc->gadget.sg_supported	= true;
-	dwc->gadget.name		= "dwc3-gadget";
-	dwc->gadget.lpm_capable		= true;
-	dwc->gadget.is_otg		= (dwc->dr_mode == USB_DR_MODE_OTG) &&
-=======
 
 	usb_initialize_gadget(dwc->dev, dwc->gadget, dwc_gadget_release);
 	dev				= &dwc->gadget->dev;
@@ -4529,7 +4259,6 @@
 	dwc->gadget->name		= "dwc3-gadget";
 	dwc->gadget->lpm_capable	= !dwc->usb2_gadget_lpm_disable;
 	dwc->gadget->is_otg		= (dwc->dr_mode == USB_DR_MODE_OTG) &&
->>>>>>> c1084c27
 					  (dwc->otg_caps.hnp_support ||
 					   dwc->otg_caps.srp_support ||
 					   dwc->otg_caps.adp_support);
